--- conflicted
+++ resolved
@@ -117,23 +117,17 @@
 		    struct drm_display_mode *mode);
 	void (*disable)(struct dw_hdmi *hdmi, void *data);
 	enum drm_connector_status (*read_hpd)(struct dw_hdmi *hdmi, void *data);
-<<<<<<< HEAD
-=======
 	void (*update_hpd)(struct dw_hdmi *hdmi, void *data,
 			   bool force, bool disabled, bool rxsense);
 	void (*setup_hpd)(struct dw_hdmi *hdmi, void *data);
->>>>>>> d455937e
 };
 
 struct dw_hdmi_plat_data {
 	struct regmap *regm;
 	enum drm_mode_status (*mode_valid)(struct drm_connector *connector,
 					   struct drm_display_mode *mode);
-<<<<<<< HEAD
-=======
 	unsigned long input_bus_format;
 	unsigned long input_bus_encoding;
->>>>>>> d455937e
 
 	/* Vendor PHY support */
 	const struct dw_hdmi_phy_ops *phy_ops;
