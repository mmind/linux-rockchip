--- conflicted
+++ resolved
@@ -1348,12 +1348,9 @@
 	enum dp_content_type content_type;
 };
 
-<<<<<<< HEAD
-=======
 void drm_dp_vsc_sdp_log(const char *level, struct device *dev,
 			const struct drm_dp_vsc_sdp *vsc);
 
->>>>>>> d6f9469a
 int drm_dp_psr_setup_time(const u8 psr_cap[EDP_PSR_RECEIVER_CAP_SIZE]);
 
 static inline int
