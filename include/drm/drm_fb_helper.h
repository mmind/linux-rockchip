/*
 * Copyright (c) 2006-2009 Red Hat Inc.
 * Copyright (c) 2006-2008 Intel Corporation
 * Copyright (c) 2007 Dave Airlie <airlied@linux.ie>
 *
 * DRM framebuffer helper functions
 *
 * Permission to use, copy, modify, distribute, and sell this software and its
 * documentation for any purpose is hereby granted without fee, provided that
 * the above copyright notice appear in all copies and that both that copyright
 * notice and this permission notice appear in supporting documentation, and
 * that the name of the copyright holders not be used in advertising or
 * publicity pertaining to distribution of the software without specific,
 * written prior permission.  The copyright holders make no representations
 * about the suitability of this software for any purpose.  It is provided "as
 * is" without express or implied warranty.
 *
 * THE COPYRIGHT HOLDERS DISCLAIM ALL WARRANTIES WITH REGARD TO THIS SOFTWARE,
 * INCLUDING ALL IMPLIED WARRANTIES OF MERCHANTABILITY AND FITNESS, IN NO
 * EVENT SHALL THE COPYRIGHT HOLDERS BE LIABLE FOR ANY SPECIAL, INDIRECT OR
 * CONSEQUENTIAL DAMAGES OR ANY DAMAGES WHATSOEVER RESULTING FROM LOSS OF USE,
 * DATA OR PROFITS, WHETHER IN AN ACTION OF CONTRACT, NEGLIGENCE OR OTHER
 * TORTIOUS ACTION, ARISING OUT OF OR IN CONNECTION WITH THE USE OR PERFORMANCE
 * OF THIS SOFTWARE.
 *
 * Authors:
 *      Dave Airlie <airlied@linux.ie>
 *      Jesse Barnes <jesse.barnes@intel.com>
 */
#ifndef DRM_FB_HELPER_H
#define DRM_FB_HELPER_H

struct drm_fb_helper;

#include <drm/drm_crtc.h>
#include <drm/drm_device.h>
#include <linux/kgdb.h>

enum mode_set_atomic {
	LEAVE_ATOMIC_MODE_SET,
	ENTER_ATOMIC_MODE_SET,
};

struct drm_fb_offset {
	int x, y;
};

struct drm_fb_helper_crtc {
	struct drm_mode_set mode_set;
	struct drm_display_mode *desired_mode;
	int x, y;
	int rotation;
};

/**
 * struct drm_fb_helper_surface_size - describes fbdev size and scanout surface size
 * @fb_width: fbdev width
 * @fb_height: fbdev height
 * @surface_width: scanout buffer width
 * @surface_height: scanout buffer height
 * @surface_bpp: scanout buffer bpp
 * @surface_depth: scanout buffer depth
 *
 * Note that the scanout surface width/height may be larger than the fbdev
 * width/height.  In case of multiple displays, the scanout surface is sized
 * according to the largest width/height (so it is large enough for all CRTCs
 * to scanout).  But the fbdev width/height is sized to the minimum width/
 * height of all the displays.  This ensures that fbcon fits on the smallest
 * of the attached displays.
 *
 * So what is passed to drm_fb_helper_fill_var() should be fb_width/fb_height,
 * rather than the surface size.
 */
struct drm_fb_helper_surface_size {
	u32 fb_width;
	u32 fb_height;
	u32 surface_width;
	u32 surface_height;
	u32 surface_bpp;
	u32 surface_depth;
};

/**
 * struct drm_fb_helper_funcs - driver callbacks for the fbdev emulation library
 *
 * Driver callbacks used by the fbdev emulation helper library.
 */
struct drm_fb_helper_funcs {
	/**
	 * @fb_probe:
	 *
	 * Driver callback to allocate and initialize the fbdev info structure.
	 * Furthermore it also needs to allocate the DRM framebuffer used to
	 * back the fbdev.
	 *
	 * This callback is mandatory.
	 *
	 * RETURNS:
	 *
	 * The driver should return 0 on success and a negative error code on
	 * failure.
	 */
	int (*fb_probe)(struct drm_fb_helper *helper,
			struct drm_fb_helper_surface_size *sizes);

	/**
	 * @initial_config:
	 *
	 * Driver callback to setup an initial fbdev display configuration.
	 * Drivers can use this callback to tell the fbdev emulation what the
	 * preferred initial configuration is. This is useful to implement
	 * smooth booting where the fbdev (and subsequently all userspace) never
	 * changes the mode, but always inherits the existing configuration.
	 *
	 * This callback is optional.
	 *
	 * RETURNS:
	 *
	 * The driver should return true if a suitable initial configuration has
	 * been filled out and false when the fbdev helper should fall back to
	 * the default probing logic.
	 */
	bool (*initial_config)(struct drm_fb_helper *fb_helper,
			       struct drm_fb_helper_crtc **crtcs,
			       struct drm_display_mode **modes,
			       struct drm_fb_offset *offsets,
			       bool *enabled, int width, int height);
};

struct drm_fb_helper_connector {
	struct drm_connector *connector;
};

/**
 * struct drm_fb_helper - main structure to emulate fbdev on top of KMS
 * @fb: Scanout framebuffer object
 * @dev: DRM device
 * @crtc_count: number of possible CRTCs
 * @crtc_info: per-CRTC helper state (mode, x/y offset, etc)
 * @connector_count: number of connected connectors
 * @connector_info_alloc_count: size of connector_info
 * @funcs: driver callbacks for fb helper
 * @fbdev: emulated fbdev device info struct
 * @pseudo_palette: fake palette of 16 colors
 * @dirty_clip: clip rectangle used with deferred_io to accumulate damage to
 *              the screen buffer
 * @dirty_lock: spinlock protecting @dirty_clip
 * @dirty_work: worker used to flush the framebuffer
 * @resume_work: worker used during resume if the console lock is already taken
 *
 * This is the main structure used by the fbdev helpers. Drivers supporting
 * fbdev emulation should embedded this into their overall driver structure.
 * Drivers must also fill out a &struct drm_fb_helper_funcs with a few
 * operations.
 */
struct drm_fb_helper {
	struct drm_framebuffer *fb;
	struct drm_device *dev;
	int crtc_count;
	struct drm_fb_helper_crtc *crtc_info;
	int connector_count;
	int connector_info_alloc_count;
	/**
	 * @sw_rotations:
	 * Bitmask of all rotations requested for panel-orientation which
	 * could not be handled in hardware. If only one bit is set
	 * fbdev->fbcon_rotate_hint gets set to the requested rotation.
	 */
	int sw_rotations;
	/**
	 * @connector_info:
	 *
	 * Array of per-connector information. Do not iterate directly, but use
	 * drm_fb_helper_for_each_connector.
	 */
	struct drm_fb_helper_connector **connector_info;
	const struct drm_fb_helper_funcs *funcs;
	struct fb_info *fbdev;
	u32 pseudo_palette[17];
	struct drm_clip_rect dirty_clip;
	spinlock_t dirty_lock;
	struct work_struct dirty_work;
	struct work_struct resume_work;

	/**
	 * @lock:
	 *
	 * Top-level FBDEV helper lock. This protects all internal data
	 * structures and lists, such as @connector_info and @crtc_info.
	 *
	 * FIXME: fbdev emulation locking is a mess and long term we want to
	 * protect all helper internal state with this lock as well as reduce
	 * core KMS locking as much as possible.
	 */
	struct mutex lock;

	/**
	 * @kernel_fb_list:
	 *
	 * Entry on the global kernel_fb_helper_list, used for kgdb entry/exit.
	 */
	struct list_head kernel_fb_list;

	/**
	 * @delayed_hotplug:
	 *
	 * A hotplug was received while fbdev wasn't in control of the DRM
	 * device, i.e. another KMS master was active. The output configuration
	 * needs to be reprobe when fbdev is in control again.
	 */
	bool delayed_hotplug;

	/**
	 * @deferred_setup:
	 *
	 * If no outputs are connected (disconnected or unknown) the FB helper
	 * code will defer setup until at least one of the outputs shows up.
	 * This field keeps track of the status so that setup can be retried
	 * at every hotplug event until it succeeds eventually.
	 *
	 * Protected by @lock.
	 */
	bool deferred_setup;

	/**
	 * @preferred_bpp:
	 *
	 * Temporary storage for the driver's preferred BPP setting passed to
	 * FB helper initialization. This needs to be tracked so that deferred
	 * FB helper setup can pass this on.
	 *
	 * See also: @deferred_setup
	 */
	int preferred_bpp;
};

/**
 * define DRM_FB_HELPER_DEFAULT_OPS - helper define for drm drivers
 *
 * Helper define to register default implementations of drm_fb_helper
 * functions. To be used in struct fb_ops of drm drivers.
 */
#define DRM_FB_HELPER_DEFAULT_OPS \
	.fb_check_var	= drm_fb_helper_check_var, \
	.fb_set_par	= drm_fb_helper_set_par, \
	.fb_setcmap	= drm_fb_helper_setcmap, \
	.fb_blank	= drm_fb_helper_blank, \
	.fb_pan_display	= drm_fb_helper_pan_display, \
	.fb_debug_enter = drm_fb_helper_debug_enter, \
	.fb_debug_leave = drm_fb_helper_debug_leave, \
	.fb_ioctl	= drm_fb_helper_ioctl

#ifdef CONFIG_DRM_FBDEV_EMULATION
void drm_fb_helper_prepare(struct drm_device *dev, struct drm_fb_helper *helper,
			   const struct drm_fb_helper_funcs *funcs);
int drm_fb_helper_init(struct drm_device *dev,
		       struct drm_fb_helper *helper, int max_conn);
void drm_fb_helper_fini(struct drm_fb_helper *helper);
int drm_fb_helper_blank(int blank, struct fb_info *info);
int drm_fb_helper_pan_display(struct fb_var_screeninfo *var,
			      struct fb_info *info);
int drm_fb_helper_set_par(struct fb_info *info);
int drm_fb_helper_check_var(struct fb_var_screeninfo *var,
			    struct fb_info *info);

int drm_fb_helper_restore_fbdev_mode_unlocked(struct drm_fb_helper *fb_helper);

struct fb_info *drm_fb_helper_alloc_fbi(struct drm_fb_helper *fb_helper);
void drm_fb_helper_unregister_fbi(struct drm_fb_helper *fb_helper);
void drm_fb_helper_fill_var(struct fb_info *info, struct drm_fb_helper *fb_helper,
			    uint32_t fb_width, uint32_t fb_height);
void drm_fb_helper_fill_fix(struct fb_info *info, uint32_t pitch,
			    uint32_t depth);

void drm_fb_helper_unlink_fbi(struct drm_fb_helper *fb_helper);

void drm_fb_helper_deferred_io(struct fb_info *info,
			       struct list_head *pagelist);
int drm_fb_helper_defio_init(struct drm_fb_helper *fb_helper);

ssize_t drm_fb_helper_sys_read(struct fb_info *info, char __user *buf,
			       size_t count, loff_t *ppos);
ssize_t drm_fb_helper_sys_write(struct fb_info *info, const char __user *buf,
				size_t count, loff_t *ppos);

void drm_fb_helper_sys_fillrect(struct fb_info *info,
				const struct fb_fillrect *rect);
void drm_fb_helper_sys_copyarea(struct fb_info *info,
				const struct fb_copyarea *area);
void drm_fb_helper_sys_imageblit(struct fb_info *info,
				 const struct fb_image *image);

void drm_fb_helper_cfb_fillrect(struct fb_info *info,
				const struct fb_fillrect *rect);
void drm_fb_helper_cfb_copyarea(struct fb_info *info,
				const struct fb_copyarea *area);
void drm_fb_helper_cfb_imageblit(struct fb_info *info,
				 const struct fb_image *image);

void drm_fb_helper_set_suspend(struct drm_fb_helper *fb_helper, bool suspend);
void drm_fb_helper_set_suspend_unlocked(struct drm_fb_helper *fb_helper,
					bool suspend);

int drm_fb_helper_setcmap(struct fb_cmap *cmap, struct fb_info *info);

int drm_fb_helper_ioctl(struct fb_info *info, unsigned int cmd,
			unsigned long arg);

int drm_fb_helper_hotplug_event(struct drm_fb_helper *fb_helper);
int drm_fb_helper_initial_config(struct drm_fb_helper *fb_helper, int bpp_sel);
int drm_fb_helper_single_add_all_connectors(struct drm_fb_helper *fb_helper);
int drm_fb_helper_debug_enter(struct fb_info *info);
int drm_fb_helper_debug_leave(struct fb_info *info);
struct drm_display_mode *
drm_has_preferred_mode(struct drm_fb_helper_connector *fb_connector,
			int width, int height);
struct drm_display_mode *
drm_pick_cmdline_mode(struct drm_fb_helper_connector *fb_helper_conn);

int drm_fb_helper_add_one_connector(struct drm_fb_helper *fb_helper, struct drm_connector *connector);
int drm_fb_helper_remove_one_connector(struct drm_fb_helper *fb_helper,
				       struct drm_connector *connector);

<<<<<<< HEAD
=======
int drm_fb_helper_fbdev_setup(struct drm_device *dev,
			      struct drm_fb_helper *fb_helper,
			      const struct drm_fb_helper_funcs *funcs,
			      unsigned int preferred_bpp,
			      unsigned int max_conn_count);
void drm_fb_helper_fbdev_teardown(struct drm_device *dev);

>>>>>>> 03f51d4e
void drm_fb_helper_lastclose(struct drm_device *dev);
void drm_fb_helper_output_poll_changed(struct drm_device *dev);
#else
static inline void drm_fb_helper_prepare(struct drm_device *dev,
					struct drm_fb_helper *helper,
					const struct drm_fb_helper_funcs *funcs)
{
}

static inline int drm_fb_helper_init(struct drm_device *dev,
		       struct drm_fb_helper *helper,
		       int max_conn)
{
	/* So drivers can use it to free the struct */
	helper->dev = dev;
	dev->fb_helper = helper;

	return 0;
}

static inline void drm_fb_helper_fini(struct drm_fb_helper *helper)
{
	if (helper && helper->dev)
		helper->dev->fb_helper = NULL;
}

static inline int drm_fb_helper_blank(int blank, struct fb_info *info)
{
	return 0;
}

static inline int drm_fb_helper_pan_display(struct fb_var_screeninfo *var,
					    struct fb_info *info)
{
	return 0;
}

static inline int drm_fb_helper_set_par(struct fb_info *info)
{
	return 0;
}

static inline int drm_fb_helper_check_var(struct fb_var_screeninfo *var,
					  struct fb_info *info)
{
	return 0;
}

static inline int
drm_fb_helper_restore_fbdev_mode_unlocked(struct drm_fb_helper *fb_helper)
{
	return 0;
}

static inline struct fb_info *
drm_fb_helper_alloc_fbi(struct drm_fb_helper *fb_helper)
{
	return NULL;
}

static inline void drm_fb_helper_unregister_fbi(struct drm_fb_helper *fb_helper)
{
}

static inline void drm_fb_helper_fill_var(struct fb_info *info,
					  struct drm_fb_helper *fb_helper,
					  uint32_t fb_width, uint32_t fb_height)
{
}

static inline void drm_fb_helper_fill_fix(struct fb_info *info, uint32_t pitch,
					  uint32_t depth)
{
}

static inline int drm_fb_helper_setcmap(struct fb_cmap *cmap,
					struct fb_info *info)
{
	return 0;
}

static inline int drm_fb_helper_ioctl(struct fb_info *info, unsigned int cmd,
				      unsigned long arg)
{
	return 0;
}

static inline void drm_fb_helper_unlink_fbi(struct drm_fb_helper *fb_helper)
{
}

static inline void drm_fb_helper_deferred_io(struct fb_info *info,
					     struct list_head *pagelist)
{
}

static inline int drm_fb_helper_defio_init(struct drm_fb_helper *fb_helper)
{
	return -ENODEV;
}

static inline ssize_t drm_fb_helper_sys_read(struct fb_info *info,
					     char __user *buf, size_t count,
					     loff_t *ppos)
{
	return -ENODEV;
}

static inline ssize_t drm_fb_helper_sys_write(struct fb_info *info,
					      const char __user *buf,
					      size_t count, loff_t *ppos)
{
	return -ENODEV;
}

static inline void drm_fb_helper_sys_fillrect(struct fb_info *info,
					      const struct fb_fillrect *rect)
{
}

static inline void drm_fb_helper_sys_copyarea(struct fb_info *info,
					      const struct fb_copyarea *area)
{
}

static inline void drm_fb_helper_sys_imageblit(struct fb_info *info,
					       const struct fb_image *image)
{
}

static inline void drm_fb_helper_cfb_fillrect(struct fb_info *info,
					      const struct fb_fillrect *rect)
{
}

static inline void drm_fb_helper_cfb_copyarea(struct fb_info *info,
					      const struct fb_copyarea *area)
{
}

static inline void drm_fb_helper_cfb_imageblit(struct fb_info *info,
					       const struct fb_image *image)
{
}

static inline void drm_fb_helper_set_suspend(struct drm_fb_helper *fb_helper,
					     bool suspend)
{
}

static inline void
drm_fb_helper_set_suspend_unlocked(struct drm_fb_helper *fb_helper, bool suspend)
{
}

static inline int drm_fb_helper_hotplug_event(struct drm_fb_helper *fb_helper)
{
	return 0;
}

static inline int drm_fb_helper_initial_config(struct drm_fb_helper *fb_helper,
					       int bpp_sel)
{
	return 0;
}

static inline int
drm_fb_helper_single_add_all_connectors(struct drm_fb_helper *fb_helper)
{
	return 0;
}

static inline int drm_fb_helper_debug_enter(struct fb_info *info)
{
	return 0;
}

static inline int drm_fb_helper_debug_leave(struct fb_info *info)
{
	return 0;
}

static inline struct drm_display_mode *
drm_has_preferred_mode(struct drm_fb_helper_connector *fb_connector,
		       int width, int height)
{
	return NULL;
}

static inline struct drm_display_mode *
drm_pick_cmdline_mode(struct drm_fb_helper_connector *fb_helper_conn,
		      int width, int height)
{
	return NULL;
}

static inline int
drm_fb_helper_add_one_connector(struct drm_fb_helper *fb_helper,
				struct drm_connector *connector)
{
	return 0;
}

static inline int
drm_fb_helper_remove_one_connector(struct drm_fb_helper *fb_helper,
				   struct drm_connector *connector)
{
	return 0;
}

<<<<<<< HEAD
=======
static inline int
drm_fb_helper_fbdev_setup(struct drm_device *dev,
			  struct drm_fb_helper *fb_helper,
			  const struct drm_fb_helper_funcs *funcs,
			  unsigned int preferred_bpp,
			  unsigned int max_conn_count)
{
	/* So drivers can use it to free the struct */
	dev->fb_helper = fb_helper;

	return 0;
}

static inline void drm_fb_helper_fbdev_teardown(struct drm_device *dev)
{
	dev->fb_helper = NULL;
}

>>>>>>> 03f51d4e
static inline void drm_fb_helper_lastclose(struct drm_device *dev)
{
}

static inline void drm_fb_helper_output_poll_changed(struct drm_device *dev)
{
}

#endif

static inline int
drm_fb_helper_remove_conflicting_framebuffers(struct apertures_struct *a,
					      const char *name, bool primary)
{
#if IS_REACHABLE(CONFIG_FB)
	return remove_conflicting_framebuffers(a, name, primary);
#else
	return 0;
#endif
}

#endif<|MERGE_RESOLUTION|>--- conflicted
+++ resolved
@@ -321,8 +321,6 @@
 int drm_fb_helper_remove_one_connector(struct drm_fb_helper *fb_helper,
 				       struct drm_connector *connector);
 
-<<<<<<< HEAD
-=======
 int drm_fb_helper_fbdev_setup(struct drm_device *dev,
 			      struct drm_fb_helper *fb_helper,
 			      const struct drm_fb_helper_funcs *funcs,
@@ -330,7 +328,6 @@
 			      unsigned int max_conn_count);
 void drm_fb_helper_fbdev_teardown(struct drm_device *dev);
 
->>>>>>> 03f51d4e
 void drm_fb_helper_lastclose(struct drm_device *dev);
 void drm_fb_helper_output_poll_changed(struct drm_device *dev);
 #else
@@ -541,8 +538,6 @@
 	return 0;
 }
 
-<<<<<<< HEAD
-=======
 static inline int
 drm_fb_helper_fbdev_setup(struct drm_device *dev,
 			  struct drm_fb_helper *fb_helper,
@@ -561,7 +556,6 @@
 	dev->fb_helper = NULL;
 }
 
->>>>>>> 03f51d4e
 static inline void drm_fb_helper_lastclose(struct drm_device *dev)
 {
 }
