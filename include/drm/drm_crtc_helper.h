/*
 * Copyright © 2006 Keith Packard
 * Copyright © 2007-2008 Dave Airlie
 * Copyright © 2007-2008 Intel Corporation
 *   Jesse Barnes <jesse.barnes@intel.com>
 *
 * Permission is hereby granted, free of charge, to any person obtaining a
 * copy of this software and associated documentation files (the "Software"),
 * to deal in the Software without restriction, including without limitation
 * the rights to use, copy, modify, merge, publish, distribute, sublicense,
 * and/or sell copies of the Software, and to permit persons to whom the
 * Software is furnished to do so, subject to the following conditions:
 *
 * The above copyright notice and this permission notice shall be included in
 * all copies or substantial portions of the Software.
 *
 * THE SOFTWARE IS PROVIDED "AS IS", WITHOUT WARRANTY OF ANY KIND, EXPRESS OR
 * IMPLIED, INCLUDING BUT NOT LIMITED TO THE WARRANTIES OF MERCHANTABILITY,
 * FITNESS FOR A PARTICULAR PURPOSE AND NONINFRINGEMENT.  IN NO EVENT SHALL
 * THE COPYRIGHT HOLDER(S) OR AUTHOR(S) BE LIABLE FOR ANY CLAIM, DAMAGES OR
 * OTHER LIABILITY, WHETHER IN AN ACTION OF CONTRACT, TORT OR OTHERWISE,
 * ARISING FROM, OUT OF OR IN CONNECTION WITH THE SOFTWARE OR THE USE OR
 * OTHER DEALINGS IN THE SOFTWARE.
 */

/*
 * The DRM mode setting helper functions are common code for drivers to use if
 * they wish.  Drivers are not forced to use this code in their
 * implementations but it would be useful if they code they do use at least
 * provides a consistent interface and operation to userspace
 */

#ifndef __DRM_CRTC_HELPER_H__
#define __DRM_CRTC_HELPER_H__

#include <linux/spinlock.h>
#include <linux/types.h>
#include <linux/idr.h>

#include <linux/fb.h>

#include <drm/drm_crtc.h>
#include <drm/drm_modeset_helper_vtables.h>
#include <drm/drm_modeset_helper.h>

void drm_helper_disable_unused_functions(struct drm_device *dev);
int drm_crtc_helper_set_config(struct drm_mode_set *set,
			       struct drm_modeset_acquire_ctx *ctx);
bool drm_crtc_helper_set_mode(struct drm_crtc *crtc,
			      struct drm_display_mode *mode,
			      int x, int y,
			      struct drm_framebuffer *old_fb);
bool drm_helper_crtc_in_use(struct drm_crtc *crtc);
bool drm_helper_encoder_in_use(struct drm_encoder *encoder);

int drm_helper_connector_dpms(struct drm_connector *connector, int mode);

void drm_helper_resume_force_mode(struct drm_device *dev);

int drm_helper_crtc_mode_set(struct drm_crtc *crtc, struct drm_display_mode *mode,
			     struct drm_display_mode *adjusted_mode, int x, int y,
			     struct drm_framebuffer *old_fb);
int drm_helper_crtc_mode_set_base(struct drm_crtc *crtc, int x, int y,
				  struct drm_framebuffer *old_fb);

/* drm_probe_helper.c */
int drm_helper_probe_single_connector_modes(struct drm_connector
					    *connector, uint32_t maxX,
					    uint32_t maxY);
<<<<<<< HEAD
=======
int drm_helper_probe_detect(struct drm_connector *connector,
			    struct drm_modeset_acquire_ctx *ctx,
			    bool force);
>>>>>>> d455937e
void drm_kms_helper_poll_init(struct drm_device *dev);
void drm_kms_helper_poll_fini(struct drm_device *dev);
bool drm_helper_hpd_irq_event(struct drm_device *dev);
void drm_kms_helper_hotplug_event(struct drm_device *dev);

void drm_kms_helper_poll_disable(struct drm_device *dev);
void drm_kms_helper_poll_enable(struct drm_device *dev);

#endif<|MERGE_RESOLUTION|>--- conflicted
+++ resolved
@@ -67,12 +67,9 @@
 int drm_helper_probe_single_connector_modes(struct drm_connector
 					    *connector, uint32_t maxX,
 					    uint32_t maxY);
-<<<<<<< HEAD
-=======
 int drm_helper_probe_detect(struct drm_connector *connector,
 			    struct drm_modeset_acquire_ctx *ctx,
 			    bool force);
->>>>>>> d455937e
 void drm_kms_helper_poll_init(struct drm_device *dev);
 void drm_kms_helper_poll_fini(struct drm_device *dev);
 bool drm_helper_hpd_irq_event(struct drm_device *dev);
