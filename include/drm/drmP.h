/*
 * Internal Header for the Direct Rendering Manager
 *
 * Copyright 1999 Precision Insight, Inc., Cedar Park, Texas.
 * Copyright 2000 VA Linux Systems, Inc., Sunnyvale, California.
 * Copyright (c) 2009-2010, Code Aurora Forum.
 * All rights reserved.
 *
 * Author: Rickard E. (Rik) Faith <faith@valinux.com>
 * Author: Gareth Hughes <gareth@valinux.com>
 *
 * Permission is hereby granted, free of charge, to any person obtaining a
 * copy of this software and associated documentation files (the "Software"),
 * to deal in the Software without restriction, including without limitation
 * the rights to use, copy, modify, merge, publish, distribute, sublicense,
 * and/or sell copies of the Software, and to permit persons to whom the
 * Software is furnished to do so, subject to the following conditions:
 *
 * The above copyright notice and this permission notice (including the next
 * paragraph) shall be included in all copies or substantial portions of the
 * Software.
 *
 * THE SOFTWARE IS PROVIDED "AS IS", WITHOUT WARRANTY OF ANY KIND, EXPRESS OR
 * IMPLIED, INCLUDING BUT NOT LIMITED TO THE WARRANTIES OF MERCHANTABILITY,
 * FITNESS FOR A PARTICULAR PURPOSE AND NONINFRINGEMENT.  IN NO EVENT SHALL
 * VA LINUX SYSTEMS AND/OR ITS SUPPLIERS BE LIABLE FOR ANY CLAIM, DAMAGES OR
 * OTHER LIABILITY, WHETHER IN AN ACTION OF CONTRACT, TORT OR OTHERWISE,
 * ARISING FROM, OUT OF OR IN CONNECTION WITH THE SOFTWARE OR THE USE OR
 * OTHER DEALINGS IN THE SOFTWARE.
 */

#ifndef _DRM_P_H_
#define _DRM_P_H_

#include <linux/agp_backend.h>
#include <linux/cdev.h>
#include <linux/dma-mapping.h>
#include <linux/file.h>
#include <linux/fs.h>
#include <linux/highmem.h>
#include <linux/idr.h>
#include <linux/init.h>
#include <linux/io.h>
#include <linux/jiffies.h>
#include <linux/kernel.h>
#include <linux/kref.h>
#include <linux/miscdevice.h>
#include <linux/mm.h>
#include <linux/mutex.h>
#include <linux/platform_device.h>
#include <linux/poll.h>
#include <linux/ratelimit.h>
#include <linux/sched.h>
#include <linux/slab.h>
#include <linux/types.h>
#include <linux/vmalloc.h>
#include <linux/workqueue.h>
#include <linux/dma-fence.h>
#include <linux/module.h>

#include <asm/mman.h>
#include <asm/pgalloc.h>
#include <linux/uaccess.h>

#include <uapi/drm/drm.h>
#include <uapi/drm/drm_mode.h>

#include <drm/drm_agpsupport.h>
#include <drm/drm_crtc.h>
#include <drm/drm_fourcc.h>
#include <drm/drm_hashtab.h>
#include <drm/drm_mm.h>
#include <drm/drm_os_linux.h>
#include <drm/drm_sarea.h>
#include <drm/drm_drv.h>
#include <drm/drm_prime.h>
#include <drm/drm_print.h>
#include <drm/drm_pci.h>
#include <drm/drm_file.h>
#include <drm/drm_debugfs.h>
#include <drm/drm_ioctl.h>
#include <drm/drm_sysfs.h>
#include <drm/drm_vblank.h>
#include <drm/drm_irq.h>
#include <drm/drm_device.h>

struct module;

struct device_node;
struct videomode;
struct reservation_object;
struct dma_buf_attachment;

struct pci_dev;
struct pci_controller;

<<<<<<< HEAD
#define DRM_SWITCH_POWER_ON 0
#define DRM_SWITCH_POWER_OFF 1
#define DRM_SWITCH_POWER_CHANGING 2
#define DRM_SWITCH_POWER_DYNAMIC_OFF 3

=======
>>>>>>> f4a6de85
/* returns true if currently okay to sleep */
static inline bool drm_can_sleep(void)
{
	if (in_atomic() || in_dbg_master() || irqs_disabled())
		return false;
	return true;
}

#if defined(CONFIG_DRM_DEBUG_SELFTEST_MODULE)
#define EXPORT_SYMBOL_FOR_TESTS_ONLY(x) EXPORT_SYMBOL(x)
#else
#define EXPORT_SYMBOL_FOR_TESTS_ONLY(x)
#endif

#endif<|MERGE_RESOLUTION|>--- conflicted
+++ resolved
@@ -94,14 +94,6 @@
 struct pci_dev;
 struct pci_controller;
 
-<<<<<<< HEAD
-#define DRM_SWITCH_POWER_ON 0
-#define DRM_SWITCH_POWER_OFF 1
-#define DRM_SWITCH_POWER_CHANGING 2
-#define DRM_SWITCH_POWER_DYNAMIC_OFF 3
-
-=======
->>>>>>> f4a6de85
 /* returns true if currently okay to sleep */
 static inline bool drm_can_sleep(void)
 {
