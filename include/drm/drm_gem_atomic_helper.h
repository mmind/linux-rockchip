--- conflicted
+++ resolved
@@ -42,8 +42,6 @@
 	 * prepare_fb callback and removed in the cleanup_fb callback.
 	 */
 	struct dma_buf_map map[DRM_FORMAT_MAX_PLANES];
-<<<<<<< HEAD
-=======
 
 	/**
 	 * @data: Address of each framebuffer BO's data
@@ -52,7 +50,6 @@
 	 * for framebuffers with non-zero offset fields.
 	 */
 	struct dma_buf_map data[DRM_FORMAT_MAX_PLANES];
->>>>>>> 7cca308c
 };
 
 /**
