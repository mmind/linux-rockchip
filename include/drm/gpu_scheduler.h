--- conflicted
+++ resolved
@@ -52,10 +52,6 @@
  *        runqueue.
  * @rq: runqueue to which this entity belongs.
  * @rq_lock: lock to modify the runqueue to which this entity belongs.
-<<<<<<< HEAD
- * @sched: the scheduler instance to which this entity is enqueued.
-=======
->>>>>>> f91e6544
  * @job_queue: the list of jobs of this entity.
  * @fence_seq: a linearly increasing seqno incremented with each
  *             new &drm_sched_fence which is part of the entity.
@@ -70,10 +66,7 @@
  * @guilty: points to ctx's guilty.
  * @fini_status: contains the exit status in case the process was signalled.
  * @last_scheduled: points to the finished fence of the last scheduled job.
-<<<<<<< HEAD
-=======
  * @last_user: last group leader pushing a job into the entity.
->>>>>>> f91e6544
  *
  * Entities will emit jobs in order to their corresponding hardware
  * ring, and the scheduler will alternate between entities based on
@@ -93,20 +86,14 @@
 	struct dma_fence_cb		cb;
 	atomic_t			*guilty;
 	struct dma_fence                *last_scheduled;
-<<<<<<< HEAD
-=======
 	struct task_struct		*last_user;
->>>>>>> f91e6544
 };
 
 /**
  * struct drm_sched_rq - queue of entities to be scheduled.
  *
  * @lock: to modify the entities list.
-<<<<<<< HEAD
-=======
  * @sched: the scheduler to which this rq belongs to.
->>>>>>> f91e6544
  * @entities: list of the entities to be scheduled.
  * @current_entity: the entity which is to be scheduled.
  *
@@ -299,18 +286,9 @@
 			  struct drm_sched_rq **rq_list,
 			  unsigned int num_rq_list,
 			  atomic_t *guilty);
-<<<<<<< HEAD
-long drm_sched_entity_do_release(struct drm_gpu_scheduler *sched,
-			   struct drm_sched_entity *entity, long timeout);
-void drm_sched_entity_cleanup(struct drm_gpu_scheduler *sched,
-			   struct drm_sched_entity *entity);
-void drm_sched_entity_fini(struct drm_gpu_scheduler *sched,
-			   struct drm_sched_entity *entity);
-=======
 long drm_sched_entity_flush(struct drm_sched_entity *entity, long timeout);
 void drm_sched_entity_fini(struct drm_sched_entity *entity);
 void drm_sched_entity_destroy(struct drm_sched_entity *entity);
->>>>>>> f91e6544
 void drm_sched_entity_push_job(struct drm_sched_job *sched_job,
 			       struct drm_sched_entity *entity);
 void drm_sched_entity_set_rq(struct drm_sched_entity *entity,
