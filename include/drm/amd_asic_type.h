/*
 * Copyright 2017 Advanced Micro Devices, Inc.
 *
 * Permission is hereby granted, free of charge, to any person obtaining a
 * copy of this software and associated documentation files (the "Software"),
 * to deal in the Software without restriction, including without limitation
 * the rights to use, copy, modify, merge, publish, distribute, sublicense,
 * and/or sell copies of the Software, and to permit persons to whom the
 * Software is furnished to do so, subject to the following conditions:
 *
 * The above copyright notice and this permission notice shall be included in
 * all copies or substantial portions of the Software.
 *
 * THE SOFTWARE IS PROVIDED "AS IS", WITHOUT WARRANTY OF ANY KIND, EXPRESS OR
 * IMPLIED, INCLUDING BUT NOT LIMITED TO THE WARRANTIES OF MERCHANTABILITY,
 * FITNESS FOR A PARTICULAR PURPOSE AND NONINFRINGEMENT.  IN NO EVENT SHALL
 * THE COPYRIGHT HOLDER(S) OR AUTHOR(S) BE LIABLE FOR ANY CLAIM, DAMAGES OR
 * OTHER LIABILITY, WHETHER IN AN ACTION OF CONTRACT, TORT OR OTHERWISE,
 * ARISING FROM, OUT OF OR IN CONNECTION WITH THE SOFTWARE OR THE USE OR
 * OTHER DEALINGS IN THE SOFTWARE.
 */

#ifndef __AMD_ASIC_TYPE_H__
#define __AMD_ASIC_TYPE_H__
/*
 * Supported ASIC types
 */
enum amd_asic_type {
	CHIP_TAHITI = 0,
	CHIP_PITCAIRN,	/* 1 */
	CHIP_VERDE,	/* 2 */
	CHIP_OLAND,	/* 3 */
	CHIP_HAINAN,	/* 4 */
	CHIP_BONAIRE,	/* 5 */
	CHIP_KAVERI,	/* 6 */
	CHIP_KABINI,	/* 7 */
	CHIP_HAWAII,	/* 8 */
	CHIP_MULLINS,	/* 9 */
	CHIP_TOPAZ,	/* 10 */
	CHIP_TONGA,	/* 11 */
	CHIP_FIJI,	/* 12 */
	CHIP_CARRIZO,	/* 13 */
	CHIP_STONEY,	/* 14 */
	CHIP_POLARIS10,	/* 15 */
	CHIP_POLARIS11,	/* 16 */
	CHIP_POLARIS12,	/* 17 */
	CHIP_VEGAM,	/* 18 */
	CHIP_VEGA10,	/* 19 */
	CHIP_VEGA12,	/* 20 */
	CHIP_VEGA20,	/* 21 */
	CHIP_RAVEN,	/* 22 */
	CHIP_ARCTURUS,	/* 23 */
	CHIP_RENOIR,	/* 24 */
	CHIP_ALDEBARAN, /* 25 */
	CHIP_NAVI10,	/* 26 */
	CHIP_NAVI14,	/* 27 */
	CHIP_NAVI12,	/* 28 */
	CHIP_SIENNA_CICHLID,	/* 29 */
	CHIP_NAVY_FLOUNDER,	/* 30 */
	CHIP_VANGOGH,	/* 31 */
	CHIP_DIMGREY_CAVEFISH,	/* 32 */
	CHIP_BEIGE_GOBY,	/* 33 */
<<<<<<< HEAD
=======
	CHIP_YELLOW_CARP,	/* 34 */
>>>>>>> 50be9417
	CHIP_LAST,
};

extern const char *amdgpu_asic_name[];

#endif /*__AMD_ASIC_TYPE_H__ */<|MERGE_RESOLUTION|>--- conflicted
+++ resolved
@@ -60,10 +60,7 @@
 	CHIP_VANGOGH,	/* 31 */
 	CHIP_DIMGREY_CAVEFISH,	/* 32 */
 	CHIP_BEIGE_GOBY,	/* 33 */
-<<<<<<< HEAD
-=======
 	CHIP_YELLOW_CARP,	/* 34 */
->>>>>>> 50be9417
 	CHIP_LAST,
 };
 
