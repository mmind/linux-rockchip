--- conflicted
+++ resolved
@@ -263,11 +263,8 @@
  *
  * @interruptible: Sleep interruptible if sleeping.
  * @no_wait_gpu: Return immediately if the GPU is busy.
-<<<<<<< HEAD
-=======
  * @allow_reserved_eviction: Allow eviction of reserved BOs.
  * @resv: Reservation object to allow reserved evictions with.
->>>>>>> 03f51d4e
  *
  * Context for TTM operations like changing buffer placement or general memory
  * allocation.
@@ -275,11 +272,8 @@
 struct ttm_operation_ctx {
 	bool interruptible;
 	bool no_wait_gpu;
-<<<<<<< HEAD
-=======
 	bool allow_reserved_eviction;
 	struct reservation_object *resv;
->>>>>>> 03f51d4e
 	uint64_t bytes_moved;
 };
 
@@ -709,20 +703,6 @@
  * if the fbdev address space is to be backed by a bo.
  */
 int ttm_fbdev_mmap(struct vm_area_struct *vma, struct ttm_buffer_object *bo);
-<<<<<<< HEAD
-
-/**
- * ttm_bo_default_iomem_pfn - get a pfn for a page offset
- *
- * @bo: the BO we need to look up the pfn for
- * @page_offset: offset inside the BO to look up.
- *
- * Calculate the PFN for iomem based mappings during page fault
- */
-unsigned long ttm_bo_default_io_mem_pfn(struct ttm_buffer_object *bo,
-				        unsigned long page_offset);
-=======
->>>>>>> 03f51d4e
 
 /**
  * ttm_bo_mmap - mmap out of the ttm device address space.
@@ -761,11 +741,8 @@
 		  const char __user *wbuf, char __user *rbuf,
 		  size_t count, loff_t *f_pos, bool write);
 
-<<<<<<< HEAD
-=======
 int ttm_bo_swapout(struct ttm_bo_global *glob,
 			struct ttm_operation_ctx *ctx);
->>>>>>> 03f51d4e
 void ttm_bo_swapout_all(struct ttm_bo_device *bdev);
 int ttm_bo_wait_unreserved(struct ttm_buffer_object *bo);
 #endif