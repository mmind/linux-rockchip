/**************************************************************************
 *
 * Copyright (c) 2006-2009 VMware, Inc., Palo Alto, CA., USA
 * All Rights Reserved.
 *
 * Permission is hereby granted, free of charge, to any person obtaining a
 * copy of this software and associated documentation files (the
 * "Software"), to deal in the Software without restriction, including
 * without limitation the rights to use, copy, modify, merge, publish,
 * distribute, sub license, and/or sell copies of the Software, and to
 * permit persons to whom the Software is furnished to do so, subject to
 * the following conditions:
 *
 * The above copyright notice and this permission notice (including the
 * next paragraph) shall be included in all copies or substantial portions
 * of the Software.
 *
 * THE SOFTWARE IS PROVIDED "AS IS", WITHOUT WARRANTY OF ANY KIND, EXPRESS OR
 * IMPLIED, INCLUDING BUT NOT LIMITED TO THE WARRANTIES OF MERCHANTABILITY,
 * FITNESS FOR A PARTICULAR PURPOSE AND NON-INFRINGEMENT. IN NO EVENT SHALL
 * THE COPYRIGHT HOLDERS, AUTHORS AND/OR ITS SUPPLIERS BE LIABLE FOR ANY CLAIM,
 * DAMAGES OR OTHER LIABILITY, WHETHER IN AN ACTION OF CONTRACT, TORT OR
 * OTHERWISE, ARISING FROM, OUT OF OR IN CONNECTION WITH THE SOFTWARE OR THE
 * USE OR OTHER DEALINGS IN THE SOFTWARE.
 *
 **************************************************************************/
/*
 * Authors: Thomas Hellstrom <thellstrom-at-vmware-dot-com>
 */

#ifndef _TTM_BO_API_H_
#define _TTM_BO_API_H_

#include <drm/drm_gem.h>
#include <drm/drm_hashtab.h>
#include <drm/drm_vma_manager.h>
#include <linux/kref.h>
#include <linux/list.h>
#include <linux/wait.h>
#include <linux/mutex.h>
#include <linux/mm.h>
#include <linux/bitmap.h>
#include <linux/dma-resv.h>

#include "ttm_resource.h"

struct ttm_global;

struct ttm_device;

struct dma_buf_map;

struct drm_mm_node;

struct ttm_placement;

struct ttm_place;

struct ttm_lru_bulk_move;

/**
 * enum ttm_bo_type
 *
 * @ttm_bo_type_device:	These are 'normal' buffers that can
 * be mmapped by user space. Each of these bos occupy a slot in the
 * device address space, that can be used for normal vm operations.
 *
 * @ttm_bo_type_kernel: These buffers are like ttm_bo_type_device buffers,
 * but they cannot be accessed from user-space. For kernel-only use.
 *
 * @ttm_bo_type_sg: Buffer made from dmabuf sg table shared with another
 * driver.
 */

enum ttm_bo_type {
	ttm_bo_type_device,
	ttm_bo_type_kernel,
	ttm_bo_type_sg
};

struct ttm_tt;

/**
 * struct ttm_buffer_object
 *
 * @base: drm_gem_object superclass data.
 * @bdev: Pointer to the buffer object device structure.
 * @type: The bo type.
 * @destroy: Destruction function. If NULL, kfree is used.
 * @num_pages: Actual number of pages.
 * @kref: Reference count of this buffer object. When this refcount reaches
 * zero, the object is destroyed or put on the delayed delete list.
 * @mem: structure describing current placement.
 * @ttm: TTM structure holding system pages.
 * @evicted: Whether the object was evicted without user-space knowing.
 * @deleted: True if the object is only a zombie and already deleted.
 * @lru: List head for the lru list.
 * @ddestroy: List head for the delayed destroy list.
 * @swap: List head for swap LRU list.
 * @moving: Fence set when BO is moving
 * @offset: The current GPU offset, which can have different meanings
 * depending on the memory type. For SYSTEM type memory, it should be 0.
 * @cur_placement: Hint of current placement.
 *
 * Base class for TTM buffer object, that deals with data placement and CPU
 * mappings. GPU mappings are really up to the driver, but for simpler GPUs
 * the driver can usually use the placement offset @offset directly as the
 * GPU virtual address. For drivers implementing multiple
 * GPU memory manager contexts, the driver should manage the address space
 * in these contexts separately and use these objects to get the correct
 * placement and caching for these GPU maps. This makes it possible to use
 * these objects for even quite elaborate memory management schemes.
 * The destroy member, the API visibility of this object makes it possible
 * to derive driver specific types.
 */

struct ttm_buffer_object {
	struct drm_gem_object base;

	/**
	 * Members constant at init.
	 */

	struct ttm_device *bdev;
	enum ttm_bo_type type;
	void (*destroy) (struct ttm_buffer_object *);

	/**
	* Members not needing protection.
	*/
	struct kref kref;

	/**
	 * Members protected by the bo::resv::reserved lock.
	 */

	struct ttm_resource mem;
	struct ttm_tt *ttm;
	bool deleted;

	/**
	 * Members protected by the bdev::lru_lock.
	 */

	struct list_head lru;
	struct list_head ddestroy;

	/**
	 * Members protected by a bo reservation.
	 */

	struct dma_fence *moving;
	unsigned priority;
	unsigned pin_count;

	/**
	 * Special members that are protected by the reserve lock
	 * and the bo::lock when written to. Can be read with
	 * either of these locks held.
	 */

	struct sg_table *sg;
};

/**
 * struct ttm_bo_kmap_obj
 *
 * @virtual: The current kernel virtual address.
 * @page: The page when kmap'ing a single page.
 * @bo_kmap_type: Type of bo_kmap.
 *
 * Object describing a kernel mapping. Since a TTM bo may be located
 * in various memory types with various caching policies, the
 * mapping can either be an ioremap, a vmap, a kmap or part of a
 * premapped region.
 */

#define TTM_BO_MAP_IOMEM_MASK 0x80
struct ttm_bo_kmap_obj {
	void *virtual;
	struct page *page;
	enum {
		ttm_bo_map_iomap        = 1 | TTM_BO_MAP_IOMEM_MASK,
		ttm_bo_map_vmap         = 2,
		ttm_bo_map_kmap         = 3,
		ttm_bo_map_premapped    = 4 | TTM_BO_MAP_IOMEM_MASK,
	} bo_kmap_type;
	struct ttm_buffer_object *bo;
};

/**
 * struct ttm_operation_ctx
 *
 * @interruptible: Sleep interruptible if sleeping.
 * @no_wait_gpu: Return immediately if the GPU is busy.
 * @gfp_retry_mayfail: Set the __GFP_RETRY_MAYFAIL when allocation pages.
 * @allow_res_evict: Allow eviction of reserved BOs. Can be used when multiple
 * BOs share the same reservation object.
 * @force_alloc: Don't check the memory account during suspend or CPU page
 * faults. Should only be used by TTM internally.
 * @resv: Reservation object to allow reserved evictions with.
 *
 * Context for TTM operations like changing buffer placement or general memory
 * allocation.
 */
struct ttm_operation_ctx {
	bool interruptible;
	bool no_wait_gpu;
	bool gfp_retry_mayfail;
	bool allow_res_evict;
	bool force_alloc;
	struct dma_resv *resv;
	uint64_t bytes_moved;
};

/**
 * ttm_bo_get - reference a struct ttm_buffer_object
 *
 * @bo: The buffer object.
 */
static inline void ttm_bo_get(struct ttm_buffer_object *bo)
{
	kref_get(&bo->kref);
}

/**
 * ttm_bo_get_unless_zero - reference a struct ttm_buffer_object unless
 * its refcount has already reached zero.
 * @bo: The buffer object.
 *
 * Used to reference a TTM buffer object in lookups where the object is removed
 * from the lookup structure during the destructor and for RCU lookups.
 *
 * Returns: @bo if the referencing was successful, NULL otherwise.
 */
static inline __must_check struct ttm_buffer_object *
ttm_bo_get_unless_zero(struct ttm_buffer_object *bo)
{
	if (!kref_get_unless_zero(&bo->kref))
		return NULL;
	return bo;
}

/**
 * ttm_bo_wait - wait for buffer idle.
 *
 * @bo:  The buffer object.
 * @interruptible:  Use interruptible wait.
 * @no_wait:  Return immediately if buffer is busy.
 *
 * This function must be called with the bo::mutex held, and makes
 * sure any previous rendering to the buffer is completed.
 * Note: It might be necessary to block validations before the
 * wait by reserving the buffer.
 * Returns -EBUSY if no_wait is true and the buffer is busy.
 * Returns -ERESTARTSYS if interrupted by a signal.
 */
int ttm_bo_wait(struct ttm_buffer_object *bo, bool interruptible, bool no_wait);

static inline int ttm_bo_wait_ctx(struct ttm_buffer_object *bo, struct ttm_operation_ctx *ctx)
{
	return ttm_bo_wait(bo, ctx->interruptible, ctx->no_wait_gpu);
}

/**
 * ttm_bo_mem_compat - Check if proposed placement is compatible with a bo
 *
 * @placement:  Return immediately if buffer is busy.
 * @mem:  The struct ttm_resource indicating the region where the bo resides
 * @new_flags: Describes compatible placement found
 *
 * Returns true if the placement is compatible
 */
bool ttm_bo_mem_compat(struct ttm_placement *placement, struct ttm_resource *mem,
		       uint32_t *new_flags);

/**
 * ttm_bo_validate
 *
 * @bo: The buffer object.
 * @placement: Proposed placement for the buffer object.
 * @ctx: validation parameters.
 *
 * Changes placement and caching policy of the buffer object
 * according proposed placement.
 * Returns
 * -EINVAL on invalid proposed placement.
 * -ENOMEM on out-of-memory condition.
 * -EBUSY if no_wait is true and buffer busy.
 * -ERESTARTSYS if interrupted by a signal.
 */
int ttm_bo_validate(struct ttm_buffer_object *bo,
		    struct ttm_placement *placement,
		    struct ttm_operation_ctx *ctx);

/**
 * ttm_bo_put
 *
 * @bo: The buffer object.
 *
 * Unreference a buffer object.
 */
void ttm_bo_put(struct ttm_buffer_object *bo);

/**
 * ttm_bo_move_to_lru_tail
 *
 * @bo: The buffer object.
 * @mem: Resource object.
 * @bulk: optional bulk move structure to remember BO positions
 *
 * Move this BO to the tail of all lru lists used to lookup and reserve an
 * object. This function must be called with struct ttm_global::lru_lock
 * held, and is used to make a BO less likely to be considered for eviction.
 */
void ttm_bo_move_to_lru_tail(struct ttm_buffer_object *bo,
			     struct ttm_resource *mem,
			     struct ttm_lru_bulk_move *bulk);

/**
 * ttm_bo_bulk_move_lru_tail
 *
 * @bulk: bulk move structure
 *
 * Bulk move BOs to the LRU tail, only valid to use when driver makes sure that
 * BO order never changes. Should be called with ttm_global::lru_lock held.
 */
void ttm_bo_bulk_move_lru_tail(struct ttm_lru_bulk_move *bulk);

/**
 * ttm_bo_lock_delayed_workqueue
 *
 * Prevent the delayed workqueue from running.
 * Returns
 * True if the workqueue was queued at the time
 */
int ttm_bo_lock_delayed_workqueue(struct ttm_device *bdev);

/**
 * ttm_bo_unlock_delayed_workqueue
 *
 * Allows the delayed workqueue to run.
 */
void ttm_bo_unlock_delayed_workqueue(struct ttm_device *bdev, int resched);

/**
 * ttm_bo_eviction_valuable
 *
 * @bo: The buffer object to evict
 * @place: the placement we need to make room for
 *
 * Check if it is valuable to evict the BO to make room for the given placement.
 */
bool ttm_bo_eviction_valuable(struct ttm_buffer_object *bo,
			      const struct ttm_place *place);

<<<<<<< HEAD
size_t ttm_bo_dma_acc_size(struct ttm_device *bdev,
			   unsigned long bo_size,
			   unsigned struct_size);

=======
>>>>>>> 65ec0a7d
/**
 * ttm_bo_init_reserved
 *
 * @bdev: Pointer to a ttm_device struct.
 * @bo: Pointer to a ttm_buffer_object to be initialized.
 * @size: Requested size of buffer object.
 * @type: Requested type of buffer object.
 * @flags: Initial placement flags.
 * @page_alignment: Data alignment in pages.
 * @ctx: TTM operation context for memory allocation.
 * @resv: Pointer to a dma_resv, or NULL to let ttm allocate one.
 * @destroy: Destroy function. Use NULL for kfree().
 *
 * This function initializes a pre-allocated struct ttm_buffer_object.
 * As this object may be part of a larger structure, this function,
 * together with the @destroy function,
 * enables driver-specific objects derived from a ttm_buffer_object.
 *
 * On successful return, the caller owns an object kref to @bo. The kref and
 * list_kref are usually set to 1, but note that in some situations, other
 * tasks may already be holding references to @bo as well.
 * Furthermore, if resv == NULL, the buffer's reservation lock will be held,
 * and it is the caller's responsibility to call ttm_bo_unreserve.
 *
 * If a failure occurs, the function will call the @destroy function, or
 * kfree() if @destroy is NULL. Thus, after a failure, dereferencing @bo is
 * illegal and will likely cause memory corruption.
 *
 * Returns
 * -ENOMEM: Out of memory.
 * -EINVAL: Invalid placement flags.
 * -ERESTARTSYS: Interrupted by signal while sleeping waiting for resources.
 */

int ttm_bo_init_reserved(struct ttm_device *bdev,
			 struct ttm_buffer_object *bo,
			 size_t size, enum ttm_bo_type type,
			 struct ttm_placement *placement,
			 uint32_t page_alignment,
			 struct ttm_operation_ctx *ctx,
			 struct sg_table *sg, struct dma_resv *resv,
			 void (*destroy) (struct ttm_buffer_object *));

/**
 * ttm_bo_init
 *
 * @bdev: Pointer to a ttm_device struct.
 * @bo: Pointer to a ttm_buffer_object to be initialized.
 * @size: Requested size of buffer object.
 * @type: Requested type of buffer object.
 * @flags: Initial placement flags.
 * @page_alignment: Data alignment in pages.
 * @interruptible: If needing to sleep to wait for GPU resources,
 * sleep interruptible.
 * pinned in physical memory. If this behaviour is not desired, this member
 * holds a pointer to a persistent shmem object. Typically, this would
 * point to the shmem object backing a GEM object if TTM is used to back a
 * GEM user interface.
 * @resv: Pointer to a dma_resv, or NULL to let ttm allocate one.
 * @destroy: Destroy function. Use NULL for kfree().
 *
 * This function initializes a pre-allocated struct ttm_buffer_object.
 * As this object may be part of a larger structure, this function,
 * together with the @destroy function,
 * enables driver-specific objects derived from a ttm_buffer_object.
 *
 * On successful return, the caller owns an object kref to @bo. The kref and
 * list_kref are usually set to 1, but note that in some situations, other
 * tasks may already be holding references to @bo as well.
 *
 * If a failure occurs, the function will call the @destroy function, or
 * kfree() if @destroy is NULL. Thus, after a failure, dereferencing @bo is
 * illegal and will likely cause memory corruption.
 *
 * Returns
 * -ENOMEM: Out of memory.
 * -EINVAL: Invalid placement flags.
 * -ERESTARTSYS: Interrupted by signal while sleeping waiting for resources.
 */
int ttm_bo_init(struct ttm_device *bdev, struct ttm_buffer_object *bo,
		size_t size, enum ttm_bo_type type,
		struct ttm_placement *placement,
		uint32_t page_alignment, bool interrubtible,
		struct sg_table *sg, struct dma_resv *resv,
		void (*destroy) (struct ttm_buffer_object *));

/**
 * ttm_kmap_obj_virtual
 *
 * @map: A struct ttm_bo_kmap_obj returned from ttm_bo_kmap.
 * @is_iomem: Pointer to an integer that on return indicates 1 if the
 * virtual map is io memory, 0 if normal memory.
 *
 * Returns the virtual address of a buffer object area mapped by ttm_bo_kmap.
 * If *is_iomem is 1 on return, the virtual address points to an io memory area,
 * that should strictly be accessed by the iowriteXX() and similar functions.
 */
static inline void *ttm_kmap_obj_virtual(struct ttm_bo_kmap_obj *map,
					 bool *is_iomem)
{
	*is_iomem = !!(map->bo_kmap_type & TTM_BO_MAP_IOMEM_MASK);
	return map->virtual;
}

/**
 * ttm_bo_kmap
 *
 * @bo: The buffer object.
 * @start_page: The first page to map.
 * @num_pages: Number of pages to map.
 * @map: pointer to a struct ttm_bo_kmap_obj representing the map.
 *
 * Sets up a kernel virtual mapping, using ioremap, vmap or kmap to the
 * data in the buffer object. The ttm_kmap_obj_virtual function can then be
 * used to obtain a virtual address to the data.
 *
 * Returns
 * -ENOMEM: Out of memory.
 * -EINVAL: Invalid range.
 */
int ttm_bo_kmap(struct ttm_buffer_object *bo, unsigned long start_page,
		unsigned long num_pages, struct ttm_bo_kmap_obj *map);

/**
 * ttm_bo_kunmap
 *
 * @map: Object describing the map to unmap.
 *
 * Unmaps a kernel map set up by ttm_bo_kmap.
 */
void ttm_bo_kunmap(struct ttm_bo_kmap_obj *map);

/**
 * ttm_bo_vmap
 *
 * @bo: The buffer object.
 * @map: pointer to a struct dma_buf_map representing the map.
 *
 * Sets up a kernel virtual mapping, using ioremap or vmap to the
 * data in the buffer object. The parameter @map returns the virtual
 * address as struct dma_buf_map. Unmap the buffer with ttm_bo_vunmap().
 *
 * Returns
 * -ENOMEM: Out of memory.
 * -EINVAL: Invalid range.
 */
int ttm_bo_vmap(struct ttm_buffer_object *bo, struct dma_buf_map *map);

/**
 * ttm_bo_vunmap
 *
 * @bo: The buffer object.
 * @map: Object describing the map to unmap.
 *
 * Unmaps a kernel map set up by ttm_bo_vmap().
 */
void ttm_bo_vunmap(struct ttm_buffer_object *bo, struct dma_buf_map *map);

/**
 * ttm_bo_mmap_obj - mmap memory backed by a ttm buffer object.
 *
 * @vma:       vma as input from the fbdev mmap method.
 * @bo:        The bo backing the address space.
 *
 * Maps a buffer object.
 */
int ttm_bo_mmap_obj(struct vm_area_struct *vma, struct ttm_buffer_object *bo);

/**
 * ttm_bo_mmap - mmap out of the ttm device address space.
 *
 * @filp:      filp as input from the mmap method.
 * @vma:       vma as input from the mmap method.
 * @bdev:      Pointer to the ttm_device with the address space manager.
 *
 * This function is intended to be called by the device mmap method.
 * if the device address space is to be backed by the bo manager.
 */
int ttm_bo_mmap(struct file *filp, struct vm_area_struct *vma,
		struct ttm_device *bdev);

/**
 * ttm_bo_io
 *
 * @bdev:      Pointer to the struct ttm_device.
 * @filp:      Pointer to the struct file attempting to read / write.
 * @wbuf:      User-space pointer to address of buffer to write. NULL on read.
 * @rbuf:      User-space pointer to address of buffer to read into.
 * Null on write.
 * @count:     Number of bytes to read / write.
 * @f_pos:     Pointer to current file position.
 * @write:     1 for read, 0 for write.
 *
 * This function implements read / write into ttm buffer objects, and is
 * intended to
 * be called from the fops::read and fops::write method.
 * Returns:
 * See man (2) write, man(2) read. In particular,
 * the function may return -ERESTARTSYS if
 * interrupted by a signal.
 */
ssize_t ttm_bo_io(struct ttm_device *bdev, struct file *filp,
		  const char __user *wbuf, char __user *rbuf,
		  size_t count, loff_t *f_pos, bool write);

int ttm_bo_swapout(struct ttm_buffer_object *bo, struct ttm_operation_ctx *ctx,
		   gfp_t gfp_flags);

/**
 * ttm_bo_uses_embedded_gem_object - check if the given bo uses the
 * embedded drm_gem_object.
 *
 * Most ttm drivers are using gem too, so the embedded
 * ttm_buffer_object.base will be initialized by the driver (before
 * calling ttm_bo_init).  It is also possible to use ttm without gem
 * though (vmwgfx does that).
 *
 * This helper will figure whenever a given ttm bo is a gem object too
 * or not.
 *
 * @bo: The bo to check.
 */
static inline bool ttm_bo_uses_embedded_gem_object(struct ttm_buffer_object *bo)
{
	return bo->base.dev != NULL;
}

/**
 * ttm_bo_pin - Pin the buffer object.
 * @bo: The buffer object to pin
 *
 * Make sure the buffer is not evicted any more during memory pressure.
 */
static inline void ttm_bo_pin(struct ttm_buffer_object *bo)
{
	dma_resv_assert_held(bo->base.resv);
	WARN_ON_ONCE(!kref_read(&bo->kref));
	++bo->pin_count;
}

/**
 * ttm_bo_unpin - Unpin the buffer object.
 * @bo: The buffer object to unpin
 *
 * Allows the buffer object to be evicted again during memory pressure.
 */
static inline void ttm_bo_unpin(struct ttm_buffer_object *bo)
{
	dma_resv_assert_held(bo->base.resv);
	WARN_ON_ONCE(!kref_read(&bo->kref));
	if (bo->pin_count)
		--bo->pin_count;
	else
		WARN_ON_ONCE(true);
}

int ttm_mem_evict_first(struct ttm_device *bdev,
			struct ttm_resource_manager *man,
			const struct ttm_place *place,
			struct ttm_operation_ctx *ctx,
			struct ww_acquire_ctx *ticket);

/* Default number of pre-faulted pages in the TTM fault handler */
#define TTM_BO_VM_NUM_PREFAULT 16

vm_fault_t ttm_bo_vm_reserve(struct ttm_buffer_object *bo,
			     struct vm_fault *vmf);

vm_fault_t ttm_bo_vm_fault_reserved(struct vm_fault *vmf,
				    pgprot_t prot,
				    pgoff_t num_prefault,
				    pgoff_t fault_page_size);

vm_fault_t ttm_bo_vm_fault(struct vm_fault *vmf);

void ttm_bo_vm_open(struct vm_area_struct *vma);

void ttm_bo_vm_close(struct vm_area_struct *vma);

int ttm_bo_vm_access(struct vm_area_struct *vma, unsigned long addr,
		     void *buf, int len, int write);
bool ttm_bo_delayed_delete(struct ttm_device *bdev, bool remove_all);

#endif<|MERGE_RESOLUTION|>--- conflicted
+++ resolved
@@ -354,13 +354,6 @@
 bool ttm_bo_eviction_valuable(struct ttm_buffer_object *bo,
 			      const struct ttm_place *place);
 
-<<<<<<< HEAD
-size_t ttm_bo_dma_acc_size(struct ttm_device *bdev,
-			   unsigned long bo_size,
-			   unsigned struct_size);
-
-=======
->>>>>>> 65ec0a7d
 /**
  * ttm_bo_init_reserved
  *
