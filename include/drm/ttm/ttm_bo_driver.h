/**************************************************************************
 *
 * Copyright (c) 2006-2009 Vmware, Inc., Palo Alto, CA., USA
 * All Rights Reserved.
 *
 * Permission is hereby granted, free of charge, to any person obtaining a
 * copy of this software and associated documentation files (the
 * "Software"), to deal in the Software without restriction, including
 * without limitation the rights to use, copy, modify, merge, publish,
 * distribute, sub license, and/or sell copies of the Software, and to
 * permit persons to whom the Software is furnished to do so, subject to
 * the following conditions:
 *
 * The above copyright notice and this permission notice (including the
 * next paragraph) shall be included in all copies or substantial portions
 * of the Software.
 *
 * THE SOFTWARE IS PROVIDED "AS IS", WITHOUT WARRANTY OF ANY KIND, EXPRESS OR
 * IMPLIED, INCLUDING BUT NOT LIMITED TO THE WARRANTIES OF MERCHANTABILITY,
 * FITNESS FOR A PARTICULAR PURPOSE AND NON-INFRINGEMENT. IN NO EVENT SHALL
 * THE COPYRIGHT HOLDERS, AUTHORS AND/OR ITS SUPPLIERS BE LIABLE FOR ANY CLAIM,
 * DAMAGES OR OTHER LIABILITY, WHETHER IN AN ACTION OF CONTRACT, TORT OR
 * OTHERWISE, ARISING FROM, OUT OF OR IN CONNECTION WITH THE SOFTWARE OR THE
 * USE OR OTHER DEALINGS IN THE SOFTWARE.
 *
 **************************************************************************/
/*
 * Authors: Thomas Hellstrom <thellstrom-at-vmware-dot-com>
 */
#ifndef _TTM_BO_DRIVER_H_
#define _TTM_BO_DRIVER_H_

#include <drm/drm_mm.h>
#include <drm/drm_global.h>
#include <drm/drm_vma_manager.h>
#include <linux/workqueue.h>
#include <linux/fs.h>
#include <linux/spinlock.h>
#include <linux/reservation.h>

#include "ttm_bo_api.h"
#include "ttm_memory.h"
#include "ttm_module.h"
#include "ttm_placement.h"

#define TTM_MAX_BO_PRIORITY	4U

struct ttm_backend_func {
	/**
	 * struct ttm_backend_func member bind
	 *
	 * @ttm: Pointer to a struct ttm_tt.
	 * @bo_mem: Pointer to a struct ttm_mem_reg describing the
	 * memory type and location for binding.
	 *
	 * Bind the backend pages into the aperture in the location
	 * indicated by @bo_mem. This function should be able to handle
	 * differences between aperture and system page sizes.
	 */
	int (*bind) (struct ttm_tt *ttm, struct ttm_mem_reg *bo_mem);

	/**
	 * struct ttm_backend_func member unbind
	 *
	 * @ttm: Pointer to a struct ttm_tt.
	 *
	 * Unbind previously bound backend pages. This function should be
	 * able to handle differences between aperture and system page sizes.
	 */
	int (*unbind) (struct ttm_tt *ttm);

	/**
	 * struct ttm_backend_func member destroy
	 *
	 * @ttm: Pointer to a struct ttm_tt.
	 *
	 * Destroy the backend. This will be call back from ttm_tt_destroy so
	 * don't call ttm_tt_destroy from the callback or infinite loop.
	 */
	void (*destroy) (struct ttm_tt *ttm);
};

#define TTM_PAGE_FLAG_WRITE           (1 << 3)
#define TTM_PAGE_FLAG_SWAPPED         (1 << 4)
#define TTM_PAGE_FLAG_PERSISTENT_SWAP (1 << 5)
#define TTM_PAGE_FLAG_ZERO_ALLOC      (1 << 6)
#define TTM_PAGE_FLAG_DMA32           (1 << 7)
#define TTM_PAGE_FLAG_SG              (1 << 8)

enum ttm_caching_state {
	tt_uncached,
	tt_wc,
	tt_cached
};

/**
 * struct ttm_tt
 *
 * @bdev: Pointer to a struct ttm_bo_device.
 * @func: Pointer to a struct ttm_backend_func that describes
 * the backend methods.
 * @dummy_read_page: Page to map where the ttm_tt page array contains a NULL
 * pointer.
 * @pages: Array of pages backing the data.
 * @num_pages: Number of pages in the page array.
 * @bdev: Pointer to the current struct ttm_bo_device.
 * @be: Pointer to the ttm backend.
 * @swap_storage: Pointer to shmem struct file for swap storage.
 * @caching_state: The current caching state of the pages.
 * @state: The current binding state of the pages.
 *
 * This is a structure holding the pages, caching- and aperture binding
 * status for a buffer object that isn't backed by fixed (VRAM / AGP)
 * memory.
 */

struct ttm_tt {
	struct ttm_bo_device *bdev;
	struct ttm_backend_func *func;
	struct page *dummy_read_page;
	struct page **pages;
	uint32_t page_flags;
	unsigned long num_pages;
	struct sg_table *sg; /* for SG objects via dma-buf */
	struct ttm_bo_global *glob;
	struct file *swap_storage;
	enum ttm_caching_state caching_state;
	enum {
		tt_bound,
		tt_unbound,
		tt_unpopulated,
	} state;
};

/**
 * struct ttm_dma_tt
 *
 * @ttm: Base ttm_tt struct.
 * @dma_address: The DMA (bus) addresses of the pages
 * @pages_list: used by some page allocation backend
 *
 * This is a structure holding the pages, caching- and aperture binding
 * status for a buffer object that isn't backed by fixed (VRAM / AGP)
 * memory.
 */
struct ttm_dma_tt {
	struct ttm_tt ttm;
	dma_addr_t *dma_address;
	struct list_head pages_list;
};

#define TTM_MEMTYPE_FLAG_FIXED         (1 << 0)	/* Fixed (on-card) PCI memory */
#define TTM_MEMTYPE_FLAG_MAPPABLE      (1 << 1)	/* Memory mappable */
#define TTM_MEMTYPE_FLAG_CMA           (1 << 3)	/* Can't map aperture */

struct ttm_mem_type_manager;

struct ttm_mem_type_manager_func {
	/**
	 * struct ttm_mem_type_manager member init
	 *
	 * @man: Pointer to a memory type manager.
	 * @p_size: Implementation dependent, but typically the size of the
	 * range to be managed in pages.
	 *
	 * Called to initialize a private range manager. The function is
	 * expected to initialize the man::priv member.
	 * Returns 0 on success, negative error code on failure.
	 */
	int  (*init)(struct ttm_mem_type_manager *man, unsigned long p_size);

	/**
	 * struct ttm_mem_type_manager member takedown
	 *
	 * @man: Pointer to a memory type manager.
	 *
	 * Called to undo the setup done in init. All allocated resources
	 * should be freed.
	 */
	int  (*takedown)(struct ttm_mem_type_manager *man);

	/**
	 * struct ttm_mem_type_manager member get_node
	 *
	 * @man: Pointer to a memory type manager.
	 * @bo: Pointer to the buffer object we're allocating space for.
	 * @placement: Placement details.
	 * @flags: Additional placement flags.
	 * @mem: Pointer to a struct ttm_mem_reg to be filled in.
	 *
	 * This function should allocate space in the memory type managed
	 * by @man. Placement details if
	 * applicable are given by @placement. If successful,
	 * @mem::mm_node should be set to a non-null value, and
	 * @mem::start should be set to a value identifying the beginning
	 * of the range allocated, and the function should return zero.
	 * If the memory region accommodate the buffer object, @mem::mm_node
	 * should be set to NULL, and the function should return 0.
	 * If a system error occurred, preventing the request to be fulfilled,
	 * the function should return a negative error code.
	 *
	 * Note that @mem::mm_node will only be dereferenced by
	 * struct ttm_mem_type_manager functions and optionally by the driver,
	 * which has knowledge of the underlying type.
	 *
	 * This function may not be called from within atomic context, so
	 * an implementation can and must use either a mutex or a spinlock to
	 * protect any data structures managing the space.
	 */
	int  (*get_node)(struct ttm_mem_type_manager *man,
			 struct ttm_buffer_object *bo,
			 const struct ttm_place *place,
			 struct ttm_mem_reg *mem);

	/**
	 * struct ttm_mem_type_manager member put_node
	 *
	 * @man: Pointer to a memory type manager.
	 * @mem: Pointer to a struct ttm_mem_reg to be filled in.
	 *
	 * This function frees memory type resources previously allocated
	 * and that are identified by @mem::mm_node and @mem::start. May not
	 * be called from within atomic context.
	 */
	void (*put_node)(struct ttm_mem_type_manager *man,
			 struct ttm_mem_reg *mem);

	/**
	 * struct ttm_mem_type_manager member debug
	 *
	 * @man: Pointer to a memory type manager.
	 * @printer: Prefix to be used in printout to identify the caller.
	 *
	 * This function is called to print out the state of the memory
	 * type manager to aid debugging of out-of-memory conditions.
	 * It may not be called from within atomic context.
	 */
	void (*debug)(struct ttm_mem_type_manager *man,
		      struct drm_printer *printer);
};

/**
 * struct ttm_mem_type_manager
 *
 * @has_type: The memory type has been initialized.
 * @use_type: The memory type is enabled.
 * @flags: TTM_MEMTYPE_XX flags identifying the traits of the memory
 * managed by this memory type.
 * @gpu_offset: If used, the GPU offset of the first managed page of
 * fixed memory or the first managed location in an aperture.
 * @size: Size of the managed region.
 * @available_caching: A mask of available caching types, TTM_PL_FLAG_XX,
 * as defined in ttm_placement_common.h
 * @default_caching: The default caching policy used for a buffer object
 * placed in this memory type if the user doesn't provide one.
 * @func: structure pointer implementing the range manager. See above
 * @priv: Driver private closure for @func.
 * @io_reserve_mutex: Mutex optionally protecting shared io_reserve structures
 * @use_io_reserve_lru: Use an lru list to try to unreserve io_mem_regions
 * reserved by the TTM vm system.
 * @io_reserve_lru: Optional lru list for unreserving io mem regions.
 * @io_reserve_fastpath: Only use bdev::driver::io_mem_reserve to obtain
 * @move_lock: lock for move fence
 * static information. bdev::driver::io_mem_free is never used.
 * @lru: The lru list for this memory type.
 * @move: The fence of the last pipelined move operation.
 *
 * This structure is used to identify and manage memory types for a device.
 * It's set up by the ttm_bo_driver::init_mem_type method.
 */



struct ttm_mem_type_manager {
	struct ttm_bo_device *bdev;

	/*
	 * No protection. Constant from start.
	 */

	bool has_type;
	bool use_type;
	uint32_t flags;
	uint64_t gpu_offset; /* GPU address space is independent of CPU word size */
	uint64_t size;
	uint32_t available_caching;
	uint32_t default_caching;
	const struct ttm_mem_type_manager_func *func;
	void *priv;
	struct mutex io_reserve_mutex;
	bool use_io_reserve_lru;
	bool io_reserve_fastpath;
	spinlock_t move_lock;

	/*
	 * Protected by @io_reserve_mutex:
	 */

	struct list_head io_reserve_lru;

	/*
	 * Protected by the global->lru_lock.
	 */

	struct list_head lru[TTM_MAX_BO_PRIORITY];

	/*
	 * Protected by @move_lock.
	 */
	struct dma_fence *move;
};

/**
 * struct ttm_bo_driver
 *
 * @create_ttm_backend_entry: Callback to create a struct ttm_backend.
 * @invalidate_caches: Callback to invalidate read caches when a buffer object
 * has been evicted.
 * @init_mem_type: Callback to initialize a struct ttm_mem_type_manager
 * structure.
 * @evict_flags: Callback to obtain placement flags when a buffer is evicted.
 * @move: Callback for a driver to hook in accelerated functions to
 * move a buffer.
 * If set to NULL, a potentially slow memcpy() move is used.
 */

struct ttm_bo_driver {
	/**
	 * ttm_tt_create
	 *
	 * @bdev: pointer to a struct ttm_bo_device:
	 * @size: Size of the data needed backing.
	 * @page_flags: Page flags as identified by TTM_PAGE_FLAG_XX flags.
	 * @dummy_read_page: See struct ttm_bo_device.
	 *
	 * Create a struct ttm_tt to back data with system memory pages.
	 * No pages are actually allocated.
	 * Returns:
	 * NULL: Out of memory.
	 */
	struct ttm_tt *(*ttm_tt_create)(struct ttm_bo_device *bdev,
					unsigned long size,
					uint32_t page_flags,
					struct page *dummy_read_page);

	/**
	 * ttm_tt_populate
	 *
	 * @ttm: The struct ttm_tt to contain the backing pages.
	 *
	 * Allocate all backing pages
	 * Returns:
	 * -ENOMEM: Out of memory.
	 */
	int (*ttm_tt_populate)(struct ttm_tt *ttm,
			struct ttm_operation_ctx *ctx);

	/**
	 * ttm_tt_unpopulate
	 *
	 * @ttm: The struct ttm_tt to contain the backing pages.
	 *
	 * Free all backing page
	 */
	void (*ttm_tt_unpopulate)(struct ttm_tt *ttm);

	/**
	 * struct ttm_bo_driver member invalidate_caches
	 *
	 * @bdev: the buffer object device.
	 * @flags: new placement of the rebound buffer object.
	 *
	 * A previosly evicted buffer has been rebound in a
	 * potentially new location. Tell the driver that it might
	 * consider invalidating read (texture) caches on the next command
	 * submission as a consequence.
	 */

	int (*invalidate_caches)(struct ttm_bo_device *bdev, uint32_t flags);
	int (*init_mem_type)(struct ttm_bo_device *bdev, uint32_t type,
			     struct ttm_mem_type_manager *man);

	/**
	 * struct ttm_bo_driver member eviction_valuable
	 *
	 * @bo: the buffer object to be evicted
	 * @place: placement we need room for
	 *
	 * Check with the driver if it is valuable to evict a BO to make room
	 * for a certain placement.
	 */
	bool (*eviction_valuable)(struct ttm_buffer_object *bo,
				  const struct ttm_place *place);
	/**
	 * struct ttm_bo_driver member evict_flags:
	 *
	 * @bo: the buffer object to be evicted
	 *
	 * Return the bo flags for a buffer which is not mapped to the hardware.
	 * These will be placed in proposed_flags so that when the move is
	 * finished, they'll end up in bo->mem.flags
	 */

	void (*evict_flags)(struct ttm_buffer_object *bo,
			    struct ttm_placement *placement);

	/**
	 * struct ttm_bo_driver member move:
	 *
	 * @bo: the buffer to move
	 * @evict: whether this motion is evicting the buffer from
	 * the graphics address space
	 * @ctx: context for this move with parameters
	 * @new_mem: the new memory region receiving the buffer
	 *
	 * Move a buffer between two memory regions.
	 */
	int (*move)(struct ttm_buffer_object *bo, bool evict,
		    struct ttm_operation_ctx *ctx,
		    struct ttm_mem_reg *new_mem);

	/**
	 * struct ttm_bo_driver_member verify_access
	 *
	 * @bo: Pointer to a buffer object.
	 * @filp: Pointer to a struct file trying to access the object.
	 *
	 * Called from the map / write / read methods to verify that the
	 * caller is permitted to access the buffer object.
	 * This member may be set to NULL, which will refuse this kind of
	 * access for all buffer objects.
	 * This function should return 0 if access is granted, -EPERM otherwise.
	 */
	int (*verify_access)(struct ttm_buffer_object *bo,
			     struct file *filp);

	/**
	 * Hook to notify driver about a driver move so it
	 * can do tiling things and book-keeping.
	 *
	 * @evict: whether this move is evicting the buffer from the graphics
	 * address space
	 */
	void (*move_notify)(struct ttm_buffer_object *bo,
			    bool evict,
			    struct ttm_mem_reg *new_mem);
	/* notify the driver we are taking a fault on this BO
	 * and have reserved it */
	int (*fault_reserve_notify)(struct ttm_buffer_object *bo);

	/**
	 * notify the driver that we're about to swap out this bo
	 */
	void (*swap_notify)(struct ttm_buffer_object *bo);

	/**
	 * Driver callback on when mapping io memory (for bo_move_memcpy
	 * for instance). TTM will take care to call io_mem_free whenever
	 * the mapping is not use anymore. io_mem_reserve & io_mem_free
	 * are balanced.
	 */
	int (*io_mem_reserve)(struct ttm_bo_device *bdev,
			      struct ttm_mem_reg *mem);
	void (*io_mem_free)(struct ttm_bo_device *bdev,
			    struct ttm_mem_reg *mem);

	/**
	 * Return the pfn for a given page_offset inside the BO.
	 *
	 * @bo: the BO to look up the pfn for
	 * @page_offset: the offset to look up
	 */
	unsigned long (*io_mem_pfn)(struct ttm_buffer_object *bo,
				    unsigned long page_offset);

	/**
	 * Read/write memory buffers for ptrace access
	 *
	 * @bo: the BO to access
	 * @offset: the offset from the start of the BO
	 * @buf: pointer to source/destination buffer
	 * @len: number of bytes to copy
	 * @write: whether to read (0) from or write (non-0) to BO
	 *
	 * If successful, this function should return the number of
	 * bytes copied, -EIO otherwise. If the number of bytes
	 * returned is < len, the function may be called again with
	 * the remainder of the buffer to copy.
	 */
	int (*access_memory)(struct ttm_buffer_object *bo, unsigned long offset,
			     void *buf, int len, int write);
};

/**
 * struct ttm_bo_global_ref - Argument to initialize a struct ttm_bo_global.
 */

struct ttm_bo_global_ref {
	struct drm_global_reference ref;
	struct ttm_mem_global *mem_glob;
};

/**
 * struct ttm_bo_global - Buffer object driver global data.
 *
 * @mem_glob: Pointer to a struct ttm_mem_global object for accounting.
 * @dummy_read_page: Pointer to a dummy page used for mapping requests
 * of unpopulated pages.
 * @shrink: A shrink callback object used for buffer object swap.
 * @device_list_mutex: Mutex protecting the device list.
 * This mutex is held while traversing the device list for pm options.
 * @lru_lock: Spinlock protecting the bo subsystem lru lists.
 * @device_list: List of buffer object devices.
 * @swap_lru: Lru list of buffer objects used for swapping.
 */

struct ttm_bo_global {

	/**
	 * Constant after init.
	 */

	struct kobject kobj;
	struct ttm_mem_global *mem_glob;
	struct page *dummy_read_page;
	struct mutex device_list_mutex;
	spinlock_t lru_lock;

	/**
	 * Protected by device_list_mutex.
	 */
	struct list_head device_list;

	/**
	 * Protected by the lru_lock.
	 */
	struct list_head swap_lru[TTM_MAX_BO_PRIORITY];

	/**
	 * Internal protection.
	 */
	atomic_t bo_count;
};


#define TTM_NUM_MEM_TYPES 8

/**
 * struct ttm_bo_device - Buffer object driver device-specific data.
 *
 * @driver: Pointer to a struct ttm_bo_driver struct setup by the driver.
 * @man: An array of mem_type_managers.
 * @vma_manager: Address space manager
 * lru_lock: Spinlock that protects the buffer+device lru lists and
 * ddestroy lists.
 * @dev_mapping: A pointer to the struct address_space representing the
 * device address space.
 * @wq: Work queue structure for the delayed delete workqueue.
 *
 */

struct ttm_bo_device {

	/*
	 * Constant after bo device init / atomic.
	 */
	struct list_head device_list;
	struct ttm_bo_global *glob;
	struct ttm_bo_driver *driver;
	struct ttm_mem_type_manager man[TTM_NUM_MEM_TYPES];

	/*
	 * Protected by internal locks.
	 */
	struct drm_vma_offset_manager vma_manager;

	/*
	 * Protected by the global:lru lock.
	 */
	struct list_head ddestroy;

	/*
	 * Protected by load / firstopen / lastclose /unload sync.
	 */

	struct address_space *dev_mapping;

	/*
	 * Internal protection.
	 */

	struct delayed_work wq;

	bool need_dma32;
};

/**
 * ttm_flag_masked
 *
 * @old: Pointer to the result and original value.
 * @new: New value of bits.
 * @mask: Mask of bits to change.
 *
 * Convenience function to change a number of bits identified by a mask.
 */

static inline uint32_t
ttm_flag_masked(uint32_t *old, uint32_t new, uint32_t mask)
{
	*old ^= (*old ^ new) & mask;
	return *old;
}

/**
 * ttm_tt_init
 *
 * @ttm: The struct ttm_tt.
 * @bdev: pointer to a struct ttm_bo_device:
 * @size: Size of the data needed backing.
 * @page_flags: Page flags as identified by TTM_PAGE_FLAG_XX flags.
 * @dummy_read_page: See struct ttm_bo_device.
 *
 * Create a struct ttm_tt to back data with system memory pages.
 * No pages are actually allocated.
 * Returns:
 * NULL: Out of memory.
 */
int ttm_tt_init(struct ttm_tt *ttm, struct ttm_bo_device *bdev,
		unsigned long size, uint32_t page_flags,
		struct page *dummy_read_page);
int ttm_dma_tt_init(struct ttm_dma_tt *ttm_dma, struct ttm_bo_device *bdev,
		    unsigned long size, uint32_t page_flags,
		    struct page *dummy_read_page);

/**
 * ttm_tt_fini
 *
 * @ttm: the ttm_tt structure.
 *
 * Free memory of ttm_tt structure
 */
void ttm_tt_fini(struct ttm_tt *ttm);
void ttm_dma_tt_fini(struct ttm_dma_tt *ttm_dma);

/**
 * ttm_ttm_bind:
 *
 * @ttm: The struct ttm_tt containing backing pages.
 * @bo_mem: The struct ttm_mem_reg identifying the binding location.
 *
 * Bind the pages of @ttm to an aperture location identified by @bo_mem
 */
<<<<<<< HEAD
int ttm_tt_bind(struct ttm_tt *ttm, struct ttm_mem_reg *bo_mem);
=======
int ttm_tt_bind(struct ttm_tt *ttm, struct ttm_mem_reg *bo_mem,
		struct ttm_operation_ctx *ctx);
>>>>>>> 03f51d4e

/**
 * ttm_ttm_destroy:
 *
 * @ttm: The struct ttm_tt.
 *
 * Unbind, unpopulate and destroy common struct ttm_tt.
 */
void ttm_tt_destroy(struct ttm_tt *ttm);

/**
 * ttm_ttm_unbind:
 *
 * @ttm: The struct ttm_tt.
 *
 * Unbind a struct ttm_tt.
 */
void ttm_tt_unbind(struct ttm_tt *ttm);

/**
 * ttm_tt_swapin:
 *
 * @ttm: The struct ttm_tt.
 *
 * Swap in a previously swap out ttm_tt.
 */
int ttm_tt_swapin(struct ttm_tt *ttm);

/**
 * ttm_tt_set_placement_caching:
 *
 * @ttm A struct ttm_tt the backing pages of which will change caching policy.
 * @placement: Flag indicating the desired caching policy.
 *
 * This function will change caching policy of any default kernel mappings of
 * the pages backing @ttm. If changing from cached to uncached or
 * write-combined,
 * all CPU caches will first be flushed to make sure the data of the pages
 * hit RAM. This function may be very costly as it involves global TLB
 * and cache flushes and potential page splitting / combining.
 */
int ttm_tt_set_placement_caching(struct ttm_tt *ttm, uint32_t placement);
int ttm_tt_swapout(struct ttm_tt *ttm, struct file *persistent_swap_storage);

/**
 * ttm_tt_unpopulate - free pages from a ttm
 *
 * @ttm: Pointer to the ttm_tt structure
 *
 * Calls the driver method to free all pages from a ttm
 */
void ttm_tt_unpopulate(struct ttm_tt *ttm);

/*
 * ttm_bo.c
 */

/**
 * ttm_mem_reg_is_pci
 *
 * @bdev: Pointer to a struct ttm_bo_device.
 * @mem: A valid struct ttm_mem_reg.
 *
 * Returns true if the memory described by @mem is PCI memory,
 * false otherwise.
 */
bool ttm_mem_reg_is_pci(struct ttm_bo_device *bdev, struct ttm_mem_reg *mem);

/**
 * ttm_bo_mem_space
 *
 * @bo: Pointer to a struct ttm_buffer_object. the data of which
 * we want to allocate space for.
 * @proposed_placement: Proposed new placement for the buffer object.
 * @mem: A struct ttm_mem_reg.
 * @interruptible: Sleep interruptible when sliping.
 * @no_wait_gpu: Return immediately if the GPU is busy.
 *
 * Allocate memory space for the buffer object pointed to by @bo, using
 * the placement flags in @mem, potentially evicting other idle buffer objects.
 * This function may sleep while waiting for space to become available.
 * Returns:
 * -EBUSY: No space available (only if no_wait == 1).
 * -ENOMEM: Could not allocate memory for the buffer object, either due to
 * fragmentation or concurrent allocators.
 * -ERESTARTSYS: An interruptible sleep was interrupted by a signal.
 */
int ttm_bo_mem_space(struct ttm_buffer_object *bo,
		     struct ttm_placement *placement,
		     struct ttm_mem_reg *mem,
		     struct ttm_operation_ctx *ctx);

void ttm_bo_mem_put(struct ttm_buffer_object *bo, struct ttm_mem_reg *mem);
void ttm_bo_mem_put_locked(struct ttm_buffer_object *bo,
			   struct ttm_mem_reg *mem);

void ttm_bo_global_release(struct drm_global_reference *ref);
int ttm_bo_global_init(struct drm_global_reference *ref);

int ttm_bo_device_release(struct ttm_bo_device *bdev);

/**
 * ttm_bo_device_init
 *
 * @bdev: A pointer to a struct ttm_bo_device to initialize.
 * @glob: A pointer to an initialized struct ttm_bo_global.
 * @driver: A pointer to a struct ttm_bo_driver set up by the caller.
 * @mapping: The address space to use for this bo.
 * @file_page_offset: Offset into the device address space that is available
 * for buffer data. This ensures compatibility with other users of the
 * address space.
 *
 * Initializes a struct ttm_bo_device:
 * Returns:
 * !0: Failure.
 */
int ttm_bo_device_init(struct ttm_bo_device *bdev, struct ttm_bo_global *glob,
		       struct ttm_bo_driver *driver,
		       struct address_space *mapping,
		       uint64_t file_page_offset, bool need_dma32);

/**
 * ttm_bo_unmap_virtual
 *
 * @bo: tear down the virtual mappings for this BO
 */
void ttm_bo_unmap_virtual(struct ttm_buffer_object *bo);

/**
 * ttm_bo_unmap_virtual
 *
 * @bo: tear down the virtual mappings for this BO
 *
 * The caller must take ttm_mem_io_lock before calling this function.
 */
void ttm_bo_unmap_virtual_locked(struct ttm_buffer_object *bo);

int ttm_mem_io_reserve_vm(struct ttm_buffer_object *bo);
void ttm_mem_io_free_vm(struct ttm_buffer_object *bo);
int ttm_mem_io_lock(struct ttm_mem_type_manager *man, bool interruptible);
void ttm_mem_io_unlock(struct ttm_mem_type_manager *man);

void ttm_bo_del_sub_from_lru(struct ttm_buffer_object *bo);
void ttm_bo_add_to_lru(struct ttm_buffer_object *bo);

/**
 * __ttm_bo_reserve:
 *
 * @bo: A pointer to a struct ttm_buffer_object.
 * @interruptible: Sleep interruptible if waiting.
 * @no_wait: Don't sleep while trying to reserve, rather return -EBUSY.
 * @ticket: ticket used to acquire the ww_mutex.
 *
 * Will not remove reserved buffers from the lru lists.
 * Otherwise identical to ttm_bo_reserve.
 *
 * Returns:
 * -EDEADLK: The reservation may cause a deadlock.
 * Release all buffer reservations, wait for @bo to become unreserved and
 * try again. (only if use_sequence == 1).
 * -ERESTARTSYS: A wait for the buffer to become unreserved was interrupted by
 * a signal. Release all buffer reservations and return to user-space.
 * -EBUSY: The function needed to sleep, but @no_wait was true
 * -EALREADY: Bo already reserved using @ticket. This error code will only
 * be returned if @use_ticket is set to true.
 */
static inline int __ttm_bo_reserve(struct ttm_buffer_object *bo,
				   bool interruptible, bool no_wait,
				   struct ww_acquire_ctx *ticket)
{
	int ret = 0;

	if (no_wait) {
		bool success;
		if (WARN_ON(ticket))
			return -EBUSY;

		success = reservation_object_trylock(bo->resv);
		return success ? 0 : -EBUSY;
	}

	if (interruptible)
		ret = reservation_object_lock_interruptible(bo->resv, ticket);
	else
		ret = reservation_object_lock(bo->resv, ticket);
	if (ret == -EINTR)
		return -ERESTARTSYS;
	return ret;
}

/**
 * ttm_bo_reserve:
 *
 * @bo: A pointer to a struct ttm_buffer_object.
 * @interruptible: Sleep interruptible if waiting.
 * @no_wait: Don't sleep while trying to reserve, rather return -EBUSY.
 * @ticket: ticket used to acquire the ww_mutex.
 *
 * Locks a buffer object for validation. (Or prevents other processes from
 * locking it for validation) and removes it from lru lists, while taking
 * a number of measures to prevent deadlocks.
 *
 * Deadlocks may occur when two processes try to reserve multiple buffers in
 * different order, either by will or as a result of a buffer being evicted
 * to make room for a buffer already reserved. (Buffers are reserved before
 * they are evicted). The following algorithm prevents such deadlocks from
 * occurring:
 * Processes attempting to reserve multiple buffers other than for eviction,
 * (typically execbuf), should first obtain a unique 32-bit
 * validation sequence number,
 * and call this function with @use_ticket == 1 and @ticket->stamp == the unique
 * sequence number. If upon call of this function, the buffer object is already
 * reserved, the validation sequence is checked against the validation
 * sequence of the process currently reserving the buffer,
 * and if the current validation sequence is greater than that of the process
 * holding the reservation, the function returns -EDEADLK. Otherwise it sleeps
 * waiting for the buffer to become unreserved, after which it retries
 * reserving.
 * The caller should, when receiving an -EDEADLK error
 * release all its buffer reservations, wait for @bo to become unreserved, and
 * then rerun the validation with the same validation sequence. This procedure
 * will always guarantee that the process with the lowest validation sequence
 * will eventually succeed, preventing both deadlocks and starvation.
 *
 * Returns:
 * -EDEADLK: The reservation may cause a deadlock.
 * Release all buffer reservations, wait for @bo to become unreserved and
 * try again. (only if use_sequence == 1).
 * -ERESTARTSYS: A wait for the buffer to become unreserved was interrupted by
 * a signal. Release all buffer reservations and return to user-space.
 * -EBUSY: The function needed to sleep, but @no_wait was true
 * -EALREADY: Bo already reserved using @ticket. This error code will only
 * be returned if @use_ticket is set to true.
 */
static inline int ttm_bo_reserve(struct ttm_buffer_object *bo,
				 bool interruptible, bool no_wait,
				 struct ww_acquire_ctx *ticket)
{
	int ret;

	WARN_ON(!kref_read(&bo->kref));

	ret = __ttm_bo_reserve(bo, interruptible, no_wait, ticket);
	if (likely(ret == 0))
		ttm_bo_del_sub_from_lru(bo);

	return ret;
}

/**
 * ttm_bo_reserve_slowpath:
 * @bo: A pointer to a struct ttm_buffer_object.
 * @interruptible: Sleep interruptible if waiting.
 * @sequence: Set (@bo)->sequence to this value after lock
 *
 * This is called after ttm_bo_reserve returns -EAGAIN and we backed off
 * from all our other reservations. Because there are no other reservations
 * held by us, this function cannot deadlock any more.
 */
static inline int ttm_bo_reserve_slowpath(struct ttm_buffer_object *bo,
					  bool interruptible,
					  struct ww_acquire_ctx *ticket)
{
	int ret = 0;

	WARN_ON(!kref_read(&bo->kref));

	if (interruptible)
		ret = ww_mutex_lock_slow_interruptible(&bo->resv->lock,
						       ticket);
	else
		ww_mutex_lock_slow(&bo->resv->lock, ticket);

	if (likely(ret == 0))
		ttm_bo_del_sub_from_lru(bo);
	else if (ret == -EINTR)
		ret = -ERESTARTSYS;

	return ret;
}

/**
 * ttm_bo_unreserve
 *
 * @bo: A pointer to a struct ttm_buffer_object.
 *
 * Unreserve a previous reservation of @bo.
 */
static inline void ttm_bo_unreserve(struct ttm_buffer_object *bo)
{
	if (!(bo->mem.placement & TTM_PL_FLAG_NO_EVICT)) {
		spin_lock(&bo->glob->lru_lock);
		ttm_bo_add_to_lru(bo);
		spin_unlock(&bo->glob->lru_lock);
	}
	reservation_object_unlock(bo->resv);
}

/*
 * ttm_bo_util.c
 */

int ttm_mem_io_reserve(struct ttm_bo_device *bdev,
		       struct ttm_mem_reg *mem);
void ttm_mem_io_free(struct ttm_bo_device *bdev,
		     struct ttm_mem_reg *mem);
/**
 * ttm_bo_move_ttm
 *
 * @bo: A pointer to a struct ttm_buffer_object.
 * @interruptible: Sleep interruptible if waiting.
 * @no_wait_gpu: Return immediately if the GPU is busy.
 * @new_mem: struct ttm_mem_reg indicating where to move.
 *
 * Optimized move function for a buffer object with both old and
 * new placement backed by a TTM. The function will, if successful,
 * free any old aperture space, and set (@new_mem)->mm_node to NULL,
 * and update the (@bo)->mem placement flags. If unsuccessful, the old
 * data remains untouched, and it's up to the caller to free the
 * memory space indicated by @new_mem.
 * Returns:
 * !0: Failure.
 */

int ttm_bo_move_ttm(struct ttm_buffer_object *bo,
<<<<<<< HEAD
		    bool interruptible, bool no_wait_gpu,
=======
		    struct ttm_operation_ctx *ctx,
>>>>>>> 03f51d4e
		    struct ttm_mem_reg *new_mem);

/**
 * ttm_bo_move_memcpy
 *
 * @bo: A pointer to a struct ttm_buffer_object.
 * @interruptible: Sleep interruptible if waiting.
 * @no_wait_gpu: Return immediately if the GPU is busy.
 * @new_mem: struct ttm_mem_reg indicating where to move.
 *
 * Fallback move function for a mappable buffer object in mappable memory.
 * The function will, if successful,
 * free any old aperture space, and set (@new_mem)->mm_node to NULL,
 * and update the (@bo)->mem placement flags. If unsuccessful, the old
 * data remains untouched, and it's up to the caller to free the
 * memory space indicated by @new_mem.
 * Returns:
 * !0: Failure.
 */

int ttm_bo_move_memcpy(struct ttm_buffer_object *bo,
<<<<<<< HEAD
		       bool interruptible, bool no_wait_gpu,
=======
		       struct ttm_operation_ctx *ctx,
>>>>>>> 03f51d4e
		       struct ttm_mem_reg *new_mem);

/**
 * ttm_bo_free_old_node
 *
 * @bo: A pointer to a struct ttm_buffer_object.
 *
 * Utility function to free an old placement after a successful move.
 */
void ttm_bo_free_old_node(struct ttm_buffer_object *bo);

/**
 * ttm_bo_move_accel_cleanup.
 *
 * @bo: A pointer to a struct ttm_buffer_object.
 * @fence: A fence object that signals when moving is complete.
 * @evict: This is an evict move. Don't return until the buffer is idle.
 * @new_mem: struct ttm_mem_reg indicating where to move.
 *
 * Accelerated move function to be called when an accelerated move
 * has been scheduled. The function will create a new temporary buffer object
 * representing the old placement, and put the sync object on both buffer
 * objects. After that the newly created buffer object is unref'd to be
 * destroyed when the move is complete. This will help pipeline
 * buffer moves.
 */
int ttm_bo_move_accel_cleanup(struct ttm_buffer_object *bo,
			      struct dma_fence *fence, bool evict,
			      struct ttm_mem_reg *new_mem);

/**
 * ttm_bo_pipeline_move.
 *
 * @bo: A pointer to a struct ttm_buffer_object.
 * @fence: A fence object that signals when moving is complete.
 * @evict: This is an evict move. Don't return until the buffer is idle.
 * @new_mem: struct ttm_mem_reg indicating where to move.
 *
 * Function for pipelining accelerated moves. Either free the memory
 * immediately or hang it on a temporary buffer object.
 */
int ttm_bo_pipeline_move(struct ttm_buffer_object *bo,
			 struct dma_fence *fence, bool evict,
			 struct ttm_mem_reg *new_mem);

/**
 * ttm_io_prot
 *
 * @c_state: Caching state.
 * @tmp: Page protection flag for a normal, cached mapping.
 *
 * Utility function that returns the pgprot_t that should be used for
 * setting up a PTE with the caching model indicated by @c_state.
 */
pgprot_t ttm_io_prot(uint32_t caching_flags, pgprot_t tmp);

extern const struct ttm_mem_type_manager_func ttm_bo_manager_func;

#if IS_ENABLED(CONFIG_AGP)
#include <linux/agp_backend.h>

/**
 * ttm_agp_tt_create
 *
 * @bdev: Pointer to a struct ttm_bo_device.
 * @bridge: The agp bridge this device is sitting on.
 * @size: Size of the data needed backing.
 * @page_flags: Page flags as identified by TTM_PAGE_FLAG_XX flags.
 * @dummy_read_page: See struct ttm_bo_device.
 *
 *
 * Create a TTM backend that uses the indicated AGP bridge as an aperture
 * for TT memory. This function uses the linux agpgart interface to
 * bind and unbind memory backing a ttm_tt.
 */
struct ttm_tt *ttm_agp_tt_create(struct ttm_bo_device *bdev,
				 struct agp_bridge_data *bridge,
				 unsigned long size, uint32_t page_flags,
				 struct page *dummy_read_page);
<<<<<<< HEAD
int ttm_agp_tt_populate(struct ttm_tt *ttm);
=======
int ttm_agp_tt_populate(struct ttm_tt *ttm, struct ttm_operation_ctx *ctx);
>>>>>>> 03f51d4e
void ttm_agp_tt_unpopulate(struct ttm_tt *ttm);
#endif

#endif<|MERGE_RESOLUTION|>--- conflicted
+++ resolved
@@ -650,12 +650,8 @@
  *
  * Bind the pages of @ttm to an aperture location identified by @bo_mem
  */
-<<<<<<< HEAD
-int ttm_tt_bind(struct ttm_tt *ttm, struct ttm_mem_reg *bo_mem);
-=======
 int ttm_tt_bind(struct ttm_tt *ttm, struct ttm_mem_reg *bo_mem,
 		struct ttm_operation_ctx *ctx);
->>>>>>> 03f51d4e
 
 /**
  * ttm_ttm_destroy:
@@ -981,11 +977,7 @@
  */
 
 int ttm_bo_move_ttm(struct ttm_buffer_object *bo,
-<<<<<<< HEAD
-		    bool interruptible, bool no_wait_gpu,
-=======
 		    struct ttm_operation_ctx *ctx,
->>>>>>> 03f51d4e
 		    struct ttm_mem_reg *new_mem);
 
 /**
@@ -1007,11 +999,7 @@
  */
 
 int ttm_bo_move_memcpy(struct ttm_buffer_object *bo,
-<<<<<<< HEAD
-		       bool interruptible, bool no_wait_gpu,
-=======
 		       struct ttm_operation_ctx *ctx,
->>>>>>> 03f51d4e
 		       struct ttm_mem_reg *new_mem);
 
 /**
@@ -1091,11 +1079,7 @@
 				 struct agp_bridge_data *bridge,
 				 unsigned long size, uint32_t page_flags,
 				 struct page *dummy_read_page);
-<<<<<<< HEAD
-int ttm_agp_tt_populate(struct ttm_tt *ttm);
-=======
 int ttm_agp_tt_populate(struct ttm_tt *ttm, struct ttm_operation_ctx *ctx);
->>>>>>> 03f51d4e
 void ttm_agp_tt_unpopulate(struct ttm_tt *ttm);
 #endif
 
