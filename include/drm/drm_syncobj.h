/*
 * Copyright © 2017 Red Hat
 *
 * Permission is hereby granted, free of charge, to any person obtaining a
 * copy of this software and associated documentation files (the "Software"),
 * to deal in the Software without restriction, including without limitation
 * the rights to use, copy, modify, merge, publish, distribute, sublicense,
 * and/or sell copies of the Software, and to permit persons to whom the
 * Software is furnished to do so, subject to the following conditions:
 *
 * The above copyright notice and this permission notice (including the next
 * paragraph) shall be included in all copies or substantial portions of the
 * Software.
 *
 * THE SOFTWARE IS PROVIDED "AS IS", WITHOUT WARRANTY OF ANY KIND, EXPRESS OR
 * IMPLIED, INCLUDING BUT NOT LIMITED TO THE WARRANTIES OF MERCHANTABILITY,
 * FITNESS FOR A PARTICULAR PURPOSE AND NONINFRINGEMENT.  IN NO EVENT SHALL
 * THE AUTHORS OR COPYRIGHT HOLDERS BE LIABLE FOR ANY CLAIM, DAMAGES OR OTHER
 * LIABILITY, WHETHER IN AN ACTION OF CONTRACT, TORT OR OTHERWISE, ARISING
 * FROM, OUT OF OR IN CONNECTION WITH THE SOFTWARE OR THE USE OR OTHER DEALINGS
 * IN THE SOFTWARE.
 *
 * Authors:
 *
 */
#ifndef __DRM_SYNCOBJ_H__
#define __DRM_SYNCOBJ_H__

#include <linux/dma-fence.h>

<<<<<<< HEAD
=======
struct drm_file;

>>>>>>> f4a6de85
/**
 * struct drm_syncobj - sync object.
 *
 * This structure defines a generic sync object which wraps a &dma_fence.
 */
struct drm_syncobj {
	/**
	 * @refcount: Reference count of this object.
	 */
	struct kref refcount;
	/**
	 * @fence:
	 * NULL or a pointer to the fence bound to this object.
	 *
	 * This field should not be used directly. Use drm_syncobj_fence_get()
	 * and drm_syncobj_replace_fence() instead.
	 */
	struct dma_fence __rcu *fence;
	/**
	 * @cb_list: List of callbacks to call when the &fence gets replaced.
	 */
	struct list_head cb_list;
	/**
	 * @lock: Protects &cb_list and write-locks &fence.
	 */
	spinlock_t lock;
	/**
	 * @file: A file backing for this syncobj.
	 */
	struct file *file;
};

void drm_syncobj_free(struct kref *kref);

/**
 * drm_syncobj_get - acquire a syncobj reference
 * @obj: sync object
 *
 * This acquires an additional reference to @obj. It is illegal to call this
 * without already holding a reference. No locks required.
 */
static inline void
drm_syncobj_get(struct drm_syncobj *obj)
{
	kref_get(&obj->refcount);
}

/**
 * drm_syncobj_put - release a reference to a sync object.
 * @obj: sync object.
 */
static inline void
drm_syncobj_put(struct drm_syncobj *obj)
{
	kref_put(&obj->refcount, drm_syncobj_free);
}

/**
 * drm_syncobj_fence_get - get a reference to a fence in a sync object
 * @syncobj: sync object.
 *
 * This acquires additional reference to &drm_syncobj.fence contained in @obj,
 * if not NULL. It is illegal to call this without already holding a reference.
 * No locks required.
 *
 * Returns:
 * Either the fence of @obj or NULL if there's none.
 */
static inline struct dma_fence *
drm_syncobj_fence_get(struct drm_syncobj *syncobj)
{
	struct dma_fence *fence;

	rcu_read_lock();
	fence = dma_fence_get_rcu_safe(&syncobj->fence);
	rcu_read_unlock();

	return fence;
}

struct drm_syncobj *drm_syncobj_find(struct drm_file *file_private,
				     u32 handle);
void drm_syncobj_replace_fence(struct drm_syncobj *syncobj,
			       struct dma_fence *fence);
int drm_syncobj_find_fence(struct drm_file *file_private,
			   u32 handle, u64 point, u64 flags,
			   struct dma_fence **fence);
void drm_syncobj_free(struct kref *kref);
int drm_syncobj_create(struct drm_syncobj **out_syncobj, uint32_t flags,
		       struct dma_fence *fence);
int drm_syncobj_get_handle(struct drm_file *file_private,
			   struct drm_syncobj *syncobj, u32 *handle);
int drm_syncobj_get_fd(struct drm_syncobj *syncobj, int *p_fd);

#endif<|MERGE_RESOLUTION|>--- conflicted
+++ resolved
@@ -28,11 +28,8 @@
 
 #include <linux/dma-fence.h>
 
-<<<<<<< HEAD
-=======
 struct drm_file;
 
->>>>>>> f4a6de85
 /**
  * struct drm_syncobj - sync object.
  *
