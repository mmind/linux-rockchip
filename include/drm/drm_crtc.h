--- conflicted
+++ resolved
@@ -47,10 +47,7 @@
 #include <drm/drm_blend.h>
 #include <drm/drm_color_mgmt.h>
 #include <drm/drm_debugfs_crc.h>
-<<<<<<< HEAD
-=======
 #include <drm/drm_mode_config.h>
->>>>>>> 59331c21
 
 struct drm_device;
 struct drm_mode_set;
@@ -590,8 +587,6 @@
 	 */
 	int (*set_crc_source)(struct drm_crtc *crtc, const char *source,
 			      size_t *values_cnt);
-<<<<<<< HEAD
-=======
 
 	/**
 	 * @atomic_print_state:
@@ -604,7 +599,6 @@
 	 */
 	void (*atomic_print_state)(struct drm_printer *p,
 				   const struct drm_crtc_state *state);
->>>>>>> 59331c21
 };
 
 /**
@@ -721,26 +715,6 @@
 	 * context.
 	 */
 	struct drm_modeset_acquire_ctx *acquire_ctx;
-<<<<<<< HEAD
-
-#ifdef CONFIG_DEBUG_FS
-	/**
-	 * @debugfs_entry:
-	 *
-	 * Debugfs directory for this CRTC.
-	 */
-	struct dentry *debugfs_entry;
-
-	/**
-	 * @crc:
-	 *
-	 * Configuration settings of CRC capture.
-	 */
-	struct drm_crtc_crc crc;
-#endif
-};
-=======
->>>>>>> 59331c21
 
 #ifdef CONFIG_DEBUG_FS
 	/**
@@ -803,320 +777,10 @@
  *
  * This is used to set modes.
  */
-<<<<<<< HEAD
-struct drm_mode_config {
-	struct mutex mutex; /* protects configuration (mode lists etc.) */
-	struct drm_modeset_lock connection_mutex; /* protects connector->encoder and encoder->crtc links */
-	struct drm_modeset_acquire_ctx *acquire_ctx; /* for legacy _lock_all() / _unlock_all() */
-
-	/**
-	 * @idr_mutex:
-	 *
-	 * Mutex for KMS ID allocation and management. Protects both @crtc_idr
-	 * and @tile_idr.
-	 */
-	struct mutex idr_mutex;
-
-	/**
-	 * @crtc_idr:
-	 *
-	 * Main KMS ID tracking object. Use this idr for all IDs, fb, crtc,
-	 * connector, modes - just makes life easier to have only one.
-	 */
-	struct idr crtc_idr;
-
-	/**
-	 * @tile_idr:
-	 *
-	 * Use this idr for allocating new IDs for tiled sinks like use in some
-	 * high-res DP MST screens.
-	 */
-	struct idr tile_idr;
-
-	struct mutex fb_lock; /* proctects global and per-file fb lists */
-	int num_fb;
-	struct list_head fb_list;
-
-	/**
-	 * @num_connector: Number of connectors on this device.
-	 */
-	int num_connector;
-	/**
-	 * @connector_ida: ID allocator for connector indices.
-	 */
-	struct ida connector_ida;
-	/**
-	 * @connector_list: List of connector objects.
-	 */
-	struct list_head connector_list;
-	int num_encoder;
-	struct list_head encoder_list;
-
-	/*
-	 * Track # of overlay planes separately from # of total planes.  By
-	 * default we only advertise overlay planes to userspace; if userspace
-	 * sets the "universal plane" capability bit, we'll go ahead and
-	 * expose all planes.
-	 */
-	int num_overlay_plane;
-	int num_total_plane;
-	struct list_head plane_list;
-
-	int num_crtc;
-	struct list_head crtc_list;
-
-	struct list_head property_list;
-
-	int min_width, min_height;
-	int max_width, max_height;
-	const struct drm_mode_config_funcs *funcs;
-	resource_size_t fb_base;
-
-	/* output poll support */
-	bool poll_enabled;
-	bool poll_running;
-	bool delayed_event;
-	struct delayed_work output_poll_work;
-
-	struct mutex blob_lock;
-
-	/* pointers to standard properties */
-	struct list_head property_blob_list;
-	/**
-	 * @edid_property: Default connector property to hold the EDID of the
-	 * currently connected sink, if any.
-	 */
-	struct drm_property *edid_property;
-	/**
-	 * @dpms_property: Default connector property to control the
-	 * connector's DPMS state.
-	 */
-	struct drm_property *dpms_property;
-	/**
-	 * @path_property: Default connector property to hold the DP MST path
-	 * for the port.
-	 */
-	struct drm_property *path_property;
-	/**
-	 * @tile_property: Default connector property to store the tile
-	 * position of a tiled screen, for sinks which need to be driven with
-	 * multiple CRTCs.
-	 */
-	struct drm_property *tile_property;
-	/**
-	 * @plane_type_property: Default plane property to differentiate
-	 * CURSOR, PRIMARY and OVERLAY legacy uses of planes.
-	 */
-	struct drm_property *plane_type_property;
-	/**
-	 * @prop_src_x: Default atomic plane property for the plane source
-	 * position in the connected &drm_framebuffer.
-	 */
-	struct drm_property *prop_src_x;
-	/**
-	 * @prop_src_y: Default atomic plane property for the plane source
-	 * position in the connected &drm_framebuffer.
-	 */
-	struct drm_property *prop_src_y;
-	/**
-	 * @prop_src_w: Default atomic plane property for the plane source
-	 * position in the connected &drm_framebuffer.
-	 */
-	struct drm_property *prop_src_w;
-	/**
-	 * @prop_src_h: Default atomic plane property for the plane source
-	 * position in the connected &drm_framebuffer.
-	 */
-	struct drm_property *prop_src_h;
-	/**
-	 * @prop_crtc_x: Default atomic plane property for the plane destination
-	 * position in the &drm_crtc is is being shown on.
-	 */
-	struct drm_property *prop_crtc_x;
-	/**
-	 * @prop_crtc_y: Default atomic plane property for the plane destination
-	 * position in the &drm_crtc is is being shown on.
-	 */
-	struct drm_property *prop_crtc_y;
-	/**
-	 * @prop_crtc_w: Default atomic plane property for the plane destination
-	 * position in the &drm_crtc is is being shown on.
-	 */
-	struct drm_property *prop_crtc_w;
-	/**
-	 * @prop_crtc_h: Default atomic plane property for the plane destination
-	 * position in the &drm_crtc is is being shown on.
-	 */
-	struct drm_property *prop_crtc_h;
-	/**
-	 * @prop_fb_id: Default atomic plane property to specify the
-	 * &drm_framebuffer.
-	 */
-	struct drm_property *prop_fb_id;
-	/**
-	 * @prop_crtc_id: Default atomic plane property to specify the
-	 * &drm_crtc.
-	 */
-	struct drm_property *prop_crtc_id;
-	/**
-	 * @prop_active: Default atomic CRTC property to control the active
-	 * state, which is the simplified implementation for DPMS in atomic
-	 * drivers.
-	 */
-	struct drm_property *prop_active;
-	/**
-	 * @prop_mode_id: Default atomic CRTC property to set the mode for a
-	 * CRTC. A 0 mode implies that the CRTC is entirely disabled - all
-	 * connectors must be of and active must be set to disabled, too.
-	 */
-	struct drm_property *prop_mode_id;
-
-	/**
-	 * @dvi_i_subconnector_property: Optional DVI-I property to
-	 * differentiate between analog or digital mode.
-	 */
-	struct drm_property *dvi_i_subconnector_property;
-	/**
-	 * @dvi_i_select_subconnector_property: Optional DVI-I property to
-	 * select between analog or digital mode.
-	 */
-	struct drm_property *dvi_i_select_subconnector_property;
-
-	/**
-	 * @tv_subconnector_property: Optional TV property to differentiate
-	 * between different TV connector types.
-	 */
-	struct drm_property *tv_subconnector_property;
-	/**
-	 * @tv_select_subconnector_property: Optional TV property to select
-	 * between different TV connector types.
-	 */
-	struct drm_property *tv_select_subconnector_property;
-	/**
-	 * @tv_mode_property: Optional TV property to select
-	 * the output TV mode.
-	 */
-	struct drm_property *tv_mode_property;
-	/**
-	 * @tv_left_margin_property: Optional TV property to set the left
-	 * margin.
-	 */
-	struct drm_property *tv_left_margin_property;
-	/**
-	 * @tv_right_margin_property: Optional TV property to set the right
-	 * margin.
-	 */
-	struct drm_property *tv_right_margin_property;
-	/**
-	 * @tv_top_margin_property: Optional TV property to set the right
-	 * margin.
-	 */
-	struct drm_property *tv_top_margin_property;
-	/**
-	 * @tv_bottom_margin_property: Optional TV property to set the right
-	 * margin.
-	 */
-	struct drm_property *tv_bottom_margin_property;
-	/**
-	 * @tv_brightness_property: Optional TV property to set the
-	 * brightness.
-	 */
-	struct drm_property *tv_brightness_property;
-	/**
-	 * @tv_contrast_property: Optional TV property to set the
-	 * contrast.
-	 */
-	struct drm_property *tv_contrast_property;
-	/**
-	 * @tv_flicker_reduction_property: Optional TV property to control the
-	 * flicker reduction mode.
-	 */
-	struct drm_property *tv_flicker_reduction_property;
-	/**
-	 * @tv_overscan_property: Optional TV property to control the overscan
-	 * setting.
-	 */
-	struct drm_property *tv_overscan_property;
-	/**
-	 * @tv_saturation_property: Optional TV property to set the
-	 * saturation.
-	 */
-	struct drm_property *tv_saturation_property;
-	/**
-	 * @tv_hue_property: Optional TV property to set the hue.
-	 */
-	struct drm_property *tv_hue_property;
-
-	/**
-	 * @scaling_mode_property: Optional connector property to control the
-	 * upscaling, mostly used for built-in panels.
-	 */
-	struct drm_property *scaling_mode_property;
-	/**
-	 * @aspect_ratio_property: Optional connector property to control the
-	 * HDMI infoframe aspect ratio setting.
-	 */
-	struct drm_property *aspect_ratio_property;
-	/**
-	 * @degamma_lut_property: Optional CRTC property to set the LUT used to
-	 * convert the framebuffer's colors to linear gamma.
-	 */
-	struct drm_property *degamma_lut_property;
-	/**
-	 * @degamma_lut_size_property: Optional CRTC property for the size of
-	 * the degamma LUT as supported by the driver (read-only).
-	 */
-	struct drm_property *degamma_lut_size_property;
-	/**
-	 * @ctm_property: Optional CRTC property to set the
-	 * matrix used to convert colors after the lookup in the
-	 * degamma LUT.
-	 */
-	struct drm_property *ctm_property;
-	/**
-	 * @gamma_lut_property: Optional CRTC property to set the LUT used to
-	 * convert the colors, after the CTM matrix, to the gamma space of the
-	 * connected screen.
-	 */
-	struct drm_property *gamma_lut_property;
-	/**
-	 * @gamma_lut_size_property: Optional CRTC property for the size of the
-	 * gamma LUT as supported by the driver (read-only).
-	 */
-	struct drm_property *gamma_lut_size_property;
-
-	/**
-	 * @suggested_x_property: Optional connector property with a hint for
-	 * the position of the output on the host's screen.
-	 */
-	struct drm_property *suggested_x_property;
-	/**
-	 * @suggested_y_property: Optional connector property with a hint for
-	 * the position of the output on the host's screen.
-	 */
-	struct drm_property *suggested_y_property;
-
-	/* dumb ioctl parameters */
-	uint32_t preferred_depth, prefer_shadow;
-
-	/**
-	 * @async_page_flip: Does this device support async flips on the primary
-	 * plane?
-	 */
-	bool async_page_flip;
-
-	/**
-	 * @allow_fb_modifiers:
-	 *
-	 * Whether the driver supports fb modifiers in the ADDFB2.1 ioctl call.
-	 */
-	bool allow_fb_modifiers;
-=======
 struct drm_mode_set {
 	struct drm_framebuffer *fb;
 	struct drm_crtc *crtc;
 	struct drm_display_mode *mode;
->>>>>>> 59331c21
 
 	uint32_t x;
 	uint32_t y;
