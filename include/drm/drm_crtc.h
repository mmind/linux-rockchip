/*
 * Copyright © 2006 Keith Packard
 * Copyright © 2007-2008 Dave Airlie
 * Copyright © 2007-2008 Intel Corporation
 *   Jesse Barnes <jesse.barnes@intel.com>
 *
 * Permission is hereby granted, free of charge, to any person obtaining a
 * copy of this software and associated documentation files (the "Software"),
 * to deal in the Software without restriction, including without limitation
 * the rights to use, copy, modify, merge, publish, distribute, sublicense,
 * and/or sell copies of the Software, and to permit persons to whom the
 * Software is furnished to do so, subject to the following conditions:
 *
 * The above copyright notice and this permission notice shall be included in
 * all copies or substantial portions of the Software.
 *
 * THE SOFTWARE IS PROVIDED "AS IS", WITHOUT WARRANTY OF ANY KIND, EXPRESS OR
 * IMPLIED, INCLUDING BUT NOT LIMITED TO THE WARRANTIES OF MERCHANTABILITY,
 * FITNESS FOR A PARTICULAR PURPOSE AND NONINFRINGEMENT.  IN NO EVENT SHALL
 * THE COPYRIGHT HOLDER(S) OR AUTHOR(S) BE LIABLE FOR ANY CLAIM, DAMAGES OR
 * OTHER LIABILITY, WHETHER IN AN ACTION OF CONTRACT, TORT OR OTHERWISE,
 * ARISING FROM, OUT OF OR IN CONNECTION WITH THE SOFTWARE OR THE USE OR
 * OTHER DEALINGS IN THE SOFTWARE.
 */
#ifndef __DRM_CRTC_H__
#define __DRM_CRTC_H__

#include <linux/i2c.h>
#include <linux/spinlock.h>
#include <linux/types.h>
#include <linux/idr.h>
#include <linux/fb.h>
#include <linux/hdmi.h>
#include <linux/media-bus-format.h>
#include <uapi/drm/drm_mode.h>
#include <uapi/drm/drm_fourcc.h>
#include <drm/drm_modeset_lock.h>

struct drm_device;
struct drm_mode_set;
struct drm_framebuffer;
struct drm_object_properties;
struct drm_file;
struct drm_clip_rect;
struct device_node;
struct fence;

struct drm_mode_object {
	uint32_t id;
	uint32_t type;
	struct drm_object_properties *properties;
	struct kref refcount;
	void (*free_cb)(struct kref *kref);
};

#define DRM_OBJECT_MAX_PROPERTY 24
struct drm_object_properties {
	int count, atomic_count;
	/* NOTE: if we ever start dynamically destroying properties (ie.
	 * not at drm_mode_config_cleanup() time), then we'd have to do
	 * a better job of detaching property from mode objects to avoid
	 * dangling property pointers:
	 */
	struct drm_property *properties[DRM_OBJECT_MAX_PROPERTY];
	/* do not read/write values directly, but use drm_object_property_get_value()
	 * and drm_object_property_set_value():
	 */
	uint64_t values[DRM_OBJECT_MAX_PROPERTY];
};

static inline int64_t U642I64(uint64_t val)
{
	return (int64_t)*((int64_t *)&val);
}
static inline uint64_t I642U64(int64_t val)
{
	return (uint64_t)*((uint64_t *)&val);
}

/*
 * Rotation property bits. DRM_ROTATE_<degrees> rotates the image by the
 * specified amount in degrees in counter clockwise direction. DRM_REFLECT_X and
 * DRM_REFLECT_Y reflects the image along the specified axis prior to rotation
 */
#define DRM_ROTATE_MASK 0x0f
#define DRM_ROTATE_0	0
#define DRM_ROTATE_90	1
#define DRM_ROTATE_180	2
#define DRM_ROTATE_270	3
#define DRM_REFLECT_MASK (~DRM_ROTATE_MASK)
#define DRM_REFLECT_X	4
#define DRM_REFLECT_Y	5

enum drm_connector_force {
	DRM_FORCE_UNSPECIFIED,
	DRM_FORCE_OFF,
	DRM_FORCE_ON,         /* force on analog part normally */
	DRM_FORCE_ON_DIGITAL, /* for DVI-I use digital connector */
};

#include <drm/drm_modes.h>

enum drm_connector_status {
	connector_status_connected = 1,
	connector_status_disconnected = 2,
	connector_status_unknown = 3,
};

enum subpixel_order {
	SubPixelUnknown = 0,
	SubPixelHorizontalRGB,
	SubPixelHorizontalBGR,
	SubPixelVerticalRGB,
	SubPixelVerticalBGR,
	SubPixelNone,
};

#define DRM_COLOR_FORMAT_RGB444		(1<<0)
#define DRM_COLOR_FORMAT_YCRCB444	(1<<1)
#define DRM_COLOR_FORMAT_YCRCB422	(1<<2)

#define DRM_BUS_FLAG_DE_LOW		(1<<0)
#define DRM_BUS_FLAG_DE_HIGH		(1<<1)
/* drive data on pos. edge */
#define DRM_BUS_FLAG_PIXDATA_POSEDGE	(1<<2)
/* drive data on neg. edge */
#define DRM_BUS_FLAG_PIXDATA_NEGEDGE	(1<<3)

/*
 * Describes a given display (e.g. CRT or flat panel) and its limitations.
 */
struct drm_display_info {
	char name[DRM_DISPLAY_INFO_LEN];

	/* Physical size */
        unsigned int width_mm;
	unsigned int height_mm;

	/* Clock limits FIXME: storage format */
	unsigned int min_vfreq, max_vfreq;
	unsigned int min_hfreq, max_hfreq;
	unsigned int pixel_clock;
	unsigned int bpc;

	enum subpixel_order subpixel_order;
	u32 color_formats;

	const u32 *bus_formats;
	unsigned int num_bus_formats;
	u32 bus_flags;

	/* Mask of supported hdmi deep color modes */
	u8 edid_hdmi_dc_modes;

	u8 cea_rev;
};

/* data corresponds to displayid vend/prod/serial */
struct drm_tile_group {
	struct kref refcount;
	struct drm_device *dev;
	int id;
	u8 group_data[8];
};

/**
 * struct drm_framebuffer_funcs - framebuffer hooks
 */
struct drm_framebuffer_funcs {
	/**
	 * @destroy:
	 *
	 * Clean up framebuffer resources, specifically also unreference the
	 * backing storage. The core guarantees to call this function for every
	 * framebuffer successfully created by ->fb_create() in
	 * &drm_mode_config_funcs. Drivers must also call
	 * drm_framebuffer_cleanup() to release DRM core resources for this
	 * framebuffer.
	 */
	void (*destroy)(struct drm_framebuffer *framebuffer);

	/**
	 * @create_handle:
	 *
	 * Create a buffer handle in the driver-specific buffer manager (either
	 * GEM or TTM) valid for the passed-in struct &drm_file. This is used by
	 * the core to implement the GETFB IOCTL, which returns (for
	 * sufficiently priviledged user) also a native buffer handle. This can
	 * be used for seamless transitions between modesetting clients by
	 * copying the current screen contents to a private buffer and blending
	 * between that and the new contents.
	 *
	 * GEM based drivers should call drm_gem_handle_create() to create the
	 * handle.
	 *
	 * RETURNS:
	 *
	 * 0 on success or a negative error code on failure.
	 */
	int (*create_handle)(struct drm_framebuffer *fb,
			     struct drm_file *file_priv,
			     unsigned int *handle);
	/**
	 * @dirty:
	 *
	 * Optional callback for the dirty fb IOCTL.
	 *
	 * Userspace can notify the driver via this callback that an area of the
	 * framebuffer has changed and should be flushed to the display
	 * hardware. This can also be used internally, e.g. by the fbdev
	 * emulation, though that's not the case currently.
	 *
	 * See documentation in drm_mode.h for the struct drm_mode_fb_dirty_cmd
	 * for more information as all the semantics and arguments have a one to
	 * one mapping on this function.
	 *
	 * RETURNS:
	 *
	 * 0 on success or a negative error code on failure.
	 */
	int (*dirty)(struct drm_framebuffer *framebuffer,
		     struct drm_file *file_priv, unsigned flags,
		     unsigned color, struct drm_clip_rect *clips,
		     unsigned num_clips);
};

struct drm_framebuffer {
	struct drm_device *dev;
	/*
	 * Note that the fb is refcounted for the benefit of driver internals,
	 * for example some hw, disabling a CRTC/plane is asynchronous, and
	 * scanout does not actually complete until the next vblank.  So some
	 * cleanup (like releasing the reference(s) on the backing GEM bo(s))
	 * should be deferred.  In cases like this, the driver would like to
	 * hold a ref to the fb even though it has already been removed from
	 * userspace perspective.
	 * The refcount is stored inside the mode object.
	 */
	/*
	 * Place on the dev->mode_config.fb_list, access protected by
	 * dev->mode_config.fb_lock.
	 */
	struct list_head head;
	struct drm_mode_object base;
	const struct drm_framebuffer_funcs *funcs;
	unsigned int pitches[4];
	unsigned int offsets[4];
	uint64_t modifier[4];
	unsigned int width;
	unsigned int height;
	/* depth can be 15 or 16 */
	unsigned int depth;
	int bits_per_pixel;
	int flags;
	uint32_t pixel_format; /* fourcc format */
	struct list_head filp_head;
};

struct drm_property_blob {
	struct drm_mode_object base;
	struct drm_device *dev;
	struct list_head head_global;
	struct list_head head_file;
	size_t length;
	unsigned char data[];
};

struct drm_property_enum {
	uint64_t value;
	struct list_head head;
	char name[DRM_PROP_NAME_LEN];
};

struct drm_property {
	struct list_head head;
	struct drm_mode_object base;
	uint32_t flags;
	char name[DRM_PROP_NAME_LEN];
	uint32_t num_values;
	uint64_t *values;
	struct drm_device *dev;

	struct list_head enum_list;
};

struct drm_crtc;
struct drm_connector;
struct drm_encoder;
struct drm_pending_vblank_event;
struct drm_plane;
struct drm_bridge;
struct drm_atomic_state;

struct drm_crtc_helper_funcs;
struct drm_encoder_helper_funcs;
struct drm_connector_helper_funcs;
struct drm_plane_helper_funcs;

/**
 * struct drm_crtc_state - mutable CRTC state
 * @crtc: backpointer to the CRTC
 * @enable: whether the CRTC should be enabled, gates all other state
 * @active: whether the CRTC is actively displaying (used for DPMS)
 * @planes_changed: planes on this crtc are updated
 * @mode_changed: crtc_state->mode or crtc_state->enable has been changed
 * @active_changed: crtc_state->active has been toggled.
 * @connectors_changed: connectors to this crtc have been updated
 * @color_mgmt_changed: color management properties have changed (degamma or
 *	gamma LUT or CSC matrix)
 * @plane_mask: bitmask of (1 << drm_plane_index(plane)) of attached planes
 * @connector_mask: bitmask of (1 << drm_connector_index(connector)) of attached connectors
 * @encoder_mask: bitmask of (1 << drm_encoder_index(encoder)) of attached encoders
 * @last_vblank_count: for helpers and drivers to capture the vblank of the
 * 	update to ensure framebuffer cleanup isn't done too early
 * @adjusted_mode: for use by helpers and drivers to compute adjusted mode timings
 * @mode: current mode timings
 * @degamma_lut: Lookup table for converting framebuffer pixel data
 *	before apply the conversion matrix
 * @ctm: Transformation matrix
 * @gamma_lut: Lookup table for converting pixel data after the
 *	conversion matrix
 * @event: optional pointer to a DRM event to signal upon completion of the
 * 	state update
 * @state: backpointer to global drm_atomic_state
 *
 * Note that the distinction between @enable and @active is rather subtile:
 * Flipping @active while @enable is set without changing anything else may
 * never return in a failure from the ->atomic_check callback. Userspace assumes
 * that a DPMS On will always succeed. In other words: @enable controls resource
 * assignment, @active controls the actual hardware state.
 */
struct drm_crtc_state {
	struct drm_crtc *crtc;

	bool enable;
	bool active;

	/* computed state bits used by helpers and drivers */
	bool planes_changed : 1;
	bool mode_changed : 1;
	bool active_changed : 1;
	bool connectors_changed : 1;
	bool color_mgmt_changed : 1;

	/* attached planes bitmask:
	 * WARNING: transitional helpers do not maintain plane_mask so
	 * drivers not converted over to atomic helpers should not rely
	 * on plane_mask being accurate!
	 */
	u32 plane_mask;

	u32 connector_mask;
	u32 encoder_mask;

	/* last_vblank_count: for vblank waits before cleanup */
	u32 last_vblank_count;

	/* adjusted_mode: for use by helpers and drivers */
	struct drm_display_mode adjusted_mode;

	struct drm_display_mode mode;

	/* blob property to expose current mode to atomic userspace */
	struct drm_property_blob *mode_blob;

	/* blob property to expose color management to userspace */
	struct drm_property_blob *degamma_lut;
	struct drm_property_blob *ctm;
	struct drm_property_blob *gamma_lut;

	struct drm_pending_vblank_event *event;

	struct drm_atomic_state *state;
};

/**
 * struct drm_crtc_funcs - control CRTCs for a given device
 *
 * The drm_crtc_funcs structure is the central CRTC management structure
 * in the DRM.  Each CRTC controls one or more connectors (note that the name
 * CRTC is simply historical, a CRTC may control LVDS, VGA, DVI, TV out, etc.
 * connectors, not just CRTs).
 *
 * Each driver is responsible for filling out this structure at startup time,
 * in addition to providing other modesetting features, like i2c and DDC
 * bus accessors.
 */
struct drm_crtc_funcs {
	/**
	 * @reset:
	 *
	 * Reset CRTC hardware and software state to off. This function isn't
	 * called by the core directly, only through drm_mode_config_reset().
	 * It's not a helper hook only for historical reasons.
	 *
	 * Atomic drivers can use drm_atomic_helper_crtc_reset() to reset
	 * atomic state using this hook.
	 */
	void (*reset)(struct drm_crtc *crtc);

	/**
	 * @cursor_set:
	 *
	 * Update the cursor image. The cursor position is relative to the CRTC
	 * and can be partially or fully outside of the visible area.
	 *
	 * Note that contrary to all other KMS functions the legacy cursor entry
	 * points don't take a framebuffer object, but instead take directly a
	 * raw buffer object id from the driver's buffer manager (which is
	 * either GEM or TTM for current drivers).
	 *
	 * This entry point is deprecated, drivers should instead implement
	 * universal plane support and register a proper cursor plane using
	 * drm_crtc_init_with_planes().
	 *
	 * This callback is optional
	 *
	 * RETURNS:
	 *
	 * 0 on success or a negative error code on failure.
	 */
	int (*cursor_set)(struct drm_crtc *crtc, struct drm_file *file_priv,
			  uint32_t handle, uint32_t width, uint32_t height);

	/**
	 * @cursor_set2:
	 *
	 * Update the cursor image, including hotspot information. The hotspot
	 * must not affect the cursor position in CRTC coordinates, but is only
	 * meant as a hint for virtualized display hardware to coordinate the
	 * guests and hosts cursor position. The cursor hotspot is relative to
	 * the cursor image. Otherwise this works exactly like @cursor_set.
	 *
	 * This entry point is deprecated, drivers should instead implement
	 * universal plane support and register a proper cursor plane using
	 * drm_crtc_init_with_planes().
	 *
	 * This callback is optional.
	 *
	 * RETURNS:
	 *
	 * 0 on success or a negative error code on failure.
	 */
	int (*cursor_set2)(struct drm_crtc *crtc, struct drm_file *file_priv,
			   uint32_t handle, uint32_t width, uint32_t height,
			   int32_t hot_x, int32_t hot_y);

	/**
	 * @cursor_move:
	 *
	 * Update the cursor position. The cursor does not need to be visible
	 * when this hook is called.
	 *
	 * This entry point is deprecated, drivers should instead implement
	 * universal plane support and register a proper cursor plane using
	 * drm_crtc_init_with_planes().
	 *
	 * This callback is optional.
	 *
	 * RETURNS:
	 *
	 * 0 on success or a negative error code on failure.
	 */
	int (*cursor_move)(struct drm_crtc *crtc, int x, int y);

	/**
	 * @gamma_set:
	 *
	 * Set gamma on the CRTC.
	 *
	 * This callback is optional.
	 *
	 * NOTE:
	 *
	 * Drivers that support gamma tables and also fbdev emulation through
	 * the provided helper library need to take care to fill out the gamma
	 * hooks for both. Currently there's a bit an unfortunate duplication
	 * going on, which should eventually be unified to just one set of
	 * hooks.
	 */
	void (*gamma_set)(struct drm_crtc *crtc, u16 *r, u16 *g, u16 *b,
			  uint32_t start, uint32_t size);

	/**
	 * @destroy:
	 *
	 * Clean up plane resources. This is only called at driver unload time
	 * through drm_mode_config_cleanup() since a CRTC cannot be hotplugged
	 * in DRM.
	 */
	void (*destroy)(struct drm_crtc *crtc);

	/**
	 * @set_config:
	 *
	 * This is the main legacy entry point to change the modeset state on a
	 * CRTC. All the details of the desired configuration are passed in a
	 * struct &drm_mode_set - see there for details.
	 *
	 * Drivers implementing atomic modeset should use
	 * drm_atomic_helper_set_config() to implement this hook.
	 *
	 * RETURNS:
	 *
	 * 0 on success or a negative error code on failure.
	 */
	int (*set_config)(struct drm_mode_set *set);

	/**
	 * @page_flip:
	 *
	 * Legacy entry point to schedule a flip to the given framebuffer.
	 *
	 * Page flipping is a synchronization mechanism that replaces the frame
	 * buffer being scanned out by the CRTC with a new frame buffer during
	 * vertical blanking, avoiding tearing (except when requested otherwise
	 * through the DRM_MODE_PAGE_FLIP_ASYNC flag). When an application
	 * requests a page flip the DRM core verifies that the new frame buffer
	 * is large enough to be scanned out by the CRTC in the currently
	 * configured mode and then calls the CRTC ->page_flip() operation with a
	 * pointer to the new frame buffer.
	 *
	 * The driver must wait for any pending rendering to the new framebuffer
	 * to complete before executing the flip. It should also wait for any
	 * pending rendering from other drivers if the underlying buffer is a
	 * shared dma-buf.
	 *
	 * An application can request to be notified when the page flip has
	 * completed. The drm core will supply a struct &drm_event in the event
	 * parameter in this case. This can be handled by the
	 * drm_crtc_send_vblank_event() function, which the driver should call on
	 * the provided event upon completion of the flip. Note that if
	 * the driver supports vblank signalling and timestamping the vblank
	 * counters and timestamps must agree with the ones returned from page
	 * flip events. With the current vblank helper infrastructure this can
	 * be achieved by holding a vblank reference while the page flip is
	 * pending, acquired through drm_crtc_vblank_get() and released with
	 * drm_crtc_vblank_put(). Drivers are free to implement their own vblank
	 * counter and timestamp tracking though, e.g. if they have accurate
	 * timestamp registers in hardware.
	 *
	 * FIXME:
	 *
	 * Up to that point drivers need to manage events themselves and can use
	 * even->base.list freely for that. Specifically they need to ensure
	 * that they don't send out page flip (or vblank) events for which the
	 * corresponding drm file has been closed already. The drm core
	 * unfortunately does not (yet) take care of that. Therefore drivers
	 * currently must clean up and release pending events in their
	 * ->preclose driver function.
	 *
	 * This callback is optional.
	 *
	 * NOTE:
	 *
	 * Very early versions of the KMS ABI mandated that the driver must
	 * block (but not reject) any rendering to the old framebuffer until the
	 * flip operation has completed and the old framebuffer is no longer
	 * visible. This requirement has been lifted, and userspace is instead
	 * expected to request delivery of an event and wait with recycling old
	 * buffers until such has been received.
	 *
	 * RETURNS:
	 *
	 * 0 on success or a negative error code on failure. Note that if a
	 * ->page_flip() operation is already pending the callback should return
	 * -EBUSY. Pageflips on a disabled CRTC (either by setting a NULL mode
	 * or just runtime disabled through DPMS respectively the new atomic
	 * "ACTIVE" state) should result in an -EINVAL error code. Note that
	 * drm_atomic_helper_page_flip() checks this already for atomic drivers.
	 */
	int (*page_flip)(struct drm_crtc *crtc,
			 struct drm_framebuffer *fb,
			 struct drm_pending_vblank_event *event,
			 uint32_t flags);

	/**
	 * @set_property:
	 *
	 * This is the legacy entry point to update a property attached to the
	 * CRTC.
	 *
	 * Drivers implementing atomic modeset should use
	 * drm_atomic_helper_crtc_set_property() to implement this hook.
	 *
	 * This callback is optional if the driver does not support any legacy
	 * driver-private properties.
	 *
	 * RETURNS:
	 *
	 * 0 on success or a negative error code on failure.
	 */
	int (*set_property)(struct drm_crtc *crtc,
			    struct drm_property *property, uint64_t val);

	/**
	 * @atomic_duplicate_state:
	 *
	 * Duplicate the current atomic state for this CRTC and return it.
	 * The core and helpers gurantee that any atomic state duplicated with
	 * this hook and still owned by the caller (i.e. not transferred to the
	 * driver by calling ->atomic_commit() from struct
	 * &drm_mode_config_funcs) will be cleaned up by calling the
	 * @atomic_destroy_state hook in this structure.
	 *
	 * Atomic drivers which don't subclass struct &drm_crtc should use
	 * drm_atomic_helper_crtc_duplicate_state(). Drivers that subclass the
	 * state structure to extend it with driver-private state should use
	 * __drm_atomic_helper_crtc_duplicate_state() to make sure shared state is
	 * duplicated in a consistent fashion across drivers.
	 *
	 * It is an error to call this hook before crtc->state has been
	 * initialized correctly.
	 *
	 * NOTE:
	 *
	 * If the duplicate state references refcounted resources this hook must
	 * acquire a reference for each of them. The driver must release these
	 * references again in @atomic_destroy_state.
	 *
	 * RETURNS:
	 *
	 * Duplicated atomic state or NULL when the allocation failed.
	 */
	struct drm_crtc_state *(*atomic_duplicate_state)(struct drm_crtc *crtc);

	/**
	 * @atomic_destroy_state:
	 *
	 * Destroy a state duplicated with @atomic_duplicate_state and release
	 * or unreference all resources it references
	 */
	void (*atomic_destroy_state)(struct drm_crtc *crtc,
				     struct drm_crtc_state *state);

	/**
	 * @atomic_set_property:
	 *
	 * Decode a driver-private property value and store the decoded value
	 * into the passed-in state structure. Since the atomic core decodes all
	 * standardized properties (even for extensions beyond the core set of
	 * properties which might not be implemented by all drivers) this
	 * requires drivers to subclass the state structure.
	 *
	 * Such driver-private properties should really only be implemented for
	 * truly hardware/vendor specific state. Instead it is preferred to
	 * standardize atomic extension and decode the properties used to expose
	 * such an extension in the core.
	 *
	 * Do not call this function directly, use
	 * drm_atomic_crtc_set_property() instead.
	 *
	 * This callback is optional if the driver does not support any
	 * driver-private atomic properties.
	 *
	 * NOTE:
	 *
	 * This function is called in the state assembly phase of atomic
	 * modesets, which can be aborted for any reason (including on
	 * userspace's request to just check whether a configuration would be
	 * possible). Drivers MUST NOT touch any persistent state (hardware or
	 * software) or data structures except the passed in @state parameter.
	 *
	 * Also since userspace controls in which order properties are set this
	 * function must not do any input validation (since the state update is
	 * incomplete and hence likely inconsistent). Instead any such input
	 * validation must be done in the various atomic_check callbacks.
	 *
	 * RETURNS:
	 *
	 * 0 if the property has been found, -EINVAL if the property isn't
	 * implemented by the driver (which should never happen, the core only
	 * asks for properties attached to this CRTC). No other validation is
	 * allowed by the driver. The core already checks that the property
	 * value is within the range (integer, valid enum value, ...) the driver
	 * set when registering the property.
	 */
	int (*atomic_set_property)(struct drm_crtc *crtc,
				   struct drm_crtc_state *state,
				   struct drm_property *property,
				   uint64_t val);
	/**
	 * @atomic_get_property:
	 *
	 * Reads out the decoded driver-private property. This is used to
	 * implement the GETCRTC IOCTL.
	 *
	 * Do not call this function directly, use
	 * drm_atomic_crtc_get_property() instead.
	 *
	 * This callback is optional if the driver does not support any
	 * driver-private atomic properties.
	 *
	 * RETURNS:
	 *
	 * 0 on success, -EINVAL if the property isn't implemented by the
	 * driver (which should never happen, the core only asks for
	 * properties attached to this CRTC).
	 */
	int (*atomic_get_property)(struct drm_crtc *crtc,
				   const struct drm_crtc_state *state,
				   struct drm_property *property,
				   uint64_t *val);
};

/**
 * struct drm_crtc - central CRTC control structure
 * @dev: parent DRM device
 * @port: OF node used by drm_of_find_possible_crtcs()
 * @head: list management
 * @mutex: per-CRTC locking
 * @base: base KMS object for ID tracking etc.
 * @primary: primary plane for this CRTC
 * @cursor: cursor plane for this CRTC
 * @cursor_x: current x position of the cursor, used for universal cursor planes
 * @cursor_y: current y position of the cursor, used for universal cursor planes
 * @enabled: is this CRTC enabled?
 * @mode: current mode timings
 * @hwmode: mode timings as programmed to hw regs
 * @x: x position on screen
 * @y: y position on screen
 * @funcs: CRTC control functions
 * @gamma_size: size of gamma ramp
 * @gamma_store: gamma ramp values
 * @helper_private: mid-layer private data
 * @properties: property tracking for this CRTC
 * @state: current atomic state for this CRTC
 * @acquire_ctx: per-CRTC implicit acquire context used by atomic drivers for
 * 	legacy IOCTLs
 *
 * Each CRTC may have one or more connectors associated with it.  This structure
 * allows the CRTC to be controlled.
 */
struct drm_crtc {
	struct drm_device *dev;
	struct device_node *port;
	struct list_head head;

	char *name;

	/*
	 * crtc mutex
	 *
	 * This provides a read lock for the overall crtc state (mode, dpms
	 * state, ...) and a write lock for everything which can be update
	 * without a full modeset (fb, cursor data, ...)
	 */
	struct drm_modeset_lock mutex;

	struct drm_mode_object base;

	/* primary and cursor planes for CRTC */
	struct drm_plane *primary;
	struct drm_plane *cursor;

	/* position of cursor plane on crtc */
	int cursor_x;
	int cursor_y;

	bool enabled;

	/* Requested mode from modesetting. */
	struct drm_display_mode mode;

	/* Programmed mode in hw, after adjustments for encoders,
	 * crtc, panel scaling etc. Needed for timestamping etc.
	 */
	struct drm_display_mode hwmode;

	int x, y;
	const struct drm_crtc_funcs *funcs;

	/* Legacy FB CRTC gamma size for reporting to userspace */
	uint32_t gamma_size;
	uint16_t *gamma_store;

	/* if you are using the helper */
	const struct drm_crtc_helper_funcs *helper_private;

	struct drm_object_properties properties;

	struct drm_crtc_state *state;

	/*
	 * For legacy crtc IOCTLs so that atomic drivers can get at the locking
	 * acquire context.
	 */
	struct drm_modeset_acquire_ctx *acquire_ctx;
};

/**
 * struct drm_connector_state - mutable connector state
 * @connector: backpointer to the connector
 * @crtc: CRTC to connect connector to, NULL if disabled
 * @best_encoder: can be used by helpers and drivers to select the encoder
 * @state: backpointer to global drm_atomic_state
 */
struct drm_connector_state {
	struct drm_connector *connector;

	struct drm_crtc *crtc;  /* do not write directly, use drm_atomic_set_crtc_for_connector() */

	struct drm_encoder *best_encoder;

	struct drm_atomic_state *state;
};

/**
 * struct drm_connector_funcs - control connectors on a given device
 *
 * Each CRTC may have one or more connectors attached to it.  The functions
 * below allow the core DRM code to control connectors, enumerate available modes,
 * etc.
 */
struct drm_connector_funcs {
	/**
	 * @dpms:
	 *
	 * Legacy entry point to set the per-connector DPMS state. Legacy DPMS
	 * is exposed as a standard property on the connector, but diverted to
	 * this callback in the drm core. Note that atomic drivers don't
	 * implement the 4 level DPMS support on the connector any more, but
	 * instead only have an on/off "ACTIVE" property on the CRTC object.
	 *
	 * Drivers implementing atomic modeset should use
	 * drm_atomic_helper_connector_dpms() to implement this hook.
	 *
	 * RETURNS:
	 *
	 * 0 on success or a negative error code on failure.
	 */
	int (*dpms)(struct drm_connector *connector, int mode);

	/**
	 * @reset:
	 *
	 * Reset connector hardware and software state to off. This function isn't
	 * called by the core directly, only through drm_mode_config_reset().
	 * It's not a helper hook only for historical reasons.
	 *
	 * Atomic drivers can use drm_atomic_helper_connector_reset() to reset
	 * atomic state using this hook.
	 */
	void (*reset)(struct drm_connector *connector);

	/**
	 * @detect:
	 *
	 * Check to see if anything is attached to the connector. The parameter
	 * force is set to false whilst polling, true when checking the
	 * connector due to a user request. force can be used by the driver to
	 * avoid expensive, destructive operations during automated probing.
	 *
	 * FIXME:
	 *
	 * Note that this hook is only called by the probe helper. It's not in
	 * the helper library vtable purely for historical reasons. The only DRM
	 * core	entry point to probe connector state is @fill_modes.
	 *
	 * RETURNS:
	 *
	 * drm_connector_status indicating the connector's status.
	 */
	enum drm_connector_status (*detect)(struct drm_connector *connector,
					    bool force);

	/**
	 * @force:
	 *
	 * This function is called to update internal encoder state when the
	 * connector is forced to a certain state by userspace, either through
	 * the sysfs interfaces or on the kernel cmdline. In that case the
	 * @detect callback isn't called.
	 *
	 * FIXME:
	 *
	 * Note that this hook is only called by the probe helper. It's not in
	 * the helper library vtable purely for historical reasons. The only DRM
	 * core	entry point to probe connector state is @fill_modes.
	 */
	void (*force)(struct drm_connector *connector);

	/**
	 * @fill_modes:
	 *
	 * Entry point for output detection and basic mode validation. The
	 * driver should reprobe the output if needed (e.g. when hotplug
	 * handling is unreliable), add all detected modes to connector->modes
	 * and filter out any the device can't support in any configuration. It
	 * also needs to filter out any modes wider or higher than the
	 * parameters max_width and max_height indicate.
	 *
	 * The drivers must also prune any modes no longer valid from
	 * connector->modes. Furthermore it must update connector->status and
	 * connector->edid.  If no EDID has been received for this output
	 * connector->edid must be NULL.
	 *
	 * Drivers using the probe helpers should use
	 * drm_helper_probe_single_connector_modes() or
	 * drm_helper_probe_single_connector_modes_nomerge() to implement this
	 * function.
	 *
	 * RETURNS:
	 *
	 * The number of modes detected and filled into connector->modes.
	 */
	int (*fill_modes)(struct drm_connector *connector, uint32_t max_width, uint32_t max_height);

	/**
	 * @set_property:
	 *
	 * This is the legacy entry point to update a property attached to the
	 * connector.
	 *
	 * Drivers implementing atomic modeset should use
	 * drm_atomic_helper_connector_set_property() to implement this hook.
	 *
	 * This callback is optional if the driver does not support any legacy
	 * driver-private properties.
	 *
	 * RETURNS:
	 *
	 * 0 on success or a negative error code on failure.
	 */
	int (*set_property)(struct drm_connector *connector, struct drm_property *property,
			     uint64_t val);

	/**
	 * @destroy:
	 *
	 * Clean up connector resources. This is called at driver unload time
	 * through drm_mode_config_cleanup(). It can also be called at runtime
	 * when a connector is being hot-unplugged for drivers that support
	 * connector hotplugging (e.g. DisplayPort MST).
	 */
	void (*destroy)(struct drm_connector *connector);

	/**
	 * @atomic_duplicate_state:
	 *
	 * Duplicate the current atomic state for this connector and return it.
	 * The core and helpers gurantee that any atomic state duplicated with
	 * this hook and still owned by the caller (i.e. not transferred to the
	 * driver by calling ->atomic_commit() from struct
	 * &drm_mode_config_funcs) will be cleaned up by calling the
	 * @atomic_destroy_state hook in this structure.
	 *
	 * Atomic drivers which don't subclass struct &drm_connector_state should use
	 * drm_atomic_helper_connector_duplicate_state(). Drivers that subclass the
	 * state structure to extend it with driver-private state should use
	 * __drm_atomic_helper_connector_duplicate_state() to make sure shared state is
	 * duplicated in a consistent fashion across drivers.
	 *
	 * It is an error to call this hook before connector->state has been
	 * initialized correctly.
	 *
	 * NOTE:
	 *
	 * If the duplicate state references refcounted resources this hook must
	 * acquire a reference for each of them. The driver must release these
	 * references again in @atomic_destroy_state.
	 *
	 * RETURNS:
	 *
	 * Duplicated atomic state or NULL when the allocation failed.
	 */
	struct drm_connector_state *(*atomic_duplicate_state)(struct drm_connector *connector);

	/**
	 * @atomic_destroy_state:
	 *
	 * Destroy a state duplicated with @atomic_duplicate_state and release
	 * or unreference all resources it references
	 */
	void (*atomic_destroy_state)(struct drm_connector *connector,
				     struct drm_connector_state *state);

	/**
	 * @atomic_set_property:
	 *
	 * Decode a driver-private property value and store the decoded value
	 * into the passed-in state structure. Since the atomic core decodes all
	 * standardized properties (even for extensions beyond the core set of
	 * properties which might not be implemented by all drivers) this
	 * requires drivers to subclass the state structure.
	 *
	 * Such driver-private properties should really only be implemented for
	 * truly hardware/vendor specific state. Instead it is preferred to
	 * standardize atomic extension and decode the properties used to expose
	 * such an extension in the core.
	 *
	 * Do not call this function directly, use
	 * drm_atomic_connector_set_property() instead.
	 *
	 * This callback is optional if the driver does not support any
	 * driver-private atomic properties.
	 *
	 * NOTE:
	 *
	 * This function is called in the state assembly phase of atomic
	 * modesets, which can be aborted for any reason (including on
	 * userspace's request to just check whether a configuration would be
	 * possible). Drivers MUST NOT touch any persistent state (hardware or
	 * software) or data structures except the passed in @state parameter.
	 *
	 * Also since userspace controls in which order properties are set this
	 * function must not do any input validation (since the state update is
	 * incomplete and hence likely inconsistent). Instead any such input
	 * validation must be done in the various atomic_check callbacks.
	 *
	 * RETURNS:
	 *
	 * 0 if the property has been found, -EINVAL if the property isn't
	 * implemented by the driver (which shouldn't ever happen, the core only
	 * asks for properties attached to this connector). No other validation
	 * is allowed by the driver. The core already checks that the property
	 * value is within the range (integer, valid enum value, ...) the driver
	 * set when registering the property.
	 */
	int (*atomic_set_property)(struct drm_connector *connector,
				   struct drm_connector_state *state,
				   struct drm_property *property,
				   uint64_t val);

	/**
	 * @atomic_get_property:
	 *
	 * Reads out the decoded driver-private property. This is used to
	 * implement the GETCONNECTOR IOCTL.
	 *
	 * Do not call this function directly, use
	 * drm_atomic_connector_get_property() instead.
	 *
	 * This callback is optional if the driver does not support any
	 * driver-private atomic properties.
	 *
	 * RETURNS:
	 *
	 * 0 on success, -EINVAL if the property isn't implemented by the
	 * driver (which shouldn't ever happen, the core only asks for
	 * properties attached to this connector).
	 */
	int (*atomic_get_property)(struct drm_connector *connector,
				   const struct drm_connector_state *state,
				   struct drm_property *property,
				   uint64_t *val);
};

/**
 * struct drm_encoder_funcs - encoder controls
 *
 * Encoders sit between CRTCs and connectors.
 */
struct drm_encoder_funcs {
	/**
	 * @reset:
	 *
	 * Reset encoder hardware and software state to off. This function isn't
	 * called by the core directly, only through drm_mode_config_reset().
	 * It's not a helper hook only for historical reasons.
	 */
	void (*reset)(struct drm_encoder *encoder);

	/**
	 * @destroy:
	 *
	 * Clean up encoder resources. This is only called at driver unload time
	 * through drm_mode_config_cleanup() since an encoder cannot be
	 * hotplugged in DRM.
	 */
	void (*destroy)(struct drm_encoder *encoder);
};

#define DRM_CONNECTOR_MAX_ENCODER 3

/**
 * struct drm_encoder - central DRM encoder structure
 * @dev: parent DRM device
 * @head: list management
 * @base: base KMS object
 * @name: encoder name
 * @encoder_type: one of the %DRM_MODE_ENCODER_<foo> types in drm_mode.h
 * @possible_crtcs: bitmask of potential CRTC bindings
 * @possible_clones: bitmask of potential sibling encoders for cloning
 * @crtc: currently bound CRTC
 * @bridge: bridge associated to the encoder
 * @funcs: control functions
 * @helper_private: mid-layer private data
 *
 * CRTCs drive pixels to encoders, which convert them into signals
 * appropriate for a given connector or set of connectors.
 */
struct drm_encoder {
	struct drm_device *dev;
	struct list_head head;

	struct drm_mode_object base;
	char *name;
	int encoder_type;
	uint32_t possible_crtcs;
	uint32_t possible_clones;

	struct drm_crtc *crtc;
	struct drm_bridge *bridge;
	const struct drm_encoder_funcs *funcs;
	const struct drm_encoder_helper_funcs *helper_private;
};

/* should we poll this connector for connects and disconnects */
/* hot plug detectable */
#define DRM_CONNECTOR_POLL_HPD (1 << 0)
/* poll for connections */
#define DRM_CONNECTOR_POLL_CONNECT (1 << 1)
/* can cleanly poll for disconnections without flickering the screen */
/* DACs should rarely do this without a lot of testing */
#define DRM_CONNECTOR_POLL_DISCONNECT (1 << 2)

#define MAX_ELD_BYTES	128

/**
 * struct drm_connector - central DRM connector control structure
 * @dev: parent DRM device
 * @kdev: kernel device for sysfs attributes
 * @attr: sysfs attributes
 * @head: list management
 * @base: base KMS object
 * @name: connector name
 * @connector_type: one of the %DRM_MODE_CONNECTOR_<foo> types from drm_mode.h
 * @connector_type_id: index into connector type enum
 * @interlace_allowed: can this connector handle interlaced modes?
 * @doublescan_allowed: can this connector handle doublescan?
 * @stereo_allowed: can this connector handle stereo modes?
 * @modes: modes available on this connector (from fill_modes() + user)
 * @status: one of the drm_connector_status enums (connected, not, or unknown)
 * @probed_modes: list of modes derived directly from the display
 * @display_info: information about attached display (e.g. from EDID)
 * @funcs: connector control functions
 * @edid_blob_ptr: DRM property containing EDID if present
 * @properties: property tracking for this connector
 * @path_blob_ptr: DRM blob property data for the DP MST path property
 * @polled: a %DRM_CONNECTOR_POLL_<foo> value for core driven polling
 * @dpms: current dpms state
 * @helper_private: mid-layer private data
 * @cmdline_mode: mode line parsed from the kernel cmdline for this connector
 * @force: a %DRM_FORCE_<foo> state for forced mode sets
 * @override_edid: has the EDID been overwritten through debugfs for testing?
 * @encoder_ids: valid encoders for this connector
 * @encoder: encoder driving this connector, if any
 * @eld: EDID-like data, if present
 * @dvi_dual: dual link DVI, if found
 * @max_tmds_clock: max clock rate, if found
 * @latency_present: AV delay info from ELD, if found
 * @video_latency: video latency info from ELD, if found
 * @audio_latency: audio latency info from ELD, if found
 * @null_edid_counter: track sinks that give us all zeros for the EDID
 * @bad_edid_counter: track sinks that give us an EDID with invalid checksum
 * @edid_corrupt: indicates whether the last read EDID was corrupt
 * @debugfs_entry: debugfs directory for this connector
 * @state: current atomic state for this connector
 * @has_tile: is this connector connected to a tiled monitor
 * @tile_group: tile group for the connected monitor
 * @tile_is_single_monitor: whether the tile is one monitor housing
 * @num_h_tile: number of horizontal tiles in the tile group
 * @num_v_tile: number of vertical tiles in the tile group
 * @tile_h_loc: horizontal location of this tile
 * @tile_v_loc: vertical location of this tile
 * @tile_h_size: horizontal size of this tile.
 * @tile_v_size: vertical size of this tile.
 *
 * Each connector may be connected to one or more CRTCs, or may be clonable by
 * another connector if they can share a CRTC.  Each connector also has a specific
 * position in the broader display (referred to as a 'screen' though it could
 * span multiple monitors).
 */
struct drm_connector {
	struct drm_device *dev;
	struct device *kdev;
	struct device_attribute *attr;
	struct list_head head;

	struct drm_mode_object base;

	char *name;
	int connector_id;
	int connector_type;
	int connector_type_id;
	bool interlace_allowed;
	bool doublescan_allowed;
	bool stereo_allowed;
	struct list_head modes; /* list of modes on this connector */

	enum drm_connector_status status;

	/* these are modes added by probing with DDC or the BIOS */
	struct list_head probed_modes;

	struct drm_display_info display_info;
	const struct drm_connector_funcs *funcs;

	struct drm_property_blob *edid_blob_ptr;
	struct drm_object_properties properties;

	struct drm_property_blob *path_blob_ptr;

	struct drm_property_blob *tile_blob_ptr;

	uint8_t polled; /* DRM_CONNECTOR_POLL_* */

	/* requested DPMS state */
	int dpms;

	const struct drm_connector_helper_funcs *helper_private;

	/* forced on connector */
	struct drm_cmdline_mode cmdline_mode;
	enum drm_connector_force force;
	bool override_edid;
	uint32_t encoder_ids[DRM_CONNECTOR_MAX_ENCODER];
	struct drm_encoder *encoder; /* currently active encoder */

	/* EDID bits */
	uint8_t eld[MAX_ELD_BYTES];
	bool dvi_dual;
	int max_tmds_clock;	/* in MHz */
	bool latency_present[2];
	int video_latency[2];	/* [0]: progressive, [1]: interlaced */
	int audio_latency[2];
	int null_edid_counter; /* needed to workaround some HW bugs where we get all 0s */
	unsigned bad_edid_counter;

	/* Flag for raw EDID header corruption - used in Displayport
	 * compliance testing - * Displayport Link CTS Core 1.2 rev1.1 4.2.2.6
	 */
	bool edid_corrupt;

	struct dentry *debugfs_entry;

	struct drm_connector_state *state;

	/* DisplayID bits */
	bool has_tile;
	struct drm_tile_group *tile_group;
	bool tile_is_single_monitor;

	uint8_t num_h_tile, num_v_tile;
	uint8_t tile_h_loc, tile_v_loc;
	uint16_t tile_h_size, tile_v_size;
};

/**
 * struct drm_plane_state - mutable plane state
 * @plane: backpointer to the plane
 * @crtc: currently bound CRTC, NULL if disabled
 * @fb: currently bound framebuffer
 * @fence: optional fence to wait for before scanning out @fb
 * @crtc_x: left position of visible portion of plane on crtc
 * @crtc_y: upper position of visible portion of plane on crtc
 * @crtc_w: width of visible portion of plane on crtc
 * @crtc_h: height of visible portion of plane on crtc
 * @src_x: left position of visible portion of plane within
 *	plane (in 16.16)
 * @src_y: upper position of visible portion of plane within
 *	plane (in 16.16)
 * @src_w: width of visible portion of plane (in 16.16)
 * @src_h: height of visible portion of plane (in 16.16)
 * @state: backpointer to global drm_atomic_state
 */
struct drm_plane_state {
	struct drm_plane *plane;

	struct drm_crtc *crtc;   /* do not write directly, use drm_atomic_set_crtc_for_plane() */
	struct drm_framebuffer *fb;  /* do not write directly, use drm_atomic_set_fb_for_plane() */
	struct fence *fence;

	/* Signed dest location allows it to be partially off screen */
	int32_t crtc_x, crtc_y;
	uint32_t crtc_w, crtc_h;

	/* Source values are 16.16 fixed point */
	uint32_t src_x, src_y;
	uint32_t src_h, src_w;

	/* Plane rotation */
	unsigned int rotation;

	struct drm_atomic_state *state;
};


/**
 * struct drm_plane_funcs - driver plane control functions
 */
struct drm_plane_funcs {
	/**
	 * @update_plane:
	 *
	 * This is the legacy entry point to enable and configure the plane for
	 * the given CRTC and framebuffer. It is never called to disable the
	 * plane, i.e. the passed-in crtc and fb paramters are never NULL.
	 *
	 * The source rectangle in frame buffer memory coordinates is given by
	 * the src_x, src_y, src_w and src_h parameters (as 16.16 fixed point
	 * values). Devices that don't support subpixel plane coordinates can
	 * ignore the fractional part.
	 *
	 * The destination rectangle in CRTC coordinates is given by the
	 * crtc_x, crtc_y, crtc_w and crtc_h parameters (as integer values).
	 * Devices scale the source rectangle to the destination rectangle. If
	 * scaling is not supported, and the source rectangle size doesn't match
	 * the destination rectangle size, the driver must return a
	 * -<errorname>EINVAL</errorname> error.
	 *
	 * Drivers implementing atomic modeset should use
	 * drm_atomic_helper_update_plane() to implement this hook.
	 *
	 * RETURNS:
	 *
	 * 0 on success or a negative error code on failure.
	 */
	int (*update_plane)(struct drm_plane *plane,
			    struct drm_crtc *crtc, struct drm_framebuffer *fb,
			    int crtc_x, int crtc_y,
			    unsigned int crtc_w, unsigned int crtc_h,
			    uint32_t src_x, uint32_t src_y,
			    uint32_t src_w, uint32_t src_h);

	/**
	 * @disable_plane:
	 *
	 * This is the legacy entry point to disable the plane. The DRM core
	 * calls this method in response to a DRM_IOCTL_MODE_SETPLANE IOCTL call
	 * with the frame buffer ID set to 0.  Disabled planes must not be
	 * processed by the CRTC.
	 *
	 * Drivers implementing atomic modeset should use
	 * drm_atomic_helper_disable_plane() to implement this hook.
	 *
	 * RETURNS:
	 *
	 * 0 on success or a negative error code on failure.
	 */
	int (*disable_plane)(struct drm_plane *plane);

	/**
	 * @destroy:
	 *
	 * Clean up plane resources. This is only called at driver unload time
	 * through drm_mode_config_cleanup() since a plane cannot be hotplugged
	 * in DRM.
	 */
	void (*destroy)(struct drm_plane *plane);

	/**
	 * @reset:
	 *
	 * Reset plane hardware and software state to off. This function isn't
	 * called by the core directly, only through drm_mode_config_reset().
	 * It's not a helper hook only for historical reasons.
	 *
	 * Atomic drivers can use drm_atomic_helper_plane_reset() to reset
	 * atomic state using this hook.
	 */
	void (*reset)(struct drm_plane *plane);

	/**
	 * @set_property:
	 *
	 * This is the legacy entry point to update a property attached to the
	 * plane.
	 *
	 * Drivers implementing atomic modeset should use
	 * drm_atomic_helper_plane_set_property() to implement this hook.
	 *
	 * This callback is optional if the driver does not support any legacy
	 * driver-private properties.
	 *
	 * RETURNS:
	 *
	 * 0 on success or a negative error code on failure.
	 */
	int (*set_property)(struct drm_plane *plane,
			    struct drm_property *property, uint64_t val);

	/**
	 * @atomic_duplicate_state:
	 *
	 * Duplicate the current atomic state for this plane and return it.
	 * The core and helpers gurantee that any atomic state duplicated with
	 * this hook and still owned by the caller (i.e. not transferred to the
	 * driver by calling ->atomic_commit() from struct
	 * &drm_mode_config_funcs) will be cleaned up by calling the
	 * @atomic_destroy_state hook in this structure.
	 *
	 * Atomic drivers which don't subclass struct &drm_plane_state should use
	 * drm_atomic_helper_plane_duplicate_state(). Drivers that subclass the
	 * state structure to extend it with driver-private state should use
	 * __drm_atomic_helper_plane_duplicate_state() to make sure shared state is
	 * duplicated in a consistent fashion across drivers.
	 *
	 * It is an error to call this hook before plane->state has been
	 * initialized correctly.
	 *
	 * NOTE:
	 *
	 * If the duplicate state references refcounted resources this hook must
	 * acquire a reference for each of them. The driver must release these
	 * references again in @atomic_destroy_state.
	 *
	 * RETURNS:
	 *
	 * Duplicated atomic state or NULL when the allocation failed.
	 */
	struct drm_plane_state *(*atomic_duplicate_state)(struct drm_plane *plane);

	/**
	 * @atomic_destroy_state:
	 *
	 * Destroy a state duplicated with @atomic_duplicate_state and release
	 * or unreference all resources it references
	 */
	void (*atomic_destroy_state)(struct drm_plane *plane,
				     struct drm_plane_state *state);

	/**
	 * @atomic_set_property:
	 *
	 * Decode a driver-private property value and store the decoded value
	 * into the passed-in state structure. Since the atomic core decodes all
	 * standardized properties (even for extensions beyond the core set of
	 * properties which might not be implemented by all drivers) this
	 * requires drivers to subclass the state structure.
	 *
	 * Such driver-private properties should really only be implemented for
	 * truly hardware/vendor specific state. Instead it is preferred to
	 * standardize atomic extension and decode the properties used to expose
	 * such an extension in the core.
	 *
	 * Do not call this function directly, use
	 * drm_atomic_plane_set_property() instead.
	 *
	 * This callback is optional if the driver does not support any
	 * driver-private atomic properties.
	 *
	 * NOTE:
	 *
	 * This function is called in the state assembly phase of atomic
	 * modesets, which can be aborted for any reason (including on
	 * userspace's request to just check whether a configuration would be
	 * possible). Drivers MUST NOT touch any persistent state (hardware or
	 * software) or data structures except the passed in @state parameter.
	 *
	 * Also since userspace controls in which order properties are set this
	 * function must not do any input validation (since the state update is
	 * incomplete and hence likely inconsistent). Instead any such input
	 * validation must be done in the various atomic_check callbacks.
	 *
	 * RETURNS:
	 *
	 * 0 if the property has been found, -EINVAL if the property isn't
	 * implemented by the driver (which shouldn't ever happen, the core only
	 * asks for properties attached to this plane). No other validation is
	 * allowed by the driver. The core already checks that the property
	 * value is within the range (integer, valid enum value, ...) the driver
	 * set when registering the property.
	 */
	int (*atomic_set_property)(struct drm_plane *plane,
				   struct drm_plane_state *state,
				   struct drm_property *property,
				   uint64_t val);

	/**
	 * @atomic_get_property:
	 *
	 * Reads out the decoded driver-private property. This is used to
	 * implement the GETPLANE IOCTL.
	 *
	 * Do not call this function directly, use
	 * drm_atomic_plane_get_property() instead.
	 *
	 * This callback is optional if the driver does not support any
	 * driver-private atomic properties.
	 *
	 * RETURNS:
	 *
	 * 0 on success, -EINVAL if the property isn't implemented by the
	 * driver (which should never happen, the core only asks for
	 * properties attached to this plane).
	 */
	int (*atomic_get_property)(struct drm_plane *plane,
				   const struct drm_plane_state *state,
				   struct drm_property *property,
				   uint64_t *val);
};

enum drm_plane_type {
	DRM_PLANE_TYPE_OVERLAY,
	DRM_PLANE_TYPE_PRIMARY,
	DRM_PLANE_TYPE_CURSOR,
};


/**
 * struct drm_plane - central DRM plane control structure
 * @dev: DRM device this plane belongs to
 * @head: for list management
 * @base: base mode object
 * @possible_crtcs: pipes this plane can be bound to
 * @format_types: array of formats supported by this plane
 * @format_count: number of formats supported
 * @format_default: driver hasn't supplied supported formats for the plane
 * @crtc: currently bound CRTC
 * @fb: currently bound fb
 * @old_fb: Temporary tracking of the old fb while a modeset is ongoing. Used by
 * 	drm_mode_set_config_internal() to implement correct refcounting.
 * @funcs: helper functions
 * @properties: property tracking for this plane
 * @type: type of plane (overlay, primary, cursor)
 * @state: current atomic state for this plane
 */
struct drm_plane {
	struct drm_device *dev;
	struct list_head head;

	char *name;

	struct drm_modeset_lock mutex;

	struct drm_mode_object base;

	uint32_t possible_crtcs;
	uint32_t *format_types;
	unsigned int format_count;
	bool format_default;

	struct drm_crtc *crtc;
	struct drm_framebuffer *fb;

	struct drm_framebuffer *old_fb;

	const struct drm_plane_funcs *funcs;

	struct drm_object_properties properties;

	enum drm_plane_type type;

	const struct drm_plane_helper_funcs *helper_private;

	struct drm_plane_state *state;
};

/**
 * struct drm_bridge_funcs - drm_bridge control functions
 * @attach: Called during drm_bridge_attach
 */
struct drm_bridge_funcs {
	int (*attach)(struct drm_bridge *bridge);

	/**
	 * @mode_fixup:
	 *
	 * This callback is used to validate and adjust a mode. The paramater
	 * mode is the display mode that should be fed to the next element in
	 * the display chain, either the final &drm_connector or the next
	 * &drm_bridge. The parameter adjusted_mode is the input mode the bridge
	 * requires. It can be modified by this callback and does not need to
	 * match mode.
	 *
	 * This is the only hook that allows a bridge to reject a modeset. If
	 * this function passes all other callbacks must succeed for this
	 * configuration.
	 *
	 * NOTE:
	 *
	 * This function is called in the check phase of atomic modesets, which
	 * can be aborted for any reason (including on userspace's request to
	 * just check whether a configuration would be possible). Drivers MUST
	 * NOT touch any persistent state (hardware or software) or data
	 * structures except the passed in @state parameter.
	 *
	 * RETURNS:
	 *
	 * True if an acceptable configuration is possible, false if the modeset
	 * operation should be rejected.
	 */
	bool (*mode_fixup)(struct drm_bridge *bridge,
			   const struct drm_display_mode *mode,
			   struct drm_display_mode *adjusted_mode);
	/**
	 * @disable:
	 *
	 * This callback should disable the bridge. It is called right before
	 * the preceding element in the display pipe is disabled. If the
	 * preceding element is a bridge this means it's called before that
	 * bridge's ->disable() function. If the preceding element is a
	 * &drm_encoder it's called right before the encoder's ->disable(),
	 * ->prepare() or ->dpms() hook from struct &drm_encoder_helper_funcs.
	 *
	 * The bridge can assume that the display pipe (i.e. clocks and timing
	 * signals) feeding it is still running when this callback is called.
	 *
	 * The disable callback is optional.
	 */
	void (*disable)(struct drm_bridge *bridge);

	/**
	 * @post_disable:
	 *
	 * This callback should disable the bridge. It is called right after
	 * the preceding element in the display pipe is disabled. If the
	 * preceding element is a bridge this means it's called after that
	 * bridge's ->post_disable() function. If the preceding element is a
	 * &drm_encoder it's called right after the encoder's ->disable(),
	 * ->prepare() or ->dpms() hook from struct &drm_encoder_helper_funcs.
	 *
	 * The bridge must assume that the display pipe (i.e. clocks and timing
	 * singals) feeding it is no longer running when this callback is
	 * called.
	 *
	 * The post_disable callback is optional.
	 */
	void (*post_disable)(struct drm_bridge *bridge);

	/**
	 * @mode_set:
	 *
	 * This callback should set the given mode on the bridge. It is called
	 * after the ->mode_set() callback for the preceding element in the
	 * display pipeline has been called already. The display pipe (i.e.
	 * clocks and timing signals) is off when this function is called.
	 */
	void (*mode_set)(struct drm_bridge *bridge,
			 struct drm_display_mode *mode,
			 struct drm_display_mode *adjusted_mode);
	/**
	 * @pre_enable:
	 *
	 * This callback should enable the bridge. It is called right before
	 * the preceding element in the display pipe is enabled. If the
	 * preceding element is a bridge this means it's called before that
	 * bridge's ->pre_enable() function. If the preceding element is a
	 * &drm_encoder it's called right before the encoder's ->enable(),
	 * ->commit() or ->dpms() hook from struct &drm_encoder_helper_funcs.
	 *
	 * The display pipe (i.e. clocks and timing signals) feeding this bridge
	 * will not yet be running when this callback is called. The bridge must
	 * not enable the display link feeding the next bridge in the chain (if
	 * there is one) when this callback is called.
	 *
	 * The pre_enable callback is optional.
	 */
	void (*pre_enable)(struct drm_bridge *bridge);

	/**
	 * @enable:
	 *
	 * This callback should enable the bridge. It is called right after
	 * the preceding element in the display pipe is enabled. If the
	 * preceding element is a bridge this means it's called after that
	 * bridge's ->enable() function. If the preceding element is a
	 * &drm_encoder it's called right after the encoder's ->enable(),
	 * ->commit() or ->dpms() hook from struct &drm_encoder_helper_funcs.
	 *
	 * The bridge can assume that the display pipe (i.e. clocks and timing
	 * signals) feeding it is running when this callback is called. This
	 * callback must enable the display link feeding the next bridge in the
	 * chain if there is one.
	 *
	 * The enable callback is optional.
	 */
	void (*enable)(struct drm_bridge *bridge);
};

/**
 * struct drm_bridge - central DRM bridge control structure
 * @dev: DRM device this bridge belongs to
 * @encoder: encoder to which this bridge is connected
 * @next: the next bridge in the encoder chain
 * @of_node: device node pointer to the bridge
 * @list: to keep track of all added bridges
 * @funcs: control functions
 * @driver_private: pointer to the bridge driver's internal context
 */
struct drm_bridge {
	struct drm_device *dev;
	struct drm_encoder *encoder;
	struct drm_bridge *next;
#ifdef CONFIG_OF
	struct device_node *of_node;
#endif
	struct list_head list;

	const struct drm_bridge_funcs *funcs;
	void *driver_private;
};

/**
 * struct drm_atomic_state - the global state object for atomic updates
 * @dev: parent DRM device
 * @allow_modeset: allow full modeset
 * @legacy_cursor_update: hint to enforce legacy cursor IOCTL semantics
 * @legacy_set_config: Disable conflicting encoders instead of failing with -EINVAL.
 * @planes: pointer to array of plane pointers
 * @plane_states: pointer to array of plane states pointers
 * @crtcs: pointer to array of CRTC pointers
 * @crtc_states: pointer to array of CRTC states pointers
 * @num_connector: size of the @connectors and @connector_states arrays
 * @connectors: pointer to array of connector pointers
 * @connector_states: pointer to array of connector states pointers
 * @acquire_ctx: acquire context for this atomic modeset state update
 */
struct drm_atomic_state {
	struct drm_device *dev;
	bool allow_modeset : 1;
	bool legacy_cursor_update : 1;
	bool legacy_set_config : 1;
	struct drm_plane **planes;
	struct drm_plane_state **plane_states;
	struct drm_crtc **crtcs;
	struct drm_crtc_state **crtc_states;
	int num_connector;
	struct drm_connector **connectors;
	struct drm_connector_state **connector_states;

	struct drm_modeset_acquire_ctx *acquire_ctx;
};


/**
 * struct drm_mode_set - new values for a CRTC config change
 * @fb: framebuffer to use for new config
 * @crtc: CRTC whose configuration we're about to change
 * @mode: mode timings to use
 * @x: position of this CRTC relative to @fb
 * @y: position of this CRTC relative to @fb
 * @connectors: array of connectors to drive with this CRTC if possible
 * @num_connectors: size of @connectors array
 *
 * Represents a single crtc the connectors that it drives with what mode
 * and from which framebuffer it scans out from.
 *
 * This is used to set modes.
 */
struct drm_mode_set {
	struct drm_framebuffer *fb;
	struct drm_crtc *crtc;
	struct drm_display_mode *mode;

	uint32_t x;
	uint32_t y;

	struct drm_connector **connectors;
	size_t num_connectors;
};

/**
 * struct drm_mode_config_funcs - basic driver provided mode setting functions
 *
 * Some global (i.e. not per-CRTC, connector, etc) mode setting functions that
 * involve drivers.
 */
struct drm_mode_config_funcs {
	/**
	 * @fb_create:
	 *
	 * Create a new framebuffer object. The core does basic checks on the
	 * requested metadata, but most of that is left to the driver. See
	 * struct &drm_mode_fb_cmd2 for details.
	 *
	 * If the parameters are deemed valid and the backing storage objects in
	 * the underlying memory manager all exist, then the driver allocates
	 * a new &drm_framebuffer structure, subclassed to contain
	 * driver-specific information (like the internal native buffer object
	 * references). It also needs to fill out all relevant metadata, which
	 * should be done by calling drm_helper_mode_fill_fb_struct().
	 *
	 * The initialization is finalized by calling drm_framebuffer_init(),
	 * which registers the framebuffer and makes it accessible to other
	 * threads.
	 *
	 * RETURNS:
	 *
	 * A new framebuffer with an initial reference count of 1 or a negative
	 * error code encoded with ERR_PTR().
	 */
	struct drm_framebuffer *(*fb_create)(struct drm_device *dev,
					     struct drm_file *file_priv,
					     const struct drm_mode_fb_cmd2 *mode_cmd);

	/**
	 * @output_poll_changed:
	 *
	 * Callback used by helpers to inform the driver of output configuration
	 * changes.
	 *
	 * Drivers implementing fbdev emulation with the helpers can call
	 * drm_fb_helper_hotplug_changed from this hook to inform the fbdev
	 * helper of output changes.
	 *
	 * FIXME:
	 *
	 * Except that there's no vtable for device-level helper callbacks
	 * there's no reason this is a core function.
	 */
	void (*output_poll_changed)(struct drm_device *dev);

	/**
	 * @atomic_check:
	 *
	 * This is the only hook to validate an atomic modeset update. This
	 * function must reject any modeset and state changes which the hardware
	 * or driver doesn't support. This includes but is of course not limited
	 * to:
	 *
	 *  - Checking that the modes, framebuffers, scaling and placement
	 *    requirements and so on are within the limits of the hardware.
	 *
	 *  - Checking that any hidden shared resources are not oversubscribed.
	 *    This can be shared PLLs, shared lanes, overall memory bandwidth,
	 *    display fifo space (where shared between planes or maybe even
	 *    CRTCs).
	 *
	 *  - Checking that virtualized resources exported to userspace are not
	 *    oversubscribed. For various reasons it can make sense to expose
	 *    more planes, crtcs or encoders than which are physically there. One
	 *    example is dual-pipe operations (which generally should be hidden
	 *    from userspace if when lockstepped in hardware, exposed otherwise),
	 *    where a plane might need 1 hardware plane (if it's just on one
	 *    pipe), 2 hardware planes (when it spans both pipes) or maybe even
	 *    shared a hardware plane with a 2nd plane (if there's a compatible
	 *    plane requested on the area handled by the other pipe).
	 *
	 *  - Check that any transitional state is possible and that if
	 *    requested, the update can indeed be done in the vblank period
	 *    without temporarily disabling some functions.
	 *
	 *  - Check any other constraints the driver or hardware might have.
	 *
	 *  - This callback also needs to correctly fill out the &drm_crtc_state
	 *    in this update to make sure that drm_atomic_crtc_needs_modeset()
	 *    reflects the nature of the possible update and returns true if and
	 *    only if the update cannot be applied without tearing within one
	 *    vblank on that CRTC. The core uses that information to reject
	 *    updates which require a full modeset (i.e. blanking the screen, or
	 *    at least pausing updates for a substantial amount of time) if
	 *    userspace has disallowed that in its request.
	 *
	 *  - The driver also does not need to repeat basic input validation
	 *    like done for the corresponding legacy entry points. The core does
	 *    that before calling this hook.
	 *
	 * See the documentation of @atomic_commit for an exhaustive list of
	 * error conditions which don't have to be checked at the
	 * ->atomic_check() stage?
	 *
	 * See the documentation for struct &drm_atomic_state for how exactly
	 * an atomic modeset update is described.
	 *
	 * Drivers using the atomic helpers can implement this hook using
	 * drm_atomic_helper_check(), or one of the exported sub-functions of
	 * it.
	 *
	 * RETURNS:
	 *
	 * 0 on success or one of the below negative error codes:
	 *
	 *  - -EINVAL, if any of the above constraints are violated.
	 *
	 *  - -EDEADLK, when returned from an attempt to acquire an additional
	 *    &drm_modeset_lock through drm_modeset_lock().
	 *
	 *  - -ENOMEM, if allocating additional state sub-structures failed due
	 *    to lack of memory.
	 *
	 *  - -EINTR, -EAGAIN or -ERESTARTSYS, if the IOCTL should be restarted.
	 *    This can either be due to a pending signal, or because the driver
	 *    needs to completely bail out to recover from an exceptional
	 *    situation like a GPU hang. From a userspace point all errors are
	 *    treated equally.
	 */
	int (*atomic_check)(struct drm_device *dev,
			    struct drm_atomic_state *state);

	/**
	 * @atomic_commit:
	 *
	 * This is the only hook to commit an atomic modeset update. The core
	 * guarantees that @atomic_check has been called successfully before
	 * calling this function, and that nothing has been changed in the
	 * interim.
	 *
	 * See the documentation for struct &drm_atomic_state for how exactly
	 * an atomic modeset update is described.
	 *
	 * Drivers using the atomic helpers can implement this hook using
	 * drm_atomic_helper_commit(), or one of the exported sub-functions of
	 * it.
	 *
	 * Nonblocking commits (as indicated with the nonblock parameter) must
	 * do any preparatory work which might result in an unsuccessful commit
	 * in the context of this callback. The only exceptions are hardware
	 * errors resulting in -EIO. But even in that case the driver must
	 * ensure that the display pipe is at least running, to avoid
	 * compositors crashing when pageflips don't work. Anything else,
	 * specifically committing the update to the hardware, should be done
	 * without blocking the caller. For updates which do not require a
	 * modeset this must be guaranteed.
	 *
	 * The driver must wait for any pending rendering to the new
	 * framebuffers to complete before executing the flip. It should also
	 * wait for any pending rendering from other drivers if the underlying
	 * buffer is a shared dma-buf. Nonblocking commits must not wait for
	 * rendering in the context of this callback.
	 *
	 * An application can request to be notified when the atomic commit has
	 * completed. These events are per-CRTC and can be distinguished by the
	 * CRTC index supplied in &drm_event to userspace.
	 *
	 * The drm core will supply a struct &drm_event in the event
	 * member of each CRTC's &drm_crtc_state structure. This can be handled by the
	 * drm_crtc_send_vblank_event() function, which the driver should call on
	 * the provided event upon completion of the atomic commit. Note that if
	 * the driver supports vblank signalling and timestamping the vblank
	 * counters and timestamps must agree with the ones returned from page
	 * flip events. With the current vblank helper infrastructure this can
	 * be achieved by holding a vblank reference while the page flip is
	 * pending, acquired through drm_crtc_vblank_get() and released with
	 * drm_crtc_vblank_put(). Drivers are free to implement their own vblank
	 * counter and timestamp tracking though, e.g. if they have accurate
	 * timestamp registers in hardware.
	 *
	 * NOTE:
	 *
	 * Drivers are not allowed to shut down any display pipe successfully
	 * enabled through an atomic commit on their own. Doing so can result in
	 * compositors crashing if a page flip is suddenly rejected because the
	 * pipe is off.
	 *
	 * RETURNS:
	 *
	 * 0 on success or one of the below negative error codes:
	 *
	 *  - -EBUSY, if a nonblocking updated is requested and there is
	 *    an earlier updated pending. Drivers are allowed to support a queue
	 *    of outstanding updates, but currently no driver supports that.
	 *    Note that drivers must wait for preceding updates to complete if a
	 *    synchronous update is requested, they are not allowed to fail the
	 *    commit in that case.
	 *
	 *  - -ENOMEM, if the driver failed to allocate memory. Specifically
	 *    this can happen when trying to pin framebuffers, which must only
	 *    be done when committing the state.
	 *
	 *  - -ENOSPC, as a refinement of the more generic -ENOMEM to indicate
	 *    that the driver has run out of vram, iommu space or similar GPU
	 *    address space needed for framebuffer.
	 *
	 *  - -EIO, if the hardware completely died.
	 *
	 *  - -EINTR, -EAGAIN or -ERESTARTSYS, if the IOCTL should be restarted.
	 *    This can either be due to a pending signal, or because the driver
	 *    needs to completely bail out to recover from an exceptional
	 *    situation like a GPU hang. From a userspace point of view all errors are
	 *    treated equally.
	 *
	 * This list is exhaustive. Specifically this hook is not allowed to
	 * return -EINVAL (any invalid requests should be caught in
	 * @atomic_check) or -EDEADLK (this function must not acquire
	 * additional modeset locks).
	 */
	int (*atomic_commit)(struct drm_device *dev,
			     struct drm_atomic_state *state,
			     bool nonblock);

	/**
	 * @atomic_state_alloc:
	 *
	 * This optional hook can be used by drivers that want to subclass struct
	 * &drm_atomic_state to be able to track their own driver-private global
	 * state easily. If this hook is implemented, drivers must also
	 * implement @atomic_state_clear and @atomic_state_free.
	 *
	 * RETURNS:
	 *
	 * A new &drm_atomic_state on success or NULL on failure.
	 */
	struct drm_atomic_state *(*atomic_state_alloc)(struct drm_device *dev);

	/**
	 * @atomic_state_clear:
	 *
	 * This hook must clear any driver private state duplicated into the
	 * passed-in &drm_atomic_state. This hook is called when the caller
	 * encountered a &drm_modeset_lock deadlock and needs to drop all
	 * already acquired locks as part of the deadlock avoidance dance
	 * implemented in drm_modeset_lock_backoff().
	 *
	 * Any duplicated state must be invalidated since a concurrent atomic
	 * update might change it, and the drm atomic interfaces always apply
	 * updates as relative changes to the current state.
	 *
	 * Drivers that implement this must call drm_atomic_state_default_clear()
	 * to clear common state.
	 */
	void (*atomic_state_clear)(struct drm_atomic_state *state);

	/**
	 * @atomic_state_free:
	 *
	 * This hook needs driver private resources and the &drm_atomic_state
	 * itself. Note that the core first calls drm_atomic_state_clear() to
	 * avoid code duplicate between the clear and free hooks.
	 *
	 * Drivers that implement this must call drm_atomic_state_default_free()
	 * to release common resources.
	 */
	void (*atomic_state_free)(struct drm_atomic_state *state);
};

/**
 * struct drm_mode_config - Mode configuration control structure
 * @mutex: mutex protecting KMS related lists and structures
 * @connection_mutex: ww mutex protecting connector state and routing
 * @acquire_ctx: global implicit acquire context used by atomic drivers for
 * 	legacy IOCTLs
 * @idr_mutex: mutex for KMS ID allocation and management
 * @crtc_idr: main KMS ID tracking object
 * @fb_lock: mutex to protect fb state and lists
 * @num_fb: number of fbs available
 * @fb_list: list of framebuffers available
 * @num_connector: number of connectors on this device
 * @connector_list: list of connector objects
 * @num_encoder: number of encoders on this device
 * @encoder_list: list of encoder objects
 * @num_overlay_plane: number of overlay planes on this device
 * @num_total_plane: number of universal (i.e. with primary/curso) planes on this device
 * @plane_list: list of plane objects
 * @num_crtc: number of CRTCs on this device
 * @crtc_list: list of CRTC objects
 * @property_list: list of property objects
 * @min_width: minimum pixel width on this device
 * @min_height: minimum pixel height on this device
 * @max_width: maximum pixel width on this device
 * @max_height: maximum pixel height on this device
 * @funcs: core driver provided mode setting functions
 * @fb_base: base address of the framebuffer
 * @poll_enabled: track polling support for this device
 * @poll_running: track polling status for this device
 * @output_poll_work: delayed work for polling in process context
 * @property_blob_list: list of all the blob property objects
 * @blob_lock: mutex for blob property allocation and management
 * @*_property: core property tracking
 * @degamma_lut_property: LUT used to convert the framebuffer's colors to linear
 *	gamma
 * @degamma_lut_size_property: size of the degamma LUT as supported by the
 *	driver (read-only)
 * @ctm_property: Matrix used to convert colors after the lookup in the
 *	degamma LUT
 * @gamma_lut_property: LUT used to convert the colors, after the CSC matrix, to
 *	the gamma space of the connected screen (read-only)
 * @gamma_lut_size_property: size of the gamma LUT as supported by the driver
 * @preferred_depth: preferred RBG pixel depth, used by fb helpers
 * @prefer_shadow: hint to userspace to prefer shadow-fb rendering
 * @async_page_flip: does this device support async flips on the primary plane?
 * @cursor_width: hint to userspace for max cursor width
 * @cursor_height: hint to userspace for max cursor height
 *
 * Core mode resource tracking structure.  All CRTC, encoders, and connectors
 * enumerated by the driver are added here, as are global properties.  Some
 * global restrictions are also here, e.g. dimension restrictions.
 */
struct drm_mode_config {
	struct mutex mutex; /* protects configuration (mode lists etc.) */
	struct drm_modeset_lock connection_mutex; /* protects connector->encoder and encoder->crtc links */
	struct drm_modeset_acquire_ctx *acquire_ctx; /* for legacy _lock_all() / _unlock_all() */
	struct mutex idr_mutex; /* for IDR management */
	struct idr crtc_idr; /* use this idr for all IDs, fb, crtc, connector, modes - just makes life easier */
	struct idr tile_idr; /* use this idr for all IDs, fb, crtc, connector, modes - just makes life easier */
	/* this is limited to one for now */

	struct mutex fb_lock; /* proctects global and per-file fb lists */
	int num_fb;
	struct list_head fb_list;

	int num_connector;
	struct ida connector_ida;
	struct list_head connector_list;
	int num_encoder;
	struct list_head encoder_list;

	/*
	 * Track # of overlay planes separately from # of total planes.  By
	 * default we only advertise overlay planes to userspace; if userspace
	 * sets the "universal plane" capability bit, we'll go ahead and
	 * expose all planes.
	 */
	int num_overlay_plane;
	int num_total_plane;
	struct list_head plane_list;

	int num_crtc;
	struct list_head crtc_list;

	struct list_head property_list;

	int min_width, min_height;
	int max_width, max_height;
	const struct drm_mode_config_funcs *funcs;
	resource_size_t fb_base;

	/* output poll support */
	bool poll_enabled;
	bool poll_running;
	bool delayed_event;
	struct delayed_work output_poll_work;

	struct mutex blob_lock;

	/* pointers to standard properties */
	struct list_head property_blob_list;
	struct drm_property *edid_property;
	struct drm_property *dpms_property;
	struct drm_property *path_property;
	struct drm_property *tile_property;
	struct drm_property *plane_type_property;
	struct drm_property *rotation_property;
	struct drm_property *prop_src_x;
	struct drm_property *prop_src_y;
	struct drm_property *prop_src_w;
	struct drm_property *prop_src_h;
	struct drm_property *prop_crtc_x;
	struct drm_property *prop_crtc_y;
	struct drm_property *prop_crtc_w;
	struct drm_property *prop_crtc_h;
	struct drm_property *prop_fb_id;
	struct drm_property *prop_crtc_id;
	struct drm_property *prop_active;
	struct drm_property *prop_mode_id;

	/* DVI-I properties */
	struct drm_property *dvi_i_subconnector_property;
	struct drm_property *dvi_i_select_subconnector_property;

	/* TV properties */
	struct drm_property *tv_subconnector_property;
	struct drm_property *tv_select_subconnector_property;
	struct drm_property *tv_mode_property;
	struct drm_property *tv_left_margin_property;
	struct drm_property *tv_right_margin_property;
	struct drm_property *tv_top_margin_property;
	struct drm_property *tv_bottom_margin_property;
	struct drm_property *tv_brightness_property;
	struct drm_property *tv_contrast_property;
	struct drm_property *tv_flicker_reduction_property;
	struct drm_property *tv_overscan_property;
	struct drm_property *tv_saturation_property;
	struct drm_property *tv_hue_property;

	/* Optional properties */
	struct drm_property *scaling_mode_property;
	struct drm_property *aspect_ratio_property;
	struct drm_property *dirty_info_property;

	/* Optional color correction properties */
	struct drm_property *degamma_lut_property;
	struct drm_property *degamma_lut_size_property;
	struct drm_property *ctm_property;
	struct drm_property *gamma_lut_property;
	struct drm_property *gamma_lut_size_property;

	/* properties for virtual machine layout */
	struct drm_property *suggested_x_property;
	struct drm_property *suggested_y_property;

	/* dumb ioctl parameters */
	uint32_t preferred_depth, prefer_shadow;

	/* whether async page flip is supported or not */
	bool async_page_flip;

	/* whether the driver supports fb modifiers */
	bool allow_fb_modifiers;

	/* cursor size */
	uint32_t cursor_width, cursor_height;
};

/**
 * drm_for_each_plane_mask - iterate over planes specified by bitmask
 * @plane: the loop cursor
 * @dev: the DRM device
 * @plane_mask: bitmask of plane indices
 *
 * Iterate over all planes specified by bitmask.
 */
#define drm_for_each_plane_mask(plane, dev, plane_mask) \
	list_for_each_entry((plane), &(dev)->mode_config.plane_list, head) \
		for_each_if ((plane_mask) & (1 << drm_plane_index(plane)))

/**
 * drm_for_each_encoder_mask - iterate over encoders specified by bitmask
 * @encoder: the loop cursor
 * @dev: the DRM device
 * @encoder_mask: bitmask of encoder indices
 *
 * Iterate over all encoders specified by bitmask.
 */
#define drm_for_each_encoder_mask(encoder, dev, encoder_mask) \
	list_for_each_entry((encoder), &(dev)->mode_config.encoder_list, head) \
		for_each_if ((encoder_mask) & (1 << drm_encoder_index(encoder)))

#define obj_to_crtc(x) container_of(x, struct drm_crtc, base)
#define obj_to_connector(x) container_of(x, struct drm_connector, base)
#define obj_to_encoder(x) container_of(x, struct drm_encoder, base)
#define obj_to_mode(x) container_of(x, struct drm_display_mode, base)
#define obj_to_fb(x) container_of(x, struct drm_framebuffer, base)
#define obj_to_property(x) container_of(x, struct drm_property, base)
#define obj_to_blob(x) container_of(x, struct drm_property_blob, base)
#define obj_to_plane(x) container_of(x, struct drm_plane, base)

struct drm_prop_enum_list {
	int type;
	char *name;
};

extern __printf(6, 7)
int drm_crtc_init_with_planes(struct drm_device *dev,
			      struct drm_crtc *crtc,
			      struct drm_plane *primary,
			      struct drm_plane *cursor,
			      const struct drm_crtc_funcs *funcs,
			      const char *name, ...);
extern void drm_crtc_cleanup(struct drm_crtc *crtc);
extern unsigned int drm_crtc_index(struct drm_crtc *crtc);

/**
 * drm_crtc_mask - find the mask of a registered CRTC
 * @crtc: CRTC to find mask for
 *
 * Given a registered CRTC, return the mask bit of that CRTC for an
 * encoder's possible_crtcs field.
 */
static inline uint32_t drm_crtc_mask(struct drm_crtc *crtc)
{
	return 1 << drm_crtc_index(crtc);
}

extern void drm_connector_ida_init(void);
extern void drm_connector_ida_destroy(void);
extern int drm_connector_init(struct drm_device *dev,
			      struct drm_connector *connector,
			      const struct drm_connector_funcs *funcs,
			      int connector_type);
int drm_connector_register(struct drm_connector *connector);
void drm_connector_unregister(struct drm_connector *connector);

extern void drm_connector_cleanup(struct drm_connector *connector);
static inline unsigned drm_connector_index(struct drm_connector *connector)
{
	return connector->connector_id;
}

<<<<<<< HEAD
/* helper to unregister all connectors from sysfs for device */
=======
/* helpers to {un}register all connectors from sysfs for device */
extern int drm_connector_register_all(struct drm_device *dev);
>>>>>>> 1d6da87a
extern void drm_connector_unregister_all(struct drm_device *dev);

extern int drm_bridge_add(struct drm_bridge *bridge);
extern void drm_bridge_remove(struct drm_bridge *bridge);
extern struct drm_bridge *of_drm_find_bridge(struct device_node *np);
extern int drm_bridge_attach(struct drm_device *dev, struct drm_bridge *bridge);

bool drm_bridge_mode_fixup(struct drm_bridge *bridge,
			const struct drm_display_mode *mode,
			struct drm_display_mode *adjusted_mode);
void drm_bridge_disable(struct drm_bridge *bridge);
void drm_bridge_post_disable(struct drm_bridge *bridge);
void drm_bridge_mode_set(struct drm_bridge *bridge,
			struct drm_display_mode *mode,
			struct drm_display_mode *adjusted_mode);
void drm_bridge_pre_enable(struct drm_bridge *bridge);
void drm_bridge_enable(struct drm_bridge *bridge);

extern __printf(5, 6)
int drm_encoder_init(struct drm_device *dev,
		     struct drm_encoder *encoder,
		     const struct drm_encoder_funcs *funcs,
		     int encoder_type, const char *name, ...);
extern unsigned int drm_encoder_index(struct drm_encoder *encoder);

/**
 * drm_encoder_crtc_ok - can a given crtc drive a given encoder?
 * @encoder: encoder to test
 * @crtc: crtc to test
 *
 * Return false if @encoder can't be driven by @crtc, true otherwise.
 */
static inline bool drm_encoder_crtc_ok(struct drm_encoder *encoder,
				       struct drm_crtc *crtc)
{
	return !!(encoder->possible_crtcs & drm_crtc_mask(crtc));
}

extern __printf(8, 9)
int drm_universal_plane_init(struct drm_device *dev,
			     struct drm_plane *plane,
			     unsigned long possible_crtcs,
			     const struct drm_plane_funcs *funcs,
			     const uint32_t *formats,
			     unsigned int format_count,
			     enum drm_plane_type type,
			     const char *name, ...);
extern int drm_plane_init(struct drm_device *dev,
			  struct drm_plane *plane,
			  unsigned long possible_crtcs,
			  const struct drm_plane_funcs *funcs,
			  const uint32_t *formats, unsigned int format_count,
			  bool is_primary);
extern void drm_plane_cleanup(struct drm_plane *plane);
extern unsigned int drm_plane_index(struct drm_plane *plane);
extern struct drm_plane * drm_plane_from_index(struct drm_device *dev, int idx);
extern void drm_plane_force_disable(struct drm_plane *plane);
extern int drm_plane_check_pixel_format(const struct drm_plane *plane,
					u32 format);
extern void drm_crtc_get_hv_timing(const struct drm_display_mode *mode,
				   int *hdisplay, int *vdisplay);
extern int drm_crtc_check_viewport(const struct drm_crtc *crtc,
				   int x, int y,
				   const struct drm_display_mode *mode,
				   const struct drm_framebuffer *fb);

extern void drm_encoder_cleanup(struct drm_encoder *encoder);

extern const char *drm_get_connector_status_name(enum drm_connector_status status);
extern const char *drm_get_subpixel_order_name(enum subpixel_order order);
extern const char *drm_get_dpms_name(int val);
extern const char *drm_get_dvi_i_subconnector_name(int val);
extern const char *drm_get_dvi_i_select_name(int val);
extern const char *drm_get_tv_subconnector_name(int val);
extern const char *drm_get_tv_select_name(int val);
extern void drm_fb_release(struct drm_file *file_priv);
extern void drm_property_destroy_user_blobs(struct drm_device *dev,
                                            struct drm_file *file_priv);
extern bool drm_probe_ddc(struct i2c_adapter *adapter);
extern struct edid *drm_get_edid(struct drm_connector *connector,
				 struct i2c_adapter *adapter);
extern struct edid *drm_get_edid_switcheroo(struct drm_connector *connector,
					    struct i2c_adapter *adapter);
extern struct edid *drm_edid_duplicate(const struct edid *edid);
extern int drm_add_edid_modes(struct drm_connector *connector, struct edid *edid);
extern void drm_mode_config_init(struct drm_device *dev);
extern void drm_mode_config_reset(struct drm_device *dev);
extern void drm_mode_config_cleanup(struct drm_device *dev);

extern int drm_mode_connector_set_path_property(struct drm_connector *connector,
						const char *path);
int drm_mode_connector_set_tile_property(struct drm_connector *connector);
extern int drm_mode_connector_update_edid_property(struct drm_connector *connector,
						   const struct edid *edid);

extern int drm_display_info_set_bus_formats(struct drm_display_info *info,
					    const u32 *formats,
					    unsigned int num_formats);

static inline bool drm_property_type_is(struct drm_property *property,
		uint32_t type)
{
	/* instanceof for props.. handles extended type vs original types: */
	if (property->flags & DRM_MODE_PROP_EXTENDED_TYPE)
		return (property->flags & DRM_MODE_PROP_EXTENDED_TYPE) == type;
	return property->flags & type;
}

static inline bool drm_property_type_valid(struct drm_property *property)
{
	if (property->flags & DRM_MODE_PROP_EXTENDED_TYPE)
		return !(property->flags & DRM_MODE_PROP_LEGACY_TYPE);
	return !!(property->flags & DRM_MODE_PROP_LEGACY_TYPE);
}

extern int drm_object_property_set_value(struct drm_mode_object *obj,
					 struct drm_property *property,
					 uint64_t val);
extern int drm_object_property_get_value(struct drm_mode_object *obj,
					 struct drm_property *property,
					 uint64_t *value);
extern int drm_framebuffer_init(struct drm_device *dev,
				struct drm_framebuffer *fb,
				const struct drm_framebuffer_funcs *funcs);
extern struct drm_framebuffer *drm_framebuffer_lookup(struct drm_device *dev,
						      uint32_t id);
extern void drm_framebuffer_remove(struct drm_framebuffer *fb);
extern void drm_framebuffer_cleanup(struct drm_framebuffer *fb);
extern void drm_framebuffer_unregister_private(struct drm_framebuffer *fb);

extern void drm_object_attach_property(struct drm_mode_object *obj,
				       struct drm_property *property,
				       uint64_t init_val);
extern struct drm_property *drm_property_create(struct drm_device *dev, int flags,
						const char *name, int num_values);
extern struct drm_property *drm_property_create_enum(struct drm_device *dev, int flags,
					 const char *name,
					 const struct drm_prop_enum_list *props,
					 int num_values);
struct drm_property *drm_property_create_bitmask(struct drm_device *dev,
					 int flags, const char *name,
					 const struct drm_prop_enum_list *props,
					 int num_props,
					 uint64_t supported_bits);
struct drm_property *drm_property_create_range(struct drm_device *dev, int flags,
					 const char *name,
					 uint64_t min, uint64_t max);
struct drm_property *drm_property_create_signed_range(struct drm_device *dev,
					 int flags, const char *name,
					 int64_t min, int64_t max);
struct drm_property *drm_property_create_object(struct drm_device *dev,
					 int flags, const char *name, uint32_t type);
struct drm_property *drm_property_create_bool(struct drm_device *dev, int flags,
					 const char *name);
struct drm_property_blob *drm_property_create_blob(struct drm_device *dev,
                                                   size_t length,
                                                   const void *data);
struct drm_property_blob *drm_property_lookup_blob(struct drm_device *dev,
                                                   uint32_t id);
struct drm_property_blob *drm_property_reference_blob(struct drm_property_blob *blob);
void drm_property_unreference_blob(struct drm_property_blob *blob);
extern void drm_property_destroy(struct drm_device *dev, struct drm_property *property);
extern int drm_property_add_enum(struct drm_property *property, int index,
				 uint64_t value, const char *name);
extern int drm_mode_create_dvi_i_properties(struct drm_device *dev);
extern int drm_mode_create_tv_properties(struct drm_device *dev,
					 unsigned int num_modes,
					 const char * const modes[]);
extern int drm_mode_create_scaling_mode_property(struct drm_device *dev);
extern int drm_mode_create_aspect_ratio_property(struct drm_device *dev);
extern int drm_mode_create_dirty_info_property(struct drm_device *dev);
extern int drm_mode_create_suggested_offset_properties(struct drm_device *dev);
extern bool drm_property_change_valid_get(struct drm_property *property,
					 uint64_t value, struct drm_mode_object **ref);
extern void drm_property_change_valid_put(struct drm_property *property,
		struct drm_mode_object *ref);

extern int drm_mode_connector_attach_encoder(struct drm_connector *connector,
					     struct drm_encoder *encoder);
extern int drm_mode_crtc_set_gamma_size(struct drm_crtc *crtc,
					 int gamma_size);
extern struct drm_mode_object *drm_mode_object_find(struct drm_device *dev,
		uint32_t id, uint32_t type);
void drm_mode_object_reference(struct drm_mode_object *obj);
void drm_mode_object_unreference(struct drm_mode_object *obj);

/* IOCTLs */
extern int drm_mode_getresources(struct drm_device *dev,
				 void *data, struct drm_file *file_priv);
extern int drm_mode_getplane_res(struct drm_device *dev, void *data,
				   struct drm_file *file_priv);
extern int drm_mode_getcrtc(struct drm_device *dev,
			    void *data, struct drm_file *file_priv);
extern int drm_mode_getconnector(struct drm_device *dev,
			      void *data, struct drm_file *file_priv);
extern int drm_mode_set_config_internal(struct drm_mode_set *set);
extern int drm_mode_setcrtc(struct drm_device *dev,
			    void *data, struct drm_file *file_priv);
extern int drm_mode_getplane(struct drm_device *dev,
			       void *data, struct drm_file *file_priv);
extern int drm_mode_setplane(struct drm_device *dev,
			       void *data, struct drm_file *file_priv);
extern int drm_mode_cursor_ioctl(struct drm_device *dev,
				void *data, struct drm_file *file_priv);
extern int drm_mode_cursor2_ioctl(struct drm_device *dev,
				void *data, struct drm_file *file_priv);
extern int drm_mode_addfb(struct drm_device *dev,
			  void *data, struct drm_file *file_priv);
extern int drm_mode_addfb2(struct drm_device *dev,
			   void *data, struct drm_file *file_priv);
extern uint32_t drm_mode_legacy_fb_format(uint32_t bpp, uint32_t depth);
extern int drm_mode_rmfb(struct drm_device *dev,
			 void *data, struct drm_file *file_priv);
extern int drm_mode_getfb(struct drm_device *dev,
			  void *data, struct drm_file *file_priv);
extern int drm_mode_dirtyfb_ioctl(struct drm_device *dev,
				  void *data, struct drm_file *file_priv);

extern int drm_mode_getproperty_ioctl(struct drm_device *dev,
				      void *data, struct drm_file *file_priv);
extern int drm_mode_getblob_ioctl(struct drm_device *dev,
				  void *data, struct drm_file *file_priv);
extern int drm_mode_createblob_ioctl(struct drm_device *dev,
				     void *data, struct drm_file *file_priv);
extern int drm_mode_destroyblob_ioctl(struct drm_device *dev,
				      void *data, struct drm_file *file_priv);
extern int drm_mode_connector_property_set_ioctl(struct drm_device *dev,
					      void *data, struct drm_file *file_priv);
extern int drm_mode_getencoder(struct drm_device *dev,
			       void *data, struct drm_file *file_priv);
extern int drm_mode_gamma_get_ioctl(struct drm_device *dev,
				    void *data, struct drm_file *file_priv);
extern int drm_mode_gamma_set_ioctl(struct drm_device *dev,
				    void *data, struct drm_file *file_priv);
extern u8 drm_match_cea_mode(const struct drm_display_mode *to_match);
extern enum hdmi_picture_aspect drm_get_cea_aspect_ratio(const u8 video_code);
extern bool drm_detect_hdmi_monitor(struct edid *edid);
extern bool drm_detect_monitor_audio(struct edid *edid);
extern bool drm_rgb_quant_range_selectable(struct edid *edid);
extern int drm_mode_page_flip_ioctl(struct drm_device *dev,
				    void *data, struct drm_file *file_priv);
extern int drm_add_modes_noedid(struct drm_connector *connector,
				int hdisplay, int vdisplay);
extern void drm_set_preferred_mode(struct drm_connector *connector,
				   int hpref, int vpref);

extern int drm_edid_header_is_valid(const u8 *raw_edid);
extern bool drm_edid_block_valid(u8 *raw_edid, int block, bool print_bad_edid,
				 bool *edid_corrupt);
extern bool drm_edid_is_valid(struct edid *edid);
extern void drm_edid_get_monitor_name(struct edid *edid, char *name,
				      int buflen);

extern struct drm_tile_group *drm_mode_create_tile_group(struct drm_device *dev,
							 char topology[8]);
extern struct drm_tile_group *drm_mode_get_tile_group(struct drm_device *dev,
					       char topology[8]);
extern void drm_mode_put_tile_group(struct drm_device *dev,
				   struct drm_tile_group *tg);
struct drm_display_mode *drm_mode_find_dmt(struct drm_device *dev,
					   int hsize, int vsize, int fresh,
					   bool rb);

extern int drm_mode_create_dumb_ioctl(struct drm_device *dev,
				      void *data, struct drm_file *file_priv);
extern int drm_mode_mmap_dumb_ioctl(struct drm_device *dev,
				    void *data, struct drm_file *file_priv);
extern int drm_mode_destroy_dumb_ioctl(struct drm_device *dev,
				      void *data, struct drm_file *file_priv);
extern int drm_mode_obj_get_properties_ioctl(struct drm_device *dev, void *data,
					     struct drm_file *file_priv);
extern int drm_mode_obj_set_property_ioctl(struct drm_device *dev, void *data,
					   struct drm_file *file_priv);
extern int drm_mode_plane_set_obj_prop(struct drm_plane *plane,
				       struct drm_property *property,
				       uint64_t value);
extern int drm_mode_atomic_ioctl(struct drm_device *dev,
				 void *data, struct drm_file *file_priv);

extern void drm_fb_get_bpp_depth(uint32_t format, unsigned int *depth,
				 int *bpp);
extern int drm_format_num_planes(uint32_t format);
extern int drm_format_plane_cpp(uint32_t format, int plane);
extern int drm_format_horz_chroma_subsampling(uint32_t format);
extern int drm_format_vert_chroma_subsampling(uint32_t format);
extern int drm_format_plane_width(int width, uint32_t format, int plane);
extern int drm_format_plane_height(int height, uint32_t format, int plane);
extern const char *drm_get_format_name(uint32_t format);
extern struct drm_property *drm_mode_create_rotation_property(struct drm_device *dev,
							      unsigned int supported_rotations);
extern unsigned int drm_rotation_simplify(unsigned int rotation,
					  unsigned int supported_rotations);

/* Helpers */

static inline struct drm_plane *drm_plane_find(struct drm_device *dev,
		uint32_t id)
{
	struct drm_mode_object *mo;
	mo = drm_mode_object_find(dev, id, DRM_MODE_OBJECT_PLANE);
	return mo ? obj_to_plane(mo) : NULL;
}

static inline struct drm_crtc *drm_crtc_find(struct drm_device *dev,
	uint32_t id)
{
	struct drm_mode_object *mo;
	mo = drm_mode_object_find(dev, id, DRM_MODE_OBJECT_CRTC);
	return mo ? obj_to_crtc(mo) : NULL;
}

static inline struct drm_encoder *drm_encoder_find(struct drm_device *dev,
	uint32_t id)
{
	struct drm_mode_object *mo;
	mo = drm_mode_object_find(dev, id, DRM_MODE_OBJECT_ENCODER);
	return mo ? obj_to_encoder(mo) : NULL;
}

/**
 * drm_connector_lookup - lookup connector object
 * @dev: DRM device
 * @id: connector object id
 *
 * This function looks up the connector object specified by id
 * add takes a reference to it.
 */
static inline struct drm_connector *drm_connector_lookup(struct drm_device *dev,
		uint32_t id)
{
	struct drm_mode_object *mo;
	mo = drm_mode_object_find(dev, id, DRM_MODE_OBJECT_CONNECTOR);
	return mo ? obj_to_connector(mo) : NULL;
}

static inline struct drm_property *drm_property_find(struct drm_device *dev,
		uint32_t id)
{
	struct drm_mode_object *mo;
	mo = drm_mode_object_find(dev, id, DRM_MODE_OBJECT_PROPERTY);
	return mo ? obj_to_property(mo) : NULL;
}

/*
 * Extract a degamma/gamma LUT value provided by user and round it to the
 * precision supported by the hardware.
 */
static inline uint32_t drm_color_lut_extract(uint32_t user_input,
					     uint32_t bit_precision)
{
	uint32_t val = user_input;
	uint32_t max = 0xffff >> (16 - bit_precision);

	/* Round only if we're not using full precision. */
	if (bit_precision < 16) {
		val += 1UL << (16 - bit_precision - 1);
		val >>= 16 - bit_precision;
	}

	return clamp_val(val, 0, max);
}

/**
 * drm_framebuffer_reference - incr the fb refcnt
 * @fb: framebuffer
 *
 * This functions increments the fb's refcount.
 */
static inline void drm_framebuffer_reference(struct drm_framebuffer *fb)
{
	drm_mode_object_reference(&fb->base);
}

/**
 * drm_framebuffer_unreference - unref a framebuffer
 * @fb: framebuffer to unref
 *
 * This functions decrements the fb's refcount and frees it if it drops to zero.
 */
static inline void drm_framebuffer_unreference(struct drm_framebuffer *fb)
{
	drm_mode_object_unreference(&fb->base);
}

/**
 * drm_framebuffer_read_refcount - read the framebuffer reference count.
 * @fb: framebuffer
 *
 * This functions returns the framebuffer's reference count.
 */
static inline uint32_t drm_framebuffer_read_refcount(struct drm_framebuffer *fb)
{
	return atomic_read(&fb->base.refcount.refcount);
}

/**
 * drm_connector_reference - incr the connector refcnt
 * @connector: connector
 *
 * This function increments the connector's refcount.
 */
static inline void drm_connector_reference(struct drm_connector *connector)
{
	drm_mode_object_reference(&connector->base);
}

/**
 * drm_connector_unreference - unref a connector
 * @connector: connector to unref
 *
 * This function decrements the connector's refcount and frees it if it drops to zero.
 */
static inline void drm_connector_unreference(struct drm_connector *connector)
{
	drm_mode_object_unreference(&connector->base);
}

/* Plane list iterator for legacy (overlay only) planes. */
#define drm_for_each_legacy_plane(plane, dev) \
	list_for_each_entry(plane, &(dev)->mode_config.plane_list, head) \
		for_each_if (plane->type == DRM_PLANE_TYPE_OVERLAY)

#define drm_for_each_plane(plane, dev) \
	list_for_each_entry(plane, &(dev)->mode_config.plane_list, head)

#define drm_for_each_crtc(crtc, dev) \
	list_for_each_entry(crtc, &(dev)->mode_config.crtc_list, head)

static inline void
assert_drm_connector_list_read_locked(struct drm_mode_config *mode_config)
{
	/*
	 * The connector hotadd/remove code currently grabs both locks when
	 * updating lists. Hence readers need only hold either of them to be
	 * safe and the check amounts to
	 *
	 * WARN_ON(not_holding(A) && not_holding(B)).
	 */
	WARN_ON(!mutex_is_locked(&mode_config->mutex) &&
		!drm_modeset_is_locked(&mode_config->connection_mutex));
}

#define drm_for_each_connector(connector, dev) \
	for (assert_drm_connector_list_read_locked(&(dev)->mode_config),	\
	     connector = list_first_entry(&(dev)->mode_config.connector_list,	\
					  struct drm_connector, head);		\
	     &connector->head != (&(dev)->mode_config.connector_list);		\
	     connector = list_next_entry(connector, head))

#define drm_for_each_encoder(encoder, dev) \
	list_for_each_entry(encoder, &(dev)->mode_config.encoder_list, head)

#define drm_for_each_fb(fb, dev) \
	for (WARN_ON(!mutex_is_locked(&(dev)->mode_config.fb_lock)),		\
	     fb = list_first_entry(&(dev)->mode_config.fb_list,	\
					  struct drm_framebuffer, head);	\
	     &fb->head != (&(dev)->mode_config.fb_list);			\
	     fb = list_next_entry(fb, head))

#endif /* __DRM_CRTC_H__ */<|MERGE_RESOLUTION|>--- conflicted
+++ resolved
@@ -2259,12 +2259,8 @@
 	return connector->connector_id;
 }
 
-<<<<<<< HEAD
-/* helper to unregister all connectors from sysfs for device */
-=======
 /* helpers to {un}register all connectors from sysfs for device */
 extern int drm_connector_register_all(struct drm_device *dev);
->>>>>>> 1d6da87a
 extern void drm_connector_unregister_all(struct drm_device *dev);
 
 extern int drm_bridge_add(struct drm_bridge *bridge);
