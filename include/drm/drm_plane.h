/*
 * Copyright (c) 2016 Intel Corporation
 *
 * Permission to use, copy, modify, distribute, and sell this software and its
 * documentation for any purpose is hereby granted without fee, provided that
 * the above copyright notice appear in all copies and that both that copyright
 * notice and this permission notice appear in supporting documentation, and
 * that the name of the copyright holders not be used in advertising or
 * publicity pertaining to distribution of the software without specific,
 * written prior permission.  The copyright holders make no representations
 * about the suitability of this software for any purpose.  It is provided "as
 * is" without express or implied warranty.
 *
 * THE COPYRIGHT HOLDERS DISCLAIM ALL WARRANTIES WITH REGARD TO THIS SOFTWARE,
 * INCLUDING ALL IMPLIED WARRANTIES OF MERCHANTABILITY AND FITNESS, IN NO
 * EVENT SHALL THE COPYRIGHT HOLDERS BE LIABLE FOR ANY SPECIAL, INDIRECT OR
 * CONSEQUENTIAL DAMAGES OR ANY DAMAGES WHATSOEVER RESULTING FROM LOSS OF USE,
 * DATA OR PROFITS, WHETHER IN AN ACTION OF CONTRACT, NEGLIGENCE OR OTHER
 * TORTIOUS ACTION, ARISING OUT OF OR IN CONNECTION WITH THE USE OR PERFORMANCE
 * OF THIS SOFTWARE.
 */

#ifndef __DRM_PLANE_H__
#define __DRM_PLANE_H__

#include <linux/list.h>
#include <linux/ctype.h>
#include <drm/drm_mode_object.h>
#include <drm/drm_color_mgmt.h>
#include <drm/drm_rect.h>
#include <drm/drm_modeset_lock.h>
#include <drm/drm_util.h>

struct drm_crtc;
struct drm_printer;
struct drm_modeset_acquire_ctx;

/**
 * struct drm_plane_state - mutable plane state
 *
 * Please not that the destination coordinates @crtc_x, @crtc_y, @crtc_h and
 * @crtc_w and the source coordinates @src_x, @src_y, @src_h and @src_w are the
 * raw coordinates provided by userspace. Drivers should use
 * drm_atomic_helper_check_plane_state() and only use the derived rectangles in
 * @src and @dst to program the hardware.
 */
struct drm_plane_state {
	/** @plane: backpointer to the plane */
	struct drm_plane *plane;

	/**
	 * @crtc:
	 *
	 * Currently bound CRTC, NULL if disabled. Do not this write directly,
	 * use drm_atomic_set_crtc_for_plane()
	 */
	struct drm_crtc *crtc;

	/**
	 * @fb:
	 *
	 * Currently bound framebuffer. Do not write this directly, use
	 * drm_atomic_set_fb_for_plane()
	 */
	struct drm_framebuffer *fb;

	/**
	 * @fence:
	 *
	 * Optional fence to wait for before scanning out @fb. The core atomic
	 * code will set this when userspace is using explicit fencing. Do not
	 * write this directly for a driver's implicit fence, use
	 * drm_atomic_set_fence_for_plane() to ensure that an explicit fence is
	 * preserved.
	 *
	 * Drivers should store any implicit fence in this from their
	 * &drm_plane_helper_funcs.prepare_fb callback. See drm_gem_fb_prepare_fb()
	 * and drm_gem_fb_simple_display_pipe_prepare_fb() for suitable helpers.
	 */
	struct dma_fence *fence;

	/**
	 * @crtc_x:
	 *
	 * Left position of visible portion of plane on crtc, signed dest
	 * location allows it to be partially off screen.
	 */

	int32_t crtc_x;
	/**
	 * @crtc_y:
	 *
	 * Upper position of visible portion of plane on crtc, signed dest
	 * location allows it to be partially off screen.
	 */
	int32_t crtc_y;

	/** @crtc_w: width of visible portion of plane on crtc */
	/** @crtc_h: height of visible portion of plane on crtc */
	uint32_t crtc_w, crtc_h;

	/**
	 * @src_x: left position of visible portion of plane within plane (in
	 * 16.16 fixed point).
	 */
	uint32_t src_x;
	/**
	 * @src_y: upper position of visible portion of plane within plane (in
	 * 16.16 fixed point).
	 */
	uint32_t src_y;
	/** @src_w: width of visible portion of plane (in 16.16) */
	/** @src_h: height of visible portion of plane (in 16.16) */
	uint32_t src_h, src_w;

	/**
	 * @alpha:
	 * Opacity of the plane with 0 as completely transparent and 0xffff as
	 * completely opaque. See drm_plane_create_alpha_property() for more
	 * details.
	 */
	u16 alpha;

	/**
	 * @pixel_blend_mode:
	 * The alpha blending equation selection, describing how the pixels from
	 * the current plane are composited with the background. Value can be
	 * one of DRM_MODE_BLEND_*
	 */
	uint16_t pixel_blend_mode;

	/**
	 * @rotation:
	 * Rotation of the plane. See drm_plane_create_rotation_property() for
	 * more details.
	 */
	unsigned int rotation;

	/**
	 * @zpos:
	 * Priority of the given plane on crtc (optional).
	 *
	 * Note that multiple active planes on the same crtc can have an
	 * identical zpos value. The rule to solving the conflict is to compare
	 * the plane object IDs; the plane with a higher ID must be stacked on
	 * top of a plane with a lower ID.
	 *
	 * See drm_plane_create_zpos_property() and
	 * drm_plane_create_zpos_immutable_property() for more details.
	 */
	unsigned int zpos;

	/**
	 * @normalized_zpos:
	 * Normalized value of zpos: unique, range from 0 to N-1 where N is the
	 * number of active planes for given crtc. Note that the driver must set
	 * &drm_mode_config.normalize_zpos or call drm_atomic_normalize_zpos() to
	 * update this before it can be trusted.
	 */
	unsigned int normalized_zpos;

	/**
	 * @color_encoding:
	 *
	 * Color encoding for non RGB formats
	 */
	enum drm_color_encoding color_encoding;

	/**
	 * @color_range:
	 *
	 * Color range for non RGB formats
	 */
	enum drm_color_range color_range;

	/**
	 * @fb_damage_clips:
	 *
	 * Blob representing damage (area in plane framebuffer that changed
	 * since last plane update) as an array of &drm_mode_rect in framebuffer
	 * coodinates of the attached framebuffer. Note that unlike plane src,
	 * damage clips are not in 16.16 fixed point.
	 */
	struct drm_property_blob *fb_damage_clips;

	/** @src: clipped source coordinates of the plane (in 16.16) */
	/** @dst: clipped destination coordinates of the plane */
	struct drm_rect src, dst;

	/**
	 * @visible:
	 *
	 * Visibility of the plane. This can be false even if fb!=NULL and
	 * crtc!=NULL, due to clipping.
	 */
	bool visible;

	/**
	 * @commit: Tracks the pending commit to prevent use-after-free conditions,
	 * and for async plane updates.
	 *
	 * May be NULL.
	 */
	struct drm_crtc_commit *commit;

	/** @state: backpointer to global drm_atomic_state */
	struct drm_atomic_state *state;
};

static inline struct drm_rect
drm_plane_state_src(const struct drm_plane_state *state)
{
	struct drm_rect src = {
		.x1 = state->src_x,
		.y1 = state->src_y,
		.x2 = state->src_x + state->src_w,
		.y2 = state->src_y + state->src_h,
	};
	return src;
}

static inline struct drm_rect
drm_plane_state_dest(const struct drm_plane_state *state)
{
	struct drm_rect dest = {
		.x1 = state->crtc_x,
		.y1 = state->crtc_y,
		.x2 = state->crtc_x + state->crtc_w,
		.y2 = state->crtc_y + state->crtc_h,
	};
	return dest;
}

/**
 * struct drm_plane_funcs - driver plane control functions
 */
struct drm_plane_funcs {
	/**
	 * @update_plane:
	 *
	 * This is the legacy entry point to enable and configure the plane for
	 * the given CRTC and framebuffer. It is never called to disable the
	 * plane, i.e. the passed-in crtc and fb paramters are never NULL.
	 *
	 * The source rectangle in frame buffer memory coordinates is given by
	 * the src_x, src_y, src_w and src_h parameters (as 16.16 fixed point
	 * values). Devices that don't support subpixel plane coordinates can
	 * ignore the fractional part.
	 *
	 * The destination rectangle in CRTC coordinates is given by the
	 * crtc_x, crtc_y, crtc_w and crtc_h parameters (as integer values).
	 * Devices scale the source rectangle to the destination rectangle. If
	 * scaling is not supported, and the source rectangle size doesn't match
	 * the destination rectangle size, the driver must return a
	 * -<errorname>EINVAL</errorname> error.
	 *
	 * Drivers implementing atomic modeset should use
	 * drm_atomic_helper_update_plane() to implement this hook.
	 *
	 * RETURNS:
	 *
	 * 0 on success or a negative error code on failure.
	 */
	int (*update_plane)(struct drm_plane *plane,
			    struct drm_crtc *crtc, struct drm_framebuffer *fb,
			    int crtc_x, int crtc_y,
			    unsigned int crtc_w, unsigned int crtc_h,
			    uint32_t src_x, uint32_t src_y,
			    uint32_t src_w, uint32_t src_h,
			    struct drm_modeset_acquire_ctx *ctx);

	/**
	 * @disable_plane:
	 *
	 * This is the legacy entry point to disable the plane. The DRM core
	 * calls this method in response to a DRM_IOCTL_MODE_SETPLANE IOCTL call
	 * with the frame buffer ID set to 0.  Disabled planes must not be
	 * processed by the CRTC.
	 *
	 * Drivers implementing atomic modeset should use
	 * drm_atomic_helper_disable_plane() to implement this hook.
	 *
	 * RETURNS:
	 *
	 * 0 on success or a negative error code on failure.
	 */
	int (*disable_plane)(struct drm_plane *plane,
			     struct drm_modeset_acquire_ctx *ctx);

	/**
	 * @destroy:
	 *
	 * Clean up plane resources. This is only called at driver unload time
	 * through drm_mode_config_cleanup() since a plane cannot be hotplugged
	 * in DRM.
	 */
	void (*destroy)(struct drm_plane *plane);

	/**
	 * @reset:
	 *
	 * Reset plane hardware and software state to off. This function isn't
	 * called by the core directly, only through drm_mode_config_reset().
	 * It's not a helper hook only for historical reasons.
	 *
	 * Atomic drivers can use drm_atomic_helper_plane_reset() to reset
	 * atomic state using this hook.
	 */
	void (*reset)(struct drm_plane *plane);

	/**
	 * @set_property:
	 *
	 * This is the legacy entry point to update a property attached to the
	 * plane.
	 *
	 * This callback is optional if the driver does not support any legacy
	 * driver-private properties. For atomic drivers it is not used because
	 * property handling is done entirely in the DRM core.
	 *
	 * RETURNS:
	 *
	 * 0 on success or a negative error code on failure.
	 */
	int (*set_property)(struct drm_plane *plane,
			    struct drm_property *property, uint64_t val);

	/**
	 * @atomic_duplicate_state:
	 *
	 * Duplicate the current atomic state for this plane and return it.
	 * The core and helpers guarantee that any atomic state duplicated with
	 * this hook and still owned by the caller (i.e. not transferred to the
	 * driver by calling &drm_mode_config_funcs.atomic_commit) will be
	 * cleaned up by calling the @atomic_destroy_state hook in this
	 * structure.
	 *
	 * This callback is mandatory for atomic drivers.
	 *
	 * Atomic drivers which don't subclass &struct drm_plane_state should use
	 * drm_atomic_helper_plane_duplicate_state(). Drivers that subclass the
	 * state structure to extend it with driver-private state should use
	 * __drm_atomic_helper_plane_duplicate_state() to make sure shared state is
	 * duplicated in a consistent fashion across drivers.
	 *
	 * It is an error to call this hook before &drm_plane.state has been
	 * initialized correctly.
	 *
	 * NOTE:
	 *
	 * If the duplicate state references refcounted resources this hook must
	 * acquire a reference for each of them. The driver must release these
	 * references again in @atomic_destroy_state.
	 *
	 * RETURNS:
	 *
	 * Duplicated atomic state or NULL when the allocation failed.
	 */
	struct drm_plane_state *(*atomic_duplicate_state)(struct drm_plane *plane);

	/**
	 * @atomic_destroy_state:
	 *
	 * Destroy a state duplicated with @atomic_duplicate_state and release
	 * or unreference all resources it references
	 *
	 * This callback is mandatory for atomic drivers.
	 */
	void (*atomic_destroy_state)(struct drm_plane *plane,
				     struct drm_plane_state *state);

	/**
	 * @atomic_set_property:
	 *
	 * Decode a driver-private property value and store the decoded value
	 * into the passed-in state structure. Since the atomic core decodes all
	 * standardized properties (even for extensions beyond the core set of
	 * properties which might not be implemented by all drivers) this
	 * requires drivers to subclass the state structure.
	 *
	 * Such driver-private properties should really only be implemented for
	 * truly hardware/vendor specific state. Instead it is preferred to
	 * standardize atomic extension and decode the properties used to expose
	 * such an extension in the core.
	 *
	 * Do not call this function directly, use
	 * drm_atomic_plane_set_property() instead.
	 *
	 * This callback is optional if the driver does not support any
	 * driver-private atomic properties.
	 *
	 * NOTE:
	 *
	 * This function is called in the state assembly phase of atomic
	 * modesets, which can be aborted for any reason (including on
	 * userspace's request to just check whether a configuration would be
	 * possible). Drivers MUST NOT touch any persistent state (hardware or
	 * software) or data structures except the passed in @state parameter.
	 *
	 * Also since userspace controls in which order properties are set this
	 * function must not do any input validation (since the state update is
	 * incomplete and hence likely inconsistent). Instead any such input
	 * validation must be done in the various atomic_check callbacks.
	 *
	 * RETURNS:
	 *
	 * 0 if the property has been found, -EINVAL if the property isn't
	 * implemented by the driver (which shouldn't ever happen, the core only
	 * asks for properties attached to this plane). No other validation is
	 * allowed by the driver. The core already checks that the property
	 * value is within the range (integer, valid enum value, ...) the driver
	 * set when registering the property.
	 */
	int (*atomic_set_property)(struct drm_plane *plane,
				   struct drm_plane_state *state,
				   struct drm_property *property,
				   uint64_t val);

	/**
	 * @atomic_get_property:
	 *
	 * Reads out the decoded driver-private property. This is used to
	 * implement the GETPLANE IOCTL.
	 *
	 * Do not call this function directly, use
	 * drm_atomic_plane_get_property() instead.
	 *
	 * This callback is optional if the driver does not support any
	 * driver-private atomic properties.
	 *
	 * RETURNS:
	 *
	 * 0 on success, -EINVAL if the property isn't implemented by the
	 * driver (which should never happen, the core only asks for
	 * properties attached to this plane).
	 */
	int (*atomic_get_property)(struct drm_plane *plane,
				   const struct drm_plane_state *state,
				   struct drm_property *property,
				   uint64_t *val);
	/**
	 * @late_register:
	 *
	 * This optional hook can be used to register additional userspace
	 * interfaces attached to the plane like debugfs interfaces.
	 * It is called late in the driver load sequence from drm_dev_register().
	 * Everything added from this callback should be unregistered in
	 * the early_unregister callback.
	 *
	 * Returns:
	 *
	 * 0 on success, or a negative error code on failure.
	 */
	int (*late_register)(struct drm_plane *plane);

	/**
	 * @early_unregister:
	 *
	 * This optional hook should be used to unregister the additional
	 * userspace interfaces attached to the plane from
	 * @late_register. It is called from drm_dev_unregister(),
	 * early in the driver unload sequence to disable userspace access
	 * before data structures are torndown.
	 */
	void (*early_unregister)(struct drm_plane *plane);

	/**
	 * @atomic_print_state:
	 *
	 * If driver subclasses &struct drm_plane_state, it should implement
	 * this optional hook for printing additional driver specific state.
	 *
	 * Do not call this directly, use drm_atomic_plane_print_state()
	 * instead.
	 */
	void (*atomic_print_state)(struct drm_printer *p,
				   const struct drm_plane_state *state);

	/**
	 * @format_mod_supported:
	 *
	 * This optional hook is used for the DRM to determine if the given
	 * format/modifier combination is valid for the plane. This allows the
	 * DRM to generate the correct format bitmask (which formats apply to
	 * which modifier), and to valdiate modifiers at atomic_check time.
	 *
	 * If not present, then any modifier in the plane's modifier
	 * list is allowed with any of the plane's formats.
	 *
	 * Returns:
	 *
	 * True if the given modifier is valid for that format on the plane.
	 * False otherwise.
	 */
	bool (*format_mod_supported)(struct drm_plane *plane, uint32_t format,
				     uint64_t modifier);
};

/**
 * enum drm_plane_type - uapi plane type enumeration
 *
 * For historical reasons not all planes are made the same. This enumeration is
 * used to tell the different types of planes apart to implement the different
 * uapi semantics for them. For userspace which is universal plane aware and
 * which is using that atomic IOCTL there's no difference between these planes
 * (beyong what the driver and hardware can support of course).
 *
 * For compatibility with legacy userspace, only overlay planes are made
 * available to userspace by default. Userspace clients may set the
 * DRM_CLIENT_CAP_UNIVERSAL_PLANES client capability bit to indicate that they
 * wish to receive a universal plane list containing all plane types. See also
 * drm_for_each_legacy_plane().
 *
 * WARNING: The values of this enum is UABI since they're exposed in the "type"
 * property.
 */
enum drm_plane_type {
	/**
	 * @DRM_PLANE_TYPE_OVERLAY:
	 *
	 * Overlay planes represent all non-primary, non-cursor planes. Some
	 * drivers refer to these types of planes as "sprites" internally.
	 */
	DRM_PLANE_TYPE_OVERLAY,

	/**
	 * @DRM_PLANE_TYPE_PRIMARY:
	 *
	 * Primary planes represent a "main" plane for a CRTC.  Primary planes
	 * are the planes operated upon by CRTC modesetting and flipping
	 * operations described in the &drm_crtc_funcs.page_flip and
	 * &drm_crtc_funcs.set_config hooks.
	 */
	DRM_PLANE_TYPE_PRIMARY,

	/**
	 * @DRM_PLANE_TYPE_CURSOR:
	 *
	 * Cursor planes represent a "cursor" plane for a CRTC.  Cursor planes
	 * are the planes operated upon by the DRM_IOCTL_MODE_CURSOR and
	 * DRM_IOCTL_MODE_CURSOR2 IOCTLs.
	 */
	DRM_PLANE_TYPE_CURSOR,
};


/**
 * struct drm_plane - central DRM plane control structure
 *
 * Planes represent the scanout hardware of a display block. They receive their
 * input data from a &drm_framebuffer and feed it to a &drm_crtc. Planes control
 * the color conversion, see `Plane Composition Properties`_ for more details,
 * and are also involved in the color conversion of input pixels, see `Color
 * Management Properties`_ for details on that.
 */
struct drm_plane {
	/** @dev: DRM device this plane belongs to */
	struct drm_device *dev;

	/**
	 * @head:
	 *
	 * List of all planes on @dev, linked from &drm_mode_config.plane_list.
	 * Invariant over the lifetime of @dev and therefore does not need
	 * locking.
	 */
	struct list_head head;

	/** @name: human readable name, can be overwritten by the driver */
	char *name;

	/**
	 * @mutex:
	 *
	 * Protects modeset plane state, together with the &drm_crtc.mutex of
	 * CRTC this plane is linked to (when active, getting activated or
	 * getting disabled).
	 *
	 * For atomic drivers specifically this protects @state.
	 */
	struct drm_modeset_lock mutex;

	/** @base: base mode object */
	struct drm_mode_object base;

	/**
	 * @possible_crtcs: pipes this plane can be bound to constructed from
	 * drm_crtc_mask()
	 */
	uint32_t possible_crtcs;
	/** @format_types: array of formats supported by this plane */
	uint32_t *format_types;
	/** @format_count: Size of the array pointed at by @format_types. */
	unsigned int format_count;
	/**
	 * @format_default: driver hasn't supplied supported formats for the
	 * plane. Used by the drm_plane_init compatibility wrapper only.
	 */
	bool format_default;

	/** @modifiers: array of modifiers supported by this plane */
	uint64_t *modifiers;
	/** @modifier_count: Size of the array pointed at by @modifier_count. */
	unsigned int modifier_count;

	/**
	 * @crtc:
	 *
	 * Currently bound CRTC, only meaningful for non-atomic drivers. For
	 * atomic drivers this is forced to be NULL, atomic drivers should
	 * instead check &drm_plane_state.crtc.
	 */
	struct drm_crtc *crtc;

	/**
	 * @fb:
	 *
	 * Currently bound framebuffer, only meaningful for non-atomic drivers.
	 * For atomic drivers this is forced to be NULL, atomic drivers should
	 * instead check &drm_plane_state.fb.
	 */
	struct drm_framebuffer *fb;

	/**
	 * @old_fb:
	 *
	 * Temporary tracking of the old fb while a modeset is ongoing. Only
	 * used by non-atomic drivers, forced to be NULL for atomic drivers.
	 */
	struct drm_framebuffer *old_fb;

	/** @funcs: plane control functions */
	const struct drm_plane_funcs *funcs;

	/** @properties: property tracking for this plane */
	struct drm_object_properties properties;

	/** @type: Type of plane, see &enum drm_plane_type for details. */
	enum drm_plane_type type;

	/**
	 * @index: Position inside the mode_config.list, can be used as an array
	 * index. It is invariant over the lifetime of the plane.
	 */
	unsigned index;

	/** @helper_private: mid-layer private data */
	const struct drm_plane_helper_funcs *helper_private;

	/**
	 * @state:
	 *
	 * Current atomic state for this plane.
	 *
	 * This is protected by @mutex. Note that nonblocking atomic commits
	 * access the current plane state without taking locks. Either by going
	 * through the &struct drm_atomic_state pointers, see
	 * for_each_oldnew_plane_in_state(), for_each_old_plane_in_state() and
	 * for_each_new_plane_in_state(). Or through careful ordering of atomic
	 * commit operations as implemented in the atomic helpers, see
	 * &struct drm_crtc_commit.
	 */
	struct drm_plane_state *state;

	/**
	 * @alpha_property:
	 * Optional alpha property for this plane. See
	 * drm_plane_create_alpha_property().
	 */
	struct drm_property *alpha_property;
	/**
	 * @zpos_property:
	 * Optional zpos property for this plane. See
	 * drm_plane_create_zpos_property().
	 */
	struct drm_property *zpos_property;
	/**
	 * @rotation_property:
	 * Optional rotation property for this plane. See
	 * drm_plane_create_rotation_property().
	 */
	struct drm_property *rotation_property;
	/**
	 * @blend_mode_property:
	 * Optional "pixel blend mode" enum property for this plane.
	 * Blend mode property represents the alpha blending equation selection,
	 * describing how the pixels from the current plane are composited with
	 * the background.
	 */
	struct drm_property *blend_mode_property;

	/**
	 * @color_encoding_property:
	 *
	 * Optional "COLOR_ENCODING" enum property for specifying
	 * color encoding for non RGB formats.
	 * See drm_plane_create_color_properties().
	 */
	struct drm_property *color_encoding_property;
	/**
	 * @color_range_property:
	 *
	 * Optional "COLOR_RANGE" enum property for specifying
	 * color range for non RGB formats.
	 * See drm_plane_create_color_properties().
	 */
	struct drm_property *color_range_property;
};

#define obj_to_plane(x) container_of(x, struct drm_plane, base)

__printf(9, 10)
int drm_universal_plane_init(struct drm_device *dev,
			     struct drm_plane *plane,
			     uint32_t possible_crtcs,
			     const struct drm_plane_funcs *funcs,
			     const uint32_t *formats,
			     unsigned int format_count,
			     const uint64_t *format_modifiers,
			     enum drm_plane_type type,
			     const char *name, ...);
int drm_plane_init(struct drm_device *dev,
		   struct drm_plane *plane,
		   uint32_t possible_crtcs,
		   const struct drm_plane_funcs *funcs,
		   const uint32_t *formats, unsigned int format_count,
		   bool is_primary);
void drm_plane_cleanup(struct drm_plane *plane);

/**
 * drm_plane_index - find the index of a registered plane
 * @plane: plane to find index for
 *
 * Given a registered plane, return the index of that plane within a DRM
 * device's list of planes.
 */
static inline unsigned int drm_plane_index(const struct drm_plane *plane)
{
	return plane->index;
}

/**
 * drm_plane_mask - find the mask of a registered plane
 * @plane: plane to find mask for
 */
static inline u32 drm_plane_mask(const struct drm_plane *plane)
{
	return 1 << drm_plane_index(plane);
}

struct drm_plane * drm_plane_from_index(struct drm_device *dev, int idx);
void drm_plane_force_disable(struct drm_plane *plane);

int drm_mode_plane_set_obj_prop(struct drm_plane *plane,
				       struct drm_property *property,
				       uint64_t value);

/**
 * drm_plane_find - find a &drm_plane
 * @dev: DRM device
 * @file_priv: drm file to check for lease against.
 * @id: plane id
 *
 * Returns the plane with @id, NULL if it doesn't exist. Simple wrapper around
 * drm_mode_object_find().
 */
static inline struct drm_plane *drm_plane_find(struct drm_device *dev,
		struct drm_file *file_priv,
		uint32_t id)
{
	struct drm_mode_object *mo;
	mo = drm_mode_object_find(dev, file_priv, id, DRM_MODE_OBJECT_PLANE);
	return mo ? obj_to_plane(mo) : NULL;
}

/**
 * drm_for_each_plane_mask - iterate over planes specified by bitmask
 * @plane: the loop cursor
 * @dev: the DRM device
 * @plane_mask: bitmask of plane indices
 *
 * Iterate over all planes specified by bitmask.
 */
#define drm_for_each_plane_mask(plane, dev, plane_mask) \
	list_for_each_entry((plane), &(dev)->mode_config.plane_list, head) \
		for_each_if ((plane_mask) & drm_plane_mask(plane))

/**
 * drm_for_each_legacy_plane - iterate over all planes for legacy userspace
 * @plane: the loop cursor
 * @dev: the DRM device
 *
 * Iterate over all legacy planes of @dev, excluding primary and cursor planes.
 * This is useful for implementing userspace apis when userspace is not
 * universal plane aware. See also &enum drm_plane_type.
 */
#define drm_for_each_legacy_plane(plane, dev) \
	list_for_each_entry(plane, &(dev)->mode_config.plane_list, head) \
		for_each_if (plane->type == DRM_PLANE_TYPE_OVERLAY)

/**
 * drm_for_each_plane - iterate over all planes
 * @plane: the loop cursor
 * @dev: the DRM device
 *
 * Iterate over all planes of @dev, include primary and cursor planes.
 */
#define drm_for_each_plane(plane, dev) \
	list_for_each_entry(plane, &(dev)->mode_config.plane_list, head)

bool drm_any_plane_has_format(struct drm_device *dev,
			      u32 format, u64 modifier);
<<<<<<< HEAD
=======
/**
 * drm_plane_get_damage_clips_count - Returns damage clips count.
 * @state: Plane state.
 *
 * Simple helper to get the number of &drm_mode_rect clips set by user-space
 * during plane update.
 *
 * Return: Number of clips in plane fb_damage_clips blob property.
 */
static inline unsigned int
drm_plane_get_damage_clips_count(const struct drm_plane_state *state)
{
	return (state && state->fb_damage_clips) ?
		state->fb_damage_clips->length/sizeof(struct drm_mode_rect) : 0;
}

/**
 * drm_plane_get_damage_clips - Returns damage clips.
 * @state: Plane state.
 *
 * Note that this function returns uapi type &drm_mode_rect. Drivers might
 * instead be interested in internal &drm_rect which can be obtained by calling
 * drm_helper_get_plane_damage_clips().
 *
 * Return: Damage clips in plane fb_damage_clips blob property.
 */
static inline struct drm_mode_rect *
drm_plane_get_damage_clips(const struct drm_plane_state *state)
{
	return (struct drm_mode_rect *)((state && state->fb_damage_clips) ?
					state->fb_damage_clips->data : NULL);
}
>>>>>>> 19530313

#endif<|MERGE_RESOLUTION|>--- conflicted
+++ resolved
@@ -810,8 +810,6 @@
 
 bool drm_any_plane_has_format(struct drm_device *dev,
 			      u32 format, u64 modifier);
-<<<<<<< HEAD
-=======
 /**
  * drm_plane_get_damage_clips_count - Returns damage clips count.
  * @state: Plane state.
@@ -844,6 +842,5 @@
 	return (struct drm_mode_rect *)((state && state->fb_damage_clips) ?
 					state->fb_damage_clips->data : NULL);
 }
->>>>>>> 19530313
 
 #endif