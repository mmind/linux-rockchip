/*
 * Copyright (C) 2016 Noralf Trønnes
 *
 * This program is free software; you can redistribute it and/or modify
 * it under the terms of the GNU General Public License as published by
 * the Free Software Foundation; either version 2 of the License, or
 * (at your option) any later version.
 */

#ifndef __LINUX_TINYDRM_H
#define __LINUX_TINYDRM_H

#include <drm/drm_gem_cma_helper.h>
#include <drm/drm_fb_cma_helper.h>
#include <drm/drm_simple_kms_helper.h>

/**
 * struct tinydrm_device - tinydrm device
 * @drm: DRM device
 * @pipe: Display pipe structure
 * @dirty_lock: Serializes framebuffer flushing
<<<<<<< HEAD
 * @fbdev_cma: CMA fbdev structure
=======
>>>>>>> 03f51d4e
 * @fb_funcs: Framebuffer functions used when creating framebuffers
 */
struct tinydrm_device {
	struct drm_device *drm;
	struct drm_simple_display_pipe pipe;
	struct mutex dirty_lock;
<<<<<<< HEAD
	struct drm_fbdev_cma *fbdev_cma;
=======
>>>>>>> 03f51d4e
	const struct drm_framebuffer_funcs *fb_funcs;
};

static inline struct tinydrm_device *
pipe_to_tinydrm(struct drm_simple_display_pipe *pipe)
{
	return container_of(pipe, struct tinydrm_device, pipe);
}

/**
 * TINYDRM_GEM_DRIVER_OPS - default tinydrm gem operations
 *
 * This macro provides a shortcut for setting the tinydrm GEM operations in
 * the &drm_driver structure.
 */
#define TINYDRM_GEM_DRIVER_OPS \
	.gem_free_object	= tinydrm_gem_cma_free_object, \
	.gem_print_info		= drm_gem_cma_print_info, \
	.gem_vm_ops		= &drm_gem_cma_vm_ops, \
	.prime_handle_to_fd	= drm_gem_prime_handle_to_fd, \
	.prime_fd_to_handle	= drm_gem_prime_fd_to_handle, \
	.gem_prime_import	= drm_gem_prime_import, \
	.gem_prime_export	= drm_gem_prime_export, \
	.gem_prime_get_sg_table	= drm_gem_cma_prime_get_sg_table, \
	.gem_prime_import_sg_table = tinydrm_gem_cma_prime_import_sg_table, \
	.gem_prime_vmap		= drm_gem_cma_prime_vmap, \
	.gem_prime_vunmap	= drm_gem_cma_prime_vunmap, \
	.gem_prime_mmap		= drm_gem_cma_prime_mmap, \
	.dumb_create		= drm_gem_cma_dumb_create

/**
 * TINYDRM_MODE - tinydrm display mode
 * @hd: Horizontal resolution, width
 * @vd: Vertical resolution, height
 * @hd_mm: Display width in millimeters
 * @vd_mm: Display height in millimeters
 *
 * This macro creates a &drm_display_mode for use with tinydrm.
 */
#define TINYDRM_MODE(hd, vd, hd_mm, vd_mm) \
	.hdisplay = (hd), \
	.hsync_start = (hd), \
	.hsync_end = (hd), \
	.htotal = (hd), \
	.vdisplay = (vd), \
	.vsync_start = (vd), \
	.vsync_end = (vd), \
	.vtotal = (vd), \
	.width_mm = (hd_mm), \
	.height_mm = (vd_mm), \
	.type = DRM_MODE_TYPE_DRIVER, \
	.clock = 1 /* pass validation */

void tinydrm_gem_cma_free_object(struct drm_gem_object *gem_obj);
struct drm_gem_object *
tinydrm_gem_cma_prime_import_sg_table(struct drm_device *drm,
				      struct dma_buf_attachment *attach,
				      struct sg_table *sgt);
int devm_tinydrm_init(struct device *parent, struct tinydrm_device *tdev,
		      const struct drm_framebuffer_funcs *fb_funcs,
		      struct drm_driver *driver);
int devm_tinydrm_register(struct tinydrm_device *tdev);
void tinydrm_shutdown(struct tinydrm_device *tdev);

void tinydrm_display_pipe_update(struct drm_simple_display_pipe *pipe,
				 struct drm_plane_state *old_state);
int tinydrm_display_pipe_prepare_fb(struct drm_simple_display_pipe *pipe,
				    struct drm_plane_state *plane_state);
int
tinydrm_display_pipe_init(struct tinydrm_device *tdev,
			  const struct drm_simple_display_pipe_funcs *funcs,
			  int connector_type,
			  const uint32_t *formats,
			  unsigned int format_count,
			  const struct drm_display_mode *mode,
			  unsigned int rotation);

#endif /* __LINUX_TINYDRM_H */<|MERGE_RESOLUTION|>--- conflicted
+++ resolved
@@ -19,20 +19,12 @@
  * @drm: DRM device
  * @pipe: Display pipe structure
  * @dirty_lock: Serializes framebuffer flushing
-<<<<<<< HEAD
- * @fbdev_cma: CMA fbdev structure
-=======
->>>>>>> 03f51d4e
  * @fb_funcs: Framebuffer functions used when creating framebuffers
  */
 struct tinydrm_device {
 	struct drm_device *drm;
 	struct drm_simple_display_pipe pipe;
 	struct mutex dirty_lock;
-<<<<<<< HEAD
-	struct drm_fbdev_cma *fbdev_cma;
-=======
->>>>>>> 03f51d4e
 	const struct drm_framebuffer_funcs *fb_funcs;
 };
 
