--- conflicted
+++ resolved
@@ -92,14 +92,9 @@
 	return -EINVAL;
 }
 
-<<<<<<< HEAD
-int drm_of_lvds_get_dual_link_pixel_order(const struct device_node *port1,
-					  const struct device_node *port2)
-=======
 static inline int
 drm_of_lvds_get_dual_link_pixel_order(const struct device_node *port1,
 				      const struct device_node *port2)
->>>>>>> 26dca6db
 {
 	return -EINVAL;
 }
