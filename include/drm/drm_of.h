--- conflicted
+++ resolved
@@ -25,13 +25,10 @@
 int drm_of_encoder_active_endpoint(struct device_node *node,
 				   struct drm_encoder *encoder,
 				   struct of_endpoint *endpoint);
-<<<<<<< HEAD
-=======
 int drm_of_find_panel_or_bridge(const struct device_node *np,
 				int port, int endpoint,
 				struct drm_panel **panel,
 				struct drm_bridge **bridge);
->>>>>>> d455937e
 #else
 static inline uint32_t drm_of_find_possible_crtcs(struct drm_device *dev,
 						  struct device_node *port)
