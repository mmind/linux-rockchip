--- conflicted
+++ resolved
@@ -60,11 +60,7 @@
 /**
  * struct rc_dev - represents a remote control device
  * @dev: driver model's view of this device
-<<<<<<< HEAD
- * @initialized: true if the device init has completed
-=======
  * @initialized: 1 if the device init has completed, 0 otherwise
->>>>>>> 09fd671c
  * @sysfs_groups: sysfs attribute groups
  * @input_name: name of the input child device
  * @input_phys: physical path to the input child device
@@ -126,11 +122,7 @@
  */
 struct rc_dev {
 	struct device			dev;
-<<<<<<< HEAD
-	bool				initialized;
-=======
 	atomic_t			initialized;
->>>>>>> 09fd671c
 	const struct attribute_group	*sysfs_groups[5];
 	const char			*input_name;
 	const char			*input_phys;
