/* SPDX-License-Identifier: GPL-2.0 */
#ifndef _LINUX_DMA_MAPPING_H
#define _LINUX_DMA_MAPPING_H

#include <linux/sizes.h>
#include <linux/string.h>
#include <linux/device.h>
#include <linux/err.h>
#include <linux/dma-direction.h>
#include <linux/scatterlist.h>
#include <linux/bug.h>
#include <linux/mem_encrypt.h>

/**
 * List of possible attributes associated with a DMA mapping. The semantics
 * of each attribute should be defined in Documentation/core-api/dma-attributes.rst.
 */

/*
 * DMA_ATTR_WEAK_ORDERING: Specifies that reads and writes to the mapping
 * may be weakly ordered, that is that reads and writes may pass each other.
 */
#define DMA_ATTR_WEAK_ORDERING		(1UL << 1)
/*
 * DMA_ATTR_WRITE_COMBINE: Specifies that writes to the mapping may be
 * buffered to improve performance.
 */
#define DMA_ATTR_WRITE_COMBINE		(1UL << 2)
/*
 * DMA_ATTR_NO_KERNEL_MAPPING: Lets the platform to avoid creating a kernel
 * virtual mapping for the allocated buffer.
 */
#define DMA_ATTR_NO_KERNEL_MAPPING	(1UL << 4)
/*
 * DMA_ATTR_SKIP_CPU_SYNC: Allows platform code to skip synchronization of
 * the CPU cache for the given buffer assuming that it has been already
 * transferred to 'device' domain.
 */
#define DMA_ATTR_SKIP_CPU_SYNC		(1UL << 5)
/*
 * DMA_ATTR_FORCE_CONTIGUOUS: Forces contiguous allocation of the buffer
 * in physical memory.
 */
#define DMA_ATTR_FORCE_CONTIGUOUS	(1UL << 6)
/*
 * DMA_ATTR_ALLOC_SINGLE_PAGES: This is a hint to the DMA-mapping subsystem
 * that it's probably not worth the time to try to allocate memory to in a way
 * that gives better TLB efficiency.
 */
#define DMA_ATTR_ALLOC_SINGLE_PAGES	(1UL << 7)
/*
 * DMA_ATTR_NO_WARN: This tells the DMA-mapping subsystem to suppress
 * allocation failure reports (similarly to __GFP_NOWARN).
 */
#define DMA_ATTR_NO_WARN	(1UL << 8)

/*
 * DMA_ATTR_PRIVILEGED: used to indicate that the buffer is fully
 * accessible at an elevated privilege level (and ideally inaccessible or
 * at least read-only at lesser-privileged levels).
 */
#define DMA_ATTR_PRIVILEGED		(1UL << 9)

/*
 * A dma_addr_t can hold any valid DMA or bus address for the platform.  It can
 * be given to a device to use as a DMA source or target.  It is specific to a
 * given device and there may be a translation between the CPU physical address
 * space and the bus address space.
 *
 * DMA_MAPPING_ERROR is the magic error code if a mapping failed.  It should not
 * be used directly in drivers, but checked for using dma_mapping_error()
 * instead.
 */
#define DMA_MAPPING_ERROR		(~(dma_addr_t)0)

#define DMA_BIT_MASK(n)	(((n) == 64) ? ~0ULL : ((1ULL<<(n))-1))

#ifdef CONFIG_DMA_API_DEBUG
void debug_dma_mapping_error(struct device *dev, dma_addr_t dma_addr);
void debug_dma_map_single(struct device *dev, const void *addr,
		unsigned long len);
#else
static inline void debug_dma_mapping_error(struct device *dev,
		dma_addr_t dma_addr)
{
}
static inline void debug_dma_map_single(struct device *dev, const void *addr,
		unsigned long len)
{
}
#endif /* CONFIG_DMA_API_DEBUG */

#ifdef CONFIG_HAS_DMA
static inline int dma_mapping_error(struct device *dev, dma_addr_t dma_addr)
{
	debug_dma_mapping_error(dev, dma_addr);

	if (dma_addr == DMA_MAPPING_ERROR)
		return -ENOMEM;
	return 0;
}

dma_addr_t dma_map_page_attrs(struct device *dev, struct page *page,
		size_t offset, size_t size, enum dma_data_direction dir,
		unsigned long attrs);
void dma_unmap_page_attrs(struct device *dev, dma_addr_t addr, size_t size,
		enum dma_data_direction dir, unsigned long attrs);
int dma_map_sg_attrs(struct device *dev, struct scatterlist *sg, int nents,
		enum dma_data_direction dir, unsigned long attrs);
void dma_unmap_sg_attrs(struct device *dev, struct scatterlist *sg,
				      int nents, enum dma_data_direction dir,
				      unsigned long attrs);
dma_addr_t dma_map_resource(struct device *dev, phys_addr_t phys_addr,
		size_t size, enum dma_data_direction dir, unsigned long attrs);
void dma_unmap_resource(struct device *dev, dma_addr_t addr, size_t size,
		enum dma_data_direction dir, unsigned long attrs);
void dma_sync_single_for_cpu(struct device *dev, dma_addr_t addr, size_t size,
		enum dma_data_direction dir);
void dma_sync_single_for_device(struct device *dev, dma_addr_t addr,
		size_t size, enum dma_data_direction dir);
void dma_sync_sg_for_cpu(struct device *dev, struct scatterlist *sg,
		    int nelems, enum dma_data_direction dir);
void dma_sync_sg_for_device(struct device *dev, struct scatterlist *sg,
		       int nelems, enum dma_data_direction dir);
void *dma_alloc_attrs(struct device *dev, size_t size, dma_addr_t *dma_handle,
		gfp_t flag, unsigned long attrs);
void dma_free_attrs(struct device *dev, size_t size, void *cpu_addr,
		dma_addr_t dma_handle, unsigned long attrs);
void *dmam_alloc_attrs(struct device *dev, size_t size, dma_addr_t *dma_handle,
		gfp_t gfp, unsigned long attrs);
void dmam_free_coherent(struct device *dev, size_t size, void *vaddr,
		dma_addr_t dma_handle);
int dma_get_sgtable_attrs(struct device *dev, struct sg_table *sgt,
		void *cpu_addr, dma_addr_t dma_addr, size_t size,
		unsigned long attrs);
int dma_mmap_attrs(struct device *dev, struct vm_area_struct *vma,
		void *cpu_addr, dma_addr_t dma_addr, size_t size,
		unsigned long attrs);
bool dma_can_mmap(struct device *dev);
int dma_supported(struct device *dev, u64 mask);
int dma_set_mask(struct device *dev, u64 mask);
int dma_set_coherent_mask(struct device *dev, u64 mask);
u64 dma_get_required_mask(struct device *dev);
size_t dma_max_mapping_size(struct device *dev);
bool dma_need_sync(struct device *dev, dma_addr_t dma_addr);
unsigned long dma_get_merge_boundary(struct device *dev);
#else /* CONFIG_HAS_DMA */
static inline dma_addr_t dma_map_page_attrs(struct device *dev,
		struct page *page, size_t offset, size_t size,
		enum dma_data_direction dir, unsigned long attrs)
{
	return DMA_MAPPING_ERROR;
}
static inline void dma_unmap_page_attrs(struct device *dev, dma_addr_t addr,
		size_t size, enum dma_data_direction dir, unsigned long attrs)
{
}
static inline int dma_map_sg_attrs(struct device *dev, struct scatterlist *sg,
		int nents, enum dma_data_direction dir, unsigned long attrs)
{
	return 0;
}
static inline void dma_unmap_sg_attrs(struct device *dev,
		struct scatterlist *sg, int nents, enum dma_data_direction dir,
		unsigned long attrs)
{
}
static inline dma_addr_t dma_map_resource(struct device *dev,
		phys_addr_t phys_addr, size_t size, enum dma_data_direction dir,
		unsigned long attrs)
{
	return DMA_MAPPING_ERROR;
}
static inline void dma_unmap_resource(struct device *dev, dma_addr_t addr,
		size_t size, enum dma_data_direction dir, unsigned long attrs)
{
}
static inline void dma_sync_single_for_cpu(struct device *dev, dma_addr_t addr,
		size_t size, enum dma_data_direction dir)
{
}
static inline void dma_sync_single_for_device(struct device *dev,
		dma_addr_t addr, size_t size, enum dma_data_direction dir)
{
}
static inline void dma_sync_sg_for_cpu(struct device *dev,
		struct scatterlist *sg, int nelems, enum dma_data_direction dir)
{
}
static inline void dma_sync_sg_for_device(struct device *dev,
		struct scatterlist *sg, int nelems, enum dma_data_direction dir)
{
}
static inline int dma_mapping_error(struct device *dev, dma_addr_t dma_addr)
{
	return -ENOMEM;
}
static inline void *dma_alloc_attrs(struct device *dev, size_t size,
		dma_addr_t *dma_handle, gfp_t flag, unsigned long attrs)
{
	return NULL;
}
static void dma_free_attrs(struct device *dev, size_t size, void *cpu_addr,
		dma_addr_t dma_handle, unsigned long attrs)
{
}
static inline void *dmam_alloc_attrs(struct device *dev, size_t size,
		dma_addr_t *dma_handle, gfp_t gfp, unsigned long attrs)
{
	return NULL;
}
static inline void dmam_free_coherent(struct device *dev, size_t size,
		void *vaddr, dma_addr_t dma_handle)
{
}
static inline int dma_get_sgtable_attrs(struct device *dev,
		struct sg_table *sgt, void *cpu_addr, dma_addr_t dma_addr,
		size_t size, unsigned long attrs)
{
	return -ENXIO;
}
static inline int dma_mmap_attrs(struct device *dev, struct vm_area_struct *vma,
		void *cpu_addr, dma_addr_t dma_addr, size_t size,
		unsigned long attrs)
{
	return -ENXIO;
}
static inline bool dma_can_mmap(struct device *dev)
{
	return false;
}
static inline int dma_supported(struct device *dev, u64 mask)
{
	return 0;
}
static inline int dma_set_mask(struct device *dev, u64 mask)
{
	return -EIO;
}
static inline int dma_set_coherent_mask(struct device *dev, u64 mask)
{
	return -EIO;
}
static inline u64 dma_get_required_mask(struct device *dev)
{
	return 0;
}
static inline size_t dma_max_mapping_size(struct device *dev)
{
	return 0;
}
static inline bool dma_need_sync(struct device *dev, dma_addr_t dma_addr)
{
	return false;
}
static inline unsigned long dma_get_merge_boundary(struct device *dev)
{
	return 0;
}
#endif /* CONFIG_HAS_DMA */

struct page *dma_alloc_pages(struct device *dev, size_t size,
		dma_addr_t *dma_handle, enum dma_data_direction dir, gfp_t gfp);
void dma_free_pages(struct device *dev, size_t size, struct page *page,
		dma_addr_t dma_handle, enum dma_data_direction dir);
void *dma_alloc_noncoherent(struct device *dev, size_t size,
		dma_addr_t *dma_handle, enum dma_data_direction dir, gfp_t gfp);
void dma_free_noncoherent(struct device *dev, size_t size, void *vaddr,
		dma_addr_t dma_handle, enum dma_data_direction dir);

static inline dma_addr_t dma_map_single_attrs(struct device *dev, void *ptr,
		size_t size, enum dma_data_direction dir, unsigned long attrs)
{
	/* DMA must never operate on areas that might be remapped. */
	if (dev_WARN_ONCE(dev, is_vmalloc_addr(ptr),
			  "rejecting DMA map of vmalloc memory\n"))
		return DMA_MAPPING_ERROR;
	debug_dma_map_single(dev, ptr, size);
	return dma_map_page_attrs(dev, virt_to_page(ptr), offset_in_page(ptr),
			size, dir, attrs);
}

static inline void dma_unmap_single_attrs(struct device *dev, dma_addr_t addr,
		size_t size, enum dma_data_direction dir, unsigned long attrs)
{
	return dma_unmap_page_attrs(dev, addr, size, dir, attrs);
}

static inline void dma_sync_single_range_for_cpu(struct device *dev,
		dma_addr_t addr, unsigned long offset, size_t size,
		enum dma_data_direction dir)
{
	return dma_sync_single_for_cpu(dev, addr + offset, size, dir);
}

static inline void dma_sync_single_range_for_device(struct device *dev,
		dma_addr_t addr, unsigned long offset, size_t size,
		enum dma_data_direction dir)
{
	return dma_sync_single_for_device(dev, addr + offset, size, dir);
}

/**
 * dma_map_sgtable - Map the given buffer for DMA
 * @dev:	The device for which to perform the DMA operation
 * @sgt:	The sg_table object describing the buffer
 * @dir:	DMA direction
 * @attrs:	Optional DMA attributes for the map operation
 *
 * Maps a buffer described by a scatterlist stored in the given sg_table
 * object for the @dir DMA operation by the @dev device. After success the
 * ownership for the buffer is transferred to the DMA domain.  One has to
 * call dma_sync_sgtable_for_cpu() or dma_unmap_sgtable() to move the
 * ownership of the buffer back to the CPU domain before touching the
 * buffer by the CPU.
 *
 * Returns 0 on success or -EINVAL on error during mapping the buffer.
 */
static inline int dma_map_sgtable(struct device *dev, struct sg_table *sgt,
		enum dma_data_direction dir, unsigned long attrs)
{
	int nents;

	nents = dma_map_sg_attrs(dev, sgt->sgl, sgt->orig_nents, dir, attrs);
	if (nents <= 0)
		return -EINVAL;
	sgt->nents = nents;
	return 0;
}

/**
 * dma_unmap_sgtable - Unmap the given buffer for DMA
 * @dev:	The device for which to perform the DMA operation
 * @sgt:	The sg_table object describing the buffer
 * @dir:	DMA direction
 * @attrs:	Optional DMA attributes for the unmap operation
 *
 * Unmaps a buffer described by a scatterlist stored in the given sg_table
 * object for the @dir DMA operation by the @dev device. After this function
 * the ownership of the buffer is transferred back to the CPU domain.
 */
static inline void dma_unmap_sgtable(struct device *dev, struct sg_table *sgt,
		enum dma_data_direction dir, unsigned long attrs)
{
	dma_unmap_sg_attrs(dev, sgt->sgl, sgt->orig_nents, dir, attrs);
}

/**
 * dma_sync_sgtable_for_cpu - Synchronize the given buffer for CPU access
 * @dev:	The device for which to perform the DMA operation
 * @sgt:	The sg_table object describing the buffer
 * @dir:	DMA direction
 *
 * Performs the needed cache synchronization and moves the ownership of the
 * buffer back to the CPU domain, so it is safe to perform any access to it
 * by the CPU. Before doing any further DMA operations, one has to transfer
 * the ownership of the buffer back to the DMA domain by calling the
 * dma_sync_sgtable_for_device().
 */
static inline void dma_sync_sgtable_for_cpu(struct device *dev,
		struct sg_table *sgt, enum dma_data_direction dir)
{
	dma_sync_sg_for_cpu(dev, sgt->sgl, sgt->orig_nents, dir);
}

/**
 * dma_sync_sgtable_for_device - Synchronize the given buffer for DMA
 * @dev:	The device for which to perform the DMA operation
 * @sgt:	The sg_table object describing the buffer
 * @dir:	DMA direction
 *
 * Performs the needed cache synchronization and moves the ownership of the
 * buffer back to the DMA domain, so it is safe to perform the DMA operation.
 * Once finished, one has to call dma_sync_sgtable_for_cpu() or
 * dma_unmap_sgtable().
 */
static inline void dma_sync_sgtable_for_device(struct device *dev,
		struct sg_table *sgt, enum dma_data_direction dir)
{
	dma_sync_sg_for_device(dev, sgt->sgl, sgt->orig_nents, dir);
}

#define dma_map_single(d, a, s, r) dma_map_single_attrs(d, a, s, r, 0)
#define dma_unmap_single(d, a, s, r) dma_unmap_single_attrs(d, a, s, r, 0)
#define dma_map_sg(d, s, n, r) dma_map_sg_attrs(d, s, n, r, 0)
#define dma_unmap_sg(d, s, n, r) dma_unmap_sg_attrs(d, s, n, r, 0)
#define dma_map_page(d, p, o, s, r) dma_map_page_attrs(d, p, o, s, r, 0)
#define dma_unmap_page(d, a, s, r) dma_unmap_page_attrs(d, a, s, r, 0)
#define dma_get_sgtable(d, t, v, h, s) dma_get_sgtable_attrs(d, t, v, h, s, 0)
#define dma_mmap_coherent(d, v, c, h, s) dma_mmap_attrs(d, v, c, h, s, 0)

<<<<<<< HEAD
extern int dma_common_mmap(struct device *dev, struct vm_area_struct *vma,
		void *cpu_addr, dma_addr_t dma_addr, size_t size,
		unsigned long attrs);

struct page **dma_common_find_pages(void *cpu_addr);
void *dma_common_contiguous_remap(struct page *page, size_t size,
			pgprot_t prot, const void *caller);

void *dma_common_pages_remap(struct page **pages, size_t size,
			pgprot_t prot, const void *caller);
void dma_common_free_remap(void *cpu_addr, size_t size);

struct page *dma_alloc_from_pool(struct device *dev, size_t size,
		void **cpu_addr, gfp_t flags,
		bool (*phys_addr_ok)(struct device *, phys_addr_t, size_t));
bool dma_free_from_pool(struct device *dev, void *start, size_t size);

int
dma_common_get_sgtable(struct device *dev, struct sg_table *sgt, void *cpu_addr,
		dma_addr_t dma_addr, size_t size, unsigned long attrs);

=======
>>>>>>> 2c85ebc5
static inline void *dma_alloc_coherent(struct device *dev, size_t size,
		dma_addr_t *dma_handle, gfp_t gfp)
{

	return dma_alloc_attrs(dev, size, dma_handle, gfp,
			(gfp & __GFP_NOWARN) ? DMA_ATTR_NO_WARN : 0);
}

static inline void dma_free_coherent(struct device *dev, size_t size,
		void *cpu_addr, dma_addr_t dma_handle)
{
	return dma_free_attrs(dev, size, cpu_addr, dma_handle, 0);
}


static inline u64 dma_get_mask(struct device *dev)
{
	if (dev->dma_mask && *dev->dma_mask)
		return *dev->dma_mask;
	return DMA_BIT_MASK(32);
}

/*
 * Set both the DMA mask and the coherent DMA mask to the same thing.
 * Note that we don't check the return value from dma_set_coherent_mask()
 * as the DMA API guarantees that the coherent DMA mask can be set to
 * the same or smaller than the streaming DMA mask.
 */
static inline int dma_set_mask_and_coherent(struct device *dev, u64 mask)
{
	int rc = dma_set_mask(dev, mask);
	if (rc == 0)
		dma_set_coherent_mask(dev, mask);
	return rc;
}

/*
 * Similar to the above, except it deals with the case where the device
 * does not have dev->dma_mask appropriately setup.
 */
static inline int dma_coerce_mask_and_coherent(struct device *dev, u64 mask)
{
	dev->dma_mask = &dev->coherent_dma_mask;
	return dma_set_mask_and_coherent(dev, mask);
}

/**
 * dma_addressing_limited - return if the device is addressing limited
 * @dev:	device to check
 *
 * Return %true if the devices DMA mask is too small to address all memory in
 * the system, else %false.  Lack of addressing bits is the prime reason for
 * bounce buffering, but might not be the only one.
 */
static inline bool dma_addressing_limited(struct device *dev)
{
	return min_not_zero(dma_get_mask(dev), dev->bus_dma_limit) <
			    dma_get_required_mask(dev);
}

static inline unsigned int dma_get_max_seg_size(struct device *dev)
{
	if (dev->dma_parms && dev->dma_parms->max_segment_size)
		return dev->dma_parms->max_segment_size;
	return SZ_64K;
}

static inline int dma_set_max_seg_size(struct device *dev, unsigned int size)
{
	if (dev->dma_parms) {
		dev->dma_parms->max_segment_size = size;
		return 0;
	}
	return -EIO;
}

static inline unsigned long dma_get_seg_boundary(struct device *dev)
{
	if (dev->dma_parms && dev->dma_parms->segment_boundary_mask)
		return dev->dma_parms->segment_boundary_mask;
	return ULONG_MAX;
}

/**
 * dma_get_seg_boundary_nr_pages - return the segment boundary in "page" units
 * @dev: device to guery the boundary for
 * @page_shift: ilog() of the IOMMU page size
 *
 * Return the segment boundary in IOMMU page units (which may be different from
 * the CPU page size) for the passed in device.
 *
 * If @dev is NULL a boundary of U32_MAX is assumed, this case is just for
 * non-DMA API callers.
 */
static inline unsigned long dma_get_seg_boundary_nr_pages(struct device *dev,
		unsigned int page_shift)
{
	if (!dev)
		return (U32_MAX >> page_shift) + 1;
	return (dma_get_seg_boundary(dev) >> page_shift) + 1;
}

static inline int dma_set_seg_boundary(struct device *dev, unsigned long mask)
{
	if (dev->dma_parms) {
		dev->dma_parms->segment_boundary_mask = mask;
		return 0;
	}
	return -EIO;
}

static inline int dma_get_cache_alignment(void)
{
#ifdef ARCH_DMA_MINALIGN
	return ARCH_DMA_MINALIGN;
#endif
	return 1;
}

static inline void *dmam_alloc_coherent(struct device *dev, size_t size,
		dma_addr_t *dma_handle, gfp_t gfp)
{
	return dmam_alloc_attrs(dev, size, dma_handle, gfp,
			(gfp & __GFP_NOWARN) ? DMA_ATTR_NO_WARN : 0);
}

static inline void *dma_alloc_wc(struct device *dev, size_t size,
				 dma_addr_t *dma_addr, gfp_t gfp)
{
	unsigned long attrs = DMA_ATTR_WRITE_COMBINE;

	if (gfp & __GFP_NOWARN)
		attrs |= DMA_ATTR_NO_WARN;

	return dma_alloc_attrs(dev, size, dma_addr, gfp, attrs);
}

static inline void dma_free_wc(struct device *dev, size_t size,
			       void *cpu_addr, dma_addr_t dma_addr)
{
	return dma_free_attrs(dev, size, cpu_addr, dma_addr,
			      DMA_ATTR_WRITE_COMBINE);
}

static inline int dma_mmap_wc(struct device *dev,
			      struct vm_area_struct *vma,
			      void *cpu_addr, dma_addr_t dma_addr,
			      size_t size)
{
	return dma_mmap_attrs(dev, vma, cpu_addr, dma_addr, size,
			      DMA_ATTR_WRITE_COMBINE);
}

#ifdef CONFIG_NEED_DMA_MAP_STATE
#define DEFINE_DMA_UNMAP_ADDR(ADDR_NAME)        dma_addr_t ADDR_NAME
#define DEFINE_DMA_UNMAP_LEN(LEN_NAME)          __u32 LEN_NAME
#define dma_unmap_addr(PTR, ADDR_NAME)           ((PTR)->ADDR_NAME)
#define dma_unmap_addr_set(PTR, ADDR_NAME, VAL)  (((PTR)->ADDR_NAME) = (VAL))
#define dma_unmap_len(PTR, LEN_NAME)             ((PTR)->LEN_NAME)
#define dma_unmap_len_set(PTR, LEN_NAME, VAL)    (((PTR)->LEN_NAME) = (VAL))
#else
#define DEFINE_DMA_UNMAP_ADDR(ADDR_NAME)
#define DEFINE_DMA_UNMAP_LEN(LEN_NAME)
#define dma_unmap_addr(PTR, ADDR_NAME)           (0)
#define dma_unmap_addr_set(PTR, ADDR_NAME, VAL)  do { } while (0)
#define dma_unmap_len(PTR, LEN_NAME)             (0)
#define dma_unmap_len_set(PTR, LEN_NAME, VAL)    do { } while (0)
#endif

/*
 * Legacy interface to set up the dma offset map.  Drivers really should not
 * actually use it, but we have a few legacy cases left.
 */
int dma_direct_set_offset(struct device *dev, phys_addr_t cpu_start,
		dma_addr_t dma_start, u64 size);

extern const struct dma_map_ops dma_virt_ops;

#endif /* _LINUX_DMA_MAPPING_H */<|MERGE_RESOLUTION|>--- conflicted
+++ resolved
@@ -389,30 +389,6 @@
 #define dma_get_sgtable(d, t, v, h, s) dma_get_sgtable_attrs(d, t, v, h, s, 0)
 #define dma_mmap_coherent(d, v, c, h, s) dma_mmap_attrs(d, v, c, h, s, 0)
 
-<<<<<<< HEAD
-extern int dma_common_mmap(struct device *dev, struct vm_area_struct *vma,
-		void *cpu_addr, dma_addr_t dma_addr, size_t size,
-		unsigned long attrs);
-
-struct page **dma_common_find_pages(void *cpu_addr);
-void *dma_common_contiguous_remap(struct page *page, size_t size,
-			pgprot_t prot, const void *caller);
-
-void *dma_common_pages_remap(struct page **pages, size_t size,
-			pgprot_t prot, const void *caller);
-void dma_common_free_remap(void *cpu_addr, size_t size);
-
-struct page *dma_alloc_from_pool(struct device *dev, size_t size,
-		void **cpu_addr, gfp_t flags,
-		bool (*phys_addr_ok)(struct device *, phys_addr_t, size_t));
-bool dma_free_from_pool(struct device *dev, void *start, size_t size);
-
-int
-dma_common_get_sgtable(struct device *dev, struct sg_table *sgt, void *cpu_addr,
-		dma_addr_t dma_addr, size_t size, unsigned long attrs);
-
-=======
->>>>>>> 2c85ebc5
 static inline void *dma_alloc_coherent(struct device *dev, size_t size,
 		dma_addr_t *dma_handle, gfp_t gfp)
 {
