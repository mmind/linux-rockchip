--- conflicted
+++ resolved
@@ -39,13 +39,6 @@
  * enum vga_switcheroo_state - client power state
  * @VGA_SWITCHEROO_OFF: off
  * @VGA_SWITCHEROO_ON: on
-<<<<<<< HEAD
- * @VGA_SWITCHEROO_INIT: client has registered with vga_switcheroo but
- * 	vga_switcheroo is not enabled, i.e. no second client or no handler
- * 	has registered. Only used in vga_switcheroo_get_client_state() which
- * 	in turn is only called from hda_intel.c
-=======
->>>>>>> 42d4ebb4
  * @VGA_SWITCHEROO_NOT_FOUND: client has not registered with vga_switcheroo.
  * 	Only used in vga_switcheroo_get_client_state() which in turn is only
  * 	called from hda_intel.c
