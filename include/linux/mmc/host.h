/*
 *  linux/include/linux/mmc/host.h
 *
 * This program is free software; you can redistribute it and/or modify
 * it under the terms of the GNU General Public License version 2 as
 * published by the Free Software Foundation.
 *
 *  Host driver specific definitions.
 */
#ifndef LINUX_MMC_HOST_H
#define LINUX_MMC_HOST_H

#include <linux/leds.h>
#include <linux/mutex.h>
#include <linux/timer.h>
#include <linux/sched.h>
#include <linux/device.h>
#include <linux/fault-inject.h>

#include <linux/mmc/core.h>
#include <linux/mmc/card.h>
#include <linux/mmc/mmc.h>
#include <linux/mmc/pm.h>

struct mmc_ios {
	unsigned int	clock;			/* clock rate */
	unsigned short	vdd;

/* vdd stores the bit number of the selected voltage range from below. */

	unsigned char	bus_mode;		/* command output mode */

#define MMC_BUSMODE_OPENDRAIN	1
#define MMC_BUSMODE_PUSHPULL	2

	unsigned char	chip_select;		/* SPI chip select */

#define MMC_CS_DONTCARE		0
#define MMC_CS_HIGH		1
#define MMC_CS_LOW		2

	unsigned char	power_mode;		/* power supply mode */

#define MMC_POWER_OFF		0
#define MMC_POWER_UP		1
#define MMC_POWER_ON		2
#define MMC_POWER_UNDEFINED	3

	unsigned char	bus_width;		/* data bus width */

#define MMC_BUS_WIDTH_1		0
#define MMC_BUS_WIDTH_4		2
#define MMC_BUS_WIDTH_8		3

	unsigned char	timing;			/* timing specification used */

#define MMC_TIMING_LEGACY	0
#define MMC_TIMING_MMC_HS	1
#define MMC_TIMING_SD_HS	2
#define MMC_TIMING_UHS_SDR12	3
#define MMC_TIMING_UHS_SDR25	4
#define MMC_TIMING_UHS_SDR50	5
#define MMC_TIMING_UHS_SDR104	6
#define MMC_TIMING_UHS_DDR50	7
#define MMC_TIMING_MMC_DDR52	8
#define MMC_TIMING_MMC_HS200	9
#define MMC_TIMING_MMC_HS400	10

	unsigned char	signal_voltage;		/* signalling voltage (1.8V or 3.3V) */

#define MMC_SIGNAL_VOLTAGE_330	0
#define MMC_SIGNAL_VOLTAGE_180	1
#define MMC_SIGNAL_VOLTAGE_120	2

	unsigned char	drv_type;		/* driver type (A, B, C, D) */

#define MMC_SET_DRIVER_TYPE_B	0
#define MMC_SET_DRIVER_TYPE_A	1
#define MMC_SET_DRIVER_TYPE_C	2
#define MMC_SET_DRIVER_TYPE_D	3

	bool enhanced_strobe;			/* hs400es selection */
};

struct mmc_host_ops {
	/*
	 * It is optional for the host to implement pre_req and post_req in
	 * order to support double buffering of requests (prepare one
	 * request while another request is active).
	 * pre_req() must always be followed by a post_req().
	 * To undo a call made to pre_req(), call post_req() with
	 * a nonzero err condition.
	 */
	void	(*post_req)(struct mmc_host *host, struct mmc_request *req,
			    int err);
	void	(*pre_req)(struct mmc_host *host, struct mmc_request *req,
			   bool is_first_req);
	void	(*request)(struct mmc_host *host, struct mmc_request *req);

	/*
	 * Avoid calling the next three functions too often or in a "fast
	 * path", since underlaying controller might implement them in an
	 * expensive and/or slow way. Also note that these functions might
	 * sleep, so don't call them in the atomic contexts!
	 */

	/*
	 * Notes to the set_ios callback:
	 * ios->clock might be 0. For some controllers, setting 0Hz
	 * as any other frequency works. However, some controllers
	 * explicitly need to disable the clock. Otherwise e.g. voltage
	 * switching might fail because the SDCLK is not really quiet.
	 */
	void	(*set_ios)(struct mmc_host *host, struct mmc_ios *ios);

	/*
	 * Return values for the get_ro callback should be:
	 *   0 for a read/write card
	 *   1 for a read-only card
	 *   -ENOSYS when not supported (equal to NULL callback)
	 *   or a negative errno value when something bad happened
	 */
	int	(*get_ro)(struct mmc_host *host);

	/*
	 * Return values for the get_cd callback should be:
	 *   0 for a absent card
	 *   1 for a present card
	 *   -ENOSYS when not supported (equal to NULL callback)
	 *   or a negative errno value when something bad happened
	 */
	int	(*get_cd)(struct mmc_host *host);

	void	(*enable_sdio_irq)(struct mmc_host *host, int enable);

	/* optional callback for HC quirks */
	void	(*init_card)(struct mmc_host *host, struct mmc_card *card);

	int	(*start_signal_voltage_switch)(struct mmc_host *host, struct mmc_ios *ios);

	/* Check if the card is pulling dat[0:3] low */
	int	(*card_busy)(struct mmc_host *host);

	/* The tuning command opcode value is different for SD and eMMC cards */
	int	(*execute_tuning)(struct mmc_host *host, u32 opcode);

	/* Prepare HS400 target operating frequency depending host driver */
	int	(*prepare_hs400_tuning)(struct mmc_host *host, struct mmc_ios *ios);
	/* Prepare enhanced strobe depending host driver */
	void	(*hs400_enhanced_strobe)(struct mmc_host *host,
					 struct mmc_ios *ios);
	int	(*select_drive_strength)(struct mmc_card *card,
					 unsigned int max_dtr, int host_drv,
					 int card_drv, int *drv_type);
	void	(*hw_reset)(struct mmc_host *host);
	void	(*card_event)(struct mmc_host *host);

	/*
	 * Optional callback to support controllers with HW issues for multiple
	 * I/O. Returns the number of supported blocks for the request.
	 */
	int	(*multi_io_quirk)(struct mmc_card *card,
				  unsigned int direction, int blk_size);
};

struct mmc_card;
struct device;

struct mmc_async_req {
	/* active mmc request */
	struct mmc_request	*mrq;
	/*
	 * Check error status of completed mmc request.
	 * Returns 0 if success otherwise non zero.
	 */
	int (*err_check) (struct mmc_card *, struct mmc_async_req *);
};

/**
 * struct mmc_slot - MMC slot functions
 *
 * @cd_irq:		MMC/SD-card slot hotplug detection IRQ or -EINVAL
 * @handler_priv:	MMC/SD-card slot context
 *
 * Some MMC/SD host controllers implement slot-functions like card and
 * write-protect detection natively. However, a large number of controllers
 * leave these functions to the CPU. This struct provides a hook to attach
 * such slot-function drivers.
 */
struct mmc_slot {
	int cd_irq;
	void *handler_priv;
};

/**
 * mmc_context_info - synchronization details for mmc context
 * @is_done_rcv		wake up reason was done request
 * @is_new_req		wake up reason was new request
 * @is_waiting_last_req	mmc context waiting for single running request
 * @wait		wait queue
 * @lock		lock to protect data fields
 */
struct mmc_context_info {
	bool			is_done_rcv;
	bool			is_new_req;
	bool			is_waiting_last_req;
	wait_queue_head_t	wait;
	spinlock_t		lock;
};

struct regulator;
struct mmc_pwrseq;

struct mmc_supply {
	struct regulator *vmmc;		/* Card power supply */
	struct regulator *vqmmc;	/* Optional Vccq supply */
};

struct mmc_host {
	struct device		*parent;
	struct device		class_dev;
	int			index;
	const struct mmc_host_ops *ops;
	struct mmc_pwrseq	*pwrseq;
	unsigned int		f_min;
	unsigned int		f_max;
	unsigned int		f_init;
	u32			ocr_avail;
	u32			ocr_avail_sdio;	/* SDIO-specific OCR */
	u32			ocr_avail_sd;	/* SD-specific OCR */
	u32			ocr_avail_mmc;	/* MMC-specific OCR */
#ifdef CONFIG_PM_SLEEP
	struct notifier_block	pm_notify;
#endif
	u32			max_current_330;
	u32			max_current_300;
	u32			max_current_180;

#define MMC_VDD_165_195		0x00000080	/* VDD voltage 1.65 - 1.95 */
#define MMC_VDD_20_21		0x00000100	/* VDD voltage 2.0 ~ 2.1 */
#define MMC_VDD_21_22		0x00000200	/* VDD voltage 2.1 ~ 2.2 */
#define MMC_VDD_22_23		0x00000400	/* VDD voltage 2.2 ~ 2.3 */
#define MMC_VDD_23_24		0x00000800	/* VDD voltage 2.3 ~ 2.4 */
#define MMC_VDD_24_25		0x00001000	/* VDD voltage 2.4 ~ 2.5 */
#define MMC_VDD_25_26		0x00002000	/* VDD voltage 2.5 ~ 2.6 */
#define MMC_VDD_26_27		0x00004000	/* VDD voltage 2.6 ~ 2.7 */
#define MMC_VDD_27_28		0x00008000	/* VDD voltage 2.7 ~ 2.8 */
#define MMC_VDD_28_29		0x00010000	/* VDD voltage 2.8 ~ 2.9 */
#define MMC_VDD_29_30		0x00020000	/* VDD voltage 2.9 ~ 3.0 */
#define MMC_VDD_30_31		0x00040000	/* VDD voltage 3.0 ~ 3.1 */
#define MMC_VDD_31_32		0x00080000	/* VDD voltage 3.1 ~ 3.2 */
#define MMC_VDD_32_33		0x00100000	/* VDD voltage 3.2 ~ 3.3 */
#define MMC_VDD_33_34		0x00200000	/* VDD voltage 3.3 ~ 3.4 */
#define MMC_VDD_34_35		0x00400000	/* VDD voltage 3.4 ~ 3.5 */
#define MMC_VDD_35_36		0x00800000	/* VDD voltage 3.5 ~ 3.6 */

	u32			caps;		/* Host capabilities */

#define MMC_CAP_4_BIT_DATA	(1 << 0)	/* Can the host do 4 bit transfers */
#define MMC_CAP_MMC_HIGHSPEED	(1 << 1)	/* Can do MMC high-speed timing */
#define MMC_CAP_SD_HIGHSPEED	(1 << 2)	/* Can do SD high-speed timing */
#define MMC_CAP_SDIO_IRQ	(1 << 3)	/* Can signal pending SDIO IRQs */
#define MMC_CAP_SPI		(1 << 4)	/* Talks only SPI protocols */
#define MMC_CAP_NEEDS_POLL	(1 << 5)	/* Needs polling for card-detection */
#define MMC_CAP_8_BIT_DATA	(1 << 6)	/* Can the host do 8 bit transfers */
#define MMC_CAP_AGGRESSIVE_PM	(1 << 7)	/* Suspend (e)MMC/SD at idle  */
#define MMC_CAP_NONREMOVABLE	(1 << 8)	/* Nonremovable e.g. eMMC */
#define MMC_CAP_WAIT_WHILE_BUSY	(1 << 9)	/* Waits while card is busy */
#define MMC_CAP_ERASE		(1 << 10)	/* Allow erase/trim commands */
#define MMC_CAP_1_8V_DDR	(1 << 11)	/* can support */
						/* DDR mode at 1.8V */
#define MMC_CAP_1_2V_DDR	(1 << 12)	/* can support */
						/* DDR mode at 1.2V */
#define MMC_CAP_POWER_OFF_CARD	(1 << 13)	/* Can power off after boot */
#define MMC_CAP_BUS_WIDTH_TEST	(1 << 14)	/* CMD14/CMD19 bus width ok */
#define MMC_CAP_UHS_SDR12	(1 << 15)	/* Host supports UHS SDR12 mode */
#define MMC_CAP_UHS_SDR25	(1 << 16)	/* Host supports UHS SDR25 mode */
#define MMC_CAP_UHS_SDR50	(1 << 17)	/* Host supports UHS SDR50 mode */
#define MMC_CAP_UHS_SDR104	(1 << 18)	/* Host supports UHS SDR104 mode */
#define MMC_CAP_UHS_DDR50	(1 << 19)	/* Host supports UHS DDR50 mode */
#define MMC_CAP_DRIVER_TYPE_A	(1 << 23)	/* Host supports Driver Type A */
#define MMC_CAP_DRIVER_TYPE_C	(1 << 24)	/* Host supports Driver Type C */
#define MMC_CAP_DRIVER_TYPE_D	(1 << 25)	/* Host supports Driver Type D */
#define MMC_CAP_CMD23		(1 << 30)	/* CMD23 supported. */
#define MMC_CAP_HW_RESET	(1 << 31)	/* Hardware reset */

	u32			caps2;		/* More host capabilities */

#define MMC_CAP2_BOOTPART_NOACC	(1 << 0)	/* Boot partition no access */
#define MMC_CAP2_FULL_PWR_CYCLE	(1 << 2)	/* Can do full power cycle */
#define MMC_CAP2_HS200_1_8V_SDR	(1 << 5)        /* can support */
#define MMC_CAP2_HS200_1_2V_SDR	(1 << 6)        /* can support */
#define MMC_CAP2_HS200		(MMC_CAP2_HS200_1_8V_SDR | \
				 MMC_CAP2_HS200_1_2V_SDR)
#define MMC_CAP2_HC_ERASE_SZ	(1 << 9)	/* High-capacity erase size */
#define MMC_CAP2_CD_ACTIVE_HIGH	(1 << 10)	/* Card-detect signal active high */
#define MMC_CAP2_RO_ACTIVE_HIGH	(1 << 11)	/* Write-protect signal active high */
#define MMC_CAP2_PACKED_RD	(1 << 12)	/* Allow packed read */
#define MMC_CAP2_PACKED_WR	(1 << 13)	/* Allow packed write */
#define MMC_CAP2_PACKED_CMD	(MMC_CAP2_PACKED_RD | \
				 MMC_CAP2_PACKED_WR)
#define MMC_CAP2_NO_PRESCAN_POWERUP (1 << 14)	/* Don't power up before scan */
#define MMC_CAP2_HS400_1_8V	(1 << 15)	/* Can support HS400 1.8V */
#define MMC_CAP2_HS400_1_2V	(1 << 16)	/* Can support HS400 1.2V */
#define MMC_CAP2_HS400		(MMC_CAP2_HS400_1_8V | \
				 MMC_CAP2_HS400_1_2V)
#define MMC_CAP2_HSX00_1_2V	(MMC_CAP2_HS200_1_2V_SDR | MMC_CAP2_HS400_1_2V)
#define MMC_CAP2_SDIO_IRQ_NOTHREAD (1 << 17)
#define MMC_CAP2_NO_WRITE_PROTECT (1 << 18)	/* No physical write protect pin, assume that card is always read-write */
#define MMC_CAP2_NO_SDIO	(1 << 19)	/* Do not send SDIO commands during initialization */
#define MMC_CAP2_HS400_ES	(1 << 20)	/* Host supports enhanced strobe */
<<<<<<< HEAD
=======
#define MMC_CAP2_NO_SD		(1 << 21)	/* Do not send SD commands during initialization */
#define MMC_CAP2_NO_MMC		(1 << 22)	/* Do not send (e)MMC commands during initialization */
>>>>>>> dd7fd3a8

	mmc_pm_flag_t		pm_caps;	/* supported pm features */

	/* host specific block data */
	unsigned int		max_seg_size;	/* see blk_queue_max_segment_size */
	unsigned short		max_segs;	/* see blk_queue_max_segments */
	unsigned short		unused;
	unsigned int		max_req_size;	/* maximum number of bytes in one req */
	unsigned int		max_blk_size;	/* maximum size of one mmc block */
	unsigned int		max_blk_count;	/* maximum number of blocks in one req */
	unsigned int		max_busy_timeout; /* max busy timeout in ms */

	/* private data */
	spinlock_t		lock;		/* lock for claim and bus ops */

	struct mmc_ios		ios;		/* current io bus settings */

	/* group bitfields together to minimize padding */
	unsigned int		use_spi_crc:1;
	unsigned int		claimed:1;	/* host exclusively claimed */
	unsigned int		bus_dead:1;	/* bus has been released */
#ifdef CONFIG_MMC_DEBUG
	unsigned int		removed:1;	/* host is being removed */
#endif
	unsigned int		can_retune:1;	/* re-tuning can be used */
	unsigned int		doing_retune:1;	/* re-tuning in progress */
	unsigned int		retune_now:1;	/* do re-tuning at next req */
	unsigned int		retune_paused:1; /* re-tuning is temporarily disabled */

	int			rescan_disable;	/* disable card detection */
	int			rescan_entered;	/* used with nonremovable devices */

	int			need_retune;	/* re-tuning is needed */
	int			hold_retune;	/* hold off re-tuning */
	unsigned int		retune_period;	/* re-tuning period in secs */
	struct timer_list	retune_timer;	/* for periodic re-tuning */

	bool			trigger_card_event; /* card_event necessary */

	struct mmc_card		*card;		/* device attached to this host */

	wait_queue_head_t	wq;
	struct task_struct	*claimer;	/* task that has host claimed */
	int			claim_cnt;	/* "claim" nesting count */

	struct delayed_work	detect;
	int			detect_change;	/* card detect flag */
	struct mmc_slot		slot;

	const struct mmc_bus_ops *bus_ops;	/* current bus driver */
	unsigned int		bus_refs;	/* reference counter */

	unsigned int		sdio_irqs;
	struct task_struct	*sdio_irq_thread;
	bool			sdio_irq_pending;
	atomic_t		sdio_irq_thread_abort;

	mmc_pm_flag_t		pm_flags;	/* requested pm features */

	struct led_trigger	*led;		/* activity led */

#ifdef CONFIG_REGULATOR
	bool			regulator_enabled; /* regulator state */
#endif
	struct mmc_supply	supply;

	struct dentry		*debugfs_root;

	struct mmc_async_req	*areq;		/* active async req */
	struct mmc_context_info	context_info;	/* async synchronization info */

#ifdef CONFIG_FAIL_MMC_REQUEST
	struct fault_attr	fail_mmc_request;
#endif

	unsigned int		actual_clock;	/* Actual HC clock rate */

	unsigned int		slotno;	/* used for sdio acpi binding */

	int			dsr_req;	/* DSR value is valid */
	u32			dsr;	/* optional driver stage (DSR) value */

	unsigned long		private[0] ____cacheline_aligned;
};

struct mmc_host *mmc_alloc_host(int extra, struct device *);
int mmc_add_host(struct mmc_host *);
void mmc_remove_host(struct mmc_host *);
void mmc_free_host(struct mmc_host *);
int mmc_of_parse(struct mmc_host *host);

static inline void *mmc_priv(struct mmc_host *host)
{
	return (void *)host->private;
}

#define mmc_host_is_spi(host)	((host)->caps & MMC_CAP_SPI)

#define mmc_dev(x)	((x)->parent)
#define mmc_classdev(x)	(&(x)->class_dev)
#define mmc_hostname(x)	(dev_name(&(x)->class_dev))

int mmc_power_save_host(struct mmc_host *host);
int mmc_power_restore_host(struct mmc_host *host);

void mmc_detect_change(struct mmc_host *, unsigned long delay);
void mmc_request_done(struct mmc_host *, struct mmc_request *);

static inline void mmc_signal_sdio_irq(struct mmc_host *host)
{
	host->ops->enable_sdio_irq(host, 0);
	host->sdio_irq_pending = true;
	if (host->sdio_irq_thread)
		wake_up_process(host->sdio_irq_thread);
}

void sdio_run_irqs(struct mmc_host *host);

#ifdef CONFIG_REGULATOR
int mmc_regulator_get_ocrmask(struct regulator *supply);
int mmc_regulator_set_ocr(struct mmc_host *mmc,
			struct regulator *supply,
			unsigned short vdd_bit);
int mmc_regulator_set_vqmmc(struct mmc_host *mmc, struct mmc_ios *ios);
#else
static inline int mmc_regulator_get_ocrmask(struct regulator *supply)
{
	return 0;
}

static inline int mmc_regulator_set_ocr(struct mmc_host *mmc,
				 struct regulator *supply,
				 unsigned short vdd_bit)
{
	return 0;
}

static inline int mmc_regulator_set_vqmmc(struct mmc_host *mmc,
					  struct mmc_ios *ios)
{
	return -EINVAL;
}
#endif

int mmc_regulator_get_supply(struct mmc_host *mmc);

static inline int mmc_card_is_removable(struct mmc_host *host)
{
	return !(host->caps & MMC_CAP_NONREMOVABLE);
}

static inline int mmc_card_keep_power(struct mmc_host *host)
{
	return host->pm_flags & MMC_PM_KEEP_POWER;
}

static inline int mmc_card_wake_sdio_irq(struct mmc_host *host)
{
	return host->pm_flags & MMC_PM_WAKE_SDIO_IRQ;
}

static inline int mmc_host_cmd23(struct mmc_host *host)
{
	return host->caps & MMC_CAP_CMD23;
}

static inline int mmc_boot_partition_access(struct mmc_host *host)
{
	return !(host->caps2 & MMC_CAP2_BOOTPART_NOACC);
}

static inline int mmc_host_uhs(struct mmc_host *host)
{
	return host->caps &
		(MMC_CAP_UHS_SDR12 | MMC_CAP_UHS_SDR25 |
		 MMC_CAP_UHS_SDR50 | MMC_CAP_UHS_SDR104 |
		 MMC_CAP_UHS_DDR50);
}

static inline int mmc_host_packed_wr(struct mmc_host *host)
{
	return host->caps2 & MMC_CAP2_PACKED_WR;
}

static inline int mmc_card_hs(struct mmc_card *card)
{
	return card->host->ios.timing == MMC_TIMING_SD_HS ||
		card->host->ios.timing == MMC_TIMING_MMC_HS;
}

static inline int mmc_card_uhs(struct mmc_card *card)
{
	return card->host->ios.timing >= MMC_TIMING_UHS_SDR12 &&
		card->host->ios.timing <= MMC_TIMING_UHS_DDR50;
}

static inline bool mmc_card_hs200(struct mmc_card *card)
{
	return card->host->ios.timing == MMC_TIMING_MMC_HS200;
}

static inline bool mmc_card_ddr52(struct mmc_card *card)
{
	return card->host->ios.timing == MMC_TIMING_MMC_DDR52;
}

static inline bool mmc_card_hs400(struct mmc_card *card)
{
	return card->host->ios.timing == MMC_TIMING_MMC_HS400;
}

static inline bool mmc_card_hs400es(struct mmc_card *card)
{
	return card->host->ios.enhanced_strobe;
}

void mmc_retune_timer_stop(struct mmc_host *host);

static inline void mmc_retune_needed(struct mmc_host *host)
{
	if (host->can_retune)
		host->need_retune = 1;
}

static inline void mmc_retune_recheck(struct mmc_host *host)
{
	if (host->hold_retune <= 1)
		host->retune_now = 1;
}

void mmc_retune_pause(struct mmc_host *host);
void mmc_retune_unpause(struct mmc_host *host);

#endif /* LINUX_MMC_HOST_H */<|MERGE_RESOLUTION|>--- conflicted
+++ resolved
@@ -309,11 +309,8 @@
 #define MMC_CAP2_NO_WRITE_PROTECT (1 << 18)	/* No physical write protect pin, assume that card is always read-write */
 #define MMC_CAP2_NO_SDIO	(1 << 19)	/* Do not send SDIO commands during initialization */
 #define MMC_CAP2_HS400_ES	(1 << 20)	/* Host supports enhanced strobe */
-<<<<<<< HEAD
-=======
 #define MMC_CAP2_NO_SD		(1 << 21)	/* Do not send SD commands during initialization */
 #define MMC_CAP2_NO_MMC		(1 << 22)	/* Do not send (e)MMC commands during initialization */
->>>>>>> dd7fd3a8
 
 	mmc_pm_flag_t		pm_caps;	/* supported pm features */
 
