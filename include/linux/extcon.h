--- conflicted
+++ resolved
@@ -133,11 +133,6 @@
 #define EXTCON_PROP_JACK_MAX		100
 #define EXTCON_PROP_JACK_CNT (EXTCON_PROP_JACK_MAX - EXTCON_PROP_JACK_MIN + 1)
 
-<<<<<<< HEAD
-/* Properties of EXTCON_TYPE_DISP. */
-#define EXTCON_PROP_DISP_MIN		150
-#define EXTCON_PROP_DISP_MAX		150
-=======
 /*
  * Properties of EXTCON_TYPE_DISP.
  *
@@ -152,7 +147,6 @@
 /* Properties of EXTCON_TYPE_DISP. */
 #define EXTCON_PROP_DISP_MIN		150
 #define EXTCON_PROP_DISP_MAX		151
->>>>>>> 1573d2ca
 #define EXTCON_PROP_DISP_CNT (EXTCON_PROP_DISP_MAX - EXTCON_PROP_DISP_MIN + 1)
 
 /*
@@ -255,10 +249,6 @@
 				   bool cable_state);
 extern int extcon_set_state_sync(struct extcon_dev *edev, unsigned int id,
 				bool cable_state);
-<<<<<<< HEAD
-
-=======
->>>>>>> 1573d2ca
 /*
  * Synchronize the state and property data for a specific external connector.
  */
@@ -368,7 +358,6 @@
 }
 
 static inline int extcon_sync(struct extcon_dev *edev, unsigned int id)
-<<<<<<< HEAD
 {
 	return 0;
 }
@@ -382,51 +371,23 @@
 static inline int extcon_set_property(struct extcon_dev *edev, unsigned int id,
 					unsigned int prop,
 					union extcon_property_value prop_val)
-=======
->>>>>>> 1573d2ca
-{
-	return 0;
-}
-
-<<<<<<< HEAD
-static inline int extcon_set_property_sync(struct extcon_dev *edev,
-					unsigned int id, unsigned int prop,
-=======
-static inline int extcon_get_property(struct extcon_dev *edev, unsigned int id,
-					unsigned int prop,
-					union extcon_property_value *prop_val)
-{
-	return 0;
-}
-static inline int extcon_set_property(struct extcon_dev *edev, unsigned int id,
-					unsigned int prop,
->>>>>>> 1573d2ca
-					union extcon_property_value prop_val)
-{
-	return 0;
-}
-
-<<<<<<< HEAD
-static inline int extcon_get_property_capability(struct extcon_dev *edev,
-					unsigned int id, unsigned int prop)
-=======
+{
+	return 0;
+}
+
 static inline int extcon_set_property_sync(struct extcon_dev *edev,
 					unsigned int id, unsigned int prop,
 					union extcon_property_value prop_val)
->>>>>>> 1573d2ca
-{
-	return 0;
-}
-
-<<<<<<< HEAD
-=======
+{
+	return 0;
+}
+
 static inline int extcon_get_property_capability(struct extcon_dev *edev,
 					unsigned int id, unsigned int prop)
 {
 	return 0;
 }
 
->>>>>>> 1573d2ca
 static inline int extcon_set_property_capability(struct extcon_dev *edev,
 					unsigned int id, unsigned int prop)
 {
