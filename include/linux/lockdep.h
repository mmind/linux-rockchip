--- conflicted
+++ resolved
@@ -626,8 +626,6 @@
 	typecheck(struct lockdep_map *, &(lock)->dep_map);		\
 	lock_acquire(&(lock)->dep_map, 0, 0, 1, 1, NULL, _THIS_IP_);	\
 	lock_release(&(lock)->dep_map, _THIS_IP_);			\
-<<<<<<< HEAD
-=======
 } while (0)
 # define might_lock_nested(lock, subclass) 				\
 do {									\
@@ -635,7 +633,6 @@
 	lock_acquire(&(lock)->dep_map, subclass, 0, 1, 1, NULL,		\
 		     _THIS_IP_);					\
 	lock_release(&(lock)->dep_map, _THIS_IP_);			\
->>>>>>> 5d50bd44
 } while (0)
 
 #define lockdep_assert_irqs_enabled()	do {				\
