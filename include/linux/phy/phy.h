--- conflicted
+++ resolved
@@ -41,8 +41,6 @@
 	PHY_MODE_UFS_HS_B,
 	PHY_MODE_PCIE,
 	PHY_MODE_ETHERNET,
-<<<<<<< HEAD
-=======
 	PHY_MODE_MIPI_DPHY,
 };
 
@@ -54,7 +52,6 @@
  */
 union phy_configure_opts {
 	struct phy_configure_opts_mipi_dphy	mipi_dphy;
->>>>>>> 19530313
 };
 
 /**
@@ -74,8 +71,6 @@
 	int	(*power_on)(struct phy *phy);
 	int	(*power_off)(struct phy *phy);
 	int	(*set_mode)(struct phy *phy, enum phy_mode mode, int submode);
-<<<<<<< HEAD
-=======
 
 	/**
 	 * @configure:
@@ -107,7 +102,6 @@
 	 */
 	int	(*validate)(struct phy *phy, enum phy_mode mode, int submode,
 			    union phy_configure_opts *opts);
->>>>>>> 19530313
 	int	(*reset)(struct phy *phy);
 	int	(*calibrate)(struct phy *phy);
 	struct module *owner;
@@ -214,12 +208,9 @@
 int phy_set_mode_ext(struct phy *phy, enum phy_mode mode, int submode);
 #define phy_set_mode(phy, mode) \
 	phy_set_mode_ext(phy, mode, 0)
-<<<<<<< HEAD
-=======
 int phy_configure(struct phy *phy, union phy_configure_opts *opts);
 int phy_validate(struct phy *phy, enum phy_mode mode, int submode,
 		 union phy_configure_opts *opts);
->>>>>>> 19530313
 
 static inline enum phy_mode phy_get_mode(struct phy *phy)
 {
