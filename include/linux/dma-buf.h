/* SPDX-License-Identifier: GPL-2.0-only */
/*
 * Header file for dma buffer sharing framework.
 *
 * Copyright(C) 2011 Linaro Limited. All rights reserved.
 * Author: Sumit Semwal <sumit.semwal@ti.com>
 *
 * Many thanks to linaro-mm-sig list, and specially
 * Arnd Bergmann <arnd@arndb.de>, Rob Clark <rob@ti.com> and
 * Daniel Vetter <daniel@ffwll.ch> for their support in creation and
 * refining of this idea.
 */
#ifndef __DMA_BUF_H__
#define __DMA_BUF_H__

#include <linux/file.h>
#include <linux/err.h>
#include <linux/scatterlist.h>
#include <linux/list.h>
#include <linux/dma-mapping.h>
#include <linux/fs.h>
#include <linux/dma-fence.h>
#include <linux/wait.h>

struct device;
struct dma_buf;
struct dma_buf_attachment;

/**
 * struct dma_buf_ops - operations possible on struct dma_buf
 * @vmap: [optional] creates a virtual mapping for the buffer into kernel
 *	  address space. Same restrictions as for vmap and friends apply.
 * @vunmap: [optional] unmaps a vmap from the buffer
 */
struct dma_buf_ops {
	/**
	  * @cache_sgt_mapping:
	  *
	  * If true the framework will cache the first mapping made for each
	  * attachment. This avoids creating mappings for attachments multiple
	  * times.
	  */
	bool cache_sgt_mapping;

	/**
	 * @attach:
	 *
	 * This is called from dma_buf_attach() to make sure that a given
	 * &dma_buf_attachment.dev can access the provided &dma_buf. Exporters
	 * which support buffer objects in special locations like VRAM or
	 * device-specific carveout areas should check whether the buffer could
	 * be move to system memory (or directly accessed by the provided
	 * device), and otherwise need to fail the attach operation.
	 *
	 * The exporter should also in general check whether the current
	 * allocation fullfills the DMA constraints of the new device. If this
	 * is not the case, and the allocation cannot be moved, it should also
	 * fail the attach operation.
	 *
	 * Any exporter-private housekeeping data can be stored in the
	 * &dma_buf_attachment.priv pointer.
	 *
	 * This callback is optional.
	 *
	 * Returns:
	 *
	 * 0 on success, negative error code on failure. It might return -EBUSY
	 * to signal that backing storage is already allocated and incompatible
	 * with the requirements of requesting device.
	 */
	int (*attach)(struct dma_buf *, struct dma_buf_attachment *);

	/**
	 * @detach:
	 *
	 * This is called by dma_buf_detach() to release a &dma_buf_attachment.
	 * Provided so that exporters can clean up any housekeeping for an
	 * &dma_buf_attachment.
	 *
	 * This callback is optional.
	 */
	void (*detach)(struct dma_buf *, struct dma_buf_attachment *);

	/**
	 * @pin:
	 *
	 * This is called by dma_buf_pin and lets the exporter know that the
	 * DMA-buf can't be moved any more.
	 *
	 * This is called with the dmabuf->resv object locked and is mutual
	 * exclusive with @cache_sgt_mapping.
	 *
	 * This callback is optional and should only be used in limited use
	 * cases like scanout and not for temporary pin operations.
	 *
	 * Returns:
	 *
	 * 0 on success, negative error code on failure.
	 */
	int (*pin)(struct dma_buf_attachment *attach);

	/**
	 * @unpin:
	 *
	 * This is called by dma_buf_unpin and lets the exporter know that the
	 * DMA-buf can be moved again.
	 *
	 * This is called with the dmabuf->resv object locked and is mutual
	 * exclusive with @cache_sgt_mapping.
	 *
	 * This callback is optional.
	 */
	void (*unpin)(struct dma_buf_attachment *attach);

	/**
	 * @map_dma_buf:
	 *
	 * This is called by dma_buf_map_attachment() and is used to map a
	 * shared &dma_buf into device address space, and it is mandatory. It
	 * can only be called if @attach has been called successfully.
	 *
	 * This call may sleep, e.g. when the backing storage first needs to be
	 * allocated, or moved to a location suitable for all currently attached
	 * devices.
	 *
	 * Note that any specific buffer attributes required for this function
	 * should get added to device_dma_parameters accessible via
	 * &device.dma_params from the &dma_buf_attachment. The @attach callback
	 * should also check these constraints.
	 *
	 * If this is being called for the first time, the exporter can now
	 * choose to scan through the list of attachments for this buffer,
	 * collate the requirements of the attached devices, and choose an
	 * appropriate backing storage for the buffer.
	 *
	 * Based on enum dma_data_direction, it might be possible to have
	 * multiple users accessing at the same time (for reading, maybe), or
	 * any other kind of sharing that the exporter might wish to make
	 * available to buffer-users.
	 *
	 * This is always called with the dmabuf->resv object locked when
	 * the dynamic_mapping flag is true.
	 *
	 * Returns:
	 *
	 * A &sg_table scatter list of or the backing storage of the DMA buffer,
	 * already mapped into the device address space of the &device attached
	 * with the provided &dma_buf_attachment.
	 *
	 * On failure, returns a negative error value wrapped into a pointer.
	 * May also return -EINTR when a signal was received while being
	 * blocked.
	 */
	struct sg_table * (*map_dma_buf)(struct dma_buf_attachment *,
					 enum dma_data_direction);
	/**
	 * @unmap_dma_buf:
	 *
	 * This is called by dma_buf_unmap_attachment() and should unmap and
	 * release the &sg_table allocated in @map_dma_buf, and it is mandatory.
	 * For static dma_buf handling this might also unpins the backing
	 * storage if this is the last mapping of the DMA buffer.
	 */
	void (*unmap_dma_buf)(struct dma_buf_attachment *,
			      struct sg_table *,
			      enum dma_data_direction);

	/* TODO: Add try_map_dma_buf version, to return immed with -EBUSY
	 * if the call would block.
	 */

	/**
	 * @release:
	 *
	 * Called after the last dma_buf_put to release the &dma_buf, and
	 * mandatory.
	 */
	void (*release)(struct dma_buf *);

	/**
	 * @begin_cpu_access:
	 *
	 * This is called from dma_buf_begin_cpu_access() and allows the
	 * exporter to ensure that the memory is actually available for cpu
	 * access - the exporter might need to allocate or swap-in and pin the
	 * backing storage. The exporter also needs to ensure that cpu access is
	 * coherent for the access direction. The direction can be used by the
	 * exporter to optimize the cache flushing, i.e. access with a different
	 * direction (read instead of write) might return stale or even bogus
	 * data (e.g. when the exporter needs to copy the data to temporary
	 * storage).
	 *
	 * This callback is optional.
	 *
	 * FIXME: This is both called through the DMA_BUF_IOCTL_SYNC command
	 * from userspace (where storage shouldn't be pinned to avoid handing
	 * de-factor mlock rights to userspace) and for the kernel-internal
	 * users of the various kmap interfaces, where the backing storage must
	 * be pinned to guarantee that the atomic kmap calls can succeed. Since
	 * there's no in-kernel users of the kmap interfaces yet this isn't a
	 * real problem.
	 *
	 * Returns:
	 *
	 * 0 on success or a negative error code on failure. This can for
	 * example fail when the backing storage can't be allocated. Can also
	 * return -ERESTARTSYS or -EINTR when the call has been interrupted and
	 * needs to be restarted.
	 */
	int (*begin_cpu_access)(struct dma_buf *, enum dma_data_direction);

	/**
	 * @end_cpu_access:
	 *
	 * This is called from dma_buf_end_cpu_access() when the importer is
	 * done accessing the CPU. The exporter can use this to flush caches and
	 * unpin any resources pinned in @begin_cpu_access.
	 * The result of any dma_buf kmap calls after end_cpu_access is
	 * undefined.
	 *
	 * This callback is optional.
	 *
	 * Returns:
	 *
	 * 0 on success or a negative error code on failure. Can return
	 * -ERESTARTSYS or -EINTR when the call has been interrupted and needs
	 * to be restarted.
	 */
	int (*end_cpu_access)(struct dma_buf *, enum dma_data_direction);

	/**
	 * @mmap:
	 *
	 * This callback is used by the dma_buf_mmap() function
	 *
	 * Note that the mapping needs to be incoherent, userspace is expected
	 * to braket CPU access using the DMA_BUF_IOCTL_SYNC interface.
	 *
	 * Because dma-buf buffers have invariant size over their lifetime, the
	 * dma-buf core checks whether a vma is too large and rejects such
	 * mappings. The exporter hence does not need to duplicate this check.
	 * Drivers do not need to check this themselves.
	 *
	 * If an exporter needs to manually flush caches and hence needs to fake
	 * coherency for mmap support, it needs to be able to zap all the ptes
	 * pointing at the backing storage. Now linux mm needs a struct
	 * address_space associated with the struct file stored in vma->vm_file
	 * to do that with the function unmap_mapping_range. But the dma_buf
	 * framework only backs every dma_buf fd with the anon_file struct file,
	 * i.e. all dma_bufs share the same file.
	 *
	 * Hence exporters need to setup their own file (and address_space)
	 * association by setting vma->vm_file and adjusting vma->vm_pgoff in
	 * the dma_buf mmap callback. In the specific case of a gem driver the
	 * exporter could use the shmem file already provided by gem (and set
	 * vm_pgoff = 0). Exporters can then zap ptes by unmapping the
	 * corresponding range of the struct address_space associated with their
	 * own file.
	 *
	 * This callback is optional.
	 *
	 * Returns:
	 *
	 * 0 on success or a negative error code on failure.
	 */
	int (*mmap)(struct dma_buf *, struct vm_area_struct *vma);

	void *(*vmap)(struct dma_buf *);
	void (*vunmap)(struct dma_buf *, void *vaddr);
};

/**
 * struct dma_buf - shared buffer object
 * @size: size of the buffer
 * @file: file pointer used for sharing buffers across, and for refcounting.
 * @attachments: list of dma_buf_attachment that denotes all devices attached,
 *               protected by dma_resv lock.
 * @ops: dma_buf_ops associated with this buffer object.
 * @lock: used internally to serialize list manipulation, attach/detach and
 *        vmap/unmap
 * @vmapping_counter: used internally to refcnt the vmaps
 * @vmap_ptr: the current vmap ptr if vmapping_counter > 0
 * @exp_name: name of the exporter; useful for debugging.
 * @name: userspace-provided name; useful for accounting and debugging,
 *        protected by @resv.
 * @owner: pointer to exporter module; used for refcounting when exporter is a
 *         kernel module.
 * @list_node: node for dma_buf accounting and debugging.
 * @priv: exporter specific private data for this buffer object.
 * @resv: reservation object linked to this dma-buf
 * @poll: for userspace poll support
 * @cb_excl: for userspace poll support
 * @cb_shared: for userspace poll support
 *
 * This represents a shared buffer, created by calling dma_buf_export(). The
 * userspace representation is a normal file descriptor, which can be created by
 * calling dma_buf_fd().
 *
 * Shared dma buffers are reference counted using dma_buf_put() and
 * get_dma_buf().
 *
 * Device DMA access is handled by the separate &struct dma_buf_attachment.
 */
struct dma_buf {
	size_t size;
	struct file *file;
	struct list_head attachments;
	const struct dma_buf_ops *ops;
	struct mutex lock;
	unsigned vmapping_counter;
	void *vmap_ptr;
	const char *exp_name;
	const char *name;
	struct module *owner;
	struct list_head list_node;
	void *priv;
	struct dma_resv *resv;

	/* poll support */
	wait_queue_head_t poll;

	struct dma_buf_poll_cb_t {
		struct dma_fence_cb cb;
		wait_queue_head_t *poll;

		__poll_t active;
	} cb_excl, cb_shared;
};

/**
 * struct dma_buf_attach_ops - importer operations for an attachment
 *
 * Attachment operations implemented by the importer.
 */
struct dma_buf_attach_ops {
	/**
<<<<<<< HEAD
	 * @allow_peer2peer:
	 *
	 * If this is set to true the importer must be able to handle peer
	 * resources without struct pages.
	 */
	bool allow_peer2peer;

	/**
	 * @move_notify
=======
	 * @move_notify: [optional] notification that the DMA-buf is moving
>>>>>>> 5a9ffb95
	 *
	 * If this callback is provided the framework can avoid pinning the
	 * backing store while mappings exists.
	 *
	 * This callback is called with the lock of the reservation object
	 * associated with the dma_buf held and the mapping function must be
	 * called with this lock held as well. This makes sure that no mapping
	 * is created concurrently with an ongoing move operation.
	 *
	 * Mappings stay valid and are not directly affected by this callback.
	 * But the DMA-buf can now be in a different physical location, so all
	 * mappings should be destroyed and re-created as soon as possible.
	 *
	 * New mappings can be created after this callback returns, and will
	 * point to the new location of the DMA-buf.
	 */
	void (*move_notify)(struct dma_buf_attachment *attach);
};

/**
 * struct dma_buf_attachment - holds device-buffer attachment data
 * @dmabuf: buffer for this attachment.
 * @dev: device attached to the buffer.
 * @node: list of dma_buf_attachment, protected by dma_resv lock of the dmabuf.
 * @sgt: cached mapping.
 * @dir: direction of cached mapping.
 * @peer2peer: true if the importer can handle peer resources without pages.
 * @priv: exporter specific attachment data.
 * @importer_ops: importer operations for this attachment, if provided
 * dma_buf_map/unmap_attachment() must be called with the dma_resv lock held.
 * @importer_priv: importer specific attachment data.
 *
 * This structure holds the attachment information between the dma_buf buffer
 * and its user device(s). The list contains one attachment struct per device
 * attached to the buffer.
 *
 * An attachment is created by calling dma_buf_attach(), and released again by
 * calling dma_buf_detach(). The DMA mapping itself needed to initiate a
 * transfer is created by dma_buf_map_attachment() and freed again by calling
 * dma_buf_unmap_attachment().
 */
struct dma_buf_attachment {
	struct dma_buf *dmabuf;
	struct device *dev;
	struct list_head node;
	struct sg_table *sgt;
	enum dma_data_direction dir;
	bool peer2peer;
	const struct dma_buf_attach_ops *importer_ops;
	void *importer_priv;
	void *priv;
};

/**
 * struct dma_buf_export_info - holds information needed to export a dma_buf
 * @exp_name:	name of the exporter - useful for debugging.
 * @owner:	pointer to exporter module - used for refcounting kernel module
 * @ops:	Attach allocator-defined dma buf ops to the new buffer
 * @size:	Size of the buffer
 * @flags:	mode flags for the file
 * @resv:	reservation-object, NULL to allocate default one
 * @priv:	Attach private data of allocator to this buffer
 *
 * This structure holds the information required to export the buffer. Used
 * with dma_buf_export() only.
 */
struct dma_buf_export_info {
	const char *exp_name;
	struct module *owner;
	const struct dma_buf_ops *ops;
	size_t size;
	int flags;
	struct dma_resv *resv;
	void *priv;
};

/**
 * DEFINE_DMA_BUF_EXPORT_INFO - helper macro for exporters
 * @name: export-info name
 *
 * DEFINE_DMA_BUF_EXPORT_INFO macro defines the &struct dma_buf_export_info,
 * zeroes it out and pre-populates exp_name in it.
 */
#define DEFINE_DMA_BUF_EXPORT_INFO(name)	\
	struct dma_buf_export_info name = { .exp_name = KBUILD_MODNAME, \
					 .owner = THIS_MODULE }

/**
 * get_dma_buf - convenience wrapper for get_file.
 * @dmabuf:	[in]	pointer to dma_buf
 *
 * Increments the reference count on the dma-buf, needed in case of drivers
 * that either need to create additional references to the dmabuf on the
 * kernel side.  For example, an exporter that needs to keep a dmabuf ptr
 * so that subsequent exports don't create a new dmabuf.
 */
static inline void get_dma_buf(struct dma_buf *dmabuf)
{
	get_file(dmabuf->file);
}

/**
 * dma_buf_is_dynamic - check if a DMA-buf uses dynamic mappings.
 * @dmabuf: the DMA-buf to check
 *
 * Returns true if a DMA-buf exporter wants to be called with the dma_resv
 * locked for the map/unmap callbacks, false if it doesn't wants to be called
 * with the lock held.
 */
static inline bool dma_buf_is_dynamic(struct dma_buf *dmabuf)
{
	return !!dmabuf->ops->pin;
}

/**
 * dma_buf_attachment_is_dynamic - check if a DMA-buf attachment uses dynamic
 * mappinsg
 * @attach: the DMA-buf attachment to check
 *
 * Returns true if a DMA-buf importer wants to call the map/unmap functions with
 * the dma_resv lock held.
 */
static inline bool
dma_buf_attachment_is_dynamic(struct dma_buf_attachment *attach)
{
	return !!attach->importer_ops;
}

struct dma_buf_attachment *dma_buf_attach(struct dma_buf *dmabuf,
					  struct device *dev);
struct dma_buf_attachment *
dma_buf_dynamic_attach(struct dma_buf *dmabuf, struct device *dev,
		       const struct dma_buf_attach_ops *importer_ops,
		       void *importer_priv);
void dma_buf_detach(struct dma_buf *dmabuf,
		    struct dma_buf_attachment *attach);
int dma_buf_pin(struct dma_buf_attachment *attach);
void dma_buf_unpin(struct dma_buf_attachment *attach);

struct dma_buf *dma_buf_export(const struct dma_buf_export_info *exp_info);

int dma_buf_fd(struct dma_buf *dmabuf, int flags);
struct dma_buf *dma_buf_get(int fd);
void dma_buf_put(struct dma_buf *dmabuf);

struct sg_table *dma_buf_map_attachment(struct dma_buf_attachment *,
					enum dma_data_direction);
void dma_buf_unmap_attachment(struct dma_buf_attachment *, struct sg_table *,
				enum dma_data_direction);
void dma_buf_move_notify(struct dma_buf *dma_buf);
int dma_buf_begin_cpu_access(struct dma_buf *dma_buf,
			     enum dma_data_direction dir);
int dma_buf_end_cpu_access(struct dma_buf *dma_buf,
			   enum dma_data_direction dir);

int dma_buf_mmap(struct dma_buf *, struct vm_area_struct *,
		 unsigned long);
void *dma_buf_vmap(struct dma_buf *);
void dma_buf_vunmap(struct dma_buf *, void *vaddr);
#endif /* __DMA_BUF_H__ */<|MERGE_RESOLUTION|>--- conflicted
+++ resolved
@@ -334,7 +334,6 @@
  */
 struct dma_buf_attach_ops {
 	/**
-<<<<<<< HEAD
 	 * @allow_peer2peer:
 	 *
 	 * If this is set to true the importer must be able to handle peer
@@ -343,10 +342,7 @@
 	bool allow_peer2peer;
 
 	/**
-	 * @move_notify
-=======
 	 * @move_notify: [optional] notification that the DMA-buf is moving
->>>>>>> 5a9ffb95
 	 *
 	 * If this callback is provided the framework can avoid pinning the
 	 * backing store while mappings exists.
