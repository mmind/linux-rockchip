--- conflicted
+++ resolved
@@ -13,10 +13,7 @@
 #define __LINUX_LEDS_H_INCLUDED
 
 #include <linux/list.h>
-<<<<<<< HEAD
-=======
 #include <linux/mutex.h>
->>>>>>> 2dbfca5a
 #include <linux/rwsem.h>
 #include <linux/spinlock.h>
 #include <linux/timer.h>
@@ -166,8 +163,6 @@
  * Returns: 0 on success or negative error value on failure
  */
 extern int led_update_brightness(struct led_classdev *led_cdev);
-<<<<<<< HEAD
-=======
 
 /**
  * led_sysfs_disable - disable LED sysfs interface
@@ -195,7 +190,6 @@
 {
 	return led_cdev->flags & LED_SYSFS_DISABLE;
 }
->>>>>>> 2dbfca5a
 
 /*
  * LED Triggers
