/*
 *	Definitions for the 'struct sk_buff' memory handlers.
 *
 *	Authors:
 *		Alan Cox, <gw4pts@gw4pts.ampr.org>
 *		Florian La Roche, <rzsfl@rz.uni-sb.de>
 *
 *	This program is free software; you can redistribute it and/or
 *	modify it under the terms of the GNU General Public License
 *	as published by the Free Software Foundation; either version
 *	2 of the License, or (at your option) any later version.
 */

#ifndef _LINUX_SKBUFF_H
#define _LINUX_SKBUFF_H

#include <linux/kernel.h>
#include <linux/kmemcheck.h>
#include <linux/compiler.h>
#include <linux/time.h>
#include <linux/bug.h>
#include <linux/cache.h>
#include <linux/rbtree.h>
#include <linux/socket.h>

#include <linux/atomic.h>
#include <asm/types.h>
#include <linux/spinlock.h>
#include <linux/net.h>
#include <linux/textsearch.h>
#include <net/checksum.h>
#include <linux/rcupdate.h>
#include <linux/hrtimer.h>
#include <linux/dma-mapping.h>
#include <linux/netdev_features.h>
#include <linux/sched.h>
#include <net/flow_keys.h>

/* A. Checksumming of received packets by device.
 *
 * CHECKSUM_NONE:
 *
 *   Device failed to checksum this packet e.g. due to lack of capabilities.
 *   The packet contains full (though not verified) checksum in packet but
 *   not in skb->csum. Thus, skb->csum is undefined in this case.
 *
 * CHECKSUM_UNNECESSARY:
 *
 *   The hardware you're dealing with doesn't calculate the full checksum
 *   (as in CHECKSUM_COMPLETE), but it does parse headers and verify checksums
 *   for specific protocols. For such packets it will set CHECKSUM_UNNECESSARY
 *   if their checksums are okay. skb->csum is still undefined in this case
 *   though. It is a bad option, but, unfortunately, nowadays most vendors do
 *   this. Apparently with the secret goal to sell you new devices, when you
 *   will add new protocol to your host, f.e. IPv6 8)
 *
 *   CHECKSUM_UNNECESSARY is applicable to following protocols:
 *     TCP: IPv6 and IPv4.
 *     UDP: IPv4 and IPv6. A device may apply CHECKSUM_UNNECESSARY to a
 *       zero UDP checksum for either IPv4 or IPv6, the networking stack
 *       may perform further validation in this case.
 *     GRE: only if the checksum is present in the header.
 *     SCTP: indicates the CRC in SCTP header has been validated.
 *
 *   skb->csum_level indicates the number of consecutive checksums found in
 *   the packet minus one that have been verified as CHECKSUM_UNNECESSARY.
 *   For instance if a device receives an IPv6->UDP->GRE->IPv4->TCP packet
 *   and a device is able to verify the checksums for UDP (possibly zero),
 *   GRE (checksum flag is set), and TCP-- skb->csum_level would be set to
 *   two. If the device were only able to verify the UDP checksum and not
 *   GRE, either because it doesn't support GRE checksum of because GRE
 *   checksum is bad, skb->csum_level would be set to zero (TCP checksum is
 *   not considered in this case).
 *
 * CHECKSUM_COMPLETE:
 *
 *   This is the most generic way. The device supplied checksum of the _whole_
 *   packet as seen by netif_rx() and fills out in skb->csum. Meaning, the
 *   hardware doesn't need to parse L3/L4 headers to implement this.
 *
 *   Note: Even if device supports only some protocols, but is able to produce
 *   skb->csum, it MUST use CHECKSUM_COMPLETE, not CHECKSUM_UNNECESSARY.
 *
 * CHECKSUM_PARTIAL:
 *
 *   This is identical to the case for output below. This may occur on a packet
 *   received directly from another Linux OS, e.g., a virtualized Linux kernel
 *   on the same host. The packet can be treated in the same way as
 *   CHECKSUM_UNNECESSARY, except that on output (i.e., forwarding) the
 *   checksum must be filled in by the OS or the hardware.
 *
 * B. Checksumming on output.
 *
 * CHECKSUM_NONE:
 *
 *   The skb was already checksummed by the protocol, or a checksum is not
 *   required.
 *
 * CHECKSUM_PARTIAL:
 *
 *   The device is required to checksum the packet as seen by hard_start_xmit()
 *   from skb->csum_start up to the end, and to record/write the checksum at
 *   offset skb->csum_start + skb->csum_offset.
 *
 *   The device must show its capabilities in dev->features, set up at device
 *   setup time, e.g. netdev_features.h:
 *
 *	NETIF_F_HW_CSUM	- It's a clever device, it's able to checksum everything.
 *	NETIF_F_IP_CSUM - Device is dumb, it's able to checksum only TCP/UDP over
 *			  IPv4. Sigh. Vendors like this way for an unknown reason.
 *			  Though, see comment above about CHECKSUM_UNNECESSARY. 8)
 *	NETIF_F_IPV6_CSUM - About as dumb as the last one but does IPv6 instead.
 *	NETIF_F_...     - Well, you get the picture.
 *
 * CHECKSUM_UNNECESSARY:
 *
 *   Normally, the device will do per protocol specific checksumming. Protocol
 *   implementations that do not want the NIC to perform the checksum
 *   calculation should use this flag in their outgoing skbs.
 *
 *	NETIF_F_FCOE_CRC - This indicates that the device can do FCoE FC CRC
 *			   offload. Correspondingly, the FCoE protocol driver
 *			   stack should use CHECKSUM_UNNECESSARY.
 *
 * Any questions? No questions, good.		--ANK
 */

/* Don't change this without changing skb_csum_unnecessary! */
#define CHECKSUM_NONE		0
#define CHECKSUM_UNNECESSARY	1
#define CHECKSUM_COMPLETE	2
#define CHECKSUM_PARTIAL	3

/* Maximum value in skb->csum_level */
#define SKB_MAX_CSUM_LEVEL	3

#define SKB_DATA_ALIGN(X)	ALIGN(X, SMP_CACHE_BYTES)
#define SKB_WITH_OVERHEAD(X)	\
	((X) - SKB_DATA_ALIGN(sizeof(struct skb_shared_info)))
#define SKB_MAX_ORDER(X, ORDER) \
	SKB_WITH_OVERHEAD((PAGE_SIZE << (ORDER)) - (X))
#define SKB_MAX_HEAD(X)		(SKB_MAX_ORDER((X), 0))
#define SKB_MAX_ALLOC		(SKB_MAX_ORDER(0, 2))

/* return minimum truesize of one skb containing X bytes of data */
#define SKB_TRUESIZE(X) ((X) +						\
			 SKB_DATA_ALIGN(sizeof(struct sk_buff)) +	\
			 SKB_DATA_ALIGN(sizeof(struct skb_shared_info)))

struct net_device;
struct scatterlist;
struct pipe_inode_info;
struct iov_iter;
struct napi_struct;

#if defined(CONFIG_NF_CONNTRACK) || defined(CONFIG_NF_CONNTRACK_MODULE)
struct nf_conntrack {
	atomic_t use;
};
#endif

#if IS_ENABLED(CONFIG_BRIDGE_NETFILTER)
struct nf_bridge_info {
	atomic_t		use;
	unsigned int		mask;
	struct net_device	*physindev;
	struct net_device	*physoutdev;
	unsigned long		data[32 / sizeof(unsigned long)];
};
#endif

struct sk_buff_head {
	/* These two members must be first. */
	struct sk_buff	*next;
	struct sk_buff	*prev;

	__u32		qlen;
	spinlock_t	lock;
};

struct sk_buff;

/* To allow 64K frame to be packed as single skb without frag_list we
 * require 64K/PAGE_SIZE pages plus 1 additional page to allow for
 * buffers which do not start on a page boundary.
 *
 * Since GRO uses frags we allocate at least 16 regardless of page
 * size.
 */
#if (65536/PAGE_SIZE + 1) < 16
#define MAX_SKB_FRAGS 16UL
#else
#define MAX_SKB_FRAGS (65536/PAGE_SIZE + 1)
#endif

typedef struct skb_frag_struct skb_frag_t;

struct skb_frag_struct {
	struct {
		struct page *p;
	} page;
#if (BITS_PER_LONG > 32) || (PAGE_SIZE >= 65536)
	__u32 page_offset;
	__u32 size;
#else
	__u16 page_offset;
	__u16 size;
#endif
};

static inline unsigned int skb_frag_size(const skb_frag_t *frag)
{
	return frag->size;
}

static inline void skb_frag_size_set(skb_frag_t *frag, unsigned int size)
{
	frag->size = size;
}

static inline void skb_frag_size_add(skb_frag_t *frag, int delta)
{
	frag->size += delta;
}

static inline void skb_frag_size_sub(skb_frag_t *frag, int delta)
{
	frag->size -= delta;
}

#define HAVE_HW_TIME_STAMP

/**
 * struct skb_shared_hwtstamps - hardware time stamps
 * @hwtstamp:	hardware time stamp transformed into duration
 *		since arbitrary point in time
 *
 * Software time stamps generated by ktime_get_real() are stored in
 * skb->tstamp.
 *
 * hwtstamps can only be compared against other hwtstamps from
 * the same device.
 *
 * This structure is attached to packets as part of the
 * &skb_shared_info. Use skb_hwtstamps() to get a pointer.
 */
struct skb_shared_hwtstamps {
	ktime_t	hwtstamp;
};

/* Definitions for tx_flags in struct skb_shared_info */
enum {
	/* generate hardware time stamp */
	SKBTX_HW_TSTAMP = 1 << 0,

	/* generate software time stamp when queueing packet to NIC */
	SKBTX_SW_TSTAMP = 1 << 1,

	/* device driver is going to provide hardware time stamp */
	SKBTX_IN_PROGRESS = 1 << 2,

	/* device driver supports TX zero-copy buffers */
	SKBTX_DEV_ZEROCOPY = 1 << 3,

	/* generate wifi status information (where possible) */
	SKBTX_WIFI_STATUS = 1 << 4,

	/* This indicates at least one fragment might be overwritten
	 * (as in vmsplice(), sendfile() ...)
	 * If we need to compute a TX checksum, we'll need to copy
	 * all frags to avoid possible bad checksum
	 */
	SKBTX_SHARED_FRAG = 1 << 5,

	/* generate software time stamp when entering packet scheduling */
	SKBTX_SCHED_TSTAMP = 1 << 6,

	/* generate software timestamp on peer data acknowledgment */
	SKBTX_ACK_TSTAMP = 1 << 7,
};

#define SKBTX_ANY_SW_TSTAMP	(SKBTX_SW_TSTAMP    | \
				 SKBTX_SCHED_TSTAMP | \
				 SKBTX_ACK_TSTAMP)
#define SKBTX_ANY_TSTAMP	(SKBTX_HW_TSTAMP | SKBTX_ANY_SW_TSTAMP)

/*
 * The callback notifies userspace to release buffers when skb DMA is done in
 * lower device, the skb last reference should be 0 when calling this.
 * The zerocopy_success argument is true if zero copy transmit occurred,
 * false on data copy or out of memory error caused by data copy attempt.
 * The ctx field is used to track device context.
 * The desc field is used to track userspace buffer index.
 */
struct ubuf_info {
	void (*callback)(struct ubuf_info *, bool zerocopy_success);
	void *ctx;
	unsigned long desc;
};

/* This data is invariant across clones and lives at
 * the end of the header data, ie. at skb->end.
 */
struct skb_shared_info {
	unsigned char	nr_frags;
	__u8		tx_flags;
	unsigned short	gso_size;
	/* Warning: this field is not always filled in (UFO)! */
	unsigned short	gso_segs;
	unsigned short  gso_type;
	struct sk_buff	*frag_list;
	struct skb_shared_hwtstamps hwtstamps;
	u32		tskey;
	__be32          ip6_frag_id;

	/*
	 * Warning : all fields before dataref are cleared in __alloc_skb()
	 */
	atomic_t	dataref;

	/* Intermediate layers must ensure that destructor_arg
	 * remains valid until skb destructor */
	void *		destructor_arg;

	/* must be last field, see pskb_expand_head() */
	skb_frag_t	frags[MAX_SKB_FRAGS];
};

/* We divide dataref into two halves.  The higher 16 bits hold references
 * to the payload part of skb->data.  The lower 16 bits hold references to
 * the entire skb->data.  A clone of a headerless skb holds the length of
 * the header in skb->hdr_len.
 *
 * All users must obey the rule that the skb->data reference count must be
 * greater than or equal to the payload reference count.
 *
 * Holding a reference to the payload part means that the user does not
 * care about modifications to the header part of skb->data.
 */
#define SKB_DATAREF_SHIFT 16
#define SKB_DATAREF_MASK ((1 << SKB_DATAREF_SHIFT) - 1)


enum {
	SKB_FCLONE_UNAVAILABLE,	/* skb has no fclone (from head_cache) */
	SKB_FCLONE_ORIG,	/* orig skb (from fclone_cache) */
	SKB_FCLONE_CLONE,	/* companion fclone skb (from fclone_cache) */
};

enum {
	SKB_GSO_TCPV4 = 1 << 0,
	SKB_GSO_UDP = 1 << 1,

	/* This indicates the skb is from an untrusted source. */
	SKB_GSO_DODGY = 1 << 2,

	/* This indicates the tcp segment has CWR set. */
	SKB_GSO_TCP_ECN = 1 << 3,

	SKB_GSO_TCPV6 = 1 << 4,

	SKB_GSO_FCOE = 1 << 5,

	SKB_GSO_GRE = 1 << 6,

	SKB_GSO_GRE_CSUM = 1 << 7,

	SKB_GSO_IPIP = 1 << 8,

	SKB_GSO_SIT = 1 << 9,

	SKB_GSO_UDP_TUNNEL = 1 << 10,

	SKB_GSO_UDP_TUNNEL_CSUM = 1 << 11,

	SKB_GSO_TUNNEL_REMCSUM = 1 << 12,
};

#if BITS_PER_LONG > 32
#define NET_SKBUFF_DATA_USES_OFFSET 1
#endif

#ifdef NET_SKBUFF_DATA_USES_OFFSET
typedef unsigned int sk_buff_data_t;
#else
typedef unsigned char *sk_buff_data_t;
#endif

/**
 * struct skb_mstamp - multi resolution time stamps
 * @stamp_us: timestamp in us resolution
 * @stamp_jiffies: timestamp in jiffies
 */
struct skb_mstamp {
	union {
		u64		v64;
		struct {
			u32	stamp_us;
			u32	stamp_jiffies;
		};
	};
};

/**
 * skb_mstamp_get - get current timestamp
 * @cl: place to store timestamps
 */
static inline void skb_mstamp_get(struct skb_mstamp *cl)
{
	u64 val = local_clock();

	do_div(val, NSEC_PER_USEC);
	cl->stamp_us = (u32)val;
	cl->stamp_jiffies = (u32)jiffies;
}

/**
 * skb_mstamp_delta - compute the difference in usec between two skb_mstamp
 * @t1: pointer to newest sample
 * @t0: pointer to oldest sample
 */
static inline u32 skb_mstamp_us_delta(const struct skb_mstamp *t1,
				      const struct skb_mstamp *t0)
{
	s32 delta_us = t1->stamp_us - t0->stamp_us;
	u32 delta_jiffies = t1->stamp_jiffies - t0->stamp_jiffies;

	/* If delta_us is negative, this might be because interval is too big,
	 * or local_clock() drift is too big : fallback using jiffies.
	 */
	if (delta_us <= 0 ||
	    delta_jiffies >= (INT_MAX / (USEC_PER_SEC / HZ)))

		delta_us = jiffies_to_usecs(delta_jiffies);

	return delta_us;
}


/** 
 *	struct sk_buff - socket buffer
 *	@next: Next buffer in list
 *	@prev: Previous buffer in list
 *	@tstamp: Time we arrived/left
 *	@rbnode: RB tree node, alternative to next/prev for netem/tcp
 *	@sk: Socket we are owned by
 *	@dev: Device we arrived on/are leaving by
 *	@cb: Control buffer. Free for use by every layer. Put private vars here
 *	@_skb_refdst: destination entry (with norefcount bit)
 *	@sp: the security path, used for xfrm
 *	@len: Length of actual data
 *	@data_len: Data length
 *	@mac_len: Length of link layer header
 *	@hdr_len: writable header length of cloned skb
 *	@csum: Checksum (must include start/offset pair)
 *	@csum_start: Offset from skb->head where checksumming should start
 *	@csum_offset: Offset from csum_start where checksum should be stored
 *	@priority: Packet queueing priority
 *	@ignore_df: allow local fragmentation
 *	@cloned: Head may be cloned (check refcnt to be sure)
 *	@ip_summed: Driver fed us an IP checksum
 *	@nohdr: Payload reference only, must not modify header
 *	@nfctinfo: Relationship of this skb to the connection
 *	@pkt_type: Packet class
 *	@fclone: skbuff clone status
 *	@ipvs_property: skbuff is owned by ipvs
 *	@peeked: this packet has been seen already, so stats have been
 *		done for it, don't do them again
 *	@nf_trace: netfilter packet trace flag
 *	@protocol: Packet protocol from driver
 *	@destructor: Destruct function
 *	@nfct: Associated connection, if any
 *	@nf_bridge: Saved data about a bridged frame - see br_netfilter.c
 *	@skb_iif: ifindex of device we arrived on
 *	@tc_index: Traffic control index
 *	@tc_verd: traffic control verdict
 *	@hash: the packet hash
 *	@queue_mapping: Queue mapping for multiqueue devices
 *	@xmit_more: More SKBs are pending for this queue
 *	@ndisc_nodetype: router type (from link layer)
 *	@ooo_okay: allow the mapping of a socket to a queue to be changed
 *	@l4_hash: indicate hash is a canonical 4-tuple hash over transport
 *		ports.
 *	@sw_hash: indicates hash was computed in software stack
 *	@wifi_acked_valid: wifi_acked was set
 *	@wifi_acked: whether frame was acked on wifi or not
 *	@no_fcs:  Request NIC to treat last 4 bytes as Ethernet FCS
  *	@napi_id: id of the NAPI struct this skb came from
 *	@secmark: security marking
 *	@mark: Generic packet mark
 *	@dropcount: total number of sk_receive_queue overflows
 *	@vlan_proto: vlan encapsulation protocol
 *	@vlan_tci: vlan tag control information
 *	@inner_protocol: Protocol (encapsulation)
 *	@inner_transport_header: Inner transport layer header (encapsulation)
 *	@inner_network_header: Network layer header (encapsulation)
 *	@inner_mac_header: Link layer header (encapsulation)
 *	@transport_header: Transport layer header
 *	@network_header: Network layer header
 *	@mac_header: Link layer header
 *	@tail: Tail pointer
 *	@end: End pointer
 *	@head: Head of buffer
 *	@data: Data head pointer
 *	@truesize: Buffer size
 *	@users: User count - see {datagram,tcp}.c
 */

struct sk_buff {
	union {
		struct {
			/* These two members must be first. */
			struct sk_buff		*next;
			struct sk_buff		*prev;

			union {
				ktime_t		tstamp;
				struct skb_mstamp skb_mstamp;
			};
		};
		struct rb_node	rbnode; /* used in netem & tcp stack */
	};
	struct sock		*sk;
	struct net_device	*dev;

	/*
	 * This is the control buffer. It is free to use for every
	 * layer. Please put your private variables there. If you
	 * want to keep them across layers you have to do a skb_clone()
	 * first. This is owned by whoever has the skb queued ATM.
	 */
	char			cb[48] __aligned(8);

	unsigned long		_skb_refdst;
	void			(*destructor)(struct sk_buff *skb);
#ifdef CONFIG_XFRM
	struct	sec_path	*sp;
#endif
#if defined(CONFIG_NF_CONNTRACK) || defined(CONFIG_NF_CONNTRACK_MODULE)
	struct nf_conntrack	*nfct;
#endif
#if IS_ENABLED(CONFIG_BRIDGE_NETFILTER)
	struct nf_bridge_info	*nf_bridge;
#endif
	unsigned int		len,
				data_len;
	__u16			mac_len,
				hdr_len;

	/* Following fields are _not_ copied in __copy_skb_header()
	 * Note that queue_mapping is here mostly to fill a hole.
	 */
	kmemcheck_bitfield_begin(flags1);
	__u16			queue_mapping;
	__u8			cloned:1,
				nohdr:1,
				fclone:2,
				peeked:1,
				head_frag:1,
				xmit_more:1;
	/* one bit hole */
	kmemcheck_bitfield_end(flags1);

	/* fields enclosed in headers_start/headers_end are copied
	 * using a single memcpy() in __copy_skb_header()
	 */
	/* private: */
	__u32			headers_start[0];
	/* public: */

/* if you move pkt_type around you also must adapt those constants */
#ifdef __BIG_ENDIAN_BITFIELD
#define PKT_TYPE_MAX	(7 << 5)
#else
#define PKT_TYPE_MAX	7
#endif
#define PKT_TYPE_OFFSET()	offsetof(struct sk_buff, __pkt_type_offset)

	__u8			__pkt_type_offset[0];
	__u8			pkt_type:3;
	__u8			pfmemalloc:1;
	__u8			ignore_df:1;
	__u8			nfctinfo:3;

	__u8			nf_trace:1;
	__u8			ip_summed:2;
	__u8			ooo_okay:1;
	__u8			l4_hash:1;
	__u8			sw_hash:1;
	__u8			wifi_acked_valid:1;
	__u8			wifi_acked:1;

	__u8			no_fcs:1;
	/* Indicates the inner headers are valid in the skbuff. */
	__u8			encapsulation:1;
	__u8			encap_hdr_csum:1;
	__u8			csum_valid:1;
	__u8			csum_complete_sw:1;
	__u8			csum_level:2;
	__u8			csum_bad:1;

#ifdef CONFIG_IPV6_NDISC_NODETYPE
	__u8			ndisc_nodetype:2;
#endif
	__u8			ipvs_property:1;
	__u8			inner_protocol_type:1;
	__u8			remcsum_offload:1;
	/* 3 or 5 bit hole */

#ifdef CONFIG_NET_SCHED
	__u16			tc_index;	/* traffic control index */
#ifdef CONFIG_NET_CLS_ACT
	__u16			tc_verd;	/* traffic control verdict */
#endif
#endif

	union {
		__wsum		csum;
		struct {
			__u16	csum_start;
			__u16	csum_offset;
		};
	};
	__u32			priority;
	int			skb_iif;
	__u32			hash;
	__be16			vlan_proto;
	__u16			vlan_tci;
#ifdef CONFIG_NET_RX_BUSY_POLL
	unsigned int	napi_id;
#endif
#ifdef CONFIG_NETWORK_SECMARK
	__u32			secmark;
#endif
	union {
		__u32		mark;
		__u32		dropcount;
		__u32		reserved_tailroom;
	};

	union {
		__be16		inner_protocol;
		__u8		inner_ipproto;
	};

	__u16			inner_transport_header;
	__u16			inner_network_header;
	__u16			inner_mac_header;

	__be16			protocol;
	__u16			transport_header;
	__u16			network_header;
	__u16			mac_header;

	/* private: */
	__u32			headers_end[0];
	/* public: */

	/* These elements must be at the end, see alloc_skb() for details.  */
	sk_buff_data_t		tail;
	sk_buff_data_t		end;
	unsigned char		*head,
				*data;
	unsigned int		truesize;
	atomic_t		users;
};

#ifdef __KERNEL__
/*
 *	Handling routines are only of interest to the kernel
 */
#include <linux/slab.h>


#define SKB_ALLOC_FCLONE	0x01
#define SKB_ALLOC_RX		0x02
#define SKB_ALLOC_NAPI		0x04

/* Returns true if the skb was allocated from PFMEMALLOC reserves */
static inline bool skb_pfmemalloc(const struct sk_buff *skb)
{
	return unlikely(skb->pfmemalloc);
}

/*
 * skb might have a dst pointer attached, refcounted or not.
 * _skb_refdst low order bit is set if refcount was _not_ taken
 */
#define SKB_DST_NOREF	1UL
#define SKB_DST_PTRMASK	~(SKB_DST_NOREF)

/**
 * skb_dst - returns skb dst_entry
 * @skb: buffer
 *
 * Returns skb dst_entry, regardless of reference taken or not.
 */
static inline struct dst_entry *skb_dst(const struct sk_buff *skb)
{
	/* If refdst was not refcounted, check we still are in a 
	 * rcu_read_lock section
	 */
	WARN_ON((skb->_skb_refdst & SKB_DST_NOREF) &&
		!rcu_read_lock_held() &&
		!rcu_read_lock_bh_held());
	return (struct dst_entry *)(skb->_skb_refdst & SKB_DST_PTRMASK);
}

/**
 * skb_dst_set - sets skb dst
 * @skb: buffer
 * @dst: dst entry
 *
 * Sets skb dst, assuming a reference was taken on dst and should
 * be released by skb_dst_drop()
 */
static inline void skb_dst_set(struct sk_buff *skb, struct dst_entry *dst)
{
	skb->_skb_refdst = (unsigned long)dst;
}

/**
 * skb_dst_set_noref - sets skb dst, hopefully, without taking reference
 * @skb: buffer
 * @dst: dst entry
 *
 * Sets skb dst, assuming a reference was not taken on dst.
 * If dst entry is cached, we do not take reference and dst_release
 * will be avoided by refdst_drop. If dst entry is not cached, we take
 * reference, so that last dst_release can destroy the dst immediately.
 */
static inline void skb_dst_set_noref(struct sk_buff *skb, struct dst_entry *dst)
{
	WARN_ON(!rcu_read_lock_held() && !rcu_read_lock_bh_held());
	skb->_skb_refdst = (unsigned long)dst | SKB_DST_NOREF;
}

/**
 * skb_dst_is_noref - Test if skb dst isn't refcounted
 * @skb: buffer
 */
static inline bool skb_dst_is_noref(const struct sk_buff *skb)
{
	return (skb->_skb_refdst & SKB_DST_NOREF) && skb_dst(skb);
}

static inline struct rtable *skb_rtable(const struct sk_buff *skb)
{
	return (struct rtable *)skb_dst(skb);
}

void kfree_skb(struct sk_buff *skb);
void kfree_skb_list(struct sk_buff *segs);
void skb_tx_error(struct sk_buff *skb);
void consume_skb(struct sk_buff *skb);
void  __kfree_skb(struct sk_buff *skb);
extern struct kmem_cache *skbuff_head_cache;

void kfree_skb_partial(struct sk_buff *skb, bool head_stolen);
bool skb_try_coalesce(struct sk_buff *to, struct sk_buff *from,
		      bool *fragstolen, int *delta_truesize);

struct sk_buff *__alloc_skb(unsigned int size, gfp_t priority, int flags,
			    int node);
struct sk_buff *build_skb(void *data, unsigned int frag_size);
static inline struct sk_buff *alloc_skb(unsigned int size,
					gfp_t priority)
{
	return __alloc_skb(size, priority, 0, NUMA_NO_NODE);
}

struct sk_buff *alloc_skb_with_frags(unsigned long header_len,
				     unsigned long data_len,
				     int max_page_order,
				     int *errcode,
				     gfp_t gfp_mask);

/* Layout of fast clones : [skb1][skb2][fclone_ref] */
struct sk_buff_fclones {
	struct sk_buff	skb1;

	struct sk_buff	skb2;

	atomic_t	fclone_ref;
};

/**
 *	skb_fclone_busy - check if fclone is busy
 *	@skb: buffer
 *
 * Returns true is skb is a fast clone, and its clone is not freed.
 * Some drivers call skb_orphan() in their ndo_start_xmit(),
 * so we also check that this didnt happen.
 */
static inline bool skb_fclone_busy(const struct sock *sk,
				   const struct sk_buff *skb)
{
	const struct sk_buff_fclones *fclones;

	fclones = container_of(skb, struct sk_buff_fclones, skb1);

	return skb->fclone == SKB_FCLONE_ORIG &&
<<<<<<< HEAD
	       fclones->skb2.fclone == SKB_FCLONE_CLONE &&
=======
	       atomic_read(&fclones->fclone_ref) > 1 &&
>>>>>>> 2dbfca5a
	       fclones->skb2.sk == sk;
}

static inline struct sk_buff *alloc_skb_fclone(unsigned int size,
					       gfp_t priority)
{
	return __alloc_skb(size, priority, SKB_ALLOC_FCLONE, NUMA_NO_NODE);
}

struct sk_buff *__alloc_skb_head(gfp_t priority, int node);
static inline struct sk_buff *alloc_skb_head(gfp_t priority)
{
	return __alloc_skb_head(priority, -1);
}

struct sk_buff *skb_morph(struct sk_buff *dst, struct sk_buff *src);
int skb_copy_ubufs(struct sk_buff *skb, gfp_t gfp_mask);
struct sk_buff *skb_clone(struct sk_buff *skb, gfp_t priority);
struct sk_buff *skb_copy(const struct sk_buff *skb, gfp_t priority);
struct sk_buff *__pskb_copy_fclone(struct sk_buff *skb, int headroom,
				   gfp_t gfp_mask, bool fclone);
static inline struct sk_buff *__pskb_copy(struct sk_buff *skb, int headroom,
					  gfp_t gfp_mask)
{
	return __pskb_copy_fclone(skb, headroom, gfp_mask, false);
}

int pskb_expand_head(struct sk_buff *skb, int nhead, int ntail, gfp_t gfp_mask);
struct sk_buff *skb_realloc_headroom(struct sk_buff *skb,
				     unsigned int headroom);
struct sk_buff *skb_copy_expand(const struct sk_buff *skb, int newheadroom,
				int newtailroom, gfp_t priority);
int skb_to_sgvec_nomark(struct sk_buff *skb, struct scatterlist *sg,
			int offset, int len);
int skb_to_sgvec(struct sk_buff *skb, struct scatterlist *sg, int offset,
		 int len);
int skb_cow_data(struct sk_buff *skb, int tailbits, struct sk_buff **trailer);
int skb_pad(struct sk_buff *skb, int pad);
#define dev_kfree_skb(a)	consume_skb(a)

int skb_append_datato_frags(struct sock *sk, struct sk_buff *skb,
			    int getfrag(void *from, char *to, int offset,
					int len, int odd, struct sk_buff *skb),
			    void *from, int length);

struct skb_seq_state {
	__u32		lower_offset;
	__u32		upper_offset;
	__u32		frag_idx;
	__u32		stepped_offset;
	struct sk_buff	*root_skb;
	struct sk_buff	*cur_skb;
	__u8		*frag_data;
};

void skb_prepare_seq_read(struct sk_buff *skb, unsigned int from,
			  unsigned int to, struct skb_seq_state *st);
unsigned int skb_seq_read(unsigned int consumed, const u8 **data,
			  struct skb_seq_state *st);
void skb_abort_seq_read(struct skb_seq_state *st);

unsigned int skb_find_text(struct sk_buff *skb, unsigned int from,
			   unsigned int to, struct ts_config *config,
			   struct ts_state *state);

/*
 * Packet hash types specify the type of hash in skb_set_hash.
 *
 * Hash types refer to the protocol layer addresses which are used to
 * construct a packet's hash. The hashes are used to differentiate or identify
 * flows of the protocol layer for the hash type. Hash types are either
 * layer-2 (L2), layer-3 (L3), or layer-4 (L4).
 *
 * Properties of hashes:
 *
 * 1) Two packets in different flows have different hash values
 * 2) Two packets in the same flow should have the same hash value
 *
 * A hash at a higher layer is considered to be more specific. A driver should
 * set the most specific hash possible.
 *
 * A driver cannot indicate a more specific hash than the layer at which a hash
 * was computed. For instance an L3 hash cannot be set as an L4 hash.
 *
 * A driver may indicate a hash level which is less specific than the
 * actual layer the hash was computed on. For instance, a hash computed
 * at L4 may be considered an L3 hash. This should only be done if the
 * driver can't unambiguously determine that the HW computed the hash at
 * the higher layer. Note that the "should" in the second property above
 * permits this.
 */
enum pkt_hash_types {
	PKT_HASH_TYPE_NONE,	/* Undefined type */
	PKT_HASH_TYPE_L2,	/* Input: src_MAC, dest_MAC */
	PKT_HASH_TYPE_L3,	/* Input: src_IP, dst_IP */
	PKT_HASH_TYPE_L4,	/* Input: src_IP, dst_IP, src_port, dst_port */
};

static inline void
skb_set_hash(struct sk_buff *skb, __u32 hash, enum pkt_hash_types type)
{
	skb->l4_hash = (type == PKT_HASH_TYPE_L4);
	skb->sw_hash = 0;
	skb->hash = hash;
}

void __skb_get_hash(struct sk_buff *skb);
static inline __u32 skb_get_hash(struct sk_buff *skb)
{
	if (!skb->l4_hash && !skb->sw_hash)
		__skb_get_hash(skb);

	return skb->hash;
}

static inline __u32 skb_get_hash_raw(const struct sk_buff *skb)
{
	return skb->hash;
}

static inline void skb_clear_hash(struct sk_buff *skb)
{
	skb->hash = 0;
	skb->sw_hash = 0;
	skb->l4_hash = 0;
}

static inline void skb_clear_hash_if_not_l4(struct sk_buff *skb)
{
	if (!skb->l4_hash)
		skb_clear_hash(skb);
}

static inline void skb_copy_hash(struct sk_buff *to, const struct sk_buff *from)
{
	to->hash = from->hash;
	to->sw_hash = from->sw_hash;
	to->l4_hash = from->l4_hash;
};

#ifdef NET_SKBUFF_DATA_USES_OFFSET
static inline unsigned char *skb_end_pointer(const struct sk_buff *skb)
{
	return skb->head + skb->end;
}

static inline unsigned int skb_end_offset(const struct sk_buff *skb)
{
	return skb->end;
}
#else
static inline unsigned char *skb_end_pointer(const struct sk_buff *skb)
{
	return skb->end;
}

static inline unsigned int skb_end_offset(const struct sk_buff *skb)
{
	return skb->end - skb->head;
}
#endif

/* Internal */
#define skb_shinfo(SKB)	((struct skb_shared_info *)(skb_end_pointer(SKB)))

static inline struct skb_shared_hwtstamps *skb_hwtstamps(struct sk_buff *skb)
{
	return &skb_shinfo(skb)->hwtstamps;
}

/**
 *	skb_queue_empty - check if a queue is empty
 *	@list: queue head
 *
 *	Returns true if the queue is empty, false otherwise.
 */
static inline int skb_queue_empty(const struct sk_buff_head *list)
{
	return list->next == (const struct sk_buff *) list;
}

/**
 *	skb_queue_is_last - check if skb is the last entry in the queue
 *	@list: queue head
 *	@skb: buffer
 *
 *	Returns true if @skb is the last buffer on the list.
 */
static inline bool skb_queue_is_last(const struct sk_buff_head *list,
				     const struct sk_buff *skb)
{
	return skb->next == (const struct sk_buff *) list;
}

/**
 *	skb_queue_is_first - check if skb is the first entry in the queue
 *	@list: queue head
 *	@skb: buffer
 *
 *	Returns true if @skb is the first buffer on the list.
 */
static inline bool skb_queue_is_first(const struct sk_buff_head *list,
				      const struct sk_buff *skb)
{
	return skb->prev == (const struct sk_buff *) list;
}

/**
 *	skb_queue_next - return the next packet in the queue
 *	@list: queue head
 *	@skb: current buffer
 *
 *	Return the next packet in @list after @skb.  It is only valid to
 *	call this if skb_queue_is_last() evaluates to false.
 */
static inline struct sk_buff *skb_queue_next(const struct sk_buff_head *list,
					     const struct sk_buff *skb)
{
	/* This BUG_ON may seem severe, but if we just return then we
	 * are going to dereference garbage.
	 */
	BUG_ON(skb_queue_is_last(list, skb));
	return skb->next;
}

/**
 *	skb_queue_prev - return the prev packet in the queue
 *	@list: queue head
 *	@skb: current buffer
 *
 *	Return the prev packet in @list before @skb.  It is only valid to
 *	call this if skb_queue_is_first() evaluates to false.
 */
static inline struct sk_buff *skb_queue_prev(const struct sk_buff_head *list,
					     const struct sk_buff *skb)
{
	/* This BUG_ON may seem severe, but if we just return then we
	 * are going to dereference garbage.
	 */
	BUG_ON(skb_queue_is_first(list, skb));
	return skb->prev;
}

/**
 *	skb_get - reference buffer
 *	@skb: buffer to reference
 *
 *	Makes another reference to a socket buffer and returns a pointer
 *	to the buffer.
 */
static inline struct sk_buff *skb_get(struct sk_buff *skb)
{
	atomic_inc(&skb->users);
	return skb;
}

/*
 * If users == 1, we are the only owner and are can avoid redundant
 * atomic change.
 */

/**
 *	skb_cloned - is the buffer a clone
 *	@skb: buffer to check
 *
 *	Returns true if the buffer was generated with skb_clone() and is
 *	one of multiple shared copies of the buffer. Cloned buffers are
 *	shared data so must not be written to under normal circumstances.
 */
static inline int skb_cloned(const struct sk_buff *skb)
{
	return skb->cloned &&
	       (atomic_read(&skb_shinfo(skb)->dataref) & SKB_DATAREF_MASK) != 1;
}

static inline int skb_unclone(struct sk_buff *skb, gfp_t pri)
{
	might_sleep_if(pri & __GFP_WAIT);

	if (skb_cloned(skb))
		return pskb_expand_head(skb, 0, 0, pri);

	return 0;
}

/**
 *	skb_header_cloned - is the header a clone
 *	@skb: buffer to check
 *
 *	Returns true if modifying the header part of the buffer requires
 *	the data to be copied.
 */
static inline int skb_header_cloned(const struct sk_buff *skb)
{
	int dataref;

	if (!skb->cloned)
		return 0;

	dataref = atomic_read(&skb_shinfo(skb)->dataref);
	dataref = (dataref & SKB_DATAREF_MASK) - (dataref >> SKB_DATAREF_SHIFT);
	return dataref != 1;
}

/**
 *	skb_header_release - release reference to header
 *	@skb: buffer to operate on
 *
 *	Drop a reference to the header part of the buffer.  This is done
 *	by acquiring a payload reference.  You must not read from the header
 *	part of skb->data after this.
 *	Note : Check if you can use __skb_header_release() instead.
 */
static inline void skb_header_release(struct sk_buff *skb)
{
	BUG_ON(skb->nohdr);
	skb->nohdr = 1;
	atomic_add(1 << SKB_DATAREF_SHIFT, &skb_shinfo(skb)->dataref);
}

/**
 *	__skb_header_release - release reference to header
 *	@skb: buffer to operate on
 *
 *	Variant of skb_header_release() assuming skb is private to caller.
 *	We can avoid one atomic operation.
 */
static inline void __skb_header_release(struct sk_buff *skb)
{
	skb->nohdr = 1;
	atomic_set(&skb_shinfo(skb)->dataref, 1 + (1 << SKB_DATAREF_SHIFT));
}


/**
 *	skb_shared - is the buffer shared
 *	@skb: buffer to check
 *
 *	Returns true if more than one person has a reference to this
 *	buffer.
 */
static inline int skb_shared(const struct sk_buff *skb)
{
	return atomic_read(&skb->users) != 1;
}

/**
 *	skb_share_check - check if buffer is shared and if so clone it
 *	@skb: buffer to check
 *	@pri: priority for memory allocation
 *
 *	If the buffer is shared the buffer is cloned and the old copy
 *	drops a reference. A new clone with a single reference is returned.
 *	If the buffer is not shared the original buffer is returned. When
 *	being called from interrupt status or with spinlocks held pri must
 *	be GFP_ATOMIC.
 *
 *	NULL is returned on a memory allocation failure.
 */
static inline struct sk_buff *skb_share_check(struct sk_buff *skb, gfp_t pri)
{
	might_sleep_if(pri & __GFP_WAIT);
	if (skb_shared(skb)) {
		struct sk_buff *nskb = skb_clone(skb, pri);

		if (likely(nskb))
			consume_skb(skb);
		else
			kfree_skb(skb);
		skb = nskb;
	}
	return skb;
}

/*
 *	Copy shared buffers into a new sk_buff. We effectively do COW on
 *	packets to handle cases where we have a local reader and forward
 *	and a couple of other messy ones. The normal one is tcpdumping
 *	a packet thats being forwarded.
 */

/**
 *	skb_unshare - make a copy of a shared buffer
 *	@skb: buffer to check
 *	@pri: priority for memory allocation
 *
 *	If the socket buffer is a clone then this function creates a new
 *	copy of the data, drops a reference count on the old copy and returns
 *	the new copy with the reference count at 1. If the buffer is not a clone
 *	the original buffer is returned. When called with a spinlock held or
 *	from interrupt state @pri must be %GFP_ATOMIC
 *
 *	%NULL is returned on a memory allocation failure.
 */
static inline struct sk_buff *skb_unshare(struct sk_buff *skb,
					  gfp_t pri)
{
	might_sleep_if(pri & __GFP_WAIT);
	if (skb_cloned(skb)) {
		struct sk_buff *nskb = skb_copy(skb, pri);

		/* Free our shared copy */
		if (likely(nskb))
			consume_skb(skb);
		else
			kfree_skb(skb);
		skb = nskb;
	}
	return skb;
}

/**
 *	skb_peek - peek at the head of an &sk_buff_head
 *	@list_: list to peek at
 *
 *	Peek an &sk_buff. Unlike most other operations you _MUST_
 *	be careful with this one. A peek leaves the buffer on the
 *	list and someone else may run off with it. You must hold
 *	the appropriate locks or have a private queue to do this.
 *
 *	Returns %NULL for an empty list or a pointer to the head element.
 *	The reference count is not incremented and the reference is therefore
 *	volatile. Use with caution.
 */
static inline struct sk_buff *skb_peek(const struct sk_buff_head *list_)
{
	struct sk_buff *skb = list_->next;

	if (skb == (struct sk_buff *)list_)
		skb = NULL;
	return skb;
}

/**
 *	skb_peek_next - peek skb following the given one from a queue
 *	@skb: skb to start from
 *	@list_: list to peek at
 *
 *	Returns %NULL when the end of the list is met or a pointer to the
 *	next element. The reference count is not incremented and the
 *	reference is therefore volatile. Use with caution.
 */
static inline struct sk_buff *skb_peek_next(struct sk_buff *skb,
		const struct sk_buff_head *list_)
{
	struct sk_buff *next = skb->next;

	if (next == (struct sk_buff *)list_)
		next = NULL;
	return next;
}

/**
 *	skb_peek_tail - peek at the tail of an &sk_buff_head
 *	@list_: list to peek at
 *
 *	Peek an &sk_buff. Unlike most other operations you _MUST_
 *	be careful with this one. A peek leaves the buffer on the
 *	list and someone else may run off with it. You must hold
 *	the appropriate locks or have a private queue to do this.
 *
 *	Returns %NULL for an empty list or a pointer to the tail element.
 *	The reference count is not incremented and the reference is therefore
 *	volatile. Use with caution.
 */
static inline struct sk_buff *skb_peek_tail(const struct sk_buff_head *list_)
{
	struct sk_buff *skb = list_->prev;

	if (skb == (struct sk_buff *)list_)
		skb = NULL;
	return skb;

}

/**
 *	skb_queue_len	- get queue length
 *	@list_: list to measure
 *
 *	Return the length of an &sk_buff queue.
 */
static inline __u32 skb_queue_len(const struct sk_buff_head *list_)
{
	return list_->qlen;
}

/**
 *	__skb_queue_head_init - initialize non-spinlock portions of sk_buff_head
 *	@list: queue to initialize
 *
 *	This initializes only the list and queue length aspects of
 *	an sk_buff_head object.  This allows to initialize the list
 *	aspects of an sk_buff_head without reinitializing things like
 *	the spinlock.  It can also be used for on-stack sk_buff_head
 *	objects where the spinlock is known to not be used.
 */
static inline void __skb_queue_head_init(struct sk_buff_head *list)
{
	list->prev = list->next = (struct sk_buff *)list;
	list->qlen = 0;
}

/*
 * This function creates a split out lock class for each invocation;
 * this is needed for now since a whole lot of users of the skb-queue
 * infrastructure in drivers have different locking usage (in hardirq)
 * than the networking core (in softirq only). In the long run either the
 * network layer or drivers should need annotation to consolidate the
 * main types of usage into 3 classes.
 */
static inline void skb_queue_head_init(struct sk_buff_head *list)
{
	spin_lock_init(&list->lock);
	__skb_queue_head_init(list);
}

static inline void skb_queue_head_init_class(struct sk_buff_head *list,
		struct lock_class_key *class)
{
	skb_queue_head_init(list);
	lockdep_set_class(&list->lock, class);
}

/*
 *	Insert an sk_buff on a list.
 *
 *	The "__skb_xxxx()" functions are the non-atomic ones that
 *	can only be called with interrupts disabled.
 */
void skb_insert(struct sk_buff *old, struct sk_buff *newsk,
		struct sk_buff_head *list);
static inline void __skb_insert(struct sk_buff *newsk,
				struct sk_buff *prev, struct sk_buff *next,
				struct sk_buff_head *list)
{
	newsk->next = next;
	newsk->prev = prev;
	next->prev  = prev->next = newsk;
	list->qlen++;
}

static inline void __skb_queue_splice(const struct sk_buff_head *list,
				      struct sk_buff *prev,
				      struct sk_buff *next)
{
	struct sk_buff *first = list->next;
	struct sk_buff *last = list->prev;

	first->prev = prev;
	prev->next = first;

	last->next = next;
	next->prev = last;
}

/**
 *	skb_queue_splice - join two skb lists, this is designed for stacks
 *	@list: the new list to add
 *	@head: the place to add it in the first list
 */
static inline void skb_queue_splice(const struct sk_buff_head *list,
				    struct sk_buff_head *head)
{
	if (!skb_queue_empty(list)) {
		__skb_queue_splice(list, (struct sk_buff *) head, head->next);
		head->qlen += list->qlen;
	}
}

/**
 *	skb_queue_splice_init - join two skb lists and reinitialise the emptied list
 *	@list: the new list to add
 *	@head: the place to add it in the first list
 *
 *	The list at @list is reinitialised
 */
static inline void skb_queue_splice_init(struct sk_buff_head *list,
					 struct sk_buff_head *head)
{
	if (!skb_queue_empty(list)) {
		__skb_queue_splice(list, (struct sk_buff *) head, head->next);
		head->qlen += list->qlen;
		__skb_queue_head_init(list);
	}
}

/**
 *	skb_queue_splice_tail - join two skb lists, each list being a queue
 *	@list: the new list to add
 *	@head: the place to add it in the first list
 */
static inline void skb_queue_splice_tail(const struct sk_buff_head *list,
					 struct sk_buff_head *head)
{
	if (!skb_queue_empty(list)) {
		__skb_queue_splice(list, head->prev, (struct sk_buff *) head);
		head->qlen += list->qlen;
	}
}

/**
 *	skb_queue_splice_tail_init - join two skb lists and reinitialise the emptied list
 *	@list: the new list to add
 *	@head: the place to add it in the first list
 *
 *	Each of the lists is a queue.
 *	The list at @list is reinitialised
 */
static inline void skb_queue_splice_tail_init(struct sk_buff_head *list,
					      struct sk_buff_head *head)
{
	if (!skb_queue_empty(list)) {
		__skb_queue_splice(list, head->prev, (struct sk_buff *) head);
		head->qlen += list->qlen;
		__skb_queue_head_init(list);
	}
}

/**
 *	__skb_queue_after - queue a buffer at the list head
 *	@list: list to use
 *	@prev: place after this buffer
 *	@newsk: buffer to queue
 *
 *	Queue a buffer int the middle of a list. This function takes no locks
 *	and you must therefore hold required locks before calling it.
 *
 *	A buffer cannot be placed on two lists at the same time.
 */
static inline void __skb_queue_after(struct sk_buff_head *list,
				     struct sk_buff *prev,
				     struct sk_buff *newsk)
{
	__skb_insert(newsk, prev, prev->next, list);
}

void skb_append(struct sk_buff *old, struct sk_buff *newsk,
		struct sk_buff_head *list);

static inline void __skb_queue_before(struct sk_buff_head *list,
				      struct sk_buff *next,
				      struct sk_buff *newsk)
{
	__skb_insert(newsk, next->prev, next, list);
}

/**
 *	__skb_queue_head - queue a buffer at the list head
 *	@list: list to use
 *	@newsk: buffer to queue
 *
 *	Queue a buffer at the start of a list. This function takes no locks
 *	and you must therefore hold required locks before calling it.
 *
 *	A buffer cannot be placed on two lists at the same time.
 */
void skb_queue_head(struct sk_buff_head *list, struct sk_buff *newsk);
static inline void __skb_queue_head(struct sk_buff_head *list,
				    struct sk_buff *newsk)
{
	__skb_queue_after(list, (struct sk_buff *)list, newsk);
}

/**
 *	__skb_queue_tail - queue a buffer at the list tail
 *	@list: list to use
 *	@newsk: buffer to queue
 *
 *	Queue a buffer at the end of a list. This function takes no locks
 *	and you must therefore hold required locks before calling it.
 *
 *	A buffer cannot be placed on two lists at the same time.
 */
void skb_queue_tail(struct sk_buff_head *list, struct sk_buff *newsk);
static inline void __skb_queue_tail(struct sk_buff_head *list,
				   struct sk_buff *newsk)
{
	__skb_queue_before(list, (struct sk_buff *)list, newsk);
}

/*
 * remove sk_buff from list. _Must_ be called atomically, and with
 * the list known..
 */
void skb_unlink(struct sk_buff *skb, struct sk_buff_head *list);
static inline void __skb_unlink(struct sk_buff *skb, struct sk_buff_head *list)
{
	struct sk_buff *next, *prev;

	list->qlen--;
	next	   = skb->next;
	prev	   = skb->prev;
	skb->next  = skb->prev = NULL;
	next->prev = prev;
	prev->next = next;
}

/**
 *	__skb_dequeue - remove from the head of the queue
 *	@list: list to dequeue from
 *
 *	Remove the head of the list. This function does not take any locks
 *	so must be used with appropriate locks held only. The head item is
 *	returned or %NULL if the list is empty.
 */
struct sk_buff *skb_dequeue(struct sk_buff_head *list);
static inline struct sk_buff *__skb_dequeue(struct sk_buff_head *list)
{
	struct sk_buff *skb = skb_peek(list);
	if (skb)
		__skb_unlink(skb, list);
	return skb;
}

/**
 *	__skb_dequeue_tail - remove from the tail of the queue
 *	@list: list to dequeue from
 *
 *	Remove the tail of the list. This function does not take any locks
 *	so must be used with appropriate locks held only. The tail item is
 *	returned or %NULL if the list is empty.
 */
struct sk_buff *skb_dequeue_tail(struct sk_buff_head *list);
static inline struct sk_buff *__skb_dequeue_tail(struct sk_buff_head *list)
{
	struct sk_buff *skb = skb_peek_tail(list);
	if (skb)
		__skb_unlink(skb, list);
	return skb;
}


static inline bool skb_is_nonlinear(const struct sk_buff *skb)
{
	return skb->data_len;
}

static inline unsigned int skb_headlen(const struct sk_buff *skb)
{
	return skb->len - skb->data_len;
}

static inline int skb_pagelen(const struct sk_buff *skb)
{
	int i, len = 0;

	for (i = (int)skb_shinfo(skb)->nr_frags - 1; i >= 0; i--)
		len += skb_frag_size(&skb_shinfo(skb)->frags[i]);
	return len + skb_headlen(skb);
}

/**
 * __skb_fill_page_desc - initialise a paged fragment in an skb
 * @skb: buffer containing fragment to be initialised
 * @i: paged fragment index to initialise
 * @page: the page to use for this fragment
 * @off: the offset to the data with @page
 * @size: the length of the data
 *
 * Initialises the @i'th fragment of @skb to point to &size bytes at
 * offset @off within @page.
 *
 * Does not take any additional reference on the fragment.
 */
static inline void __skb_fill_page_desc(struct sk_buff *skb, int i,
					struct page *page, int off, int size)
{
	skb_frag_t *frag = &skb_shinfo(skb)->frags[i];

	/*
	 * Propagate page->pfmemalloc to the skb if we can. The problem is
	 * that not all callers have unique ownership of the page. If
	 * pfmemalloc is set, we check the mapping as a mapping implies
	 * page->index is set (index and pfmemalloc share space).
	 * If it's a valid mapping, we cannot use page->pfmemalloc but we
	 * do not lose pfmemalloc information as the pages would not be
	 * allocated using __GFP_MEMALLOC.
	 */
	frag->page.p		  = page;
	frag->page_offset	  = off;
	skb_frag_size_set(frag, size);

	page = compound_head(page);
	if (page->pfmemalloc && !page->mapping)
		skb->pfmemalloc	= true;
}

/**
 * skb_fill_page_desc - initialise a paged fragment in an skb
 * @skb: buffer containing fragment to be initialised
 * @i: paged fragment index to initialise
 * @page: the page to use for this fragment
 * @off: the offset to the data with @page
 * @size: the length of the data
 *
 * As per __skb_fill_page_desc() -- initialises the @i'th fragment of
 * @skb to point to @size bytes at offset @off within @page. In
 * addition updates @skb such that @i is the last fragment.
 *
 * Does not take any additional reference on the fragment.
 */
static inline void skb_fill_page_desc(struct sk_buff *skb, int i,
				      struct page *page, int off, int size)
{
	__skb_fill_page_desc(skb, i, page, off, size);
	skb_shinfo(skb)->nr_frags = i + 1;
}

void skb_add_rx_frag(struct sk_buff *skb, int i, struct page *page, int off,
		     int size, unsigned int truesize);

void skb_coalesce_rx_frag(struct sk_buff *skb, int i, int size,
			  unsigned int truesize);

#define SKB_PAGE_ASSERT(skb) 	BUG_ON(skb_shinfo(skb)->nr_frags)
#define SKB_FRAG_ASSERT(skb) 	BUG_ON(skb_has_frag_list(skb))
#define SKB_LINEAR_ASSERT(skb)  BUG_ON(skb_is_nonlinear(skb))

#ifdef NET_SKBUFF_DATA_USES_OFFSET
static inline unsigned char *skb_tail_pointer(const struct sk_buff *skb)
{
	return skb->head + skb->tail;
}

static inline void skb_reset_tail_pointer(struct sk_buff *skb)
{
	skb->tail = skb->data - skb->head;
}

static inline void skb_set_tail_pointer(struct sk_buff *skb, const int offset)
{
	skb_reset_tail_pointer(skb);
	skb->tail += offset;
}

#else /* NET_SKBUFF_DATA_USES_OFFSET */
static inline unsigned char *skb_tail_pointer(const struct sk_buff *skb)
{
	return skb->tail;
}

static inline void skb_reset_tail_pointer(struct sk_buff *skb)
{
	skb->tail = skb->data;
}

static inline void skb_set_tail_pointer(struct sk_buff *skb, const int offset)
{
	skb->tail = skb->data + offset;
}

#endif /* NET_SKBUFF_DATA_USES_OFFSET */

/*
 *	Add data to an sk_buff
 */
unsigned char *pskb_put(struct sk_buff *skb, struct sk_buff *tail, int len);
unsigned char *skb_put(struct sk_buff *skb, unsigned int len);
static inline unsigned char *__skb_put(struct sk_buff *skb, unsigned int len)
{
	unsigned char *tmp = skb_tail_pointer(skb);
	SKB_LINEAR_ASSERT(skb);
	skb->tail += len;
	skb->len  += len;
	return tmp;
}

unsigned char *skb_push(struct sk_buff *skb, unsigned int len);
static inline unsigned char *__skb_push(struct sk_buff *skb, unsigned int len)
{
	skb->data -= len;
	skb->len  += len;
	return skb->data;
}

unsigned char *skb_pull(struct sk_buff *skb, unsigned int len);
static inline unsigned char *__skb_pull(struct sk_buff *skb, unsigned int len)
{
	skb->len -= len;
	BUG_ON(skb->len < skb->data_len);
	return skb->data += len;
}

static inline unsigned char *skb_pull_inline(struct sk_buff *skb, unsigned int len)
{
	return unlikely(len > skb->len) ? NULL : __skb_pull(skb, len);
}

unsigned char *__pskb_pull_tail(struct sk_buff *skb, int delta);

static inline unsigned char *__pskb_pull(struct sk_buff *skb, unsigned int len)
{
	if (len > skb_headlen(skb) &&
	    !__pskb_pull_tail(skb, len - skb_headlen(skb)))
		return NULL;
	skb->len -= len;
	return skb->data += len;
}

static inline unsigned char *pskb_pull(struct sk_buff *skb, unsigned int len)
{
	return unlikely(len > skb->len) ? NULL : __pskb_pull(skb, len);
}

static inline int pskb_may_pull(struct sk_buff *skb, unsigned int len)
{
	if (likely(len <= skb_headlen(skb)))
		return 1;
	if (unlikely(len > skb->len))
		return 0;
	return __pskb_pull_tail(skb, len - skb_headlen(skb)) != NULL;
}

/**
 *	skb_headroom - bytes at buffer head
 *	@skb: buffer to check
 *
 *	Return the number of bytes of free space at the head of an &sk_buff.
 */
static inline unsigned int skb_headroom(const struct sk_buff *skb)
{
	return skb->data - skb->head;
}

/**
 *	skb_tailroom - bytes at buffer end
 *	@skb: buffer to check
 *
 *	Return the number of bytes of free space at the tail of an sk_buff
 */
static inline int skb_tailroom(const struct sk_buff *skb)
{
	return skb_is_nonlinear(skb) ? 0 : skb->end - skb->tail;
}

/**
 *	skb_availroom - bytes at buffer end
 *	@skb: buffer to check
 *
 *	Return the number of bytes of free space at the tail of an sk_buff
 *	allocated by sk_stream_alloc()
 */
static inline int skb_availroom(const struct sk_buff *skb)
{
	if (skb_is_nonlinear(skb))
		return 0;

	return skb->end - skb->tail - skb->reserved_tailroom;
}

/**
 *	skb_reserve - adjust headroom
 *	@skb: buffer to alter
 *	@len: bytes to move
 *
 *	Increase the headroom of an empty &sk_buff by reducing the tail
 *	room. This is only allowed for an empty buffer.
 */
static inline void skb_reserve(struct sk_buff *skb, int len)
{
	skb->data += len;
	skb->tail += len;
}

#define ENCAP_TYPE_ETHER	0
#define ENCAP_TYPE_IPPROTO	1

static inline void skb_set_inner_protocol(struct sk_buff *skb,
					  __be16 protocol)
{
	skb->inner_protocol = protocol;
	skb->inner_protocol_type = ENCAP_TYPE_ETHER;
}

static inline void skb_set_inner_ipproto(struct sk_buff *skb,
					 __u8 ipproto)
{
	skb->inner_ipproto = ipproto;
	skb->inner_protocol_type = ENCAP_TYPE_IPPROTO;
}

static inline void skb_reset_inner_headers(struct sk_buff *skb)
{
	skb->inner_mac_header = skb->mac_header;
	skb->inner_network_header = skb->network_header;
	skb->inner_transport_header = skb->transport_header;
}

static inline void skb_reset_mac_len(struct sk_buff *skb)
{
	skb->mac_len = skb->network_header - skb->mac_header;
}

static inline unsigned char *skb_inner_transport_header(const struct sk_buff
							*skb)
{
	return skb->head + skb->inner_transport_header;
}

static inline void skb_reset_inner_transport_header(struct sk_buff *skb)
{
	skb->inner_transport_header = skb->data - skb->head;
}

static inline void skb_set_inner_transport_header(struct sk_buff *skb,
						   const int offset)
{
	skb_reset_inner_transport_header(skb);
	skb->inner_transport_header += offset;
}

static inline unsigned char *skb_inner_network_header(const struct sk_buff *skb)
{
	return skb->head + skb->inner_network_header;
}

static inline void skb_reset_inner_network_header(struct sk_buff *skb)
{
	skb->inner_network_header = skb->data - skb->head;
}

static inline void skb_set_inner_network_header(struct sk_buff *skb,
						const int offset)
{
	skb_reset_inner_network_header(skb);
	skb->inner_network_header += offset;
}

static inline unsigned char *skb_inner_mac_header(const struct sk_buff *skb)
{
	return skb->head + skb->inner_mac_header;
}

static inline void skb_reset_inner_mac_header(struct sk_buff *skb)
{
	skb->inner_mac_header = skb->data - skb->head;
}

static inline void skb_set_inner_mac_header(struct sk_buff *skb,
					    const int offset)
{
	skb_reset_inner_mac_header(skb);
	skb->inner_mac_header += offset;
}
static inline bool skb_transport_header_was_set(const struct sk_buff *skb)
{
	return skb->transport_header != (typeof(skb->transport_header))~0U;
}

static inline unsigned char *skb_transport_header(const struct sk_buff *skb)
{
	return skb->head + skb->transport_header;
}

static inline void skb_reset_transport_header(struct sk_buff *skb)
{
	skb->transport_header = skb->data - skb->head;
}

static inline void skb_set_transport_header(struct sk_buff *skb,
					    const int offset)
{
	skb_reset_transport_header(skb);
	skb->transport_header += offset;
}

static inline unsigned char *skb_network_header(const struct sk_buff *skb)
{
	return skb->head + skb->network_header;
}

static inline void skb_reset_network_header(struct sk_buff *skb)
{
	skb->network_header = skb->data - skb->head;
}

static inline void skb_set_network_header(struct sk_buff *skb, const int offset)
{
	skb_reset_network_header(skb);
	skb->network_header += offset;
}

static inline unsigned char *skb_mac_header(const struct sk_buff *skb)
{
	return skb->head + skb->mac_header;
}

static inline int skb_mac_header_was_set(const struct sk_buff *skb)
{
	return skb->mac_header != (typeof(skb->mac_header))~0U;
}

static inline void skb_reset_mac_header(struct sk_buff *skb)
{
	skb->mac_header = skb->data - skb->head;
}

static inline void skb_set_mac_header(struct sk_buff *skb, const int offset)
{
	skb_reset_mac_header(skb);
	skb->mac_header += offset;
}

static inline void skb_pop_mac_header(struct sk_buff *skb)
{
	skb->mac_header = skb->network_header;
}

static inline void skb_probe_transport_header(struct sk_buff *skb,
					      const int offset_hint)
{
	struct flow_keys keys;

	if (skb_transport_header_was_set(skb))
		return;
	else if (skb_flow_dissect(skb, &keys))
		skb_set_transport_header(skb, keys.thoff);
	else
		skb_set_transport_header(skb, offset_hint);
}

static inline void skb_mac_header_rebuild(struct sk_buff *skb)
{
	if (skb_mac_header_was_set(skb)) {
		const unsigned char *old_mac = skb_mac_header(skb);

		skb_set_mac_header(skb, -skb->mac_len);
		memmove(skb_mac_header(skb), old_mac, skb->mac_len);
	}
}

static inline int skb_checksum_start_offset(const struct sk_buff *skb)
{
	return skb->csum_start - skb_headroom(skb);
}

static inline int skb_transport_offset(const struct sk_buff *skb)
{
	return skb_transport_header(skb) - skb->data;
}

static inline u32 skb_network_header_len(const struct sk_buff *skb)
{
	return skb->transport_header - skb->network_header;
}

static inline u32 skb_inner_network_header_len(const struct sk_buff *skb)
{
	return skb->inner_transport_header - skb->inner_network_header;
}

static inline int skb_network_offset(const struct sk_buff *skb)
{
	return skb_network_header(skb) - skb->data;
}

static inline int skb_inner_network_offset(const struct sk_buff *skb)
{
	return skb_inner_network_header(skb) - skb->data;
}

static inline int pskb_network_may_pull(struct sk_buff *skb, unsigned int len)
{
	return pskb_may_pull(skb, skb_network_offset(skb) + len);
}

/*
 * CPUs often take a performance hit when accessing unaligned memory
 * locations. The actual performance hit varies, it can be small if the
 * hardware handles it or large if we have to take an exception and fix it
 * in software.
 *
 * Since an ethernet header is 14 bytes network drivers often end up with
 * the IP header at an unaligned offset. The IP header can be aligned by
 * shifting the start of the packet by 2 bytes. Drivers should do this
 * with:
 *
 * skb_reserve(skb, NET_IP_ALIGN);
 *
 * The downside to this alignment of the IP header is that the DMA is now
 * unaligned. On some architectures the cost of an unaligned DMA is high
 * and this cost outweighs the gains made by aligning the IP header.
 *
 * Since this trade off varies between architectures, we allow NET_IP_ALIGN
 * to be overridden.
 */
#ifndef NET_IP_ALIGN
#define NET_IP_ALIGN	2
#endif

/*
 * The networking layer reserves some headroom in skb data (via
 * dev_alloc_skb). This is used to avoid having to reallocate skb data when
 * the header has to grow. In the default case, if the header has to grow
 * 32 bytes or less we avoid the reallocation.
 *
 * Unfortunately this headroom changes the DMA alignment of the resulting
 * network packet. As for NET_IP_ALIGN, this unaligned DMA is expensive
 * on some architectures. An architecture can override this value,
 * perhaps setting it to a cacheline in size (since that will maintain
 * cacheline alignment of the DMA). It must be a power of 2.
 *
 * Various parts of the networking layer expect at least 32 bytes of
 * headroom, you should not reduce this.
 *
 * Using max(32, L1_CACHE_BYTES) makes sense (especially with RPS)
 * to reduce average number of cache lines per packet.
 * get_rps_cpus() for example only access one 64 bytes aligned block :
 * NET_IP_ALIGN(2) + ethernet_header(14) + IP_header(20/40) + ports(8)
 */
#ifndef NET_SKB_PAD
#define NET_SKB_PAD	max(32, L1_CACHE_BYTES)
#endif

int ___pskb_trim(struct sk_buff *skb, unsigned int len);

static inline void __skb_trim(struct sk_buff *skb, unsigned int len)
{
	if (unlikely(skb_is_nonlinear(skb))) {
		WARN_ON(1);
		return;
	}
	skb->len = len;
	skb_set_tail_pointer(skb, len);
}

void skb_trim(struct sk_buff *skb, unsigned int len);

static inline int __pskb_trim(struct sk_buff *skb, unsigned int len)
{
	if (skb->data_len)
		return ___pskb_trim(skb, len);
	__skb_trim(skb, len);
	return 0;
}

static inline int pskb_trim(struct sk_buff *skb, unsigned int len)
{
	return (len < skb->len) ? __pskb_trim(skb, len) : 0;
}

/**
 *	pskb_trim_unique - remove end from a paged unique (not cloned) buffer
 *	@skb: buffer to alter
 *	@len: new length
 *
 *	This is identical to pskb_trim except that the caller knows that
 *	the skb is not cloned so we should never get an error due to out-
 *	of-memory.
 */
static inline void pskb_trim_unique(struct sk_buff *skb, unsigned int len)
{
	int err = pskb_trim(skb, len);
	BUG_ON(err);
}

/**
 *	skb_orphan - orphan a buffer
 *	@skb: buffer to orphan
 *
 *	If a buffer currently has an owner then we call the owner's
 *	destructor function and make the @skb unowned. The buffer continues
 *	to exist but is no longer charged to its former owner.
 */
static inline void skb_orphan(struct sk_buff *skb)
{
	if (skb->destructor) {
		skb->destructor(skb);
		skb->destructor = NULL;
		skb->sk		= NULL;
	} else {
		BUG_ON(skb->sk);
	}
}

/**
 *	skb_orphan_frags - orphan the frags contained in a buffer
 *	@skb: buffer to orphan frags from
 *	@gfp_mask: allocation mask for replacement pages
 *
 *	For each frag in the SKB which needs a destructor (i.e. has an
 *	owner) create a copy of that frag and release the original
 *	page by calling the destructor.
 */
static inline int skb_orphan_frags(struct sk_buff *skb, gfp_t gfp_mask)
{
	if (likely(!(skb_shinfo(skb)->tx_flags & SKBTX_DEV_ZEROCOPY)))
		return 0;
	return skb_copy_ubufs(skb, gfp_mask);
}

/**
 *	__skb_queue_purge - empty a list
 *	@list: list to empty
 *
 *	Delete all buffers on an &sk_buff list. Each buffer is removed from
 *	the list and one reference dropped. This function does not take the
 *	list lock and the caller must hold the relevant locks to use it.
 */
void skb_queue_purge(struct sk_buff_head *list);
static inline void __skb_queue_purge(struct sk_buff_head *list)
{
	struct sk_buff *skb;
	while ((skb = __skb_dequeue(list)) != NULL)
		kfree_skb(skb);
}

#define NETDEV_FRAG_PAGE_MAX_ORDER get_order(32768)
#define NETDEV_FRAG_PAGE_MAX_SIZE  (PAGE_SIZE << NETDEV_FRAG_PAGE_MAX_ORDER)
#define NETDEV_PAGECNT_MAX_BIAS	   NETDEV_FRAG_PAGE_MAX_SIZE

void *netdev_alloc_frag(unsigned int fragsz);

struct sk_buff *__netdev_alloc_skb(struct net_device *dev, unsigned int length,
				   gfp_t gfp_mask);

/**
 *	netdev_alloc_skb - allocate an skbuff for rx on a specific device
 *	@dev: network device to receive on
 *	@length: length to allocate
 *
 *	Allocate a new &sk_buff and assign it a usage count of one. The
 *	buffer has unspecified headroom built in. Users should allocate
 *	the headroom they think they need without accounting for the
 *	built in space. The built in space is used for optimisations.
 *
 *	%NULL is returned if there is no free memory. Although this function
 *	allocates memory it can be called from an interrupt.
 */
static inline struct sk_buff *netdev_alloc_skb(struct net_device *dev,
					       unsigned int length)
{
	return __netdev_alloc_skb(dev, length, GFP_ATOMIC);
}

/* legacy helper around __netdev_alloc_skb() */
static inline struct sk_buff *__dev_alloc_skb(unsigned int length,
					      gfp_t gfp_mask)
{
	return __netdev_alloc_skb(NULL, length, gfp_mask);
}

/* legacy helper around netdev_alloc_skb() */
static inline struct sk_buff *dev_alloc_skb(unsigned int length)
{
	return netdev_alloc_skb(NULL, length);
}


static inline struct sk_buff *__netdev_alloc_skb_ip_align(struct net_device *dev,
		unsigned int length, gfp_t gfp)
{
	struct sk_buff *skb = __netdev_alloc_skb(dev, length + NET_IP_ALIGN, gfp);

	if (NET_IP_ALIGN && skb)
		skb_reserve(skb, NET_IP_ALIGN);
	return skb;
}

static inline struct sk_buff *netdev_alloc_skb_ip_align(struct net_device *dev,
		unsigned int length)
{
	return __netdev_alloc_skb_ip_align(dev, length, GFP_ATOMIC);
}

void *napi_alloc_frag(unsigned int fragsz);
struct sk_buff *__napi_alloc_skb(struct napi_struct *napi,
				 unsigned int length, gfp_t gfp_mask);
static inline struct sk_buff *napi_alloc_skb(struct napi_struct *napi,
					     unsigned int length)
{
	return __napi_alloc_skb(napi, length, GFP_ATOMIC);
}

/**
 * __dev_alloc_pages - allocate page for network Rx
 * @gfp_mask: allocation priority. Set __GFP_NOMEMALLOC if not for network Rx
 * @order: size of the allocation
 *
 * Allocate a new page.
 *
 * %NULL is returned if there is no free memory.
*/
static inline struct page *__dev_alloc_pages(gfp_t gfp_mask,
					     unsigned int order)
{
	/* This piece of code contains several assumptions.
	 * 1.  This is for device Rx, therefor a cold page is preferred.
	 * 2.  The expectation is the user wants a compound page.
	 * 3.  If requesting a order 0 page it will not be compound
	 *     due to the check to see if order has a value in prep_new_page
	 * 4.  __GFP_MEMALLOC is ignored if __GFP_NOMEMALLOC is set due to
	 *     code in gfp_to_alloc_flags that should be enforcing this.
	 */
	gfp_mask |= __GFP_COLD | __GFP_COMP | __GFP_MEMALLOC;

	return alloc_pages_node(NUMA_NO_NODE, gfp_mask, order);
}

static inline struct page *dev_alloc_pages(unsigned int order)
{
	return __dev_alloc_pages(GFP_ATOMIC, order);
}

/**
 * __dev_alloc_page - allocate a page for network Rx
 * @gfp_mask: allocation priority. Set __GFP_NOMEMALLOC if not for network Rx
 *
 * Allocate a new page.
 *
 * %NULL is returned if there is no free memory.
 */
static inline struct page *__dev_alloc_page(gfp_t gfp_mask)
{
	return __dev_alloc_pages(gfp_mask, 0);
}

static inline struct page *dev_alloc_page(void)
{
	return __dev_alloc_page(GFP_ATOMIC);
}

/**
 *	skb_propagate_pfmemalloc - Propagate pfmemalloc if skb is allocated after RX page
 *	@page: The page that was allocated from skb_alloc_page
 *	@skb: The skb that may need pfmemalloc set
 */
static inline void skb_propagate_pfmemalloc(struct page *page,
					     struct sk_buff *skb)
{
	if (page && page->pfmemalloc)
		skb->pfmemalloc = true;
}

/**
 * skb_frag_page - retrieve the page referred to by a paged fragment
 * @frag: the paged fragment
 *
 * Returns the &struct page associated with @frag.
 */
static inline struct page *skb_frag_page(const skb_frag_t *frag)
{
	return frag->page.p;
}

/**
 * __skb_frag_ref - take an addition reference on a paged fragment.
 * @frag: the paged fragment
 *
 * Takes an additional reference on the paged fragment @frag.
 */
static inline void __skb_frag_ref(skb_frag_t *frag)
{
	get_page(skb_frag_page(frag));
}

/**
 * skb_frag_ref - take an addition reference on a paged fragment of an skb.
 * @skb: the buffer
 * @f: the fragment offset.
 *
 * Takes an additional reference on the @f'th paged fragment of @skb.
 */
static inline void skb_frag_ref(struct sk_buff *skb, int f)
{
	__skb_frag_ref(&skb_shinfo(skb)->frags[f]);
}

/**
 * __skb_frag_unref - release a reference on a paged fragment.
 * @frag: the paged fragment
 *
 * Releases a reference on the paged fragment @frag.
 */
static inline void __skb_frag_unref(skb_frag_t *frag)
{
	put_page(skb_frag_page(frag));
}

/**
 * skb_frag_unref - release a reference on a paged fragment of an skb.
 * @skb: the buffer
 * @f: the fragment offset
 *
 * Releases a reference on the @f'th paged fragment of @skb.
 */
static inline void skb_frag_unref(struct sk_buff *skb, int f)
{
	__skb_frag_unref(&skb_shinfo(skb)->frags[f]);
}

/**
 * skb_frag_address - gets the address of the data contained in a paged fragment
 * @frag: the paged fragment buffer
 *
 * Returns the address of the data within @frag. The page must already
 * be mapped.
 */
static inline void *skb_frag_address(const skb_frag_t *frag)
{
	return page_address(skb_frag_page(frag)) + frag->page_offset;
}

/**
 * skb_frag_address_safe - gets the address of the data contained in a paged fragment
 * @frag: the paged fragment buffer
 *
 * Returns the address of the data within @frag. Checks that the page
 * is mapped and returns %NULL otherwise.
 */
static inline void *skb_frag_address_safe(const skb_frag_t *frag)
{
	void *ptr = page_address(skb_frag_page(frag));
	if (unlikely(!ptr))
		return NULL;

	return ptr + frag->page_offset;
}

/**
 * __skb_frag_set_page - sets the page contained in a paged fragment
 * @frag: the paged fragment
 * @page: the page to set
 *
 * Sets the fragment @frag to contain @page.
 */
static inline void __skb_frag_set_page(skb_frag_t *frag, struct page *page)
{
	frag->page.p = page;
}

/**
 * skb_frag_set_page - sets the page contained in a paged fragment of an skb
 * @skb: the buffer
 * @f: the fragment offset
 * @page: the page to set
 *
 * Sets the @f'th fragment of @skb to contain @page.
 */
static inline void skb_frag_set_page(struct sk_buff *skb, int f,
				     struct page *page)
{
	__skb_frag_set_page(&skb_shinfo(skb)->frags[f], page);
}

bool skb_page_frag_refill(unsigned int sz, struct page_frag *pfrag, gfp_t prio);

/**
 * skb_frag_dma_map - maps a paged fragment via the DMA API
 * @dev: the device to map the fragment to
 * @frag: the paged fragment to map
 * @offset: the offset within the fragment (starting at the
 *          fragment's own offset)
 * @size: the number of bytes to map
 * @dir: the direction of the mapping (%PCI_DMA_*)
 *
 * Maps the page associated with @frag to @device.
 */
static inline dma_addr_t skb_frag_dma_map(struct device *dev,
					  const skb_frag_t *frag,
					  size_t offset, size_t size,
					  enum dma_data_direction dir)
{
	return dma_map_page(dev, skb_frag_page(frag),
			    frag->page_offset + offset, size, dir);
}

static inline struct sk_buff *pskb_copy(struct sk_buff *skb,
					gfp_t gfp_mask)
{
	return __pskb_copy(skb, skb_headroom(skb), gfp_mask);
}


static inline struct sk_buff *pskb_copy_for_clone(struct sk_buff *skb,
						  gfp_t gfp_mask)
{
	return __pskb_copy_fclone(skb, skb_headroom(skb), gfp_mask, true);
}


/**
 *	skb_clone_writable - is the header of a clone writable
 *	@skb: buffer to check
 *	@len: length up to which to write
 *
 *	Returns true if modifying the header part of the cloned buffer
 *	does not requires the data to be copied.
 */
static inline int skb_clone_writable(const struct sk_buff *skb, unsigned int len)
{
	return !skb_header_cloned(skb) &&
	       skb_headroom(skb) + len <= skb->hdr_len;
}

static inline int __skb_cow(struct sk_buff *skb, unsigned int headroom,
			    int cloned)
{
	int delta = 0;

	if (headroom > skb_headroom(skb))
		delta = headroom - skb_headroom(skb);

	if (delta || cloned)
		return pskb_expand_head(skb, ALIGN(delta, NET_SKB_PAD), 0,
					GFP_ATOMIC);
	return 0;
}

/**
 *	skb_cow - copy header of skb when it is required
 *	@skb: buffer to cow
 *	@headroom: needed headroom
 *
 *	If the skb passed lacks sufficient headroom or its data part
 *	is shared, data is reallocated. If reallocation fails, an error
 *	is returned and original skb is not changed.
 *
 *	The result is skb with writable area skb->head...skb->tail
 *	and at least @headroom of space at head.
 */
static inline int skb_cow(struct sk_buff *skb, unsigned int headroom)
{
	return __skb_cow(skb, headroom, skb_cloned(skb));
}

/**
 *	skb_cow_head - skb_cow but only making the head writable
 *	@skb: buffer to cow
 *	@headroom: needed headroom
 *
 *	This function is identical to skb_cow except that we replace the
 *	skb_cloned check by skb_header_cloned.  It should be used when
 *	you only need to push on some header and do not need to modify
 *	the data.
 */
static inline int skb_cow_head(struct sk_buff *skb, unsigned int headroom)
{
	return __skb_cow(skb, headroom, skb_header_cloned(skb));
}

/**
 *	skb_padto	- pad an skbuff up to a minimal size
 *	@skb: buffer to pad
 *	@len: minimal length
 *
 *	Pads up a buffer to ensure the trailing bytes exist and are
 *	blanked. If the buffer already contains sufficient data it
 *	is untouched. Otherwise it is extended. Returns zero on
 *	success. The skb is freed on error.
 */
static inline int skb_padto(struct sk_buff *skb, unsigned int len)
{
	unsigned int size = skb->len;
	if (likely(size >= len))
		return 0;
	return skb_pad(skb, len - size);
}

/**
 *	skb_put_padto - increase size and pad an skbuff up to a minimal size
 *	@skb: buffer to pad
 *	@len: minimal length
 *
 *	Pads up a buffer to ensure the trailing bytes exist and are
 *	blanked. If the buffer already contains sufficient data it
 *	is untouched. Otherwise it is extended. Returns zero on
 *	success. The skb is freed on error.
 */
static inline int skb_put_padto(struct sk_buff *skb, unsigned int len)
{
	unsigned int size = skb->len;

	if (unlikely(size < len)) {
		len -= size;
		if (skb_pad(skb, len))
			return -ENOMEM;
		__skb_put(skb, len);
	}
	return 0;
}

static inline int skb_add_data(struct sk_buff *skb,
			       char __user *from, int copy)
{
	const int off = skb->len;

	if (skb->ip_summed == CHECKSUM_NONE) {
		int err = 0;
		__wsum csum = csum_and_copy_from_user(from, skb_put(skb, copy),
							    copy, 0, &err);
		if (!err) {
			skb->csum = csum_block_add(skb->csum, csum, off);
			return 0;
		}
	} else if (!copy_from_user(skb_put(skb, copy), from, copy))
		return 0;

	__skb_trim(skb, off);
	return -EFAULT;
}

static inline bool skb_can_coalesce(struct sk_buff *skb, int i,
				    const struct page *page, int off)
{
	if (i) {
		const struct skb_frag_struct *frag = &skb_shinfo(skb)->frags[i - 1];

		return page == skb_frag_page(frag) &&
		       off == frag->page_offset + skb_frag_size(frag);
	}
	return false;
}

static inline int __skb_linearize(struct sk_buff *skb)
{
	return __pskb_pull_tail(skb, skb->data_len) ? 0 : -ENOMEM;
}

/**
 *	skb_linearize - convert paged skb to linear one
 *	@skb: buffer to linarize
 *
 *	If there is no free memory -ENOMEM is returned, otherwise zero
 *	is returned and the old skb data released.
 */
static inline int skb_linearize(struct sk_buff *skb)
{
	return skb_is_nonlinear(skb) ? __skb_linearize(skb) : 0;
}

/**
 * skb_has_shared_frag - can any frag be overwritten
 * @skb: buffer to test
 *
 * Return true if the skb has at least one frag that might be modified
 * by an external entity (as in vmsplice()/sendfile())
 */
static inline bool skb_has_shared_frag(const struct sk_buff *skb)
{
	return skb_is_nonlinear(skb) &&
	       skb_shinfo(skb)->tx_flags & SKBTX_SHARED_FRAG;
}

/**
 *	skb_linearize_cow - make sure skb is linear and writable
 *	@skb: buffer to process
 *
 *	If there is no free memory -ENOMEM is returned, otherwise zero
 *	is returned and the old skb data released.
 */
static inline int skb_linearize_cow(struct sk_buff *skb)
{
	return skb_is_nonlinear(skb) || skb_cloned(skb) ?
	       __skb_linearize(skb) : 0;
}

/**
 *	skb_postpull_rcsum - update checksum for received skb after pull
 *	@skb: buffer to update
 *	@start: start of data before pull
 *	@len: length of data pulled
 *
 *	After doing a pull on a received packet, you need to call this to
 *	update the CHECKSUM_COMPLETE checksum, or set ip_summed to
 *	CHECKSUM_NONE so that it can be recomputed from scratch.
 */

static inline void skb_postpull_rcsum(struct sk_buff *skb,
				      const void *start, unsigned int len)
{
	if (skb->ip_summed == CHECKSUM_COMPLETE)
		skb->csum = csum_sub(skb->csum, csum_partial(start, len, 0));
}

unsigned char *skb_pull_rcsum(struct sk_buff *skb, unsigned int len);

/**
 *	pskb_trim_rcsum - trim received skb and update checksum
 *	@skb: buffer to trim
 *	@len: new length
 *
 *	This is exactly the same as pskb_trim except that it ensures the
 *	checksum of received packets are still valid after the operation.
 */

static inline int pskb_trim_rcsum(struct sk_buff *skb, unsigned int len)
{
	if (likely(len >= skb->len))
		return 0;
	if (skb->ip_summed == CHECKSUM_COMPLETE)
		skb->ip_summed = CHECKSUM_NONE;
	return __pskb_trim(skb, len);
}

#define skb_queue_walk(queue, skb) \
		for (skb = (queue)->next;					\
		     skb != (struct sk_buff *)(queue);				\
		     skb = skb->next)

#define skb_queue_walk_safe(queue, skb, tmp)					\
		for (skb = (queue)->next, tmp = skb->next;			\
		     skb != (struct sk_buff *)(queue);				\
		     skb = tmp, tmp = skb->next)

#define skb_queue_walk_from(queue, skb)						\
		for (; skb != (struct sk_buff *)(queue);			\
		     skb = skb->next)

#define skb_queue_walk_from_safe(queue, skb, tmp)				\
		for (tmp = skb->next;						\
		     skb != (struct sk_buff *)(queue);				\
		     skb = tmp, tmp = skb->next)

#define skb_queue_reverse_walk(queue, skb) \
		for (skb = (queue)->prev;					\
		     skb != (struct sk_buff *)(queue);				\
		     skb = skb->prev)

#define skb_queue_reverse_walk_safe(queue, skb, tmp)				\
		for (skb = (queue)->prev, tmp = skb->prev;			\
		     skb != (struct sk_buff *)(queue);				\
		     skb = tmp, tmp = skb->prev)

#define skb_queue_reverse_walk_from_safe(queue, skb, tmp)			\
		for (tmp = skb->prev;						\
		     skb != (struct sk_buff *)(queue);				\
		     skb = tmp, tmp = skb->prev)

static inline bool skb_has_frag_list(const struct sk_buff *skb)
{
	return skb_shinfo(skb)->frag_list != NULL;
}

static inline void skb_frag_list_init(struct sk_buff *skb)
{
	skb_shinfo(skb)->frag_list = NULL;
}

static inline void skb_frag_add_head(struct sk_buff *skb, struct sk_buff *frag)
{
	frag->next = skb_shinfo(skb)->frag_list;
	skb_shinfo(skb)->frag_list = frag;
}

#define skb_walk_frags(skb, iter)	\
	for (iter = skb_shinfo(skb)->frag_list; iter; iter = iter->next)

struct sk_buff *__skb_recv_datagram(struct sock *sk, unsigned flags,
				    int *peeked, int *off, int *err);
struct sk_buff *skb_recv_datagram(struct sock *sk, unsigned flags, int noblock,
				  int *err);
unsigned int datagram_poll(struct file *file, struct socket *sock,
			   struct poll_table_struct *wait);
int skb_copy_datagram_iter(const struct sk_buff *from, int offset,
			   struct iov_iter *to, int size);
static inline int skb_copy_datagram_msg(const struct sk_buff *from, int offset,
					struct msghdr *msg, int size)
{
	return skb_copy_datagram_iter(from, offset, &msg->msg_iter, size);
}
int skb_copy_and_csum_datagram_msg(struct sk_buff *skb, int hlen,
				   struct msghdr *msg);
int skb_copy_datagram_from_iter(struct sk_buff *skb, int offset,
				 struct iov_iter *from, int len);
int zerocopy_sg_from_iter(struct sk_buff *skb, struct iov_iter *frm);
void skb_free_datagram(struct sock *sk, struct sk_buff *skb);
void skb_free_datagram_locked(struct sock *sk, struct sk_buff *skb);
int skb_kill_datagram(struct sock *sk, struct sk_buff *skb, unsigned int flags);
int skb_copy_bits(const struct sk_buff *skb, int offset, void *to, int len);
int skb_store_bits(struct sk_buff *skb, int offset, const void *from, int len);
__wsum skb_copy_and_csum_bits(const struct sk_buff *skb, int offset, u8 *to,
			      int len, __wsum csum);
int skb_splice_bits(struct sk_buff *skb, unsigned int offset,
		    struct pipe_inode_info *pipe, unsigned int len,
		    unsigned int flags);
void skb_copy_and_csum_dev(const struct sk_buff *skb, u8 *to);
unsigned int skb_zerocopy_headlen(const struct sk_buff *from);
int skb_zerocopy(struct sk_buff *to, struct sk_buff *from,
		 int len, int hlen);
void skb_split(struct sk_buff *skb, struct sk_buff *skb1, const u32 len);
int skb_shift(struct sk_buff *tgt, struct sk_buff *skb, int shiftlen);
void skb_scrub_packet(struct sk_buff *skb, bool xnet);
unsigned int skb_gso_transport_seglen(const struct sk_buff *skb);
struct sk_buff *skb_segment(struct sk_buff *skb, netdev_features_t features);
struct sk_buff *skb_vlan_untag(struct sk_buff *skb);
int skb_ensure_writable(struct sk_buff *skb, int write_len);
int skb_vlan_pop(struct sk_buff *skb);
int skb_vlan_push(struct sk_buff *skb, __be16 vlan_proto, u16 vlan_tci);

static inline int memcpy_from_msg(void *data, struct msghdr *msg, int len)
{
	/* XXX: stripping const */
	return memcpy_fromiovec(data, (struct iovec *)msg->msg_iter.iov, len);
}

static inline int memcpy_to_msg(struct msghdr *msg, void *data, int len)
{
	return copy_to_iter(data, len, &msg->msg_iter) == len ? 0 : -EFAULT;
}

struct skb_checksum_ops {
	__wsum (*update)(const void *mem, int len, __wsum wsum);
	__wsum (*combine)(__wsum csum, __wsum csum2, int offset, int len);
};

__wsum __skb_checksum(const struct sk_buff *skb, int offset, int len,
		      __wsum csum, const struct skb_checksum_ops *ops);
__wsum skb_checksum(const struct sk_buff *skb, int offset, int len,
		    __wsum csum);

static inline void *__skb_header_pointer(const struct sk_buff *skb, int offset,
					 int len, void *data, int hlen, void *buffer)
{
	if (hlen - offset >= len)
		return data + offset;

	if (!skb ||
	    skb_copy_bits(skb, offset, buffer, len) < 0)
		return NULL;

	return buffer;
}

static inline void *skb_header_pointer(const struct sk_buff *skb, int offset,
				       int len, void *buffer)
{
	return __skb_header_pointer(skb, offset, len, skb->data,
				    skb_headlen(skb), buffer);
}

/**
 *	skb_needs_linearize - check if we need to linearize a given skb
 *			      depending on the given device features.
 *	@skb: socket buffer to check
 *	@features: net device features
 *
 *	Returns true if either:
 *	1. skb has frag_list and the device doesn't support FRAGLIST, or
 *	2. skb is fragmented and the device does not support SG.
 */
static inline bool skb_needs_linearize(struct sk_buff *skb,
				       netdev_features_t features)
{
	return skb_is_nonlinear(skb) &&
	       ((skb_has_frag_list(skb) && !(features & NETIF_F_FRAGLIST)) ||
		(skb_shinfo(skb)->nr_frags && !(features & NETIF_F_SG)));
}

static inline void skb_copy_from_linear_data(const struct sk_buff *skb,
					     void *to,
					     const unsigned int len)
{
	memcpy(to, skb->data, len);
}

static inline void skb_copy_from_linear_data_offset(const struct sk_buff *skb,
						    const int offset, void *to,
						    const unsigned int len)
{
	memcpy(to, skb->data + offset, len);
}

static inline void skb_copy_to_linear_data(struct sk_buff *skb,
					   const void *from,
					   const unsigned int len)
{
	memcpy(skb->data, from, len);
}

static inline void skb_copy_to_linear_data_offset(struct sk_buff *skb,
						  const int offset,
						  const void *from,
						  const unsigned int len)
{
	memcpy(skb->data + offset, from, len);
}

void skb_init(void);

static inline ktime_t skb_get_ktime(const struct sk_buff *skb)
{
	return skb->tstamp;
}

/**
 *	skb_get_timestamp - get timestamp from a skb
 *	@skb: skb to get stamp from
 *	@stamp: pointer to struct timeval to store stamp in
 *
 *	Timestamps are stored in the skb as offsets to a base timestamp.
 *	This function converts the offset back to a struct timeval and stores
 *	it in stamp.
 */
static inline void skb_get_timestamp(const struct sk_buff *skb,
				     struct timeval *stamp)
{
	*stamp = ktime_to_timeval(skb->tstamp);
}

static inline void skb_get_timestampns(const struct sk_buff *skb,
				       struct timespec *stamp)
{
	*stamp = ktime_to_timespec(skb->tstamp);
}

static inline void __net_timestamp(struct sk_buff *skb)
{
	skb->tstamp = ktime_get_real();
}

static inline ktime_t net_timedelta(ktime_t t)
{
	return ktime_sub(ktime_get_real(), t);
}

static inline ktime_t net_invalid_timestamp(void)
{
	return ktime_set(0, 0);
}

struct sk_buff *skb_clone_sk(struct sk_buff *skb);

#ifdef CONFIG_NETWORK_PHY_TIMESTAMPING

void skb_clone_tx_timestamp(struct sk_buff *skb);
bool skb_defer_rx_timestamp(struct sk_buff *skb);

#else /* CONFIG_NETWORK_PHY_TIMESTAMPING */

static inline void skb_clone_tx_timestamp(struct sk_buff *skb)
{
}

static inline bool skb_defer_rx_timestamp(struct sk_buff *skb)
{
	return false;
}

#endif /* !CONFIG_NETWORK_PHY_TIMESTAMPING */

/**
 * skb_complete_tx_timestamp() - deliver cloned skb with tx timestamps
 *
 * PHY drivers may accept clones of transmitted packets for
 * timestamping via their phy_driver.txtstamp method. These drivers
 * must call this function to return the skb back to the stack, with
 * or without a timestamp.
 *
 * @skb: clone of the the original outgoing packet
 * @hwtstamps: hardware time stamps, may be NULL if not available
 *
 */
void skb_complete_tx_timestamp(struct sk_buff *skb,
			       struct skb_shared_hwtstamps *hwtstamps);

void __skb_tstamp_tx(struct sk_buff *orig_skb,
		     struct skb_shared_hwtstamps *hwtstamps,
		     struct sock *sk, int tstype);

/**
 * skb_tstamp_tx - queue clone of skb with send time stamps
 * @orig_skb:	the original outgoing packet
 * @hwtstamps:	hardware time stamps, may be NULL if not available
 *
 * If the skb has a socket associated, then this function clones the
 * skb (thus sharing the actual data and optional structures), stores
 * the optional hardware time stamping information (if non NULL) or
 * generates a software time stamp (otherwise), then queues the clone
 * to the error queue of the socket.  Errors are silently ignored.
 */
void skb_tstamp_tx(struct sk_buff *orig_skb,
		   struct skb_shared_hwtstamps *hwtstamps);

static inline void sw_tx_timestamp(struct sk_buff *skb)
{
	if (skb_shinfo(skb)->tx_flags & SKBTX_SW_TSTAMP &&
	    !(skb_shinfo(skb)->tx_flags & SKBTX_IN_PROGRESS))
		skb_tstamp_tx(skb, NULL);
}

/**
 * skb_tx_timestamp() - Driver hook for transmit timestamping
 *
 * Ethernet MAC Drivers should call this function in their hard_xmit()
 * function immediately before giving the sk_buff to the MAC hardware.
 *
 * Specifically, one should make absolutely sure that this function is
 * called before TX completion of this packet can trigger.  Otherwise
 * the packet could potentially already be freed.
 *
 * @skb: A socket buffer.
 */
static inline void skb_tx_timestamp(struct sk_buff *skb)
{
	skb_clone_tx_timestamp(skb);
	sw_tx_timestamp(skb);
}

/**
 * skb_complete_wifi_ack - deliver skb with wifi status
 *
 * @skb: the original outgoing packet
 * @acked: ack status
 *
 */
void skb_complete_wifi_ack(struct sk_buff *skb, bool acked);

__sum16 __skb_checksum_complete_head(struct sk_buff *skb, int len);
__sum16 __skb_checksum_complete(struct sk_buff *skb);

static inline int skb_csum_unnecessary(const struct sk_buff *skb)
{
	return ((skb->ip_summed & CHECKSUM_UNNECESSARY) || skb->csum_valid);
}

/**
 *	skb_checksum_complete - Calculate checksum of an entire packet
 *	@skb: packet to process
 *
 *	This function calculates the checksum over the entire packet plus
 *	the value of skb->csum.  The latter can be used to supply the
 *	checksum of a pseudo header as used by TCP/UDP.  It returns the
 *	checksum.
 *
 *	For protocols that contain complete checksums such as ICMP/TCP/UDP,
 *	this function can be used to verify that checksum on received
 *	packets.  In that case the function should return zero if the
 *	checksum is correct.  In particular, this function will return zero
 *	if skb->ip_summed is CHECKSUM_UNNECESSARY which indicates that the
 *	hardware has already verified the correctness of the checksum.
 */
static inline __sum16 skb_checksum_complete(struct sk_buff *skb)
{
	return skb_csum_unnecessary(skb) ?
	       0 : __skb_checksum_complete(skb);
}

static inline void __skb_decr_checksum_unnecessary(struct sk_buff *skb)
{
	if (skb->ip_summed == CHECKSUM_UNNECESSARY) {
		if (skb->csum_level == 0)
			skb->ip_summed = CHECKSUM_NONE;
		else
			skb->csum_level--;
	}
}

static inline void __skb_incr_checksum_unnecessary(struct sk_buff *skb)
{
	if (skb->ip_summed == CHECKSUM_UNNECESSARY) {
		if (skb->csum_level < SKB_MAX_CSUM_LEVEL)
			skb->csum_level++;
	} else if (skb->ip_summed == CHECKSUM_NONE) {
		skb->ip_summed = CHECKSUM_UNNECESSARY;
		skb->csum_level = 0;
	}
}

static inline void __skb_mark_checksum_bad(struct sk_buff *skb)
{
	/* Mark current checksum as bad (typically called from GRO
	 * path). In the case that ip_summed is CHECKSUM_NONE
	 * this must be the first checksum encountered in the packet.
	 * When ip_summed is CHECKSUM_UNNECESSARY, this is the first
	 * checksum after the last one validated. For UDP, a zero
	 * checksum can not be marked as bad.
	 */

	if (skb->ip_summed == CHECKSUM_NONE ||
	    skb->ip_summed == CHECKSUM_UNNECESSARY)
		skb->csum_bad = 1;
}

/* Check if we need to perform checksum complete validation.
 *
 * Returns true if checksum complete is needed, false otherwise
 * (either checksum is unnecessary or zero checksum is allowed).
 */
static inline bool __skb_checksum_validate_needed(struct sk_buff *skb,
						  bool zero_okay,
						  __sum16 check)
{
	if (skb_csum_unnecessary(skb) || (zero_okay && !check)) {
		skb->csum_valid = 1;
		__skb_decr_checksum_unnecessary(skb);
		return false;
	}

	return true;
}

/* For small packets <= CHECKSUM_BREAK peform checksum complete directly
 * in checksum_init.
 */
#define CHECKSUM_BREAK 76

/* Validate (init) checksum based on checksum complete.
 *
 * Return values:
 *   0: checksum is validated or try to in skb_checksum_complete. In the latter
 *	case the ip_summed will not be CHECKSUM_UNNECESSARY and the pseudo
 *	checksum is stored in skb->csum for use in __skb_checksum_complete
 *   non-zero: value of invalid checksum
 *
 */
static inline __sum16 __skb_checksum_validate_complete(struct sk_buff *skb,
						       bool complete,
						       __wsum psum)
{
	if (skb->ip_summed == CHECKSUM_COMPLETE) {
		if (!csum_fold(csum_add(psum, skb->csum))) {
			skb->csum_valid = 1;
			return 0;
		}
	} else if (skb->csum_bad) {
		/* ip_summed == CHECKSUM_NONE in this case */
		return 1;
	}

	skb->csum = psum;

	if (complete || skb->len <= CHECKSUM_BREAK) {
		__sum16 csum;

		csum = __skb_checksum_complete(skb);
		skb->csum_valid = !csum;
		return csum;
	}

	return 0;
}

static inline __wsum null_compute_pseudo(struct sk_buff *skb, int proto)
{
	return 0;
}

/* Perform checksum validate (init). Note that this is a macro since we only
 * want to calculate the pseudo header which is an input function if necessary.
 * First we try to validate without any computation (checksum unnecessary) and
 * then calculate based on checksum complete calling the function to compute
 * pseudo header.
 *
 * Return values:
 *   0: checksum is validated or try to in skb_checksum_complete
 *   non-zero: value of invalid checksum
 */
#define __skb_checksum_validate(skb, proto, complete,			\
				zero_okay, check, compute_pseudo)	\
({									\
	__sum16 __ret = 0;						\
	skb->csum_valid = 0;						\
	if (__skb_checksum_validate_needed(skb, zero_okay, check))	\
		__ret = __skb_checksum_validate_complete(skb,		\
				complete, compute_pseudo(skb, proto));	\
	__ret;								\
})

#define skb_checksum_init(skb, proto, compute_pseudo)			\
	__skb_checksum_validate(skb, proto, false, false, 0, compute_pseudo)

#define skb_checksum_init_zero_check(skb, proto, check, compute_pseudo)	\
	__skb_checksum_validate(skb, proto, false, true, check, compute_pseudo)

#define skb_checksum_validate(skb, proto, compute_pseudo)		\
	__skb_checksum_validate(skb, proto, true, false, 0, compute_pseudo)

#define skb_checksum_validate_zero_check(skb, proto, check,		\
					 compute_pseudo)		\
	__skb_checksum_validate_(skb, proto, true, true, check, compute_pseudo)

#define skb_checksum_simple_validate(skb)				\
	__skb_checksum_validate(skb, 0, true, false, 0, null_compute_pseudo)

static inline bool __skb_checksum_convert_check(struct sk_buff *skb)
{
	return (skb->ip_summed == CHECKSUM_NONE &&
		skb->csum_valid && !skb->csum_bad);
}

static inline void __skb_checksum_convert(struct sk_buff *skb,
					  __sum16 check, __wsum pseudo)
{
	skb->csum = ~pseudo;
	skb->ip_summed = CHECKSUM_COMPLETE;
}

#define skb_checksum_try_convert(skb, proto, check, compute_pseudo)	\
do {									\
	if (__skb_checksum_convert_check(skb))				\
		__skb_checksum_convert(skb, check,			\
				       compute_pseudo(skb, proto));	\
} while (0)

#if defined(CONFIG_NF_CONNTRACK) || defined(CONFIG_NF_CONNTRACK_MODULE)
void nf_conntrack_destroy(struct nf_conntrack *nfct);
static inline void nf_conntrack_put(struct nf_conntrack *nfct)
{
	if (nfct && atomic_dec_and_test(&nfct->use))
		nf_conntrack_destroy(nfct);
}
static inline void nf_conntrack_get(struct nf_conntrack *nfct)
{
	if (nfct)
		atomic_inc(&nfct->use);
}
#endif
#if IS_ENABLED(CONFIG_BRIDGE_NETFILTER)
static inline void nf_bridge_put(struct nf_bridge_info *nf_bridge)
{
	if (nf_bridge && atomic_dec_and_test(&nf_bridge->use))
		kfree(nf_bridge);
}
static inline void nf_bridge_get(struct nf_bridge_info *nf_bridge)
{
	if (nf_bridge)
		atomic_inc(&nf_bridge->use);
}
#endif /* CONFIG_BRIDGE_NETFILTER */
static inline void nf_reset(struct sk_buff *skb)
{
#if defined(CONFIG_NF_CONNTRACK) || defined(CONFIG_NF_CONNTRACK_MODULE)
	nf_conntrack_put(skb->nfct);
	skb->nfct = NULL;
#endif
#if IS_ENABLED(CONFIG_BRIDGE_NETFILTER)
	nf_bridge_put(skb->nf_bridge);
	skb->nf_bridge = NULL;
#endif
}

static inline void nf_reset_trace(struct sk_buff *skb)
{
#if IS_ENABLED(CONFIG_NETFILTER_XT_TARGET_TRACE) || defined(CONFIG_NF_TABLES)
	skb->nf_trace = 0;
#endif
}

/* Note: This doesn't put any conntrack and bridge info in dst. */
static inline void __nf_copy(struct sk_buff *dst, const struct sk_buff *src,
			     bool copy)
{
#if defined(CONFIG_NF_CONNTRACK) || defined(CONFIG_NF_CONNTRACK_MODULE)
	dst->nfct = src->nfct;
	nf_conntrack_get(src->nfct);
	if (copy)
		dst->nfctinfo = src->nfctinfo;
#endif
#if IS_ENABLED(CONFIG_BRIDGE_NETFILTER)
	dst->nf_bridge  = src->nf_bridge;
	nf_bridge_get(src->nf_bridge);
#endif
#if IS_ENABLED(CONFIG_NETFILTER_XT_TARGET_TRACE) || defined(CONFIG_NF_TABLES)
	if (copy)
		dst->nf_trace = src->nf_trace;
#endif
}

static inline void nf_copy(struct sk_buff *dst, const struct sk_buff *src)
{
#if defined(CONFIG_NF_CONNTRACK) || defined(CONFIG_NF_CONNTRACK_MODULE)
	nf_conntrack_put(dst->nfct);
#endif
#if IS_ENABLED(CONFIG_BRIDGE_NETFILTER)
	nf_bridge_put(dst->nf_bridge);
#endif
	__nf_copy(dst, src, true);
}

#ifdef CONFIG_NETWORK_SECMARK
static inline void skb_copy_secmark(struct sk_buff *to, const struct sk_buff *from)
{
	to->secmark = from->secmark;
}

static inline void skb_init_secmark(struct sk_buff *skb)
{
	skb->secmark = 0;
}
#else
static inline void skb_copy_secmark(struct sk_buff *to, const struct sk_buff *from)
{ }

static inline void skb_init_secmark(struct sk_buff *skb)
{ }
#endif

static inline bool skb_irq_freeable(const struct sk_buff *skb)
{
	return !skb->destructor &&
#if IS_ENABLED(CONFIG_XFRM)
		!skb->sp &&
#endif
#if IS_ENABLED(CONFIG_NF_CONNTRACK)
		!skb->nfct &&
#endif
		!skb->_skb_refdst &&
		!skb_has_frag_list(skb);
}

static inline void skb_set_queue_mapping(struct sk_buff *skb, u16 queue_mapping)
{
	skb->queue_mapping = queue_mapping;
}

static inline u16 skb_get_queue_mapping(const struct sk_buff *skb)
{
	return skb->queue_mapping;
}

static inline void skb_copy_queue_mapping(struct sk_buff *to, const struct sk_buff *from)
{
	to->queue_mapping = from->queue_mapping;
}

static inline void skb_record_rx_queue(struct sk_buff *skb, u16 rx_queue)
{
	skb->queue_mapping = rx_queue + 1;
}

static inline u16 skb_get_rx_queue(const struct sk_buff *skb)
{
	return skb->queue_mapping - 1;
}

static inline bool skb_rx_queue_recorded(const struct sk_buff *skb)
{
	return skb->queue_mapping != 0;
}

u16 __skb_tx_hash(const struct net_device *dev, struct sk_buff *skb,
		  unsigned int num_tx_queues);

static inline struct sec_path *skb_sec_path(struct sk_buff *skb)
{
#ifdef CONFIG_XFRM
	return skb->sp;
#else
	return NULL;
#endif
}

/* Keeps track of mac header offset relative to skb->head.
 * It is useful for TSO of Tunneling protocol. e.g. GRE.
 * For non-tunnel skb it points to skb_mac_header() and for
 * tunnel skb it points to outer mac header.
 * Keeps track of level of encapsulation of network headers.
 */
struct skb_gso_cb {
	int	mac_offset;
	int	encap_level;
	__u16	csum_start;
};
#define SKB_GSO_CB(skb) ((struct skb_gso_cb *)(skb)->cb)

static inline int skb_tnl_header_len(const struct sk_buff *inner_skb)
{
	return (skb_mac_header(inner_skb) - inner_skb->head) -
		SKB_GSO_CB(inner_skb)->mac_offset;
}

static inline int gso_pskb_expand_head(struct sk_buff *skb, int extra)
{
	int new_headroom, headroom;
	int ret;

	headroom = skb_headroom(skb);
	ret = pskb_expand_head(skb, extra, 0, GFP_ATOMIC);
	if (ret)
		return ret;

	new_headroom = skb_headroom(skb);
	SKB_GSO_CB(skb)->mac_offset += (new_headroom - headroom);
	return 0;
}

/* Compute the checksum for a gso segment. First compute the checksum value
 * from the start of transport header to SKB_GSO_CB(skb)->csum_start, and
 * then add in skb->csum (checksum from csum_start to end of packet).
 * skb->csum and csum_start are then updated to reflect the checksum of the
 * resultant packet starting from the transport header-- the resultant checksum
 * is in the res argument (i.e. normally zero or ~ of checksum of a pseudo
 * header.
 */
static inline __sum16 gso_make_checksum(struct sk_buff *skb, __wsum res)
{
	int plen = SKB_GSO_CB(skb)->csum_start - skb_headroom(skb) -
	    skb_transport_offset(skb);
	__u16 csum;

	csum = csum_fold(csum_partial(skb_transport_header(skb),
				      plen, skb->csum));
	skb->csum = res;
	SKB_GSO_CB(skb)->csum_start -= plen;

	return csum;
}

static inline bool skb_is_gso(const struct sk_buff *skb)
{
	return skb_shinfo(skb)->gso_size;
}

/* Note: Should be called only if skb_is_gso(skb) is true */
static inline bool skb_is_gso_v6(const struct sk_buff *skb)
{
	return skb_shinfo(skb)->gso_type & SKB_GSO_TCPV6;
}

void __skb_warn_lro_forwarding(const struct sk_buff *skb);

static inline bool skb_warn_if_lro(const struct sk_buff *skb)
{
	/* LRO sets gso_size but not gso_type, whereas if GSO is really
	 * wanted then gso_type will be set. */
	const struct skb_shared_info *shinfo = skb_shinfo(skb);

	if (skb_is_nonlinear(skb) && shinfo->gso_size != 0 &&
	    unlikely(shinfo->gso_type == 0)) {
		__skb_warn_lro_forwarding(skb);
		return true;
	}
	return false;
}

static inline void skb_forward_csum(struct sk_buff *skb)
{
	/* Unfortunately we don't support this one.  Any brave souls? */
	if (skb->ip_summed == CHECKSUM_COMPLETE)
		skb->ip_summed = CHECKSUM_NONE;
}

/**
 * skb_checksum_none_assert - make sure skb ip_summed is CHECKSUM_NONE
 * @skb: skb to check
 *
 * fresh skbs have their ip_summed set to CHECKSUM_NONE.
 * Instead of forcing ip_summed to CHECKSUM_NONE, we can
 * use this helper, to document places where we make this assertion.
 */
static inline void skb_checksum_none_assert(const struct sk_buff *skb)
{
#ifdef DEBUG
	BUG_ON(skb->ip_summed != CHECKSUM_NONE);
#endif
}

bool skb_partial_csum_set(struct sk_buff *skb, u16 start, u16 off);

int skb_checksum_setup(struct sk_buff *skb, bool recalculate);

u32 skb_get_poff(const struct sk_buff *skb);
u32 __skb_get_poff(const struct sk_buff *skb, void *data,
		   const struct flow_keys *keys, int hlen);

/**
 * skb_head_is_locked - Determine if the skb->head is locked down
 * @skb: skb to check
 *
 * The head on skbs build around a head frag can be removed if they are
 * not cloned.  This function returns true if the skb head is locked down
 * due to either being allocated via kmalloc, or by being a clone with
 * multiple references to the head.
 */
static inline bool skb_head_is_locked(const struct sk_buff *skb)
{
	return !skb->head_frag || skb_cloned(skb);
}

/**
 * skb_gso_network_seglen - Return length of individual segments of a gso packet
 *
 * @skb: GSO skb
 *
 * skb_gso_network_seglen is used to determine the real size of the
 * individual segments, including Layer3 (IP, IPv6) and L4 headers (TCP/UDP).
 *
 * The MAC/L2 header is not accounted for.
 */
static inline unsigned int skb_gso_network_seglen(const struct sk_buff *skb)
{
	unsigned int hdr_len = skb_transport_header(skb) -
			       skb_network_header(skb);
	return hdr_len + skb_gso_transport_seglen(skb);
}
#endif	/* __KERNEL__ */
#endif	/* _LINUX_SKBUFF_H */<|MERGE_RESOLUTION|>--- conflicted
+++ resolved
@@ -800,11 +800,7 @@
 	fclones = container_of(skb, struct sk_buff_fclones, skb1);
 
 	return skb->fclone == SKB_FCLONE_ORIG &&
-<<<<<<< HEAD
-	       fclones->skb2.fclone == SKB_FCLONE_CLONE &&
-=======
 	       atomic_read(&fclones->fclone_ref) > 1 &&
->>>>>>> 2dbfca5a
 	       fclones->skb2.sk == sk;
 }
 
