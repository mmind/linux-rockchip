/*
 *	Definitions for the 'struct sk_buff' memory handlers.
 *
 *	Authors:
 *		Alan Cox, <gw4pts@gw4pts.ampr.org>
 *		Florian La Roche, <rzsfl@rz.uni-sb.de>
 *
 *	This program is free software; you can redistribute it and/or
 *	modify it under the terms of the GNU General Public License
 *	as published by the Free Software Foundation; either version
 *	2 of the License, or (at your option) any later version.
 */

#ifndef _LINUX_SKBUFF_H
#define _LINUX_SKBUFF_H

#include <linux/kernel.h>
#include <linux/kmemcheck.h>
#include <linux/compiler.h>
#include <linux/time.h>
#include <linux/bug.h>
#include <linux/cache.h>
#include <linux/rbtree.h>
#include <linux/socket.h>

#include <linux/atomic.h>
#include <asm/types.h>
#include <linux/spinlock.h>
#include <linux/net.h>
#include <linux/textsearch.h>
#include <net/checksum.h>
#include <linux/rcupdate.h>
#include <linux/hrtimer.h>
#include <linux/dma-mapping.h>
#include <linux/netdev_features.h>
#include <linux/sched.h>
#include <net/flow_dissector.h>
#include <linux/splice.h>
#include <linux/in6.h>
#include <net/flow.h>

/* A. Checksumming of received packets by device.
 *
 * CHECKSUM_NONE:
 *
 *   Device failed to checksum this packet e.g. due to lack of capabilities.
 *   The packet contains full (though not verified) checksum in packet but
 *   not in skb->csum. Thus, skb->csum is undefined in this case.
 *
 * CHECKSUM_UNNECESSARY:
 *
 *   The hardware you're dealing with doesn't calculate the full checksum
 *   (as in CHECKSUM_COMPLETE), but it does parse headers and verify checksums
 *   for specific protocols. For such packets it will set CHECKSUM_UNNECESSARY
 *   if their checksums are okay. skb->csum is still undefined in this case
 *   though. It is a bad option, but, unfortunately, nowadays most vendors do
 *   this. Apparently with the secret goal to sell you new devices, when you
 *   will add new protocol to your host, f.e. IPv6 8)
 *
 *   CHECKSUM_UNNECESSARY is applicable to following protocols:
 *     TCP: IPv6 and IPv4.
 *     UDP: IPv4 and IPv6. A device may apply CHECKSUM_UNNECESSARY to a
 *       zero UDP checksum for either IPv4 or IPv6, the networking stack
 *       may perform further validation in this case.
 *     GRE: only if the checksum is present in the header.
 *     SCTP: indicates the CRC in SCTP header has been validated.
 *
 *   skb->csum_level indicates the number of consecutive checksums found in
 *   the packet minus one that have been verified as CHECKSUM_UNNECESSARY.
 *   For instance if a device receives an IPv6->UDP->GRE->IPv4->TCP packet
 *   and a device is able to verify the checksums for UDP (possibly zero),
 *   GRE (checksum flag is set), and TCP-- skb->csum_level would be set to
 *   two. If the device were only able to verify the UDP checksum and not
 *   GRE, either because it doesn't support GRE checksum of because GRE
 *   checksum is bad, skb->csum_level would be set to zero (TCP checksum is
 *   not considered in this case).
 *
 * CHECKSUM_COMPLETE:
 *
 *   This is the most generic way. The device supplied checksum of the _whole_
 *   packet as seen by netif_rx() and fills out in skb->csum. Meaning, the
 *   hardware doesn't need to parse L3/L4 headers to implement this.
 *
 *   Note: Even if device supports only some protocols, but is able to produce
 *   skb->csum, it MUST use CHECKSUM_COMPLETE, not CHECKSUM_UNNECESSARY.
 *
 * CHECKSUM_PARTIAL:
 *
 *   A checksum is set up to be offloaded to a device as described in the
 *   output description for CHECKSUM_PARTIAL. This may occur on a packet
 *   received directly from another Linux OS, e.g., a virtualized Linux kernel
 *   on the same host, or it may be set in the input path in GRO or remote
 *   checksum offload. For the purposes of checksum verification, the checksum
 *   referred to by skb->csum_start + skb->csum_offset and any preceding
 *   checksums in the packet are considered verified. Any checksums in the
 *   packet that are after the checksum being offloaded are not considered to
 *   be verified.
 *
 * B. Checksumming on output.
 *
 * CHECKSUM_NONE:
 *
 *   The skb was already checksummed by the protocol, or a checksum is not
 *   required.
 *
 * CHECKSUM_PARTIAL:
 *
 *   The device is required to checksum the packet as seen by hard_start_xmit()
 *   from skb->csum_start up to the end, and to record/write the checksum at
 *   offset skb->csum_start + skb->csum_offset.
 *
 *   The device must show its capabilities in dev->features, set up at device
 *   setup time, e.g. netdev_features.h:
 *
 *	NETIF_F_HW_CSUM	- It's a clever device, it's able to checksum everything.
 *	NETIF_F_IP_CSUM - Device is dumb, it's able to checksum only TCP/UDP over
 *			  IPv4. Sigh. Vendors like this way for an unknown reason.
 *			  Though, see comment above about CHECKSUM_UNNECESSARY. 8)
 *	NETIF_F_IPV6_CSUM - About as dumb as the last one but does IPv6 instead.
 *	NETIF_F_...     - Well, you get the picture.
 *
 * CHECKSUM_UNNECESSARY:
 *
 *   Normally, the device will do per protocol specific checksumming. Protocol
 *   implementations that do not want the NIC to perform the checksum
 *   calculation should use this flag in their outgoing skbs.
 *
 *	NETIF_F_FCOE_CRC - This indicates that the device can do FCoE FC CRC
 *			   offload. Correspondingly, the FCoE protocol driver
 *			   stack should use CHECKSUM_UNNECESSARY.
 *
 * Any questions? No questions, good.		--ANK
 */

/* Don't change this without changing skb_csum_unnecessary! */
#define CHECKSUM_NONE		0
#define CHECKSUM_UNNECESSARY	1
#define CHECKSUM_COMPLETE	2
#define CHECKSUM_PARTIAL	3

/* Maximum value in skb->csum_level */
#define SKB_MAX_CSUM_LEVEL	3

#define SKB_DATA_ALIGN(X)	ALIGN(X, SMP_CACHE_BYTES)
#define SKB_WITH_OVERHEAD(X)	\
	((X) - SKB_DATA_ALIGN(sizeof(struct skb_shared_info)))
#define SKB_MAX_ORDER(X, ORDER) \
	SKB_WITH_OVERHEAD((PAGE_SIZE << (ORDER)) - (X))
#define SKB_MAX_HEAD(X)		(SKB_MAX_ORDER((X), 0))
#define SKB_MAX_ALLOC		(SKB_MAX_ORDER(0, 2))

/* return minimum truesize of one skb containing X bytes of data */
#define SKB_TRUESIZE(X) ((X) +						\
			 SKB_DATA_ALIGN(sizeof(struct sk_buff)) +	\
			 SKB_DATA_ALIGN(sizeof(struct skb_shared_info)))

struct net_device;
struct scatterlist;
struct pipe_inode_info;
struct iov_iter;
struct napi_struct;

#if defined(CONFIG_NF_CONNTRACK) || defined(CONFIG_NF_CONNTRACK_MODULE)
struct nf_conntrack {
	atomic_t use;
};
#endif

#if IS_ENABLED(CONFIG_BRIDGE_NETFILTER)
struct nf_bridge_info {
	atomic_t		use;
	enum {
		BRNF_PROTO_UNCHANGED,
		BRNF_PROTO_8021Q,
		BRNF_PROTO_PPPOE
	} orig_proto:8;
	u8			pkt_otherhost:1;
	u8			in_prerouting:1;
	u8			bridged_dnat:1;
	__u16			frag_max_size;
	struct net_device	*physindev;
	union {
		/* prerouting: detect dnat in orig/reply direction */
		__be32          ipv4_daddr;
		struct in6_addr ipv6_daddr;

		/* after prerouting + nat detected: store original source
		 * mac since neigh resolution overwrites it, only used while
		 * skb is out in neigh layer.
		 */
		char neigh_header[8];

		/* always valid & non-NULL from FORWARD on, for physdev match */
		struct net_device *physoutdev;
	};
};
#endif

struct sk_buff_head {
	/* These two members must be first. */
	struct sk_buff	*next;
	struct sk_buff	*prev;

	__u32		qlen;
	spinlock_t	lock;
};

struct sk_buff;

/* To allow 64K frame to be packed as single skb without frag_list we
 * require 64K/PAGE_SIZE pages plus 1 additional page to allow for
 * buffers which do not start on a page boundary.
 *
 * Since GRO uses frags we allocate at least 16 regardless of page
 * size.
 */
#if (65536/PAGE_SIZE + 1) < 16
#define MAX_SKB_FRAGS 16UL
#else
#define MAX_SKB_FRAGS (65536/PAGE_SIZE + 1)
#endif

typedef struct skb_frag_struct skb_frag_t;

struct skb_frag_struct {
	struct {
		struct page *p;
	} page;
#if (BITS_PER_LONG > 32) || (PAGE_SIZE >= 65536)
	__u32 page_offset;
	__u32 size;
#else
	__u16 page_offset;
	__u16 size;
#endif
};

static inline unsigned int skb_frag_size(const skb_frag_t *frag)
{
	return frag->size;
}

static inline void skb_frag_size_set(skb_frag_t *frag, unsigned int size)
{
	frag->size = size;
}

static inline void skb_frag_size_add(skb_frag_t *frag, int delta)
{
	frag->size += delta;
}

static inline void skb_frag_size_sub(skb_frag_t *frag, int delta)
{
	frag->size -= delta;
}

#define HAVE_HW_TIME_STAMP

/**
 * struct skb_shared_hwtstamps - hardware time stamps
 * @hwtstamp:	hardware time stamp transformed into duration
 *		since arbitrary point in time
 *
 * Software time stamps generated by ktime_get_real() are stored in
 * skb->tstamp.
 *
 * hwtstamps can only be compared against other hwtstamps from
 * the same device.
 *
 * This structure is attached to packets as part of the
 * &skb_shared_info. Use skb_hwtstamps() to get a pointer.
 */
struct skb_shared_hwtstamps {
	ktime_t	hwtstamp;
};

/* Definitions for tx_flags in struct skb_shared_info */
enum {
	/* generate hardware time stamp */
	SKBTX_HW_TSTAMP = 1 << 0,

	/* generate software time stamp when queueing packet to NIC */
	SKBTX_SW_TSTAMP = 1 << 1,

	/* device driver is going to provide hardware time stamp */
	SKBTX_IN_PROGRESS = 1 << 2,

	/* device driver supports TX zero-copy buffers */
	SKBTX_DEV_ZEROCOPY = 1 << 3,

	/* generate wifi status information (where possible) */
	SKBTX_WIFI_STATUS = 1 << 4,

	/* This indicates at least one fragment might be overwritten
	 * (as in vmsplice(), sendfile() ...)
	 * If we need to compute a TX checksum, we'll need to copy
	 * all frags to avoid possible bad checksum
	 */
	SKBTX_SHARED_FRAG = 1 << 5,

	/* generate software time stamp when entering packet scheduling */
	SKBTX_SCHED_TSTAMP = 1 << 6,

	/* generate software timestamp on peer data acknowledgment */
	SKBTX_ACK_TSTAMP = 1 << 7,
};

#define SKBTX_ANY_SW_TSTAMP	(SKBTX_SW_TSTAMP    | \
				 SKBTX_SCHED_TSTAMP | \
				 SKBTX_ACK_TSTAMP)
#define SKBTX_ANY_TSTAMP	(SKBTX_HW_TSTAMP | SKBTX_ANY_SW_TSTAMP)

/*
 * The callback notifies userspace to release buffers when skb DMA is done in
 * lower device, the skb last reference should be 0 when calling this.
 * The zerocopy_success argument is true if zero copy transmit occurred,
 * false on data copy or out of memory error caused by data copy attempt.
 * The ctx field is used to track device context.
 * The desc field is used to track userspace buffer index.
 */
struct ubuf_info {
	void (*callback)(struct ubuf_info *, bool zerocopy_success);
	void *ctx;
	unsigned long desc;
};

/* This data is invariant across clones and lives at
 * the end of the header data, ie. at skb->end.
 */
struct skb_shared_info {
	unsigned char	nr_frags;
	__u8		tx_flags;
	unsigned short	gso_size;
	/* Warning: this field is not always filled in (UFO)! */
	unsigned short	gso_segs;
	unsigned short  gso_type;
	struct sk_buff	*frag_list;
	struct skb_shared_hwtstamps hwtstamps;
	u32		tskey;
	__be32          ip6_frag_id;

	/*
	 * Warning : all fields before dataref are cleared in __alloc_skb()
	 */
	atomic_t	dataref;

	/* Intermediate layers must ensure that destructor_arg
	 * remains valid until skb destructor */
	void *		destructor_arg;

	/* must be last field, see pskb_expand_head() */
	skb_frag_t	frags[MAX_SKB_FRAGS];
};

/* We divide dataref into two halves.  The higher 16 bits hold references
 * to the payload part of skb->data.  The lower 16 bits hold references to
 * the entire skb->data.  A clone of a headerless skb holds the length of
 * the header in skb->hdr_len.
 *
 * All users must obey the rule that the skb->data reference count must be
 * greater than or equal to the payload reference count.
 *
 * Holding a reference to the payload part means that the user does not
 * care about modifications to the header part of skb->data.
 */
#define SKB_DATAREF_SHIFT 16
#define SKB_DATAREF_MASK ((1 << SKB_DATAREF_SHIFT) - 1)


enum {
	SKB_FCLONE_UNAVAILABLE,	/* skb has no fclone (from head_cache) */
	SKB_FCLONE_ORIG,	/* orig skb (from fclone_cache) */
	SKB_FCLONE_CLONE,	/* companion fclone skb (from fclone_cache) */
};

enum {
	SKB_GSO_TCPV4 = 1 << 0,
	SKB_GSO_UDP = 1 << 1,

	/* This indicates the skb is from an untrusted source. */
	SKB_GSO_DODGY = 1 << 2,

	/* This indicates the tcp segment has CWR set. */
	SKB_GSO_TCP_ECN = 1 << 3,

	SKB_GSO_TCPV6 = 1 << 4,

	SKB_GSO_FCOE = 1 << 5,

	SKB_GSO_GRE = 1 << 6,

	SKB_GSO_GRE_CSUM = 1 << 7,

	SKB_GSO_IPIP = 1 << 8,

	SKB_GSO_SIT = 1 << 9,

	SKB_GSO_UDP_TUNNEL = 1 << 10,

	SKB_GSO_UDP_TUNNEL_CSUM = 1 << 11,

	SKB_GSO_TUNNEL_REMCSUM = 1 << 12,
};

#if BITS_PER_LONG > 32
#define NET_SKBUFF_DATA_USES_OFFSET 1
#endif

#ifdef NET_SKBUFF_DATA_USES_OFFSET
typedef unsigned int sk_buff_data_t;
#else
typedef unsigned char *sk_buff_data_t;
#endif

/**
 * struct skb_mstamp - multi resolution time stamps
 * @stamp_us: timestamp in us resolution
 * @stamp_jiffies: timestamp in jiffies
 */
struct skb_mstamp {
	union {
		u64		v64;
		struct {
			u32	stamp_us;
			u32	stamp_jiffies;
		};
	};
};

/**
 * skb_mstamp_get - get current timestamp
 * @cl: place to store timestamps
 */
static inline void skb_mstamp_get(struct skb_mstamp *cl)
{
	u64 val = local_clock();

	do_div(val, NSEC_PER_USEC);
	cl->stamp_us = (u32)val;
	cl->stamp_jiffies = (u32)jiffies;
}

/**
 * skb_mstamp_delta - compute the difference in usec between two skb_mstamp
 * @t1: pointer to newest sample
 * @t0: pointer to oldest sample
 */
static inline u32 skb_mstamp_us_delta(const struct skb_mstamp *t1,
				      const struct skb_mstamp *t0)
{
	s32 delta_us = t1->stamp_us - t0->stamp_us;
	u32 delta_jiffies = t1->stamp_jiffies - t0->stamp_jiffies;

	/* If delta_us is negative, this might be because interval is too big,
	 * or local_clock() drift is too big : fallback using jiffies.
	 */
	if (delta_us <= 0 ||
	    delta_jiffies >= (INT_MAX / (USEC_PER_SEC / HZ)))

		delta_us = jiffies_to_usecs(delta_jiffies);

	return delta_us;
}


/** 
 *	struct sk_buff - socket buffer
 *	@next: Next buffer in list
 *	@prev: Previous buffer in list
 *	@tstamp: Time we arrived/left
 *	@rbnode: RB tree node, alternative to next/prev for netem/tcp
 *	@sk: Socket we are owned by
 *	@dev: Device we arrived on/are leaving by
 *	@cb: Control buffer. Free for use by every layer. Put private vars here
 *	@_skb_refdst: destination entry (with norefcount bit)
 *	@sp: the security path, used for xfrm
 *	@len: Length of actual data
 *	@data_len: Data length
 *	@mac_len: Length of link layer header
 *	@hdr_len: writable header length of cloned skb
 *	@csum: Checksum (must include start/offset pair)
 *	@csum_start: Offset from skb->head where checksumming should start
 *	@csum_offset: Offset from csum_start where checksum should be stored
 *	@priority: Packet queueing priority
 *	@ignore_df: allow local fragmentation
 *	@cloned: Head may be cloned (check refcnt to be sure)
 *	@ip_summed: Driver fed us an IP checksum
 *	@nohdr: Payload reference only, must not modify header
 *	@nfctinfo: Relationship of this skb to the connection
 *	@pkt_type: Packet class
 *	@fclone: skbuff clone status
 *	@ipvs_property: skbuff is owned by ipvs
 *	@peeked: this packet has been seen already, so stats have been
 *		done for it, don't do them again
 *	@nf_trace: netfilter packet trace flag
 *	@protocol: Packet protocol from driver
 *	@destructor: Destruct function
 *	@nfct: Associated connection, if any
 *	@nf_bridge: Saved data about a bridged frame - see br_netfilter.c
 *	@skb_iif: ifindex of device we arrived on
 *	@tc_index: Traffic control index
 *	@tc_verd: traffic control verdict
 *	@hash: the packet hash
 *	@queue_mapping: Queue mapping for multiqueue devices
 *	@xmit_more: More SKBs are pending for this queue
 *	@ndisc_nodetype: router type (from link layer)
 *	@ooo_okay: allow the mapping of a socket to a queue to be changed
 *	@l4_hash: indicate hash is a canonical 4-tuple hash over transport
 *		ports.
 *	@sw_hash: indicates hash was computed in software stack
 *	@wifi_acked_valid: wifi_acked was set
 *	@wifi_acked: whether frame was acked on wifi or not
 *	@no_fcs:  Request NIC to treat last 4 bytes as Ethernet FCS
  *	@napi_id: id of the NAPI struct this skb came from
 *	@secmark: security marking
 *	@offload_fwd_mark: fwding offload mark
 *	@mark: Generic packet mark
 *	@vlan_proto: vlan encapsulation protocol
 *	@vlan_tci: vlan tag control information
 *	@inner_protocol: Protocol (encapsulation)
 *	@inner_transport_header: Inner transport layer header (encapsulation)
 *	@inner_network_header: Network layer header (encapsulation)
 *	@inner_mac_header: Link layer header (encapsulation)
 *	@transport_header: Transport layer header
 *	@network_header: Network layer header
 *	@mac_header: Link layer header
 *	@tail: Tail pointer
 *	@end: End pointer
 *	@head: Head of buffer
 *	@data: Data head pointer
 *	@truesize: Buffer size
 *	@users: User count - see {datagram,tcp}.c
 */

struct sk_buff {
	union {
		struct {
			/* These two members must be first. */
			struct sk_buff		*next;
			struct sk_buff		*prev;

			union {
				ktime_t		tstamp;
				struct skb_mstamp skb_mstamp;
			};
		};
		struct rb_node	rbnode; /* used in netem & tcp stack */
	};
	struct sock		*sk;
	struct net_device	*dev;

	/*
	 * This is the control buffer. It is free to use for every
	 * layer. Please put your private variables there. If you
	 * want to keep them across layers you have to do a skb_clone()
	 * first. This is owned by whoever has the skb queued ATM.
	 */
	char			cb[48] __aligned(8);

	unsigned long		_skb_refdst;
	void			(*destructor)(struct sk_buff *skb);
#ifdef CONFIG_XFRM
	struct	sec_path	*sp;
#endif
#if defined(CONFIG_NF_CONNTRACK) || defined(CONFIG_NF_CONNTRACK_MODULE)
	struct nf_conntrack	*nfct;
#endif
#if IS_ENABLED(CONFIG_BRIDGE_NETFILTER)
	struct nf_bridge_info	*nf_bridge;
#endif
	unsigned int		len,
				data_len;
	__u16			mac_len,
				hdr_len;

	/* Following fields are _not_ copied in __copy_skb_header()
	 * Note that queue_mapping is here mostly to fill a hole.
	 */
	kmemcheck_bitfield_begin(flags1);
	__u16			queue_mapping;
	__u8			cloned:1,
				nohdr:1,
				fclone:2,
				peeked:1,
				head_frag:1,
				xmit_more:1;
	/* one bit hole */
	kmemcheck_bitfield_end(flags1);

	/* fields enclosed in headers_start/headers_end are copied
	 * using a single memcpy() in __copy_skb_header()
	 */
	/* private: */
	__u32			headers_start[0];
	/* public: */

/* if you move pkt_type around you also must adapt those constants */
#ifdef __BIG_ENDIAN_BITFIELD
#define PKT_TYPE_MAX	(7 << 5)
#else
#define PKT_TYPE_MAX	7
#endif
#define PKT_TYPE_OFFSET()	offsetof(struct sk_buff, __pkt_type_offset)

	__u8			__pkt_type_offset[0];
	__u8			pkt_type:3;
	__u8			pfmemalloc:1;
	__u8			ignore_df:1;
	__u8			nfctinfo:3;

	__u8			nf_trace:1;
	__u8			ip_summed:2;
	__u8			ooo_okay:1;
	__u8			l4_hash:1;
	__u8			sw_hash:1;
	__u8			wifi_acked_valid:1;
	__u8			wifi_acked:1;

	__u8			no_fcs:1;
	/* Indicates the inner headers are valid in the skbuff. */
	__u8			encapsulation:1;
	__u8			encap_hdr_csum:1;
	__u8			csum_valid:1;
	__u8			csum_complete_sw:1;
	__u8			csum_level:2;
	__u8			csum_bad:1;

#ifdef CONFIG_IPV6_NDISC_NODETYPE
	__u8			ndisc_nodetype:2;
#endif
	__u8			ipvs_property:1;
	__u8			inner_protocol_type:1;
	__u8			remcsum_offload:1;
	/* 3 or 5 bit hole */

#ifdef CONFIG_NET_SCHED
	__u16			tc_index;	/* traffic control index */
#ifdef CONFIG_NET_CLS_ACT
	__u16			tc_verd;	/* traffic control verdict */
#endif
#endif

	union {
		__wsum		csum;
		struct {
			__u16	csum_start;
			__u16	csum_offset;
		};
	};
	__u32			priority;
	int			skb_iif;
	__u32			hash;
	__be16			vlan_proto;
	__u16			vlan_tci;
#if defined(CONFIG_NET_RX_BUSY_POLL) || defined(CONFIG_XPS)
	union {
		unsigned int	napi_id;
		unsigned int	sender_cpu;
	};
#endif
	union {
#ifdef CONFIG_NETWORK_SECMARK
		__u32		secmark;
#endif
#ifdef CONFIG_NET_SWITCHDEV
		__u32		offload_fwd_mark;
#endif
	};

	union {
		__u32		mark;
		__u32		reserved_tailroom;
	};

	union {
		__be16		inner_protocol;
		__u8		inner_ipproto;
	};

	__u16			inner_transport_header;
	__u16			inner_network_header;
	__u16			inner_mac_header;

	__be16			protocol;
	__u16			transport_header;
	__u16			network_header;
	__u16			mac_header;

	/* private: */
	__u32			headers_end[0];
	/* public: */

	/* These elements must be at the end, see alloc_skb() for details.  */
	sk_buff_data_t		tail;
	sk_buff_data_t		end;
	unsigned char		*head,
				*data;
	unsigned int		truesize;
	atomic_t		users;
};

#ifdef __KERNEL__
/*
 *	Handling routines are only of interest to the kernel
 */
#include <linux/slab.h>


#define SKB_ALLOC_FCLONE	0x01
#define SKB_ALLOC_RX		0x02
#define SKB_ALLOC_NAPI		0x04

/* Returns true if the skb was allocated from PFMEMALLOC reserves */
static inline bool skb_pfmemalloc(const struct sk_buff *skb)
{
	return unlikely(skb->pfmemalloc);
}

/*
 * skb might have a dst pointer attached, refcounted or not.
 * _skb_refdst low order bit is set if refcount was _not_ taken
 */
#define SKB_DST_NOREF	1UL
#define SKB_DST_PTRMASK	~(SKB_DST_NOREF)

/**
 * skb_dst - returns skb dst_entry
 * @skb: buffer
 *
 * Returns skb dst_entry, regardless of reference taken or not.
 */
static inline struct dst_entry *skb_dst(const struct sk_buff *skb)
{
	/* If refdst was not refcounted, check we still are in a 
	 * rcu_read_lock section
	 */
	WARN_ON((skb->_skb_refdst & SKB_DST_NOREF) &&
		!rcu_read_lock_held() &&
		!rcu_read_lock_bh_held());
	return (struct dst_entry *)(skb->_skb_refdst & SKB_DST_PTRMASK);
}

/**
 * skb_dst_set - sets skb dst
 * @skb: buffer
 * @dst: dst entry
 *
 * Sets skb dst, assuming a reference was taken on dst and should
 * be released by skb_dst_drop()
 */
static inline void skb_dst_set(struct sk_buff *skb, struct dst_entry *dst)
{
	skb->_skb_refdst = (unsigned long)dst;
}

/**
 * skb_dst_set_noref - sets skb dst, hopefully, without taking reference
 * @skb: buffer
 * @dst: dst entry
 *
 * Sets skb dst, assuming a reference was not taken on dst.
 * If dst entry is cached, we do not take reference and dst_release
 * will be avoided by refdst_drop. If dst entry is not cached, we take
 * reference, so that last dst_release can destroy the dst immediately.
 */
static inline void skb_dst_set_noref(struct sk_buff *skb, struct dst_entry *dst)
{
	WARN_ON(!rcu_read_lock_held() && !rcu_read_lock_bh_held());
	skb->_skb_refdst = (unsigned long)dst | SKB_DST_NOREF;
}

/**
 * skb_dst_is_noref - Test if skb dst isn't refcounted
 * @skb: buffer
 */
static inline bool skb_dst_is_noref(const struct sk_buff *skb)
{
	return (skb->_skb_refdst & SKB_DST_NOREF) && skb_dst(skb);
}

static inline struct rtable *skb_rtable(const struct sk_buff *skb)
{
	return (struct rtable *)skb_dst(skb);
}

void kfree_skb(struct sk_buff *skb);
void kfree_skb_list(struct sk_buff *segs);
void skb_tx_error(struct sk_buff *skb);
void consume_skb(struct sk_buff *skb);
void  __kfree_skb(struct sk_buff *skb);
extern struct kmem_cache *skbuff_head_cache;

void kfree_skb_partial(struct sk_buff *skb, bool head_stolen);
bool skb_try_coalesce(struct sk_buff *to, struct sk_buff *from,
		      bool *fragstolen, int *delta_truesize);

struct sk_buff *__alloc_skb(unsigned int size, gfp_t priority, int flags,
			    int node);
struct sk_buff *__build_skb(void *data, unsigned int frag_size);
struct sk_buff *build_skb(void *data, unsigned int frag_size);
static inline struct sk_buff *alloc_skb(unsigned int size,
					gfp_t priority)
{
	return __alloc_skb(size, priority, 0, NUMA_NO_NODE);
}

struct sk_buff *alloc_skb_with_frags(unsigned long header_len,
				     unsigned long data_len,
				     int max_page_order,
				     int *errcode,
				     gfp_t gfp_mask);

/* Layout of fast clones : [skb1][skb2][fclone_ref] */
struct sk_buff_fclones {
	struct sk_buff	skb1;

	struct sk_buff	skb2;

	atomic_t	fclone_ref;
};

/**
 *	skb_fclone_busy - check if fclone is busy
 *	@skb: buffer
 *
 * Returns true is skb is a fast clone, and its clone is not freed.
 * Some drivers call skb_orphan() in their ndo_start_xmit(),
 * so we also check that this didnt happen.
 */
static inline bool skb_fclone_busy(const struct sock *sk,
				   const struct sk_buff *skb)
{
	const struct sk_buff_fclones *fclones;

	fclones = container_of(skb, struct sk_buff_fclones, skb1);

	return skb->fclone == SKB_FCLONE_ORIG &&
	       atomic_read(&fclones->fclone_ref) > 1 &&
	       fclones->skb2.sk == sk;
}

static inline struct sk_buff *alloc_skb_fclone(unsigned int size,
					       gfp_t priority)
{
	return __alloc_skb(size, priority, SKB_ALLOC_FCLONE, NUMA_NO_NODE);
}

struct sk_buff *__alloc_skb_head(gfp_t priority, int node);
static inline struct sk_buff *alloc_skb_head(gfp_t priority)
{
	return __alloc_skb_head(priority, -1);
}

struct sk_buff *skb_morph(struct sk_buff *dst, struct sk_buff *src);
int skb_copy_ubufs(struct sk_buff *skb, gfp_t gfp_mask);
struct sk_buff *skb_clone(struct sk_buff *skb, gfp_t priority);
struct sk_buff *skb_copy(const struct sk_buff *skb, gfp_t priority);
struct sk_buff *__pskb_copy_fclone(struct sk_buff *skb, int headroom,
				   gfp_t gfp_mask, bool fclone);
static inline struct sk_buff *__pskb_copy(struct sk_buff *skb, int headroom,
					  gfp_t gfp_mask)
{
	return __pskb_copy_fclone(skb, headroom, gfp_mask, false);
}

int pskb_expand_head(struct sk_buff *skb, int nhead, int ntail, gfp_t gfp_mask);
struct sk_buff *skb_realloc_headroom(struct sk_buff *skb,
				     unsigned int headroom);
struct sk_buff *skb_copy_expand(const struct sk_buff *skb, int newheadroom,
				int newtailroom, gfp_t priority);
int skb_to_sgvec_nomark(struct sk_buff *skb, struct scatterlist *sg,
			int offset, int len);
int skb_to_sgvec(struct sk_buff *skb, struct scatterlist *sg, int offset,
		 int len);
int skb_cow_data(struct sk_buff *skb, int tailbits, struct sk_buff **trailer);
int skb_pad(struct sk_buff *skb, int pad);
#define dev_kfree_skb(a)	consume_skb(a)

int skb_append_datato_frags(struct sock *sk, struct sk_buff *skb,
			    int getfrag(void *from, char *to, int offset,
					int len, int odd, struct sk_buff *skb),
			    void *from, int length);

int skb_append_pagefrags(struct sk_buff *skb, struct page *page,
			 int offset, size_t size);

struct skb_seq_state {
	__u32		lower_offset;
	__u32		upper_offset;
	__u32		frag_idx;
	__u32		stepped_offset;
	struct sk_buff	*root_skb;
	struct sk_buff	*cur_skb;
	__u8		*frag_data;
};

void skb_prepare_seq_read(struct sk_buff *skb, unsigned int from,
			  unsigned int to, struct skb_seq_state *st);
unsigned int skb_seq_read(unsigned int consumed, const u8 **data,
			  struct skb_seq_state *st);
void skb_abort_seq_read(struct skb_seq_state *st);

unsigned int skb_find_text(struct sk_buff *skb, unsigned int from,
			   unsigned int to, struct ts_config *config);

/*
 * Packet hash types specify the type of hash in skb_set_hash.
 *
 * Hash types refer to the protocol layer addresses which are used to
 * construct a packet's hash. The hashes are used to differentiate or identify
 * flows of the protocol layer for the hash type. Hash types are either
 * layer-2 (L2), layer-3 (L3), or layer-4 (L4).
 *
 * Properties of hashes:
 *
 * 1) Two packets in different flows have different hash values
 * 2) Two packets in the same flow should have the same hash value
 *
 * A hash at a higher layer is considered to be more specific. A driver should
 * set the most specific hash possible.
 *
 * A driver cannot indicate a more specific hash than the layer at which a hash
 * was computed. For instance an L3 hash cannot be set as an L4 hash.
 *
 * A driver may indicate a hash level which is less specific than the
 * actual layer the hash was computed on. For instance, a hash computed
 * at L4 may be considered an L3 hash. This should only be done if the
 * driver can't unambiguously determine that the HW computed the hash at
 * the higher layer. Note that the "should" in the second property above
 * permits this.
 */
enum pkt_hash_types {
	PKT_HASH_TYPE_NONE,	/* Undefined type */
	PKT_HASH_TYPE_L2,	/* Input: src_MAC, dest_MAC */
	PKT_HASH_TYPE_L3,	/* Input: src_IP, dst_IP */
	PKT_HASH_TYPE_L4,	/* Input: src_IP, dst_IP, src_port, dst_port */
};

static inline void skb_clear_hash(struct sk_buff *skb)
{
	skb->hash = 0;
	skb->sw_hash = 0;
	skb->l4_hash = 0;
}

static inline void skb_clear_hash_if_not_l4(struct sk_buff *skb)
{
	if (!skb->l4_hash)
		skb_clear_hash(skb);
}

static inline void
__skb_set_hash(struct sk_buff *skb, __u32 hash, bool is_sw, bool is_l4)
{
	skb->l4_hash = is_l4;
	skb->sw_hash = is_sw;
	skb->hash = hash;
}

static inline void
skb_set_hash(struct sk_buff *skb, __u32 hash, enum pkt_hash_types type)
{
	/* Used by drivers to set hash from HW */
	__skb_set_hash(skb, hash, false, type == PKT_HASH_TYPE_L4);
}

static inline void
__skb_set_sw_hash(struct sk_buff *skb, __u32 hash, bool is_l4)
{
	__skb_set_hash(skb, hash, true, is_l4);
}

void __skb_get_hash(struct sk_buff *skb);
u32 skb_get_poff(const struct sk_buff *skb);
u32 __skb_get_poff(const struct sk_buff *skb, void *data,
		   const struct flow_keys *keys, int hlen);
__be32 __skb_flow_get_ports(const struct sk_buff *skb, int thoff, u8 ip_proto,
			    void *data, int hlen_proto);

static inline __be32 skb_flow_get_ports(const struct sk_buff *skb,
					int thoff, u8 ip_proto)
{
	return __skb_flow_get_ports(skb, thoff, ip_proto, NULL, 0);
}

void skb_flow_dissector_init(struct flow_dissector *flow_dissector,
			     const struct flow_dissector_key *key,
			     unsigned int key_count);

bool __skb_flow_dissect(const struct sk_buff *skb,
			struct flow_dissector *flow_dissector,
			void *target_container,
			void *data, __be16 proto, int nhoff, int hlen,
			unsigned int flags);

static inline bool skb_flow_dissect(const struct sk_buff *skb,
				    struct flow_dissector *flow_dissector,
				    void *target_container, unsigned int flags)
{
	return __skb_flow_dissect(skb, flow_dissector, target_container,
				  NULL, 0, 0, 0, flags);
}

static inline bool skb_flow_dissect_flow_keys(const struct sk_buff *skb,
					      struct flow_keys *flow,
					      unsigned int flags)
{
	memset(flow, 0, sizeof(*flow));
	return __skb_flow_dissect(skb, &flow_keys_dissector, flow,
				  NULL, 0, 0, 0, flags);
}

static inline bool skb_flow_dissect_flow_keys_buf(struct flow_keys *flow,
						  void *data, __be16 proto,
						  int nhoff, int hlen,
						  unsigned int flags)
{
	memset(flow, 0, sizeof(*flow));
	return __skb_flow_dissect(NULL, &flow_keys_buf_dissector, flow,
				  data, proto, nhoff, hlen, flags);
}

static inline __u32 skb_get_hash(struct sk_buff *skb)
{
	if (!skb->l4_hash && !skb->sw_hash)
		__skb_get_hash(skb);

	return skb->hash;
}

<<<<<<< HEAD
__u32 __skb_get_hash_flowi6(struct sk_buff *skb, struct flowi6 *fl6);

static inline __u32 skb_get_hash_flowi6(struct sk_buff *skb, struct flowi6 *fl6)
{
	if (!skb->l4_hash && !skb->sw_hash)
		__skb_get_hash_flowi6(skb, fl6);

	return skb->hash;
}

__u32 __skb_get_hash_flowi4(struct sk_buff *skb, struct flowi4 *fl);

static inline __u32 skb_get_hash_flowi4(struct sk_buff *skb, struct flowi4 *fl4)
{
	if (!skb->l4_hash && !skb->sw_hash)
		__skb_get_hash_flowi4(skb, fl4);

	return skb->hash;
}

__u32 skb_get_hash_perturb(const struct sk_buff *skb, u32 perturb);
=======
__u32 __skb_get_hash_flowi6(struct sk_buff *skb, const struct flowi6 *fl6);
>>>>>>> 807249d3

static inline __u32 skb_get_hash_flowi6(struct sk_buff *skb, const struct flowi6 *fl6)
{
	if (!skb->l4_hash && !skb->sw_hash) {
		struct flow_keys keys;
		__u32 hash = __get_hash_from_flowi6(fl6, &keys);

		__skb_set_sw_hash(skb, hash, flow_keys_have_l4(&keys));
	}

	return skb->hash;
}

__u32 __skb_get_hash_flowi4(struct sk_buff *skb, const struct flowi4 *fl);

static inline __u32 skb_get_hash_flowi4(struct sk_buff *skb, const struct flowi4 *fl4)
{
	if (!skb->l4_hash && !skb->sw_hash) {
		struct flow_keys keys;
		__u32 hash = __get_hash_from_flowi4(fl4, &keys);

		__skb_set_sw_hash(skb, hash, flow_keys_have_l4(&keys));
	}

	return skb->hash;
}

__u32 skb_get_hash_perturb(const struct sk_buff *skb, u32 perturb);

static inline __u32 skb_get_hash_raw(const struct sk_buff *skb)
{
	return skb->hash;
}

static inline void skb_copy_hash(struct sk_buff *to, const struct sk_buff *from)
{
	to->hash = from->hash;
	to->sw_hash = from->sw_hash;
	to->l4_hash = from->l4_hash;
};

static inline void skb_sender_cpu_clear(struct sk_buff *skb)
{
#ifdef CONFIG_XPS
	skb->sender_cpu = 0;
#endif
}

#ifdef NET_SKBUFF_DATA_USES_OFFSET
static inline unsigned char *skb_end_pointer(const struct sk_buff *skb)
{
	return skb->head + skb->end;
}

static inline unsigned int skb_end_offset(const struct sk_buff *skb)
{
	return skb->end;
}
#else
static inline unsigned char *skb_end_pointer(const struct sk_buff *skb)
{
	return skb->end;
}

static inline unsigned int skb_end_offset(const struct sk_buff *skb)
{
	return skb->end - skb->head;
}
#endif

/* Internal */
#define skb_shinfo(SKB)	((struct skb_shared_info *)(skb_end_pointer(SKB)))

static inline struct skb_shared_hwtstamps *skb_hwtstamps(struct sk_buff *skb)
{
	return &skb_shinfo(skb)->hwtstamps;
}

/**
 *	skb_queue_empty - check if a queue is empty
 *	@list: queue head
 *
 *	Returns true if the queue is empty, false otherwise.
 */
static inline int skb_queue_empty(const struct sk_buff_head *list)
{
	return list->next == (const struct sk_buff *) list;
}

/**
 *	skb_queue_is_last - check if skb is the last entry in the queue
 *	@list: queue head
 *	@skb: buffer
 *
 *	Returns true if @skb is the last buffer on the list.
 */
static inline bool skb_queue_is_last(const struct sk_buff_head *list,
				     const struct sk_buff *skb)
{
	return skb->next == (const struct sk_buff *) list;
}

/**
 *	skb_queue_is_first - check if skb is the first entry in the queue
 *	@list: queue head
 *	@skb: buffer
 *
 *	Returns true if @skb is the first buffer on the list.
 */
static inline bool skb_queue_is_first(const struct sk_buff_head *list,
				      const struct sk_buff *skb)
{
	return skb->prev == (const struct sk_buff *) list;
}

/**
 *	skb_queue_next - return the next packet in the queue
 *	@list: queue head
 *	@skb: current buffer
 *
 *	Return the next packet in @list after @skb.  It is only valid to
 *	call this if skb_queue_is_last() evaluates to false.
 */
static inline struct sk_buff *skb_queue_next(const struct sk_buff_head *list,
					     const struct sk_buff *skb)
{
	/* This BUG_ON may seem severe, but if we just return then we
	 * are going to dereference garbage.
	 */
	BUG_ON(skb_queue_is_last(list, skb));
	return skb->next;
}

/**
 *	skb_queue_prev - return the prev packet in the queue
 *	@list: queue head
 *	@skb: current buffer
 *
 *	Return the prev packet in @list before @skb.  It is only valid to
 *	call this if skb_queue_is_first() evaluates to false.
 */
static inline struct sk_buff *skb_queue_prev(const struct sk_buff_head *list,
					     const struct sk_buff *skb)
{
	/* This BUG_ON may seem severe, but if we just return then we
	 * are going to dereference garbage.
	 */
	BUG_ON(skb_queue_is_first(list, skb));
	return skb->prev;
}

/**
 *	skb_get - reference buffer
 *	@skb: buffer to reference
 *
 *	Makes another reference to a socket buffer and returns a pointer
 *	to the buffer.
 */
static inline struct sk_buff *skb_get(struct sk_buff *skb)
{
	atomic_inc(&skb->users);
	return skb;
}

/*
 * If users == 1, we are the only owner and are can avoid redundant
 * atomic change.
 */

/**
 *	skb_cloned - is the buffer a clone
 *	@skb: buffer to check
 *
 *	Returns true if the buffer was generated with skb_clone() and is
 *	one of multiple shared copies of the buffer. Cloned buffers are
 *	shared data so must not be written to under normal circumstances.
 */
static inline int skb_cloned(const struct sk_buff *skb)
{
	return skb->cloned &&
	       (atomic_read(&skb_shinfo(skb)->dataref) & SKB_DATAREF_MASK) != 1;
}

static inline int skb_unclone(struct sk_buff *skb, gfp_t pri)
{
	might_sleep_if(pri & __GFP_WAIT);

	if (skb_cloned(skb))
		return pskb_expand_head(skb, 0, 0, pri);

	return 0;
}

/**
 *	skb_header_cloned - is the header a clone
 *	@skb: buffer to check
 *
 *	Returns true if modifying the header part of the buffer requires
 *	the data to be copied.
 */
static inline int skb_header_cloned(const struct sk_buff *skb)
{
	int dataref;

	if (!skb->cloned)
		return 0;

	dataref = atomic_read(&skb_shinfo(skb)->dataref);
	dataref = (dataref & SKB_DATAREF_MASK) - (dataref >> SKB_DATAREF_SHIFT);
	return dataref != 1;
}

/**
 *	skb_header_release - release reference to header
 *	@skb: buffer to operate on
 *
 *	Drop a reference to the header part of the buffer.  This is done
 *	by acquiring a payload reference.  You must not read from the header
 *	part of skb->data after this.
 *	Note : Check if you can use __skb_header_release() instead.
 */
static inline void skb_header_release(struct sk_buff *skb)
{
	BUG_ON(skb->nohdr);
	skb->nohdr = 1;
	atomic_add(1 << SKB_DATAREF_SHIFT, &skb_shinfo(skb)->dataref);
}

/**
 *	__skb_header_release - release reference to header
 *	@skb: buffer to operate on
 *
 *	Variant of skb_header_release() assuming skb is private to caller.
 *	We can avoid one atomic operation.
 */
static inline void __skb_header_release(struct sk_buff *skb)
{
	skb->nohdr = 1;
	atomic_set(&skb_shinfo(skb)->dataref, 1 + (1 << SKB_DATAREF_SHIFT));
}


/**
 *	skb_shared - is the buffer shared
 *	@skb: buffer to check
 *
 *	Returns true if more than one person has a reference to this
 *	buffer.
 */
static inline int skb_shared(const struct sk_buff *skb)
{
	return atomic_read(&skb->users) != 1;
}

/**
 *	skb_share_check - check if buffer is shared and if so clone it
 *	@skb: buffer to check
 *	@pri: priority for memory allocation
 *
 *	If the buffer is shared the buffer is cloned and the old copy
 *	drops a reference. A new clone with a single reference is returned.
 *	If the buffer is not shared the original buffer is returned. When
 *	being called from interrupt status or with spinlocks held pri must
 *	be GFP_ATOMIC.
 *
 *	NULL is returned on a memory allocation failure.
 */
static inline struct sk_buff *skb_share_check(struct sk_buff *skb, gfp_t pri)
{
	might_sleep_if(pri & __GFP_WAIT);
	if (skb_shared(skb)) {
		struct sk_buff *nskb = skb_clone(skb, pri);

		if (likely(nskb))
			consume_skb(skb);
		else
			kfree_skb(skb);
		skb = nskb;
	}
	return skb;
}

/*
 *	Copy shared buffers into a new sk_buff. We effectively do COW on
 *	packets to handle cases where we have a local reader and forward
 *	and a couple of other messy ones. The normal one is tcpdumping
 *	a packet thats being forwarded.
 */

/**
 *	skb_unshare - make a copy of a shared buffer
 *	@skb: buffer to check
 *	@pri: priority for memory allocation
 *
 *	If the socket buffer is a clone then this function creates a new
 *	copy of the data, drops a reference count on the old copy and returns
 *	the new copy with the reference count at 1. If the buffer is not a clone
 *	the original buffer is returned. When called with a spinlock held or
 *	from interrupt state @pri must be %GFP_ATOMIC
 *
 *	%NULL is returned on a memory allocation failure.
 */
static inline struct sk_buff *skb_unshare(struct sk_buff *skb,
					  gfp_t pri)
{
	might_sleep_if(pri & __GFP_WAIT);
	if (skb_cloned(skb)) {
		struct sk_buff *nskb = skb_copy(skb, pri);

		/* Free our shared copy */
		if (likely(nskb))
			consume_skb(skb);
		else
			kfree_skb(skb);
		skb = nskb;
	}
	return skb;
}

/**
 *	skb_peek - peek at the head of an &sk_buff_head
 *	@list_: list to peek at
 *
 *	Peek an &sk_buff. Unlike most other operations you _MUST_
 *	be careful with this one. A peek leaves the buffer on the
 *	list and someone else may run off with it. You must hold
 *	the appropriate locks or have a private queue to do this.
 *
 *	Returns %NULL for an empty list or a pointer to the head element.
 *	The reference count is not incremented and the reference is therefore
 *	volatile. Use with caution.
 */
static inline struct sk_buff *skb_peek(const struct sk_buff_head *list_)
{
	struct sk_buff *skb = list_->next;

	if (skb == (struct sk_buff *)list_)
		skb = NULL;
	return skb;
}

/**
 *	skb_peek_next - peek skb following the given one from a queue
 *	@skb: skb to start from
 *	@list_: list to peek at
 *
 *	Returns %NULL when the end of the list is met or a pointer to the
 *	next element. The reference count is not incremented and the
 *	reference is therefore volatile. Use with caution.
 */
static inline struct sk_buff *skb_peek_next(struct sk_buff *skb,
		const struct sk_buff_head *list_)
{
	struct sk_buff *next = skb->next;

	if (next == (struct sk_buff *)list_)
		next = NULL;
	return next;
}

/**
 *	skb_peek_tail - peek at the tail of an &sk_buff_head
 *	@list_: list to peek at
 *
 *	Peek an &sk_buff. Unlike most other operations you _MUST_
 *	be careful with this one. A peek leaves the buffer on the
 *	list and someone else may run off with it. You must hold
 *	the appropriate locks or have a private queue to do this.
 *
 *	Returns %NULL for an empty list or a pointer to the tail element.
 *	The reference count is not incremented and the reference is therefore
 *	volatile. Use with caution.
 */
static inline struct sk_buff *skb_peek_tail(const struct sk_buff_head *list_)
{
	struct sk_buff *skb = list_->prev;

	if (skb == (struct sk_buff *)list_)
		skb = NULL;
	return skb;

}

/**
 *	skb_queue_len	- get queue length
 *	@list_: list to measure
 *
 *	Return the length of an &sk_buff queue.
 */
static inline __u32 skb_queue_len(const struct sk_buff_head *list_)
{
	return list_->qlen;
}

/**
 *	__skb_queue_head_init - initialize non-spinlock portions of sk_buff_head
 *	@list: queue to initialize
 *
 *	This initializes only the list and queue length aspects of
 *	an sk_buff_head object.  This allows to initialize the list
 *	aspects of an sk_buff_head without reinitializing things like
 *	the spinlock.  It can also be used for on-stack sk_buff_head
 *	objects where the spinlock is known to not be used.
 */
static inline void __skb_queue_head_init(struct sk_buff_head *list)
{
	list->prev = list->next = (struct sk_buff *)list;
	list->qlen = 0;
}

/*
 * This function creates a split out lock class for each invocation;
 * this is needed for now since a whole lot of users of the skb-queue
 * infrastructure in drivers have different locking usage (in hardirq)
 * than the networking core (in softirq only). In the long run either the
 * network layer or drivers should need annotation to consolidate the
 * main types of usage into 3 classes.
 */
static inline void skb_queue_head_init(struct sk_buff_head *list)
{
	spin_lock_init(&list->lock);
	__skb_queue_head_init(list);
}

static inline void skb_queue_head_init_class(struct sk_buff_head *list,
		struct lock_class_key *class)
{
	skb_queue_head_init(list);
	lockdep_set_class(&list->lock, class);
}

/*
 *	Insert an sk_buff on a list.
 *
 *	The "__skb_xxxx()" functions are the non-atomic ones that
 *	can only be called with interrupts disabled.
 */
void skb_insert(struct sk_buff *old, struct sk_buff *newsk,
		struct sk_buff_head *list);
static inline void __skb_insert(struct sk_buff *newsk,
				struct sk_buff *prev, struct sk_buff *next,
				struct sk_buff_head *list)
{
	newsk->next = next;
	newsk->prev = prev;
	next->prev  = prev->next = newsk;
	list->qlen++;
}

static inline void __skb_queue_splice(const struct sk_buff_head *list,
				      struct sk_buff *prev,
				      struct sk_buff *next)
{
	struct sk_buff *first = list->next;
	struct sk_buff *last = list->prev;

	first->prev = prev;
	prev->next = first;

	last->next = next;
	next->prev = last;
}

/**
 *	skb_queue_splice - join two skb lists, this is designed for stacks
 *	@list: the new list to add
 *	@head: the place to add it in the first list
 */
static inline void skb_queue_splice(const struct sk_buff_head *list,
				    struct sk_buff_head *head)
{
	if (!skb_queue_empty(list)) {
		__skb_queue_splice(list, (struct sk_buff *) head, head->next);
		head->qlen += list->qlen;
	}
}

/**
 *	skb_queue_splice_init - join two skb lists and reinitialise the emptied list
 *	@list: the new list to add
 *	@head: the place to add it in the first list
 *
 *	The list at @list is reinitialised
 */
static inline void skb_queue_splice_init(struct sk_buff_head *list,
					 struct sk_buff_head *head)
{
	if (!skb_queue_empty(list)) {
		__skb_queue_splice(list, (struct sk_buff *) head, head->next);
		head->qlen += list->qlen;
		__skb_queue_head_init(list);
	}
}

/**
 *	skb_queue_splice_tail - join two skb lists, each list being a queue
 *	@list: the new list to add
 *	@head: the place to add it in the first list
 */
static inline void skb_queue_splice_tail(const struct sk_buff_head *list,
					 struct sk_buff_head *head)
{
	if (!skb_queue_empty(list)) {
		__skb_queue_splice(list, head->prev, (struct sk_buff *) head);
		head->qlen += list->qlen;
	}
}

/**
 *	skb_queue_splice_tail_init - join two skb lists and reinitialise the emptied list
 *	@list: the new list to add
 *	@head: the place to add it in the first list
 *
 *	Each of the lists is a queue.
 *	The list at @list is reinitialised
 */
static inline void skb_queue_splice_tail_init(struct sk_buff_head *list,
					      struct sk_buff_head *head)
{
	if (!skb_queue_empty(list)) {
		__skb_queue_splice(list, head->prev, (struct sk_buff *) head);
		head->qlen += list->qlen;
		__skb_queue_head_init(list);
	}
}

/**
 *	__skb_queue_after - queue a buffer at the list head
 *	@list: list to use
 *	@prev: place after this buffer
 *	@newsk: buffer to queue
 *
 *	Queue a buffer int the middle of a list. This function takes no locks
 *	and you must therefore hold required locks before calling it.
 *
 *	A buffer cannot be placed on two lists at the same time.
 */
static inline void __skb_queue_after(struct sk_buff_head *list,
				     struct sk_buff *prev,
				     struct sk_buff *newsk)
{
	__skb_insert(newsk, prev, prev->next, list);
}

void skb_append(struct sk_buff *old, struct sk_buff *newsk,
		struct sk_buff_head *list);

static inline void __skb_queue_before(struct sk_buff_head *list,
				      struct sk_buff *next,
				      struct sk_buff *newsk)
{
	__skb_insert(newsk, next->prev, next, list);
}

/**
 *	__skb_queue_head - queue a buffer at the list head
 *	@list: list to use
 *	@newsk: buffer to queue
 *
 *	Queue a buffer at the start of a list. This function takes no locks
 *	and you must therefore hold required locks before calling it.
 *
 *	A buffer cannot be placed on two lists at the same time.
 */
void skb_queue_head(struct sk_buff_head *list, struct sk_buff *newsk);
static inline void __skb_queue_head(struct sk_buff_head *list,
				    struct sk_buff *newsk)
{
	__skb_queue_after(list, (struct sk_buff *)list, newsk);
}

/**
 *	__skb_queue_tail - queue a buffer at the list tail
 *	@list: list to use
 *	@newsk: buffer to queue
 *
 *	Queue a buffer at the end of a list. This function takes no locks
 *	and you must therefore hold required locks before calling it.
 *
 *	A buffer cannot be placed on two lists at the same time.
 */
void skb_queue_tail(struct sk_buff_head *list, struct sk_buff *newsk);
static inline void __skb_queue_tail(struct sk_buff_head *list,
				   struct sk_buff *newsk)
{
	__skb_queue_before(list, (struct sk_buff *)list, newsk);
}

/*
 * remove sk_buff from list. _Must_ be called atomically, and with
 * the list known..
 */
void skb_unlink(struct sk_buff *skb, struct sk_buff_head *list);
static inline void __skb_unlink(struct sk_buff *skb, struct sk_buff_head *list)
{
	struct sk_buff *next, *prev;

	list->qlen--;
	next	   = skb->next;
	prev	   = skb->prev;
	skb->next  = skb->prev = NULL;
	next->prev = prev;
	prev->next = next;
}

/**
 *	__skb_dequeue - remove from the head of the queue
 *	@list: list to dequeue from
 *
 *	Remove the head of the list. This function does not take any locks
 *	so must be used with appropriate locks held only. The head item is
 *	returned or %NULL if the list is empty.
 */
struct sk_buff *skb_dequeue(struct sk_buff_head *list);
static inline struct sk_buff *__skb_dequeue(struct sk_buff_head *list)
{
	struct sk_buff *skb = skb_peek(list);
	if (skb)
		__skb_unlink(skb, list);
	return skb;
}

/**
 *	__skb_dequeue_tail - remove from the tail of the queue
 *	@list: list to dequeue from
 *
 *	Remove the tail of the list. This function does not take any locks
 *	so must be used with appropriate locks held only. The tail item is
 *	returned or %NULL if the list is empty.
 */
struct sk_buff *skb_dequeue_tail(struct sk_buff_head *list);
static inline struct sk_buff *__skb_dequeue_tail(struct sk_buff_head *list)
{
	struct sk_buff *skb = skb_peek_tail(list);
	if (skb)
		__skb_unlink(skb, list);
	return skb;
}


static inline bool skb_is_nonlinear(const struct sk_buff *skb)
{
	return skb->data_len;
}

static inline unsigned int skb_headlen(const struct sk_buff *skb)
{
	return skb->len - skb->data_len;
}

static inline int skb_pagelen(const struct sk_buff *skb)
{
	int i, len = 0;

	for (i = (int)skb_shinfo(skb)->nr_frags - 1; i >= 0; i--)
		len += skb_frag_size(&skb_shinfo(skb)->frags[i]);
	return len + skb_headlen(skb);
}

/**
 * __skb_fill_page_desc - initialise a paged fragment in an skb
 * @skb: buffer containing fragment to be initialised
 * @i: paged fragment index to initialise
 * @page: the page to use for this fragment
 * @off: the offset to the data with @page
 * @size: the length of the data
 *
 * Initialises the @i'th fragment of @skb to point to &size bytes at
 * offset @off within @page.
 *
 * Does not take any additional reference on the fragment.
 */
static inline void __skb_fill_page_desc(struct sk_buff *skb, int i,
					struct page *page, int off, int size)
{
	skb_frag_t *frag = &skb_shinfo(skb)->frags[i];

	/*
	 * Propagate page pfmemalloc to the skb if we can. The problem is
	 * that not all callers have unique ownership of the page but rely
	 * on page_is_pfmemalloc doing the right thing(tm).
	 */
	frag->page.p		  = page;
	frag->page_offset	  = off;
	skb_frag_size_set(frag, size);

	page = compound_head(page);
	if (page_is_pfmemalloc(page))
		skb->pfmemalloc	= true;
}

/**
 * skb_fill_page_desc - initialise a paged fragment in an skb
 * @skb: buffer containing fragment to be initialised
 * @i: paged fragment index to initialise
 * @page: the page to use for this fragment
 * @off: the offset to the data with @page
 * @size: the length of the data
 *
 * As per __skb_fill_page_desc() -- initialises the @i'th fragment of
 * @skb to point to @size bytes at offset @off within @page. In
 * addition updates @skb such that @i is the last fragment.
 *
 * Does not take any additional reference on the fragment.
 */
static inline void skb_fill_page_desc(struct sk_buff *skb, int i,
				      struct page *page, int off, int size)
{
	__skb_fill_page_desc(skb, i, page, off, size);
	skb_shinfo(skb)->nr_frags = i + 1;
}

void skb_add_rx_frag(struct sk_buff *skb, int i, struct page *page, int off,
		     int size, unsigned int truesize);

void skb_coalesce_rx_frag(struct sk_buff *skb, int i, int size,
			  unsigned int truesize);

#define SKB_PAGE_ASSERT(skb) 	BUG_ON(skb_shinfo(skb)->nr_frags)
#define SKB_FRAG_ASSERT(skb) 	BUG_ON(skb_has_frag_list(skb))
#define SKB_LINEAR_ASSERT(skb)  BUG_ON(skb_is_nonlinear(skb))

#ifdef NET_SKBUFF_DATA_USES_OFFSET
static inline unsigned char *skb_tail_pointer(const struct sk_buff *skb)
{
	return skb->head + skb->tail;
}

static inline void skb_reset_tail_pointer(struct sk_buff *skb)
{
	skb->tail = skb->data - skb->head;
}

static inline void skb_set_tail_pointer(struct sk_buff *skb, const int offset)
{
	skb_reset_tail_pointer(skb);
	skb->tail += offset;
}

#else /* NET_SKBUFF_DATA_USES_OFFSET */
static inline unsigned char *skb_tail_pointer(const struct sk_buff *skb)
{
	return skb->tail;
}

static inline void skb_reset_tail_pointer(struct sk_buff *skb)
{
	skb->tail = skb->data;
}

static inline void skb_set_tail_pointer(struct sk_buff *skb, const int offset)
{
	skb->tail = skb->data + offset;
}

#endif /* NET_SKBUFF_DATA_USES_OFFSET */

/*
 *	Add data to an sk_buff
 */
unsigned char *pskb_put(struct sk_buff *skb, struct sk_buff *tail, int len);
unsigned char *skb_put(struct sk_buff *skb, unsigned int len);
static inline unsigned char *__skb_put(struct sk_buff *skb, unsigned int len)
{
	unsigned char *tmp = skb_tail_pointer(skb);
	SKB_LINEAR_ASSERT(skb);
	skb->tail += len;
	skb->len  += len;
	return tmp;
}

unsigned char *skb_push(struct sk_buff *skb, unsigned int len);
static inline unsigned char *__skb_push(struct sk_buff *skb, unsigned int len)
{
	skb->data -= len;
	skb->len  += len;
	return skb->data;
}

unsigned char *skb_pull(struct sk_buff *skb, unsigned int len);
static inline unsigned char *__skb_pull(struct sk_buff *skb, unsigned int len)
{
	skb->len -= len;
	BUG_ON(skb->len < skb->data_len);
	return skb->data += len;
}

static inline unsigned char *skb_pull_inline(struct sk_buff *skb, unsigned int len)
{
	return unlikely(len > skb->len) ? NULL : __skb_pull(skb, len);
}

unsigned char *__pskb_pull_tail(struct sk_buff *skb, int delta);

static inline unsigned char *__pskb_pull(struct sk_buff *skb, unsigned int len)
{
	if (len > skb_headlen(skb) &&
	    !__pskb_pull_tail(skb, len - skb_headlen(skb)))
		return NULL;
	skb->len -= len;
	return skb->data += len;
}

static inline unsigned char *pskb_pull(struct sk_buff *skb, unsigned int len)
{
	return unlikely(len > skb->len) ? NULL : __pskb_pull(skb, len);
}

static inline int pskb_may_pull(struct sk_buff *skb, unsigned int len)
{
	if (likely(len <= skb_headlen(skb)))
		return 1;
	if (unlikely(len > skb->len))
		return 0;
	return __pskb_pull_tail(skb, len - skb_headlen(skb)) != NULL;
}

/**
 *	skb_headroom - bytes at buffer head
 *	@skb: buffer to check
 *
 *	Return the number of bytes of free space at the head of an &sk_buff.
 */
static inline unsigned int skb_headroom(const struct sk_buff *skb)
{
	return skb->data - skb->head;
}

/**
 *	skb_tailroom - bytes at buffer end
 *	@skb: buffer to check
 *
 *	Return the number of bytes of free space at the tail of an sk_buff
 */
static inline int skb_tailroom(const struct sk_buff *skb)
{
	return skb_is_nonlinear(skb) ? 0 : skb->end - skb->tail;
}

/**
 *	skb_availroom - bytes at buffer end
 *	@skb: buffer to check
 *
 *	Return the number of bytes of free space at the tail of an sk_buff
 *	allocated by sk_stream_alloc()
 */
static inline int skb_availroom(const struct sk_buff *skb)
{
	if (skb_is_nonlinear(skb))
		return 0;

	return skb->end - skb->tail - skb->reserved_tailroom;
}

/**
 *	skb_reserve - adjust headroom
 *	@skb: buffer to alter
 *	@len: bytes to move
 *
 *	Increase the headroom of an empty &sk_buff by reducing the tail
 *	room. This is only allowed for an empty buffer.
 */
static inline void skb_reserve(struct sk_buff *skb, int len)
{
	skb->data += len;
	skb->tail += len;
}

#define ENCAP_TYPE_ETHER	0
#define ENCAP_TYPE_IPPROTO	1

static inline void skb_set_inner_protocol(struct sk_buff *skb,
					  __be16 protocol)
{
	skb->inner_protocol = protocol;
	skb->inner_protocol_type = ENCAP_TYPE_ETHER;
}

static inline void skb_set_inner_ipproto(struct sk_buff *skb,
					 __u8 ipproto)
{
	skb->inner_ipproto = ipproto;
	skb->inner_protocol_type = ENCAP_TYPE_IPPROTO;
}

static inline void skb_reset_inner_headers(struct sk_buff *skb)
{
	skb->inner_mac_header = skb->mac_header;
	skb->inner_network_header = skb->network_header;
	skb->inner_transport_header = skb->transport_header;
}

static inline void skb_reset_mac_len(struct sk_buff *skb)
{
	skb->mac_len = skb->network_header - skb->mac_header;
}

static inline unsigned char *skb_inner_transport_header(const struct sk_buff
							*skb)
{
	return skb->head + skb->inner_transport_header;
}

static inline void skb_reset_inner_transport_header(struct sk_buff *skb)
{
	skb->inner_transport_header = skb->data - skb->head;
}

static inline void skb_set_inner_transport_header(struct sk_buff *skb,
						   const int offset)
{
	skb_reset_inner_transport_header(skb);
	skb->inner_transport_header += offset;
}

static inline unsigned char *skb_inner_network_header(const struct sk_buff *skb)
{
	return skb->head + skb->inner_network_header;
}

static inline void skb_reset_inner_network_header(struct sk_buff *skb)
{
	skb->inner_network_header = skb->data - skb->head;
}

static inline void skb_set_inner_network_header(struct sk_buff *skb,
						const int offset)
{
	skb_reset_inner_network_header(skb);
	skb->inner_network_header += offset;
}

static inline unsigned char *skb_inner_mac_header(const struct sk_buff *skb)
{
	return skb->head + skb->inner_mac_header;
}

static inline void skb_reset_inner_mac_header(struct sk_buff *skb)
{
	skb->inner_mac_header = skb->data - skb->head;
}

static inline void skb_set_inner_mac_header(struct sk_buff *skb,
					    const int offset)
{
	skb_reset_inner_mac_header(skb);
	skb->inner_mac_header += offset;
}
static inline bool skb_transport_header_was_set(const struct sk_buff *skb)
{
	return skb->transport_header != (typeof(skb->transport_header))~0U;
}

static inline unsigned char *skb_transport_header(const struct sk_buff *skb)
{
	return skb->head + skb->transport_header;
}

static inline void skb_reset_transport_header(struct sk_buff *skb)
{
	skb->transport_header = skb->data - skb->head;
}

static inline void skb_set_transport_header(struct sk_buff *skb,
					    const int offset)
{
	skb_reset_transport_header(skb);
	skb->transport_header += offset;
}

static inline unsigned char *skb_network_header(const struct sk_buff *skb)
{
	return skb->head + skb->network_header;
}

static inline void skb_reset_network_header(struct sk_buff *skb)
{
	skb->network_header = skb->data - skb->head;
}

static inline void skb_set_network_header(struct sk_buff *skb, const int offset)
{
	skb_reset_network_header(skb);
	skb->network_header += offset;
}

static inline unsigned char *skb_mac_header(const struct sk_buff *skb)
{
	return skb->head + skb->mac_header;
}

static inline int skb_mac_header_was_set(const struct sk_buff *skb)
{
	return skb->mac_header != (typeof(skb->mac_header))~0U;
}

static inline void skb_reset_mac_header(struct sk_buff *skb)
{
	skb->mac_header = skb->data - skb->head;
}

static inline void skb_set_mac_header(struct sk_buff *skb, const int offset)
{
	skb_reset_mac_header(skb);
	skb->mac_header += offset;
}

static inline void skb_pop_mac_header(struct sk_buff *skb)
{
	skb->mac_header = skb->network_header;
}

static inline void skb_probe_transport_header(struct sk_buff *skb,
					      const int offset_hint)
{
	struct flow_keys keys;

	if (skb_transport_header_was_set(skb))
		return;
	else if (skb_flow_dissect_flow_keys(skb, &keys, 0))
		skb_set_transport_header(skb, keys.control.thoff);
	else
		skb_set_transport_header(skb, offset_hint);
}

static inline void skb_mac_header_rebuild(struct sk_buff *skb)
{
	if (skb_mac_header_was_set(skb)) {
		const unsigned char *old_mac = skb_mac_header(skb);

		skb_set_mac_header(skb, -skb->mac_len);
		memmove(skb_mac_header(skb), old_mac, skb->mac_len);
	}
}

static inline int skb_checksum_start_offset(const struct sk_buff *skb)
{
	return skb->csum_start - skb_headroom(skb);
}

static inline int skb_transport_offset(const struct sk_buff *skb)
{
	return skb_transport_header(skb) - skb->data;
}

static inline u32 skb_network_header_len(const struct sk_buff *skb)
{
	return skb->transport_header - skb->network_header;
}

static inline u32 skb_inner_network_header_len(const struct sk_buff *skb)
{
	return skb->inner_transport_header - skb->inner_network_header;
}

static inline int skb_network_offset(const struct sk_buff *skb)
{
	return skb_network_header(skb) - skb->data;
}

static inline int skb_inner_network_offset(const struct sk_buff *skb)
{
	return skb_inner_network_header(skb) - skb->data;
}

static inline int pskb_network_may_pull(struct sk_buff *skb, unsigned int len)
{
	return pskb_may_pull(skb, skb_network_offset(skb) + len);
}

/*
 * CPUs often take a performance hit when accessing unaligned memory
 * locations. The actual performance hit varies, it can be small if the
 * hardware handles it or large if we have to take an exception and fix it
 * in software.
 *
 * Since an ethernet header is 14 bytes network drivers often end up with
 * the IP header at an unaligned offset. The IP header can be aligned by
 * shifting the start of the packet by 2 bytes. Drivers should do this
 * with:
 *
 * skb_reserve(skb, NET_IP_ALIGN);
 *
 * The downside to this alignment of the IP header is that the DMA is now
 * unaligned. On some architectures the cost of an unaligned DMA is high
 * and this cost outweighs the gains made by aligning the IP header.
 *
 * Since this trade off varies between architectures, we allow NET_IP_ALIGN
 * to be overridden.
 */
#ifndef NET_IP_ALIGN
#define NET_IP_ALIGN	2
#endif

/*
 * The networking layer reserves some headroom in skb data (via
 * dev_alloc_skb). This is used to avoid having to reallocate skb data when
 * the header has to grow. In the default case, if the header has to grow
 * 32 bytes or less we avoid the reallocation.
 *
 * Unfortunately this headroom changes the DMA alignment of the resulting
 * network packet. As for NET_IP_ALIGN, this unaligned DMA is expensive
 * on some architectures. An architecture can override this value,
 * perhaps setting it to a cacheline in size (since that will maintain
 * cacheline alignment of the DMA). It must be a power of 2.
 *
 * Various parts of the networking layer expect at least 32 bytes of
 * headroom, you should not reduce this.
 *
 * Using max(32, L1_CACHE_BYTES) makes sense (especially with RPS)
 * to reduce average number of cache lines per packet.
 * get_rps_cpus() for example only access one 64 bytes aligned block :
 * NET_IP_ALIGN(2) + ethernet_header(14) + IP_header(20/40) + ports(8)
 */
#ifndef NET_SKB_PAD
#define NET_SKB_PAD	max(32, L1_CACHE_BYTES)
#endif

int ___pskb_trim(struct sk_buff *skb, unsigned int len);

static inline void __skb_trim(struct sk_buff *skb, unsigned int len)
{
	if (unlikely(skb_is_nonlinear(skb))) {
		WARN_ON(1);
		return;
	}
	skb->len = len;
	skb_set_tail_pointer(skb, len);
}

void skb_trim(struct sk_buff *skb, unsigned int len);

static inline int __pskb_trim(struct sk_buff *skb, unsigned int len)
{
	if (skb->data_len)
		return ___pskb_trim(skb, len);
	__skb_trim(skb, len);
	return 0;
}

static inline int pskb_trim(struct sk_buff *skb, unsigned int len)
{
	return (len < skb->len) ? __pskb_trim(skb, len) : 0;
}

/**
 *	pskb_trim_unique - remove end from a paged unique (not cloned) buffer
 *	@skb: buffer to alter
 *	@len: new length
 *
 *	This is identical to pskb_trim except that the caller knows that
 *	the skb is not cloned so we should never get an error due to out-
 *	of-memory.
 */
static inline void pskb_trim_unique(struct sk_buff *skb, unsigned int len)
{
	int err = pskb_trim(skb, len);
	BUG_ON(err);
}

/**
 *	skb_orphan - orphan a buffer
 *	@skb: buffer to orphan
 *
 *	If a buffer currently has an owner then we call the owner's
 *	destructor function and make the @skb unowned. The buffer continues
 *	to exist but is no longer charged to its former owner.
 */
static inline void skb_orphan(struct sk_buff *skb)
{
	if (skb->destructor) {
		skb->destructor(skb);
		skb->destructor = NULL;
		skb->sk		= NULL;
	} else {
		BUG_ON(skb->sk);
	}
}

/**
 *	skb_orphan_frags - orphan the frags contained in a buffer
 *	@skb: buffer to orphan frags from
 *	@gfp_mask: allocation mask for replacement pages
 *
 *	For each frag in the SKB which needs a destructor (i.e. has an
 *	owner) create a copy of that frag and release the original
 *	page by calling the destructor.
 */
static inline int skb_orphan_frags(struct sk_buff *skb, gfp_t gfp_mask)
{
	if (likely(!(skb_shinfo(skb)->tx_flags & SKBTX_DEV_ZEROCOPY)))
		return 0;
	return skb_copy_ubufs(skb, gfp_mask);
}

/**
 *	__skb_queue_purge - empty a list
 *	@list: list to empty
 *
 *	Delete all buffers on an &sk_buff list. Each buffer is removed from
 *	the list and one reference dropped. This function does not take the
 *	list lock and the caller must hold the relevant locks to use it.
 */
void skb_queue_purge(struct sk_buff_head *list);
static inline void __skb_queue_purge(struct sk_buff_head *list)
{
	struct sk_buff *skb;
	while ((skb = __skb_dequeue(list)) != NULL)
		kfree_skb(skb);
}

void *netdev_alloc_frag(unsigned int fragsz);

struct sk_buff *__netdev_alloc_skb(struct net_device *dev, unsigned int length,
				   gfp_t gfp_mask);

/**
 *	netdev_alloc_skb - allocate an skbuff for rx on a specific device
 *	@dev: network device to receive on
 *	@length: length to allocate
 *
 *	Allocate a new &sk_buff and assign it a usage count of one. The
 *	buffer has unspecified headroom built in. Users should allocate
 *	the headroom they think they need without accounting for the
 *	built in space. The built in space is used for optimisations.
 *
 *	%NULL is returned if there is no free memory. Although this function
 *	allocates memory it can be called from an interrupt.
 */
static inline struct sk_buff *netdev_alloc_skb(struct net_device *dev,
					       unsigned int length)
{
	return __netdev_alloc_skb(dev, length, GFP_ATOMIC);
}

/* legacy helper around __netdev_alloc_skb() */
static inline struct sk_buff *__dev_alloc_skb(unsigned int length,
					      gfp_t gfp_mask)
{
	return __netdev_alloc_skb(NULL, length, gfp_mask);
}

/* legacy helper around netdev_alloc_skb() */
static inline struct sk_buff *dev_alloc_skb(unsigned int length)
{
	return netdev_alloc_skb(NULL, length);
}


static inline struct sk_buff *__netdev_alloc_skb_ip_align(struct net_device *dev,
		unsigned int length, gfp_t gfp)
{
	struct sk_buff *skb = __netdev_alloc_skb(dev, length + NET_IP_ALIGN, gfp);

	if (NET_IP_ALIGN && skb)
		skb_reserve(skb, NET_IP_ALIGN);
	return skb;
}

static inline struct sk_buff *netdev_alloc_skb_ip_align(struct net_device *dev,
		unsigned int length)
{
	return __netdev_alloc_skb_ip_align(dev, length, GFP_ATOMIC);
}

static inline void skb_free_frag(void *addr)
{
	__free_page_frag(addr);
}

void *napi_alloc_frag(unsigned int fragsz);
struct sk_buff *__napi_alloc_skb(struct napi_struct *napi,
				 unsigned int length, gfp_t gfp_mask);
static inline struct sk_buff *napi_alloc_skb(struct napi_struct *napi,
					     unsigned int length)
{
	return __napi_alloc_skb(napi, length, GFP_ATOMIC);
}

/**
 * __dev_alloc_pages - allocate page for network Rx
 * @gfp_mask: allocation priority. Set __GFP_NOMEMALLOC if not for network Rx
 * @order: size of the allocation
 *
 * Allocate a new page.
 *
 * %NULL is returned if there is no free memory.
*/
static inline struct page *__dev_alloc_pages(gfp_t gfp_mask,
					     unsigned int order)
{
	/* This piece of code contains several assumptions.
	 * 1.  This is for device Rx, therefor a cold page is preferred.
	 * 2.  The expectation is the user wants a compound page.
	 * 3.  If requesting a order 0 page it will not be compound
	 *     due to the check to see if order has a value in prep_new_page
	 * 4.  __GFP_MEMALLOC is ignored if __GFP_NOMEMALLOC is set due to
	 *     code in gfp_to_alloc_flags that should be enforcing this.
	 */
	gfp_mask |= __GFP_COLD | __GFP_COMP | __GFP_MEMALLOC;

	return alloc_pages_node(NUMA_NO_NODE, gfp_mask, order);
}

static inline struct page *dev_alloc_pages(unsigned int order)
{
	return __dev_alloc_pages(GFP_ATOMIC, order);
}

/**
 * __dev_alloc_page - allocate a page for network Rx
 * @gfp_mask: allocation priority. Set __GFP_NOMEMALLOC if not for network Rx
 *
 * Allocate a new page.
 *
 * %NULL is returned if there is no free memory.
 */
static inline struct page *__dev_alloc_page(gfp_t gfp_mask)
{
	return __dev_alloc_pages(gfp_mask, 0);
}

static inline struct page *dev_alloc_page(void)
{
	return __dev_alloc_page(GFP_ATOMIC);
}

/**
 *	skb_propagate_pfmemalloc - Propagate pfmemalloc if skb is allocated after RX page
 *	@page: The page that was allocated from skb_alloc_page
 *	@skb: The skb that may need pfmemalloc set
 */
static inline void skb_propagate_pfmemalloc(struct page *page,
					     struct sk_buff *skb)
{
	if (page_is_pfmemalloc(page))
		skb->pfmemalloc = true;
}

/**
 * skb_frag_page - retrieve the page referred to by a paged fragment
 * @frag: the paged fragment
 *
 * Returns the &struct page associated with @frag.
 */
static inline struct page *skb_frag_page(const skb_frag_t *frag)
{
	return frag->page.p;
}

/**
 * __skb_frag_ref - take an addition reference on a paged fragment.
 * @frag: the paged fragment
 *
 * Takes an additional reference on the paged fragment @frag.
 */
static inline void __skb_frag_ref(skb_frag_t *frag)
{
	get_page(skb_frag_page(frag));
}

/**
 * skb_frag_ref - take an addition reference on a paged fragment of an skb.
 * @skb: the buffer
 * @f: the fragment offset.
 *
 * Takes an additional reference on the @f'th paged fragment of @skb.
 */
static inline void skb_frag_ref(struct sk_buff *skb, int f)
{
	__skb_frag_ref(&skb_shinfo(skb)->frags[f]);
}

/**
 * __skb_frag_unref - release a reference on a paged fragment.
 * @frag: the paged fragment
 *
 * Releases a reference on the paged fragment @frag.
 */
static inline void __skb_frag_unref(skb_frag_t *frag)
{
	put_page(skb_frag_page(frag));
}

/**
 * skb_frag_unref - release a reference on a paged fragment of an skb.
 * @skb: the buffer
 * @f: the fragment offset
 *
 * Releases a reference on the @f'th paged fragment of @skb.
 */
static inline void skb_frag_unref(struct sk_buff *skb, int f)
{
	__skb_frag_unref(&skb_shinfo(skb)->frags[f]);
}

/**
 * skb_frag_address - gets the address of the data contained in a paged fragment
 * @frag: the paged fragment buffer
 *
 * Returns the address of the data within @frag. The page must already
 * be mapped.
 */
static inline void *skb_frag_address(const skb_frag_t *frag)
{
	return page_address(skb_frag_page(frag)) + frag->page_offset;
}

/**
 * skb_frag_address_safe - gets the address of the data contained in a paged fragment
 * @frag: the paged fragment buffer
 *
 * Returns the address of the data within @frag. Checks that the page
 * is mapped and returns %NULL otherwise.
 */
static inline void *skb_frag_address_safe(const skb_frag_t *frag)
{
	void *ptr = page_address(skb_frag_page(frag));
	if (unlikely(!ptr))
		return NULL;

	return ptr + frag->page_offset;
}

/**
 * __skb_frag_set_page - sets the page contained in a paged fragment
 * @frag: the paged fragment
 * @page: the page to set
 *
 * Sets the fragment @frag to contain @page.
 */
static inline void __skb_frag_set_page(skb_frag_t *frag, struct page *page)
{
	frag->page.p = page;
}

/**
 * skb_frag_set_page - sets the page contained in a paged fragment of an skb
 * @skb: the buffer
 * @f: the fragment offset
 * @page: the page to set
 *
 * Sets the @f'th fragment of @skb to contain @page.
 */
static inline void skb_frag_set_page(struct sk_buff *skb, int f,
				     struct page *page)
{
	__skb_frag_set_page(&skb_shinfo(skb)->frags[f], page);
}

bool skb_page_frag_refill(unsigned int sz, struct page_frag *pfrag, gfp_t prio);

/**
 * skb_frag_dma_map - maps a paged fragment via the DMA API
 * @dev: the device to map the fragment to
 * @frag: the paged fragment to map
 * @offset: the offset within the fragment (starting at the
 *          fragment's own offset)
 * @size: the number of bytes to map
 * @dir: the direction of the mapping (%PCI_DMA_*)
 *
 * Maps the page associated with @frag to @device.
 */
static inline dma_addr_t skb_frag_dma_map(struct device *dev,
					  const skb_frag_t *frag,
					  size_t offset, size_t size,
					  enum dma_data_direction dir)
{
	return dma_map_page(dev, skb_frag_page(frag),
			    frag->page_offset + offset, size, dir);
}

static inline struct sk_buff *pskb_copy(struct sk_buff *skb,
					gfp_t gfp_mask)
{
	return __pskb_copy(skb, skb_headroom(skb), gfp_mask);
}


static inline struct sk_buff *pskb_copy_for_clone(struct sk_buff *skb,
						  gfp_t gfp_mask)
{
	return __pskb_copy_fclone(skb, skb_headroom(skb), gfp_mask, true);
}


/**
 *	skb_clone_writable - is the header of a clone writable
 *	@skb: buffer to check
 *	@len: length up to which to write
 *
 *	Returns true if modifying the header part of the cloned buffer
 *	does not requires the data to be copied.
 */
static inline int skb_clone_writable(const struct sk_buff *skb, unsigned int len)
{
	return !skb_header_cloned(skb) &&
	       skb_headroom(skb) + len <= skb->hdr_len;
}

static inline int __skb_cow(struct sk_buff *skb, unsigned int headroom,
			    int cloned)
{
	int delta = 0;

	if (headroom > skb_headroom(skb))
		delta = headroom - skb_headroom(skb);

	if (delta || cloned)
		return pskb_expand_head(skb, ALIGN(delta, NET_SKB_PAD), 0,
					GFP_ATOMIC);
	return 0;
}

/**
 *	skb_cow - copy header of skb when it is required
 *	@skb: buffer to cow
 *	@headroom: needed headroom
 *
 *	If the skb passed lacks sufficient headroom or its data part
 *	is shared, data is reallocated. If reallocation fails, an error
 *	is returned and original skb is not changed.
 *
 *	The result is skb with writable area skb->head...skb->tail
 *	and at least @headroom of space at head.
 */
static inline int skb_cow(struct sk_buff *skb, unsigned int headroom)
{
	return __skb_cow(skb, headroom, skb_cloned(skb));
}

/**
 *	skb_cow_head - skb_cow but only making the head writable
 *	@skb: buffer to cow
 *	@headroom: needed headroom
 *
 *	This function is identical to skb_cow except that we replace the
 *	skb_cloned check by skb_header_cloned.  It should be used when
 *	you only need to push on some header and do not need to modify
 *	the data.
 */
static inline int skb_cow_head(struct sk_buff *skb, unsigned int headroom)
{
	return __skb_cow(skb, headroom, skb_header_cloned(skb));
}

/**
 *	skb_padto	- pad an skbuff up to a minimal size
 *	@skb: buffer to pad
 *	@len: minimal length
 *
 *	Pads up a buffer to ensure the trailing bytes exist and are
 *	blanked. If the buffer already contains sufficient data it
 *	is untouched. Otherwise it is extended. Returns zero on
 *	success. The skb is freed on error.
 */
static inline int skb_padto(struct sk_buff *skb, unsigned int len)
{
	unsigned int size = skb->len;
	if (likely(size >= len))
		return 0;
	return skb_pad(skb, len - size);
}

/**
 *	skb_put_padto - increase size and pad an skbuff up to a minimal size
 *	@skb: buffer to pad
 *	@len: minimal length
 *
 *	Pads up a buffer to ensure the trailing bytes exist and are
 *	blanked. If the buffer already contains sufficient data it
 *	is untouched. Otherwise it is extended. Returns zero on
 *	success. The skb is freed on error.
 */
static inline int skb_put_padto(struct sk_buff *skb, unsigned int len)
{
	unsigned int size = skb->len;

	if (unlikely(size < len)) {
		len -= size;
		if (skb_pad(skb, len))
			return -ENOMEM;
		__skb_put(skb, len);
	}
	return 0;
}

static inline int skb_add_data(struct sk_buff *skb,
			       struct iov_iter *from, int copy)
{
	const int off = skb->len;

	if (skb->ip_summed == CHECKSUM_NONE) {
		__wsum csum = 0;
		if (csum_and_copy_from_iter(skb_put(skb, copy), copy,
					    &csum, from) == copy) {
			skb->csum = csum_block_add(skb->csum, csum, off);
			return 0;
		}
	} else if (copy_from_iter(skb_put(skb, copy), copy, from) == copy)
		return 0;

	__skb_trim(skb, off);
	return -EFAULT;
}

static inline bool skb_can_coalesce(struct sk_buff *skb, int i,
				    const struct page *page, int off)
{
	if (i) {
		const struct skb_frag_struct *frag = &skb_shinfo(skb)->frags[i - 1];

		return page == skb_frag_page(frag) &&
		       off == frag->page_offset + skb_frag_size(frag);
	}
	return false;
}

static inline int __skb_linearize(struct sk_buff *skb)
{
	return __pskb_pull_tail(skb, skb->data_len) ? 0 : -ENOMEM;
}

/**
 *	skb_linearize - convert paged skb to linear one
 *	@skb: buffer to linarize
 *
 *	If there is no free memory -ENOMEM is returned, otherwise zero
 *	is returned and the old skb data released.
 */
static inline int skb_linearize(struct sk_buff *skb)
{
	return skb_is_nonlinear(skb) ? __skb_linearize(skb) : 0;
}

/**
 * skb_has_shared_frag - can any frag be overwritten
 * @skb: buffer to test
 *
 * Return true if the skb has at least one frag that might be modified
 * by an external entity (as in vmsplice()/sendfile())
 */
static inline bool skb_has_shared_frag(const struct sk_buff *skb)
{
	return skb_is_nonlinear(skb) &&
	       skb_shinfo(skb)->tx_flags & SKBTX_SHARED_FRAG;
}

/**
 *	skb_linearize_cow - make sure skb is linear and writable
 *	@skb: buffer to process
 *
 *	If there is no free memory -ENOMEM is returned, otherwise zero
 *	is returned and the old skb data released.
 */
static inline int skb_linearize_cow(struct sk_buff *skb)
{
	return skb_is_nonlinear(skb) || skb_cloned(skb) ?
	       __skb_linearize(skb) : 0;
}

/**
 *	skb_postpull_rcsum - update checksum for received skb after pull
 *	@skb: buffer to update
 *	@start: start of data before pull
 *	@len: length of data pulled
 *
 *	After doing a pull on a received packet, you need to call this to
 *	update the CHECKSUM_COMPLETE checksum, or set ip_summed to
 *	CHECKSUM_NONE so that it can be recomputed from scratch.
 */

static inline void skb_postpull_rcsum(struct sk_buff *skb,
				      const void *start, unsigned int len)
{
	if (skb->ip_summed == CHECKSUM_COMPLETE)
		skb->csum = csum_sub(skb->csum, csum_partial(start, len, 0));
}

unsigned char *skb_pull_rcsum(struct sk_buff *skb, unsigned int len);

/**
 *	pskb_trim_rcsum - trim received skb and update checksum
 *	@skb: buffer to trim
 *	@len: new length
 *
 *	This is exactly the same as pskb_trim except that it ensures the
 *	checksum of received packets are still valid after the operation.
 */

static inline int pskb_trim_rcsum(struct sk_buff *skb, unsigned int len)
{
	if (likely(len >= skb->len))
		return 0;
	if (skb->ip_summed == CHECKSUM_COMPLETE)
		skb->ip_summed = CHECKSUM_NONE;
	return __pskb_trim(skb, len);
}

#define skb_queue_walk(queue, skb) \
		for (skb = (queue)->next;					\
		     skb != (struct sk_buff *)(queue);				\
		     skb = skb->next)

#define skb_queue_walk_safe(queue, skb, tmp)					\
		for (skb = (queue)->next, tmp = skb->next;			\
		     skb != (struct sk_buff *)(queue);				\
		     skb = tmp, tmp = skb->next)

#define skb_queue_walk_from(queue, skb)						\
		for (; skb != (struct sk_buff *)(queue);			\
		     skb = skb->next)

#define skb_queue_walk_from_safe(queue, skb, tmp)				\
		for (tmp = skb->next;						\
		     skb != (struct sk_buff *)(queue);				\
		     skb = tmp, tmp = skb->next)

#define skb_queue_reverse_walk(queue, skb) \
		for (skb = (queue)->prev;					\
		     skb != (struct sk_buff *)(queue);				\
		     skb = skb->prev)

#define skb_queue_reverse_walk_safe(queue, skb, tmp)				\
		for (skb = (queue)->prev, tmp = skb->prev;			\
		     skb != (struct sk_buff *)(queue);				\
		     skb = tmp, tmp = skb->prev)

#define skb_queue_reverse_walk_from_safe(queue, skb, tmp)			\
		for (tmp = skb->prev;						\
		     skb != (struct sk_buff *)(queue);				\
		     skb = tmp, tmp = skb->prev)

static inline bool skb_has_frag_list(const struct sk_buff *skb)
{
	return skb_shinfo(skb)->frag_list != NULL;
}

static inline void skb_frag_list_init(struct sk_buff *skb)
{
	skb_shinfo(skb)->frag_list = NULL;
}

#define skb_walk_frags(skb, iter)	\
	for (iter = skb_shinfo(skb)->frag_list; iter; iter = iter->next)

struct sk_buff *__skb_recv_datagram(struct sock *sk, unsigned flags,
				    int *peeked, int *off, int *err);
struct sk_buff *skb_recv_datagram(struct sock *sk, unsigned flags, int noblock,
				  int *err);
unsigned int datagram_poll(struct file *file, struct socket *sock,
			   struct poll_table_struct *wait);
int skb_copy_datagram_iter(const struct sk_buff *from, int offset,
			   struct iov_iter *to, int size);
static inline int skb_copy_datagram_msg(const struct sk_buff *from, int offset,
					struct msghdr *msg, int size)
{
	return skb_copy_datagram_iter(from, offset, &msg->msg_iter, size);
}
int skb_copy_and_csum_datagram_msg(struct sk_buff *skb, int hlen,
				   struct msghdr *msg);
int skb_copy_datagram_from_iter(struct sk_buff *skb, int offset,
				 struct iov_iter *from, int len);
int zerocopy_sg_from_iter(struct sk_buff *skb, struct iov_iter *frm);
void skb_free_datagram(struct sock *sk, struct sk_buff *skb);
void skb_free_datagram_locked(struct sock *sk, struct sk_buff *skb);
int skb_kill_datagram(struct sock *sk, struct sk_buff *skb, unsigned int flags);
int skb_copy_bits(const struct sk_buff *skb, int offset, void *to, int len);
int skb_store_bits(struct sk_buff *skb, int offset, const void *from, int len);
__wsum skb_copy_and_csum_bits(const struct sk_buff *skb, int offset, u8 *to,
			      int len, __wsum csum);
ssize_t skb_socket_splice(struct sock *sk,
			  struct pipe_inode_info *pipe,
			  struct splice_pipe_desc *spd);
int skb_splice_bits(struct sk_buff *skb, struct sock *sk, unsigned int offset,
		    struct pipe_inode_info *pipe, unsigned int len,
		    unsigned int flags,
		    ssize_t (*splice_cb)(struct sock *,
					 struct pipe_inode_info *,
					 struct splice_pipe_desc *));
void skb_copy_and_csum_dev(const struct sk_buff *skb, u8 *to);
unsigned int skb_zerocopy_headlen(const struct sk_buff *from);
int skb_zerocopy(struct sk_buff *to, struct sk_buff *from,
		 int len, int hlen);
void skb_split(struct sk_buff *skb, struct sk_buff *skb1, const u32 len);
int skb_shift(struct sk_buff *tgt, struct sk_buff *skb, int shiftlen);
void skb_scrub_packet(struct sk_buff *skb, bool xnet);
unsigned int skb_gso_transport_seglen(const struct sk_buff *skb);
struct sk_buff *skb_segment(struct sk_buff *skb, netdev_features_t features);
struct sk_buff *skb_vlan_untag(struct sk_buff *skb);
int skb_ensure_writable(struct sk_buff *skb, int write_len);
int skb_vlan_pop(struct sk_buff *skb);
int skb_vlan_push(struct sk_buff *skb, __be16 vlan_proto, u16 vlan_tci);

static inline int memcpy_from_msg(void *data, struct msghdr *msg, int len)
{
	return copy_from_iter(data, len, &msg->msg_iter) == len ? 0 : -EFAULT;
}

static inline int memcpy_to_msg(struct msghdr *msg, void *data, int len)
{
	return copy_to_iter(data, len, &msg->msg_iter) == len ? 0 : -EFAULT;
}

struct skb_checksum_ops {
	__wsum (*update)(const void *mem, int len, __wsum wsum);
	__wsum (*combine)(__wsum csum, __wsum csum2, int offset, int len);
};

__wsum __skb_checksum(const struct sk_buff *skb, int offset, int len,
		      __wsum csum, const struct skb_checksum_ops *ops);
__wsum skb_checksum(const struct sk_buff *skb, int offset, int len,
		    __wsum csum);

static inline void * __must_check
__skb_header_pointer(const struct sk_buff *skb, int offset,
		     int len, void *data, int hlen, void *buffer)
{
	if (hlen - offset >= len)
		return data + offset;

	if (!skb ||
	    skb_copy_bits(skb, offset, buffer, len) < 0)
		return NULL;

	return buffer;
}

static inline void * __must_check
skb_header_pointer(const struct sk_buff *skb, int offset, int len, void *buffer)
{
	return __skb_header_pointer(skb, offset, len, skb->data,
				    skb_headlen(skb), buffer);
}

/**
 *	skb_needs_linearize - check if we need to linearize a given skb
 *			      depending on the given device features.
 *	@skb: socket buffer to check
 *	@features: net device features
 *
 *	Returns true if either:
 *	1. skb has frag_list and the device doesn't support FRAGLIST, or
 *	2. skb is fragmented and the device does not support SG.
 */
static inline bool skb_needs_linearize(struct sk_buff *skb,
				       netdev_features_t features)
{
	return skb_is_nonlinear(skb) &&
	       ((skb_has_frag_list(skb) && !(features & NETIF_F_FRAGLIST)) ||
		(skb_shinfo(skb)->nr_frags && !(features & NETIF_F_SG)));
}

static inline void skb_copy_from_linear_data(const struct sk_buff *skb,
					     void *to,
					     const unsigned int len)
{
	memcpy(to, skb->data, len);
}

static inline void skb_copy_from_linear_data_offset(const struct sk_buff *skb,
						    const int offset, void *to,
						    const unsigned int len)
{
	memcpy(to, skb->data + offset, len);
}

static inline void skb_copy_to_linear_data(struct sk_buff *skb,
					   const void *from,
					   const unsigned int len)
{
	memcpy(skb->data, from, len);
}

static inline void skb_copy_to_linear_data_offset(struct sk_buff *skb,
						  const int offset,
						  const void *from,
						  const unsigned int len)
{
	memcpy(skb->data + offset, from, len);
}

void skb_init(void);

static inline ktime_t skb_get_ktime(const struct sk_buff *skb)
{
	return skb->tstamp;
}

/**
 *	skb_get_timestamp - get timestamp from a skb
 *	@skb: skb to get stamp from
 *	@stamp: pointer to struct timeval to store stamp in
 *
 *	Timestamps are stored in the skb as offsets to a base timestamp.
 *	This function converts the offset back to a struct timeval and stores
 *	it in stamp.
 */
static inline void skb_get_timestamp(const struct sk_buff *skb,
				     struct timeval *stamp)
{
	*stamp = ktime_to_timeval(skb->tstamp);
}

static inline void skb_get_timestampns(const struct sk_buff *skb,
				       struct timespec *stamp)
{
	*stamp = ktime_to_timespec(skb->tstamp);
}

static inline void __net_timestamp(struct sk_buff *skb)
{
	skb->tstamp = ktime_get_real();
}

static inline ktime_t net_timedelta(ktime_t t)
{
	return ktime_sub(ktime_get_real(), t);
}

static inline ktime_t net_invalid_timestamp(void)
{
	return ktime_set(0, 0);
}

struct sk_buff *skb_clone_sk(struct sk_buff *skb);

#ifdef CONFIG_NETWORK_PHY_TIMESTAMPING

void skb_clone_tx_timestamp(struct sk_buff *skb);
bool skb_defer_rx_timestamp(struct sk_buff *skb);

#else /* CONFIG_NETWORK_PHY_TIMESTAMPING */

static inline void skb_clone_tx_timestamp(struct sk_buff *skb)
{
}

static inline bool skb_defer_rx_timestamp(struct sk_buff *skb)
{
	return false;
}

#endif /* !CONFIG_NETWORK_PHY_TIMESTAMPING */

/**
 * skb_complete_tx_timestamp() - deliver cloned skb with tx timestamps
 *
 * PHY drivers may accept clones of transmitted packets for
 * timestamping via their phy_driver.txtstamp method. These drivers
 * must call this function to return the skb back to the stack with a
 * timestamp.
 *
 * @skb: clone of the the original outgoing packet
 * @hwtstamps: hardware time stamps
 *
 */
void skb_complete_tx_timestamp(struct sk_buff *skb,
			       struct skb_shared_hwtstamps *hwtstamps);

void __skb_tstamp_tx(struct sk_buff *orig_skb,
		     struct skb_shared_hwtstamps *hwtstamps,
		     struct sock *sk, int tstype);

/**
 * skb_tstamp_tx - queue clone of skb with send time stamps
 * @orig_skb:	the original outgoing packet
 * @hwtstamps:	hardware time stamps, may be NULL if not available
 *
 * If the skb has a socket associated, then this function clones the
 * skb (thus sharing the actual data and optional structures), stores
 * the optional hardware time stamping information (if non NULL) or
 * generates a software time stamp (otherwise), then queues the clone
 * to the error queue of the socket.  Errors are silently ignored.
 */
void skb_tstamp_tx(struct sk_buff *orig_skb,
		   struct skb_shared_hwtstamps *hwtstamps);

static inline void sw_tx_timestamp(struct sk_buff *skb)
{
	if (skb_shinfo(skb)->tx_flags & SKBTX_SW_TSTAMP &&
	    !(skb_shinfo(skb)->tx_flags & SKBTX_IN_PROGRESS))
		skb_tstamp_tx(skb, NULL);
}

/**
 * skb_tx_timestamp() - Driver hook for transmit timestamping
 *
 * Ethernet MAC Drivers should call this function in their hard_xmit()
 * function immediately before giving the sk_buff to the MAC hardware.
 *
 * Specifically, one should make absolutely sure that this function is
 * called before TX completion of this packet can trigger.  Otherwise
 * the packet could potentially already be freed.
 *
 * @skb: A socket buffer.
 */
static inline void skb_tx_timestamp(struct sk_buff *skb)
{
	skb_clone_tx_timestamp(skb);
	sw_tx_timestamp(skb);
}

/**
 * skb_complete_wifi_ack - deliver skb with wifi status
 *
 * @skb: the original outgoing packet
 * @acked: ack status
 *
 */
void skb_complete_wifi_ack(struct sk_buff *skb, bool acked);

__sum16 __skb_checksum_complete_head(struct sk_buff *skb, int len);
__sum16 __skb_checksum_complete(struct sk_buff *skb);

static inline int skb_csum_unnecessary(const struct sk_buff *skb)
{
	return ((skb->ip_summed == CHECKSUM_UNNECESSARY) ||
		skb->csum_valid ||
		(skb->ip_summed == CHECKSUM_PARTIAL &&
		 skb_checksum_start_offset(skb) >= 0));
}

/**
 *	skb_checksum_complete - Calculate checksum of an entire packet
 *	@skb: packet to process
 *
 *	This function calculates the checksum over the entire packet plus
 *	the value of skb->csum.  The latter can be used to supply the
 *	checksum of a pseudo header as used by TCP/UDP.  It returns the
 *	checksum.
 *
 *	For protocols that contain complete checksums such as ICMP/TCP/UDP,
 *	this function can be used to verify that checksum on received
 *	packets.  In that case the function should return zero if the
 *	checksum is correct.  In particular, this function will return zero
 *	if skb->ip_summed is CHECKSUM_UNNECESSARY which indicates that the
 *	hardware has already verified the correctness of the checksum.
 */
static inline __sum16 skb_checksum_complete(struct sk_buff *skb)
{
	return skb_csum_unnecessary(skb) ?
	       0 : __skb_checksum_complete(skb);
}

static inline void __skb_decr_checksum_unnecessary(struct sk_buff *skb)
{
	if (skb->ip_summed == CHECKSUM_UNNECESSARY) {
		if (skb->csum_level == 0)
			skb->ip_summed = CHECKSUM_NONE;
		else
			skb->csum_level--;
	}
}

static inline void __skb_incr_checksum_unnecessary(struct sk_buff *skb)
{
	if (skb->ip_summed == CHECKSUM_UNNECESSARY) {
		if (skb->csum_level < SKB_MAX_CSUM_LEVEL)
			skb->csum_level++;
	} else if (skb->ip_summed == CHECKSUM_NONE) {
		skb->ip_summed = CHECKSUM_UNNECESSARY;
		skb->csum_level = 0;
	}
}

static inline void __skb_mark_checksum_bad(struct sk_buff *skb)
{
	/* Mark current checksum as bad (typically called from GRO
	 * path). In the case that ip_summed is CHECKSUM_NONE
	 * this must be the first checksum encountered in the packet.
	 * When ip_summed is CHECKSUM_UNNECESSARY, this is the first
	 * checksum after the last one validated. For UDP, a zero
	 * checksum can not be marked as bad.
	 */

	if (skb->ip_summed == CHECKSUM_NONE ||
	    skb->ip_summed == CHECKSUM_UNNECESSARY)
		skb->csum_bad = 1;
}

/* Check if we need to perform checksum complete validation.
 *
 * Returns true if checksum complete is needed, false otherwise
 * (either checksum is unnecessary or zero checksum is allowed).
 */
static inline bool __skb_checksum_validate_needed(struct sk_buff *skb,
						  bool zero_okay,
						  __sum16 check)
{
	if (skb_csum_unnecessary(skb) || (zero_okay && !check)) {
		skb->csum_valid = 1;
		__skb_decr_checksum_unnecessary(skb);
		return false;
	}

	return true;
}

/* For small packets <= CHECKSUM_BREAK peform checksum complete directly
 * in checksum_init.
 */
#define CHECKSUM_BREAK 76

/* Unset checksum-complete
 *
 * Unset checksum complete can be done when packet is being modified
 * (uncompressed for instance) and checksum-complete value is
 * invalidated.
 */
static inline void skb_checksum_complete_unset(struct sk_buff *skb)
{
	if (skb->ip_summed == CHECKSUM_COMPLETE)
		skb->ip_summed = CHECKSUM_NONE;
}

/* Validate (init) checksum based on checksum complete.
 *
 * Return values:
 *   0: checksum is validated or try to in skb_checksum_complete. In the latter
 *	case the ip_summed will not be CHECKSUM_UNNECESSARY and the pseudo
 *	checksum is stored in skb->csum for use in __skb_checksum_complete
 *   non-zero: value of invalid checksum
 *
 */
static inline __sum16 __skb_checksum_validate_complete(struct sk_buff *skb,
						       bool complete,
						       __wsum psum)
{
	if (skb->ip_summed == CHECKSUM_COMPLETE) {
		if (!csum_fold(csum_add(psum, skb->csum))) {
			skb->csum_valid = 1;
			return 0;
		}
	} else if (skb->csum_bad) {
		/* ip_summed == CHECKSUM_NONE in this case */
		return (__force __sum16)1;
	}

	skb->csum = psum;

	if (complete || skb->len <= CHECKSUM_BREAK) {
		__sum16 csum;

		csum = __skb_checksum_complete(skb);
		skb->csum_valid = !csum;
		return csum;
	}

	return 0;
}

static inline __wsum null_compute_pseudo(struct sk_buff *skb, int proto)
{
	return 0;
}

/* Perform checksum validate (init). Note that this is a macro since we only
 * want to calculate the pseudo header which is an input function if necessary.
 * First we try to validate without any computation (checksum unnecessary) and
 * then calculate based on checksum complete calling the function to compute
 * pseudo header.
 *
 * Return values:
 *   0: checksum is validated or try to in skb_checksum_complete
 *   non-zero: value of invalid checksum
 */
#define __skb_checksum_validate(skb, proto, complete,			\
				zero_okay, check, compute_pseudo)	\
({									\
	__sum16 __ret = 0;						\
	skb->csum_valid = 0;						\
	if (__skb_checksum_validate_needed(skb, zero_okay, check))	\
		__ret = __skb_checksum_validate_complete(skb,		\
				complete, compute_pseudo(skb, proto));	\
	__ret;								\
})

#define skb_checksum_init(skb, proto, compute_pseudo)			\
	__skb_checksum_validate(skb, proto, false, false, 0, compute_pseudo)

#define skb_checksum_init_zero_check(skb, proto, check, compute_pseudo)	\
	__skb_checksum_validate(skb, proto, false, true, check, compute_pseudo)

#define skb_checksum_validate(skb, proto, compute_pseudo)		\
	__skb_checksum_validate(skb, proto, true, false, 0, compute_pseudo)

#define skb_checksum_validate_zero_check(skb, proto, check,		\
					 compute_pseudo)		\
	__skb_checksum_validate(skb, proto, true, true, check, compute_pseudo)

#define skb_checksum_simple_validate(skb)				\
	__skb_checksum_validate(skb, 0, true, false, 0, null_compute_pseudo)

static inline bool __skb_checksum_convert_check(struct sk_buff *skb)
{
	return (skb->ip_summed == CHECKSUM_NONE &&
		skb->csum_valid && !skb->csum_bad);
}

static inline void __skb_checksum_convert(struct sk_buff *skb,
					  __sum16 check, __wsum pseudo)
{
	skb->csum = ~pseudo;
	skb->ip_summed = CHECKSUM_COMPLETE;
}

#define skb_checksum_try_convert(skb, proto, check, compute_pseudo)	\
do {									\
	if (__skb_checksum_convert_check(skb))				\
		__skb_checksum_convert(skb, check,			\
				       compute_pseudo(skb, proto));	\
} while (0)

static inline void skb_remcsum_adjust_partial(struct sk_buff *skb, void *ptr,
					      u16 start, u16 offset)
{
	skb->ip_summed = CHECKSUM_PARTIAL;
	skb->csum_start = ((unsigned char *)ptr + start) - skb->head;
	skb->csum_offset = offset - start;
}

/* Update skbuf and packet to reflect the remote checksum offload operation.
 * When called, ptr indicates the starting point for skb->csum when
 * ip_summed is CHECKSUM_COMPLETE. If we need create checksum complete
 * here, skb_postpull_rcsum is done so skb->csum start is ptr.
 */
static inline void skb_remcsum_process(struct sk_buff *skb, void *ptr,
				       int start, int offset, bool nopartial)
{
	__wsum delta;

	if (!nopartial) {
		skb_remcsum_adjust_partial(skb, ptr, start, offset);
		return;
	}

	 if (unlikely(skb->ip_summed != CHECKSUM_COMPLETE)) {
		__skb_checksum_complete(skb);
		skb_postpull_rcsum(skb, skb->data, ptr - (void *)skb->data);
	}

	delta = remcsum_adjust(ptr, skb->csum, start, offset);

	/* Adjust skb->csum since we changed the packet */
	skb->csum = csum_add(skb->csum, delta);
}

#if defined(CONFIG_NF_CONNTRACK) || defined(CONFIG_NF_CONNTRACK_MODULE)
void nf_conntrack_destroy(struct nf_conntrack *nfct);
static inline void nf_conntrack_put(struct nf_conntrack *nfct)
{
	if (nfct && atomic_dec_and_test(&nfct->use))
		nf_conntrack_destroy(nfct);
}
static inline void nf_conntrack_get(struct nf_conntrack *nfct)
{
	if (nfct)
		atomic_inc(&nfct->use);
}
#endif
#if IS_ENABLED(CONFIG_BRIDGE_NETFILTER)
static inline void nf_bridge_put(struct nf_bridge_info *nf_bridge)
{
	if (nf_bridge && atomic_dec_and_test(&nf_bridge->use))
		kfree(nf_bridge);
}
static inline void nf_bridge_get(struct nf_bridge_info *nf_bridge)
{
	if (nf_bridge)
		atomic_inc(&nf_bridge->use);
}
#endif /* CONFIG_BRIDGE_NETFILTER */
static inline void nf_reset(struct sk_buff *skb)
{
#if defined(CONFIG_NF_CONNTRACK) || defined(CONFIG_NF_CONNTRACK_MODULE)
	nf_conntrack_put(skb->nfct);
	skb->nfct = NULL;
#endif
#if IS_ENABLED(CONFIG_BRIDGE_NETFILTER)
	nf_bridge_put(skb->nf_bridge);
	skb->nf_bridge = NULL;
#endif
}

static inline void nf_reset_trace(struct sk_buff *skb)
{
#if IS_ENABLED(CONFIG_NETFILTER_XT_TARGET_TRACE) || defined(CONFIG_NF_TABLES)
	skb->nf_trace = 0;
#endif
}

/* Note: This doesn't put any conntrack and bridge info in dst. */
static inline void __nf_copy(struct sk_buff *dst, const struct sk_buff *src,
			     bool copy)
{
#if defined(CONFIG_NF_CONNTRACK) || defined(CONFIG_NF_CONNTRACK_MODULE)
	dst->nfct = src->nfct;
	nf_conntrack_get(src->nfct);
	if (copy)
		dst->nfctinfo = src->nfctinfo;
#endif
#if IS_ENABLED(CONFIG_BRIDGE_NETFILTER)
	dst->nf_bridge  = src->nf_bridge;
	nf_bridge_get(src->nf_bridge);
#endif
#if IS_ENABLED(CONFIG_NETFILTER_XT_TARGET_TRACE) || defined(CONFIG_NF_TABLES)
	if (copy)
		dst->nf_trace = src->nf_trace;
#endif
}

static inline void nf_copy(struct sk_buff *dst, const struct sk_buff *src)
{
#if defined(CONFIG_NF_CONNTRACK) || defined(CONFIG_NF_CONNTRACK_MODULE)
	nf_conntrack_put(dst->nfct);
#endif
#if IS_ENABLED(CONFIG_BRIDGE_NETFILTER)
	nf_bridge_put(dst->nf_bridge);
#endif
	__nf_copy(dst, src, true);
}

#ifdef CONFIG_NETWORK_SECMARK
static inline void skb_copy_secmark(struct sk_buff *to, const struct sk_buff *from)
{
	to->secmark = from->secmark;
}

static inline void skb_init_secmark(struct sk_buff *skb)
{
	skb->secmark = 0;
}
#else
static inline void skb_copy_secmark(struct sk_buff *to, const struct sk_buff *from)
{ }

static inline void skb_init_secmark(struct sk_buff *skb)
{ }
#endif

static inline bool skb_irq_freeable(const struct sk_buff *skb)
{
	return !skb->destructor &&
#if IS_ENABLED(CONFIG_XFRM)
		!skb->sp &&
#endif
#if IS_ENABLED(CONFIG_NF_CONNTRACK)
		!skb->nfct &&
#endif
		!skb->_skb_refdst &&
		!skb_has_frag_list(skb);
}

static inline void skb_set_queue_mapping(struct sk_buff *skb, u16 queue_mapping)
{
	skb->queue_mapping = queue_mapping;
}

static inline u16 skb_get_queue_mapping(const struct sk_buff *skb)
{
	return skb->queue_mapping;
}

static inline void skb_copy_queue_mapping(struct sk_buff *to, const struct sk_buff *from)
{
	to->queue_mapping = from->queue_mapping;
}

static inline void skb_record_rx_queue(struct sk_buff *skb, u16 rx_queue)
{
	skb->queue_mapping = rx_queue + 1;
}

static inline u16 skb_get_rx_queue(const struct sk_buff *skb)
{
	return skb->queue_mapping - 1;
}

static inline bool skb_rx_queue_recorded(const struct sk_buff *skb)
{
	return skb->queue_mapping != 0;
}

static inline struct sec_path *skb_sec_path(struct sk_buff *skb)
{
#ifdef CONFIG_XFRM
	return skb->sp;
#else
	return NULL;
#endif
}

/* Keeps track of mac header offset relative to skb->head.
 * It is useful for TSO of Tunneling protocol. e.g. GRE.
 * For non-tunnel skb it points to skb_mac_header() and for
 * tunnel skb it points to outer mac header.
 * Keeps track of level of encapsulation of network headers.
 */
struct skb_gso_cb {
	int	mac_offset;
	int	encap_level;
	__u16	csum_start;
};
#define SKB_GSO_CB(skb) ((struct skb_gso_cb *)(skb)->cb)

static inline int skb_tnl_header_len(const struct sk_buff *inner_skb)
{
	return (skb_mac_header(inner_skb) - inner_skb->head) -
		SKB_GSO_CB(inner_skb)->mac_offset;
}

static inline int gso_pskb_expand_head(struct sk_buff *skb, int extra)
{
	int new_headroom, headroom;
	int ret;

	headroom = skb_headroom(skb);
	ret = pskb_expand_head(skb, extra, 0, GFP_ATOMIC);
	if (ret)
		return ret;

	new_headroom = skb_headroom(skb);
	SKB_GSO_CB(skb)->mac_offset += (new_headroom - headroom);
	return 0;
}

/* Compute the checksum for a gso segment. First compute the checksum value
 * from the start of transport header to SKB_GSO_CB(skb)->csum_start, and
 * then add in skb->csum (checksum from csum_start to end of packet).
 * skb->csum and csum_start are then updated to reflect the checksum of the
 * resultant packet starting from the transport header-- the resultant checksum
 * is in the res argument (i.e. normally zero or ~ of checksum of a pseudo
 * header.
 */
static inline __sum16 gso_make_checksum(struct sk_buff *skb, __wsum res)
{
	int plen = SKB_GSO_CB(skb)->csum_start - skb_headroom(skb) -
		   skb_transport_offset(skb);
	__wsum partial;

	partial = csum_partial(skb_transport_header(skb), plen, skb->csum);
	skb->csum = res;
	SKB_GSO_CB(skb)->csum_start -= plen;

	return csum_fold(partial);
}

static inline bool skb_is_gso(const struct sk_buff *skb)
{
	return skb_shinfo(skb)->gso_size;
}

/* Note: Should be called only if skb_is_gso(skb) is true */
static inline bool skb_is_gso_v6(const struct sk_buff *skb)
{
	return skb_shinfo(skb)->gso_type & SKB_GSO_TCPV6;
}

void __skb_warn_lro_forwarding(const struct sk_buff *skb);

static inline bool skb_warn_if_lro(const struct sk_buff *skb)
{
	/* LRO sets gso_size but not gso_type, whereas if GSO is really
	 * wanted then gso_type will be set. */
	const struct skb_shared_info *shinfo = skb_shinfo(skb);

	if (skb_is_nonlinear(skb) && shinfo->gso_size != 0 &&
	    unlikely(shinfo->gso_type == 0)) {
		__skb_warn_lro_forwarding(skb);
		return true;
	}
	return false;
}

static inline void skb_forward_csum(struct sk_buff *skb)
{
	/* Unfortunately we don't support this one.  Any brave souls? */
	if (skb->ip_summed == CHECKSUM_COMPLETE)
		skb->ip_summed = CHECKSUM_NONE;
}

/**
 * skb_checksum_none_assert - make sure skb ip_summed is CHECKSUM_NONE
 * @skb: skb to check
 *
 * fresh skbs have their ip_summed set to CHECKSUM_NONE.
 * Instead of forcing ip_summed to CHECKSUM_NONE, we can
 * use this helper, to document places where we make this assertion.
 */
static inline void skb_checksum_none_assert(const struct sk_buff *skb)
{
#ifdef DEBUG
	BUG_ON(skb->ip_summed != CHECKSUM_NONE);
#endif
}

bool skb_partial_csum_set(struct sk_buff *skb, u16 start, u16 off);

int skb_checksum_setup(struct sk_buff *skb, bool recalculate);
struct sk_buff *skb_checksum_trimmed(struct sk_buff *skb,
				     unsigned int transport_len,
				     __sum16(*skb_chkf)(struct sk_buff *skb));

/**
 * skb_head_is_locked - Determine if the skb->head is locked down
 * @skb: skb to check
 *
 * The head on skbs build around a head frag can be removed if they are
 * not cloned.  This function returns true if the skb head is locked down
 * due to either being allocated via kmalloc, or by being a clone with
 * multiple references to the head.
 */
static inline bool skb_head_is_locked(const struct sk_buff *skb)
{
	return !skb->head_frag || skb_cloned(skb);
}

/**
 * skb_gso_network_seglen - Return length of individual segments of a gso packet
 *
 * @skb: GSO skb
 *
 * skb_gso_network_seglen is used to determine the real size of the
 * individual segments, including Layer3 (IP, IPv6) and L4 headers (TCP/UDP).
 *
 * The MAC/L2 header is not accounted for.
 */
static inline unsigned int skb_gso_network_seglen(const struct sk_buff *skb)
{
	unsigned int hdr_len = skb_transport_header(skb) -
			       skb_network_header(skb);
	return hdr_len + skb_gso_transport_seglen(skb);
}

#endif	/* __KERNEL__ */
#endif	/* _LINUX_SKBUFF_H */<|MERGE_RESOLUTION|>--- conflicted
+++ resolved
@@ -1029,31 +1029,7 @@
 	return skb->hash;
 }
 
-<<<<<<< HEAD
-__u32 __skb_get_hash_flowi6(struct sk_buff *skb, struct flowi6 *fl6);
-
-static inline __u32 skb_get_hash_flowi6(struct sk_buff *skb, struct flowi6 *fl6)
-{
-	if (!skb->l4_hash && !skb->sw_hash)
-		__skb_get_hash_flowi6(skb, fl6);
-
-	return skb->hash;
-}
-
-__u32 __skb_get_hash_flowi4(struct sk_buff *skb, struct flowi4 *fl);
-
-static inline __u32 skb_get_hash_flowi4(struct sk_buff *skb, struct flowi4 *fl4)
-{
-	if (!skb->l4_hash && !skb->sw_hash)
-		__skb_get_hash_flowi4(skb, fl4);
-
-	return skb->hash;
-}
-
-__u32 skb_get_hash_perturb(const struct sk_buff *skb, u32 perturb);
-=======
 __u32 __skb_get_hash_flowi6(struct sk_buff *skb, const struct flowi6 *fl6);
->>>>>>> 807249d3
 
 static inline __u32 skb_get_hash_flowi6(struct sk_buff *skb, const struct flowi6 *fl6)
 {
