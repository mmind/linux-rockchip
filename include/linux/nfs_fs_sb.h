--- conflicted
+++ resolved
@@ -77,13 +77,6 @@
 	/* Client owner identifier */
 	const char *		cl_owner_id;
 
-<<<<<<< HEAD
-	/* Our own IP address, as a null-terminated string.
-	 * This is used to generate the mv0 callback address.
-	 */
-	char			cl_ipaddr[48];
-=======
->>>>>>> 4ee825d2
 	u32			cl_cb_ident;	/* v4.0 callback identifier */
 	const struct nfs4_minor_version_ops *cl_mvops;
 	unsigned long		cl_mig_gen;
