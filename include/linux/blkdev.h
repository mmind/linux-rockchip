#ifndef _LINUX_BLKDEV_H
#define _LINUX_BLKDEV_H

#include <linux/sched.h>

#ifdef CONFIG_BLOCK

#include <linux/major.h>
#include <linux/genhd.h>
#include <linux/list.h>
#include <linux/llist.h>
#include <linux/timer.h>
#include <linux/workqueue.h>
#include <linux/pagemap.h>
#include <linux/backing-dev.h>
#include <linux/wait.h>
#include <linux/mempool.h>
#include <linux/bio.h>
#include <linux/stringify.h>
#include <linux/gfp.h>
#include <linux/bsg.h>
#include <linux/smp.h>
#include <linux/rcupdate.h>
#include <linux/percpu-refcount.h>

#include <asm/scatterlist.h>

struct module;
struct scsi_ioctl_command;

struct request_queue;
struct elevator_queue;
struct request_pm_state;
struct blk_trace;
struct request;
struct sg_io_hdr;
struct bsg_job;
struct blkcg_gq;
struct blk_flush_queue;

#define BLKDEV_MIN_RQ	4
#define BLKDEV_MAX_RQ	128	/* Default maximum */

/*
 * Maximum number of blkcg policies allowed to be registered concurrently.
 * Defined here to simplify include dependency.
 */
#define BLKCG_MAX_POLS		2

struct request;
typedef void (rq_end_io_fn)(struct request *, int);

#define BLK_RL_SYNCFULL		(1U << 0)
#define BLK_RL_ASYNCFULL	(1U << 1)

struct request_list {
	struct request_queue	*q;	/* the queue this rl belongs to */
#ifdef CONFIG_BLK_CGROUP
	struct blkcg_gq		*blkg;	/* blkg this request pool belongs to */
#endif
	/*
	 * count[], starved[], and wait[] are indexed by
	 * BLK_RW_SYNC/BLK_RW_ASYNC
	 */
	int			count[2];
	int			starved[2];
	mempool_t		*rq_pool;
	wait_queue_head_t	wait[2];
	unsigned int		flags;
};

/*
 * request command types
 */
enum rq_cmd_type_bits {
	REQ_TYPE_FS		= 1,	/* fs request */
	REQ_TYPE_BLOCK_PC,		/* scsi command */
	REQ_TYPE_SENSE,			/* sense request */
	REQ_TYPE_PM_SUSPEND,		/* suspend request */
	REQ_TYPE_PM_RESUME,		/* resume request */
	REQ_TYPE_PM_SHUTDOWN,		/* shutdown request */
	REQ_TYPE_SPECIAL,		/* driver defined type */
	/*
	 * for ATA/ATAPI devices. this really doesn't belong here, ide should
	 * use REQ_TYPE_SPECIAL and use rq->cmd[0] with the range of driver
	 * private REQ_LB opcodes to differentiate what type of request this is
	 */
	REQ_TYPE_ATA_TASKFILE,
	REQ_TYPE_ATA_PC,
};

#define BLK_MAX_CDB	16

/*
 * Try to put the fields that are referenced together in the same cacheline.
 *
 * If you modify this structure, make sure to update blk_rq_init() and
 * especially blk_mq_rq_ctx_init() to take care of the added fields.
 */
struct request {
	struct list_head queuelist;
	union {
		struct call_single_data csd;
		unsigned long fifo_time;
	};

	struct request_queue *q;
	struct blk_mq_ctx *mq_ctx;

	u64 cmd_flags;
	enum rq_cmd_type_bits cmd_type;
	unsigned long atomic_flags;

	int cpu;

	/* the following two fields are internal, NEVER access directly */
	unsigned int __data_len;	/* total data len */
	sector_t __sector;		/* sector cursor */

	struct bio *bio;
	struct bio *biotail;

	/*
	 * The hash is used inside the scheduler, and killed once the
	 * request reaches the dispatch list. The ipi_list is only used
	 * to queue the request for softirq completion, which is long
	 * after the request has been unhashed (and even removed from
	 * the dispatch list).
	 */
	union {
		struct hlist_node hash;	/* merge hash */
		struct list_head ipi_list;
	};

	/*
	 * The rb_node is only used inside the io scheduler, requests
	 * are pruned when moved to the dispatch queue. So let the
	 * completion_data share space with the rb_node.
	 */
	union {
		struct rb_node rb_node;	/* sort/lookup */
		void *completion_data;
	};

	/*
	 * Three pointers are available for the IO schedulers, if they need
	 * more they have to dynamically allocate it.  Flush requests are
	 * never put on the IO scheduler. So let the flush fields share
	 * space with the elevator data.
	 */
	union {
		struct {
			struct io_cq		*icq;
			void			*priv[2];
		} elv;

		struct {
			unsigned int		seq;
			struct list_head	list;
			rq_end_io_fn		*saved_end_io;
		} flush;
	};

	struct gendisk *rq_disk;
	struct hd_struct *part;
	unsigned long start_time;
#ifdef CONFIG_BLK_CGROUP
	struct request_list *rl;		/* rl this rq is alloced from */
	unsigned long long start_time_ns;
	unsigned long long io_start_time_ns;    /* when passed to hardware */
#endif
	/* Number of scatter-gather DMA addr+len pairs after
	 * physical address coalescing is performed.
	 */
	unsigned short nr_phys_segments;
#if defined(CONFIG_BLK_DEV_INTEGRITY)
	unsigned short nr_integrity_segments;
#endif

	unsigned short ioprio;

	void *special;		/* opaque pointer available for LLD use */

	int tag;
	int errors;

	/*
	 * when request is used as a packet command carrier
	 */
	unsigned char __cmd[BLK_MAX_CDB];
	unsigned char *cmd;
	unsigned short cmd_len;

	unsigned int extra_len;	/* length of alignment and padding */
	unsigned int sense_len;
	unsigned int resid_len;	/* residual count */
	void *sense;

	unsigned long deadline;
	struct list_head timeout_list;
	unsigned int timeout;
	int retries;

	/*
	 * completion callback.
	 */
	rq_end_io_fn *end_io;
	void *end_io_data;

	/* for bidi */
	struct request *next_rq;
};

static inline unsigned short req_get_ioprio(struct request *req)
{
	return req->ioprio;
}

/*
 * State information carried for REQ_TYPE_PM_SUSPEND and REQ_TYPE_PM_RESUME
 * requests. Some step values could eventually be made generic.
 */
struct request_pm_state
{
	/* PM state machine step value, currently driver specific */
	int	pm_step;
	/* requested PM state value (S1, S2, S3, S4, ...) */
	u32	pm_state;
	void*	data;		/* for driver use */
};

#include <linux/elevator.h>

struct blk_queue_ctx;

typedef void (request_fn_proc) (struct request_queue *q);
typedef void (make_request_fn) (struct request_queue *q, struct bio *bio);
typedef int (prep_rq_fn) (struct request_queue *, struct request *);
typedef void (unprep_rq_fn) (struct request_queue *, struct request *);

struct bio_vec;
struct bvec_merge_data {
	struct block_device *bi_bdev;
	sector_t bi_sector;
	unsigned bi_size;
	unsigned long bi_rw;
};
typedef int (merge_bvec_fn) (struct request_queue *, struct bvec_merge_data *,
			     struct bio_vec *);
typedef void (softirq_done_fn)(struct request *);
typedef int (dma_drain_needed_fn)(struct request *);
typedef int (lld_busy_fn) (struct request_queue *q);
typedef int (bsg_job_fn) (struct bsg_job *);

enum blk_eh_timer_return {
	BLK_EH_NOT_HANDLED,
	BLK_EH_HANDLED,
	BLK_EH_RESET_TIMER,
};

typedef enum blk_eh_timer_return (rq_timed_out_fn)(struct request *);

enum blk_queue_state {
	Queue_down,
	Queue_up,
};

struct blk_queue_tag {
	struct request **tag_index;	/* map of busy tags */
	unsigned long *tag_map;		/* bit map of free/busy tags */
	int busy;			/* current depth */
	int max_depth;			/* what we will send to device */
	int real_max_depth;		/* what the array can hold */
	atomic_t refcnt;		/* map can be shared */
};

#define BLK_SCSI_MAX_CMDS	(256)
#define BLK_SCSI_CMD_PER_LONG	(BLK_SCSI_MAX_CMDS / (sizeof(long) * 8))

struct queue_limits {
	unsigned long		bounce_pfn;
	unsigned long		seg_boundary_mask;

	unsigned int		max_hw_sectors;
	unsigned int		chunk_sectors;
	unsigned int		max_sectors;
	unsigned int		max_segment_size;
	unsigned int		physical_block_size;
	unsigned int		alignment_offset;
	unsigned int		io_min;
	unsigned int		io_opt;
	unsigned int		max_discard_sectors;
	unsigned int		max_write_same_sectors;
	unsigned int		discard_granularity;
	unsigned int		discard_alignment;

	unsigned short		logical_block_size;
	unsigned short		max_segments;
	unsigned short		max_integrity_segments;

	unsigned char		misaligned;
	unsigned char		discard_misaligned;
	unsigned char		cluster;
	unsigned char		discard_zeroes_data;
	unsigned char		raid_partial_stripes_expensive;
};

struct request_queue {
	/*
	 * Together with queue_head for cacheline sharing
	 */
	struct list_head	queue_head;
	struct request		*last_merge;
	struct elevator_queue	*elevator;
	int			nr_rqs[2];	/* # allocated [a]sync rqs */
	int			nr_rqs_elvpriv;	/* # allocated rqs w/ elvpriv */

	/*
	 * If blkcg is not used, @q->root_rl serves all requests.  If blkcg
	 * is used, root blkg allocates from @q->root_rl and all other
	 * blkgs from their own blkg->rl.  Which one to use should be
	 * determined using bio_request_list().
	 */
	struct request_list	root_rl;

	request_fn_proc		*request_fn;
	make_request_fn		*make_request_fn;
	prep_rq_fn		*prep_rq_fn;
	unprep_rq_fn		*unprep_rq_fn;
	merge_bvec_fn		*merge_bvec_fn;
	softirq_done_fn		*softirq_done_fn;
	rq_timed_out_fn		*rq_timed_out_fn;
	dma_drain_needed_fn	*dma_drain_needed;
	lld_busy_fn		*lld_busy_fn;

	struct blk_mq_ops	*mq_ops;

	unsigned int		*mq_map;

	/* sw queues */
	struct blk_mq_ctx __percpu	*queue_ctx;
	unsigned int		nr_queues;

	/* hw dispatch queues */
	struct blk_mq_hw_ctx	**queue_hw_ctx;
	unsigned int		nr_hw_queues;

	/*
	 * Dispatch queue sorting
	 */
	sector_t		end_sector;
	struct request		*boundary_rq;

	/*
	 * Delayed queue handling
	 */
	struct delayed_work	delay_work;

	struct backing_dev_info	backing_dev_info;

	/*
	 * The queue owner gets to use this for whatever they like.
	 * ll_rw_blk doesn't touch it.
	 */
	void			*queuedata;

	/*
	 * various queue flags, see QUEUE_* below
	 */
	unsigned long		queue_flags;

	/*
	 * ida allocated id for this queue.  Used to index queues from
	 * ioctx.
	 */
	int			id;

	/*
	 * queue needs bounce pages for pages above this limit
	 */
	gfp_t			bounce_gfp;

	/*
	 * protects queue structures from reentrancy. ->__queue_lock should
	 * _never_ be used directly, it is queue private. always use
	 * ->queue_lock.
	 */
	spinlock_t		__queue_lock;
	spinlock_t		*queue_lock;

	/*
	 * queue kobject
	 */
	struct kobject kobj;

	/*
	 * mq queue kobject
	 */
	struct kobject mq_kobj;

#ifdef CONFIG_PM
	struct device		*dev;
	int			rpm_status;
	unsigned int		nr_pending;
#endif

	/*
	 * queue settings
	 */
	unsigned long		nr_requests;	/* Max # of requests */
	unsigned int		nr_congestion_on;
	unsigned int		nr_congestion_off;
	unsigned int		nr_batching;

	unsigned int		dma_drain_size;
	void			*dma_drain_buffer;
	unsigned int		dma_pad_mask;
	unsigned int		dma_alignment;

	struct blk_queue_tag	*queue_tags;
	struct list_head	tag_busy_list;

	unsigned int		nr_sorted;
	unsigned int		in_flight[2];
	/*
	 * Number of active block driver functions for which blk_drain_queue()
	 * must wait. Must be incremented around functions that unlock the
	 * queue_lock internally, e.g. scsi_request_fn().
	 */
	unsigned int		request_fn_active;

	unsigned int		rq_timeout;
	struct timer_list	timeout;
	struct list_head	timeout_list;

	struct list_head	icq_list;
#ifdef CONFIG_BLK_CGROUP
	DECLARE_BITMAP		(blkcg_pols, BLKCG_MAX_POLS);
	struct blkcg_gq		*root_blkg;
	struct list_head	blkg_list;
#endif

	struct queue_limits	limits;

	/*
	 * sg stuff
	 */
	unsigned int		sg_timeout;
	unsigned int		sg_reserved_size;
	int			node;
#ifdef CONFIG_BLK_DEV_IO_TRACE
	struct blk_trace	*blk_trace;
#endif
	/*
	 * for flush operations
	 */
	unsigned int		flush_flags;
	unsigned int		flush_not_queueable:1;
	struct blk_flush_queue	*fq;

	struct list_head	requeue_list;
	spinlock_t		requeue_lock;
	struct work_struct	requeue_work;

	struct mutex		sysfs_lock;

	int			bypass_depth;
	int			mq_freeze_depth;

#if defined(CONFIG_BLK_DEV_BSG)
	bsg_job_fn		*bsg_job_fn;
	int			bsg_job_size;
	struct bsg_class_device bsg_dev;
#endif

#ifdef CONFIG_BLK_DEV_THROTTLING
	/* Throttle data */
	struct throtl_data *td;
#endif
	struct rcu_head		rcu_head;
	wait_queue_head_t	mq_freeze_wq;
	struct percpu_ref	mq_usage_counter;
	struct list_head	all_q_node;

	struct blk_mq_tag_set	*tag_set;
	struct list_head	tag_set_list;
};

#define QUEUE_FLAG_QUEUED	1	/* uses generic tag queueing */
#define QUEUE_FLAG_STOPPED	2	/* queue is stopped */
#define	QUEUE_FLAG_SYNCFULL	3	/* read queue has been filled */
#define QUEUE_FLAG_ASYNCFULL	4	/* write queue has been filled */
#define QUEUE_FLAG_DYING	5	/* queue being torn down */
#define QUEUE_FLAG_BYPASS	6	/* act as dumb FIFO queue */
#define QUEUE_FLAG_BIDI		7	/* queue supports bidi requests */
#define QUEUE_FLAG_NOMERGES     8	/* disable merge attempts */
#define QUEUE_FLAG_SAME_COMP	9	/* complete on same CPU-group */
#define QUEUE_FLAG_FAIL_IO     10	/* fake timeout */
#define QUEUE_FLAG_STACKABLE   11	/* supports request stacking */
#define QUEUE_FLAG_NONROT      12	/* non-rotational device (SSD) */
#define QUEUE_FLAG_VIRT        QUEUE_FLAG_NONROT /* paravirt device */
#define QUEUE_FLAG_IO_STAT     13	/* do IO stats */
#define QUEUE_FLAG_DISCARD     14	/* supports DISCARD */
#define QUEUE_FLAG_NOXMERGES   15	/* No extended merges */
#define QUEUE_FLAG_ADD_RANDOM  16	/* Contributes to random pool */
#define QUEUE_FLAG_SECDISCARD  17	/* supports SECDISCARD */
#define QUEUE_FLAG_SAME_FORCE  18	/* force complete on same CPU */
#define QUEUE_FLAG_DEAD        19	/* queue tear-down finished */
#define QUEUE_FLAG_INIT_DONE   20	/* queue is initialized */
#define QUEUE_FLAG_NO_SG_MERGE 21	/* don't attempt to merge SG segments*/
#define QUEUE_FLAG_SG_GAPS     22	/* queue doesn't support SG gaps */

#define QUEUE_FLAG_DEFAULT	((1 << QUEUE_FLAG_IO_STAT) |		\
				 (1 << QUEUE_FLAG_STACKABLE)	|	\
				 (1 << QUEUE_FLAG_SAME_COMP)	|	\
				 (1 << QUEUE_FLAG_ADD_RANDOM))

#define QUEUE_FLAG_MQ_DEFAULT	((1 << QUEUE_FLAG_IO_STAT) |		\
				 (1 << QUEUE_FLAG_SAME_COMP))

static inline void queue_lockdep_assert_held(struct request_queue *q)
{
	if (q->queue_lock)
		lockdep_assert_held(q->queue_lock);
}

static inline void queue_flag_set_unlocked(unsigned int flag,
					   struct request_queue *q)
{
	__set_bit(flag, &q->queue_flags);
}

static inline int queue_flag_test_and_clear(unsigned int flag,
					    struct request_queue *q)
{
	queue_lockdep_assert_held(q);

	if (test_bit(flag, &q->queue_flags)) {
		__clear_bit(flag, &q->queue_flags);
		return 1;
	}

	return 0;
}

static inline int queue_flag_test_and_set(unsigned int flag,
					  struct request_queue *q)
{
	queue_lockdep_assert_held(q);

	if (!test_bit(flag, &q->queue_flags)) {
		__set_bit(flag, &q->queue_flags);
		return 0;
	}

	return 1;
}

static inline void queue_flag_set(unsigned int flag, struct request_queue *q)
{
	queue_lockdep_assert_held(q);
	__set_bit(flag, &q->queue_flags);
}

static inline void queue_flag_clear_unlocked(unsigned int flag,
					     struct request_queue *q)
{
	__clear_bit(flag, &q->queue_flags);
}

static inline int queue_in_flight(struct request_queue *q)
{
	return q->in_flight[0] + q->in_flight[1];
}

static inline void queue_flag_clear(unsigned int flag, struct request_queue *q)
{
	queue_lockdep_assert_held(q);
	__clear_bit(flag, &q->queue_flags);
}

#define blk_queue_tagged(q)	test_bit(QUEUE_FLAG_QUEUED, &(q)->queue_flags)
#define blk_queue_stopped(q)	test_bit(QUEUE_FLAG_STOPPED, &(q)->queue_flags)
#define blk_queue_dying(q)	test_bit(QUEUE_FLAG_DYING, &(q)->queue_flags)
#define blk_queue_dead(q)	test_bit(QUEUE_FLAG_DEAD, &(q)->queue_flags)
#define blk_queue_bypass(q)	test_bit(QUEUE_FLAG_BYPASS, &(q)->queue_flags)
#define blk_queue_init_done(q)	test_bit(QUEUE_FLAG_INIT_DONE, &(q)->queue_flags)
#define blk_queue_nomerges(q)	test_bit(QUEUE_FLAG_NOMERGES, &(q)->queue_flags)
#define blk_queue_noxmerges(q)	\
	test_bit(QUEUE_FLAG_NOXMERGES, &(q)->queue_flags)
#define blk_queue_nonrot(q)	test_bit(QUEUE_FLAG_NONROT, &(q)->queue_flags)
#define blk_queue_io_stat(q)	test_bit(QUEUE_FLAG_IO_STAT, &(q)->queue_flags)
#define blk_queue_add_random(q)	test_bit(QUEUE_FLAG_ADD_RANDOM, &(q)->queue_flags)
#define blk_queue_stackable(q)	\
	test_bit(QUEUE_FLAG_STACKABLE, &(q)->queue_flags)
#define blk_queue_discard(q)	test_bit(QUEUE_FLAG_DISCARD, &(q)->queue_flags)
#define blk_queue_secdiscard(q)	(blk_queue_discard(q) && \
	test_bit(QUEUE_FLAG_SECDISCARD, &(q)->queue_flags))

#define blk_noretry_request(rq) \
	((rq)->cmd_flags & (REQ_FAILFAST_DEV|REQ_FAILFAST_TRANSPORT| \
			     REQ_FAILFAST_DRIVER))

#define blk_account_rq(rq) \
	(((rq)->cmd_flags & REQ_STARTED) && \
	 ((rq)->cmd_type == REQ_TYPE_FS))

#define blk_pm_request(rq)	\
	((rq)->cmd_type == REQ_TYPE_PM_SUSPEND || \
	 (rq)->cmd_type == REQ_TYPE_PM_RESUME)

#define blk_rq_cpu_valid(rq)	((rq)->cpu != -1)
#define blk_bidi_rq(rq)		((rq)->next_rq != NULL)
/* rq->queuelist of dequeued request must be list_empty() */
#define blk_queued_rq(rq)	(!list_empty(&(rq)->queuelist))

#define list_entry_rq(ptr)	list_entry((ptr), struct request, queuelist)

#define rq_data_dir(rq)		(((rq)->cmd_flags & 1) != 0)

/*
 * Driver can handle struct request, if it either has an old style
 * request_fn defined, or is blk-mq based.
 */
static inline bool queue_is_rq_based(struct request_queue *q)
{
	return q->request_fn || q->mq_ops;
}

static inline unsigned int blk_queue_cluster(struct request_queue *q)
{
	return q->limits.cluster;
}

/*
 * We regard a request as sync, if either a read or a sync write
 */
static inline bool rw_is_sync(unsigned int rw_flags)
{
	return !(rw_flags & REQ_WRITE) || (rw_flags & REQ_SYNC);
}

static inline bool rq_is_sync(struct request *rq)
{
	return rw_is_sync(rq->cmd_flags);
}

static inline bool blk_rl_full(struct request_list *rl, bool sync)
{
	unsigned int flag = sync ? BLK_RL_SYNCFULL : BLK_RL_ASYNCFULL;

	return rl->flags & flag;
}

static inline void blk_set_rl_full(struct request_list *rl, bool sync)
{
	unsigned int flag = sync ? BLK_RL_SYNCFULL : BLK_RL_ASYNCFULL;

	rl->flags |= flag;
}

static inline void blk_clear_rl_full(struct request_list *rl, bool sync)
{
	unsigned int flag = sync ? BLK_RL_SYNCFULL : BLK_RL_ASYNCFULL;

	rl->flags &= ~flag;
}

static inline bool rq_mergeable(struct request *rq)
{
	if (rq->cmd_type != REQ_TYPE_FS)
		return false;

	if (rq->cmd_flags & REQ_NOMERGE_FLAGS)
		return false;

	return true;
}

static inline bool blk_check_merge_flags(unsigned int flags1,
					 unsigned int flags2)
{
	if ((flags1 & REQ_DISCARD) != (flags2 & REQ_DISCARD))
		return false;

	if ((flags1 & REQ_SECURE) != (flags2 & REQ_SECURE))
		return false;

	if ((flags1 & REQ_WRITE_SAME) != (flags2 & REQ_WRITE_SAME))
		return false;

	return true;
}

static inline bool blk_write_same_mergeable(struct bio *a, struct bio *b)
{
	if (bio_data(a) == bio_data(b))
		return true;

	return false;
}

/*
 * q->prep_rq_fn return values
 */
#define BLKPREP_OK		0	/* serve it */
#define BLKPREP_KILL		1	/* fatal error, kill */
#define BLKPREP_DEFER		2	/* leave on queue */

extern unsigned long blk_max_low_pfn, blk_max_pfn;

/*
 * standard bounce addresses:
 *
 * BLK_BOUNCE_HIGH	: bounce all highmem pages
 * BLK_BOUNCE_ANY	: don't bounce anything
 * BLK_BOUNCE_ISA	: bounce pages above ISA DMA boundary
 */

#if BITS_PER_LONG == 32
#define BLK_BOUNCE_HIGH		((u64)blk_max_low_pfn << PAGE_SHIFT)
#else
#define BLK_BOUNCE_HIGH		-1ULL
#endif
#define BLK_BOUNCE_ANY		(-1ULL)
#define BLK_BOUNCE_ISA		(DMA_BIT_MASK(24))

/*
 * default timeout for SG_IO if none specified
 */
#define BLK_DEFAULT_SG_TIMEOUT	(60 * HZ)
#define BLK_MIN_SG_TIMEOUT	(7 * HZ)

#ifdef CONFIG_BOUNCE
extern int init_emergency_isa_pool(void);
extern void blk_queue_bounce(struct request_queue *q, struct bio **bio);
#else
static inline int init_emergency_isa_pool(void)
{
	return 0;
}
static inline void blk_queue_bounce(struct request_queue *q, struct bio **bio)
{
}
#endif /* CONFIG_MMU */

struct rq_map_data {
	struct page **pages;
	int page_order;
	int nr_entries;
	unsigned long offset;
	int null_mapped;
	int from_user;
};

struct req_iterator {
	struct bvec_iter iter;
	struct bio *bio;
};

/* This should not be used directly - use rq_for_each_segment */
#define for_each_bio(_bio)		\
	for (; _bio; _bio = _bio->bi_next)
#define __rq_for_each_bio(_bio, rq)	\
	if ((rq->bio))			\
		for (_bio = (rq)->bio; _bio; _bio = _bio->bi_next)

#define rq_for_each_segment(bvl, _rq, _iter)			\
	__rq_for_each_bio(_iter.bio, _rq)			\
		bio_for_each_segment(bvl, _iter.bio, _iter.iter)

#define rq_iter_last(bvec, _iter)				\
		(_iter.bio->bi_next == NULL &&			\
		 bio_iter_last(bvec, _iter.iter))

#ifndef ARCH_IMPLEMENTS_FLUSH_DCACHE_PAGE
# error	"You should define ARCH_IMPLEMENTS_FLUSH_DCACHE_PAGE for your platform"
#endif
#if ARCH_IMPLEMENTS_FLUSH_DCACHE_PAGE
extern void rq_flush_dcache_pages(struct request *rq);
#else
static inline void rq_flush_dcache_pages(struct request *rq)
{
}
#endif

extern int blk_register_queue(struct gendisk *disk);
extern void blk_unregister_queue(struct gendisk *disk);
extern void generic_make_request(struct bio *bio);
extern void blk_rq_init(struct request_queue *q, struct request *rq);
extern void blk_put_request(struct request *);
extern void __blk_put_request(struct request_queue *, struct request *);
extern struct request *blk_get_request(struct request_queue *, int, gfp_t);
extern struct request *blk_make_request(struct request_queue *, struct bio *,
					gfp_t);
extern void blk_rq_set_block_pc(struct request *);
extern void blk_requeue_request(struct request_queue *, struct request *);
extern void blk_add_request_payload(struct request *rq, struct page *page,
		unsigned int len);
extern int blk_rq_check_limits(struct request_queue *q, struct request *rq);
extern int blk_lld_busy(struct request_queue *q);
extern int blk_rq_prep_clone(struct request *rq, struct request *rq_src,
			     struct bio_set *bs, gfp_t gfp_mask,
			     int (*bio_ctr)(struct bio *, struct bio *, void *),
			     void *data);
extern void blk_rq_unprep_clone(struct request *rq);
extern int blk_insert_cloned_request(struct request_queue *q,
				     struct request *rq);
extern void blk_delay_queue(struct request_queue *, unsigned long);
extern void blk_recount_segments(struct request_queue *, struct bio *);
extern int scsi_verify_blk_ioctl(struct block_device *, unsigned int);
extern int scsi_cmd_blk_ioctl(struct block_device *, fmode_t,
			      unsigned int, void __user *);
extern int scsi_cmd_ioctl(struct request_queue *, struct gendisk *, fmode_t,
			  unsigned int, void __user *);
extern int sg_scsi_ioctl(struct request_queue *, struct gendisk *, fmode_t,
			 struct scsi_ioctl_command __user *);

extern void blk_queue_bio(struct request_queue *q, struct bio *bio);

/*
 * A queue has just exitted congestion.  Note this in the global counter of
 * congested queues, and wake up anyone who was waiting for requests to be
 * put back.
 */
static inline void blk_clear_queue_congested(struct request_queue *q, int sync)
{
	clear_bdi_congested(&q->backing_dev_info, sync);
}

/*
 * A queue has just entered congestion.  Flag that in the queue's VM-visible
 * state flags and increment the global gounter of congested queues.
 */
static inline void blk_set_queue_congested(struct request_queue *q, int sync)
{
	set_bdi_congested(&q->backing_dev_info, sync);
}

extern void blk_start_queue(struct request_queue *q);
extern void blk_stop_queue(struct request_queue *q);
extern void blk_sync_queue(struct request_queue *q);
extern void __blk_stop_queue(struct request_queue *q);
extern void __blk_run_queue(struct request_queue *q);
extern void blk_run_queue(struct request_queue *);
extern void blk_run_queue_async(struct request_queue *q);
extern int blk_rq_map_user(struct request_queue *, struct request *,
			   struct rq_map_data *, void __user *, unsigned long,
			   gfp_t);
extern int blk_rq_unmap_user(struct bio *);
extern int blk_rq_map_kern(struct request_queue *, struct request *, void *, unsigned int, gfp_t);
extern int blk_rq_map_user_iov(struct request_queue *, struct request *,
			       struct rq_map_data *, const struct sg_iovec *,
			       int, unsigned int, gfp_t);
extern int blk_execute_rq(struct request_queue *, struct gendisk *,
			  struct request *, int);
extern void blk_execute_rq_nowait(struct request_queue *, struct gendisk *,
				  struct request *, int, rq_end_io_fn *);

static inline struct request_queue *bdev_get_queue(struct block_device *bdev)
{
	return bdev->bd_disk->queue;	/* this is never NULL */
}

/*
 * blk_rq_pos()			: the current sector
 * blk_rq_bytes()		: bytes left in the entire request
 * blk_rq_cur_bytes()		: bytes left in the current segment
 * blk_rq_err_bytes()		: bytes left till the next error boundary
 * blk_rq_sectors()		: sectors left in the entire request
 * blk_rq_cur_sectors()		: sectors left in the current segment
 */
static inline sector_t blk_rq_pos(const struct request *rq)
{
	return rq->__sector;
}

static inline unsigned int blk_rq_bytes(const struct request *rq)
{
	return rq->__data_len;
}

static inline int blk_rq_cur_bytes(const struct request *rq)
{
	return rq->bio ? bio_cur_bytes(rq->bio) : 0;
}

extern unsigned int blk_rq_err_bytes(const struct request *rq);

static inline unsigned int blk_rq_sectors(const struct request *rq)
{
	return blk_rq_bytes(rq) >> 9;
}

static inline unsigned int blk_rq_cur_sectors(const struct request *rq)
{
	return blk_rq_cur_bytes(rq) >> 9;
}

static inline unsigned int blk_queue_get_max_sectors(struct request_queue *q,
						     unsigned int cmd_flags)
{
	if (unlikely(cmd_flags & REQ_DISCARD))
		return min(q->limits.max_discard_sectors, UINT_MAX >> 9);

	if (unlikely(cmd_flags & REQ_WRITE_SAME))
		return q->limits.max_write_same_sectors;

	return q->limits.max_sectors;
}

/*
 * Return maximum size of a request at given offset. Only valid for
 * file system requests.
 */
static inline unsigned int blk_max_size_offset(struct request_queue *q,
					       sector_t offset)
{
	if (!q->limits.chunk_sectors)
		return q->limits.max_sectors;

	return q->limits.chunk_sectors -
			(offset & (q->limits.chunk_sectors - 1));
}

static inline unsigned int blk_rq_get_max_sectors(struct request *rq)
{
	struct request_queue *q = rq->q;

	if (unlikely(rq->cmd_type == REQ_TYPE_BLOCK_PC))
		return q->limits.max_hw_sectors;

	if (!q->limits.chunk_sectors)
		return blk_queue_get_max_sectors(q, rq->cmd_flags);

	return min(blk_max_size_offset(q, blk_rq_pos(rq)),
			blk_queue_get_max_sectors(q, rq->cmd_flags));
}

static inline unsigned int blk_rq_count_bios(struct request *rq)
{
	unsigned int nr_bios = 0;
	struct bio *bio;

	__rq_for_each_bio(bio, rq)
		nr_bios++;

	return nr_bios;
}

/*
 * Request issue related functions.
 */
extern struct request *blk_peek_request(struct request_queue *q);
extern void blk_start_request(struct request *rq);
extern struct request *blk_fetch_request(struct request_queue *q);

/*
 * Request completion related functions.
 *
 * blk_update_request() completes given number of bytes and updates
 * the request without completing it.
 *
 * blk_end_request() and friends.  __blk_end_request() must be called
 * with the request queue spinlock acquired.
 *
 * Several drivers define their own end_request and call
 * blk_end_request() for parts of the original function.
 * This prevents code duplication in drivers.
 */
extern bool blk_update_request(struct request *rq, int error,
			       unsigned int nr_bytes);
extern void blk_finish_request(struct request *rq, int error);
extern bool blk_end_request(struct request *rq, int error,
			    unsigned int nr_bytes);
extern void blk_end_request_all(struct request *rq, int error);
extern bool blk_end_request_cur(struct request *rq, int error);
extern bool blk_end_request_err(struct request *rq, int error);
extern bool __blk_end_request(struct request *rq, int error,
			      unsigned int nr_bytes);
extern void __blk_end_request_all(struct request *rq, int error);
extern bool __blk_end_request_cur(struct request *rq, int error);
extern bool __blk_end_request_err(struct request *rq, int error);

extern void blk_complete_request(struct request *);
extern void __blk_complete_request(struct request *);
extern void blk_abort_request(struct request *);
extern void blk_unprep_request(struct request *);

/*
 * Access functions for manipulating queue properties
 */
extern struct request_queue *blk_init_queue_node(request_fn_proc *rfn,
					spinlock_t *lock, int node_id);
extern struct request_queue *blk_init_queue(request_fn_proc *, spinlock_t *);
extern struct request_queue *blk_init_allocated_queue(struct request_queue *,
						      request_fn_proc *, spinlock_t *);
extern void blk_cleanup_queue(struct request_queue *);
extern void blk_queue_make_request(struct request_queue *, make_request_fn *);
extern void blk_queue_bounce_limit(struct request_queue *, u64);
extern void blk_limits_max_hw_sectors(struct queue_limits *, unsigned int);
extern void blk_queue_max_hw_sectors(struct request_queue *, unsigned int);
extern void blk_queue_chunk_sectors(struct request_queue *, unsigned int);
extern void blk_queue_max_segments(struct request_queue *, unsigned short);
extern void blk_queue_max_segment_size(struct request_queue *, unsigned int);
extern void blk_queue_max_discard_sectors(struct request_queue *q,
		unsigned int max_discard_sectors);
extern void blk_queue_max_write_same_sectors(struct request_queue *q,
		unsigned int max_write_same_sectors);
extern void blk_queue_logical_block_size(struct request_queue *, unsigned short);
extern void blk_queue_physical_block_size(struct request_queue *, unsigned int);
extern void blk_queue_alignment_offset(struct request_queue *q,
				       unsigned int alignment);
extern void blk_limits_io_min(struct queue_limits *limits, unsigned int min);
extern void blk_queue_io_min(struct request_queue *q, unsigned int min);
extern void blk_limits_io_opt(struct queue_limits *limits, unsigned int opt);
extern void blk_queue_io_opt(struct request_queue *q, unsigned int opt);
extern void blk_set_default_limits(struct queue_limits *lim);
extern void blk_set_stacking_limits(struct queue_limits *lim);
extern int blk_stack_limits(struct queue_limits *t, struct queue_limits *b,
			    sector_t offset);
extern int bdev_stack_limits(struct queue_limits *t, struct block_device *bdev,
			    sector_t offset);
extern void disk_stack_limits(struct gendisk *disk, struct block_device *bdev,
			      sector_t offset);
extern void blk_queue_stack_limits(struct request_queue *t, struct request_queue *b);
extern void blk_queue_dma_pad(struct request_queue *, unsigned int);
extern void blk_queue_update_dma_pad(struct request_queue *, unsigned int);
extern int blk_queue_dma_drain(struct request_queue *q,
			       dma_drain_needed_fn *dma_drain_needed,
			       void *buf, unsigned int size);
extern void blk_queue_lld_busy(struct request_queue *q, lld_busy_fn *fn);
extern void blk_queue_segment_boundary(struct request_queue *, unsigned long);
extern void blk_queue_prep_rq(struct request_queue *, prep_rq_fn *pfn);
extern void blk_queue_unprep_rq(struct request_queue *, unprep_rq_fn *ufn);
extern void blk_queue_merge_bvec(struct request_queue *, merge_bvec_fn *);
extern void blk_queue_dma_alignment(struct request_queue *, int);
extern void blk_queue_update_dma_alignment(struct request_queue *, int);
extern void blk_queue_softirq_done(struct request_queue *, softirq_done_fn *);
extern void blk_queue_rq_timed_out(struct request_queue *, rq_timed_out_fn *);
extern void blk_queue_rq_timeout(struct request_queue *, unsigned int);
extern void blk_queue_flush(struct request_queue *q, unsigned int flush);
extern void blk_queue_flush_queueable(struct request_queue *q, bool queueable);
extern struct backing_dev_info *blk_get_backing_dev_info(struct block_device *bdev);

extern int blk_rq_map_sg(struct request_queue *, struct request *, struct scatterlist *);
extern int blk_bio_map_sg(struct request_queue *q, struct bio *bio,
			  struct scatterlist *sglist);
extern void blk_dump_rq_flags(struct request *, char *);
extern long nr_blockdev_pages(void);

bool __must_check blk_get_queue(struct request_queue *);
struct request_queue *blk_alloc_queue(gfp_t);
struct request_queue *blk_alloc_queue_node(gfp_t, int);
extern void blk_put_queue(struct request_queue *);

/*
 * block layer runtime pm functions
 */
#ifdef CONFIG_PM
extern void blk_pm_runtime_init(struct request_queue *q, struct device *dev);
extern int blk_pre_runtime_suspend(struct request_queue *q);
extern void blk_post_runtime_suspend(struct request_queue *q, int err);
extern void blk_pre_runtime_resume(struct request_queue *q);
extern void blk_post_runtime_resume(struct request_queue *q, int err);
#else
static inline void blk_pm_runtime_init(struct request_queue *q,
	struct device *dev) {}
static inline int blk_pre_runtime_suspend(struct request_queue *q)
{
	return -ENOSYS;
}
static inline void blk_post_runtime_suspend(struct request_queue *q, int err) {}
static inline void blk_pre_runtime_resume(struct request_queue *q) {}
static inline void blk_post_runtime_resume(struct request_queue *q, int err) {}
#endif

/*
 * blk_plug permits building a queue of related requests by holding the I/O
 * fragments for a short period. This allows merging of sequential requests
 * into single larger request. As the requests are moved from a per-task list to
 * the device's request_queue in a batch, this results in improved scalability
 * as the lock contention for request_queue lock is reduced.
 *
 * It is ok not to disable preemption when adding the request to the plug list
 * or when attempting a merge, because blk_schedule_flush_list() will only flush
 * the plug list when the task sleeps by itself. For details, please see
 * schedule() where blk_schedule_flush_plug() is called.
 */
struct blk_plug {
	struct list_head list; /* requests */
	struct list_head mq_list; /* blk-mq requests */
	struct list_head cb_list; /* md requires an unplug callback */
};
#define BLK_MAX_REQUEST_COUNT 16

struct blk_plug_cb;
typedef void (*blk_plug_cb_fn)(struct blk_plug_cb *, bool);
struct blk_plug_cb {
	struct list_head list;
	blk_plug_cb_fn callback;
	void *data;
};
extern struct blk_plug_cb *blk_check_plugged(blk_plug_cb_fn unplug,
					     void *data, int size);
extern void blk_start_plug(struct blk_plug *);
extern void blk_finish_plug(struct blk_plug *);
extern void blk_flush_plug_list(struct blk_plug *, bool);

static inline void blk_flush_plug(struct task_struct *tsk)
{
	struct blk_plug *plug = tsk->plug;

	if (plug)
		blk_flush_plug_list(plug, false);
}

static inline void blk_schedule_flush_plug(struct task_struct *tsk)
{
	struct blk_plug *plug = tsk->plug;

	if (plug)
		blk_flush_plug_list(plug, true);
}

static inline bool blk_needs_flush_plug(struct task_struct *tsk)
{
	struct blk_plug *plug = tsk->plug;

	return plug &&
		(!list_empty(&plug->list) ||
		 !list_empty(&plug->mq_list) ||
		 !list_empty(&plug->cb_list));
}

/*
 * tag stuff
 */
<<<<<<< HEAD
#define blk_rq_tagged(rq)		((rq)->cmd_flags & REQ_QUEUED)
=======
>>>>>>> 2dbfca5a
extern int blk_queue_start_tag(struct request_queue *, struct request *);
extern struct request *blk_queue_find_tag(struct request_queue *, int);
extern void blk_queue_end_tag(struct request_queue *, struct request *);
extern int blk_queue_init_tags(struct request_queue *, int, struct blk_queue_tag *);
extern void blk_queue_free_tags(struct request_queue *);
extern int blk_queue_resize_tags(struct request_queue *, int);
extern void blk_queue_invalidate_tags(struct request_queue *);
extern struct blk_queue_tag *blk_init_tags(int);
extern void blk_free_tags(struct blk_queue_tag *);

static inline struct request *blk_map_queue_find_tag(struct blk_queue_tag *bqt,
						int tag)
{
	if (unlikely(bqt == NULL || tag >= bqt->real_max_depth))
		return NULL;
	return bqt->tag_index[tag];
}

#define BLKDEV_DISCARD_SECURE  0x01    /* secure discard */

extern int blkdev_issue_flush(struct block_device *, gfp_t, sector_t *);
extern int blkdev_issue_discard(struct block_device *bdev, sector_t sector,
		sector_t nr_sects, gfp_t gfp_mask, unsigned long flags);
extern int blkdev_issue_write_same(struct block_device *bdev, sector_t sector,
		sector_t nr_sects, gfp_t gfp_mask, struct page *page);
extern int blkdev_issue_zeroout(struct block_device *bdev, sector_t sector,
			sector_t nr_sects, gfp_t gfp_mask);
static inline int sb_issue_discard(struct super_block *sb, sector_t block,
		sector_t nr_blocks, gfp_t gfp_mask, unsigned long flags)
{
	return blkdev_issue_discard(sb->s_bdev, block << (sb->s_blocksize_bits - 9),
				    nr_blocks << (sb->s_blocksize_bits - 9),
				    gfp_mask, flags);
}
static inline int sb_issue_zeroout(struct super_block *sb, sector_t block,
		sector_t nr_blocks, gfp_t gfp_mask)
{
	return blkdev_issue_zeroout(sb->s_bdev,
				    block << (sb->s_blocksize_bits - 9),
				    nr_blocks << (sb->s_blocksize_bits - 9),
				    gfp_mask);
}

extern int blk_verify_command(unsigned char *cmd, fmode_t has_write_perm);

enum blk_default_limits {
	BLK_MAX_SEGMENTS	= 128,
	BLK_SAFE_MAX_SECTORS	= 255,
	BLK_MAX_SEGMENT_SIZE	= 65536,
	BLK_SEG_BOUNDARY_MASK	= 0xFFFFFFFFUL,
};

#define blkdev_entry_to_request(entry) list_entry((entry), struct request, queuelist)

static inline unsigned long queue_bounce_pfn(struct request_queue *q)
{
	return q->limits.bounce_pfn;
}

static inline unsigned long queue_segment_boundary(struct request_queue *q)
{
	return q->limits.seg_boundary_mask;
}

static inline unsigned int queue_max_sectors(struct request_queue *q)
{
	return q->limits.max_sectors;
}

static inline unsigned int queue_max_hw_sectors(struct request_queue *q)
{
	return q->limits.max_hw_sectors;
}

static inline unsigned short queue_max_segments(struct request_queue *q)
{
	return q->limits.max_segments;
}

static inline unsigned int queue_max_segment_size(struct request_queue *q)
{
	return q->limits.max_segment_size;
}

static inline unsigned short queue_logical_block_size(struct request_queue *q)
{
	int retval = 512;

	if (q && q->limits.logical_block_size)
		retval = q->limits.logical_block_size;

	return retval;
}

static inline unsigned short bdev_logical_block_size(struct block_device *bdev)
{
	return queue_logical_block_size(bdev_get_queue(bdev));
}

static inline unsigned int queue_physical_block_size(struct request_queue *q)
{
	return q->limits.physical_block_size;
}

static inline unsigned int bdev_physical_block_size(struct block_device *bdev)
{
	return queue_physical_block_size(bdev_get_queue(bdev));
}

static inline unsigned int queue_io_min(struct request_queue *q)
{
	return q->limits.io_min;
}

static inline int bdev_io_min(struct block_device *bdev)
{
	return queue_io_min(bdev_get_queue(bdev));
}

static inline unsigned int queue_io_opt(struct request_queue *q)
{
	return q->limits.io_opt;
}

static inline int bdev_io_opt(struct block_device *bdev)
{
	return queue_io_opt(bdev_get_queue(bdev));
}

static inline int queue_alignment_offset(struct request_queue *q)
{
	if (q->limits.misaligned)
		return -1;

	return q->limits.alignment_offset;
}

static inline int queue_limit_alignment_offset(struct queue_limits *lim, sector_t sector)
{
	unsigned int granularity = max(lim->physical_block_size, lim->io_min);
	unsigned int alignment = sector_div(sector, granularity >> 9) << 9;

	return (granularity + lim->alignment_offset - alignment) % granularity;
}

static inline int bdev_alignment_offset(struct block_device *bdev)
{
	struct request_queue *q = bdev_get_queue(bdev);

	if (q->limits.misaligned)
		return -1;

	if (bdev != bdev->bd_contains)
		return bdev->bd_part->alignment_offset;

	return q->limits.alignment_offset;
}

static inline int queue_discard_alignment(struct request_queue *q)
{
	if (q->limits.discard_misaligned)
		return -1;

	return q->limits.discard_alignment;
}

static inline int queue_limit_discard_alignment(struct queue_limits *lim, sector_t sector)
{
	unsigned int alignment, granularity, offset;

	if (!lim->max_discard_sectors)
		return 0;

	/* Why are these in bytes, not sectors? */
	alignment = lim->discard_alignment >> 9;
	granularity = lim->discard_granularity >> 9;
	if (!granularity)
		return 0;

	/* Offset of the partition start in 'granularity' sectors */
	offset = sector_div(sector, granularity);

	/* And why do we do this modulus *again* in blkdev_issue_discard()? */
	offset = (granularity + alignment - offset) % granularity;

	/* Turn it back into bytes, gaah */
	return offset << 9;
}

static inline int bdev_discard_alignment(struct block_device *bdev)
{
	struct request_queue *q = bdev_get_queue(bdev);

	if (bdev != bdev->bd_contains)
		return bdev->bd_part->discard_alignment;

	return q->limits.discard_alignment;
}

static inline unsigned int queue_discard_zeroes_data(struct request_queue *q)
{
	if (q->limits.max_discard_sectors && q->limits.discard_zeroes_data == 1)
		return 1;

	return 0;
}

static inline unsigned int bdev_discard_zeroes_data(struct block_device *bdev)
{
	return queue_discard_zeroes_data(bdev_get_queue(bdev));
}

static inline unsigned int bdev_write_same(struct block_device *bdev)
{
	struct request_queue *q = bdev_get_queue(bdev);

	if (q)
		return q->limits.max_write_same_sectors;

	return 0;
}

static inline int queue_dma_alignment(struct request_queue *q)
{
	return q ? q->dma_alignment : 511;
}

static inline int blk_rq_aligned(struct request_queue *q, unsigned long addr,
				 unsigned int len)
{
	unsigned int alignment = queue_dma_alignment(q) | q->dma_pad_mask;
	return !(addr & alignment) && !(len & alignment);
}

/* assumes size > 256 */
static inline unsigned int blksize_bits(unsigned int size)
{
	unsigned int bits = 8;
	do {
		bits++;
		size >>= 1;
	} while (size > 256);
	return bits;
}

static inline unsigned int block_size(struct block_device *bdev)
{
	return bdev->bd_block_size;
}

static inline bool queue_flush_queueable(struct request_queue *q)
{
	return !q->flush_not_queueable;
}

typedef struct {struct page *v;} Sector;

unsigned char *read_dev_sector(struct block_device *, sector_t, Sector *);

static inline void put_dev_sector(Sector p)
{
	page_cache_release(p.v);
}

struct work_struct;
int kblockd_schedule_work(struct work_struct *work);
int kblockd_schedule_delayed_work(struct delayed_work *dwork, unsigned long delay);
int kblockd_schedule_delayed_work_on(int cpu, struct delayed_work *dwork, unsigned long delay);

#ifdef CONFIG_BLK_CGROUP
/*
 * This should not be using sched_clock(). A real patch is in progress
 * to fix this up, until that is in place we need to disable preemption
 * around sched_clock() in this function and set_io_start_time_ns().
 */
static inline void set_start_time_ns(struct request *req)
{
	preempt_disable();
	req->start_time_ns = sched_clock();
	preempt_enable();
}

static inline void set_io_start_time_ns(struct request *req)
{
	preempt_disable();
	req->io_start_time_ns = sched_clock();
	preempt_enable();
}

static inline uint64_t rq_start_time_ns(struct request *req)
{
        return req->start_time_ns;
}

static inline uint64_t rq_io_start_time_ns(struct request *req)
{
        return req->io_start_time_ns;
}
#else
static inline void set_start_time_ns(struct request *req) {}
static inline void set_io_start_time_ns(struct request *req) {}
static inline uint64_t rq_start_time_ns(struct request *req)
{
	return 0;
}
static inline uint64_t rq_io_start_time_ns(struct request *req)
{
	return 0;
}
#endif

#define MODULE_ALIAS_BLOCKDEV(major,minor) \
	MODULE_ALIAS("block-major-" __stringify(major) "-" __stringify(minor))
#define MODULE_ALIAS_BLOCKDEV_MAJOR(major) \
	MODULE_ALIAS("block-major-" __stringify(major) "-*")

#if defined(CONFIG_BLK_DEV_INTEGRITY)

enum blk_integrity_flags {
	BLK_INTEGRITY_VERIFY		= 1 << 0,
	BLK_INTEGRITY_GENERATE		= 1 << 1,
	BLK_INTEGRITY_DEVICE_CAPABLE	= 1 << 2,
	BLK_INTEGRITY_IP_CHECKSUM	= 1 << 3,
};

struct blk_integrity_iter {
	void			*prot_buf;
	void			*data_buf;
	sector_t		seed;
	unsigned int		data_size;
	unsigned short		interval;
	const char		*disk_name;
};

typedef int (integrity_processing_fn) (struct blk_integrity_iter *);

struct blk_integrity {
	integrity_processing_fn	*generate_fn;
	integrity_processing_fn	*verify_fn;

	unsigned short		flags;
	unsigned short		tuple_size;
	unsigned short		interval;
	unsigned short		tag_size;

	const char		*name;

	struct kobject		kobj;
};

extern bool blk_integrity_is_initialized(struct gendisk *);
extern int blk_integrity_register(struct gendisk *, struct blk_integrity *);
extern void blk_integrity_unregister(struct gendisk *);
extern int blk_integrity_compare(struct gendisk *, struct gendisk *);
extern int blk_rq_map_integrity_sg(struct request_queue *, struct bio *,
				   struct scatterlist *);
extern int blk_rq_count_integrity_sg(struct request_queue *, struct bio *);
extern bool blk_integrity_merge_rq(struct request_queue *, struct request *,
				   struct request *);
extern bool blk_integrity_merge_bio(struct request_queue *, struct request *,
				    struct bio *);

static inline
struct blk_integrity *bdev_get_integrity(struct block_device *bdev)
{
	return bdev->bd_disk->integrity;
}

static inline struct blk_integrity *blk_get_integrity(struct gendisk *disk)
{
	return disk->integrity;
}

static inline bool blk_integrity_rq(struct request *rq)
{
	return rq->cmd_flags & REQ_INTEGRITY;
}

static inline void blk_queue_max_integrity_segments(struct request_queue *q,
						    unsigned int segs)
{
	q->limits.max_integrity_segments = segs;
}

static inline unsigned short
queue_max_integrity_segments(struct request_queue *q)
{
	return q->limits.max_integrity_segments;
}

#else /* CONFIG_BLK_DEV_INTEGRITY */

struct bio;
struct block_device;
struct gendisk;
struct blk_integrity;

static inline int blk_integrity_rq(struct request *rq)
{
	return 0;
}
static inline int blk_rq_count_integrity_sg(struct request_queue *q,
					    struct bio *b)
{
	return 0;
}
static inline int blk_rq_map_integrity_sg(struct request_queue *q,
					  struct bio *b,
					  struct scatterlist *s)
{
	return 0;
}
static inline struct blk_integrity *bdev_get_integrity(struct block_device *b)
{
	return NULL;
}
static inline struct blk_integrity *blk_get_integrity(struct gendisk *disk)
{
	return NULL;
}
static inline int blk_integrity_compare(struct gendisk *a, struct gendisk *b)
{
	return 0;
}
static inline int blk_integrity_register(struct gendisk *d,
					 struct blk_integrity *b)
{
	return 0;
}
static inline void blk_integrity_unregister(struct gendisk *d)
{
}
static inline void blk_queue_max_integrity_segments(struct request_queue *q,
						    unsigned int segs)
{
}
static inline unsigned short queue_max_integrity_segments(struct request_queue *q)
{
	return 0;
}
static inline bool blk_integrity_merge_rq(struct request_queue *rq,
					  struct request *r1,
					  struct request *r2)
{
	return true;
}
static inline bool blk_integrity_merge_bio(struct request_queue *rq,
					   struct request *r,
					   struct bio *b)
{
	return true;
}
static inline bool blk_integrity_is_initialized(struct gendisk *g)
{
	return 0;
}

#endif /* CONFIG_BLK_DEV_INTEGRITY */

struct block_device_operations {
	int (*open) (struct block_device *, fmode_t);
	void (*release) (struct gendisk *, fmode_t);
	int (*rw_page)(struct block_device *, sector_t, struct page *, int rw);
	int (*ioctl) (struct block_device *, fmode_t, unsigned, unsigned long);
	int (*compat_ioctl) (struct block_device *, fmode_t, unsigned, unsigned long);
	int (*direct_access) (struct block_device *, sector_t,
						void **, unsigned long *);
	unsigned int (*check_events) (struct gendisk *disk,
				      unsigned int clearing);
	/* ->media_changed() is DEPRECATED, use ->check_events() instead */
	int (*media_changed) (struct gendisk *);
	void (*unlock_native_capacity) (struct gendisk *);
	int (*revalidate_disk) (struct gendisk *);
	int (*getgeo)(struct block_device *, struct hd_geometry *);
	/* this callback is with swap_lock and sometimes page table lock held */
	void (*swap_slot_free_notify) (struct block_device *, unsigned long);
	struct module *owner;
};

extern int __blkdev_driver_ioctl(struct block_device *, fmode_t, unsigned int,
				 unsigned long);
extern int bdev_read_page(struct block_device *, sector_t, struct page *);
extern int bdev_write_page(struct block_device *, sector_t, struct page *,
						struct writeback_control *);
#else /* CONFIG_BLOCK */

struct block_device;

/*
 * stubs for when the block layer is configured out
 */
#define buffer_heads_over_limit 0

static inline long nr_blockdev_pages(void)
{
	return 0;
}

struct blk_plug {
};

static inline void blk_start_plug(struct blk_plug *plug)
{
}

static inline void blk_finish_plug(struct blk_plug *plug)
{
}

static inline void blk_flush_plug(struct task_struct *task)
{
}

static inline void blk_schedule_flush_plug(struct task_struct *task)
{
}


static inline bool blk_needs_flush_plug(struct task_struct *tsk)
{
	return false;
}

static inline int blkdev_issue_flush(struct block_device *bdev, gfp_t gfp_mask,
				     sector_t *error_sector)
{
	return 0;
}

#endif /* CONFIG_BLOCK */

#endif<|MERGE_RESOLUTION|>--- conflicted
+++ resolved
@@ -1136,10 +1136,6 @@
 /*
  * tag stuff
  */
-<<<<<<< HEAD
-#define blk_rq_tagged(rq)		((rq)->cmd_flags & REQ_QUEUED)
-=======
->>>>>>> 2dbfca5a
 extern int blk_queue_start_tag(struct request_queue *, struct request *);
 extern struct request *blk_queue_find_tag(struct request_queue *, int);
 extern void blk_queue_end_tag(struct request_queue *, struct request *);
