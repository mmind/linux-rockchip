/* audit.h -- Auditing support
 *
 * Copyright 2003-2004 Red Hat Inc., Durham, North Carolina.
 * All Rights Reserved.
 *
 * This program is free software; you can redistribute it and/or modify
 * it under the terms of the GNU General Public License as published by
 * the Free Software Foundation; either version 2 of the License, or
 * (at your option) any later version.
 *
 * This program is distributed in the hope that it will be useful,
 * but WITHOUT ANY WARRANTY; without even the implied warranty of
 * MERCHANTABILITY or FITNESS FOR A PARTICULAR PURPOSE.  See the
 * GNU General Public License for more details.
 *
 * You should have received a copy of the GNU General Public License
 * along with this program; if not, write to the Free Software
 * Foundation, Inc., 59 Temple Place, Suite 330, Boston, MA  02111-1307  USA
 *
 * Written by Rickard E. (Rik) Faith <faith@redhat.com>
 *
 */
#ifndef _LINUX_AUDIT_H_
#define _LINUX_AUDIT_H_

#include <linux/sched.h>
#include <linux/ptrace.h>
#include <uapi/linux/audit.h>

struct audit_sig_info {
	uid_t		uid;
	pid_t		pid;
	char		ctx[0];
};

struct audit_buffer;
struct audit_context;
struct inode;
struct netlink_skb_parms;
struct path;
struct linux_binprm;
struct mq_attr;
struct mqstat;
struct audit_watch;
struct audit_tree;
struct sk_buff;

struct audit_krule {
<<<<<<< HEAD
	int			vers_ops;
=======
>>>>>>> 03891159
	u32			pflags;
	u32			flags;
	u32			listnr;
	u32			action;
	u32			mask[AUDIT_BITMASK_SIZE];
	u32			buflen; /* for data alloc on list rules */
	u32			field_count;
	char			*filterkey; /* ties events to rules */
	struct audit_field	*fields;
	struct audit_field	*arch_f; /* quick access to arch field */
	struct audit_field	*inode_f; /* quick access to an inode field */
	struct audit_watch	*watch;	/* associated watch */
	struct audit_tree	*tree;	/* associated watched tree */
	struct list_head	rlist;	/* entry in audit_{watch,tree}.rules list */
	struct list_head	list;	/* for AUDIT_LIST* purposes only */
	u64			prio;
};

/* Flag to indicate legacy AUDIT_LOGINUID unset usage */
#define AUDIT_LOGINUID_LEGACY		0x1

struct audit_field {
	u32				type;
	union {
		u32			val;
		kuid_t			uid;
		kgid_t			gid;
		struct {
			char		*lsm_str;
			void		*lsm_rule;
		};
	};
	u32				op;
};

extern int is_audit_feature_set(int which);

extern int __init audit_register_class(int class, unsigned *list);
extern int audit_classify_syscall(int abi, unsigned syscall);
extern int audit_classify_arch(int arch);
/* only for compat system calls */
extern unsigned compat_write_class[];
extern unsigned compat_read_class[];
extern unsigned compat_dir_class[];
extern unsigned compat_chattr_class[];
extern unsigned compat_signal_class[];

extern int audit_classify_compat_syscall(int abi, unsigned syscall);

/* audit_names->type values */
#define	AUDIT_TYPE_UNKNOWN	0	/* we don't know yet */
#define	AUDIT_TYPE_NORMAL	1	/* a "normal" audit record */
#define	AUDIT_TYPE_PARENT	2	/* a parent audit record */
#define	AUDIT_TYPE_CHILD_DELETE 3	/* a child being deleted */
#define	AUDIT_TYPE_CHILD_CREATE 4	/* a child being created */

/* maximized args number that audit_socketcall can process */
#define AUDITSC_ARGS		6

struct filename;

extern void audit_log_session_info(struct audit_buffer *ab);

#ifdef CONFIG_AUDIT_COMPAT_GENERIC
#define audit_is_compat(arch)  (!((arch) & __AUDIT_ARCH_64BIT))
#else
#define audit_is_compat(arch)  false
#endif

#ifdef CONFIG_AUDITSYSCALL
#include <asm/syscall.h> /* for syscall_get_arch() */

/* These are defined in auditsc.c */
				/* Public API */
extern int  audit_alloc(struct task_struct *task);
extern void __audit_free(struct task_struct *task);
extern void __audit_syscall_entry(int major, unsigned long a0, unsigned long a1,
				  unsigned long a2, unsigned long a3);
extern void __audit_syscall_exit(int ret_success, long ret_value);
extern struct filename *__audit_reusename(const __user char *uptr);
extern void __audit_getname(struct filename *name);

#define AUDIT_INODE_PARENT	1	/* dentry represents the parent */
#define AUDIT_INODE_HIDDEN	2	/* audit record should be hidden */
extern void __audit_inode(struct filename *name, const struct dentry *dentry,
				unsigned int flags);
extern void __audit_file(const struct file *);
extern void __audit_inode_child(const struct inode *parent,
				const struct dentry *dentry,
				const unsigned char type);
extern void __audit_seccomp(unsigned long syscall, long signr, int code);
extern void __audit_ptrace(struct task_struct *t);

static inline int audit_dummy_context(void)
{
	void *p = current->audit_context;
	return !p || *(int *)p;
}
static inline void audit_free(struct task_struct *task)
{
	if (unlikely(task->audit_context))
		__audit_free(task);
}
static inline void audit_syscall_entry(int major, unsigned long a0,
				       unsigned long a1, unsigned long a2,
				       unsigned long a3)
{
	if (unlikely(current->audit_context))
		__audit_syscall_entry(major, a0, a1, a2, a3);
}
static inline void audit_syscall_exit(void *pt_regs)
{
	if (unlikely(current->audit_context)) {
		int success = is_syscall_success(pt_regs);
		long return_code = regs_return_value(pt_regs);

		__audit_syscall_exit(success, return_code);
	}
}
static inline struct filename *audit_reusename(const __user char *name)
{
	if (unlikely(!audit_dummy_context()))
		return __audit_reusename(name);
	return NULL;
}
static inline void audit_getname(struct filename *name)
{
	if (unlikely(!audit_dummy_context()))
		__audit_getname(name);
}
static inline void audit_inode(struct filename *name,
				const struct dentry *dentry,
				unsigned int parent) {
	if (unlikely(!audit_dummy_context())) {
		unsigned int flags = 0;
		if (parent)
			flags |= AUDIT_INODE_PARENT;
		__audit_inode(name, dentry, flags);
	}
}
static inline void audit_file(struct file *file)
{
	if (unlikely(!audit_dummy_context()))
		__audit_file(file);
}
static inline void audit_inode_parent_hidden(struct filename *name,
						const struct dentry *dentry)
{
	if (unlikely(!audit_dummy_context()))
		__audit_inode(name, dentry,
				AUDIT_INODE_PARENT | AUDIT_INODE_HIDDEN);
}
static inline void audit_inode_child(const struct inode *parent,
				     const struct dentry *dentry,
				     const unsigned char type) {
	if (unlikely(!audit_dummy_context()))
		__audit_inode_child(parent, dentry, type);
}
void audit_core_dumps(long signr);

static inline void audit_seccomp(unsigned long syscall, long signr, int code)
{
	/* Force a record to be reported if a signal was delivered. */
	if (signr || unlikely(!audit_dummy_context()))
		__audit_seccomp(syscall, signr, code);
}

static inline void audit_ptrace(struct task_struct *t)
{
	if (unlikely(!audit_dummy_context()))
		__audit_ptrace(t);
}

				/* Private API (for audit.c only) */
extern unsigned int audit_serial(void);
extern int auditsc_get_stamp(struct audit_context *ctx,
			      struct timespec *t, unsigned int *serial);
extern int audit_set_loginuid(kuid_t loginuid);

static inline kuid_t audit_get_loginuid(struct task_struct *tsk)
{
	return tsk->loginuid;
}

static inline unsigned int audit_get_sessionid(struct task_struct *tsk)
{
	return tsk->sessionid;
}

extern void __audit_ipc_obj(struct kern_ipc_perm *ipcp);
extern void __audit_ipc_set_perm(unsigned long qbytes, uid_t uid, gid_t gid, umode_t mode);
extern void __audit_bprm(struct linux_binprm *bprm);
extern int __audit_socketcall(int nargs, unsigned long *args);
extern int __audit_sockaddr(int len, void *addr);
extern void __audit_fd_pair(int fd1, int fd2);
extern void __audit_mq_open(int oflag, umode_t mode, struct mq_attr *attr);
extern void __audit_mq_sendrecv(mqd_t mqdes, size_t msg_len, unsigned int msg_prio, const struct timespec *abs_timeout);
extern void __audit_mq_notify(mqd_t mqdes, const struct sigevent *notification);
extern void __audit_mq_getsetattr(mqd_t mqdes, struct mq_attr *mqstat);
extern int __audit_log_bprm_fcaps(struct linux_binprm *bprm,
				  const struct cred *new,
				  const struct cred *old);
extern void __audit_log_capset(const struct cred *new, const struct cred *old);
extern void __audit_mmap_fd(int fd, int flags);

static inline void audit_ipc_obj(struct kern_ipc_perm *ipcp)
{
	if (unlikely(!audit_dummy_context()))
		__audit_ipc_obj(ipcp);
}
static inline void audit_fd_pair(int fd1, int fd2)
{
	if (unlikely(!audit_dummy_context()))
		__audit_fd_pair(fd1, fd2);
}
static inline void audit_ipc_set_perm(unsigned long qbytes, uid_t uid, gid_t gid, umode_t mode)
{
	if (unlikely(!audit_dummy_context()))
		__audit_ipc_set_perm(qbytes, uid, gid, mode);
}
static inline void audit_bprm(struct linux_binprm *bprm)
{
	if (unlikely(!audit_dummy_context()))
		__audit_bprm(bprm);
}
static inline int audit_socketcall(int nargs, unsigned long *args)
{
	if (unlikely(!audit_dummy_context()))
		return __audit_socketcall(nargs, args);
	return 0;
}
static inline int audit_sockaddr(int len, void *addr)
{
	if (unlikely(!audit_dummy_context()))
		return __audit_sockaddr(len, addr);
	return 0;
}
static inline void audit_mq_open(int oflag, umode_t mode, struct mq_attr *attr)
{
	if (unlikely(!audit_dummy_context()))
		__audit_mq_open(oflag, mode, attr);
}
static inline void audit_mq_sendrecv(mqd_t mqdes, size_t msg_len, unsigned int msg_prio, const struct timespec *abs_timeout)
{
	if (unlikely(!audit_dummy_context()))
		__audit_mq_sendrecv(mqdes, msg_len, msg_prio, abs_timeout);
}
static inline void audit_mq_notify(mqd_t mqdes, const struct sigevent *notification)
{
	if (unlikely(!audit_dummy_context()))
		__audit_mq_notify(mqdes, notification);
}
static inline void audit_mq_getsetattr(mqd_t mqdes, struct mq_attr *mqstat)
{
	if (unlikely(!audit_dummy_context()))
		__audit_mq_getsetattr(mqdes, mqstat);
}

static inline int audit_log_bprm_fcaps(struct linux_binprm *bprm,
				       const struct cred *new,
				       const struct cred *old)
{
	if (unlikely(!audit_dummy_context()))
		return __audit_log_bprm_fcaps(bprm, new, old);
	return 0;
}

static inline void audit_log_capset(const struct cred *new,
				   const struct cred *old)
{
	if (unlikely(!audit_dummy_context()))
		__audit_log_capset(new, old);
}

static inline void audit_mmap_fd(int fd, int flags)
{
	if (unlikely(!audit_dummy_context()))
		__audit_mmap_fd(fd, flags);
}

extern int audit_n_rules;
extern int audit_signals;
#else /* CONFIG_AUDITSYSCALL */
static inline int audit_alloc(struct task_struct *task)
{
	return 0;
}
static inline void audit_free(struct task_struct *task)
{ }
static inline void audit_syscall_entry(int major, unsigned long a0,
				       unsigned long a1, unsigned long a2,
				       unsigned long a3)
{ }
static inline void audit_syscall_exit(void *pt_regs)
{ }
static inline int audit_dummy_context(void)
{
	return 1;
}
static inline struct filename *audit_reusename(const __user char *name)
{
	return NULL;
}
static inline void audit_getname(struct filename *name)
{ }
static inline void __audit_inode(struct filename *name,
					const struct dentry *dentry,
					unsigned int flags)
{ }
static inline void __audit_inode_child(const struct inode *parent,
					const struct dentry *dentry,
					const unsigned char type)
{ }
static inline void audit_inode(struct filename *name,
				const struct dentry *dentry,
				unsigned int parent)
{ }
static inline void audit_file(struct file *file)
{
}
static inline void audit_inode_parent_hidden(struct filename *name,
				const struct dentry *dentry)
{ }
static inline void audit_inode_child(const struct inode *parent,
				     const struct dentry *dentry,
				     const unsigned char type)
{ }
static inline void audit_core_dumps(long signr)
{ }
static inline void __audit_seccomp(unsigned long syscall, long signr, int code)
{ }
static inline void audit_seccomp(unsigned long syscall, long signr, int code)
{ }
static inline int auditsc_get_stamp(struct audit_context *ctx,
			      struct timespec *t, unsigned int *serial)
{
	return 0;
}
static inline kuid_t audit_get_loginuid(struct task_struct *tsk)
{
	return INVALID_UID;
}
static inline unsigned int audit_get_sessionid(struct task_struct *tsk)
{
	return -1;
}
static inline void audit_ipc_obj(struct kern_ipc_perm *ipcp)
{ }
static inline void audit_ipc_set_perm(unsigned long qbytes, uid_t uid,
					gid_t gid, umode_t mode)
{ }
static inline void audit_bprm(struct linux_binprm *bprm)
{ }
static inline int audit_socketcall(int nargs, unsigned long *args)
{
	return 0;
}
static inline void audit_fd_pair(int fd1, int fd2)
{ }
static inline int audit_sockaddr(int len, void *addr)
{
	return 0;
}
static inline void audit_mq_open(int oflag, umode_t mode, struct mq_attr *attr)
{ }
static inline void audit_mq_sendrecv(mqd_t mqdes, size_t msg_len,
				     unsigned int msg_prio,
				     const struct timespec *abs_timeout)
{ }
static inline void audit_mq_notify(mqd_t mqdes,
				   const struct sigevent *notification)
{ }
static inline void audit_mq_getsetattr(mqd_t mqdes, struct mq_attr *mqstat)
{ }
static inline int audit_log_bprm_fcaps(struct linux_binprm *bprm,
				       const struct cred *new,
				       const struct cred *old)
{
	return 0;
}
static inline void audit_log_capset(const struct cred *new,
				    const struct cred *old)
{ }
static inline void audit_mmap_fd(int fd, int flags)
{ }
static inline void audit_ptrace(struct task_struct *t)
{ }
#define audit_n_rules 0
#define audit_signals 0
#endif /* CONFIG_AUDITSYSCALL */

static inline bool audit_loginuid_set(struct task_struct *tsk)
{
	return uid_valid(audit_get_loginuid(tsk));
}

#ifdef CONFIG_AUDIT
/* These are defined in audit.c */
				/* Public API */
extern __printf(4, 5)
void audit_log(struct audit_context *ctx, gfp_t gfp_mask, int type,
	       const char *fmt, ...);

extern struct audit_buffer *audit_log_start(struct audit_context *ctx, gfp_t gfp_mask, int type);
extern __printf(2, 3)
void audit_log_format(struct audit_buffer *ab, const char *fmt, ...);
extern void		    audit_log_end(struct audit_buffer *ab);
extern int		    audit_string_contains_control(const char *string,
							  size_t len);
extern void		    audit_log_n_hex(struct audit_buffer *ab,
					  const unsigned char *buf,
					  size_t len);
extern void		    audit_log_n_string(struct audit_buffer *ab,
					       const char *buf,
					       size_t n);
extern void		    audit_log_n_untrustedstring(struct audit_buffer *ab,
							const char *string,
							size_t n);
extern void		    audit_log_untrustedstring(struct audit_buffer *ab,
						      const char *string);
extern void		    audit_log_d_path(struct audit_buffer *ab,
					     const char *prefix,
					     const struct path *path);
extern void		    audit_log_key(struct audit_buffer *ab,
					  char *key);
extern void		    audit_log_link_denied(const char *operation,
						  struct path *link);
extern void		    audit_log_lost(const char *message);
#ifdef CONFIG_SECURITY
extern void 		    audit_log_secctx(struct audit_buffer *ab, u32 secid);
#else
static inline void	    audit_log_secctx(struct audit_buffer *ab, u32 secid)
{ }
#endif

extern int audit_log_task_context(struct audit_buffer *ab);
extern void audit_log_task_info(struct audit_buffer *ab,
				struct task_struct *tsk);

extern int		    audit_update_lsm_rules(void);

				/* Private API (for audit.c only) */
extern int audit_filter_user(int type);
extern int audit_filter_type(int type);
extern int audit_rule_change(int type, __u32 portid, int seq,
				void *data, size_t datasz);
extern int audit_list_rules_send(struct sk_buff *request_skb, int seq);

extern u32 audit_enabled;
#else /* CONFIG_AUDIT */
static inline __printf(4, 5)
void audit_log(struct audit_context *ctx, gfp_t gfp_mask, int type,
	       const char *fmt, ...)
{ }
static inline struct audit_buffer *audit_log_start(struct audit_context *ctx,
						   gfp_t gfp_mask, int type)
{
	return NULL;
}
static inline __printf(2, 3)
void audit_log_format(struct audit_buffer *ab, const char *fmt, ...)
{ }
static inline void audit_log_end(struct audit_buffer *ab)
{ }
static inline void audit_log_n_hex(struct audit_buffer *ab,
				   const unsigned char *buf, size_t len)
{ }
static inline void audit_log_n_string(struct audit_buffer *ab,
				      const char *buf, size_t n)
{ }
static inline void  audit_log_n_untrustedstring(struct audit_buffer *ab,
						const char *string, size_t n)
{ }
static inline void audit_log_untrustedstring(struct audit_buffer *ab,
					     const char *string)
{ }
static inline void audit_log_d_path(struct audit_buffer *ab,
				    const char *prefix,
				    const struct path *path)
{ }
static inline void audit_log_key(struct audit_buffer *ab, char *key)
{ }
static inline void audit_log_link_denied(const char *string,
					 const struct path *link)
{ }
static inline void audit_log_secctx(struct audit_buffer *ab, u32 secid)
{ }
static inline int audit_log_task_context(struct audit_buffer *ab)
{
	return 0;
}
static inline void audit_log_task_info(struct audit_buffer *ab,
				       struct task_struct *tsk)
{ }
#define audit_enabled 0
#endif /* CONFIG_AUDIT */
static inline void audit_log_string(struct audit_buffer *ab, const char *buf)
{
	audit_log_n_string(ab, buf, strlen(buf));
}

#endif<|MERGE_RESOLUTION|>--- conflicted
+++ resolved
@@ -46,10 +46,6 @@
 struct sk_buff;
 
 struct audit_krule {
-<<<<<<< HEAD
-	int			vers_ops;
-=======
->>>>>>> 03891159
 	u32			pflags;
 	u32			flags;
 	u32			listnr;
