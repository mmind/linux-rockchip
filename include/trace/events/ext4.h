/* SPDX-License-Identifier: GPL-2.0 */
#undef TRACE_SYSTEM
#define TRACE_SYSTEM ext4

#if !defined(_TRACE_EXT4_H) || defined(TRACE_HEADER_MULTI_READ)
#define _TRACE_EXT4_H

#include <linux/writeback.h>
#include <linux/tracepoint.h>

struct ext4_allocation_context;
struct ext4_allocation_request;
struct ext4_extent;
struct ext4_prealloc_space;
struct ext4_inode_info;
struct mpage_da_data;
struct ext4_map_blocks;
struct extent_status;
struct ext4_fsmap;
struct partial_cluster;

#define EXT4_I(inode) (container_of(inode, struct ext4_inode_info, vfs_inode))

#define show_mballoc_flags(flags) __print_flags(flags, "|",	\
	{ EXT4_MB_HINT_MERGE,		"HINT_MERGE" },		\
	{ EXT4_MB_HINT_RESERVED,	"HINT_RESV" },		\
	{ EXT4_MB_HINT_METADATA,	"HINT_MDATA" },		\
	{ EXT4_MB_HINT_FIRST,		"HINT_FIRST" },		\
	{ EXT4_MB_HINT_BEST,		"HINT_BEST" },		\
	{ EXT4_MB_HINT_DATA,		"HINT_DATA" },		\
	{ EXT4_MB_HINT_NOPREALLOC,	"HINT_NOPREALLOC" },	\
	{ EXT4_MB_HINT_GROUP_ALLOC,	"HINT_GRP_ALLOC" },	\
	{ EXT4_MB_HINT_GOAL_ONLY,	"HINT_GOAL_ONLY" },	\
	{ EXT4_MB_HINT_TRY_GOAL,	"HINT_TRY_GOAL" },	\
	{ EXT4_MB_DELALLOC_RESERVED,	"DELALLOC_RESV" },	\
	{ EXT4_MB_STREAM_ALLOC,		"STREAM_ALLOC" },	\
	{ EXT4_MB_USE_ROOT_BLOCKS,	"USE_ROOT_BLKS" },	\
	{ EXT4_MB_USE_RESERVED,		"USE_RESV" },		\
	{ EXT4_MB_STRICT_CHECK,		"STRICT_CHECK" })

#define show_map_flags(flags) __print_flags(flags, "|",			\
	{ EXT4_GET_BLOCKS_CREATE,		"CREATE" },		\
	{ EXT4_GET_BLOCKS_UNWRIT_EXT,		"UNWRIT" },		\
	{ EXT4_GET_BLOCKS_DELALLOC_RESERVE,	"DELALLOC" },		\
	{ EXT4_GET_BLOCKS_PRE_IO,		"PRE_IO" },		\
	{ EXT4_GET_BLOCKS_CONVERT,		"CONVERT" },		\
	{ EXT4_GET_BLOCKS_METADATA_NOFAIL,	"METADATA_NOFAIL" },	\
	{ EXT4_GET_BLOCKS_NO_NORMALIZE,		"NO_NORMALIZE" },	\
	{ EXT4_GET_BLOCKS_CONVERT_UNWRITTEN,	"CONVERT_UNWRITTEN" },  \
	{ EXT4_GET_BLOCKS_ZERO,			"ZERO" },		\
	{ EXT4_GET_BLOCKS_IO_SUBMIT,		"IO_SUBMIT" },		\
	{ EXT4_EX_NOCACHE,			"EX_NOCACHE" })

/*
 * __print_flags() requires that all enum values be wrapped in the
 * TRACE_DEFINE_ENUM macro so that the enum value can be encoded in the ftrace
 * ring buffer.
 */
TRACE_DEFINE_ENUM(BH_New);
TRACE_DEFINE_ENUM(BH_Mapped);
TRACE_DEFINE_ENUM(BH_Unwritten);
TRACE_DEFINE_ENUM(BH_Boundary);

#define show_mflags(flags) __print_flags(flags, "",	\
	{ EXT4_MAP_NEW,		"N" },			\
	{ EXT4_MAP_MAPPED,	"M" },			\
	{ EXT4_MAP_UNWRITTEN,	"U" },			\
	{ EXT4_MAP_BOUNDARY,	"B" })

#define show_free_flags(flags) __print_flags(flags, "|",	\
	{ EXT4_FREE_BLOCKS_METADATA,		"METADATA" },	\
	{ EXT4_FREE_BLOCKS_FORGET,		"FORGET" },	\
	{ EXT4_FREE_BLOCKS_VALIDATED,		"VALIDATED" },	\
	{ EXT4_FREE_BLOCKS_NO_QUOT_UPDATE,	"NO_QUOTA" },	\
	{ EXT4_FREE_BLOCKS_NOFREE_FIRST_CLUSTER,"1ST_CLUSTER" },\
	{ EXT4_FREE_BLOCKS_NOFREE_LAST_CLUSTER,	"LAST_CLUSTER" })

TRACE_DEFINE_ENUM(ES_WRITTEN_B);
TRACE_DEFINE_ENUM(ES_UNWRITTEN_B);
TRACE_DEFINE_ENUM(ES_DELAYED_B);
TRACE_DEFINE_ENUM(ES_HOLE_B);
TRACE_DEFINE_ENUM(ES_REFERENCED_B);

#define show_extent_status(status) __print_flags(status, "",	\
	{ EXTENT_STATUS_WRITTEN,	"W" },			\
	{ EXTENT_STATUS_UNWRITTEN,	"U" },			\
	{ EXTENT_STATUS_DELAYED,	"D" },			\
	{ EXTENT_STATUS_HOLE,		"H" },			\
	{ EXTENT_STATUS_REFERENCED,	"R" })

#define show_falloc_mode(mode) __print_flags(mode, "|",		\
	{ FALLOC_FL_KEEP_SIZE,		"KEEP_SIZE"},		\
	{ FALLOC_FL_PUNCH_HOLE,		"PUNCH_HOLE"},		\
	{ FALLOC_FL_NO_HIDE_STALE,	"NO_HIDE_STALE"},	\
	{ FALLOC_FL_COLLAPSE_RANGE,	"COLLAPSE_RANGE"},	\
	{ FALLOC_FL_ZERO_RANGE,		"ZERO_RANGE"})

#define show_fc_reason(reason)						\
	__print_symbolic(reason,					\
		{ EXT4_FC_REASON_XATTR,		"XATTR"},		\
		{ EXT4_FC_REASON_CROSS_RENAME,	"CROSS_RENAME"},	\
		{ EXT4_FC_REASON_JOURNAL_FLAG_CHANGE, "JOURNAL_FLAG_CHANGE"}, \
		{ EXT4_FC_REASON_NOMEM,	"NO_MEM"},			\
		{ EXT4_FC_REASON_SWAP_BOOT,	"SWAP_BOOT"},		\
		{ EXT4_FC_REASON_RESIZE,	"RESIZE"},		\
		{ EXT4_FC_REASON_RENAME_DIR,	"RENAME_DIR"},		\
		{ EXT4_FC_REASON_FALLOC_RANGE,	"FALLOC_RANGE"},	\
		{ EXT4_FC_REASON_INODE_JOURNAL_DATA,	"INODE_JOURNAL_DATA"})

TRACE_EVENT(ext4_other_inode_update_time,
	TP_PROTO(struct inode *inode, ino_t orig_ino),

	TP_ARGS(inode, orig_ino),

	TP_STRUCT__entry(
		__field(	dev_t,	dev			)
		__field(	ino_t,	ino			)
		__field(	ino_t,	orig_ino		)
		__field(	uid_t,	uid			)
		__field(	gid_t,	gid			)
		__field(	__u16, mode			)
	),

	TP_fast_assign(
		__entry->orig_ino = orig_ino;
		__entry->dev	= inode->i_sb->s_dev;
		__entry->ino	= inode->i_ino;
		__entry->uid	= i_uid_read(inode);
		__entry->gid	= i_gid_read(inode);
		__entry->mode	= inode->i_mode;
	),

	TP_printk("dev %d,%d orig_ino %lu ino %lu mode 0%o uid %u gid %u",
		  MAJOR(__entry->dev), MINOR(__entry->dev),
		  (unsigned long) __entry->orig_ino,
		  (unsigned long) __entry->ino, __entry->mode,
		  __entry->uid, __entry->gid)
);

TRACE_EVENT(ext4_free_inode,
	TP_PROTO(struct inode *inode),

	TP_ARGS(inode),

	TP_STRUCT__entry(
		__field(	dev_t,	dev			)
		__field(	ino_t,	ino			)
		__field(	uid_t,	uid			)
		__field(	gid_t,	gid			)
		__field(	__u64, blocks			)
		__field(	__u16, mode			)
	),

	TP_fast_assign(
		__entry->dev	= inode->i_sb->s_dev;
		__entry->ino	= inode->i_ino;
		__entry->uid	= i_uid_read(inode);
		__entry->gid	= i_gid_read(inode);
		__entry->blocks	= inode->i_blocks;
		__entry->mode	= inode->i_mode;
	),

	TP_printk("dev %d,%d ino %lu mode 0%o uid %u gid %u blocks %llu",
		  MAJOR(__entry->dev), MINOR(__entry->dev),
		  (unsigned long) __entry->ino, __entry->mode,
		  __entry->uid, __entry->gid, __entry->blocks)
);

TRACE_EVENT(ext4_request_inode,
	TP_PROTO(struct inode *dir, int mode),

	TP_ARGS(dir, mode),

	TP_STRUCT__entry(
		__field(	dev_t,	dev			)
		__field(	ino_t,	dir			)
		__field(	__u16, mode			)
	),

	TP_fast_assign(
		__entry->dev	= dir->i_sb->s_dev;
		__entry->dir	= dir->i_ino;
		__entry->mode	= mode;
	),

	TP_printk("dev %d,%d dir %lu mode 0%o",
		  MAJOR(__entry->dev), MINOR(__entry->dev),
		  (unsigned long) __entry->dir, __entry->mode)
);

TRACE_EVENT(ext4_allocate_inode,
	TP_PROTO(struct inode *inode, struct inode *dir, int mode),

	TP_ARGS(inode, dir, mode),

	TP_STRUCT__entry(
		__field(	dev_t,	dev			)
		__field(	ino_t,	ino			)
		__field(	ino_t,	dir			)
		__field(	__u16,	mode			)
	),

	TP_fast_assign(
		__entry->dev	= inode->i_sb->s_dev;
		__entry->ino	= inode->i_ino;
		__entry->dir	= dir->i_ino;
		__entry->mode	= mode;
	),

	TP_printk("dev %d,%d ino %lu dir %lu mode 0%o",
		  MAJOR(__entry->dev), MINOR(__entry->dev),
		  (unsigned long) __entry->ino,
		  (unsigned long) __entry->dir, __entry->mode)
);

TRACE_EVENT(ext4_evict_inode,
	TP_PROTO(struct inode *inode),

	TP_ARGS(inode),

	TP_STRUCT__entry(
		__field(	dev_t,	dev			)
		__field(	ino_t,	ino			)
		__field(	int,	nlink			)
	),

	TP_fast_assign(
		__entry->dev	= inode->i_sb->s_dev;
		__entry->ino	= inode->i_ino;
		__entry->nlink	= inode->i_nlink;
	),

	TP_printk("dev %d,%d ino %lu nlink %d",
		  MAJOR(__entry->dev), MINOR(__entry->dev),
		  (unsigned long) __entry->ino, __entry->nlink)
);

TRACE_EVENT(ext4_drop_inode,
	TP_PROTO(struct inode *inode, int drop),

	TP_ARGS(inode, drop),

	TP_STRUCT__entry(
		__field(	dev_t,	dev			)
		__field(	ino_t,	ino			)
		__field(	int,	drop			)
	),

	TP_fast_assign(
		__entry->dev	= inode->i_sb->s_dev;
		__entry->ino	= inode->i_ino;
		__entry->drop	= drop;
	),

	TP_printk("dev %d,%d ino %lu drop %d",
		  MAJOR(__entry->dev), MINOR(__entry->dev),
		  (unsigned long) __entry->ino, __entry->drop)
);

TRACE_EVENT(ext4_nfs_commit_metadata,
	TP_PROTO(struct inode *inode),

	TP_ARGS(inode),

	TP_STRUCT__entry(
		__field(	dev_t,	dev			)
		__field(	ino_t,	ino			)
	),

	TP_fast_assign(
		__entry->dev	= inode->i_sb->s_dev;
		__entry->ino	= inode->i_ino;
	),

	TP_printk("dev %d,%d ino %lu",
		  MAJOR(__entry->dev), MINOR(__entry->dev),
		  (unsigned long) __entry->ino)
);

TRACE_EVENT(ext4_mark_inode_dirty,
	TP_PROTO(struct inode *inode, unsigned long IP),

	TP_ARGS(inode, IP),

	TP_STRUCT__entry(
		__field(	dev_t,	dev			)
		__field(	ino_t,	ino			)
		__field(unsigned long,	ip			)
	),

	TP_fast_assign(
		__entry->dev	= inode->i_sb->s_dev;
		__entry->ino	= inode->i_ino;
		__entry->ip	= IP;
	),

	TP_printk("dev %d,%d ino %lu caller %pS",
		  MAJOR(__entry->dev), MINOR(__entry->dev),
		  (unsigned long) __entry->ino, (void *)__entry->ip)
);

TRACE_EVENT(ext4_begin_ordered_truncate,
	TP_PROTO(struct inode *inode, loff_t new_size),

	TP_ARGS(inode, new_size),

	TP_STRUCT__entry(
		__field(	dev_t,	dev			)
		__field(	ino_t,	ino			)
		__field(	loff_t,	new_size		)
	),

	TP_fast_assign(
		__entry->dev		= inode->i_sb->s_dev;
		__entry->ino		= inode->i_ino;
		__entry->new_size	= new_size;
	),

	TP_printk("dev %d,%d ino %lu new_size %lld",
		  MAJOR(__entry->dev), MINOR(__entry->dev),
		  (unsigned long) __entry->ino,
		  __entry->new_size)
);

DECLARE_EVENT_CLASS(ext4__write_begin,

	TP_PROTO(struct inode *inode, loff_t pos, unsigned int len,
		 unsigned int flags),

	TP_ARGS(inode, pos, len, flags),

	TP_STRUCT__entry(
		__field(	dev_t,	dev			)
		__field(	ino_t,	ino			)
		__field(	loff_t,	pos			)
		__field(	unsigned int, len		)
		__field(	unsigned int, flags		)
	),

	TP_fast_assign(
		__entry->dev	= inode->i_sb->s_dev;
		__entry->ino	= inode->i_ino;
		__entry->pos	= pos;
		__entry->len	= len;
		__entry->flags	= flags;
	),

	TP_printk("dev %d,%d ino %lu pos %lld len %u flags %u",
		  MAJOR(__entry->dev), MINOR(__entry->dev),
		  (unsigned long) __entry->ino,
		  __entry->pos, __entry->len, __entry->flags)
);

DEFINE_EVENT(ext4__write_begin, ext4_write_begin,

	TP_PROTO(struct inode *inode, loff_t pos, unsigned int len,
		 unsigned int flags),

	TP_ARGS(inode, pos, len, flags)
);

DEFINE_EVENT(ext4__write_begin, ext4_da_write_begin,

	TP_PROTO(struct inode *inode, loff_t pos, unsigned int len,
		 unsigned int flags),

	TP_ARGS(inode, pos, len, flags)
);

DECLARE_EVENT_CLASS(ext4__write_end,
	TP_PROTO(struct inode *inode, loff_t pos, unsigned int len,
			unsigned int copied),

	TP_ARGS(inode, pos, len, copied),

	TP_STRUCT__entry(
		__field(	dev_t,	dev			)
		__field(	ino_t,	ino			)
		__field(	loff_t,	pos			)
		__field(	unsigned int, len		)
		__field(	unsigned int, copied		)
	),

	TP_fast_assign(
		__entry->dev	= inode->i_sb->s_dev;
		__entry->ino	= inode->i_ino;
		__entry->pos	= pos;
		__entry->len	= len;
		__entry->copied	= copied;
	),

	TP_printk("dev %d,%d ino %lu pos %lld len %u copied %u",
		  MAJOR(__entry->dev), MINOR(__entry->dev),
		  (unsigned long) __entry->ino,
		  __entry->pos, __entry->len, __entry->copied)
);

DEFINE_EVENT(ext4__write_end, ext4_write_end,

	TP_PROTO(struct inode *inode, loff_t pos, unsigned int len,
		 unsigned int copied),

	TP_ARGS(inode, pos, len, copied)
);

DEFINE_EVENT(ext4__write_end, ext4_journalled_write_end,

	TP_PROTO(struct inode *inode, loff_t pos, unsigned int len,
		 unsigned int copied),

	TP_ARGS(inode, pos, len, copied)
);

DEFINE_EVENT(ext4__write_end, ext4_da_write_end,

	TP_PROTO(struct inode *inode, loff_t pos, unsigned int len,
		 unsigned int copied),

	TP_ARGS(inode, pos, len, copied)
);

TRACE_EVENT(ext4_writepages,
	TP_PROTO(struct inode *inode, struct writeback_control *wbc),

	TP_ARGS(inode, wbc),

	TP_STRUCT__entry(
		__field(	dev_t,	dev			)
		__field(	ino_t,	ino			)
		__field(	long,	nr_to_write		)
		__field(	long,	pages_skipped		)
		__field(	loff_t,	range_start		)
		__field(	loff_t,	range_end		)
		__field(       pgoff_t,	writeback_index		)
		__field(	int,	sync_mode		)
		__field(	char,	for_kupdate		)
		__field(	char,	range_cyclic		)
	),

	TP_fast_assign(
		__entry->dev		= inode->i_sb->s_dev;
		__entry->ino		= inode->i_ino;
		__entry->nr_to_write	= wbc->nr_to_write;
		__entry->pages_skipped	= wbc->pages_skipped;
		__entry->range_start	= wbc->range_start;
		__entry->range_end	= wbc->range_end;
		__entry->writeback_index = inode->i_mapping->writeback_index;
		__entry->sync_mode	= wbc->sync_mode;
		__entry->for_kupdate	= wbc->for_kupdate;
		__entry->range_cyclic	= wbc->range_cyclic;
	),

	TP_printk("dev %d,%d ino %lu nr_to_write %ld pages_skipped %ld "
		  "range_start %lld range_end %lld sync_mode %d "
		  "for_kupdate %d range_cyclic %d writeback_index %lu",
		  MAJOR(__entry->dev), MINOR(__entry->dev),
		  (unsigned long) __entry->ino, __entry->nr_to_write,
		  __entry->pages_skipped, __entry->range_start,
		  __entry->range_end, __entry->sync_mode,
		  __entry->for_kupdate, __entry->range_cyclic,
		  (unsigned long) __entry->writeback_index)
);

TRACE_EVENT(ext4_da_write_pages,
	TP_PROTO(struct inode *inode, pgoff_t first_page,
		 struct writeback_control *wbc),

	TP_ARGS(inode, first_page, wbc),

	TP_STRUCT__entry(
		__field(	dev_t,	dev			)
		__field(	ino_t,	ino			)
		__field(      pgoff_t,	first_page		)
		__field(	 long,	nr_to_write		)
		__field(	  int,	sync_mode		)
	),

	TP_fast_assign(
		__entry->dev		= inode->i_sb->s_dev;
		__entry->ino		= inode->i_ino;
		__entry->first_page	= first_page;
		__entry->nr_to_write	= wbc->nr_to_write;
		__entry->sync_mode	= wbc->sync_mode;
	),

	TP_printk("dev %d,%d ino %lu first_page %lu nr_to_write %ld "
		  "sync_mode %d",
		  MAJOR(__entry->dev), MINOR(__entry->dev),
		  (unsigned long) __entry->ino, __entry->first_page,
		  __entry->nr_to_write, __entry->sync_mode)
);

TRACE_EVENT(ext4_da_write_pages_extent,
	TP_PROTO(struct inode *inode, struct ext4_map_blocks *map),

	TP_ARGS(inode, map),

	TP_STRUCT__entry(
		__field(	dev_t,	dev			)
		__field(	ino_t,	ino			)
		__field(	__u64,	lblk			)
		__field(	__u32,	len			)
		__field(	__u32,	flags			)
	),

	TP_fast_assign(
		__entry->dev		= inode->i_sb->s_dev;
		__entry->ino		= inode->i_ino;
		__entry->lblk		= map->m_lblk;
		__entry->len		= map->m_len;
		__entry->flags		= map->m_flags;
	),

	TP_printk("dev %d,%d ino %lu lblk %llu len %u flags %s",
		  MAJOR(__entry->dev), MINOR(__entry->dev),
		  (unsigned long) __entry->ino, __entry->lblk, __entry->len,
		  show_mflags(__entry->flags))
);

TRACE_EVENT(ext4_writepages_result,
	TP_PROTO(struct inode *inode, struct writeback_control *wbc,
			int ret, int pages_written),

	TP_ARGS(inode, wbc, ret, pages_written),

	TP_STRUCT__entry(
		__field(	dev_t,	dev			)
		__field(	ino_t,	ino			)
		__field(	int,	ret			)
		__field(	int,	pages_written		)
		__field(	long,	pages_skipped		)
		__field(       pgoff_t,	writeback_index		)
		__field(	int,	sync_mode		)
	),

	TP_fast_assign(
		__entry->dev		= inode->i_sb->s_dev;
		__entry->ino		= inode->i_ino;
		__entry->ret		= ret;
		__entry->pages_written	= pages_written;
		__entry->pages_skipped	= wbc->pages_skipped;
		__entry->writeback_index = inode->i_mapping->writeback_index;
		__entry->sync_mode	= wbc->sync_mode;
	),

	TP_printk("dev %d,%d ino %lu ret %d pages_written %d pages_skipped %ld "
		  "sync_mode %d writeback_index %lu",
		  MAJOR(__entry->dev), MINOR(__entry->dev),
		  (unsigned long) __entry->ino, __entry->ret,
		  __entry->pages_written, __entry->pages_skipped,
		  __entry->sync_mode,
		  (unsigned long) __entry->writeback_index)
);

DECLARE_EVENT_CLASS(ext4__page_op,
	TP_PROTO(struct page *page),

	TP_ARGS(page),

	TP_STRUCT__entry(
		__field(	dev_t,	dev			)
		__field(	ino_t,	ino			)
		__field(	pgoff_t, index			)

	),

	TP_fast_assign(
		__entry->dev	= page->mapping->host->i_sb->s_dev;
		__entry->ino	= page->mapping->host->i_ino;
		__entry->index	= page->index;
	),

	TP_printk("dev %d,%d ino %lu page_index %lu",
		  MAJOR(__entry->dev), MINOR(__entry->dev),
		  (unsigned long) __entry->ino,
		  (unsigned long) __entry->index)
);

DEFINE_EVENT(ext4__page_op, ext4_writepage,

	TP_PROTO(struct page *page),

	TP_ARGS(page)
);

DEFINE_EVENT(ext4__page_op, ext4_readpage,

	TP_PROTO(struct page *page),

	TP_ARGS(page)
);

DEFINE_EVENT(ext4__page_op, ext4_releasepage,

	TP_PROTO(struct page *page),

	TP_ARGS(page)
);

DECLARE_EVENT_CLASS(ext4_invalidatepage_op,
	TP_PROTO(struct page *page, unsigned int offset, unsigned int length),

	TP_ARGS(page, offset, length),

	TP_STRUCT__entry(
		__field(	dev_t,	dev			)
		__field(	ino_t,	ino			)
		__field(	pgoff_t, index			)
		__field(	unsigned int, offset		)
		__field(	unsigned int, length		)
	),

	TP_fast_assign(
		__entry->dev	= page->mapping->host->i_sb->s_dev;
		__entry->ino	= page->mapping->host->i_ino;
		__entry->index	= page->index;
		__entry->offset	= offset;
		__entry->length	= length;
	),

	TP_printk("dev %d,%d ino %lu page_index %lu offset %u length %u",
		  MAJOR(__entry->dev), MINOR(__entry->dev),
		  (unsigned long) __entry->ino,
		  (unsigned long) __entry->index,
		  __entry->offset, __entry->length)
);

DEFINE_EVENT(ext4_invalidatepage_op, ext4_invalidatepage,
	TP_PROTO(struct page *page, unsigned int offset, unsigned int length),

	TP_ARGS(page, offset, length)
);

DEFINE_EVENT(ext4_invalidatepage_op, ext4_journalled_invalidatepage,
	TP_PROTO(struct page *page, unsigned int offset, unsigned int length),

	TP_ARGS(page, offset, length)
);

TRACE_EVENT(ext4_discard_blocks,
	TP_PROTO(struct super_block *sb, unsigned long long blk,
			unsigned long long count),

	TP_ARGS(sb, blk, count),

	TP_STRUCT__entry(
		__field(	dev_t,	dev			)
		__field(	__u64,	blk			)
		__field(	__u64,	count			)

	),

	TP_fast_assign(
		__entry->dev	= sb->s_dev;
		__entry->blk	= blk;
		__entry->count	= count;
	),

	TP_printk("dev %d,%d blk %llu count %llu",
		  MAJOR(__entry->dev), MINOR(__entry->dev),
		  __entry->blk, __entry->count)
);

DECLARE_EVENT_CLASS(ext4__mb_new_pa,
	TP_PROTO(struct ext4_allocation_context *ac,
		 struct ext4_prealloc_space *pa),

	TP_ARGS(ac, pa),

	TP_STRUCT__entry(
		__field(	dev_t,	dev			)
		__field(	ino_t,	ino			)
		__field(	__u64,	pa_pstart		)
		__field(	__u64,	pa_lstart		)
		__field(	__u32,	pa_len			)

	),

	TP_fast_assign(
		__entry->dev		= ac->ac_sb->s_dev;
		__entry->ino		= ac->ac_inode->i_ino;
		__entry->pa_pstart	= pa->pa_pstart;
		__entry->pa_lstart	= pa->pa_lstart;
		__entry->pa_len		= pa->pa_len;
	),

	TP_printk("dev %d,%d ino %lu pstart %llu len %u lstart %llu",
		  MAJOR(__entry->dev), MINOR(__entry->dev),
		  (unsigned long) __entry->ino,
		  __entry->pa_pstart, __entry->pa_len, __entry->pa_lstart)
);

DEFINE_EVENT(ext4__mb_new_pa, ext4_mb_new_inode_pa,

	TP_PROTO(struct ext4_allocation_context *ac,
		 struct ext4_prealloc_space *pa),

	TP_ARGS(ac, pa)
);

DEFINE_EVENT(ext4__mb_new_pa, ext4_mb_new_group_pa,

	TP_PROTO(struct ext4_allocation_context *ac,
		 struct ext4_prealloc_space *pa),

	TP_ARGS(ac, pa)
);

TRACE_EVENT(ext4_mb_release_inode_pa,
	TP_PROTO(struct ext4_prealloc_space *pa,
		 unsigned long long block, unsigned int count),

	TP_ARGS(pa, block, count),

	TP_STRUCT__entry(
		__field(	dev_t,	dev			)
		__field(	ino_t,	ino			)
		__field(	__u64,	block			)
		__field(	__u32,	count			)

	),

	TP_fast_assign(
		__entry->dev		= pa->pa_inode->i_sb->s_dev;
		__entry->ino		= pa->pa_inode->i_ino;
		__entry->block		= block;
		__entry->count		= count;
	),

	TP_printk("dev %d,%d ino %lu block %llu count %u",
		  MAJOR(__entry->dev), MINOR(__entry->dev),
		  (unsigned long) __entry->ino,
		  __entry->block, __entry->count)
);

TRACE_EVENT(ext4_mb_release_group_pa,
	TP_PROTO(struct super_block *sb, struct ext4_prealloc_space *pa),

	TP_ARGS(sb, pa),

	TP_STRUCT__entry(
		__field(	dev_t,	dev			)
		__field(	__u64,	pa_pstart		)
		__field(	__u32,	pa_len			)

	),

	TP_fast_assign(
		__entry->dev		= sb->s_dev;
		__entry->pa_pstart	= pa->pa_pstart;
		__entry->pa_len		= pa->pa_len;
	),

	TP_printk("dev %d,%d pstart %llu len %u",
		  MAJOR(__entry->dev), MINOR(__entry->dev),
		  __entry->pa_pstart, __entry->pa_len)
);

TRACE_EVENT(ext4_discard_preallocations,
	TP_PROTO(struct inode *inode, unsigned int len, unsigned int needed),

	TP_ARGS(inode, len, needed),

	TP_STRUCT__entry(
		__field(	dev_t,		dev		)
		__field(	ino_t,		ino		)
		__field(	unsigned int,	len		)
		__field(	unsigned int,	needed		)

	),

	TP_fast_assign(
		__entry->dev	= inode->i_sb->s_dev;
		__entry->ino	= inode->i_ino;
		__entry->len	= len;
		__entry->needed	= needed;
	),

	TP_printk("dev %d,%d ino %lu len: %u needed %u",
		  MAJOR(__entry->dev), MINOR(__entry->dev),
		  (unsigned long) __entry->ino, __entry->len,
		  __entry->needed)
);

TRACE_EVENT(ext4_mb_discard_preallocations,
	TP_PROTO(struct super_block *sb, int needed),

	TP_ARGS(sb, needed),

	TP_STRUCT__entry(
		__field(	dev_t,	dev			)
		__field(	int,	needed			)

	),

	TP_fast_assign(
		__entry->dev	= sb->s_dev;
		__entry->needed	= needed;
	),

	TP_printk("dev %d,%d needed %d",
		  MAJOR(__entry->dev), MINOR(__entry->dev),
		  __entry->needed)
);

TRACE_EVENT(ext4_request_blocks,
	TP_PROTO(struct ext4_allocation_request *ar),

	TP_ARGS(ar),

	TP_STRUCT__entry(
		__field(	dev_t,	dev			)
		__field(	ino_t,	ino			)
		__field(	unsigned int, len		)
		__field(	__u32,  logical			)
		__field(	__u32,	lleft			)
		__field(	__u32,	lright			)
		__field(	__u64,	goal			)
		__field(	__u64,	pleft			)
		__field(	__u64,	pright			)
		__field(	unsigned int, flags		)
	),

	TP_fast_assign(
		__entry->dev	= ar->inode->i_sb->s_dev;
		__entry->ino	= ar->inode->i_ino;
		__entry->len	= ar->len;
		__entry->logical = ar->logical;
		__entry->goal	= ar->goal;
		__entry->lleft	= ar->lleft;
		__entry->lright	= ar->lright;
		__entry->pleft	= ar->pleft;
		__entry->pright	= ar->pright;
		__entry->flags	= ar->flags;
	),

	TP_printk("dev %d,%d ino %lu flags %s len %u lblk %u goal %llu "
		  "lleft %u lright %u pleft %llu pright %llu ",
		  MAJOR(__entry->dev), MINOR(__entry->dev),
		  (unsigned long) __entry->ino, show_mballoc_flags(__entry->flags),
		  __entry->len, __entry->logical, __entry->goal,
		  __entry->lleft, __entry->lright, __entry->pleft,
		  __entry->pright)
);

TRACE_EVENT(ext4_allocate_blocks,
	TP_PROTO(struct ext4_allocation_request *ar, unsigned long long block),

	TP_ARGS(ar, block),

	TP_STRUCT__entry(
		__field(	dev_t,	dev			)
		__field(	ino_t,	ino			)
		__field(	__u64,	block			)
		__field(	unsigned int, len		)
		__field(	__u32,  logical			)
		__field(	__u32,	lleft			)
		__field(	__u32,	lright			)
		__field(	__u64,	goal			)
		__field(	__u64,	pleft			)
		__field(	__u64,	pright			)
		__field(	unsigned int, flags		)
	),

	TP_fast_assign(
		__entry->dev	= ar->inode->i_sb->s_dev;
		__entry->ino	= ar->inode->i_ino;
		__entry->block	= block;
		__entry->len	= ar->len;
		__entry->logical = ar->logical;
		__entry->goal	= ar->goal;
		__entry->lleft	= ar->lleft;
		__entry->lright	= ar->lright;
		__entry->pleft	= ar->pleft;
		__entry->pright	= ar->pright;
		__entry->flags	= ar->flags;
	),

	TP_printk("dev %d,%d ino %lu flags %s len %u block %llu lblk %u "
		  "goal %llu lleft %u lright %u pleft %llu pright %llu",
		  MAJOR(__entry->dev), MINOR(__entry->dev),
		  (unsigned long) __entry->ino, show_mballoc_flags(__entry->flags),
		  __entry->len, __entry->block, __entry->logical,
		  __entry->goal,  __entry->lleft, __entry->lright,
		  __entry->pleft, __entry->pright)
);

TRACE_EVENT(ext4_free_blocks,
	TP_PROTO(struct inode *inode, __u64 block, unsigned long count,
		 int flags),

	TP_ARGS(inode, block, count, flags),

	TP_STRUCT__entry(
		__field(	dev_t,	dev			)
		__field(	ino_t,	ino			)
		__field(	__u64,	block			)
		__field(	unsigned long,	count		)
		__field(	int,	flags			)
		__field(	__u16,	mode			)
	),

	TP_fast_assign(
		__entry->dev		= inode->i_sb->s_dev;
		__entry->ino		= inode->i_ino;
		__entry->block		= block;
		__entry->count		= count;
		__entry->flags		= flags;
		__entry->mode		= inode->i_mode;
	),

	TP_printk("dev %d,%d ino %lu mode 0%o block %llu count %lu flags %s",
		  MAJOR(__entry->dev), MINOR(__entry->dev),
		  (unsigned long) __entry->ino,
		  __entry->mode, __entry->block, __entry->count,
		  show_free_flags(__entry->flags))
);

TRACE_EVENT(ext4_sync_file_enter,
	TP_PROTO(struct file *file, int datasync),

	TP_ARGS(file, datasync),

	TP_STRUCT__entry(
		__field(	dev_t,	dev			)
		__field(	ino_t,	ino			)
		__field(	ino_t,	parent			)
		__field(	int,	datasync		)
	),

	TP_fast_assign(
		struct dentry *dentry = file->f_path.dentry;

		__entry->dev		= dentry->d_sb->s_dev;
		__entry->ino		= d_inode(dentry)->i_ino;
		__entry->datasync	= datasync;
		__entry->parent		= d_inode(dentry->d_parent)->i_ino;
	),

	TP_printk("dev %d,%d ino %lu parent %lu datasync %d ",
		  MAJOR(__entry->dev), MINOR(__entry->dev),
		  (unsigned long) __entry->ino,
		  (unsigned long) __entry->parent, __entry->datasync)
);

TRACE_EVENT(ext4_sync_file_exit,
	TP_PROTO(struct inode *inode, int ret),

	TP_ARGS(inode, ret),

	TP_STRUCT__entry(
		__field(	dev_t,	dev			)
		__field(	ino_t,	ino			)
		__field(	int,	ret			)
	),

	TP_fast_assign(
		__entry->dev		= inode->i_sb->s_dev;
		__entry->ino		= inode->i_ino;
		__entry->ret		= ret;
	),

	TP_printk("dev %d,%d ino %lu ret %d",
		  MAJOR(__entry->dev), MINOR(__entry->dev),
		  (unsigned long) __entry->ino,
		  __entry->ret)
);

TRACE_EVENT(ext4_sync_fs,
	TP_PROTO(struct super_block *sb, int wait),

	TP_ARGS(sb, wait),

	TP_STRUCT__entry(
		__field(	dev_t,	dev			)
		__field(	int,	wait			)

	),

	TP_fast_assign(
		__entry->dev	= sb->s_dev;
		__entry->wait	= wait;
	),

	TP_printk("dev %d,%d wait %d",
		  MAJOR(__entry->dev), MINOR(__entry->dev),
		  __entry->wait)
);

TRACE_EVENT(ext4_alloc_da_blocks,
	TP_PROTO(struct inode *inode),

	TP_ARGS(inode),

	TP_STRUCT__entry(
		__field(	dev_t,	dev			)
		__field(	ino_t,	ino			)
		__field( unsigned int,	data_blocks		)
	),

	TP_fast_assign(
		__entry->dev	= inode->i_sb->s_dev;
		__entry->ino	= inode->i_ino;
		__entry->data_blocks = EXT4_I(inode)->i_reserved_data_blocks;
	),

	TP_printk("dev %d,%d ino %lu reserved_data_blocks %u",
		  MAJOR(__entry->dev), MINOR(__entry->dev),
		  (unsigned long) __entry->ino,
		  __entry->data_blocks)
);

TRACE_EVENT(ext4_mballoc_alloc,
	TP_PROTO(struct ext4_allocation_context *ac),

	TP_ARGS(ac),

	TP_STRUCT__entry(
		__field(	dev_t,	dev			)
		__field(	ino_t,	ino			)
		__field(	__u32, 	orig_logical		)
		__field(	  int,	orig_start		)
		__field(	__u32, 	orig_group		)
		__field(	  int,	orig_len		)
		__field(	__u32, 	goal_logical		)
		__field(	  int,	goal_start		)
		__field(	__u32, 	goal_group		)
		__field(	  int,	goal_len		)
		__field(	__u32, 	result_logical		)
		__field(	  int,	result_start		)
		__field(	__u32, 	result_group		)
		__field(	  int,	result_len		)
		__field(	__u16,	found			)
		__field(	__u16,	groups			)
		__field(	__u16,	buddy			)
		__field(	__u16,	flags			)
		__field(	__u16,	tail			)
		__field(	__u8,	cr			)
	),

	TP_fast_assign(
		__entry->dev		= ac->ac_inode->i_sb->s_dev;
		__entry->ino		= ac->ac_inode->i_ino;
		__entry->orig_logical	= ac->ac_o_ex.fe_logical;
		__entry->orig_start	= ac->ac_o_ex.fe_start;
		__entry->orig_group	= ac->ac_o_ex.fe_group;
		__entry->orig_len	= ac->ac_o_ex.fe_len;
		__entry->goal_logical	= ac->ac_g_ex.fe_logical;
		__entry->goal_start	= ac->ac_g_ex.fe_start;
		__entry->goal_group	= ac->ac_g_ex.fe_group;
		__entry->goal_len	= ac->ac_g_ex.fe_len;
		__entry->result_logical	= ac->ac_f_ex.fe_logical;
		__entry->result_start	= ac->ac_f_ex.fe_start;
		__entry->result_group	= ac->ac_f_ex.fe_group;
		__entry->result_len	= ac->ac_f_ex.fe_len;
		__entry->found		= ac->ac_found;
		__entry->flags		= ac->ac_flags;
		__entry->groups		= ac->ac_groups_scanned;
		__entry->buddy		= ac->ac_buddy;
		__entry->tail		= ac->ac_tail;
		__entry->cr		= ac->ac_criteria;
	),

	TP_printk("dev %d,%d inode %lu orig %u/%d/%u@%u goal %u/%d/%u@%u "
		  "result %u/%d/%u@%u blks %u grps %u cr %u flags %s "
		  "tail %u broken %u",
		  MAJOR(__entry->dev), MINOR(__entry->dev),
		  (unsigned long) __entry->ino,
		  __entry->orig_group, __entry->orig_start,
		  __entry->orig_len, __entry->orig_logical,
		  __entry->goal_group, __entry->goal_start,
		  __entry->goal_len, __entry->goal_logical,
		  __entry->result_group, __entry->result_start,
		  __entry->result_len, __entry->result_logical,
		  __entry->found, __entry->groups, __entry->cr,
		  show_mballoc_flags(__entry->flags), __entry->tail,
		  __entry->buddy ? 1 << __entry->buddy : 0)
);

TRACE_EVENT(ext4_mballoc_prealloc,
	TP_PROTO(struct ext4_allocation_context *ac),

	TP_ARGS(ac),

	TP_STRUCT__entry(
		__field(	dev_t,	dev			)
		__field(	ino_t,	ino			)
		__field(	__u32, 	orig_logical		)
		__field(	  int,	orig_start		)
		__field(	__u32, 	orig_group		)
		__field(	  int,	orig_len		)
		__field(	__u32, 	result_logical		)
		__field(	  int,	result_start		)
		__field(	__u32, 	result_group		)
		__field(	  int,	result_len		)
	),

	TP_fast_assign(
		__entry->dev		= ac->ac_inode->i_sb->s_dev;
		__entry->ino		= ac->ac_inode->i_ino;
		__entry->orig_logical	= ac->ac_o_ex.fe_logical;
		__entry->orig_start	= ac->ac_o_ex.fe_start;
		__entry->orig_group	= ac->ac_o_ex.fe_group;
		__entry->orig_len	= ac->ac_o_ex.fe_len;
		__entry->result_logical	= ac->ac_b_ex.fe_logical;
		__entry->result_start	= ac->ac_b_ex.fe_start;
		__entry->result_group	= ac->ac_b_ex.fe_group;
		__entry->result_len	= ac->ac_b_ex.fe_len;
	),

	TP_printk("dev %d,%d inode %lu orig %u/%d/%u@%u result %u/%d/%u@%u",
		  MAJOR(__entry->dev), MINOR(__entry->dev),
		  (unsigned long) __entry->ino,
		  __entry->orig_group, __entry->orig_start,
		  __entry->orig_len, __entry->orig_logical,
		  __entry->result_group, __entry->result_start,
		  __entry->result_len, __entry->result_logical)
);

DECLARE_EVENT_CLASS(ext4__mballoc,
	TP_PROTO(struct super_block *sb,
		 struct inode *inode,
		 ext4_group_t group,
		 ext4_grpblk_t start,
		 ext4_grpblk_t len),

	TP_ARGS(sb, inode, group, start, len),

	TP_STRUCT__entry(
		__field(	dev_t,	dev			)
		__field(	ino_t,	ino			)
		__field(	  int,	result_start		)
		__field(	__u32, 	result_group		)
		__field(	  int,	result_len		)
	),

	TP_fast_assign(
		__entry->dev		= sb->s_dev;
		__entry->ino		= inode ? inode->i_ino : 0;
		__entry->result_start	= start;
		__entry->result_group	= group;
		__entry->result_len	= len;
	),

	TP_printk("dev %d,%d inode %lu extent %u/%d/%d ",
		  MAJOR(__entry->dev), MINOR(__entry->dev),
		  (unsigned long) __entry->ino,
		  __entry->result_group, __entry->result_start,
		  __entry->result_len)
);

DEFINE_EVENT(ext4__mballoc, ext4_mballoc_discard,

	TP_PROTO(struct super_block *sb,
		 struct inode *inode,
		 ext4_group_t group,
		 ext4_grpblk_t start,
		 ext4_grpblk_t len),

	TP_ARGS(sb, inode, group, start, len)
);

DEFINE_EVENT(ext4__mballoc, ext4_mballoc_free,

	TP_PROTO(struct super_block *sb,
		 struct inode *inode,
		 ext4_group_t group,
		 ext4_grpblk_t start,
		 ext4_grpblk_t len),

	TP_ARGS(sb, inode, group, start, len)
);

TRACE_EVENT(ext4_forget,
	TP_PROTO(struct inode *inode, int is_metadata, __u64 block),

	TP_ARGS(inode, is_metadata, block),

	TP_STRUCT__entry(
		__field(	dev_t,	dev			)
		__field(	ino_t,	ino			)
		__field(	__u64,	block			)
		__field(	int,	is_metadata		)
		__field(	__u16,	mode			)
	),

	TP_fast_assign(
		__entry->dev	= inode->i_sb->s_dev;
		__entry->ino	= inode->i_ino;
		__entry->block	= block;
		__entry->is_metadata = is_metadata;
		__entry->mode	= inode->i_mode;
	),

	TP_printk("dev %d,%d ino %lu mode 0%o is_metadata %d block %llu",
		  MAJOR(__entry->dev), MINOR(__entry->dev),
		  (unsigned long) __entry->ino,
		  __entry->mode, __entry->is_metadata, __entry->block)
);

TRACE_EVENT(ext4_da_update_reserve_space,
	TP_PROTO(struct inode *inode, int used_blocks, int quota_claim),

	TP_ARGS(inode, used_blocks, quota_claim),

	TP_STRUCT__entry(
		__field(	dev_t,	dev			)
		__field(	ino_t,	ino			)
		__field(	__u64,	i_blocks		)
		__field(	int,	used_blocks		)
		__field(	int,	reserved_data_blocks	)
		__field(	int,	quota_claim		)
		__field(	__u16,	mode			)
	),

	TP_fast_assign(
		__entry->dev	= inode->i_sb->s_dev;
		__entry->ino	= inode->i_ino;
		__entry->i_blocks = inode->i_blocks;
		__entry->used_blocks = used_blocks;
		__entry->reserved_data_blocks =
				EXT4_I(inode)->i_reserved_data_blocks;
		__entry->quota_claim = quota_claim;
		__entry->mode	= inode->i_mode;
	),

	TP_printk("dev %d,%d ino %lu mode 0%o i_blocks %llu used_blocks %d "
		  "reserved_data_blocks %d quota_claim %d",
		  MAJOR(__entry->dev), MINOR(__entry->dev),
		  (unsigned long) __entry->ino,
		  __entry->mode, __entry->i_blocks,
		  __entry->used_blocks, __entry->reserved_data_blocks,
		  __entry->quota_claim)
);

TRACE_EVENT(ext4_da_reserve_space,
	TP_PROTO(struct inode *inode),

	TP_ARGS(inode),

	TP_STRUCT__entry(
		__field(	dev_t,	dev			)
		__field(	ino_t,	ino			)
		__field(	__u64,	i_blocks		)
		__field(	int,	reserved_data_blocks	)
		__field(	__u16,  mode			)
	),

	TP_fast_assign(
		__entry->dev	= inode->i_sb->s_dev;
		__entry->ino	= inode->i_ino;
		__entry->i_blocks = inode->i_blocks;
		__entry->reserved_data_blocks = EXT4_I(inode)->i_reserved_data_blocks;
		__entry->mode	= inode->i_mode;
	),

	TP_printk("dev %d,%d ino %lu mode 0%o i_blocks %llu "
		  "reserved_data_blocks %d",
		  MAJOR(__entry->dev), MINOR(__entry->dev),
		  (unsigned long) __entry->ino,
		  __entry->mode, __entry->i_blocks,
		  __entry->reserved_data_blocks)
);

TRACE_EVENT(ext4_da_release_space,
	TP_PROTO(struct inode *inode, int freed_blocks),

	TP_ARGS(inode, freed_blocks),

	TP_STRUCT__entry(
		__field(	dev_t,	dev			)
		__field(	ino_t,	ino			)
		__field(	__u64,	i_blocks		)
		__field(	int,	freed_blocks		)
		__field(	int,	reserved_data_blocks	)
		__field(	__u16,  mode			)
	),

	TP_fast_assign(
		__entry->dev	= inode->i_sb->s_dev;
		__entry->ino	= inode->i_ino;
		__entry->i_blocks = inode->i_blocks;
		__entry->freed_blocks = freed_blocks;
		__entry->reserved_data_blocks = EXT4_I(inode)->i_reserved_data_blocks;
		__entry->mode	= inode->i_mode;
	),

	TP_printk("dev %d,%d ino %lu mode 0%o i_blocks %llu freed_blocks %d "
		  "reserved_data_blocks %d",
		  MAJOR(__entry->dev), MINOR(__entry->dev),
		  (unsigned long) __entry->ino,
		  __entry->mode, __entry->i_blocks,
		  __entry->freed_blocks, __entry->reserved_data_blocks)
);

DECLARE_EVENT_CLASS(ext4__bitmap_load,
	TP_PROTO(struct super_block *sb, unsigned long group),

	TP_ARGS(sb, group),

	TP_STRUCT__entry(
		__field(	dev_t,	dev			)
		__field(	__u32,	group			)

	),

	TP_fast_assign(
		__entry->dev	= sb->s_dev;
		__entry->group	= group;
	),

	TP_printk("dev %d,%d group %u",
		  MAJOR(__entry->dev), MINOR(__entry->dev),
		  __entry->group)
);

DEFINE_EVENT(ext4__bitmap_load, ext4_mb_bitmap_load,

	TP_PROTO(struct super_block *sb, unsigned long group),

	TP_ARGS(sb, group)
);

DEFINE_EVENT(ext4__bitmap_load, ext4_mb_buddy_bitmap_load,

	TP_PROTO(struct super_block *sb, unsigned long group),

	TP_ARGS(sb, group)
);

DEFINE_EVENT(ext4__bitmap_load, ext4_load_inode_bitmap,

	TP_PROTO(struct super_block *sb, unsigned long group),

	TP_ARGS(sb, group)
);

TRACE_EVENT(ext4_read_block_bitmap_load,
	TP_PROTO(struct super_block *sb, unsigned long group, bool prefetch),

	TP_ARGS(sb, group, prefetch),

	TP_STRUCT__entry(
		__field(	dev_t,	dev			)
		__field(	__u32,	group			)
		__field(	bool,	prefetch		)

	),

	TP_fast_assign(
		__entry->dev	= sb->s_dev;
		__entry->group	= group;
		__entry->prefetch = prefetch;
	),

	TP_printk("dev %d,%d group %u prefetch %d",
		  MAJOR(__entry->dev), MINOR(__entry->dev),
		  __entry->group, __entry->prefetch)
);

TRACE_EVENT(ext4_direct_IO_enter,
	TP_PROTO(struct inode *inode, loff_t offset, unsigned long len, int rw),

	TP_ARGS(inode, offset, len, rw),

	TP_STRUCT__entry(
		__field(	dev_t,	dev			)
		__field(	ino_t,	ino			)
		__field(	loff_t,	pos			)
		__field(	unsigned long,	len		)
		__field(	int,	rw			)
	),

	TP_fast_assign(
		__entry->dev	= inode->i_sb->s_dev;
		__entry->ino	= inode->i_ino;
		__entry->pos	= offset;
		__entry->len	= len;
		__entry->rw	= rw;
	),

	TP_printk("dev %d,%d ino %lu pos %lld len %lu rw %d",
		  MAJOR(__entry->dev), MINOR(__entry->dev),
		  (unsigned long) __entry->ino,
		  __entry->pos, __entry->len, __entry->rw)
);

TRACE_EVENT(ext4_direct_IO_exit,
	TP_PROTO(struct inode *inode, loff_t offset, unsigned long len,
		 int rw, int ret),

	TP_ARGS(inode, offset, len, rw, ret),

	TP_STRUCT__entry(
		__field(	dev_t,	dev			)
		__field(	ino_t,	ino			)
		__field(	loff_t,	pos			)
		__field(	unsigned long,	len		)
		__field(	int,	rw			)
		__field(	int,	ret			)
	),

	TP_fast_assign(
		__entry->dev	= inode->i_sb->s_dev;
		__entry->ino	= inode->i_ino;
		__entry->pos	= offset;
		__entry->len	= len;
		__entry->rw	= rw;
		__entry->ret	= ret;
	),

	TP_printk("dev %d,%d ino %lu pos %lld len %lu rw %d ret %d",
		  MAJOR(__entry->dev), MINOR(__entry->dev),
		  (unsigned long) __entry->ino,
		  __entry->pos, __entry->len,
		  __entry->rw, __entry->ret)
);

DECLARE_EVENT_CLASS(ext4__fallocate_mode,
	TP_PROTO(struct inode *inode, loff_t offset, loff_t len, int mode),

	TP_ARGS(inode, offset, len, mode),

	TP_STRUCT__entry(
		__field(	dev_t,	dev			)
		__field(	ino_t,	ino			)
		__field(	loff_t,	offset			)
		__field(	loff_t, len			)
		__field(	int,	mode			)
	),

	TP_fast_assign(
		__entry->dev	= inode->i_sb->s_dev;
		__entry->ino	= inode->i_ino;
		__entry->offset	= offset;
		__entry->len	= len;
		__entry->mode	= mode;
	),

	TP_printk("dev %d,%d ino %lu offset %lld len %lld mode %s",
		  MAJOR(__entry->dev), MINOR(__entry->dev),
		  (unsigned long) __entry->ino,
		  __entry->offset, __entry->len,
		  show_falloc_mode(__entry->mode))
);

DEFINE_EVENT(ext4__fallocate_mode, ext4_fallocate_enter,

	TP_PROTO(struct inode *inode, loff_t offset, loff_t len, int mode),

	TP_ARGS(inode, offset, len, mode)
);

DEFINE_EVENT(ext4__fallocate_mode, ext4_punch_hole,

	TP_PROTO(struct inode *inode, loff_t offset, loff_t len, int mode),

	TP_ARGS(inode, offset, len, mode)
);

DEFINE_EVENT(ext4__fallocate_mode, ext4_zero_range,

	TP_PROTO(struct inode *inode, loff_t offset, loff_t len, int mode),

	TP_ARGS(inode, offset, len, mode)
);

TRACE_EVENT(ext4_fallocate_exit,
	TP_PROTO(struct inode *inode, loff_t offset,
		 unsigned int max_blocks, int ret),

	TP_ARGS(inode, offset, max_blocks, ret),

	TP_STRUCT__entry(
		__field(	dev_t,	dev			)
		__field(	ino_t,	ino			)
		__field(	loff_t,	pos			)
		__field(	unsigned int,	blocks		)
		__field(	int, 	ret			)
	),

	TP_fast_assign(
		__entry->dev	= inode->i_sb->s_dev;
		__entry->ino	= inode->i_ino;
		__entry->pos	= offset;
		__entry->blocks	= max_blocks;
		__entry->ret	= ret;
	),

	TP_printk("dev %d,%d ino %lu pos %lld blocks %u ret %d",
		  MAJOR(__entry->dev), MINOR(__entry->dev),
		  (unsigned long) __entry->ino,
		  __entry->pos, __entry->blocks,
		  __entry->ret)
);

TRACE_EVENT(ext4_unlink_enter,
	TP_PROTO(struct inode *parent, struct dentry *dentry),

	TP_ARGS(parent, dentry),

	TP_STRUCT__entry(
		__field(	dev_t,	dev			)
		__field(	ino_t,	ino			)
		__field(	ino_t,	parent			)
		__field(	loff_t,	size			)
	),

	TP_fast_assign(
		__entry->dev		= dentry->d_sb->s_dev;
		__entry->ino		= d_inode(dentry)->i_ino;
		__entry->parent		= parent->i_ino;
		__entry->size		= d_inode(dentry)->i_size;
	),

	TP_printk("dev %d,%d ino %lu size %lld parent %lu",
		  MAJOR(__entry->dev), MINOR(__entry->dev),
		  (unsigned long) __entry->ino, __entry->size,
		  (unsigned long) __entry->parent)
);

TRACE_EVENT(ext4_unlink_exit,
	TP_PROTO(struct dentry *dentry, int ret),

	TP_ARGS(dentry, ret),

	TP_STRUCT__entry(
		__field(	dev_t,	dev			)
		__field(	ino_t,	ino			)
		__field(	int,	ret			)
	),

	TP_fast_assign(
		__entry->dev		= dentry->d_sb->s_dev;
		__entry->ino		= d_inode(dentry)->i_ino;
		__entry->ret		= ret;
	),

	TP_printk("dev %d,%d ino %lu ret %d",
		  MAJOR(__entry->dev), MINOR(__entry->dev),
		  (unsigned long) __entry->ino,
		  __entry->ret)
);

DECLARE_EVENT_CLASS(ext4__truncate,
	TP_PROTO(struct inode *inode),

	TP_ARGS(inode),

	TP_STRUCT__entry(
		__field(	dev_t,		dev		)
		__field(	ino_t,		ino		)
		__field(	__u64,		blocks		)
	),

	TP_fast_assign(
		__entry->dev    = inode->i_sb->s_dev;
		__entry->ino    = inode->i_ino;
		__entry->blocks	= inode->i_blocks;
	),

	TP_printk("dev %d,%d ino %lu blocks %llu",
		  MAJOR(__entry->dev), MINOR(__entry->dev),
		  (unsigned long) __entry->ino, __entry->blocks)
);

DEFINE_EVENT(ext4__truncate, ext4_truncate_enter,

	TP_PROTO(struct inode *inode),

	TP_ARGS(inode)
);

DEFINE_EVENT(ext4__truncate, ext4_truncate_exit,

	TP_PROTO(struct inode *inode),

	TP_ARGS(inode)
);

/* 'ux' is the unwritten extent. */
TRACE_EVENT(ext4_ext_convert_to_initialized_enter,
	TP_PROTO(struct inode *inode, struct ext4_map_blocks *map,
		 struct ext4_extent *ux),

	TP_ARGS(inode, map, ux),

	TP_STRUCT__entry(
		__field(	dev_t,		dev	)
		__field(	ino_t,		ino	)
		__field(	ext4_lblk_t,	m_lblk	)
		__field(	unsigned,	m_len	)
		__field(	ext4_lblk_t,	u_lblk	)
		__field(	unsigned,	u_len	)
		__field(	ext4_fsblk_t,	u_pblk	)
	),

	TP_fast_assign(
		__entry->dev		= inode->i_sb->s_dev;
		__entry->ino		= inode->i_ino;
		__entry->m_lblk		= map->m_lblk;
		__entry->m_len		= map->m_len;
		__entry->u_lblk		= le32_to_cpu(ux->ee_block);
		__entry->u_len		= ext4_ext_get_actual_len(ux);
		__entry->u_pblk		= ext4_ext_pblock(ux);
	),

	TP_printk("dev %d,%d ino %lu m_lblk %u m_len %u u_lblk %u u_len %u "
		  "u_pblk %llu",
		  MAJOR(__entry->dev), MINOR(__entry->dev),
		  (unsigned long) __entry->ino,
		  __entry->m_lblk, __entry->m_len,
		  __entry->u_lblk, __entry->u_len, __entry->u_pblk)
);

/*
 * 'ux' is the unwritten extent.
 * 'ix' is the initialized extent to which blocks are transferred.
 */
TRACE_EVENT(ext4_ext_convert_to_initialized_fastpath,
	TP_PROTO(struct inode *inode, struct ext4_map_blocks *map,
		 struct ext4_extent *ux, struct ext4_extent *ix),

	TP_ARGS(inode, map, ux, ix),

	TP_STRUCT__entry(
		__field(	dev_t,		dev	)
		__field(	ino_t,		ino	)
		__field(	ext4_lblk_t,	m_lblk	)
		__field(	unsigned,	m_len	)
		__field(	ext4_lblk_t,	u_lblk	)
		__field(	unsigned,	u_len	)
		__field(	ext4_fsblk_t,	u_pblk	)
		__field(	ext4_lblk_t,	i_lblk	)
		__field(	unsigned,	i_len	)
		__field(	ext4_fsblk_t,	i_pblk	)
	),

	TP_fast_assign(
		__entry->dev		= inode->i_sb->s_dev;
		__entry->ino		= inode->i_ino;
		__entry->m_lblk		= map->m_lblk;
		__entry->m_len		= map->m_len;
		__entry->u_lblk		= le32_to_cpu(ux->ee_block);
		__entry->u_len		= ext4_ext_get_actual_len(ux);
		__entry->u_pblk		= ext4_ext_pblock(ux);
		__entry->i_lblk		= le32_to_cpu(ix->ee_block);
		__entry->i_len		= ext4_ext_get_actual_len(ix);
		__entry->i_pblk		= ext4_ext_pblock(ix);
	),

	TP_printk("dev %d,%d ino %lu m_lblk %u m_len %u "
		  "u_lblk %u u_len %u u_pblk %llu "
		  "i_lblk %u i_len %u i_pblk %llu ",
		  MAJOR(__entry->dev), MINOR(__entry->dev),
		  (unsigned long) __entry->ino,
		  __entry->m_lblk, __entry->m_len,
		  __entry->u_lblk, __entry->u_len, __entry->u_pblk,
		  __entry->i_lblk, __entry->i_len, __entry->i_pblk)
);

DECLARE_EVENT_CLASS(ext4__map_blocks_enter,
	TP_PROTO(struct inode *inode, ext4_lblk_t lblk,
		 unsigned int len, unsigned int flags),

	TP_ARGS(inode, lblk, len, flags),

	TP_STRUCT__entry(
		__field(	dev_t,		dev		)
		__field(	ino_t,		ino		)
		__field(	ext4_lblk_t,	lblk		)
		__field(	unsigned int,	len		)
		__field(	unsigned int,	flags		)
	),

	TP_fast_assign(
		__entry->dev    = inode->i_sb->s_dev;
		__entry->ino    = inode->i_ino;
		__entry->lblk	= lblk;
		__entry->len	= len;
		__entry->flags	= flags;
	),

	TP_printk("dev %d,%d ino %lu lblk %u len %u flags %s",
		  MAJOR(__entry->dev), MINOR(__entry->dev),
		  (unsigned long) __entry->ino,
		  __entry->lblk, __entry->len, show_map_flags(__entry->flags))
);

DEFINE_EVENT(ext4__map_blocks_enter, ext4_ext_map_blocks_enter,
	TP_PROTO(struct inode *inode, ext4_lblk_t lblk,
		 unsigned len, unsigned flags),

	TP_ARGS(inode, lblk, len, flags)
);

DEFINE_EVENT(ext4__map_blocks_enter, ext4_ind_map_blocks_enter,
	TP_PROTO(struct inode *inode, ext4_lblk_t lblk,
		 unsigned len, unsigned flags),

	TP_ARGS(inode, lblk, len, flags)
);

DECLARE_EVENT_CLASS(ext4__map_blocks_exit,
	TP_PROTO(struct inode *inode, unsigned flags, struct ext4_map_blocks *map,
		 int ret),

	TP_ARGS(inode, flags, map, ret),

	TP_STRUCT__entry(
		__field(	dev_t,		dev		)
		__field(	ino_t,		ino		)
		__field(	unsigned int,	flags		)
		__field(	ext4_fsblk_t,	pblk		)
		__field(	ext4_lblk_t,	lblk		)
		__field(	unsigned int,	len		)
		__field(	unsigned int,	mflags		)
		__field(	int,		ret		)
	),

	TP_fast_assign(
		__entry->dev    = inode->i_sb->s_dev;
		__entry->ino    = inode->i_ino;
		__entry->flags	= flags;
		__entry->pblk	= map->m_pblk;
		__entry->lblk	= map->m_lblk;
		__entry->len	= map->m_len;
		__entry->mflags	= map->m_flags;
		__entry->ret	= ret;
	),

	TP_printk("dev %d,%d ino %lu flags %s lblk %u pblk %llu len %u "
		  "mflags %s ret %d",
		  MAJOR(__entry->dev), MINOR(__entry->dev),
		  (unsigned long) __entry->ino,
		  show_map_flags(__entry->flags), __entry->lblk, __entry->pblk,
		  __entry->len, show_mflags(__entry->mflags), __entry->ret)
);

DEFINE_EVENT(ext4__map_blocks_exit, ext4_ext_map_blocks_exit,
	TP_PROTO(struct inode *inode, unsigned flags,
		 struct ext4_map_blocks *map, int ret),

	TP_ARGS(inode, flags, map, ret)
);

DEFINE_EVENT(ext4__map_blocks_exit, ext4_ind_map_blocks_exit,
	TP_PROTO(struct inode *inode, unsigned flags,
		 struct ext4_map_blocks *map, int ret),

	TP_ARGS(inode, flags, map, ret)
);

TRACE_EVENT(ext4_ext_load_extent,
	TP_PROTO(struct inode *inode, ext4_lblk_t lblk, ext4_fsblk_t pblk),

	TP_ARGS(inode, lblk, pblk),

	TP_STRUCT__entry(
		__field(	dev_t,		dev		)
		__field(	ino_t,		ino		)
		__field(	ext4_fsblk_t,	pblk		)
		__field(	ext4_lblk_t,	lblk		)
	),

	TP_fast_assign(
		__entry->dev    = inode->i_sb->s_dev;
		__entry->ino    = inode->i_ino;
		__entry->pblk	= pblk;
		__entry->lblk	= lblk;
	),

	TP_printk("dev %d,%d ino %lu lblk %u pblk %llu",
		  MAJOR(__entry->dev), MINOR(__entry->dev),
		  (unsigned long) __entry->ino,
		  __entry->lblk, __entry->pblk)
);

TRACE_EVENT(ext4_load_inode,
	TP_PROTO(struct super_block *sb, unsigned long ino),

	TP_ARGS(sb, ino),

	TP_STRUCT__entry(
		__field(	dev_t,	dev		)
		__field(	ino_t,	ino		)
	),

	TP_fast_assign(
		__entry->dev		= sb->s_dev;
		__entry->ino		= ino;
	),

	TP_printk("dev %d,%d ino %ld",
		  MAJOR(__entry->dev), MINOR(__entry->dev),
		  (unsigned long) __entry->ino)
);

TRACE_EVENT(ext4_journal_start,
	TP_PROTO(struct super_block *sb, int blocks, int rsv_blocks,
		 int revoke_creds, unsigned long IP),

	TP_ARGS(sb, blocks, rsv_blocks, revoke_creds, IP),

	TP_STRUCT__entry(
		__field(	dev_t,	dev			)
		__field(unsigned long,	ip			)
		__field(	  int,	blocks			)
		__field(	  int,	rsv_blocks		)
		__field(	  int,	revoke_creds		)
	),

	TP_fast_assign(
		__entry->dev		 = sb->s_dev;
		__entry->ip		 = IP;
		__entry->blocks		 = blocks;
		__entry->rsv_blocks	 = rsv_blocks;
		__entry->revoke_creds	 = revoke_creds;
	),

	TP_printk("dev %d,%d blocks %d, rsv_blocks %d, revoke_creds %d, "
		  "caller %pS", MAJOR(__entry->dev), MINOR(__entry->dev),
		  __entry->blocks, __entry->rsv_blocks, __entry->revoke_creds,
		  (void *)__entry->ip)
);

TRACE_EVENT(ext4_journal_start_reserved,
	TP_PROTO(struct super_block *sb, int blocks, unsigned long IP),

	TP_ARGS(sb, blocks, IP),

	TP_STRUCT__entry(
		__field(	dev_t,	dev			)
		__field(unsigned long,	ip			)
		__field(	  int,	blocks			)
	),

	TP_fast_assign(
		__entry->dev		 = sb->s_dev;
		__entry->ip		 = IP;
		__entry->blocks		 = blocks;
	),

	TP_printk("dev %d,%d blocks, %d caller %pS",
		  MAJOR(__entry->dev), MINOR(__entry->dev),
		  __entry->blocks, (void *)__entry->ip)
);

DECLARE_EVENT_CLASS(ext4__trim,
	TP_PROTO(struct super_block *sb,
		 ext4_group_t group,
		 ext4_grpblk_t start,
		 ext4_grpblk_t len),

	TP_ARGS(sb, group, start, len),

	TP_STRUCT__entry(
		__field(	int,	dev_major		)
		__field(	int,	dev_minor		)
		__field(	__u32, 	group			)
		__field(	int,	start			)
		__field(	int,	len			)
	),

	TP_fast_assign(
		__entry->dev_major	= MAJOR(sb->s_dev);
		__entry->dev_minor	= MINOR(sb->s_dev);
		__entry->group		= group;
		__entry->start		= start;
		__entry->len		= len;
	),

	TP_printk("dev %d,%d group %u, start %d, len %d",
		  __entry->dev_major, __entry->dev_minor,
		  __entry->group, __entry->start, __entry->len)
);

DEFINE_EVENT(ext4__trim, ext4_trim_extent,

	TP_PROTO(struct super_block *sb,
		 ext4_group_t group,
		 ext4_grpblk_t start,
		 ext4_grpblk_t len),

	TP_ARGS(sb, group, start, len)
);

DEFINE_EVENT(ext4__trim, ext4_trim_all_free,

	TP_PROTO(struct super_block *sb,
		 ext4_group_t group,
		 ext4_grpblk_t start,
		 ext4_grpblk_t len),

	TP_ARGS(sb, group, start, len)
);

TRACE_EVENT(ext4_ext_handle_unwritten_extents,
	TP_PROTO(struct inode *inode, struct ext4_map_blocks *map, int flags,
		 unsigned int allocated, ext4_fsblk_t newblock),

	TP_ARGS(inode, map, flags, allocated, newblock),

	TP_STRUCT__entry(
		__field(	dev_t,		dev		)
		__field(	ino_t,		ino		)
		__field(	int,		flags		)
		__field(	ext4_lblk_t,	lblk		)
		__field(	ext4_fsblk_t,	pblk		)
		__field(	unsigned int,	len		)
		__field(	unsigned int,	allocated	)
		__field(	ext4_fsblk_t,	newblk		)
	),

	TP_fast_assign(
		__entry->dev		= inode->i_sb->s_dev;
		__entry->ino		= inode->i_ino;
		__entry->flags		= flags;
		__entry->lblk		= map->m_lblk;
		__entry->pblk		= map->m_pblk;
		__entry->len		= map->m_len;
		__entry->allocated	= allocated;
		__entry->newblk		= newblock;
	),

	TP_printk("dev %d,%d ino %lu m_lblk %u m_pblk %llu m_len %u flags %s "
		  "allocated %d newblock %llu",
		  MAJOR(__entry->dev), MINOR(__entry->dev),
		  (unsigned long) __entry->ino,
		  (unsigned) __entry->lblk, (unsigned long long) __entry->pblk,
		  __entry->len, show_map_flags(__entry->flags),
		  (unsigned int) __entry->allocated,
		  (unsigned long long) __entry->newblk)
);

TRACE_EVENT(ext4_get_implied_cluster_alloc_exit,
	TP_PROTO(struct super_block *sb, struct ext4_map_blocks *map, int ret),

	TP_ARGS(sb, map, ret),

	TP_STRUCT__entry(
		__field(	dev_t,		dev	)
		__field(	unsigned int,	flags	)
		__field(	ext4_lblk_t,	lblk	)
		__field(	ext4_fsblk_t,	pblk	)
		__field(	unsigned int,	len	)
		__field(	int,		ret	)
	),

	TP_fast_assign(
		__entry->dev	= sb->s_dev;
		__entry->flags	= map->m_flags;
		__entry->lblk	= map->m_lblk;
		__entry->pblk	= map->m_pblk;
		__entry->len	= map->m_len;
		__entry->ret	= ret;
	),

	TP_printk("dev %d,%d m_lblk %u m_pblk %llu m_len %u m_flags %s ret %d",
		  MAJOR(__entry->dev), MINOR(__entry->dev),
		  __entry->lblk, (unsigned long long) __entry->pblk,
		  __entry->len, show_mflags(__entry->flags), __entry->ret)
);

TRACE_EVENT(ext4_ext_put_in_cache,
	TP_PROTO(struct inode *inode, ext4_lblk_t lblk, unsigned int len,
		 ext4_fsblk_t start),

	TP_ARGS(inode, lblk, len, start),

	TP_STRUCT__entry(
		__field(	dev_t,		dev	)
		__field(	ino_t,		ino	)
		__field(	ext4_lblk_t,	lblk	)
		__field(	unsigned int,	len	)
		__field(	ext4_fsblk_t,	start	)
	),

	TP_fast_assign(
		__entry->dev	= inode->i_sb->s_dev;
		__entry->ino	= inode->i_ino;
		__entry->lblk	= lblk;
		__entry->len	= len;
		__entry->start	= start;
	),

	TP_printk("dev %d,%d ino %lu lblk %u len %u start %llu",
		  MAJOR(__entry->dev), MINOR(__entry->dev),
		  (unsigned long) __entry->ino,
		  (unsigned) __entry->lblk,
		  __entry->len,
		  (unsigned long long) __entry->start)
);

TRACE_EVENT(ext4_ext_in_cache,
	TP_PROTO(struct inode *inode, ext4_lblk_t lblk, int ret),

	TP_ARGS(inode, lblk, ret),

	TP_STRUCT__entry(
		__field(	dev_t,		dev	)
		__field(	ino_t,		ino	)
		__field(	ext4_lblk_t,	lblk	)
		__field(	int,		ret	)
	),

	TP_fast_assign(
		__entry->dev	= inode->i_sb->s_dev;
		__entry->ino	= inode->i_ino;
		__entry->lblk	= lblk;
		__entry->ret	= ret;
	),

	TP_printk("dev %d,%d ino %lu lblk %u ret %d",
		  MAJOR(__entry->dev), MINOR(__entry->dev),
		  (unsigned long) __entry->ino,
		  (unsigned) __entry->lblk,
		  __entry->ret)

);

TRACE_EVENT(ext4_find_delalloc_range,
	TP_PROTO(struct inode *inode, ext4_lblk_t from, ext4_lblk_t to,
		int reverse, int found, ext4_lblk_t found_blk),

	TP_ARGS(inode, from, to, reverse, found, found_blk),

	TP_STRUCT__entry(
		__field(	dev_t,		dev		)
		__field(	ino_t,		ino		)
		__field(	ext4_lblk_t,	from		)
		__field(	ext4_lblk_t,	to		)
		__field(	int,		reverse		)
		__field(	int,		found		)
		__field(	ext4_lblk_t,	found_blk	)
	),

	TP_fast_assign(
		__entry->dev		= inode->i_sb->s_dev;
		__entry->ino		= inode->i_ino;
		__entry->from		= from;
		__entry->to		= to;
		__entry->reverse	= reverse;
		__entry->found		= found;
		__entry->found_blk	= found_blk;
	),

	TP_printk("dev %d,%d ino %lu from %u to %u reverse %d found %d "
		  "(blk = %u)",
		  MAJOR(__entry->dev), MINOR(__entry->dev),
		  (unsigned long) __entry->ino,
		  (unsigned) __entry->from, (unsigned) __entry->to,
		  __entry->reverse, __entry->found,
		  (unsigned) __entry->found_blk)
);

TRACE_EVENT(ext4_get_reserved_cluster_alloc,
	TP_PROTO(struct inode *inode, ext4_lblk_t lblk, unsigned int len),

	TP_ARGS(inode, lblk, len),

	TP_STRUCT__entry(
		__field(	dev_t,		dev	)
		__field(	ino_t,		ino	)
		__field(	ext4_lblk_t,	lblk	)
		__field(	unsigned int,	len	)
	),

	TP_fast_assign(
		__entry->dev	= inode->i_sb->s_dev;
		__entry->ino	= inode->i_ino;
		__entry->lblk	= lblk;
		__entry->len	= len;
	),

	TP_printk("dev %d,%d ino %lu lblk %u len %u",
		  MAJOR(__entry->dev), MINOR(__entry->dev),
		  (unsigned long) __entry->ino,
		  (unsigned) __entry->lblk,
		  __entry->len)
);

TRACE_EVENT(ext4_ext_show_extent,
	TP_PROTO(struct inode *inode, ext4_lblk_t lblk, ext4_fsblk_t pblk,
		 unsigned short len),

	TP_ARGS(inode, lblk, pblk, len),

	TP_STRUCT__entry(
		__field(	dev_t,		dev	)
		__field(	ino_t,		ino	)
		__field(	ext4_fsblk_t,	pblk	)
		__field(	ext4_lblk_t,	lblk	)
		__field(	unsigned short,	len	)
	),

	TP_fast_assign(
		__entry->dev	= inode->i_sb->s_dev;
		__entry->ino	= inode->i_ino;
		__entry->pblk	= pblk;
		__entry->lblk	= lblk;
		__entry->len	= len;
	),

	TP_printk("dev %d,%d ino %lu lblk %u pblk %llu len %u",
		  MAJOR(__entry->dev), MINOR(__entry->dev),
		  (unsigned long) __entry->ino,
		  (unsigned) __entry->lblk,
		  (unsigned long long) __entry->pblk,
		  (unsigned short) __entry->len)
);

TRACE_EVENT(ext4_remove_blocks,
	TP_PROTO(struct inode *inode, struct ext4_extent *ex,
		 ext4_lblk_t from, ext4_fsblk_t to,
		 struct partial_cluster *pc),

	TP_ARGS(inode, ex, from, to, pc),

	TP_STRUCT__entry(
		__field(	dev_t,		dev	)
		__field(	ino_t,		ino	)
		__field(	ext4_lblk_t,	from	)
		__field(	ext4_lblk_t,	to	)
		__field(	ext4_fsblk_t,	ee_pblk	)
		__field(	ext4_lblk_t,	ee_lblk	)
		__field(	unsigned short,	ee_len	)
		__field(	ext4_fsblk_t,	pc_pclu	)
		__field(	ext4_lblk_t,	pc_lblk	)
		__field(	int,		pc_state)
	),

	TP_fast_assign(
		__entry->dev		= inode->i_sb->s_dev;
		__entry->ino		= inode->i_ino;
		__entry->from		= from;
		__entry->to		= to;
		__entry->ee_pblk	= ext4_ext_pblock(ex);
		__entry->ee_lblk	= le32_to_cpu(ex->ee_block);
		__entry->ee_len		= ext4_ext_get_actual_len(ex);
		__entry->pc_pclu	= pc->pclu;
		__entry->pc_lblk	= pc->lblk;
		__entry->pc_state	= pc->state;
	),

	TP_printk("dev %d,%d ino %lu extent [%u(%llu), %u]"
		  "from %u to %u partial [pclu %lld lblk %u state %d]",
		  MAJOR(__entry->dev), MINOR(__entry->dev),
		  (unsigned long) __entry->ino,
		  (unsigned) __entry->ee_lblk,
		  (unsigned long long) __entry->ee_pblk,
		  (unsigned short) __entry->ee_len,
		  (unsigned) __entry->from,
		  (unsigned) __entry->to,
		  (long long) __entry->pc_pclu,
		  (unsigned int) __entry->pc_lblk,
		  (int) __entry->pc_state)
);

TRACE_EVENT(ext4_ext_rm_leaf,
	TP_PROTO(struct inode *inode, ext4_lblk_t start,
		 struct ext4_extent *ex,
		 struct partial_cluster *pc),

	TP_ARGS(inode, start, ex, pc),

	TP_STRUCT__entry(
		__field(	dev_t,		dev	)
		__field(	ino_t,		ino	)
		__field(	ext4_lblk_t,	start	)
		__field(	ext4_lblk_t,	ee_lblk	)
		__field(	ext4_fsblk_t,	ee_pblk	)
		__field(	short,		ee_len	)
		__field(	ext4_fsblk_t,	pc_pclu	)
		__field(	ext4_lblk_t,	pc_lblk	)
		__field(	int,		pc_state)
	),

	TP_fast_assign(
		__entry->dev		= inode->i_sb->s_dev;
		__entry->ino		= inode->i_ino;
		__entry->start		= start;
		__entry->ee_lblk	= le32_to_cpu(ex->ee_block);
		__entry->ee_pblk	= ext4_ext_pblock(ex);
		__entry->ee_len		= ext4_ext_get_actual_len(ex);
		__entry->pc_pclu	= pc->pclu;
		__entry->pc_lblk	= pc->lblk;
		__entry->pc_state	= pc->state;
	),

	TP_printk("dev %d,%d ino %lu start_lblk %u last_extent [%u(%llu), %u]"
		  "partial [pclu %lld lblk %u state %d]",
		  MAJOR(__entry->dev), MINOR(__entry->dev),
		  (unsigned long) __entry->ino,
		  (unsigned) __entry->start,
		  (unsigned) __entry->ee_lblk,
		  (unsigned long long) __entry->ee_pblk,
		  (unsigned short) __entry->ee_len,
		  (long long) __entry->pc_pclu,
		  (unsigned int) __entry->pc_lblk,
		  (int) __entry->pc_state)
);

TRACE_EVENT(ext4_ext_rm_idx,
	TP_PROTO(struct inode *inode, ext4_fsblk_t pblk),

	TP_ARGS(inode, pblk),

	TP_STRUCT__entry(
		__field(	dev_t,		dev	)
		__field(	ino_t,		ino	)
		__field(	ext4_fsblk_t,	pblk	)
	),

	TP_fast_assign(
		__entry->dev	= inode->i_sb->s_dev;
		__entry->ino	= inode->i_ino;
		__entry->pblk	= pblk;
	),

	TP_printk("dev %d,%d ino %lu index_pblk %llu",
		  MAJOR(__entry->dev), MINOR(__entry->dev),
		  (unsigned long) __entry->ino,
		  (unsigned long long) __entry->pblk)
);

TRACE_EVENT(ext4_ext_remove_space,
	TP_PROTO(struct inode *inode, ext4_lblk_t start,
		 ext4_lblk_t end, int depth),

	TP_ARGS(inode, start, end, depth),

	TP_STRUCT__entry(
		__field(	dev_t,		dev	)
		__field(	ino_t,		ino	)
		__field(	ext4_lblk_t,	start	)
		__field(	ext4_lblk_t,	end	)
		__field(	int,		depth	)
	),

	TP_fast_assign(
		__entry->dev	= inode->i_sb->s_dev;
		__entry->ino	= inode->i_ino;
		__entry->start	= start;
		__entry->end	= end;
		__entry->depth	= depth;
	),

	TP_printk("dev %d,%d ino %lu since %u end %u depth %d",
		  MAJOR(__entry->dev), MINOR(__entry->dev),
		  (unsigned long) __entry->ino,
		  (unsigned) __entry->start,
		  (unsigned) __entry->end,
		  __entry->depth)
);

TRACE_EVENT(ext4_ext_remove_space_done,
	TP_PROTO(struct inode *inode, ext4_lblk_t start, ext4_lblk_t end,
		 int depth, struct partial_cluster *pc, __le16 eh_entries),

	TP_ARGS(inode, start, end, depth, pc, eh_entries),

	TP_STRUCT__entry(
		__field(	dev_t,		dev		)
		__field(	ino_t,		ino		)
		__field(	ext4_lblk_t,	start		)
		__field(	ext4_lblk_t,	end		)
		__field(	int,		depth		)
		__field(	ext4_fsblk_t,	pc_pclu		)
		__field(	ext4_lblk_t,	pc_lblk		)
		__field(	int,		pc_state	)
		__field(	unsigned short,	eh_entries	)
	),

	TP_fast_assign(
		__entry->dev		= inode->i_sb->s_dev;
		__entry->ino		= inode->i_ino;
		__entry->start		= start;
		__entry->end		= end;
		__entry->depth		= depth;
		__entry->pc_pclu	= pc->pclu;
		__entry->pc_lblk	= pc->lblk;
		__entry->pc_state	= pc->state;
		__entry->eh_entries	= le16_to_cpu(eh_entries);
	),

	TP_printk("dev %d,%d ino %lu since %u end %u depth %d "
		  "partial [pclu %lld lblk %u state %d] "
		  "remaining_entries %u",
		  MAJOR(__entry->dev), MINOR(__entry->dev),
		  (unsigned long) __entry->ino,
		  (unsigned) __entry->start,
		  (unsigned) __entry->end,
		  __entry->depth,
		  (long long) __entry->pc_pclu,
		  (unsigned int) __entry->pc_lblk,
		  (int) __entry->pc_state,
		  (unsigned short) __entry->eh_entries)
);

DECLARE_EVENT_CLASS(ext4__es_extent,
	TP_PROTO(struct inode *inode, struct extent_status *es),

	TP_ARGS(inode, es),

	TP_STRUCT__entry(
		__field(	dev_t,		dev		)
		__field(	ino_t,		ino		)
		__field(	ext4_lblk_t,	lblk		)
		__field(	ext4_lblk_t,	len		)
		__field(	ext4_fsblk_t,	pblk		)
		__field(	char, status	)
	),

	TP_fast_assign(
		__entry->dev	= inode->i_sb->s_dev;
		__entry->ino	= inode->i_ino;
		__entry->lblk	= es->es_lblk;
		__entry->len	= es->es_len;
		__entry->pblk	= ext4_es_show_pblock(es);
		__entry->status	= ext4_es_status(es);
	),

	TP_printk("dev %d,%d ino %lu es [%u/%u) mapped %llu status %s",
		  MAJOR(__entry->dev), MINOR(__entry->dev),
		  (unsigned long) __entry->ino,
		  __entry->lblk, __entry->len,
		  __entry->pblk, show_extent_status(__entry->status))
);

DEFINE_EVENT(ext4__es_extent, ext4_es_insert_extent,
	TP_PROTO(struct inode *inode, struct extent_status *es),

	TP_ARGS(inode, es)
);

DEFINE_EVENT(ext4__es_extent, ext4_es_cache_extent,
	TP_PROTO(struct inode *inode, struct extent_status *es),

	TP_ARGS(inode, es)
);

TRACE_EVENT(ext4_es_remove_extent,
	TP_PROTO(struct inode *inode, ext4_lblk_t lblk, ext4_lblk_t len),

	TP_ARGS(inode, lblk, len),

	TP_STRUCT__entry(
		__field(	dev_t,	dev			)
		__field(	ino_t,	ino			)
		__field(	loff_t,	lblk			)
		__field(	loff_t,	len			)
	),

	TP_fast_assign(
		__entry->dev	= inode->i_sb->s_dev;
		__entry->ino	= inode->i_ino;
		__entry->lblk	= lblk;
		__entry->len	= len;
	),

	TP_printk("dev %d,%d ino %lu es [%lld/%lld)",
		  MAJOR(__entry->dev), MINOR(__entry->dev),
		  (unsigned long) __entry->ino,
		  __entry->lblk, __entry->len)
);

TRACE_EVENT(ext4_es_find_extent_range_enter,
	TP_PROTO(struct inode *inode, ext4_lblk_t lblk),

	TP_ARGS(inode, lblk),

	TP_STRUCT__entry(
		__field(	dev_t,		dev		)
		__field(	ino_t,		ino		)
		__field(	ext4_lblk_t,	lblk		)
	),

	TP_fast_assign(
		__entry->dev	= inode->i_sb->s_dev;
		__entry->ino	= inode->i_ino;
		__entry->lblk	= lblk;
	),

	TP_printk("dev %d,%d ino %lu lblk %u",
		  MAJOR(__entry->dev), MINOR(__entry->dev),
		  (unsigned long) __entry->ino, __entry->lblk)
);

TRACE_EVENT(ext4_es_find_extent_range_exit,
	TP_PROTO(struct inode *inode, struct extent_status *es),

	TP_ARGS(inode, es),

	TP_STRUCT__entry(
		__field(	dev_t,		dev		)
		__field(	ino_t,		ino		)
		__field(	ext4_lblk_t,	lblk		)
		__field(	ext4_lblk_t,	len		)
		__field(	ext4_fsblk_t,	pblk		)
		__field(	char, status	)
	),

	TP_fast_assign(
		__entry->dev	= inode->i_sb->s_dev;
		__entry->ino	= inode->i_ino;
		__entry->lblk	= es->es_lblk;
		__entry->len	= es->es_len;
		__entry->pblk	= ext4_es_show_pblock(es);
		__entry->status	= ext4_es_status(es);
	),

	TP_printk("dev %d,%d ino %lu es [%u/%u) mapped %llu status %s",
		  MAJOR(__entry->dev), MINOR(__entry->dev),
		  (unsigned long) __entry->ino,
		  __entry->lblk, __entry->len,
		  __entry->pblk, show_extent_status(__entry->status))
);

TRACE_EVENT(ext4_es_lookup_extent_enter,
	TP_PROTO(struct inode *inode, ext4_lblk_t lblk),

	TP_ARGS(inode, lblk),

	TP_STRUCT__entry(
		__field(	dev_t,		dev		)
		__field(	ino_t,		ino		)
		__field(	ext4_lblk_t,	lblk		)
	),

	TP_fast_assign(
		__entry->dev	= inode->i_sb->s_dev;
		__entry->ino	= inode->i_ino;
		__entry->lblk	= lblk;
	),

	TP_printk("dev %d,%d ino %lu lblk %u",
		  MAJOR(__entry->dev), MINOR(__entry->dev),
		  (unsigned long) __entry->ino, __entry->lblk)
);

TRACE_EVENT(ext4_es_lookup_extent_exit,
	TP_PROTO(struct inode *inode, struct extent_status *es,
		 int found),

	TP_ARGS(inode, es, found),

	TP_STRUCT__entry(
		__field(	dev_t,		dev		)
		__field(	ino_t,		ino		)
		__field(	ext4_lblk_t,	lblk		)
		__field(	ext4_lblk_t,	len		)
		__field(	ext4_fsblk_t,	pblk		)
		__field(	char,		status		)
		__field(	int,		found		)
	),

	TP_fast_assign(
		__entry->dev	= inode->i_sb->s_dev;
		__entry->ino	= inode->i_ino;
		__entry->lblk	= es->es_lblk;
		__entry->len	= es->es_len;
		__entry->pblk	= ext4_es_show_pblock(es);
		__entry->status	= ext4_es_status(es);
		__entry->found	= found;
	),

	TP_printk("dev %d,%d ino %lu found %d [%u/%u) %llu %s",
		  MAJOR(__entry->dev), MINOR(__entry->dev),
		  (unsigned long) __entry->ino, __entry->found,
		  __entry->lblk, __entry->len,
		  __entry->found ? __entry->pblk : 0,
		  show_extent_status(__entry->found ? __entry->status : 0))
);

DECLARE_EVENT_CLASS(ext4__es_shrink_enter,
	TP_PROTO(struct super_block *sb, int nr_to_scan, int cache_cnt),

	TP_ARGS(sb, nr_to_scan, cache_cnt),

	TP_STRUCT__entry(
		__field(	dev_t,	dev			)
		__field(	int,	nr_to_scan		)
		__field(	int,	cache_cnt		)
	),

	TP_fast_assign(
		__entry->dev		= sb->s_dev;
		__entry->nr_to_scan	= nr_to_scan;
		__entry->cache_cnt	= cache_cnt;
	),

	TP_printk("dev %d,%d nr_to_scan %d cache_cnt %d",
		  MAJOR(__entry->dev), MINOR(__entry->dev),
		  __entry->nr_to_scan, __entry->cache_cnt)
);

DEFINE_EVENT(ext4__es_shrink_enter, ext4_es_shrink_count,
	TP_PROTO(struct super_block *sb, int nr_to_scan, int cache_cnt),

	TP_ARGS(sb, nr_to_scan, cache_cnt)
);

DEFINE_EVENT(ext4__es_shrink_enter, ext4_es_shrink_scan_enter,
	TP_PROTO(struct super_block *sb, int nr_to_scan, int cache_cnt),

	TP_ARGS(sb, nr_to_scan, cache_cnt)
);

TRACE_EVENT(ext4_es_shrink_scan_exit,
	TP_PROTO(struct super_block *sb, int nr_shrunk, int cache_cnt),

	TP_ARGS(sb, nr_shrunk, cache_cnt),

	TP_STRUCT__entry(
		__field(	dev_t,	dev			)
		__field(	int,	nr_shrunk		)
		__field(	int,	cache_cnt		)
	),

	TP_fast_assign(
		__entry->dev		= sb->s_dev;
		__entry->nr_shrunk	= nr_shrunk;
		__entry->cache_cnt	= cache_cnt;
	),

	TP_printk("dev %d,%d nr_shrunk %d cache_cnt %d",
		  MAJOR(__entry->dev), MINOR(__entry->dev),
		  __entry->nr_shrunk, __entry->cache_cnt)
);

TRACE_EVENT(ext4_collapse_range,
	TP_PROTO(struct inode *inode, loff_t offset, loff_t len),

	TP_ARGS(inode, offset, len),

	TP_STRUCT__entry(
		__field(dev_t,	dev)
		__field(ino_t,	ino)
		__field(loff_t,	offset)
		__field(loff_t, len)
	),

	TP_fast_assign(
		__entry->dev	= inode->i_sb->s_dev;
		__entry->ino	= inode->i_ino;
		__entry->offset	= offset;
		__entry->len	= len;
	),

	TP_printk("dev %d,%d ino %lu offset %lld len %lld",
		  MAJOR(__entry->dev), MINOR(__entry->dev),
		  (unsigned long) __entry->ino,
		  __entry->offset, __entry->len)
);

TRACE_EVENT(ext4_insert_range,
	TP_PROTO(struct inode *inode, loff_t offset, loff_t len),

	TP_ARGS(inode, offset, len),

	TP_STRUCT__entry(
		__field(dev_t,	dev)
		__field(ino_t,	ino)
		__field(loff_t,	offset)
		__field(loff_t, len)
	),

	TP_fast_assign(
		__entry->dev	= inode->i_sb->s_dev;
		__entry->ino	= inode->i_ino;
		__entry->offset	= offset;
		__entry->len	= len;
	),

	TP_printk("dev %d,%d ino %lu offset %lld len %lld",
		  MAJOR(__entry->dev), MINOR(__entry->dev),
		  (unsigned long) __entry->ino,
		  __entry->offset, __entry->len)
);

TRACE_EVENT(ext4_es_shrink,
	TP_PROTO(struct super_block *sb, int nr_shrunk, u64 scan_time,
		 int nr_skipped, int retried),

	TP_ARGS(sb, nr_shrunk, scan_time, nr_skipped, retried),

	TP_STRUCT__entry(
		__field(	dev_t,		dev		)
		__field(	int,		nr_shrunk	)
		__field(	unsigned long long, scan_time	)
		__field(	int,		nr_skipped	)
		__field(	int,		retried		)
	),

	TP_fast_assign(
		__entry->dev		= sb->s_dev;
		__entry->nr_shrunk	= nr_shrunk;
		__entry->scan_time	= div_u64(scan_time, 1000);
		__entry->nr_skipped	= nr_skipped;
		__entry->retried	= retried;
	),

	TP_printk("dev %d,%d nr_shrunk %d, scan_time %llu "
		  "nr_skipped %d retried %d",
		  MAJOR(__entry->dev), MINOR(__entry->dev), __entry->nr_shrunk,
		  __entry->scan_time, __entry->nr_skipped, __entry->retried)
);

TRACE_EVENT(ext4_es_insert_delayed_block,
	TP_PROTO(struct inode *inode, struct extent_status *es,
		 bool allocated),

	TP_ARGS(inode, es, allocated),

	TP_STRUCT__entry(
		__field(	dev_t,		dev		)
		__field(	ino_t,		ino		)
		__field(	ext4_lblk_t,	lblk		)
		__field(	ext4_lblk_t,	len		)
		__field(	ext4_fsblk_t,	pblk		)
		__field(	char,		status		)
		__field(	bool,		allocated	)
	),

	TP_fast_assign(
		__entry->dev		= inode->i_sb->s_dev;
		__entry->ino		= inode->i_ino;
		__entry->lblk		= es->es_lblk;
		__entry->len		= es->es_len;
		__entry->pblk		= ext4_es_show_pblock(es);
		__entry->status		= ext4_es_status(es);
		__entry->allocated	= allocated;
	),

	TP_printk("dev %d,%d ino %lu es [%u/%u) mapped %llu status %s "
		  "allocated %d",
		  MAJOR(__entry->dev), MINOR(__entry->dev),
		  (unsigned long) __entry->ino,
		  __entry->lblk, __entry->len,
		  __entry->pblk, show_extent_status(__entry->status),
		  __entry->allocated)
);

/* fsmap traces */
DECLARE_EVENT_CLASS(ext4_fsmap_class,
	TP_PROTO(struct super_block *sb, u32 keydev, u32 agno, u64 bno, u64 len,
		 u64 owner),
	TP_ARGS(sb, keydev, agno, bno, len, owner),
	TP_STRUCT__entry(
		__field(dev_t, dev)
		__field(dev_t, keydev)
		__field(u32, agno)
		__field(u64, bno)
		__field(u64, len)
		__field(u64, owner)
	),
	TP_fast_assign(
		__entry->dev = sb->s_bdev->bd_dev;
		__entry->keydev = new_decode_dev(keydev);
		__entry->agno = agno;
		__entry->bno = bno;
		__entry->len = len;
		__entry->owner = owner;
	),
	TP_printk("dev %d:%d keydev %d:%d agno %u bno %llu len %llu owner %lld\n",
		  MAJOR(__entry->dev), MINOR(__entry->dev),
		  MAJOR(__entry->keydev), MINOR(__entry->keydev),
		  __entry->agno,
		  __entry->bno,
		  __entry->len,
		  __entry->owner)
)
#define DEFINE_FSMAP_EVENT(name) \
DEFINE_EVENT(ext4_fsmap_class, name, \
	TP_PROTO(struct super_block *sb, u32 keydev, u32 agno, u64 bno, u64 len, \
		 u64 owner), \
	TP_ARGS(sb, keydev, agno, bno, len, owner))
DEFINE_FSMAP_EVENT(ext4_fsmap_low_key);
DEFINE_FSMAP_EVENT(ext4_fsmap_high_key);
DEFINE_FSMAP_EVENT(ext4_fsmap_mapping);

DECLARE_EVENT_CLASS(ext4_getfsmap_class,
	TP_PROTO(struct super_block *sb, struct ext4_fsmap *fsmap),
	TP_ARGS(sb, fsmap),
	TP_STRUCT__entry(
		__field(dev_t, dev)
		__field(dev_t, keydev)
		__field(u64, block)
		__field(u64, len)
		__field(u64, owner)
		__field(u64, flags)
	),
	TP_fast_assign(
		__entry->dev = sb->s_bdev->bd_dev;
		__entry->keydev = new_decode_dev(fsmap->fmr_device);
		__entry->block = fsmap->fmr_physical;
		__entry->len = fsmap->fmr_length;
		__entry->owner = fsmap->fmr_owner;
		__entry->flags = fsmap->fmr_flags;
	),
	TP_printk("dev %d:%d keydev %d:%d block %llu len %llu owner %lld flags 0x%llx\n",
		  MAJOR(__entry->dev), MINOR(__entry->dev),
		  MAJOR(__entry->keydev), MINOR(__entry->keydev),
		  __entry->block,
		  __entry->len,
		  __entry->owner,
		  __entry->flags)
)
#define DEFINE_GETFSMAP_EVENT(name) \
DEFINE_EVENT(ext4_getfsmap_class, name, \
	TP_PROTO(struct super_block *sb, struct ext4_fsmap *fsmap), \
	TP_ARGS(sb, fsmap))
DEFINE_GETFSMAP_EVENT(ext4_getfsmap_low_key);
DEFINE_GETFSMAP_EVENT(ext4_getfsmap_high_key);
DEFINE_GETFSMAP_EVENT(ext4_getfsmap_mapping);

TRACE_EVENT(ext4_shutdown,
	TP_PROTO(struct super_block *sb, unsigned long flags),

	TP_ARGS(sb, flags),

	TP_STRUCT__entry(
		__field(	dev_t,	dev			)
		__field(     unsigned,	flags			)
	),

	TP_fast_assign(
		__entry->dev	= sb->s_dev;
		__entry->flags	= flags;
	),

	TP_printk("dev %d,%d flags %u",
		  MAJOR(__entry->dev), MINOR(__entry->dev),
		  __entry->flags)
);

TRACE_EVENT(ext4_error,
	TP_PROTO(struct super_block *sb, const char *function,
		 unsigned int line),

	TP_ARGS(sb, function, line),

	TP_STRUCT__entry(
		__field(	dev_t,	dev			)
		__field( const char *,	function		)
		__field(     unsigned,	line			)
	),

	TP_fast_assign(
		__entry->dev	= sb->s_dev;
		__entry->function = function;
		__entry->line	= line;
	),

	TP_printk("dev %d,%d function %s line %u",
		  MAJOR(__entry->dev), MINOR(__entry->dev),
		  __entry->function, __entry->line)
);

TRACE_EVENT(ext4_prefetch_bitmaps,
	    TP_PROTO(struct super_block *sb, ext4_group_t group,
		     ext4_group_t next, unsigned int prefetch_ios),

	TP_ARGS(sb, group, next, prefetch_ios),

	TP_STRUCT__entry(
		__field(	dev_t,	dev			)
		__field(	__u32,	group			)
		__field(	__u32,	next			)
		__field(	__u32,	ios			)
	),

	TP_fast_assign(
		__entry->dev	= sb->s_dev;
		__entry->group	= group;
		__entry->next	= next;
		__entry->ios	= prefetch_ios;
	),

	TP_printk("dev %d,%d group %u next %u ios %u",
		  MAJOR(__entry->dev), MINOR(__entry->dev),
		  __entry->group, __entry->next, __entry->ios)
);

TRACE_EVENT(ext4_lazy_itable_init,
	    TP_PROTO(struct super_block *sb, ext4_group_t group),

	TP_ARGS(sb, group),

	TP_STRUCT__entry(
		__field(	dev_t,	dev			)
		__field(	__u32,	group			)
	),

	TP_fast_assign(
		__entry->dev	= sb->s_dev;
		__entry->group	= group;
	),

	TP_printk("dev %d,%d group %u",
		  MAJOR(__entry->dev), MINOR(__entry->dev), __entry->group)
);

<<<<<<< HEAD
=======
TRACE_EVENT(ext4_fc_replay_scan,
	TP_PROTO(struct super_block *sb, int error, int off),

	TP_ARGS(sb, error, off),

	TP_STRUCT__entry(
		__field(dev_t, dev)
		__field(int, error)
		__field(int, off)
	),

	TP_fast_assign(
		__entry->dev = sb->s_dev;
		__entry->error = error;
		__entry->off = off;
	),

	TP_printk("FC scan pass on dev %d,%d: error %d, off %d",
		  MAJOR(__entry->dev), MINOR(__entry->dev),
		  __entry->error, __entry->off)
);

TRACE_EVENT(ext4_fc_replay,
	TP_PROTO(struct super_block *sb, int tag, int ino, int priv1, int priv2),

	TP_ARGS(sb, tag, ino, priv1, priv2),

	TP_STRUCT__entry(
		__field(dev_t, dev)
		__field(int, tag)
		__field(int, ino)
		__field(int, priv1)
		__field(int, priv2)
	),

	TP_fast_assign(
		__entry->dev = sb->s_dev;
		__entry->tag = tag;
		__entry->ino = ino;
		__entry->priv1 = priv1;
		__entry->priv2 = priv2;
	),

	TP_printk("FC Replay %d,%d: tag %d, ino %d, data1 %d, data2 %d",
		  MAJOR(__entry->dev), MINOR(__entry->dev),
		  __entry->tag, __entry->ino, __entry->priv1, __entry->priv2)
);

TRACE_EVENT(ext4_fc_commit_start,
	TP_PROTO(struct super_block *sb),

	TP_ARGS(sb),

	TP_STRUCT__entry(
		__field(dev_t, dev)
	),

	TP_fast_assign(
		__entry->dev = sb->s_dev;
	),

	TP_printk("fast_commit started on dev %d,%d",
		  MAJOR(__entry->dev), MINOR(__entry->dev))
);

TRACE_EVENT(ext4_fc_commit_stop,
	    TP_PROTO(struct super_block *sb, int nblks, int reason),

	TP_ARGS(sb, nblks, reason),

	TP_STRUCT__entry(
		__field(dev_t, dev)
		__field(int, nblks)
		__field(int, reason)
		__field(int, num_fc)
		__field(int, num_fc_ineligible)
		__field(int, nblks_agg)
	),

	TP_fast_assign(
		__entry->dev = sb->s_dev;
		__entry->nblks = nblks;
		__entry->reason = reason;
		__entry->num_fc = EXT4_SB(sb)->s_fc_stats.fc_num_commits;
		__entry->num_fc_ineligible =
			EXT4_SB(sb)->s_fc_stats.fc_ineligible_commits;
		__entry->nblks_agg = EXT4_SB(sb)->s_fc_stats.fc_numblks;
	),

	TP_printk("fc on [%d,%d] nblks %d, reason %d, fc = %d, ineligible = %d, agg_nblks %d",
		  MAJOR(__entry->dev), MINOR(__entry->dev),
		  __entry->nblks, __entry->reason, __entry->num_fc,
		  __entry->num_fc_ineligible, __entry->nblks_agg)
);

#define FC_REASON_NAME_STAT(reason)					\
	show_fc_reason(reason),						\
	__entry->sbi->s_fc_stats.fc_ineligible_reason_count[reason]

TRACE_EVENT(ext4_fc_stats,
	    TP_PROTO(struct super_block *sb),

	    TP_ARGS(sb),

	    TP_STRUCT__entry(
		    __field(dev_t, dev)
		    __field(struct ext4_sb_info *, sbi)
		    __field(int, count)
		    ),

	    TP_fast_assign(
		    __entry->dev = sb->s_dev;
		    __entry->sbi = EXT4_SB(sb);
		    ),

	    TP_printk("dev %d:%d fc ineligible reasons:\n"
		      "%s:%d, %s:%d, %s:%d, %s:%d, %s:%d, %s:%d, %s:%d, %s:%d, %s:%d; "
		      "num_commits:%ld, ineligible: %ld, numblks: %ld",
		      MAJOR(__entry->dev), MINOR(__entry->dev),
		      FC_REASON_NAME_STAT(EXT4_FC_REASON_XATTR),
		      FC_REASON_NAME_STAT(EXT4_FC_REASON_CROSS_RENAME),
		      FC_REASON_NAME_STAT(EXT4_FC_REASON_JOURNAL_FLAG_CHANGE),
		      FC_REASON_NAME_STAT(EXT4_FC_REASON_NOMEM),
		      FC_REASON_NAME_STAT(EXT4_FC_REASON_SWAP_BOOT),
		      FC_REASON_NAME_STAT(EXT4_FC_REASON_RESIZE),
		      FC_REASON_NAME_STAT(EXT4_FC_REASON_RENAME_DIR),
		      FC_REASON_NAME_STAT(EXT4_FC_REASON_FALLOC_RANGE),
		      FC_REASON_NAME_STAT(EXT4_FC_REASON_INODE_JOURNAL_DATA),
		      __entry->sbi->s_fc_stats.fc_num_commits,
		      __entry->sbi->s_fc_stats.fc_ineligible_commits,
		      __entry->sbi->s_fc_stats.fc_numblks)

);

#define DEFINE_TRACE_DENTRY_EVENT(__type)				\
	TRACE_EVENT(ext4_fc_track_##__type,				\
	    TP_PROTO(struct inode *inode, struct dentry *dentry, int ret), \
									\
	    TP_ARGS(inode, dentry, ret),				\
									\
	    TP_STRUCT__entry(						\
		    __field(dev_t, dev)					\
		    __field(int, ino)					\
		    __field(int, error)					\
		    ),							\
									\
	    TP_fast_assign(						\
		    __entry->dev = inode->i_sb->s_dev;			\
		    __entry->ino = inode->i_ino;			\
		    __entry->error = ret;				\
		    ),							\
									\
	    TP_printk("dev %d:%d, inode %d, error %d, fc_%s",		\
		      MAJOR(__entry->dev), MINOR(__entry->dev),		\
		      __entry->ino, __entry->error,			\
		      #__type)						\
	)

DEFINE_TRACE_DENTRY_EVENT(create);
DEFINE_TRACE_DENTRY_EVENT(link);
DEFINE_TRACE_DENTRY_EVENT(unlink);

TRACE_EVENT(ext4_fc_track_inode,
	    TP_PROTO(struct inode *inode, int ret),

	    TP_ARGS(inode, ret),

	    TP_STRUCT__entry(
		    __field(dev_t, dev)
		    __field(int, ino)
		    __field(int, error)
		    ),

	    TP_fast_assign(
		    __entry->dev = inode->i_sb->s_dev;
		    __entry->ino = inode->i_ino;
		    __entry->error = ret;
		    ),

	    TP_printk("dev %d:%d, inode %d, error %d",
		      MAJOR(__entry->dev), MINOR(__entry->dev),
		      __entry->ino, __entry->error)
	);

TRACE_EVENT(ext4_fc_track_range,
	    TP_PROTO(struct inode *inode, long start, long end, int ret),

	    TP_ARGS(inode, start, end, ret),

	    TP_STRUCT__entry(
		    __field(dev_t, dev)
		    __field(int, ino)
		    __field(long, start)
		    __field(long, end)
		    __field(int, error)
		    ),

	    TP_fast_assign(
		    __entry->dev = inode->i_sb->s_dev;
		    __entry->ino = inode->i_ino;
		    __entry->start = start;
		    __entry->end = end;
		    __entry->error = ret;
		    ),

	    TP_printk("dev %d:%d, inode %d, error %d, start %ld, end %ld",
		      MAJOR(__entry->dev), MINOR(__entry->dev),
		      __entry->ino, __entry->error, __entry->start,
		      __entry->end)
	);

>>>>>>> 2c85ebc5
#endif /* _TRACE_EXT4_H */

/* This part must be outside protection */
#include <trace/define_trace.h><|MERGE_RESOLUTION|>--- conflicted
+++ resolved
@@ -2802,8 +2802,6 @@
 		  MAJOR(__entry->dev), MINOR(__entry->dev), __entry->group)
 );
 
-<<<<<<< HEAD
-=======
 TRACE_EVENT(ext4_fc_replay_scan,
 	TP_PROTO(struct super_block *sb, int error, int off),
 
@@ -3015,7 +3013,6 @@
 		      __entry->end)
 	);
 
->>>>>>> 2c85ebc5
 #endif /* _TRACE_EXT4_H */
 
 /* This part must be outside protection */
