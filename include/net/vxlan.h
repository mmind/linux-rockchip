--- conflicted
+++ resolved
@@ -161,10 +161,7 @@
 	struct timer_list age_timer;
 	spinlock_t	  hash_lock;
 	unsigned int	  addrcnt;
-<<<<<<< HEAD
-=======
 	struct gro_cells  gro_cells;
->>>>>>> 807249d3
 
 	struct vxlan_config	cfg;
 
@@ -185,10 +182,6 @@
 #define VXLAN_F_GBP			0x800
 #define VXLAN_F_REMCSUM_NOPARTIAL	0x1000
 #define VXLAN_F_COLLECT_METADATA	0x2000
-<<<<<<< HEAD
-#define VXLAN_F_FLOW_BASED		0x4000
-=======
->>>>>>> 807249d3
 
 /* Flags that are used in the receive path. These flags must match in
  * order for a socket to be shareable
@@ -197,12 +190,7 @@
 					 VXLAN_F_UDP_ZERO_CSUM6_RX |	\
 					 VXLAN_F_REMCSUM_RX |		\
 					 VXLAN_F_REMCSUM_NOPARTIAL |	\
-<<<<<<< HEAD
-					 VXLAN_F_COLLECT_METADATA |	\
-					 VXLAN_F_FLOW_BASED)
-=======
 					 VXLAN_F_COLLECT_METADATA)
->>>>>>> 807249d3
 
 struct net_device *vxlan_dev_create(struct net *net, const char *name,
 				    u8 name_assign_type, struct vxlan_config *conf);
