#ifndef __NET_IP_TUNNELS_H
#define __NET_IP_TUNNELS_H 1

#include <linux/if_tunnel.h>
#include <linux/netdevice.h>
#include <linux/skbuff.h>
#include <linux/socket.h>
#include <linux/types.h>
#include <linux/u64_stats_sync.h>
#include <net/dsfield.h>
#include <net/gro_cells.h>
#include <net/inet_ecn.h>
#include <net/netns/generic.h>
#include <net/rtnetlink.h>
#include <net/lwtunnel.h>

#if IS_ENABLED(CONFIG_IPV6)
#include <net/ipv6.h>
#include <net/ip6_fib.h>
#include <net/ip6_route.h>
#endif

/* Keep error state on tunnel for 30 sec */
#define IPTUNNEL_ERR_TIMEO	(30*HZ)

/* Used to memset ip_tunnel padding. */
<<<<<<< HEAD
#define IP_TUNNEL_KEY_SIZE					\
	(offsetof(struct ip_tunnel_key, tp_dst) +		\
	 FIELD_SIZEOF(struct ip_tunnel_key, tp_dst))

struct ip_tunnel_key {
	__be64			tun_id;
	__be32			ipv4_src;
	__be32			ipv4_dst;
	__be16			tun_flags;
	__u8			ipv4_tos;
	__u8			ipv4_ttl;
	__be16			tp_src;
	__be16			tp_dst;
} __packed __aligned(4); /* Minimize padding. */

/* Indicates whether the tunnel info structure represents receive
 * or transmit tunnel parameters.
 */
enum {
	IP_TUNNEL_INFO_RX,
	IP_TUNNEL_INFO_TX,
};

struct ip_tunnel_info {
	struct ip_tunnel_key	key;
	const void		*options;
=======
#define IP_TUNNEL_KEY_SIZE	offsetofend(struct ip_tunnel_key, tp_dst)

/* Used to memset ipv4 address padding. */
#define IP_TUNNEL_KEY_IPV4_PAD	offsetofend(struct ip_tunnel_key, u.ipv4.dst)
#define IP_TUNNEL_KEY_IPV4_PAD_LEN				\
	(FIELD_SIZEOF(struct ip_tunnel_key, u) -		\
	 FIELD_SIZEOF(struct ip_tunnel_key, u.ipv4))

struct ip_tunnel_key {
	__be64			tun_id;
	union {
		struct {
			__be32	src;
			__be32	dst;
		} ipv4;
		struct {
			struct in6_addr src;
			struct in6_addr dst;
		} ipv6;
	} u;
	__be16			tun_flags;
	u8			tos;		/* TOS for IPv4, TC for IPv6 */
	u8			ttl;		/* TTL for IPv4, HL for IPv6 */
	__be16			tp_src;
	__be16			tp_dst;
};

/* Flags for ip_tunnel_info mode. */
#define IP_TUNNEL_INFO_TX	0x01	/* represents tx tunnel parameters */
#define IP_TUNNEL_INFO_IPV6	0x02	/* key contains IPv6 addresses */

struct ip_tunnel_info {
	struct ip_tunnel_key	key;
>>>>>>> 807249d3
	u8			options_len;
	u8			mode;
};

/* 6rd prefix/relay information */
#ifdef CONFIG_IPV6_SIT_6RD
struct ip_tunnel_6rd_parm {
	struct in6_addr		prefix;
	__be32			relay_prefix;
	u16			prefixlen;
	u16			relay_prefixlen;
};
#endif

struct ip_tunnel_encap {
	u16			type;
	u16			flags;
	__be16			sport;
	__be16			dport;
};

struct ip_tunnel_prl_entry {
	struct ip_tunnel_prl_entry __rcu *next;
	__be32				addr;
	u16				flags;
	struct rcu_head			rcu_head;
};

struct ip_tunnel_dst {
	struct dst_entry __rcu 		*dst;
	__be32				 saddr;
};

struct metadata_dst;

struct ip_tunnel {
	struct ip_tunnel __rcu	*next;
	struct hlist_node hash_node;
	struct net_device	*dev;
	struct net		*net;	/* netns for packet i/o */

	int		err_count;	/* Number of arrived ICMP errors */
	unsigned long	err_time;	/* Time when the last ICMP error
					 * arrived */

	/* These four fields used only by GRE */
	u32		i_seqno;	/* The last seen seqno	*/
	u32		o_seqno;	/* The last output seqno */
	int		tun_hlen;	/* Precalculated header length */
	int		mlink;

	struct ip_tunnel_dst __percpu *dst_cache;

	struct ip_tunnel_parm parms;

	int		encap_hlen;	/* Encap header length (FOU,GUE) */
	struct ip_tunnel_encap encap;

	int		hlen;		/* tun_hlen + encap_hlen */

	/* for SIT */
#ifdef CONFIG_IPV6_SIT_6RD
	struct ip_tunnel_6rd_parm ip6rd;
#endif
	struct ip_tunnel_prl_entry __rcu *prl;	/* potential router list */
	unsigned int		prl_count;	/* # of entries in PRL */
	int			ip_tnl_net_id;
	struct gro_cells	gro_cells;
	bool			collect_md;
};

#define TUNNEL_CSUM		__cpu_to_be16(0x01)
#define TUNNEL_ROUTING		__cpu_to_be16(0x02)
#define TUNNEL_KEY		__cpu_to_be16(0x04)
#define TUNNEL_SEQ		__cpu_to_be16(0x08)
#define TUNNEL_STRICT		__cpu_to_be16(0x10)
#define TUNNEL_REC		__cpu_to_be16(0x20)
#define TUNNEL_VERSION		__cpu_to_be16(0x40)
#define TUNNEL_NO_KEY		__cpu_to_be16(0x80)
#define TUNNEL_DONT_FRAGMENT    __cpu_to_be16(0x0100)
#define TUNNEL_OAM		__cpu_to_be16(0x0200)
#define TUNNEL_CRIT_OPT		__cpu_to_be16(0x0400)
#define TUNNEL_GENEVE_OPT	__cpu_to_be16(0x0800)
#define TUNNEL_VXLAN_OPT	__cpu_to_be16(0x1000)

#define TUNNEL_OPTIONS_PRESENT	(TUNNEL_GENEVE_OPT | TUNNEL_VXLAN_OPT)

struct tnl_ptk_info {
	__be16 flags;
	__be16 proto;
	__be32 key;
	__be32 seq;
};

#define PACKET_RCVD	0
#define PACKET_REJECT	1

#define IP_TNL_HASH_BITS   7
#define IP_TNL_HASH_SIZE   (1 << IP_TNL_HASH_BITS)

struct ip_tunnel_net {
	struct net_device *fb_tunnel_dev;
	struct hlist_head tunnels[IP_TNL_HASH_SIZE];
	struct ip_tunnel __rcu *collect_md_tun;
};

struct ip_tunnel_encap_ops {
	size_t (*encap_hlen)(struct ip_tunnel_encap *e);
	int (*build_header)(struct sk_buff *skb, struct ip_tunnel_encap *e,
			    u8 *protocol, struct flowi4 *fl4);
};

#define MAX_IPTUN_ENCAP_OPS 8

extern const struct ip_tunnel_encap_ops __rcu *
		iptun_encaps[MAX_IPTUN_ENCAP_OPS];

int ip_tunnel_encap_add_ops(const struct ip_tunnel_encap_ops *op,
			    unsigned int num);
int ip_tunnel_encap_del_ops(const struct ip_tunnel_encap_ops *op,
			    unsigned int num);

<<<<<<< HEAD
static inline void __ip_tunnel_info_init(struct ip_tunnel_info *tun_info,
					 __be32 saddr, __be32 daddr,
					 u8 tos, u8 ttl,
					 __be16 tp_src, __be16 tp_dst,
					 __be64 tun_id, __be16 tun_flags,
					 const void *opts, u8 opts_len)
{
	tun_info->key.tun_id = tun_id;
	tun_info->key.ipv4_src = saddr;
	tun_info->key.ipv4_dst = daddr;
	tun_info->key.ipv4_tos = tos;
	tun_info->key.ipv4_ttl = ttl;
	tun_info->key.tun_flags = tun_flags;
=======
static inline void ip_tunnel_key_init(struct ip_tunnel_key *key,
				      __be32 saddr, __be32 daddr,
				      u8 tos, u8 ttl,
				      __be16 tp_src, __be16 tp_dst,
				      __be64 tun_id, __be16 tun_flags)
{
	key->tun_id = tun_id;
	key->u.ipv4.src = saddr;
	key->u.ipv4.dst = daddr;
	memset((unsigned char *)key + IP_TUNNEL_KEY_IPV4_PAD,
	       0, IP_TUNNEL_KEY_IPV4_PAD_LEN);
	key->tos = tos;
	key->ttl = ttl;
	key->tun_flags = tun_flags;
>>>>>>> 807249d3

	/* For the tunnel types on the top of IPsec, the tp_src and tp_dst of
	 * the upper tunnel are used.
	 * E.g: GRE over IPSEC, the tp_src and tp_port are zero.
	 */
<<<<<<< HEAD
	tun_info->key.tp_src = tp_src;
	tun_info->key.tp_dst = tp_dst;

	/* Clear struct padding. */
	if (sizeof(tun_info->key) != IP_TUNNEL_KEY_SIZE)
		memset((unsigned char *)&tun_info->key + IP_TUNNEL_KEY_SIZE,
		       0, sizeof(tun_info->key) - IP_TUNNEL_KEY_SIZE);

	tun_info->options = opts;
	tun_info->options_len = opts_len;
}

static inline void ip_tunnel_info_init(struct ip_tunnel_info *tun_info,
				       const struct iphdr *iph,
				       __be16 tp_src, __be16 tp_dst,
				       __be64 tun_id, __be16 tun_flags,
				       const void *opts, u8 opts_len)
{
	__ip_tunnel_info_init(tun_info, iph->saddr, iph->daddr,
			      iph->tos, iph->ttl, tp_src, tp_dst,
			      tun_id, tun_flags, opts, opts_len);
=======
	key->tp_src = tp_src;
	key->tp_dst = tp_dst;

	/* Clear struct padding. */
	if (sizeof(*key) != IP_TUNNEL_KEY_SIZE)
		memset((unsigned char *)key + IP_TUNNEL_KEY_SIZE,
		       0, sizeof(*key) - IP_TUNNEL_KEY_SIZE);
}

static inline unsigned short ip_tunnel_info_af(const struct ip_tunnel_info
					       *tun_info)
{
	return tun_info->mode & IP_TUNNEL_INFO_IPV6 ? AF_INET6 : AF_INET;
>>>>>>> 807249d3
}

#ifdef CONFIG_INET

int ip_tunnel_init(struct net_device *dev);
void ip_tunnel_uninit(struct net_device *dev);
void  ip_tunnel_dellink(struct net_device *dev, struct list_head *head);
struct net *ip_tunnel_get_link_net(const struct net_device *dev);
int ip_tunnel_get_iflink(const struct net_device *dev);
int ip_tunnel_init_net(struct net *net, int ip_tnl_net_id,
		       struct rtnl_link_ops *ops, char *devname);

void ip_tunnel_delete_net(struct ip_tunnel_net *itn, struct rtnl_link_ops *ops);

void ip_tunnel_xmit(struct sk_buff *skb, struct net_device *dev,
		    const struct iphdr *tnl_params, const u8 protocol);
int ip_tunnel_ioctl(struct net_device *dev, struct ip_tunnel_parm *p, int cmd);
int ip_tunnel_encap(struct sk_buff *skb, struct ip_tunnel *t,
		    u8 *protocol, struct flowi4 *fl4);
int ip_tunnel_change_mtu(struct net_device *dev, int new_mtu);

struct rtnl_link_stats64 *ip_tunnel_get_stats64(struct net_device *dev,
						struct rtnl_link_stats64 *tot);
struct ip_tunnel *ip_tunnel_lookup(struct ip_tunnel_net *itn,
				   int link, __be16 flags,
				   __be32 remote, __be32 local,
				   __be32 key);

int ip_tunnel_rcv(struct ip_tunnel *tunnel, struct sk_buff *skb,
		  const struct tnl_ptk_info *tpi, struct metadata_dst *tun_dst,
		  bool log_ecn_error);
int ip_tunnel_changelink(struct net_device *dev, struct nlattr *tb[],
			 struct ip_tunnel_parm *p);
int ip_tunnel_newlink(struct net_device *dev, struct nlattr *tb[],
		      struct ip_tunnel_parm *p);
void ip_tunnel_setup(struct net_device *dev, int net_id);
void ip_tunnel_dst_reset_all(struct ip_tunnel *t);
int ip_tunnel_encap_setup(struct ip_tunnel *t,
			  struct ip_tunnel_encap *ipencap);

/* Extract dsfield from inner protocol */
static inline u8 ip_tunnel_get_dsfield(const struct iphdr *iph,
				       const struct sk_buff *skb)
{
	if (skb->protocol == htons(ETH_P_IP))
		return iph->tos;
	else if (skb->protocol == htons(ETH_P_IPV6))
		return ipv6_get_dsfield((const struct ipv6hdr *)iph);
	else
		return 0;
}

/* Propogate ECN bits out */
static inline u8 ip_tunnel_ecn_encap(u8 tos, const struct iphdr *iph,
				     const struct sk_buff *skb)
{
	u8 inner = ip_tunnel_get_dsfield(iph, skb);

	return INET_ECN_encapsulate(tos, inner);
}

int iptunnel_pull_header(struct sk_buff *skb, int hdr_len, __be16 inner_proto);
int iptunnel_xmit(struct sock *sk, struct rtable *rt, struct sk_buff *skb,
		  __be32 src, __be32 dst, u8 proto,
		  u8 tos, u8 ttl, __be16 df, bool xnet);

struct sk_buff *iptunnel_handle_offloads(struct sk_buff *skb, bool gre_csum,
					 int gso_type_mask);

static inline void iptunnel_xmit_stats(int err,
				       struct net_device_stats *err_stats,
				       struct pcpu_sw_netstats __percpu *stats)
{
	if (err > 0) {
		struct pcpu_sw_netstats *tstats = this_cpu_ptr(stats);

		u64_stats_update_begin(&tstats->syncp);
		tstats->tx_bytes += err;
		tstats->tx_packets++;
		u64_stats_update_end(&tstats->syncp);
	} else if (err < 0) {
		err_stats->tx_errors++;
		err_stats->tx_aborted_errors++;
	} else {
		err_stats->tx_dropped++;
	}
}

<<<<<<< HEAD
static inline void *ip_tunnel_info_opts(struct ip_tunnel_info *info, size_t n)
=======
static inline void *ip_tunnel_info_opts(struct ip_tunnel_info *info)
>>>>>>> 807249d3
{
	return info + 1;
}

<<<<<<< HEAD
=======
static inline void ip_tunnel_info_opts_get(void *to,
					   const struct ip_tunnel_info *info)
{
	memcpy(to, info + 1, info->options_len);
}

static inline void ip_tunnel_info_opts_set(struct ip_tunnel_info *info,
					   const void *from, int len)
{
	memcpy(ip_tunnel_info_opts(info), from, len);
	info->options_len = len;
}

>>>>>>> 807249d3
static inline struct ip_tunnel_info *lwt_tun_info(struct lwtunnel_state *lwtstate)
{
	return (struct ip_tunnel_info *)lwtstate->data;
}

extern struct static_key ip_tunnel_metadata_cnt;

/* Returns > 0 if metadata should be collected */
static inline int ip_tunnel_collect_metadata(void)
{
	return static_key_false(&ip_tunnel_metadata_cnt);
}

void __init ip_tunnel_core_init(void);

void ip_tunnel_need_metadata(void);
void ip_tunnel_unneed_metadata(void);

#else /* CONFIG_INET */

static inline struct ip_tunnel_info *lwt_tun_info(struct lwtunnel_state *lwtstate)
{
	return NULL;
}

static inline void ip_tunnel_need_metadata(void)
{
}

static inline void ip_tunnel_unneed_metadata(void)
{
}

#endif /* CONFIG_INET */

#endif /* __NET_IP_TUNNELS_H */<|MERGE_RESOLUTION|>--- conflicted
+++ resolved
@@ -24,34 +24,6 @@
 #define IPTUNNEL_ERR_TIMEO	(30*HZ)
 
 /* Used to memset ip_tunnel padding. */
-<<<<<<< HEAD
-#define IP_TUNNEL_KEY_SIZE					\
-	(offsetof(struct ip_tunnel_key, tp_dst) +		\
-	 FIELD_SIZEOF(struct ip_tunnel_key, tp_dst))
-
-struct ip_tunnel_key {
-	__be64			tun_id;
-	__be32			ipv4_src;
-	__be32			ipv4_dst;
-	__be16			tun_flags;
-	__u8			ipv4_tos;
-	__u8			ipv4_ttl;
-	__be16			tp_src;
-	__be16			tp_dst;
-} __packed __aligned(4); /* Minimize padding. */
-
-/* Indicates whether the tunnel info structure represents receive
- * or transmit tunnel parameters.
- */
-enum {
-	IP_TUNNEL_INFO_RX,
-	IP_TUNNEL_INFO_TX,
-};
-
-struct ip_tunnel_info {
-	struct ip_tunnel_key	key;
-	const void		*options;
-=======
 #define IP_TUNNEL_KEY_SIZE	offsetofend(struct ip_tunnel_key, tp_dst)
 
 /* Used to memset ipv4 address padding. */
@@ -85,7 +57,6 @@
 
 struct ip_tunnel_info {
 	struct ip_tunnel_key	key;
->>>>>>> 807249d3
 	u8			options_len;
 	u8			mode;
 };
@@ -208,21 +179,6 @@
 int ip_tunnel_encap_del_ops(const struct ip_tunnel_encap_ops *op,
 			    unsigned int num);
 
-<<<<<<< HEAD
-static inline void __ip_tunnel_info_init(struct ip_tunnel_info *tun_info,
-					 __be32 saddr, __be32 daddr,
-					 u8 tos, u8 ttl,
-					 __be16 tp_src, __be16 tp_dst,
-					 __be64 tun_id, __be16 tun_flags,
-					 const void *opts, u8 opts_len)
-{
-	tun_info->key.tun_id = tun_id;
-	tun_info->key.ipv4_src = saddr;
-	tun_info->key.ipv4_dst = daddr;
-	tun_info->key.ipv4_tos = tos;
-	tun_info->key.ipv4_ttl = ttl;
-	tun_info->key.tun_flags = tun_flags;
-=======
 static inline void ip_tunnel_key_init(struct ip_tunnel_key *key,
 				      __be32 saddr, __be32 daddr,
 				      u8 tos, u8 ttl,
@@ -237,35 +193,11 @@
 	key->tos = tos;
 	key->ttl = ttl;
 	key->tun_flags = tun_flags;
->>>>>>> 807249d3
 
 	/* For the tunnel types on the top of IPsec, the tp_src and tp_dst of
 	 * the upper tunnel are used.
 	 * E.g: GRE over IPSEC, the tp_src and tp_port are zero.
 	 */
-<<<<<<< HEAD
-	tun_info->key.tp_src = tp_src;
-	tun_info->key.tp_dst = tp_dst;
-
-	/* Clear struct padding. */
-	if (sizeof(tun_info->key) != IP_TUNNEL_KEY_SIZE)
-		memset((unsigned char *)&tun_info->key + IP_TUNNEL_KEY_SIZE,
-		       0, sizeof(tun_info->key) - IP_TUNNEL_KEY_SIZE);
-
-	tun_info->options = opts;
-	tun_info->options_len = opts_len;
-}
-
-static inline void ip_tunnel_info_init(struct ip_tunnel_info *tun_info,
-				       const struct iphdr *iph,
-				       __be16 tp_src, __be16 tp_dst,
-				       __be64 tun_id, __be16 tun_flags,
-				       const void *opts, u8 opts_len)
-{
-	__ip_tunnel_info_init(tun_info, iph->saddr, iph->daddr,
-			      iph->tos, iph->ttl, tp_src, tp_dst,
-			      tun_id, tun_flags, opts, opts_len);
-=======
 	key->tp_src = tp_src;
 	key->tp_dst = tp_dst;
 
@@ -279,7 +211,6 @@
 					       *tun_info)
 {
 	return tun_info->mode & IP_TUNNEL_INFO_IPV6 ? AF_INET6 : AF_INET;
->>>>>>> 807249d3
 }
 
 #ifdef CONFIG_INET
@@ -368,17 +299,11 @@
 	}
 }
 
-<<<<<<< HEAD
-static inline void *ip_tunnel_info_opts(struct ip_tunnel_info *info, size_t n)
-=======
 static inline void *ip_tunnel_info_opts(struct ip_tunnel_info *info)
->>>>>>> 807249d3
 {
 	return info + 1;
 }
 
-<<<<<<< HEAD
-=======
 static inline void ip_tunnel_info_opts_get(void *to,
 					   const struct ip_tunnel_info *info)
 {
@@ -392,7 +317,6 @@
 	info->options_len = len;
 }
 
->>>>>>> 807249d3
 static inline struct ip_tunnel_info *lwt_tun_info(struct lwtunnel_state *lwtstate)
 {
 	return (struct ip_tunnel_info *)lwtstate->data;
