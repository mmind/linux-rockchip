--- conflicted
+++ resolved
@@ -522,15 +522,12 @@
 #define AMDGPU_INFO_MEMORY			0x19
 /* Query vce clock table */
 #define AMDGPU_INFO_VCE_CLOCK_TABLE		0x1A
-<<<<<<< HEAD
-=======
 /* Query vbios related information */
 #define AMDGPU_INFO_VBIOS			0x1B
 	/* Subquery id: Query vbios size */
 	#define AMDGPU_INFO_VBIOS_SIZE		0x1
 	/* Subquery id: Query vbios image */
 	#define AMDGPU_INFO_VBIOS_IMAGE		0x2
->>>>>>> 59331c21
 
 #define AMDGPU_INFO_MMR_SE_INDEX_SHIFT	0
 #define AMDGPU_INFO_MMR_SE_INDEX_MASK	0xff
