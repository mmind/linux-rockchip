/* amdgpu_drm.h -- Public header for the amdgpu driver -*- linux-c -*-
 *
 * Copyright 2000 Precision Insight, Inc., Cedar Park, Texas.
 * Copyright 2000 VA Linux Systems, Inc., Fremont, California.
 * Copyright 2002 Tungsten Graphics, Inc., Cedar Park, Texas.
 * Copyright 2014 Advanced Micro Devices, Inc.
 *
 * Permission is hereby granted, free of charge, to any person obtaining a
 * copy of this software and associated documentation files (the "Software"),
 * to deal in the Software without restriction, including without limitation
 * the rights to use, copy, modify, merge, publish, distribute, sublicense,
 * and/or sell copies of the Software, and to permit persons to whom the
 * Software is furnished to do so, subject to the following conditions:
 *
 * The above copyright notice and this permission notice shall be included in
 * all copies or substantial portions of the Software.
 *
 * THE SOFTWARE IS PROVIDED "AS IS", WITHOUT WARRANTY OF ANY KIND, EXPRESS OR
 * IMPLIED, INCLUDING BUT NOT LIMITED TO THE WARRANTIES OF MERCHANTABILITY,
 * FITNESS FOR A PARTICULAR PURPOSE AND NONINFRINGEMENT.  IN NO EVENT SHALL
 * THE COPYRIGHT HOLDER(S) OR AUTHOR(S) BE LIABLE FOR ANY CLAIM, DAMAGES OR
 * OTHER LIABILITY, WHETHER IN AN ACTION OF CONTRACT, TORT OR OTHERWISE,
 * ARISING FROM, OUT OF OR IN CONNECTION WITH THE SOFTWARE OR THE USE OR
 * OTHER DEALINGS IN THE SOFTWARE.
 *
 * Authors:
 *    Kevin E. Martin <martin@valinux.com>
 *    Gareth Hughes <gareth@valinux.com>
 *    Keith Whitwell <keith@tungstengraphics.com>
 */

#ifndef __AMDGPU_DRM_H__
#define __AMDGPU_DRM_H__

#include "drm.h"

#if defined(__cplusplus)
extern "C" {
#endif

#define DRM_AMDGPU_GEM_CREATE		0x00
#define DRM_AMDGPU_GEM_MMAP		0x01
#define DRM_AMDGPU_CTX			0x02
#define DRM_AMDGPU_BO_LIST		0x03
#define DRM_AMDGPU_CS			0x04
#define DRM_AMDGPU_INFO			0x05
#define DRM_AMDGPU_GEM_METADATA		0x06
#define DRM_AMDGPU_GEM_WAIT_IDLE	0x07
#define DRM_AMDGPU_GEM_VA		0x08
#define DRM_AMDGPU_WAIT_CS		0x09
#define DRM_AMDGPU_GEM_OP		0x10
#define DRM_AMDGPU_GEM_USERPTR		0x11
#define DRM_AMDGPU_WAIT_FENCES		0x12
#define DRM_AMDGPU_VM			0x13
#define DRM_AMDGPU_FENCE_TO_HANDLE	0x14
#define DRM_AMDGPU_SCHED		0x15

#define DRM_IOCTL_AMDGPU_GEM_CREATE	DRM_IOWR(DRM_COMMAND_BASE + DRM_AMDGPU_GEM_CREATE, union drm_amdgpu_gem_create)
#define DRM_IOCTL_AMDGPU_GEM_MMAP	DRM_IOWR(DRM_COMMAND_BASE + DRM_AMDGPU_GEM_MMAP, union drm_amdgpu_gem_mmap)
#define DRM_IOCTL_AMDGPU_CTX		DRM_IOWR(DRM_COMMAND_BASE + DRM_AMDGPU_CTX, union drm_amdgpu_ctx)
#define DRM_IOCTL_AMDGPU_BO_LIST	DRM_IOWR(DRM_COMMAND_BASE + DRM_AMDGPU_BO_LIST, union drm_amdgpu_bo_list)
#define DRM_IOCTL_AMDGPU_CS		DRM_IOWR(DRM_COMMAND_BASE + DRM_AMDGPU_CS, union drm_amdgpu_cs)
#define DRM_IOCTL_AMDGPU_INFO		DRM_IOW(DRM_COMMAND_BASE + DRM_AMDGPU_INFO, struct drm_amdgpu_info)
#define DRM_IOCTL_AMDGPU_GEM_METADATA	DRM_IOWR(DRM_COMMAND_BASE + DRM_AMDGPU_GEM_METADATA, struct drm_amdgpu_gem_metadata)
#define DRM_IOCTL_AMDGPU_GEM_WAIT_IDLE	DRM_IOWR(DRM_COMMAND_BASE + DRM_AMDGPU_GEM_WAIT_IDLE, union drm_amdgpu_gem_wait_idle)
#define DRM_IOCTL_AMDGPU_GEM_VA		DRM_IOW(DRM_COMMAND_BASE + DRM_AMDGPU_GEM_VA, struct drm_amdgpu_gem_va)
#define DRM_IOCTL_AMDGPU_WAIT_CS	DRM_IOWR(DRM_COMMAND_BASE + DRM_AMDGPU_WAIT_CS, union drm_amdgpu_wait_cs)
#define DRM_IOCTL_AMDGPU_GEM_OP		DRM_IOWR(DRM_COMMAND_BASE + DRM_AMDGPU_GEM_OP, struct drm_amdgpu_gem_op)
#define DRM_IOCTL_AMDGPU_GEM_USERPTR	DRM_IOWR(DRM_COMMAND_BASE + DRM_AMDGPU_GEM_USERPTR, struct drm_amdgpu_gem_userptr)
#define DRM_IOCTL_AMDGPU_WAIT_FENCES	DRM_IOWR(DRM_COMMAND_BASE + DRM_AMDGPU_WAIT_FENCES, union drm_amdgpu_wait_fences)
#define DRM_IOCTL_AMDGPU_VM		DRM_IOWR(DRM_COMMAND_BASE + DRM_AMDGPU_VM, union drm_amdgpu_vm)
#define DRM_IOCTL_AMDGPU_FENCE_TO_HANDLE DRM_IOWR(DRM_COMMAND_BASE + DRM_AMDGPU_FENCE_TO_HANDLE, union drm_amdgpu_fence_to_handle)
#define DRM_IOCTL_AMDGPU_SCHED		DRM_IOW(DRM_COMMAND_BASE + DRM_AMDGPU_SCHED, union drm_amdgpu_sched)

/**
 * DOC: memory domains
 *
 * %AMDGPU_GEM_DOMAIN_CPU	System memory that is not GPU accessible.
 * Memory in this pool could be swapped out to disk if there is pressure.
 *
 * %AMDGPU_GEM_DOMAIN_GTT	GPU accessible system memory, mapped into the
 * GPU's virtual address space via gart. Gart memory linearizes non-contiguous
 * pages of system memory, allows GPU access system memory in a linezrized
 * fashion.
 *
 * %AMDGPU_GEM_DOMAIN_VRAM	Local video memory. For APUs, it is memory
 * carved out by the BIOS.
 *
 * %AMDGPU_GEM_DOMAIN_GDS	Global on-chip data storage used to share data
 * across shader threads.
 *
 * %AMDGPU_GEM_DOMAIN_GWS	Global wave sync, used to synchronize the
 * execution of all the waves on a device.
 *
 * %AMDGPU_GEM_DOMAIN_OA	Ordered append, used by 3D or Compute engines
 * for appending data.
 */
#define AMDGPU_GEM_DOMAIN_CPU		0x1
#define AMDGPU_GEM_DOMAIN_GTT		0x2
#define AMDGPU_GEM_DOMAIN_VRAM		0x4
#define AMDGPU_GEM_DOMAIN_GDS		0x8
#define AMDGPU_GEM_DOMAIN_GWS		0x10
#define AMDGPU_GEM_DOMAIN_OA		0x20
#define AMDGPU_GEM_DOMAIN_MASK		(AMDGPU_GEM_DOMAIN_CPU | \
					 AMDGPU_GEM_DOMAIN_GTT | \
					 AMDGPU_GEM_DOMAIN_VRAM | \
					 AMDGPU_GEM_DOMAIN_GDS | \
					 AMDGPU_GEM_DOMAIN_GWS | \
					 AMDGPU_GEM_DOMAIN_OA)

/* Flag that CPU access will be required for the case of VRAM domain */
#define AMDGPU_GEM_CREATE_CPU_ACCESS_REQUIRED	(1 << 0)
/* Flag that CPU access will not work, this VRAM domain is invisible */
#define AMDGPU_GEM_CREATE_NO_CPU_ACCESS		(1 << 1)
/* Flag that USWC attributes should be used for GTT */
#define AMDGPU_GEM_CREATE_CPU_GTT_USWC		(1 << 2)
/* Flag that the memory should be in VRAM and cleared */
#define AMDGPU_GEM_CREATE_VRAM_CLEARED		(1 << 3)
/* Flag that create shadow bo(GTT) while allocating vram bo */
#define AMDGPU_GEM_CREATE_SHADOW		(1 << 4)
/* Flag that allocating the BO should use linear VRAM */
#define AMDGPU_GEM_CREATE_VRAM_CONTIGUOUS	(1 << 5)
/* Flag that BO is always valid in this VM */
#define AMDGPU_GEM_CREATE_VM_ALWAYS_VALID	(1 << 6)
/* Flag that BO sharing will be explicitly synchronized */
#define AMDGPU_GEM_CREATE_EXPLICIT_SYNC		(1 << 7)
/* Flag that indicates allocating MQD gart on GFX9, where the mtype
 * for the second page onward should be set to NC. It should never
 * be used by user space applications.
 */
#define AMDGPU_GEM_CREATE_CP_MQD_GFX9		(1 << 8)
/* Flag that BO may contain sensitive data that must be wiped before
 * releasing the memory
 */
#define AMDGPU_GEM_CREATE_VRAM_WIPE_ON_RELEASE	(1 << 9)
/* Flag that BO will be encrypted and that the TMZ bit should be
 * set in the PTEs when mapping this buffer via GPUVM or
 * accessing it with various hw blocks
 */
#define AMDGPU_GEM_CREATE_ENCRYPTED		(1 << 10)

struct drm_amdgpu_gem_create_in  {
	/** the requested memory size */
	__u64 bo_size;
	/** physical start_addr alignment in bytes for some HW requirements */
	__u64 alignment;
	/** the requested memory domains */
	__u64 domains;
	/** allocation flags */
	__u64 domain_flags;
};

struct drm_amdgpu_gem_create_out  {
	/** returned GEM object handle */
	__u32 handle;
	__u32 _pad;
};

union drm_amdgpu_gem_create {
	struct drm_amdgpu_gem_create_in		in;
	struct drm_amdgpu_gem_create_out	out;
};

/** Opcode to create new residency list.  */
#define AMDGPU_BO_LIST_OP_CREATE	0
/** Opcode to destroy previously created residency list */
#define AMDGPU_BO_LIST_OP_DESTROY	1
/** Opcode to update resource information in the list */
#define AMDGPU_BO_LIST_OP_UPDATE	2

struct drm_amdgpu_bo_list_in {
	/** Type of operation */
	__u32 operation;
	/** Handle of list or 0 if we want to create one */
	__u32 list_handle;
	/** Number of BOs in list  */
	__u32 bo_number;
	/** Size of each element describing BO */
	__u32 bo_info_size;
	/** Pointer to array describing BOs */
	__u64 bo_info_ptr;
};

struct drm_amdgpu_bo_list_entry {
	/** Handle of BO */
	__u32 bo_handle;
	/** New (if specified) BO priority to be used during migration */
	__u32 bo_priority;
};

struct drm_amdgpu_bo_list_out {
	/** Handle of resource list  */
	__u32 list_handle;
	__u32 _pad;
};

union drm_amdgpu_bo_list {
	struct drm_amdgpu_bo_list_in in;
	struct drm_amdgpu_bo_list_out out;
};

/* context related */
#define AMDGPU_CTX_OP_ALLOC_CTX	1
#define AMDGPU_CTX_OP_FREE_CTX	2
#define AMDGPU_CTX_OP_QUERY_STATE	3
#define AMDGPU_CTX_OP_QUERY_STATE2	4

/* GPU reset status */
#define AMDGPU_CTX_NO_RESET		0
/* this the context caused it */
#define AMDGPU_CTX_GUILTY_RESET		1
/* some other context caused it */
#define AMDGPU_CTX_INNOCENT_RESET	2
/* unknown cause */
#define AMDGPU_CTX_UNKNOWN_RESET	3

/* indicate gpu reset occured after ctx created */
#define AMDGPU_CTX_QUERY2_FLAGS_RESET    (1<<0)
/* indicate vram lost occured after ctx created */
#define AMDGPU_CTX_QUERY2_FLAGS_VRAMLOST (1<<1)
/* indicate some job from this context once cause gpu hang */
#define AMDGPU_CTX_QUERY2_FLAGS_GUILTY   (1<<2)
/* indicate some errors are detected by RAS */
#define AMDGPU_CTX_QUERY2_FLAGS_RAS_CE   (1<<3)
#define AMDGPU_CTX_QUERY2_FLAGS_RAS_UE   (1<<4)

/* Context priority level */
#define AMDGPU_CTX_PRIORITY_UNSET       -2048
#define AMDGPU_CTX_PRIORITY_VERY_LOW    -1023
#define AMDGPU_CTX_PRIORITY_LOW         -512
#define AMDGPU_CTX_PRIORITY_NORMAL      0
/*
 * When used in struct drm_amdgpu_ctx_in, a priority above NORMAL requires
 * CAP_SYS_NICE or DRM_MASTER
*/
#define AMDGPU_CTX_PRIORITY_HIGH        512
#define AMDGPU_CTX_PRIORITY_VERY_HIGH   1023

struct drm_amdgpu_ctx_in {
	/** AMDGPU_CTX_OP_* */
	__u32	op;
	/** For future use, no flags defined so far */
	__u32	flags;
	__u32	ctx_id;
	/** AMDGPU_CTX_PRIORITY_* */
	__s32	priority;
};

union drm_amdgpu_ctx_out {
		struct {
			__u32	ctx_id;
			__u32	_pad;
		} alloc;

		struct {
			/** For future use, no flags defined so far */
			__u64	flags;
			/** Number of resets caused by this context so far. */
			__u32	hangs;
			/** Reset status since the last call of the ioctl. */
			__u32	reset_status;
		} state;
};

union drm_amdgpu_ctx {
	struct drm_amdgpu_ctx_in in;
	union drm_amdgpu_ctx_out out;
};

/* vm ioctl */
#define AMDGPU_VM_OP_RESERVE_VMID	1
#define AMDGPU_VM_OP_UNRESERVE_VMID	2

struct drm_amdgpu_vm_in {
	/** AMDGPU_VM_OP_* */
	__u32	op;
	__u32	flags;
};

struct drm_amdgpu_vm_out {
	/** For future use, no flags defined so far */
	__u64	flags;
};

union drm_amdgpu_vm {
	struct drm_amdgpu_vm_in in;
	struct drm_amdgpu_vm_out out;
};

/* sched ioctl */
#define AMDGPU_SCHED_OP_PROCESS_PRIORITY_OVERRIDE	1
#define AMDGPU_SCHED_OP_CONTEXT_PRIORITY_OVERRIDE	2

struct drm_amdgpu_sched_in {
	/* AMDGPU_SCHED_OP_* */
	__u32	op;
	__u32	fd;
	/** AMDGPU_CTX_PRIORITY_* */
	__s32	priority;
	__u32   ctx_id;
};

union drm_amdgpu_sched {
	struct drm_amdgpu_sched_in in;
};

/*
 * This is not a reliable API and you should expect it to fail for any
 * number of reasons and have fallback path that do not use userptr to
 * perform any operation.
 */
#define AMDGPU_GEM_USERPTR_READONLY	(1 << 0)
#define AMDGPU_GEM_USERPTR_ANONONLY	(1 << 1)
#define AMDGPU_GEM_USERPTR_VALIDATE	(1 << 2)
#define AMDGPU_GEM_USERPTR_REGISTER	(1 << 3)

struct drm_amdgpu_gem_userptr {
	__u64		addr;
	__u64		size;
	/* AMDGPU_GEM_USERPTR_* */
	__u32		flags;
	/* Resulting GEM handle */
	__u32		handle;
};

/* SI-CI-VI: */
/* same meaning as the GB_TILE_MODE and GL_MACRO_TILE_MODE fields */
#define AMDGPU_TILING_ARRAY_MODE_SHIFT			0
#define AMDGPU_TILING_ARRAY_MODE_MASK			0xf
#define AMDGPU_TILING_PIPE_CONFIG_SHIFT			4
#define AMDGPU_TILING_PIPE_CONFIG_MASK			0x1f
#define AMDGPU_TILING_TILE_SPLIT_SHIFT			9
#define AMDGPU_TILING_TILE_SPLIT_MASK			0x7
#define AMDGPU_TILING_MICRO_TILE_MODE_SHIFT		12
#define AMDGPU_TILING_MICRO_TILE_MODE_MASK		0x7
#define AMDGPU_TILING_BANK_WIDTH_SHIFT			15
#define AMDGPU_TILING_BANK_WIDTH_MASK			0x3
#define AMDGPU_TILING_BANK_HEIGHT_SHIFT			17
#define AMDGPU_TILING_BANK_HEIGHT_MASK			0x3
#define AMDGPU_TILING_MACRO_TILE_ASPECT_SHIFT		19
#define AMDGPU_TILING_MACRO_TILE_ASPECT_MASK		0x3
#define AMDGPU_TILING_NUM_BANKS_SHIFT			21
#define AMDGPU_TILING_NUM_BANKS_MASK			0x3

/* GFX9 and later: */
#define AMDGPU_TILING_SWIZZLE_MODE_SHIFT		0
#define AMDGPU_TILING_SWIZZLE_MODE_MASK			0x1f
#define AMDGPU_TILING_DCC_OFFSET_256B_SHIFT		5
#define AMDGPU_TILING_DCC_OFFSET_256B_MASK		0xFFFFFF
#define AMDGPU_TILING_DCC_PITCH_MAX_SHIFT		29
#define AMDGPU_TILING_DCC_PITCH_MAX_MASK		0x3FFF
#define AMDGPU_TILING_DCC_INDEPENDENT_64B_SHIFT		43
#define AMDGPU_TILING_DCC_INDEPENDENT_64B_MASK		0x1
#define AMDGPU_TILING_DCC_INDEPENDENT_128B_SHIFT	44
#define AMDGPU_TILING_DCC_INDEPENDENT_128B_MASK		0x1
#define AMDGPU_TILING_SCANOUT_SHIFT			63
#define AMDGPU_TILING_SCANOUT_MASK			0x1

/* Set/Get helpers for tiling flags. */
#define AMDGPU_TILING_SET(field, value) \
	(((__u64)(value) & AMDGPU_TILING_##field##_MASK) << AMDGPU_TILING_##field##_SHIFT)
#define AMDGPU_TILING_GET(value, field) \
	(((__u64)(value) >> AMDGPU_TILING_##field##_SHIFT) & AMDGPU_TILING_##field##_MASK)

#define AMDGPU_GEM_METADATA_OP_SET_METADATA                  1
#define AMDGPU_GEM_METADATA_OP_GET_METADATA                  2

/** The same structure is shared for input/output */
struct drm_amdgpu_gem_metadata {
	/** GEM Object handle */
	__u32	handle;
	/** Do we want get or set metadata */
	__u32	op;
	struct {
		/** For future use, no flags defined so far */
		__u64	flags;
		/** family specific tiling info */
		__u64	tiling_info;
		__u32	data_size_bytes;
		__u32	data[64];
	} data;
};

struct drm_amdgpu_gem_mmap_in {
	/** the GEM object handle */
	__u32 handle;
	__u32 _pad;
};

struct drm_amdgpu_gem_mmap_out {
	/** mmap offset from the vma offset manager */
	__u64 addr_ptr;
};

union drm_amdgpu_gem_mmap {
	struct drm_amdgpu_gem_mmap_in   in;
	struct drm_amdgpu_gem_mmap_out out;
};

struct drm_amdgpu_gem_wait_idle_in {
	/** GEM object handle */
	__u32 handle;
	/** For future use, no flags defined so far */
	__u32 flags;
	/** Absolute timeout to wait */
	__u64 timeout;
};

struct drm_amdgpu_gem_wait_idle_out {
	/** BO status:  0 - BO is idle, 1 - BO is busy */
	__u32 status;
	/** Returned current memory domain */
	__u32 domain;
};

union drm_amdgpu_gem_wait_idle {
	struct drm_amdgpu_gem_wait_idle_in  in;
	struct drm_amdgpu_gem_wait_idle_out out;
};

struct drm_amdgpu_wait_cs_in {
	/* Command submission handle
         * handle equals 0 means none to wait for
         * handle equals ~0ull means wait for the latest sequence number
         */
	__u64 handle;
	/** Absolute timeout to wait */
	__u64 timeout;
	__u32 ip_type;
	__u32 ip_instance;
	__u32 ring;
	__u32 ctx_id;
};

struct drm_amdgpu_wait_cs_out {
	/** CS status:  0 - CS completed, 1 - CS still busy */
	__u64 status;
};

union drm_amdgpu_wait_cs {
	struct drm_amdgpu_wait_cs_in in;
	struct drm_amdgpu_wait_cs_out out;
};

struct drm_amdgpu_fence {
	__u32 ctx_id;
	__u32 ip_type;
	__u32 ip_instance;
	__u32 ring;
	__u64 seq_no;
};

struct drm_amdgpu_wait_fences_in {
	/** This points to uint64_t * which points to fences */
	__u64 fences;
	__u32 fence_count;
	__u32 wait_all;
	__u64 timeout_ns;
};

struct drm_amdgpu_wait_fences_out {
	__u32 status;
	__u32 first_signaled;
};

union drm_amdgpu_wait_fences {
	struct drm_amdgpu_wait_fences_in in;
	struct drm_amdgpu_wait_fences_out out;
};

#define AMDGPU_GEM_OP_GET_GEM_CREATE_INFO	0
#define AMDGPU_GEM_OP_SET_PLACEMENT		1

/* Sets or returns a value associated with a buffer. */
struct drm_amdgpu_gem_op {
	/** GEM object handle */
	__u32	handle;
	/** AMDGPU_GEM_OP_* */
	__u32	op;
	/** Input or return value */
	__u64	value;
};

#define AMDGPU_VA_OP_MAP			1
#define AMDGPU_VA_OP_UNMAP			2
#define AMDGPU_VA_OP_CLEAR			3
#define AMDGPU_VA_OP_REPLACE			4

/* Delay the page table update till the next CS */
#define AMDGPU_VM_DELAY_UPDATE		(1 << 0)

/* Mapping flags */
/* readable mapping */
#define AMDGPU_VM_PAGE_READABLE		(1 << 1)
/* writable mapping */
#define AMDGPU_VM_PAGE_WRITEABLE	(1 << 2)
/* executable mapping, new for VI */
#define AMDGPU_VM_PAGE_EXECUTABLE	(1 << 3)
/* partially resident texture */
#define AMDGPU_VM_PAGE_PRT		(1 << 4)
/* MTYPE flags use bit 5 to 8 */
#define AMDGPU_VM_MTYPE_MASK		(0xf << 5)
/* Default MTYPE. Pre-AI must use this.  Recommended for newer ASICs. */
#define AMDGPU_VM_MTYPE_DEFAULT		(0 << 5)
/* Use NC MTYPE instead of default MTYPE */
#define AMDGPU_VM_MTYPE_NC		(1 << 5)
/* Use WC MTYPE instead of default MTYPE */
#define AMDGPU_VM_MTYPE_WC		(2 << 5)
/* Use CC MTYPE instead of default MTYPE */
#define AMDGPU_VM_MTYPE_CC		(3 << 5)
/* Use UC MTYPE instead of default MTYPE */
#define AMDGPU_VM_MTYPE_UC		(4 << 5)
/* Use RW MTYPE instead of default MTYPE */
#define AMDGPU_VM_MTYPE_RW		(5 << 5)

struct drm_amdgpu_gem_va {
	/** GEM object handle */
	__u32 handle;
	__u32 _pad;
	/** AMDGPU_VA_OP_* */
	__u32 operation;
	/** AMDGPU_VM_PAGE_* */
	__u32 flags;
	/** va address to assign . Must be correctly aligned.*/
	__u64 va_address;
	/** Specify offset inside of BO to assign. Must be correctly aligned.*/
	__u64 offset_in_bo;
	/** Specify mapping size. Must be correctly aligned. */
	__u64 map_size;
};

#define AMDGPU_HW_IP_GFX          0
#define AMDGPU_HW_IP_COMPUTE      1
#define AMDGPU_HW_IP_DMA          2
#define AMDGPU_HW_IP_UVD          3
#define AMDGPU_HW_IP_VCE          4
#define AMDGPU_HW_IP_UVD_ENC      5
#define AMDGPU_HW_IP_VCN_DEC      6
#define AMDGPU_HW_IP_VCN_ENC      7
#define AMDGPU_HW_IP_VCN_JPEG     8
#define AMDGPU_HW_IP_NUM          9

#define AMDGPU_HW_IP_INSTANCE_MAX_COUNT 1

#define AMDGPU_CHUNK_ID_IB		0x01
#define AMDGPU_CHUNK_ID_FENCE		0x02
#define AMDGPU_CHUNK_ID_DEPENDENCIES	0x03
#define AMDGPU_CHUNK_ID_SYNCOBJ_IN      0x04
#define AMDGPU_CHUNK_ID_SYNCOBJ_OUT     0x05
#define AMDGPU_CHUNK_ID_BO_HANDLES      0x06
#define AMDGPU_CHUNK_ID_SCHEDULED_DEPENDENCIES	0x07
#define AMDGPU_CHUNK_ID_SYNCOBJ_TIMELINE_WAIT    0x08
#define AMDGPU_CHUNK_ID_SYNCOBJ_TIMELINE_SIGNAL  0x09

struct drm_amdgpu_cs_chunk {
	__u32		chunk_id;
	__u32		length_dw;
	__u64		chunk_data;
};

struct drm_amdgpu_cs_in {
	/** Rendering context id */
	__u32		ctx_id;
	/**  Handle of resource list associated with CS */
	__u32		bo_list_handle;
	__u32		num_chunks;
	__u32		flags;
	/** this points to __u64 * which point to cs chunks */
	__u64		chunks;
};

struct drm_amdgpu_cs_out {
	__u64 handle;
};

union drm_amdgpu_cs {
	struct drm_amdgpu_cs_in in;
	struct drm_amdgpu_cs_out out;
};

/* Specify flags to be used for IB */

/* This IB should be submitted to CE */
#define AMDGPU_IB_FLAG_CE	(1<<0)

/* Preamble flag, which means the IB could be dropped if no context switch */
#define AMDGPU_IB_FLAG_PREAMBLE (1<<1)

/* Preempt flag, IB should set Pre_enb bit if PREEMPT flag detected */
#define AMDGPU_IB_FLAG_PREEMPT (1<<2)

/* The IB fence should do the L2 writeback but not invalidate any shader
 * caches (L2/vL1/sL1/I$). */
#define AMDGPU_IB_FLAG_TC_WB_NOT_INVALIDATE (1 << 3)

/* Set GDS_COMPUTE_MAX_WAVE_ID = DEFAULT before PACKET3_INDIRECT_BUFFER.
 * This will reset wave ID counters for the IB.
 */
#define AMDGPU_IB_FLAG_RESET_GDS_MAX_WAVE_ID (1 << 4)

/* Flag the IB as secure (TMZ)
 */
#define AMDGPU_IB_FLAGS_SECURE  (1 << 5)

<<<<<<< HEAD
=======
/* Tell KMD to flush and invalidate caches
 */
#define AMDGPU_IB_FLAG_EMIT_MEM_SYNC  (1 << 6)

>>>>>>> d6f9469a
struct drm_amdgpu_cs_chunk_ib {
	__u32 _pad;
	/** AMDGPU_IB_FLAG_* */
	__u32 flags;
	/** Virtual address to begin IB execution */
	__u64 va_start;
	/** Size of submission */
	__u32 ib_bytes;
	/** HW IP to submit to */
	__u32 ip_type;
	/** HW IP index of the same type to submit to  */
	__u32 ip_instance;
	/** Ring index to submit to */
	__u32 ring;
};

struct drm_amdgpu_cs_chunk_dep {
	__u32 ip_type;
	__u32 ip_instance;
	__u32 ring;
	__u32 ctx_id;
	__u64 handle;
};

struct drm_amdgpu_cs_chunk_fence {
	__u32 handle;
	__u32 offset;
};

struct drm_amdgpu_cs_chunk_sem {
	__u32 handle;
};

struct drm_amdgpu_cs_chunk_syncobj {
       __u32 handle;
       __u32 flags;
       __u64 point;
};

#define AMDGPU_FENCE_TO_HANDLE_GET_SYNCOBJ	0
#define AMDGPU_FENCE_TO_HANDLE_GET_SYNCOBJ_FD	1
#define AMDGPU_FENCE_TO_HANDLE_GET_SYNC_FILE_FD	2

union drm_amdgpu_fence_to_handle {
	struct {
		struct drm_amdgpu_fence fence;
		__u32 what;
		__u32 pad;
	} in;
	struct {
		__u32 handle;
	} out;
};

struct drm_amdgpu_cs_chunk_data {
	union {
		struct drm_amdgpu_cs_chunk_ib		ib_data;
		struct drm_amdgpu_cs_chunk_fence	fence_data;
	};
};

/**
 *  Query h/w info: Flag that this is integrated (a.h.a. fusion) GPU
 *
 */
#define AMDGPU_IDS_FLAGS_FUSION         0x1
#define AMDGPU_IDS_FLAGS_PREEMPTION     0x2

/* indicate if acceleration can be working */
#define AMDGPU_INFO_ACCEL_WORKING		0x00
/* get the crtc_id from the mode object id? */
#define AMDGPU_INFO_CRTC_FROM_ID		0x01
/* query hw IP info */
#define AMDGPU_INFO_HW_IP_INFO			0x02
/* query hw IP instance count for the specified type */
#define AMDGPU_INFO_HW_IP_COUNT			0x03
/* timestamp for GL_ARB_timer_query */
#define AMDGPU_INFO_TIMESTAMP			0x05
/* Query the firmware version */
#define AMDGPU_INFO_FW_VERSION			0x0e
	/* Subquery id: Query VCE firmware version */
	#define AMDGPU_INFO_FW_VCE		0x1
	/* Subquery id: Query UVD firmware version */
	#define AMDGPU_INFO_FW_UVD		0x2
	/* Subquery id: Query GMC firmware version */
	#define AMDGPU_INFO_FW_GMC		0x03
	/* Subquery id: Query GFX ME firmware version */
	#define AMDGPU_INFO_FW_GFX_ME		0x04
	/* Subquery id: Query GFX PFP firmware version */
	#define AMDGPU_INFO_FW_GFX_PFP		0x05
	/* Subquery id: Query GFX CE firmware version */
	#define AMDGPU_INFO_FW_GFX_CE		0x06
	/* Subquery id: Query GFX RLC firmware version */
	#define AMDGPU_INFO_FW_GFX_RLC		0x07
	/* Subquery id: Query GFX MEC firmware version */
	#define AMDGPU_INFO_FW_GFX_MEC		0x08
	/* Subquery id: Query SMC firmware version */
	#define AMDGPU_INFO_FW_SMC		0x0a
	/* Subquery id: Query SDMA firmware version */
	#define AMDGPU_INFO_FW_SDMA		0x0b
	/* Subquery id: Query PSP SOS firmware version */
	#define AMDGPU_INFO_FW_SOS		0x0c
	/* Subquery id: Query PSP ASD firmware version */
	#define AMDGPU_INFO_FW_ASD		0x0d
	/* Subquery id: Query VCN firmware version */
	#define AMDGPU_INFO_FW_VCN		0x0e
	/* Subquery id: Query GFX RLC SRLC firmware version */
	#define AMDGPU_INFO_FW_GFX_RLC_RESTORE_LIST_CNTL 0x0f
	/* Subquery id: Query GFX RLC SRLG firmware version */
	#define AMDGPU_INFO_FW_GFX_RLC_RESTORE_LIST_GPM_MEM 0x10
	/* Subquery id: Query GFX RLC SRLS firmware version */
	#define AMDGPU_INFO_FW_GFX_RLC_RESTORE_LIST_SRM_MEM 0x11
	/* Subquery id: Query DMCU firmware version */
	#define AMDGPU_INFO_FW_DMCU		0x12
	#define AMDGPU_INFO_FW_TA		0x13
	/* Subquery id: Query DMCUB firmware version */
	#define AMDGPU_INFO_FW_DMCUB		0x14

/* number of bytes moved for TTM migration */
#define AMDGPU_INFO_NUM_BYTES_MOVED		0x0f
/* the used VRAM size */
#define AMDGPU_INFO_VRAM_USAGE			0x10
/* the used GTT size */
#define AMDGPU_INFO_GTT_USAGE			0x11
/* Information about GDS, etc. resource configuration */
#define AMDGPU_INFO_GDS_CONFIG			0x13
/* Query information about VRAM and GTT domains */
#define AMDGPU_INFO_VRAM_GTT			0x14
/* Query information about register in MMR address space*/
#define AMDGPU_INFO_READ_MMR_REG		0x15
/* Query information about device: rev id, family, etc. */
#define AMDGPU_INFO_DEV_INFO			0x16
/* visible vram usage */
#define AMDGPU_INFO_VIS_VRAM_USAGE		0x17
/* number of TTM buffer evictions */
#define AMDGPU_INFO_NUM_EVICTIONS		0x18
/* Query memory about VRAM and GTT domains */
#define AMDGPU_INFO_MEMORY			0x19
/* Query vce clock table */
#define AMDGPU_INFO_VCE_CLOCK_TABLE		0x1A
/* Query vbios related information */
#define AMDGPU_INFO_VBIOS			0x1B
	/* Subquery id: Query vbios size */
	#define AMDGPU_INFO_VBIOS_SIZE		0x1
	/* Subquery id: Query vbios image */
	#define AMDGPU_INFO_VBIOS_IMAGE		0x2
/* Query UVD handles */
#define AMDGPU_INFO_NUM_HANDLES			0x1C
/* Query sensor related information */
#define AMDGPU_INFO_SENSOR			0x1D
	/* Subquery id: Query GPU shader clock */
	#define AMDGPU_INFO_SENSOR_GFX_SCLK		0x1
	/* Subquery id: Query GPU memory clock */
	#define AMDGPU_INFO_SENSOR_GFX_MCLK		0x2
	/* Subquery id: Query GPU temperature */
	#define AMDGPU_INFO_SENSOR_GPU_TEMP		0x3
	/* Subquery id: Query GPU load */
	#define AMDGPU_INFO_SENSOR_GPU_LOAD		0x4
	/* Subquery id: Query average GPU power	*/
	#define AMDGPU_INFO_SENSOR_GPU_AVG_POWER	0x5
	/* Subquery id: Query northbridge voltage */
	#define AMDGPU_INFO_SENSOR_VDDNB		0x6
	/* Subquery id: Query graphics voltage */
	#define AMDGPU_INFO_SENSOR_VDDGFX		0x7
	/* Subquery id: Query GPU stable pstate shader clock */
	#define AMDGPU_INFO_SENSOR_STABLE_PSTATE_GFX_SCLK		0x8
	/* Subquery id: Query GPU stable pstate memory clock */
	#define AMDGPU_INFO_SENSOR_STABLE_PSTATE_GFX_MCLK		0x9
/* Number of VRAM page faults on CPU access. */
#define AMDGPU_INFO_NUM_VRAM_CPU_PAGE_FAULTS	0x1E
#define AMDGPU_INFO_VRAM_LOST_COUNTER		0x1F
/* query ras mask of enabled features*/
#define AMDGPU_INFO_RAS_ENABLED_FEATURES	0x20

/* RAS MASK: UMC (VRAM) */
#define AMDGPU_INFO_RAS_ENABLED_UMC			(1 << 0)
/* RAS MASK: SDMA */
#define AMDGPU_INFO_RAS_ENABLED_SDMA			(1 << 1)
/* RAS MASK: GFX */
#define AMDGPU_INFO_RAS_ENABLED_GFX			(1 << 2)
/* RAS MASK: MMHUB */
#define AMDGPU_INFO_RAS_ENABLED_MMHUB			(1 << 3)
/* RAS MASK: ATHUB */
#define AMDGPU_INFO_RAS_ENABLED_ATHUB			(1 << 4)
/* RAS MASK: PCIE */
#define AMDGPU_INFO_RAS_ENABLED_PCIE			(1 << 5)
/* RAS MASK: HDP */
#define AMDGPU_INFO_RAS_ENABLED_HDP			(1 << 6)
/* RAS MASK: XGMI */
#define AMDGPU_INFO_RAS_ENABLED_XGMI			(1 << 7)
/* RAS MASK: DF */
#define AMDGPU_INFO_RAS_ENABLED_DF			(1 << 8)
/* RAS MASK: SMN */
#define AMDGPU_INFO_RAS_ENABLED_SMN			(1 << 9)
/* RAS MASK: SEM */
#define AMDGPU_INFO_RAS_ENABLED_SEM			(1 << 10)
/* RAS MASK: MP0 */
#define AMDGPU_INFO_RAS_ENABLED_MP0			(1 << 11)
/* RAS MASK: MP1 */
#define AMDGPU_INFO_RAS_ENABLED_MP1			(1 << 12)
/* RAS MASK: FUSE */
#define AMDGPU_INFO_RAS_ENABLED_FUSE			(1 << 13)

#define AMDGPU_INFO_MMR_SE_INDEX_SHIFT	0
#define AMDGPU_INFO_MMR_SE_INDEX_MASK	0xff
#define AMDGPU_INFO_MMR_SH_INDEX_SHIFT	8
#define AMDGPU_INFO_MMR_SH_INDEX_MASK	0xff

struct drm_amdgpu_query_fw {
	/** AMDGPU_INFO_FW_* */
	__u32 fw_type;
	/**
	 * Index of the IP if there are more IPs of
	 * the same type.
	 */
	__u32 ip_instance;
	/**
	 * Index of the engine. Whether this is used depends
	 * on the firmware type. (e.g. MEC, SDMA)
	 */
	__u32 index;
	__u32 _pad;
};

/* Input structure for the INFO ioctl */
struct drm_amdgpu_info {
	/* Where the return value will be stored */
	__u64 return_pointer;
	/* The size of the return value. Just like "size" in "snprintf",
	 * it limits how many bytes the kernel can write. */
	__u32 return_size;
	/* The query request id. */
	__u32 query;

	union {
		struct {
			__u32 id;
			__u32 _pad;
		} mode_crtc;

		struct {
			/** AMDGPU_HW_IP_* */
			__u32 type;
			/**
			 * Index of the IP if there are more IPs of the same
			 * type. Ignored by AMDGPU_INFO_HW_IP_COUNT.
			 */
			__u32 ip_instance;
		} query_hw_ip;

		struct {
			__u32 dword_offset;
			/** number of registers to read */
			__u32 count;
			__u32 instance;
			/** For future use, no flags defined so far */
			__u32 flags;
		} read_mmr_reg;

		struct drm_amdgpu_query_fw query_fw;

		struct {
			__u32 type;
			__u32 offset;
		} vbios_info;

		struct {
			__u32 type;
		} sensor_info;
	};
};

struct drm_amdgpu_info_gds {
	/** GDS GFX partition size */
	__u32 gds_gfx_partition_size;
	/** GDS compute partition size */
	__u32 compute_partition_size;
	/** total GDS memory size */
	__u32 gds_total_size;
	/** GWS size per GFX partition */
	__u32 gws_per_gfx_partition;
	/** GSW size per compute partition */
	__u32 gws_per_compute_partition;
	/** OA size per GFX partition */
	__u32 oa_per_gfx_partition;
	/** OA size per compute partition */
	__u32 oa_per_compute_partition;
	__u32 _pad;
};

struct drm_amdgpu_info_vram_gtt {
	__u64 vram_size;
	__u64 vram_cpu_accessible_size;
	__u64 gtt_size;
};

struct drm_amdgpu_heap_info {
	/** max. physical memory */
	__u64 total_heap_size;

	/** Theoretical max. available memory in the given heap */
	__u64 usable_heap_size;

	/**
	 * Number of bytes allocated in the heap. This includes all processes
	 * and private allocations in the kernel. It changes when new buffers
	 * are allocated, freed, and moved. It cannot be larger than
	 * heap_size.
	 */
	__u64 heap_usage;

	/**
	 * Theoretical possible max. size of buffer which
	 * could be allocated in the given heap
	 */
	__u64 max_allocation;
};

struct drm_amdgpu_memory_info {
	struct drm_amdgpu_heap_info vram;
	struct drm_amdgpu_heap_info cpu_accessible_vram;
	struct drm_amdgpu_heap_info gtt;
};

struct drm_amdgpu_info_firmware {
	__u32 ver;
	__u32 feature;
};

#define AMDGPU_VRAM_TYPE_UNKNOWN 0
#define AMDGPU_VRAM_TYPE_GDDR1 1
#define AMDGPU_VRAM_TYPE_DDR2  2
#define AMDGPU_VRAM_TYPE_GDDR3 3
#define AMDGPU_VRAM_TYPE_GDDR4 4
#define AMDGPU_VRAM_TYPE_GDDR5 5
#define AMDGPU_VRAM_TYPE_HBM   6
#define AMDGPU_VRAM_TYPE_DDR3  7
#define AMDGPU_VRAM_TYPE_DDR4  8
#define AMDGPU_VRAM_TYPE_GDDR6 9

struct drm_amdgpu_info_device {
	/** PCI Device ID */
	__u32 device_id;
	/** Internal chip revision: A0, A1, etc.) */
	__u32 chip_rev;
	__u32 external_rev;
	/** Revision id in PCI Config space */
	__u32 pci_rev;
	__u32 family;
	__u32 num_shader_engines;
	__u32 num_shader_arrays_per_engine;
	/* in KHz */
	__u32 gpu_counter_freq;
	__u64 max_engine_clock;
	__u64 max_memory_clock;
	/* cu information */
	__u32 cu_active_number;
	/* NOTE: cu_ao_mask is INVALID, DON'T use it */
	__u32 cu_ao_mask;
	__u32 cu_bitmap[4][4];
	/** Render backend pipe mask. One render backend is CB+DB. */
	__u32 enabled_rb_pipes_mask;
	__u32 num_rb_pipes;
	__u32 num_hw_gfx_contexts;
	__u32 _pad;
	__u64 ids_flags;
	/** Starting virtual address for UMDs. */
	__u64 virtual_address_offset;
	/** The maximum virtual address */
	__u64 virtual_address_max;
	/** Required alignment of virtual addresses. */
	__u32 virtual_address_alignment;
	/** Page table entry - fragment size */
	__u32 pte_fragment_size;
	__u32 gart_page_size;
	/** constant engine ram size*/
	__u32 ce_ram_size;
	/** video memory type info*/
	__u32 vram_type;
	/** video memory bit width*/
	__u32 vram_bit_width;
	/* vce harvesting instance */
	__u32 vce_harvest_config;
	/* gfx double offchip LDS buffers */
	__u32 gc_double_offchip_lds_buf;
	/* NGG Primitive Buffer */
	__u64 prim_buf_gpu_addr;
	/* NGG Position Buffer */
	__u64 pos_buf_gpu_addr;
	/* NGG Control Sideband */
	__u64 cntl_sb_buf_gpu_addr;
	/* NGG Parameter Cache */
	__u64 param_buf_gpu_addr;
	__u32 prim_buf_size;
	__u32 pos_buf_size;
	__u32 cntl_sb_buf_size;
	__u32 param_buf_size;
	/* wavefront size*/
	__u32 wave_front_size;
	/* shader visible vgprs*/
	__u32 num_shader_visible_vgprs;
	/* CU per shader array*/
	__u32 num_cu_per_sh;
	/* number of tcc blocks*/
	__u32 num_tcc_blocks;
	/* gs vgt table depth*/
	__u32 gs_vgt_table_depth;
	/* gs primitive buffer depth*/
	__u32 gs_prim_buffer_depth;
	/* max gs wavefront per vgt*/
	__u32 max_gs_waves_per_vgt;
	__u32 _pad1;
	/* always on cu bitmap */
	__u32 cu_ao_bitmap[4][4];
	/** Starting high virtual address for UMDs. */
	__u64 high_va_offset;
	/** The maximum high virtual address */
	__u64 high_va_max;
	/* gfx10 pa_sc_tile_steering_override */
	__u32 pa_sc_tile_steering_override;
	/* disabled TCCs */
	__u64 tcc_disabled_mask;
};

struct drm_amdgpu_info_hw_ip {
	/** Version of h/w IP */
	__u32  hw_ip_version_major;
	__u32  hw_ip_version_minor;
	/** Capabilities */
	__u64  capabilities_flags;
	/** command buffer address start alignment*/
	__u32  ib_start_alignment;
	/** command buffer size alignment*/
	__u32  ib_size_alignment;
	/** Bitmask of available rings. Bit 0 means ring 0, etc. */
	__u32  available_rings;
	__u32  _pad;
};

struct drm_amdgpu_info_num_handles {
	/** Max handles as supported by firmware for UVD */
	__u32  uvd_max_handles;
	/** Handles currently in use for UVD */
	__u32  uvd_used_handles;
};

#define AMDGPU_VCE_CLOCK_TABLE_ENTRIES		6

struct drm_amdgpu_info_vce_clock_table_entry {
	/** System clock */
	__u32 sclk;
	/** Memory clock */
	__u32 mclk;
	/** VCE clock */
	__u32 eclk;
	__u32 pad;
};

struct drm_amdgpu_info_vce_clock_table {
	struct drm_amdgpu_info_vce_clock_table_entry entries[AMDGPU_VCE_CLOCK_TABLE_ENTRIES];
	__u32 num_valid_entries;
	__u32 pad;
};

/*
 * Supported GPU families
 */
#define AMDGPU_FAMILY_UNKNOWN			0
#define AMDGPU_FAMILY_SI			110 /* Hainan, Oland, Verde, Pitcairn, Tahiti */
#define AMDGPU_FAMILY_CI			120 /* Bonaire, Hawaii */
#define AMDGPU_FAMILY_KV			125 /* Kaveri, Kabini, Mullins */
#define AMDGPU_FAMILY_VI			130 /* Iceland, Tonga */
#define AMDGPU_FAMILY_CZ			135 /* Carrizo, Stoney */
#define AMDGPU_FAMILY_AI			141 /* Vega10 */
#define AMDGPU_FAMILY_RV			142 /* Raven */
#define AMDGPU_FAMILY_NV			143 /* Navi10 */

#if defined(__cplusplus)
}
#endif

#endif<|MERGE_RESOLUTION|>--- conflicted
+++ resolved
@@ -602,13 +602,10 @@
  */
 #define AMDGPU_IB_FLAGS_SECURE  (1 << 5)
 
-<<<<<<< HEAD
-=======
 /* Tell KMD to flush and invalidate caches
  */
 #define AMDGPU_IB_FLAG_EMIT_MEM_SYNC  (1 << 6)
 
->>>>>>> d6f9469a
 struct drm_amdgpu_cs_chunk_ib {
 	__u32 _pad;
 	/** AMDGPU_IB_FLAG_* */
