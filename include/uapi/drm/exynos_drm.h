--- conflicted
+++ resolved
@@ -30,8 +30,6 @@
 	__u64 size;
 	__u32 flags;
 	__u32 handle;
-<<<<<<< HEAD
-=======
 };
 
 /**
@@ -45,7 +43,6 @@
 	__u32 handle;
 	__u32 reserved;
 	__u64 offset;
->>>>>>> cf481068
 };
 
 /**
