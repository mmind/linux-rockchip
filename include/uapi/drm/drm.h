--- conflicted
+++ resolved
@@ -695,9 +695,6 @@
 	__s32 fd;
 };
 
-<<<<<<< HEAD
-#include "drm_mode.h"
-=======
 #if defined(__cplusplus)
 }
 #endif
@@ -707,7 +704,6 @@
 #if defined(__cplusplus)
 extern "C" {
 #endif
->>>>>>> 1d6da87a
 
 #define DRM_IOCTL_BASE			'd'
 #define DRM_IO(nr)			_IO(DRM_IOCTL_BASE,nr)
