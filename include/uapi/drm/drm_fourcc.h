/*
 * Copyright 2011 Intel Corporation
 *
 * Permission is hereby granted, free of charge, to any person obtaining a
 * copy of this software and associated documentation files (the "Software"),
 * to deal in the Software without restriction, including without limitation
 * the rights to use, copy, modify, merge, publish, distribute, sublicense,
 * and/or sell copies of the Software, and to permit persons to whom the
 * Software is furnished to do so, subject to the following conditions:
 *
 * The above copyright notice and this permission notice (including the next
 * paragraph) shall be included in all copies or substantial portions of the
 * Software.
 *
 * THE SOFTWARE IS PROVIDED "AS IS", WITHOUT WARRANTY OF ANY KIND, EXPRESS OR
 * IMPLIED, INCLUDING BUT NOT LIMITED TO THE WARRANTIES OF MERCHANTABILITY,
 * FITNESS FOR A PARTICULAR PURPOSE AND NONINFRINGEMENT.  IN NO EVENT SHALL
 * VA LINUX SYSTEMS AND/OR ITS SUPPLIERS BE LIABLE FOR ANY CLAIM, DAMAGES OR
 * OTHER LIABILITY, WHETHER IN AN ACTION OF CONTRACT, TORT OR OTHERWISE,
 * ARISING FROM, OUT OF OR IN CONNECTION WITH THE SOFTWARE OR THE USE OR
 * OTHER DEALINGS IN THE SOFTWARE.
 */

#ifndef DRM_FOURCC_H
#define DRM_FOURCC_H

#include "drm.h"

#if defined(__cplusplus)
extern "C" {
#endif

/**
 * DOC: overview
 *
 * In the DRM subsystem, framebuffer pixel formats are described using the
 * fourcc codes defined in `include/uapi/drm/drm_fourcc.h`. In addition to the
 * fourcc code, a Format Modifier may optionally be provided, in order to
 * further describe the buffer's format - for example tiling or compression.
 *
 * Format Modifiers
 * ----------------
 *
 * Format modifiers are used in conjunction with a fourcc code, forming a
 * unique fourcc:modifier pair. This format:modifier pair must fully define the
 * format and data layout of the buffer, and should be the only way to describe
 * that particular buffer.
 *
 * Having multiple fourcc:modifier pairs which describe the same layout should
 * be avoided, as such aliases run the risk of different drivers exposing
 * different names for the same data format, forcing userspace to understand
 * that they are aliases.
 *
 * Format modifiers may change any property of the buffer, including the number
 * of planes and/or the required allocation size. Format modifiers are
 * vendor-namespaced, and as such the relationship between a fourcc code and a
 * modifier is specific to the modifer being used. For example, some modifiers
 * may preserve meaning - such as number of planes - from the fourcc code,
 * whereas others may not.
 *
 * Vendors should document their modifier usage in as much detail as
 * possible, to ensure maximum compatibility across devices, drivers and
 * applications.
 *
 * The authoritative list of format modifier codes is found in
 * `include/uapi/drm/drm_fourcc.h`
 */

#define fourcc_code(a, b, c, d) ((__u32)(a) | ((__u32)(b) << 8) | \
				 ((__u32)(c) << 16) | ((__u32)(d) << 24))

#define DRM_FORMAT_BIG_ENDIAN (1U<<31) /* format is big endian instead of little endian */

/* Reserve 0 for the invalid format specifier */
#define DRM_FORMAT_INVALID	0

/* color index */
#define DRM_FORMAT_C8		fourcc_code('C', '8', ' ', ' ') /* [7:0] C */

/* 8 bpp Red */
#define DRM_FORMAT_R8		fourcc_code('R', '8', ' ', ' ') /* [7:0] R */

/* 16 bpp Red */
#define DRM_FORMAT_R16		fourcc_code('R', '1', '6', ' ') /* [15:0] R little endian */

/* 16 bpp RG */
#define DRM_FORMAT_RG88		fourcc_code('R', 'G', '8', '8') /* [15:0] R:G 8:8 little endian */
#define DRM_FORMAT_GR88		fourcc_code('G', 'R', '8', '8') /* [15:0] G:R 8:8 little endian */

/* 32 bpp RG */
#define DRM_FORMAT_RG1616	fourcc_code('R', 'G', '3', '2') /* [31:0] R:G 16:16 little endian */
#define DRM_FORMAT_GR1616	fourcc_code('G', 'R', '3', '2') /* [31:0] G:R 16:16 little endian */

/* 8 bpp RGB */
#define DRM_FORMAT_RGB332	fourcc_code('R', 'G', 'B', '8') /* [7:0] R:G:B 3:3:2 */
#define DRM_FORMAT_BGR233	fourcc_code('B', 'G', 'R', '8') /* [7:0] B:G:R 2:3:3 */

/* 16 bpp RGB */
#define DRM_FORMAT_XRGB4444	fourcc_code('X', 'R', '1', '2') /* [15:0] x:R:G:B 4:4:4:4 little endian */
#define DRM_FORMAT_XBGR4444	fourcc_code('X', 'B', '1', '2') /* [15:0] x:B:G:R 4:4:4:4 little endian */
#define DRM_FORMAT_RGBX4444	fourcc_code('R', 'X', '1', '2') /* [15:0] R:G:B:x 4:4:4:4 little endian */
#define DRM_FORMAT_BGRX4444	fourcc_code('B', 'X', '1', '2') /* [15:0] B:G:R:x 4:4:4:4 little endian */

#define DRM_FORMAT_ARGB4444	fourcc_code('A', 'R', '1', '2') /* [15:0] A:R:G:B 4:4:4:4 little endian */
#define DRM_FORMAT_ABGR4444	fourcc_code('A', 'B', '1', '2') /* [15:0] A:B:G:R 4:4:4:4 little endian */
#define DRM_FORMAT_RGBA4444	fourcc_code('R', 'A', '1', '2') /* [15:0] R:G:B:A 4:4:4:4 little endian */
#define DRM_FORMAT_BGRA4444	fourcc_code('B', 'A', '1', '2') /* [15:0] B:G:R:A 4:4:4:4 little endian */

#define DRM_FORMAT_XRGB1555	fourcc_code('X', 'R', '1', '5') /* [15:0] x:R:G:B 1:5:5:5 little endian */
#define DRM_FORMAT_XBGR1555	fourcc_code('X', 'B', '1', '5') /* [15:0] x:B:G:R 1:5:5:5 little endian */
#define DRM_FORMAT_RGBX5551	fourcc_code('R', 'X', '1', '5') /* [15:0] R:G:B:x 5:5:5:1 little endian */
#define DRM_FORMAT_BGRX5551	fourcc_code('B', 'X', '1', '5') /* [15:0] B:G:R:x 5:5:5:1 little endian */

#define DRM_FORMAT_ARGB1555	fourcc_code('A', 'R', '1', '5') /* [15:0] A:R:G:B 1:5:5:5 little endian */
#define DRM_FORMAT_ABGR1555	fourcc_code('A', 'B', '1', '5') /* [15:0] A:B:G:R 1:5:5:5 little endian */
#define DRM_FORMAT_RGBA5551	fourcc_code('R', 'A', '1', '5') /* [15:0] R:G:B:A 5:5:5:1 little endian */
#define DRM_FORMAT_BGRA5551	fourcc_code('B', 'A', '1', '5') /* [15:0] B:G:R:A 5:5:5:1 little endian */

#define DRM_FORMAT_RGB565	fourcc_code('R', 'G', '1', '6') /* [15:0] R:G:B 5:6:5 little endian */
#define DRM_FORMAT_BGR565	fourcc_code('B', 'G', '1', '6') /* [15:0] B:G:R 5:6:5 little endian */

/* 24 bpp RGB */
#define DRM_FORMAT_RGB888	fourcc_code('R', 'G', '2', '4') /* [23:0] R:G:B little endian */
#define DRM_FORMAT_BGR888	fourcc_code('B', 'G', '2', '4') /* [23:0] B:G:R little endian */

/* 32 bpp RGB */
#define DRM_FORMAT_XRGB8888	fourcc_code('X', 'R', '2', '4') /* [31:0] x:R:G:B 8:8:8:8 little endian */
#define DRM_FORMAT_XBGR8888	fourcc_code('X', 'B', '2', '4') /* [31:0] x:B:G:R 8:8:8:8 little endian */
#define DRM_FORMAT_RGBX8888	fourcc_code('R', 'X', '2', '4') /* [31:0] R:G:B:x 8:8:8:8 little endian */
#define DRM_FORMAT_BGRX8888	fourcc_code('B', 'X', '2', '4') /* [31:0] B:G:R:x 8:8:8:8 little endian */

#define DRM_FORMAT_ARGB8888	fourcc_code('A', 'R', '2', '4') /* [31:0] A:R:G:B 8:8:8:8 little endian */
#define DRM_FORMAT_ABGR8888	fourcc_code('A', 'B', '2', '4') /* [31:0] A:B:G:R 8:8:8:8 little endian */
#define DRM_FORMAT_RGBA8888	fourcc_code('R', 'A', '2', '4') /* [31:0] R:G:B:A 8:8:8:8 little endian */
#define DRM_FORMAT_BGRA8888	fourcc_code('B', 'A', '2', '4') /* [31:0] B:G:R:A 8:8:8:8 little endian */

#define DRM_FORMAT_XRGB2101010	fourcc_code('X', 'R', '3', '0') /* [31:0] x:R:G:B 2:10:10:10 little endian */
#define DRM_FORMAT_XBGR2101010	fourcc_code('X', 'B', '3', '0') /* [31:0] x:B:G:R 2:10:10:10 little endian */
#define DRM_FORMAT_RGBX1010102	fourcc_code('R', 'X', '3', '0') /* [31:0] R:G:B:x 10:10:10:2 little endian */
#define DRM_FORMAT_BGRX1010102	fourcc_code('B', 'X', '3', '0') /* [31:0] B:G:R:x 10:10:10:2 little endian */

#define DRM_FORMAT_ARGB2101010	fourcc_code('A', 'R', '3', '0') /* [31:0] A:R:G:B 2:10:10:10 little endian */
#define DRM_FORMAT_ABGR2101010	fourcc_code('A', 'B', '3', '0') /* [31:0] A:B:G:R 2:10:10:10 little endian */
#define DRM_FORMAT_RGBA1010102	fourcc_code('R', 'A', '3', '0') /* [31:0] R:G:B:A 10:10:10:2 little endian */
#define DRM_FORMAT_BGRA1010102	fourcc_code('B', 'A', '3', '0') /* [31:0] B:G:R:A 10:10:10:2 little endian */

/*
 * Floating point 64bpp RGB
 * IEEE 754-2008 binary16 half-precision float
 * [15:0] sign:exponent:mantissa 1:5:10
 */
#define DRM_FORMAT_XRGB16161616F fourcc_code('X', 'R', '4', 'H') /* [63:0] x:R:G:B 16:16:16:16 little endian */
#define DRM_FORMAT_XBGR16161616F fourcc_code('X', 'B', '4', 'H') /* [63:0] x:B:G:R 16:16:16:16 little endian */

#define DRM_FORMAT_ARGB16161616F fourcc_code('A', 'R', '4', 'H') /* [63:0] A:R:G:B 16:16:16:16 little endian */
#define DRM_FORMAT_ABGR16161616F fourcc_code('A', 'B', '4', 'H') /* [63:0] A:B:G:R 16:16:16:16 little endian */

/* packed YCbCr */
#define DRM_FORMAT_YUYV		fourcc_code('Y', 'U', 'Y', 'V') /* [31:0] Cr0:Y1:Cb0:Y0 8:8:8:8 little endian */
#define DRM_FORMAT_YVYU		fourcc_code('Y', 'V', 'Y', 'U') /* [31:0] Cb0:Y1:Cr0:Y0 8:8:8:8 little endian */
#define DRM_FORMAT_UYVY		fourcc_code('U', 'Y', 'V', 'Y') /* [31:0] Y1:Cr0:Y0:Cb0 8:8:8:8 little endian */
#define DRM_FORMAT_VYUY		fourcc_code('V', 'Y', 'U', 'Y') /* [31:0] Y1:Cb0:Y0:Cr0 8:8:8:8 little endian */

#define DRM_FORMAT_AYUV		fourcc_code('A', 'Y', 'U', 'V') /* [31:0] A:Y:Cb:Cr 8:8:8:8 little endian */
#define DRM_FORMAT_XYUV8888	fourcc_code('X', 'Y', 'U', 'V') /* [31:0] X:Y:Cb:Cr 8:8:8:8 little endian */
#define DRM_FORMAT_VUY888	fourcc_code('V', 'U', '2', '4') /* [23:0] Cr:Cb:Y 8:8:8 little endian */
#define DRM_FORMAT_VUY101010	fourcc_code('V', 'U', '3', '0') /* Y followed by U then V, 10:10:10. Non-linear modifier only */

/*
 * packed Y2xx indicate for each component, xx valid data occupy msb
 * 16-xx padding occupy lsb
 */
#define DRM_FORMAT_Y210         fourcc_code('Y', '2', '1', '0') /* [63:0] Cr0:0:Y1:0:Cb0:0:Y0:0 10:6:10:6:10:6:10:6 little endian per 2 Y pixels */
#define DRM_FORMAT_Y212         fourcc_code('Y', '2', '1', '2') /* [63:0] Cr0:0:Y1:0:Cb0:0:Y0:0 12:4:12:4:12:4:12:4 little endian per 2 Y pixels */
#define DRM_FORMAT_Y216         fourcc_code('Y', '2', '1', '6') /* [63:0] Cr0:Y1:Cb0:Y0 16:16:16:16 little endian per 2 Y pixels */

/*
 * packed Y4xx indicate for each component, xx valid data occupy msb
 * 16-xx padding occupy lsb except Y410
 */
#define DRM_FORMAT_Y410         fourcc_code('Y', '4', '1', '0') /* [31:0] A:Cr:Y:Cb 2:10:10:10 little endian */
#define DRM_FORMAT_Y412         fourcc_code('Y', '4', '1', '2') /* [63:0] A:0:Cr:0:Y:0:Cb:0 12:4:12:4:12:4:12:4 little endian */
#define DRM_FORMAT_Y416         fourcc_code('Y', '4', '1', '6') /* [63:0] A:Cr:Y:Cb 16:16:16:16 little endian */

#define DRM_FORMAT_XVYU2101010	fourcc_code('X', 'V', '3', '0') /* [31:0] X:Cr:Y:Cb 2:10:10:10 little endian */
#define DRM_FORMAT_XVYU12_16161616	fourcc_code('X', 'V', '3', '6') /* [63:0] X:0:Cr:0:Y:0:Cb:0 12:4:12:4:12:4:12:4 little endian */
#define DRM_FORMAT_XVYU16161616	fourcc_code('X', 'V', '4', '8') /* [63:0] X:Cr:Y:Cb 16:16:16:16 little endian */

/*
 * packed YCbCr420 2x2 tiled formats
 * first 64 bits will contain Y,Cb,Cr components for a 2x2 tile
 */
/* [63:0]   A3:A2:Y3:0:Cr0:0:Y2:0:A1:A0:Y1:0:Cb0:0:Y0:0  1:1:8:2:8:2:8:2:1:1:8:2:8:2:8:2 little endian */
#define DRM_FORMAT_Y0L0		fourcc_code('Y', '0', 'L', '0')
/* [63:0]   X3:X2:Y3:0:Cr0:0:Y2:0:X1:X0:Y1:0:Cb0:0:Y0:0  1:1:8:2:8:2:8:2:1:1:8:2:8:2:8:2 little endian */
#define DRM_FORMAT_X0L0		fourcc_code('X', '0', 'L', '0')

/* [63:0]   A3:A2:Y3:Cr0:Y2:A1:A0:Y1:Cb0:Y0  1:1:10:10:10:1:1:10:10:10 little endian */
#define DRM_FORMAT_Y0L2		fourcc_code('Y', '0', 'L', '2')
/* [63:0]   X3:X2:Y3:Cr0:Y2:X1:X0:Y1:Cb0:Y0  1:1:10:10:10:1:1:10:10:10 little endian */
#define DRM_FORMAT_X0L2		fourcc_code('X', '0', 'L', '2')

/*
 * 1-plane YUV 4:2:0
 * In these formats, the component ordering is specified (Y, followed by U
 * then V), but the exact Linear layout is undefined.
 * These formats can only be used with a non-Linear modifier.
 */
#define DRM_FORMAT_YUV420_8BIT	fourcc_code('Y', 'U', '0', '8')
#define DRM_FORMAT_YUV420_10BIT	fourcc_code('Y', 'U', '1', '0')

/*
 * 2 plane RGB + A
 * index 0 = RGB plane, same format as the corresponding non _A8 format has
 * index 1 = A plane, [7:0] A
 */
#define DRM_FORMAT_XRGB8888_A8	fourcc_code('X', 'R', 'A', '8')
#define DRM_FORMAT_XBGR8888_A8	fourcc_code('X', 'B', 'A', '8')
#define DRM_FORMAT_RGBX8888_A8	fourcc_code('R', 'X', 'A', '8')
#define DRM_FORMAT_BGRX8888_A8	fourcc_code('B', 'X', 'A', '8')
#define DRM_FORMAT_RGB888_A8	fourcc_code('R', '8', 'A', '8')
#define DRM_FORMAT_BGR888_A8	fourcc_code('B', '8', 'A', '8')
#define DRM_FORMAT_RGB565_A8	fourcc_code('R', '5', 'A', '8')
#define DRM_FORMAT_BGR565_A8	fourcc_code('B', '5', 'A', '8')

/*
 * 2 plane YCbCr
 * index 0 = Y plane, [7:0] Y
 * index 1 = Cr:Cb plane, [15:0] Cr:Cb little endian
 * or
 * index 1 = Cb:Cr plane, [15:0] Cb:Cr little endian
 */
#define DRM_FORMAT_NV12		fourcc_code('N', 'V', '1', '2') /* 2x2 subsampled Cr:Cb plane */
#define DRM_FORMAT_NV21		fourcc_code('N', 'V', '2', '1') /* 2x2 subsampled Cb:Cr plane */
#define DRM_FORMAT_NV16		fourcc_code('N', 'V', '1', '6') /* 2x1 subsampled Cr:Cb plane */
#define DRM_FORMAT_NV61		fourcc_code('N', 'V', '6', '1') /* 2x1 subsampled Cb:Cr plane */
#define DRM_FORMAT_NV24		fourcc_code('N', 'V', '2', '4') /* non-subsampled Cr:Cb plane */
#define DRM_FORMAT_NV42		fourcc_code('N', 'V', '4', '2') /* non-subsampled Cb:Cr plane */

/*
 * 2 plane YCbCr MSB aligned
 * index 0 = Y plane, [15:0] Y:x [10:6] little endian
 * index 1 = Cr:Cb plane, [31:0] Cr:x:Cb:x [10:6:10:6] little endian
 */
#define DRM_FORMAT_P210		fourcc_code('P', '2', '1', '0') /* 2x1 subsampled Cr:Cb plane, 10 bit per channel */

/*
 * 2 plane YCbCr MSB aligned
 * index 0 = Y plane, [15:0] Y:x [10:6] little endian
 * index 1 = Cr:Cb plane, [31:0] Cr:x:Cb:x [10:6:10:6] little endian
 */
#define DRM_FORMAT_P010		fourcc_code('P', '0', '1', '0') /* 2x2 subsampled Cr:Cb plane 10 bits per channel */

/*
 * 2 plane YCbCr MSB aligned
 * index 0 = Y plane, [15:0] Y:x [12:4] little endian
 * index 1 = Cr:Cb plane, [31:0] Cr:x:Cb:x [12:4:12:4] little endian
 */
#define DRM_FORMAT_P012		fourcc_code('P', '0', '1', '2') /* 2x2 subsampled Cr:Cb plane 12 bits per channel */

/*
 * 2 plane YCbCr MSB aligned
 * index 0 = Y plane, [15:0] Y little endian
 * index 1 = Cr:Cb plane, [31:0] Cr:Cb [16:16] little endian
 */
#define DRM_FORMAT_P016		fourcc_code('P', '0', '1', '6') /* 2x2 subsampled Cr:Cb plane 16 bits per channel */

/*
 * 3 plane YCbCr
 * index 0: Y plane, [7:0] Y
 * index 1: Cb plane, [7:0] Cb
 * index 2: Cr plane, [7:0] Cr
 * or
 * index 1: Cr plane, [7:0] Cr
 * index 2: Cb plane, [7:0] Cb
 */
#define DRM_FORMAT_YUV410	fourcc_code('Y', 'U', 'V', '9') /* 4x4 subsampled Cb (1) and Cr (2) planes */
#define DRM_FORMAT_YVU410	fourcc_code('Y', 'V', 'U', '9') /* 4x4 subsampled Cr (1) and Cb (2) planes */
#define DRM_FORMAT_YUV411	fourcc_code('Y', 'U', '1', '1') /* 4x1 subsampled Cb (1) and Cr (2) planes */
#define DRM_FORMAT_YVU411	fourcc_code('Y', 'V', '1', '1') /* 4x1 subsampled Cr (1) and Cb (2) planes */
#define DRM_FORMAT_YUV420	fourcc_code('Y', 'U', '1', '2') /* 2x2 subsampled Cb (1) and Cr (2) planes */
#define DRM_FORMAT_YVU420	fourcc_code('Y', 'V', '1', '2') /* 2x2 subsampled Cr (1) and Cb (2) planes */
#define DRM_FORMAT_YUV422	fourcc_code('Y', 'U', '1', '6') /* 2x1 subsampled Cb (1) and Cr (2) planes */
#define DRM_FORMAT_YVU422	fourcc_code('Y', 'V', '1', '6') /* 2x1 subsampled Cr (1) and Cb (2) planes */
#define DRM_FORMAT_YUV444	fourcc_code('Y', 'U', '2', '4') /* non-subsampled Cb (1) and Cr (2) planes */
#define DRM_FORMAT_YVU444	fourcc_code('Y', 'V', '2', '4') /* non-subsampled Cr (1) and Cb (2) planes */


/*
 * Format Modifiers:
 *
 * Format modifiers describe, typically, a re-ordering or modification
 * of the data in a plane of an FB.  This can be used to express tiled/
 * swizzled formats, or compression, or a combination of the two.
 *
 * The upper 8 bits of the format modifier are a vendor-id as assigned
 * below.  The lower 56 bits are assigned as vendor sees fit.
 */

/* Vendor Ids: */
#define DRM_FORMAT_MOD_NONE           0
#define DRM_FORMAT_MOD_VENDOR_NONE    0
#define DRM_FORMAT_MOD_VENDOR_INTEL   0x01
#define DRM_FORMAT_MOD_VENDOR_AMD     0x02
#define DRM_FORMAT_MOD_VENDOR_NVIDIA  0x03
#define DRM_FORMAT_MOD_VENDOR_SAMSUNG 0x04
#define DRM_FORMAT_MOD_VENDOR_QCOM    0x05
#define DRM_FORMAT_MOD_VENDOR_VIVANTE 0x06
#define DRM_FORMAT_MOD_VENDOR_BROADCOM 0x07
#define DRM_FORMAT_MOD_VENDOR_ARM     0x08
#define DRM_FORMAT_MOD_VENDOR_ALLWINNER 0x09

/* add more to the end as needed */

#define DRM_FORMAT_RESERVED	      ((1ULL << 56) - 1)

#define fourcc_mod_code(vendor, val) \
	((((__u64)DRM_FORMAT_MOD_VENDOR_## vendor) << 56) | ((val) & 0x00ffffffffffffffULL))

/*
 * Format Modifier tokens:
 *
 * When adding a new token please document the layout with a code comment,
 * similar to the fourcc codes above. drm_fourcc.h is considered the
 * authoritative source for all of these.
 */

/*
 * Invalid Modifier
 *
 * This modifier can be used as a sentinel to terminate the format modifiers
 * list, or to initialize a variable with an invalid modifier. It might also be
 * used to report an error back to userspace for certain APIs.
 */
#define DRM_FORMAT_MOD_INVALID	fourcc_mod_code(NONE, DRM_FORMAT_RESERVED)

/*
 * Linear Layout
 *
 * Just plain linear layout. Note that this is different from no specifying any
 * modifier (e.g. not setting DRM_MODE_FB_MODIFIERS in the DRM_ADDFB2 ioctl),
 * which tells the driver to also take driver-internal information into account
 * and so might actually result in a tiled framebuffer.
 */
#define DRM_FORMAT_MOD_LINEAR	fourcc_mod_code(NONE, 0)

/* Intel framebuffer modifiers */

/*
 * Intel X-tiling layout
 *
 * This is a tiled layout using 4Kb tiles (except on gen2 where the tiles 2Kb)
 * in row-major layout. Within the tile bytes are laid out row-major, with
 * a platform-dependent stride. On top of that the memory can apply
 * platform-depending swizzling of some higher address bits into bit6.
 *
 * This format is highly platforms specific and not useful for cross-driver
 * sharing. It exists since on a given platform it does uniquely identify the
 * layout in a simple way for i915-specific userspace.
 */
#define I915_FORMAT_MOD_X_TILED	fourcc_mod_code(INTEL, 1)

/*
 * Intel Y-tiling layout
 *
 * This is a tiled layout using 4Kb tiles (except on gen2 where the tiles 2Kb)
 * in row-major layout. Within the tile bytes are laid out in OWORD (16 bytes)
 * chunks column-major, with a platform-dependent height. On top of that the
 * memory can apply platform-depending swizzling of some higher address bits
 * into bit6.
 *
 * This format is highly platforms specific and not useful for cross-driver
 * sharing. It exists since on a given platform it does uniquely identify the
 * layout in a simple way for i915-specific userspace.
 */
#define I915_FORMAT_MOD_Y_TILED	fourcc_mod_code(INTEL, 2)

/*
 * Intel Yf-tiling layout
 *
 * This is a tiled layout using 4Kb tiles in row-major layout.
 * Within the tile pixels are laid out in 16 256 byte units / sub-tiles which
 * are arranged in four groups (two wide, two high) with column-major layout.
 * Each group therefore consits out of four 256 byte units, which are also laid
 * out as 2x2 column-major.
 * 256 byte units are made out of four 64 byte blocks of pixels, producing
 * either a square block or a 2:1 unit.
 * 64 byte blocks of pixels contain four pixel rows of 16 bytes, where the width
 * in pixel depends on the pixel depth.
 */
#define I915_FORMAT_MOD_Yf_TILED fourcc_mod_code(INTEL, 3)

/*
 * Intel color control surface (CCS) for render compression
 *
 * The framebuffer format must be one of the 8:8:8:8 RGB formats.
 * The main surface will be plane index 0 and must be Y/Yf-tiled,
 * the CCS will be plane index 1.
 *
 * Each CCS tile matches a 1024x512 pixel area of the main surface.
 * To match certain aspects of the 3D hardware the CCS is
 * considered to be made up of normal 128Bx32 Y tiles, Thus
 * the CCS pitch must be specified in multiples of 128 bytes.
 *
 * In reality the CCS tile appears to be a 64Bx64 Y tile, composed
 * of QWORD (8 bytes) chunks instead of OWORD (16 bytes) chunks.
 * But that fact is not relevant unless the memory is accessed
 * directly.
 */
#define I915_FORMAT_MOD_Y_TILED_CCS	fourcc_mod_code(INTEL, 4)
#define I915_FORMAT_MOD_Yf_TILED_CCS	fourcc_mod_code(INTEL, 5)

/*
 * Intel color control surfaces (CCS) for Gen-12 render compression.
 *
 * The main surface is Y-tiled and at plane index 0, the CCS is linear and
 * at index 1. A 64B CCS cache line corresponds to an area of 4x1 tiles in
 * main surface. In other words, 4 bits in CCS map to a main surface cache
 * line pair. The main surface pitch is required to be a multiple of four
 * Y-tile widths.
 */
#define I915_FORMAT_MOD_Y_TILED_GEN12_RC_CCS fourcc_mod_code(INTEL, 6)

/*
<<<<<<< HEAD
=======
 * Intel color control surfaces (CCS) for Gen-12 media compression
 *
 * The main surface is Y-tiled and at plane index 0, the CCS is linear and
 * at index 1. A 64B CCS cache line corresponds to an area of 4x1 tiles in
 * main surface. In other words, 4 bits in CCS map to a main surface cache
 * line pair. The main surface pitch is required to be a multiple of four
 * Y-tile widths. For semi-planar formats like NV12, CCS planes follow the
 * Y and UV planes i.e., planes 0 and 1 are used for Y and UV surfaces,
 * planes 2 and 3 for the respective CCS.
 */
#define I915_FORMAT_MOD_Y_TILED_GEN12_MC_CCS fourcc_mod_code(INTEL, 7)

/*
>>>>>>> 26dca6db
 * Tiled, NV12MT, grouped in 64 (pixels) x 32 (lines) -sized macroblocks
 *
 * Macroblocks are laid in a Z-shape, and each pixel data is following the
 * standard NV12 style.
 * As for NV12, an image is the result of two frame buffers: one for Y,
 * one for the interleaved Cb/Cr components (1/2 the height of the Y buffer).
 * Alignment requirements are (for each buffer):
 * - multiple of 128 pixels for the width
 * - multiple of  32 pixels for the height
 *
 * For more information: see https://linuxtv.org/downloads/v4l-dvb-apis/re32.html
 */
#define DRM_FORMAT_MOD_SAMSUNG_64_32_TILE	fourcc_mod_code(SAMSUNG, 1)

/*
 * Tiled, 16 (pixels) x 16 (lines) - sized macroblocks
 *
 * This is a simple tiled layout using tiles of 16x16 pixels in a row-major
 * layout. For YCbCr formats Cb/Cr components are taken in such a way that
 * they correspond to their 16x16 luma block.
 */
#define DRM_FORMAT_MOD_SAMSUNG_16_16_TILE	fourcc_mod_code(SAMSUNG, 2)

/*
 * Qualcomm Compressed Format
 *
 * Refers to a compressed variant of the base format that is compressed.
 * Implementation may be platform and base-format specific.
 *
 * Each macrotile consists of m x n (mostly 4 x 4) tiles.
 * Pixel data pitch/stride is aligned with macrotile width.
 * Pixel data height is aligned with macrotile height.
 * Entire pixel data buffer is aligned with 4k(bytes).
 */
#define DRM_FORMAT_MOD_QCOM_COMPRESSED	fourcc_mod_code(QCOM, 1)

/* Vivante framebuffer modifiers */

/*
 * Vivante 4x4 tiling layout
 *
 * This is a simple tiled layout using tiles of 4x4 pixels in a row-major
 * layout.
 */
#define DRM_FORMAT_MOD_VIVANTE_TILED		fourcc_mod_code(VIVANTE, 1)

/*
 * Vivante 64x64 super-tiling layout
 *
 * This is a tiled layout using 64x64 pixel super-tiles, where each super-tile
 * contains 8x4 groups of 2x4 tiles of 4x4 pixels (like above) each, all in row-
 * major layout.
 *
 * For more information: see
 * https://github.com/etnaviv/etna_viv/blob/master/doc/hardware.md#texture-tiling
 */
#define DRM_FORMAT_MOD_VIVANTE_SUPER_TILED	fourcc_mod_code(VIVANTE, 2)

/*
 * Vivante 4x4 tiling layout for dual-pipe
 *
 * Same as the 4x4 tiling layout, except every second 4x4 pixel tile starts at a
 * different base address. Offsets from the base addresses are therefore halved
 * compared to the non-split tiled layout.
 */
#define DRM_FORMAT_MOD_VIVANTE_SPLIT_TILED	fourcc_mod_code(VIVANTE, 3)

/*
 * Vivante 64x64 super-tiling layout for dual-pipe
 *
 * Same as the 64x64 super-tiling layout, except every second 4x4 pixel tile
 * starts at a different base address. Offsets from the base addresses are
 * therefore halved compared to the non-split super-tiled layout.
 */
#define DRM_FORMAT_MOD_VIVANTE_SPLIT_SUPER_TILED fourcc_mod_code(VIVANTE, 4)

/* NVIDIA frame buffer modifiers */

/*
 * Tegra Tiled Layout, used by Tegra 2, 3 and 4.
 *
 * Pixels are arranged in simple tiles of 16 x 16 bytes.
 */
#define DRM_FORMAT_MOD_NVIDIA_TEGRA_TILED fourcc_mod_code(NVIDIA, 1)

/*
 * 16Bx2 Block Linear layout, used by desktop GPUs, and Tegra K1 and later
 *
 * Pixels are arranged in 64x8 Groups Of Bytes (GOBs). GOBs are then stacked
 * vertically by a power of 2 (1 to 32 GOBs) to form a block.
 *
 * Within a GOB, data is ordered as 16B x 2 lines sectors laid in Z-shape.
 *
 * Parameter 'v' is the log2 encoding of the number of GOBs stacked vertically.
 * Valid values are:
 *
 * 0 == ONE_GOB
 * 1 == TWO_GOBS
 * 2 == FOUR_GOBS
 * 3 == EIGHT_GOBS
 * 4 == SIXTEEN_GOBS
 * 5 == THIRTYTWO_GOBS
 *
 * Chapter 20 "Pixel Memory Formats" of the Tegra X1 TRM describes this format
 * in full detail.
 */
#define DRM_FORMAT_MOD_NVIDIA_16BX2_BLOCK(v) \
	fourcc_mod_code(NVIDIA, 0x10 | ((v) & 0xf))

#define DRM_FORMAT_MOD_NVIDIA_16BX2_BLOCK_ONE_GOB \
	fourcc_mod_code(NVIDIA, 0x10)
#define DRM_FORMAT_MOD_NVIDIA_16BX2_BLOCK_TWO_GOB \
	fourcc_mod_code(NVIDIA, 0x11)
#define DRM_FORMAT_MOD_NVIDIA_16BX2_BLOCK_FOUR_GOB \
	fourcc_mod_code(NVIDIA, 0x12)
#define DRM_FORMAT_MOD_NVIDIA_16BX2_BLOCK_EIGHT_GOB \
	fourcc_mod_code(NVIDIA, 0x13)
#define DRM_FORMAT_MOD_NVIDIA_16BX2_BLOCK_SIXTEEN_GOB \
	fourcc_mod_code(NVIDIA, 0x14)
#define DRM_FORMAT_MOD_NVIDIA_16BX2_BLOCK_THIRTYTWO_GOB \
	fourcc_mod_code(NVIDIA, 0x15)

/*
 * Some Broadcom modifiers take parameters, for example the number of
 * vertical lines in the image. Reserve the lower 32 bits for modifier
 * type, and the next 24 bits for parameters. Top 8 bits are the
 * vendor code.
 */
#define __fourcc_mod_broadcom_param_shift 8
#define __fourcc_mod_broadcom_param_bits 48
#define fourcc_mod_broadcom_code(val, params) \
	fourcc_mod_code(BROADCOM, ((((__u64)params) << __fourcc_mod_broadcom_param_shift) | val))
#define fourcc_mod_broadcom_param(m) \
	((int)(((m) >> __fourcc_mod_broadcom_param_shift) &	\
	       ((1ULL << __fourcc_mod_broadcom_param_bits) - 1)))
#define fourcc_mod_broadcom_mod(m) \
	((m) & ~(((1ULL << __fourcc_mod_broadcom_param_bits) - 1) <<	\
		 __fourcc_mod_broadcom_param_shift))

/*
 * Broadcom VC4 "T" format
 *
 * This is the primary layout that the V3D GPU can texture from (it
 * can't do linear).  The T format has:
 *
 * - 64b utiles of pixels in a raster-order grid according to cpp.  It's 4x4
 *   pixels at 32 bit depth.
 *
 * - 1k subtiles made of a 4x4 raster-order grid of 64b utiles (so usually
 *   16x16 pixels).
 *
 * - 4k tiles made of a 2x2 grid of 1k subtiles (so usually 32x32 pixels).  On
 *   even 4k tile rows, they're arranged as (BL, TL, TR, BR), and on odd rows
 *   they're (TR, BR, BL, TL), where bottom left is start of memory.
 *
 * - an image made of 4k tiles in rows either left-to-right (even rows of 4k
 *   tiles) or right-to-left (odd rows of 4k tiles).
 */
#define DRM_FORMAT_MOD_BROADCOM_VC4_T_TILED fourcc_mod_code(BROADCOM, 1)

/*
 * Broadcom SAND format
 *
 * This is the native format that the H.264 codec block uses.  For VC4
 * HVS, it is only valid for H.264 (NV12/21) and RGBA modes.
 *
 * The image can be considered to be split into columns, and the
 * columns are placed consecutively into memory.  The width of those
 * columns can be either 32, 64, 128, or 256 pixels, but in practice
 * only 128 pixel columns are used.
 *
 * The pitch between the start of each column is set to optimally
 * switch between SDRAM banks. This is passed as the number of lines
 * of column width in the modifier (we can't use the stride value due
 * to various core checks that look at it , so you should set the
 * stride to width*cpp).
 *
 * Note that the column height for this format modifier is the same
 * for all of the planes, assuming that each column contains both Y
 * and UV.  Some SAND-using hardware stores UV in a separate tiled
 * image from Y to reduce the column height, which is not supported
 * with these modifiers.
 */

#define DRM_FORMAT_MOD_BROADCOM_SAND32_COL_HEIGHT(v) \
	fourcc_mod_broadcom_code(2, v)
#define DRM_FORMAT_MOD_BROADCOM_SAND64_COL_HEIGHT(v) \
	fourcc_mod_broadcom_code(3, v)
#define DRM_FORMAT_MOD_BROADCOM_SAND128_COL_HEIGHT(v) \
	fourcc_mod_broadcom_code(4, v)
#define DRM_FORMAT_MOD_BROADCOM_SAND256_COL_HEIGHT(v) \
	fourcc_mod_broadcom_code(5, v)

#define DRM_FORMAT_MOD_BROADCOM_SAND32 \
	DRM_FORMAT_MOD_BROADCOM_SAND32_COL_HEIGHT(0)
#define DRM_FORMAT_MOD_BROADCOM_SAND64 \
	DRM_FORMAT_MOD_BROADCOM_SAND64_COL_HEIGHT(0)
#define DRM_FORMAT_MOD_BROADCOM_SAND128 \
	DRM_FORMAT_MOD_BROADCOM_SAND128_COL_HEIGHT(0)
#define DRM_FORMAT_MOD_BROADCOM_SAND256 \
	DRM_FORMAT_MOD_BROADCOM_SAND256_COL_HEIGHT(0)

/* Broadcom UIF format
 *
 * This is the common format for the current Broadcom multimedia
 * blocks, including V3D 3.x and newer, newer video codecs, and
 * displays.
 *
 * The image consists of utiles (64b blocks), UIF blocks (2x2 utiles),
 * and macroblocks (4x4 UIF blocks).  Those 4x4 UIF block groups are
 * stored in columns, with padding between the columns to ensure that
 * moving from one column to the next doesn't hit the same SDRAM page
 * bank.
 *
 * To calculate the padding, it is assumed that each hardware block
 * and the software driving it knows the platform's SDRAM page size,
 * number of banks, and XOR address, and that it's identical between
 * all blocks using the format.  This tiling modifier will use XOR as
 * necessary to reduce the padding.  If a hardware block can't do XOR,
 * the assumption is that a no-XOR tiling modifier will be created.
 */
#define DRM_FORMAT_MOD_BROADCOM_UIF fourcc_mod_code(BROADCOM, 6)

/*
 * Arm Framebuffer Compression (AFBC) modifiers
 *
 * AFBC is a proprietary lossless image compression protocol and format.
 * It provides fine-grained random access and minimizes the amount of data
 * transferred between IP blocks.
 *
 * AFBC has several features which may be supported and/or used, which are
 * represented using bits in the modifier. Not all combinations are valid,
 * and different devices or use-cases may support different combinations.
 *
 * Further information on the use of AFBC modifiers can be found in
 * Documentation/gpu/afbc.rst
 */

/*
 * The top 4 bits (out of the 56 bits alloted for specifying vendor specific
 * modifiers) denote the category for modifiers. Currently we have only two
 * categories of modifiers ie AFBC and MISC. We can have a maximum of sixteen
 * different categories.
 */
#define DRM_FORMAT_MOD_ARM_CODE(__type, __val) \
	fourcc_mod_code(ARM, ((__u64)(__type) << 52) | ((__val) & 0x000fffffffffffffULL))

#define DRM_FORMAT_MOD_ARM_TYPE_AFBC 0x00
#define DRM_FORMAT_MOD_ARM_TYPE_MISC 0x01

#define DRM_FORMAT_MOD_ARM_AFBC(__afbc_mode) \
	DRM_FORMAT_MOD_ARM_CODE(DRM_FORMAT_MOD_ARM_TYPE_AFBC, __afbc_mode)

/*
 * AFBC superblock size
 *
 * Indicates the superblock size(s) used for the AFBC buffer. The buffer
 * size (in pixels) must be aligned to a multiple of the superblock size.
 * Four lowest significant bits(LSBs) are reserved for block size.
 *
 * Where one superblock size is specified, it applies to all planes of the
 * buffer (e.g. 16x16, 32x8). When multiple superblock sizes are specified,
 * the first applies to the Luma plane and the second applies to the Chroma
 * plane(s). e.g. (32x8_64x4 means 32x8 Luma, with 64x4 Chroma).
 * Multiple superblock sizes are only valid for multi-plane YCbCr formats.
 */
#define AFBC_FORMAT_MOD_BLOCK_SIZE_MASK      0xf
#define AFBC_FORMAT_MOD_BLOCK_SIZE_16x16     (1ULL)
#define AFBC_FORMAT_MOD_BLOCK_SIZE_32x8      (2ULL)
#define AFBC_FORMAT_MOD_BLOCK_SIZE_64x4      (3ULL)
#define AFBC_FORMAT_MOD_BLOCK_SIZE_32x8_64x4 (4ULL)

/*
 * AFBC lossless colorspace transform
 *
 * Indicates that the buffer makes use of the AFBC lossless colorspace
 * transform.
 */
#define AFBC_FORMAT_MOD_YTR     (1ULL <<  4)

/*
 * AFBC block-split
 *
 * Indicates that the payload of each superblock is split. The second
 * half of the payload is positioned at a predefined offset from the start
 * of the superblock payload.
 */
#define AFBC_FORMAT_MOD_SPLIT   (1ULL <<  5)

/*
 * AFBC sparse layout
 *
 * This flag indicates that the payload of each superblock must be stored at a
 * predefined position relative to the other superblocks in the same AFBC
 * buffer. This order is the same order used by the header buffer. In this mode
 * each superblock is given the same amount of space as an uncompressed
 * superblock of the particular format would require, rounding up to the next
 * multiple of 128 bytes in size.
 */
#define AFBC_FORMAT_MOD_SPARSE  (1ULL <<  6)

/*
 * AFBC copy-block restrict
 *
 * Buffers with this flag must obey the copy-block restriction. The restriction
 * is such that there are no copy-blocks referring across the border of 8x8
 * blocks. For the subsampled data the 8x8 limitation is also subsampled.
 */
#define AFBC_FORMAT_MOD_CBR     (1ULL <<  7)

/*
 * AFBC tiled layout
 *
 * The tiled layout groups superblocks in 8x8 or 4x4 tiles, where all
 * superblocks inside a tile are stored together in memory. 8x8 tiles are used
 * for pixel formats up to and including 32 bpp while 4x4 tiles are used for
 * larger bpp formats. The order between the tiles is scan line.
 * When the tiled layout is used, the buffer size (in pixels) must be aligned
 * to the tile size.
 */
#define AFBC_FORMAT_MOD_TILED   (1ULL <<  8)

/*
 * AFBC solid color blocks
 *
 * Indicates that the buffer makes use of solid-color blocks, whereby bandwidth
 * can be reduced if a whole superblock is a single color.
 */
#define AFBC_FORMAT_MOD_SC      (1ULL <<  9)

/*
 * AFBC double-buffer
 *
 * Indicates that the buffer is allocated in a layout safe for front-buffer
 * rendering.
 */
#define AFBC_FORMAT_MOD_DB      (1ULL << 10)

/*
 * AFBC buffer content hints
 *
 * Indicates that the buffer includes per-superblock content hints.
 */
#define AFBC_FORMAT_MOD_BCH     (1ULL << 11)

/*
 * Arm 16x16 Block U-Interleaved modifier
 *
 * This is used by Arm Mali Utgard and Midgard GPUs. It divides the image
 * into 16x16 pixel blocks. Blocks are stored linearly in order, but pixels
 * in the block are reordered.
 */
#define DRM_FORMAT_MOD_ARM_16X16_BLOCK_U_INTERLEAVED \
	DRM_FORMAT_MOD_ARM_CODE(DRM_FORMAT_MOD_ARM_TYPE_MISC, 1ULL)

/*
 * Allwinner tiled modifier
 *
 * This tiling mode is implemented by the VPU found on all Allwinner platforms,
 * codenamed sunxi. It is associated with a YUV format that uses either 2 or 3
 * planes.
 *
 * With this tiling, the luminance samples are disposed in tiles representing
 * 32x32 pixels and the chrominance samples in tiles representing 32x64 pixels.
 * The pixel order in each tile is linear and the tiles are disposed linearly,
 * both in row-major order.
 */
#define DRM_FORMAT_MOD_ALLWINNER_TILED fourcc_mod_code(ALLWINNER, 1)

#if defined(__cplusplus)
}
#endif

#endif /* DRM_FOURCC_H */<|MERGE_RESOLUTION|>--- conflicted
+++ resolved
@@ -422,8 +422,6 @@
 #define I915_FORMAT_MOD_Y_TILED_GEN12_RC_CCS fourcc_mod_code(INTEL, 6)
 
 /*
-<<<<<<< HEAD
-=======
  * Intel color control surfaces (CCS) for Gen-12 media compression
  *
  * The main surface is Y-tiled and at plane index 0, the CCS is linear and
@@ -437,7 +435,6 @@
 #define I915_FORMAT_MOD_Y_TILED_GEN12_MC_CCS fourcc_mod_code(INTEL, 7)
 
 /*
->>>>>>> 26dca6db
  * Tiled, NV12MT, grouped in 64 (pixels) x 32 (lines) -sized macroblocks
  *
  * Macroblocks are laid in a Z-shape, and each pixel data is following the
