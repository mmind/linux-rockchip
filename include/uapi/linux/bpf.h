--- conflicted
+++ resolved
@@ -271,10 +271,7 @@
 	 */
 	BPF_FUNC_skb_get_tunnel_key,
 	BPF_FUNC_skb_set_tunnel_key,
-<<<<<<< HEAD
-=======
 	BPF_FUNC_perf_event_read,	/* u64 bpf_perf_event_read(&map, index) */
->>>>>>> 807249d3
 	__BPF_FUNC_MAX_ID,
 };
 
