#ifndef _LINUX_VIRTIO_IDS_H
#define _LINUX_VIRTIO_IDS_H
/*
 * Virtio IDs
 *
 * This header is BSD licensed so anyone can use the definitions to implement
 * compatible drivers/servers.
 *
 * Redistribution and use in source and binary forms, with or without
 * modification, are permitted provided that the following conditions
 * are met:
 * 1. Redistributions of source code must retain the above copyright
 *    notice, this list of conditions and the following disclaimer.
 * 2. Redistributions in binary form must reproduce the above copyright
 *    notice, this list of conditions and the following disclaimer in the
 *    documentation and/or other materials provided with the distribution.
 * 3. Neither the name of IBM nor the names of its contributors
 *    may be used to endorse or promote products derived from this software
 *    without specific prior written permission.
 * THIS SOFTWARE IS PROVIDED BY THE COPYRIGHT HOLDERS AND CONTRIBUTORS ``AS IS'' AND
 * ANY EXPRESS OR IMPLIED WARRANTIES, INCLUDING, BUT NOT LIMITED TO, THE
 * IMPLIED WARRANTIES OF MERCHANTABILITY AND FITNESS FOR A PARTICULAR PURPOSE
 * ARE DISCLAIMED.  IN NO EVENT SHALL IBM OR CONTRIBUTORS BE LIABLE
 * FOR ANY DIRECT, INDIRECT, INCIDENTAL, SPECIAL, EXEMPLARY, OR CONSEQUENTIAL
 * DAMAGES (INCLUDING, BUT NOT LIMITED TO, PROCUREMENT OF SUBSTITUTE GOODS
 * OR SERVICES; LOSS OF USE, DATA, OR PROFITS; OR BUSINESS INTERRUPTION)
 * HOWEVER CAUSED AND ON ANY THEORY OF LIABILITY, WHETHER IN CONTRACT, STRICT
 * LIABILITY, OR TORT (INCLUDING NEGLIGENCE OR OTHERWISE) ARISING IN ANY WAY
 * OUT OF THE USE OF THIS SOFTWARE, EVEN IF ADVISED OF THE POSSIBILITY OF
 * SUCH DAMAGE. */

#define VIRTIO_ID_NET			1 /* virtio net */
#define VIRTIO_ID_BLOCK			2 /* virtio block */
#define VIRTIO_ID_CONSOLE		3 /* virtio console */
#define VIRTIO_ID_RNG			4 /* virtio rng */
#define VIRTIO_ID_BALLOON		5 /* virtio balloon */
#define VIRTIO_ID_IOMEM			6 /* virtio ioMemory */
#define VIRTIO_ID_RPMSG			7 /* virtio remote processor messaging */
#define VIRTIO_ID_SCSI			8 /* virtio scsi */
#define VIRTIO_ID_9P			9 /* 9p virtio console */
#define VIRTIO_ID_MAC80211_WLAN		10 /* virtio WLAN MAC */
#define VIRTIO_ID_RPROC_SERIAL		11 /* virtio remoteproc serial link */
#define VIRTIO_ID_CAIF			12 /* Virtio caif */
#define VIRTIO_ID_MEMORY_BALLOON	13 /* virtio memory balloon */
#define VIRTIO_ID_GPU			16 /* virtio GPU */
#define VIRTIO_ID_CLOCK			17 /* virtio clock/timer */
#define VIRTIO_ID_INPUT			18 /* virtio input */
#define VIRTIO_ID_VSOCK			19 /* virtio vsock transport */
#define VIRTIO_ID_CRYPTO		20 /* virtio crypto */
#define VIRTIO_ID_SIGNAL_DIST		21 /* virtio signal distribution device */
#define VIRTIO_ID_PSTORE		22 /* virtio pstore device */
#define VIRTIO_ID_IOMMU			23 /* virtio IOMMU */
#define VIRTIO_ID_MEM			24 /* virtio mem */
#define VIRTIO_ID_SOUND			25 /* virtio sound */
#define VIRTIO_ID_FS			26 /* virtio filesystem */
#define VIRTIO_ID_PMEM			27 /* virtio pmem */
#define VIRTIO_ID_MAC80211_HWSIM	29 /* virtio mac80211-hwsim */
#define VIRTIO_ID_BT			40 /* virtio bluetooth */
<<<<<<< HEAD
=======

/*
 * Virtio Transitional IDs
 */

#define VIRTIO_TRANS_ID_NET		1000 /* transitional virtio net */
#define VIRTIO_TRANS_ID_BLOCK		1001 /* transitional virtio block */
#define VIRTIO_TRANS_ID_BALLOON		1002 /* transitional virtio balloon */
#define VIRTIO_TRANS_ID_CONSOLE		1003 /* transitional virtio console */
#define VIRTIO_TRANS_ID_SCSI		1004 /* transitional virtio SCSI */
#define VIRTIO_TRANS_ID_RNG		1005 /* transitional virtio rng */
#define VIRTIO_TRANS_ID_9P		1009 /* transitional virtio 9p console */
>>>>>>> 50be9417

#endif /* _LINUX_VIRTIO_IDS_H */<|MERGE_RESOLUTION|>--- conflicted
+++ resolved
@@ -56,8 +56,6 @@
 #define VIRTIO_ID_PMEM			27 /* virtio pmem */
 #define VIRTIO_ID_MAC80211_HWSIM	29 /* virtio mac80211-hwsim */
 #define VIRTIO_ID_BT			40 /* virtio bluetooth */
-<<<<<<< HEAD
-=======
 
 /*
  * Virtio Transitional IDs
@@ -70,6 +68,5 @@
 #define VIRTIO_TRANS_ID_SCSI		1004 /* transitional virtio SCSI */
 #define VIRTIO_TRANS_ID_RNG		1005 /* transitional virtio rng */
 #define VIRTIO_TRANS_ID_9P		1009 /* transitional virtio 9p console */
->>>>>>> 50be9417
 
 #endif /* _LINUX_VIRTIO_IDS_H */