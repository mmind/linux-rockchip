--- conflicted
+++ resolved
@@ -92,9 +92,6 @@
 #define BALLOON_KVM_MAGIC	0x13661366
 #define ZSMALLOC_MAGIC		0x58295829
 #define DMA_BUF_MAGIC		0x444d4142	/* "DMAB" */
-<<<<<<< HEAD
-=======
 #define Z3FOLD_MAGIC		0x33
->>>>>>> f1a3b43c
 
 #endif /* __LINUX_MAGIC_H__ */