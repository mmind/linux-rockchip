/*
 * Copyright (c) 2005 Voltaire Inc.  All rights reserved.
 * Copyright (c) 2005 Intel Corporation.  All rights reserved.
 *
 * This software is available to you under a choice of one of two
 * licenses.  You may choose to be licensed under the terms of the GNU
 * General Public License (GPL) Version 2, available from the file
 * COPYING in the main directory of this source tree, or the
 * OpenIB.org BSD license below:
 *
 *     Redistribution and use in source and binary forms, with or
 *     without modification, are permitted provided that the following
 *     conditions are met:
 *
 *      - Redistributions of source code must retain the above
 *        copyright notice, this list of conditions and the following
 *        disclaimer.
 *
 *      - Redistributions in binary form must reproduce the above
 *        copyright notice, this list of conditions and the following
 *        disclaimer in the documentation and/or other materials
 *        provided with the distribution.
 *
 * THE SOFTWARE IS PROVIDED "AS IS", WITHOUT WARRANTY OF ANY KIND,
 * EXPRESS OR IMPLIED, INCLUDING BUT NOT LIMITED TO THE WARRANTIES OF
 * MERCHANTABILITY, FITNESS FOR A PARTICULAR PURPOSE AND
 * NONINFRINGEMENT. IN NO EVENT SHALL THE AUTHORS OR COPYRIGHT HOLDERS
 * BE LIABLE FOR ANY CLAIM, DAMAGES OR OTHER LIABILITY, WHETHER IN AN
 * ACTION OF CONTRACT, TORT OR OTHERWISE, ARISING FROM, OUT OF OR IN
 * CONNECTION WITH THE SOFTWARE OR THE USE OR OTHER DEALINGS IN THE
 * SOFTWARE.
 */

#if !defined(IB_ADDR_H)
#define IB_ADDR_H

#include <linux/in.h>
#include <linux/in6.h>
#include <linux/if_arp.h>
#include <linux/netdevice.h>
#include <linux/inetdevice.h>
#include <linux/socket.h>
#include <linux/if_vlan.h>
#include <net/ipv6.h>
#include <net/if_inet6.h>
#include <net/ip.h>
#include <rdma/ib_verbs.h>
#include <rdma/ib_pack.h>
#include <net/ipv6.h>

struct rdma_addr_client {
	atomic_t refcount;
	struct completion comp;
};

/**
 * rdma_addr_register_client - Register an address client.
 */
void rdma_addr_register_client(struct rdma_addr_client *client);

/**
 * rdma_addr_unregister_client - Deregister an address client.
 * @client: Client object to deregister.
 */
void rdma_addr_unregister_client(struct rdma_addr_client *client);

struct rdma_dev_addr {
	unsigned char src_dev_addr[MAX_ADDR_LEN];
	unsigned char dst_dev_addr[MAX_ADDR_LEN];
	unsigned char broadcast[MAX_ADDR_LEN];
	unsigned short dev_type;
	int bound_dev_if;
	enum rdma_transport_type transport;
};

/**
 * rdma_translate_ip - Translate a local IP address to an RDMA hardware
 *   address.
 */
int rdma_translate_ip(struct sockaddr *addr, struct rdma_dev_addr *dev_addr,
		      u16 *vlan_id);

/**
 * rdma_resolve_ip - Resolve source and destination IP addresses to
 *   RDMA hardware addresses.
 * @client: Address client associated with request.
 * @src_addr: An optional source address to use in the resolution.  If a
 *   source address is not provided, a usable address will be returned via
 *   the callback.
 * @dst_addr: The destination address to resolve.
 * @addr: A reference to a data location that will receive the resolved
 *   addresses.  The data location must remain valid until the callback has
 *   been invoked.
 * @timeout_ms: Amount of time to wait for the address resolution to complete.
 * @callback: Call invoked once address resolution has completed, timed out,
 *   or been canceled.  A status of 0 indicates success.
 * @context: User-specified context associated with the call.
 */
int rdma_resolve_ip(struct rdma_addr_client *client,
		    struct sockaddr *src_addr, struct sockaddr *dst_addr,
		    struct rdma_dev_addr *addr, int timeout_ms,
		    void (*callback)(int status, struct sockaddr *src_addr,
				     struct rdma_dev_addr *addr, void *context),
		    void *context);

void rdma_addr_cancel(struct rdma_dev_addr *addr);

int rdma_copy_addr(struct rdma_dev_addr *dev_addr, struct net_device *dev,
	      const unsigned char *dst_dev_addr);

int rdma_addr_size(struct sockaddr *addr);

int rdma_addr_find_smac_by_sgid(union ib_gid *sgid, u8 *smac, u16 *vlan_id);
int rdma_addr_find_dmac_by_grh(const union ib_gid *sgid, const union ib_gid *dgid,
			       u8 *smac, u16 *vlan_id);

static inline u16 ib_addr_get_pkey(struct rdma_dev_addr *dev_addr)
{
	return ((u16)dev_addr->broadcast[8] << 8) | (u16)dev_addr->broadcast[9];
}

static inline void ib_addr_set_pkey(struct rdma_dev_addr *dev_addr, u16 pkey)
{
	dev_addr->broadcast[8] = pkey >> 8;
	dev_addr->broadcast[9] = (unsigned char) pkey;
}

static inline void ib_addr_get_mgid(struct rdma_dev_addr *dev_addr,
				    union ib_gid *gid)
{
	memcpy(gid, dev_addr->broadcast + 4, sizeof *gid);
}

static inline int rdma_addr_gid_offset(struct rdma_dev_addr *dev_addr)
{
	return dev_addr->dev_type == ARPHRD_INFINIBAND ? 4 : 0;
}

static inline u16 rdma_vlan_dev_vlan_id(const struct net_device *dev)
{
	return dev->priv_flags & IFF_802_1Q_VLAN ?
		vlan_dev_vlan_id(dev) : 0xffff;
}

static inline int rdma_ip2gid(struct sockaddr *addr, union ib_gid *gid)
{
	switch (addr->sa_family) {
	case AF_INET:
		ipv6_addr_set_v4mapped(((struct sockaddr_in *)
					addr)->sin_addr.s_addr,
				       (struct in6_addr *)gid);
		break;
	case AF_INET6:
		memcpy(gid->raw, &((struct sockaddr_in6 *)addr)->sin6_addr, 16);
		break;
	default:
		return -EINVAL;
	}
	return 0;
}

/* Important - sockaddr should be a union of sockaddr_in and sockaddr_in6 */
<<<<<<< HEAD
static inline void rdma_gid2ip(struct sockaddr *out, union ib_gid *gid)
=======
static inline void rdma_gid2ip(struct sockaddr *out, const union ib_gid *gid)
>>>>>>> aefbef10
{
	if (ipv6_addr_v4mapped((struct in6_addr *)gid)) {
		struct sockaddr_in *out_in = (struct sockaddr_in *)out;
		memset(out_in, 0, sizeof(*out_in));
		out_in->sin_family = AF_INET;
		memcpy(&out_in->sin_addr.s_addr, gid->raw + 12, 4);
	} else {
		struct sockaddr_in6 *out_in = (struct sockaddr_in6 *)out;
		memset(out_in, 0, sizeof(*out_in));
		out_in->sin6_family = AF_INET6;
		memcpy(&out_in->sin6_addr.s6_addr, gid->raw, 16);
	}
}

static inline void iboe_addr_get_sgid(struct rdma_dev_addr *dev_addr,
				      union ib_gid *gid)
{
	struct net_device *dev;
	struct in_device *ip4;

	dev = dev_get_by_index(&init_net, dev_addr->bound_dev_if);
	if (dev) {
		ip4 = (struct in_device *)dev->ip_ptr;
		if (ip4 && ip4->ifa_list && ip4->ifa_list->ifa_address)
			ipv6_addr_set_v4mapped(ip4->ifa_list->ifa_address,
					       (struct in6_addr *)gid);
		dev_put(dev);
	}
}

static inline void rdma_addr_get_sgid(struct rdma_dev_addr *dev_addr, union ib_gid *gid)
{
	if (dev_addr->transport == RDMA_TRANSPORT_IB &&
	    dev_addr->dev_type != ARPHRD_INFINIBAND)
		iboe_addr_get_sgid(dev_addr, gid);
	else
		memcpy(gid, dev_addr->src_dev_addr +
		       rdma_addr_gid_offset(dev_addr), sizeof *gid);
}

static inline void rdma_addr_set_sgid(struct rdma_dev_addr *dev_addr, union ib_gid *gid)
{
	memcpy(dev_addr->src_dev_addr + rdma_addr_gid_offset(dev_addr), gid, sizeof *gid);
}

static inline void rdma_addr_get_dgid(struct rdma_dev_addr *dev_addr, union ib_gid *gid)
{
	memcpy(gid, dev_addr->dst_dev_addr + rdma_addr_gid_offset(dev_addr), sizeof *gid);
}

static inline void rdma_addr_set_dgid(struct rdma_dev_addr *dev_addr, union ib_gid *gid)
{
	memcpy(dev_addr->dst_dev_addr + rdma_addr_gid_offset(dev_addr), gid, sizeof *gid);
}

static inline enum ib_mtu iboe_get_mtu(int mtu)
{
	/*
	 * reduce IB headers from effective IBoE MTU. 28 stands for
	 * atomic header which is the biggest possible header after BTH
	 */
	mtu = mtu - IB_GRH_BYTES - IB_BTH_BYTES - 28;

	if (mtu >= ib_mtu_enum_to_int(IB_MTU_4096))
		return IB_MTU_4096;
	else if (mtu >= ib_mtu_enum_to_int(IB_MTU_2048))
		return IB_MTU_2048;
	else if (mtu >= ib_mtu_enum_to_int(IB_MTU_1024))
		return IB_MTU_1024;
	else if (mtu >= ib_mtu_enum_to_int(IB_MTU_512))
		return IB_MTU_512;
	else if (mtu >= ib_mtu_enum_to_int(IB_MTU_256))
		return IB_MTU_256;
	else
		return 0;
}

static inline int iboe_get_rate(struct net_device *dev)
{
	struct ethtool_cmd cmd;
	u32 speed;
	int err;

	rtnl_lock();
	err = __ethtool_get_settings(dev, &cmd);
	rtnl_unlock();
	if (err)
		return IB_RATE_PORT_CURRENT;

	speed = ethtool_cmd_speed(&cmd);
	if (speed >= 40000)
		return IB_RATE_40_GBPS;
	else if (speed >= 30000)
		return IB_RATE_30_GBPS;
	else if (speed >= 20000)
		return IB_RATE_20_GBPS;
	else if (speed >= 10000)
		return IB_RATE_10_GBPS;
	else
		return IB_RATE_PORT_CURRENT;
}

static inline int rdma_link_local_addr(struct in6_addr *addr)
{
	if (addr->s6_addr32[0] == htonl(0xfe800000) &&
	    addr->s6_addr32[1] == 0)
		return 1;

	return 0;
}

static inline void rdma_get_ll_mac(struct in6_addr *addr, u8 *mac)
{
	memcpy(mac, &addr->s6_addr[8], 3);
	memcpy(mac + 3, &addr->s6_addr[13], 3);
	mac[0] ^= 2;
}

static inline int rdma_is_multicast_addr(struct in6_addr *addr)
{
	return addr->s6_addr[0] == 0xff;
}

static inline void rdma_get_mcast_mac(struct in6_addr *addr, u8 *mac)
{
	int i;

	mac[0] = 0x33;
	mac[1] = 0x33;
	for (i = 2; i < 6; ++i)
		mac[i] = addr->s6_addr[i + 10];
}

static inline u16 rdma_get_vlan_id(union ib_gid *dgid)
{
	u16 vid;

	vid = dgid->raw[11] << 8 | dgid->raw[12];
	return vid < 0x1000 ? vid : 0xffff;
}

static inline struct net_device *rdma_vlan_dev_real_dev(const struct net_device *dev)
{
	return dev->priv_flags & IFF_802_1Q_VLAN ?
		vlan_dev_real_dev(dev) : NULL;
}

#endif /* IB_ADDR_H */<|MERGE_RESOLUTION|>--- conflicted
+++ resolved
@@ -160,11 +160,7 @@
 }
 
 /* Important - sockaddr should be a union of sockaddr_in and sockaddr_in6 */
-<<<<<<< HEAD
-static inline void rdma_gid2ip(struct sockaddr *out, union ib_gid *gid)
-=======
 static inline void rdma_gid2ip(struct sockaddr *out, const union ib_gid *gid)
->>>>>>> aefbef10
 {
 	if (ipv6_addr_v4mapped((struct in6_addr *)gid)) {
 		struct sockaddr_in *out_in = (struct sockaddr_in *)out;
