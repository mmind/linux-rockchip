/* SPDX-License-Identifier: GPL-2.0 */
/*
 * Copyright (C) 2002 Roman Zippel <zippel@linux-m68k.org>
 */

#include <QCheckBox>
#include <QDialog>
#include <QHeaderView>
#include <QLineEdit>
#include <QMainWindow>
#include <QPushButton>
#include <QSettings>
#include <QSplitter>
#include <QStyledItemDelegate>
#include <QTextBrowser>
#include <QTreeWidget>

#include "expr.h"

class ConfigList;
class ConfigItem;
class ConfigMainWindow;

class ConfigSettings : public QSettings {
public:
	ConfigSettings();
	QList<int> readSizes(const QString& key, bool *ok);
	bool writeSizes(const QString& key, const QList<int>& value);
};

enum colIdx {
<<<<<<< HEAD
	promptColIdx, nameColIdx, noColIdx, modColIdx, yesColIdx, dataColIdx
=======
	promptColIdx, nameColIdx, dataColIdx
>>>>>>> 2c85ebc5
};
enum listMode {
	singleMode, menuMode, symbolMode, fullMode, listMode
};
enum optionMode {
	normalOpt = 0, allOpt, promptOpt
};

class ConfigList : public QTreeWidget {
	Q_OBJECT
	typedef class QTreeWidget Parent;
public:
	ConfigList(QWidget *parent, const char *name = 0);
	~ConfigList();
	void reinit(void);
	ConfigItem* findConfigItem(struct menu *);
	void setSelected(QTreeWidgetItem *item, bool enable) {
		for (int i = 0; i < selectedItems().size(); i++)
			selectedItems().at(i)->setSelected(false);

		item->setSelected(enable);
	}

protected:
	void keyPressEvent(QKeyEvent *e);
	void mousePressEvent(QMouseEvent *e);
	void mouseReleaseEvent(QMouseEvent *e);
	void mouseMoveEvent(QMouseEvent *e);
	void mouseDoubleClickEvent(QMouseEvent *e);
	void focusInEvent(QFocusEvent *e);
	void contextMenuEvent(QContextMenuEvent *e);

public slots:
	void setRootMenu(struct menu *menu);

	void updateList();
	void setValue(ConfigItem* item, tristate val);
	void changeValue(ConfigItem* item);
	void updateSelection(void);
	void saveSettings(void);
	void setOptionMode(QAction *action);
	void setShowName(bool on);

signals:
	void menuChanged(struct menu *menu);
	void menuSelected(struct menu *menu);
	void itemSelected(struct menu *menu);
	void parentSelected(void);
	void gotFocus(struct menu *);
	void showNameChanged(bool on);

public:
	void updateListAll(void)
	{
		updateAll = true;
		updateList();
		updateAll = false;
	}
	void setAllOpen(bool open);
	void setParentMenu(void);

	bool menuSkip(struct menu *);

	void updateMenuList(ConfigItem *parent, struct menu*);
	void updateMenuList(struct menu *menu);

	bool updateAll;

	bool showName;
	enum listMode mode;
	enum optionMode optMode;
	struct menu *rootEntry;
	QPalette disabledColorGroup;
	QPalette inactivedColorGroup;
	QMenu* headerPopup;

	static QList<ConfigList *> allLists;
	static void updateListForAll();
	static void updateListAllForAll();

	static QAction *showNormalAction, *showAllAction, *showPromptAction;
};

class ConfigItem : public QTreeWidgetItem {
	typedef class QTreeWidgetItem Parent;
public:
	ConfigItem(ConfigList *parent, ConfigItem *after, struct menu *m, bool v)
	: Parent(parent, after), nextItem(0), menu(m), visible(v), goParent(false)
	{
		init();
	}
	ConfigItem(ConfigItem *parent, ConfigItem *after, struct menu *m, bool v)
	: Parent(parent, after), nextItem(0), menu(m), visible(v), goParent(false)
	{
		init();
	}
	ConfigItem(ConfigList *parent, ConfigItem *after, bool v)
	: Parent(parent, after), nextItem(0), menu(0), visible(v), goParent(true)
	{
		init();
	}
	~ConfigItem(void);
	void init(void);
	void updateMenu(void);
	void testUpdateMenu(bool v);
	ConfigList* listView() const
	{
		return (ConfigList*)Parent::treeWidget();
	}
	ConfigItem* firstChild() const
	{
		return (ConfigItem *)Parent::child(0);
	}
	ConfigItem* nextSibling()
	{
		ConfigItem *ret = NULL;
		ConfigItem *_parent = (ConfigItem *)parent();

		if(_parent) {
			ret = (ConfigItem *)_parent->child(_parent->indexOfChild(this)+1);
		} else {
			QTreeWidget *_treeWidget = treeWidget();
			ret = (ConfigItem *)_treeWidget->topLevelItem(_treeWidget->indexOfTopLevelItem(this)+1);
		}

		return ret;
	}
	// TODO: Implement paintCell

	ConfigItem* nextItem;
	struct menu *menu;
	bool visible;
	bool goParent;

	static QIcon symbolYesIcon, symbolModIcon, symbolNoIcon;
	static QIcon choiceYesIcon, choiceNoIcon;
	static QIcon menuIcon, menubackIcon;
};

class ConfigItemDelegate : public QStyledItemDelegate
{
private:
	struct menu *menu;
public:
	ConfigItemDelegate(QObject *parent = nullptr)
		: QStyledItemDelegate(parent) {}
	QWidget *createEditor(QWidget *parent,
			      const QStyleOptionViewItem &option,
			      const QModelIndex &index) const override;
	void setModelData(QWidget *editor, QAbstractItemModel *model,
			  const QModelIndex &index) const override;
};

class ConfigInfoView : public QTextBrowser {
	Q_OBJECT
	typedef class QTextBrowser Parent;
	QMenu *contextMenu;
public:
	ConfigInfoView(QWidget* parent, const char *name = 0);
	bool showDebug(void) const { return _showDebug; }

public slots:
	void setInfo(struct menu *menu);
	void saveSettings(void);
	void setShowDebug(bool);
	void clicked (const QUrl &url);

signals:
	void showDebugChanged(bool);
	void menuSelected(struct menu *);

protected:
	void symbolInfo(void);
	void menuInfo(void);
	QString debug_info(struct symbol *sym);
	static QString print_filter(const QString &str);
	static void expr_print_help(void *data, struct symbol *sym, const char *str);
	void contextMenuEvent(QContextMenuEvent *event);

	struct symbol *sym;
	struct menu *_menu;
	bool _showDebug;
};

class ConfigSearchWindow : public QDialog {
	Q_OBJECT
	typedef class QDialog Parent;
public:
	ConfigSearchWindow(ConfigMainWindow *parent);

public slots:
	void saveSettings(void);
	void search(void);

protected:
	QLineEdit* editField;
	QPushButton* searchButton;
	QSplitter* split;
	ConfigList *list;
	ConfigInfoView* info;

	struct symbol **result;
};

class ConfigMainWindow : public QMainWindow {
	Q_OBJECT

	char *configname;
	static QAction *saveAction;
	static void conf_changed(void);
public:
	ConfigMainWindow(void);
public slots:
	void changeMenu(struct menu *);
	void changeItens(struct menu *);
	void setMenuLink(struct menu *);
	void listFocusChanged(void);
	void goBack(void);
	void loadConfig(void);
	bool saveConfig(void);
	void saveConfigAs(void);
	void searchConfig(void);
	void showSingleView(void);
	void showSplitView(void);
	void showFullView(void);
	void showIntro(void);
	void showAbout(void);
	void saveSettings(void);

protected:
	void closeEvent(QCloseEvent *e);

	ConfigSearchWindow *searchWindow;
	ConfigList *menuList;
	ConfigList *configList;
	ConfigInfoView *helpText;
	QAction *backAction;
	QAction *singleViewAction;
	QAction *splitViewAction;
	QAction *fullViewAction;
	QSplitter *split1;
	QSplitter *split2;
};<|MERGE_RESOLUTION|>--- conflicted
+++ resolved
@@ -29,11 +29,7 @@
 };
 
 enum colIdx {
-<<<<<<< HEAD
-	promptColIdx, nameColIdx, noColIdx, modColIdx, yesColIdx, dataColIdx
-=======
 	promptColIdx, nameColIdx, dataColIdx
->>>>>>> 2c85ebc5
 };
 enum listMode {
 	singleMode, menuMode, symbolMode, fullMode, listMode
