#
# Library configuration
#

config BINARY_PRINTF
	def_bool n

menu "Library routines"

config RAID6_PQ
	tristate

config BITREVERSE
	tristate

config HAVE_ARCH_BITREVERSE
	bool
	default n
	depends on BITREVERSE
	help
	  This option enables the use of hardware bit-reversal instructions on
	  architectures which support such operations.

config RATIONAL
	bool

config GENERIC_STRNCPY_FROM_USER
	bool

config GENERIC_STRNLEN_USER
	bool

config GENERIC_NET_UTILS
	bool

config GENERIC_FIND_FIRST_BIT
	bool

config NO_GENERIC_PCI_IOPORT_MAP
	bool

config GENERIC_PCI_IOMAP
	bool

config GENERIC_IOMAP
	bool
	select GENERIC_PCI_IOMAP

config GENERIC_IO
	bool
	default n

config STMP_DEVICE
	bool

config ARCH_USE_CMPXCHG_LOCKREF
	bool

config ARCH_HAS_FAST_MULTIPLIER
	bool

config CRC_CCITT
	tristate "CRC-CCITT functions"
	help
	  This option is provided for the case where no in-kernel-tree
	  modules require CRC-CCITT functions, but a module built outside
	  the kernel tree does. Such modules that use library CRC-CCITT
	  functions require M here.

config CRC16
	tristate "CRC16 functions"
	help
	  This option is provided for the case where no in-kernel-tree
	  modules require CRC16 functions, but a module built outside
	  the kernel tree does. Such modules that use library CRC16
	  functions require M here.

config CRC_T10DIF
	tristate "CRC calculation for the T10 Data Integrity Field"
	select CRYPTO
	select CRYPTO_CRCT10DIF
	help
	  This option is only needed if a module that's not in the
	  kernel tree needs to calculate CRC checks for use with the
	  SCSI data integrity subsystem.

config CRC_ITU_T
	tristate "CRC ITU-T V.41 functions"
	help
	  This option is provided for the case where no in-kernel-tree
	  modules require CRC ITU-T V.41 functions, but a module built outside
	  the kernel tree does. Such modules that use library CRC ITU-T V.41
	  functions require M here.

config CRC32
	tristate "CRC32/CRC32c functions"
	default y
	select BITREVERSE
	help
	  This option is provided for the case where no in-kernel-tree
	  modules require CRC32/CRC32c functions, but a module built outside
	  the kernel tree does. Such modules that use library CRC32/CRC32c
	  functions require M here.

config CRC32_SELFTEST
	tristate "CRC32 perform self test on init"
	depends on CRC32
	help
	  This option enables the CRC32 library functions to perform a
	  self test on initialization. The self test computes crc32_le
	  and crc32_be over byte strings with random alignment and length
	  and computes the total elapsed time and number of bytes processed.

choice
	prompt "CRC32 implementation"
	depends on CRC32
	default CRC32_SLICEBY8
	help
	  This option allows a kernel builder to override the default choice
	  of CRC32 algorithm.  Choose the default ("slice by 8") unless you
	  know that you need one of the others.

config CRC32_SLICEBY8
	bool "Slice by 8 bytes"
	help
	  Calculate checksum 8 bytes at a time with a clever slicing algorithm.
	  This is the fastest algorithm, but comes with a 8KiB lookup table.
	  Most modern processors have enough cache to hold this table without
	  thrashing the cache.

	  This is the default implementation choice.  Choose this one unless
	  you have a good reason not to.

config CRC32_SLICEBY4
	bool "Slice by 4 bytes"
	help
	  Calculate checksum 4 bytes at a time with a clever slicing algorithm.
	  This is a bit slower than slice by 8, but has a smaller 4KiB lookup
	  table.

	  Only choose this option if you know what you are doing.

config CRC32_SARWATE
	bool "Sarwate's Algorithm (one byte at a time)"
	help
	  Calculate checksum a byte at a time using Sarwate's algorithm.  This
	  is not particularly fast, but has a small 256 byte lookup table.

	  Only choose this option if you know what you are doing.

config CRC32_BIT
	bool "Classic Algorithm (one bit at a time)"
	help
	  Calculate checksum one bit at a time.  This is VERY slow, but has
	  no lookup table.  This is provided as a debugging option.

	  Only choose this option if you are debugging crc32.

endchoice

config CRC7
	tristate "CRC7 functions"
	help
	  This option is provided for the case where no in-kernel-tree
	  modules require CRC7 functions, but a module built outside
	  the kernel tree does. Such modules that use library CRC7
	  functions require M here.

config LIBCRC32C
	tristate "CRC32c (Castagnoli, et al) Cyclic Redundancy-Check"
	select CRYPTO
	select CRYPTO_CRC32C
	help
	  This option is provided for the case where no in-kernel-tree
	  modules require CRC32c functions, but a module built outside the
	  kernel tree does. Such modules that use library CRC32c functions
	  require M here.  See Castagnoli93.
	  Module will be libcrc32c.

config CRC8
	tristate "CRC8 function"
	help
	  This option provides CRC8 function. Drivers may select this
	  when they need to do cyclic redundancy check according CRC8
	  algorithm. Module will be called crc8.

config AUDIT_GENERIC
	bool
	depends on AUDIT && !AUDIT_ARCH
	default y

config AUDIT_ARCH_COMPAT_GENERIC
	bool
	default n

config AUDIT_COMPAT_GENERIC
	bool
	depends on AUDIT_GENERIC && AUDIT_ARCH_COMPAT_GENERIC && COMPAT
	default y

config RANDOM32_SELFTEST
	bool "PRNG perform self test on init"
	default n
	help
	  This option enables the 32 bit PRNG library functions to perform a
	  self test on initialization.

#
# compression support is select'ed if needed
#
config 842_COMPRESS
	select CRC32
	tristate

config 842_DECOMPRESS
	select CRC32
	tristate

config ZLIB_INFLATE
	tristate

config ZLIB_DEFLATE
	tristate
	select BITREVERSE

config LZO_COMPRESS
	tristate

config LZO_DECOMPRESS
	tristate

config LZ4_COMPRESS
	tristate

config LZ4HC_COMPRESS
	tristate

config LZ4_DECOMPRESS
	tristate

source "lib/xz/Kconfig"

#
# These all provide a common interface (hence the apparent duplication with
# ZLIB_INFLATE; DECOMPRESS_GZIP is just a wrapper.)
#
config DECOMPRESS_GZIP
	select ZLIB_INFLATE
	tristate

config DECOMPRESS_BZIP2
	tristate

config DECOMPRESS_LZMA
	tristate

config DECOMPRESS_XZ
	select XZ_DEC
	tristate

config DECOMPRESS_LZO
	select LZO_DECOMPRESS
	tristate

config DECOMPRESS_LZ4
	select LZ4_DECOMPRESS
	tristate

#
# Generic allocator support is selected if needed
#
config GENERIC_ALLOCATOR
	bool

#
# reed solomon support is select'ed if needed
#
config REED_SOLOMON
	tristate
	
config REED_SOLOMON_ENC8
	bool

config REED_SOLOMON_DEC8
	bool

config REED_SOLOMON_ENC16
	bool

config REED_SOLOMON_DEC16
	bool

#
# BCH support is selected if needed
#
config BCH
	tristate

config BCH_CONST_PARAMS
	bool
	help
	  Drivers may select this option to force specific constant
	  values for parameters 'm' (Galois field order) and 't'
	  (error correction capability). Those specific values must
	  be set by declaring default values for symbols BCH_CONST_M
	  and BCH_CONST_T.
	  Doing so will enable extra compiler optimizations,
	  improving encoding and decoding performance up to 2x for
	  usual (m,t) values (typically such that m*t < 200).
	  When this option is selected, the BCH library supports
	  only a single (m,t) configuration. This is mainly useful
	  for NAND flash board drivers requiring known, fixed BCH
	  parameters.

config BCH_CONST_M
	int
	range 5 15
	help
	  Constant value for Galois field order 'm'. If 'k' is the
	  number of data bits to protect, 'm' should be chosen such
	  that (k + m*t) <= 2**m - 1.
	  Drivers should declare a default value for this symbol if
	  they select option BCH_CONST_PARAMS.

config BCH_CONST_T
	int
	help
	  Constant value for error correction capability in bits 't'.
	  Drivers should declare a default value for this symbol if
	  they select option BCH_CONST_PARAMS.

#
# Textsearch support is select'ed if needed
#
config TEXTSEARCH
	bool

config TEXTSEARCH_KMP
	tristate

config TEXTSEARCH_BM
	tristate

config TEXTSEARCH_FSM
	tristate

config BTREE
	bool

config INTERVAL_TREE
	bool
	help
	  Simple, embeddable, interval-tree. Can find the start of an
	  overlapping range in log(n) time and then iterate over all
	  overlapping nodes. The algorithm is implemented as an
	  augmented rbtree.

	  See:

		Documentation/rbtree.txt

	  for more information.

config RADIX_TREE_MULTIORDER
	bool

config ASSOCIATIVE_ARRAY
	bool
	help
	  Generic associative array.  Can be searched and iterated over whilst
	  it is being modified.  It is also reasonably quick to search and
	  modify.  The algorithms are non-recursive, and the trees are highly
	  capacious.

	  See:

		Documentation/assoc_array.txt

	  for more information.

config HAS_IOMEM
	bool
	depends on !NO_IOMEM
	select GENERIC_IO
	default y

config HAS_IOPORT_MAP
	bool
	depends on HAS_IOMEM && !NO_IOPORT_MAP
	default y

config HAS_DMA
	bool
	depends on !NO_DMA
	default y

config DMA_NOOP_OPS
	bool
	depends on HAS_DMA && (!64BIT || ARCH_DMA_ADDR_T_64BIT)
	default n

config DMA_VIRT_OPS
	bool
	depends on HAS_DMA && (!64BIT || ARCH_DMA_ADDR_T_64BIT)
	default n

config CHECK_SIGNATURE
	bool

config CPUMASK_OFFSTACK
	bool "Force CPU masks off stack" if DEBUG_PER_CPU_MAPS
	help
	  Use dynamic allocation for cpumask_var_t, instead of putting
	  them on the stack.  This is a bit more expensive, but avoids
	  stack overflow.

config CPU_RMAP
	bool
	depends on SMP

config DQL
	bool

config GLOB
	bool
#	This actually supports modular compilation, but the module overhead
#	is ridiculous for the amount of code involved.	Until an out-of-tree
#	driver asks for it, we'll just link it directly it into the kernel
#	when required.  Since we're ignoring out-of-tree users,	there's also
#	no need bother prompting for a manual decision:
#	prompt "glob_match() function"
	help
	  This option provides a glob_match function for performing
	  simple text pattern matching.  It originated in the ATA code
	  to blacklist particular drive models, but other device drivers
	  may need similar functionality.

	  All drivers in the Linux kernel tree that require this function
	  should automatically select this option.  Say N unless you
	  are compiling an out-of tree driver which tells you that it
	  depends on this.

config GLOB_SELFTEST
	tristate "glob self-test on init"
	depends on GLOB
	help
	  This option enables a simple self-test of the glob_match
	  function on startup.	It is primarily useful for people
	  working on the code to ensure they haven't introduced any
	  regressions.

	  It only adds a little bit of code and slows kernel boot (or
	  module load) by a small amount, so you're welcome to play with
	  it, but you probably don't need it.

#
# Netlink attribute parsing support is select'ed if needed
#
config NLATTR
	bool

#
# Generic 64-bit atomic support is selected if needed
#
config GENERIC_ATOMIC64
       bool

config LRU_CACHE
	tristate

config CLZ_TAB
	bool

config CORDIC
	tristate "CORDIC algorithm"
	help
	  This option provides an implementation of the CORDIC algorithm;
	  calculations are in fixed point. Module will be called cordic.

config DDR
	bool "JEDEC DDR data"
	help
	  Data from JEDEC specs for DDR SDRAM memories,
	  particularly the AC timing parameters and addressing
	  information. This data is useful for drivers handling
	  DDR SDRAM controllers.

config IRQ_POLL
	bool "IRQ polling library"
	help
	  Helper library to poll interrupt mitigation using polling.

config MPILIB
	tristate
	select CLZ_TAB
	help
	  Multiprecision maths library from GnuPG.
	  It is used to implement RSA digital signature verification,
	  which is used by IMA/EVM digital signature extension.

config SIGNATURE
	tristate
	depends on KEYS
	select CRYPTO
	select CRYPTO_SHA1
	select MPILIB
	help
	  Digital signature verification. Currently only RSA is supported.
	  Implementation is done using GnuPG MPI library

#
# libfdt files, only selected if needed.
#
config LIBFDT
	bool

config OID_REGISTRY
	tristate
	help
	  Enable fast lookup object identifier registry.

config UCS2_STRING
        tristate

source "lib/fonts/Kconfig"

config SG_SPLIT
	def_bool n
	help
	 Provides a helper to split scatterlists into chunks, each chunk being
	 a scatterlist. This should be selected by a driver or an API which
	 whishes to split a scatterlist amongst multiple DMA channels.

config SG_POOL
	def_bool n
	help
	 Provides a helper to allocate chained scatterlists. This should be
	 selected by a driver or an API which whishes to allocate chained
	 scatterlist.

#
# sg chaining option
#

config ARCH_HAS_SG_CHAIN
	def_bool n

config ARCH_HAS_PMEM_API
	bool

config ARCH_HAS_MMIO_FLUSH
	bool

config STACKDEPOT
	bool
	select STACKTRACE

config SBITMAP
	bool

<<<<<<< HEAD
config PRIME_NUMBERS
	tristate "Prime number generator"
	default n
	help
	  Provides a helper module to generate prime numbers. Useful for writing
	  test code, especially when checking multiplication and divison.
=======
config PARMAN
	tristate "parman" if COMPILE_TEST

config PRIME_NUMBERS
	tristate
>>>>>>> c1aa905a

endmenu<|MERGE_RESOLUTION|>--- conflicted
+++ resolved
@@ -558,19 +558,10 @@
 config SBITMAP
 	bool
 
-<<<<<<< HEAD
-config PRIME_NUMBERS
-	tristate "Prime number generator"
-	default n
-	help
-	  Provides a helper module to generate prime numbers. Useful for writing
-	  test code, especially when checking multiplication and divison.
-=======
 config PARMAN
 	tristate "parman" if COMPILE_TEST
 
 config PRIME_NUMBERS
 	tristate
->>>>>>> c1aa905a
 
 endmenu