// SPDX-License-Identifier: GPL-2.0-only
/*
 *  linux/kernel/printk.c
 *
 *  Copyright (C) 1991, 1992  Linus Torvalds
 *
 * Modified to make sys_syslog() more flexible: added commands to
 * return the last 4k of kernel messages, regardless of whether
 * they've been read or not.  Added option to suppress kernel printk's
 * to the console.  Added hook for sending the console messages
 * elsewhere, in preparation for a serial line console (someday).
 * Ted Ts'o, 2/11/93.
 * Modified for sysctl support, 1/8/97, Chris Horn.
 * Fixed SMP synchronization, 08/08/99, Manfred Spraul
 *     manfred@colorfullife.com
 * Rewrote bits to get rid of console_lock
 *	01Mar01 Andrew Morton
 */

#define pr_fmt(fmt) KBUILD_MODNAME ": " fmt

#include <linux/kernel.h>
#include <linux/mm.h>
#include <linux/tty.h>
#include <linux/tty_driver.h>
#include <linux/console.h>
#include <linux/init.h>
#include <linux/jiffies.h>
#include <linux/nmi.h>
#include <linux/module.h>
#include <linux/moduleparam.h>
#include <linux/delay.h>
#include <linux/smp.h>
#include <linux/security.h>
#include <linux/memblock.h>
#include <linux/syscalls.h>
#include <linux/crash_core.h>
#include <linux/ratelimit.h>
#include <linux/kmsg_dump.h>
#include <linux/syslog.h>
#include <linux/cpu.h>
#include <linux/rculist.h>
#include <linux/poll.h>
#include <linux/irq_work.h>
#include <linux/ctype.h>
#include <linux/uio.h>
#include <linux/sched/clock.h>
#include <linux/sched/debug.h>
#include <linux/sched/task_stack.h>

#include <linux/uaccess.h>
#include <asm/sections.h>

#include <trace/events/initcall.h>
#define CREATE_TRACE_POINTS
#include <trace/events/printk.h>

#include "printk_ringbuffer.h"
#include "console_cmdline.h"
#include "braille.h"
#include "internal.h"

int console_printk[4] = {
	CONSOLE_LOGLEVEL_DEFAULT,	/* console_loglevel */
	MESSAGE_LOGLEVEL_DEFAULT,	/* default_message_loglevel */
	CONSOLE_LOGLEVEL_MIN,		/* minimum_console_loglevel */
	CONSOLE_LOGLEVEL_DEFAULT,	/* default_console_loglevel */
};
EXPORT_SYMBOL_GPL(console_printk);

atomic_t ignore_console_lock_warning __read_mostly = ATOMIC_INIT(0);
EXPORT_SYMBOL(ignore_console_lock_warning);

/*
 * Low level drivers may need that to know if they can schedule in
 * their unblank() callback or not. So let's export it.
 */
int oops_in_progress;
EXPORT_SYMBOL(oops_in_progress);

/*
 * console_sem protects the console_drivers list, and also
 * provides serialisation for access to the entire console
 * driver system.
 */
static DEFINE_SEMAPHORE(console_sem);
struct console *console_drivers;
EXPORT_SYMBOL_GPL(console_drivers);

/*
 * System may need to suppress printk message under certain
 * circumstances, like after kernel panic happens.
 */
int __read_mostly suppress_printk;

#ifdef CONFIG_LOCKDEP
static struct lockdep_map console_lock_dep_map = {
	.name = "console_lock"
};
#endif

enum devkmsg_log_bits {
	__DEVKMSG_LOG_BIT_ON = 0,
	__DEVKMSG_LOG_BIT_OFF,
	__DEVKMSG_LOG_BIT_LOCK,
};

enum devkmsg_log_masks {
	DEVKMSG_LOG_MASK_ON             = BIT(__DEVKMSG_LOG_BIT_ON),
	DEVKMSG_LOG_MASK_OFF            = BIT(__DEVKMSG_LOG_BIT_OFF),
	DEVKMSG_LOG_MASK_LOCK           = BIT(__DEVKMSG_LOG_BIT_LOCK),
};

/* Keep both the 'on' and 'off' bits clear, i.e. ratelimit by default: */
#define DEVKMSG_LOG_MASK_DEFAULT	0

static unsigned int __read_mostly devkmsg_log = DEVKMSG_LOG_MASK_DEFAULT;

static int __control_devkmsg(char *str)
{
	size_t len;

	if (!str)
		return -EINVAL;

	len = str_has_prefix(str, "on");
	if (len) {
		devkmsg_log = DEVKMSG_LOG_MASK_ON;
		return len;
	}

	len = str_has_prefix(str, "off");
	if (len) {
		devkmsg_log = DEVKMSG_LOG_MASK_OFF;
		return len;
	}

	len = str_has_prefix(str, "ratelimit");
	if (len) {
		devkmsg_log = DEVKMSG_LOG_MASK_DEFAULT;
		return len;
	}

	return -EINVAL;
}

static int __init control_devkmsg(char *str)
{
	if (__control_devkmsg(str) < 0)
		return 1;

	/*
	 * Set sysctl string accordingly:
	 */
	if (devkmsg_log == DEVKMSG_LOG_MASK_ON)
		strcpy(devkmsg_log_str, "on");
	else if (devkmsg_log == DEVKMSG_LOG_MASK_OFF)
		strcpy(devkmsg_log_str, "off");
	/* else "ratelimit" which is set by default. */

	/*
	 * Sysctl cannot change it anymore. The kernel command line setting of
	 * this parameter is to force the setting to be permanent throughout the
	 * runtime of the system. This is a precation measure against userspace
	 * trying to be a smarta** and attempting to change it up on us.
	 */
	devkmsg_log |= DEVKMSG_LOG_MASK_LOCK;

	return 0;
}
__setup("printk.devkmsg=", control_devkmsg);

char devkmsg_log_str[DEVKMSG_STR_MAX_SIZE] = "ratelimit";

int devkmsg_sysctl_set_loglvl(struct ctl_table *table, int write,
			      void *buffer, size_t *lenp, loff_t *ppos)
{
	char old_str[DEVKMSG_STR_MAX_SIZE];
	unsigned int old;
	int err;

	if (write) {
		if (devkmsg_log & DEVKMSG_LOG_MASK_LOCK)
			return -EINVAL;

		old = devkmsg_log;
		strncpy(old_str, devkmsg_log_str, DEVKMSG_STR_MAX_SIZE);
	}

	err = proc_dostring(table, write, buffer, lenp, ppos);
	if (err)
		return err;

	if (write) {
		err = __control_devkmsg(devkmsg_log_str);

		/*
		 * Do not accept an unknown string OR a known string with
		 * trailing crap...
		 */
		if (err < 0 || (err + 1 != *lenp)) {

			/* ... and restore old setting. */
			devkmsg_log = old;
			strncpy(devkmsg_log_str, old_str, DEVKMSG_STR_MAX_SIZE);

			return -EINVAL;
		}
	}

	return 0;
}

/* Number of registered extended console drivers. */
static int nr_ext_console_drivers;

/*
 * Helper macros to handle lockdep when locking/unlocking console_sem. We use
 * macros instead of functions so that _RET_IP_ contains useful information.
 */
#define down_console_sem() do { \
	down(&console_sem);\
	mutex_acquire(&console_lock_dep_map, 0, 0, _RET_IP_);\
} while (0)

static int __down_trylock_console_sem(unsigned long ip)
{
	int lock_failed;
	unsigned long flags;

	/*
	 * Here and in __up_console_sem() we need to be in safe mode,
	 * because spindump/WARN/etc from under console ->lock will
	 * deadlock in printk()->down_trylock_console_sem() otherwise.
	 */
	printk_safe_enter_irqsave(flags);
	lock_failed = down_trylock(&console_sem);
	printk_safe_exit_irqrestore(flags);

	if (lock_failed)
		return 1;
	mutex_acquire(&console_lock_dep_map, 0, 1, ip);
	return 0;
}
#define down_trylock_console_sem() __down_trylock_console_sem(_RET_IP_)

static void __up_console_sem(unsigned long ip)
{
	unsigned long flags;

	mutex_release(&console_lock_dep_map, ip);

	printk_safe_enter_irqsave(flags);
	up(&console_sem);
	printk_safe_exit_irqrestore(flags);
}
#define up_console_sem() __up_console_sem(_RET_IP_)

/*
 * This is used for debugging the mess that is the VT code by
 * keeping track if we have the console semaphore held. It's
 * definitely not the perfect debug tool (we don't know if _WE_
 * hold it and are racing, but it helps tracking those weird code
 * paths in the console code where we end up in places I want
 * locked without the console sempahore held).
 */
static int console_locked, console_suspended;

/*
 * If exclusive_console is non-NULL then only this console is to be printed to.
 */
static struct console *exclusive_console;

/*
 *	Array of consoles built from command line options (console=)
 */

#define MAX_CMDLINECONSOLES 8

static struct console_cmdline console_cmdline[MAX_CMDLINECONSOLES];

static int preferred_console = -1;
static bool has_preferred_console;
int console_set_on_cmdline;
EXPORT_SYMBOL(console_set_on_cmdline);

/* Flag: console code may call schedule() */
static int console_may_schedule;

enum con_msg_format_flags {
	MSG_FORMAT_DEFAULT	= 0,
	MSG_FORMAT_SYSLOG	= (1 << 0),
};

static int console_msg_format = MSG_FORMAT_DEFAULT;

/*
 * The printk log buffer consists of a sequenced collection of records, each
 * containing variable length message text. Every record also contains its
 * own meta-data (@info).
 *
 * Every record meta-data carries the timestamp in microseconds, as well as
 * the standard userspace syslog level and syslog facility. The usual kernel
 * messages use LOG_KERN; userspace-injected messages always carry a matching
 * syslog facility, by default LOG_USER. The origin of every message can be
 * reliably determined that way.
 *
 * The human readable log message of a record is available in @text, the
 * length of the message text in @text_len. The stored message is not
 * terminated.
 *
 * Optionally, a record can carry a dictionary of properties (key/value
 * pairs), to provide userspace with a machine-readable message context.
 *
 * Examples for well-defined, commonly used property names are:
 *   DEVICE=b12:8               device identifier
 *                                b12:8         block dev_t
 *                                c127:3        char dev_t
 *                                n8            netdev ifindex
 *                                +sound:card0  subsystem:devname
 *   SUBSYSTEM=pci              driver-core subsystem name
 *
 * Valid characters in property names are [a-zA-Z0-9.-_]. Property names
 * and values are terminated by a '\0' character.
 *
 * Example of record values:
 *   record.text_buf                = "it's a line" (unterminated)
 *   record.info.seq                = 56
 *   record.info.ts_nsec            = 36863
 *   record.info.text_len           = 11
 *   record.info.facility           = 0 (LOG_KERN)
 *   record.info.flags              = 0
 *   record.info.level              = 3 (LOG_ERR)
 *   record.info.caller_id          = 299 (task 299)
 *   record.info.dev_info.subsystem = "pci" (terminated)
 *   record.info.dev_info.device    = "+pci:0000:00:01.0" (terminated)
 *
 * The 'struct printk_info' buffer must never be directly exported to
 * userspace, it is a kernel-private implementation detail that might
 * need to be changed in the future, when the requirements change.
 *
 * /dev/kmsg exports the structured data in the following line format:
 *   "<level>,<sequnum>,<timestamp>,<contflag>[,additional_values, ... ];<message text>\n"
 *
 * Users of the export format should ignore possible additional values
 * separated by ',', and find the message after the ';' character.
 *
 * The optional key/value pairs are attached as continuation lines starting
 * with a space character and terminated by a newline. All possible
 * non-prinatable characters are escaped in the "\xff" notation.
 */

enum log_flags {
	LOG_NEWLINE	= 2,	/* text ended with a newline */
	LOG_CONT	= 8,	/* text is a fragment of a continuation line */
};

/*
 * The logbuf_lock protects kmsg buffer, indices, counters.  This can be taken
 * within the scheduler's rq lock. It must be released before calling
 * console_unlock() or anything else that might wake up a process.
 */
DEFINE_RAW_SPINLOCK(logbuf_lock);

/*
 * Helper macros to lock/unlock logbuf_lock and switch between
 * printk-safe/unsafe modes.
 */
#define logbuf_lock_irq()				\
	do {						\
		printk_safe_enter_irq();		\
		raw_spin_lock(&logbuf_lock);		\
	} while (0)

#define logbuf_unlock_irq()				\
	do {						\
		raw_spin_unlock(&logbuf_lock);		\
		printk_safe_exit_irq();			\
	} while (0)

#define logbuf_lock_irqsave(flags)			\
	do {						\
		printk_safe_enter_irqsave(flags);	\
		raw_spin_lock(&logbuf_lock);		\
	} while (0)

#define logbuf_unlock_irqrestore(flags)		\
	do {						\
		raw_spin_unlock(&logbuf_lock);		\
		printk_safe_exit_irqrestore(flags);	\
	} while (0)

#ifdef CONFIG_PRINTK
DECLARE_WAIT_QUEUE_HEAD(log_wait);
/* the next printk record to read by syslog(READ) or /proc/kmsg */
static u64 syslog_seq;
static size_t syslog_partial;
static bool syslog_time;

/* the next printk record to write to the console */
static u64 console_seq;
static u64 exclusive_console_stop_seq;
static unsigned long console_dropped;

/* the next printk record to read after the last 'clear' command */
static u64 clear_seq;

#ifdef CONFIG_PRINTK_CALLER
#define PREFIX_MAX		48
#else
#define PREFIX_MAX		32
#endif
#define LOG_LINE_MAX		(1024 - PREFIX_MAX)

#define LOG_LEVEL(v)		((v) & 0x07)
#define LOG_FACILITY(v)		((v) >> 3 & 0xff)

/* record buffer */
#define LOG_ALIGN __alignof__(unsigned long)
#define __LOG_BUF_LEN (1 << CONFIG_LOG_BUF_SHIFT)
#define LOG_BUF_LEN_MAX (u32)(1 << 31)
static char __log_buf[__LOG_BUF_LEN] __aligned(LOG_ALIGN);
static char *log_buf = __log_buf;
static u32 log_buf_len = __LOG_BUF_LEN;

/*
 * Define the average message size. This only affects the number of
 * descriptors that will be available. Underestimating is better than
 * overestimating (too many available descriptors is better than not enough).
 */
#define PRB_AVGBITS 5	/* 32 character average length */

#if CONFIG_LOG_BUF_SHIFT <= PRB_AVGBITS
#error CONFIG_LOG_BUF_SHIFT value too small.
#endif
_DEFINE_PRINTKRB(printk_rb_static, CONFIG_LOG_BUF_SHIFT - PRB_AVGBITS,
		 PRB_AVGBITS, &__log_buf[0]);

static struct printk_ringbuffer printk_rb_dynamic;

static struct printk_ringbuffer *prb = &printk_rb_static;

/*
 * We cannot access per-CPU data (e.g. per-CPU flush irq_work) before
 * per_cpu_areas are initialised. This variable is set to true when
 * it's safe to access per-CPU data.
 */
static bool __printk_percpu_data_ready __read_mostly;

bool printk_percpu_data_ready(void)
{
	return __printk_percpu_data_ready;
}

/* Return log buffer address */
char *log_buf_addr_get(void)
{
	return log_buf;
}

/* Return log buffer size */
u32 log_buf_len_get(void)
{
	return log_buf_len;
}

/*
 * Define how much of the log buffer we could take at maximum. The value
 * must be greater than two. Note that only half of the buffer is available
 * when the index points to the middle.
 */
#define MAX_LOG_TAKE_PART 4
static const char trunc_msg[] = "<truncated>";

static void truncate_msg(u16 *text_len, u16 *trunc_msg_len)
{
	/*
	 * The message should not take the whole buffer. Otherwise, it might
	 * get removed too soon.
	 */
	u32 max_text_len = log_buf_len / MAX_LOG_TAKE_PART;

	if (*text_len > max_text_len)
		*text_len = max_text_len;

	/* enable the warning message (if there is room) */
	*trunc_msg_len = strlen(trunc_msg);
	if (*text_len >= *trunc_msg_len)
		*text_len -= *trunc_msg_len;
	else
		*trunc_msg_len = 0;
}

int dmesg_restrict = IS_ENABLED(CONFIG_SECURITY_DMESG_RESTRICT);

static int syslog_action_restricted(int type)
{
	if (dmesg_restrict)
		return 1;
	/*
	 * Unless restricted, we allow "read all" and "get buffer size"
	 * for everybody.
	 */
	return type != SYSLOG_ACTION_READ_ALL &&
	       type != SYSLOG_ACTION_SIZE_BUFFER;
}

static int check_syslog_permissions(int type, int source)
{
	/*
	 * If this is from /proc/kmsg and we've already opened it, then we've
	 * already done the capabilities checks at open time.
	 */
	if (source == SYSLOG_FROM_PROC && type != SYSLOG_ACTION_OPEN)
		goto ok;

	if (syslog_action_restricted(type)) {
		if (capable(CAP_SYSLOG))
			goto ok;
		/*
		 * For historical reasons, accept CAP_SYS_ADMIN too, with
		 * a warning.
		 */
		if (capable(CAP_SYS_ADMIN)) {
			pr_warn_once("%s (%d): Attempt to access syslog with "
				     "CAP_SYS_ADMIN but no CAP_SYSLOG "
				     "(deprecated).\n",
				 current->comm, task_pid_nr(current));
			goto ok;
		}
		return -EPERM;
	}
ok:
	return security_syslog(type);
}

static void append_char(char **pp, char *e, char c)
{
	if (*pp < e)
		*(*pp)++ = c;
}

static ssize_t info_print_ext_header(char *buf, size_t size,
				     struct printk_info *info)
{
	u64 ts_usec = info->ts_nsec;
	char caller[20];
#ifdef CONFIG_PRINTK_CALLER
	u32 id = info->caller_id;

	snprintf(caller, sizeof(caller), ",caller=%c%u",
		 id & 0x80000000 ? 'C' : 'T', id & ~0x80000000);
#else
	caller[0] = '\0';
#endif

	do_div(ts_usec, 1000);

	return scnprintf(buf, size, "%u,%llu,%llu,%c%s;",
			 (info->facility << 3) | info->level, info->seq,
			 ts_usec, info->flags & LOG_CONT ? 'c' : '-', caller);
}

static ssize_t msg_add_ext_text(char *buf, size_t size,
				const char *text, size_t text_len,
				unsigned char endc)
{
	char *p = buf, *e = buf + size;
	size_t i;

	/* escape non-printable characters */
	for (i = 0; i < text_len; i++) {
		unsigned char c = text[i];

		if (c < ' ' || c >= 127 || c == '\\')
			p += scnprintf(p, e - p, "\\x%02x", c);
		else
			append_char(&p, e, c);
	}
	append_char(&p, e, endc);

	return p - buf;
}

static ssize_t msg_add_dict_text(char *buf, size_t size,
				 const char *key, const char *val)
{
	size_t val_len = strlen(val);
	ssize_t len;

	if (!val_len)
		return 0;

	len = msg_add_ext_text(buf, size, "", 0, ' ');	/* dict prefix */
	len += msg_add_ext_text(buf + len, size - len, key, strlen(key), '=');
	len += msg_add_ext_text(buf + len, size - len, val, val_len, '\n');

	return len;
}

static ssize_t msg_print_ext_body(char *buf, size_t size,
				  char *text, size_t text_len,
				  struct dev_printk_info *dev_info)
{
	ssize_t len;

	len = msg_add_ext_text(buf, size, text, text_len, '\n');

	if (!dev_info)
		goto out;

	len += msg_add_dict_text(buf + len, size - len, "SUBSYSTEM",
				 dev_info->subsystem);
	len += msg_add_dict_text(buf + len, size - len, "DEVICE",
				 dev_info->device);
out:
	return len;
}

/* /dev/kmsg - userspace message inject/listen interface */
struct devkmsg_user {
	u64 seq;
	struct ratelimit_state rs;
	struct mutex lock;
	char buf[CONSOLE_EXT_LOG_MAX];

	struct printk_info info;
	char text_buf[CONSOLE_EXT_LOG_MAX];
	struct printk_record record;
};

static __printf(3, 4) __cold
int devkmsg_emit(int facility, int level, const char *fmt, ...)
{
	va_list args;
	int r;

	va_start(args, fmt);
	r = vprintk_emit(facility, level, NULL, fmt, args);
	va_end(args);

	return r;
}

static ssize_t devkmsg_write(struct kiocb *iocb, struct iov_iter *from)
{
	char *buf, *line;
	int level = default_message_loglevel;
	int facility = 1;	/* LOG_USER */
	struct file *file = iocb->ki_filp;
	struct devkmsg_user *user = file->private_data;
	size_t len = iov_iter_count(from);
	ssize_t ret = len;

	if (!user || len > LOG_LINE_MAX)
		return -EINVAL;

	/* Ignore when user logging is disabled. */
	if (devkmsg_log & DEVKMSG_LOG_MASK_OFF)
		return len;

	/* Ratelimit when not explicitly enabled. */
	if (!(devkmsg_log & DEVKMSG_LOG_MASK_ON)) {
		if (!___ratelimit(&user->rs, current->comm))
			return ret;
	}

	buf = kmalloc(len+1, GFP_KERNEL);
	if (buf == NULL)
		return -ENOMEM;

	buf[len] = '\0';
	if (!copy_from_iter_full(buf, len, from)) {
		kfree(buf);
		return -EFAULT;
	}

	/*
	 * Extract and skip the syslog prefix <[0-9]*>. Coming from userspace
	 * the decimal value represents 32bit, the lower 3 bit are the log
	 * level, the rest are the log facility.
	 *
	 * If no prefix or no userspace facility is specified, we
	 * enforce LOG_USER, to be able to reliably distinguish
	 * kernel-generated messages from userspace-injected ones.
	 */
	line = buf;
	if (line[0] == '<') {
		char *endp = NULL;
		unsigned int u;

		u = simple_strtoul(line + 1, &endp, 10);
		if (endp && endp[0] == '>') {
			level = LOG_LEVEL(u);
			if (LOG_FACILITY(u) != 0)
				facility = LOG_FACILITY(u);
			endp++;
			line = endp;
		}
	}

	devkmsg_emit(facility, level, "%s", line);
	kfree(buf);
	return ret;
}

static ssize_t devkmsg_read(struct file *file, char __user *buf,
			    size_t count, loff_t *ppos)
{
	struct devkmsg_user *user = file->private_data;
	struct printk_record *r = &user->record;
	size_t len;
	ssize_t ret;

	if (!user)
		return -EBADF;

	ret = mutex_lock_interruptible(&user->lock);
	if (ret)
		return ret;

	logbuf_lock_irq();
	if (!prb_read_valid(prb, user->seq, r)) {
		if (file->f_flags & O_NONBLOCK) {
			ret = -EAGAIN;
			logbuf_unlock_irq();
			goto out;
		}

		logbuf_unlock_irq();
		ret = wait_event_interruptible(log_wait,
					prb_read_valid(prb, user->seq, r));
		if (ret)
			goto out;
		logbuf_lock_irq();
	}

	if (user->seq < prb_first_valid_seq(prb)) {
		/* our last seen message is gone, return error and reset */
		user->seq = prb_first_valid_seq(prb);
		ret = -EPIPE;
		logbuf_unlock_irq();
		goto out;
	}

	len = info_print_ext_header(user->buf, sizeof(user->buf), r->info);
	len += msg_print_ext_body(user->buf + len, sizeof(user->buf) - len,
				  &r->text_buf[0], r->info->text_len,
				  &r->info->dev_info);

	user->seq = r->info->seq + 1;
	logbuf_unlock_irq();

	if (len > count) {
		ret = -EINVAL;
		goto out;
	}

	if (copy_to_user(buf, user->buf, len)) {
		ret = -EFAULT;
		goto out;
	}
	ret = len;
out:
	mutex_unlock(&user->lock);
	return ret;
}

/*
 * Be careful when modifying this function!!!
 *
 * Only few operations are supported because the device works only with the
 * entire variable length messages (records). Non-standard values are
 * returned in the other cases and has been this way for quite some time.
 * User space applications might depend on this behavior.
 */
static loff_t devkmsg_llseek(struct file *file, loff_t offset, int whence)
{
	struct devkmsg_user *user = file->private_data;
	loff_t ret = 0;

	if (!user)
		return -EBADF;
	if (offset)
		return -ESPIPE;

	logbuf_lock_irq();
	switch (whence) {
	case SEEK_SET:
		/* the first record */
		user->seq = prb_first_valid_seq(prb);
		break;
	case SEEK_DATA:
		/*
		 * The first record after the last SYSLOG_ACTION_CLEAR,
		 * like issued by 'dmesg -c'. Reading /dev/kmsg itself
		 * changes no global state, and does not clear anything.
		 */
		user->seq = clear_seq;
		break;
	case SEEK_END:
		/* after the last record */
		user->seq = prb_next_seq(prb);
		break;
	default:
		ret = -EINVAL;
	}
	logbuf_unlock_irq();
	return ret;
}

static __poll_t devkmsg_poll(struct file *file, poll_table *wait)
{
	struct devkmsg_user *user = file->private_data;
	__poll_t ret = 0;

	if (!user)
		return EPOLLERR|EPOLLNVAL;

	poll_wait(file, &log_wait, wait);

	logbuf_lock_irq();
	if (prb_read_valid(prb, user->seq, NULL)) {
		/* return error when data has vanished underneath us */
		if (user->seq < prb_first_valid_seq(prb))
			ret = EPOLLIN|EPOLLRDNORM|EPOLLERR|EPOLLPRI;
		else
			ret = EPOLLIN|EPOLLRDNORM;
	}
	logbuf_unlock_irq();

	return ret;
}

static int devkmsg_open(struct inode *inode, struct file *file)
{
	struct devkmsg_user *user;
	int err;

	if (devkmsg_log & DEVKMSG_LOG_MASK_OFF)
		return -EPERM;

	/* write-only does not need any file context */
	if ((file->f_flags & O_ACCMODE) != O_WRONLY) {
		err = check_syslog_permissions(SYSLOG_ACTION_READ_ALL,
					       SYSLOG_FROM_READER);
		if (err)
			return err;
	}

	user = kmalloc(sizeof(struct devkmsg_user), GFP_KERNEL);
	if (!user)
		return -ENOMEM;

	ratelimit_default_init(&user->rs);
	ratelimit_set_flags(&user->rs, RATELIMIT_MSG_ON_RELEASE);

	mutex_init(&user->lock);

	prb_rec_init_rd(&user->record, &user->info,
			&user->text_buf[0], sizeof(user->text_buf));

	logbuf_lock_irq();
	user->seq = prb_first_valid_seq(prb);
	logbuf_unlock_irq();

	file->private_data = user;
	return 0;
}

static int devkmsg_release(struct inode *inode, struct file *file)
{
	struct devkmsg_user *user = file->private_data;

	if (!user)
		return 0;

	ratelimit_state_exit(&user->rs);

	mutex_destroy(&user->lock);
	kfree(user);
	return 0;
}

const struct file_operations kmsg_fops = {
	.open = devkmsg_open,
	.read = devkmsg_read,
	.write_iter = devkmsg_write,
	.llseek = devkmsg_llseek,
	.poll = devkmsg_poll,
	.release = devkmsg_release,
};

#ifdef CONFIG_CRASH_CORE
/*
 * This appends the listed symbols to /proc/vmcore
 *
 * /proc/vmcore is used by various utilities, like crash and makedumpfile to
 * obtain access to symbols that are otherwise very difficult to locate.  These
 * symbols are specifically used so that utilities can access and extract the
 * dmesg log from a vmcore file after a crash.
 */
void log_buf_vmcoreinfo_setup(void)
{
	struct dev_printk_info *dev_info = NULL;

	VMCOREINFO_SYMBOL(prb);
	VMCOREINFO_SYMBOL(printk_rb_static);
	VMCOREINFO_SYMBOL(clear_seq);

	/*
	 * Export struct size and field offsets. User space tools can
	 * parse it and detect any changes to structure down the line.
	 */

	VMCOREINFO_STRUCT_SIZE(printk_ringbuffer);
	VMCOREINFO_OFFSET(printk_ringbuffer, desc_ring);
	VMCOREINFO_OFFSET(printk_ringbuffer, text_data_ring);
	VMCOREINFO_OFFSET(printk_ringbuffer, fail);

	VMCOREINFO_STRUCT_SIZE(prb_desc_ring);
	VMCOREINFO_OFFSET(prb_desc_ring, count_bits);
	VMCOREINFO_OFFSET(prb_desc_ring, descs);
	VMCOREINFO_OFFSET(prb_desc_ring, infos);
	VMCOREINFO_OFFSET(prb_desc_ring, head_id);
	VMCOREINFO_OFFSET(prb_desc_ring, tail_id);

	VMCOREINFO_STRUCT_SIZE(prb_desc);
	VMCOREINFO_OFFSET(prb_desc, state_var);
	VMCOREINFO_OFFSET(prb_desc, text_blk_lpos);

	VMCOREINFO_STRUCT_SIZE(prb_data_blk_lpos);
	VMCOREINFO_OFFSET(prb_data_blk_lpos, begin);
	VMCOREINFO_OFFSET(prb_data_blk_lpos, next);

	VMCOREINFO_STRUCT_SIZE(printk_info);
	VMCOREINFO_OFFSET(printk_info, seq);
	VMCOREINFO_OFFSET(printk_info, ts_nsec);
	VMCOREINFO_OFFSET(printk_info, text_len);
	VMCOREINFO_OFFSET(printk_info, caller_id);
	VMCOREINFO_OFFSET(printk_info, dev_info);

	VMCOREINFO_STRUCT_SIZE(dev_printk_info);
	VMCOREINFO_OFFSET(dev_printk_info, subsystem);
	VMCOREINFO_LENGTH(printk_info_subsystem, sizeof(dev_info->subsystem));
	VMCOREINFO_OFFSET(dev_printk_info, device);
	VMCOREINFO_LENGTH(printk_info_device, sizeof(dev_info->device));

	VMCOREINFO_STRUCT_SIZE(prb_data_ring);
	VMCOREINFO_OFFSET(prb_data_ring, size_bits);
	VMCOREINFO_OFFSET(prb_data_ring, data);
	VMCOREINFO_OFFSET(prb_data_ring, head_lpos);
	VMCOREINFO_OFFSET(prb_data_ring, tail_lpos);

	VMCOREINFO_SIZE(atomic_long_t);
	VMCOREINFO_TYPE_OFFSET(atomic_long_t, counter);
}
#endif

/* requested log_buf_len from kernel cmdline */
static unsigned long __initdata new_log_buf_len;

/* we practice scaling the ring buffer by powers of 2 */
static void __init log_buf_len_update(u64 size)
{
	if (size > (u64)LOG_BUF_LEN_MAX) {
		size = (u64)LOG_BUF_LEN_MAX;
		pr_err("log_buf over 2G is not supported.\n");
	}

	if (size)
		size = roundup_pow_of_two(size);
	if (size > log_buf_len)
		new_log_buf_len = (unsigned long)size;
}

/* save requested log_buf_len since it's too early to process it */
static int __init log_buf_len_setup(char *str)
{
	u64 size;

	if (!str)
		return -EINVAL;

	size = memparse(str, &str);

	log_buf_len_update(size);

	return 0;
}
early_param("log_buf_len", log_buf_len_setup);

#ifdef CONFIG_SMP
#define __LOG_CPU_MAX_BUF_LEN (1 << CONFIG_LOG_CPU_MAX_BUF_SHIFT)

static void __init log_buf_add_cpu(void)
{
	unsigned int cpu_extra;

	/*
	 * archs should set up cpu_possible_bits properly with
	 * set_cpu_possible() after setup_arch() but just in
	 * case lets ensure this is valid.
	 */
	if (num_possible_cpus() == 1)
		return;

	cpu_extra = (num_possible_cpus() - 1) * __LOG_CPU_MAX_BUF_LEN;

	/* by default this will only continue through for large > 64 CPUs */
	if (cpu_extra <= __LOG_BUF_LEN / 2)
		return;

	pr_info("log_buf_len individual max cpu contribution: %d bytes\n",
		__LOG_CPU_MAX_BUF_LEN);
	pr_info("log_buf_len total cpu_extra contributions: %d bytes\n",
		cpu_extra);
	pr_info("log_buf_len min size: %d bytes\n", __LOG_BUF_LEN);

	log_buf_len_update(cpu_extra + __LOG_BUF_LEN);
}
#else /* !CONFIG_SMP */
static inline void log_buf_add_cpu(void) {}
#endif /* CONFIG_SMP */

static void __init set_percpu_data_ready(void)
{
	printk_safe_init();
	/* Make sure we set this flag only after printk_safe() init is done */
	barrier();
	__printk_percpu_data_ready = true;
}

static unsigned int __init add_to_rb(struct printk_ringbuffer *rb,
				     struct printk_record *r)
{
	struct prb_reserved_entry e;
	struct printk_record dest_r;

	prb_rec_init_wr(&dest_r, r->info->text_len);

	if (!prb_reserve(&e, rb, &dest_r))
		return 0;

	memcpy(&dest_r.text_buf[0], &r->text_buf[0], r->info->text_len);
	dest_r.info->text_len = r->info->text_len;
	dest_r.info->facility = r->info->facility;
	dest_r.info->level = r->info->level;
	dest_r.info->flags = r->info->flags;
	dest_r.info->ts_nsec = r->info->ts_nsec;
	dest_r.info->caller_id = r->info->caller_id;
	memcpy(&dest_r.info->dev_info, &r->info->dev_info, sizeof(dest_r.info->dev_info));

	prb_final_commit(&e);

	return prb_record_text_space(&e);
}

static char setup_text_buf[LOG_LINE_MAX] __initdata;

void __init setup_log_buf(int early)
{
	struct printk_info *new_infos;
	unsigned int new_descs_count;
	struct prb_desc *new_descs;
	struct printk_info info;
	struct printk_record r;
	size_t new_descs_size;
	size_t new_infos_size;
	unsigned long flags;
	char *new_log_buf;
	unsigned int free;
	u64 seq;

	/*
	 * Some archs call setup_log_buf() multiple times - first is very
	 * early, e.g. from setup_arch(), and second - when percpu_areas
	 * are initialised.
	 */
	if (!early)
		set_percpu_data_ready();

	if (log_buf != __log_buf)
		return;

	if (!early && !new_log_buf_len)
		log_buf_add_cpu();

	if (!new_log_buf_len)
		return;

	new_descs_count = new_log_buf_len >> PRB_AVGBITS;
	if (new_descs_count == 0) {
		pr_err("new_log_buf_len: %lu too small\n", new_log_buf_len);
		return;
	}

	new_log_buf = memblock_alloc(new_log_buf_len, LOG_ALIGN);
	if (unlikely(!new_log_buf)) {
		pr_err("log_buf_len: %lu text bytes not available\n",
		       new_log_buf_len);
		return;
	}

	new_descs_size = new_descs_count * sizeof(struct prb_desc);
	new_descs = memblock_alloc(new_descs_size, LOG_ALIGN);
	if (unlikely(!new_descs)) {
		pr_err("log_buf_len: %zu desc bytes not available\n",
		       new_descs_size);
		goto err_free_log_buf;
	}

	new_infos_size = new_descs_count * sizeof(struct printk_info);
	new_infos = memblock_alloc(new_infos_size, LOG_ALIGN);
	if (unlikely(!new_infos)) {
		pr_err("log_buf_len: %zu info bytes not available\n",
		       new_infos_size);
		goto err_free_descs;
	}

	prb_rec_init_rd(&r, &info, &setup_text_buf[0], sizeof(setup_text_buf));

	prb_init(&printk_rb_dynamic,
		 new_log_buf, ilog2(new_log_buf_len),
		 new_descs, ilog2(new_descs_count),
		 new_infos);

	printk_safe_enter_irqsave(flags);

	log_buf_len = new_log_buf_len;
	log_buf = new_log_buf;
	new_log_buf_len = 0;

	free = __LOG_BUF_LEN;
	prb_for_each_record(0, &printk_rb_static, seq, &r)
		free -= add_to_rb(&printk_rb_dynamic, &r);

	/*
	 * This is early enough that everything is still running on the
	 * boot CPU and interrupts are disabled. So no new messages will
	 * appear during the transition to the dynamic buffer.
	 */
	prb = &printk_rb_dynamic;

	printk_safe_exit_irqrestore(flags);

	if (seq != prb_next_seq(&printk_rb_static)) {
		pr_err("dropped %llu messages\n",
		       prb_next_seq(&printk_rb_static) - seq);
	}

	pr_info("log_buf_len: %u bytes\n", log_buf_len);
	pr_info("early log buf free: %u(%u%%)\n",
		free, (free * 100) / __LOG_BUF_LEN);
	return;

err_free_descs:
	memblock_free(__pa(new_descs), new_descs_size);
err_free_log_buf:
	memblock_free(__pa(new_log_buf), new_log_buf_len);
}

static bool __read_mostly ignore_loglevel;

static int __init ignore_loglevel_setup(char *str)
{
	ignore_loglevel = true;
	pr_info("debug: ignoring loglevel setting.\n");

	return 0;
}

early_param("ignore_loglevel", ignore_loglevel_setup);
module_param(ignore_loglevel, bool, S_IRUGO | S_IWUSR);
MODULE_PARM_DESC(ignore_loglevel,
		 "ignore loglevel setting (prints all kernel messages to the console)");

static bool suppress_message_printing(int level)
{
	return (level >= console_loglevel && !ignore_loglevel);
}

#ifdef CONFIG_BOOT_PRINTK_DELAY

static int boot_delay; /* msecs delay after each printk during bootup */
static unsigned long long loops_per_msec;	/* based on boot_delay */

static int __init boot_delay_setup(char *str)
{
	unsigned long lpj;

	lpj = preset_lpj ? preset_lpj : 1000000;	/* some guess */
	loops_per_msec = (unsigned long long)lpj / 1000 * HZ;

	get_option(&str, &boot_delay);
	if (boot_delay > 10 * 1000)
		boot_delay = 0;

	pr_debug("boot_delay: %u, preset_lpj: %ld, lpj: %lu, "
		"HZ: %d, loops_per_msec: %llu\n",
		boot_delay, preset_lpj, lpj, HZ, loops_per_msec);
	return 0;
}
early_param("boot_delay", boot_delay_setup);

static void boot_delay_msec(int level)
{
	unsigned long long k;
	unsigned long timeout;

	if ((boot_delay == 0 || system_state >= SYSTEM_RUNNING)
		|| suppress_message_printing(level)) {
		return;
	}

	k = (unsigned long long)loops_per_msec * boot_delay;

	timeout = jiffies + msecs_to_jiffies(boot_delay);
	while (k) {
		k--;
		cpu_relax();
		/*
		 * use (volatile) jiffies to prevent
		 * compiler reduction; loop termination via jiffies
		 * is secondary and may or may not happen.
		 */
		if (time_after(jiffies, timeout))
			break;
		touch_nmi_watchdog();
	}
}
#else
static inline void boot_delay_msec(int level)
{
}
#endif

static bool printk_time = IS_ENABLED(CONFIG_PRINTK_TIME);
module_param_named(time, printk_time, bool, S_IRUGO | S_IWUSR);

static size_t print_syslog(unsigned int level, char *buf)
{
	return sprintf(buf, "<%u>", level);
}

static size_t print_time(u64 ts, char *buf)
{
	unsigned long rem_nsec = do_div(ts, 1000000000);

	return sprintf(buf, "[%5lu.%06lu]",
		       (unsigned long)ts, rem_nsec / 1000);
}

#ifdef CONFIG_PRINTK_CALLER
static size_t print_caller(u32 id, char *buf)
{
	char caller[12];

	snprintf(caller, sizeof(caller), "%c%u",
		 id & 0x80000000 ? 'C' : 'T', id & ~0x80000000);
	return sprintf(buf, "[%6s]", caller);
}
#else
#define print_caller(id, buf) 0
#endif

static size_t info_print_prefix(const struct printk_info  *info, bool syslog,
				bool time, char *buf)
{
	size_t len = 0;

	if (syslog)
		len = print_syslog((info->facility << 3) | info->level, buf);

	if (time)
		len += print_time(info->ts_nsec, buf + len);

	len += print_caller(info->caller_id, buf + len);

	if (IS_ENABLED(CONFIG_PRINTK_CALLER) || time) {
		buf[len++] = ' ';
		buf[len] = '\0';
	}

	return len;
}

/*
 * Prepare the record for printing. The text is shifted within the given
 * buffer to avoid a need for another one. The following operations are
 * done:
 *
 *   - Add prefix for each line.
 *   - Drop truncated lines that no longer fit into the buffer.
 *   - Add the trailing newline that has been removed in vprintk_store().
 *   - Add a string terminator.
 *
 * Since the produced string is always terminated, the maximum possible
 * return value is @r->text_buf_size - 1;
 *
 * Return: The length of the updated/prepared text, including the added
 * prefixes and the newline. The terminator is not counted. The dropped
 * line(s) are not counted.
 */
static size_t record_print_text(struct printk_record *r, bool syslog,
				bool time)
{
	size_t text_len = r->info->text_len;
	size_t buf_size = r->text_buf_size;
	char *text = r->text_buf;
	char prefix[PREFIX_MAX];
	bool truncated = false;
	size_t prefix_len;
	size_t line_len;
	size_t len = 0;
	char *next;

	/*
	 * If the message was truncated because the buffer was not large
	 * enough, treat the available text as if it were the full text.
	 */
	if (text_len > buf_size)
		text_len = buf_size;

	prefix_len = info_print_prefix(r->info, syslog, time, prefix);

	/*
	 * @text_len: bytes of unprocessed text
	 * @line_len: bytes of current line _without_ newline
	 * @text:     pointer to beginning of current line
	 * @len:      number of bytes prepared in r->text_buf
	 */
	for (;;) {
		next = memchr(text, '\n', text_len);
		if (next) {
			line_len = next - text;
		} else {
			/* Drop truncated line(s). */
			if (truncated)
				break;
			line_len = text_len;
		}

		/*
		 * Truncate the text if there is not enough space to add the
		 * prefix and a trailing newline and a terminator.
		 */
		if (len + prefix_len + text_len + 1 + 1 > buf_size) {
			/* Drop even the current line if no space. */
			if (len + prefix_len + line_len + 1 + 1 > buf_size)
				break;

			text_len = buf_size - len - prefix_len - 1 - 1;
			truncated = true;
		}

		memmove(text + prefix_len, text, text_len);
		memcpy(text, prefix, prefix_len);

		/*
		 * Increment the prepared length to include the text and
		 * prefix that were just moved+copied. Also increment for the
		 * newline at the end of this line. If this is the last line,
		 * there is no newline, but it will be added immediately below.
		 */
		len += prefix_len + line_len + 1;
		if (text_len == line_len) {
			/*
			 * This is the last line. Add the trailing newline
			 * removed in vprintk_store().
			 */
			text[prefix_len + line_len] = '\n';
			break;
		}

		/*
		 * Advance beyond the added prefix and the related line with
		 * its newline.
		 */
		text += prefix_len + line_len + 1;

		/*
		 * The remaining text has only decreased by the line with its
		 * newline.
		 *
		 * Note that @text_len can become zero. It happens when @text
		 * ended with a newline (either due to truncation or the
		 * original string ending with "\n\n"). The loop is correctly
		 * repeated and (if not truncated) an empty line with a prefix
		 * will be prepared.
		 */
		text_len -= line_len + 1;
	}

	/*
	 * If a buffer was provided, it will be terminated. Space for the
	 * string terminator is guaranteed to be available. The terminator is
	 * not counted in the return value.
	 */
	if (buf_size > 0)
<<<<<<< HEAD
		text[len] = 0;
=======
		r->text_buf[len] = 0;
>>>>>>> 1048ba83

	return len;
}

static size_t get_record_print_text_size(struct printk_info *info,
					 unsigned int line_count,
					 bool syslog, bool time)
{
	char prefix[PREFIX_MAX];
	size_t prefix_len;

	prefix_len = info_print_prefix(info, syslog, time, prefix);

	/*
	 * Each line will be preceded with a prefix. The intermediate
	 * newlines are already within the text, but a final trailing
	 * newline will be added.
	 */
	return ((prefix_len * line_count) + info->text_len + 1);
}

static int syslog_print(char __user *buf, int size)
{
	struct printk_info info;
	struct printk_record r;
	char *text;
	int len = 0;

	text = kmalloc(LOG_LINE_MAX + PREFIX_MAX, GFP_KERNEL);
	if (!text)
		return -ENOMEM;

	prb_rec_init_rd(&r, &info, text, LOG_LINE_MAX + PREFIX_MAX);

	while (size > 0) {
		size_t n;
		size_t skip;

		logbuf_lock_irq();
		if (!prb_read_valid(prb, syslog_seq, &r)) {
			logbuf_unlock_irq();
			break;
		}
		if (r.info->seq != syslog_seq) {
			/* message is gone, move to next valid one */
			syslog_seq = r.info->seq;
			syslog_partial = 0;
		}

		/*
		 * To keep reading/counting partial line consistent,
		 * use printk_time value as of the beginning of a line.
		 */
		if (!syslog_partial)
			syslog_time = printk_time;

		skip = syslog_partial;
		n = record_print_text(&r, true, syslog_time);
		if (n - syslog_partial <= size) {
			/* message fits into buffer, move forward */
			syslog_seq = r.info->seq + 1;
			n -= syslog_partial;
			syslog_partial = 0;
		} else if (!len){
			/* partial read(), remember position */
			n = size;
			syslog_partial += n;
		} else
			n = 0;
		logbuf_unlock_irq();

		if (!n)
			break;

		if (copy_to_user(buf, text + skip, n)) {
			if (!len)
				len = -EFAULT;
			break;
		}

		len += n;
		size -= n;
		buf += n;
	}

	kfree(text);
	return len;
}

static int syslog_print_all(char __user *buf, int size, bool clear)
{
	struct printk_info info;
	unsigned int line_count;
	struct printk_record r;
	char *text;
	int len = 0;
	u64 seq;
	bool time;

	text = kmalloc(LOG_LINE_MAX + PREFIX_MAX, GFP_KERNEL);
	if (!text)
		return -ENOMEM;

	time = printk_time;
	logbuf_lock_irq();
	/*
	 * Find first record that fits, including all following records,
	 * into the user-provided buffer for this dump.
	 */
	prb_for_each_info(clear_seq, prb, seq, &info, &line_count)
		len += get_record_print_text_size(&info, line_count, true, time);

	/* move first record forward until length fits into the buffer */
	prb_for_each_info(clear_seq, prb, seq, &info, &line_count) {
		if (len <= size)
			break;
		len -= get_record_print_text_size(&info, line_count, true, time);
	}

	prb_rec_init_rd(&r, &info, text, LOG_LINE_MAX + PREFIX_MAX);

	len = 0;
	prb_for_each_record(seq, prb, seq, &r) {
		int textlen;

		textlen = record_print_text(&r, true, time);

		if (len + textlen > size) {
			seq--;
			break;
		}

		logbuf_unlock_irq();
		if (copy_to_user(buf + len, text, textlen))
			len = -EFAULT;
		else
			len += textlen;
		logbuf_lock_irq();

		if (len < 0)
			break;
	}

	if (clear)
		clear_seq = seq;
	logbuf_unlock_irq();

	kfree(text);
	return len;
}

static void syslog_clear(void)
{
	logbuf_lock_irq();
	clear_seq = prb_next_seq(prb);
	logbuf_unlock_irq();
}

int do_syslog(int type, char __user *buf, int len, int source)
{
	bool clear = false;
	static int saved_console_loglevel = LOGLEVEL_DEFAULT;
	int error;

	error = check_syslog_permissions(type, source);
	if (error)
		return error;

	switch (type) {
	case SYSLOG_ACTION_CLOSE:	/* Close log */
		break;
	case SYSLOG_ACTION_OPEN:	/* Open log */
		break;
	case SYSLOG_ACTION_READ:	/* Read from log */
		if (!buf || len < 0)
			return -EINVAL;
		if (!len)
			return 0;
		if (!access_ok(buf, len))
			return -EFAULT;
		error = wait_event_interruptible(log_wait,
				prb_read_valid(prb, syslog_seq, NULL));
		if (error)
			return error;
		error = syslog_print(buf, len);
		break;
	/* Read/clear last kernel messages */
	case SYSLOG_ACTION_READ_CLEAR:
		clear = true;
		fallthrough;
	/* Read last kernel messages */
	case SYSLOG_ACTION_READ_ALL:
		if (!buf || len < 0)
			return -EINVAL;
		if (!len)
			return 0;
		if (!access_ok(buf, len))
			return -EFAULT;
		error = syslog_print_all(buf, len, clear);
		break;
	/* Clear ring buffer */
	case SYSLOG_ACTION_CLEAR:
		syslog_clear();
		break;
	/* Disable logging to console */
	case SYSLOG_ACTION_CONSOLE_OFF:
		if (saved_console_loglevel == LOGLEVEL_DEFAULT)
			saved_console_loglevel = console_loglevel;
		console_loglevel = minimum_console_loglevel;
		break;
	/* Enable logging to console */
	case SYSLOG_ACTION_CONSOLE_ON:
		if (saved_console_loglevel != LOGLEVEL_DEFAULT) {
			console_loglevel = saved_console_loglevel;
			saved_console_loglevel = LOGLEVEL_DEFAULT;
		}
		break;
	/* Set level of messages printed to console */
	case SYSLOG_ACTION_CONSOLE_LEVEL:
		if (len < 1 || len > 8)
			return -EINVAL;
		if (len < minimum_console_loglevel)
			len = minimum_console_loglevel;
		console_loglevel = len;
		/* Implicitly re-enable logging to console */
		saved_console_loglevel = LOGLEVEL_DEFAULT;
		break;
	/* Number of chars in the log buffer */
	case SYSLOG_ACTION_SIZE_UNREAD:
		logbuf_lock_irq();
		if (syslog_seq < prb_first_valid_seq(prb)) {
			/* messages are gone, move to first one */
			syslog_seq = prb_first_valid_seq(prb);
			syslog_partial = 0;
		}
		if (source == SYSLOG_FROM_PROC) {
			/*
			 * Short-cut for poll(/"proc/kmsg") which simply checks
			 * for pending data, not the size; return the count of
			 * records, not the length.
			 */
			error = prb_next_seq(prb) - syslog_seq;
		} else {
			bool time = syslog_partial ? syslog_time : printk_time;
			struct printk_info info;
			unsigned int line_count;
			u64 seq;

			prb_for_each_info(syslog_seq, prb, seq, &info,
					  &line_count) {
				error += get_record_print_text_size(&info, line_count,
								    true, time);
				time = printk_time;
			}
			error -= syslog_partial;
		}
		logbuf_unlock_irq();
		break;
	/* Size of the log buffer */
	case SYSLOG_ACTION_SIZE_BUFFER:
		error = log_buf_len;
		break;
	default:
		error = -EINVAL;
		break;
	}

	return error;
}

SYSCALL_DEFINE3(syslog, int, type, char __user *, buf, int, len)
{
	return do_syslog(type, buf, len, SYSLOG_FROM_READER);
}

/*
 * Special console_lock variants that help to reduce the risk of soft-lockups.
 * They allow to pass console_lock to another printk() call using a busy wait.
 */

#ifdef CONFIG_LOCKDEP
static struct lockdep_map console_owner_dep_map = {
	.name = "console_owner"
};
#endif

static DEFINE_RAW_SPINLOCK(console_owner_lock);
static struct task_struct *console_owner;
static bool console_waiter;

/**
 * console_lock_spinning_enable - mark beginning of code where another
 *	thread might safely busy wait
 *
 * This basically converts console_lock into a spinlock. This marks
 * the section where the console_lock owner can not sleep, because
 * there may be a waiter spinning (like a spinlock). Also it must be
 * ready to hand over the lock at the end of the section.
 */
static void console_lock_spinning_enable(void)
{
	raw_spin_lock(&console_owner_lock);
	console_owner = current;
	raw_spin_unlock(&console_owner_lock);

	/* The waiter may spin on us after setting console_owner */
	spin_acquire(&console_owner_dep_map, 0, 0, _THIS_IP_);
}

/**
 * console_lock_spinning_disable_and_check - mark end of code where another
 *	thread was able to busy wait and check if there is a waiter
 *
 * This is called at the end of the section where spinning is allowed.
 * It has two functions. First, it is a signal that it is no longer
 * safe to start busy waiting for the lock. Second, it checks if
 * there is a busy waiter and passes the lock rights to her.
 *
 * Important: Callers lose the lock if there was a busy waiter.
 *	They must not touch items synchronized by console_lock
 *	in this case.
 *
 * Return: 1 if the lock rights were passed, 0 otherwise.
 */
static int console_lock_spinning_disable_and_check(void)
{
	int waiter;

	raw_spin_lock(&console_owner_lock);
	waiter = READ_ONCE(console_waiter);
	console_owner = NULL;
	raw_spin_unlock(&console_owner_lock);

	if (!waiter) {
		spin_release(&console_owner_dep_map, _THIS_IP_);
		return 0;
	}

	/* The waiter is now free to continue */
	WRITE_ONCE(console_waiter, false);

	spin_release(&console_owner_dep_map, _THIS_IP_);

	/*
	 * Hand off console_lock to waiter. The waiter will perform
	 * the up(). After this, the waiter is the console_lock owner.
	 */
	mutex_release(&console_lock_dep_map, _THIS_IP_);
	return 1;
}

/**
 * console_trylock_spinning - try to get console_lock by busy waiting
 *
 * This allows to busy wait for the console_lock when the current
 * owner is running in specially marked sections. It means that
 * the current owner is running and cannot reschedule until it
 * is ready to lose the lock.
 *
 * Return: 1 if we got the lock, 0 othrewise
 */
static int console_trylock_spinning(void)
{
	struct task_struct *owner = NULL;
	bool waiter;
	bool spin = false;
	unsigned long flags;

	if (console_trylock())
		return 1;

	printk_safe_enter_irqsave(flags);

	raw_spin_lock(&console_owner_lock);
	owner = READ_ONCE(console_owner);
	waiter = READ_ONCE(console_waiter);
	if (!waiter && owner && owner != current) {
		WRITE_ONCE(console_waiter, true);
		spin = true;
	}
	raw_spin_unlock(&console_owner_lock);

	/*
	 * If there is an active printk() writing to the
	 * consoles, instead of having it write our data too,
	 * see if we can offload that load from the active
	 * printer, and do some printing ourselves.
	 * Go into a spin only if there isn't already a waiter
	 * spinning, and there is an active printer, and
	 * that active printer isn't us (recursive printk?).
	 */
	if (!spin) {
		printk_safe_exit_irqrestore(flags);
		return 0;
	}

	/* We spin waiting for the owner to release us */
	spin_acquire(&console_owner_dep_map, 0, 0, _THIS_IP_);
	/* Owner will clear console_waiter on hand off */
	while (READ_ONCE(console_waiter))
		cpu_relax();
	spin_release(&console_owner_dep_map, _THIS_IP_);

	printk_safe_exit_irqrestore(flags);
	/*
	 * The owner passed the console lock to us.
	 * Since we did not spin on console lock, annotate
	 * this as a trylock. Otherwise lockdep will
	 * complain.
	 */
	mutex_acquire(&console_lock_dep_map, 0, 1, _THIS_IP_);

	return 1;
}

/*
 * Call the console drivers, asking them to write out
 * log_buf[start] to log_buf[end - 1].
 * The console_lock must be held.
 */
static void call_console_drivers(const char *ext_text, size_t ext_len,
				 const char *text, size_t len)
{
	static char dropped_text[64];
	size_t dropped_len = 0;
	struct console *con;

	trace_console_rcuidle(text, len);

	if (!console_drivers)
		return;

	if (console_dropped) {
		dropped_len = snprintf(dropped_text, sizeof(dropped_text),
				       "** %lu printk messages dropped **\n",
				       console_dropped);
		console_dropped = 0;
	}

	for_each_console(con) {
		if (exclusive_console && con != exclusive_console)
			continue;
		if (!(con->flags & CON_ENABLED))
			continue;
		if (!con->write)
			continue;
		if (!cpu_online(smp_processor_id()) &&
		    !(con->flags & CON_ANYTIME))
			continue;
		if (con->flags & CON_EXTENDED)
			con->write(con, ext_text, ext_len);
		else {
			if (dropped_len)
				con->write(con, dropped_text, dropped_len);
			con->write(con, text, len);
		}
	}
}

int printk_delay_msec __read_mostly;

static inline void printk_delay(void)
{
	if (unlikely(printk_delay_msec)) {
		int m = printk_delay_msec;

		while (m--) {
			mdelay(1);
			touch_nmi_watchdog();
		}
	}
}

static inline u32 printk_caller_id(void)
{
	return in_task() ? task_pid_nr(current) :
		0x80000000 + raw_smp_processor_id();
}

/**
 * parse_prefix - Parse level and control flags.
 *
 * @text:     The terminated text message.
 * @level:    A pointer to the current level value, will be updated.
 * @lflags:   A pointer to the current log flags, will be updated.
 *
 * @level may be NULL if the caller is not interested in the parsed value.
 * Otherwise the variable pointed to by @level must be set to
 * LOGLEVEL_DEFAULT in order to be updated with the parsed value.
 *
 * @lflags may be NULL if the caller is not interested in the parsed value.
 * Otherwise the variable pointed to by @lflags will be OR'd with the parsed
 * value.
 *
 * Return: The length of the parsed level and control flags.
 */
static u16 parse_prefix(char *text, int *level, enum log_flags *lflags)
{
	u16 prefix_len = 0;
	int kern_level;

	while (*text) {
		kern_level = printk_get_level(text);
		if (!kern_level)
			break;

		switch (kern_level) {
		case '0' ... '7':
			if (level && *level == LOGLEVEL_DEFAULT)
				*level = kern_level - '0';
			break;
		case 'c':	/* KERN_CONT */
			if (lflags)
				*lflags |= LOG_CONT;
		}

		prefix_len += 2;
		text += 2;
	}

	return prefix_len;
}

static u16 printk_sprint(char *text, u16 size, int facility, enum log_flags *lflags,
			 const char *fmt, va_list args)
{
	u16 text_len;

	text_len = vscnprintf(text, size, fmt, args);

	/* Mark and strip a trailing newline. */
	if (text_len && text[text_len - 1] == '\n') {
		text_len--;
		*lflags |= LOG_NEWLINE;
	}

	/* Strip log level and control flags. */
	if (facility == 0) {
		u16 prefix_len;

		prefix_len = parse_prefix(text, NULL, NULL);
		if (prefix_len) {
			text_len -= prefix_len;
			memmove(text, text + prefix_len, text_len);
		}
	}

	return text_len;
}

__printf(4, 0)
int vprintk_store(int facility, int level,
		  const struct dev_printk_info *dev_info,
		  const char *fmt, va_list args)
{
	const u32 caller_id = printk_caller_id();
	struct prb_reserved_entry e;
	enum log_flags lflags = 0;
	struct printk_record r;
	u16 trunc_msg_len = 0;
	char prefix_buf[8];
	u16 reserve_size;
	va_list args2;
	u16 text_len;
	u64 ts_nsec;

	/*
	 * Since the duration of printk() can vary depending on the message
	 * and state of the ringbuffer, grab the timestamp now so that it is
	 * close to the call of printk(). This provides a more deterministic
	 * timestamp with respect to the caller.
	 */
	ts_nsec = local_clock();

	/*
	 * The sprintf needs to come first since the syslog prefix might be
	 * passed in as a parameter. An extra byte must be reserved so that
	 * later the vscnprintf() into the reserved buffer has room for the
	 * terminating '\0', which is not counted by vsnprintf().
	 */
	va_copy(args2, args);
	reserve_size = vsnprintf(&prefix_buf[0], sizeof(prefix_buf), fmt, args2) + 1;
	va_end(args2);

	if (reserve_size > LOG_LINE_MAX)
		reserve_size = LOG_LINE_MAX;

	/* Extract log level or control flags. */
	if (facility == 0)
		parse_prefix(&prefix_buf[0], &level, &lflags);

	if (level == LOGLEVEL_DEFAULT)
		level = default_message_loglevel;

	if (dev_info)
		lflags |= LOG_NEWLINE;

	if (lflags & LOG_CONT) {
		prb_rec_init_wr(&r, reserve_size);
		if (prb_reserve_in_last(&e, prb, &r, caller_id, LOG_LINE_MAX)) {
			text_len = printk_sprint(&r.text_buf[r.info->text_len], reserve_size,
						 facility, &lflags, fmt, args);
			r.info->text_len += text_len;

			if (lflags & LOG_NEWLINE) {
				r.info->flags |= LOG_NEWLINE;
				prb_final_commit(&e);
			} else {
				prb_commit(&e);
			}

			return text_len;
		}
	}

	/*
	 * Explicitly initialize the record before every prb_reserve() call.
	 * prb_reserve_in_last() and prb_reserve() purposely invalidate the
	 * structure when they fail.
	 */
	prb_rec_init_wr(&r, reserve_size);
	if (!prb_reserve(&e, prb, &r)) {
		/* truncate the message if it is too long for empty buffer */
		truncate_msg(&reserve_size, &trunc_msg_len);

		prb_rec_init_wr(&r, reserve_size + trunc_msg_len);
		if (!prb_reserve(&e, prb, &r))
			return 0;
	}

	/* fill message */
	text_len = printk_sprint(&r.text_buf[0], reserve_size, facility, &lflags, fmt, args);
	if (trunc_msg_len)
		memcpy(&r.text_buf[text_len], trunc_msg, trunc_msg_len);
	r.info->text_len = text_len + trunc_msg_len;
	r.info->facility = facility;
	r.info->level = level & 7;
	r.info->flags = lflags & 0x1f;
	r.info->ts_nsec = ts_nsec;
	r.info->caller_id = caller_id;
	if (dev_info)
		memcpy(&r.info->dev_info, dev_info, sizeof(r.info->dev_info));

	/* A message without a trailing newline can be continued. */
	if (!(lflags & LOG_NEWLINE))
		prb_commit(&e);
	else
		prb_final_commit(&e);

	return (text_len + trunc_msg_len);
}

asmlinkage int vprintk_emit(int facility, int level,
			    const struct dev_printk_info *dev_info,
			    const char *fmt, va_list args)
{
	int printed_len;
	bool in_sched = false;
	unsigned long flags;

	/* Suppress unimportant messages after panic happens */
	if (unlikely(suppress_printk))
		return 0;

	if (level == LOGLEVEL_SCHED) {
		level = LOGLEVEL_DEFAULT;
		in_sched = true;
	}

	boot_delay_msec(level);
	printk_delay();

	printk_safe_enter_irqsave(flags);
	printed_len = vprintk_store(facility, level, dev_info, fmt, args);
	printk_safe_exit_irqrestore(flags);

	/* If called from the scheduler, we can not call up(). */
	if (!in_sched) {
		/*
		 * Disable preemption to avoid being preempted while holding
		 * console_sem which would prevent anyone from printing to
		 * console
		 */
		preempt_disable();
		/*
		 * Try to acquire and then immediately release the console
		 * semaphore.  The release will print out buffers and wake up
		 * /dev/kmsg and syslog() users.
		 */
		if (console_trylock_spinning())
			console_unlock();
		preempt_enable();
	}

	wake_up_klogd();
	return printed_len;
}
EXPORT_SYMBOL(vprintk_emit);

asmlinkage int vprintk(const char *fmt, va_list args)
{
	return vprintk_func(fmt, args);
}
EXPORT_SYMBOL(vprintk);

int vprintk_default(const char *fmt, va_list args)
{
	return vprintk_emit(0, LOGLEVEL_DEFAULT, NULL, fmt, args);
}
EXPORT_SYMBOL_GPL(vprintk_default);

/**
 * printk - print a kernel message
 * @fmt: format string
 *
 * This is printk(). It can be called from any context. We want it to work.
 *
 * We try to grab the console_lock. If we succeed, it's easy - we log the
 * output and call the console drivers.  If we fail to get the semaphore, we
 * place the output into the log buffer and return. The current holder of
 * the console_sem will notice the new output in console_unlock(); and will
 * send it to the consoles before releasing the lock.
 *
 * One effect of this deferred printing is that code which calls printk() and
 * then changes console_loglevel may break. This is because console_loglevel
 * is inspected when the actual printing occurs.
 *
 * See also:
 * printf(3)
 *
 * See the vsnprintf() documentation for format string extensions over C99.
 */
asmlinkage __visible int printk(const char *fmt, ...)
{
	va_list args;
	int r;

	va_start(args, fmt);
	r = vprintk_func(fmt, args);
	va_end(args);

	return r;
}
EXPORT_SYMBOL(printk);

#else /* CONFIG_PRINTK */

#define LOG_LINE_MAX		0
#define PREFIX_MAX		0
#define printk_time		false

#define prb_read_valid(rb, seq, r)	false
#define prb_first_valid_seq(rb)		0

static u64 syslog_seq;
static u64 console_seq;
static u64 exclusive_console_stop_seq;
static unsigned long console_dropped;

static size_t record_print_text(const struct printk_record *r,
				bool syslog, bool time)
{
	return 0;
}
static ssize_t info_print_ext_header(char *buf, size_t size,
				     struct printk_info *info)
{
	return 0;
}
static ssize_t msg_print_ext_body(char *buf, size_t size,
				  char *text, size_t text_len,
				  struct dev_printk_info *dev_info) { return 0; }
static void console_lock_spinning_enable(void) { }
static int console_lock_spinning_disable_and_check(void) { return 0; }
static void call_console_drivers(const char *ext_text, size_t ext_len,
				 const char *text, size_t len) {}
static bool suppress_message_printing(int level) { return false; }

#endif /* CONFIG_PRINTK */

#ifdef CONFIG_EARLY_PRINTK
struct console *early_console;

asmlinkage __visible void early_printk(const char *fmt, ...)
{
	va_list ap;
	char buf[512];
	int n;

	if (!early_console)
		return;

	va_start(ap, fmt);
	n = vscnprintf(buf, sizeof(buf), fmt, ap);
	va_end(ap);

	early_console->write(early_console, buf, n);
}
#endif

static int __add_preferred_console(char *name, int idx, char *options,
				   char *brl_options, bool user_specified)
{
	struct console_cmdline *c;
	int i;

	/*
	 *	See if this tty is not yet registered, and
	 *	if we have a slot free.
	 */
	for (i = 0, c = console_cmdline;
	     i < MAX_CMDLINECONSOLES && c->name[0];
	     i++, c++) {
		if (strcmp(c->name, name) == 0 && c->index == idx) {
			if (!brl_options)
				preferred_console = i;
			if (user_specified)
				c->user_specified = true;
			return 0;
		}
	}
	if (i == MAX_CMDLINECONSOLES)
		return -E2BIG;
	if (!brl_options)
		preferred_console = i;
	strlcpy(c->name, name, sizeof(c->name));
	c->options = options;
	c->user_specified = user_specified;
	braille_set_options(c, brl_options);

	c->index = idx;
	return 0;
}

static int __init console_msg_format_setup(char *str)
{
	if (!strcmp(str, "syslog"))
		console_msg_format = MSG_FORMAT_SYSLOG;
	if (!strcmp(str, "default"))
		console_msg_format = MSG_FORMAT_DEFAULT;
	return 1;
}
__setup("console_msg_format=", console_msg_format_setup);

/*
 * Set up a console.  Called via do_early_param() in init/main.c
 * for each "console=" parameter in the boot command line.
 */
static int __init console_setup(char *str)
{
	char buf[sizeof(console_cmdline[0].name) + 4]; /* 4 for "ttyS" */
	char *s, *options, *brl_options = NULL;
	int idx;

	/*
	 * console="" or console=null have been suggested as a way to
	 * disable console output. Use ttynull that has been created
	 * for exacly this purpose.
	 */
	if (str[0] == 0 || strcmp(str, "null") == 0) {
		__add_preferred_console("ttynull", 0, NULL, NULL, true);
		return 1;
	}

	if (_braille_console_setup(&str, &brl_options))
		return 1;

	/*
	 * Decode str into name, index, options.
	 */
	if (str[0] >= '0' && str[0] <= '9') {
		strcpy(buf, "ttyS");
		strncpy(buf + 4, str, sizeof(buf) - 5);
	} else {
		strncpy(buf, str, sizeof(buf) - 1);
	}
	buf[sizeof(buf) - 1] = 0;
	options = strchr(str, ',');
	if (options)
		*(options++) = 0;
#ifdef __sparc__
	if (!strcmp(str, "ttya"))
		strcpy(buf, "ttyS0");
	if (!strcmp(str, "ttyb"))
		strcpy(buf, "ttyS1");
#endif
	for (s = buf; *s; s++)
		if (isdigit(*s) || *s == ',')
			break;
	idx = simple_strtoul(s, NULL, 10);
	*s = 0;

	__add_preferred_console(buf, idx, options, brl_options, true);
	console_set_on_cmdline = 1;
	return 1;
}
__setup("console=", console_setup);

/**
 * add_preferred_console - add a device to the list of preferred consoles.
 * @name: device name
 * @idx: device index
 * @options: options for this console
 *
 * The last preferred console added will be used for kernel messages
 * and stdin/out/err for init.  Normally this is used by console_setup
 * above to handle user-supplied console arguments; however it can also
 * be used by arch-specific code either to override the user or more
 * commonly to provide a default console (ie from PROM variables) when
 * the user has not supplied one.
 */
int add_preferred_console(char *name, int idx, char *options)
{
	return __add_preferred_console(name, idx, options, NULL, false);
}

bool console_suspend_enabled = true;
EXPORT_SYMBOL(console_suspend_enabled);

static int __init console_suspend_disable(char *str)
{
	console_suspend_enabled = false;
	return 1;
}
__setup("no_console_suspend", console_suspend_disable);
module_param_named(console_suspend, console_suspend_enabled,
		bool, S_IRUGO | S_IWUSR);
MODULE_PARM_DESC(console_suspend, "suspend console during suspend"
	" and hibernate operations");

/**
 * suspend_console - suspend the console subsystem
 *
 * This disables printk() while we go into suspend states
 */
void suspend_console(void)
{
	if (!console_suspend_enabled)
		return;
	pr_info("Suspending console(s) (use no_console_suspend to debug)\n");
	console_lock();
	console_suspended = 1;
	up_console_sem();
}

void resume_console(void)
{
	if (!console_suspend_enabled)
		return;
	down_console_sem();
	console_suspended = 0;
	console_unlock();
}

/**
 * console_cpu_notify - print deferred console messages after CPU hotplug
 * @cpu: unused
 *
 * If printk() is called from a CPU that is not online yet, the messages
 * will be printed on the console only if there are CON_ANYTIME consoles.
 * This function is called when a new CPU comes online (or fails to come
 * up) or goes offline.
 */
static int console_cpu_notify(unsigned int cpu)
{
	if (!cpuhp_tasks_frozen) {
		/* If trylock fails, someone else is doing the printing */
		if (console_trylock())
			console_unlock();
	}
	return 0;
}

/**
 * console_lock - lock the console system for exclusive use.
 *
 * Acquires a lock which guarantees that the caller has
 * exclusive access to the console system and the console_drivers list.
 *
 * Can sleep, returns nothing.
 */
void console_lock(void)
{
	might_sleep();

	down_console_sem();
	if (console_suspended)
		return;
	console_locked = 1;
	console_may_schedule = 1;
}
EXPORT_SYMBOL(console_lock);

/**
 * console_trylock - try to lock the console system for exclusive use.
 *
 * Try to acquire a lock which guarantees that the caller has exclusive
 * access to the console system and the console_drivers list.
 *
 * returns 1 on success, and 0 on failure to acquire the lock.
 */
int console_trylock(void)
{
	if (down_trylock_console_sem())
		return 0;
	if (console_suspended) {
		up_console_sem();
		return 0;
	}
	console_locked = 1;
	console_may_schedule = 0;
	return 1;
}
EXPORT_SYMBOL(console_trylock);

int is_console_locked(void)
{
	return console_locked;
}
EXPORT_SYMBOL(is_console_locked);

/*
 * Check if we have any console that is capable of printing while cpu is
 * booting or shutting down. Requires console_sem.
 */
static int have_callable_console(void)
{
	struct console *con;

	for_each_console(con)
		if ((con->flags & CON_ENABLED) &&
				(con->flags & CON_ANYTIME))
			return 1;

	return 0;
}

/*
 * Can we actually use the console at this time on this cpu?
 *
 * Console drivers may assume that per-cpu resources have been allocated. So
 * unless they're explicitly marked as being able to cope (CON_ANYTIME) don't
 * call them until this CPU is officially up.
 */
static inline int can_use_console(void)
{
	return cpu_online(raw_smp_processor_id()) || have_callable_console();
}

/**
 * console_unlock - unlock the console system
 *
 * Releases the console_lock which the caller holds on the console system
 * and the console driver list.
 *
 * While the console_lock was held, console output may have been buffered
 * by printk().  If this is the case, console_unlock(); emits
 * the output prior to releasing the lock.
 *
 * If there is output waiting, we wake /dev/kmsg and syslog() users.
 *
 * console_unlock(); may be called from any context.
 */
void console_unlock(void)
{
	static char ext_text[CONSOLE_EXT_LOG_MAX];
	static char text[LOG_LINE_MAX + PREFIX_MAX];
	unsigned long flags;
	bool do_cond_resched, retry;
	struct printk_info info;
	struct printk_record r;

	if (console_suspended) {
		up_console_sem();
		return;
	}

	prb_rec_init_rd(&r, &info, text, sizeof(text));

	/*
	 * Console drivers are called with interrupts disabled, so
	 * @console_may_schedule should be cleared before; however, we may
	 * end up dumping a lot of lines, for example, if called from
	 * console registration path, and should invoke cond_resched()
	 * between lines if allowable.  Not doing so can cause a very long
	 * scheduling stall on a slow console leading to RCU stall and
	 * softlockup warnings which exacerbate the issue with more
	 * messages practically incapacitating the system.
	 *
	 * console_trylock() is not able to detect the preemptive
	 * context reliably. Therefore the value must be stored before
	 * and cleared after the "again" goto label.
	 */
	do_cond_resched = console_may_schedule;
again:
	console_may_schedule = 0;

	/*
	 * We released the console_sem lock, so we need to recheck if
	 * cpu is online and (if not) is there at least one CON_ANYTIME
	 * console.
	 */
	if (!can_use_console()) {
		console_locked = 0;
		up_console_sem();
		return;
	}

	for (;;) {
		size_t ext_len = 0;
		size_t len;

		printk_safe_enter_irqsave(flags);
		raw_spin_lock(&logbuf_lock);
skip:
		if (!prb_read_valid(prb, console_seq, &r))
			break;

		if (console_seq != r.info->seq) {
			console_dropped += r.info->seq - console_seq;
			console_seq = r.info->seq;
		}

		if (suppress_message_printing(r.info->level)) {
			/*
			 * Skip record we have buffered and already printed
			 * directly to the console when we received it, and
			 * record that has level above the console loglevel.
			 */
			console_seq++;
			goto skip;
		}

		/* Output to all consoles once old messages replayed. */
		if (unlikely(exclusive_console &&
			     console_seq >= exclusive_console_stop_seq)) {
			exclusive_console = NULL;
		}

		/*
		 * Handle extended console text first because later
		 * record_print_text() will modify the record buffer in-place.
		 */
		if (nr_ext_console_drivers) {
			ext_len = info_print_ext_header(ext_text,
						sizeof(ext_text),
						r.info);
			ext_len += msg_print_ext_body(ext_text + ext_len,
						sizeof(ext_text) - ext_len,
						&r.text_buf[0],
						r.info->text_len,
						&r.info->dev_info);
		}
		len = record_print_text(&r,
				console_msg_format & MSG_FORMAT_SYSLOG,
				printk_time);
		console_seq++;
		raw_spin_unlock(&logbuf_lock);

		/*
		 * While actively printing out messages, if another printk()
		 * were to occur on another CPU, it may wait for this one to
		 * finish. This task can not be preempted if there is a
		 * waiter waiting to take over.
		 */
		console_lock_spinning_enable();

		stop_critical_timings();	/* don't trace print latency */
		call_console_drivers(ext_text, ext_len, text, len);
		start_critical_timings();

		if (console_lock_spinning_disable_and_check()) {
			printk_safe_exit_irqrestore(flags);
			return;
		}

		printk_safe_exit_irqrestore(flags);

		if (do_cond_resched)
			cond_resched();
	}

	console_locked = 0;

	raw_spin_unlock(&logbuf_lock);

	up_console_sem();

	/*
	 * Someone could have filled up the buffer again, so re-check if there's
	 * something to flush. In case we cannot trylock the console_sem again,
	 * there's a new owner and the console_unlock() from them will do the
	 * flush, no worries.
	 */
	raw_spin_lock(&logbuf_lock);
	retry = prb_read_valid(prb, console_seq, NULL);
	raw_spin_unlock(&logbuf_lock);
	printk_safe_exit_irqrestore(flags);

	if (retry && console_trylock())
		goto again;
}
EXPORT_SYMBOL(console_unlock);

/**
 * console_conditional_schedule - yield the CPU if required
 *
 * If the console code is currently allowed to sleep, and
 * if this CPU should yield the CPU to another task, do
 * so here.
 *
 * Must be called within console_lock();.
 */
void __sched console_conditional_schedule(void)
{
	if (console_may_schedule)
		cond_resched();
}
EXPORT_SYMBOL(console_conditional_schedule);

void console_unblank(void)
{
	struct console *c;

	/*
	 * console_unblank can no longer be called in interrupt context unless
	 * oops_in_progress is set to 1..
	 */
	if (oops_in_progress) {
		if (down_trylock_console_sem() != 0)
			return;
	} else
		console_lock();

	console_locked = 1;
	console_may_schedule = 0;
	for_each_console(c)
		if ((c->flags & CON_ENABLED) && c->unblank)
			c->unblank();
	console_unlock();
}

/**
 * console_flush_on_panic - flush console content on panic
 * @mode: flush all messages in buffer or just the pending ones
 *
 * Immediately output all pending messages no matter what.
 */
void console_flush_on_panic(enum con_flush_mode mode)
{
	/*
	 * If someone else is holding the console lock, trylock will fail
	 * and may_schedule may be set.  Ignore and proceed to unlock so
	 * that messages are flushed out.  As this can be called from any
	 * context and we don't want to get preempted while flushing,
	 * ensure may_schedule is cleared.
	 */
	console_trylock();
	console_may_schedule = 0;

	if (mode == CONSOLE_REPLAY_ALL) {
		unsigned long flags;

		logbuf_lock_irqsave(flags);
		console_seq = prb_first_valid_seq(prb);
		logbuf_unlock_irqrestore(flags);
	}
	console_unlock();
}

/*
 * Return the console tty driver structure and its associated index
 */
struct tty_driver *console_device(int *index)
{
	struct console *c;
	struct tty_driver *driver = NULL;

	console_lock();
	for_each_console(c) {
		if (!c->device)
			continue;
		driver = c->device(c, index);
		if (driver)
			break;
	}
	console_unlock();
	return driver;
}

/*
 * Prevent further output on the passed console device so that (for example)
 * serial drivers can disable console output before suspending a port, and can
 * re-enable output afterwards.
 */
void console_stop(struct console *console)
{
	console_lock();
	console->flags &= ~CON_ENABLED;
	console_unlock();
}
EXPORT_SYMBOL(console_stop);

void console_start(struct console *console)
{
	console_lock();
	console->flags |= CON_ENABLED;
	console_unlock();
}
EXPORT_SYMBOL(console_start);

static int __read_mostly keep_bootcon;

static int __init keep_bootcon_setup(char *str)
{
	keep_bootcon = 1;
	pr_info("debug: skip boot console de-registration.\n");

	return 0;
}

early_param("keep_bootcon", keep_bootcon_setup);

/*
 * This is called by register_console() to try to match
 * the newly registered console with any of the ones selected
 * by either the command line or add_preferred_console() and
 * setup/enable it.
 *
 * Care need to be taken with consoles that are statically
 * enabled such as netconsole
 */
static int try_enable_new_console(struct console *newcon, bool user_specified)
{
	struct console_cmdline *c;
	int i, err;

	for (i = 0, c = console_cmdline;
	     i < MAX_CMDLINECONSOLES && c->name[0];
	     i++, c++) {
		if (c->user_specified != user_specified)
			continue;
		if (!newcon->match ||
		    newcon->match(newcon, c->name, c->index, c->options) != 0) {
			/* default matching */
			BUILD_BUG_ON(sizeof(c->name) != sizeof(newcon->name));
			if (strcmp(c->name, newcon->name) != 0)
				continue;
			if (newcon->index >= 0 &&
			    newcon->index != c->index)
				continue;
			if (newcon->index < 0)
				newcon->index = c->index;

			if (_braille_register_console(newcon, c))
				return 0;

			if (newcon->setup &&
			    (err = newcon->setup(newcon, c->options)) != 0)
				return err;
		}
		newcon->flags |= CON_ENABLED;
		if (i == preferred_console) {
			newcon->flags |= CON_CONSDEV;
			has_preferred_console = true;
		}
		return 0;
	}

	/*
	 * Some consoles, such as pstore and netconsole, can be enabled even
	 * without matching. Accept the pre-enabled consoles only when match()
	 * and setup() had a chance to be called.
	 */
	if (newcon->flags & CON_ENABLED && c->user_specified ==	user_specified)
		return 0;

	return -ENOENT;
}

/*
 * The console driver calls this routine during kernel initialization
 * to register the console printing procedure with printk() and to
 * print any messages that were printed by the kernel before the
 * console driver was initialized.
 *
 * This can happen pretty early during the boot process (because of
 * early_printk) - sometimes before setup_arch() completes - be careful
 * of what kernel features are used - they may not be initialised yet.
 *
 * There are two types of consoles - bootconsoles (early_printk) and
 * "real" consoles (everything which is not a bootconsole) which are
 * handled differently.
 *  - Any number of bootconsoles can be registered at any time.
 *  - As soon as a "real" console is registered, all bootconsoles
 *    will be unregistered automatically.
 *  - Once a "real" console is registered, any attempt to register a
 *    bootconsoles will be rejected
 */
void register_console(struct console *newcon)
{
	unsigned long flags;
	struct console *bcon = NULL;
	int err;

	for_each_console(bcon) {
		if (WARN(bcon == newcon, "console '%s%d' already registered\n",
					 bcon->name, bcon->index))
			return;
	}

	/*
	 * before we register a new CON_BOOT console, make sure we don't
	 * already have a valid console
	 */
	if (newcon->flags & CON_BOOT) {
		for_each_console(bcon) {
			if (!(bcon->flags & CON_BOOT)) {
				pr_info("Too late to register bootconsole %s%d\n",
					newcon->name, newcon->index);
				return;
			}
		}
	}

	if (console_drivers && console_drivers->flags & CON_BOOT)
		bcon = console_drivers;

	if (!has_preferred_console || bcon || !console_drivers)
		has_preferred_console = preferred_console >= 0;

	/*
	 *	See if we want to use this console driver. If we
	 *	didn't select a console we take the first one
	 *	that registers here.
	 */
	if (!has_preferred_console) {
		if (newcon->index < 0)
			newcon->index = 0;
		if (newcon->setup == NULL ||
		    newcon->setup(newcon, NULL) == 0) {
			newcon->flags |= CON_ENABLED;
			if (newcon->device) {
				newcon->flags |= CON_CONSDEV;
				has_preferred_console = true;
			}
		}
	}

	/* See if this console matches one we selected on the command line */
	err = try_enable_new_console(newcon, true);

	/* If not, try to match against the platform default(s) */
	if (err == -ENOENT)
		err = try_enable_new_console(newcon, false);

	/* printk() messages are not printed to the Braille console. */
	if (err || newcon->flags & CON_BRL)
		return;

	/*
	 * If we have a bootconsole, and are switching to a real console,
	 * don't print everything out again, since when the boot console, and
	 * the real console are the same physical device, it's annoying to
	 * see the beginning boot messages twice
	 */
	if (bcon && ((newcon->flags & (CON_CONSDEV | CON_BOOT)) == CON_CONSDEV))
		newcon->flags &= ~CON_PRINTBUFFER;

	/*
	 *	Put this console in the list - keep the
	 *	preferred driver at the head of the list.
	 */
	console_lock();
	if ((newcon->flags & CON_CONSDEV) || console_drivers == NULL) {
		newcon->next = console_drivers;
		console_drivers = newcon;
		if (newcon->next)
			newcon->next->flags &= ~CON_CONSDEV;
		/* Ensure this flag is always set for the head of the list */
		newcon->flags |= CON_CONSDEV;
	} else {
		newcon->next = console_drivers->next;
		console_drivers->next = newcon;
	}

	if (newcon->flags & CON_EXTENDED)
		nr_ext_console_drivers++;

	if (newcon->flags & CON_PRINTBUFFER) {
		/*
		 * console_unlock(); will print out the buffered messages
		 * for us.
		 */
		logbuf_lock_irqsave(flags);
		/*
		 * We're about to replay the log buffer.  Only do this to the
		 * just-registered console to avoid excessive message spam to
		 * the already-registered consoles.
		 *
		 * Set exclusive_console with disabled interrupts to reduce
		 * race window with eventual console_flush_on_panic() that
		 * ignores console_lock.
		 */
		exclusive_console = newcon;
		exclusive_console_stop_seq = console_seq;
		console_seq = syslog_seq;
		logbuf_unlock_irqrestore(flags);
	}
	console_unlock();
	console_sysfs_notify();

	/*
	 * By unregistering the bootconsoles after we enable the real console
	 * we get the "console xxx enabled" message on all the consoles -
	 * boot consoles, real consoles, etc - this is to ensure that end
	 * users know there might be something in the kernel's log buffer that
	 * went to the bootconsole (that they do not see on the real console)
	 */
	pr_info("%sconsole [%s%d] enabled\n",
		(newcon->flags & CON_BOOT) ? "boot" : "" ,
		newcon->name, newcon->index);
	if (bcon &&
	    ((newcon->flags & (CON_CONSDEV | CON_BOOT)) == CON_CONSDEV) &&
	    !keep_bootcon) {
		/* We need to iterate through all boot consoles, to make
		 * sure we print everything out, before we unregister them.
		 */
		for_each_console(bcon)
			if (bcon->flags & CON_BOOT)
				unregister_console(bcon);
	}
}
EXPORT_SYMBOL(register_console);

int unregister_console(struct console *console)
{
	struct console *con;
	int res;

	pr_info("%sconsole [%s%d] disabled\n",
		(console->flags & CON_BOOT) ? "boot" : "" ,
		console->name, console->index);

	res = _braille_unregister_console(console);
	if (res < 0)
		return res;
	if (res > 0)
		return 0;

	res = -ENODEV;
	console_lock();
	if (console_drivers == console) {
		console_drivers=console->next;
		res = 0;
	} else {
		for_each_console(con) {
			if (con->next == console) {
				con->next = console->next;
				res = 0;
				break;
			}
		}
	}

	if (res)
		goto out_disable_unlock;

	if (console->flags & CON_EXTENDED)
		nr_ext_console_drivers--;

	/*
	 * If this isn't the last console and it has CON_CONSDEV set, we
	 * need to set it on the next preferred console.
	 */
	if (console_drivers != NULL && console->flags & CON_CONSDEV)
		console_drivers->flags |= CON_CONSDEV;

	console->flags &= ~CON_ENABLED;
	console_unlock();
	console_sysfs_notify();

	if (console->exit)
		res = console->exit(console);

	return res;

out_disable_unlock:
	console->flags &= ~CON_ENABLED;
	console_unlock();

	return res;
}
EXPORT_SYMBOL(unregister_console);

/*
 * Initialize the console device. This is called *early*, so
 * we can't necessarily depend on lots of kernel help here.
 * Just do some early initializations, and do the complex setup
 * later.
 */
void __init console_init(void)
{
	int ret;
	initcall_t call;
	initcall_entry_t *ce;

	/* Setup the default TTY line discipline. */
	n_tty_init();

	/*
	 * set up the console device so that later boot sequences can
	 * inform about problems etc..
	 */
	ce = __con_initcall_start;
	trace_initcall_level("console");
	while (ce < __con_initcall_end) {
		call = initcall_from_entry(ce);
		trace_initcall_start(call);
		ret = call();
		trace_initcall_finish(call, ret);
		ce++;
	}
}

/*
 * Some boot consoles access data that is in the init section and which will
 * be discarded after the initcalls have been run. To make sure that no code
 * will access this data, unregister the boot consoles in a late initcall.
 *
 * If for some reason, such as deferred probe or the driver being a loadable
 * module, the real console hasn't registered yet at this point, there will
 * be a brief interval in which no messages are logged to the console, which
 * makes it difficult to diagnose problems that occur during this time.
 *
 * To mitigate this problem somewhat, only unregister consoles whose memory
 * intersects with the init section. Note that all other boot consoles will
 * get unregistred when the real preferred console is registered.
 */
static int __init printk_late_init(void)
{
	struct console *con;
	int ret;

	for_each_console(con) {
		if (!(con->flags & CON_BOOT))
			continue;

		/* Check addresses that might be used for enabled consoles. */
		if (init_section_intersects(con, sizeof(*con)) ||
		    init_section_contains(con->write, 0) ||
		    init_section_contains(con->read, 0) ||
		    init_section_contains(con->device, 0) ||
		    init_section_contains(con->unblank, 0) ||
		    init_section_contains(con->data, 0)) {
			/*
			 * Please, consider moving the reported consoles out
			 * of the init section.
			 */
			pr_warn("bootconsole [%s%d] uses init memory and must be disabled even before the real one is ready\n",
				con->name, con->index);
			unregister_console(con);
		}
	}
	ret = cpuhp_setup_state_nocalls(CPUHP_PRINTK_DEAD, "printk:dead", NULL,
					console_cpu_notify);
	WARN_ON(ret < 0);
	ret = cpuhp_setup_state_nocalls(CPUHP_AP_ONLINE_DYN, "printk:online",
					console_cpu_notify, NULL);
	WARN_ON(ret < 0);
	return 0;
}
late_initcall(printk_late_init);

#if defined CONFIG_PRINTK
/*
 * Delayed printk version, for scheduler-internal messages:
 */
#define PRINTK_PENDING_WAKEUP	0x01
#define PRINTK_PENDING_OUTPUT	0x02

static DEFINE_PER_CPU(int, printk_pending);

static void wake_up_klogd_work_func(struct irq_work *irq_work)
{
	int pending = __this_cpu_xchg(printk_pending, 0);

	if (pending & PRINTK_PENDING_OUTPUT) {
		/* If trylock fails, someone else is doing the printing */
		if (console_trylock())
			console_unlock();
	}

	if (pending & PRINTK_PENDING_WAKEUP)
		wake_up_interruptible(&log_wait);
}

static DEFINE_PER_CPU(struct irq_work, wake_up_klogd_work) =
	IRQ_WORK_INIT_LAZY(wake_up_klogd_work_func);

void wake_up_klogd(void)
{
	if (!printk_percpu_data_ready())
		return;

	preempt_disable();
	if (waitqueue_active(&log_wait)) {
		this_cpu_or(printk_pending, PRINTK_PENDING_WAKEUP);
		irq_work_queue(this_cpu_ptr(&wake_up_klogd_work));
	}
	preempt_enable();
}

void defer_console_output(void)
{
	if (!printk_percpu_data_ready())
		return;

	preempt_disable();
	__this_cpu_or(printk_pending, PRINTK_PENDING_OUTPUT);
	irq_work_queue(this_cpu_ptr(&wake_up_klogd_work));
	preempt_enable();
}

int vprintk_deferred(const char *fmt, va_list args)
{
	int r;

	r = vprintk_emit(0, LOGLEVEL_SCHED, NULL, fmt, args);
	defer_console_output();

	return r;
}

int printk_deferred(const char *fmt, ...)
{
	va_list args;
	int r;

	va_start(args, fmt);
	r = vprintk_deferred(fmt, args);
	va_end(args);

	return r;
}

/*
 * printk rate limiting, lifted from the networking subsystem.
 *
 * This enforces a rate limit: not more than 10 kernel messages
 * every 5s to make a denial-of-service attack impossible.
 */
DEFINE_RATELIMIT_STATE(printk_ratelimit_state, 5 * HZ, 10);

int __printk_ratelimit(const char *func)
{
	return ___ratelimit(&printk_ratelimit_state, func);
}
EXPORT_SYMBOL(__printk_ratelimit);

/**
 * printk_timed_ratelimit - caller-controlled printk ratelimiting
 * @caller_jiffies: pointer to caller's state
 * @interval_msecs: minimum interval between prints
 *
 * printk_timed_ratelimit() returns true if more than @interval_msecs
 * milliseconds have elapsed since the last time printk_timed_ratelimit()
 * returned true.
 */
bool printk_timed_ratelimit(unsigned long *caller_jiffies,
			unsigned int interval_msecs)
{
	unsigned long elapsed = jiffies - *caller_jiffies;

	if (*caller_jiffies && elapsed <= msecs_to_jiffies(interval_msecs))
		return false;

	*caller_jiffies = jiffies;
	return true;
}
EXPORT_SYMBOL(printk_timed_ratelimit);

static DEFINE_SPINLOCK(dump_list_lock);
static LIST_HEAD(dump_list);

/**
 * kmsg_dump_register - register a kernel log dumper.
 * @dumper: pointer to the kmsg_dumper structure
 *
 * Adds a kernel log dumper to the system. The dump callback in the
 * structure will be called when the kernel oopses or panics and must be
 * set. Returns zero on success and %-EINVAL or %-EBUSY otherwise.
 */
int kmsg_dump_register(struct kmsg_dumper *dumper)
{
	unsigned long flags;
	int err = -EBUSY;

	/* The dump callback needs to be set */
	if (!dumper->dump)
		return -EINVAL;

	spin_lock_irqsave(&dump_list_lock, flags);
	/* Don't allow registering multiple times */
	if (!dumper->registered) {
		dumper->registered = 1;
		list_add_tail_rcu(&dumper->list, &dump_list);
		err = 0;
	}
	spin_unlock_irqrestore(&dump_list_lock, flags);

	return err;
}
EXPORT_SYMBOL_GPL(kmsg_dump_register);

/**
 * kmsg_dump_unregister - unregister a kmsg dumper.
 * @dumper: pointer to the kmsg_dumper structure
 *
 * Removes a dump device from the system. Returns zero on success and
 * %-EINVAL otherwise.
 */
int kmsg_dump_unregister(struct kmsg_dumper *dumper)
{
	unsigned long flags;
	int err = -EINVAL;

	spin_lock_irqsave(&dump_list_lock, flags);
	if (dumper->registered) {
		dumper->registered = 0;
		list_del_rcu(&dumper->list);
		err = 0;
	}
	spin_unlock_irqrestore(&dump_list_lock, flags);
	synchronize_rcu();

	return err;
}
EXPORT_SYMBOL_GPL(kmsg_dump_unregister);

static bool always_kmsg_dump;
module_param_named(always_kmsg_dump, always_kmsg_dump, bool, S_IRUGO | S_IWUSR);

const char *kmsg_dump_reason_str(enum kmsg_dump_reason reason)
{
	switch (reason) {
	case KMSG_DUMP_PANIC:
		return "Panic";
	case KMSG_DUMP_OOPS:
		return "Oops";
	case KMSG_DUMP_EMERG:
		return "Emergency";
	case KMSG_DUMP_SHUTDOWN:
		return "Shutdown";
	default:
		return "Unknown";
	}
}
EXPORT_SYMBOL_GPL(kmsg_dump_reason_str);

/**
 * kmsg_dump - dump kernel log to kernel message dumpers.
 * @reason: the reason (oops, panic etc) for dumping
 *
 * Call each of the registered dumper's dump() callback, which can
 * retrieve the kmsg records with kmsg_dump_get_line() or
 * kmsg_dump_get_buffer().
 */
void kmsg_dump(enum kmsg_dump_reason reason)
{
	struct kmsg_dumper *dumper;
	unsigned long flags;

	rcu_read_lock();
	list_for_each_entry_rcu(dumper, &dump_list, list) {
		enum kmsg_dump_reason max_reason = dumper->max_reason;

		/*
		 * If client has not provided a specific max_reason, default
		 * to KMSG_DUMP_OOPS, unless always_kmsg_dump was set.
		 */
		if (max_reason == KMSG_DUMP_UNDEF) {
			max_reason = always_kmsg_dump ? KMSG_DUMP_MAX :
							KMSG_DUMP_OOPS;
		}
		if (reason > max_reason)
			continue;

		/* initialize iterator with data about the stored records */
		dumper->active = true;

		logbuf_lock_irqsave(flags);
		dumper->cur_seq = clear_seq;
		dumper->next_seq = prb_next_seq(prb);
		logbuf_unlock_irqrestore(flags);

		/* invoke dumper which will iterate over records */
		dumper->dump(dumper, reason);

		/* reset iterator */
		dumper->active = false;
	}
	rcu_read_unlock();
}

/**
 * kmsg_dump_get_line_nolock - retrieve one kmsg log line (unlocked version)
 * @dumper: registered kmsg dumper
 * @syslog: include the "<4>" prefixes
 * @line: buffer to copy the line to
 * @size: maximum size of the buffer
 * @len: length of line placed into buffer
 *
 * Start at the beginning of the kmsg buffer, with the oldest kmsg
 * record, and copy one record into the provided buffer.
 *
 * Consecutive calls will return the next available record moving
 * towards the end of the buffer with the youngest messages.
 *
 * A return value of FALSE indicates that there are no more records to
 * read.
 *
 * The function is similar to kmsg_dump_get_line(), but grabs no locks.
 */
bool kmsg_dump_get_line_nolock(struct kmsg_dumper *dumper, bool syslog,
			       char *line, size_t size, size_t *len)
{
	struct printk_info info;
	unsigned int line_count;
	struct printk_record r;
	size_t l = 0;
	bool ret = false;

	prb_rec_init_rd(&r, &info, line, size);

	if (!dumper->active)
		goto out;

	/* Read text or count text lines? */
	if (line) {
		if (!prb_read_valid(prb, dumper->cur_seq, &r))
			goto out;
		l = record_print_text(&r, syslog, printk_time);
	} else {
		if (!prb_read_valid_info(prb, dumper->cur_seq,
					 &info, &line_count)) {
			goto out;
		}
		l = get_record_print_text_size(&info, line_count, syslog,
					       printk_time);

	}

	dumper->cur_seq = r.info->seq + 1;
	ret = true;
out:
	if (len)
		*len = l;
	return ret;
}

/**
 * kmsg_dump_get_line - retrieve one kmsg log line
 * @dumper: registered kmsg dumper
 * @syslog: include the "<4>" prefixes
 * @line: buffer to copy the line to
 * @size: maximum size of the buffer
 * @len: length of line placed into buffer
 *
 * Start at the beginning of the kmsg buffer, with the oldest kmsg
 * record, and copy one record into the provided buffer.
 *
 * Consecutive calls will return the next available record moving
 * towards the end of the buffer with the youngest messages.
 *
 * A return value of FALSE indicates that there are no more records to
 * read.
 */
bool kmsg_dump_get_line(struct kmsg_dumper *dumper, bool syslog,
			char *line, size_t size, size_t *len)
{
	unsigned long flags;
	bool ret;

	logbuf_lock_irqsave(flags);
	ret = kmsg_dump_get_line_nolock(dumper, syslog, line, size, len);
	logbuf_unlock_irqrestore(flags);

	return ret;
}
EXPORT_SYMBOL_GPL(kmsg_dump_get_line);

/**
 * kmsg_dump_get_buffer - copy kmsg log lines
 * @dumper: registered kmsg dumper
 * @syslog: include the "<4>" prefixes
 * @buf: buffer to copy the line to
 * @size: maximum size of the buffer
 * @len: length of line placed into buffer
 *
 * Start at the end of the kmsg buffer and fill the provided buffer
 * with as many of the *youngest* kmsg records that fit into it.
 * If the buffer is large enough, all available kmsg records will be
 * copied with a single call.
 *
 * Consecutive calls will fill the buffer with the next block of
 * available older records, not including the earlier retrieved ones.
 *
 * A return value of FALSE indicates that there are no more records to
 * read.
 */
bool kmsg_dump_get_buffer(struct kmsg_dumper *dumper, bool syslog,
			  char *buf, size_t size, size_t *len)
{
	struct printk_info info;
	unsigned int line_count;
	struct printk_record r;
	unsigned long flags;
	u64 seq;
	u64 next_seq;
	size_t l = 0;
	bool ret = false;
	bool time = printk_time;

	prb_rec_init_rd(&r, &info, buf, size);

	if (!dumper->active || !buf || !size)
		goto out;

	logbuf_lock_irqsave(flags);
	if (dumper->cur_seq < prb_first_valid_seq(prb)) {
		/* messages are gone, move to first available one */
		dumper->cur_seq = prb_first_valid_seq(prb);
	}

	/* last entry */
	if (dumper->cur_seq >= dumper->next_seq) {
		logbuf_unlock_irqrestore(flags);
		goto out;
	}

	/* calculate length of entire buffer */
	seq = dumper->cur_seq;
	while (prb_read_valid_info(prb, seq, &info, &line_count)) {
		if (r.info->seq >= dumper->next_seq)
			break;
		l += get_record_print_text_size(&info, line_count, syslog, time);
		seq = r.info->seq + 1;
	}

	/* move first record forward until length fits into the buffer */
	seq = dumper->cur_seq;
	while (l >= size && prb_read_valid_info(prb, seq,
						&info, &line_count)) {
		if (r.info->seq >= dumper->next_seq)
			break;
		l -= get_record_print_text_size(&info, line_count, syslog, time);
		seq = r.info->seq + 1;
	}

	/* last message in next interation */
	next_seq = seq;

	/* actually read text into the buffer now */
	l = 0;
	while (prb_read_valid(prb, seq, &r)) {
		if (r.info->seq >= dumper->next_seq)
			break;

		l += record_print_text(&r, syslog, time);

		/* adjust record to store to remaining buffer space */
		prb_rec_init_rd(&r, &info, buf + l, size - l);

		seq = r.info->seq + 1;
	}

	dumper->next_seq = next_seq;
	ret = true;
	logbuf_unlock_irqrestore(flags);
out:
	if (len)
		*len = l;
	return ret;
}
EXPORT_SYMBOL_GPL(kmsg_dump_get_buffer);

/**
 * kmsg_dump_rewind_nolock - reset the iterator (unlocked version)
 * @dumper: registered kmsg dumper
 *
 * Reset the dumper's iterator so that kmsg_dump_get_line() and
 * kmsg_dump_get_buffer() can be called again and used multiple
 * times within the same dumper.dump() callback.
 *
 * The function is similar to kmsg_dump_rewind(), but grabs no locks.
 */
void kmsg_dump_rewind_nolock(struct kmsg_dumper *dumper)
{
	dumper->cur_seq = clear_seq;
	dumper->next_seq = prb_next_seq(prb);
}

/**
 * kmsg_dump_rewind - reset the iterator
 * @dumper: registered kmsg dumper
 *
 * Reset the dumper's iterator so that kmsg_dump_get_line() and
 * kmsg_dump_get_buffer() can be called again and used multiple
 * times within the same dumper.dump() callback.
 */
void kmsg_dump_rewind(struct kmsg_dumper *dumper)
{
	unsigned long flags;

	logbuf_lock_irqsave(flags);
	kmsg_dump_rewind_nolock(dumper);
	logbuf_unlock_irqrestore(flags);
}
EXPORT_SYMBOL_GPL(kmsg_dump_rewind);

#endif<|MERGE_RESOLUTION|>--- conflicted
+++ resolved
@@ -1398,11 +1398,7 @@
 	 * not counted in the return value.
 	 */
 	if (buf_size > 0)
-<<<<<<< HEAD
-		text[len] = 0;
-=======
 		r->text_buf[len] = 0;
->>>>>>> 1048ba83
 
 	return len;
 }
