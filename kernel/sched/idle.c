--- conflicted
+++ resolved
@@ -94,11 +94,6 @@
 
 		trace_cpu_idle(1, smp_processor_id());
 		stop_critical_timings();
-<<<<<<< HEAD
-		rcu_idle_enter();
-		arch_cpu_idle();
-		rcu_idle_exit();
-=======
 
 		/*
 		 * arch_cpu_idle() is supposed to enable IRQs, however
@@ -128,7 +123,6 @@
 		lockdep_hardirqs_on(_THIS_IP_);
 		raw_local_irq_enable();
 
->>>>>>> 2c85ebc5
 		start_critical_timings();
 		trace_cpu_idle(PWR_EVENT_EXIT, smp_processor_id());
 	}
