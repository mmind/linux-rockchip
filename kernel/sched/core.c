--- conflicted
+++ resolved
@@ -6999,29 +6999,6 @@
 	unsigned long flags;
 	long cpu = (long)hcpu;
 	struct dl_bw *dl_b;
-<<<<<<< HEAD
-
-	switch (action & ~CPU_TASKS_FROZEN) {
-	case CPU_DOWN_PREPARE:
-		/* explicitly allow suspend */
-		if (!(action & CPU_TASKS_FROZEN)) {
-			bool overflow;
-			int cpus;
-
-			rcu_read_lock_sched();
-			dl_b = dl_bw_of(cpu);
-
-			raw_spin_lock_irqsave(&dl_b->lock, flags);
-			cpus = dl_bw_cpus(cpu);
-			overflow = __dl_overflow(dl_b, cpus, 0, 0);
-			raw_spin_unlock_irqrestore(&dl_b->lock, flags);
-
-			rcu_read_unlock_sched();
-
-			if (overflow)
-				return notifier_from_errno(-EBUSY);
-		}
-=======
 	bool overflow;
 	int cpus;
 
@@ -7039,7 +7016,6 @@
 
 		if (overflow)
 			return notifier_from_errno(-EBUSY);
->>>>>>> 1113cdfe
 		cpuset_update_active_cpus(false);
 		break;
 	case CPU_DOWN_PREPARE_FROZEN:
