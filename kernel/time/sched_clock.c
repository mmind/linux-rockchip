/*
 * sched_clock.c: support for extending counters to full 64-bit ns counter
 *
 * This program is free software; you can redistribute it and/or modify
 * it under the terms of the GNU General Public License version 2 as
 * published by the Free Software Foundation.
 */
#include <linux/clocksource.h>
#include <linux/init.h>
#include <linux/jiffies.h>
#include <linux/ktime.h>
#include <linux/kernel.h>
#include <linux/moduleparam.h>
#include <linux/sched.h>
#include <linux/syscore_ops.h>
#include <linux/hrtimer.h>
#include <linux/sched_clock.h>
#include <linux/seqlock.h>
#include <linux/bitops.h>

struct clock_data {
	ktime_t wrap_kt;
	u64 epoch_ns;
	u64 epoch_cyc;
	seqcount_t seq;
	unsigned long rate;
	u32 mult;
	u32 shift;
	bool suspended;
};

static struct hrtimer sched_clock_timer;
static int irqtime = -1;

core_param(irqtime, irqtime, int, 0400);

static struct clock_data cd = {
	.mult	= NSEC_PER_SEC / HZ,
};

static u64 __read_mostly sched_clock_mask;

static u64 notrace jiffy_sched_clock_read(void)
{
	/*
	 * We don't need to use get_jiffies_64 on 32-bit arches here
	 * because we register with BITS_PER_LONG
	 */
	return (u64)(jiffies - INITIAL_JIFFIES);
}

static u32 __read_mostly (*read_sched_clock_32)(void);

static u64 notrace read_sched_clock_32_wrapper(void)
{
	return read_sched_clock_32();
}

static u64 __read_mostly (*read_sched_clock)(void) = jiffy_sched_clock_read;

static inline u64 notrace cyc_to_ns(u64 cyc, u32 mult, u32 shift)
{
	return (cyc * mult) >> shift;
}

unsigned long long notrace sched_clock(void)
{
	u64 epoch_ns;
	u64 epoch_cyc;
	u64 cyc;
	unsigned long seq;

	if (cd.suspended)
		return cd.epoch_ns;

	do {
		seq = read_seqcount_begin(&cd.seq);
		epoch_cyc = cd.epoch_cyc;
		epoch_ns = cd.epoch_ns;
	} while (read_seqcount_retry(&cd.seq, seq));

	cyc = read_sched_clock();
	cyc = (cyc - epoch_cyc) & sched_clock_mask;
	return epoch_ns + cyc_to_ns(cyc, cd.mult, cd.shift);
}

/*
 * Atomically update the sched_clock epoch.
 */
static void notrace update_sched_clock(void)
{
	unsigned long flags;
	u64 cyc;
	u64 ns;

	cyc = read_sched_clock();
	ns = cd.epoch_ns +
		cyc_to_ns((cyc - cd.epoch_cyc) & sched_clock_mask,
			  cd.mult, cd.shift);

	raw_local_irq_save(flags);
	write_seqcount_begin(&cd.seq);
	cd.epoch_ns = ns;
	cd.epoch_cyc = cyc;
	write_seqcount_end(&cd.seq);
	raw_local_irq_restore(flags);
}

static enum hrtimer_restart sched_clock_poll(struct hrtimer *hrt)
{
	update_sched_clock();
	hrtimer_forward_now(hrt, cd.wrap_kt);
	return HRTIMER_RESTART;
}

void __init sched_clock_register(u64 (*read)(void), int bits,
				 unsigned long rate)
{
	unsigned long r;
	u64 res, wrap;
	char r_unit;

	if (cd.rate > rate)
		return;

	WARN_ON(!irqs_disabled());
	read_sched_clock = read;
	sched_clock_mask = CLOCKSOURCE_MASK(bits);
	cd.rate = rate;

	/* calculate the mult/shift to convert counter ticks to ns. */
	clocks_calc_mult_shift(&cd.mult, &cd.shift, rate, NSEC_PER_SEC, 3600);

	r = rate;
	if (r >= 4000000) {
		r /= 1000000;
		r_unit = 'M';
	} else if (r >= 1000) {
		r /= 1000;
		r_unit = 'k';
	} else
		r_unit = ' ';

	/* calculate how many ns until we wrap */
	wrap = clocks_calc_max_nsecs(cd.mult, cd.shift, 0, sched_clock_mask);
	cd.wrap_kt = ns_to_ktime(wrap - (wrap >> 3));

	/* calculate the ns resolution of this counter */
	res = cyc_to_ns(1ULL, cd.mult, cd.shift);
	pr_info("sched_clock: %u bits at %lu%cHz, resolution %lluns, wraps every %lluns\n",
		bits, r, r_unit, res, wrap);

	update_sched_clock();

	/*
	 * Ensure that sched_clock() starts off at 0ns
	 */
	cd.epoch_ns = 0;

	/* Enable IRQ time accounting if we have a fast enough sched_clock */
	if (irqtime > 0 || (irqtime == -1 && rate >= 1000000))
		enable_sched_clock_irqtime();

	pr_debug("Registered %pF as sched_clock source\n", read);
}

void __init setup_sched_clock(u32 (*read)(void), int bits, unsigned long rate)
<<<<<<< HEAD
{
	read_sched_clock_32 = read;
	sched_clock_register(read_sched_clock_32_wrapper, bits, rate);
}

unsigned long long __read_mostly (*sched_clock_func)(void) = sched_clock_32;

unsigned long long notrace sched_clock(void)
=======
>>>>>>> b32f395a
{
	read_sched_clock_32 = read;
	sched_clock_register(read_sched_clock_32_wrapper, bits, rate);
}

void __init sched_clock_postinit(void)
{
	/*
	 * If no sched_clock function has been provided at that point,
	 * make it the final one one.
	 */
	if (read_sched_clock == jiffy_sched_clock_read)
		sched_clock_register(jiffy_sched_clock_read, BITS_PER_LONG, HZ);

	update_sched_clock();

	/*
	 * Start the timer to keep sched_clock() properly updated and
	 * sets the initial epoch.
	 */
	hrtimer_init(&sched_clock_timer, CLOCK_MONOTONIC, HRTIMER_MODE_REL);
	sched_clock_timer.function = sched_clock_poll;
	hrtimer_start(&sched_clock_timer, cd.wrap_kt, HRTIMER_MODE_REL);
}

static int sched_clock_suspend(void)
{
	sched_clock_poll(&sched_clock_timer);
	cd.suspended = true;
	return 0;
}

static void sched_clock_resume(void)
{
	cd.epoch_cyc = read_sched_clock();
	cd.suspended = false;
}

static struct syscore_ops sched_clock_ops = {
	.suspend = sched_clock_suspend,
	.resume = sched_clock_resume,
};

static int __init sched_clock_syscore_init(void)
{
	register_syscore_ops(&sched_clock_ops);
	return 0;
}
device_initcall(sched_clock_syscore_init);<|MERGE_RESOLUTION|>--- conflicted
+++ resolved
@@ -165,17 +165,6 @@
 }
 
 void __init setup_sched_clock(u32 (*read)(void), int bits, unsigned long rate)
-<<<<<<< HEAD
-{
-	read_sched_clock_32 = read;
-	sched_clock_register(read_sched_clock_32_wrapper, bits, rate);
-}
-
-unsigned long long __read_mostly (*sched_clock_func)(void) = sched_clock_32;
-
-unsigned long long notrace sched_clock(void)
-=======
->>>>>>> b32f395a
 {
 	read_sched_clock_32 = read;
 	sched_clock_register(read_sched_clock_32_wrapper, bits, rate);
