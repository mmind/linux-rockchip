--- conflicted
+++ resolved
@@ -7384,16 +7384,12 @@
 		return -ENODEV;
 
 	if (event->group_leader != event) {
-<<<<<<< HEAD
-		ctx = perf_event_ctx_lock(event->group_leader);
-=======
 		/*
 		 * This ctx->mutex can nest when we're called through
 		 * inheritance. See the perf_event_ctx_lock_nested() comment.
 		 */
 		ctx = perf_event_ctx_lock_nested(event->group_leader,
 						 SINGLE_DEPTH_NESTING);
->>>>>>> 1113cdfe
 		BUG_ON(!ctx);
 	}
 
