// SPDX-License-Identifier: GPL-2.0
/*
 * Generic ring buffer
 *
 * Copyright (C) 2008 Steven Rostedt <srostedt@redhat.com>
 */
#include <linux/trace_recursion.h>
#include <linux/trace_events.h>
#include <linux/ring_buffer.h>
#include <linux/trace_clock.h>
#include <linux/sched/clock.h>
#include <linux/trace_seq.h>
#include <linux/spinlock.h>
#include <linux/irq_work.h>
#include <linux/security.h>
#include <linux/uaccess.h>
#include <linux/hardirq.h>
#include <linux/kthread.h>	/* for self test */
#include <linux/module.h>
#include <linux/percpu.h>
#include <linux/mutex.h>
#include <linux/delay.h>
#include <linux/slab.h>
#include <linux/init.h>
#include <linux/hash.h>
#include <linux/list.h>
#include <linux/cpu.h>
#include <linux/oom.h>

#include <asm/local.h>

/*
 * The "absolute" timestamp in the buffer is only 59 bits.
 * If a clock has the 5 MSBs set, it needs to be saved and
 * reinserted.
 */
#define TS_MSB		(0xf8ULL << 56)
#define ABS_TS_MASK	(~TS_MSB)

static void update_pages_handler(struct work_struct *work);

/*
 * The ring buffer header is special. We must manually up keep it.
 */
int ring_buffer_print_entry_header(struct trace_seq *s)
{
	trace_seq_puts(s, "# compressed entry header\n");
	trace_seq_puts(s, "\ttype_len    :    5 bits\n");
	trace_seq_puts(s, "\ttime_delta  :   27 bits\n");
	trace_seq_puts(s, "\tarray       :   32 bits\n");
	trace_seq_putc(s, '\n');
	trace_seq_printf(s, "\tpadding     : type == %d\n",
			 RINGBUF_TYPE_PADDING);
	trace_seq_printf(s, "\ttime_extend : type == %d\n",
			 RINGBUF_TYPE_TIME_EXTEND);
	trace_seq_printf(s, "\ttime_stamp : type == %d\n",
			 RINGBUF_TYPE_TIME_STAMP);
	trace_seq_printf(s, "\tdata max type_len  == %d\n",
			 RINGBUF_TYPE_DATA_TYPE_LEN_MAX);

	return !trace_seq_has_overflowed(s);
}

/*
 * The ring buffer is made up of a list of pages. A separate list of pages is
 * allocated for each CPU. A writer may only write to a buffer that is
 * associated with the CPU it is currently executing on.  A reader may read
 * from any per cpu buffer.
 *
 * The reader is special. For each per cpu buffer, the reader has its own
 * reader page. When a reader has read the entire reader page, this reader
 * page is swapped with another page in the ring buffer.
 *
 * Now, as long as the writer is off the reader page, the reader can do what
 * ever it wants with that page. The writer will never write to that page
 * again (as long as it is out of the ring buffer).
 *
 * Here's some silly ASCII art.
 *
 *   +------+
 *   |reader|          RING BUFFER
 *   |page  |
 *   +------+        +---+   +---+   +---+
 *                   |   |-->|   |-->|   |
 *                   +---+   +---+   +---+
 *                     ^               |
 *                     |               |
 *                     +---------------+
 *
 *
 *   +------+
 *   |reader|          RING BUFFER
 *   |page  |------------------v
 *   +------+        +---+   +---+   +---+
 *                   |   |-->|   |-->|   |
 *                   +---+   +---+   +---+
 *                     ^               |
 *                     |               |
 *                     +---------------+
 *
 *
 *   +------+
 *   |reader|          RING BUFFER
 *   |page  |------------------v
 *   +------+        +---+   +---+   +---+
 *      ^            |   |-->|   |-->|   |
 *      |            +---+   +---+   +---+
 *      |                              |
 *      |                              |
 *      +------------------------------+
 *
 *
 *   +------+
 *   |buffer|          RING BUFFER
 *   |page  |------------------v
 *   +------+        +---+   +---+   +---+
 *      ^            |   |   |   |-->|   |
 *      |   New      +---+   +---+   +---+
 *      |  Reader------^               |
 *      |   page                       |
 *      +------------------------------+
 *
 *
 * After we make this swap, the reader can hand this page off to the splice
 * code and be done with it. It can even allocate a new page if it needs to
 * and swap that into the ring buffer.
 *
 * We will be using cmpxchg soon to make all this lockless.
 *
 */

/* Used for individual buffers (after the counter) */
#define RB_BUFFER_OFF		(1 << 20)

#define BUF_PAGE_HDR_SIZE offsetof(struct buffer_data_page, data)

#define RB_EVNT_HDR_SIZE (offsetof(struct ring_buffer_event, array))
#define RB_ALIGNMENT		4U
#define RB_MAX_SMALL_DATA	(RB_ALIGNMENT * RINGBUF_TYPE_DATA_TYPE_LEN_MAX)
#define RB_EVNT_MIN_SIZE	8U	/* two 32bit words */

#ifndef CONFIG_HAVE_64BIT_ALIGNED_ACCESS
# define RB_FORCE_8BYTE_ALIGNMENT	0
# define RB_ARCH_ALIGNMENT		RB_ALIGNMENT
#else
# define RB_FORCE_8BYTE_ALIGNMENT	1
# define RB_ARCH_ALIGNMENT		8U
#endif

#define RB_ALIGN_DATA		__aligned(RB_ARCH_ALIGNMENT)

/* define RINGBUF_TYPE_DATA for 'case RINGBUF_TYPE_DATA:' */
#define RINGBUF_TYPE_DATA 0 ... RINGBUF_TYPE_DATA_TYPE_LEN_MAX

enum {
	RB_LEN_TIME_EXTEND = 8,
	RB_LEN_TIME_STAMP =  8,
};

#define skip_time_extend(event) \
	((struct ring_buffer_event *)((char *)event + RB_LEN_TIME_EXTEND))

#define extended_time(event) \
	(event->type_len >= RINGBUF_TYPE_TIME_EXTEND)

static inline int rb_null_event(struct ring_buffer_event *event)
{
	return event->type_len == RINGBUF_TYPE_PADDING && !event->time_delta;
}

static void rb_event_set_padding(struct ring_buffer_event *event)
{
	/* padding has a NULL time_delta */
	event->type_len = RINGBUF_TYPE_PADDING;
	event->time_delta = 0;
}

static unsigned
rb_event_data_length(struct ring_buffer_event *event)
{
	unsigned length;

	if (event->type_len)
		length = event->type_len * RB_ALIGNMENT;
	else
		length = event->array[0];
	return length + RB_EVNT_HDR_SIZE;
}

/*
 * Return the length of the given event. Will return
 * the length of the time extend if the event is a
 * time extend.
 */
static inline unsigned
rb_event_length(struct ring_buffer_event *event)
{
	switch (event->type_len) {
	case RINGBUF_TYPE_PADDING:
		if (rb_null_event(event))
			/* undefined */
			return -1;
		return  event->array[0] + RB_EVNT_HDR_SIZE;

	case RINGBUF_TYPE_TIME_EXTEND:
		return RB_LEN_TIME_EXTEND;

	case RINGBUF_TYPE_TIME_STAMP:
		return RB_LEN_TIME_STAMP;

	case RINGBUF_TYPE_DATA:
		return rb_event_data_length(event);
	default:
		WARN_ON_ONCE(1);
	}
	/* not hit */
	return 0;
}

/*
 * Return total length of time extend and data,
 *   or just the event length for all other events.
 */
static inline unsigned
rb_event_ts_length(struct ring_buffer_event *event)
{
	unsigned len = 0;

	if (extended_time(event)) {
		/* time extends include the data event after it */
		len = RB_LEN_TIME_EXTEND;
		event = skip_time_extend(event);
	}
	return len + rb_event_length(event);
}

/**
 * ring_buffer_event_length - return the length of the event
 * @event: the event to get the length of
 *
 * Returns the size of the data load of a data event.
 * If the event is something other than a data event, it
 * returns the size of the event itself. With the exception
 * of a TIME EXTEND, where it still returns the size of the
 * data load of the data event after it.
 */
unsigned ring_buffer_event_length(struct ring_buffer_event *event)
{
	unsigned length;

	if (extended_time(event))
		event = skip_time_extend(event);

	length = rb_event_length(event);
	if (event->type_len > RINGBUF_TYPE_DATA_TYPE_LEN_MAX)
		return length;
	length -= RB_EVNT_HDR_SIZE;
	if (length > RB_MAX_SMALL_DATA + sizeof(event->array[0]))
                length -= sizeof(event->array[0]);
	return length;
}
EXPORT_SYMBOL_GPL(ring_buffer_event_length);

/* inline for ring buffer fast paths */
static __always_inline void *
rb_event_data(struct ring_buffer_event *event)
{
	if (extended_time(event))
		event = skip_time_extend(event);
	WARN_ON_ONCE(event->type_len > RINGBUF_TYPE_DATA_TYPE_LEN_MAX);
	/* If length is in len field, then array[0] has the data */
	if (event->type_len)
		return (void *)&event->array[0];
	/* Otherwise length is in array[0] and array[1] has the data */
	return (void *)&event->array[1];
}

/**
 * ring_buffer_event_data - return the data of the event
 * @event: the event to get the data from
 */
void *ring_buffer_event_data(struct ring_buffer_event *event)
{
	return rb_event_data(event);
}
EXPORT_SYMBOL_GPL(ring_buffer_event_data);

#define for_each_buffer_cpu(buffer, cpu)		\
	for_each_cpu(cpu, buffer->cpumask)

#define for_each_online_buffer_cpu(buffer, cpu)		\
	for_each_cpu_and(cpu, buffer->cpumask, cpu_online_mask)

#define TS_SHIFT	27
#define TS_MASK		((1ULL << TS_SHIFT) - 1)
#define TS_DELTA_TEST	(~TS_MASK)

static u64 rb_event_time_stamp(struct ring_buffer_event *event)
{
	u64 ts;

	ts = event->array[0];
	ts <<= TS_SHIFT;
	ts += event->time_delta;

	return ts;
}

/* Flag when events were overwritten */
#define RB_MISSED_EVENTS	(1 << 31)
/* Missed count stored at end */
#define RB_MISSED_STORED	(1 << 30)

struct buffer_data_page {
	u64		 time_stamp;	/* page time stamp */
	local_t		 commit;	/* write committed index */
	unsigned char	 data[] RB_ALIGN_DATA;	/* data of buffer page */
};

/*
 * Note, the buffer_page list must be first. The buffer pages
 * are allocated in cache lines, which means that each buffer
 * page will be at the beginning of a cache line, and thus
 * the least significant bits will be zero. We use this to
 * add flags in the list struct pointers, to make the ring buffer
 * lockless.
 */
struct buffer_page {
	struct list_head list;		/* list of buffer pages */
	local_t		 write;		/* index for next write */
	unsigned	 read;		/* index for next read */
	local_t		 entries;	/* entries on this page */
	unsigned long	 real_end;	/* real end of data */
	struct buffer_data_page *page;	/* Actual data page */
};

/*
 * The buffer page counters, write and entries, must be reset
 * atomically when crossing page boundaries. To synchronize this
 * update, two counters are inserted into the number. One is
 * the actual counter for the write position or count on the page.
 *
 * The other is a counter of updaters. Before an update happens
 * the update partition of the counter is incremented. This will
 * allow the updater to update the counter atomically.
 *
 * The counter is 20 bits, and the state data is 12.
 */
#define RB_WRITE_MASK		0xfffff
#define RB_WRITE_INTCNT		(1 << 20)

static void rb_init_page(struct buffer_data_page *bpage)
{
	local_set(&bpage->commit, 0);
}

/*
 * Also stolen from mm/slob.c. Thanks to Mathieu Desnoyers for pointing
 * this issue out.
 */
static void free_buffer_page(struct buffer_page *bpage)
{
	free_page((unsigned long)bpage->page);
	kfree(bpage);
}

/*
 * We need to fit the time_stamp delta into 27 bits.
 */
static inline int test_time_stamp(u64 delta)
{
	if (delta & TS_DELTA_TEST)
		return 1;
	return 0;
}

#define BUF_PAGE_SIZE (PAGE_SIZE - BUF_PAGE_HDR_SIZE)

/* Max payload is BUF_PAGE_SIZE - header (8bytes) */
#define BUF_MAX_DATA_SIZE (BUF_PAGE_SIZE - (sizeof(u32) * 2))

int ring_buffer_print_page_header(struct trace_seq *s)
{
	struct buffer_data_page field;

	trace_seq_printf(s, "\tfield: u64 timestamp;\t"
			 "offset:0;\tsize:%u;\tsigned:%u;\n",
			 (unsigned int)sizeof(field.time_stamp),
			 (unsigned int)is_signed_type(u64));

	trace_seq_printf(s, "\tfield: local_t commit;\t"
			 "offset:%u;\tsize:%u;\tsigned:%u;\n",
			 (unsigned int)offsetof(typeof(field), commit),
			 (unsigned int)sizeof(field.commit),
			 (unsigned int)is_signed_type(long));

	trace_seq_printf(s, "\tfield: int overwrite;\t"
			 "offset:%u;\tsize:%u;\tsigned:%u;\n",
			 (unsigned int)offsetof(typeof(field), commit),
			 1,
			 (unsigned int)is_signed_type(long));

	trace_seq_printf(s, "\tfield: char data;\t"
			 "offset:%u;\tsize:%u;\tsigned:%u;\n",
			 (unsigned int)offsetof(typeof(field), data),
			 (unsigned int)BUF_PAGE_SIZE,
			 (unsigned int)is_signed_type(char));

	return !trace_seq_has_overflowed(s);
}

struct rb_irq_work {
	struct irq_work			work;
	wait_queue_head_t		waiters;
	wait_queue_head_t		full_waiters;
	long				wait_index;
	bool				waiters_pending;
	bool				full_waiters_pending;
	bool				wakeup_full;
};

/*
 * Structure to hold event state and handle nested events.
 */
struct rb_event_info {
	u64			ts;
	u64			delta;
	u64			before;
	u64			after;
	unsigned long		length;
	struct buffer_page	*tail_page;
	int			add_timestamp;
};

/*
 * Used for the add_timestamp
 *  NONE
 *  EXTEND - wants a time extend
 *  ABSOLUTE - the buffer requests all events to have absolute time stamps
 *  FORCE - force a full time stamp.
 */
enum {
	RB_ADD_STAMP_NONE		= 0,
	RB_ADD_STAMP_EXTEND		= BIT(1),
	RB_ADD_STAMP_ABSOLUTE		= BIT(2),
	RB_ADD_STAMP_FORCE		= BIT(3)
};
/*
 * Used for which event context the event is in.
 *  TRANSITION = 0
 *  NMI     = 1
 *  IRQ     = 2
 *  SOFTIRQ = 3
 *  NORMAL  = 4
 *
 * See trace_recursive_lock() comment below for more details.
 */
enum {
	RB_CTX_TRANSITION,
	RB_CTX_NMI,
	RB_CTX_IRQ,
	RB_CTX_SOFTIRQ,
	RB_CTX_NORMAL,
	RB_CTX_MAX
};

#if BITS_PER_LONG == 32
#define RB_TIME_32
#endif

/* To test on 64 bit machines */
//#define RB_TIME_32

#ifdef RB_TIME_32

struct rb_time_struct {
	local_t		cnt;
	local_t		top;
	local_t		bottom;
	local_t		msb;
};
#else
#include <asm/local64.h>
struct rb_time_struct {
	local64_t	time;
};
#endif
typedef struct rb_time_struct rb_time_t;

#define MAX_NEST	5

/*
 * head_page == tail_page && head == tail then buffer is empty.
 */
struct ring_buffer_per_cpu {
	int				cpu;
	atomic_t			record_disabled;
	atomic_t			resize_disabled;
	struct trace_buffer	*buffer;
	raw_spinlock_t			reader_lock;	/* serialize readers */
	arch_spinlock_t			lock;
	struct lock_class_key		lock_key;
	struct buffer_data_page		*free_page;
	unsigned long			nr_pages;
	unsigned int			current_context;
	struct list_head		*pages;
	struct buffer_page		*head_page;	/* read from head */
	struct buffer_page		*tail_page;	/* write to tail */
	struct buffer_page		*commit_page;	/* committed pages */
	struct buffer_page		*reader_page;
	unsigned long			lost_events;
	unsigned long			last_overrun;
	unsigned long			nest;
	local_t				entries_bytes;
	local_t				entries;
	local_t				overrun;
	local_t				commit_overrun;
	local_t				dropped_events;
	local_t				committing;
	local_t				commits;
	local_t				pages_touched;
	local_t				pages_read;
	long				last_pages_touch;
	size_t				shortest_full;
	unsigned long			read;
	unsigned long			read_bytes;
	rb_time_t			write_stamp;
	rb_time_t			before_stamp;
	u64				event_stamp[MAX_NEST];
	u64				read_stamp;
	/* ring buffer pages to update, > 0 to add, < 0 to remove */
	long				nr_pages_to_update;
	struct list_head		new_pages; /* new pages to add */
	struct work_struct		update_pages_work;
	struct completion		update_done;

	struct rb_irq_work		irq_work;
};

struct trace_buffer {
	unsigned			flags;
	int				cpus;
	atomic_t			record_disabled;
	cpumask_var_t			cpumask;

	struct lock_class_key		*reader_lock_key;

	struct mutex			mutex;

	struct ring_buffer_per_cpu	**buffers;

	struct hlist_node		node;
	u64				(*clock)(void);

	struct rb_irq_work		irq_work;
	bool				time_stamp_abs;
};

struct ring_buffer_iter {
	struct ring_buffer_per_cpu	*cpu_buffer;
	unsigned long			head;
	unsigned long			next_event;
	struct buffer_page		*head_page;
	struct buffer_page		*cache_reader_page;
	unsigned long			cache_read;
	u64				read_stamp;
	u64				page_stamp;
	struct ring_buffer_event	*event;
	int				missed_events;
};

#ifdef RB_TIME_32

/*
 * On 32 bit machines, local64_t is very expensive. As the ring
 * buffer doesn't need all the features of a true 64 bit atomic,
 * on 32 bit, it uses these functions (64 still uses local64_t).
 *
 * For the ring buffer, 64 bit required operations for the time is
 * the following:
 *
 *  - Reads may fail if it interrupted a modification of the time stamp.
 *      It will succeed if it did not interrupt another write even if
 *      the read itself is interrupted by a write.
 *      It returns whether it was successful or not.
 *
 *  - Writes always succeed and will overwrite other writes and writes
 *      that were done by events interrupting the current write.
 *
 *  - A write followed by a read of the same time stamp will always succeed,
 *      but may not contain the same value.
 *
 *  - A cmpxchg will fail if it interrupted another write or cmpxchg.
 *      Other than that, it acts like a normal cmpxchg.
 *
 * The 60 bit time stamp is broken up by 30 bits in a top and bottom half
 *  (bottom being the least significant 30 bits of the 60 bit time stamp).
 *
 * The two most significant bits of each half holds a 2 bit counter (0-3).
 * Each update will increment this counter by one.
 * When reading the top and bottom, if the two counter bits match then the
 *  top and bottom together make a valid 60 bit number.
 */
#define RB_TIME_SHIFT	30
#define RB_TIME_VAL_MASK ((1 << RB_TIME_SHIFT) - 1)
#define RB_TIME_MSB_SHIFT	 60

static inline int rb_time_cnt(unsigned long val)
{
	return (val >> RB_TIME_SHIFT) & 3;
}

static inline u64 rb_time_val(unsigned long top, unsigned long bottom)
{
	u64 val;

	val = top & RB_TIME_VAL_MASK;
	val <<= RB_TIME_SHIFT;
	val |= bottom & RB_TIME_VAL_MASK;

	return val;
}

static inline bool __rb_time_read(rb_time_t *t, u64 *ret, unsigned long *cnt)
{
	unsigned long top, bottom, msb;
	unsigned long c;

	/*
	 * If the read is interrupted by a write, then the cnt will
	 * be different. Loop until both top and bottom have been read
	 * without interruption.
	 */
	do {
		c = local_read(&t->cnt);
		top = local_read(&t->top);
		bottom = local_read(&t->bottom);
		msb = local_read(&t->msb);
	} while (c != local_read(&t->cnt));

	*cnt = rb_time_cnt(top);

	/* If top and bottom counts don't match, this interrupted a write */
	if (*cnt != rb_time_cnt(bottom))
		return false;

	/* The shift to msb will lose its cnt bits */
	*ret = rb_time_val(top, bottom) | ((u64)msb << RB_TIME_MSB_SHIFT);
	return true;
}

static bool rb_time_read(rb_time_t *t, u64 *ret)
{
	unsigned long cnt;

	return __rb_time_read(t, ret, &cnt);
}

static inline unsigned long rb_time_val_cnt(unsigned long val, unsigned long cnt)
{
	return (val & RB_TIME_VAL_MASK) | ((cnt & 3) << RB_TIME_SHIFT);
}

static inline void rb_time_split(u64 val, unsigned long *top, unsigned long *bottom,
				 unsigned long *msb)
{
	*top = (unsigned long)((val >> RB_TIME_SHIFT) & RB_TIME_VAL_MASK);
	*bottom = (unsigned long)(val & RB_TIME_VAL_MASK);
	*msb = (unsigned long)(val >> RB_TIME_MSB_SHIFT);
}

static inline void rb_time_val_set(local_t *t, unsigned long val, unsigned long cnt)
{
	val = rb_time_val_cnt(val, cnt);
	local_set(t, val);
}

static void rb_time_set(rb_time_t *t, u64 val)
{
	unsigned long cnt, top, bottom, msb;

	rb_time_split(val, &top, &bottom, &msb);

	/* Writes always succeed with a valid number even if it gets interrupted. */
	do {
		cnt = local_inc_return(&t->cnt);
		rb_time_val_set(&t->top, top, cnt);
		rb_time_val_set(&t->bottom, bottom, cnt);
		rb_time_val_set(&t->msb, val >> RB_TIME_MSB_SHIFT, cnt);
	} while (cnt != local_read(&t->cnt));
}

static inline bool
rb_time_read_cmpxchg(local_t *l, unsigned long expect, unsigned long set)
{
	unsigned long ret;

	ret = local_cmpxchg(l, expect, set);
	return ret == expect;
}

static int rb_time_cmpxchg(rb_time_t *t, u64 expect, u64 set)
{
	unsigned long cnt, top, bottom, msb;
	unsigned long cnt2, top2, bottom2, msb2;
	u64 val;

	/* The cmpxchg always fails if it interrupted an update */
	 if (!__rb_time_read(t, &val, &cnt2))
		 return false;

	 if (val != expect)
		 return false;

	 cnt = local_read(&t->cnt);
	 if ((cnt & 3) != cnt2)
		 return false;

	 cnt2 = cnt + 1;

	 rb_time_split(val, &top, &bottom, &msb);
	 top = rb_time_val_cnt(top, cnt);
	 bottom = rb_time_val_cnt(bottom, cnt);

	 rb_time_split(set, &top2, &bottom2, &msb2);
	 top2 = rb_time_val_cnt(top2, cnt2);
	 bottom2 = rb_time_val_cnt(bottom2, cnt2);

	if (!rb_time_read_cmpxchg(&t->cnt, cnt, cnt2))
		return false;
	if (!rb_time_read_cmpxchg(&t->msb, msb, msb2))
		return false;
	if (!rb_time_read_cmpxchg(&t->top, top, top2))
		return false;
	if (!rb_time_read_cmpxchg(&t->bottom, bottom, bottom2))
		return false;
	return true;
}

#else /* 64 bits */

/* local64_t always succeeds */

static inline bool rb_time_read(rb_time_t *t, u64 *ret)
{
	*ret = local64_read(&t->time);
	return true;
}
static void rb_time_set(rb_time_t *t, u64 val)
{
	local64_set(&t->time, val);
}

static bool rb_time_cmpxchg(rb_time_t *t, u64 expect, u64 set)
{
	u64 val;
	val = local64_cmpxchg(&t->time, expect, set);
	return val == expect;
}
#endif

/*
 * Enable this to make sure that the event passed to
 * ring_buffer_event_time_stamp() is not committed and also
 * is on the buffer that it passed in.
 */
//#define RB_VERIFY_EVENT
#ifdef RB_VERIFY_EVENT
static struct list_head *rb_list_head(struct list_head *list);
static void verify_event(struct ring_buffer_per_cpu *cpu_buffer,
			 void *event)
{
	struct buffer_page *page = cpu_buffer->commit_page;
	struct buffer_page *tail_page = READ_ONCE(cpu_buffer->tail_page);
	struct list_head *next;
	long commit, write;
	unsigned long addr = (unsigned long)event;
	bool done = false;
	int stop = 0;

	/* Make sure the event exists and is not committed yet */
	do {
		if (page == tail_page || WARN_ON_ONCE(stop++ > 100))
			done = true;
		commit = local_read(&page->page->commit);
		write = local_read(&page->write);
		if (addr >= (unsigned long)&page->page->data[commit] &&
		    addr < (unsigned long)&page->page->data[write])
			return;

		next = rb_list_head(page->list.next);
		page = list_entry(next, struct buffer_page, list);
	} while (!done);
	WARN_ON_ONCE(1);
}
#else
static inline void verify_event(struct ring_buffer_per_cpu *cpu_buffer,
			 void *event)
{
}
#endif

/*
 * The absolute time stamp drops the 5 MSBs and some clocks may
 * require them. The rb_fix_abs_ts() will take a previous full
 * time stamp, and add the 5 MSB of that time stamp on to the
 * saved absolute time stamp. Then they are compared in case of
 * the unlikely event that the latest time stamp incremented
 * the 5 MSB.
 */
static inline u64 rb_fix_abs_ts(u64 abs, u64 save_ts)
{
	if (save_ts & TS_MSB) {
		abs |= save_ts & TS_MSB;
		/* Check for overflow */
		if (unlikely(abs < save_ts))
			abs += 1ULL << 59;
	}
	return abs;
}

static inline u64 rb_time_stamp(struct trace_buffer *buffer);

/**
 * ring_buffer_event_time_stamp - return the event's current time stamp
 * @buffer: The buffer that the event is on
 * @event: the event to get the time stamp of
 *
 * Note, this must be called after @event is reserved, and before it is
 * committed to the ring buffer. And must be called from the same
 * context where the event was reserved (normal, softirq, irq, etc).
 *
 * Returns the time stamp associated with the current event.
 * If the event has an extended time stamp, then that is used as
 * the time stamp to return.
 * In the highly unlikely case that the event was nested more than
 * the max nesting, then the write_stamp of the buffer is returned,
 * otherwise  current time is returned, but that really neither of
 * the last two cases should ever happen.
 */
u64 ring_buffer_event_time_stamp(struct trace_buffer *buffer,
				 struct ring_buffer_event *event)
{
	struct ring_buffer_per_cpu *cpu_buffer = buffer->buffers[smp_processor_id()];
	unsigned int nest;
	u64 ts;

	/* If the event includes an absolute time, then just use that */
	if (event->type_len == RINGBUF_TYPE_TIME_STAMP) {
		ts = rb_event_time_stamp(event);
		return rb_fix_abs_ts(ts, cpu_buffer->tail_page->page->time_stamp);
	}

	nest = local_read(&cpu_buffer->committing);
	verify_event(cpu_buffer, event);
	if (WARN_ON_ONCE(!nest))
		goto fail;

	/* Read the current saved nesting level time stamp */
	if (likely(--nest < MAX_NEST))
		return cpu_buffer->event_stamp[nest];

	/* Shouldn't happen, warn if it does */
	WARN_ONCE(1, "nest (%d) greater than max", nest);

 fail:
	/* Can only fail on 32 bit */
	if (!rb_time_read(&cpu_buffer->write_stamp, &ts))
		/* Screw it, just read the current time */
		ts = rb_time_stamp(cpu_buffer->buffer);

	return ts;
}

/**
 * ring_buffer_nr_pages - get the number of buffer pages in the ring buffer
 * @buffer: The ring_buffer to get the number of pages from
 * @cpu: The cpu of the ring_buffer to get the number of pages from
 *
 * Returns the number of pages used by a per_cpu buffer of the ring buffer.
 */
size_t ring_buffer_nr_pages(struct trace_buffer *buffer, int cpu)
{
	return buffer->buffers[cpu]->nr_pages;
}

/**
 * ring_buffer_nr_dirty_pages - get the number of used pages in the ring buffer
 * @buffer: The ring_buffer to get the number of pages from
 * @cpu: The cpu of the ring_buffer to get the number of pages from
 *
 * Returns the number of pages that have content in the ring buffer.
 */
size_t ring_buffer_nr_dirty_pages(struct trace_buffer *buffer, int cpu)
{
	size_t read;
	size_t cnt;

	read = local_read(&buffer->buffers[cpu]->pages_read);
	cnt = local_read(&buffer->buffers[cpu]->pages_touched);
	/* The reader can read an empty page, but not more than that */
	if (cnt < read) {
		WARN_ON_ONCE(read > cnt + 1);
		return 0;
	}

	return cnt - read;
}

/*
 * rb_wake_up_waiters - wake up tasks waiting for ring buffer input
 *
 * Schedules a delayed work to wake up any task that is blocked on the
 * ring buffer waiters queue.
 */
static void rb_wake_up_waiters(struct irq_work *work)
{
	struct rb_irq_work *rbwork = container_of(work, struct rb_irq_work, work);

	wake_up_all(&rbwork->waiters);
	if (rbwork->full_waiters_pending || rbwork->wakeup_full) {
		rbwork->wakeup_full = false;
		rbwork->full_waiters_pending = false;
		wake_up_all(&rbwork->full_waiters);
	}
}

/**
 * ring_buffer_wake_waiters - wake up any waiters on this ring buffer
 * @buffer: The ring buffer to wake waiters on
 *
 * In the case of a file that represents a ring buffer is closing,
 * it is prudent to wake up any waiters that are on this.
 */
void ring_buffer_wake_waiters(struct trace_buffer *buffer, int cpu)
{
	struct ring_buffer_per_cpu *cpu_buffer;
	struct rb_irq_work *rbwork;

<<<<<<< HEAD
=======
	if (!buffer)
		return;

>>>>>>> 163a7fbf
	if (cpu == RING_BUFFER_ALL_CPUS) {

		/* Wake up individual ones too. One level recursion */
		for_each_buffer_cpu(buffer, cpu)
			ring_buffer_wake_waiters(buffer, cpu);

		rbwork = &buffer->irq_work;
	} else {
<<<<<<< HEAD
		cpu_buffer = buffer->buffers[cpu];
=======
		if (WARN_ON_ONCE(!buffer->buffers))
			return;
		if (WARN_ON_ONCE(cpu >= nr_cpu_ids))
			return;

		cpu_buffer = buffer->buffers[cpu];
		/* The CPU buffer may not have been initialized yet */
		if (!cpu_buffer)
			return;
>>>>>>> 163a7fbf
		rbwork = &cpu_buffer->irq_work;
	}

	rbwork->wait_index++;
	/* make sure the waiters see the new index */
	smp_wmb();

	rb_wake_up_waiters(&rbwork->work);
}

/**
 * ring_buffer_wait - wait for input to the ring buffer
 * @buffer: buffer to wait on
 * @cpu: the cpu buffer to wait on
 * @full: wait until the percentage of pages are available, if @cpu != RING_BUFFER_ALL_CPUS
 *
 * If @cpu == RING_BUFFER_ALL_CPUS then the task will wake up as soon
 * as data is added to any of the @buffer's cpu buffers. Otherwise
 * it will wait for data to be added to a specific cpu buffer.
 */
int ring_buffer_wait(struct trace_buffer *buffer, int cpu, int full)
{
	struct ring_buffer_per_cpu *cpu_buffer;
	DEFINE_WAIT(wait);
	struct rb_irq_work *work;
	long wait_index;
	int ret = 0;

	/*
	 * Depending on what the caller is waiting for, either any
	 * data in any cpu buffer, or a specific buffer, put the
	 * caller on the appropriate wait queue.
	 */
	if (cpu == RING_BUFFER_ALL_CPUS) {
		work = &buffer->irq_work;
		/* Full only makes sense on per cpu reads */
		full = 0;
	} else {
		if (!cpumask_test_cpu(cpu, buffer->cpumask))
			return -ENODEV;
		cpu_buffer = buffer->buffers[cpu];
		work = &cpu_buffer->irq_work;
	}

	wait_index = READ_ONCE(work->wait_index);

	while (true) {
		if (full)
			prepare_to_wait(&work->full_waiters, &wait, TASK_INTERRUPTIBLE);
		else
			prepare_to_wait(&work->waiters, &wait, TASK_INTERRUPTIBLE);

		/*
		 * The events can happen in critical sections where
		 * checking a work queue can cause deadlocks.
		 * After adding a task to the queue, this flag is set
		 * only to notify events to try to wake up the queue
		 * using irq_work.
		 *
		 * We don't clear it even if the buffer is no longer
		 * empty. The flag only causes the next event to run
		 * irq_work to do the work queue wake up. The worse
		 * that can happen if we race with !trace_empty() is that
		 * an event will cause an irq_work to try to wake up
		 * an empty queue.
		 *
		 * There's no reason to protect this flag either, as
		 * the work queue and irq_work logic will do the necessary
		 * synchronization for the wake ups. The only thing
		 * that is necessary is that the wake up happens after
		 * a task has been queued. It's OK for spurious wake ups.
		 */
		if (full)
			work->full_waiters_pending = true;
		else
			work->waiters_pending = true;

		if (signal_pending(current)) {
			ret = -EINTR;
			break;
		}

		if (cpu == RING_BUFFER_ALL_CPUS && !ring_buffer_empty(buffer))
			break;

		if (cpu != RING_BUFFER_ALL_CPUS &&
		    !ring_buffer_empty_cpu(buffer, cpu)) {
			unsigned long flags;
			bool pagebusy;
			size_t nr_pages;
			size_t dirty;

			if (!full)
				break;

			raw_spin_lock_irqsave(&cpu_buffer->reader_lock, flags);
			pagebusy = cpu_buffer->reader_page == cpu_buffer->commit_page;
			nr_pages = cpu_buffer->nr_pages;
			dirty = ring_buffer_nr_dirty_pages(buffer, cpu);
			if (!cpu_buffer->shortest_full ||
			    cpu_buffer->shortest_full > full)
				cpu_buffer->shortest_full = full;
			raw_spin_unlock_irqrestore(&cpu_buffer->reader_lock, flags);
			if (!pagebusy &&
			    (!nr_pages || (dirty * 100) > full * nr_pages))
				break;
		}

		schedule();

		/* Make sure to see the new wait index */
		smp_rmb();
		if (wait_index != work->wait_index)
			break;
	}

	if (full)
		finish_wait(&work->full_waiters, &wait);
	else
		finish_wait(&work->waiters, &wait);

	return ret;
}

/**
 * ring_buffer_poll_wait - poll on buffer input
 * @buffer: buffer to wait on
 * @cpu: the cpu buffer to wait on
 * @filp: the file descriptor
 * @poll_table: The poll descriptor
 *
 * If @cpu == RING_BUFFER_ALL_CPUS then the task will wake up as soon
 * as data is added to any of the @buffer's cpu buffers. Otherwise
 * it will wait for data to be added to a specific cpu buffer.
 *
 * Returns EPOLLIN | EPOLLRDNORM if data exists in the buffers,
 * zero otherwise.
 */
__poll_t ring_buffer_poll_wait(struct trace_buffer *buffer, int cpu,
			  struct file *filp, poll_table *poll_table)
{
	struct ring_buffer_per_cpu *cpu_buffer;
	struct rb_irq_work *work;

	if (cpu == RING_BUFFER_ALL_CPUS)
		work = &buffer->irq_work;
	else {
		if (!cpumask_test_cpu(cpu, buffer->cpumask))
			return -EINVAL;

		cpu_buffer = buffer->buffers[cpu];
		work = &cpu_buffer->irq_work;
	}

	poll_wait(filp, &work->waiters, poll_table);
	work->waiters_pending = true;
	/*
	 * There's a tight race between setting the waiters_pending and
	 * checking if the ring buffer is empty.  Once the waiters_pending bit
	 * is set, the next event will wake the task up, but we can get stuck
	 * if there's only a single event in.
	 *
	 * FIXME: Ideally, we need a memory barrier on the writer side as well,
	 * but adding a memory barrier to all events will cause too much of a
	 * performance hit in the fast path.  We only need a memory barrier when
	 * the buffer goes from empty to having content.  But as this race is
	 * extremely small, and it's not a problem if another event comes in, we
	 * will fix it later.
	 */
	smp_mb();

	if ((cpu == RING_BUFFER_ALL_CPUS && !ring_buffer_empty(buffer)) ||
	    (cpu != RING_BUFFER_ALL_CPUS && !ring_buffer_empty_cpu(buffer, cpu)))
		return EPOLLIN | EPOLLRDNORM;
	return 0;
}

/* buffer may be either ring_buffer or ring_buffer_per_cpu */
#define RB_WARN_ON(b, cond)						\
	({								\
		int _____ret = unlikely(cond);				\
		if (_____ret) {						\
			if (__same_type(*(b), struct ring_buffer_per_cpu)) { \
				struct ring_buffer_per_cpu *__b =	\
					(void *)b;			\
				atomic_inc(&__b->buffer->record_disabled); \
			} else						\
				atomic_inc(&b->record_disabled);	\
			WARN_ON(1);					\
		}							\
		_____ret;						\
	})

/* Up this if you want to test the TIME_EXTENTS and normalization */
#define DEBUG_SHIFT 0

static inline u64 rb_time_stamp(struct trace_buffer *buffer)
{
	u64 ts;

	/* Skip retpolines :-( */
	if (IS_ENABLED(CONFIG_RETPOLINE) && likely(buffer->clock == trace_clock_local))
		ts = trace_clock_local();
	else
		ts = buffer->clock();

	/* shift to debug/test normalization and TIME_EXTENTS */
	return ts << DEBUG_SHIFT;
}

u64 ring_buffer_time_stamp(struct trace_buffer *buffer)
{
	u64 time;

	preempt_disable_notrace();
	time = rb_time_stamp(buffer);
	preempt_enable_notrace();

	return time;
}
EXPORT_SYMBOL_GPL(ring_buffer_time_stamp);

void ring_buffer_normalize_time_stamp(struct trace_buffer *buffer,
				      int cpu, u64 *ts)
{
	/* Just stupid testing the normalize function and deltas */
	*ts >>= DEBUG_SHIFT;
}
EXPORT_SYMBOL_GPL(ring_buffer_normalize_time_stamp);

/*
 * Making the ring buffer lockless makes things tricky.
 * Although writes only happen on the CPU that they are on,
 * and they only need to worry about interrupts. Reads can
 * happen on any CPU.
 *
 * The reader page is always off the ring buffer, but when the
 * reader finishes with a page, it needs to swap its page with
 * a new one from the buffer. The reader needs to take from
 * the head (writes go to the tail). But if a writer is in overwrite
 * mode and wraps, it must push the head page forward.
 *
 * Here lies the problem.
 *
 * The reader must be careful to replace only the head page, and
 * not another one. As described at the top of the file in the
 * ASCII art, the reader sets its old page to point to the next
 * page after head. It then sets the page after head to point to
 * the old reader page. But if the writer moves the head page
 * during this operation, the reader could end up with the tail.
 *
 * We use cmpxchg to help prevent this race. We also do something
 * special with the page before head. We set the LSB to 1.
 *
 * When the writer must push the page forward, it will clear the
 * bit that points to the head page, move the head, and then set
 * the bit that points to the new head page.
 *
 * We also don't want an interrupt coming in and moving the head
 * page on another writer. Thus we use the second LSB to catch
 * that too. Thus:
 *
 * head->list->prev->next        bit 1          bit 0
 *                              -------        -------
 * Normal page                     0              0
 * Points to head page             0              1
 * New head page                   1              0
 *
 * Note we can not trust the prev pointer of the head page, because:
 *
 * +----+       +-----+        +-----+
 * |    |------>|  T  |---X--->|  N  |
 * |    |<------|     |        |     |
 * +----+       +-----+        +-----+
 *   ^                           ^ |
 *   |          +-----+          | |
 *   +----------|  R  |----------+ |
 *              |     |<-----------+
 *              +-----+
 *
 * Key:  ---X-->  HEAD flag set in pointer
 *         T      Tail page
 *         R      Reader page
 *         N      Next page
 *
 * (see __rb_reserve_next() to see where this happens)
 *
 *  What the above shows is that the reader just swapped out
 *  the reader page with a page in the buffer, but before it
 *  could make the new header point back to the new page added
 *  it was preempted by a writer. The writer moved forward onto
 *  the new page added by the reader and is about to move forward
 *  again.
 *
 *  You can see, it is legitimate for the previous pointer of
 *  the head (or any page) not to point back to itself. But only
 *  temporarily.
 */

#define RB_PAGE_NORMAL		0UL
#define RB_PAGE_HEAD		1UL
#define RB_PAGE_UPDATE		2UL


#define RB_FLAG_MASK		3UL

/* PAGE_MOVED is not part of the mask */
#define RB_PAGE_MOVED		4UL

/*
 * rb_list_head - remove any bit
 */
static struct list_head *rb_list_head(struct list_head *list)
{
	unsigned long val = (unsigned long)list;

	return (struct list_head *)(val & ~RB_FLAG_MASK);
}

/*
 * rb_is_head_page - test if the given page is the head page
 *
 * Because the reader may move the head_page pointer, we can
 * not trust what the head page is (it may be pointing to
 * the reader page). But if the next page is a header page,
 * its flags will be non zero.
 */
static inline int
rb_is_head_page(struct buffer_page *page, struct list_head *list)
{
	unsigned long val;

	val = (unsigned long)list->next;

	if ((val & ~RB_FLAG_MASK) != (unsigned long)&page->list)
		return RB_PAGE_MOVED;

	return val & RB_FLAG_MASK;
}

/*
 * rb_is_reader_page
 *
 * The unique thing about the reader page, is that, if the
 * writer is ever on it, the previous pointer never points
 * back to the reader page.
 */
static bool rb_is_reader_page(struct buffer_page *page)
{
	struct list_head *list = page->list.prev;

	return rb_list_head(list->next) != &page->list;
}

/*
 * rb_set_list_to_head - set a list_head to be pointing to head.
 */
static void rb_set_list_to_head(struct list_head *list)
{
	unsigned long *ptr;

	ptr = (unsigned long *)&list->next;
	*ptr |= RB_PAGE_HEAD;
	*ptr &= ~RB_PAGE_UPDATE;
}

/*
 * rb_head_page_activate - sets up head page
 */
static void rb_head_page_activate(struct ring_buffer_per_cpu *cpu_buffer)
{
	struct buffer_page *head;

	head = cpu_buffer->head_page;
	if (!head)
		return;

	/*
	 * Set the previous list pointer to have the HEAD flag.
	 */
	rb_set_list_to_head(head->list.prev);
}

static void rb_list_head_clear(struct list_head *list)
{
	unsigned long *ptr = (unsigned long *)&list->next;

	*ptr &= ~RB_FLAG_MASK;
}

/*
 * rb_head_page_deactivate - clears head page ptr (for free list)
 */
static void
rb_head_page_deactivate(struct ring_buffer_per_cpu *cpu_buffer)
{
	struct list_head *hd;

	/* Go through the whole list and clear any pointers found. */
	rb_list_head_clear(cpu_buffer->pages);

	list_for_each(hd, cpu_buffer->pages)
		rb_list_head_clear(hd);
}

static int rb_head_page_set(struct ring_buffer_per_cpu *cpu_buffer,
			    struct buffer_page *head,
			    struct buffer_page *prev,
			    int old_flag, int new_flag)
{
	struct list_head *list;
	unsigned long val = (unsigned long)&head->list;
	unsigned long ret;

	list = &prev->list;

	val &= ~RB_FLAG_MASK;

	ret = cmpxchg((unsigned long *)&list->next,
		      val | old_flag, val | new_flag);

	/* check if the reader took the page */
	if ((ret & ~RB_FLAG_MASK) != val)
		return RB_PAGE_MOVED;

	return ret & RB_FLAG_MASK;
}

static int rb_head_page_set_update(struct ring_buffer_per_cpu *cpu_buffer,
				   struct buffer_page *head,
				   struct buffer_page *prev,
				   int old_flag)
{
	return rb_head_page_set(cpu_buffer, head, prev,
				old_flag, RB_PAGE_UPDATE);
}

static int rb_head_page_set_head(struct ring_buffer_per_cpu *cpu_buffer,
				 struct buffer_page *head,
				 struct buffer_page *prev,
				 int old_flag)
{
	return rb_head_page_set(cpu_buffer, head, prev,
				old_flag, RB_PAGE_HEAD);
}

static int rb_head_page_set_normal(struct ring_buffer_per_cpu *cpu_buffer,
				   struct buffer_page *head,
				   struct buffer_page *prev,
				   int old_flag)
{
	return rb_head_page_set(cpu_buffer, head, prev,
				old_flag, RB_PAGE_NORMAL);
}

static inline void rb_inc_page(struct buffer_page **bpage)
{
	struct list_head *p = rb_list_head((*bpage)->list.next);

	*bpage = list_entry(p, struct buffer_page, list);
}

static struct buffer_page *
rb_set_head_page(struct ring_buffer_per_cpu *cpu_buffer)
{
	struct buffer_page *head;
	struct buffer_page *page;
	struct list_head *list;
	int i;

	if (RB_WARN_ON(cpu_buffer, !cpu_buffer->head_page))
		return NULL;

	/* sanity check */
	list = cpu_buffer->pages;
	if (RB_WARN_ON(cpu_buffer, rb_list_head(list->prev->next) != list))
		return NULL;

	page = head = cpu_buffer->head_page;
	/*
	 * It is possible that the writer moves the header behind
	 * where we started, and we miss in one loop.
	 * A second loop should grab the header, but we'll do
	 * three loops just because I'm paranoid.
	 */
	for (i = 0; i < 3; i++) {
		do {
			if (rb_is_head_page(page, page->list.prev)) {
				cpu_buffer->head_page = page;
				return page;
			}
			rb_inc_page(&page);
		} while (page != head);
	}

	RB_WARN_ON(cpu_buffer, 1);

	return NULL;
}

static int rb_head_page_replace(struct buffer_page *old,
				struct buffer_page *new)
{
	unsigned long *ptr = (unsigned long *)&old->list.prev->next;
	unsigned long val;
	unsigned long ret;

	val = *ptr & ~RB_FLAG_MASK;
	val |= RB_PAGE_HEAD;

	ret = cmpxchg(ptr, val, (unsigned long)&new->list);

	return ret == val;
}

/*
 * rb_tail_page_update - move the tail page forward
 */
static void rb_tail_page_update(struct ring_buffer_per_cpu *cpu_buffer,
			       struct buffer_page *tail_page,
			       struct buffer_page *next_page)
{
	unsigned long old_entries;
	unsigned long old_write;

	/*
	 * The tail page now needs to be moved forward.
	 *
	 * We need to reset the tail page, but without messing
	 * with possible erasing of data brought in by interrupts
	 * that have moved the tail page and are currently on it.
	 *
	 * We add a counter to the write field to denote this.
	 */
	old_write = local_add_return(RB_WRITE_INTCNT, &next_page->write);
	old_entries = local_add_return(RB_WRITE_INTCNT, &next_page->entries);

	local_inc(&cpu_buffer->pages_touched);
	/*
	 * Just make sure we have seen our old_write and synchronize
	 * with any interrupts that come in.
	 */
	barrier();

	/*
	 * If the tail page is still the same as what we think
	 * it is, then it is up to us to update the tail
	 * pointer.
	 */
	if (tail_page == READ_ONCE(cpu_buffer->tail_page)) {
		/* Zero the write counter */
		unsigned long val = old_write & ~RB_WRITE_MASK;
		unsigned long eval = old_entries & ~RB_WRITE_MASK;

		/*
		 * This will only succeed if an interrupt did
		 * not come in and change it. In which case, we
		 * do not want to modify it.
		 *
		 * We add (void) to let the compiler know that we do not care
		 * about the return value of these functions. We use the
		 * cmpxchg to only update if an interrupt did not already
		 * do it for us. If the cmpxchg fails, we don't care.
		 */
		(void)local_cmpxchg(&next_page->write, old_write, val);
		(void)local_cmpxchg(&next_page->entries, old_entries, eval);

		/*
		 * No need to worry about races with clearing out the commit.
		 * it only can increment when a commit takes place. But that
		 * only happens in the outer most nested commit.
		 */
		local_set(&next_page->page->commit, 0);

		/* Again, either we update tail_page or an interrupt does */
		(void)cmpxchg(&cpu_buffer->tail_page, tail_page, next_page);
	}
}

static int rb_check_bpage(struct ring_buffer_per_cpu *cpu_buffer,
			  struct buffer_page *bpage)
{
	unsigned long val = (unsigned long)bpage;

	if (RB_WARN_ON(cpu_buffer, val & RB_FLAG_MASK))
		return 1;

	return 0;
}

/**
 * rb_check_list - make sure a pointer to a list has the last bits zero
 */
static int rb_check_list(struct ring_buffer_per_cpu *cpu_buffer,
			 struct list_head *list)
{
	if (RB_WARN_ON(cpu_buffer, rb_list_head(list->prev) != list->prev))
		return 1;
	if (RB_WARN_ON(cpu_buffer, rb_list_head(list->next) != list->next))
		return 1;
	return 0;
}

/**
 * rb_check_pages - integrity check of buffer pages
 * @cpu_buffer: CPU buffer with pages to test
 *
 * As a safety measure we check to make sure the data pages have not
 * been corrupted.
 */
static int rb_check_pages(struct ring_buffer_per_cpu *cpu_buffer)
{
	struct list_head *head = cpu_buffer->pages;
	struct buffer_page *bpage, *tmp;

	/* Reset the head page if it exists */
	if (cpu_buffer->head_page)
		rb_set_head_page(cpu_buffer);

	rb_head_page_deactivate(cpu_buffer);

	if (RB_WARN_ON(cpu_buffer, head->next->prev != head))
		return -1;
	if (RB_WARN_ON(cpu_buffer, head->prev->next != head))
		return -1;

	if (rb_check_list(cpu_buffer, head))
		return -1;

	list_for_each_entry_safe(bpage, tmp, head, list) {
		if (RB_WARN_ON(cpu_buffer,
			       bpage->list.next->prev != &bpage->list))
			return -1;
		if (RB_WARN_ON(cpu_buffer,
			       bpage->list.prev->next != &bpage->list))
			return -1;
		if (rb_check_list(cpu_buffer, &bpage->list))
			return -1;
	}

	rb_head_page_activate(cpu_buffer);

	return 0;
}

static int __rb_allocate_pages(struct ring_buffer_per_cpu *cpu_buffer,
		long nr_pages, struct list_head *pages)
{
	struct buffer_page *bpage, *tmp;
	bool user_thread = current->mm != NULL;
	gfp_t mflags;
	long i;

	/*
	 * Check if the available memory is there first.
	 * Note, si_mem_available() only gives us a rough estimate of available
	 * memory. It may not be accurate. But we don't care, we just want
	 * to prevent doing any allocation when it is obvious that it is
	 * not going to succeed.
	 */
	i = si_mem_available();
	if (i < nr_pages)
		return -ENOMEM;

	/*
	 * __GFP_RETRY_MAYFAIL flag makes sure that the allocation fails
	 * gracefully without invoking oom-killer and the system is not
	 * destabilized.
	 */
	mflags = GFP_KERNEL | __GFP_RETRY_MAYFAIL;

	/*
	 * If a user thread allocates too much, and si_mem_available()
	 * reports there's enough memory, even though there is not.
	 * Make sure the OOM killer kills this thread. This can happen
	 * even with RETRY_MAYFAIL because another task may be doing
	 * an allocation after this task has taken all memory.
	 * This is the task the OOM killer needs to take out during this
	 * loop, even if it was triggered by an allocation somewhere else.
	 */
	if (user_thread)
		set_current_oom_origin();
	for (i = 0; i < nr_pages; i++) {
		struct page *page;

		bpage = kzalloc_node(ALIGN(sizeof(*bpage), cache_line_size()),
				    mflags, cpu_to_node(cpu_buffer->cpu));
		if (!bpage)
			goto free_pages;

		rb_check_bpage(cpu_buffer, bpage);

		list_add(&bpage->list, pages);

		page = alloc_pages_node(cpu_to_node(cpu_buffer->cpu), mflags, 0);
		if (!page)
			goto free_pages;
		bpage->page = page_address(page);
		rb_init_page(bpage->page);

		if (user_thread && fatal_signal_pending(current))
			goto free_pages;
	}
	if (user_thread)
		clear_current_oom_origin();

	return 0;

free_pages:
	list_for_each_entry_safe(bpage, tmp, pages, list) {
		list_del_init(&bpage->list);
		free_buffer_page(bpage);
	}
	if (user_thread)
		clear_current_oom_origin();

	return -ENOMEM;
}

static int rb_allocate_pages(struct ring_buffer_per_cpu *cpu_buffer,
			     unsigned long nr_pages)
{
	LIST_HEAD(pages);

	WARN_ON(!nr_pages);

	if (__rb_allocate_pages(cpu_buffer, nr_pages, &pages))
		return -ENOMEM;

	/*
	 * The ring buffer page list is a circular list that does not
	 * start and end with a list head. All page list items point to
	 * other pages.
	 */
	cpu_buffer->pages = pages.next;
	list_del(&pages);

	cpu_buffer->nr_pages = nr_pages;

	rb_check_pages(cpu_buffer);

	return 0;
}

static struct ring_buffer_per_cpu *
rb_allocate_cpu_buffer(struct trace_buffer *buffer, long nr_pages, int cpu)
{
	struct ring_buffer_per_cpu *cpu_buffer;
	struct buffer_page *bpage;
	struct page *page;
	int ret;

	cpu_buffer = kzalloc_node(ALIGN(sizeof(*cpu_buffer), cache_line_size()),
				  GFP_KERNEL, cpu_to_node(cpu));
	if (!cpu_buffer)
		return NULL;

	cpu_buffer->cpu = cpu;
	cpu_buffer->buffer = buffer;
	raw_spin_lock_init(&cpu_buffer->reader_lock);
	lockdep_set_class(&cpu_buffer->reader_lock, buffer->reader_lock_key);
	cpu_buffer->lock = (arch_spinlock_t)__ARCH_SPIN_LOCK_UNLOCKED;
	INIT_WORK(&cpu_buffer->update_pages_work, update_pages_handler);
	init_completion(&cpu_buffer->update_done);
	init_irq_work(&cpu_buffer->irq_work.work, rb_wake_up_waiters);
	init_waitqueue_head(&cpu_buffer->irq_work.waiters);
	init_waitqueue_head(&cpu_buffer->irq_work.full_waiters);

	bpage = kzalloc_node(ALIGN(sizeof(*bpage), cache_line_size()),
			    GFP_KERNEL, cpu_to_node(cpu));
	if (!bpage)
		goto fail_free_buffer;

	rb_check_bpage(cpu_buffer, bpage);

	cpu_buffer->reader_page = bpage;
	page = alloc_pages_node(cpu_to_node(cpu), GFP_KERNEL, 0);
	if (!page)
		goto fail_free_reader;
	bpage->page = page_address(page);
	rb_init_page(bpage->page);

	INIT_LIST_HEAD(&cpu_buffer->reader_page->list);
	INIT_LIST_HEAD(&cpu_buffer->new_pages);

	ret = rb_allocate_pages(cpu_buffer, nr_pages);
	if (ret < 0)
		goto fail_free_reader;

	cpu_buffer->head_page
		= list_entry(cpu_buffer->pages, struct buffer_page, list);
	cpu_buffer->tail_page = cpu_buffer->commit_page = cpu_buffer->head_page;

	rb_head_page_activate(cpu_buffer);

	return cpu_buffer;

 fail_free_reader:
	free_buffer_page(cpu_buffer->reader_page);

 fail_free_buffer:
	kfree(cpu_buffer);
	return NULL;
}

static void rb_free_cpu_buffer(struct ring_buffer_per_cpu *cpu_buffer)
{
	struct list_head *head = cpu_buffer->pages;
	struct buffer_page *bpage, *tmp;

	free_buffer_page(cpu_buffer->reader_page);

	rb_head_page_deactivate(cpu_buffer);

	if (head) {
		list_for_each_entry_safe(bpage, tmp, head, list) {
			list_del_init(&bpage->list);
			free_buffer_page(bpage);
		}
		bpage = list_entry(head, struct buffer_page, list);
		free_buffer_page(bpage);
	}

	kfree(cpu_buffer);
}

/**
 * __ring_buffer_alloc - allocate a new ring_buffer
 * @size: the size in bytes per cpu that is needed.
 * @flags: attributes to set for the ring buffer.
 * @key: ring buffer reader_lock_key.
 *
 * Currently the only flag that is available is the RB_FL_OVERWRITE
 * flag. This flag means that the buffer will overwrite old data
 * when the buffer wraps. If this flag is not set, the buffer will
 * drop data when the tail hits the head.
 */
struct trace_buffer *__ring_buffer_alloc(unsigned long size, unsigned flags,
					struct lock_class_key *key)
{
	struct trace_buffer *buffer;
	long nr_pages;
	int bsize;
	int cpu;
	int ret;

	/* keep it in its own cache line */
	buffer = kzalloc(ALIGN(sizeof(*buffer), cache_line_size()),
			 GFP_KERNEL);
	if (!buffer)
		return NULL;

	if (!zalloc_cpumask_var(&buffer->cpumask, GFP_KERNEL))
		goto fail_free_buffer;

	nr_pages = DIV_ROUND_UP(size, BUF_PAGE_SIZE);
	buffer->flags = flags;
	buffer->clock = trace_clock_local;
	buffer->reader_lock_key = key;

	init_irq_work(&buffer->irq_work.work, rb_wake_up_waiters);
	init_waitqueue_head(&buffer->irq_work.waiters);

	/* need at least two pages */
	if (nr_pages < 2)
		nr_pages = 2;

	buffer->cpus = nr_cpu_ids;

	bsize = sizeof(void *) * nr_cpu_ids;
	buffer->buffers = kzalloc(ALIGN(bsize, cache_line_size()),
				  GFP_KERNEL);
	if (!buffer->buffers)
		goto fail_free_cpumask;

	cpu = raw_smp_processor_id();
	cpumask_set_cpu(cpu, buffer->cpumask);
	buffer->buffers[cpu] = rb_allocate_cpu_buffer(buffer, nr_pages, cpu);
	if (!buffer->buffers[cpu])
		goto fail_free_buffers;

	ret = cpuhp_state_add_instance(CPUHP_TRACE_RB_PREPARE, &buffer->node);
	if (ret < 0)
		goto fail_free_buffers;

	mutex_init(&buffer->mutex);

	return buffer;

 fail_free_buffers:
	for_each_buffer_cpu(buffer, cpu) {
		if (buffer->buffers[cpu])
			rb_free_cpu_buffer(buffer->buffers[cpu]);
	}
	kfree(buffer->buffers);

 fail_free_cpumask:
	free_cpumask_var(buffer->cpumask);

 fail_free_buffer:
	kfree(buffer);
	return NULL;
}
EXPORT_SYMBOL_GPL(__ring_buffer_alloc);

/**
 * ring_buffer_free - free a ring buffer.
 * @buffer: the buffer to free.
 */
void
ring_buffer_free(struct trace_buffer *buffer)
{
	int cpu;

	cpuhp_state_remove_instance(CPUHP_TRACE_RB_PREPARE, &buffer->node);

	for_each_buffer_cpu(buffer, cpu)
		rb_free_cpu_buffer(buffer->buffers[cpu]);

	kfree(buffer->buffers);
	free_cpumask_var(buffer->cpumask);

	kfree(buffer);
}
EXPORT_SYMBOL_GPL(ring_buffer_free);

void ring_buffer_set_clock(struct trace_buffer *buffer,
			   u64 (*clock)(void))
{
	buffer->clock = clock;
}

void ring_buffer_set_time_stamp_abs(struct trace_buffer *buffer, bool abs)
{
	buffer->time_stamp_abs = abs;
}

bool ring_buffer_time_stamp_abs(struct trace_buffer *buffer)
{
	return buffer->time_stamp_abs;
}

static void rb_reset_cpu(struct ring_buffer_per_cpu *cpu_buffer);

static inline unsigned long rb_page_entries(struct buffer_page *bpage)
{
	return local_read(&bpage->entries) & RB_WRITE_MASK;
}

static inline unsigned long rb_page_write(struct buffer_page *bpage)
{
	return local_read(&bpage->write) & RB_WRITE_MASK;
}

static int
rb_remove_pages(struct ring_buffer_per_cpu *cpu_buffer, unsigned long nr_pages)
{
	struct list_head *tail_page, *to_remove, *next_page;
	struct buffer_page *to_remove_page, *tmp_iter_page;
	struct buffer_page *last_page, *first_page;
	unsigned long nr_removed;
	unsigned long head_bit;
	int page_entries;

	head_bit = 0;

	raw_spin_lock_irq(&cpu_buffer->reader_lock);
	atomic_inc(&cpu_buffer->record_disabled);
	/*
	 * We don't race with the readers since we have acquired the reader
	 * lock. We also don't race with writers after disabling recording.
	 * This makes it easy to figure out the first and the last page to be
	 * removed from the list. We unlink all the pages in between including
	 * the first and last pages. This is done in a busy loop so that we
	 * lose the least number of traces.
	 * The pages are freed after we restart recording and unlock readers.
	 */
	tail_page = &cpu_buffer->tail_page->list;

	/*
	 * tail page might be on reader page, we remove the next page
	 * from the ring buffer
	 */
	if (cpu_buffer->tail_page == cpu_buffer->reader_page)
		tail_page = rb_list_head(tail_page->next);
	to_remove = tail_page;

	/* start of pages to remove */
	first_page = list_entry(rb_list_head(to_remove->next),
				struct buffer_page, list);

	for (nr_removed = 0; nr_removed < nr_pages; nr_removed++) {
		to_remove = rb_list_head(to_remove)->next;
		head_bit |= (unsigned long)to_remove & RB_PAGE_HEAD;
	}

	next_page = rb_list_head(to_remove)->next;

	/*
	 * Now we remove all pages between tail_page and next_page.
	 * Make sure that we have head_bit value preserved for the
	 * next page
	 */
	tail_page->next = (struct list_head *)((unsigned long)next_page |
						head_bit);
	next_page = rb_list_head(next_page);
	next_page->prev = tail_page;

	/* make sure pages points to a valid page in the ring buffer */
	cpu_buffer->pages = next_page;

	/* update head page */
	if (head_bit)
		cpu_buffer->head_page = list_entry(next_page,
						struct buffer_page, list);

	/*
	 * change read pointer to make sure any read iterators reset
	 * themselves
	 */
	cpu_buffer->read = 0;

	/* pages are removed, resume tracing and then free the pages */
	atomic_dec(&cpu_buffer->record_disabled);
	raw_spin_unlock_irq(&cpu_buffer->reader_lock);

	RB_WARN_ON(cpu_buffer, list_empty(cpu_buffer->pages));

	/* last buffer page to remove */
	last_page = list_entry(rb_list_head(to_remove), struct buffer_page,
				list);
	tmp_iter_page = first_page;

	do {
		cond_resched();

		to_remove_page = tmp_iter_page;
		rb_inc_page(&tmp_iter_page);

		/* update the counters */
		page_entries = rb_page_entries(to_remove_page);
		if (page_entries) {
			/*
			 * If something was added to this page, it was full
			 * since it is not the tail page. So we deduct the
			 * bytes consumed in ring buffer from here.
			 * Increment overrun to account for the lost events.
			 */
			local_add(page_entries, &cpu_buffer->overrun);
			local_sub(BUF_PAGE_SIZE, &cpu_buffer->entries_bytes);
		}

		/*
		 * We have already removed references to this list item, just
		 * free up the buffer_page and its page
		 */
		free_buffer_page(to_remove_page);
		nr_removed--;

	} while (to_remove_page != last_page);

	RB_WARN_ON(cpu_buffer, nr_removed);

	return nr_removed == 0;
}

static int
rb_insert_pages(struct ring_buffer_per_cpu *cpu_buffer)
{
	struct list_head *pages = &cpu_buffer->new_pages;
	int retries, success;

	raw_spin_lock_irq(&cpu_buffer->reader_lock);
	/*
	 * We are holding the reader lock, so the reader page won't be swapped
	 * in the ring buffer. Now we are racing with the writer trying to
	 * move head page and the tail page.
	 * We are going to adapt the reader page update process where:
	 * 1. We first splice the start and end of list of new pages between
	 *    the head page and its previous page.
	 * 2. We cmpxchg the prev_page->next to point from head page to the
	 *    start of new pages list.
	 * 3. Finally, we update the head->prev to the end of new list.
	 *
	 * We will try this process 10 times, to make sure that we don't keep
	 * spinning.
	 */
	retries = 10;
	success = 0;
	while (retries--) {
		struct list_head *head_page, *prev_page, *r;
		struct list_head *last_page, *first_page;
		struct list_head *head_page_with_bit;

		head_page = &rb_set_head_page(cpu_buffer)->list;
		if (!head_page)
			break;
		prev_page = head_page->prev;

		first_page = pages->next;
		last_page  = pages->prev;

		head_page_with_bit = (struct list_head *)
				     ((unsigned long)head_page | RB_PAGE_HEAD);

		last_page->next = head_page_with_bit;
		first_page->prev = prev_page;

		r = cmpxchg(&prev_page->next, head_page_with_bit, first_page);

		if (r == head_page_with_bit) {
			/*
			 * yay, we replaced the page pointer to our new list,
			 * now, we just have to update to head page's prev
			 * pointer to point to end of list
			 */
			head_page->prev = last_page;
			success = 1;
			break;
		}
	}

	if (success)
		INIT_LIST_HEAD(pages);
	/*
	 * If we weren't successful in adding in new pages, warn and stop
	 * tracing
	 */
	RB_WARN_ON(cpu_buffer, !success);
	raw_spin_unlock_irq(&cpu_buffer->reader_lock);

	/* free pages if they weren't inserted */
	if (!success) {
		struct buffer_page *bpage, *tmp;
		list_for_each_entry_safe(bpage, tmp, &cpu_buffer->new_pages,
					 list) {
			list_del_init(&bpage->list);
			free_buffer_page(bpage);
		}
	}
	return success;
}

static void rb_update_pages(struct ring_buffer_per_cpu *cpu_buffer)
{
	int success;

	if (cpu_buffer->nr_pages_to_update > 0)
		success = rb_insert_pages(cpu_buffer);
	else
		success = rb_remove_pages(cpu_buffer,
					-cpu_buffer->nr_pages_to_update);

	if (success)
		cpu_buffer->nr_pages += cpu_buffer->nr_pages_to_update;
}

static void update_pages_handler(struct work_struct *work)
{
	struct ring_buffer_per_cpu *cpu_buffer = container_of(work,
			struct ring_buffer_per_cpu, update_pages_work);
	rb_update_pages(cpu_buffer);
	complete(&cpu_buffer->update_done);
}

/**
 * ring_buffer_resize - resize the ring buffer
 * @buffer: the buffer to resize.
 * @size: the new size.
 * @cpu_id: the cpu buffer to resize
 *
 * Minimum size is 2 * BUF_PAGE_SIZE.
 *
 * Returns 0 on success and < 0 on failure.
 */
int ring_buffer_resize(struct trace_buffer *buffer, unsigned long size,
			int cpu_id)
{
	struct ring_buffer_per_cpu *cpu_buffer;
	unsigned long nr_pages;
	int cpu, err;

	/*
	 * Always succeed at resizing a non-existent buffer:
	 */
	if (!buffer)
		return 0;

	/* Make sure the requested buffer exists */
	if (cpu_id != RING_BUFFER_ALL_CPUS &&
	    !cpumask_test_cpu(cpu_id, buffer->cpumask))
		return 0;

	nr_pages = DIV_ROUND_UP(size, BUF_PAGE_SIZE);

	/* we need a minimum of two pages */
	if (nr_pages < 2)
		nr_pages = 2;

	/* prevent another thread from changing buffer sizes */
	mutex_lock(&buffer->mutex);


	if (cpu_id == RING_BUFFER_ALL_CPUS) {
		/*
		 * Don't succeed if resizing is disabled, as a reader might be
		 * manipulating the ring buffer and is expecting a sane state while
		 * this is true.
		 */
		for_each_buffer_cpu(buffer, cpu) {
			cpu_buffer = buffer->buffers[cpu];
			if (atomic_read(&cpu_buffer->resize_disabled)) {
				err = -EBUSY;
				goto out_err_unlock;
			}
		}

		/* calculate the pages to update */
		for_each_buffer_cpu(buffer, cpu) {
			cpu_buffer = buffer->buffers[cpu];

			cpu_buffer->nr_pages_to_update = nr_pages -
							cpu_buffer->nr_pages;
			/*
			 * nothing more to do for removing pages or no update
			 */
			if (cpu_buffer->nr_pages_to_update <= 0)
				continue;
			/*
			 * to add pages, make sure all new pages can be
			 * allocated without receiving ENOMEM
			 */
			INIT_LIST_HEAD(&cpu_buffer->new_pages);
			if (__rb_allocate_pages(cpu_buffer, cpu_buffer->nr_pages_to_update,
						&cpu_buffer->new_pages)) {
				/* not enough memory for new pages */
				err = -ENOMEM;
				goto out_err;
			}
		}

		cpus_read_lock();
		/*
		 * Fire off all the required work handlers
		 * We can't schedule on offline CPUs, but it's not necessary
		 * since we can change their buffer sizes without any race.
		 */
		for_each_buffer_cpu(buffer, cpu) {
			cpu_buffer = buffer->buffers[cpu];
			if (!cpu_buffer->nr_pages_to_update)
				continue;

			/* Can't run something on an offline CPU. */
			if (!cpu_online(cpu)) {
				rb_update_pages(cpu_buffer);
				cpu_buffer->nr_pages_to_update = 0;
			} else {
				schedule_work_on(cpu,
						&cpu_buffer->update_pages_work);
			}
		}

		/* wait for all the updates to complete */
		for_each_buffer_cpu(buffer, cpu) {
			cpu_buffer = buffer->buffers[cpu];
			if (!cpu_buffer->nr_pages_to_update)
				continue;

			if (cpu_online(cpu))
				wait_for_completion(&cpu_buffer->update_done);
			cpu_buffer->nr_pages_to_update = 0;
		}

		cpus_read_unlock();
	} else {
		cpu_buffer = buffer->buffers[cpu_id];

		if (nr_pages == cpu_buffer->nr_pages)
			goto out;

		/*
		 * Don't succeed if resizing is disabled, as a reader might be
		 * manipulating the ring buffer and is expecting a sane state while
		 * this is true.
		 */
		if (atomic_read(&cpu_buffer->resize_disabled)) {
			err = -EBUSY;
			goto out_err_unlock;
		}

		cpu_buffer->nr_pages_to_update = nr_pages -
						cpu_buffer->nr_pages;

		INIT_LIST_HEAD(&cpu_buffer->new_pages);
		if (cpu_buffer->nr_pages_to_update > 0 &&
			__rb_allocate_pages(cpu_buffer, cpu_buffer->nr_pages_to_update,
					    &cpu_buffer->new_pages)) {
			err = -ENOMEM;
			goto out_err;
		}

		cpus_read_lock();

		/* Can't run something on an offline CPU. */
		if (!cpu_online(cpu_id))
			rb_update_pages(cpu_buffer);
		else {
			schedule_work_on(cpu_id,
					 &cpu_buffer->update_pages_work);
			wait_for_completion(&cpu_buffer->update_done);
		}

		cpu_buffer->nr_pages_to_update = 0;
		cpus_read_unlock();
	}

 out:
	/*
	 * The ring buffer resize can happen with the ring buffer
	 * enabled, so that the update disturbs the tracing as little
	 * as possible. But if the buffer is disabled, we do not need
	 * to worry about that, and we can take the time to verify
	 * that the buffer is not corrupt.
	 */
	if (atomic_read(&buffer->record_disabled)) {
		atomic_inc(&buffer->record_disabled);
		/*
		 * Even though the buffer was disabled, we must make sure
		 * that it is truly disabled before calling rb_check_pages.
		 * There could have been a race between checking
		 * record_disable and incrementing it.
		 */
		synchronize_rcu();
		for_each_buffer_cpu(buffer, cpu) {
			cpu_buffer = buffer->buffers[cpu];
			rb_check_pages(cpu_buffer);
		}
		atomic_dec(&buffer->record_disabled);
	}

	mutex_unlock(&buffer->mutex);
	return 0;

 out_err:
	for_each_buffer_cpu(buffer, cpu) {
		struct buffer_page *bpage, *tmp;

		cpu_buffer = buffer->buffers[cpu];
		cpu_buffer->nr_pages_to_update = 0;

		if (list_empty(&cpu_buffer->new_pages))
			continue;

		list_for_each_entry_safe(bpage, tmp, &cpu_buffer->new_pages,
					list) {
			list_del_init(&bpage->list);
			free_buffer_page(bpage);
		}
	}
 out_err_unlock:
	mutex_unlock(&buffer->mutex);
	return err;
}
EXPORT_SYMBOL_GPL(ring_buffer_resize);

void ring_buffer_change_overwrite(struct trace_buffer *buffer, int val)
{
	mutex_lock(&buffer->mutex);
	if (val)
		buffer->flags |= RB_FL_OVERWRITE;
	else
		buffer->flags &= ~RB_FL_OVERWRITE;
	mutex_unlock(&buffer->mutex);
}
EXPORT_SYMBOL_GPL(ring_buffer_change_overwrite);

static __always_inline void *__rb_page_index(struct buffer_page *bpage, unsigned index)
{
	return bpage->page->data + index;
}

static __always_inline struct ring_buffer_event *
rb_reader_event(struct ring_buffer_per_cpu *cpu_buffer)
{
	return __rb_page_index(cpu_buffer->reader_page,
			       cpu_buffer->reader_page->read);
}

static __always_inline unsigned rb_page_commit(struct buffer_page *bpage)
{
	return local_read(&bpage->page->commit);
}

static struct ring_buffer_event *
rb_iter_head_event(struct ring_buffer_iter *iter)
{
	struct ring_buffer_event *event;
	struct buffer_page *iter_head_page = iter->head_page;
	unsigned long commit;
	unsigned length;

	if (iter->head != iter->next_event)
		return iter->event;

	/*
	 * When the writer goes across pages, it issues a cmpxchg which
	 * is a mb(), which will synchronize with the rmb here.
	 * (see rb_tail_page_update() and __rb_reserve_next())
	 */
	commit = rb_page_commit(iter_head_page);
	smp_rmb();
	event = __rb_page_index(iter_head_page, iter->head);
	length = rb_event_length(event);

	/*
	 * READ_ONCE() doesn't work on functions and we don't want the
	 * compiler doing any crazy optimizations with length.
	 */
	barrier();

	if ((iter->head + length) > commit || length > BUF_MAX_DATA_SIZE)
		/* Writer corrupted the read? */
		goto reset;

	memcpy(iter->event, event, length);
	/*
	 * If the page stamp is still the same after this rmb() then the
	 * event was safely copied without the writer entering the page.
	 */
	smp_rmb();

	/* Make sure the page didn't change since we read this */
	if (iter->page_stamp != iter_head_page->page->time_stamp ||
	    commit > rb_page_commit(iter_head_page))
		goto reset;

	iter->next_event = iter->head + length;
	return iter->event;
 reset:
	/* Reset to the beginning */
	iter->page_stamp = iter->read_stamp = iter->head_page->page->time_stamp;
	iter->head = 0;
	iter->next_event = 0;
	iter->missed_events = 1;
	return NULL;
}

/* Size is determined by what has been committed */
static __always_inline unsigned rb_page_size(struct buffer_page *bpage)
{
	return rb_page_commit(bpage);
}

static __always_inline unsigned
rb_commit_index(struct ring_buffer_per_cpu *cpu_buffer)
{
	return rb_page_commit(cpu_buffer->commit_page);
}

static __always_inline unsigned
rb_event_index(struct ring_buffer_event *event)
{
	unsigned long addr = (unsigned long)event;

	return (addr & ~PAGE_MASK) - BUF_PAGE_HDR_SIZE;
}

static void rb_inc_iter(struct ring_buffer_iter *iter)
{
	struct ring_buffer_per_cpu *cpu_buffer = iter->cpu_buffer;

	/*
	 * The iterator could be on the reader page (it starts there).
	 * But the head could have moved, since the reader was
	 * found. Check for this case and assign the iterator
	 * to the head page instead of next.
	 */
	if (iter->head_page == cpu_buffer->reader_page)
		iter->head_page = rb_set_head_page(cpu_buffer);
	else
		rb_inc_page(&iter->head_page);

	iter->page_stamp = iter->read_stamp = iter->head_page->page->time_stamp;
	iter->head = 0;
	iter->next_event = 0;
}

/*
 * rb_handle_head_page - writer hit the head page
 *
 * Returns: +1 to retry page
 *           0 to continue
 *          -1 on error
 */
static int
rb_handle_head_page(struct ring_buffer_per_cpu *cpu_buffer,
		    struct buffer_page *tail_page,
		    struct buffer_page *next_page)
{
	struct buffer_page *new_head;
	int entries;
	int type;
	int ret;

	entries = rb_page_entries(next_page);

	/*
	 * The hard part is here. We need to move the head
	 * forward, and protect against both readers on
	 * other CPUs and writers coming in via interrupts.
	 */
	type = rb_head_page_set_update(cpu_buffer, next_page, tail_page,
				       RB_PAGE_HEAD);

	/*
	 * type can be one of four:
	 *  NORMAL - an interrupt already moved it for us
	 *  HEAD   - we are the first to get here.
	 *  UPDATE - we are the interrupt interrupting
	 *           a current move.
	 *  MOVED  - a reader on another CPU moved the next
	 *           pointer to its reader page. Give up
	 *           and try again.
	 */

	switch (type) {
	case RB_PAGE_HEAD:
		/*
		 * We changed the head to UPDATE, thus
		 * it is our responsibility to update
		 * the counters.
		 */
		local_add(entries, &cpu_buffer->overrun);
		local_sub(BUF_PAGE_SIZE, &cpu_buffer->entries_bytes);

		/*
		 * The entries will be zeroed out when we move the
		 * tail page.
		 */

		/* still more to do */
		break;

	case RB_PAGE_UPDATE:
		/*
		 * This is an interrupt that interrupt the
		 * previous update. Still more to do.
		 */
		break;
	case RB_PAGE_NORMAL:
		/*
		 * An interrupt came in before the update
		 * and processed this for us.
		 * Nothing left to do.
		 */
		return 1;
	case RB_PAGE_MOVED:
		/*
		 * The reader is on another CPU and just did
		 * a swap with our next_page.
		 * Try again.
		 */
		return 1;
	default:
		RB_WARN_ON(cpu_buffer, 1); /* WTF??? */
		return -1;
	}

	/*
	 * Now that we are here, the old head pointer is
	 * set to UPDATE. This will keep the reader from
	 * swapping the head page with the reader page.
	 * The reader (on another CPU) will spin till
	 * we are finished.
	 *
	 * We just need to protect against interrupts
	 * doing the job. We will set the next pointer
	 * to HEAD. After that, we set the old pointer
	 * to NORMAL, but only if it was HEAD before.
	 * otherwise we are an interrupt, and only
	 * want the outer most commit to reset it.
	 */
	new_head = next_page;
	rb_inc_page(&new_head);

	ret = rb_head_page_set_head(cpu_buffer, new_head, next_page,
				    RB_PAGE_NORMAL);

	/*
	 * Valid returns are:
	 *  HEAD   - an interrupt came in and already set it.
	 *  NORMAL - One of two things:
	 *            1) We really set it.
	 *            2) A bunch of interrupts came in and moved
	 *               the page forward again.
	 */
	switch (ret) {
	case RB_PAGE_HEAD:
	case RB_PAGE_NORMAL:
		/* OK */
		break;
	default:
		RB_WARN_ON(cpu_buffer, 1);
		return -1;
	}

	/*
	 * It is possible that an interrupt came in,
	 * set the head up, then more interrupts came in
	 * and moved it again. When we get back here,
	 * the page would have been set to NORMAL but we
	 * just set it back to HEAD.
	 *
	 * How do you detect this? Well, if that happened
	 * the tail page would have moved.
	 */
	if (ret == RB_PAGE_NORMAL) {
		struct buffer_page *buffer_tail_page;

		buffer_tail_page = READ_ONCE(cpu_buffer->tail_page);
		/*
		 * If the tail had moved passed next, then we need
		 * to reset the pointer.
		 */
		if (buffer_tail_page != tail_page &&
		    buffer_tail_page != next_page)
			rb_head_page_set_normal(cpu_buffer, new_head,
						next_page,
						RB_PAGE_HEAD);
	}

	/*
	 * If this was the outer most commit (the one that
	 * changed the original pointer from HEAD to UPDATE),
	 * then it is up to us to reset it to NORMAL.
	 */
	if (type == RB_PAGE_HEAD) {
		ret = rb_head_page_set_normal(cpu_buffer, next_page,
					      tail_page,
					      RB_PAGE_UPDATE);
		if (RB_WARN_ON(cpu_buffer,
			       ret != RB_PAGE_UPDATE))
			return -1;
	}

	return 0;
}

static inline void
rb_reset_tail(struct ring_buffer_per_cpu *cpu_buffer,
	      unsigned long tail, struct rb_event_info *info)
{
	struct buffer_page *tail_page = info->tail_page;
	struct ring_buffer_event *event;
	unsigned long length = info->length;

	/*
	 * Only the event that crossed the page boundary
	 * must fill the old tail_page with padding.
	 */
	if (tail >= BUF_PAGE_SIZE) {
		/*
		 * If the page was filled, then we still need
		 * to update the real_end. Reset it to zero
		 * and the reader will ignore it.
		 */
		if (tail == BUF_PAGE_SIZE)
			tail_page->real_end = 0;

		local_sub(length, &tail_page->write);
		return;
	}

	event = __rb_page_index(tail_page, tail);

	/* account for padding bytes */
	local_add(BUF_PAGE_SIZE - tail, &cpu_buffer->entries_bytes);

	/*
	 * Save the original length to the meta data.
	 * This will be used by the reader to add lost event
	 * counter.
	 */
	tail_page->real_end = tail;

	/*
	 * If this event is bigger than the minimum size, then
	 * we need to be careful that we don't subtract the
	 * write counter enough to allow another writer to slip
	 * in on this page.
	 * We put in a discarded commit instead, to make sure
	 * that this space is not used again.
	 *
	 * If we are less than the minimum size, we don't need to
	 * worry about it.
	 */
	if (tail > (BUF_PAGE_SIZE - RB_EVNT_MIN_SIZE)) {
		/* No room for any events */

		/* Mark the rest of the page with padding */
		rb_event_set_padding(event);

		/* Make sure the padding is visible before the write update */
		smp_wmb();

		/* Set the write back to the previous setting */
		local_sub(length, &tail_page->write);
		return;
	}

	/* Put in a discarded event */
	event->array[0] = (BUF_PAGE_SIZE - tail) - RB_EVNT_HDR_SIZE;
	event->type_len = RINGBUF_TYPE_PADDING;
	/* time delta must be non zero */
	event->time_delta = 1;

	/* Make sure the padding is visible before the tail_page->write update */
	smp_wmb();

	/* Set write to end of buffer */
	length = (tail + length) - BUF_PAGE_SIZE;
	local_sub(length, &tail_page->write);
}

static inline void rb_end_commit(struct ring_buffer_per_cpu *cpu_buffer);

/*
 * This is the slow path, force gcc not to inline it.
 */
static noinline struct ring_buffer_event *
rb_move_tail(struct ring_buffer_per_cpu *cpu_buffer,
	     unsigned long tail, struct rb_event_info *info)
{
	struct buffer_page *tail_page = info->tail_page;
	struct buffer_page *commit_page = cpu_buffer->commit_page;
	struct trace_buffer *buffer = cpu_buffer->buffer;
	struct buffer_page *next_page;
	int ret;

	next_page = tail_page;

	rb_inc_page(&next_page);

	/*
	 * If for some reason, we had an interrupt storm that made
	 * it all the way around the buffer, bail, and warn
	 * about it.
	 */
	if (unlikely(next_page == commit_page)) {
		local_inc(&cpu_buffer->commit_overrun);
		goto out_reset;
	}

	/*
	 * This is where the fun begins!
	 *
	 * We are fighting against races between a reader that
	 * could be on another CPU trying to swap its reader
	 * page with the buffer head.
	 *
	 * We are also fighting against interrupts coming in and
	 * moving the head or tail on us as well.
	 *
	 * If the next page is the head page then we have filled
	 * the buffer, unless the commit page is still on the
	 * reader page.
	 */
	if (rb_is_head_page(next_page, &tail_page->list)) {

		/*
		 * If the commit is not on the reader page, then
		 * move the header page.
		 */
		if (!rb_is_reader_page(cpu_buffer->commit_page)) {
			/*
			 * If we are not in overwrite mode,
			 * this is easy, just stop here.
			 */
			if (!(buffer->flags & RB_FL_OVERWRITE)) {
				local_inc(&cpu_buffer->dropped_events);
				goto out_reset;
			}

			ret = rb_handle_head_page(cpu_buffer,
						  tail_page,
						  next_page);
			if (ret < 0)
				goto out_reset;
			if (ret)
				goto out_again;
		} else {
			/*
			 * We need to be careful here too. The
			 * commit page could still be on the reader
			 * page. We could have a small buffer, and
			 * have filled up the buffer with events
			 * from interrupts and such, and wrapped.
			 *
			 * Note, if the tail page is also on the
			 * reader_page, we let it move out.
			 */
			if (unlikely((cpu_buffer->commit_page !=
				      cpu_buffer->tail_page) &&
				     (cpu_buffer->commit_page ==
				      cpu_buffer->reader_page))) {
				local_inc(&cpu_buffer->commit_overrun);
				goto out_reset;
			}
		}
	}

	rb_tail_page_update(cpu_buffer, tail_page, next_page);

 out_again:

	rb_reset_tail(cpu_buffer, tail, info);

	/* Commit what we have for now. */
	rb_end_commit(cpu_buffer);
	/* rb_end_commit() decs committing */
	local_inc(&cpu_buffer->committing);

	/* fail and let the caller try again */
	return ERR_PTR(-EAGAIN);

 out_reset:
	/* reset write */
	rb_reset_tail(cpu_buffer, tail, info);

	return NULL;
}

/* Slow path */
static struct ring_buffer_event *
rb_add_time_stamp(struct ring_buffer_event *event, u64 delta, bool abs)
{
	if (abs)
		event->type_len = RINGBUF_TYPE_TIME_STAMP;
	else
		event->type_len = RINGBUF_TYPE_TIME_EXTEND;

	/* Not the first event on the page, or not delta? */
	if (abs || rb_event_index(event)) {
		event->time_delta = delta & TS_MASK;
		event->array[0] = delta >> TS_SHIFT;
	} else {
		/* nope, just zero it */
		event->time_delta = 0;
		event->array[0] = 0;
	}

	return skip_time_extend(event);
}

#ifndef CONFIG_HAVE_UNSTABLE_SCHED_CLOCK
static inline bool sched_clock_stable(void)
{
	return true;
}
#endif

static void
rb_check_timestamp(struct ring_buffer_per_cpu *cpu_buffer,
		   struct rb_event_info *info)
{
	u64 write_stamp;

	WARN_ONCE(1, "Delta way too big! %llu ts=%llu before=%llu after=%llu write stamp=%llu\n%s",
		  (unsigned long long)info->delta,
		  (unsigned long long)info->ts,
		  (unsigned long long)info->before,
		  (unsigned long long)info->after,
		  (unsigned long long)(rb_time_read(&cpu_buffer->write_stamp, &write_stamp) ? write_stamp : 0),
		  sched_clock_stable() ? "" :
		  "If you just came from a suspend/resume,\n"
		  "please switch to the trace global clock:\n"
		  "  echo global > /sys/kernel/debug/tracing/trace_clock\n"
		  "or add trace_clock=global to the kernel command line\n");
}

static void rb_add_timestamp(struct ring_buffer_per_cpu *cpu_buffer,
				      struct ring_buffer_event **event,
				      struct rb_event_info *info,
				      u64 *delta,
				      unsigned int *length)
{
	bool abs = info->add_timestamp &
		(RB_ADD_STAMP_FORCE | RB_ADD_STAMP_ABSOLUTE);

	if (unlikely(info->delta > (1ULL << 59))) {
		/*
		 * Some timers can use more than 59 bits, and when a timestamp
		 * is added to the buffer, it will lose those bits.
		 */
		if (abs && (info->ts & TS_MSB)) {
			info->delta &= ABS_TS_MASK;

		/* did the clock go backwards */
		} else if (info->before == info->after && info->before > info->ts) {
			/* not interrupted */
			static int once;

			/*
			 * This is possible with a recalibrating of the TSC.
			 * Do not produce a call stack, but just report it.
			 */
			if (!once) {
				once++;
				pr_warn("Ring buffer clock went backwards: %llu -> %llu\n",
					info->before, info->ts);
			}
		} else
			rb_check_timestamp(cpu_buffer, info);
		if (!abs)
			info->delta = 0;
	}
	*event = rb_add_time_stamp(*event, info->delta, abs);
	*length -= RB_LEN_TIME_EXTEND;
	*delta = 0;
}

/**
 * rb_update_event - update event type and data
 * @cpu_buffer: The per cpu buffer of the @event
 * @event: the event to update
 * @info: The info to update the @event with (contains length and delta)
 *
 * Update the type and data fields of the @event. The length
 * is the actual size that is written to the ring buffer,
 * and with this, we can determine what to place into the
 * data field.
 */
static void
rb_update_event(struct ring_buffer_per_cpu *cpu_buffer,
		struct ring_buffer_event *event,
		struct rb_event_info *info)
{
	unsigned length = info->length;
	u64 delta = info->delta;
	unsigned int nest = local_read(&cpu_buffer->committing) - 1;

	if (!WARN_ON_ONCE(nest >= MAX_NEST))
		cpu_buffer->event_stamp[nest] = info->ts;

	/*
	 * If we need to add a timestamp, then we
	 * add it to the start of the reserved space.
	 */
	if (unlikely(info->add_timestamp))
		rb_add_timestamp(cpu_buffer, &event, info, &delta, &length);

	event->time_delta = delta;
	length -= RB_EVNT_HDR_SIZE;
	if (length > RB_MAX_SMALL_DATA || RB_FORCE_8BYTE_ALIGNMENT) {
		event->type_len = 0;
		event->array[0] = length;
	} else
		event->type_len = DIV_ROUND_UP(length, RB_ALIGNMENT);
}

static unsigned rb_calculate_event_length(unsigned length)
{
	struct ring_buffer_event event; /* Used only for sizeof array */

	/* zero length can cause confusions */
	if (!length)
		length++;

	if (length > RB_MAX_SMALL_DATA || RB_FORCE_8BYTE_ALIGNMENT)
		length += sizeof(event.array[0]);

	length += RB_EVNT_HDR_SIZE;
	length = ALIGN(length, RB_ARCH_ALIGNMENT);

	/*
	 * In case the time delta is larger than the 27 bits for it
	 * in the header, we need to add a timestamp. If another
	 * event comes in when trying to discard this one to increase
	 * the length, then the timestamp will be added in the allocated
	 * space of this event. If length is bigger than the size needed
	 * for the TIME_EXTEND, then padding has to be used. The events
	 * length must be either RB_LEN_TIME_EXTEND, or greater than or equal
	 * to RB_LEN_TIME_EXTEND + 8, as 8 is the minimum size for padding.
	 * As length is a multiple of 4, we only need to worry if it
	 * is 12 (RB_LEN_TIME_EXTEND + 4).
	 */
	if (length == RB_LEN_TIME_EXTEND + RB_ALIGNMENT)
		length += RB_ALIGNMENT;

	return length;
}

static u64 rb_time_delta(struct ring_buffer_event *event)
{
	switch (event->type_len) {
	case RINGBUF_TYPE_PADDING:
		return 0;

	case RINGBUF_TYPE_TIME_EXTEND:
		return rb_event_time_stamp(event);

	case RINGBUF_TYPE_TIME_STAMP:
		return 0;

	case RINGBUF_TYPE_DATA:
		return event->time_delta;
	default:
		return 0;
	}
}

static inline int
rb_try_to_discard(struct ring_buffer_per_cpu *cpu_buffer,
		  struct ring_buffer_event *event)
{
	unsigned long new_index, old_index;
	struct buffer_page *bpage;
	unsigned long index;
	unsigned long addr;
	u64 write_stamp;
	u64 delta;

	new_index = rb_event_index(event);
	old_index = new_index + rb_event_ts_length(event);
	addr = (unsigned long)event;
	addr &= PAGE_MASK;

	bpage = READ_ONCE(cpu_buffer->tail_page);

	delta = rb_time_delta(event);

	if (!rb_time_read(&cpu_buffer->write_stamp, &write_stamp))
		return 0;

	/* Make sure the write stamp is read before testing the location */
	barrier();

	if (bpage->page == (void *)addr && rb_page_write(bpage) == old_index) {
		unsigned long write_mask =
			local_read(&bpage->write) & ~RB_WRITE_MASK;
		unsigned long event_length = rb_event_length(event);

		/* Something came in, can't discard */
		if (!rb_time_cmpxchg(&cpu_buffer->write_stamp,
				       write_stamp, write_stamp - delta))
			return 0;

		/*
		 * It's possible that the event time delta is zero
		 * (has the same time stamp as the previous event)
		 * in which case write_stamp and before_stamp could
		 * be the same. In such a case, force before_stamp
		 * to be different than write_stamp. It doesn't
		 * matter what it is, as long as its different.
		 */
		if (!delta)
			rb_time_set(&cpu_buffer->before_stamp, 0);

		/*
		 * If an event were to come in now, it would see that the
		 * write_stamp and the before_stamp are different, and assume
		 * that this event just added itself before updating
		 * the write stamp. The interrupting event will fix the
		 * write stamp for us, and use the before stamp as its delta.
		 */

		/*
		 * This is on the tail page. It is possible that
		 * a write could come in and move the tail page
		 * and write to the next page. That is fine
		 * because we just shorten what is on this page.
		 */
		old_index += write_mask;
		new_index += write_mask;
		index = local_cmpxchg(&bpage->write, old_index, new_index);
		if (index == old_index) {
			/* update counters */
			local_sub(event_length, &cpu_buffer->entries_bytes);
			return 1;
		}
	}

	/* could not discard */
	return 0;
}

static void rb_start_commit(struct ring_buffer_per_cpu *cpu_buffer)
{
	local_inc(&cpu_buffer->committing);
	local_inc(&cpu_buffer->commits);
}

static __always_inline void
rb_set_commit_to_write(struct ring_buffer_per_cpu *cpu_buffer)
{
	unsigned long max_count;

	/*
	 * We only race with interrupts and NMIs on this CPU.
	 * If we own the commit event, then we can commit
	 * all others that interrupted us, since the interruptions
	 * are in stack format (they finish before they come
	 * back to us). This allows us to do a simple loop to
	 * assign the commit to the tail.
	 */
 again:
	max_count = cpu_buffer->nr_pages * 100;

	while (cpu_buffer->commit_page != READ_ONCE(cpu_buffer->tail_page)) {
		if (RB_WARN_ON(cpu_buffer, !(--max_count)))
			return;
		if (RB_WARN_ON(cpu_buffer,
			       rb_is_reader_page(cpu_buffer->tail_page)))
			return;
		local_set(&cpu_buffer->commit_page->page->commit,
			  rb_page_write(cpu_buffer->commit_page));
		rb_inc_page(&cpu_buffer->commit_page);
		/* add barrier to keep gcc from optimizing too much */
		barrier();
	}
	while (rb_commit_index(cpu_buffer) !=
	       rb_page_write(cpu_buffer->commit_page)) {

		local_set(&cpu_buffer->commit_page->page->commit,
			  rb_page_write(cpu_buffer->commit_page));
		RB_WARN_ON(cpu_buffer,
			   local_read(&cpu_buffer->commit_page->page->commit) &
			   ~RB_WRITE_MASK);
		barrier();
	}

	/* again, keep gcc from optimizing */
	barrier();

	/*
	 * If an interrupt came in just after the first while loop
	 * and pushed the tail page forward, we will be left with
	 * a dangling commit that will never go forward.
	 */
	if (unlikely(cpu_buffer->commit_page != READ_ONCE(cpu_buffer->tail_page)))
		goto again;
}

static __always_inline void rb_end_commit(struct ring_buffer_per_cpu *cpu_buffer)
{
	unsigned long commits;

	if (RB_WARN_ON(cpu_buffer,
		       !local_read(&cpu_buffer->committing)))
		return;

 again:
	commits = local_read(&cpu_buffer->commits);
	/* synchronize with interrupts */
	barrier();
	if (local_read(&cpu_buffer->committing) == 1)
		rb_set_commit_to_write(cpu_buffer);

	local_dec(&cpu_buffer->committing);

	/* synchronize with interrupts */
	barrier();

	/*
	 * Need to account for interrupts coming in between the
	 * updating of the commit page and the clearing of the
	 * committing counter.
	 */
	if (unlikely(local_read(&cpu_buffer->commits) != commits) &&
	    !local_read(&cpu_buffer->committing)) {
		local_inc(&cpu_buffer->committing);
		goto again;
	}
}

static inline void rb_event_discard(struct ring_buffer_event *event)
{
	if (extended_time(event))
		event = skip_time_extend(event);

	/* array[0] holds the actual length for the discarded event */
	event->array[0] = rb_event_data_length(event) - RB_EVNT_HDR_SIZE;
	event->type_len = RINGBUF_TYPE_PADDING;
	/* time delta must be non zero */
	if (!event->time_delta)
		event->time_delta = 1;
}

static void rb_commit(struct ring_buffer_per_cpu *cpu_buffer,
		      struct ring_buffer_event *event)
{
	local_inc(&cpu_buffer->entries);
	rb_end_commit(cpu_buffer);
}

static __always_inline void
rb_wakeups(struct trace_buffer *buffer, struct ring_buffer_per_cpu *cpu_buffer)
{
	size_t nr_pages;
	size_t dirty;
	size_t full;

	if (buffer->irq_work.waiters_pending) {
		buffer->irq_work.waiters_pending = false;
		/* irq_work_queue() supplies it's own memory barriers */
		irq_work_queue(&buffer->irq_work.work);
	}

	if (cpu_buffer->irq_work.waiters_pending) {
		cpu_buffer->irq_work.waiters_pending = false;
		/* irq_work_queue() supplies it's own memory barriers */
		irq_work_queue(&cpu_buffer->irq_work.work);
	}

	if (cpu_buffer->last_pages_touch == local_read(&cpu_buffer->pages_touched))
		return;

	if (cpu_buffer->reader_page == cpu_buffer->commit_page)
		return;

	if (!cpu_buffer->irq_work.full_waiters_pending)
		return;

	cpu_buffer->last_pages_touch = local_read(&cpu_buffer->pages_touched);

	full = cpu_buffer->shortest_full;
	nr_pages = cpu_buffer->nr_pages;
	dirty = ring_buffer_nr_dirty_pages(buffer, cpu_buffer->cpu);
	if (full && nr_pages && (dirty * 100) <= full * nr_pages)
		return;

	cpu_buffer->irq_work.wakeup_full = true;
	cpu_buffer->irq_work.full_waiters_pending = false;
	/* irq_work_queue() supplies it's own memory barriers */
	irq_work_queue(&cpu_buffer->irq_work.work);
}

#ifdef CONFIG_RING_BUFFER_RECORD_RECURSION
# define do_ring_buffer_record_recursion()	\
	do_ftrace_record_recursion(_THIS_IP_, _RET_IP_)
#else
# define do_ring_buffer_record_recursion() do { } while (0)
#endif

/*
 * The lock and unlock are done within a preempt disable section.
 * The current_context per_cpu variable can only be modified
 * by the current task between lock and unlock. But it can
 * be modified more than once via an interrupt. To pass this
 * information from the lock to the unlock without having to
 * access the 'in_interrupt()' functions again (which do show
 * a bit of overhead in something as critical as function tracing,
 * we use a bitmask trick.
 *
 *  bit 1 =  NMI context
 *  bit 2 =  IRQ context
 *  bit 3 =  SoftIRQ context
 *  bit 4 =  normal context.
 *
 * This works because this is the order of contexts that can
 * preempt other contexts. A SoftIRQ never preempts an IRQ
 * context.
 *
 * When the context is determined, the corresponding bit is
 * checked and set (if it was set, then a recursion of that context
 * happened).
 *
 * On unlock, we need to clear this bit. To do so, just subtract
 * 1 from the current_context and AND it to itself.
 *
 * (binary)
 *  101 - 1 = 100
 *  101 & 100 = 100 (clearing bit zero)
 *
 *  1010 - 1 = 1001
 *  1010 & 1001 = 1000 (clearing bit 1)
 *
 * The least significant bit can be cleared this way, and it
 * just so happens that it is the same bit corresponding to
 * the current context.
 *
 * Now the TRANSITION bit breaks the above slightly. The TRANSITION bit
 * is set when a recursion is detected at the current context, and if
 * the TRANSITION bit is already set, it will fail the recursion.
 * This is needed because there's a lag between the changing of
 * interrupt context and updating the preempt count. In this case,
 * a false positive will be found. To handle this, one extra recursion
 * is allowed, and this is done by the TRANSITION bit. If the TRANSITION
 * bit is already set, then it is considered a recursion and the function
 * ends. Otherwise, the TRANSITION bit is set, and that bit is returned.
 *
 * On the trace_recursive_unlock(), the TRANSITION bit will be the first
 * to be cleared. Even if it wasn't the context that set it. That is,
 * if an interrupt comes in while NORMAL bit is set and the ring buffer
 * is called before preempt_count() is updated, since the check will
 * be on the NORMAL bit, the TRANSITION bit will then be set. If an
 * NMI then comes in, it will set the NMI bit, but when the NMI code
 * does the trace_recursive_unlock() it will clear the TRANSITION bit
 * and leave the NMI bit set. But this is fine, because the interrupt
 * code that set the TRANSITION bit will then clear the NMI bit when it
 * calls trace_recursive_unlock(). If another NMI comes in, it will
 * set the TRANSITION bit and continue.
 *
 * Note: The TRANSITION bit only handles a single transition between context.
 */

static __always_inline int
trace_recursive_lock(struct ring_buffer_per_cpu *cpu_buffer)
{
	unsigned int val = cpu_buffer->current_context;
	int bit = interrupt_context_level();

	bit = RB_CTX_NORMAL - bit;

	if (unlikely(val & (1 << (bit + cpu_buffer->nest)))) {
		/*
		 * It is possible that this was called by transitioning
		 * between interrupt context, and preempt_count() has not
		 * been updated yet. In this case, use the TRANSITION bit.
		 */
		bit = RB_CTX_TRANSITION;
		if (val & (1 << (bit + cpu_buffer->nest))) {
			do_ring_buffer_record_recursion();
			return 1;
		}
	}

	val |= (1 << (bit + cpu_buffer->nest));
	cpu_buffer->current_context = val;

	return 0;
}

static __always_inline void
trace_recursive_unlock(struct ring_buffer_per_cpu *cpu_buffer)
{
	cpu_buffer->current_context &=
		cpu_buffer->current_context - (1 << cpu_buffer->nest);
}

/* The recursive locking above uses 5 bits */
#define NESTED_BITS 5

/**
 * ring_buffer_nest_start - Allow to trace while nested
 * @buffer: The ring buffer to modify
 *
 * The ring buffer has a safety mechanism to prevent recursion.
 * But there may be a case where a trace needs to be done while
 * tracing something else. In this case, calling this function
 * will allow this function to nest within a currently active
 * ring_buffer_lock_reserve().
 *
 * Call this function before calling another ring_buffer_lock_reserve() and
 * call ring_buffer_nest_end() after the nested ring_buffer_unlock_commit().
 */
void ring_buffer_nest_start(struct trace_buffer *buffer)
{
	struct ring_buffer_per_cpu *cpu_buffer;
	int cpu;

	/* Enabled by ring_buffer_nest_end() */
	preempt_disable_notrace();
	cpu = raw_smp_processor_id();
	cpu_buffer = buffer->buffers[cpu];
	/* This is the shift value for the above recursive locking */
	cpu_buffer->nest += NESTED_BITS;
}

/**
 * ring_buffer_nest_end - Allow to trace while nested
 * @buffer: The ring buffer to modify
 *
 * Must be called after ring_buffer_nest_start() and after the
 * ring_buffer_unlock_commit().
 */
void ring_buffer_nest_end(struct trace_buffer *buffer)
{
	struct ring_buffer_per_cpu *cpu_buffer;
	int cpu;

	/* disabled by ring_buffer_nest_start() */
	cpu = raw_smp_processor_id();
	cpu_buffer = buffer->buffers[cpu];
	/* This is the shift value for the above recursive locking */
	cpu_buffer->nest -= NESTED_BITS;
	preempt_enable_notrace();
}

/**
 * ring_buffer_unlock_commit - commit a reserved
 * @buffer: The buffer to commit to
 * @event: The event pointer to commit.
 *
 * This commits the data to the ring buffer, and releases any locks held.
 *
 * Must be paired with ring_buffer_lock_reserve.
 */
int ring_buffer_unlock_commit(struct trace_buffer *buffer,
			      struct ring_buffer_event *event)
{
	struct ring_buffer_per_cpu *cpu_buffer;
	int cpu = raw_smp_processor_id();

	cpu_buffer = buffer->buffers[cpu];

	rb_commit(cpu_buffer, event);

	rb_wakeups(buffer, cpu_buffer);

	trace_recursive_unlock(cpu_buffer);

	preempt_enable_notrace();

	return 0;
}
EXPORT_SYMBOL_GPL(ring_buffer_unlock_commit);

/* Special value to validate all deltas on a page. */
#define CHECK_FULL_PAGE		1L

#ifdef CONFIG_RING_BUFFER_VALIDATE_TIME_DELTAS
static void dump_buffer_page(struct buffer_data_page *bpage,
			     struct rb_event_info *info,
			     unsigned long tail)
{
	struct ring_buffer_event *event;
	u64 ts, delta;
	int e;

	ts = bpage->time_stamp;
	pr_warn("  [%lld] PAGE TIME STAMP\n", ts);

	for (e = 0; e < tail; e += rb_event_length(event)) {

		event = (struct ring_buffer_event *)(bpage->data + e);

		switch (event->type_len) {

		case RINGBUF_TYPE_TIME_EXTEND:
			delta = rb_event_time_stamp(event);
			ts += delta;
			pr_warn("  [%lld] delta:%lld TIME EXTEND\n", ts, delta);
			break;

		case RINGBUF_TYPE_TIME_STAMP:
			delta = rb_event_time_stamp(event);
			ts = rb_fix_abs_ts(delta, ts);
			pr_warn("  [%lld] absolute:%lld TIME STAMP\n", ts, delta);
			break;

		case RINGBUF_TYPE_PADDING:
			ts += event->time_delta;
			pr_warn("  [%lld] delta:%d PADDING\n", ts, event->time_delta);
			break;

		case RINGBUF_TYPE_DATA:
			ts += event->time_delta;
			pr_warn("  [%lld] delta:%d\n", ts, event->time_delta);
			break;

		default:
			break;
		}
	}
}

static DEFINE_PER_CPU(atomic_t, checking);
static atomic_t ts_dump;

/*
 * Check if the current event time stamp matches the deltas on
 * the buffer page.
 */
static void check_buffer(struct ring_buffer_per_cpu *cpu_buffer,
			 struct rb_event_info *info,
			 unsigned long tail)
{
	struct ring_buffer_event *event;
	struct buffer_data_page *bpage;
	u64 ts, delta;
	bool full = false;
	int e;

	bpage = info->tail_page->page;

	if (tail == CHECK_FULL_PAGE) {
		full = true;
		tail = local_read(&bpage->commit);
	} else if (info->add_timestamp &
		   (RB_ADD_STAMP_FORCE | RB_ADD_STAMP_ABSOLUTE)) {
		/* Ignore events with absolute time stamps */
		return;
	}

	/*
	 * Do not check the first event (skip possible extends too).
	 * Also do not check if previous events have not been committed.
	 */
	if (tail <= 8 || tail > local_read(&bpage->commit))
		return;

	/*
	 * If this interrupted another event, 
	 */
	if (atomic_inc_return(this_cpu_ptr(&checking)) != 1)
		goto out;

	ts = bpage->time_stamp;

	for (e = 0; e < tail; e += rb_event_length(event)) {

		event = (struct ring_buffer_event *)(bpage->data + e);

		switch (event->type_len) {

		case RINGBUF_TYPE_TIME_EXTEND:
			delta = rb_event_time_stamp(event);
			ts += delta;
			break;

		case RINGBUF_TYPE_TIME_STAMP:
			delta = rb_event_time_stamp(event);
			ts = rb_fix_abs_ts(delta, ts);
			break;

		case RINGBUF_TYPE_PADDING:
			if (event->time_delta == 1)
				break;
			fallthrough;
		case RINGBUF_TYPE_DATA:
			ts += event->time_delta;
			break;

		default:
			RB_WARN_ON(cpu_buffer, 1);
		}
	}
	if ((full && ts > info->ts) ||
	    (!full && ts + info->delta != info->ts)) {
		/* If another report is happening, ignore this one */
		if (atomic_inc_return(&ts_dump) != 1) {
			atomic_dec(&ts_dump);
			goto out;
		}
		atomic_inc(&cpu_buffer->record_disabled);
		/* There's some cases in boot up that this can happen */
		WARN_ON_ONCE(system_state != SYSTEM_BOOTING);
		pr_warn("[CPU: %d]TIME DOES NOT MATCH expected:%lld actual:%lld delta:%lld before:%lld after:%lld%s\n",
			cpu_buffer->cpu,
			ts + info->delta, info->ts, info->delta,
			info->before, info->after,
			full ? " (full)" : "");
		dump_buffer_page(bpage, info, tail);
		atomic_dec(&ts_dump);
		/* Do not re-enable checking */
		return;
	}
out:
	atomic_dec(this_cpu_ptr(&checking));
}
#else
static inline void check_buffer(struct ring_buffer_per_cpu *cpu_buffer,
			 struct rb_event_info *info,
			 unsigned long tail)
{
}
#endif /* CONFIG_RING_BUFFER_VALIDATE_TIME_DELTAS */

static struct ring_buffer_event *
__rb_reserve_next(struct ring_buffer_per_cpu *cpu_buffer,
		  struct rb_event_info *info)
{
	struct ring_buffer_event *event;
	struct buffer_page *tail_page;
	unsigned long tail, write, w;
	bool a_ok;
	bool b_ok;

	/* Don't let the compiler play games with cpu_buffer->tail_page */
	tail_page = info->tail_page = READ_ONCE(cpu_buffer->tail_page);

 /*A*/	w = local_read(&tail_page->write) & RB_WRITE_MASK;
	barrier();
	b_ok = rb_time_read(&cpu_buffer->before_stamp, &info->before);
	a_ok = rb_time_read(&cpu_buffer->write_stamp, &info->after);
	barrier();
	info->ts = rb_time_stamp(cpu_buffer->buffer);

	if ((info->add_timestamp & RB_ADD_STAMP_ABSOLUTE)) {
		info->delta = info->ts;
	} else {
		/*
		 * If interrupting an event time update, we may need an
		 * absolute timestamp.
		 * Don't bother if this is the start of a new page (w == 0).
		 */
		if (unlikely(!a_ok || !b_ok || (info->before != info->after && w))) {
			info->add_timestamp |= RB_ADD_STAMP_FORCE | RB_ADD_STAMP_EXTEND;
			info->length += RB_LEN_TIME_EXTEND;
		} else {
			info->delta = info->ts - info->after;
			if (unlikely(test_time_stamp(info->delta))) {
				info->add_timestamp |= RB_ADD_STAMP_EXTEND;
				info->length += RB_LEN_TIME_EXTEND;
			}
		}
	}

 /*B*/	rb_time_set(&cpu_buffer->before_stamp, info->ts);

 /*C*/	write = local_add_return(info->length, &tail_page->write);

	/* set write to only the index of the write */
	write &= RB_WRITE_MASK;

	tail = write - info->length;

	/* See if we shot pass the end of this buffer page */
	if (unlikely(write > BUF_PAGE_SIZE)) {
		/* before and after may now different, fix it up*/
		b_ok = rb_time_read(&cpu_buffer->before_stamp, &info->before);
		a_ok = rb_time_read(&cpu_buffer->write_stamp, &info->after);
		if (a_ok && b_ok && info->before != info->after)
			(void)rb_time_cmpxchg(&cpu_buffer->before_stamp,
					      info->before, info->after);
		if (a_ok && b_ok)
			check_buffer(cpu_buffer, info, CHECK_FULL_PAGE);
		return rb_move_tail(cpu_buffer, tail, info);
	}

	if (likely(tail == w)) {
		u64 save_before;
		bool s_ok;

		/* Nothing interrupted us between A and C */
 /*D*/		rb_time_set(&cpu_buffer->write_stamp, info->ts);
		barrier();
 /*E*/		s_ok = rb_time_read(&cpu_buffer->before_stamp, &save_before);
		RB_WARN_ON(cpu_buffer, !s_ok);
		if (likely(!(info->add_timestamp &
			     (RB_ADD_STAMP_FORCE | RB_ADD_STAMP_ABSOLUTE))))
			/* This did not interrupt any time update */
			info->delta = info->ts - info->after;
		else
			/* Just use full timestamp for interrupting event */
			info->delta = info->ts;
		barrier();
		check_buffer(cpu_buffer, info, tail);
		if (unlikely(info->ts != save_before)) {
			/* SLOW PATH - Interrupted between C and E */

			a_ok = rb_time_read(&cpu_buffer->write_stamp, &info->after);
			RB_WARN_ON(cpu_buffer, !a_ok);

			/* Write stamp must only go forward */
			if (save_before > info->after) {
				/*
				 * We do not care about the result, only that
				 * it gets updated atomically.
				 */
				(void)rb_time_cmpxchg(&cpu_buffer->write_stamp,
						      info->after, save_before);
			}
		}
	} else {
		u64 ts;
		/* SLOW PATH - Interrupted between A and C */
		a_ok = rb_time_read(&cpu_buffer->write_stamp, &info->after);
		/* Was interrupted before here, write_stamp must be valid */
		RB_WARN_ON(cpu_buffer, !a_ok);
		ts = rb_time_stamp(cpu_buffer->buffer);
		barrier();
 /*E*/		if (write == (local_read(&tail_page->write) & RB_WRITE_MASK) &&
		    info->after < ts &&
		    rb_time_cmpxchg(&cpu_buffer->write_stamp,
				    info->after, ts)) {
			/* Nothing came after this event between C and E */
			info->delta = ts - info->after;
		} else {
			/*
			 * Interrupted between C and E:
			 * Lost the previous events time stamp. Just set the
			 * delta to zero, and this will be the same time as
			 * the event this event interrupted. And the events that
			 * came after this will still be correct (as they would
			 * have built their delta on the previous event.
			 */
			info->delta = 0;
		}
		info->ts = ts;
		info->add_timestamp &= ~RB_ADD_STAMP_FORCE;
	}

	/*
	 * If this is the first commit on the page, then it has the same
	 * timestamp as the page itself.
	 */
	if (unlikely(!tail && !(info->add_timestamp &
				(RB_ADD_STAMP_FORCE | RB_ADD_STAMP_ABSOLUTE))))
		info->delta = 0;

	/* We reserved something on the buffer */

	event = __rb_page_index(tail_page, tail);
	rb_update_event(cpu_buffer, event, info);

	local_inc(&tail_page->entries);

	/*
	 * If this is the first commit on the page, then update
	 * its timestamp.
	 */
	if (unlikely(!tail))
		tail_page->page->time_stamp = info->ts;

	/* account for these added bytes */
	local_add(info->length, &cpu_buffer->entries_bytes);

	return event;
}

static __always_inline struct ring_buffer_event *
rb_reserve_next_event(struct trace_buffer *buffer,
		      struct ring_buffer_per_cpu *cpu_buffer,
		      unsigned long length)
{
	struct ring_buffer_event *event;
	struct rb_event_info info;
	int nr_loops = 0;
	int add_ts_default;

	rb_start_commit(cpu_buffer);
	/* The commit page can not change after this */

#ifdef CONFIG_RING_BUFFER_ALLOW_SWAP
	/*
	 * Due to the ability to swap a cpu buffer from a buffer
	 * it is possible it was swapped before we committed.
	 * (committing stops a swap). We check for it here and
	 * if it happened, we have to fail the write.
	 */
	barrier();
	if (unlikely(READ_ONCE(cpu_buffer->buffer) != buffer)) {
		local_dec(&cpu_buffer->committing);
		local_dec(&cpu_buffer->commits);
		return NULL;
	}
#endif

	info.length = rb_calculate_event_length(length);

	if (ring_buffer_time_stamp_abs(cpu_buffer->buffer)) {
		add_ts_default = RB_ADD_STAMP_ABSOLUTE;
		info.length += RB_LEN_TIME_EXTEND;
	} else {
		add_ts_default = RB_ADD_STAMP_NONE;
	}

 again:
	info.add_timestamp = add_ts_default;
	info.delta = 0;

	/*
	 * We allow for interrupts to reenter here and do a trace.
	 * If one does, it will cause this original code to loop
	 * back here. Even with heavy interrupts happening, this
	 * should only happen a few times in a row. If this happens
	 * 1000 times in a row, there must be either an interrupt
	 * storm or we have something buggy.
	 * Bail!
	 */
	if (RB_WARN_ON(cpu_buffer, ++nr_loops > 1000))
		goto out_fail;

	event = __rb_reserve_next(cpu_buffer, &info);

	if (unlikely(PTR_ERR(event) == -EAGAIN)) {
		if (info.add_timestamp & (RB_ADD_STAMP_FORCE | RB_ADD_STAMP_EXTEND))
			info.length -= RB_LEN_TIME_EXTEND;
		goto again;
	}

	if (likely(event))
		return event;
 out_fail:
	rb_end_commit(cpu_buffer);
	return NULL;
}

/**
 * ring_buffer_lock_reserve - reserve a part of the buffer
 * @buffer: the ring buffer to reserve from
 * @length: the length of the data to reserve (excluding event header)
 *
 * Returns a reserved event on the ring buffer to copy directly to.
 * The user of this interface will need to get the body to write into
 * and can use the ring_buffer_event_data() interface.
 *
 * The length is the length of the data needed, not the event length
 * which also includes the event header.
 *
 * Must be paired with ring_buffer_unlock_commit, unless NULL is returned.
 * If NULL is returned, then nothing has been allocated or locked.
 */
struct ring_buffer_event *
ring_buffer_lock_reserve(struct trace_buffer *buffer, unsigned long length)
{
	struct ring_buffer_per_cpu *cpu_buffer;
	struct ring_buffer_event *event;
	int cpu;

	/* If we are tracing schedule, we don't want to recurse */
	preempt_disable_notrace();

	if (unlikely(atomic_read(&buffer->record_disabled)))
		goto out;

	cpu = raw_smp_processor_id();

	if (unlikely(!cpumask_test_cpu(cpu, buffer->cpumask)))
		goto out;

	cpu_buffer = buffer->buffers[cpu];

	if (unlikely(atomic_read(&cpu_buffer->record_disabled)))
		goto out;

	if (unlikely(length > BUF_MAX_DATA_SIZE))
		goto out;

	if (unlikely(trace_recursive_lock(cpu_buffer)))
		goto out;

	event = rb_reserve_next_event(buffer, cpu_buffer, length);
	if (!event)
		goto out_unlock;

	return event;

 out_unlock:
	trace_recursive_unlock(cpu_buffer);
 out:
	preempt_enable_notrace();
	return NULL;
}
EXPORT_SYMBOL_GPL(ring_buffer_lock_reserve);

/*
 * Decrement the entries to the page that an event is on.
 * The event does not even need to exist, only the pointer
 * to the page it is on. This may only be called before the commit
 * takes place.
 */
static inline void
rb_decrement_entry(struct ring_buffer_per_cpu *cpu_buffer,
		   struct ring_buffer_event *event)
{
	unsigned long addr = (unsigned long)event;
	struct buffer_page *bpage = cpu_buffer->commit_page;
	struct buffer_page *start;

	addr &= PAGE_MASK;

	/* Do the likely case first */
	if (likely(bpage->page == (void *)addr)) {
		local_dec(&bpage->entries);
		return;
	}

	/*
	 * Because the commit page may be on the reader page we
	 * start with the next page and check the end loop there.
	 */
	rb_inc_page(&bpage);
	start = bpage;
	do {
		if (bpage->page == (void *)addr) {
			local_dec(&bpage->entries);
			return;
		}
		rb_inc_page(&bpage);
	} while (bpage != start);

	/* commit not part of this buffer?? */
	RB_WARN_ON(cpu_buffer, 1);
}

/**
 * ring_buffer_discard_commit - discard an event that has not been committed
 * @buffer: the ring buffer
 * @event: non committed event to discard
 *
 * Sometimes an event that is in the ring buffer needs to be ignored.
 * This function lets the user discard an event in the ring buffer
 * and then that event will not be read later.
 *
 * This function only works if it is called before the item has been
 * committed. It will try to free the event from the ring buffer
 * if another event has not been added behind it.
 *
 * If another event has been added behind it, it will set the event
 * up as discarded, and perform the commit.
 *
 * If this function is called, do not call ring_buffer_unlock_commit on
 * the event.
 */
void ring_buffer_discard_commit(struct trace_buffer *buffer,
				struct ring_buffer_event *event)
{
	struct ring_buffer_per_cpu *cpu_buffer;
	int cpu;

	/* The event is discarded regardless */
	rb_event_discard(event);

	cpu = smp_processor_id();
	cpu_buffer = buffer->buffers[cpu];

	/*
	 * This must only be called if the event has not been
	 * committed yet. Thus we can assume that preemption
	 * is still disabled.
	 */
	RB_WARN_ON(buffer, !local_read(&cpu_buffer->committing));

	rb_decrement_entry(cpu_buffer, event);
	if (rb_try_to_discard(cpu_buffer, event))
		goto out;

 out:
	rb_end_commit(cpu_buffer);

	trace_recursive_unlock(cpu_buffer);

	preempt_enable_notrace();

}
EXPORT_SYMBOL_GPL(ring_buffer_discard_commit);

/**
 * ring_buffer_write - write data to the buffer without reserving
 * @buffer: The ring buffer to write to.
 * @length: The length of the data being written (excluding the event header)
 * @data: The data to write to the buffer.
 *
 * This is like ring_buffer_lock_reserve and ring_buffer_unlock_commit as
 * one function. If you already have the data to write to the buffer, it
 * may be easier to simply call this function.
 *
 * Note, like ring_buffer_lock_reserve, the length is the length of the data
 * and not the length of the event which would hold the header.
 */
int ring_buffer_write(struct trace_buffer *buffer,
		      unsigned long length,
		      void *data)
{
	struct ring_buffer_per_cpu *cpu_buffer;
	struct ring_buffer_event *event;
	void *body;
	int ret = -EBUSY;
	int cpu;

	preempt_disable_notrace();

	if (atomic_read(&buffer->record_disabled))
		goto out;

	cpu = raw_smp_processor_id();

	if (!cpumask_test_cpu(cpu, buffer->cpumask))
		goto out;

	cpu_buffer = buffer->buffers[cpu];

	if (atomic_read(&cpu_buffer->record_disabled))
		goto out;

	if (length > BUF_MAX_DATA_SIZE)
		goto out;

	if (unlikely(trace_recursive_lock(cpu_buffer)))
		goto out;

	event = rb_reserve_next_event(buffer, cpu_buffer, length);
	if (!event)
		goto out_unlock;

	body = rb_event_data(event);

	memcpy(body, data, length);

	rb_commit(cpu_buffer, event);

	rb_wakeups(buffer, cpu_buffer);

	ret = 0;

 out_unlock:
	trace_recursive_unlock(cpu_buffer);

 out:
	preempt_enable_notrace();

	return ret;
}
EXPORT_SYMBOL_GPL(ring_buffer_write);

static bool rb_per_cpu_empty(struct ring_buffer_per_cpu *cpu_buffer)
{
	struct buffer_page *reader = cpu_buffer->reader_page;
	struct buffer_page *head = rb_set_head_page(cpu_buffer);
	struct buffer_page *commit = cpu_buffer->commit_page;

	/* In case of error, head will be NULL */
	if (unlikely(!head))
		return true;

	/* Reader should exhaust content in reader page */
	if (reader->read != rb_page_commit(reader))
		return false;

	/*
	 * If writers are committing on the reader page, knowing all
	 * committed content has been read, the ring buffer is empty.
	 */
	if (commit == reader)
		return true;

	/*
	 * If writers are committing on a page other than reader page
	 * and head page, there should always be content to read.
	 */
	if (commit != head)
		return false;

	/*
	 * Writers are committing on the head page, we just need
	 * to care about there're committed data, and the reader will
	 * swap reader page with head page when it is to read data.
	 */
	return rb_page_commit(commit) == 0;
}

/**
 * ring_buffer_record_disable - stop all writes into the buffer
 * @buffer: The ring buffer to stop writes to.
 *
 * This prevents all writes to the buffer. Any attempt to write
 * to the buffer after this will fail and return NULL.
 *
 * The caller should call synchronize_rcu() after this.
 */
void ring_buffer_record_disable(struct trace_buffer *buffer)
{
	atomic_inc(&buffer->record_disabled);
}
EXPORT_SYMBOL_GPL(ring_buffer_record_disable);

/**
 * ring_buffer_record_enable - enable writes to the buffer
 * @buffer: The ring buffer to enable writes
 *
 * Note, multiple disables will need the same number of enables
 * to truly enable the writing (much like preempt_disable).
 */
void ring_buffer_record_enable(struct trace_buffer *buffer)
{
	atomic_dec(&buffer->record_disabled);
}
EXPORT_SYMBOL_GPL(ring_buffer_record_enable);

/**
 * ring_buffer_record_off - stop all writes into the buffer
 * @buffer: The ring buffer to stop writes to.
 *
 * This prevents all writes to the buffer. Any attempt to write
 * to the buffer after this will fail and return NULL.
 *
 * This is different than ring_buffer_record_disable() as
 * it works like an on/off switch, where as the disable() version
 * must be paired with a enable().
 */
void ring_buffer_record_off(struct trace_buffer *buffer)
{
	unsigned int rd;
	unsigned int new_rd;

	do {
		rd = atomic_read(&buffer->record_disabled);
		new_rd = rd | RB_BUFFER_OFF;
	} while (atomic_cmpxchg(&buffer->record_disabled, rd, new_rd) != rd);
}
EXPORT_SYMBOL_GPL(ring_buffer_record_off);

/**
 * ring_buffer_record_on - restart writes into the buffer
 * @buffer: The ring buffer to start writes to.
 *
 * This enables all writes to the buffer that was disabled by
 * ring_buffer_record_off().
 *
 * This is different than ring_buffer_record_enable() as
 * it works like an on/off switch, where as the enable() version
 * must be paired with a disable().
 */
void ring_buffer_record_on(struct trace_buffer *buffer)
{
	unsigned int rd;
	unsigned int new_rd;

	do {
		rd = atomic_read(&buffer->record_disabled);
		new_rd = rd & ~RB_BUFFER_OFF;
	} while (atomic_cmpxchg(&buffer->record_disabled, rd, new_rd) != rd);
}
EXPORT_SYMBOL_GPL(ring_buffer_record_on);

/**
 * ring_buffer_record_is_on - return true if the ring buffer can write
 * @buffer: The ring buffer to see if write is enabled
 *
 * Returns true if the ring buffer is in a state that it accepts writes.
 */
bool ring_buffer_record_is_on(struct trace_buffer *buffer)
{
	return !atomic_read(&buffer->record_disabled);
}

/**
 * ring_buffer_record_is_set_on - return true if the ring buffer is set writable
 * @buffer: The ring buffer to see if write is set enabled
 *
 * Returns true if the ring buffer is set writable by ring_buffer_record_on().
 * Note that this does NOT mean it is in a writable state.
 *
 * It may return true when the ring buffer has been disabled by
 * ring_buffer_record_disable(), as that is a temporary disabling of
 * the ring buffer.
 */
bool ring_buffer_record_is_set_on(struct trace_buffer *buffer)
{
	return !(atomic_read(&buffer->record_disabled) & RB_BUFFER_OFF);
}

/**
 * ring_buffer_record_disable_cpu - stop all writes into the cpu_buffer
 * @buffer: The ring buffer to stop writes to.
 * @cpu: The CPU buffer to stop
 *
 * This prevents all writes to the buffer. Any attempt to write
 * to the buffer after this will fail and return NULL.
 *
 * The caller should call synchronize_rcu() after this.
 */
void ring_buffer_record_disable_cpu(struct trace_buffer *buffer, int cpu)
{
	struct ring_buffer_per_cpu *cpu_buffer;

	if (!cpumask_test_cpu(cpu, buffer->cpumask))
		return;

	cpu_buffer = buffer->buffers[cpu];
	atomic_inc(&cpu_buffer->record_disabled);
}
EXPORT_SYMBOL_GPL(ring_buffer_record_disable_cpu);

/**
 * ring_buffer_record_enable_cpu - enable writes to the buffer
 * @buffer: The ring buffer to enable writes
 * @cpu: The CPU to enable.
 *
 * Note, multiple disables will need the same number of enables
 * to truly enable the writing (much like preempt_disable).
 */
void ring_buffer_record_enable_cpu(struct trace_buffer *buffer, int cpu)
{
	struct ring_buffer_per_cpu *cpu_buffer;

	if (!cpumask_test_cpu(cpu, buffer->cpumask))
		return;

	cpu_buffer = buffer->buffers[cpu];
	atomic_dec(&cpu_buffer->record_disabled);
}
EXPORT_SYMBOL_GPL(ring_buffer_record_enable_cpu);

/*
 * The total entries in the ring buffer is the running counter
 * of entries entered into the ring buffer, minus the sum of
 * the entries read from the ring buffer and the number of
 * entries that were overwritten.
 */
static inline unsigned long
rb_num_of_entries(struct ring_buffer_per_cpu *cpu_buffer)
{
	return local_read(&cpu_buffer->entries) -
		(local_read(&cpu_buffer->overrun) + cpu_buffer->read);
}

/**
 * ring_buffer_oldest_event_ts - get the oldest event timestamp from the buffer
 * @buffer: The ring buffer
 * @cpu: The per CPU buffer to read from.
 */
u64 ring_buffer_oldest_event_ts(struct trace_buffer *buffer, int cpu)
{
	unsigned long flags;
	struct ring_buffer_per_cpu *cpu_buffer;
	struct buffer_page *bpage;
	u64 ret = 0;

	if (!cpumask_test_cpu(cpu, buffer->cpumask))
		return 0;

	cpu_buffer = buffer->buffers[cpu];
	raw_spin_lock_irqsave(&cpu_buffer->reader_lock, flags);
	/*
	 * if the tail is on reader_page, oldest time stamp is on the reader
	 * page
	 */
	if (cpu_buffer->tail_page == cpu_buffer->reader_page)
		bpage = cpu_buffer->reader_page;
	else
		bpage = rb_set_head_page(cpu_buffer);
	if (bpage)
		ret = bpage->page->time_stamp;
	raw_spin_unlock_irqrestore(&cpu_buffer->reader_lock, flags);

	return ret;
}
EXPORT_SYMBOL_GPL(ring_buffer_oldest_event_ts);

/**
 * ring_buffer_bytes_cpu - get the number of bytes consumed in a cpu buffer
 * @buffer: The ring buffer
 * @cpu: The per CPU buffer to read from.
 */
unsigned long ring_buffer_bytes_cpu(struct trace_buffer *buffer, int cpu)
{
	struct ring_buffer_per_cpu *cpu_buffer;
	unsigned long ret;

	if (!cpumask_test_cpu(cpu, buffer->cpumask))
		return 0;

	cpu_buffer = buffer->buffers[cpu];
	ret = local_read(&cpu_buffer->entries_bytes) - cpu_buffer->read_bytes;

	return ret;
}
EXPORT_SYMBOL_GPL(ring_buffer_bytes_cpu);

/**
 * ring_buffer_entries_cpu - get the number of entries in a cpu buffer
 * @buffer: The ring buffer
 * @cpu: The per CPU buffer to get the entries from.
 */
unsigned long ring_buffer_entries_cpu(struct trace_buffer *buffer, int cpu)
{
	struct ring_buffer_per_cpu *cpu_buffer;

	if (!cpumask_test_cpu(cpu, buffer->cpumask))
		return 0;

	cpu_buffer = buffer->buffers[cpu];

	return rb_num_of_entries(cpu_buffer);
}
EXPORT_SYMBOL_GPL(ring_buffer_entries_cpu);

/**
 * ring_buffer_overrun_cpu - get the number of overruns caused by the ring
 * buffer wrapping around (only if RB_FL_OVERWRITE is on).
 * @buffer: The ring buffer
 * @cpu: The per CPU buffer to get the number of overruns from
 */
unsigned long ring_buffer_overrun_cpu(struct trace_buffer *buffer, int cpu)
{
	struct ring_buffer_per_cpu *cpu_buffer;
	unsigned long ret;

	if (!cpumask_test_cpu(cpu, buffer->cpumask))
		return 0;

	cpu_buffer = buffer->buffers[cpu];
	ret = local_read(&cpu_buffer->overrun);

	return ret;
}
EXPORT_SYMBOL_GPL(ring_buffer_overrun_cpu);

/**
 * ring_buffer_commit_overrun_cpu - get the number of overruns caused by
 * commits failing due to the buffer wrapping around while there are uncommitted
 * events, such as during an interrupt storm.
 * @buffer: The ring buffer
 * @cpu: The per CPU buffer to get the number of overruns from
 */
unsigned long
ring_buffer_commit_overrun_cpu(struct trace_buffer *buffer, int cpu)
{
	struct ring_buffer_per_cpu *cpu_buffer;
	unsigned long ret;

	if (!cpumask_test_cpu(cpu, buffer->cpumask))
		return 0;

	cpu_buffer = buffer->buffers[cpu];
	ret = local_read(&cpu_buffer->commit_overrun);

	return ret;
}
EXPORT_SYMBOL_GPL(ring_buffer_commit_overrun_cpu);

/**
 * ring_buffer_dropped_events_cpu - get the number of dropped events caused by
 * the ring buffer filling up (only if RB_FL_OVERWRITE is off).
 * @buffer: The ring buffer
 * @cpu: The per CPU buffer to get the number of overruns from
 */
unsigned long
ring_buffer_dropped_events_cpu(struct trace_buffer *buffer, int cpu)
{
	struct ring_buffer_per_cpu *cpu_buffer;
	unsigned long ret;

	if (!cpumask_test_cpu(cpu, buffer->cpumask))
		return 0;

	cpu_buffer = buffer->buffers[cpu];
	ret = local_read(&cpu_buffer->dropped_events);

	return ret;
}
EXPORT_SYMBOL_GPL(ring_buffer_dropped_events_cpu);

/**
 * ring_buffer_read_events_cpu - get the number of events successfully read
 * @buffer: The ring buffer
 * @cpu: The per CPU buffer to get the number of events read
 */
unsigned long
ring_buffer_read_events_cpu(struct trace_buffer *buffer, int cpu)
{
	struct ring_buffer_per_cpu *cpu_buffer;

	if (!cpumask_test_cpu(cpu, buffer->cpumask))
		return 0;

	cpu_buffer = buffer->buffers[cpu];
	return cpu_buffer->read;
}
EXPORT_SYMBOL_GPL(ring_buffer_read_events_cpu);

/**
 * ring_buffer_entries - get the number of entries in a buffer
 * @buffer: The ring buffer
 *
 * Returns the total number of entries in the ring buffer
 * (all CPU entries)
 */
unsigned long ring_buffer_entries(struct trace_buffer *buffer)
{
	struct ring_buffer_per_cpu *cpu_buffer;
	unsigned long entries = 0;
	int cpu;

	/* if you care about this being correct, lock the buffer */
	for_each_buffer_cpu(buffer, cpu) {
		cpu_buffer = buffer->buffers[cpu];
		entries += rb_num_of_entries(cpu_buffer);
	}

	return entries;
}
EXPORT_SYMBOL_GPL(ring_buffer_entries);

/**
 * ring_buffer_overruns - get the number of overruns in buffer
 * @buffer: The ring buffer
 *
 * Returns the total number of overruns in the ring buffer
 * (all CPU entries)
 */
unsigned long ring_buffer_overruns(struct trace_buffer *buffer)
{
	struct ring_buffer_per_cpu *cpu_buffer;
	unsigned long overruns = 0;
	int cpu;

	/* if you care about this being correct, lock the buffer */
	for_each_buffer_cpu(buffer, cpu) {
		cpu_buffer = buffer->buffers[cpu];
		overruns += local_read(&cpu_buffer->overrun);
	}

	return overruns;
}
EXPORT_SYMBOL_GPL(ring_buffer_overruns);

static void rb_iter_reset(struct ring_buffer_iter *iter)
{
	struct ring_buffer_per_cpu *cpu_buffer = iter->cpu_buffer;

	/* Iterator usage is expected to have record disabled */
	iter->head_page = cpu_buffer->reader_page;
	iter->head = cpu_buffer->reader_page->read;
	iter->next_event = iter->head;

	iter->cache_reader_page = iter->head_page;
	iter->cache_read = cpu_buffer->read;

	if (iter->head) {
		iter->read_stamp = cpu_buffer->read_stamp;
		iter->page_stamp = cpu_buffer->reader_page->page->time_stamp;
	} else {
		iter->read_stamp = iter->head_page->page->time_stamp;
		iter->page_stamp = iter->read_stamp;
	}
}

/**
 * ring_buffer_iter_reset - reset an iterator
 * @iter: The iterator to reset
 *
 * Resets the iterator, so that it will start from the beginning
 * again.
 */
void ring_buffer_iter_reset(struct ring_buffer_iter *iter)
{
	struct ring_buffer_per_cpu *cpu_buffer;
	unsigned long flags;

	if (!iter)
		return;

	cpu_buffer = iter->cpu_buffer;

	raw_spin_lock_irqsave(&cpu_buffer->reader_lock, flags);
	rb_iter_reset(iter);
	raw_spin_unlock_irqrestore(&cpu_buffer->reader_lock, flags);
}
EXPORT_SYMBOL_GPL(ring_buffer_iter_reset);

/**
 * ring_buffer_iter_empty - check if an iterator has no more to read
 * @iter: The iterator to check
 */
int ring_buffer_iter_empty(struct ring_buffer_iter *iter)
{
	struct ring_buffer_per_cpu *cpu_buffer;
	struct buffer_page *reader;
	struct buffer_page *head_page;
	struct buffer_page *commit_page;
	struct buffer_page *curr_commit_page;
	unsigned commit;
	u64 curr_commit_ts;
	u64 commit_ts;

	cpu_buffer = iter->cpu_buffer;
	reader = cpu_buffer->reader_page;
	head_page = cpu_buffer->head_page;
	commit_page = cpu_buffer->commit_page;
	commit_ts = commit_page->page->time_stamp;

	/*
	 * When the writer goes across pages, it issues a cmpxchg which
	 * is a mb(), which will synchronize with the rmb here.
	 * (see rb_tail_page_update())
	 */
	smp_rmb();
	commit = rb_page_commit(commit_page);
	/* We want to make sure that the commit page doesn't change */
	smp_rmb();

	/* Make sure commit page didn't change */
	curr_commit_page = READ_ONCE(cpu_buffer->commit_page);
	curr_commit_ts = READ_ONCE(curr_commit_page->page->time_stamp);

	/* If the commit page changed, then there's more data */
	if (curr_commit_page != commit_page ||
	    curr_commit_ts != commit_ts)
		return 0;

	/* Still racy, as it may return a false positive, but that's OK */
	return ((iter->head_page == commit_page && iter->head >= commit) ||
		(iter->head_page == reader && commit_page == head_page &&
		 head_page->read == commit &&
		 iter->head == rb_page_commit(cpu_buffer->reader_page)));
}
EXPORT_SYMBOL_GPL(ring_buffer_iter_empty);

static void
rb_update_read_stamp(struct ring_buffer_per_cpu *cpu_buffer,
		     struct ring_buffer_event *event)
{
	u64 delta;

	switch (event->type_len) {
	case RINGBUF_TYPE_PADDING:
		return;

	case RINGBUF_TYPE_TIME_EXTEND:
		delta = rb_event_time_stamp(event);
		cpu_buffer->read_stamp += delta;
		return;

	case RINGBUF_TYPE_TIME_STAMP:
		delta = rb_event_time_stamp(event);
		delta = rb_fix_abs_ts(delta, cpu_buffer->read_stamp);
		cpu_buffer->read_stamp = delta;
		return;

	case RINGBUF_TYPE_DATA:
		cpu_buffer->read_stamp += event->time_delta;
		return;

	default:
		RB_WARN_ON(cpu_buffer, 1);
	}
	return;
}

static void
rb_update_iter_read_stamp(struct ring_buffer_iter *iter,
			  struct ring_buffer_event *event)
{
	u64 delta;

	switch (event->type_len) {
	case RINGBUF_TYPE_PADDING:
		return;

	case RINGBUF_TYPE_TIME_EXTEND:
		delta = rb_event_time_stamp(event);
		iter->read_stamp += delta;
		return;

	case RINGBUF_TYPE_TIME_STAMP:
		delta = rb_event_time_stamp(event);
		delta = rb_fix_abs_ts(delta, iter->read_stamp);
		iter->read_stamp = delta;
		return;

	case RINGBUF_TYPE_DATA:
		iter->read_stamp += event->time_delta;
		return;

	default:
		RB_WARN_ON(iter->cpu_buffer, 1);
	}
	return;
}

static struct buffer_page *
rb_get_reader_page(struct ring_buffer_per_cpu *cpu_buffer)
{
	struct buffer_page *reader = NULL;
	unsigned long overwrite;
	unsigned long flags;
	int nr_loops = 0;
	int ret;

	local_irq_save(flags);
	arch_spin_lock(&cpu_buffer->lock);

 again:
	/*
	 * This should normally only loop twice. But because the
	 * start of the reader inserts an empty page, it causes
	 * a case where we will loop three times. There should be no
	 * reason to loop four times (that I know of).
	 */
	if (RB_WARN_ON(cpu_buffer, ++nr_loops > 3)) {
		reader = NULL;
		goto out;
	}

	reader = cpu_buffer->reader_page;

	/* If there's more to read, return this page */
	if (cpu_buffer->reader_page->read < rb_page_size(reader))
		goto out;

	/* Never should we have an index greater than the size */
	if (RB_WARN_ON(cpu_buffer,
		       cpu_buffer->reader_page->read > rb_page_size(reader)))
		goto out;

	/* check if we caught up to the tail */
	reader = NULL;
	if (cpu_buffer->commit_page == cpu_buffer->reader_page)
		goto out;

	/* Don't bother swapping if the ring buffer is empty */
	if (rb_num_of_entries(cpu_buffer) == 0)
		goto out;

	/*
	 * Reset the reader page to size zero.
	 */
	local_set(&cpu_buffer->reader_page->write, 0);
	local_set(&cpu_buffer->reader_page->entries, 0);
	local_set(&cpu_buffer->reader_page->page->commit, 0);
	cpu_buffer->reader_page->real_end = 0;

 spin:
	/*
	 * Splice the empty reader page into the list around the head.
	 */
	reader = rb_set_head_page(cpu_buffer);
	if (!reader)
		goto out;
	cpu_buffer->reader_page->list.next = rb_list_head(reader->list.next);
	cpu_buffer->reader_page->list.prev = reader->list.prev;

	/*
	 * cpu_buffer->pages just needs to point to the buffer, it
	 *  has no specific buffer page to point to. Lets move it out
	 *  of our way so we don't accidentally swap it.
	 */
	cpu_buffer->pages = reader->list.prev;

	/* The reader page will be pointing to the new head */
	rb_set_list_to_head(&cpu_buffer->reader_page->list);

	/*
	 * We want to make sure we read the overruns after we set up our
	 * pointers to the next object. The writer side does a
	 * cmpxchg to cross pages which acts as the mb on the writer
	 * side. Note, the reader will constantly fail the swap
	 * while the writer is updating the pointers, so this
	 * guarantees that the overwrite recorded here is the one we
	 * want to compare with the last_overrun.
	 */
	smp_mb();
	overwrite = local_read(&(cpu_buffer->overrun));

	/*
	 * Here's the tricky part.
	 *
	 * We need to move the pointer past the header page.
	 * But we can only do that if a writer is not currently
	 * moving it. The page before the header page has the
	 * flag bit '1' set if it is pointing to the page we want.
	 * but if the writer is in the process of moving it
	 * than it will be '2' or already moved '0'.
	 */

	ret = rb_head_page_replace(reader, cpu_buffer->reader_page);

	/*
	 * If we did not convert it, then we must try again.
	 */
	if (!ret)
		goto spin;

	/*
	 * Yay! We succeeded in replacing the page.
	 *
	 * Now make the new head point back to the reader page.
	 */
	rb_list_head(reader->list.next)->prev = &cpu_buffer->reader_page->list;
	rb_inc_page(&cpu_buffer->head_page);

	local_inc(&cpu_buffer->pages_read);

	/* Finally update the reader page to the new head */
	cpu_buffer->reader_page = reader;
	cpu_buffer->reader_page->read = 0;

	if (overwrite != cpu_buffer->last_overrun) {
		cpu_buffer->lost_events = overwrite - cpu_buffer->last_overrun;
		cpu_buffer->last_overrun = overwrite;
	}

	goto again;

 out:
	/* Update the read_stamp on the first event */
	if (reader && reader->read == 0)
		cpu_buffer->read_stamp = reader->page->time_stamp;

	arch_spin_unlock(&cpu_buffer->lock);
	local_irq_restore(flags);

	/*
	 * The writer has preempt disable, wait for it. But not forever
	 * Although, 1 second is pretty much "forever"
	 */
#define USECS_WAIT	1000000
        for (nr_loops = 0; nr_loops < USECS_WAIT; nr_loops++) {
		/* If the write is past the end of page, a writer is still updating it */
		if (likely(!reader || rb_page_write(reader) <= BUF_PAGE_SIZE))
			break;

		udelay(1);

		/* Get the latest version of the reader write value */
		smp_rmb();
	}

	/* The writer is not moving forward? Something is wrong */
	if (RB_WARN_ON(cpu_buffer, nr_loops == USECS_WAIT))
		reader = NULL;

	/*
	 * Make sure we see any padding after the write update
	 * (see rb_reset_tail())
	 */
	smp_rmb();


	return reader;
}

static void rb_advance_reader(struct ring_buffer_per_cpu *cpu_buffer)
{
	struct ring_buffer_event *event;
	struct buffer_page *reader;
	unsigned length;

	reader = rb_get_reader_page(cpu_buffer);

	/* This function should not be called when buffer is empty */
	if (RB_WARN_ON(cpu_buffer, !reader))
		return;

	event = rb_reader_event(cpu_buffer);

	if (event->type_len <= RINGBUF_TYPE_DATA_TYPE_LEN_MAX)
		cpu_buffer->read++;

	rb_update_read_stamp(cpu_buffer, event);

	length = rb_event_length(event);
	cpu_buffer->reader_page->read += length;
}

static void rb_advance_iter(struct ring_buffer_iter *iter)
{
	struct ring_buffer_per_cpu *cpu_buffer;

	cpu_buffer = iter->cpu_buffer;

	/* If head == next_event then we need to jump to the next event */
	if (iter->head == iter->next_event) {
		/* If the event gets overwritten again, there's nothing to do */
		if (rb_iter_head_event(iter) == NULL)
			return;
	}

	iter->head = iter->next_event;

	/*
	 * Check if we are at the end of the buffer.
	 */
	if (iter->next_event >= rb_page_size(iter->head_page)) {
		/* discarded commits can make the page empty */
		if (iter->head_page == cpu_buffer->commit_page)
			return;
		rb_inc_iter(iter);
		return;
	}

	rb_update_iter_read_stamp(iter, iter->event);
}

static int rb_lost_events(struct ring_buffer_per_cpu *cpu_buffer)
{
	return cpu_buffer->lost_events;
}

static struct ring_buffer_event *
rb_buffer_peek(struct ring_buffer_per_cpu *cpu_buffer, u64 *ts,
	       unsigned long *lost_events)
{
	struct ring_buffer_event *event;
	struct buffer_page *reader;
	int nr_loops = 0;

	if (ts)
		*ts = 0;
 again:
	/*
	 * We repeat when a time extend is encountered.
	 * Since the time extend is always attached to a data event,
	 * we should never loop more than once.
	 * (We never hit the following condition more than twice).
	 */
	if (RB_WARN_ON(cpu_buffer, ++nr_loops > 2))
		return NULL;

	reader = rb_get_reader_page(cpu_buffer);
	if (!reader)
		return NULL;

	event = rb_reader_event(cpu_buffer);

	switch (event->type_len) {
	case RINGBUF_TYPE_PADDING:
		if (rb_null_event(event))
			RB_WARN_ON(cpu_buffer, 1);
		/*
		 * Because the writer could be discarding every
		 * event it creates (which would probably be bad)
		 * if we were to go back to "again" then we may never
		 * catch up, and will trigger the warn on, or lock
		 * the box. Return the padding, and we will release
		 * the current locks, and try again.
		 */
		return event;

	case RINGBUF_TYPE_TIME_EXTEND:
		/* Internal data, OK to advance */
		rb_advance_reader(cpu_buffer);
		goto again;

	case RINGBUF_TYPE_TIME_STAMP:
		if (ts) {
			*ts = rb_event_time_stamp(event);
			*ts = rb_fix_abs_ts(*ts, reader->page->time_stamp);
			ring_buffer_normalize_time_stamp(cpu_buffer->buffer,
							 cpu_buffer->cpu, ts);
		}
		/* Internal data, OK to advance */
		rb_advance_reader(cpu_buffer);
		goto again;

	case RINGBUF_TYPE_DATA:
		if (ts && !(*ts)) {
			*ts = cpu_buffer->read_stamp + event->time_delta;
			ring_buffer_normalize_time_stamp(cpu_buffer->buffer,
							 cpu_buffer->cpu, ts);
		}
		if (lost_events)
			*lost_events = rb_lost_events(cpu_buffer);
		return event;

	default:
		RB_WARN_ON(cpu_buffer, 1);
	}

	return NULL;
}
EXPORT_SYMBOL_GPL(ring_buffer_peek);

static struct ring_buffer_event *
rb_iter_peek(struct ring_buffer_iter *iter, u64 *ts)
{
	struct trace_buffer *buffer;
	struct ring_buffer_per_cpu *cpu_buffer;
	struct ring_buffer_event *event;
	int nr_loops = 0;

	if (ts)
		*ts = 0;

	cpu_buffer = iter->cpu_buffer;
	buffer = cpu_buffer->buffer;

	/*
	 * Check if someone performed a consuming read to
	 * the buffer. A consuming read invalidates the iterator
	 * and we need to reset the iterator in this case.
	 */
	if (unlikely(iter->cache_read != cpu_buffer->read ||
		     iter->cache_reader_page != cpu_buffer->reader_page))
		rb_iter_reset(iter);

 again:
	if (ring_buffer_iter_empty(iter))
		return NULL;

	/*
	 * As the writer can mess with what the iterator is trying
	 * to read, just give up if we fail to get an event after
	 * three tries. The iterator is not as reliable when reading
	 * the ring buffer with an active write as the consumer is.
	 * Do not warn if the three failures is reached.
	 */
	if (++nr_loops > 3)
		return NULL;

	if (rb_per_cpu_empty(cpu_buffer))
		return NULL;

	if (iter->head >= rb_page_size(iter->head_page)) {
		rb_inc_iter(iter);
		goto again;
	}

	event = rb_iter_head_event(iter);
	if (!event)
		goto again;

	switch (event->type_len) {
	case RINGBUF_TYPE_PADDING:
		if (rb_null_event(event)) {
			rb_inc_iter(iter);
			goto again;
		}
		rb_advance_iter(iter);
		return event;

	case RINGBUF_TYPE_TIME_EXTEND:
		/* Internal data, OK to advance */
		rb_advance_iter(iter);
		goto again;

	case RINGBUF_TYPE_TIME_STAMP:
		if (ts) {
			*ts = rb_event_time_stamp(event);
			*ts = rb_fix_abs_ts(*ts, iter->head_page->page->time_stamp);
			ring_buffer_normalize_time_stamp(cpu_buffer->buffer,
							 cpu_buffer->cpu, ts);
		}
		/* Internal data, OK to advance */
		rb_advance_iter(iter);
		goto again;

	case RINGBUF_TYPE_DATA:
		if (ts && !(*ts)) {
			*ts = iter->read_stamp + event->time_delta;
			ring_buffer_normalize_time_stamp(buffer,
							 cpu_buffer->cpu, ts);
		}
		return event;

	default:
		RB_WARN_ON(cpu_buffer, 1);
	}

	return NULL;
}
EXPORT_SYMBOL_GPL(ring_buffer_iter_peek);

static inline bool rb_reader_lock(struct ring_buffer_per_cpu *cpu_buffer)
{
	if (likely(!in_nmi())) {
		raw_spin_lock(&cpu_buffer->reader_lock);
		return true;
	}

	/*
	 * If an NMI die dumps out the content of the ring buffer
	 * trylock must be used to prevent a deadlock if the NMI
	 * preempted a task that holds the ring buffer locks. If
	 * we get the lock then all is fine, if not, then continue
	 * to do the read, but this can corrupt the ring buffer,
	 * so it must be permanently disabled from future writes.
	 * Reading from NMI is a oneshot deal.
	 */
	if (raw_spin_trylock(&cpu_buffer->reader_lock))
		return true;

	/* Continue without locking, but disable the ring buffer */
	atomic_inc(&cpu_buffer->record_disabled);
	return false;
}

static inline void
rb_reader_unlock(struct ring_buffer_per_cpu *cpu_buffer, bool locked)
{
	if (likely(locked))
		raw_spin_unlock(&cpu_buffer->reader_lock);
	return;
}

/**
 * ring_buffer_peek - peek at the next event to be read
 * @buffer: The ring buffer to read
 * @cpu: The cpu to peak at
 * @ts: The timestamp counter of this event.
 * @lost_events: a variable to store if events were lost (may be NULL)
 *
 * This will return the event that will be read next, but does
 * not consume the data.
 */
struct ring_buffer_event *
ring_buffer_peek(struct trace_buffer *buffer, int cpu, u64 *ts,
		 unsigned long *lost_events)
{
	struct ring_buffer_per_cpu *cpu_buffer = buffer->buffers[cpu];
	struct ring_buffer_event *event;
	unsigned long flags;
	bool dolock;

	if (!cpumask_test_cpu(cpu, buffer->cpumask))
		return NULL;

 again:
	local_irq_save(flags);
	dolock = rb_reader_lock(cpu_buffer);
	event = rb_buffer_peek(cpu_buffer, ts, lost_events);
	if (event && event->type_len == RINGBUF_TYPE_PADDING)
		rb_advance_reader(cpu_buffer);
	rb_reader_unlock(cpu_buffer, dolock);
	local_irq_restore(flags);

	if (event && event->type_len == RINGBUF_TYPE_PADDING)
		goto again;

	return event;
}

/** ring_buffer_iter_dropped - report if there are dropped events
 * @iter: The ring buffer iterator
 *
 * Returns true if there was dropped events since the last peek.
 */
bool ring_buffer_iter_dropped(struct ring_buffer_iter *iter)
{
	bool ret = iter->missed_events != 0;

	iter->missed_events = 0;
	return ret;
}
EXPORT_SYMBOL_GPL(ring_buffer_iter_dropped);

/**
 * ring_buffer_iter_peek - peek at the next event to be read
 * @iter: The ring buffer iterator
 * @ts: The timestamp counter of this event.
 *
 * This will return the event that will be read next, but does
 * not increment the iterator.
 */
struct ring_buffer_event *
ring_buffer_iter_peek(struct ring_buffer_iter *iter, u64 *ts)
{
	struct ring_buffer_per_cpu *cpu_buffer = iter->cpu_buffer;
	struct ring_buffer_event *event;
	unsigned long flags;

 again:
	raw_spin_lock_irqsave(&cpu_buffer->reader_lock, flags);
	event = rb_iter_peek(iter, ts);
	raw_spin_unlock_irqrestore(&cpu_buffer->reader_lock, flags);

	if (event && event->type_len == RINGBUF_TYPE_PADDING)
		goto again;

	return event;
}

/**
 * ring_buffer_consume - return an event and consume it
 * @buffer: The ring buffer to get the next event from
 * @cpu: the cpu to read the buffer from
 * @ts: a variable to store the timestamp (may be NULL)
 * @lost_events: a variable to store if events were lost (may be NULL)
 *
 * Returns the next event in the ring buffer, and that event is consumed.
 * Meaning, that sequential reads will keep returning a different event,
 * and eventually empty the ring buffer if the producer is slower.
 */
struct ring_buffer_event *
ring_buffer_consume(struct trace_buffer *buffer, int cpu, u64 *ts,
		    unsigned long *lost_events)
{
	struct ring_buffer_per_cpu *cpu_buffer;
	struct ring_buffer_event *event = NULL;
	unsigned long flags;
	bool dolock;

 again:
	/* might be called in atomic */
	preempt_disable();

	if (!cpumask_test_cpu(cpu, buffer->cpumask))
		goto out;

	cpu_buffer = buffer->buffers[cpu];
	local_irq_save(flags);
	dolock = rb_reader_lock(cpu_buffer);

	event = rb_buffer_peek(cpu_buffer, ts, lost_events);
	if (event) {
		cpu_buffer->lost_events = 0;
		rb_advance_reader(cpu_buffer);
	}

	rb_reader_unlock(cpu_buffer, dolock);
	local_irq_restore(flags);

 out:
	preempt_enable();

	if (event && event->type_len == RINGBUF_TYPE_PADDING)
		goto again;

	return event;
}
EXPORT_SYMBOL_GPL(ring_buffer_consume);

/**
 * ring_buffer_read_prepare - Prepare for a non consuming read of the buffer
 * @buffer: The ring buffer to read from
 * @cpu: The cpu buffer to iterate over
 * @flags: gfp flags to use for memory allocation
 *
 * This performs the initial preparations necessary to iterate
 * through the buffer.  Memory is allocated, buffer recording
 * is disabled, and the iterator pointer is returned to the caller.
 *
 * Disabling buffer recording prevents the reading from being
 * corrupted. This is not a consuming read, so a producer is not
 * expected.
 *
 * After a sequence of ring_buffer_read_prepare calls, the user is
 * expected to make at least one call to ring_buffer_read_prepare_sync.
 * Afterwards, ring_buffer_read_start is invoked to get things going
 * for real.
 *
 * This overall must be paired with ring_buffer_read_finish.
 */
struct ring_buffer_iter *
ring_buffer_read_prepare(struct trace_buffer *buffer, int cpu, gfp_t flags)
{
	struct ring_buffer_per_cpu *cpu_buffer;
	struct ring_buffer_iter *iter;

	if (!cpumask_test_cpu(cpu, buffer->cpumask))
		return NULL;

	iter = kzalloc(sizeof(*iter), flags);
	if (!iter)
		return NULL;

	iter->event = kmalloc(BUF_MAX_DATA_SIZE, flags);
	if (!iter->event) {
		kfree(iter);
		return NULL;
	}

	cpu_buffer = buffer->buffers[cpu];

	iter->cpu_buffer = cpu_buffer;

	atomic_inc(&cpu_buffer->resize_disabled);

	return iter;
}
EXPORT_SYMBOL_GPL(ring_buffer_read_prepare);

/**
 * ring_buffer_read_prepare_sync - Synchronize a set of prepare calls
 *
 * All previously invoked ring_buffer_read_prepare calls to prepare
 * iterators will be synchronized.  Afterwards, read_buffer_read_start
 * calls on those iterators are allowed.
 */
void
ring_buffer_read_prepare_sync(void)
{
	synchronize_rcu();
}
EXPORT_SYMBOL_GPL(ring_buffer_read_prepare_sync);

/**
 * ring_buffer_read_start - start a non consuming read of the buffer
 * @iter: The iterator returned by ring_buffer_read_prepare
 *
 * This finalizes the startup of an iteration through the buffer.
 * The iterator comes from a call to ring_buffer_read_prepare and
 * an intervening ring_buffer_read_prepare_sync must have been
 * performed.
 *
 * Must be paired with ring_buffer_read_finish.
 */
void
ring_buffer_read_start(struct ring_buffer_iter *iter)
{
	struct ring_buffer_per_cpu *cpu_buffer;
	unsigned long flags;

	if (!iter)
		return;

	cpu_buffer = iter->cpu_buffer;

	raw_spin_lock_irqsave(&cpu_buffer->reader_lock, flags);
	arch_spin_lock(&cpu_buffer->lock);
	rb_iter_reset(iter);
	arch_spin_unlock(&cpu_buffer->lock);
	raw_spin_unlock_irqrestore(&cpu_buffer->reader_lock, flags);
}
EXPORT_SYMBOL_GPL(ring_buffer_read_start);

/**
 * ring_buffer_read_finish - finish reading the iterator of the buffer
 * @iter: The iterator retrieved by ring_buffer_start
 *
 * This re-enables the recording to the buffer, and frees the
 * iterator.
 */
void
ring_buffer_read_finish(struct ring_buffer_iter *iter)
{
	struct ring_buffer_per_cpu *cpu_buffer = iter->cpu_buffer;
	unsigned long flags;

	/*
	 * Ring buffer is disabled from recording, here's a good place
	 * to check the integrity of the ring buffer.
	 * Must prevent readers from trying to read, as the check
	 * clears the HEAD page and readers require it.
	 */
	raw_spin_lock_irqsave(&cpu_buffer->reader_lock, flags);
	rb_check_pages(cpu_buffer);
	raw_spin_unlock_irqrestore(&cpu_buffer->reader_lock, flags);

	atomic_dec(&cpu_buffer->resize_disabled);
	kfree(iter->event);
	kfree(iter);
}
EXPORT_SYMBOL_GPL(ring_buffer_read_finish);

/**
 * ring_buffer_iter_advance - advance the iterator to the next location
 * @iter: The ring buffer iterator
 *
 * Move the location of the iterator such that the next read will
 * be the next location of the iterator.
 */
void ring_buffer_iter_advance(struct ring_buffer_iter *iter)
{
	struct ring_buffer_per_cpu *cpu_buffer = iter->cpu_buffer;
	unsigned long flags;

	raw_spin_lock_irqsave(&cpu_buffer->reader_lock, flags);

	rb_advance_iter(iter);

	raw_spin_unlock_irqrestore(&cpu_buffer->reader_lock, flags);
}
EXPORT_SYMBOL_GPL(ring_buffer_iter_advance);

/**
 * ring_buffer_size - return the size of the ring buffer (in bytes)
 * @buffer: The ring buffer.
 * @cpu: The CPU to get ring buffer size from.
 */
unsigned long ring_buffer_size(struct trace_buffer *buffer, int cpu)
{
	/*
	 * Earlier, this method returned
	 *	BUF_PAGE_SIZE * buffer->nr_pages
	 * Since the nr_pages field is now removed, we have converted this to
	 * return the per cpu buffer value.
	 */
	if (!cpumask_test_cpu(cpu, buffer->cpumask))
		return 0;

	return BUF_PAGE_SIZE * buffer->buffers[cpu]->nr_pages;
}
EXPORT_SYMBOL_GPL(ring_buffer_size);

static void
rb_reset_cpu(struct ring_buffer_per_cpu *cpu_buffer)
{
	rb_head_page_deactivate(cpu_buffer);

	cpu_buffer->head_page
		= list_entry(cpu_buffer->pages, struct buffer_page, list);
	local_set(&cpu_buffer->head_page->write, 0);
	local_set(&cpu_buffer->head_page->entries, 0);
	local_set(&cpu_buffer->head_page->page->commit, 0);

	cpu_buffer->head_page->read = 0;

	cpu_buffer->tail_page = cpu_buffer->head_page;
	cpu_buffer->commit_page = cpu_buffer->head_page;

	INIT_LIST_HEAD(&cpu_buffer->reader_page->list);
	INIT_LIST_HEAD(&cpu_buffer->new_pages);
	local_set(&cpu_buffer->reader_page->write, 0);
	local_set(&cpu_buffer->reader_page->entries, 0);
	local_set(&cpu_buffer->reader_page->page->commit, 0);
	cpu_buffer->reader_page->read = 0;

	local_set(&cpu_buffer->entries_bytes, 0);
	local_set(&cpu_buffer->overrun, 0);
	local_set(&cpu_buffer->commit_overrun, 0);
	local_set(&cpu_buffer->dropped_events, 0);
	local_set(&cpu_buffer->entries, 0);
	local_set(&cpu_buffer->committing, 0);
	local_set(&cpu_buffer->commits, 0);
	local_set(&cpu_buffer->pages_touched, 0);
	local_set(&cpu_buffer->pages_read, 0);
	cpu_buffer->last_pages_touch = 0;
	cpu_buffer->shortest_full = 0;
	cpu_buffer->read = 0;
	cpu_buffer->read_bytes = 0;

	rb_time_set(&cpu_buffer->write_stamp, 0);
	rb_time_set(&cpu_buffer->before_stamp, 0);

	memset(cpu_buffer->event_stamp, 0, sizeof(cpu_buffer->event_stamp));

	cpu_buffer->lost_events = 0;
	cpu_buffer->last_overrun = 0;

	rb_head_page_activate(cpu_buffer);
}

/* Must have disabled the cpu buffer then done a synchronize_rcu */
static void reset_disabled_cpu_buffer(struct ring_buffer_per_cpu *cpu_buffer)
{
	unsigned long flags;

	raw_spin_lock_irqsave(&cpu_buffer->reader_lock, flags);

	if (RB_WARN_ON(cpu_buffer, local_read(&cpu_buffer->committing)))
		goto out;

	arch_spin_lock(&cpu_buffer->lock);

	rb_reset_cpu(cpu_buffer);

	arch_spin_unlock(&cpu_buffer->lock);

 out:
	raw_spin_unlock_irqrestore(&cpu_buffer->reader_lock, flags);
}

/**
 * ring_buffer_reset_cpu - reset a ring buffer per CPU buffer
 * @buffer: The ring buffer to reset a per cpu buffer of
 * @cpu: The CPU buffer to be reset
 */
void ring_buffer_reset_cpu(struct trace_buffer *buffer, int cpu)
{
	struct ring_buffer_per_cpu *cpu_buffer = buffer->buffers[cpu];

	if (!cpumask_test_cpu(cpu, buffer->cpumask))
		return;

	/* prevent another thread from changing buffer sizes */
	mutex_lock(&buffer->mutex);

	atomic_inc(&cpu_buffer->resize_disabled);
	atomic_inc(&cpu_buffer->record_disabled);

	/* Make sure all commits have finished */
	synchronize_rcu();

	reset_disabled_cpu_buffer(cpu_buffer);

	atomic_dec(&cpu_buffer->record_disabled);
	atomic_dec(&cpu_buffer->resize_disabled);

	mutex_unlock(&buffer->mutex);
}
EXPORT_SYMBOL_GPL(ring_buffer_reset_cpu);

/**
 * ring_buffer_reset_online_cpus - reset a ring buffer per CPU buffer
 * @buffer: The ring buffer to reset a per cpu buffer of
 * @cpu: The CPU buffer to be reset
 */
void ring_buffer_reset_online_cpus(struct trace_buffer *buffer)
{
	struct ring_buffer_per_cpu *cpu_buffer;
	int cpu;

	/* prevent another thread from changing buffer sizes */
	mutex_lock(&buffer->mutex);

	for_each_online_buffer_cpu(buffer, cpu) {
		cpu_buffer = buffer->buffers[cpu];

		atomic_inc(&cpu_buffer->resize_disabled);
		atomic_inc(&cpu_buffer->record_disabled);
	}

	/* Make sure all commits have finished */
	synchronize_rcu();

	for_each_online_buffer_cpu(buffer, cpu) {
		cpu_buffer = buffer->buffers[cpu];

		reset_disabled_cpu_buffer(cpu_buffer);

		atomic_dec(&cpu_buffer->record_disabled);
		atomic_dec(&cpu_buffer->resize_disabled);
	}

	mutex_unlock(&buffer->mutex);
}

/**
 * ring_buffer_reset - reset a ring buffer
 * @buffer: The ring buffer to reset all cpu buffers
 */
void ring_buffer_reset(struct trace_buffer *buffer)
{
	struct ring_buffer_per_cpu *cpu_buffer;
	int cpu;

	/* prevent another thread from changing buffer sizes */
	mutex_lock(&buffer->mutex);

	for_each_buffer_cpu(buffer, cpu) {
		cpu_buffer = buffer->buffers[cpu];

		atomic_inc(&cpu_buffer->resize_disabled);
		atomic_inc(&cpu_buffer->record_disabled);
	}

	/* Make sure all commits have finished */
	synchronize_rcu();

	for_each_buffer_cpu(buffer, cpu) {
		cpu_buffer = buffer->buffers[cpu];

		reset_disabled_cpu_buffer(cpu_buffer);

		atomic_dec(&cpu_buffer->record_disabled);
		atomic_dec(&cpu_buffer->resize_disabled);
	}

	mutex_unlock(&buffer->mutex);
}
EXPORT_SYMBOL_GPL(ring_buffer_reset);

/**
 * ring_buffer_empty - is the ring buffer empty?
 * @buffer: The ring buffer to test
 */
bool ring_buffer_empty(struct trace_buffer *buffer)
{
	struct ring_buffer_per_cpu *cpu_buffer;
	unsigned long flags;
	bool dolock;
	int cpu;
	int ret;

	/* yes this is racy, but if you don't like the race, lock the buffer */
	for_each_buffer_cpu(buffer, cpu) {
		cpu_buffer = buffer->buffers[cpu];
		local_irq_save(flags);
		dolock = rb_reader_lock(cpu_buffer);
		ret = rb_per_cpu_empty(cpu_buffer);
		rb_reader_unlock(cpu_buffer, dolock);
		local_irq_restore(flags);

		if (!ret)
			return false;
	}

	return true;
}
EXPORT_SYMBOL_GPL(ring_buffer_empty);

/**
 * ring_buffer_empty_cpu - is a cpu buffer of a ring buffer empty?
 * @buffer: The ring buffer
 * @cpu: The CPU buffer to test
 */
bool ring_buffer_empty_cpu(struct trace_buffer *buffer, int cpu)
{
	struct ring_buffer_per_cpu *cpu_buffer;
	unsigned long flags;
	bool dolock;
	int ret;

	if (!cpumask_test_cpu(cpu, buffer->cpumask))
		return true;

	cpu_buffer = buffer->buffers[cpu];
	local_irq_save(flags);
	dolock = rb_reader_lock(cpu_buffer);
	ret = rb_per_cpu_empty(cpu_buffer);
	rb_reader_unlock(cpu_buffer, dolock);
	local_irq_restore(flags);

	return ret;
}
EXPORT_SYMBOL_GPL(ring_buffer_empty_cpu);

#ifdef CONFIG_RING_BUFFER_ALLOW_SWAP
/**
 * ring_buffer_swap_cpu - swap a CPU buffer between two ring buffers
 * @buffer_a: One buffer to swap with
 * @buffer_b: The other buffer to swap with
 * @cpu: the CPU of the buffers to swap
 *
 * This function is useful for tracers that want to take a "snapshot"
 * of a CPU buffer and has another back up buffer lying around.
 * it is expected that the tracer handles the cpu buffer not being
 * used at the moment.
 */
int ring_buffer_swap_cpu(struct trace_buffer *buffer_a,
			 struct trace_buffer *buffer_b, int cpu)
{
	struct ring_buffer_per_cpu *cpu_buffer_a;
	struct ring_buffer_per_cpu *cpu_buffer_b;
	int ret = -EINVAL;

	if (!cpumask_test_cpu(cpu, buffer_a->cpumask) ||
	    !cpumask_test_cpu(cpu, buffer_b->cpumask))
		goto out;

	cpu_buffer_a = buffer_a->buffers[cpu];
	cpu_buffer_b = buffer_b->buffers[cpu];

	/* At least make sure the two buffers are somewhat the same */
	if (cpu_buffer_a->nr_pages != cpu_buffer_b->nr_pages)
		goto out;

	ret = -EAGAIN;

	if (atomic_read(&buffer_a->record_disabled))
		goto out;

	if (atomic_read(&buffer_b->record_disabled))
		goto out;

	if (atomic_read(&cpu_buffer_a->record_disabled))
		goto out;

	if (atomic_read(&cpu_buffer_b->record_disabled))
		goto out;

	/*
	 * We can't do a synchronize_rcu here because this
	 * function can be called in atomic context.
	 * Normally this will be called from the same CPU as cpu.
	 * If not it's up to the caller to protect this.
	 */
	atomic_inc(&cpu_buffer_a->record_disabled);
	atomic_inc(&cpu_buffer_b->record_disabled);

	ret = -EBUSY;
	if (local_read(&cpu_buffer_a->committing))
		goto out_dec;
	if (local_read(&cpu_buffer_b->committing))
		goto out_dec;

	buffer_a->buffers[cpu] = cpu_buffer_b;
	buffer_b->buffers[cpu] = cpu_buffer_a;

	cpu_buffer_b->buffer = buffer_a;
	cpu_buffer_a->buffer = buffer_b;

	ret = 0;

out_dec:
	atomic_dec(&cpu_buffer_a->record_disabled);
	atomic_dec(&cpu_buffer_b->record_disabled);
out:
	return ret;
}
EXPORT_SYMBOL_GPL(ring_buffer_swap_cpu);
#endif /* CONFIG_RING_BUFFER_ALLOW_SWAP */

/**
 * ring_buffer_alloc_read_page - allocate a page to read from buffer
 * @buffer: the buffer to allocate for.
 * @cpu: the cpu buffer to allocate.
 *
 * This function is used in conjunction with ring_buffer_read_page.
 * When reading a full page from the ring buffer, these functions
 * can be used to speed up the process. The calling function should
 * allocate a few pages first with this function. Then when it
 * needs to get pages from the ring buffer, it passes the result
 * of this function into ring_buffer_read_page, which will swap
 * the page that was allocated, with the read page of the buffer.
 *
 * Returns:
 *  The page allocated, or ERR_PTR
 */
void *ring_buffer_alloc_read_page(struct trace_buffer *buffer, int cpu)
{
	struct ring_buffer_per_cpu *cpu_buffer;
	struct buffer_data_page *bpage = NULL;
	unsigned long flags;
	struct page *page;

	if (!cpumask_test_cpu(cpu, buffer->cpumask))
		return ERR_PTR(-ENODEV);

	cpu_buffer = buffer->buffers[cpu];
	local_irq_save(flags);
	arch_spin_lock(&cpu_buffer->lock);

	if (cpu_buffer->free_page) {
		bpage = cpu_buffer->free_page;
		cpu_buffer->free_page = NULL;
	}

	arch_spin_unlock(&cpu_buffer->lock);
	local_irq_restore(flags);

	if (bpage)
		goto out;

	page = alloc_pages_node(cpu_to_node(cpu),
				GFP_KERNEL | __GFP_NORETRY, 0);
	if (!page)
		return ERR_PTR(-ENOMEM);

	bpage = page_address(page);

 out:
	rb_init_page(bpage);

	return bpage;
}
EXPORT_SYMBOL_GPL(ring_buffer_alloc_read_page);

/**
 * ring_buffer_free_read_page - free an allocated read page
 * @buffer: the buffer the page was allocate for
 * @cpu: the cpu buffer the page came from
 * @data: the page to free
 *
 * Free a page allocated from ring_buffer_alloc_read_page.
 */
void ring_buffer_free_read_page(struct trace_buffer *buffer, int cpu, void *data)
{
	struct ring_buffer_per_cpu *cpu_buffer = buffer->buffers[cpu];
	struct buffer_data_page *bpage = data;
	struct page *page = virt_to_page(bpage);
	unsigned long flags;

	/* If the page is still in use someplace else, we can't reuse it */
	if (page_ref_count(page) > 1)
		goto out;

	local_irq_save(flags);
	arch_spin_lock(&cpu_buffer->lock);

	if (!cpu_buffer->free_page) {
		cpu_buffer->free_page = bpage;
		bpage = NULL;
	}

	arch_spin_unlock(&cpu_buffer->lock);
	local_irq_restore(flags);

 out:
	free_page((unsigned long)bpage);
}
EXPORT_SYMBOL_GPL(ring_buffer_free_read_page);

/**
 * ring_buffer_read_page - extract a page from the ring buffer
 * @buffer: buffer to extract from
 * @data_page: the page to use allocated from ring_buffer_alloc_read_page
 * @len: amount to extract
 * @cpu: the cpu of the buffer to extract
 * @full: should the extraction only happen when the page is full.
 *
 * This function will pull out a page from the ring buffer and consume it.
 * @data_page must be the address of the variable that was returned
 * from ring_buffer_alloc_read_page. This is because the page might be used
 * to swap with a page in the ring buffer.
 *
 * for example:
 *	rpage = ring_buffer_alloc_read_page(buffer, cpu);
 *	if (IS_ERR(rpage))
 *		return PTR_ERR(rpage);
 *	ret = ring_buffer_read_page(buffer, &rpage, len, cpu, 0);
 *	if (ret >= 0)
 *		process_page(rpage, ret);
 *
 * When @full is set, the function will not return true unless
 * the writer is off the reader page.
 *
 * Note: it is up to the calling functions to handle sleeps and wakeups.
 *  The ring buffer can be used anywhere in the kernel and can not
 *  blindly call wake_up. The layer that uses the ring buffer must be
 *  responsible for that.
 *
 * Returns:
 *  >=0 if data has been transferred, returns the offset of consumed data.
 *  <0 if no data has been transferred.
 */
int ring_buffer_read_page(struct trace_buffer *buffer,
			  void **data_page, size_t len, int cpu, int full)
{
	struct ring_buffer_per_cpu *cpu_buffer = buffer->buffers[cpu];
	struct ring_buffer_event *event;
	struct buffer_data_page *bpage;
	struct buffer_page *reader;
	unsigned long missed_events;
	unsigned long flags;
	unsigned int commit;
	unsigned int read;
	u64 save_timestamp;
	int ret = -1;

	if (!cpumask_test_cpu(cpu, buffer->cpumask))
		goto out;

	/*
	 * If len is not big enough to hold the page header, then
	 * we can not copy anything.
	 */
	if (len <= BUF_PAGE_HDR_SIZE)
		goto out;

	len -= BUF_PAGE_HDR_SIZE;

	if (!data_page)
		goto out;

	bpage = *data_page;
	if (!bpage)
		goto out;

	raw_spin_lock_irqsave(&cpu_buffer->reader_lock, flags);

	reader = rb_get_reader_page(cpu_buffer);
	if (!reader)
		goto out_unlock;

	event = rb_reader_event(cpu_buffer);

	read = reader->read;
	commit = rb_page_commit(reader);

	/* Check if any events were dropped */
	missed_events = cpu_buffer->lost_events;

	/*
	 * If this page has been partially read or
	 * if len is not big enough to read the rest of the page or
	 * a writer is still on the page, then
	 * we must copy the data from the page to the buffer.
	 * Otherwise, we can simply swap the page with the one passed in.
	 */
	if (read || (len < (commit - read)) ||
	    cpu_buffer->reader_page == cpu_buffer->commit_page) {
		struct buffer_data_page *rpage = cpu_buffer->reader_page->page;
		unsigned int rpos = read;
		unsigned int pos = 0;
		unsigned int size;

		/*
		 * If a full page is expected, this can still be returned
		 * if there's been a previous partial read and the
		 * rest of the page can be read and the commit page is off
		 * the reader page.
		 */
		if (full &&
		    (!read || (len < (commit - read)) ||
		     cpu_buffer->reader_page == cpu_buffer->commit_page))
			goto out_unlock;

		if (len > (commit - read))
			len = (commit - read);

		/* Always keep the time extend and data together */
		size = rb_event_ts_length(event);

		if (len < size)
			goto out_unlock;

		/* save the current timestamp, since the user will need it */
		save_timestamp = cpu_buffer->read_stamp;

		/* Need to copy one event at a time */
		do {
			/* We need the size of one event, because
			 * rb_advance_reader only advances by one event,
			 * whereas rb_event_ts_length may include the size of
			 * one or two events.
			 * We have already ensured there's enough space if this
			 * is a time extend. */
			size = rb_event_length(event);
			memcpy(bpage->data + pos, rpage->data + rpos, size);

			len -= size;

			rb_advance_reader(cpu_buffer);
			rpos = reader->read;
			pos += size;

			if (rpos >= commit)
				break;

			event = rb_reader_event(cpu_buffer);
			/* Always keep the time extend and data together */
			size = rb_event_ts_length(event);
		} while (len >= size);

		/* update bpage */
		local_set(&bpage->commit, pos);
		bpage->time_stamp = save_timestamp;

		/* we copied everything to the beginning */
		read = 0;
	} else {
		/* update the entry counter */
		cpu_buffer->read += rb_page_entries(reader);
		cpu_buffer->read_bytes += BUF_PAGE_SIZE;

		/* swap the pages */
		rb_init_page(bpage);
		bpage = reader->page;
		reader->page = *data_page;
		local_set(&reader->write, 0);
		local_set(&reader->entries, 0);
		reader->read = 0;
		*data_page = bpage;

		/*
		 * Use the real_end for the data size,
		 * This gives us a chance to store the lost events
		 * on the page.
		 */
		if (reader->real_end)
			local_set(&bpage->commit, reader->real_end);
	}
	ret = read;

	cpu_buffer->lost_events = 0;

	commit = local_read(&bpage->commit);
	/*
	 * Set a flag in the commit field if we lost events
	 */
	if (missed_events) {
		/* If there is room at the end of the page to save the
		 * missed events, then record it there.
		 */
		if (BUF_PAGE_SIZE - commit >= sizeof(missed_events)) {
			memcpy(&bpage->data[commit], &missed_events,
			       sizeof(missed_events));
			local_add(RB_MISSED_STORED, &bpage->commit);
			commit += sizeof(missed_events);
		}
		local_add(RB_MISSED_EVENTS, &bpage->commit);
	}

	/*
	 * This page may be off to user land. Zero it out here.
	 */
	if (commit < BUF_PAGE_SIZE)
		memset(&bpage->data[commit], 0, BUF_PAGE_SIZE - commit);

 out_unlock:
	raw_spin_unlock_irqrestore(&cpu_buffer->reader_lock, flags);

 out:
	return ret;
}
EXPORT_SYMBOL_GPL(ring_buffer_read_page);

/*
 * We only allocate new buffers, never free them if the CPU goes down.
 * If we were to free the buffer, then the user would lose any trace that was in
 * the buffer.
 */
int trace_rb_cpu_prepare(unsigned int cpu, struct hlist_node *node)
{
	struct trace_buffer *buffer;
	long nr_pages_same;
	int cpu_i;
	unsigned long nr_pages;

	buffer = container_of(node, struct trace_buffer, node);
	if (cpumask_test_cpu(cpu, buffer->cpumask))
		return 0;

	nr_pages = 0;
	nr_pages_same = 1;
	/* check if all cpu sizes are same */
	for_each_buffer_cpu(buffer, cpu_i) {
		/* fill in the size from first enabled cpu */
		if (nr_pages == 0)
			nr_pages = buffer->buffers[cpu_i]->nr_pages;
		if (nr_pages != buffer->buffers[cpu_i]->nr_pages) {
			nr_pages_same = 0;
			break;
		}
	}
	/* allocate minimum pages, user can later expand it */
	if (!nr_pages_same)
		nr_pages = 2;
	buffer->buffers[cpu] =
		rb_allocate_cpu_buffer(buffer, nr_pages, cpu);
	if (!buffer->buffers[cpu]) {
		WARN(1, "failed to allocate ring buffer on CPU %u\n",
		     cpu);
		return -ENOMEM;
	}
	smp_wmb();
	cpumask_set_cpu(cpu, buffer->cpumask);
	return 0;
}

#ifdef CONFIG_RING_BUFFER_STARTUP_TEST
/*
 * This is a basic integrity check of the ring buffer.
 * Late in the boot cycle this test will run when configured in.
 * It will kick off a thread per CPU that will go into a loop
 * writing to the per cpu ring buffer various sizes of data.
 * Some of the data will be large items, some small.
 *
 * Another thread is created that goes into a spin, sending out
 * IPIs to the other CPUs to also write into the ring buffer.
 * this is to test the nesting ability of the buffer.
 *
 * Basic stats are recorded and reported. If something in the
 * ring buffer should happen that's not expected, a big warning
 * is displayed and all ring buffers are disabled.
 */
static struct task_struct *rb_threads[NR_CPUS] __initdata;

struct rb_test_data {
	struct trace_buffer *buffer;
	unsigned long		events;
	unsigned long		bytes_written;
	unsigned long		bytes_alloc;
	unsigned long		bytes_dropped;
	unsigned long		events_nested;
	unsigned long		bytes_written_nested;
	unsigned long		bytes_alloc_nested;
	unsigned long		bytes_dropped_nested;
	int			min_size_nested;
	int			max_size_nested;
	int			max_size;
	int			min_size;
	int			cpu;
	int			cnt;
};

static struct rb_test_data rb_data[NR_CPUS] __initdata;

/* 1 meg per cpu */
#define RB_TEST_BUFFER_SIZE	1048576

static char rb_string[] __initdata =
	"abcdefghijklmnopqrstuvwxyz1234567890!@#$%^&*()?+\\"
	"?+|:';\",.<>/?abcdefghijklmnopqrstuvwxyz1234567890"
	"!@#$%^&*()?+\\?+|:';\",.<>/?abcdefghijklmnopqrstuv";

static bool rb_test_started __initdata;

struct rb_item {
	int size;
	char str[];
};

static __init int rb_write_something(struct rb_test_data *data, bool nested)
{
	struct ring_buffer_event *event;
	struct rb_item *item;
	bool started;
	int event_len;
	int size;
	int len;
	int cnt;

	/* Have nested writes different that what is written */
	cnt = data->cnt + (nested ? 27 : 0);

	/* Multiply cnt by ~e, to make some unique increment */
	size = (cnt * 68 / 25) % (sizeof(rb_string) - 1);

	len = size + sizeof(struct rb_item);

	started = rb_test_started;
	/* read rb_test_started before checking buffer enabled */
	smp_rmb();

	event = ring_buffer_lock_reserve(data->buffer, len);
	if (!event) {
		/* Ignore dropped events before test starts. */
		if (started) {
			if (nested)
				data->bytes_dropped += len;
			else
				data->bytes_dropped_nested += len;
		}
		return len;
	}

	event_len = ring_buffer_event_length(event);

	if (RB_WARN_ON(data->buffer, event_len < len))
		goto out;

	item = ring_buffer_event_data(event);
	item->size = size;
	memcpy(item->str, rb_string, size);

	if (nested) {
		data->bytes_alloc_nested += event_len;
		data->bytes_written_nested += len;
		data->events_nested++;
		if (!data->min_size_nested || len < data->min_size_nested)
			data->min_size_nested = len;
		if (len > data->max_size_nested)
			data->max_size_nested = len;
	} else {
		data->bytes_alloc += event_len;
		data->bytes_written += len;
		data->events++;
		if (!data->min_size || len < data->min_size)
			data->max_size = len;
		if (len > data->max_size)
			data->max_size = len;
	}

 out:
	ring_buffer_unlock_commit(data->buffer, event);

	return 0;
}

static __init int rb_test(void *arg)
{
	struct rb_test_data *data = arg;

	while (!kthread_should_stop()) {
		rb_write_something(data, false);
		data->cnt++;

		set_current_state(TASK_INTERRUPTIBLE);
		/* Now sleep between a min of 100-300us and a max of 1ms */
		usleep_range(((data->cnt % 3) + 1) * 100, 1000);
	}

	return 0;
}

static __init void rb_ipi(void *ignore)
{
	struct rb_test_data *data;
	int cpu = smp_processor_id();

	data = &rb_data[cpu];
	rb_write_something(data, true);
}

static __init int rb_hammer_test(void *arg)
{
	while (!kthread_should_stop()) {

		/* Send an IPI to all cpus to write data! */
		smp_call_function(rb_ipi, NULL, 1);
		/* No sleep, but for non preempt, let others run */
		schedule();
	}

	return 0;
}

static __init int test_ringbuffer(void)
{
	struct task_struct *rb_hammer;
	struct trace_buffer *buffer;
	int cpu;
	int ret = 0;

	if (security_locked_down(LOCKDOWN_TRACEFS)) {
		pr_warn("Lockdown is enabled, skipping ring buffer tests\n");
		return 0;
	}

	pr_info("Running ring buffer tests...\n");

	buffer = ring_buffer_alloc(RB_TEST_BUFFER_SIZE, RB_FL_OVERWRITE);
	if (WARN_ON(!buffer))
		return 0;

	/* Disable buffer so that threads can't write to it yet */
	ring_buffer_record_off(buffer);

	for_each_online_cpu(cpu) {
		rb_data[cpu].buffer = buffer;
		rb_data[cpu].cpu = cpu;
		rb_data[cpu].cnt = cpu;
		rb_threads[cpu] = kthread_run_on_cpu(rb_test, &rb_data[cpu],
						     cpu, "rbtester/%u");
		if (WARN_ON(IS_ERR(rb_threads[cpu]))) {
			pr_cont("FAILED\n");
			ret = PTR_ERR(rb_threads[cpu]);
			goto out_free;
		}
	}

	/* Now create the rb hammer! */
	rb_hammer = kthread_run(rb_hammer_test, NULL, "rbhammer");
	if (WARN_ON(IS_ERR(rb_hammer))) {
		pr_cont("FAILED\n");
		ret = PTR_ERR(rb_hammer);
		goto out_free;
	}

	ring_buffer_record_on(buffer);
	/*
	 * Show buffer is enabled before setting rb_test_started.
	 * Yes there's a small race window where events could be
	 * dropped and the thread wont catch it. But when a ring
	 * buffer gets enabled, there will always be some kind of
	 * delay before other CPUs see it. Thus, we don't care about
	 * those dropped events. We care about events dropped after
	 * the threads see that the buffer is active.
	 */
	smp_wmb();
	rb_test_started = true;

	set_current_state(TASK_INTERRUPTIBLE);
	/* Just run for 10 seconds */;
	schedule_timeout(10 * HZ);

	kthread_stop(rb_hammer);

 out_free:
	for_each_online_cpu(cpu) {
		if (!rb_threads[cpu])
			break;
		kthread_stop(rb_threads[cpu]);
	}
	if (ret) {
		ring_buffer_free(buffer);
		return ret;
	}

	/* Report! */
	pr_info("finished\n");
	for_each_online_cpu(cpu) {
		struct ring_buffer_event *event;
		struct rb_test_data *data = &rb_data[cpu];
		struct rb_item *item;
		unsigned long total_events;
		unsigned long total_dropped;
		unsigned long total_written;
		unsigned long total_alloc;
		unsigned long total_read = 0;
		unsigned long total_size = 0;
		unsigned long total_len = 0;
		unsigned long total_lost = 0;
		unsigned long lost;
		int big_event_size;
		int small_event_size;

		ret = -1;

		total_events = data->events + data->events_nested;
		total_written = data->bytes_written + data->bytes_written_nested;
		total_alloc = data->bytes_alloc + data->bytes_alloc_nested;
		total_dropped = data->bytes_dropped + data->bytes_dropped_nested;

		big_event_size = data->max_size + data->max_size_nested;
		small_event_size = data->min_size + data->min_size_nested;

		pr_info("CPU %d:\n", cpu);
		pr_info("              events:    %ld\n", total_events);
		pr_info("       dropped bytes:    %ld\n", total_dropped);
		pr_info("       alloced bytes:    %ld\n", total_alloc);
		pr_info("       written bytes:    %ld\n", total_written);
		pr_info("       biggest event:    %d\n", big_event_size);
		pr_info("      smallest event:    %d\n", small_event_size);

		if (RB_WARN_ON(buffer, total_dropped))
			break;

		ret = 0;

		while ((event = ring_buffer_consume(buffer, cpu, NULL, &lost))) {
			total_lost += lost;
			item = ring_buffer_event_data(event);
			total_len += ring_buffer_event_length(event);
			total_size += item->size + sizeof(struct rb_item);
			if (memcmp(&item->str[0], rb_string, item->size) != 0) {
				pr_info("FAILED!\n");
				pr_info("buffer had: %.*s\n", item->size, item->str);
				pr_info("expected:   %.*s\n", item->size, rb_string);
				RB_WARN_ON(buffer, 1);
				ret = -1;
				break;
			}
			total_read++;
		}
		if (ret)
			break;

		ret = -1;

		pr_info("         read events:   %ld\n", total_read);
		pr_info("         lost events:   %ld\n", total_lost);
		pr_info("        total events:   %ld\n", total_lost + total_read);
		pr_info("  recorded len bytes:   %ld\n", total_len);
		pr_info(" recorded size bytes:   %ld\n", total_size);
		if (total_lost) {
			pr_info(" With dropped events, record len and size may not match\n"
				" alloced and written from above\n");
		} else {
			if (RB_WARN_ON(buffer, total_len != total_alloc ||
				       total_size != total_written))
				break;
		}
		if (RB_WARN_ON(buffer, total_lost + total_read != total_events))
			break;

		ret = 0;
	}
	if (!ret)
		pr_info("Ring buffer PASSED!\n");

	ring_buffer_free(buffer);
	return 0;
}

late_initcall(test_ringbuffer);
#endif /* CONFIG_RING_BUFFER_STARTUP_TEST */<|MERGE_RESOLUTION|>--- conflicted
+++ resolved
@@ -937,12 +937,9 @@
 	struct ring_buffer_per_cpu *cpu_buffer;
 	struct rb_irq_work *rbwork;
 
-<<<<<<< HEAD
-=======
 	if (!buffer)
 		return;
 
->>>>>>> 163a7fbf
 	if (cpu == RING_BUFFER_ALL_CPUS) {
 
 		/* Wake up individual ones too. One level recursion */
@@ -951,9 +948,6 @@
 
 		rbwork = &buffer->irq_work;
 	} else {
-<<<<<<< HEAD
-		cpu_buffer = buffer->buffers[cpu];
-=======
 		if (WARN_ON_ONCE(!buffer->buffers))
 			return;
 		if (WARN_ON_ONCE(cpu >= nr_cpu_ids))
@@ -963,7 +957,6 @@
 		/* The CPU buffer may not have been initialized yet */
 		if (!cpu_buffer)
 			return;
->>>>>>> 163a7fbf
 		rbwork = &cpu_buffer->irq_work;
 	}
 
