--- conflicted
+++ resolved
@@ -423,12 +423,7 @@
 	struct bpf_prog *old_prog = NULL;
 	struct bpf_cgroup_storage *storage[MAX_BPF_CGROUP_STORAGE_TYPE] = {};
 	struct bpf_cgroup_storage *old_storage[MAX_BPF_CGROUP_STORAGE_TYPE] = {};
-<<<<<<< HEAD
-	struct bpf_prog_list *pl, *replace_pl = NULL;
-	enum bpf_cgroup_storage_type stype;
-=======
 	struct bpf_prog_list *pl;
->>>>>>> 5364abc5
 	int err;
 
 	if (((flags & BPF_F_ALLOW_OVERRIDE) && (flags & BPF_F_ALLOW_MULTI)) ||
