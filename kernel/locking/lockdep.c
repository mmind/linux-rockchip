// SPDX-License-Identifier: GPL-2.0-only
/*
 * kernel/lockdep.c
 *
 * Runtime locking correctness validator
 *
 * Started by Ingo Molnar:
 *
 *  Copyright (C) 2006,2007 Red Hat, Inc., Ingo Molnar <mingo@redhat.com>
 *  Copyright (C) 2007 Red Hat, Inc., Peter Zijlstra
 *
 * this code maps all the lock dependencies as they occur in a live kernel
 * and will warn about the following classes of locking bugs:
 *
 * - lock inversion scenarios
 * - circular lock dependencies
 * - hardirq/softirq safe/unsafe locking bugs
 *
 * Bugs are reported even if the current locking scenario does not cause
 * any deadlock at this point.
 *
 * I.e. if anytime in the past two locks were taken in a different order,
 * even if it happened for another task, even if those were different
 * locks (but of the same class as this lock), this code will detect it.
 *
 * Thanks to Arjan van de Ven for coming up with the initial idea of
 * mapping lock dependencies runtime.
 */
#define DISABLE_BRANCH_PROFILING
#include <linux/mutex.h>
#include <linux/sched.h>
#include <linux/sched/clock.h>
#include <linux/sched/task.h>
#include <linux/sched/mm.h>
#include <linux/delay.h>
#include <linux/module.h>
#include <linux/proc_fs.h>
#include <linux/seq_file.h>
#include <linux/spinlock.h>
#include <linux/kallsyms.h>
#include <linux/interrupt.h>
#include <linux/stacktrace.h>
#include <linux/debug_locks.h>
#include <linux/irqflags.h>
#include <linux/utsname.h>
#include <linux/hash.h>
#include <linux/ftrace.h>
#include <linux/stringify.h>
#include <linux/bitmap.h>
#include <linux/bitops.h>
#include <linux/gfp.h>
#include <linux/random.h>
#include <linux/jhash.h>
#include <linux/nmi.h>
#include <linux/rcupdate.h>
#include <linux/kprobes.h>

#include <asm/sections.h>

#include "lockdep_internals.h"

#define CREATE_TRACE_POINTS
#include <trace/events/lock.h>

#ifdef CONFIG_PROVE_LOCKING
int prove_locking = 1;
module_param(prove_locking, int, 0644);
#else
#define prove_locking 0
#endif

#ifdef CONFIG_LOCK_STAT
int lock_stat = 1;
module_param(lock_stat, int, 0644);
#else
#define lock_stat 0
#endif

DEFINE_PER_CPU(unsigned int, lockdep_recursion);
EXPORT_PER_CPU_SYMBOL_GPL(lockdep_recursion);

static inline bool lockdep_enabled(void)
{
	if (!debug_locks)
		return false;

	if (this_cpu_read(lockdep_recursion))
		return false;

	if (current->lockdep_recursion)
		return false;

	return true;
}

/*
 * lockdep_lock: protects the lockdep graph, the hashes and the
 *               class/list/hash allocators.
 *
 * This is one of the rare exceptions where it's justified
 * to use a raw spinlock - we really dont want the spinlock
 * code to recurse back into the lockdep code...
 */
static arch_spinlock_t __lock = (arch_spinlock_t)__ARCH_SPIN_LOCK_UNLOCKED;
static struct task_struct *__owner;

static inline void lockdep_lock(void)
{
	DEBUG_LOCKS_WARN_ON(!irqs_disabled());

	__this_cpu_inc(lockdep_recursion);
	arch_spin_lock(&__lock);
	__owner = current;
}

static inline void lockdep_unlock(void)
{
	DEBUG_LOCKS_WARN_ON(!irqs_disabled());

	if (debug_locks && DEBUG_LOCKS_WARN_ON(__owner != current))
		return;

	__owner = NULL;
	arch_spin_unlock(&__lock);
	__this_cpu_dec(lockdep_recursion);
}

static inline bool lockdep_assert_locked(void)
{
	return DEBUG_LOCKS_WARN_ON(__owner != current);
}

static struct task_struct *lockdep_selftest_task_struct;


static int graph_lock(void)
{
	lockdep_lock();
	/*
	 * Make sure that if another CPU detected a bug while
	 * walking the graph we dont change it (while the other
	 * CPU is busy printing out stuff with the graph lock
	 * dropped already)
	 */
	if (!debug_locks) {
		lockdep_unlock();
		return 0;
	}
	return 1;
}

static inline void graph_unlock(void)
{
	lockdep_unlock();
}

/*
 * Turn lock debugging off and return with 0 if it was off already,
 * and also release the graph lock:
 */
static inline int debug_locks_off_graph_unlock(void)
{
	int ret = debug_locks_off();

	lockdep_unlock();

	return ret;
}

unsigned long nr_list_entries;
static struct lock_list list_entries[MAX_LOCKDEP_ENTRIES];
static DECLARE_BITMAP(list_entries_in_use, MAX_LOCKDEP_ENTRIES);

/*
 * All data structures here are protected by the global debug_lock.
 *
 * nr_lock_classes is the number of elements of lock_classes[] that is
 * in use.
 */
#define KEYHASH_BITS		(MAX_LOCKDEP_KEYS_BITS - 1)
#define KEYHASH_SIZE		(1UL << KEYHASH_BITS)
static struct hlist_head lock_keys_hash[KEYHASH_SIZE];
unsigned long nr_lock_classes;
unsigned long nr_zapped_classes;
#ifndef CONFIG_DEBUG_LOCKDEP
static
#endif
struct lock_class lock_classes[MAX_LOCKDEP_KEYS];
static DECLARE_BITMAP(lock_classes_in_use, MAX_LOCKDEP_KEYS);

static inline struct lock_class *hlock_class(struct held_lock *hlock)
{
	unsigned int class_idx = hlock->class_idx;

	/* Don't re-read hlock->class_idx, can't use READ_ONCE() on bitfield */
	barrier();

	if (!test_bit(class_idx, lock_classes_in_use)) {
		/*
		 * Someone passed in garbage, we give up.
		 */
		DEBUG_LOCKS_WARN_ON(1);
		return NULL;
	}

	/*
	 * At this point, if the passed hlock->class_idx is still garbage,
	 * we just have to live with it
	 */
	return lock_classes + class_idx;
}

#ifdef CONFIG_LOCK_STAT
static DEFINE_PER_CPU(struct lock_class_stats[MAX_LOCKDEP_KEYS], cpu_lock_stats);

static inline u64 lockstat_clock(void)
{
	return local_clock();
}

static int lock_point(unsigned long points[], unsigned long ip)
{
	int i;

	for (i = 0; i < LOCKSTAT_POINTS; i++) {
		if (points[i] == 0) {
			points[i] = ip;
			break;
		}
		if (points[i] == ip)
			break;
	}

	return i;
}

static void lock_time_inc(struct lock_time *lt, u64 time)
{
	if (time > lt->max)
		lt->max = time;

	if (time < lt->min || !lt->nr)
		lt->min = time;

	lt->total += time;
	lt->nr++;
}

static inline void lock_time_add(struct lock_time *src, struct lock_time *dst)
{
	if (!src->nr)
		return;

	if (src->max > dst->max)
		dst->max = src->max;

	if (src->min < dst->min || !dst->nr)
		dst->min = src->min;

	dst->total += src->total;
	dst->nr += src->nr;
}

struct lock_class_stats lock_stats(struct lock_class *class)
{
	struct lock_class_stats stats;
	int cpu, i;

	memset(&stats, 0, sizeof(struct lock_class_stats));
	for_each_possible_cpu(cpu) {
		struct lock_class_stats *pcs =
			&per_cpu(cpu_lock_stats, cpu)[class - lock_classes];

		for (i = 0; i < ARRAY_SIZE(stats.contention_point); i++)
			stats.contention_point[i] += pcs->contention_point[i];

		for (i = 0; i < ARRAY_SIZE(stats.contending_point); i++)
			stats.contending_point[i] += pcs->contending_point[i];

		lock_time_add(&pcs->read_waittime, &stats.read_waittime);
		lock_time_add(&pcs->write_waittime, &stats.write_waittime);

		lock_time_add(&pcs->read_holdtime, &stats.read_holdtime);
		lock_time_add(&pcs->write_holdtime, &stats.write_holdtime);

		for (i = 0; i < ARRAY_SIZE(stats.bounces); i++)
			stats.bounces[i] += pcs->bounces[i];
	}

	return stats;
}

void clear_lock_stats(struct lock_class *class)
{
	int cpu;

	for_each_possible_cpu(cpu) {
		struct lock_class_stats *cpu_stats =
			&per_cpu(cpu_lock_stats, cpu)[class - lock_classes];

		memset(cpu_stats, 0, sizeof(struct lock_class_stats));
	}
	memset(class->contention_point, 0, sizeof(class->contention_point));
	memset(class->contending_point, 0, sizeof(class->contending_point));
}

static struct lock_class_stats *get_lock_stats(struct lock_class *class)
{
	return &this_cpu_ptr(cpu_lock_stats)[class - lock_classes];
}

static void lock_release_holdtime(struct held_lock *hlock)
{
	struct lock_class_stats *stats;
	u64 holdtime;

	if (!lock_stat)
		return;

	holdtime = lockstat_clock() - hlock->holdtime_stamp;

	stats = get_lock_stats(hlock_class(hlock));
	if (hlock->read)
		lock_time_inc(&stats->read_holdtime, holdtime);
	else
		lock_time_inc(&stats->write_holdtime, holdtime);
}
#else
static inline void lock_release_holdtime(struct held_lock *hlock)
{
}
#endif

/*
 * We keep a global list of all lock classes. The list is only accessed with
 * the lockdep spinlock lock held. free_lock_classes is a list with free
 * elements. These elements are linked together by the lock_entry member in
 * struct lock_class.
 */
LIST_HEAD(all_lock_classes);
static LIST_HEAD(free_lock_classes);

/**
 * struct pending_free - information about data structures about to be freed
 * @zapped: Head of a list with struct lock_class elements.
 * @lock_chains_being_freed: Bitmap that indicates which lock_chains[] elements
 *	are about to be freed.
 */
struct pending_free {
	struct list_head zapped;
	DECLARE_BITMAP(lock_chains_being_freed, MAX_LOCKDEP_CHAINS);
};

/**
 * struct delayed_free - data structures used for delayed freeing
 *
 * A data structure for delayed freeing of data structures that may be
 * accessed by RCU readers at the time these were freed.
 *
 * @rcu_head:  Used to schedule an RCU callback for freeing data structures.
 * @index:     Index of @pf to which freed data structures are added.
 * @scheduled: Whether or not an RCU callback has been scheduled.
 * @pf:        Array with information about data structures about to be freed.
 */
static struct delayed_free {
	struct rcu_head		rcu_head;
	int			index;
	int			scheduled;
	struct pending_free	pf[2];
} delayed_free;

/*
 * The lockdep classes are in a hash-table as well, for fast lookup:
 */
#define CLASSHASH_BITS		(MAX_LOCKDEP_KEYS_BITS - 1)
#define CLASSHASH_SIZE		(1UL << CLASSHASH_BITS)
#define __classhashfn(key)	hash_long((unsigned long)key, CLASSHASH_BITS)
#define classhashentry(key)	(classhash_table + __classhashfn((key)))

static struct hlist_head classhash_table[CLASSHASH_SIZE];

/*
 * We put the lock dependency chains into a hash-table as well, to cache
 * their existence:
 */
#define CHAINHASH_BITS		(MAX_LOCKDEP_CHAINS_BITS-1)
#define CHAINHASH_SIZE		(1UL << CHAINHASH_BITS)
#define __chainhashfn(chain)	hash_long(chain, CHAINHASH_BITS)
#define chainhashentry(chain)	(chainhash_table + __chainhashfn((chain)))

static struct hlist_head chainhash_table[CHAINHASH_SIZE];

/*
 * the id of held_lock
 */
static inline u16 hlock_id(struct held_lock *hlock)
{
	BUILD_BUG_ON(MAX_LOCKDEP_KEYS_BITS + 2 > 16);

	return (hlock->class_idx | (hlock->read << MAX_LOCKDEP_KEYS_BITS));
}

static inline unsigned int chain_hlock_class_idx(u16 hlock_id)
{
	return hlock_id & (MAX_LOCKDEP_KEYS - 1);
}

/*
 * The hash key of the lock dependency chains is a hash itself too:
 * it's a hash of all locks taken up to that lock, including that lock.
 * It's a 64-bit hash, because it's important for the keys to be
 * unique.
 */
static inline u64 iterate_chain_key(u64 key, u32 idx)
{
	u32 k0 = key, k1 = key >> 32;

	__jhash_mix(idx, k0, k1); /* Macro that modifies arguments! */

	return k0 | (u64)k1 << 32;
}

void lockdep_init_task(struct task_struct *task)
{
	task->lockdep_depth = 0; /* no locks held yet */
	task->curr_chain_key = INITIAL_CHAIN_KEY;
	task->lockdep_recursion = 0;
}

static __always_inline void lockdep_recursion_inc(void)
{
	__this_cpu_inc(lockdep_recursion);
}

static __always_inline void lockdep_recursion_finish(void)
{
	if (WARN_ON_ONCE(__this_cpu_dec_return(lockdep_recursion)))
		__this_cpu_write(lockdep_recursion, 0);
}

void lockdep_set_selftest_task(struct task_struct *task)
{
	lockdep_selftest_task_struct = task;
}

/*
 * Debugging switches:
 */

#define VERBOSE			0
#define VERY_VERBOSE		0

#if VERBOSE
# define HARDIRQ_VERBOSE	1
# define SOFTIRQ_VERBOSE	1
#else
# define HARDIRQ_VERBOSE	0
# define SOFTIRQ_VERBOSE	0
#endif

#if VERBOSE || HARDIRQ_VERBOSE || SOFTIRQ_VERBOSE
/*
 * Quick filtering for interesting events:
 */
static int class_filter(struct lock_class *class)
{
#if 0
	/* Example */
	if (class->name_version == 1 &&
			!strcmp(class->name, "lockname"))
		return 1;
	if (class->name_version == 1 &&
			!strcmp(class->name, "&struct->lockfield"))
		return 1;
#endif
	/* Filter everything else. 1 would be to allow everything else */
	return 0;
}
#endif

static int verbose(struct lock_class *class)
{
#if VERBOSE
	return class_filter(class);
#endif
	return 0;
}

static void print_lockdep_off(const char *bug_msg)
{
	printk(KERN_DEBUG "%s\n", bug_msg);
	printk(KERN_DEBUG "turning off the locking correctness validator.\n");
#ifdef CONFIG_LOCK_STAT
	printk(KERN_DEBUG "Please attach the output of /proc/lock_stat to the bug report\n");
#endif
}

unsigned long nr_stack_trace_entries;

#ifdef CONFIG_PROVE_LOCKING
/**
 * struct lock_trace - single stack backtrace
 * @hash_entry:	Entry in a stack_trace_hash[] list.
 * @hash:	jhash() of @entries.
 * @nr_entries:	Number of entries in @entries.
 * @entries:	Actual stack backtrace.
 */
struct lock_trace {
	struct hlist_node	hash_entry;
	u32			hash;
	u32			nr_entries;
	unsigned long		entries[] __aligned(sizeof(unsigned long));
};
#define LOCK_TRACE_SIZE_IN_LONGS				\
	(sizeof(struct lock_trace) / sizeof(unsigned long))
/*
 * Stack-trace: sequence of lock_trace structures. Protected by the graph_lock.
 */
static unsigned long stack_trace[MAX_STACK_TRACE_ENTRIES];
static struct hlist_head stack_trace_hash[STACK_TRACE_HASH_SIZE];

static bool traces_identical(struct lock_trace *t1, struct lock_trace *t2)
{
	return t1->hash == t2->hash && t1->nr_entries == t2->nr_entries &&
		memcmp(t1->entries, t2->entries,
		       t1->nr_entries * sizeof(t1->entries[0])) == 0;
}

static struct lock_trace *save_trace(void)
{
	struct lock_trace *trace, *t2;
	struct hlist_head *hash_head;
	u32 hash;
	int max_entries;

	BUILD_BUG_ON_NOT_POWER_OF_2(STACK_TRACE_HASH_SIZE);
	BUILD_BUG_ON(LOCK_TRACE_SIZE_IN_LONGS >= MAX_STACK_TRACE_ENTRIES);

	trace = (struct lock_trace *)(stack_trace + nr_stack_trace_entries);
	max_entries = MAX_STACK_TRACE_ENTRIES - nr_stack_trace_entries -
		LOCK_TRACE_SIZE_IN_LONGS;

	if (max_entries <= 0) {
		if (!debug_locks_off_graph_unlock())
			return NULL;

		print_lockdep_off("BUG: MAX_STACK_TRACE_ENTRIES too low!");
		dump_stack();

		return NULL;
	}
	trace->nr_entries = stack_trace_save(trace->entries, max_entries, 3);

	hash = jhash(trace->entries, trace->nr_entries *
		     sizeof(trace->entries[0]), 0);
	trace->hash = hash;
	hash_head = stack_trace_hash + (hash & (STACK_TRACE_HASH_SIZE - 1));
	hlist_for_each_entry(t2, hash_head, hash_entry) {
		if (traces_identical(trace, t2))
			return t2;
	}
	nr_stack_trace_entries += LOCK_TRACE_SIZE_IN_LONGS + trace->nr_entries;
	hlist_add_head(&trace->hash_entry, hash_head);

	return trace;
}

/* Return the number of stack traces in the stack_trace[] array. */
u64 lockdep_stack_trace_count(void)
{
	struct lock_trace *trace;
	u64 c = 0;
	int i;

	for (i = 0; i < ARRAY_SIZE(stack_trace_hash); i++) {
		hlist_for_each_entry(trace, &stack_trace_hash[i], hash_entry) {
			c++;
		}
	}

	return c;
}

/* Return the number of stack hash chains that have at least one stack trace. */
u64 lockdep_stack_hash_count(void)
{
	u64 c = 0;
	int i;

	for (i = 0; i < ARRAY_SIZE(stack_trace_hash); i++)
		if (!hlist_empty(&stack_trace_hash[i]))
			c++;

	return c;
}
#endif

unsigned int nr_hardirq_chains;
unsigned int nr_softirq_chains;
unsigned int nr_process_chains;
unsigned int max_lockdep_depth;

#ifdef CONFIG_DEBUG_LOCKDEP
/*
 * Various lockdep statistics:
 */
DEFINE_PER_CPU(struct lockdep_stats, lockdep_stats);
#endif

#ifdef CONFIG_PROVE_LOCKING
/*
 * Locking printouts:
 */

#define __USAGE(__STATE)						\
	[LOCK_USED_IN_##__STATE] = "IN-"__stringify(__STATE)"-W",	\
	[LOCK_ENABLED_##__STATE] = __stringify(__STATE)"-ON-W",		\
	[LOCK_USED_IN_##__STATE##_READ] = "IN-"__stringify(__STATE)"-R",\
	[LOCK_ENABLED_##__STATE##_READ] = __stringify(__STATE)"-ON-R",

static const char *usage_str[] =
{
#define LOCKDEP_STATE(__STATE) __USAGE(__STATE)
#include "lockdep_states.h"
#undef LOCKDEP_STATE
	[LOCK_USED] = "INITIAL USE",
	[LOCK_USED_READ] = "INITIAL READ USE",
	/* abused as string storage for verify_lock_unused() */
	[LOCK_USAGE_STATES] = "IN-NMI",
};
#endif

const char *__get_key_name(const struct lockdep_subclass_key *key, char *str)
{
	return kallsyms_lookup((unsigned long)key, NULL, NULL, NULL, str);
}

static inline unsigned long lock_flag(enum lock_usage_bit bit)
{
	return 1UL << bit;
}

static char get_usage_char(struct lock_class *class, enum lock_usage_bit bit)
{
	/*
	 * The usage character defaults to '.' (i.e., irqs disabled and not in
	 * irq context), which is the safest usage category.
	 */
	char c = '.';

	/*
	 * The order of the following usage checks matters, which will
	 * result in the outcome character as follows:
	 *
	 * - '+': irq is enabled and not in irq context
	 * - '-': in irq context and irq is disabled
	 * - '?': in irq context and irq is enabled
	 */
	if (class->usage_mask & lock_flag(bit + LOCK_USAGE_DIR_MASK)) {
		c = '+';
		if (class->usage_mask & lock_flag(bit))
			c = '?';
	} else if (class->usage_mask & lock_flag(bit))
		c = '-';

	return c;
}

void get_usage_chars(struct lock_class *class, char usage[LOCK_USAGE_CHARS])
{
	int i = 0;

#define LOCKDEP_STATE(__STATE) 						\
	usage[i++] = get_usage_char(class, LOCK_USED_IN_##__STATE);	\
	usage[i++] = get_usage_char(class, LOCK_USED_IN_##__STATE##_READ);
#include "lockdep_states.h"
#undef LOCKDEP_STATE

	usage[i] = '\0';
}

static void __print_lock_name(struct lock_class *class)
{
	char str[KSYM_NAME_LEN];
	const char *name;

	name = class->name;
	if (!name) {
		name = __get_key_name(class->key, str);
		printk(KERN_CONT "%s", name);
	} else {
		printk(KERN_CONT "%s", name);
		if (class->name_version > 1)
			printk(KERN_CONT "#%d", class->name_version);
		if (class->subclass)
			printk(KERN_CONT "/%d", class->subclass);
	}
}

static void print_lock_name(struct lock_class *class)
{
	char usage[LOCK_USAGE_CHARS];

	get_usage_chars(class, usage);

	printk(KERN_CONT " (");
	__print_lock_name(class);
	printk(KERN_CONT "){%s}-{%hd:%hd}", usage,
			class->wait_type_outer ?: class->wait_type_inner,
			class->wait_type_inner);
}

static void print_lockdep_cache(struct lockdep_map *lock)
{
	const char *name;
	char str[KSYM_NAME_LEN];

	name = lock->name;
	if (!name)
		name = __get_key_name(lock->key->subkeys, str);

	printk(KERN_CONT "%s", name);
}

static void print_lock(struct held_lock *hlock)
{
	/*
	 * We can be called locklessly through debug_show_all_locks() so be
	 * extra careful, the hlock might have been released and cleared.
	 *
	 * If this indeed happens, lets pretend it does not hurt to continue
	 * to print the lock unless the hlock class_idx does not point to a
	 * registered class. The rationale here is: since we don't attempt
	 * to distinguish whether we are in this situation, if it just
	 * happened we can't count on class_idx to tell either.
	 */
	struct lock_class *lock = hlock_class(hlock);

	if (!lock) {
		printk(KERN_CONT "<RELEASED>\n");
		return;
	}

	printk(KERN_CONT "%px", hlock->instance);
	print_lock_name(lock);
	printk(KERN_CONT ", at: %pS\n", (void *)hlock->acquire_ip);
}

static void lockdep_print_held_locks(struct task_struct *p)
{
	int i, depth = READ_ONCE(p->lockdep_depth);

	if (!depth)
		printk("no locks held by %s/%d.\n", p->comm, task_pid_nr(p));
	else
		printk("%d lock%s held by %s/%d:\n", depth,
		       depth > 1 ? "s" : "", p->comm, task_pid_nr(p));
	/*
	 * It's not reliable to print a task's held locks if it's not sleeping
	 * and it's not the current task.
	 */
	if (p->state == TASK_RUNNING && p != current)
		return;
	for (i = 0; i < depth; i++) {
		printk(" #%d: ", i);
		print_lock(p->held_locks + i);
	}
}

static void print_kernel_ident(void)
{
	printk("%s %.*s %s\n", init_utsname()->release,
		(int)strcspn(init_utsname()->version, " "),
		init_utsname()->version,
		print_tainted());
}

static int very_verbose(struct lock_class *class)
{
#if VERY_VERBOSE
	return class_filter(class);
#endif
	return 0;
}

/*
 * Is this the address of a static object:
 */
#ifdef __KERNEL__
static int static_obj(const void *obj)
{
	unsigned long start = (unsigned long) &_stext,
		      end   = (unsigned long) &_end,
		      addr  = (unsigned long) obj;

	if (arch_is_kernel_initmem_freed(addr))
		return 0;

	/*
	 * static variable?
	 */
	if ((addr >= start) && (addr < end))
		return 1;

	if (arch_is_kernel_data(addr))
		return 1;

	/*
	 * in-kernel percpu var?
	 */
	if (is_kernel_percpu_address(addr))
		return 1;

	/*
	 * module static or percpu var?
	 */
	return is_module_address(addr) || is_module_percpu_address(addr);
}
#endif

/*
 * To make lock name printouts unique, we calculate a unique
 * class->name_version generation counter. The caller must hold the graph
 * lock.
 */
static int count_matching_names(struct lock_class *new_class)
{
	struct lock_class *class;
	int count = 0;

	if (!new_class->name)
		return 0;

	list_for_each_entry(class, &all_lock_classes, lock_entry) {
		if (new_class->key - new_class->subclass == class->key)
			return class->name_version;
		if (class->name && !strcmp(class->name, new_class->name))
			count = max(count, class->name_version);
	}

	return count + 1;
}

/* used from NMI context -- must be lockless */
static __always_inline struct lock_class *
look_up_lock_class(const struct lockdep_map *lock, unsigned int subclass)
{
	struct lockdep_subclass_key *key;
	struct hlist_head *hash_head;
	struct lock_class *class;

	if (unlikely(subclass >= MAX_LOCKDEP_SUBCLASSES)) {
		debug_locks_off();
		printk(KERN_ERR
			"BUG: looking up invalid subclass: %u\n", subclass);
		printk(KERN_ERR
			"turning off the locking correctness validator.\n");
		dump_stack();
		return NULL;
	}

	/*
	 * If it is not initialised then it has never been locked,
	 * so it won't be present in the hash table.
	 */
	if (unlikely(!lock->key))
		return NULL;

	/*
	 * NOTE: the class-key must be unique. For dynamic locks, a static
	 * lock_class_key variable is passed in through the mutex_init()
	 * (or spin_lock_init()) call - which acts as the key. For static
	 * locks we use the lock object itself as the key.
	 */
	BUILD_BUG_ON(sizeof(struct lock_class_key) >
			sizeof(struct lockdep_map));

	key = lock->key->subkeys + subclass;

	hash_head = classhashentry(key);

	/*
	 * We do an RCU walk of the hash, see lockdep_free_key_range().
	 */
	if (DEBUG_LOCKS_WARN_ON(!irqs_disabled()))
		return NULL;

	hlist_for_each_entry_rcu(class, hash_head, hash_entry) {
		if (class->key == key) {
			/*
			 * Huh! same key, different name? Did someone trample
			 * on some memory? We're most confused.
			 */
			WARN_ON_ONCE(class->name != lock->name &&
				     lock->key != &__lockdep_no_validate__);
			return class;
		}
	}

	return NULL;
}

/*
 * Static locks do not have their class-keys yet - for them the key is
 * the lock object itself. If the lock is in the per cpu area, the
 * canonical address of the lock (per cpu offset removed) is used.
 */
static bool assign_lock_key(struct lockdep_map *lock)
{
	unsigned long can_addr, addr = (unsigned long)lock;

#ifdef __KERNEL__
	/*
	 * lockdep_free_key_range() assumes that struct lock_class_key
	 * objects do not overlap. Since we use the address of lock
	 * objects as class key for static objects, check whether the
	 * size of lock_class_key objects does not exceed the size of
	 * the smallest lock object.
	 */
	BUILD_BUG_ON(sizeof(struct lock_class_key) > sizeof(raw_spinlock_t));
#endif

	if (__is_kernel_percpu_address(addr, &can_addr))
		lock->key = (void *)can_addr;
	else if (__is_module_percpu_address(addr, &can_addr))
		lock->key = (void *)can_addr;
	else if (static_obj(lock))
		lock->key = (void *)lock;
	else {
		/* Debug-check: all keys must be persistent! */
		debug_locks_off();
		pr_err("INFO: trying to register non-static key.\n");
		pr_err("the code is fine but needs lockdep annotation.\n");
		pr_err("turning off the locking correctness validator.\n");
		dump_stack();
		return false;
	}

	return true;
}

#ifdef CONFIG_DEBUG_LOCKDEP

/* Check whether element @e occurs in list @h */
static bool in_list(struct list_head *e, struct list_head *h)
{
	struct list_head *f;

	list_for_each(f, h) {
		if (e == f)
			return true;
	}

	return false;
}

/*
 * Check whether entry @e occurs in any of the locks_after or locks_before
 * lists.
 */
static bool in_any_class_list(struct list_head *e)
{
	struct lock_class *class;
	int i;

	for (i = 0; i < ARRAY_SIZE(lock_classes); i++) {
		class = &lock_classes[i];
		if (in_list(e, &class->locks_after) ||
		    in_list(e, &class->locks_before))
			return true;
	}
	return false;
}

static bool class_lock_list_valid(struct lock_class *c, struct list_head *h)
{
	struct lock_list *e;

	list_for_each_entry(e, h, entry) {
		if (e->links_to != c) {
			printk(KERN_INFO "class %s: mismatch for lock entry %ld; class %s <> %s",
			       c->name ? : "(?)",
			       (unsigned long)(e - list_entries),
			       e->links_to && e->links_to->name ?
			       e->links_to->name : "(?)",
			       e->class && e->class->name ? e->class->name :
			       "(?)");
			return false;
		}
	}
	return true;
}

#ifdef CONFIG_PROVE_LOCKING
static u16 chain_hlocks[MAX_LOCKDEP_CHAIN_HLOCKS];
#endif

static bool check_lock_chain_key(struct lock_chain *chain)
{
#ifdef CONFIG_PROVE_LOCKING
	u64 chain_key = INITIAL_CHAIN_KEY;
	int i;

	for (i = chain->base; i < chain->base + chain->depth; i++)
		chain_key = iterate_chain_key(chain_key, chain_hlocks[i]);
	/*
	 * The 'unsigned long long' casts avoid that a compiler warning
	 * is reported when building tools/lib/lockdep.
	 */
	if (chain->chain_key != chain_key) {
		printk(KERN_INFO "chain %lld: key %#llx <> %#llx\n",
		       (unsigned long long)(chain - lock_chains),
		       (unsigned long long)chain->chain_key,
		       (unsigned long long)chain_key);
		return false;
	}
#endif
	return true;
}

static bool in_any_zapped_class_list(struct lock_class *class)
{
	struct pending_free *pf;
	int i;

	for (i = 0, pf = delayed_free.pf; i < ARRAY_SIZE(delayed_free.pf); i++, pf++) {
		if (in_list(&class->lock_entry, &pf->zapped))
			return true;
	}

	return false;
}

static bool __check_data_structures(void)
{
	struct lock_class *class;
	struct lock_chain *chain;
	struct hlist_head *head;
	struct lock_list *e;
	int i;

	/* Check whether all classes occur in a lock list. */
	for (i = 0; i < ARRAY_SIZE(lock_classes); i++) {
		class = &lock_classes[i];
		if (!in_list(&class->lock_entry, &all_lock_classes) &&
		    !in_list(&class->lock_entry, &free_lock_classes) &&
		    !in_any_zapped_class_list(class)) {
			printk(KERN_INFO "class %px/%s is not in any class list\n",
			       class, class->name ? : "(?)");
			return false;
		}
	}

	/* Check whether all classes have valid lock lists. */
	for (i = 0; i < ARRAY_SIZE(lock_classes); i++) {
		class = &lock_classes[i];
		if (!class_lock_list_valid(class, &class->locks_before))
			return false;
		if (!class_lock_list_valid(class, &class->locks_after))
			return false;
	}

	/* Check the chain_key of all lock chains. */
	for (i = 0; i < ARRAY_SIZE(chainhash_table); i++) {
		head = chainhash_table + i;
		hlist_for_each_entry_rcu(chain, head, entry) {
			if (!check_lock_chain_key(chain))
				return false;
		}
	}

	/*
	 * Check whether all list entries that are in use occur in a class
	 * lock list.
	 */
	for_each_set_bit(i, list_entries_in_use, ARRAY_SIZE(list_entries)) {
		e = list_entries + i;
		if (!in_any_class_list(&e->entry)) {
			printk(KERN_INFO "list entry %d is not in any class list; class %s <> %s\n",
			       (unsigned int)(e - list_entries),
			       e->class->name ? : "(?)",
			       e->links_to->name ? : "(?)");
			return false;
		}
	}

	/*
	 * Check whether all list entries that are not in use do not occur in
	 * a class lock list.
	 */
	for_each_clear_bit(i, list_entries_in_use, ARRAY_SIZE(list_entries)) {
		e = list_entries + i;
		if (in_any_class_list(&e->entry)) {
			printk(KERN_INFO "list entry %d occurs in a class list; class %s <> %s\n",
			       (unsigned int)(e - list_entries),
			       e->class && e->class->name ? e->class->name :
			       "(?)",
			       e->links_to && e->links_to->name ?
			       e->links_to->name : "(?)");
			return false;
		}
	}

	return true;
}

int check_consistency = 0;
module_param(check_consistency, int, 0644);

static void check_data_structures(void)
{
	static bool once = false;

	if (check_consistency && !once) {
		if (!__check_data_structures()) {
			once = true;
			WARN_ON(once);
		}
	}
}

#else /* CONFIG_DEBUG_LOCKDEP */

static inline void check_data_structures(void) { }

#endif /* CONFIG_DEBUG_LOCKDEP */

static void init_chain_block_buckets(void);

/*
 * Initialize the lock_classes[] array elements, the free_lock_classes list
 * and also the delayed_free structure.
 */
static void init_data_structures_once(void)
{
	static bool __read_mostly ds_initialized, rcu_head_initialized;
	int i;

	if (likely(rcu_head_initialized))
		return;

	if (system_state >= SYSTEM_SCHEDULING) {
		init_rcu_head(&delayed_free.rcu_head);
		rcu_head_initialized = true;
	}

	if (ds_initialized)
		return;

	ds_initialized = true;

	INIT_LIST_HEAD(&delayed_free.pf[0].zapped);
	INIT_LIST_HEAD(&delayed_free.pf[1].zapped);

	for (i = 0; i < ARRAY_SIZE(lock_classes); i++) {
		list_add_tail(&lock_classes[i].lock_entry, &free_lock_classes);
		INIT_LIST_HEAD(&lock_classes[i].locks_after);
		INIT_LIST_HEAD(&lock_classes[i].locks_before);
	}
	init_chain_block_buckets();
}

static inline struct hlist_head *keyhashentry(const struct lock_class_key *key)
{
	unsigned long hash = hash_long((uintptr_t)key, KEYHASH_BITS);

	return lock_keys_hash + hash;
}

/* Register a dynamically allocated key. */
void lockdep_register_key(struct lock_class_key *key)
{
	struct hlist_head *hash_head;
	struct lock_class_key *k;
	unsigned long flags;

	if (WARN_ON_ONCE(static_obj(key)))
		return;
	hash_head = keyhashentry(key);

	raw_local_irq_save(flags);
	if (!graph_lock())
		goto restore_irqs;
	hlist_for_each_entry_rcu(k, hash_head, hash_entry) {
		if (WARN_ON_ONCE(k == key))
			goto out_unlock;
	}
	hlist_add_head_rcu(&key->hash_entry, hash_head);
out_unlock:
	graph_unlock();
restore_irqs:
	raw_local_irq_restore(flags);
}
EXPORT_SYMBOL_GPL(lockdep_register_key);

/* Check whether a key has been registered as a dynamic key. */
static bool is_dynamic_key(const struct lock_class_key *key)
{
	struct hlist_head *hash_head;
	struct lock_class_key *k;
	bool found = false;

	if (WARN_ON_ONCE(static_obj(key)))
		return false;

	/*
	 * If lock debugging is disabled lock_keys_hash[] may contain
	 * pointers to memory that has already been freed. Avoid triggering
	 * a use-after-free in that case by returning early.
	 */
	if (!debug_locks)
		return true;

	hash_head = keyhashentry(key);

	rcu_read_lock();
	hlist_for_each_entry_rcu(k, hash_head, hash_entry) {
		if (k == key) {
			found = true;
			break;
		}
	}
	rcu_read_unlock();

	return found;
}

/*
 * Register a lock's class in the hash-table, if the class is not present
 * yet. Otherwise we look it up. We cache the result in the lock object
 * itself, so actual lookup of the hash should be once per lock object.
 */
static struct lock_class *
register_lock_class(struct lockdep_map *lock, unsigned int subclass, int force)
{
	struct lockdep_subclass_key *key;
	struct hlist_head *hash_head;
	struct lock_class *class;

	DEBUG_LOCKS_WARN_ON(!irqs_disabled());

	class = look_up_lock_class(lock, subclass);
	if (likely(class))
		goto out_set_class_cache;

	if (!lock->key) {
		if (!assign_lock_key(lock))
			return NULL;
	} else if (!static_obj(lock->key) && !is_dynamic_key(lock->key)) {
		return NULL;
	}

	key = lock->key->subkeys + subclass;
	hash_head = classhashentry(key);

	if (!graph_lock()) {
		return NULL;
	}
	/*
	 * We have to do the hash-walk again, to avoid races
	 * with another CPU:
	 */
	hlist_for_each_entry_rcu(class, hash_head, hash_entry) {
		if (class->key == key)
			goto out_unlock_set;
	}

	init_data_structures_once();

	/* Allocate a new lock class and add it to the hash. */
	class = list_first_entry_or_null(&free_lock_classes, typeof(*class),
					 lock_entry);
	if (!class) {
		if (!debug_locks_off_graph_unlock()) {
			return NULL;
		}

		print_lockdep_off("BUG: MAX_LOCKDEP_KEYS too low!");
		dump_stack();
		return NULL;
	}
	nr_lock_classes++;
	__set_bit(class - lock_classes, lock_classes_in_use);
	debug_atomic_inc(nr_unused_locks);
	class->key = key;
	class->name = lock->name;
	class->subclass = subclass;
	WARN_ON_ONCE(!list_empty(&class->locks_before));
	WARN_ON_ONCE(!list_empty(&class->locks_after));
	class->name_version = count_matching_names(class);
	class->wait_type_inner = lock->wait_type_inner;
	class->wait_type_outer = lock->wait_type_outer;
	/*
	 * We use RCU's safe list-add method to make
	 * parallel walking of the hash-list safe:
	 */
	hlist_add_head_rcu(&class->hash_entry, hash_head);
	/*
	 * Remove the class from the free list and add it to the global list
	 * of classes.
	 */
	list_move_tail(&class->lock_entry, &all_lock_classes);

	if (verbose(class)) {
		graph_unlock();

		printk("\nnew class %px: %s", class->key, class->name);
		if (class->name_version > 1)
			printk(KERN_CONT "#%d", class->name_version);
		printk(KERN_CONT "\n");
		dump_stack();

		if (!graph_lock()) {
			return NULL;
		}
	}
out_unlock_set:
	graph_unlock();

out_set_class_cache:
	if (!subclass || force)
		lock->class_cache[0] = class;
	else if (subclass < NR_LOCKDEP_CACHING_CLASSES)
		lock->class_cache[subclass] = class;

	/*
	 * Hash collision, did we smoke some? We found a class with a matching
	 * hash but the subclass -- which is hashed in -- didn't match.
	 */
	if (DEBUG_LOCKS_WARN_ON(class->subclass != subclass))
		return NULL;

	return class;
}

#ifdef CONFIG_PROVE_LOCKING
/*
 * Allocate a lockdep entry. (assumes the graph_lock held, returns
 * with NULL on failure)
 */
static struct lock_list *alloc_list_entry(void)
{
	int idx = find_first_zero_bit(list_entries_in_use,
				      ARRAY_SIZE(list_entries));

	if (idx >= ARRAY_SIZE(list_entries)) {
		if (!debug_locks_off_graph_unlock())
			return NULL;

		print_lockdep_off("BUG: MAX_LOCKDEP_ENTRIES too low!");
		dump_stack();
		return NULL;
	}
	nr_list_entries++;
	__set_bit(idx, list_entries_in_use);
	return list_entries + idx;
}

/*
 * Add a new dependency to the head of the list:
 */
static int add_lock_to_list(struct lock_class *this,
			    struct lock_class *links_to, struct list_head *head,
			    unsigned long ip, u16 distance, u8 dep,
			    const struct lock_trace *trace)
{
	struct lock_list *entry;
	/*
	 * Lock not present yet - get a new dependency struct and
	 * add it to the list:
	 */
	entry = alloc_list_entry();
	if (!entry)
		return 0;

	entry->class = this;
	entry->links_to = links_to;
	entry->dep = dep;
	entry->distance = distance;
	entry->trace = trace;
	/*
	 * Both allocation and removal are done under the graph lock; but
	 * iteration is under RCU-sched; see look_up_lock_class() and
	 * lockdep_free_key_range().
	 */
	list_add_tail_rcu(&entry->entry, head);

	return 1;
}

/*
 * For good efficiency of modular, we use power of 2
 */
#define MAX_CIRCULAR_QUEUE_SIZE		4096UL
#define CQ_MASK				(MAX_CIRCULAR_QUEUE_SIZE-1)

/*
 * The circular_queue and helpers are used to implement graph
 * breadth-first search (BFS) algorithm, by which we can determine
 * whether there is a path from a lock to another. In deadlock checks,
 * a path from the next lock to be acquired to a previous held lock
 * indicates that adding the <prev> -> <next> lock dependency will
 * produce a circle in the graph. Breadth-first search instead of
 * depth-first search is used in order to find the shortest (circular)
 * path.
 */
struct circular_queue {
	struct lock_list *element[MAX_CIRCULAR_QUEUE_SIZE];
	unsigned int  front, rear;
};

static struct circular_queue lock_cq;

unsigned int max_bfs_queue_depth;

static unsigned int lockdep_dependency_gen_id;

static inline void __cq_init(struct circular_queue *cq)
{
	cq->front = cq->rear = 0;
	lockdep_dependency_gen_id++;
}

static inline int __cq_empty(struct circular_queue *cq)
{
	return (cq->front == cq->rear);
}

static inline int __cq_full(struct circular_queue *cq)
{
	return ((cq->rear + 1) & CQ_MASK) == cq->front;
}

static inline int __cq_enqueue(struct circular_queue *cq, struct lock_list *elem)
{
	if (__cq_full(cq))
		return -1;

	cq->element[cq->rear] = elem;
	cq->rear = (cq->rear + 1) & CQ_MASK;
	return 0;
}

/*
 * Dequeue an element from the circular_queue, return a lock_list if
 * the queue is not empty, or NULL if otherwise.
 */
static inline struct lock_list * __cq_dequeue(struct circular_queue *cq)
{
	struct lock_list * lock;

	if (__cq_empty(cq))
		return NULL;

	lock = cq->element[cq->front];
	cq->front = (cq->front + 1) & CQ_MASK;

	return lock;
}

static inline unsigned int  __cq_get_elem_count(struct circular_queue *cq)
{
	return (cq->rear - cq->front) & CQ_MASK;
}

static inline void mark_lock_accessed(struct lock_list *lock)
{
	lock->class->dep_gen_id = lockdep_dependency_gen_id;
}

static inline void visit_lock_entry(struct lock_list *lock,
				    struct lock_list *parent)
{
	lock->parent = parent;
}

static inline unsigned long lock_accessed(struct lock_list *lock)
{
	return lock->class->dep_gen_id == lockdep_dependency_gen_id;
}

static inline struct lock_list *get_lock_parent(struct lock_list *child)
{
	return child->parent;
}

static inline int get_lock_depth(struct lock_list *child)
{
	int depth = 0;
	struct lock_list *parent;

	while ((parent = get_lock_parent(child))) {
		child = parent;
		depth++;
	}
	return depth;
}

/*
 * Return the forward or backward dependency list.
 *
 * @lock:   the lock_list to get its class's dependency list
 * @offset: the offset to struct lock_class to determine whether it is
 *          locks_after or locks_before
 */
static inline struct list_head *get_dep_list(struct lock_list *lock, int offset)
{
	void *lock_class = lock->class;

	return lock_class + offset;
}
/*
 * Return values of a bfs search:
 *
 * BFS_E* indicates an error
 * BFS_R* indicates a result (match or not)
 *
 * BFS_EINVALIDNODE: Find a invalid node in the graph.
 *
 * BFS_EQUEUEFULL: The queue is full while doing the bfs.
 *
 * BFS_RMATCH: Find the matched node in the graph, and put that node into
 *             *@target_entry.
 *
 * BFS_RNOMATCH: Haven't found the matched node and keep *@target_entry
 *               _unchanged_.
 */
enum bfs_result {
	BFS_EINVALIDNODE = -2,
	BFS_EQUEUEFULL = -1,
	BFS_RMATCH = 0,
	BFS_RNOMATCH = 1,
};

/*
 * bfs_result < 0 means error
 */
static inline bool bfs_error(enum bfs_result res)
{
	return res < 0;
}

/*
 * DEP_*_BIT in lock_list::dep
 *
 * For dependency @prev -> @next:
 *
 *   SR: @prev is shared reader (->read != 0) and @next is recursive reader
 *       (->read == 2)
 *   ER: @prev is exclusive locker (->read == 0) and @next is recursive reader
 *   SN: @prev is shared reader and @next is non-recursive locker (->read != 2)
 *   EN: @prev is exclusive locker and @next is non-recursive locker
 *
 * Note that we define the value of DEP_*_BITs so that:
 *   bit0 is prev->read == 0
 *   bit1 is next->read != 2
 */
#define DEP_SR_BIT (0 + (0 << 1)) /* 0 */
#define DEP_ER_BIT (1 + (0 << 1)) /* 1 */
#define DEP_SN_BIT (0 + (1 << 1)) /* 2 */
#define DEP_EN_BIT (1 + (1 << 1)) /* 3 */

#define DEP_SR_MASK (1U << (DEP_SR_BIT))
#define DEP_ER_MASK (1U << (DEP_ER_BIT))
#define DEP_SN_MASK (1U << (DEP_SN_BIT))
#define DEP_EN_MASK (1U << (DEP_EN_BIT))

static inline unsigned int
__calc_dep_bit(struct held_lock *prev, struct held_lock *next)
{
	return (prev->read == 0) + ((next->read != 2) << 1);
}

static inline u8 calc_dep(struct held_lock *prev, struct held_lock *next)
{
	return 1U << __calc_dep_bit(prev, next);
}

/*
 * calculate the dep_bit for backwards edges. We care about whether @prev is
 * shared and whether @next is recursive.
 */
static inline unsigned int
__calc_dep_bitb(struct held_lock *prev, struct held_lock *next)
{
	return (next->read != 2) + ((prev->read == 0) << 1);
}

static inline u8 calc_depb(struct held_lock *prev, struct held_lock *next)
{
	return 1U << __calc_dep_bitb(prev, next);
}

/*
 * Initialize a lock_list entry @lock belonging to @class as the root for a BFS
 * search.
 */
static inline void __bfs_init_root(struct lock_list *lock,
				   struct lock_class *class)
{
	lock->class = class;
	lock->parent = NULL;
	lock->only_xr = 0;
}

/*
 * Initialize a lock_list entry @lock based on a lock acquisition @hlock as the
 * root for a BFS search.
 *
 * ->only_xr of the initial lock node is set to @hlock->read == 2, to make sure
 * that <prev> -> @hlock and @hlock -> <whatever __bfs() found> is not -(*R)->
 * and -(S*)->.
 */
static inline void bfs_init_root(struct lock_list *lock,
				 struct held_lock *hlock)
{
	__bfs_init_root(lock, hlock_class(hlock));
	lock->only_xr = (hlock->read == 2);
}

/*
 * Similar to bfs_init_root() but initialize the root for backwards BFS.
 *
 * ->only_xr of the initial lock node is set to @hlock->read != 0, to make sure
 * that <next> -> @hlock and @hlock -> <whatever backwards BFS found> is not
 * -(*S)-> and -(R*)-> (reverse order of -(*R)-> and -(S*)->).
 */
static inline void bfs_init_rootb(struct lock_list *lock,
				  struct held_lock *hlock)
{
	__bfs_init_root(lock, hlock_class(hlock));
	lock->only_xr = (hlock->read != 0);
}

static inline struct lock_list *__bfs_next(struct lock_list *lock, int offset)
{
	if (!lock || !lock->parent)
		return NULL;

	return list_next_or_null_rcu(get_dep_list(lock->parent, offset),
				     &lock->entry, struct lock_list, entry);
}

/*
 * Breadth-First Search to find a strong path in the dependency graph.
 *
 * @source_entry: the source of the path we are searching for.
 * @data: data used for the second parameter of @match function
 * @match: match function for the search
 * @target_entry: pointer to the target of a matched path
 * @offset: the offset to struct lock_class to determine whether it is
 *          locks_after or locks_before
 *
 * We may have multiple edges (considering different kinds of dependencies,
 * e.g. ER and SN) between two nodes in the dependency graph. But
 * only the strong dependency path in the graph is relevant to deadlocks. A
 * strong dependency path is a dependency path that doesn't have two adjacent
 * dependencies as -(*R)-> -(S*)->, please see:
 *
 *         Documentation/locking/lockdep-design.rst
 *
 * for more explanation of the definition of strong dependency paths
 *
 * In __bfs(), we only traverse in the strong dependency path:
 *
 *     In lock_list::only_xr, we record whether the previous dependency only
 *     has -(*R)-> in the search, and if it does (prev only has -(*R)->), we
 *     filter out any -(S*)-> in the current dependency and after that, the
 *     ->only_xr is set according to whether we only have -(*R)-> left.
 */
static enum bfs_result __bfs(struct lock_list *source_entry,
			     void *data,
			     bool (*match)(struct lock_list *entry, void *data),
			     struct lock_list **target_entry,
			     int offset)
{
	struct circular_queue *cq = &lock_cq;
	struct lock_list *lock = NULL;
	struct lock_list *entry;
	struct list_head *head;
	unsigned int cq_depth;
	bool first;

	lockdep_assert_locked();

	__cq_init(cq);
	__cq_enqueue(cq, source_entry);

	while ((lock = __bfs_next(lock, offset)) || (lock = __cq_dequeue(cq))) {
		if (!lock->class)
			return BFS_EINVALIDNODE;

		/*
		 * Step 1: check whether we already finish on this one.
		 *
		 * If we have visited all the dependencies from this @lock to
		 * others (iow, if we have visited all lock_list entries in
		 * @lock->class->locks_{after,before}) we skip, otherwise go
		 * and visit all the dependencies in the list and mark this
		 * list accessed.
		 */
		if (lock_accessed(lock))
			continue;
		else
			mark_lock_accessed(lock);

		/*
		 * Step 2: check whether prev dependency and this form a strong
		 *         dependency path.
		 */
		if (lock->parent) { /* Parent exists, check prev dependency */
			u8 dep = lock->dep;
			bool prev_only_xr = lock->parent->only_xr;

			/*
			 * Mask out all -(S*)-> if we only have *R in previous
			 * step, because -(*R)-> -(S*)-> don't make up a strong
			 * dependency.
			 */
			if (prev_only_xr)
				dep &= ~(DEP_SR_MASK | DEP_SN_MASK);

			/* If nothing left, we skip */
			if (!dep)
				continue;

			/* If there are only -(*R)-> left, set that for the next step */
			lock->only_xr = !(dep & (DEP_SN_MASK | DEP_EN_MASK));
		}

		/*
		 * Step 3: we haven't visited this and there is a strong
		 *         dependency path to this, so check with @match.
		 */
		if (match(lock, data)) {
			*target_entry = lock;
			return BFS_RMATCH;
		}

		/*
		 * Step 4: if not match, expand the path by adding the
		 *         forward or backwards dependencis in the search
		 *
		 */
		first = true;
		head = get_dep_list(lock, offset);
		list_for_each_entry_rcu(entry, head, entry) {
			visit_lock_entry(entry, lock);

			/*
			 * Note we only enqueue the first of the list into the
			 * queue, because we can always find a sibling
			 * dependency from one (see __bfs_next()), as a result
			 * the space of queue is saved.
			 */
			if (!first)
				continue;

			first = false;

			if (__cq_enqueue(cq, entry))
				return BFS_EQUEUEFULL;

			cq_depth = __cq_get_elem_count(cq);
			if (max_bfs_queue_depth < cq_depth)
				max_bfs_queue_depth = cq_depth;
		}
	}

	return BFS_RNOMATCH;
}

static inline enum bfs_result
__bfs_forwards(struct lock_list *src_entry,
	       void *data,
	       bool (*match)(struct lock_list *entry, void *data),
	       struct lock_list **target_entry)
{
	return __bfs(src_entry, data, match, target_entry,
		     offsetof(struct lock_class, locks_after));

}

static inline enum bfs_result
__bfs_backwards(struct lock_list *src_entry,
		void *data,
		bool (*match)(struct lock_list *entry, void *data),
		struct lock_list **target_entry)
{
	return __bfs(src_entry, data, match, target_entry,
		     offsetof(struct lock_class, locks_before));

}

static void print_lock_trace(const struct lock_trace *trace,
			     unsigned int spaces)
{
	stack_trace_print(trace->entries, trace->nr_entries, spaces);
}

/*
 * Print a dependency chain entry (this is only done when a deadlock
 * has been detected):
 */
static noinline void
print_circular_bug_entry(struct lock_list *target, int depth)
{
	if (debug_locks_silent)
		return;
	printk("\n-> #%u", depth);
	print_lock_name(target->class);
	printk(KERN_CONT ":\n");
	print_lock_trace(target->trace, 6);
}

static void
print_circular_lock_scenario(struct held_lock *src,
			     struct held_lock *tgt,
			     struct lock_list *prt)
{
	struct lock_class *source = hlock_class(src);
	struct lock_class *target = hlock_class(tgt);
	struct lock_class *parent = prt->class;

	/*
	 * A direct locking problem where unsafe_class lock is taken
	 * directly by safe_class lock, then all we need to show
	 * is the deadlock scenario, as it is obvious that the
	 * unsafe lock is taken under the safe lock.
	 *
	 * But if there is a chain instead, where the safe lock takes
	 * an intermediate lock (middle_class) where this lock is
	 * not the same as the safe lock, then the lock chain is
	 * used to describe the problem. Otherwise we would need
	 * to show a different CPU case for each link in the chain
	 * from the safe_class lock to the unsafe_class lock.
	 */
	if (parent != source) {
		printk("Chain exists of:\n  ");
		__print_lock_name(source);
		printk(KERN_CONT " --> ");
		__print_lock_name(parent);
		printk(KERN_CONT " --> ");
		__print_lock_name(target);
		printk(KERN_CONT "\n\n");
	}

	printk(" Possible unsafe locking scenario:\n\n");
	printk("       CPU0                    CPU1\n");
	printk("       ----                    ----\n");
	printk("  lock(");
	__print_lock_name(target);
	printk(KERN_CONT ");\n");
	printk("                               lock(");
	__print_lock_name(parent);
	printk(KERN_CONT ");\n");
	printk("                               lock(");
	__print_lock_name(target);
	printk(KERN_CONT ");\n");
	printk("  lock(");
	__print_lock_name(source);
	printk(KERN_CONT ");\n");
	printk("\n *** DEADLOCK ***\n\n");
}

/*
 * When a circular dependency is detected, print the
 * header first:
 */
static noinline void
print_circular_bug_header(struct lock_list *entry, unsigned int depth,
			struct held_lock *check_src,
			struct held_lock *check_tgt)
{
	struct task_struct *curr = current;

	if (debug_locks_silent)
		return;

	pr_warn("\n");
	pr_warn("======================================================\n");
	pr_warn("WARNING: possible circular locking dependency detected\n");
	print_kernel_ident();
	pr_warn("------------------------------------------------------\n");
	pr_warn("%s/%d is trying to acquire lock:\n",
		curr->comm, task_pid_nr(curr));
	print_lock(check_src);

	pr_warn("\nbut task is already holding lock:\n");

	print_lock(check_tgt);
	pr_warn("\nwhich lock already depends on the new lock.\n\n");
	pr_warn("\nthe existing dependency chain (in reverse order) is:\n");

	print_circular_bug_entry(entry, depth);
}

/*
 * We are about to add A -> B into the dependency graph, and in __bfs() a
 * strong dependency path A -> .. -> B is found: hlock_class equals
 * entry->class.
 *
 * If A -> .. -> B can replace A -> B in any __bfs() search (means the former
 * is _stronger_ than or equal to the latter), we consider A -> B as redundant.
 * For example if A -> .. -> B is -(EN)-> (i.e. A -(E*)-> .. -(*N)-> B), and A
 * -> B is -(ER)-> or -(EN)->, then we don't need to add A -> B into the
 * dependency graph, as any strong path ..-> A -> B ->.. we can get with
 * having dependency A -> B, we could already get a equivalent path ..-> A ->
 * .. -> B -> .. with A -> .. -> B. Therefore A -> B is reduntant.
 *
 * We need to make sure both the start and the end of A -> .. -> B is not
 * weaker than A -> B. For the start part, please see the comment in
 * check_redundant(). For the end part, we need:
 *
 * Either
 *
 *     a) A -> B is -(*R)-> (everything is not weaker than that)
 *
 * or
 *
 *     b) A -> .. -> B is -(*N)-> (nothing is stronger than this)
 *
 */
static inline bool hlock_equal(struct lock_list *entry, void *data)
{
	struct held_lock *hlock = (struct held_lock *)data;

	return hlock_class(hlock) == entry->class && /* Found A -> .. -> B */
	       (hlock->read == 2 ||  /* A -> B is -(*R)-> */
		!entry->only_xr); /* A -> .. -> B is -(*N)-> */
}

/*
 * We are about to add B -> A into the dependency graph, and in __bfs() a
 * strong dependency path A -> .. -> B is found: hlock_class equals
 * entry->class.
 *
 * We will have a deadlock case (conflict) if A -> .. -> B -> A is a strong
 * dependency cycle, that means:
 *
 * Either
 *
 *     a) B -> A is -(E*)->
 *
 * or
 *
 *     b) A -> .. -> B is -(*N)-> (i.e. A -> .. -(*N)-> B)
 *
 * as then we don't have -(*R)-> -(S*)-> in the cycle.
 */
static inline bool hlock_conflict(struct lock_list *entry, void *data)
{
	struct held_lock *hlock = (struct held_lock *)data;

	return hlock_class(hlock) == entry->class && /* Found A -> .. -> B */
	       (hlock->read == 0 || /* B -> A is -(E*)-> */
		!entry->only_xr); /* A -> .. -> B is -(*N)-> */
}

static noinline void print_circular_bug(struct lock_list *this,
				struct lock_list *target,
				struct held_lock *check_src,
				struct held_lock *check_tgt)
{
	struct task_struct *curr = current;
	struct lock_list *parent;
	struct lock_list *first_parent;
	int depth;

	if (!debug_locks_off_graph_unlock() || debug_locks_silent)
		return;

	this->trace = save_trace();
	if (!this->trace)
		return;

	depth = get_lock_depth(target);

	print_circular_bug_header(target, depth, check_src, check_tgt);

	parent = get_lock_parent(target);
	first_parent = parent;

	while (parent) {
		print_circular_bug_entry(parent, --depth);
		parent = get_lock_parent(parent);
	}

	printk("\nother info that might help us debug this:\n\n");
	print_circular_lock_scenario(check_src, check_tgt,
				     first_parent);

	lockdep_print_held_locks(curr);

	printk("\nstack backtrace:\n");
	dump_stack();
}

static noinline void print_bfs_bug(int ret)
{
	if (!debug_locks_off_graph_unlock())
		return;

	/*
	 * Breadth-first-search failed, graph got corrupted?
	 */
	WARN(1, "lockdep bfs error:%d\n", ret);
}

static bool noop_count(struct lock_list *entry, void *data)
{
	(*(unsigned long *)data)++;
	return false;
}

static unsigned long __lockdep_count_forward_deps(struct lock_list *this)
{
	unsigned long  count = 0;
	struct lock_list *target_entry;

	__bfs_forwards(this, (void *)&count, noop_count, &target_entry);

	return count;
}
unsigned long lockdep_count_forward_deps(struct lock_class *class)
{
	unsigned long ret, flags;
	struct lock_list this;

	__bfs_init_root(&this, class);

	raw_local_irq_save(flags);
	lockdep_lock();
	ret = __lockdep_count_forward_deps(&this);
	lockdep_unlock();
	raw_local_irq_restore(flags);

	return ret;
}

static unsigned long __lockdep_count_backward_deps(struct lock_list *this)
{
	unsigned long  count = 0;
	struct lock_list *target_entry;

	__bfs_backwards(this, (void *)&count, noop_count, &target_entry);

	return count;
}

unsigned long lockdep_count_backward_deps(struct lock_class *class)
{
	unsigned long ret, flags;
	struct lock_list this;

	__bfs_init_root(&this, class);

	raw_local_irq_save(flags);
	lockdep_lock();
	ret = __lockdep_count_backward_deps(&this);
	lockdep_unlock();
	raw_local_irq_restore(flags);

	return ret;
}

/*
 * Check that the dependency graph starting at <src> can lead to
 * <target> or not.
 */
static noinline enum bfs_result
check_path(struct held_lock *target, struct lock_list *src_entry,
	   bool (*match)(struct lock_list *entry, void *data),
	   struct lock_list **target_entry)
{
	enum bfs_result ret;

	ret = __bfs_forwards(src_entry, target, match, target_entry);

	if (unlikely(bfs_error(ret)))
		print_bfs_bug(ret);

	return ret;
}

/*
 * Prove that the dependency graph starting at <src> can not
 * lead to <target>. If it can, there is a circle when adding
 * <target> -> <src> dependency.
 *
 * Print an error and return BFS_RMATCH if it does.
 */
static noinline enum bfs_result
check_noncircular(struct held_lock *src, struct held_lock *target,
		  struct lock_trace **const trace)
{
	enum bfs_result ret;
	struct lock_list *target_entry;
	struct lock_list src_entry;

	bfs_init_root(&src_entry, src);

	debug_atomic_inc(nr_cyclic_checks);

	ret = check_path(target, &src_entry, hlock_conflict, &target_entry);

	if (unlikely(ret == BFS_RMATCH)) {
		if (!*trace) {
			/*
			 * If save_trace fails here, the printing might
			 * trigger a WARN but because of the !nr_entries it
			 * should not do bad things.
			 */
			*trace = save_trace();
		}

		print_circular_bug(&src_entry, target_entry, src, target);
	}

	return ret;
}

#ifdef CONFIG_LOCKDEP_SMALL
/*
 * Check that the dependency graph starting at <src> can lead to
 * <target> or not. If it can, <src> -> <target> dependency is already
 * in the graph.
 *
 * Return BFS_RMATCH if it does, or BFS_RMATCH if it does not, return BFS_E* if
 * any error appears in the bfs search.
 */
static noinline enum bfs_result
check_redundant(struct held_lock *src, struct held_lock *target)
{
	enum bfs_result ret;
	struct lock_list *target_entry;
	struct lock_list src_entry;

	bfs_init_root(&src_entry, src);
	/*
	 * Special setup for check_redundant().
	 *
	 * To report redundant, we need to find a strong dependency path that
	 * is equal to or stronger than <src> -> <target>. So if <src> is E,
	 * we need to let __bfs() only search for a path starting at a -(E*)->,
	 * we achieve this by setting the initial node's ->only_xr to true in
	 * that case. And if <prev> is S, we set initial ->only_xr to false
	 * because both -(S*)-> (equal) and -(E*)-> (stronger) are redundant.
	 */
	src_entry.only_xr = src->read == 0;

	debug_atomic_inc(nr_redundant_checks);

	ret = check_path(target, &src_entry, hlock_equal, &target_entry);

	if (ret == BFS_RMATCH)
		debug_atomic_inc(nr_redundant);

	return ret;
}
#endif

#ifdef CONFIG_TRACE_IRQFLAGS

/*
 * Forwards and backwards subgraph searching, for the purposes of
 * proving that two subgraphs can be connected by a new dependency
 * without creating any illegal irq-safe -> irq-unsafe lock dependency.
 *
 * A irq safe->unsafe deadlock happens with the following conditions:
 *
 * 1) We have a strong dependency path A -> ... -> B
 *
 * 2) and we have ENABLED_IRQ usage of B and USED_IN_IRQ usage of A, therefore
 *    irq can create a new dependency B -> A (consider the case that a holder
 *    of B gets interrupted by an irq whose handler will try to acquire A).
 *
 * 3) the dependency circle A -> ... -> B -> A we get from 1) and 2) is a
 *    strong circle:
 *
 *      For the usage bits of B:
 *        a) if A -> B is -(*N)->, then B -> A could be any type, so any
 *           ENABLED_IRQ usage suffices.
 *        b) if A -> B is -(*R)->, then B -> A must be -(E*)->, so only
 *           ENABLED_IRQ_*_READ usage suffices.
 *
 *      For the usage bits of A:
 *        c) if A -> B is -(E*)->, then B -> A could be any type, so any
 *           USED_IN_IRQ usage suffices.
 *        d) if A -> B is -(S*)->, then B -> A must be -(*N)->, so only
 *           USED_IN_IRQ_*_READ usage suffices.
 */

/*
 * There is a strong dependency path in the dependency graph: A -> B, and now
 * we need to decide which usage bit of A should be accumulated to detect
 * safe->unsafe bugs.
 *
 * Note that usage_accumulate() is used in backwards search, so ->only_xr
 * stands for whether A -> B only has -(S*)-> (in this case ->only_xr is true).
 *
 * As above, if only_xr is false, which means A -> B has -(E*)-> dependency
 * path, any usage of A should be considered. Otherwise, we should only
 * consider _READ usage.
 */
static inline bool usage_accumulate(struct lock_list *entry, void *mask)
{
	if (!entry->only_xr)
		*(unsigned long *)mask |= entry->class->usage_mask;
	else /* Mask out _READ usage bits */
		*(unsigned long *)mask |= (entry->class->usage_mask & LOCKF_IRQ);

	return false;
}

/*
 * There is a strong dependency path in the dependency graph: A -> B, and now
 * we need to decide which usage bit of B conflicts with the usage bits of A,
 * i.e. which usage bit of B may introduce safe->unsafe deadlocks.
 *
 * As above, if only_xr is false, which means A -> B has -(*N)-> dependency
 * path, any usage of B should be considered. Otherwise, we should only
 * consider _READ usage.
 */
static inline bool usage_match(struct lock_list *entry, void *mask)
{
	if (!entry->only_xr)
		return !!(entry->class->usage_mask & *(unsigned long *)mask);
	else /* Mask out _READ usage bits */
		return !!((entry->class->usage_mask & LOCKF_IRQ) & *(unsigned long *)mask);
}

/*
 * Find a node in the forwards-direction dependency sub-graph starting
 * at @root->class that matches @bit.
 *
 * Return BFS_MATCH if such a node exists in the subgraph, and put that node
 * into *@target_entry.
 */
static enum bfs_result
find_usage_forwards(struct lock_list *root, unsigned long usage_mask,
			struct lock_list **target_entry)
{
	enum bfs_result result;

	debug_atomic_inc(nr_find_usage_forwards_checks);

	result = __bfs_forwards(root, &usage_mask, usage_match, target_entry);

	return result;
}

/*
 * Find a node in the backwards-direction dependency sub-graph starting
 * at @root->class that matches @bit.
 */
static enum bfs_result
find_usage_backwards(struct lock_list *root, unsigned long usage_mask,
			struct lock_list **target_entry)
{
	enum bfs_result result;

	debug_atomic_inc(nr_find_usage_backwards_checks);

	result = __bfs_backwards(root, &usage_mask, usage_match, target_entry);

	return result;
}

static void print_lock_class_header(struct lock_class *class, int depth)
{
	int bit;

	printk("%*s->", depth, "");
	print_lock_name(class);
#ifdef CONFIG_DEBUG_LOCKDEP
	printk(KERN_CONT " ops: %lu", debug_class_ops_read(class));
#endif
	printk(KERN_CONT " {\n");

	for (bit = 0; bit < LOCK_TRACE_STATES; bit++) {
		if (class->usage_mask & (1 << bit)) {
			int len = depth;

			len += printk("%*s   %s", depth, "", usage_str[bit]);
			len += printk(KERN_CONT " at:\n");
			print_lock_trace(class->usage_traces[bit], len);
		}
	}
	printk("%*s }\n", depth, "");

	printk("%*s ... key      at: [<%px>] %pS\n",
		depth, "", class->key, class->key);
}

/*
 * printk the shortest lock dependencies from @start to @end in reverse order:
 */
static void __used
print_shortest_lock_dependencies(struct lock_list *leaf,
				 struct lock_list *root)
{
	struct lock_list *entry = leaf;
	int depth;

	/*compute depth from generated tree by BFS*/
	depth = get_lock_depth(leaf);

	do {
		print_lock_class_header(entry->class, depth);
		printk("%*s ... acquired at:\n", depth, "");
		print_lock_trace(entry->trace, 2);
		printk("\n");

		if (depth == 0 && (entry != root)) {
			printk("lockdep:%s bad path found in chain graph\n", __func__);
			break;
		}

		entry = get_lock_parent(entry);
		depth--;
	} while (entry && (depth >= 0));
}

static void
print_irq_lock_scenario(struct lock_list *safe_entry,
			struct lock_list *unsafe_entry,
			struct lock_class *prev_class,
			struct lock_class *next_class)
{
	struct lock_class *safe_class = safe_entry->class;
	struct lock_class *unsafe_class = unsafe_entry->class;
	struct lock_class *middle_class = prev_class;

	if (middle_class == safe_class)
		middle_class = next_class;

	/*
	 * A direct locking problem where unsafe_class lock is taken
	 * directly by safe_class lock, then all we need to show
	 * is the deadlock scenario, as it is obvious that the
	 * unsafe lock is taken under the safe lock.
	 *
	 * But if there is a chain instead, where the safe lock takes
	 * an intermediate lock (middle_class) where this lock is
	 * not the same as the safe lock, then the lock chain is
	 * used to describe the problem. Otherwise we would need
	 * to show a different CPU case for each link in the chain
	 * from the safe_class lock to the unsafe_class lock.
	 */
	if (middle_class != unsafe_class) {
		printk("Chain exists of:\n  ");
		__print_lock_name(safe_class);
		printk(KERN_CONT " --> ");
		__print_lock_name(middle_class);
		printk(KERN_CONT " --> ");
		__print_lock_name(unsafe_class);
		printk(KERN_CONT "\n\n");
	}

	printk(" Possible interrupt unsafe locking scenario:\n\n");
	printk("       CPU0                    CPU1\n");
	printk("       ----                    ----\n");
	printk("  lock(");
	__print_lock_name(unsafe_class);
	printk(KERN_CONT ");\n");
	printk("                               local_irq_disable();\n");
	printk("                               lock(");
	__print_lock_name(safe_class);
	printk(KERN_CONT ");\n");
	printk("                               lock(");
	__print_lock_name(middle_class);
	printk(KERN_CONT ");\n");
	printk("  <Interrupt>\n");
	printk("    lock(");
	__print_lock_name(safe_class);
	printk(KERN_CONT ");\n");
	printk("\n *** DEADLOCK ***\n\n");
}

static void
print_bad_irq_dependency(struct task_struct *curr,
			 struct lock_list *prev_root,
			 struct lock_list *next_root,
			 struct lock_list *backwards_entry,
			 struct lock_list *forwards_entry,
			 struct held_lock *prev,
			 struct held_lock *next,
			 enum lock_usage_bit bit1,
			 enum lock_usage_bit bit2,
			 const char *irqclass)
{
	if (!debug_locks_off_graph_unlock() || debug_locks_silent)
		return;

	pr_warn("\n");
	pr_warn("=====================================================\n");
	pr_warn("WARNING: %s-safe -> %s-unsafe lock order detected\n",
		irqclass, irqclass);
	print_kernel_ident();
	pr_warn("-----------------------------------------------------\n");
	pr_warn("%s/%d [HC%u[%lu]:SC%u[%lu]:HE%u:SE%u] is trying to acquire:\n",
		curr->comm, task_pid_nr(curr),
		lockdep_hardirq_context(), hardirq_count() >> HARDIRQ_SHIFT,
		curr->softirq_context, softirq_count() >> SOFTIRQ_SHIFT,
		lockdep_hardirqs_enabled(),
		curr->softirqs_enabled);
	print_lock(next);

	pr_warn("\nand this task is already holding:\n");
	print_lock(prev);
	pr_warn("which would create a new lock dependency:\n");
	print_lock_name(hlock_class(prev));
	pr_cont(" ->");
	print_lock_name(hlock_class(next));
	pr_cont("\n");

	pr_warn("\nbut this new dependency connects a %s-irq-safe lock:\n",
		irqclass);
	print_lock_name(backwards_entry->class);
	pr_warn("\n... which became %s-irq-safe at:\n", irqclass);

	print_lock_trace(backwards_entry->class->usage_traces[bit1], 1);

	pr_warn("\nto a %s-irq-unsafe lock:\n", irqclass);
	print_lock_name(forwards_entry->class);
	pr_warn("\n... which became %s-irq-unsafe at:\n", irqclass);
	pr_warn("...");

	print_lock_trace(forwards_entry->class->usage_traces[bit2], 1);

	pr_warn("\nother info that might help us debug this:\n\n");
	print_irq_lock_scenario(backwards_entry, forwards_entry,
				hlock_class(prev), hlock_class(next));

	lockdep_print_held_locks(curr);

	pr_warn("\nthe dependencies between %s-irq-safe lock and the holding lock:\n", irqclass);
	prev_root->trace = save_trace();
	if (!prev_root->trace)
		return;
	print_shortest_lock_dependencies(backwards_entry, prev_root);

	pr_warn("\nthe dependencies between the lock to be acquired");
	pr_warn(" and %s-irq-unsafe lock:\n", irqclass);
	next_root->trace = save_trace();
	if (!next_root->trace)
		return;
	print_shortest_lock_dependencies(forwards_entry, next_root);

	pr_warn("\nstack backtrace:\n");
	dump_stack();
}

static const char *state_names[] = {
#define LOCKDEP_STATE(__STATE) \
	__stringify(__STATE),
#include "lockdep_states.h"
#undef LOCKDEP_STATE
};

static const char *state_rnames[] = {
#define LOCKDEP_STATE(__STATE) \
	__stringify(__STATE)"-READ",
#include "lockdep_states.h"
#undef LOCKDEP_STATE
};

static inline const char *state_name(enum lock_usage_bit bit)
{
	if (bit & LOCK_USAGE_READ_MASK)
		return state_rnames[bit >> LOCK_USAGE_DIR_MASK];
	else
		return state_names[bit >> LOCK_USAGE_DIR_MASK];
}

/*
 * The bit number is encoded like:
 *
 *  bit0: 0 exclusive, 1 read lock
 *  bit1: 0 used in irq, 1 irq enabled
 *  bit2-n: state
 */
static int exclusive_bit(int new_bit)
{
	int state = new_bit & LOCK_USAGE_STATE_MASK;
	int dir = new_bit & LOCK_USAGE_DIR_MASK;

	/*
	 * keep state, bit flip the direction and strip read.
	 */
	return state | (dir ^ LOCK_USAGE_DIR_MASK);
}

/*
 * Observe that when given a bitmask where each bitnr is encoded as above, a
 * right shift of the mask transforms the individual bitnrs as -1 and
 * conversely, a left shift transforms into +1 for the individual bitnrs.
 *
 * So for all bits whose number have LOCK_ENABLED_* set (bitnr1 == 1), we can
 * create the mask with those bit numbers using LOCK_USED_IN_* (bitnr1 == 0)
 * instead by subtracting the bit number by 2, or shifting the mask right by 2.
 *
 * Similarly, bitnr1 == 0 becomes bitnr1 == 1 by adding 2, or shifting left 2.
 *
 * So split the mask (note that LOCKF_ENABLED_IRQ_ALL|LOCKF_USED_IN_IRQ_ALL is
 * all bits set) and recompose with bitnr1 flipped.
 */
static unsigned long invert_dir_mask(unsigned long mask)
{
	unsigned long excl = 0;

	/* Invert dir */
	excl |= (mask & LOCKF_ENABLED_IRQ_ALL) >> LOCK_USAGE_DIR_MASK;
	excl |= (mask & LOCKF_USED_IN_IRQ_ALL) << LOCK_USAGE_DIR_MASK;

	return excl;
}

/*
 * Note that a LOCK_ENABLED_IRQ_*_READ usage and a LOCK_USED_IN_IRQ_*_READ
 * usage may cause deadlock too, for example:
 *
 * P1				P2
 * <irq disabled>
 * write_lock(l1);		<irq enabled>
 *				read_lock(l2);
 * write_lock(l2);
 * 				<in irq>
 * 				read_lock(l1);
 *
 * , in above case, l1 will be marked as LOCK_USED_IN_IRQ_HARDIRQ_READ and l2
 * will marked as LOCK_ENABLE_IRQ_HARDIRQ_READ, and this is a possible
 * deadlock.
 *
 * In fact, all of the following cases may cause deadlocks:
 *
 * 	 LOCK_USED_IN_IRQ_* -> LOCK_ENABLED_IRQ_*
 * 	 LOCK_USED_IN_IRQ_*_READ -> LOCK_ENABLED_IRQ_*
 * 	 LOCK_USED_IN_IRQ_* -> LOCK_ENABLED_IRQ_*_READ
 * 	 LOCK_USED_IN_IRQ_*_READ -> LOCK_ENABLED_IRQ_*_READ
 *
 * As a result, to calculate the "exclusive mask", first we invert the
 * direction (USED_IN/ENABLED) of the original mask, and 1) for all bits with
 * bitnr0 set (LOCK_*_READ), add those with bitnr0 cleared (LOCK_*). 2) for all
 * bits with bitnr0 cleared (LOCK_*_READ), add those with bitnr0 set (LOCK_*).
 */
static unsigned long exclusive_mask(unsigned long mask)
{
	unsigned long excl = invert_dir_mask(mask);

	excl |= (excl & LOCKF_IRQ_READ) >> LOCK_USAGE_READ_MASK;
	excl |= (excl & LOCKF_IRQ) << LOCK_USAGE_READ_MASK;

	return excl;
}

/*
 * Retrieve the _possible_ original mask to which @mask is
 * exclusive. Ie: this is the opposite of exclusive_mask().
 * Note that 2 possible original bits can match an exclusive
 * bit: one has LOCK_USAGE_READ_MASK set, the other has it
 * cleared. So both are returned for each exclusive bit.
 */
static unsigned long original_mask(unsigned long mask)
{
	unsigned long excl = invert_dir_mask(mask);

	/* Include read in existing usages */
	excl |= (excl & LOCKF_IRQ_READ) >> LOCK_USAGE_READ_MASK;
	excl |= (excl & LOCKF_IRQ) << LOCK_USAGE_READ_MASK;

	return excl;
}

/*
 * Find the first pair of bit match between an original
 * usage mask and an exclusive usage mask.
 */
static int find_exclusive_match(unsigned long mask,
				unsigned long excl_mask,
				enum lock_usage_bit *bitp,
				enum lock_usage_bit *excl_bitp)
{
	int bit, excl, excl_read;

	for_each_set_bit(bit, &mask, LOCK_USED) {
		/*
		 * exclusive_bit() strips the read bit, however,
		 * LOCK_ENABLED_IRQ_*_READ may cause deadlocks too, so we need
		 * to search excl | LOCK_USAGE_READ_MASK as well.
		 */
		excl = exclusive_bit(bit);
		excl_read = excl | LOCK_USAGE_READ_MASK;
		if (excl_mask & lock_flag(excl)) {
			*bitp = bit;
			*excl_bitp = excl;
			return 0;
		} else if (excl_mask & lock_flag(excl_read)) {
			*bitp = bit;
			*excl_bitp = excl_read;
			return 0;
		}
	}
	return -1;
}

/*
 * Prove that the new dependency does not connect a hardirq-safe(-read)
 * lock with a hardirq-unsafe lock - to achieve this we search
 * the backwards-subgraph starting at <prev>, and the
 * forwards-subgraph starting at <next>:
 */
static int check_irq_usage(struct task_struct *curr, struct held_lock *prev,
			   struct held_lock *next)
{
	unsigned long usage_mask = 0, forward_mask, backward_mask;
	enum lock_usage_bit forward_bit = 0, backward_bit = 0;
	struct lock_list *target_entry1;
	struct lock_list *target_entry;
	struct lock_list this, that;
	enum bfs_result ret;

	/*
	 * Step 1: gather all hard/soft IRQs usages backward in an
	 * accumulated usage mask.
	 */
	bfs_init_rootb(&this, prev);

	ret = __bfs_backwards(&this, &usage_mask, usage_accumulate, NULL);
	if (bfs_error(ret)) {
		print_bfs_bug(ret);
		return 0;
	}

	usage_mask &= LOCKF_USED_IN_IRQ_ALL;
	if (!usage_mask)
		return 1;

	/*
	 * Step 2: find exclusive uses forward that match the previous
	 * backward accumulated mask.
	 */
	forward_mask = exclusive_mask(usage_mask);

	bfs_init_root(&that, next);

	ret = find_usage_forwards(&that, forward_mask, &target_entry1);
	if (bfs_error(ret)) {
		print_bfs_bug(ret);
		return 0;
	}
	if (ret == BFS_RNOMATCH)
		return 1;

	/*
	 * Step 3: we found a bad match! Now retrieve a lock from the backward
	 * list whose usage mask matches the exclusive usage mask from the
	 * lock found on the forward list.
	 */
	backward_mask = original_mask(target_entry1->class->usage_mask);

	ret = find_usage_backwards(&this, backward_mask, &target_entry);
	if (bfs_error(ret)) {
		print_bfs_bug(ret);
		return 0;
	}
	if (DEBUG_LOCKS_WARN_ON(ret == BFS_RNOMATCH))
		return 1;

	/*
	 * Step 4: narrow down to a pair of incompatible usage bits
	 * and report it.
	 */
	ret = find_exclusive_match(target_entry->class->usage_mask,
				   target_entry1->class->usage_mask,
				   &backward_bit, &forward_bit);
	if (DEBUG_LOCKS_WARN_ON(ret == -1))
		return 1;

	print_bad_irq_dependency(curr, &this, &that,
				 target_entry, target_entry1,
				 prev, next,
				 backward_bit, forward_bit,
				 state_name(backward_bit));

	return 0;
}

#else

static inline int check_irq_usage(struct task_struct *curr,
				  struct held_lock *prev, struct held_lock *next)
{
	return 1;
}
#endif /* CONFIG_TRACE_IRQFLAGS */

static void inc_chains(int irq_context)
{
	if (irq_context & LOCK_CHAIN_HARDIRQ_CONTEXT)
		nr_hardirq_chains++;
	else if (irq_context & LOCK_CHAIN_SOFTIRQ_CONTEXT)
		nr_softirq_chains++;
	else
		nr_process_chains++;
}

static void dec_chains(int irq_context)
{
	if (irq_context & LOCK_CHAIN_HARDIRQ_CONTEXT)
		nr_hardirq_chains--;
	else if (irq_context & LOCK_CHAIN_SOFTIRQ_CONTEXT)
		nr_softirq_chains--;
	else
		nr_process_chains--;
}

static void
print_deadlock_scenario(struct held_lock *nxt, struct held_lock *prv)
{
	struct lock_class *next = hlock_class(nxt);
	struct lock_class *prev = hlock_class(prv);

	printk(" Possible unsafe locking scenario:\n\n");
	printk("       CPU0\n");
	printk("       ----\n");
	printk("  lock(");
	__print_lock_name(prev);
	printk(KERN_CONT ");\n");
	printk("  lock(");
	__print_lock_name(next);
	printk(KERN_CONT ");\n");
	printk("\n *** DEADLOCK ***\n\n");
	printk(" May be due to missing lock nesting notation\n\n");
}

static void
print_deadlock_bug(struct task_struct *curr, struct held_lock *prev,
		   struct held_lock *next)
{
	if (!debug_locks_off_graph_unlock() || debug_locks_silent)
		return;

	pr_warn("\n");
	pr_warn("============================================\n");
	pr_warn("WARNING: possible recursive locking detected\n");
	print_kernel_ident();
	pr_warn("--------------------------------------------\n");
	pr_warn("%s/%d is trying to acquire lock:\n",
		curr->comm, task_pid_nr(curr));
	print_lock(next);
	pr_warn("\nbut task is already holding lock:\n");
	print_lock(prev);

	pr_warn("\nother info that might help us debug this:\n");
	print_deadlock_scenario(next, prev);
	lockdep_print_held_locks(curr);

	pr_warn("\nstack backtrace:\n");
	dump_stack();
}

/*
 * Check whether we are holding such a class already.
 *
 * (Note that this has to be done separately, because the graph cannot
 * detect such classes of deadlocks.)
 *
 * Returns: 0 on deadlock detected, 1 on OK, 2 if another lock with the same
 * lock class is held but nest_lock is also held, i.e. we rely on the
 * nest_lock to avoid the deadlock.
 */
static int
check_deadlock(struct task_struct *curr, struct held_lock *next)
{
	struct held_lock *prev;
	struct held_lock *nest = NULL;
	int i;

	for (i = 0; i < curr->lockdep_depth; i++) {
		prev = curr->held_locks + i;

		if (prev->instance == next->nest_lock)
			nest = prev;

		if (hlock_class(prev) != hlock_class(next))
			continue;

		/*
		 * Allow read-after-read recursion of the same
		 * lock class (i.e. read_lock(lock)+read_lock(lock)):
		 */
		if ((next->read == 2) && prev->read)
			continue;

		/*
		 * We're holding the nest_lock, which serializes this lock's
		 * nesting behaviour.
		 */
		if (nest)
			return 2;

		print_deadlock_bug(curr, prev, next);
		return 0;
	}
	return 1;
}

/*
 * There was a chain-cache miss, and we are about to add a new dependency
 * to a previous lock. We validate the following rules:
 *
 *  - would the adding of the <prev> -> <next> dependency create a
 *    circular dependency in the graph? [== circular deadlock]
 *
 *  - does the new prev->next dependency connect any hardirq-safe lock
 *    (in the full backwards-subgraph starting at <prev>) with any
 *    hardirq-unsafe lock (in the full forwards-subgraph starting at
 *    <next>)? [== illegal lock inversion with hardirq contexts]
 *
 *  - does the new prev->next dependency connect any softirq-safe lock
 *    (in the full backwards-subgraph starting at <prev>) with any
 *    softirq-unsafe lock (in the full forwards-subgraph starting at
 *    <next>)? [== illegal lock inversion with softirq contexts]
 *
 * any of these scenarios could lead to a deadlock.
 *
 * Then if all the validations pass, we add the forwards and backwards
 * dependency.
 */
static int
check_prev_add(struct task_struct *curr, struct held_lock *prev,
	       struct held_lock *next, u16 distance,
	       struct lock_trace **const trace)
{
	struct lock_list *entry;
	enum bfs_result ret;

	if (!hlock_class(prev)->key || !hlock_class(next)->key) {
		/*
		 * The warning statements below may trigger a use-after-free
		 * of the class name. It is better to trigger a use-after free
		 * and to have the class name most of the time instead of not
		 * having the class name available.
		 */
		WARN_ONCE(!debug_locks_silent && !hlock_class(prev)->key,
			  "Detected use-after-free of lock class %px/%s\n",
			  hlock_class(prev),
			  hlock_class(prev)->name);
		WARN_ONCE(!debug_locks_silent && !hlock_class(next)->key,
			  "Detected use-after-free of lock class %px/%s\n",
			  hlock_class(next),
			  hlock_class(next)->name);
		return 2;
	}

	/*
	 * Prove that the new <prev> -> <next> dependency would not
	 * create a circular dependency in the graph. (We do this by
	 * a breadth-first search into the graph starting at <next>,
	 * and check whether we can reach <prev>.)
	 *
	 * The search is limited by the size of the circular queue (i.e.,
	 * MAX_CIRCULAR_QUEUE_SIZE) which keeps track of a breadth of nodes
	 * in the graph whose neighbours are to be checked.
	 */
	ret = check_noncircular(next, prev, trace);
	if (unlikely(bfs_error(ret) || ret == BFS_RMATCH))
		return 0;

	if (!check_irq_usage(curr, prev, next))
		return 0;

	/*
	 * Is the <prev> -> <next> dependency already present?
	 *
	 * (this may occur even though this is a new chain: consider
	 *  e.g. the L1 -> L2 -> L3 -> L4 and the L5 -> L1 -> L2 -> L3
	 *  chains - the second one will be new, but L1 already has
	 *  L2 added to its dependency list, due to the first chain.)
	 */
	list_for_each_entry(entry, &hlock_class(prev)->locks_after, entry) {
		if (entry->class == hlock_class(next)) {
			if (distance == 1)
				entry->distance = 1;
			entry->dep |= calc_dep(prev, next);

			/*
			 * Also, update the reverse dependency in @next's
			 * ->locks_before list.
			 *
			 *  Here we reuse @entry as the cursor, which is fine
			 *  because we won't go to the next iteration of the
			 *  outer loop:
			 *
			 *  For normal cases, we return in the inner loop.
			 *
			 *  If we fail to return, we have inconsistency, i.e.
			 *  <prev>::locks_after contains <next> while
			 *  <next>::locks_before doesn't contain <prev>. In
			 *  that case, we return after the inner and indicate
			 *  something is wrong.
			 */
			list_for_each_entry(entry, &hlock_class(next)->locks_before, entry) {
				if (entry->class == hlock_class(prev)) {
					if (distance == 1)
						entry->distance = 1;
					entry->dep |= calc_depb(prev, next);
					return 1;
				}
			}

			/* <prev> is not found in <next>::locks_before */
			return 0;
		}
	}

#ifdef CONFIG_LOCKDEP_SMALL
	/*
	 * Is the <prev> -> <next> link redundant?
	 */
	ret = check_redundant(prev, next);
	if (bfs_error(ret))
		return 0;
	else if (ret == BFS_RMATCH)
		return 2;
#endif

	if (!*trace) {
		*trace = save_trace();
		if (!*trace)
			return 0;
	}

	/*
	 * Ok, all validations passed, add the new lock
	 * to the previous lock's dependency list:
	 */
	ret = add_lock_to_list(hlock_class(next), hlock_class(prev),
			       &hlock_class(prev)->locks_after,
			       next->acquire_ip, distance,
			       calc_dep(prev, next),
			       *trace);

	if (!ret)
		return 0;

	ret = add_lock_to_list(hlock_class(prev), hlock_class(next),
			       &hlock_class(next)->locks_before,
			       next->acquire_ip, distance,
			       calc_depb(prev, next),
			       *trace);
	if (!ret)
		return 0;

	return 2;
}

/*
 * Add the dependency to all directly-previous locks that are 'relevant'.
 * The ones that are relevant are (in increasing distance from curr):
 * all consecutive trylock entries and the final non-trylock entry - or
 * the end of this context's lock-chain - whichever comes first.
 */
static int
check_prevs_add(struct task_struct *curr, struct held_lock *next)
{
	struct lock_trace *trace = NULL;
	int depth = curr->lockdep_depth;
	struct held_lock *hlock;

	/*
	 * Debugging checks.
	 *
	 * Depth must not be zero for a non-head lock:
	 */
	if (!depth)
		goto out_bug;
	/*
	 * At least two relevant locks must exist for this
	 * to be a head:
	 */
	if (curr->held_locks[depth].irq_context !=
			curr->held_locks[depth-1].irq_context)
		goto out_bug;

	for (;;) {
		u16 distance = curr->lockdep_depth - depth + 1;
		hlock = curr->held_locks + depth - 1;

		if (hlock->check) {
			int ret = check_prev_add(curr, hlock, next, distance, &trace);
			if (!ret)
				return 0;

			/*
			 * Stop after the first non-trylock entry,
			 * as non-trylock entries have added their
			 * own direct dependencies already, so this
			 * lock is connected to them indirectly:
			 */
			if (!hlock->trylock)
				break;
		}

		depth--;
		/*
		 * End of lock-stack?
		 */
		if (!depth)
			break;
		/*
		 * Stop the search if we cross into another context:
		 */
		if (curr->held_locks[depth].irq_context !=
				curr->held_locks[depth-1].irq_context)
			break;
	}
	return 1;
out_bug:
	if (!debug_locks_off_graph_unlock())
		return 0;

	/*
	 * Clearly we all shouldn't be here, but since we made it we
	 * can reliable say we messed up our state. See the above two
	 * gotos for reasons why we could possibly end up here.
	 */
	WARN_ON(1);

	return 0;
}

struct lock_chain lock_chains[MAX_LOCKDEP_CHAINS];
static DECLARE_BITMAP(lock_chains_in_use, MAX_LOCKDEP_CHAINS);
static u16 chain_hlocks[MAX_LOCKDEP_CHAIN_HLOCKS];
unsigned long nr_zapped_lock_chains;
unsigned int nr_free_chain_hlocks;	/* Free chain_hlocks in buckets */
unsigned int nr_lost_chain_hlocks;	/* Lost chain_hlocks */
unsigned int nr_large_chain_blocks;	/* size > MAX_CHAIN_BUCKETS */

/*
 * The first 2 chain_hlocks entries in the chain block in the bucket
 * list contains the following meta data:
 *
 *   entry[0]:
 *     Bit    15 - always set to 1 (it is not a class index)
 *     Bits 0-14 - upper 15 bits of the next block index
 *   entry[1]    - lower 16 bits of next block index
 *
 * A next block index of all 1 bits means it is the end of the list.
 *
 * On the unsized bucket (bucket-0), the 3rd and 4th entries contain
 * the chain block size:
 *
 *   entry[2] - upper 16 bits of the chain block size
 *   entry[3] - lower 16 bits of the chain block size
 */
#define MAX_CHAIN_BUCKETS	16
#define CHAIN_BLK_FLAG		(1U << 15)
#define CHAIN_BLK_LIST_END	0xFFFFU

static int chain_block_buckets[MAX_CHAIN_BUCKETS];

static inline int size_to_bucket(int size)
{
	if (size > MAX_CHAIN_BUCKETS)
		return 0;

	return size - 1;
}

/*
 * Iterate all the chain blocks in a bucket.
 */
#define for_each_chain_block(bucket, prev, curr)		\
	for ((prev) = -1, (curr) = chain_block_buckets[bucket];	\
	     (curr) >= 0;					\
	     (prev) = (curr), (curr) = chain_block_next(curr))

/*
 * next block or -1
 */
static inline int chain_block_next(int offset)
{
	int next = chain_hlocks[offset];

	WARN_ON_ONCE(!(next & CHAIN_BLK_FLAG));

	if (next == CHAIN_BLK_LIST_END)
		return -1;

	next &= ~CHAIN_BLK_FLAG;
	next <<= 16;
	next |= chain_hlocks[offset + 1];

	return next;
}

/*
 * bucket-0 only
 */
static inline int chain_block_size(int offset)
{
	return (chain_hlocks[offset + 2] << 16) | chain_hlocks[offset + 3];
}

static inline void init_chain_block(int offset, int next, int bucket, int size)
{
	chain_hlocks[offset] = (next >> 16) | CHAIN_BLK_FLAG;
	chain_hlocks[offset + 1] = (u16)next;

	if (size && !bucket) {
		chain_hlocks[offset + 2] = size >> 16;
		chain_hlocks[offset + 3] = (u16)size;
	}
}

static inline void add_chain_block(int offset, int size)
{
	int bucket = size_to_bucket(size);
	int next = chain_block_buckets[bucket];
	int prev, curr;

	if (unlikely(size < 2)) {
		/*
		 * We can't store single entries on the freelist. Leak them.
		 *
		 * One possible way out would be to uniquely mark them, other
		 * than with CHAIN_BLK_FLAG, such that we can recover them when
		 * the block before it is re-added.
		 */
		if (size)
			nr_lost_chain_hlocks++;
		return;
	}

	nr_free_chain_hlocks += size;
	if (!bucket) {
		nr_large_chain_blocks++;

		/*
		 * Variable sized, sort large to small.
		 */
		for_each_chain_block(0, prev, curr) {
			if (size >= chain_block_size(curr))
				break;
		}
		init_chain_block(offset, curr, 0, size);
		if (prev < 0)
			chain_block_buckets[0] = offset;
		else
			init_chain_block(prev, offset, 0, 0);
		return;
	}
	/*
	 * Fixed size, add to head.
	 */
	init_chain_block(offset, next, bucket, size);
	chain_block_buckets[bucket] = offset;
}

/*
 * Only the first block in the list can be deleted.
 *
 * For the variable size bucket[0], the first block (the largest one) is
 * returned, broken up and put back into the pool. So if a chain block of
 * length > MAX_CHAIN_BUCKETS is ever used and zapped, it will just be
 * queued up after the primordial chain block and never be used until the
 * hlock entries in the primordial chain block is almost used up. That
 * causes fragmentation and reduce allocation efficiency. That can be
 * monitored by looking at the "large chain blocks" number in lockdep_stats.
 */
static inline void del_chain_block(int bucket, int size, int next)
{
	nr_free_chain_hlocks -= size;
	chain_block_buckets[bucket] = next;

	if (!bucket)
		nr_large_chain_blocks--;
}

static void init_chain_block_buckets(void)
{
	int i;

	for (i = 0; i < MAX_CHAIN_BUCKETS; i++)
		chain_block_buckets[i] = -1;

	add_chain_block(0, ARRAY_SIZE(chain_hlocks));
}

/*
 * Return offset of a chain block of the right size or -1 if not found.
 *
 * Fairly simple worst-fit allocator with the addition of a number of size
 * specific free lists.
 */
static int alloc_chain_hlocks(int req)
{
	int bucket, curr, size;

	/*
	 * We rely on the MSB to act as an escape bit to denote freelist
	 * pointers. Make sure this bit isn't set in 'normal' class_idx usage.
	 */
	BUILD_BUG_ON((MAX_LOCKDEP_KEYS-1) & CHAIN_BLK_FLAG);

	init_data_structures_once();

	if (nr_free_chain_hlocks < req)
		return -1;

	/*
	 * We require a minimum of 2 (u16) entries to encode a freelist
	 * 'pointer'.
	 */
	req = max(req, 2);
	bucket = size_to_bucket(req);
	curr = chain_block_buckets[bucket];

	if (bucket) {
		if (curr >= 0) {
			del_chain_block(bucket, req, chain_block_next(curr));
			return curr;
		}
		/* Try bucket 0 */
		curr = chain_block_buckets[0];
	}

	/*
	 * The variable sized freelist is sorted by size; the first entry is
	 * the largest. Use it if it fits.
	 */
	if (curr >= 0) {
		size = chain_block_size(curr);
		if (likely(size >= req)) {
			del_chain_block(0, size, chain_block_next(curr));
			add_chain_block(curr + req, size - req);
			return curr;
		}
	}

	/*
	 * Last resort, split a block in a larger sized bucket.
	 */
	for (size = MAX_CHAIN_BUCKETS; size > req; size--) {
		bucket = size_to_bucket(size);
		curr = chain_block_buckets[bucket];
		if (curr < 0)
			continue;

		del_chain_block(bucket, size, chain_block_next(curr));
		add_chain_block(curr + req, size - req);
		return curr;
	}

	return -1;
}

static inline void free_chain_hlocks(int base, int size)
{
	add_chain_block(base, max(size, 2));
}

struct lock_class *lock_chain_get_class(struct lock_chain *chain, int i)
{
	u16 chain_hlock = chain_hlocks[chain->base + i];
	unsigned int class_idx = chain_hlock_class_idx(chain_hlock);

	return lock_classes + class_idx - 1;
}

/*
 * Returns the index of the first held_lock of the current chain
 */
static inline int get_first_held_lock(struct task_struct *curr,
					struct held_lock *hlock)
{
	int i;
	struct held_lock *hlock_curr;

	for (i = curr->lockdep_depth - 1; i >= 0; i--) {
		hlock_curr = curr->held_locks + i;
		if (hlock_curr->irq_context != hlock->irq_context)
			break;

	}

	return ++i;
}

#ifdef CONFIG_DEBUG_LOCKDEP
/*
 * Returns the next chain_key iteration
 */
static u64 print_chain_key_iteration(u16 hlock_id, u64 chain_key)
{
	u64 new_chain_key = iterate_chain_key(chain_key, hlock_id);

	printk(" hlock_id:%d -> chain_key:%016Lx",
		(unsigned int)hlock_id,
		(unsigned long long)new_chain_key);
	return new_chain_key;
}

static void
print_chain_keys_held_locks(struct task_struct *curr, struct held_lock *hlock_next)
{
	struct held_lock *hlock;
	u64 chain_key = INITIAL_CHAIN_KEY;
	int depth = curr->lockdep_depth;
	int i = get_first_held_lock(curr, hlock_next);

	printk("depth: %u (irq_context %u)\n", depth - i + 1,
		hlock_next->irq_context);
	for (; i < depth; i++) {
		hlock = curr->held_locks + i;
		chain_key = print_chain_key_iteration(hlock_id(hlock), chain_key);

		print_lock(hlock);
	}

	print_chain_key_iteration(hlock_id(hlock_next), chain_key);
	print_lock(hlock_next);
}

static void print_chain_keys_chain(struct lock_chain *chain)
{
	int i;
	u64 chain_key = INITIAL_CHAIN_KEY;
	u16 hlock_id;

	printk("depth: %u\n", chain->depth);
	for (i = 0; i < chain->depth; i++) {
		hlock_id = chain_hlocks[chain->base + i];
		chain_key = print_chain_key_iteration(hlock_id, chain_key);

		print_lock_name(lock_classes + chain_hlock_class_idx(hlock_id) - 1);
		printk("\n");
	}
}

static void print_collision(struct task_struct *curr,
			struct held_lock *hlock_next,
			struct lock_chain *chain)
{
	pr_warn("\n");
	pr_warn("============================\n");
	pr_warn("WARNING: chain_key collision\n");
	print_kernel_ident();
	pr_warn("----------------------------\n");
	pr_warn("%s/%d: ", current->comm, task_pid_nr(current));
	pr_warn("Hash chain already cached but the contents don't match!\n");

	pr_warn("Held locks:");
	print_chain_keys_held_locks(curr, hlock_next);

	pr_warn("Locks in cached chain:");
	print_chain_keys_chain(chain);

	pr_warn("\nstack backtrace:\n");
	dump_stack();
}
#endif

/*
 * Checks whether the chain and the current held locks are consistent
 * in depth and also in content. If they are not it most likely means
 * that there was a collision during the calculation of the chain_key.
 * Returns: 0 not passed, 1 passed
 */
static int check_no_collision(struct task_struct *curr,
			struct held_lock *hlock,
			struct lock_chain *chain)
{
#ifdef CONFIG_DEBUG_LOCKDEP
	int i, j, id;

	i = get_first_held_lock(curr, hlock);

	if (DEBUG_LOCKS_WARN_ON(chain->depth != curr->lockdep_depth - (i - 1))) {
		print_collision(curr, hlock, chain);
		return 0;
	}

	for (j = 0; j < chain->depth - 1; j++, i++) {
		id = hlock_id(&curr->held_locks[i]);

		if (DEBUG_LOCKS_WARN_ON(chain_hlocks[chain->base + j] != id)) {
			print_collision(curr, hlock, chain);
			return 0;
		}
	}
#endif
	return 1;
}

/*
 * Given an index that is >= -1, return the index of the next lock chain.
 * Return -2 if there is no next lock chain.
 */
long lockdep_next_lockchain(long i)
{
	i = find_next_bit(lock_chains_in_use, ARRAY_SIZE(lock_chains), i + 1);
	return i < ARRAY_SIZE(lock_chains) ? i : -2;
}

unsigned long lock_chain_count(void)
{
	return bitmap_weight(lock_chains_in_use, ARRAY_SIZE(lock_chains));
}

/* Must be called with the graph lock held. */
static struct lock_chain *alloc_lock_chain(void)
{
	int idx = find_first_zero_bit(lock_chains_in_use,
				      ARRAY_SIZE(lock_chains));

	if (unlikely(idx >= ARRAY_SIZE(lock_chains)))
		return NULL;
	__set_bit(idx, lock_chains_in_use);
	return lock_chains + idx;
}

/*
 * Adds a dependency chain into chain hashtable. And must be called with
 * graph_lock held.
 *
 * Return 0 if fail, and graph_lock is released.
 * Return 1 if succeed, with graph_lock held.
 */
static inline int add_chain_cache(struct task_struct *curr,
				  struct held_lock *hlock,
				  u64 chain_key)
{
	struct hlist_head *hash_head = chainhashentry(chain_key);
	struct lock_chain *chain;
	int i, j;

	/*
	 * The caller must hold the graph lock, ensure we've got IRQs
	 * disabled to make this an IRQ-safe lock.. for recursion reasons
	 * lockdep won't complain about its own locking errors.
	 */
	if (lockdep_assert_locked())
		return 0;

	chain = alloc_lock_chain();
	if (!chain) {
		if (!debug_locks_off_graph_unlock())
			return 0;

		print_lockdep_off("BUG: MAX_LOCKDEP_CHAINS too low!");
		dump_stack();
		return 0;
	}
	chain->chain_key = chain_key;
	chain->irq_context = hlock->irq_context;
	i = get_first_held_lock(curr, hlock);
	chain->depth = curr->lockdep_depth + 1 - i;

	BUILD_BUG_ON((1UL << 24) <= ARRAY_SIZE(chain_hlocks));
	BUILD_BUG_ON((1UL << 6)  <= ARRAY_SIZE(curr->held_locks));
	BUILD_BUG_ON((1UL << 8*sizeof(chain_hlocks[0])) <= ARRAY_SIZE(lock_classes));

	j = alloc_chain_hlocks(chain->depth);
	if (j < 0) {
		if (!debug_locks_off_graph_unlock())
			return 0;

		print_lockdep_off("BUG: MAX_LOCKDEP_CHAIN_HLOCKS too low!");
		dump_stack();
		return 0;
	}

	chain->base = j;
	for (j = 0; j < chain->depth - 1; j++, i++) {
		int lock_id = hlock_id(curr->held_locks + i);

		chain_hlocks[chain->base + j] = lock_id;
	}
	chain_hlocks[chain->base + j] = hlock_id(hlock);
	hlist_add_head_rcu(&chain->entry, hash_head);
	debug_atomic_inc(chain_lookup_misses);
	inc_chains(chain->irq_context);

	return 1;
}

/*
 * Look up a dependency chain. Must be called with either the graph lock or
 * the RCU read lock held.
 */
static inline struct lock_chain *lookup_chain_cache(u64 chain_key)
{
	struct hlist_head *hash_head = chainhashentry(chain_key);
	struct lock_chain *chain;

	hlist_for_each_entry_rcu(chain, hash_head, entry) {
		if (READ_ONCE(chain->chain_key) == chain_key) {
			debug_atomic_inc(chain_lookup_hits);
			return chain;
		}
	}
	return NULL;
}

/*
 * If the key is not present yet in dependency chain cache then
 * add it and return 1 - in this case the new dependency chain is
 * validated. If the key is already hashed, return 0.
 * (On return with 1 graph_lock is held.)
 */
static inline int lookup_chain_cache_add(struct task_struct *curr,
					 struct held_lock *hlock,
					 u64 chain_key)
{
	struct lock_class *class = hlock_class(hlock);
	struct lock_chain *chain = lookup_chain_cache(chain_key);

	if (chain) {
cache_hit:
		if (!check_no_collision(curr, hlock, chain))
			return 0;

		if (very_verbose(class)) {
			printk("\nhash chain already cached, key: "
					"%016Lx tail class: [%px] %s\n",
					(unsigned long long)chain_key,
					class->key, class->name);
		}

		return 0;
	}

	if (very_verbose(class)) {
		printk("\nnew hash chain, key: %016Lx tail class: [%px] %s\n",
			(unsigned long long)chain_key, class->key, class->name);
	}

	if (!graph_lock())
		return 0;

	/*
	 * We have to walk the chain again locked - to avoid duplicates:
	 */
	chain = lookup_chain_cache(chain_key);
	if (chain) {
		graph_unlock();
		goto cache_hit;
	}

	if (!add_chain_cache(curr, hlock, chain_key))
		return 0;

	return 1;
}

static int validate_chain(struct task_struct *curr,
			  struct held_lock *hlock,
			  int chain_head, u64 chain_key)
{
	/*
	 * Trylock needs to maintain the stack of held locks, but it
	 * does not add new dependencies, because trylock can be done
	 * in any order.
	 *
	 * We look up the chain_key and do the O(N^2) check and update of
	 * the dependencies only if this is a new dependency chain.
	 * (If lookup_chain_cache_add() return with 1 it acquires
	 * graph_lock for us)
	 */
	if (!hlock->trylock && hlock->check &&
	    lookup_chain_cache_add(curr, hlock, chain_key)) {
		/*
		 * Check whether last held lock:
		 *
		 * - is irq-safe, if this lock is irq-unsafe
		 * - is softirq-safe, if this lock is hardirq-unsafe
		 *
		 * And check whether the new lock's dependency graph
		 * could lead back to the previous lock:
		 *
		 * - within the current held-lock stack
		 * - across our accumulated lock dependency records
		 *
		 * any of these scenarios could lead to a deadlock.
		 */
		/*
		 * The simple case: does the current hold the same lock
		 * already?
		 */
		int ret = check_deadlock(curr, hlock);

		if (!ret)
			return 0;
		/*
		 * Add dependency only if this lock is not the head
		 * of the chain, and if the new lock introduces no more
		 * lock dependency (because we already hold a lock with the
		 * same lock class) nor deadlock (because the nest_lock
		 * serializes nesting locks), see the comments for
		 * check_deadlock().
		 */
		if (!chain_head && ret != 2) {
			if (!check_prevs_add(curr, hlock))
				return 0;
		}

		graph_unlock();
	} else {
		/* after lookup_chain_cache_add(): */
		if (unlikely(!debug_locks))
			return 0;
	}

	return 1;
}
#else
static inline int validate_chain(struct task_struct *curr,
				 struct held_lock *hlock,
				 int chain_head, u64 chain_key)
{
	return 1;
}

static void init_chain_block_buckets(void)	{ }
#endif /* CONFIG_PROVE_LOCKING */

/*
 * We are building curr_chain_key incrementally, so double-check
 * it from scratch, to make sure that it's done correctly:
 */
static void check_chain_key(struct task_struct *curr)
{
#ifdef CONFIG_DEBUG_LOCKDEP
	struct held_lock *hlock, *prev_hlock = NULL;
	unsigned int i;
	u64 chain_key = INITIAL_CHAIN_KEY;

	for (i = 0; i < curr->lockdep_depth; i++) {
		hlock = curr->held_locks + i;
		if (chain_key != hlock->prev_chain_key) {
			debug_locks_off();
			/*
			 * We got mighty confused, our chain keys don't match
			 * with what we expect, someone trample on our task state?
			 */
			WARN(1, "hm#1, depth: %u [%u], %016Lx != %016Lx\n",
				curr->lockdep_depth, i,
				(unsigned long long)chain_key,
				(unsigned long long)hlock->prev_chain_key);
			return;
		}

		/*
		 * hlock->class_idx can't go beyond MAX_LOCKDEP_KEYS, but is
		 * it registered lock class index?
		 */
		if (DEBUG_LOCKS_WARN_ON(!test_bit(hlock->class_idx, lock_classes_in_use)))
			return;

		if (prev_hlock && (prev_hlock->irq_context !=
							hlock->irq_context))
			chain_key = INITIAL_CHAIN_KEY;
		chain_key = iterate_chain_key(chain_key, hlock_id(hlock));
		prev_hlock = hlock;
	}
	if (chain_key != curr->curr_chain_key) {
		debug_locks_off();
		/*
		 * More smoking hash instead of calculating it, damn see these
		 * numbers float.. I bet that a pink elephant stepped on my memory.
		 */
		WARN(1, "hm#2, depth: %u [%u], %016Lx != %016Lx\n",
			curr->lockdep_depth, i,
			(unsigned long long)chain_key,
			(unsigned long long)curr->curr_chain_key);
	}
#endif
}

#ifdef CONFIG_PROVE_LOCKING
static int mark_lock(struct task_struct *curr, struct held_lock *this,
		     enum lock_usage_bit new_bit);

static void print_usage_bug_scenario(struct held_lock *lock)
{
	struct lock_class *class = hlock_class(lock);

	printk(" Possible unsafe locking scenario:\n\n");
	printk("       CPU0\n");
	printk("       ----\n");
	printk("  lock(");
	__print_lock_name(class);
	printk(KERN_CONT ");\n");
	printk("  <Interrupt>\n");
	printk("    lock(");
	__print_lock_name(class);
	printk(KERN_CONT ");\n");
	printk("\n *** DEADLOCK ***\n\n");
}

static void
print_usage_bug(struct task_struct *curr, struct held_lock *this,
		enum lock_usage_bit prev_bit, enum lock_usage_bit new_bit)
{
	if (!debug_locks_off_graph_unlock() || debug_locks_silent)
		return;

	pr_warn("\n");
	pr_warn("================================\n");
	pr_warn("WARNING: inconsistent lock state\n");
	print_kernel_ident();
	pr_warn("--------------------------------\n");

	pr_warn("inconsistent {%s} -> {%s} usage.\n",
		usage_str[prev_bit], usage_str[new_bit]);

	pr_warn("%s/%d [HC%u[%lu]:SC%u[%lu]:HE%u:SE%u] takes:\n",
		curr->comm, task_pid_nr(curr),
		lockdep_hardirq_context(), hardirq_count() >> HARDIRQ_SHIFT,
		lockdep_softirq_context(curr), softirq_count() >> SOFTIRQ_SHIFT,
		lockdep_hardirqs_enabled(),
		lockdep_softirqs_enabled(curr));
	print_lock(this);

	pr_warn("{%s} state was registered at:\n", usage_str[prev_bit]);
	print_lock_trace(hlock_class(this)->usage_traces[prev_bit], 1);

	print_irqtrace_events(curr);
	pr_warn("\nother info that might help us debug this:\n");
	print_usage_bug_scenario(this);

	lockdep_print_held_locks(curr);

	pr_warn("\nstack backtrace:\n");
	dump_stack();
}

/*
 * Print out an error if an invalid bit is set:
 */
static inline int
valid_state(struct task_struct *curr, struct held_lock *this,
	    enum lock_usage_bit new_bit, enum lock_usage_bit bad_bit)
{
	if (unlikely(hlock_class(this)->usage_mask & (1 << bad_bit))) {
		print_usage_bug(curr, this, bad_bit, new_bit);
		return 0;
	}
	return 1;
}


/*
 * print irq inversion bug:
 */
static void
print_irq_inversion_bug(struct task_struct *curr,
			struct lock_list *root, struct lock_list *other,
			struct held_lock *this, int forwards,
			const char *irqclass)
{
	struct lock_list *entry = other;
	struct lock_list *middle = NULL;
	int depth;

	if (!debug_locks_off_graph_unlock() || debug_locks_silent)
		return;

	pr_warn("\n");
	pr_warn("========================================================\n");
	pr_warn("WARNING: possible irq lock inversion dependency detected\n");
	print_kernel_ident();
	pr_warn("--------------------------------------------------------\n");
	pr_warn("%s/%d just changed the state of lock:\n",
		curr->comm, task_pid_nr(curr));
	print_lock(this);
	if (forwards)
		pr_warn("but this lock took another, %s-unsafe lock in the past:\n", irqclass);
	else
		pr_warn("but this lock was taken by another, %s-safe lock in the past:\n", irqclass);
	print_lock_name(other->class);
	pr_warn("\n\nand interrupts could create inverse lock ordering between them.\n\n");

	pr_warn("\nother info that might help us debug this:\n");

	/* Find a middle lock (if one exists) */
	depth = get_lock_depth(other);
	do {
		if (depth == 0 && (entry != root)) {
			pr_warn("lockdep:%s bad path found in chain graph\n", __func__);
			break;
		}
		middle = entry;
		entry = get_lock_parent(entry);
		depth--;
	} while (entry && entry != root && (depth >= 0));
	if (forwards)
		print_irq_lock_scenario(root, other,
			middle ? middle->class : root->class, other->class);
	else
		print_irq_lock_scenario(other, root,
			middle ? middle->class : other->class, root->class);

	lockdep_print_held_locks(curr);

	pr_warn("\nthe shortest dependencies between 2nd lock and 1st lock:\n");
	root->trace = save_trace();
	if (!root->trace)
		return;
	print_shortest_lock_dependencies(other, root);

	pr_warn("\nstack backtrace:\n");
	dump_stack();
}

/*
 * Prove that in the forwards-direction subgraph starting at <this>
 * there is no lock matching <mask>:
 */
static int
check_usage_forwards(struct task_struct *curr, struct held_lock *this,
		     enum lock_usage_bit bit)
{
	enum bfs_result ret;
	struct lock_list root;
	struct lock_list *target_entry;
	enum lock_usage_bit read_bit = bit + LOCK_USAGE_READ_MASK;
	unsigned usage_mask = lock_flag(bit) | lock_flag(read_bit);

	bfs_init_root(&root, this);
	ret = find_usage_forwards(&root, usage_mask, &target_entry);
	if (bfs_error(ret)) {
		print_bfs_bug(ret);
		return 0;
	}
	if (ret == BFS_RNOMATCH)
		return 1;

	/* Check whether write or read usage is the match */
	if (target_entry->class->usage_mask & lock_flag(bit)) {
		print_irq_inversion_bug(curr, &root, target_entry,
					this, 1, state_name(bit));
	} else {
		print_irq_inversion_bug(curr, &root, target_entry,
					this, 1, state_name(read_bit));
	}

	return 0;
}

/*
 * Prove that in the backwards-direction subgraph starting at <this>
 * there is no lock matching <mask>:
 */
static int
check_usage_backwards(struct task_struct *curr, struct held_lock *this,
		      enum lock_usage_bit bit)
{
	enum bfs_result ret;
	struct lock_list root;
	struct lock_list *target_entry;
	enum lock_usage_bit read_bit = bit + LOCK_USAGE_READ_MASK;
	unsigned usage_mask = lock_flag(bit) | lock_flag(read_bit);

	bfs_init_rootb(&root, this);
	ret = find_usage_backwards(&root, usage_mask, &target_entry);
	if (bfs_error(ret)) {
		print_bfs_bug(ret);
		return 0;
	}
	if (ret == BFS_RNOMATCH)
		return 1;

	/* Check whether write or read usage is the match */
	if (target_entry->class->usage_mask & lock_flag(bit)) {
		print_irq_inversion_bug(curr, &root, target_entry,
					this, 0, state_name(bit));
	} else {
		print_irq_inversion_bug(curr, &root, target_entry,
					this, 0, state_name(read_bit));
	}

	return 0;
}

void print_irqtrace_events(struct task_struct *curr)
{
	const struct irqtrace_events *trace = &curr->irqtrace;

	printk("irq event stamp: %u\n", trace->irq_events);
	printk("hardirqs last  enabled at (%u): [<%px>] %pS\n",
		trace->hardirq_enable_event, (void *)trace->hardirq_enable_ip,
		(void *)trace->hardirq_enable_ip);
	printk("hardirqs last disabled at (%u): [<%px>] %pS\n",
		trace->hardirq_disable_event, (void *)trace->hardirq_disable_ip,
		(void *)trace->hardirq_disable_ip);
	printk("softirqs last  enabled at (%u): [<%px>] %pS\n",
		trace->softirq_enable_event, (void *)trace->softirq_enable_ip,
		(void *)trace->softirq_enable_ip);
	printk("softirqs last disabled at (%u): [<%px>] %pS\n",
		trace->softirq_disable_event, (void *)trace->softirq_disable_ip,
		(void *)trace->softirq_disable_ip);
}

static int HARDIRQ_verbose(struct lock_class *class)
{
#if HARDIRQ_VERBOSE
	return class_filter(class);
#endif
	return 0;
}

static int SOFTIRQ_verbose(struct lock_class *class)
{
#if SOFTIRQ_VERBOSE
	return class_filter(class);
#endif
	return 0;
}

static int (*state_verbose_f[])(struct lock_class *class) = {
#define LOCKDEP_STATE(__STATE) \
	__STATE##_verbose,
#include "lockdep_states.h"
#undef LOCKDEP_STATE
};

static inline int state_verbose(enum lock_usage_bit bit,
				struct lock_class *class)
{
	return state_verbose_f[bit >> LOCK_USAGE_DIR_MASK](class);
}

typedef int (*check_usage_f)(struct task_struct *, struct held_lock *,
			     enum lock_usage_bit bit, const char *name);

static int
mark_lock_irq(struct task_struct *curr, struct held_lock *this,
		enum lock_usage_bit new_bit)
{
	int excl_bit = exclusive_bit(new_bit);
	int read = new_bit & LOCK_USAGE_READ_MASK;
	int dir = new_bit & LOCK_USAGE_DIR_MASK;

	/*
	 * Validate that this particular lock does not have conflicting
	 * usage states.
	 */
	if (!valid_state(curr, this, new_bit, excl_bit))
		return 0;

	/*
	 * Check for read in write conflicts
	 */
	if (!read && !valid_state(curr, this, new_bit,
				  excl_bit + LOCK_USAGE_READ_MASK))
		return 0;


	/*
	 * Validate that the lock dependencies don't have conflicting usage
	 * states.
	 */
	if (dir) {
		/*
		 * mark ENABLED has to look backwards -- to ensure no dependee
		 * has USED_IN state, which, again, would allow  recursion deadlocks.
		 */
		if (!check_usage_backwards(curr, this, excl_bit))
			return 0;
	} else {
		/*
		 * mark USED_IN has to look forwards -- to ensure no dependency
		 * has ENABLED state, which would allow recursion deadlocks.
		 */
		if (!check_usage_forwards(curr, this, excl_bit))
			return 0;
	}

	if (state_verbose(new_bit, hlock_class(this)))
		return 2;

	return 1;
}

/*
 * Mark all held locks with a usage bit:
 */
static int
mark_held_locks(struct task_struct *curr, enum lock_usage_bit base_bit)
{
	struct held_lock *hlock;
	int i;

	for (i = 0; i < curr->lockdep_depth; i++) {
		enum lock_usage_bit hlock_bit = base_bit;
		hlock = curr->held_locks + i;

		if (hlock->read)
			hlock_bit += LOCK_USAGE_READ_MASK;

		BUG_ON(hlock_bit >= LOCK_USAGE_STATES);

		if (!hlock->check)
			continue;

		if (!mark_lock(curr, hlock, hlock_bit))
			return 0;
	}

	return 1;
}

/*
 * Hardirqs will be enabled:
 */
static void __trace_hardirqs_on_caller(void)
{
	struct task_struct *curr = current;

	/*
	 * We are going to turn hardirqs on, so set the
	 * usage bit for all held locks:
	 */
	if (!mark_held_locks(curr, LOCK_ENABLED_HARDIRQ))
		return;
	/*
	 * If we have softirqs enabled, then set the usage
	 * bit for all held locks. (disabled hardirqs prevented
	 * this bit from being set before)
	 */
	if (curr->softirqs_enabled)
		mark_held_locks(curr, LOCK_ENABLED_SOFTIRQ);
}

/**
 * lockdep_hardirqs_on_prepare - Prepare for enabling interrupts
 * @ip:		Caller address
 *
 * Invoked before a possible transition to RCU idle from exit to user or
 * guest mode. This ensures that all RCU operations are done before RCU
 * stops watching. After the RCU transition lockdep_hardirqs_on() has to be
 * invoked to set the final state.
 */
void lockdep_hardirqs_on_prepare(unsigned long ip)
{
	if (unlikely(!debug_locks))
		return;

	/*
	 * NMIs do not (and cannot) track lock dependencies, nothing to do.
	 */
	if (unlikely(in_nmi()))
		return;

	if (unlikely(this_cpu_read(lockdep_recursion)))
		return;

	if (unlikely(lockdep_hardirqs_enabled())) {
		/*
		 * Neither irq nor preemption are disabled here
		 * so this is racy by nature but losing one hit
		 * in a stat is not a big deal.
		 */
		__debug_atomic_inc(redundant_hardirqs_on);
		return;
	}

	/*
	 * We're enabling irqs and according to our state above irqs weren't
	 * already enabled, yet we find the hardware thinks they are in fact
	 * enabled.. someone messed up their IRQ state tracing.
	 */
	if (DEBUG_LOCKS_WARN_ON(!irqs_disabled()))
		return;

	/*
	 * See the fine text that goes along with this variable definition.
	 */
	if (DEBUG_LOCKS_WARN_ON(early_boot_irqs_disabled))
		return;

	/*
	 * Can't allow enabling interrupts while in an interrupt handler,
	 * that's general bad form and such. Recursion, limited stack etc..
	 */
	if (DEBUG_LOCKS_WARN_ON(lockdep_hardirq_context()))
		return;

	current->hardirq_chain_key = current->curr_chain_key;

	lockdep_recursion_inc();
	__trace_hardirqs_on_caller();
	lockdep_recursion_finish();
}
EXPORT_SYMBOL_GPL(lockdep_hardirqs_on_prepare);

void noinstr lockdep_hardirqs_on(unsigned long ip)
{
	struct irqtrace_events *trace = &current->irqtrace;

	if (unlikely(!debug_locks))
		return;

	/*
	 * NMIs can happen in the middle of local_irq_{en,dis}able() where the
	 * tracking state and hardware state are out of sync.
	 *
	 * NMIs must save lockdep_hardirqs_enabled() to restore IRQ state from,
	 * and not rely on hardware state like normal interrupts.
	 */
	if (unlikely(in_nmi())) {
		if (!IS_ENABLED(CONFIG_TRACE_IRQFLAGS_NMI))
			return;

		/*
		 * Skip:
		 *  - recursion check, because NMI can hit lockdep;
		 *  - hardware state check, because above;
		 *  - chain_key check, see lockdep_hardirqs_on_prepare().
		 */
		goto skip_checks;
	}

	if (unlikely(this_cpu_read(lockdep_recursion)))
		return;

	if (lockdep_hardirqs_enabled()) {
		/*
		 * Neither irq nor preemption are disabled here
		 * so this is racy by nature but losing one hit
		 * in a stat is not a big deal.
		 */
		__debug_atomic_inc(redundant_hardirqs_on);
		return;
	}

	/*
	 * We're enabling irqs and according to our state above irqs weren't
	 * already enabled, yet we find the hardware thinks they are in fact
	 * enabled.. someone messed up their IRQ state tracing.
	 */
	if (DEBUG_LOCKS_WARN_ON(!irqs_disabled()))
		return;

	/*
	 * Ensure the lock stack remained unchanged between
	 * lockdep_hardirqs_on_prepare() and lockdep_hardirqs_on().
	 */
	DEBUG_LOCKS_WARN_ON(current->hardirq_chain_key !=
			    current->curr_chain_key);

skip_checks:
	/* we'll do an OFF -> ON transition: */
	__this_cpu_write(hardirqs_enabled, 1);
	trace->hardirq_enable_ip = ip;
	trace->hardirq_enable_event = ++trace->irq_events;
	debug_atomic_inc(hardirqs_on_events);
}
EXPORT_SYMBOL_GPL(lockdep_hardirqs_on);

/*
 * Hardirqs were disabled:
 */
void noinstr lockdep_hardirqs_off(unsigned long ip)
{
	if (unlikely(!debug_locks))
		return;

	/*
	 * Matching lockdep_hardirqs_on(), allow NMIs in the middle of lockdep;
	 * they will restore the software state. This ensures the software
	 * state is consistent inside NMIs as well.
	 */
	if (in_nmi()) {
		if (!IS_ENABLED(CONFIG_TRACE_IRQFLAGS_NMI))
			return;
	} else if (__this_cpu_read(lockdep_recursion))
		return;

	/*
	 * So we're supposed to get called after you mask local IRQs, but for
	 * some reason the hardware doesn't quite think you did a proper job.
	 */
	if (DEBUG_LOCKS_WARN_ON(!irqs_disabled()))
		return;

	if (lockdep_hardirqs_enabled()) {
		struct irqtrace_events *trace = &current->irqtrace;

		/*
		 * We have done an ON -> OFF transition:
		 */
		__this_cpu_write(hardirqs_enabled, 0);
		trace->hardirq_disable_ip = ip;
		trace->hardirq_disable_event = ++trace->irq_events;
		debug_atomic_inc(hardirqs_off_events);
	} else {
		debug_atomic_inc(redundant_hardirqs_off);
	}
}
EXPORT_SYMBOL_GPL(lockdep_hardirqs_off);

/*
 * Softirqs will be enabled:
 */
void lockdep_softirqs_on(unsigned long ip)
{
	struct irqtrace_events *trace = &current->irqtrace;

	if (unlikely(!lockdep_enabled()))
		return;

	/*
	 * We fancy IRQs being disabled here, see softirq.c, avoids
	 * funny state and nesting things.
	 */
	if (DEBUG_LOCKS_WARN_ON(!irqs_disabled()))
		return;

	if (current->softirqs_enabled) {
		debug_atomic_inc(redundant_softirqs_on);
		return;
	}

	lockdep_recursion_inc();
	/*
	 * We'll do an OFF -> ON transition:
	 */
	current->softirqs_enabled = 1;
	trace->softirq_enable_ip = ip;
	trace->softirq_enable_event = ++trace->irq_events;
	debug_atomic_inc(softirqs_on_events);
	/*
	 * We are going to turn softirqs on, so set the
	 * usage bit for all held locks, if hardirqs are
	 * enabled too:
	 */
	if (lockdep_hardirqs_enabled())
		mark_held_locks(current, LOCK_ENABLED_SOFTIRQ);
	lockdep_recursion_finish();
}

/*
 * Softirqs were disabled:
 */
void lockdep_softirqs_off(unsigned long ip)
{
	if (unlikely(!lockdep_enabled()))
		return;

	/*
	 * We fancy IRQs being disabled here, see softirq.c
	 */
	if (DEBUG_LOCKS_WARN_ON(!irqs_disabled()))
		return;

	if (current->softirqs_enabled) {
		struct irqtrace_events *trace = &current->irqtrace;

		/*
		 * We have done an ON -> OFF transition:
		 */
		current->softirqs_enabled = 0;
		trace->softirq_disable_ip = ip;
		trace->softirq_disable_event = ++trace->irq_events;
		debug_atomic_inc(softirqs_off_events);
		/*
		 * Whoops, we wanted softirqs off, so why aren't they?
		 */
		DEBUG_LOCKS_WARN_ON(!softirq_count());
	} else
		debug_atomic_inc(redundant_softirqs_off);
}

static int
mark_usage(struct task_struct *curr, struct held_lock *hlock, int check)
{
	if (!check)
		goto lock_used;

	/*
	 * If non-trylock use in a hardirq or softirq context, then
	 * mark the lock as used in these contexts:
	 */
	if (!hlock->trylock) {
		if (hlock->read) {
			if (lockdep_hardirq_context())
				if (!mark_lock(curr, hlock,
						LOCK_USED_IN_HARDIRQ_READ))
					return 0;
			if (curr->softirq_context)
				if (!mark_lock(curr, hlock,
						LOCK_USED_IN_SOFTIRQ_READ))
					return 0;
		} else {
			if (lockdep_hardirq_context())
				if (!mark_lock(curr, hlock, LOCK_USED_IN_HARDIRQ))
					return 0;
			if (curr->softirq_context)
				if (!mark_lock(curr, hlock, LOCK_USED_IN_SOFTIRQ))
					return 0;
		}
	}
	if (!hlock->hardirqs_off) {
		if (hlock->read) {
			if (!mark_lock(curr, hlock,
					LOCK_ENABLED_HARDIRQ_READ))
				return 0;
			if (curr->softirqs_enabled)
				if (!mark_lock(curr, hlock,
						LOCK_ENABLED_SOFTIRQ_READ))
					return 0;
		} else {
			if (!mark_lock(curr, hlock,
					LOCK_ENABLED_HARDIRQ))
				return 0;
			if (curr->softirqs_enabled)
				if (!mark_lock(curr, hlock,
						LOCK_ENABLED_SOFTIRQ))
					return 0;
		}
	}

lock_used:
	/* mark it as used: */
	if (!mark_lock(curr, hlock, LOCK_USED))
		return 0;

	return 1;
}

static inline unsigned int task_irq_context(struct task_struct *task)
{
	return LOCK_CHAIN_HARDIRQ_CONTEXT * !!lockdep_hardirq_context() +
	       LOCK_CHAIN_SOFTIRQ_CONTEXT * !!task->softirq_context;
}

static int separate_irq_context(struct task_struct *curr,
		struct held_lock *hlock)
{
	unsigned int depth = curr->lockdep_depth;

	/*
	 * Keep track of points where we cross into an interrupt context:
	 */
	if (depth) {
		struct held_lock *prev_hlock;

		prev_hlock = curr->held_locks + depth-1;
		/*
		 * If we cross into another context, reset the
		 * hash key (this also prevents the checking and the
		 * adding of the dependency to 'prev'):
		 */
		if (prev_hlock->irq_context != hlock->irq_context)
			return 1;
	}
	return 0;
}

/*
 * Mark a lock with a usage bit, and validate the state transition:
 */
static int mark_lock(struct task_struct *curr, struct held_lock *this,
			     enum lock_usage_bit new_bit)
{
<<<<<<< HEAD
	unsigned int old_mask, new_mask, ret = 1;
=======
	unsigned int new_mask, ret = 1;
>>>>>>> 2c85ebc5

	if (new_bit >= LOCK_USAGE_STATES) {
		DEBUG_LOCKS_WARN_ON(1);
		return 0;
	}

	if (new_bit == LOCK_USED && this->read)
		new_bit = LOCK_USED_READ;

	new_mask = 1 << new_bit;

	/*
	 * If already set then do not dirty the cacheline,
	 * nor do any checks:
	 */
	if (likely(hlock_class(this)->usage_mask & new_mask))
		return 1;

	if (!graph_lock())
		return 0;
	/*
	 * Make sure we didn't race:
	 */
	if (unlikely(hlock_class(this)->usage_mask & new_mask))
		goto unlock;
<<<<<<< HEAD
=======

	if (!hlock_class(this)->usage_mask)
		debug_atomic_dec(nr_unused_locks);
>>>>>>> 2c85ebc5

	old_mask = hlock_class(this)->usage_mask;
	hlock_class(this)->usage_mask |= new_mask;

<<<<<<< HEAD
	/*
	 * Save one usage_traces[] entry and map both LOCK_USED and
	 * LOCK_USED_READ onto the same entry.
	 */
	if (new_bit == LOCK_USED || new_bit == LOCK_USED_READ) {
		if (old_mask & (LOCKF_USED | LOCKF_USED_READ))
			goto unlock;
		new_bit = LOCK_USED;
	}

	if (!(hlock_class(this)->usage_traces[new_bit] = save_trace()))
		return 0;
=======
	if (new_bit < LOCK_TRACE_STATES) {
		if (!(hlock_class(this)->usage_traces[new_bit] = save_trace()))
			return 0;
	}
>>>>>>> 2c85ebc5

	if (new_bit < LOCK_USED) {
		ret = mark_lock_irq(curr, this, new_bit);
		if (!ret)
			return 0;
	}

unlock:
	graph_unlock();

	/*
	 * We must printk outside of the graph_lock:
	 */
	if (ret == 2) {
		printk("\nmarked lock as {%s}:\n", usage_str[new_bit]);
		print_lock(this);
		print_irqtrace_events(curr);
		dump_stack();
	}

	return ret;
}

static inline short task_wait_context(struct task_struct *curr)
{
	/*
	 * Set appropriate wait type for the context; for IRQs we have to take
	 * into account force_irqthread as that is implied by PREEMPT_RT.
	 */
	if (lockdep_hardirq_context()) {
		/*
		 * Check if force_irqthreads will run us threaded.
		 */
		if (curr->hardirq_threaded || curr->irq_config)
			return LD_WAIT_CONFIG;

		return LD_WAIT_SPIN;
	} else if (curr->softirq_context) {
		/*
		 * Softirqs are always threaded.
		 */
		return LD_WAIT_CONFIG;
	}

	return LD_WAIT_MAX;
}

static int
print_lock_invalid_wait_context(struct task_struct *curr,
				struct held_lock *hlock)
{
	short curr_inner;

	if (!debug_locks_off())
		return 0;
	if (debug_locks_silent)
		return 0;

	pr_warn("\n");
	pr_warn("=============================\n");
	pr_warn("[ BUG: Invalid wait context ]\n");
	print_kernel_ident();
	pr_warn("-----------------------------\n");

	pr_warn("%s/%d is trying to lock:\n", curr->comm, task_pid_nr(curr));
	print_lock(hlock);

	pr_warn("other info that might help us debug this:\n");

	curr_inner = task_wait_context(curr);
	pr_warn("context-{%d:%d}\n", curr_inner, curr_inner);

	lockdep_print_held_locks(curr);

	pr_warn("stack backtrace:\n");
	dump_stack();

	return 0;
}

/*
 * Verify the wait_type context.
 *
 * This check validates we takes locks in the right wait-type order; that is it
 * ensures that we do not take mutexes inside spinlocks and do not attempt to
 * acquire spinlocks inside raw_spinlocks and the sort.
 *
 * The entire thing is slightly more complex because of RCU, RCU is a lock that
 * can be taken from (pretty much) any context but also has constraints.
 * However when taken in a stricter environment the RCU lock does not loosen
 * the constraints.
 *
 * Therefore we must look for the strictest environment in the lock stack and
 * compare that to the lock we're trying to acquire.
 */
static int check_wait_context(struct task_struct *curr, struct held_lock *next)
{
	short next_inner = hlock_class(next)->wait_type_inner;
	short next_outer = hlock_class(next)->wait_type_outer;
	short curr_inner;
	int depth;

	if (!curr->lockdep_depth || !next_inner || next->trylock)
		return 0;

	if (!next_outer)
		next_outer = next_inner;

	/*
	 * Find start of current irq_context..
	 */
	for (depth = curr->lockdep_depth - 1; depth >= 0; depth--) {
		struct held_lock *prev = curr->held_locks + depth;
		if (prev->irq_context != next->irq_context)
			break;
	}
	depth++;

	curr_inner = task_wait_context(curr);

	for (; depth < curr->lockdep_depth; depth++) {
		struct held_lock *prev = curr->held_locks + depth;
		short prev_inner = hlock_class(prev)->wait_type_inner;

		if (prev_inner) {
			/*
			 * We can have a bigger inner than a previous one
			 * when outer is smaller than inner, as with RCU.
			 *
			 * Also due to trylocks.
			 */
			curr_inner = min(curr_inner, prev_inner);
		}
	}

	if (next_outer > curr_inner)
		return print_lock_invalid_wait_context(curr, next);

	return 0;
}

#else /* CONFIG_PROVE_LOCKING */

static inline int
mark_usage(struct task_struct *curr, struct held_lock *hlock, int check)
{
	return 1;
}

static inline unsigned int task_irq_context(struct task_struct *task)
{
	return 0;
}

static inline int separate_irq_context(struct task_struct *curr,
		struct held_lock *hlock)
{
	return 0;
}

static inline int check_wait_context(struct task_struct *curr,
				     struct held_lock *next)
{
	return 0;
}

#endif /* CONFIG_PROVE_LOCKING */

/*
 * Initialize a lock instance's lock-class mapping info:
 */
void lockdep_init_map_waits(struct lockdep_map *lock, const char *name,
			    struct lock_class_key *key, int subclass,
			    short inner, short outer)
{
	int i;

	for (i = 0; i < NR_LOCKDEP_CACHING_CLASSES; i++)
		lock->class_cache[i] = NULL;

#ifdef CONFIG_LOCK_STAT
	lock->cpu = raw_smp_processor_id();
#endif

	/*
	 * Can't be having no nameless bastards around this place!
	 */
	if (DEBUG_LOCKS_WARN_ON(!name)) {
		lock->name = "NULL";
		return;
	}

	lock->name = name;

	lock->wait_type_outer = outer;
	lock->wait_type_inner = inner;

	/*
	 * No key, no joy, we need to hash something.
	 */
	if (DEBUG_LOCKS_WARN_ON(!key))
		return;
	/*
	 * Sanity check, the lock-class key must either have been allocated
	 * statically or must have been registered as a dynamic key.
	 */
	if (!static_obj(key) && !is_dynamic_key(key)) {
		if (debug_locks)
			printk(KERN_ERR "BUG: key %px has not been registered!\n", key);
		DEBUG_LOCKS_WARN_ON(1);
		return;
	}
	lock->key = key;

	if (unlikely(!debug_locks))
		return;

	if (subclass) {
		unsigned long flags;

		if (DEBUG_LOCKS_WARN_ON(!lockdep_enabled()))
			return;

		raw_local_irq_save(flags);
		lockdep_recursion_inc();
		register_lock_class(lock, subclass, 1);
		lockdep_recursion_finish();
		raw_local_irq_restore(flags);
	}
}
EXPORT_SYMBOL_GPL(lockdep_init_map_waits);

struct lock_class_key __lockdep_no_validate__;
EXPORT_SYMBOL_GPL(__lockdep_no_validate__);

static void
print_lock_nested_lock_not_held(struct task_struct *curr,
				struct held_lock *hlock,
				unsigned long ip)
{
	if (!debug_locks_off())
		return;
	if (debug_locks_silent)
		return;

	pr_warn("\n");
	pr_warn("==================================\n");
	pr_warn("WARNING: Nested lock was not taken\n");
	print_kernel_ident();
	pr_warn("----------------------------------\n");

	pr_warn("%s/%d is trying to lock:\n", curr->comm, task_pid_nr(curr));
	print_lock(hlock);

	pr_warn("\nbut this task is not holding:\n");
	pr_warn("%s\n", hlock->nest_lock->name);

	pr_warn("\nstack backtrace:\n");
	dump_stack();

	pr_warn("\nother info that might help us debug this:\n");
	lockdep_print_held_locks(curr);

	pr_warn("\nstack backtrace:\n");
	dump_stack();
}

static int __lock_is_held(const struct lockdep_map *lock, int read);

/*
 * This gets called for every mutex_lock*()/spin_lock*() operation.
 * We maintain the dependency maps and validate the locking attempt:
 *
 * The callers must make sure that IRQs are disabled before calling it,
 * otherwise we could get an interrupt which would want to take locks,
 * which would end up in lockdep again.
 */
static int __lock_acquire(struct lockdep_map *lock, unsigned int subclass,
			  int trylock, int read, int check, int hardirqs_off,
			  struct lockdep_map *nest_lock, unsigned long ip,
			  int references, int pin_count)
{
	struct task_struct *curr = current;
	struct lock_class *class = NULL;
	struct held_lock *hlock;
	unsigned int depth;
	int chain_head = 0;
	int class_idx;
	u64 chain_key;

	if (unlikely(!debug_locks))
		return 0;

	if (!prove_locking || lock->key == &__lockdep_no_validate__)
		check = 0;

	if (subclass < NR_LOCKDEP_CACHING_CLASSES)
		class = lock->class_cache[subclass];
	/*
	 * Not cached?
	 */
	if (unlikely(!class)) {
		class = register_lock_class(lock, subclass, 0);
		if (!class)
			return 0;
	}

	debug_class_ops_inc(class);

	if (very_verbose(class)) {
		printk("\nacquire class [%px] %s", class->key, class->name);
		if (class->name_version > 1)
			printk(KERN_CONT "#%d", class->name_version);
		printk(KERN_CONT "\n");
		dump_stack();
	}

	/*
	 * Add the lock to the list of currently held locks.
	 * (we dont increase the depth just yet, up until the
	 * dependency checks are done)
	 */
	depth = curr->lockdep_depth;
	/*
	 * Ran out of static storage for our per-task lock stack again have we?
	 */
	if (DEBUG_LOCKS_WARN_ON(depth >= MAX_LOCK_DEPTH))
		return 0;

	class_idx = class - lock_classes;

	if (depth) { /* we're holding locks */
		hlock = curr->held_locks + depth - 1;
		if (hlock->class_idx == class_idx && nest_lock) {
			if (!references)
				references++;

			if (!hlock->references)
				hlock->references++;

			hlock->references += references;

			/* Overflow */
			if (DEBUG_LOCKS_WARN_ON(hlock->references < references))
				return 0;

			return 2;
		}
	}

	hlock = curr->held_locks + depth;
	/*
	 * Plain impossible, we just registered it and checked it weren't no
	 * NULL like.. I bet this mushroom I ate was good!
	 */
	if (DEBUG_LOCKS_WARN_ON(!class))
		return 0;
	hlock->class_idx = class_idx;
	hlock->acquire_ip = ip;
	hlock->instance = lock;
	hlock->nest_lock = nest_lock;
	hlock->irq_context = task_irq_context(curr);
	hlock->trylock = trylock;
	hlock->read = read;
	hlock->check = check;
	hlock->hardirqs_off = !!hardirqs_off;
	hlock->references = references;
#ifdef CONFIG_LOCK_STAT
	hlock->waittime_stamp = 0;
	hlock->holdtime_stamp = lockstat_clock();
#endif
	hlock->pin_count = pin_count;

	if (check_wait_context(curr, hlock))
		return 0;

	/* Initialize the lock usage bit */
	if (!mark_usage(curr, hlock, check))
		return 0;

	/*
	 * Calculate the chain hash: it's the combined hash of all the
	 * lock keys along the dependency chain. We save the hash value
	 * at every step so that we can get the current hash easily
	 * after unlock. The chain hash is then used to cache dependency
	 * results.
	 *
	 * The 'key ID' is what is the most compact key value to drive
	 * the hash, not class->key.
	 */
	/*
	 * Whoops, we did it again.. class_idx is invalid.
	 */
	if (DEBUG_LOCKS_WARN_ON(!test_bit(class_idx, lock_classes_in_use)))
		return 0;

	chain_key = curr->curr_chain_key;
	if (!depth) {
		/*
		 * How can we have a chain hash when we ain't got no keys?!
		 */
		if (DEBUG_LOCKS_WARN_ON(chain_key != INITIAL_CHAIN_KEY))
			return 0;
		chain_head = 1;
	}

	hlock->prev_chain_key = chain_key;
	if (separate_irq_context(curr, hlock)) {
		chain_key = INITIAL_CHAIN_KEY;
		chain_head = 1;
	}
	chain_key = iterate_chain_key(chain_key, hlock_id(hlock));

	if (nest_lock && !__lock_is_held(nest_lock, -1)) {
		print_lock_nested_lock_not_held(curr, hlock, ip);
		return 0;
	}

	if (!debug_locks_silent) {
		WARN_ON_ONCE(depth && !hlock_class(hlock - 1)->key);
		WARN_ON_ONCE(!hlock_class(hlock)->key);
	}

	if (!validate_chain(curr, hlock, chain_head, chain_key))
		return 0;

	curr->curr_chain_key = chain_key;
	curr->lockdep_depth++;
	check_chain_key(curr);
#ifdef CONFIG_DEBUG_LOCKDEP
	if (unlikely(!debug_locks))
		return 0;
#endif
	if (unlikely(curr->lockdep_depth >= MAX_LOCK_DEPTH)) {
		debug_locks_off();
		print_lockdep_off("BUG: MAX_LOCK_DEPTH too low!");
		printk(KERN_DEBUG "depth: %i  max: %lu!\n",
		       curr->lockdep_depth, MAX_LOCK_DEPTH);

		lockdep_print_held_locks(current);
		debug_show_all_locks();
		dump_stack();

		return 0;
	}

	if (unlikely(curr->lockdep_depth > max_lockdep_depth))
		max_lockdep_depth = curr->lockdep_depth;

	return 1;
}

static void print_unlock_imbalance_bug(struct task_struct *curr,
				       struct lockdep_map *lock,
				       unsigned long ip)
{
	if (!debug_locks_off())
		return;
	if (debug_locks_silent)
		return;

	pr_warn("\n");
	pr_warn("=====================================\n");
	pr_warn("WARNING: bad unlock balance detected!\n");
	print_kernel_ident();
	pr_warn("-------------------------------------\n");
	pr_warn("%s/%d is trying to release lock (",
		curr->comm, task_pid_nr(curr));
	print_lockdep_cache(lock);
	pr_cont(") at:\n");
	print_ip_sym(KERN_WARNING, ip);
	pr_warn("but there are no more locks to release!\n");
	pr_warn("\nother info that might help us debug this:\n");
	lockdep_print_held_locks(curr);

	pr_warn("\nstack backtrace:\n");
	dump_stack();
}

static noinstr int match_held_lock(const struct held_lock *hlock,
				   const struct lockdep_map *lock)
{
	if (hlock->instance == lock)
		return 1;

	if (hlock->references) {
		const struct lock_class *class = lock->class_cache[0];

		if (!class)
			class = look_up_lock_class(lock, 0);

		/*
		 * If look_up_lock_class() failed to find a class, we're trying
		 * to test if we hold a lock that has never yet been acquired.
		 * Clearly if the lock hasn't been acquired _ever_, we're not
		 * holding it either, so report failure.
		 */
		if (!class)
			return 0;

		/*
		 * References, but not a lock we're actually ref-counting?
		 * State got messed up, follow the sites that change ->references
		 * and try to make sense of it.
		 */
		if (DEBUG_LOCKS_WARN_ON(!hlock->nest_lock))
			return 0;

		if (hlock->class_idx == class - lock_classes)
			return 1;
	}

	return 0;
}

/* @depth must not be zero */
static struct held_lock *find_held_lock(struct task_struct *curr,
					struct lockdep_map *lock,
					unsigned int depth, int *idx)
{
	struct held_lock *ret, *hlock, *prev_hlock;
	int i;

	i = depth - 1;
	hlock = curr->held_locks + i;
	ret = hlock;
	if (match_held_lock(hlock, lock))
		goto out;

	ret = NULL;
	for (i--, prev_hlock = hlock--;
	     i >= 0;
	     i--, prev_hlock = hlock--) {
		/*
		 * We must not cross into another context:
		 */
		if (prev_hlock->irq_context != hlock->irq_context) {
			ret = NULL;
			break;
		}
		if (match_held_lock(hlock, lock)) {
			ret = hlock;
			break;
		}
	}

out:
	*idx = i;
	return ret;
}

static int reacquire_held_locks(struct task_struct *curr, unsigned int depth,
				int idx, unsigned int *merged)
{
	struct held_lock *hlock;
	int first_idx = idx;

	if (DEBUG_LOCKS_WARN_ON(!irqs_disabled()))
		return 0;

	for (hlock = curr->held_locks + idx; idx < depth; idx++, hlock++) {
		switch (__lock_acquire(hlock->instance,
				    hlock_class(hlock)->subclass,
				    hlock->trylock,
				    hlock->read, hlock->check,
				    hlock->hardirqs_off,
				    hlock->nest_lock, hlock->acquire_ip,
				    hlock->references, hlock->pin_count)) {
		case 0:
			return 1;
		case 1:
			break;
		case 2:
			*merged += (idx == first_idx);
			break;
		default:
			WARN_ON(1);
			return 0;
		}
	}
	return 0;
}

static int
__lock_set_class(struct lockdep_map *lock, const char *name,
		 struct lock_class_key *key, unsigned int subclass,
		 unsigned long ip)
{
	struct task_struct *curr = current;
	unsigned int depth, merged = 0;
	struct held_lock *hlock;
	struct lock_class *class;
	int i;

	if (unlikely(!debug_locks))
		return 0;

	depth = curr->lockdep_depth;
	/*
	 * This function is about (re)setting the class of a held lock,
	 * yet we're not actually holding any locks. Naughty user!
	 */
	if (DEBUG_LOCKS_WARN_ON(!depth))
		return 0;

	hlock = find_held_lock(curr, lock, depth, &i);
	if (!hlock) {
		print_unlock_imbalance_bug(curr, lock, ip);
		return 0;
	}

	lockdep_init_map_waits(lock, name, key, 0,
			       lock->wait_type_inner,
			       lock->wait_type_outer);
	class = register_lock_class(lock, subclass, 0);
	hlock->class_idx = class - lock_classes;

	curr->lockdep_depth = i;
	curr->curr_chain_key = hlock->prev_chain_key;

	if (reacquire_held_locks(curr, depth, i, &merged))
		return 0;

	/*
	 * I took it apart and put it back together again, except now I have
	 * these 'spare' parts.. where shall I put them.
	 */
	if (DEBUG_LOCKS_WARN_ON(curr->lockdep_depth != depth - merged))
		return 0;
	return 1;
}

static int __lock_downgrade(struct lockdep_map *lock, unsigned long ip)
{
	struct task_struct *curr = current;
	unsigned int depth, merged = 0;
	struct held_lock *hlock;
	int i;

	if (unlikely(!debug_locks))
		return 0;

	depth = curr->lockdep_depth;
	/*
	 * This function is about (re)setting the class of a held lock,
	 * yet we're not actually holding any locks. Naughty user!
	 */
	if (DEBUG_LOCKS_WARN_ON(!depth))
		return 0;

	hlock = find_held_lock(curr, lock, depth, &i);
	if (!hlock) {
		print_unlock_imbalance_bug(curr, lock, ip);
		return 0;
	}

	curr->lockdep_depth = i;
	curr->curr_chain_key = hlock->prev_chain_key;

	WARN(hlock->read, "downgrading a read lock");
	hlock->read = 1;
	hlock->acquire_ip = ip;

	if (reacquire_held_locks(curr, depth, i, &merged))
		return 0;

	/* Merging can't happen with unchanged classes.. */
	if (DEBUG_LOCKS_WARN_ON(merged))
		return 0;

	/*
	 * I took it apart and put it back together again, except now I have
	 * these 'spare' parts.. where shall I put them.
	 */
	if (DEBUG_LOCKS_WARN_ON(curr->lockdep_depth != depth))
		return 0;

	return 1;
}

/*
 * Remove the lock from the list of currently held locks - this gets
 * called on mutex_unlock()/spin_unlock*() (or on a failed
 * mutex_lock_interruptible()).
 */
static int
__lock_release(struct lockdep_map *lock, unsigned long ip)
{
	struct task_struct *curr = current;
	unsigned int depth, merged = 1;
	struct held_lock *hlock;
	int i;

	if (unlikely(!debug_locks))
		return 0;

	depth = curr->lockdep_depth;
	/*
	 * So we're all set to release this lock.. wait what lock? We don't
	 * own any locks, you've been drinking again?
	 */
	if (depth <= 0) {
		print_unlock_imbalance_bug(curr, lock, ip);
		return 0;
	}

	/*
	 * Check whether the lock exists in the current stack
	 * of held locks:
	 */
	hlock = find_held_lock(curr, lock, depth, &i);
	if (!hlock) {
		print_unlock_imbalance_bug(curr, lock, ip);
		return 0;
	}

	if (hlock->instance == lock)
		lock_release_holdtime(hlock);

	WARN(hlock->pin_count, "releasing a pinned lock\n");

	if (hlock->references) {
		hlock->references--;
		if (hlock->references) {
			/*
			 * We had, and after removing one, still have
			 * references, the current lock stack is still
			 * valid. We're done!
			 */
			return 1;
		}
	}

	/*
	 * We have the right lock to unlock, 'hlock' points to it.
	 * Now we remove it from the stack, and add back the other
	 * entries (if any), recalculating the hash along the way:
	 */

	curr->lockdep_depth = i;
	curr->curr_chain_key = hlock->prev_chain_key;

	/*
	 * The most likely case is when the unlock is on the innermost
	 * lock. In this case, we are done!
	 */
	if (i == depth-1)
		return 1;

	if (reacquire_held_locks(curr, depth, i + 1, &merged))
		return 0;

	/*
	 * We had N bottles of beer on the wall, we drank one, but now
	 * there's not N-1 bottles of beer left on the wall...
	 * Pouring two of the bottles together is acceptable.
	 */
	DEBUG_LOCKS_WARN_ON(curr->lockdep_depth != depth - merged);

	/*
	 * Since reacquire_held_locks() would have called check_chain_key()
	 * indirectly via __lock_acquire(), we don't need to do it again
	 * on return.
	 */
	return 0;
}

static __always_inline
int __lock_is_held(const struct lockdep_map *lock, int read)
{
	struct task_struct *curr = current;
	int i;

	for (i = 0; i < curr->lockdep_depth; i++) {
		struct held_lock *hlock = curr->held_locks + i;

		if (match_held_lock(hlock, lock)) {
			if (read == -1 || hlock->read == read)
				return 1;

			return 0;
		}
	}

	return 0;
}

static struct pin_cookie __lock_pin_lock(struct lockdep_map *lock)
{
	struct pin_cookie cookie = NIL_COOKIE;
	struct task_struct *curr = current;
	int i;

	if (unlikely(!debug_locks))
		return cookie;

	for (i = 0; i < curr->lockdep_depth; i++) {
		struct held_lock *hlock = curr->held_locks + i;

		if (match_held_lock(hlock, lock)) {
			/*
			 * Grab 16bits of randomness; this is sufficient to not
			 * be guessable and still allows some pin nesting in
			 * our u32 pin_count.
			 */
			cookie.val = 1 + (prandom_u32() >> 16);
			hlock->pin_count += cookie.val;
			return cookie;
		}
	}

	WARN(1, "pinning an unheld lock\n");
	return cookie;
}

static void __lock_repin_lock(struct lockdep_map *lock, struct pin_cookie cookie)
{
	struct task_struct *curr = current;
	int i;

	if (unlikely(!debug_locks))
		return;

	for (i = 0; i < curr->lockdep_depth; i++) {
		struct held_lock *hlock = curr->held_locks + i;

		if (match_held_lock(hlock, lock)) {
			hlock->pin_count += cookie.val;
			return;
		}
	}

	WARN(1, "pinning an unheld lock\n");
}

static void __lock_unpin_lock(struct lockdep_map *lock, struct pin_cookie cookie)
{
	struct task_struct *curr = current;
	int i;

	if (unlikely(!debug_locks))
		return;

	for (i = 0; i < curr->lockdep_depth; i++) {
		struct held_lock *hlock = curr->held_locks + i;

		if (match_held_lock(hlock, lock)) {
			if (WARN(!hlock->pin_count, "unpinning an unpinned lock\n"))
				return;

			hlock->pin_count -= cookie.val;

			if (WARN((int)hlock->pin_count < 0, "pin count corrupted\n"))
				hlock->pin_count = 0;

			return;
		}
	}

	WARN(1, "unpinning an unheld lock\n");
}

/*
 * Check whether we follow the irq-flags state precisely:
 */
static void check_flags(unsigned long flags)
{
#if defined(CONFIG_PROVE_LOCKING) && defined(CONFIG_DEBUG_LOCKDEP)
	if (!debug_locks)
		return;

	if (irqs_disabled_flags(flags)) {
		if (DEBUG_LOCKS_WARN_ON(lockdep_hardirqs_enabled())) {
			printk("possible reason: unannotated irqs-off.\n");
		}
	} else {
		if (DEBUG_LOCKS_WARN_ON(!lockdep_hardirqs_enabled())) {
			printk("possible reason: unannotated irqs-on.\n");
		}
	}

	/*
	 * We dont accurately track softirq state in e.g.
	 * hardirq contexts (such as on 4KSTACKS), so only
	 * check if not in hardirq contexts:
	 */
	if (!hardirq_count()) {
		if (softirq_count()) {
			/* like the above, but with softirqs */
			DEBUG_LOCKS_WARN_ON(current->softirqs_enabled);
		} else {
			/* lick the above, does it taste good? */
			DEBUG_LOCKS_WARN_ON(!current->softirqs_enabled);
		}
	}

	if (!debug_locks)
		print_irqtrace_events(current);
#endif
}

void lock_set_class(struct lockdep_map *lock, const char *name,
		    struct lock_class_key *key, unsigned int subclass,
		    unsigned long ip)
{
	unsigned long flags;

	if (unlikely(!lockdep_enabled()))
		return;

	raw_local_irq_save(flags);
	lockdep_recursion_inc();
	check_flags(flags);
	if (__lock_set_class(lock, name, key, subclass, ip))
		check_chain_key(current);
	lockdep_recursion_finish();
	raw_local_irq_restore(flags);
}
EXPORT_SYMBOL_GPL(lock_set_class);

void lock_downgrade(struct lockdep_map *lock, unsigned long ip)
{
	unsigned long flags;

	if (unlikely(!lockdep_enabled()))
		return;

	raw_local_irq_save(flags);
	lockdep_recursion_inc();
	check_flags(flags);
	if (__lock_downgrade(lock, ip))
		check_chain_key(current);
	lockdep_recursion_finish();
	raw_local_irq_restore(flags);
}
EXPORT_SYMBOL_GPL(lock_downgrade);

/* NMI context !!! */
static void verify_lock_unused(struct lockdep_map *lock, struct held_lock *hlock, int subclass)
{
#ifdef CONFIG_PROVE_LOCKING
	struct lock_class *class = look_up_lock_class(lock, subclass);
	unsigned long mask = LOCKF_USED;

	/* if it doesn't have a class (yet), it certainly hasn't been used yet */
	if (!class)
		return;

	/*
	 * READ locks only conflict with USED, such that if we only ever use
	 * READ locks, there is no deadlock possible -- RCU.
	 */
	if (!hlock->read)
		mask |= LOCKF_USED_READ;

	if (!(class->usage_mask & mask))
		return;

	hlock->class_idx = class - lock_classes;

	print_usage_bug(current, hlock, LOCK_USED, LOCK_USAGE_STATES);
#endif
}

static bool lockdep_nmi(void)
{
	if (raw_cpu_read(lockdep_recursion))
		return false;

	if (!in_nmi())
		return false;

	return true;
}

/*
 * read_lock() is recursive if:
 * 1. We force lockdep think this way in selftests or
 * 2. The implementation is not queued read/write lock or
 * 3. The locker is at an in_interrupt() context.
 */
bool read_lock_is_recursive(void)
{
	return force_read_lock_recursive ||
	       !IS_ENABLED(CONFIG_QUEUED_RWLOCKS) ||
	       in_interrupt();
}
EXPORT_SYMBOL_GPL(read_lock_is_recursive);

/*
 * We are not always called with irqs disabled - do that here,
 * and also avoid lockdep recursion:
 */
void lock_acquire(struct lockdep_map *lock, unsigned int subclass,
			  int trylock, int read, int check,
			  struct lockdep_map *nest_lock, unsigned long ip)
{
	unsigned long flags;

	trace_lock_acquire(lock, subclass, trylock, read, check, nest_lock, ip);

<<<<<<< HEAD
	if (unlikely(current->lockdep_recursion)) {
=======
	if (!debug_locks)
		return;

	if (unlikely(!lockdep_enabled())) {
>>>>>>> 2c85ebc5
		/* XXX allow trylock from NMI ?!? */
		if (lockdep_nmi() && !trylock) {
			struct held_lock hlock;

			hlock.acquire_ip = ip;
			hlock.instance = lock;
			hlock.nest_lock = nest_lock;
			hlock.irq_context = 2; // XXX
			hlock.trylock = trylock;
			hlock.read = read;
			hlock.check = check;
			hlock.hardirqs_off = true;
			hlock.references = 0;

			verify_lock_unused(lock, &hlock, subclass);
		}
		return;
	}

	raw_local_irq_save(flags);
	check_flags(flags);

<<<<<<< HEAD
	current->lockdep_recursion++;
=======
	lockdep_recursion_inc();
>>>>>>> 2c85ebc5
	__lock_acquire(lock, subclass, trylock, read, check,
		       irqs_disabled_flags(flags), nest_lock, ip, 0, 0);
	lockdep_recursion_finish();
	raw_local_irq_restore(flags);
}
EXPORT_SYMBOL_GPL(lock_acquire);

void lock_release(struct lockdep_map *lock, unsigned long ip)
{
	unsigned long flags;

	trace_lock_release(lock, ip);

<<<<<<< HEAD
	if (unlikely(current->lockdep_recursion))
=======
	if (unlikely(!lockdep_enabled()))
>>>>>>> 2c85ebc5
		return;

	raw_local_irq_save(flags);
	check_flags(flags);

<<<<<<< HEAD
	current->lockdep_recursion++;
=======
	lockdep_recursion_inc();
>>>>>>> 2c85ebc5
	if (__lock_release(lock, ip))
		check_chain_key(current);
	lockdep_recursion_finish();
	raw_local_irq_restore(flags);
}
EXPORT_SYMBOL_GPL(lock_release);

noinstr int lock_is_held_type(const struct lockdep_map *lock, int read)
{
	unsigned long flags;
	int ret = 0;

	if (unlikely(!lockdep_enabled()))
		return 1; /* avoid false negative lockdep_assert_held() */

	raw_local_irq_save(flags);
	check_flags(flags);

	lockdep_recursion_inc();
	ret = __lock_is_held(lock, read);
	lockdep_recursion_finish();
	raw_local_irq_restore(flags);

	return ret;
}
EXPORT_SYMBOL_GPL(lock_is_held_type);
NOKPROBE_SYMBOL(lock_is_held_type);

struct pin_cookie lock_pin_lock(struct lockdep_map *lock)
{
	struct pin_cookie cookie = NIL_COOKIE;
	unsigned long flags;

	if (unlikely(!lockdep_enabled()))
		return cookie;

	raw_local_irq_save(flags);
	check_flags(flags);

	lockdep_recursion_inc();
	cookie = __lock_pin_lock(lock);
	lockdep_recursion_finish();
	raw_local_irq_restore(flags);

	return cookie;
}
EXPORT_SYMBOL_GPL(lock_pin_lock);

void lock_repin_lock(struct lockdep_map *lock, struct pin_cookie cookie)
{
	unsigned long flags;

	if (unlikely(!lockdep_enabled()))
		return;

	raw_local_irq_save(flags);
	check_flags(flags);

	lockdep_recursion_inc();
	__lock_repin_lock(lock, cookie);
	lockdep_recursion_finish();
	raw_local_irq_restore(flags);
}
EXPORT_SYMBOL_GPL(lock_repin_lock);

void lock_unpin_lock(struct lockdep_map *lock, struct pin_cookie cookie)
{
	unsigned long flags;

	if (unlikely(!lockdep_enabled()))
		return;

	raw_local_irq_save(flags);
	check_flags(flags);

	lockdep_recursion_inc();
	__lock_unpin_lock(lock, cookie);
	lockdep_recursion_finish();
	raw_local_irq_restore(flags);
}
EXPORT_SYMBOL_GPL(lock_unpin_lock);

#ifdef CONFIG_LOCK_STAT
static void print_lock_contention_bug(struct task_struct *curr,
				      struct lockdep_map *lock,
				      unsigned long ip)
{
	if (!debug_locks_off())
		return;
	if (debug_locks_silent)
		return;

	pr_warn("\n");
	pr_warn("=================================\n");
	pr_warn("WARNING: bad contention detected!\n");
	print_kernel_ident();
	pr_warn("---------------------------------\n");
	pr_warn("%s/%d is trying to contend lock (",
		curr->comm, task_pid_nr(curr));
	print_lockdep_cache(lock);
	pr_cont(") at:\n");
	print_ip_sym(KERN_WARNING, ip);
	pr_warn("but there are no locks held!\n");
	pr_warn("\nother info that might help us debug this:\n");
	lockdep_print_held_locks(curr);

	pr_warn("\nstack backtrace:\n");
	dump_stack();
}

static void
__lock_contended(struct lockdep_map *lock, unsigned long ip)
{
	struct task_struct *curr = current;
	struct held_lock *hlock;
	struct lock_class_stats *stats;
	unsigned int depth;
	int i, contention_point, contending_point;

	depth = curr->lockdep_depth;
	/*
	 * Whee, we contended on this lock, except it seems we're not
	 * actually trying to acquire anything much at all..
	 */
	if (DEBUG_LOCKS_WARN_ON(!depth))
		return;

	hlock = find_held_lock(curr, lock, depth, &i);
	if (!hlock) {
		print_lock_contention_bug(curr, lock, ip);
		return;
	}

	if (hlock->instance != lock)
		return;

	hlock->waittime_stamp = lockstat_clock();

	contention_point = lock_point(hlock_class(hlock)->contention_point, ip);
	contending_point = lock_point(hlock_class(hlock)->contending_point,
				      lock->ip);

	stats = get_lock_stats(hlock_class(hlock));
	if (contention_point < LOCKSTAT_POINTS)
		stats->contention_point[contention_point]++;
	if (contending_point < LOCKSTAT_POINTS)
		stats->contending_point[contending_point]++;
	if (lock->cpu != smp_processor_id())
		stats->bounces[bounce_contended + !!hlock->read]++;
}

static void
__lock_acquired(struct lockdep_map *lock, unsigned long ip)
{
	struct task_struct *curr = current;
	struct held_lock *hlock;
	struct lock_class_stats *stats;
	unsigned int depth;
	u64 now, waittime = 0;
	int i, cpu;

	depth = curr->lockdep_depth;
	/*
	 * Yay, we acquired ownership of this lock we didn't try to
	 * acquire, how the heck did that happen?
	 */
	if (DEBUG_LOCKS_WARN_ON(!depth))
		return;

	hlock = find_held_lock(curr, lock, depth, &i);
	if (!hlock) {
		print_lock_contention_bug(curr, lock, _RET_IP_);
		return;
	}

	if (hlock->instance != lock)
		return;

	cpu = smp_processor_id();
	if (hlock->waittime_stamp) {
		now = lockstat_clock();
		waittime = now - hlock->waittime_stamp;
		hlock->holdtime_stamp = now;
	}

	stats = get_lock_stats(hlock_class(hlock));
	if (waittime) {
		if (hlock->read)
			lock_time_inc(&stats->read_waittime, waittime);
		else
			lock_time_inc(&stats->write_waittime, waittime);
	}
	if (lock->cpu != cpu)
		stats->bounces[bounce_acquired + !!hlock->read]++;

	lock->cpu = cpu;
	lock->ip = ip;
}

void lock_contended(struct lockdep_map *lock, unsigned long ip)
{
	unsigned long flags;

	trace_lock_acquired(lock, ip);
<<<<<<< HEAD

	if (unlikely(!lock_stat || !debug_locks))
		return;
=======
>>>>>>> 2c85ebc5

	if (unlikely(!lock_stat || !lockdep_enabled()))
		return;

	raw_local_irq_save(flags);
	check_flags(flags);
<<<<<<< HEAD
	current->lockdep_recursion++;
=======
	lockdep_recursion_inc();
>>>>>>> 2c85ebc5
	__lock_contended(lock, ip);
	lockdep_recursion_finish();
	raw_local_irq_restore(flags);
}
EXPORT_SYMBOL_GPL(lock_contended);

void lock_acquired(struct lockdep_map *lock, unsigned long ip)
{
	unsigned long flags;

	trace_lock_contended(lock, ip);
<<<<<<< HEAD

	if (unlikely(!lock_stat || !debug_locks))
		return;
=======
>>>>>>> 2c85ebc5

	if (unlikely(!lock_stat || !lockdep_enabled()))
		return;

	raw_local_irq_save(flags);
	check_flags(flags);
	lockdep_recursion_inc();
	__lock_acquired(lock, ip);
	lockdep_recursion_finish();
	raw_local_irq_restore(flags);
}
EXPORT_SYMBOL_GPL(lock_acquired);
#endif

/*
 * Used by the testsuite, sanitize the validator state
 * after a simulated failure:
 */

void lockdep_reset(void)
{
	unsigned long flags;
	int i;

	raw_local_irq_save(flags);
	lockdep_init_task(current);
	memset(current->held_locks, 0, MAX_LOCK_DEPTH*sizeof(struct held_lock));
	nr_hardirq_chains = 0;
	nr_softirq_chains = 0;
	nr_process_chains = 0;
	debug_locks = 1;
	for (i = 0; i < CHAINHASH_SIZE; i++)
		INIT_HLIST_HEAD(chainhash_table + i);
	raw_local_irq_restore(flags);
}

/* Remove a class from a lock chain. Must be called with the graph lock held. */
static void remove_class_from_lock_chain(struct pending_free *pf,
					 struct lock_chain *chain,
					 struct lock_class *class)
{
#ifdef CONFIG_PROVE_LOCKING
	int i;

	for (i = chain->base; i < chain->base + chain->depth; i++) {
		if (chain_hlock_class_idx(chain_hlocks[i]) != class - lock_classes)
			continue;
		/*
		 * Each lock class occurs at most once in a lock chain so once
		 * we found a match we can break out of this loop.
		 */
		goto free_lock_chain;
	}
	/* Since the chain has not been modified, return. */
	return;

free_lock_chain:
	free_chain_hlocks(chain->base, chain->depth);
	/* Overwrite the chain key for concurrent RCU readers. */
	WRITE_ONCE(chain->chain_key, INITIAL_CHAIN_KEY);
	dec_chains(chain->irq_context);

	/*
	 * Note: calling hlist_del_rcu() from inside a
	 * hlist_for_each_entry_rcu() loop is safe.
	 */
	hlist_del_rcu(&chain->entry);
	__set_bit(chain - lock_chains, pf->lock_chains_being_freed);
	nr_zapped_lock_chains++;
#endif
}

/* Must be called with the graph lock held. */
static void remove_class_from_lock_chains(struct pending_free *pf,
					  struct lock_class *class)
{
	struct lock_chain *chain;
	struct hlist_head *head;
	int i;

	for (i = 0; i < ARRAY_SIZE(chainhash_table); i++) {
		head = chainhash_table + i;
		hlist_for_each_entry_rcu(chain, head, entry) {
			remove_class_from_lock_chain(pf, chain, class);
		}
	}
}

/*
 * Remove all references to a lock class. The caller must hold the graph lock.
 */
static void zap_class(struct pending_free *pf, struct lock_class *class)
{
	struct lock_list *entry;
	int i;

	WARN_ON_ONCE(!class->key);

	/*
	 * Remove all dependencies this lock is
	 * involved in:
	 */
	for_each_set_bit(i, list_entries_in_use, ARRAY_SIZE(list_entries)) {
		entry = list_entries + i;
		if (entry->class != class && entry->links_to != class)
			continue;
		__clear_bit(i, list_entries_in_use);
		nr_list_entries--;
		list_del_rcu(&entry->entry);
	}
	if (list_empty(&class->locks_after) &&
	    list_empty(&class->locks_before)) {
		list_move_tail(&class->lock_entry, &pf->zapped);
		hlist_del_rcu(&class->hash_entry);
		WRITE_ONCE(class->key, NULL);
		WRITE_ONCE(class->name, NULL);
		nr_lock_classes--;
		__clear_bit(class - lock_classes, lock_classes_in_use);
	} else {
		WARN_ONCE(true, "%s() failed for class %s\n", __func__,
			  class->name);
	}

	remove_class_from_lock_chains(pf, class);
	nr_zapped_classes++;
}

static void reinit_class(struct lock_class *class)
{
	void *const p = class;
	const unsigned int offset = offsetof(struct lock_class, key);

	WARN_ON_ONCE(!class->lock_entry.next);
	WARN_ON_ONCE(!list_empty(&class->locks_after));
	WARN_ON_ONCE(!list_empty(&class->locks_before));
	memset(p + offset, 0, sizeof(*class) - offset);
	WARN_ON_ONCE(!class->lock_entry.next);
	WARN_ON_ONCE(!list_empty(&class->locks_after));
	WARN_ON_ONCE(!list_empty(&class->locks_before));
}

static inline int within(const void *addr, void *start, unsigned long size)
{
	return addr >= start && addr < start + size;
}

static bool inside_selftest(void)
{
	return current == lockdep_selftest_task_struct;
}

/* The caller must hold the graph lock. */
static struct pending_free *get_pending_free(void)
{
	return delayed_free.pf + delayed_free.index;
}

static void free_zapped_rcu(struct rcu_head *cb);

/*
 * Schedule an RCU callback if no RCU callback is pending. Must be called with
 * the graph lock held.
 */
static void call_rcu_zapped(struct pending_free *pf)
{
	WARN_ON_ONCE(inside_selftest());

	if (list_empty(&pf->zapped))
		return;

	if (delayed_free.scheduled)
		return;

	delayed_free.scheduled = true;

	WARN_ON_ONCE(delayed_free.pf + delayed_free.index != pf);
	delayed_free.index ^= 1;

	call_rcu(&delayed_free.rcu_head, free_zapped_rcu);
}

/* The caller must hold the graph lock. May be called from RCU context. */
static void __free_zapped_classes(struct pending_free *pf)
{
	struct lock_class *class;

	check_data_structures();

	list_for_each_entry(class, &pf->zapped, lock_entry)
		reinit_class(class);

	list_splice_init(&pf->zapped, &free_lock_classes);

#ifdef CONFIG_PROVE_LOCKING
	bitmap_andnot(lock_chains_in_use, lock_chains_in_use,
		      pf->lock_chains_being_freed, ARRAY_SIZE(lock_chains));
	bitmap_clear(pf->lock_chains_being_freed, 0, ARRAY_SIZE(lock_chains));
#endif
}

static void free_zapped_rcu(struct rcu_head *ch)
{
	struct pending_free *pf;
	unsigned long flags;

	if (WARN_ON_ONCE(ch != &delayed_free.rcu_head))
		return;

	raw_local_irq_save(flags);
	lockdep_lock();

	/* closed head */
	pf = delayed_free.pf + (delayed_free.index ^ 1);
	__free_zapped_classes(pf);
	delayed_free.scheduled = false;

	/*
	 * If there's anything on the open list, close and start a new callback.
	 */
	call_rcu_zapped(delayed_free.pf + delayed_free.index);

	lockdep_unlock();
	raw_local_irq_restore(flags);
}

/*
 * Remove all lock classes from the class hash table and from the
 * all_lock_classes list whose key or name is in the address range [start,
 * start + size). Move these lock classes to the zapped_classes list. Must
 * be called with the graph lock held.
 */
static void __lockdep_free_key_range(struct pending_free *pf, void *start,
				     unsigned long size)
{
	struct lock_class *class;
	struct hlist_head *head;
	int i;

	/* Unhash all classes that were created by a module. */
	for (i = 0; i < CLASSHASH_SIZE; i++) {
		head = classhash_table + i;
		hlist_for_each_entry_rcu(class, head, hash_entry) {
			if (!within(class->key, start, size) &&
			    !within(class->name, start, size))
				continue;
			zap_class(pf, class);
		}
	}
}

/*
 * Used in module.c to remove lock classes from memory that is going to be
 * freed; and possibly re-used by other modules.
 *
 * We will have had one synchronize_rcu() before getting here, so we're
 * guaranteed nobody will look up these exact classes -- they're properly dead
 * but still allocated.
 */
static void lockdep_free_key_range_reg(void *start, unsigned long size)
{
	struct pending_free *pf;
	unsigned long flags;

	init_data_structures_once();

	raw_local_irq_save(flags);
	lockdep_lock();
	pf = get_pending_free();
	__lockdep_free_key_range(pf, start, size);
	call_rcu_zapped(pf);
	lockdep_unlock();
	raw_local_irq_restore(flags);

	/*
	 * Wait for any possible iterators from look_up_lock_class() to pass
	 * before continuing to free the memory they refer to.
	 */
	synchronize_rcu();
}

/*
 * Free all lockdep keys in the range [start, start+size). Does not sleep.
 * Ignores debug_locks. Must only be used by the lockdep selftests.
 */
static void lockdep_free_key_range_imm(void *start, unsigned long size)
{
	struct pending_free *pf = delayed_free.pf;
	unsigned long flags;

	init_data_structures_once();

	raw_local_irq_save(flags);
	lockdep_lock();
	__lockdep_free_key_range(pf, start, size);
	__free_zapped_classes(pf);
	lockdep_unlock();
	raw_local_irq_restore(flags);
}

void lockdep_free_key_range(void *start, unsigned long size)
{
	init_data_structures_once();

	if (inside_selftest())
		lockdep_free_key_range_imm(start, size);
	else
		lockdep_free_key_range_reg(start, size);
}

/*
 * Check whether any element of the @lock->class_cache[] array refers to a
 * registered lock class. The caller must hold either the graph lock or the
 * RCU read lock.
 */
static bool lock_class_cache_is_registered(struct lockdep_map *lock)
{
	struct lock_class *class;
	struct hlist_head *head;
	int i, j;

	for (i = 0; i < CLASSHASH_SIZE; i++) {
		head = classhash_table + i;
		hlist_for_each_entry_rcu(class, head, hash_entry) {
			for (j = 0; j < NR_LOCKDEP_CACHING_CLASSES; j++)
				if (lock->class_cache[j] == class)
					return true;
		}
	}
	return false;
}

/* The caller must hold the graph lock. Does not sleep. */
static void __lockdep_reset_lock(struct pending_free *pf,
				 struct lockdep_map *lock)
{
	struct lock_class *class;
	int j;

	/*
	 * Remove all classes this lock might have:
	 */
	for (j = 0; j < MAX_LOCKDEP_SUBCLASSES; j++) {
		/*
		 * If the class exists we look it up and zap it:
		 */
		class = look_up_lock_class(lock, j);
		if (class)
			zap_class(pf, class);
	}
	/*
	 * Debug check: in the end all mapped classes should
	 * be gone.
	 */
	if (WARN_ON_ONCE(lock_class_cache_is_registered(lock)))
		debug_locks_off();
}

/*
 * Remove all information lockdep has about a lock if debug_locks == 1. Free
 * released data structures from RCU context.
 */
static void lockdep_reset_lock_reg(struct lockdep_map *lock)
{
	struct pending_free *pf;
	unsigned long flags;
	int locked;

	raw_local_irq_save(flags);
	locked = graph_lock();
	if (!locked)
		goto out_irq;

	pf = get_pending_free();
	__lockdep_reset_lock(pf, lock);
	call_rcu_zapped(pf);

	graph_unlock();
out_irq:
	raw_local_irq_restore(flags);
}

/*
 * Reset a lock. Does not sleep. Ignores debug_locks. Must only be used by the
 * lockdep selftests.
 */
static void lockdep_reset_lock_imm(struct lockdep_map *lock)
{
	struct pending_free *pf = delayed_free.pf;
	unsigned long flags;

	raw_local_irq_save(flags);
	lockdep_lock();
	__lockdep_reset_lock(pf, lock);
	__free_zapped_classes(pf);
	lockdep_unlock();
	raw_local_irq_restore(flags);
}

void lockdep_reset_lock(struct lockdep_map *lock)
{
	init_data_structures_once();

	if (inside_selftest())
		lockdep_reset_lock_imm(lock);
	else
		lockdep_reset_lock_reg(lock);
}

/* Unregister a dynamically allocated key. */
void lockdep_unregister_key(struct lock_class_key *key)
{
	struct hlist_head *hash_head = keyhashentry(key);
	struct lock_class_key *k;
	struct pending_free *pf;
	unsigned long flags;
	bool found = false;

	might_sleep();

	if (WARN_ON_ONCE(static_obj(key)))
		return;

	raw_local_irq_save(flags);
	if (!graph_lock())
		goto out_irq;

	pf = get_pending_free();
	hlist_for_each_entry_rcu(k, hash_head, hash_entry) {
		if (k == key) {
			hlist_del_rcu(&k->hash_entry);
			found = true;
			break;
		}
	}
	WARN_ON_ONCE(!found);
	__lockdep_free_key_range(pf, key, 1);
	call_rcu_zapped(pf);
	graph_unlock();
out_irq:
	raw_local_irq_restore(flags);

	/* Wait until is_dynamic_key() has finished accessing k->hash_entry. */
	synchronize_rcu();
}
EXPORT_SYMBOL_GPL(lockdep_unregister_key);

void __init lockdep_init(void)
{
	printk("Lock dependency validator: Copyright (c) 2006 Red Hat, Inc., Ingo Molnar\n");

	printk("... MAX_LOCKDEP_SUBCLASSES:  %lu\n", MAX_LOCKDEP_SUBCLASSES);
	printk("... MAX_LOCK_DEPTH:          %lu\n", MAX_LOCK_DEPTH);
	printk("... MAX_LOCKDEP_KEYS:        %lu\n", MAX_LOCKDEP_KEYS);
	printk("... CLASSHASH_SIZE:          %lu\n", CLASSHASH_SIZE);
	printk("... MAX_LOCKDEP_ENTRIES:     %lu\n", MAX_LOCKDEP_ENTRIES);
	printk("... MAX_LOCKDEP_CHAINS:      %lu\n", MAX_LOCKDEP_CHAINS);
	printk("... CHAINHASH_SIZE:          %lu\n", CHAINHASH_SIZE);

	printk(" memory used by lock dependency info: %zu kB\n",
	       (sizeof(lock_classes) +
		sizeof(lock_classes_in_use) +
		sizeof(classhash_table) +
		sizeof(list_entries) +
		sizeof(list_entries_in_use) +
		sizeof(chainhash_table) +
		sizeof(delayed_free)
#ifdef CONFIG_PROVE_LOCKING
		+ sizeof(lock_cq)
		+ sizeof(lock_chains)
		+ sizeof(lock_chains_in_use)
		+ sizeof(chain_hlocks)
#endif
		) / 1024
		);

#if defined(CONFIG_TRACE_IRQFLAGS) && defined(CONFIG_PROVE_LOCKING)
	printk(" memory used for stack traces: %zu kB\n",
	       (sizeof(stack_trace) + sizeof(stack_trace_hash)) / 1024
	       );
#endif

	printk(" per task-struct memory footprint: %zu bytes\n",
	       sizeof(((struct task_struct *)NULL)->held_locks));
}

static void
print_freed_lock_bug(struct task_struct *curr, const void *mem_from,
		     const void *mem_to, struct held_lock *hlock)
{
	if (!debug_locks_off())
		return;
	if (debug_locks_silent)
		return;

	pr_warn("\n");
	pr_warn("=========================\n");
	pr_warn("WARNING: held lock freed!\n");
	print_kernel_ident();
	pr_warn("-------------------------\n");
	pr_warn("%s/%d is freeing memory %px-%px, with a lock still held there!\n",
		curr->comm, task_pid_nr(curr), mem_from, mem_to-1);
	print_lock(hlock);
	lockdep_print_held_locks(curr);

	pr_warn("\nstack backtrace:\n");
	dump_stack();
}

static inline int not_in_range(const void* mem_from, unsigned long mem_len,
				const void* lock_from, unsigned long lock_len)
{
	return lock_from + lock_len <= mem_from ||
		mem_from + mem_len <= lock_from;
}

/*
 * Called when kernel memory is freed (or unmapped), or if a lock
 * is destroyed or reinitialized - this code checks whether there is
 * any held lock in the memory range of <from> to <to>:
 */
void debug_check_no_locks_freed(const void *mem_from, unsigned long mem_len)
{
	struct task_struct *curr = current;
	struct held_lock *hlock;
	unsigned long flags;
	int i;

	if (unlikely(!debug_locks))
		return;

	raw_local_irq_save(flags);
	for (i = 0; i < curr->lockdep_depth; i++) {
		hlock = curr->held_locks + i;

		if (not_in_range(mem_from, mem_len, hlock->instance,
					sizeof(*hlock->instance)))
			continue;

		print_freed_lock_bug(curr, mem_from, mem_from + mem_len, hlock);
		break;
	}
	raw_local_irq_restore(flags);
}
EXPORT_SYMBOL_GPL(debug_check_no_locks_freed);

static void print_held_locks_bug(void)
{
	if (!debug_locks_off())
		return;
	if (debug_locks_silent)
		return;

	pr_warn("\n");
	pr_warn("====================================\n");
	pr_warn("WARNING: %s/%d still has locks held!\n",
	       current->comm, task_pid_nr(current));
	print_kernel_ident();
	pr_warn("------------------------------------\n");
	lockdep_print_held_locks(current);
	pr_warn("\nstack backtrace:\n");
	dump_stack();
}

void debug_check_no_locks_held(void)
{
	if (unlikely(current->lockdep_depth > 0))
		print_held_locks_bug();
}
EXPORT_SYMBOL_GPL(debug_check_no_locks_held);

#ifdef __KERNEL__
void debug_show_all_locks(void)
{
	struct task_struct *g, *p;

	if (unlikely(!debug_locks)) {
		pr_warn("INFO: lockdep is turned off.\n");
		return;
	}
	pr_warn("\nShowing all locks held in the system:\n");

	rcu_read_lock();
	for_each_process_thread(g, p) {
		if (!p->lockdep_depth)
			continue;
		lockdep_print_held_locks(p);
		touch_nmi_watchdog();
		touch_all_softlockup_watchdogs();
	}
	rcu_read_unlock();

	pr_warn("\n");
	pr_warn("=============================================\n\n");
}
EXPORT_SYMBOL_GPL(debug_show_all_locks);
#endif

/*
 * Careful: only use this function if you are sure that
 * the task cannot run in parallel!
 */
void debug_show_held_locks(struct task_struct *task)
{
	if (unlikely(!debug_locks)) {
		printk("INFO: lockdep is turned off.\n");
		return;
	}
	lockdep_print_held_locks(task);
}
EXPORT_SYMBOL_GPL(debug_show_held_locks);

asmlinkage __visible void lockdep_sys_exit(void)
{
	struct task_struct *curr = current;

	if (unlikely(curr->lockdep_depth)) {
		if (!debug_locks_off())
			return;
		pr_warn("\n");
		pr_warn("================================================\n");
		pr_warn("WARNING: lock held when returning to user space!\n");
		print_kernel_ident();
		pr_warn("------------------------------------------------\n");
		pr_warn("%s/%d is leaving the kernel with locks still held!\n",
				curr->comm, curr->pid);
		lockdep_print_held_locks(curr);
	}

	/*
	 * The lock history for each syscall should be independent. So wipe the
	 * slate clean on return to userspace.
	 */
	lockdep_invariant_state(false);
}

void lockdep_rcu_suspicious(const char *file, const int line, const char *s)
{
	struct task_struct *curr = current;

	/* Note: the following can be executed concurrently, so be careful. */
	pr_warn("\n");
	pr_warn("=============================\n");
	pr_warn("WARNING: suspicious RCU usage\n");
	print_kernel_ident();
	pr_warn("-----------------------------\n");
	pr_warn("%s:%d %s!\n", file, line, s);
	pr_warn("\nother info that might help us debug this:\n\n");
	pr_warn("\n%srcu_scheduler_active = %d, debug_locks = %d\n",
	       !rcu_lockdep_current_cpu_online()
			? "RCU used illegally from offline CPU!\n"
			: "",
	       rcu_scheduler_active, debug_locks);

	/*
	 * If a CPU is in the RCU-free window in idle (ie: in the section
	 * between rcu_idle_enter() and rcu_idle_exit(), then RCU
	 * considers that CPU to be in an "extended quiescent state",
	 * which means that RCU will be completely ignoring that CPU.
	 * Therefore, rcu_read_lock() and friends have absolutely no
	 * effect on a CPU running in that state. In other words, even if
	 * such an RCU-idle CPU has called rcu_read_lock(), RCU might well
	 * delete data structures out from under it.  RCU really has no
	 * choice here: we need to keep an RCU-free window in idle where
	 * the CPU may possibly enter into low power mode. This way we can
	 * notice an extended quiescent state to other CPUs that started a grace
	 * period. Otherwise we would delay any grace period as long as we run
	 * in the idle task.
	 *
	 * So complain bitterly if someone does call rcu_read_lock(),
	 * rcu_read_lock_bh() and so on from extended quiescent states.
	 */
	if (!rcu_is_watching())
		pr_warn("RCU used illegally from extended quiescent state!\n");

	lockdep_print_held_locks(curr);
	pr_warn("\nstack backtrace:\n");
	dump_stack();
}
EXPORT_SYMBOL_GPL(lockdep_rcu_suspicious);<|MERGE_RESOLUTION|>--- conflicted
+++ resolved
@@ -4370,11 +4370,7 @@
 static int mark_lock(struct task_struct *curr, struct held_lock *this,
 			     enum lock_usage_bit new_bit)
 {
-<<<<<<< HEAD
-	unsigned int old_mask, new_mask, ret = 1;
-=======
 	unsigned int new_mask, ret = 1;
->>>>>>> 2c85ebc5
 
 	if (new_bit >= LOCK_USAGE_STATES) {
 		DEBUG_LOCKS_WARN_ON(1);
@@ -4400,35 +4396,16 @@
 	 */
 	if (unlikely(hlock_class(this)->usage_mask & new_mask))
 		goto unlock;
-<<<<<<< HEAD
-=======
 
 	if (!hlock_class(this)->usage_mask)
 		debug_atomic_dec(nr_unused_locks);
->>>>>>> 2c85ebc5
-
-	old_mask = hlock_class(this)->usage_mask;
+
 	hlock_class(this)->usage_mask |= new_mask;
 
-<<<<<<< HEAD
-	/*
-	 * Save one usage_traces[] entry and map both LOCK_USED and
-	 * LOCK_USED_READ onto the same entry.
-	 */
-	if (new_bit == LOCK_USED || new_bit == LOCK_USED_READ) {
-		if (old_mask & (LOCKF_USED | LOCKF_USED_READ))
-			goto unlock;
-		new_bit = LOCK_USED;
-	}
-
-	if (!(hlock_class(this)->usage_traces[new_bit] = save_trace()))
-		return 0;
-=======
 	if (new_bit < LOCK_TRACE_STATES) {
 		if (!(hlock_class(this)->usage_traces[new_bit] = save_trace()))
 			return 0;
 	}
->>>>>>> 2c85ebc5
 
 	if (new_bit < LOCK_USED) {
 		ret = mark_lock_irq(curr, this, new_bit);
@@ -5430,14 +5407,10 @@
 
 	trace_lock_acquire(lock, subclass, trylock, read, check, nest_lock, ip);
 
-<<<<<<< HEAD
-	if (unlikely(current->lockdep_recursion)) {
-=======
 	if (!debug_locks)
 		return;
 
 	if (unlikely(!lockdep_enabled())) {
->>>>>>> 2c85ebc5
 		/* XXX allow trylock from NMI ?!? */
 		if (lockdep_nmi() && !trylock) {
 			struct held_lock hlock;
@@ -5460,11 +5433,7 @@
 	raw_local_irq_save(flags);
 	check_flags(flags);
 
-<<<<<<< HEAD
-	current->lockdep_recursion++;
-=======
 	lockdep_recursion_inc();
->>>>>>> 2c85ebc5
 	__lock_acquire(lock, subclass, trylock, read, check,
 		       irqs_disabled_flags(flags), nest_lock, ip, 0, 0);
 	lockdep_recursion_finish();
@@ -5478,21 +5447,13 @@
 
 	trace_lock_release(lock, ip);
 
-<<<<<<< HEAD
-	if (unlikely(current->lockdep_recursion))
-=======
 	if (unlikely(!lockdep_enabled()))
->>>>>>> 2c85ebc5
 		return;
 
 	raw_local_irq_save(flags);
 	check_flags(flags);
 
-<<<<<<< HEAD
-	current->lockdep_recursion++;
-=======
 	lockdep_recursion_inc();
->>>>>>> 2c85ebc5
 	if (__lock_release(lock, ip))
 		check_chain_key(current);
 	lockdep_recursion_finish();
@@ -5697,23 +5658,13 @@
 	unsigned long flags;
 
 	trace_lock_acquired(lock, ip);
-<<<<<<< HEAD
-
-	if (unlikely(!lock_stat || !debug_locks))
-		return;
-=======
->>>>>>> 2c85ebc5
 
 	if (unlikely(!lock_stat || !lockdep_enabled()))
 		return;
 
 	raw_local_irq_save(flags);
 	check_flags(flags);
-<<<<<<< HEAD
-	current->lockdep_recursion++;
-=======
 	lockdep_recursion_inc();
->>>>>>> 2c85ebc5
 	__lock_contended(lock, ip);
 	lockdep_recursion_finish();
 	raw_local_irq_restore(flags);
@@ -5725,12 +5676,6 @@
 	unsigned long flags;
 
 	trace_lock_contended(lock, ip);
-<<<<<<< HEAD
-
-	if (unlikely(!lock_stat || !debug_locks))
-		return;
-=======
->>>>>>> 2c85ebc5
 
 	if (unlikely(!lock_stat || !lockdep_enabled()))
 		return;
