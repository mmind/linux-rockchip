--- conflicted
+++ resolved
@@ -47,11 +47,8 @@
 						  __u32 id);
 LIBBPF_API size_t btf__pointer_size(const struct btf *btf);
 LIBBPF_API int btf__set_pointer_size(struct btf *btf, size_t ptr_sz);
-<<<<<<< HEAD
-=======
 LIBBPF_API enum btf_endianness btf__endianness(const struct btf *btf);
 LIBBPF_API int btf__set_endianness(struct btf *btf, enum btf_endianness endian);
->>>>>>> 2c85ebc5
 LIBBPF_API __s64 btf__resolve_size(const struct btf *btf, __u32 type_id);
 LIBBPF_API int btf__resolve_type(const struct btf *btf, __u32 type_id);
 LIBBPF_API int btf__align_of(const struct btf *btf, __u32 id);
