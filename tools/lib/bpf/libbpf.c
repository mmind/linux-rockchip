--- conflicted
+++ resolved
@@ -132,10 +132,7 @@
 	[BPF_TRACE_UPROBE_MULTI]	= "trace_uprobe_multi",
 	[BPF_NETKIT_PRIMARY]		= "netkit_primary",
 	[BPF_NETKIT_PEER]		= "netkit_peer",
-<<<<<<< HEAD
-=======
 	[BPF_TRACE_KPROBE_SESSION]	= "trace_kprobe_session",
->>>>>>> 0c383648
 };
 
 static const char * const link_type_name[] = {
@@ -153,10 +150,7 @@
 	[BPF_LINK_TYPE_TCX]			= "tcx",
 	[BPF_LINK_TYPE_UPROBE_MULTI]		= "uprobe_multi",
 	[BPF_LINK_TYPE_NETKIT]			= "netkit",
-<<<<<<< HEAD
-=======
 	[BPF_LINK_TYPE_SOCKMAP]			= "sockmap",
->>>>>>> 0c383648
 };
 
 static const char * const map_type_name[] = {
@@ -1208,18 +1202,9 @@
 				st_ops->progs[i]->autoload = false;
 
 			/* Update the value from the shadow type */
-<<<<<<< HEAD
-			prog = *(void **)mdata;
-=======
->>>>>>> 0c383648
 			st_ops->progs[i] = prog;
 			if (!prog)
 				continue;
-			if (!is_valid_st_ops_program(obj, prog)) {
-				pr_warn("struct_ops init_kern %s: member %s is not a struct_ops program\n",
-					map->name, mname);
-				return -ENOTSUP;
-			}
 
 			if (!is_valid_st_ops_program(obj, prog)) {
 				pr_warn("struct_ops init_kern %s: member %s is not a struct_ops program\n",
@@ -6977,410 +6962,6 @@
 	return err;
 }
 
-<<<<<<< HEAD
-=======
-static int bpf_prog_assign_exc_cb(struct bpf_object *obj, struct bpf_program *prog)
-{
-	const char *str = "exception_callback:";
-	size_t pfx_len = strlen(str);
-	int i, j, n;
-
-	if (!obj->btf || !kernel_supports(obj, FEAT_BTF_DECL_TAG))
-		return 0;
-
-	n = btf__type_cnt(obj->btf);
-	for (i = 1; i < n; i++) {
-		const char *name;
-		struct btf_type *t;
-
-		t = btf_type_by_id(obj->btf, i);
-		if (!btf_is_decl_tag(t) || btf_decl_tag(t)->component_idx != -1)
-			continue;
-
-		name = btf__str_by_offset(obj->btf, t->name_off);
-		if (strncmp(name, str, pfx_len) != 0)
-			continue;
-
-		t = btf_type_by_id(obj->btf, t->type);
-		if (!btf_is_func(t) || btf_func_linkage(t) != BTF_FUNC_GLOBAL) {
-			pr_warn("prog '%s': exception_callback:<value> decl tag not applied to the main program\n",
-				prog->name);
-			return -EINVAL;
-		}
-		if (strcmp(prog->name, btf__str_by_offset(obj->btf, t->name_off)) != 0)
-			continue;
-		/* Multiple callbacks are specified for the same prog,
-		 * the verifier will eventually return an error for this
-		 * case, hence simply skip appending a subprog.
-		 */
-		if (prog->exception_cb_idx >= 0) {
-			prog->exception_cb_idx = -1;
-			break;
-		}
-
-		name += pfx_len;
-		if (str_is_empty(name)) {
-			pr_warn("prog '%s': exception_callback:<value> decl tag contains empty value\n",
-				prog->name);
-			return -EINVAL;
-		}
-
-		for (j = 0; j < obj->nr_programs; j++) {
-			struct bpf_program *subprog = &obj->programs[j];
-
-			if (!prog_is_subprog(obj, subprog))
-				continue;
-			if (strcmp(name, subprog->name) != 0)
-				continue;
-			/* Enforce non-hidden, as from verifier point of
-			 * view it expects global functions, whereas the
-			 * mark_btf_static fixes up linkage as static.
-			 */
-			if (!subprog->sym_global || subprog->mark_btf_static) {
-				pr_warn("prog '%s': exception callback %s must be a global non-hidden function\n",
-					prog->name, subprog->name);
-				return -EINVAL;
-			}
-			/* Let's see if we already saw a static exception callback with the same name */
-			if (prog->exception_cb_idx >= 0) {
-				pr_warn("prog '%s': multiple subprogs with same name as exception callback '%s'\n",
-					prog->name, subprog->name);
-				return -EINVAL;
-			}
-			prog->exception_cb_idx = j;
-			break;
-		}
-
-		if (prog->exception_cb_idx >= 0)
-			continue;
-
-		pr_warn("prog '%s': cannot find exception callback '%s'\n", prog->name, name);
-		return -ENOENT;
-	}
-
-	return 0;
-}
-
-static struct {
-	enum bpf_prog_type prog_type;
-	const char *ctx_name;
-} global_ctx_map[] = {
-	{ BPF_PROG_TYPE_CGROUP_DEVICE,           "bpf_cgroup_dev_ctx" },
-	{ BPF_PROG_TYPE_CGROUP_SKB,              "__sk_buff" },
-	{ BPF_PROG_TYPE_CGROUP_SOCK,             "bpf_sock" },
-	{ BPF_PROG_TYPE_CGROUP_SOCK_ADDR,        "bpf_sock_addr" },
-	{ BPF_PROG_TYPE_CGROUP_SOCKOPT,          "bpf_sockopt" },
-	{ BPF_PROG_TYPE_CGROUP_SYSCTL,           "bpf_sysctl" },
-	{ BPF_PROG_TYPE_FLOW_DISSECTOR,          "__sk_buff" },
-	{ BPF_PROG_TYPE_KPROBE,                  "bpf_user_pt_regs_t" },
-	{ BPF_PROG_TYPE_LWT_IN,                  "__sk_buff" },
-	{ BPF_PROG_TYPE_LWT_OUT,                 "__sk_buff" },
-	{ BPF_PROG_TYPE_LWT_SEG6LOCAL,           "__sk_buff" },
-	{ BPF_PROG_TYPE_LWT_XMIT,                "__sk_buff" },
-	{ BPF_PROG_TYPE_NETFILTER,               "bpf_nf_ctx" },
-	{ BPF_PROG_TYPE_PERF_EVENT,              "bpf_perf_event_data" },
-	{ BPF_PROG_TYPE_RAW_TRACEPOINT,          "bpf_raw_tracepoint_args" },
-	{ BPF_PROG_TYPE_RAW_TRACEPOINT_WRITABLE, "bpf_raw_tracepoint_args" },
-	{ BPF_PROG_TYPE_SCHED_ACT,               "__sk_buff" },
-	{ BPF_PROG_TYPE_SCHED_CLS,               "__sk_buff" },
-	{ BPF_PROG_TYPE_SK_LOOKUP,               "bpf_sk_lookup" },
-	{ BPF_PROG_TYPE_SK_MSG,                  "sk_msg_md" },
-	{ BPF_PROG_TYPE_SK_REUSEPORT,            "sk_reuseport_md" },
-	{ BPF_PROG_TYPE_SK_SKB,                  "__sk_buff" },
-	{ BPF_PROG_TYPE_SOCK_OPS,                "bpf_sock_ops" },
-	{ BPF_PROG_TYPE_SOCKET_FILTER,           "__sk_buff" },
-	{ BPF_PROG_TYPE_XDP,                     "xdp_md" },
-	/* all other program types don't have "named" context structs */
-};
-
-/* forward declarations for arch-specific underlying types of bpf_user_pt_regs_t typedef,
- * for below __builtin_types_compatible_p() checks;
- * with this approach we don't need any extra arch-specific #ifdef guards
- */
-struct pt_regs;
-struct user_pt_regs;
-struct user_regs_struct;
-
-static bool need_func_arg_type_fixup(const struct btf *btf, const struct bpf_program *prog,
-				     const char *subprog_name, int arg_idx,
-				     int arg_type_id, const char *ctx_name)
-{
-	const struct btf_type *t;
-	const char *tname;
-
-	/* check if existing parameter already matches verifier expectations */
-	t = skip_mods_and_typedefs(btf, arg_type_id, NULL);
-	if (!btf_is_ptr(t))
-		goto out_warn;
-
-	/* typedef bpf_user_pt_regs_t is a special PITA case, valid for kprobe
-	 * and perf_event programs, so check this case early on and forget
-	 * about it for subsequent checks
-	 */
-	while (btf_is_mod(t))
-		t = btf__type_by_id(btf, t->type);
-	if (btf_is_typedef(t) &&
-	    (prog->type == BPF_PROG_TYPE_KPROBE || prog->type == BPF_PROG_TYPE_PERF_EVENT)) {
-		tname = btf__str_by_offset(btf, t->name_off) ?: "<anon>";
-		if (strcmp(tname, "bpf_user_pt_regs_t") == 0)
-			return false; /* canonical type for kprobe/perf_event */
-	}
-
-	/* now we can ignore typedefs moving forward */
-	t = skip_mods_and_typedefs(btf, t->type, NULL);
-
-	/* if it's `void *`, definitely fix up BTF info */
-	if (btf_is_void(t))
-		return true;
-
-	/* if it's already proper canonical type, no need to fix up */
-	tname = btf__str_by_offset(btf, t->name_off) ?: "<anon>";
-	if (btf_is_struct(t) && strcmp(tname, ctx_name) == 0)
-		return false;
-
-	/* special cases */
-	switch (prog->type) {
-	case BPF_PROG_TYPE_KPROBE:
-		/* `struct pt_regs *` is expected, but we need to fix up */
-		if (btf_is_struct(t) && strcmp(tname, "pt_regs") == 0)
-			return true;
-		break;
-	case BPF_PROG_TYPE_PERF_EVENT:
-		if (__builtin_types_compatible_p(bpf_user_pt_regs_t, struct pt_regs) &&
-		    btf_is_struct(t) && strcmp(tname, "pt_regs") == 0)
-			return true;
-		if (__builtin_types_compatible_p(bpf_user_pt_regs_t, struct user_pt_regs) &&
-		    btf_is_struct(t) && strcmp(tname, "user_pt_regs") == 0)
-			return true;
-		if (__builtin_types_compatible_p(bpf_user_pt_regs_t, struct user_regs_struct) &&
-		    btf_is_struct(t) && strcmp(tname, "user_regs_struct") == 0)
-			return true;
-		break;
-	case BPF_PROG_TYPE_RAW_TRACEPOINT:
-	case BPF_PROG_TYPE_RAW_TRACEPOINT_WRITABLE:
-		/* allow u64* as ctx */
-		if (btf_is_int(t) && t->size == 8)
-			return true;
-		break;
-	default:
-		break;
-	}
-
-out_warn:
-	pr_warn("prog '%s': subprog '%s' arg#%d is expected to be of `struct %s *` type\n",
-		prog->name, subprog_name, arg_idx, ctx_name);
-	return false;
-}
-
-static int clone_func_btf_info(struct btf *btf, int orig_fn_id, struct bpf_program *prog)
-{
-	int fn_id, fn_proto_id, ret_type_id, orig_proto_id;
-	int i, err, arg_cnt, fn_name_off, linkage;
-	struct btf_type *fn_t, *fn_proto_t, *t;
-	struct btf_param *p;
-
-	/* caller already validated FUNC -> FUNC_PROTO validity */
-	fn_t = btf_type_by_id(btf, orig_fn_id);
-	fn_proto_t = btf_type_by_id(btf, fn_t->type);
-
-	/* Note that each btf__add_xxx() operation invalidates
-	 * all btf_type and string pointers, so we need to be
-	 * very careful when cloning BTF types. BTF type
-	 * pointers have to be always refetched. And to avoid
-	 * problems with invalidated string pointers, we
-	 * add empty strings initially, then just fix up
-	 * name_off offsets in place. Offsets are stable for
-	 * existing strings, so that works out.
-	 */
-	fn_name_off = fn_t->name_off; /* we are about to invalidate fn_t */
-	linkage = btf_func_linkage(fn_t);
-	orig_proto_id = fn_t->type; /* original FUNC_PROTO ID */
-	ret_type_id = fn_proto_t->type; /* fn_proto_t will be invalidated */
-	arg_cnt = btf_vlen(fn_proto_t);
-
-	/* clone FUNC_PROTO and its params */
-	fn_proto_id = btf__add_func_proto(btf, ret_type_id);
-	if (fn_proto_id < 0)
-		return -EINVAL;
-
-	for (i = 0; i < arg_cnt; i++) {
-		int name_off;
-
-		/* copy original parameter data */
-		t = btf_type_by_id(btf, orig_proto_id);
-		p = &btf_params(t)[i];
-		name_off = p->name_off;
-
-		err = btf__add_func_param(btf, "", p->type);
-		if (err)
-			return err;
-
-		fn_proto_t = btf_type_by_id(btf, fn_proto_id);
-		p = &btf_params(fn_proto_t)[i];
-		p->name_off = name_off; /* use remembered str offset */
-	}
-
-	/* clone FUNC now, btf__add_func() enforces non-empty name, so use
-	 * entry program's name as a placeholder, which we replace immediately
-	 * with original name_off
-	 */
-	fn_id = btf__add_func(btf, prog->name, linkage, fn_proto_id);
-	if (fn_id < 0)
-		return -EINVAL;
-
-	fn_t = btf_type_by_id(btf, fn_id);
-	fn_t->name_off = fn_name_off; /* reuse original string */
-
-	return fn_id;
-}
-
-/* Check if main program or global subprog's function prototype has `arg:ctx`
- * argument tags, and, if necessary, substitute correct type to match what BPF
- * verifier would expect, taking into account specific program type. This
- * allows to support __arg_ctx tag transparently on old kernels that don't yet
- * have a native support for it in the verifier, making user's life much
- * easier.
- */
-static int bpf_program_fixup_func_info(struct bpf_object *obj, struct bpf_program *prog)
-{
-	const char *ctx_name = NULL, *ctx_tag = "arg:ctx", *fn_name;
-	struct bpf_func_info_min *func_rec;
-	struct btf_type *fn_t, *fn_proto_t;
-	struct btf *btf = obj->btf;
-	const struct btf_type *t;
-	struct btf_param *p;
-	int ptr_id = 0, struct_id, tag_id, orig_fn_id;
-	int i, n, arg_idx, arg_cnt, err, rec_idx;
-	int *orig_ids;
-
-	/* no .BTF.ext, no problem */
-	if (!obj->btf_ext || !prog->func_info)
-		return 0;
-
-	/* don't do any fix ups if kernel natively supports __arg_ctx */
-	if (kernel_supports(obj, FEAT_ARG_CTX_TAG))
-		return 0;
-
-	/* some BPF program types just don't have named context structs, so
-	 * this fallback mechanism doesn't work for them
-	 */
-	for (i = 0; i < ARRAY_SIZE(global_ctx_map); i++) {
-		if (global_ctx_map[i].prog_type != prog->type)
-			continue;
-		ctx_name = global_ctx_map[i].ctx_name;
-		break;
-	}
-	if (!ctx_name)
-		return 0;
-
-	/* remember original func BTF IDs to detect if we already cloned them */
-	orig_ids = calloc(prog->func_info_cnt, sizeof(*orig_ids));
-	if (!orig_ids)
-		return -ENOMEM;
-	for (i = 0; i < prog->func_info_cnt; i++) {
-		func_rec = prog->func_info + prog->func_info_rec_size * i;
-		orig_ids[i] = func_rec->type_id;
-	}
-
-	/* go through each DECL_TAG with "arg:ctx" and see if it points to one
-	 * of our subprogs; if yes and subprog is global and needs adjustment,
-	 * clone and adjust FUNC -> FUNC_PROTO combo
-	 */
-	for (i = 1, n = btf__type_cnt(btf); i < n; i++) {
-		/* only DECL_TAG with "arg:ctx" value are interesting */
-		t = btf__type_by_id(btf, i);
-		if (!btf_is_decl_tag(t))
-			continue;
-		if (strcmp(btf__str_by_offset(btf, t->name_off), ctx_tag) != 0)
-			continue;
-
-		/* only global funcs need adjustment, if at all */
-		orig_fn_id = t->type;
-		fn_t = btf_type_by_id(btf, orig_fn_id);
-		if (!btf_is_func(fn_t) || btf_func_linkage(fn_t) != BTF_FUNC_GLOBAL)
-			continue;
-
-		/* sanity check FUNC -> FUNC_PROTO chain, just in case */
-		fn_proto_t = btf_type_by_id(btf, fn_t->type);
-		if (!fn_proto_t || !btf_is_func_proto(fn_proto_t))
-			continue;
-
-		/* find corresponding func_info record */
-		func_rec = NULL;
-		for (rec_idx = 0; rec_idx < prog->func_info_cnt; rec_idx++) {
-			if (orig_ids[rec_idx] == t->type) {
-				func_rec = prog->func_info + prog->func_info_rec_size * rec_idx;
-				break;
-			}
-		}
-		/* current main program doesn't call into this subprog */
-		if (!func_rec)
-			continue;
-
-		/* some more sanity checking of DECL_TAG */
-		arg_cnt = btf_vlen(fn_proto_t);
-		arg_idx = btf_decl_tag(t)->component_idx;
-		if (arg_idx < 0 || arg_idx >= arg_cnt)
-			continue;
-
-		/* check if we should fix up argument type */
-		p = &btf_params(fn_proto_t)[arg_idx];
-		fn_name = btf__str_by_offset(btf, fn_t->name_off) ?: "<anon>";
-		if (!need_func_arg_type_fixup(btf, prog, fn_name, arg_idx, p->type, ctx_name))
-			continue;
-
-		/* clone fn/fn_proto, unless we already did it for another arg */
-		if (func_rec->type_id == orig_fn_id) {
-			int fn_id;
-
-			fn_id = clone_func_btf_info(btf, orig_fn_id, prog);
-			if (fn_id < 0) {
-				err = fn_id;
-				goto err_out;
-			}
-
-			/* point func_info record to a cloned FUNC type */
-			func_rec->type_id = fn_id;
-		}
-
-		/* create PTR -> STRUCT type chain to mark PTR_TO_CTX argument;
-		 * we do it just once per main BPF program, as all global
-		 * funcs share the same program type, so need only PTR ->
-		 * STRUCT type chain
-		 */
-		if (ptr_id == 0) {
-			struct_id = btf__add_struct(btf, ctx_name, 0);
-			ptr_id = btf__add_ptr(btf, struct_id);
-			if (ptr_id < 0 || struct_id < 0) {
-				err = -EINVAL;
-				goto err_out;
-			}
-		}
-
-		/* for completeness, clone DECL_TAG and point it to cloned param */
-		tag_id = btf__add_decl_tag(btf, ctx_tag, func_rec->type_id, arg_idx);
-		if (tag_id < 0) {
-			err = -EINVAL;
-			goto err_out;
-		}
-
-		/* all the BTF manipulations invalidated pointers, refetch them */
-		fn_t = btf_type_by_id(btf, func_rec->type_id);
-		fn_proto_t = btf_type_by_id(btf, fn_t->type);
-
-		/* fix up type ID pointed to by param */
-		p = &btf_params(fn_proto_t)[arg_idx];
-		p->type = ptr_id;
-	}
-
-	free(orig_ids);
-	return 0;
-err_out:
-	free(orig_ids);
-	return err;
-}
-
->>>>>>> 0c383648
 static int bpf_object__relocate(struct bpf_object *obj, const char *targ_btf_path)
 {
 	struct bpf_program *prog;
@@ -7826,14 +7407,8 @@
 	load_attr.prog_ifindex = prog->prog_ifindex;
 
 	/* specify func_info/line_info only if kernel supports them */
-<<<<<<< HEAD
-	btf_fd = btf__fd(obj->btf);
-	if (btf_fd >= 0 && kernel_supports(obj, FEAT_BTF_FUNC)) {
-		load_attr.prog_btf_fd = btf_fd;
-=======
 	if (obj->btf && btf__fd(obj->btf) >= 0 && kernel_supports(obj, FEAT_BTF_FUNC)) {
 		load_attr.prog_btf_fd = btf__fd(obj->btf);
->>>>>>> 0c383648
 		load_attr.func_info = prog->func_info;
 		load_attr.func_info_rec_size = prog->func_info_rec_size;
 		load_attr.func_info_cnt = prog->func_info_cnt;
@@ -9728,10 +9303,7 @@
 static int attach_raw_tp(const struct bpf_program *prog, long cookie, struct bpf_link **link);
 static int attach_trace(const struct bpf_program *prog, long cookie, struct bpf_link **link);
 static int attach_kprobe_multi(const struct bpf_program *prog, long cookie, struct bpf_link **link);
-<<<<<<< HEAD
-=======
 static int attach_kprobe_session(const struct bpf_program *prog, long cookie, struct bpf_link **link);
->>>>>>> 0c383648
 static int attach_uprobe_multi(const struct bpf_program *prog, long cookie, struct bpf_link **link);
 static int attach_lsm(const struct bpf_program *prog, long cookie, struct bpf_link **link);
 static int attach_iter(const struct bpf_program *prog, long cookie, struct bpf_link **link);
@@ -9748,10 +9320,7 @@
 	SEC_DEF("uretprobe.s+",		KPROBE, 0, SEC_SLEEPABLE, attach_uprobe),
 	SEC_DEF("kprobe.multi+",	KPROBE,	BPF_TRACE_KPROBE_MULTI, SEC_NONE, attach_kprobe_multi),
 	SEC_DEF("kretprobe.multi+",	KPROBE,	BPF_TRACE_KPROBE_MULTI, SEC_NONE, attach_kprobe_multi),
-<<<<<<< HEAD
-=======
 	SEC_DEF("kprobe.session+",	KPROBE,	BPF_TRACE_KPROBE_SESSION, SEC_NONE, attach_kprobe_session),
->>>>>>> 0c383648
 	SEC_DEF("uprobe.multi+",	KPROBE,	BPF_TRACE_UPROBE_MULTI, SEC_NONE, attach_uprobe_multi),
 	SEC_DEF("uretprobe.multi+",	KPROBE,	BPF_TRACE_UPROBE_MULTI, SEC_NONE, attach_uprobe_multi),
 	SEC_DEF("uprobe.multi.s+",	KPROBE,	BPF_TRACE_UPROBE_MULTI, SEC_SLEEPABLE, attach_uprobe_multi),
@@ -11717,7 +11286,6 @@
 	struct avail_kallsyms_data *data = ctx;
 	struct kprobe_multi_resolve *res = data->res;
 	int err;
-<<<<<<< HEAD
 
 	if (!bsearch(&sym_name, data->syms, data->cnt, sizeof(*data->syms), avail_func_cmp))
 		return 0;
@@ -11728,141 +11296,6 @@
 
 	res->addrs[res->cnt++] = (unsigned long)sym_addr;
 	return 0;
-}
-
-static int libbpf_available_kallsyms_parse(struct kprobe_multi_resolve *res)
-{
-	const char *available_functions_file = tracefs_available_filter_functions();
-	struct avail_kallsyms_data data;
-	char sym_name[500];
-	FILE *f;
-	int err = 0, ret, i;
-	char **syms = NULL;
-	size_t cap = 0, cnt = 0;
-
-	f = fopen(available_functions_file, "re");
-	if (!f) {
-		err = -errno;
-		pr_warn("failed to open %s: %d\n", available_functions_file, err);
-		return err;
-	}
-
-	while (true) {
-		char *name;
-
-		ret = fscanf(f, "%499s%*[^\n]\n", sym_name);
-		if (ret == EOF && feof(f))
-			break;
-
-		if (ret != 1) {
-			pr_warn("failed to parse available_filter_functions entry: %d\n", ret);
-			err = -EINVAL;
-			goto cleanup;
-		}
-
-		if (!glob_match(sym_name, res->pattern))
-			continue;
-
-		err = libbpf_ensure_mem((void **)&syms, &cap, sizeof(*syms), cnt + 1);
-		if (err)
-			goto cleanup;
-
-		name = strdup(sym_name);
-		if (!name) {
-			err = -errno;
-			goto cleanup;
-		}
-
-		syms[cnt++] = name;
-	}
-
-	/* no entries found, bail out */
-	if (cnt == 0) {
-		err = -ENOENT;
-		goto cleanup;
-	}
-
-	/* sort available functions */
-	qsort(syms, cnt, sizeof(*syms), avail_func_cmp);
-
-	data.syms = syms;
-	data.res = res;
-	data.cnt = cnt;
-	libbpf_kallsyms_parse(avail_kallsyms_cb, &data);
-
-	if (res->cnt == 0)
-		err = -ENOENT;
-
-cleanup:
-	for (i = 0; i < cnt; i++)
-		free((char *)syms[i]);
-	free(syms);
-
-	fclose(f);
-	return err;
-}
-
-static bool has_available_filter_functions_addrs(void)
-{
-	return access(tracefs_available_filter_functions_addrs(), R_OK) != -1;
-}
-
-static int libbpf_available_kprobes_parse(struct kprobe_multi_resolve *res)
-{
-	const char *available_path = tracefs_available_filter_functions_addrs();
-	char sym_name[500];
-	FILE *f;
-	int ret, err = 0;
-	unsigned long long sym_addr;
-
-	f = fopen(available_path, "re");
-	if (!f) {
-		err = -errno;
-		pr_warn("failed to open %s: %d\n", available_path, err);
-		return err;
-	}
-
-	while (true) {
-		ret = fscanf(f, "%llx %499s%*[^\n]\n", &sym_addr, sym_name);
-		if (ret == EOF && feof(f))
-			break;
-
-		if (ret != 2) {
-			pr_warn("failed to parse available_filter_functions_addrs entry: %d\n",
-				ret);
-			err = -EINVAL;
-			goto cleanup;
-		}
-
-		if (!glob_match(sym_name, res->pattern))
-			continue;
-
-		err = libbpf_ensure_mem((void **)&res->addrs, &res->cap,
-					sizeof(*res->addrs), res->cnt + 1);
-		if (err)
-			goto cleanup;
-
-		res->addrs[res->cnt++] = (unsigned long)sym_addr;
-	}
-
-	if (res->cnt == 0)
-		err = -ENOENT;
-
-cleanup:
-	fclose(f);
-	return err;
-=======
-
-	if (!bsearch(&sym_name, data->syms, data->cnt, sizeof(*data->syms), avail_func_cmp))
-		return 0;
-
-	err = libbpf_ensure_mem((void **)&res->addrs, &res->cap, sizeof(*res->addrs), res->cnt + 1);
-	if (err)
-		return err;
-
-	res->addrs[res->cnt++] = (unsigned long)sym_addr;
-	return 0;
->>>>>>> 0c383648
 }
 
 static int libbpf_available_kallsyms_parse(struct kprobe_multi_resolve *res)
@@ -12193,37 +11626,6 @@
 	*link = bpf_program__attach_kprobe_multi_opts(prog, pattern, &opts);
 	free(pattern);
 	return *link ? 0 : -errno;
-}
-
-static int attach_uprobe_multi(const struct bpf_program *prog, long cookie, struct bpf_link **link)
-{
-	char *probe_type = NULL, *binary_path = NULL, *func_name = NULL;
-	LIBBPF_OPTS(bpf_uprobe_multi_opts, opts);
-	int n, ret = -EINVAL;
-
-	*link = NULL;
-
-	n = sscanf(prog->sec_name, "%m[^/]/%m[^:]:%m[^\n]",
-		   &probe_type, &binary_path, &func_name);
-	switch (n) {
-	case 1:
-		/* handle SEC("u[ret]probe") - format is valid, but auto-attach is impossible. */
-		ret = 0;
-		break;
-	case 3:
-		opts.retprobe = strcmp(probe_type, "uretprobe.multi") == 0;
-		*link = bpf_program__attach_uprobe_multi(prog, -1, binary_path, func_name, &opts);
-		ret = libbpf_get_error(*link);
-		break;
-	default:
-		pr_warn("prog '%s': invalid format of section definition '%s'\n", prog->name,
-			prog->sec_name);
-		break;
-	}
-	free(probe_type);
-	free(binary_path);
-	free(func_name);
-	return ret;
 }
 
 static int attach_uprobe_multi(const struct bpf_program *prog, long cookie, struct bpf_link **link)
@@ -12502,8 +11904,6 @@
 	if (!OPTS_VALID(opts, bpf_uprobe_multi_opts))
 		return libbpf_err_ptr(-EINVAL);
 
-<<<<<<< HEAD
-=======
 	prog_fd = bpf_program__fd(prog);
 	if (prog_fd < 0) {
 		pr_warn("prog '%s': can't attach BPF program without FD (was it loaded?)\n",
@@ -12511,7 +11911,6 @@
 		return libbpf_err_ptr(-EINVAL);
 	}
 
->>>>>>> 0c383648
 	syms = OPTS_GET(opts, syms, NULL);
 	offsets = OPTS_GET(opts, offsets, NULL);
 	ref_ctr_offsets = OPTS_GET(opts, ref_ctr_offsets, NULL);
@@ -12587,10 +11986,6 @@
 	}
 	link->detach = &bpf_link__detach_fd;
 
-<<<<<<< HEAD
-	prog_fd = bpf_program__fd(prog);
-=======
->>>>>>> 0c383648
 	link_fd = bpf_link_create(prog_fd, 0, BPF_TRACE_UPROBE_MULTI, &lopts);
 	if (link_fd < 0) {
 		err = -errno;
@@ -13220,15 +12615,12 @@
 bpf_program__attach_netns(const struct bpf_program *prog, int netns_fd)
 {
 	return bpf_program_attach_fd(prog, netns_fd, "netns", NULL);
-<<<<<<< HEAD
-=======
 }
 
 struct bpf_link *
 bpf_program__attach_sockmap(const struct bpf_program *prog, int map_fd)
 {
 	return bpf_program_attach_fd(prog, map_fd, "sockmap", NULL);
->>>>>>> 0c383648
 }
 
 struct bpf_link *bpf_program__attach_xdp(const struct bpf_program *prog, int ifindex)
@@ -13539,15 +12931,11 @@
 	__u32 zero = 0;
 	int err;
 
-<<<<<<< HEAD
-	if (!bpf_map__is_struct_ops(map) || !map_is_created(map))
-=======
 	if (!bpf_map__is_struct_ops(map))
 		return -EINVAL;
 
 	if (map->fd < 0) {
 		pr_warn("map '%s': can't use BPF map without FD (was it created?)\n", map->name);
->>>>>>> 0c383648
 		return -EINVAL;
 	}
 
