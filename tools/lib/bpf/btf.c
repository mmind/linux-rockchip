--- conflicted
+++ resolved
@@ -92,11 +92,8 @@
 	bool strs_deduped;
 	/* BTF object FD, if loaded into kernel */
 	int fd;
-<<<<<<< HEAD
-=======
 
 	/* Pointer size (in bytes) for a target architecture of this BTF */
->>>>>>> 2c85ebc5
 	int ptr_sz;
 };
 
@@ -524,70 +521,6 @@
 		free(btf->raw_data_swapped);
 		btf->raw_data_swapped = NULL;
 	}
-	return 0;
-}
-
-static int determine_ptr_size(const struct btf *btf)
-{
-	const struct btf_type *t;
-	const char *name;
-	int i;
-
-	for (i = 1; i <= btf->nr_types; i++) {
-		t = btf__type_by_id(btf, i);
-		if (!btf_is_int(t))
-			continue;
-
-		name = btf__name_by_offset(btf, t->name_off);
-		if (!name)
-			continue;
-
-		if (strcmp(name, "long int") == 0 ||
-		    strcmp(name, "long unsigned int") == 0) {
-			if (t->size != 4 && t->size != 8)
-				continue;
-			return t->size;
-		}
-	}
-
-	return -1;
-}
-
-static size_t btf_ptr_sz(const struct btf *btf)
-{
-	if (!btf->ptr_sz)
-		((struct btf *)btf)->ptr_sz = determine_ptr_size(btf);
-	return btf->ptr_sz < 0 ? sizeof(void *) : btf->ptr_sz;
-}
-
-/* Return pointer size this BTF instance assumes. The size is heuristically
- * determined by looking for 'long' or 'unsigned long' integer type and
- * recording its size in bytes. If BTF type information doesn't have any such
- * type, this function returns 0. In the latter case, native architecture's
- * pointer size is assumed, so will be either 4 or 8, depending on
- * architecture that libbpf was compiled for. It's possible to override
- * guessed value by using btf__set_pointer_size() API.
- */
-size_t btf__pointer_size(const struct btf *btf)
-{
-	if (!btf->ptr_sz)
-		((struct btf *)btf)->ptr_sz = determine_ptr_size(btf);
-
-	if (btf->ptr_sz < 0)
-		/* not enough BTF type info to guess */
-		return 0;
-
-	return btf->ptr_sz;
-}
-
-/* Override or set pointer size in bytes. Only values of 4 and 8 are
- * supported.
- */
-int btf__set_pointer_size(struct btf *btf, size_t ptr_sz)
-{
-	if (ptr_sz != 4 && ptr_sz != 8)
-		return -EINVAL;
-	btf->ptr_sz = ptr_sz;
 	return 0;
 }
 
