/* SPDX-License-Identifier: GPL-2.0 */
#ifndef __PERF_MAP_H
#define __PERF_MAP_H

#include <linux/refcount.h>
#include <linux/compiler.h>
#include <linux/list.h>
#include <linux/rbtree.h>
#include <stdio.h>
#include <string.h>
#include <stdbool.h>
#include <linux/types.h>

struct dso;
struct maps;
struct machine;

struct map {
	union {
		struct rb_node	rb_node;
		struct list_head node;
	};
	u64			start;
	u64			end;
	bool			erange_warned:1;
	bool			priv:1;
	u32			prot;
	u64			pgoff;
	u64			reloc;

	/* ip -> dso rip */
	u64			(*map_ip)(struct map *, u64);
	/* dso rip -> ip */
	u64			(*unmap_ip)(struct map *, u64);

	struct dso		*dso;
	refcount_t		refcnt;
	u32			flags;
};

struct kmap;

struct kmap *__map__kmap(struct map *map);
struct kmap *map__kmap(struct map *map);
struct maps *map__kmaps(struct map *map);

static inline u64 map__map_ip(struct map *map, u64 ip)
{
	return ip - map->start + map->pgoff;
}

static inline u64 map__unmap_ip(struct map *map, u64 ip)
{
	return ip + map->start - map->pgoff;
}

static inline u64 identity__map_ip(struct map *map __maybe_unused, u64 ip)
{
	return ip;
}

static inline size_t map__size(const struct map *map)
{
	return map->end - map->start;
}

/* rip/ip <-> addr suitable for passing to `objdump --start-address=` */
u64 map__rip_2objdump(struct map *map, u64 rip);

/* objdump address -> memory address */
u64 map__objdump_2mem(struct map *map, u64 ip);

struct symbol;
struct thread;

/* map__for_each_symbol - iterate over the symbols in the given map
 *
 * @map: the 'struct map *' in which symbols itereated
 * @pos: the 'struct symbol *' to use as a loop cursor
 * @n: the 'struct rb_node *' to use as a temporary storage
 * Note: caller must ensure map->dso is not NULL (map is loaded).
 */
#define map__for_each_symbol(map, pos, n)	\
	dso__for_each_symbol(map->dso, pos, n)

/* map__for_each_symbol_with_name - iterate over the symbols in the given map
 *                                  that have the given name
 *
 * @map: the 'struct map *' in which symbols itereated
 * @sym_name: the symbol name
 * @pos: the 'struct symbol *' to use as a loop cursor
 */
#define __map__for_each_symbol_by_name(map, sym_name, pos)	\
	for (pos = map__find_symbol_by_name(map, sym_name);	\
	     pos &&						\
	     !symbol__match_symbol_name(pos->name, sym_name,	\
					SYMBOL_TAG_INCLUDE__DEFAULT_ONLY); \
	     pos = symbol__next_by_name(pos))

#define map__for_each_symbol_by_name(map, sym_name, pos)		\
	__map__for_each_symbol_by_name(map, sym_name, (pos))

void map__init(struct map *map,
	       u64 start, u64 end, u64 pgoff, struct dso *dso);

struct dso_id;

struct map *map__new(struct machine *machine, u64 start, u64 len,
		     u64 pgoff, struct dso_id *id, u32 prot, u32 flags,
		     char *filename, struct thread *thread);
struct map *map__new2(u64 start, struct dso *dso);
void map__delete(struct map *map);
struct map *map__clone(struct map *map);

static inline struct map *map__get(struct map *map)
{
	if (map)
		refcount_inc(&map->refcnt);
	return map;
}

void map__put(struct map *map);

static inline void __map__zput(struct map **map)
{
	map__put(*map);
	*map = NULL;
}

#define map__zput(map) __map__zput(&map)

size_t map__fprintf(struct map *map, FILE *fp);
size_t map__fprintf_dsoname(struct map *map, FILE *fp);
char *map__srcline(struct map *map, u64 addr, struct symbol *sym);
int map__fprintf_srcline(struct map *map, u64 addr, const char *prefix,
			 FILE *fp);

int map__load(struct map *map);
struct symbol *map__find_symbol(struct map *map, u64 addr);
struct symbol *map__find_symbol_by_name(struct map *map, const char *name);
void map__fixup_start(struct map *map);
void map__fixup_end(struct map *map);

int map__set_kallsyms_ref_reloc_sym(struct map *map, const char *symbol_name,
				    u64 addr);

bool __map__is_kernel(const struct map *map);
bool __map__is_extra_kernel_map(const struct map *map);
bool __map__is_bpf_prog(const struct map *map);
bool __map__is_bpf_image(const struct map *map);
bool __map__is_ool(const struct map *map);

static inline bool __map__is_kmodule(const struct map *map)
{
	return !__map__is_kernel(map) && !__map__is_extra_kernel_map(map) &&
	       !__map__is_bpf_prog(map) && !__map__is_ool(map) &&
	       !__map__is_bpf_image(map);
}

bool map__has_symbols(const struct map *map);

#define ENTRY_TRAMPOLINE_NAME "__entry_SYSCALL_64_trampoline"

static inline bool is_entry_trampoline(const char *name)
{
	return !strcmp(name, ENTRY_TRAMPOLINE_NAME);
}

static inline bool is_bpf_image(const char *name)
{
	return strncmp(name, "bpf_trampoline_", sizeof("bpf_trampoline_") - 1) == 0 ||
	       strncmp(name, "bpf_dispatcher_", sizeof("bpf_dispatcher_") - 1) == 0;
}
<<<<<<< HEAD
=======

static inline int is_anon_memory(const char *filename)
{
	return !strcmp(filename, "//anon") ||
	       !strncmp(filename, "/dev/zero", sizeof("/dev/zero") - 1) ||
	       !strncmp(filename, "/anon_hugepage", sizeof("/anon_hugepage") - 1);
}

static inline int is_no_dso_memory(const char *filename)
{
	return !strncmp(filename, "[stack", 6) ||
	       !strncmp(filename, "/SYSV", 5)  ||
	       !strcmp(filename, "[heap]");
}
>>>>>>> 2c85ebc5
#endif /* __PERF_MAP_H */<|MERGE_RESOLUTION|>--- conflicted
+++ resolved
@@ -171,8 +171,6 @@
 	return strncmp(name, "bpf_trampoline_", sizeof("bpf_trampoline_") - 1) == 0 ||
 	       strncmp(name, "bpf_dispatcher_", sizeof("bpf_dispatcher_") - 1) == 0;
 }
-<<<<<<< HEAD
-=======
 
 static inline int is_anon_memory(const char *filename)
 {
@@ -187,5 +185,4 @@
 	       !strncmp(filename, "/SYSV", 5)  ||
 	       !strcmp(filename, "[heap]");
 }
->>>>>>> 2c85ebc5
 #endif /* __PERF_MAP_H */