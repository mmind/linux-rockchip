--- conflicted
+++ resolved
@@ -558,49 +558,8 @@
 }
 
 static int64_t
-<<<<<<< HEAD
-hist_entry__cmp_nop(struct hist_entry *left __maybe_unused,
-		    struct hist_entry *right __maybe_unused)
-{
-	return 0;
-}
-
-static int64_t
-hist_entry__cmp_baseline(struct hist_entry *left, struct hist_entry *right)
-{
-	if (sort_compute)
-		return 0;
-
-	if (left->stat.period == right->stat.period)
-		return 0;
-	return left->stat.period > right->stat.period ? 1 : -1;
-}
-
-static int64_t
-hist_entry__cmp_delta(struct hist_entry *left, struct hist_entry *right)
-{
-	return hist_entry__cmp_compute(right, left, COMPUTE_DELTA);
-}
-
-static int64_t
-hist_entry__cmp_ratio(struct hist_entry *left, struct hist_entry *right)
-{
-	return hist_entry__cmp_compute(right, left, COMPUTE_RATIO);
-}
-
-static int64_t
-hist_entry__cmp_wdiff(struct hist_entry *left, struct hist_entry *right)
-{
-	return hist_entry__cmp_compute(right, left, COMPUTE_WEIGHTED_DIFF);
-}
-
-static void insert_hist_entry_by_compute(struct rb_root *root,
-					 struct hist_entry *he,
-					 int c)
-=======
 hist_entry__cmp_compute_idx(struct hist_entry *left, struct hist_entry *right,
 			    int c, int sort_idx)
->>>>>>> 03891159
 {
 	struct hist_entry *p_right, *p_left;
 
@@ -702,17 +661,8 @@
 	if (show_baseline_only)
 		hists__baseline_only(hists);
 
-<<<<<<< HEAD
-	if (sort_compute) {
-		hists__precompute(hists);
-		hists__compute_resort(hists);
-	} else {
-		hists__output_resort(hists, NULL);
-	}
-=======
 	hists__precompute(hists);
 	hists__output_resort(hists, NULL);
->>>>>>> 03891159
 
 	hists__fprintf(hists, true, 0, 0, 0, stdout);
 }
