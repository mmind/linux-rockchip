VERSION = 1.0

BINDIR=usr/bin
WARNFLAGS=-Wall -Wshadow -W -Wformat -Wimplicit-function-declaration -Wimplicit-int
CFLAGS+= -O1 ${WARNFLAGS} -fstack-protector
CC=$(CROSS_COMPILE)gcc

CFLAGS+=-D VERSION=\"$(VERSION)\"
LDFLAGS+=
TARGET=tmon

INSTALL_PROGRAM=install -m 755 -p
DEL_FILE=rm -f

# Static builds might require -ltinfo, for instance
ifneq ($(findstring -static, $(LDFLAGS)),)
STATIC := --static
endif

<<<<<<< HEAD
# Static builds might require -ltinfo, for instance
ifneq ($(findstring -static, $(LDFLAGS)),)
STATIC := --static
endif

=======
>>>>>>> 1113cdfe
TMON_LIBS=-lm -lpthread
TMON_LIBS += $(shell pkg-config --libs $(STATIC) panelw ncursesw 2> /dev/null || \
		     pkg-config --libs $(STATIC) panel ncurses 2> /dev/null || \
		     echo -lpanel -lncurses)

OBJS = tmon.o tui.o sysfs.o pid.o
OBJS +=

tmon: $(OBJS) Makefile tmon.h
	$(CC) $(CFLAGS) $(LDFLAGS) $(OBJS)  -o $(TARGET) $(TMON_LIBS)

valgrind: tmon
	 sudo valgrind -v --track-origins=yes --tool=memcheck --leak-check=yes --show-reachable=yes --num-callers=20 --track-fds=yes ./$(TARGET)  1> /dev/null

install:
	- mkdir -p $(INSTALL_ROOT)/$(BINDIR)
	- $(INSTALL_PROGRAM) "$(TARGET)" "$(INSTALL_ROOT)/$(BINDIR)/$(TARGET)"

uninstall:
	$(DEL_FILE) "$(INSTALL_ROOT)/$(BINDIR)/$(TARGET)"

clean:
	find . -name "*.o" | xargs $(DEL_FILE)
	rm -f $(TARGET)

dist:
	git tag v$(VERSION)
	git archive --format=tar --prefix="$(TARGET)-$(VERSION)/" v$(VERSION) | \
		gzip > $(TARGET)-$(VERSION).tar.gz<|MERGE_RESOLUTION|>--- conflicted
+++ resolved
@@ -17,14 +17,6 @@
 STATIC := --static
 endif
 
-<<<<<<< HEAD
-# Static builds might require -ltinfo, for instance
-ifneq ($(findstring -static, $(LDFLAGS)),)
-STATIC := --static
-endif
-
-=======
->>>>>>> 1113cdfe
 TMON_LIBS=-lm -lpthread
 TMON_LIBS += $(shell pkg-config --libs $(STATIC) panelw ncursesw 2> /dev/null || \
 		     pkg-config --libs $(STATIC) panel ncurses 2> /dev/null || \
