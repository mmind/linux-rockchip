--- conflicted
+++ resolved
@@ -290,16 +290,11 @@
 	 * quite often that the scheduler is not able to wake up the target CPU
 	 * before the vCPU thread is scheduled to another CPU.
 	 */
-<<<<<<< HEAD
-	TEST_ASSERT(i > (NR_TASK_MIGRATIONS / 2),
-		    "Only performed %d KVM_RUNs, task stalled too much?", i);
-=======
 	TEST_ASSERT(skip_sanity_check || i > (NR_TASK_MIGRATIONS / 2),
 		    "Only performed %d KVM_RUNs, task stalled too much?\n\n"
 		    "  Try disabling deep sleep states to reduce CPU wakeup latency,\n"
 		    "  e.g. via cpuidle.off=1 or setting /dev/cpu_dma_latency to '0',\n"
 		    "  or run with -u to disable this sanity check.", i);
->>>>>>> 0c383648
 
 	pthread_join(migration_thread, NULL);
 
