// SPDX-License-Identifier: GPL-2.0
/* Copyright (c) 2019 Facebook */
#include <test_progs.h>
#include <network_helpers.h>
#include <bpf/btf.h>

typedef int (*test_cb)(struct bpf_object *obj);

static int check_data_map(struct bpf_object *obj, int prog_cnt, bool reset)
{
	struct bpf_map *data_map = NULL, *map;
	__u64 *result = NULL;
	const int zero = 0;
	__u32 duration = 0;
	int ret = -1, i;

	result = malloc((prog_cnt + 32 /* spare */) * sizeof(__u64));
	if (CHECK(!result, "alloc_memory", "failed to alloc memory"))
		return -ENOMEM;

	bpf_object__for_each_map(map, obj)
		if (bpf_map__is_internal(map)) {
			data_map = map;
			break;
		}
	if (CHECK(!data_map, "find_data_map", "data map not found\n"))
		goto out;

	ret = bpf_map_lookup_elem(bpf_map__fd(data_map), &zero, result);
	if (CHECK(ret, "get_result",
		  "failed to get output data: %d\n", ret))
		goto out;

	for (i = 0; i < prog_cnt; i++) {
		if (CHECK(result[i] != 1, "result",
			  "fexit_bpf2bpf result[%d] failed err %llu\n",
			  i, result[i]))
			goto out;
		result[i] = 0;
	}
	if (reset) {
		ret = bpf_map_update_elem(bpf_map__fd(data_map), &zero, result, 0);
		if (CHECK(ret, "reset_result", "failed to reset result\n"))
			goto out;
	}

	ret = 0;
out:
	free(result);
	return ret;
}

static void test_fexit_bpf2bpf_common(const char *obj_file,
				      const char *target_obj_file,
				      int prog_cnt,
				      const char **prog_name,
				      bool run_prog,
				      test_cb cb)
{
	struct bpf_object *obj = NULL, *tgt_obj;
	struct bpf_program **prog = NULL;
	struct bpf_link **link = NULL;
	__u32 duration = 0, retval;
<<<<<<< HEAD
	struct bpf_map *data_map;
	const int zero = 0;
	__u64 *result = NULL;
=======
	int err, tgt_fd, i;
>>>>>>> 2c85ebc5

	err = bpf_prog_load(target_obj_file, BPF_PROG_TYPE_UNSPEC,
			    &tgt_obj, &tgt_fd);
	if (CHECK(err, "tgt_prog_load", "file %s err %d errno %d\n",
		  target_obj_file, err, errno))
		return;
	DECLARE_LIBBPF_OPTS(bpf_object_open_opts, opts,
			    .attach_prog_fd = tgt_fd,
			   );

	link = calloc(sizeof(struct bpf_link *), prog_cnt);
	prog = calloc(sizeof(struct bpf_program *), prog_cnt);
<<<<<<< HEAD
	result = malloc((prog_cnt + 32 /* spare */) * sizeof(__u64));
	if (CHECK(!link || !prog || !result, "alloc_memory",
		  "failed to alloc memory"))
=======
	if (CHECK(!link || !prog, "alloc_memory", "failed to alloc memory"))
>>>>>>> 2c85ebc5
		goto close_prog;

	obj = bpf_object__open_file(obj_file, &opts);
	if (CHECK(IS_ERR_OR_NULL(obj), "obj_open",
		  "failed to open %s: %ld\n", obj_file,
		  PTR_ERR(obj)))
		goto close_prog;

	err = bpf_object__load(obj);
	if (CHECK(err, "obj_load", "err %d\n", err))
		goto close_prog;

	for (i = 0; i < prog_cnt; i++) {
		prog[i] = bpf_object__find_program_by_title(obj, prog_name[i]);
		if (CHECK(!prog[i], "find_prog", "prog %s not found\n", prog_name[i]))
			goto close_prog;
		link[i] = bpf_program__attach_trace(prog[i]);
		if (CHECK(IS_ERR(link[i]), "attach_trace", "failed to link\n"))
			goto close_prog;
	}

	if (cb) {
		err = cb(obj);
		if (err)
			goto close_prog;
	}

	if (!run_prog)
		goto close_prog;

	err = bpf_prog_test_run(tgt_fd, 1, &pkt_v6, sizeof(pkt_v6),
				NULL, NULL, &retval, &duration);
	CHECK(err || retval, "ipv6",
	      "err %d errno %d retval %d duration %d\n",
	      err, errno, retval, duration);

	if (check_data_map(obj, prog_cnt, false))
		goto close_prog;

<<<<<<< HEAD
	for (i = 0; i < prog_cnt; i++)
		if (CHECK(result[i] != 1, "result", "fexit_bpf2bpf failed err %llu\n",
			  result[i]))
			goto close_prog;

=======
>>>>>>> 2c85ebc5
close_prog:
	for (i = 0; i < prog_cnt; i++)
		if (!IS_ERR_OR_NULL(link[i]))
			bpf_link__destroy(link[i]);
	if (!IS_ERR_OR_NULL(obj))
		bpf_object__close(obj);
	bpf_object__close(tgt_obj);
	free(link);
	free(prog);
}

static void test_target_no_callees(void)
{
	const char *prog_name[] = {
		"fexit/test_pkt_md_access",
	};
	test_fexit_bpf2bpf_common("./fexit_bpf2bpf_simple.o",
				  "./test_pkt_md_access.o",
				  ARRAY_SIZE(prog_name),
				  prog_name, true, NULL);
}

static void test_target_yes_callees(void)
{
	const char *prog_name[] = {
		"fexit/test_pkt_access",
		"fexit/test_pkt_access_subprog1",
		"fexit/test_pkt_access_subprog2",
		"fexit/test_pkt_access_subprog3",
	};
	test_fexit_bpf2bpf_common("./fexit_bpf2bpf.o",
				  "./test_pkt_access.o",
				  ARRAY_SIZE(prog_name),
				  prog_name, true, NULL);
}

static void test_func_replace(void)
{
	const char *prog_name[] = {
		"fexit/test_pkt_access",
		"fexit/test_pkt_access_subprog1",
		"fexit/test_pkt_access_subprog2",
		"fexit/test_pkt_access_subprog3",
		"freplace/get_skb_len",
		"freplace/get_skb_ifindex",
		"freplace/get_constant",
		"freplace/test_pkt_write_access_subprog",
	};
	test_fexit_bpf2bpf_common("./fexit_bpf2bpf.o",
				  "./test_pkt_access.o",
				  ARRAY_SIZE(prog_name),
				  prog_name, true, NULL);
}

static void test_func_replace_verify(void)
{
	const char *prog_name[] = {
		"freplace/do_bind",
	};
	test_fexit_bpf2bpf_common("./freplace_connect4.o",
				  "./connect4_prog.o",
				  ARRAY_SIZE(prog_name),
				  prog_name, false, NULL);
}

static int test_second_attach(struct bpf_object *obj)
{
	const char *prog_name = "freplace/get_constant";
	const char *tgt_name = prog_name + 9; /* cut off freplace/ */
	const char *tgt_obj_file = "./test_pkt_access.o";
	struct bpf_program *prog = NULL;
	struct bpf_object *tgt_obj;
	__u32 duration = 0, retval;
	struct bpf_link *link;
	int err = 0, tgt_fd;

	prog = bpf_object__find_program_by_title(obj, prog_name);
	if (CHECK(!prog, "find_prog", "prog %s not found\n", prog_name))
		return -ENOENT;

	err = bpf_prog_load(tgt_obj_file, BPF_PROG_TYPE_UNSPEC,
			    &tgt_obj, &tgt_fd);
	if (CHECK(err, "second_prog_load", "file %s err %d errno %d\n",
		  tgt_obj_file, err, errno))
		return err;

	link = bpf_program__attach_freplace(prog, tgt_fd, tgt_name);
	if (CHECK(IS_ERR(link), "second_link", "failed to attach second link prog_fd %d tgt_fd %d\n", bpf_program__fd(prog), tgt_fd))
		goto out;

	err = bpf_prog_test_run(tgt_fd, 1, &pkt_v6, sizeof(pkt_v6),
				NULL, NULL, &retval, &duration);
	if (CHECK(err || retval, "ipv6",
		  "err %d errno %d retval %d duration %d\n",
		  err, errno, retval, duration))
		goto out;

	err = check_data_map(obj, 1, true);
	if (err)
		goto out;

out:
	bpf_link__destroy(link);
	bpf_object__close(tgt_obj);
	return err;
}

static void test_func_replace_multi(void)
{
	const char *prog_name[] = {
		"freplace/get_constant",
	};
	test_fexit_bpf2bpf_common("./freplace_get_constant.o",
				  "./test_pkt_access.o",
				  ARRAY_SIZE(prog_name),
				  prog_name, true, test_second_attach);
}

static void test_fmod_ret_freplace(void)
{
	struct bpf_object *freplace_obj = NULL, *pkt_obj, *fmod_obj = NULL;
	const char *freplace_name = "./freplace_get_constant.o";
	const char *fmod_ret_name = "./fmod_ret_freplace.o";
	DECLARE_LIBBPF_OPTS(bpf_object_open_opts, opts);
	const char *tgt_name = "./test_pkt_access.o";
	struct bpf_link *freplace_link = NULL;
	struct bpf_program *prog;
	__u32 duration = 0;
	int err, pkt_fd;

	err = bpf_prog_load(tgt_name, BPF_PROG_TYPE_UNSPEC,
			    &pkt_obj, &pkt_fd);
	/* the target prog should load fine */
	if (CHECK(err, "tgt_prog_load", "file %s err %d errno %d\n",
		  tgt_name, err, errno))
		return;
	opts.attach_prog_fd = pkt_fd;

	freplace_obj = bpf_object__open_file(freplace_name, &opts);
	if (CHECK(IS_ERR_OR_NULL(freplace_obj), "freplace_obj_open",
		  "failed to open %s: %ld\n", freplace_name,
		  PTR_ERR(freplace_obj)))
		goto out;

	err = bpf_object__load(freplace_obj);
	if (CHECK(err, "freplace_obj_load", "err %d\n", err))
		goto out;

	prog = bpf_program__next(NULL, freplace_obj);
	freplace_link = bpf_program__attach_trace(prog);
	if (CHECK(IS_ERR(freplace_link), "freplace_attach_trace", "failed to link\n"))
		goto out;

	opts.attach_prog_fd = bpf_program__fd(prog);
	fmod_obj = bpf_object__open_file(fmod_ret_name, &opts);
	if (CHECK(IS_ERR_OR_NULL(fmod_obj), "fmod_obj_open",
		  "failed to open %s: %ld\n", fmod_ret_name,
		  PTR_ERR(fmod_obj)))
		goto out;

	err = bpf_object__load(fmod_obj);
	if (CHECK(!err, "fmod_obj_load", "loading fmod_ret should fail\n"))
		goto out;

out:
	bpf_link__destroy(freplace_link);
	bpf_object__close(freplace_obj);
	bpf_object__close(fmod_obj);
	bpf_object__close(pkt_obj);
}


static void test_func_sockmap_update(void)
{
	const char *prog_name[] = {
		"freplace/cls_redirect",
	};
	test_fexit_bpf2bpf_common("./freplace_cls_redirect.o",
				  "./test_cls_redirect.o",
				  ARRAY_SIZE(prog_name),
				  prog_name, false, NULL);
}

static void test_obj_load_failure_common(const char *obj_file,
					  const char *target_obj_file)

{
	/*
	 * standalone test that asserts failure to load freplace prog
	 * because of invalid return code.
	 */
	struct bpf_object *obj = NULL, *pkt_obj;
	int err, pkt_fd;
	__u32 duration = 0;

	err = bpf_prog_load(target_obj_file, BPF_PROG_TYPE_UNSPEC,
			    &pkt_obj, &pkt_fd);
	/* the target prog should load fine */
	if (CHECK(err, "tgt_prog_load", "file %s err %d errno %d\n",
		  target_obj_file, err, errno))
		return;
	DECLARE_LIBBPF_OPTS(bpf_object_open_opts, opts,
			    .attach_prog_fd = pkt_fd,
			   );

	obj = bpf_object__open_file(obj_file, &opts);
	if (CHECK(IS_ERR_OR_NULL(obj), "obj_open",
		  "failed to open %s: %ld\n", obj_file,
		  PTR_ERR(obj)))
		goto close_prog;

	/* It should fail to load the program */
	err = bpf_object__load(obj);
	if (CHECK(!err, "bpf_obj_load should fail", "err %d\n", err))
		goto close_prog;

close_prog:
	if (!IS_ERR_OR_NULL(obj))
		bpf_object__close(obj);
	bpf_object__close(pkt_obj);
}

static void test_func_replace_return_code(void)
{
	/* test invalid return code in the replaced program */
	test_obj_load_failure_common("./freplace_connect_v4_prog.o",
				     "./connect4_prog.o");
}

static void test_func_map_prog_compatibility(void)
{
	/* test with spin lock map value in the replaced program */
	test_obj_load_failure_common("./freplace_attach_probe.o",
				     "./test_attach_probe.o");
}

void test_fexit_bpf2bpf(void)
{
	if (test__start_subtest("target_no_callees"))
		test_target_no_callees();
	if (test__start_subtest("target_yes_callees"))
		test_target_yes_callees();
	if (test__start_subtest("func_replace"))
		test_func_replace();
	if (test__start_subtest("func_replace_verify"))
		test_func_replace_verify();
	if (test__start_subtest("func_sockmap_update"))
		test_func_sockmap_update();
	if (test__start_subtest("func_replace_return_code"))
		test_func_replace_return_code();
	if (test__start_subtest("func_map_prog_compatibility"))
		test_func_map_prog_compatibility();
	if (test__start_subtest("func_replace_multi"))
		test_func_replace_multi();
	if (test__start_subtest("fmod_ret_freplace"))
		test_fmod_ret_freplace();
}<|MERGE_RESOLUTION|>--- conflicted
+++ resolved
@@ -61,13 +61,7 @@
 	struct bpf_program **prog = NULL;
 	struct bpf_link **link = NULL;
 	__u32 duration = 0, retval;
-<<<<<<< HEAD
-	struct bpf_map *data_map;
-	const int zero = 0;
-	__u64 *result = NULL;
-=======
 	int err, tgt_fd, i;
->>>>>>> 2c85ebc5
 
 	err = bpf_prog_load(target_obj_file, BPF_PROG_TYPE_UNSPEC,
 			    &tgt_obj, &tgt_fd);
@@ -80,13 +74,7 @@
 
 	link = calloc(sizeof(struct bpf_link *), prog_cnt);
 	prog = calloc(sizeof(struct bpf_program *), prog_cnt);
-<<<<<<< HEAD
-	result = malloc((prog_cnt + 32 /* spare */) * sizeof(__u64));
-	if (CHECK(!link || !prog || !result, "alloc_memory",
-		  "failed to alloc memory"))
-=======
 	if (CHECK(!link || !prog, "alloc_memory", "failed to alloc memory"))
->>>>>>> 2c85ebc5
 		goto close_prog;
 
 	obj = bpf_object__open_file(obj_file, &opts);
@@ -126,14 +114,6 @@
 	if (check_data_map(obj, prog_cnt, false))
 		goto close_prog;
 
-<<<<<<< HEAD
-	for (i = 0; i < prog_cnt; i++)
-		if (CHECK(result[i] != 1, "result", "fexit_bpf2bpf failed err %llu\n",
-			  result[i]))
-			goto close_prog;
-
-=======
->>>>>>> 2c85ebc5
 close_prog:
 	for (i = 0; i < prog_cnt; i++)
 		if (!IS_ERR_OR_NULL(link[i]))
