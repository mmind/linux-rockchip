# SPDX-License-Identifier: GPL-2.0
VERSION = 5
PATCHLEVEL = 10
SUBLEVEL = 0
<<<<<<< HEAD
EXTRAVERSION = -rc6
=======
EXTRAVERSION =
>>>>>>> 2c85ebc5
NAME = Kleptomaniac Octopus

# *DOCUMENTATION*
# To see a list of typical targets execute "make help"
# More info can be located in ./README
# Comments in this file are targeted only to the developer, do not
# expect to learn how to build the kernel reading this file.

$(if $(filter __%, $(MAKECMDGOALS)), \
	$(error targets prefixed with '__' are only for internal use))

# That's our default target when none is given on the command line
PHONY := __all
__all:

# We are using a recursive build, so we need to do a little thinking
# to get the ordering right.
#
# Most importantly: sub-Makefiles should only ever modify files in
# their own directory. If in some directory we have a dependency on
# a file in another dir (which doesn't happen often, but it's often
# unavoidable when linking the built-in.a targets which finally
# turn into vmlinux), we will call a sub make in that other dir, and
# after that we are sure that everything which is in that other dir
# is now up to date.
#
# The only cases where we need to modify files which have global
# effects are thus separated out and done before the recursive
# descending is started. They are now explicitly listed as the
# prepare rule.

ifneq ($(sub_make_done),1)

# Do not use make's built-in rules and variables
# (this increases performance and avoids hard-to-debug behaviour)
MAKEFLAGS += -rR

# Avoid funny character set dependencies
unexport LC_ALL
LC_COLLATE=C
LC_NUMERIC=C
export LC_COLLATE LC_NUMERIC

# Avoid interference with shell env settings
unexport GREP_OPTIONS

# Beautify output
# ---------------------------------------------------------------------------
#
# Normally, we echo the whole command before executing it. By making
# that echo $($(quiet)$(cmd)), we now have the possibility to set
# $(quiet) to choose other forms of output instead, e.g.
#
#         quiet_cmd_cc_o_c = Compiling $(RELDIR)/$@
#         cmd_cc_o_c       = $(CC) $(c_flags) -c -o $@ $<
#
# If $(quiet) is empty, the whole command will be printed.
# If it is set to "quiet_", only the short version will be printed.
# If it is set to "silent_", nothing will be printed at all, since
# the variable $(silent_cmd_cc_o_c) doesn't exist.
#
# A simple variant is to prefix commands with $(Q) - that's useful
# for commands that shall be hidden in non-verbose mode.
#
#	$(Q)ln $@ :<
#
# If KBUILD_VERBOSE equals 0 then the above command will be hidden.
# If KBUILD_VERBOSE equals 1 then the above command is displayed.
# If KBUILD_VERBOSE equals 2 then give the reason why each target is rebuilt.
#
# To put more focus on warnings, be less verbose as default
# Use 'make V=1' to see the full commands

ifeq ("$(origin V)", "command line")
  KBUILD_VERBOSE = $(V)
endif
ifndef KBUILD_VERBOSE
  KBUILD_VERBOSE = 0
endif

ifeq ($(KBUILD_VERBOSE),1)
  quiet =
  Q =
else
  quiet=quiet_
  Q = @
endif

# If the user is running make -s (silent mode), suppress echoing of
# commands

ifneq ($(findstring s,$(filter-out --%,$(MAKEFLAGS))),)
  quiet=silent_
endif

export quiet Q KBUILD_VERBOSE

# Kbuild will save output files in the current working directory.
# This does not need to match to the root of the kernel source tree.
#
# For example, you can do this:
#
#  cd /dir/to/store/output/files; make -f /dir/to/kernel/source/Makefile
#
# If you want to save output files in a different location, there are
# two syntaxes to specify it.
#
# 1) O=
# Use "make O=dir/to/store/output/files/"
#
# 2) Set KBUILD_OUTPUT
# Set the environment variable KBUILD_OUTPUT to point to the output directory.
# export KBUILD_OUTPUT=dir/to/store/output/files/; make
#
# The O= assignment takes precedence over the KBUILD_OUTPUT environment
# variable.

# Do we want to change the working directory?
ifeq ("$(origin O)", "command line")
  KBUILD_OUTPUT := $(O)
endif

ifneq ($(KBUILD_OUTPUT),)
# Make's built-in functions such as $(abspath ...), $(realpath ...) cannot
# expand a shell special character '~'. We use a somewhat tedious way here.
abs_objtree := $(shell mkdir -p $(KBUILD_OUTPUT) && cd $(KBUILD_OUTPUT) && pwd)
$(if $(abs_objtree),, \
     $(error failed to create output directory "$(KBUILD_OUTPUT)"))

# $(realpath ...) resolves symlinks
abs_objtree := $(realpath $(abs_objtree))
else
abs_objtree := $(CURDIR)
endif # ifneq ($(KBUILD_OUTPUT),)

ifeq ($(abs_objtree),$(CURDIR))
# Suppress "Entering directory ..." unless we are changing the work directory.
MAKEFLAGS += --no-print-directory
else
need-sub-make := 1
endif

abs_srctree := $(realpath $(dir $(lastword $(MAKEFILE_LIST))))

ifneq ($(words $(subst :, ,$(abs_srctree))), 1)
$(error source directory cannot contain spaces or colons)
endif

ifneq ($(abs_srctree),$(abs_objtree))
# Look for make include files relative to root of kernel src
#
# This does not become effective immediately because MAKEFLAGS is re-parsed
# once after the Makefile is read. We need to invoke sub-make.
MAKEFLAGS += --include-dir=$(abs_srctree)
need-sub-make := 1
endif

this-makefile := $(lastword $(MAKEFILE_LIST))

ifneq ($(filter 3.%,$(MAKE_VERSION)),)
# 'MAKEFLAGS += -rR' does not immediately become effective for GNU Make 3.x
# We need to invoke sub-make to avoid implicit rules in the top Makefile.
need-sub-make := 1
# Cancel implicit rules for this Makefile.
$(this-makefile): ;
endif

export abs_srctree abs_objtree
export sub_make_done := 1

ifeq ($(need-sub-make),1)

PHONY += $(MAKECMDGOALS) __sub-make

$(filter-out $(this-makefile), $(MAKECMDGOALS)) __all: __sub-make
	@:

# Invoke a second make in the output directory, passing relevant variables
__sub-make:
	$(Q)$(MAKE) -C $(abs_objtree) -f $(abs_srctree)/Makefile $(MAKECMDGOALS)

endif # need-sub-make
endif # sub_make_done

# We process the rest of the Makefile if this is the final invocation of make
ifeq ($(need-sub-make),)

# Do not print "Entering directory ...",
# but we want to display it when entering to the output directory
# so that IDEs/editors are able to understand relative filenames.
MAKEFLAGS += --no-print-directory

# Call a source code checker (by default, "sparse") as part of the
# C compilation.
#
# Use 'make C=1' to enable checking of only re-compiled files.
# Use 'make C=2' to enable checking of *all* source files, regardless
# of whether they are re-compiled or not.
#
# See the file "Documentation/dev-tools/sparse.rst" for more details,
# including where to get the "sparse" utility.

ifeq ("$(origin C)", "command line")
  KBUILD_CHECKSRC = $(C)
endif
ifndef KBUILD_CHECKSRC
  KBUILD_CHECKSRC = 0
endif

# Use make M=dir or set the environment variable KBUILD_EXTMOD to specify the
# directory of external module to build. Setting M= takes precedence.
ifeq ("$(origin M)", "command line")
  KBUILD_EXTMOD := $(M)
endif

$(if $(word 2, $(KBUILD_EXTMOD)), \
	$(error building multiple external modules is not supported))

export KBUILD_CHECKSRC KBUILD_EXTMOD

extmod-prefix = $(if $(KBUILD_EXTMOD),$(KBUILD_EXTMOD)/)

ifeq ($(abs_srctree),$(abs_objtree))
        # building in the source tree
        srctree := .
	building_out_of_srctree :=
else
        ifeq ($(abs_srctree)/,$(dir $(abs_objtree)))
                # building in a subdirectory of the source tree
                srctree := ..
        else
                srctree := $(abs_srctree)
        endif
	building_out_of_srctree := 1
endif

ifneq ($(KBUILD_ABS_SRCTREE),)
srctree := $(abs_srctree)
endif

objtree		:= .
VPATH		:= $(srctree)

export building_out_of_srctree srctree objtree VPATH

# To make sure we do not include .config for any of the *config targets
# catch them early, and hand them over to scripts/kconfig/Makefile
# It is allowed to specify more targets when calling make, including
# mixing *config targets and build targets.
# For example 'make oldconfig all'.
# Detect when mixed targets is specified, and make a second invocation
# of make so .config is not included in this case either (for *config).

version_h := include/generated/uapi/linux/version.h
old_version_h := include/linux/version.h

clean-targets := %clean mrproper cleandocs
no-dot-config-targets := $(clean-targets) \
			 cscope gtags TAGS tags help% %docs check% coccicheck \
			 $(version_h) headers headers_% archheaders archscripts \
			 %asm-generic kernelversion %src-pkg dt_binding_check \
			 outputmakefile
no-sync-config-targets := $(no-dot-config-targets) %install kernelrelease
single-targets := %.a %.i %.ko %.lds %.ll %.lst %.mod %.o %.s %.symtypes %/

config-build	:=
mixed-build	:=
need-config	:= 1
may-sync-config	:= 1
single-build	:=

ifneq ($(filter $(no-dot-config-targets), $(MAKECMDGOALS)),)
	ifeq ($(filter-out $(no-dot-config-targets), $(MAKECMDGOALS)),)
		need-config :=
	endif
endif

ifneq ($(filter $(no-sync-config-targets), $(MAKECMDGOALS)),)
	ifeq ($(filter-out $(no-sync-config-targets), $(MAKECMDGOALS)),)
		may-sync-config :=
	endif
endif

ifneq ($(KBUILD_EXTMOD),)
	may-sync-config :=
endif

ifeq ($(KBUILD_EXTMOD),)
        ifneq ($(filter %config,$(MAKECMDGOALS)),)
		config-build := 1
                ifneq ($(words $(MAKECMDGOALS)),1)
			mixed-build := 1
                endif
        endif
endif

# We cannot build single targets and the others at the same time
ifneq ($(filter $(single-targets), $(MAKECMDGOALS)),)
	single-build := 1
	ifneq ($(filter-out $(single-targets), $(MAKECMDGOALS)),)
		mixed-build := 1
	endif
endif

# For "make -j clean all", "make -j mrproper defconfig all", etc.
ifneq ($(filter $(clean-targets),$(MAKECMDGOALS)),)
        ifneq ($(filter-out $(clean-targets),$(MAKECMDGOALS)),)
		mixed-build := 1
        endif
endif

# install and modules_install need also be processed one by one
ifneq ($(filter install,$(MAKECMDGOALS)),)
        ifneq ($(filter modules_install,$(MAKECMDGOALS)),)
		mixed-build := 1
        endif
endif

ifdef mixed-build
# ===========================================================================
# We're called with mixed targets (*config and build targets).
# Handle them one by one.

PHONY += $(MAKECMDGOALS) __build_one_by_one

$(MAKECMDGOALS): __build_one_by_one
	@:

__build_one_by_one:
	$(Q)set -e; \
	for i in $(MAKECMDGOALS); do \
		$(MAKE) -f $(srctree)/Makefile $$i; \
	done

else # !mixed-build

include scripts/Kbuild.include

# Read KERNELRELEASE from include/config/kernel.release (if it exists)
KERNELRELEASE = $(shell cat include/config/kernel.release 2> /dev/null)
KERNELVERSION = $(VERSION)$(if $(PATCHLEVEL),.$(PATCHLEVEL)$(if $(SUBLEVEL),.$(SUBLEVEL)))$(EXTRAVERSION)
export VERSION PATCHLEVEL SUBLEVEL KERNELRELEASE KERNELVERSION

include scripts/subarch.include

# Cross compiling and selecting different set of gcc/bin-utils
# ---------------------------------------------------------------------------
#
# When performing cross compilation for other architectures ARCH shall be set
# to the target architecture. (See arch/* for the possibilities).
# ARCH can be set during invocation of make:
# make ARCH=ia64
# Another way is to have ARCH set in the environment.
# The default ARCH is the host where make is executed.

# CROSS_COMPILE specify the prefix used for all executables used
# during compilation. Only gcc and related bin-utils executables
# are prefixed with $(CROSS_COMPILE).
# CROSS_COMPILE can be set on the command line
# make CROSS_COMPILE=ia64-linux-
# Alternatively CROSS_COMPILE can be set in the environment.
# Default value for CROSS_COMPILE is not to prefix executables
# Note: Some architectures assign CROSS_COMPILE in their arch/*/Makefile
ARCH		?= $(SUBARCH)

# Architecture as present in compile.h
UTS_MACHINE 	:= $(ARCH)
SRCARCH 	:= $(ARCH)

# Additional ARCH settings for x86
ifeq ($(ARCH),i386)
        SRCARCH := x86
endif
ifeq ($(ARCH),x86_64)
        SRCARCH := x86
endif

# Additional ARCH settings for sparc
ifeq ($(ARCH),sparc32)
       SRCARCH := sparc
endif
ifeq ($(ARCH),sparc64)
       SRCARCH := sparc
endif

# Additional ARCH settings for sh
ifeq ($(ARCH),sh64)
       SRCARCH := sh
endif

KCONFIG_CONFIG	?= .config
export KCONFIG_CONFIG

# Default file for 'make defconfig'. This may be overridden by arch-Makefile.
export KBUILD_DEFCONFIG := defconfig

# SHELL used by kbuild
CONFIG_SHELL := sh

HOST_LFS_CFLAGS := $(shell getconf LFS_CFLAGS 2>/dev/null)
HOST_LFS_LDFLAGS := $(shell getconf LFS_LDFLAGS 2>/dev/null)
HOST_LFS_LIBS := $(shell getconf LFS_LIBS 2>/dev/null)

ifneq ($(LLVM),)
HOSTCC	= clang
HOSTCXX	= clang++
else
HOSTCC	= gcc
HOSTCXX	= g++
endif

export KBUILD_USERCFLAGS := -Wall -Wmissing-prototypes -Wstrict-prototypes \
			      -O2 -fomit-frame-pointer -std=gnu89
export KBUILD_USERLDFLAGS :=

KBUILD_HOSTCFLAGS   := $(KBUILD_USERCFLAGS) $(HOST_LFS_CFLAGS) $(HOSTCFLAGS)
KBUILD_HOSTCXXFLAGS := -Wall -O2 $(HOST_LFS_CFLAGS) $(HOSTCXXFLAGS)
KBUILD_HOSTLDFLAGS  := $(HOST_LFS_LDFLAGS) $(HOSTLDFLAGS)
KBUILD_HOSTLDLIBS   := $(HOST_LFS_LIBS) $(HOSTLDLIBS)

# Make variables (CC, etc...)
CPP		= $(CC) -E
ifneq ($(LLVM),)
CC		= clang
LD		= ld.lld
AR		= llvm-ar
NM		= llvm-nm
OBJCOPY		= llvm-objcopy
OBJDUMP		= llvm-objdump
READELF		= llvm-readelf
STRIP		= llvm-strip
else
CC		= $(CROSS_COMPILE)gcc
LD		= $(CROSS_COMPILE)ld
AR		= $(CROSS_COMPILE)ar
NM		= $(CROSS_COMPILE)nm
OBJCOPY		= $(CROSS_COMPILE)objcopy
OBJDUMP		= $(CROSS_COMPILE)objdump
READELF		= $(CROSS_COMPILE)readelf
STRIP		= $(CROSS_COMPILE)strip
endif
PAHOLE		= pahole
RESOLVE_BTFIDS	= $(objtree)/tools/bpf/resolve_btfids/resolve_btfids
LEX		= flex
YACC		= bison
AWK		= awk
INSTALLKERNEL  := installkernel
DEPMOD		= /sbin/depmod
PERL		= perl
PYTHON		= python
PYTHON3		= python3
CHECK		= sparse
BASH		= bash
KGZIP		= gzip
KBZIP2		= bzip2
KLZOP		= lzop
LZMA		= lzma
LZ4		= lz4c
XZ		= xz
ZSTD		= zstd

CHECKFLAGS     := -D__linux__ -Dlinux -D__STDC__ -Dunix -D__unix__ \
		  -Wbitwise -Wno-return-void -Wno-unknown-attribute $(CF)
NOSTDINC_FLAGS :=
CFLAGS_MODULE   =
AFLAGS_MODULE   =
LDFLAGS_MODULE  =
CFLAGS_KERNEL	=
AFLAGS_KERNEL	=
LDFLAGS_vmlinux =

# Use USERINCLUDE when you must reference the UAPI directories only.
USERINCLUDE    := \
		-I$(srctree)/arch/$(SRCARCH)/include/uapi \
		-I$(objtree)/arch/$(SRCARCH)/include/generated/uapi \
		-I$(srctree)/include/uapi \
		-I$(objtree)/include/generated/uapi \
                -include $(srctree)/include/linux/kconfig.h

# Use LINUXINCLUDE when you must reference the include/ directory.
# Needed to be compatible with the O= option
LINUXINCLUDE    := \
		-I$(srctree)/arch/$(SRCARCH)/include \
		-I$(objtree)/arch/$(SRCARCH)/include/generated \
		$(if $(building_out_of_srctree),-I$(srctree)/include) \
		-I$(objtree)/include \
		$(USERINCLUDE)

KBUILD_AFLAGS   := -D__ASSEMBLY__ -fno-PIE
KBUILD_CFLAGS   := -Wall -Wundef -Werror=strict-prototypes -Wno-trigraphs \
		   -fno-strict-aliasing -fno-common -fshort-wchar -fno-PIE \
		   -Werror=implicit-function-declaration -Werror=implicit-int \
		   -Werror=return-type -Wno-format-security \
		   -std=gnu89
KBUILD_CPPFLAGS := -D__KERNEL__
KBUILD_AFLAGS_KERNEL :=
KBUILD_CFLAGS_KERNEL :=
KBUILD_AFLAGS_MODULE  := -DMODULE
KBUILD_CFLAGS_MODULE  := -DMODULE
KBUILD_LDFLAGS_MODULE :=
KBUILD_LDFLAGS :=
CLANG_FLAGS :=

export ARCH SRCARCH CONFIG_SHELL BASH HOSTCC KBUILD_HOSTCFLAGS CROSS_COMPILE LD CC
export CPP AR NM STRIP OBJCOPY OBJDUMP READELF PAHOLE RESOLVE_BTFIDS LEX YACC AWK INSTALLKERNEL
export PERL PYTHON PYTHON3 CHECK CHECKFLAGS MAKE UTS_MACHINE HOSTCXX
export KGZIP KBZIP2 KLZOP LZMA LZ4 XZ ZSTD
export KBUILD_HOSTCXXFLAGS KBUILD_HOSTLDFLAGS KBUILD_HOSTLDLIBS LDFLAGS_MODULE

export KBUILD_CPPFLAGS NOSTDINC_FLAGS LINUXINCLUDE OBJCOPYFLAGS KBUILD_LDFLAGS
export KBUILD_CFLAGS CFLAGS_KERNEL CFLAGS_MODULE
export KBUILD_AFLAGS AFLAGS_KERNEL AFLAGS_MODULE
export KBUILD_AFLAGS_MODULE KBUILD_CFLAGS_MODULE KBUILD_LDFLAGS_MODULE
export KBUILD_AFLAGS_KERNEL KBUILD_CFLAGS_KERNEL

# Files to ignore in find ... statements

export RCS_FIND_IGNORE := \( -name SCCS -o -name BitKeeper -o -name .svn -o    \
			  -name CVS -o -name .pc -o -name .hg -o -name .git \) \
			  -prune -o
export RCS_TAR_IGNORE := --exclude SCCS --exclude BitKeeper --exclude .svn \
			 --exclude CVS --exclude .pc --exclude .hg --exclude .git

# ===========================================================================
# Rules shared between *config targets and build targets

# Basic helpers built in scripts/basic/
PHONY += scripts_basic
scripts_basic:
	$(Q)$(MAKE) $(build)=scripts/basic
	$(Q)rm -f .tmp_quiet_recordmcount

PHONY += outputmakefile
# Before starting out-of-tree build, make sure the source tree is clean.
# outputmakefile generates a Makefile in the output directory, if using a
# separate output directory. This allows convenient use of make in the
# output directory.
# At the same time when output Makefile generated, generate .gitignore to
# ignore whole output directory
outputmakefile:
ifdef building_out_of_srctree
	$(Q)if [ -f $(srctree)/.config -o \
		 -d $(srctree)/include/config -o \
		 -d $(srctree)/arch/$(SRCARCH)/include/generated ]; then \
		echo >&2 "***"; \
		echo >&2 "*** The source tree is not clean, please run 'make$(if $(findstring command line, $(origin ARCH)), ARCH=$(ARCH)) mrproper'"; \
		echo >&2 "*** in $(abs_srctree)";\
		echo >&2 "***"; \
		false; \
	fi
	$(Q)ln -fsn $(srctree) source
	$(Q)$(CONFIG_SHELL) $(srctree)/scripts/mkmakefile $(srctree)
	$(Q)test -e .gitignore || \
	{ echo "# this is build directory, ignore it"; echo "*"; } > .gitignore
endif

ifneq ($(shell $(CC) --version 2>&1 | head -n 1 | grep clang),)
ifneq ($(CROSS_COMPILE),)
CLANG_FLAGS	+= --target=$(notdir $(CROSS_COMPILE:%-=%))
GCC_TOOLCHAIN_DIR := $(dir $(shell which $(CROSS_COMPILE)elfedit))
CLANG_FLAGS	+= --prefix=$(GCC_TOOLCHAIN_DIR)$(notdir $(CROSS_COMPILE))
GCC_TOOLCHAIN	:= $(realpath $(GCC_TOOLCHAIN_DIR)/..)
endif
ifneq ($(GCC_TOOLCHAIN),)
CLANG_FLAGS	+= --gcc-toolchain=$(GCC_TOOLCHAIN)
endif
ifneq ($(LLVM_IAS),1)
CLANG_FLAGS	+= -no-integrated-as
endif
CLANG_FLAGS	+= -Werror=unknown-warning-option
KBUILD_CFLAGS	+= $(CLANG_FLAGS)
KBUILD_AFLAGS	+= $(CLANG_FLAGS)
export CLANG_FLAGS
endif

# The expansion should be delayed until arch/$(SRCARCH)/Makefile is included.
# Some architectures define CROSS_COMPILE in arch/$(SRCARCH)/Makefile.
# CC_VERSION_TEXT is referenced from Kconfig (so it needs export),
# and from include/config/auto.conf.cmd to detect the compiler upgrade.
CC_VERSION_TEXT = $(shell $(CC) --version 2>/dev/null | head -n 1)

ifdef config-build
# ===========================================================================
# *config targets only - make sure prerequisites are updated, and descend
# in scripts/kconfig to make the *config target

# Read arch specific Makefile to set KBUILD_DEFCONFIG as needed.
# KBUILD_DEFCONFIG may point out an alternative default configuration
# used for 'make defconfig'
include arch/$(SRCARCH)/Makefile
export KBUILD_DEFCONFIG KBUILD_KCONFIG CC_VERSION_TEXT

config: outputmakefile scripts_basic FORCE
	$(Q)$(MAKE) $(build)=scripts/kconfig $@

%config: outputmakefile scripts_basic FORCE
	$(Q)$(MAKE) $(build)=scripts/kconfig $@

else #!config-build
# ===========================================================================
# Build targets only - this includes vmlinux, arch specific targets, clean
# targets and others. In general all targets except *config targets.

# If building an external module we do not care about the all: rule
# but instead __all depend on modules
PHONY += all
ifeq ($(KBUILD_EXTMOD),)
__all: all
else
__all: modules
endif

# Decide whether to build built-in, modular, or both.
# Normally, just do built-in.

KBUILD_MODULES :=
KBUILD_BUILTIN := 1

# If we have only "make modules", don't compile built-in objects.
ifeq ($(MAKECMDGOALS),modules)
  KBUILD_BUILTIN :=
endif

# If we have "make <whatever> modules", compile modules
# in addition to whatever we do anyway.
# Just "make" or "make all" shall build modules as well

ifneq ($(filter all modules nsdeps %compile_commands.json clang-%,$(MAKECMDGOALS)),)
  KBUILD_MODULES := 1
endif

ifeq ($(MAKECMDGOALS),)
  KBUILD_MODULES := 1
endif

export KBUILD_MODULES KBUILD_BUILTIN

ifdef need-config
include include/config/auto.conf
endif

ifeq ($(KBUILD_EXTMOD),)
# Objects we will link into vmlinux / subdirs we need to visit
core-y		:= init/ usr/
drivers-y	:= drivers/ sound/
drivers-$(CONFIG_SAMPLES) += samples/
drivers-y	+= net/ virt/
libs-y		:= lib/
endif # KBUILD_EXTMOD

# The all: target is the default when no target is given on the
# command line.
# This allow a user to issue only 'make' to build a kernel including modules
# Defaults to vmlinux, but the arch makefile usually adds further targets
all: vmlinux

CFLAGS_GCOV	:= -fprofile-arcs -ftest-coverage \
	$(call cc-option,-fno-tree-loop-im) \
	$(call cc-disable-warning,maybe-uninitialized,)
export CFLAGS_GCOV

# The arch Makefiles can override CC_FLAGS_FTRACE. We may also append it later.
ifdef CONFIG_FUNCTION_TRACER
  CC_FLAGS_FTRACE := -pg
endif

RETPOLINE_CFLAGS_GCC := -mindirect-branch=thunk-extern -mindirect-branch-register
RETPOLINE_VDSO_CFLAGS_GCC := -mindirect-branch=thunk-inline -mindirect-branch-register
RETPOLINE_CFLAGS_CLANG := -mretpoline-external-thunk
RETPOLINE_VDSO_CFLAGS_CLANG := -mretpoline
RETPOLINE_CFLAGS := $(call cc-option,$(RETPOLINE_CFLAGS_GCC),$(call cc-option,$(RETPOLINE_CFLAGS_CLANG)))
RETPOLINE_VDSO_CFLAGS := $(call cc-option,$(RETPOLINE_VDSO_CFLAGS_GCC),$(call cc-option,$(RETPOLINE_VDSO_CFLAGS_CLANG)))
export RETPOLINE_CFLAGS
export RETPOLINE_VDSO_CFLAGS

include arch/$(SRCARCH)/Makefile

ifdef need-config
ifdef may-sync-config
# Read in dependencies to all Kconfig* files, make sure to run syncconfig if
# changes are detected. This should be included after arch/$(SRCARCH)/Makefile
# because some architectures define CROSS_COMPILE there.
include include/config/auto.conf.cmd

$(KCONFIG_CONFIG):
	@echo >&2 '***'
	@echo >&2 '*** Configuration file "$@" not found!'
	@echo >&2 '***'
	@echo >&2 '*** Please run some configurator (e.g. "make oldconfig" or'
	@echo >&2 '*** "make menuconfig" or "make xconfig").'
	@echo >&2 '***'
	@/bin/false

# The actual configuration files used during the build are stored in
# include/generated/ and include/config/. Update them if .config is newer than
# include/config/auto.conf (which mirrors .config).
#
# This exploits the 'multi-target pattern rule' trick.
# The syncconfig should be executed only once to make all the targets.
# (Note: use the grouped target '&:' when we bump to GNU Make 4.3)
quiet_cmd_syncconfig = SYNC    $@
      cmd_syncconfig = $(MAKE) -f $(srctree)/Makefile syncconfig

%/config/auto.conf %/config/auto.conf.cmd %/generated/autoconf.h: $(KCONFIG_CONFIG)
	+$(call cmd,syncconfig)
else # !may-sync-config
# External modules and some install targets need include/generated/autoconf.h
# and include/config/auto.conf but do not care if they are up-to-date.
# Use auto.conf to trigger the test
PHONY += include/config/auto.conf

include/config/auto.conf:
	$(Q)test -e include/generated/autoconf.h -a -e $@ || (		\
	echo >&2;							\
	echo >&2 "  ERROR: Kernel configuration is invalid.";		\
	echo >&2 "         include/generated/autoconf.h or $@ are missing.";\
	echo >&2 "         Run 'make oldconfig && make prepare' on kernel src to fix it.";	\
	echo >&2 ;							\
	/bin/false)

endif # may-sync-config
endif # need-config

KBUILD_CFLAGS	+= $(call cc-option,-fno-delete-null-pointer-checks,)
KBUILD_CFLAGS	+= $(call cc-disable-warning,frame-address,)
KBUILD_CFLAGS	+= $(call cc-disable-warning, format-truncation)
KBUILD_CFLAGS	+= $(call cc-disable-warning, format-overflow)
KBUILD_CFLAGS	+= $(call cc-disable-warning, address-of-packed-member)

ifdef CONFIG_CC_OPTIMIZE_FOR_PERFORMANCE
KBUILD_CFLAGS += -O2
else ifdef CONFIG_CC_OPTIMIZE_FOR_PERFORMANCE_O3
KBUILD_CFLAGS += -O3
else ifdef CONFIG_CC_OPTIMIZE_FOR_SIZE
KBUILD_CFLAGS += -Os
endif

# Tell gcc to never replace conditional load with a non-conditional one
KBUILD_CFLAGS	+= $(call cc-option,--param=allow-store-data-races=0)
KBUILD_CFLAGS	+= $(call cc-option,-fno-allow-store-data-races)

ifdef CONFIG_READABLE_ASM
# Disable optimizations that make assembler listings hard to read.
# reorder blocks reorders the control in the function
# ipa clone creates specialized cloned functions
# partial inlining inlines only parts of functions
KBUILD_CFLAGS += $(call cc-option,-fno-reorder-blocks,) \
                 $(call cc-option,-fno-ipa-cp-clone,) \
                 $(call cc-option,-fno-partial-inlining)
endif

ifneq ($(CONFIG_FRAME_WARN),0)
KBUILD_CFLAGS += -Wframe-larger-than=$(CONFIG_FRAME_WARN)
endif

stackp-flags-y                                    := -fno-stack-protector
stackp-flags-$(CONFIG_STACKPROTECTOR)             := -fstack-protector
stackp-flags-$(CONFIG_STACKPROTECTOR_STRONG)      := -fstack-protector-strong

KBUILD_CFLAGS += $(stackp-flags-y)

ifdef CONFIG_CC_IS_CLANG
KBUILD_CPPFLAGS += -Qunused-arguments
KBUILD_CFLAGS += -Wno-format-invalid-specifier
KBUILD_CFLAGS += -Wno-gnu
# CLANG uses a _MergedGlobals as optimization, but this breaks modpost, as the
# source of a reference will be _MergedGlobals and not on of the whitelisted names.
# See modpost pattern 2
KBUILD_CFLAGS += -mno-global-merge
else

# These warnings generated too much noise in a regular build.
# Use make W=1 to enable them (see scripts/Makefile.extrawarn)
KBUILD_CFLAGS += -Wno-unused-but-set-variable

# Warn about unmarked fall-throughs in switch statement.
# Disabled for clang while comment to attribute conversion happens and
# https://github.com/ClangBuiltLinux/linux/issues/636 is discussed.
KBUILD_CFLAGS += $(call cc-option,-Wimplicit-fallthrough,)
endif

KBUILD_CFLAGS += $(call cc-disable-warning, unused-const-variable)
ifdef CONFIG_FRAME_POINTER
KBUILD_CFLAGS	+= -fno-omit-frame-pointer -fno-optimize-sibling-calls
else
# Some targets (ARM with Thumb2, for example), can't be built with frame
# pointers.  For those, we don't have FUNCTION_TRACER automatically
# select FRAME_POINTER.  However, FUNCTION_TRACER adds -pg, and this is
# incompatible with -fomit-frame-pointer with current GCC, so we don't use
# -fomit-frame-pointer with FUNCTION_TRACER.
ifndef CONFIG_FUNCTION_TRACER
KBUILD_CFLAGS	+= -fomit-frame-pointer
endif
endif

# Initialize all stack variables with a 0xAA pattern.
ifdef CONFIG_INIT_STACK_ALL_PATTERN
KBUILD_CFLAGS	+= -ftrivial-auto-var-init=pattern
endif

# Initialize all stack variables with a zero value.
ifdef CONFIG_INIT_STACK_ALL_ZERO
# Future support for zero initialization is still being debated, see
# https://bugs.llvm.org/show_bug.cgi?id=45497. These flags are subject to being
# renamed or dropped.
KBUILD_CFLAGS	+= -ftrivial-auto-var-init=zero
KBUILD_CFLAGS	+= -enable-trivial-auto-var-init-zero-knowing-it-will-be-removed-from-clang
endif

# Workaround for GCC versions < 5.0
# https://gcc.gnu.org/bugzilla/show_bug.cgi?id=61801
ifdef CONFIG_CC_IS_GCC
DEBUG_CFLAGS	:= $(call cc-ifversion, -lt, 0500, $(call cc-option, -fno-var-tracking-assignments))
endif

ifdef CONFIG_DEBUG_INFO

ifdef CONFIG_DEBUG_INFO_SPLIT
DEBUG_CFLAGS	+= -gsplit-dwarf
else
DEBUG_CFLAGS	+= -g
endif

ifneq ($(LLVM_IAS),1)
KBUILD_AFLAGS	+= -Wa,-gdwarf-2
endif

ifdef CONFIG_DEBUG_INFO_DWARF4
DEBUG_CFLAGS	+= -gdwarf-4
endif

ifdef CONFIG_DEBUG_INFO_REDUCED
DEBUG_CFLAGS	+= $(call cc-option, -femit-struct-debug-baseonly) \
		   $(call cc-option,-fno-var-tracking)
endif

ifdef CONFIG_DEBUG_INFO_COMPRESSED
DEBUG_CFLAGS	+= -gz=zlib
KBUILD_AFLAGS	+= -gz=zlib
KBUILD_LDFLAGS	+= --compress-debug-sections=zlib
endif

endif # CONFIG_DEBUG_INFO

KBUILD_CFLAGS += $(DEBUG_CFLAGS)
export DEBUG_CFLAGS

ifdef CONFIG_FUNCTION_TRACER
ifdef CONFIG_FTRACE_MCOUNT_RECORD
  # gcc 5 supports generating the mcount tables directly
  ifeq ($(call cc-option-yn,-mrecord-mcount),y)
    CC_FLAGS_FTRACE	+= -mrecord-mcount
    export CC_USING_RECORD_MCOUNT := 1
  endif
  ifdef CONFIG_HAVE_NOP_MCOUNT
    ifeq ($(call cc-option-yn, -mnop-mcount),y)
      CC_FLAGS_FTRACE	+= -mnop-mcount
      CC_FLAGS_USING	+= -DCC_USING_NOP_MCOUNT
    endif
  endif
endif
ifdef CONFIG_HAVE_FENTRY
  ifeq ($(call cc-option-yn, -mfentry),y)
    CC_FLAGS_FTRACE	+= -mfentry
    CC_FLAGS_USING	+= -DCC_USING_FENTRY
  endif
endif
export CC_FLAGS_FTRACE
KBUILD_CFLAGS	+= $(CC_FLAGS_FTRACE) $(CC_FLAGS_USING)
KBUILD_AFLAGS	+= $(CC_FLAGS_USING)
ifdef CONFIG_DYNAMIC_FTRACE
	ifdef CONFIG_HAVE_C_RECORDMCOUNT
		BUILD_C_RECORDMCOUNT := y
		export BUILD_C_RECORDMCOUNT
	endif
endif
endif

# We trigger additional mismatches with less inlining
ifdef CONFIG_DEBUG_SECTION_MISMATCH
KBUILD_CFLAGS += $(call cc-option, -fno-inline-functions-called-once)
endif

ifdef CONFIG_LD_DEAD_CODE_DATA_ELIMINATION
KBUILD_CFLAGS_KERNEL += -ffunction-sections -fdata-sections
LDFLAGS_vmlinux += --gc-sections
endif

ifdef CONFIG_SHADOW_CALL_STACK
CC_FLAGS_SCS	:= -fsanitize=shadow-call-stack
KBUILD_CFLAGS	+= $(CC_FLAGS_SCS)
export CC_FLAGS_SCS
endif

ifdef CONFIG_DEBUG_FORCE_FUNCTION_ALIGN_32B
KBUILD_CFLAGS += -falign-functions=32
endif

# arch Makefile may override CC so keep this after arch Makefile is included
NOSTDINC_FLAGS += -nostdinc -isystem $(shell $(CC) -print-file-name=include)

# warn about C99 declaration after statement
KBUILD_CFLAGS += -Wdeclaration-after-statement

# Variable Length Arrays (VLAs) should not be used anywhere in the kernel
KBUILD_CFLAGS += -Wvla

# disable pointer signed / unsigned warnings in gcc 4.0
KBUILD_CFLAGS += -Wno-pointer-sign

# disable stringop warnings in gcc 8+
KBUILD_CFLAGS += $(call cc-disable-warning, stringop-truncation)

# We'll want to enable this eventually, but it's not going away for 5.7 at least
KBUILD_CFLAGS += $(call cc-disable-warning, zero-length-bounds)
KBUILD_CFLAGS += $(call cc-disable-warning, array-bounds)
KBUILD_CFLAGS += $(call cc-disable-warning, stringop-overflow)

# Another good warning that we'll want to enable eventually
KBUILD_CFLAGS += $(call cc-disable-warning, restrict)

# Enabled with W=2, disabled by default as noisy
KBUILD_CFLAGS += $(call cc-disable-warning, maybe-uninitialized)

# disable invalid "can't wrap" optimizations for signed / pointers
KBUILD_CFLAGS	+= -fno-strict-overflow

# Make sure -fstack-check isn't enabled (like gentoo apparently did)
KBUILD_CFLAGS  += -fno-stack-check

# conserve stack if available
KBUILD_CFLAGS   += $(call cc-option,-fconserve-stack)

# Prohibit date/time macros, which would make the build non-deterministic
KBUILD_CFLAGS   += -Werror=date-time

# enforce correct pointer usage
KBUILD_CFLAGS   += $(call cc-option,-Werror=incompatible-pointer-types)

# Require designated initializers for all marked structures
KBUILD_CFLAGS   += $(call cc-option,-Werror=designated-init)

# change __FILE__ to the relative path from the srctree
KBUILD_CPPFLAGS += $(call cc-option,-fmacro-prefix-map=$(srctree)/=)

# ensure -fcf-protection is disabled when using retpoline as it is
# incompatible with -mindirect-branch=thunk-extern
ifdef CONFIG_RETPOLINE
KBUILD_CFLAGS += $(call cc-option,-fcf-protection=none)
endif

# include additional Makefiles when needed
include-y			:= scripts/Makefile.extrawarn
include-$(CONFIG_KASAN)		+= scripts/Makefile.kasan
include-$(CONFIG_KCSAN)		+= scripts/Makefile.kcsan
include-$(CONFIG_UBSAN)		+= scripts/Makefile.ubsan
include-$(CONFIG_KCOV)		+= scripts/Makefile.kcov
include-$(CONFIG_GCC_PLUGINS)	+= scripts/Makefile.gcc-plugins

include $(addprefix $(srctree)/, $(include-y))

# scripts/Makefile.gcc-plugins is intentionally included last.
# Do not add $(call cc-option,...) below this line. When you build the kernel
# from the clean source tree, the GCC plugins do not exist at this point.

# Add user supplied CPPFLAGS, AFLAGS and CFLAGS as the last assignments
KBUILD_CPPFLAGS += $(KCPPFLAGS)
KBUILD_AFLAGS   += $(KAFLAGS)
KBUILD_CFLAGS   += $(KCFLAGS)

KBUILD_LDFLAGS_MODULE += --build-id=sha1
LDFLAGS_vmlinux += --build-id=sha1

ifeq ($(CONFIG_STRIP_ASM_SYMS),y)
LDFLAGS_vmlinux	+= $(call ld-option, -X,)
endif

ifeq ($(CONFIG_RELR),y)
LDFLAGS_vmlinux	+= --pack-dyn-relocs=relr
endif

# We never want expected sections to be placed heuristically by the
# linker. All sections should be explicitly named in the linker script.
ifdef CONFIG_LD_ORPHAN_WARN
LDFLAGS_vmlinux += --orphan-handling=warn
endif

# Align the bit size of userspace programs with the kernel
KBUILD_USERCFLAGS  += $(filter -m32 -m64 --target=%, $(KBUILD_CFLAGS))
KBUILD_USERLDFLAGS += $(filter -m32 -m64 --target=%, $(KBUILD_CFLAGS))

# make the checker run with the right architecture
CHECKFLAGS += --arch=$(ARCH)

# insure the checker run with the right endianness
CHECKFLAGS += $(if $(CONFIG_CPU_BIG_ENDIAN),-mbig-endian,-mlittle-endian)

# the checker needs the correct machine size
CHECKFLAGS += $(if $(CONFIG_64BIT),-m64,-m32)

# Default kernel image to build when no specific target is given.
# KBUILD_IMAGE may be overruled on the command line or
# set in the environment
# Also any assignments in arch/$(ARCH)/Makefile take precedence over
# this default value
export KBUILD_IMAGE ?= vmlinux

#
# INSTALL_PATH specifies where to place the updated kernel and system map
# images. Default is /boot, but you can set it to other values
export	INSTALL_PATH ?= /boot

#
# INSTALL_DTBS_PATH specifies a prefix for relocations required by build roots.
# Like INSTALL_MOD_PATH, it isn't defined in the Makefile, but can be passed as
# an argument if needed. Otherwise it defaults to the kernel install path
#
export INSTALL_DTBS_PATH ?= $(INSTALL_PATH)/dtbs/$(KERNELRELEASE)

#
# INSTALL_MOD_PATH specifies a prefix to MODLIB for module directory
# relocations required by build roots.  This is not defined in the
# makefile but the argument can be passed to make if needed.
#

MODLIB	= $(INSTALL_MOD_PATH)/lib/modules/$(KERNELRELEASE)
export MODLIB

#
# INSTALL_MOD_STRIP, if defined, will cause modules to be
# stripped after they are installed.  If INSTALL_MOD_STRIP is '1', then
# the default option --strip-debug will be used.  Otherwise,
# INSTALL_MOD_STRIP value will be used as the options to the strip command.

ifdef INSTALL_MOD_STRIP
ifeq ($(INSTALL_MOD_STRIP),1)
mod_strip_cmd = $(STRIP) --strip-debug
else
mod_strip_cmd = $(STRIP) $(INSTALL_MOD_STRIP)
endif # INSTALL_MOD_STRIP=1
else
mod_strip_cmd = true
endif # INSTALL_MOD_STRIP
export mod_strip_cmd

# CONFIG_MODULE_COMPRESS, if defined, will cause module to be compressed
# after they are installed in agreement with CONFIG_MODULE_COMPRESS_GZIP
# or CONFIG_MODULE_COMPRESS_XZ.

mod_compress_cmd = true
ifdef CONFIG_MODULE_COMPRESS
  ifdef CONFIG_MODULE_COMPRESS_GZIP
    mod_compress_cmd = $(KGZIP) -n -f
  endif # CONFIG_MODULE_COMPRESS_GZIP
  ifdef CONFIG_MODULE_COMPRESS_XZ
    mod_compress_cmd = $(XZ) -f
  endif # CONFIG_MODULE_COMPRESS_XZ
endif # CONFIG_MODULE_COMPRESS
export mod_compress_cmd

ifdef CONFIG_MODULE_SIG_ALL
$(eval $(call config_filename,MODULE_SIG_KEY))

mod_sign_cmd = scripts/sign-file $(CONFIG_MODULE_SIG_HASH) $(MODULE_SIG_KEY_SRCPREFIX)$(CONFIG_MODULE_SIG_KEY) certs/signing_key.x509
else
mod_sign_cmd = true
endif
export mod_sign_cmd

HOST_LIBELF_LIBS = $(shell pkg-config libelf --libs 2>/dev/null || echo -lelf)

has_libelf = $(call try-run,\
               echo "int main() {}" | $(HOSTCC) -xc -o /dev/null $(HOST_LIBELF_LIBS) -,1,0)

ifdef CONFIG_STACK_VALIDATION
  ifeq ($(has_libelf),1)
    objtool_target := tools/objtool FORCE
  else
    SKIP_STACK_VALIDATION := 1
    export SKIP_STACK_VALIDATION
  endif
endif

ifdef CONFIG_BPF
ifdef CONFIG_DEBUG_INFO_BTF
  ifeq ($(has_libelf),1)
    resolve_btfids_target := tools/bpf/resolve_btfids FORCE
  else
    ERROR_RESOLVE_BTFIDS := 1
  endif
endif # CONFIG_DEBUG_INFO_BTF
endif # CONFIG_BPF

PHONY += prepare0

export MODORDER := $(extmod-prefix)modules.order
export MODULES_NSDEPS := $(extmod-prefix)modules.nsdeps

ifeq ($(KBUILD_EXTMOD),)
core-y		+= kernel/ certs/ mm/ fs/ ipc/ security/ crypto/ block/

vmlinux-dirs	:= $(patsubst %/,%,$(filter %/, \
		     $(core-y) $(core-m) $(drivers-y) $(drivers-m) \
		     $(libs-y) $(libs-m)))

vmlinux-alldirs	:= $(sort $(vmlinux-dirs) Documentation \
		     $(patsubst %/,%,$(filter %/, $(core-) \
			$(drivers-) $(libs-))))

subdir-modorder := $(addsuffix modules.order,$(filter %/, \
			$(core-y) $(core-m) $(libs-y) $(libs-m) \
			$(drivers-y) $(drivers-m)))

build-dirs	:= $(vmlinux-dirs)
clean-dirs	:= $(vmlinux-alldirs)

# Externally visible symbols (used by link-vmlinux.sh)
KBUILD_VMLINUX_OBJS := $(head-y) $(patsubst %/,%/built-in.a, $(core-y))
KBUILD_VMLINUX_OBJS += $(addsuffix built-in.a, $(filter %/, $(libs-y)))
ifdef CONFIG_MODULES
KBUILD_VMLINUX_OBJS += $(patsubst %/, %/lib.a, $(filter %/, $(libs-y)))
KBUILD_VMLINUX_LIBS := $(filter-out %/, $(libs-y))
else
KBUILD_VMLINUX_LIBS := $(patsubst %/,%/lib.a, $(libs-y))
endif
KBUILD_VMLINUX_OBJS += $(patsubst %/,%/built-in.a, $(drivers-y))

export KBUILD_VMLINUX_OBJS KBUILD_VMLINUX_LIBS
export KBUILD_LDS          := arch/$(SRCARCH)/kernel/vmlinux.lds
# used by scripts/Makefile.package
export KBUILD_ALLDIRS := $(sort $(filter-out arch/%,$(vmlinux-alldirs)) LICENSES arch include scripts tools)

vmlinux-deps := $(KBUILD_LDS) $(KBUILD_VMLINUX_OBJS) $(KBUILD_VMLINUX_LIBS)

# Recurse until adjust_autoksyms.sh is satisfied
PHONY += autoksyms_recursive
ifdef CONFIG_TRIM_UNUSED_KSYMS
# For the kernel to actually contain only the needed exported symbols,
# we have to build modules as well to determine what those symbols are.
# (this can be evaluated only once include/config/auto.conf has been included)
KBUILD_MODULES := 1

autoksyms_recursive: descend modules.order
	$(Q)$(CONFIG_SHELL) $(srctree)/scripts/adjust_autoksyms.sh \
	  "$(MAKE) -f $(srctree)/Makefile vmlinux"
endif

autoksyms_h := $(if $(CONFIG_TRIM_UNUSED_KSYMS), include/generated/autoksyms.h)

quiet_cmd_autoksyms_h = GEN     $@
      cmd_autoksyms_h = mkdir -p $(dir $@); \
			$(CONFIG_SHELL) $(srctree)/scripts/gen_autoksyms.sh $@

$(autoksyms_h):
	$(call cmd,autoksyms_h)

ARCH_POSTLINK := $(wildcard $(srctree)/arch/$(SRCARCH)/Makefile.postlink)

# Final link of vmlinux with optional arch pass after final link
cmd_link-vmlinux =                                                 \
	$(CONFIG_SHELL) $< "$(LD)" "$(KBUILD_LDFLAGS)" "$(LDFLAGS_vmlinux)";    \
	$(if $(ARCH_POSTLINK), $(MAKE) -f $(ARCH_POSTLINK) $@, true)

vmlinux: scripts/link-vmlinux.sh autoksyms_recursive $(vmlinux-deps) FORCE
	+$(call if_changed,link-vmlinux)

targets := vmlinux

# The actual objects are generated when descending,
# make sure no implicit rule kicks in
$(sort $(vmlinux-deps) $(subdir-modorder)): descend ;

filechk_kernel.release = \
	echo "$(KERNELVERSION)$$($(CONFIG_SHELL) $(srctree)/scripts/setlocalversion $(srctree))"

# Store (new) KERNELRELEASE string in include/config/kernel.release
include/config/kernel.release: FORCE
	$(call filechk,kernel.release)

# Additional helpers built in scripts/
# Carefully list dependencies so we do not try to build scripts twice
# in parallel
PHONY += scripts
scripts: scripts_basic scripts_dtc
	$(Q)$(MAKE) $(build)=$(@)

# Things we need to do before we recursively start building the kernel
# or the modules are listed in "prepare".
# A multi level approach is used. prepareN is processed before prepareN-1.
# archprepare is used in arch Makefiles and when processed asm symlink,
# version.h and scripts_basic is processed / created.

PHONY += prepare archprepare

archprepare: outputmakefile archheaders archscripts scripts include/config/kernel.release \
	asm-generic $(version_h) $(autoksyms_h) include/generated/utsrelease.h \
	include/generated/autoconf.h

prepare0: archprepare
	$(Q)$(MAKE) $(build)=scripts/mod
	$(Q)$(MAKE) $(build)=.

# All the preparing..
prepare: prepare0 prepare-objtool prepare-resolve_btfids

# Support for using generic headers in asm-generic
asm-generic := -f $(srctree)/scripts/Makefile.asm-generic obj

PHONY += asm-generic uapi-asm-generic
asm-generic: uapi-asm-generic
	$(Q)$(MAKE) $(asm-generic)=arch/$(SRCARCH)/include/generated/asm \
	generic=include/asm-generic
uapi-asm-generic:
	$(Q)$(MAKE) $(asm-generic)=arch/$(SRCARCH)/include/generated/uapi/asm \
	generic=include/uapi/asm-generic

PHONY += prepare-objtool prepare-resolve_btfids
prepare-objtool: $(objtool_target)
ifeq ($(SKIP_STACK_VALIDATION),1)
ifdef CONFIG_UNWINDER_ORC
	@echo "error: Cannot generate ORC metadata for CONFIG_UNWINDER_ORC=y, please install libelf-dev, libelf-devel or elfutils-libelf-devel" >&2
	@false
else
	@echo "warning: Cannot use CONFIG_STACK_VALIDATION=y, please install libelf-dev, libelf-devel or elfutils-libelf-devel" >&2
endif
endif

prepare-resolve_btfids: $(resolve_btfids_target)
ifeq ($(ERROR_RESOLVE_BTFIDS),1)
	@echo "error: Cannot resolve BTF IDs for CONFIG_DEBUG_INFO_BTF, please install libelf-dev, libelf-devel or elfutils-libelf-devel" >&2
	@false
endif
# Generate some files
# ---------------------------------------------------------------------------

# KERNELRELEASE can change from a few different places, meaning version.h
# needs to be updated, so this check is forced on all builds

uts_len := 64
define filechk_utsrelease.h
	if [ `echo -n "$(KERNELRELEASE)" | wc -c ` -gt $(uts_len) ]; then \
	  echo '"$(KERNELRELEASE)" exceeds $(uts_len) characters' >&2;    \
	  exit 1;                                                         \
	fi;                                                               \
	echo \#define UTS_RELEASE \"$(KERNELRELEASE)\"
endef

define filechk_version.h
	echo \#define LINUX_VERSION_CODE $(shell                         \
	expr $(VERSION) \* 65536 + 0$(PATCHLEVEL) \* 256 + 0$(SUBLEVEL)); \
	echo '#define KERNEL_VERSION(a,b,c) (((a) << 16) + ((b) << 8) + (c))'
endef

$(version_h): FORCE
	$(call filechk,version.h)
	$(Q)rm -f $(old_version_h)

include/generated/utsrelease.h: include/config/kernel.release FORCE
	$(call filechk,utsrelease.h)

PHONY += headerdep
headerdep:
	$(Q)find $(srctree)/include/ -name '*.h' | xargs --max-args 1 \
	$(srctree)/scripts/headerdep.pl -I$(srctree)/include

# ---------------------------------------------------------------------------
# Kernel headers

#Default location for installed headers
export INSTALL_HDR_PATH = $(objtree)/usr

quiet_cmd_headers_install = INSTALL $(INSTALL_HDR_PATH)/include
      cmd_headers_install = \
	mkdir -p $(INSTALL_HDR_PATH); \
	rsync -mrl --include='*/' --include='*\.h' --exclude='*' \
	usr/include $(INSTALL_HDR_PATH)

PHONY += headers_install
headers_install: headers
	$(call cmd,headers_install)

PHONY += archheaders archscripts

hdr-inst := -f $(srctree)/scripts/Makefile.headersinst obj

PHONY += headers
headers: $(version_h) scripts_unifdef uapi-asm-generic archheaders archscripts
	$(if $(wildcard $(srctree)/arch/$(SRCARCH)/include/uapi/asm/Kbuild),, \
	  $(error Headers not exportable for the $(SRCARCH) architecture))
	$(Q)$(MAKE) $(hdr-inst)=include/uapi
	$(Q)$(MAKE) $(hdr-inst)=arch/$(SRCARCH)/include/uapi

# Deprecated. It is no-op now.
PHONY += headers_check
headers_check:
	@:

ifdef CONFIG_HEADERS_INSTALL
prepare: headers
endif

PHONY += scripts_unifdef
scripts_unifdef: scripts_basic
	$(Q)$(MAKE) $(build)=scripts scripts/unifdef

# ---------------------------------------------------------------------------
# Kernel selftest

PHONY += kselftest
kselftest:
	$(Q)$(MAKE) -C $(srctree)/tools/testing/selftests run_tests

kselftest-%: FORCE
	$(Q)$(MAKE) -C $(srctree)/tools/testing/selftests $*

PHONY += kselftest-merge
kselftest-merge:
	$(if $(wildcard $(objtree)/.config),, $(error No .config exists, config your kernel first!))
	$(Q)find $(srctree)/tools/testing/selftests -name config | \
		xargs $(srctree)/scripts/kconfig/merge_config.sh -m $(objtree)/.config
	$(Q)$(MAKE) -f $(srctree)/Makefile olddefconfig

# ---------------------------------------------------------------------------
# Devicetree files

ifneq ($(wildcard $(srctree)/arch/$(SRCARCH)/boot/dts/),)
dtstree := arch/$(SRCARCH)/boot/dts
endif

ifneq ($(dtstree),)

%.dtb: include/config/kernel.release scripts_dtc
	$(Q)$(MAKE) $(build)=$(dtstree) $(dtstree)/$@

PHONY += dtbs dtbs_install dtbs_check
dtbs: include/config/kernel.release scripts_dtc
	$(Q)$(MAKE) $(build)=$(dtstree)

ifneq ($(filter dtbs_check, $(MAKECMDGOALS)),)
export CHECK_DTBS=y
dtbs: dt_binding_check
endif

dtbs_check: dtbs

dtbs_install:
	$(Q)$(MAKE) $(dtbinst)=$(dtstree) dst=$(INSTALL_DTBS_PATH)

ifdef CONFIG_OF_EARLY_FLATTREE
all: dtbs
endif

endif

PHONY += scripts_dtc
scripts_dtc: scripts_basic
	$(Q)$(MAKE) $(build)=scripts/dtc

ifneq ($(filter dt_binding_check, $(MAKECMDGOALS)),)
export CHECK_DT_BINDING=y
endif

PHONY += dt_binding_check
dt_binding_check: scripts_dtc
	$(Q)$(MAKE) $(build)=Documentation/devicetree/bindings

# ---------------------------------------------------------------------------
# Modules

ifdef CONFIG_MODULES

# By default, build modules as well

all: modules

# When we're building modules with modversions, we need to consider
# the built-in objects during the descend as well, in order to
# make sure the checksums are up to date before we record them.
ifdef CONFIG_MODVERSIONS
  KBUILD_BUILTIN := 1
endif

# Build modules
#
# A module can be listed more than once in obj-m resulting in
# duplicate lines in modules.order files.  Those are removed
# using awk while concatenating to the final file.

PHONY += modules
modules: $(if $(KBUILD_BUILTIN),vmlinux) modules_check modules_prepare
	$(Q)$(MAKE) -f $(srctree)/scripts/Makefile.modpost

PHONY += modules_check
modules_check: modules.order
	$(Q)$(CONFIG_SHELL) $(srctree)/scripts/modules-check.sh $<

cmd_modules_order = $(AWK) '!x[$$0]++' $(real-prereqs) > $@

modules.order: $(subdir-modorder) FORCE
	$(call if_changed,modules_order)

targets += modules.order

# Target to prepare building external modules
PHONY += modules_prepare
modules_prepare: prepare
	$(Q)$(MAKE) $(build)=scripts scripts/module.lds

# Target to install modules
PHONY += modules_install
modules_install: _modinst_ _modinst_post

PHONY += _modinst_
_modinst_:
	@rm -rf $(MODLIB)/kernel
	@rm -f $(MODLIB)/source
	@mkdir -p $(MODLIB)/kernel
	@ln -s $(abspath $(srctree)) $(MODLIB)/source
	@if [ ! $(objtree) -ef  $(MODLIB)/build ]; then \
		rm -f $(MODLIB)/build ; \
		ln -s $(CURDIR) $(MODLIB)/build ; \
	fi
	@sed 's:^:kernel/:' modules.order > $(MODLIB)/modules.order
	@cp -f modules.builtin $(MODLIB)/
	@cp -f $(objtree)/modules.builtin.modinfo $(MODLIB)/
	$(Q)$(MAKE) -f $(srctree)/scripts/Makefile.modinst

# This depmod is only for convenience to give the initial
# boot a modules.dep even before / is mounted read-write.  However the
# boot script depmod is the master version.
PHONY += _modinst_post
_modinst_post: _modinst_
	$(call cmd,depmod)

ifeq ($(CONFIG_MODULE_SIG), y)
PHONY += modules_sign
modules_sign:
	$(Q)$(MAKE) -f $(srctree)/scripts/Makefile.modsign
endif

else # CONFIG_MODULES

# Modules not configured
# ---------------------------------------------------------------------------

PHONY += modules modules_install
modules modules_install:
	@echo >&2
	@echo >&2 "The present kernel configuration has modules disabled."
	@echo >&2 "Type 'make config' and enable loadable module support."
	@echo >&2 "Then build a kernel with module support enabled."
	@echo >&2
	@exit 1

endif # CONFIG_MODULES

###
# Cleaning is done on three levels.
# make clean     Delete most generated files
#                Leave enough to build external modules
# make mrproper  Delete the current configuration, and all generated files
# make distclean Remove editor backup files, patch leftover files and the like

# Directories & files removed with 'make clean'
CLEAN_FILES += include/ksym vmlinux.symvers \
	       modules.builtin modules.builtin.modinfo modules.nsdeps \
	       compile_commands.json

# Directories & files removed with 'make mrproper'
MRPROPER_FILES += include/config include/generated          \
		  arch/$(SRCARCH)/include/generated .tmp_objdiff \
		  debian snap tar-install \
		  .config .config.old .version \
		  Module.symvers \
		  signing_key.pem signing_key.priv signing_key.x509	\
		  x509.genkey extra_certificates signing_key.x509.keyid	\
		  signing_key.x509.signer vmlinux-gdb.py \
		  *.spec

# Directories & files removed with 'make distclean'
DISTCLEAN_FILES += tags TAGS cscope* GPATH GTAGS GRTAGS GSYMS

# clean - Delete most, but leave enough to build external modules
#
clean: rm-files := $(CLEAN_FILES)

PHONY += archclean vmlinuxclean

vmlinuxclean:
	$(Q)$(CONFIG_SHELL) $(srctree)/scripts/link-vmlinux.sh clean
	$(Q)$(if $(ARCH_POSTLINK), $(MAKE) -f $(ARCH_POSTLINK) clean)

clean: archclean vmlinuxclean

# mrproper - Delete all generated files, including .config
#
mrproper: rm-files := $(wildcard $(MRPROPER_FILES))
mrproper-dirs      := $(addprefix _mrproper_,scripts)

PHONY += $(mrproper-dirs) mrproper
$(mrproper-dirs):
	$(Q)$(MAKE) $(clean)=$(patsubst _mrproper_%,%,$@)

mrproper: clean $(mrproper-dirs)
	$(call cmd,rmfiles)

# distclean
#
distclean: rm-files := $(wildcard $(DISTCLEAN_FILES))

PHONY += distclean

distclean: mrproper
	$(call cmd,rmfiles)
	@find $(srctree) $(RCS_FIND_IGNORE) \
		\( -name '*.orig' -o -name '*.rej' -o -name '*~' \
		-o -name '*.bak' -o -name '#*#' -o -name '*%' \
		-o -name 'core' \) \
		-type f -print | xargs rm -f


# Packaging of the kernel to various formats
# ---------------------------------------------------------------------------

%src-pkg: FORCE
	$(Q)$(MAKE) -f $(srctree)/scripts/Makefile.package $@
%pkg: include/config/kernel.release FORCE
	$(Q)$(MAKE) -f $(srctree)/scripts/Makefile.package $@

# Brief documentation of the typical targets used
# ---------------------------------------------------------------------------

boards := $(wildcard $(srctree)/arch/$(SRCARCH)/configs/*_defconfig)
boards := $(sort $(notdir $(boards)))
board-dirs := $(dir $(wildcard $(srctree)/arch/$(SRCARCH)/configs/*/*_defconfig))
board-dirs := $(sort $(notdir $(board-dirs:/=)))

PHONY += help
help:
	@echo  'Cleaning targets:'
	@echo  '  clean		  - Remove most generated files but keep the config and'
	@echo  '                    enough build support to build external modules'
	@echo  '  mrproper	  - Remove all generated files + config + various backup files'
	@echo  '  distclean	  - mrproper + remove editor backup and patch files'
	@echo  ''
	@echo  'Configuration targets:'
	@$(MAKE) -f $(srctree)/scripts/kconfig/Makefile help
	@echo  ''
	@echo  'Other generic targets:'
	@echo  '  all		  - Build all targets marked with [*]'
	@echo  '* vmlinux	  - Build the bare kernel'
	@echo  '* modules	  - Build all modules'
	@echo  '  modules_install - Install all modules to INSTALL_MOD_PATH (default: /)'
	@echo  '  dir/            - Build all files in dir and below'
	@echo  '  dir/file.[ois]  - Build specified target only'
	@echo  '  dir/file.ll     - Build the LLVM assembly file'
	@echo  '                    (requires compiler support for LLVM assembly generation)'
	@echo  '  dir/file.lst    - Build specified mixed source/assembly target only'
	@echo  '                    (requires a recent binutils and recent build (System.map))'
	@echo  '  dir/file.ko     - Build module including final link'
	@echo  '  modules_prepare - Set up for building external modules'
	@echo  '  tags/TAGS	  - Generate tags file for editors'
	@echo  '  cscope	  - Generate cscope index'
	@echo  '  gtags           - Generate GNU GLOBAL index'
	@echo  '  kernelrelease	  - Output the release version string (use with make -s)'
	@echo  '  kernelversion	  - Output the version stored in Makefile (use with make -s)'
	@echo  '  image_name	  - Output the image name (use with make -s)'
	@echo  '  headers_install - Install sanitised kernel headers to INSTALL_HDR_PATH'; \
	 echo  '                    (default: $(INSTALL_HDR_PATH))'; \
	 echo  ''
	@echo  'Static analysers:'
	@echo  '  checkstack      - Generate a list of stack hogs'
	@echo  '  versioncheck    - Sanity check on version.h usage'
	@echo  '  includecheck    - Check for duplicate included header files'
	@echo  '  export_report   - List the usages of all exported symbols'
	@echo  '  headerdep       - Detect inclusion cycles in headers'
	@echo  '  coccicheck      - Check with Coccinelle'
	@echo  '  clang-analyzer  - Check with clang static analyzer'
	@echo  '  clang-tidy      - Check with clang-tidy'
	@echo  ''
	@echo  'Tools:'
	@echo  '  nsdeps          - Generate missing symbol namespace dependencies'
	@echo  ''
	@echo  'Kernel selftest:'
	@echo  '  kselftest         - Build and run kernel selftest'
	@echo  '                      Build, install, and boot kernel before'
	@echo  '                      running kselftest on it'
	@echo  '                      Run as root for full coverage'
	@echo  '  kselftest-all     - Build kernel selftest'
	@echo  '  kselftest-install - Build and install kernel selftest'
	@echo  '  kselftest-clean   - Remove all generated kselftest files'
	@echo  '  kselftest-merge   - Merge all the config dependencies of'
	@echo  '		      kselftest to existing .config.'
	@echo  ''
	@$(if $(dtstree), \
		echo 'Devicetree:'; \
		echo '* dtbs             - Build device tree blobs for enabled boards'; \
		echo '  dtbs_install     - Install dtbs to $(INSTALL_DTBS_PATH)'; \
		echo '  dt_binding_check - Validate device tree binding documents'; \
		echo '  dtbs_check       - Validate device tree source files';\
		echo '')

	@echo 'Userspace tools targets:'
	@echo '  use "make tools/help"'
	@echo '  or  "cd tools; make help"'
	@echo  ''
	@echo  'Kernel packaging:'
	@$(MAKE) -f $(srctree)/scripts/Makefile.package help
	@echo  ''
	@echo  'Documentation targets:'
	@$(MAKE) -f $(srctree)/Documentation/Makefile dochelp
	@echo  ''
	@echo  'Architecture specific targets ($(SRCARCH)):'
	@$(if $(archhelp),$(archhelp),\
		echo '  No architecture specific help defined for $(SRCARCH)')
	@echo  ''
	@$(if $(boards), \
		$(foreach b, $(boards), \
		printf "  %-27s - Build for %s\\n" $(b) $(subst _defconfig,,$(b));) \
		echo '')
	@$(if $(board-dirs), \
		$(foreach b, $(board-dirs), \
		printf "  %-16s - Show %s-specific targets\\n" help-$(b) $(b);) \
		printf "  %-16s - Show all of the above\\n" help-boards; \
		echo '')

	@echo  '  make V=0|1 [targets] 0 => quiet build (default), 1 => verbose build'
	@echo  '  make V=2   [targets] 2 => give reason for rebuild of target'
	@echo  '  make O=dir [targets] Locate all output files in "dir", including .config'
	@echo  '  make C=1   [targets] Check re-compiled c source with $$CHECK'
	@echo  '                       (sparse by default)'
	@echo  '  make C=2   [targets] Force check of all c source with $$CHECK'
	@echo  '  make RECORDMCOUNT_WARN=1 [targets] Warn about ignored mcount sections'
	@echo  '  make W=n   [targets] Enable extra build checks, n=1,2,3 where'
	@echo  '		1: warnings which may be relevant and do not occur too often'
	@echo  '		2: warnings which occur quite often but may still be relevant'
	@echo  '		3: more obscure warnings, can most likely be ignored'
	@echo  '		Multiple levels can be combined with W=12 or W=123'
	@echo  ''
	@echo  'Execute "make" or "make all" to build all targets marked with [*] '
	@echo  'For further info see the ./README file'


help-board-dirs := $(addprefix help-,$(board-dirs))

help-boards: $(help-board-dirs)

boards-per-dir = $(sort $(notdir $(wildcard $(srctree)/arch/$(SRCARCH)/configs/$*/*_defconfig)))

$(help-board-dirs): help-%:
	@echo  'Architecture specific targets ($(SRCARCH) $*):'
	@$(if $(boards-per-dir), \
		$(foreach b, $(boards-per-dir), \
		printf "  %-24s - Build for %s\\n" $*/$(b) $(subst _defconfig,,$(b));) \
		echo '')


# Documentation targets
# ---------------------------------------------------------------------------
DOC_TARGETS := xmldocs latexdocs pdfdocs htmldocs epubdocs cleandocs \
	       linkcheckdocs dochelp refcheckdocs
PHONY += $(DOC_TARGETS)
$(DOC_TARGETS):
	$(Q)$(MAKE) $(build)=Documentation $@

# Misc
# ---------------------------------------------------------------------------

PHONY += scripts_gdb
scripts_gdb: prepare0
	$(Q)$(MAKE) $(build)=scripts/gdb
	$(Q)ln -fsn $(abspath $(srctree)/scripts/gdb/vmlinux-gdb.py)

ifdef CONFIG_GDB_SCRIPTS
all: scripts_gdb
endif

else # KBUILD_EXTMOD

###
# External module support.
# When building external modules the kernel used as basis is considered
# read-only, and no consistency checks are made and the make
# system is not used on the basis kernel. If updates are required
# in the basis kernel ordinary make commands (without M=...) must
# be used.
#
# The following are the only valid targets when building external
# modules.
# make M=dir clean     Delete all automatically generated files
# make M=dir modules   Make all modules in specified dir
# make M=dir	       Same as 'make M=dir modules'
# make M=dir modules_install
#                      Install the modules built in the module directory
#                      Assumes install directory is already created

# We are always building only modules.
KBUILD_BUILTIN :=
KBUILD_MODULES := 1

build-dirs := $(KBUILD_EXTMOD)
PHONY += modules
modules: $(MODORDER)
	$(Q)$(MAKE) -f $(srctree)/scripts/Makefile.modpost

$(MODORDER): descend
	@:

PHONY += modules_install
modules_install: _emodinst_ _emodinst_post

install-dir := $(if $(INSTALL_MOD_DIR),$(INSTALL_MOD_DIR),extra)
PHONY += _emodinst_
_emodinst_:
	$(Q)mkdir -p $(MODLIB)/$(install-dir)
	$(Q)$(MAKE) -f $(srctree)/scripts/Makefile.modinst

PHONY += _emodinst_post
_emodinst_post: _emodinst_
	$(call cmd,depmod)

compile_commands.json: $(extmod-prefix)compile_commands.json
PHONY += compile_commands.json

clean-dirs := $(KBUILD_EXTMOD)
clean: rm-files := $(KBUILD_EXTMOD)/Module.symvers $(KBUILD_EXTMOD)/modules.nsdeps \
	$(KBUILD_EXTMOD)/compile_commands.json

PHONY += help
help:
	@echo  '  Building external modules.'
	@echo  '  Syntax: make -C path/to/kernel/src M=$$PWD target'
	@echo  ''
	@echo  '  modules         - default target, build the module(s)'
	@echo  '  modules_install - install the module'
	@echo  '  clean           - remove generated files in module directory only'
	@echo  ''

# no-op for external module builds
PHONY += prepare modules_prepare

endif # KBUILD_EXTMOD

# Single targets
# ---------------------------------------------------------------------------
# To build individual files in subdirectories, you can do like this:
#
#   make foo/bar/baz.s
#
# The supported suffixes for single-target are listed in 'single-targets'
#
# To build only under specific subdirectories, you can do like this:
#
#   make foo/bar/baz/

ifdef single-build

# .ko is special because modpost is needed
single-ko := $(sort $(filter %.ko, $(MAKECMDGOALS)))
single-no-ko := $(sort $(patsubst %.ko,%.mod, $(MAKECMDGOALS)))

$(single-ko): single_modpost
	@:
$(single-no-ko): descend
	@:

ifeq ($(KBUILD_EXTMOD),)
# For the single build of in-tree modules, use a temporary file to avoid
# the situation of modules_install installing an invalid modules.order.
MODORDER := .modules.tmp
endif

PHONY += single_modpost
single_modpost: $(single-no-ko) modules_prepare
	$(Q){ $(foreach m, $(single-ko), echo $(extmod-prefix)$m;) } > $(MODORDER)
	$(Q)$(MAKE) -f $(srctree)/scripts/Makefile.modpost

KBUILD_MODULES := 1

export KBUILD_SINGLE_TARGETS := $(addprefix $(extmod-prefix), $(single-no-ko))

# trim unrelated directories
build-dirs := $(foreach d, $(build-dirs), \
			$(if $(filter $(d)/%, $(KBUILD_SINGLE_TARGETS)), $(d)))

endif

ifndef CONFIG_MODULES
KBUILD_MODULES :=
endif

# Handle descending into subdirectories listed in $(build-dirs)
# Preset locale variables to speed up the build process. Limit locale
# tweaks to this spot to avoid wrong language settings when running
# make menuconfig etc.
# Error messages still appears in the original language
PHONY += descend $(build-dirs)
descend: $(build-dirs)
$(build-dirs): prepare
	$(Q)$(MAKE) $(build)=$@ \
	single-build=$(if $(filter-out $@/, $(filter $@/%, $(KBUILD_SINGLE_TARGETS))),1) \
	need-builtin=1 need-modorder=1

clean-dirs := $(addprefix _clean_, $(clean-dirs))
PHONY += $(clean-dirs) clean
$(clean-dirs):
	$(Q)$(MAKE) $(clean)=$(patsubst _clean_%,%,$@)

clean: $(clean-dirs)
	$(call cmd,rmfiles)
	@find $(if $(KBUILD_EXTMOD), $(KBUILD_EXTMOD), .) $(RCS_FIND_IGNORE) \
		\( -name '*.[aios]' -o -name '*.ko' -o -name '.*.cmd' \
		-o -name '*.ko.*' \
		-o -name '*.dtb' -o -name '*.dtb.S' -o -name '*.dt.yaml' \
		-o -name '*.dwo' -o -name '*.lst' \
		-o -name '*.su' -o -name '*.mod' \
		-o -name '.*.d' -o -name '.*.tmp' -o -name '*.mod.c' \
		-o -name '*.lex.c' -o -name '*.tab.[ch]' \
		-o -name '*.asn1.[ch]' \
		-o -name '*.symtypes' -o -name 'modules.order' \
		-o -name '.tmp_*.o.*' \
		-o -name '*.c.[012]*.*' \
		-o -name '*.ll' \
		-o -name '*.gcno' \) -type f -print | xargs rm -f

# Generate tags for editors
# ---------------------------------------------------------------------------
quiet_cmd_tags = GEN     $@
      cmd_tags = $(BASH) $(srctree)/scripts/tags.sh $@

tags TAGS cscope gtags: FORCE
	$(call cmd,tags)

# Script to generate missing namespace dependencies
# ---------------------------------------------------------------------------

PHONY += nsdeps
nsdeps: export KBUILD_NSDEPS=1
nsdeps: modules
	$(Q)$(CONFIG_SHELL) $(srctree)/scripts/nsdeps

# Clang Tooling
# ---------------------------------------------------------------------------

quiet_cmd_gen_compile_commands = GEN     $@
      cmd_gen_compile_commands = $(PYTHON3) $< -a $(AR) -o $@ $(filter-out $<, $(real-prereqs))

$(extmod-prefix)compile_commands.json: scripts/clang-tools/gen_compile_commands.py \
	$(if $(KBUILD_EXTMOD),,$(KBUILD_VMLINUX_OBJS) $(KBUILD_VMLINUX_LIBS)) \
	$(if $(CONFIG_MODULES), $(MODORDER)) FORCE
	$(call if_changed,gen_compile_commands)

targets += $(extmod-prefix)compile_commands.json

PHONY += clang-tidy clang-analyzer

ifdef CONFIG_CC_IS_CLANG
quiet_cmd_clang_tools = CHECK   $<
      cmd_clang_tools = $(PYTHON3) $(srctree)/scripts/clang-tools/run-clang-tools.py $@ $<

clang-tidy clang-analyzer: $(extmod-prefix)compile_commands.json
	$(call cmd,clang_tools)
else
clang-tidy clang-analyzer:
	@echo "$@ requires CC=clang" >&2
	@false
endif

# Scripts to check various things for consistency
# ---------------------------------------------------------------------------

PHONY += includecheck versioncheck coccicheck export_report

includecheck:
	find $(srctree)/* $(RCS_FIND_IGNORE) \
		-name '*.[hcS]' -type f -print | sort \
		| xargs $(PERL) -w $(srctree)/scripts/checkincludes.pl

versioncheck:
	find $(srctree)/* $(RCS_FIND_IGNORE) \
		-name '*.[hcS]' -type f -print | sort \
		| xargs $(PERL) -w $(srctree)/scripts/checkversion.pl

coccicheck:
	$(Q)$(BASH) $(srctree)/scripts/$@

export_report:
	$(PERL) $(srctree)/scripts/export_report.pl

PHONY += checkstack kernelrelease kernelversion image_name

# UML needs a little special treatment here.  It wants to use the host
# toolchain, so needs $(SUBARCH) passed to checkstack.pl.  Everyone
# else wants $(ARCH), including people doing cross-builds, which means
# that $(SUBARCH) doesn't work here.
ifeq ($(ARCH), um)
CHECKSTACK_ARCH := $(SUBARCH)
else
CHECKSTACK_ARCH := $(ARCH)
endif
checkstack:
	$(OBJDUMP) -d vmlinux $$(find . -name '*.ko') | \
	$(PERL) $(srctree)/scripts/checkstack.pl $(CHECKSTACK_ARCH)

kernelrelease:
	@echo "$(KERNELVERSION)$$($(CONFIG_SHELL) $(srctree)/scripts/setlocalversion $(srctree))"

kernelversion:
	@echo $(KERNELVERSION)

image_name:
	@echo $(KBUILD_IMAGE)

# Clear a bunch of variables before executing the submake

ifeq ($(quiet),silent_)
tools_silent=s
endif

tools/: FORCE
	$(Q)mkdir -p $(objtree)/tools
	$(Q)$(MAKE) LDFLAGS= MAKEFLAGS="$(tools_silent) $(filter --j% -j,$(MAKEFLAGS))" O=$(abspath $(objtree)) subdir=tools -C $(srctree)/tools/

tools/%: FORCE
	$(Q)mkdir -p $(objtree)/tools
	$(Q)$(MAKE) LDFLAGS= MAKEFLAGS="$(tools_silent) $(filter --j% -j,$(MAKEFLAGS))" O=$(abspath $(objtree)) subdir=tools -C $(srctree)/tools/ $*

quiet_cmd_rmfiles = $(if $(wildcard $(rm-files)),CLEAN   $(wildcard $(rm-files)))
      cmd_rmfiles = rm -rf $(rm-files)

# Run depmod only if we have System.map and depmod is executable
quiet_cmd_depmod = DEPMOD  $(KERNELRELEASE)
      cmd_depmod = $(CONFIG_SHELL) $(srctree)/scripts/depmod.sh $(DEPMOD) \
                   $(KERNELRELEASE)

# read saved command lines for existing targets
existing-targets := $(wildcard $(sort $(targets)))

-include $(foreach f,$(existing-targets),$(dir $(f)).$(notdir $(f)).cmd)

endif # config-build
endif # mixed-build
endif # need-sub-make

PHONY += FORCE
FORCE:

# Declare the contents of the PHONY variable as phony.  We keep that
# information in a variable so we can use it in if_changed and friends.
.PHONY: $(PHONY)<|MERGE_RESOLUTION|>--- conflicted
+++ resolved
@@ -2,11 +2,7 @@
 VERSION = 5
 PATCHLEVEL = 10
 SUBLEVEL = 0
-<<<<<<< HEAD
-EXTRAVERSION = -rc6
-=======
 EXTRAVERSION =
->>>>>>> 2c85ebc5
 NAME = Kleptomaniac Octopus
 
 # *DOCUMENTATION*
