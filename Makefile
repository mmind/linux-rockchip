--- conflicted
+++ resolved
@@ -2,13 +2,8 @@
 VERSION = 5
 PATCHLEVEL = 13
 SUBLEVEL = 0
-<<<<<<< HEAD
-EXTRAVERSION = -rc5
-NAME = Frozen Wasteland
-=======
 EXTRAVERSION =
 NAME = Opossums on Parade
->>>>>>> 50be9417
 
 # *DOCUMENTATION*
 # To see a list of typical targets execute "make help"
