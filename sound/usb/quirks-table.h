--- conflicted
+++ resolved
@@ -2703,12 +2703,6 @@
 {
 	USB_DEVICE(0x17aa, 0x1046),
 	.driver_info = (unsigned long) & (const struct snd_usb_audio_quirk) {
-<<<<<<< HEAD
-		.vendor_name = "Lenovo",
-		.product_name = "ThinkStation P620 Rear",
-		.profile_name = "Lenovo-ThinkStation-P620-Rear",
-=======
->>>>>>> 2c85ebc5
 		.ifnum = QUIRK_ANY_INTERFACE,
 		.type = QUIRK_SETUP_DISABLE_AUTOSUSPEND
 	}
@@ -2717,12 +2711,6 @@
 {
 	USB_DEVICE(0x17aa, 0x104d),
 	.driver_info = (unsigned long) & (const struct snd_usb_audio_quirk) {
-<<<<<<< HEAD
-		.vendor_name = "Lenovo",
-		.product_name = "ThinkStation P620 Main",
-		.profile_name = "Lenovo-ThinkStation-P620-Main",
-=======
->>>>>>> 2c85ebc5
 		.ifnum = QUIRK_ANY_INTERFACE,
 		.type = QUIRK_SETUP_DISABLE_AUTOSUSPEND
 	}
@@ -3403,7 +3391,6 @@
 	 * Pioneer DJ DJM-250MK2
 	 * PCM is 8 channels out @ 48 fixed (endpoint 0x01)
 	 * and 8 channels in @ 48 fixed (endpoint 0x82).
-<<<<<<< HEAD
 	 *
 	 * Both playback and recording is working, even simultaneously.
 	 *
@@ -3412,16 +3399,6 @@
 	 *  - CH2
 	 *  - AUX
 	 *
-=======
-	 *
-	 * Both playback and recording is working, even simultaneously.
-	 *
-	 * Playback channels could be mapped to:
-	 *  - CH1
-	 *  - CH2
-	 *  - AUX
-	 *
->>>>>>> 2c85ebc5
 	 * Recording channels could be mapped to:
 	 *  - Post CH1 Fader
 	 *  - Post CH2 Fader
