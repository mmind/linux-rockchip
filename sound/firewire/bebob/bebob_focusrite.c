/*
 * bebob_focusrite.c - a part of driver for BeBoB based devices
 *
 * Copyright (c) 2013-2014 Takashi Sakamoto
 *
 * Licensed under the terms of the GNU General Public License, version 2.
 */

#include "./bebob.h"

#define ANA_IN	"Analog In"
#define DIG_IN	"Digital In"
#define ANA_OUT	"Analog Out"
#define DIG_OUT	"Digital Out"
#define STM_IN	"Stream In"

#define SAFFIRE_ADDRESS_BASE			0x000100000000ULL

#define SAFFIRE_OFFSET_CLOCK_SOURCE		0x00f8
#define SAFFIREPRO_OFFSET_CLOCK_SOURCE		0x0174

/* whether sync to external device or not */
#define SAFFIRE_OFFSET_CLOCK_SYNC_EXT		0x013c
#define SAFFIRE_LE_OFFSET_CLOCK_SYNC_EXT	0x0432
#define SAFFIREPRO_OFFSET_CLOCK_SYNC_EXT	0x0164

#define SAFFIRE_CLOCK_SOURCE_INTERNAL		0
#define SAFFIRE_CLOCK_SOURCE_SPDIF		1

/* clock sources as returned from register of Saffire Pro 10 and 26 */
#define SAFFIREPRO_CLOCK_SOURCE_INTERNAL	0
#define SAFFIREPRO_CLOCK_SOURCE_SKIP		1 /* never used on hardware */
#define SAFFIREPRO_CLOCK_SOURCE_SPDIF		2
#define SAFFIREPRO_CLOCK_SOURCE_ADAT1		3 /* not used on s.pro. 10 */
#define SAFFIREPRO_CLOCK_SOURCE_ADAT2		4 /* not used on s.pro. 10 */
#define SAFFIREPRO_CLOCK_SOURCE_WORDCLOCK	5
#define SAFFIREPRO_CLOCK_SOURCE_COUNT		6

/* S/PDIF, ADAT1, ADAT2 is enabled or not. three quadlets */
#define SAFFIREPRO_ENABLE_DIG_IFACES		0x01a4

/* saffirepro has its own parameter for sampling frequency */
#define SAFFIREPRO_RATE_NOREBOOT		0x01cc
/* index is the value for this register */
static const unsigned int rates[] = {
	[0] = 0,
	[1] = 44100,
	[2] = 48000,
	[3] = 88200,
	[4] = 96000,
	[5] = 176400,
	[6] = 192000
};

/* saffire(no label)/saffire LE has metering */
#define SAFFIRE_OFFSET_METER			0x0100
#define SAFFIRE_LE_OFFSET_METER			0x0168

static inline int
saffire_read_block(struct snd_bebob *bebob, u64 offset,
		   u32 *buf, unsigned int size)
{
	unsigned int i;
	int err;
	__be32 *tmp = (__be32 *)buf;

	err =  snd_fw_transaction(bebob->unit, TCODE_READ_BLOCK_REQUEST,
				  SAFFIRE_ADDRESS_BASE + offset,
				  tmp, size, 0);
	if (err < 0)
		goto end;

	for (i = 0; i < size / sizeof(u32); i++)
		buf[i] = be32_to_cpu(tmp[i]);
end:
	return err;
}

static inline int
saffire_read_quad(struct snd_bebob *bebob, u64 offset, u32 *value)
{
	int err;
	__be32 tmp;

	err = snd_fw_transaction(bebob->unit, TCODE_READ_QUADLET_REQUEST,
				 SAFFIRE_ADDRESS_BASE + offset,
				 &tmp, sizeof(__be32), 0);
	if (err < 0)
		goto end;

	*value = be32_to_cpu(tmp);
end:
	return err;
}

static inline int
saffire_write_quad(struct snd_bebob *bebob, u64 offset, u32 value)
{
	__be32 data = cpu_to_be32(value);

	return snd_fw_transaction(bebob->unit, TCODE_WRITE_QUADLET_REQUEST,
				  SAFFIRE_ADDRESS_BASE + offset,
				  &data, sizeof(__be32), 0);
}

<<<<<<< HEAD
static char *const saffirepro_10_clk_src_labels[] = {
	SND_BEBOB_CLOCK_INTERNAL, "S/PDIF", "Word Clock"
};
static char *const saffirepro_26_clk_src_labels[] = {
=======
static const char *const saffirepro_10_clk_src_labels[] = {
	SND_BEBOB_CLOCK_INTERNAL, "S/PDIF", "Word Clock"
};
static const char *const saffirepro_26_clk_src_labels[] = {
>>>>>>> 2dbfca5a
	SND_BEBOB_CLOCK_INTERNAL, "S/PDIF", "ADAT1", "ADAT2", "Word Clock"
};
/* Value maps between registers and labels for SaffirePro 10/26. */
static const signed char saffirepro_clk_maps[][SAFFIREPRO_CLOCK_SOURCE_COUNT] = {
	/* SaffirePro 10 */
	[0] = {
		[SAFFIREPRO_CLOCK_SOURCE_INTERNAL]  =  0,
		[SAFFIREPRO_CLOCK_SOURCE_SKIP]      = -1, /* not supported */
		[SAFFIREPRO_CLOCK_SOURCE_SPDIF]     =  1,
		[SAFFIREPRO_CLOCK_SOURCE_ADAT1]     = -1, /* not supported */
		[SAFFIREPRO_CLOCK_SOURCE_ADAT2]     = -1, /* not supported */
		[SAFFIREPRO_CLOCK_SOURCE_WORDCLOCK] =  2,
	},
	/* SaffirePro 26 */
	[1] = {
		[SAFFIREPRO_CLOCK_SOURCE_INTERNAL]  =  0,
		[SAFFIREPRO_CLOCK_SOURCE_SKIP]      = -1, /* not supported */
		[SAFFIREPRO_CLOCK_SOURCE_SPDIF]     =  1,
		[SAFFIREPRO_CLOCK_SOURCE_ADAT1]     =  2,
		[SAFFIREPRO_CLOCK_SOURCE_ADAT2]     =  3,
		[SAFFIREPRO_CLOCK_SOURCE_WORDCLOCK] =  4,
	}
};

static int
saffirepro_both_clk_freq_get(struct snd_bebob *bebob, unsigned int *rate)
{
	u32 id;
	int err;

	err = saffire_read_quad(bebob, SAFFIREPRO_RATE_NOREBOOT, &id);
	if (err < 0)
		goto end;
	if (id >= ARRAY_SIZE(rates))
		err = -EIO;
	else
		*rate = rates[id];
end:
	return err;
}
static int
saffirepro_both_clk_freq_set(struct snd_bebob *bebob, unsigned int rate)
{
	u32 id;

	for (id = 0; id < ARRAY_SIZE(rates); id++) {
		if (rates[id] == rate)
			break;
	}
	if (id == ARRAY_SIZE(rates))
		return -EINVAL;

	return saffire_write_quad(bebob, SAFFIREPRO_RATE_NOREBOOT, id);
}

/*
 * query hardware for current clock source, return our internally
 * used clock index in *id, depending on hardware.
 */
static int
saffirepro_both_clk_src_get(struct snd_bebob *bebob, unsigned int *id)
{
	int err;
	u32 value;       /* clock source read from hw register */
	const signed char *map;

	err = saffire_read_quad(bebob, SAFFIREPRO_OFFSET_CLOCK_SOURCE, &value);
	if (err < 0)
		goto end;

	/* depending on hardware, use a different mapping */
	if (bebob->spec->clock->labels == saffirepro_10_clk_src_labels)
		map = saffirepro_clk_maps[0];
	else
		map = saffirepro_clk_maps[1];

	/* In a case that this driver cannot handle the value of register. */
	if (value >= SAFFIREPRO_CLOCK_SOURCE_COUNT || map[value] < 0) {
		err = -EIO;
		goto end;
	}

	*id = (unsigned int)map[value];
end:
	return err;
}

struct snd_bebob_spec saffire_le_spec;
static const char *const saffire_both_clk_src_labels[] = {
	SND_BEBOB_CLOCK_INTERNAL, "S/PDIF"
};
static int
saffire_both_clk_src_get(struct snd_bebob *bebob, unsigned int *id)
{
	int err;
	u32 value;

	err = saffire_read_quad(bebob, SAFFIRE_OFFSET_CLOCK_SOURCE, &value);
	if (err >= 0)
		*id = 0xff & value;

	return err;
};
static const char *const saffire_le_meter_labels[] = {
	ANA_IN, ANA_IN, DIG_IN,
	ANA_OUT, ANA_OUT, ANA_OUT, ANA_OUT,
	STM_IN, STM_IN
};
static const char *const saffire_meter_labels[] = {
	ANA_IN, ANA_IN,
	STM_IN, STM_IN, STM_IN, STM_IN, STM_IN,
};
static int
saffire_meter_get(struct snd_bebob *bebob, u32 *buf, unsigned int size)
{
	struct snd_bebob_meter_spec *spec = bebob->spec->meter;
	unsigned int channels;
	u64 offset;
	int err;

	if (spec->labels == saffire_le_meter_labels)
		offset = SAFFIRE_LE_OFFSET_METER;
	else
		offset = SAFFIRE_OFFSET_METER;

	channels = spec->num * 2;
	if (size < channels * sizeof(u32))
		return -EIO;

	err = saffire_read_block(bebob, offset, buf, size);
	if (err >= 0 && spec->labels == saffire_le_meter_labels) {
		swap(buf[1], buf[3]);
		swap(buf[2], buf[3]);
		swap(buf[3], buf[4]);

		swap(buf[7], buf[10]);
		swap(buf[8], buf[10]);
		swap(buf[9], buf[11]);
		swap(buf[11], buf[12]);

		swap(buf[15], buf[16]);
	}

	return err;
}

static struct snd_bebob_rate_spec saffirepro_both_rate_spec = {
	.get	= &saffirepro_both_clk_freq_get,
	.set	= &saffirepro_both_clk_freq_set,
};
/* Saffire Pro 26 I/O  */
static struct snd_bebob_clock_spec saffirepro_26_clk_spec = {
	.num	= ARRAY_SIZE(saffirepro_26_clk_src_labels),
	.labels	= saffirepro_26_clk_src_labels,
	.get	= &saffirepro_both_clk_src_get,
};
struct snd_bebob_spec saffirepro_26_spec = {
	.clock	= &saffirepro_26_clk_spec,
	.rate	= &saffirepro_both_rate_spec,
	.meter	= NULL
};
/* Saffire Pro 10 I/O */
static struct snd_bebob_clock_spec saffirepro_10_clk_spec = {
	.num	= ARRAY_SIZE(saffirepro_10_clk_src_labels),
	.labels	= saffirepro_10_clk_src_labels,
	.get	= &saffirepro_both_clk_src_get,
};
struct snd_bebob_spec saffirepro_10_spec = {
	.clock	= &saffirepro_10_clk_spec,
	.rate	= &saffirepro_both_rate_spec,
	.meter	= NULL
};

static struct snd_bebob_rate_spec saffire_both_rate_spec = {
	.get	= &snd_bebob_stream_get_rate,
	.set	= &snd_bebob_stream_set_rate,
};
static struct snd_bebob_clock_spec saffire_both_clk_spec = {
	.num	= ARRAY_SIZE(saffire_both_clk_src_labels),
	.labels	= saffire_both_clk_src_labels,
	.get	= &saffire_both_clk_src_get,
};
/* Saffire LE */
static struct snd_bebob_meter_spec saffire_le_meter_spec = {
	.num	= ARRAY_SIZE(saffire_le_meter_labels),
	.labels	= saffire_le_meter_labels,
	.get	= &saffire_meter_get,
};
struct snd_bebob_spec saffire_le_spec = {
	.clock	= &saffire_both_clk_spec,
	.rate	= &saffire_both_rate_spec,
	.meter	= &saffire_le_meter_spec
};
/* Saffire */
static struct snd_bebob_meter_spec saffire_meter_spec = {
	.num	= ARRAY_SIZE(saffire_meter_labels),
	.labels	= saffire_meter_labels,
	.get	= &saffire_meter_get,
};
struct snd_bebob_spec saffire_spec = {
	.clock	= &saffire_both_clk_spec,
	.rate	= &saffire_both_rate_spec,
	.meter	= &saffire_meter_spec
};<|MERGE_RESOLUTION|>--- conflicted
+++ resolved
@@ -103,17 +103,10 @@
 				  &data, sizeof(__be32), 0);
 }
 
-<<<<<<< HEAD
-static char *const saffirepro_10_clk_src_labels[] = {
-	SND_BEBOB_CLOCK_INTERNAL, "S/PDIF", "Word Clock"
-};
-static char *const saffirepro_26_clk_src_labels[] = {
-=======
 static const char *const saffirepro_10_clk_src_labels[] = {
 	SND_BEBOB_CLOCK_INTERNAL, "S/PDIF", "Word Clock"
 };
 static const char *const saffirepro_26_clk_src_labels[] = {
->>>>>>> 2dbfca5a
 	SND_BEBOB_CLOCK_INTERNAL, "S/PDIF", "ADAT1", "ADAT2", "Word Clock"
 };
 /* Value maps between registers and labels for SaffirePro 10/26. */
