--- conflicted
+++ resolved
@@ -196,11 +196,7 @@
 	  <tbody valign="top">
 	    <row id="MEDIA-BUS-FMT-RGB444-1X12">
 	      <entry>MEDIA_BUS_FMT_RGB444_1X12</entry>
-<<<<<<< HEAD
-	      <entry>0x100e</entry>
-=======
 	      <entry>0x1016</entry>
->>>>>>> 646da631
 	      <entry></entry>
 	      &dash-ent-20;
 	      <entry>r<subscript>3</subscript></entry>
@@ -330,11 +326,7 @@
 	    </row>
 	    <row id="MEDIA-BUS-FMT-RGB565-1X16">
 	      <entry>MEDIA_BUS_FMT_RGB565_1X16</entry>
-<<<<<<< HEAD
-	      <entry>0x100f</entry>
-=======
 	      <entry>0x1017</entry>
->>>>>>> 646da631
 	      <entry></entry>
 	      &dash-ent-16;
 	      <entry>r<subscript>4</subscript></entry>
@@ -3057,11 +3049,7 @@
 	    </row>
 	    <row id="MEDIA-BUS-FMT-YUV8-1X24">
 	      <entry>MEDIA_BUS_FMT_YUV8_1X24</entry>
-<<<<<<< HEAD
-	      <entry>0x2024</entry>
-=======
 	      <entry>0x2025</entry>
->>>>>>> 646da631
 	      <entry></entry>
 	      <entry>-</entry>
 	      <entry>-</entry>
