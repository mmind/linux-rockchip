--- conflicted
+++ resolved
@@ -3537,13 +3537,10 @@
 
 	ro		[KNL] Mount root device read-only on boot
 
-<<<<<<< HEAD
-=======
 	rodata=		[KNL]
 		on	Mark read-only kernel memory as read-only (default).
 		off	Leave read-only kernel memory writable for debugging.
 
->>>>>>> 2a3f08fb
 	rockchip.usb_uart
 			Enable the uart passthrough on the designated usb port
 			on Rockchip SoCs. When active, the signals of the
