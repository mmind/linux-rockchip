Device-Tree bindings for Samsung Exynos Embedded DisplayPort Transmitter(eDP)

DisplayPort is industry standard to accommodate the growing board adoption
of digital display technology within the PC and CE industries.
It consolidates the internal and external connection methods to reduce device
complexity and cost. It also supports necessary features for important cross
industry applications and provides performance scalability to enable the next
generation of displays that feature higher color depths, refresh rates, and
display resolutions.

eDP (embedded display port) device is compliant with Embedded DisplayPort
standard as follows,
- DisplayPort standard 1.1a for Exynos5250 and Exynos5260.
- DisplayPort standard 1.3 for Exynos5422s and Exynos5800.

eDP resides between FIMD and panel or FIMD and bridge such as LVDS.

The Exynos display port interface should be configured based on
the type of panel connected to it.

We use two nodes:
	-dp-controller node
	-dptx-phy node(defined inside dp-controller node)

For the DP-PHY initialization, we use the dptx-phy node.
Required properties for dptx-phy: deprecated, use phys and phy-names
	-reg: deprecated
		Base address of DP PHY register.
	-samsung,enable-mask: deprecated
		The bit-mask used to enable/disable DP PHY.

For the Panel initialization, we read data from dp-controller node.
Required properties for dp-controller:
	-compatible:
		should be "samsung,exynos5-dp".
	-reg:
		physical base address of the controller and length
		of memory mapped region.
	-interrupts:
		interrupt combiner values.
	-clocks:
		from common clock binding: handle to dp clock.
	-clock-names:
		from common clock binding: Shall be "dp".
	-interrupt-parent:
		phandle to Interrupt combiner node.
	-phys:
		from general PHY binding: the phandle for the PHY device.
	-phy-names:
		from general PHY binding: Should be "dp".

Optional properties for dp-controller:
<<<<<<< HEAD
	- display-timings: timings for the connected panel as described by
		Documentation/devicetree/bindings/display/panel/display-timing.txt

For the below properties, please refer to Analogix DP binding document:
 * Documentation/devicetree/bindings/display/bridge/analogix_dp.txt
	-phys (required)
	-phy-names (required)
	-hpd-gpios (optional)
	-force-hpd (optional)
	-video interfaces (optional)
=======
	-interlaced:
		interlace scan mode.
			Progressive if defined, Interlaced if not defined
	-vsync-active-high:
		VSYNC polarity configuration.
			High if defined, Low if not defined
	-hsync-active-high:
		HSYNC polarity configuration.
			High if defined, Low if not defined
	-samsung,hpd-gpio:
		Hotplug detect GPIO.
			Indicates which GPIO should be used for hotplug
			detection
Video interfaces:
  Device node can contain video interface port nodes according to [1].
  The following are properties specific to those nodes:

  endpoint node connected to bridge or panel node:
   - remote-endpoint: specifies the endpoint in panel or bridge node.
		      This node is required in all kinds of exynos dp
		      to represent the connection between dp and bridge
		      or dp and panel.
>>>>>>> cc94328c

Deprecated properties for DisplayPort:
-interlaced:            deprecated prop that can parsed from drm_display_mode.
-vsync-active-high:     deprecated prop that can parsed from drm_display_mode.
-hsync-active-high:     deprecated prop that can parsed from drm_display_mode.
-samsung,ycbcr-coeff:   deprecated prop that can parsed from drm_display_mode.
-samsung,dynamic-range: deprecated prop that can parsed from drm_display_mode.
-samsung,color-space:   deprecated prop that can parsed from drm_display_info.
-samsung,color-depth:   deprecated prop that can parsed from drm_display_info.
-samsung,link-rate:     deprecated prop that can reading from monitor by dpcd method.
-samsung,lane-count:    deprecated prop that can reading from monitor by dpcd method.
-samsung,hpd-gpio:      deprecated name for hpd-gpios.

-------------------------------------------------------------------------------

Example:

SOC specific portion:
	dp-controller {
		compatible = "samsung,exynos5-dp";
		reg = <0x145b0000 0x10000>;
		interrupts = <10 3>;
		interrupt-parent = <&combiner>;
		clocks = <&clock 342>;
		clock-names = "dp";

		phys = <&dp_phy>;
		phy-names = "dp";
	};

Board Specific portion:
	dp-controller {
		display-timings {
			native-mode = <&lcd_timing>;
			lcd_timing: 1366x768 {
				clock-frequency = <70589280>;
				hactive = <1366>;
				vactive = <768>;
				hfront-porch = <40>;
				hback-porch = <40>;
				hsync-len = <32>;
				vback-porch = <10>;
				vfront-porch = <12>;
				vsync-len = <6>;
			};
		};

		ports {
			port {
				dp_out: endpoint {
					remote-endpoint = <&dp_in>;
				};
			};
		};

		panel {
			...
			port {
				dp_in: endpoint {
					remote-endpoint = <&dp_out>;
				};
			};
		};
	};<|MERGE_RESOLUTION|>--- conflicted
+++ resolved
@@ -50,7 +50,6 @@
 		from general PHY binding: Should be "dp".
 
 Optional properties for dp-controller:
-<<<<<<< HEAD
 	- display-timings: timings for the connected panel as described by
 		Documentation/devicetree/bindings/display/panel/display-timing.txt
 
@@ -61,30 +60,6 @@
 	-hpd-gpios (optional)
 	-force-hpd (optional)
 	-video interfaces (optional)
-=======
-	-interlaced:
-		interlace scan mode.
-			Progressive if defined, Interlaced if not defined
-	-vsync-active-high:
-		VSYNC polarity configuration.
-			High if defined, Low if not defined
-	-hsync-active-high:
-		HSYNC polarity configuration.
-			High if defined, Low if not defined
-	-samsung,hpd-gpio:
-		Hotplug detect GPIO.
-			Indicates which GPIO should be used for hotplug
-			detection
-Video interfaces:
-  Device node can contain video interface port nodes according to [1].
-  The following are properties specific to those nodes:
-
-  endpoint node connected to bridge or panel node:
-   - remote-endpoint: specifies the endpoint in panel or bridge node.
-		      This node is required in all kinds of exynos dp
-		      to represent the connection between dp and bridge
-		      or dp and panel.
->>>>>>> cc94328c
 
 Deprecated properties for DisplayPort:
 -interlaced:            deprecated prop that can parsed from drm_display_mode.
