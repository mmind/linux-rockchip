--- conflicted
+++ resolved
@@ -50,11 +50,7 @@
 		from general PHY binding: Should be "dp".
 
 Optional properties for dp-controller:
-<<<<<<< HEAD
-	- display-timings: timings for the connected panel as described by
-=======
 8	- display-timings: timings for the connected panel as described by
->>>>>>> d6967d27
 		Documentation/devicetree/bindings/display/panel/display-timing.txt
 
 For the below properties, please refer to Analogix DP binding document:
@@ -62,11 +58,7 @@
 	-phys (required)
 	-phy-names (required)
 	-hpd-gpios (optional)
-<<<<<<< HEAD
-	-force-hpd (optional)
-=======
 	-analogix,need-force-hpd (optional)
->>>>>>> d6967d27
 	-video interfaces (optional)
 
 Deprecated properties for DisplayPort:
