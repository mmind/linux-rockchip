--- conflicted
+++ resolved
@@ -33,9 +33,6 @@
 		from general PHY binding: Should be "dp".
 
 Optional properties for dp-controller:
-<<<<<<< HEAD
-8	- display-timings: timings for the connected panel as described by
-=======
 	-interlaced:
 		interlace scan mode.
 			Progressive if defined, Interlaced if not defined
@@ -52,7 +49,6 @@
 	-video interfaces: Device node can contain video interface port
 			nodes according to [1].
 	- display-timings: timings for the connected panel as described by
->>>>>>> b78c21d4
 		Documentation/devicetree/bindings/display/panel/display-timing.txt
 
 For the below properties, please refer to Analogix DP binding document:
@@ -60,12 +56,7 @@
 	-phys (required)
 	-phy-names (required)
 	-hpd-gpios (optional)
-<<<<<<< HEAD
-	-analogix,need-force-hpd (optional)
-	-video interfaces (optional)
-=======
 	 force-hpd (optional)
->>>>>>> b78c21d4
 
 Deprecated properties for DisplayPort:
 -interlaced:            deprecated prop that can parsed from drm_display_mode.
