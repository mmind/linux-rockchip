Device-Tree bindings for Samsung Exynos Embedded DisplayPort Transmitter(eDP)

DisplayPort is industry standard to accommodate the growing board adoption
of digital display technology within the PC and CE industries.
It consolidates the internal and external connection methods to reduce device
complexity and cost. It also supports necessary features for important cross
industry applications and provides performance scalability to enable the next
generation of displays that feature higher color depths, refresh rates, and
display resolutions.

eDP (embedded display port) device is compliant with Embedded DisplayPort
standard as follows,
- DisplayPort standard 1.1a for Exynos5250 and Exynos5260.
- DisplayPort standard 1.3 for Exynos5422s and Exynos5800.

eDP resides between FIMD and panel or FIMD and bridge such as LVDS.

The Exynos display port interface should be configured based on
the type of panel connected to it.

We use two nodes:
	-dp-controller node
	-dptx-phy node(defined inside dp-controller node)

For the DP-PHY initialization, we use the dptx-phy node.
Required properties for dptx-phy: deprecated, use phys and phy-names
	-reg: deprecated
		Base address of DP PHY register.
	-samsung,enable-mask: deprecated
		The bit-mask used to enable/disable DP PHY.

For the Panel initialization, we read data from dp-controller node.
Required properties for dp-controller:
	-compatible:
		should be "samsung,exynos5-dp".
	-reg:
		physical base address of the controller and length
		of memory mapped region.
	-interrupts:
		interrupt combiner values.
	-clocks:
		from common clock binding: handle to dp clock.
	-clock-names:
		from common clock binding: Shall be "dp".
	-interrupt-parent:
		phandle to Interrupt combiner node.
	-phys:
		from general PHY binding: the phandle for the PHY device.
	-phy-names:
		from general PHY binding: Should be "dp".

Optional properties for dp-controller:
<<<<<<< HEAD
	-interlaced:
		interlace scan mode.
			Progressive if defined, Interlaced if not defined
	-vsync-active-high:
		VSYNC polarity configuration.
			High if defined, Low if not defined
	-hsync-active-high:
		HSYNC polarity configuration.
			High if defined, Low if not defined
	-samsung,hpd-gpio:
		Hotplug detect GPIO.
			Indicates which GPIO should be used for hotplug
			detection
Video interfaces:
  Device node can contain video interface port nodes according to [1].
  The following are properties specific to those nodes:

  endpoint node connected to bridge or panel node:
   - remote-endpoint: specifies the endpoint in panel or bridge node.
		      This node is required in all kinds of exynos dp
		      to represent the connection between dp and bridge
		      or dp and panel.
=======
	- display-timings: timings for the connected panel as described by
		Documentation/devicetree/bindings/display/panel/display-timing.txt

For the below properties, please refer to Analogix DP binding document:
 * Documentation/devicetree/bindings/display/bridge/analogix_dp.txt
	-phys (required)
	-phy-names (required)
	-hpd-gpios (optional)
	-analogix,need-force-hpd (optional)
	-video interfaces (optional)
>>>>>>> f571944d

Deprecated properties for DisplayPort:
-interlaced:            deprecated prop that can parsed from drm_display_mode.
-vsync-active-high:     deprecated prop that can parsed from drm_display_mode.
-hsync-active-high:     deprecated prop that can parsed from drm_display_mode.
-samsung,ycbcr-coeff:   deprecated prop that can parsed from drm_display_mode.
-samsung,dynamic-range: deprecated prop that can parsed from drm_display_mode.
-samsung,color-space:   deprecated prop that can parsed from drm_display_info.
-samsung,color-depth:   deprecated prop that can parsed from drm_display_info.
-samsung,link-rate:     deprecated prop that can reading from monitor by dpcd method.
-samsung,lane-count:    deprecated prop that can reading from monitor by dpcd method.
-samsung,hpd-gpio:      deprecated name for hpd-gpios.

-------------------------------------------------------------------------------

Example:

SOC specific portion:
	dp-controller {
		compatible = "samsung,exynos5-dp";
		reg = <0x145b0000 0x10000>;
		interrupts = <10 3>;
		interrupt-parent = <&combiner>;
		clocks = <&clock 342>;
		clock-names = "dp";

		phys = <&dp_phy>;
		phy-names = "dp";
	};

Board Specific portion:
	dp-controller {
		display-timings {
			native-mode = <&lcd_timing>;
			lcd_timing: 1366x768 {
				clock-frequency = <70589280>;
				hactive = <1366>;
				vactive = <768>;
				hfront-porch = <40>;
				hback-porch = <40>;
				hsync-len = <32>;
				vback-porch = <10>;
				vfront-porch = <12>;
				vsync-len = <6>;
			};
		};

		ports {
			port {
				dp_out: endpoint {
					remote-endpoint = <&dp_in>;
				};
			};
		};

		panel {
			...
			port {
				dp_in: endpoint {
					remote-endpoint = <&dp_out>;
				};
			};
		};
	};<|MERGE_RESOLUTION|>--- conflicted
+++ resolved
@@ -50,31 +50,7 @@
 		from general PHY binding: Should be "dp".
 
 Optional properties for dp-controller:
-<<<<<<< HEAD
-	-interlaced:
-		interlace scan mode.
-			Progressive if defined, Interlaced if not defined
-	-vsync-active-high:
-		VSYNC polarity configuration.
-			High if defined, Low if not defined
-	-hsync-active-high:
-		HSYNC polarity configuration.
-			High if defined, Low if not defined
-	-samsung,hpd-gpio:
-		Hotplug detect GPIO.
-			Indicates which GPIO should be used for hotplug
-			detection
-Video interfaces:
-  Device node can contain video interface port nodes according to [1].
-  The following are properties specific to those nodes:
-
-  endpoint node connected to bridge or panel node:
-   - remote-endpoint: specifies the endpoint in panel or bridge node.
-		      This node is required in all kinds of exynos dp
-		      to represent the connection between dp and bridge
-		      or dp and panel.
-=======
-	- display-timings: timings for the connected panel as described by
+8	- display-timings: timings for the connected panel as described by
 		Documentation/devicetree/bindings/display/panel/display-timing.txt
 
 For the below properties, please refer to Analogix DP binding document:
@@ -84,7 +60,6 @@
 	-hpd-gpios (optional)
 	-analogix,need-force-hpd (optional)
 	-video interfaces (optional)
->>>>>>> f571944d
 
 Deprecated properties for DisplayPort:
 -interlaced:            deprecated prop that can parsed from drm_display_mode.
