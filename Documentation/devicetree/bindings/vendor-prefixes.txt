--- conflicted
+++ resolved
@@ -49,11 +49,7 @@
 est	ESTeem Wireless Modems
 eukrea  Eukréa Electromatique
 excito	Excito
-<<<<<<< HEAD
-fairchild	Fairchild Semiconductor
-=======
 fcs	Fairchild Semiconductor
->>>>>>> 4082082e
 fsl	Freescale Semiconductor
 GEFanuc	GE Fanuc Intelligent Platforms Embedded Systems, Inc.
 gef	GE Fanuc Intelligent Platforms Embedded Systems, Inc.
