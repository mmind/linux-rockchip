--- conflicted
+++ resolved
@@ -23,16 +23,10 @@
 - rockchip,playback-channels: max playback channels, if not set, 8 channels default.
 - rockchip,capture-channels: max capture channels, if not set, 2 channels default.
 
-<<<<<<< HEAD
-Optional Properties:
-- rockchip,i2s-broken-burst-len: quirk for broken burst len on Rockchip platform.
-				 Add this property will force driver to set burst ONE.
-=======
 Required properties for controller which support multi channels
 playback/capture:
 
 - rockchip,grf: the phandle of the syscon node for GRF register.
->>>>>>> a30f247e
 
 Example for rk3288 I2S controller:
 
