# SPDX-License-Identifier: GPL-2.0
%YAML 1.2
---
$id: http://devicetree.org/schemas/arm/rockchip.yaml#
$schema: http://devicetree.org/meta-schemas/core.yaml#

title: Rockchip platforms device tree bindings

maintainers:
  - Heiko Stuebner <heiko@sntech.de>

properties:
  $nodename:
    const: '/'
  compatible:
    oneOf:

      - description: 96boards RK3399 Ficus (ROCK960 Enterprise Edition)
        items:
          - const: vamrs,ficus
          - const: rockchip,rk3399

      - description: 96boards RK3399 Rock960 (ROCK960 Consumer Edition)
        items:
          - const: vamrs,rock960
          - const: rockchip,rk3399

      - description: Amarula Vyasa RK3288
        items:
          - const: amarula,vyasa-rk3288
          - const: rockchip,rk3288

      - description: Asus Tinker board
        items:
          - const: asus,rk3288-tinker
          - const: rockchip,rk3288

      - description: Asus Tinker board S
        items:
          - const: asus,rk3288-tinker-s
          - const: rockchip,rk3288

      - description: bq Curie 2 tablet
        items:
          - const: mundoreader,bq-curie2
          - const: rockchip,rk3066a

      - description: bq Edison 2 Quad-Core tablet
        items:
          - const: mundoreader,bq-edison2qc
          - const: rockchip,rk3188

      - description: ChipSPARK PopMetal-RK3288
        items:
          - const: chipspark,popmetal-rk3288
          - const: rockchip,rk3288

      - description: ChipSPARK Rayeager PX2
        items:
          - const: chipspark,rayeager-px2
          - const: rockchip,rk3066a

      - description: Elgin RV1108 R1
        items:
          - const: elgin,rv1108-r1
          - const: rockchip,rv1108

      - description: Firefly Firefly-RK3288
        items:
          - enum:
              - firefly,firefly-rk3288
              - firefly,firefly-rk3288-beta
          - const: rockchip,rk3288

      - description: Firefly Firefly-RK3288 Reload
        items:
          - const: firefly,firefly-rk3288-reload
          - const: rockchip,rk3288

      - description: Firefly Firefly-RK3399
        items:
          - const: firefly,firefly-rk3399
          - const: rockchip,rk3399

      - description: Firefly roc-rk3328-cc
        items:
          - const: firefly,roc-rk3328-cc
          - const: rockchip,rk3328

      - description: Firefly ROC-RK3399-PC
        items:
          - const: firefly,roc-rk3399-pc
          - const: rockchip,rk3399

      - description: FriendlyElec NanoPi4 series boards
        items:
          - enum:
              - friendlyarm,nanopc-t4
              - friendlyarm,nanopi-m4
              - friendlyarm,nanopi-neo4
          - const: rockchip,rk3399

      - description: GeekBuying GeekBox
        items:
          - const: geekbuying,geekbox
          - const: rockchip,rk3368

      - description: Google Bob (Asus Chromebook Flip C101PA)
        items:
          - const: google,bob-rev13
          - const: google,bob-rev12
          - const: google,bob-rev11
          - const: google,bob-rev10
          - const: google,bob-rev9
          - const: google,bob-rev8
          - const: google,bob-rev7
          - const: google,bob-rev6
          - const: google,bob-rev5
          - const: google,bob-rev4
          - const: google,bob
          - const: google,gru
          - const: rockchip,rk3399

      - description: Google Brain (dev-board)
        items:
          - const: google,veyron-brain-rev0
          - const: google,veyron-brain
          - const: google,veyron
          - const: rockchip,rk3288

      - description: Google Fievel (AOPEN Chromebox Mini)
        items:
          - const: google,veyron-fievel-rev8
          - const: google,veyron-fievel-rev7
          - const: google,veyron-fievel-rev6
          - const: google,veyron-fievel-rev5
          - const: google,veyron-fievel-rev4
          - const: google,veyron-fievel-rev3
          - const: google,veyron-fievel-rev2
          - const: google,veyron-fievel-rev1
          - const: google,veyron-fievel-rev0
          - const: google,veyron-fievel
          - const: google,veyron
          - const: rockchip,rk3288

      - description: Google Gru (dev-board)
        items:
          - const: google,gru-rev15
          - const: google,gru-rev14
          - const: google,gru-rev13
          - const: google,gru-rev12
          - const: google,gru-rev11
          - const: google,gru-rev10
          - const: google,gru-rev9
          - const: google,gru-rev8
          - const: google,gru-rev7
          - const: google,gru-rev6
          - const: google,gru-rev5
          - const: google,gru-rev4
          - const: google,gru-rev3
          - const: google,gru-rev2
          - const: google,gru
          - const: rockchip,rk3399

      - description: Google Jaq (Haier Chromebook 11 and more w/ uSD)
        items:
          - const: google,veyron-jaq-rev5
          - const: google,veyron-jaq-rev4
          - const: google,veyron-jaq-rev3
          - const: google,veyron-jaq-rev2
          - const: google,veyron-jaq-rev1
          - const: google,veyron-jaq
          - const: google,veyron
          - const: rockchip,rk3288

      - description: Google Jerry (Hisense Chromebook C11 and more)
        items:
          - const: google,veyron-jerry-rev15
          - const: google,veyron-jerry-rev14
          - const: google,veyron-jerry-rev13
          - const: google,veyron-jerry-rev12
          - const: google,veyron-jerry-rev11
          - const: google,veyron-jerry-rev10
          - const: google,veyron-jerry-rev7
          - const: google,veyron-jerry-rev6
          - const: google,veyron-jerry-rev5
          - const: google,veyron-jerry-rev4
          - const: google,veyron-jerry-rev3
          - const: google,veyron-jerry
          - const: google,veyron
          - const: rockchip,rk3288

      - description: Google Kevin (Samsung Chromebook Plus)
        items:
          - const: google,kevin-rev15
          - const: google,kevin-rev14
          - const: google,kevin-rev13
          - const: google,kevin-rev12
          - const: google,kevin-rev11
          - const: google,kevin-rev10
          - const: google,kevin-rev9
          - const: google,kevin-rev8
          - const: google,kevin-rev7
          - const: google,kevin-rev6
          - const: google,kevin
          - const: google,gru
          - const: rockchip,rk3399

      - description: Google Mickey (Asus Chromebit CS10)
        items:
          - const: google,veyron-mickey-rev8
          - const: google,veyron-mickey-rev7
          - const: google,veyron-mickey-rev6
          - const: google,veyron-mickey-rev5
          - const: google,veyron-mickey-rev4
          - const: google,veyron-mickey-rev3
          - const: google,veyron-mickey-rev2
          - const: google,veyron-mickey-rev1
          - const: google,veyron-mickey-rev0
          - const: google,veyron-mickey
          - const: google,veyron
          - const: rockchip,rk3288

      - description: Google Mighty (Haier Chromebook 11 and more w/ SD)
        items:
          - const: google,veyron-mighty-rev5
          - const: google,veyron-mighty-rev4
          - const: google,veyron-mighty-rev3
          - const: google,veyron-mighty-rev2
          - const: google,veyron-mighty-rev1
          - const: google,veyron-mighty
          - const: google,veyron
          - const: rockchip,rk3288

      - description: Google Minnie (Asus Chromebook Flip C100P)
        items:
          - const: google,veyron-minnie-rev4
          - const: google,veyron-minnie-rev3
          - const: google,veyron-minnie-rev2
          - const: google,veyron-minnie-rev1
          - const: google,veyron-minnie-rev0
          - const: google,veyron-minnie
          - const: google,veyron
          - const: rockchip,rk3288

      - description: Google Pinky (dev-board)
        items:
          - const: google,veyron-pinky-rev2
          - const: google,veyron-pinky
          - const: google,veyron
          - const: rockchip,rk3288

      - description: Google Scarlet - Kingdisplay (Acer Chromebook Tab 10)
        items:
          - const: google,scarlet-rev15-sku7
          - const: google,scarlet-rev15
          - const: google,scarlet-rev14-sku7
          - const: google,scarlet-rev14
          - const: google,scarlet-rev13-sku7
          - const: google,scarlet-rev13
          - const: google,scarlet-rev12-sku7
          - const: google,scarlet-rev12
          - const: google,scarlet-rev11-sku7
          - const: google,scarlet-rev11
          - const: google,scarlet-rev10-sku7
          - const: google,scarlet-rev10
          - const: google,scarlet-rev9-sku7
          - const: google,scarlet-rev9
          - const: google,scarlet-rev8-sku7
          - const: google,scarlet-rev8
          - const: google,scarlet-rev7-sku7
          - const: google,scarlet-rev7
          - const: google,scarlet-rev6-sku7
          - const: google,scarlet-rev6
          - const: google,scarlet-rev5-sku7
          - const: google,scarlet-rev5
          - const: google,scarlet-rev4-sku7
          - const: google,scarlet-rev4
          - const: google,scarlet-rev3-sku7
          - const: google,scarlet-rev3
          - const: google,scarlet
          - const: google,gru
          - const: rockchip,rk3399

      - description: Google Scarlet - Innolux display (Acer Chromebook Tab 10)
        items:
          - const: google,scarlet-rev15-sku6
          - const: google,scarlet-rev15
          - const: google,scarlet-rev14-sku6
          - const: google,scarlet-rev14
          - const: google,scarlet-rev13-sku6
          - const: google,scarlet-rev13
          - const: google,scarlet-rev12-sku6
          - const: google,scarlet-rev12
          - const: google,scarlet-rev11-sku6
          - const: google,scarlet-rev11
          - const: google,scarlet-rev10-sku6
          - const: google,scarlet-rev10
          - const: google,scarlet-rev9-sku6
          - const: google,scarlet-rev9
          - const: google,scarlet-rev8-sku6
          - const: google,scarlet-rev8
          - const: google,scarlet-rev7-sku6
          - const: google,scarlet-rev7
          - const: google,scarlet-rev6-sku6
          - const: google,scarlet-rev6
          - const: google,scarlet-rev5-sku6
          - const: google,scarlet-rev5
          - const: google,scarlet-rev4-sku6
          - const: google,scarlet-rev4
          - const: google,scarlet
          - const: google,gru
          - const: rockchip,rk3399

      - description: Google Speedy (Asus C201 Chromebook)
        items:
          - const: google,veyron-speedy-rev9
          - const: google,veyron-speedy-rev8
          - const: google,veyron-speedy-rev7
          - const: google,veyron-speedy-rev6
          - const: google,veyron-speedy-rev5
          - const: google,veyron-speedy-rev4
          - const: google,veyron-speedy-rev3
          - const: google,veyron-speedy-rev2
          - const: google,veyron-speedy
          - const: google,veyron
          - const: rockchip,rk3288

      - description: Google Tiger (AOpen Chromebase Mini)
        items:
          - const: google,veyron-tiger-rev8
          - const: google,veyron-tiger-rev7
          - const: google,veyron-tiger-rev6
          - const: google,veyron-tiger-rev5
          - const: google,veyron-tiger-rev4
          - const: google,veyron-tiger-rev3
          - const: google,veyron-tiger-rev2
          - const: google,veyron-tiger-rev1
          - const: google,veyron-tiger-rev0
          - const: google,veyron-tiger
          - const: google,veyron
          - const: rockchip,rk3288

      - description: Haoyu MarsBoard RK3066
        items:
          - const: haoyu,marsboard-rk3066
          - const: rockchip,rk3066a

      - description: Hugsun X99 TV Box
        items:
          - const: hugsun,x99
          - const: rockchip,rk3399

      - description: Khadas Edge series boards
        items:
          - enum:
              - khadas,edge
              - khadas,edge-captain
              - khadas,edge-v
          - const: rockchip,rk3399

<<<<<<< HEAD
      - description: Leez RK3399 P710
        items:
          - const: leez,p710
          - const: rockchip,rk3399

=======
>>>>>>> ad062195
      - description: Mecer Xtreme Mini S6
        items:
          - const: mecer,xms6
          - const: rockchip,rk3229

<<<<<<< HEAD
=======
      - description: Leez RK3399 P710
        items:
          - const: leez,p710
          - const: rockchip,rk3399

>>>>>>> ad062195
      - description: mqmaker MiQi
        items:
          - const: mqmaker,miqi
          - const: rockchip,rk3288

      - description: Netxeon R89 board
        items:
          - const: netxeon,r89
          - const: rockchip,rk3288

      - description: Orange Pi RK3399 board
        items:
          - const: rockchip,rk3399-orangepi
          - const: rockchip,rk3399

      - description: Phytec phyCORE-RK3288 Rapid Development Kit
        items:
          - const: phytec,rk3288-pcm-947
          - const: phytec,rk3288-phycore-som
          - const: rockchip,rk3288

      - description: Pine64 Rock64
        items:
          - const: pine64,rock64
          - const: rockchip,rk3328

      - description: Pine64 RockPro64
        items:
          - const: pine64,rockpro64
          - const: rockchip,rk3399

      - description: Radxa Rock
        items:
          - const: radxa,rock
          - const: rockchip,rk3188

      - description: Radxa ROCK Pi 4
        items:
          - const: radxa,rockpi4
          - const: rockchip,rk3399

      - description: Radxa Rock2 Square
        items:
          - const: radxa,rock2-square
          - const: rockchip,rk3288

      - description: Rikomagic MK808 v1
        items:
          - const: rikomagic,mk808
          - const: rockchip,rk3066a

      - description: Rockchip Kylin
        items:
          - const: rockchip,kylin-rk3036
          - const: rockchip,rk3036

      - description: Rockchip PX3 Evaluation board
        items:
          - const: rockchip,px3-evb
          - const: rockchip,px3
          - const: rockchip,rk3188

      - description: Rockchip PX30 Evaluation board
        items:
          - const: rockchip,px30-evb
          - const: rockchip,px30

      - description: Rockchip PX5 Evaluation board
        items:
          - const: rockchip,px5-evb
          - const: rockchip,px5
          - const: rockchip,rk3368

      - description: Rockchip R88
        items:
          - const: rockchip,r88
          - const: rockchip,rk3368

      - description: Rockchip RK3228 Evaluation board
        items:
          - const: rockchip,rk3228-evb
          - const: rockchip,rk3228

      - description: Rockchip RK3229 Evaluation board
        items:
          - const: rockchip,rk3229-evb
          - const: rockchip,rk3229

      - description: Rockchip RK3288 Evaluation board
        items:
          - enum:
              - rockchip,rk3288-evb-act8846
              - rockchip,rk3288-evb-rk808
          - const: rockchip,rk3288

      - description: Rockchip RK3328 Evaluation board
        items:
          - const: rockchip,rk3328-evb
          - const: rockchip,rk3328

      - description: Rockchip RK3368 Evaluation board (act8846 pmic)
        items:
          - const: rockchip,rk3368-evb-act8846
          - const: rockchip,rk3368

      - description: Rockchip RK3399 Evaluation board
        items:
          - const: rockchip,rk3399-evb
          - const: rockchip,rk3399

      - description: Rockchip RK3399 Sapphire standalone
        items:
          - const: rockchip,rk3399-sapphire
          - const: rockchip,rk3399

      - description: Rockchip RK3399 Sapphire with Excavator Baseboard
        items:
          - const: rockchip,rk3399-sapphire-excavator
          - const: rockchip,rk3399

      - description: Rockchip RV1108 Evaluation board
        items:
          - const: rockchip,rv1108-evb
          - const: rockchip,rv1108

      - description: Theobroma Systems RK3368-uQ7 with Haikou baseboard
        items:
          - const: tsd,rk3368-uq7-haikou
          - const: rockchip,rk3368

      - description: Theobroma Systems RK3399-Q7 with Haikou baseboard
        items:
          - const: tsd,rk3399-q7-haikou
          - const: rockchip,rk3399

      - description: Tronsmart Orion R68 Meta
        items:
          - const: tronsmart,orion-r68-meta
          - const: rockchip,rk3368
...<|MERGE_RESOLUTION|>--- conflicted
+++ resolved
@@ -359,27 +359,16 @@
               - khadas,edge-v
           - const: rockchip,rk3399
 
-<<<<<<< HEAD
-      - description: Leez RK3399 P710
-        items:
-          - const: leez,p710
-          - const: rockchip,rk3399
-
-=======
->>>>>>> ad062195
       - description: Mecer Xtreme Mini S6
         items:
           - const: mecer,xms6
           - const: rockchip,rk3229
 
-<<<<<<< HEAD
-=======
       - description: Leez RK3399 P710
         items:
           - const: leez,p710
           - const: rockchip,rk3399
 
->>>>>>> ad062195
       - description: mqmaker MiQi
         items:
           - const: mqmaker,miqi
