Rockchip platforms device tree bindings
---------------------------------------

- MarsBoard RK3066 board:
    Required root node properties:
      - compatible = "haoyu,marsboard-rk3066", "rockchip,rk3066a";

- bq Curie 2 tablet:
    Required root node properties:
      - compatible = "mundoreader,bq-curie2", "rockchip,rk3066a";

- ChipSPARK Rayeager PX2 board:
    Required root node properties:
      - compatible = "chipspark,rayeager-px2", "rockchip,rk3066a";

- Radxa Rock board:
    Required root node properties:
      - compatible = "radxa,rock", "rockchip,rk3188";

- Firefly Firefly-RK3288 board:
    Required root node properties:
      - compatible = "firefly,firefly-rk3288", "rockchip,rk3288";
    or
      - compatible = "firefly,firefly-rk3288-beta", "rockchip,rk3288";

- ChipSPARK PopMetal-RK3288 board:
    Required root node properties:
      - compatible = "chipspark,popmetal-rk3288", "rockchip,rk3288";

- Netxeon R89 board:
    Required root node properties:
      - compatible = "netxeon,r89", "rockchip,rk3288";

<<<<<<< HEAD
=======
- Google Jerry (Hisense Chromebook C11 and more):
    Required root node properties:
      - compatible = "google,veyron-jerry-rev7", "google,veyron-jerry-rev6",
		     "google,veyron-jerry-rev5", "google,veyron-jerry-rev4",
		     "google,veyron-jerry-rev3", "google,veyron-jerry",
		     "google,veyron", "rockchip,rk3288";

- Google Pinky (dev-board):
    Required root node properties:
      - compatible = "google,veyron-pinky-rev2", "google,veyron-pinky",
		     "google,veyron", "rockchip,rk3288";

>>>>>>> e9e75625
- Rockchip R88 board:
    Required root node properties:
      - compatible = "rockchip,r88", "rockchip,rk3368";<|MERGE_RESOLUTION|>--- conflicted
+++ resolved
@@ -31,8 +31,6 @@
     Required root node properties:
       - compatible = "netxeon,r89", "rockchip,rk3288";
 
-<<<<<<< HEAD
-=======
 - Google Jerry (Hisense Chromebook C11 and more):
     Required root node properties:
       - compatible = "google,veyron-jerry-rev7", "google,veyron-jerry-rev6",
@@ -45,7 +43,6 @@
       - compatible = "google,veyron-pinky-rev2", "google,veyron-pinky",
 		     "google,veyron", "rockchip,rk3288";
 
->>>>>>> e9e75625
 - Rockchip R88 board:
     Required root node properties:
       - compatible = "rockchip,r88", "rockchip,rk3368";