--- conflicted
+++ resolved
@@ -32,19 +32,11 @@
         clock-output-names:
           oneOf:
             - items:
-<<<<<<< HEAD
-              - const: clk_out_sd0
-              - const: clk_in_sd0
-            - items:
-              - const: clk_out_sd1
-              - const: clk_in_sd1
-=======
                 - const: clk_out_sd0
                 - const: clk_in_sd0
             - items:
                 - const: clk_out_sd1
                 - const: clk_in_sd1
->>>>>>> 2c85ebc5
 
 properties:
   compatible:
