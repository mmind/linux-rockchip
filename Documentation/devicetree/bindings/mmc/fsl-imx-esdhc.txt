--- conflicted
+++ resolved
@@ -10,13 +10,8 @@
 - compatible : Should be "fsl,<chip>-esdhc"
 
 Optional properties:
-<<<<<<< HEAD
-- fsl,cd-internal : Indicate to use controller internal card detection
-- fsl,wp-internal : Indicate to use controller internal write protection
-=======
 - fsl,cd-controller : Indicate to use controller internal card detection
 - fsl,wp-controller : Indicate to use controller internal write protection
->>>>>>> 9450d57e
 
 Examples:
 
