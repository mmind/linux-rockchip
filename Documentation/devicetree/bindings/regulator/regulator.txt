Voltage/Current Regulators

Optional properties:
- regulator-name: A string used as a descriptive name for regulator outputs
- regulator-min-microvolt: smallest voltage consumers may set
- regulator-max-microvolt: largest voltage consumers may set
- regulator-microvolt-offset: Offset applied to voltages to compensate for voltage drops
- regulator-min-microamp: smallest current consumers may set
- regulator-max-microamp: largest current consumers may set
- regulator-always-on: boolean, regulator should never be disabled
- regulator-boot-on: bootloader/firmware enabled regulator
- regulator-allow-bypass: allow the regulator to go into bypass mode
- <name>-supply: phandle to the parent supply/regulator node
- regulator-ramp-delay: ramp delay for regulator(in uV/uS)
  For hardware which supports disabling ramp rate, it should be explicitly
  intialised to zero (regulator-ramp-delay = <0>) for disabling ramp delay.
- regulator-enable-ramp-delay: The time taken, in microseconds, for the supply
  rail to reach the target voltage, plus/minus whatever tolerance the board
  design requires. This property describes the total system ramp time
  required due to the combination of internal ramping of the regulator itself,
  and board design issues such as trace capacitance and load on the supply.
- regulator-state-mem sub-root node for Suspend-to-RAM mode
  : suspend to memory, the device goes to sleep, but all data stored in memory,
  only some external interrupt can wake the device.
- regulator-state-disk sub-root node for Suspend-to-DISK mode
  : suspend to disk, this state operates similarly to Suspend-to-RAM,
  but includes a final step of writing memory contents to disk.
- regulator-state-[mem/disk] node has following common properties:
	- regulator-on-in-suspend: regulator should be on in suspend state.
	- regulator-off-in-suspend: regulator should be off in suspend state.
	- regulator-suspend-microvolt: regulator should be set to this voltage
	  in suspend.
<<<<<<< HEAD
=======
	- regulator-mode: operating mode in the given suspend state.
	  The set of possible operating modes depends on the capabilities of
	  every hardware so the valid modes are documented on each regulator
	  device tree binding document.
- regulator-initial-mode: initial operating mode. The set of possible operating
  modes depends on the capabilities of every hardware so each device binding
  documentation explains which values the regulator supports.
>>>>>>> 2dbfca5a

Deprecated properties:
- regulator-compatible: If a regulator chip contains multiple
  regulators, and if the chip's binding contains a child node that
  describes each regulator, then this property indicates which regulator
  this child node is intended to configure. If this property is missing,
  the node's name will be used instead.

Example:

	xyzreg: regulator@0 {
		regulator-min-microvolt = <1000000>;
		regulator-max-microvolt = <2500000>;
		regulator-always-on;
		vin-supply = <&vin>;

		regulator-state-mem {
			regulator-on-in-suspend;
		};
	};

Regulator Consumers:
Consumer nodes can reference one or more of its supplies/
regulators using the below bindings.

- <name>-supply: phandle to the regulator node

These are the same bindings that a regulator in the above
example used to reference its own supply, in which case
its just seen as a special case of a regulator being a
consumer itself.

Example of a consumer device node (mmc) referencing two
regulators (twl_reg1 and twl_reg2),

	twl_reg1: regulator@0 {
		...
		...
		...
	};

	twl_reg2: regulator@1 {
		...
		...
		...
	};

	mmc: mmc@0x0 {
		...
		...
		vmmc-supply = <&twl_reg1>;
		vmmcaux-supply = <&twl_reg2>;
	};<|MERGE_RESOLUTION|>--- conflicted
+++ resolved
@@ -30,8 +30,6 @@
 	- regulator-off-in-suspend: regulator should be off in suspend state.
 	- regulator-suspend-microvolt: regulator should be set to this voltage
 	  in suspend.
-<<<<<<< HEAD
-=======
 	- regulator-mode: operating mode in the given suspend state.
 	  The set of possible operating modes depends on the capabilities of
 	  every hardware so the valid modes are documented on each regulator
@@ -39,7 +37,6 @@
 - regulator-initial-mode: initial operating mode. The set of possible operating
   modes depends on the capabilities of every hardware so each device binding
   documentation explains which values the regulator supports.
->>>>>>> 2dbfca5a
 
 Deprecated properties:
 - regulator-compatible: If a regulator chip contains multiple
