* Rockchip Power Domains

Rockchip processors include support for multiple power domains which can be
powered up/down by software based on different application scenes to save power.

Required properties for power domain controller:
- compatible: Should be one of the following.
<<<<<<< HEAD
	"rockchip,rk3066-power-controller" - for RK3288 SoCs.
	"rockchip,rk3188-power-controller" - for RK3288 SoCs.
=======
	"rockchip,px30-power-controller" - for PX30 SoCs.
	"rockchip,rk3036-power-controller" - for RK3036 SoCs.
	"rockchip,rk3128-power-controller" - for RK3128 SoCs.
	"rockchip,rk3228-power-controller" - for RK3228 SoCs.
>>>>>>> bab72aa1
	"rockchip,rk3288-power-controller" - for RK3288 SoCs.
	"rockchip,rk3328-power-controller" - for RK3328 SoCs.
	"rockchip,rk3366-power-controller" - for RK3366 SoCs.
	"rockchip,rk3368-power-controller" - for RK3368 SoCs.
	"rockchip,rk3399-power-controller" - for RK3399 SoCs.
- #power-domain-cells: Number of cells in a power-domain specifier.
	Should be 1 for multiple PM domains.
- #address-cells: Should be 1.
- #size-cells: Should be 0.

Required properties for power domain sub nodes:
- reg: index of the power domain, should use macros in:
<<<<<<< HEAD
	"include/dt-bindings/power/rk3066-power.h" - for RK3288 type power domain.
	"include/dt-bindings/power/rk3188-power.h" - for RK3288 type power domain.
=======
	"include/dt-bindings/power/px30-power.h" - for PX30 type power domain.
	"include/dt-bindings/power/rk3036-power.h" - for RK3036 type power domain.
	"include/dt-bindings/power/rk3128-power.h" - for RK3128 type power domain.
	"include/dt-bindings/power/rk3228-power.h" - for RK3228 type power domain.
>>>>>>> bab72aa1
	"include/dt-bindings/power/rk3288-power.h" - for RK3288 type power domain.
	"include/dt-bindings/power/rk3328-power.h" - for RK3328 type power domain.
	"include/dt-bindings/power/rk3366-power.h" - for RK3366 type power domain.
	"include/dt-bindings/power/rk3368-power.h" - for RK3368 type power domain.
	"include/dt-bindings/power/rk3399-power.h" - for RK3399 type power domain.
- clocks (optional): phandles to clocks which need to be enabled while power domain
	switches state.
- pm_qos (optional): phandles to qos blocks which need to be saved and restored
	while power domain switches state.

Qos Example:

	qos_gpu: qos_gpu@ffaf0000 {
		compatible ="syscon";
		reg = <0x0 0xffaf0000 0x0 0x20>;
	};

Example:

	power: power-controller {
		compatible = "rockchip,rk3288-power-controller";
		#power-domain-cells = <1>;
		#address-cells = <1>;
		#size-cells = <0>;

		pd_gpu {
			reg = <RK3288_PD_GPU>;
			clocks = <&cru ACLK_GPU>;
			pm_qos = <&qos_gpu>;
		};
	};

	 power: power-controller {
                compatible = "rockchip,rk3368-power-controller";
                #power-domain-cells = <1>;
                #address-cells = <1>;
                #size-cells = <0>;

                pd_gpu_1 {
                        reg = <RK3368_PD_GPU_1>;
                        clocks = <&cru ACLK_GPU_CFG>;
                };
        };

Example 2:
		power: power-controller {
			compatible = "rockchip,rk3399-power-controller";
			#power-domain-cells = <1>;
			#address-cells = <1>;
			#size-cells = <0>;

			pd_vio {
				#address-cells = <1>;
				#size-cells = <0>;
				reg = <RK3399_PD_VIO>;

				pd_vo {
					#address-cells = <1>;
					#size-cells = <0>;
					reg = <RK3399_PD_VO>;

					pd_vopb {
						reg = <RK3399_PD_VOPB>;
					};

					pd_vopl {
						reg = <RK3399_PD_VOPL>;
					};
				};
			};
		};

Node of a device using power domains must have a power-domains property,
containing a phandle to the power device node and an index specifying which
power domain to use.
The index should use macros in:
	"include/dt-bindings/power/px30-power.h" - for px30 type power domain.
	"include/dt-bindings/power/rk3036-power.h" - for rk3036 type power domain.
	"include/dt-bindings/power/rk3128-power.h" - for rk3128 type power domain.
	"include/dt-bindings/power/rk3128-power.h" - for rk3228 type power domain.
	"include/dt-bindings/power/rk3288-power.h" - for rk3288 type power domain.
	"include/dt-bindings/power/rk3328-power.h" - for rk3328 type power domain.
	"include/dt-bindings/power/rk3366-power.h" - for rk3366 type power domain.
	"include/dt-bindings/power/rk3368-power.h" - for rk3368 type power domain.
	"include/dt-bindings/power/rk3399-power.h" - for rk3399 type power domain.

Example of the node using power domain:

	node {
		/* ... */
		power-domains = <&power RK3288_PD_GPU>;
		/* ... */
	};

	node {
                /* ... */
                power-domains = <&power RK3368_PD_GPU_1>;
                /* ... */
        };

	node {
		/* ... */
		power-domains = <&power RK3399_PD_VOPB>;
		/* ... */
	};<|MERGE_RESOLUTION|>--- conflicted
+++ resolved
@@ -5,15 +5,12 @@
 
 Required properties for power domain controller:
 - compatible: Should be one of the following.
-<<<<<<< HEAD
-	"rockchip,rk3066-power-controller" - for RK3288 SoCs.
-	"rockchip,rk3188-power-controller" - for RK3288 SoCs.
-=======
 	"rockchip,px30-power-controller" - for PX30 SoCs.
 	"rockchip,rk3036-power-controller" - for RK3036 SoCs.
+	"rockchip,rk3066-power-controller" - for RK3288 SoCs.
 	"rockchip,rk3128-power-controller" - for RK3128 SoCs.
+	"rockchip,rk3188-power-controller" - for RK3288 SoCs.
 	"rockchip,rk3228-power-controller" - for RK3228 SoCs.
->>>>>>> bab72aa1
 	"rockchip,rk3288-power-controller" - for RK3288 SoCs.
 	"rockchip,rk3328-power-controller" - for RK3328 SoCs.
 	"rockchip,rk3366-power-controller" - for RK3366 SoCs.
@@ -26,15 +23,12 @@
 
 Required properties for power domain sub nodes:
 - reg: index of the power domain, should use macros in:
-<<<<<<< HEAD
-	"include/dt-bindings/power/rk3066-power.h" - for RK3288 type power domain.
-	"include/dt-bindings/power/rk3188-power.h" - for RK3288 type power domain.
-=======
 	"include/dt-bindings/power/px30-power.h" - for PX30 type power domain.
 	"include/dt-bindings/power/rk3036-power.h" - for RK3036 type power domain.
+	"include/dt-bindings/power/rk3066-power.h" - for RK3288 type power domain.
 	"include/dt-bindings/power/rk3128-power.h" - for RK3128 type power domain.
+	"include/dt-bindings/power/rk3188-power.h" - for RK3288 type power domain.
 	"include/dt-bindings/power/rk3228-power.h" - for RK3228 type power domain.
->>>>>>> bab72aa1
 	"include/dt-bindings/power/rk3288-power.h" - for RK3288 type power domain.
 	"include/dt-bindings/power/rk3328-power.h" - for RK3328 type power domain.
 	"include/dt-bindings/power/rk3366-power.h" - for RK3366 type power domain.
