* Rockchip Power Domains

Rockchip processors include support for multiple power domains which can be
powered up/down by software based on different application scenes to save power.

Required properties for power domain controller:
- compatible: Should be one of the following.
	"rockchip,px30-power-controller" - for PX30 SoCs.
	"rockchip,rk3036-power-controller" - for RK3036 SoCs.
<<<<<<< HEAD
	"rockchip,rk3066-power-controller" - for RK3288 SoCs.
	"rockchip,rk3128-power-controller" - for RK3128 SoCs.
	"rockchip,rk3188-power-controller" - for RK3288 SoCs.
=======
	"rockchip,rk3066-power-controller" - for RK3066 SoCs.
	"rockchip,rk3128-power-controller" - for RK3128 SoCs.
	"rockchip,rk3188-power-controller" - for RK3188 SoCs.
>>>>>>> ac0a9ed0
	"rockchip,rk3228-power-controller" - for RK3228 SoCs.
	"rockchip,rk3288-power-controller" - for RK3288 SoCs.
	"rockchip,rk3328-power-controller" - for RK3328 SoCs.
	"rockchip,rk3366-power-controller" - for RK3366 SoCs.
	"rockchip,rk3368-power-controller" - for RK3368 SoCs.
	"rockchip,rk3399-power-controller" - for RK3399 SoCs.
- #power-domain-cells: Number of cells in a power-domain specifier.
	Should be 1 for multiple PM domains.
- #address-cells: Should be 1.
- #size-cells: Should be 0.

Required properties for power domain sub nodes:
- reg: index of the power domain, should use macros in:
	"include/dt-bindings/power/px30-power.h" - for PX30 type power domain.
	"include/dt-bindings/power/rk3036-power.h" - for RK3036 type power domain.
<<<<<<< HEAD
	"include/dt-bindings/power/rk3066-power.h" - for RK3288 type power domain.
	"include/dt-bindings/power/rk3128-power.h" - for RK3128 type power domain.
	"include/dt-bindings/power/rk3188-power.h" - for RK3288 type power domain.
=======
	"include/dt-bindings/power/rk3066-power.h" - for RK3066 type power domain.
	"include/dt-bindings/power/rk3128-power.h" - for RK3128 type power domain.
	"include/dt-bindings/power/rk3188-power.h" - for RK3188 type power domain.
>>>>>>> ac0a9ed0
	"include/dt-bindings/power/rk3228-power.h" - for RK3228 type power domain.
	"include/dt-bindings/power/rk3288-power.h" - for RK3288 type power domain.
	"include/dt-bindings/power/rk3328-power.h" - for RK3328 type power domain.
	"include/dt-bindings/power/rk3366-power.h" - for RK3366 type power domain.
	"include/dt-bindings/power/rk3368-power.h" - for RK3368 type power domain.
	"include/dt-bindings/power/rk3399-power.h" - for RK3399 type power domain.
- clocks (optional): phandles to clocks which need to be enabled while power domain
	switches state.
- pm_qos (optional): phandles to qos blocks which need to be saved and restored
	while power domain switches state.

Qos Example:

	qos_gpu: qos_gpu@ffaf0000 {
		compatible ="syscon";
		reg = <0x0 0xffaf0000 0x0 0x20>;
	};

Example:

	power: power-controller {
		compatible = "rockchip,rk3288-power-controller";
		#power-domain-cells = <1>;
		#address-cells = <1>;
		#size-cells = <0>;

		pd_gpu {
			reg = <RK3288_PD_GPU>;
			clocks = <&cru ACLK_GPU>;
			pm_qos = <&qos_gpu>;
		};
	};

	 power: power-controller {
                compatible = "rockchip,rk3368-power-controller";
                #power-domain-cells = <1>;
                #address-cells = <1>;
                #size-cells = <0>;

                pd_gpu_1 {
                        reg = <RK3368_PD_GPU_1>;
                        clocks = <&cru ACLK_GPU_CFG>;
                };
        };

Example 2:
		power: power-controller {
			compatible = "rockchip,rk3399-power-controller";
			#power-domain-cells = <1>;
			#address-cells = <1>;
			#size-cells = <0>;

			pd_vio {
				#address-cells = <1>;
				#size-cells = <0>;
				reg = <RK3399_PD_VIO>;

				pd_vo {
					#address-cells = <1>;
					#size-cells = <0>;
					reg = <RK3399_PD_VO>;

					pd_vopb {
						reg = <RK3399_PD_VOPB>;
					};

					pd_vopl {
						reg = <RK3399_PD_VOPL>;
					};
				};
			};
		};

Node of a device using power domains must have a power-domains property,
containing a phandle to the power device node and an index specifying which
power domain to use.
The index should use macros in:
	"include/dt-bindings/power/px30-power.h" - for px30 type power domain.
	"include/dt-bindings/power/rk3036-power.h" - for rk3036 type power domain.
	"include/dt-bindings/power/rk3128-power.h" - for rk3128 type power domain.
	"include/dt-bindings/power/rk3128-power.h" - for rk3228 type power domain.
	"include/dt-bindings/power/rk3288-power.h" - for rk3288 type power domain.
	"include/dt-bindings/power/rk3328-power.h" - for rk3328 type power domain.
	"include/dt-bindings/power/rk3366-power.h" - for rk3366 type power domain.
	"include/dt-bindings/power/rk3368-power.h" - for rk3368 type power domain.
	"include/dt-bindings/power/rk3399-power.h" - for rk3399 type power domain.

Example of the node using power domain:

	node {
		/* ... */
		power-domains = <&power RK3288_PD_GPU>;
		/* ... */
	};

	node {
                /* ... */
                power-domains = <&power RK3368_PD_GPU_1>;
                /* ... */
        };

	node {
		/* ... */
		power-domains = <&power RK3399_PD_VOPB>;
		/* ... */
	};<|MERGE_RESOLUTION|>--- conflicted
+++ resolved
@@ -7,15 +7,9 @@
 - compatible: Should be one of the following.
 	"rockchip,px30-power-controller" - for PX30 SoCs.
 	"rockchip,rk3036-power-controller" - for RK3036 SoCs.
-<<<<<<< HEAD
-	"rockchip,rk3066-power-controller" - for RK3288 SoCs.
-	"rockchip,rk3128-power-controller" - for RK3128 SoCs.
-	"rockchip,rk3188-power-controller" - for RK3288 SoCs.
-=======
 	"rockchip,rk3066-power-controller" - for RK3066 SoCs.
 	"rockchip,rk3128-power-controller" - for RK3128 SoCs.
 	"rockchip,rk3188-power-controller" - for RK3188 SoCs.
->>>>>>> ac0a9ed0
 	"rockchip,rk3228-power-controller" - for RK3228 SoCs.
 	"rockchip,rk3288-power-controller" - for RK3288 SoCs.
 	"rockchip,rk3328-power-controller" - for RK3328 SoCs.
@@ -31,15 +25,9 @@
 - reg: index of the power domain, should use macros in:
 	"include/dt-bindings/power/px30-power.h" - for PX30 type power domain.
 	"include/dt-bindings/power/rk3036-power.h" - for RK3036 type power domain.
-<<<<<<< HEAD
-	"include/dt-bindings/power/rk3066-power.h" - for RK3288 type power domain.
-	"include/dt-bindings/power/rk3128-power.h" - for RK3128 type power domain.
-	"include/dt-bindings/power/rk3188-power.h" - for RK3288 type power domain.
-=======
 	"include/dt-bindings/power/rk3066-power.h" - for RK3066 type power domain.
 	"include/dt-bindings/power/rk3128-power.h" - for RK3128 type power domain.
 	"include/dt-bindings/power/rk3188-power.h" - for RK3188 type power domain.
->>>>>>> ac0a9ed0
 	"include/dt-bindings/power/rk3228-power.h" - for RK3228 type power domain.
 	"include/dt-bindings/power/rk3288-power.h" - for RK3288 type power domain.
 	"include/dt-bindings/power/rk3328-power.h" - for RK3328 type power domain.
