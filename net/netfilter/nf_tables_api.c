// SPDX-License-Identifier: GPL-2.0-only
/*
 * Copyright (c) 2007-2009 Patrick McHardy <kaber@trash.net>
 *
 * Development of this code funded by Astaro AG (http://www.astaro.com/)
 */

#include <linux/module.h>
#include <linux/init.h>
#include <linux/list.h>
#include <linux/skbuff.h>
#include <linux/netlink.h>
#include <linux/vmalloc.h>
#include <linux/rhashtable.h>
#include <linux/audit.h>
#include <linux/netfilter.h>
#include <linux/netfilter/nfnetlink.h>
#include <linux/netfilter/nf_tables.h>
#include <net/netfilter/nf_flow_table.h>
#include <net/netfilter/nf_tables_core.h>
#include <net/netfilter/nf_tables.h>
#include <net/netfilter/nf_tables_offload.h>
#include <net/net_namespace.h>
#include <net/sock.h>

#define NFT_MODULE_AUTOLOAD_LIMIT (MODULE_NAME_LEN - sizeof("nft-expr-255-"))

unsigned int nf_tables_net_id __read_mostly;

static LIST_HEAD(nf_tables_expressions);
static LIST_HEAD(nf_tables_objects);
static LIST_HEAD(nf_tables_flowtables);
static LIST_HEAD(nf_tables_destroy_list);
static DEFINE_SPINLOCK(nf_tables_destroy_list_lock);
static u64 table_handle;

enum {
	NFT_VALIDATE_SKIP	= 0,
	NFT_VALIDATE_NEED,
	NFT_VALIDATE_DO,
};

static struct rhltable nft_objname_ht;

static u32 nft_chain_hash(const void *data, u32 len, u32 seed);
static u32 nft_chain_hash_obj(const void *data, u32 len, u32 seed);
static int nft_chain_hash_cmp(struct rhashtable_compare_arg *, const void *);

static u32 nft_objname_hash(const void *data, u32 len, u32 seed);
static u32 nft_objname_hash_obj(const void *data, u32 len, u32 seed);
static int nft_objname_hash_cmp(struct rhashtable_compare_arg *, const void *);

static const struct rhashtable_params nft_chain_ht_params = {
	.head_offset		= offsetof(struct nft_chain, rhlhead),
	.key_offset		= offsetof(struct nft_chain, name),
	.hashfn			= nft_chain_hash,
	.obj_hashfn		= nft_chain_hash_obj,
	.obj_cmpfn		= nft_chain_hash_cmp,
	.automatic_shrinking	= true,
};

static const struct rhashtable_params nft_objname_ht_params = {
	.head_offset		= offsetof(struct nft_object, rhlhead),
	.key_offset		= offsetof(struct nft_object, key),
	.hashfn			= nft_objname_hash,
	.obj_hashfn		= nft_objname_hash_obj,
	.obj_cmpfn		= nft_objname_hash_cmp,
	.automatic_shrinking	= true,
};

struct nft_audit_data {
	struct nft_table *table;
	int entries;
	int op;
	struct list_head list;
};

static const u8 nft2audit_op[NFT_MSG_MAX] = { // enum nf_tables_msg_types
	[NFT_MSG_NEWTABLE]	= AUDIT_NFT_OP_TABLE_REGISTER,
	[NFT_MSG_GETTABLE]	= AUDIT_NFT_OP_INVALID,
	[NFT_MSG_DELTABLE]	= AUDIT_NFT_OP_TABLE_UNREGISTER,
	[NFT_MSG_NEWCHAIN]	= AUDIT_NFT_OP_CHAIN_REGISTER,
	[NFT_MSG_GETCHAIN]	= AUDIT_NFT_OP_INVALID,
	[NFT_MSG_DELCHAIN]	= AUDIT_NFT_OP_CHAIN_UNREGISTER,
	[NFT_MSG_NEWRULE]	= AUDIT_NFT_OP_RULE_REGISTER,
	[NFT_MSG_GETRULE]	= AUDIT_NFT_OP_INVALID,
	[NFT_MSG_DELRULE]	= AUDIT_NFT_OP_RULE_UNREGISTER,
	[NFT_MSG_NEWSET]	= AUDIT_NFT_OP_SET_REGISTER,
	[NFT_MSG_GETSET]	= AUDIT_NFT_OP_INVALID,
	[NFT_MSG_DELSET]	= AUDIT_NFT_OP_SET_UNREGISTER,
	[NFT_MSG_NEWSETELEM]	= AUDIT_NFT_OP_SETELEM_REGISTER,
	[NFT_MSG_GETSETELEM]	= AUDIT_NFT_OP_INVALID,
	[NFT_MSG_DELSETELEM]	= AUDIT_NFT_OP_SETELEM_UNREGISTER,
	[NFT_MSG_NEWGEN]	= AUDIT_NFT_OP_GEN_REGISTER,
	[NFT_MSG_GETGEN]	= AUDIT_NFT_OP_INVALID,
	[NFT_MSG_TRACE]		= AUDIT_NFT_OP_INVALID,
	[NFT_MSG_NEWOBJ]	= AUDIT_NFT_OP_OBJ_REGISTER,
	[NFT_MSG_GETOBJ]	= AUDIT_NFT_OP_INVALID,
	[NFT_MSG_DELOBJ]	= AUDIT_NFT_OP_OBJ_UNREGISTER,
	[NFT_MSG_GETOBJ_RESET]	= AUDIT_NFT_OP_OBJ_RESET,
	[NFT_MSG_NEWFLOWTABLE]	= AUDIT_NFT_OP_FLOWTABLE_REGISTER,
	[NFT_MSG_GETFLOWTABLE]	= AUDIT_NFT_OP_INVALID,
	[NFT_MSG_DELFLOWTABLE]	= AUDIT_NFT_OP_FLOWTABLE_UNREGISTER,
};

static void nft_validate_state_update(struct net *net, u8 new_validate_state)
{
	struct nftables_pernet *nft_net = nft_pernet(net);

	switch (nft_net->validate_state) {
	case NFT_VALIDATE_SKIP:
		WARN_ON_ONCE(new_validate_state == NFT_VALIDATE_DO);
		break;
	case NFT_VALIDATE_NEED:
		break;
	case NFT_VALIDATE_DO:
		if (new_validate_state == NFT_VALIDATE_NEED)
			return;
	}

	nft_net->validate_state = new_validate_state;
}
static void nf_tables_trans_destroy_work(struct work_struct *w);
static DECLARE_WORK(trans_destroy_work, nf_tables_trans_destroy_work);

static void nft_ctx_init(struct nft_ctx *ctx,
			 struct net *net,
			 const struct sk_buff *skb,
			 const struct nlmsghdr *nlh,
			 u8 family,
			 struct nft_table *table,
			 struct nft_chain *chain,
			 const struct nlattr * const *nla)
{
	ctx->net	= net;
	ctx->family	= family;
	ctx->level	= 0;
	ctx->table	= table;
	ctx->chain	= chain;
	ctx->nla   	= nla;
	ctx->portid	= NETLINK_CB(skb).portid;
	ctx->report	= nlmsg_report(nlh);
	ctx->flags	= nlh->nlmsg_flags;
	ctx->seq	= nlh->nlmsg_seq;
}

static struct nft_trans *nft_trans_alloc_gfp(const struct nft_ctx *ctx,
					     int msg_type, u32 size, gfp_t gfp)
{
	struct nft_trans *trans;

	trans = kzalloc(sizeof(struct nft_trans) + size, gfp);
	if (trans == NULL)
		return NULL;

	trans->msg_type = msg_type;
	trans->ctx	= *ctx;

	return trans;
}

static struct nft_trans *nft_trans_alloc(const struct nft_ctx *ctx,
					 int msg_type, u32 size)
{
	return nft_trans_alloc_gfp(ctx, msg_type, size, GFP_KERNEL);
}

static void nft_trans_destroy(struct nft_trans *trans)
{
	list_del(&trans->list);
	kfree(trans);
}

static void nft_set_trans_bind(const struct nft_ctx *ctx, struct nft_set *set)
{
	struct nftables_pernet *nft_net;
	struct net *net = ctx->net;
	struct nft_trans *trans;

	if (!nft_set_is_anonymous(set))
		return;

	nft_net = nft_pernet(net);
	list_for_each_entry_reverse(trans, &nft_net->commit_list, list) {
		switch (trans->msg_type) {
		case NFT_MSG_NEWSET:
			if (nft_trans_set(trans) == set)
				nft_trans_set_bound(trans) = true;
			break;
		case NFT_MSG_NEWSETELEM:
			if (nft_trans_elem_set(trans) == set)
				nft_trans_elem_set_bound(trans) = true;
			break;
		}
	}
}

static int nft_netdev_register_hooks(struct net *net,
				     struct list_head *hook_list)
{
	struct nft_hook *hook;
	int err, j;

	j = 0;
	list_for_each_entry(hook, hook_list, list) {
		err = nf_register_net_hook(net, &hook->ops);
		if (err < 0)
			goto err_register;

		j++;
	}
	return 0;

err_register:
	list_for_each_entry(hook, hook_list, list) {
		if (j-- <= 0)
			break;

		nf_unregister_net_hook(net, &hook->ops);
	}
	return err;
}

static void nft_netdev_unregister_hooks(struct net *net,
					struct list_head *hook_list)
{
	struct nft_hook *hook;

	list_for_each_entry(hook, hook_list, list)
		nf_unregister_net_hook(net, &hook->ops);
}

static int nf_tables_register_hook(struct net *net,
				   const struct nft_table *table,
				   struct nft_chain *chain)
{
	struct nft_base_chain *basechain;
	const struct nf_hook_ops *ops;

	if (table->flags & NFT_TABLE_F_DORMANT ||
	    !nft_is_base_chain(chain))
		return 0;

	basechain = nft_base_chain(chain);
	ops = &basechain->ops;

	if (basechain->type->ops_register)
		return basechain->type->ops_register(net, ops);

	if (nft_base_chain_netdev(table->family, basechain->ops.hooknum))
		return nft_netdev_register_hooks(net, &basechain->hook_list);

	return nf_register_net_hook(net, &basechain->ops);
}

static void nf_tables_unregister_hook(struct net *net,
				      const struct nft_table *table,
				      struct nft_chain *chain)
{
	struct nft_base_chain *basechain;
	const struct nf_hook_ops *ops;

	if (table->flags & NFT_TABLE_F_DORMANT ||
	    !nft_is_base_chain(chain))
		return;
	basechain = nft_base_chain(chain);
	ops = &basechain->ops;

	if (basechain->type->ops_unregister)
		return basechain->type->ops_unregister(net, ops);

	if (nft_base_chain_netdev(table->family, basechain->ops.hooknum))
		nft_netdev_unregister_hooks(net, &basechain->hook_list);
	else
		nf_unregister_net_hook(net, &basechain->ops);
}

static void nft_trans_commit_list_add_tail(struct net *net, struct nft_trans *trans)
{
	struct nftables_pernet *nft_net = nft_pernet(net);

	list_add_tail(&trans->list, &nft_net->commit_list);
}

static int nft_trans_table_add(struct nft_ctx *ctx, int msg_type)
{
	struct nft_trans *trans;

	trans = nft_trans_alloc(ctx, msg_type, sizeof(struct nft_trans_table));
	if (trans == NULL)
		return -ENOMEM;

	if (msg_type == NFT_MSG_NEWTABLE)
		nft_activate_next(ctx->net, ctx->table);

	nft_trans_commit_list_add_tail(ctx->net, trans);
	return 0;
}

static int nft_deltable(struct nft_ctx *ctx)
{
	int err;

	err = nft_trans_table_add(ctx, NFT_MSG_DELTABLE);
	if (err < 0)
		return err;

	nft_deactivate_next(ctx->net, ctx->table);
	return err;
}

static struct nft_trans *nft_trans_chain_add(struct nft_ctx *ctx, int msg_type)
{
	struct nft_trans *trans;

	trans = nft_trans_alloc(ctx, msg_type, sizeof(struct nft_trans_chain));
	if (trans == NULL)
		return ERR_PTR(-ENOMEM);

	if (msg_type == NFT_MSG_NEWCHAIN) {
		nft_activate_next(ctx->net, ctx->chain);

		if (ctx->nla[NFTA_CHAIN_ID]) {
			nft_trans_chain_id(trans) =
				ntohl(nla_get_be32(ctx->nla[NFTA_CHAIN_ID]));
		}
	}

	nft_trans_commit_list_add_tail(ctx->net, trans);
	return trans;
}

static int nft_delchain(struct nft_ctx *ctx)
{
	struct nft_trans *trans;

	trans = nft_trans_chain_add(ctx, NFT_MSG_DELCHAIN);
	if (IS_ERR(trans))
		return PTR_ERR(trans);

	ctx->table->use--;
	nft_deactivate_next(ctx->net, ctx->chain);

	return 0;
}

static void nft_rule_expr_activate(const struct nft_ctx *ctx,
				   struct nft_rule *rule)
{
	struct nft_expr *expr;

	expr = nft_expr_first(rule);
	while (nft_expr_more(rule, expr)) {
		if (expr->ops->activate)
			expr->ops->activate(ctx, expr);

		expr = nft_expr_next(expr);
	}
}

static void nft_rule_expr_deactivate(const struct nft_ctx *ctx,
				     struct nft_rule *rule,
				     enum nft_trans_phase phase)
{
	struct nft_expr *expr;

	expr = nft_expr_first(rule);
	while (nft_expr_more(rule, expr)) {
		if (expr->ops->deactivate)
			expr->ops->deactivate(ctx, expr, phase);

		expr = nft_expr_next(expr);
	}
}

static int
nf_tables_delrule_deactivate(struct nft_ctx *ctx, struct nft_rule *rule)
{
	/* You cannot delete the same rule twice */
	if (nft_is_active_next(ctx->net, rule)) {
		nft_deactivate_next(ctx->net, rule);
		ctx->chain->use--;
		return 0;
	}
	return -ENOENT;
}

static struct nft_trans *nft_trans_rule_add(struct nft_ctx *ctx, int msg_type,
					    struct nft_rule *rule)
{
	struct nft_trans *trans;

	trans = nft_trans_alloc(ctx, msg_type, sizeof(struct nft_trans_rule));
	if (trans == NULL)
		return NULL;

	if (msg_type == NFT_MSG_NEWRULE && ctx->nla[NFTA_RULE_ID] != NULL) {
		nft_trans_rule_id(trans) =
			ntohl(nla_get_be32(ctx->nla[NFTA_RULE_ID]));
	}
	nft_trans_rule(trans) = rule;
	nft_trans_commit_list_add_tail(ctx->net, trans);

	return trans;
}

static int nft_delrule(struct nft_ctx *ctx, struct nft_rule *rule)
{
	struct nft_flow_rule *flow;
	struct nft_trans *trans;
	int err;

	trans = nft_trans_rule_add(ctx, NFT_MSG_DELRULE, rule);
	if (trans == NULL)
		return -ENOMEM;

	if (ctx->chain->flags & NFT_CHAIN_HW_OFFLOAD) {
		flow = nft_flow_rule_create(ctx->net, rule);
		if (IS_ERR(flow)) {
			nft_trans_destroy(trans);
			return PTR_ERR(flow);
		}

		nft_trans_flow_rule(trans) = flow;
	}

	err = nf_tables_delrule_deactivate(ctx, rule);
	if (err < 0) {
		nft_trans_destroy(trans);
		return err;
	}
	nft_rule_expr_deactivate(ctx, rule, NFT_TRANS_PREPARE);

	return 0;
}

static int nft_delrule_by_chain(struct nft_ctx *ctx)
{
	struct nft_rule *rule;
	int err;

	list_for_each_entry(rule, &ctx->chain->rules, list) {
		if (!nft_is_active_next(ctx->net, rule))
			continue;

		err = nft_delrule(ctx, rule);
		if (err < 0)
			return err;
	}
	return 0;
}

static int nft_trans_set_add(const struct nft_ctx *ctx, int msg_type,
			     struct nft_set *set)
{
	struct nft_trans *trans;

	trans = nft_trans_alloc(ctx, msg_type, sizeof(struct nft_trans_set));
	if (trans == NULL)
		return -ENOMEM;

	if (msg_type == NFT_MSG_NEWSET && ctx->nla[NFTA_SET_ID] != NULL) {
		nft_trans_set_id(trans) =
			ntohl(nla_get_be32(ctx->nla[NFTA_SET_ID]));
		nft_activate_next(ctx->net, set);
	}
	nft_trans_set(trans) = set;
	nft_trans_commit_list_add_tail(ctx->net, trans);

	return 0;
}

static int nft_delset(const struct nft_ctx *ctx, struct nft_set *set)
{
	int err;

	err = nft_trans_set_add(ctx, NFT_MSG_DELSET, set);
	if (err < 0)
		return err;

	nft_deactivate_next(ctx->net, set);
	ctx->table->use--;

	return err;
}

static int nft_trans_obj_add(struct nft_ctx *ctx, int msg_type,
			     struct nft_object *obj)
{
	struct nft_trans *trans;

	trans = nft_trans_alloc(ctx, msg_type, sizeof(struct nft_trans_obj));
	if (trans == NULL)
		return -ENOMEM;

	if (msg_type == NFT_MSG_NEWOBJ)
		nft_activate_next(ctx->net, obj);

	nft_trans_obj(trans) = obj;
	nft_trans_commit_list_add_tail(ctx->net, trans);

	return 0;
}

static int nft_delobj(struct nft_ctx *ctx, struct nft_object *obj)
{
	int err;

	err = nft_trans_obj_add(ctx, NFT_MSG_DELOBJ, obj);
	if (err < 0)
		return err;

	nft_deactivate_next(ctx->net, obj);
	ctx->table->use--;

	return err;
}

static int nft_trans_flowtable_add(struct nft_ctx *ctx, int msg_type,
				   struct nft_flowtable *flowtable)
{
	struct nft_trans *trans;

	trans = nft_trans_alloc(ctx, msg_type,
				sizeof(struct nft_trans_flowtable));
	if (trans == NULL)
		return -ENOMEM;

	if (msg_type == NFT_MSG_NEWFLOWTABLE)
		nft_activate_next(ctx->net, flowtable);

	nft_trans_flowtable(trans) = flowtable;
	nft_trans_commit_list_add_tail(ctx->net, trans);

	return 0;
}

static int nft_delflowtable(struct nft_ctx *ctx,
			    struct nft_flowtable *flowtable)
{
	int err;

	err = nft_trans_flowtable_add(ctx, NFT_MSG_DELFLOWTABLE, flowtable);
	if (err < 0)
		return err;

	nft_deactivate_next(ctx->net, flowtable);
	ctx->table->use--;

	return err;
}

/*
 * Tables
 */

static struct nft_table *nft_table_lookup(const struct net *net,
					  const struct nlattr *nla,
					  u8 family, u8 genmask, u32 nlpid)
{
	struct nftables_pernet *nft_net;
	struct nft_table *table;

	if (nla == NULL)
		return ERR_PTR(-EINVAL);

	nft_net = nft_pernet(net);
	list_for_each_entry_rcu(table, &nft_net->tables, list,
				lockdep_is_held(&nft_net->commit_mutex)) {
		if (!nla_strcmp(nla, table->name) &&
		    table->family == family &&
		    nft_active_genmask(table, genmask)) {
			if (nft_table_has_owner(table) &&
			    nlpid && table->nlpid != nlpid)
				return ERR_PTR(-EPERM);

			return table;
		}
	}

	return ERR_PTR(-ENOENT);
}

static struct nft_table *nft_table_lookup_byhandle(const struct net *net,
						   const struct nlattr *nla,
						   u8 genmask, u32 nlpid)
{
	struct nftables_pernet *nft_net;
	struct nft_table *table;

	nft_net = nft_pernet(net);
	list_for_each_entry(table, &nft_net->tables, list) {
		if (be64_to_cpu(nla_get_be64(nla)) == table->handle &&
		    nft_active_genmask(table, genmask)) {
			if (nft_table_has_owner(table) &&
			    nlpid && table->nlpid != nlpid)
				return ERR_PTR(-EPERM);

			return table;
		}
	}

	return ERR_PTR(-ENOENT);
}

static inline u64 nf_tables_alloc_handle(struct nft_table *table)
{
	return ++table->hgenerator;
}

static const struct nft_chain_type *chain_type[NFPROTO_NUMPROTO][NFT_CHAIN_T_MAX];

static const struct nft_chain_type *
__nft_chain_type_get(u8 family, enum nft_chain_types type)
{
	if (family >= NFPROTO_NUMPROTO ||
	    type >= NFT_CHAIN_T_MAX)
		return NULL;

	return chain_type[family][type];
}

static const struct nft_chain_type *
__nf_tables_chain_type_lookup(const struct nlattr *nla, u8 family)
{
	const struct nft_chain_type *type;
	int i;

	for (i = 0; i < NFT_CHAIN_T_MAX; i++) {
		type = __nft_chain_type_get(family, i);
		if (!type)
			continue;
		if (!nla_strcmp(nla, type->name))
			return type;
	}
	return NULL;
}

struct nft_module_request {
	struct list_head	list;
	char			module[MODULE_NAME_LEN];
	bool			done;
};

#ifdef CONFIG_MODULES
__printf(2, 3) int nft_request_module(struct net *net, const char *fmt,
				      ...)
{
	char module_name[MODULE_NAME_LEN];
	struct nftables_pernet *nft_net;
	struct nft_module_request *req;
	va_list args;
	int ret;

	va_start(args, fmt);
	ret = vsnprintf(module_name, MODULE_NAME_LEN, fmt, args);
	va_end(args);
	if (ret >= MODULE_NAME_LEN)
		return 0;

	nft_net = nft_pernet(net);
	list_for_each_entry(req, &nft_net->module_list, list) {
		if (!strcmp(req->module, module_name)) {
			if (req->done)
				return 0;

			/* A request to load this module already exists. */
			return -EAGAIN;
		}
	}

	req = kmalloc(sizeof(*req), GFP_KERNEL);
	if (!req)
		return -ENOMEM;

	req->done = false;
	strlcpy(req->module, module_name, MODULE_NAME_LEN);
	list_add_tail(&req->list, &nft_net->module_list);

	return -EAGAIN;
}
EXPORT_SYMBOL_GPL(nft_request_module);
#endif

static void lockdep_nfnl_nft_mutex_not_held(void)
{
#ifdef CONFIG_PROVE_LOCKING
	if (debug_locks)
		WARN_ON_ONCE(lockdep_nfnl_is_held(NFNL_SUBSYS_NFTABLES));
#endif
}

static const struct nft_chain_type *
nf_tables_chain_type_lookup(struct net *net, const struct nlattr *nla,
			    u8 family, bool autoload)
{
	const struct nft_chain_type *type;

	type = __nf_tables_chain_type_lookup(nla, family);
	if (type != NULL)
		return type;

	lockdep_nfnl_nft_mutex_not_held();
#ifdef CONFIG_MODULES
	if (autoload) {
		if (nft_request_module(net, "nft-chain-%u-%.*s", family,
				       nla_len(nla),
				       (const char *)nla_data(nla)) == -EAGAIN)
			return ERR_PTR(-EAGAIN);
	}
#endif
	return ERR_PTR(-ENOENT);
}

static __be16 nft_base_seq(const struct net *net)
{
	struct nftables_pernet *nft_net = nft_pernet(net);

	return htons(nft_net->base_seq & 0xffff);
}

static const struct nla_policy nft_table_policy[NFTA_TABLE_MAX + 1] = {
	[NFTA_TABLE_NAME]	= { .type = NLA_STRING,
				    .len = NFT_TABLE_MAXNAMELEN - 1 },
	[NFTA_TABLE_FLAGS]	= { .type = NLA_U32 },
	[NFTA_TABLE_HANDLE]	= { .type = NLA_U64 },
	[NFTA_TABLE_USERDATA]	= { .type = NLA_BINARY,
				    .len = NFT_USERDATA_MAXLEN }
};

static int nf_tables_fill_table_info(struct sk_buff *skb, struct net *net,
				     u32 portid, u32 seq, int event, u32 flags,
				     int family, const struct nft_table *table)
{
	struct nlmsghdr *nlh;

	event = nfnl_msg_type(NFNL_SUBSYS_NFTABLES, event);
	nlh = nfnl_msg_put(skb, portid, seq, event, flags, family,
			   NFNETLINK_V0, nft_base_seq(net));
	if (!nlh)
		goto nla_put_failure;

	if (nla_put_string(skb, NFTA_TABLE_NAME, table->name) ||
	    nla_put_be32(skb, NFTA_TABLE_FLAGS,
			 htonl(table->flags & NFT_TABLE_F_MASK)) ||
	    nla_put_be32(skb, NFTA_TABLE_USE, htonl(table->use)) ||
	    nla_put_be64(skb, NFTA_TABLE_HANDLE, cpu_to_be64(table->handle),
			 NFTA_TABLE_PAD))
		goto nla_put_failure;
	if (nft_table_has_owner(table) &&
	    nla_put_be32(skb, NFTA_TABLE_OWNER, htonl(table->nlpid)))
		goto nla_put_failure;

	if (table->udata) {
		if (nla_put(skb, NFTA_TABLE_USERDATA, table->udlen, table->udata))
			goto nla_put_failure;
	}

	nlmsg_end(skb, nlh);
	return 0;

nla_put_failure:
	nlmsg_trim(skb, nlh);
	return -1;
}

struct nftnl_skb_parms {
	bool report;
};
#define NFT_CB(skb)	(*(struct nftnl_skb_parms*)&((skb)->cb))

static void nft_notify_enqueue(struct sk_buff *skb, bool report,
			       struct list_head *notify_list)
{
	NFT_CB(skb).report = report;
	list_add_tail(&skb->list, notify_list);
}

static void nf_tables_table_notify(const struct nft_ctx *ctx, int event)
{
	struct nftables_pernet *nft_net;
	struct sk_buff *skb;
	int err;

	if (!ctx->report &&
	    !nfnetlink_has_listeners(ctx->net, NFNLGRP_NFTABLES))
		return;

	skb = nlmsg_new(NLMSG_GOODSIZE, GFP_KERNEL);
	if (skb == NULL)
		goto err;

	err = nf_tables_fill_table_info(skb, ctx->net, ctx->portid, ctx->seq,
					event, 0, ctx->family, ctx->table);
	if (err < 0) {
		kfree_skb(skb);
		goto err;
	}

	nft_net = nft_pernet(ctx->net);
	nft_notify_enqueue(skb, ctx->report, &nft_net->notify_list);
	return;
err:
	nfnetlink_set_err(ctx->net, ctx->portid, NFNLGRP_NFTABLES, -ENOBUFS);
}

static int nf_tables_dump_tables(struct sk_buff *skb,
				 struct netlink_callback *cb)
{
	const struct nfgenmsg *nfmsg = nlmsg_data(cb->nlh);
	struct nftables_pernet *nft_net;
	const struct nft_table *table;
	unsigned int idx = 0, s_idx = cb->args[0];
	struct net *net = sock_net(skb->sk);
	int family = nfmsg->nfgen_family;

	rcu_read_lock();
	nft_net = nft_pernet(net);
	cb->seq = nft_net->base_seq;

	list_for_each_entry_rcu(table, &nft_net->tables, list) {
		if (family != NFPROTO_UNSPEC && family != table->family)
			continue;

		if (idx < s_idx)
			goto cont;
		if (idx > s_idx)
			memset(&cb->args[1], 0,
			       sizeof(cb->args) - sizeof(cb->args[0]));
		if (!nft_is_active(net, table))
			continue;
		if (nf_tables_fill_table_info(skb, net,
					      NETLINK_CB(cb->skb).portid,
					      cb->nlh->nlmsg_seq,
					      NFT_MSG_NEWTABLE, NLM_F_MULTI,
					      table->family, table) < 0)
			goto done;

		nl_dump_check_consistent(cb, nlmsg_hdr(skb));
cont:
		idx++;
	}
done:
	rcu_read_unlock();
	cb->args[0] = idx;
	return skb->len;
}

static int nft_netlink_dump_start_rcu(struct sock *nlsk, struct sk_buff *skb,
				      const struct nlmsghdr *nlh,
				      struct netlink_dump_control *c)
{
	int err;

	if (!try_module_get(THIS_MODULE))
		return -EINVAL;

	rcu_read_unlock();
	err = netlink_dump_start(nlsk, skb, nlh, c);
	rcu_read_lock();
	module_put(THIS_MODULE);

	return err;
}

/* called with rcu_read_lock held */
static int nf_tables_gettable(struct sk_buff *skb, const struct nfnl_info *info,
			      const struct nlattr * const nla[])
{
	struct netlink_ext_ack *extack = info->extack;
	u8 genmask = nft_genmask_cur(info->net);
	u8 family = info->nfmsg->nfgen_family;
	const struct nft_table *table;
	struct net *net = info->net;
	struct sk_buff *skb2;
	int err;

	if (info->nlh->nlmsg_flags & NLM_F_DUMP) {
		struct netlink_dump_control c = {
			.dump = nf_tables_dump_tables,
			.module = THIS_MODULE,
		};

		return nft_netlink_dump_start_rcu(info->sk, skb, info->nlh, &c);
	}

	table = nft_table_lookup(net, nla[NFTA_TABLE_NAME], family, genmask, 0);
	if (IS_ERR(table)) {
		NL_SET_BAD_ATTR(extack, nla[NFTA_TABLE_NAME]);
		return PTR_ERR(table);
	}

	skb2 = alloc_skb(NLMSG_GOODSIZE, GFP_ATOMIC);
	if (!skb2)
		return -ENOMEM;

	err = nf_tables_fill_table_info(skb2, net, NETLINK_CB(skb).portid,
					info->nlh->nlmsg_seq, NFT_MSG_NEWTABLE,
					0, family, table);
	if (err < 0)
		goto err_fill_table_info;

	return nfnetlink_unicast(skb2, net, NETLINK_CB(skb).portid);

err_fill_table_info:
	kfree_skb(skb2);
	return err;
}

static void nft_table_disable(struct net *net, struct nft_table *table, u32 cnt)
{
	struct nft_chain *chain;
	u32 i = 0;

	list_for_each_entry(chain, &table->chains, list) {
		if (!nft_is_active_next(net, chain))
			continue;
		if (!nft_is_base_chain(chain))
			continue;

		if (cnt && i++ == cnt)
			break;

		nf_tables_unregister_hook(net, table, chain);
	}
}

static int nf_tables_table_enable(struct net *net, struct nft_table *table)
{
	struct nft_chain *chain;
	int err, i = 0;

	list_for_each_entry(chain, &table->chains, list) {
		if (!nft_is_active_next(net, chain))
			continue;
		if (!nft_is_base_chain(chain))
			continue;

		err = nf_tables_register_hook(net, table, chain);
		if (err < 0)
			goto err_register_hooks;

		i++;
	}
	return 0;

err_register_hooks:
	if (i)
		nft_table_disable(net, table, i);
	return err;
}

static void nf_tables_table_disable(struct net *net, struct nft_table *table)
{
	table->flags &= ~NFT_TABLE_F_DORMANT;
	nft_table_disable(net, table, 0);
	table->flags |= NFT_TABLE_F_DORMANT;
}

#define __NFT_TABLE_F_INTERNAL		(NFT_TABLE_F_MASK + 1)
#define __NFT_TABLE_F_WAS_DORMANT	(__NFT_TABLE_F_INTERNAL << 0)
#define __NFT_TABLE_F_WAS_AWAKEN	(__NFT_TABLE_F_INTERNAL << 1)
#define __NFT_TABLE_F_UPDATE		(__NFT_TABLE_F_WAS_DORMANT | \
					 __NFT_TABLE_F_WAS_AWAKEN)

static int nf_tables_updtable(struct nft_ctx *ctx)
{
	struct nft_trans *trans;
	u32 flags;
	int ret;

	if (!ctx->nla[NFTA_TABLE_FLAGS])
		return 0;

	flags = ntohl(nla_get_be32(ctx->nla[NFTA_TABLE_FLAGS]));
	if (flags & ~NFT_TABLE_F_MASK)
		return -EOPNOTSUPP;

	if (flags == ctx->table->flags)
		return 0;

	if ((nft_table_has_owner(ctx->table) &&
	     !(flags & NFT_TABLE_F_OWNER)) ||
	    (!nft_table_has_owner(ctx->table) &&
	     flags & NFT_TABLE_F_OWNER))
		return -EOPNOTSUPP;

	trans = nft_trans_alloc(ctx, NFT_MSG_NEWTABLE,
				sizeof(struct nft_trans_table));
	if (trans == NULL)
		return -ENOMEM;

	if ((flags & NFT_TABLE_F_DORMANT) &&
	    !(ctx->table->flags & NFT_TABLE_F_DORMANT)) {
		ctx->table->flags |= NFT_TABLE_F_DORMANT;
		if (!(ctx->table->flags & __NFT_TABLE_F_UPDATE))
			ctx->table->flags |= __NFT_TABLE_F_WAS_AWAKEN;
	} else if (!(flags & NFT_TABLE_F_DORMANT) &&
		   ctx->table->flags & NFT_TABLE_F_DORMANT) {
		ctx->table->flags &= ~NFT_TABLE_F_DORMANT;
		if (!(ctx->table->flags & __NFT_TABLE_F_UPDATE)) {
			ret = nf_tables_table_enable(ctx->net, ctx->table);
			if (ret < 0)
				goto err_register_hooks;

			ctx->table->flags |= __NFT_TABLE_F_WAS_DORMANT;
		}
	}

	nft_trans_table_update(trans) = true;
	nft_trans_commit_list_add_tail(ctx->net, trans);

	return 0;

err_register_hooks:
	nft_trans_destroy(trans);
	return ret;
}

static u32 nft_chain_hash(const void *data, u32 len, u32 seed)
{
	const char *name = data;

	return jhash(name, strlen(name), seed);
}

static u32 nft_chain_hash_obj(const void *data, u32 len, u32 seed)
{
	const struct nft_chain *chain = data;

	return nft_chain_hash(chain->name, 0, seed);
}

static int nft_chain_hash_cmp(struct rhashtable_compare_arg *arg,
			      const void *ptr)
{
	const struct nft_chain *chain = ptr;
	const char *name = arg->key;

	return strcmp(chain->name, name);
}

static u32 nft_objname_hash(const void *data, u32 len, u32 seed)
{
	const struct nft_object_hash_key *k = data;

	seed ^= hash_ptr(k->table, 32);

	return jhash(k->name, strlen(k->name), seed);
}

static u32 nft_objname_hash_obj(const void *data, u32 len, u32 seed)
{
	const struct nft_object *obj = data;

	return nft_objname_hash(&obj->key, 0, seed);
}

static int nft_objname_hash_cmp(struct rhashtable_compare_arg *arg,
				const void *ptr)
{
	const struct nft_object_hash_key *k = arg->key;
	const struct nft_object *obj = ptr;

	if (obj->key.table != k->table)
		return -1;

	return strcmp(obj->key.name, k->name);
}

static int nf_tables_newtable(struct sk_buff *skb, const struct nfnl_info *info,
			      const struct nlattr * const nla[])
{
	struct nftables_pernet *nft_net = nft_pernet(info->net);
	struct netlink_ext_ack *extack = info->extack;
	u8 genmask = nft_genmask_next(info->net);
	u8 family = info->nfmsg->nfgen_family;
	struct net *net = info->net;
	const struct nlattr *attr;
	struct nft_table *table;
	struct nft_ctx ctx;
	u32 flags = 0;
	int err;

	lockdep_assert_held(&nft_net->commit_mutex);
	attr = nla[NFTA_TABLE_NAME];
	table = nft_table_lookup(net, attr, family, genmask,
				 NETLINK_CB(skb).portid);
	if (IS_ERR(table)) {
		if (PTR_ERR(table) != -ENOENT)
			return PTR_ERR(table);
	} else {
		if (info->nlh->nlmsg_flags & NLM_F_EXCL) {
			NL_SET_BAD_ATTR(extack, attr);
			return -EEXIST;
		}
		if (info->nlh->nlmsg_flags & NLM_F_REPLACE)
			return -EOPNOTSUPP;

		nft_ctx_init(&ctx, net, skb, info->nlh, family, table, NULL, nla);

		return nf_tables_updtable(&ctx);
	}

	if (nla[NFTA_TABLE_FLAGS]) {
		flags = ntohl(nla_get_be32(nla[NFTA_TABLE_FLAGS]));
		if (flags & ~NFT_TABLE_F_MASK)
			return -EOPNOTSUPP;
	}

	err = -ENOMEM;
	table = kzalloc(sizeof(*table), GFP_KERNEL);
	if (table == NULL)
		goto err_kzalloc;

	table->name = nla_strdup(attr, GFP_KERNEL);
	if (table->name == NULL)
		goto err_strdup;

	if (nla[NFTA_TABLE_USERDATA]) {
		table->udata = nla_memdup(nla[NFTA_TABLE_USERDATA], GFP_KERNEL);
		if (table->udata == NULL)
			goto err_table_udata;

		table->udlen = nla_len(nla[NFTA_TABLE_USERDATA]);
	}

	err = rhltable_init(&table->chains_ht, &nft_chain_ht_params);
	if (err)
		goto err_chain_ht;

	INIT_LIST_HEAD(&table->chains);
	INIT_LIST_HEAD(&table->sets);
	INIT_LIST_HEAD(&table->objects);
	INIT_LIST_HEAD(&table->flowtables);
	table->family = family;
	table->flags = flags;
	table->handle = ++table_handle;
	if (table->flags & NFT_TABLE_F_OWNER)
		table->nlpid = NETLINK_CB(skb).portid;

	nft_ctx_init(&ctx, net, skb, info->nlh, family, table, NULL, nla);
	err = nft_trans_table_add(&ctx, NFT_MSG_NEWTABLE);
	if (err < 0)
		goto err_trans;

	list_add_tail_rcu(&table->list, &nft_net->tables);
	return 0;
err_trans:
	rhltable_destroy(&table->chains_ht);
err_chain_ht:
	kfree(table->udata);
err_table_udata:
	kfree(table->name);
err_strdup:
	kfree(table);
err_kzalloc:
	return err;
}

static int nft_flush_table(struct nft_ctx *ctx)
{
	struct nft_flowtable *flowtable, *nft;
	struct nft_chain *chain, *nc;
	struct nft_object *obj, *ne;
	struct nft_set *set, *ns;
	int err;

	list_for_each_entry(chain, &ctx->table->chains, list) {
		if (!nft_is_active_next(ctx->net, chain))
			continue;

		if (nft_chain_is_bound(chain))
			continue;

		ctx->chain = chain;

		err = nft_delrule_by_chain(ctx);
		if (err < 0)
			goto out;
	}

	list_for_each_entry_safe(set, ns, &ctx->table->sets, list) {
		if (!nft_is_active_next(ctx->net, set))
			continue;

		if (nft_set_is_anonymous(set) &&
		    !list_empty(&set->bindings))
			continue;

		err = nft_delset(ctx, set);
		if (err < 0)
			goto out;
	}

	list_for_each_entry_safe(flowtable, nft, &ctx->table->flowtables, list) {
		if (!nft_is_active_next(ctx->net, flowtable))
			continue;

		err = nft_delflowtable(ctx, flowtable);
		if (err < 0)
			goto out;
	}

	list_for_each_entry_safe(obj, ne, &ctx->table->objects, list) {
		if (!nft_is_active_next(ctx->net, obj))
			continue;

		err = nft_delobj(ctx, obj);
		if (err < 0)
			goto out;
	}

	list_for_each_entry_safe(chain, nc, &ctx->table->chains, list) {
		if (!nft_is_active_next(ctx->net, chain))
			continue;

		if (nft_chain_is_bound(chain))
			continue;

		ctx->chain = chain;

		err = nft_delchain(ctx);
		if (err < 0)
			goto out;
	}

	err = nft_deltable(ctx);
out:
	return err;
}

static int nft_flush(struct nft_ctx *ctx, int family)
{
	struct nftables_pernet *nft_net = nft_pernet(ctx->net);
	const struct nlattr * const *nla = ctx->nla;
	struct nft_table *table, *nt;
	int err = 0;

	list_for_each_entry_safe(table, nt, &nft_net->tables, list) {
		if (family != AF_UNSPEC && table->family != family)
			continue;

		ctx->family = table->family;

		if (!nft_is_active_next(ctx->net, table))
			continue;

		if (nft_table_has_owner(table) && table->nlpid != ctx->portid)
			continue;

		if (nla[NFTA_TABLE_NAME] &&
		    nla_strcmp(nla[NFTA_TABLE_NAME], table->name) != 0)
			continue;

		ctx->table = table;

		err = nft_flush_table(ctx);
		if (err < 0)
			goto out;
	}
out:
	return err;
}

static int nf_tables_deltable(struct sk_buff *skb, const struct nfnl_info *info,
			      const struct nlattr * const nla[])
{
	struct netlink_ext_ack *extack = info->extack;
	u8 genmask = nft_genmask_next(info->net);
	u8 family = info->nfmsg->nfgen_family;
	struct net *net = info->net;
	const struct nlattr *attr;
	struct nft_table *table;
	struct nft_ctx ctx;

	nft_ctx_init(&ctx, net, skb, info->nlh, 0, NULL, NULL, nla);
	if (family == AF_UNSPEC ||
	    (!nla[NFTA_TABLE_NAME] && !nla[NFTA_TABLE_HANDLE]))
		return nft_flush(&ctx, family);

	if (nla[NFTA_TABLE_HANDLE]) {
		attr = nla[NFTA_TABLE_HANDLE];
		table = nft_table_lookup_byhandle(net, attr, genmask,
						  NETLINK_CB(skb).portid);
	} else {
		attr = nla[NFTA_TABLE_NAME];
		table = nft_table_lookup(net, attr, family, genmask,
					 NETLINK_CB(skb).portid);
	}

	if (IS_ERR(table)) {
		NL_SET_BAD_ATTR(extack, attr);
		return PTR_ERR(table);
	}

	if (info->nlh->nlmsg_flags & NLM_F_NONREC &&
	    table->use > 0)
		return -EBUSY;

	ctx.family = family;
	ctx.table = table;

	return nft_flush_table(&ctx);
}

static void nf_tables_table_destroy(struct nft_ctx *ctx)
{
	if (WARN_ON(ctx->table->use > 0))
		return;

	rhltable_destroy(&ctx->table->chains_ht);
	kfree(ctx->table->name);
	kfree(ctx->table->udata);
	kfree(ctx->table);
}

void nft_register_chain_type(const struct nft_chain_type *ctype)
{
	nfnl_lock(NFNL_SUBSYS_NFTABLES);
	if (WARN_ON(__nft_chain_type_get(ctype->family, ctype->type))) {
		nfnl_unlock(NFNL_SUBSYS_NFTABLES);
		return;
	}
	chain_type[ctype->family][ctype->type] = ctype;
	nfnl_unlock(NFNL_SUBSYS_NFTABLES);
}
EXPORT_SYMBOL_GPL(nft_register_chain_type);

void nft_unregister_chain_type(const struct nft_chain_type *ctype)
{
	nfnl_lock(NFNL_SUBSYS_NFTABLES);
	chain_type[ctype->family][ctype->type] = NULL;
	nfnl_unlock(NFNL_SUBSYS_NFTABLES);
}
EXPORT_SYMBOL_GPL(nft_unregister_chain_type);

/*
 * Chains
 */

static struct nft_chain *
nft_chain_lookup_byhandle(const struct nft_table *table, u64 handle, u8 genmask)
{
	struct nft_chain *chain;

	list_for_each_entry(chain, &table->chains, list) {
		if (chain->handle == handle &&
		    nft_active_genmask(chain, genmask))
			return chain;
	}

	return ERR_PTR(-ENOENT);
}

static bool lockdep_commit_lock_is_held(const struct net *net)
{
#ifdef CONFIG_PROVE_LOCKING
	struct nftables_pernet *nft_net = nft_pernet(net);

	return lockdep_is_held(&nft_net->commit_mutex);
#else
	return true;
#endif
}

static struct nft_chain *nft_chain_lookup(struct net *net,
					  struct nft_table *table,
					  const struct nlattr *nla, u8 genmask)
{
	char search[NFT_CHAIN_MAXNAMELEN + 1];
	struct rhlist_head *tmp, *list;
	struct nft_chain *chain;

	if (nla == NULL)
		return ERR_PTR(-EINVAL);

	nla_strscpy(search, nla, sizeof(search));

	WARN_ON(!rcu_read_lock_held() &&
		!lockdep_commit_lock_is_held(net));

	chain = ERR_PTR(-ENOENT);
	rcu_read_lock();
	list = rhltable_lookup(&table->chains_ht, search, nft_chain_ht_params);
	if (!list)
		goto out_unlock;

	rhl_for_each_entry_rcu(chain, tmp, list, rhlhead) {
		if (nft_active_genmask(chain, genmask))
			goto out_unlock;
	}
	chain = ERR_PTR(-ENOENT);
out_unlock:
	rcu_read_unlock();
	return chain;
}

static const struct nla_policy nft_chain_policy[NFTA_CHAIN_MAX + 1] = {
	[NFTA_CHAIN_TABLE]	= { .type = NLA_STRING,
				    .len = NFT_TABLE_MAXNAMELEN - 1 },
	[NFTA_CHAIN_HANDLE]	= { .type = NLA_U64 },
	[NFTA_CHAIN_NAME]	= { .type = NLA_STRING,
				    .len = NFT_CHAIN_MAXNAMELEN - 1 },
	[NFTA_CHAIN_HOOK]	= { .type = NLA_NESTED },
	[NFTA_CHAIN_POLICY]	= { .type = NLA_U32 },
	[NFTA_CHAIN_TYPE]	= { .type = NLA_STRING,
				    .len = NFT_MODULE_AUTOLOAD_LIMIT },
	[NFTA_CHAIN_COUNTERS]	= { .type = NLA_NESTED },
	[NFTA_CHAIN_FLAGS]	= { .type = NLA_U32 },
	[NFTA_CHAIN_ID]		= { .type = NLA_U32 },
	[NFTA_CHAIN_USERDATA]	= { .type = NLA_BINARY,
				    .len = NFT_USERDATA_MAXLEN },
};

static const struct nla_policy nft_hook_policy[NFTA_HOOK_MAX + 1] = {
	[NFTA_HOOK_HOOKNUM]	= { .type = NLA_U32 },
	[NFTA_HOOK_PRIORITY]	= { .type = NLA_U32 },
	[NFTA_HOOK_DEV]		= { .type = NLA_STRING,
				    .len = IFNAMSIZ - 1 },
};

static int nft_dump_stats(struct sk_buff *skb, struct nft_stats __percpu *stats)
{
	struct nft_stats *cpu_stats, total;
	struct nlattr *nest;
	unsigned int seq;
	u64 pkts, bytes;
	int cpu;

	if (!stats)
		return 0;

	memset(&total, 0, sizeof(total));
	for_each_possible_cpu(cpu) {
		cpu_stats = per_cpu_ptr(stats, cpu);
		do {
			seq = u64_stats_fetch_begin_irq(&cpu_stats->syncp);
			pkts = cpu_stats->pkts;
			bytes = cpu_stats->bytes;
		} while (u64_stats_fetch_retry_irq(&cpu_stats->syncp, seq));
		total.pkts += pkts;
		total.bytes += bytes;
	}
	nest = nla_nest_start_noflag(skb, NFTA_CHAIN_COUNTERS);
	if (nest == NULL)
		goto nla_put_failure;

	if (nla_put_be64(skb, NFTA_COUNTER_PACKETS, cpu_to_be64(total.pkts),
			 NFTA_COUNTER_PAD) ||
	    nla_put_be64(skb, NFTA_COUNTER_BYTES, cpu_to_be64(total.bytes),
			 NFTA_COUNTER_PAD))
		goto nla_put_failure;

	nla_nest_end(skb, nest);
	return 0;

nla_put_failure:
	return -ENOSPC;
}

static int nft_dump_basechain_hook(struct sk_buff *skb, int family,
				   const struct nft_base_chain *basechain)
{
	const struct nf_hook_ops *ops = &basechain->ops;
	struct nft_hook *hook, *first = NULL;
	struct nlattr *nest, *nest_devs;
	int n = 0;

	nest = nla_nest_start_noflag(skb, NFTA_CHAIN_HOOK);
	if (nest == NULL)
		goto nla_put_failure;
	if (nla_put_be32(skb, NFTA_HOOK_HOOKNUM, htonl(ops->hooknum)))
		goto nla_put_failure;
	if (nla_put_be32(skb, NFTA_HOOK_PRIORITY, htonl(ops->priority)))
		goto nla_put_failure;

	if (nft_base_chain_netdev(family, ops->hooknum)) {
		nest_devs = nla_nest_start_noflag(skb, NFTA_HOOK_DEVS);
		list_for_each_entry(hook, &basechain->hook_list, list) {
			if (!first)
				first = hook;

			if (nla_put_string(skb, NFTA_DEVICE_NAME,
					   hook->ops.dev->name))
				goto nla_put_failure;
			n++;
		}
		nla_nest_end(skb, nest_devs);

		if (n == 1 &&
		    nla_put_string(skb, NFTA_HOOK_DEV, first->ops.dev->name))
			goto nla_put_failure;
	}
	nla_nest_end(skb, nest);

	return 0;
nla_put_failure:
	return -1;
}

static int nf_tables_fill_chain_info(struct sk_buff *skb, struct net *net,
				     u32 portid, u32 seq, int event, u32 flags,
				     int family, const struct nft_table *table,
				     const struct nft_chain *chain)
{
	struct nlmsghdr *nlh;

	event = nfnl_msg_type(NFNL_SUBSYS_NFTABLES, event);
	nlh = nfnl_msg_put(skb, portid, seq, event, flags, family,
			   NFNETLINK_V0, nft_base_seq(net));
	if (!nlh)
		goto nla_put_failure;

	if (nla_put_string(skb, NFTA_CHAIN_TABLE, table->name))
		goto nla_put_failure;
	if (nla_put_be64(skb, NFTA_CHAIN_HANDLE, cpu_to_be64(chain->handle),
			 NFTA_CHAIN_PAD))
		goto nla_put_failure;
	if (nla_put_string(skb, NFTA_CHAIN_NAME, chain->name))
		goto nla_put_failure;

	if (nft_is_base_chain(chain)) {
		const struct nft_base_chain *basechain = nft_base_chain(chain);
		struct nft_stats __percpu *stats;

		if (nft_dump_basechain_hook(skb, family, basechain))
			goto nla_put_failure;

		if (nla_put_be32(skb, NFTA_CHAIN_POLICY,
				 htonl(basechain->policy)))
			goto nla_put_failure;

		if (nla_put_string(skb, NFTA_CHAIN_TYPE, basechain->type->name))
			goto nla_put_failure;

		stats = rcu_dereference_check(basechain->stats,
					      lockdep_commit_lock_is_held(net));
		if (nft_dump_stats(skb, stats))
			goto nla_put_failure;
	}

	if (chain->flags &&
	    nla_put_be32(skb, NFTA_CHAIN_FLAGS, htonl(chain->flags)))
		goto nla_put_failure;

	if (nla_put_be32(skb, NFTA_CHAIN_USE, htonl(chain->use)))
		goto nla_put_failure;

	if (chain->udata &&
	    nla_put(skb, NFTA_CHAIN_USERDATA, chain->udlen, chain->udata))
		goto nla_put_failure;

	nlmsg_end(skb, nlh);
	return 0;

nla_put_failure:
	nlmsg_trim(skb, nlh);
	return -1;
}

static void nf_tables_chain_notify(const struct nft_ctx *ctx, int event)
{
	struct nftables_pernet *nft_net;
	struct sk_buff *skb;
	int err;

	if (!ctx->report &&
	    !nfnetlink_has_listeners(ctx->net, NFNLGRP_NFTABLES))
		return;

	skb = nlmsg_new(NLMSG_GOODSIZE, GFP_KERNEL);
	if (skb == NULL)
		goto err;

	err = nf_tables_fill_chain_info(skb, ctx->net, ctx->portid, ctx->seq,
					event, 0, ctx->family, ctx->table,
					ctx->chain);
	if (err < 0) {
		kfree_skb(skb);
		goto err;
	}

	nft_net = nft_pernet(ctx->net);
	nft_notify_enqueue(skb, ctx->report, &nft_net->notify_list);
	return;
err:
	nfnetlink_set_err(ctx->net, ctx->portid, NFNLGRP_NFTABLES, -ENOBUFS);
}

static int nf_tables_dump_chains(struct sk_buff *skb,
				 struct netlink_callback *cb)
{
	const struct nfgenmsg *nfmsg = nlmsg_data(cb->nlh);
	unsigned int idx = 0, s_idx = cb->args[0];
	struct net *net = sock_net(skb->sk);
	int family = nfmsg->nfgen_family;
	struct nftables_pernet *nft_net;
	const struct nft_table *table;
	const struct nft_chain *chain;

	rcu_read_lock();
	nft_net = nft_pernet(net);
	cb->seq = nft_net->base_seq;

	list_for_each_entry_rcu(table, &nft_net->tables, list) {
		if (family != NFPROTO_UNSPEC && family != table->family)
			continue;

		list_for_each_entry_rcu(chain, &table->chains, list) {
			if (idx < s_idx)
				goto cont;
			if (idx > s_idx)
				memset(&cb->args[1], 0,
				       sizeof(cb->args) - sizeof(cb->args[0]));
			if (!nft_is_active(net, chain))
				continue;
			if (nf_tables_fill_chain_info(skb, net,
						      NETLINK_CB(cb->skb).portid,
						      cb->nlh->nlmsg_seq,
						      NFT_MSG_NEWCHAIN,
						      NLM_F_MULTI,
						      table->family, table,
						      chain) < 0)
				goto done;

			nl_dump_check_consistent(cb, nlmsg_hdr(skb));
cont:
			idx++;
		}
	}
done:
	rcu_read_unlock();
	cb->args[0] = idx;
	return skb->len;
}

/* called with rcu_read_lock held */
static int nf_tables_getchain(struct sk_buff *skb, const struct nfnl_info *info,
			      const struct nlattr * const nla[])
{
	struct netlink_ext_ack *extack = info->extack;
	u8 genmask = nft_genmask_cur(info->net);
	u8 family = info->nfmsg->nfgen_family;
	const struct nft_chain *chain;
	struct net *net = info->net;
	struct nft_table *table;
	struct sk_buff *skb2;
	int err;

	if (info->nlh->nlmsg_flags & NLM_F_DUMP) {
		struct netlink_dump_control c = {
			.dump = nf_tables_dump_chains,
			.module = THIS_MODULE,
		};

		return nft_netlink_dump_start_rcu(info->sk, skb, info->nlh, &c);
	}

	table = nft_table_lookup(net, nla[NFTA_CHAIN_TABLE], family, genmask, 0);
	if (IS_ERR(table)) {
		NL_SET_BAD_ATTR(extack, nla[NFTA_CHAIN_TABLE]);
		return PTR_ERR(table);
	}

	chain = nft_chain_lookup(net, table, nla[NFTA_CHAIN_NAME], genmask);
	if (IS_ERR(chain)) {
		NL_SET_BAD_ATTR(extack, nla[NFTA_CHAIN_NAME]);
		return PTR_ERR(chain);
	}

	skb2 = alloc_skb(NLMSG_GOODSIZE, GFP_ATOMIC);
	if (!skb2)
		return -ENOMEM;

	err = nf_tables_fill_chain_info(skb2, net, NETLINK_CB(skb).portid,
					info->nlh->nlmsg_seq, NFT_MSG_NEWCHAIN,
					0, family, table, chain);
	if (err < 0)
		goto err_fill_chain_info;

	return nfnetlink_unicast(skb2, net, NETLINK_CB(skb).portid);

err_fill_chain_info:
	kfree_skb(skb2);
	return err;
}

static const struct nla_policy nft_counter_policy[NFTA_COUNTER_MAX + 1] = {
	[NFTA_COUNTER_PACKETS]	= { .type = NLA_U64 },
	[NFTA_COUNTER_BYTES]	= { .type = NLA_U64 },
};

static struct nft_stats __percpu *nft_stats_alloc(const struct nlattr *attr)
{
	struct nlattr *tb[NFTA_COUNTER_MAX+1];
	struct nft_stats __percpu *newstats;
	struct nft_stats *stats;
	int err;

	err = nla_parse_nested_deprecated(tb, NFTA_COUNTER_MAX, attr,
					  nft_counter_policy, NULL);
	if (err < 0)
		return ERR_PTR(err);

	if (!tb[NFTA_COUNTER_BYTES] || !tb[NFTA_COUNTER_PACKETS])
		return ERR_PTR(-EINVAL);

	newstats = netdev_alloc_pcpu_stats(struct nft_stats);
	if (newstats == NULL)
		return ERR_PTR(-ENOMEM);

	/* Restore old counters on this cpu, no problem. Per-cpu statistics
	 * are not exposed to userspace.
	 */
	preempt_disable();
	stats = this_cpu_ptr(newstats);
	stats->bytes = be64_to_cpu(nla_get_be64(tb[NFTA_COUNTER_BYTES]));
	stats->pkts = be64_to_cpu(nla_get_be64(tb[NFTA_COUNTER_PACKETS]));
	preempt_enable();

	return newstats;
}

static void nft_chain_stats_replace(struct nft_trans *trans)
{
	struct nft_base_chain *chain = nft_base_chain(trans->ctx.chain);

	if (!nft_trans_chain_stats(trans))
		return;

	nft_trans_chain_stats(trans) =
		rcu_replace_pointer(chain->stats, nft_trans_chain_stats(trans),
				    lockdep_commit_lock_is_held(trans->ctx.net));

	if (!nft_trans_chain_stats(trans))
		static_branch_inc(&nft_counters_enabled);
}

static void nf_tables_chain_free_chain_rules(struct nft_chain *chain)
{
	struct nft_rule **g0 = rcu_dereference_raw(chain->rules_gen_0);
	struct nft_rule **g1 = rcu_dereference_raw(chain->rules_gen_1);

	if (g0 != g1)
		kvfree(g1);
	kvfree(g0);

	/* should be NULL either via abort or via successful commit */
	WARN_ON_ONCE(chain->rules_next);
	kvfree(chain->rules_next);
}

void nf_tables_chain_destroy(struct nft_ctx *ctx)
{
	struct nft_chain *chain = ctx->chain;
	struct nft_hook *hook, *next;

	if (WARN_ON(chain->use > 0))
		return;

	/* no concurrent access possible anymore */
	nf_tables_chain_free_chain_rules(chain);

	if (nft_is_base_chain(chain)) {
		struct nft_base_chain *basechain = nft_base_chain(chain);

		if (nft_base_chain_netdev(ctx->family, basechain->ops.hooknum)) {
			list_for_each_entry_safe(hook, next,
						 &basechain->hook_list, list) {
				list_del_rcu(&hook->list);
				kfree_rcu(hook, rcu);
			}
		}
		module_put(basechain->type->owner);
		if (rcu_access_pointer(basechain->stats)) {
			static_branch_dec(&nft_counters_enabled);
			free_percpu(rcu_dereference_raw(basechain->stats));
		}
		kfree(chain->name);
		kfree(chain->udata);
		kfree(basechain);
	} else {
		kfree(chain->name);
		kfree(chain->udata);
		kfree(chain);
	}
}

static struct nft_hook *nft_netdev_hook_alloc(struct net *net,
					      const struct nlattr *attr)
{
	struct net_device *dev;
	char ifname[IFNAMSIZ];
	struct nft_hook *hook;
	int err;

	hook = kmalloc(sizeof(struct nft_hook), GFP_KERNEL);
	if (!hook) {
		err = -ENOMEM;
		goto err_hook_alloc;
	}

	nla_strscpy(ifname, attr, IFNAMSIZ);
	/* nf_tables_netdev_event() is called under rtnl_mutex, this is
	 * indirectly serializing all the other holders of the commit_mutex with
	 * the rtnl_mutex.
	 */
	dev = __dev_get_by_name(net, ifname);
	if (!dev) {
		err = -ENOENT;
		goto err_hook_dev;
	}
	hook->ops.dev = dev;
	hook->inactive = false;

	return hook;

err_hook_dev:
	kfree(hook);
err_hook_alloc:
	return ERR_PTR(err);
}

static struct nft_hook *nft_hook_list_find(struct list_head *hook_list,
					   const struct nft_hook *this)
{
	struct nft_hook *hook;

	list_for_each_entry(hook, hook_list, list) {
		if (this->ops.dev == hook->ops.dev)
			return hook;
	}

	return NULL;
}

static int nf_tables_parse_netdev_hooks(struct net *net,
					const struct nlattr *attr,
					struct list_head *hook_list)
{
	struct nft_hook *hook, *next;
	const struct nlattr *tmp;
	int rem, n = 0, err;

	nla_for_each_nested(tmp, attr, rem) {
		if (nla_type(tmp) != NFTA_DEVICE_NAME) {
			err = -EINVAL;
			goto err_hook;
		}

		hook = nft_netdev_hook_alloc(net, tmp);
		if (IS_ERR(hook)) {
			err = PTR_ERR(hook);
			goto err_hook;
		}
		if (nft_hook_list_find(hook_list, hook)) {
			kfree(hook);
			err = -EEXIST;
			goto err_hook;
		}
		list_add_tail(&hook->list, hook_list);
		n++;

		if (n == NFT_NETDEVICE_MAX) {
			err = -EFBIG;
			goto err_hook;
		}
	}

	return 0;

err_hook:
	list_for_each_entry_safe(hook, next, hook_list, list) {
		list_del(&hook->list);
		kfree(hook);
	}
	return err;
}

struct nft_chain_hook {
	u32				num;
	s32				priority;
	const struct nft_chain_type	*type;
	struct list_head		list;
};

static int nft_chain_parse_netdev(struct net *net,
				  struct nlattr *tb[],
				  struct list_head *hook_list)
{
	struct nft_hook *hook;
	int err;

	if (tb[NFTA_HOOK_DEV]) {
		hook = nft_netdev_hook_alloc(net, tb[NFTA_HOOK_DEV]);
		if (IS_ERR(hook))
			return PTR_ERR(hook);

		list_add_tail(&hook->list, hook_list);
	} else if (tb[NFTA_HOOK_DEVS]) {
		err = nf_tables_parse_netdev_hooks(net, tb[NFTA_HOOK_DEVS],
						   hook_list);
		if (err < 0)
			return err;

		if (list_empty(hook_list))
			return -EINVAL;
	} else {
		return -EINVAL;
	}

	return 0;
}

static int nft_chain_parse_hook(struct net *net,
				const struct nlattr * const nla[],
				struct nft_chain_hook *hook, u8 family,
				struct netlink_ext_ack *extack, bool autoload)
{
	struct nftables_pernet *nft_net = nft_pernet(net);
	struct nlattr *ha[NFTA_HOOK_MAX + 1];
	const struct nft_chain_type *type;
	int err;

	lockdep_assert_held(&nft_net->commit_mutex);
	lockdep_nfnl_nft_mutex_not_held();

	err = nla_parse_nested_deprecated(ha, NFTA_HOOK_MAX,
					  nla[NFTA_CHAIN_HOOK],
					  nft_hook_policy, NULL);
	if (err < 0)
		return err;

	if (ha[NFTA_HOOK_HOOKNUM] == NULL ||
	    ha[NFTA_HOOK_PRIORITY] == NULL)
		return -EINVAL;

	hook->num = ntohl(nla_get_be32(ha[NFTA_HOOK_HOOKNUM]));
	hook->priority = ntohl(nla_get_be32(ha[NFTA_HOOK_PRIORITY]));

	type = __nft_chain_type_get(family, NFT_CHAIN_T_DEFAULT);
	if (!type)
		return -EOPNOTSUPP;

	if (nla[NFTA_CHAIN_TYPE]) {
		type = nf_tables_chain_type_lookup(net, nla[NFTA_CHAIN_TYPE],
						   family, autoload);
		if (IS_ERR(type)) {
			NL_SET_BAD_ATTR(extack, nla[NFTA_CHAIN_TYPE]);
			return PTR_ERR(type);
		}
	}
	if (hook->num >= NFT_MAX_HOOKS || !(type->hook_mask & (1 << hook->num)))
		return -EOPNOTSUPP;

	if (type->type == NFT_CHAIN_T_NAT &&
	    hook->priority <= NF_IP_PRI_CONNTRACK)
		return -EOPNOTSUPP;

	if (!try_module_get(type->owner)) {
		if (nla[NFTA_CHAIN_TYPE])
			NL_SET_BAD_ATTR(extack, nla[NFTA_CHAIN_TYPE]);
		return -ENOENT;
	}

	hook->type = type;

	INIT_LIST_HEAD(&hook->list);
	if (nft_base_chain_netdev(family, hook->num)) {
		err = nft_chain_parse_netdev(net, ha, &hook->list);
		if (err < 0) {
			module_put(type->owner);
			return err;
		}
	} else if (ha[NFTA_HOOK_DEV] || ha[NFTA_HOOK_DEVS]) {
		module_put(type->owner);
		return -EOPNOTSUPP;
	}

	return 0;
}

static void nft_chain_release_hook(struct nft_chain_hook *hook)
{
	struct nft_hook *h, *next;

	list_for_each_entry_safe(h, next, &hook->list, list) {
		list_del(&h->list);
		kfree(h);
	}
	module_put(hook->type->owner);
}

struct nft_rules_old {
	struct rcu_head h;
	struct nft_rule **start;
};

static struct nft_rule **nf_tables_chain_alloc_rules(const struct nft_chain *chain,
						     unsigned int alloc)
{
	if (alloc > INT_MAX)
		return NULL;

	alloc += 1;	/* NULL, ends rules */
	if (sizeof(struct nft_rule *) > INT_MAX / alloc)
		return NULL;

	alloc *= sizeof(struct nft_rule *);
	alloc += sizeof(struct nft_rules_old);

	return kvmalloc(alloc, GFP_KERNEL);
}

static void nft_basechain_hook_init(struct nf_hook_ops *ops, u8 family,
				    const struct nft_chain_hook *hook,
				    struct nft_chain *chain)
{
	ops->pf			= family;
	ops->hooknum		= hook->num;
	ops->priority		= hook->priority;
	ops->priv		= chain;
	ops->hook		= hook->type->hooks[ops->hooknum];
	ops->hook_ops_type	= NF_HOOK_OP_NF_TABLES;
}

static int nft_basechain_init(struct nft_base_chain *basechain, u8 family,
			      struct nft_chain_hook *hook, u32 flags)
{
	struct nft_chain *chain;
	struct nft_hook *h;

	basechain->type = hook->type;
	INIT_LIST_HEAD(&basechain->hook_list);
	chain = &basechain->chain;

	if (nft_base_chain_netdev(family, hook->num)) {
		list_splice_init(&hook->list, &basechain->hook_list);
		list_for_each_entry(h, &basechain->hook_list, list)
			nft_basechain_hook_init(&h->ops, family, hook, chain);

		basechain->ops.hooknum	= hook->num;
		basechain->ops.priority	= hook->priority;
	} else {
		nft_basechain_hook_init(&basechain->ops, family, hook, chain);
	}

	chain->flags |= NFT_CHAIN_BASE | flags;
	basechain->policy = NF_ACCEPT;
	if (chain->flags & NFT_CHAIN_HW_OFFLOAD &&
	    nft_chain_offload_priority(basechain) < 0)
		return -EOPNOTSUPP;

	flow_block_init(&basechain->flow_block);

	return 0;
}

static int nft_chain_add(struct nft_table *table, struct nft_chain *chain)
{
	int err;

	err = rhltable_insert_key(&table->chains_ht, chain->name,
				  &chain->rhlhead, nft_chain_ht_params);
	if (err)
		return err;

	list_add_tail_rcu(&chain->list, &table->chains);

	return 0;
}

static u64 chain_id;

static int nf_tables_addchain(struct nft_ctx *ctx, u8 family, u8 genmask,
			      u8 policy, u32 flags,
			      struct netlink_ext_ack *extack)
{
	const struct nlattr * const *nla = ctx->nla;
	struct nft_table *table = ctx->table;
	struct nft_base_chain *basechain;
	struct nft_stats __percpu *stats;
	struct net *net = ctx->net;
	char name[NFT_NAME_MAXLEN];
	struct nft_trans *trans;
	struct nft_chain *chain;
	struct nft_rule **rules;
	int err;

	if (table->use == UINT_MAX)
		return -EOVERFLOW;

	if (nla[NFTA_CHAIN_HOOK]) {
		struct nft_chain_hook hook;

		if (flags & NFT_CHAIN_BINDING)
			return -EOPNOTSUPP;

		err = nft_chain_parse_hook(net, nla, &hook, family, extack,
					   true);
		if (err < 0)
			return err;

		basechain = kzalloc(sizeof(*basechain), GFP_KERNEL);
		if (basechain == NULL) {
			nft_chain_release_hook(&hook);
			return -ENOMEM;
		}
		chain = &basechain->chain;

		if (nla[NFTA_CHAIN_COUNTERS]) {
			stats = nft_stats_alloc(nla[NFTA_CHAIN_COUNTERS]);
			if (IS_ERR(stats)) {
				nft_chain_release_hook(&hook);
				kfree(basechain);
				return PTR_ERR(stats);
			}
			rcu_assign_pointer(basechain->stats, stats);
			static_branch_inc(&nft_counters_enabled);
		}

		err = nft_basechain_init(basechain, family, &hook, flags);
		if (err < 0) {
			nft_chain_release_hook(&hook);
			kfree(basechain);
			return err;
		}
	} else {
		if (flags & NFT_CHAIN_BASE)
			return -EINVAL;
		if (flags & NFT_CHAIN_HW_OFFLOAD)
			return -EOPNOTSUPP;

		chain = kzalloc(sizeof(*chain), GFP_KERNEL);
		if (chain == NULL)
			return -ENOMEM;

		chain->flags = flags;
	}
	ctx->chain = chain;

	INIT_LIST_HEAD(&chain->rules);
	chain->handle = nf_tables_alloc_handle(table);
	chain->table = table;

	if (nla[NFTA_CHAIN_NAME]) {
		chain->name = nla_strdup(nla[NFTA_CHAIN_NAME], GFP_KERNEL);
	} else {
		if (!(flags & NFT_CHAIN_BINDING)) {
			err = -EINVAL;
			goto err_destroy_chain;
		}

		snprintf(name, sizeof(name), "__chain%llu", ++chain_id);
		chain->name = kstrdup(name, GFP_KERNEL);
	}

	if (!chain->name) {
		err = -ENOMEM;
		goto err_destroy_chain;
	}

	if (nla[NFTA_CHAIN_USERDATA]) {
		chain->udata = nla_memdup(nla[NFTA_CHAIN_USERDATA], GFP_KERNEL);
		if (chain->udata == NULL) {
			err = -ENOMEM;
			goto err_destroy_chain;
		}
		chain->udlen = nla_len(nla[NFTA_CHAIN_USERDATA]);
	}

	rules = nf_tables_chain_alloc_rules(chain, 0);
	if (!rules) {
		err = -ENOMEM;
		goto err_destroy_chain;
	}

	*rules = NULL;
	rcu_assign_pointer(chain->rules_gen_0, rules);
	rcu_assign_pointer(chain->rules_gen_1, rules);

	err = nf_tables_register_hook(net, table, chain);
	if (err < 0)
		goto err_destroy_chain;

	trans = nft_trans_chain_add(ctx, NFT_MSG_NEWCHAIN);
	if (IS_ERR(trans)) {
		err = PTR_ERR(trans);
		goto err_unregister_hook;
	}

	nft_trans_chain_policy(trans) = NFT_CHAIN_POLICY_UNSET;
	if (nft_is_base_chain(chain))
		nft_trans_chain_policy(trans) = policy;

	err = nft_chain_add(table, chain);
	if (err < 0) {
		nft_trans_destroy(trans);
		goto err_unregister_hook;
	}

	table->use++;

	return 0;
err_unregister_hook:
	nf_tables_unregister_hook(net, table, chain);
err_destroy_chain:
	nf_tables_chain_destroy(ctx);

	return err;
}

static bool nft_hook_list_equal(struct list_head *hook_list1,
				struct list_head *hook_list2)
{
	struct nft_hook *hook;
	int n = 0, m = 0;

	n = 0;
	list_for_each_entry(hook, hook_list2, list) {
		if (!nft_hook_list_find(hook_list1, hook))
			return false;

		n++;
	}
	list_for_each_entry(hook, hook_list1, list)
		m++;

	return n == m;
}

static int nf_tables_updchain(struct nft_ctx *ctx, u8 genmask, u8 policy,
			      u32 flags, const struct nlattr *attr,
			      struct netlink_ext_ack *extack)
{
	const struct nlattr * const *nla = ctx->nla;
	struct nft_table *table = ctx->table;
	struct nft_chain *chain = ctx->chain;
	struct nft_base_chain *basechain;
	struct nft_stats *stats = NULL;
	struct nft_chain_hook hook;
	struct nf_hook_ops *ops;
	struct nft_trans *trans;
	int err;

	if (chain->flags ^ flags)
		return -EOPNOTSUPP;

	if (nla[NFTA_CHAIN_HOOK]) {
		if (!nft_is_base_chain(chain)) {
			NL_SET_BAD_ATTR(extack, attr);
			return -EEXIST;
		}
		err = nft_chain_parse_hook(ctx->net, nla, &hook, ctx->family,
					   extack, false);
		if (err < 0)
			return err;

		basechain = nft_base_chain(chain);
		if (basechain->type != hook.type) {
			nft_chain_release_hook(&hook);
			NL_SET_BAD_ATTR(extack, attr);
			return -EEXIST;
		}

		if (nft_base_chain_netdev(ctx->family, hook.num)) {
			if (!nft_hook_list_equal(&basechain->hook_list,
						 &hook.list)) {
				nft_chain_release_hook(&hook);
				NL_SET_BAD_ATTR(extack, attr);
				return -EEXIST;
			}
		} else {
			ops = &basechain->ops;
			if (ops->hooknum != hook.num ||
			    ops->priority != hook.priority) {
				nft_chain_release_hook(&hook);
				NL_SET_BAD_ATTR(extack, attr);
				return -EEXIST;
			}
		}
		nft_chain_release_hook(&hook);
	}

	if (nla[NFTA_CHAIN_HANDLE] &&
	    nla[NFTA_CHAIN_NAME]) {
		struct nft_chain *chain2;

		chain2 = nft_chain_lookup(ctx->net, table,
					  nla[NFTA_CHAIN_NAME], genmask);
		if (!IS_ERR(chain2)) {
			NL_SET_BAD_ATTR(extack, nla[NFTA_CHAIN_NAME]);
			return -EEXIST;
		}
	}

	if (nla[NFTA_CHAIN_COUNTERS]) {
		if (!nft_is_base_chain(chain))
			return -EOPNOTSUPP;

		stats = nft_stats_alloc(nla[NFTA_CHAIN_COUNTERS]);
		if (IS_ERR(stats))
			return PTR_ERR(stats);
	}

	err = -ENOMEM;
	trans = nft_trans_alloc(ctx, NFT_MSG_NEWCHAIN,
				sizeof(struct nft_trans_chain));
	if (trans == NULL)
		goto err;

	nft_trans_chain_stats(trans) = stats;
	nft_trans_chain_update(trans) = true;

	if (nla[NFTA_CHAIN_POLICY])
		nft_trans_chain_policy(trans) = policy;
	else
		nft_trans_chain_policy(trans) = -1;

	if (nla[NFTA_CHAIN_HANDLE] &&
	    nla[NFTA_CHAIN_NAME]) {
		struct nftables_pernet *nft_net = nft_pernet(ctx->net);
		struct nft_trans *tmp;
		char *name;

		err = -ENOMEM;
		name = nla_strdup(nla[NFTA_CHAIN_NAME], GFP_KERNEL);
		if (!name)
			goto err;

		err = -EEXIST;
		list_for_each_entry(tmp, &nft_net->commit_list, list) {
			if (tmp->msg_type == NFT_MSG_NEWCHAIN &&
			    tmp->ctx.table == table &&
			    nft_trans_chain_update(tmp) &&
			    nft_trans_chain_name(tmp) &&
			    strcmp(name, nft_trans_chain_name(tmp)) == 0) {
				NL_SET_BAD_ATTR(extack, nla[NFTA_CHAIN_NAME]);
				kfree(name);
				goto err;
			}
		}

		nft_trans_chain_name(trans) = name;
	}
	nft_trans_commit_list_add_tail(ctx->net, trans);

	return 0;
err:
	free_percpu(stats);
	kfree(trans);
	return err;
}

static struct nft_chain *nft_chain_lookup_byid(const struct net *net,
					       const struct nlattr *nla)
{
	struct nftables_pernet *nft_net = nft_pernet(net);
	u32 id = ntohl(nla_get_be32(nla));
	struct nft_trans *trans;

	list_for_each_entry(trans, &nft_net->commit_list, list) {
		struct nft_chain *chain = trans->ctx.chain;

		if (trans->msg_type == NFT_MSG_NEWCHAIN &&
		    id == nft_trans_chain_id(trans))
			return chain;
	}
	return ERR_PTR(-ENOENT);
}

static int nf_tables_newchain(struct sk_buff *skb, const struct nfnl_info *info,
			      const struct nlattr * const nla[])
{
	struct nftables_pernet *nft_net = nft_pernet(info->net);
	struct netlink_ext_ack *extack = info->extack;
	u8 genmask = nft_genmask_next(info->net);
	u8 family = info->nfmsg->nfgen_family;
	struct nft_chain *chain = NULL;
	struct net *net = info->net;
	const struct nlattr *attr;
	struct nft_table *table;
	u8 policy = NF_ACCEPT;
	struct nft_ctx ctx;
	u64 handle = 0;
	u32 flags = 0;

	lockdep_assert_held(&nft_net->commit_mutex);

	table = nft_table_lookup(net, nla[NFTA_CHAIN_TABLE], family, genmask,
				 NETLINK_CB(skb).portid);
	if (IS_ERR(table)) {
		NL_SET_BAD_ATTR(extack, nla[NFTA_CHAIN_TABLE]);
		return PTR_ERR(table);
	}

	chain = NULL;
	attr = nla[NFTA_CHAIN_NAME];

	if (nla[NFTA_CHAIN_HANDLE]) {
		handle = be64_to_cpu(nla_get_be64(nla[NFTA_CHAIN_HANDLE]));
		chain = nft_chain_lookup_byhandle(table, handle, genmask);
		if (IS_ERR(chain)) {
			NL_SET_BAD_ATTR(extack, nla[NFTA_CHAIN_HANDLE]);
			return PTR_ERR(chain);
		}
		attr = nla[NFTA_CHAIN_HANDLE];
	} else if (nla[NFTA_CHAIN_NAME]) {
		chain = nft_chain_lookup(net, table, attr, genmask);
		if (IS_ERR(chain)) {
			if (PTR_ERR(chain) != -ENOENT) {
				NL_SET_BAD_ATTR(extack, attr);
				return PTR_ERR(chain);
			}
			chain = NULL;
		}
	} else if (!nla[NFTA_CHAIN_ID]) {
		return -EINVAL;
	}

	if (nla[NFTA_CHAIN_POLICY]) {
		if (chain != NULL &&
		    !nft_is_base_chain(chain)) {
			NL_SET_BAD_ATTR(extack, nla[NFTA_CHAIN_POLICY]);
			return -EOPNOTSUPP;
		}

		if (chain == NULL &&
		    nla[NFTA_CHAIN_HOOK] == NULL) {
			NL_SET_BAD_ATTR(extack, nla[NFTA_CHAIN_POLICY]);
			return -EOPNOTSUPP;
		}

		policy = ntohl(nla_get_be32(nla[NFTA_CHAIN_POLICY]));
		switch (policy) {
		case NF_DROP:
		case NF_ACCEPT:
			break;
		default:
			return -EINVAL;
		}
	}

	if (nla[NFTA_CHAIN_FLAGS])
		flags = ntohl(nla_get_be32(nla[NFTA_CHAIN_FLAGS]));
	else if (chain)
		flags = chain->flags;

	if (flags & ~NFT_CHAIN_FLAGS)
		return -EOPNOTSUPP;

	nft_ctx_init(&ctx, net, skb, info->nlh, family, table, chain, nla);

	if (chain != NULL) {
		if (info->nlh->nlmsg_flags & NLM_F_EXCL) {
			NL_SET_BAD_ATTR(extack, attr);
			return -EEXIST;
		}
		if (info->nlh->nlmsg_flags & NLM_F_REPLACE)
			return -EOPNOTSUPP;

		flags |= chain->flags & NFT_CHAIN_BASE;
		return nf_tables_updchain(&ctx, genmask, policy, flags, attr,
					  extack);
	}

	return nf_tables_addchain(&ctx, family, genmask, policy, flags, extack);
}

static int nf_tables_delchain(struct sk_buff *skb, const struct nfnl_info *info,
			      const struct nlattr * const nla[])
{
	struct netlink_ext_ack *extack = info->extack;
	u8 genmask = nft_genmask_next(info->net);
	u8 family = info->nfmsg->nfgen_family;
	struct net *net = info->net;
	const struct nlattr *attr;
	struct nft_table *table;
	struct nft_chain *chain;
	struct nft_rule *rule;
	struct nft_ctx ctx;
	u64 handle;
	u32 use;
	int err;

	table = nft_table_lookup(net, nla[NFTA_CHAIN_TABLE], family, genmask,
				 NETLINK_CB(skb).portid);
	if (IS_ERR(table)) {
		NL_SET_BAD_ATTR(extack, nla[NFTA_CHAIN_TABLE]);
		return PTR_ERR(table);
	}

	if (nla[NFTA_CHAIN_HANDLE]) {
		attr = nla[NFTA_CHAIN_HANDLE];
		handle = be64_to_cpu(nla_get_be64(attr));
		chain = nft_chain_lookup_byhandle(table, handle, genmask);
	} else {
		attr = nla[NFTA_CHAIN_NAME];
		chain = nft_chain_lookup(net, table, attr, genmask);
	}
	if (IS_ERR(chain)) {
		NL_SET_BAD_ATTR(extack, attr);
		return PTR_ERR(chain);
	}

	if (info->nlh->nlmsg_flags & NLM_F_NONREC &&
	    chain->use > 0)
		return -EBUSY;

	nft_ctx_init(&ctx, net, skb, info->nlh, family, table, chain, nla);

	use = chain->use;
	list_for_each_entry(rule, &chain->rules, list) {
		if (!nft_is_active_next(net, rule))
			continue;
		use--;

		err = nft_delrule(&ctx, rule);
		if (err < 0)
			return err;
	}

	/* There are rules and elements that are still holding references to us,
	 * we cannot do a recursive removal in this case.
	 */
	if (use > 0) {
		NL_SET_BAD_ATTR(extack, attr);
		return -EBUSY;
	}

	return nft_delchain(&ctx);
}

/*
 * Expressions
 */

/**
 *	nft_register_expr - register nf_tables expr type
 *	@type: expr type
 *
 *	Registers the expr type for use with nf_tables. Returns zero on
 *	success or a negative errno code otherwise.
 */
int nft_register_expr(struct nft_expr_type *type)
{
	nfnl_lock(NFNL_SUBSYS_NFTABLES);
	if (type->family == NFPROTO_UNSPEC)
		list_add_tail_rcu(&type->list, &nf_tables_expressions);
	else
		list_add_rcu(&type->list, &nf_tables_expressions);
	nfnl_unlock(NFNL_SUBSYS_NFTABLES);
	return 0;
}
EXPORT_SYMBOL_GPL(nft_register_expr);

/**
 *	nft_unregister_expr - unregister nf_tables expr type
 *	@type: expr type
 *
 * 	Unregisters the expr typefor use with nf_tables.
 */
void nft_unregister_expr(struct nft_expr_type *type)
{
	nfnl_lock(NFNL_SUBSYS_NFTABLES);
	list_del_rcu(&type->list);
	nfnl_unlock(NFNL_SUBSYS_NFTABLES);
}
EXPORT_SYMBOL_GPL(nft_unregister_expr);

static const struct nft_expr_type *__nft_expr_type_get(u8 family,
						       struct nlattr *nla)
{
	const struct nft_expr_type *type, *candidate = NULL;

	list_for_each_entry(type, &nf_tables_expressions, list) {
		if (!nla_strcmp(nla, type->name)) {
			if (!type->family && !candidate)
				candidate = type;
			else if (type->family == family)
				candidate = type;
		}
	}
	return candidate;
}

#ifdef CONFIG_MODULES
static int nft_expr_type_request_module(struct net *net, u8 family,
					struct nlattr *nla)
{
	if (nft_request_module(net, "nft-expr-%u-%.*s", family,
			       nla_len(nla), (char *)nla_data(nla)) == -EAGAIN)
		return -EAGAIN;

	return 0;
}
#endif

static const struct nft_expr_type *nft_expr_type_get(struct net *net,
						     u8 family,
						     struct nlattr *nla)
{
	const struct nft_expr_type *type;

	if (nla == NULL)
		return ERR_PTR(-EINVAL);

	type = __nft_expr_type_get(family, nla);
	if (type != NULL && try_module_get(type->owner))
		return type;

	lockdep_nfnl_nft_mutex_not_held();
#ifdef CONFIG_MODULES
	if (type == NULL) {
		if (nft_expr_type_request_module(net, family, nla) == -EAGAIN)
			return ERR_PTR(-EAGAIN);

		if (nft_request_module(net, "nft-expr-%.*s",
				       nla_len(nla),
				       (char *)nla_data(nla)) == -EAGAIN)
			return ERR_PTR(-EAGAIN);
	}
#endif
	return ERR_PTR(-ENOENT);
}

static const struct nla_policy nft_expr_policy[NFTA_EXPR_MAX + 1] = {
	[NFTA_EXPR_NAME]	= { .type = NLA_STRING,
				    .len = NFT_MODULE_AUTOLOAD_LIMIT },
	[NFTA_EXPR_DATA]	= { .type = NLA_NESTED },
};

static int nf_tables_fill_expr_info(struct sk_buff *skb,
				    const struct nft_expr *expr)
{
	if (nla_put_string(skb, NFTA_EXPR_NAME, expr->ops->type->name))
		goto nla_put_failure;

	if (expr->ops->dump) {
		struct nlattr *data = nla_nest_start_noflag(skb,
							    NFTA_EXPR_DATA);
		if (data == NULL)
			goto nla_put_failure;
		if (expr->ops->dump(skb, expr) < 0)
			goto nla_put_failure;
		nla_nest_end(skb, data);
	}

	return skb->len;

nla_put_failure:
	return -1;
};

int nft_expr_dump(struct sk_buff *skb, unsigned int attr,
		  const struct nft_expr *expr)
{
	struct nlattr *nest;

	nest = nla_nest_start_noflag(skb, attr);
	if (!nest)
		goto nla_put_failure;
	if (nf_tables_fill_expr_info(skb, expr) < 0)
		goto nla_put_failure;
	nla_nest_end(skb, nest);
	return 0;

nla_put_failure:
	return -1;
}

struct nft_expr_info {
	const struct nft_expr_ops	*ops;
	const struct nlattr		*attr;
	struct nlattr			*tb[NFT_EXPR_MAXATTR + 1];
};

static int nf_tables_expr_parse(const struct nft_ctx *ctx,
				const struct nlattr *nla,
				struct nft_expr_info *info)
{
	const struct nft_expr_type *type;
	const struct nft_expr_ops *ops;
	struct nlattr *tb[NFTA_EXPR_MAX + 1];
	int err;

	err = nla_parse_nested_deprecated(tb, NFTA_EXPR_MAX, nla,
					  nft_expr_policy, NULL);
	if (err < 0)
		return err;

	type = nft_expr_type_get(ctx->net, ctx->family, tb[NFTA_EXPR_NAME]);
	if (IS_ERR(type))
		return PTR_ERR(type);

	if (tb[NFTA_EXPR_DATA]) {
		err = nla_parse_nested_deprecated(info->tb, type->maxattr,
						  tb[NFTA_EXPR_DATA],
						  type->policy, NULL);
		if (err < 0)
			goto err1;
	} else
		memset(info->tb, 0, sizeof(info->tb[0]) * (type->maxattr + 1));

	if (type->select_ops != NULL) {
		ops = type->select_ops(ctx,
				       (const struct nlattr * const *)info->tb);
		if (IS_ERR(ops)) {
			err = PTR_ERR(ops);
#ifdef CONFIG_MODULES
			if (err == -EAGAIN)
				if (nft_expr_type_request_module(ctx->net,
								 ctx->family,
								 tb[NFTA_EXPR_NAME]) != -EAGAIN)
					err = -ENOENT;
#endif
			goto err1;
		}
	} else
		ops = type->ops;

	info->attr = nla;
	info->ops = ops;

	return 0;

err1:
	module_put(type->owner);
	return err;
}

static int nf_tables_newexpr(const struct nft_ctx *ctx,
			     const struct nft_expr_info *expr_info,
			     struct nft_expr *expr)
{
	const struct nft_expr_ops *ops = expr_info->ops;
	int err;

	expr->ops = ops;
	if (ops->init) {
		err = ops->init(ctx, expr, (const struct nlattr **)expr_info->tb);
		if (err < 0)
			goto err1;
	}

	return 0;
err1:
	expr->ops = NULL;
	return err;
}

static void nf_tables_expr_destroy(const struct nft_ctx *ctx,
				   struct nft_expr *expr)
{
	const struct nft_expr_type *type = expr->ops->type;

	if (expr->ops->destroy)
		expr->ops->destroy(ctx, expr);
	module_put(type->owner);
}

static struct nft_expr *nft_expr_init(const struct nft_ctx *ctx,
				      const struct nlattr *nla)
{
	struct nft_expr_info expr_info;
	struct nft_expr *expr;
	struct module *owner;
	int err;

	err = nf_tables_expr_parse(ctx, nla, &expr_info);
	if (err < 0)
		goto err1;

	err = -ENOMEM;
	expr = kzalloc(expr_info.ops->size, GFP_KERNEL);
	if (expr == NULL)
		goto err2;

	err = nf_tables_newexpr(ctx, &expr_info, expr);
	if (err < 0)
		goto err3;

	return expr;
err3:
	kfree(expr);
err2:
	owner = expr_info.ops->type->owner;
	if (expr_info.ops->type->release_ops)
		expr_info.ops->type->release_ops(expr_info.ops);

	module_put(owner);
err1:
	return ERR_PTR(err);
}

int nft_expr_clone(struct nft_expr *dst, struct nft_expr *src)
{
	int err;

	if (src->ops->clone) {
		dst->ops = src->ops;
		err = src->ops->clone(dst, src);
		if (err < 0)
			return err;
	} else {
		memcpy(dst, src, src->ops->size);
	}

	__module_get(src->ops->type->owner);

	return 0;
}

void nft_expr_destroy(const struct nft_ctx *ctx, struct nft_expr *expr)
{
	nf_tables_expr_destroy(ctx, expr);
	kfree(expr);
}

/*
 * Rules
 */

static struct nft_rule *__nft_rule_lookup(const struct nft_chain *chain,
					  u64 handle)
{
	struct nft_rule *rule;

	// FIXME: this sucks
	list_for_each_entry_rcu(rule, &chain->rules, list) {
		if (handle == rule->handle)
			return rule;
	}

	return ERR_PTR(-ENOENT);
}

static struct nft_rule *nft_rule_lookup(const struct nft_chain *chain,
					const struct nlattr *nla)
{
	if (nla == NULL)
		return ERR_PTR(-EINVAL);

	return __nft_rule_lookup(chain, be64_to_cpu(nla_get_be64(nla)));
}

static const struct nla_policy nft_rule_policy[NFTA_RULE_MAX + 1] = {
	[NFTA_RULE_TABLE]	= { .type = NLA_STRING,
				    .len = NFT_TABLE_MAXNAMELEN - 1 },
	[NFTA_RULE_CHAIN]	= { .type = NLA_STRING,
				    .len = NFT_CHAIN_MAXNAMELEN - 1 },
	[NFTA_RULE_HANDLE]	= { .type = NLA_U64 },
	[NFTA_RULE_EXPRESSIONS]	= { .type = NLA_NESTED },
	[NFTA_RULE_COMPAT]	= { .type = NLA_NESTED },
	[NFTA_RULE_POSITION]	= { .type = NLA_U64 },
	[NFTA_RULE_USERDATA]	= { .type = NLA_BINARY,
				    .len = NFT_USERDATA_MAXLEN },
	[NFTA_RULE_ID]		= { .type = NLA_U32 },
	[NFTA_RULE_POSITION_ID]	= { .type = NLA_U32 },
	[NFTA_RULE_CHAIN_ID]	= { .type = NLA_U32 },
};

static int nf_tables_fill_rule_info(struct sk_buff *skb, struct net *net,
				    u32 portid, u32 seq, int event,
				    u32 flags, int family,
				    const struct nft_table *table,
				    const struct nft_chain *chain,
				    const struct nft_rule *rule,
				    const struct nft_rule *prule)
{
	struct nlmsghdr *nlh;
	const struct nft_expr *expr, *next;
	struct nlattr *list;
	u16 type = nfnl_msg_type(NFNL_SUBSYS_NFTABLES, event);

	nlh = nfnl_msg_put(skb, portid, seq, type, flags, family, NFNETLINK_V0,
			   nft_base_seq(net));
	if (!nlh)
		goto nla_put_failure;

	if (nla_put_string(skb, NFTA_RULE_TABLE, table->name))
		goto nla_put_failure;
	if (nla_put_string(skb, NFTA_RULE_CHAIN, chain->name))
		goto nla_put_failure;
	if (nla_put_be64(skb, NFTA_RULE_HANDLE, cpu_to_be64(rule->handle),
			 NFTA_RULE_PAD))
		goto nla_put_failure;

	if (event != NFT_MSG_DELRULE && prule) {
		if (nla_put_be64(skb, NFTA_RULE_POSITION,
				 cpu_to_be64(prule->handle),
				 NFTA_RULE_PAD))
			goto nla_put_failure;
	}

	if (chain->flags & NFT_CHAIN_HW_OFFLOAD)
		nft_flow_rule_stats(chain, rule);

	list = nla_nest_start_noflag(skb, NFTA_RULE_EXPRESSIONS);
	if (list == NULL)
		goto nla_put_failure;
	nft_rule_for_each_expr(expr, next, rule) {
		if (nft_expr_dump(skb, NFTA_LIST_ELEM, expr) < 0)
			goto nla_put_failure;
	}
	nla_nest_end(skb, list);

	if (rule->udata) {
		struct nft_userdata *udata = nft_userdata(rule);
		if (nla_put(skb, NFTA_RULE_USERDATA, udata->len + 1,
			    udata->data) < 0)
			goto nla_put_failure;
	}

	nlmsg_end(skb, nlh);
	return 0;

nla_put_failure:
	nlmsg_trim(skb, nlh);
	return -1;
}

static void nf_tables_rule_notify(const struct nft_ctx *ctx,
				  const struct nft_rule *rule, int event)
{
	struct nftables_pernet *nft_net = nft_pernet(ctx->net);
	struct sk_buff *skb;
	int err;

	if (!ctx->report &&
	    !nfnetlink_has_listeners(ctx->net, NFNLGRP_NFTABLES))
		return;

	skb = nlmsg_new(NLMSG_GOODSIZE, GFP_KERNEL);
	if (skb == NULL)
		goto err;

	err = nf_tables_fill_rule_info(skb, ctx->net, ctx->portid, ctx->seq,
				       event, 0, ctx->family, ctx->table,
				       ctx->chain, rule, NULL);
	if (err < 0) {
		kfree_skb(skb);
		goto err;
	}

	nft_notify_enqueue(skb, ctx->report, &nft_net->notify_list);
	return;
err:
	nfnetlink_set_err(ctx->net, ctx->portid, NFNLGRP_NFTABLES, -ENOBUFS);
}

struct nft_rule_dump_ctx {
	char *table;
	char *chain;
};

static int __nf_tables_dump_rules(struct sk_buff *skb,
				  unsigned int *idx,
				  struct netlink_callback *cb,
				  const struct nft_table *table,
				  const struct nft_chain *chain)
{
	struct net *net = sock_net(skb->sk);
	const struct nft_rule *rule, *prule;
	unsigned int s_idx = cb->args[0];

	prule = NULL;
	list_for_each_entry_rcu(rule, &chain->rules, list) {
		if (!nft_is_active(net, rule))
			goto cont_skip;
		if (*idx < s_idx)
			goto cont;
		if (*idx > s_idx) {
			memset(&cb->args[1], 0,
					sizeof(cb->args) - sizeof(cb->args[0]));
		}
		if (nf_tables_fill_rule_info(skb, net, NETLINK_CB(cb->skb).portid,
					cb->nlh->nlmsg_seq,
					NFT_MSG_NEWRULE,
					NLM_F_MULTI | NLM_F_APPEND,
					table->family,
					table, chain, rule, prule) < 0)
			return 1;

		nl_dump_check_consistent(cb, nlmsg_hdr(skb));
cont:
		prule = rule;
cont_skip:
		(*idx)++;
	}
	return 0;
}

static int nf_tables_dump_rules(struct sk_buff *skb,
				struct netlink_callback *cb)
{
	const struct nfgenmsg *nfmsg = nlmsg_data(cb->nlh);
	const struct nft_rule_dump_ctx *ctx = cb->data;
	struct nft_table *table;
	const struct nft_chain *chain;
	unsigned int idx = 0;
	struct net *net = sock_net(skb->sk);
	int family = nfmsg->nfgen_family;
	struct nftables_pernet *nft_net;

	rcu_read_lock();
	nft_net = nft_pernet(net);
	cb->seq = nft_net->base_seq;

	list_for_each_entry_rcu(table, &nft_net->tables, list) {
		if (family != NFPROTO_UNSPEC && family != table->family)
			continue;

		if (ctx && ctx->table && strcmp(ctx->table, table->name) != 0)
			continue;

		if (ctx && ctx->table && ctx->chain) {
			struct rhlist_head *list, *tmp;

			list = rhltable_lookup(&table->chains_ht, ctx->chain,
					       nft_chain_ht_params);
			if (!list)
				goto done;

			rhl_for_each_entry_rcu(chain, tmp, list, rhlhead) {
				if (!nft_is_active(net, chain))
					continue;
				__nf_tables_dump_rules(skb, &idx,
						       cb, table, chain);
				break;
			}
			goto done;
		}

		list_for_each_entry_rcu(chain, &table->chains, list) {
			if (__nf_tables_dump_rules(skb, &idx, cb, table, chain))
				goto done;
		}

		if (ctx && ctx->table)
			break;
	}
done:
	rcu_read_unlock();

	cb->args[0] = idx;
	return skb->len;
}

static int nf_tables_dump_rules_start(struct netlink_callback *cb)
{
	const struct nlattr * const *nla = cb->data;
	struct nft_rule_dump_ctx *ctx = NULL;

	if (nla[NFTA_RULE_TABLE] || nla[NFTA_RULE_CHAIN]) {
		ctx = kzalloc(sizeof(*ctx), GFP_ATOMIC);
		if (!ctx)
			return -ENOMEM;

		if (nla[NFTA_RULE_TABLE]) {
			ctx->table = nla_strdup(nla[NFTA_RULE_TABLE],
							GFP_ATOMIC);
			if (!ctx->table) {
				kfree(ctx);
				return -ENOMEM;
			}
		}
		if (nla[NFTA_RULE_CHAIN]) {
			ctx->chain = nla_strdup(nla[NFTA_RULE_CHAIN],
						GFP_ATOMIC);
			if (!ctx->chain) {
				kfree(ctx->table);
				kfree(ctx);
				return -ENOMEM;
			}
		}
	}

	cb->data = ctx;
	return 0;
}

static int nf_tables_dump_rules_done(struct netlink_callback *cb)
{
	struct nft_rule_dump_ctx *ctx = cb->data;

	if (ctx) {
		kfree(ctx->table);
		kfree(ctx->chain);
		kfree(ctx);
	}
	return 0;
}

/* called with rcu_read_lock held */
static int nf_tables_getrule(struct sk_buff *skb, const struct nfnl_info *info,
			     const struct nlattr * const nla[])
{
	struct netlink_ext_ack *extack = info->extack;
	u8 genmask = nft_genmask_cur(info->net);
	u8 family = info->nfmsg->nfgen_family;
	const struct nft_chain *chain;
	const struct nft_rule *rule;
	struct net *net = info->net;
	struct nft_table *table;
	struct sk_buff *skb2;
	int err;

	if (info->nlh->nlmsg_flags & NLM_F_DUMP) {
		struct netlink_dump_control c = {
			.start= nf_tables_dump_rules_start,
			.dump = nf_tables_dump_rules,
			.done = nf_tables_dump_rules_done,
			.module = THIS_MODULE,
			.data = (void *)nla,
		};

		return nft_netlink_dump_start_rcu(info->sk, skb, info->nlh, &c);
	}

	table = nft_table_lookup(net, nla[NFTA_RULE_TABLE], family, genmask, 0);
	if (IS_ERR(table)) {
		NL_SET_BAD_ATTR(extack, nla[NFTA_RULE_TABLE]);
		return PTR_ERR(table);
	}

	chain = nft_chain_lookup(net, table, nla[NFTA_RULE_CHAIN], genmask);
	if (IS_ERR(chain)) {
		NL_SET_BAD_ATTR(extack, nla[NFTA_RULE_CHAIN]);
		return PTR_ERR(chain);
	}

	rule = nft_rule_lookup(chain, nla[NFTA_RULE_HANDLE]);
	if (IS_ERR(rule)) {
		NL_SET_BAD_ATTR(extack, nla[NFTA_RULE_HANDLE]);
		return PTR_ERR(rule);
	}

	skb2 = alloc_skb(NLMSG_GOODSIZE, GFP_ATOMIC);
	if (!skb2)
		return -ENOMEM;

	err = nf_tables_fill_rule_info(skb2, net, NETLINK_CB(skb).portid,
				       info->nlh->nlmsg_seq, NFT_MSG_NEWRULE, 0,
				       family, table, chain, rule, NULL);
	if (err < 0)
		goto err_fill_rule_info;

	return nfnetlink_unicast(skb2, net, NETLINK_CB(skb).portid);

err_fill_rule_info:
	kfree_skb(skb2);
	return err;
}

static void nf_tables_rule_destroy(const struct nft_ctx *ctx,
				   struct nft_rule *rule)
{
	struct nft_expr *expr, *next;

	/*
	 * Careful: some expressions might not be initialized in case this
	 * is called on error from nf_tables_newrule().
	 */
	expr = nft_expr_first(rule);
	while (nft_expr_more(rule, expr)) {
		next = nft_expr_next(expr);
		nf_tables_expr_destroy(ctx, expr);
		expr = next;
	}
	kfree(rule);
}

void nf_tables_rule_release(const struct nft_ctx *ctx, struct nft_rule *rule)
{
	nft_rule_expr_deactivate(ctx, rule, NFT_TRANS_RELEASE);
	nf_tables_rule_destroy(ctx, rule);
}

int nft_chain_validate(const struct nft_ctx *ctx, const struct nft_chain *chain)
{
	struct nft_expr *expr, *last;
	const struct nft_data *data;
	struct nft_rule *rule;
	int err;

	if (ctx->level == NFT_JUMP_STACK_SIZE)
		return -EMLINK;

	list_for_each_entry(rule, &chain->rules, list) {
		if (!nft_is_active_next(ctx->net, rule))
			continue;

		nft_rule_for_each_expr(expr, last, rule) {
			if (!expr->ops->validate)
				continue;

			err = expr->ops->validate(ctx, expr, &data);
			if (err < 0)
				return err;
		}
	}

	return 0;
}
EXPORT_SYMBOL_GPL(nft_chain_validate);

static int nft_table_validate(struct net *net, const struct nft_table *table)
{
	struct nft_chain *chain;
	struct nft_ctx ctx = {
		.net	= net,
		.family	= table->family,
	};
	int err;

	list_for_each_entry(chain, &table->chains, list) {
		if (!nft_is_base_chain(chain))
			continue;

		ctx.chain = chain;
		err = nft_chain_validate(&ctx, chain);
		if (err < 0)
			return err;
	}

	return 0;
}

static struct nft_rule *nft_rule_lookup_byid(const struct net *net,
					     const struct nlattr *nla);

#define NFT_RULE_MAXEXPRS	128

static int nf_tables_newrule(struct sk_buff *skb, const struct nfnl_info *info,
			     const struct nlattr * const nla[])
{
	struct nftables_pernet *nft_net = nft_pernet(info->net);
	struct netlink_ext_ack *extack = info->extack;
	unsigned int size, i, n, ulen = 0, usize = 0;
	u8 genmask = nft_genmask_next(info->net);
	struct nft_rule *rule, *old_rule = NULL;
	struct nft_expr_info *expr_info = NULL;
	u8 family = info->nfmsg->nfgen_family;
	struct nft_flow_rule *flow = NULL;
	struct net *net = info->net;
	struct nft_userdata *udata;
	struct nft_table *table;
	struct nft_chain *chain;
	struct nft_trans *trans;
	u64 handle, pos_handle;
	struct nft_expr *expr;
	struct nft_ctx ctx;
	struct nlattr *tmp;
	int err, rem;

	lockdep_assert_held(&nft_net->commit_mutex);

	table = nft_table_lookup(net, nla[NFTA_RULE_TABLE], family, genmask,
				 NETLINK_CB(skb).portid);
	if (IS_ERR(table)) {
		NL_SET_BAD_ATTR(extack, nla[NFTA_RULE_TABLE]);
		return PTR_ERR(table);
	}

	if (nla[NFTA_RULE_CHAIN]) {
		chain = nft_chain_lookup(net, table, nla[NFTA_RULE_CHAIN],
					 genmask);
		if (IS_ERR(chain)) {
			NL_SET_BAD_ATTR(extack, nla[NFTA_RULE_CHAIN]);
			return PTR_ERR(chain);
		}
		if (nft_chain_is_bound(chain))
			return -EOPNOTSUPP;

	} else if (nla[NFTA_RULE_CHAIN_ID]) {
		chain = nft_chain_lookup_byid(net, nla[NFTA_RULE_CHAIN_ID]);
		if (IS_ERR(chain)) {
			NL_SET_BAD_ATTR(extack, nla[NFTA_RULE_CHAIN_ID]);
			return PTR_ERR(chain);
		}
	} else {
		return -EINVAL;
	}

	if (nla[NFTA_RULE_HANDLE]) {
		handle = be64_to_cpu(nla_get_be64(nla[NFTA_RULE_HANDLE]));
		rule = __nft_rule_lookup(chain, handle);
		if (IS_ERR(rule)) {
			NL_SET_BAD_ATTR(extack, nla[NFTA_RULE_HANDLE]);
			return PTR_ERR(rule);
		}

		if (info->nlh->nlmsg_flags & NLM_F_EXCL) {
			NL_SET_BAD_ATTR(extack, nla[NFTA_RULE_HANDLE]);
			return -EEXIST;
		}
		if (info->nlh->nlmsg_flags & NLM_F_REPLACE)
			old_rule = rule;
		else
			return -EOPNOTSUPP;
	} else {
		if (!(info->nlh->nlmsg_flags & NLM_F_CREATE) ||
		    info->nlh->nlmsg_flags & NLM_F_REPLACE)
			return -EINVAL;
		handle = nf_tables_alloc_handle(table);

		if (chain->use == UINT_MAX)
			return -EOVERFLOW;

		if (nla[NFTA_RULE_POSITION]) {
			pos_handle = be64_to_cpu(nla_get_be64(nla[NFTA_RULE_POSITION]));
			old_rule = __nft_rule_lookup(chain, pos_handle);
			if (IS_ERR(old_rule)) {
				NL_SET_BAD_ATTR(extack, nla[NFTA_RULE_POSITION]);
				return PTR_ERR(old_rule);
			}
		} else if (nla[NFTA_RULE_POSITION_ID]) {
			old_rule = nft_rule_lookup_byid(net, nla[NFTA_RULE_POSITION_ID]);
			if (IS_ERR(old_rule)) {
				NL_SET_BAD_ATTR(extack, nla[NFTA_RULE_POSITION_ID]);
				return PTR_ERR(old_rule);
			}
		}
	}

	nft_ctx_init(&ctx, net, skb, info->nlh, family, table, chain, nla);

	n = 0;
	size = 0;
	if (nla[NFTA_RULE_EXPRESSIONS]) {
		expr_info = kvmalloc_array(NFT_RULE_MAXEXPRS,
					   sizeof(struct nft_expr_info),
					   GFP_KERNEL);
		if (!expr_info)
			return -ENOMEM;

		nla_for_each_nested(tmp, nla[NFTA_RULE_EXPRESSIONS], rem) {
			err = -EINVAL;
			if (nla_type(tmp) != NFTA_LIST_ELEM)
				goto err_release_expr;
			if (n == NFT_RULE_MAXEXPRS)
				goto err_release_expr;
			err = nf_tables_expr_parse(&ctx, tmp, &expr_info[n]);
			if (err < 0) {
				NL_SET_BAD_ATTR(extack, tmp);
<<<<<<< HEAD
				goto err1;
=======
				goto err_release_expr;
>>>>>>> 50be9417
			}
			size += expr_info[n].ops->size;
			n++;
		}
	}
	/* Check for overflow of dlen field */
	err = -EFBIG;
	if (size >= 1 << 12)
		goto err_release_expr;

	if (nla[NFTA_RULE_USERDATA]) {
		ulen = nla_len(nla[NFTA_RULE_USERDATA]);
		if (ulen > 0)
			usize = sizeof(struct nft_userdata) + ulen;
	}

	err = -ENOMEM;
	rule = kzalloc(sizeof(*rule) + size + usize, GFP_KERNEL);
	if (rule == NULL)
		goto err_release_expr;

	nft_activate_next(net, rule);

	rule->handle = handle;
	rule->dlen   = size;
	rule->udata  = ulen ? 1 : 0;

	if (ulen) {
		udata = nft_userdata(rule);
		udata->len = ulen - 1;
		nla_memcpy(udata->data, nla[NFTA_RULE_USERDATA], ulen);
	}

	expr = nft_expr_first(rule);
	for (i = 0; i < n; i++) {
		err = nf_tables_newexpr(&ctx, &expr_info[i], expr);
		if (err < 0) {
			NL_SET_BAD_ATTR(extack, expr_info[i].attr);
			goto err_release_rule;
		}

		if (expr_info[i].ops->validate)
			nft_validate_state_update(net, NFT_VALIDATE_NEED);

		expr_info[i].ops = NULL;
		expr = nft_expr_next(expr);
	}

	if (chain->flags & NFT_CHAIN_HW_OFFLOAD) {
		flow = nft_flow_rule_create(net, rule);
		if (IS_ERR(flow)) {
			err = PTR_ERR(flow);
			goto err_release_rule;
		}
	}

	if (info->nlh->nlmsg_flags & NLM_F_REPLACE) {
		trans = nft_trans_rule_add(&ctx, NFT_MSG_NEWRULE, rule);
		if (trans == NULL) {
			err = -ENOMEM;
			goto err_destroy_flow_rule;
		}
		err = nft_delrule(&ctx, old_rule);
		if (err < 0) {
			nft_trans_destroy(trans);
			goto err_destroy_flow_rule;
		}

		list_add_tail_rcu(&rule->list, &old_rule->list);
	} else {
		trans = nft_trans_rule_add(&ctx, NFT_MSG_NEWRULE, rule);
		if (!trans) {
			err = -ENOMEM;
			goto err_destroy_flow_rule;
		}

		if (info->nlh->nlmsg_flags & NLM_F_APPEND) {
			if (old_rule)
				list_add_rcu(&rule->list, &old_rule->list);
			else
				list_add_tail_rcu(&rule->list, &chain->rules);
		 } else {
			if (old_rule)
				list_add_tail_rcu(&rule->list, &old_rule->list);
			else
				list_add_rcu(&rule->list, &chain->rules);
		}
	}
	kvfree(expr_info);
	chain->use++;

	if (flow)
		nft_trans_flow_rule(trans) = flow;

	if (nft_net->validate_state == NFT_VALIDATE_DO)
		return nft_table_validate(net, table);

	return 0;

err_destroy_flow_rule:
	nft_flow_rule_destroy(flow);
err_release_rule:
	nf_tables_rule_release(&ctx, rule);
err_release_expr:
	for (i = 0; i < n; i++) {
		if (expr_info[i].ops) {
			module_put(expr_info[i].ops->type->owner);
			if (expr_info[i].ops->type->release_ops)
				expr_info[i].ops->type->release_ops(expr_info[i].ops);
		}
	}
	kvfree(expr_info);

	return err;
}

static struct nft_rule *nft_rule_lookup_byid(const struct net *net,
					     const struct nlattr *nla)
{
	struct nftables_pernet *nft_net = nft_pernet(net);
	u32 id = ntohl(nla_get_be32(nla));
	struct nft_trans *trans;

	list_for_each_entry(trans, &nft_net->commit_list, list) {
		struct nft_rule *rule = nft_trans_rule(trans);

		if (trans->msg_type == NFT_MSG_NEWRULE &&
		    id == nft_trans_rule_id(trans))
			return rule;
	}
	return ERR_PTR(-ENOENT);
}

static int nf_tables_delrule(struct sk_buff *skb, const struct nfnl_info *info,
			     const struct nlattr * const nla[])
{
	struct netlink_ext_ack *extack = info->extack;
	u8 genmask = nft_genmask_next(info->net);
	u8 family = info->nfmsg->nfgen_family;
	struct nft_chain *chain = NULL;
	struct net *net = info->net;
	struct nft_table *table;
	struct nft_rule *rule;
	struct nft_ctx ctx;
	int err = 0;

	table = nft_table_lookup(net, nla[NFTA_RULE_TABLE], family, genmask,
				 NETLINK_CB(skb).portid);
	if (IS_ERR(table)) {
		NL_SET_BAD_ATTR(extack, nla[NFTA_RULE_TABLE]);
		return PTR_ERR(table);
	}

	if (nla[NFTA_RULE_CHAIN]) {
		chain = nft_chain_lookup(net, table, nla[NFTA_RULE_CHAIN],
					 genmask);
		if (IS_ERR(chain)) {
			NL_SET_BAD_ATTR(extack, nla[NFTA_RULE_CHAIN]);
			return PTR_ERR(chain);
		}
		if (nft_chain_is_bound(chain))
			return -EOPNOTSUPP;
	}

	nft_ctx_init(&ctx, net, skb, info->nlh, family, table, chain, nla);

	if (chain) {
		if (nla[NFTA_RULE_HANDLE]) {
			rule = nft_rule_lookup(chain, nla[NFTA_RULE_HANDLE]);
			if (IS_ERR(rule)) {
				NL_SET_BAD_ATTR(extack, nla[NFTA_RULE_HANDLE]);
				return PTR_ERR(rule);
			}

			err = nft_delrule(&ctx, rule);
		} else if (nla[NFTA_RULE_ID]) {
			rule = nft_rule_lookup_byid(net, nla[NFTA_RULE_ID]);
			if (IS_ERR(rule)) {
				NL_SET_BAD_ATTR(extack, nla[NFTA_RULE_ID]);
				return PTR_ERR(rule);
			}

			err = nft_delrule(&ctx, rule);
		} else {
			err = nft_delrule_by_chain(&ctx);
		}
	} else {
		list_for_each_entry(chain, &table->chains, list) {
			if (!nft_is_active_next(net, chain))
				continue;

			ctx.chain = chain;
			err = nft_delrule_by_chain(&ctx);
			if (err < 0)
				break;
		}
	}

	return err;
}

/*
 * Sets
 */
static const struct nft_set_type *nft_set_types[] = {
	&nft_set_hash_fast_type,
	&nft_set_hash_type,
	&nft_set_rhash_type,
	&nft_set_bitmap_type,
	&nft_set_rbtree_type,
#if defined(CONFIG_X86_64) && !defined(CONFIG_UML)
	&nft_set_pipapo_avx2_type,
#endif
	&nft_set_pipapo_type,
};

#define NFT_SET_FEATURES	(NFT_SET_INTERVAL | NFT_SET_MAP | \
				 NFT_SET_TIMEOUT | NFT_SET_OBJECT | \
				 NFT_SET_EVAL)

static bool nft_set_ops_candidate(const struct nft_set_type *type, u32 flags)
{
	return (flags & type->features) == (flags & NFT_SET_FEATURES);
}

/*
 * Select a set implementation based on the data characteristics and the
 * given policy. The total memory use might not be known if no size is
 * given, in that case the amount of memory per element is used.
 */
static const struct nft_set_ops *
nft_select_set_ops(const struct nft_ctx *ctx,
		   const struct nlattr * const nla[],
		   const struct nft_set_desc *desc,
		   enum nft_set_policies policy)
{
	struct nftables_pernet *nft_net = nft_pernet(ctx->net);
	const struct nft_set_ops *ops, *bops;
	struct nft_set_estimate est, best;
	const struct nft_set_type *type;
	u32 flags = 0;
	int i;

	lockdep_assert_held(&nft_net->commit_mutex);
	lockdep_nfnl_nft_mutex_not_held();

	if (nla[NFTA_SET_FLAGS] != NULL)
		flags = ntohl(nla_get_be32(nla[NFTA_SET_FLAGS]));

	bops	    = NULL;
	best.size   = ~0;
	best.lookup = ~0;
	best.space  = ~0;

	for (i = 0; i < ARRAY_SIZE(nft_set_types); i++) {
		type = nft_set_types[i];
		ops = &type->ops;

		if (!nft_set_ops_candidate(type, flags))
			continue;
		if (!ops->estimate(desc, flags, &est))
			continue;

		switch (policy) {
		case NFT_SET_POL_PERFORMANCE:
			if (est.lookup < best.lookup)
				break;
			if (est.lookup == best.lookup &&
			    est.space < best.space)
				break;
			continue;
		case NFT_SET_POL_MEMORY:
			if (!desc->size) {
				if (est.space < best.space)
					break;
				if (est.space == best.space &&
				    est.lookup < best.lookup)
					break;
			} else if (est.size < best.size || !bops) {
				break;
			}
			continue;
		default:
			break;
		}

		bops = ops;
		best = est;
	}

	if (bops != NULL)
		return bops;

	return ERR_PTR(-EOPNOTSUPP);
}

static const struct nla_policy nft_set_policy[NFTA_SET_MAX + 1] = {
	[NFTA_SET_TABLE]		= { .type = NLA_STRING,
					    .len = NFT_TABLE_MAXNAMELEN - 1 },
	[NFTA_SET_NAME]			= { .type = NLA_STRING,
					    .len = NFT_SET_MAXNAMELEN - 1 },
	[NFTA_SET_FLAGS]		= { .type = NLA_U32 },
	[NFTA_SET_KEY_TYPE]		= { .type = NLA_U32 },
	[NFTA_SET_KEY_LEN]		= { .type = NLA_U32 },
	[NFTA_SET_DATA_TYPE]		= { .type = NLA_U32 },
	[NFTA_SET_DATA_LEN]		= { .type = NLA_U32 },
	[NFTA_SET_POLICY]		= { .type = NLA_U32 },
	[NFTA_SET_DESC]			= { .type = NLA_NESTED },
	[NFTA_SET_ID]			= { .type = NLA_U32 },
	[NFTA_SET_TIMEOUT]		= { .type = NLA_U64 },
	[NFTA_SET_GC_INTERVAL]		= { .type = NLA_U32 },
	[NFTA_SET_USERDATA]		= { .type = NLA_BINARY,
					    .len  = NFT_USERDATA_MAXLEN },
	[NFTA_SET_OBJ_TYPE]		= { .type = NLA_U32 },
	[NFTA_SET_HANDLE]		= { .type = NLA_U64 },
	[NFTA_SET_EXPR]			= { .type = NLA_NESTED },
	[NFTA_SET_EXPRESSIONS]		= { .type = NLA_NESTED },
};

static const struct nla_policy nft_set_desc_policy[NFTA_SET_DESC_MAX + 1] = {
	[NFTA_SET_DESC_SIZE]		= { .type = NLA_U32 },
	[NFTA_SET_DESC_CONCAT]		= { .type = NLA_NESTED },
};

static struct nft_set *nft_set_lookup(const struct nft_table *table,
				      const struct nlattr *nla, u8 genmask)
{
	struct nft_set *set;

	if (nla == NULL)
		return ERR_PTR(-EINVAL);

	list_for_each_entry_rcu(set, &table->sets, list) {
		if (!nla_strcmp(nla, set->name) &&
		    nft_active_genmask(set, genmask))
			return set;
	}
	return ERR_PTR(-ENOENT);
}

static struct nft_set *nft_set_lookup_byhandle(const struct nft_table *table,
					       const struct nlattr *nla,
					       u8 genmask)
{
	struct nft_set *set;

	list_for_each_entry(set, &table->sets, list) {
		if (be64_to_cpu(nla_get_be64(nla)) == set->handle &&
		    nft_active_genmask(set, genmask))
			return set;
	}
	return ERR_PTR(-ENOENT);
}

static struct nft_set *nft_set_lookup_byid(const struct net *net,
					   const struct nlattr *nla, u8 genmask)
{
	struct nftables_pernet *nft_net = nft_pernet(net);
	u32 id = ntohl(nla_get_be32(nla));
	struct nft_trans *trans;

	list_for_each_entry(trans, &nft_net->commit_list, list) {
		if (trans->msg_type == NFT_MSG_NEWSET) {
			struct nft_set *set = nft_trans_set(trans);

			if (id == nft_trans_set_id(trans) &&
			    nft_active_genmask(set, genmask))
				return set;
		}
	}
	return ERR_PTR(-ENOENT);
}

struct nft_set *nft_set_lookup_global(const struct net *net,
				      const struct nft_table *table,
				      const struct nlattr *nla_set_name,
				      const struct nlattr *nla_set_id,
				      u8 genmask)
{
	struct nft_set *set;

	set = nft_set_lookup(table, nla_set_name, genmask);
	if (IS_ERR(set)) {
		if (!nla_set_id)
			return set;

		set = nft_set_lookup_byid(net, nla_set_id, genmask);
	}
	return set;
}
EXPORT_SYMBOL_GPL(nft_set_lookup_global);

static int nf_tables_set_alloc_name(struct nft_ctx *ctx, struct nft_set *set,
				    const char *name)
{
	const struct nft_set *i;
	const char *p;
	unsigned long *inuse;
	unsigned int n = 0, min = 0;

	p = strchr(name, '%');
	if (p != NULL) {
		if (p[1] != 'd' || strchr(p + 2, '%'))
			return -EINVAL;

		inuse = (unsigned long *)get_zeroed_page(GFP_KERNEL);
		if (inuse == NULL)
			return -ENOMEM;
cont:
		list_for_each_entry(i, &ctx->table->sets, list) {
			int tmp;

			if (!nft_is_active_next(ctx->net, set))
				continue;
			if (!sscanf(i->name, name, &tmp))
				continue;
			if (tmp < min || tmp >= min + BITS_PER_BYTE * PAGE_SIZE)
				continue;

			set_bit(tmp - min, inuse);
		}

		n = find_first_zero_bit(inuse, BITS_PER_BYTE * PAGE_SIZE);
		if (n >= BITS_PER_BYTE * PAGE_SIZE) {
			min += BITS_PER_BYTE * PAGE_SIZE;
			memset(inuse, 0, PAGE_SIZE);
			goto cont;
		}
		free_page((unsigned long)inuse);
	}

	set->name = kasprintf(GFP_KERNEL, name, min + n);
	if (!set->name)
		return -ENOMEM;

	list_for_each_entry(i, &ctx->table->sets, list) {
		if (!nft_is_active_next(ctx->net, i))
			continue;
		if (!strcmp(set->name, i->name)) {
			kfree(set->name);
			set->name = NULL;
			return -ENFILE;
		}
	}
	return 0;
}

int nf_msecs_to_jiffies64(const struct nlattr *nla, u64 *result)
{
	u64 ms = be64_to_cpu(nla_get_be64(nla));
	u64 max = (u64)(~((u64)0));

	max = div_u64(max, NSEC_PER_MSEC);
	if (ms >= max)
		return -ERANGE;

	ms *= NSEC_PER_MSEC;
	*result = nsecs_to_jiffies64(ms);
	return 0;
}

__be64 nf_jiffies64_to_msecs(u64 input)
{
	return cpu_to_be64(jiffies64_to_msecs(input));
}

static int nf_tables_fill_set_concat(struct sk_buff *skb,
				     const struct nft_set *set)
{
	struct nlattr *concat, *field;
	int i;

	concat = nla_nest_start_noflag(skb, NFTA_SET_DESC_CONCAT);
	if (!concat)
		return -ENOMEM;

	for (i = 0; i < set->field_count; i++) {
		field = nla_nest_start_noflag(skb, NFTA_LIST_ELEM);
		if (!field)
			return -ENOMEM;

		if (nla_put_be32(skb, NFTA_SET_FIELD_LEN,
				 htonl(set->field_len[i])))
			return -ENOMEM;

		nla_nest_end(skb, field);
	}

	nla_nest_end(skb, concat);

	return 0;
}

static int nf_tables_fill_set(struct sk_buff *skb, const struct nft_ctx *ctx,
			      const struct nft_set *set, u16 event, u16 flags)
{
	struct nlmsghdr *nlh;
	u32 portid = ctx->portid;
	struct nlattr *nest;
	u32 seq = ctx->seq;
	int i;

	event = nfnl_msg_type(NFNL_SUBSYS_NFTABLES, event);
	nlh = nfnl_msg_put(skb, portid, seq, event, flags, ctx->family,
			   NFNETLINK_V0, nft_base_seq(ctx->net));
	if (!nlh)
		goto nla_put_failure;

	if (nla_put_string(skb, NFTA_SET_TABLE, ctx->table->name))
		goto nla_put_failure;
	if (nla_put_string(skb, NFTA_SET_NAME, set->name))
		goto nla_put_failure;
	if (nla_put_be64(skb, NFTA_SET_HANDLE, cpu_to_be64(set->handle),
			 NFTA_SET_PAD))
		goto nla_put_failure;
	if (set->flags != 0)
		if (nla_put_be32(skb, NFTA_SET_FLAGS, htonl(set->flags)))
			goto nla_put_failure;

	if (nla_put_be32(skb, NFTA_SET_KEY_TYPE, htonl(set->ktype)))
		goto nla_put_failure;
	if (nla_put_be32(skb, NFTA_SET_KEY_LEN, htonl(set->klen)))
		goto nla_put_failure;
	if (set->flags & NFT_SET_MAP) {
		if (nla_put_be32(skb, NFTA_SET_DATA_TYPE, htonl(set->dtype)))
			goto nla_put_failure;
		if (nla_put_be32(skb, NFTA_SET_DATA_LEN, htonl(set->dlen)))
			goto nla_put_failure;
	}
	if (set->flags & NFT_SET_OBJECT &&
	    nla_put_be32(skb, NFTA_SET_OBJ_TYPE, htonl(set->objtype)))
		goto nla_put_failure;

	if (set->timeout &&
	    nla_put_be64(skb, NFTA_SET_TIMEOUT,
			 nf_jiffies64_to_msecs(set->timeout),
			 NFTA_SET_PAD))
		goto nla_put_failure;
	if (set->gc_int &&
	    nla_put_be32(skb, NFTA_SET_GC_INTERVAL, htonl(set->gc_int)))
		goto nla_put_failure;

	if (set->policy != NFT_SET_POL_PERFORMANCE) {
		if (nla_put_be32(skb, NFTA_SET_POLICY, htonl(set->policy)))
			goto nla_put_failure;
	}

	if (set->udata &&
	    nla_put(skb, NFTA_SET_USERDATA, set->udlen, set->udata))
		goto nla_put_failure;

	nest = nla_nest_start_noflag(skb, NFTA_SET_DESC);
	if (!nest)
		goto nla_put_failure;
	if (set->size &&
	    nla_put_be32(skb, NFTA_SET_DESC_SIZE, htonl(set->size)))
		goto nla_put_failure;

	if (set->field_count > 1 &&
	    nf_tables_fill_set_concat(skb, set))
		goto nla_put_failure;

	nla_nest_end(skb, nest);

	if (set->num_exprs == 1) {
		nest = nla_nest_start_noflag(skb, NFTA_SET_EXPR);
		if (nf_tables_fill_expr_info(skb, set->exprs[0]) < 0)
			goto nla_put_failure;

		nla_nest_end(skb, nest);
	} else if (set->num_exprs > 1) {
		nest = nla_nest_start_noflag(skb, NFTA_SET_EXPRESSIONS);
		if (nest == NULL)
			goto nla_put_failure;

		for (i = 0; i < set->num_exprs; i++) {
			if (nft_expr_dump(skb, NFTA_LIST_ELEM,
					  set->exprs[i]) < 0)
				goto nla_put_failure;
		}
		nla_nest_end(skb, nest);
	}

	nlmsg_end(skb, nlh);
	return 0;

nla_put_failure:
	nlmsg_trim(skb, nlh);
	return -1;
}

static void nf_tables_set_notify(const struct nft_ctx *ctx,
				 const struct nft_set *set, int event,
			         gfp_t gfp_flags)
{
	struct nftables_pernet *nft_net = nft_pernet(ctx->net);
	struct sk_buff *skb;
	u32 portid = ctx->portid;
	int err;

	if (!ctx->report &&
	    !nfnetlink_has_listeners(ctx->net, NFNLGRP_NFTABLES))
		return;

	skb = nlmsg_new(NLMSG_GOODSIZE, gfp_flags);
	if (skb == NULL)
		goto err;

	err = nf_tables_fill_set(skb, ctx, set, event, 0);
	if (err < 0) {
		kfree_skb(skb);
		goto err;
	}

	nft_notify_enqueue(skb, ctx->report, &nft_net->notify_list);
	return;
err:
	nfnetlink_set_err(ctx->net, portid, NFNLGRP_NFTABLES, -ENOBUFS);
}

static int nf_tables_dump_sets(struct sk_buff *skb, struct netlink_callback *cb)
{
	const struct nft_set *set;
	unsigned int idx, s_idx = cb->args[0];
	struct nft_table *table, *cur_table = (struct nft_table *)cb->args[2];
	struct net *net = sock_net(skb->sk);
	struct nft_ctx *ctx = cb->data, ctx_set;
	struct nftables_pernet *nft_net;

	if (cb->args[1])
		return skb->len;

	rcu_read_lock();
	nft_net = nft_pernet(net);
	cb->seq = nft_net->base_seq;

	list_for_each_entry_rcu(table, &nft_net->tables, list) {
		if (ctx->family != NFPROTO_UNSPEC &&
		    ctx->family != table->family)
			continue;

		if (ctx->table && ctx->table != table)
			continue;

		if (cur_table) {
			if (cur_table != table)
				continue;

			cur_table = NULL;
		}
		idx = 0;
		list_for_each_entry_rcu(set, &table->sets, list) {
			if (idx < s_idx)
				goto cont;
			if (!nft_is_active(net, set))
				goto cont;

			ctx_set = *ctx;
			ctx_set.table = table;
			ctx_set.family = table->family;

			if (nf_tables_fill_set(skb, &ctx_set, set,
					       NFT_MSG_NEWSET,
					       NLM_F_MULTI) < 0) {
				cb->args[0] = idx;
				cb->args[2] = (unsigned long) table;
				goto done;
			}
			nl_dump_check_consistent(cb, nlmsg_hdr(skb));
cont:
			idx++;
		}
		if (s_idx)
			s_idx = 0;
	}
	cb->args[1] = 1;
done:
	rcu_read_unlock();
	return skb->len;
}

static int nf_tables_dump_sets_start(struct netlink_callback *cb)
{
	struct nft_ctx *ctx_dump = NULL;

	ctx_dump = kmemdup(cb->data, sizeof(*ctx_dump), GFP_ATOMIC);
	if (ctx_dump == NULL)
		return -ENOMEM;

	cb->data = ctx_dump;
	return 0;
}

static int nf_tables_dump_sets_done(struct netlink_callback *cb)
{
	kfree(cb->data);
	return 0;
}

/* called with rcu_read_lock held */
static int nf_tables_getset(struct sk_buff *skb, const struct nfnl_info *info,
			    const struct nlattr * const nla[])
{
	struct netlink_ext_ack *extack = info->extack;
	u8 genmask = nft_genmask_cur(info->net);
	u8 family = info->nfmsg->nfgen_family;
	struct nft_table *table = NULL;
	struct net *net = info->net;
	const struct nft_set *set;
	struct sk_buff *skb2;
	struct nft_ctx ctx;
	int err;

	if (nla[NFTA_SET_TABLE]) {
		table = nft_table_lookup(net, nla[NFTA_SET_TABLE], family,
					 genmask, 0);
		if (IS_ERR(table)) {
			NL_SET_BAD_ATTR(extack, nla[NFTA_SET_TABLE]);
			return PTR_ERR(table);
		}
	}

	nft_ctx_init(&ctx, net, skb, info->nlh, family, table, NULL, nla);

	if (info->nlh->nlmsg_flags & NLM_F_DUMP) {
		struct netlink_dump_control c = {
			.start = nf_tables_dump_sets_start,
			.dump = nf_tables_dump_sets,
			.done = nf_tables_dump_sets_done,
			.data = &ctx,
			.module = THIS_MODULE,
		};

		return nft_netlink_dump_start_rcu(info->sk, skb, info->nlh, &c);
	}

	/* Only accept unspec with dump */
	if (info->nfmsg->nfgen_family == NFPROTO_UNSPEC)
		return -EAFNOSUPPORT;
	if (!nla[NFTA_SET_TABLE])
		return -EINVAL;

	set = nft_set_lookup(table, nla[NFTA_SET_NAME], genmask);
	if (IS_ERR(set))
		return PTR_ERR(set);

	skb2 = alloc_skb(NLMSG_GOODSIZE, GFP_ATOMIC);
	if (skb2 == NULL)
		return -ENOMEM;

	err = nf_tables_fill_set(skb2, &ctx, set, NFT_MSG_NEWSET, 0);
	if (err < 0)
		goto err_fill_set_info;

	return nfnetlink_unicast(skb2, net, NETLINK_CB(skb).portid);

err_fill_set_info:
	kfree_skb(skb2);
	return err;
}

static const struct nla_policy nft_concat_policy[NFTA_SET_FIELD_MAX + 1] = {
	[NFTA_SET_FIELD_LEN]	= { .type = NLA_U32 },
};

static int nft_set_desc_concat_parse(const struct nlattr *attr,
				     struct nft_set_desc *desc)
{
	struct nlattr *tb[NFTA_SET_FIELD_MAX + 1];
	u32 len;
	int err;

	err = nla_parse_nested_deprecated(tb, NFTA_SET_FIELD_MAX, attr,
					  nft_concat_policy, NULL);
	if (err < 0)
		return err;

	if (!tb[NFTA_SET_FIELD_LEN])
		return -EINVAL;

	len = ntohl(nla_get_be32(tb[NFTA_SET_FIELD_LEN]));

	if (len * BITS_PER_BYTE / 32 > NFT_REG32_COUNT)
		return -E2BIG;

	desc->field_len[desc->field_count++] = len;

	return 0;
}

static int nft_set_desc_concat(struct nft_set_desc *desc,
			       const struct nlattr *nla)
{
	struct nlattr *attr;
	int rem, err;

	nla_for_each_nested(attr, nla, rem) {
		if (nla_type(attr) != NFTA_LIST_ELEM)
			return -EINVAL;

		err = nft_set_desc_concat_parse(attr, desc);
		if (err < 0)
			return err;
	}

	return 0;
}

static int nf_tables_set_desc_parse(struct nft_set_desc *desc,
				    const struct nlattr *nla)
{
	struct nlattr *da[NFTA_SET_DESC_MAX + 1];
	int err;

	err = nla_parse_nested_deprecated(da, NFTA_SET_DESC_MAX, nla,
					  nft_set_desc_policy, NULL);
	if (err < 0)
		return err;

	if (da[NFTA_SET_DESC_SIZE] != NULL)
		desc->size = ntohl(nla_get_be32(da[NFTA_SET_DESC_SIZE]));
	if (da[NFTA_SET_DESC_CONCAT])
		err = nft_set_desc_concat(desc, da[NFTA_SET_DESC_CONCAT]);

	return err;
}

static int nf_tables_newset(struct sk_buff *skb, const struct nfnl_info *info,
			    const struct nlattr * const nla[])
{
	u32 ktype, dtype, flags, policy, gc_int, objtype;
	struct netlink_ext_ack *extack = info->extack;
	u8 genmask = nft_genmask_next(info->net);
	u8 family = info->nfmsg->nfgen_family;
	const struct nft_set_ops *ops;
	struct nft_expr *expr = NULL;
	struct net *net = info->net;
	struct nft_set_desc desc;
	struct nft_table *table;
	unsigned char *udata;
	struct nft_set *set;
	struct nft_ctx ctx;
	size_t alloc_size;
	u64 timeout;
	char *name;
	int err, i;
	u16 udlen;
	u64 size;

	if (nla[NFTA_SET_TABLE] == NULL ||
	    nla[NFTA_SET_NAME] == NULL ||
	    nla[NFTA_SET_KEY_LEN] == NULL ||
	    nla[NFTA_SET_ID] == NULL)
		return -EINVAL;

	memset(&desc, 0, sizeof(desc));

	ktype = NFT_DATA_VALUE;
	if (nla[NFTA_SET_KEY_TYPE] != NULL) {
		ktype = ntohl(nla_get_be32(nla[NFTA_SET_KEY_TYPE]));
		if ((ktype & NFT_DATA_RESERVED_MASK) == NFT_DATA_RESERVED_MASK)
			return -EINVAL;
	}

	desc.klen = ntohl(nla_get_be32(nla[NFTA_SET_KEY_LEN]));
	if (desc.klen == 0 || desc.klen > NFT_DATA_VALUE_MAXLEN)
		return -EINVAL;

	flags = 0;
	if (nla[NFTA_SET_FLAGS] != NULL) {
		flags = ntohl(nla_get_be32(nla[NFTA_SET_FLAGS]));
		if (flags & ~(NFT_SET_ANONYMOUS | NFT_SET_CONSTANT |
			      NFT_SET_INTERVAL | NFT_SET_TIMEOUT |
			      NFT_SET_MAP | NFT_SET_EVAL |
			      NFT_SET_OBJECT | NFT_SET_CONCAT | NFT_SET_EXPR))
			return -EOPNOTSUPP;
		/* Only one of these operations is supported */
		if ((flags & (NFT_SET_MAP | NFT_SET_OBJECT)) ==
			     (NFT_SET_MAP | NFT_SET_OBJECT))
			return -EOPNOTSUPP;
		if ((flags & (NFT_SET_EVAL | NFT_SET_OBJECT)) ==
			     (NFT_SET_EVAL | NFT_SET_OBJECT))
			return -EOPNOTSUPP;
	}

	dtype = 0;
	if (nla[NFTA_SET_DATA_TYPE] != NULL) {
		if (!(flags & NFT_SET_MAP))
			return -EINVAL;

		dtype = ntohl(nla_get_be32(nla[NFTA_SET_DATA_TYPE]));
		if ((dtype & NFT_DATA_RESERVED_MASK) == NFT_DATA_RESERVED_MASK &&
		    dtype != NFT_DATA_VERDICT)
			return -EINVAL;

		if (dtype != NFT_DATA_VERDICT) {
			if (nla[NFTA_SET_DATA_LEN] == NULL)
				return -EINVAL;
			desc.dlen = ntohl(nla_get_be32(nla[NFTA_SET_DATA_LEN]));
			if (desc.dlen == 0 || desc.dlen > NFT_DATA_VALUE_MAXLEN)
				return -EINVAL;
		} else
			desc.dlen = sizeof(struct nft_verdict);
	} else if (flags & NFT_SET_MAP)
		return -EINVAL;

	if (nla[NFTA_SET_OBJ_TYPE] != NULL) {
		if (!(flags & NFT_SET_OBJECT))
			return -EINVAL;

		objtype = ntohl(nla_get_be32(nla[NFTA_SET_OBJ_TYPE]));
		if (objtype == NFT_OBJECT_UNSPEC ||
		    objtype > NFT_OBJECT_MAX)
			return -EOPNOTSUPP;
	} else if (flags & NFT_SET_OBJECT)
		return -EINVAL;
	else
		objtype = NFT_OBJECT_UNSPEC;

	timeout = 0;
	if (nla[NFTA_SET_TIMEOUT] != NULL) {
		if (!(flags & NFT_SET_TIMEOUT))
			return -EINVAL;

		err = nf_msecs_to_jiffies64(nla[NFTA_SET_TIMEOUT], &timeout);
		if (err)
			return err;
	}
	gc_int = 0;
	if (nla[NFTA_SET_GC_INTERVAL] != NULL) {
		if (!(flags & NFT_SET_TIMEOUT))
			return -EINVAL;
		gc_int = ntohl(nla_get_be32(nla[NFTA_SET_GC_INTERVAL]));
	}

	policy = NFT_SET_POL_PERFORMANCE;
	if (nla[NFTA_SET_POLICY] != NULL)
		policy = ntohl(nla_get_be32(nla[NFTA_SET_POLICY]));

	if (nla[NFTA_SET_DESC] != NULL) {
		err = nf_tables_set_desc_parse(&desc, nla[NFTA_SET_DESC]);
		if (err < 0)
			return err;
	}

	if (nla[NFTA_SET_EXPR] || nla[NFTA_SET_EXPRESSIONS])
		desc.expr = true;

	table = nft_table_lookup(net, nla[NFTA_SET_TABLE], family, genmask,
				 NETLINK_CB(skb).portid);
	if (IS_ERR(table)) {
		NL_SET_BAD_ATTR(extack, nla[NFTA_SET_TABLE]);
		return PTR_ERR(table);
	}

	nft_ctx_init(&ctx, net, skb, info->nlh, family, table, NULL, nla);

	set = nft_set_lookup(table, nla[NFTA_SET_NAME], genmask);
	if (IS_ERR(set)) {
		if (PTR_ERR(set) != -ENOENT) {
			NL_SET_BAD_ATTR(extack, nla[NFTA_SET_NAME]);
			return PTR_ERR(set);
		}
	} else {
		if (info->nlh->nlmsg_flags & NLM_F_EXCL) {
			NL_SET_BAD_ATTR(extack, nla[NFTA_SET_NAME]);
			return -EEXIST;
		}
		if (info->nlh->nlmsg_flags & NLM_F_REPLACE)
			return -EOPNOTSUPP;

		return 0;
	}

	if (!(info->nlh->nlmsg_flags & NLM_F_CREATE))
		return -ENOENT;

	ops = nft_select_set_ops(&ctx, nla, &desc, policy);
	if (IS_ERR(ops))
		return PTR_ERR(ops);

	udlen = 0;
	if (nla[NFTA_SET_USERDATA])
		udlen = nla_len(nla[NFTA_SET_USERDATA]);

	size = 0;
	if (ops->privsize != NULL)
		size = ops->privsize(nla, &desc);
	alloc_size = sizeof(*set) + size + udlen;
	if (alloc_size < size)
		return -ENOMEM;
	set = kvzalloc(alloc_size, GFP_KERNEL);
	if (!set)
		return -ENOMEM;

	name = nla_strdup(nla[NFTA_SET_NAME], GFP_KERNEL);
	if (!name) {
		err = -ENOMEM;
		goto err_set_name;
	}

	err = nf_tables_set_alloc_name(&ctx, set, name);
	kfree(name);
	if (err < 0)
		goto err_set_name;

	udata = NULL;
	if (udlen) {
		udata = set->data + size;
		nla_memcpy(udata, nla[NFTA_SET_USERDATA], udlen);
	}

	INIT_LIST_HEAD(&set->bindings);
	INIT_LIST_HEAD(&set->catchall_list);
	set->table = table;
	write_pnet(&set->net, net);
	set->ops = ops;
	set->ktype = ktype;
	set->klen = desc.klen;
	set->dtype = dtype;
	set->objtype = objtype;
	set->dlen = desc.dlen;
	set->flags = flags;
	set->size = desc.size;
	set->policy = policy;
	set->udlen = udlen;
	set->udata = udata;
	set->timeout = timeout;
	set->gc_int = gc_int;

	set->field_count = desc.field_count;
	for (i = 0; i < desc.field_count; i++)
		set->field_len[i] = desc.field_len[i];

	err = ops->init(set, &desc, nla);
	if (err < 0)
		goto err_set_init;

	if (nla[NFTA_SET_EXPR]) {
		expr = nft_set_elem_expr_alloc(&ctx, set, nla[NFTA_SET_EXPR]);
		if (IS_ERR(expr)) {
			err = PTR_ERR(expr);
			goto err_set_expr_alloc;
		}
		set->exprs[0] = expr;
		set->num_exprs++;
	} else if (nla[NFTA_SET_EXPRESSIONS]) {
		struct nft_expr *expr;
		struct nlattr *tmp;
		int left;

		if (!(flags & NFT_SET_EXPR)) {
			err = -EINVAL;
			goto err_set_expr_alloc;
		}
		i = 0;
		nla_for_each_nested(tmp, nla[NFTA_SET_EXPRESSIONS], left) {
			if (i == NFT_SET_EXPR_MAX) {
				err = -E2BIG;
				goto err_set_expr_alloc;
			}
			if (nla_type(tmp) != NFTA_LIST_ELEM) {
				err = -EINVAL;
				goto err_set_expr_alloc;
			}
			expr = nft_set_elem_expr_alloc(&ctx, set, tmp);
			if (IS_ERR(expr)) {
				err = PTR_ERR(expr);
				goto err_set_expr_alloc;
			}
			set->exprs[i++] = expr;
			set->num_exprs++;
		}
	}

	set->handle = nf_tables_alloc_handle(table);

	err = nft_trans_set_add(&ctx, NFT_MSG_NEWSET, set);
	if (err < 0)
		goto err_set_expr_alloc;

	list_add_tail_rcu(&set->list, &table->sets);
	table->use++;
	return 0;

err_set_expr_alloc:
	for (i = 0; i < set->num_exprs; i++)
		nft_expr_destroy(&ctx, set->exprs[i]);

	ops->destroy(set);
err_set_init:
	kfree(set->name);
err_set_name:
	kvfree(set);
	return err;
}

struct nft_set_elem_catchall {
	struct list_head	list;
	struct rcu_head		rcu;
	void			*elem;
};

static void nft_set_catchall_destroy(const struct nft_ctx *ctx,
				     struct nft_set *set)
{
	struct nft_set_elem_catchall *catchall;

	list_for_each_entry_rcu(catchall, &set->catchall_list, list) {
		list_del_rcu(&catchall->list);
		nft_set_elem_destroy(set, catchall->elem, true);
		kfree_rcu(catchall);
	}
}

static void nft_set_destroy(const struct nft_ctx *ctx, struct nft_set *set)
{
	int i;

	if (WARN_ON(set->use > 0))
		return;

	for (i = 0; i < set->num_exprs; i++)
		nft_expr_destroy(ctx, set->exprs[i]);

	set->ops->destroy(set);
	nft_set_catchall_destroy(ctx, set);
	kfree(set->name);
	kvfree(set);
}

static int nf_tables_delset(struct sk_buff *skb, const struct nfnl_info *info,
			    const struct nlattr * const nla[])
{
	struct netlink_ext_ack *extack = info->extack;
	u8 genmask = nft_genmask_next(info->net);
	u8 family = info->nfmsg->nfgen_family;
	struct net *net = info->net;
	const struct nlattr *attr;
	struct nft_table *table;
	struct nft_set *set;
	struct nft_ctx ctx;

	if (info->nfmsg->nfgen_family == NFPROTO_UNSPEC)
		return -EAFNOSUPPORT;

	table = nft_table_lookup(net, nla[NFTA_SET_TABLE], family,
				 genmask, NETLINK_CB(skb).portid);
	if (IS_ERR(table)) {
		NL_SET_BAD_ATTR(extack, nla[NFTA_SET_TABLE]);
		return PTR_ERR(table);
	}

	if (nla[NFTA_SET_HANDLE]) {
		attr = nla[NFTA_SET_HANDLE];
		set = nft_set_lookup_byhandle(table, attr, genmask);
	} else {
		attr = nla[NFTA_SET_NAME];
		set = nft_set_lookup(table, attr, genmask);
	}

	if (IS_ERR(set)) {
		NL_SET_BAD_ATTR(extack, attr);
		return PTR_ERR(set);
	}
	if (set->use ||
	    (info->nlh->nlmsg_flags & NLM_F_NONREC &&
	     atomic_read(&set->nelems) > 0)) {
		NL_SET_BAD_ATTR(extack, attr);
		return -EBUSY;
	}

	nft_ctx_init(&ctx, net, skb, info->nlh, family, table, NULL, nla);

	return nft_delset(&ctx, set);
}

static int nft_validate_register_store(const struct nft_ctx *ctx,
				       enum nft_registers reg,
				       const struct nft_data *data,
				       enum nft_data_types type,
				       unsigned int len);

static int nft_setelem_data_validate(const struct nft_ctx *ctx,
				     struct nft_set *set,
				     struct nft_set_elem *elem)
{
	const struct nft_set_ext *ext = nft_set_elem_ext(set, elem->priv);
	enum nft_registers dreg;

	dreg = nft_type_to_reg(set->dtype);
	return nft_validate_register_store(ctx, dreg, nft_set_ext_data(ext),
					   set->dtype == NFT_DATA_VERDICT ?
					   NFT_DATA_VERDICT : NFT_DATA_VALUE,
					   set->dlen);
}

static int nf_tables_bind_check_setelem(const struct nft_ctx *ctx,
					struct nft_set *set,
					const struct nft_set_iter *iter,
					struct nft_set_elem *elem)
{
	return nft_setelem_data_validate(ctx, set, elem);
}

static int nft_set_catchall_bind_check(const struct nft_ctx *ctx,
				       struct nft_set *set)
{
	u8 genmask = nft_genmask_next(ctx->net);
	struct nft_set_elem_catchall *catchall;
	struct nft_set_elem elem;
	struct nft_set_ext *ext;
	int ret = 0;

	list_for_each_entry_rcu(catchall, &set->catchall_list, list) {
		ext = nft_set_elem_ext(set, catchall->elem);
		if (!nft_set_elem_active(ext, genmask))
			continue;

		elem.priv = catchall->elem;
		ret = nft_setelem_data_validate(ctx, set, &elem);
		if (ret < 0)
			break;
	}

	return ret;
}

int nf_tables_bind_set(const struct nft_ctx *ctx, struct nft_set *set,
		       struct nft_set_binding *binding)
{
	struct nft_set_binding *i;
	struct nft_set_iter iter;

	if (set->use == UINT_MAX)
		return -EOVERFLOW;

	if (!list_empty(&set->bindings) && nft_set_is_anonymous(set))
		return -EBUSY;

	if (binding->flags & NFT_SET_MAP) {
		/* If the set is already bound to the same chain all
		 * jumps are already validated for that chain.
		 */
		list_for_each_entry(i, &set->bindings, list) {
			if (i->flags & NFT_SET_MAP &&
			    i->chain == binding->chain)
				goto bind;
		}

		iter.genmask	= nft_genmask_next(ctx->net);
		iter.skip 	= 0;
		iter.count	= 0;
		iter.err	= 0;
		iter.fn		= nf_tables_bind_check_setelem;

		set->ops->walk(ctx, set, &iter);
		if (!iter.err)
			iter.err = nft_set_catchall_bind_check(ctx, set);

		if (iter.err < 0)
			return iter.err;
	}
bind:
	binding->chain = ctx->chain;
	list_add_tail_rcu(&binding->list, &set->bindings);
	nft_set_trans_bind(ctx, set);
	set->use++;

	return 0;
}
EXPORT_SYMBOL_GPL(nf_tables_bind_set);

static void nf_tables_unbind_set(const struct nft_ctx *ctx, struct nft_set *set,
				 struct nft_set_binding *binding, bool event)
{
	list_del_rcu(&binding->list);

	if (list_empty(&set->bindings) && nft_set_is_anonymous(set)) {
		list_del_rcu(&set->list);
		if (event)
			nf_tables_set_notify(ctx, set, NFT_MSG_DELSET,
					     GFP_KERNEL);
	}
}

void nf_tables_deactivate_set(const struct nft_ctx *ctx, struct nft_set *set,
			      struct nft_set_binding *binding,
			      enum nft_trans_phase phase)
{
	switch (phase) {
	case NFT_TRANS_PREPARE:
		set->use--;
		return;
	case NFT_TRANS_ABORT:
	case NFT_TRANS_RELEASE:
		set->use--;
		fallthrough;
	default:
		nf_tables_unbind_set(ctx, set, binding,
				     phase == NFT_TRANS_COMMIT);
	}
}
EXPORT_SYMBOL_GPL(nf_tables_deactivate_set);

void nf_tables_destroy_set(const struct nft_ctx *ctx, struct nft_set *set)
{
	if (list_empty(&set->bindings) && nft_set_is_anonymous(set))
		nft_set_destroy(ctx, set);
}
EXPORT_SYMBOL_GPL(nf_tables_destroy_set);

const struct nft_set_ext_type nft_set_ext_types[] = {
	[NFT_SET_EXT_KEY]		= {
		.align	= __alignof__(u32),
	},
	[NFT_SET_EXT_DATA]		= {
		.align	= __alignof__(u32),
	},
	[NFT_SET_EXT_EXPRESSIONS]	= {
		.align	= __alignof__(struct nft_set_elem_expr),
	},
	[NFT_SET_EXT_OBJREF]		= {
		.len	= sizeof(struct nft_object *),
		.align	= __alignof__(struct nft_object *),
	},
	[NFT_SET_EXT_FLAGS]		= {
		.len	= sizeof(u8),
		.align	= __alignof__(u8),
	},
	[NFT_SET_EXT_TIMEOUT]		= {
		.len	= sizeof(u64),
		.align	= __alignof__(u64),
	},
	[NFT_SET_EXT_EXPIRATION]	= {
		.len	= sizeof(u64),
		.align	= __alignof__(u64),
	},
	[NFT_SET_EXT_USERDATA]		= {
		.len	= sizeof(struct nft_userdata),
		.align	= __alignof__(struct nft_userdata),
	},
	[NFT_SET_EXT_KEY_END]		= {
		.align	= __alignof__(u32),
	},
};

/*
 * Set elements
 */

static const struct nla_policy nft_set_elem_policy[NFTA_SET_ELEM_MAX + 1] = {
	[NFTA_SET_ELEM_KEY]		= { .type = NLA_NESTED },
	[NFTA_SET_ELEM_DATA]		= { .type = NLA_NESTED },
	[NFTA_SET_ELEM_FLAGS]		= { .type = NLA_U32 },
	[NFTA_SET_ELEM_TIMEOUT]		= { .type = NLA_U64 },
	[NFTA_SET_ELEM_EXPIRATION]	= { .type = NLA_U64 },
	[NFTA_SET_ELEM_USERDATA]	= { .type = NLA_BINARY,
					    .len = NFT_USERDATA_MAXLEN },
	[NFTA_SET_ELEM_EXPR]		= { .type = NLA_NESTED },
	[NFTA_SET_ELEM_OBJREF]		= { .type = NLA_STRING,
					    .len = NFT_OBJ_MAXNAMELEN - 1 },
	[NFTA_SET_ELEM_KEY_END]		= { .type = NLA_NESTED },
	[NFTA_SET_ELEM_EXPRESSIONS]	= { .type = NLA_NESTED },
};

static const struct nla_policy nft_set_elem_list_policy[NFTA_SET_ELEM_LIST_MAX + 1] = {
	[NFTA_SET_ELEM_LIST_TABLE]	= { .type = NLA_STRING,
					    .len = NFT_TABLE_MAXNAMELEN - 1 },
	[NFTA_SET_ELEM_LIST_SET]	= { .type = NLA_STRING,
					    .len = NFT_SET_MAXNAMELEN - 1 },
	[NFTA_SET_ELEM_LIST_ELEMENTS]	= { .type = NLA_NESTED },
	[NFTA_SET_ELEM_LIST_SET_ID]	= { .type = NLA_U32 },
};

static int nft_set_elem_expr_dump(struct sk_buff *skb,
				  const struct nft_set *set,
				  const struct nft_set_ext *ext)
{
	struct nft_set_elem_expr *elem_expr;
	u32 size, num_exprs = 0;
	struct nft_expr *expr;
	struct nlattr *nest;

	elem_expr = nft_set_ext_expr(ext);
	nft_setelem_expr_foreach(expr, elem_expr, size)
		num_exprs++;

	if (num_exprs == 1) {
		expr = nft_setelem_expr_at(elem_expr, 0);
		if (nft_expr_dump(skb, NFTA_SET_ELEM_EXPR, expr) < 0)
			return -1;

		return 0;
	} else if (num_exprs > 1) {
		nest = nla_nest_start_noflag(skb, NFTA_SET_ELEM_EXPRESSIONS);
		if (nest == NULL)
			goto nla_put_failure;

		nft_setelem_expr_foreach(expr, elem_expr, size) {
			expr = nft_setelem_expr_at(elem_expr, size);
			if (nft_expr_dump(skb, NFTA_LIST_ELEM, expr) < 0)
				goto nla_put_failure;
		}
		nla_nest_end(skb, nest);
	}
	return 0;

nla_put_failure:
	return -1;
}

static int nf_tables_fill_setelem(struct sk_buff *skb,
				  const struct nft_set *set,
				  const struct nft_set_elem *elem)
{
	const struct nft_set_ext *ext = nft_set_elem_ext(set, elem->priv);
	unsigned char *b = skb_tail_pointer(skb);
	struct nlattr *nest;

	nest = nla_nest_start_noflag(skb, NFTA_LIST_ELEM);
	if (nest == NULL)
		goto nla_put_failure;

	if (nft_set_ext_exists(ext, NFT_SET_EXT_KEY) &&
	    nft_data_dump(skb, NFTA_SET_ELEM_KEY, nft_set_ext_key(ext),
			  NFT_DATA_VALUE, set->klen) < 0)
		goto nla_put_failure;

	if (nft_set_ext_exists(ext, NFT_SET_EXT_KEY_END) &&
	    nft_data_dump(skb, NFTA_SET_ELEM_KEY_END, nft_set_ext_key_end(ext),
			  NFT_DATA_VALUE, set->klen) < 0)
		goto nla_put_failure;

	if (nft_set_ext_exists(ext, NFT_SET_EXT_DATA) &&
	    nft_data_dump(skb, NFTA_SET_ELEM_DATA, nft_set_ext_data(ext),
			  set->dtype == NFT_DATA_VERDICT ? NFT_DATA_VERDICT : NFT_DATA_VALUE,
			  set->dlen) < 0)
		goto nla_put_failure;

	if (nft_set_ext_exists(ext, NFT_SET_EXT_EXPRESSIONS) &&
	    nft_set_elem_expr_dump(skb, set, ext))
		goto nla_put_failure;

	if (nft_set_ext_exists(ext, NFT_SET_EXT_OBJREF) &&
	    nla_put_string(skb, NFTA_SET_ELEM_OBJREF,
			   (*nft_set_ext_obj(ext))->key.name) < 0)
		goto nla_put_failure;

	if (nft_set_ext_exists(ext, NFT_SET_EXT_FLAGS) &&
	    nla_put_be32(skb, NFTA_SET_ELEM_FLAGS,
		         htonl(*nft_set_ext_flags(ext))))
		goto nla_put_failure;

	if (nft_set_ext_exists(ext, NFT_SET_EXT_TIMEOUT) &&
	    nla_put_be64(skb, NFTA_SET_ELEM_TIMEOUT,
			 nf_jiffies64_to_msecs(*nft_set_ext_timeout(ext)),
			 NFTA_SET_ELEM_PAD))
		goto nla_put_failure;

	if (nft_set_ext_exists(ext, NFT_SET_EXT_EXPIRATION)) {
		u64 expires, now = get_jiffies_64();

		expires = *nft_set_ext_expiration(ext);
		if (time_before64(now, expires))
			expires -= now;
		else
			expires = 0;

		if (nla_put_be64(skb, NFTA_SET_ELEM_EXPIRATION,
				 nf_jiffies64_to_msecs(expires),
				 NFTA_SET_ELEM_PAD))
			goto nla_put_failure;
	}

	if (nft_set_ext_exists(ext, NFT_SET_EXT_USERDATA)) {
		struct nft_userdata *udata;

		udata = nft_set_ext_userdata(ext);
		if (nla_put(skb, NFTA_SET_ELEM_USERDATA,
			    udata->len + 1, udata->data))
			goto nla_put_failure;
	}

	nla_nest_end(skb, nest);
	return 0;

nla_put_failure:
	nlmsg_trim(skb, b);
	return -EMSGSIZE;
}

struct nft_set_dump_args {
	const struct netlink_callback	*cb;
	struct nft_set_iter		iter;
	struct sk_buff			*skb;
};

static int nf_tables_dump_setelem(const struct nft_ctx *ctx,
				  struct nft_set *set,
				  const struct nft_set_iter *iter,
				  struct nft_set_elem *elem)
{
	struct nft_set_dump_args *args;

	args = container_of(iter, struct nft_set_dump_args, iter);
	return nf_tables_fill_setelem(args->skb, set, elem);
}

struct nft_set_dump_ctx {
	const struct nft_set	*set;
	struct nft_ctx		ctx;
};

static int nft_set_catchall_dump(struct net *net, struct sk_buff *skb,
				 const struct nft_set *set)
{
	struct nft_set_elem_catchall *catchall;
	u8 genmask = nft_genmask_cur(net);
	struct nft_set_elem elem;
	struct nft_set_ext *ext;
	int ret = 0;

	list_for_each_entry_rcu(catchall, &set->catchall_list, list) {
		ext = nft_set_elem_ext(set, catchall->elem);
		if (!nft_set_elem_active(ext, genmask) ||
		    nft_set_elem_expired(ext))
			continue;

		elem.priv = catchall->elem;
		ret = nf_tables_fill_setelem(skb, set, &elem);
		break;
	}

	return ret;
}

static int nf_tables_dump_set(struct sk_buff *skb, struct netlink_callback *cb)
{
	struct nft_set_dump_ctx *dump_ctx = cb->data;
	struct net *net = sock_net(skb->sk);
	struct nftables_pernet *nft_net;
	struct nft_table *table;
	struct nft_set *set;
	struct nft_set_dump_args args;
	bool set_found = false;
	struct nlmsghdr *nlh;
	struct nlattr *nest;
	u32 portid, seq;
	int event;

	rcu_read_lock();
	nft_net = nft_pernet(net);
	list_for_each_entry_rcu(table, &nft_net->tables, list) {
		if (dump_ctx->ctx.family != NFPROTO_UNSPEC &&
		    dump_ctx->ctx.family != table->family)
			continue;

		if (table != dump_ctx->ctx.table)
			continue;

		list_for_each_entry_rcu(set, &table->sets, list) {
			if (set == dump_ctx->set) {
				set_found = true;
				break;
			}
		}
		break;
	}

	if (!set_found) {
		rcu_read_unlock();
		return -ENOENT;
	}

	event  = nfnl_msg_type(NFNL_SUBSYS_NFTABLES, NFT_MSG_NEWSETELEM);
	portid = NETLINK_CB(cb->skb).portid;
	seq    = cb->nlh->nlmsg_seq;

	nlh = nfnl_msg_put(skb, portid, seq, event, NLM_F_MULTI,
			   table->family, NFNETLINK_V0, nft_base_seq(net));
	if (!nlh)
		goto nla_put_failure;

	if (nla_put_string(skb, NFTA_SET_ELEM_LIST_TABLE, table->name))
		goto nla_put_failure;
	if (nla_put_string(skb, NFTA_SET_ELEM_LIST_SET, set->name))
		goto nla_put_failure;

	nest = nla_nest_start_noflag(skb, NFTA_SET_ELEM_LIST_ELEMENTS);
	if (nest == NULL)
		goto nla_put_failure;

	args.cb			= cb;
	args.skb		= skb;
	args.iter.genmask	= nft_genmask_cur(net);
	args.iter.skip		= cb->args[0];
	args.iter.count		= 0;
	args.iter.err		= 0;
	args.iter.fn		= nf_tables_dump_setelem;
	set->ops->walk(&dump_ctx->ctx, set, &args.iter);

	if (!args.iter.err && args.iter.count == cb->args[0])
		args.iter.err = nft_set_catchall_dump(net, skb, set);
	rcu_read_unlock();

	nla_nest_end(skb, nest);
	nlmsg_end(skb, nlh);

	if (args.iter.err && args.iter.err != -EMSGSIZE)
		return args.iter.err;
	if (args.iter.count == cb->args[0])
		return 0;

	cb->args[0] = args.iter.count;
	return skb->len;

nla_put_failure:
	rcu_read_unlock();
	return -ENOSPC;
}

static int nf_tables_dump_set_start(struct netlink_callback *cb)
{
	struct nft_set_dump_ctx *dump_ctx = cb->data;

	cb->data = kmemdup(dump_ctx, sizeof(*dump_ctx), GFP_ATOMIC);

	return cb->data ? 0 : -ENOMEM;
}

static int nf_tables_dump_set_done(struct netlink_callback *cb)
{
	kfree(cb->data);
	return 0;
}

static int nf_tables_fill_setelem_info(struct sk_buff *skb,
				       const struct nft_ctx *ctx, u32 seq,
				       u32 portid, int event, u16 flags,
				       const struct nft_set *set,
				       const struct nft_set_elem *elem)
{
	struct nlmsghdr *nlh;
	struct nlattr *nest;
	int err;

	event = nfnl_msg_type(NFNL_SUBSYS_NFTABLES, event);
	nlh = nfnl_msg_put(skb, portid, seq, event, flags, ctx->family,
			   NFNETLINK_V0, nft_base_seq(ctx->net));
	if (!nlh)
		goto nla_put_failure;

	if (nla_put_string(skb, NFTA_SET_TABLE, ctx->table->name))
		goto nla_put_failure;
	if (nla_put_string(skb, NFTA_SET_NAME, set->name))
		goto nla_put_failure;

	nest = nla_nest_start_noflag(skb, NFTA_SET_ELEM_LIST_ELEMENTS);
	if (nest == NULL)
		goto nla_put_failure;

	err = nf_tables_fill_setelem(skb, set, elem);
	if (err < 0)
		goto nla_put_failure;

	nla_nest_end(skb, nest);

	nlmsg_end(skb, nlh);
	return 0;

nla_put_failure:
	nlmsg_trim(skb, nlh);
	return -1;
}

static int nft_setelem_parse_flags(const struct nft_set *set,
				   const struct nlattr *attr, u32 *flags)
{
	if (attr == NULL)
		return 0;

	*flags = ntohl(nla_get_be32(attr));
	if (*flags & ~(NFT_SET_ELEM_INTERVAL_END | NFT_SET_ELEM_CATCHALL))
		return -EOPNOTSUPP;
	if (!(set->flags & NFT_SET_INTERVAL) &&
	    *flags & NFT_SET_ELEM_INTERVAL_END)
		return -EINVAL;

	return 0;
}

static int nft_setelem_parse_key(struct nft_ctx *ctx, struct nft_set *set,
				 struct nft_data *key, struct nlattr *attr)
{
	struct nft_data_desc desc;
	int err;

	err = nft_data_init(ctx, key, NFT_DATA_VALUE_MAXLEN, &desc, attr);
	if (err < 0)
		return err;

	if (desc.type != NFT_DATA_VALUE || desc.len != set->klen) {
		nft_data_release(key, desc.type);
		return -EINVAL;
	}

	return 0;
}

static int nft_setelem_parse_data(struct nft_ctx *ctx, struct nft_set *set,
				  struct nft_data_desc *desc,
				  struct nft_data *data,
				  struct nlattr *attr)
{
	int err;

	err = nft_data_init(ctx, data, NFT_DATA_VALUE_MAXLEN, desc, attr);
	if (err < 0)
		return err;

	if (desc->type != NFT_DATA_VERDICT && desc->len != set->dlen) {
		nft_data_release(data, desc->type);
		return -EINVAL;
	}

	return 0;
}

static void *nft_setelem_catchall_get(const struct net *net,
				      const struct nft_set *set)
{
	struct nft_set_elem_catchall *catchall;
	u8 genmask = nft_genmask_cur(net);
	struct nft_set_ext *ext;
	void *priv = NULL;

	list_for_each_entry_rcu(catchall, &set->catchall_list, list) {
		ext = nft_set_elem_ext(set, catchall->elem);
		if (!nft_set_elem_active(ext, genmask) ||
		    nft_set_elem_expired(ext))
			continue;

		priv = catchall->elem;
		break;
	}

	return priv;
}

static int nft_setelem_get(struct nft_ctx *ctx, struct nft_set *set,
			   struct nft_set_elem *elem, u32 flags)
{
	void *priv;

	if (!(flags & NFT_SET_ELEM_CATCHALL)) {
		priv = set->ops->get(ctx->net, set, elem, flags);
		if (IS_ERR(priv))
			return PTR_ERR(priv);
	} else {
		priv = nft_setelem_catchall_get(ctx->net, set);
		if (!priv)
			return -ENOENT;
	}
	elem->priv = priv;

	return 0;
}

static int nft_get_set_elem(struct nft_ctx *ctx, struct nft_set *set,
			    const struct nlattr *attr)
{
	struct nlattr *nla[NFTA_SET_ELEM_MAX + 1];
	struct nft_set_elem elem;
	struct sk_buff *skb;
	uint32_t flags = 0;
	int err;

	err = nla_parse_nested_deprecated(nla, NFTA_SET_ELEM_MAX, attr,
					  nft_set_elem_policy, NULL);
	if (err < 0)
		return err;

	err = nft_setelem_parse_flags(set, nla[NFTA_SET_ELEM_FLAGS], &flags);
	if (err < 0)
		return err;

	if (!nla[NFTA_SET_ELEM_KEY] && !(flags & NFT_SET_ELEM_CATCHALL))
		return -EINVAL;

	if (nla[NFTA_SET_ELEM_KEY]) {
		err = nft_setelem_parse_key(ctx, set, &elem.key.val,
					    nla[NFTA_SET_ELEM_KEY]);
		if (err < 0)
			return err;
	}

	if (nla[NFTA_SET_ELEM_KEY_END]) {
		err = nft_setelem_parse_key(ctx, set, &elem.key_end.val,
					    nla[NFTA_SET_ELEM_KEY_END]);
		if (err < 0)
			return err;
	}

	err = nft_setelem_get(ctx, set, &elem, flags);
	if (err < 0)
		return err;

	err = -ENOMEM;
	skb = nlmsg_new(NLMSG_GOODSIZE, GFP_ATOMIC);
	if (skb == NULL)
		return err;

	err = nf_tables_fill_setelem_info(skb, ctx, ctx->seq, ctx->portid,
					  NFT_MSG_NEWSETELEM, 0, set, &elem);
	if (err < 0)
		goto err_fill_setelem;

	return nfnetlink_unicast(skb, ctx->net, ctx->portid);

err_fill_setelem:
	kfree_skb(skb);
	return err;
}

/* called with rcu_read_lock held */
static int nf_tables_getsetelem(struct sk_buff *skb,
				const struct nfnl_info *info,
				const struct nlattr * const nla[])
{
	struct netlink_ext_ack *extack = info->extack;
	u8 genmask = nft_genmask_cur(info->net);
	u8 family = info->nfmsg->nfgen_family;
	struct net *net = info->net;
	struct nft_table *table;
	struct nft_set *set;
	struct nlattr *attr;
	struct nft_ctx ctx;
	int rem, err = 0;

	table = nft_table_lookup(net, nla[NFTA_SET_ELEM_LIST_TABLE], family,
				 genmask, NETLINK_CB(skb).portid);
	if (IS_ERR(table)) {
		NL_SET_BAD_ATTR(extack, nla[NFTA_SET_ELEM_LIST_TABLE]);
		return PTR_ERR(table);
	}

	set = nft_set_lookup(table, nla[NFTA_SET_ELEM_LIST_SET], genmask);
	if (IS_ERR(set))
		return PTR_ERR(set);

	nft_ctx_init(&ctx, net, skb, info->nlh, family, table, NULL, nla);

	if (info->nlh->nlmsg_flags & NLM_F_DUMP) {
		struct netlink_dump_control c = {
			.start = nf_tables_dump_set_start,
			.dump = nf_tables_dump_set,
			.done = nf_tables_dump_set_done,
			.module = THIS_MODULE,
		};
		struct nft_set_dump_ctx dump_ctx = {
			.set = set,
			.ctx = ctx,
		};

		c.data = &dump_ctx;
		return nft_netlink_dump_start_rcu(info->sk, skb, info->nlh, &c);
	}

	if (!nla[NFTA_SET_ELEM_LIST_ELEMENTS])
		return -EINVAL;

	nla_for_each_nested(attr, nla[NFTA_SET_ELEM_LIST_ELEMENTS], rem) {
		err = nft_get_set_elem(&ctx, set, attr);
		if (err < 0)
			break;
	}

	return err;
}

static void nf_tables_setelem_notify(const struct nft_ctx *ctx,
				     const struct nft_set *set,
				     const struct nft_set_elem *elem,
				     int event, u16 flags)
{
	struct nftables_pernet *nft_net;
	struct net *net = ctx->net;
	u32 portid = ctx->portid;
	struct sk_buff *skb;
	int err;

	if (!ctx->report && !nfnetlink_has_listeners(net, NFNLGRP_NFTABLES))
		return;

	skb = nlmsg_new(NLMSG_GOODSIZE, GFP_KERNEL);
	if (skb == NULL)
		goto err;

	err = nf_tables_fill_setelem_info(skb, ctx, 0, portid, event, flags,
					  set, elem);
	if (err < 0) {
		kfree_skb(skb);
		goto err;
	}

	nft_net = nft_pernet(net);
	nft_notify_enqueue(skb, ctx->report, &nft_net->notify_list);
	return;
err:
	nfnetlink_set_err(net, portid, NFNLGRP_NFTABLES, -ENOBUFS);
}

static struct nft_trans *nft_trans_elem_alloc(struct nft_ctx *ctx,
					      int msg_type,
					      struct nft_set *set)
{
	struct nft_trans *trans;

	trans = nft_trans_alloc(ctx, msg_type, sizeof(struct nft_trans_elem));
	if (trans == NULL)
		return NULL;

	nft_trans_elem_set(trans) = set;
	return trans;
}

struct nft_expr *nft_set_elem_expr_alloc(const struct nft_ctx *ctx,
					 const struct nft_set *set,
					 const struct nlattr *attr)
{
	struct nft_expr *expr;
	int err;

	expr = nft_expr_init(ctx, attr);
	if (IS_ERR(expr))
		return expr;

	err = -EOPNOTSUPP;
	if (!(expr->ops->type->flags & NFT_EXPR_STATEFUL))
		goto err_set_elem_expr;

	if (expr->ops->type->flags & NFT_EXPR_GC) {
		if (set->flags & NFT_SET_TIMEOUT)
			goto err_set_elem_expr;
		if (!set->ops->gc_init)
			goto err_set_elem_expr;
		set->ops->gc_init(set);
	}

	return expr;

err_set_elem_expr:
	nft_expr_destroy(ctx, expr);
	return ERR_PTR(err);
}

void *nft_set_elem_init(const struct nft_set *set,
			const struct nft_set_ext_tmpl *tmpl,
			const u32 *key, const u32 *key_end,
			const u32 *data, u64 timeout, u64 expiration, gfp_t gfp)
{
	struct nft_set_ext *ext;
	void *elem;

	elem = kzalloc(set->ops->elemsize + tmpl->len, gfp);
	if (elem == NULL)
		return NULL;

	ext = nft_set_elem_ext(set, elem);
	nft_set_ext_init(ext, tmpl);

	if (nft_set_ext_exists(ext, NFT_SET_EXT_KEY))
		memcpy(nft_set_ext_key(ext), key, set->klen);
	if (nft_set_ext_exists(ext, NFT_SET_EXT_KEY_END))
		memcpy(nft_set_ext_key_end(ext), key_end, set->klen);
	if (nft_set_ext_exists(ext, NFT_SET_EXT_DATA))
		memcpy(nft_set_ext_data(ext), data, set->dlen);
	if (nft_set_ext_exists(ext, NFT_SET_EXT_EXPIRATION)) {
		*nft_set_ext_expiration(ext) = get_jiffies_64() + expiration;
		if (expiration == 0)
			*nft_set_ext_expiration(ext) += timeout;
	}
	if (nft_set_ext_exists(ext, NFT_SET_EXT_TIMEOUT))
		*nft_set_ext_timeout(ext) = timeout;

	return elem;
}

static void __nft_set_elem_expr_destroy(const struct nft_ctx *ctx,
					struct nft_expr *expr)
{
	if (expr->ops->destroy_clone) {
		expr->ops->destroy_clone(ctx, expr);
		module_put(expr->ops->type->owner);
	} else {
		nf_tables_expr_destroy(ctx, expr);
	}
}

static void nft_set_elem_expr_destroy(const struct nft_ctx *ctx,
				      struct nft_set_elem_expr *elem_expr)
{
	struct nft_expr *expr;
	u32 size;

	nft_setelem_expr_foreach(expr, elem_expr, size)
		__nft_set_elem_expr_destroy(ctx, expr);
}

void nft_set_elem_destroy(const struct nft_set *set, void *elem,
			  bool destroy_expr)
{
	struct nft_set_ext *ext = nft_set_elem_ext(set, elem);
	struct nft_ctx ctx = {
		.net	= read_pnet(&set->net),
		.family	= set->table->family,
	};

	nft_data_release(nft_set_ext_key(ext), NFT_DATA_VALUE);
	if (nft_set_ext_exists(ext, NFT_SET_EXT_DATA))
		nft_data_release(nft_set_ext_data(ext), set->dtype);
	if (destroy_expr && nft_set_ext_exists(ext, NFT_SET_EXT_EXPRESSIONS))
		nft_set_elem_expr_destroy(&ctx, nft_set_ext_expr(ext));

	if (nft_set_ext_exists(ext, NFT_SET_EXT_OBJREF))
		(*nft_set_ext_obj(ext))->use--;
	kfree(elem);
}
EXPORT_SYMBOL_GPL(nft_set_elem_destroy);

/* Only called from commit path, nft_setelem_data_deactivate() already deals
 * with the refcounting from the preparation phase.
 */
static void nf_tables_set_elem_destroy(const struct nft_ctx *ctx,
				       const struct nft_set *set, void *elem)
{
	struct nft_set_ext *ext = nft_set_elem_ext(set, elem);

	if (nft_set_ext_exists(ext, NFT_SET_EXT_EXPRESSIONS))
		nft_set_elem_expr_destroy(ctx, nft_set_ext_expr(ext));

	kfree(elem);
}

int nft_set_elem_expr_clone(const struct nft_ctx *ctx, struct nft_set *set,
			    struct nft_expr *expr_array[])
{
	struct nft_expr *expr;
	int err, i, k;

	for (i = 0; i < set->num_exprs; i++) {
		expr = kzalloc(set->exprs[i]->ops->size, GFP_KERNEL);
		if (!expr)
			goto err_expr;

		err = nft_expr_clone(expr, set->exprs[i]);
		if (err < 0) {
			nft_expr_destroy(ctx, expr);
			goto err_expr;
		}
		expr_array[i] = expr;
	}

	return 0;

err_expr:
	for (k = i - 1; k >= 0; k--)
		nft_expr_destroy(ctx, expr_array[k]);

	return -ENOMEM;
}

static int nft_set_elem_expr_setup(struct nft_ctx *ctx,
				   const struct nft_set_ext *ext,
				   struct nft_expr *expr_array[],
				   u32 num_exprs)
{
	struct nft_set_elem_expr *elem_expr = nft_set_ext_expr(ext);
	struct nft_expr *expr;
	int i, err;

	for (i = 0; i < num_exprs; i++) {
		expr = nft_setelem_expr_at(elem_expr, elem_expr->size);
		err = nft_expr_clone(expr, expr_array[i]);
		if (err < 0)
			goto err_elem_expr_setup;

		elem_expr->size += expr_array[i]->ops->size;
		nft_expr_destroy(ctx, expr_array[i]);
		expr_array[i] = NULL;
	}

	return 0;

err_elem_expr_setup:
	for (; i < num_exprs; i++) {
		nft_expr_destroy(ctx, expr_array[i]);
		expr_array[i] = NULL;
	}

	return -ENOMEM;
}

struct nft_set_ext *nft_set_catchall_lookup(const struct net *net,
					    const struct nft_set *set)
{
	struct nft_set_elem_catchall *catchall;
	u8 genmask = nft_genmask_cur(net);
	struct nft_set_ext *ext;

	list_for_each_entry_rcu(catchall, &set->catchall_list, list) {
		ext = nft_set_elem_ext(set, catchall->elem);
		if (nft_set_elem_active(ext, genmask) &&
		    !nft_set_elem_expired(ext))
			return ext;
	}

	return NULL;
}
EXPORT_SYMBOL_GPL(nft_set_catchall_lookup);

void *nft_set_catchall_gc(const struct nft_set *set)
{
	struct nft_set_elem_catchall *catchall, *next;
	struct nft_set_ext *ext;
	void *elem = NULL;

	list_for_each_entry_safe(catchall, next, &set->catchall_list, list) {
		ext = nft_set_elem_ext(set, catchall->elem);

		if (!nft_set_elem_expired(ext) ||
		    nft_set_elem_mark_busy(ext))
			continue;

		elem = catchall->elem;
		list_del_rcu(&catchall->list);
		kfree_rcu(catchall, rcu);
		break;
	}

	return elem;
}
EXPORT_SYMBOL_GPL(nft_set_catchall_gc);

static int nft_setelem_catchall_insert(const struct net *net,
				       struct nft_set *set,
				       const struct nft_set_elem *elem,
				       struct nft_set_ext **pext)
{
	struct nft_set_elem_catchall *catchall;
	u8 genmask = nft_genmask_next(net);
	struct nft_set_ext *ext;

	list_for_each_entry(catchall, &set->catchall_list, list) {
		ext = nft_set_elem_ext(set, catchall->elem);
		if (nft_set_elem_active(ext, genmask)) {
			*pext = ext;
			return -EEXIST;
		}
	}

	catchall = kmalloc(sizeof(*catchall), GFP_KERNEL);
	if (!catchall)
		return -ENOMEM;

	catchall->elem = elem->priv;
	list_add_tail_rcu(&catchall->list, &set->catchall_list);

	return 0;
}

static int nft_setelem_insert(const struct net *net,
			      struct nft_set *set,
			      const struct nft_set_elem *elem,
			      struct nft_set_ext **ext, unsigned int flags)
{
	int ret;

	if (flags & NFT_SET_ELEM_CATCHALL)
		ret = nft_setelem_catchall_insert(net, set, elem, ext);
	else
		ret = set->ops->insert(net, set, elem, ext);

	return ret;
}

static bool nft_setelem_is_catchall(const struct nft_set *set,
				    const struct nft_set_elem *elem)
{
	struct nft_set_ext *ext = nft_set_elem_ext(set, elem->priv);

	if (nft_set_ext_exists(ext, NFT_SET_EXT_FLAGS) &&
	    *nft_set_ext_flags(ext) & NFT_SET_ELEM_CATCHALL)
		return true;

	return false;
}

static void nft_setelem_activate(struct net *net, struct nft_set *set,
				 struct nft_set_elem *elem)
{
	struct nft_set_ext *ext = nft_set_elem_ext(set, elem->priv);

	if (nft_setelem_is_catchall(set, elem)) {
		nft_set_elem_change_active(net, set, ext);
		nft_set_elem_clear_busy(ext);
	} else {
		set->ops->activate(net, set, elem);
	}
}

static int nft_setelem_catchall_deactivate(const struct net *net,
					   struct nft_set *set,
					   struct nft_set_elem *elem)
{
	struct nft_set_elem_catchall *catchall;
	struct nft_set_ext *ext;

	list_for_each_entry(catchall, &set->catchall_list, list) {
		ext = nft_set_elem_ext(set, catchall->elem);
		if (!nft_is_active(net, ext) ||
		    nft_set_elem_mark_busy(ext))
			continue;

		kfree(elem->priv);
		elem->priv = catchall->elem;
		nft_set_elem_change_active(net, set, ext);
		return 0;
	}

	return -ENOENT;
}

static int __nft_setelem_deactivate(const struct net *net,
				    struct nft_set *set,
				    struct nft_set_elem *elem)
{
	void *priv;

	priv = set->ops->deactivate(net, set, elem);
	if (!priv)
		return -ENOENT;

	kfree(elem->priv);
	elem->priv = priv;
	set->ndeact++;

	return 0;
}

static int nft_setelem_deactivate(const struct net *net,
				  struct nft_set *set,
				  struct nft_set_elem *elem, u32 flags)
{
	int ret;

	if (flags & NFT_SET_ELEM_CATCHALL)
		ret = nft_setelem_catchall_deactivate(net, set, elem);
	else
		ret = __nft_setelem_deactivate(net, set, elem);

	return ret;
}

static void nft_setelem_catchall_remove(const struct net *net,
					const struct nft_set *set,
					const struct nft_set_elem *elem)
{
	struct nft_set_elem_catchall *catchall, *next;

	list_for_each_entry_safe(catchall, next, &set->catchall_list, list) {
		if (catchall->elem == elem->priv) {
			list_del_rcu(&catchall->list);
			kfree_rcu(catchall);
			break;
		}
	}
}

static void nft_setelem_remove(const struct net *net,
			       const struct nft_set *set,
			       const struct nft_set_elem *elem)
{
	if (nft_setelem_is_catchall(set, elem))
		nft_setelem_catchall_remove(net, set, elem);
	else
		set->ops->remove(net, set, elem);
}

static int nft_add_set_elem(struct nft_ctx *ctx, struct nft_set *set,
			    const struct nlattr *attr, u32 nlmsg_flags)
{
	struct nft_expr *expr_array[NFT_SET_EXPR_MAX] = {};
	struct nlattr *nla[NFTA_SET_ELEM_MAX + 1];
	u8 genmask = nft_genmask_next(ctx->net);
	u32 flags = 0, size = 0, num_exprs = 0;
	struct nft_set_ext_tmpl tmpl;
	struct nft_set_ext *ext, *ext2;
	struct nft_set_elem elem;
	struct nft_set_binding *binding;
	struct nft_object *obj = NULL;
	struct nft_userdata *udata;
	struct nft_data_desc desc;
	enum nft_registers dreg;
	struct nft_trans *trans;
	u64 timeout;
	u64 expiration;
	int err, i;
	u8 ulen;

	err = nla_parse_nested_deprecated(nla, NFTA_SET_ELEM_MAX, attr,
					  nft_set_elem_policy, NULL);
	if (err < 0)
		return err;

	nft_set_ext_prepare(&tmpl);

	err = nft_setelem_parse_flags(set, nla[NFTA_SET_ELEM_FLAGS], &flags);
	if (err < 0)
		return err;

	if (!nla[NFTA_SET_ELEM_KEY] && !(flags & NFT_SET_ELEM_CATCHALL))
		return -EINVAL;

	if (flags != 0)
		nft_set_ext_add(&tmpl, NFT_SET_EXT_FLAGS);

	if (set->flags & NFT_SET_MAP) {
		if (nla[NFTA_SET_ELEM_DATA] == NULL &&
		    !(flags & NFT_SET_ELEM_INTERVAL_END))
			return -EINVAL;
	} else {
		if (nla[NFTA_SET_ELEM_DATA] != NULL)
			return -EINVAL;
	}

	if ((flags & NFT_SET_ELEM_INTERVAL_END) &&
	     (nla[NFTA_SET_ELEM_DATA] ||
	      nla[NFTA_SET_ELEM_OBJREF] ||
	      nla[NFTA_SET_ELEM_TIMEOUT] ||
	      nla[NFTA_SET_ELEM_EXPIRATION] ||
	      nla[NFTA_SET_ELEM_USERDATA] ||
	      nla[NFTA_SET_ELEM_EXPR] ||
	      nla[NFTA_SET_ELEM_EXPRESSIONS]))
		return -EINVAL;

	timeout = 0;
	if (nla[NFTA_SET_ELEM_TIMEOUT] != NULL) {
		if (!(set->flags & NFT_SET_TIMEOUT))
			return -EINVAL;
		err = nf_msecs_to_jiffies64(nla[NFTA_SET_ELEM_TIMEOUT],
					    &timeout);
		if (err)
			return err;
	} else if (set->flags & NFT_SET_TIMEOUT) {
		timeout = set->timeout;
	}

	expiration = 0;
	if (nla[NFTA_SET_ELEM_EXPIRATION] != NULL) {
		if (!(set->flags & NFT_SET_TIMEOUT))
			return -EINVAL;
		err = nf_msecs_to_jiffies64(nla[NFTA_SET_ELEM_EXPIRATION],
					    &expiration);
		if (err)
			return err;
	}

	if (nla[NFTA_SET_ELEM_EXPR]) {
		struct nft_expr *expr;

		if (set->num_exprs && set->num_exprs != 1)
			return -EOPNOTSUPP;

		expr = nft_set_elem_expr_alloc(ctx, set,
					       nla[NFTA_SET_ELEM_EXPR]);
		if (IS_ERR(expr))
			return PTR_ERR(expr);

		expr_array[0] = expr;
		num_exprs = 1;

		if (set->num_exprs && set->exprs[0]->ops != expr->ops) {
			err = -EOPNOTSUPP;
			goto err_set_elem_expr;
		}
	} else if (nla[NFTA_SET_ELEM_EXPRESSIONS]) {
		struct nft_expr *expr;
		struct nlattr *tmp;
		int left;

		i = 0;
		nla_for_each_nested(tmp, nla[NFTA_SET_ELEM_EXPRESSIONS], left) {
			if (i == NFT_SET_EXPR_MAX ||
			    (set->num_exprs && set->num_exprs == i)) {
				err = -E2BIG;
				goto err_set_elem_expr;
			}
			if (nla_type(tmp) != NFTA_LIST_ELEM) {
				err = -EINVAL;
				goto err_set_elem_expr;
			}
			expr = nft_set_elem_expr_alloc(ctx, set, tmp);
			if (IS_ERR(expr)) {
				err = PTR_ERR(expr);
				goto err_set_elem_expr;
			}
			expr_array[i] = expr;
			num_exprs++;

			if (set->num_exprs && expr->ops != set->exprs[i]->ops) {
				err = -EOPNOTSUPP;
				goto err_set_elem_expr;
			}
			i++;
		}
		if (set->num_exprs && set->num_exprs != i) {
			err = -EOPNOTSUPP;
			goto err_set_elem_expr;
		}
	} else if (set->num_exprs > 0) {
		err = nft_set_elem_expr_clone(ctx, set, expr_array);
		if (err < 0)
			goto err_set_elem_expr_clone;

		num_exprs = set->num_exprs;
	}

	if (nla[NFTA_SET_ELEM_KEY]) {
		err = nft_setelem_parse_key(ctx, set, &elem.key.val,
					    nla[NFTA_SET_ELEM_KEY]);
		if (err < 0)
			goto err_set_elem_expr;

		nft_set_ext_add_length(&tmpl, NFT_SET_EXT_KEY, set->klen);
	}

	if (nla[NFTA_SET_ELEM_KEY_END]) {
		err = nft_setelem_parse_key(ctx, set, &elem.key_end.val,
					    nla[NFTA_SET_ELEM_KEY_END]);
		if (err < 0)
			goto err_parse_key;

		nft_set_ext_add_length(&tmpl, NFT_SET_EXT_KEY_END, set->klen);
	}

	if (timeout > 0) {
		nft_set_ext_add(&tmpl, NFT_SET_EXT_EXPIRATION);
		if (timeout != set->timeout)
			nft_set_ext_add(&tmpl, NFT_SET_EXT_TIMEOUT);
	}

	if (num_exprs) {
		for (i = 0; i < num_exprs; i++)
			size += expr_array[i]->ops->size;

		nft_set_ext_add_length(&tmpl, NFT_SET_EXT_EXPRESSIONS,
				       sizeof(struct nft_set_elem_expr) +
				       size);
	}

	if (nla[NFTA_SET_ELEM_OBJREF] != NULL) {
		if (!(set->flags & NFT_SET_OBJECT)) {
			err = -EINVAL;
			goto err_parse_key_end;
		}
		obj = nft_obj_lookup(ctx->net, ctx->table,
				     nla[NFTA_SET_ELEM_OBJREF],
				     set->objtype, genmask);
		if (IS_ERR(obj)) {
			err = PTR_ERR(obj);
			goto err_parse_key_end;
		}
		nft_set_ext_add(&tmpl, NFT_SET_EXT_OBJREF);
	}

	if (nla[NFTA_SET_ELEM_DATA] != NULL) {
		err = nft_setelem_parse_data(ctx, set, &desc, &elem.data.val,
					     nla[NFTA_SET_ELEM_DATA]);
		if (err < 0)
			goto err_parse_key_end;

		dreg = nft_type_to_reg(set->dtype);
		list_for_each_entry(binding, &set->bindings, list) {
			struct nft_ctx bind_ctx = {
				.net	= ctx->net,
				.family	= ctx->family,
				.table	= ctx->table,
				.chain	= (struct nft_chain *)binding->chain,
			};

			if (!(binding->flags & NFT_SET_MAP))
				continue;

			err = nft_validate_register_store(&bind_ctx, dreg,
							  &elem.data.val,
							  desc.type, desc.len);
			if (err < 0)
				goto err_parse_data;

			if (desc.type == NFT_DATA_VERDICT &&
			    (elem.data.val.verdict.code == NFT_GOTO ||
			     elem.data.val.verdict.code == NFT_JUMP))
				nft_validate_state_update(ctx->net,
							  NFT_VALIDATE_NEED);
		}

		nft_set_ext_add_length(&tmpl, NFT_SET_EXT_DATA, desc.len);
	}

	/* The full maximum length of userdata can exceed the maximum
	 * offset value (U8_MAX) for following extensions, therefor it
	 * must be the last extension added.
	 */
	ulen = 0;
	if (nla[NFTA_SET_ELEM_USERDATA] != NULL) {
		ulen = nla_len(nla[NFTA_SET_ELEM_USERDATA]);
		if (ulen > 0)
			nft_set_ext_add_length(&tmpl, NFT_SET_EXT_USERDATA,
					       ulen);
	}

	err = -ENOMEM;
	elem.priv = nft_set_elem_init(set, &tmpl, elem.key.val.data,
				      elem.key_end.val.data, elem.data.val.data,
				      timeout, expiration, GFP_KERNEL);
	if (elem.priv == NULL)
		goto err_parse_data;

	ext = nft_set_elem_ext(set, elem.priv);
	if (flags)
		*nft_set_ext_flags(ext) = flags;
	if (ulen > 0) {
		udata = nft_set_ext_userdata(ext);
		udata->len = ulen - 1;
		nla_memcpy(&udata->data, nla[NFTA_SET_ELEM_USERDATA], ulen);
	}
	if (obj) {
		*nft_set_ext_obj(ext) = obj;
		obj->use++;
	}
	err = nft_set_elem_expr_setup(ctx, ext, expr_array, num_exprs);
	if (err < 0)
		goto err_elem_expr;

	trans = nft_trans_elem_alloc(ctx, NFT_MSG_NEWSETELEM, set);
	if (trans == NULL) {
		err = -ENOMEM;
		goto err_elem_expr;
	}

	ext->genmask = nft_genmask_cur(ctx->net) | NFT_SET_ELEM_BUSY_MASK;

	err = nft_setelem_insert(ctx->net, set, &elem, &ext2, flags);
	if (err) {
		if (err == -EEXIST) {
			if (nft_set_ext_exists(ext, NFT_SET_EXT_DATA) ^
			    nft_set_ext_exists(ext2, NFT_SET_EXT_DATA) ||
			    nft_set_ext_exists(ext, NFT_SET_EXT_OBJREF) ^
			    nft_set_ext_exists(ext2, NFT_SET_EXT_OBJREF))
				goto err_element_clash;
			if ((nft_set_ext_exists(ext, NFT_SET_EXT_DATA) &&
			     nft_set_ext_exists(ext2, NFT_SET_EXT_DATA) &&
			     memcmp(nft_set_ext_data(ext),
				    nft_set_ext_data(ext2), set->dlen) != 0) ||
			    (nft_set_ext_exists(ext, NFT_SET_EXT_OBJREF) &&
			     nft_set_ext_exists(ext2, NFT_SET_EXT_OBJREF) &&
			     *nft_set_ext_obj(ext) != *nft_set_ext_obj(ext2)))
				goto err_element_clash;
			else if (!(nlmsg_flags & NLM_F_EXCL))
				err = 0;
		} else if (err == -ENOTEMPTY) {
			/* ENOTEMPTY reports overlapping between this element
			 * and an existing one.
			 */
			err = -EEXIST;
		}
		goto err_element_clash;
	}

	if (!(flags & NFT_SET_ELEM_CATCHALL) && set->size &&
	    !atomic_add_unless(&set->nelems, 1, set->size + set->ndeact)) {
		err = -ENFILE;
		goto err_set_full;
	}

	nft_trans_elem(trans) = elem;
	nft_trans_commit_list_add_tail(ctx->net, trans);
	return 0;

err_set_full:
	nft_setelem_remove(ctx->net, set, &elem);
err_element_clash:
	kfree(trans);
err_elem_expr:
	if (obj)
		obj->use--;

	nf_tables_set_elem_destroy(ctx, set, elem.priv);
err_parse_data:
	if (nla[NFTA_SET_ELEM_DATA] != NULL)
		nft_data_release(&elem.data.val, desc.type);
err_parse_key_end:
	nft_data_release(&elem.key_end.val, NFT_DATA_VALUE);
err_parse_key:
	nft_data_release(&elem.key.val, NFT_DATA_VALUE);
err_set_elem_expr:
	for (i = 0; i < num_exprs && expr_array[i]; i++)
		nft_expr_destroy(ctx, expr_array[i]);
err_set_elem_expr_clone:
	return err;
}

static int nf_tables_newsetelem(struct sk_buff *skb,
				const struct nfnl_info *info,
				const struct nlattr * const nla[])
{
	struct nftables_pernet *nft_net = nft_pernet(info->net);
	struct netlink_ext_ack *extack = info->extack;
	u8 genmask = nft_genmask_next(info->net);
	u8 family = info->nfmsg->nfgen_family;
	struct net *net = info->net;
	const struct nlattr *attr;
	struct nft_table *table;
	struct nft_set *set;
	struct nft_ctx ctx;
	int rem, err;

	if (nla[NFTA_SET_ELEM_LIST_ELEMENTS] == NULL)
		return -EINVAL;

	table = nft_table_lookup(net, nla[NFTA_SET_ELEM_LIST_TABLE], family,
				 genmask, NETLINK_CB(skb).portid);
	if (IS_ERR(table)) {
		NL_SET_BAD_ATTR(extack, nla[NFTA_SET_ELEM_LIST_TABLE]);
		return PTR_ERR(table);
	}

	set = nft_set_lookup_global(net, table, nla[NFTA_SET_ELEM_LIST_SET],
				    nla[NFTA_SET_ELEM_LIST_SET_ID], genmask);
	if (IS_ERR(set))
		return PTR_ERR(set);

	if (!list_empty(&set->bindings) && set->flags & NFT_SET_CONSTANT)
		return -EBUSY;

	nft_ctx_init(&ctx, net, skb, info->nlh, family, table, NULL, nla);

	nla_for_each_nested(attr, nla[NFTA_SET_ELEM_LIST_ELEMENTS], rem) {
		err = nft_add_set_elem(&ctx, set, attr, info->nlh->nlmsg_flags);
		if (err < 0)
			return err;
	}

	if (nft_net->validate_state == NFT_VALIDATE_DO)
		return nft_table_validate(net, table);

	return 0;
}

/**
 *	nft_data_hold - hold a nft_data item
 *
 *	@data: struct nft_data to release
 *	@type: type of data
 *
 *	Hold a nft_data item. NFT_DATA_VALUE types can be silently discarded,
 *	NFT_DATA_VERDICT bumps the reference to chains in case of NFT_JUMP and
 *	NFT_GOTO verdicts. This function must be called on active data objects
 *	from the second phase of the commit protocol.
 */
void nft_data_hold(const struct nft_data *data, enum nft_data_types type)
{
	struct nft_chain *chain;
	struct nft_rule *rule;

	if (type == NFT_DATA_VERDICT) {
		switch (data->verdict.code) {
		case NFT_JUMP:
		case NFT_GOTO:
			chain = data->verdict.chain;
			chain->use++;

			if (!nft_chain_is_bound(chain))
				break;

			chain->table->use++;
			list_for_each_entry(rule, &chain->rules, list)
				chain->use++;

			nft_chain_add(chain->table, chain);
			break;
		}
	}
}

static void nft_setelem_data_activate(const struct net *net,
				      const struct nft_set *set,
				      struct nft_set_elem *elem)
{
	const struct nft_set_ext *ext = nft_set_elem_ext(set, elem->priv);

	if (nft_set_ext_exists(ext, NFT_SET_EXT_DATA))
		nft_data_hold(nft_set_ext_data(ext), set->dtype);
	if (nft_set_ext_exists(ext, NFT_SET_EXT_OBJREF))
		(*nft_set_ext_obj(ext))->use++;
}

static void nft_setelem_data_deactivate(const struct net *net,
					const struct nft_set *set,
					struct nft_set_elem *elem)
{
	const struct nft_set_ext *ext = nft_set_elem_ext(set, elem->priv);

	if (nft_set_ext_exists(ext, NFT_SET_EXT_DATA))
		nft_data_release(nft_set_ext_data(ext), set->dtype);
	if (nft_set_ext_exists(ext, NFT_SET_EXT_OBJREF))
		(*nft_set_ext_obj(ext))->use--;
}

static int nft_del_setelem(struct nft_ctx *ctx, struct nft_set *set,
			   const struct nlattr *attr)
{
	struct nlattr *nla[NFTA_SET_ELEM_MAX + 1];
	struct nft_set_ext_tmpl tmpl;
	struct nft_set_elem elem;
	struct nft_set_ext *ext;
	struct nft_trans *trans;
	u32 flags = 0;
	int err;

	err = nla_parse_nested_deprecated(nla, NFTA_SET_ELEM_MAX, attr,
					  nft_set_elem_policy, NULL);
	if (err < 0)
		return err;

	err = nft_setelem_parse_flags(set, nla[NFTA_SET_ELEM_FLAGS], &flags);
	if (err < 0)
		return err;

	if (!nla[NFTA_SET_ELEM_KEY] && !(flags & NFT_SET_ELEM_CATCHALL))
		return -EINVAL;

	nft_set_ext_prepare(&tmpl);

	if (flags != 0)
		nft_set_ext_add(&tmpl, NFT_SET_EXT_FLAGS);

	if (nla[NFTA_SET_ELEM_KEY]) {
		err = nft_setelem_parse_key(ctx, set, &elem.key.val,
					    nla[NFTA_SET_ELEM_KEY]);
		if (err < 0)
			return err;

		nft_set_ext_add_length(&tmpl, NFT_SET_EXT_KEY, set->klen);
	}

	if (nla[NFTA_SET_ELEM_KEY_END]) {
		err = nft_setelem_parse_key(ctx, set, &elem.key_end.val,
					    nla[NFTA_SET_ELEM_KEY_END]);
		if (err < 0)
			return err;

		nft_set_ext_add_length(&tmpl, NFT_SET_EXT_KEY_END, set->klen);
	}

	err = -ENOMEM;
	elem.priv = nft_set_elem_init(set, &tmpl, elem.key.val.data,
				      elem.key_end.val.data, NULL, 0, 0,
				      GFP_KERNEL);
	if (elem.priv == NULL)
		goto fail_elem;

	ext = nft_set_elem_ext(set, elem.priv);
	if (flags)
		*nft_set_ext_flags(ext) = flags;

	trans = nft_trans_elem_alloc(ctx, NFT_MSG_DELSETELEM, set);
	if (trans == NULL)
		goto fail_trans;

	err = nft_setelem_deactivate(ctx->net, set, &elem, flags);
	if (err < 0)
		goto fail_ops;

	nft_setelem_data_deactivate(ctx->net, set, &elem);

	nft_trans_elem(trans) = elem;
	nft_trans_commit_list_add_tail(ctx->net, trans);
	return 0;

fail_ops:
	kfree(trans);
fail_trans:
	kfree(elem.priv);
fail_elem:
	nft_data_release(&elem.key.val, NFT_DATA_VALUE);
	return err;
}

static int nft_setelem_flush(const struct nft_ctx *ctx,
			     struct nft_set *set,
			     const struct nft_set_iter *iter,
			     struct nft_set_elem *elem)
{
	struct nft_trans *trans;
	int err;

	trans = nft_trans_alloc_gfp(ctx, NFT_MSG_DELSETELEM,
				    sizeof(struct nft_trans_elem), GFP_ATOMIC);
	if (!trans)
		return -ENOMEM;

	if (!set->ops->flush(ctx->net, set, elem->priv)) {
		err = -ENOENT;
		goto err1;
	}
	set->ndeact++;

	nft_setelem_data_deactivate(ctx->net, set, elem);
	nft_trans_elem_set(trans) = set;
	nft_trans_elem(trans) = *elem;
	nft_trans_commit_list_add_tail(ctx->net, trans);

	return 0;
err1:
	kfree(trans);
	return err;
}

static int __nft_set_catchall_flush(const struct nft_ctx *ctx,
				    struct nft_set *set,
				    struct nft_set_elem *elem)
{
	struct nft_trans *trans;

	trans = nft_trans_alloc_gfp(ctx, NFT_MSG_DELSETELEM,
				    sizeof(struct nft_trans_elem), GFP_KERNEL);
	if (!trans)
		return -ENOMEM;

	nft_setelem_data_deactivate(ctx->net, set, elem);
	nft_trans_elem_set(trans) = set;
	nft_trans_elem(trans) = *elem;
	nft_trans_commit_list_add_tail(ctx->net, trans);

	return 0;
}

static int nft_set_catchall_flush(const struct nft_ctx *ctx,
				  struct nft_set *set)
{
	u8 genmask = nft_genmask_next(ctx->net);
	struct nft_set_elem_catchall *catchall;
	struct nft_set_elem elem;
	struct nft_set_ext *ext;
	int ret = 0;

	list_for_each_entry_rcu(catchall, &set->catchall_list, list) {
		ext = nft_set_elem_ext(set, catchall->elem);
		if (!nft_set_elem_active(ext, genmask) ||
		    nft_set_elem_mark_busy(ext))
			continue;

		elem.priv = catchall->elem;
		ret = __nft_set_catchall_flush(ctx, set, &elem);
		if (ret < 0)
			break;
	}

	return ret;
}

static int nft_set_flush(struct nft_ctx *ctx, struct nft_set *set, u8 genmask)
{
	struct nft_set_iter iter = {
		.genmask	= genmask,
		.fn		= nft_setelem_flush,
	};

	set->ops->walk(ctx, set, &iter);
	if (!iter.err)
		iter.err = nft_set_catchall_flush(ctx, set);

	return iter.err;
}

static int nf_tables_delsetelem(struct sk_buff *skb,
				const struct nfnl_info *info,
				const struct nlattr * const nla[])
{
	struct netlink_ext_ack *extack = info->extack;
	u8 genmask = nft_genmask_next(info->net);
	u8 family = info->nfmsg->nfgen_family;
	struct net *net = info->net;
	const struct nlattr *attr;
	struct nft_table *table;
	struct nft_set *set;
	struct nft_ctx ctx;
	int rem, err = 0;

	table = nft_table_lookup(net, nla[NFTA_SET_ELEM_LIST_TABLE], family,
				 genmask, NETLINK_CB(skb).portid);
	if (IS_ERR(table)) {
		NL_SET_BAD_ATTR(extack, nla[NFTA_SET_ELEM_LIST_TABLE]);
		return PTR_ERR(table);
	}

	set = nft_set_lookup(table, nla[NFTA_SET_ELEM_LIST_SET], genmask);
	if (IS_ERR(set))
		return PTR_ERR(set);
	if (!list_empty(&set->bindings) && set->flags & NFT_SET_CONSTANT)
		return -EBUSY;

	nft_ctx_init(&ctx, net, skb, info->nlh, family, table, NULL, nla);

	if (!nla[NFTA_SET_ELEM_LIST_ELEMENTS])
		return nft_set_flush(&ctx, set, genmask);

	nla_for_each_nested(attr, nla[NFTA_SET_ELEM_LIST_ELEMENTS], rem) {
		err = nft_del_setelem(&ctx, set, attr);
		if (err < 0)
			break;
	}
	return err;
}

void nft_set_gc_batch_release(struct rcu_head *rcu)
{
	struct nft_set_gc_batch *gcb;
	unsigned int i;

	gcb = container_of(rcu, struct nft_set_gc_batch, head.rcu);
	for (i = 0; i < gcb->head.cnt; i++)
		nft_set_elem_destroy(gcb->head.set, gcb->elems[i], true);
	kfree(gcb);
}

struct nft_set_gc_batch *nft_set_gc_batch_alloc(const struct nft_set *set,
						gfp_t gfp)
{
	struct nft_set_gc_batch *gcb;

	gcb = kzalloc(sizeof(*gcb), gfp);
	if (gcb == NULL)
		return gcb;
	gcb->head.set = set;
	return gcb;
}

/*
 * Stateful objects
 */

/**
 *	nft_register_obj- register nf_tables stateful object type
 *	@obj_type: object type
 *
 *	Registers the object type for use with nf_tables. Returns zero on
 *	success or a negative errno code otherwise.
 */
int nft_register_obj(struct nft_object_type *obj_type)
{
	if (obj_type->type == NFT_OBJECT_UNSPEC)
		return -EINVAL;

	nfnl_lock(NFNL_SUBSYS_NFTABLES);
	list_add_rcu(&obj_type->list, &nf_tables_objects);
	nfnl_unlock(NFNL_SUBSYS_NFTABLES);
	return 0;
}
EXPORT_SYMBOL_GPL(nft_register_obj);

/**
 *	nft_unregister_obj - unregister nf_tables object type
 *	@obj_type: object type
 *
 * 	Unregisters the object type for use with nf_tables.
 */
void nft_unregister_obj(struct nft_object_type *obj_type)
{
	nfnl_lock(NFNL_SUBSYS_NFTABLES);
	list_del_rcu(&obj_type->list);
	nfnl_unlock(NFNL_SUBSYS_NFTABLES);
}
EXPORT_SYMBOL_GPL(nft_unregister_obj);

struct nft_object *nft_obj_lookup(const struct net *net,
				  const struct nft_table *table,
				  const struct nlattr *nla, u32 objtype,
				  u8 genmask)
{
	struct nft_object_hash_key k = { .table = table };
	char search[NFT_OBJ_MAXNAMELEN];
	struct rhlist_head *tmp, *list;
	struct nft_object *obj;

	nla_strscpy(search, nla, sizeof(search));
	k.name = search;

	WARN_ON_ONCE(!rcu_read_lock_held() &&
		     !lockdep_commit_lock_is_held(net));

	rcu_read_lock();
	list = rhltable_lookup(&nft_objname_ht, &k, nft_objname_ht_params);
	if (!list)
		goto out;

	rhl_for_each_entry_rcu(obj, tmp, list, rhlhead) {
		if (objtype == obj->ops->type->type &&
		    nft_active_genmask(obj, genmask)) {
			rcu_read_unlock();
			return obj;
		}
	}
out:
	rcu_read_unlock();
	return ERR_PTR(-ENOENT);
}
EXPORT_SYMBOL_GPL(nft_obj_lookup);

static struct nft_object *nft_obj_lookup_byhandle(const struct nft_table *table,
						  const struct nlattr *nla,
						  u32 objtype, u8 genmask)
{
	struct nft_object *obj;

	list_for_each_entry(obj, &table->objects, list) {
		if (be64_to_cpu(nla_get_be64(nla)) == obj->handle &&
		    objtype == obj->ops->type->type &&
		    nft_active_genmask(obj, genmask))
			return obj;
	}
	return ERR_PTR(-ENOENT);
}

static const struct nla_policy nft_obj_policy[NFTA_OBJ_MAX + 1] = {
	[NFTA_OBJ_TABLE]	= { .type = NLA_STRING,
				    .len = NFT_TABLE_MAXNAMELEN - 1 },
	[NFTA_OBJ_NAME]		= { .type = NLA_STRING,
				    .len = NFT_OBJ_MAXNAMELEN - 1 },
	[NFTA_OBJ_TYPE]		= { .type = NLA_U32 },
	[NFTA_OBJ_DATA]		= { .type = NLA_NESTED },
	[NFTA_OBJ_HANDLE]	= { .type = NLA_U64},
	[NFTA_OBJ_USERDATA]	= { .type = NLA_BINARY,
				    .len = NFT_USERDATA_MAXLEN },
};

static struct nft_object *nft_obj_init(const struct nft_ctx *ctx,
				       const struct nft_object_type *type,
				       const struct nlattr *attr)
{
	struct nlattr **tb;
	const struct nft_object_ops *ops;
	struct nft_object *obj;
	int err = -ENOMEM;

	tb = kmalloc_array(type->maxattr + 1, sizeof(*tb), GFP_KERNEL);
	if (!tb)
		goto err1;

	if (attr) {
		err = nla_parse_nested_deprecated(tb, type->maxattr, attr,
						  type->policy, NULL);
		if (err < 0)
			goto err2;
	} else {
		memset(tb, 0, sizeof(tb[0]) * (type->maxattr + 1));
	}

	if (type->select_ops) {
		ops = type->select_ops(ctx, (const struct nlattr * const *)tb);
		if (IS_ERR(ops)) {
			err = PTR_ERR(ops);
			goto err2;
		}
	} else {
		ops = type->ops;
	}

	err = -ENOMEM;
	obj = kzalloc(sizeof(*obj) + ops->size, GFP_KERNEL);
	if (!obj)
		goto err2;

	err = ops->init(ctx, (const struct nlattr * const *)tb, obj);
	if (err < 0)
		goto err3;

	obj->ops = ops;

	kfree(tb);
	return obj;
err3:
	kfree(obj);
err2:
	kfree(tb);
err1:
	return ERR_PTR(err);
}

static int nft_object_dump(struct sk_buff *skb, unsigned int attr,
			   struct nft_object *obj, bool reset)
{
	struct nlattr *nest;

	nest = nla_nest_start_noflag(skb, attr);
	if (!nest)
		goto nla_put_failure;
	if (obj->ops->dump(skb, obj, reset) < 0)
		goto nla_put_failure;
	nla_nest_end(skb, nest);
	return 0;

nla_put_failure:
	return -1;
}

static const struct nft_object_type *__nft_obj_type_get(u32 objtype)
{
	const struct nft_object_type *type;

	list_for_each_entry(type, &nf_tables_objects, list) {
		if (objtype == type->type)
			return type;
	}
	return NULL;
}

static const struct nft_object_type *
nft_obj_type_get(struct net *net, u32 objtype)
{
	const struct nft_object_type *type;

	type = __nft_obj_type_get(objtype);
	if (type != NULL && try_module_get(type->owner))
		return type;

	lockdep_nfnl_nft_mutex_not_held();
#ifdef CONFIG_MODULES
	if (type == NULL) {
		if (nft_request_module(net, "nft-obj-%u", objtype) == -EAGAIN)
			return ERR_PTR(-EAGAIN);
	}
#endif
	return ERR_PTR(-ENOENT);
}

static int nf_tables_updobj(const struct nft_ctx *ctx,
			    const struct nft_object_type *type,
			    const struct nlattr *attr,
			    struct nft_object *obj)
{
	struct nft_object *newobj;
	struct nft_trans *trans;
	int err;

	trans = nft_trans_alloc(ctx, NFT_MSG_NEWOBJ,
				sizeof(struct nft_trans_obj));
	if (!trans)
		return -ENOMEM;

	newobj = nft_obj_init(ctx, type, attr);
	if (IS_ERR(newobj)) {
		err = PTR_ERR(newobj);
		goto err_free_trans;
	}

	nft_trans_obj(trans) = obj;
	nft_trans_obj_update(trans) = true;
	nft_trans_obj_newobj(trans) = newobj;
	nft_trans_commit_list_add_tail(ctx->net, trans);

	return 0;

err_free_trans:
	kfree(trans);
	return err;
}

static int nf_tables_newobj(struct sk_buff *skb, const struct nfnl_info *info,
			    const struct nlattr * const nla[])
{
	struct netlink_ext_ack *extack = info->extack;
	u8 genmask = nft_genmask_next(info->net);
	u8 family = info->nfmsg->nfgen_family;
	const struct nft_object_type *type;
	struct net *net = info->net;
	struct nft_table *table;
	struct nft_object *obj;
	struct nft_ctx ctx;
	u32 objtype;
	int err;

	if (!nla[NFTA_OBJ_TYPE] ||
	    !nla[NFTA_OBJ_NAME] ||
	    !nla[NFTA_OBJ_DATA])
		return -EINVAL;

	table = nft_table_lookup(net, nla[NFTA_OBJ_TABLE], family, genmask,
				 NETLINK_CB(skb).portid);
	if (IS_ERR(table)) {
		NL_SET_BAD_ATTR(extack, nla[NFTA_OBJ_TABLE]);
		return PTR_ERR(table);
	}

	objtype = ntohl(nla_get_be32(nla[NFTA_OBJ_TYPE]));
	obj = nft_obj_lookup(net, table, nla[NFTA_OBJ_NAME], objtype, genmask);
	if (IS_ERR(obj)) {
		err = PTR_ERR(obj);
		if (err != -ENOENT) {
			NL_SET_BAD_ATTR(extack, nla[NFTA_OBJ_NAME]);
			return err;
		}
	} else {
		if (info->nlh->nlmsg_flags & NLM_F_EXCL) {
			NL_SET_BAD_ATTR(extack, nla[NFTA_OBJ_NAME]);
			return -EEXIST;
		}
		if (info->nlh->nlmsg_flags & NLM_F_REPLACE)
			return -EOPNOTSUPP;

		type = __nft_obj_type_get(objtype);
		nft_ctx_init(&ctx, net, skb, info->nlh, family, table, NULL, nla);

		return nf_tables_updobj(&ctx, type, nla[NFTA_OBJ_DATA], obj);
	}

	nft_ctx_init(&ctx, net, skb, info->nlh, family, table, NULL, nla);

	type = nft_obj_type_get(net, objtype);
	if (IS_ERR(type))
		return PTR_ERR(type);

	obj = nft_obj_init(&ctx, type, nla[NFTA_OBJ_DATA]);
	if (IS_ERR(obj)) {
		err = PTR_ERR(obj);
		goto err_init;
	}
	obj->key.table = table;
	obj->handle = nf_tables_alloc_handle(table);

	obj->key.name = nla_strdup(nla[NFTA_OBJ_NAME], GFP_KERNEL);
	if (!obj->key.name) {
		err = -ENOMEM;
		goto err_strdup;
	}

	if (nla[NFTA_OBJ_USERDATA]) {
		obj->udata = nla_memdup(nla[NFTA_OBJ_USERDATA], GFP_KERNEL);
		if (obj->udata == NULL)
			goto err_userdata;

		obj->udlen = nla_len(nla[NFTA_OBJ_USERDATA]);
	}

	err = nft_trans_obj_add(&ctx, NFT_MSG_NEWOBJ, obj);
	if (err < 0)
		goto err_trans;

	err = rhltable_insert(&nft_objname_ht, &obj->rhlhead,
			      nft_objname_ht_params);
	if (err < 0)
		goto err_obj_ht;

	list_add_tail_rcu(&obj->list, &table->objects);
	table->use++;
	return 0;
err_obj_ht:
	/* queued in transaction log */
	INIT_LIST_HEAD(&obj->list);
	return err;
err_trans:
	kfree(obj->udata);
err_userdata:
	kfree(obj->key.name);
err_strdup:
	if (obj->ops->destroy)
		obj->ops->destroy(&ctx, obj);
	kfree(obj);
err_init:
	module_put(type->owner);
	return err;
}

static int nf_tables_fill_obj_info(struct sk_buff *skb, struct net *net,
				   u32 portid, u32 seq, int event, u32 flags,
				   int family, const struct nft_table *table,
				   struct nft_object *obj, bool reset)
{
	struct nlmsghdr *nlh;

	event = nfnl_msg_type(NFNL_SUBSYS_NFTABLES, event);
	nlh = nfnl_msg_put(skb, portid, seq, event, flags, family,
			   NFNETLINK_V0, nft_base_seq(net));
	if (!nlh)
		goto nla_put_failure;

	if (nla_put_string(skb, NFTA_OBJ_TABLE, table->name) ||
	    nla_put_string(skb, NFTA_OBJ_NAME, obj->key.name) ||
	    nla_put_be32(skb, NFTA_OBJ_TYPE, htonl(obj->ops->type->type)) ||
	    nla_put_be32(skb, NFTA_OBJ_USE, htonl(obj->use)) ||
	    nft_object_dump(skb, NFTA_OBJ_DATA, obj, reset) ||
	    nla_put_be64(skb, NFTA_OBJ_HANDLE, cpu_to_be64(obj->handle),
			 NFTA_OBJ_PAD))
		goto nla_put_failure;

	if (obj->udata &&
	    nla_put(skb, NFTA_OBJ_USERDATA, obj->udlen, obj->udata))
		goto nla_put_failure;

	nlmsg_end(skb, nlh);
	return 0;

nla_put_failure:
	nlmsg_trim(skb, nlh);
	return -1;
}

struct nft_obj_filter {
	char		*table;
	u32		type;
};

static int nf_tables_dump_obj(struct sk_buff *skb, struct netlink_callback *cb)
{
	const struct nfgenmsg *nfmsg = nlmsg_data(cb->nlh);
	const struct nft_table *table;
	unsigned int idx = 0, s_idx = cb->args[0];
	struct nft_obj_filter *filter = cb->data;
	struct net *net = sock_net(skb->sk);
	int family = nfmsg->nfgen_family;
	struct nftables_pernet *nft_net;
	struct nft_object *obj;
	bool reset = false;

	if (NFNL_MSG_TYPE(cb->nlh->nlmsg_type) == NFT_MSG_GETOBJ_RESET)
		reset = true;

	rcu_read_lock();
	nft_net = nft_pernet(net);
	cb->seq = nft_net->base_seq;

	list_for_each_entry_rcu(table, &nft_net->tables, list) {
		if (family != NFPROTO_UNSPEC && family != table->family)
			continue;

		list_for_each_entry_rcu(obj, &table->objects, list) {
			if (!nft_is_active(net, obj))
				goto cont;
			if (idx < s_idx)
				goto cont;
			if (idx > s_idx)
				memset(&cb->args[1], 0,
				       sizeof(cb->args) - sizeof(cb->args[0]));
			if (filter && filter->table &&
			    strcmp(filter->table, table->name))
				goto cont;
			if (filter &&
			    filter->type != NFT_OBJECT_UNSPEC &&
			    obj->ops->type->type != filter->type)
				goto cont;
			if (reset) {
				char *buf = kasprintf(GFP_ATOMIC,
						      "%s:%u",
						      table->name,
						      nft_net->base_seq);

				audit_log_nfcfg(buf,
						family,
						obj->handle,
						AUDIT_NFT_OP_OBJ_RESET,
						GFP_ATOMIC);
				kfree(buf);
			}

			if (nf_tables_fill_obj_info(skb, net, NETLINK_CB(cb->skb).portid,
						    cb->nlh->nlmsg_seq,
						    NFT_MSG_NEWOBJ,
						    NLM_F_MULTI | NLM_F_APPEND,
						    table->family, table,
						    obj, reset) < 0)
				goto done;

			nl_dump_check_consistent(cb, nlmsg_hdr(skb));
cont:
			idx++;
		}
	}
done:
	rcu_read_unlock();

	cb->args[0] = idx;
	return skb->len;
}

static int nf_tables_dump_obj_start(struct netlink_callback *cb)
{
	const struct nlattr * const *nla = cb->data;
	struct nft_obj_filter *filter = NULL;

	if (nla[NFTA_OBJ_TABLE] || nla[NFTA_OBJ_TYPE]) {
		filter = kzalloc(sizeof(*filter), GFP_ATOMIC);
		if (!filter)
			return -ENOMEM;

		if (nla[NFTA_OBJ_TABLE]) {
			filter->table = nla_strdup(nla[NFTA_OBJ_TABLE], GFP_ATOMIC);
			if (!filter->table) {
				kfree(filter);
				return -ENOMEM;
			}
		}

		if (nla[NFTA_OBJ_TYPE])
			filter->type = ntohl(nla_get_be32(nla[NFTA_OBJ_TYPE]));
	}

	cb->data = filter;
	return 0;
}

static int nf_tables_dump_obj_done(struct netlink_callback *cb)
{
	struct nft_obj_filter *filter = cb->data;

	if (filter) {
		kfree(filter->table);
		kfree(filter);
	}

	return 0;
}

/* called with rcu_read_lock held */
static int nf_tables_getobj(struct sk_buff *skb, const struct nfnl_info *info,
			    const struct nlattr * const nla[])
{
	struct netlink_ext_ack *extack = info->extack;
	u8 genmask = nft_genmask_cur(info->net);
	u8 family = info->nfmsg->nfgen_family;
	const struct nft_table *table;
	struct net *net = info->net;
	struct nft_object *obj;
	struct sk_buff *skb2;
	bool reset = false;
	u32 objtype;
	int err;

	if (info->nlh->nlmsg_flags & NLM_F_DUMP) {
		struct netlink_dump_control c = {
			.start = nf_tables_dump_obj_start,
			.dump = nf_tables_dump_obj,
			.done = nf_tables_dump_obj_done,
			.module = THIS_MODULE,
			.data = (void *)nla,
		};

		return nft_netlink_dump_start_rcu(info->sk, skb, info->nlh, &c);
	}

	if (!nla[NFTA_OBJ_NAME] ||
	    !nla[NFTA_OBJ_TYPE])
		return -EINVAL;

	table = nft_table_lookup(net, nla[NFTA_OBJ_TABLE], family, genmask, 0);
	if (IS_ERR(table)) {
		NL_SET_BAD_ATTR(extack, nla[NFTA_OBJ_TABLE]);
		return PTR_ERR(table);
	}

	objtype = ntohl(nla_get_be32(nla[NFTA_OBJ_TYPE]));
	obj = nft_obj_lookup(net, table, nla[NFTA_OBJ_NAME], objtype, genmask);
	if (IS_ERR(obj)) {
		NL_SET_BAD_ATTR(extack, nla[NFTA_OBJ_NAME]);
		return PTR_ERR(obj);
	}

	skb2 = alloc_skb(NLMSG_GOODSIZE, GFP_ATOMIC);
	if (!skb2)
		return -ENOMEM;

	if (NFNL_MSG_TYPE(info->nlh->nlmsg_type) == NFT_MSG_GETOBJ_RESET)
		reset = true;

	if (reset) {
		const struct nftables_pernet *nft_net;
		char *buf;

		nft_net = nft_pernet(net);
		buf = kasprintf(GFP_ATOMIC, "%s:%u", table->name, nft_net->base_seq);

		audit_log_nfcfg(buf,
				family,
				obj->handle,
				AUDIT_NFT_OP_OBJ_RESET,
				GFP_ATOMIC);
		kfree(buf);
	}

	err = nf_tables_fill_obj_info(skb2, net, NETLINK_CB(skb).portid,
				      info->nlh->nlmsg_seq, NFT_MSG_NEWOBJ, 0,
				      family, table, obj, reset);
	if (err < 0)
		goto err_fill_obj_info;

	return nfnetlink_unicast(skb2, net, NETLINK_CB(skb).portid);

err_fill_obj_info:
	kfree_skb(skb2);
	return err;
}

static void nft_obj_destroy(const struct nft_ctx *ctx, struct nft_object *obj)
{
	if (obj->ops->destroy)
		obj->ops->destroy(ctx, obj);

	module_put(obj->ops->type->owner);
	kfree(obj->key.name);
	kfree(obj->udata);
	kfree(obj);
}

static int nf_tables_delobj(struct sk_buff *skb, const struct nfnl_info *info,
			    const struct nlattr * const nla[])
{
	struct netlink_ext_ack *extack = info->extack;
	u8 genmask = nft_genmask_next(info->net);
	u8 family = info->nfmsg->nfgen_family;
	struct net *net = info->net;
	const struct nlattr *attr;
	struct nft_table *table;
	struct nft_object *obj;
	struct nft_ctx ctx;
	u32 objtype;

	if (!nla[NFTA_OBJ_TYPE] ||
	    (!nla[NFTA_OBJ_NAME] && !nla[NFTA_OBJ_HANDLE]))
		return -EINVAL;

	table = nft_table_lookup(net, nla[NFTA_OBJ_TABLE], family, genmask,
				 NETLINK_CB(skb).portid);
	if (IS_ERR(table)) {
		NL_SET_BAD_ATTR(extack, nla[NFTA_OBJ_TABLE]);
		return PTR_ERR(table);
	}

	objtype = ntohl(nla_get_be32(nla[NFTA_OBJ_TYPE]));
	if (nla[NFTA_OBJ_HANDLE]) {
		attr = nla[NFTA_OBJ_HANDLE];
		obj = nft_obj_lookup_byhandle(table, attr, objtype, genmask);
	} else {
		attr = nla[NFTA_OBJ_NAME];
		obj = nft_obj_lookup(net, table, attr, objtype, genmask);
	}

	if (IS_ERR(obj)) {
		NL_SET_BAD_ATTR(extack, attr);
		return PTR_ERR(obj);
	}
	if (obj->use > 0) {
		NL_SET_BAD_ATTR(extack, attr);
		return -EBUSY;
	}

	nft_ctx_init(&ctx, net, skb, info->nlh, family, table, NULL, nla);

	return nft_delobj(&ctx, obj);
}

void nft_obj_notify(struct net *net, const struct nft_table *table,
		    struct nft_object *obj, u32 portid, u32 seq, int event,
		    int family, int report, gfp_t gfp)
{
	struct nftables_pernet *nft_net = nft_pernet(net);
	struct sk_buff *skb;
	int err;
	char *buf = kasprintf(gfp, "%s:%u",
			      table->name, nft_net->base_seq);

	audit_log_nfcfg(buf,
			family,
			obj->handle,
			event == NFT_MSG_NEWOBJ ?
				 AUDIT_NFT_OP_OBJ_REGISTER :
				 AUDIT_NFT_OP_OBJ_UNREGISTER,
			gfp);
	kfree(buf);

	if (!report &&
	    !nfnetlink_has_listeners(net, NFNLGRP_NFTABLES))
		return;

	skb = nlmsg_new(NLMSG_GOODSIZE, gfp);
	if (skb == NULL)
		goto err;

	err = nf_tables_fill_obj_info(skb, net, portid, seq, event, 0, family,
				      table, obj, false);
	if (err < 0) {
		kfree_skb(skb);
		goto err;
	}

	nft_notify_enqueue(skb, report, &nft_net->notify_list);
	return;
err:
	nfnetlink_set_err(net, portid, NFNLGRP_NFTABLES, -ENOBUFS);
}
EXPORT_SYMBOL_GPL(nft_obj_notify);

static void nf_tables_obj_notify(const struct nft_ctx *ctx,
				 struct nft_object *obj, int event)
{
	nft_obj_notify(ctx->net, ctx->table, obj, ctx->portid, ctx->seq, event,
		       ctx->family, ctx->report, GFP_KERNEL);
}

/*
 * Flow tables
 */
void nft_register_flowtable_type(struct nf_flowtable_type *type)
{
	nfnl_lock(NFNL_SUBSYS_NFTABLES);
	list_add_tail_rcu(&type->list, &nf_tables_flowtables);
	nfnl_unlock(NFNL_SUBSYS_NFTABLES);
}
EXPORT_SYMBOL_GPL(nft_register_flowtable_type);

void nft_unregister_flowtable_type(struct nf_flowtable_type *type)
{
	nfnl_lock(NFNL_SUBSYS_NFTABLES);
	list_del_rcu(&type->list);
	nfnl_unlock(NFNL_SUBSYS_NFTABLES);
}
EXPORT_SYMBOL_GPL(nft_unregister_flowtable_type);

static const struct nla_policy nft_flowtable_policy[NFTA_FLOWTABLE_MAX + 1] = {
	[NFTA_FLOWTABLE_TABLE]		= { .type = NLA_STRING,
					    .len = NFT_NAME_MAXLEN - 1 },
	[NFTA_FLOWTABLE_NAME]		= { .type = NLA_STRING,
					    .len = NFT_NAME_MAXLEN - 1 },
	[NFTA_FLOWTABLE_HOOK]		= { .type = NLA_NESTED },
	[NFTA_FLOWTABLE_HANDLE]		= { .type = NLA_U64 },
	[NFTA_FLOWTABLE_FLAGS]		= { .type = NLA_U32 },
};

struct nft_flowtable *nft_flowtable_lookup(const struct nft_table *table,
					   const struct nlattr *nla, u8 genmask)
{
	struct nft_flowtable *flowtable;

	list_for_each_entry_rcu(flowtable, &table->flowtables, list) {
		if (!nla_strcmp(nla, flowtable->name) &&
		    nft_active_genmask(flowtable, genmask))
			return flowtable;
	}
	return ERR_PTR(-ENOENT);
}
EXPORT_SYMBOL_GPL(nft_flowtable_lookup);

void nf_tables_deactivate_flowtable(const struct nft_ctx *ctx,
				    struct nft_flowtable *flowtable,
				    enum nft_trans_phase phase)
{
	switch (phase) {
	case NFT_TRANS_PREPARE:
	case NFT_TRANS_ABORT:
	case NFT_TRANS_RELEASE:
		flowtable->use--;
		fallthrough;
	default:
		return;
	}
}
EXPORT_SYMBOL_GPL(nf_tables_deactivate_flowtable);

static struct nft_flowtable *
nft_flowtable_lookup_byhandle(const struct nft_table *table,
			      const struct nlattr *nla, u8 genmask)
{
       struct nft_flowtable *flowtable;

       list_for_each_entry(flowtable, &table->flowtables, list) {
               if (be64_to_cpu(nla_get_be64(nla)) == flowtable->handle &&
                   nft_active_genmask(flowtable, genmask))
                       return flowtable;
       }
       return ERR_PTR(-ENOENT);
}

struct nft_flowtable_hook {
	u32			num;
	int			priority;
	struct list_head	list;
};

static const struct nla_policy nft_flowtable_hook_policy[NFTA_FLOWTABLE_HOOK_MAX + 1] = {
	[NFTA_FLOWTABLE_HOOK_NUM]	= { .type = NLA_U32 },
	[NFTA_FLOWTABLE_HOOK_PRIORITY]	= { .type = NLA_U32 },
	[NFTA_FLOWTABLE_HOOK_DEVS]	= { .type = NLA_NESTED },
};

static int nft_flowtable_parse_hook(const struct nft_ctx *ctx,
				    const struct nlattr *attr,
				    struct nft_flowtable_hook *flowtable_hook,
				    struct nft_flowtable *flowtable, bool add)
{
	struct nlattr *tb[NFTA_FLOWTABLE_HOOK_MAX + 1];
	struct nft_hook *hook;
	int hooknum, priority;
	int err;

	INIT_LIST_HEAD(&flowtable_hook->list);

	err = nla_parse_nested_deprecated(tb, NFTA_FLOWTABLE_HOOK_MAX, attr,
					  nft_flowtable_hook_policy, NULL);
	if (err < 0)
		return err;

	if (add) {
		if (!tb[NFTA_FLOWTABLE_HOOK_NUM] ||
		    !tb[NFTA_FLOWTABLE_HOOK_PRIORITY])
			return -EINVAL;

		hooknum = ntohl(nla_get_be32(tb[NFTA_FLOWTABLE_HOOK_NUM]));
		if (hooknum != NF_NETDEV_INGRESS)
			return -EOPNOTSUPP;

		priority = ntohl(nla_get_be32(tb[NFTA_FLOWTABLE_HOOK_PRIORITY]));

		flowtable_hook->priority	= priority;
		flowtable_hook->num		= hooknum;
	} else {
		if (tb[NFTA_FLOWTABLE_HOOK_NUM]) {
			hooknum = ntohl(nla_get_be32(tb[NFTA_FLOWTABLE_HOOK_NUM]));
			if (hooknum != flowtable->hooknum)
				return -EOPNOTSUPP;
		}

		if (tb[NFTA_FLOWTABLE_HOOK_PRIORITY]) {
			priority = ntohl(nla_get_be32(tb[NFTA_FLOWTABLE_HOOK_PRIORITY]));
			if (priority != flowtable->data.priority)
				return -EOPNOTSUPP;
		}

		flowtable_hook->priority	= flowtable->data.priority;
		flowtable_hook->num		= flowtable->hooknum;
	}

	if (tb[NFTA_FLOWTABLE_HOOK_DEVS]) {
		err = nf_tables_parse_netdev_hooks(ctx->net,
						   tb[NFTA_FLOWTABLE_HOOK_DEVS],
						   &flowtable_hook->list);
		if (err < 0)
			return err;
	}

	list_for_each_entry(hook, &flowtable_hook->list, list) {
		hook->ops.pf		= NFPROTO_NETDEV;
		hook->ops.hooknum	= flowtable_hook->num;
		hook->ops.priority	= flowtable_hook->priority;
		hook->ops.priv		= &flowtable->data;
		hook->ops.hook		= flowtable->data.type->hook;
	}

	return err;
}

static const struct nf_flowtable_type *__nft_flowtable_type_get(u8 family)
{
	const struct nf_flowtable_type *type;

	list_for_each_entry(type, &nf_tables_flowtables, list) {
		if (family == type->family)
			return type;
	}
	return NULL;
}

static const struct nf_flowtable_type *
nft_flowtable_type_get(struct net *net, u8 family)
{
	const struct nf_flowtable_type *type;

	type = __nft_flowtable_type_get(family);
	if (type != NULL && try_module_get(type->owner))
		return type;

	lockdep_nfnl_nft_mutex_not_held();
#ifdef CONFIG_MODULES
	if (type == NULL) {
		if (nft_request_module(net, "nf-flowtable-%u", family) == -EAGAIN)
			return ERR_PTR(-EAGAIN);
	}
#endif
	return ERR_PTR(-ENOENT);
}

/* Only called from error and netdev event paths. */
static void nft_unregister_flowtable_hook(struct net *net,
					  struct nft_flowtable *flowtable,
					  struct nft_hook *hook)
{
	nf_unregister_net_hook(net, &hook->ops);
	flowtable->data.type->setup(&flowtable->data, hook->ops.dev,
				    FLOW_BLOCK_UNBIND);
}

static void nft_unregister_flowtable_net_hooks(struct net *net,
					       struct list_head *hook_list)
{
	struct nft_hook *hook;

	list_for_each_entry(hook, hook_list, list)
		nf_unregister_net_hook(net, &hook->ops);
}

static int nft_register_flowtable_net_hooks(struct net *net,
					    struct nft_table *table,
					    struct list_head *hook_list,
					    struct nft_flowtable *flowtable)
{
	struct nft_hook *hook, *hook2, *next;
	struct nft_flowtable *ft;
	int err, i = 0;

	list_for_each_entry(hook, hook_list, list) {
		list_for_each_entry(ft, &table->flowtables, list) {
			if (!nft_is_active_next(net, ft))
				continue;

			list_for_each_entry(hook2, &ft->hook_list, list) {
				if (hook->ops.dev == hook2->ops.dev &&
				    hook->ops.pf == hook2->ops.pf) {
					err = -EEXIST;
					goto err_unregister_net_hooks;
				}
			}
		}

		err = flowtable->data.type->setup(&flowtable->data,
						  hook->ops.dev,
						  FLOW_BLOCK_BIND);
		if (err < 0)
			goto err_unregister_net_hooks;

		err = nf_register_net_hook(net, &hook->ops);
		if (err < 0) {
			flowtable->data.type->setup(&flowtable->data,
						    hook->ops.dev,
						    FLOW_BLOCK_UNBIND);
			goto err_unregister_net_hooks;
		}

		i++;
	}

	return 0;

err_unregister_net_hooks:
	list_for_each_entry_safe(hook, next, hook_list, list) {
		if (i-- <= 0)
			break;

		nft_unregister_flowtable_hook(net, flowtable, hook);
		list_del_rcu(&hook->list);
		kfree_rcu(hook, rcu);
	}

	return err;
}

static void nft_flowtable_hooks_destroy(struct list_head *hook_list)
{
	struct nft_hook *hook, *next;

	list_for_each_entry_safe(hook, next, hook_list, list) {
		list_del_rcu(&hook->list);
		kfree_rcu(hook, rcu);
	}
}

static int nft_flowtable_update(struct nft_ctx *ctx, const struct nlmsghdr *nlh,
				struct nft_flowtable *flowtable)
{
	const struct nlattr * const *nla = ctx->nla;
	struct nft_flowtable_hook flowtable_hook;
	struct nft_hook *hook, *next;
	struct nft_trans *trans;
	bool unregister = false;
	u32 flags;
	int err;

	err = nft_flowtable_parse_hook(ctx, nla[NFTA_FLOWTABLE_HOOK],
				       &flowtable_hook, flowtable, false);
	if (err < 0)
		return err;

	list_for_each_entry_safe(hook, next, &flowtable_hook.list, list) {
		if (nft_hook_list_find(&flowtable->hook_list, hook)) {
			list_del(&hook->list);
			kfree(hook);
		}
	}

	if (nla[NFTA_FLOWTABLE_FLAGS]) {
		flags = ntohl(nla_get_be32(nla[NFTA_FLOWTABLE_FLAGS]));
		if (flags & ~NFT_FLOWTABLE_MASK)
			return -EOPNOTSUPP;
		if ((flowtable->data.flags & NFT_FLOWTABLE_HW_OFFLOAD) ^
		    (flags & NFT_FLOWTABLE_HW_OFFLOAD))
			return -EOPNOTSUPP;
	} else {
		flags = flowtable->data.flags;
	}

	err = nft_register_flowtable_net_hooks(ctx->net, ctx->table,
					       &flowtable_hook.list, flowtable);
	if (err < 0)
		goto err_flowtable_update_hook;

	trans = nft_trans_alloc(ctx, NFT_MSG_NEWFLOWTABLE,
				sizeof(struct nft_trans_flowtable));
	if (!trans) {
		unregister = true;
		err = -ENOMEM;
		goto err_flowtable_update_hook;
	}

	nft_trans_flowtable_flags(trans) = flags;
	nft_trans_flowtable(trans) = flowtable;
	nft_trans_flowtable_update(trans) = true;
	INIT_LIST_HEAD(&nft_trans_flowtable_hooks(trans));
	list_splice(&flowtable_hook.list, &nft_trans_flowtable_hooks(trans));

	nft_trans_commit_list_add_tail(ctx->net, trans);

	return 0;

err_flowtable_update_hook:
	list_for_each_entry_safe(hook, next, &flowtable_hook.list, list) {
		if (unregister)
			nft_unregister_flowtable_hook(ctx->net, flowtable, hook);
		list_del_rcu(&hook->list);
		kfree_rcu(hook, rcu);
	}

	return err;

}

static int nf_tables_newflowtable(struct sk_buff *skb,
				  const struct nfnl_info *info,
				  const struct nlattr * const nla[])
{
	struct netlink_ext_ack *extack = info->extack;
	struct nft_flowtable_hook flowtable_hook;
	u8 genmask = nft_genmask_next(info->net);
	u8 family = info->nfmsg->nfgen_family;
	const struct nf_flowtable_type *type;
	struct nft_flowtable *flowtable;
	struct nft_hook *hook, *next;
	struct net *net = info->net;
	struct nft_table *table;
	struct nft_ctx ctx;
	int err;

	if (!nla[NFTA_FLOWTABLE_TABLE] ||
	    !nla[NFTA_FLOWTABLE_NAME] ||
	    !nla[NFTA_FLOWTABLE_HOOK])
		return -EINVAL;

	table = nft_table_lookup(net, nla[NFTA_FLOWTABLE_TABLE], family,
				 genmask, NETLINK_CB(skb).portid);
	if (IS_ERR(table)) {
		NL_SET_BAD_ATTR(extack, nla[NFTA_FLOWTABLE_TABLE]);
		return PTR_ERR(table);
	}

	flowtable = nft_flowtable_lookup(table, nla[NFTA_FLOWTABLE_NAME],
					 genmask);
	if (IS_ERR(flowtable)) {
		err = PTR_ERR(flowtable);
		if (err != -ENOENT) {
			NL_SET_BAD_ATTR(extack, nla[NFTA_FLOWTABLE_NAME]);
			return err;
		}
	} else {
		if (info->nlh->nlmsg_flags & NLM_F_EXCL) {
			NL_SET_BAD_ATTR(extack, nla[NFTA_FLOWTABLE_NAME]);
			return -EEXIST;
		}

		nft_ctx_init(&ctx, net, skb, info->nlh, family, table, NULL, nla);

		return nft_flowtable_update(&ctx, info->nlh, flowtable);
	}

	nft_ctx_init(&ctx, net, skb, info->nlh, family, table, NULL, nla);

	flowtable = kzalloc(sizeof(*flowtable), GFP_KERNEL);
	if (!flowtable)
		return -ENOMEM;

	flowtable->table = table;
	flowtable->handle = nf_tables_alloc_handle(table);
	INIT_LIST_HEAD(&flowtable->hook_list);

	flowtable->name = nla_strdup(nla[NFTA_FLOWTABLE_NAME], GFP_KERNEL);
	if (!flowtable->name) {
		err = -ENOMEM;
		goto err1;
	}

	type = nft_flowtable_type_get(net, family);
	if (IS_ERR(type)) {
		err = PTR_ERR(type);
		goto err2;
	}

	if (nla[NFTA_FLOWTABLE_FLAGS]) {
		flowtable->data.flags =
			ntohl(nla_get_be32(nla[NFTA_FLOWTABLE_FLAGS]));
		if (flowtable->data.flags & ~NFT_FLOWTABLE_MASK) {
			err = -EOPNOTSUPP;
			goto err3;
		}
	}

	write_pnet(&flowtable->data.net, net);
	flowtable->data.type = type;
	err = type->init(&flowtable->data);
	if (err < 0)
		goto err3;

	err = nft_flowtable_parse_hook(&ctx, nla[NFTA_FLOWTABLE_HOOK],
				       &flowtable_hook, flowtable, true);
	if (err < 0)
		goto err4;

	list_splice(&flowtable_hook.list, &flowtable->hook_list);
	flowtable->data.priority = flowtable_hook.priority;
	flowtable->hooknum = flowtable_hook.num;

	err = nft_register_flowtable_net_hooks(ctx.net, table,
					       &flowtable->hook_list,
					       flowtable);
	if (err < 0) {
		nft_flowtable_hooks_destroy(&flowtable->hook_list);
		goto err4;
	}

	err = nft_trans_flowtable_add(&ctx, NFT_MSG_NEWFLOWTABLE, flowtable);
	if (err < 0)
		goto err5;

	list_add_tail_rcu(&flowtable->list, &table->flowtables);
	table->use++;

	return 0;
err5:
	list_for_each_entry_safe(hook, next, &flowtable->hook_list, list) {
		nft_unregister_flowtable_hook(net, flowtable, hook);
		list_del_rcu(&hook->list);
		kfree_rcu(hook, rcu);
	}
err4:
	flowtable->data.type->free(&flowtable->data);
err3:
	module_put(type->owner);
err2:
	kfree(flowtable->name);
err1:
	kfree(flowtable);
	return err;
}

static void nft_flowtable_hook_release(struct nft_flowtable_hook *flowtable_hook)
{
	struct nft_hook *this, *next;

	list_for_each_entry_safe(this, next, &flowtable_hook->list, list) {
		list_del(&this->list);
		kfree(this);
	}
}

static int nft_delflowtable_hook(struct nft_ctx *ctx,
				 struct nft_flowtable *flowtable)
{
	const struct nlattr * const *nla = ctx->nla;
	struct nft_flowtable_hook flowtable_hook;
	struct nft_hook *this, *hook;
	struct nft_trans *trans;
	int err;

	err = nft_flowtable_parse_hook(ctx, nla[NFTA_FLOWTABLE_HOOK],
				       &flowtable_hook, flowtable, false);
	if (err < 0)
		return err;

	list_for_each_entry(this, &flowtable_hook.list, list) {
		hook = nft_hook_list_find(&flowtable->hook_list, this);
		if (!hook) {
			err = -ENOENT;
			goto err_flowtable_del_hook;
		}
		hook->inactive = true;
	}

	trans = nft_trans_alloc(ctx, NFT_MSG_DELFLOWTABLE,
				sizeof(struct nft_trans_flowtable));
	if (!trans) {
		err = -ENOMEM;
		goto err_flowtable_del_hook;
	}

	nft_trans_flowtable(trans) = flowtable;
	nft_trans_flowtable_update(trans) = true;
	INIT_LIST_HEAD(&nft_trans_flowtable_hooks(trans));
	nft_flowtable_hook_release(&flowtable_hook);

	nft_trans_commit_list_add_tail(ctx->net, trans);

	return 0;

err_flowtable_del_hook:
	list_for_each_entry(this, &flowtable_hook.list, list) {
		hook = nft_hook_list_find(&flowtable->hook_list, this);
		if (!hook)
			break;

		hook->inactive = false;
	}
	nft_flowtable_hook_release(&flowtable_hook);

	return err;
}

static int nf_tables_delflowtable(struct sk_buff *skb,
				  const struct nfnl_info *info,
				  const struct nlattr * const nla[])
{
	struct netlink_ext_ack *extack = info->extack;
	u8 genmask = nft_genmask_next(info->net);
	u8 family = info->nfmsg->nfgen_family;
	struct nft_flowtable *flowtable;
	struct net *net = info->net;
	const struct nlattr *attr;
	struct nft_table *table;
	struct nft_ctx ctx;

	if (!nla[NFTA_FLOWTABLE_TABLE] ||
	    (!nla[NFTA_FLOWTABLE_NAME] &&
	     !nla[NFTA_FLOWTABLE_HANDLE]))
		return -EINVAL;

	table = nft_table_lookup(net, nla[NFTA_FLOWTABLE_TABLE], family,
				 genmask, NETLINK_CB(skb).portid);
	if (IS_ERR(table)) {
		NL_SET_BAD_ATTR(extack, nla[NFTA_FLOWTABLE_TABLE]);
		return PTR_ERR(table);
	}

	if (nla[NFTA_FLOWTABLE_HANDLE]) {
		attr = nla[NFTA_FLOWTABLE_HANDLE];
		flowtable = nft_flowtable_lookup_byhandle(table, attr, genmask);
	} else {
		attr = nla[NFTA_FLOWTABLE_NAME];
		flowtable = nft_flowtable_lookup(table, attr, genmask);
	}

	if (IS_ERR(flowtable)) {
		NL_SET_BAD_ATTR(extack, attr);
		return PTR_ERR(flowtable);
	}

	nft_ctx_init(&ctx, net, skb, info->nlh, family, table, NULL, nla);

	if (nla[NFTA_FLOWTABLE_HOOK])
		return nft_delflowtable_hook(&ctx, flowtable);

	if (flowtable->use > 0) {
		NL_SET_BAD_ATTR(extack, attr);
		return -EBUSY;
	}

	return nft_delflowtable(&ctx, flowtable);
}

static int nf_tables_fill_flowtable_info(struct sk_buff *skb, struct net *net,
					 u32 portid, u32 seq, int event,
					 u32 flags, int family,
					 struct nft_flowtable *flowtable,
					 struct list_head *hook_list)
{
	struct nlattr *nest, *nest_devs;
	struct nft_hook *hook;
	struct nlmsghdr *nlh;

	event = nfnl_msg_type(NFNL_SUBSYS_NFTABLES, event);
	nlh = nfnl_msg_put(skb, portid, seq, event, flags, family,
			   NFNETLINK_V0, nft_base_seq(net));
	if (!nlh)
		goto nla_put_failure;

	if (nla_put_string(skb, NFTA_FLOWTABLE_TABLE, flowtable->table->name) ||
	    nla_put_string(skb, NFTA_FLOWTABLE_NAME, flowtable->name) ||
	    nla_put_be32(skb, NFTA_FLOWTABLE_USE, htonl(flowtable->use)) ||
	    nla_put_be64(skb, NFTA_FLOWTABLE_HANDLE, cpu_to_be64(flowtable->handle),
			 NFTA_FLOWTABLE_PAD) ||
	    nla_put_be32(skb, NFTA_FLOWTABLE_FLAGS, htonl(flowtable->data.flags)))
		goto nla_put_failure;

	nest = nla_nest_start_noflag(skb, NFTA_FLOWTABLE_HOOK);
	if (!nest)
		goto nla_put_failure;
	if (nla_put_be32(skb, NFTA_FLOWTABLE_HOOK_NUM, htonl(flowtable->hooknum)) ||
	    nla_put_be32(skb, NFTA_FLOWTABLE_HOOK_PRIORITY, htonl(flowtable->data.priority)))
		goto nla_put_failure;

	nest_devs = nla_nest_start_noflag(skb, NFTA_FLOWTABLE_HOOK_DEVS);
	if (!nest_devs)
		goto nla_put_failure;

	list_for_each_entry_rcu(hook, hook_list, list) {
		if (nla_put_string(skb, NFTA_DEVICE_NAME, hook->ops.dev->name))
			goto nla_put_failure;
	}
	nla_nest_end(skb, nest_devs);
	nla_nest_end(skb, nest);

	nlmsg_end(skb, nlh);
	return 0;

nla_put_failure:
	nlmsg_trim(skb, nlh);
	return -1;
}

struct nft_flowtable_filter {
	char		*table;
};

static int nf_tables_dump_flowtable(struct sk_buff *skb,
				    struct netlink_callback *cb)
{
	const struct nfgenmsg *nfmsg = nlmsg_data(cb->nlh);
	struct nft_flowtable_filter *filter = cb->data;
	unsigned int idx = 0, s_idx = cb->args[0];
	struct net *net = sock_net(skb->sk);
	int family = nfmsg->nfgen_family;
	struct nft_flowtable *flowtable;
	struct nftables_pernet *nft_net;
	const struct nft_table *table;

	rcu_read_lock();
	nft_net = nft_pernet(net);
	cb->seq = nft_net->base_seq;

	list_for_each_entry_rcu(table, &nft_net->tables, list) {
		if (family != NFPROTO_UNSPEC && family != table->family)
			continue;

		list_for_each_entry_rcu(flowtable, &table->flowtables, list) {
			if (!nft_is_active(net, flowtable))
				goto cont;
			if (idx < s_idx)
				goto cont;
			if (idx > s_idx)
				memset(&cb->args[1], 0,
				       sizeof(cb->args) - sizeof(cb->args[0]));
			if (filter && filter->table &&
			    strcmp(filter->table, table->name))
				goto cont;

			if (nf_tables_fill_flowtable_info(skb, net, NETLINK_CB(cb->skb).portid,
							  cb->nlh->nlmsg_seq,
							  NFT_MSG_NEWFLOWTABLE,
							  NLM_F_MULTI | NLM_F_APPEND,
							  table->family,
							  flowtable,
							  &flowtable->hook_list) < 0)
				goto done;

			nl_dump_check_consistent(cb, nlmsg_hdr(skb));
cont:
			idx++;
		}
	}
done:
	rcu_read_unlock();

	cb->args[0] = idx;
	return skb->len;
}

static int nf_tables_dump_flowtable_start(struct netlink_callback *cb)
{
	const struct nlattr * const *nla = cb->data;
	struct nft_flowtable_filter *filter = NULL;

	if (nla[NFTA_FLOWTABLE_TABLE]) {
		filter = kzalloc(sizeof(*filter), GFP_ATOMIC);
		if (!filter)
			return -ENOMEM;

		filter->table = nla_strdup(nla[NFTA_FLOWTABLE_TABLE],
					   GFP_ATOMIC);
		if (!filter->table) {
			kfree(filter);
			return -ENOMEM;
		}
	}

	cb->data = filter;
	return 0;
}

static int nf_tables_dump_flowtable_done(struct netlink_callback *cb)
{
	struct nft_flowtable_filter *filter = cb->data;

	if (!filter)
		return 0;

	kfree(filter->table);
	kfree(filter);

	return 0;
}

/* called with rcu_read_lock held */
static int nf_tables_getflowtable(struct sk_buff *skb,
				  const struct nfnl_info *info,
				  const struct nlattr * const nla[])
{
	u8 genmask = nft_genmask_cur(info->net);
	u8 family = info->nfmsg->nfgen_family;
	struct nft_flowtable *flowtable;
	const struct nft_table *table;
	struct net *net = info->net;
	struct sk_buff *skb2;
	int err;

	if (info->nlh->nlmsg_flags & NLM_F_DUMP) {
		struct netlink_dump_control c = {
			.start = nf_tables_dump_flowtable_start,
			.dump = nf_tables_dump_flowtable,
			.done = nf_tables_dump_flowtable_done,
			.module = THIS_MODULE,
			.data = (void *)nla,
		};

		return nft_netlink_dump_start_rcu(info->sk, skb, info->nlh, &c);
	}

	if (!nla[NFTA_FLOWTABLE_NAME])
		return -EINVAL;

	table = nft_table_lookup(net, nla[NFTA_FLOWTABLE_TABLE], family,
				 genmask, 0);
	if (IS_ERR(table))
		return PTR_ERR(table);

	flowtable = nft_flowtable_lookup(table, nla[NFTA_FLOWTABLE_NAME],
					 genmask);
	if (IS_ERR(flowtable))
		return PTR_ERR(flowtable);

	skb2 = alloc_skb(NLMSG_GOODSIZE, GFP_ATOMIC);
	if (!skb2)
		return -ENOMEM;

	err = nf_tables_fill_flowtable_info(skb2, net, NETLINK_CB(skb).portid,
					    info->nlh->nlmsg_seq,
					    NFT_MSG_NEWFLOWTABLE, 0, family,
					    flowtable, &flowtable->hook_list);
	if (err < 0)
		goto err_fill_flowtable_info;

	return nfnetlink_unicast(skb2, net, NETLINK_CB(skb).portid);

err_fill_flowtable_info:
	kfree_skb(skb2);
	return err;
}

static void nf_tables_flowtable_notify(struct nft_ctx *ctx,
				       struct nft_flowtable *flowtable,
				       struct list_head *hook_list,
				       int event)
{
	struct nftables_pernet *nft_net = nft_pernet(ctx->net);
	struct sk_buff *skb;
	int err;

	if (!ctx->report &&
	    !nfnetlink_has_listeners(ctx->net, NFNLGRP_NFTABLES))
		return;

	skb = nlmsg_new(NLMSG_GOODSIZE, GFP_KERNEL);
	if (skb == NULL)
		goto err;

	err = nf_tables_fill_flowtable_info(skb, ctx->net, ctx->portid,
					    ctx->seq, event, 0,
					    ctx->family, flowtable, hook_list);
	if (err < 0) {
		kfree_skb(skb);
		goto err;
	}

	nft_notify_enqueue(skb, ctx->report, &nft_net->notify_list);
	return;
err:
	nfnetlink_set_err(ctx->net, ctx->portid, NFNLGRP_NFTABLES, -ENOBUFS);
}

static void nf_tables_flowtable_destroy(struct nft_flowtable *flowtable)
{
	struct nft_hook *hook, *next;

	flowtable->data.type->free(&flowtable->data);
	list_for_each_entry_safe(hook, next, &flowtable->hook_list, list) {
		flowtable->data.type->setup(&flowtable->data, hook->ops.dev,
					    FLOW_BLOCK_UNBIND);
		list_del_rcu(&hook->list);
		kfree(hook);
	}
	kfree(flowtable->name);
	module_put(flowtable->data.type->owner);
	kfree(flowtable);
}

static int nf_tables_fill_gen_info(struct sk_buff *skb, struct net *net,
				   u32 portid, u32 seq)
{
	struct nftables_pernet *nft_net = nft_pernet(net);
	struct nlmsghdr *nlh;
	char buf[TASK_COMM_LEN];
	int event = nfnl_msg_type(NFNL_SUBSYS_NFTABLES, NFT_MSG_NEWGEN);

	nlh = nfnl_msg_put(skb, portid, seq, event, 0, AF_UNSPEC,
			   NFNETLINK_V0, nft_base_seq(net));
	if (!nlh)
		goto nla_put_failure;

	if (nla_put_be32(skb, NFTA_GEN_ID, htonl(nft_net->base_seq)) ||
	    nla_put_be32(skb, NFTA_GEN_PROC_PID, htonl(task_pid_nr(current))) ||
	    nla_put_string(skb, NFTA_GEN_PROC_NAME, get_task_comm(buf, current)))
		goto nla_put_failure;

	nlmsg_end(skb, nlh);
	return 0;

nla_put_failure:
	nlmsg_trim(skb, nlh);
	return -EMSGSIZE;
}

static void nft_flowtable_event(unsigned long event, struct net_device *dev,
				struct nft_flowtable *flowtable)
{
	struct nft_hook *hook;

	list_for_each_entry(hook, &flowtable->hook_list, list) {
		if (hook->ops.dev != dev)
			continue;

		/* flow_offload_netdev_event() cleans up entries for us. */
		nft_unregister_flowtable_hook(dev_net(dev), flowtable, hook);
		list_del_rcu(&hook->list);
		kfree_rcu(hook, rcu);
		break;
	}
}

static int nf_tables_flowtable_event(struct notifier_block *this,
				     unsigned long event, void *ptr)
{
	struct net_device *dev = netdev_notifier_info_to_dev(ptr);
	struct nft_flowtable *flowtable;
	struct nftables_pernet *nft_net;
	struct nft_table *table;
	struct net *net;

	if (event != NETDEV_UNREGISTER)
		return 0;

	net = dev_net(dev);
	nft_net = nft_pernet(net);
	mutex_lock(&nft_net->commit_mutex);
	list_for_each_entry(table, &nft_net->tables, list) {
		list_for_each_entry(flowtable, &table->flowtables, list) {
			nft_flowtable_event(event, dev, flowtable);
		}
	}
	mutex_unlock(&nft_net->commit_mutex);

	return NOTIFY_DONE;
}

static struct notifier_block nf_tables_flowtable_notifier = {
	.notifier_call	= nf_tables_flowtable_event,
};

static void nf_tables_gen_notify(struct net *net, struct sk_buff *skb,
				 int event)
{
	struct nlmsghdr *nlh = nlmsg_hdr(skb);
	struct sk_buff *skb2;
	int err;

	if (!nlmsg_report(nlh) &&
	    !nfnetlink_has_listeners(net, NFNLGRP_NFTABLES))
		return;

	skb2 = nlmsg_new(NLMSG_GOODSIZE, GFP_KERNEL);
	if (skb2 == NULL)
		goto err;

	err = nf_tables_fill_gen_info(skb2, net, NETLINK_CB(skb).portid,
				      nlh->nlmsg_seq);
	if (err < 0) {
		kfree_skb(skb2);
		goto err;
	}

	nfnetlink_send(skb2, net, NETLINK_CB(skb).portid, NFNLGRP_NFTABLES,
		       nlmsg_report(nlh), GFP_KERNEL);
	return;
err:
	nfnetlink_set_err(net, NETLINK_CB(skb).portid, NFNLGRP_NFTABLES,
			  -ENOBUFS);
}

static int nf_tables_getgen(struct sk_buff *skb, const struct nfnl_info *info,
			    const struct nlattr * const nla[])
{
	struct sk_buff *skb2;
	int err;

	skb2 = alloc_skb(NLMSG_GOODSIZE, GFP_ATOMIC);
	if (skb2 == NULL)
		return -ENOMEM;

	err = nf_tables_fill_gen_info(skb2, info->net, NETLINK_CB(skb).portid,
				      info->nlh->nlmsg_seq);
	if (err < 0)
		goto err_fill_gen_info;

	return nfnetlink_unicast(skb2, info->net, NETLINK_CB(skb).portid);

err_fill_gen_info:
	kfree_skb(skb2);
	return err;
}

static const struct nfnl_callback nf_tables_cb[NFT_MSG_MAX] = {
	[NFT_MSG_NEWTABLE] = {
		.call		= nf_tables_newtable,
		.type		= NFNL_CB_BATCH,
		.attr_count	= NFTA_TABLE_MAX,
		.policy		= nft_table_policy,
	},
	[NFT_MSG_GETTABLE] = {
		.call		= nf_tables_gettable,
		.type		= NFNL_CB_RCU,
		.attr_count	= NFTA_TABLE_MAX,
		.policy		= nft_table_policy,
	},
	[NFT_MSG_DELTABLE] = {
		.call		= nf_tables_deltable,
		.type		= NFNL_CB_BATCH,
		.attr_count	= NFTA_TABLE_MAX,
		.policy		= nft_table_policy,
	},
	[NFT_MSG_NEWCHAIN] = {
		.call		= nf_tables_newchain,
		.type		= NFNL_CB_BATCH,
		.attr_count	= NFTA_CHAIN_MAX,
		.policy		= nft_chain_policy,
	},
	[NFT_MSG_GETCHAIN] = {
		.call		= nf_tables_getchain,
		.type		= NFNL_CB_RCU,
		.attr_count	= NFTA_CHAIN_MAX,
		.policy		= nft_chain_policy,
	},
	[NFT_MSG_DELCHAIN] = {
		.call		= nf_tables_delchain,
		.type		= NFNL_CB_BATCH,
		.attr_count	= NFTA_CHAIN_MAX,
		.policy		= nft_chain_policy,
	},
	[NFT_MSG_NEWRULE] = {
		.call		= nf_tables_newrule,
		.type		= NFNL_CB_BATCH,
		.attr_count	= NFTA_RULE_MAX,
		.policy		= nft_rule_policy,
	},
	[NFT_MSG_GETRULE] = {
		.call		= nf_tables_getrule,
		.type		= NFNL_CB_RCU,
		.attr_count	= NFTA_RULE_MAX,
		.policy		= nft_rule_policy,
	},
	[NFT_MSG_DELRULE] = {
		.call		= nf_tables_delrule,
		.type		= NFNL_CB_BATCH,
		.attr_count	= NFTA_RULE_MAX,
		.policy		= nft_rule_policy,
	},
	[NFT_MSG_NEWSET] = {
		.call		= nf_tables_newset,
		.type		= NFNL_CB_BATCH,
		.attr_count	= NFTA_SET_MAX,
		.policy		= nft_set_policy,
	},
	[NFT_MSG_GETSET] = {
		.call		= nf_tables_getset,
		.type		= NFNL_CB_RCU,
		.attr_count	= NFTA_SET_MAX,
		.policy		= nft_set_policy,
	},
	[NFT_MSG_DELSET] = {
		.call		= nf_tables_delset,
		.type		= NFNL_CB_BATCH,
		.attr_count	= NFTA_SET_MAX,
		.policy		= nft_set_policy,
	},
	[NFT_MSG_NEWSETELEM] = {
		.call		= nf_tables_newsetelem,
		.type		= NFNL_CB_BATCH,
		.attr_count	= NFTA_SET_ELEM_LIST_MAX,
		.policy		= nft_set_elem_list_policy,
	},
	[NFT_MSG_GETSETELEM] = {
		.call		= nf_tables_getsetelem,
		.type		= NFNL_CB_RCU,
		.attr_count	= NFTA_SET_ELEM_LIST_MAX,
		.policy		= nft_set_elem_list_policy,
	},
	[NFT_MSG_DELSETELEM] = {
		.call		= nf_tables_delsetelem,
		.type		= NFNL_CB_BATCH,
		.attr_count	= NFTA_SET_ELEM_LIST_MAX,
		.policy		= nft_set_elem_list_policy,
	},
	[NFT_MSG_GETGEN] = {
		.call		= nf_tables_getgen,
		.type		= NFNL_CB_RCU,
	},
	[NFT_MSG_NEWOBJ] = {
		.call		= nf_tables_newobj,
		.type		= NFNL_CB_BATCH,
		.attr_count	= NFTA_OBJ_MAX,
		.policy		= nft_obj_policy,
	},
	[NFT_MSG_GETOBJ] = {
		.call		= nf_tables_getobj,
		.type		= NFNL_CB_RCU,
		.attr_count	= NFTA_OBJ_MAX,
		.policy		= nft_obj_policy,
	},
	[NFT_MSG_DELOBJ] = {
		.call		= nf_tables_delobj,
		.type		= NFNL_CB_BATCH,
		.attr_count	= NFTA_OBJ_MAX,
		.policy		= nft_obj_policy,
	},
	[NFT_MSG_GETOBJ_RESET] = {
		.call		= nf_tables_getobj,
		.type		= NFNL_CB_RCU,
		.attr_count	= NFTA_OBJ_MAX,
		.policy		= nft_obj_policy,
	},
	[NFT_MSG_NEWFLOWTABLE] = {
		.call		= nf_tables_newflowtable,
		.type		= NFNL_CB_BATCH,
		.attr_count	= NFTA_FLOWTABLE_MAX,
		.policy		= nft_flowtable_policy,
	},
	[NFT_MSG_GETFLOWTABLE] = {
		.call		= nf_tables_getflowtable,
		.type		= NFNL_CB_RCU,
		.attr_count	= NFTA_FLOWTABLE_MAX,
		.policy		= nft_flowtable_policy,
	},
	[NFT_MSG_DELFLOWTABLE] = {
		.call		= nf_tables_delflowtable,
		.type		= NFNL_CB_BATCH,
		.attr_count	= NFTA_FLOWTABLE_MAX,
		.policy		= nft_flowtable_policy,
	},
};

static int nf_tables_validate(struct net *net)
{
	struct nftables_pernet *nft_net = nft_pernet(net);
	struct nft_table *table;

	switch (nft_net->validate_state) {
	case NFT_VALIDATE_SKIP:
		break;
	case NFT_VALIDATE_NEED:
		nft_validate_state_update(net, NFT_VALIDATE_DO);
		fallthrough;
	case NFT_VALIDATE_DO:
		list_for_each_entry(table, &nft_net->tables, list) {
			if (nft_table_validate(net, table) < 0)
				return -EAGAIN;
		}
		break;
	}

	return 0;
}

/* a drop policy has to be deferred until all rules have been activated,
 * otherwise a large ruleset that contains a drop-policy base chain will
 * cause all packets to get dropped until the full transaction has been
 * processed.
 *
 * We defer the drop policy until the transaction has been finalized.
 */
static void nft_chain_commit_drop_policy(struct nft_trans *trans)
{
	struct nft_base_chain *basechain;

	if (nft_trans_chain_policy(trans) != NF_DROP)
		return;

	if (!nft_is_base_chain(trans->ctx.chain))
		return;

	basechain = nft_base_chain(trans->ctx.chain);
	basechain->policy = NF_DROP;
}

static void nft_chain_commit_update(struct nft_trans *trans)
{
	struct nft_base_chain *basechain;

	if (nft_trans_chain_name(trans)) {
		rhltable_remove(&trans->ctx.table->chains_ht,
				&trans->ctx.chain->rhlhead,
				nft_chain_ht_params);
		swap(trans->ctx.chain->name, nft_trans_chain_name(trans));
		rhltable_insert_key(&trans->ctx.table->chains_ht,
				    trans->ctx.chain->name,
				    &trans->ctx.chain->rhlhead,
				    nft_chain_ht_params);
	}

	if (!nft_is_base_chain(trans->ctx.chain))
		return;

	nft_chain_stats_replace(trans);

	basechain = nft_base_chain(trans->ctx.chain);

	switch (nft_trans_chain_policy(trans)) {
	case NF_DROP:
	case NF_ACCEPT:
		basechain->policy = nft_trans_chain_policy(trans);
		break;
	}
}

static void nft_obj_commit_update(struct nft_trans *trans)
{
	struct nft_object *newobj;
	struct nft_object *obj;

	obj = nft_trans_obj(trans);
	newobj = nft_trans_obj_newobj(trans);

	if (obj->ops->update)
		obj->ops->update(obj, newobj);

	kfree(newobj);
}

static void nft_commit_release(struct nft_trans *trans)
{
	switch (trans->msg_type) {
	case NFT_MSG_DELTABLE:
		nf_tables_table_destroy(&trans->ctx);
		break;
	case NFT_MSG_NEWCHAIN:
		free_percpu(nft_trans_chain_stats(trans));
		kfree(nft_trans_chain_name(trans));
		break;
	case NFT_MSG_DELCHAIN:
		nf_tables_chain_destroy(&trans->ctx);
		break;
	case NFT_MSG_DELRULE:
		nf_tables_rule_destroy(&trans->ctx, nft_trans_rule(trans));
		break;
	case NFT_MSG_DELSET:
		nft_set_destroy(&trans->ctx, nft_trans_set(trans));
		break;
	case NFT_MSG_DELSETELEM:
		nf_tables_set_elem_destroy(&trans->ctx,
					   nft_trans_elem_set(trans),
					   nft_trans_elem(trans).priv);
		break;
	case NFT_MSG_DELOBJ:
		nft_obj_destroy(&trans->ctx, nft_trans_obj(trans));
		break;
	case NFT_MSG_DELFLOWTABLE:
		if (nft_trans_flowtable_update(trans))
			nft_flowtable_hooks_destroy(&nft_trans_flowtable_hooks(trans));
		else
			nf_tables_flowtable_destroy(nft_trans_flowtable(trans));
		break;
	}

	if (trans->put_net)
		put_net(trans->ctx.net);

	kfree(trans);
}

static void nf_tables_trans_destroy_work(struct work_struct *w)
{
	struct nft_trans *trans, *next;
	LIST_HEAD(head);

	spin_lock(&nf_tables_destroy_list_lock);
	list_splice_init(&nf_tables_destroy_list, &head);
	spin_unlock(&nf_tables_destroy_list_lock);

	if (list_empty(&head))
		return;

	synchronize_rcu();

	list_for_each_entry_safe(trans, next, &head, list) {
		list_del(&trans->list);
		nft_commit_release(trans);
	}
}

void nf_tables_trans_destroy_flush_work(void)
{
	flush_work(&trans_destroy_work);
}
EXPORT_SYMBOL_GPL(nf_tables_trans_destroy_flush_work);

static int nf_tables_commit_chain_prepare(struct net *net, struct nft_chain *chain)
{
	struct nft_rule *rule;
	unsigned int alloc = 0;
	int i;

	/* already handled or inactive chain? */
	if (chain->rules_next || !nft_is_active_next(net, chain))
		return 0;

	rule = list_entry(&chain->rules, struct nft_rule, list);
	i = 0;

	list_for_each_entry_continue(rule, &chain->rules, list) {
		if (nft_is_active_next(net, rule))
			alloc++;
	}

	chain->rules_next = nf_tables_chain_alloc_rules(chain, alloc);
	if (!chain->rules_next)
		return -ENOMEM;

	list_for_each_entry_continue(rule, &chain->rules, list) {
		if (nft_is_active_next(net, rule))
			chain->rules_next[i++] = rule;
	}

	chain->rules_next[i] = NULL;
	return 0;
}

static void nf_tables_commit_chain_prepare_cancel(struct net *net)
{
	struct nftables_pernet *nft_net = nft_pernet(net);
	struct nft_trans *trans, *next;

	list_for_each_entry_safe(trans, next, &nft_net->commit_list, list) {
		struct nft_chain *chain = trans->ctx.chain;

		if (trans->msg_type == NFT_MSG_NEWRULE ||
		    trans->msg_type == NFT_MSG_DELRULE) {
			kvfree(chain->rules_next);
			chain->rules_next = NULL;
		}
	}
}

static void __nf_tables_commit_chain_free_rules_old(struct rcu_head *h)
{
	struct nft_rules_old *o = container_of(h, struct nft_rules_old, h);

	kvfree(o->start);
}

static void nf_tables_commit_chain_free_rules_old(struct nft_rule **rules)
{
	struct nft_rule **r = rules;
	struct nft_rules_old *old;

	while (*r)
		r++;

	r++;	/* rcu_head is after end marker */
	old = (void *) r;
	old->start = rules;

	call_rcu(&old->h, __nf_tables_commit_chain_free_rules_old);
}

static void nf_tables_commit_chain(struct net *net, struct nft_chain *chain)
{
	struct nft_rule **g0, **g1;
	bool next_genbit;

	next_genbit = nft_gencursor_next(net);

	g0 = rcu_dereference_protected(chain->rules_gen_0,
				       lockdep_commit_lock_is_held(net));
	g1 = rcu_dereference_protected(chain->rules_gen_1,
				       lockdep_commit_lock_is_held(net));

	/* No changes to this chain? */
	if (chain->rules_next == NULL) {
		/* chain had no change in last or next generation */
		if (g0 == g1)
			return;
		/*
		 * chain had no change in this generation; make sure next
		 * one uses same rules as current generation.
		 */
		if (next_genbit) {
			rcu_assign_pointer(chain->rules_gen_1, g0);
			nf_tables_commit_chain_free_rules_old(g1);
		} else {
			rcu_assign_pointer(chain->rules_gen_0, g1);
			nf_tables_commit_chain_free_rules_old(g0);
		}

		return;
	}

	if (next_genbit)
		rcu_assign_pointer(chain->rules_gen_1, chain->rules_next);
	else
		rcu_assign_pointer(chain->rules_gen_0, chain->rules_next);

	chain->rules_next = NULL;

	if (g0 == g1)
		return;

	if (next_genbit)
		nf_tables_commit_chain_free_rules_old(g1);
	else
		nf_tables_commit_chain_free_rules_old(g0);
}

static void nft_obj_del(struct nft_object *obj)
{
	rhltable_remove(&nft_objname_ht, &obj->rhlhead, nft_objname_ht_params);
	list_del_rcu(&obj->list);
}

void nft_chain_del(struct nft_chain *chain)
{
	struct nft_table *table = chain->table;

	WARN_ON_ONCE(rhltable_remove(&table->chains_ht, &chain->rhlhead,
				     nft_chain_ht_params));
	list_del_rcu(&chain->list);
}

static void nft_flowtable_hooks_del(struct nft_flowtable *flowtable,
				    struct list_head *hook_list)
{
	struct nft_hook *hook, *next;

	list_for_each_entry_safe(hook, next, &flowtable->hook_list, list) {
		if (hook->inactive)
			list_move(&hook->list, hook_list);
	}
}

static void nf_tables_module_autoload_cleanup(struct net *net)
{
	struct nftables_pernet *nft_net = nft_pernet(net);
	struct nft_module_request *req, *next;

	WARN_ON_ONCE(!list_empty(&nft_net->commit_list));
	list_for_each_entry_safe(req, next, &nft_net->module_list, list) {
		WARN_ON_ONCE(!req->done);
		list_del(&req->list);
		kfree(req);
	}
}

static void nf_tables_commit_release(struct net *net)
{
	struct nftables_pernet *nft_net = nft_pernet(net);
	struct nft_trans *trans;

	/* all side effects have to be made visible.
	 * For example, if a chain named 'foo' has been deleted, a
	 * new transaction must not find it anymore.
	 *
	 * Memory reclaim happens asynchronously from work queue
	 * to prevent expensive synchronize_rcu() in commit phase.
	 */
	if (list_empty(&nft_net->commit_list)) {
		nf_tables_module_autoload_cleanup(net);
		mutex_unlock(&nft_net->commit_mutex);
		return;
	}

	trans = list_last_entry(&nft_net->commit_list,
				struct nft_trans, list);
	get_net(trans->ctx.net);
	WARN_ON_ONCE(trans->put_net);

	trans->put_net = true;
	spin_lock(&nf_tables_destroy_list_lock);
	list_splice_tail_init(&nft_net->commit_list, &nf_tables_destroy_list);
	spin_unlock(&nf_tables_destroy_list_lock);

	nf_tables_module_autoload_cleanup(net);
	schedule_work(&trans_destroy_work);

	mutex_unlock(&nft_net->commit_mutex);
}

static void nft_commit_notify(struct net *net, u32 portid)
{
	struct nftables_pernet *nft_net = nft_pernet(net);
	struct sk_buff *batch_skb = NULL, *nskb, *skb;
	unsigned char *data;
	int len;

	list_for_each_entry_safe(skb, nskb, &nft_net->notify_list, list) {
		if (!batch_skb) {
new_batch:
			batch_skb = skb;
			len = NLMSG_GOODSIZE - skb->len;
			list_del(&skb->list);
			continue;
		}
		len -= skb->len;
		if (len > 0 && NFT_CB(skb).report == NFT_CB(batch_skb).report) {
			data = skb_put(batch_skb, skb->len);
			memcpy(data, skb->data, skb->len);
			list_del(&skb->list);
			kfree_skb(skb);
			continue;
		}
		nfnetlink_send(batch_skb, net, portid, NFNLGRP_NFTABLES,
			       NFT_CB(batch_skb).report, GFP_KERNEL);
		goto new_batch;
	}

	if (batch_skb) {
		nfnetlink_send(batch_skb, net, portid, NFNLGRP_NFTABLES,
			       NFT_CB(batch_skb).report, GFP_KERNEL);
	}

	WARN_ON_ONCE(!list_empty(&nft_net->notify_list));
}

static int nf_tables_commit_audit_alloc(struct list_head *adl,
					struct nft_table *table)
{
	struct nft_audit_data *adp;

	list_for_each_entry(adp, adl, list) {
		if (adp->table == table)
			return 0;
	}
	adp = kzalloc(sizeof(*adp), GFP_KERNEL);
	if (!adp)
		return -ENOMEM;
	adp->table = table;
	list_add(&adp->list, adl);
	return 0;
}

static void nf_tables_commit_audit_collect(struct list_head *adl,
					   struct nft_table *table, u32 op)
{
	struct nft_audit_data *adp;

	list_for_each_entry(adp, adl, list) {
		if (adp->table == table)
			goto found;
	}
	WARN_ONCE(1, "table=%s not expected in commit list", table->name);
	return;
found:
	adp->entries++;
	if (!adp->op || adp->op > op)
		adp->op = op;
}

#define AUNFTABLENAMELEN (NFT_TABLE_MAXNAMELEN + 22)

static void nf_tables_commit_audit_log(struct list_head *adl, u32 generation)
{
	struct nft_audit_data *adp, *adn;
	char aubuf[AUNFTABLENAMELEN];

	list_for_each_entry_safe(adp, adn, adl, list) {
		snprintf(aubuf, AUNFTABLENAMELEN, "%s:%u", adp->table->name,
			 generation);
		audit_log_nfcfg(aubuf, adp->table->family, adp->entries,
				nft2audit_op[adp->op], GFP_KERNEL);
		list_del(&adp->list);
		kfree(adp);
	}
}

static int nf_tables_commit(struct net *net, struct sk_buff *skb)
{
	struct nftables_pernet *nft_net = nft_pernet(net);
	struct nft_trans *trans, *next;
	struct nft_trans_elem *te;
	struct nft_chain *chain;
	struct nft_table *table;
	LIST_HEAD(adl);
	int err;

	if (list_empty(&nft_net->commit_list)) {
		mutex_unlock(&nft_net->commit_mutex);
		return 0;
	}

	/* 0. Validate ruleset, otherwise roll back for error reporting. */
	if (nf_tables_validate(net) < 0)
		return -EAGAIN;

	err = nft_flow_rule_offload_commit(net);
	if (err < 0)
		return err;

	/* 1.  Allocate space for next generation rules_gen_X[] */
	list_for_each_entry_safe(trans, next, &nft_net->commit_list, list) {
		int ret;

		ret = nf_tables_commit_audit_alloc(&adl, trans->ctx.table);
		if (ret) {
			nf_tables_commit_chain_prepare_cancel(net);
			return ret;
		}
		if (trans->msg_type == NFT_MSG_NEWRULE ||
		    trans->msg_type == NFT_MSG_DELRULE) {
			chain = trans->ctx.chain;

			ret = nf_tables_commit_chain_prepare(net, chain);
			if (ret < 0) {
				nf_tables_commit_chain_prepare_cancel(net);
				return ret;
			}
		}
	}

	/* step 2.  Make rules_gen_X visible to packet path */
	list_for_each_entry(table, &nft_net->tables, list) {
		list_for_each_entry(chain, &table->chains, list)
			nf_tables_commit_chain(net, chain);
	}

	/*
	 * Bump generation counter, invalidate any dump in progress.
	 * Cannot fail after this point.
	 */
	while (++nft_net->base_seq == 0)
		;

	/* step 3. Start new generation, rules_gen_X now in use. */
	net->nft.gencursor = nft_gencursor_next(net);

	list_for_each_entry_safe(trans, next, &nft_net->commit_list, list) {
		nf_tables_commit_audit_collect(&adl, trans->ctx.table,
					       trans->msg_type);
		switch (trans->msg_type) {
		case NFT_MSG_NEWTABLE:
			if (nft_trans_table_update(trans)) {
				if (!(trans->ctx.table->flags & __NFT_TABLE_F_UPDATE)) {
					nft_trans_destroy(trans);
					break;
				}
				if (trans->ctx.table->flags & NFT_TABLE_F_DORMANT)
					nf_tables_table_disable(net, trans->ctx.table);

				trans->ctx.table->flags &= ~__NFT_TABLE_F_UPDATE;
			} else {
				nft_clear(net, trans->ctx.table);
			}
			nf_tables_table_notify(&trans->ctx, NFT_MSG_NEWTABLE);
			nft_trans_destroy(trans);
			break;
		case NFT_MSG_DELTABLE:
			list_del_rcu(&trans->ctx.table->list);
			nf_tables_table_notify(&trans->ctx, NFT_MSG_DELTABLE);
			break;
		case NFT_MSG_NEWCHAIN:
			if (nft_trans_chain_update(trans)) {
				nft_chain_commit_update(trans);
				nf_tables_chain_notify(&trans->ctx, NFT_MSG_NEWCHAIN);
				/* trans destroyed after rcu grace period */
			} else {
				nft_chain_commit_drop_policy(trans);
				nft_clear(net, trans->ctx.chain);
				nf_tables_chain_notify(&trans->ctx, NFT_MSG_NEWCHAIN);
				nft_trans_destroy(trans);
			}
			break;
		case NFT_MSG_DELCHAIN:
			nft_chain_del(trans->ctx.chain);
			nf_tables_chain_notify(&trans->ctx, NFT_MSG_DELCHAIN);
			nf_tables_unregister_hook(trans->ctx.net,
						  trans->ctx.table,
						  trans->ctx.chain);
			break;
		case NFT_MSG_NEWRULE:
			nft_clear(trans->ctx.net, nft_trans_rule(trans));
			nf_tables_rule_notify(&trans->ctx,
					      nft_trans_rule(trans),
					      NFT_MSG_NEWRULE);
			nft_trans_destroy(trans);
			break;
		case NFT_MSG_DELRULE:
			list_del_rcu(&nft_trans_rule(trans)->list);
			nf_tables_rule_notify(&trans->ctx,
					      nft_trans_rule(trans),
					      NFT_MSG_DELRULE);
			nft_rule_expr_deactivate(&trans->ctx,
						 nft_trans_rule(trans),
						 NFT_TRANS_COMMIT);
			break;
		case NFT_MSG_NEWSET:
			nft_clear(net, nft_trans_set(trans));
			/* This avoids hitting -EBUSY when deleting the table
			 * from the transaction.
			 */
			if (nft_set_is_anonymous(nft_trans_set(trans)) &&
			    !list_empty(&nft_trans_set(trans)->bindings))
				trans->ctx.table->use--;

			nf_tables_set_notify(&trans->ctx, nft_trans_set(trans),
					     NFT_MSG_NEWSET, GFP_KERNEL);
			nft_trans_destroy(trans);
			break;
		case NFT_MSG_DELSET:
			list_del_rcu(&nft_trans_set(trans)->list);
			nf_tables_set_notify(&trans->ctx, nft_trans_set(trans),
					     NFT_MSG_DELSET, GFP_KERNEL);
			break;
		case NFT_MSG_NEWSETELEM:
			te = (struct nft_trans_elem *)trans->data;

			nft_setelem_activate(net, te->set, &te->elem);
			nf_tables_setelem_notify(&trans->ctx, te->set,
						 &te->elem,
						 NFT_MSG_NEWSETELEM, 0);
			nft_trans_destroy(trans);
			break;
		case NFT_MSG_DELSETELEM:
			te = (struct nft_trans_elem *)trans->data;

			nf_tables_setelem_notify(&trans->ctx, te->set,
						 &te->elem,
						 NFT_MSG_DELSETELEM, 0);
			nft_setelem_remove(net, te->set, &te->elem);
			if (!nft_setelem_is_catchall(te->set, &te->elem)) {
				atomic_dec(&te->set->nelems);
				te->set->ndeact--;
			}
			break;
		case NFT_MSG_NEWOBJ:
			if (nft_trans_obj_update(trans)) {
				nft_obj_commit_update(trans);
				nf_tables_obj_notify(&trans->ctx,
						     nft_trans_obj(trans),
						     NFT_MSG_NEWOBJ);
			} else {
				nft_clear(net, nft_trans_obj(trans));
				nf_tables_obj_notify(&trans->ctx,
						     nft_trans_obj(trans),
						     NFT_MSG_NEWOBJ);
				nft_trans_destroy(trans);
			}
			break;
		case NFT_MSG_DELOBJ:
			nft_obj_del(nft_trans_obj(trans));
			nf_tables_obj_notify(&trans->ctx, nft_trans_obj(trans),
					     NFT_MSG_DELOBJ);
			break;
		case NFT_MSG_NEWFLOWTABLE:
			if (nft_trans_flowtable_update(trans)) {
				nft_trans_flowtable(trans)->data.flags =
					nft_trans_flowtable_flags(trans);
				nf_tables_flowtable_notify(&trans->ctx,
							   nft_trans_flowtable(trans),
							   &nft_trans_flowtable_hooks(trans),
							   NFT_MSG_NEWFLOWTABLE);
				list_splice(&nft_trans_flowtable_hooks(trans),
					    &nft_trans_flowtable(trans)->hook_list);
			} else {
				nft_clear(net, nft_trans_flowtable(trans));
				nf_tables_flowtable_notify(&trans->ctx,
							   nft_trans_flowtable(trans),
							   &nft_trans_flowtable(trans)->hook_list,
							   NFT_MSG_NEWFLOWTABLE);
			}
			nft_trans_destroy(trans);
			break;
		case NFT_MSG_DELFLOWTABLE:
			if (nft_trans_flowtable_update(trans)) {
				nft_flowtable_hooks_del(nft_trans_flowtable(trans),
							&nft_trans_flowtable_hooks(trans));
				nf_tables_flowtable_notify(&trans->ctx,
							   nft_trans_flowtable(trans),
							   &nft_trans_flowtable_hooks(trans),
							   NFT_MSG_DELFLOWTABLE);
				nft_unregister_flowtable_net_hooks(net,
								   &nft_trans_flowtable_hooks(trans));
			} else {
				list_del_rcu(&nft_trans_flowtable(trans)->list);
				nf_tables_flowtable_notify(&trans->ctx,
							   nft_trans_flowtable(trans),
							   &nft_trans_flowtable(trans)->hook_list,
							   NFT_MSG_DELFLOWTABLE);
				nft_unregister_flowtable_net_hooks(net,
						&nft_trans_flowtable(trans)->hook_list);
			}
			break;
		}
	}

	nft_commit_notify(net, NETLINK_CB(skb).portid);
	nf_tables_gen_notify(net, skb, NFT_MSG_NEWGEN);
	nf_tables_commit_audit_log(&adl, nft_net->base_seq);
	nf_tables_commit_release(net);

	return 0;
}

static void nf_tables_module_autoload(struct net *net)
{
	struct nftables_pernet *nft_net = nft_pernet(net);
	struct nft_module_request *req, *next;
	LIST_HEAD(module_list);

	list_splice_init(&nft_net->module_list, &module_list);
	mutex_unlock(&nft_net->commit_mutex);
	list_for_each_entry_safe(req, next, &module_list, list) {
		request_module("%s", req->module);
		req->done = true;
	}
	mutex_lock(&nft_net->commit_mutex);
	list_splice(&module_list, &nft_net->module_list);
}

static void nf_tables_abort_release(struct nft_trans *trans)
{
	switch (trans->msg_type) {
	case NFT_MSG_NEWTABLE:
		nf_tables_table_destroy(&trans->ctx);
		break;
	case NFT_MSG_NEWCHAIN:
		nf_tables_chain_destroy(&trans->ctx);
		break;
	case NFT_MSG_NEWRULE:
		nf_tables_rule_destroy(&trans->ctx, nft_trans_rule(trans));
		break;
	case NFT_MSG_NEWSET:
		nft_set_destroy(&trans->ctx, nft_trans_set(trans));
		break;
	case NFT_MSG_NEWSETELEM:
		nft_set_elem_destroy(nft_trans_elem_set(trans),
				     nft_trans_elem(trans).priv, true);
		break;
	case NFT_MSG_NEWOBJ:
		nft_obj_destroy(&trans->ctx, nft_trans_obj(trans));
		break;
	case NFT_MSG_NEWFLOWTABLE:
		if (nft_trans_flowtable_update(trans))
			nft_flowtable_hooks_destroy(&nft_trans_flowtable_hooks(trans));
		else
			nf_tables_flowtable_destroy(nft_trans_flowtable(trans));
		break;
	}
	kfree(trans);
}

static int __nf_tables_abort(struct net *net, enum nfnl_abort_action action)
{
	struct nftables_pernet *nft_net = nft_pernet(net);
	struct nft_trans *trans, *next;
	struct nft_trans_elem *te;
	struct nft_hook *hook;

	if (action == NFNL_ABORT_VALIDATE &&
	    nf_tables_validate(net) < 0)
		return -EAGAIN;

	list_for_each_entry_safe_reverse(trans, next, &nft_net->commit_list,
					 list) {
		switch (trans->msg_type) {
		case NFT_MSG_NEWTABLE:
			if (nft_trans_table_update(trans)) {
				if (!(trans->ctx.table->flags & __NFT_TABLE_F_UPDATE)) {
					nft_trans_destroy(trans);
					break;
				}
				if (trans->ctx.table->flags & __NFT_TABLE_F_WAS_DORMANT) {
					nf_tables_table_disable(net, trans->ctx.table);
					trans->ctx.table->flags |= NFT_TABLE_F_DORMANT;
				} else if (trans->ctx.table->flags & __NFT_TABLE_F_WAS_AWAKEN) {
					trans->ctx.table->flags &= ~NFT_TABLE_F_DORMANT;
				}
				trans->ctx.table->flags &= ~__NFT_TABLE_F_UPDATE;
				nft_trans_destroy(trans);
			} else {
				list_del_rcu(&trans->ctx.table->list);
			}
			break;
		case NFT_MSG_DELTABLE:
			nft_clear(trans->ctx.net, trans->ctx.table);
			nft_trans_destroy(trans);
			break;
		case NFT_MSG_NEWCHAIN:
			if (nft_trans_chain_update(trans)) {
				free_percpu(nft_trans_chain_stats(trans));
				kfree(nft_trans_chain_name(trans));
				nft_trans_destroy(trans);
			} else {
				if (nft_chain_is_bound(trans->ctx.chain)) {
					nft_trans_destroy(trans);
					break;
				}
				trans->ctx.table->use--;
				nft_chain_del(trans->ctx.chain);
				nf_tables_unregister_hook(trans->ctx.net,
							  trans->ctx.table,
							  trans->ctx.chain);
			}
			break;
		case NFT_MSG_DELCHAIN:
			trans->ctx.table->use++;
			nft_clear(trans->ctx.net, trans->ctx.chain);
			nft_trans_destroy(trans);
			break;
		case NFT_MSG_NEWRULE:
			trans->ctx.chain->use--;
			list_del_rcu(&nft_trans_rule(trans)->list);
			nft_rule_expr_deactivate(&trans->ctx,
						 nft_trans_rule(trans),
						 NFT_TRANS_ABORT);
			if (trans->ctx.chain->flags & NFT_CHAIN_HW_OFFLOAD)
				nft_flow_rule_destroy(nft_trans_flow_rule(trans));
			break;
		case NFT_MSG_DELRULE:
			trans->ctx.chain->use++;
			nft_clear(trans->ctx.net, nft_trans_rule(trans));
			nft_rule_expr_activate(&trans->ctx, nft_trans_rule(trans));
			if (trans->ctx.chain->flags & NFT_CHAIN_HW_OFFLOAD)
				nft_flow_rule_destroy(nft_trans_flow_rule(trans));

			nft_trans_destroy(trans);
			break;
		case NFT_MSG_NEWSET:
			trans->ctx.table->use--;
			if (nft_trans_set_bound(trans)) {
				nft_trans_destroy(trans);
				break;
			}
			list_del_rcu(&nft_trans_set(trans)->list);
			break;
		case NFT_MSG_DELSET:
			trans->ctx.table->use++;
			nft_clear(trans->ctx.net, nft_trans_set(trans));
			nft_trans_destroy(trans);
			break;
		case NFT_MSG_NEWSETELEM:
			if (nft_trans_elem_set_bound(trans)) {
				nft_trans_destroy(trans);
				break;
			}
			te = (struct nft_trans_elem *)trans->data;
			nft_setelem_remove(net, te->set, &te->elem);
			if (!nft_setelem_is_catchall(te->set, &te->elem))
				atomic_dec(&te->set->nelems);
			break;
		case NFT_MSG_DELSETELEM:
			te = (struct nft_trans_elem *)trans->data;

			nft_setelem_data_activate(net, te->set, &te->elem);
			nft_setelem_activate(net, te->set, &te->elem);
			if (!nft_setelem_is_catchall(te->set, &te->elem))
				te->set->ndeact--;

			nft_trans_destroy(trans);
			break;
		case NFT_MSG_NEWOBJ:
			if (nft_trans_obj_update(trans)) {
				kfree(nft_trans_obj_newobj(trans));
				nft_trans_destroy(trans);
			} else {
				trans->ctx.table->use--;
				nft_obj_del(nft_trans_obj(trans));
			}
			break;
		case NFT_MSG_DELOBJ:
			trans->ctx.table->use++;
			nft_clear(trans->ctx.net, nft_trans_obj(trans));
			nft_trans_destroy(trans);
			break;
		case NFT_MSG_NEWFLOWTABLE:
			if (nft_trans_flowtable_update(trans)) {
				nft_unregister_flowtable_net_hooks(net,
						&nft_trans_flowtable_hooks(trans));
			} else {
				trans->ctx.table->use--;
				list_del_rcu(&nft_trans_flowtable(trans)->list);
				nft_unregister_flowtable_net_hooks(net,
						&nft_trans_flowtable(trans)->hook_list);
			}
			break;
		case NFT_MSG_DELFLOWTABLE:
			if (nft_trans_flowtable_update(trans)) {
				list_for_each_entry(hook, &nft_trans_flowtable(trans)->hook_list, list)
					hook->inactive = false;
			} else {
				trans->ctx.table->use++;
				nft_clear(trans->ctx.net, nft_trans_flowtable(trans));
			}
			nft_trans_destroy(trans);
			break;
		}
	}

	synchronize_rcu();

	list_for_each_entry_safe_reverse(trans, next,
					 &nft_net->commit_list, list) {
		list_del(&trans->list);
		nf_tables_abort_release(trans);
	}

	if (action == NFNL_ABORT_AUTOLOAD)
		nf_tables_module_autoload(net);
	else
		nf_tables_module_autoload_cleanup(net);

	return 0;
}

static void nf_tables_cleanup(struct net *net)
{
	nft_validate_state_update(net, NFT_VALIDATE_SKIP);
}

static int nf_tables_abort(struct net *net, struct sk_buff *skb,
			   enum nfnl_abort_action action)
{
	struct nftables_pernet *nft_net = nft_pernet(net);
	int ret = __nf_tables_abort(net, action);

	mutex_unlock(&nft_net->commit_mutex);

	return ret;
}

static bool nf_tables_valid_genid(struct net *net, u32 genid)
{
	struct nftables_pernet *nft_net = nft_pernet(net);
	bool genid_ok;

	mutex_lock(&nft_net->commit_mutex);

	genid_ok = genid == 0 || nft_net->base_seq == genid;
	if (!genid_ok)
		mutex_unlock(&nft_net->commit_mutex);

	/* else, commit mutex has to be released by commit or abort function */
	return genid_ok;
}

static const struct nfnetlink_subsystem nf_tables_subsys = {
	.name		= "nf_tables",
	.subsys_id	= NFNL_SUBSYS_NFTABLES,
	.cb_count	= NFT_MSG_MAX,
	.cb		= nf_tables_cb,
	.commit		= nf_tables_commit,
	.abort		= nf_tables_abort,
	.cleanup	= nf_tables_cleanup,
	.valid_genid	= nf_tables_valid_genid,
	.owner		= THIS_MODULE,
};

int nft_chain_validate_dependency(const struct nft_chain *chain,
				  enum nft_chain_types type)
{
	const struct nft_base_chain *basechain;

	if (nft_is_base_chain(chain)) {
		basechain = nft_base_chain(chain);
		if (basechain->type->type != type)
			return -EOPNOTSUPP;
	}
	return 0;
}
EXPORT_SYMBOL_GPL(nft_chain_validate_dependency);

int nft_chain_validate_hooks(const struct nft_chain *chain,
			     unsigned int hook_flags)
{
	struct nft_base_chain *basechain;

	if (nft_is_base_chain(chain)) {
		basechain = nft_base_chain(chain);

		if ((1 << basechain->ops.hooknum) & hook_flags)
			return 0;

		return -EOPNOTSUPP;
	}

	return 0;
}
EXPORT_SYMBOL_GPL(nft_chain_validate_hooks);

/*
 * Loop detection - walk through the ruleset beginning at the destination chain
 * of a new jump until either the source chain is reached (loop) or all
 * reachable chains have been traversed.
 *
 * The loop check is performed whenever a new jump verdict is added to an
 * expression or verdict map or a verdict map is bound to a new chain.
 */

static int nf_tables_check_loops(const struct nft_ctx *ctx,
				 const struct nft_chain *chain);

static int nft_check_loops(const struct nft_ctx *ctx,
			   const struct nft_set_ext *ext)
{
	const struct nft_data *data;
	int ret;

	data = nft_set_ext_data(ext);
	switch (data->verdict.code) {
	case NFT_JUMP:
	case NFT_GOTO:
		ret = nf_tables_check_loops(ctx, data->verdict.chain);
		break;
	default:
		ret = 0;
		break;
	}

	return ret;
}

static int nf_tables_loop_check_setelem(const struct nft_ctx *ctx,
					struct nft_set *set,
					const struct nft_set_iter *iter,
					struct nft_set_elem *elem)
{
	const struct nft_set_ext *ext = nft_set_elem_ext(set, elem->priv);

	if (nft_set_ext_exists(ext, NFT_SET_EXT_FLAGS) &&
	    *nft_set_ext_flags(ext) & NFT_SET_ELEM_INTERVAL_END)
		return 0;

	return nft_check_loops(ctx, ext);
}

static int nft_set_catchall_loops(const struct nft_ctx *ctx,
				  struct nft_set *set)
{
	u8 genmask = nft_genmask_next(ctx->net);
	struct nft_set_elem_catchall *catchall;
	struct nft_set_ext *ext;
	int ret = 0;

	list_for_each_entry_rcu(catchall, &set->catchall_list, list) {
		ext = nft_set_elem_ext(set, catchall->elem);
		if (!nft_set_elem_active(ext, genmask))
			continue;

		ret = nft_check_loops(ctx, ext);
		if (ret < 0)
			return ret;
	}

	return ret;
}

static int nf_tables_check_loops(const struct nft_ctx *ctx,
				 const struct nft_chain *chain)
{
	const struct nft_rule *rule;
	const struct nft_expr *expr, *last;
	struct nft_set *set;
	struct nft_set_binding *binding;
	struct nft_set_iter iter;

	if (ctx->chain == chain)
		return -ELOOP;

	list_for_each_entry(rule, &chain->rules, list) {
		nft_rule_for_each_expr(expr, last, rule) {
			struct nft_immediate_expr *priv;
			const struct nft_data *data;
			int err;

			if (strcmp(expr->ops->type->name, "immediate"))
				continue;

			priv = nft_expr_priv(expr);
			if (priv->dreg != NFT_REG_VERDICT)
				continue;

			data = &priv->data;
			switch (data->verdict.code) {
			case NFT_JUMP:
			case NFT_GOTO:
				err = nf_tables_check_loops(ctx,
							data->verdict.chain);
				if (err < 0)
					return err;
				break;
			default:
				break;
			}
		}
	}

	list_for_each_entry(set, &ctx->table->sets, list) {
		if (!nft_is_active_next(ctx->net, set))
			continue;
		if (!(set->flags & NFT_SET_MAP) ||
		    set->dtype != NFT_DATA_VERDICT)
			continue;

		list_for_each_entry(binding, &set->bindings, list) {
			if (!(binding->flags & NFT_SET_MAP) ||
			    binding->chain != chain)
				continue;

			iter.genmask	= nft_genmask_next(ctx->net);
			iter.skip 	= 0;
			iter.count	= 0;
			iter.err	= 0;
			iter.fn		= nf_tables_loop_check_setelem;

			set->ops->walk(ctx, set, &iter);
			if (!iter.err)
				iter.err = nft_set_catchall_loops(ctx, set);

			if (iter.err < 0)
				return iter.err;
		}
	}

	return 0;
}

/**
 *	nft_parse_u32_check - fetch u32 attribute and check for maximum value
 *
 *	@attr: netlink attribute to fetch value from
 *	@max: maximum value to be stored in dest
 *	@dest: pointer to the variable
 *
 *	Parse, check and store a given u32 netlink attribute into variable.
 *	This function returns -ERANGE if the value goes over maximum value.
 *	Otherwise a 0 is returned and the attribute value is stored in the
 *	destination variable.
 */
int nft_parse_u32_check(const struct nlattr *attr, int max, u32 *dest)
{
	u32 val;

	val = ntohl(nla_get_be32(attr));
	if (val > max)
		return -ERANGE;

	*dest = val;
	return 0;
}
EXPORT_SYMBOL_GPL(nft_parse_u32_check);

static unsigned int nft_parse_register(const struct nlattr *attr)
{
	unsigned int reg;

	reg = ntohl(nla_get_be32(attr));
	switch (reg) {
	case NFT_REG_VERDICT...NFT_REG_4:
		return reg * NFT_REG_SIZE / NFT_REG32_SIZE;
	default:
		return reg + NFT_REG_SIZE / NFT_REG32_SIZE - NFT_REG32_00;
	}
}

/**
 *	nft_dump_register - dump a register value to a netlink attribute
 *
 *	@skb: socket buffer
 *	@attr: attribute number
 *	@reg: register number
 *
 *	Construct a netlink attribute containing the register number. For
 *	compatibility reasons, register numbers being a multiple of 4 are
 *	translated to the corresponding 128 bit register numbers.
 */
int nft_dump_register(struct sk_buff *skb, unsigned int attr, unsigned int reg)
{
	if (reg % (NFT_REG_SIZE / NFT_REG32_SIZE) == 0)
		reg = reg / (NFT_REG_SIZE / NFT_REG32_SIZE);
	else
		reg = reg - NFT_REG_SIZE / NFT_REG32_SIZE + NFT_REG32_00;

	return nla_put_be32(skb, attr, htonl(reg));
}
EXPORT_SYMBOL_GPL(nft_dump_register);

static int nft_validate_register_load(enum nft_registers reg, unsigned int len)
{
	if (reg < NFT_REG_1 * NFT_REG_SIZE / NFT_REG32_SIZE)
		return -EINVAL;
	if (len == 0)
		return -EINVAL;
	if (reg * NFT_REG32_SIZE + len > sizeof_field(struct nft_regs, data))
		return -ERANGE;

	return 0;
}

int nft_parse_register_load(const struct nlattr *attr, u8 *sreg, u32 len)
{
	u32 reg;
	int err;

	reg = nft_parse_register(attr);
	err = nft_validate_register_load(reg, len);
	if (err < 0)
		return err;

	*sreg = reg;
	return 0;
}
EXPORT_SYMBOL_GPL(nft_parse_register_load);

static int nft_validate_register_store(const struct nft_ctx *ctx,
				       enum nft_registers reg,
				       const struct nft_data *data,
				       enum nft_data_types type,
				       unsigned int len)
{
	int err;

	switch (reg) {
	case NFT_REG_VERDICT:
		if (type != NFT_DATA_VERDICT)
			return -EINVAL;

		if (data != NULL &&
		    (data->verdict.code == NFT_GOTO ||
		     data->verdict.code == NFT_JUMP)) {
			err = nf_tables_check_loops(ctx, data->verdict.chain);
			if (err < 0)
				return err;
		}

		return 0;
	default:
		if (reg < NFT_REG_1 * NFT_REG_SIZE / NFT_REG32_SIZE)
			return -EINVAL;
		if (len == 0)
			return -EINVAL;
		if (reg * NFT_REG32_SIZE + len >
		    sizeof_field(struct nft_regs, data))
			return -ERANGE;

		if (data != NULL && type != NFT_DATA_VALUE)
			return -EINVAL;
		return 0;
	}
}

int nft_parse_register_store(const struct nft_ctx *ctx,
			     const struct nlattr *attr, u8 *dreg,
			     const struct nft_data *data,
			     enum nft_data_types type, unsigned int len)
{
	int err;
	u32 reg;

	reg = nft_parse_register(attr);
	err = nft_validate_register_store(ctx, reg, data, type, len);
	if (err < 0)
		return err;

	*dreg = reg;
	return 0;
}
EXPORT_SYMBOL_GPL(nft_parse_register_store);

static const struct nla_policy nft_verdict_policy[NFTA_VERDICT_MAX + 1] = {
	[NFTA_VERDICT_CODE]	= { .type = NLA_U32 },
	[NFTA_VERDICT_CHAIN]	= { .type = NLA_STRING,
				    .len = NFT_CHAIN_MAXNAMELEN - 1 },
	[NFTA_VERDICT_CHAIN_ID]	= { .type = NLA_U32 },
};

static int nft_verdict_init(const struct nft_ctx *ctx, struct nft_data *data,
			    struct nft_data_desc *desc, const struct nlattr *nla)
{
	u8 genmask = nft_genmask_next(ctx->net);
	struct nlattr *tb[NFTA_VERDICT_MAX + 1];
	struct nft_chain *chain;
	int err;

	err = nla_parse_nested_deprecated(tb, NFTA_VERDICT_MAX, nla,
					  nft_verdict_policy, NULL);
	if (err < 0)
		return err;

	if (!tb[NFTA_VERDICT_CODE])
		return -EINVAL;
	data->verdict.code = ntohl(nla_get_be32(tb[NFTA_VERDICT_CODE]));

	switch (data->verdict.code) {
	default:
		switch (data->verdict.code & NF_VERDICT_MASK) {
		case NF_ACCEPT:
		case NF_DROP:
		case NF_QUEUE:
			break;
		default:
			return -EINVAL;
		}
		fallthrough;
	case NFT_CONTINUE:
	case NFT_BREAK:
	case NFT_RETURN:
		break;
	case NFT_JUMP:
	case NFT_GOTO:
		if (tb[NFTA_VERDICT_CHAIN]) {
			chain = nft_chain_lookup(ctx->net, ctx->table,
						 tb[NFTA_VERDICT_CHAIN],
						 genmask);
		} else if (tb[NFTA_VERDICT_CHAIN_ID]) {
			chain = nft_chain_lookup_byid(ctx->net,
						      tb[NFTA_VERDICT_CHAIN_ID]);
			if (IS_ERR(chain))
				return PTR_ERR(chain);
		} else {
			return -EINVAL;
		}

		if (IS_ERR(chain))
			return PTR_ERR(chain);
		if (nft_is_base_chain(chain))
			return -EOPNOTSUPP;

		chain->use++;
		data->verdict.chain = chain;
		break;
	}

	desc->len = sizeof(data->verdict);
	desc->type = NFT_DATA_VERDICT;
	return 0;
}

static void nft_verdict_uninit(const struct nft_data *data)
{
	struct nft_chain *chain;
	struct nft_rule *rule;

	switch (data->verdict.code) {
	case NFT_JUMP:
	case NFT_GOTO:
		chain = data->verdict.chain;
		chain->use--;

		if (!nft_chain_is_bound(chain))
			break;

		chain->table->use--;
		list_for_each_entry(rule, &chain->rules, list)
			chain->use--;

		nft_chain_del(chain);
		break;
	}
}

int nft_verdict_dump(struct sk_buff *skb, int type, const struct nft_verdict *v)
{
	struct nlattr *nest;

	nest = nla_nest_start_noflag(skb, type);
	if (!nest)
		goto nla_put_failure;

	if (nla_put_be32(skb, NFTA_VERDICT_CODE, htonl(v->code)))
		goto nla_put_failure;

	switch (v->code) {
	case NFT_JUMP:
	case NFT_GOTO:
		if (nla_put_string(skb, NFTA_VERDICT_CHAIN,
				   v->chain->name))
			goto nla_put_failure;
	}
	nla_nest_end(skb, nest);
	return 0;

nla_put_failure:
	return -1;
}

static int nft_value_init(const struct nft_ctx *ctx,
			  struct nft_data *data, unsigned int size,
			  struct nft_data_desc *desc, const struct nlattr *nla)
{
	unsigned int len;

	len = nla_len(nla);
	if (len == 0)
		return -EINVAL;
	if (len > size)
		return -EOVERFLOW;

	nla_memcpy(data->data, nla, len);
	desc->type = NFT_DATA_VALUE;
	desc->len  = len;
	return 0;
}

static int nft_value_dump(struct sk_buff *skb, const struct nft_data *data,
			  unsigned int len)
{
	return nla_put(skb, NFTA_DATA_VALUE, len, data->data);
}

static const struct nla_policy nft_data_policy[NFTA_DATA_MAX + 1] = {
	[NFTA_DATA_VALUE]	= { .type = NLA_BINARY },
	[NFTA_DATA_VERDICT]	= { .type = NLA_NESTED },
};

/**
 *	nft_data_init - parse nf_tables data netlink attributes
 *
 *	@ctx: context of the expression using the data
 *	@data: destination struct nft_data
 *	@size: maximum data length
 *	@desc: data description
 *	@nla: netlink attribute containing data
 *
 *	Parse the netlink data attributes and initialize a struct nft_data.
 *	The type and length of data are returned in the data description.
 *
 *	The caller can indicate that it only wants to accept data of type
 *	NFT_DATA_VALUE by passing NULL for the ctx argument.
 */
int nft_data_init(const struct nft_ctx *ctx,
		  struct nft_data *data, unsigned int size,
		  struct nft_data_desc *desc, const struct nlattr *nla)
{
	struct nlattr *tb[NFTA_DATA_MAX + 1];
	int err;

	err = nla_parse_nested_deprecated(tb, NFTA_DATA_MAX, nla,
					  nft_data_policy, NULL);
	if (err < 0)
		return err;

	if (tb[NFTA_DATA_VALUE])
		return nft_value_init(ctx, data, size, desc,
				      tb[NFTA_DATA_VALUE]);
	if (tb[NFTA_DATA_VERDICT] && ctx != NULL)
		return nft_verdict_init(ctx, data, desc, tb[NFTA_DATA_VERDICT]);
	return -EINVAL;
}
EXPORT_SYMBOL_GPL(nft_data_init);

/**
 *	nft_data_release - release a nft_data item
 *
 *	@data: struct nft_data to release
 *	@type: type of data
 *
 *	Release a nft_data item. NFT_DATA_VALUE types can be silently discarded,
 *	all others need to be released by calling this function.
 */
void nft_data_release(const struct nft_data *data, enum nft_data_types type)
{
	if (type < NFT_DATA_VERDICT)
		return;
	switch (type) {
	case NFT_DATA_VERDICT:
		return nft_verdict_uninit(data);
	default:
		WARN_ON(1);
	}
}
EXPORT_SYMBOL_GPL(nft_data_release);

int nft_data_dump(struct sk_buff *skb, int attr, const struct nft_data *data,
		  enum nft_data_types type, unsigned int len)
{
	struct nlattr *nest;
	int err;

	nest = nla_nest_start_noflag(skb, attr);
	if (nest == NULL)
		return -1;

	switch (type) {
	case NFT_DATA_VALUE:
		err = nft_value_dump(skb, data, len);
		break;
	case NFT_DATA_VERDICT:
		err = nft_verdict_dump(skb, NFTA_DATA_VERDICT, &data->verdict);
		break;
	default:
		err = -EINVAL;
		WARN_ON(1);
	}

	nla_nest_end(skb, nest);
	return err;
}
EXPORT_SYMBOL_GPL(nft_data_dump);

int __nft_release_basechain(struct nft_ctx *ctx)
{
	struct nft_rule *rule, *nr;

	if (WARN_ON(!nft_is_base_chain(ctx->chain)))
		return 0;

	nf_tables_unregister_hook(ctx->net, ctx->chain->table, ctx->chain);
	list_for_each_entry_safe(rule, nr, &ctx->chain->rules, list) {
		list_del(&rule->list);
		ctx->chain->use--;
		nf_tables_rule_release(ctx, rule);
	}
	nft_chain_del(ctx->chain);
	ctx->table->use--;
	nf_tables_chain_destroy(ctx);

	return 0;
}
EXPORT_SYMBOL_GPL(__nft_release_basechain);

static void __nft_release_hook(struct net *net, struct nft_table *table)
{
	struct nft_chain *chain;

	list_for_each_entry(chain, &table->chains, list)
		nf_tables_unregister_hook(net, table, chain);
}

static void __nft_release_hooks(struct net *net)
{
	struct nftables_pernet *nft_net = nft_pernet(net);
	struct nft_table *table;

	list_for_each_entry(table, &nft_net->tables, list) {
		if (nft_table_has_owner(table))
			continue;

		__nft_release_hook(net, table);
	}
}

static void __nft_release_table(struct net *net, struct nft_table *table)
{
	struct nft_flowtable *flowtable, *nf;
	struct nft_chain *chain, *nc;
	struct nft_object *obj, *ne;
	struct nft_rule *rule, *nr;
	struct nft_set *set, *ns;
	struct nft_ctx ctx = {
		.net	= net,
		.family	= NFPROTO_NETDEV,
	};

	ctx.family = table->family;
	ctx.table = table;
	list_for_each_entry(chain, &table->chains, list) {
		ctx.chain = chain;
		list_for_each_entry_safe(rule, nr, &chain->rules, list) {
			list_del(&rule->list);
			chain->use--;
			nf_tables_rule_release(&ctx, rule);
		}
	}
	list_for_each_entry_safe(flowtable, nf, &table->flowtables, list) {
		list_del(&flowtable->list);
		table->use--;
		nf_tables_flowtable_destroy(flowtable);
	}
	list_for_each_entry_safe(set, ns, &table->sets, list) {
		list_del(&set->list);
		table->use--;
		nft_set_destroy(&ctx, set);
	}
	list_for_each_entry_safe(obj, ne, &table->objects, list) {
		nft_obj_del(obj);
		table->use--;
		nft_obj_destroy(&ctx, obj);
	}
	list_for_each_entry_safe(chain, nc, &table->chains, list) {
		ctx.chain = chain;
		nft_chain_del(chain);
		table->use--;
		nf_tables_chain_destroy(&ctx);
	}
	list_del(&table->list);
	nf_tables_table_destroy(&ctx);
}

static void __nft_release_tables(struct net *net)
{
	struct nftables_pernet *nft_net = nft_pernet(net);
	struct nft_table *table, *nt;

	list_for_each_entry_safe(table, nt, &nft_net->tables, list) {
		if (nft_table_has_owner(table))
			continue;

		__nft_release_table(net, table);
	}
}

static int nft_rcv_nl_event(struct notifier_block *this, unsigned long event,
			    void *ptr)
{
	struct nftables_pernet *nft_net;
	struct netlink_notify *n = ptr;
	struct nft_table *table, *nt;
	struct net *net = n->net;
	bool release = false;

	if (event != NETLINK_URELEASE || n->protocol != NETLINK_NETFILTER)
		return NOTIFY_DONE;

	nft_net = nft_pernet(net);
	mutex_lock(&nft_net->commit_mutex);
	list_for_each_entry(table, &nft_net->tables, list) {
		if (nft_table_has_owner(table) &&
		    n->portid == table->nlpid) {
			__nft_release_hook(net, table);
			release = true;
		}
	}
	if (release) {
		synchronize_rcu();
		list_for_each_entry_safe(table, nt, &nft_net->tables, list) {
			if (nft_table_has_owner(table) &&
			    n->portid == table->nlpid)
				__nft_release_table(net, table);
		}
	}
	mutex_unlock(&nft_net->commit_mutex);

	return NOTIFY_DONE;
}

static struct notifier_block nft_nl_notifier = {
	.notifier_call  = nft_rcv_nl_event,
};

static int __net_init nf_tables_init_net(struct net *net)
{
	struct nftables_pernet *nft_net = nft_pernet(net);

	INIT_LIST_HEAD(&nft_net->tables);
	INIT_LIST_HEAD(&nft_net->commit_list);
	INIT_LIST_HEAD(&nft_net->module_list);
	INIT_LIST_HEAD(&nft_net->notify_list);
	mutex_init(&nft_net->commit_mutex);
	nft_net->base_seq = 1;
	nft_net->validate_state = NFT_VALIDATE_SKIP;

	return 0;
}

static void __net_exit nf_tables_pre_exit_net(struct net *net)
{
	__nft_release_hooks(net);
}

static void __net_exit nf_tables_exit_net(struct net *net)
{
	struct nftables_pernet *nft_net = nft_pernet(net);

	mutex_lock(&nft_net->commit_mutex);
	if (!list_empty(&nft_net->commit_list))
		__nf_tables_abort(net, NFNL_ABORT_NONE);
	__nft_release_tables(net);
	mutex_unlock(&nft_net->commit_mutex);
	WARN_ON_ONCE(!list_empty(&nft_net->tables));
	WARN_ON_ONCE(!list_empty(&nft_net->module_list));
	WARN_ON_ONCE(!list_empty(&nft_net->notify_list));
}

static struct pernet_operations nf_tables_net_ops = {
	.init		= nf_tables_init_net,
	.pre_exit	= nf_tables_pre_exit_net,
	.exit		= nf_tables_exit_net,
	.id		= &nf_tables_net_id,
	.size		= sizeof(struct nftables_pernet),
};

static int __init nf_tables_module_init(void)
{
	int err;

	err = register_pernet_subsys(&nf_tables_net_ops);
	if (err < 0)
		return err;

	err = nft_chain_filter_init();
	if (err < 0)
		goto err_chain_filter;

	err = nf_tables_core_module_init();
	if (err < 0)
		goto err_core_module;

	err = register_netdevice_notifier(&nf_tables_flowtable_notifier);
	if (err < 0)
		goto err_netdev_notifier;

	err = rhltable_init(&nft_objname_ht, &nft_objname_ht_params);
	if (err < 0)
		goto err_rht_objname;

	err = nft_offload_init();
	if (err < 0)
		goto err_offload;

	err = netlink_register_notifier(&nft_nl_notifier);
	if (err < 0)
		goto err_netlink_notifier;

	/* must be last */
	err = nfnetlink_subsys_register(&nf_tables_subsys);
	if (err < 0)
		goto err_nfnl_subsys;

	nft_chain_route_init();

	return err;

err_nfnl_subsys:
	netlink_unregister_notifier(&nft_nl_notifier);
err_netlink_notifier:
	nft_offload_exit();
err_offload:
	rhltable_destroy(&nft_objname_ht);
err_rht_objname:
	unregister_netdevice_notifier(&nf_tables_flowtable_notifier);
err_netdev_notifier:
	nf_tables_core_module_exit();
err_core_module:
	nft_chain_filter_fini();
err_chain_filter:
	unregister_pernet_subsys(&nf_tables_net_ops);
	return err;
}

static void __exit nf_tables_module_exit(void)
{
	nfnetlink_subsys_unregister(&nf_tables_subsys);
	netlink_unregister_notifier(&nft_nl_notifier);
	nft_offload_exit();
	unregister_netdevice_notifier(&nf_tables_flowtable_notifier);
	nft_chain_filter_fini();
	nft_chain_route_fini();
	unregister_pernet_subsys(&nf_tables_net_ops);
	cancel_work_sync(&trans_destroy_work);
	rcu_barrier();
	rhltable_destroy(&nft_objname_ht);
	nf_tables_core_module_exit();
}

module_init(nf_tables_module_init);
module_exit(nf_tables_module_exit);

MODULE_LICENSE("GPL");
MODULE_AUTHOR("Patrick McHardy <kaber@trash.net>");
MODULE_ALIAS_NFNL_SUBSYS(NFNL_SUBSYS_NFTABLES);<|MERGE_RESOLUTION|>--- conflicted
+++ resolved
@@ -3345,11 +3345,7 @@
 			err = nf_tables_expr_parse(&ctx, tmp, &expr_info[n]);
 			if (err < 0) {
 				NL_SET_BAD_ATTR(extack, tmp);
-<<<<<<< HEAD
-				goto err1;
-=======
 				goto err_release_expr;
->>>>>>> 50be9417
 			}
 			size += expr_info[n].ops->size;
 			n++;
