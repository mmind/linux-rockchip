// SPDX-License-Identifier: GPL-2.0-only
/*
 * Copyright (c) 2007-2009 Patrick McHardy <kaber@trash.net>
 *
 * Development of this code funded by Astaro AG (http://www.astaro.com/)
 */

#include <linux/module.h>
#include <linux/init.h>
#include <linux/list.h>
#include <linux/skbuff.h>
#include <linux/netlink.h>
#include <linux/vmalloc.h>
#include <linux/rhashtable.h>
#include <linux/audit.h>
#include <linux/netfilter.h>
#include <linux/netfilter/nfnetlink.h>
#include <linux/netfilter/nf_tables.h>
#include <net/netfilter/nf_flow_table.h>
#include <net/netfilter/nf_tables_core.h>
#include <net/netfilter/nf_tables.h>
#include <net/netfilter/nf_tables_offload.h>
#include <net/net_namespace.h>
#include <net/sock.h>

#define NFT_MODULE_AUTOLOAD_LIMIT (MODULE_NAME_LEN - sizeof("nft-expr-255-"))

static LIST_HEAD(nf_tables_expressions);
static LIST_HEAD(nf_tables_objects);
static LIST_HEAD(nf_tables_flowtables);
static LIST_HEAD(nf_tables_destroy_list);
static DEFINE_SPINLOCK(nf_tables_destroy_list_lock);
static u64 table_handle;

enum {
	NFT_VALIDATE_SKIP	= 0,
	NFT_VALIDATE_NEED,
	NFT_VALIDATE_DO,
};

static struct rhltable nft_objname_ht;

static u32 nft_chain_hash(const void *data, u32 len, u32 seed);
static u32 nft_chain_hash_obj(const void *data, u32 len, u32 seed);
static int nft_chain_hash_cmp(struct rhashtable_compare_arg *, const void *);

static u32 nft_objname_hash(const void *data, u32 len, u32 seed);
static u32 nft_objname_hash_obj(const void *data, u32 len, u32 seed);
static int nft_objname_hash_cmp(struct rhashtable_compare_arg *, const void *);

static const struct rhashtable_params nft_chain_ht_params = {
	.head_offset		= offsetof(struct nft_chain, rhlhead),
	.key_offset		= offsetof(struct nft_chain, name),
	.hashfn			= nft_chain_hash,
	.obj_hashfn		= nft_chain_hash_obj,
	.obj_cmpfn		= nft_chain_hash_cmp,
	.automatic_shrinking	= true,
};

static const struct rhashtable_params nft_objname_ht_params = {
	.head_offset		= offsetof(struct nft_object, rhlhead),
	.key_offset		= offsetof(struct nft_object, key),
	.hashfn			= nft_objname_hash,
	.obj_hashfn		= nft_objname_hash_obj,
	.obj_cmpfn		= nft_objname_hash_cmp,
	.automatic_shrinking	= true,
};

static void nft_validate_state_update(struct net *net, u8 new_validate_state)
{
	switch (net->nft.validate_state) {
	case NFT_VALIDATE_SKIP:
		WARN_ON_ONCE(new_validate_state == NFT_VALIDATE_DO);
		break;
	case NFT_VALIDATE_NEED:
		break;
	case NFT_VALIDATE_DO:
		if (new_validate_state == NFT_VALIDATE_NEED)
			return;
	}

	net->nft.validate_state = new_validate_state;
}
static void nf_tables_trans_destroy_work(struct work_struct *w);
static DECLARE_WORK(trans_destroy_work, nf_tables_trans_destroy_work);

static void nft_ctx_init(struct nft_ctx *ctx,
			 struct net *net,
			 const struct sk_buff *skb,
			 const struct nlmsghdr *nlh,
			 u8 family,
			 struct nft_table *table,
			 struct nft_chain *chain,
			 const struct nlattr * const *nla)
{
	ctx->net	= net;
	ctx->family	= family;
	ctx->level	= 0;
	ctx->table	= table;
	ctx->chain	= chain;
	ctx->nla   	= nla;
	ctx->portid	= NETLINK_CB(skb).portid;
	ctx->report	= nlmsg_report(nlh);
	ctx->flags	= nlh->nlmsg_flags;
	ctx->seq	= nlh->nlmsg_seq;
}

static struct nft_trans *nft_trans_alloc_gfp(const struct nft_ctx *ctx,
					     int msg_type, u32 size, gfp_t gfp)
{
	struct nft_trans *trans;

	trans = kzalloc(sizeof(struct nft_trans) + size, gfp);
	if (trans == NULL)
		return NULL;

	trans->msg_type = msg_type;
	trans->ctx	= *ctx;

	return trans;
}

static struct nft_trans *nft_trans_alloc(const struct nft_ctx *ctx,
					 int msg_type, u32 size)
{
	return nft_trans_alloc_gfp(ctx, msg_type, size, GFP_KERNEL);
}

static void nft_trans_destroy(struct nft_trans *trans)
{
	list_del(&trans->list);
	kfree(trans);
}

static void nft_set_trans_bind(const struct nft_ctx *ctx, struct nft_set *set)
{
	struct net *net = ctx->net;
	struct nft_trans *trans;

	if (!nft_set_is_anonymous(set))
		return;

	list_for_each_entry_reverse(trans, &net->nft.commit_list, list) {
		switch (trans->msg_type) {
		case NFT_MSG_NEWSET:
			if (nft_trans_set(trans) == set)
				nft_trans_set_bound(trans) = true;
			break;
		case NFT_MSG_NEWSETELEM:
			if (nft_trans_elem_set(trans) == set)
				nft_trans_elem_set_bound(trans) = true;
			break;
		}
	}
}

static int nft_netdev_register_hooks(struct net *net,
				     struct list_head *hook_list)
{
	struct nft_hook *hook;
	int err, j;

	j = 0;
	list_for_each_entry(hook, hook_list, list) {
		err = nf_register_net_hook(net, &hook->ops);
		if (err < 0)
			goto err_register;

		j++;
	}
	return 0;

err_register:
	list_for_each_entry(hook, hook_list, list) {
		if (j-- <= 0)
			break;

		nf_unregister_net_hook(net, &hook->ops);
	}
	return err;
}

static void nft_netdev_unregister_hooks(struct net *net,
					struct list_head *hook_list)
{
	struct nft_hook *hook;

	list_for_each_entry(hook, hook_list, list)
		nf_unregister_net_hook(net, &hook->ops);
}

static int nf_tables_register_hook(struct net *net,
				   const struct nft_table *table,
				   struct nft_chain *chain)
{
	struct nft_base_chain *basechain;
	const struct nf_hook_ops *ops;

	if (table->flags & NFT_TABLE_F_DORMANT ||
	    !nft_is_base_chain(chain))
		return 0;

	basechain = nft_base_chain(chain);
	ops = &basechain->ops;

	if (basechain->type->ops_register)
		return basechain->type->ops_register(net, ops);

	if (nft_base_chain_netdev(table->family, basechain->ops.hooknum))
		return nft_netdev_register_hooks(net, &basechain->hook_list);

	return nf_register_net_hook(net, &basechain->ops);
}

static void nf_tables_unregister_hook(struct net *net,
				      const struct nft_table *table,
				      struct nft_chain *chain)
{
	struct nft_base_chain *basechain;
	const struct nf_hook_ops *ops;

	if (table->flags & NFT_TABLE_F_DORMANT ||
	    !nft_is_base_chain(chain))
		return;
	basechain = nft_base_chain(chain);
	ops = &basechain->ops;

	if (basechain->type->ops_unregister)
		return basechain->type->ops_unregister(net, ops);

	if (nft_base_chain_netdev(table->family, basechain->ops.hooknum))
		nft_netdev_unregister_hooks(net, &basechain->hook_list);
	else
		nf_unregister_net_hook(net, &basechain->ops);
}

static int nft_trans_table_add(struct nft_ctx *ctx, int msg_type)
{
	struct nft_trans *trans;

	trans = nft_trans_alloc(ctx, msg_type, sizeof(struct nft_trans_table));
	if (trans == NULL)
		return -ENOMEM;

	if (msg_type == NFT_MSG_NEWTABLE)
		nft_activate_next(ctx->net, ctx->table);

	list_add_tail(&trans->list, &ctx->net->nft.commit_list);
	return 0;
}

static int nft_deltable(struct nft_ctx *ctx)
{
	int err;

	err = nft_trans_table_add(ctx, NFT_MSG_DELTABLE);
	if (err < 0)
		return err;

	nft_deactivate_next(ctx->net, ctx->table);
	return err;
}

static struct nft_trans *nft_trans_chain_add(struct nft_ctx *ctx, int msg_type)
{
	struct nft_trans *trans;

	trans = nft_trans_alloc(ctx, msg_type, sizeof(struct nft_trans_chain));
	if (trans == NULL)
		return ERR_PTR(-ENOMEM);

	if (msg_type == NFT_MSG_NEWCHAIN) {
		nft_activate_next(ctx->net, ctx->chain);

		if (ctx->nla[NFTA_CHAIN_ID]) {
			nft_trans_chain_id(trans) =
				ntohl(nla_get_be32(ctx->nla[NFTA_CHAIN_ID]));
		}
	}

	list_add_tail(&trans->list, &ctx->net->nft.commit_list);
	return trans;
}

static int nft_delchain(struct nft_ctx *ctx)
{
	struct nft_trans *trans;

	trans = nft_trans_chain_add(ctx, NFT_MSG_DELCHAIN);
	if (IS_ERR(trans))
		return PTR_ERR(trans);

	ctx->table->use--;
	nft_deactivate_next(ctx->net, ctx->chain);

	return 0;
}

static void nft_rule_expr_activate(const struct nft_ctx *ctx,
				   struct nft_rule *rule)
{
	struct nft_expr *expr;

	expr = nft_expr_first(rule);
	while (nft_expr_more(rule, expr)) {
		if (expr->ops->activate)
			expr->ops->activate(ctx, expr);

		expr = nft_expr_next(expr);
	}
}

static void nft_rule_expr_deactivate(const struct nft_ctx *ctx,
				     struct nft_rule *rule,
				     enum nft_trans_phase phase)
{
	struct nft_expr *expr;

	expr = nft_expr_first(rule);
	while (nft_expr_more(rule, expr)) {
		if (expr->ops->deactivate)
			expr->ops->deactivate(ctx, expr, phase);

		expr = nft_expr_next(expr);
	}
}

static int
nf_tables_delrule_deactivate(struct nft_ctx *ctx, struct nft_rule *rule)
{
	/* You cannot delete the same rule twice */
	if (nft_is_active_next(ctx->net, rule)) {
		nft_deactivate_next(ctx->net, rule);
		ctx->chain->use--;
		return 0;
	}
	return -ENOENT;
}

static struct nft_trans *nft_trans_rule_add(struct nft_ctx *ctx, int msg_type,
					    struct nft_rule *rule)
{
	struct nft_trans *trans;

	trans = nft_trans_alloc(ctx, msg_type, sizeof(struct nft_trans_rule));
	if (trans == NULL)
		return NULL;

	if (msg_type == NFT_MSG_NEWRULE && ctx->nla[NFTA_RULE_ID] != NULL) {
		nft_trans_rule_id(trans) =
			ntohl(nla_get_be32(ctx->nla[NFTA_RULE_ID]));
	}
	nft_trans_rule(trans) = rule;
	list_add_tail(&trans->list, &ctx->net->nft.commit_list);

	return trans;
}

static int nft_delrule(struct nft_ctx *ctx, struct nft_rule *rule)
{
	struct nft_flow_rule *flow;
	struct nft_trans *trans;
	int err;

	trans = nft_trans_rule_add(ctx, NFT_MSG_DELRULE, rule);
	if (trans == NULL)
		return -ENOMEM;

	if (ctx->chain->flags & NFT_CHAIN_HW_OFFLOAD) {
		flow = nft_flow_rule_create(ctx->net, rule);
		if (IS_ERR(flow)) {
			nft_trans_destroy(trans);
			return PTR_ERR(flow);
		}

		nft_trans_flow_rule(trans) = flow;
	}

	err = nf_tables_delrule_deactivate(ctx, rule);
	if (err < 0) {
		nft_trans_destroy(trans);
		return err;
	}
	nft_rule_expr_deactivate(ctx, rule, NFT_TRANS_PREPARE);

	return 0;
}

static int nft_delrule_by_chain(struct nft_ctx *ctx)
{
	struct nft_rule *rule;
	int err;

	list_for_each_entry(rule, &ctx->chain->rules, list) {
		if (!nft_is_active_next(ctx->net, rule))
			continue;

		err = nft_delrule(ctx, rule);
		if (err < 0)
			return err;
	}
	return 0;
}

static int nft_trans_set_add(const struct nft_ctx *ctx, int msg_type,
			     struct nft_set *set)
{
	struct nft_trans *trans;

	trans = nft_trans_alloc(ctx, msg_type, sizeof(struct nft_trans_set));
	if (trans == NULL)
		return -ENOMEM;

	if (msg_type == NFT_MSG_NEWSET && ctx->nla[NFTA_SET_ID] != NULL) {
		nft_trans_set_id(trans) =
			ntohl(nla_get_be32(ctx->nla[NFTA_SET_ID]));
		nft_activate_next(ctx->net, set);
	}
	nft_trans_set(trans) = set;
	list_add_tail(&trans->list, &ctx->net->nft.commit_list);

	return 0;
}

static int nft_delset(const struct nft_ctx *ctx, struct nft_set *set)
{
	int err;

	err = nft_trans_set_add(ctx, NFT_MSG_DELSET, set);
	if (err < 0)
		return err;

	nft_deactivate_next(ctx->net, set);
	ctx->table->use--;

	return err;
}

static int nft_trans_obj_add(struct nft_ctx *ctx, int msg_type,
			     struct nft_object *obj)
{
	struct nft_trans *trans;

	trans = nft_trans_alloc(ctx, msg_type, sizeof(struct nft_trans_obj));
	if (trans == NULL)
		return -ENOMEM;

	if (msg_type == NFT_MSG_NEWOBJ)
		nft_activate_next(ctx->net, obj);

	nft_trans_obj(trans) = obj;
	list_add_tail(&trans->list, &ctx->net->nft.commit_list);

	return 0;
}

static int nft_delobj(struct nft_ctx *ctx, struct nft_object *obj)
{
	int err;

	err = nft_trans_obj_add(ctx, NFT_MSG_DELOBJ, obj);
	if (err < 0)
		return err;

	nft_deactivate_next(ctx->net, obj);
	ctx->table->use--;

	return err;
}

static int nft_trans_flowtable_add(struct nft_ctx *ctx, int msg_type,
				   struct nft_flowtable *flowtable)
{
	struct nft_trans *trans;

	trans = nft_trans_alloc(ctx, msg_type,
				sizeof(struct nft_trans_flowtable));
	if (trans == NULL)
		return -ENOMEM;

	if (msg_type == NFT_MSG_NEWFLOWTABLE)
		nft_activate_next(ctx->net, flowtable);

	nft_trans_flowtable(trans) = flowtable;
	list_add_tail(&trans->list, &ctx->net->nft.commit_list);

	return 0;
}

static int nft_delflowtable(struct nft_ctx *ctx,
			    struct nft_flowtable *flowtable)
{
	int err;

	err = nft_trans_flowtable_add(ctx, NFT_MSG_DELFLOWTABLE, flowtable);
	if (err < 0)
		return err;

	nft_deactivate_next(ctx->net, flowtable);
	ctx->table->use--;

	return err;
}

/*
 * Tables
 */

static struct nft_table *nft_table_lookup(const struct net *net,
					  const struct nlattr *nla,
					  u8 family, u8 genmask)
{
	struct nft_table *table;

	if (nla == NULL)
		return ERR_PTR(-EINVAL);

	list_for_each_entry_rcu(table, &net->nft.tables, list,
				lockdep_is_held(&net->nft.commit_mutex)) {
		if (!nla_strcmp(nla, table->name) &&
		    table->family == family &&
		    nft_active_genmask(table, genmask))
			return table;
	}

	return ERR_PTR(-ENOENT);
}

static struct nft_table *nft_table_lookup_byhandle(const struct net *net,
						   const struct nlattr *nla,
						   u8 genmask)
{
	struct nft_table *table;

	list_for_each_entry(table, &net->nft.tables, list) {
		if (be64_to_cpu(nla_get_be64(nla)) == table->handle &&
		    nft_active_genmask(table, genmask))
			return table;
	}

	return ERR_PTR(-ENOENT);
}

static inline u64 nf_tables_alloc_handle(struct nft_table *table)
{
	return ++table->hgenerator;
}

static const struct nft_chain_type *chain_type[NFPROTO_NUMPROTO][NFT_CHAIN_T_MAX];

static const struct nft_chain_type *
__nft_chain_type_get(u8 family, enum nft_chain_types type)
{
	if (family >= NFPROTO_NUMPROTO ||
	    type >= NFT_CHAIN_T_MAX)
		return NULL;

	return chain_type[family][type];
}

static const struct nft_chain_type *
__nf_tables_chain_type_lookup(const struct nlattr *nla, u8 family)
{
	const struct nft_chain_type *type;
	int i;

	for (i = 0; i < NFT_CHAIN_T_MAX; i++) {
		type = __nft_chain_type_get(family, i);
		if (!type)
			continue;
		if (!nla_strcmp(nla, type->name))
			return type;
	}
	return NULL;
}

struct nft_module_request {
	struct list_head	list;
	char			module[MODULE_NAME_LEN];
	bool			done;
};

#ifdef CONFIG_MODULES
static int nft_request_module(struct net *net, const char *fmt, ...)
{
	char module_name[MODULE_NAME_LEN];
	struct nft_module_request *req;
	va_list args;
	int ret;

	va_start(args, fmt);
	ret = vsnprintf(module_name, MODULE_NAME_LEN, fmt, args);
	va_end(args);
	if (ret >= MODULE_NAME_LEN)
		return 0;

	list_for_each_entry(req, &net->nft.module_list, list) {
		if (!strcmp(req->module, module_name)) {
			if (req->done)
				return 0;

			/* A request to load this module already exists. */
			return -EAGAIN;
		}
	}

	req = kmalloc(sizeof(*req), GFP_KERNEL);
	if (!req)
		return -ENOMEM;

	req->done = false;
	strlcpy(req->module, module_name, MODULE_NAME_LEN);
	list_add_tail(&req->list, &net->nft.module_list);

	return -EAGAIN;
}
#endif

static void lockdep_nfnl_nft_mutex_not_held(void)
{
#ifdef CONFIG_PROVE_LOCKING
	if (debug_locks)
		WARN_ON_ONCE(lockdep_nfnl_is_held(NFNL_SUBSYS_NFTABLES));
#endif
}

static const struct nft_chain_type *
nf_tables_chain_type_lookup(struct net *net, const struct nlattr *nla,
			    u8 family, bool autoload)
{
	const struct nft_chain_type *type;

	type = __nf_tables_chain_type_lookup(nla, family);
	if (type != NULL)
		return type;

	lockdep_nfnl_nft_mutex_not_held();
#ifdef CONFIG_MODULES
	if (autoload) {
		if (nft_request_module(net, "nft-chain-%u-%.*s", family,
				       nla_len(nla),
				       (const char *)nla_data(nla)) == -EAGAIN)
			return ERR_PTR(-EAGAIN);
	}
#endif
	return ERR_PTR(-ENOENT);
}

static const struct nla_policy nft_table_policy[NFTA_TABLE_MAX + 1] = {
	[NFTA_TABLE_NAME]	= { .type = NLA_STRING,
				    .len = NFT_TABLE_MAXNAMELEN - 1 },
	[NFTA_TABLE_FLAGS]	= { .type = NLA_U32 },
	[NFTA_TABLE_HANDLE]	= { .type = NLA_U64 },
	[NFTA_TABLE_USERDATA]	= { .type = NLA_BINARY,
				    .len = NFT_USERDATA_MAXLEN }
};

static int nf_tables_fill_table_info(struct sk_buff *skb, struct net *net,
				     u32 portid, u32 seq, int event, u32 flags,
				     int family, const struct nft_table *table)
{
	struct nlmsghdr *nlh;
	struct nfgenmsg *nfmsg;

	event = nfnl_msg_type(NFNL_SUBSYS_NFTABLES, event);
	nlh = nlmsg_put(skb, portid, seq, event, sizeof(struct nfgenmsg), flags);
	if (nlh == NULL)
		goto nla_put_failure;

	nfmsg = nlmsg_data(nlh);
	nfmsg->nfgen_family	= family;
	nfmsg->version		= NFNETLINK_V0;
	nfmsg->res_id		= htons(net->nft.base_seq & 0xffff);

	if (nla_put_string(skb, NFTA_TABLE_NAME, table->name) ||
	    nla_put_be32(skb, NFTA_TABLE_FLAGS, htonl(table->flags)) ||
	    nla_put_be32(skb, NFTA_TABLE_USE, htonl(table->use)) ||
	    nla_put_be64(skb, NFTA_TABLE_HANDLE, cpu_to_be64(table->handle),
			 NFTA_TABLE_PAD))
		goto nla_put_failure;

	if (table->udata) {
		if (nla_put(skb, NFTA_TABLE_USERDATA, table->udlen, table->udata))
			goto nla_put_failure;
	}

	nlmsg_end(skb, nlh);
	return 0;

nla_put_failure:
	nlmsg_trim(skb, nlh);
	return -1;
}

struct nftnl_skb_parms {
	bool report;
};
#define NFT_CB(skb)	(*(struct nftnl_skb_parms*)&((skb)->cb))

static void nft_notify_enqueue(struct sk_buff *skb, bool report,
			       struct list_head *notify_list)
{
	NFT_CB(skb).report = report;
	list_add_tail(&skb->list, notify_list);
}

static void nf_tables_table_notify(const struct nft_ctx *ctx, int event)
{
	struct sk_buff *skb;
	int err;
	char *buf = kasprintf(GFP_KERNEL, "%s:%llu;?:0",
			      ctx->table->name, ctx->table->handle);

	audit_log_nfcfg(buf,
			ctx->family,
			ctx->table->use,
			event == NFT_MSG_NEWTABLE ?
				AUDIT_NFT_OP_TABLE_REGISTER :
				AUDIT_NFT_OP_TABLE_UNREGISTER,
			GFP_KERNEL);
	kfree(buf);

	if (!ctx->report &&
	    !nfnetlink_has_listeners(ctx->net, NFNLGRP_NFTABLES))
		return;

	skb = nlmsg_new(NLMSG_GOODSIZE, GFP_KERNEL);
	if (skb == NULL)
		goto err;

	err = nf_tables_fill_table_info(skb, ctx->net, ctx->portid, ctx->seq,
					event, 0, ctx->family, ctx->table);
	if (err < 0) {
		kfree_skb(skb);
		goto err;
	}

	nft_notify_enqueue(skb, ctx->report, &ctx->net->nft.notify_list);
	return;
err:
	nfnetlink_set_err(ctx->net, ctx->portid, NFNLGRP_NFTABLES, -ENOBUFS);
}

static int nf_tables_dump_tables(struct sk_buff *skb,
				 struct netlink_callback *cb)
{
	const struct nfgenmsg *nfmsg = nlmsg_data(cb->nlh);
	const struct nft_table *table;
	unsigned int idx = 0, s_idx = cb->args[0];
	struct net *net = sock_net(skb->sk);
	int family = nfmsg->nfgen_family;

	rcu_read_lock();
	cb->seq = net->nft.base_seq;

	list_for_each_entry_rcu(table, &net->nft.tables, list) {
		if (family != NFPROTO_UNSPEC && family != table->family)
			continue;

		if (idx < s_idx)
			goto cont;
		if (idx > s_idx)
			memset(&cb->args[1], 0,
			       sizeof(cb->args) - sizeof(cb->args[0]));
		if (!nft_is_active(net, table))
			continue;
		if (nf_tables_fill_table_info(skb, net,
					      NETLINK_CB(cb->skb).portid,
					      cb->nlh->nlmsg_seq,
					      NFT_MSG_NEWTABLE, NLM_F_MULTI,
					      table->family, table) < 0)
			goto done;

		nl_dump_check_consistent(cb, nlmsg_hdr(skb));
cont:
		idx++;
	}
done:
	rcu_read_unlock();
	cb->args[0] = idx;
	return skb->len;
}

static int nft_netlink_dump_start_rcu(struct sock *nlsk, struct sk_buff *skb,
				      const struct nlmsghdr *nlh,
				      struct netlink_dump_control *c)
{
	int err;

	if (!try_module_get(THIS_MODULE))
		return -EINVAL;

	rcu_read_unlock();
	err = netlink_dump_start(nlsk, skb, nlh, c);
	rcu_read_lock();
	module_put(THIS_MODULE);

	return err;
}

/* called with rcu_read_lock held */
static int nf_tables_gettable(struct net *net, struct sock *nlsk,
			      struct sk_buff *skb, const struct nlmsghdr *nlh,
			      const struct nlattr * const nla[],
			      struct netlink_ext_ack *extack)
{
	const struct nfgenmsg *nfmsg = nlmsg_data(nlh);
	u8 genmask = nft_genmask_cur(net);
	const struct nft_table *table;
	struct sk_buff *skb2;
	int family = nfmsg->nfgen_family;
	int err;

	if (nlh->nlmsg_flags & NLM_F_DUMP) {
		struct netlink_dump_control c = {
			.dump = nf_tables_dump_tables,
			.module = THIS_MODULE,
		};

		return nft_netlink_dump_start_rcu(nlsk, skb, nlh, &c);
	}

	table = nft_table_lookup(net, nla[NFTA_TABLE_NAME], family, genmask);
	if (IS_ERR(table)) {
		NL_SET_BAD_ATTR(extack, nla[NFTA_TABLE_NAME]);
		return PTR_ERR(table);
	}

	skb2 = alloc_skb(NLMSG_GOODSIZE, GFP_ATOMIC);
	if (!skb2)
		return -ENOMEM;

	err = nf_tables_fill_table_info(skb2, net, NETLINK_CB(skb).portid,
					nlh->nlmsg_seq, NFT_MSG_NEWTABLE, 0,
					family, table);
	if (err < 0)
		goto err_fill_table_info;

	return nfnetlink_unicast(skb2, net, NETLINK_CB(skb).portid);

err_fill_table_info:
	kfree_skb(skb2);
	return err;
}

static void nft_table_disable(struct net *net, struct nft_table *table, u32 cnt)
{
	struct nft_chain *chain;
	u32 i = 0;

	list_for_each_entry(chain, &table->chains, list) {
		if (!nft_is_active_next(net, chain))
			continue;
		if (!nft_is_base_chain(chain))
			continue;

		if (cnt && i++ == cnt)
			break;

		nf_tables_unregister_hook(net, table, chain);
	}
}

static int nf_tables_table_enable(struct net *net, struct nft_table *table)
{
	struct nft_chain *chain;
	int err, i = 0;

	list_for_each_entry(chain, &table->chains, list) {
		if (!nft_is_active_next(net, chain))
			continue;
		if (!nft_is_base_chain(chain))
			continue;

		err = nf_tables_register_hook(net, table, chain);
		if (err < 0)
			goto err_register_hooks;

		i++;
	}
	return 0;

err_register_hooks:
	if (i)
		nft_table_disable(net, table, i);
	return err;
}

static void nf_tables_table_disable(struct net *net, struct nft_table *table)
{
	nft_table_disable(net, table, 0);
}

static int nf_tables_updtable(struct nft_ctx *ctx)
{
	struct nft_trans *trans;
	u32 flags;
	int ret = 0;

	if (!ctx->nla[NFTA_TABLE_FLAGS])
		return 0;

	flags = ntohl(nla_get_be32(ctx->nla[NFTA_TABLE_FLAGS]));
	if (flags & ~NFT_TABLE_F_DORMANT)
		return -EINVAL;

	if (flags == ctx->table->flags)
		return 0;

	trans = nft_trans_alloc(ctx, NFT_MSG_NEWTABLE,
				sizeof(struct nft_trans_table));
	if (trans == NULL)
		return -ENOMEM;

	if ((flags & NFT_TABLE_F_DORMANT) &&
	    !(ctx->table->flags & NFT_TABLE_F_DORMANT)) {
		nft_trans_table_enable(trans) = false;
	} else if (!(flags & NFT_TABLE_F_DORMANT) &&
		   ctx->table->flags & NFT_TABLE_F_DORMANT) {
		ctx->table->flags &= ~NFT_TABLE_F_DORMANT;
		ret = nf_tables_table_enable(ctx->net, ctx->table);
		if (ret >= 0)
			nft_trans_table_enable(trans) = true;
		else
			ctx->table->flags |= NFT_TABLE_F_DORMANT;
	}
	if (ret < 0)
		goto err;

	nft_trans_table_update(trans) = true;
	list_add_tail(&trans->list, &ctx->net->nft.commit_list);
	return 0;
err:
	nft_trans_destroy(trans);
	return ret;
}

static u32 nft_chain_hash(const void *data, u32 len, u32 seed)
{
	const char *name = data;

	return jhash(name, strlen(name), seed);
}

static u32 nft_chain_hash_obj(const void *data, u32 len, u32 seed)
{
	const struct nft_chain *chain = data;

	return nft_chain_hash(chain->name, 0, seed);
}

static int nft_chain_hash_cmp(struct rhashtable_compare_arg *arg,
			      const void *ptr)
{
	const struct nft_chain *chain = ptr;
	const char *name = arg->key;

	return strcmp(chain->name, name);
}

static u32 nft_objname_hash(const void *data, u32 len, u32 seed)
{
	const struct nft_object_hash_key *k = data;

	seed ^= hash_ptr(k->table, 32);

	return jhash(k->name, strlen(k->name), seed);
}

static u32 nft_objname_hash_obj(const void *data, u32 len, u32 seed)
{
	const struct nft_object *obj = data;

	return nft_objname_hash(&obj->key, 0, seed);
}

static int nft_objname_hash_cmp(struct rhashtable_compare_arg *arg,
				const void *ptr)
{
	const struct nft_object_hash_key *k = arg->key;
	const struct nft_object *obj = ptr;

	if (obj->key.table != k->table)
		return -1;

	return strcmp(obj->key.name, k->name);
}

static int nf_tables_newtable(struct net *net, struct sock *nlsk,
			      struct sk_buff *skb, const struct nlmsghdr *nlh,
			      const struct nlattr * const nla[],
			      struct netlink_ext_ack *extack)
{
	const struct nfgenmsg *nfmsg = nlmsg_data(nlh);
	u8 genmask = nft_genmask_next(net);
	int family = nfmsg->nfgen_family;
	const struct nlattr *attr;
	struct nft_table *table;
	struct nft_ctx ctx;
	u32 flags = 0;
	int err;

	lockdep_assert_held(&net->nft.commit_mutex);
	attr = nla[NFTA_TABLE_NAME];
	table = nft_table_lookup(net, attr, family, genmask);
	if (IS_ERR(table)) {
		if (PTR_ERR(table) != -ENOENT)
			return PTR_ERR(table);
	} else {
		if (nlh->nlmsg_flags & NLM_F_EXCL) {
			NL_SET_BAD_ATTR(extack, attr);
			return -EEXIST;
		}
		if (nlh->nlmsg_flags & NLM_F_REPLACE)
			return -EOPNOTSUPP;

		nft_ctx_init(&ctx, net, skb, nlh, family, table, NULL, nla);
		return nf_tables_updtable(&ctx);
	}

	if (nla[NFTA_TABLE_FLAGS]) {
		flags = ntohl(nla_get_be32(nla[NFTA_TABLE_FLAGS]));
		if (flags & ~NFT_TABLE_F_DORMANT)
			return -EINVAL;
	}

	err = -ENOMEM;
	table = kzalloc(sizeof(*table), GFP_KERNEL);
	if (table == NULL)
		goto err_kzalloc;

	table->name = nla_strdup(attr, GFP_KERNEL);
	if (table->name == NULL)
		goto err_strdup;

	if (nla[NFTA_TABLE_USERDATA]) {
		table->udata = nla_memdup(nla[NFTA_TABLE_USERDATA], GFP_KERNEL);
		if (table->udata == NULL)
			goto err_table_udata;

		table->udlen = nla_len(nla[NFTA_TABLE_USERDATA]);
	}

	err = rhltable_init(&table->chains_ht, &nft_chain_ht_params);
	if (err)
		goto err_chain_ht;

	INIT_LIST_HEAD(&table->chains);
	INIT_LIST_HEAD(&table->sets);
	INIT_LIST_HEAD(&table->objects);
	INIT_LIST_HEAD(&table->flowtables);
	table->family = family;
	table->flags = flags;
	table->handle = ++table_handle;

	nft_ctx_init(&ctx, net, skb, nlh, family, table, NULL, nla);
	err = nft_trans_table_add(&ctx, NFT_MSG_NEWTABLE);
	if (err < 0)
		goto err_trans;

	list_add_tail_rcu(&table->list, &net->nft.tables);
	return 0;
err_trans:
	rhltable_destroy(&table->chains_ht);
err_chain_ht:
	kfree(table->udata);
err_table_udata:
	kfree(table->name);
err_strdup:
	kfree(table);
err_kzalloc:
	return err;
}

static int nft_flush_table(struct nft_ctx *ctx)
{
	struct nft_flowtable *flowtable, *nft;
	struct nft_chain *chain, *nc;
	struct nft_object *obj, *ne;
	struct nft_set *set, *ns;
	int err;

	list_for_each_entry(chain, &ctx->table->chains, list) {
		if (!nft_is_active_next(ctx->net, chain))
			continue;

		if (nft_chain_is_bound(chain))
			continue;

		ctx->chain = chain;

		err = nft_delrule_by_chain(ctx);
		if (err < 0)
			goto out;
	}

	list_for_each_entry_safe(set, ns, &ctx->table->sets, list) {
		if (!nft_is_active_next(ctx->net, set))
			continue;

		if (nft_set_is_anonymous(set) &&
		    !list_empty(&set->bindings))
			continue;

		err = nft_delset(ctx, set);
		if (err < 0)
			goto out;
	}

	list_for_each_entry_safe(flowtable, nft, &ctx->table->flowtables, list) {
		if (!nft_is_active_next(ctx->net, flowtable))
			continue;

		err = nft_delflowtable(ctx, flowtable);
		if (err < 0)
			goto out;
	}

	list_for_each_entry_safe(obj, ne, &ctx->table->objects, list) {
		if (!nft_is_active_next(ctx->net, obj))
			continue;

		err = nft_delobj(ctx, obj);
		if (err < 0)
			goto out;
	}

	list_for_each_entry_safe(chain, nc, &ctx->table->chains, list) {
		if (!nft_is_active_next(ctx->net, chain))
			continue;

		if (nft_chain_is_bound(chain))
			continue;

		ctx->chain = chain;

		err = nft_delchain(ctx);
		if (err < 0)
			goto out;
	}

	err = nft_deltable(ctx);
out:
	return err;
}

static int nft_flush(struct nft_ctx *ctx, int family)
{
	struct nft_table *table, *nt;
	const struct nlattr * const *nla = ctx->nla;
	int err = 0;

	list_for_each_entry_safe(table, nt, &ctx->net->nft.tables, list) {
		if (family != AF_UNSPEC && table->family != family)
			continue;

		ctx->family = table->family;

		if (!nft_is_active_next(ctx->net, table))
			continue;

		if (nla[NFTA_TABLE_NAME] &&
		    nla_strcmp(nla[NFTA_TABLE_NAME], table->name) != 0)
			continue;

		ctx->table = table;

		err = nft_flush_table(ctx);
		if (err < 0)
			goto out;
	}
out:
	return err;
}

static int nf_tables_deltable(struct net *net, struct sock *nlsk,
			      struct sk_buff *skb, const struct nlmsghdr *nlh,
			      const struct nlattr * const nla[],
			      struct netlink_ext_ack *extack)
{
	const struct nfgenmsg *nfmsg = nlmsg_data(nlh);
	u8 genmask = nft_genmask_next(net);
	int family = nfmsg->nfgen_family;
	const struct nlattr *attr;
	struct nft_table *table;
	struct nft_ctx ctx;

	nft_ctx_init(&ctx, net, skb, nlh, 0, NULL, NULL, nla);
	if (family == AF_UNSPEC ||
	    (!nla[NFTA_TABLE_NAME] && !nla[NFTA_TABLE_HANDLE]))
		return nft_flush(&ctx, family);

	if (nla[NFTA_TABLE_HANDLE]) {
		attr = nla[NFTA_TABLE_HANDLE];
		table = nft_table_lookup_byhandle(net, attr, genmask);
	} else {
		attr = nla[NFTA_TABLE_NAME];
		table = nft_table_lookup(net, attr, family, genmask);
	}

	if (IS_ERR(table)) {
		NL_SET_BAD_ATTR(extack, attr);
		return PTR_ERR(table);
	}

	if (nlh->nlmsg_flags & NLM_F_NONREC &&
	    table->use > 0)
		return -EBUSY;

	ctx.family = family;
	ctx.table = table;

	return nft_flush_table(&ctx);
}

static void nf_tables_table_destroy(struct nft_ctx *ctx)
{
	if (WARN_ON(ctx->table->use > 0))
		return;

	rhltable_destroy(&ctx->table->chains_ht);
	kfree(ctx->table->name);
	kfree(ctx->table->udata);
	kfree(ctx->table);
}

void nft_register_chain_type(const struct nft_chain_type *ctype)
{
	nfnl_lock(NFNL_SUBSYS_NFTABLES);
	if (WARN_ON(__nft_chain_type_get(ctype->family, ctype->type))) {
		nfnl_unlock(NFNL_SUBSYS_NFTABLES);
		return;
	}
	chain_type[ctype->family][ctype->type] = ctype;
	nfnl_unlock(NFNL_SUBSYS_NFTABLES);
}
EXPORT_SYMBOL_GPL(nft_register_chain_type);

void nft_unregister_chain_type(const struct nft_chain_type *ctype)
{
	nfnl_lock(NFNL_SUBSYS_NFTABLES);
	chain_type[ctype->family][ctype->type] = NULL;
	nfnl_unlock(NFNL_SUBSYS_NFTABLES);
}
EXPORT_SYMBOL_GPL(nft_unregister_chain_type);

/*
 * Chains
 */

static struct nft_chain *
nft_chain_lookup_byhandle(const struct nft_table *table, u64 handle, u8 genmask)
{
	struct nft_chain *chain;

	list_for_each_entry(chain, &table->chains, list) {
		if (chain->handle == handle &&
		    nft_active_genmask(chain, genmask))
			return chain;
	}

	return ERR_PTR(-ENOENT);
}

static bool lockdep_commit_lock_is_held(const struct net *net)
{
#ifdef CONFIG_PROVE_LOCKING
	return lockdep_is_held(&net->nft.commit_mutex);
#else
	return true;
#endif
}

static struct nft_chain *nft_chain_lookup(struct net *net,
					  struct nft_table *table,
					  const struct nlattr *nla, u8 genmask)
{
	char search[NFT_CHAIN_MAXNAMELEN + 1];
	struct rhlist_head *tmp, *list;
	struct nft_chain *chain;

	if (nla == NULL)
		return ERR_PTR(-EINVAL);

	nla_strlcpy(search, nla, sizeof(search));

	WARN_ON(!rcu_read_lock_held() &&
		!lockdep_commit_lock_is_held(net));

	chain = ERR_PTR(-ENOENT);
	rcu_read_lock();
	list = rhltable_lookup(&table->chains_ht, search, nft_chain_ht_params);
	if (!list)
		goto out_unlock;

	rhl_for_each_entry_rcu(chain, tmp, list, rhlhead) {
		if (nft_active_genmask(chain, genmask))
			goto out_unlock;
	}
	chain = ERR_PTR(-ENOENT);
out_unlock:
	rcu_read_unlock();
	return chain;
}

static const struct nla_policy nft_chain_policy[NFTA_CHAIN_MAX + 1] = {
	[NFTA_CHAIN_TABLE]	= { .type = NLA_STRING,
				    .len = NFT_TABLE_MAXNAMELEN - 1 },
	[NFTA_CHAIN_HANDLE]	= { .type = NLA_U64 },
	[NFTA_CHAIN_NAME]	= { .type = NLA_STRING,
				    .len = NFT_CHAIN_MAXNAMELEN - 1 },
	[NFTA_CHAIN_HOOK]	= { .type = NLA_NESTED },
	[NFTA_CHAIN_POLICY]	= { .type = NLA_U32 },
	[NFTA_CHAIN_TYPE]	= { .type = NLA_STRING,
				    .len = NFT_MODULE_AUTOLOAD_LIMIT },
	[NFTA_CHAIN_COUNTERS]	= { .type = NLA_NESTED },
	[NFTA_CHAIN_FLAGS]	= { .type = NLA_U32 },
	[NFTA_CHAIN_ID]		= { .type = NLA_U32 },
	[NFTA_CHAIN_USERDATA]	= { .type = NLA_BINARY,
				    .len = NFT_USERDATA_MAXLEN },
};

static const struct nla_policy nft_hook_policy[NFTA_HOOK_MAX + 1] = {
	[NFTA_HOOK_HOOKNUM]	= { .type = NLA_U32 },
	[NFTA_HOOK_PRIORITY]	= { .type = NLA_U32 },
	[NFTA_HOOK_DEV]		= { .type = NLA_STRING,
				    .len = IFNAMSIZ - 1 },
};

static int nft_dump_stats(struct sk_buff *skb, struct nft_stats __percpu *stats)
{
	struct nft_stats *cpu_stats, total;
	struct nlattr *nest;
	unsigned int seq;
	u64 pkts, bytes;
	int cpu;

	if (!stats)
		return 0;

	memset(&total, 0, sizeof(total));
	for_each_possible_cpu(cpu) {
		cpu_stats = per_cpu_ptr(stats, cpu);
		do {
			seq = u64_stats_fetch_begin_irq(&cpu_stats->syncp);
			pkts = cpu_stats->pkts;
			bytes = cpu_stats->bytes;
		} while (u64_stats_fetch_retry_irq(&cpu_stats->syncp, seq));
		total.pkts += pkts;
		total.bytes += bytes;
	}
	nest = nla_nest_start_noflag(skb, NFTA_CHAIN_COUNTERS);
	if (nest == NULL)
		goto nla_put_failure;

	if (nla_put_be64(skb, NFTA_COUNTER_PACKETS, cpu_to_be64(total.pkts),
			 NFTA_COUNTER_PAD) ||
	    nla_put_be64(skb, NFTA_COUNTER_BYTES, cpu_to_be64(total.bytes),
			 NFTA_COUNTER_PAD))
		goto nla_put_failure;

	nla_nest_end(skb, nest);
	return 0;

nla_put_failure:
	return -ENOSPC;
}

static int nft_dump_basechain_hook(struct sk_buff *skb, int family,
				   const struct nft_base_chain *basechain)
{
	const struct nf_hook_ops *ops = &basechain->ops;
	struct nft_hook *hook, *first = NULL;
	struct nlattr *nest, *nest_devs;
	int n = 0;

	nest = nla_nest_start_noflag(skb, NFTA_CHAIN_HOOK);
	if (nest == NULL)
		goto nla_put_failure;
	if (nla_put_be32(skb, NFTA_HOOK_HOOKNUM, htonl(ops->hooknum)))
		goto nla_put_failure;
	if (nla_put_be32(skb, NFTA_HOOK_PRIORITY, htonl(ops->priority)))
		goto nla_put_failure;

	if (nft_base_chain_netdev(family, ops->hooknum)) {
		nest_devs = nla_nest_start_noflag(skb, NFTA_HOOK_DEVS);
		list_for_each_entry(hook, &basechain->hook_list, list) {
			if (!first)
				first = hook;

			if (nla_put_string(skb, NFTA_DEVICE_NAME,
					   hook->ops.dev->name))
				goto nla_put_failure;
			n++;
		}
		nla_nest_end(skb, nest_devs);

		if (n == 1 &&
		    nla_put_string(skb, NFTA_HOOK_DEV, first->ops.dev->name))
			goto nla_put_failure;
	}
	nla_nest_end(skb, nest);

	return 0;
nla_put_failure:
	return -1;
}

static int nf_tables_fill_chain_info(struct sk_buff *skb, struct net *net,
				     u32 portid, u32 seq, int event, u32 flags,
				     int family, const struct nft_table *table,
				     const struct nft_chain *chain)
{
	struct nlmsghdr *nlh;
	struct nfgenmsg *nfmsg;

	event = nfnl_msg_type(NFNL_SUBSYS_NFTABLES, event);
	nlh = nlmsg_put(skb, portid, seq, event, sizeof(struct nfgenmsg), flags);
	if (nlh == NULL)
		goto nla_put_failure;

	nfmsg = nlmsg_data(nlh);
	nfmsg->nfgen_family	= family;
	nfmsg->version		= NFNETLINK_V0;
	nfmsg->res_id		= htons(net->nft.base_seq & 0xffff);

	if (nla_put_string(skb, NFTA_CHAIN_TABLE, table->name))
		goto nla_put_failure;
	if (nla_put_be64(skb, NFTA_CHAIN_HANDLE, cpu_to_be64(chain->handle),
			 NFTA_CHAIN_PAD))
		goto nla_put_failure;
	if (nla_put_string(skb, NFTA_CHAIN_NAME, chain->name))
		goto nla_put_failure;

	if (nft_is_base_chain(chain)) {
		const struct nft_base_chain *basechain = nft_base_chain(chain);
		struct nft_stats __percpu *stats;

		if (nft_dump_basechain_hook(skb, family, basechain))
			goto nla_put_failure;

		if (nla_put_be32(skb, NFTA_CHAIN_POLICY,
				 htonl(basechain->policy)))
			goto nla_put_failure;

		if (nla_put_string(skb, NFTA_CHAIN_TYPE, basechain->type->name))
			goto nla_put_failure;

		stats = rcu_dereference_check(basechain->stats,
					      lockdep_commit_lock_is_held(net));
		if (nft_dump_stats(skb, stats))
			goto nla_put_failure;
	}

	if (chain->flags &&
	    nla_put_be32(skb, NFTA_CHAIN_FLAGS, htonl(chain->flags)))
		goto nla_put_failure;

	if (nla_put_be32(skb, NFTA_CHAIN_USE, htonl(chain->use)))
		goto nla_put_failure;

	if (chain->udata &&
	    nla_put(skb, NFTA_CHAIN_USERDATA, chain->udlen, chain->udata))
		goto nla_put_failure;

	nlmsg_end(skb, nlh);
	return 0;

nla_put_failure:
	nlmsg_trim(skb, nlh);
	return -1;
}

static void nf_tables_chain_notify(const struct nft_ctx *ctx, int event)
{
	struct sk_buff *skb;
	int err;
	char *buf = kasprintf(GFP_KERNEL, "%s:%llu;%s:%llu",
			      ctx->table->name, ctx->table->handle,
			      ctx->chain->name, ctx->chain->handle);

	audit_log_nfcfg(buf,
			ctx->family,
			ctx->chain->use,
			event == NFT_MSG_NEWCHAIN ?
				AUDIT_NFT_OP_CHAIN_REGISTER :
				AUDIT_NFT_OP_CHAIN_UNREGISTER,
			GFP_KERNEL);
	kfree(buf);

	if (!ctx->report &&
	    !nfnetlink_has_listeners(ctx->net, NFNLGRP_NFTABLES))
		return;

	skb = nlmsg_new(NLMSG_GOODSIZE, GFP_KERNEL);
	if (skb == NULL)
		goto err;

	err = nf_tables_fill_chain_info(skb, ctx->net, ctx->portid, ctx->seq,
					event, 0, ctx->family, ctx->table,
					ctx->chain);
	if (err < 0) {
		kfree_skb(skb);
		goto err;
	}

	nft_notify_enqueue(skb, ctx->report, &ctx->net->nft.notify_list);
	return;
err:
	nfnetlink_set_err(ctx->net, ctx->portid, NFNLGRP_NFTABLES, -ENOBUFS);
}

static int nf_tables_dump_chains(struct sk_buff *skb,
				 struct netlink_callback *cb)
{
	const struct nfgenmsg *nfmsg = nlmsg_data(cb->nlh);
	const struct nft_table *table;
	const struct nft_chain *chain;
	unsigned int idx = 0, s_idx = cb->args[0];
	struct net *net = sock_net(skb->sk);
	int family = nfmsg->nfgen_family;

	rcu_read_lock();
	cb->seq = net->nft.base_seq;

	list_for_each_entry_rcu(table, &net->nft.tables, list) {
		if (family != NFPROTO_UNSPEC && family != table->family)
			continue;

		list_for_each_entry_rcu(chain, &table->chains, list) {
			if (idx < s_idx)
				goto cont;
			if (idx > s_idx)
				memset(&cb->args[1], 0,
				       sizeof(cb->args) - sizeof(cb->args[0]));
			if (!nft_is_active(net, chain))
				continue;
			if (nf_tables_fill_chain_info(skb, net,
						      NETLINK_CB(cb->skb).portid,
						      cb->nlh->nlmsg_seq,
						      NFT_MSG_NEWCHAIN,
						      NLM_F_MULTI,
						      table->family, table,
						      chain) < 0)
				goto done;

			nl_dump_check_consistent(cb, nlmsg_hdr(skb));
cont:
			idx++;
		}
	}
done:
	rcu_read_unlock();
	cb->args[0] = idx;
	return skb->len;
}

/* called with rcu_read_lock held */
static int nf_tables_getchain(struct net *net, struct sock *nlsk,
			      struct sk_buff *skb, const struct nlmsghdr *nlh,
			      const struct nlattr * const nla[],
			      struct netlink_ext_ack *extack)
{
	const struct nfgenmsg *nfmsg = nlmsg_data(nlh);
	u8 genmask = nft_genmask_cur(net);
	const struct nft_chain *chain;
	struct nft_table *table;
	struct sk_buff *skb2;
	int family = nfmsg->nfgen_family;
	int err;

	if (nlh->nlmsg_flags & NLM_F_DUMP) {
		struct netlink_dump_control c = {
			.dump = nf_tables_dump_chains,
			.module = THIS_MODULE,
		};

		return nft_netlink_dump_start_rcu(nlsk, skb, nlh, &c);
	}

	table = nft_table_lookup(net, nla[NFTA_CHAIN_TABLE], family, genmask);
	if (IS_ERR(table)) {
		NL_SET_BAD_ATTR(extack, nla[NFTA_CHAIN_TABLE]);
		return PTR_ERR(table);
	}

	chain = nft_chain_lookup(net, table, nla[NFTA_CHAIN_NAME], genmask);
	if (IS_ERR(chain)) {
		NL_SET_BAD_ATTR(extack, nla[NFTA_CHAIN_NAME]);
		return PTR_ERR(chain);
	}

	skb2 = alloc_skb(NLMSG_GOODSIZE, GFP_ATOMIC);
	if (!skb2)
		return -ENOMEM;

	err = nf_tables_fill_chain_info(skb2, net, NETLINK_CB(skb).portid,
					nlh->nlmsg_seq, NFT_MSG_NEWCHAIN, 0,
					family, table, chain);
	if (err < 0)
		goto err_fill_chain_info;

	return nfnetlink_unicast(skb2, net, NETLINK_CB(skb).portid);

err_fill_chain_info:
	kfree_skb(skb2);
	return err;
}

static const struct nla_policy nft_counter_policy[NFTA_COUNTER_MAX + 1] = {
	[NFTA_COUNTER_PACKETS]	= { .type = NLA_U64 },
	[NFTA_COUNTER_BYTES]	= { .type = NLA_U64 },
};

static struct nft_stats __percpu *nft_stats_alloc(const struct nlattr *attr)
{
	struct nlattr *tb[NFTA_COUNTER_MAX+1];
	struct nft_stats __percpu *newstats;
	struct nft_stats *stats;
	int err;

	err = nla_parse_nested_deprecated(tb, NFTA_COUNTER_MAX, attr,
					  nft_counter_policy, NULL);
	if (err < 0)
		return ERR_PTR(err);

	if (!tb[NFTA_COUNTER_BYTES] || !tb[NFTA_COUNTER_PACKETS])
		return ERR_PTR(-EINVAL);

	newstats = netdev_alloc_pcpu_stats(struct nft_stats);
	if (newstats == NULL)
		return ERR_PTR(-ENOMEM);

	/* Restore old counters on this cpu, no problem. Per-cpu statistics
	 * are not exposed to userspace.
	 */
	preempt_disable();
	stats = this_cpu_ptr(newstats);
	stats->bytes = be64_to_cpu(nla_get_be64(tb[NFTA_COUNTER_BYTES]));
	stats->pkts = be64_to_cpu(nla_get_be64(tb[NFTA_COUNTER_PACKETS]));
	preempt_enable();

	return newstats;
}

static void nft_chain_stats_replace(struct nft_trans *trans)
{
	struct nft_base_chain *chain = nft_base_chain(trans->ctx.chain);

	if (!nft_trans_chain_stats(trans))
		return;

	nft_trans_chain_stats(trans) =
		rcu_replace_pointer(chain->stats, nft_trans_chain_stats(trans),
				    lockdep_commit_lock_is_held(trans->ctx.net));

	if (!nft_trans_chain_stats(trans))
		static_branch_inc(&nft_counters_enabled);
}

static void nf_tables_chain_free_chain_rules(struct nft_chain *chain)
{
	struct nft_rule **g0 = rcu_dereference_raw(chain->rules_gen_0);
	struct nft_rule **g1 = rcu_dereference_raw(chain->rules_gen_1);

	if (g0 != g1)
		kvfree(g1);
	kvfree(g0);

	/* should be NULL either via abort or via successful commit */
	WARN_ON_ONCE(chain->rules_next);
	kvfree(chain->rules_next);
}

void nf_tables_chain_destroy(struct nft_ctx *ctx)
{
	struct nft_chain *chain = ctx->chain;
	struct nft_hook *hook, *next;

	if (WARN_ON(chain->use > 0))
		return;

	/* no concurrent access possible anymore */
	nf_tables_chain_free_chain_rules(chain);

	if (nft_is_base_chain(chain)) {
		struct nft_base_chain *basechain = nft_base_chain(chain);

		if (nft_base_chain_netdev(ctx->family, basechain->ops.hooknum)) {
			list_for_each_entry_safe(hook, next,
						 &basechain->hook_list, list) {
				list_del_rcu(&hook->list);
				kfree_rcu(hook, rcu);
			}
		}
		module_put(basechain->type->owner);
		if (rcu_access_pointer(basechain->stats)) {
			static_branch_dec(&nft_counters_enabled);
			free_percpu(rcu_dereference_raw(basechain->stats));
		}
		kfree(chain->name);
		kfree(chain->udata);
		kfree(basechain);
	} else {
		kfree(chain->name);
		kfree(chain->udata);
		kfree(chain);
	}
}

static struct nft_hook *nft_netdev_hook_alloc(struct net *net,
					      const struct nlattr *attr)
{
	struct net_device *dev;
	char ifname[IFNAMSIZ];
	struct nft_hook *hook;
	int err;

	hook = kmalloc(sizeof(struct nft_hook), GFP_KERNEL);
	if (!hook) {
		err = -ENOMEM;
		goto err_hook_alloc;
	}

	nla_strlcpy(ifname, attr, IFNAMSIZ);
	/* nf_tables_netdev_event() is called under rtnl_mutex, this is
	 * indirectly serializing all the other holders of the commit_mutex with
	 * the rtnl_mutex.
	 */
	dev = __dev_get_by_name(net, ifname);
	if (!dev) {
		err = -ENOENT;
		goto err_hook_dev;
	}
	hook->ops.dev = dev;
	hook->inactive = false;

	return hook;

err_hook_dev:
	kfree(hook);
err_hook_alloc:
	return ERR_PTR(err);
}

static struct nft_hook *nft_hook_list_find(struct list_head *hook_list,
					   const struct nft_hook *this)
{
	struct nft_hook *hook;

	list_for_each_entry(hook, hook_list, list) {
		if (this->ops.dev == hook->ops.dev)
			return hook;
	}

	return NULL;
}

static int nf_tables_parse_netdev_hooks(struct net *net,
					const struct nlattr *attr,
					struct list_head *hook_list)
{
	struct nft_hook *hook, *next;
	const struct nlattr *tmp;
	int rem, n = 0, err;

	nla_for_each_nested(tmp, attr, rem) {
		if (nla_type(tmp) != NFTA_DEVICE_NAME) {
			err = -EINVAL;
			goto err_hook;
		}

		hook = nft_netdev_hook_alloc(net, tmp);
		if (IS_ERR(hook)) {
			err = PTR_ERR(hook);
			goto err_hook;
		}
		if (nft_hook_list_find(hook_list, hook)) {
			kfree(hook);
			err = -EEXIST;
			goto err_hook;
		}
		list_add_tail(&hook->list, hook_list);
		n++;

		if (n == NFT_NETDEVICE_MAX) {
			err = -EFBIG;
			goto err_hook;
		}
	}

	return 0;

err_hook:
	list_for_each_entry_safe(hook, next, hook_list, list) {
		list_del(&hook->list);
		kfree(hook);
	}
	return err;
}

struct nft_chain_hook {
	u32				num;
	s32				priority;
	const struct nft_chain_type	*type;
	struct list_head		list;
};

static int nft_chain_parse_netdev(struct net *net,
				  struct nlattr *tb[],
				  struct list_head *hook_list)
{
	struct nft_hook *hook;
	int err;

	if (tb[NFTA_HOOK_DEV]) {
		hook = nft_netdev_hook_alloc(net, tb[NFTA_HOOK_DEV]);
		if (IS_ERR(hook))
			return PTR_ERR(hook);

		list_add_tail(&hook->list, hook_list);
	} else if (tb[NFTA_HOOK_DEVS]) {
		err = nf_tables_parse_netdev_hooks(net, tb[NFTA_HOOK_DEVS],
						   hook_list);
		if (err < 0)
			return err;

		if (list_empty(hook_list))
			return -EINVAL;
	} else {
		return -EINVAL;
	}

	return 0;
}

static int nft_chain_parse_hook(struct net *net,
				const struct nlattr * const nla[],
				struct nft_chain_hook *hook, u8 family,
				bool autoload)
{
	struct nlattr *ha[NFTA_HOOK_MAX + 1];
	const struct nft_chain_type *type;
	int err;

	lockdep_assert_held(&net->nft.commit_mutex);
	lockdep_nfnl_nft_mutex_not_held();

	err = nla_parse_nested_deprecated(ha, NFTA_HOOK_MAX,
					  nla[NFTA_CHAIN_HOOK],
					  nft_hook_policy, NULL);
	if (err < 0)
		return err;

	if (ha[NFTA_HOOK_HOOKNUM] == NULL ||
	    ha[NFTA_HOOK_PRIORITY] == NULL)
		return -EINVAL;

	hook->num = ntohl(nla_get_be32(ha[NFTA_HOOK_HOOKNUM]));
	hook->priority = ntohl(nla_get_be32(ha[NFTA_HOOK_PRIORITY]));

	type = __nft_chain_type_get(family, NFT_CHAIN_T_DEFAULT);
	if (!type)
		return -EOPNOTSUPP;

	if (nla[NFTA_CHAIN_TYPE]) {
		type = nf_tables_chain_type_lookup(net, nla[NFTA_CHAIN_TYPE],
						   family, autoload);
		if (IS_ERR(type))
			return PTR_ERR(type);
	}
	if (hook->num >= NFT_MAX_HOOKS || !(type->hook_mask & (1 << hook->num)))
		return -EOPNOTSUPP;

	if (type->type == NFT_CHAIN_T_NAT &&
	    hook->priority <= NF_IP_PRI_CONNTRACK)
		return -EOPNOTSUPP;

	if (!try_module_get(type->owner))
		return -ENOENT;

	hook->type = type;

	INIT_LIST_HEAD(&hook->list);
	if (nft_base_chain_netdev(family, hook->num)) {
		err = nft_chain_parse_netdev(net, ha, &hook->list);
		if (err < 0) {
			module_put(type->owner);
			return err;
		}
	} else if (ha[NFTA_HOOK_DEV] || ha[NFTA_HOOK_DEVS]) {
		module_put(type->owner);
		return -EOPNOTSUPP;
	}

	return 0;
}

static void nft_chain_release_hook(struct nft_chain_hook *hook)
{
	struct nft_hook *h, *next;

	list_for_each_entry_safe(h, next, &hook->list, list) {
		list_del(&h->list);
		kfree(h);
	}
	module_put(hook->type->owner);
}

struct nft_rules_old {
	struct rcu_head h;
	struct nft_rule **start;
};

static struct nft_rule **nf_tables_chain_alloc_rules(const struct nft_chain *chain,
						     unsigned int alloc)
{
	if (alloc > INT_MAX)
		return NULL;

	alloc += 1;	/* NULL, ends rules */
	if (sizeof(struct nft_rule *) > INT_MAX / alloc)
		return NULL;

	alloc *= sizeof(struct nft_rule *);
	alloc += sizeof(struct nft_rules_old);

	return kvmalloc(alloc, GFP_KERNEL);
}

static void nft_basechain_hook_init(struct nf_hook_ops *ops, u8 family,
				    const struct nft_chain_hook *hook,
				    struct nft_chain *chain)
{
	ops->pf		= family;
	ops->hooknum	= hook->num;
	ops->priority	= hook->priority;
	ops->priv	= chain;
	ops->hook	= hook->type->hooks[ops->hooknum];
}

static int nft_basechain_init(struct nft_base_chain *basechain, u8 family,
			      struct nft_chain_hook *hook, u32 flags)
{
	struct nft_chain *chain;
	struct nft_hook *h;

	basechain->type = hook->type;
	INIT_LIST_HEAD(&basechain->hook_list);
	chain = &basechain->chain;

	if (nft_base_chain_netdev(family, hook->num)) {
		list_splice_init(&hook->list, &basechain->hook_list);
		list_for_each_entry(h, &basechain->hook_list, list)
			nft_basechain_hook_init(&h->ops, family, hook, chain);

		basechain->ops.hooknum	= hook->num;
		basechain->ops.priority	= hook->priority;
	} else {
		nft_basechain_hook_init(&basechain->ops, family, hook, chain);
	}

	chain->flags |= NFT_CHAIN_BASE | flags;
	basechain->policy = NF_ACCEPT;
	if (chain->flags & NFT_CHAIN_HW_OFFLOAD &&
	    nft_chain_offload_priority(basechain) < 0)
		return -EOPNOTSUPP;

	flow_block_init(&basechain->flow_block);

	return 0;
}

static int nft_chain_add(struct nft_table *table, struct nft_chain *chain)
{
	int err;

	err = rhltable_insert_key(&table->chains_ht, chain->name,
				  &chain->rhlhead, nft_chain_ht_params);
	if (err)
		return err;

	list_add_tail_rcu(&chain->list, &table->chains);

	return 0;
}

static u64 chain_id;

static int nf_tables_addchain(struct nft_ctx *ctx, u8 family, u8 genmask,
			      u8 policy, u32 flags)
{
	const struct nlattr * const *nla = ctx->nla;
	struct nft_table *table = ctx->table;
	struct nft_base_chain *basechain;
	struct nft_stats __percpu *stats;
	struct net *net = ctx->net;
	char name[NFT_NAME_MAXLEN];
	struct nft_trans *trans;
	struct nft_chain *chain;
	struct nft_rule **rules;
	int err;

	if (table->use == UINT_MAX)
		return -EOVERFLOW;

	if (nla[NFTA_CHAIN_HOOK]) {
		struct nft_chain_hook hook;

		if (flags & NFT_CHAIN_BINDING)
			return -EOPNOTSUPP;

		err = nft_chain_parse_hook(net, nla, &hook, family, true);
		if (err < 0)
			return err;

		basechain = kzalloc(sizeof(*basechain), GFP_KERNEL);
		if (basechain == NULL) {
			nft_chain_release_hook(&hook);
			return -ENOMEM;
		}
		chain = &basechain->chain;

		if (nla[NFTA_CHAIN_COUNTERS]) {
			stats = nft_stats_alloc(nla[NFTA_CHAIN_COUNTERS]);
			if (IS_ERR(stats)) {
				nft_chain_release_hook(&hook);
				kfree(basechain);
				return PTR_ERR(stats);
			}
			rcu_assign_pointer(basechain->stats, stats);
			static_branch_inc(&nft_counters_enabled);
		}

		err = nft_basechain_init(basechain, family, &hook, flags);
		if (err < 0) {
			nft_chain_release_hook(&hook);
			kfree(basechain);
			return err;
		}
	} else {
		if (flags & NFT_CHAIN_BASE)
			return -EINVAL;
		if (flags & NFT_CHAIN_HW_OFFLOAD)
			return -EOPNOTSUPP;

		chain = kzalloc(sizeof(*chain), GFP_KERNEL);
		if (chain == NULL)
			return -ENOMEM;

		chain->flags = flags;
	}
	ctx->chain = chain;

	INIT_LIST_HEAD(&chain->rules);
	chain->handle = nf_tables_alloc_handle(table);
	chain->table = table;

	if (nla[NFTA_CHAIN_NAME]) {
		chain->name = nla_strdup(nla[NFTA_CHAIN_NAME], GFP_KERNEL);
	} else {
		if (!(flags & NFT_CHAIN_BINDING)) {
			err = -EINVAL;
<<<<<<< HEAD
			goto err1;
=======
			goto err_destroy_chain;
>>>>>>> 2c85ebc5
		}

		snprintf(name, sizeof(name), "__chain%llu", ++chain_id);
		chain->name = kstrdup(name, GFP_KERNEL);
	}

	if (!chain->name) {
		err = -ENOMEM;
		goto err_destroy_chain;
	}

	if (nla[NFTA_CHAIN_USERDATA]) {
		chain->udata = nla_memdup(nla[NFTA_CHAIN_USERDATA], GFP_KERNEL);
		if (chain->udata == NULL) {
			err = -ENOMEM;
			goto err_destroy_chain;
		}
		chain->udlen = nla_len(nla[NFTA_CHAIN_USERDATA]);
	}

	rules = nf_tables_chain_alloc_rules(chain, 0);
	if (!rules) {
		err = -ENOMEM;
		goto err_destroy_chain;
	}

	*rules = NULL;
	rcu_assign_pointer(chain->rules_gen_0, rules);
	rcu_assign_pointer(chain->rules_gen_1, rules);

	err = nf_tables_register_hook(net, table, chain);
	if (err < 0)
		goto err_destroy_chain;

	trans = nft_trans_chain_add(ctx, NFT_MSG_NEWCHAIN);
	if (IS_ERR(trans)) {
		err = PTR_ERR(trans);
		goto err_unregister_hook;
	}

	nft_trans_chain_policy(trans) = NFT_CHAIN_POLICY_UNSET;
	if (nft_is_base_chain(chain))
		nft_trans_chain_policy(trans) = policy;

	err = nft_chain_add(table, chain);
	if (err < 0) {
		nft_trans_destroy(trans);
		goto err_unregister_hook;
	}

	table->use++;

	return 0;
err_unregister_hook:
	nf_tables_unregister_hook(net, table, chain);
err_destroy_chain:
	nf_tables_chain_destroy(ctx);

	return err;
}

static bool nft_hook_list_equal(struct list_head *hook_list1,
				struct list_head *hook_list2)
{
	struct nft_hook *hook;
	int n = 0, m = 0;

	n = 0;
	list_for_each_entry(hook, hook_list2, list) {
		if (!nft_hook_list_find(hook_list1, hook))
			return false;

		n++;
	}
	list_for_each_entry(hook, hook_list1, list)
		m++;

	return n == m;
}

static int nf_tables_updchain(struct nft_ctx *ctx, u8 genmask, u8 policy,
			      u32 flags, const struct nlattr *attr,
			      struct netlink_ext_ack *extack)
{
	const struct nlattr * const *nla = ctx->nla;
	struct nft_table *table = ctx->table;
	struct nft_chain *chain = ctx->chain;
	struct nft_base_chain *basechain;
	struct nft_stats *stats = NULL;
	struct nft_chain_hook hook;
	struct nf_hook_ops *ops;
	struct nft_trans *trans;
	int err;

	if (chain->flags ^ flags)
		return -EOPNOTSUPP;

	if (nla[NFTA_CHAIN_HOOK]) {
		if (!nft_is_base_chain(chain)) {
			NL_SET_BAD_ATTR(extack, attr);
			return -EEXIST;
		}
		err = nft_chain_parse_hook(ctx->net, nla, &hook, ctx->family,
					   false);
		if (err < 0)
			return err;

		basechain = nft_base_chain(chain);
		if (basechain->type != hook.type) {
			nft_chain_release_hook(&hook);
			NL_SET_BAD_ATTR(extack, attr);
			return -EEXIST;
		}

		if (nft_base_chain_netdev(ctx->family, hook.num)) {
			if (!nft_hook_list_equal(&basechain->hook_list,
						 &hook.list)) {
				nft_chain_release_hook(&hook);
				NL_SET_BAD_ATTR(extack, attr);
				return -EEXIST;
			}
		} else {
			ops = &basechain->ops;
			if (ops->hooknum != hook.num ||
			    ops->priority != hook.priority) {
				nft_chain_release_hook(&hook);
				NL_SET_BAD_ATTR(extack, attr);
				return -EEXIST;
			}
		}
		nft_chain_release_hook(&hook);
	}

	if (nla[NFTA_CHAIN_HANDLE] &&
	    nla[NFTA_CHAIN_NAME]) {
		struct nft_chain *chain2;

		chain2 = nft_chain_lookup(ctx->net, table,
					  nla[NFTA_CHAIN_NAME], genmask);
		if (!IS_ERR(chain2)) {
			NL_SET_BAD_ATTR(extack, nla[NFTA_CHAIN_NAME]);
			return -EEXIST;
		}
	}

	if (nla[NFTA_CHAIN_COUNTERS]) {
		if (!nft_is_base_chain(chain))
			return -EOPNOTSUPP;

		stats = nft_stats_alloc(nla[NFTA_CHAIN_COUNTERS]);
		if (IS_ERR(stats))
			return PTR_ERR(stats);
	}

	err = -ENOMEM;
	trans = nft_trans_alloc(ctx, NFT_MSG_NEWCHAIN,
				sizeof(struct nft_trans_chain));
	if (trans == NULL)
		goto err;

	nft_trans_chain_stats(trans) = stats;
	nft_trans_chain_update(trans) = true;

	if (nla[NFTA_CHAIN_POLICY])
		nft_trans_chain_policy(trans) = policy;
	else
		nft_trans_chain_policy(trans) = -1;

	if (nla[NFTA_CHAIN_HANDLE] &&
	    nla[NFTA_CHAIN_NAME]) {
		struct nft_trans *tmp;
		char *name;

		err = -ENOMEM;
		name = nla_strdup(nla[NFTA_CHAIN_NAME], GFP_KERNEL);
		if (!name)
			goto err;

		err = -EEXIST;
		list_for_each_entry(tmp, &ctx->net->nft.commit_list, list) {
			if (tmp->msg_type == NFT_MSG_NEWCHAIN &&
			    tmp->ctx.table == table &&
			    nft_trans_chain_update(tmp) &&
			    nft_trans_chain_name(tmp) &&
			    strcmp(name, nft_trans_chain_name(tmp)) == 0) {
				NL_SET_BAD_ATTR(extack, nla[NFTA_CHAIN_NAME]);
				kfree(name);
				goto err;
			}
		}

		nft_trans_chain_name(trans) = name;
	}
	list_add_tail(&trans->list, &ctx->net->nft.commit_list);

	return 0;
err:
	free_percpu(stats);
	kfree(trans);
	return err;
}

static struct nft_chain *nft_chain_lookup_byid(const struct net *net,
					       const struct nlattr *nla)
{
	u32 id = ntohl(nla_get_be32(nla));
	struct nft_trans *trans;

	list_for_each_entry(trans, &net->nft.commit_list, list) {
		struct nft_chain *chain = trans->ctx.chain;

		if (trans->msg_type == NFT_MSG_NEWCHAIN &&
		    id == nft_trans_chain_id(trans))
			return chain;
	}
	return ERR_PTR(-ENOENT);
}

static int nf_tables_newchain(struct net *net, struct sock *nlsk,
			      struct sk_buff *skb, const struct nlmsghdr *nlh,
			      const struct nlattr * const nla[],
			      struct netlink_ext_ack *extack)
{
	const struct nfgenmsg *nfmsg = nlmsg_data(nlh);
	u8 genmask = nft_genmask_next(net);
	int family = nfmsg->nfgen_family;
	struct nft_chain *chain = NULL;
	const struct nlattr *attr;
	struct nft_table *table;
	u8 policy = NF_ACCEPT;
	struct nft_ctx ctx;
	u64 handle = 0;
	u32 flags = 0;

	lockdep_assert_held(&net->nft.commit_mutex);

	table = nft_table_lookup(net, nla[NFTA_CHAIN_TABLE], family, genmask);
	if (IS_ERR(table)) {
		NL_SET_BAD_ATTR(extack, nla[NFTA_CHAIN_TABLE]);
		return PTR_ERR(table);
	}

	chain = NULL;
	attr = nla[NFTA_CHAIN_NAME];

	if (nla[NFTA_CHAIN_HANDLE]) {
		handle = be64_to_cpu(nla_get_be64(nla[NFTA_CHAIN_HANDLE]));
		chain = nft_chain_lookup_byhandle(table, handle, genmask);
		if (IS_ERR(chain)) {
			NL_SET_BAD_ATTR(extack, nla[NFTA_CHAIN_HANDLE]);
			return PTR_ERR(chain);
		}
		attr = nla[NFTA_CHAIN_HANDLE];
	} else if (nla[NFTA_CHAIN_NAME]) {
		chain = nft_chain_lookup(net, table, attr, genmask);
		if (IS_ERR(chain)) {
			if (PTR_ERR(chain) != -ENOENT) {
				NL_SET_BAD_ATTR(extack, attr);
				return PTR_ERR(chain);
			}
			chain = NULL;
		}
	} else if (!nla[NFTA_CHAIN_ID]) {
		return -EINVAL;
	}

	if (nla[NFTA_CHAIN_POLICY]) {
		if (chain != NULL &&
		    !nft_is_base_chain(chain)) {
			NL_SET_BAD_ATTR(extack, nla[NFTA_CHAIN_POLICY]);
			return -EOPNOTSUPP;
		}

		if (chain == NULL &&
		    nla[NFTA_CHAIN_HOOK] == NULL) {
			NL_SET_BAD_ATTR(extack, nla[NFTA_CHAIN_POLICY]);
			return -EOPNOTSUPP;
		}

		policy = ntohl(nla_get_be32(nla[NFTA_CHAIN_POLICY]));
		switch (policy) {
		case NF_DROP:
		case NF_ACCEPT:
			break;
		default:
			return -EINVAL;
		}
	}

	if (nla[NFTA_CHAIN_FLAGS])
		flags = ntohl(nla_get_be32(nla[NFTA_CHAIN_FLAGS]));
	else if (chain)
		flags = chain->flags;

	if (flags & ~NFT_CHAIN_FLAGS)
		return -EOPNOTSUPP;

	nft_ctx_init(&ctx, net, skb, nlh, family, table, chain, nla);

	if (chain != NULL) {
		if (nlh->nlmsg_flags & NLM_F_EXCL) {
			NL_SET_BAD_ATTR(extack, attr);
			return -EEXIST;
		}
		if (nlh->nlmsg_flags & NLM_F_REPLACE)
			return -EOPNOTSUPP;

		flags |= chain->flags & NFT_CHAIN_BASE;
		return nf_tables_updchain(&ctx, genmask, policy, flags, attr,
					  extack);
	}

	return nf_tables_addchain(&ctx, family, genmask, policy, flags);
}

static int nf_tables_delchain(struct net *net, struct sock *nlsk,
			      struct sk_buff *skb, const struct nlmsghdr *nlh,
			      const struct nlattr * const nla[],
			      struct netlink_ext_ack *extack)
{
	const struct nfgenmsg *nfmsg = nlmsg_data(nlh);
	u8 genmask = nft_genmask_next(net);
	int family = nfmsg->nfgen_family;
	const struct nlattr *attr;
	struct nft_table *table;
	struct nft_chain *chain;
	struct nft_rule *rule;
	struct nft_ctx ctx;
	u64 handle;
	u32 use;
	int err;

	table = nft_table_lookup(net, nla[NFTA_CHAIN_TABLE], family, genmask);
	if (IS_ERR(table)) {
		NL_SET_BAD_ATTR(extack, nla[NFTA_CHAIN_TABLE]);
		return PTR_ERR(table);
	}

	if (nla[NFTA_CHAIN_HANDLE]) {
		attr = nla[NFTA_CHAIN_HANDLE];
		handle = be64_to_cpu(nla_get_be64(attr));
		chain = nft_chain_lookup_byhandle(table, handle, genmask);
	} else {
		attr = nla[NFTA_CHAIN_NAME];
		chain = nft_chain_lookup(net, table, attr, genmask);
	}
	if (IS_ERR(chain)) {
		NL_SET_BAD_ATTR(extack, attr);
		return PTR_ERR(chain);
	}

	if (nlh->nlmsg_flags & NLM_F_NONREC &&
	    chain->use > 0)
		return -EBUSY;

	nft_ctx_init(&ctx, net, skb, nlh, family, table, chain, nla);

	use = chain->use;
	list_for_each_entry(rule, &chain->rules, list) {
		if (!nft_is_active_next(net, rule))
			continue;
		use--;

		err = nft_delrule(&ctx, rule);
		if (err < 0)
			return err;
	}

	/* There are rules and elements that are still holding references to us,
	 * we cannot do a recursive removal in this case.
	 */
	if (use > 0) {
		NL_SET_BAD_ATTR(extack, attr);
		return -EBUSY;
	}

	return nft_delchain(&ctx);
}

/*
 * Expressions
 */

/**
 *	nft_register_expr - register nf_tables expr type
 *	@type: expr type
 *
 *	Registers the expr type for use with nf_tables. Returns zero on
 *	success or a negative errno code otherwise.
 */
int nft_register_expr(struct nft_expr_type *type)
{
	nfnl_lock(NFNL_SUBSYS_NFTABLES);
	if (type->family == NFPROTO_UNSPEC)
		list_add_tail_rcu(&type->list, &nf_tables_expressions);
	else
		list_add_rcu(&type->list, &nf_tables_expressions);
	nfnl_unlock(NFNL_SUBSYS_NFTABLES);
	return 0;
}
EXPORT_SYMBOL_GPL(nft_register_expr);

/**
 *	nft_unregister_expr - unregister nf_tables expr type
 *	@type: expr type
 *
 * 	Unregisters the expr typefor use with nf_tables.
 */
void nft_unregister_expr(struct nft_expr_type *type)
{
	nfnl_lock(NFNL_SUBSYS_NFTABLES);
	list_del_rcu(&type->list);
	nfnl_unlock(NFNL_SUBSYS_NFTABLES);
}
EXPORT_SYMBOL_GPL(nft_unregister_expr);

static const struct nft_expr_type *__nft_expr_type_get(u8 family,
						       struct nlattr *nla)
{
	const struct nft_expr_type *type, *candidate = NULL;

	list_for_each_entry(type, &nf_tables_expressions, list) {
		if (!nla_strcmp(nla, type->name)) {
			if (!type->family && !candidate)
				candidate = type;
			else if (type->family == family)
				candidate = type;
		}
	}
	return candidate;
}

#ifdef CONFIG_MODULES
static int nft_expr_type_request_module(struct net *net, u8 family,
					struct nlattr *nla)
{
	if (nft_request_module(net, "nft-expr-%u-%.*s", family,
			       nla_len(nla), (char *)nla_data(nla)) == -EAGAIN)
		return -EAGAIN;

	return 0;
}
#endif

static const struct nft_expr_type *nft_expr_type_get(struct net *net,
						     u8 family,
						     struct nlattr *nla)
{
	const struct nft_expr_type *type;

	if (nla == NULL)
		return ERR_PTR(-EINVAL);

	type = __nft_expr_type_get(family, nla);
	if (type != NULL && try_module_get(type->owner))
		return type;

	lockdep_nfnl_nft_mutex_not_held();
#ifdef CONFIG_MODULES
	if (type == NULL) {
		if (nft_expr_type_request_module(net, family, nla) == -EAGAIN)
			return ERR_PTR(-EAGAIN);

		if (nft_request_module(net, "nft-expr-%.*s",
				       nla_len(nla),
				       (char *)nla_data(nla)) == -EAGAIN)
			return ERR_PTR(-EAGAIN);
	}
#endif
	return ERR_PTR(-ENOENT);
}

static const struct nla_policy nft_expr_policy[NFTA_EXPR_MAX + 1] = {
	[NFTA_EXPR_NAME]	= { .type = NLA_STRING,
				    .len = NFT_MODULE_AUTOLOAD_LIMIT },
	[NFTA_EXPR_DATA]	= { .type = NLA_NESTED },
};

static int nf_tables_fill_expr_info(struct sk_buff *skb,
				    const struct nft_expr *expr)
{
	if (nla_put_string(skb, NFTA_EXPR_NAME, expr->ops->type->name))
		goto nla_put_failure;

	if (expr->ops->dump) {
		struct nlattr *data = nla_nest_start_noflag(skb,
							    NFTA_EXPR_DATA);
		if (data == NULL)
			goto nla_put_failure;
		if (expr->ops->dump(skb, expr) < 0)
			goto nla_put_failure;
		nla_nest_end(skb, data);
	}

	return skb->len;

nla_put_failure:
	return -1;
};

int nft_expr_dump(struct sk_buff *skb, unsigned int attr,
		  const struct nft_expr *expr)
{
	struct nlattr *nest;

	nest = nla_nest_start_noflag(skb, attr);
	if (!nest)
		goto nla_put_failure;
	if (nf_tables_fill_expr_info(skb, expr) < 0)
		goto nla_put_failure;
	nla_nest_end(skb, nest);
	return 0;

nla_put_failure:
	return -1;
}

struct nft_expr_info {
	const struct nft_expr_ops	*ops;
	const struct nlattr		*attr;
	struct nlattr			*tb[NFT_EXPR_MAXATTR + 1];
};

static int nf_tables_expr_parse(const struct nft_ctx *ctx,
				const struct nlattr *nla,
				struct nft_expr_info *info)
{
	const struct nft_expr_type *type;
	const struct nft_expr_ops *ops;
	struct nlattr *tb[NFTA_EXPR_MAX + 1];
	int err;

	err = nla_parse_nested_deprecated(tb, NFTA_EXPR_MAX, nla,
					  nft_expr_policy, NULL);
	if (err < 0)
		return err;

	type = nft_expr_type_get(ctx->net, ctx->family, tb[NFTA_EXPR_NAME]);
	if (IS_ERR(type))
		return PTR_ERR(type);

	if (tb[NFTA_EXPR_DATA]) {
		err = nla_parse_nested_deprecated(info->tb, type->maxattr,
						  tb[NFTA_EXPR_DATA],
						  type->policy, NULL);
		if (err < 0)
			goto err1;
	} else
		memset(info->tb, 0, sizeof(info->tb[0]) * (type->maxattr + 1));

	if (type->select_ops != NULL) {
		ops = type->select_ops(ctx,
				       (const struct nlattr * const *)info->tb);
		if (IS_ERR(ops)) {
			err = PTR_ERR(ops);
#ifdef CONFIG_MODULES
			if (err == -EAGAIN)
				if (nft_expr_type_request_module(ctx->net,
								 ctx->family,
								 tb[NFTA_EXPR_NAME]) != -EAGAIN)
					err = -ENOENT;
#endif
			goto err1;
		}
	} else
		ops = type->ops;

	info->attr = nla;
	info->ops = ops;

	return 0;

err1:
	module_put(type->owner);
	return err;
}

static int nf_tables_newexpr(const struct nft_ctx *ctx,
			     const struct nft_expr_info *info,
			     struct nft_expr *expr)
{
	const struct nft_expr_ops *ops = info->ops;
	int err;

	expr->ops = ops;
	if (ops->init) {
		err = ops->init(ctx, expr, (const struct nlattr **)info->tb);
		if (err < 0)
			goto err1;
	}

	return 0;
err1:
	expr->ops = NULL;
	return err;
}

static void nf_tables_expr_destroy(const struct nft_ctx *ctx,
				   struct nft_expr *expr)
{
	const struct nft_expr_type *type = expr->ops->type;

	if (expr->ops->destroy)
		expr->ops->destroy(ctx, expr);
	module_put(type->owner);
}

static struct nft_expr *nft_expr_init(const struct nft_ctx *ctx,
				      const struct nlattr *nla)
{
	struct nft_expr_info info;
	struct nft_expr *expr;
	struct module *owner;
	int err;

	err = nf_tables_expr_parse(ctx, nla, &info);
	if (err < 0)
		goto err1;

	err = -ENOMEM;
	expr = kzalloc(info.ops->size, GFP_KERNEL);
	if (expr == NULL)
		goto err2;

	err = nf_tables_newexpr(ctx, &info, expr);
	if (err < 0)
		goto err3;

	return expr;
err3:
	kfree(expr);
err2:
	owner = info.ops->type->owner;
	if (info.ops->type->release_ops)
		info.ops->type->release_ops(info.ops);

	module_put(owner);
err1:
	return ERR_PTR(err);
}

int nft_expr_clone(struct nft_expr *dst, struct nft_expr *src)
{
	int err;

	if (src->ops->clone) {
		dst->ops = src->ops;
		err = src->ops->clone(dst, src);
		if (err < 0)
			return err;
	} else {
		memcpy(dst, src, src->ops->size);
	}

	__module_get(src->ops->type->owner);

	return 0;
}

void nft_expr_destroy(const struct nft_ctx *ctx, struct nft_expr *expr)
{
	nf_tables_expr_destroy(ctx, expr);
	kfree(expr);
}

/*
 * Rules
 */

static struct nft_rule *__nft_rule_lookup(const struct nft_chain *chain,
					  u64 handle)
{
	struct nft_rule *rule;

	// FIXME: this sucks
	list_for_each_entry_rcu(rule, &chain->rules, list) {
		if (handle == rule->handle)
			return rule;
	}

	return ERR_PTR(-ENOENT);
}

static struct nft_rule *nft_rule_lookup(const struct nft_chain *chain,
					const struct nlattr *nla)
{
	if (nla == NULL)
		return ERR_PTR(-EINVAL);

	return __nft_rule_lookup(chain, be64_to_cpu(nla_get_be64(nla)));
}

static const struct nla_policy nft_rule_policy[NFTA_RULE_MAX + 1] = {
	[NFTA_RULE_TABLE]	= { .type = NLA_STRING,
				    .len = NFT_TABLE_MAXNAMELEN - 1 },
	[NFTA_RULE_CHAIN]	= { .type = NLA_STRING,
				    .len = NFT_CHAIN_MAXNAMELEN - 1 },
	[NFTA_RULE_HANDLE]	= { .type = NLA_U64 },
	[NFTA_RULE_EXPRESSIONS]	= { .type = NLA_NESTED },
	[NFTA_RULE_COMPAT]	= { .type = NLA_NESTED },
	[NFTA_RULE_POSITION]	= { .type = NLA_U64 },
	[NFTA_RULE_USERDATA]	= { .type = NLA_BINARY,
				    .len = NFT_USERDATA_MAXLEN },
	[NFTA_RULE_ID]		= { .type = NLA_U32 },
	[NFTA_RULE_POSITION_ID]	= { .type = NLA_U32 },
	[NFTA_RULE_CHAIN_ID]	= { .type = NLA_U32 },
};

static int nf_tables_fill_rule_info(struct sk_buff *skb, struct net *net,
				    u32 portid, u32 seq, int event,
				    u32 flags, int family,
				    const struct nft_table *table,
				    const struct nft_chain *chain,
				    const struct nft_rule *rule,
				    const struct nft_rule *prule)
{
	struct nlmsghdr *nlh;
	struct nfgenmsg *nfmsg;
	const struct nft_expr *expr, *next;
	struct nlattr *list;
	u16 type = nfnl_msg_type(NFNL_SUBSYS_NFTABLES, event);

	nlh = nlmsg_put(skb, portid, seq, type, sizeof(struct nfgenmsg), flags);
	if (nlh == NULL)
		goto nla_put_failure;

	nfmsg = nlmsg_data(nlh);
	nfmsg->nfgen_family	= family;
	nfmsg->version		= NFNETLINK_V0;
	nfmsg->res_id		= htons(net->nft.base_seq & 0xffff);

	if (nla_put_string(skb, NFTA_RULE_TABLE, table->name))
		goto nla_put_failure;
	if (nla_put_string(skb, NFTA_RULE_CHAIN, chain->name))
		goto nla_put_failure;
	if (nla_put_be64(skb, NFTA_RULE_HANDLE, cpu_to_be64(rule->handle),
			 NFTA_RULE_PAD))
		goto nla_put_failure;

	if (event != NFT_MSG_DELRULE && prule) {
		if (nla_put_be64(skb, NFTA_RULE_POSITION,
				 cpu_to_be64(prule->handle),
				 NFTA_RULE_PAD))
			goto nla_put_failure;
	}

	list = nla_nest_start_noflag(skb, NFTA_RULE_EXPRESSIONS);
	if (list == NULL)
		goto nla_put_failure;
	nft_rule_for_each_expr(expr, next, rule) {
		if (nft_expr_dump(skb, NFTA_LIST_ELEM, expr) < 0)
			goto nla_put_failure;
	}
	nla_nest_end(skb, list);

	if (rule->udata) {
		struct nft_userdata *udata = nft_userdata(rule);
		if (nla_put(skb, NFTA_RULE_USERDATA, udata->len + 1,
			    udata->data) < 0)
			goto nla_put_failure;
	}

	nlmsg_end(skb, nlh);
	return 0;

nla_put_failure:
	nlmsg_trim(skb, nlh);
	return -1;
}

static void nf_tables_rule_notify(const struct nft_ctx *ctx,
				  const struct nft_rule *rule, int event)
{
	struct sk_buff *skb;
	int err;
	char *buf = kasprintf(GFP_KERNEL, "%s:%llu;%s:%llu",
			      ctx->table->name, ctx->table->handle,
			      ctx->chain->name, ctx->chain->handle);

	audit_log_nfcfg(buf,
			ctx->family,
			rule->handle,
			event == NFT_MSG_NEWRULE ?
				AUDIT_NFT_OP_RULE_REGISTER :
				AUDIT_NFT_OP_RULE_UNREGISTER,
			GFP_KERNEL);
	kfree(buf);

	if (!ctx->report &&
	    !nfnetlink_has_listeners(ctx->net, NFNLGRP_NFTABLES))
		return;

	skb = nlmsg_new(NLMSG_GOODSIZE, GFP_KERNEL);
	if (skb == NULL)
		goto err;

	err = nf_tables_fill_rule_info(skb, ctx->net, ctx->portid, ctx->seq,
				       event, 0, ctx->family, ctx->table,
				       ctx->chain, rule, NULL);
	if (err < 0) {
		kfree_skb(skb);
		goto err;
	}

	nft_notify_enqueue(skb, ctx->report, &ctx->net->nft.notify_list);
	return;
err:
	nfnetlink_set_err(ctx->net, ctx->portid, NFNLGRP_NFTABLES, -ENOBUFS);
}

struct nft_rule_dump_ctx {
	char *table;
	char *chain;
};

static int __nf_tables_dump_rules(struct sk_buff *skb,
				  unsigned int *idx,
				  struct netlink_callback *cb,
				  const struct nft_table *table,
				  const struct nft_chain *chain)
{
	struct net *net = sock_net(skb->sk);
	const struct nft_rule *rule, *prule;
	unsigned int s_idx = cb->args[0];

	prule = NULL;
	list_for_each_entry_rcu(rule, &chain->rules, list) {
		if (!nft_is_active(net, rule))
			goto cont_skip;
		if (*idx < s_idx)
			goto cont;
		if (*idx > s_idx) {
			memset(&cb->args[1], 0,
					sizeof(cb->args) - sizeof(cb->args[0]));
		}
		if (nf_tables_fill_rule_info(skb, net, NETLINK_CB(cb->skb).portid,
					cb->nlh->nlmsg_seq,
					NFT_MSG_NEWRULE,
					NLM_F_MULTI | NLM_F_APPEND,
					table->family,
					table, chain, rule, prule) < 0)
			return 1;

		nl_dump_check_consistent(cb, nlmsg_hdr(skb));
cont:
		prule = rule;
cont_skip:
		(*idx)++;
	}
	return 0;
}

static int nf_tables_dump_rules(struct sk_buff *skb,
				struct netlink_callback *cb)
{
	const struct nfgenmsg *nfmsg = nlmsg_data(cb->nlh);
	const struct nft_rule_dump_ctx *ctx = cb->data;
	struct nft_table *table;
	const struct nft_chain *chain;
	unsigned int idx = 0;
	struct net *net = sock_net(skb->sk);
	int family = nfmsg->nfgen_family;

	rcu_read_lock();
	cb->seq = net->nft.base_seq;

	list_for_each_entry_rcu(table, &net->nft.tables, list) {
		if (family != NFPROTO_UNSPEC && family != table->family)
			continue;

		if (ctx && ctx->table && strcmp(ctx->table, table->name) != 0)
			continue;

		if (ctx && ctx->table && ctx->chain) {
			struct rhlist_head *list, *tmp;

			list = rhltable_lookup(&table->chains_ht, ctx->chain,
					       nft_chain_ht_params);
			if (!list)
				goto done;

			rhl_for_each_entry_rcu(chain, tmp, list, rhlhead) {
				if (!nft_is_active(net, chain))
					continue;
				__nf_tables_dump_rules(skb, &idx,
						       cb, table, chain);
				break;
			}
			goto done;
		}

		list_for_each_entry_rcu(chain, &table->chains, list) {
			if (__nf_tables_dump_rules(skb, &idx, cb, table, chain))
				goto done;
		}

		if (ctx && ctx->table)
			break;
	}
done:
	rcu_read_unlock();

	cb->args[0] = idx;
	return skb->len;
}

static int nf_tables_dump_rules_start(struct netlink_callback *cb)
{
	const struct nlattr * const *nla = cb->data;
	struct nft_rule_dump_ctx *ctx = NULL;

	if (nla[NFTA_RULE_TABLE] || nla[NFTA_RULE_CHAIN]) {
		ctx = kzalloc(sizeof(*ctx), GFP_ATOMIC);
		if (!ctx)
			return -ENOMEM;

		if (nla[NFTA_RULE_TABLE]) {
			ctx->table = nla_strdup(nla[NFTA_RULE_TABLE],
							GFP_ATOMIC);
			if (!ctx->table) {
				kfree(ctx);
				return -ENOMEM;
			}
		}
		if (nla[NFTA_RULE_CHAIN]) {
			ctx->chain = nla_strdup(nla[NFTA_RULE_CHAIN],
						GFP_ATOMIC);
			if (!ctx->chain) {
				kfree(ctx->table);
				kfree(ctx);
				return -ENOMEM;
			}
		}
	}

	cb->data = ctx;
	return 0;
}

static int nf_tables_dump_rules_done(struct netlink_callback *cb)
{
	struct nft_rule_dump_ctx *ctx = cb->data;

	if (ctx) {
		kfree(ctx->table);
		kfree(ctx->chain);
		kfree(ctx);
	}
	return 0;
}

/* called with rcu_read_lock held */
static int nf_tables_getrule(struct net *net, struct sock *nlsk,
			     struct sk_buff *skb, const struct nlmsghdr *nlh,
			     const struct nlattr * const nla[],
			     struct netlink_ext_ack *extack)
{
	const struct nfgenmsg *nfmsg = nlmsg_data(nlh);
	u8 genmask = nft_genmask_cur(net);
	const struct nft_chain *chain;
	const struct nft_rule *rule;
	struct nft_table *table;
	struct sk_buff *skb2;
	int family = nfmsg->nfgen_family;
	int err;

	if (nlh->nlmsg_flags & NLM_F_DUMP) {
		struct netlink_dump_control c = {
			.start= nf_tables_dump_rules_start,
			.dump = nf_tables_dump_rules,
			.done = nf_tables_dump_rules_done,
			.module = THIS_MODULE,
			.data = (void *)nla,
		};

		return nft_netlink_dump_start_rcu(nlsk, skb, nlh, &c);
	}

	table = nft_table_lookup(net, nla[NFTA_RULE_TABLE], family, genmask);
	if (IS_ERR(table)) {
		NL_SET_BAD_ATTR(extack, nla[NFTA_RULE_TABLE]);
		return PTR_ERR(table);
	}

	chain = nft_chain_lookup(net, table, nla[NFTA_RULE_CHAIN], genmask);
	if (IS_ERR(chain)) {
		NL_SET_BAD_ATTR(extack, nla[NFTA_RULE_CHAIN]);
		return PTR_ERR(chain);
	}

	rule = nft_rule_lookup(chain, nla[NFTA_RULE_HANDLE]);
	if (IS_ERR(rule)) {
		NL_SET_BAD_ATTR(extack, nla[NFTA_RULE_HANDLE]);
		return PTR_ERR(rule);
	}

	skb2 = alloc_skb(NLMSG_GOODSIZE, GFP_ATOMIC);
	if (!skb2)
		return -ENOMEM;

	err = nf_tables_fill_rule_info(skb2, net, NETLINK_CB(skb).portid,
				       nlh->nlmsg_seq, NFT_MSG_NEWRULE, 0,
				       family, table, chain, rule, NULL);
	if (err < 0)
		goto err_fill_rule_info;

	return nfnetlink_unicast(skb2, net, NETLINK_CB(skb).portid);

err_fill_rule_info:
	kfree_skb(skb2);
	return err;
}

static void nf_tables_rule_destroy(const struct nft_ctx *ctx,
				   struct nft_rule *rule)
{
	struct nft_expr *expr, *next;

	/*
	 * Careful: some expressions might not be initialized in case this
	 * is called on error from nf_tables_newrule().
	 */
	expr = nft_expr_first(rule);
	while (nft_expr_more(rule, expr)) {
		next = nft_expr_next(expr);
		nf_tables_expr_destroy(ctx, expr);
		expr = next;
	}
	kfree(rule);
}

void nf_tables_rule_release(const struct nft_ctx *ctx, struct nft_rule *rule)
{
	nft_rule_expr_deactivate(ctx, rule, NFT_TRANS_RELEASE);
	nf_tables_rule_destroy(ctx, rule);
}

int nft_chain_validate(const struct nft_ctx *ctx, const struct nft_chain *chain)
{
	struct nft_expr *expr, *last;
	const struct nft_data *data;
	struct nft_rule *rule;
	int err;

	if (ctx->level == NFT_JUMP_STACK_SIZE)
		return -EMLINK;

	list_for_each_entry(rule, &chain->rules, list) {
		if (!nft_is_active_next(ctx->net, rule))
			continue;

		nft_rule_for_each_expr(expr, last, rule) {
			if (!expr->ops->validate)
				continue;

			err = expr->ops->validate(ctx, expr, &data);
			if (err < 0)
				return err;
		}
	}

	return 0;
}
EXPORT_SYMBOL_GPL(nft_chain_validate);

static int nft_table_validate(struct net *net, const struct nft_table *table)
{
	struct nft_chain *chain;
	struct nft_ctx ctx = {
		.net	= net,
		.family	= table->family,
	};
	int err;

	list_for_each_entry(chain, &table->chains, list) {
		if (!nft_is_base_chain(chain))
			continue;

		ctx.chain = chain;
		err = nft_chain_validate(&ctx, chain);
		if (err < 0)
			return err;
	}

	return 0;
}

static struct nft_rule *nft_rule_lookup_byid(const struct net *net,
					     const struct nlattr *nla);

#define NFT_RULE_MAXEXPRS	128

static int nf_tables_newrule(struct net *net, struct sock *nlsk,
			     struct sk_buff *skb, const struct nlmsghdr *nlh,
			     const struct nlattr * const nla[],
			     struct netlink_ext_ack *extack)
{
	const struct nfgenmsg *nfmsg = nlmsg_data(nlh);
	u8 genmask = nft_genmask_next(net);
	struct nft_expr_info *info = NULL;
	int family = nfmsg->nfgen_family;
	struct nft_flow_rule *flow;
	struct nft_table *table;
	struct nft_chain *chain;
	struct nft_rule *rule, *old_rule = NULL;
	struct nft_userdata *udata;
	struct nft_trans *trans = NULL;
	struct nft_expr *expr;
	struct nft_ctx ctx;
	struct nlattr *tmp;
	unsigned int size, i, n, ulen = 0, usize = 0;
	int err, rem;
	u64 handle, pos_handle;

	lockdep_assert_held(&net->nft.commit_mutex);

	table = nft_table_lookup(net, nla[NFTA_RULE_TABLE], family, genmask);
	if (IS_ERR(table)) {
		NL_SET_BAD_ATTR(extack, nla[NFTA_RULE_TABLE]);
		return PTR_ERR(table);
	}

	if (nla[NFTA_RULE_CHAIN]) {
		chain = nft_chain_lookup(net, table, nla[NFTA_RULE_CHAIN],
					 genmask);
		if (IS_ERR(chain)) {
			NL_SET_BAD_ATTR(extack, nla[NFTA_RULE_CHAIN]);
			return PTR_ERR(chain);
		}
		if (nft_chain_is_bound(chain))
			return -EOPNOTSUPP;

	} else if (nla[NFTA_RULE_CHAIN_ID]) {
		chain = nft_chain_lookup_byid(net, nla[NFTA_RULE_CHAIN_ID]);
		if (IS_ERR(chain)) {
			NL_SET_BAD_ATTR(extack, nla[NFTA_RULE_CHAIN_ID]);
			return PTR_ERR(chain);
		}
	} else {
		return -EINVAL;
	}

	if (nla[NFTA_RULE_HANDLE]) {
		handle = be64_to_cpu(nla_get_be64(nla[NFTA_RULE_HANDLE]));
		rule = __nft_rule_lookup(chain, handle);
		if (IS_ERR(rule)) {
			NL_SET_BAD_ATTR(extack, nla[NFTA_RULE_HANDLE]);
			return PTR_ERR(rule);
		}

		if (nlh->nlmsg_flags & NLM_F_EXCL) {
			NL_SET_BAD_ATTR(extack, nla[NFTA_RULE_HANDLE]);
			return -EEXIST;
		}
		if (nlh->nlmsg_flags & NLM_F_REPLACE)
			old_rule = rule;
		else
			return -EOPNOTSUPP;
	} else {
		if (!(nlh->nlmsg_flags & NLM_F_CREATE) ||
		    nlh->nlmsg_flags & NLM_F_REPLACE)
			return -EINVAL;
		handle = nf_tables_alloc_handle(table);

		if (chain->use == UINT_MAX)
			return -EOVERFLOW;

		if (nla[NFTA_RULE_POSITION]) {
			pos_handle = be64_to_cpu(nla_get_be64(nla[NFTA_RULE_POSITION]));
			old_rule = __nft_rule_lookup(chain, pos_handle);
			if (IS_ERR(old_rule)) {
				NL_SET_BAD_ATTR(extack, nla[NFTA_RULE_POSITION]);
				return PTR_ERR(old_rule);
			}
		} else if (nla[NFTA_RULE_POSITION_ID]) {
			old_rule = nft_rule_lookup_byid(net, nla[NFTA_RULE_POSITION_ID]);
			if (IS_ERR(old_rule)) {
				NL_SET_BAD_ATTR(extack, nla[NFTA_RULE_POSITION_ID]);
				return PTR_ERR(old_rule);
			}
		}
	}

	nft_ctx_init(&ctx, net, skb, nlh, family, table, chain, nla);

	n = 0;
	size = 0;
	if (nla[NFTA_RULE_EXPRESSIONS]) {
		info = kvmalloc_array(NFT_RULE_MAXEXPRS,
				      sizeof(struct nft_expr_info),
				      GFP_KERNEL);
		if (!info)
			return -ENOMEM;

		nla_for_each_nested(tmp, nla[NFTA_RULE_EXPRESSIONS], rem) {
			err = -EINVAL;
			if (nla_type(tmp) != NFTA_LIST_ELEM)
				goto err1;
			if (n == NFT_RULE_MAXEXPRS)
				goto err1;
			err = nf_tables_expr_parse(&ctx, tmp, &info[n]);
			if (err < 0)
				goto err1;
			size += info[n].ops->size;
			n++;
		}
	}
	/* Check for overflow of dlen field */
	err = -EFBIG;
	if (size >= 1 << 12)
		goto err1;

	if (nla[NFTA_RULE_USERDATA]) {
		ulen = nla_len(nla[NFTA_RULE_USERDATA]);
		if (ulen > 0)
			usize = sizeof(struct nft_userdata) + ulen;
	}

	err = -ENOMEM;
	rule = kzalloc(sizeof(*rule) + size + usize, GFP_KERNEL);
	if (rule == NULL)
		goto err1;

	nft_activate_next(net, rule);

	rule->handle = handle;
	rule->dlen   = size;
	rule->udata  = ulen ? 1 : 0;

	if (ulen) {
		udata = nft_userdata(rule);
		udata->len = ulen - 1;
		nla_memcpy(udata->data, nla[NFTA_RULE_USERDATA], ulen);
	}

	expr = nft_expr_first(rule);
	for (i = 0; i < n; i++) {
		err = nf_tables_newexpr(&ctx, &info[i], expr);
		if (err < 0) {
			NL_SET_BAD_ATTR(extack, info[i].attr);
			goto err2;
		}

		if (info[i].ops->validate)
			nft_validate_state_update(net, NFT_VALIDATE_NEED);

		info[i].ops = NULL;
		expr = nft_expr_next(expr);
	}

	if (nlh->nlmsg_flags & NLM_F_REPLACE) {
		trans = nft_trans_rule_add(&ctx, NFT_MSG_NEWRULE, rule);
		if (trans == NULL) {
			err = -ENOMEM;
			goto err2;
		}
		err = nft_delrule(&ctx, old_rule);
		if (err < 0) {
			nft_trans_destroy(trans);
			goto err2;
		}

		list_add_tail_rcu(&rule->list, &old_rule->list);
	} else {
		trans = nft_trans_rule_add(&ctx, NFT_MSG_NEWRULE, rule);
		if (!trans) {
			err = -ENOMEM;
			goto err2;
		}

		if (nlh->nlmsg_flags & NLM_F_APPEND) {
			if (old_rule)
				list_add_rcu(&rule->list, &old_rule->list);
			else
				list_add_tail_rcu(&rule->list, &chain->rules);
		 } else {
			if (old_rule)
				list_add_tail_rcu(&rule->list, &old_rule->list);
			else
				list_add_rcu(&rule->list, &chain->rules);
		}
	}
	kvfree(info);
	chain->use++;

	if (net->nft.validate_state == NFT_VALIDATE_DO)
		return nft_table_validate(net, table);

	if (chain->flags & NFT_CHAIN_HW_OFFLOAD) {
		flow = nft_flow_rule_create(net, rule);
		if (IS_ERR(flow))
			return PTR_ERR(flow);

		nft_trans_flow_rule(trans) = flow;
	}

	return 0;
err2:
	nf_tables_rule_release(&ctx, rule);
err1:
	for (i = 0; i < n; i++) {
		if (info[i].ops) {
			module_put(info[i].ops->type->owner);
			if (info[i].ops->type->release_ops)
				info[i].ops->type->release_ops(info[i].ops);
		}
	}
	kvfree(info);
	return err;
}

static struct nft_rule *nft_rule_lookup_byid(const struct net *net,
					     const struct nlattr *nla)
{
	u32 id = ntohl(nla_get_be32(nla));
	struct nft_trans *trans;

	list_for_each_entry(trans, &net->nft.commit_list, list) {
		struct nft_rule *rule = nft_trans_rule(trans);

		if (trans->msg_type == NFT_MSG_NEWRULE &&
		    id == nft_trans_rule_id(trans))
			return rule;
	}
	return ERR_PTR(-ENOENT);
}

static int nf_tables_delrule(struct net *net, struct sock *nlsk,
			     struct sk_buff *skb, const struct nlmsghdr *nlh,
			     const struct nlattr * const nla[],
			     struct netlink_ext_ack *extack)
{
	const struct nfgenmsg *nfmsg = nlmsg_data(nlh);
	u8 genmask = nft_genmask_next(net);
	struct nft_table *table;
	struct nft_chain *chain = NULL;
	struct nft_rule *rule;
	int family = nfmsg->nfgen_family, err = 0;
	struct nft_ctx ctx;

	table = nft_table_lookup(net, nla[NFTA_RULE_TABLE], family, genmask);
	if (IS_ERR(table)) {
		NL_SET_BAD_ATTR(extack, nla[NFTA_RULE_TABLE]);
		return PTR_ERR(table);
	}

	if (nla[NFTA_RULE_CHAIN]) {
		chain = nft_chain_lookup(net, table, nla[NFTA_RULE_CHAIN],
					 genmask);
		if (IS_ERR(chain)) {
			NL_SET_BAD_ATTR(extack, nla[NFTA_RULE_CHAIN]);
			return PTR_ERR(chain);
		}
		if (nft_chain_is_bound(chain))
			return -EOPNOTSUPP;
	}

	nft_ctx_init(&ctx, net, skb, nlh, family, table, chain, nla);

	if (chain) {
		if (nla[NFTA_RULE_HANDLE]) {
			rule = nft_rule_lookup(chain, nla[NFTA_RULE_HANDLE]);
			if (IS_ERR(rule)) {
				NL_SET_BAD_ATTR(extack, nla[NFTA_RULE_HANDLE]);
				return PTR_ERR(rule);
			}

			err = nft_delrule(&ctx, rule);
		} else if (nla[NFTA_RULE_ID]) {
			rule = nft_rule_lookup_byid(net, nla[NFTA_RULE_ID]);
			if (IS_ERR(rule)) {
				NL_SET_BAD_ATTR(extack, nla[NFTA_RULE_ID]);
				return PTR_ERR(rule);
			}

			err = nft_delrule(&ctx, rule);
		} else {
			err = nft_delrule_by_chain(&ctx);
		}
	} else {
		list_for_each_entry(chain, &table->chains, list) {
			if (!nft_is_active_next(net, chain))
				continue;

			ctx.chain = chain;
			err = nft_delrule_by_chain(&ctx);
			if (err < 0)
				break;
		}
	}

	return err;
}

/*
 * Sets
 */
static const struct nft_set_type *nft_set_types[] = {
	&nft_set_hash_fast_type,
	&nft_set_hash_type,
	&nft_set_rhash_type,
	&nft_set_bitmap_type,
	&nft_set_rbtree_type,
#if defined(CONFIG_X86_64) && !defined(CONFIG_UML)
	&nft_set_pipapo_avx2_type,
#endif
	&nft_set_pipapo_type,
};

#define NFT_SET_FEATURES	(NFT_SET_INTERVAL | NFT_SET_MAP | \
				 NFT_SET_TIMEOUT | NFT_SET_OBJECT | \
				 NFT_SET_EVAL)

static bool nft_set_ops_candidate(const struct nft_set_type *type, u32 flags)
{
	return (flags & type->features) == (flags & NFT_SET_FEATURES);
}

/*
 * Select a set implementation based on the data characteristics and the
 * given policy. The total memory use might not be known if no size is
 * given, in that case the amount of memory per element is used.
 */
static const struct nft_set_ops *
nft_select_set_ops(const struct nft_ctx *ctx,
		   const struct nlattr * const nla[],
		   const struct nft_set_desc *desc,
		   enum nft_set_policies policy)
{
	const struct nft_set_ops *ops, *bops;
	struct nft_set_estimate est, best;
	const struct nft_set_type *type;
	u32 flags = 0;
	int i;

	lockdep_assert_held(&ctx->net->nft.commit_mutex);
	lockdep_nfnl_nft_mutex_not_held();

	if (nla[NFTA_SET_FLAGS] != NULL)
		flags = ntohl(nla_get_be32(nla[NFTA_SET_FLAGS]));

	bops	    = NULL;
	best.size   = ~0;
	best.lookup = ~0;
	best.space  = ~0;

	for (i = 0; i < ARRAY_SIZE(nft_set_types); i++) {
		type = nft_set_types[i];
		ops = &type->ops;

		if (!nft_set_ops_candidate(type, flags))
			continue;
		if (!ops->estimate(desc, flags, &est))
			continue;

		switch (policy) {
		case NFT_SET_POL_PERFORMANCE:
			if (est.lookup < best.lookup)
				break;
			if (est.lookup == best.lookup &&
			    est.space < best.space)
				break;
			continue;
		case NFT_SET_POL_MEMORY:
			if (!desc->size) {
				if (est.space < best.space)
					break;
				if (est.space == best.space &&
				    est.lookup < best.lookup)
					break;
			} else if (est.size < best.size || !bops) {
				break;
			}
			continue;
		default:
			break;
		}

		bops = ops;
		best = est;
	}

	if (bops != NULL)
		return bops;

	return ERR_PTR(-EOPNOTSUPP);
}

static const struct nla_policy nft_set_policy[NFTA_SET_MAX + 1] = {
	[NFTA_SET_TABLE]		= { .type = NLA_STRING,
					    .len = NFT_TABLE_MAXNAMELEN - 1 },
	[NFTA_SET_NAME]			= { .type = NLA_STRING,
					    .len = NFT_SET_MAXNAMELEN - 1 },
	[NFTA_SET_FLAGS]		= { .type = NLA_U32 },
	[NFTA_SET_KEY_TYPE]		= { .type = NLA_U32 },
	[NFTA_SET_KEY_LEN]		= { .type = NLA_U32 },
	[NFTA_SET_DATA_TYPE]		= { .type = NLA_U32 },
	[NFTA_SET_DATA_LEN]		= { .type = NLA_U32 },
	[NFTA_SET_POLICY]		= { .type = NLA_U32 },
	[NFTA_SET_DESC]			= { .type = NLA_NESTED },
	[NFTA_SET_ID]			= { .type = NLA_U32 },
	[NFTA_SET_TIMEOUT]		= { .type = NLA_U64 },
	[NFTA_SET_GC_INTERVAL]		= { .type = NLA_U32 },
	[NFTA_SET_USERDATA]		= { .type = NLA_BINARY,
					    .len  = NFT_USERDATA_MAXLEN },
	[NFTA_SET_OBJ_TYPE]		= { .type = NLA_U32 },
	[NFTA_SET_HANDLE]		= { .type = NLA_U64 },
	[NFTA_SET_EXPR]			= { .type = NLA_NESTED },
};

static const struct nla_policy nft_set_desc_policy[NFTA_SET_DESC_MAX + 1] = {
	[NFTA_SET_DESC_SIZE]		= { .type = NLA_U32 },
	[NFTA_SET_DESC_CONCAT]		= { .type = NLA_NESTED },
};

static int nft_ctx_init_from_setattr(struct nft_ctx *ctx, struct net *net,
				     const struct sk_buff *skb,
				     const struct nlmsghdr *nlh,
				     const struct nlattr * const nla[],
				     struct netlink_ext_ack *extack,
				     u8 genmask)
{
	const struct nfgenmsg *nfmsg = nlmsg_data(nlh);
	int family = nfmsg->nfgen_family;
	struct nft_table *table = NULL;

	if (nla[NFTA_SET_TABLE] != NULL) {
		table = nft_table_lookup(net, nla[NFTA_SET_TABLE], family,
					 genmask);
		if (IS_ERR(table)) {
			NL_SET_BAD_ATTR(extack, nla[NFTA_SET_TABLE]);
			return PTR_ERR(table);
		}
	}

	nft_ctx_init(ctx, net, skb, nlh, family, table, NULL, nla);
	return 0;
}

static struct nft_set *nft_set_lookup(const struct nft_table *table,
				      const struct nlattr *nla, u8 genmask)
{
	struct nft_set *set;

	if (nla == NULL)
		return ERR_PTR(-EINVAL);

	list_for_each_entry_rcu(set, &table->sets, list) {
		if (!nla_strcmp(nla, set->name) &&
		    nft_active_genmask(set, genmask))
			return set;
	}
	return ERR_PTR(-ENOENT);
}

static struct nft_set *nft_set_lookup_byhandle(const struct nft_table *table,
					       const struct nlattr *nla,
					       u8 genmask)
{
	struct nft_set *set;

	list_for_each_entry(set, &table->sets, list) {
		if (be64_to_cpu(nla_get_be64(nla)) == set->handle &&
		    nft_active_genmask(set, genmask))
			return set;
	}
	return ERR_PTR(-ENOENT);
}

static struct nft_set *nft_set_lookup_byid(const struct net *net,
					   const struct nlattr *nla, u8 genmask)
{
	struct nft_trans *trans;
	u32 id = ntohl(nla_get_be32(nla));

	list_for_each_entry(trans, &net->nft.commit_list, list) {
		if (trans->msg_type == NFT_MSG_NEWSET) {
			struct nft_set *set = nft_trans_set(trans);

			if (id == nft_trans_set_id(trans) &&
			    nft_active_genmask(set, genmask))
				return set;
		}
	}
	return ERR_PTR(-ENOENT);
}

struct nft_set *nft_set_lookup_global(const struct net *net,
				      const struct nft_table *table,
				      const struct nlattr *nla_set_name,
				      const struct nlattr *nla_set_id,
				      u8 genmask)
{
	struct nft_set *set;

	set = nft_set_lookup(table, nla_set_name, genmask);
	if (IS_ERR(set)) {
		if (!nla_set_id)
			return set;

		set = nft_set_lookup_byid(net, nla_set_id, genmask);
	}
	return set;
}
EXPORT_SYMBOL_GPL(nft_set_lookup_global);

static int nf_tables_set_alloc_name(struct nft_ctx *ctx, struct nft_set *set,
				    const char *name)
{
	const struct nft_set *i;
	const char *p;
	unsigned long *inuse;
	unsigned int n = 0, min = 0;

	p = strchr(name, '%');
	if (p != NULL) {
		if (p[1] != 'd' || strchr(p + 2, '%'))
			return -EINVAL;

		inuse = (unsigned long *)get_zeroed_page(GFP_KERNEL);
		if (inuse == NULL)
			return -ENOMEM;
cont:
		list_for_each_entry(i, &ctx->table->sets, list) {
			int tmp;

			if (!nft_is_active_next(ctx->net, set))
				continue;
			if (!sscanf(i->name, name, &tmp))
				continue;
			if (tmp < min || tmp >= min + BITS_PER_BYTE * PAGE_SIZE)
				continue;

			set_bit(tmp - min, inuse);
		}

		n = find_first_zero_bit(inuse, BITS_PER_BYTE * PAGE_SIZE);
		if (n >= BITS_PER_BYTE * PAGE_SIZE) {
			min += BITS_PER_BYTE * PAGE_SIZE;
			memset(inuse, 0, PAGE_SIZE);
			goto cont;
		}
		free_page((unsigned long)inuse);
	}

	set->name = kasprintf(GFP_KERNEL, name, min + n);
	if (!set->name)
		return -ENOMEM;

	list_for_each_entry(i, &ctx->table->sets, list) {
		if (!nft_is_active_next(ctx->net, i))
			continue;
		if (!strcmp(set->name, i->name)) {
			kfree(set->name);
			set->name = NULL;
			return -ENFILE;
		}
	}
	return 0;
}

int nf_msecs_to_jiffies64(const struct nlattr *nla, u64 *result)
{
	u64 ms = be64_to_cpu(nla_get_be64(nla));
	u64 max = (u64)(~((u64)0));

	max = div_u64(max, NSEC_PER_MSEC);
	if (ms >= max)
		return -ERANGE;

	ms *= NSEC_PER_MSEC;
	*result = nsecs_to_jiffies64(ms);
	return 0;
}

__be64 nf_jiffies64_to_msecs(u64 input)
{
	return cpu_to_be64(jiffies64_to_msecs(input));
}

static int nf_tables_fill_set_concat(struct sk_buff *skb,
				     const struct nft_set *set)
{
	struct nlattr *concat, *field;
	int i;

	concat = nla_nest_start_noflag(skb, NFTA_SET_DESC_CONCAT);
	if (!concat)
		return -ENOMEM;

	for (i = 0; i < set->field_count; i++) {
		field = nla_nest_start_noflag(skb, NFTA_LIST_ELEM);
		if (!field)
			return -ENOMEM;

		if (nla_put_be32(skb, NFTA_SET_FIELD_LEN,
				 htonl(set->field_len[i])))
			return -ENOMEM;

		nla_nest_end(skb, field);
	}

	nla_nest_end(skb, concat);

	return 0;
}

static int nf_tables_fill_set(struct sk_buff *skb, const struct nft_ctx *ctx,
			      const struct nft_set *set, u16 event, u16 flags)
{
	struct nfgenmsg *nfmsg;
	struct nlmsghdr *nlh;
	u32 portid = ctx->portid;
	struct nlattr *nest;
	u32 seq = ctx->seq;

	event = nfnl_msg_type(NFNL_SUBSYS_NFTABLES, event);
	nlh = nlmsg_put(skb, portid, seq, event, sizeof(struct nfgenmsg),
			flags);
	if (nlh == NULL)
		goto nla_put_failure;

	nfmsg = nlmsg_data(nlh);
	nfmsg->nfgen_family	= ctx->family;
	nfmsg->version		= NFNETLINK_V0;
	nfmsg->res_id		= htons(ctx->net->nft.base_seq & 0xffff);

	if (nla_put_string(skb, NFTA_SET_TABLE, ctx->table->name))
		goto nla_put_failure;
	if (nla_put_string(skb, NFTA_SET_NAME, set->name))
		goto nla_put_failure;
	if (nla_put_be64(skb, NFTA_SET_HANDLE, cpu_to_be64(set->handle),
			 NFTA_SET_PAD))
		goto nla_put_failure;
	if (set->flags != 0)
		if (nla_put_be32(skb, NFTA_SET_FLAGS, htonl(set->flags)))
			goto nla_put_failure;

	if (nla_put_be32(skb, NFTA_SET_KEY_TYPE, htonl(set->ktype)))
		goto nla_put_failure;
	if (nla_put_be32(skb, NFTA_SET_KEY_LEN, htonl(set->klen)))
		goto nla_put_failure;
	if (set->flags & NFT_SET_MAP) {
		if (nla_put_be32(skb, NFTA_SET_DATA_TYPE, htonl(set->dtype)))
			goto nla_put_failure;
		if (nla_put_be32(skb, NFTA_SET_DATA_LEN, htonl(set->dlen)))
			goto nla_put_failure;
	}
	if (set->flags & NFT_SET_OBJECT &&
	    nla_put_be32(skb, NFTA_SET_OBJ_TYPE, htonl(set->objtype)))
		goto nla_put_failure;

	if (set->timeout &&
	    nla_put_be64(skb, NFTA_SET_TIMEOUT,
			 nf_jiffies64_to_msecs(set->timeout),
			 NFTA_SET_PAD))
		goto nla_put_failure;
	if (set->gc_int &&
	    nla_put_be32(skb, NFTA_SET_GC_INTERVAL, htonl(set->gc_int)))
		goto nla_put_failure;

	if (set->policy != NFT_SET_POL_PERFORMANCE) {
		if (nla_put_be32(skb, NFTA_SET_POLICY, htonl(set->policy)))
			goto nla_put_failure;
	}

	if (set->udata &&
	    nla_put(skb, NFTA_SET_USERDATA, set->udlen, set->udata))
		goto nla_put_failure;

	nest = nla_nest_start_noflag(skb, NFTA_SET_DESC);
	if (!nest)
		goto nla_put_failure;
	if (set->size &&
	    nla_put_be32(skb, NFTA_SET_DESC_SIZE, htonl(set->size)))
		goto nla_put_failure;

	if (set->field_count > 1 &&
	    nf_tables_fill_set_concat(skb, set))
		goto nla_put_failure;

	nla_nest_end(skb, nest);

	if (set->expr) {
		nest = nla_nest_start_noflag(skb, NFTA_SET_EXPR);
		if (nf_tables_fill_expr_info(skb, set->expr) < 0)
			goto nla_put_failure;

		nla_nest_end(skb, nest);
	}

	nlmsg_end(skb, nlh);
	return 0;

nla_put_failure:
	nlmsg_trim(skb, nlh);
	return -1;
}

static void nf_tables_set_notify(const struct nft_ctx *ctx,
				 const struct nft_set *set, int event,
			         gfp_t gfp_flags)
{
	struct sk_buff *skb;
	u32 portid = ctx->portid;
	int err;
	char *buf = kasprintf(gfp_flags, "%s:%llu;%s:%llu",
			      ctx->table->name, ctx->table->handle,
			      set->name, set->handle);

	audit_log_nfcfg(buf,
			ctx->family,
			set->field_count,
			event == NFT_MSG_NEWSET ?
				AUDIT_NFT_OP_SET_REGISTER :
				AUDIT_NFT_OP_SET_UNREGISTER,
			gfp_flags);
	kfree(buf);

	if (!ctx->report &&
	    !nfnetlink_has_listeners(ctx->net, NFNLGRP_NFTABLES))
		return;

	skb = nlmsg_new(NLMSG_GOODSIZE, gfp_flags);
	if (skb == NULL)
		goto err;

	err = nf_tables_fill_set(skb, ctx, set, event, 0);
	if (err < 0) {
		kfree_skb(skb);
		goto err;
	}

	nft_notify_enqueue(skb, ctx->report, &ctx->net->nft.notify_list);
	return;
err:
	nfnetlink_set_err(ctx->net, portid, NFNLGRP_NFTABLES, -ENOBUFS);
}

static int nf_tables_dump_sets(struct sk_buff *skb, struct netlink_callback *cb)
{
	const struct nft_set *set;
	unsigned int idx, s_idx = cb->args[0];
	struct nft_table *table, *cur_table = (struct nft_table *)cb->args[2];
	struct net *net = sock_net(skb->sk);
	struct nft_ctx *ctx = cb->data, ctx_set;

	if (cb->args[1])
		return skb->len;

	rcu_read_lock();
	cb->seq = net->nft.base_seq;

	list_for_each_entry_rcu(table, &net->nft.tables, list) {
		if (ctx->family != NFPROTO_UNSPEC &&
		    ctx->family != table->family)
			continue;

		if (ctx->table && ctx->table != table)
			continue;

		if (cur_table) {
			if (cur_table != table)
				continue;

			cur_table = NULL;
		}
		idx = 0;
		list_for_each_entry_rcu(set, &table->sets, list) {
			if (idx < s_idx)
				goto cont;
			if (!nft_is_active(net, set))
				goto cont;

			ctx_set = *ctx;
			ctx_set.table = table;
			ctx_set.family = table->family;

			if (nf_tables_fill_set(skb, &ctx_set, set,
					       NFT_MSG_NEWSET,
					       NLM_F_MULTI) < 0) {
				cb->args[0] = idx;
				cb->args[2] = (unsigned long) table;
				goto done;
			}
			nl_dump_check_consistent(cb, nlmsg_hdr(skb));
cont:
			idx++;
		}
		if (s_idx)
			s_idx = 0;
	}
	cb->args[1] = 1;
done:
	rcu_read_unlock();
	return skb->len;
}

static int nf_tables_dump_sets_start(struct netlink_callback *cb)
{
	struct nft_ctx *ctx_dump = NULL;

	ctx_dump = kmemdup(cb->data, sizeof(*ctx_dump), GFP_ATOMIC);
	if (ctx_dump == NULL)
		return -ENOMEM;

	cb->data = ctx_dump;
	return 0;
}

static int nf_tables_dump_sets_done(struct netlink_callback *cb)
{
	kfree(cb->data);
	return 0;
}

/* called with rcu_read_lock held */
static int nf_tables_getset(struct net *net, struct sock *nlsk,
			    struct sk_buff *skb, const struct nlmsghdr *nlh,
			    const struct nlattr * const nla[],
			    struct netlink_ext_ack *extack)
{
	u8 genmask = nft_genmask_cur(net);
	const struct nft_set *set;
	struct nft_ctx ctx;
	struct sk_buff *skb2;
	const struct nfgenmsg *nfmsg = nlmsg_data(nlh);
	int err;

	/* Verify existence before starting dump */
	err = nft_ctx_init_from_setattr(&ctx, net, skb, nlh, nla, extack,
					genmask);
	if (err < 0)
		return err;

	if (nlh->nlmsg_flags & NLM_F_DUMP) {
		struct netlink_dump_control c = {
			.start = nf_tables_dump_sets_start,
			.dump = nf_tables_dump_sets,
			.done = nf_tables_dump_sets_done,
			.data = &ctx,
			.module = THIS_MODULE,
		};

		return nft_netlink_dump_start_rcu(nlsk, skb, nlh, &c);
	}

	/* Only accept unspec with dump */
	if (nfmsg->nfgen_family == NFPROTO_UNSPEC)
		return -EAFNOSUPPORT;
	if (!nla[NFTA_SET_TABLE])
		return -EINVAL;

	set = nft_set_lookup(ctx.table, nla[NFTA_SET_NAME], genmask);
	if (IS_ERR(set))
		return PTR_ERR(set);

	skb2 = alloc_skb(NLMSG_GOODSIZE, GFP_ATOMIC);
	if (skb2 == NULL)
		return -ENOMEM;

	err = nf_tables_fill_set(skb2, &ctx, set, NFT_MSG_NEWSET, 0);
	if (err < 0)
		goto err_fill_set_info;

	return nfnetlink_unicast(skb2, net, NETLINK_CB(skb).portid);

err_fill_set_info:
	kfree_skb(skb2);
	return err;
}

static const struct nla_policy nft_concat_policy[NFTA_SET_FIELD_MAX + 1] = {
	[NFTA_SET_FIELD_LEN]	= { .type = NLA_U32 },
};

static int nft_set_desc_concat_parse(const struct nlattr *attr,
				     struct nft_set_desc *desc)
{
	struct nlattr *tb[NFTA_SET_FIELD_MAX + 1];
	u32 len;
	int err;

	err = nla_parse_nested_deprecated(tb, NFTA_SET_FIELD_MAX, attr,
					  nft_concat_policy, NULL);
	if (err < 0)
		return err;

	if (!tb[NFTA_SET_FIELD_LEN])
		return -EINVAL;

	len = ntohl(nla_get_be32(tb[NFTA_SET_FIELD_LEN]));

	if (len * BITS_PER_BYTE / 32 > NFT_REG32_COUNT)
		return -E2BIG;

	desc->field_len[desc->field_count++] = len;

	return 0;
}

static int nft_set_desc_concat(struct nft_set_desc *desc,
			       const struct nlattr *nla)
{
	struct nlattr *attr;
	int rem, err;

	nla_for_each_nested(attr, nla, rem) {
		if (nla_type(attr) != NFTA_LIST_ELEM)
			return -EINVAL;

		err = nft_set_desc_concat_parse(attr, desc);
		if (err < 0)
			return err;
	}

	return 0;
}

static int nf_tables_set_desc_parse(struct nft_set_desc *desc,
				    const struct nlattr *nla)
{
	struct nlattr *da[NFTA_SET_DESC_MAX + 1];
	int err;

	err = nla_parse_nested_deprecated(da, NFTA_SET_DESC_MAX, nla,
					  nft_set_desc_policy, NULL);
	if (err < 0)
		return err;

	if (da[NFTA_SET_DESC_SIZE] != NULL)
		desc->size = ntohl(nla_get_be32(da[NFTA_SET_DESC_SIZE]));
	if (da[NFTA_SET_DESC_CONCAT])
		err = nft_set_desc_concat(desc, da[NFTA_SET_DESC_CONCAT]);

	return err;
}

static int nf_tables_newset(struct net *net, struct sock *nlsk,
			    struct sk_buff *skb, const struct nlmsghdr *nlh,
			    const struct nlattr * const nla[],
			    struct netlink_ext_ack *extack)
{
	const struct nfgenmsg *nfmsg = nlmsg_data(nlh);
	u8 genmask = nft_genmask_next(net);
	int family = nfmsg->nfgen_family;
	const struct nft_set_ops *ops;
	struct nft_expr *expr = NULL;
	struct nft_table *table;
	struct nft_set *set;
	struct nft_ctx ctx;
	char *name;
	u64 size;
	u64 timeout;
	u32 ktype, dtype, flags, policy, gc_int, objtype;
	struct nft_set_desc desc;
	unsigned char *udata;
	u16 udlen;
	int err;
	int i;

	if (nla[NFTA_SET_TABLE] == NULL ||
	    nla[NFTA_SET_NAME] == NULL ||
	    nla[NFTA_SET_KEY_LEN] == NULL ||
	    nla[NFTA_SET_ID] == NULL)
		return -EINVAL;

	memset(&desc, 0, sizeof(desc));

	ktype = NFT_DATA_VALUE;
	if (nla[NFTA_SET_KEY_TYPE] != NULL) {
		ktype = ntohl(nla_get_be32(nla[NFTA_SET_KEY_TYPE]));
		if ((ktype & NFT_DATA_RESERVED_MASK) == NFT_DATA_RESERVED_MASK)
			return -EINVAL;
	}

	desc.klen = ntohl(nla_get_be32(nla[NFTA_SET_KEY_LEN]));
	if (desc.klen == 0 || desc.klen > NFT_DATA_VALUE_MAXLEN)
		return -EINVAL;

	flags = 0;
	if (nla[NFTA_SET_FLAGS] != NULL) {
		flags = ntohl(nla_get_be32(nla[NFTA_SET_FLAGS]));
		if (flags & ~(NFT_SET_ANONYMOUS | NFT_SET_CONSTANT |
			      NFT_SET_INTERVAL | NFT_SET_TIMEOUT |
			      NFT_SET_MAP | NFT_SET_EVAL |
			      NFT_SET_OBJECT | NFT_SET_CONCAT))
			return -EOPNOTSUPP;
		/* Only one of these operations is supported */
		if ((flags & (NFT_SET_MAP | NFT_SET_OBJECT)) ==
			     (NFT_SET_MAP | NFT_SET_OBJECT))
			return -EOPNOTSUPP;
		if ((flags & (NFT_SET_EVAL | NFT_SET_OBJECT)) ==
			     (NFT_SET_EVAL | NFT_SET_OBJECT))
			return -EOPNOTSUPP;
	}

	dtype = 0;
	if (nla[NFTA_SET_DATA_TYPE] != NULL) {
		if (!(flags & NFT_SET_MAP))
			return -EINVAL;

		dtype = ntohl(nla_get_be32(nla[NFTA_SET_DATA_TYPE]));
		if ((dtype & NFT_DATA_RESERVED_MASK) == NFT_DATA_RESERVED_MASK &&
		    dtype != NFT_DATA_VERDICT)
			return -EINVAL;

		if (dtype != NFT_DATA_VERDICT) {
			if (nla[NFTA_SET_DATA_LEN] == NULL)
				return -EINVAL;
			desc.dlen = ntohl(nla_get_be32(nla[NFTA_SET_DATA_LEN]));
			if (desc.dlen == 0 || desc.dlen > NFT_DATA_VALUE_MAXLEN)
				return -EINVAL;
		} else
			desc.dlen = sizeof(struct nft_verdict);
	} else if (flags & NFT_SET_MAP)
		return -EINVAL;

	if (nla[NFTA_SET_OBJ_TYPE] != NULL) {
		if (!(flags & NFT_SET_OBJECT))
			return -EINVAL;

		objtype = ntohl(nla_get_be32(nla[NFTA_SET_OBJ_TYPE]));
		if (objtype == NFT_OBJECT_UNSPEC ||
		    objtype > NFT_OBJECT_MAX)
			return -EOPNOTSUPP;
	} else if (flags & NFT_SET_OBJECT)
		return -EINVAL;
	else
		objtype = NFT_OBJECT_UNSPEC;

	timeout = 0;
	if (nla[NFTA_SET_TIMEOUT] != NULL) {
		if (!(flags & NFT_SET_TIMEOUT))
			return -EINVAL;

		err = nf_msecs_to_jiffies64(nla[NFTA_SET_TIMEOUT], &timeout);
		if (err)
			return err;
	}
	gc_int = 0;
	if (nla[NFTA_SET_GC_INTERVAL] != NULL) {
		if (!(flags & NFT_SET_TIMEOUT))
			return -EINVAL;
		gc_int = ntohl(nla_get_be32(nla[NFTA_SET_GC_INTERVAL]));
	}

	policy = NFT_SET_POL_PERFORMANCE;
	if (nla[NFTA_SET_POLICY] != NULL)
		policy = ntohl(nla_get_be32(nla[NFTA_SET_POLICY]));

	if (nla[NFTA_SET_DESC] != NULL) {
		err = nf_tables_set_desc_parse(&desc, nla[NFTA_SET_DESC]);
		if (err < 0)
			return err;
	}

	if (nla[NFTA_SET_EXPR])
		desc.expr = true;

	table = nft_table_lookup(net, nla[NFTA_SET_TABLE], family, genmask);
	if (IS_ERR(table)) {
		NL_SET_BAD_ATTR(extack, nla[NFTA_SET_TABLE]);
		return PTR_ERR(table);
	}

	nft_ctx_init(&ctx, net, skb, nlh, family, table, NULL, nla);

	set = nft_set_lookup(table, nla[NFTA_SET_NAME], genmask);
	if (IS_ERR(set)) {
		if (PTR_ERR(set) != -ENOENT) {
			NL_SET_BAD_ATTR(extack, nla[NFTA_SET_NAME]);
			return PTR_ERR(set);
		}
	} else {
		if (nlh->nlmsg_flags & NLM_F_EXCL) {
			NL_SET_BAD_ATTR(extack, nla[NFTA_SET_NAME]);
			return -EEXIST;
		}
		if (nlh->nlmsg_flags & NLM_F_REPLACE)
			return -EOPNOTSUPP;

		return 0;
	}

	if (!(nlh->nlmsg_flags & NLM_F_CREATE))
		return -ENOENT;

	ops = nft_select_set_ops(&ctx, nla, &desc, policy);
	if (IS_ERR(ops))
		return PTR_ERR(ops);

	udlen = 0;
	if (nla[NFTA_SET_USERDATA])
		udlen = nla_len(nla[NFTA_SET_USERDATA]);

	size = 0;
	if (ops->privsize != NULL)
		size = ops->privsize(nla, &desc);

	set = kvzalloc(sizeof(*set) + size + udlen, GFP_KERNEL);
	if (!set)
		return -ENOMEM;

	name = nla_strdup(nla[NFTA_SET_NAME], GFP_KERNEL);
	if (!name) {
		err = -ENOMEM;
		goto err_set_name;
	}

	err = nf_tables_set_alloc_name(&ctx, set, name);
	kfree(name);
	if (err < 0)
		goto err_set_alloc_name;

	if (nla[NFTA_SET_EXPR]) {
		expr = nft_set_elem_expr_alloc(&ctx, set, nla[NFTA_SET_EXPR]);
		if (IS_ERR(expr)) {
			err = PTR_ERR(expr);
			goto err_set_alloc_name;
		}
	}

	udata = NULL;
	if (udlen) {
		udata = set->data + size;
		nla_memcpy(udata, nla[NFTA_SET_USERDATA], udlen);
	}

	INIT_LIST_HEAD(&set->bindings);
	set->table = table;
	write_pnet(&set->net, net);
	set->ops   = ops;
	set->ktype = ktype;
	set->klen  = desc.klen;
	set->dtype = dtype;
	set->objtype = objtype;
	set->dlen  = desc.dlen;
	set->expr = expr;
	set->flags = flags;
	set->size  = desc.size;
	set->policy = policy;
	set->udlen  = udlen;
	set->udata  = udata;
	set->timeout = timeout;
	set->gc_int = gc_int;
	set->handle = nf_tables_alloc_handle(table);

	set->field_count = desc.field_count;
	for (i = 0; i < desc.field_count; i++)
		set->field_len[i] = desc.field_len[i];

	err = ops->init(set, &desc, nla);
	if (err < 0)
		goto err_set_init;

	err = nft_trans_set_add(&ctx, NFT_MSG_NEWSET, set);
	if (err < 0)
		goto err_set_trans;

	list_add_tail_rcu(&set->list, &table->sets);
	table->use++;
	return 0;

err_set_trans:
	ops->destroy(set);
err_set_init:
	if (expr)
		nft_expr_destroy(&ctx, expr);
err_set_alloc_name:
	kfree(set->name);
err_set_name:
	kvfree(set);
	return err;
}

static void nft_set_destroy(const struct nft_ctx *ctx, struct nft_set *set)
{
	if (WARN_ON(set->use > 0))
		return;

	if (set->expr)
		nft_expr_destroy(ctx, set->expr);

	set->ops->destroy(set);
	kfree(set->name);
	kvfree(set);
}

static int nf_tables_delset(struct net *net, struct sock *nlsk,
			    struct sk_buff *skb, const struct nlmsghdr *nlh,
			    const struct nlattr * const nla[],
			    struct netlink_ext_ack *extack)
{
	const struct nfgenmsg *nfmsg = nlmsg_data(nlh);
	u8 genmask = nft_genmask_next(net);
	const struct nlattr *attr;
	struct nft_set *set;
	struct nft_ctx ctx;
	int err;

	if (nfmsg->nfgen_family == NFPROTO_UNSPEC)
		return -EAFNOSUPPORT;
	if (nla[NFTA_SET_TABLE] == NULL)
		return -EINVAL;

	err = nft_ctx_init_from_setattr(&ctx, net, skb, nlh, nla, extack,
					genmask);
	if (err < 0)
		return err;

	if (nla[NFTA_SET_HANDLE]) {
		attr = nla[NFTA_SET_HANDLE];
		set = nft_set_lookup_byhandle(ctx.table, attr, genmask);
	} else {
		attr = nla[NFTA_SET_NAME];
		set = nft_set_lookup(ctx.table, attr, genmask);
	}

	if (IS_ERR(set)) {
		NL_SET_BAD_ATTR(extack, attr);
		return PTR_ERR(set);
	}
	if (set->use ||
	    (nlh->nlmsg_flags & NLM_F_NONREC && atomic_read(&set->nelems) > 0)) {
		NL_SET_BAD_ATTR(extack, attr);
		return -EBUSY;
	}

	return nft_delset(&ctx, set);
}

static int nf_tables_bind_check_setelem(const struct nft_ctx *ctx,
					struct nft_set *set,
					const struct nft_set_iter *iter,
					struct nft_set_elem *elem)
{
	const struct nft_set_ext *ext = nft_set_elem_ext(set, elem->priv);
	enum nft_registers dreg;

	dreg = nft_type_to_reg(set->dtype);
	return nft_validate_register_store(ctx, dreg, nft_set_ext_data(ext),
					   set->dtype == NFT_DATA_VERDICT ?
					   NFT_DATA_VERDICT : NFT_DATA_VALUE,
					   set->dlen);
}

int nf_tables_bind_set(const struct nft_ctx *ctx, struct nft_set *set,
		       struct nft_set_binding *binding)
{
	struct nft_set_binding *i;
	struct nft_set_iter iter;

	if (set->use == UINT_MAX)
		return -EOVERFLOW;

	if (!list_empty(&set->bindings) && nft_set_is_anonymous(set))
		return -EBUSY;

	if (binding->flags & NFT_SET_MAP) {
		/* If the set is already bound to the same chain all
		 * jumps are already validated for that chain.
		 */
		list_for_each_entry(i, &set->bindings, list) {
			if (i->flags & NFT_SET_MAP &&
			    i->chain == binding->chain)
				goto bind;
		}

		iter.genmask	= nft_genmask_next(ctx->net);
		iter.skip 	= 0;
		iter.count	= 0;
		iter.err	= 0;
		iter.fn		= nf_tables_bind_check_setelem;

		set->ops->walk(ctx, set, &iter);
		if (iter.err < 0)
			return iter.err;
	}
bind:
	binding->chain = ctx->chain;
	list_add_tail_rcu(&binding->list, &set->bindings);
	nft_set_trans_bind(ctx, set);
	set->use++;

	return 0;
}
EXPORT_SYMBOL_GPL(nf_tables_bind_set);

static void nf_tables_unbind_set(const struct nft_ctx *ctx, struct nft_set *set,
				 struct nft_set_binding *binding, bool event)
{
	list_del_rcu(&binding->list);

	if (list_empty(&set->bindings) && nft_set_is_anonymous(set)) {
		list_del_rcu(&set->list);
		if (event)
			nf_tables_set_notify(ctx, set, NFT_MSG_DELSET,
					     GFP_KERNEL);
	}
}

void nf_tables_deactivate_set(const struct nft_ctx *ctx, struct nft_set *set,
			      struct nft_set_binding *binding,
			      enum nft_trans_phase phase)
{
	switch (phase) {
	case NFT_TRANS_PREPARE:
		set->use--;
		return;
	case NFT_TRANS_ABORT:
	case NFT_TRANS_RELEASE:
		set->use--;
		fallthrough;
	default:
		nf_tables_unbind_set(ctx, set, binding,
				     phase == NFT_TRANS_COMMIT);
	}
}
EXPORT_SYMBOL_GPL(nf_tables_deactivate_set);

void nf_tables_destroy_set(const struct nft_ctx *ctx, struct nft_set *set)
{
	if (list_empty(&set->bindings) && nft_set_is_anonymous(set))
		nft_set_destroy(ctx, set);
}
EXPORT_SYMBOL_GPL(nf_tables_destroy_set);

const struct nft_set_ext_type nft_set_ext_types[] = {
	[NFT_SET_EXT_KEY]		= {
		.align	= __alignof__(u32),
	},
	[NFT_SET_EXT_DATA]		= {
		.align	= __alignof__(u32),
	},
	[NFT_SET_EXT_EXPR]		= {
		.align	= __alignof__(struct nft_expr),
	},
	[NFT_SET_EXT_OBJREF]		= {
		.len	= sizeof(struct nft_object *),
		.align	= __alignof__(struct nft_object *),
	},
	[NFT_SET_EXT_FLAGS]		= {
		.len	= sizeof(u8),
		.align	= __alignof__(u8),
	},
	[NFT_SET_EXT_TIMEOUT]		= {
		.len	= sizeof(u64),
		.align	= __alignof__(u64),
	},
	[NFT_SET_EXT_EXPIRATION]	= {
		.len	= sizeof(u64),
		.align	= __alignof__(u64),
	},
	[NFT_SET_EXT_USERDATA]		= {
		.len	= sizeof(struct nft_userdata),
		.align	= __alignof__(struct nft_userdata),
	},
	[NFT_SET_EXT_KEY_END]		= {
		.align	= __alignof__(u32),
	},
};

/*
 * Set elements
 */

static const struct nla_policy nft_set_elem_policy[NFTA_SET_ELEM_MAX + 1] = {
	[NFTA_SET_ELEM_KEY]		= { .type = NLA_NESTED },
	[NFTA_SET_ELEM_DATA]		= { .type = NLA_NESTED },
	[NFTA_SET_ELEM_FLAGS]		= { .type = NLA_U32 },
	[NFTA_SET_ELEM_TIMEOUT]		= { .type = NLA_U64 },
	[NFTA_SET_ELEM_EXPIRATION]	= { .type = NLA_U64 },
	[NFTA_SET_ELEM_USERDATA]	= { .type = NLA_BINARY,
					    .len = NFT_USERDATA_MAXLEN },
	[NFTA_SET_ELEM_EXPR]		= { .type = NLA_NESTED },
	[NFTA_SET_ELEM_OBJREF]		= { .type = NLA_STRING,
					    .len = NFT_OBJ_MAXNAMELEN - 1 },
	[NFTA_SET_ELEM_KEY_END]		= { .type = NLA_NESTED },
};

static const struct nla_policy nft_set_elem_list_policy[NFTA_SET_ELEM_LIST_MAX + 1] = {
	[NFTA_SET_ELEM_LIST_TABLE]	= { .type = NLA_STRING,
					    .len = NFT_TABLE_MAXNAMELEN - 1 },
	[NFTA_SET_ELEM_LIST_SET]	= { .type = NLA_STRING,
					    .len = NFT_SET_MAXNAMELEN - 1 },
	[NFTA_SET_ELEM_LIST_ELEMENTS]	= { .type = NLA_NESTED },
	[NFTA_SET_ELEM_LIST_SET_ID]	= { .type = NLA_U32 },
};

static int nft_ctx_init_from_elemattr(struct nft_ctx *ctx, struct net *net,
				      const struct sk_buff *skb,
				      const struct nlmsghdr *nlh,
				      const struct nlattr * const nla[],
				      struct netlink_ext_ack *extack,
				      u8 genmask)
{
	const struct nfgenmsg *nfmsg = nlmsg_data(nlh);
	int family = nfmsg->nfgen_family;
	struct nft_table *table;

	table = nft_table_lookup(net, nla[NFTA_SET_ELEM_LIST_TABLE], family,
				 genmask);
	if (IS_ERR(table)) {
		NL_SET_BAD_ATTR(extack, nla[NFTA_SET_ELEM_LIST_TABLE]);
		return PTR_ERR(table);
	}

	nft_ctx_init(ctx, net, skb, nlh, family, table, NULL, nla);
	return 0;
}

static int nf_tables_fill_setelem(struct sk_buff *skb,
				  const struct nft_set *set,
				  const struct nft_set_elem *elem)
{
	const struct nft_set_ext *ext = nft_set_elem_ext(set, elem->priv);
	unsigned char *b = skb_tail_pointer(skb);
	struct nlattr *nest;

	nest = nla_nest_start_noflag(skb, NFTA_LIST_ELEM);
	if (nest == NULL)
		goto nla_put_failure;

	if (nft_data_dump(skb, NFTA_SET_ELEM_KEY, nft_set_ext_key(ext),
			  NFT_DATA_VALUE, set->klen) < 0)
		goto nla_put_failure;

	if (nft_set_ext_exists(ext, NFT_SET_EXT_KEY_END) &&
	    nft_data_dump(skb, NFTA_SET_ELEM_KEY_END, nft_set_ext_key_end(ext),
			  NFT_DATA_VALUE, set->klen) < 0)
		goto nla_put_failure;

	if (nft_set_ext_exists(ext, NFT_SET_EXT_DATA) &&
	    nft_data_dump(skb, NFTA_SET_ELEM_DATA, nft_set_ext_data(ext),
			  set->dtype == NFT_DATA_VERDICT ? NFT_DATA_VERDICT : NFT_DATA_VALUE,
			  set->dlen) < 0)
		goto nla_put_failure;

	if (nft_set_ext_exists(ext, NFT_SET_EXT_EXPR) &&
	    nft_expr_dump(skb, NFTA_SET_ELEM_EXPR, nft_set_ext_expr(ext)) < 0)
		goto nla_put_failure;

	if (nft_set_ext_exists(ext, NFT_SET_EXT_OBJREF) &&
	    nla_put_string(skb, NFTA_SET_ELEM_OBJREF,
			   (*nft_set_ext_obj(ext))->key.name) < 0)
		goto nla_put_failure;

	if (nft_set_ext_exists(ext, NFT_SET_EXT_FLAGS) &&
	    nla_put_be32(skb, NFTA_SET_ELEM_FLAGS,
		         htonl(*nft_set_ext_flags(ext))))
		goto nla_put_failure;

	if (nft_set_ext_exists(ext, NFT_SET_EXT_TIMEOUT) &&
	    nla_put_be64(skb, NFTA_SET_ELEM_TIMEOUT,
			 nf_jiffies64_to_msecs(*nft_set_ext_timeout(ext)),
			 NFTA_SET_ELEM_PAD))
		goto nla_put_failure;

	if (nft_set_ext_exists(ext, NFT_SET_EXT_EXPIRATION)) {
		u64 expires, now = get_jiffies_64();

		expires = *nft_set_ext_expiration(ext);
		if (time_before64(now, expires))
			expires -= now;
		else
			expires = 0;

		if (nla_put_be64(skb, NFTA_SET_ELEM_EXPIRATION,
				 nf_jiffies64_to_msecs(expires),
				 NFTA_SET_ELEM_PAD))
			goto nla_put_failure;
	}

	if (nft_set_ext_exists(ext, NFT_SET_EXT_USERDATA)) {
		struct nft_userdata *udata;

		udata = nft_set_ext_userdata(ext);
		if (nla_put(skb, NFTA_SET_ELEM_USERDATA,
			    udata->len + 1, udata->data))
			goto nla_put_failure;
	}

	nla_nest_end(skb, nest);
	return 0;

nla_put_failure:
	nlmsg_trim(skb, b);
	return -EMSGSIZE;
}

struct nft_set_dump_args {
	const struct netlink_callback	*cb;
	struct nft_set_iter		iter;
	struct sk_buff			*skb;
};

static int nf_tables_dump_setelem(const struct nft_ctx *ctx,
				  struct nft_set *set,
				  const struct nft_set_iter *iter,
				  struct nft_set_elem *elem)
{
	struct nft_set_dump_args *args;

	args = container_of(iter, struct nft_set_dump_args, iter);
	return nf_tables_fill_setelem(args->skb, set, elem);
}

struct nft_set_dump_ctx {
	const struct nft_set	*set;
	struct nft_ctx		ctx;
};

static int nf_tables_dump_set(struct sk_buff *skb, struct netlink_callback *cb)
{
	struct nft_set_dump_ctx *dump_ctx = cb->data;
	struct net *net = sock_net(skb->sk);
	struct nft_table *table;
	struct nft_set *set;
	struct nft_set_dump_args args;
	bool set_found = false;
	struct nfgenmsg *nfmsg;
	struct nlmsghdr *nlh;
	struct nlattr *nest;
	u32 portid, seq;
	int event;

	rcu_read_lock();
	list_for_each_entry_rcu(table, &net->nft.tables, list) {
		if (dump_ctx->ctx.family != NFPROTO_UNSPEC &&
		    dump_ctx->ctx.family != table->family)
			continue;

		if (table != dump_ctx->ctx.table)
			continue;

		list_for_each_entry_rcu(set, &table->sets, list) {
			if (set == dump_ctx->set) {
				set_found = true;
				break;
			}
		}
		break;
	}

	if (!set_found) {
		rcu_read_unlock();
		return -ENOENT;
	}

	event  = nfnl_msg_type(NFNL_SUBSYS_NFTABLES, NFT_MSG_NEWSETELEM);
	portid = NETLINK_CB(cb->skb).portid;
	seq    = cb->nlh->nlmsg_seq;

	nlh = nlmsg_put(skb, portid, seq, event, sizeof(struct nfgenmsg),
			NLM_F_MULTI);
	if (nlh == NULL)
		goto nla_put_failure;

	nfmsg = nlmsg_data(nlh);
	nfmsg->nfgen_family = table->family;
	nfmsg->version      = NFNETLINK_V0;
	nfmsg->res_id	    = htons(net->nft.base_seq & 0xffff);

	if (nla_put_string(skb, NFTA_SET_ELEM_LIST_TABLE, table->name))
		goto nla_put_failure;
	if (nla_put_string(skb, NFTA_SET_ELEM_LIST_SET, set->name))
		goto nla_put_failure;

	nest = nla_nest_start_noflag(skb, NFTA_SET_ELEM_LIST_ELEMENTS);
	if (nest == NULL)
		goto nla_put_failure;

	args.cb			= cb;
	args.skb		= skb;
	args.iter.genmask	= nft_genmask_cur(net);
	args.iter.skip		= cb->args[0];
	args.iter.count		= 0;
	args.iter.err		= 0;
	args.iter.fn		= nf_tables_dump_setelem;
	set->ops->walk(&dump_ctx->ctx, set, &args.iter);
	rcu_read_unlock();

	nla_nest_end(skb, nest);
	nlmsg_end(skb, nlh);

	if (args.iter.err && args.iter.err != -EMSGSIZE)
		return args.iter.err;
	if (args.iter.count == cb->args[0])
		return 0;

	cb->args[0] = args.iter.count;
	return skb->len;

nla_put_failure:
	rcu_read_unlock();
	return -ENOSPC;
}

static int nf_tables_dump_set_start(struct netlink_callback *cb)
{
	struct nft_set_dump_ctx *dump_ctx = cb->data;

	cb->data = kmemdup(dump_ctx, sizeof(*dump_ctx), GFP_ATOMIC);

	return cb->data ? 0 : -ENOMEM;
}

static int nf_tables_dump_set_done(struct netlink_callback *cb)
{
	kfree(cb->data);
	return 0;
}

static int nf_tables_fill_setelem_info(struct sk_buff *skb,
				       const struct nft_ctx *ctx, u32 seq,
				       u32 portid, int event, u16 flags,
				       const struct nft_set *set,
				       const struct nft_set_elem *elem)
{
	struct nfgenmsg *nfmsg;
	struct nlmsghdr *nlh;
	struct nlattr *nest;
	int err;

	event = nfnl_msg_type(NFNL_SUBSYS_NFTABLES, event);
	nlh = nlmsg_put(skb, portid, seq, event, sizeof(struct nfgenmsg),
			flags);
	if (nlh == NULL)
		goto nla_put_failure;

	nfmsg = nlmsg_data(nlh);
	nfmsg->nfgen_family	= ctx->family;
	nfmsg->version		= NFNETLINK_V0;
	nfmsg->res_id		= htons(ctx->net->nft.base_seq & 0xffff);

	if (nla_put_string(skb, NFTA_SET_TABLE, ctx->table->name))
		goto nla_put_failure;
	if (nla_put_string(skb, NFTA_SET_NAME, set->name))
		goto nla_put_failure;

	nest = nla_nest_start_noflag(skb, NFTA_SET_ELEM_LIST_ELEMENTS);
	if (nest == NULL)
		goto nla_put_failure;

	err = nf_tables_fill_setelem(skb, set, elem);
	if (err < 0)
		goto nla_put_failure;

	nla_nest_end(skb, nest);

	nlmsg_end(skb, nlh);
	return 0;

nla_put_failure:
	nlmsg_trim(skb, nlh);
	return -1;
}

static int nft_setelem_parse_flags(const struct nft_set *set,
				   const struct nlattr *attr, u32 *flags)
{
	if (attr == NULL)
		return 0;

	*flags = ntohl(nla_get_be32(attr));
	if (*flags & ~NFT_SET_ELEM_INTERVAL_END)
		return -EINVAL;
	if (!(set->flags & NFT_SET_INTERVAL) &&
	    *flags & NFT_SET_ELEM_INTERVAL_END)
		return -EINVAL;

	return 0;
}

static int nft_setelem_parse_key(struct nft_ctx *ctx, struct nft_set *set,
				 struct nft_data *key, struct nlattr *attr)
{
	struct nft_data_desc desc;
	int err;

	err = nft_data_init(ctx, key, NFT_DATA_VALUE_MAXLEN, &desc, attr);
	if (err < 0)
		return err;

	if (desc.type != NFT_DATA_VALUE || desc.len != set->klen) {
		nft_data_release(key, desc.type);
		return -EINVAL;
	}

	return 0;
}

static int nft_setelem_parse_data(struct nft_ctx *ctx, struct nft_set *set,
				  struct nft_data_desc *desc,
				  struct nft_data *data,
				  struct nlattr *attr)
{
	int err;

	err = nft_data_init(ctx, data, NFT_DATA_VALUE_MAXLEN, desc, attr);
	if (err < 0)
		return err;

	if (desc->type != NFT_DATA_VERDICT && desc->len != set->dlen) {
		nft_data_release(data, desc->type);
		return -EINVAL;
	}

	return 0;
}

static int nft_get_set_elem(struct nft_ctx *ctx, struct nft_set *set,
			    const struct nlattr *attr)
{
	struct nlattr *nla[NFTA_SET_ELEM_MAX + 1];
	struct nft_set_elem elem;
	struct sk_buff *skb;
	uint32_t flags = 0;
	void *priv;
	int err;

	err = nla_parse_nested_deprecated(nla, NFTA_SET_ELEM_MAX, attr,
					  nft_set_elem_policy, NULL);
	if (err < 0)
		return err;

	if (!nla[NFTA_SET_ELEM_KEY])
		return -EINVAL;

	err = nft_setelem_parse_flags(set, nla[NFTA_SET_ELEM_FLAGS], &flags);
	if (err < 0)
		return err;

	err = nft_setelem_parse_key(ctx, set, &elem.key.val,
				    nla[NFTA_SET_ELEM_KEY]);
	if (err < 0)
		return err;

	if (nla[NFTA_SET_ELEM_KEY_END]) {
		err = nft_setelem_parse_key(ctx, set, &elem.key_end.val,
					    nla[NFTA_SET_ELEM_KEY_END]);
		if (err < 0)
			return err;
	}

	priv = set->ops->get(ctx->net, set, &elem, flags);
	if (IS_ERR(priv))
		return PTR_ERR(priv);

	elem.priv = priv;

	err = -ENOMEM;
	skb = nlmsg_new(NLMSG_GOODSIZE, GFP_ATOMIC);
	if (skb == NULL)
		return err;

	err = nf_tables_fill_setelem_info(skb, ctx, ctx->seq, ctx->portid,
					  NFT_MSG_NEWSETELEM, 0, set, &elem);
	if (err < 0)
		goto err_fill_setelem;

	return nfnetlink_unicast(skb, ctx->net, ctx->portid);

err_fill_setelem:
	kfree_skb(skb);
	return err;
}

/* called with rcu_read_lock held */
static int nf_tables_getsetelem(struct net *net, struct sock *nlsk,
				struct sk_buff *skb, const struct nlmsghdr *nlh,
				const struct nlattr * const nla[],
				struct netlink_ext_ack *extack)
{
	u8 genmask = nft_genmask_cur(net);
	struct nft_set *set;
	struct nlattr *attr;
	struct nft_ctx ctx;
	int rem, err = 0;

	err = nft_ctx_init_from_elemattr(&ctx, net, skb, nlh, nla, extack,
					 genmask);
	if (err < 0)
		return err;

	set = nft_set_lookup(ctx.table, nla[NFTA_SET_ELEM_LIST_SET], genmask);
	if (IS_ERR(set))
		return PTR_ERR(set);

	if (nlh->nlmsg_flags & NLM_F_DUMP) {
		struct netlink_dump_control c = {
			.start = nf_tables_dump_set_start,
			.dump = nf_tables_dump_set,
			.done = nf_tables_dump_set_done,
			.module = THIS_MODULE,
		};
		struct nft_set_dump_ctx dump_ctx = {
			.set = set,
			.ctx = ctx,
		};

		c.data = &dump_ctx;
		return nft_netlink_dump_start_rcu(nlsk, skb, nlh, &c);
	}

	if (!nla[NFTA_SET_ELEM_LIST_ELEMENTS])
		return -EINVAL;

	nla_for_each_nested(attr, nla[NFTA_SET_ELEM_LIST_ELEMENTS], rem) {
		err = nft_get_set_elem(&ctx, set, attr);
		if (err < 0)
			break;
	}

	return err;
}

static void nf_tables_setelem_notify(const struct nft_ctx *ctx,
				     const struct nft_set *set,
				     const struct nft_set_elem *elem,
				     int event, u16 flags)
{
	struct net *net = ctx->net;
	u32 portid = ctx->portid;
	struct sk_buff *skb;
	int err;
	char *buf = kasprintf(GFP_KERNEL, "%s:%llu;%s:%llu",
			      ctx->table->name, ctx->table->handle,
			      set->name, set->handle);

	audit_log_nfcfg(buf,
			ctx->family,
			set->handle,
			event == NFT_MSG_NEWSETELEM ?
				AUDIT_NFT_OP_SETELEM_REGISTER :
				AUDIT_NFT_OP_SETELEM_UNREGISTER,
			GFP_KERNEL);
	kfree(buf);

	if (!ctx->report && !nfnetlink_has_listeners(net, NFNLGRP_NFTABLES))
		return;

	skb = nlmsg_new(NLMSG_GOODSIZE, GFP_KERNEL);
	if (skb == NULL)
		goto err;

	err = nf_tables_fill_setelem_info(skb, ctx, 0, portid, event, flags,
					  set, elem);
	if (err < 0) {
		kfree_skb(skb);
		goto err;
	}

	nft_notify_enqueue(skb, ctx->report, &ctx->net->nft.notify_list);
	return;
err:
	nfnetlink_set_err(net, portid, NFNLGRP_NFTABLES, -ENOBUFS);
}

static struct nft_trans *nft_trans_elem_alloc(struct nft_ctx *ctx,
					      int msg_type,
					      struct nft_set *set)
{
	struct nft_trans *trans;

	trans = nft_trans_alloc(ctx, msg_type, sizeof(struct nft_trans_elem));
	if (trans == NULL)
		return NULL;

	nft_trans_elem_set(trans) = set;
	return trans;
}

struct nft_expr *nft_set_elem_expr_alloc(const struct nft_ctx *ctx,
					 const struct nft_set *set,
					 const struct nlattr *attr)
{
	struct nft_expr *expr;
	int err;

	expr = nft_expr_init(ctx, attr);
	if (IS_ERR(expr))
		return expr;

	err = -EOPNOTSUPP;
	if (!(expr->ops->type->flags & NFT_EXPR_STATEFUL))
		goto err_set_elem_expr;

	if (expr->ops->type->flags & NFT_EXPR_GC) {
		if (set->flags & NFT_SET_TIMEOUT)
			goto err_set_elem_expr;
		if (!set->ops->gc_init)
			goto err_set_elem_expr;
		set->ops->gc_init(set);
	}

	return expr;

err_set_elem_expr:
	nft_expr_destroy(ctx, expr);
	return ERR_PTR(err);
}

void *nft_set_elem_init(const struct nft_set *set,
			const struct nft_set_ext_tmpl *tmpl,
			const u32 *key, const u32 *key_end,
			const u32 *data, u64 timeout, u64 expiration, gfp_t gfp)
{
	struct nft_set_ext *ext;
	void *elem;

	elem = kzalloc(set->ops->elemsize + tmpl->len, gfp);
	if (elem == NULL)
		return NULL;

	ext = nft_set_elem_ext(set, elem);
	nft_set_ext_init(ext, tmpl);

	memcpy(nft_set_ext_key(ext), key, set->klen);
	if (nft_set_ext_exists(ext, NFT_SET_EXT_KEY_END))
		memcpy(nft_set_ext_key_end(ext), key_end, set->klen);
	if (nft_set_ext_exists(ext, NFT_SET_EXT_DATA))
		memcpy(nft_set_ext_data(ext), data, set->dlen);
	if (nft_set_ext_exists(ext, NFT_SET_EXT_EXPIRATION)) {
		*nft_set_ext_expiration(ext) = get_jiffies_64() + expiration;
		if (expiration == 0)
			*nft_set_ext_expiration(ext) += timeout;
	}
	if (nft_set_ext_exists(ext, NFT_SET_EXT_TIMEOUT))
		*nft_set_ext_timeout(ext) = timeout;

	return elem;
}

static void nft_set_elem_expr_destroy(const struct nft_ctx *ctx,
				      struct nft_expr *expr)
{
	if (expr->ops->destroy_clone) {
		expr->ops->destroy_clone(ctx, expr);
		module_put(expr->ops->type->owner);
	} else {
		nf_tables_expr_destroy(ctx, expr);
	}
}

void nft_set_elem_destroy(const struct nft_set *set, void *elem,
			  bool destroy_expr)
{
	struct nft_set_ext *ext = nft_set_elem_ext(set, elem);
	struct nft_ctx ctx = {
		.net	= read_pnet(&set->net),
		.family	= set->table->family,
	};

	nft_data_release(nft_set_ext_key(ext), NFT_DATA_VALUE);
	if (nft_set_ext_exists(ext, NFT_SET_EXT_DATA))
		nft_data_release(nft_set_ext_data(ext), set->dtype);
	if (destroy_expr && nft_set_ext_exists(ext, NFT_SET_EXT_EXPR))
		nft_set_elem_expr_destroy(&ctx, nft_set_ext_expr(ext));

	if (nft_set_ext_exists(ext, NFT_SET_EXT_OBJREF))
		(*nft_set_ext_obj(ext))->use--;
	kfree(elem);
}
EXPORT_SYMBOL_GPL(nft_set_elem_destroy);

/* Only called from commit path, nft_set_elem_deactivate() already deals with
 * the refcounting from the preparation phase.
 */
static void nf_tables_set_elem_destroy(const struct nft_ctx *ctx,
				       const struct nft_set *set, void *elem)
{
	struct nft_set_ext *ext = nft_set_elem_ext(set, elem);

	if (nft_set_ext_exists(ext, NFT_SET_EXT_EXPR))
		nft_set_elem_expr_destroy(ctx, nft_set_ext_expr(ext));

	kfree(elem);
}

static int nft_add_set_elem(struct nft_ctx *ctx, struct nft_set *set,
			    const struct nlattr *attr, u32 nlmsg_flags)
{
	struct nlattr *nla[NFTA_SET_ELEM_MAX + 1];
	u8 genmask = nft_genmask_next(ctx->net);
	struct nft_set_ext_tmpl tmpl;
	struct nft_set_ext *ext, *ext2;
	struct nft_set_elem elem;
	struct nft_set_binding *binding;
	struct nft_object *obj = NULL;
	struct nft_expr *expr = NULL;
	struct nft_userdata *udata;
	struct nft_data_desc desc;
	enum nft_registers dreg;
	struct nft_trans *trans;
	u32 flags = 0;
	u64 timeout;
	u64 expiration;
	u8 ulen;
	int err;

	err = nla_parse_nested_deprecated(nla, NFTA_SET_ELEM_MAX, attr,
					  nft_set_elem_policy, NULL);
	if (err < 0)
		return err;

	if (nla[NFTA_SET_ELEM_KEY] == NULL)
		return -EINVAL;

	nft_set_ext_prepare(&tmpl);

	err = nft_setelem_parse_flags(set, nla[NFTA_SET_ELEM_FLAGS], &flags);
	if (err < 0)
		return err;
	if (flags != 0)
		nft_set_ext_add(&tmpl, NFT_SET_EXT_FLAGS);

	if (set->flags & NFT_SET_MAP) {
		if (nla[NFTA_SET_ELEM_DATA] == NULL &&
		    !(flags & NFT_SET_ELEM_INTERVAL_END))
			return -EINVAL;
	} else {
		if (nla[NFTA_SET_ELEM_DATA] != NULL)
			return -EINVAL;
	}

	if ((flags & NFT_SET_ELEM_INTERVAL_END) &&
	     (nla[NFTA_SET_ELEM_DATA] ||
	      nla[NFTA_SET_ELEM_OBJREF] ||
	      nla[NFTA_SET_ELEM_TIMEOUT] ||
	      nla[NFTA_SET_ELEM_EXPIRATION] ||
	      nla[NFTA_SET_ELEM_USERDATA] ||
	      nla[NFTA_SET_ELEM_EXPR]))
		return -EINVAL;

	timeout = 0;
	if (nla[NFTA_SET_ELEM_TIMEOUT] != NULL) {
		if (!(set->flags & NFT_SET_TIMEOUT))
			return -EINVAL;
		err = nf_msecs_to_jiffies64(nla[NFTA_SET_ELEM_TIMEOUT],
					    &timeout);
		if (err)
			return err;
	} else if (set->flags & NFT_SET_TIMEOUT) {
		timeout = set->timeout;
	}

	expiration = 0;
	if (nla[NFTA_SET_ELEM_EXPIRATION] != NULL) {
		if (!(set->flags & NFT_SET_TIMEOUT))
			return -EINVAL;
		err = nf_msecs_to_jiffies64(nla[NFTA_SET_ELEM_EXPIRATION],
					    &expiration);
		if (err)
			return err;
	}

	if (nla[NFTA_SET_ELEM_EXPR] != NULL) {
		expr = nft_set_elem_expr_alloc(ctx, set,
					       nla[NFTA_SET_ELEM_EXPR]);
		if (IS_ERR(expr))
			return PTR_ERR(expr);

		err = -EOPNOTSUPP;
		if (set->expr && set->expr->ops != expr->ops)
			goto err_set_elem_expr;
	} else if (set->expr) {
		expr = kzalloc(set->expr->ops->size, GFP_KERNEL);
		if (!expr)
			return -ENOMEM;

		err = nft_expr_clone(expr, set->expr);
		if (err < 0)
			goto err_set_elem_expr;
	}

	err = nft_setelem_parse_key(ctx, set, &elem.key.val,
				    nla[NFTA_SET_ELEM_KEY]);
	if (err < 0)
		goto err_set_elem_expr;

	nft_set_ext_add_length(&tmpl, NFT_SET_EXT_KEY, set->klen);

	if (nla[NFTA_SET_ELEM_KEY_END]) {
		err = nft_setelem_parse_key(ctx, set, &elem.key_end.val,
					    nla[NFTA_SET_ELEM_KEY_END]);
		if (err < 0)
			goto err_parse_key;

		nft_set_ext_add_length(&tmpl, NFT_SET_EXT_KEY_END, set->klen);
	}

	if (timeout > 0) {
		nft_set_ext_add(&tmpl, NFT_SET_EXT_EXPIRATION);
		if (timeout != set->timeout)
			nft_set_ext_add(&tmpl, NFT_SET_EXT_TIMEOUT);
	}

	if (expr)
		nft_set_ext_add_length(&tmpl, NFT_SET_EXT_EXPR,
				       expr->ops->size);

	if (nla[NFTA_SET_ELEM_OBJREF] != NULL) {
		if (!(set->flags & NFT_SET_OBJECT)) {
			err = -EINVAL;
			goto err_parse_key_end;
		}
		obj = nft_obj_lookup(ctx->net, ctx->table,
				     nla[NFTA_SET_ELEM_OBJREF],
				     set->objtype, genmask);
		if (IS_ERR(obj)) {
			err = PTR_ERR(obj);
			goto err_parse_key_end;
		}
		nft_set_ext_add(&tmpl, NFT_SET_EXT_OBJREF);
	}

	if (nla[NFTA_SET_ELEM_DATA] != NULL) {
		err = nft_setelem_parse_data(ctx, set, &desc, &elem.data.val,
					     nla[NFTA_SET_ELEM_DATA]);
		if (err < 0)
			goto err_parse_key_end;

		dreg = nft_type_to_reg(set->dtype);
		list_for_each_entry(binding, &set->bindings, list) {
			struct nft_ctx bind_ctx = {
				.net	= ctx->net,
				.family	= ctx->family,
				.table	= ctx->table,
				.chain	= (struct nft_chain *)binding->chain,
			};

			if (!(binding->flags & NFT_SET_MAP))
				continue;

			err = nft_validate_register_store(&bind_ctx, dreg,
							  &elem.data.val,
							  desc.type, desc.len);
			if (err < 0)
				goto err_parse_data;

			if (desc.type == NFT_DATA_VERDICT &&
			    (elem.data.val.verdict.code == NFT_GOTO ||
			     elem.data.val.verdict.code == NFT_JUMP))
				nft_validate_state_update(ctx->net,
							  NFT_VALIDATE_NEED);
		}

		nft_set_ext_add_length(&tmpl, NFT_SET_EXT_DATA, desc.len);
	}

	/* The full maximum length of userdata can exceed the maximum
	 * offset value (U8_MAX) for following extensions, therefor it
	 * must be the last extension added.
	 */
	ulen = 0;
	if (nla[NFTA_SET_ELEM_USERDATA] != NULL) {
		ulen = nla_len(nla[NFTA_SET_ELEM_USERDATA]);
		if (ulen > 0)
			nft_set_ext_add_length(&tmpl, NFT_SET_EXT_USERDATA,
					       ulen);
	}

	err = -ENOMEM;
	elem.priv = nft_set_elem_init(set, &tmpl, elem.key.val.data,
				      elem.key_end.val.data, elem.data.val.data,
				      timeout, expiration, GFP_KERNEL);
	if (elem.priv == NULL)
		goto err_parse_data;

	ext = nft_set_elem_ext(set, elem.priv);
	if (flags)
		*nft_set_ext_flags(ext) = flags;
	if (ulen > 0) {
		udata = nft_set_ext_userdata(ext);
		udata->len = ulen - 1;
		nla_memcpy(&udata->data, nla[NFTA_SET_ELEM_USERDATA], ulen);
	}
	if (obj) {
		*nft_set_ext_obj(ext) = obj;
		obj->use++;
	}
	if (expr) {
		memcpy(nft_set_ext_expr(ext), expr, expr->ops->size);
		kfree(expr);
		expr = NULL;
	}

	trans = nft_trans_elem_alloc(ctx, NFT_MSG_NEWSETELEM, set);
	if (trans == NULL)
		goto err_trans;

	ext->genmask = nft_genmask_cur(ctx->net) | NFT_SET_ELEM_BUSY_MASK;
	err = set->ops->insert(ctx->net, set, &elem, &ext2);
	if (err) {
		if (err == -EEXIST) {
			if (nft_set_ext_exists(ext, NFT_SET_EXT_DATA) ^
			    nft_set_ext_exists(ext2, NFT_SET_EXT_DATA) ||
			    nft_set_ext_exists(ext, NFT_SET_EXT_OBJREF) ^
			    nft_set_ext_exists(ext2, NFT_SET_EXT_OBJREF))
				goto err_element_clash;
			if ((nft_set_ext_exists(ext, NFT_SET_EXT_DATA) &&
			     nft_set_ext_exists(ext2, NFT_SET_EXT_DATA) &&
			     memcmp(nft_set_ext_data(ext),
				    nft_set_ext_data(ext2), set->dlen) != 0) ||
			    (nft_set_ext_exists(ext, NFT_SET_EXT_OBJREF) &&
			     nft_set_ext_exists(ext2, NFT_SET_EXT_OBJREF) &&
			     *nft_set_ext_obj(ext) != *nft_set_ext_obj(ext2)))
				goto err_element_clash;
			else if (!(nlmsg_flags & NLM_F_EXCL))
				err = 0;
		} else if (err == -ENOTEMPTY) {
			/* ENOTEMPTY reports overlapping between this element
			 * and an existing one.
			 */
			err = -EEXIST;
		}
		goto err_element_clash;
	}

	if (set->size &&
	    !atomic_add_unless(&set->nelems, 1, set->size + set->ndeact)) {
		err = -ENFILE;
		goto err_set_full;
	}

	nft_trans_elem(trans) = elem;
	list_add_tail(&trans->list, &ctx->net->nft.commit_list);
	return 0;

err_set_full:
	set->ops->remove(ctx->net, set, &elem);
err_element_clash:
	kfree(trans);
err_trans:
	if (obj)
		obj->use--;

	nf_tables_set_elem_destroy(ctx, set, elem.priv);
err_parse_data:
	if (nla[NFTA_SET_ELEM_DATA] != NULL)
		nft_data_release(&elem.data.val, desc.type);
err_parse_key_end:
	nft_data_release(&elem.key_end.val, NFT_DATA_VALUE);
err_parse_key:
	nft_data_release(&elem.key.val, NFT_DATA_VALUE);
err_set_elem_expr:
	if (expr != NULL)
		nft_expr_destroy(ctx, expr);

	return err;
}

static int nf_tables_newsetelem(struct net *net, struct sock *nlsk,
				struct sk_buff *skb, const struct nlmsghdr *nlh,
				const struct nlattr * const nla[],
				struct netlink_ext_ack *extack)
{
	u8 genmask = nft_genmask_next(net);
	const struct nlattr *attr;
	struct nft_set *set;
	struct nft_ctx ctx;
	int rem, err;

	if (nla[NFTA_SET_ELEM_LIST_ELEMENTS] == NULL)
		return -EINVAL;

	err = nft_ctx_init_from_elemattr(&ctx, net, skb, nlh, nla, extack,
					 genmask);
	if (err < 0)
		return err;

	set = nft_set_lookup_global(net, ctx.table, nla[NFTA_SET_ELEM_LIST_SET],
				    nla[NFTA_SET_ELEM_LIST_SET_ID], genmask);
	if (IS_ERR(set))
		return PTR_ERR(set);

	if (!list_empty(&set->bindings) && set->flags & NFT_SET_CONSTANT)
		return -EBUSY;

	nla_for_each_nested(attr, nla[NFTA_SET_ELEM_LIST_ELEMENTS], rem) {
		err = nft_add_set_elem(&ctx, set, attr, nlh->nlmsg_flags);
		if (err < 0)
			return err;
	}

	if (net->nft.validate_state == NFT_VALIDATE_DO)
		return nft_table_validate(net, ctx.table);

	return 0;
}

/**
 *	nft_data_hold - hold a nft_data item
 *
 *	@data: struct nft_data to release
 *	@type: type of data
 *
 *	Hold a nft_data item. NFT_DATA_VALUE types can be silently discarded,
 *	NFT_DATA_VERDICT bumps the reference to chains in case of NFT_JUMP and
 *	NFT_GOTO verdicts. This function must be called on active data objects
 *	from the second phase of the commit protocol.
 */
void nft_data_hold(const struct nft_data *data, enum nft_data_types type)
{
	struct nft_chain *chain;
	struct nft_rule *rule;

	if (type == NFT_DATA_VERDICT) {
		switch (data->verdict.code) {
		case NFT_JUMP:
		case NFT_GOTO:
			chain = data->verdict.chain;
			chain->use++;

			if (!nft_chain_is_bound(chain))
				break;

			chain->table->use++;
			list_for_each_entry(rule, &chain->rules, list)
				chain->use++;

			nft_chain_add(chain->table, chain);
			break;
		}
	}
}

static void nft_set_elem_activate(const struct net *net,
				  const struct nft_set *set,
				  struct nft_set_elem *elem)
{
	const struct nft_set_ext *ext = nft_set_elem_ext(set, elem->priv);

	if (nft_set_ext_exists(ext, NFT_SET_EXT_DATA))
		nft_data_hold(nft_set_ext_data(ext), set->dtype);
	if (nft_set_ext_exists(ext, NFT_SET_EXT_OBJREF))
		(*nft_set_ext_obj(ext))->use++;
}

static void nft_set_elem_deactivate(const struct net *net,
				    const struct nft_set *set,
				    struct nft_set_elem *elem)
{
	const struct nft_set_ext *ext = nft_set_elem_ext(set, elem->priv);

	if (nft_set_ext_exists(ext, NFT_SET_EXT_DATA))
		nft_data_release(nft_set_ext_data(ext), set->dtype);
	if (nft_set_ext_exists(ext, NFT_SET_EXT_OBJREF))
		(*nft_set_ext_obj(ext))->use--;
}

static int nft_del_setelem(struct nft_ctx *ctx, struct nft_set *set,
			   const struct nlattr *attr)
{
	struct nlattr *nla[NFTA_SET_ELEM_MAX + 1];
	struct nft_set_ext_tmpl tmpl;
	struct nft_set_elem elem;
	struct nft_set_ext *ext;
	struct nft_trans *trans;
	u32 flags = 0;
	void *priv;
	int err;

	err = nla_parse_nested_deprecated(nla, NFTA_SET_ELEM_MAX, attr,
					  nft_set_elem_policy, NULL);
	if (err < 0)
		return err;

	if (nla[NFTA_SET_ELEM_KEY] == NULL)
		return -EINVAL;

	nft_set_ext_prepare(&tmpl);

	err = nft_setelem_parse_flags(set, nla[NFTA_SET_ELEM_FLAGS], &flags);
	if (err < 0)
		return err;
	if (flags != 0)
		nft_set_ext_add(&tmpl, NFT_SET_EXT_FLAGS);

	err = nft_setelem_parse_key(ctx, set, &elem.key.val,
				    nla[NFTA_SET_ELEM_KEY]);
	if (err < 0)
		return err;

	nft_set_ext_add_length(&tmpl, NFT_SET_EXT_KEY, set->klen);

	if (nla[NFTA_SET_ELEM_KEY_END]) {
		err = nft_setelem_parse_key(ctx, set, &elem.key_end.val,
					    nla[NFTA_SET_ELEM_KEY_END]);
		if (err < 0)
			return err;

		nft_set_ext_add_length(&tmpl, NFT_SET_EXT_KEY_END, set->klen);
	}

	err = -ENOMEM;
	elem.priv = nft_set_elem_init(set, &tmpl, elem.key.val.data,
				      elem.key_end.val.data, NULL, 0, 0,
				      GFP_KERNEL);
	if (elem.priv == NULL)
		goto fail_elem;

	ext = nft_set_elem_ext(set, elem.priv);
	if (flags)
		*nft_set_ext_flags(ext) = flags;

	trans = nft_trans_elem_alloc(ctx, NFT_MSG_DELSETELEM, set);
	if (trans == NULL)
		goto fail_trans;

	priv = set->ops->deactivate(ctx->net, set, &elem);
	if (priv == NULL) {
		err = -ENOENT;
		goto fail_ops;
	}
	kfree(elem.priv);
	elem.priv = priv;

	nft_set_elem_deactivate(ctx->net, set, &elem);

	nft_trans_elem(trans) = elem;
	list_add_tail(&trans->list, &ctx->net->nft.commit_list);
	return 0;

fail_ops:
	kfree(trans);
fail_trans:
	kfree(elem.priv);
fail_elem:
	nft_data_release(&elem.key.val, NFT_DATA_VALUE);
	return err;
}

static int nft_flush_set(const struct nft_ctx *ctx,
			 struct nft_set *set,
			 const struct nft_set_iter *iter,
			 struct nft_set_elem *elem)
{
	struct nft_trans *trans;
	int err;

	trans = nft_trans_alloc_gfp(ctx, NFT_MSG_DELSETELEM,
				    sizeof(struct nft_trans_elem), GFP_ATOMIC);
	if (!trans)
		return -ENOMEM;

	if (!set->ops->flush(ctx->net, set, elem->priv)) {
		err = -ENOENT;
		goto err1;
	}
	set->ndeact++;

	nft_set_elem_deactivate(ctx->net, set, elem);
	nft_trans_elem_set(trans) = set;
	nft_trans_elem(trans) = *elem;
	list_add_tail(&trans->list, &ctx->net->nft.commit_list);

	return 0;
err1:
	kfree(trans);
	return err;
}

static int nf_tables_delsetelem(struct net *net, struct sock *nlsk,
				struct sk_buff *skb, const struct nlmsghdr *nlh,
				const struct nlattr * const nla[],
				struct netlink_ext_ack *extack)
{
	u8 genmask = nft_genmask_next(net);
	const struct nlattr *attr;
	struct nft_set *set;
	struct nft_ctx ctx;
	int rem, err = 0;

	err = nft_ctx_init_from_elemattr(&ctx, net, skb, nlh, nla, extack,
					 genmask);
	if (err < 0)
		return err;

	set = nft_set_lookup(ctx.table, nla[NFTA_SET_ELEM_LIST_SET], genmask);
	if (IS_ERR(set))
		return PTR_ERR(set);
	if (!list_empty(&set->bindings) && set->flags & NFT_SET_CONSTANT)
		return -EBUSY;

	if (nla[NFTA_SET_ELEM_LIST_ELEMENTS] == NULL) {
		struct nft_set_iter iter = {
			.genmask	= genmask,
			.fn		= nft_flush_set,
		};
		set->ops->walk(&ctx, set, &iter);

		return iter.err;
	}

	nla_for_each_nested(attr, nla[NFTA_SET_ELEM_LIST_ELEMENTS], rem) {
		err = nft_del_setelem(&ctx, set, attr);
		if (err < 0)
			break;

		set->ndeact++;
	}
	return err;
}

void nft_set_gc_batch_release(struct rcu_head *rcu)
{
	struct nft_set_gc_batch *gcb;
	unsigned int i;

	gcb = container_of(rcu, struct nft_set_gc_batch, head.rcu);
	for (i = 0; i < gcb->head.cnt; i++)
		nft_set_elem_destroy(gcb->head.set, gcb->elems[i], true);
	kfree(gcb);
}

struct nft_set_gc_batch *nft_set_gc_batch_alloc(const struct nft_set *set,
						gfp_t gfp)
{
	struct nft_set_gc_batch *gcb;

	gcb = kzalloc(sizeof(*gcb), gfp);
	if (gcb == NULL)
		return gcb;
	gcb->head.set = set;
	return gcb;
}

/*
 * Stateful objects
 */

/**
 *	nft_register_obj- register nf_tables stateful object type
 *	@obj_type: object type
 *
 *	Registers the object type for use with nf_tables. Returns zero on
 *	success or a negative errno code otherwise.
 */
int nft_register_obj(struct nft_object_type *obj_type)
{
	if (obj_type->type == NFT_OBJECT_UNSPEC)
		return -EINVAL;

	nfnl_lock(NFNL_SUBSYS_NFTABLES);
	list_add_rcu(&obj_type->list, &nf_tables_objects);
	nfnl_unlock(NFNL_SUBSYS_NFTABLES);
	return 0;
}
EXPORT_SYMBOL_GPL(nft_register_obj);

/**
 *	nft_unregister_obj - unregister nf_tables object type
 *	@obj_type: object type
 *
 * 	Unregisters the object type for use with nf_tables.
 */
void nft_unregister_obj(struct nft_object_type *obj_type)
{
	nfnl_lock(NFNL_SUBSYS_NFTABLES);
	list_del_rcu(&obj_type->list);
	nfnl_unlock(NFNL_SUBSYS_NFTABLES);
}
EXPORT_SYMBOL_GPL(nft_unregister_obj);

struct nft_object *nft_obj_lookup(const struct net *net,
				  const struct nft_table *table,
				  const struct nlattr *nla, u32 objtype,
				  u8 genmask)
{
	struct nft_object_hash_key k = { .table = table };
	char search[NFT_OBJ_MAXNAMELEN];
	struct rhlist_head *tmp, *list;
	struct nft_object *obj;

	nla_strlcpy(search, nla, sizeof(search));
	k.name = search;

	WARN_ON_ONCE(!rcu_read_lock_held() &&
		     !lockdep_commit_lock_is_held(net));

	rcu_read_lock();
	list = rhltable_lookup(&nft_objname_ht, &k, nft_objname_ht_params);
	if (!list)
		goto out;

	rhl_for_each_entry_rcu(obj, tmp, list, rhlhead) {
		if (objtype == obj->ops->type->type &&
		    nft_active_genmask(obj, genmask)) {
			rcu_read_unlock();
			return obj;
		}
	}
out:
	rcu_read_unlock();
	return ERR_PTR(-ENOENT);
}
EXPORT_SYMBOL_GPL(nft_obj_lookup);

static struct nft_object *nft_obj_lookup_byhandle(const struct nft_table *table,
						  const struct nlattr *nla,
						  u32 objtype, u8 genmask)
{
	struct nft_object *obj;

	list_for_each_entry(obj, &table->objects, list) {
		if (be64_to_cpu(nla_get_be64(nla)) == obj->handle &&
		    objtype == obj->ops->type->type &&
		    nft_active_genmask(obj, genmask))
			return obj;
	}
	return ERR_PTR(-ENOENT);
}

static const struct nla_policy nft_obj_policy[NFTA_OBJ_MAX + 1] = {
	[NFTA_OBJ_TABLE]	= { .type = NLA_STRING,
				    .len = NFT_TABLE_MAXNAMELEN - 1 },
	[NFTA_OBJ_NAME]		= { .type = NLA_STRING,
				    .len = NFT_OBJ_MAXNAMELEN - 1 },
	[NFTA_OBJ_TYPE]		= { .type = NLA_U32 },
	[NFTA_OBJ_DATA]		= { .type = NLA_NESTED },
	[NFTA_OBJ_HANDLE]	= { .type = NLA_U64},
	[NFTA_OBJ_USERDATA]	= { .type = NLA_BINARY,
				    .len = NFT_USERDATA_MAXLEN },
};

static struct nft_object *nft_obj_init(const struct nft_ctx *ctx,
				       const struct nft_object_type *type,
				       const struct nlattr *attr)
{
	struct nlattr **tb;
	const struct nft_object_ops *ops;
	struct nft_object *obj;
	int err = -ENOMEM;

	tb = kmalloc_array(type->maxattr + 1, sizeof(*tb), GFP_KERNEL);
	if (!tb)
		goto err1;

	if (attr) {
		err = nla_parse_nested_deprecated(tb, type->maxattr, attr,
						  type->policy, NULL);
		if (err < 0)
			goto err2;
	} else {
		memset(tb, 0, sizeof(tb[0]) * (type->maxattr + 1));
	}

	if (type->select_ops) {
		ops = type->select_ops(ctx, (const struct nlattr * const *)tb);
		if (IS_ERR(ops)) {
			err = PTR_ERR(ops);
			goto err2;
		}
	} else {
		ops = type->ops;
	}

	err = -ENOMEM;
	obj = kzalloc(sizeof(*obj) + ops->size, GFP_KERNEL);
	if (!obj)
		goto err2;

	err = ops->init(ctx, (const struct nlattr * const *)tb, obj);
	if (err < 0)
		goto err3;

	obj->ops = ops;

	kfree(tb);
	return obj;
err3:
	kfree(obj);
err2:
	kfree(tb);
err1:
	return ERR_PTR(err);
}

static int nft_object_dump(struct sk_buff *skb, unsigned int attr,
			   struct nft_object *obj, bool reset)
{
	struct nlattr *nest;

	nest = nla_nest_start_noflag(skb, attr);
	if (!nest)
		goto nla_put_failure;
	if (obj->ops->dump(skb, obj, reset) < 0)
		goto nla_put_failure;
	nla_nest_end(skb, nest);
	return 0;

nla_put_failure:
	return -1;
}

static const struct nft_object_type *__nft_obj_type_get(u32 objtype)
{
	const struct nft_object_type *type;

	list_for_each_entry(type, &nf_tables_objects, list) {
		if (objtype == type->type)
			return type;
	}
	return NULL;
}

static const struct nft_object_type *
nft_obj_type_get(struct net *net, u32 objtype)
{
	const struct nft_object_type *type;

	type = __nft_obj_type_get(objtype);
	if (type != NULL && try_module_get(type->owner))
		return type;

	lockdep_nfnl_nft_mutex_not_held();
#ifdef CONFIG_MODULES
	if (type == NULL) {
		if (nft_request_module(net, "nft-obj-%u", objtype) == -EAGAIN)
			return ERR_PTR(-EAGAIN);
	}
#endif
	return ERR_PTR(-ENOENT);
}

static int nf_tables_updobj(const struct nft_ctx *ctx,
			    const struct nft_object_type *type,
			    const struct nlattr *attr,
			    struct nft_object *obj)
{
	struct nft_object *newobj;
	struct nft_trans *trans;
	int err;

	trans = nft_trans_alloc(ctx, NFT_MSG_NEWOBJ,
				sizeof(struct nft_trans_obj));
	if (!trans)
		return -ENOMEM;

	newobj = nft_obj_init(ctx, type, attr);
	if (IS_ERR(newobj)) {
		err = PTR_ERR(newobj);
		goto err_free_trans;
	}

	nft_trans_obj(trans) = obj;
	nft_trans_obj_update(trans) = true;
	nft_trans_obj_newobj(trans) = newobj;
	list_add_tail(&trans->list, &ctx->net->nft.commit_list);

	return 0;

err_free_trans:
	kfree(trans);
	return err;
}

static int nf_tables_newobj(struct net *net, struct sock *nlsk,
			    struct sk_buff *skb, const struct nlmsghdr *nlh,
			    const struct nlattr * const nla[],
			    struct netlink_ext_ack *extack)
{
	const struct nfgenmsg *nfmsg = nlmsg_data(nlh);
	const struct nft_object_type *type;
	u8 genmask = nft_genmask_next(net);
	int family = nfmsg->nfgen_family;
	struct nft_table *table;
	struct nft_object *obj;
	struct nft_ctx ctx;
	u32 objtype;
	int err;

	if (!nla[NFTA_OBJ_TYPE] ||
	    !nla[NFTA_OBJ_NAME] ||
	    !nla[NFTA_OBJ_DATA])
		return -EINVAL;

	table = nft_table_lookup(net, nla[NFTA_OBJ_TABLE], family, genmask);
	if (IS_ERR(table)) {
		NL_SET_BAD_ATTR(extack, nla[NFTA_OBJ_TABLE]);
		return PTR_ERR(table);
	}

	objtype = ntohl(nla_get_be32(nla[NFTA_OBJ_TYPE]));
	obj = nft_obj_lookup(net, table, nla[NFTA_OBJ_NAME], objtype, genmask);
	if (IS_ERR(obj)) {
		err = PTR_ERR(obj);
		if (err != -ENOENT) {
			NL_SET_BAD_ATTR(extack, nla[NFTA_OBJ_NAME]);
			return err;
		}
	} else {
		if (nlh->nlmsg_flags & NLM_F_EXCL) {
			NL_SET_BAD_ATTR(extack, nla[NFTA_OBJ_NAME]);
			return -EEXIST;
		}
		if (nlh->nlmsg_flags & NLM_F_REPLACE)
			return -EOPNOTSUPP;

		type = __nft_obj_type_get(objtype);
		nft_ctx_init(&ctx, net, skb, nlh, family, table, NULL, nla);

		return nf_tables_updobj(&ctx, type, nla[NFTA_OBJ_DATA], obj);
	}

	nft_ctx_init(&ctx, net, skb, nlh, family, table, NULL, nla);

	type = nft_obj_type_get(net, objtype);
	if (IS_ERR(type))
		return PTR_ERR(type);

	obj = nft_obj_init(&ctx, type, nla[NFTA_OBJ_DATA]);
	if (IS_ERR(obj)) {
		err = PTR_ERR(obj);
		goto err_init;
	}
	obj->key.table = table;
	obj->handle = nf_tables_alloc_handle(table);

	obj->key.name = nla_strdup(nla[NFTA_OBJ_NAME], GFP_KERNEL);
	if (!obj->key.name) {
		err = -ENOMEM;
		goto err_strdup;
	}

	if (nla[NFTA_OBJ_USERDATA]) {
		obj->udata = nla_memdup(nla[NFTA_OBJ_USERDATA], GFP_KERNEL);
		if (obj->udata == NULL)
			goto err_userdata;

		obj->udlen = nla_len(nla[NFTA_OBJ_USERDATA]);
	}

	err = nft_trans_obj_add(&ctx, NFT_MSG_NEWOBJ, obj);
	if (err < 0)
		goto err_trans;

	err = rhltable_insert(&nft_objname_ht, &obj->rhlhead,
			      nft_objname_ht_params);
	if (err < 0)
		goto err_obj_ht;

	list_add_tail_rcu(&obj->list, &table->objects);
	table->use++;
	return 0;
err_obj_ht:
	/* queued in transaction log */
	INIT_LIST_HEAD(&obj->list);
	return err;
err_trans:
	kfree(obj->key.name);
err_userdata:
	kfree(obj->udata);
err_strdup:
	if (obj->ops->destroy)
		obj->ops->destroy(&ctx, obj);
	kfree(obj);
err_init:
	module_put(type->owner);
	return err;
}

static int nf_tables_fill_obj_info(struct sk_buff *skb, struct net *net,
				   u32 portid, u32 seq, int event, u32 flags,
				   int family, const struct nft_table *table,
				   struct nft_object *obj, bool reset)
{
	struct nfgenmsg *nfmsg;
	struct nlmsghdr *nlh;

	event = nfnl_msg_type(NFNL_SUBSYS_NFTABLES, event);
	nlh = nlmsg_put(skb, portid, seq, event, sizeof(struct nfgenmsg), flags);
	if (nlh == NULL)
		goto nla_put_failure;

	nfmsg = nlmsg_data(nlh);
	nfmsg->nfgen_family	= family;
	nfmsg->version		= NFNETLINK_V0;
	nfmsg->res_id		= htons(net->nft.base_seq & 0xffff);

	if (nla_put_string(skb, NFTA_OBJ_TABLE, table->name) ||
	    nla_put_string(skb, NFTA_OBJ_NAME, obj->key.name) ||
	    nla_put_be32(skb, NFTA_OBJ_TYPE, htonl(obj->ops->type->type)) ||
	    nla_put_be32(skb, NFTA_OBJ_USE, htonl(obj->use)) ||
	    nft_object_dump(skb, NFTA_OBJ_DATA, obj, reset) ||
	    nla_put_be64(skb, NFTA_OBJ_HANDLE, cpu_to_be64(obj->handle),
			 NFTA_OBJ_PAD))
		goto nla_put_failure;

	if (obj->udata &&
	    nla_put(skb, NFTA_OBJ_USERDATA, obj->udlen, obj->udata))
		goto nla_put_failure;

	nlmsg_end(skb, nlh);
	return 0;

nla_put_failure:
	nlmsg_trim(skb, nlh);
	return -1;
}

struct nft_obj_filter {
	char		*table;
	u32		type;
};

static int nf_tables_dump_obj(struct sk_buff *skb, struct netlink_callback *cb)
{
	const struct nfgenmsg *nfmsg = nlmsg_data(cb->nlh);
	const struct nft_table *table;
	unsigned int idx = 0, s_idx = cb->args[0];
	struct nft_obj_filter *filter = cb->data;
	struct net *net = sock_net(skb->sk);
	int family = nfmsg->nfgen_family;
	struct nft_object *obj;
	bool reset = false;

	if (NFNL_MSG_TYPE(cb->nlh->nlmsg_type) == NFT_MSG_GETOBJ_RESET)
		reset = true;

	rcu_read_lock();
	cb->seq = net->nft.base_seq;

	list_for_each_entry_rcu(table, &net->nft.tables, list) {
		if (family != NFPROTO_UNSPEC && family != table->family)
			continue;

		list_for_each_entry_rcu(obj, &table->objects, list) {
			if (!nft_is_active(net, obj))
				goto cont;
			if (idx < s_idx)
				goto cont;
			if (idx > s_idx)
				memset(&cb->args[1], 0,
				       sizeof(cb->args) - sizeof(cb->args[0]));
			if (filter && filter->table &&
			    strcmp(filter->table, table->name))
				goto cont;
			if (filter &&
			    filter->type != NFT_OBJECT_UNSPEC &&
			    obj->ops->type->type != filter->type)
				goto cont;

			if (reset) {
				char *buf = kasprintf(GFP_ATOMIC,
						      "%s:%llu;?:0",
						      table->name,
						      table->handle);

				audit_log_nfcfg(buf,
						family,
						obj->handle,
						AUDIT_NFT_OP_OBJ_RESET,
						GFP_ATOMIC);
				kfree(buf);
			}

			if (nf_tables_fill_obj_info(skb, net, NETLINK_CB(cb->skb).portid,
						    cb->nlh->nlmsg_seq,
						    NFT_MSG_NEWOBJ,
						    NLM_F_MULTI | NLM_F_APPEND,
						    table->family, table,
						    obj, reset) < 0)
				goto done;

			nl_dump_check_consistent(cb, nlmsg_hdr(skb));
cont:
			idx++;
		}
	}
done:
	rcu_read_unlock();

	cb->args[0] = idx;
	return skb->len;
}

static int nf_tables_dump_obj_start(struct netlink_callback *cb)
{
	const struct nlattr * const *nla = cb->data;
	struct nft_obj_filter *filter = NULL;

	if (nla[NFTA_OBJ_TABLE] || nla[NFTA_OBJ_TYPE]) {
		filter = kzalloc(sizeof(*filter), GFP_ATOMIC);
		if (!filter)
			return -ENOMEM;

		if (nla[NFTA_OBJ_TABLE]) {
			filter->table = nla_strdup(nla[NFTA_OBJ_TABLE], GFP_ATOMIC);
			if (!filter->table) {
				kfree(filter);
				return -ENOMEM;
			}
		}

		if (nla[NFTA_OBJ_TYPE])
			filter->type = ntohl(nla_get_be32(nla[NFTA_OBJ_TYPE]));
	}

	cb->data = filter;
	return 0;
}

static int nf_tables_dump_obj_done(struct netlink_callback *cb)
{
	struct nft_obj_filter *filter = cb->data;

	if (filter) {
		kfree(filter->table);
		kfree(filter);
	}

	return 0;
}

/* called with rcu_read_lock held */
static int nf_tables_getobj(struct net *net, struct sock *nlsk,
			    struct sk_buff *skb, const struct nlmsghdr *nlh,
			    const struct nlattr * const nla[],
			    struct netlink_ext_ack *extack)
{
	const struct nfgenmsg *nfmsg = nlmsg_data(nlh);
	u8 genmask = nft_genmask_cur(net);
	int family = nfmsg->nfgen_family;
	const struct nft_table *table;
	struct nft_object *obj;
	struct sk_buff *skb2;
	bool reset = false;
	u32 objtype;
	int err;

	if (nlh->nlmsg_flags & NLM_F_DUMP) {
		struct netlink_dump_control c = {
			.start = nf_tables_dump_obj_start,
			.dump = nf_tables_dump_obj,
			.done = nf_tables_dump_obj_done,
			.module = THIS_MODULE,
			.data = (void *)nla,
		};

		return nft_netlink_dump_start_rcu(nlsk, skb, nlh, &c);
	}

	if (!nla[NFTA_OBJ_NAME] ||
	    !nla[NFTA_OBJ_TYPE])
		return -EINVAL;

	table = nft_table_lookup(net, nla[NFTA_OBJ_TABLE], family, genmask);
	if (IS_ERR(table)) {
		NL_SET_BAD_ATTR(extack, nla[NFTA_OBJ_TABLE]);
		return PTR_ERR(table);
	}

	objtype = ntohl(nla_get_be32(nla[NFTA_OBJ_TYPE]));
	obj = nft_obj_lookup(net, table, nla[NFTA_OBJ_NAME], objtype, genmask);
	if (IS_ERR(obj)) {
		NL_SET_BAD_ATTR(extack, nla[NFTA_OBJ_NAME]);
		return PTR_ERR(obj);
	}

	skb2 = alloc_skb(NLMSG_GOODSIZE, GFP_ATOMIC);
	if (!skb2)
		return -ENOMEM;

	if (NFNL_MSG_TYPE(nlh->nlmsg_type) == NFT_MSG_GETOBJ_RESET)
		reset = true;

	if (reset) {
		char *buf = kasprintf(GFP_ATOMIC, "%s:%llu;?:0",
				      table->name, table->handle);

		audit_log_nfcfg(buf,
				family,
				obj->handle,
				AUDIT_NFT_OP_OBJ_RESET,
				GFP_ATOMIC);
		kfree(buf);
	}

	err = nf_tables_fill_obj_info(skb2, net, NETLINK_CB(skb).portid,
				      nlh->nlmsg_seq, NFT_MSG_NEWOBJ, 0,
				      family, table, obj, reset);
	if (err < 0)
		goto err_fill_obj_info;

	return nfnetlink_unicast(skb2, net, NETLINK_CB(skb).portid);

err_fill_obj_info:
	kfree_skb(skb2);
	return err;
}

static void nft_obj_destroy(const struct nft_ctx *ctx, struct nft_object *obj)
{
	if (obj->ops->destroy)
		obj->ops->destroy(ctx, obj);

	module_put(obj->ops->type->owner);
	kfree(obj->key.name);
	kfree(obj->udata);
	kfree(obj);
}

static int nf_tables_delobj(struct net *net, struct sock *nlsk,
			    struct sk_buff *skb, const struct nlmsghdr *nlh,
			    const struct nlattr * const nla[],
			    struct netlink_ext_ack *extack)
{
	const struct nfgenmsg *nfmsg = nlmsg_data(nlh);
	u8 genmask = nft_genmask_next(net);
	int family = nfmsg->nfgen_family;
	const struct nlattr *attr;
	struct nft_table *table;
	struct nft_object *obj;
	struct nft_ctx ctx;
	u32 objtype;

	if (!nla[NFTA_OBJ_TYPE] ||
	    (!nla[NFTA_OBJ_NAME] && !nla[NFTA_OBJ_HANDLE]))
		return -EINVAL;

	table = nft_table_lookup(net, nla[NFTA_OBJ_TABLE], family, genmask);
	if (IS_ERR(table)) {
		NL_SET_BAD_ATTR(extack, nla[NFTA_OBJ_TABLE]);
		return PTR_ERR(table);
	}

	objtype = ntohl(nla_get_be32(nla[NFTA_OBJ_TYPE]));
	if (nla[NFTA_OBJ_HANDLE]) {
		attr = nla[NFTA_OBJ_HANDLE];
		obj = nft_obj_lookup_byhandle(table, attr, objtype, genmask);
	} else {
		attr = nla[NFTA_OBJ_NAME];
		obj = nft_obj_lookup(net, table, attr, objtype, genmask);
	}

	if (IS_ERR(obj)) {
		NL_SET_BAD_ATTR(extack, attr);
		return PTR_ERR(obj);
	}
	if (obj->use > 0) {
		NL_SET_BAD_ATTR(extack, attr);
		return -EBUSY;
	}

	nft_ctx_init(&ctx, net, skb, nlh, family, table, NULL, nla);

	return nft_delobj(&ctx, obj);
}

void nft_obj_notify(struct net *net, const struct nft_table *table,
		    struct nft_object *obj, u32 portid, u32 seq, int event,
		    int family, int report, gfp_t gfp)
{
	struct sk_buff *skb;
	int err;
	char *buf = kasprintf(gfp, "%s:%llu;?:0",
			      table->name, table->handle);

	audit_log_nfcfg(buf,
			family,
			obj->handle,
			event == NFT_MSG_NEWOBJ ?
				AUDIT_NFT_OP_OBJ_REGISTER :
				AUDIT_NFT_OP_OBJ_UNREGISTER,
			gfp);
	kfree(buf);

	if (!report &&
	    !nfnetlink_has_listeners(net, NFNLGRP_NFTABLES))
		return;

	skb = nlmsg_new(NLMSG_GOODSIZE, gfp);
	if (skb == NULL)
		goto err;

	err = nf_tables_fill_obj_info(skb, net, portid, seq, event, 0, family,
				      table, obj, false);
	if (err < 0) {
		kfree_skb(skb);
		goto err;
	}

	nft_notify_enqueue(skb, report, &net->nft.notify_list);
	return;
err:
	nfnetlink_set_err(net, portid, NFNLGRP_NFTABLES, -ENOBUFS);
}
EXPORT_SYMBOL_GPL(nft_obj_notify);

static void nf_tables_obj_notify(const struct nft_ctx *ctx,
				 struct nft_object *obj, int event)
{
	nft_obj_notify(ctx->net, ctx->table, obj, ctx->portid, ctx->seq, event,
		       ctx->family, ctx->report, GFP_KERNEL);
}

/*
 * Flow tables
 */
void nft_register_flowtable_type(struct nf_flowtable_type *type)
{
	nfnl_lock(NFNL_SUBSYS_NFTABLES);
	list_add_tail_rcu(&type->list, &nf_tables_flowtables);
	nfnl_unlock(NFNL_SUBSYS_NFTABLES);
}
EXPORT_SYMBOL_GPL(nft_register_flowtable_type);

void nft_unregister_flowtable_type(struct nf_flowtable_type *type)
{
	nfnl_lock(NFNL_SUBSYS_NFTABLES);
	list_del_rcu(&type->list);
	nfnl_unlock(NFNL_SUBSYS_NFTABLES);
}
EXPORT_SYMBOL_GPL(nft_unregister_flowtable_type);

static const struct nla_policy nft_flowtable_policy[NFTA_FLOWTABLE_MAX + 1] = {
	[NFTA_FLOWTABLE_TABLE]		= { .type = NLA_STRING,
					    .len = NFT_NAME_MAXLEN - 1 },
	[NFTA_FLOWTABLE_NAME]		= { .type = NLA_STRING,
					    .len = NFT_NAME_MAXLEN - 1 },
	[NFTA_FLOWTABLE_HOOK]		= { .type = NLA_NESTED },
	[NFTA_FLOWTABLE_HANDLE]		= { .type = NLA_U64 },
	[NFTA_FLOWTABLE_FLAGS]		= { .type = NLA_U32 },
};

struct nft_flowtable *nft_flowtable_lookup(const struct nft_table *table,
					   const struct nlattr *nla, u8 genmask)
{
	struct nft_flowtable *flowtable;

	list_for_each_entry_rcu(flowtable, &table->flowtables, list) {
		if (!nla_strcmp(nla, flowtable->name) &&
		    nft_active_genmask(flowtable, genmask))
			return flowtable;
	}
	return ERR_PTR(-ENOENT);
}
EXPORT_SYMBOL_GPL(nft_flowtable_lookup);

void nf_tables_deactivate_flowtable(const struct nft_ctx *ctx,
				    struct nft_flowtable *flowtable,
				    enum nft_trans_phase phase)
{
	switch (phase) {
	case NFT_TRANS_PREPARE:
	case NFT_TRANS_ABORT:
	case NFT_TRANS_RELEASE:
		flowtable->use--;
		fallthrough;
	default:
		return;
	}
}
EXPORT_SYMBOL_GPL(nf_tables_deactivate_flowtable);

static struct nft_flowtable *
nft_flowtable_lookup_byhandle(const struct nft_table *table,
			      const struct nlattr *nla, u8 genmask)
{
       struct nft_flowtable *flowtable;

       list_for_each_entry(flowtable, &table->flowtables, list) {
               if (be64_to_cpu(nla_get_be64(nla)) == flowtable->handle &&
                   nft_active_genmask(flowtable, genmask))
                       return flowtable;
       }
       return ERR_PTR(-ENOENT);
}

struct nft_flowtable_hook {
	u32			num;
	int			priority;
	struct list_head	list;
};

static const struct nla_policy nft_flowtable_hook_policy[NFTA_FLOWTABLE_HOOK_MAX + 1] = {
	[NFTA_FLOWTABLE_HOOK_NUM]	= { .type = NLA_U32 },
	[NFTA_FLOWTABLE_HOOK_PRIORITY]	= { .type = NLA_U32 },
	[NFTA_FLOWTABLE_HOOK_DEVS]	= { .type = NLA_NESTED },
};

static int nft_flowtable_parse_hook(const struct nft_ctx *ctx,
				    const struct nlattr *attr,
				    struct nft_flowtable_hook *flowtable_hook,
				    struct nft_flowtable *flowtable, bool add)
{
	struct nlattr *tb[NFTA_FLOWTABLE_HOOK_MAX + 1];
	struct nft_hook *hook;
	int hooknum, priority;
	int err;

	INIT_LIST_HEAD(&flowtable_hook->list);

	err = nla_parse_nested_deprecated(tb, NFTA_FLOWTABLE_HOOK_MAX, attr,
					  nft_flowtable_hook_policy, NULL);
	if (err < 0)
		return err;

	if (add) {
		if (!tb[NFTA_FLOWTABLE_HOOK_NUM] ||
		    !tb[NFTA_FLOWTABLE_HOOK_PRIORITY])
			return -EINVAL;

		hooknum = ntohl(nla_get_be32(tb[NFTA_FLOWTABLE_HOOK_NUM]));
		if (hooknum != NF_NETDEV_INGRESS)
			return -EOPNOTSUPP;

		priority = ntohl(nla_get_be32(tb[NFTA_FLOWTABLE_HOOK_PRIORITY]));

		flowtable_hook->priority	= priority;
		flowtable_hook->num		= hooknum;
	} else {
		if (tb[NFTA_FLOWTABLE_HOOK_NUM]) {
			hooknum = ntohl(nla_get_be32(tb[NFTA_FLOWTABLE_HOOK_NUM]));
			if (hooknum != flowtable->hooknum)
				return -EOPNOTSUPP;
		}

		if (tb[NFTA_FLOWTABLE_HOOK_PRIORITY]) {
			priority = ntohl(nla_get_be32(tb[NFTA_FLOWTABLE_HOOK_PRIORITY]));
			if (priority != flowtable->data.priority)
				return -EOPNOTSUPP;
		}

		flowtable_hook->priority	= flowtable->data.priority;
		flowtable_hook->num		= flowtable->hooknum;
	}

	if (tb[NFTA_FLOWTABLE_HOOK_DEVS]) {
		err = nf_tables_parse_netdev_hooks(ctx->net,
						   tb[NFTA_FLOWTABLE_HOOK_DEVS],
						   &flowtable_hook->list);
		if (err < 0)
			return err;
	}

	list_for_each_entry(hook, &flowtable_hook->list, list) {
		hook->ops.pf		= NFPROTO_NETDEV;
		hook->ops.hooknum	= flowtable_hook->num;
		hook->ops.priority	= flowtable_hook->priority;
		hook->ops.priv		= &flowtable->data;
		hook->ops.hook		= flowtable->data.type->hook;
	}

	return err;
}

static const struct nf_flowtable_type *__nft_flowtable_type_get(u8 family)
{
	const struct nf_flowtable_type *type;

	list_for_each_entry(type, &nf_tables_flowtables, list) {
		if (family == type->family)
			return type;
	}
	return NULL;
}

static const struct nf_flowtable_type *
nft_flowtable_type_get(struct net *net, u8 family)
{
	const struct nf_flowtable_type *type;

	type = __nft_flowtable_type_get(family);
	if (type != NULL && try_module_get(type->owner))
		return type;

	lockdep_nfnl_nft_mutex_not_held();
#ifdef CONFIG_MODULES
	if (type == NULL) {
		if (nft_request_module(net, "nf-flowtable-%u", family) == -EAGAIN)
			return ERR_PTR(-EAGAIN);
	}
#endif
	return ERR_PTR(-ENOENT);
}

/* Only called from error and netdev event paths. */
static void nft_unregister_flowtable_hook(struct net *net,
					  struct nft_flowtable *flowtable,
					  struct nft_hook *hook)
{
	nf_unregister_net_hook(net, &hook->ops);
	flowtable->data.type->setup(&flowtable->data, hook->ops.dev,
				    FLOW_BLOCK_UNBIND);
}

static void nft_unregister_flowtable_net_hooks(struct net *net,
					       struct list_head *hook_list)
{
	struct nft_hook *hook;

	list_for_each_entry(hook, hook_list, list)
		nf_unregister_net_hook(net, &hook->ops);
}

static int nft_register_flowtable_net_hooks(struct net *net,
					    struct nft_table *table,
					    struct list_head *hook_list,
					    struct nft_flowtable *flowtable)
{
	struct nft_hook *hook, *hook2, *next;
	struct nft_flowtable *ft;
	int err, i = 0;

	list_for_each_entry(hook, hook_list, list) {
		list_for_each_entry(ft, &table->flowtables, list) {
			list_for_each_entry(hook2, &ft->hook_list, list) {
				if (hook->ops.dev == hook2->ops.dev &&
				    hook->ops.pf == hook2->ops.pf) {
					err = -EEXIST;
					goto err_unregister_net_hooks;
				}
			}
		}

		err = flowtable->data.type->setup(&flowtable->data,
						  hook->ops.dev,
						  FLOW_BLOCK_BIND);
		if (err < 0)
			goto err_unregister_net_hooks;

		err = nf_register_net_hook(net, &hook->ops);
		if (err < 0) {
			flowtable->data.type->setup(&flowtable->data,
						    hook->ops.dev,
						    FLOW_BLOCK_UNBIND);
			goto err_unregister_net_hooks;
		}

		i++;
	}

	return 0;

err_unregister_net_hooks:
	list_for_each_entry_safe(hook, next, hook_list, list) {
		if (i-- <= 0)
			break;

		nft_unregister_flowtable_hook(net, flowtable, hook);
		list_del_rcu(&hook->list);
		kfree_rcu(hook, rcu);
	}

	return err;
}

static void nft_flowtable_hooks_destroy(struct list_head *hook_list)
{
	struct nft_hook *hook, *next;

	list_for_each_entry_safe(hook, next, hook_list, list) {
		list_del_rcu(&hook->list);
		kfree_rcu(hook, rcu);
	}
}

static int nft_flowtable_update(struct nft_ctx *ctx, const struct nlmsghdr *nlh,
				struct nft_flowtable *flowtable)
{
	const struct nlattr * const *nla = ctx->nla;
	struct nft_flowtable_hook flowtable_hook;
	struct nft_hook *hook, *next;
	struct nft_trans *trans;
	bool unregister = false;
	int err;

	err = nft_flowtable_parse_hook(ctx, nla[NFTA_FLOWTABLE_HOOK],
				       &flowtable_hook, flowtable, false);
	if (err < 0)
		return err;

	list_for_each_entry_safe(hook, next, &flowtable_hook.list, list) {
		if (nft_hook_list_find(&flowtable->hook_list, hook)) {
			list_del(&hook->list);
			kfree(hook);
		}
	}

	err = nft_register_flowtable_net_hooks(ctx->net, ctx->table,
					       &flowtable_hook.list, flowtable);
	if (err < 0)
		goto err_flowtable_update_hook;

	trans = nft_trans_alloc(ctx, NFT_MSG_NEWFLOWTABLE,
				sizeof(struct nft_trans_flowtable));
	if (!trans) {
		unregister = true;
		err = -ENOMEM;
		goto err_flowtable_update_hook;
	}

	nft_trans_flowtable(trans) = flowtable;
	nft_trans_flowtable_update(trans) = true;
	INIT_LIST_HEAD(&nft_trans_flowtable_hooks(trans));
	list_splice(&flowtable_hook.list, &nft_trans_flowtable_hooks(trans));

	list_add_tail(&trans->list, &ctx->net->nft.commit_list);

	return 0;

err_flowtable_update_hook:
	list_for_each_entry_safe(hook, next, &flowtable_hook.list, list) {
		if (unregister)
			nft_unregister_flowtable_hook(ctx->net, flowtable, hook);
		list_del_rcu(&hook->list);
		kfree_rcu(hook, rcu);
	}

	return err;

}

static int nf_tables_newflowtable(struct net *net, struct sock *nlsk,
				  struct sk_buff *skb,
				  const struct nlmsghdr *nlh,
				  const struct nlattr * const nla[],
				  struct netlink_ext_ack *extack)
{
	const struct nfgenmsg *nfmsg = nlmsg_data(nlh);
	struct nft_flowtable_hook flowtable_hook;
	const struct nf_flowtable_type *type;
	u8 genmask = nft_genmask_next(net);
	int family = nfmsg->nfgen_family;
	struct nft_flowtable *flowtable;
	struct nft_hook *hook, *next;
	struct nft_table *table;
	struct nft_ctx ctx;
	int err;

	if (!nla[NFTA_FLOWTABLE_TABLE] ||
	    !nla[NFTA_FLOWTABLE_NAME] ||
	    !nla[NFTA_FLOWTABLE_HOOK])
		return -EINVAL;

	table = nft_table_lookup(net, nla[NFTA_FLOWTABLE_TABLE], family,
				 genmask);
	if (IS_ERR(table)) {
		NL_SET_BAD_ATTR(extack, nla[NFTA_FLOWTABLE_TABLE]);
		return PTR_ERR(table);
	}

	flowtable = nft_flowtable_lookup(table, nla[NFTA_FLOWTABLE_NAME],
					 genmask);
	if (IS_ERR(flowtable)) {
		err = PTR_ERR(flowtable);
		if (err != -ENOENT) {
			NL_SET_BAD_ATTR(extack, nla[NFTA_FLOWTABLE_NAME]);
			return err;
		}
	} else {
		if (nlh->nlmsg_flags & NLM_F_EXCL) {
			NL_SET_BAD_ATTR(extack, nla[NFTA_FLOWTABLE_NAME]);
			return -EEXIST;
		}

		nft_ctx_init(&ctx, net, skb, nlh, family, table, NULL, nla);

		return nft_flowtable_update(&ctx, nlh, flowtable);
	}

	nft_ctx_init(&ctx, net, skb, nlh, family, table, NULL, nla);

	flowtable = kzalloc(sizeof(*flowtable), GFP_KERNEL);
	if (!flowtable)
		return -ENOMEM;

	flowtable->table = table;
	flowtable->handle = nf_tables_alloc_handle(table);
	INIT_LIST_HEAD(&flowtable->hook_list);

	flowtable->name = nla_strdup(nla[NFTA_FLOWTABLE_NAME], GFP_KERNEL);
	if (!flowtable->name) {
		err = -ENOMEM;
		goto err1;
	}

	type = nft_flowtable_type_get(net, family);
	if (IS_ERR(type)) {
		err = PTR_ERR(type);
		goto err2;
	}

	if (nla[NFTA_FLOWTABLE_FLAGS]) {
		flowtable->data.flags =
			ntohl(nla_get_be32(nla[NFTA_FLOWTABLE_FLAGS]));
		if (flowtable->data.flags & ~NFT_FLOWTABLE_MASK)
			goto err3;
	}

	write_pnet(&flowtable->data.net, net);
	flowtable->data.type = type;
	err = type->init(&flowtable->data);
	if (err < 0)
		goto err3;

	err = nft_flowtable_parse_hook(&ctx, nla[NFTA_FLOWTABLE_HOOK],
				       &flowtable_hook, flowtable, true);
	if (err < 0)
		goto err4;

	list_splice(&flowtable_hook.list, &flowtable->hook_list);
	flowtable->data.priority = flowtable_hook.priority;
	flowtable->hooknum = flowtable_hook.num;

	err = nft_register_flowtable_net_hooks(ctx.net, table,
					       &flowtable->hook_list,
					       flowtable);
	if (err < 0) {
		nft_flowtable_hooks_destroy(&flowtable->hook_list);
		goto err4;
	}

	err = nft_trans_flowtable_add(&ctx, NFT_MSG_NEWFLOWTABLE, flowtable);
	if (err < 0)
		goto err5;

	list_add_tail_rcu(&flowtable->list, &table->flowtables);
	table->use++;

	return 0;
err5:
	list_for_each_entry_safe(hook, next, &flowtable->hook_list, list) {
		nft_unregister_flowtable_hook(net, flowtable, hook);
		list_del_rcu(&hook->list);
		kfree_rcu(hook, rcu);
	}
err4:
	flowtable->data.type->free(&flowtable->data);
err3:
	module_put(type->owner);
err2:
	kfree(flowtable->name);
err1:
	kfree(flowtable);
	return err;
}

static void nft_flowtable_hook_release(struct nft_flowtable_hook *flowtable_hook)
{
	struct nft_hook *this, *next;

	list_for_each_entry_safe(this, next, &flowtable_hook->list, list) {
		list_del(&this->list);
		kfree(this);
	}
}

static int nft_delflowtable_hook(struct nft_ctx *ctx,
				 struct nft_flowtable *flowtable)
{
	const struct nlattr * const *nla = ctx->nla;
	struct nft_flowtable_hook flowtable_hook;
	struct nft_hook *this, *hook;
	struct nft_trans *trans;
	int err;

	err = nft_flowtable_parse_hook(ctx, nla[NFTA_FLOWTABLE_HOOK],
				       &flowtable_hook, flowtable, false);
	if (err < 0)
		return err;

	list_for_each_entry(this, &flowtable_hook.list, list) {
		hook = nft_hook_list_find(&flowtable->hook_list, this);
		if (!hook) {
			err = -ENOENT;
			goto err_flowtable_del_hook;
		}
		hook->inactive = true;
	}

	trans = nft_trans_alloc(ctx, NFT_MSG_DELFLOWTABLE,
				sizeof(struct nft_trans_flowtable));
	if (!trans) {
		err = -ENOMEM;
		goto err_flowtable_del_hook;
	}

	nft_trans_flowtable(trans) = flowtable;
	nft_trans_flowtable_update(trans) = true;
	INIT_LIST_HEAD(&nft_trans_flowtable_hooks(trans));
	nft_flowtable_hook_release(&flowtable_hook);

	list_add_tail(&trans->list, &ctx->net->nft.commit_list);

	return 0;

err_flowtable_del_hook:
	list_for_each_entry(this, &flowtable_hook.list, list) {
		hook = nft_hook_list_find(&flowtable->hook_list, this);
		if (!hook)
			break;

		hook->inactive = false;
	}
	nft_flowtable_hook_release(&flowtable_hook);

	return err;
}

static int nf_tables_delflowtable(struct net *net, struct sock *nlsk,
				  struct sk_buff *skb,
				  const struct nlmsghdr *nlh,
				  const struct nlattr * const nla[],
				  struct netlink_ext_ack *extack)
{
	const struct nfgenmsg *nfmsg = nlmsg_data(nlh);
	u8 genmask = nft_genmask_next(net);
	int family = nfmsg->nfgen_family;
	struct nft_flowtable *flowtable;
	const struct nlattr *attr;
	struct nft_table *table;
	struct nft_ctx ctx;

	if (!nla[NFTA_FLOWTABLE_TABLE] ||
	    (!nla[NFTA_FLOWTABLE_NAME] &&
	     !nla[NFTA_FLOWTABLE_HANDLE]))
		return -EINVAL;

	table = nft_table_lookup(net, nla[NFTA_FLOWTABLE_TABLE], family,
				 genmask);
	if (IS_ERR(table)) {
		NL_SET_BAD_ATTR(extack, nla[NFTA_FLOWTABLE_TABLE]);
		return PTR_ERR(table);
	}

	if (nla[NFTA_FLOWTABLE_HANDLE]) {
		attr = nla[NFTA_FLOWTABLE_HANDLE];
		flowtable = nft_flowtable_lookup_byhandle(table, attr, genmask);
	} else {
		attr = nla[NFTA_FLOWTABLE_NAME];
		flowtable = nft_flowtable_lookup(table, attr, genmask);
	}

	if (IS_ERR(flowtable)) {
		NL_SET_BAD_ATTR(extack, attr);
		return PTR_ERR(flowtable);
	}

	nft_ctx_init(&ctx, net, skb, nlh, family, table, NULL, nla);

	if (nla[NFTA_FLOWTABLE_HOOK])
		return nft_delflowtable_hook(&ctx, flowtable);

	if (flowtable->use > 0) {
		NL_SET_BAD_ATTR(extack, attr);
		return -EBUSY;
	}

	return nft_delflowtable(&ctx, flowtable);
}

static int nf_tables_fill_flowtable_info(struct sk_buff *skb, struct net *net,
					 u32 portid, u32 seq, int event,
					 u32 flags, int family,
					 struct nft_flowtable *flowtable,
					 struct list_head *hook_list)
{
	struct nlattr *nest, *nest_devs;
	struct nfgenmsg *nfmsg;
	struct nft_hook *hook;
	struct nlmsghdr *nlh;

	event = nfnl_msg_type(NFNL_SUBSYS_NFTABLES, event);
	nlh = nlmsg_put(skb, portid, seq, event, sizeof(struct nfgenmsg), flags);
	if (nlh == NULL)
		goto nla_put_failure;

	nfmsg = nlmsg_data(nlh);
	nfmsg->nfgen_family	= family;
	nfmsg->version		= NFNETLINK_V0;
	nfmsg->res_id		= htons(net->nft.base_seq & 0xffff);

	if (nla_put_string(skb, NFTA_FLOWTABLE_TABLE, flowtable->table->name) ||
	    nla_put_string(skb, NFTA_FLOWTABLE_NAME, flowtable->name) ||
	    nla_put_be32(skb, NFTA_FLOWTABLE_USE, htonl(flowtable->use)) ||
	    nla_put_be64(skb, NFTA_FLOWTABLE_HANDLE, cpu_to_be64(flowtable->handle),
			 NFTA_FLOWTABLE_PAD) ||
	    nla_put_be32(skb, NFTA_FLOWTABLE_FLAGS, htonl(flowtable->data.flags)))
		goto nla_put_failure;

	nest = nla_nest_start_noflag(skb, NFTA_FLOWTABLE_HOOK);
	if (!nest)
		goto nla_put_failure;
	if (nla_put_be32(skb, NFTA_FLOWTABLE_HOOK_NUM, htonl(flowtable->hooknum)) ||
	    nla_put_be32(skb, NFTA_FLOWTABLE_HOOK_PRIORITY, htonl(flowtable->data.priority)))
		goto nla_put_failure;

	nest_devs = nla_nest_start_noflag(skb, NFTA_FLOWTABLE_HOOK_DEVS);
	if (!nest_devs)
		goto nla_put_failure;

	list_for_each_entry_rcu(hook, hook_list, list) {
		if (nla_put_string(skb, NFTA_DEVICE_NAME, hook->ops.dev->name))
			goto nla_put_failure;
	}
	nla_nest_end(skb, nest_devs);
	nla_nest_end(skb, nest);

	nlmsg_end(skb, nlh);
	return 0;

nla_put_failure:
	nlmsg_trim(skb, nlh);
	return -1;
}

struct nft_flowtable_filter {
	char		*table;
};

static int nf_tables_dump_flowtable(struct sk_buff *skb,
				    struct netlink_callback *cb)
{
	const struct nfgenmsg *nfmsg = nlmsg_data(cb->nlh);
	struct nft_flowtable_filter *filter = cb->data;
	unsigned int idx = 0, s_idx = cb->args[0];
	struct net *net = sock_net(skb->sk);
	int family = nfmsg->nfgen_family;
	struct nft_flowtable *flowtable;
	const struct nft_table *table;

	rcu_read_lock();
	cb->seq = net->nft.base_seq;

	list_for_each_entry_rcu(table, &net->nft.tables, list) {
		if (family != NFPROTO_UNSPEC && family != table->family)
			continue;

		list_for_each_entry_rcu(flowtable, &table->flowtables, list) {
			if (!nft_is_active(net, flowtable))
				goto cont;
			if (idx < s_idx)
				goto cont;
			if (idx > s_idx)
				memset(&cb->args[1], 0,
				       sizeof(cb->args) - sizeof(cb->args[0]));
			if (filter && filter->table &&
			    strcmp(filter->table, table->name))
				goto cont;

			if (nf_tables_fill_flowtable_info(skb, net, NETLINK_CB(cb->skb).portid,
							  cb->nlh->nlmsg_seq,
							  NFT_MSG_NEWFLOWTABLE,
							  NLM_F_MULTI | NLM_F_APPEND,
							  table->family,
							  flowtable,
							  &flowtable->hook_list) < 0)
				goto done;

			nl_dump_check_consistent(cb, nlmsg_hdr(skb));
cont:
			idx++;
		}
	}
done:
	rcu_read_unlock();

	cb->args[0] = idx;
	return skb->len;
}

static int nf_tables_dump_flowtable_start(struct netlink_callback *cb)
{
	const struct nlattr * const *nla = cb->data;
	struct nft_flowtable_filter *filter = NULL;

	if (nla[NFTA_FLOWTABLE_TABLE]) {
		filter = kzalloc(sizeof(*filter), GFP_ATOMIC);
		if (!filter)
			return -ENOMEM;

		filter->table = nla_strdup(nla[NFTA_FLOWTABLE_TABLE],
					   GFP_ATOMIC);
		if (!filter->table) {
			kfree(filter);
			return -ENOMEM;
		}
	}

	cb->data = filter;
	return 0;
}

static int nf_tables_dump_flowtable_done(struct netlink_callback *cb)
{
	struct nft_flowtable_filter *filter = cb->data;

	if (!filter)
		return 0;

	kfree(filter->table);
	kfree(filter);

	return 0;
}

/* called with rcu_read_lock held */
static int nf_tables_getflowtable(struct net *net, struct sock *nlsk,
				  struct sk_buff *skb,
				  const struct nlmsghdr *nlh,
				  const struct nlattr * const nla[],
				  struct netlink_ext_ack *extack)
{
	const struct nfgenmsg *nfmsg = nlmsg_data(nlh);
	u8 genmask = nft_genmask_cur(net);
	int family = nfmsg->nfgen_family;
	struct nft_flowtable *flowtable;
	const struct nft_table *table;
	struct sk_buff *skb2;
	int err;

	if (nlh->nlmsg_flags & NLM_F_DUMP) {
		struct netlink_dump_control c = {
			.start = nf_tables_dump_flowtable_start,
			.dump = nf_tables_dump_flowtable,
			.done = nf_tables_dump_flowtable_done,
			.module = THIS_MODULE,
			.data = (void *)nla,
		};

		return nft_netlink_dump_start_rcu(nlsk, skb, nlh, &c);
	}

	if (!nla[NFTA_FLOWTABLE_NAME])
		return -EINVAL;

	table = nft_table_lookup(net, nla[NFTA_FLOWTABLE_TABLE], family,
				 genmask);
	if (IS_ERR(table))
		return PTR_ERR(table);

	flowtable = nft_flowtable_lookup(table, nla[NFTA_FLOWTABLE_NAME],
					 genmask);
	if (IS_ERR(flowtable))
		return PTR_ERR(flowtable);

	skb2 = alloc_skb(NLMSG_GOODSIZE, GFP_ATOMIC);
	if (!skb2)
		return -ENOMEM;

	err = nf_tables_fill_flowtable_info(skb2, net, NETLINK_CB(skb).portid,
					    nlh->nlmsg_seq,
					    NFT_MSG_NEWFLOWTABLE, 0, family,
					    flowtable, &flowtable->hook_list);
	if (err < 0)
		goto err_fill_flowtable_info;

	return nfnetlink_unicast(skb2, net, NETLINK_CB(skb).portid);

err_fill_flowtable_info:
	kfree_skb(skb2);
	return err;
}

static void nf_tables_flowtable_notify(struct nft_ctx *ctx,
				       struct nft_flowtable *flowtable,
				       struct list_head *hook_list,
				       int event)
{
	struct sk_buff *skb;
	int err;
	char *buf = kasprintf(GFP_KERNEL, "%s:%llu;%s:%llu",
			      flowtable->table->name, flowtable->table->handle,
			      flowtable->name, flowtable->handle);

	audit_log_nfcfg(buf,
			ctx->family,
			flowtable->hooknum,
			event == NFT_MSG_NEWFLOWTABLE ?
				AUDIT_NFT_OP_FLOWTABLE_REGISTER :
				AUDIT_NFT_OP_FLOWTABLE_UNREGISTER,
			GFP_KERNEL);
	kfree(buf);

	if (!ctx->report &&
	    !nfnetlink_has_listeners(ctx->net, NFNLGRP_NFTABLES))
		return;

	skb = nlmsg_new(NLMSG_GOODSIZE, GFP_KERNEL);
	if (skb == NULL)
		goto err;

	err = nf_tables_fill_flowtable_info(skb, ctx->net, ctx->portid,
					    ctx->seq, event, 0,
					    ctx->family, flowtable, hook_list);
	if (err < 0) {
		kfree_skb(skb);
		goto err;
	}

	nft_notify_enqueue(skb, ctx->report, &ctx->net->nft.notify_list);
	return;
err:
	nfnetlink_set_err(ctx->net, ctx->portid, NFNLGRP_NFTABLES, -ENOBUFS);
}

static void nf_tables_flowtable_destroy(struct nft_flowtable *flowtable)
{
	struct nft_hook *hook, *next;

	flowtable->data.type->free(&flowtable->data);
	list_for_each_entry_safe(hook, next, &flowtable->hook_list, list) {
		flowtable->data.type->setup(&flowtable->data, hook->ops.dev,
					    FLOW_BLOCK_UNBIND);
		list_del_rcu(&hook->list);
		kfree(hook);
	}
	kfree(flowtable->name);
	module_put(flowtable->data.type->owner);
	kfree(flowtable);
}

static int nf_tables_fill_gen_info(struct sk_buff *skb, struct net *net,
				   u32 portid, u32 seq)
{
	struct nlmsghdr *nlh;
	struct nfgenmsg *nfmsg;
	char buf[TASK_COMM_LEN];
	int event = nfnl_msg_type(NFNL_SUBSYS_NFTABLES, NFT_MSG_NEWGEN);

	nlh = nlmsg_put(skb, portid, seq, event, sizeof(struct nfgenmsg), 0);
	if (nlh == NULL)
		goto nla_put_failure;

	nfmsg = nlmsg_data(nlh);
	nfmsg->nfgen_family	= AF_UNSPEC;
	nfmsg->version		= NFNETLINK_V0;
	nfmsg->res_id		= htons(net->nft.base_seq & 0xffff);

	if (nla_put_be32(skb, NFTA_GEN_ID, htonl(net->nft.base_seq)) ||
	    nla_put_be32(skb, NFTA_GEN_PROC_PID, htonl(task_pid_nr(current))) ||
	    nla_put_string(skb, NFTA_GEN_PROC_NAME, get_task_comm(buf, current)))
		goto nla_put_failure;

	nlmsg_end(skb, nlh);
	return 0;

nla_put_failure:
	nlmsg_trim(skb, nlh);
	return -EMSGSIZE;
}

static void nft_flowtable_event(unsigned long event, struct net_device *dev,
				struct nft_flowtable *flowtable)
{
	struct nft_hook *hook;

	list_for_each_entry(hook, &flowtable->hook_list, list) {
		if (hook->ops.dev != dev)
			continue;

		/* flow_offload_netdev_event() cleans up entries for us. */
		nft_unregister_flowtable_hook(dev_net(dev), flowtable, hook);
		list_del_rcu(&hook->list);
		kfree_rcu(hook, rcu);
		break;
	}
}

static int nf_tables_flowtable_event(struct notifier_block *this,
				     unsigned long event, void *ptr)
{
	struct net_device *dev = netdev_notifier_info_to_dev(ptr);
	struct nft_flowtable *flowtable;
	struct nft_table *table;
	struct net *net;

	if (event != NETDEV_UNREGISTER)
		return 0;

	net = dev_net(dev);
	mutex_lock(&net->nft.commit_mutex);
	list_for_each_entry(table, &net->nft.tables, list) {
		list_for_each_entry(flowtable, &table->flowtables, list) {
			nft_flowtable_event(event, dev, flowtable);
		}
	}
	mutex_unlock(&net->nft.commit_mutex);

	return NOTIFY_DONE;
}

static struct notifier_block nf_tables_flowtable_notifier = {
	.notifier_call	= nf_tables_flowtable_event,
};

static void nf_tables_gen_notify(struct net *net, struct sk_buff *skb,
				 int event)
{
	struct nlmsghdr *nlh = nlmsg_hdr(skb);
	struct sk_buff *skb2;
	int err;

	audit_log_nfcfg("?:0;?:0", 0, net->nft.base_seq,
			AUDIT_NFT_OP_GEN_REGISTER, GFP_KERNEL);

	if (!nlmsg_report(nlh) &&
	    !nfnetlink_has_listeners(net, NFNLGRP_NFTABLES))
		return;

	skb2 = nlmsg_new(NLMSG_GOODSIZE, GFP_KERNEL);
	if (skb2 == NULL)
		goto err;

	err = nf_tables_fill_gen_info(skb2, net, NETLINK_CB(skb).portid,
				      nlh->nlmsg_seq);
	if (err < 0) {
		kfree_skb(skb2);
		goto err;
	}

	nfnetlink_send(skb2, net, NETLINK_CB(skb).portid, NFNLGRP_NFTABLES,
		       nlmsg_report(nlh), GFP_KERNEL);
	return;
err:
	nfnetlink_set_err(net, NETLINK_CB(skb).portid, NFNLGRP_NFTABLES,
			  -ENOBUFS);
}

static int nf_tables_getgen(struct net *net, struct sock *nlsk,
			    struct sk_buff *skb, const struct nlmsghdr *nlh,
			    const struct nlattr * const nla[],
			    struct netlink_ext_ack *extack)
{
	struct sk_buff *skb2;
	int err;

	skb2 = alloc_skb(NLMSG_GOODSIZE, GFP_ATOMIC);
	if (skb2 == NULL)
		return -ENOMEM;

	err = nf_tables_fill_gen_info(skb2, net, NETLINK_CB(skb).portid,
				      nlh->nlmsg_seq);
	if (err < 0)
		goto err_fill_gen_info;

	return nfnetlink_unicast(skb2, net, NETLINK_CB(skb).portid);

err_fill_gen_info:
	kfree_skb(skb2);
	return err;
}

static const struct nfnl_callback nf_tables_cb[NFT_MSG_MAX] = {
	[NFT_MSG_NEWTABLE] = {
		.call_batch	= nf_tables_newtable,
		.attr_count	= NFTA_TABLE_MAX,
		.policy		= nft_table_policy,
	},
	[NFT_MSG_GETTABLE] = {
		.call_rcu	= nf_tables_gettable,
		.attr_count	= NFTA_TABLE_MAX,
		.policy		= nft_table_policy,
	},
	[NFT_MSG_DELTABLE] = {
		.call_batch	= nf_tables_deltable,
		.attr_count	= NFTA_TABLE_MAX,
		.policy		= nft_table_policy,
	},
	[NFT_MSG_NEWCHAIN] = {
		.call_batch	= nf_tables_newchain,
		.attr_count	= NFTA_CHAIN_MAX,
		.policy		= nft_chain_policy,
	},
	[NFT_MSG_GETCHAIN] = {
		.call_rcu	= nf_tables_getchain,
		.attr_count	= NFTA_CHAIN_MAX,
		.policy		= nft_chain_policy,
	},
	[NFT_MSG_DELCHAIN] = {
		.call_batch	= nf_tables_delchain,
		.attr_count	= NFTA_CHAIN_MAX,
		.policy		= nft_chain_policy,
	},
	[NFT_MSG_NEWRULE] = {
		.call_batch	= nf_tables_newrule,
		.attr_count	= NFTA_RULE_MAX,
		.policy		= nft_rule_policy,
	},
	[NFT_MSG_GETRULE] = {
		.call_rcu	= nf_tables_getrule,
		.attr_count	= NFTA_RULE_MAX,
		.policy		= nft_rule_policy,
	},
	[NFT_MSG_DELRULE] = {
		.call_batch	= nf_tables_delrule,
		.attr_count	= NFTA_RULE_MAX,
		.policy		= nft_rule_policy,
	},
	[NFT_MSG_NEWSET] = {
		.call_batch	= nf_tables_newset,
		.attr_count	= NFTA_SET_MAX,
		.policy		= nft_set_policy,
	},
	[NFT_MSG_GETSET] = {
		.call_rcu	= nf_tables_getset,
		.attr_count	= NFTA_SET_MAX,
		.policy		= nft_set_policy,
	},
	[NFT_MSG_DELSET] = {
		.call_batch	= nf_tables_delset,
		.attr_count	= NFTA_SET_MAX,
		.policy		= nft_set_policy,
	},
	[NFT_MSG_NEWSETELEM] = {
		.call_batch	= nf_tables_newsetelem,
		.attr_count	= NFTA_SET_ELEM_LIST_MAX,
		.policy		= nft_set_elem_list_policy,
	},
	[NFT_MSG_GETSETELEM] = {
		.call_rcu	= nf_tables_getsetelem,
		.attr_count	= NFTA_SET_ELEM_LIST_MAX,
		.policy		= nft_set_elem_list_policy,
	},
	[NFT_MSG_DELSETELEM] = {
		.call_batch	= nf_tables_delsetelem,
		.attr_count	= NFTA_SET_ELEM_LIST_MAX,
		.policy		= nft_set_elem_list_policy,
	},
	[NFT_MSG_GETGEN] = {
		.call_rcu	= nf_tables_getgen,
	},
	[NFT_MSG_NEWOBJ] = {
		.call_batch	= nf_tables_newobj,
		.attr_count	= NFTA_OBJ_MAX,
		.policy		= nft_obj_policy,
	},
	[NFT_MSG_GETOBJ] = {
		.call_rcu	= nf_tables_getobj,
		.attr_count	= NFTA_OBJ_MAX,
		.policy		= nft_obj_policy,
	},
	[NFT_MSG_DELOBJ] = {
		.call_batch	= nf_tables_delobj,
		.attr_count	= NFTA_OBJ_MAX,
		.policy		= nft_obj_policy,
	},
	[NFT_MSG_GETOBJ_RESET] = {
		.call_rcu	= nf_tables_getobj,
		.attr_count	= NFTA_OBJ_MAX,
		.policy		= nft_obj_policy,
	},
	[NFT_MSG_NEWFLOWTABLE] = {
		.call_batch	= nf_tables_newflowtable,
		.attr_count	= NFTA_FLOWTABLE_MAX,
		.policy		= nft_flowtable_policy,
	},
	[NFT_MSG_GETFLOWTABLE] = {
		.call_rcu	= nf_tables_getflowtable,
		.attr_count	= NFTA_FLOWTABLE_MAX,
		.policy		= nft_flowtable_policy,
	},
	[NFT_MSG_DELFLOWTABLE] = {
		.call_batch	= nf_tables_delflowtable,
		.attr_count	= NFTA_FLOWTABLE_MAX,
		.policy		= nft_flowtable_policy,
	},
};

static int nf_tables_validate(struct net *net)
{
	struct nft_table *table;

	switch (net->nft.validate_state) {
	case NFT_VALIDATE_SKIP:
		break;
	case NFT_VALIDATE_NEED:
		nft_validate_state_update(net, NFT_VALIDATE_DO);
		fallthrough;
	case NFT_VALIDATE_DO:
		list_for_each_entry(table, &net->nft.tables, list) {
			if (nft_table_validate(net, table) < 0)
				return -EAGAIN;
		}
		break;
	}

	return 0;
}

/* a drop policy has to be deferred until all rules have been activated,
 * otherwise a large ruleset that contains a drop-policy base chain will
 * cause all packets to get dropped until the full transaction has been
 * processed.
 *
 * We defer the drop policy until the transaction has been finalized.
 */
static void nft_chain_commit_drop_policy(struct nft_trans *trans)
{
	struct nft_base_chain *basechain;

	if (nft_trans_chain_policy(trans) != NF_DROP)
		return;

	if (!nft_is_base_chain(trans->ctx.chain))
		return;

	basechain = nft_base_chain(trans->ctx.chain);
	basechain->policy = NF_DROP;
}

static void nft_chain_commit_update(struct nft_trans *trans)
{
	struct nft_base_chain *basechain;

	if (nft_trans_chain_name(trans)) {
		rhltable_remove(&trans->ctx.table->chains_ht,
				&trans->ctx.chain->rhlhead,
				nft_chain_ht_params);
		swap(trans->ctx.chain->name, nft_trans_chain_name(trans));
		rhltable_insert_key(&trans->ctx.table->chains_ht,
				    trans->ctx.chain->name,
				    &trans->ctx.chain->rhlhead,
				    nft_chain_ht_params);
	}

	if (!nft_is_base_chain(trans->ctx.chain))
		return;

	nft_chain_stats_replace(trans);

	basechain = nft_base_chain(trans->ctx.chain);

	switch (nft_trans_chain_policy(trans)) {
	case NF_DROP:
	case NF_ACCEPT:
		basechain->policy = nft_trans_chain_policy(trans);
		break;
	}
}

static void nft_obj_commit_update(struct nft_trans *trans)
{
	struct nft_object *newobj;
	struct nft_object *obj;

	obj = nft_trans_obj(trans);
	newobj = nft_trans_obj_newobj(trans);

	if (obj->ops->update)
		obj->ops->update(obj, newobj);

	kfree(newobj);
}

static void nft_commit_release(struct nft_trans *trans)
{
	switch (trans->msg_type) {
	case NFT_MSG_DELTABLE:
		nf_tables_table_destroy(&trans->ctx);
		break;
	case NFT_MSG_NEWCHAIN:
		free_percpu(nft_trans_chain_stats(trans));
		kfree(nft_trans_chain_name(trans));
		break;
	case NFT_MSG_DELCHAIN:
		nf_tables_chain_destroy(&trans->ctx);
		break;
	case NFT_MSG_DELRULE:
		nf_tables_rule_destroy(&trans->ctx, nft_trans_rule(trans));
		break;
	case NFT_MSG_DELSET:
		nft_set_destroy(&trans->ctx, nft_trans_set(trans));
		break;
	case NFT_MSG_DELSETELEM:
		nf_tables_set_elem_destroy(&trans->ctx,
					   nft_trans_elem_set(trans),
					   nft_trans_elem(trans).priv);
		break;
	case NFT_MSG_DELOBJ:
		nft_obj_destroy(&trans->ctx, nft_trans_obj(trans));
		break;
	case NFT_MSG_DELFLOWTABLE:
		if (nft_trans_flowtable_update(trans))
			nft_flowtable_hooks_destroy(&nft_trans_flowtable_hooks(trans));
		else
			nf_tables_flowtable_destroy(nft_trans_flowtable(trans));
		break;
	}

	if (trans->put_net)
		put_net(trans->ctx.net);

	kfree(trans);
}

static void nf_tables_trans_destroy_work(struct work_struct *w)
{
	struct nft_trans *trans, *next;
	LIST_HEAD(head);

	spin_lock(&nf_tables_destroy_list_lock);
	list_splice_init(&nf_tables_destroy_list, &head);
	spin_unlock(&nf_tables_destroy_list_lock);

	if (list_empty(&head))
		return;

	synchronize_rcu();

	list_for_each_entry_safe(trans, next, &head, list) {
		list_del(&trans->list);
		nft_commit_release(trans);
	}
}

void nf_tables_trans_destroy_flush_work(void)
{
	flush_work(&trans_destroy_work);
}
EXPORT_SYMBOL_GPL(nf_tables_trans_destroy_flush_work);

static int nf_tables_commit_chain_prepare(struct net *net, struct nft_chain *chain)
{
	struct nft_rule *rule;
	unsigned int alloc = 0;
	int i;

	/* already handled or inactive chain? */
	if (chain->rules_next || !nft_is_active_next(net, chain))
		return 0;

	rule = list_entry(&chain->rules, struct nft_rule, list);
	i = 0;

	list_for_each_entry_continue(rule, &chain->rules, list) {
		if (nft_is_active_next(net, rule))
			alloc++;
	}

	chain->rules_next = nf_tables_chain_alloc_rules(chain, alloc);
	if (!chain->rules_next)
		return -ENOMEM;

	list_for_each_entry_continue(rule, &chain->rules, list) {
		if (nft_is_active_next(net, rule))
			chain->rules_next[i++] = rule;
	}

	chain->rules_next[i] = NULL;
	return 0;
}

static void nf_tables_commit_chain_prepare_cancel(struct net *net)
{
	struct nft_trans *trans, *next;

	list_for_each_entry_safe(trans, next, &net->nft.commit_list, list) {
		struct nft_chain *chain = trans->ctx.chain;

		if (trans->msg_type == NFT_MSG_NEWRULE ||
		    trans->msg_type == NFT_MSG_DELRULE) {
			kvfree(chain->rules_next);
			chain->rules_next = NULL;
		}
	}
}

static void __nf_tables_commit_chain_free_rules_old(struct rcu_head *h)
{
	struct nft_rules_old *o = container_of(h, struct nft_rules_old, h);

	kvfree(o->start);
}

static void nf_tables_commit_chain_free_rules_old(struct nft_rule **rules)
{
	struct nft_rule **r = rules;
	struct nft_rules_old *old;

	while (*r)
		r++;

	r++;	/* rcu_head is after end marker */
	old = (void *) r;
	old->start = rules;

	call_rcu(&old->h, __nf_tables_commit_chain_free_rules_old);
}

static void nf_tables_commit_chain(struct net *net, struct nft_chain *chain)
{
	struct nft_rule **g0, **g1;
	bool next_genbit;

	next_genbit = nft_gencursor_next(net);

	g0 = rcu_dereference_protected(chain->rules_gen_0,
				       lockdep_commit_lock_is_held(net));
	g1 = rcu_dereference_protected(chain->rules_gen_1,
				       lockdep_commit_lock_is_held(net));

	/* No changes to this chain? */
	if (chain->rules_next == NULL) {
		/* chain had no change in last or next generation */
		if (g0 == g1)
			return;
		/*
		 * chain had no change in this generation; make sure next
		 * one uses same rules as current generation.
		 */
		if (next_genbit) {
			rcu_assign_pointer(chain->rules_gen_1, g0);
			nf_tables_commit_chain_free_rules_old(g1);
		} else {
			rcu_assign_pointer(chain->rules_gen_0, g1);
			nf_tables_commit_chain_free_rules_old(g0);
		}

		return;
	}

	if (next_genbit)
		rcu_assign_pointer(chain->rules_gen_1, chain->rules_next);
	else
		rcu_assign_pointer(chain->rules_gen_0, chain->rules_next);

	chain->rules_next = NULL;

	if (g0 == g1)
		return;

	if (next_genbit)
		nf_tables_commit_chain_free_rules_old(g1);
	else
		nf_tables_commit_chain_free_rules_old(g0);
}

static void nft_obj_del(struct nft_object *obj)
{
	rhltable_remove(&nft_objname_ht, &obj->rhlhead, nft_objname_ht_params);
	list_del_rcu(&obj->list);
}

void nft_chain_del(struct nft_chain *chain)
{
	struct nft_table *table = chain->table;

	WARN_ON_ONCE(rhltable_remove(&table->chains_ht, &chain->rhlhead,
				     nft_chain_ht_params));
	list_del_rcu(&chain->list);
}

static void nft_flowtable_hooks_del(struct nft_flowtable *flowtable,
				    struct list_head *hook_list)
{
	struct nft_hook *hook, *next;

	list_for_each_entry_safe(hook, next, &flowtable->hook_list, list) {
		if (hook->inactive)
			list_move(&hook->list, hook_list);
	}
}

static void nf_tables_module_autoload_cleanup(struct net *net)
{
	struct nft_module_request *req, *next;

	WARN_ON_ONCE(!list_empty(&net->nft.commit_list));
	list_for_each_entry_safe(req, next, &net->nft.module_list, list) {
		WARN_ON_ONCE(!req->done);
		list_del(&req->list);
		kfree(req);
	}
}

static void nf_tables_commit_release(struct net *net)
{
	struct nft_trans *trans;

	/* all side effects have to be made visible.
	 * For example, if a chain named 'foo' has been deleted, a
	 * new transaction must not find it anymore.
	 *
	 * Memory reclaim happens asynchronously from work queue
	 * to prevent expensive synchronize_rcu() in commit phase.
	 */
	if (list_empty(&net->nft.commit_list)) {
		nf_tables_module_autoload_cleanup(net);
		mutex_unlock(&net->nft.commit_mutex);
		return;
	}

	trans = list_last_entry(&net->nft.commit_list,
				struct nft_trans, list);
	get_net(trans->ctx.net);
	WARN_ON_ONCE(trans->put_net);

	trans->put_net = true;
	spin_lock(&nf_tables_destroy_list_lock);
	list_splice_tail_init(&net->nft.commit_list, &nf_tables_destroy_list);
	spin_unlock(&nf_tables_destroy_list_lock);

	nf_tables_module_autoload_cleanup(net);
	schedule_work(&trans_destroy_work);

	mutex_unlock(&net->nft.commit_mutex);
}

static void nft_commit_notify(struct net *net, u32 portid)
{
	struct sk_buff *batch_skb = NULL, *nskb, *skb;
	unsigned char *data;
	int len;

	list_for_each_entry_safe(skb, nskb, &net->nft.notify_list, list) {
		if (!batch_skb) {
new_batch:
			batch_skb = skb;
			len = NLMSG_GOODSIZE - skb->len;
			list_del(&skb->list);
			continue;
		}
		len -= skb->len;
		if (len > 0 && NFT_CB(skb).report == NFT_CB(batch_skb).report) {
			data = skb_put(batch_skb, skb->len);
			memcpy(data, skb->data, skb->len);
			list_del(&skb->list);
			kfree_skb(skb);
			continue;
		}
		nfnetlink_send(batch_skb, net, portid, NFNLGRP_NFTABLES,
			       NFT_CB(batch_skb).report, GFP_KERNEL);
		goto new_batch;
	}

	if (batch_skb) {
		nfnetlink_send(batch_skb, net, portid, NFNLGRP_NFTABLES,
			       NFT_CB(batch_skb).report, GFP_KERNEL);
	}

	WARN_ON_ONCE(!list_empty(&net->nft.notify_list));
}

static int nf_tables_commit(struct net *net, struct sk_buff *skb)
{
	struct nft_trans *trans, *next;
	struct nft_trans_elem *te;
	struct nft_chain *chain;
	struct nft_table *table;
	int err;

	if (list_empty(&net->nft.commit_list)) {
		mutex_unlock(&net->nft.commit_mutex);
		return 0;
	}

	/* 0. Validate ruleset, otherwise roll back for error reporting. */
	if (nf_tables_validate(net) < 0)
		return -EAGAIN;

	err = nft_flow_rule_offload_commit(net);
	if (err < 0)
		return err;

	/* 1.  Allocate space for next generation rules_gen_X[] */
	list_for_each_entry_safe(trans, next, &net->nft.commit_list, list) {
		int ret;

		if (trans->msg_type == NFT_MSG_NEWRULE ||
		    trans->msg_type == NFT_MSG_DELRULE) {
			chain = trans->ctx.chain;

			ret = nf_tables_commit_chain_prepare(net, chain);
			if (ret < 0) {
				nf_tables_commit_chain_prepare_cancel(net);
				return ret;
			}
		}
	}

	/* step 2.  Make rules_gen_X visible to packet path */
	list_for_each_entry(table, &net->nft.tables, list) {
		list_for_each_entry(chain, &table->chains, list)
			nf_tables_commit_chain(net, chain);
	}

	/*
	 * Bump generation counter, invalidate any dump in progress.
	 * Cannot fail after this point.
	 */
	while (++net->nft.base_seq == 0);

	/* step 3. Start new generation, rules_gen_X now in use. */
	net->nft.gencursor = nft_gencursor_next(net);

	list_for_each_entry_safe(trans, next, &net->nft.commit_list, list) {
		switch (trans->msg_type) {
		case NFT_MSG_NEWTABLE:
			if (nft_trans_table_update(trans)) {
				if (!nft_trans_table_enable(trans)) {
					nf_tables_table_disable(net,
								trans->ctx.table);
					trans->ctx.table->flags |= NFT_TABLE_F_DORMANT;
				}
			} else {
				nft_clear(net, trans->ctx.table);
			}
			nf_tables_table_notify(&trans->ctx, NFT_MSG_NEWTABLE);
			nft_trans_destroy(trans);
			break;
		case NFT_MSG_DELTABLE:
			list_del_rcu(&trans->ctx.table->list);
			nf_tables_table_notify(&trans->ctx, NFT_MSG_DELTABLE);
			break;
		case NFT_MSG_NEWCHAIN:
			if (nft_trans_chain_update(trans)) {
				nft_chain_commit_update(trans);
				nf_tables_chain_notify(&trans->ctx, NFT_MSG_NEWCHAIN);
				/* trans destroyed after rcu grace period */
			} else {
				nft_chain_commit_drop_policy(trans);
				nft_clear(net, trans->ctx.chain);
				nf_tables_chain_notify(&trans->ctx, NFT_MSG_NEWCHAIN);
				nft_trans_destroy(trans);
			}
			break;
		case NFT_MSG_DELCHAIN:
			nft_chain_del(trans->ctx.chain);
			nf_tables_chain_notify(&trans->ctx, NFT_MSG_DELCHAIN);
			nf_tables_unregister_hook(trans->ctx.net,
						  trans->ctx.table,
						  trans->ctx.chain);
			break;
		case NFT_MSG_NEWRULE:
			nft_clear(trans->ctx.net, nft_trans_rule(trans));
			nf_tables_rule_notify(&trans->ctx,
					      nft_trans_rule(trans),
					      NFT_MSG_NEWRULE);
			nft_trans_destroy(trans);
			break;
		case NFT_MSG_DELRULE:
			list_del_rcu(&nft_trans_rule(trans)->list);
			nf_tables_rule_notify(&trans->ctx,
					      nft_trans_rule(trans),
					      NFT_MSG_DELRULE);
			nft_rule_expr_deactivate(&trans->ctx,
						 nft_trans_rule(trans),
						 NFT_TRANS_COMMIT);
			break;
		case NFT_MSG_NEWSET:
			nft_clear(net, nft_trans_set(trans));
			/* This avoids hitting -EBUSY when deleting the table
			 * from the transaction.
			 */
			if (nft_set_is_anonymous(nft_trans_set(trans)) &&
			    !list_empty(&nft_trans_set(trans)->bindings))
				trans->ctx.table->use--;

			nf_tables_set_notify(&trans->ctx, nft_trans_set(trans),
					     NFT_MSG_NEWSET, GFP_KERNEL);
			nft_trans_destroy(trans);
			break;
		case NFT_MSG_DELSET:
			list_del_rcu(&nft_trans_set(trans)->list);
			nf_tables_set_notify(&trans->ctx, nft_trans_set(trans),
					     NFT_MSG_DELSET, GFP_KERNEL);
			break;
		case NFT_MSG_NEWSETELEM:
			te = (struct nft_trans_elem *)trans->data;

			te->set->ops->activate(net, te->set, &te->elem);
			nf_tables_setelem_notify(&trans->ctx, te->set,
						 &te->elem,
						 NFT_MSG_NEWSETELEM, 0);
			nft_trans_destroy(trans);
			break;
		case NFT_MSG_DELSETELEM:
			te = (struct nft_trans_elem *)trans->data;

			nf_tables_setelem_notify(&trans->ctx, te->set,
						 &te->elem,
						 NFT_MSG_DELSETELEM, 0);
			te->set->ops->remove(net, te->set, &te->elem);
			atomic_dec(&te->set->nelems);
			te->set->ndeact--;
			break;
		case NFT_MSG_NEWOBJ:
			if (nft_trans_obj_update(trans)) {
				nft_obj_commit_update(trans);
				nf_tables_obj_notify(&trans->ctx,
						     nft_trans_obj(trans),
						     NFT_MSG_NEWOBJ);
			} else {
				nft_clear(net, nft_trans_obj(trans));
				nf_tables_obj_notify(&trans->ctx,
						     nft_trans_obj(trans),
						     NFT_MSG_NEWOBJ);
				nft_trans_destroy(trans);
			}
			break;
		case NFT_MSG_DELOBJ:
			nft_obj_del(nft_trans_obj(trans));
			nf_tables_obj_notify(&trans->ctx, nft_trans_obj(trans),
					     NFT_MSG_DELOBJ);
			break;
		case NFT_MSG_NEWFLOWTABLE:
			if (nft_trans_flowtable_update(trans)) {
				nf_tables_flowtable_notify(&trans->ctx,
							   nft_trans_flowtable(trans),
							   &nft_trans_flowtable_hooks(trans),
							   NFT_MSG_NEWFLOWTABLE);
				list_splice(&nft_trans_flowtable_hooks(trans),
					    &nft_trans_flowtable(trans)->hook_list);
			} else {
				nft_clear(net, nft_trans_flowtable(trans));
				nf_tables_flowtable_notify(&trans->ctx,
							   nft_trans_flowtable(trans),
							   &nft_trans_flowtable(trans)->hook_list,
							   NFT_MSG_NEWFLOWTABLE);
			}
			nft_trans_destroy(trans);
			break;
		case NFT_MSG_DELFLOWTABLE:
			if (nft_trans_flowtable_update(trans)) {
				nft_flowtable_hooks_del(nft_trans_flowtable(trans),
							&nft_trans_flowtable_hooks(trans));
				nf_tables_flowtable_notify(&trans->ctx,
							   nft_trans_flowtable(trans),
							   &nft_trans_flowtable_hooks(trans),
							   NFT_MSG_DELFLOWTABLE);
				nft_unregister_flowtable_net_hooks(net,
								   &nft_trans_flowtable_hooks(trans));
			} else {
				list_del_rcu(&nft_trans_flowtable(trans)->list);
				nf_tables_flowtable_notify(&trans->ctx,
							   nft_trans_flowtable(trans),
							   &nft_trans_flowtable(trans)->hook_list,
							   NFT_MSG_DELFLOWTABLE);
				nft_unregister_flowtable_net_hooks(net,
						&nft_trans_flowtable(trans)->hook_list);
			}
			break;
		}
	}

	nft_commit_notify(net, NETLINK_CB(skb).portid);
	nf_tables_gen_notify(net, skb, NFT_MSG_NEWGEN);
	nf_tables_commit_release(net);

	return 0;
}

static void nf_tables_module_autoload(struct net *net)
{
	struct nft_module_request *req, *next;
	LIST_HEAD(module_list);

	list_splice_init(&net->nft.module_list, &module_list);
	mutex_unlock(&net->nft.commit_mutex);
	list_for_each_entry_safe(req, next, &module_list, list) {
		request_module("%s", req->module);
		req->done = true;
	}
	mutex_lock(&net->nft.commit_mutex);
	list_splice(&module_list, &net->nft.module_list);
}

static void nf_tables_abort_release(struct nft_trans *trans)
{
	switch (trans->msg_type) {
	case NFT_MSG_NEWTABLE:
		nf_tables_table_destroy(&trans->ctx);
		break;
	case NFT_MSG_NEWCHAIN:
		nf_tables_chain_destroy(&trans->ctx);
		break;
	case NFT_MSG_NEWRULE:
		nf_tables_rule_destroy(&trans->ctx, nft_trans_rule(trans));
		break;
	case NFT_MSG_NEWSET:
		nft_set_destroy(&trans->ctx, nft_trans_set(trans));
		break;
	case NFT_MSG_NEWSETELEM:
		nft_set_elem_destroy(nft_trans_elem_set(trans),
				     nft_trans_elem(trans).priv, true);
		break;
	case NFT_MSG_NEWOBJ:
		nft_obj_destroy(&trans->ctx, nft_trans_obj(trans));
		break;
	case NFT_MSG_NEWFLOWTABLE:
		if (nft_trans_flowtable_update(trans))
			nft_flowtable_hooks_destroy(&nft_trans_flowtable_hooks(trans));
		else
			nf_tables_flowtable_destroy(nft_trans_flowtable(trans));
		break;
	}
	kfree(trans);
}

static int __nf_tables_abort(struct net *net, enum nfnl_abort_action action)
{
	struct nft_trans *trans, *next;
	struct nft_trans_elem *te;
	struct nft_hook *hook;

	if (action == NFNL_ABORT_VALIDATE &&
	    nf_tables_validate(net) < 0)
		return -EAGAIN;

	list_for_each_entry_safe_reverse(trans, next, &net->nft.commit_list,
					 list) {
		switch (trans->msg_type) {
		case NFT_MSG_NEWTABLE:
			if (nft_trans_table_update(trans)) {
				if (nft_trans_table_enable(trans)) {
					nf_tables_table_disable(net,
								trans->ctx.table);
					trans->ctx.table->flags |= NFT_TABLE_F_DORMANT;
				}
				nft_trans_destroy(trans);
			} else {
				list_del_rcu(&trans->ctx.table->list);
			}
			break;
		case NFT_MSG_DELTABLE:
			nft_clear(trans->ctx.net, trans->ctx.table);
			nft_trans_destroy(trans);
			break;
		case NFT_MSG_NEWCHAIN:
			if (nft_trans_chain_update(trans)) {
				free_percpu(nft_trans_chain_stats(trans));
				kfree(nft_trans_chain_name(trans));
				nft_trans_destroy(trans);
			} else {
				if (nft_chain_is_bound(trans->ctx.chain)) {
					nft_trans_destroy(trans);
					break;
				}
				trans->ctx.table->use--;
				nft_chain_del(trans->ctx.chain);
				nf_tables_unregister_hook(trans->ctx.net,
							  trans->ctx.table,
							  trans->ctx.chain);
			}
			break;
		case NFT_MSG_DELCHAIN:
			trans->ctx.table->use++;
			nft_clear(trans->ctx.net, trans->ctx.chain);
			nft_trans_destroy(trans);
			break;
		case NFT_MSG_NEWRULE:
			trans->ctx.chain->use--;
			list_del_rcu(&nft_trans_rule(trans)->list);
			nft_rule_expr_deactivate(&trans->ctx,
						 nft_trans_rule(trans),
						 NFT_TRANS_ABORT);
			break;
		case NFT_MSG_DELRULE:
			trans->ctx.chain->use++;
			nft_clear(trans->ctx.net, nft_trans_rule(trans));
			nft_rule_expr_activate(&trans->ctx, nft_trans_rule(trans));
			nft_trans_destroy(trans);
			break;
		case NFT_MSG_NEWSET:
			trans->ctx.table->use--;
			if (nft_trans_set_bound(trans)) {
				nft_trans_destroy(trans);
				break;
			}
			list_del_rcu(&nft_trans_set(trans)->list);
			break;
		case NFT_MSG_DELSET:
			trans->ctx.table->use++;
			nft_clear(trans->ctx.net, nft_trans_set(trans));
			nft_trans_destroy(trans);
			break;
		case NFT_MSG_NEWSETELEM:
			if (nft_trans_elem_set_bound(trans)) {
				nft_trans_destroy(trans);
				break;
			}
			te = (struct nft_trans_elem *)trans->data;
			te->set->ops->remove(net, te->set, &te->elem);
			atomic_dec(&te->set->nelems);
			break;
		case NFT_MSG_DELSETELEM:
			te = (struct nft_trans_elem *)trans->data;

			nft_set_elem_activate(net, te->set, &te->elem);
			te->set->ops->activate(net, te->set, &te->elem);
			te->set->ndeact--;

			nft_trans_destroy(trans);
			break;
		case NFT_MSG_NEWOBJ:
			if (nft_trans_obj_update(trans)) {
				kfree(nft_trans_obj_newobj(trans));
				nft_trans_destroy(trans);
			} else {
				trans->ctx.table->use--;
				nft_obj_del(nft_trans_obj(trans));
			}
			break;
		case NFT_MSG_DELOBJ:
			trans->ctx.table->use++;
			nft_clear(trans->ctx.net, nft_trans_obj(trans));
			nft_trans_destroy(trans);
			break;
		case NFT_MSG_NEWFLOWTABLE:
			if (nft_trans_flowtable_update(trans)) {
				nft_unregister_flowtable_net_hooks(net,
						&nft_trans_flowtable_hooks(trans));
			} else {
				trans->ctx.table->use--;
				list_del_rcu(&nft_trans_flowtable(trans)->list);
				nft_unregister_flowtable_net_hooks(net,
						&nft_trans_flowtable(trans)->hook_list);
			}
			break;
		case NFT_MSG_DELFLOWTABLE:
			if (nft_trans_flowtable_update(trans)) {
				list_for_each_entry(hook, &nft_trans_flowtable(trans)->hook_list, list)
					hook->inactive = false;
			} else {
				trans->ctx.table->use++;
				nft_clear(trans->ctx.net, nft_trans_flowtable(trans));
			}
			nft_trans_destroy(trans);
			break;
		}
	}

	synchronize_rcu();

	list_for_each_entry_safe_reverse(trans, next,
					 &net->nft.commit_list, list) {
		list_del(&trans->list);
		nf_tables_abort_release(trans);
	}

	if (action == NFNL_ABORT_AUTOLOAD)
		nf_tables_module_autoload(net);
	else
		nf_tables_module_autoload_cleanup(net);

	return 0;
}

static void nf_tables_cleanup(struct net *net)
{
	nft_validate_state_update(net, NFT_VALIDATE_SKIP);
}

static int nf_tables_abort(struct net *net, struct sk_buff *skb,
			   enum nfnl_abort_action action)
{
	int ret = __nf_tables_abort(net, action);

	mutex_unlock(&net->nft.commit_mutex);

	return ret;
}

static bool nf_tables_valid_genid(struct net *net, u32 genid)
{
	bool genid_ok;

	mutex_lock(&net->nft.commit_mutex);

	genid_ok = genid == 0 || net->nft.base_seq == genid;
	if (!genid_ok)
		mutex_unlock(&net->nft.commit_mutex);

	/* else, commit mutex has to be released by commit or abort function */
	return genid_ok;
}

static const struct nfnetlink_subsystem nf_tables_subsys = {
	.name		= "nf_tables",
	.subsys_id	= NFNL_SUBSYS_NFTABLES,
	.cb_count	= NFT_MSG_MAX,
	.cb		= nf_tables_cb,
	.commit		= nf_tables_commit,
	.abort		= nf_tables_abort,
	.cleanup	= nf_tables_cleanup,
	.valid_genid	= nf_tables_valid_genid,
	.owner		= THIS_MODULE,
};

int nft_chain_validate_dependency(const struct nft_chain *chain,
				  enum nft_chain_types type)
{
	const struct nft_base_chain *basechain;

	if (nft_is_base_chain(chain)) {
		basechain = nft_base_chain(chain);
		if (basechain->type->type != type)
			return -EOPNOTSUPP;
	}
	return 0;
}
EXPORT_SYMBOL_GPL(nft_chain_validate_dependency);

int nft_chain_validate_hooks(const struct nft_chain *chain,
			     unsigned int hook_flags)
{
	struct nft_base_chain *basechain;

	if (nft_is_base_chain(chain)) {
		basechain = nft_base_chain(chain);

		if ((1 << basechain->ops.hooknum) & hook_flags)
			return 0;

		return -EOPNOTSUPP;
	}

	return 0;
}
EXPORT_SYMBOL_GPL(nft_chain_validate_hooks);

/*
 * Loop detection - walk through the ruleset beginning at the destination chain
 * of a new jump until either the source chain is reached (loop) or all
 * reachable chains have been traversed.
 *
 * The loop check is performed whenever a new jump verdict is added to an
 * expression or verdict map or a verdict map is bound to a new chain.
 */

static int nf_tables_check_loops(const struct nft_ctx *ctx,
				 const struct nft_chain *chain);

static int nf_tables_loop_check_setelem(const struct nft_ctx *ctx,
					struct nft_set *set,
					const struct nft_set_iter *iter,
					struct nft_set_elem *elem)
{
	const struct nft_set_ext *ext = nft_set_elem_ext(set, elem->priv);
	const struct nft_data *data;

	if (nft_set_ext_exists(ext, NFT_SET_EXT_FLAGS) &&
	    *nft_set_ext_flags(ext) & NFT_SET_ELEM_INTERVAL_END)
		return 0;

	data = nft_set_ext_data(ext);
	switch (data->verdict.code) {
	case NFT_JUMP:
	case NFT_GOTO:
		return nf_tables_check_loops(ctx, data->verdict.chain);
	default:
		return 0;
	}
}

static int nf_tables_check_loops(const struct nft_ctx *ctx,
				 const struct nft_chain *chain)
{
	const struct nft_rule *rule;
	const struct nft_expr *expr, *last;
	struct nft_set *set;
	struct nft_set_binding *binding;
	struct nft_set_iter iter;

	if (ctx->chain == chain)
		return -ELOOP;

	list_for_each_entry(rule, &chain->rules, list) {
		nft_rule_for_each_expr(expr, last, rule) {
			struct nft_immediate_expr *priv;
			const struct nft_data *data;
			int err;

			if (strcmp(expr->ops->type->name, "immediate"))
				continue;

			priv = nft_expr_priv(expr);
			if (priv->dreg != NFT_REG_VERDICT)
				continue;

			data = &priv->data;
			switch (data->verdict.code) {
			case NFT_JUMP:
			case NFT_GOTO:
				err = nf_tables_check_loops(ctx,
							data->verdict.chain);
				if (err < 0)
					return err;
			default:
				break;
			}
		}
	}

	list_for_each_entry(set, &ctx->table->sets, list) {
		if (!nft_is_active_next(ctx->net, set))
			continue;
		if (!(set->flags & NFT_SET_MAP) ||
		    set->dtype != NFT_DATA_VERDICT)
			continue;

		list_for_each_entry(binding, &set->bindings, list) {
			if (!(binding->flags & NFT_SET_MAP) ||
			    binding->chain != chain)
				continue;

			iter.genmask	= nft_genmask_next(ctx->net);
			iter.skip 	= 0;
			iter.count	= 0;
			iter.err	= 0;
			iter.fn		= nf_tables_loop_check_setelem;

			set->ops->walk(ctx, set, &iter);
			if (iter.err < 0)
				return iter.err;
		}
	}

	return 0;
}

/**
 *	nft_parse_u32_check - fetch u32 attribute and check for maximum value
 *
 *	@attr: netlink attribute to fetch value from
 *	@max: maximum value to be stored in dest
 *	@dest: pointer to the variable
 *
 *	Parse, check and store a given u32 netlink attribute into variable.
 *	This function returns -ERANGE if the value goes over maximum value.
 *	Otherwise a 0 is returned and the attribute value is stored in the
 *	destination variable.
 */
int nft_parse_u32_check(const struct nlattr *attr, int max, u32 *dest)
{
	u32 val;

	val = ntohl(nla_get_be32(attr));
	if (val > max)
		return -ERANGE;

	*dest = val;
	return 0;
}
EXPORT_SYMBOL_GPL(nft_parse_u32_check);

/**
 *	nft_parse_register - parse a register value from a netlink attribute
 *
 *	@attr: netlink attribute
 *
 *	Parse and translate a register value from a netlink attribute.
 *	Registers used to be 128 bit wide, these register numbers will be
 *	mapped to the corresponding 32 bit register numbers.
 */
unsigned int nft_parse_register(const struct nlattr *attr)
{
	unsigned int reg;

	reg = ntohl(nla_get_be32(attr));
	switch (reg) {
	case NFT_REG_VERDICT...NFT_REG_4:
		return reg * NFT_REG_SIZE / NFT_REG32_SIZE;
	default:
		return reg + NFT_REG_SIZE / NFT_REG32_SIZE - NFT_REG32_00;
	}
}
EXPORT_SYMBOL_GPL(nft_parse_register);

/**
 *	nft_dump_register - dump a register value to a netlink attribute
 *
 *	@skb: socket buffer
 *	@attr: attribute number
 *	@reg: register number
 *
 *	Construct a netlink attribute containing the register number. For
 *	compatibility reasons, register numbers being a multiple of 4 are
 *	translated to the corresponding 128 bit register numbers.
 */
int nft_dump_register(struct sk_buff *skb, unsigned int attr, unsigned int reg)
{
	if (reg % (NFT_REG_SIZE / NFT_REG32_SIZE) == 0)
		reg = reg / (NFT_REG_SIZE / NFT_REG32_SIZE);
	else
		reg = reg - NFT_REG_SIZE / NFT_REG32_SIZE + NFT_REG32_00;

	return nla_put_be32(skb, attr, htonl(reg));
}
EXPORT_SYMBOL_GPL(nft_dump_register);

/**
 *	nft_validate_register_load - validate a load from a register
 *
 *	@reg: the register number
 *	@len: the length of the data
 *
 * 	Validate that the input register is one of the general purpose
 * 	registers and that the length of the load is within the bounds.
 */
int nft_validate_register_load(enum nft_registers reg, unsigned int len)
{
	if (reg < NFT_REG_1 * NFT_REG_SIZE / NFT_REG32_SIZE)
		return -EINVAL;
	if (len == 0)
		return -EINVAL;
	if (reg * NFT_REG32_SIZE + len > sizeof_field(struct nft_regs, data))
		return -ERANGE;

	return 0;
}
EXPORT_SYMBOL_GPL(nft_validate_register_load);

/**
 *	nft_validate_register_store - validate an expressions' register store
 *
 *	@ctx: context of the expression performing the load
 * 	@reg: the destination register number
 * 	@data: the data to load
 * 	@type: the data type
 * 	@len: the length of the data
 *
 * 	Validate that a data load uses the appropriate data type for
 * 	the destination register and the length is within the bounds.
 * 	A value of NULL for the data means that its runtime gathered
 * 	data.
 */
int nft_validate_register_store(const struct nft_ctx *ctx,
				enum nft_registers reg,
				const struct nft_data *data,
				enum nft_data_types type, unsigned int len)
{
	int err;

	switch (reg) {
	case NFT_REG_VERDICT:
		if (type != NFT_DATA_VERDICT)
			return -EINVAL;

		if (data != NULL &&
		    (data->verdict.code == NFT_GOTO ||
		     data->verdict.code == NFT_JUMP)) {
			err = nf_tables_check_loops(ctx, data->verdict.chain);
			if (err < 0)
				return err;
		}

		return 0;
	default:
		if (reg < NFT_REG_1 * NFT_REG_SIZE / NFT_REG32_SIZE)
			return -EINVAL;
		if (len == 0)
			return -EINVAL;
		if (reg * NFT_REG32_SIZE + len >
		    sizeof_field(struct nft_regs, data))
			return -ERANGE;

		if (data != NULL && type != NFT_DATA_VALUE)
			return -EINVAL;
		return 0;
	}
}
EXPORT_SYMBOL_GPL(nft_validate_register_store);

static const struct nla_policy nft_verdict_policy[NFTA_VERDICT_MAX + 1] = {
	[NFTA_VERDICT_CODE]	= { .type = NLA_U32 },
	[NFTA_VERDICT_CHAIN]	= { .type = NLA_STRING,
				    .len = NFT_CHAIN_MAXNAMELEN - 1 },
	[NFTA_VERDICT_CHAIN_ID]	= { .type = NLA_U32 },
};

static int nft_verdict_init(const struct nft_ctx *ctx, struct nft_data *data,
			    struct nft_data_desc *desc, const struct nlattr *nla)
{
	u8 genmask = nft_genmask_next(ctx->net);
	struct nlattr *tb[NFTA_VERDICT_MAX + 1];
	struct nft_chain *chain;
	int err;

	err = nla_parse_nested_deprecated(tb, NFTA_VERDICT_MAX, nla,
					  nft_verdict_policy, NULL);
	if (err < 0)
		return err;

	if (!tb[NFTA_VERDICT_CODE])
		return -EINVAL;
	data->verdict.code = ntohl(nla_get_be32(tb[NFTA_VERDICT_CODE]));

	switch (data->verdict.code) {
	default:
		switch (data->verdict.code & NF_VERDICT_MASK) {
		case NF_ACCEPT:
		case NF_DROP:
		case NF_QUEUE:
			break;
		default:
			return -EINVAL;
		}
		fallthrough;
	case NFT_CONTINUE:
	case NFT_BREAK:
	case NFT_RETURN:
		break;
	case NFT_JUMP:
	case NFT_GOTO:
		if (tb[NFTA_VERDICT_CHAIN]) {
			chain = nft_chain_lookup(ctx->net, ctx->table,
						 tb[NFTA_VERDICT_CHAIN],
						 genmask);
		} else if (tb[NFTA_VERDICT_CHAIN_ID]) {
			chain = nft_chain_lookup_byid(ctx->net,
						      tb[NFTA_VERDICT_CHAIN_ID]);
			if (IS_ERR(chain))
				return PTR_ERR(chain);
		} else {
			return -EINVAL;
		}

		if (IS_ERR(chain))
			return PTR_ERR(chain);
		if (nft_is_base_chain(chain))
			return -EOPNOTSUPP;

		chain->use++;
		data->verdict.chain = chain;
		break;
	}

	desc->len = sizeof(data->verdict);
	desc->type = NFT_DATA_VERDICT;
	return 0;
}

static void nft_verdict_uninit(const struct nft_data *data)
{
	struct nft_chain *chain;
	struct nft_rule *rule;

	switch (data->verdict.code) {
	case NFT_JUMP:
	case NFT_GOTO:
		chain = data->verdict.chain;
		chain->use--;

		if (!nft_chain_is_bound(chain))
			break;

		chain->table->use--;
		list_for_each_entry(rule, &chain->rules, list)
			chain->use--;

		nft_chain_del(chain);
		break;
	}
}

int nft_verdict_dump(struct sk_buff *skb, int type, const struct nft_verdict *v)
{
	struct nlattr *nest;

	nest = nla_nest_start_noflag(skb, type);
	if (!nest)
		goto nla_put_failure;

	if (nla_put_be32(skb, NFTA_VERDICT_CODE, htonl(v->code)))
		goto nla_put_failure;

	switch (v->code) {
	case NFT_JUMP:
	case NFT_GOTO:
		if (nla_put_string(skb, NFTA_VERDICT_CHAIN,
				   v->chain->name))
			goto nla_put_failure;
	}
	nla_nest_end(skb, nest);
	return 0;

nla_put_failure:
	return -1;
}

static int nft_value_init(const struct nft_ctx *ctx,
			  struct nft_data *data, unsigned int size,
			  struct nft_data_desc *desc, const struct nlattr *nla)
{
	unsigned int len;

	len = nla_len(nla);
	if (len == 0)
		return -EINVAL;
	if (len > size)
		return -EOVERFLOW;

	nla_memcpy(data->data, nla, len);
	desc->type = NFT_DATA_VALUE;
	desc->len  = len;
	return 0;
}

static int nft_value_dump(struct sk_buff *skb, const struct nft_data *data,
			  unsigned int len)
{
	return nla_put(skb, NFTA_DATA_VALUE, len, data->data);
}

static const struct nla_policy nft_data_policy[NFTA_DATA_MAX + 1] = {
	[NFTA_DATA_VALUE]	= { .type = NLA_BINARY },
	[NFTA_DATA_VERDICT]	= { .type = NLA_NESTED },
};

/**
 *	nft_data_init - parse nf_tables data netlink attributes
 *
 *	@ctx: context of the expression using the data
 *	@data: destination struct nft_data
 *	@size: maximum data length
 *	@desc: data description
 *	@nla: netlink attribute containing data
 *
 *	Parse the netlink data attributes and initialize a struct nft_data.
 *	The type and length of data are returned in the data description.
 *
 *	The caller can indicate that it only wants to accept data of type
 *	NFT_DATA_VALUE by passing NULL for the ctx argument.
 */
int nft_data_init(const struct nft_ctx *ctx,
		  struct nft_data *data, unsigned int size,
		  struct nft_data_desc *desc, const struct nlattr *nla)
{
	struct nlattr *tb[NFTA_DATA_MAX + 1];
	int err;

	err = nla_parse_nested_deprecated(tb, NFTA_DATA_MAX, nla,
					  nft_data_policy, NULL);
	if (err < 0)
		return err;

	if (tb[NFTA_DATA_VALUE])
		return nft_value_init(ctx, data, size, desc,
				      tb[NFTA_DATA_VALUE]);
	if (tb[NFTA_DATA_VERDICT] && ctx != NULL)
		return nft_verdict_init(ctx, data, desc, tb[NFTA_DATA_VERDICT]);
	return -EINVAL;
}
EXPORT_SYMBOL_GPL(nft_data_init);

/**
 *	nft_data_release - release a nft_data item
 *
 *	@data: struct nft_data to release
 *	@type: type of data
 *
 *	Release a nft_data item. NFT_DATA_VALUE types can be silently discarded,
 *	all others need to be released by calling this function.
 */
void nft_data_release(const struct nft_data *data, enum nft_data_types type)
{
	if (type < NFT_DATA_VERDICT)
		return;
	switch (type) {
	case NFT_DATA_VERDICT:
		return nft_verdict_uninit(data);
	default:
		WARN_ON(1);
	}
}
EXPORT_SYMBOL_GPL(nft_data_release);

int nft_data_dump(struct sk_buff *skb, int attr, const struct nft_data *data,
		  enum nft_data_types type, unsigned int len)
{
	struct nlattr *nest;
	int err;

	nest = nla_nest_start_noflag(skb, attr);
	if (nest == NULL)
		return -1;

	switch (type) {
	case NFT_DATA_VALUE:
		err = nft_value_dump(skb, data, len);
		break;
	case NFT_DATA_VERDICT:
		err = nft_verdict_dump(skb, NFTA_DATA_VERDICT, &data->verdict);
		break;
	default:
		err = -EINVAL;
		WARN_ON(1);
	}

	nla_nest_end(skb, nest);
	return err;
}
EXPORT_SYMBOL_GPL(nft_data_dump);

int __nft_release_basechain(struct nft_ctx *ctx)
{
	struct nft_rule *rule, *nr;

	if (WARN_ON(!nft_is_base_chain(ctx->chain)))
		return 0;

	nf_tables_unregister_hook(ctx->net, ctx->chain->table, ctx->chain);
	list_for_each_entry_safe(rule, nr, &ctx->chain->rules, list) {
		list_del(&rule->list);
		ctx->chain->use--;
		nf_tables_rule_release(ctx, rule);
	}
	nft_chain_del(ctx->chain);
	ctx->table->use--;
	nf_tables_chain_destroy(ctx);

	return 0;
}
EXPORT_SYMBOL_GPL(__nft_release_basechain);

static void __nft_release_tables(struct net *net)
{
	struct nft_flowtable *flowtable, *nf;
	struct nft_table *table, *nt;
	struct nft_chain *chain, *nc;
	struct nft_object *obj, *ne;
	struct nft_rule *rule, *nr;
	struct nft_set *set, *ns;
	struct nft_ctx ctx = {
		.net	= net,
		.family	= NFPROTO_NETDEV,
	};

	list_for_each_entry_safe(table, nt, &net->nft.tables, list) {
		ctx.family = table->family;

		list_for_each_entry(chain, &table->chains, list)
			nf_tables_unregister_hook(net, table, chain);
		/* No packets are walking on these chains anymore. */
		ctx.table = table;
		list_for_each_entry(chain, &table->chains, list) {
			ctx.chain = chain;
			list_for_each_entry_safe(rule, nr, &chain->rules, list) {
				list_del(&rule->list);
				chain->use--;
				nf_tables_rule_release(&ctx, rule);
			}
		}
		list_for_each_entry_safe(flowtable, nf, &table->flowtables, list) {
			list_del(&flowtable->list);
			table->use--;
			nf_tables_flowtable_destroy(flowtable);
		}
		list_for_each_entry_safe(set, ns, &table->sets, list) {
			list_del(&set->list);
			table->use--;
			nft_set_destroy(&ctx, set);
		}
		list_for_each_entry_safe(obj, ne, &table->objects, list) {
			nft_obj_del(obj);
			table->use--;
			nft_obj_destroy(&ctx, obj);
		}
		list_for_each_entry_safe(chain, nc, &table->chains, list) {
			ctx.chain = chain;
			nft_chain_del(chain);
			table->use--;
			nf_tables_chain_destroy(&ctx);
		}
		list_del(&table->list);
		nf_tables_table_destroy(&ctx);
	}
}

static int __net_init nf_tables_init_net(struct net *net)
{
	INIT_LIST_HEAD(&net->nft.tables);
	INIT_LIST_HEAD(&net->nft.commit_list);
	INIT_LIST_HEAD(&net->nft.module_list);
	INIT_LIST_HEAD(&net->nft.notify_list);
	mutex_init(&net->nft.commit_mutex);
	net->nft.base_seq = 1;
	net->nft.validate_state = NFT_VALIDATE_SKIP;

	return 0;
}

static void __net_exit nf_tables_exit_net(struct net *net)
{
	mutex_lock(&net->nft.commit_mutex);
	if (!list_empty(&net->nft.commit_list))
		__nf_tables_abort(net, NFNL_ABORT_NONE);
	__nft_release_tables(net);
	mutex_unlock(&net->nft.commit_mutex);
	WARN_ON_ONCE(!list_empty(&net->nft.tables));
	WARN_ON_ONCE(!list_empty(&net->nft.module_list));
	WARN_ON_ONCE(!list_empty(&net->nft.notify_list));
}

static struct pernet_operations nf_tables_net_ops = {
	.init	= nf_tables_init_net,
	.exit	= nf_tables_exit_net,
};

static int __init nf_tables_module_init(void)
{
	int err;

	spin_lock_init(&nf_tables_destroy_list_lock);
	err = register_pernet_subsys(&nf_tables_net_ops);
	if (err < 0)
		return err;

	err = nft_chain_filter_init();
	if (err < 0)
		goto err1;

	err = nf_tables_core_module_init();
	if (err < 0)
		goto err2;

	err = register_netdevice_notifier(&nf_tables_flowtable_notifier);
	if (err < 0)
		goto err3;

	err = rhltable_init(&nft_objname_ht, &nft_objname_ht_params);
	if (err < 0)
		goto err4;

	err = nft_offload_init();
	if (err < 0)
		goto err5;

	/* must be last */
	err = nfnetlink_subsys_register(&nf_tables_subsys);
	if (err < 0)
		goto err6;

	nft_chain_route_init();

	return err;
err6:
	nft_offload_exit();
err5:
	rhltable_destroy(&nft_objname_ht);
err4:
	unregister_netdevice_notifier(&nf_tables_flowtable_notifier);
err3:
	nf_tables_core_module_exit();
err2:
	nft_chain_filter_fini();
err1:
	unregister_pernet_subsys(&nf_tables_net_ops);
	return err;
}

static void __exit nf_tables_module_exit(void)
{
	nfnetlink_subsys_unregister(&nf_tables_subsys);
	nft_offload_exit();
	unregister_netdevice_notifier(&nf_tables_flowtable_notifier);
	nft_chain_filter_fini();
	nft_chain_route_fini();
	unregister_pernet_subsys(&nf_tables_net_ops);
	cancel_work_sync(&trans_destroy_work);
	rcu_barrier();
	rhltable_destroy(&nft_objname_ht);
	nf_tables_core_module_exit();
}

module_init(nf_tables_module_init);
module_exit(nf_tables_module_exit);

MODULE_LICENSE("GPL");
MODULE_AUTHOR("Patrick McHardy <kaber@trash.net>");
MODULE_ALIAS_NFNL_SUBSYS(NFNL_SUBSYS_NFTABLES);<|MERGE_RESOLUTION|>--- conflicted
+++ resolved
@@ -2061,11 +2061,7 @@
 	} else {
 		if (!(flags & NFT_CHAIN_BINDING)) {
 			err = -EINVAL;
-<<<<<<< HEAD
-			goto err1;
-=======
 			goto err_destroy_chain;
->>>>>>> 2c85ebc5
 		}
 
 		snprintf(name, sizeof(name), "__chain%llu", ++chain_id);
