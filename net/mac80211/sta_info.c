--- conflicted
+++ resolved
@@ -162,17 +162,10 @@
 	struct sta_info *sta;
 	struct rhash_head *tmp;
 	const struct bucket_table *tbl;
-<<<<<<< HEAD
 
 	rcu_read_lock();
 	tbl = rht_dereference_rcu(local->sta_hash.tbl, &local->sta_hash);
 
-=======
-
-	rcu_read_lock();
-	tbl = rht_dereference_rcu(local->sta_hash.tbl, &local->sta_hash);
-
->>>>>>> aefbef10
 	for_each_sta_info(local, tbl, addr, sta, tmp) {
 		if (sta->sdata == sdata) {
 			rcu_read_unlock();
