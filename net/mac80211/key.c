/*
 * Copyright 2002-2005, Instant802 Networks, Inc.
 * Copyright 2005-2006, Devicescape Software, Inc.
 * Copyright 2006-2007	Jiri Benc <jbenc@suse.cz>
 * Copyright 2007-2008	Johannes Berg <johannes@sipsolutions.net>
 * Copyright 2013-2014  Intel Mobile Communications GmbH
 *
 * This program is free software; you can redistribute it and/or modify
 * it under the terms of the GNU General Public License version 2 as
 * published by the Free Software Foundation.
 */

#include <linux/if_ether.h>
#include <linux/etherdevice.h>
#include <linux/list.h>
#include <linux/rcupdate.h>
#include <linux/rtnetlink.h>
#include <linux/slab.h>
#include <linux/export.h>
#include <net/mac80211.h>
#include <asm/unaligned.h>
#include "ieee80211_i.h"
#include "driver-ops.h"
#include "debugfs_key.h"
#include "aes_ccm.h"
#include "aes_cmac.h"
#include "aes_gmac.h"
#include "aes_gcm.h"


/**
 * DOC: Key handling basics
 *
 * Key handling in mac80211 is done based on per-interface (sub_if_data)
 * keys and per-station keys. Since each station belongs to an interface,
 * each station key also belongs to that interface.
 *
 * Hardware acceleration is done on a best-effort basis for algorithms
 * that are implemented in software,  for each key the hardware is asked
 * to enable that key for offloading but if it cannot do that the key is
 * simply kept for software encryption (unless it is for an algorithm
 * that isn't implemented in software).
 * There is currently no way of knowing whether a key is handled in SW
 * or HW except by looking into debugfs.
 *
 * All key management is internally protected by a mutex. Within all
 * other parts of mac80211, key references are, just as STA structure
 * references, protected by RCU. Note, however, that some things are
 * unprotected, namely the key->sta dereferences within the hardware
 * acceleration functions. This means that sta_info_destroy() must
 * remove the key which waits for an RCU grace period.
 */

static const u8 bcast_addr[ETH_ALEN] = { 0xFF, 0xFF, 0xFF, 0xFF, 0xFF, 0xFF };

static void assert_key_lock(struct ieee80211_local *local)
{
	lockdep_assert_held(&local->key_mtx);
}

static void increment_tailroom_need_count(struct ieee80211_sub_if_data *sdata)
{
	/*
	 * When this count is zero, SKB resizing for allocating tailroom
	 * for IV or MMIC is skipped. But, this check has created two race
	 * cases in xmit path while transiting from zero count to one:
	 *
	 * 1. SKB resize was skipped because no key was added but just before
	 * the xmit key is added and SW encryption kicks off.
	 *
	 * 2. SKB resize was skipped because all the keys were hw planted but
	 * just before xmit one of the key is deleted and SW encryption kicks
	 * off.
	 *
	 * In both the above case SW encryption will find not enough space for
	 * tailroom and exits with WARN_ON. (See WARN_ONs at wpa.c)
	 *
	 * Solution has been explained at
	 * http://mid.gmane.org/1308590980.4322.19.camel@jlt3.sipsolutions.net
	 */

	if (!sdata->crypto_tx_tailroom_needed_cnt++) {
		/*
		 * Flush all XMIT packets currently using HW encryption or no
		 * encryption at all if the count transition is from 0 -> 1.
		 */
		synchronize_net();
	}
}

static int ieee80211_key_enable_hw_accel(struct ieee80211_key *key)
{
	struct ieee80211_sub_if_data *sdata;
	struct sta_info *sta;
	int ret = -EOPNOTSUPP;

	might_sleep();

	if (key->flags & KEY_FLAG_TAINTED) {
		/* If we get here, it's during resume and the key is
		 * tainted so shouldn't be used/programmed any more.
		 * However, its flags may still indicate that it was
		 * programmed into the device (since we're in resume)
		 * so clear that flag now to avoid trying to remove
		 * it again later.
		 */
		key->flags &= ~KEY_FLAG_UPLOADED_TO_HARDWARE;
		return -EINVAL;
	}

	if (!key->local->ops->set_key)
		goto out_unsupported;

	assert_key_lock(key->local);

	sta = key->sta;

	/*
	 * If this is a per-STA GTK, check if it
	 * is supported; if not, return.
	 */
	if (sta && !(key->conf.flags & IEEE80211_KEY_FLAG_PAIRWISE) &&
	    !(key->local->hw.flags & IEEE80211_HW_SUPPORTS_PER_STA_GTK))
		goto out_unsupported;

	if (sta && !sta->uploaded)
		goto out_unsupported;

	sdata = key->sdata;
	if (sdata->vif.type == NL80211_IFTYPE_AP_VLAN) {
		/*
		 * The driver doesn't know anything about VLAN interfaces.
		 * Hence, don't send GTKs for VLAN interfaces to the driver.
		 */
		if (!(key->conf.flags & IEEE80211_KEY_FLAG_PAIRWISE))
			goto out_unsupported;
	}

	ret = drv_set_key(key->local, SET_KEY, sdata,
			  sta ? &sta->sta : NULL, &key->conf);

	if (!ret) {
		key->flags |= KEY_FLAG_UPLOADED_TO_HARDWARE;

		if (!((key->conf.flags & IEEE80211_KEY_FLAG_GENERATE_MMIC) ||
<<<<<<< HEAD
		      (key->conf.flags & IEEE80211_KEY_FLAG_GENERATE_IV) ||
		      (key->conf.flags & IEEE80211_KEY_FLAG_PUT_IV_SPACE)))
=======
		      (key->conf.flags & IEEE80211_KEY_FLAG_RESERVE_TAILROOM)))
>>>>>>> 03891159
			sdata->crypto_tx_tailroom_needed_cnt--;

		WARN_ON((key->conf.flags & IEEE80211_KEY_FLAG_PUT_IV_SPACE) &&
			(key->conf.flags & IEEE80211_KEY_FLAG_GENERATE_IV));

		return 0;
	}

	if (ret != -ENOSPC && ret != -EOPNOTSUPP && ret != 1)
		sdata_err(sdata,
			  "failed to set key (%d, %pM) to hardware (%d)\n",
			  key->conf.keyidx,
			  sta ? sta->sta.addr : bcast_addr, ret);

 out_unsupported:
	switch (key->conf.cipher) {
	case WLAN_CIPHER_SUITE_WEP40:
	case WLAN_CIPHER_SUITE_WEP104:
	case WLAN_CIPHER_SUITE_TKIP:
	case WLAN_CIPHER_SUITE_CCMP:
	case WLAN_CIPHER_SUITE_CCMP_256:
	case WLAN_CIPHER_SUITE_AES_CMAC:
	case WLAN_CIPHER_SUITE_BIP_CMAC_256:
	case WLAN_CIPHER_SUITE_BIP_GMAC_128:
	case WLAN_CIPHER_SUITE_BIP_GMAC_256:
	case WLAN_CIPHER_SUITE_GCMP:
	case WLAN_CIPHER_SUITE_GCMP_256:
		/* all of these we can do in software - if driver can */
		if (ret == 1)
			return 0;
		if (key->local->hw.flags & IEEE80211_HW_SW_CRYPTO_CONTROL)
			return -EINVAL;
		return 0;
	default:
		return -EINVAL;
	}
}

static void ieee80211_key_disable_hw_accel(struct ieee80211_key *key)
{
	struct ieee80211_sub_if_data *sdata;
	struct sta_info *sta;
	int ret;

	might_sleep();

	if (!key || !key->local->ops->set_key)
		return;

	assert_key_lock(key->local);

	if (!(key->flags & KEY_FLAG_UPLOADED_TO_HARDWARE))
		return;

	sta = key->sta;
	sdata = key->sdata;

	if (!((key->conf.flags & IEEE80211_KEY_FLAG_GENERATE_MMIC) ||
<<<<<<< HEAD
	      (key->conf.flags & IEEE80211_KEY_FLAG_GENERATE_IV) ||
	      (key->conf.flags & IEEE80211_KEY_FLAG_PUT_IV_SPACE)))
=======
	      (key->conf.flags & IEEE80211_KEY_FLAG_RESERVE_TAILROOM)))
>>>>>>> 03891159
		increment_tailroom_need_count(sdata);

	ret = drv_set_key(key->local, DISABLE_KEY, sdata,
			  sta ? &sta->sta : NULL, &key->conf);

	if (ret)
		sdata_err(sdata,
			  "failed to remove key (%d, %pM) from hardware (%d)\n",
			  key->conf.keyidx,
			  sta ? sta->sta.addr : bcast_addr, ret);

	key->flags &= ~KEY_FLAG_UPLOADED_TO_HARDWARE;
}

static void __ieee80211_set_default_key(struct ieee80211_sub_if_data *sdata,
					int idx, bool uni, bool multi)
{
	struct ieee80211_key *key = NULL;

	assert_key_lock(sdata->local);

	if (idx >= 0 && idx < NUM_DEFAULT_KEYS)
		key = key_mtx_dereference(sdata->local, sdata->keys[idx]);

	if (uni) {
		rcu_assign_pointer(sdata->default_unicast_key, key);
		drv_set_default_unicast_key(sdata->local, sdata, idx);
	}

	if (multi)
		rcu_assign_pointer(sdata->default_multicast_key, key);

	ieee80211_debugfs_key_update_default(sdata);
}

void ieee80211_set_default_key(struct ieee80211_sub_if_data *sdata, int idx,
			       bool uni, bool multi)
{
	mutex_lock(&sdata->local->key_mtx);
	__ieee80211_set_default_key(sdata, idx, uni, multi);
	mutex_unlock(&sdata->local->key_mtx);
}

static void
__ieee80211_set_default_mgmt_key(struct ieee80211_sub_if_data *sdata, int idx)
{
	struct ieee80211_key *key = NULL;

	assert_key_lock(sdata->local);

	if (idx >= NUM_DEFAULT_KEYS &&
	    idx < NUM_DEFAULT_KEYS + NUM_DEFAULT_MGMT_KEYS)
		key = key_mtx_dereference(sdata->local, sdata->keys[idx]);

	rcu_assign_pointer(sdata->default_mgmt_key, key);

	ieee80211_debugfs_key_update_default(sdata);
}

void ieee80211_set_default_mgmt_key(struct ieee80211_sub_if_data *sdata,
				    int idx)
{
	mutex_lock(&sdata->local->key_mtx);
	__ieee80211_set_default_mgmt_key(sdata, idx);
	mutex_unlock(&sdata->local->key_mtx);
}


static void ieee80211_key_replace(struct ieee80211_sub_if_data *sdata,
				  struct sta_info *sta,
				  bool pairwise,
				  struct ieee80211_key *old,
				  struct ieee80211_key *new)
{
	int idx;
	bool defunikey, defmultikey, defmgmtkey;

	/* caller must provide at least one old/new */
	if (WARN_ON(!new && !old))
		return;

	if (new)
		list_add_tail(&new->list, &sdata->key_list);

	WARN_ON(new && old && new->conf.keyidx != old->conf.keyidx);

	if (old)
		idx = old->conf.keyidx;
	else
		idx = new->conf.keyidx;

	if (sta) {
		if (pairwise) {
			rcu_assign_pointer(sta->ptk[idx], new);
			sta->ptk_idx = idx;
		} else {
			rcu_assign_pointer(sta->gtk[idx], new);
			sta->gtk_idx = idx;
		}
	} else {
		defunikey = old &&
			old == key_mtx_dereference(sdata->local,
						sdata->default_unicast_key);
		defmultikey = old &&
			old == key_mtx_dereference(sdata->local,
						sdata->default_multicast_key);
		defmgmtkey = old &&
			old == key_mtx_dereference(sdata->local,
						sdata->default_mgmt_key);

		if (defunikey && !new)
			__ieee80211_set_default_key(sdata, -1, true, false);
		if (defmultikey && !new)
			__ieee80211_set_default_key(sdata, -1, false, true);
		if (defmgmtkey && !new)
			__ieee80211_set_default_mgmt_key(sdata, -1);

		rcu_assign_pointer(sdata->keys[idx], new);
		if (defunikey && new)
			__ieee80211_set_default_key(sdata, new->conf.keyidx,
						    true, false);
		if (defmultikey && new)
			__ieee80211_set_default_key(sdata, new->conf.keyidx,
						    false, true);
		if (defmgmtkey && new)
			__ieee80211_set_default_mgmt_key(sdata,
							 new->conf.keyidx);
	}

	if (old)
		list_del(&old->list);
}

struct ieee80211_key *
ieee80211_key_alloc(u32 cipher, int idx, size_t key_len,
		    const u8 *key_data,
		    size_t seq_len, const u8 *seq,
		    const struct ieee80211_cipher_scheme *cs)
{
	struct ieee80211_key *key;
	int i, j, err;

	if (WARN_ON(idx < 0 || idx >= NUM_DEFAULT_KEYS + NUM_DEFAULT_MGMT_KEYS))
		return ERR_PTR(-EINVAL);

	key = kzalloc(sizeof(struct ieee80211_key) + key_len, GFP_KERNEL);
	if (!key)
		return ERR_PTR(-ENOMEM);

	/*
	 * Default to software encryption; we'll later upload the
	 * key to the hardware if possible.
	 */
	key->conf.flags = 0;
	key->flags = 0;

	key->conf.cipher = cipher;
	key->conf.keyidx = idx;
	key->conf.keylen = key_len;
	switch (cipher) {
	case WLAN_CIPHER_SUITE_WEP40:
	case WLAN_CIPHER_SUITE_WEP104:
		key->conf.iv_len = IEEE80211_WEP_IV_LEN;
		key->conf.icv_len = IEEE80211_WEP_ICV_LEN;
		break;
	case WLAN_CIPHER_SUITE_TKIP:
		key->conf.iv_len = IEEE80211_TKIP_IV_LEN;
		key->conf.icv_len = IEEE80211_TKIP_ICV_LEN;
		if (seq) {
			for (i = 0; i < IEEE80211_NUM_TIDS; i++) {
				key->u.tkip.rx[i].iv32 =
					get_unaligned_le32(&seq[2]);
				key->u.tkip.rx[i].iv16 =
					get_unaligned_le16(seq);
			}
		}
		spin_lock_init(&key->u.tkip.txlock);
		break;
	case WLAN_CIPHER_SUITE_CCMP:
		key->conf.iv_len = IEEE80211_CCMP_HDR_LEN;
		key->conf.icv_len = IEEE80211_CCMP_MIC_LEN;
		if (seq) {
			for (i = 0; i < IEEE80211_NUM_TIDS + 1; i++)
				for (j = 0; j < IEEE80211_CCMP_PN_LEN; j++)
					key->u.ccmp.rx_pn[i][j] =
						seq[IEEE80211_CCMP_PN_LEN - j - 1];
		}
		/*
		 * Initialize AES key state here as an optimization so that
		 * it does not need to be initialized for every packet.
		 */
		key->u.ccmp.tfm = ieee80211_aes_key_setup_encrypt(
			key_data, key_len, IEEE80211_CCMP_MIC_LEN);
		if (IS_ERR(key->u.ccmp.tfm)) {
			err = PTR_ERR(key->u.ccmp.tfm);
			kfree(key);
			return ERR_PTR(err);
		}
		break;
	case WLAN_CIPHER_SUITE_CCMP_256:
		key->conf.iv_len = IEEE80211_CCMP_256_HDR_LEN;
		key->conf.icv_len = IEEE80211_CCMP_256_MIC_LEN;
		for (i = 0; seq && i < IEEE80211_NUM_TIDS + 1; i++)
			for (j = 0; j < IEEE80211_CCMP_256_PN_LEN; j++)
				key->u.ccmp.rx_pn[i][j] =
					seq[IEEE80211_CCMP_256_PN_LEN - j - 1];
		/* Initialize AES key state here as an optimization so that
		 * it does not need to be initialized for every packet.
		 */
		key->u.ccmp.tfm = ieee80211_aes_key_setup_encrypt(
			key_data, key_len, IEEE80211_CCMP_256_MIC_LEN);
		if (IS_ERR(key->u.ccmp.tfm)) {
			err = PTR_ERR(key->u.ccmp.tfm);
			kfree(key);
			return ERR_PTR(err);
		}
		break;
	case WLAN_CIPHER_SUITE_AES_CMAC:
	case WLAN_CIPHER_SUITE_BIP_CMAC_256:
		key->conf.iv_len = 0;
		if (cipher == WLAN_CIPHER_SUITE_AES_CMAC)
			key->conf.icv_len = sizeof(struct ieee80211_mmie);
		else
			key->conf.icv_len = sizeof(struct ieee80211_mmie_16);
		if (seq)
			for (j = 0; j < IEEE80211_CMAC_PN_LEN; j++)
				key->u.aes_cmac.rx_pn[j] =
					seq[IEEE80211_CMAC_PN_LEN - j - 1];
		/*
		 * Initialize AES key state here as an optimization so that
		 * it does not need to be initialized for every packet.
		 */
		key->u.aes_cmac.tfm =
			ieee80211_aes_cmac_key_setup(key_data, key_len);
		if (IS_ERR(key->u.aes_cmac.tfm)) {
			err = PTR_ERR(key->u.aes_cmac.tfm);
			kfree(key);
			return ERR_PTR(err);
		}
		break;
	case WLAN_CIPHER_SUITE_BIP_GMAC_128:
	case WLAN_CIPHER_SUITE_BIP_GMAC_256:
		key->conf.iv_len = 0;
		key->conf.icv_len = sizeof(struct ieee80211_mmie_16);
		if (seq)
			for (j = 0; j < IEEE80211_GMAC_PN_LEN; j++)
				key->u.aes_gmac.rx_pn[j] =
					seq[IEEE80211_GMAC_PN_LEN - j - 1];
		/* Initialize AES key state here as an optimization so that
		 * it does not need to be initialized for every packet.
		 */
		key->u.aes_gmac.tfm =
			ieee80211_aes_gmac_key_setup(key_data, key_len);
		if (IS_ERR(key->u.aes_gmac.tfm)) {
			err = PTR_ERR(key->u.aes_gmac.tfm);
			kfree(key);
			return ERR_PTR(err);
		}
		break;
	case WLAN_CIPHER_SUITE_GCMP:
	case WLAN_CIPHER_SUITE_GCMP_256:
		key->conf.iv_len = IEEE80211_GCMP_HDR_LEN;
		key->conf.icv_len = IEEE80211_GCMP_MIC_LEN;
		for (i = 0; seq && i < IEEE80211_NUM_TIDS + 1; i++)
			for (j = 0; j < IEEE80211_GCMP_PN_LEN; j++)
				key->u.gcmp.rx_pn[i][j] =
					seq[IEEE80211_GCMP_PN_LEN - j - 1];
		/* Initialize AES key state here as an optimization so that
		 * it does not need to be initialized for every packet.
		 */
		key->u.gcmp.tfm = ieee80211_aes_gcm_key_setup_encrypt(key_data,
								      key_len);
		if (IS_ERR(key->u.gcmp.tfm)) {
			err = PTR_ERR(key->u.gcmp.tfm);
			kfree(key);
			return ERR_PTR(err);
		}
		break;
	default:
		if (cs) {
			size_t len = (seq_len > MAX_PN_LEN) ?
						MAX_PN_LEN : seq_len;

			key->conf.iv_len = cs->hdr_len;
			key->conf.icv_len = cs->mic_len;
			for (i = 0; i < IEEE80211_NUM_TIDS + 1; i++)
				for (j = 0; j < len; j++)
					key->u.gen.rx_pn[i][j] =
							seq[len - j - 1];
		}
	}
	memcpy(key->conf.key, key_data, key_len);
	INIT_LIST_HEAD(&key->list);

	return key;
}

static void ieee80211_key_free_common(struct ieee80211_key *key)
{
	switch (key->conf.cipher) {
	case WLAN_CIPHER_SUITE_CCMP:
	case WLAN_CIPHER_SUITE_CCMP_256:
		ieee80211_aes_key_free(key->u.ccmp.tfm);
		break;
	case WLAN_CIPHER_SUITE_AES_CMAC:
	case WLAN_CIPHER_SUITE_BIP_CMAC_256:
		ieee80211_aes_cmac_key_free(key->u.aes_cmac.tfm);
		break;
	case WLAN_CIPHER_SUITE_BIP_GMAC_128:
	case WLAN_CIPHER_SUITE_BIP_GMAC_256:
		ieee80211_aes_gmac_key_free(key->u.aes_gmac.tfm);
		break;
	case WLAN_CIPHER_SUITE_GCMP:
	case WLAN_CIPHER_SUITE_GCMP_256:
		ieee80211_aes_gcm_key_free(key->u.gcmp.tfm);
		break;
	}
	kzfree(key);
}

static void __ieee80211_key_destroy(struct ieee80211_key *key,
				    bool delay_tailroom)
{
	if (key->local)
		ieee80211_key_disable_hw_accel(key);

	if (key->local) {
		struct ieee80211_sub_if_data *sdata = key->sdata;

		ieee80211_debugfs_key_remove(key);

		if (delay_tailroom) {
			/* see ieee80211_delayed_tailroom_dec */
			sdata->crypto_tx_tailroom_pending_dec++;
			schedule_delayed_work(&sdata->dec_tailroom_needed_wk,
					      HZ/2);
		} else {
			sdata->crypto_tx_tailroom_needed_cnt--;
		}
	}

	ieee80211_key_free_common(key);
}

static void ieee80211_key_destroy(struct ieee80211_key *key,
				  bool delay_tailroom)
{
	if (!key)
		return;

	/*
	 * Synchronize so the TX path can no longer be using
	 * this key before we free/remove it.
	 */
	synchronize_net();

	__ieee80211_key_destroy(key, delay_tailroom);
}

void ieee80211_key_free_unused(struct ieee80211_key *key)
{
	WARN_ON(key->sdata || key->local);
	ieee80211_key_free_common(key);
}

int ieee80211_key_link(struct ieee80211_key *key,
		       struct ieee80211_sub_if_data *sdata,
		       struct sta_info *sta)
{
	struct ieee80211_local *local = sdata->local;
	struct ieee80211_key *old_key;
	int idx, ret;
	bool pairwise;

	pairwise = key->conf.flags & IEEE80211_KEY_FLAG_PAIRWISE;
	idx = key->conf.keyidx;
	key->local = sdata->local;
	key->sdata = sdata;
	key->sta = sta;

	mutex_lock(&sdata->local->key_mtx);

	if (sta && pairwise)
		old_key = key_mtx_dereference(sdata->local, sta->ptk[idx]);
	else if (sta)
		old_key = key_mtx_dereference(sdata->local, sta->gtk[idx]);
	else
		old_key = key_mtx_dereference(sdata->local, sdata->keys[idx]);

	increment_tailroom_need_count(sdata);

	ieee80211_key_replace(sdata, sta, pairwise, old_key, key);
	ieee80211_key_destroy(old_key, true);

	ieee80211_debugfs_key_add(key);

	if (!local->wowlan) {
		ret = ieee80211_key_enable_hw_accel(key);
		if (ret)
			ieee80211_key_free(key, true);
	} else {
		ret = 0;
	}

	mutex_unlock(&sdata->local->key_mtx);

	return ret;
}

void ieee80211_key_free(struct ieee80211_key *key, bool delay_tailroom)
{
	if (!key)
		return;

	/*
	 * Replace key with nothingness if it was ever used.
	 */
	if (key->sdata)
		ieee80211_key_replace(key->sdata, key->sta,
				key->conf.flags & IEEE80211_KEY_FLAG_PAIRWISE,
				key, NULL);
	ieee80211_key_destroy(key, delay_tailroom);
}

void ieee80211_enable_keys(struct ieee80211_sub_if_data *sdata)
{
	struct ieee80211_key *key;

	ASSERT_RTNL();

	if (WARN_ON(!ieee80211_sdata_running(sdata)))
		return;

	mutex_lock(&sdata->local->key_mtx);

	sdata->crypto_tx_tailroom_needed_cnt = 0;

	list_for_each_entry(key, &sdata->key_list, list) {
		increment_tailroom_need_count(sdata);
		ieee80211_key_enable_hw_accel(key);
	}

	mutex_unlock(&sdata->local->key_mtx);
}

void ieee80211_iter_keys(struct ieee80211_hw *hw,
			 struct ieee80211_vif *vif,
			 void (*iter)(struct ieee80211_hw *hw,
				      struct ieee80211_vif *vif,
				      struct ieee80211_sta *sta,
				      struct ieee80211_key_conf *key,
				      void *data),
			 void *iter_data)
{
	struct ieee80211_local *local = hw_to_local(hw);
	struct ieee80211_key *key, *tmp;
	struct ieee80211_sub_if_data *sdata;

	ASSERT_RTNL();

	mutex_lock(&local->key_mtx);
	if (vif) {
		sdata = vif_to_sdata(vif);
		list_for_each_entry_safe(key, tmp, &sdata->key_list, list)
			iter(hw, &sdata->vif,
			     key->sta ? &key->sta->sta : NULL,
			     &key->conf, iter_data);
	} else {
		list_for_each_entry(sdata, &local->interfaces, list)
			list_for_each_entry_safe(key, tmp,
						 &sdata->key_list, list)
				iter(hw, &sdata->vif,
				     key->sta ? &key->sta->sta : NULL,
				     &key->conf, iter_data);
	}
	mutex_unlock(&local->key_mtx);
}
EXPORT_SYMBOL(ieee80211_iter_keys);

static void ieee80211_free_keys_iface(struct ieee80211_sub_if_data *sdata,
				      struct list_head *keys)
{
	struct ieee80211_key *key, *tmp;

	sdata->crypto_tx_tailroom_needed_cnt -=
		sdata->crypto_tx_tailroom_pending_dec;
	sdata->crypto_tx_tailroom_pending_dec = 0;

	ieee80211_debugfs_key_remove_mgmt_default(sdata);

	list_for_each_entry_safe(key, tmp, &sdata->key_list, list) {
		ieee80211_key_replace(key->sdata, key->sta,
				key->conf.flags & IEEE80211_KEY_FLAG_PAIRWISE,
				key, NULL);
		list_add_tail(&key->list, keys);
	}

	ieee80211_debugfs_key_update_default(sdata);
}

void ieee80211_free_keys(struct ieee80211_sub_if_data *sdata,
			 bool force_synchronize)
{
	struct ieee80211_local *local = sdata->local;
	struct ieee80211_sub_if_data *vlan;
	struct ieee80211_key *key, *tmp;
	LIST_HEAD(keys);

	cancel_delayed_work_sync(&sdata->dec_tailroom_needed_wk);

	mutex_lock(&local->key_mtx);

	ieee80211_free_keys_iface(sdata, &keys);

	if (sdata->vif.type == NL80211_IFTYPE_AP) {
		list_for_each_entry(vlan, &sdata->u.ap.vlans, u.vlan.list)
			ieee80211_free_keys_iface(vlan, &keys);
	}

	if (!list_empty(&keys) || force_synchronize)
		synchronize_net();
	list_for_each_entry_safe(key, tmp, &keys, list)
		__ieee80211_key_destroy(key, false);

	WARN_ON_ONCE(sdata->crypto_tx_tailroom_needed_cnt ||
		     sdata->crypto_tx_tailroom_pending_dec);
	if (sdata->vif.type == NL80211_IFTYPE_AP) {
		list_for_each_entry(vlan, &sdata->u.ap.vlans, u.vlan.list)
			WARN_ON_ONCE(vlan->crypto_tx_tailroom_needed_cnt ||
				     vlan->crypto_tx_tailroom_pending_dec);
	}

	mutex_unlock(&local->key_mtx);
}

void ieee80211_free_sta_keys(struct ieee80211_local *local,
			     struct sta_info *sta)
{
	struct ieee80211_key *key;
	int i;

	mutex_lock(&local->key_mtx);
	for (i = 0; i < ARRAY_SIZE(sta->gtk); i++) {
		key = key_mtx_dereference(local, sta->gtk[i]);
		if (!key)
			continue;
		ieee80211_key_replace(key->sdata, key->sta,
				key->conf.flags & IEEE80211_KEY_FLAG_PAIRWISE,
				key, NULL);
		__ieee80211_key_destroy(key, true);
	}

	for (i = 0; i < NUM_DEFAULT_KEYS; i++) {
		key = key_mtx_dereference(local, sta->ptk[i]);
		if (!key)
			continue;
		ieee80211_key_replace(key->sdata, key->sta,
				key->conf.flags & IEEE80211_KEY_FLAG_PAIRWISE,
				key, NULL);
		__ieee80211_key_destroy(key, true);
	}

	mutex_unlock(&local->key_mtx);
}

void ieee80211_delayed_tailroom_dec(struct work_struct *wk)
{
	struct ieee80211_sub_if_data *sdata;

	sdata = container_of(wk, struct ieee80211_sub_if_data,
			     dec_tailroom_needed_wk.work);

	/*
	 * The reason for the delayed tailroom needed decrementing is to
	 * make roaming faster: during roaming, all keys are first deleted
	 * and then new keys are installed. The first new key causes the
	 * crypto_tx_tailroom_needed_cnt to go from 0 to 1, which invokes
	 * the cost of synchronize_net() (which can be slow). Avoid this
	 * by deferring the crypto_tx_tailroom_needed_cnt decrementing on
	 * key removal for a while, so if we roam the value is larger than
	 * zero and no 0->1 transition happens.
	 *
	 * The cost is that if the AP switching was from an AP with keys
	 * to one without, we still allocate tailroom while it would no
	 * longer be needed. However, in the typical (fast) roaming case
	 * within an ESS this usually won't happen.
	 */

	mutex_lock(&sdata->local->key_mtx);
	sdata->crypto_tx_tailroom_needed_cnt -=
		sdata->crypto_tx_tailroom_pending_dec;
	sdata->crypto_tx_tailroom_pending_dec = 0;
	mutex_unlock(&sdata->local->key_mtx);
}

void ieee80211_gtk_rekey_notify(struct ieee80211_vif *vif, const u8 *bssid,
				const u8 *replay_ctr, gfp_t gfp)
{
	struct ieee80211_sub_if_data *sdata = vif_to_sdata(vif);

	trace_api_gtk_rekey_notify(sdata, bssid, replay_ctr);

	cfg80211_gtk_rekey_notify(sdata->dev, bssid, replay_ctr, gfp);
}
EXPORT_SYMBOL_GPL(ieee80211_gtk_rekey_notify);

void ieee80211_get_key_tx_seq(struct ieee80211_key_conf *keyconf,
			      struct ieee80211_key_seq *seq)
{
	struct ieee80211_key *key;
	u64 pn64;

	if (WARN_ON(!(keyconf->flags & IEEE80211_KEY_FLAG_GENERATE_IV)))
		return;

	key = container_of(keyconf, struct ieee80211_key, conf);

	switch (key->conf.cipher) {
	case WLAN_CIPHER_SUITE_TKIP:
		seq->tkip.iv32 = key->u.tkip.tx.iv32;
		seq->tkip.iv16 = key->u.tkip.tx.iv16;
		break;
	case WLAN_CIPHER_SUITE_CCMP:
	case WLAN_CIPHER_SUITE_CCMP_256:
		pn64 = atomic64_read(&key->u.ccmp.tx_pn);
		seq->ccmp.pn[5] = pn64;
		seq->ccmp.pn[4] = pn64 >> 8;
		seq->ccmp.pn[3] = pn64 >> 16;
		seq->ccmp.pn[2] = pn64 >> 24;
		seq->ccmp.pn[1] = pn64 >> 32;
		seq->ccmp.pn[0] = pn64 >> 40;
		break;
	case WLAN_CIPHER_SUITE_AES_CMAC:
	case WLAN_CIPHER_SUITE_BIP_CMAC_256:
		pn64 = atomic64_read(&key->u.aes_cmac.tx_pn);
		seq->ccmp.pn[5] = pn64;
		seq->ccmp.pn[4] = pn64 >> 8;
		seq->ccmp.pn[3] = pn64 >> 16;
		seq->ccmp.pn[2] = pn64 >> 24;
		seq->ccmp.pn[1] = pn64 >> 32;
		seq->ccmp.pn[0] = pn64 >> 40;
		break;
	case WLAN_CIPHER_SUITE_BIP_GMAC_128:
	case WLAN_CIPHER_SUITE_BIP_GMAC_256:
		pn64 = atomic64_read(&key->u.aes_gmac.tx_pn);
		seq->ccmp.pn[5] = pn64;
		seq->ccmp.pn[4] = pn64 >> 8;
		seq->ccmp.pn[3] = pn64 >> 16;
		seq->ccmp.pn[2] = pn64 >> 24;
		seq->ccmp.pn[1] = pn64 >> 32;
		seq->ccmp.pn[0] = pn64 >> 40;
		break;
	case WLAN_CIPHER_SUITE_GCMP:
	case WLAN_CIPHER_SUITE_GCMP_256:
		pn64 = atomic64_read(&key->u.gcmp.tx_pn);
		seq->gcmp.pn[5] = pn64;
		seq->gcmp.pn[4] = pn64 >> 8;
		seq->gcmp.pn[3] = pn64 >> 16;
		seq->gcmp.pn[2] = pn64 >> 24;
		seq->gcmp.pn[1] = pn64 >> 32;
		seq->gcmp.pn[0] = pn64 >> 40;
		break;
	default:
		WARN_ON(1);
	}
}
EXPORT_SYMBOL(ieee80211_get_key_tx_seq);

void ieee80211_get_key_rx_seq(struct ieee80211_key_conf *keyconf,
			      int tid, struct ieee80211_key_seq *seq)
{
	struct ieee80211_key *key;
	const u8 *pn;

	key = container_of(keyconf, struct ieee80211_key, conf);

	switch (key->conf.cipher) {
	case WLAN_CIPHER_SUITE_TKIP:
		if (WARN_ON(tid < 0 || tid >= IEEE80211_NUM_TIDS))
			return;
		seq->tkip.iv32 = key->u.tkip.rx[tid].iv32;
		seq->tkip.iv16 = key->u.tkip.rx[tid].iv16;
		break;
	case WLAN_CIPHER_SUITE_CCMP:
	case WLAN_CIPHER_SUITE_CCMP_256:
		if (WARN_ON(tid < -1 || tid >= IEEE80211_NUM_TIDS))
			return;
		if (tid < 0)
			pn = key->u.ccmp.rx_pn[IEEE80211_NUM_TIDS];
		else
			pn = key->u.ccmp.rx_pn[tid];
		memcpy(seq->ccmp.pn, pn, IEEE80211_CCMP_PN_LEN);
		break;
	case WLAN_CIPHER_SUITE_AES_CMAC:
	case WLAN_CIPHER_SUITE_BIP_CMAC_256:
		if (WARN_ON(tid != 0))
			return;
		pn = key->u.aes_cmac.rx_pn;
		memcpy(seq->aes_cmac.pn, pn, IEEE80211_CMAC_PN_LEN);
		break;
	case WLAN_CIPHER_SUITE_BIP_GMAC_128:
	case WLAN_CIPHER_SUITE_BIP_GMAC_256:
		if (WARN_ON(tid != 0))
			return;
		pn = key->u.aes_gmac.rx_pn;
		memcpy(seq->aes_gmac.pn, pn, IEEE80211_GMAC_PN_LEN);
		break;
	case WLAN_CIPHER_SUITE_GCMP:
	case WLAN_CIPHER_SUITE_GCMP_256:
		if (WARN_ON(tid < -1 || tid >= IEEE80211_NUM_TIDS))
			return;
		if (tid < 0)
			pn = key->u.gcmp.rx_pn[IEEE80211_NUM_TIDS];
		else
			pn = key->u.gcmp.rx_pn[tid];
		memcpy(seq->gcmp.pn, pn, IEEE80211_GCMP_PN_LEN);
		break;
	}
}
EXPORT_SYMBOL(ieee80211_get_key_rx_seq);

void ieee80211_set_key_tx_seq(struct ieee80211_key_conf *keyconf,
			      struct ieee80211_key_seq *seq)
{
	struct ieee80211_key *key;
	u64 pn64;

	key = container_of(keyconf, struct ieee80211_key, conf);

	switch (key->conf.cipher) {
	case WLAN_CIPHER_SUITE_TKIP:
		key->u.tkip.tx.iv32 = seq->tkip.iv32;
		key->u.tkip.tx.iv16 = seq->tkip.iv16;
		break;
	case WLAN_CIPHER_SUITE_CCMP:
	case WLAN_CIPHER_SUITE_CCMP_256:
		pn64 = (u64)seq->ccmp.pn[5] |
		       ((u64)seq->ccmp.pn[4] << 8) |
		       ((u64)seq->ccmp.pn[3] << 16) |
		       ((u64)seq->ccmp.pn[2] << 24) |
		       ((u64)seq->ccmp.pn[1] << 32) |
		       ((u64)seq->ccmp.pn[0] << 40);
		atomic64_set(&key->u.ccmp.tx_pn, pn64);
		break;
	case WLAN_CIPHER_SUITE_AES_CMAC:
	case WLAN_CIPHER_SUITE_BIP_CMAC_256:
		pn64 = (u64)seq->aes_cmac.pn[5] |
		       ((u64)seq->aes_cmac.pn[4] << 8) |
		       ((u64)seq->aes_cmac.pn[3] << 16) |
		       ((u64)seq->aes_cmac.pn[2] << 24) |
		       ((u64)seq->aes_cmac.pn[1] << 32) |
		       ((u64)seq->aes_cmac.pn[0] << 40);
		atomic64_set(&key->u.aes_cmac.tx_pn, pn64);
		break;
	case WLAN_CIPHER_SUITE_BIP_GMAC_128:
	case WLAN_CIPHER_SUITE_BIP_GMAC_256:
		pn64 = (u64)seq->aes_gmac.pn[5] |
		       ((u64)seq->aes_gmac.pn[4] << 8) |
		       ((u64)seq->aes_gmac.pn[3] << 16) |
		       ((u64)seq->aes_gmac.pn[2] << 24) |
		       ((u64)seq->aes_gmac.pn[1] << 32) |
		       ((u64)seq->aes_gmac.pn[0] << 40);
		atomic64_set(&key->u.aes_gmac.tx_pn, pn64);
		break;
	case WLAN_CIPHER_SUITE_GCMP:
	case WLAN_CIPHER_SUITE_GCMP_256:
		pn64 = (u64)seq->gcmp.pn[5] |
		       ((u64)seq->gcmp.pn[4] << 8) |
		       ((u64)seq->gcmp.pn[3] << 16) |
		       ((u64)seq->gcmp.pn[2] << 24) |
		       ((u64)seq->gcmp.pn[1] << 32) |
		       ((u64)seq->gcmp.pn[0] << 40);
		atomic64_set(&key->u.gcmp.tx_pn, pn64);
		break;
	default:
		WARN_ON(1);
		break;
	}
}
EXPORT_SYMBOL_GPL(ieee80211_set_key_tx_seq);

void ieee80211_set_key_rx_seq(struct ieee80211_key_conf *keyconf,
			      int tid, struct ieee80211_key_seq *seq)
{
	struct ieee80211_key *key;
	u8 *pn;

	key = container_of(keyconf, struct ieee80211_key, conf);

	switch (key->conf.cipher) {
	case WLAN_CIPHER_SUITE_TKIP:
		if (WARN_ON(tid < 0 || tid >= IEEE80211_NUM_TIDS))
			return;
		key->u.tkip.rx[tid].iv32 = seq->tkip.iv32;
		key->u.tkip.rx[tid].iv16 = seq->tkip.iv16;
		break;
	case WLAN_CIPHER_SUITE_CCMP:
	case WLAN_CIPHER_SUITE_CCMP_256:
		if (WARN_ON(tid < -1 || tid >= IEEE80211_NUM_TIDS))
			return;
		if (tid < 0)
			pn = key->u.ccmp.rx_pn[IEEE80211_NUM_TIDS];
		else
			pn = key->u.ccmp.rx_pn[tid];
		memcpy(pn, seq->ccmp.pn, IEEE80211_CCMP_PN_LEN);
		break;
	case WLAN_CIPHER_SUITE_AES_CMAC:
	case WLAN_CIPHER_SUITE_BIP_CMAC_256:
		if (WARN_ON(tid != 0))
			return;
		pn = key->u.aes_cmac.rx_pn;
		memcpy(pn, seq->aes_cmac.pn, IEEE80211_CMAC_PN_LEN);
		break;
	case WLAN_CIPHER_SUITE_BIP_GMAC_128:
	case WLAN_CIPHER_SUITE_BIP_GMAC_256:
		if (WARN_ON(tid != 0))
			return;
		pn = key->u.aes_gmac.rx_pn;
		memcpy(pn, seq->aes_gmac.pn, IEEE80211_GMAC_PN_LEN);
		break;
	case WLAN_CIPHER_SUITE_GCMP:
	case WLAN_CIPHER_SUITE_GCMP_256:
		if (WARN_ON(tid < -1 || tid >= IEEE80211_NUM_TIDS))
			return;
		if (tid < 0)
			pn = key->u.gcmp.rx_pn[IEEE80211_NUM_TIDS];
		else
			pn = key->u.gcmp.rx_pn[tid];
		memcpy(pn, seq->gcmp.pn, IEEE80211_GCMP_PN_LEN);
		break;
	default:
		WARN_ON(1);
		break;
	}
}
EXPORT_SYMBOL_GPL(ieee80211_set_key_rx_seq);

void ieee80211_remove_key(struct ieee80211_key_conf *keyconf)
{
	struct ieee80211_key *key;

	key = container_of(keyconf, struct ieee80211_key, conf);

	assert_key_lock(key->local);

	/*
	 * if key was uploaded, we assume the driver will/has remove(d)
	 * it, so adjust bookkeeping accordingly
	 */
	if (key->flags & KEY_FLAG_UPLOADED_TO_HARDWARE) {
		key->flags &= ~KEY_FLAG_UPLOADED_TO_HARDWARE;

		if (!((key->conf.flags & IEEE80211_KEY_FLAG_GENERATE_MMIC) ||
<<<<<<< HEAD
		      (key->conf.flags & IEEE80211_KEY_FLAG_GENERATE_IV) ||
		      (key->conf.flags & IEEE80211_KEY_FLAG_PUT_IV_SPACE)))
=======
		      (key->conf.flags & IEEE80211_KEY_FLAG_RESERVE_TAILROOM)))
>>>>>>> 03891159
			increment_tailroom_need_count(key->sdata);
	}

	ieee80211_key_free(key, false);
}
EXPORT_SYMBOL_GPL(ieee80211_remove_key);

struct ieee80211_key_conf *
ieee80211_gtk_rekey_add(struct ieee80211_vif *vif,
			struct ieee80211_key_conf *keyconf)
{
	struct ieee80211_sub_if_data *sdata = vif_to_sdata(vif);
	struct ieee80211_local *local = sdata->local;
	struct ieee80211_key *key;
	int err;

	if (WARN_ON(!local->wowlan))
		return ERR_PTR(-EINVAL);

	if (WARN_ON(vif->type != NL80211_IFTYPE_STATION))
		return ERR_PTR(-EINVAL);

	key = ieee80211_key_alloc(keyconf->cipher, keyconf->keyidx,
				  keyconf->keylen, keyconf->key,
				  0, NULL, NULL);
	if (IS_ERR(key))
		return ERR_CAST(key);

	if (sdata->u.mgd.mfp != IEEE80211_MFP_DISABLED)
		key->conf.flags |= IEEE80211_KEY_FLAG_RX_MGMT;

	err = ieee80211_key_link(key, sdata, NULL);
	if (err)
		return ERR_PTR(err);

	return &key->conf;
}
EXPORT_SYMBOL_GPL(ieee80211_gtk_rekey_add);<|MERGE_RESOLUTION|>--- conflicted
+++ resolved
@@ -143,12 +143,7 @@
 		key->flags |= KEY_FLAG_UPLOADED_TO_HARDWARE;
 
 		if (!((key->conf.flags & IEEE80211_KEY_FLAG_GENERATE_MMIC) ||
-<<<<<<< HEAD
-		      (key->conf.flags & IEEE80211_KEY_FLAG_GENERATE_IV) ||
-		      (key->conf.flags & IEEE80211_KEY_FLAG_PUT_IV_SPACE)))
-=======
 		      (key->conf.flags & IEEE80211_KEY_FLAG_RESERVE_TAILROOM)))
->>>>>>> 03891159
 			sdata->crypto_tx_tailroom_needed_cnt--;
 
 		WARN_ON((key->conf.flags & IEEE80211_KEY_FLAG_PUT_IV_SPACE) &&
@@ -207,12 +202,7 @@
 	sdata = key->sdata;
 
 	if (!((key->conf.flags & IEEE80211_KEY_FLAG_GENERATE_MMIC) ||
-<<<<<<< HEAD
-	      (key->conf.flags & IEEE80211_KEY_FLAG_GENERATE_IV) ||
-	      (key->conf.flags & IEEE80211_KEY_FLAG_PUT_IV_SPACE)))
-=======
 	      (key->conf.flags & IEEE80211_KEY_FLAG_RESERVE_TAILROOM)))
->>>>>>> 03891159
 		increment_tailroom_need_count(sdata);
 
 	ret = drv_set_key(key->local, DISABLE_KEY, sdata,
@@ -1066,12 +1056,7 @@
 		key->flags &= ~KEY_FLAG_UPLOADED_TO_HARDWARE;
 
 		if (!((key->conf.flags & IEEE80211_KEY_FLAG_GENERATE_MMIC) ||
-<<<<<<< HEAD
-		      (key->conf.flags & IEEE80211_KEY_FLAG_GENERATE_IV) ||
-		      (key->conf.flags & IEEE80211_KEY_FLAG_PUT_IV_SPACE)))
-=======
 		      (key->conf.flags & IEEE80211_KEY_FLAG_RESERVE_TAILROOM)))
->>>>>>> 03891159
 			increment_tailroom_need_count(key->sdata);
 	}
 
