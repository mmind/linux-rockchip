--- conflicted
+++ resolved
@@ -192,20 +192,6 @@
 }
 EXPORT_SYMBOL_GPL(ip_tunnel_get_stats64);
 
-<<<<<<< HEAD
-static const struct nla_policy ip_tun_policy[IP_TUN_MAX + 1] = {
-	[IP_TUN_ID]		= { .type = NLA_U64 },
-	[IP_TUN_DST]		= { .type = NLA_U32 },
-	[IP_TUN_SRC]		= { .type = NLA_U32 },
-	[IP_TUN_TTL]		= { .type = NLA_U8 },
-	[IP_TUN_TOS]		= { .type = NLA_U8 },
-	[IP_TUN_SPORT]		= { .type = NLA_U16 },
-	[IP_TUN_DPORT]		= { .type = NLA_U16 },
-	[IP_TUN_FLAGS]		= { .type = NLA_U16 },
-};
-
-static int ip_tun_build_state(struct net_device *dev, struct nlattr *attr,
-=======
 static const struct nla_policy ip_tun_policy[LWTUNNEL_IP_MAX + 1] = {
 	[LWTUNNEL_IP_ID]	= { .type = NLA_U64 },
 	[LWTUNNEL_IP_DST]	= { .type = NLA_U32 },
@@ -219,22 +205,14 @@
 
 static int ip_tun_build_state(struct net_device *dev, struct nlattr *attr,
 			      unsigned int family, const void *cfg,
->>>>>>> 807249d3
 			      struct lwtunnel_state **ts)
 {
 	struct ip_tunnel_info *tun_info;
 	struct lwtunnel_state *new_state;
-<<<<<<< HEAD
-	struct nlattr *tb[IP_TUN_MAX + 1];
-	int err;
-
-	err = nla_parse_nested(tb, IP_TUN_MAX, attr, ip_tun_policy);
-=======
 	struct nlattr *tb[LWTUNNEL_IP_MAX + 1];
 	int err;
 
 	err = nla_parse_nested(tb, LWTUNNEL_IP_MAX, attr, ip_tun_policy);
->>>>>>> 807249d3
 	if (err < 0)
 		return err;
 
@@ -246,34 +224,6 @@
 
 	tun_info = lwt_tun_info(new_state);
 
-<<<<<<< HEAD
-	if (tb[IP_TUN_ID])
-		tun_info->key.tun_id = nla_get_u64(tb[IP_TUN_ID]);
-
-	if (tb[IP_TUN_DST])
-		tun_info->key.ipv4_dst = nla_get_be32(tb[IP_TUN_DST]);
-
-	if (tb[IP_TUN_SRC])
-		tun_info->key.ipv4_src = nla_get_be32(tb[IP_TUN_SRC]);
-
-	if (tb[IP_TUN_TTL])
-		tun_info->key.ipv4_ttl = nla_get_u8(tb[IP_TUN_TTL]);
-
-	if (tb[IP_TUN_TOS])
-		tun_info->key.ipv4_tos = nla_get_u8(tb[IP_TUN_TOS]);
-
-	if (tb[IP_TUN_SPORT])
-		tun_info->key.tp_src = nla_get_be16(tb[IP_TUN_SPORT]);
-
-	if (tb[IP_TUN_DPORT])
-		tun_info->key.tp_dst = nla_get_be16(tb[IP_TUN_DPORT]);
-
-	if (tb[IP_TUN_FLAGS])
-		tun_info->key.tun_flags = nla_get_u16(tb[IP_TUN_FLAGS]);
-
-	tun_info->mode = IP_TUNNEL_INFO_TX;
-	tun_info->options = NULL;
-=======
 	if (tb[LWTUNNEL_IP_ID])
 		tun_info->key.tun_id = nla_get_u64(tb[LWTUNNEL_IP_ID]);
 
@@ -299,7 +249,6 @@
 		tun_info->key.tun_flags = nla_get_u16(tb[LWTUNNEL_IP_FLAGS]);
 
 	tun_info->mode = IP_TUNNEL_INFO_TX;
->>>>>>> 807249d3
 	tun_info->options_len = 0;
 
 	*ts = new_state;
@@ -312,16 +261,6 @@
 {
 	struct ip_tunnel_info *tun_info = lwt_tun_info(lwtstate);
 
-<<<<<<< HEAD
-	if (nla_put_u64(skb, IP_TUN_ID, tun_info->key.tun_id) ||
-	    nla_put_be32(skb, IP_TUN_DST, tun_info->key.ipv4_dst) ||
-	    nla_put_be32(skb, IP_TUN_SRC, tun_info->key.ipv4_src) ||
-	    nla_put_u8(skb, IP_TUN_TOS, tun_info->key.ipv4_tos) ||
-	    nla_put_u8(skb, IP_TUN_TTL, tun_info->key.ipv4_ttl) ||
-	    nla_put_u16(skb, IP_TUN_SPORT, tun_info->key.tp_src) ||
-	    nla_put_u16(skb, IP_TUN_DPORT, tun_info->key.tp_dst) ||
-	    nla_put_u16(skb, IP_TUN_FLAGS, tun_info->key.tun_flags))
-=======
 	if (nla_put_u64(skb, LWTUNNEL_IP_ID, tun_info->key.tun_id) ||
 	    nla_put_be32(skb, LWTUNNEL_IP_DST, tun_info->key.u.ipv4.dst) ||
 	    nla_put_be32(skb, LWTUNNEL_IP_SRC, tun_info->key.u.ipv4.src) ||
@@ -330,7 +269,6 @@
 	    nla_put_u16(skb, LWTUNNEL_IP_SPORT, tun_info->key.tp_src) ||
 	    nla_put_u16(skb, LWTUNNEL_IP_DPORT, tun_info->key.tp_dst) ||
 	    nla_put_u16(skb, LWTUNNEL_IP_FLAGS, tun_info->key.tun_flags))
->>>>>>> 807249d3
 		return -ENOMEM;
 
 	return 0;
@@ -338,16 +276,6 @@
 
 static int ip_tun_encap_nlsize(struct lwtunnel_state *lwtstate)
 {
-<<<<<<< HEAD
-	return nla_total_size(8)	/* IP_TUN_ID */
-		+ nla_total_size(4)	/* IP_TUN_DST */
-		+ nla_total_size(4)	/* IP_TUN_SRC */
-		+ nla_total_size(1)	/* IP_TUN_TOS */
-		+ nla_total_size(1)	/* IP_TUN_TTL */
-		+ nla_total_size(2)	/* IP_TUN_SPORT */
-		+ nla_total_size(2)	/* IP_TUN_DPORT */
-		+ nla_total_size(2);	/* IP_TUN_FLAGS */
-=======
 	return nla_total_size(8)	/* LWTUNNEL_IP_ID */
 		+ nla_total_size(4)	/* LWTUNNEL_IP_DST */
 		+ nla_total_size(4)	/* LWTUNNEL_IP_SRC */
@@ -362,15 +290,12 @@
 {
 	return memcmp(lwt_tun_info(a), lwt_tun_info(b),
 		      sizeof(struct ip_tunnel_info));
->>>>>>> 807249d3
 }
 
 static const struct lwtunnel_encap_ops ip_tun_lwt_ops = {
 	.build_state = ip_tun_build_state,
 	.fill_encap = ip_tun_fill_encap_info,
 	.get_encap_size = ip_tun_encap_nlsize,
-<<<<<<< HEAD
-=======
 	.cmp_encap = ip_tun_cmp_encap,
 };
 
@@ -473,16 +398,12 @@
 	.fill_encap = ip6_tun_fill_encap_info,
 	.get_encap_size = ip6_tun_encap_nlsize,
 	.cmp_encap = ip_tun_cmp_encap,
->>>>>>> 807249d3
 };
 
 void __init ip_tunnel_core_init(void)
 {
 	lwtunnel_encap_add_ops(&ip_tun_lwt_ops, LWTUNNEL_ENCAP_IP);
-<<<<<<< HEAD
-=======
 	lwtunnel_encap_add_ops(&ip6_tun_lwt_ops, LWTUNNEL_ENCAP_IP6);
->>>>>>> 807249d3
 }
 
 struct static_key ip_tunnel_metadata_cnt = STATIC_KEY_INIT_FALSE;
