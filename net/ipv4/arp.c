/* linux/net/ipv4/arp.c
 *
 * Copyright (C) 1994 by Florian  La Roche
 *
 * This module implements the Address Resolution Protocol ARP (RFC 826),
 * which is used to convert IP addresses (or in the future maybe other
 * high-level addresses) into a low-level hardware address (like an Ethernet
 * address).
 *
 * This program is free software; you can redistribute it and/or
 * modify it under the terms of the GNU General Public License
 * as published by the Free Software Foundation; either version
 * 2 of the License, or (at your option) any later version.
 *
 * Fixes:
 *		Alan Cox	:	Removed the Ethernet assumptions in
 *					Florian's code
 *		Alan Cox	:	Fixed some small errors in the ARP
 *					logic
 *		Alan Cox	:	Allow >4K in /proc
 *		Alan Cox	:	Make ARP add its own protocol entry
 *		Ross Martin     :       Rewrote arp_rcv() and arp_get_info()
 *		Stephen Henson	:	Add AX25 support to arp_get_info()
 *		Alan Cox	:	Drop data when a device is downed.
 *		Alan Cox	:	Use init_timer().
 *		Alan Cox	:	Double lock fixes.
 *		Martin Seine	:	Move the arphdr structure
 *					to if_arp.h for compatibility.
 *					with BSD based programs.
 *		Andrew Tridgell :       Added ARP netmask code and
 *					re-arranged proxy handling.
 *		Alan Cox	:	Changed to use notifiers.
 *		Niibe Yutaka	:	Reply for this device or proxies only.
 *		Alan Cox	:	Don't proxy across hardware types!
 *		Jonathan Naylor :	Added support for NET/ROM.
 *		Mike Shaver     :       RFC1122 checks.
 *		Jonathan Naylor :	Only lookup the hardware address for
 *					the correct hardware type.
 *		Germano Caronni	:	Assorted subtle races.
 *		Craig Schlenter :	Don't modify permanent entry
 *					during arp_rcv.
 *		Russ Nelson	:	Tidied up a few bits.
 *		Alexey Kuznetsov:	Major changes to caching and behaviour,
 *					eg intelligent arp probing and
 *					generation
 *					of host down events.
 *		Alan Cox	:	Missing unlock in device events.
 *		Eckes		:	ARP ioctl control errors.
 *		Alexey Kuznetsov:	Arp free fix.
 *		Manuel Rodriguez:	Gratuitous ARP.
 *              Jonathan Layes  :       Added arpd support through kerneld
 *                                      message queue (960314)
 *		Mike Shaver	:	/proc/sys/net/ipv4/arp_* support
 *		Mike McLagan    :	Routing by source
 *		Stuart Cheshire	:	Metricom and grat arp fixes
 *					*** FOR 2.1 clean this up ***
 *		Lawrence V. Stefani: (08/12/96) Added FDDI support.
 *		Alan Cox	:	Took the AP1000 nasty FDDI hack and
 *					folded into the mainstream FDDI code.
 *					Ack spit, Linus how did you allow that
 *					one in...
 *		Jes Sorensen	:	Make FDDI work again in 2.1.x and
 *					clean up the APFDDI & gen. FDDI bits.
 *		Alexey Kuznetsov:	new arp state machine;
 *					now it is in net/core/neighbour.c.
 *		Krzysztof Halasa:	Added Frame Relay ARP support.
 *		Arnaldo C. Melo :	convert /proc/net/arp to seq_file
 *		Shmulik Hen:		Split arp_send to arp_create and
 *					arp_xmit so intermediate drivers like
 *					bonding can change the skb before
 *					sending (e.g. insert 8021q tag).
 *		Harald Welte	:	convert to make use of jenkins hash
 *		Jesper D. Brouer:       Proxy ARP PVLAN RFC 3069 support.
 */

#define pr_fmt(fmt) KBUILD_MODNAME ": " fmt

#include <linux/module.h>
#include <linux/types.h>
#include <linux/string.h>
#include <linux/kernel.h>
#include <linux/capability.h>
#include <linux/socket.h>
#include <linux/sockios.h>
#include <linux/errno.h>
#include <linux/in.h>
#include <linux/mm.h>
#include <linux/inet.h>
#include <linux/inetdevice.h>
#include <linux/netdevice.h>
#include <linux/etherdevice.h>
#include <linux/fddidevice.h>
#include <linux/if_arp.h>
#include <linux/skbuff.h>
#include <linux/proc_fs.h>
#include <linux/seq_file.h>
#include <linux/stat.h>
#include <linux/init.h>
#include <linux/net.h>
#include <linux/rcupdate.h>
#include <linux/slab.h>
#ifdef CONFIG_SYSCTL
#include <linux/sysctl.h>
#endif

#include <net/net_namespace.h>
#include <net/ip.h>
#include <net/icmp.h>
#include <net/route.h>
#include <net/protocol.h>
#include <net/tcp.h>
#include <net/sock.h>
#include <net/arp.h>
#include <net/ax25.h>
#include <net/netrom.h>
#include <net/dst_metadata.h>
#include <net/ip_tunnels.h>

#include <linux/uaccess.h>

#include <linux/netfilter_arp.h>

/*
 *	Interface to generic neighbour cache.
 */
static u32 arp_hash(const void *pkey, const struct net_device *dev, __u32 *hash_rnd);
static bool arp_key_eq(const struct neighbour *n, const void *pkey);
static int arp_constructor(struct neighbour *neigh);
static void arp_solicit(struct neighbour *neigh, struct sk_buff *skb);
static void arp_error_report(struct neighbour *neigh, struct sk_buff *skb);
static void parp_redo(struct sk_buff *skb);

static const struct neigh_ops arp_generic_ops = {
	.family =		AF_INET,
	.solicit =		arp_solicit,
	.error_report =		arp_error_report,
	.output =		neigh_resolve_output,
	.connected_output =	neigh_connected_output,
};

static const struct neigh_ops arp_hh_ops = {
	.family =		AF_INET,
	.solicit =		arp_solicit,
	.error_report =		arp_error_report,
	.output =		neigh_resolve_output,
	.connected_output =	neigh_resolve_output,
};

static const struct neigh_ops arp_direct_ops = {
	.family =		AF_INET,
	.output =		neigh_direct_output,
	.connected_output =	neigh_direct_output,
};

struct neigh_table arp_tbl = {
	.family		= AF_INET,
	.key_len	= 4,
	.protocol	= cpu_to_be16(ETH_P_IP),
	.hash		= arp_hash,
	.key_eq		= arp_key_eq,
	.constructor	= arp_constructor,
	.proxy_redo	= parp_redo,
	.id		= "arp_cache",
	.parms		= {
		.tbl			= &arp_tbl,
		.reachable_time		= 30 * HZ,
		.data	= {
			[NEIGH_VAR_MCAST_PROBES] = 3,
			[NEIGH_VAR_UCAST_PROBES] = 3,
			[NEIGH_VAR_RETRANS_TIME] = 1 * HZ,
			[NEIGH_VAR_BASE_REACHABLE_TIME] = 30 * HZ,
			[NEIGH_VAR_DELAY_PROBE_TIME] = 5 * HZ,
			[NEIGH_VAR_GC_STALETIME] = 60 * HZ,
			[NEIGH_VAR_QUEUE_LEN_BYTES] = 64 * 1024,
			[NEIGH_VAR_PROXY_QLEN] = 64,
			[NEIGH_VAR_ANYCAST_DELAY] = 1 * HZ,
			[NEIGH_VAR_PROXY_DELAY]	= (8 * HZ) / 10,
			[NEIGH_VAR_LOCKTIME] = 1 * HZ,
		},
	},
	.gc_interval	= 30 * HZ,
	.gc_thresh1	= 128,
	.gc_thresh2	= 512,
	.gc_thresh3	= 1024,
};
EXPORT_SYMBOL(arp_tbl);

int arp_mc_map(__be32 addr, u8 *haddr, struct net_device *dev, int dir)
{
	switch (dev->type) {
	case ARPHRD_ETHER:
	case ARPHRD_FDDI:
	case ARPHRD_IEEE802:
		ip_eth_mc_map(addr, haddr);
		return 0;
	case ARPHRD_INFINIBAND:
		ip_ib_mc_map(addr, dev->broadcast, haddr);
		return 0;
	case ARPHRD_IPGRE:
		ip_ipgre_mc_map(addr, dev->broadcast, haddr);
		return 0;
	default:
		if (dir) {
			memcpy(haddr, dev->broadcast, dev->addr_len);
			return 0;
		}
	}
	return -EINVAL;
}


static u32 arp_hash(const void *pkey,
		    const struct net_device *dev,
		    __u32 *hash_rnd)
{
	return arp_hashfn(pkey, dev, hash_rnd);
}

static bool arp_key_eq(const struct neighbour *neigh, const void *pkey)
{
	return neigh_key_eq32(neigh, pkey);
}

static int arp_constructor(struct neighbour *neigh)
{
	__be32 addr = *(__be32 *)neigh->primary_key;
	struct net_device *dev = neigh->dev;
	struct in_device *in_dev;
	struct neigh_parms *parms;

	rcu_read_lock();
	in_dev = __in_dev_get_rcu(dev);
	if (!in_dev) {
		rcu_read_unlock();
		return -EINVAL;
	}

	neigh->type = inet_addr_type_dev_table(dev_net(dev), dev, addr);

	parms = in_dev->arp_parms;
	__neigh_parms_put(neigh->parms);
	neigh->parms = neigh_parms_clone(parms);
	rcu_read_unlock();

	if (!dev->header_ops) {
		neigh->nud_state = NUD_NOARP;
		neigh->ops = &arp_direct_ops;
		neigh->output = neigh_direct_output;
	} else {
		/* Good devices (checked by reading texts, but only Ethernet is
		   tested)

		   ARPHRD_ETHER: (ethernet, apfddi)
		   ARPHRD_FDDI: (fddi)
		   ARPHRD_IEEE802: (tr)
		   ARPHRD_METRICOM: (strip)
		   ARPHRD_ARCNET:
		   etc. etc. etc.

		   ARPHRD_IPDDP will also work, if author repairs it.
		   I did not it, because this driver does not work even
		   in old paradigm.
		 */

		if (neigh->type == RTN_MULTICAST) {
			neigh->nud_state = NUD_NOARP;
			arp_mc_map(addr, neigh->ha, dev, 1);
		} else if (dev->flags & (IFF_NOARP | IFF_LOOPBACK)) {
			neigh->nud_state = NUD_NOARP;
			memcpy(neigh->ha, dev->dev_addr, dev->addr_len);
		} else if (neigh->type == RTN_BROADCAST ||
			   (dev->flags & IFF_POINTOPOINT)) {
			neigh->nud_state = NUD_NOARP;
			memcpy(neigh->ha, dev->broadcast, dev->addr_len);
		}

		if (dev->header_ops->cache)
			neigh->ops = &arp_hh_ops;
		else
			neigh->ops = &arp_generic_ops;

		if (neigh->nud_state & NUD_VALID)
			neigh->output = neigh->ops->connected_output;
		else
			neigh->output = neigh->ops->output;
	}
	return 0;
}

static void arp_error_report(struct neighbour *neigh, struct sk_buff *skb)
{
	dst_link_failure(skb);
	kfree_skb(skb);
}

/* Create and send an arp packet. */
static void arp_send_dst(int type, int ptype, __be32 dest_ip,
			 struct net_device *dev, __be32 src_ip,
			 const unsigned char *dest_hw,
			 const unsigned char *src_hw,
			 const unsigned char *target_hw,
			 struct dst_entry *dst)
{
	struct sk_buff *skb;

	/* arp on this interface. */
	if (dev->flags & IFF_NOARP)
		return;

	skb = arp_create(type, ptype, dest_ip, dev, src_ip,
			 dest_hw, src_hw, target_hw);
	if (!skb)
		return;

<<<<<<< HEAD
	skb_dst_set(skb, dst);
=======
	skb_dst_set(skb, dst_clone(dst));
>>>>>>> 9a9b242f
	arp_xmit(skb);
}

void arp_send(int type, int ptype, __be32 dest_ip,
	      struct net_device *dev, __be32 src_ip,
	      const unsigned char *dest_hw, const unsigned char *src_hw,
	      const unsigned char *target_hw)
{
	arp_send_dst(type, ptype, dest_ip, dev, src_ip, dest_hw, src_hw,
		     target_hw, NULL);
}
EXPORT_SYMBOL(arp_send);

static void arp_solicit(struct neighbour *neigh, struct sk_buff *skb)
{
	__be32 saddr = 0;
	u8 dst_ha[MAX_ADDR_LEN], *dst_hw = NULL;
	struct net_device *dev = neigh->dev;
	__be32 target = *(__be32 *)neigh->primary_key;
	int probes = atomic_read(&neigh->probes);
	struct in_device *in_dev;
	struct dst_entry *dst = NULL;

	rcu_read_lock();
	in_dev = __in_dev_get_rcu(dev);
	if (!in_dev) {
		rcu_read_unlock();
		return;
	}
	switch (IN_DEV_ARP_ANNOUNCE(in_dev)) {
	default:
	case 0:		/* By default announce any local IP */
		if (skb && inet_addr_type_dev_table(dev_net(dev), dev,
					  ip_hdr(skb)->saddr) == RTN_LOCAL)
			saddr = ip_hdr(skb)->saddr;
		break;
	case 1:		/* Restrict announcements of saddr in same subnet */
		if (!skb)
			break;
		saddr = ip_hdr(skb)->saddr;
		if (inet_addr_type_dev_table(dev_net(dev), dev,
					     saddr) == RTN_LOCAL) {
			/* saddr should be known to target */
			if (inet_addr_onlink(in_dev, target, saddr))
				break;
		}
		saddr = 0;
		break;
	case 2:		/* Avoid secondary IPs, get a primary/preferred one */
		break;
	}
	rcu_read_unlock();

	if (!saddr)
		saddr = inet_select_addr(dev, target, RT_SCOPE_LINK);

	probes -= NEIGH_VAR(neigh->parms, UCAST_PROBES);
	if (probes < 0) {
		if (!(neigh->nud_state & NUD_VALID))
			pr_debug("trying to ucast probe in NUD_INVALID\n");
		neigh_ha_snapshot(dst_ha, neigh, dev);
		dst_hw = dst_ha;
	} else {
		probes -= NEIGH_VAR(neigh->parms, APP_PROBES);
		if (probes < 0) {
			neigh_app_ns(neigh);
			return;
		}
	}

	if (skb && !(dev->priv_flags & IFF_XMIT_DST_RELEASE))
<<<<<<< HEAD
		dst = dst_clone(skb_dst(skb));
=======
		dst = skb_dst(skb);
>>>>>>> 9a9b242f
	arp_send_dst(ARPOP_REQUEST, ETH_P_ARP, target, dev, saddr,
		     dst_hw, dev->dev_addr, NULL, dst);
}

static int arp_ignore(struct in_device *in_dev, __be32 sip, __be32 tip)
{
	struct net *net = dev_net(in_dev->dev);
	int scope;

	switch (IN_DEV_ARP_IGNORE(in_dev)) {
	case 0:	/* Reply, the tip is already validated */
		return 0;
	case 1:	/* Reply only if tip is configured on the incoming interface */
		sip = 0;
		scope = RT_SCOPE_HOST;
		break;
	case 2:	/*
		 * Reply only if tip is configured on the incoming interface
		 * and is in same subnet as sip
		 */
		scope = RT_SCOPE_HOST;
		break;
	case 3:	/* Do not reply for scope host addresses */
		sip = 0;
		scope = RT_SCOPE_LINK;
		in_dev = NULL;
		break;
	case 4:	/* Reserved */
	case 5:
	case 6:
	case 7:
		return 0;
	case 8:	/* Do not reply */
		return 1;
	default:
		return 0;
	}
	return !inet_confirm_addr(net, in_dev, sip, tip, scope);
}

static int arp_filter(__be32 sip, __be32 tip, struct net_device *dev)
{
	struct rtable *rt;
	int flag = 0;
	/*unsigned long now; */
	struct net *net = dev_net(dev);

	rt = ip_route_output(net, sip, tip, 0, 0);
	if (IS_ERR(rt))
		return 1;
	if (rt->dst.dev != dev) {
		NET_INC_STATS_BH(net, LINUX_MIB_ARPFILTER);
		flag = 1;
	}
	ip_rt_put(rt);
	return flag;
}

/*
 * Check if we can use proxy ARP for this path
 */
static inline int arp_fwd_proxy(struct in_device *in_dev,
				struct net_device *dev,	struct rtable *rt)
{
	struct in_device *out_dev;
	int imi, omi = -1;

	if (rt->dst.dev == dev)
		return 0;

	if (!IN_DEV_PROXY_ARP(in_dev))
		return 0;
	imi = IN_DEV_MEDIUM_ID(in_dev);
	if (imi == 0)
		return 1;
	if (imi == -1)
		return 0;

	/* place to check for proxy_arp for routes */

	out_dev = __in_dev_get_rcu(rt->dst.dev);
	if (out_dev)
		omi = IN_DEV_MEDIUM_ID(out_dev);

	return omi != imi && omi != -1;
}

/*
 * Check for RFC3069 proxy arp private VLAN (allow to send back to same dev)
 *
 * RFC3069 supports proxy arp replies back to the same interface.  This
 * is done to support (ethernet) switch features, like RFC 3069, where
 * the individual ports are not allowed to communicate with each
 * other, BUT they are allowed to talk to the upstream router.  As
 * described in RFC 3069, it is possible to allow these hosts to
 * communicate through the upstream router, by proxy_arp'ing.
 *
 * RFC 3069: "VLAN Aggregation for Efficient IP Address Allocation"
 *
 *  This technology is known by different names:
 *    In RFC 3069 it is called VLAN Aggregation.
 *    Cisco and Allied Telesyn call it Private VLAN.
 *    Hewlett-Packard call it Source-Port filtering or port-isolation.
 *    Ericsson call it MAC-Forced Forwarding (RFC Draft).
 *
 */
static inline int arp_fwd_pvlan(struct in_device *in_dev,
				struct net_device *dev,	struct rtable *rt,
				__be32 sip, __be32 tip)
{
	/* Private VLAN is only concerned about the same ethernet segment */
	if (rt->dst.dev != dev)
		return 0;

	/* Don't reply on self probes (often done by windowz boxes)*/
	if (sip == tip)
		return 0;

	if (IN_DEV_PROXY_ARP_PVLAN(in_dev))
		return 1;
	else
		return 0;
}

/*
 *	Interface to link layer: send routine and receive handler.
 */

/*
 *	Create an arp packet. If dest_hw is not set, we create a broadcast
 *	message.
 */
struct sk_buff *arp_create(int type, int ptype, __be32 dest_ip,
			   struct net_device *dev, __be32 src_ip,
			   const unsigned char *dest_hw,
			   const unsigned char *src_hw,
			   const unsigned char *target_hw)
{
	struct sk_buff *skb;
	struct arphdr *arp;
	unsigned char *arp_ptr;
	int hlen = LL_RESERVED_SPACE(dev);
	int tlen = dev->needed_tailroom;

	/*
	 *	Allocate a buffer
	 */

	skb = alloc_skb(arp_hdr_len(dev) + hlen + tlen, GFP_ATOMIC);
	if (!skb)
		return NULL;

	skb_reserve(skb, hlen);
	skb_reset_network_header(skb);
	arp = (struct arphdr *) skb_put(skb, arp_hdr_len(dev));
	skb->dev = dev;
	skb->protocol = htons(ETH_P_ARP);
	if (!src_hw)
		src_hw = dev->dev_addr;
	if (!dest_hw)
		dest_hw = dev->broadcast;

	/*
	 *	Fill the device header for the ARP frame
	 */
	if (dev_hard_header(skb, dev, ptype, dest_hw, src_hw, skb->len) < 0)
		goto out;

	/*
	 * Fill out the arp protocol part.
	 *
	 * The arp hardware type should match the device type, except for FDDI,
	 * which (according to RFC 1390) should always equal 1 (Ethernet).
	 */
	/*
	 *	Exceptions everywhere. AX.25 uses the AX.25 PID value not the
	 *	DIX code for the protocol. Make these device structure fields.
	 */
	switch (dev->type) {
	default:
		arp->ar_hrd = htons(dev->type);
		arp->ar_pro = htons(ETH_P_IP);
		break;

#if IS_ENABLED(CONFIG_AX25)
	case ARPHRD_AX25:
		arp->ar_hrd = htons(ARPHRD_AX25);
		arp->ar_pro = htons(AX25_P_IP);
		break;

#if IS_ENABLED(CONFIG_NETROM)
	case ARPHRD_NETROM:
		arp->ar_hrd = htons(ARPHRD_NETROM);
		arp->ar_pro = htons(AX25_P_IP);
		break;
#endif
#endif

#if IS_ENABLED(CONFIG_FDDI)
	case ARPHRD_FDDI:
		arp->ar_hrd = htons(ARPHRD_ETHER);
		arp->ar_pro = htons(ETH_P_IP);
		break;
#endif
	}

	arp->ar_hln = dev->addr_len;
	arp->ar_pln = 4;
	arp->ar_op = htons(type);

	arp_ptr = (unsigned char *)(arp + 1);

	memcpy(arp_ptr, src_hw, dev->addr_len);
	arp_ptr += dev->addr_len;
	memcpy(arp_ptr, &src_ip, 4);
	arp_ptr += 4;

	switch (dev->type) {
#if IS_ENABLED(CONFIG_FIREWIRE_NET)
	case ARPHRD_IEEE1394:
		break;
#endif
	default:
		if (target_hw)
			memcpy(arp_ptr, target_hw, dev->addr_len);
		else
			memset(arp_ptr, 0, dev->addr_len);
		arp_ptr += dev->addr_len;
	}
	memcpy(arp_ptr, &dest_ip, 4);

	return skb;

out:
	kfree_skb(skb);
	return NULL;
}
EXPORT_SYMBOL(arp_create);

/*
 *	Send an arp packet.
 */
void arp_xmit(struct sk_buff *skb)
{
	/* Send it off, maybe filter it using firewalling first.  */
	NF_HOOK(NFPROTO_ARP, NF_ARP_OUT, NULL, skb,
		NULL, skb->dev, dev_queue_xmit_sk);
}
EXPORT_SYMBOL(arp_xmit);

/*
 *	Process an arp request.
 */

static int arp_process(struct sock *sk, struct sk_buff *skb)
{
	struct net_device *dev = skb->dev;
	struct in_device *in_dev = __in_dev_get_rcu(dev);
	struct arphdr *arp;
	unsigned char *arp_ptr;
	struct rtable *rt;
	unsigned char *sha;
	__be32 sip, tip;
	u16 dev_type = dev->type;
	int addr_type;
	struct neighbour *n;
	struct net *net = dev_net(dev);
	struct dst_entry *reply_dst = NULL;
	bool is_garp = false;

	/* arp_rcv below verifies the ARP header and verifies the device
	 * is ARP'able.
	 */

	if (!in_dev)
		goto out;

	arp = arp_hdr(skb);

	switch (dev_type) {
	default:
		if (arp->ar_pro != htons(ETH_P_IP) ||
		    htons(dev_type) != arp->ar_hrd)
			goto out;
		break;
	case ARPHRD_ETHER:
	case ARPHRD_FDDI:
	case ARPHRD_IEEE802:
		/*
		 * ETHERNET, and Fibre Channel (which are IEEE 802
		 * devices, according to RFC 2625) devices will accept ARP
		 * hardware types of either 1 (Ethernet) or 6 (IEEE 802.2).
		 * This is the case also of FDDI, where the RFC 1390 says that
		 * FDDI devices should accept ARP hardware of (1) Ethernet,
		 * however, to be more robust, we'll accept both 1 (Ethernet)
		 * or 6 (IEEE 802.2)
		 */
		if ((arp->ar_hrd != htons(ARPHRD_ETHER) &&
		     arp->ar_hrd != htons(ARPHRD_IEEE802)) ||
		    arp->ar_pro != htons(ETH_P_IP))
			goto out;
		break;
	case ARPHRD_AX25:
		if (arp->ar_pro != htons(AX25_P_IP) ||
		    arp->ar_hrd != htons(ARPHRD_AX25))
			goto out;
		break;
	case ARPHRD_NETROM:
		if (arp->ar_pro != htons(AX25_P_IP) ||
		    arp->ar_hrd != htons(ARPHRD_NETROM))
			goto out;
		break;
	}

	/* Understand only these message types */

	if (arp->ar_op != htons(ARPOP_REPLY) &&
	    arp->ar_op != htons(ARPOP_REQUEST))
		goto out;

/*
 *	Extract fields
 */
	arp_ptr = (unsigned char *)(arp + 1);
	sha	= arp_ptr;
	arp_ptr += dev->addr_len;
	memcpy(&sip, arp_ptr, 4);
	arp_ptr += 4;
	switch (dev_type) {
#if IS_ENABLED(CONFIG_FIREWIRE_NET)
	case ARPHRD_IEEE1394:
		break;
#endif
	default:
		arp_ptr += dev->addr_len;
	}
	memcpy(&tip, arp_ptr, 4);
/*
 *	Check for bad requests for 127.x.x.x and requests for multicast
 *	addresses.  If this is one such, delete it.
 */
	if (ipv4_is_multicast(tip) ||
	    (!IN_DEV_ROUTE_LOCALNET(in_dev) && ipv4_is_loopback(tip)))
		goto out;

/*
 *     Special case: We must set Frame Relay source Q.922 address
 */
	if (dev_type == ARPHRD_DLCI)
		sha = dev->broadcast;

/*
 *  Process entry.  The idea here is we want to send a reply if it is a
 *  request for us or if it is a request for someone else that we hold
 *  a proxy for.  We want to add an entry to our cache if it is a reply
 *  to us or if it is a request for our address.
 *  (The assumption for this last is that if someone is requesting our
 *  address, they are probably intending to talk to us, so it saves time
 *  if we cache their address.  Their address is also probably not in
 *  our cache, since ours is not in their cache.)
 *
 *  Putting this another way, we only care about replies if they are to
 *  us, in which case we add them to the cache.  For requests, we care
 *  about those for us and those for our proxies.  We reply to both,
 *  and in the case of requests for us we add the requester to the arp
 *  cache.
 */

	if (arp->ar_op == htons(ARPOP_REQUEST) && skb_metadata_dst(skb))
		reply_dst = (struct dst_entry *)
			    iptunnel_metadata_reply(skb_metadata_dst(skb),
						    GFP_ATOMIC);

	/* Special case: IPv4 duplicate address detection packet (RFC2131) */
	if (sip == 0) {
		if (arp->ar_op == htons(ARPOP_REQUEST) &&
		    inet_addr_type_dev_table(net, dev, tip) == RTN_LOCAL &&
		    !arp_ignore(in_dev, sip, tip))
			arp_send_dst(ARPOP_REPLY, ETH_P_ARP, sip, dev, tip,
				     sha, dev->dev_addr, sha, reply_dst);
		goto out;
	}

	if (arp->ar_op == htons(ARPOP_REQUEST) &&
	    ip_route_input_noref(skb, tip, sip, 0, dev) == 0) {

		rt = skb_rtable(skb);
		addr_type = rt->rt_type;

		if (addr_type == RTN_LOCAL) {
			int dont_send;

			dont_send = arp_ignore(in_dev, sip, tip);
			if (!dont_send && IN_DEV_ARPFILTER(in_dev))
				dont_send = arp_filter(sip, tip, dev);
			if (!dont_send) {
				n = neigh_event_ns(&arp_tbl, sha, &sip, dev);
				if (n) {
					arp_send_dst(ARPOP_REPLY, ETH_P_ARP,
						     sip, dev, tip, sha,
						     dev->dev_addr, sha,
						     reply_dst);
					neigh_release(n);
				}
			}
			goto out;
		} else if (IN_DEV_FORWARD(in_dev)) {
			if (addr_type == RTN_UNICAST  &&
			    (arp_fwd_proxy(in_dev, dev, rt) ||
			     arp_fwd_pvlan(in_dev, dev, rt, sip, tip) ||
			     (rt->dst.dev != dev &&
			      pneigh_lookup(&arp_tbl, net, &tip, dev, 0)))) {
				n = neigh_event_ns(&arp_tbl, sha, &sip, dev);
				if (n)
					neigh_release(n);

				if (NEIGH_CB(skb)->flags & LOCALLY_ENQUEUED ||
				    skb->pkt_type == PACKET_HOST ||
				    NEIGH_VAR(in_dev->arp_parms, PROXY_DELAY) == 0) {
					arp_send_dst(ARPOP_REPLY, ETH_P_ARP,
						     sip, dev, tip, sha,
						     dev->dev_addr, sha,
						     reply_dst);
				} else {
					pneigh_enqueue(&arp_tbl,
						       in_dev->arp_parms, skb);
					goto out_free_dst;
				}
				goto out;
			}
		}
	}

	/* Update our ARP tables */

	n = __neigh_lookup(&arp_tbl, &sip, dev, 0);

	if (IN_DEV_ARP_ACCEPT(in_dev)) {
		unsigned int addr_type = inet_addr_type_dev_table(net, dev, sip);

		/* Unsolicited ARP is not accepted by default.
		   It is possible, that this option should be enabled for some
		   devices (strip is candidate)
		 */
		is_garp = arp->ar_op == htons(ARPOP_REQUEST) && tip == sip &&
			  addr_type == RTN_UNICAST;

		if (!n &&
		    ((arp->ar_op == htons(ARPOP_REPLY)  &&
				addr_type == RTN_UNICAST) || is_garp))
			n = __neigh_lookup(&arp_tbl, &sip, dev, 1);
	}

	if (n) {
		int state = NUD_REACHABLE;
		int override;

		/* If several different ARP replies follows back-to-back,
		   use the FIRST one. It is possible, if several proxy
		   agents are active. Taking the first reply prevents
		   arp trashing and chooses the fastest router.
		 */
		override = time_after(jiffies,
				      n->updated +
				      NEIGH_VAR(n->parms, LOCKTIME)) ||
			   is_garp;

		/* Broadcast replies and request packets
		   do not assert neighbour reachability.
		 */
		if (arp->ar_op != htons(ARPOP_REPLY) ||
		    skb->pkt_type != PACKET_HOST)
			state = NUD_STALE;
		neigh_update(n, sha, state,
			     override ? NEIGH_UPDATE_F_OVERRIDE : 0);
		neigh_release(n);
	}

out:
	consume_skb(skb);
out_free_dst:
	dst_release(reply_dst);
	return 0;
}

static void parp_redo(struct sk_buff *skb)
{
	arp_process(NULL, skb);
}


/*
 *	Receive an arp request from the device layer.
 */

static int arp_rcv(struct sk_buff *skb, struct net_device *dev,
		   struct packet_type *pt, struct net_device *orig_dev)
{
	const struct arphdr *arp;

	/* do not tweak dropwatch on an ARP we will ignore */
	if (dev->flags & IFF_NOARP ||
	    skb->pkt_type == PACKET_OTHERHOST ||
	    skb->pkt_type == PACKET_LOOPBACK)
		goto consumeskb;

	skb = skb_share_check(skb, GFP_ATOMIC);
	if (!skb)
		goto out_of_mem;

	/* ARP header, plus 2 device addresses, plus 2 IP addresses.  */
	if (!pskb_may_pull(skb, arp_hdr_len(dev)))
		goto freeskb;

	arp = arp_hdr(skb);
	if (arp->ar_hln != dev->addr_len || arp->ar_pln != 4)
		goto freeskb;

	memset(NEIGH_CB(skb), 0, sizeof(struct neighbour_cb));

	return NF_HOOK(NFPROTO_ARP, NF_ARP_IN, NULL, skb,
		       dev, NULL, arp_process);

consumeskb:
	consume_skb(skb);
	return 0;
freeskb:
	kfree_skb(skb);
out_of_mem:
	return 0;
}

/*
 *	User level interface (ioctl)
 */

/*
 *	Set (create) an ARP cache entry.
 */

static int arp_req_set_proxy(struct net *net, struct net_device *dev, int on)
{
	if (!dev) {
		IPV4_DEVCONF_ALL(net, PROXY_ARP) = on;
		return 0;
	}
	if (__in_dev_get_rtnl(dev)) {
		IN_DEV_CONF_SET(__in_dev_get_rtnl(dev), PROXY_ARP, on);
		return 0;
	}
	return -ENXIO;
}

static int arp_req_set_public(struct net *net, struct arpreq *r,
		struct net_device *dev)
{
	__be32 ip = ((struct sockaddr_in *)&r->arp_pa)->sin_addr.s_addr;
	__be32 mask = ((struct sockaddr_in *)&r->arp_netmask)->sin_addr.s_addr;

	if (mask && mask != htonl(0xFFFFFFFF))
		return -EINVAL;
	if (!dev && (r->arp_flags & ATF_COM)) {
		dev = dev_getbyhwaddr_rcu(net, r->arp_ha.sa_family,
				      r->arp_ha.sa_data);
		if (!dev)
			return -ENODEV;
	}
	if (mask) {
		if (!pneigh_lookup(&arp_tbl, net, &ip, dev, 1))
			return -ENOBUFS;
		return 0;
	}

	return arp_req_set_proxy(net, dev, 1);
}

static int arp_req_set(struct net *net, struct arpreq *r,
		       struct net_device *dev)
{
	__be32 ip;
	struct neighbour *neigh;
	int err;

	if (r->arp_flags & ATF_PUBL)
		return arp_req_set_public(net, r, dev);

	ip = ((struct sockaddr_in *)&r->arp_pa)->sin_addr.s_addr;
	if (r->arp_flags & ATF_PERM)
		r->arp_flags |= ATF_COM;
	if (!dev) {
		struct rtable *rt = ip_route_output(net, ip, 0, RTO_ONLINK, 0);

		if (IS_ERR(rt))
			return PTR_ERR(rt);
		dev = rt->dst.dev;
		ip_rt_put(rt);
		if (!dev)
			return -EINVAL;
	}
	switch (dev->type) {
#if IS_ENABLED(CONFIG_FDDI)
	case ARPHRD_FDDI:
		/*
		 * According to RFC 1390, FDDI devices should accept ARP
		 * hardware types of 1 (Ethernet).  However, to be more
		 * robust, we'll accept hardware types of either 1 (Ethernet)
		 * or 6 (IEEE 802.2).
		 */
		if (r->arp_ha.sa_family != ARPHRD_FDDI &&
		    r->arp_ha.sa_family != ARPHRD_ETHER &&
		    r->arp_ha.sa_family != ARPHRD_IEEE802)
			return -EINVAL;
		break;
#endif
	default:
		if (r->arp_ha.sa_family != dev->type)
			return -EINVAL;
		break;
	}

	neigh = __neigh_lookup_errno(&arp_tbl, &ip, dev);
	err = PTR_ERR(neigh);
	if (!IS_ERR(neigh)) {
		unsigned int state = NUD_STALE;
		if (r->arp_flags & ATF_PERM)
			state = NUD_PERMANENT;
		err = neigh_update(neigh, (r->arp_flags & ATF_COM) ?
				   r->arp_ha.sa_data : NULL, state,
				   NEIGH_UPDATE_F_OVERRIDE |
				   NEIGH_UPDATE_F_ADMIN);
		neigh_release(neigh);
	}
	return err;
}

static unsigned int arp_state_to_flags(struct neighbour *neigh)
{
	if (neigh->nud_state&NUD_PERMANENT)
		return ATF_PERM | ATF_COM;
	else if (neigh->nud_state&NUD_VALID)
		return ATF_COM;
	else
		return 0;
}

/*
 *	Get an ARP cache entry.
 */

static int arp_req_get(struct arpreq *r, struct net_device *dev)
{
	__be32 ip = ((struct sockaddr_in *) &r->arp_pa)->sin_addr.s_addr;
	struct neighbour *neigh;
	int err = -ENXIO;

	neigh = neigh_lookup(&arp_tbl, &ip, dev);
	if (neigh) {
		if (!(neigh->nud_state & NUD_NOARP)) {
			read_lock_bh(&neigh->lock);
			memcpy(r->arp_ha.sa_data, neigh->ha, dev->addr_len);
			r->arp_flags = arp_state_to_flags(neigh);
			read_unlock_bh(&neigh->lock);
			r->arp_ha.sa_family = dev->type;
			strlcpy(r->arp_dev, dev->name, sizeof(r->arp_dev));
			err = 0;
		}
		neigh_release(neigh);
	}
	return err;
}

static int arp_invalidate(struct net_device *dev, __be32 ip)
{
	struct neighbour *neigh = neigh_lookup(&arp_tbl, &ip, dev);
	int err = -ENXIO;

	if (neigh) {
		if (neigh->nud_state & ~NUD_NOARP)
			err = neigh_update(neigh, NULL, NUD_FAILED,
					   NEIGH_UPDATE_F_OVERRIDE|
					   NEIGH_UPDATE_F_ADMIN);
		neigh_release(neigh);
	}

	return err;
}

static int arp_req_delete_public(struct net *net, struct arpreq *r,
		struct net_device *dev)
{
	__be32 ip = ((struct sockaddr_in *) &r->arp_pa)->sin_addr.s_addr;
	__be32 mask = ((struct sockaddr_in *)&r->arp_netmask)->sin_addr.s_addr;

	if (mask == htonl(0xFFFFFFFF))
		return pneigh_delete(&arp_tbl, net, &ip, dev);

	if (mask)
		return -EINVAL;

	return arp_req_set_proxy(net, dev, 0);
}

static int arp_req_delete(struct net *net, struct arpreq *r,
			  struct net_device *dev)
{
	__be32 ip;

	if (r->arp_flags & ATF_PUBL)
		return arp_req_delete_public(net, r, dev);

	ip = ((struct sockaddr_in *)&r->arp_pa)->sin_addr.s_addr;
	if (!dev) {
		struct rtable *rt = ip_route_output(net, ip, 0, RTO_ONLINK, 0);
		if (IS_ERR(rt))
			return PTR_ERR(rt);
		dev = rt->dst.dev;
		ip_rt_put(rt);
		if (!dev)
			return -EINVAL;
	}
	return arp_invalidate(dev, ip);
}

/*
 *	Handle an ARP layer I/O control request.
 */

int arp_ioctl(struct net *net, unsigned int cmd, void __user *arg)
{
	int err;
	struct arpreq r;
	struct net_device *dev = NULL;

	switch (cmd) {
	case SIOCDARP:
	case SIOCSARP:
		if (!ns_capable(net->user_ns, CAP_NET_ADMIN))
			return -EPERM;
	case SIOCGARP:
		err = copy_from_user(&r, arg, sizeof(struct arpreq));
		if (err)
			return -EFAULT;
		break;
	default:
		return -EINVAL;
	}

	if (r.arp_pa.sa_family != AF_INET)
		return -EPFNOSUPPORT;

	if (!(r.arp_flags & ATF_PUBL) &&
	    (r.arp_flags & (ATF_NETMASK | ATF_DONTPUB)))
		return -EINVAL;
	if (!(r.arp_flags & ATF_NETMASK))
		((struct sockaddr_in *)&r.arp_netmask)->sin_addr.s_addr =
							   htonl(0xFFFFFFFFUL);
	rtnl_lock();
	if (r.arp_dev[0]) {
		err = -ENODEV;
		dev = __dev_get_by_name(net, r.arp_dev);
		if (!dev)
			goto out;

		/* Mmmm... It is wrong... ARPHRD_NETROM==0 */
		if (!r.arp_ha.sa_family)
			r.arp_ha.sa_family = dev->type;
		err = -EINVAL;
		if ((r.arp_flags & ATF_COM) && r.arp_ha.sa_family != dev->type)
			goto out;
	} else if (cmd == SIOCGARP) {
		err = -ENODEV;
		goto out;
	}

	switch (cmd) {
	case SIOCDARP:
		err = arp_req_delete(net, &r, dev);
		break;
	case SIOCSARP:
		err = arp_req_set(net, &r, dev);
		break;
	case SIOCGARP:
		err = arp_req_get(&r, dev);
		break;
	}
out:
	rtnl_unlock();
	if (cmd == SIOCGARP && !err && copy_to_user(arg, &r, sizeof(r)))
		err = -EFAULT;
	return err;
}

static int arp_netdev_event(struct notifier_block *this, unsigned long event,
			    void *ptr)
{
	struct net_device *dev = netdev_notifier_info_to_dev(ptr);
	struct netdev_notifier_change_info *change_info;

	switch (event) {
	case NETDEV_CHANGEADDR:
		neigh_changeaddr(&arp_tbl, dev);
		rt_cache_flush(dev_net(dev));
		break;
	case NETDEV_CHANGE:
		change_info = ptr;
		if (change_info->flags_changed & IFF_NOARP)
			neigh_changeaddr(&arp_tbl, dev);
		break;
	default:
		break;
	}

	return NOTIFY_DONE;
}

static struct notifier_block arp_netdev_notifier = {
	.notifier_call = arp_netdev_event,
};

/* Note, that it is not on notifier chain.
   It is necessary, that this routine was called after route cache will be
   flushed.
 */
void arp_ifdown(struct net_device *dev)
{
	neigh_ifdown(&arp_tbl, dev);
}


/*
 *	Called once on startup.
 */

static struct packet_type arp_packet_type __read_mostly = {
	.type =	cpu_to_be16(ETH_P_ARP),
	.func =	arp_rcv,
};

static int arp_proc_init(void);

void __init arp_init(void)
{
	neigh_table_init(NEIGH_ARP_TABLE, &arp_tbl);

	dev_add_pack(&arp_packet_type);
	arp_proc_init();
#ifdef CONFIG_SYSCTL
	neigh_sysctl_register(NULL, &arp_tbl.parms, NULL);
#endif
	register_netdevice_notifier(&arp_netdev_notifier);
}

#ifdef CONFIG_PROC_FS
#if IS_ENABLED(CONFIG_AX25)

/* ------------------------------------------------------------------------ */
/*
 *	ax25 -> ASCII conversion
 */
static char *ax2asc2(ax25_address *a, char *buf)
{
	char c, *s;
	int n;

	for (n = 0, s = buf; n < 6; n++) {
		c = (a->ax25_call[n] >> 1) & 0x7F;

		if (c != ' ')
			*s++ = c;
	}

	*s++ = '-';
	n = (a->ax25_call[6] >> 1) & 0x0F;
	if (n > 9) {
		*s++ = '1';
		n -= 10;
	}

	*s++ = n + '0';
	*s++ = '\0';

	if (*buf == '\0' || *buf == '-')
		return "*";

	return buf;
}
#endif /* CONFIG_AX25 */

#define HBUFFERLEN 30

static void arp_format_neigh_entry(struct seq_file *seq,
				   struct neighbour *n)
{
	char hbuffer[HBUFFERLEN];
	int k, j;
	char tbuf[16];
	struct net_device *dev = n->dev;
	int hatype = dev->type;

	read_lock(&n->lock);
	/* Convert hardware address to XX:XX:XX:XX ... form. */
#if IS_ENABLED(CONFIG_AX25)
	if (hatype == ARPHRD_AX25 || hatype == ARPHRD_NETROM)
		ax2asc2((ax25_address *)n->ha, hbuffer);
	else {
#endif
	for (k = 0, j = 0; k < HBUFFERLEN - 3 && j < dev->addr_len; j++) {
		hbuffer[k++] = hex_asc_hi(n->ha[j]);
		hbuffer[k++] = hex_asc_lo(n->ha[j]);
		hbuffer[k++] = ':';
	}
	if (k != 0)
		--k;
	hbuffer[k] = 0;
#if IS_ENABLED(CONFIG_AX25)
	}
#endif
	sprintf(tbuf, "%pI4", n->primary_key);
	seq_printf(seq, "%-16s 0x%-10x0x%-10x%s     *        %s\n",
		   tbuf, hatype, arp_state_to_flags(n), hbuffer, dev->name);
	read_unlock(&n->lock);
}

static void arp_format_pneigh_entry(struct seq_file *seq,
				    struct pneigh_entry *n)
{
	struct net_device *dev = n->dev;
	int hatype = dev ? dev->type : 0;
	char tbuf[16];

	sprintf(tbuf, "%pI4", n->key);
	seq_printf(seq, "%-16s 0x%-10x0x%-10x%s     *        %s\n",
		   tbuf, hatype, ATF_PUBL | ATF_PERM, "00:00:00:00:00:00",
		   dev ? dev->name : "*");
}

static int arp_seq_show(struct seq_file *seq, void *v)
{
	if (v == SEQ_START_TOKEN) {
		seq_puts(seq, "IP address       HW type     Flags       "
			      "HW address            Mask     Device\n");
	} else {
		struct neigh_seq_state *state = seq->private;

		if (state->flags & NEIGH_SEQ_IS_PNEIGH)
			arp_format_pneigh_entry(seq, v);
		else
			arp_format_neigh_entry(seq, v);
	}

	return 0;
}

static void *arp_seq_start(struct seq_file *seq, loff_t *pos)
{
	/* Don't want to confuse "arp -a" w/ magic entries,
	 * so we tell the generic iterator to skip NUD_NOARP.
	 */
	return neigh_seq_start(seq, pos, &arp_tbl, NEIGH_SEQ_SKIP_NOARP);
}

/* ------------------------------------------------------------------------ */

static const struct seq_operations arp_seq_ops = {
	.start	= arp_seq_start,
	.next	= neigh_seq_next,
	.stop	= neigh_seq_stop,
	.show	= arp_seq_show,
};

static int arp_seq_open(struct inode *inode, struct file *file)
{
	return seq_open_net(inode, file, &arp_seq_ops,
			    sizeof(struct neigh_seq_state));
}

static const struct file_operations arp_seq_fops = {
	.owner		= THIS_MODULE,
	.open           = arp_seq_open,
	.read           = seq_read,
	.llseek         = seq_lseek,
	.release	= seq_release_net,
};


static int __net_init arp_net_init(struct net *net)
{
	if (!proc_create("arp", S_IRUGO, net->proc_net, &arp_seq_fops))
		return -ENOMEM;
	return 0;
}

static void __net_exit arp_net_exit(struct net *net)
{
	remove_proc_entry("arp", net->proc_net);
}

static struct pernet_operations arp_net_ops = {
	.init = arp_net_init,
	.exit = arp_net_exit,
};

static int __init arp_proc_init(void)
{
	return register_pernet_subsys(&arp_net_ops);
}

#else /* CONFIG_PROC_FS */

static int __init arp_proc_init(void)
{
	return 0;
}

#endif /* CONFIG_PROC_FS */<|MERGE_RESOLUTION|>--- conflicted
+++ resolved
@@ -312,11 +312,7 @@
 	if (!skb)
 		return;
 
-<<<<<<< HEAD
-	skb_dst_set(skb, dst);
-=======
 	skb_dst_set(skb, dst_clone(dst));
->>>>>>> 9a9b242f
 	arp_xmit(skb);
 }
 
@@ -388,11 +384,7 @@
 	}
 
 	if (skb && !(dev->priv_flags & IFF_XMIT_DST_RELEASE))
-<<<<<<< HEAD
-		dst = dst_clone(skb_dst(skb));
-=======
 		dst = skb_dst(skb);
->>>>>>> 9a9b242f
 	arp_send_dst(ARPOP_REQUEST, ETH_P_ARP, target, dev, saddr,
 		     dst_hw, dev->dev_addr, NULL, dst);
 }
