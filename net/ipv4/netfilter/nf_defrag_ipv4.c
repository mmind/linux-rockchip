/* (C) 1999-2001 Paul `Rusty' Russell
 * (C) 2002-2004 Netfilter Core Team <coreteam@netfilter.org>
 *
 * This program is free software; you can redistribute it and/or modify
 * it under the terms of the GNU General Public License version 2 as
 * published by the Free Software Foundation.
 */

#include <linux/types.h>
#include <linux/ip.h>
#include <linux/netfilter.h>
#include <linux/module.h>
#include <linux/skbuff.h>
#include <net/route.h>
#include <net/ip.h>

#include <linux/netfilter_bridge.h>
#include <linux/netfilter_ipv4.h>
#include <net/netfilter/ipv4/nf_defrag_ipv4.h>
#if IS_ENABLED(CONFIG_NF_CONNTRACK)
#include <net/netfilter/nf_conntrack.h>
#endif
#include <net/netfilter/nf_conntrack_zones.h>

static int nf_ct_ipv4_gather_frags(struct sk_buff *skb, u_int32_t user)
{
	int err;

	skb_orphan(skb);

	local_bh_disable();
	err = ip_defrag(skb, user);
	local_bh_enable();

	if (!err) {
		ip_send_check(ip_hdr(skb));
		skb->ignore_df = 1;
	}

	return err;
}

static enum ip_defrag_users nf_ct_defrag_user(unsigned int hooknum,
					      struct sk_buff *skb)
{
	u16 zone_id = NF_CT_DEFAULT_ZONE_ID;
#if IS_ENABLED(CONFIG_NF_CONNTRACK)
<<<<<<< HEAD
	if (skb->nfct)
		zone = nf_ct_zone((struct nf_conn *)skb->nfct);
#endif
	if (nf_bridge_in_prerouting(skb))
		return IP_DEFRAG_CONNTRACK_BRIDGE_IN + zone;
=======
	if (skb->nfct) {
		enum ip_conntrack_info ctinfo;
		const struct nf_conn *ct = nf_ct_get(skb, &ctinfo);

		zone_id = nf_ct_zone_id(nf_ct_zone(ct), CTINFO2DIR(ctinfo));
	}
#endif
	if (nf_bridge_in_prerouting(skb))
		return IP_DEFRAG_CONNTRACK_BRIDGE_IN + zone_id;
>>>>>>> 807249d3

	if (hooknum == NF_INET_PRE_ROUTING)
		return IP_DEFRAG_CONNTRACK_IN + zone_id;
	else
		return IP_DEFRAG_CONNTRACK_OUT + zone_id;
}

static unsigned int ipv4_conntrack_defrag(const struct nf_hook_ops *ops,
					  struct sk_buff *skb,
					  const struct nf_hook_state *state)
{
	struct sock *sk = skb->sk;
	struct inet_sock *inet = inet_sk(skb->sk);

	if (sk && (sk->sk_family == PF_INET) &&
	    inet->nodefrag)
		return NF_ACCEPT;

#if IS_ENABLED(CONFIG_NF_CONNTRACK)
#if !IS_ENABLED(CONFIG_NF_NAT)
	/* Previously seen (loopback)?  Ignore.  Do this before
	   fragment check. */
	if (skb->nfct && !nf_ct_is_template((struct nf_conn *)skb->nfct))
		return NF_ACCEPT;
#endif
#endif
	/* Gather fragments. */
	if (ip_is_fragment(ip_hdr(skb))) {
		enum ip_defrag_users user =
			nf_ct_defrag_user(ops->hooknum, skb);

		if (nf_ct_ipv4_gather_frags(skb, user))
			return NF_STOLEN;
	}
	return NF_ACCEPT;
}

static struct nf_hook_ops ipv4_defrag_ops[] = {
	{
		.hook		= ipv4_conntrack_defrag,
		.owner		= THIS_MODULE,
		.pf		= NFPROTO_IPV4,
		.hooknum	= NF_INET_PRE_ROUTING,
		.priority	= NF_IP_PRI_CONNTRACK_DEFRAG,
	},
	{
		.hook           = ipv4_conntrack_defrag,
		.owner          = THIS_MODULE,
		.pf             = NFPROTO_IPV4,
		.hooknum        = NF_INET_LOCAL_OUT,
		.priority       = NF_IP_PRI_CONNTRACK_DEFRAG,
	},
};

static int __init nf_defrag_init(void)
{
	return nf_register_hooks(ipv4_defrag_ops, ARRAY_SIZE(ipv4_defrag_ops));
}

static void __exit nf_defrag_fini(void)
{
	nf_unregister_hooks(ipv4_defrag_ops, ARRAY_SIZE(ipv4_defrag_ops));
}

void nf_defrag_ipv4_enable(void)
{
}
EXPORT_SYMBOL_GPL(nf_defrag_ipv4_enable);

module_init(nf_defrag_init);
module_exit(nf_defrag_fini);

MODULE_LICENSE("GPL");<|MERGE_RESOLUTION|>--- conflicted
+++ resolved
@@ -45,13 +45,6 @@
 {
 	u16 zone_id = NF_CT_DEFAULT_ZONE_ID;
 #if IS_ENABLED(CONFIG_NF_CONNTRACK)
-<<<<<<< HEAD
-	if (skb->nfct)
-		zone = nf_ct_zone((struct nf_conn *)skb->nfct);
-#endif
-	if (nf_bridge_in_prerouting(skb))
-		return IP_DEFRAG_CONNTRACK_BRIDGE_IN + zone;
-=======
 	if (skb->nfct) {
 		enum ip_conntrack_info ctinfo;
 		const struct nf_conn *ct = nf_ct_get(skb, &ctinfo);
@@ -61,7 +54,6 @@
 #endif
 	if (nf_bridge_in_prerouting(skb))
 		return IP_DEFRAG_CONNTRACK_BRIDGE_IN + zone_id;
->>>>>>> 807249d3
 
 	if (hooknum == NF_INET_PRE_ROUTING)
 		return IP_DEFRAG_CONNTRACK_IN + zone_id;
