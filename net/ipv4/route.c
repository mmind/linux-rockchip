/*
 * INET		An implementation of the TCP/IP protocol suite for the LINUX
 *		operating system.  INET is implemented using the  BSD Socket
 *		interface as the means of communication with the user level.
 *
 *		ROUTE - implementation of the IP router.
 *
 * Authors:	Ross Biro
 *		Fred N. van Kempen, <waltje@uWalt.NL.Mugnet.ORG>
 *		Alan Cox, <gw4pts@gw4pts.ampr.org>
 *		Linus Torvalds, <Linus.Torvalds@helsinki.fi>
 *		Alexey Kuznetsov, <kuznet@ms2.inr.ac.ru>
 *
 * Fixes:
 *		Alan Cox	:	Verify area fixes.
 *		Alan Cox	:	cli() protects routing changes
 *		Rui Oliveira	:	ICMP routing table updates
 *		(rco@di.uminho.pt)	Routing table insertion and update
 *		Linus Torvalds	:	Rewrote bits to be sensible
 *		Alan Cox	:	Added BSD route gw semantics
 *		Alan Cox	:	Super /proc >4K
 *		Alan Cox	:	MTU in route table
 *		Alan Cox	: 	MSS actually. Also added the window
 *					clamper.
 *		Sam Lantinga	:	Fixed route matching in rt_del()
 *		Alan Cox	:	Routing cache support.
 *		Alan Cox	:	Removed compatibility cruft.
 *		Alan Cox	:	RTF_REJECT support.
 *		Alan Cox	:	TCP irtt support.
 *		Jonathan Naylor	:	Added Metric support.
 *	Miquel van Smoorenburg	:	BSD API fixes.
 *	Miquel van Smoorenburg	:	Metrics.
 *		Alan Cox	:	Use __u32 properly
 *		Alan Cox	:	Aligned routing errors more closely with BSD
 *					our system is still very different.
 *		Alan Cox	:	Faster /proc handling
 *	Alexey Kuznetsov	:	Massive rework to support tree based routing,
 *					routing caches and better behaviour.
 *
 *		Olaf Erb	:	irtt wasn't being copied right.
 *		Bjorn Ekwall	:	Kerneld route support.
 *		Alan Cox	:	Multicast fixed (I hope)
 * 		Pavel Krauz	:	Limited broadcast fixed
 *		Mike McLagan	:	Routing by source
 *	Alexey Kuznetsov	:	End of old history. Split to fib.c and
 *					route.c and rewritten from scratch.
 *		Andi Kleen	:	Load-limit warning messages.
 *	Vitaly E. Lavrov	:	Transparent proxy revived after year coma.
 *	Vitaly E. Lavrov	:	Race condition in ip_route_input_slow.
 *	Tobias Ringstrom	:	Uninitialized res.type in ip_route_output_slow.
 *	Vladimir V. Ivanov	:	IP rule info (flowid) is really useful.
 *		Marc Boucher	:	routing by fwmark
 *	Robert Olsson		:	Added rt_cache statistics
 *	Arnaldo C. Melo		:	Convert proc stuff to seq_file
 *	Eric Dumazet		:	hashed spinlocks and rt_check_expire() fixes.
 * 	Ilia Sotnikov		:	Ignore TOS on PMTUD and Redirect
 * 	Ilia Sotnikov		:	Removed TOS from hash calculations
 *
 *		This program is free software; you can redistribute it and/or
 *		modify it under the terms of the GNU General Public License
 *		as published by the Free Software Foundation; either version
 *		2 of the License, or (at your option) any later version.
 */

#define pr_fmt(fmt) "IPv4: " fmt

#include <linux/module.h>
#include <asm/uaccess.h>
#include <linux/bitops.h>
#include <linux/types.h>
#include <linux/kernel.h>
#include <linux/mm.h>
#include <linux/string.h>
#include <linux/socket.h>
#include <linux/sockios.h>
#include <linux/errno.h>
#include <linux/in.h>
#include <linux/inet.h>
#include <linux/netdevice.h>
#include <linux/proc_fs.h>
#include <linux/init.h>
#include <linux/skbuff.h>
#include <linux/inetdevice.h>
#include <linux/igmp.h>
#include <linux/pkt_sched.h>
#include <linux/mroute.h>
#include <linux/netfilter_ipv4.h>
#include <linux/random.h>
#include <linux/rcupdate.h>
#include <linux/times.h>
#include <linux/slab.h>
#include <linux/jhash.h>
#include <net/dst.h>
#include <net/dst_metadata.h>
#include <net/net_namespace.h>
#include <net/protocol.h>
#include <net/ip.h>
#include <net/route.h>
#include <net/inetpeer.h>
#include <net/sock.h>
#include <net/ip_fib.h>
#include <net/arp.h>
#include <net/tcp.h>
#include <net/icmp.h>
#include <net/xfrm.h>
#include <net/lwtunnel.h>
#include <net/netevent.h>
#include <net/rtnetlink.h>
#ifdef CONFIG_SYSCTL
#include <linux/sysctl.h>
#include <linux/kmemleak.h>
#endif
#include <net/secure_seq.h>
#include <net/ip_tunnels.h>
<<<<<<< HEAD
=======
#include <net/vrf.h>
>>>>>>> 807249d3

#define RT_FL_TOS(oldflp4) \
	((oldflp4)->flowi4_tos & (IPTOS_RT_MASK | RTO_ONLINK))

#define RT_GC_TIMEOUT (300*HZ)

static int ip_rt_max_size;
static int ip_rt_redirect_number __read_mostly	= 9;
static int ip_rt_redirect_load __read_mostly	= HZ / 50;
static int ip_rt_redirect_silence __read_mostly	= ((HZ / 50) << (9 + 1));
static int ip_rt_error_cost __read_mostly	= HZ;
static int ip_rt_error_burst __read_mostly	= 5 * HZ;
static int ip_rt_mtu_expires __read_mostly	= 10 * 60 * HZ;
static int ip_rt_min_pmtu __read_mostly		= 512 + 20 + 20;
static int ip_rt_min_advmss __read_mostly	= 256;

/*
 *	Interface to generic destination cache.
 */

static struct dst_entry *ipv4_dst_check(struct dst_entry *dst, u32 cookie);
static unsigned int	 ipv4_default_advmss(const struct dst_entry *dst);
static unsigned int	 ipv4_mtu(const struct dst_entry *dst);
static struct dst_entry *ipv4_negative_advice(struct dst_entry *dst);
static void		 ipv4_link_failure(struct sk_buff *skb);
static void		 ip_rt_update_pmtu(struct dst_entry *dst, struct sock *sk,
					   struct sk_buff *skb, u32 mtu);
static void		 ip_do_redirect(struct dst_entry *dst, struct sock *sk,
					struct sk_buff *skb);
static void		ipv4_dst_destroy(struct dst_entry *dst);

static u32 *ipv4_cow_metrics(struct dst_entry *dst, unsigned long old)
{
	WARN_ON(1);
	return NULL;
}

static struct neighbour *ipv4_neigh_lookup(const struct dst_entry *dst,
					   struct sk_buff *skb,
					   const void *daddr);

static struct dst_ops ipv4_dst_ops = {
	.family =		AF_INET,
	.check =		ipv4_dst_check,
	.default_advmss =	ipv4_default_advmss,
	.mtu =			ipv4_mtu,
	.cow_metrics =		ipv4_cow_metrics,
	.destroy =		ipv4_dst_destroy,
	.negative_advice =	ipv4_negative_advice,
	.link_failure =		ipv4_link_failure,
	.update_pmtu =		ip_rt_update_pmtu,
	.redirect =		ip_do_redirect,
	.local_out =		__ip_local_out,
	.neigh_lookup =		ipv4_neigh_lookup,
};

#define ECN_OR_COST(class)	TC_PRIO_##class

const __u8 ip_tos2prio[16] = {
	TC_PRIO_BESTEFFORT,
	ECN_OR_COST(BESTEFFORT),
	TC_PRIO_BESTEFFORT,
	ECN_OR_COST(BESTEFFORT),
	TC_PRIO_BULK,
	ECN_OR_COST(BULK),
	TC_PRIO_BULK,
	ECN_OR_COST(BULK),
	TC_PRIO_INTERACTIVE,
	ECN_OR_COST(INTERACTIVE),
	TC_PRIO_INTERACTIVE,
	ECN_OR_COST(INTERACTIVE),
	TC_PRIO_INTERACTIVE_BULK,
	ECN_OR_COST(INTERACTIVE_BULK),
	TC_PRIO_INTERACTIVE_BULK,
	ECN_OR_COST(INTERACTIVE_BULK)
};
EXPORT_SYMBOL(ip_tos2prio);

static DEFINE_PER_CPU(struct rt_cache_stat, rt_cache_stat);
#define RT_CACHE_STAT_INC(field) raw_cpu_inc(rt_cache_stat.field)

#ifdef CONFIG_PROC_FS
static void *rt_cache_seq_start(struct seq_file *seq, loff_t *pos)
{
	if (*pos)
		return NULL;
	return SEQ_START_TOKEN;
}

static void *rt_cache_seq_next(struct seq_file *seq, void *v, loff_t *pos)
{
	++*pos;
	return NULL;
}

static void rt_cache_seq_stop(struct seq_file *seq, void *v)
{
}

static int rt_cache_seq_show(struct seq_file *seq, void *v)
{
	if (v == SEQ_START_TOKEN)
		seq_printf(seq, "%-127s\n",
			   "Iface\tDestination\tGateway \tFlags\t\tRefCnt\tUse\t"
			   "Metric\tSource\t\tMTU\tWindow\tIRTT\tTOS\tHHRef\t"
			   "HHUptod\tSpecDst");
	return 0;
}

static const struct seq_operations rt_cache_seq_ops = {
	.start  = rt_cache_seq_start,
	.next   = rt_cache_seq_next,
	.stop   = rt_cache_seq_stop,
	.show   = rt_cache_seq_show,
};

static int rt_cache_seq_open(struct inode *inode, struct file *file)
{
	return seq_open(file, &rt_cache_seq_ops);
}

static const struct file_operations rt_cache_seq_fops = {
	.owner	 = THIS_MODULE,
	.open	 = rt_cache_seq_open,
	.read	 = seq_read,
	.llseek	 = seq_lseek,
	.release = seq_release,
};


static void *rt_cpu_seq_start(struct seq_file *seq, loff_t *pos)
{
	int cpu;

	if (*pos == 0)
		return SEQ_START_TOKEN;

	for (cpu = *pos-1; cpu < nr_cpu_ids; ++cpu) {
		if (!cpu_possible(cpu))
			continue;
		*pos = cpu+1;
		return &per_cpu(rt_cache_stat, cpu);
	}
	return NULL;
}

static void *rt_cpu_seq_next(struct seq_file *seq, void *v, loff_t *pos)
{
	int cpu;

	for (cpu = *pos; cpu < nr_cpu_ids; ++cpu) {
		if (!cpu_possible(cpu))
			continue;
		*pos = cpu+1;
		return &per_cpu(rt_cache_stat, cpu);
	}
	return NULL;

}

static void rt_cpu_seq_stop(struct seq_file *seq, void *v)
{

}

static int rt_cpu_seq_show(struct seq_file *seq, void *v)
{
	struct rt_cache_stat *st = v;

	if (v == SEQ_START_TOKEN) {
		seq_printf(seq, "entries  in_hit in_slow_tot in_slow_mc in_no_route in_brd in_martian_dst in_martian_src  out_hit out_slow_tot out_slow_mc  gc_total gc_ignored gc_goal_miss gc_dst_overflow in_hlist_search out_hlist_search\n");
		return 0;
	}

	seq_printf(seq,"%08x  %08x %08x %08x %08x %08x %08x %08x "
		   " %08x %08x %08x %08x %08x %08x %08x %08x %08x \n",
		   dst_entries_get_slow(&ipv4_dst_ops),
		   0, /* st->in_hit */
		   st->in_slow_tot,
		   st->in_slow_mc,
		   st->in_no_route,
		   st->in_brd,
		   st->in_martian_dst,
		   st->in_martian_src,

		   0, /* st->out_hit */
		   st->out_slow_tot,
		   st->out_slow_mc,

		   0, /* st->gc_total */
		   0, /* st->gc_ignored */
		   0, /* st->gc_goal_miss */
		   0, /* st->gc_dst_overflow */
		   0, /* st->in_hlist_search */
		   0  /* st->out_hlist_search */
		);
	return 0;
}

static const struct seq_operations rt_cpu_seq_ops = {
	.start  = rt_cpu_seq_start,
	.next   = rt_cpu_seq_next,
	.stop   = rt_cpu_seq_stop,
	.show   = rt_cpu_seq_show,
};


static int rt_cpu_seq_open(struct inode *inode, struct file *file)
{
	return seq_open(file, &rt_cpu_seq_ops);
}

static const struct file_operations rt_cpu_seq_fops = {
	.owner	 = THIS_MODULE,
	.open	 = rt_cpu_seq_open,
	.read	 = seq_read,
	.llseek	 = seq_lseek,
	.release = seq_release,
};

#ifdef CONFIG_IP_ROUTE_CLASSID
static int rt_acct_proc_show(struct seq_file *m, void *v)
{
	struct ip_rt_acct *dst, *src;
	unsigned int i, j;

	dst = kcalloc(256, sizeof(struct ip_rt_acct), GFP_KERNEL);
	if (!dst)
		return -ENOMEM;

	for_each_possible_cpu(i) {
		src = (struct ip_rt_acct *)per_cpu_ptr(ip_rt_acct, i);
		for (j = 0; j < 256; j++) {
			dst[j].o_bytes   += src[j].o_bytes;
			dst[j].o_packets += src[j].o_packets;
			dst[j].i_bytes   += src[j].i_bytes;
			dst[j].i_packets += src[j].i_packets;
		}
	}

	seq_write(m, dst, 256 * sizeof(struct ip_rt_acct));
	kfree(dst);
	return 0;
}

static int rt_acct_proc_open(struct inode *inode, struct file *file)
{
	return single_open(file, rt_acct_proc_show, NULL);
}

static const struct file_operations rt_acct_proc_fops = {
	.owner		= THIS_MODULE,
	.open		= rt_acct_proc_open,
	.read		= seq_read,
	.llseek		= seq_lseek,
	.release	= single_release,
};
#endif

static int __net_init ip_rt_do_proc_init(struct net *net)
{
	struct proc_dir_entry *pde;

	pde = proc_create("rt_cache", S_IRUGO, net->proc_net,
			  &rt_cache_seq_fops);
	if (!pde)
		goto err1;

	pde = proc_create("rt_cache", S_IRUGO,
			  net->proc_net_stat, &rt_cpu_seq_fops);
	if (!pde)
		goto err2;

#ifdef CONFIG_IP_ROUTE_CLASSID
	pde = proc_create("rt_acct", 0, net->proc_net, &rt_acct_proc_fops);
	if (!pde)
		goto err3;
#endif
	return 0;

#ifdef CONFIG_IP_ROUTE_CLASSID
err3:
	remove_proc_entry("rt_cache", net->proc_net_stat);
#endif
err2:
	remove_proc_entry("rt_cache", net->proc_net);
err1:
	return -ENOMEM;
}

static void __net_exit ip_rt_do_proc_exit(struct net *net)
{
	remove_proc_entry("rt_cache", net->proc_net_stat);
	remove_proc_entry("rt_cache", net->proc_net);
#ifdef CONFIG_IP_ROUTE_CLASSID
	remove_proc_entry("rt_acct", net->proc_net);
#endif
}

static struct pernet_operations ip_rt_proc_ops __net_initdata =  {
	.init = ip_rt_do_proc_init,
	.exit = ip_rt_do_proc_exit,
};

static int __init ip_rt_proc_init(void)
{
	return register_pernet_subsys(&ip_rt_proc_ops);
}

#else
static inline int ip_rt_proc_init(void)
{
	return 0;
}
#endif /* CONFIG_PROC_FS */

static inline bool rt_is_expired(const struct rtable *rth)
{
	return rth->rt_genid != rt_genid_ipv4(dev_net(rth->dst.dev));
}

void rt_cache_flush(struct net *net)
{
	rt_genid_bump_ipv4(net);
}

static struct neighbour *ipv4_neigh_lookup(const struct dst_entry *dst,
					   struct sk_buff *skb,
					   const void *daddr)
{
	struct net_device *dev = dst->dev;
	const __be32 *pkey = daddr;
	const struct rtable *rt;
	struct neighbour *n;

	rt = (const struct rtable *) dst;
	if (rt->rt_gateway)
		pkey = (const __be32 *) &rt->rt_gateway;
	else if (skb)
		pkey = &ip_hdr(skb)->daddr;

	n = __ipv4_neigh_lookup(dev, *(__force u32 *)pkey);
	if (n)
		return n;
	return neigh_create(&arp_tbl, pkey, dev);
}

#define IP_IDENTS_SZ 2048u

static atomic_t *ip_idents __read_mostly;
static u32 *ip_tstamps __read_mostly;

/* In order to protect privacy, we add a perturbation to identifiers
 * if one generator is seldom used. This makes hard for an attacker
 * to infer how many packets were sent between two points in time.
 */
u32 ip_idents_reserve(u32 hash, int segs)
{
	u32 *p_tstamp = ip_tstamps + hash % IP_IDENTS_SZ;
	atomic_t *p_id = ip_idents + hash % IP_IDENTS_SZ;
	u32 old = ACCESS_ONCE(*p_tstamp);
	u32 now = (u32)jiffies;
	u32 delta = 0;

	if (old != now && cmpxchg(p_tstamp, old, now) == old)
		delta = prandom_u32_max(now - old);

	return atomic_add_return(segs + delta, p_id) - segs;
}
EXPORT_SYMBOL(ip_idents_reserve);

void __ip_select_ident(struct net *net, struct iphdr *iph, int segs)
{
	static u32 ip_idents_hashrnd __read_mostly;
	u32 hash, id;

	net_get_random_once(&ip_idents_hashrnd, sizeof(ip_idents_hashrnd));

	hash = jhash_3words((__force u32)iph->daddr,
			    (__force u32)iph->saddr,
			    iph->protocol ^ net_hash_mix(net),
			    ip_idents_hashrnd);
	id = ip_idents_reserve(hash, segs);
	iph->id = htons(id);
}
EXPORT_SYMBOL(__ip_select_ident);

static void __build_flow_key(struct flowi4 *fl4, const struct sock *sk,
			     const struct iphdr *iph,
			     int oif, u8 tos,
			     u8 prot, u32 mark, int flow_flags)
{
	if (sk) {
		const struct inet_sock *inet = inet_sk(sk);

		oif = sk->sk_bound_dev_if;
		mark = sk->sk_mark;
		tos = RT_CONN_FLAGS(sk);
		prot = inet->hdrincl ? IPPROTO_RAW : sk->sk_protocol;
	}
	flowi4_init_output(fl4, oif, mark, tos,
			   RT_SCOPE_UNIVERSE, prot,
			   flow_flags,
			   iph->daddr, iph->saddr, 0, 0);
}

static void build_skb_flow_key(struct flowi4 *fl4, const struct sk_buff *skb,
			       const struct sock *sk)
{
	const struct iphdr *iph = ip_hdr(skb);
	int oif = skb->dev->ifindex;
	u8 tos = RT_TOS(iph->tos);
	u8 prot = iph->protocol;
	u32 mark = skb->mark;

	__build_flow_key(fl4, sk, iph, oif, tos, prot, mark, 0);
}

static void build_sk_flow_key(struct flowi4 *fl4, const struct sock *sk)
{
	const struct inet_sock *inet = inet_sk(sk);
	const struct ip_options_rcu *inet_opt;
	__be32 daddr = inet->inet_daddr;

	rcu_read_lock();
	inet_opt = rcu_dereference(inet->inet_opt);
	if (inet_opt && inet_opt->opt.srr)
		daddr = inet_opt->opt.faddr;
	flowi4_init_output(fl4, sk->sk_bound_dev_if, sk->sk_mark,
			   RT_CONN_FLAGS(sk), RT_SCOPE_UNIVERSE,
			   inet->hdrincl ? IPPROTO_RAW : sk->sk_protocol,
			   inet_sk_flowi_flags(sk),
			   daddr, inet->inet_saddr, 0, 0);
	rcu_read_unlock();
}

static void ip_rt_build_flow_key(struct flowi4 *fl4, const struct sock *sk,
				 const struct sk_buff *skb)
{
	if (skb)
		build_skb_flow_key(fl4, skb, sk);
	else
		build_sk_flow_key(fl4, sk);
}

static inline void rt_free(struct rtable *rt)
{
	call_rcu(&rt->dst.rcu_head, dst_rcu_free);
}

static DEFINE_SPINLOCK(fnhe_lock);

static void fnhe_flush_routes(struct fib_nh_exception *fnhe)
{
	struct rtable *rt;

	rt = rcu_dereference(fnhe->fnhe_rth_input);
	if (rt) {
		RCU_INIT_POINTER(fnhe->fnhe_rth_input, NULL);
		rt_free(rt);
	}
	rt = rcu_dereference(fnhe->fnhe_rth_output);
	if (rt) {
		RCU_INIT_POINTER(fnhe->fnhe_rth_output, NULL);
		rt_free(rt);
	}
}

static struct fib_nh_exception *fnhe_oldest(struct fnhe_hash_bucket *hash)
{
	struct fib_nh_exception *fnhe, *oldest;

	oldest = rcu_dereference(hash->chain);
	for (fnhe = rcu_dereference(oldest->fnhe_next); fnhe;
	     fnhe = rcu_dereference(fnhe->fnhe_next)) {
		if (time_before(fnhe->fnhe_stamp, oldest->fnhe_stamp))
			oldest = fnhe;
	}
	fnhe_flush_routes(oldest);
	return oldest;
}

static inline u32 fnhe_hashfun(__be32 daddr)
{
	static u32 fnhe_hashrnd __read_mostly;
	u32 hval;

	net_get_random_once(&fnhe_hashrnd, sizeof(fnhe_hashrnd));
	hval = jhash_1word((__force u32) daddr, fnhe_hashrnd);
	return hash_32(hval, FNHE_HASH_SHIFT);
}

static void fill_route_from_fnhe(struct rtable *rt, struct fib_nh_exception *fnhe)
{
	rt->rt_pmtu = fnhe->fnhe_pmtu;
	rt->dst.expires = fnhe->fnhe_expires;

	if (fnhe->fnhe_gw) {
		rt->rt_flags |= RTCF_REDIRECTED;
		rt->rt_gateway = fnhe->fnhe_gw;
		rt->rt_uses_gateway = 1;
	}
}

static void update_or_create_fnhe(struct fib_nh *nh, __be32 daddr, __be32 gw,
				  u32 pmtu, unsigned long expires)
{
	struct fnhe_hash_bucket *hash;
	struct fib_nh_exception *fnhe;
	struct rtable *rt;
	unsigned int i;
	int depth;
	u32 hval = fnhe_hashfun(daddr);

	spin_lock_bh(&fnhe_lock);

	hash = rcu_dereference(nh->nh_exceptions);
	if (!hash) {
		hash = kzalloc(FNHE_HASH_SIZE * sizeof(*hash), GFP_ATOMIC);
		if (!hash)
			goto out_unlock;
		rcu_assign_pointer(nh->nh_exceptions, hash);
	}

	hash += hval;

	depth = 0;
	for (fnhe = rcu_dereference(hash->chain); fnhe;
	     fnhe = rcu_dereference(fnhe->fnhe_next)) {
		if (fnhe->fnhe_daddr == daddr)
			break;
		depth++;
	}

	if (fnhe) {
		if (gw)
			fnhe->fnhe_gw = gw;
		if (pmtu) {
			fnhe->fnhe_pmtu = pmtu;
			fnhe->fnhe_expires = max(1UL, expires);
		}
		/* Update all cached dsts too */
		rt = rcu_dereference(fnhe->fnhe_rth_input);
		if (rt)
			fill_route_from_fnhe(rt, fnhe);
		rt = rcu_dereference(fnhe->fnhe_rth_output);
		if (rt)
			fill_route_from_fnhe(rt, fnhe);
	} else {
		if (depth > FNHE_RECLAIM_DEPTH)
			fnhe = fnhe_oldest(hash);
		else {
			fnhe = kzalloc(sizeof(*fnhe), GFP_ATOMIC);
			if (!fnhe)
				goto out_unlock;

			fnhe->fnhe_next = hash->chain;
			rcu_assign_pointer(hash->chain, fnhe);
		}
		fnhe->fnhe_genid = fnhe_genid(dev_net(nh->nh_dev));
		fnhe->fnhe_daddr = daddr;
		fnhe->fnhe_gw = gw;
		fnhe->fnhe_pmtu = pmtu;
		fnhe->fnhe_expires = expires;

		/* Exception created; mark the cached routes for the nexthop
		 * stale, so anyone caching it rechecks if this exception
		 * applies to them.
		 */
		rt = rcu_dereference(nh->nh_rth_input);
		if (rt)
			rt->dst.obsolete = DST_OBSOLETE_KILL;

		for_each_possible_cpu(i) {
			struct rtable __rcu **prt;
			prt = per_cpu_ptr(nh->nh_pcpu_rth_output, i);
			rt = rcu_dereference(*prt);
			if (rt)
				rt->dst.obsolete = DST_OBSOLETE_KILL;
		}
	}

	fnhe->fnhe_stamp = jiffies;

out_unlock:
	spin_unlock_bh(&fnhe_lock);
}

static void __ip_do_redirect(struct rtable *rt, struct sk_buff *skb, struct flowi4 *fl4,
			     bool kill_route)
{
	__be32 new_gw = icmp_hdr(skb)->un.gateway;
	__be32 old_gw = ip_hdr(skb)->saddr;
	struct net_device *dev = skb->dev;
	struct in_device *in_dev;
	struct fib_result res;
	struct neighbour *n;
	struct net *net;

	switch (icmp_hdr(skb)->code & 7) {
	case ICMP_REDIR_NET:
	case ICMP_REDIR_NETTOS:
	case ICMP_REDIR_HOST:
	case ICMP_REDIR_HOSTTOS:
		break;

	default:
		return;
	}

	if (rt->rt_gateway != old_gw)
		return;

	in_dev = __in_dev_get_rcu(dev);
	if (!in_dev)
		return;

	net = dev_net(dev);
	if (new_gw == old_gw || !IN_DEV_RX_REDIRECTS(in_dev) ||
	    ipv4_is_multicast(new_gw) || ipv4_is_lbcast(new_gw) ||
	    ipv4_is_zeronet(new_gw))
		goto reject_redirect;

	if (!IN_DEV_SHARED_MEDIA(in_dev)) {
		if (!inet_addr_onlink(in_dev, new_gw, old_gw))
			goto reject_redirect;
		if (IN_DEV_SEC_REDIRECTS(in_dev) && ip_fib_check_default(new_gw, dev))
			goto reject_redirect;
	} else {
		if (inet_addr_type(net, new_gw) != RTN_UNICAST)
			goto reject_redirect;
	}

	n = ipv4_neigh_lookup(&rt->dst, NULL, &new_gw);
	if (!IS_ERR(n)) {
		if (!(n->nud_state & NUD_VALID)) {
			neigh_event_send(n, NULL);
		} else {
			if (fib_lookup(net, fl4, &res, 0) == 0) {
				struct fib_nh *nh = &FIB_RES_NH(res);

				update_or_create_fnhe(nh, fl4->daddr, new_gw,
						      0, 0);
			}
			if (kill_route)
				rt->dst.obsolete = DST_OBSOLETE_KILL;
			call_netevent_notifiers(NETEVENT_NEIGH_UPDATE, n);
		}
		neigh_release(n);
	}
	return;

reject_redirect:
#ifdef CONFIG_IP_ROUTE_VERBOSE
	if (IN_DEV_LOG_MARTIANS(in_dev)) {
		const struct iphdr *iph = (const struct iphdr *) skb->data;
		__be32 daddr = iph->daddr;
		__be32 saddr = iph->saddr;

		net_info_ratelimited("Redirect from %pI4 on %s about %pI4 ignored\n"
				     "  Advised path = %pI4 -> %pI4\n",
				     &old_gw, dev->name, &new_gw,
				     &saddr, &daddr);
	}
#endif
	;
}

static void ip_do_redirect(struct dst_entry *dst, struct sock *sk, struct sk_buff *skb)
{
	struct rtable *rt;
	struct flowi4 fl4;
	const struct iphdr *iph = (const struct iphdr *) skb->data;
	int oif = skb->dev->ifindex;
	u8 tos = RT_TOS(iph->tos);
	u8 prot = iph->protocol;
	u32 mark = skb->mark;

	rt = (struct rtable *) dst;

	__build_flow_key(&fl4, sk, iph, oif, tos, prot, mark, 0);
	__ip_do_redirect(rt, skb, &fl4, true);
}

static struct dst_entry *ipv4_negative_advice(struct dst_entry *dst)
{
	struct rtable *rt = (struct rtable *)dst;
	struct dst_entry *ret = dst;

	if (rt) {
		if (dst->obsolete > 0) {
			ip_rt_put(rt);
			ret = NULL;
		} else if ((rt->rt_flags & RTCF_REDIRECTED) ||
			   rt->dst.expires) {
			ip_rt_put(rt);
			ret = NULL;
		}
	}
	return ret;
}

/*
 * Algorithm:
 *	1. The first ip_rt_redirect_number redirects are sent
 *	   with exponential backoff, then we stop sending them at all,
 *	   assuming that the host ignores our redirects.
 *	2. If we did not see packets requiring redirects
 *	   during ip_rt_redirect_silence, we assume that the host
 *	   forgot redirected route and start to send redirects again.
 *
 * This algorithm is much cheaper and more intelligent than dumb load limiting
 * in icmp.c.
 *
 * NOTE. Do not forget to inhibit load limiting for redirects (redundant)
 * and "frag. need" (breaks PMTU discovery) in icmp.c.
 */

void ip_rt_send_redirect(struct sk_buff *skb)
{
	struct rtable *rt = skb_rtable(skb);
	struct in_device *in_dev;
	struct inet_peer *peer;
	struct net *net;
	int log_martians;
	int vif;

	rcu_read_lock();
	in_dev = __in_dev_get_rcu(rt->dst.dev);
	if (!in_dev || !IN_DEV_TX_REDIRECTS(in_dev)) {
		rcu_read_unlock();
		return;
	}
	log_martians = IN_DEV_LOG_MARTIANS(in_dev);
	vif = vrf_master_ifindex_rcu(rt->dst.dev);
	rcu_read_unlock();

	net = dev_net(rt->dst.dev);
	peer = inet_getpeer_v4(net->ipv4.peers, ip_hdr(skb)->saddr, vif, 1);
	if (!peer) {
		icmp_send(skb, ICMP_REDIRECT, ICMP_REDIR_HOST,
			  rt_nexthop(rt, ip_hdr(skb)->daddr));
		return;
	}

	/* No redirected packets during ip_rt_redirect_silence;
	 * reset the algorithm.
	 */
	if (time_after(jiffies, peer->rate_last + ip_rt_redirect_silence))
		peer->rate_tokens = 0;

	/* Too many ignored redirects; do not send anything
	 * set dst.rate_last to the last seen redirected packet.
	 */
	if (peer->rate_tokens >= ip_rt_redirect_number) {
		peer->rate_last = jiffies;
		goto out_put_peer;
	}

	/* Check for load limit; set rate_last to the latest sent
	 * redirect.
	 */
	if (peer->rate_tokens == 0 ||
	    time_after(jiffies,
		       (peer->rate_last +
			(ip_rt_redirect_load << peer->rate_tokens)))) {
		__be32 gw = rt_nexthop(rt, ip_hdr(skb)->daddr);

		icmp_send(skb, ICMP_REDIRECT, ICMP_REDIR_HOST, gw);
		peer->rate_last = jiffies;
		++peer->rate_tokens;
#ifdef CONFIG_IP_ROUTE_VERBOSE
		if (log_martians &&
		    peer->rate_tokens == ip_rt_redirect_number)
			net_warn_ratelimited("host %pI4/if%d ignores redirects for %pI4 to %pI4\n",
					     &ip_hdr(skb)->saddr, inet_iif(skb),
					     &ip_hdr(skb)->daddr, &gw);
#endif
	}
out_put_peer:
	inet_putpeer(peer);
}

static int ip_error(struct sk_buff *skb)
{
	struct in_device *in_dev = __in_dev_get_rcu(skb->dev);
	struct rtable *rt = skb_rtable(skb);
	struct inet_peer *peer;
	unsigned long now;
	struct net *net;
	bool send;
	int code;

	/* IP on this device is disabled. */
	if (!in_dev)
		goto out;

	net = dev_net(rt->dst.dev);
	if (!IN_DEV_FORWARD(in_dev)) {
		switch (rt->dst.error) {
		case EHOSTUNREACH:
			IP_INC_STATS_BH(net, IPSTATS_MIB_INADDRERRORS);
			break;

		case ENETUNREACH:
			IP_INC_STATS_BH(net, IPSTATS_MIB_INNOROUTES);
			break;
		}
		goto out;
	}

	switch (rt->dst.error) {
	case EINVAL:
	default:
		goto out;
	case EHOSTUNREACH:
		code = ICMP_HOST_UNREACH;
		break;
	case ENETUNREACH:
		code = ICMP_NET_UNREACH;
		IP_INC_STATS_BH(net, IPSTATS_MIB_INNOROUTES);
		break;
	case EACCES:
		code = ICMP_PKT_FILTERED;
		break;
	}

	peer = inet_getpeer_v4(net->ipv4.peers, ip_hdr(skb)->saddr,
			       vrf_master_ifindex(skb->dev), 1);

	send = true;
	if (peer) {
		now = jiffies;
		peer->rate_tokens += now - peer->rate_last;
		if (peer->rate_tokens > ip_rt_error_burst)
			peer->rate_tokens = ip_rt_error_burst;
		peer->rate_last = now;
		if (peer->rate_tokens >= ip_rt_error_cost)
			peer->rate_tokens -= ip_rt_error_cost;
		else
			send = false;
		inet_putpeer(peer);
	}
	if (send)
		icmp_send(skb, ICMP_DEST_UNREACH, code, 0);

out:	kfree_skb(skb);
	return 0;
}

static void __ip_rt_update_pmtu(struct rtable *rt, struct flowi4 *fl4, u32 mtu)
{
	struct dst_entry *dst = &rt->dst;
	struct fib_result res;

	if (dst_metric_locked(dst, RTAX_MTU))
		return;

	if (ipv4_mtu(dst) < mtu)
		return;

	if (mtu < ip_rt_min_pmtu)
		mtu = ip_rt_min_pmtu;

	if (rt->rt_pmtu == mtu &&
	    time_before(jiffies, dst->expires - ip_rt_mtu_expires / 2))
		return;

	rcu_read_lock();
	if (fib_lookup(dev_net(dst->dev), fl4, &res, 0) == 0) {
		struct fib_nh *nh = &FIB_RES_NH(res);

		update_or_create_fnhe(nh, fl4->daddr, 0, mtu,
				      jiffies + ip_rt_mtu_expires);
	}
	rcu_read_unlock();
}

static void ip_rt_update_pmtu(struct dst_entry *dst, struct sock *sk,
			      struct sk_buff *skb, u32 mtu)
{
	struct rtable *rt = (struct rtable *) dst;
	struct flowi4 fl4;

	ip_rt_build_flow_key(&fl4, sk, skb);
	__ip_rt_update_pmtu(rt, &fl4, mtu);
}

void ipv4_update_pmtu(struct sk_buff *skb, struct net *net, u32 mtu,
		      int oif, u32 mark, u8 protocol, int flow_flags)
{
	const struct iphdr *iph = (const struct iphdr *) skb->data;
	struct flowi4 fl4;
	struct rtable *rt;

	if (!mark)
		mark = IP4_REPLY_MARK(net, skb->mark);

	__build_flow_key(&fl4, NULL, iph, oif,
			 RT_TOS(iph->tos), protocol, mark, flow_flags);
	rt = __ip_route_output_key(net, &fl4);
	if (!IS_ERR(rt)) {
		__ip_rt_update_pmtu(rt, &fl4, mtu);
		ip_rt_put(rt);
	}
}
EXPORT_SYMBOL_GPL(ipv4_update_pmtu);

static void __ipv4_sk_update_pmtu(struct sk_buff *skb, struct sock *sk, u32 mtu)
{
	const struct iphdr *iph = (const struct iphdr *) skb->data;
	struct flowi4 fl4;
	struct rtable *rt;

	__build_flow_key(&fl4, sk, iph, 0, 0, 0, 0, 0);

	if (!fl4.flowi4_mark)
		fl4.flowi4_mark = IP4_REPLY_MARK(sock_net(sk), skb->mark);

	rt = __ip_route_output_key(sock_net(sk), &fl4);
	if (!IS_ERR(rt)) {
		__ip_rt_update_pmtu(rt, &fl4, mtu);
		ip_rt_put(rt);
	}
}

void ipv4_sk_update_pmtu(struct sk_buff *skb, struct sock *sk, u32 mtu)
{
	const struct iphdr *iph = (const struct iphdr *) skb->data;
	struct flowi4 fl4;
	struct rtable *rt;
	struct dst_entry *odst = NULL;
	bool new = false;

	bh_lock_sock(sk);

	if (!ip_sk_accept_pmtu(sk))
		goto out;

	odst = sk_dst_get(sk);

	if (sock_owned_by_user(sk) || !odst) {
		__ipv4_sk_update_pmtu(skb, sk, mtu);
		goto out;
	}

	__build_flow_key(&fl4, sk, iph, 0, 0, 0, 0, 0);

	rt = (struct rtable *)odst;
	if (odst->obsolete && !odst->ops->check(odst, 0)) {
		rt = ip_route_output_flow(sock_net(sk), &fl4, sk);
		if (IS_ERR(rt))
			goto out;

		new = true;
	}

	__ip_rt_update_pmtu((struct rtable *) rt->dst.path, &fl4, mtu);

	if (!dst_check(&rt->dst, 0)) {
		if (new)
			dst_release(&rt->dst);

		rt = ip_route_output_flow(sock_net(sk), &fl4, sk);
		if (IS_ERR(rt))
			goto out;

		new = true;
	}

	if (new)
		sk_dst_set(sk, &rt->dst);

out:
	bh_unlock_sock(sk);
	dst_release(odst);
}
EXPORT_SYMBOL_GPL(ipv4_sk_update_pmtu);

void ipv4_redirect(struct sk_buff *skb, struct net *net,
		   int oif, u32 mark, u8 protocol, int flow_flags)
{
	const struct iphdr *iph = (const struct iphdr *) skb->data;
	struct flowi4 fl4;
	struct rtable *rt;

	__build_flow_key(&fl4, NULL, iph, oif,
			 RT_TOS(iph->tos), protocol, mark, flow_flags);
	rt = __ip_route_output_key(net, &fl4);
	if (!IS_ERR(rt)) {
		__ip_do_redirect(rt, skb, &fl4, false);
		ip_rt_put(rt);
	}
}
EXPORT_SYMBOL_GPL(ipv4_redirect);

void ipv4_sk_redirect(struct sk_buff *skb, struct sock *sk)
{
	const struct iphdr *iph = (const struct iphdr *) skb->data;
	struct flowi4 fl4;
	struct rtable *rt;

	__build_flow_key(&fl4, sk, iph, 0, 0, 0, 0, 0);
	rt = __ip_route_output_key(sock_net(sk), &fl4);
	if (!IS_ERR(rt)) {
		__ip_do_redirect(rt, skb, &fl4, false);
		ip_rt_put(rt);
	}
}
EXPORT_SYMBOL_GPL(ipv4_sk_redirect);

static struct dst_entry *ipv4_dst_check(struct dst_entry *dst, u32 cookie)
{
	struct rtable *rt = (struct rtable *) dst;

	/* All IPV4 dsts are created with ->obsolete set to the value
	 * DST_OBSOLETE_FORCE_CHK which forces validation calls down
	 * into this function always.
	 *
	 * When a PMTU/redirect information update invalidates a route,
	 * this is indicated by setting obsolete to DST_OBSOLETE_KILL or
	 * DST_OBSOLETE_DEAD by dst_free().
	 */
	if (dst->obsolete != DST_OBSOLETE_FORCE_CHK || rt_is_expired(rt))
		return NULL;
	return dst;
}

static void ipv4_link_failure(struct sk_buff *skb)
{
	struct rtable *rt;

	icmp_send(skb, ICMP_DEST_UNREACH, ICMP_HOST_UNREACH, 0);

	rt = skb_rtable(skb);
	if (rt)
		dst_set_expires(&rt->dst, 0);
}

static int ip_rt_bug(struct sock *sk, struct sk_buff *skb)
{
	pr_debug("%s: %pI4 -> %pI4, %s\n",
		 __func__, &ip_hdr(skb)->saddr, &ip_hdr(skb)->daddr,
		 skb->dev ? skb->dev->name : "?");
	kfree_skb(skb);
	WARN_ON(1);
	return 0;
}

/*
   We do not cache source address of outgoing interface,
   because it is used only by IP RR, TS and SRR options,
   so that it out of fast path.

   BTW remember: "addr" is allowed to be not aligned
   in IP options!
 */

void ip_rt_get_source(u8 *addr, struct sk_buff *skb, struct rtable *rt)
{
	__be32 src;

	if (rt_is_output_route(rt))
		src = ip_hdr(skb)->saddr;
	else {
		struct fib_result res;
		struct flowi4 fl4;
		struct iphdr *iph;

		iph = ip_hdr(skb);

		memset(&fl4, 0, sizeof(fl4));
		fl4.daddr = iph->daddr;
		fl4.saddr = iph->saddr;
		fl4.flowi4_tos = RT_TOS(iph->tos);
		fl4.flowi4_oif = rt->dst.dev->ifindex;
		fl4.flowi4_iif = skb->dev->ifindex;
		fl4.flowi4_mark = skb->mark;

		rcu_read_lock();
		if (fib_lookup(dev_net(rt->dst.dev), &fl4, &res, 0) == 0)
			src = FIB_RES_PREFSRC(dev_net(rt->dst.dev), res);
		else
			src = inet_select_addr(rt->dst.dev,
					       rt_nexthop(rt, iph->daddr),
					       RT_SCOPE_UNIVERSE);
		rcu_read_unlock();
	}
	memcpy(addr, &src, 4);
}

#ifdef CONFIG_IP_ROUTE_CLASSID
static void set_class_tag(struct rtable *rt, u32 tag)
{
	if (!(rt->dst.tclassid & 0xFFFF))
		rt->dst.tclassid |= tag & 0xFFFF;
	if (!(rt->dst.tclassid & 0xFFFF0000))
		rt->dst.tclassid |= tag & 0xFFFF0000;
}
#endif

static unsigned int ipv4_default_advmss(const struct dst_entry *dst)
{
	unsigned int advmss = dst_metric_raw(dst, RTAX_ADVMSS);

	if (advmss == 0) {
		advmss = max_t(unsigned int, dst->dev->mtu - 40,
			       ip_rt_min_advmss);
		if (advmss > 65535 - 40)
			advmss = 65535 - 40;
	}
	return advmss;
}

static unsigned int ipv4_mtu(const struct dst_entry *dst)
{
	const struct rtable *rt = (const struct rtable *) dst;
	unsigned int mtu = rt->rt_pmtu;

	if (!mtu || time_after_eq(jiffies, rt->dst.expires))
		mtu = dst_metric_raw(dst, RTAX_MTU);

	if (mtu)
		return mtu;

	mtu = dst->dev->mtu;

	if (unlikely(dst_metric_locked(dst, RTAX_MTU))) {
		if (rt->rt_uses_gateway && mtu > 576)
			mtu = 576;
	}

	return min_t(unsigned int, mtu, IP_MAX_MTU);
}

static struct fib_nh_exception *find_exception(struct fib_nh *nh, __be32 daddr)
{
	struct fnhe_hash_bucket *hash = rcu_dereference(nh->nh_exceptions);
	struct fib_nh_exception *fnhe;
	u32 hval;

	if (!hash)
		return NULL;

	hval = fnhe_hashfun(daddr);

	for (fnhe = rcu_dereference(hash[hval].chain); fnhe;
	     fnhe = rcu_dereference(fnhe->fnhe_next)) {
		if (fnhe->fnhe_daddr == daddr)
			return fnhe;
	}
	return NULL;
}

static bool rt_bind_exception(struct rtable *rt, struct fib_nh_exception *fnhe,
			      __be32 daddr)
{
	bool ret = false;

	spin_lock_bh(&fnhe_lock);

	if (daddr == fnhe->fnhe_daddr) {
		struct rtable __rcu **porig;
		struct rtable *orig;
		int genid = fnhe_genid(dev_net(rt->dst.dev));

		if (rt_is_input_route(rt))
			porig = &fnhe->fnhe_rth_input;
		else
			porig = &fnhe->fnhe_rth_output;
		orig = rcu_dereference(*porig);

		if (fnhe->fnhe_genid != genid) {
			fnhe->fnhe_genid = genid;
			fnhe->fnhe_gw = 0;
			fnhe->fnhe_pmtu = 0;
			fnhe->fnhe_expires = 0;
			fnhe_flush_routes(fnhe);
			orig = NULL;
		}
		fill_route_from_fnhe(rt, fnhe);
		if (!rt->rt_gateway)
			rt->rt_gateway = daddr;

		if (!(rt->dst.flags & DST_NOCACHE)) {
			rcu_assign_pointer(*porig, rt);
			if (orig)
				rt_free(orig);
			ret = true;
		}

		fnhe->fnhe_stamp = jiffies;
	}
	spin_unlock_bh(&fnhe_lock);

	return ret;
}

static bool rt_cache_route(struct fib_nh *nh, struct rtable *rt)
{
	struct rtable *orig, *prev, **p;
	bool ret = true;

	if (rt_is_input_route(rt)) {
		p = (struct rtable **)&nh->nh_rth_input;
	} else {
		p = (struct rtable **)raw_cpu_ptr(nh->nh_pcpu_rth_output);
	}
	orig = *p;

	prev = cmpxchg(p, orig, rt);
	if (prev == orig) {
		if (orig)
			rt_free(orig);
	} else
		ret = false;

	return ret;
}

struct uncached_list {
	spinlock_t		lock;
	struct list_head	head;
};

static DEFINE_PER_CPU_ALIGNED(struct uncached_list, rt_uncached_list);

static void rt_add_uncached_list(struct rtable *rt)
{
	struct uncached_list *ul = raw_cpu_ptr(&rt_uncached_list);

	rt->rt_uncached_list = ul;

	spin_lock_bh(&ul->lock);
	list_add_tail(&rt->rt_uncached, &ul->head);
	spin_unlock_bh(&ul->lock);
}

static void ipv4_dst_destroy(struct dst_entry *dst)
{
	struct rtable *rt = (struct rtable *) dst;

	if (!list_empty(&rt->rt_uncached)) {
		struct uncached_list *ul = rt->rt_uncached_list;

		spin_lock_bh(&ul->lock);
		list_del(&rt->rt_uncached);
		spin_unlock_bh(&ul->lock);
	}
	lwtstate_put(rt->rt_lwtstate);
}

void rt_flush_dev(struct net_device *dev)
{
	struct net *net = dev_net(dev);
	struct rtable *rt;
	int cpu;

	for_each_possible_cpu(cpu) {
		struct uncached_list *ul = &per_cpu(rt_uncached_list, cpu);

		spin_lock_bh(&ul->lock);
		list_for_each_entry(rt, &ul->head, rt_uncached) {
			if (rt->dst.dev != dev)
				continue;
			rt->dst.dev = net->loopback_dev;
			dev_hold(rt->dst.dev);
			dev_put(dev);
		}
		spin_unlock_bh(&ul->lock);
	}
}

static bool rt_cache_valid(const struct rtable *rt)
{
	return	rt &&
		rt->dst.obsolete == DST_OBSOLETE_FORCE_CHK &&
		!rt_is_expired(rt);
}

static void rt_set_nexthop(struct rtable *rt, __be32 daddr,
			   const struct fib_result *res,
			   struct fib_nh_exception *fnhe,
			   struct fib_info *fi, u16 type, u32 itag)
{
	bool cached = false;

	if (fi) {
		struct fib_nh *nh = &FIB_RES_NH(*res);

		if (nh->nh_gw && nh->nh_scope == RT_SCOPE_LINK) {
			rt->rt_gateway = nh->nh_gw;
			rt->rt_uses_gateway = 1;
		}
		dst_init_metrics(&rt->dst, fi->fib_metrics, true);
#ifdef CONFIG_IP_ROUTE_CLASSID
		rt->dst.tclassid = nh->nh_tclassid;
#endif
<<<<<<< HEAD
		rt->rt_lwtstate = lwtstate_get(nh->nh_lwtstate);
=======
		rt->dst.lwtstate = lwtstate_get(nh->nh_lwtstate);
>>>>>>> 807249d3
		if (unlikely(fnhe))
			cached = rt_bind_exception(rt, fnhe, daddr);
		else if (!(rt->dst.flags & DST_NOCACHE))
			cached = rt_cache_route(nh, rt);
		if (unlikely(!cached)) {
			/* Routes we intend to cache in nexthop exception or
			 * FIB nexthop have the DST_NOCACHE bit clear.
			 * However, if we are unsuccessful at storing this
			 * route into the cache we really need to set it.
			 */
			rt->dst.flags |= DST_NOCACHE;
			if (!rt->rt_gateway)
				rt->rt_gateway = daddr;
			rt_add_uncached_list(rt);
		}
	} else
		rt_add_uncached_list(rt);

#ifdef CONFIG_IP_ROUTE_CLASSID
#ifdef CONFIG_IP_MULTIPLE_TABLES
	set_class_tag(rt, res->tclassid);
#endif
	set_class_tag(rt, itag);
#endif
}

static struct rtable *rt_dst_alloc(struct net_device *dev,
				   bool nopolicy, bool noxfrm, bool will_cache)
{
	return dst_alloc(&ipv4_dst_ops, dev, 1, DST_OBSOLETE_FORCE_CHK,
			 (will_cache ? 0 : (DST_HOST | DST_NOCACHE)) |
			 (nopolicy ? DST_NOPOLICY : 0) |
			 (noxfrm ? DST_NOXFRM : 0));
}

/* called in rcu_read_lock() section */
static int ip_route_input_mc(struct sk_buff *skb, __be32 daddr, __be32 saddr,
				u8 tos, struct net_device *dev, int our)
{
	struct rtable *rth;
	struct in_device *in_dev = __in_dev_get_rcu(dev);
	u32 itag = 0;
	int err;

	/* Primary sanity checks. */

	if (!in_dev)
		return -EINVAL;

	if (ipv4_is_multicast(saddr) || ipv4_is_lbcast(saddr) ||
	    skb->protocol != htons(ETH_P_IP))
		goto e_inval;

	if (likely(!IN_DEV_ROUTE_LOCALNET(in_dev)))
		if (ipv4_is_loopback(saddr))
			goto e_inval;

	if (ipv4_is_zeronet(saddr)) {
		if (!ipv4_is_local_multicast(daddr))
			goto e_inval;
	} else {
		err = fib_validate_source(skb, saddr, 0, tos, 0, dev,
					  in_dev, &itag);
		if (err < 0)
			goto e_err;
	}
	rth = rt_dst_alloc(dev_net(dev)->loopback_dev,
			   IN_DEV_CONF_GET(in_dev, NOPOLICY), false, false);
	if (!rth)
		goto e_nobufs;

#ifdef CONFIG_IP_ROUTE_CLASSID
	rth->dst.tclassid = itag;
#endif
	rth->dst.output = ip_rt_bug;

	rth->rt_genid	= rt_genid_ipv4(dev_net(dev));
	rth->rt_flags	= RTCF_MULTICAST;
	rth->rt_type	= RTN_MULTICAST;
	rth->rt_is_input= 1;
	rth->rt_iif	= 0;
	rth->rt_pmtu	= 0;
	rth->rt_gateway	= 0;
	rth->rt_uses_gateway = 0;
	INIT_LIST_HEAD(&rth->rt_uncached);
	rth->rt_lwtstate = NULL;
	if (our) {
		rth->dst.input= ip_local_deliver;
		rth->rt_flags |= RTCF_LOCAL;
	}

#ifdef CONFIG_IP_MROUTE
	if (!ipv4_is_local_multicast(daddr) && IN_DEV_MFORWARD(in_dev))
		rth->dst.input = ip_mr_input;
#endif
	RT_CACHE_STAT_INC(in_slow_mc);

	skb_dst_set(skb, &rth->dst);
	return 0;

e_nobufs:
	return -ENOBUFS;
e_inval:
	return -EINVAL;
e_err:
	return err;
}


static void ip_handle_martian_source(struct net_device *dev,
				     struct in_device *in_dev,
				     struct sk_buff *skb,
				     __be32 daddr,
				     __be32 saddr)
{
	RT_CACHE_STAT_INC(in_martian_src);
#ifdef CONFIG_IP_ROUTE_VERBOSE
	if (IN_DEV_LOG_MARTIANS(in_dev) && net_ratelimit()) {
		/*
		 *	RFC1812 recommendation, if source is martian,
		 *	the only hint is MAC header.
		 */
		pr_warn("martian source %pI4 from %pI4, on dev %s\n",
			&daddr, &saddr, dev->name);
		if (dev->hard_header_len && skb_mac_header_was_set(skb)) {
			print_hex_dump(KERN_WARNING, "ll header: ",
				       DUMP_PREFIX_OFFSET, 16, 1,
				       skb_mac_header(skb),
				       dev->hard_header_len, true);
		}
	}
#endif
}

/* called in rcu_read_lock() section */
static int __mkroute_input(struct sk_buff *skb,
			   const struct fib_result *res,
			   struct in_device *in_dev,
			   __be32 daddr, __be32 saddr, u32 tos)
{
	struct fib_nh_exception *fnhe;
	struct rtable *rth;
	int err;
	struct in_device *out_dev;
	bool do_cache;
	u32 itag = 0;

	/* get a working reference to the output device */
	out_dev = __in_dev_get_rcu(FIB_RES_DEV(*res));
	if (!out_dev) {
		net_crit_ratelimited("Bug in ip_route_input_slow(). Please report.\n");
		return -EINVAL;
	}

	err = fib_validate_source(skb, saddr, daddr, tos, FIB_RES_OIF(*res),
				  in_dev->dev, in_dev, &itag);
	if (err < 0) {
		ip_handle_martian_source(in_dev->dev, in_dev, skb, daddr,
					 saddr);

		goto cleanup;
	}

	do_cache = res->fi && !itag;
	if (out_dev == in_dev && err && IN_DEV_TX_REDIRECTS(out_dev) &&
	    skb->protocol == htons(ETH_P_IP) &&
	    (IN_DEV_SHARED_MEDIA(out_dev) ||
	     inet_addr_onlink(out_dev, saddr, FIB_RES_GW(*res))))
		IPCB(skb)->flags |= IPSKB_DOREDIRECT;

	if (skb->protocol != htons(ETH_P_IP)) {
		/* Not IP (i.e. ARP). Do not create route, if it is
		 * invalid for proxy arp. DNAT routes are always valid.
		 *
		 * Proxy arp feature have been extended to allow, ARP
		 * replies back to the same interface, to support
		 * Private VLAN switch technologies. See arp.c.
		 */
		if (out_dev == in_dev &&
		    IN_DEV_PROXY_ARP_PVLAN(in_dev) == 0) {
			err = -EINVAL;
			goto cleanup;
		}
	}

	fnhe = find_exception(&FIB_RES_NH(*res), daddr);
	if (do_cache) {
		if (fnhe)
			rth = rcu_dereference(fnhe->fnhe_rth_input);
		else
			rth = rcu_dereference(FIB_RES_NH(*res).nh_rth_input);

		if (rt_cache_valid(rth)) {
			skb_dst_set_noref(skb, &rth->dst);
			goto out;
		}
	}

	rth = rt_dst_alloc(out_dev->dev,
			   IN_DEV_CONF_GET(in_dev, NOPOLICY),
			   IN_DEV_CONF_GET(out_dev, NOXFRM), do_cache);
	if (!rth) {
		err = -ENOBUFS;
		goto cleanup;
	}

	rth->rt_genid = rt_genid_ipv4(dev_net(rth->dst.dev));
	rth->rt_flags = 0;
	rth->rt_type = res->type;
	rth->rt_is_input = 1;
	rth->rt_iif 	= 0;
	rth->rt_pmtu	= 0;
	rth->rt_gateway	= 0;
	rth->rt_uses_gateway = 0;
	INIT_LIST_HEAD(&rth->rt_uncached);
	rth->rt_lwtstate = NULL;
	RT_CACHE_STAT_INC(in_slow_tot);

	rth->dst.input = ip_forward;
	rth->dst.output = ip_output;

	rt_set_nexthop(rth, daddr, res, fnhe, res->fi, res->type, itag);
<<<<<<< HEAD
	if (lwtunnel_output_redirect(rth->rt_lwtstate))
		rth->dst.output = lwtunnel_output;
=======
	if (lwtunnel_output_redirect(rth->dst.lwtstate)) {
		rth->dst.lwtstate->orig_output = rth->dst.output;
		rth->dst.output = lwtunnel_output;
	}
	if (lwtunnel_input_redirect(rth->dst.lwtstate)) {
		rth->dst.lwtstate->orig_input = rth->dst.input;
		rth->dst.input = lwtunnel_input;
	}
>>>>>>> 807249d3
	skb_dst_set(skb, &rth->dst);
out:
	err = 0;
 cleanup:
	return err;
}

static int ip_mkroute_input(struct sk_buff *skb,
			    struct fib_result *res,
			    const struct flowi4 *fl4,
			    struct in_device *in_dev,
			    __be32 daddr, __be32 saddr, u32 tos)
{
#ifdef CONFIG_IP_ROUTE_MULTIPATH
	if (res->fi && res->fi->fib_nhs > 1)
		fib_select_multipath(res);
#endif

	/* create a routing cache entry */
	return __mkroute_input(skb, res, in_dev, daddr, saddr, tos);
}

/*
 *	NOTE. We drop all the packets that has local source
 *	addresses, because every properly looped back packet
 *	must have correct destination already attached by output routine.
 *
 *	Such approach solves two big problems:
 *	1. Not simplex devices are handled properly.
 *	2. IP spoofing attempts are filtered with 100% of guarantee.
 *	called with rcu_read_lock()
 */

static int ip_route_input_slow(struct sk_buff *skb, __be32 daddr, __be32 saddr,
			       u8 tos, struct net_device *dev)
{
	struct fib_result res;
	struct in_device *in_dev = __in_dev_get_rcu(dev);
	struct ip_tunnel_info *tun_info;
	struct flowi4	fl4;
	unsigned int	flags = 0;
	u32		itag = 0;
	struct rtable	*rth;
	int		err = -EINVAL;
	struct net    *net = dev_net(dev);
	bool do_cache;

	/* IP on this device is disabled. */

	if (!in_dev)
		goto out;

	/* Check for the most weird martians, which can be not detected
	   by fib_lookup.
	 */

<<<<<<< HEAD
	tun_info = skb_tunnel_info(skb, AF_INET);
	if (tun_info && tun_info->mode == IP_TUNNEL_INFO_RX)
=======
	tun_info = skb_tunnel_info(skb);
	if (tun_info && !(tun_info->mode & IP_TUNNEL_INFO_TX))
>>>>>>> 807249d3
		fl4.flowi4_tun_key.tun_id = tun_info->key.tun_id;
	else
		fl4.flowi4_tun_key.tun_id = 0;
	skb_dst_drop(skb);

	if (ipv4_is_multicast(saddr) || ipv4_is_lbcast(saddr))
		goto martian_source;

	res.fi = NULL;
	if (ipv4_is_lbcast(daddr) || (saddr == 0 && daddr == 0))
		goto brd_input;

	/* Accept zero addresses only to limited broadcast;
	 * I even do not know to fix it or not. Waiting for complains :-)
	 */
	if (ipv4_is_zeronet(saddr))
		goto martian_source;

	if (ipv4_is_zeronet(daddr))
		goto martian_destination;

	/* Following code try to avoid calling IN_DEV_NET_ROUTE_LOCALNET(),
	 * and call it once if daddr or/and saddr are loopback addresses
	 */
	if (ipv4_is_loopback(daddr)) {
		if (!IN_DEV_NET_ROUTE_LOCALNET(in_dev, net))
			goto martian_destination;
	} else if (ipv4_is_loopback(saddr)) {
		if (!IN_DEV_NET_ROUTE_LOCALNET(in_dev, net))
			goto martian_source;
	}

	/*
	 *	Now we are ready to route packet.
	 */
	fl4.flowi4_oif = 0;
	fl4.flowi4_iif = vrf_master_ifindex_rcu(dev) ? : dev->ifindex;
	fl4.flowi4_mark = skb->mark;
	fl4.flowi4_tos = tos;
	fl4.flowi4_scope = RT_SCOPE_UNIVERSE;
	fl4.daddr = daddr;
	fl4.saddr = saddr;
	err = fib_lookup(net, &fl4, &res, 0);
	if (err != 0) {
		if (!IN_DEV_FORWARD(in_dev))
			err = -EHOSTUNREACH;
		goto no_route;
	}

	if (res.type == RTN_BROADCAST)
		goto brd_input;

	if (res.type == RTN_LOCAL) {
		err = fib_validate_source(skb, saddr, daddr, tos,
					  0, dev, in_dev, &itag);
		if (err < 0)
			goto martian_source_keep_err;
		goto local_input;
	}

	if (!IN_DEV_FORWARD(in_dev)) {
		err = -EHOSTUNREACH;
		goto no_route;
	}
	if (res.type != RTN_UNICAST)
		goto martian_destination;

	err = ip_mkroute_input(skb, &res, &fl4, in_dev, daddr, saddr, tos);
out:	return err;

brd_input:
	if (skb->protocol != htons(ETH_P_IP))
		goto e_inval;

	if (!ipv4_is_zeronet(saddr)) {
		err = fib_validate_source(skb, saddr, 0, tos, 0, dev,
					  in_dev, &itag);
		if (err < 0)
			goto martian_source_keep_err;
	}
	flags |= RTCF_BROADCAST;
	res.type = RTN_BROADCAST;
	RT_CACHE_STAT_INC(in_brd);

local_input:
	do_cache = false;
	if (res.fi) {
		if (!itag) {
			rth = rcu_dereference(FIB_RES_NH(res).nh_rth_input);
			if (rt_cache_valid(rth)) {
				skb_dst_set_noref(skb, &rth->dst);
				err = 0;
				goto out;
			}
			do_cache = true;
		}
	}

	rth = rt_dst_alloc(net->loopback_dev,
			   IN_DEV_CONF_GET(in_dev, NOPOLICY), false, do_cache);
	if (!rth)
		goto e_nobufs;

	rth->dst.input= ip_local_deliver;
	rth->dst.output= ip_rt_bug;
#ifdef CONFIG_IP_ROUTE_CLASSID
	rth->dst.tclassid = itag;
#endif

	rth->rt_genid = rt_genid_ipv4(net);
	rth->rt_flags 	= flags|RTCF_LOCAL;
	rth->rt_type	= res.type;
	rth->rt_is_input = 1;
	rth->rt_iif	= 0;
	rth->rt_pmtu	= 0;
	rth->rt_gateway	= 0;
	rth->rt_uses_gateway = 0;
	INIT_LIST_HEAD(&rth->rt_uncached);
<<<<<<< HEAD
	rth->rt_lwtstate = NULL;
=======
>>>>>>> 807249d3

	RT_CACHE_STAT_INC(in_slow_tot);
	if (res.type == RTN_UNREACHABLE) {
		rth->dst.input= ip_error;
		rth->dst.error= -err;
		rth->rt_flags 	&= ~RTCF_LOCAL;
	}
	if (do_cache) {
		if (unlikely(!rt_cache_route(&FIB_RES_NH(res), rth))) {
			rth->dst.flags |= DST_NOCACHE;
			rt_add_uncached_list(rth);
		}
	}
	skb_dst_set(skb, &rth->dst);
	err = 0;
	goto out;

no_route:
	RT_CACHE_STAT_INC(in_no_route);
	res.type = RTN_UNREACHABLE;
	res.fi = NULL;
	goto local_input;

	/*
	 *	Do not cache martian addresses: they should be logged (RFC1812)
	 */
martian_destination:
	RT_CACHE_STAT_INC(in_martian_dst);
#ifdef CONFIG_IP_ROUTE_VERBOSE
	if (IN_DEV_LOG_MARTIANS(in_dev))
		net_warn_ratelimited("martian destination %pI4 from %pI4, dev %s\n",
				     &daddr, &saddr, dev->name);
#endif

e_inval:
	err = -EINVAL;
	goto out;

e_nobufs:
	err = -ENOBUFS;
	goto out;

martian_source:
	err = -EINVAL;
martian_source_keep_err:
	ip_handle_martian_source(dev, in_dev, skb, daddr, saddr);
	goto out;
}

int ip_route_input_noref(struct sk_buff *skb, __be32 daddr, __be32 saddr,
			 u8 tos, struct net_device *dev)
{
	int res;

	rcu_read_lock();

	/* Multicast recognition logic is moved from route cache to here.
	   The problem was that too many Ethernet cards have broken/missing
	   hardware multicast filters :-( As result the host on multicasting
	   network acquires a lot of useless route cache entries, sort of
	   SDR messages from all the world. Now we try to get rid of them.
	   Really, provided software IP multicast filter is organized
	   reasonably (at least, hashed), it does not result in a slowdown
	   comparing with route cache reject entries.
	   Note, that multicast routers are not affected, because
	   route cache entry is created eventually.
	 */
	if (ipv4_is_multicast(daddr)) {
		struct in_device *in_dev = __in_dev_get_rcu(dev);

		if (in_dev) {
			int our = ip_check_mc_rcu(in_dev, daddr, saddr,
						  ip_hdr(skb)->protocol);
			if (our
#ifdef CONFIG_IP_MROUTE
				||
			    (!ipv4_is_local_multicast(daddr) &&
			     IN_DEV_MFORWARD(in_dev))
#endif
			   ) {
				int res = ip_route_input_mc(skb, daddr, saddr,
							    tos, dev, our);
				rcu_read_unlock();
				return res;
			}
		}
		rcu_read_unlock();
		return -EINVAL;
	}
	res = ip_route_input_slow(skb, daddr, saddr, tos, dev);
	rcu_read_unlock();
	return res;
}
EXPORT_SYMBOL(ip_route_input_noref);

/* called with rcu_read_lock() */
static struct rtable *__mkroute_output(const struct fib_result *res,
				       const struct flowi4 *fl4, int orig_oif,
				       struct net_device *dev_out,
				       unsigned int flags)
{
	struct fib_info *fi = res->fi;
	struct fib_nh_exception *fnhe;
	struct in_device *in_dev;
	u16 type = res->type;
	struct rtable *rth;
	bool do_cache;

	in_dev = __in_dev_get_rcu(dev_out);
	if (!in_dev)
		return ERR_PTR(-EINVAL);

	if (likely(!IN_DEV_ROUTE_LOCALNET(in_dev)))
		if (ipv4_is_loopback(fl4->saddr) && !(dev_out->flags & IFF_LOOPBACK))
			return ERR_PTR(-EINVAL);

	if (ipv4_is_lbcast(fl4->daddr))
		type = RTN_BROADCAST;
	else if (ipv4_is_multicast(fl4->daddr))
		type = RTN_MULTICAST;
	else if (ipv4_is_zeronet(fl4->daddr))
		return ERR_PTR(-EINVAL);

	if (dev_out->flags & IFF_LOOPBACK)
		flags |= RTCF_LOCAL;

	do_cache = true;
	if (type == RTN_BROADCAST) {
		flags |= RTCF_BROADCAST | RTCF_LOCAL;
		fi = NULL;
	} else if (type == RTN_MULTICAST) {
		flags |= RTCF_MULTICAST | RTCF_LOCAL;
		if (!ip_check_mc_rcu(in_dev, fl4->daddr, fl4->saddr,
				     fl4->flowi4_proto))
			flags &= ~RTCF_LOCAL;
		else
			do_cache = false;
		/* If multicast route do not exist use
		 * default one, but do not gateway in this case.
		 * Yes, it is hack.
		 */
		if (fi && res->prefixlen < 4)
			fi = NULL;
	}

	fnhe = NULL;
	do_cache &= fi != NULL;
	if (do_cache) {
		struct rtable __rcu **prth;
		struct fib_nh *nh = &FIB_RES_NH(*res);

		fnhe = find_exception(nh, fl4->daddr);
		if (fnhe)
			prth = &fnhe->fnhe_rth_output;
		else {
			if (unlikely(fl4->flowi4_flags &
				     FLOWI_FLAG_KNOWN_NH &&
				     !(nh->nh_gw &&
				       nh->nh_scope == RT_SCOPE_LINK))) {
				do_cache = false;
				goto add;
			}
			prth = raw_cpu_ptr(nh->nh_pcpu_rth_output);
		}
		rth = rcu_dereference(*prth);
		if (rt_cache_valid(rth)) {
			dst_hold(&rth->dst);
			return rth;
		}
	}

add:
	rth = rt_dst_alloc(dev_out,
			   IN_DEV_CONF_GET(in_dev, NOPOLICY),
			   IN_DEV_CONF_GET(in_dev, NOXFRM),
			   do_cache);
	if (!rth)
		return ERR_PTR(-ENOBUFS);

	rth->dst.output = ip_output;

	rth->rt_genid = rt_genid_ipv4(dev_net(dev_out));
	rth->rt_flags	= flags;
	rth->rt_type	= type;
	rth->rt_is_input = 0;
	rth->rt_iif	= orig_oif ? : 0;
	rth->rt_pmtu	= 0;
	rth->rt_gateway = 0;
	rth->rt_uses_gateway = 0;
	INIT_LIST_HEAD(&rth->rt_uncached);
<<<<<<< HEAD
	rth->rt_lwtstate = NULL;
=======
>>>>>>> 807249d3
	RT_CACHE_STAT_INC(out_slow_tot);

	if (flags & RTCF_LOCAL)
		rth->dst.input = ip_local_deliver;
	if (flags & (RTCF_BROADCAST | RTCF_MULTICAST)) {
		if (flags & RTCF_LOCAL &&
		    !(dev_out->flags & IFF_LOOPBACK)) {
			rth->dst.output = ip_mc_output;
			RT_CACHE_STAT_INC(out_slow_mc);
		}
#ifdef CONFIG_IP_MROUTE
		if (type == RTN_MULTICAST) {
			if (IN_DEV_MFORWARD(in_dev) &&
			    !ipv4_is_local_multicast(fl4->daddr)) {
				rth->dst.input = ip_mr_input;
				rth->dst.output = ip_mc_output;
			}
		}
#endif
	}

	rt_set_nexthop(rth, fl4->daddr, res, fnhe, fi, type, 0);
<<<<<<< HEAD
	if (lwtunnel_output_redirect(rth->rt_lwtstate))
=======
	if (lwtunnel_output_redirect(rth->dst.lwtstate))
>>>>>>> 807249d3
		rth->dst.output = lwtunnel_output;

	return rth;
}

/*
 * Major route resolver routine.
 */

struct rtable *__ip_route_output_key(struct net *net, struct flowi4 *fl4)
{
	struct net_device *dev_out = NULL;
	__u8 tos = RT_FL_TOS(fl4);
	unsigned int flags = 0;
	struct fib_result res;
	struct rtable *rth;
	int orig_oif;

	res.tclassid	= 0;
	res.fi		= NULL;
	res.table	= NULL;

	orig_oif = fl4->flowi4_oif;

	fl4->flowi4_iif = LOOPBACK_IFINDEX;
	fl4->flowi4_tos = tos & IPTOS_RT_MASK;
	fl4->flowi4_scope = ((tos & RTO_ONLINK) ?
			 RT_SCOPE_LINK : RT_SCOPE_UNIVERSE);

	rcu_read_lock();
	if (fl4->saddr) {
		rth = ERR_PTR(-EINVAL);
		if (ipv4_is_multicast(fl4->saddr) ||
		    ipv4_is_lbcast(fl4->saddr) ||
		    ipv4_is_zeronet(fl4->saddr))
			goto out;

		/* I removed check for oif == dev_out->oif here.
		   It was wrong for two reasons:
		   1. ip_dev_find(net, saddr) can return wrong iface, if saddr
		      is assigned to multiple interfaces.
		   2. Moreover, we are allowed to send packets with saddr
		      of another iface. --ANK
		 */

		if (fl4->flowi4_oif == 0 &&
		    (ipv4_is_multicast(fl4->daddr) ||
		     ipv4_is_lbcast(fl4->daddr))) {
			/* It is equivalent to inet_addr_type(saddr) == RTN_LOCAL */
			dev_out = __ip_dev_find(net, fl4->saddr, false);
			if (!dev_out)
				goto out;

			/* Special hack: user can direct multicasts
			   and limited broadcast via necessary interface
			   without fiddling with IP_MULTICAST_IF or IP_PKTINFO.
			   This hack is not just for fun, it allows
			   vic,vat and friends to work.
			   They bind socket to loopback, set ttl to zero
			   and expect that it will work.
			   From the viewpoint of routing cache they are broken,
			   because we are not allowed to build multicast path
			   with loopback source addr (look, routing cache
			   cannot know, that ttl is zero, so that packet
			   will not leave this host and route is valid).
			   Luckily, this hack is good workaround.
			 */

			fl4->flowi4_oif = dev_out->ifindex;
			goto make_route;
		}

		if (!(fl4->flowi4_flags & FLOWI_FLAG_ANYSRC)) {
			/* It is equivalent to inet_addr_type(saddr) == RTN_LOCAL */
			if (!__ip_dev_find(net, fl4->saddr, false))
				goto out;
		}
	}


	if (fl4->flowi4_oif) {
		dev_out = dev_get_by_index_rcu(net, fl4->flowi4_oif);
		rth = ERR_PTR(-ENODEV);
		if (!dev_out)
			goto out;

		/* RACE: Check return value of inet_select_addr instead. */
		if (!(dev_out->flags & IFF_UP) || !__in_dev_get_rcu(dev_out)) {
			rth = ERR_PTR(-ENETUNREACH);
			goto out;
		}
		if (ipv4_is_local_multicast(fl4->daddr) ||
		    ipv4_is_lbcast(fl4->daddr) ||
		    fl4->flowi4_proto == IPPROTO_IGMP) {
			if (!fl4->saddr)
				fl4->saddr = inet_select_addr(dev_out, 0,
							      RT_SCOPE_LINK);
			goto make_route;
		}
		if (!fl4->saddr) {
			if (ipv4_is_multicast(fl4->daddr))
				fl4->saddr = inet_select_addr(dev_out, 0,
							      fl4->flowi4_scope);
			else if (!fl4->daddr)
				fl4->saddr = inet_select_addr(dev_out, 0,
							      RT_SCOPE_HOST);
		}
		if (netif_is_vrf(dev_out) &&
		    !(fl4->flowi4_flags & FLOWI_FLAG_VRFSRC)) {
			rth = vrf_dev_get_rth(dev_out);
			goto out;
		}
	}

	if (!fl4->daddr) {
		fl4->daddr = fl4->saddr;
		if (!fl4->daddr)
			fl4->daddr = fl4->saddr = htonl(INADDR_LOOPBACK);
		dev_out = net->loopback_dev;
		fl4->flowi4_oif = LOOPBACK_IFINDEX;
		res.type = RTN_LOCAL;
		flags |= RTCF_LOCAL;
		goto make_route;
	}

	if (fib_lookup(net, fl4, &res, 0)) {
		res.fi = NULL;
		res.table = NULL;
		if (fl4->flowi4_oif) {
			/* Apparently, routing tables are wrong. Assume,
			   that the destination is on link.

			   WHY? DW.
			   Because we are allowed to send to iface
			   even if it has NO routes and NO assigned
			   addresses. When oif is specified, routing
			   tables are looked up with only one purpose:
			   to catch if destination is gatewayed, rather than
			   direct. Moreover, if MSG_DONTROUTE is set,
			   we send packet, ignoring both routing tables
			   and ifaddr state. --ANK


			   We could make it even if oif is unknown,
			   likely IPv6, but we do not.
			 */

			if (fl4->saddr == 0)
				fl4->saddr = inet_select_addr(dev_out, 0,
							      RT_SCOPE_LINK);
			res.type = RTN_UNICAST;
			goto make_route;
		}
		rth = ERR_PTR(-ENETUNREACH);
		goto out;
	}

	if (res.type == RTN_LOCAL) {
		if (!fl4->saddr) {
			if (res.fi->fib_prefsrc)
				fl4->saddr = res.fi->fib_prefsrc;
			else
				fl4->saddr = fl4->daddr;
		}
		dev_out = net->loopback_dev;
		fl4->flowi4_oif = dev_out->ifindex;
		flags |= RTCF_LOCAL;
		goto make_route;
	}

#ifdef CONFIG_IP_ROUTE_MULTIPATH
	if (res.fi->fib_nhs > 1 && fl4->flowi4_oif == 0)
		fib_select_multipath(&res);
	else
#endif
	if (!res.prefixlen &&
	    res.table->tb_num_default > 1 &&
	    res.type == RTN_UNICAST && !fl4->flowi4_oif)
		fib_select_default(fl4, &res);

	if (!fl4->saddr)
		fl4->saddr = FIB_RES_PREFSRC(net, res);

	dev_out = FIB_RES_DEV(res);
	fl4->flowi4_oif = dev_out->ifindex;


make_route:
	rth = __mkroute_output(&res, fl4, orig_oif, dev_out, flags);

out:
	rcu_read_unlock();
	return rth;
}
EXPORT_SYMBOL_GPL(__ip_route_output_key);

static struct dst_entry *ipv4_blackhole_dst_check(struct dst_entry *dst, u32 cookie)
{
	return NULL;
}

static unsigned int ipv4_blackhole_mtu(const struct dst_entry *dst)
{
	unsigned int mtu = dst_metric_raw(dst, RTAX_MTU);

	return mtu ? : dst->dev->mtu;
}

static void ipv4_rt_blackhole_update_pmtu(struct dst_entry *dst, struct sock *sk,
					  struct sk_buff *skb, u32 mtu)
{
}

static void ipv4_rt_blackhole_redirect(struct dst_entry *dst, struct sock *sk,
				       struct sk_buff *skb)
{
}

static u32 *ipv4_rt_blackhole_cow_metrics(struct dst_entry *dst,
					  unsigned long old)
{
	return NULL;
}

static struct dst_ops ipv4_dst_blackhole_ops = {
	.family			=	AF_INET,
	.check			=	ipv4_blackhole_dst_check,
	.mtu			=	ipv4_blackhole_mtu,
	.default_advmss		=	ipv4_default_advmss,
	.update_pmtu		=	ipv4_rt_blackhole_update_pmtu,
	.redirect		=	ipv4_rt_blackhole_redirect,
	.cow_metrics		=	ipv4_rt_blackhole_cow_metrics,
	.neigh_lookup		=	ipv4_neigh_lookup,
};

struct dst_entry *ipv4_blackhole_route(struct net *net, struct dst_entry *dst_orig)
{
	struct rtable *ort = (struct rtable *) dst_orig;
	struct rtable *rt;

	rt = dst_alloc(&ipv4_dst_blackhole_ops, NULL, 1, DST_OBSOLETE_NONE, 0);
	if (rt) {
		struct dst_entry *new = &rt->dst;

		new->__use = 1;
		new->input = dst_discard;
		new->output = dst_discard_sk;

		new->dev = ort->dst.dev;
		if (new->dev)
			dev_hold(new->dev);

		rt->rt_is_input = ort->rt_is_input;
		rt->rt_iif = ort->rt_iif;
		rt->rt_pmtu = ort->rt_pmtu;

		rt->rt_genid = rt_genid_ipv4(net);
		rt->rt_flags = ort->rt_flags;
		rt->rt_type = ort->rt_type;
		rt->rt_gateway = ort->rt_gateway;
		rt->rt_uses_gateway = ort->rt_uses_gateway;

		INIT_LIST_HEAD(&rt->rt_uncached);
<<<<<<< HEAD
		rt->rt_lwtstate = NULL;
=======
>>>>>>> 807249d3
		dst_free(new);
	}

	dst_release(dst_orig);

	return rt ? &rt->dst : ERR_PTR(-ENOMEM);
}

struct rtable *ip_route_output_flow(struct net *net, struct flowi4 *flp4,
				    struct sock *sk)
{
	struct rtable *rt = __ip_route_output_key(net, flp4);

	if (IS_ERR(rt))
		return rt;

	if (flp4->flowi4_proto)
		rt = (struct rtable *)xfrm_lookup_route(net, &rt->dst,
							flowi4_to_flowi(flp4),
							sk, 0);

	return rt;
}
EXPORT_SYMBOL_GPL(ip_route_output_flow);

static int rt_fill_info(struct net *net,  __be32 dst, __be32 src,
			struct flowi4 *fl4, struct sk_buff *skb, u32 portid,
			u32 seq, int event, int nowait, unsigned int flags)
{
	struct rtable *rt = skb_rtable(skb);
	struct rtmsg *r;
	struct nlmsghdr *nlh;
	unsigned long expires = 0;
	u32 error;
	u32 metrics[RTAX_MAX];

	nlh = nlmsg_put(skb, portid, seq, event, sizeof(*r), flags);
	if (!nlh)
		return -EMSGSIZE;

	r = nlmsg_data(nlh);
	r->rtm_family	 = AF_INET;
	r->rtm_dst_len	= 32;
	r->rtm_src_len	= 0;
	r->rtm_tos	= fl4->flowi4_tos;
	r->rtm_table	= RT_TABLE_MAIN;
	if (nla_put_u32(skb, RTA_TABLE, RT_TABLE_MAIN))
		goto nla_put_failure;
	r->rtm_type	= rt->rt_type;
	r->rtm_scope	= RT_SCOPE_UNIVERSE;
	r->rtm_protocol = RTPROT_UNSPEC;
	r->rtm_flags	= (rt->rt_flags & ~0xFFFF) | RTM_F_CLONED;
	if (rt->rt_flags & RTCF_NOTIFY)
		r->rtm_flags |= RTM_F_NOTIFY;
	if (IPCB(skb)->flags & IPSKB_DOREDIRECT)
		r->rtm_flags |= RTCF_DOREDIRECT;

	if (nla_put_in_addr(skb, RTA_DST, dst))
		goto nla_put_failure;
	if (src) {
		r->rtm_src_len = 32;
		if (nla_put_in_addr(skb, RTA_SRC, src))
			goto nla_put_failure;
	}
	if (rt->dst.dev &&
	    nla_put_u32(skb, RTA_OIF, rt->dst.dev->ifindex))
		goto nla_put_failure;
#ifdef CONFIG_IP_ROUTE_CLASSID
	if (rt->dst.tclassid &&
	    nla_put_u32(skb, RTA_FLOW, rt->dst.tclassid))
		goto nla_put_failure;
#endif
	if (!rt_is_input_route(rt) &&
	    fl4->saddr != src) {
		if (nla_put_in_addr(skb, RTA_PREFSRC, fl4->saddr))
			goto nla_put_failure;
	}
	if (rt->rt_uses_gateway &&
	    nla_put_in_addr(skb, RTA_GATEWAY, rt->rt_gateway))
		goto nla_put_failure;

	expires = rt->dst.expires;
	if (expires) {
		unsigned long now = jiffies;

		if (time_before(now, expires))
			expires -= now;
		else
			expires = 0;
	}

	memcpy(metrics, dst_metrics_ptr(&rt->dst), sizeof(metrics));
	if (rt->rt_pmtu && expires)
		metrics[RTAX_MTU - 1] = rt->rt_pmtu;
	if (rtnetlink_put_metrics(skb, metrics) < 0)
		goto nla_put_failure;

	if (fl4->flowi4_mark &&
	    nla_put_u32(skb, RTA_MARK, fl4->flowi4_mark))
		goto nla_put_failure;

	error = rt->dst.error;

	if (rt_is_input_route(rt)) {
#ifdef CONFIG_IP_MROUTE
		if (ipv4_is_multicast(dst) && !ipv4_is_local_multicast(dst) &&
		    IPV4_DEVCONF_ALL(net, MC_FORWARDING)) {
			int err = ipmr_get_route(net, skb,
						 fl4->saddr, fl4->daddr,
						 r, nowait);
			if (err <= 0) {
				if (!nowait) {
					if (err == 0)
						return 0;
					goto nla_put_failure;
				} else {
					if (err == -EMSGSIZE)
						goto nla_put_failure;
					error = err;
				}
			}
		} else
#endif
			if (nla_put_u32(skb, RTA_IIF, skb->dev->ifindex))
				goto nla_put_failure;
	}

	if (rtnl_put_cacheinfo(skb, &rt->dst, 0, expires, error) < 0)
		goto nla_put_failure;

	nlmsg_end(skb, nlh);
	return 0;

nla_put_failure:
	nlmsg_cancel(skb, nlh);
	return -EMSGSIZE;
}

static int inet_rtm_getroute(struct sk_buff *in_skb, struct nlmsghdr *nlh)
{
	struct net *net = sock_net(in_skb->sk);
	struct rtmsg *rtm;
	struct nlattr *tb[RTA_MAX+1];
	struct rtable *rt = NULL;
	struct flowi4 fl4;
	__be32 dst = 0;
	__be32 src = 0;
	u32 iif;
	int err;
	int mark;
	struct sk_buff *skb;

	err = nlmsg_parse(nlh, sizeof(*rtm), tb, RTA_MAX, rtm_ipv4_policy);
	if (err < 0)
		goto errout;

	rtm = nlmsg_data(nlh);

	skb = alloc_skb(NLMSG_GOODSIZE, GFP_KERNEL);
	if (!skb) {
		err = -ENOBUFS;
		goto errout;
	}

	/* Reserve room for dummy headers, this skb can pass
	   through good chunk of routing engine.
	 */
	skb_reset_mac_header(skb);
	skb_reset_network_header(skb);

	/* Bugfix: need to give ip_route_input enough of an IP header to not gag. */
	ip_hdr(skb)->protocol = IPPROTO_ICMP;
	skb_reserve(skb, MAX_HEADER + sizeof(struct iphdr));

	src = tb[RTA_SRC] ? nla_get_in_addr(tb[RTA_SRC]) : 0;
	dst = tb[RTA_DST] ? nla_get_in_addr(tb[RTA_DST]) : 0;
	iif = tb[RTA_IIF] ? nla_get_u32(tb[RTA_IIF]) : 0;
	mark = tb[RTA_MARK] ? nla_get_u32(tb[RTA_MARK]) : 0;

	memset(&fl4, 0, sizeof(fl4));
	fl4.daddr = dst;
	fl4.saddr = src;
	fl4.flowi4_tos = rtm->rtm_tos;
	fl4.flowi4_oif = tb[RTA_OIF] ? nla_get_u32(tb[RTA_OIF]) : 0;
	fl4.flowi4_mark = mark;

	if (iif) {
		struct net_device *dev;

		dev = __dev_get_by_index(net, iif);
		if (!dev) {
			err = -ENODEV;
			goto errout_free;
		}

		skb->protocol	= htons(ETH_P_IP);
		skb->dev	= dev;
		skb->mark	= mark;
		local_bh_disable();
		err = ip_route_input(skb, dst, src, rtm->rtm_tos, dev);
		local_bh_enable();

		rt = skb_rtable(skb);
		if (err == 0 && rt->dst.error)
			err = -rt->dst.error;
	} else {
		rt = ip_route_output_key(net, &fl4);

		err = 0;
		if (IS_ERR(rt))
			err = PTR_ERR(rt);
	}

	if (err)
		goto errout_free;

	skb_dst_set(skb, &rt->dst);
	if (rtm->rtm_flags & RTM_F_NOTIFY)
		rt->rt_flags |= RTCF_NOTIFY;

	err = rt_fill_info(net, dst, src, &fl4, skb,
			   NETLINK_CB(in_skb).portid, nlh->nlmsg_seq,
			   RTM_NEWROUTE, 0, 0);
	if (err < 0)
		goto errout_free;

	err = rtnl_unicast(skb, net, NETLINK_CB(in_skb).portid);
errout:
	return err;

errout_free:
	kfree_skb(skb);
	goto errout;
}

void ip_rt_multicast_event(struct in_device *in_dev)
{
	rt_cache_flush(dev_net(in_dev->dev));
}

#ifdef CONFIG_SYSCTL
static int ip_rt_gc_timeout __read_mostly	= RT_GC_TIMEOUT;
static int ip_rt_gc_interval __read_mostly  = 60 * HZ;
static int ip_rt_gc_min_interval __read_mostly	= HZ / 2;
static int ip_rt_gc_elasticity __read_mostly	= 8;

static int ipv4_sysctl_rtcache_flush(struct ctl_table *__ctl, int write,
					void __user *buffer,
					size_t *lenp, loff_t *ppos)
{
	struct net *net = (struct net *)__ctl->extra1;

	if (write) {
		rt_cache_flush(net);
		fnhe_genid_bump(net);
		return 0;
	}

	return -EINVAL;
}

static struct ctl_table ipv4_route_table[] = {
	{
		.procname	= "gc_thresh",
		.data		= &ipv4_dst_ops.gc_thresh,
		.maxlen		= sizeof(int),
		.mode		= 0644,
		.proc_handler	= proc_dointvec,
	},
	{
		.procname	= "max_size",
		.data		= &ip_rt_max_size,
		.maxlen		= sizeof(int),
		.mode		= 0644,
		.proc_handler	= proc_dointvec,
	},
	{
		/*  Deprecated. Use gc_min_interval_ms */

		.procname	= "gc_min_interval",
		.data		= &ip_rt_gc_min_interval,
		.maxlen		= sizeof(int),
		.mode		= 0644,
		.proc_handler	= proc_dointvec_jiffies,
	},
	{
		.procname	= "gc_min_interval_ms",
		.data		= &ip_rt_gc_min_interval,
		.maxlen		= sizeof(int),
		.mode		= 0644,
		.proc_handler	= proc_dointvec_ms_jiffies,
	},
	{
		.procname	= "gc_timeout",
		.data		= &ip_rt_gc_timeout,
		.maxlen		= sizeof(int),
		.mode		= 0644,
		.proc_handler	= proc_dointvec_jiffies,
	},
	{
		.procname	= "gc_interval",
		.data		= &ip_rt_gc_interval,
		.maxlen		= sizeof(int),
		.mode		= 0644,
		.proc_handler	= proc_dointvec_jiffies,
	},
	{
		.procname	= "redirect_load",
		.data		= &ip_rt_redirect_load,
		.maxlen		= sizeof(int),
		.mode		= 0644,
		.proc_handler	= proc_dointvec,
	},
	{
		.procname	= "redirect_number",
		.data		= &ip_rt_redirect_number,
		.maxlen		= sizeof(int),
		.mode		= 0644,
		.proc_handler	= proc_dointvec,
	},
	{
		.procname	= "redirect_silence",
		.data		= &ip_rt_redirect_silence,
		.maxlen		= sizeof(int),
		.mode		= 0644,
		.proc_handler	= proc_dointvec,
	},
	{
		.procname	= "error_cost",
		.data		= &ip_rt_error_cost,
		.maxlen		= sizeof(int),
		.mode		= 0644,
		.proc_handler	= proc_dointvec,
	},
	{
		.procname	= "error_burst",
		.data		= &ip_rt_error_burst,
		.maxlen		= sizeof(int),
		.mode		= 0644,
		.proc_handler	= proc_dointvec,
	},
	{
		.procname	= "gc_elasticity",
		.data		= &ip_rt_gc_elasticity,
		.maxlen		= sizeof(int),
		.mode		= 0644,
		.proc_handler	= proc_dointvec,
	},
	{
		.procname	= "mtu_expires",
		.data		= &ip_rt_mtu_expires,
		.maxlen		= sizeof(int),
		.mode		= 0644,
		.proc_handler	= proc_dointvec_jiffies,
	},
	{
		.procname	= "min_pmtu",
		.data		= &ip_rt_min_pmtu,
		.maxlen		= sizeof(int),
		.mode		= 0644,
		.proc_handler	= proc_dointvec,
	},
	{
		.procname	= "min_adv_mss",
		.data		= &ip_rt_min_advmss,
		.maxlen		= sizeof(int),
		.mode		= 0644,
		.proc_handler	= proc_dointvec,
	},
	{ }
};

static struct ctl_table ipv4_route_flush_table[] = {
	{
		.procname	= "flush",
		.maxlen		= sizeof(int),
		.mode		= 0200,
		.proc_handler	= ipv4_sysctl_rtcache_flush,
	},
	{ },
};

static __net_init int sysctl_route_net_init(struct net *net)
{
	struct ctl_table *tbl;

	tbl = ipv4_route_flush_table;
	if (!net_eq(net, &init_net)) {
		tbl = kmemdup(tbl, sizeof(ipv4_route_flush_table), GFP_KERNEL);
		if (!tbl)
			goto err_dup;

		/* Don't export sysctls to unprivileged users */
		if (net->user_ns != &init_user_ns)
			tbl[0].procname = NULL;
	}
	tbl[0].extra1 = net;

	net->ipv4.route_hdr = register_net_sysctl(net, "net/ipv4/route", tbl);
	if (!net->ipv4.route_hdr)
		goto err_reg;
	return 0;

err_reg:
	if (tbl != ipv4_route_flush_table)
		kfree(tbl);
err_dup:
	return -ENOMEM;
}

static __net_exit void sysctl_route_net_exit(struct net *net)
{
	struct ctl_table *tbl;

	tbl = net->ipv4.route_hdr->ctl_table_arg;
	unregister_net_sysctl_table(net->ipv4.route_hdr);
	BUG_ON(tbl == ipv4_route_flush_table);
	kfree(tbl);
}

static __net_initdata struct pernet_operations sysctl_route_ops = {
	.init = sysctl_route_net_init,
	.exit = sysctl_route_net_exit,
};
#endif

static __net_init int rt_genid_init(struct net *net)
{
	atomic_set(&net->ipv4.rt_genid, 0);
	atomic_set(&net->fnhe_genid, 0);
	get_random_bytes(&net->ipv4.dev_addr_genid,
			 sizeof(net->ipv4.dev_addr_genid));
	return 0;
}

static __net_initdata struct pernet_operations rt_genid_ops = {
	.init = rt_genid_init,
};

static int __net_init ipv4_inetpeer_init(struct net *net)
{
	struct inet_peer_base *bp = kmalloc(sizeof(*bp), GFP_KERNEL);

	if (!bp)
		return -ENOMEM;
	inet_peer_base_init(bp);
	net->ipv4.peers = bp;
	return 0;
}

static void __net_exit ipv4_inetpeer_exit(struct net *net)
{
	struct inet_peer_base *bp = net->ipv4.peers;

	net->ipv4.peers = NULL;
	inetpeer_invalidate_tree(bp);
	kfree(bp);
}

static __net_initdata struct pernet_operations ipv4_inetpeer_ops = {
	.init	=	ipv4_inetpeer_init,
	.exit	=	ipv4_inetpeer_exit,
};

#ifdef CONFIG_IP_ROUTE_CLASSID
struct ip_rt_acct __percpu *ip_rt_acct __read_mostly;
#endif /* CONFIG_IP_ROUTE_CLASSID */

int __init ip_rt_init(void)
{
	int rc = 0;
	int cpu;

	ip_idents = kmalloc(IP_IDENTS_SZ * sizeof(*ip_idents), GFP_KERNEL);
	if (!ip_idents)
		panic("IP: failed to allocate ip_idents\n");

	prandom_bytes(ip_idents, IP_IDENTS_SZ * sizeof(*ip_idents));

	ip_tstamps = kcalloc(IP_IDENTS_SZ, sizeof(*ip_tstamps), GFP_KERNEL);
	if (!ip_tstamps)
		panic("IP: failed to allocate ip_tstamps\n");

	for_each_possible_cpu(cpu) {
		struct uncached_list *ul = &per_cpu(rt_uncached_list, cpu);

		INIT_LIST_HEAD(&ul->head);
		spin_lock_init(&ul->lock);
	}
#ifdef CONFIG_IP_ROUTE_CLASSID
	ip_rt_acct = __alloc_percpu(256 * sizeof(struct ip_rt_acct), __alignof__(struct ip_rt_acct));
	if (!ip_rt_acct)
		panic("IP: failed to allocate ip_rt_acct\n");
#endif

	ipv4_dst_ops.kmem_cachep =
		kmem_cache_create("ip_dst_cache", sizeof(struct rtable), 0,
				  SLAB_HWCACHE_ALIGN|SLAB_PANIC, NULL);

	ipv4_dst_blackhole_ops.kmem_cachep = ipv4_dst_ops.kmem_cachep;

	if (dst_entries_init(&ipv4_dst_ops) < 0)
		panic("IP: failed to allocate ipv4_dst_ops counter\n");

	if (dst_entries_init(&ipv4_dst_blackhole_ops) < 0)
		panic("IP: failed to allocate ipv4_dst_blackhole_ops counter\n");

	ipv4_dst_ops.gc_thresh = ~0;
	ip_rt_max_size = INT_MAX;

	devinet_init();
	ip_fib_init();

	if (ip_rt_proc_init())
		pr_err("Unable to create route proc files\n");
#ifdef CONFIG_XFRM
	xfrm_init();
	xfrm4_init();
#endif
	rtnl_register(PF_INET, RTM_GETROUTE, inet_rtm_getroute, NULL, NULL);

#ifdef CONFIG_SYSCTL
	register_pernet_subsys(&sysctl_route_ops);
#endif
	register_pernet_subsys(&rt_genid_ops);
	register_pernet_subsys(&ipv4_inetpeer_ops);
	return rc;
}

#ifdef CONFIG_SYSCTL
/*
 * We really need to sanitize the damn ipv4 init order, then all
 * this nonsense will go away.
 */
void __init ip_static_sysctl_init(void)
{
	register_net_sysctl(&init_net, "net/ipv4/route", ipv4_route_table);
}
#endif<|MERGE_RESOLUTION|>--- conflicted
+++ resolved
@@ -112,10 +112,7 @@
 #endif
 #include <net/secure_seq.h>
 #include <net/ip_tunnels.h>
-<<<<<<< HEAD
-=======
 #include <net/vrf.h>
->>>>>>> 807249d3
 
 #define RT_FL_TOS(oldflp4) \
 	((oldflp4)->flowi4_tos & (IPTOS_RT_MASK | RTO_ONLINK))
@@ -1365,7 +1362,6 @@
 		list_del(&rt->rt_uncached);
 		spin_unlock_bh(&ul->lock);
 	}
-	lwtstate_put(rt->rt_lwtstate);
 }
 
 void rt_flush_dev(struct net_device *dev)
@@ -1414,11 +1410,7 @@
 #ifdef CONFIG_IP_ROUTE_CLASSID
 		rt->dst.tclassid = nh->nh_tclassid;
 #endif
-<<<<<<< HEAD
-		rt->rt_lwtstate = lwtstate_get(nh->nh_lwtstate);
-=======
 		rt->dst.lwtstate = lwtstate_get(nh->nh_lwtstate);
->>>>>>> 807249d3
 		if (unlikely(fnhe))
 			cached = rt_bind_exception(rt, fnhe, daddr);
 		else if (!(rt->dst.flags & DST_NOCACHE))
@@ -1504,7 +1496,6 @@
 	rth->rt_gateway	= 0;
 	rth->rt_uses_gateway = 0;
 	INIT_LIST_HEAD(&rth->rt_uncached);
-	rth->rt_lwtstate = NULL;
 	if (our) {
 		rth->dst.input= ip_local_deliver;
 		rth->rt_flags |= RTCF_LOCAL;
@@ -1634,17 +1625,12 @@
 	rth->rt_gateway	= 0;
 	rth->rt_uses_gateway = 0;
 	INIT_LIST_HEAD(&rth->rt_uncached);
-	rth->rt_lwtstate = NULL;
 	RT_CACHE_STAT_INC(in_slow_tot);
 
 	rth->dst.input = ip_forward;
 	rth->dst.output = ip_output;
 
 	rt_set_nexthop(rth, daddr, res, fnhe, res->fi, res->type, itag);
-<<<<<<< HEAD
-	if (lwtunnel_output_redirect(rth->rt_lwtstate))
-		rth->dst.output = lwtunnel_output;
-=======
 	if (lwtunnel_output_redirect(rth->dst.lwtstate)) {
 		rth->dst.lwtstate->orig_output = rth->dst.output;
 		rth->dst.output = lwtunnel_output;
@@ -1653,7 +1639,6 @@
 		rth->dst.lwtstate->orig_input = rth->dst.input;
 		rth->dst.input = lwtunnel_input;
 	}
->>>>>>> 807249d3
 	skb_dst_set(skb, &rth->dst);
 out:
 	err = 0;
@@ -1710,13 +1695,8 @@
 	   by fib_lookup.
 	 */
 
-<<<<<<< HEAD
-	tun_info = skb_tunnel_info(skb, AF_INET);
-	if (tun_info && tun_info->mode == IP_TUNNEL_INFO_RX)
-=======
 	tun_info = skb_tunnel_info(skb);
 	if (tun_info && !(tun_info->mode & IP_TUNNEL_INFO_TX))
->>>>>>> 807249d3
 		fl4.flowi4_tun_key.tun_id = tun_info->key.tun_id;
 	else
 		fl4.flowi4_tun_key.tun_id = 0;
@@ -1835,10 +1815,6 @@
 	rth->rt_gateway	= 0;
 	rth->rt_uses_gateway = 0;
 	INIT_LIST_HEAD(&rth->rt_uncached);
-<<<<<<< HEAD
-	rth->rt_lwtstate = NULL;
-=======
->>>>>>> 807249d3
 
 	RT_CACHE_STAT_INC(in_slow_tot);
 	if (res.type == RTN_UNREACHABLE) {
@@ -2029,10 +2005,6 @@
 	rth->rt_gateway = 0;
 	rth->rt_uses_gateway = 0;
 	INIT_LIST_HEAD(&rth->rt_uncached);
-<<<<<<< HEAD
-	rth->rt_lwtstate = NULL;
-=======
->>>>>>> 807249d3
 	RT_CACHE_STAT_INC(out_slow_tot);
 
 	if (flags & RTCF_LOCAL)
@@ -2055,11 +2027,7 @@
 	}
 
 	rt_set_nexthop(rth, fl4->daddr, res, fnhe, fi, type, 0);
-<<<<<<< HEAD
-	if (lwtunnel_output_redirect(rth->rt_lwtstate))
-=======
 	if (lwtunnel_output_redirect(rth->dst.lwtstate))
->>>>>>> 807249d3
 		rth->dst.output = lwtunnel_output;
 
 	return rth;
@@ -2323,10 +2291,6 @@
 		rt->rt_uses_gateway = ort->rt_uses_gateway;
 
 		INIT_LIST_HEAD(&rt->rt_uncached);
-<<<<<<< HEAD
-		rt->rt_lwtstate = NULL;
-=======
->>>>>>> 807249d3
 		dst_free(new);
 	}
 
