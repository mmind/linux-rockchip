--- conflicted
+++ resolved
@@ -1489,15 +1489,6 @@
 {
 	struct sk_buff *skb = (struct sk_buff *) (long) r1;
 	struct bpf_tunnel_key *to = (struct bpf_tunnel_key *) (long) r2;
-<<<<<<< HEAD
-	struct ip_tunnel_info *info = skb_tunnel_info(skb, AF_INET);
-
-	if (unlikely(size != sizeof(struct bpf_tunnel_key) || flags || !info))
-		return -EINVAL;
-
-	to->tunnel_id = be64_to_cpu(info->key.tun_id);
-	to->remote_ipv4 = be32_to_cpu(info->key.ipv4_src);
-=======
 	struct ip_tunnel_info *info = skb_tunnel_info(skb);
 
 	if (unlikely(size != sizeof(struct bpf_tunnel_key) || flags || !info))
@@ -1507,7 +1498,6 @@
 
 	to->tunnel_id = be64_to_cpu(info->key.tun_id);
 	to->remote_ipv4 = be32_to_cpu(info->key.u.ipv4.src);
->>>>>>> 807249d3
 
 	return 0;
 }
@@ -1540,14 +1530,9 @@
 
 	info = &md->u.tun_info;
 	info->mode = IP_TUNNEL_INFO_TX;
-<<<<<<< HEAD
-	info->key.tun_id = cpu_to_be64(from->tunnel_id);
-	info->key.ipv4_dst = cpu_to_be32(from->remote_ipv4);
-=======
 	info->key.tun_flags = TUNNEL_KEY;
 	info->key.tun_id = cpu_to_be64(from->tunnel_id);
 	info->key.u.ipv4.dst = cpu_to_be32(from->remote_ipv4);
->>>>>>> 807249d3
 
 	return 0;
 }
