#include <linux/kernel.h>
#include <linux/skbuff.h>
#include <linux/export.h>
#include <linux/ip.h>
#include <linux/ipv6.h>
#include <linux/if_vlan.h>
#include <net/ip.h>
#include <net/ipv6.h>
#include <linux/igmp.h>
#include <linux/icmp.h>
#include <linux/sctp.h>
#include <linux/dccp.h>
#include <linux/if_tunnel.h>
#include <linux/if_pppox.h>
#include <linux/ppp_defs.h>
#include <linux/stddef.h>
#include <linux/if_ether.h>
#include <linux/mpls.h>
#include <net/flow_dissector.h>
#include <scsi/fc/fc_fcoe.h>

static bool dissector_uses_key(const struct flow_dissector *flow_dissector,
			       enum flow_dissector_key_id key_id)
{
	return flow_dissector->used_keys & (1 << key_id);
}

static void dissector_set_key(struct flow_dissector *flow_dissector,
			      enum flow_dissector_key_id key_id)
{
	flow_dissector->used_keys |= (1 << key_id);
}

static void *skb_flow_dissector_target(struct flow_dissector *flow_dissector,
				       enum flow_dissector_key_id key_id,
				       void *target_container)
{
	return ((char *) target_container) + flow_dissector->offset[key_id];
}

void skb_flow_dissector_init(struct flow_dissector *flow_dissector,
			     const struct flow_dissector_key *key,
			     unsigned int key_count)
{
	unsigned int i;

	memset(flow_dissector, 0, sizeof(*flow_dissector));

	for (i = 0; i < key_count; i++, key++) {
		/* User should make sure that every key target offset is withing
		 * boundaries of unsigned short.
		 */
		BUG_ON(key->offset > USHRT_MAX);
		BUG_ON(dissector_uses_key(flow_dissector,
					  key->key_id));

		dissector_set_key(flow_dissector, key->key_id);
		flow_dissector->offset[key->key_id] = key->offset;
	}

	/* Ensure that the dissector always includes control and basic key.
	 * That way we are able to avoid handling lack of these in fast path.
	 */
	BUG_ON(!dissector_uses_key(flow_dissector,
				   FLOW_DISSECTOR_KEY_CONTROL));
	BUG_ON(!dissector_uses_key(flow_dissector,
				   FLOW_DISSECTOR_KEY_BASIC));
}
EXPORT_SYMBOL(skb_flow_dissector_init);

/**
 * __skb_flow_get_ports - extract the upper layer ports and return them
 * @skb: sk_buff to extract the ports from
 * @thoff: transport header offset
 * @ip_proto: protocol for which to get port offset
 * @data: raw buffer pointer to the packet, if NULL use skb->data
 * @hlen: packet header length, if @data is NULL use skb_headlen(skb)
 *
 * The function will try to retrieve the ports at offset thoff + poff where poff
 * is the protocol port offset returned from proto_ports_offset
 */
__be32 __skb_flow_get_ports(const struct sk_buff *skb, int thoff, u8 ip_proto,
			    void *data, int hlen)
{
	int poff = proto_ports_offset(ip_proto);

	if (!data) {
		data = skb->data;
		hlen = skb_headlen(skb);
	}

	if (poff >= 0) {
		__be32 *ports, _ports;

		ports = __skb_header_pointer(skb, thoff + poff,
					     sizeof(_ports), data, hlen, &_ports);
		if (ports)
			return *ports;
	}

	return 0;
}
EXPORT_SYMBOL(__skb_flow_get_ports);

/**
 * __skb_flow_dissect - extract the flow_keys struct and return it
 * @skb: sk_buff to extract the flow from, can be NULL if the rest are specified
 * @flow_dissector: list of keys to dissect
 * @target_container: target structure to put dissected values into
 * @data: raw buffer pointer to the packet, if NULL use skb->data
 * @proto: protocol for which to get the flow, if @data is NULL use skb->protocol
 * @nhoff: network header offset, if @data is NULL use skb_network_offset(skb)
 * @hlen: packet header length, if @data is NULL use skb_headlen(skb)
 *
 * The function will try to retrieve individual keys into target specified
 * by flow_dissector from either the skbuff or a raw buffer specified by the
 * rest parameters.
 *
 * Caller must take care of zeroing target container memory.
 */
bool __skb_flow_dissect(const struct sk_buff *skb,
			struct flow_dissector *flow_dissector,
			void *target_container,
			void *data, __be16 proto, int nhoff, int hlen,
			unsigned int flags)
{
	struct flow_dissector_key_control *key_control;
	struct flow_dissector_key_basic *key_basic;
	struct flow_dissector_key_addrs *key_addrs;
	struct flow_dissector_key_ports *key_ports;
	struct flow_dissector_key_tags *key_tags;
	struct flow_dissector_key_keyid *key_keyid;
	u8 ip_proto = 0;
	bool ret = false;

	if (!data) {
		data = skb->data;
		proto = skb->protocol;
		nhoff = skb_network_offset(skb);
		hlen = skb_headlen(skb);
	}

	/* It is ensured by skb_flow_dissector_init() that control key will
	 * be always present.
	 */
	key_control = skb_flow_dissector_target(flow_dissector,
						FLOW_DISSECTOR_KEY_CONTROL,
						target_container);

	/* It is ensured by skb_flow_dissector_init() that basic key will
	 * be always present.
	 */
	key_basic = skb_flow_dissector_target(flow_dissector,
					      FLOW_DISSECTOR_KEY_BASIC,
					      target_container);

	if (dissector_uses_key(flow_dissector,
			       FLOW_DISSECTOR_KEY_ETH_ADDRS)) {
		struct ethhdr *eth = eth_hdr(skb);
		struct flow_dissector_key_eth_addrs *key_eth_addrs;

		key_eth_addrs = skb_flow_dissector_target(flow_dissector,
							  FLOW_DISSECTOR_KEY_ETH_ADDRS,
							  target_container);
		memcpy(key_eth_addrs, &eth->h_dest, sizeof(*key_eth_addrs));
	}

again:
	switch (proto) {
	case htons(ETH_P_IP): {
		const struct iphdr *iph;
		struct iphdr _iph;
ip:
		iph = __skb_header_pointer(skb, nhoff, sizeof(_iph), data, hlen, &_iph);
		if (!iph || iph->ihl < 5)
			goto out_bad;
		nhoff += iph->ihl * 4;

		ip_proto = iph->protocol;

		if (!dissector_uses_key(flow_dissector,
					FLOW_DISSECTOR_KEY_IPV4_ADDRS))
			break;

		key_addrs = skb_flow_dissector_target(flow_dissector,
			      FLOW_DISSECTOR_KEY_IPV4_ADDRS, target_container);
		memcpy(&key_addrs->v4addrs, &iph->saddr,
		       sizeof(key_addrs->v4addrs));
		key_control->addr_type = FLOW_DISSECTOR_KEY_IPV4_ADDRS;

		if (ip_is_fragment(iph)) {
			key_control->flags |= FLOW_DIS_IS_FRAGMENT;

			if (iph->frag_off & htons(IP_OFFSET)) {
				goto out_good;
			} else {
				key_control->flags |= FLOW_DIS_FIRST_FRAG;
				if (!(flags & FLOW_DISSECTOR_F_PARSE_1ST_FRAG))
					goto out_good;
			}
		}

		if (flags & FLOW_DISSECTOR_F_STOP_AT_L3)
			goto out_good;

		break;
	}
	case htons(ETH_P_IPV6): {
		const struct ipv6hdr *iph;
		struct ipv6hdr _iph;
		__be32 flow_label;

ipv6:
		iph = __skb_header_pointer(skb, nhoff, sizeof(_iph), data, hlen, &_iph);
		if (!iph)
			goto out_bad;

		ip_proto = iph->nexthdr;
		nhoff += sizeof(struct ipv6hdr);

		if (dissector_uses_key(flow_dissector,
				       FLOW_DISSECTOR_KEY_IPV6_ADDRS)) {
			struct flow_dissector_key_ipv6_addrs *key_ipv6_addrs;

			key_ipv6_addrs = skb_flow_dissector_target(flow_dissector,
								   FLOW_DISSECTOR_KEY_IPV6_ADDRS,
								   target_container);

			memcpy(key_ipv6_addrs, &iph->saddr, sizeof(*key_ipv6_addrs));
			key_control->addr_type = FLOW_DISSECTOR_KEY_IPV6_ADDRS;
		}

		flow_label = ip6_flowlabel(iph);
		if (flow_label) {
			if (dissector_uses_key(flow_dissector,
					       FLOW_DISSECTOR_KEY_FLOW_LABEL)) {
				key_tags = skb_flow_dissector_target(flow_dissector,
								     FLOW_DISSECTOR_KEY_FLOW_LABEL,
								     target_container);
				key_tags->flow_label = ntohl(flow_label);
			}
			if (flags & FLOW_DISSECTOR_F_STOP_AT_FLOW_LABEL)
				goto out_good;
		}

		if (flags & FLOW_DISSECTOR_F_STOP_AT_L3)
			goto out_good;

		break;
	}
	case htons(ETH_P_8021AD):
	case htons(ETH_P_8021Q): {
		const struct vlan_hdr *vlan;
		struct vlan_hdr _vlan;

		vlan = __skb_header_pointer(skb, nhoff, sizeof(_vlan), data, hlen, &_vlan);
		if (!vlan)
			goto out_bad;

		if (dissector_uses_key(flow_dissector,
				       FLOW_DISSECTOR_KEY_VLANID)) {
			key_tags = skb_flow_dissector_target(flow_dissector,
							     FLOW_DISSECTOR_KEY_VLANID,
							     target_container);

			key_tags->vlan_id = skb_vlan_tag_get_id(skb);
		}

		proto = vlan->h_vlan_encapsulated_proto;
		nhoff += sizeof(*vlan);
		goto again;
	}
	case htons(ETH_P_PPP_SES): {
		struct {
			struct pppoe_hdr hdr;
			__be16 proto;
		} *hdr, _hdr;
		hdr = __skb_header_pointer(skb, nhoff, sizeof(_hdr), data, hlen, &_hdr);
		if (!hdr)
			goto out_bad;
		proto = hdr->proto;
		nhoff += PPPOE_SES_HLEN;
		switch (proto) {
		case htons(PPP_IP):
			goto ip;
		case htons(PPP_IPV6):
			goto ipv6;
		default:
			goto out_bad;
		}
	}
	case htons(ETH_P_TIPC): {
		struct {
			__be32 pre[3];
			__be32 srcnode;
		} *hdr, _hdr;
		hdr = __skb_header_pointer(skb, nhoff, sizeof(_hdr), data, hlen, &_hdr);
		if (!hdr)
			goto out_bad;

		if (dissector_uses_key(flow_dissector,
				       FLOW_DISSECTOR_KEY_TIPC_ADDRS)) {
			key_addrs = skb_flow_dissector_target(flow_dissector,
							      FLOW_DISSECTOR_KEY_TIPC_ADDRS,
							      target_container);
			key_addrs->tipcaddrs.srcnode = hdr->srcnode;
			key_control->addr_type = FLOW_DISSECTOR_KEY_TIPC_ADDRS;
		}
		goto out_good;
	}

	case htons(ETH_P_MPLS_UC):
	case htons(ETH_P_MPLS_MC): {
		struct mpls_label *hdr, _hdr[2];
mpls:
		hdr = __skb_header_pointer(skb, nhoff, sizeof(_hdr), data,
					   hlen, &_hdr);
		if (!hdr)
			goto out_bad;

		if ((ntohl(hdr[0].entry) & MPLS_LS_LABEL_MASK) >>
		     MPLS_LS_LABEL_SHIFT == MPLS_LABEL_ENTROPY) {
			if (dissector_uses_key(flow_dissector,
					       FLOW_DISSECTOR_KEY_MPLS_ENTROPY)) {
				key_keyid = skb_flow_dissector_target(flow_dissector,
								      FLOW_DISSECTOR_KEY_MPLS_ENTROPY,
								      target_container);
				key_keyid->keyid = hdr[1].entry &
					htonl(MPLS_LS_LABEL_MASK);
			}

			goto out_good;
		}

		goto out_good;
	}

	case htons(ETH_P_FCOE):
		key_control->thoff = (u16)(nhoff + FCOE_HEADER_LEN);
		/* fall through */
	default:
		goto out_bad;
	}

ip_proto_again:
	switch (ip_proto) {
	case IPPROTO_GRE: {
		struct gre_hdr {
			__be16 flags;
			__be16 proto;
		} *hdr, _hdr;

		hdr = __skb_header_pointer(skb, nhoff, sizeof(_hdr), data, hlen, &_hdr);
		if (!hdr)
			goto out_bad;
		/*
		 * Only look inside GRE if version zero and no
		 * routing
		 */
		if (hdr->flags & (GRE_VERSION | GRE_ROUTING))
			break;

		proto = hdr->proto;
		nhoff += 4;
		if (hdr->flags & GRE_CSUM)
			nhoff += 4;
		if (hdr->flags & GRE_KEY) {
			const __be32 *keyid;
			__be32 _keyid;

			keyid = __skb_header_pointer(skb, nhoff, sizeof(_keyid),
						     data, hlen, &_keyid);

			if (!keyid)
				goto out_bad;

			if (dissector_uses_key(flow_dissector,
					       FLOW_DISSECTOR_KEY_GRE_KEYID)) {
				key_keyid = skb_flow_dissector_target(flow_dissector,
								      FLOW_DISSECTOR_KEY_GRE_KEYID,
								      target_container);
				key_keyid->keyid = *keyid;
			}
			nhoff += 4;
		}
		if (hdr->flags & GRE_SEQ)
			nhoff += 4;
		if (proto == htons(ETH_P_TEB)) {
			const struct ethhdr *eth;
			struct ethhdr _eth;

			eth = __skb_header_pointer(skb, nhoff,
						   sizeof(_eth),
						   data, hlen, &_eth);
			if (!eth)
				goto out_bad;
			proto = eth->h_proto;
			nhoff += sizeof(*eth);
		}

		key_control->flags |= FLOW_DIS_ENCAPSULATION;
		if (flags & FLOW_DISSECTOR_F_STOP_AT_ENCAP)
			goto out_good;

		goto again;
	}
	case NEXTHDR_HOP:
	case NEXTHDR_ROUTING:
	case NEXTHDR_DEST: {
		u8 _opthdr[2], *opthdr;

		if (proto != htons(ETH_P_IPV6))
			break;

		opthdr = __skb_header_pointer(skb, nhoff, sizeof(_opthdr),
					      data, hlen, &_opthdr);
		if (!opthdr)
			goto out_bad;

		ip_proto = opthdr[0];
		nhoff += (opthdr[1] + 1) << 3;

		goto ip_proto_again;
	}
	case NEXTHDR_FRAGMENT: {
		struct frag_hdr _fh, *fh;

		if (proto != htons(ETH_P_IPV6))
			break;

		fh = __skb_header_pointer(skb, nhoff, sizeof(_fh),
					  data, hlen, &_fh);

		if (!fh)
			goto out_bad;

		key_control->flags |= FLOW_DIS_IS_FRAGMENT;

		nhoff += sizeof(_fh);

		if (!(fh->frag_off & htons(IP6_OFFSET))) {
			key_control->flags |= FLOW_DIS_FIRST_FRAG;
			if (flags & FLOW_DISSECTOR_F_PARSE_1ST_FRAG) {
				ip_proto = fh->nexthdr;
				goto ip_proto_again;
			}
		}
		goto out_good;
	}
	case IPPROTO_IPIP:
		proto = htons(ETH_P_IP);

		key_control->flags |= FLOW_DIS_ENCAPSULATION;
		if (flags & FLOW_DISSECTOR_F_STOP_AT_ENCAP)
			goto out_good;

		goto ip;
	case IPPROTO_IPV6:
		proto = htons(ETH_P_IPV6);

		key_control->flags |= FLOW_DIS_ENCAPSULATION;
		if (flags & FLOW_DISSECTOR_F_STOP_AT_ENCAP)
			goto out_good;

		goto ipv6;
	case IPPROTO_MPLS:
		proto = htons(ETH_P_MPLS_UC);
		goto mpls;
	default:
		break;
	}

	if (dissector_uses_key(flow_dissector,
			       FLOW_DISSECTOR_KEY_PORTS)) {
		key_ports = skb_flow_dissector_target(flow_dissector,
						      FLOW_DISSECTOR_KEY_PORTS,
						      target_container);
		key_ports->ports = __skb_flow_get_ports(skb, nhoff, ip_proto,
							data, hlen);
	}

out_good:
	ret = true;

out_bad:
	key_basic->n_proto = proto;
	key_basic->ip_proto = ip_proto;
	key_control->thoff = (u16)nhoff;

	return ret;
}
EXPORT_SYMBOL(__skb_flow_dissect);

static u32 hashrnd __read_mostly;
static __always_inline void __flow_hash_secret_init(void)
{
	net_get_random_once(&hashrnd, sizeof(hashrnd));
}

static __always_inline u32 __flow_hash_words(const u32 *words, u32 length,
					     u32 keyval)
{
	return jhash2(words, length, keyval);
}

static inline const u32 *flow_keys_hash_start(const struct flow_keys *flow)
{
	const void *p = flow;

	BUILD_BUG_ON(FLOW_KEYS_HASH_OFFSET % sizeof(u32));
	return (const u32 *)(p + FLOW_KEYS_HASH_OFFSET);
}

static inline size_t flow_keys_hash_length(const struct flow_keys *flow)
{
	size_t diff = FLOW_KEYS_HASH_OFFSET + sizeof(flow->addrs);
	BUILD_BUG_ON((sizeof(*flow) - FLOW_KEYS_HASH_OFFSET) % sizeof(u32));
	BUILD_BUG_ON(offsetof(typeof(*flow), addrs) !=
		     sizeof(*flow) - sizeof(flow->addrs));

	switch (flow->control.addr_type) {
	case FLOW_DISSECTOR_KEY_IPV4_ADDRS:
		diff -= sizeof(flow->addrs.v4addrs);
		break;
	case FLOW_DISSECTOR_KEY_IPV6_ADDRS:
		diff -= sizeof(flow->addrs.v6addrs);
		break;
	case FLOW_DISSECTOR_KEY_TIPC_ADDRS:
		diff -= sizeof(flow->addrs.tipcaddrs);
		break;
	}
	return (sizeof(*flow) - diff) / sizeof(u32);
}

__be32 flow_get_u32_src(const struct flow_keys *flow)
{
	switch (flow->control.addr_type) {
	case FLOW_DISSECTOR_KEY_IPV4_ADDRS:
		return flow->addrs.v4addrs.src;
	case FLOW_DISSECTOR_KEY_IPV6_ADDRS:
		return (__force __be32)ipv6_addr_hash(
			&flow->addrs.v6addrs.src);
	case FLOW_DISSECTOR_KEY_TIPC_ADDRS:
		return flow->addrs.tipcaddrs.srcnode;
	default:
		return 0;
	}
}
EXPORT_SYMBOL(flow_get_u32_src);

__be32 flow_get_u32_dst(const struct flow_keys *flow)
{
	switch (flow->control.addr_type) {
	case FLOW_DISSECTOR_KEY_IPV4_ADDRS:
		return flow->addrs.v4addrs.dst;
	case FLOW_DISSECTOR_KEY_IPV6_ADDRS:
		return (__force __be32)ipv6_addr_hash(
			&flow->addrs.v6addrs.dst);
	default:
		return 0;
	}
}
EXPORT_SYMBOL(flow_get_u32_dst);

static inline void __flow_hash_consistentify(struct flow_keys *keys)
{
	int addr_diff, i;

	switch (keys->control.addr_type) {
	case FLOW_DISSECTOR_KEY_IPV4_ADDRS:
		addr_diff = (__force u32)keys->addrs.v4addrs.dst -
			    (__force u32)keys->addrs.v4addrs.src;
		if ((addr_diff < 0) ||
		    (addr_diff == 0 &&
		     ((__force u16)keys->ports.dst <
		      (__force u16)keys->ports.src))) {
			swap(keys->addrs.v4addrs.src, keys->addrs.v4addrs.dst);
			swap(keys->ports.src, keys->ports.dst);
		}
		break;
	case FLOW_DISSECTOR_KEY_IPV6_ADDRS:
		addr_diff = memcmp(&keys->addrs.v6addrs.dst,
				   &keys->addrs.v6addrs.src,
				   sizeof(keys->addrs.v6addrs.dst));
		if ((addr_diff < 0) ||
		    (addr_diff == 0 &&
		     ((__force u16)keys->ports.dst <
		      (__force u16)keys->ports.src))) {
			for (i = 0; i < 4; i++)
				swap(keys->addrs.v6addrs.src.s6_addr32[i],
				     keys->addrs.v6addrs.dst.s6_addr32[i]);
			swap(keys->ports.src, keys->ports.dst);
		}
		break;
	}
}

static inline u32 __flow_hash_from_keys(struct flow_keys *keys, u32 keyval)
{
	u32 hash;

	__flow_hash_consistentify(keys);

	hash = __flow_hash_words(flow_keys_hash_start(keys),
				 flow_keys_hash_length(keys), keyval);
	if (!hash)
		hash = 1;

	return hash;
}

u32 flow_hash_from_keys(struct flow_keys *keys)
{
	__flow_hash_secret_init();
	return __flow_hash_from_keys(keys, hashrnd);
}
EXPORT_SYMBOL(flow_hash_from_keys);

static inline u32 ___skb_get_hash(const struct sk_buff *skb,
				  struct flow_keys *keys, u32 keyval)
{
	skb_flow_dissect_flow_keys(skb, keys,
				   FLOW_DISSECTOR_F_STOP_AT_FLOW_LABEL);

	return __flow_hash_from_keys(keys, keyval);
}

struct _flow_keys_digest_data {
	__be16	n_proto;
	u8	ip_proto;
	u8	padding;
	__be32	ports;
	__be32	src;
	__be32	dst;
};

void make_flow_keys_digest(struct flow_keys_digest *digest,
			   const struct flow_keys *flow)
{
	struct _flow_keys_digest_data *data =
	    (struct _flow_keys_digest_data *)digest;

	BUILD_BUG_ON(sizeof(*data) > sizeof(*digest));

	memset(digest, 0, sizeof(*digest));

	data->n_proto = flow->basic.n_proto;
	data->ip_proto = flow->basic.ip_proto;
	data->ports = flow->ports.ports;
	data->src = flow->addrs.v4addrs.src;
	data->dst = flow->addrs.v4addrs.dst;
}
EXPORT_SYMBOL(make_flow_keys_digest);

static inline void __skb_set_sw_hash(struct sk_buff *skb, u32 hash,
				     struct flow_keys *keys)
{
	if (keys->ports.ports)
		skb->l4_hash = 1;
	skb->sw_hash = 1;
	skb->hash = hash;
}

/**
 * __skb_get_hash: calculate a flow hash
 * @skb: sk_buff to calculate flow hash from
 *
 * This function calculates a flow hash based on src/dst addresses
 * and src/dst port numbers.  Sets hash in skb to non-zero hash value
 * on success, zero indicates no valid hash.  Also, sets l4_hash in skb
 * if hash is a canonical 4-tuple hash over transport ports.
 */
void __skb_get_hash(struct sk_buff *skb)
{
	struct flow_keys keys;

	__flow_hash_secret_init();

<<<<<<< HEAD
	hash = ___skb_get_hash(skb, &keys, hashrnd);
	if (!hash)
		return;

	__skb_set_sw_hash(skb, hash, &keys);
=======
	__skb_set_sw_hash(skb, ___skb_get_hash(skb, &keys, hashrnd),
			  flow_keys_have_l4(&keys));
>>>>>>> 807249d3
}
EXPORT_SYMBOL(__skb_get_hash);

__u32 skb_get_hash_perturb(const struct sk_buff *skb, u32 perturb)
{
	struct flow_keys keys;

	return ___skb_get_hash(skb, &keys, perturb);
}
EXPORT_SYMBOL(skb_get_hash_perturb);

<<<<<<< HEAD
__u32 __skb_get_hash_flowi6(struct sk_buff *skb, struct flowi6 *fl6)
=======
__u32 __skb_get_hash_flowi6(struct sk_buff *skb, const struct flowi6 *fl6)
>>>>>>> 807249d3
{
	struct flow_keys keys;

	memset(&keys, 0, sizeof(keys));

	memcpy(&keys.addrs.v6addrs.src, &fl6->saddr,
	       sizeof(keys.addrs.v6addrs.src));
	memcpy(&keys.addrs.v6addrs.dst, &fl6->daddr,
	       sizeof(keys.addrs.v6addrs.dst));
	keys.control.addr_type = FLOW_DISSECTOR_KEY_IPV6_ADDRS;
	keys.ports.src = fl6->fl6_sport;
	keys.ports.dst = fl6->fl6_dport;
	keys.keyid.keyid = fl6->fl6_gre_key;
	keys.tags.flow_label = (__force u32)fl6->flowlabel;
	keys.basic.ip_proto = fl6->flowi6_proto;

<<<<<<< HEAD
	__skb_set_sw_hash(skb, flow_hash_from_keys(&keys), &keys);
=======
	__skb_set_sw_hash(skb, flow_hash_from_keys(&keys),
			  flow_keys_have_l4(&keys));
>>>>>>> 807249d3

	return skb->hash;
}
EXPORT_SYMBOL(__skb_get_hash_flowi6);

<<<<<<< HEAD
__u32 __skb_get_hash_flowi4(struct sk_buff *skb, struct flowi4 *fl4)
=======
__u32 __skb_get_hash_flowi4(struct sk_buff *skb, const struct flowi4 *fl4)
>>>>>>> 807249d3
{
	struct flow_keys keys;

	memset(&keys, 0, sizeof(keys));

	keys.addrs.v4addrs.src = fl4->saddr;
	keys.addrs.v4addrs.dst = fl4->daddr;
	keys.control.addr_type = FLOW_DISSECTOR_KEY_IPV4_ADDRS;
	keys.ports.src = fl4->fl4_sport;
	keys.ports.dst = fl4->fl4_dport;
	keys.keyid.keyid = fl4->fl4_gre_key;
	keys.basic.ip_proto = fl4->flowi4_proto;

<<<<<<< HEAD
	__skb_set_sw_hash(skb, flow_hash_from_keys(&keys), &keys);
=======
	__skb_set_sw_hash(skb, flow_hash_from_keys(&keys),
			  flow_keys_have_l4(&keys));
>>>>>>> 807249d3

	return skb->hash;
}
EXPORT_SYMBOL(__skb_get_hash_flowi4);

u32 __skb_get_poff(const struct sk_buff *skb, void *data,
		   const struct flow_keys *keys, int hlen)
{
	u32 poff = keys->control.thoff;

	switch (keys->basic.ip_proto) {
	case IPPROTO_TCP: {
		/* access doff as u8 to avoid unaligned access */
		const u8 *doff;
		u8 _doff;

		doff = __skb_header_pointer(skb, poff + 12, sizeof(_doff),
					    data, hlen, &_doff);
		if (!doff)
			return poff;

		poff += max_t(u32, sizeof(struct tcphdr), (*doff & 0xF0) >> 2);
		break;
	}
	case IPPROTO_UDP:
	case IPPROTO_UDPLITE:
		poff += sizeof(struct udphdr);
		break;
	/* For the rest, we do not really care about header
	 * extensions at this point for now.
	 */
	case IPPROTO_ICMP:
		poff += sizeof(struct icmphdr);
		break;
	case IPPROTO_ICMPV6:
		poff += sizeof(struct icmp6hdr);
		break;
	case IPPROTO_IGMP:
		poff += sizeof(struct igmphdr);
		break;
	case IPPROTO_DCCP:
		poff += sizeof(struct dccp_hdr);
		break;
	case IPPROTO_SCTP:
		poff += sizeof(struct sctphdr);
		break;
	}

	return poff;
}

/**
 * skb_get_poff - get the offset to the payload
 * @skb: sk_buff to get the payload offset from
 *
 * The function will get the offset to the payload as far as it could
 * be dissected.  The main user is currently BPF, so that we can dynamically
 * truncate packets without needing to push actual payload to the user
 * space and can analyze headers only, instead.
 */
u32 skb_get_poff(const struct sk_buff *skb)
{
	struct flow_keys keys;

	if (!skb_flow_dissect_flow_keys(skb, &keys, 0))
		return 0;

	return __skb_get_poff(skb, skb->data, &keys, skb_headlen(skb));
}

__u32 __get_hash_from_flowi6(const struct flowi6 *fl6, struct flow_keys *keys)
{
	memset(keys, 0, sizeof(*keys));

	memcpy(&keys->addrs.v6addrs.src, &fl6->saddr,
	    sizeof(keys->addrs.v6addrs.src));
	memcpy(&keys->addrs.v6addrs.dst, &fl6->daddr,
	    sizeof(keys->addrs.v6addrs.dst));
	keys->control.addr_type = FLOW_DISSECTOR_KEY_IPV6_ADDRS;
	keys->ports.src = fl6->fl6_sport;
	keys->ports.dst = fl6->fl6_dport;
	keys->keyid.keyid = fl6->fl6_gre_key;
	keys->tags.flow_label = (__force u32)fl6->flowlabel;
	keys->basic.ip_proto = fl6->flowi6_proto;

	return flow_hash_from_keys(keys);
}
EXPORT_SYMBOL(__get_hash_from_flowi6);

__u32 __get_hash_from_flowi4(const struct flowi4 *fl4, struct flow_keys *keys)
{
	memset(keys, 0, sizeof(*keys));

	keys->addrs.v4addrs.src = fl4->saddr;
	keys->addrs.v4addrs.dst = fl4->daddr;
	keys->control.addr_type = FLOW_DISSECTOR_KEY_IPV4_ADDRS;
	keys->ports.src = fl4->fl4_sport;
	keys->ports.dst = fl4->fl4_dport;
	keys->keyid.keyid = fl4->fl4_gre_key;
	keys->basic.ip_proto = fl4->flowi4_proto;

	return flow_hash_from_keys(keys);
}
EXPORT_SYMBOL(__get_hash_from_flowi4);

static const struct flow_dissector_key flow_keys_dissector_keys[] = {
	{
		.key_id = FLOW_DISSECTOR_KEY_CONTROL,
		.offset = offsetof(struct flow_keys, control),
	},
	{
		.key_id = FLOW_DISSECTOR_KEY_BASIC,
		.offset = offsetof(struct flow_keys, basic),
	},
	{
		.key_id = FLOW_DISSECTOR_KEY_IPV4_ADDRS,
		.offset = offsetof(struct flow_keys, addrs.v4addrs),
	},
	{
		.key_id = FLOW_DISSECTOR_KEY_IPV6_ADDRS,
		.offset = offsetof(struct flow_keys, addrs.v6addrs),
	},
	{
		.key_id = FLOW_DISSECTOR_KEY_TIPC_ADDRS,
		.offset = offsetof(struct flow_keys, addrs.tipcaddrs),
	},
	{
		.key_id = FLOW_DISSECTOR_KEY_PORTS,
		.offset = offsetof(struct flow_keys, ports),
	},
	{
		.key_id = FLOW_DISSECTOR_KEY_VLANID,
		.offset = offsetof(struct flow_keys, tags),
	},
	{
		.key_id = FLOW_DISSECTOR_KEY_FLOW_LABEL,
		.offset = offsetof(struct flow_keys, tags),
	},
	{
		.key_id = FLOW_DISSECTOR_KEY_GRE_KEYID,
		.offset = offsetof(struct flow_keys, keyid),
	},
};

static const struct flow_dissector_key flow_keys_buf_dissector_keys[] = {
	{
		.key_id = FLOW_DISSECTOR_KEY_CONTROL,
		.offset = offsetof(struct flow_keys, control),
	},
	{
		.key_id = FLOW_DISSECTOR_KEY_BASIC,
		.offset = offsetof(struct flow_keys, basic),
	},
};

struct flow_dissector flow_keys_dissector __read_mostly;
EXPORT_SYMBOL(flow_keys_dissector);

struct flow_dissector flow_keys_buf_dissector __read_mostly;

static int __init init_default_flow_dissectors(void)
{
	skb_flow_dissector_init(&flow_keys_dissector,
				flow_keys_dissector_keys,
				ARRAY_SIZE(flow_keys_dissector_keys));
	skb_flow_dissector_init(&flow_keys_buf_dissector,
				flow_keys_buf_dissector_keys,
				ARRAY_SIZE(flow_keys_buf_dissector_keys));
	return 0;
}

late_initcall_sync(init_default_flow_dissectors);<|MERGE_RESOLUTION|>--- conflicted
+++ resolved
@@ -652,15 +652,6 @@
 }
 EXPORT_SYMBOL(make_flow_keys_digest);
 
-static inline void __skb_set_sw_hash(struct sk_buff *skb, u32 hash,
-				     struct flow_keys *keys)
-{
-	if (keys->ports.ports)
-		skb->l4_hash = 1;
-	skb->sw_hash = 1;
-	skb->hash = hash;
-}
-
 /**
  * __skb_get_hash: calculate a flow hash
  * @skb: sk_buff to calculate flow hash from
@@ -676,16 +667,8 @@
 
 	__flow_hash_secret_init();
 
-<<<<<<< HEAD
-	hash = ___skb_get_hash(skb, &keys, hashrnd);
-	if (!hash)
-		return;
-
-	__skb_set_sw_hash(skb, hash, &keys);
-=======
 	__skb_set_sw_hash(skb, ___skb_get_hash(skb, &keys, hashrnd),
 			  flow_keys_have_l4(&keys));
->>>>>>> 807249d3
 }
 EXPORT_SYMBOL(__skb_get_hash);
 
@@ -697,11 +680,7 @@
 }
 EXPORT_SYMBOL(skb_get_hash_perturb);
 
-<<<<<<< HEAD
-__u32 __skb_get_hash_flowi6(struct sk_buff *skb, struct flowi6 *fl6)
-=======
 __u32 __skb_get_hash_flowi6(struct sk_buff *skb, const struct flowi6 *fl6)
->>>>>>> 807249d3
 {
 	struct flow_keys keys;
 
@@ -718,22 +697,14 @@
 	keys.tags.flow_label = (__force u32)fl6->flowlabel;
 	keys.basic.ip_proto = fl6->flowi6_proto;
 
-<<<<<<< HEAD
-	__skb_set_sw_hash(skb, flow_hash_from_keys(&keys), &keys);
-=======
 	__skb_set_sw_hash(skb, flow_hash_from_keys(&keys),
 			  flow_keys_have_l4(&keys));
->>>>>>> 807249d3
 
 	return skb->hash;
 }
 EXPORT_SYMBOL(__skb_get_hash_flowi6);
 
-<<<<<<< HEAD
-__u32 __skb_get_hash_flowi4(struct sk_buff *skb, struct flowi4 *fl4)
-=======
 __u32 __skb_get_hash_flowi4(struct sk_buff *skb, const struct flowi4 *fl4)
->>>>>>> 807249d3
 {
 	struct flow_keys keys;
 
@@ -747,12 +718,8 @@
 	keys.keyid.keyid = fl4->fl4_gre_key;
 	keys.basic.ip_proto = fl4->flowi4_proto;
 
-<<<<<<< HEAD
-	__skb_set_sw_hash(skb, flow_hash_from_keys(&keys), &keys);
-=======
 	__skb_set_sw_hash(skb, flow_hash_from_keys(&keys),
 			  flow_keys_have_l4(&keys));
->>>>>>> 807249d3
 
 	return skb->hash;
 }
