/*
 * net/dsa/slave.c - Slave device handling
 * Copyright (c) 2008-2009 Marvell Semiconductor
 *
 * This program is free software; you can redistribute it and/or modify
 * it under the terms of the GNU General Public License as published by
 * the Free Software Foundation; either version 2 of the License, or
 * (at your option) any later version.
 */

#include <linux/list.h>
#include <linux/etherdevice.h>
#include <linux/netdevice.h>
#include <linux/phy.h>
#include <linux/phy_fixed.h>
#include <linux/of_net.h>
#include <linux/of_mdio.h>
#include <linux/mdio.h>
#include <net/rtnetlink.h>
#include <net/pkt_cls.h>
#include <net/tc_act/tc_mirred.h>
#include <linux/if_bridge.h>
#include <linux/netpoll.h>

#include "dsa_priv.h"

static bool dsa_slave_dev_check(struct net_device *dev);

/* slave mii_bus handling ***************************************************/
static int dsa_slave_phy_read(struct mii_bus *bus, int addr, int reg)
{
	struct dsa_switch *ds = bus->priv;

	if (ds->phys_mii_mask & (1 << addr))
		return ds->ops->phy_read(ds, addr, reg);

	return 0xffff;
}

static int dsa_slave_phy_write(struct mii_bus *bus, int addr, int reg, u16 val)
{
	struct dsa_switch *ds = bus->priv;

	if (ds->phys_mii_mask & (1 << addr))
		return ds->ops->phy_write(ds, addr, reg, val);

	return 0;
}

void dsa_slave_mii_bus_init(struct dsa_switch *ds)
{
	ds->slave_mii_bus->priv = (void *)ds;
	ds->slave_mii_bus->name = "dsa slave smi";
	ds->slave_mii_bus->read = dsa_slave_phy_read;
	ds->slave_mii_bus->write = dsa_slave_phy_write;
	snprintf(ds->slave_mii_bus->id, MII_BUS_ID_SIZE, "dsa-%d.%d",
		 ds->dst->index, ds->index);
	ds->slave_mii_bus->parent = ds->dev;
	ds->slave_mii_bus->phy_mask = ~ds->phys_mii_mask;
}


/* slave device handling ****************************************************/
static int dsa_slave_get_iflink(const struct net_device *dev)
{
	return dsa_slave_to_master(dev)->ifindex;
}

static int dsa_slave_open(struct net_device *dev)
{
	struct net_device *master = dsa_slave_to_master(dev);
	struct dsa_port *dp = dsa_slave_to_port(dev);
	int err;

	if (!(master->flags & IFF_UP))
		return -ENETDOWN;

	if (!ether_addr_equal(dev->dev_addr, master->dev_addr)) {
		err = dev_uc_add(master, dev->dev_addr);
		if (err < 0)
			goto out;
	}

	if (dev->flags & IFF_ALLMULTI) {
		err = dev_set_allmulti(master, 1);
		if (err < 0)
			goto del_unicast;
	}
	if (dev->flags & IFF_PROMISC) {
		err = dev_set_promiscuity(master, 1);
		if (err < 0)
			goto clear_allmulti;
	}

	err = dsa_port_enable(dp, dev->phydev);
	if (err)
		goto clear_promisc;

	if (dev->phydev)
		phy_start(dev->phydev);

	return 0;

clear_promisc:
	if (dev->flags & IFF_PROMISC)
		dev_set_promiscuity(master, -1);
clear_allmulti:
	if (dev->flags & IFF_ALLMULTI)
		dev_set_allmulti(master, -1);
del_unicast:
	if (!ether_addr_equal(dev->dev_addr, master->dev_addr))
		dev_uc_del(master, dev->dev_addr);
out:
	return err;
}

static int dsa_slave_close(struct net_device *dev)
{
	struct net_device *master = dsa_slave_to_master(dev);
	struct dsa_port *dp = dsa_slave_to_port(dev);

	if (dev->phydev)
		phy_stop(dev->phydev);

	dsa_port_disable(dp, dev->phydev);

	dev_mc_unsync(master, dev);
	dev_uc_unsync(master, dev);
	if (dev->flags & IFF_ALLMULTI)
		dev_set_allmulti(master, -1);
	if (dev->flags & IFF_PROMISC)
		dev_set_promiscuity(master, -1);

	if (!ether_addr_equal(dev->dev_addr, master->dev_addr))
		dev_uc_del(master, dev->dev_addr);

	return 0;
}

static void dsa_slave_change_rx_flags(struct net_device *dev, int change)
{
	struct net_device *master = dsa_slave_to_master(dev);

	if (change & IFF_ALLMULTI)
		dev_set_allmulti(master, dev->flags & IFF_ALLMULTI ? 1 : -1);
	if (change & IFF_PROMISC)
		dev_set_promiscuity(master, dev->flags & IFF_PROMISC ? 1 : -1);
}

static void dsa_slave_set_rx_mode(struct net_device *dev)
{
	struct net_device *master = dsa_slave_to_master(dev);

	dev_mc_sync(master, dev);
	dev_uc_sync(master, dev);
}

static int dsa_slave_set_mac_address(struct net_device *dev, void *a)
{
	struct net_device *master = dsa_slave_to_master(dev);
	struct sockaddr *addr = a;
	int err;

	if (!is_valid_ether_addr(addr->sa_data))
		return -EADDRNOTAVAIL;

	if (!(dev->flags & IFF_UP))
		goto out;

	if (!ether_addr_equal(addr->sa_data, master->dev_addr)) {
		err = dev_uc_add(master, addr->sa_data);
		if (err < 0)
			return err;
	}

	if (!ether_addr_equal(dev->dev_addr, master->dev_addr))
		dev_uc_del(master, dev->dev_addr);

out:
	ether_addr_copy(dev->dev_addr, addr->sa_data);

	return 0;
}

struct dsa_slave_dump_ctx {
	struct net_device *dev;
	struct sk_buff *skb;
	struct netlink_callback *cb;
	int idx;
};

static int
dsa_slave_port_fdb_do_dump(const unsigned char *addr, u16 vid,
			   bool is_static, void *data)
{
	struct dsa_slave_dump_ctx *dump = data;
	u32 portid = NETLINK_CB(dump->cb->skb).portid;
	u32 seq = dump->cb->nlh->nlmsg_seq;
	struct nlmsghdr *nlh;
	struct ndmsg *ndm;

	if (dump->idx < dump->cb->args[2])
		goto skip;

	nlh = nlmsg_put(dump->skb, portid, seq, RTM_NEWNEIGH,
			sizeof(*ndm), NLM_F_MULTI);
	if (!nlh)
		return -EMSGSIZE;

	ndm = nlmsg_data(nlh);
	ndm->ndm_family  = AF_BRIDGE;
	ndm->ndm_pad1    = 0;
	ndm->ndm_pad2    = 0;
	ndm->ndm_flags   = NTF_SELF;
	ndm->ndm_type    = 0;
	ndm->ndm_ifindex = dump->dev->ifindex;
	ndm->ndm_state   = is_static ? NUD_NOARP : NUD_REACHABLE;

	if (nla_put(dump->skb, NDA_LLADDR, ETH_ALEN, addr))
		goto nla_put_failure;

	if (vid && nla_put_u16(dump->skb, NDA_VLAN, vid))
		goto nla_put_failure;

	nlmsg_end(dump->skb, nlh);

skip:
	dump->idx++;
	return 0;

nla_put_failure:
	nlmsg_cancel(dump->skb, nlh);
	return -EMSGSIZE;
}

static int
dsa_slave_fdb_dump(struct sk_buff *skb, struct netlink_callback *cb,
		   struct net_device *dev, struct net_device *filter_dev,
		   int *idx)
{
	struct dsa_port *dp = dsa_slave_to_port(dev);
	struct dsa_slave_dump_ctx dump = {
		.dev = dev,
		.skb = skb,
		.cb = cb,
		.idx = *idx,
	};
	int err;

	err = dsa_port_fdb_dump(dp, dsa_slave_port_fdb_do_dump, &dump);
	*idx = dump.idx;

	return err;
}

static int dsa_slave_ioctl(struct net_device *dev, struct ifreq *ifr, int cmd)
{
	if (!dev->phydev)
		return -ENODEV;

	return phy_mii_ioctl(dev->phydev, ifr, cmd);
}

static int dsa_slave_port_attr_set(struct net_device *dev,
				   const struct switchdev_attr *attr,
				   struct switchdev_trans *trans)
{
	struct dsa_port *dp = dsa_slave_to_port(dev);
	int ret;

	switch (attr->id) {
	case SWITCHDEV_ATTR_ID_PORT_STP_STATE:
		ret = dsa_port_set_state(dp, attr->u.stp_state, trans);
		break;
	case SWITCHDEV_ATTR_ID_BRIDGE_VLAN_FILTERING:
		ret = dsa_port_vlan_filtering(dp, attr->u.vlan_filtering,
					      trans);
		break;
	case SWITCHDEV_ATTR_ID_BRIDGE_AGEING_TIME:
		ret = dsa_port_ageing_time(dp, attr->u.ageing_time, trans);
		break;
	default:
		ret = -EOPNOTSUPP;
		break;
	}

	return ret;
}

static int dsa_slave_port_obj_add(struct net_device *dev,
				  const struct switchdev_obj *obj,
				  struct switchdev_trans *trans)
{
	struct dsa_port *dp = dsa_slave_to_port(dev);
	int err;

	/* For the prepare phase, ensure the full set of changes is feasable in
	 * one go in order to signal a failure properly. If an operation is not
	 * supported, return -EOPNOTSUPP.
	 */

	switch (obj->id) {
	case SWITCHDEV_OBJ_ID_PORT_MDB:
		err = dsa_port_mdb_add(dp, SWITCHDEV_OBJ_PORT_MDB(obj), trans);
		break;
	case SWITCHDEV_OBJ_ID_HOST_MDB:
		/* DSA can directly translate this to a normal MDB add,
		 * but on the CPU port.
		 */
		err = dsa_port_mdb_add(dp->cpu_dp, SWITCHDEV_OBJ_PORT_MDB(obj),
				       trans);
		break;
	case SWITCHDEV_OBJ_ID_PORT_VLAN:
		err = dsa_port_vlan_add(dp, SWITCHDEV_OBJ_PORT_VLAN(obj),
					trans);
		break;
	default:
		err = -EOPNOTSUPP;
		break;
	}

	return err;
}

static int dsa_slave_port_obj_del(struct net_device *dev,
				  const struct switchdev_obj *obj)
{
	struct dsa_port *dp = dsa_slave_to_port(dev);
	int err;

	switch (obj->id) {
	case SWITCHDEV_OBJ_ID_PORT_MDB:
		err = dsa_port_mdb_del(dp, SWITCHDEV_OBJ_PORT_MDB(obj));
		break;
	case SWITCHDEV_OBJ_ID_HOST_MDB:
		/* DSA can directly translate this to a normal MDB add,
		 * but on the CPU port.
		 */
		err = dsa_port_mdb_del(dp->cpu_dp, SWITCHDEV_OBJ_PORT_MDB(obj));
		break;
	case SWITCHDEV_OBJ_ID_PORT_VLAN:
		err = dsa_port_vlan_del(dp, SWITCHDEV_OBJ_PORT_VLAN(obj));
		break;
	default:
		err = -EOPNOTSUPP;
		break;
	}

	return err;
}

static int dsa_slave_port_attr_get(struct net_device *dev,
				   struct switchdev_attr *attr)
{
	struct dsa_port *dp = dsa_slave_to_port(dev);
	struct dsa_switch *ds = dp->ds;
	struct dsa_switch_tree *dst = ds->dst;

	switch (attr->id) {
	case SWITCHDEV_ATTR_ID_PORT_PARENT_ID:
		attr->u.ppid.id_len = sizeof(dst->index);
		memcpy(&attr->u.ppid.id, &dst->index, attr->u.ppid.id_len);
		break;
	case SWITCHDEV_ATTR_ID_PORT_BRIDGE_FLAGS_SUPPORT:
		attr->u.brport_flags_support = 0;
		break;
	default:
		return -EOPNOTSUPP;
	}

	return 0;
}

static inline netdev_tx_t dsa_slave_netpoll_send_skb(struct net_device *dev,
						     struct sk_buff *skb)
{
#ifdef CONFIG_NET_POLL_CONTROLLER
	struct dsa_slave_priv *p = netdev_priv(dev);

	if (p->netpoll)
		netpoll_send_skb(p->netpoll, skb);
#else
	BUG();
#endif
	return NETDEV_TX_OK;
}

static netdev_tx_t dsa_slave_xmit(struct sk_buff *skb, struct net_device *dev)
{
	struct dsa_slave_priv *p = netdev_priv(dev);
	struct pcpu_sw_netstats *s;
	struct sk_buff *nskb;

	s = this_cpu_ptr(p->stats64);
	u64_stats_update_begin(&s->syncp);
	s->tx_packets++;
	s->tx_bytes += skb->len;
	u64_stats_update_end(&s->syncp);

	/* Transmit function may have to reallocate the original SKB,
	 * in which case it must have freed it. Only free it here on error.
	 */
	nskb = p->xmit(skb, dev);
	if (!nskb) {
		kfree_skb(skb);
		return NETDEV_TX_OK;
	}

	/* SKB for netpoll still need to be mangled with the protocol-specific
	 * tag to be successfully transmitted
	 */
	if (unlikely(netpoll_tx_running(dev)))
		return dsa_slave_netpoll_send_skb(dev, nskb);

	/* Queue the SKB for transmission on the parent interface, but
	 * do not modify its EtherType
	 */
	nskb->dev = dsa_slave_to_master(dev);
	dev_queue_xmit(nskb);

	return NETDEV_TX_OK;
}

/* ethtool operations *******************************************************/

static void dsa_slave_get_drvinfo(struct net_device *dev,
				  struct ethtool_drvinfo *drvinfo)
{
	strlcpy(drvinfo->driver, "dsa", sizeof(drvinfo->driver));
	strlcpy(drvinfo->fw_version, "N/A", sizeof(drvinfo->fw_version));
	strlcpy(drvinfo->bus_info, "platform", sizeof(drvinfo->bus_info));
}

static int dsa_slave_get_regs_len(struct net_device *dev)
{
	struct dsa_port *dp = dsa_slave_to_port(dev);
	struct dsa_switch *ds = dp->ds;

	if (ds->ops->get_regs_len)
		return ds->ops->get_regs_len(ds, dp->index);

	return -EOPNOTSUPP;
}

static void
dsa_slave_get_regs(struct net_device *dev, struct ethtool_regs *regs, void *_p)
{
	struct dsa_port *dp = dsa_slave_to_port(dev);
	struct dsa_switch *ds = dp->ds;

	if (ds->ops->get_regs)
		ds->ops->get_regs(ds, dp->index, regs, _p);
}

static u32 dsa_slave_get_link(struct net_device *dev)
{
	if (!dev->phydev)
		return -ENODEV;

	genphy_update_link(dev->phydev);

	return dev->phydev->link;
}

static int dsa_slave_get_eeprom_len(struct net_device *dev)
{
	struct dsa_port *dp = dsa_slave_to_port(dev);
	struct dsa_switch *ds = dp->ds;

	if (ds->cd && ds->cd->eeprom_len)
		return ds->cd->eeprom_len;

	if (ds->ops->get_eeprom_len)
		return ds->ops->get_eeprom_len(ds);

	return 0;
}

static int dsa_slave_get_eeprom(struct net_device *dev,
				struct ethtool_eeprom *eeprom, u8 *data)
{
	struct dsa_port *dp = dsa_slave_to_port(dev);
	struct dsa_switch *ds = dp->ds;

	if (ds->ops->get_eeprom)
		return ds->ops->get_eeprom(ds, eeprom, data);

	return -EOPNOTSUPP;
}

static int dsa_slave_set_eeprom(struct net_device *dev,
				struct ethtool_eeprom *eeprom, u8 *data)
{
	struct dsa_port *dp = dsa_slave_to_port(dev);
	struct dsa_switch *ds = dp->ds;

	if (ds->ops->set_eeprom)
		return ds->ops->set_eeprom(ds, eeprom, data);

	return -EOPNOTSUPP;
}

static void dsa_slave_get_strings(struct net_device *dev,
				  uint32_t stringset, uint8_t *data)
{
	struct dsa_port *dp = dsa_slave_to_port(dev);
	struct dsa_switch *ds = dp->ds;

	if (stringset == ETH_SS_STATS) {
		int len = ETH_GSTRING_LEN;

		strncpy(data, "tx_packets", len);
		strncpy(data + len, "tx_bytes", len);
		strncpy(data + 2 * len, "rx_packets", len);
		strncpy(data + 3 * len, "rx_bytes", len);
		if (ds->ops->get_strings)
			ds->ops->get_strings(ds, dp->index, data + 4 * len);
	}
}

static void dsa_slave_get_ethtool_stats(struct net_device *dev,
					struct ethtool_stats *stats,
					uint64_t *data)
{
	struct dsa_port *dp = dsa_slave_to_port(dev);
	struct dsa_slave_priv *p = netdev_priv(dev);
	struct dsa_switch *ds = dp->ds;
	struct pcpu_sw_netstats *s;
	unsigned int start;
	int i;

	for_each_possible_cpu(i) {
		u64 tx_packets, tx_bytes, rx_packets, rx_bytes;

		s = per_cpu_ptr(p->stats64, i);
		do {
			start = u64_stats_fetch_begin_irq(&s->syncp);
			tx_packets = s->tx_packets;
			tx_bytes = s->tx_bytes;
			rx_packets = s->rx_packets;
			rx_bytes = s->rx_bytes;
		} while (u64_stats_fetch_retry_irq(&s->syncp, start));
		data[0] += tx_packets;
		data[1] += tx_bytes;
		data[2] += rx_packets;
		data[3] += rx_bytes;
	}
	if (ds->ops->get_ethtool_stats)
		ds->ops->get_ethtool_stats(ds, dp->index, data + 4);
}

static int dsa_slave_get_sset_count(struct net_device *dev, int sset)
{
	struct dsa_port *dp = dsa_slave_to_port(dev);
	struct dsa_switch *ds = dp->ds;

	if (sset == ETH_SS_STATS) {
		int count;

		count = 4;
		if (ds->ops->get_sset_count)
			count += ds->ops->get_sset_count(ds);

		return count;
	}

	return -EOPNOTSUPP;
}

static void dsa_slave_get_wol(struct net_device *dev, struct ethtool_wolinfo *w)
{
	struct dsa_port *dp = dsa_slave_to_port(dev);
	struct dsa_switch *ds = dp->ds;

	if (ds->ops->get_wol)
		ds->ops->get_wol(ds, dp->index, w);
}

static int dsa_slave_set_wol(struct net_device *dev, struct ethtool_wolinfo *w)
{
	struct dsa_port *dp = dsa_slave_to_port(dev);
	struct dsa_switch *ds = dp->ds;
	int ret = -EOPNOTSUPP;

	if (ds->ops->set_wol)
		ret = ds->ops->set_wol(ds, dp->index, w);

	return ret;
}

static int dsa_slave_set_eee(struct net_device *dev, struct ethtool_eee *e)
{
	struct dsa_port *dp = dsa_slave_to_port(dev);
	struct dsa_switch *ds = dp->ds;
	int ret;

	/* Port's PHY and MAC both need to be EEE capable */
	if (!dev->phydev)
		return -ENODEV;

	if (!ds->ops->set_mac_eee)
		return -EOPNOTSUPP;

	ret = ds->ops->set_mac_eee(ds, dp->index, e);
	if (ret)
		return ret;

	if (e->eee_enabled) {
		ret = phy_init_eee(dev->phydev, 0);
		if (ret)
			return ret;
	}

	return phy_ethtool_set_eee(dev->phydev, e);
}

static int dsa_slave_get_eee(struct net_device *dev, struct ethtool_eee *e)
{
	struct dsa_port *dp = dsa_slave_to_port(dev);
	struct dsa_switch *ds = dp->ds;
	int ret;

	/* Port's PHY and MAC both need to be EEE capable */
	if (!dev->phydev)
		return -ENODEV;

	if (!ds->ops->get_mac_eee)
		return -EOPNOTSUPP;

	ret = ds->ops->get_mac_eee(ds, dp->index, e);
	if (ret)
		return ret;

	return phy_ethtool_get_eee(dev->phydev, e);
}

#ifdef CONFIG_NET_POLL_CONTROLLER
static int dsa_slave_netpoll_setup(struct net_device *dev,
				   struct netpoll_info *ni)
{
	struct net_device *master = dsa_slave_to_master(dev);
	struct dsa_slave_priv *p = netdev_priv(dev);
	struct netpoll *netpoll;
	int err = 0;

	netpoll = kzalloc(sizeof(*netpoll), GFP_KERNEL);
	if (!netpoll)
		return -ENOMEM;

	err = __netpoll_setup(netpoll, master);
	if (err) {
		kfree(netpoll);
		goto out;
	}

	p->netpoll = netpoll;
out:
	return err;
}

static void dsa_slave_netpoll_cleanup(struct net_device *dev)
{
	struct dsa_slave_priv *p = netdev_priv(dev);
	struct netpoll *netpoll = p->netpoll;

	if (!netpoll)
		return;

	p->netpoll = NULL;

	__netpoll_free_async(netpoll);
}

static void dsa_slave_poll_controller(struct net_device *dev)
{
}
#endif

static int dsa_slave_get_phys_port_name(struct net_device *dev,
					char *name, size_t len)
{
	struct dsa_port *dp = dsa_slave_to_port(dev);

	if (snprintf(name, len, "p%d", dp->index) >= len)
		return -EINVAL;

	return 0;
}

static struct dsa_mall_tc_entry *
dsa_slave_mall_tc_entry_find(struct net_device *dev, unsigned long cookie)
{
	struct dsa_slave_priv *p = netdev_priv(dev);
	struct dsa_mall_tc_entry *mall_tc_entry;

	list_for_each_entry(mall_tc_entry, &p->mall_tc_list, list)
		if (mall_tc_entry->cookie == cookie)
			return mall_tc_entry;

	return NULL;
}

static int dsa_slave_add_cls_matchall(struct net_device *dev,
				      struct tc_cls_matchall_offload *cls,
				      bool ingress)
{
	struct dsa_port *dp = dsa_slave_to_port(dev);
	struct dsa_slave_priv *p = netdev_priv(dev);
	struct dsa_mall_tc_entry *mall_tc_entry;
	__be16 protocol = cls->common.protocol;
<<<<<<< HEAD
	struct net *net = dev_net(dev);
=======
>>>>>>> 661e50bc
	struct dsa_switch *ds = dp->ds;
	struct net_device *to_dev;
	const struct tc_action *a;
	struct dsa_port *to_dp;
	int err = -EOPNOTSUPP;
	LIST_HEAD(actions);

	if (!ds->ops->port_mirror_add)
		return err;

	if (!tcf_exts_has_one_action(cls->exts))
		return err;

	tcf_exts_to_list(cls->exts, &actions);
	a = list_first_entry(&actions, struct tc_action, list);

	if (is_tcf_mirred_egress_mirror(a) && protocol == htons(ETH_P_ALL)) {
		struct dsa_mall_mirror_tc_entry *mirror;

		to_dev = tcf_mirred_dev(a);
		if (!to_dev)
			return -EINVAL;

		if (!dsa_slave_dev_check(to_dev))
			return -EOPNOTSUPP;

		mall_tc_entry = kzalloc(sizeof(*mall_tc_entry), GFP_KERNEL);
		if (!mall_tc_entry)
			return -ENOMEM;

		mall_tc_entry->cookie = cls->cookie;
		mall_tc_entry->type = DSA_PORT_MALL_MIRROR;
		mirror = &mall_tc_entry->mirror;

		to_dp = dsa_slave_to_port(to_dev);

		mirror->to_local_port = to_dp->index;
		mirror->ingress = ingress;

		err = ds->ops->port_mirror_add(ds, dp->index, mirror, ingress);
		if (err) {
			kfree(mall_tc_entry);
			return err;
		}

		list_add_tail(&mall_tc_entry->list, &p->mall_tc_list);
	}

	return 0;
}

static void dsa_slave_del_cls_matchall(struct net_device *dev,
				       struct tc_cls_matchall_offload *cls)
{
	struct dsa_port *dp = dsa_slave_to_port(dev);
	struct dsa_mall_tc_entry *mall_tc_entry;
	struct dsa_switch *ds = dp->ds;

	if (!ds->ops->port_mirror_del)
		return;

	mall_tc_entry = dsa_slave_mall_tc_entry_find(dev, cls->cookie);
	if (!mall_tc_entry)
		return;

	list_del(&mall_tc_entry->list);

	switch (mall_tc_entry->type) {
	case DSA_PORT_MALL_MIRROR:
		ds->ops->port_mirror_del(ds, dp->index, &mall_tc_entry->mirror);
		break;
	default:
		WARN_ON(1);
	}

	kfree(mall_tc_entry);
}

static int dsa_slave_setup_tc_cls_matchall(struct net_device *dev,
					   struct tc_cls_matchall_offload *cls,
					   bool ingress)
{
	if (cls->common.chain_index)
		return -EOPNOTSUPP;

	switch (cls->command) {
	case TC_CLSMATCHALL_REPLACE:
		return dsa_slave_add_cls_matchall(dev, cls, ingress);
	case TC_CLSMATCHALL_DESTROY:
		dsa_slave_del_cls_matchall(dev, cls);
		return 0;
	default:
		return -EOPNOTSUPP;
	}
}

static int dsa_slave_setup_tc_block_cb(enum tc_setup_type type, void *type_data,
				       void *cb_priv, bool ingress)
{
	struct net_device *dev = cb_priv;

	if (!tc_can_offload(dev))
		return -EOPNOTSUPP;

	switch (type) {
	case TC_SETUP_CLSMATCHALL:
		return dsa_slave_setup_tc_cls_matchall(dev, type_data, ingress);
	default:
		return -EOPNOTSUPP;
	}
}

static int dsa_slave_setup_tc_block_cb_ig(enum tc_setup_type type,
					  void *type_data, void *cb_priv)
{
	return dsa_slave_setup_tc_block_cb(type, type_data, cb_priv, true);
}

static int dsa_slave_setup_tc_block_cb_eg(enum tc_setup_type type,
					  void *type_data, void *cb_priv)
{
	return dsa_slave_setup_tc_block_cb(type, type_data, cb_priv, false);
}

static int dsa_slave_setup_tc_block(struct net_device *dev,
				    struct tc_block_offload *f)
{
	tc_setup_cb_t *cb;

	if (f->binder_type == TCF_BLOCK_BINDER_TYPE_CLSACT_INGRESS)
		cb = dsa_slave_setup_tc_block_cb_ig;
	else if (f->binder_type == TCF_BLOCK_BINDER_TYPE_CLSACT_EGRESS)
		cb = dsa_slave_setup_tc_block_cb_eg;
	else
		return -EOPNOTSUPP;

	switch (f->command) {
	case TC_BLOCK_BIND:
		return tcf_block_cb_register(f->block, cb, dev, dev);
	case TC_BLOCK_UNBIND:
		tcf_block_cb_unregister(f->block, cb, dev);
		return 0;
	default:
		return -EOPNOTSUPP;
	}
}

static int dsa_slave_setup_tc(struct net_device *dev, enum tc_setup_type type,
			      void *type_data)
{
	switch (type) {
	case TC_SETUP_BLOCK:
		return dsa_slave_setup_tc_block(dev, type_data);
	default:
		return -EOPNOTSUPP;
	}
}

static void dsa_slave_get_stats64(struct net_device *dev,
				  struct rtnl_link_stats64 *stats)
{
	struct dsa_slave_priv *p = netdev_priv(dev);
	struct pcpu_sw_netstats *s;
	unsigned int start;
	int i;

	netdev_stats_to_stats64(stats, &dev->stats);
	for_each_possible_cpu(i) {
		u64 tx_packets, tx_bytes, rx_packets, rx_bytes;

		s = per_cpu_ptr(p->stats64, i);
		do {
			start = u64_stats_fetch_begin_irq(&s->syncp);
			tx_packets = s->tx_packets;
			tx_bytes = s->tx_bytes;
			rx_packets = s->rx_packets;
			rx_bytes = s->rx_bytes;
		} while (u64_stats_fetch_retry_irq(&s->syncp, start));

		stats->tx_packets += tx_packets;
		stats->tx_bytes += tx_bytes;
		stats->rx_packets += rx_packets;
		stats->rx_bytes += rx_bytes;
	}
}

static int dsa_slave_get_rxnfc(struct net_device *dev,
			       struct ethtool_rxnfc *nfc, u32 *rule_locs)
{
	struct dsa_port *dp = dsa_slave_to_port(dev);
	struct dsa_switch *ds = dp->ds;

	if (!ds->ops->get_rxnfc)
		return -EOPNOTSUPP;

	return ds->ops->get_rxnfc(ds, dp->index, nfc, rule_locs);
}

static int dsa_slave_set_rxnfc(struct net_device *dev,
			       struct ethtool_rxnfc *nfc)
{
	struct dsa_port *dp = dsa_slave_to_port(dev);
	struct dsa_switch *ds = dp->ds;

	if (!ds->ops->set_rxnfc)
		return -EOPNOTSUPP;

	return ds->ops->set_rxnfc(ds, dp->index, nfc);
}

static const struct ethtool_ops dsa_slave_ethtool_ops = {
	.get_drvinfo		= dsa_slave_get_drvinfo,
	.get_regs_len		= dsa_slave_get_regs_len,
	.get_regs		= dsa_slave_get_regs,
	.nway_reset		= phy_ethtool_nway_reset,
	.get_link		= dsa_slave_get_link,
	.get_eeprom_len		= dsa_slave_get_eeprom_len,
	.get_eeprom		= dsa_slave_get_eeprom,
	.set_eeprom		= dsa_slave_set_eeprom,
	.get_strings		= dsa_slave_get_strings,
	.get_ethtool_stats	= dsa_slave_get_ethtool_stats,
	.get_sset_count		= dsa_slave_get_sset_count,
	.set_wol		= dsa_slave_set_wol,
	.get_wol		= dsa_slave_get_wol,
	.set_eee		= dsa_slave_set_eee,
	.get_eee		= dsa_slave_get_eee,
	.get_link_ksettings	= phy_ethtool_get_link_ksettings,
	.set_link_ksettings	= phy_ethtool_set_link_ksettings,
	.get_rxnfc		= dsa_slave_get_rxnfc,
	.set_rxnfc		= dsa_slave_set_rxnfc,
};

/* legacy way, bypassing the bridge *****************************************/
int dsa_legacy_fdb_add(struct ndmsg *ndm, struct nlattr *tb[],
		       struct net_device *dev,
		       const unsigned char *addr, u16 vid,
		       u16 flags)
{
	struct dsa_port *dp = dsa_slave_to_port(dev);

	return dsa_port_fdb_add(dp, addr, vid);
}

int dsa_legacy_fdb_del(struct ndmsg *ndm, struct nlattr *tb[],
		       struct net_device *dev,
		       const unsigned char *addr, u16 vid)
{
	struct dsa_port *dp = dsa_slave_to_port(dev);

	return dsa_port_fdb_del(dp, addr, vid);
}

static const struct net_device_ops dsa_slave_netdev_ops = {
	.ndo_open	 	= dsa_slave_open,
	.ndo_stop		= dsa_slave_close,
	.ndo_start_xmit		= dsa_slave_xmit,
	.ndo_change_rx_flags	= dsa_slave_change_rx_flags,
	.ndo_set_rx_mode	= dsa_slave_set_rx_mode,
	.ndo_set_mac_address	= dsa_slave_set_mac_address,
	.ndo_fdb_add		= dsa_legacy_fdb_add,
	.ndo_fdb_del		= dsa_legacy_fdb_del,
	.ndo_fdb_dump		= dsa_slave_fdb_dump,
	.ndo_do_ioctl		= dsa_slave_ioctl,
	.ndo_get_iflink		= dsa_slave_get_iflink,
#ifdef CONFIG_NET_POLL_CONTROLLER
	.ndo_netpoll_setup	= dsa_slave_netpoll_setup,
	.ndo_netpoll_cleanup	= dsa_slave_netpoll_cleanup,
	.ndo_poll_controller	= dsa_slave_poll_controller,
#endif
	.ndo_get_phys_port_name	= dsa_slave_get_phys_port_name,
	.ndo_setup_tc		= dsa_slave_setup_tc,
	.ndo_get_stats64	= dsa_slave_get_stats64,
};

static const struct switchdev_ops dsa_slave_switchdev_ops = {
	.switchdev_port_attr_get	= dsa_slave_port_attr_get,
	.switchdev_port_attr_set	= dsa_slave_port_attr_set,
	.switchdev_port_obj_add		= dsa_slave_port_obj_add,
	.switchdev_port_obj_del		= dsa_slave_port_obj_del,
};

static struct device_type dsa_type = {
	.name	= "dsa",
};

static void dsa_slave_adjust_link(struct net_device *dev)
{
	struct dsa_port *dp = dsa_slave_to_port(dev);
	struct dsa_slave_priv *p = netdev_priv(dev);
	struct dsa_switch *ds = dp->ds;
	unsigned int status_changed = 0;

	if (p->old_link != dev->phydev->link) {
		status_changed = 1;
		p->old_link = dev->phydev->link;
	}

	if (p->old_duplex != dev->phydev->duplex) {
		status_changed = 1;
		p->old_duplex = dev->phydev->duplex;
	}

	if (p->old_pause != dev->phydev->pause) {
		status_changed = 1;
		p->old_pause = dev->phydev->pause;
	}

	if (ds->ops->adjust_link && status_changed)
		ds->ops->adjust_link(ds, dp->index, dev->phydev);

	if (status_changed)
		phy_print_status(dev->phydev);
}

static int dsa_slave_fixed_link_update(struct net_device *dev,
				       struct fixed_phy_status *status)
{
	struct dsa_switch *ds;
	struct dsa_port *dp;

	if (dev) {
		dp = dsa_slave_to_port(dev);
		ds = dp->ds;
		if (ds->ops->fixed_link_update)
			ds->ops->fixed_link_update(ds, dp->index, status);
	}

	return 0;
}

/* slave device setup *******************************************************/
static int dsa_slave_phy_connect(struct net_device *slave_dev, int addr)
{
	struct dsa_port *dp = dsa_slave_to_port(slave_dev);
	struct dsa_slave_priv *p = netdev_priv(slave_dev);
	struct dsa_switch *ds = dp->ds;

	slave_dev->phydev = mdiobus_get_phy(ds->slave_mii_bus, addr);
	if (!slave_dev->phydev) {
		netdev_err(slave_dev, "no phy at %d\n", addr);
		return -ENODEV;
	}

	/* Use already configured phy mode */
	if (p->phy_interface == PHY_INTERFACE_MODE_NA)
		p->phy_interface = slave_dev->phydev->interface;

	return phy_connect_direct(slave_dev, slave_dev->phydev,
				  dsa_slave_adjust_link, p->phy_interface);
}

static int dsa_slave_phy_setup(struct net_device *slave_dev)
{
	struct dsa_port *dp = dsa_slave_to_port(slave_dev);
	struct dsa_slave_priv *p = netdev_priv(slave_dev);
	struct device_node *port_dn = dp->dn;
	struct dsa_switch *ds = dp->ds;
	struct device_node *phy_dn;
	bool phy_is_fixed = false;
	u32 phy_flags = 0;
	int mode, ret;

	mode = of_get_phy_mode(port_dn);
	if (mode < 0)
		mode = PHY_INTERFACE_MODE_NA;
	p->phy_interface = mode;

	phy_dn = of_parse_phandle(port_dn, "phy-handle", 0);
	if (!phy_dn && of_phy_is_fixed_link(port_dn)) {
		/* In the case of a fixed PHY, the DT node associated
		 * to the fixed PHY is the Port DT node
		 */
		ret = of_phy_register_fixed_link(port_dn);
		if (ret) {
			netdev_err(slave_dev, "failed to register fixed PHY: %d\n", ret);
			return ret;
		}
		phy_is_fixed = true;
		phy_dn = of_node_get(port_dn);
	}

	if (ds->ops->get_phy_flags)
		phy_flags = ds->ops->get_phy_flags(ds, dp->index);

	if (phy_dn) {
		slave_dev->phydev = of_phy_connect(slave_dev, phy_dn,
						   dsa_slave_adjust_link,
						   phy_flags,
						   p->phy_interface);
		of_node_put(phy_dn);
	}

	if (slave_dev->phydev && phy_is_fixed)
		fixed_phy_set_link_update(slave_dev->phydev,
					  dsa_slave_fixed_link_update);

	/* We could not connect to a designated PHY, so use the switch internal
	 * MDIO bus instead
	 */
	if (!slave_dev->phydev) {
		ret = dsa_slave_phy_connect(slave_dev, dp->index);
		if (ret) {
			netdev_err(slave_dev, "failed to connect to port %d: %d\n",
				   dp->index, ret);
			if (phy_is_fixed)
				of_phy_deregister_fixed_link(port_dn);
			return ret;
		}
	}

	phy_attached_info(slave_dev->phydev);

	return 0;
}

static struct lock_class_key dsa_slave_netdev_xmit_lock_key;
static void dsa_slave_set_lockdep_class_one(struct net_device *dev,
					    struct netdev_queue *txq,
					    void *_unused)
{
	lockdep_set_class(&txq->_xmit_lock,
			  &dsa_slave_netdev_xmit_lock_key);
}

int dsa_slave_suspend(struct net_device *slave_dev)
{
	struct dsa_slave_priv *p = netdev_priv(slave_dev);

	netif_device_detach(slave_dev);

	if (slave_dev->phydev) {
		phy_stop(slave_dev->phydev);
		p->old_pause = -1;
		p->old_link = -1;
		p->old_duplex = -1;
		phy_suspend(slave_dev->phydev);
	}

	return 0;
}

int dsa_slave_resume(struct net_device *slave_dev)
{
	netif_device_attach(slave_dev);

	if (slave_dev->phydev) {
		phy_resume(slave_dev->phydev);
		phy_start(slave_dev->phydev);
	}

	return 0;
}

static void dsa_slave_notify(struct net_device *dev, unsigned long val)
<<<<<<< HEAD
{
	struct net_device *master = dsa_slave_to_master(dev);
	struct dsa_port *dp = dsa_slave_to_port(dev);
	struct dsa_notifier_register_info rinfo = {
		.switch_number = dp->ds->index,
		.port_number = dp->index,
		.master = master,
		.info.dev = dev,
	};

	call_dsa_notifiers(val, dev, &rinfo.info);
}

int dsa_slave_create(struct dsa_port *port)
{
=======
{
	struct net_device *master = dsa_slave_to_master(dev);
	struct dsa_port *dp = dsa_slave_to_port(dev);
	struct dsa_notifier_register_info rinfo = {
		.switch_number = dp->ds->index,
		.port_number = dp->index,
		.master = master,
		.info.dev = dev,
	};

	call_dsa_notifiers(val, dev, &rinfo.info);
}

int dsa_slave_create(struct dsa_port *port)
{
>>>>>>> 661e50bc
	const struct dsa_port *cpu_dp = port->cpu_dp;
	struct net_device *master = cpu_dp->master;
	struct dsa_switch *ds = port->ds;
	const char *name = port->name;
	struct net_device *slave_dev;
	struct dsa_slave_priv *p;
	int ret;

	if (!ds->num_tx_queues)
		ds->num_tx_queues = 1;

	slave_dev = alloc_netdev_mqs(sizeof(struct dsa_slave_priv), name,
				     NET_NAME_UNKNOWN, ether_setup,
				     ds->num_tx_queues, 1);
	if (slave_dev == NULL)
		return -ENOMEM;

	slave_dev->features = master->vlan_features | NETIF_F_HW_TC;
	slave_dev->hw_features |= NETIF_F_HW_TC;
	slave_dev->ethtool_ops = &dsa_slave_ethtool_ops;
	eth_hw_addr_inherit(slave_dev, master);
	slave_dev->priv_flags |= IFF_NO_QUEUE;
	slave_dev->netdev_ops = &dsa_slave_netdev_ops;
	slave_dev->switchdev_ops = &dsa_slave_switchdev_ops;
	slave_dev->min_mtu = 0;
	slave_dev->max_mtu = ETH_MAX_MTU;
	SET_NETDEV_DEVTYPE(slave_dev, &dsa_type);

	netdev_for_each_tx_queue(slave_dev, dsa_slave_set_lockdep_class_one,
				 NULL);

	SET_NETDEV_DEV(slave_dev, port->ds->dev);
	slave_dev->dev.of_node = port->dn;
	slave_dev->vlan_features = master->vlan_features;

	p = netdev_priv(slave_dev);
	p->stats64 = netdev_alloc_pcpu_stats(struct pcpu_sw_netstats);
	if (!p->stats64) {
		free_netdev(slave_dev);
		return -ENOMEM;
	}
	p->dp = port;
	INIT_LIST_HEAD(&p->mall_tc_list);
	p->xmit = cpu_dp->tag_ops->xmit;

	p->old_pause = -1;
	p->old_link = -1;
	p->old_duplex = -1;

	port->slave = slave_dev;

	netif_carrier_off(slave_dev);

	ret = dsa_slave_phy_setup(slave_dev);
	if (ret) {
		netdev_err(master, "error %d setting up slave phy\n", ret);
		goto out_free;
	}

	dsa_slave_notify(slave_dev, DSA_PORT_REGISTER);

	ret = register_netdev(slave_dev);
	if (ret) {
		netdev_err(master, "error %d registering interface %s\n",
			   ret, slave_dev->name);
		goto out_phy;
	}

	return 0;

out_phy:
	phy_disconnect(slave_dev->phydev);
	if (of_phy_is_fixed_link(port->dn))
		of_phy_deregister_fixed_link(port->dn);
out_free:
	free_percpu(p->stats64);
	free_netdev(slave_dev);
	port->slave = NULL;
	return ret;
}

void dsa_slave_destroy(struct net_device *slave_dev)
{
	struct dsa_port *dp = dsa_slave_to_port(slave_dev);
	struct dsa_slave_priv *p = netdev_priv(slave_dev);
	struct device_node *port_dn = dp->dn;

	netif_carrier_off(slave_dev);
	if (slave_dev->phydev) {
		phy_disconnect(slave_dev->phydev);

		if (of_phy_is_fixed_link(port_dn))
			of_phy_deregister_fixed_link(port_dn);
	}
	dsa_slave_notify(slave_dev, DSA_PORT_UNREGISTER);
	unregister_netdev(slave_dev);
	free_percpu(p->stats64);
	free_netdev(slave_dev);
}

static bool dsa_slave_dev_check(struct net_device *dev)
{
	return dev->netdev_ops == &dsa_slave_netdev_ops;
}

static int dsa_slave_changeupper(struct net_device *dev,
				 struct netdev_notifier_changeupper_info *info)
{
	struct dsa_port *dp = dsa_slave_to_port(dev);
	int err = NOTIFY_DONE;

	if (netif_is_bridge_master(info->upper_dev)) {
		if (info->linking) {
			err = dsa_port_bridge_join(dp, info->upper_dev);
			err = notifier_from_errno(err);
		} else {
			dsa_port_bridge_leave(dp, info->upper_dev);
			err = NOTIFY_OK;
		}
	}

	return err;
}

static int dsa_slave_netdevice_event(struct notifier_block *nb,
				     unsigned long event, void *ptr)
{
	struct net_device *dev = netdev_notifier_info_to_dev(ptr);

	if (!dsa_slave_dev_check(dev))
		return NOTIFY_DONE;

	if (event == NETDEV_CHANGEUPPER)
		return dsa_slave_changeupper(dev, ptr);

	return NOTIFY_DONE;
}

struct dsa_switchdev_event_work {
	struct work_struct work;
	struct switchdev_notifier_fdb_info fdb_info;
	struct net_device *dev;
	unsigned long event;
};

static void dsa_slave_switchdev_event_work(struct work_struct *work)
{
	struct dsa_switchdev_event_work *switchdev_work =
		container_of(work, struct dsa_switchdev_event_work, work);
	struct net_device *dev = switchdev_work->dev;
	struct switchdev_notifier_fdb_info *fdb_info;
	struct dsa_port *dp = dsa_slave_to_port(dev);
	int err;

	rtnl_lock();
	switch (switchdev_work->event) {
	case SWITCHDEV_FDB_ADD_TO_DEVICE:
		fdb_info = &switchdev_work->fdb_info;
		err = dsa_port_fdb_add(dp, fdb_info->addr, fdb_info->vid);
		if (err) {
			netdev_dbg(dev, "fdb add failed err=%d\n", err);
			break;
		}
		call_switchdev_notifiers(SWITCHDEV_FDB_OFFLOADED, dev,
					 &fdb_info->info);
		break;

	case SWITCHDEV_FDB_DEL_TO_DEVICE:
		fdb_info = &switchdev_work->fdb_info;
		err = dsa_port_fdb_del(dp, fdb_info->addr, fdb_info->vid);
		if (err) {
			netdev_dbg(dev, "fdb del failed err=%d\n", err);
			dev_close(dev);
		}
		break;
	}
	rtnl_unlock();

	kfree(switchdev_work->fdb_info.addr);
	kfree(switchdev_work);
	dev_put(dev);
}

static int
dsa_slave_switchdev_fdb_work_init(struct dsa_switchdev_event_work *
				  switchdev_work,
				  const struct switchdev_notifier_fdb_info *
				  fdb_info)
{
	memcpy(&switchdev_work->fdb_info, fdb_info,
	       sizeof(switchdev_work->fdb_info));
	switchdev_work->fdb_info.addr = kzalloc(ETH_ALEN, GFP_ATOMIC);
	if (!switchdev_work->fdb_info.addr)
		return -ENOMEM;
	ether_addr_copy((u8 *)switchdev_work->fdb_info.addr,
			fdb_info->addr);
	return 0;
}

/* Called under rcu_read_lock() */
static int dsa_slave_switchdev_event(struct notifier_block *unused,
				     unsigned long event, void *ptr)
{
	struct net_device *dev = switchdev_notifier_info_to_dev(ptr);
	struct dsa_switchdev_event_work *switchdev_work;

	if (!dsa_slave_dev_check(dev))
		return NOTIFY_DONE;

	switchdev_work = kzalloc(sizeof(*switchdev_work), GFP_ATOMIC);
	if (!switchdev_work)
		return NOTIFY_BAD;

	INIT_WORK(&switchdev_work->work,
		  dsa_slave_switchdev_event_work);
	switchdev_work->dev = dev;
	switchdev_work->event = event;

	switch (event) {
	case SWITCHDEV_FDB_ADD_TO_DEVICE: /* fall through */
	case SWITCHDEV_FDB_DEL_TO_DEVICE:
		if (dsa_slave_switchdev_fdb_work_init(switchdev_work,
						      ptr))
			goto err_fdb_work_init;
		dev_hold(dev);
		break;
	default:
		kfree(switchdev_work);
		return NOTIFY_DONE;
	}

	dsa_schedule_work(&switchdev_work->work);
	return NOTIFY_OK;

err_fdb_work_init:
	kfree(switchdev_work);
	return NOTIFY_BAD;
}

static struct notifier_block dsa_slave_nb __read_mostly = {
	.notifier_call  = dsa_slave_netdevice_event,
};

static struct notifier_block dsa_slave_switchdev_notifier = {
	.notifier_call = dsa_slave_switchdev_event,
};

int dsa_slave_register_notifier(void)
{
	int err;

	err = register_netdevice_notifier(&dsa_slave_nb);
	if (err)
		return err;

	err = register_switchdev_notifier(&dsa_slave_switchdev_notifier);
	if (err)
		goto err_switchdev_nb;

	return 0;

err_switchdev_nb:
	unregister_netdevice_notifier(&dsa_slave_nb);
	return err;
}

void dsa_slave_unregister_notifier(void)
{
	int err;

	err = unregister_switchdev_notifier(&dsa_slave_switchdev_notifier);
	if (err)
		pr_err("DSA: failed to unregister switchdev notifier (%d)\n", err);

	err = unregister_netdevice_notifier(&dsa_slave_nb);
	if (err)
		pr_err("DSA: failed to unregister slave notifier (%d)\n", err);
}<|MERGE_RESOLUTION|>--- conflicted
+++ resolved
@@ -708,10 +708,6 @@
 	struct dsa_slave_priv *p = netdev_priv(dev);
 	struct dsa_mall_tc_entry *mall_tc_entry;
 	__be16 protocol = cls->common.protocol;
-<<<<<<< HEAD
-	struct net *net = dev_net(dev);
-=======
->>>>>>> 661e50bc
 	struct dsa_switch *ds = dp->ds;
 	struct net_device *to_dev;
 	const struct tc_action *a;
@@ -1166,7 +1162,6 @@
 }
 
 static void dsa_slave_notify(struct net_device *dev, unsigned long val)
-<<<<<<< HEAD
 {
 	struct net_device *master = dsa_slave_to_master(dev);
 	struct dsa_port *dp = dsa_slave_to_port(dev);
@@ -1182,23 +1177,6 @@
 
 int dsa_slave_create(struct dsa_port *port)
 {
-=======
-{
-	struct net_device *master = dsa_slave_to_master(dev);
-	struct dsa_port *dp = dsa_slave_to_port(dev);
-	struct dsa_notifier_register_info rinfo = {
-		.switch_number = dp->ds->index,
-		.port_number = dp->index,
-		.master = master,
-		.info.dev = dev,
-	};
-
-	call_dsa_notifiers(val, dev, &rinfo.info);
-}
-
-int dsa_slave_create(struct dsa_port *port)
-{
->>>>>>> 661e50bc
 	const struct dsa_port *cpu_dp = port->cpu_dp;
 	struct net_device *master = cpu_dp->master;
 	struct dsa_switch *ds = port->ds;
