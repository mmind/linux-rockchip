/*
 * net/tipc/node.c: TIPC node management routines
 *
 * Copyright (c) 2000-2006, 2012-2015, Ericsson AB
 * Copyright (c) 2005-2006, 2010-2014, Wind River Systems
 * All rights reserved.
 *
 * Redistribution and use in source and binary forms, with or without
 * modification, are permitted provided that the following conditions are met:
 *
 * 1. Redistributions of source code must retain the above copyright
 *    notice, this list of conditions and the following disclaimer.
 * 2. Redistributions in binary form must reproduce the above copyright
 *    notice, this list of conditions and the following disclaimer in the
 *    documentation and/or other materials provided with the distribution.
 * 3. Neither the names of the copyright holders nor the names of its
 *    contributors may be used to endorse or promote products derived from
 *    this software without specific prior written permission.
 *
 * Alternatively, this software may be distributed under the terms of the
 * GNU General Public License ("GPL") version 2 as published by the Free
 * Software Foundation.
 *
 * THIS SOFTWARE IS PROVIDED BY THE COPYRIGHT HOLDERS AND CONTRIBUTORS "AS IS"
 * AND ANY EXPRESS OR IMPLIED WARRANTIES, INCLUDING, BUT NOT LIMITED TO, THE
 * IMPLIED WARRANTIES OF MERCHANTABILITY AND FITNESS FOR A PARTICULAR PURPOSE
 * ARE DISCLAIMED. IN NO EVENT SHALL THE COPYRIGHT OWNER OR CONTRIBUTORS BE
 * LIABLE FOR ANY DIRECT, INDIRECT, INCIDENTAL, SPECIAL, EXEMPLARY, OR
 * CONSEQUENTIAL DAMAGES (INCLUDING, BUT NOT LIMITED TO, PROCUREMENT OF
 * SUBSTITUTE GOODS OR SERVICES; LOSS OF USE, DATA, OR PROFITS; OR BUSINESS
 * INTERRUPTION) HOWEVER CAUSED AND ON ANY THEORY OF LIABILITY, WHETHER IN
 * CONTRACT, STRICT LIABILITY, OR TORT (INCLUDING NEGLIGENCE OR OTHERWISE)
 * ARISING IN ANY WAY OUT OF THE USE OF THIS SOFTWARE, EVEN IF ADVISED OF THE
 * POSSIBILITY OF SUCH DAMAGE.
 */

#include "core.h"
#include "link.h"
#include "node.h"
#include "name_distr.h"
#include "socket.h"
#include "bcast.h"
#include "discover.h"

/* Node FSM states and events:
 */
enum {
	SELF_DOWN_PEER_DOWN    = 0xdd,
	SELF_UP_PEER_UP        = 0xaa,
	SELF_DOWN_PEER_LEAVING = 0xd1,
	SELF_UP_PEER_COMING    = 0xac,
	SELF_COMING_PEER_UP    = 0xca,
	SELF_LEAVING_PEER_DOWN = 0x1d,
	NODE_FAILINGOVER       = 0xf0,
	NODE_SYNCHING          = 0xcc
};

enum {
	SELF_ESTABL_CONTACT_EVT = 0xece,
	SELF_LOST_CONTACT_EVT   = 0x1ce,
	PEER_ESTABL_CONTACT_EVT = 0x9ece,
	PEER_LOST_CONTACT_EVT   = 0x91ce,
	NODE_FAILOVER_BEGIN_EVT = 0xfbe,
	NODE_FAILOVER_END_EVT   = 0xfee,
	NODE_SYNCH_BEGIN_EVT    = 0xcbe,
	NODE_SYNCH_END_EVT      = 0xcee
};

static void __tipc_node_link_down(struct tipc_node *n, int *bearer_id,
				  struct sk_buff_head *xmitq,
				  struct tipc_media_addr **maddr);
static void tipc_node_link_down(struct tipc_node *n, int bearer_id,
				bool delete);
static void node_lost_contact(struct tipc_node *n, struct sk_buff_head *inputq);
static void node_established_contact(struct tipc_node *n_ptr);
static void tipc_node_delete(struct tipc_node *node);
static void tipc_node_timeout(unsigned long data);
static void tipc_node_fsm_evt(struct tipc_node *n, int evt);

struct tipc_sock_conn {
	u32 port;
	u32 peer_port;
	u32 peer_node;
	struct list_head list;
};

static const struct nla_policy tipc_nl_node_policy[TIPC_NLA_NODE_MAX + 1] = {
	[TIPC_NLA_NODE_UNSPEC]		= { .type = NLA_UNSPEC },
	[TIPC_NLA_NODE_ADDR]		= { .type = NLA_U32 },
	[TIPC_NLA_NODE_UP]		= { .type = NLA_FLAG }
};

/*
 * A trivial power-of-two bitmask technique is used for speed, since this
 * operation is done for every incoming TIPC packet. The number of hash table
 * entries has been chosen so that no hash chain exceeds 8 nodes and will
 * usually be much smaller (typically only a single node).
 */
static unsigned int tipc_hashfn(u32 addr)
{
	return addr & (NODE_HTABLE_SIZE - 1);
}

static void tipc_node_kref_release(struct kref *kref)
{
	struct tipc_node *node = container_of(kref, struct tipc_node, kref);

	tipc_node_delete(node);
}

void tipc_node_put(struct tipc_node *node)
{
	kref_put(&node->kref, tipc_node_kref_release);
}

static void tipc_node_get(struct tipc_node *node)
{
	kref_get(&node->kref);
}

/*
 * tipc_node_find - locate specified node object, if it exists
 */
struct tipc_node *tipc_node_find(struct net *net, u32 addr)
{
	struct tipc_net *tn = net_generic(net, tipc_net_id);
	struct tipc_node *node;

	if (unlikely(!in_own_cluster_exact(net, addr)))
		return NULL;

	rcu_read_lock();
	hlist_for_each_entry_rcu(node, &tn->node_htable[tipc_hashfn(addr)],
				 hash) {
		if (node->addr == addr) {
			tipc_node_get(node);
			rcu_read_unlock();
			return node;
		}
	}
	rcu_read_unlock();
	return NULL;
}

struct tipc_node *tipc_node_create(struct net *net, u32 addr, u16 capabilities)
{
	struct tipc_net *tn = net_generic(net, tipc_net_id);
	struct tipc_node *n_ptr, *temp_node;

	spin_lock_bh(&tn->node_list_lock);
	n_ptr = tipc_node_find(net, addr);
	if (n_ptr)
		goto exit;
	n_ptr = kzalloc(sizeof(*n_ptr), GFP_ATOMIC);
	if (!n_ptr) {
		pr_warn("Node creation failed, no memory\n");
		goto exit;
	}
	n_ptr->addr = addr;
	n_ptr->net = net;
	n_ptr->capabilities = capabilities;
	kref_init(&n_ptr->kref);
	spin_lock_init(&n_ptr->lock);
	INIT_HLIST_NODE(&n_ptr->hash);
	INIT_LIST_HEAD(&n_ptr->list);
	INIT_LIST_HEAD(&n_ptr->publ_list);
	INIT_LIST_HEAD(&n_ptr->conn_sks);
	skb_queue_head_init(&n_ptr->bclink.namedq);
	__skb_queue_head_init(&n_ptr->bclink.deferdq);
	hlist_add_head_rcu(&n_ptr->hash, &tn->node_htable[tipc_hashfn(addr)]);
	list_for_each_entry_rcu(temp_node, &tn->node_list, list) {
		if (n_ptr->addr < temp_node->addr)
			break;
	}
	list_add_tail_rcu(&n_ptr->list, &temp_node->list);
	n_ptr->state = SELF_DOWN_PEER_LEAVING;
	n_ptr->signature = INVALID_NODE_SIG;
	n_ptr->active_links[0] = INVALID_BEARER_ID;
	n_ptr->active_links[1] = INVALID_BEARER_ID;
	tipc_node_get(n_ptr);
	setup_timer(&n_ptr->timer, tipc_node_timeout, (unsigned long)n_ptr);
	n_ptr->keepalive_intv = U32_MAX;
exit:
	spin_unlock_bh(&tn->node_list_lock);
	return n_ptr;
}

static void tipc_node_calculate_timer(struct tipc_node *n, struct tipc_link *l)
{
	unsigned long tol = l->tolerance;
	unsigned long intv = ((tol / 4) > 500) ? 500 : tol / 4;
	unsigned long keepalive_intv = msecs_to_jiffies(intv);

	/* Link with lowest tolerance determines timer interval */
	if (keepalive_intv < n->keepalive_intv)
		n->keepalive_intv = keepalive_intv;

	/* Ensure link's abort limit corresponds to current interval */
	l->abort_limit = l->tolerance / jiffies_to_msecs(n->keepalive_intv);
}

static void tipc_node_delete(struct tipc_node *node)
{
	list_del_rcu(&node->list);
	hlist_del_rcu(&node->hash);
	kfree_rcu(node, rcu);
}

void tipc_node_stop(struct net *net)
{
	struct tipc_net *tn = net_generic(net, tipc_net_id);
	struct tipc_node *node, *t_node;

	spin_lock_bh(&tn->node_list_lock);
	list_for_each_entry_safe(node, t_node, &tn->node_list, list) {
		if (del_timer(&node->timer))
			tipc_node_put(node);
		tipc_node_put(node);
	}
	spin_unlock_bh(&tn->node_list_lock);
}

int tipc_node_add_conn(struct net *net, u32 dnode, u32 port, u32 peer_port)
{
	struct tipc_node *node;
	struct tipc_sock_conn *conn;
	int err = 0;

	if (in_own_node(net, dnode))
		return 0;

	node = tipc_node_find(net, dnode);
	if (!node) {
		pr_warn("Connecting sock to node 0x%x failed\n", dnode);
		return -EHOSTUNREACH;
	}
	conn = kmalloc(sizeof(*conn), GFP_ATOMIC);
	if (!conn) {
		err = -EHOSTUNREACH;
		goto exit;
	}
	conn->peer_node = dnode;
	conn->port = port;
	conn->peer_port = peer_port;

	tipc_node_lock(node);
	list_add_tail(&conn->list, &node->conn_sks);
	tipc_node_unlock(node);
exit:
	tipc_node_put(node);
	return err;
}

void tipc_node_remove_conn(struct net *net, u32 dnode, u32 port)
{
	struct tipc_node *node;
	struct tipc_sock_conn *conn, *safe;

	if (in_own_node(net, dnode))
		return;

	node = tipc_node_find(net, dnode);
	if (!node)
		return;

	tipc_node_lock(node);
	list_for_each_entry_safe(conn, safe, &node->conn_sks, list) {
		if (port != conn->port)
			continue;
		list_del(&conn->list);
		kfree(conn);
	}
	tipc_node_unlock(node);
	tipc_node_put(node);
}

/* tipc_node_timeout - handle expiration of node timer
 */
static void tipc_node_timeout(unsigned long data)
{
	struct tipc_node *n = (struct tipc_node *)data;
	struct tipc_link_entry *le;
	struct sk_buff_head xmitq;
	int bearer_id;
	int rc = 0;

	__skb_queue_head_init(&xmitq);

	for (bearer_id = 0; bearer_id < MAX_BEARERS; bearer_id++) {
		tipc_node_lock(n);
		le = &n->links[bearer_id];
		if (le->link) {
			/* Link tolerance may change asynchronously: */
			tipc_node_calculate_timer(n, le->link);
			rc = tipc_link_timeout(le->link, &xmitq);
		}
		tipc_node_unlock(n);
		tipc_bearer_xmit(n->net, bearer_id, &xmitq, &le->maddr);
		if (rc & TIPC_LINK_DOWN_EVT)
			tipc_node_link_down(n, bearer_id, false);
	}
	if (!mod_timer(&n->timer, jiffies + n->keepalive_intv))
		tipc_node_get(n);
	tipc_node_put(n);
}

/**
 * __tipc_node_link_up - handle addition of link
 * Node lock must be held by caller
 * Link becomes active (alone or shared) or standby, depending on its priority.
 */
static void __tipc_node_link_up(struct tipc_node *n, int bearer_id,
				struct sk_buff_head *xmitq)
{
	int *slot0 = &n->active_links[0];
	int *slot1 = &n->active_links[1];
	struct tipc_link *ol = node_active_link(n, 0);
	struct tipc_link *nl = n->links[bearer_id].link;

	if (!nl || !tipc_link_is_up(nl))
		return;

	n->working_links++;
	n->action_flags |= TIPC_NOTIFY_LINK_UP;
	n->link_id = nl->peer_bearer_id << 16 | bearer_id;

	/* Leave room for tunnel header when returning 'mtu' to users: */
	n->links[bearer_id].mtu = nl->mtu - INT_H_SIZE;

	tipc_bearer_add_dest(n->net, bearer_id, n->addr);

	pr_debug("Established link <%s> on network plane %c\n",
		 nl->name, nl->net_plane);

	/* First link? => give it both slots */
	if (!ol) {
		*slot0 = bearer_id;
		*slot1 = bearer_id;
		tipc_link_build_bcast_sync_msg(nl, xmitq);
		node_established_contact(n);
		return;
	}

	/* Second link => redistribute slots */
	if (nl->priority > ol->priority) {
		pr_debug("Old link <%s> becomes standby\n", ol->name);
		*slot0 = bearer_id;
		*slot1 = bearer_id;
	} else if (nl->priority == ol->priority) {
		*slot0 = bearer_id;
	} else {
		pr_debug("New link <%s> is standby\n", nl->name);
	}

	/* Prepare synchronization with first link */
	tipc_link_tnl_prepare(ol, nl, SYNCH_MSG, xmitq);
}

/**
 * tipc_node_link_up - handle addition of link
 *
 * Link becomes active (alone or shared) or standby, depending on its priority.
 */
static void tipc_node_link_up(struct tipc_node *n, int bearer_id,
			      struct sk_buff_head *xmitq)
{
	tipc_node_lock(n);
	__tipc_node_link_up(n, bearer_id, xmitq);
	tipc_node_unlock(n);
}

/**
 * __tipc_node_link_down - handle loss of link
 */
static void __tipc_node_link_down(struct tipc_node *n, int *bearer_id,
				  struct sk_buff_head *xmitq,
				  struct tipc_media_addr **maddr)
{
	struct tipc_link_entry *le = &n->links[*bearer_id];
	int *slot0 = &n->active_links[0];
	int *slot1 = &n->active_links[1];
	int i, highest = 0;
	struct tipc_link *l, *_l, *tnl;

	l = n->links[*bearer_id].link;
	if (!l || tipc_link_is_reset(l))
		return;

	n->working_links--;
	n->action_flags |= TIPC_NOTIFY_LINK_DOWN;
	n->link_id = l->peer_bearer_id << 16 | *bearer_id;

	tipc_bearer_remove_dest(n->net, *bearer_id, n->addr);
<<<<<<< HEAD

	pr_debug("Lost link <%s> on network plane %c\n",
		 l->name, l->net_plane);

=======

	pr_debug("Lost link <%s> on network plane %c\n",
		 l->name, l->net_plane);

>>>>>>> 807249d3
	/* Select new active link if any available */
	*slot0 = INVALID_BEARER_ID;
	*slot1 = INVALID_BEARER_ID;
	for (i = 0; i < MAX_BEARERS; i++) {
		_l = n->links[i].link;
		if (!_l || !tipc_link_is_up(_l))
			continue;
		if (_l == l)
			continue;
		if (_l->priority < highest)
			continue;
		if (_l->priority > highest) {
			highest = _l->priority;
			*slot0 = i;
			*slot1 = i;
			continue;
		}
		*slot1 = i;
	}

	if (!tipc_node_is_up(n)) {
		tipc_link_reset(l);
		node_lost_contact(n, &le->inputq);
		return;
	}

	/* There is still a working link => initiate failover */
	tnl = node_active_link(n, 0);
<<<<<<< HEAD
=======
	tipc_link_fsm_evt(tnl, LINK_SYNCH_END_EVT);
	tipc_node_fsm_evt(n, NODE_SYNCH_END_EVT);
>>>>>>> 807249d3
	n->sync_point = tnl->rcv_nxt + (U16_MAX / 2 - 1);
	tipc_link_tnl_prepare(l, tnl, FAILOVER_MSG, xmitq);
	tipc_link_reset(l);
	tipc_link_fsm_evt(l, LINK_FAILOVER_BEGIN_EVT);
	tipc_node_fsm_evt(n, NODE_FAILOVER_BEGIN_EVT);
	*maddr = &n->links[tnl->bearer_id].maddr;
	*bearer_id = tnl->bearer_id;
}

static void tipc_node_link_down(struct tipc_node *n, int bearer_id, bool delete)
{
	struct tipc_link_entry *le = &n->links[bearer_id];
	struct tipc_media_addr *maddr;
	struct sk_buff_head xmitq;

	__skb_queue_head_init(&xmitq);

	tipc_node_lock(n);
	__tipc_node_link_down(n, &bearer_id, &xmitq, &maddr);
	if (delete && le->link) {
		kfree(le->link);
		le->link = NULL;
		n->link_cnt--;
	}
	tipc_node_unlock(n);

	tipc_bearer_xmit(n->net, bearer_id, &xmitq, maddr);
	tipc_sk_rcv(n->net, &le->inputq);
}

bool tipc_node_is_up(struct tipc_node *n)
{
	return n->active_links[0] != INVALID_BEARER_ID;
}

void tipc_node_check_dest(struct net *net, u32 onode,
			  struct tipc_bearer *b,
			  u16 capabilities, u32 signature,
			  struct tipc_media_addr *maddr,
			  bool *respond, bool *dupl_addr)
{
	struct tipc_node *n;
	struct tipc_link *l;
	struct tipc_link_entry *le;
	bool addr_match = false;
	bool sign_match = false;
	bool link_up = false;
	bool accept_addr = false;
	bool reset = true;

	*dupl_addr = false;
	*respond = false;

	n = tipc_node_create(net, onode, capabilities);
	if (!n)
		return;

	tipc_node_lock(n);

	le = &n->links[b->identity];

	/* Prepare to validate requesting node's signature and media address */
	l = le->link;
	link_up = l && tipc_link_is_up(l);
	addr_match = l && !memcmp(&le->maddr, maddr, sizeof(*maddr));
	sign_match = (signature == n->signature);

	/* These three flags give us eight permutations: */

	if (sign_match && addr_match && link_up) {
		/* All is fine. Do nothing. */
		reset = false;
	} else if (sign_match && addr_match && !link_up) {
		/* Respond. The link will come up in due time */
		*respond = true;
	} else if (sign_match && !addr_match && link_up) {
		/* Peer has changed i/f address without rebooting.
		 * If so, the link will reset soon, and the next
		 * discovery will be accepted. So we can ignore it.
		 * It may also be an cloned or malicious peer having
		 * chosen the same node address and signature as an
		 * existing one.
		 * Ignore requests until the link goes down, if ever.
		 */
		*dupl_addr = true;
	} else if (sign_match && !addr_match && !link_up) {
		/* Peer link has changed i/f address without rebooting.
		 * It may also be a cloned or malicious peer; we can't
		 * distinguish between the two.
		 * The signature is correct, so we must accept.
		 */
		accept_addr = true;
		*respond = true;
	} else if (!sign_match && addr_match && link_up) {
		/* Peer node rebooted. Two possibilities:
		 *  - Delayed re-discovery; this link endpoint has already
		 *    reset and re-established contact with the peer, before
		 *    receiving a discovery message from that node.
		 *    (The peer happened to receive one from this node first).
		 *  - The peer came back so fast that our side has not
		 *    discovered it yet. Probing from this side will soon
		 *    reset the link, since there can be no working link
		 *    endpoint at the peer end, and the link will re-establish.
		 *  Accept the signature, since it comes from a known peer.
		 */
		n->signature = signature;
	} else if (!sign_match && addr_match && !link_up) {
		/*  The peer node has rebooted.
		 *  Accept signature, since it is a known peer.
		 */
		n->signature = signature;
		*respond = true;
	} else if (!sign_match && !addr_match && link_up) {
		/* Peer rebooted with new address, or a new/duplicate peer.
		 * Ignore until the link goes down, if ever.
		 */
		*dupl_addr = true;
	} else if (!sign_match && !addr_match && !link_up) {
		/* Peer rebooted with new address, or it is a new peer.
		 * Accept signature and address.
		 */
		n->signature = signature;
		accept_addr = true;
		*respond = true;
	}

	if (!accept_addr)
		goto exit;

	/* Now create new link if not already existing */
	if (!l) {
		if (n->link_cnt == 2) {
			pr_warn("Cannot establish 3rd link to %x\n", n->addr);
			goto exit;
		}
		if (!tipc_link_create(n, b, mod(tipc_net(net)->random),
				      tipc_own_addr(net), onode, &le->maddr,
				      &le->inputq, &n->bclink.namedq, &l)) {
			*respond = false;
			goto exit;
		}
		tipc_link_reset(l);
<<<<<<< HEAD
=======
		if (n->state == NODE_FAILINGOVER)
			tipc_link_fsm_evt(l, LINK_FAILOVER_BEGIN_EVT);
>>>>>>> 807249d3
		le->link = l;
		n->link_cnt++;
		tipc_node_calculate_timer(n, l);
		if (n->link_cnt == 1)
			if (!mod_timer(&n->timer, jiffies + n->keepalive_intv))
				tipc_node_get(n);
	}
	memcpy(&le->maddr, maddr, sizeof(*maddr));
exit:
	tipc_node_unlock(n);
	if (reset)
		tipc_node_link_down(n, b->identity, false);
	tipc_node_put(n);
}

void tipc_node_delete_links(struct net *net, int bearer_id)
{
	struct tipc_net *tn = net_generic(net, tipc_net_id);
	struct tipc_node *n;

	rcu_read_lock();
	list_for_each_entry_rcu(n, &tn->node_list, list) {
		tipc_node_link_down(n, bearer_id, true);
	}
	rcu_read_unlock();
}

static void tipc_node_reset_links(struct tipc_node *n)
{
	char addr_string[16];
	int i;

	pr_warn("Resetting all links to %s\n",
		tipc_addr_string_fill(addr_string, n->addr));

	for (i = 0; i < MAX_BEARERS; i++) {
		tipc_node_link_down(n, i, false);
	}
}

/* tipc_node_fsm_evt - node finite state machine
 * Determines when contact is allowed with peer node
 */
static void tipc_node_fsm_evt(struct tipc_node *n, int evt)
{
	int state = n->state;

	switch (state) {
	case SELF_DOWN_PEER_DOWN:
		switch (evt) {
		case SELF_ESTABL_CONTACT_EVT:
			state = SELF_UP_PEER_COMING;
			break;
		case PEER_ESTABL_CONTACT_EVT:
			state = SELF_COMING_PEER_UP;
			break;
		case SELF_LOST_CONTACT_EVT:
		case PEER_LOST_CONTACT_EVT:
			break;
		case NODE_SYNCH_END_EVT:
		case NODE_SYNCH_BEGIN_EVT:
		case NODE_FAILOVER_BEGIN_EVT:
		case NODE_FAILOVER_END_EVT:
		default:
			goto illegal_evt;
		}
		break;
	case SELF_UP_PEER_UP:
		switch (evt) {
		case SELF_LOST_CONTACT_EVT:
			state = SELF_DOWN_PEER_LEAVING;
			break;
		case PEER_LOST_CONTACT_EVT:
			state = SELF_LEAVING_PEER_DOWN;
			break;
		case NODE_SYNCH_BEGIN_EVT:
			state = NODE_SYNCHING;
			break;
		case NODE_FAILOVER_BEGIN_EVT:
			state = NODE_FAILINGOVER;
			break;
		case SELF_ESTABL_CONTACT_EVT:
		case PEER_ESTABL_CONTACT_EVT:
		case NODE_SYNCH_END_EVT:
		case NODE_FAILOVER_END_EVT:
			break;
		default:
			goto illegal_evt;
		}
		break;
	case SELF_DOWN_PEER_LEAVING:
		switch (evt) {
		case PEER_LOST_CONTACT_EVT:
			state = SELF_DOWN_PEER_DOWN;
			break;
		case SELF_ESTABL_CONTACT_EVT:
		case PEER_ESTABL_CONTACT_EVT:
		case SELF_LOST_CONTACT_EVT:
			break;
		case NODE_SYNCH_END_EVT:
		case NODE_SYNCH_BEGIN_EVT:
		case NODE_FAILOVER_BEGIN_EVT:
		case NODE_FAILOVER_END_EVT:
		default:
			goto illegal_evt;
		}
		break;
	case SELF_UP_PEER_COMING:
		switch (evt) {
		case PEER_ESTABL_CONTACT_EVT:
			state = SELF_UP_PEER_UP;
			break;
		case SELF_LOST_CONTACT_EVT:
			state = SELF_DOWN_PEER_LEAVING;
			break;
		case SELF_ESTABL_CONTACT_EVT:
		case PEER_LOST_CONTACT_EVT:
			break;
		case NODE_SYNCH_END_EVT:
		case NODE_SYNCH_BEGIN_EVT:
		case NODE_FAILOVER_BEGIN_EVT:
		case NODE_FAILOVER_END_EVT:
		default:
			goto illegal_evt;
		}
		break;
	case SELF_COMING_PEER_UP:
		switch (evt) {
		case SELF_ESTABL_CONTACT_EVT:
			state = SELF_UP_PEER_UP;
			break;
		case PEER_LOST_CONTACT_EVT:
			state = SELF_LEAVING_PEER_DOWN;
			break;
		case SELF_LOST_CONTACT_EVT:
		case PEER_ESTABL_CONTACT_EVT:
			break;
		case NODE_SYNCH_END_EVT:
		case NODE_SYNCH_BEGIN_EVT:
		case NODE_FAILOVER_BEGIN_EVT:
		case NODE_FAILOVER_END_EVT:
		default:
			goto illegal_evt;
		}
		break;
	case SELF_LEAVING_PEER_DOWN:
		switch (evt) {
		case SELF_LOST_CONTACT_EVT:
			state = SELF_DOWN_PEER_DOWN;
			break;
		case SELF_ESTABL_CONTACT_EVT:
		case PEER_ESTABL_CONTACT_EVT:
		case PEER_LOST_CONTACT_EVT:
			break;
		case NODE_SYNCH_END_EVT:
		case NODE_SYNCH_BEGIN_EVT:
		case NODE_FAILOVER_BEGIN_EVT:
		case NODE_FAILOVER_END_EVT:
		default:
			goto illegal_evt;
		}
		break;
	case NODE_FAILINGOVER:
		switch (evt) {
		case SELF_LOST_CONTACT_EVT:
			state = SELF_DOWN_PEER_LEAVING;
			break;
		case PEER_LOST_CONTACT_EVT:
			state = SELF_LEAVING_PEER_DOWN;
			break;
		case NODE_FAILOVER_END_EVT:
			state = SELF_UP_PEER_UP;
			break;
		case NODE_FAILOVER_BEGIN_EVT:
		case SELF_ESTABL_CONTACT_EVT:
		case PEER_ESTABL_CONTACT_EVT:
			break;
		case NODE_SYNCH_BEGIN_EVT:
		case NODE_SYNCH_END_EVT:
		default:
			goto illegal_evt;
		}
		break;
	case NODE_SYNCHING:
		switch (evt) {
		case SELF_LOST_CONTACT_EVT:
			state = SELF_DOWN_PEER_LEAVING;
			break;
		case PEER_LOST_CONTACT_EVT:
			state = SELF_LEAVING_PEER_DOWN;
			break;
		case NODE_SYNCH_END_EVT:
			state = SELF_UP_PEER_UP;
			break;
		case NODE_FAILOVER_BEGIN_EVT:
			state = NODE_FAILINGOVER;
			break;
		case NODE_SYNCH_BEGIN_EVT:
		case SELF_ESTABL_CONTACT_EVT:
		case PEER_ESTABL_CONTACT_EVT:
			break;
		case NODE_FAILOVER_END_EVT:
		default:
			goto illegal_evt;
		}
		break;
	default:
		pr_err("Unknown node fsm state %x\n", state);
		break;
	}
	n->state = state;
	return;

illegal_evt:
	pr_err("Illegal node fsm evt %x in state %x\n", evt, state);
}

bool tipc_node_filter_pkt(struct tipc_node *n, struct tipc_msg *hdr)
{
	int state = n->state;

	if (likely(state == SELF_UP_PEER_UP))
		return true;

	if (state == SELF_LEAVING_PEER_DOWN)
		return false;

	if (state == SELF_DOWN_PEER_LEAVING) {
		if (msg_peer_node_is_up(hdr))
			return false;
	}

	return true;
}

static void node_established_contact(struct tipc_node *n_ptr)
{
	tipc_node_fsm_evt(n_ptr, SELF_ESTABL_CONTACT_EVT);
	n_ptr->action_flags |= TIPC_NOTIFY_NODE_UP;
	n_ptr->bclink.oos_state = 0;
	n_ptr->bclink.acked = tipc_bclink_get_last_sent(n_ptr->net);
	tipc_bclink_add_node(n_ptr->net, n_ptr->addr);
}

static void node_lost_contact(struct tipc_node *n_ptr,
			      struct sk_buff_head *inputq)
{
	char addr_string[16];
	struct tipc_sock_conn *conn, *safe;
	struct tipc_link *l;
	struct list_head *conns = &n_ptr->conn_sks;
	struct sk_buff *skb;
	struct tipc_net *tn = net_generic(n_ptr->net, tipc_net_id);
	uint i;

	pr_debug("Lost contact with %s\n",
		 tipc_addr_string_fill(addr_string, n_ptr->addr));

	/* Flush broadcast link info associated with lost node */
	if (n_ptr->bclink.recv_permitted) {
		__skb_queue_purge(&n_ptr->bclink.deferdq);

		if (n_ptr->bclink.reasm_buf) {
			kfree_skb(n_ptr->bclink.reasm_buf);
			n_ptr->bclink.reasm_buf = NULL;
		}

		tipc_bclink_remove_node(n_ptr->net, n_ptr->addr);
		tipc_bclink_acknowledge(n_ptr, INVALID_LINK_SEQ);

		n_ptr->bclink.recv_permitted = false;
	}

	/* Abort any ongoing link failover */
	for (i = 0; i < MAX_BEARERS; i++) {
		l = n_ptr->links[i].link;
		if (l)
			tipc_link_fsm_evt(l, LINK_FAILOVER_END_EVT);
	}

	/* Prevent re-contact with node until cleanup is done */
	tipc_node_fsm_evt(n_ptr, SELF_LOST_CONTACT_EVT);

	/* Notify publications from this node */
	n_ptr->action_flags |= TIPC_NOTIFY_NODE_DOWN;

	/* Notify sockets connected to node */
	list_for_each_entry_safe(conn, safe, conns, list) {
		skb = tipc_msg_create(TIPC_CRITICAL_IMPORTANCE, TIPC_CONN_MSG,
				      SHORT_H_SIZE, 0, tn->own_addr,
				      conn->peer_node, conn->port,
				      conn->peer_port, TIPC_ERR_NO_NODE);
		if (likely(skb))
			skb_queue_tail(inputq, skb);
		list_del(&conn->list);
		kfree(conn);
	}
}

/**
 * tipc_node_get_linkname - get the name of a link
 *
 * @bearer_id: id of the bearer
 * @node: peer node address
 * @linkname: link name output buffer
 *
 * Returns 0 on success
 */
int tipc_node_get_linkname(struct net *net, u32 bearer_id, u32 addr,
			   char *linkname, size_t len)
{
	struct tipc_link *link;
	int err = -EINVAL;
	struct tipc_node *node = tipc_node_find(net, addr);

	if (!node)
		return err;

	if (bearer_id >= MAX_BEARERS)
		goto exit;

	tipc_node_lock(node);
	link = node->links[bearer_id].link;
	if (link) {
		strncpy(linkname, link->name, len);
		err = 0;
	}
exit:
	tipc_node_unlock(node);
	tipc_node_put(node);
	return err;
}

void tipc_node_unlock(struct tipc_node *node)
{
	struct net *net = node->net;
	u32 addr = 0;
	u32 flags = node->action_flags;
	u32 link_id = 0;
	struct list_head *publ_list;

	if (likely(!flags)) {
		spin_unlock_bh(&node->lock);
		return;
	}

	addr = node->addr;
	link_id = node->link_id;
	publ_list = &node->publ_list;

	node->action_flags &= ~(TIPC_NOTIFY_NODE_DOWN | TIPC_NOTIFY_NODE_UP |
				TIPC_NOTIFY_LINK_DOWN | TIPC_NOTIFY_LINK_UP |
				TIPC_WAKEUP_BCAST_USERS | TIPC_BCAST_MSG_EVT |
				TIPC_BCAST_RESET);

	spin_unlock_bh(&node->lock);

	if (flags & TIPC_NOTIFY_NODE_DOWN)
		tipc_publ_notify(net, publ_list, addr);

	if (flags & TIPC_WAKEUP_BCAST_USERS)
		tipc_bclink_wakeup_users(net);

	if (flags & TIPC_NOTIFY_NODE_UP)
		tipc_named_node_up(net, addr);

	if (flags & TIPC_NOTIFY_LINK_UP)
		tipc_nametbl_publish(net, TIPC_LINK_STATE, addr, addr,
				     TIPC_NODE_SCOPE, link_id, addr);

	if (flags & TIPC_NOTIFY_LINK_DOWN)
		tipc_nametbl_withdraw(net, TIPC_LINK_STATE, addr,
				      link_id, addr);

	if (flags & TIPC_BCAST_MSG_EVT)
		tipc_bclink_input(net);

	if (flags & TIPC_BCAST_RESET)
		tipc_node_reset_links(node);
}

/* Caller should hold node lock for the passed node */
static int __tipc_nl_add_node(struct tipc_nl_msg *msg, struct tipc_node *node)
{
	void *hdr;
	struct nlattr *attrs;

	hdr = genlmsg_put(msg->skb, msg->portid, msg->seq, &tipc_genl_family,
			  NLM_F_MULTI, TIPC_NL_NODE_GET);
	if (!hdr)
		return -EMSGSIZE;

	attrs = nla_nest_start(msg->skb, TIPC_NLA_NODE);
	if (!attrs)
		goto msg_full;

	if (nla_put_u32(msg->skb, TIPC_NLA_NODE_ADDR, node->addr))
		goto attr_msg_full;
	if (tipc_node_is_up(node))
		if (nla_put_flag(msg->skb, TIPC_NLA_NODE_UP))
			goto attr_msg_full;

	nla_nest_end(msg->skb, attrs);
	genlmsg_end(msg->skb, hdr);

	return 0;

attr_msg_full:
	nla_nest_cancel(msg->skb, attrs);
msg_full:
	genlmsg_cancel(msg->skb, hdr);

	return -EMSGSIZE;
}

static struct tipc_link *tipc_node_select_link(struct tipc_node *n, int sel,
					       int *bearer_id,
					       struct tipc_media_addr **maddr)
{
	int id = n->active_links[sel & 1];

	if (unlikely(id < 0))
		return NULL;

	*bearer_id = id;
	*maddr = &n->links[id].maddr;
	return n->links[id].link;
}

/**
 * tipc_node_xmit() is the general link level function for message sending
 * @net: the applicable net namespace
 * @list: chain of buffers containing message
 * @dnode: address of destination node
 * @selector: a number used for deterministic link selection
 * Consumes the buffer chain, except when returning -ELINKCONG
 * Returns 0 if success, otherwise errno: -ELINKCONG,-EHOSTUNREACH,-EMSGSIZE
 */
int tipc_node_xmit(struct net *net, struct sk_buff_head *list,
		   u32 dnode, int selector)
{
	struct tipc_link *l = NULL;
	struct tipc_node *n;
	struct sk_buff_head xmitq;
	struct tipc_media_addr *maddr;
	int bearer_id;
	int rc = -EHOSTUNREACH;

	__skb_queue_head_init(&xmitq);
	n = tipc_node_find(net, dnode);
	if (likely(n)) {
		tipc_node_lock(n);
		l = tipc_node_select_link(n, selector, &bearer_id, &maddr);
		if (likely(l))
			rc = tipc_link_xmit(l, list, &xmitq);
		tipc_node_unlock(n);
		if (unlikely(rc == -ENOBUFS))
			tipc_node_link_down(n, bearer_id, false);
		tipc_node_put(n);
	}
	if (likely(!rc)) {
		tipc_bearer_xmit(net, bearer_id, &xmitq, maddr);
		return 0;
	}
	if (likely(in_own_node(net, dnode))) {
		tipc_sk_rcv(net, list);
		return 0;
	}
	return rc;
}

/* tipc_node_xmit_skb(): send single buffer to destination
 * Buffers sent via this functon are generally TIPC_SYSTEM_IMPORTANCE
 * messages, which will not be rejected
 * The only exception is datagram messages rerouted after secondary
 * lookup, which are rare and safe to dispose of anyway.
 * TODO: Return real return value, and let callers use
 * tipc_wait_for_sendpkt() where applicable
 */
int tipc_node_xmit_skb(struct net *net, struct sk_buff *skb, u32 dnode,
		       u32 selector)
{
	struct sk_buff_head head;
	int rc;

	skb_queue_head_init(&head);
	__skb_queue_tail(&head, skb);
	rc = tipc_node_xmit(net, &head, dnode, selector);
	if (rc == -ELINKCONG)
		kfree_skb(skb);
	return 0;
}

/**
 * tipc_node_check_state - check and if necessary update node state
 * @skb: TIPC packet
 * @bearer_id: identity of bearer delivering the packet
 * Returns true if state is ok, otherwise consumes buffer and returns false
 */
static bool tipc_node_check_state(struct tipc_node *n, struct sk_buff *skb,
				  int bearer_id, struct sk_buff_head *xmitq)
{
	struct tipc_msg *hdr = buf_msg(skb);
	int usr = msg_user(hdr);
	int mtyp = msg_type(hdr);
	u16 oseqno = msg_seqno(hdr);
	u16 iseqno = msg_seqno(msg_get_wrapped(hdr));
	u16 exp_pkts = msg_msgcnt(hdr);
	u16 rcv_nxt, syncpt, dlv_nxt;
	int state = n->state;
<<<<<<< HEAD
	struct tipc_link *l, *pl = NULL;
=======
	struct tipc_link *l, *tnl, *pl = NULL;
>>>>>>> 807249d3
	struct tipc_media_addr *maddr;
	int i, pb_id;

	l = n->links[bearer_id].link;
	if (!l)
		return false;
	rcv_nxt = l->rcv_nxt;


	if (likely((state == SELF_UP_PEER_UP) && (usr != TUNNEL_PROTOCOL)))
		return true;

	/* Find parallel link, if any */
	for (i = 0; i < MAX_BEARERS; i++) {
		if ((i != bearer_id) && n->links[i].link) {
			pl = n->links[i].link;
			break;
		}
	}

	/* Update node accesibility if applicable */
	if (state == SELF_UP_PEER_COMING) {
		if (!tipc_link_is_up(l))
			return true;
		if (!msg_peer_link_is_up(hdr))
			return true;
		tipc_node_fsm_evt(n, PEER_ESTABL_CONTACT_EVT);
	}

	if (state == SELF_DOWN_PEER_LEAVING) {
		if (msg_peer_node_is_up(hdr))
			return false;
		tipc_node_fsm_evt(n, PEER_LOST_CONTACT_EVT);
	}

	/* Ignore duplicate packets */
	if (less(oseqno, rcv_nxt))
		return true;

	/* Initiate or update failover mode if applicable */
	if ((usr == TUNNEL_PROTOCOL) && (mtyp == FAILOVER_MSG)) {
		syncpt = oseqno + exp_pkts - 1;
		if (pl && tipc_link_is_up(pl)) {
			pb_id = pl->bearer_id;
			__tipc_node_link_down(n, &pb_id, xmitq, &maddr);
			tipc_skb_queue_splice_tail_init(pl->inputq, l->inputq);
		}
		/* If pkts arrive out of order, use lowest calculated syncpt */
		if (less(syncpt, n->sync_point))
			n->sync_point = syncpt;
	}

	/* Open parallel link when tunnel link reaches synch point */
<<<<<<< HEAD
	if ((n->state == NODE_FAILINGOVER) && !tipc_link_is_failingover(l)) {
=======
	if ((n->state == NODE_FAILINGOVER) && tipc_link_is_up(l)) {
>>>>>>> 807249d3
		if (!more(rcv_nxt, n->sync_point))
			return true;
		tipc_node_fsm_evt(n, NODE_FAILOVER_END_EVT);
		if (pl)
			tipc_link_fsm_evt(pl, LINK_FAILOVER_END_EVT);
		return true;
	}

<<<<<<< HEAD
=======
	/* No synching needed if only one link */
	if (!pl || !tipc_link_is_up(pl))
		return true;

>>>>>>> 807249d3
	/* Initiate or update synch mode if applicable */
	if ((usr == TUNNEL_PROTOCOL) && (mtyp == SYNCH_MSG)) {
		syncpt = iseqno + exp_pkts - 1;
		if (!tipc_link_is_up(l)) {
			tipc_link_fsm_evt(l, LINK_ESTABLISH_EVT);
			__tipc_node_link_up(n, bearer_id, xmitq);
		}
		if (n->state == SELF_UP_PEER_UP) {
			n->sync_point = syncpt;
			tipc_link_fsm_evt(l, LINK_SYNCH_BEGIN_EVT);
			tipc_node_fsm_evt(n, NODE_SYNCH_BEGIN_EVT);
		}
		if (less(syncpt, n->sync_point))
			n->sync_point = syncpt;
	}

	/* Open tunnel link when parallel link reaches synch point */
	if ((n->state == NODE_SYNCHING) && tipc_link_is_synching(l)) {
<<<<<<< HEAD
		if (pl)
			dlv_nxt = mod(pl->rcv_nxt - skb_queue_len(pl->inputq));
		if (!pl || more(dlv_nxt, n->sync_point)) {
			tipc_link_fsm_evt(l, LINK_SYNCH_END_EVT);
			tipc_node_fsm_evt(n, NODE_SYNCH_END_EVT);
			return true;
		}
=======
		if (tipc_link_is_synching(l)) {
			tnl = l;
		} else {
			tnl = pl;
			pl = l;
		}
		dlv_nxt = pl->rcv_nxt - mod(skb_queue_len(pl->inputq));
		if (more(dlv_nxt, n->sync_point)) {
			tipc_link_fsm_evt(tnl, LINK_SYNCH_END_EVT);
			tipc_node_fsm_evt(n, NODE_SYNCH_END_EVT);
			return true;
		}
		if (l == pl)
			return true;
>>>>>>> 807249d3
		if ((usr == TUNNEL_PROTOCOL) && (mtyp == SYNCH_MSG))
			return true;
		if (usr == LINK_PROTOCOL)
			return true;
		return false;
	}
	return true;
}

/**
 * tipc_rcv - process TIPC packets/messages arriving from off-node
 * @net: the applicable net namespace
 * @skb: TIPC packet
 * @bearer: pointer to bearer message arrived on
 *
 * Invoked with no locks held. Bearer pointer must point to a valid bearer
 * structure (i.e. cannot be NULL), but bearer can be inactive.
 */
void tipc_rcv(struct net *net, struct sk_buff *skb, struct tipc_bearer *b)
{
	struct sk_buff_head xmitq;
	struct tipc_node *n;
	struct tipc_msg *hdr = buf_msg(skb);
	int usr = msg_user(hdr);
	int bearer_id = b->identity;
	struct tipc_link_entry *le;
	int rc = 0;

	__skb_queue_head_init(&xmitq);

	/* Ensure message is well-formed */
	if (unlikely(!tipc_msg_validate(skb)))
		goto discard;

	/* Handle arrival of a non-unicast link packet */
	if (unlikely(msg_non_seq(hdr))) {
		if (usr ==  LINK_CONFIG)
			tipc_disc_rcv(net, skb, b);
		else
			tipc_bclink_rcv(net, skb);
		return;
	}

	/* Locate neighboring node that sent packet */
	n = tipc_node_find(net, msg_prevnode(hdr));
	if (unlikely(!n))
		goto discard;
	le = &n->links[bearer_id];

	tipc_node_lock(n);

	/* Is reception permitted at the moment ? */
	if (!tipc_node_filter_pkt(n, hdr))
		goto unlock;

	if (unlikely(msg_user(hdr) == LINK_PROTOCOL))
		tipc_bclink_sync_state(n, hdr);

	/* Release acked broadcast packets */
	if (unlikely(n->bclink.acked != msg_bcast_ack(hdr)))
		tipc_bclink_acknowledge(n, msg_bcast_ack(hdr));

	/* Check and if necessary update node state */
	if (likely(tipc_node_check_state(n, skb, bearer_id, &xmitq))) {
		rc = tipc_link_rcv(le->link, skb, &xmitq);
		skb = NULL;
	}
unlock:
	tipc_node_unlock(n);

	if (unlikely(rc & TIPC_LINK_UP_EVT))
		tipc_node_link_up(n, bearer_id, &xmitq);

	if (unlikely(rc & TIPC_LINK_DOWN_EVT))
		tipc_node_link_down(n, bearer_id, false);

	if (unlikely(!skb_queue_empty(&n->bclink.namedq)))
		tipc_named_rcv(net, &n->bclink.namedq);

	if (!skb_queue_empty(&le->inputq))
		tipc_sk_rcv(net, &le->inputq);

	if (!skb_queue_empty(&xmitq))
		tipc_bearer_xmit(net, bearer_id, &xmitq, &le->maddr);

	tipc_node_put(n);
discard:
	kfree_skb(skb);
}

int tipc_nl_node_dump(struct sk_buff *skb, struct netlink_callback *cb)
{
	int err;
	struct net *net = sock_net(skb->sk);
	struct tipc_net *tn = net_generic(net, tipc_net_id);
	int done = cb->args[0];
	int last_addr = cb->args[1];
	struct tipc_node *node;
	struct tipc_nl_msg msg;

	if (done)
		return 0;

	msg.skb = skb;
	msg.portid = NETLINK_CB(cb->skb).portid;
	msg.seq = cb->nlh->nlmsg_seq;

	rcu_read_lock();
	if (last_addr) {
		node = tipc_node_find(net, last_addr);
		if (!node) {
			rcu_read_unlock();
			/* We never set seq or call nl_dump_check_consistent()
			 * this means that setting prev_seq here will cause the
			 * consistence check to fail in the netlink callback
			 * handler. Resulting in the NLMSG_DONE message having
			 * the NLM_F_DUMP_INTR flag set if the node state
			 * changed while we released the lock.
			 */
			cb->prev_seq = 1;
			return -EPIPE;
		}
		tipc_node_put(node);
	}

	list_for_each_entry_rcu(node, &tn->node_list, list) {
		if (last_addr) {
			if (node->addr == last_addr)
				last_addr = 0;
			else
				continue;
		}

		tipc_node_lock(node);
		err = __tipc_nl_add_node(&msg, node);
		if (err) {
			last_addr = node->addr;
			tipc_node_unlock(node);
			goto out;
		}

		tipc_node_unlock(node);
	}
	done = 1;
out:
	cb->args[0] = done;
	cb->args[1] = last_addr;
	rcu_read_unlock();

	return skb->len;
}<|MERGE_RESOLUTION|>--- conflicted
+++ resolved
@@ -391,17 +391,10 @@
 	n->link_id = l->peer_bearer_id << 16 | *bearer_id;
 
 	tipc_bearer_remove_dest(n->net, *bearer_id, n->addr);
-<<<<<<< HEAD
 
 	pr_debug("Lost link <%s> on network plane %c\n",
 		 l->name, l->net_plane);
 
-=======
-
-	pr_debug("Lost link <%s> on network plane %c\n",
-		 l->name, l->net_plane);
-
->>>>>>> 807249d3
 	/* Select new active link if any available */
 	*slot0 = INVALID_BEARER_ID;
 	*slot1 = INVALID_BEARER_ID;
@@ -430,11 +423,8 @@
 
 	/* There is still a working link => initiate failover */
 	tnl = node_active_link(n, 0);
-<<<<<<< HEAD
-=======
 	tipc_link_fsm_evt(tnl, LINK_SYNCH_END_EVT);
 	tipc_node_fsm_evt(n, NODE_SYNCH_END_EVT);
->>>>>>> 807249d3
 	n->sync_point = tnl->rcv_nxt + (U16_MAX / 2 - 1);
 	tipc_link_tnl_prepare(l, tnl, FAILOVER_MSG, xmitq);
 	tipc_link_reset(l);
@@ -577,11 +567,8 @@
 			goto exit;
 		}
 		tipc_link_reset(l);
-<<<<<<< HEAD
-=======
 		if (n->state == NODE_FAILINGOVER)
 			tipc_link_fsm_evt(l, LINK_FAILOVER_BEGIN_EVT);
->>>>>>> 807249d3
 		le->link = l;
 		n->link_cnt++;
 		tipc_node_calculate_timer(n, l);
@@ -1092,11 +1079,7 @@
 	u16 exp_pkts = msg_msgcnt(hdr);
 	u16 rcv_nxt, syncpt, dlv_nxt;
 	int state = n->state;
-<<<<<<< HEAD
-	struct tipc_link *l, *pl = NULL;
-=======
 	struct tipc_link *l, *tnl, *pl = NULL;
->>>>>>> 807249d3
 	struct tipc_media_addr *maddr;
 	int i, pb_id;
 
@@ -1150,11 +1133,7 @@
 	}
 
 	/* Open parallel link when tunnel link reaches synch point */
-<<<<<<< HEAD
-	if ((n->state == NODE_FAILINGOVER) && !tipc_link_is_failingover(l)) {
-=======
 	if ((n->state == NODE_FAILINGOVER) && tipc_link_is_up(l)) {
->>>>>>> 807249d3
 		if (!more(rcv_nxt, n->sync_point))
 			return true;
 		tipc_node_fsm_evt(n, NODE_FAILOVER_END_EVT);
@@ -1163,13 +1142,10 @@
 		return true;
 	}
 
-<<<<<<< HEAD
-=======
 	/* No synching needed if only one link */
 	if (!pl || !tipc_link_is_up(pl))
 		return true;
 
->>>>>>> 807249d3
 	/* Initiate or update synch mode if applicable */
 	if ((usr == TUNNEL_PROTOCOL) && (mtyp == SYNCH_MSG)) {
 		syncpt = iseqno + exp_pkts - 1;
@@ -1188,15 +1164,6 @@
 
 	/* Open tunnel link when parallel link reaches synch point */
 	if ((n->state == NODE_SYNCHING) && tipc_link_is_synching(l)) {
-<<<<<<< HEAD
-		if (pl)
-			dlv_nxt = mod(pl->rcv_nxt - skb_queue_len(pl->inputq));
-		if (!pl || more(dlv_nxt, n->sync_point)) {
-			tipc_link_fsm_evt(l, LINK_SYNCH_END_EVT);
-			tipc_node_fsm_evt(n, NODE_SYNCH_END_EVT);
-			return true;
-		}
-=======
 		if (tipc_link_is_synching(l)) {
 			tnl = l;
 		} else {
@@ -1211,7 +1178,6 @@
 		}
 		if (l == pl)
 			return true;
->>>>>>> 807249d3
 		if ((usr == TUNNEL_PROTOCOL) && (mtyp == SYNCH_MSG))
 			return true;
 		if (usr == LINK_PROTOCOL)
