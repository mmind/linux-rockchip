/*
   BlueZ - Bluetooth protocol stack for Linux
   Copyright (C) 2000-2001 Qualcomm Incorporated
   Copyright (C) 2011 ProFUSION Embedded Systems

   Written 2000,2001 by Maxim Krasnyansky <maxk@qualcomm.com>

   This program is free software; you can redistribute it and/or modify
   it under the terms of the GNU General Public License version 2 as
   published by the Free Software Foundation;

   THE SOFTWARE IS PROVIDED "AS IS", WITHOUT WARRANTY OF ANY KIND, EXPRESS
   OR IMPLIED, INCLUDING BUT NOT LIMITED TO THE WARRANTIES OF MERCHANTABILITY,
   FITNESS FOR A PARTICULAR PURPOSE AND NONINFRINGEMENT OF THIRD PARTY RIGHTS.
   IN NO EVENT SHALL THE COPYRIGHT HOLDER(S) AND AUTHOR(S) BE LIABLE FOR ANY
   CLAIM, OR ANY SPECIAL INDIRECT OR CONSEQUENTIAL DAMAGES, OR ANY DAMAGES
   WHATSOEVER RESULTING FROM LOSS OF USE, DATA OR PROFITS, WHETHER IN AN
   ACTION OF CONTRACT, NEGLIGENCE OR OTHER TORTIOUS ACTION, ARISING OUT OF
   OR IN CONNECTION WITH THE USE OR PERFORMANCE OF THIS SOFTWARE.

   ALL LIABILITY, INCLUDING LIABILITY FOR INFRINGEMENT OF ANY PATENTS,
   COPYRIGHTS, TRADEMARKS OR OTHER RIGHTS, RELATING TO USE OF THIS
   SOFTWARE IS DISCLAIMED.
*/

/* Bluetooth HCI core. */

#include <linux/export.h>
#include <linux/idr.h>
#include <linux/rfkill.h>
#include <linux/debugfs.h>
#include <linux/crypto.h>
#include <asm/unaligned.h>

#include <net/bluetooth/bluetooth.h>
#include <net/bluetooth/hci_core.h>
#include <net/bluetooth/l2cap.h>
#include <net/bluetooth/mgmt.h>

#include "hci_request.h"
#include "hci_debugfs.h"
#include "smp.h"

static void hci_rx_work(struct work_struct *work);
static void hci_cmd_work(struct work_struct *work);
static void hci_tx_work(struct work_struct *work);

/* HCI device list */
LIST_HEAD(hci_dev_list);
DEFINE_RWLOCK(hci_dev_list_lock);

/* HCI callback list */
LIST_HEAD(hci_cb_list);
DEFINE_MUTEX(hci_cb_list_lock);

/* HCI ID Numbering */
static DEFINE_IDA(hci_index_ida);

/* ----- HCI requests ----- */

#define HCI_REQ_DONE	  0
#define HCI_REQ_PEND	  1
#define HCI_REQ_CANCELED  2

#define hci_req_lock(d)		mutex_lock(&d->req_lock)
#define hci_req_unlock(d)	mutex_unlock(&d->req_lock)

/* ---- HCI notifications ---- */

static void hci_notify(struct hci_dev *hdev, int event)
{
	hci_sock_dev_event(hdev, event);
}

/* ---- HCI debugfs entries ---- */

static ssize_t dut_mode_read(struct file *file, char __user *user_buf,
			     size_t count, loff_t *ppos)
{
	struct hci_dev *hdev = file->private_data;
	char buf[3];

	buf[0] = hci_dev_test_flag(hdev, HCI_DUT_MODE) ? 'Y': 'N';
	buf[1] = '\n';
	buf[2] = '\0';
	return simple_read_from_buffer(user_buf, count, ppos, buf, 2);
}

static ssize_t dut_mode_write(struct file *file, const char __user *user_buf,
			      size_t count, loff_t *ppos)
{
	struct hci_dev *hdev = file->private_data;
	struct sk_buff *skb;
	char buf[32];
	size_t buf_size = min(count, (sizeof(buf)-1));
	bool enable;

	if (!test_bit(HCI_UP, &hdev->flags))
		return -ENETDOWN;

	if (copy_from_user(buf, user_buf, buf_size))
		return -EFAULT;

	buf[buf_size] = '\0';
	if (strtobool(buf, &enable))
		return -EINVAL;

	if (enable == hci_dev_test_flag(hdev, HCI_DUT_MODE))
		return -EALREADY;

	hci_req_lock(hdev);
	if (enable)
		skb = __hci_cmd_sync(hdev, HCI_OP_ENABLE_DUT_MODE, 0, NULL,
				     HCI_CMD_TIMEOUT);
	else
		skb = __hci_cmd_sync(hdev, HCI_OP_RESET, 0, NULL,
				     HCI_CMD_TIMEOUT);
	hci_req_unlock(hdev);

	if (IS_ERR(skb))
		return PTR_ERR(skb);

	kfree_skb(skb);

	hci_dev_change_flag(hdev, HCI_DUT_MODE);

	return count;
}

static const struct file_operations dut_mode_fops = {
	.open		= simple_open,
	.read		= dut_mode_read,
	.write		= dut_mode_write,
	.llseek		= default_llseek,
};

/* ---- HCI requests ---- */

static void hci_req_sync_complete(struct hci_dev *hdev, u8 result, u16 opcode,
				  struct sk_buff *skb)
{
	BT_DBG("%s result 0x%2.2x", hdev->name, result);

	if (hdev->req_status == HCI_REQ_PEND) {
		hdev->req_result = result;
		hdev->req_status = HCI_REQ_DONE;
		if (skb)
			hdev->req_skb = skb_get(skb);
		wake_up_interruptible(&hdev->req_wait_q);
	}
}

static void hci_req_cancel(struct hci_dev *hdev, int err)
{
	BT_DBG("%s err 0x%2.2x", hdev->name, err);

	if (hdev->req_status == HCI_REQ_PEND) {
		hdev->req_result = err;
		hdev->req_status = HCI_REQ_CANCELED;
		wake_up_interruptible(&hdev->req_wait_q);
	}
}

struct sk_buff *__hci_cmd_sync_ev(struct hci_dev *hdev, u16 opcode, u32 plen,
				  const void *param, u8 event, u32 timeout)
{
	DECLARE_WAITQUEUE(wait, current);
	struct hci_request req;
	struct sk_buff *skb;
	int err = 0;

	BT_DBG("%s", hdev->name);

	hci_req_init(&req, hdev);

	hci_req_add_ev(&req, opcode, plen, param, event);

	hdev->req_status = HCI_REQ_PEND;

	add_wait_queue(&hdev->req_wait_q, &wait);
	set_current_state(TASK_INTERRUPTIBLE);

	err = hci_req_run_skb(&req, hci_req_sync_complete);
	if (err < 0) {
		remove_wait_queue(&hdev->req_wait_q, &wait);
		set_current_state(TASK_RUNNING);
		return ERR_PTR(err);
	}

	schedule_timeout(timeout);

	remove_wait_queue(&hdev->req_wait_q, &wait);

	if (signal_pending(current))
		return ERR_PTR(-EINTR);

	switch (hdev->req_status) {
	case HCI_REQ_DONE:
		err = -bt_to_errno(hdev->req_result);
		break;

	case HCI_REQ_CANCELED:
		err = -hdev->req_result;
		break;

	default:
		err = -ETIMEDOUT;
		break;
	}

	hdev->req_status = hdev->req_result = 0;
	skb = hdev->req_skb;
	hdev->req_skb = NULL;

	BT_DBG("%s end: err %d", hdev->name, err);

	if (err < 0) {
		kfree_skb(skb);
		return ERR_PTR(err);
	}

	if (!skb)
		return ERR_PTR(-ENODATA);

	return skb;
}
EXPORT_SYMBOL(__hci_cmd_sync_ev);

struct sk_buff *__hci_cmd_sync(struct hci_dev *hdev, u16 opcode, u32 plen,
			       const void *param, u32 timeout)
{
	return __hci_cmd_sync_ev(hdev, opcode, plen, param, 0, timeout);
}
EXPORT_SYMBOL(__hci_cmd_sync);

/* Execute request and wait for completion. */
static int __hci_req_sync(struct hci_dev *hdev,
			  void (*func)(struct hci_request *req,
				      unsigned long opt),
			  unsigned long opt, __u32 timeout)
{
	struct hci_request req;
	DECLARE_WAITQUEUE(wait, current);
	int err = 0;

	BT_DBG("%s start", hdev->name);

	hci_req_init(&req, hdev);

	hdev->req_status = HCI_REQ_PEND;

	func(&req, opt);

	add_wait_queue(&hdev->req_wait_q, &wait);
	set_current_state(TASK_INTERRUPTIBLE);

	err = hci_req_run_skb(&req, hci_req_sync_complete);
	if (err < 0) {
		hdev->req_status = 0;

		remove_wait_queue(&hdev->req_wait_q, &wait);
		set_current_state(TASK_RUNNING);

		/* ENODATA means the HCI request command queue is empty.
		 * This can happen when a request with conditionals doesn't
		 * trigger any commands to be sent. This is normal behavior
		 * and should not trigger an error return.
		 */
		if (err == -ENODATA)
			return 0;

		return err;
	}

	schedule_timeout(timeout);

	remove_wait_queue(&hdev->req_wait_q, &wait);

	if (signal_pending(current))
		return -EINTR;

	switch (hdev->req_status) {
	case HCI_REQ_DONE:
		err = -bt_to_errno(hdev->req_result);
		break;

	case HCI_REQ_CANCELED:
		err = -hdev->req_result;
		break;

	default:
		err = -ETIMEDOUT;
		break;
	}

	hdev->req_status = hdev->req_result = 0;

	BT_DBG("%s end: err %d", hdev->name, err);

	return err;
}

static int hci_req_sync(struct hci_dev *hdev,
			void (*req)(struct hci_request *req,
				    unsigned long opt),
			unsigned long opt, __u32 timeout)
{
	int ret;

	if (!test_bit(HCI_UP, &hdev->flags))
		return -ENETDOWN;

	/* Serialize all requests */
	hci_req_lock(hdev);
	ret = __hci_req_sync(hdev, req, opt, timeout);
	hci_req_unlock(hdev);

	return ret;
}

static void hci_reset_req(struct hci_request *req, unsigned long opt)
{
	BT_DBG("%s %ld", req->hdev->name, opt);

	/* Reset device */
	set_bit(HCI_RESET, &req->hdev->flags);
	hci_req_add(req, HCI_OP_RESET, 0, NULL);
}

static void bredr_init(struct hci_request *req)
{
	req->hdev->flow_ctl_mode = HCI_FLOW_CTL_MODE_PACKET_BASED;

	/* Read Local Supported Features */
	hci_req_add(req, HCI_OP_READ_LOCAL_FEATURES, 0, NULL);

	/* Read Local Version */
	hci_req_add(req, HCI_OP_READ_LOCAL_VERSION, 0, NULL);

	/* Read BD Address */
	hci_req_add(req, HCI_OP_READ_BD_ADDR, 0, NULL);
}

static void amp_init1(struct hci_request *req)
{
	req->hdev->flow_ctl_mode = HCI_FLOW_CTL_MODE_BLOCK_BASED;

	/* Read Local Version */
	hci_req_add(req, HCI_OP_READ_LOCAL_VERSION, 0, NULL);

	/* Read Local Supported Commands */
	hci_req_add(req, HCI_OP_READ_LOCAL_COMMANDS, 0, NULL);

	/* Read Local AMP Info */
	hci_req_add(req, HCI_OP_READ_LOCAL_AMP_INFO, 0, NULL);

	/* Read Data Blk size */
	hci_req_add(req, HCI_OP_READ_DATA_BLOCK_SIZE, 0, NULL);

	/* Read Flow Control Mode */
	hci_req_add(req, HCI_OP_READ_FLOW_CONTROL_MODE, 0, NULL);

	/* Read Location Data */
	hci_req_add(req, HCI_OP_READ_LOCATION_DATA, 0, NULL);
}

static void amp_init2(struct hci_request *req)
{
	/* Read Local Supported Features. Not all AMP controllers
	 * support this so it's placed conditionally in the second
	 * stage init.
	 */
	if (req->hdev->commands[14] & 0x20)
		hci_req_add(req, HCI_OP_READ_LOCAL_FEATURES, 0, NULL);
}

static void hci_init1_req(struct hci_request *req, unsigned long opt)
{
	struct hci_dev *hdev = req->hdev;

	BT_DBG("%s %ld", hdev->name, opt);

	/* Reset */
	if (!test_bit(HCI_QUIRK_RESET_ON_CLOSE, &hdev->quirks))
		hci_reset_req(req, 0);

	switch (hdev->dev_type) {
	case HCI_BREDR:
		bredr_init(req);
		break;

	case HCI_AMP:
		amp_init1(req);
		break;

	default:
		BT_ERR("Unknown device type %d", hdev->dev_type);
		break;
	}
}

static void bredr_setup(struct hci_request *req)
{
	__le16 param;
	__u8 flt_type;

	/* Read Buffer Size (ACL mtu, max pkt, etc.) */
	hci_req_add(req, HCI_OP_READ_BUFFER_SIZE, 0, NULL);

	/* Read Class of Device */
	hci_req_add(req, HCI_OP_READ_CLASS_OF_DEV, 0, NULL);

	/* Read Local Name */
	hci_req_add(req, HCI_OP_READ_LOCAL_NAME, 0, NULL);

	/* Read Voice Setting */
	hci_req_add(req, HCI_OP_READ_VOICE_SETTING, 0, NULL);

	/* Read Number of Supported IAC */
	hci_req_add(req, HCI_OP_READ_NUM_SUPPORTED_IAC, 0, NULL);

	/* Read Current IAC LAP */
	hci_req_add(req, HCI_OP_READ_CURRENT_IAC_LAP, 0, NULL);

	/* Clear Event Filters */
	flt_type = HCI_FLT_CLEAR_ALL;
	hci_req_add(req, HCI_OP_SET_EVENT_FLT, 1, &flt_type);

	/* Connection accept timeout ~20 secs */
	param = cpu_to_le16(0x7d00);
	hci_req_add(req, HCI_OP_WRITE_CA_TIMEOUT, 2, &param);
}

static void le_setup(struct hci_request *req)
{
	struct hci_dev *hdev = req->hdev;

	/* Read LE Buffer Size */
	hci_req_add(req, HCI_OP_LE_READ_BUFFER_SIZE, 0, NULL);

	/* Read LE Local Supported Features */
	hci_req_add(req, HCI_OP_LE_READ_LOCAL_FEATURES, 0, NULL);

	/* Read LE Supported States */
	hci_req_add(req, HCI_OP_LE_READ_SUPPORTED_STATES, 0, NULL);

	/* Read LE White List Size */
	hci_req_add(req, HCI_OP_LE_READ_WHITE_LIST_SIZE, 0, NULL);

	/* Clear LE White List */
	hci_req_add(req, HCI_OP_LE_CLEAR_WHITE_LIST, 0, NULL);

	/* LE-only controllers have LE implicitly enabled */
	if (!lmp_bredr_capable(hdev))
		hci_dev_set_flag(hdev, HCI_LE_ENABLED);
}

static void hci_setup_event_mask(struct hci_request *req)
{
	struct hci_dev *hdev = req->hdev;

	/* The second byte is 0xff instead of 0x9f (two reserved bits
	 * disabled) since a Broadcom 1.2 dongle doesn't respond to the
	 * command otherwise.
	 */
	u8 events[8] = { 0xff, 0xff, 0xfb, 0xff, 0x00, 0x00, 0x00, 0x00 };

	/* CSR 1.1 dongles does not accept any bitfield so don't try to set
	 * any event mask for pre 1.2 devices.
	 */
	if (hdev->hci_ver < BLUETOOTH_VER_1_2)
		return;

	if (lmp_bredr_capable(hdev)) {
		events[4] |= 0x01; /* Flow Specification Complete */
		events[4] |= 0x02; /* Inquiry Result with RSSI */
		events[4] |= 0x04; /* Read Remote Extended Features Complete */
		events[5] |= 0x08; /* Synchronous Connection Complete */
		events[5] |= 0x10; /* Synchronous Connection Changed */
	} else {
		/* Use a different default for LE-only devices */
		memset(events, 0, sizeof(events));
		events[0] |= 0x10; /* Disconnection Complete */
		events[1] |= 0x08; /* Read Remote Version Information Complete */
		events[1] |= 0x20; /* Command Complete */
		events[1] |= 0x40; /* Command Status */
		events[1] |= 0x80; /* Hardware Error */
		events[2] |= 0x04; /* Number of Completed Packets */
		events[3] |= 0x02; /* Data Buffer Overflow */

		if (hdev->le_features[0] & HCI_LE_ENCRYPTION) {
			events[0] |= 0x80; /* Encryption Change */
			events[5] |= 0x80; /* Encryption Key Refresh Complete */
		}
	}

	if (lmp_inq_rssi_capable(hdev))
		events[4] |= 0x02; /* Inquiry Result with RSSI */

	if (lmp_sniffsubr_capable(hdev))
		events[5] |= 0x20; /* Sniff Subrating */

	if (lmp_pause_enc_capable(hdev))
		events[5] |= 0x80; /* Encryption Key Refresh Complete */

	if (lmp_ext_inq_capable(hdev))
		events[5] |= 0x40; /* Extended Inquiry Result */

	if (lmp_no_flush_capable(hdev))
		events[7] |= 0x01; /* Enhanced Flush Complete */

	if (lmp_lsto_capable(hdev))
		events[6] |= 0x80; /* Link Supervision Timeout Changed */

	if (lmp_ssp_capable(hdev)) {
		events[6] |= 0x01;	/* IO Capability Request */
		events[6] |= 0x02;	/* IO Capability Response */
		events[6] |= 0x04;	/* User Confirmation Request */
		events[6] |= 0x08;	/* User Passkey Request */
		events[6] |= 0x10;	/* Remote OOB Data Request */
		events[6] |= 0x20;	/* Simple Pairing Complete */
		events[7] |= 0x04;	/* User Passkey Notification */
		events[7] |= 0x08;	/* Keypress Notification */
		events[7] |= 0x10;	/* Remote Host Supported
					 * Features Notification
					 */
	}

	if (lmp_le_capable(hdev))
		events[7] |= 0x20;	/* LE Meta-Event */

	hci_req_add(req, HCI_OP_SET_EVENT_MASK, sizeof(events), events);
}

static void hci_init2_req(struct hci_request *req, unsigned long opt)
{
	struct hci_dev *hdev = req->hdev;

	if (hdev->dev_type == HCI_AMP)
		return amp_init2(req);

	if (lmp_bredr_capable(hdev))
		bredr_setup(req);
	else
		hci_dev_clear_flag(hdev, HCI_BREDR_ENABLED);

	if (lmp_le_capable(hdev))
		le_setup(req);

	/* All Bluetooth 1.2 and later controllers should support the
	 * HCI command for reading the local supported commands.
	 *
	 * Unfortunately some controllers indicate Bluetooth 1.2 support,
	 * but do not have support for this command. If that is the case,
	 * the driver can quirk the behavior and skip reading the local
	 * supported commands.
	 */
	if (hdev->hci_ver > BLUETOOTH_VER_1_1 &&
	    !test_bit(HCI_QUIRK_BROKEN_LOCAL_COMMANDS, &hdev->quirks))
		hci_req_add(req, HCI_OP_READ_LOCAL_COMMANDS, 0, NULL);

	if (lmp_ssp_capable(hdev)) {
		/* When SSP is available, then the host features page
		 * should also be available as well. However some
		 * controllers list the max_page as 0 as long as SSP
		 * has not been enabled. To achieve proper debugging
		 * output, force the minimum max_page to 1 at least.
		 */
		hdev->max_page = 0x01;

		if (hci_dev_test_flag(hdev, HCI_SSP_ENABLED)) {
			u8 mode = 0x01;

			hci_req_add(req, HCI_OP_WRITE_SSP_MODE,
				    sizeof(mode), &mode);
		} else {
			struct hci_cp_write_eir cp;

			memset(hdev->eir, 0, sizeof(hdev->eir));
			memset(&cp, 0, sizeof(cp));

			hci_req_add(req, HCI_OP_WRITE_EIR, sizeof(cp), &cp);
		}
	}

	if (lmp_inq_rssi_capable(hdev) ||
	    test_bit(HCI_QUIRK_FIXUP_INQUIRY_MODE, &hdev->quirks)) {
		u8 mode;

		/* If Extended Inquiry Result events are supported, then
		 * they are clearly preferred over Inquiry Result with RSSI
		 * events.
		 */
		mode = lmp_ext_inq_capable(hdev) ? 0x02 : 0x01;

		hci_req_add(req, HCI_OP_WRITE_INQUIRY_MODE, 1, &mode);
	}

	if (lmp_inq_tx_pwr_capable(hdev))
		hci_req_add(req, HCI_OP_READ_INQ_RSP_TX_POWER, 0, NULL);

	if (lmp_ext_feat_capable(hdev)) {
		struct hci_cp_read_local_ext_features cp;

		cp.page = 0x01;
		hci_req_add(req, HCI_OP_READ_LOCAL_EXT_FEATURES,
			    sizeof(cp), &cp);
	}

	if (hci_dev_test_flag(hdev, HCI_LINK_SECURITY)) {
		u8 enable = 1;
		hci_req_add(req, HCI_OP_WRITE_AUTH_ENABLE, sizeof(enable),
			    &enable);
	}
}

static void hci_setup_link_policy(struct hci_request *req)
{
	struct hci_dev *hdev = req->hdev;
	struct hci_cp_write_def_link_policy cp;
	u16 link_policy = 0;

	if (lmp_rswitch_capable(hdev))
		link_policy |= HCI_LP_RSWITCH;
	if (lmp_hold_capable(hdev))
		link_policy |= HCI_LP_HOLD;
	if (lmp_sniff_capable(hdev))
		link_policy |= HCI_LP_SNIFF;
	if (lmp_park_capable(hdev))
		link_policy |= HCI_LP_PARK;

	cp.policy = cpu_to_le16(link_policy);
	hci_req_add(req, HCI_OP_WRITE_DEF_LINK_POLICY, sizeof(cp), &cp);
}

static void hci_set_le_support(struct hci_request *req)
{
	struct hci_dev *hdev = req->hdev;
	struct hci_cp_write_le_host_supported cp;

	/* LE-only devices do not support explicit enablement */
	if (!lmp_bredr_capable(hdev))
		return;

	memset(&cp, 0, sizeof(cp));

	if (hci_dev_test_flag(hdev, HCI_LE_ENABLED)) {
		cp.le = 0x01;
		cp.simul = 0x00;
	}

	if (cp.le != lmp_host_le_capable(hdev))
		hci_req_add(req, HCI_OP_WRITE_LE_HOST_SUPPORTED, sizeof(cp),
			    &cp);
}

static void hci_set_event_mask_page_2(struct hci_request *req)
{
	struct hci_dev *hdev = req->hdev;
	u8 events[8] = { 0x00, 0x00, 0x00, 0x00, 0x00, 0x00, 0x00, 0x00 };

	/* If Connectionless Slave Broadcast master role is supported
	 * enable all necessary events for it.
	 */
	if (lmp_csb_master_capable(hdev)) {
		events[1] |= 0x40;	/* Triggered Clock Capture */
		events[1] |= 0x80;	/* Synchronization Train Complete */
		events[2] |= 0x10;	/* Slave Page Response Timeout */
		events[2] |= 0x20;	/* CSB Channel Map Change */
	}

	/* If Connectionless Slave Broadcast slave role is supported
	 * enable all necessary events for it.
	 */
	if (lmp_csb_slave_capable(hdev)) {
		events[2] |= 0x01;	/* Synchronization Train Received */
		events[2] |= 0x02;	/* CSB Receive */
		events[2] |= 0x04;	/* CSB Timeout */
		events[2] |= 0x08;	/* Truncated Page Complete */
	}

	/* Enable Authenticated Payload Timeout Expired event if supported */
	if (lmp_ping_capable(hdev) || hdev->le_features[0] & HCI_LE_PING)
		events[2] |= 0x80;

	hci_req_add(req, HCI_OP_SET_EVENT_MASK_PAGE_2, sizeof(events), events);
}

static void hci_init3_req(struct hci_request *req, unsigned long opt)
{
	struct hci_dev *hdev = req->hdev;
	u8 p;

	hci_setup_event_mask(req);

	if (hdev->commands[6] & 0x20) {
		struct hci_cp_read_stored_link_key cp;

		bacpy(&cp.bdaddr, BDADDR_ANY);
		cp.read_all = 0x01;
		hci_req_add(req, HCI_OP_READ_STORED_LINK_KEY, sizeof(cp), &cp);
	}

	if (hdev->commands[5] & 0x10)
		hci_setup_link_policy(req);

	if (hdev->commands[8] & 0x01)
		hci_req_add(req, HCI_OP_READ_PAGE_SCAN_ACTIVITY, 0, NULL);

	/* Some older Broadcom based Bluetooth 1.2 controllers do not
	 * support the Read Page Scan Type command. Check support for
	 * this command in the bit mask of supported commands.
	 */
	if (hdev->commands[13] & 0x01)
		hci_req_add(req, HCI_OP_READ_PAGE_SCAN_TYPE, 0, NULL);

	if (lmp_le_capable(hdev)) {
		u8 events[8];

		memset(events, 0, sizeof(events));
		events[0] = 0x0f;

		if (hdev->le_features[0] & HCI_LE_ENCRYPTION)
			events[0] |= 0x10;	/* LE Long Term Key Request */

		/* If controller supports the Connection Parameters Request
		 * Link Layer Procedure, enable the corresponding event.
		 */
		if (hdev->le_features[0] & HCI_LE_CONN_PARAM_REQ_PROC)
			events[0] |= 0x20;	/* LE Remote Connection
						 * Parameter Request
						 */

		/* If the controller supports the Data Length Extension
		 * feature, enable the corresponding event.
		 */
		if (hdev->le_features[0] & HCI_LE_DATA_LEN_EXT)
			events[0] |= 0x40;	/* LE Data Length Change */

		/* If the controller supports Extended Scanner Filter
		 * Policies, enable the correspondig event.
		 */
		if (hdev->le_features[0] & HCI_LE_EXT_SCAN_POLICY)
			events[1] |= 0x04;	/* LE Direct Advertising
						 * Report
						 */

		/* If the controller supports the LE Read Local P-256
		 * Public Key command, enable the corresponding event.
		 */
		if (hdev->commands[34] & 0x02)
			events[0] |= 0x80;	/* LE Read Local P-256
						 * Public Key Complete
						 */

		/* If the controller supports the LE Generate DHKey
		 * command, enable the corresponding event.
		 */
		if (hdev->commands[34] & 0x04)
			events[1] |= 0x01;	/* LE Generate DHKey Complete */

		hci_req_add(req, HCI_OP_LE_SET_EVENT_MASK, sizeof(events),
			    events);

		if (hdev->commands[25] & 0x40) {
			/* Read LE Advertising Channel TX Power */
			hci_req_add(req, HCI_OP_LE_READ_ADV_TX_POWER, 0, NULL);
		}

		if (hdev->le_features[0] & HCI_LE_DATA_LEN_EXT) {
			/* Read LE Maximum Data Length */
			hci_req_add(req, HCI_OP_LE_READ_MAX_DATA_LEN, 0, NULL);

			/* Read LE Suggested Default Data Length */
			hci_req_add(req, HCI_OP_LE_READ_DEF_DATA_LEN, 0, NULL);
		}

		hci_set_le_support(req);
	}

	/* Read features beyond page 1 if available */
	for (p = 2; p < HCI_MAX_PAGES && p <= hdev->max_page; p++) {
		struct hci_cp_read_local_ext_features cp;

		cp.page = p;
		hci_req_add(req, HCI_OP_READ_LOCAL_EXT_FEATURES,
			    sizeof(cp), &cp);
	}
}

static void hci_init4_req(struct hci_request *req, unsigned long opt)
{
	struct hci_dev *hdev = req->hdev;

	/* Some Broadcom based Bluetooth controllers do not support the
	 * Delete Stored Link Key command. They are clearly indicating its
	 * absence in the bit mask of supported commands.
	 *
	 * Check the supported commands and only if the the command is marked
	 * as supported send it. If not supported assume that the controller
	 * does not have actual support for stored link keys which makes this
	 * command redundant anyway.
	 *
	 * Some controllers indicate that they support handling deleting
	 * stored link keys, but they don't. The quirk lets a driver
	 * just disable this command.
	 */
	if (hdev->commands[6] & 0x80 &&
	    !test_bit(HCI_QUIRK_BROKEN_STORED_LINK_KEY, &hdev->quirks)) {
		struct hci_cp_delete_stored_link_key cp;

		bacpy(&cp.bdaddr, BDADDR_ANY);
		cp.delete_all = 0x01;
		hci_req_add(req, HCI_OP_DELETE_STORED_LINK_KEY,
			    sizeof(cp), &cp);
	}

	/* Set event mask page 2 if the HCI command for it is supported */
	if (hdev->commands[22] & 0x04)
		hci_set_event_mask_page_2(req);

	/* Read local codec list if the HCI command is supported */
	if (hdev->commands[29] & 0x20)
		hci_req_add(req, HCI_OP_READ_LOCAL_CODECS, 0, NULL);

	/* Get MWS transport configuration if the HCI command is supported */
	if (hdev->commands[30] & 0x08)
		hci_req_add(req, HCI_OP_GET_MWS_TRANSPORT_CONFIG, 0, NULL);

	/* Check for Synchronization Train support */
	if (lmp_sync_train_capable(hdev))
		hci_req_add(req, HCI_OP_READ_SYNC_TRAIN_PARAMS, 0, NULL);

	/* Enable Secure Connections if supported and configured */
	if (hci_dev_test_flag(hdev, HCI_SSP_ENABLED) &&
	    bredr_sc_enabled(hdev)) {
		u8 support = 0x01;

		hci_req_add(req, HCI_OP_WRITE_SC_SUPPORT,
			    sizeof(support), &support);
	}
}

static int __hci_init(struct hci_dev *hdev)
{
	int err;

	err = __hci_req_sync(hdev, hci_init1_req, 0, HCI_INIT_TIMEOUT);
	if (err < 0)
		return err;

	/* The Device Under Test (DUT) mode is special and available for
	 * all controller types. So just create it early on.
	 */
	if (hci_dev_test_flag(hdev, HCI_SETUP)) {
		debugfs_create_file("dut_mode", 0644, hdev->debugfs, hdev,
				    &dut_mode_fops);
	}

	err = __hci_req_sync(hdev, hci_init2_req, 0, HCI_INIT_TIMEOUT);
	if (err < 0)
		return err;

	/* HCI_BREDR covers both single-mode LE, BR/EDR and dual-mode
	 * BR/EDR/LE type controllers. AMP controllers only need the
	 * first two stages of init.
	 */
	if (hdev->dev_type != HCI_BREDR)
		return 0;

	err = __hci_req_sync(hdev, hci_init3_req, 0, HCI_INIT_TIMEOUT);
	if (err < 0)
		return err;

	err = __hci_req_sync(hdev, hci_init4_req, 0, HCI_INIT_TIMEOUT);
	if (err < 0)
		return err;

	/* This function is only called when the controller is actually in
	 * configured state. When the controller is marked as unconfigured,
	 * this initialization procedure is not run.
	 *
	 * It means that it is possible that a controller runs through its
	 * setup phase and then discovers missing settings. If that is the
	 * case, then this function will not be called. It then will only
	 * be called during the config phase.
	 *
	 * So only when in setup phase or config phase, create the debugfs
	 * entries and register the SMP channels.
	 */
	if (!hci_dev_test_flag(hdev, HCI_SETUP) &&
	    !hci_dev_test_flag(hdev, HCI_CONFIG))
		return 0;

	hci_debugfs_create_common(hdev);

	if (lmp_bredr_capable(hdev))
		hci_debugfs_create_bredr(hdev);

	if (lmp_le_capable(hdev))
		hci_debugfs_create_le(hdev);

	return 0;
}

static void hci_init0_req(struct hci_request *req, unsigned long opt)
{
	struct hci_dev *hdev = req->hdev;

	BT_DBG("%s %ld", hdev->name, opt);

	/* Reset */
	if (!test_bit(HCI_QUIRK_RESET_ON_CLOSE, &hdev->quirks))
		hci_reset_req(req, 0);

	/* Read Local Version */
	hci_req_add(req, HCI_OP_READ_LOCAL_VERSION, 0, NULL);

	/* Read BD Address */
	if (hdev->set_bdaddr)
		hci_req_add(req, HCI_OP_READ_BD_ADDR, 0, NULL);
}

static int __hci_unconf_init(struct hci_dev *hdev)
{
	int err;

	if (test_bit(HCI_QUIRK_RAW_DEVICE, &hdev->quirks))
		return 0;

	err = __hci_req_sync(hdev, hci_init0_req, 0, HCI_INIT_TIMEOUT);
	if (err < 0)
		return err;

	return 0;
}

static void hci_scan_req(struct hci_request *req, unsigned long opt)
{
	__u8 scan = opt;

	BT_DBG("%s %x", req->hdev->name, scan);

	/* Inquiry and Page scans */
	hci_req_add(req, HCI_OP_WRITE_SCAN_ENABLE, 1, &scan);
}

static void hci_auth_req(struct hci_request *req, unsigned long opt)
{
	__u8 auth = opt;

	BT_DBG("%s %x", req->hdev->name, auth);

	/* Authentication */
	hci_req_add(req, HCI_OP_WRITE_AUTH_ENABLE, 1, &auth);
}

static void hci_encrypt_req(struct hci_request *req, unsigned long opt)
{
	__u8 encrypt = opt;

	BT_DBG("%s %x", req->hdev->name, encrypt);

	/* Encryption */
	hci_req_add(req, HCI_OP_WRITE_ENCRYPT_MODE, 1, &encrypt);
}

static void hci_linkpol_req(struct hci_request *req, unsigned long opt)
{
	__le16 policy = cpu_to_le16(opt);

	BT_DBG("%s %x", req->hdev->name, policy);

	/* Default link policy */
	hci_req_add(req, HCI_OP_WRITE_DEF_LINK_POLICY, 2, &policy);
}

/* Get HCI device by index.
 * Device is held on return. */
struct hci_dev *hci_dev_get(int index)
{
	struct hci_dev *hdev = NULL, *d;

	BT_DBG("%d", index);

	if (index < 0)
		return NULL;

	read_lock(&hci_dev_list_lock);
	list_for_each_entry(d, &hci_dev_list, list) {
		if (d->id == index) {
			hdev = hci_dev_hold(d);
			break;
		}
	}
	read_unlock(&hci_dev_list_lock);
	return hdev;
}

/* ---- Inquiry support ---- */

bool hci_discovery_active(struct hci_dev *hdev)
{
	struct discovery_state *discov = &hdev->discovery;

	switch (discov->state) {
	case DISCOVERY_FINDING:
	case DISCOVERY_RESOLVING:
		return true;

	default:
		return false;
	}
}

void hci_discovery_set_state(struct hci_dev *hdev, int state)
{
	int old_state = hdev->discovery.state;

	BT_DBG("%s state %u -> %u", hdev->name, hdev->discovery.state, state);

	if (old_state == state)
		return;

	hdev->discovery.state = state;

	switch (state) {
	case DISCOVERY_STOPPED:
		hci_update_background_scan(hdev);

		if (old_state != DISCOVERY_STARTING)
			mgmt_discovering(hdev, 0);
		break;
	case DISCOVERY_STARTING:
		break;
	case DISCOVERY_FINDING:
		mgmt_discovering(hdev, 1);
		break;
	case DISCOVERY_RESOLVING:
		break;
	case DISCOVERY_STOPPING:
		break;
	}
}

void hci_inquiry_cache_flush(struct hci_dev *hdev)
{
	struct discovery_state *cache = &hdev->discovery;
	struct inquiry_entry *p, *n;

	list_for_each_entry_safe(p, n, &cache->all, all) {
		list_del(&p->all);
		kfree(p);
	}

	INIT_LIST_HEAD(&cache->unknown);
	INIT_LIST_HEAD(&cache->resolve);
}

struct inquiry_entry *hci_inquiry_cache_lookup(struct hci_dev *hdev,
					       bdaddr_t *bdaddr)
{
	struct discovery_state *cache = &hdev->discovery;
	struct inquiry_entry *e;

	BT_DBG("cache %p, %pMR", cache, bdaddr);

	list_for_each_entry(e, &cache->all, all) {
		if (!bacmp(&e->data.bdaddr, bdaddr))
			return e;
	}

	return NULL;
}

struct inquiry_entry *hci_inquiry_cache_lookup_unknown(struct hci_dev *hdev,
						       bdaddr_t *bdaddr)
{
	struct discovery_state *cache = &hdev->discovery;
	struct inquiry_entry *e;

	BT_DBG("cache %p, %pMR", cache, bdaddr);

	list_for_each_entry(e, &cache->unknown, list) {
		if (!bacmp(&e->data.bdaddr, bdaddr))
			return e;
	}

	return NULL;
}

struct inquiry_entry *hci_inquiry_cache_lookup_resolve(struct hci_dev *hdev,
						       bdaddr_t *bdaddr,
						       int state)
{
	struct discovery_state *cache = &hdev->discovery;
	struct inquiry_entry *e;

	BT_DBG("cache %p bdaddr %pMR state %d", cache, bdaddr, state);

	list_for_each_entry(e, &cache->resolve, list) {
		if (!bacmp(bdaddr, BDADDR_ANY) && e->name_state == state)
			return e;
		if (!bacmp(&e->data.bdaddr, bdaddr))
			return e;
	}

	return NULL;
}

void hci_inquiry_cache_update_resolve(struct hci_dev *hdev,
				      struct inquiry_entry *ie)
{
	struct discovery_state *cache = &hdev->discovery;
	struct list_head *pos = &cache->resolve;
	struct inquiry_entry *p;

	list_del(&ie->list);

	list_for_each_entry(p, &cache->resolve, list) {
		if (p->name_state != NAME_PENDING &&
		    abs(p->data.rssi) >= abs(ie->data.rssi))
			break;
		pos = &p->list;
	}

	list_add(&ie->list, pos);
}

u32 hci_inquiry_cache_update(struct hci_dev *hdev, struct inquiry_data *data,
			     bool name_known)
{
	struct discovery_state *cache = &hdev->discovery;
	struct inquiry_entry *ie;
	u32 flags = 0;

	BT_DBG("cache %p, %pMR", cache, &data->bdaddr);

	hci_remove_remote_oob_data(hdev, &data->bdaddr, BDADDR_BREDR);

	if (!data->ssp_mode)
		flags |= MGMT_DEV_FOUND_LEGACY_PAIRING;

	ie = hci_inquiry_cache_lookup(hdev, &data->bdaddr);
	if (ie) {
		if (!ie->data.ssp_mode)
			flags |= MGMT_DEV_FOUND_LEGACY_PAIRING;

		if (ie->name_state == NAME_NEEDED &&
		    data->rssi != ie->data.rssi) {
			ie->data.rssi = data->rssi;
			hci_inquiry_cache_update_resolve(hdev, ie);
		}

		goto update;
	}

	/* Entry not in the cache. Add new one. */
	ie = kzalloc(sizeof(*ie), GFP_KERNEL);
	if (!ie) {
		flags |= MGMT_DEV_FOUND_CONFIRM_NAME;
		goto done;
	}

	list_add(&ie->all, &cache->all);

	if (name_known) {
		ie->name_state = NAME_KNOWN;
	} else {
		ie->name_state = NAME_NOT_KNOWN;
		list_add(&ie->list, &cache->unknown);
	}

update:
	if (name_known && ie->name_state != NAME_KNOWN &&
	    ie->name_state != NAME_PENDING) {
		ie->name_state = NAME_KNOWN;
		list_del(&ie->list);
	}

	memcpy(&ie->data, data, sizeof(*data));
	ie->timestamp = jiffies;
	cache->timestamp = jiffies;

	if (ie->name_state == NAME_NOT_KNOWN)
		flags |= MGMT_DEV_FOUND_CONFIRM_NAME;

done:
	return flags;
}

static int inquiry_cache_dump(struct hci_dev *hdev, int num, __u8 *buf)
{
	struct discovery_state *cache = &hdev->discovery;
	struct inquiry_info *info = (struct inquiry_info *) buf;
	struct inquiry_entry *e;
	int copied = 0;

	list_for_each_entry(e, &cache->all, all) {
		struct inquiry_data *data = &e->data;

		if (copied >= num)
			break;

		bacpy(&info->bdaddr, &data->bdaddr);
		info->pscan_rep_mode	= data->pscan_rep_mode;
		info->pscan_period_mode	= data->pscan_period_mode;
		info->pscan_mode	= data->pscan_mode;
		memcpy(info->dev_class, data->dev_class, 3);
		info->clock_offset	= data->clock_offset;

		info++;
		copied++;
	}

	BT_DBG("cache %p, copied %d", cache, copied);
	return copied;
}

static void hci_inq_req(struct hci_request *req, unsigned long opt)
{
	struct hci_inquiry_req *ir = (struct hci_inquiry_req *) opt;
	struct hci_dev *hdev = req->hdev;
	struct hci_cp_inquiry cp;

	BT_DBG("%s", hdev->name);

	if (test_bit(HCI_INQUIRY, &hdev->flags))
		return;

	/* Start Inquiry */
	memcpy(&cp.lap, &ir->lap, 3);
	cp.length  = ir->length;
	cp.num_rsp = ir->num_rsp;
	hci_req_add(req, HCI_OP_INQUIRY, sizeof(cp), &cp);
}

int hci_inquiry(void __user *arg)
{
	__u8 __user *ptr = arg;
	struct hci_inquiry_req ir;
	struct hci_dev *hdev;
	int err = 0, do_inquiry = 0, max_rsp;
	long timeo;
	__u8 *buf;

	if (copy_from_user(&ir, ptr, sizeof(ir)))
		return -EFAULT;

	hdev = hci_dev_get(ir.dev_id);
	if (!hdev)
		return -ENODEV;

	if (hci_dev_test_flag(hdev, HCI_USER_CHANNEL)) {
		err = -EBUSY;
		goto done;
	}

	if (hci_dev_test_flag(hdev, HCI_UNCONFIGURED)) {
		err = -EOPNOTSUPP;
		goto done;
	}

	if (hdev->dev_type != HCI_BREDR) {
		err = -EOPNOTSUPP;
		goto done;
	}

	if (!hci_dev_test_flag(hdev, HCI_BREDR_ENABLED)) {
		err = -EOPNOTSUPP;
		goto done;
	}

	hci_dev_lock(hdev);
	if (inquiry_cache_age(hdev) > INQUIRY_CACHE_AGE_MAX ||
	    inquiry_cache_empty(hdev) || ir.flags & IREQ_CACHE_FLUSH) {
		hci_inquiry_cache_flush(hdev);
		do_inquiry = 1;
	}
	hci_dev_unlock(hdev);

	timeo = ir.length * msecs_to_jiffies(2000);

	if (do_inquiry) {
		err = hci_req_sync(hdev, hci_inq_req, (unsigned long) &ir,
				   timeo);
		if (err < 0)
			goto done;

		/* Wait until Inquiry procedure finishes (HCI_INQUIRY flag is
		 * cleared). If it is interrupted by a signal, return -EINTR.
		 */
		if (wait_on_bit(&hdev->flags, HCI_INQUIRY,
				TASK_INTERRUPTIBLE))
			return -EINTR;
	}

	/* for unlimited number of responses we will use buffer with
	 * 255 entries
	 */
	max_rsp = (ir.num_rsp == 0) ? 255 : ir.num_rsp;

	/* cache_dump can't sleep. Therefore we allocate temp buffer and then
	 * copy it to the user space.
	 */
	buf = kmalloc(sizeof(struct inquiry_info) * max_rsp, GFP_KERNEL);
	if (!buf) {
		err = -ENOMEM;
		goto done;
	}

	hci_dev_lock(hdev);
	ir.num_rsp = inquiry_cache_dump(hdev, max_rsp, buf);
	hci_dev_unlock(hdev);

	BT_DBG("num_rsp %d", ir.num_rsp);

	if (!copy_to_user(ptr, &ir, sizeof(ir))) {
		ptr += sizeof(ir);
		if (copy_to_user(ptr, buf, sizeof(struct inquiry_info) *
				 ir.num_rsp))
			err = -EFAULT;
	} else
		err = -EFAULT;

	kfree(buf);

done:
	hci_dev_put(hdev);
	return err;
}

static int hci_dev_do_open(struct hci_dev *hdev)
{
	int ret = 0;

	BT_DBG("%s %p", hdev->name, hdev);

	hci_req_lock(hdev);

	if (hci_dev_test_flag(hdev, HCI_UNREGISTER)) {
		ret = -ENODEV;
		goto done;
	}

	if (!hci_dev_test_flag(hdev, HCI_SETUP) &&
	    !hci_dev_test_flag(hdev, HCI_CONFIG)) {
		/* Check for rfkill but allow the HCI setup stage to
		 * proceed (which in itself doesn't cause any RF activity).
		 */
		if (hci_dev_test_flag(hdev, HCI_RFKILLED)) {
			ret = -ERFKILL;
			goto done;
		}

		/* Check for valid public address or a configured static
		 * random adddress, but let the HCI setup proceed to
		 * be able to determine if there is a public address
		 * or not.
		 *
		 * In case of user channel usage, it is not important
		 * if a public address or static random address is
		 * available.
		 *
		 * This check is only valid for BR/EDR controllers
		 * since AMP controllers do not have an address.
		 */
		if (!hci_dev_test_flag(hdev, HCI_USER_CHANNEL) &&
		    hdev->dev_type == HCI_BREDR &&
		    !bacmp(&hdev->bdaddr, BDADDR_ANY) &&
		    !bacmp(&hdev->static_addr, BDADDR_ANY)) {
			ret = -EADDRNOTAVAIL;
			goto done;
		}
	}

	if (test_bit(HCI_UP, &hdev->flags)) {
		ret = -EALREADY;
		goto done;
	}

	if (hdev->open(hdev)) {
		ret = -EIO;
		goto done;
	}

	atomic_set(&hdev->cmd_cnt, 1);
	set_bit(HCI_INIT, &hdev->flags);

	if (hci_dev_test_flag(hdev, HCI_SETUP)) {
		if (hdev->setup)
			ret = hdev->setup(hdev);

		/* The transport driver can set these quirks before
		 * creating the HCI device or in its setup callback.
		 *
		 * In case any of them is set, the controller has to
		 * start up as unconfigured.
		 */
		if (test_bit(HCI_QUIRK_EXTERNAL_CONFIG, &hdev->quirks) ||
		    test_bit(HCI_QUIRK_INVALID_BDADDR, &hdev->quirks))
			hci_dev_set_flag(hdev, HCI_UNCONFIGURED);

		/* For an unconfigured controller it is required to
		 * read at least the version information provided by
		 * the Read Local Version Information command.
		 *
		 * If the set_bdaddr driver callback is provided, then
		 * also the original Bluetooth public device address
		 * will be read using the Read BD Address command.
		 */
		if (hci_dev_test_flag(hdev, HCI_UNCONFIGURED))
			ret = __hci_unconf_init(hdev);
	}

	if (hci_dev_test_flag(hdev, HCI_CONFIG)) {
		/* If public address change is configured, ensure that
		 * the address gets programmed. If the driver does not
		 * support changing the public address, fail the power
		 * on procedure.
		 */
		if (bacmp(&hdev->public_addr, BDADDR_ANY) &&
		    hdev->set_bdaddr)
			ret = hdev->set_bdaddr(hdev, &hdev->public_addr);
		else
			ret = -EADDRNOTAVAIL;
	}

	if (!ret) {
		if (!hci_dev_test_flag(hdev, HCI_UNCONFIGURED) &&
		    !hci_dev_test_flag(hdev, HCI_USER_CHANNEL))
			ret = __hci_init(hdev);
	}

	clear_bit(HCI_INIT, &hdev->flags);

	if (!ret) {
		hci_dev_hold(hdev);
		hci_dev_set_flag(hdev, HCI_RPA_EXPIRED);
		set_bit(HCI_UP, &hdev->flags);
		hci_notify(hdev, HCI_DEV_UP);
		if (!hci_dev_test_flag(hdev, HCI_SETUP) &&
		    !hci_dev_test_flag(hdev, HCI_CONFIG) &&
		    !hci_dev_test_flag(hdev, HCI_UNCONFIGURED) &&
		    !hci_dev_test_flag(hdev, HCI_USER_CHANNEL) &&
		    hdev->dev_type == HCI_BREDR) {
			hci_dev_lock(hdev);
			mgmt_powered(hdev, 1);
			hci_dev_unlock(hdev);
		}
	} else {
		/* Init failed, cleanup */
		flush_work(&hdev->tx_work);
		flush_work(&hdev->cmd_work);
		flush_work(&hdev->rx_work);

		skb_queue_purge(&hdev->cmd_q);
		skb_queue_purge(&hdev->rx_q);

		if (hdev->flush)
			hdev->flush(hdev);

		if (hdev->sent_cmd) {
			kfree_skb(hdev->sent_cmd);
			hdev->sent_cmd = NULL;
		}

		hdev->close(hdev);
		hdev->flags &= BIT(HCI_RAW);
	}

done:
	hci_req_unlock(hdev);
	return ret;
}

/* ---- HCI ioctl helpers ---- */

int hci_dev_open(__u16 dev)
{
	struct hci_dev *hdev;
	int err;

	hdev = hci_dev_get(dev);
	if (!hdev)
		return -ENODEV;

	/* Devices that are marked as unconfigured can only be powered
	 * up as user channel. Trying to bring them up as normal devices
	 * will result into a failure. Only user channel operation is
	 * possible.
	 *
	 * When this function is called for a user channel, the flag
	 * HCI_USER_CHANNEL will be set first before attempting to
	 * open the device.
	 */
	if (hci_dev_test_flag(hdev, HCI_UNCONFIGURED) &&
	    !hci_dev_test_flag(hdev, HCI_USER_CHANNEL)) {
		err = -EOPNOTSUPP;
		goto done;
	}

	/* We need to ensure that no other power on/off work is pending
	 * before proceeding to call hci_dev_do_open. This is
	 * particularly important if the setup procedure has not yet
	 * completed.
	 */
	if (hci_dev_test_and_clear_flag(hdev, HCI_AUTO_OFF))
		cancel_delayed_work(&hdev->power_off);

	/* After this call it is guaranteed that the setup procedure
	 * has finished. This means that error conditions like RFKILL
	 * or no valid public or static random address apply.
	 */
	flush_workqueue(hdev->req_workqueue);

	/* For controllers not using the management interface and that
	 * are brought up using legacy ioctl, set the HCI_BONDABLE bit
	 * so that pairing works for them. Once the management interface
	 * is in use this bit will be cleared again and userspace has
	 * to explicitly enable it.
	 */
	if (!hci_dev_test_flag(hdev, HCI_USER_CHANNEL) &&
	    !hci_dev_test_flag(hdev, HCI_MGMT))
		hci_dev_set_flag(hdev, HCI_BONDABLE);

	err = hci_dev_do_open(hdev);

done:
	hci_dev_put(hdev);
	return err;
}

/* This function requires the caller holds hdev->lock */
static void hci_pend_le_actions_clear(struct hci_dev *hdev)
{
	struct hci_conn_params *p;

	list_for_each_entry(p, &hdev->le_conn_params, list) {
		if (p->conn) {
			hci_conn_drop(p->conn);
			hci_conn_put(p->conn);
			p->conn = NULL;
		}
		list_del_init(&p->action);
	}

	BT_DBG("All LE pending actions cleared");
}

static int hci_dev_do_close(struct hci_dev *hdev)
{
	BT_DBG("%s %p", hdev->name, hdev);

	if (!hci_dev_test_flag(hdev, HCI_UNREGISTER) &&
<<<<<<< HEAD
=======
	    !hci_dev_test_flag(hdev, HCI_USER_CHANNEL) &&
>>>>>>> aefbef10
	    test_bit(HCI_UP, &hdev->flags)) {
		/* Execute vendor specific shutdown routine */
		if (hdev->shutdown)
			hdev->shutdown(hdev);
	}

	cancel_delayed_work(&hdev->power_off);

	hci_req_cancel(hdev, ENODEV);
	hci_req_lock(hdev);

	if (!test_and_clear_bit(HCI_UP, &hdev->flags)) {
		cancel_delayed_work_sync(&hdev->cmd_timer);
		hci_req_unlock(hdev);
		return 0;
	}

	/* Flush RX and TX works */
	flush_work(&hdev->tx_work);
	flush_work(&hdev->rx_work);

	if (hdev->discov_timeout > 0) {
		cancel_delayed_work(&hdev->discov_off);
		hdev->discov_timeout = 0;
		hci_dev_clear_flag(hdev, HCI_DISCOVERABLE);
		hci_dev_clear_flag(hdev, HCI_LIMITED_DISCOVERABLE);
	}

	if (hci_dev_test_and_clear_flag(hdev, HCI_SERVICE_CACHE))
		cancel_delayed_work(&hdev->service_cache);

	cancel_delayed_work_sync(&hdev->le_scan_disable);
	cancel_delayed_work_sync(&hdev->le_scan_restart);

	if (hci_dev_test_flag(hdev, HCI_MGMT))
		cancel_delayed_work_sync(&hdev->rpa_expired);

	if (hdev->adv_instance_timeout) {
		cancel_delayed_work_sync(&hdev->adv_instance_expire);
		hdev->adv_instance_timeout = 0;
	}

	/* Avoid potential lockdep warnings from the *_flush() calls by
	 * ensuring the workqueue is empty up front.
	 */
	drain_workqueue(hdev->workqueue);

	hci_dev_lock(hdev);

	hci_discovery_set_state(hdev, DISCOVERY_STOPPED);

	if (!hci_dev_test_and_clear_flag(hdev, HCI_AUTO_OFF)) {
		if (hdev->dev_type == HCI_BREDR)
			mgmt_powered(hdev, 0);
	}

	hci_inquiry_cache_flush(hdev);
	hci_pend_le_actions_clear(hdev);
	hci_conn_hash_flush(hdev);
	hci_dev_unlock(hdev);

	smp_unregister(hdev);

	hci_notify(hdev, HCI_DEV_DOWN);

	if (hdev->flush)
		hdev->flush(hdev);

	/* Reset device */
	skb_queue_purge(&hdev->cmd_q);
	atomic_set(&hdev->cmd_cnt, 1);
	if (!hci_dev_test_flag(hdev, HCI_AUTO_OFF) &&
	    !hci_dev_test_flag(hdev, HCI_UNCONFIGURED) &&
	    test_bit(HCI_QUIRK_RESET_ON_CLOSE, &hdev->quirks)) {
		set_bit(HCI_INIT, &hdev->flags);
		__hci_req_sync(hdev, hci_reset_req, 0, HCI_CMD_TIMEOUT);
		clear_bit(HCI_INIT, &hdev->flags);
	}

	/* flush cmd  work */
	flush_work(&hdev->cmd_work);

	/* Drop queues */
	skb_queue_purge(&hdev->rx_q);
	skb_queue_purge(&hdev->cmd_q);
	skb_queue_purge(&hdev->raw_q);

	/* Drop last sent command */
	if (hdev->sent_cmd) {
		cancel_delayed_work_sync(&hdev->cmd_timer);
		kfree_skb(hdev->sent_cmd);
		hdev->sent_cmd = NULL;
	}

	/* After this point our queues are empty
	 * and no tasks are scheduled. */
	hdev->close(hdev);

	/* Clear flags */
	hdev->flags &= BIT(HCI_RAW);
	hci_dev_clear_volatile_flags(hdev);

	/* Controller radio is available but is currently powered down */
	hdev->amp_status = AMP_STATUS_POWERED_DOWN;

	memset(hdev->eir, 0, sizeof(hdev->eir));
	memset(hdev->dev_class, 0, sizeof(hdev->dev_class));
	bacpy(&hdev->random_addr, BDADDR_ANY);

	hci_req_unlock(hdev);

	hci_dev_put(hdev);
	return 0;
}

int hci_dev_close(__u16 dev)
{
	struct hci_dev *hdev;
	int err;

	hdev = hci_dev_get(dev);
	if (!hdev)
		return -ENODEV;

	if (hci_dev_test_flag(hdev, HCI_USER_CHANNEL)) {
		err = -EBUSY;
		goto done;
	}

	if (hci_dev_test_and_clear_flag(hdev, HCI_AUTO_OFF))
		cancel_delayed_work(&hdev->power_off);

	err = hci_dev_do_close(hdev);

done:
	hci_dev_put(hdev);
	return err;
}

static int hci_dev_do_reset(struct hci_dev *hdev)
{
	int ret;

	BT_DBG("%s %p", hdev->name, hdev);

	hci_req_lock(hdev);

	/* Drop queues */
	skb_queue_purge(&hdev->rx_q);
	skb_queue_purge(&hdev->cmd_q);

	/* Avoid potential lockdep warnings from the *_flush() calls by
	 * ensuring the workqueue is empty up front.
	 */
	drain_workqueue(hdev->workqueue);

	hci_dev_lock(hdev);
	hci_inquiry_cache_flush(hdev);
	hci_conn_hash_flush(hdev);
	hci_dev_unlock(hdev);

	if (hdev->flush)
		hdev->flush(hdev);

	atomic_set(&hdev->cmd_cnt, 1);
	hdev->acl_cnt = 0; hdev->sco_cnt = 0; hdev->le_cnt = 0;

	ret = __hci_req_sync(hdev, hci_reset_req, 0, HCI_INIT_TIMEOUT);

	hci_req_unlock(hdev);
	return ret;
}

int hci_dev_reset(__u16 dev)
{
	struct hci_dev *hdev;
	int err;

	hdev = hci_dev_get(dev);
	if (!hdev)
		return -ENODEV;

	if (!test_bit(HCI_UP, &hdev->flags)) {
		err = -ENETDOWN;
		goto done;
	}

	if (hci_dev_test_flag(hdev, HCI_USER_CHANNEL)) {
		err = -EBUSY;
		goto done;
	}

	if (hci_dev_test_flag(hdev, HCI_UNCONFIGURED)) {
		err = -EOPNOTSUPP;
		goto done;
	}

	err = hci_dev_do_reset(hdev);

done:
	hci_dev_put(hdev);
	return err;
}

int hci_dev_reset_stat(__u16 dev)
{
	struct hci_dev *hdev;
	int ret = 0;

	hdev = hci_dev_get(dev);
	if (!hdev)
		return -ENODEV;

	if (hci_dev_test_flag(hdev, HCI_USER_CHANNEL)) {
		ret = -EBUSY;
		goto done;
	}

	if (hci_dev_test_flag(hdev, HCI_UNCONFIGURED)) {
		ret = -EOPNOTSUPP;
		goto done;
	}

	memset(&hdev->stat, 0, sizeof(struct hci_dev_stats));

done:
	hci_dev_put(hdev);
	return ret;
}

static void hci_update_scan_state(struct hci_dev *hdev, u8 scan)
{
	bool conn_changed, discov_changed;

	BT_DBG("%s scan 0x%02x", hdev->name, scan);

	if ((scan & SCAN_PAGE))
		conn_changed = !hci_dev_test_and_set_flag(hdev,
							  HCI_CONNECTABLE);
	else
		conn_changed = hci_dev_test_and_clear_flag(hdev,
							   HCI_CONNECTABLE);

	if ((scan & SCAN_INQUIRY)) {
		discov_changed = !hci_dev_test_and_set_flag(hdev,
							    HCI_DISCOVERABLE);
	} else {
		hci_dev_clear_flag(hdev, HCI_LIMITED_DISCOVERABLE);
		discov_changed = hci_dev_test_and_clear_flag(hdev,
							     HCI_DISCOVERABLE);
	}

	if (!hci_dev_test_flag(hdev, HCI_MGMT))
		return;

	if (conn_changed || discov_changed) {
		/* In case this was disabled through mgmt */
		hci_dev_set_flag(hdev, HCI_BREDR_ENABLED);

		if (hci_dev_test_flag(hdev, HCI_LE_ENABLED))
			mgmt_update_adv_data(hdev);

		mgmt_new_settings(hdev);
	}
}

int hci_dev_cmd(unsigned int cmd, void __user *arg)
{
	struct hci_dev *hdev;
	struct hci_dev_req dr;
	int err = 0;

	if (copy_from_user(&dr, arg, sizeof(dr)))
		return -EFAULT;

	hdev = hci_dev_get(dr.dev_id);
	if (!hdev)
		return -ENODEV;

	if (hci_dev_test_flag(hdev, HCI_USER_CHANNEL)) {
		err = -EBUSY;
		goto done;
	}

	if (hci_dev_test_flag(hdev, HCI_UNCONFIGURED)) {
		err = -EOPNOTSUPP;
		goto done;
	}

	if (hdev->dev_type != HCI_BREDR) {
		err = -EOPNOTSUPP;
		goto done;
	}

	if (!hci_dev_test_flag(hdev, HCI_BREDR_ENABLED)) {
		err = -EOPNOTSUPP;
		goto done;
	}

	switch (cmd) {
	case HCISETAUTH:
		err = hci_req_sync(hdev, hci_auth_req, dr.dev_opt,
				   HCI_INIT_TIMEOUT);
		break;

	case HCISETENCRYPT:
		if (!lmp_encrypt_capable(hdev)) {
			err = -EOPNOTSUPP;
			break;
		}

		if (!test_bit(HCI_AUTH, &hdev->flags)) {
			/* Auth must be enabled first */
			err = hci_req_sync(hdev, hci_auth_req, dr.dev_opt,
					   HCI_INIT_TIMEOUT);
			if (err)
				break;
		}

		err = hci_req_sync(hdev, hci_encrypt_req, dr.dev_opt,
				   HCI_INIT_TIMEOUT);
		break;

	case HCISETSCAN:
		err = hci_req_sync(hdev, hci_scan_req, dr.dev_opt,
				   HCI_INIT_TIMEOUT);

		/* Ensure that the connectable and discoverable states
		 * get correctly modified as this was a non-mgmt change.
		 */
		if (!err)
			hci_update_scan_state(hdev, dr.dev_opt);
		break;

	case HCISETLINKPOL:
		err = hci_req_sync(hdev, hci_linkpol_req, dr.dev_opt,
				   HCI_INIT_TIMEOUT);
		break;

	case HCISETLINKMODE:
		hdev->link_mode = ((__u16) dr.dev_opt) &
					(HCI_LM_MASTER | HCI_LM_ACCEPT);
		break;

	case HCISETPTYPE:
		hdev->pkt_type = (__u16) dr.dev_opt;
		break;

	case HCISETACLMTU:
		hdev->acl_mtu  = *((__u16 *) &dr.dev_opt + 1);
		hdev->acl_pkts = *((__u16 *) &dr.dev_opt + 0);
		break;

	case HCISETSCOMTU:
		hdev->sco_mtu  = *((__u16 *) &dr.dev_opt + 1);
		hdev->sco_pkts = *((__u16 *) &dr.dev_opt + 0);
		break;

	default:
		err = -EINVAL;
		break;
	}

done:
	hci_dev_put(hdev);
	return err;
}

int hci_get_dev_list(void __user *arg)
{
	struct hci_dev *hdev;
	struct hci_dev_list_req *dl;
	struct hci_dev_req *dr;
	int n = 0, size, err;
	__u16 dev_num;

	if (get_user(dev_num, (__u16 __user *) arg))
		return -EFAULT;

	if (!dev_num || dev_num > (PAGE_SIZE * 2) / sizeof(*dr))
		return -EINVAL;

	size = sizeof(*dl) + dev_num * sizeof(*dr);

	dl = kzalloc(size, GFP_KERNEL);
	if (!dl)
		return -ENOMEM;

	dr = dl->dev_req;

	read_lock(&hci_dev_list_lock);
	list_for_each_entry(hdev, &hci_dev_list, list) {
		unsigned long flags = hdev->flags;

		/* When the auto-off is configured it means the transport
		 * is running, but in that case still indicate that the
		 * device is actually down.
		 */
		if (hci_dev_test_flag(hdev, HCI_AUTO_OFF))
			flags &= ~BIT(HCI_UP);

		(dr + n)->dev_id  = hdev->id;
		(dr + n)->dev_opt = flags;

		if (++n >= dev_num)
			break;
	}
	read_unlock(&hci_dev_list_lock);

	dl->dev_num = n;
	size = sizeof(*dl) + n * sizeof(*dr);

	err = copy_to_user(arg, dl, size);
	kfree(dl);

	return err ? -EFAULT : 0;
}

int hci_get_dev_info(void __user *arg)
{
	struct hci_dev *hdev;
	struct hci_dev_info di;
	unsigned long flags;
	int err = 0;

	if (copy_from_user(&di, arg, sizeof(di)))
		return -EFAULT;

	hdev = hci_dev_get(di.dev_id);
	if (!hdev)
		return -ENODEV;

	/* When the auto-off is configured it means the transport
	 * is running, but in that case still indicate that the
	 * device is actually down.
	 */
	if (hci_dev_test_flag(hdev, HCI_AUTO_OFF))
		flags = hdev->flags & ~BIT(HCI_UP);
	else
		flags = hdev->flags;

	strcpy(di.name, hdev->name);
	di.bdaddr   = hdev->bdaddr;
	di.type     = (hdev->bus & 0x0f) | ((hdev->dev_type & 0x03) << 4);
	di.flags    = flags;
	di.pkt_type = hdev->pkt_type;
	if (lmp_bredr_capable(hdev)) {
		di.acl_mtu  = hdev->acl_mtu;
		di.acl_pkts = hdev->acl_pkts;
		di.sco_mtu  = hdev->sco_mtu;
		di.sco_pkts = hdev->sco_pkts;
	} else {
		di.acl_mtu  = hdev->le_mtu;
		di.acl_pkts = hdev->le_pkts;
		di.sco_mtu  = 0;
		di.sco_pkts = 0;
	}
	di.link_policy = hdev->link_policy;
	di.link_mode   = hdev->link_mode;

	memcpy(&di.stat, &hdev->stat, sizeof(di.stat));
	memcpy(&di.features, &hdev->features, sizeof(di.features));

	if (copy_to_user(arg, &di, sizeof(di)))
		err = -EFAULT;

	hci_dev_put(hdev);

	return err;
}

/* ---- Interface to HCI drivers ---- */

static int hci_rfkill_set_block(void *data, bool blocked)
{
	struct hci_dev *hdev = data;

	BT_DBG("%p name %s blocked %d", hdev, hdev->name, blocked);

	if (hci_dev_test_flag(hdev, HCI_USER_CHANNEL))
		return -EBUSY;

	if (blocked) {
		hci_dev_set_flag(hdev, HCI_RFKILLED);
		if (!hci_dev_test_flag(hdev, HCI_SETUP) &&
		    !hci_dev_test_flag(hdev, HCI_CONFIG))
			hci_dev_do_close(hdev);
	} else {
		hci_dev_clear_flag(hdev, HCI_RFKILLED);
	}

	return 0;
}

static const struct rfkill_ops hci_rfkill_ops = {
	.set_block = hci_rfkill_set_block,
};

static void hci_power_on(struct work_struct *work)
{
	struct hci_dev *hdev = container_of(work, struct hci_dev, power_on);
	int err;

	BT_DBG("%s", hdev->name);

	err = hci_dev_do_open(hdev);
	if (err < 0) {
		hci_dev_lock(hdev);
		mgmt_set_powered_failed(hdev, err);
		hci_dev_unlock(hdev);
		return;
	}

	/* During the HCI setup phase, a few error conditions are
	 * ignored and they need to be checked now. If they are still
	 * valid, it is important to turn the device back off.
	 */
	if (hci_dev_test_flag(hdev, HCI_RFKILLED) ||
	    hci_dev_test_flag(hdev, HCI_UNCONFIGURED) ||
	    (hdev->dev_type == HCI_BREDR &&
	     !bacmp(&hdev->bdaddr, BDADDR_ANY) &&
	     !bacmp(&hdev->static_addr, BDADDR_ANY))) {
		hci_dev_clear_flag(hdev, HCI_AUTO_OFF);
		hci_dev_do_close(hdev);
	} else if (hci_dev_test_flag(hdev, HCI_AUTO_OFF)) {
		queue_delayed_work(hdev->req_workqueue, &hdev->power_off,
				   HCI_AUTO_OFF_TIMEOUT);
	}

	if (hci_dev_test_and_clear_flag(hdev, HCI_SETUP)) {
		/* For unconfigured devices, set the HCI_RAW flag
		 * so that userspace can easily identify them.
		 */
		if (hci_dev_test_flag(hdev, HCI_UNCONFIGURED))
			set_bit(HCI_RAW, &hdev->flags);

		/* For fully configured devices, this will send
		 * the Index Added event. For unconfigured devices,
		 * it will send Unconfigued Index Added event.
		 *
		 * Devices with HCI_QUIRK_RAW_DEVICE are ignored
		 * and no event will be send.
		 */
		mgmt_index_added(hdev);
	} else if (hci_dev_test_and_clear_flag(hdev, HCI_CONFIG)) {
		/* When the controller is now configured, then it
		 * is important to clear the HCI_RAW flag.
		 */
		if (!hci_dev_test_flag(hdev, HCI_UNCONFIGURED))
			clear_bit(HCI_RAW, &hdev->flags);

		/* Powering on the controller with HCI_CONFIG set only
		 * happens with the transition from unconfigured to
		 * configured. This will send the Index Added event.
		 */
		mgmt_index_added(hdev);
	}
}

static void hci_power_off(struct work_struct *work)
{
	struct hci_dev *hdev = container_of(work, struct hci_dev,
					    power_off.work);

	BT_DBG("%s", hdev->name);

	hci_dev_do_close(hdev);
}

static void hci_error_reset(struct work_struct *work)
{
	struct hci_dev *hdev = container_of(work, struct hci_dev, error_reset);

	BT_DBG("%s", hdev->name);

	if (hdev->hw_error)
		hdev->hw_error(hdev, hdev->hw_error_code);
	else
		BT_ERR("%s hardware error 0x%2.2x", hdev->name,
		       hdev->hw_error_code);

	if (hci_dev_do_close(hdev))
		return;

	hci_dev_do_open(hdev);
}

static void hci_discov_off(struct work_struct *work)
{
	struct hci_dev *hdev;

	hdev = container_of(work, struct hci_dev, discov_off.work);

	BT_DBG("%s", hdev->name);

	mgmt_discoverable_timeout(hdev);
}

static void hci_adv_timeout_expire(struct work_struct *work)
{
	struct hci_dev *hdev;

	hdev = container_of(work, struct hci_dev, adv_instance_expire.work);

	BT_DBG("%s", hdev->name);

	mgmt_adv_timeout_expired(hdev);
}

void hci_uuids_clear(struct hci_dev *hdev)
{
	struct bt_uuid *uuid, *tmp;

	list_for_each_entry_safe(uuid, tmp, &hdev->uuids, list) {
		list_del(&uuid->list);
		kfree(uuid);
	}
}

void hci_link_keys_clear(struct hci_dev *hdev)
{
	struct link_key *key;

	list_for_each_entry_rcu(key, &hdev->link_keys, list) {
		list_del_rcu(&key->list);
		kfree_rcu(key, rcu);
	}
}

void hci_smp_ltks_clear(struct hci_dev *hdev)
{
	struct smp_ltk *k;

	list_for_each_entry_rcu(k, &hdev->long_term_keys, list) {
		list_del_rcu(&k->list);
		kfree_rcu(k, rcu);
	}
}

void hci_smp_irks_clear(struct hci_dev *hdev)
{
	struct smp_irk *k;

	list_for_each_entry_rcu(k, &hdev->identity_resolving_keys, list) {
		list_del_rcu(&k->list);
		kfree_rcu(k, rcu);
	}
}

struct link_key *hci_find_link_key(struct hci_dev *hdev, bdaddr_t *bdaddr)
{
	struct link_key *k;

	rcu_read_lock();
	list_for_each_entry_rcu(k, &hdev->link_keys, list) {
		if (bacmp(bdaddr, &k->bdaddr) == 0) {
			rcu_read_unlock();
			return k;
		}
	}
	rcu_read_unlock();

	return NULL;
}

static bool hci_persistent_key(struct hci_dev *hdev, struct hci_conn *conn,
			       u8 key_type, u8 old_key_type)
{
	/* Legacy key */
	if (key_type < 0x03)
		return true;

	/* Debug keys are insecure so don't store them persistently */
	if (key_type == HCI_LK_DEBUG_COMBINATION)
		return false;

	/* Changed combination key and there's no previous one */
	if (key_type == HCI_LK_CHANGED_COMBINATION && old_key_type == 0xff)
		return false;

	/* Security mode 3 case */
	if (!conn)
		return true;

	/* BR/EDR key derived using SC from an LE link */
	if (conn->type == LE_LINK)
		return true;

	/* Neither local nor remote side had no-bonding as requirement */
	if (conn->auth_type > 0x01 && conn->remote_auth > 0x01)
		return true;

	/* Local side had dedicated bonding as requirement */
	if (conn->auth_type == 0x02 || conn->auth_type == 0x03)
		return true;

	/* Remote side had dedicated bonding as requirement */
	if (conn->remote_auth == 0x02 || conn->remote_auth == 0x03)
		return true;

	/* If none of the above criteria match, then don't store the key
	 * persistently */
	return false;
}

static u8 ltk_role(u8 type)
{
	if (type == SMP_LTK)
		return HCI_ROLE_MASTER;

	return HCI_ROLE_SLAVE;
}

struct smp_ltk *hci_find_ltk(struct hci_dev *hdev, bdaddr_t *bdaddr,
			     u8 addr_type, u8 role)
{
	struct smp_ltk *k;

	rcu_read_lock();
	list_for_each_entry_rcu(k, &hdev->long_term_keys, list) {
		if (addr_type != k->bdaddr_type || bacmp(bdaddr, &k->bdaddr))
			continue;

		if (smp_ltk_is_sc(k) || ltk_role(k->type) == role) {
			rcu_read_unlock();
			return k;
		}
	}
	rcu_read_unlock();

	return NULL;
}

struct smp_irk *hci_find_irk_by_rpa(struct hci_dev *hdev, bdaddr_t *rpa)
{
	struct smp_irk *irk;

	rcu_read_lock();
	list_for_each_entry_rcu(irk, &hdev->identity_resolving_keys, list) {
		if (!bacmp(&irk->rpa, rpa)) {
			rcu_read_unlock();
			return irk;
		}
	}

	list_for_each_entry_rcu(irk, &hdev->identity_resolving_keys, list) {
		if (smp_irk_matches(hdev, irk->val, rpa)) {
			bacpy(&irk->rpa, rpa);
			rcu_read_unlock();
			return irk;
		}
	}
	rcu_read_unlock();

	return NULL;
}

struct smp_irk *hci_find_irk_by_addr(struct hci_dev *hdev, bdaddr_t *bdaddr,
				     u8 addr_type)
{
	struct smp_irk *irk;

	/* Identity Address must be public or static random */
	if (addr_type == ADDR_LE_DEV_RANDOM && (bdaddr->b[5] & 0xc0) != 0xc0)
		return NULL;

	rcu_read_lock();
	list_for_each_entry_rcu(irk, &hdev->identity_resolving_keys, list) {
		if (addr_type == irk->addr_type &&
		    bacmp(bdaddr, &irk->bdaddr) == 0) {
			rcu_read_unlock();
			return irk;
		}
	}
	rcu_read_unlock();

	return NULL;
}

struct link_key *hci_add_link_key(struct hci_dev *hdev, struct hci_conn *conn,
				  bdaddr_t *bdaddr, u8 *val, u8 type,
				  u8 pin_len, bool *persistent)
{
	struct link_key *key, *old_key;
	u8 old_key_type;

	old_key = hci_find_link_key(hdev, bdaddr);
	if (old_key) {
		old_key_type = old_key->type;
		key = old_key;
	} else {
		old_key_type = conn ? conn->key_type : 0xff;
		key = kzalloc(sizeof(*key), GFP_KERNEL);
		if (!key)
			return NULL;
		list_add_rcu(&key->list, &hdev->link_keys);
	}

	BT_DBG("%s key for %pMR type %u", hdev->name, bdaddr, type);

	/* Some buggy controller combinations generate a changed
	 * combination key for legacy pairing even when there's no
	 * previous key */
	if (type == HCI_LK_CHANGED_COMBINATION &&
	    (!conn || conn->remote_auth == 0xff) && old_key_type == 0xff) {
		type = HCI_LK_COMBINATION;
		if (conn)
			conn->key_type = type;
	}

	bacpy(&key->bdaddr, bdaddr);
	memcpy(key->val, val, HCI_LINK_KEY_SIZE);
	key->pin_len = pin_len;

	if (type == HCI_LK_CHANGED_COMBINATION)
		key->type = old_key_type;
	else
		key->type = type;

	if (persistent)
		*persistent = hci_persistent_key(hdev, conn, type,
						 old_key_type);

	return key;
}

struct smp_ltk *hci_add_ltk(struct hci_dev *hdev, bdaddr_t *bdaddr,
			    u8 addr_type, u8 type, u8 authenticated,
			    u8 tk[16], u8 enc_size, __le16 ediv, __le64 rand)
{
	struct smp_ltk *key, *old_key;
	u8 role = ltk_role(type);

	old_key = hci_find_ltk(hdev, bdaddr, addr_type, role);
	if (old_key)
		key = old_key;
	else {
		key = kzalloc(sizeof(*key), GFP_KERNEL);
		if (!key)
			return NULL;
		list_add_rcu(&key->list, &hdev->long_term_keys);
	}

	bacpy(&key->bdaddr, bdaddr);
	key->bdaddr_type = addr_type;
	memcpy(key->val, tk, sizeof(key->val));
	key->authenticated = authenticated;
	key->ediv = ediv;
	key->rand = rand;
	key->enc_size = enc_size;
	key->type = type;

	return key;
}

struct smp_irk *hci_add_irk(struct hci_dev *hdev, bdaddr_t *bdaddr,
			    u8 addr_type, u8 val[16], bdaddr_t *rpa)
{
	struct smp_irk *irk;

	irk = hci_find_irk_by_addr(hdev, bdaddr, addr_type);
	if (!irk) {
		irk = kzalloc(sizeof(*irk), GFP_KERNEL);
		if (!irk)
			return NULL;

		bacpy(&irk->bdaddr, bdaddr);
		irk->addr_type = addr_type;

		list_add_rcu(&irk->list, &hdev->identity_resolving_keys);
	}

	memcpy(irk->val, val, 16);
	bacpy(&irk->rpa, rpa);

	return irk;
}

int hci_remove_link_key(struct hci_dev *hdev, bdaddr_t *bdaddr)
{
	struct link_key *key;

	key = hci_find_link_key(hdev, bdaddr);
	if (!key)
		return -ENOENT;

	BT_DBG("%s removing %pMR", hdev->name, bdaddr);

	list_del_rcu(&key->list);
	kfree_rcu(key, rcu);

	return 0;
}

int hci_remove_ltk(struct hci_dev *hdev, bdaddr_t *bdaddr, u8 bdaddr_type)
{
	struct smp_ltk *k;
	int removed = 0;

	list_for_each_entry_rcu(k, &hdev->long_term_keys, list) {
		if (bacmp(bdaddr, &k->bdaddr) || k->bdaddr_type != bdaddr_type)
			continue;

		BT_DBG("%s removing %pMR", hdev->name, bdaddr);

		list_del_rcu(&k->list);
		kfree_rcu(k, rcu);
		removed++;
	}

	return removed ? 0 : -ENOENT;
}

void hci_remove_irk(struct hci_dev *hdev, bdaddr_t *bdaddr, u8 addr_type)
{
	struct smp_irk *k;

	list_for_each_entry_rcu(k, &hdev->identity_resolving_keys, list) {
		if (bacmp(bdaddr, &k->bdaddr) || k->addr_type != addr_type)
			continue;

		BT_DBG("%s removing %pMR", hdev->name, bdaddr);

		list_del_rcu(&k->list);
		kfree_rcu(k, rcu);
	}
}

bool hci_bdaddr_is_paired(struct hci_dev *hdev, bdaddr_t *bdaddr, u8 type)
{
	struct smp_ltk *k;
	struct smp_irk *irk;
	u8 addr_type;

	if (type == BDADDR_BREDR) {
		if (hci_find_link_key(hdev, bdaddr))
			return true;
		return false;
	}

	/* Convert to HCI addr type which struct smp_ltk uses */
	if (type == BDADDR_LE_PUBLIC)
		addr_type = ADDR_LE_DEV_PUBLIC;
	else
		addr_type = ADDR_LE_DEV_RANDOM;

	irk = hci_get_irk(hdev, bdaddr, addr_type);
	if (irk) {
		bdaddr = &irk->bdaddr;
		addr_type = irk->addr_type;
	}

	rcu_read_lock();
	list_for_each_entry_rcu(k, &hdev->long_term_keys, list) {
		if (k->bdaddr_type == addr_type && !bacmp(bdaddr, &k->bdaddr)) {
			rcu_read_unlock();
			return true;
		}
	}
	rcu_read_unlock();

	return false;
}

/* HCI command timer function */
static void hci_cmd_timeout(struct work_struct *work)
{
	struct hci_dev *hdev = container_of(work, struct hci_dev,
					    cmd_timer.work);

	if (hdev->sent_cmd) {
		struct hci_command_hdr *sent = (void *) hdev->sent_cmd->data;
		u16 opcode = __le16_to_cpu(sent->opcode);

		BT_ERR("%s command 0x%4.4x tx timeout", hdev->name, opcode);
	} else {
		BT_ERR("%s command tx timeout", hdev->name);
	}

	atomic_set(&hdev->cmd_cnt, 1);
	queue_work(hdev->workqueue, &hdev->cmd_work);
}

struct oob_data *hci_find_remote_oob_data(struct hci_dev *hdev,
					  bdaddr_t *bdaddr, u8 bdaddr_type)
{
	struct oob_data *data;

	list_for_each_entry(data, &hdev->remote_oob_data, list) {
		if (bacmp(bdaddr, &data->bdaddr) != 0)
			continue;
		if (data->bdaddr_type != bdaddr_type)
			continue;
		return data;
	}

	return NULL;
}

int hci_remove_remote_oob_data(struct hci_dev *hdev, bdaddr_t *bdaddr,
			       u8 bdaddr_type)
{
	struct oob_data *data;

	data = hci_find_remote_oob_data(hdev, bdaddr, bdaddr_type);
	if (!data)
		return -ENOENT;

	BT_DBG("%s removing %pMR (%u)", hdev->name, bdaddr, bdaddr_type);

	list_del(&data->list);
	kfree(data);

	return 0;
}

void hci_remote_oob_data_clear(struct hci_dev *hdev)
{
	struct oob_data *data, *n;

	list_for_each_entry_safe(data, n, &hdev->remote_oob_data, list) {
		list_del(&data->list);
		kfree(data);
	}
}

int hci_add_remote_oob_data(struct hci_dev *hdev, bdaddr_t *bdaddr,
			    u8 bdaddr_type, u8 *hash192, u8 *rand192,
			    u8 *hash256, u8 *rand256)
{
	struct oob_data *data;

	data = hci_find_remote_oob_data(hdev, bdaddr, bdaddr_type);
	if (!data) {
		data = kmalloc(sizeof(*data), GFP_KERNEL);
		if (!data)
			return -ENOMEM;

		bacpy(&data->bdaddr, bdaddr);
		data->bdaddr_type = bdaddr_type;
		list_add(&data->list, &hdev->remote_oob_data);
	}

	if (hash192 && rand192) {
		memcpy(data->hash192, hash192, sizeof(data->hash192));
		memcpy(data->rand192, rand192, sizeof(data->rand192));
		if (hash256 && rand256)
			data->present = 0x03;
	} else {
		memset(data->hash192, 0, sizeof(data->hash192));
		memset(data->rand192, 0, sizeof(data->rand192));
		if (hash256 && rand256)
			data->present = 0x02;
		else
			data->present = 0x00;
	}

	if (hash256 && rand256) {
		memcpy(data->hash256, hash256, sizeof(data->hash256));
		memcpy(data->rand256, rand256, sizeof(data->rand256));
	} else {
		memset(data->hash256, 0, sizeof(data->hash256));
		memset(data->rand256, 0, sizeof(data->rand256));
		if (hash192 && rand192)
			data->present = 0x01;
	}

	BT_DBG("%s for %pMR", hdev->name, bdaddr);

	return 0;
}

/* This function requires the caller holds hdev->lock */
struct adv_info *hci_find_adv_instance(struct hci_dev *hdev, u8 instance)
{
	struct adv_info *adv_instance;

	list_for_each_entry(adv_instance, &hdev->adv_instances, list) {
		if (adv_instance->instance == instance)
			return adv_instance;
	}

	return NULL;
}

/* This function requires the caller holds hdev->lock */
struct adv_info *hci_get_next_instance(struct hci_dev *hdev, u8 instance) {
	struct adv_info *cur_instance;

	cur_instance = hci_find_adv_instance(hdev, instance);
	if (!cur_instance)
		return NULL;

	if (cur_instance == list_last_entry(&hdev->adv_instances,
					    struct adv_info, list))
		return list_first_entry(&hdev->adv_instances,
						 struct adv_info, list);
	else
		return list_next_entry(cur_instance, list);
}

/* This function requires the caller holds hdev->lock */
int hci_remove_adv_instance(struct hci_dev *hdev, u8 instance)
{
	struct adv_info *adv_instance;

	adv_instance = hci_find_adv_instance(hdev, instance);
	if (!adv_instance)
		return -ENOENT;

	BT_DBG("%s removing %dMR", hdev->name, instance);

	if (hdev->cur_adv_instance == instance && hdev->adv_instance_timeout) {
		cancel_delayed_work(&hdev->adv_instance_expire);
		hdev->adv_instance_timeout = 0;
	}

	list_del(&adv_instance->list);
	kfree(adv_instance);

	hdev->adv_instance_cnt--;

	return 0;
}

/* This function requires the caller holds hdev->lock */
void hci_adv_instances_clear(struct hci_dev *hdev)
{
	struct adv_info *adv_instance, *n;

	if (hdev->adv_instance_timeout) {
		cancel_delayed_work(&hdev->adv_instance_expire);
		hdev->adv_instance_timeout = 0;
	}

	list_for_each_entry_safe(adv_instance, n, &hdev->adv_instances, list) {
		list_del(&adv_instance->list);
		kfree(adv_instance);
	}

	hdev->adv_instance_cnt = 0;
}

/* This function requires the caller holds hdev->lock */
int hci_add_adv_instance(struct hci_dev *hdev, u8 instance, u32 flags,
			 u16 adv_data_len, u8 *adv_data,
			 u16 scan_rsp_len, u8 *scan_rsp_data,
			 u16 timeout, u16 duration)
{
	struct adv_info *adv_instance;

	adv_instance = hci_find_adv_instance(hdev, instance);
	if (adv_instance) {
		memset(adv_instance->adv_data, 0,
		       sizeof(adv_instance->adv_data));
		memset(adv_instance->scan_rsp_data, 0,
		       sizeof(adv_instance->scan_rsp_data));
	} else {
		if (hdev->adv_instance_cnt >= HCI_MAX_ADV_INSTANCES ||
		    instance < 1 || instance > HCI_MAX_ADV_INSTANCES)
			return -EOVERFLOW;

		adv_instance = kzalloc(sizeof(*adv_instance), GFP_KERNEL);
		if (!adv_instance)
			return -ENOMEM;

		adv_instance->pending = true;
		adv_instance->instance = instance;
		list_add(&adv_instance->list, &hdev->adv_instances);
		hdev->adv_instance_cnt++;
	}

	adv_instance->flags = flags;
	adv_instance->adv_data_len = adv_data_len;
	adv_instance->scan_rsp_len = scan_rsp_len;

	if (adv_data_len)
		memcpy(adv_instance->adv_data, adv_data, adv_data_len);

	if (scan_rsp_len)
		memcpy(adv_instance->scan_rsp_data,
		       scan_rsp_data, scan_rsp_len);

	adv_instance->timeout = timeout;
	adv_instance->remaining_time = timeout;

	if (duration == 0)
		adv_instance->duration = HCI_DEFAULT_ADV_DURATION;
	else
		adv_instance->duration = duration;

	BT_DBG("%s for %dMR", hdev->name, instance);

	return 0;
}

struct bdaddr_list *hci_bdaddr_list_lookup(struct list_head *bdaddr_list,
					 bdaddr_t *bdaddr, u8 type)
{
	struct bdaddr_list *b;

	list_for_each_entry(b, bdaddr_list, list) {
		if (!bacmp(&b->bdaddr, bdaddr) && b->bdaddr_type == type)
			return b;
	}

	return NULL;
}

void hci_bdaddr_list_clear(struct list_head *bdaddr_list)
{
	struct list_head *p, *n;

	list_for_each_safe(p, n, bdaddr_list) {
		struct bdaddr_list *b = list_entry(p, struct bdaddr_list, list);

		list_del(p);
		kfree(b);
	}
}

int hci_bdaddr_list_add(struct list_head *list, bdaddr_t *bdaddr, u8 type)
{
	struct bdaddr_list *entry;

	if (!bacmp(bdaddr, BDADDR_ANY))
		return -EBADF;

	if (hci_bdaddr_list_lookup(list, bdaddr, type))
		return -EEXIST;

	entry = kzalloc(sizeof(*entry), GFP_KERNEL);
	if (!entry)
		return -ENOMEM;

	bacpy(&entry->bdaddr, bdaddr);
	entry->bdaddr_type = type;

	list_add(&entry->list, list);

	return 0;
}

int hci_bdaddr_list_del(struct list_head *list, bdaddr_t *bdaddr, u8 type)
{
	struct bdaddr_list *entry;

	if (!bacmp(bdaddr, BDADDR_ANY)) {
		hci_bdaddr_list_clear(list);
		return 0;
	}

	entry = hci_bdaddr_list_lookup(list, bdaddr, type);
	if (!entry)
		return -ENOENT;

	list_del(&entry->list);
	kfree(entry);

	return 0;
}

/* This function requires the caller holds hdev->lock */
struct hci_conn_params *hci_conn_params_lookup(struct hci_dev *hdev,
					       bdaddr_t *addr, u8 addr_type)
{
	struct hci_conn_params *params;

	/* The conn params list only contains identity addresses */
	if (!hci_is_identity_address(addr, addr_type))
		return NULL;

	list_for_each_entry(params, &hdev->le_conn_params, list) {
		if (bacmp(&params->addr, addr) == 0 &&
		    params->addr_type == addr_type) {
			return params;
		}
	}

	return NULL;
}

/* This function requires the caller holds hdev->lock */
struct hci_conn_params *hci_pend_le_action_lookup(struct list_head *list,
						  bdaddr_t *addr, u8 addr_type)
{
	struct hci_conn_params *param;

	/* The list only contains identity addresses */
	if (!hci_is_identity_address(addr, addr_type))
		return NULL;

	list_for_each_entry(param, list, action) {
		if (bacmp(&param->addr, addr) == 0 &&
		    param->addr_type == addr_type)
			return param;
	}

	return NULL;
}

/* This function requires the caller holds hdev->lock */
struct hci_conn_params *hci_conn_params_add(struct hci_dev *hdev,
					    bdaddr_t *addr, u8 addr_type)
{
	struct hci_conn_params *params;

	if (!hci_is_identity_address(addr, addr_type))
		return NULL;

	params = hci_conn_params_lookup(hdev, addr, addr_type);
	if (params)
		return params;

	params = kzalloc(sizeof(*params), GFP_KERNEL);
	if (!params) {
		BT_ERR("Out of memory");
		return NULL;
	}

	bacpy(&params->addr, addr);
	params->addr_type = addr_type;

	list_add(&params->list, &hdev->le_conn_params);
	INIT_LIST_HEAD(&params->action);

	params->conn_min_interval = hdev->le_conn_min_interval;
	params->conn_max_interval = hdev->le_conn_max_interval;
	params->conn_latency = hdev->le_conn_latency;
	params->supervision_timeout = hdev->le_supv_timeout;
	params->auto_connect = HCI_AUTO_CONN_DISABLED;

	BT_DBG("addr %pMR (type %u)", addr, addr_type);

	return params;
}

static void hci_conn_params_free(struct hci_conn_params *params)
{
	if (params->conn) {
		hci_conn_drop(params->conn);
		hci_conn_put(params->conn);
	}

	list_del(&params->action);
	list_del(&params->list);
	kfree(params);
}

/* This function requires the caller holds hdev->lock */
void hci_conn_params_del(struct hci_dev *hdev, bdaddr_t *addr, u8 addr_type)
{
	struct hci_conn_params *params;

	params = hci_conn_params_lookup(hdev, addr, addr_type);
	if (!params)
		return;

	hci_conn_params_free(params);

	hci_update_background_scan(hdev);

	BT_DBG("addr %pMR (type %u)", addr, addr_type);
}

/* This function requires the caller holds hdev->lock */
void hci_conn_params_clear_disabled(struct hci_dev *hdev)
{
	struct hci_conn_params *params, *tmp;

	list_for_each_entry_safe(params, tmp, &hdev->le_conn_params, list) {
		if (params->auto_connect != HCI_AUTO_CONN_DISABLED)
			continue;
		list_del(&params->list);
		kfree(params);
	}

	BT_DBG("All LE disabled connection parameters were removed");
}

/* This function requires the caller holds hdev->lock */
void hci_conn_params_clear_all(struct hci_dev *hdev)
{
	struct hci_conn_params *params, *tmp;

	list_for_each_entry_safe(params, tmp, &hdev->le_conn_params, list)
		hci_conn_params_free(params);

	hci_update_background_scan(hdev);

	BT_DBG("All LE connection parameters were removed");
}

static void inquiry_complete(struct hci_dev *hdev, u8 status, u16 opcode)
{
	if (status) {
		BT_ERR("Failed to start inquiry: status %d", status);

		hci_dev_lock(hdev);
		hci_discovery_set_state(hdev, DISCOVERY_STOPPED);
		hci_dev_unlock(hdev);
		return;
	}
}

static void le_scan_disable_work_complete(struct hci_dev *hdev, u8 status,
					  u16 opcode)
{
	/* General inquiry access code (GIAC) */
	u8 lap[3] = { 0x33, 0x8b, 0x9e };
	struct hci_cp_inquiry cp;
	int err;

	if (status) {
		BT_ERR("Failed to disable LE scanning: status %d", status);
		return;
	}

	hdev->discovery.scan_start = 0;

	switch (hdev->discovery.type) {
	case DISCOV_TYPE_LE:
		hci_dev_lock(hdev);
		hci_discovery_set_state(hdev, DISCOVERY_STOPPED);
		hci_dev_unlock(hdev);
		break;

	case DISCOV_TYPE_INTERLEAVED:
		hci_dev_lock(hdev);

		if (test_bit(HCI_QUIRK_SIMULTANEOUS_DISCOVERY,
			     &hdev->quirks)) {
			/* If we were running LE only scan, change discovery
			 * state. If we were running both LE and BR/EDR inquiry
			 * simultaneously, and BR/EDR inquiry is already
			 * finished, stop discovery, otherwise BR/EDR inquiry
			 * will stop discovery when finished. If we will resolve
			 * remote device name, do not change discovery state.
			 */
			if (!test_bit(HCI_INQUIRY, &hdev->flags) &&
			    hdev->discovery.state != DISCOVERY_RESOLVING)
				hci_discovery_set_state(hdev,
							DISCOVERY_STOPPED);
		} else {
			struct hci_request req;

			hci_inquiry_cache_flush(hdev);

			hci_req_init(&req, hdev);

			memset(&cp, 0, sizeof(cp));
			memcpy(&cp.lap, lap, sizeof(cp.lap));
			cp.length = DISCOV_INTERLEAVED_INQUIRY_LEN;
			hci_req_add(&req, HCI_OP_INQUIRY, sizeof(cp), &cp);

			err = hci_req_run(&req, inquiry_complete);
			if (err) {
				BT_ERR("Inquiry request failed: err %d", err);
				hci_discovery_set_state(hdev,
							DISCOVERY_STOPPED);
			}
		}

		hci_dev_unlock(hdev);
		break;
	}
}

static void le_scan_disable_work(struct work_struct *work)
{
	struct hci_dev *hdev = container_of(work, struct hci_dev,
					    le_scan_disable.work);
	struct hci_request req;
	int err;

	BT_DBG("%s", hdev->name);

	cancel_delayed_work_sync(&hdev->le_scan_restart);

	hci_req_init(&req, hdev);

	hci_req_add_le_scan_disable(&req);

	err = hci_req_run(&req, le_scan_disable_work_complete);
	if (err)
		BT_ERR("Disable LE scanning request failed: err %d", err);
}

static void le_scan_restart_work_complete(struct hci_dev *hdev, u8 status,
					  u16 opcode)
{
	unsigned long timeout, duration, scan_start, now;

	BT_DBG("%s", hdev->name);

	if (status) {
		BT_ERR("Failed to restart LE scan: status %d", status);
		return;
	}

	if (!test_bit(HCI_QUIRK_STRICT_DUPLICATE_FILTER, &hdev->quirks) ||
	    !hdev->discovery.scan_start)
		return;

	/* When the scan was started, hdev->le_scan_disable has been queued
	 * after duration from scan_start. During scan restart this job
	 * has been canceled, and we need to queue it again after proper
	 * timeout, to make sure that scan does not run indefinitely.
	 */
	duration = hdev->discovery.scan_duration;
	scan_start = hdev->discovery.scan_start;
	now = jiffies;
	if (now - scan_start <= duration) {
		int elapsed;

		if (now >= scan_start)
			elapsed = now - scan_start;
		else
			elapsed = ULONG_MAX - scan_start + now;

		timeout = duration - elapsed;
	} else {
		timeout = 0;
	}
	queue_delayed_work(hdev->workqueue,
			   &hdev->le_scan_disable, timeout);
}

static void le_scan_restart_work(struct work_struct *work)
{
	struct hci_dev *hdev = container_of(work, struct hci_dev,
					    le_scan_restart.work);
	struct hci_request req;
	struct hci_cp_le_set_scan_enable cp;
	int err;

	BT_DBG("%s", hdev->name);

	/* If controller is not scanning we are done. */
	if (!hci_dev_test_flag(hdev, HCI_LE_SCAN))
		return;

	hci_req_init(&req, hdev);

	hci_req_add_le_scan_disable(&req);

	memset(&cp, 0, sizeof(cp));
	cp.enable = LE_SCAN_ENABLE;
	cp.filter_dup = LE_SCAN_FILTER_DUP_ENABLE;
	hci_req_add(&req, HCI_OP_LE_SET_SCAN_ENABLE, sizeof(cp), &cp);

	err = hci_req_run(&req, le_scan_restart_work_complete);
	if (err)
		BT_ERR("Restart LE scan request failed: err %d", err);
}

/* Copy the Identity Address of the controller.
 *
 * If the controller has a public BD_ADDR, then by default use that one.
 * If this is a LE only controller without a public address, default to
 * the static random address.
 *
 * For debugging purposes it is possible to force controllers with a
 * public address to use the static random address instead.
 *
 * In case BR/EDR has been disabled on a dual-mode controller and
 * userspace has configured a static address, then that address
 * becomes the identity address instead of the public BR/EDR address.
 */
void hci_copy_identity_address(struct hci_dev *hdev, bdaddr_t *bdaddr,
			       u8 *bdaddr_type)
{
	if (hci_dev_test_flag(hdev, HCI_FORCE_STATIC_ADDR) ||
	    !bacmp(&hdev->bdaddr, BDADDR_ANY) ||
	    (!hci_dev_test_flag(hdev, HCI_BREDR_ENABLED) &&
	     bacmp(&hdev->static_addr, BDADDR_ANY))) {
		bacpy(bdaddr, &hdev->static_addr);
		*bdaddr_type = ADDR_LE_DEV_RANDOM;
	} else {
		bacpy(bdaddr, &hdev->bdaddr);
		*bdaddr_type = ADDR_LE_DEV_PUBLIC;
	}
}

/* Alloc HCI device */
struct hci_dev *hci_alloc_dev(void)
{
	struct hci_dev *hdev;

	hdev = kzalloc(sizeof(*hdev), GFP_KERNEL);
	if (!hdev)
		return NULL;

	hdev->pkt_type  = (HCI_DM1 | HCI_DH1 | HCI_HV1);
	hdev->esco_type = (ESCO_HV1);
	hdev->link_mode = (HCI_LM_ACCEPT);
	hdev->num_iac = 0x01;		/* One IAC support is mandatory */
	hdev->io_capability = 0x03;	/* No Input No Output */
	hdev->manufacturer = 0xffff;	/* Default to internal use */
	hdev->inq_tx_power = HCI_TX_POWER_INVALID;
	hdev->adv_tx_power = HCI_TX_POWER_INVALID;
	hdev->adv_instance_cnt = 0;
	hdev->cur_adv_instance = 0x00;
	hdev->adv_instance_timeout = 0;

	hdev->sniff_max_interval = 800;
	hdev->sniff_min_interval = 80;

	hdev->le_adv_channel_map = 0x07;
	hdev->le_adv_min_interval = 0x0800;
	hdev->le_adv_max_interval = 0x0800;
	hdev->le_scan_interval = 0x0060;
	hdev->le_scan_window = 0x0030;
	hdev->le_conn_min_interval = 0x0028;
	hdev->le_conn_max_interval = 0x0038;
	hdev->le_conn_latency = 0x0000;
	hdev->le_supv_timeout = 0x002a;
	hdev->le_def_tx_len = 0x001b;
	hdev->le_def_tx_time = 0x0148;
	hdev->le_max_tx_len = 0x001b;
	hdev->le_max_tx_time = 0x0148;
	hdev->le_max_rx_len = 0x001b;
	hdev->le_max_rx_time = 0x0148;

	hdev->rpa_timeout = HCI_DEFAULT_RPA_TIMEOUT;
	hdev->discov_interleaved_timeout = DISCOV_INTERLEAVED_TIMEOUT;
	hdev->conn_info_min_age = DEFAULT_CONN_INFO_MIN_AGE;
	hdev->conn_info_max_age = DEFAULT_CONN_INFO_MAX_AGE;

	mutex_init(&hdev->lock);
	mutex_init(&hdev->req_lock);

	INIT_LIST_HEAD(&hdev->mgmt_pending);
	INIT_LIST_HEAD(&hdev->blacklist);
	INIT_LIST_HEAD(&hdev->whitelist);
	INIT_LIST_HEAD(&hdev->uuids);
	INIT_LIST_HEAD(&hdev->link_keys);
	INIT_LIST_HEAD(&hdev->long_term_keys);
	INIT_LIST_HEAD(&hdev->identity_resolving_keys);
	INIT_LIST_HEAD(&hdev->remote_oob_data);
	INIT_LIST_HEAD(&hdev->le_white_list);
	INIT_LIST_HEAD(&hdev->le_conn_params);
	INIT_LIST_HEAD(&hdev->pend_le_conns);
	INIT_LIST_HEAD(&hdev->pend_le_reports);
	INIT_LIST_HEAD(&hdev->conn_hash.list);
	INIT_LIST_HEAD(&hdev->adv_instances);

	INIT_WORK(&hdev->rx_work, hci_rx_work);
	INIT_WORK(&hdev->cmd_work, hci_cmd_work);
	INIT_WORK(&hdev->tx_work, hci_tx_work);
	INIT_WORK(&hdev->power_on, hci_power_on);
	INIT_WORK(&hdev->error_reset, hci_error_reset);

	INIT_DELAYED_WORK(&hdev->power_off, hci_power_off);
	INIT_DELAYED_WORK(&hdev->discov_off, hci_discov_off);
	INIT_DELAYED_WORK(&hdev->le_scan_disable, le_scan_disable_work);
	INIT_DELAYED_WORK(&hdev->le_scan_restart, le_scan_restart_work);
	INIT_DELAYED_WORK(&hdev->adv_instance_expire, hci_adv_timeout_expire);

	skb_queue_head_init(&hdev->rx_q);
	skb_queue_head_init(&hdev->cmd_q);
	skb_queue_head_init(&hdev->raw_q);

	init_waitqueue_head(&hdev->req_wait_q);

	INIT_DELAYED_WORK(&hdev->cmd_timer, hci_cmd_timeout);

	hci_init_sysfs(hdev);
	discovery_init(hdev);

	return hdev;
}
EXPORT_SYMBOL(hci_alloc_dev);

/* Free HCI device */
void hci_free_dev(struct hci_dev *hdev)
{
	/* will free via device release */
	put_device(&hdev->dev);
}
EXPORT_SYMBOL(hci_free_dev);

/* Register HCI device */
int hci_register_dev(struct hci_dev *hdev)
{
	int id, error;

	if (!hdev->open || !hdev->close || !hdev->send)
		return -EINVAL;

	/* Do not allow HCI_AMP devices to register at index 0,
	 * so the index can be used as the AMP controller ID.
	 */
	switch (hdev->dev_type) {
	case HCI_BREDR:
		id = ida_simple_get(&hci_index_ida, 0, 0, GFP_KERNEL);
		break;
	case HCI_AMP:
		id = ida_simple_get(&hci_index_ida, 1, 0, GFP_KERNEL);
		break;
	default:
		return -EINVAL;
	}

	if (id < 0)
		return id;

	sprintf(hdev->name, "hci%d", id);
	hdev->id = id;

	BT_DBG("%p name %s bus %d", hdev, hdev->name, hdev->bus);

	hdev->workqueue = alloc_workqueue("%s", WQ_HIGHPRI | WQ_UNBOUND |
					  WQ_MEM_RECLAIM, 1, hdev->name);
	if (!hdev->workqueue) {
		error = -ENOMEM;
		goto err;
	}

	hdev->req_workqueue = alloc_workqueue("%s", WQ_HIGHPRI | WQ_UNBOUND |
					      WQ_MEM_RECLAIM, 1, hdev->name);
	if (!hdev->req_workqueue) {
		destroy_workqueue(hdev->workqueue);
		error = -ENOMEM;
		goto err;
	}

	if (!IS_ERR_OR_NULL(bt_debugfs))
		hdev->debugfs = debugfs_create_dir(hdev->name, bt_debugfs);

	dev_set_name(&hdev->dev, "%s", hdev->name);

	error = device_add(&hdev->dev);
	if (error < 0)
		goto err_wqueue;

	hdev->rfkill = rfkill_alloc(hdev->name, &hdev->dev,
				    RFKILL_TYPE_BLUETOOTH, &hci_rfkill_ops,
				    hdev);
	if (hdev->rfkill) {
		if (rfkill_register(hdev->rfkill) < 0) {
			rfkill_destroy(hdev->rfkill);
			hdev->rfkill = NULL;
		}
	}

	if (hdev->rfkill && rfkill_blocked(hdev->rfkill))
		hci_dev_set_flag(hdev, HCI_RFKILLED);

	hci_dev_set_flag(hdev, HCI_SETUP);
	hci_dev_set_flag(hdev, HCI_AUTO_OFF);

	if (hdev->dev_type == HCI_BREDR) {
		/* Assume BR/EDR support until proven otherwise (such as
		 * through reading supported features during init.
		 */
		hci_dev_set_flag(hdev, HCI_BREDR_ENABLED);
	}

	write_lock(&hci_dev_list_lock);
	list_add(&hdev->list, &hci_dev_list);
	write_unlock(&hci_dev_list_lock);

	/* Devices that are marked for raw-only usage are unconfigured
	 * and should not be included in normal operation.
	 */
	if (test_bit(HCI_QUIRK_RAW_DEVICE, &hdev->quirks))
		hci_dev_set_flag(hdev, HCI_UNCONFIGURED);

	hci_notify(hdev, HCI_DEV_REG);
	hci_dev_hold(hdev);

	queue_work(hdev->req_workqueue, &hdev->power_on);

	return id;

err_wqueue:
	destroy_workqueue(hdev->workqueue);
	destroy_workqueue(hdev->req_workqueue);
err:
	ida_simple_remove(&hci_index_ida, hdev->id);

	return error;
}
EXPORT_SYMBOL(hci_register_dev);

/* Unregister HCI device */
void hci_unregister_dev(struct hci_dev *hdev)
{
	int id;

	BT_DBG("%p name %s bus %d", hdev, hdev->name, hdev->bus);

	hci_dev_set_flag(hdev, HCI_UNREGISTER);

	id = hdev->id;

	write_lock(&hci_dev_list_lock);
	list_del(&hdev->list);
	write_unlock(&hci_dev_list_lock);

	hci_dev_do_close(hdev);

	cancel_work_sync(&hdev->power_on);

	if (!test_bit(HCI_INIT, &hdev->flags) &&
	    !hci_dev_test_flag(hdev, HCI_SETUP) &&
	    !hci_dev_test_flag(hdev, HCI_CONFIG)) {
		hci_dev_lock(hdev);
		mgmt_index_removed(hdev);
		hci_dev_unlock(hdev);
	}

	/* mgmt_index_removed should take care of emptying the
	 * pending list */
	BUG_ON(!list_empty(&hdev->mgmt_pending));

	hci_notify(hdev, HCI_DEV_UNREG);

	if (hdev->rfkill) {
		rfkill_unregister(hdev->rfkill);
		rfkill_destroy(hdev->rfkill);
	}

	device_del(&hdev->dev);

	debugfs_remove_recursive(hdev->debugfs);

	destroy_workqueue(hdev->workqueue);
	destroy_workqueue(hdev->req_workqueue);

	hci_dev_lock(hdev);
	hci_bdaddr_list_clear(&hdev->blacklist);
	hci_bdaddr_list_clear(&hdev->whitelist);
	hci_uuids_clear(hdev);
	hci_link_keys_clear(hdev);
	hci_smp_ltks_clear(hdev);
	hci_smp_irks_clear(hdev);
	hci_remote_oob_data_clear(hdev);
	hci_adv_instances_clear(hdev);
	hci_bdaddr_list_clear(&hdev->le_white_list);
	hci_conn_params_clear_all(hdev);
	hci_discovery_filter_clear(hdev);
	hci_dev_unlock(hdev);

	hci_dev_put(hdev);

	ida_simple_remove(&hci_index_ida, id);
}
EXPORT_SYMBOL(hci_unregister_dev);

/* Suspend HCI device */
int hci_suspend_dev(struct hci_dev *hdev)
{
	hci_notify(hdev, HCI_DEV_SUSPEND);
	return 0;
}
EXPORT_SYMBOL(hci_suspend_dev);

/* Resume HCI device */
int hci_resume_dev(struct hci_dev *hdev)
{
	hci_notify(hdev, HCI_DEV_RESUME);
	return 0;
}
EXPORT_SYMBOL(hci_resume_dev);

/* Reset HCI device */
int hci_reset_dev(struct hci_dev *hdev)
{
	const u8 hw_err[] = { HCI_EV_HARDWARE_ERROR, 0x01, 0x00 };
	struct sk_buff *skb;

	skb = bt_skb_alloc(3, GFP_ATOMIC);
	if (!skb)
		return -ENOMEM;

	bt_cb(skb)->pkt_type = HCI_EVENT_PKT;
	memcpy(skb_put(skb, 3), hw_err, 3);

	/* Send Hardware Error to upper stack */
	return hci_recv_frame(hdev, skb);
}
EXPORT_SYMBOL(hci_reset_dev);

/* Receive frame from HCI drivers */
int hci_recv_frame(struct hci_dev *hdev, struct sk_buff *skb)
{
	if (!hdev || (!test_bit(HCI_UP, &hdev->flags)
		      && !test_bit(HCI_INIT, &hdev->flags))) {
		kfree_skb(skb);
		return -ENXIO;
	}

	/* Incoming skb */
	bt_cb(skb)->incoming = 1;

	/* Time stamp */
	__net_timestamp(skb);

	skb_queue_tail(&hdev->rx_q, skb);
	queue_work(hdev->workqueue, &hdev->rx_work);

	return 0;
}
EXPORT_SYMBOL(hci_recv_frame);

/* ---- Interface to upper protocols ---- */

int hci_register_cb(struct hci_cb *cb)
{
	BT_DBG("%p name %s", cb, cb->name);

	mutex_lock(&hci_cb_list_lock);
	list_add_tail(&cb->list, &hci_cb_list);
	mutex_unlock(&hci_cb_list_lock);

	return 0;
}
EXPORT_SYMBOL(hci_register_cb);

int hci_unregister_cb(struct hci_cb *cb)
{
	BT_DBG("%p name %s", cb, cb->name);

	mutex_lock(&hci_cb_list_lock);
	list_del(&cb->list);
	mutex_unlock(&hci_cb_list_lock);

	return 0;
}
EXPORT_SYMBOL(hci_unregister_cb);

static void hci_send_frame(struct hci_dev *hdev, struct sk_buff *skb)
{
	int err;

	BT_DBG("%s type %d len %d", hdev->name, bt_cb(skb)->pkt_type, skb->len);

	/* Time stamp */
	__net_timestamp(skb);

	/* Send copy to monitor */
	hci_send_to_monitor(hdev, skb);

	if (atomic_read(&hdev->promisc)) {
		/* Send copy to the sockets */
		hci_send_to_sock(hdev, skb);
	}

	/* Get rid of skb owner, prior to sending to the driver. */
	skb_orphan(skb);

	err = hdev->send(hdev, skb);
	if (err < 0) {
		BT_ERR("%s sending frame failed (%d)", hdev->name, err);
		kfree_skb(skb);
	}
}

/* Send HCI command */
int hci_send_cmd(struct hci_dev *hdev, __u16 opcode, __u32 plen,
		 const void *param)
{
	struct sk_buff *skb;

	BT_DBG("%s opcode 0x%4.4x plen %d", hdev->name, opcode, plen);

	skb = hci_prepare_cmd(hdev, opcode, plen, param);
	if (!skb) {
		BT_ERR("%s no memory for command", hdev->name);
		return -ENOMEM;
	}

	/* Stand-alone HCI commands must be flagged as
	 * single-command requests.
	 */
	bt_cb(skb)->req.start = true;

	skb_queue_tail(&hdev->cmd_q, skb);
	queue_work(hdev->workqueue, &hdev->cmd_work);

	return 0;
}

/* Get data from the previously sent command */
void *hci_sent_cmd_data(struct hci_dev *hdev, __u16 opcode)
{
	struct hci_command_hdr *hdr;

	if (!hdev->sent_cmd)
		return NULL;

	hdr = (void *) hdev->sent_cmd->data;

	if (hdr->opcode != cpu_to_le16(opcode))
		return NULL;

	BT_DBG("%s opcode 0x%4.4x", hdev->name, opcode);

	return hdev->sent_cmd->data + HCI_COMMAND_HDR_SIZE;
}

/* Send ACL data */
static void hci_add_acl_hdr(struct sk_buff *skb, __u16 handle, __u16 flags)
{
	struct hci_acl_hdr *hdr;
	int len = skb->len;

	skb_push(skb, HCI_ACL_HDR_SIZE);
	skb_reset_transport_header(skb);
	hdr = (struct hci_acl_hdr *)skb_transport_header(skb);
	hdr->handle = cpu_to_le16(hci_handle_pack(handle, flags));
	hdr->dlen   = cpu_to_le16(len);
}

static void hci_queue_acl(struct hci_chan *chan, struct sk_buff_head *queue,
			  struct sk_buff *skb, __u16 flags)
{
	struct hci_conn *conn = chan->conn;
	struct hci_dev *hdev = conn->hdev;
	struct sk_buff *list;

	skb->len = skb_headlen(skb);
	skb->data_len = 0;

	bt_cb(skb)->pkt_type = HCI_ACLDATA_PKT;

	switch (hdev->dev_type) {
	case HCI_BREDR:
		hci_add_acl_hdr(skb, conn->handle, flags);
		break;
	case HCI_AMP:
		hci_add_acl_hdr(skb, chan->handle, flags);
		break;
	default:
		BT_ERR("%s unknown dev_type %d", hdev->name, hdev->dev_type);
		return;
	}

	list = skb_shinfo(skb)->frag_list;
	if (!list) {
		/* Non fragmented */
		BT_DBG("%s nonfrag skb %p len %d", hdev->name, skb, skb->len);

		skb_queue_tail(queue, skb);
	} else {
		/* Fragmented */
		BT_DBG("%s frag %p len %d", hdev->name, skb, skb->len);

		skb_shinfo(skb)->frag_list = NULL;

		/* Queue all fragments atomically. We need to use spin_lock_bh
		 * here because of 6LoWPAN links, as there this function is
		 * called from softirq and using normal spin lock could cause
		 * deadlocks.
		 */
		spin_lock_bh(&queue->lock);

		__skb_queue_tail(queue, skb);

		flags &= ~ACL_START;
		flags |= ACL_CONT;
		do {
			skb = list; list = list->next;

			bt_cb(skb)->pkt_type = HCI_ACLDATA_PKT;
			hci_add_acl_hdr(skb, conn->handle, flags);

			BT_DBG("%s frag %p len %d", hdev->name, skb, skb->len);

			__skb_queue_tail(queue, skb);
		} while (list);

		spin_unlock_bh(&queue->lock);
	}
}

void hci_send_acl(struct hci_chan *chan, struct sk_buff *skb, __u16 flags)
{
	struct hci_dev *hdev = chan->conn->hdev;

	BT_DBG("%s chan %p flags 0x%4.4x", hdev->name, chan, flags);

	hci_queue_acl(chan, &chan->data_q, skb, flags);

	queue_work(hdev->workqueue, &hdev->tx_work);
}

/* Send SCO data */
void hci_send_sco(struct hci_conn *conn, struct sk_buff *skb)
{
	struct hci_dev *hdev = conn->hdev;
	struct hci_sco_hdr hdr;

	BT_DBG("%s len %d", hdev->name, skb->len);

	hdr.handle = cpu_to_le16(conn->handle);
	hdr.dlen   = skb->len;

	skb_push(skb, HCI_SCO_HDR_SIZE);
	skb_reset_transport_header(skb);
	memcpy(skb_transport_header(skb), &hdr, HCI_SCO_HDR_SIZE);

	bt_cb(skb)->pkt_type = HCI_SCODATA_PKT;

	skb_queue_tail(&conn->data_q, skb);
	queue_work(hdev->workqueue, &hdev->tx_work);
}

/* ---- HCI TX task (outgoing data) ---- */

/* HCI Connection scheduler */
static struct hci_conn *hci_low_sent(struct hci_dev *hdev, __u8 type,
				     int *quote)
{
	struct hci_conn_hash *h = &hdev->conn_hash;
	struct hci_conn *conn = NULL, *c;
	unsigned int num = 0, min = ~0;

	/* We don't have to lock device here. Connections are always
	 * added and removed with TX task disabled. */

	rcu_read_lock();

	list_for_each_entry_rcu(c, &h->list, list) {
		if (c->type != type || skb_queue_empty(&c->data_q))
			continue;

		if (c->state != BT_CONNECTED && c->state != BT_CONFIG)
			continue;

		num++;

		if (c->sent < min) {
			min  = c->sent;
			conn = c;
		}

		if (hci_conn_num(hdev, type) == num)
			break;
	}

	rcu_read_unlock();

	if (conn) {
		int cnt, q;

		switch (conn->type) {
		case ACL_LINK:
			cnt = hdev->acl_cnt;
			break;
		case SCO_LINK:
		case ESCO_LINK:
			cnt = hdev->sco_cnt;
			break;
		case LE_LINK:
			cnt = hdev->le_mtu ? hdev->le_cnt : hdev->acl_cnt;
			break;
		default:
			cnt = 0;
			BT_ERR("Unknown link type");
		}

		q = cnt / num;
		*quote = q ? q : 1;
	} else
		*quote = 0;

	BT_DBG("conn %p quote %d", conn, *quote);
	return conn;
}

static void hci_link_tx_to(struct hci_dev *hdev, __u8 type)
{
	struct hci_conn_hash *h = &hdev->conn_hash;
	struct hci_conn *c;

	BT_ERR("%s link tx timeout", hdev->name);

	rcu_read_lock();

	/* Kill stalled connections */
	list_for_each_entry_rcu(c, &h->list, list) {
		if (c->type == type && c->sent) {
			BT_ERR("%s killing stalled connection %pMR",
			       hdev->name, &c->dst);
			hci_disconnect(c, HCI_ERROR_REMOTE_USER_TERM);
		}
	}

	rcu_read_unlock();
}

static struct hci_chan *hci_chan_sent(struct hci_dev *hdev, __u8 type,
				      int *quote)
{
	struct hci_conn_hash *h = &hdev->conn_hash;
	struct hci_chan *chan = NULL;
	unsigned int num = 0, min = ~0, cur_prio = 0;
	struct hci_conn *conn;
	int cnt, q, conn_num = 0;

	BT_DBG("%s", hdev->name);

	rcu_read_lock();

	list_for_each_entry_rcu(conn, &h->list, list) {
		struct hci_chan *tmp;

		if (conn->type != type)
			continue;

		if (conn->state != BT_CONNECTED && conn->state != BT_CONFIG)
			continue;

		conn_num++;

		list_for_each_entry_rcu(tmp, &conn->chan_list, list) {
			struct sk_buff *skb;

			if (skb_queue_empty(&tmp->data_q))
				continue;

			skb = skb_peek(&tmp->data_q);
			if (skb->priority < cur_prio)
				continue;

			if (skb->priority > cur_prio) {
				num = 0;
				min = ~0;
				cur_prio = skb->priority;
			}

			num++;

			if (conn->sent < min) {
				min  = conn->sent;
				chan = tmp;
			}
		}

		if (hci_conn_num(hdev, type) == conn_num)
			break;
	}

	rcu_read_unlock();

	if (!chan)
		return NULL;

	switch (chan->conn->type) {
	case ACL_LINK:
		cnt = hdev->acl_cnt;
		break;
	case AMP_LINK:
		cnt = hdev->block_cnt;
		break;
	case SCO_LINK:
	case ESCO_LINK:
		cnt = hdev->sco_cnt;
		break;
	case LE_LINK:
		cnt = hdev->le_mtu ? hdev->le_cnt : hdev->acl_cnt;
		break;
	default:
		cnt = 0;
		BT_ERR("Unknown link type");
	}

	q = cnt / num;
	*quote = q ? q : 1;
	BT_DBG("chan %p quote %d", chan, *quote);
	return chan;
}

static void hci_prio_recalculate(struct hci_dev *hdev, __u8 type)
{
	struct hci_conn_hash *h = &hdev->conn_hash;
	struct hci_conn *conn;
	int num = 0;

	BT_DBG("%s", hdev->name);

	rcu_read_lock();

	list_for_each_entry_rcu(conn, &h->list, list) {
		struct hci_chan *chan;

		if (conn->type != type)
			continue;

		if (conn->state != BT_CONNECTED && conn->state != BT_CONFIG)
			continue;

		num++;

		list_for_each_entry_rcu(chan, &conn->chan_list, list) {
			struct sk_buff *skb;

			if (chan->sent) {
				chan->sent = 0;
				continue;
			}

			if (skb_queue_empty(&chan->data_q))
				continue;

			skb = skb_peek(&chan->data_q);
			if (skb->priority >= HCI_PRIO_MAX - 1)
				continue;

			skb->priority = HCI_PRIO_MAX - 1;

			BT_DBG("chan %p skb %p promoted to %d", chan, skb,
			       skb->priority);
		}

		if (hci_conn_num(hdev, type) == num)
			break;
	}

	rcu_read_unlock();

}

static inline int __get_blocks(struct hci_dev *hdev, struct sk_buff *skb)
{
	/* Calculate count of blocks used by this packet */
	return DIV_ROUND_UP(skb->len - HCI_ACL_HDR_SIZE, hdev->block_len);
}

static void __check_timeout(struct hci_dev *hdev, unsigned int cnt)
{
	if (!hci_dev_test_flag(hdev, HCI_UNCONFIGURED)) {
		/* ACL tx timeout must be longer than maximum
		 * link supervision timeout (40.9 seconds) */
		if (!cnt && time_after(jiffies, hdev->acl_last_tx +
				       HCI_ACL_TX_TIMEOUT))
			hci_link_tx_to(hdev, ACL_LINK);
	}
}

static void hci_sched_acl_pkt(struct hci_dev *hdev)
{
	unsigned int cnt = hdev->acl_cnt;
	struct hci_chan *chan;
	struct sk_buff *skb;
	int quote;

	__check_timeout(hdev, cnt);

	while (hdev->acl_cnt &&
	       (chan = hci_chan_sent(hdev, ACL_LINK, &quote))) {
		u32 priority = (skb_peek(&chan->data_q))->priority;
		while (quote-- && (skb = skb_peek(&chan->data_q))) {
			BT_DBG("chan %p skb %p len %d priority %u", chan, skb,
			       skb->len, skb->priority);

			/* Stop if priority has changed */
			if (skb->priority < priority)
				break;

			skb = skb_dequeue(&chan->data_q);

			hci_conn_enter_active_mode(chan->conn,
						   bt_cb(skb)->force_active);

			hci_send_frame(hdev, skb);
			hdev->acl_last_tx = jiffies;

			hdev->acl_cnt--;
			chan->sent++;
			chan->conn->sent++;
		}
	}

	if (cnt != hdev->acl_cnt)
		hci_prio_recalculate(hdev, ACL_LINK);
}

static void hci_sched_acl_blk(struct hci_dev *hdev)
{
	unsigned int cnt = hdev->block_cnt;
	struct hci_chan *chan;
	struct sk_buff *skb;
	int quote;
	u8 type;

	__check_timeout(hdev, cnt);

	BT_DBG("%s", hdev->name);

	if (hdev->dev_type == HCI_AMP)
		type = AMP_LINK;
	else
		type = ACL_LINK;

	while (hdev->block_cnt > 0 &&
	       (chan = hci_chan_sent(hdev, type, &quote))) {
		u32 priority = (skb_peek(&chan->data_q))->priority;
		while (quote > 0 && (skb = skb_peek(&chan->data_q))) {
			int blocks;

			BT_DBG("chan %p skb %p len %d priority %u", chan, skb,
			       skb->len, skb->priority);

			/* Stop if priority has changed */
			if (skb->priority < priority)
				break;

			skb = skb_dequeue(&chan->data_q);

			blocks = __get_blocks(hdev, skb);
			if (blocks > hdev->block_cnt)
				return;

			hci_conn_enter_active_mode(chan->conn,
						   bt_cb(skb)->force_active);

			hci_send_frame(hdev, skb);
			hdev->acl_last_tx = jiffies;

			hdev->block_cnt -= blocks;
			quote -= blocks;

			chan->sent += blocks;
			chan->conn->sent += blocks;
		}
	}

	if (cnt != hdev->block_cnt)
		hci_prio_recalculate(hdev, type);
}

static void hci_sched_acl(struct hci_dev *hdev)
{
	BT_DBG("%s", hdev->name);

	/* No ACL link over BR/EDR controller */
	if (!hci_conn_num(hdev, ACL_LINK) && hdev->dev_type == HCI_BREDR)
		return;

	/* No AMP link over AMP controller */
	if (!hci_conn_num(hdev, AMP_LINK) && hdev->dev_type == HCI_AMP)
		return;

	switch (hdev->flow_ctl_mode) {
	case HCI_FLOW_CTL_MODE_PACKET_BASED:
		hci_sched_acl_pkt(hdev);
		break;

	case HCI_FLOW_CTL_MODE_BLOCK_BASED:
		hci_sched_acl_blk(hdev);
		break;
	}
}

/* Schedule SCO */
static void hci_sched_sco(struct hci_dev *hdev)
{
	struct hci_conn *conn;
	struct sk_buff *skb;
	int quote;

	BT_DBG("%s", hdev->name);

	if (!hci_conn_num(hdev, SCO_LINK))
		return;

	while (hdev->sco_cnt && (conn = hci_low_sent(hdev, SCO_LINK, &quote))) {
		while (quote-- && (skb = skb_dequeue(&conn->data_q))) {
			BT_DBG("skb %p len %d", skb, skb->len);
			hci_send_frame(hdev, skb);

			conn->sent++;
			if (conn->sent == ~0)
				conn->sent = 0;
		}
	}
}

static void hci_sched_esco(struct hci_dev *hdev)
{
	struct hci_conn *conn;
	struct sk_buff *skb;
	int quote;

	BT_DBG("%s", hdev->name);

	if (!hci_conn_num(hdev, ESCO_LINK))
		return;

	while (hdev->sco_cnt && (conn = hci_low_sent(hdev, ESCO_LINK,
						     &quote))) {
		while (quote-- && (skb = skb_dequeue(&conn->data_q))) {
			BT_DBG("skb %p len %d", skb, skb->len);
			hci_send_frame(hdev, skb);

			conn->sent++;
			if (conn->sent == ~0)
				conn->sent = 0;
		}
	}
}

static void hci_sched_le(struct hci_dev *hdev)
{
	struct hci_chan *chan;
	struct sk_buff *skb;
	int quote, cnt, tmp;

	BT_DBG("%s", hdev->name);

	if (!hci_conn_num(hdev, LE_LINK))
		return;

	if (!hci_dev_test_flag(hdev, HCI_UNCONFIGURED)) {
		/* LE tx timeout must be longer than maximum
		 * link supervision timeout (40.9 seconds) */
		if (!hdev->le_cnt && hdev->le_pkts &&
		    time_after(jiffies, hdev->le_last_tx + HZ * 45))
			hci_link_tx_to(hdev, LE_LINK);
	}

	cnt = hdev->le_pkts ? hdev->le_cnt : hdev->acl_cnt;
	tmp = cnt;
	while (cnt && (chan = hci_chan_sent(hdev, LE_LINK, &quote))) {
		u32 priority = (skb_peek(&chan->data_q))->priority;
		while (quote-- && (skb = skb_peek(&chan->data_q))) {
			BT_DBG("chan %p skb %p len %d priority %u", chan, skb,
			       skb->len, skb->priority);

			/* Stop if priority has changed */
			if (skb->priority < priority)
				break;

			skb = skb_dequeue(&chan->data_q);

			hci_send_frame(hdev, skb);
			hdev->le_last_tx = jiffies;

			cnt--;
			chan->sent++;
			chan->conn->sent++;
		}
	}

	if (hdev->le_pkts)
		hdev->le_cnt = cnt;
	else
		hdev->acl_cnt = cnt;

	if (cnt != tmp)
		hci_prio_recalculate(hdev, LE_LINK);
}

static void hci_tx_work(struct work_struct *work)
{
	struct hci_dev *hdev = container_of(work, struct hci_dev, tx_work);
	struct sk_buff *skb;

	BT_DBG("%s acl %d sco %d le %d", hdev->name, hdev->acl_cnt,
	       hdev->sco_cnt, hdev->le_cnt);

	if (!hci_dev_test_flag(hdev, HCI_USER_CHANNEL)) {
		/* Schedule queues and send stuff to HCI driver */
		hci_sched_acl(hdev);
		hci_sched_sco(hdev);
		hci_sched_esco(hdev);
		hci_sched_le(hdev);
	}

	/* Send next queued raw (unknown type) packet */
	while ((skb = skb_dequeue(&hdev->raw_q)))
		hci_send_frame(hdev, skb);
}

/* ----- HCI RX task (incoming data processing) ----- */

/* ACL data packet */
static void hci_acldata_packet(struct hci_dev *hdev, struct sk_buff *skb)
{
	struct hci_acl_hdr *hdr = (void *) skb->data;
	struct hci_conn *conn;
	__u16 handle, flags;

	skb_pull(skb, HCI_ACL_HDR_SIZE);

	handle = __le16_to_cpu(hdr->handle);
	flags  = hci_flags(handle);
	handle = hci_handle(handle);

	BT_DBG("%s len %d handle 0x%4.4x flags 0x%4.4x", hdev->name, skb->len,
	       handle, flags);

	hdev->stat.acl_rx++;

	hci_dev_lock(hdev);
	conn = hci_conn_hash_lookup_handle(hdev, handle);
	hci_dev_unlock(hdev);

	if (conn) {
		hci_conn_enter_active_mode(conn, BT_POWER_FORCE_ACTIVE_OFF);

		/* Send to upper protocol */
		l2cap_recv_acldata(conn, skb, flags);
		return;
	} else {
		BT_ERR("%s ACL packet for unknown connection handle %d",
		       hdev->name, handle);
	}

	kfree_skb(skb);
}

/* SCO data packet */
static void hci_scodata_packet(struct hci_dev *hdev, struct sk_buff *skb)
{
	struct hci_sco_hdr *hdr = (void *) skb->data;
	struct hci_conn *conn;
	__u16 handle;

	skb_pull(skb, HCI_SCO_HDR_SIZE);

	handle = __le16_to_cpu(hdr->handle);

	BT_DBG("%s len %d handle 0x%4.4x", hdev->name, skb->len, handle);

	hdev->stat.sco_rx++;

	hci_dev_lock(hdev);
	conn = hci_conn_hash_lookup_handle(hdev, handle);
	hci_dev_unlock(hdev);

	if (conn) {
		/* Send to upper protocol */
		sco_recv_scodata(conn, skb);
		return;
	} else {
		BT_ERR("%s SCO packet for unknown connection handle %d",
		       hdev->name, handle);
	}

	kfree_skb(skb);
}

static bool hci_req_is_complete(struct hci_dev *hdev)
{
	struct sk_buff *skb;

	skb = skb_peek(&hdev->cmd_q);
	if (!skb)
		return true;

	return bt_cb(skb)->req.start;
}

static void hci_resend_last(struct hci_dev *hdev)
{
	struct hci_command_hdr *sent;
	struct sk_buff *skb;
	u16 opcode;

	if (!hdev->sent_cmd)
		return;

	sent = (void *) hdev->sent_cmd->data;
	opcode = __le16_to_cpu(sent->opcode);
	if (opcode == HCI_OP_RESET)
		return;

	skb = skb_clone(hdev->sent_cmd, GFP_KERNEL);
	if (!skb)
		return;

	skb_queue_head(&hdev->cmd_q, skb);
	queue_work(hdev->workqueue, &hdev->cmd_work);
}

void hci_req_cmd_complete(struct hci_dev *hdev, u16 opcode, u8 status,
			  hci_req_complete_t *req_complete,
			  hci_req_complete_skb_t *req_complete_skb)
{
	struct sk_buff *skb;
	unsigned long flags;

	BT_DBG("opcode 0x%04x status 0x%02x", opcode, status);

	/* If the completed command doesn't match the last one that was
	 * sent we need to do special handling of it.
	 */
	if (!hci_sent_cmd_data(hdev, opcode)) {
		/* Some CSR based controllers generate a spontaneous
		 * reset complete event during init and any pending
		 * command will never be completed. In such a case we
		 * need to resend whatever was the last sent
		 * command.
		 */
		if (test_bit(HCI_INIT, &hdev->flags) && opcode == HCI_OP_RESET)
			hci_resend_last(hdev);

		return;
	}

	/* If the command succeeded and there's still more commands in
	 * this request the request is not yet complete.
	 */
	if (!status && !hci_req_is_complete(hdev))
		return;

	/* If this was the last command in a request the complete
	 * callback would be found in hdev->sent_cmd instead of the
	 * command queue (hdev->cmd_q).
	 */
	if (bt_cb(hdev->sent_cmd)->req.complete) {
		*req_complete = bt_cb(hdev->sent_cmd)->req.complete;
		return;
	}

	if (bt_cb(hdev->sent_cmd)->req.complete_skb) {
		*req_complete_skb = bt_cb(hdev->sent_cmd)->req.complete_skb;
		return;
	}

	/* Remove all pending commands belonging to this request */
	spin_lock_irqsave(&hdev->cmd_q.lock, flags);
	while ((skb = __skb_dequeue(&hdev->cmd_q))) {
		if (bt_cb(skb)->req.start) {
			__skb_queue_head(&hdev->cmd_q, skb);
			break;
		}

		*req_complete = bt_cb(skb)->req.complete;
		*req_complete_skb = bt_cb(skb)->req.complete_skb;
		kfree_skb(skb);
	}
	spin_unlock_irqrestore(&hdev->cmd_q.lock, flags);
}

static void hci_rx_work(struct work_struct *work)
{
	struct hci_dev *hdev = container_of(work, struct hci_dev, rx_work);
	struct sk_buff *skb;

	BT_DBG("%s", hdev->name);

	while ((skb = skb_dequeue(&hdev->rx_q))) {
		/* Send copy to monitor */
		hci_send_to_monitor(hdev, skb);

		if (atomic_read(&hdev->promisc)) {
			/* Send copy to the sockets */
			hci_send_to_sock(hdev, skb);
		}

		if (hci_dev_test_flag(hdev, HCI_USER_CHANNEL)) {
			kfree_skb(skb);
			continue;
		}

		if (test_bit(HCI_INIT, &hdev->flags)) {
			/* Don't process data packets in this states. */
			switch (bt_cb(skb)->pkt_type) {
			case HCI_ACLDATA_PKT:
			case HCI_SCODATA_PKT:
				kfree_skb(skb);
				continue;
			}
		}

		/* Process frame */
		switch (bt_cb(skb)->pkt_type) {
		case HCI_EVENT_PKT:
			BT_DBG("%s Event packet", hdev->name);
			hci_event_packet(hdev, skb);
			break;

		case HCI_ACLDATA_PKT:
			BT_DBG("%s ACL data packet", hdev->name);
			hci_acldata_packet(hdev, skb);
			break;

		case HCI_SCODATA_PKT:
			BT_DBG("%s SCO data packet", hdev->name);
			hci_scodata_packet(hdev, skb);
			break;

		default:
			kfree_skb(skb);
			break;
		}
	}
}

static void hci_cmd_work(struct work_struct *work)
{
	struct hci_dev *hdev = container_of(work, struct hci_dev, cmd_work);
	struct sk_buff *skb;

	BT_DBG("%s cmd_cnt %d cmd queued %d", hdev->name,
	       atomic_read(&hdev->cmd_cnt), skb_queue_len(&hdev->cmd_q));

	/* Send queued commands */
	if (atomic_read(&hdev->cmd_cnt)) {
		skb = skb_dequeue(&hdev->cmd_q);
		if (!skb)
			return;

		kfree_skb(hdev->sent_cmd);

		hdev->sent_cmd = skb_clone(skb, GFP_KERNEL);
		if (hdev->sent_cmd) {
			atomic_dec(&hdev->cmd_cnt);
			hci_send_frame(hdev, skb);
			if (test_bit(HCI_RESET, &hdev->flags))
				cancel_delayed_work(&hdev->cmd_timer);
			else
				schedule_delayed_work(&hdev->cmd_timer,
						      HCI_CMD_TIMEOUT);
		} else {
			skb_queue_head(&hdev->cmd_q, skb);
			queue_work(hdev->workqueue, &hdev->cmd_work);
		}
	}
}<|MERGE_RESOLUTION|>--- conflicted
+++ resolved
@@ -1553,10 +1553,7 @@
 	BT_DBG("%s %p", hdev->name, hdev);
 
 	if (!hci_dev_test_flag(hdev, HCI_UNREGISTER) &&
-<<<<<<< HEAD
-=======
 	    !hci_dev_test_flag(hdev, HCI_USER_CHANNEL) &&
->>>>>>> aefbef10
 	    test_bit(HCI_UP, &hdev->flags)) {
 		/* Execute vendor specific shutdown routine */
 		if (hdev->shutdown)
