/*
   Copyright (c) 2013-2014 Intel Corp.

   This program is free software; you can redistribute it and/or modify
   it under the terms of the GNU General Public License version 2 and
   only version 2 as published by the Free Software Foundation.

   This program is distributed in the hope that it will be useful,
   but WITHOUT ANY WARRANTY; without even the implied warranty of
   MERCHANTABILITY or FITNESS FOR A PARTICULAR PURPOSE.  See the
   GNU General Public License for more details.
*/

#include <linux/if_arp.h>
#include <linux/netdevice.h>
#include <linux/etherdevice.h>
#include <linux/module.h>
#include <linux/debugfs.h>

#include <net/ipv6.h>
#include <net/ip6_route.h>
#include <net/addrconf.h>

#include <net/af_ieee802154.h> /* to get the address type */

#include <net/bluetooth/bluetooth.h>
#include <net/bluetooth/hci_core.h>
#include <net/bluetooth/l2cap.h>

#include <net/6lowpan.h> /* for the compression support */

#define VERSION "0.1"

static struct dentry *lowpan_enable_debugfs;
static struct dentry *lowpan_control_debugfs;

#define IFACE_NAME_TEMPLATE "bt%d"
#define EUI64_ADDR_LEN 8

struct skb_cb {
	struct in6_addr addr;
	struct in6_addr gw;
	struct l2cap_chan *chan;
	int status;
};
#define lowpan_cb(skb) ((struct skb_cb *)((skb)->cb))

/* The devices list contains those devices that we are acting
 * as a proxy. The BT 6LoWPAN device is a virtual device that
 * connects to the Bluetooth LE device. The real connection to
 * BT device is done via l2cap layer. There exists one
 * virtual device / one BT 6LoWPAN network (=hciX device).
 * The list contains struct lowpan_dev elements.
 */
static LIST_HEAD(bt_6lowpan_devices);
static DEFINE_SPINLOCK(devices_lock);

static bool enable_6lowpan;

/* We are listening incoming connections via this channel
 */
static struct l2cap_chan *listen_chan;

struct lowpan_peer {
	struct list_head list;
	struct rcu_head rcu;
	struct l2cap_chan *chan;

	/* peer addresses in various formats */
	unsigned char eui64_addr[EUI64_ADDR_LEN];
	struct in6_addr peer_addr;
};

struct lowpan_dev {
	struct list_head list;

	struct hci_dev *hdev;
	struct net_device *netdev;
	struct list_head peers;
	atomic_t peer_count; /* number of items in peers list */

	struct work_struct delete_netdev;
	struct delayed_work notify_peers;
};

static inline struct lowpan_dev *lowpan_dev(const struct net_device *netdev)
{
	return (struct lowpan_dev *)lowpan_priv(netdev)->priv;
}

static inline void peer_add(struct lowpan_dev *dev, struct lowpan_peer *peer)
{
	list_add_rcu(&peer->list, &dev->peers);
	atomic_inc(&dev->peer_count);
}

static inline bool peer_del(struct lowpan_dev *dev, struct lowpan_peer *peer)
{
	list_del_rcu(&peer->list);
	kfree_rcu(peer, rcu);

	module_put(THIS_MODULE);

	if (atomic_dec_and_test(&dev->peer_count)) {
		BT_DBG("last peer");
		return true;
	}

	return false;
}

static inline struct lowpan_peer *peer_lookup_ba(struct lowpan_dev *dev,
						 bdaddr_t *ba, __u8 type)
{
	struct lowpan_peer *peer;

	BT_DBG("peers %d addr %pMR type %d", atomic_read(&dev->peer_count),
	       ba, type);

	rcu_read_lock();

	list_for_each_entry_rcu(peer, &dev->peers, list) {
		BT_DBG("dst addr %pMR dst type %d",
		       &peer->chan->dst, peer->chan->dst_type);

		if (bacmp(&peer->chan->dst, ba))
			continue;

		if (type == peer->chan->dst_type) {
			rcu_read_unlock();
			return peer;
		}
	}

	rcu_read_unlock();

	return NULL;
}

static inline struct lowpan_peer *__peer_lookup_chan(struct lowpan_dev *dev,
						     struct l2cap_chan *chan)
{
	struct lowpan_peer *peer;

	list_for_each_entry_rcu(peer, &dev->peers, list) {
		if (peer->chan == chan)
			return peer;
	}

	return NULL;
}

static inline struct lowpan_peer *__peer_lookup_conn(struct lowpan_dev *dev,
						     struct l2cap_conn *conn)
{
	struct lowpan_peer *peer;

	list_for_each_entry_rcu(peer, &dev->peers, list) {
		if (peer->chan->conn == conn)
			return peer;
	}

	return NULL;
}

static inline struct lowpan_peer *peer_lookup_dst(struct lowpan_dev *dev,
						  struct in6_addr *daddr,
						  struct sk_buff *skb)
{
	struct lowpan_peer *peer;
	struct in6_addr *nexthop;
	struct rt6_info *rt = (struct rt6_info *)skb_dst(skb);
	int count = atomic_read(&dev->peer_count);

	BT_DBG("peers %d addr %pI6c rt %p", count, daddr, rt);

	/* If we have multiple 6lowpan peers, then check where we should
	 * send the packet. If only one peer exists, then we can send the
	 * packet right away.
	 */
	if (count == 1) {
		rcu_read_lock();
		peer = list_first_or_null_rcu(&dev->peers, struct lowpan_peer,
					      list);
		rcu_read_unlock();
		return peer;
	}

	if (!rt) {
		nexthop = &lowpan_cb(skb)->gw;

		if (ipv6_addr_any(nexthop))
			return NULL;
	} else {
		nexthop = rt6_nexthop(rt, daddr);

		/* We need to remember the address because it is needed
		 * by bt_xmit() when sending the packet. In bt_xmit(), the
		 * destination routing info is not set.
		 */
		memcpy(&lowpan_cb(skb)->gw, nexthop, sizeof(struct in6_addr));
	}

	BT_DBG("gw %pI6c", nexthop);

	rcu_read_lock();

	list_for_each_entry_rcu(peer, &dev->peers, list) {
		BT_DBG("dst addr %pMR dst type %d ip %pI6c",
		       &peer->chan->dst, peer->chan->dst_type,
		       &peer->peer_addr);

		if (!ipv6_addr_cmp(&peer->peer_addr, nexthop)) {
			rcu_read_unlock();
			return peer;
		}
	}

	rcu_read_unlock();

	return NULL;
}

static struct lowpan_peer *lookup_peer(struct l2cap_conn *conn)
{
	struct lowpan_dev *entry;
	struct lowpan_peer *peer = NULL;

	rcu_read_lock();

	list_for_each_entry_rcu(entry, &bt_6lowpan_devices, list) {
		peer = __peer_lookup_conn(entry, conn);
		if (peer)
			break;
	}

	rcu_read_unlock();

	return peer;
}

static struct lowpan_dev *lookup_dev(struct l2cap_conn *conn)
{
	struct lowpan_dev *entry;
	struct lowpan_dev *dev = NULL;

	rcu_read_lock();

	list_for_each_entry_rcu(entry, &bt_6lowpan_devices, list) {
		if (conn->hcon->hdev == entry->hdev) {
			dev = entry;
			break;
		}
	}

	rcu_read_unlock();

	return dev;
}

static int give_skb_to_upper(struct sk_buff *skb, struct net_device *dev)
{
	struct sk_buff *skb_cp;

	skb_cp = skb_copy(skb, GFP_ATOMIC);
	if (!skb_cp)
		return NET_RX_DROP;

	return netif_rx(skb_cp);
}

static int iphc_decompress(struct sk_buff *skb, struct net_device *netdev,
			   struct l2cap_chan *chan)
{
	const u8 *saddr, *daddr;
	u8 iphc0, iphc1;
	struct lowpan_dev *dev;
	struct lowpan_peer *peer;

	dev = lowpan_dev(netdev);

	rcu_read_lock();
	peer = __peer_lookup_chan(dev, chan);
	rcu_read_unlock();
	if (!peer)
		return -EINVAL;

	saddr = peer->eui64_addr;
	daddr = dev->netdev->dev_addr;

	/* at least two bytes will be used for the encoding */
	if (skb->len < 2)
		return -EINVAL;

	if (lowpan_fetch_skb_u8(skb, &iphc0))
		return -EINVAL;

	if (lowpan_fetch_skb_u8(skb, &iphc1))
		return -EINVAL;

	return lowpan_header_decompress(skb, netdev,
					saddr, IEEE802154_ADDR_LONG,
					EUI64_ADDR_LEN, daddr,
					IEEE802154_ADDR_LONG, EUI64_ADDR_LEN,
					iphc0, iphc1);

}

static int recv_pkt(struct sk_buff *skb, struct net_device *dev,
		    struct l2cap_chan *chan)
{
	struct sk_buff *local_skb;
	int ret;

	if (!netif_running(dev))
		goto drop;

	if (dev->type != ARPHRD_6LOWPAN)
		goto drop;

	skb = skb_share_check(skb, GFP_ATOMIC);
	if (!skb)
		goto drop;

	/* check that it's our buffer */
	if (skb->data[0] == LOWPAN_DISPATCH_IPV6) {
		/* Copy the packet so that the IPv6 header is
		 * properly aligned.
		 */
		local_skb = skb_copy_expand(skb, NET_SKB_PAD - 1,
					    skb_tailroom(skb), GFP_ATOMIC);
		if (!local_skb)
			goto drop;

		local_skb->protocol = htons(ETH_P_IPV6);
		local_skb->pkt_type = PACKET_HOST;

		skb_reset_network_header(local_skb);
		skb_set_transport_header(local_skb, sizeof(struct ipv6hdr));

		if (give_skb_to_upper(local_skb, dev) != NET_RX_SUCCESS) {
			kfree_skb(local_skb);
			goto drop;
		}

		dev->stats.rx_bytes += skb->len;
		dev->stats.rx_packets++;

		consume_skb(local_skb);
		consume_skb(skb);
	} else {
		switch (skb->data[0] & 0xe0) {
		case LOWPAN_DISPATCH_IPHC:	/* ipv6 datagram */
			local_skb = skb_clone(skb, GFP_ATOMIC);
			if (!local_skb)
				goto drop;

			ret = iphc_decompress(local_skb, dev, chan);
			if (ret < 0) {
				kfree_skb(local_skb);
				goto drop;
			}

			local_skb->protocol = htons(ETH_P_IPV6);
			local_skb->pkt_type = PACKET_HOST;
			local_skb->dev = dev;

			if (give_skb_to_upper(local_skb, dev)
					!= NET_RX_SUCCESS) {
				kfree_skb(local_skb);
				goto drop;
			}

			dev->stats.rx_bytes += skb->len;
			dev->stats.rx_packets++;

			consume_skb(local_skb);
			consume_skb(skb);
			break;
		default:
			break;
		}
	}

	return NET_RX_SUCCESS;

drop:
	dev->stats.rx_dropped++;
	return NET_RX_DROP;
}

/* Packet from BT LE device */
static int chan_recv_cb(struct l2cap_chan *chan, struct sk_buff *skb)
{
	struct lowpan_dev *dev;
	struct lowpan_peer *peer;
	int err;

	peer = lookup_peer(chan->conn);
	if (!peer)
		return -ENOENT;

	dev = lookup_dev(chan->conn);
	if (!dev || !dev->netdev)
		return -ENOENT;

	err = recv_pkt(skb, dev->netdev, chan);
	if (err) {
		BT_DBG("recv pkt %d", err);
		err = -EAGAIN;
	}

	return err;
}

static u8 get_addr_type_from_eui64(u8 byte)
{
	/* Is universal(0) or local(1) bit */
	return ((byte & 0x02) ? BDADDR_LE_RANDOM : BDADDR_LE_PUBLIC);
}

static void copy_to_bdaddr(struct in6_addr *ip6_daddr, bdaddr_t *addr)
{
	u8 *eui64 = ip6_daddr->s6_addr + 8;

	addr->b[0] = eui64[7];
	addr->b[1] = eui64[6];
	addr->b[2] = eui64[5];
	addr->b[3] = eui64[2];
	addr->b[4] = eui64[1];
	addr->b[5] = eui64[0];
}

static void convert_dest_bdaddr(struct in6_addr *ip6_daddr,
				bdaddr_t *addr, u8 *addr_type)
{
	copy_to_bdaddr(ip6_daddr, addr);

	/* We need to toggle the U/L bit that we got from IPv6 address
	 * so that we get the proper address and type of the BD address.
	 */
	addr->b[5] ^= 0x02;

	*addr_type = get_addr_type_from_eui64(addr->b[5]);
}

static int setup_header(struct sk_buff *skb, struct net_device *netdev,
			bdaddr_t *peer_addr, u8 *peer_addr_type)
{
	struct in6_addr ipv6_daddr;
	struct lowpan_dev *dev;
	struct lowpan_peer *peer;
	bdaddr_t addr, *any = BDADDR_ANY;
	u8 *daddr = any->b;
	int err, status = 0;

	dev = lowpan_dev(netdev);

	memcpy(&ipv6_daddr, &lowpan_cb(skb)->addr, sizeof(ipv6_daddr));

	if (ipv6_addr_is_multicast(&ipv6_daddr)) {
		lowpan_cb(skb)->chan = NULL;
	} else {
		u8 addr_type;

		/* Get destination BT device from skb.
		 * If there is no such peer then discard the packet.
		 */
		convert_dest_bdaddr(&ipv6_daddr, &addr, &addr_type);

		BT_DBG("dest addr %pMR type %d IP %pI6c", &addr,
		       addr_type, &ipv6_daddr);

		peer = peer_lookup_ba(dev, &addr, addr_type);
		if (!peer) {
			/* The packet might be sent to 6lowpan interface
			 * because of routing (either via default route
			 * or user set route) so get peer according to
			 * the destination address.
			 */
			peer = peer_lookup_dst(dev, &ipv6_daddr, skb);
			if (!peer) {
				BT_DBG("no such peer %pMR found", &addr);
				return -ENOENT;
			}
		}

		daddr = peer->eui64_addr;
		*peer_addr = addr;
		*peer_addr_type = addr_type;
		lowpan_cb(skb)->chan = peer->chan;

		status = 1;
	}

	lowpan_header_compress(skb, netdev, ETH_P_IPV6, daddr,
			       dev->netdev->dev_addr, skb->len);

	err = dev_hard_header(skb, netdev, ETH_P_IPV6, NULL, NULL, 0);
	if (err < 0)
		return err;

	return status;
}

static int header_create(struct sk_buff *skb, struct net_device *netdev,
			 unsigned short type, const void *_daddr,
			 const void *_saddr, unsigned int len)
{
	struct ipv6hdr *hdr;

	if (type != ETH_P_IPV6)
		return -EINVAL;

	hdr = ipv6_hdr(skb);

	memcpy(&lowpan_cb(skb)->addr, &hdr->daddr, sizeof(struct in6_addr));

	return 0;
}

/* Packet to BT LE device */
static int send_pkt(struct l2cap_chan *chan, struct sk_buff *skb,
		    struct net_device *netdev)
{
	struct msghdr msg;
	struct kvec iv;
	int err;

	/* Remember the skb so that we can send EAGAIN to the caller if
	 * we run out of credits.
	 */
	chan->data = skb;

	iv.iov_base = skb->data;
	iv.iov_len = skb->len;

	memset(&msg, 0, sizeof(msg));
	iov_iter_kvec(&msg.msg_iter, WRITE | ITER_KVEC, &iv, 1, skb->len);

	err = l2cap_chan_send(chan, &msg, skb->len);
	if (err > 0) {
		netdev->stats.tx_bytes += err;
		netdev->stats.tx_packets++;
		return 0;
	}

	if (!err)
		err = lowpan_cb(skb)->status;

	if (err < 0) {
		if (err == -EAGAIN)
			netdev->stats.tx_dropped++;
		else
			netdev->stats.tx_errors++;
	}

	return err;
}

static int send_mcast_pkt(struct sk_buff *skb, struct net_device *netdev)
{
	struct sk_buff *local_skb;
	struct lowpan_dev *entry;
	int err = 0;

	rcu_read_lock();

	list_for_each_entry_rcu(entry, &bt_6lowpan_devices, list) {
		struct lowpan_peer *pentry;
		struct lowpan_dev *dev;

		if (entry->netdev != netdev)
			continue;

		dev = lowpan_dev(entry->netdev);

		list_for_each_entry_rcu(pentry, &dev->peers, list) {
			int ret;

			local_skb = skb_clone(skb, GFP_ATOMIC);

			BT_DBG("xmit %s to %pMR type %d IP %pI6c chan %p",
			       netdev->name,
			       &pentry->chan->dst, pentry->chan->dst_type,
			       &pentry->peer_addr, pentry->chan);
			ret = send_pkt(pentry->chan, local_skb, netdev);
			if (ret < 0)
				err = ret;

			kfree_skb(local_skb);
		}
	}

	rcu_read_unlock();

	return err;
}

static netdev_tx_t bt_xmit(struct sk_buff *skb, struct net_device *netdev)
{
	int err = 0;
	bdaddr_t addr;
	u8 addr_type;

	/* We must take a copy of the skb before we modify/replace the ipv6
	 * header as the header could be used elsewhere
	 */
	skb = skb_unshare(skb, GFP_ATOMIC);
	if (!skb)
		return NET_XMIT_DROP;

	/* Return values from setup_header()
	 *  <0 - error, packet is dropped
	 *   0 - this is a multicast packet
	 *   1 - this is unicast packet
	 */
	err = setup_header(skb, netdev, &addr, &addr_type);
	if (err < 0) {
		kfree_skb(skb);
		return NET_XMIT_DROP;
	}

	if (err) {
		if (lowpan_cb(skb)->chan) {
			BT_DBG("xmit %s to %pMR type %d IP %pI6c chan %p",
			       netdev->name, &addr, addr_type,
			       &lowpan_cb(skb)->addr, lowpan_cb(skb)->chan);
			err = send_pkt(lowpan_cb(skb)->chan, skb, netdev);
		} else {
			err = -ENOENT;
		}
	} else {
		/* We need to send the packet to every device behind this
		 * interface.
		 */
		err = send_mcast_pkt(skb, netdev);
	}

	dev_kfree_skb(skb);

	if (err)
		BT_DBG("ERROR: xmit failed (%d)", err);

	return err < 0 ? NET_XMIT_DROP : err;
}

static struct lock_class_key bt_tx_busylock;
static struct lock_class_key bt_netdev_xmit_lock_key;

static void bt_set_lockdep_class_one(struct net_device *dev,
				     struct netdev_queue *txq,
				     void *_unused)
{
	lockdep_set_class(&txq->_xmit_lock, &bt_netdev_xmit_lock_key);
}

static int bt_dev_init(struct net_device *dev)
{
	netdev_for_each_tx_queue(dev, bt_set_lockdep_class_one, NULL);
	dev->qdisc_tx_busylock = &bt_tx_busylock;

	return 0;
}

static const struct net_device_ops netdev_ops = {
	.ndo_init		= bt_dev_init,
	.ndo_start_xmit		= bt_xmit,
};

static struct header_ops header_ops = {
	.create	= header_create,
};

static void netdev_setup(struct net_device *dev)
{
	dev->addr_len		= EUI64_ADDR_LEN;
	dev->type		= ARPHRD_6LOWPAN;

	dev->hard_header_len	= 0;
	dev->needed_tailroom	= 0;
	dev->mtu		= IPV6_MIN_MTU;
	dev->tx_queue_len	= 0;
	dev->flags		= IFF_RUNNING | IFF_POINTOPOINT |
				  IFF_MULTICAST;
	dev->watchdog_timeo	= 0;

	dev->netdev_ops		= &netdev_ops;
	dev->header_ops		= &header_ops;
	dev->destructor		= free_netdev;
}

static struct device_type bt_type = {
	.name	= "bluetooth",
};

static void set_addr(u8 *eui, u8 *addr, u8 addr_type)
{
	/* addr is the BT address in little-endian format */
	eui[0] = addr[5];
	eui[1] = addr[4];
	eui[2] = addr[3];
	eui[3] = 0xFF;
	eui[4] = 0xFE;
	eui[5] = addr[2];
	eui[6] = addr[1];
	eui[7] = addr[0];

	/* Universal/local bit set, BT 6lowpan draft ch. 3.2.1 */
	if (addr_type == BDADDR_LE_PUBLIC)
		eui[0] &= ~0x02;
	else
		eui[0] |= 0x02;

	BT_DBG("type %d addr %*phC", addr_type, 8, eui);
}

static void set_dev_addr(struct net_device *netdev, bdaddr_t *addr,
		         u8 addr_type)
{
	netdev->addr_assign_type = NET_ADDR_PERM;
	set_addr(netdev->dev_addr, addr->b, addr_type);
}

static void ifup(struct net_device *netdev)
{
	int err;

	rtnl_lock();
	err = dev_open(netdev);
	if (err < 0)
		BT_INFO("iface %s cannot be opened (%d)", netdev->name, err);
	rtnl_unlock();
}

static void ifdown(struct net_device *netdev)
{
	int err;

	rtnl_lock();
	err = dev_close(netdev);
	if (err < 0)
		BT_INFO("iface %s cannot be closed (%d)", netdev->name, err);
	rtnl_unlock();
}

static void do_notify_peers(struct work_struct *work)
{
	struct lowpan_dev *dev = container_of(work, struct lowpan_dev,
					      notify_peers.work);

	netdev_notify_peers(dev->netdev); /* send neighbour adv at startup */
}

static bool is_bt_6lowpan(struct hci_conn *hcon)
{
	if (hcon->type != LE_LINK)
		return false;

	if (!enable_6lowpan)
		return false;

	return true;
}

static struct l2cap_chan *chan_create(void)
{
	struct l2cap_chan *chan;

	chan = l2cap_chan_create();
	if (!chan)
		return NULL;

	l2cap_chan_set_defaults(chan);

	chan->chan_type = L2CAP_CHAN_CONN_ORIENTED;
	chan->mode = L2CAP_MODE_LE_FLOWCTL;
	chan->omtu = 65535;
	chan->imtu = chan->omtu;

	return chan;
}

static struct l2cap_chan *chan_open(struct l2cap_chan *pchan)
{
	struct l2cap_chan *chan;

	chan = chan_create();
	if (!chan)
		return NULL;

	chan->remote_mps = chan->omtu;
	chan->mps = chan->omtu;

	chan->state = BT_CONNECTED;

	return chan;
}

static void set_ip_addr_bits(u8 addr_type, u8 *addr)
{
	if (addr_type == BDADDR_LE_PUBLIC)
		*addr |= 0x02;
	else
		*addr &= ~0x02;
}

static struct l2cap_chan *add_peer_chan(struct l2cap_chan *chan,
					struct lowpan_dev *dev)
{
	struct lowpan_peer *peer;

	peer = kzalloc(sizeof(*peer), GFP_ATOMIC);
	if (!peer)
		return NULL;

	peer->chan = chan;
	memset(&peer->peer_addr, 0, sizeof(struct in6_addr));

	/* RFC 2464 ch. 5 */
	peer->peer_addr.s6_addr[0] = 0xFE;
	peer->peer_addr.s6_addr[1] = 0x80;
	set_addr((u8 *)&peer->peer_addr.s6_addr + 8, chan->dst.b,
		 chan->dst_type);

	memcpy(&peer->eui64_addr, (u8 *)&peer->peer_addr.s6_addr + 8,
	       EUI64_ADDR_LEN);

	/* IPv6 address needs to have the U/L bit set properly so toggle
	 * it back here.
	 */
	set_ip_addr_bits(chan->dst_type, (u8 *)&peer->peer_addr.s6_addr + 8);

	spin_lock(&devices_lock);
	INIT_LIST_HEAD(&peer->list);
	peer_add(dev, peer);
	spin_unlock(&devices_lock);

	/* Notifying peers about us needs to be done without locks held */
	INIT_DELAYED_WORK(&dev->notify_peers, do_notify_peers);
	schedule_delayed_work(&dev->notify_peers, msecs_to_jiffies(100));

	return peer->chan;
}

static int setup_netdev(struct l2cap_chan *chan, struct lowpan_dev **dev)
{
	struct net_device *netdev;
	int err = 0;

	netdev = alloc_netdev(LOWPAN_PRIV_SIZE(sizeof(struct lowpan_dev)),
			      IFACE_NAME_TEMPLATE, NET_NAME_UNKNOWN,
			      netdev_setup);
	if (!netdev)
		return -ENOMEM;

	set_dev_addr(netdev, &chan->src, chan->src_type);

	netdev->netdev_ops = &netdev_ops;
	SET_NETDEV_DEV(netdev, &chan->conn->hcon->hdev->dev);
	SET_NETDEV_DEVTYPE(netdev, &bt_type);

<<<<<<< HEAD
	*dev = netdev_priv(netdev);
=======
	*dev = lowpan_dev(netdev);
>>>>>>> 807249d3
	(*dev)->netdev = netdev;
	(*dev)->hdev = chan->conn->hcon->hdev;
	INIT_LIST_HEAD(&(*dev)->peers);

	spin_lock(&devices_lock);
	INIT_LIST_HEAD(&(*dev)->list);
	list_add_rcu(&(*dev)->list, &bt_6lowpan_devices);
	spin_unlock(&devices_lock);

<<<<<<< HEAD
=======
	lowpan_netdev_setup(netdev, LOWPAN_LLTYPE_BTLE);

>>>>>>> 807249d3
	err = register_netdev(netdev);
	if (err < 0) {
		BT_INFO("register_netdev failed %d", err);
		spin_lock(&devices_lock);
		list_del_rcu(&(*dev)->list);
		spin_unlock(&devices_lock);
		free_netdev(netdev);
		goto out;
	}

	BT_DBG("ifindex %d peer bdaddr %pMR type %d my addr %pMR type %d",
	       netdev->ifindex, &chan->dst, chan->dst_type,
	       &chan->src, chan->src_type);
	set_bit(__LINK_STATE_PRESENT, &netdev->state);

	return 0;

out:
	return err;
}

static inline void chan_ready_cb(struct l2cap_chan *chan)
{
	struct lowpan_dev *dev;

	dev = lookup_dev(chan->conn);

	BT_DBG("chan %p conn %p dev %p", chan, chan->conn, dev);

	if (!dev) {
		if (setup_netdev(chan, &dev) < 0) {
			l2cap_chan_del(chan, -ENOENT);
			return;
		}
	}

	if (!try_module_get(THIS_MODULE))
		return;

	add_peer_chan(chan, dev);
	ifup(dev->netdev);
}

static inline struct l2cap_chan *chan_new_conn_cb(struct l2cap_chan *pchan)
{
	struct l2cap_chan *chan;

	chan = chan_open(pchan);
	chan->ops = pchan->ops;

	BT_DBG("chan %p pchan %p", chan, pchan);

	return chan;
}

static void delete_netdev(struct work_struct *work)
{
	struct lowpan_dev *entry = container_of(work, struct lowpan_dev,
						delete_netdev);

	unregister_netdev(entry->netdev);

	/* The entry pointer is deleted by the netdev destructor. */
}

static void chan_close_cb(struct l2cap_chan *chan)
{
	struct lowpan_dev *entry;
	struct lowpan_dev *dev = NULL;
	struct lowpan_peer *peer;
	int err = -ENOENT;
	bool last = false, remove = true;

	BT_DBG("chan %p conn %p", chan, chan->conn);

	if (chan->conn && chan->conn->hcon) {
		if (!is_bt_6lowpan(chan->conn->hcon))
			return;

		/* If conn is set, then the netdev is also there and we should
		 * not remove it.
		 */
		remove = false;
	}

	spin_lock(&devices_lock);

	list_for_each_entry_rcu(entry, &bt_6lowpan_devices, list) {
		dev = lowpan_dev(entry->netdev);
		peer = __peer_lookup_chan(dev, chan);
		if (peer) {
			last = peer_del(dev, peer);
			err = 0;

			BT_DBG("dev %p removing %speer %p", dev,
			       last ? "last " : "1 ", peer);
			BT_DBG("chan %p orig refcnt %d", chan,
			       atomic_read(&chan->kref.refcount));

			l2cap_chan_put(chan);
			break;
		}
	}

	if (!err && last && dev && !atomic_read(&dev->peer_count)) {
		spin_unlock(&devices_lock);

		cancel_delayed_work_sync(&dev->notify_peers);

		ifdown(dev->netdev);

		if (remove) {
			INIT_WORK(&entry->delete_netdev, delete_netdev);
			schedule_work(&entry->delete_netdev);
		}
	} else {
		spin_unlock(&devices_lock);
	}

	return;
}

static void chan_state_change_cb(struct l2cap_chan *chan, int state, int err)
{
	BT_DBG("chan %p conn %p state %s err %d", chan, chan->conn,
	       state_to_string(state), err);
}

static struct sk_buff *chan_alloc_skb_cb(struct l2cap_chan *chan,
					 unsigned long hdr_len,
					 unsigned long len, int nb)
{
	/* Note that we must allocate using GFP_ATOMIC here as
	 * this function is called originally from netdev hard xmit
	 * function in atomic context.
	 */
	return bt_skb_alloc(hdr_len + len, GFP_ATOMIC);
}

static void chan_suspend_cb(struct l2cap_chan *chan)
{
	struct sk_buff *skb = chan->data;

	BT_DBG("chan %p conn %p skb %p", chan, chan->conn, skb);

	if (!skb)
		return;

	lowpan_cb(skb)->status = -EAGAIN;
}

static void chan_resume_cb(struct l2cap_chan *chan)
{
	struct sk_buff *skb = chan->data;

	BT_DBG("chan %p conn %p skb %p", chan, chan->conn, skb);

	if (!skb)
		return;

	lowpan_cb(skb)->status = 0;
}

static long chan_get_sndtimeo_cb(struct l2cap_chan *chan)
{
	return L2CAP_CONN_TIMEOUT;
}

static const struct l2cap_ops bt_6lowpan_chan_ops = {
	.name			= "L2CAP 6LoWPAN channel",
	.new_connection		= chan_new_conn_cb,
	.recv			= chan_recv_cb,
	.close			= chan_close_cb,
	.state_change		= chan_state_change_cb,
	.ready			= chan_ready_cb,
	.resume			= chan_resume_cb,
	.suspend		= chan_suspend_cb,
	.get_sndtimeo		= chan_get_sndtimeo_cb,
	.alloc_skb		= chan_alloc_skb_cb,

	.teardown		= l2cap_chan_no_teardown,
	.defer			= l2cap_chan_no_defer,
	.set_shutdown		= l2cap_chan_no_set_shutdown,
};

static inline __u8 bdaddr_type(__u8 type)
{
	if (type == ADDR_LE_DEV_PUBLIC)
		return BDADDR_LE_PUBLIC;
	else
		return BDADDR_LE_RANDOM;
}

static struct l2cap_chan *chan_get(void)
{
	struct l2cap_chan *pchan;

	pchan = chan_create();
	if (!pchan)
		return NULL;

	pchan->ops = &bt_6lowpan_chan_ops;

	return pchan;
}

static int bt_6lowpan_connect(bdaddr_t *addr, u8 dst_type)
{
	struct l2cap_chan *pchan;
	int err;

	pchan = chan_get();
	if (!pchan)
		return -EINVAL;

	err = l2cap_chan_connect(pchan, cpu_to_le16(L2CAP_PSM_IPSP), 0,
				 addr, dst_type);

	BT_DBG("chan %p err %d", pchan, err);
	if (err < 0)
		l2cap_chan_put(pchan);

	return err;
}

static int bt_6lowpan_disconnect(struct l2cap_conn *conn, u8 dst_type)
{
	struct lowpan_peer *peer;

	BT_DBG("conn %p dst type %d", conn, dst_type);

	peer = lookup_peer(conn);
	if (!peer)
		return -ENOENT;

	BT_DBG("peer %p chan %p", peer, peer->chan);

	l2cap_chan_close(peer->chan, ENOENT);

	return 0;
}

static struct l2cap_chan *bt_6lowpan_listen(void)
{
	bdaddr_t *addr = BDADDR_ANY;
	struct l2cap_chan *pchan;
	int err;

	if (!enable_6lowpan)
		return NULL;

	pchan = chan_get();
	if (!pchan)
		return NULL;

	pchan->state = BT_LISTEN;
	pchan->src_type = BDADDR_LE_PUBLIC;

	atomic_set(&pchan->nesting, L2CAP_NESTING_PARENT);

	BT_DBG("chan %p src type %d", pchan, pchan->src_type);

	err = l2cap_add_psm(pchan, addr, cpu_to_le16(L2CAP_PSM_IPSP));
	if (err) {
		l2cap_chan_put(pchan);
		BT_ERR("psm cannot be added err %d", err);
		return NULL;
	}

	return pchan;
}

static int get_l2cap_conn(char *buf, bdaddr_t *addr, u8 *addr_type,
			  struct l2cap_conn **conn)
{
	struct hci_conn *hcon;
	struct hci_dev *hdev;
	bdaddr_t *src = BDADDR_ANY;
	int n;

	n = sscanf(buf, "%hhx:%hhx:%hhx:%hhx:%hhx:%hhx %hhu",
		   &addr->b[5], &addr->b[4], &addr->b[3],
		   &addr->b[2], &addr->b[1], &addr->b[0],
		   addr_type);

	if (n < 7)
		return -EINVAL;

	hdev = hci_get_route(addr, src);
	if (!hdev)
		return -ENOENT;

	hci_dev_lock(hdev);
	hcon = hci_conn_hash_lookup_ba(hdev, LE_LINK, addr);
	hci_dev_unlock(hdev);

	if (!hcon)
		return -ENOENT;

	*conn = (struct l2cap_conn *)hcon->l2cap_data;

	BT_DBG("conn %p dst %pMR type %d", *conn, &hcon->dst, hcon->dst_type);

	return 0;
}

static void disconnect_all_peers(void)
{
	struct lowpan_dev *entry;
	struct lowpan_peer *peer, *tmp_peer, *new_peer;
	struct list_head peers;

	INIT_LIST_HEAD(&peers);

	/* We make a separate list of peers as the close_cb() will
	 * modify the device peers list so it is better not to mess
	 * with the same list at the same time.
	 */

	rcu_read_lock();

	list_for_each_entry_rcu(entry, &bt_6lowpan_devices, list) {
		list_for_each_entry_rcu(peer, &entry->peers, list) {
			new_peer = kmalloc(sizeof(*new_peer), GFP_ATOMIC);
			if (!new_peer)
				break;

			new_peer->chan = peer->chan;
			INIT_LIST_HEAD(&new_peer->list);

			list_add(&new_peer->list, &peers);
		}
	}

	rcu_read_unlock();

	spin_lock(&devices_lock);
	list_for_each_entry_safe(peer, tmp_peer, &peers, list) {
		l2cap_chan_close(peer->chan, ENOENT);

		list_del_rcu(&peer->list);
		kfree_rcu(peer, rcu);
	}
	spin_unlock(&devices_lock);
}

struct set_enable {
	struct work_struct work;
	bool flag;
};

static void do_enable_set(struct work_struct *work)
{
	struct set_enable *set_enable = container_of(work,
						     struct set_enable, work);

	if (!set_enable->flag || enable_6lowpan != set_enable->flag)
		/* Disconnect existing connections if 6lowpan is
		 * disabled
		 */
		disconnect_all_peers();

	enable_6lowpan = set_enable->flag;

	if (listen_chan) {
		l2cap_chan_close(listen_chan, 0);
		l2cap_chan_put(listen_chan);
	}

	listen_chan = bt_6lowpan_listen();

	kfree(set_enable);
}

static int lowpan_enable_set(void *data, u64 val)
{
	struct set_enable *set_enable;

	set_enable = kzalloc(sizeof(*set_enable), GFP_KERNEL);
	if (!set_enable)
		return -ENOMEM;

	set_enable->flag = !!val;
	INIT_WORK(&set_enable->work, do_enable_set);

	schedule_work(&set_enable->work);

	return 0;
}

static int lowpan_enable_get(void *data, u64 *val)
{
	*val = enable_6lowpan;
	return 0;
}

DEFINE_SIMPLE_ATTRIBUTE(lowpan_enable_fops, lowpan_enable_get,
			lowpan_enable_set, "%llu\n");

static ssize_t lowpan_control_write(struct file *fp,
				    const char __user *user_buffer,
				    size_t count,
				    loff_t *position)
{
	char buf[32];
	size_t buf_size = min(count, sizeof(buf) - 1);
	int ret;
	bdaddr_t addr;
	u8 addr_type;
	struct l2cap_conn *conn = NULL;

	if (copy_from_user(buf, user_buffer, buf_size))
		return -EFAULT;

	buf[buf_size] = '\0';

	if (memcmp(buf, "connect ", 8) == 0) {
		ret = get_l2cap_conn(&buf[8], &addr, &addr_type, &conn);
		if (ret == -EINVAL)
			return ret;

		if (listen_chan) {
			l2cap_chan_close(listen_chan, 0);
			l2cap_chan_put(listen_chan);
			listen_chan = NULL;
		}

		if (conn) {
			struct lowpan_peer *peer;

			if (!is_bt_6lowpan(conn->hcon))
				return -EINVAL;

			peer = lookup_peer(conn);
			if (peer) {
				BT_DBG("6LoWPAN connection already exists");
				return -EALREADY;
			}

			BT_DBG("conn %p dst %pMR type %d user %d", conn,
			       &conn->hcon->dst, conn->hcon->dst_type,
			       addr_type);
		}

		ret = bt_6lowpan_connect(&addr, addr_type);
		if (ret < 0)
			return ret;

		return count;
	}

	if (memcmp(buf, "disconnect ", 11) == 0) {
		ret = get_l2cap_conn(&buf[11], &addr, &addr_type, &conn);
		if (ret < 0)
			return ret;

		ret = bt_6lowpan_disconnect(conn, addr_type);
		if (ret < 0)
			return ret;

		return count;
	}

	return count;
}

static int lowpan_control_show(struct seq_file *f, void *ptr)
{
	struct lowpan_dev *entry;
	struct lowpan_peer *peer;

	spin_lock(&devices_lock);

	list_for_each_entry(entry, &bt_6lowpan_devices, list) {
		list_for_each_entry(peer, &entry->peers, list)
			seq_printf(f, "%pMR (type %u)\n",
				   &peer->chan->dst, peer->chan->dst_type);
	}

	spin_unlock(&devices_lock);

	return 0;
}

static int lowpan_control_open(struct inode *inode, struct file *file)
{
	return single_open(file, lowpan_control_show, inode->i_private);
}

static const struct file_operations lowpan_control_fops = {
	.open		= lowpan_control_open,
	.read		= seq_read,
	.write		= lowpan_control_write,
	.llseek		= seq_lseek,
	.release	= single_release,
};

static void disconnect_devices(void)
{
	struct lowpan_dev *entry, *tmp, *new_dev;
	struct list_head devices;

	INIT_LIST_HEAD(&devices);

	/* We make a separate list of devices because the unregister_netdev()
	 * will call device_event() which will also want to modify the same
	 * devices list.
	 */

	rcu_read_lock();

	list_for_each_entry_rcu(entry, &bt_6lowpan_devices, list) {
		new_dev = kmalloc(sizeof(*new_dev), GFP_ATOMIC);
		if (!new_dev)
			break;

		new_dev->netdev = entry->netdev;
		INIT_LIST_HEAD(&new_dev->list);

		list_add_rcu(&new_dev->list, &devices);
	}

	rcu_read_unlock();

	list_for_each_entry_safe(entry, tmp, &devices, list) {
		ifdown(entry->netdev);
		BT_DBG("Unregistering netdev %s %p",
		       entry->netdev->name, entry->netdev);
		unregister_netdev(entry->netdev);
		kfree(entry);
	}
}

static int device_event(struct notifier_block *unused,
			unsigned long event, void *ptr)
{
	struct net_device *netdev = netdev_notifier_info_to_dev(ptr);
	struct lowpan_dev *entry;

	if (netdev->type != ARPHRD_6LOWPAN)
		return NOTIFY_DONE;

	switch (event) {
	case NETDEV_UNREGISTER:
		spin_lock(&devices_lock);
		list_for_each_entry(entry, &bt_6lowpan_devices, list) {
			if (entry->netdev == netdev) {
				BT_DBG("Unregistered netdev %s %p",
				       netdev->name, netdev);
				list_del(&entry->list);
				break;
			}
		}
		spin_unlock(&devices_lock);
		break;
	}

	return NOTIFY_DONE;
}

static struct notifier_block bt_6lowpan_dev_notifier = {
	.notifier_call = device_event,
};

static int __init bt_6lowpan_init(void)
{
	lowpan_enable_debugfs = debugfs_create_file("6lowpan_enable", 0644,
						    bt_debugfs, NULL,
						    &lowpan_enable_fops);
	lowpan_control_debugfs = debugfs_create_file("6lowpan_control", 0644,
						     bt_debugfs, NULL,
						     &lowpan_control_fops);

	return register_netdevice_notifier(&bt_6lowpan_dev_notifier);
}

static void __exit bt_6lowpan_exit(void)
{
	debugfs_remove(lowpan_enable_debugfs);
	debugfs_remove(lowpan_control_debugfs);

	if (listen_chan) {
		l2cap_chan_close(listen_chan, 0);
		l2cap_chan_put(listen_chan);
	}

	disconnect_devices();

	unregister_netdevice_notifier(&bt_6lowpan_dev_notifier);
}

module_init(bt_6lowpan_init);
module_exit(bt_6lowpan_exit);

MODULE_AUTHOR("Jukka Rissanen <jukka.rissanen@linux.intel.com>");
MODULE_DESCRIPTION("Bluetooth 6LoWPAN");
MODULE_VERSION(VERSION);
MODULE_LICENSE("GPL");<|MERGE_RESOLUTION|>--- conflicted
+++ resolved
@@ -860,11 +860,7 @@
 	SET_NETDEV_DEV(netdev, &chan->conn->hcon->hdev->dev);
 	SET_NETDEV_DEVTYPE(netdev, &bt_type);
 
-<<<<<<< HEAD
-	*dev = netdev_priv(netdev);
-=======
 	*dev = lowpan_dev(netdev);
->>>>>>> 807249d3
 	(*dev)->netdev = netdev;
 	(*dev)->hdev = chan->conn->hcon->hdev;
 	INIT_LIST_HEAD(&(*dev)->peers);
@@ -874,11 +870,8 @@
 	list_add_rcu(&(*dev)->list, &bt_6lowpan_devices);
 	spin_unlock(&devices_lock);
 
-<<<<<<< HEAD
-=======
 	lowpan_netdev_setup(netdev, LOWPAN_LLTYPE_BTLE);
 
->>>>>>> 807249d3
 	err = register_netdev(netdev);
 	if (err < 0) {
 		BT_INFO("register_netdev failed %d", err);
