// SPDX-License-Identifier: GPL-2.0-or-later
/*
 *	LAPB release 002
 *
 *	This code REQUIRES 2.1.15 or higher/ NET3.038
 *
 *	History
 *	LAPB 001	Jonathan Naylor	Started Coding
 *	LAPB 002	Jonathan Naylor	New timer architecture.
 *	2000-10-29	Henner Eisen	lapb_data_indication() return status.
 */

#define pr_fmt(fmt) KBUILD_MODNAME ": " fmt

#include <linux/module.h>
#include <linux/errno.h>
#include <linux/types.h>
#include <linux/socket.h>
#include <linux/in.h>
#include <linux/kernel.h>
#include <linux/jiffies.h>
#include <linux/timer.h>
#include <linux/string.h>
#include <linux/sockios.h>
#include <linux/net.h>
#include <linux/inet.h>
#include <linux/if_arp.h>
#include <linux/skbuff.h>
#include <linux/slab.h>
#include <net/sock.h>
#include <linux/uaccess.h>
#include <linux/fcntl.h>
#include <linux/mm.h>
#include <linux/interrupt.h>
#include <linux/stat.h>
#include <linux/init.h>
#include <net/lapb.h>

static LIST_HEAD(lapb_list);
static DEFINE_RWLOCK(lapb_list_lock);

/*
 *	Free an allocated lapb control block.
 */
static void lapb_free_cb(struct lapb_cb *lapb)
{
	kfree(lapb);
}

static __inline__ void lapb_hold(struct lapb_cb *lapb)
{
	refcount_inc(&lapb->refcnt);
}

static __inline__ void lapb_put(struct lapb_cb *lapb)
{
	if (refcount_dec_and_test(&lapb->refcnt))
		lapb_free_cb(lapb);
}

/*
 *	Socket removal during an interrupt is now safe.
 */
static void __lapb_remove_cb(struct lapb_cb *lapb)
{
	if (lapb->node.next) {
		list_del(&lapb->node);
		lapb_put(lapb);
	}
}

/*
 *	Add a socket to the bound sockets list.
 */
static void __lapb_insert_cb(struct lapb_cb *lapb)
{
	list_add(&lapb->node, &lapb_list);
	lapb_hold(lapb);
}

static struct lapb_cb *__lapb_devtostruct(struct net_device *dev)
{
	struct list_head *entry;
	struct lapb_cb *lapb, *use = NULL;

	list_for_each(entry, &lapb_list) {
		lapb = list_entry(entry, struct lapb_cb, node);
		if (lapb->dev == dev) {
			use = lapb;
			break;
		}
	}

	if (use)
		lapb_hold(use);

	return use;
}

static struct lapb_cb *lapb_devtostruct(struct net_device *dev)
{
	struct lapb_cb *rc;

	read_lock_bh(&lapb_list_lock);
	rc = __lapb_devtostruct(dev);
	read_unlock_bh(&lapb_list_lock);

	return rc;
}
/*
 *	Create an empty LAPB control block.
 */
static struct lapb_cb *lapb_create_cb(void)
{
	struct lapb_cb *lapb = kzalloc(sizeof(*lapb), GFP_ATOMIC);

	if (!lapb)
		goto out;

	skb_queue_head_init(&lapb->write_queue);
	skb_queue_head_init(&lapb->ack_queue);

	timer_setup(&lapb->t1timer, NULL, 0);
	timer_setup(&lapb->t2timer, NULL, 0);
	lapb->t1timer_stop = true;
	lapb->t2timer_stop = true;

	lapb->t1      = LAPB_DEFAULT_T1;
	lapb->t2      = LAPB_DEFAULT_T2;
	lapb->n2      = LAPB_DEFAULT_N2;
	lapb->mode    = LAPB_DEFAULT_MODE;
	lapb->window  = LAPB_DEFAULT_WINDOW;
	lapb->state   = LAPB_STATE_0;

	spin_lock_init(&lapb->lock);
	refcount_set(&lapb->refcnt, 1);
out:
	return lapb;
}

int lapb_register(struct net_device *dev,
		  const struct lapb_register_struct *callbacks)
{
	struct lapb_cb *lapb;
	int rc = LAPB_BADTOKEN;

	write_lock_bh(&lapb_list_lock);

	lapb = __lapb_devtostruct(dev);
	if (lapb) {
		lapb_put(lapb);
		goto out;
	}

	lapb = lapb_create_cb();
	rc = LAPB_NOMEM;
	if (!lapb)
		goto out;

	lapb->dev       = dev;
	lapb->callbacks = callbacks;

	__lapb_insert_cb(lapb);

	lapb_start_t1timer(lapb);

	rc = LAPB_OK;
out:
	write_unlock_bh(&lapb_list_lock);
	return rc;
}
EXPORT_SYMBOL(lapb_register);

int lapb_unregister(struct net_device *dev)
{
	struct lapb_cb *lapb;
	int rc = LAPB_BADTOKEN;

	write_lock_bh(&lapb_list_lock);
	lapb = __lapb_devtostruct(dev);
	if (!lapb)
		goto out;
	lapb_put(lapb);

	/* Wait for other refs to "lapb" to drop */
	while (refcount_read(&lapb->refcnt) > 2)
		usleep_range(1, 10);

	spin_lock_bh(&lapb->lock);

	lapb_stop_t1timer(lapb);
	lapb_stop_t2timer(lapb);

	lapb_clear_queues(lapb);

	spin_unlock_bh(&lapb->lock);

	/* Wait for running timers to stop */
	del_timer_sync(&lapb->t1timer);
	del_timer_sync(&lapb->t2timer);

	__lapb_remove_cb(lapb);

	lapb_put(lapb);
	rc = LAPB_OK;
out:
	write_unlock_bh(&lapb_list_lock);
	return rc;
}
EXPORT_SYMBOL(lapb_unregister);

int lapb_getparms(struct net_device *dev, struct lapb_parms_struct *parms)
{
	int rc = LAPB_BADTOKEN;
	struct lapb_cb *lapb = lapb_devtostruct(dev);

	if (!lapb)
		goto out;

	spin_lock_bh(&lapb->lock);

	parms->t1      = lapb->t1 / HZ;
	parms->t2      = lapb->t2 / HZ;
	parms->n2      = lapb->n2;
	parms->n2count = lapb->n2count;
	parms->state   = lapb->state;
	parms->window  = lapb->window;
	parms->mode    = lapb->mode;

	if (!timer_pending(&lapb->t1timer))
		parms->t1timer = 0;
	else
		parms->t1timer = (lapb->t1timer.expires - jiffies) / HZ;

	if (!timer_pending(&lapb->t2timer))
		parms->t2timer = 0;
	else
		parms->t2timer = (lapb->t2timer.expires - jiffies) / HZ;

	spin_unlock_bh(&lapb->lock);
	lapb_put(lapb);
	rc = LAPB_OK;
out:
	return rc;
}
EXPORT_SYMBOL(lapb_getparms);

int lapb_setparms(struct net_device *dev, struct lapb_parms_struct *parms)
{
	int rc = LAPB_BADTOKEN;
	struct lapb_cb *lapb = lapb_devtostruct(dev);

	if (!lapb)
		goto out;

	spin_lock_bh(&lapb->lock);

	rc = LAPB_INVALUE;
	if (parms->t1 < 1 || parms->t2 < 1 || parms->n2 < 1)
		goto out_put;

	if (lapb->state == LAPB_STATE_0) {
		if (parms->mode & LAPB_EXTENDED) {
			if (parms->window < 1 || parms->window > 127)
				goto out_put;
		} else {
			if (parms->window < 1 || parms->window > 7)
				goto out_put;
		}
		lapb->mode    = parms->mode;
		lapb->window  = parms->window;
	}

	lapb->t1    = parms->t1 * HZ;
	lapb->t2    = parms->t2 * HZ;
	lapb->n2    = parms->n2;

	rc = LAPB_OK;
out_put:
	spin_unlock_bh(&lapb->lock);
	lapb_put(lapb);
out:
	return rc;
}
EXPORT_SYMBOL(lapb_setparms);

int lapb_connect_request(struct net_device *dev)
{
	struct lapb_cb *lapb = lapb_devtostruct(dev);
	int rc = LAPB_BADTOKEN;

	if (!lapb)
		goto out;

	spin_lock_bh(&lapb->lock);

	rc = LAPB_OK;
	if (lapb->state == LAPB_STATE_1)
		goto out_put;

	rc = LAPB_CONNECTED;
	if (lapb->state == LAPB_STATE_3 || lapb->state == LAPB_STATE_4)
		goto out_put;

	lapb_establish_data_link(lapb);

	lapb_dbg(0, "(%p) S0 -> S1\n", lapb->dev);
	lapb->state = LAPB_STATE_1;

	rc = LAPB_OK;
out_put:
	spin_unlock_bh(&lapb->lock);
	lapb_put(lapb);
out:
	return rc;
}
EXPORT_SYMBOL(lapb_connect_request);

static int __lapb_disconnect_request(struct lapb_cb *lapb)
{
	switch (lapb->state) {
	case LAPB_STATE_0:
		return LAPB_NOTCONNECTED;

	case LAPB_STATE_1:
		lapb_dbg(1, "(%p) S1 TX DISC(1)\n", lapb->dev);
		lapb_dbg(0, "(%p) S1 -> S0\n", lapb->dev);
		lapb_send_control(lapb, LAPB_DISC, LAPB_POLLON, LAPB_COMMAND);
		lapb->state = LAPB_STATE_0;
		lapb_start_t1timer(lapb);
		return LAPB_NOTCONNECTED;

	case LAPB_STATE_2:
		return LAPB_OK;
	}

	lapb_clear_queues(lapb);
	lapb->n2count = 0;
	lapb_send_control(lapb, LAPB_DISC, LAPB_POLLON, LAPB_COMMAND);
	lapb_start_t1timer(lapb);
	lapb_stop_t2timer(lapb);
	lapb->state = LAPB_STATE_2;

	lapb_dbg(1, "(%p) S3 DISC(1)\n", lapb->dev);
	lapb_dbg(0, "(%p) S3 -> S2\n", lapb->dev);

	return LAPB_OK;
}

int lapb_disconnect_request(struct net_device *dev)
{
	struct lapb_cb *lapb = lapb_devtostruct(dev);
	int rc = LAPB_BADTOKEN;

	if (!lapb)
		goto out;

	spin_lock_bh(&lapb->lock);

	rc = __lapb_disconnect_request(lapb);

	spin_unlock_bh(&lapb->lock);
	lapb_put(lapb);
out:
	return rc;
}
EXPORT_SYMBOL(lapb_disconnect_request);

int lapb_data_request(struct net_device *dev, struct sk_buff *skb)
{
	struct lapb_cb *lapb = lapb_devtostruct(dev);
	int rc = LAPB_BADTOKEN;

	if (!lapb)
		goto out;

	spin_lock_bh(&lapb->lock);

	rc = LAPB_NOTCONNECTED;
	if (lapb->state != LAPB_STATE_3 && lapb->state != LAPB_STATE_4)
		goto out_put;

	skb_queue_tail(&lapb->write_queue, skb);
	lapb_kick(lapb);
	rc = LAPB_OK;
out_put:
	spin_unlock_bh(&lapb->lock);
	lapb_put(lapb);
out:
	return rc;
}
EXPORT_SYMBOL(lapb_data_request);

int lapb_data_received(struct net_device *dev, struct sk_buff *skb)
{
	struct lapb_cb *lapb = lapb_devtostruct(dev);
	int rc = LAPB_BADTOKEN;

	if (lapb) {
		spin_lock_bh(&lapb->lock);
		lapb_data_input(lapb, skb);
		spin_unlock_bh(&lapb->lock);
		lapb_put(lapb);
		rc = LAPB_OK;
	}

	return rc;
}
EXPORT_SYMBOL(lapb_data_received);

void lapb_connect_confirmation(struct lapb_cb *lapb, int reason)
{
	if (lapb->callbacks->connect_confirmation)
		lapb->callbacks->connect_confirmation(lapb->dev, reason);
}

void lapb_connect_indication(struct lapb_cb *lapb, int reason)
{
	if (lapb->callbacks->connect_indication)
		lapb->callbacks->connect_indication(lapb->dev, reason);
}

void lapb_disconnect_confirmation(struct lapb_cb *lapb, int reason)
{
	if (lapb->callbacks->disconnect_confirmation)
		lapb->callbacks->disconnect_confirmation(lapb->dev, reason);
}

void lapb_disconnect_indication(struct lapb_cb *lapb, int reason)
{
	if (lapb->callbacks->disconnect_indication)
		lapb->callbacks->disconnect_indication(lapb->dev, reason);
}

int lapb_data_indication(struct lapb_cb *lapb, struct sk_buff *skb)
{
	if (lapb->callbacks->data_indication)
		return lapb->callbacks->data_indication(lapb->dev, skb);

	kfree_skb(skb);
	return NET_RX_SUCCESS; /* For now; must be != NET_RX_DROP */
}

int lapb_data_transmit(struct lapb_cb *lapb, struct sk_buff *skb)
{
	int used = 0;

	if (lapb->callbacks->data_transmit) {
		lapb->callbacks->data_transmit(lapb->dev, skb);
		used = 1;
	}

	return used;
}

/* Handle device status changes. */
static int lapb_device_event(struct notifier_block *this, unsigned long event,
			     void *ptr)
{
	struct net_device *dev = netdev_notifier_info_to_dev(ptr);
	struct lapb_cb *lapb;

	if (!net_eq(dev_net(dev), &init_net))
		return NOTIFY_DONE;

	if (dev->type != ARPHRD_X25)
		return NOTIFY_DONE;

	lapb = lapb_devtostruct(dev);
	if (!lapb)
		return NOTIFY_DONE;

	spin_lock_bh(&lapb->lock);

	switch (event) {
	case NETDEV_UP:
		lapb_dbg(0, "(%p) Interface up: %s\n", dev, dev->name);

		if (netif_carrier_ok(dev)) {
			lapb_dbg(0, "(%p): Carrier is already up: %s\n", dev,
				 dev->name);
			if (lapb->mode & LAPB_DCE) {
				lapb_start_t1timer(lapb);
			} else {
				if (lapb->state == LAPB_STATE_0) {
					lapb->state = LAPB_STATE_1;
					lapb_establish_data_link(lapb);
				}
			}
		}
		break;
	case NETDEV_GOING_DOWN:
		if (netif_carrier_ok(dev))
			__lapb_disconnect_request(lapb);
		break;
	case NETDEV_DOWN:
		lapb_dbg(0, "(%p) Interface down: %s\n", dev, dev->name);
		lapb_dbg(0, "(%p) S%d -> S0\n", dev, lapb->state);
		lapb_clear_queues(lapb);
		lapb->state = LAPB_STATE_0;
		lapb->n2count   = 0;
		lapb_stop_t1timer(lapb);
		lapb_stop_t2timer(lapb);
		break;
	case NETDEV_CHANGE:
		if (netif_carrier_ok(dev)) {
			lapb_dbg(0, "(%p): Carrier detected: %s\n", dev,
				 dev->name);
			if (lapb->mode & LAPB_DCE) {
				lapb_start_t1timer(lapb);
			} else {
				if (lapb->state == LAPB_STATE_0) {
					lapb->state = LAPB_STATE_1;
					lapb_establish_data_link(lapb);
				}
			}
		} else {
			lapb_dbg(0, "(%p) Carrier lost: %s\n", dev, dev->name);
			lapb_dbg(0, "(%p) S%d -> S0\n", dev, lapb->state);
			lapb_clear_queues(lapb);
			lapb->state = LAPB_STATE_0;
			lapb->n2count   = 0;
			lapb_stop_t1timer(lapb);
			lapb_stop_t2timer(lapb);
		}
		break;
	}

<<<<<<< HEAD
=======
	spin_unlock_bh(&lapb->lock);
>>>>>>> 1048ba83
	lapb_put(lapb);
	return NOTIFY_DONE;
}

static struct notifier_block lapb_dev_notifier = {
	.notifier_call = lapb_device_event,
};

static int __init lapb_init(void)
{
	return register_netdevice_notifier(&lapb_dev_notifier);
}

static void __exit lapb_exit(void)
{
	WARN_ON(!list_empty(&lapb_list));

	unregister_netdevice_notifier(&lapb_dev_notifier);
}

MODULE_AUTHOR("Jonathan Naylor <g4klx@g4klx.demon.co.uk>");
MODULE_DESCRIPTION("The X.25 Link Access Procedure B link layer protocol");
MODULE_LICENSE("GPL");

module_init(lapb_init);
module_exit(lapb_exit);<|MERGE_RESOLUTION|>--- conflicted
+++ resolved
@@ -526,10 +526,7 @@
 		break;
 	}
 
-<<<<<<< HEAD
-=======
-	spin_unlock_bh(&lapb->lock);
->>>>>>> 1048ba83
+	spin_unlock_bh(&lapb->lock);
 	lapb_put(lapb);
 	return NOTIFY_DONE;
 }
