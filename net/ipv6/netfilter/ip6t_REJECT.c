--- conflicted
+++ resolved
@@ -63,15 +63,12 @@
 	case IP6T_TCP_RESET:
 		nf_send_reset6(net, skb, par->hooknum);
 		break;
-<<<<<<< HEAD
-=======
 	case IP6T_ICMP6_POLICY_FAIL:
 		nf_send_unreach6(net, skb, ICMPV6_POLICY_FAIL, par->hooknum);
 		break;
 	case IP6T_ICMP6_REJECT_ROUTE:
 		nf_send_unreach6(net, skb, ICMPV6_REJECT_ROUTE, par->hooknum);
 		break;
->>>>>>> 807249d3
 	}
 
 	return NF_DROP;
