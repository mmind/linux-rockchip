--- conflicted
+++ resolved
@@ -60,10 +60,7 @@
 #include <net/netlink.h>
 #include <net/nexthop.h>
 #include <net/lwtunnel.h>
-<<<<<<< HEAD
-=======
 #include <net/ip_tunnels.h>
->>>>>>> 807249d3
 
 #include <asm/uaccess.h>
 
@@ -1829,14 +1826,6 @@
 		struct lwtunnel_state *lwtstate;
 
 		err = lwtunnel_build_state(dev, cfg->fc_encap_type,
-<<<<<<< HEAD
-					   cfg->fc_encap, &lwtstate);
-		if (err)
-			goto out;
-		rt->rt6i_lwtstate = lwtstate_get(lwtstate);
-		if (lwtunnel_output_redirect(rt->rt6i_lwtstate))
-			rt->dst.output = lwtunnel_output6;
-=======
 					   cfg->fc_encap, AF_INET6, cfg,
 					   &lwtstate);
 		if (err)
@@ -1850,7 +1839,6 @@
 			rt->dst.lwtstate->orig_input = rt->dst.input;
 			rt->dst.input = lwtunnel_input;
 		}
->>>>>>> 807249d3
 	}
 
 	ipv6_addr_prefix(&rt->rt6i_dst.addr, &cfg->fc_dst, cfg->fc_dst_len);
@@ -2232,11 +2220,7 @@
 #endif
 	rt->rt6i_prefsrc = ort->rt6i_prefsrc;
 	rt->rt6i_table = ort->rt6i_table;
-<<<<<<< HEAD
-	rt->rt6i_lwtstate = lwtstate_get(ort->rt6i_lwtstate);
-=======
 	rt->dst.lwtstate = lwtstate_get(ort->dst.lwtstate);
->>>>>>> 807249d3
 }
 
 #ifdef CONFIG_IPV6_ROUTE_INFO
@@ -2900,11 +2884,7 @@
 	       + nla_total_size(sizeof(struct rta_cacheinfo))
 	       + nla_total_size(TCP_CA_NAME_MAX) /* RTAX_CC_ALGO */
 	       + nla_total_size(1) /* RTA_PREF */
-<<<<<<< HEAD
-	       + lwtunnel_get_encap_size(rt->rt6i_lwtstate);
-=======
 	       + lwtunnel_get_encap_size(rt->dst.lwtstate);
->>>>>>> 807249d3
 }
 
 static int rt6_fill_node(struct net *net,
@@ -3057,11 +3037,7 @@
 	if (nla_put_u8(skb, RTA_PREF, IPV6_EXTRACT_PREF(rt->rt6i_flags)))
 		goto nla_put_failure;
 
-<<<<<<< HEAD
-	lwtunnel_fill_encap(skb, rt->rt6i_lwtstate);
-=======
 	lwtunnel_fill_encap(skb, rt->dst.lwtstate);
->>>>>>> 807249d3
 
 	nlmsg_end(skb, nlh);
 	return 0;
