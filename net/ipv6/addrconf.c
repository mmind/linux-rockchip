/*
 *	IPv6 Address [auto]configuration
 *	Linux INET6 implementation
 *
 *	Authors:
 *	Pedro Roque		<roque@di.fc.ul.pt>
 *	Alexey Kuznetsov	<kuznet@ms2.inr.ac.ru>
 *
 *	This program is free software; you can redistribute it and/or
 *      modify it under the terms of the GNU General Public License
 *      as published by the Free Software Foundation; either version
 *      2 of the License, or (at your option) any later version.
 */

/*
 *	Changes:
 *
 *	Janos Farkas			:	delete timer on ifdown
 *	<chexum@bankinf.banki.hu>
 *	Andi Kleen			:	kill double kfree on module
 *						unload.
 *	Maciej W. Rozycki		:	FDDI support
 *	sekiya@USAGI			:	Don't send too many RS
 *						packets.
 *	yoshfuji@USAGI			:       Fixed interval between DAD
 *						packets.
 *	YOSHIFUJI Hideaki @USAGI	:	improved accuracy of
 *						address validation timer.
 *	YOSHIFUJI Hideaki @USAGI	:	Privacy Extensions (RFC3041)
 *						support.
 *	Yuji SEKIYA @USAGI		:	Don't assign a same IPv6
 *						address on a same interface.
 *	YOSHIFUJI Hideaki @USAGI	:	ARCnet support
 *	YOSHIFUJI Hideaki @USAGI	:	convert /proc/net/if_inet6 to
 *						seq_file.
 *	YOSHIFUJI Hideaki @USAGI	:	improved source address
 *						selection; consider scope,
 *						status etc.
 */

#define pr_fmt(fmt) "IPv6: " fmt

#include <linux/errno.h>
#include <linux/types.h>
#include <linux/kernel.h>
#include <linux/socket.h>
#include <linux/sockios.h>
#include <linux/net.h>
#include <linux/inet.h>
#include <linux/in6.h>
#include <linux/netdevice.h>
#include <linux/if_addr.h>
#include <linux/if_arp.h>
#include <linux/if_arcnet.h>
#include <linux/if_infiniband.h>
#include <linux/route.h>
#include <linux/inetdevice.h>
#include <linux/init.h>
#include <linux/slab.h>
#ifdef CONFIG_SYSCTL
#include <linux/sysctl.h>
#endif
#include <linux/capability.h>
#include <linux/delay.h>
#include <linux/notifier.h>
#include <linux/string.h>
#include <linux/hash.h>

#include <net/net_namespace.h>
#include <net/sock.h>
#include <net/snmp.h>

#include <net/af_ieee802154.h>
#include <net/firewire.h>
#include <net/ipv6.h>
#include <net/protocol.h>
#include <net/ndisc.h>
#include <net/ip6_route.h>
#include <net/addrconf.h>
#include <net/tcp.h>
#include <net/ip.h>
#include <net/netlink.h>
#include <net/pkt_sched.h>
#include <linux/if_tunnel.h>
#include <linux/rtnetlink.h>
#include <linux/netconf.h>
#include <linux/random.h>
#include <linux/uaccess.h>
#include <asm/unaligned.h>

#include <linux/proc_fs.h>
#include <linux/seq_file.h>
#include <linux/export.h>

/* Set to 3 to get tracing... */
#define ACONF_DEBUG 2

#if ACONF_DEBUG >= 3
#define ADBG(fmt, ...) printk(fmt, ##__VA_ARGS__)
#else
#define ADBG(fmt, ...) do { if (0) printk(fmt, ##__VA_ARGS__); } while (0)
#endif

#define	INFINITY_LIFE_TIME	0xFFFFFFFF

#define IPV6_MAX_STRLEN \
	sizeof("ffff:ffff:ffff:ffff:ffff:ffff:255.255.255.255")

static inline u32 cstamp_delta(unsigned long cstamp)
{
	return (cstamp - INITIAL_JIFFIES) * 100UL / HZ;
}

#ifdef CONFIG_SYSCTL
static int addrconf_sysctl_register(struct inet6_dev *idev);
static void addrconf_sysctl_unregister(struct inet6_dev *idev);
#else
static inline int addrconf_sysctl_register(struct inet6_dev *idev)
{
	return 0;
}

static inline void addrconf_sysctl_unregister(struct inet6_dev *idev)
{
}
#endif

static void __ipv6_regen_rndid(struct inet6_dev *idev);
static void __ipv6_try_regen_rndid(struct inet6_dev *idev, struct in6_addr *tmpaddr);
static void ipv6_regen_rndid(unsigned long data);

static int ipv6_generate_eui64(u8 *eui, struct net_device *dev);
static int ipv6_count_addresses(struct inet6_dev *idev);
static int ipv6_generate_stable_address(struct in6_addr *addr,
					u8 dad_count,
					const struct inet6_dev *idev);

/*
 *	Configured unicast address hash table
 */
static struct hlist_head inet6_addr_lst[IN6_ADDR_HSIZE];
static DEFINE_SPINLOCK(addrconf_hash_lock);

static void addrconf_verify(void);
static void addrconf_verify_rtnl(void);
static void addrconf_verify_work(struct work_struct *);

static struct workqueue_struct *addrconf_wq;
static DECLARE_DELAYED_WORK(addr_chk_work, addrconf_verify_work);

static void addrconf_join_anycast(struct inet6_ifaddr *ifp);
static void addrconf_leave_anycast(struct inet6_ifaddr *ifp);

static void addrconf_type_change(struct net_device *dev,
				 unsigned long event);
static int addrconf_ifdown(struct net_device *dev, int how);

static struct rt6_info *addrconf_get_prefix_route(const struct in6_addr *pfx,
						  int plen,
						  const struct net_device *dev,
						  u32 flags, u32 noflags);

static void addrconf_dad_start(struct inet6_ifaddr *ifp);
static void addrconf_dad_work(struct work_struct *w);
static void addrconf_dad_completed(struct inet6_ifaddr *ifp);
static void addrconf_dad_run(struct inet6_dev *idev);
static void addrconf_rs_timer(unsigned long data);
static void __ipv6_ifa_notify(int event, struct inet6_ifaddr *ifa);
static void ipv6_ifa_notify(int event, struct inet6_ifaddr *ifa);

static void inet6_prefix_notify(int event, struct inet6_dev *idev,
				struct prefix_info *pinfo);
static bool ipv6_chk_same_addr(struct net *net, const struct in6_addr *addr,
			       struct net_device *dev);

static struct ipv6_devconf ipv6_devconf __read_mostly = {
	.forwarding		= 0,
	.hop_limit		= IPV6_DEFAULT_HOPLIMIT,
	.mtu6			= IPV6_MIN_MTU,
	.accept_ra		= 1,
	.accept_redirects	= 1,
	.autoconf		= 1,
	.force_mld_version	= 0,
	.mldv1_unsolicited_report_interval = 10 * HZ,
	.mldv2_unsolicited_report_interval = HZ,
	.dad_transmits		= 1,
	.rtr_solicits		= MAX_RTR_SOLICITATIONS,
	.rtr_solicit_interval	= RTR_SOLICITATION_INTERVAL,
	.rtr_solicit_delay	= MAX_RTR_SOLICITATION_DELAY,
	.use_tempaddr		= 0,
	.temp_valid_lft		= TEMP_VALID_LIFETIME,
	.temp_prefered_lft	= TEMP_PREFERRED_LIFETIME,
	.regen_max_retry	= REGEN_MAX_RETRY,
	.max_desync_factor	= MAX_DESYNC_FACTOR,
	.max_addresses		= IPV6_MAX_ADDRESSES,
	.accept_ra_defrtr	= 1,
	.accept_ra_from_local	= 0,
	.accept_ra_min_hop_limit= 1,
	.accept_ra_pinfo	= 1,
#ifdef CONFIG_IPV6_ROUTER_PREF
	.accept_ra_rtr_pref	= 1,
	.rtr_probe_interval	= 60 * HZ,
#ifdef CONFIG_IPV6_ROUTE_INFO
	.accept_ra_rt_info_max_plen = 0,
#endif
#endif
	.proxy_ndp		= 0,
	.accept_source_route	= 0,	/* we do not accept RH0 by default. */
	.disable_ipv6		= 0,
	.accept_dad		= 1,
	.suppress_frag_ndisc	= 1,
	.accept_ra_mtu		= 1,
	.stable_secret		= {
		.initialized = false,
	},
	.use_oif_addrs_only	= 0,
<<<<<<< HEAD
=======
	.ignore_routes_with_linkdown = 0,
>>>>>>> 807249d3
};

static struct ipv6_devconf ipv6_devconf_dflt __read_mostly = {
	.forwarding		= 0,
	.hop_limit		= IPV6_DEFAULT_HOPLIMIT,
	.mtu6			= IPV6_MIN_MTU,
	.accept_ra		= 1,
	.accept_redirects	= 1,
	.autoconf		= 1,
	.force_mld_version	= 0,
	.mldv1_unsolicited_report_interval = 10 * HZ,
	.mldv2_unsolicited_report_interval = HZ,
	.dad_transmits		= 1,
	.rtr_solicits		= MAX_RTR_SOLICITATIONS,
	.rtr_solicit_interval	= RTR_SOLICITATION_INTERVAL,
	.rtr_solicit_delay	= MAX_RTR_SOLICITATION_DELAY,
	.use_tempaddr		= 0,
	.temp_valid_lft		= TEMP_VALID_LIFETIME,
	.temp_prefered_lft	= TEMP_PREFERRED_LIFETIME,
	.regen_max_retry	= REGEN_MAX_RETRY,
	.max_desync_factor	= MAX_DESYNC_FACTOR,
	.max_addresses		= IPV6_MAX_ADDRESSES,
	.accept_ra_defrtr	= 1,
	.accept_ra_from_local	= 0,
	.accept_ra_min_hop_limit= 1,
	.accept_ra_pinfo	= 1,
#ifdef CONFIG_IPV6_ROUTER_PREF
	.accept_ra_rtr_pref	= 1,
	.rtr_probe_interval	= 60 * HZ,
#ifdef CONFIG_IPV6_ROUTE_INFO
	.accept_ra_rt_info_max_plen = 0,
#endif
#endif
	.proxy_ndp		= 0,
	.accept_source_route	= 0,	/* we do not accept RH0 by default. */
	.disable_ipv6		= 0,
	.accept_dad		= 1,
	.suppress_frag_ndisc	= 1,
	.accept_ra_mtu		= 1,
	.stable_secret		= {
		.initialized = false,
	},
	.use_oif_addrs_only	= 0,
<<<<<<< HEAD
=======
	.ignore_routes_with_linkdown = 0,
>>>>>>> 807249d3
};

/* Check if a valid qdisc is available */
static inline bool addrconf_qdisc_ok(const struct net_device *dev)
{
	return !qdisc_tx_is_noop(dev);
}

static void addrconf_del_rs_timer(struct inet6_dev *idev)
{
	if (del_timer(&idev->rs_timer))
		__in6_dev_put(idev);
}

static void addrconf_del_dad_work(struct inet6_ifaddr *ifp)
{
	if (cancel_delayed_work(&ifp->dad_work))
		__in6_ifa_put(ifp);
}

static void addrconf_mod_rs_timer(struct inet6_dev *idev,
				  unsigned long when)
{
	if (!timer_pending(&idev->rs_timer))
		in6_dev_hold(idev);
	mod_timer(&idev->rs_timer, jiffies + when);
}

static void addrconf_mod_dad_work(struct inet6_ifaddr *ifp,
				   unsigned long delay)
{
	if (!delayed_work_pending(&ifp->dad_work))
		in6_ifa_hold(ifp);
	mod_delayed_work(addrconf_wq, &ifp->dad_work, delay);
}

static int snmp6_alloc_dev(struct inet6_dev *idev)
{
	int i;

	idev->stats.ipv6 = alloc_percpu(struct ipstats_mib);
	if (!idev->stats.ipv6)
		goto err_ip;

	for_each_possible_cpu(i) {
		struct ipstats_mib *addrconf_stats;
		addrconf_stats = per_cpu_ptr(idev->stats.ipv6, i);
		u64_stats_init(&addrconf_stats->syncp);
	}


	idev->stats.icmpv6dev = kzalloc(sizeof(struct icmpv6_mib_device),
					GFP_KERNEL);
	if (!idev->stats.icmpv6dev)
		goto err_icmp;
	idev->stats.icmpv6msgdev = kzalloc(sizeof(struct icmpv6msg_mib_device),
					   GFP_KERNEL);
	if (!idev->stats.icmpv6msgdev)
		goto err_icmpmsg;

	return 0;

err_icmpmsg:
	kfree(idev->stats.icmpv6dev);
err_icmp:
	free_percpu(idev->stats.ipv6);
err_ip:
	return -ENOMEM;
}

static struct inet6_dev *ipv6_add_dev(struct net_device *dev)
{
	struct inet6_dev *ndev;
	int err = -ENOMEM;

	ASSERT_RTNL();

	if (dev->mtu < IPV6_MIN_MTU)
		return ERR_PTR(-EINVAL);

	ndev = kzalloc(sizeof(struct inet6_dev), GFP_KERNEL);
	if (!ndev)
		return ERR_PTR(err);

	rwlock_init(&ndev->lock);
	ndev->dev = dev;
	INIT_LIST_HEAD(&ndev->addr_list);
	setup_timer(&ndev->rs_timer, addrconf_rs_timer,
		    (unsigned long)ndev);
	memcpy(&ndev->cnf, dev_net(dev)->ipv6.devconf_dflt, sizeof(ndev->cnf));
	ndev->cnf.mtu6 = dev->mtu;
	ndev->cnf.sysctl = NULL;
	ndev->nd_parms = neigh_parms_alloc(dev, &nd_tbl);
	if (!ndev->nd_parms) {
		kfree(ndev);
		return ERR_PTR(err);
	}
	if (ndev->cnf.forwarding)
		dev_disable_lro(dev);
	/* We refer to the device */
	dev_hold(dev);

	if (snmp6_alloc_dev(ndev) < 0) {
		ADBG(KERN_WARNING
			"%s: cannot allocate memory for statistics; dev=%s.\n",
			__func__, dev->name);
		neigh_parms_release(&nd_tbl, ndev->nd_parms);
		dev_put(dev);
		kfree(ndev);
		return ERR_PTR(err);
	}

	if (snmp6_register_dev(ndev) < 0) {
		ADBG(KERN_WARNING
			"%s: cannot create /proc/net/dev_snmp6/%s\n",
			__func__, dev->name);
		goto err_release;
	}

	/* One reference from device.  We must do this before
	 * we invoke __ipv6_regen_rndid().
	 */
	in6_dev_hold(ndev);

	if (dev->flags & (IFF_NOARP | IFF_LOOPBACK))
		ndev->cnf.accept_dad = -1;

#if IS_ENABLED(CONFIG_IPV6_SIT)
	if (dev->type == ARPHRD_SIT && (dev->priv_flags & IFF_ISATAP)) {
		pr_info("%s: Disabled Multicast RS\n", dev->name);
		ndev->cnf.rtr_solicits = 0;
	}
#endif

	INIT_LIST_HEAD(&ndev->tempaddr_list);
	setup_timer(&ndev->regen_timer, ipv6_regen_rndid, (unsigned long)ndev);
	if ((dev->flags&IFF_LOOPBACK) ||
	    dev->type == ARPHRD_TUNNEL ||
	    dev->type == ARPHRD_TUNNEL6 ||
	    dev->type == ARPHRD_SIT ||
	    dev->type == ARPHRD_NONE) {
		ndev->cnf.use_tempaddr = -1;
	} else {
		in6_dev_hold(ndev);
		ipv6_regen_rndid((unsigned long) ndev);
	}

	ndev->token = in6addr_any;

	if (netif_running(dev) && addrconf_qdisc_ok(dev))
		ndev->if_flags |= IF_READY;

	ipv6_mc_init_dev(ndev);
	ndev->tstamp = jiffies;
	err = addrconf_sysctl_register(ndev);
	if (err) {
		ipv6_mc_destroy_dev(ndev);
		del_timer(&ndev->regen_timer);
		goto err_release;
	}
	/* protected by rtnl_lock */
	rcu_assign_pointer(dev->ip6_ptr, ndev);

	/* Join interface-local all-node multicast group */
	ipv6_dev_mc_inc(dev, &in6addr_interfacelocal_allnodes);

	/* Join all-node multicast group */
	ipv6_dev_mc_inc(dev, &in6addr_linklocal_allnodes);

	/* Join all-router multicast group if forwarding is set */
	if (ndev->cnf.forwarding && (dev->flags & IFF_MULTICAST))
		ipv6_dev_mc_inc(dev, &in6addr_linklocal_allrouters);

	return ndev;

err_release:
	neigh_parms_release(&nd_tbl, ndev->nd_parms);
	ndev->dead = 1;
	in6_dev_finish_destroy(ndev);
	return ERR_PTR(err);
}

static struct inet6_dev *ipv6_find_idev(struct net_device *dev)
{
	struct inet6_dev *idev;

	ASSERT_RTNL();

	idev = __in6_dev_get(dev);
	if (!idev) {
		idev = ipv6_add_dev(dev);
		if (IS_ERR(idev))
			return NULL;
	}

	if (dev->flags&IFF_UP)
		ipv6_mc_up(idev);
	return idev;
}

static int inet6_netconf_msgsize_devconf(int type)
{
	int size =  NLMSG_ALIGN(sizeof(struct netconfmsg))
		    + nla_total_size(4);	/* NETCONFA_IFINDEX */

	/* type -1 is used for ALL */
	if (type == -1 || type == NETCONFA_FORWARDING)
		size += nla_total_size(4);
#ifdef CONFIG_IPV6_MROUTE
	if (type == -1 || type == NETCONFA_MC_FORWARDING)
		size += nla_total_size(4);
#endif
	if (type == -1 || type == NETCONFA_PROXY_NEIGH)
		size += nla_total_size(4);

	if (type == -1 || type == NETCONFA_IGNORE_ROUTES_WITH_LINKDOWN)
		size += nla_total_size(4);

	return size;
}

static int inet6_netconf_fill_devconf(struct sk_buff *skb, int ifindex,
				      struct ipv6_devconf *devconf, u32 portid,
				      u32 seq, int event, unsigned int flags,
				      int type)
{
	struct nlmsghdr  *nlh;
	struct netconfmsg *ncm;

	nlh = nlmsg_put(skb, portid, seq, event, sizeof(struct netconfmsg),
			flags);
	if (!nlh)
		return -EMSGSIZE;

	ncm = nlmsg_data(nlh);
	ncm->ncm_family = AF_INET6;

	if (nla_put_s32(skb, NETCONFA_IFINDEX, ifindex) < 0)
		goto nla_put_failure;

	/* type -1 is used for ALL */
	if ((type == -1 || type == NETCONFA_FORWARDING) &&
	    nla_put_s32(skb, NETCONFA_FORWARDING, devconf->forwarding) < 0)
		goto nla_put_failure;
#ifdef CONFIG_IPV6_MROUTE
	if ((type == -1 || type == NETCONFA_MC_FORWARDING) &&
	    nla_put_s32(skb, NETCONFA_MC_FORWARDING,
			devconf->mc_forwarding) < 0)
		goto nla_put_failure;
#endif
	if ((type == -1 || type == NETCONFA_PROXY_NEIGH) &&
	    nla_put_s32(skb, NETCONFA_PROXY_NEIGH, devconf->proxy_ndp) < 0)
		goto nla_put_failure;

	if ((type == -1 || type == NETCONFA_IGNORE_ROUTES_WITH_LINKDOWN) &&
	    nla_put_s32(skb, NETCONFA_IGNORE_ROUTES_WITH_LINKDOWN,
			devconf->ignore_routes_with_linkdown) < 0)
		goto nla_put_failure;

	nlmsg_end(skb, nlh);
	return 0;

nla_put_failure:
	nlmsg_cancel(skb, nlh);
	return -EMSGSIZE;
}

void inet6_netconf_notify_devconf(struct net *net, int type, int ifindex,
				  struct ipv6_devconf *devconf)
{
	struct sk_buff *skb;
	int err = -ENOBUFS;

	skb = nlmsg_new(inet6_netconf_msgsize_devconf(type), GFP_ATOMIC);
	if (!skb)
		goto errout;

	err = inet6_netconf_fill_devconf(skb, ifindex, devconf, 0, 0,
					 RTM_NEWNETCONF, 0, type);
	if (err < 0) {
		/* -EMSGSIZE implies BUG in inet6_netconf_msgsize_devconf() */
		WARN_ON(err == -EMSGSIZE);
		kfree_skb(skb);
		goto errout;
	}
	rtnl_notify(skb, net, 0, RTNLGRP_IPV6_NETCONF, NULL, GFP_ATOMIC);
	return;
errout:
	rtnl_set_sk_err(net, RTNLGRP_IPV6_NETCONF, err);
}

static const struct nla_policy devconf_ipv6_policy[NETCONFA_MAX+1] = {
	[NETCONFA_IFINDEX]	= { .len = sizeof(int) },
	[NETCONFA_FORWARDING]	= { .len = sizeof(int) },
	[NETCONFA_PROXY_NEIGH]	= { .len = sizeof(int) },
	[NETCONFA_IGNORE_ROUTES_WITH_LINKDOWN]	= { .len = sizeof(int) },
};

static int inet6_netconf_get_devconf(struct sk_buff *in_skb,
				     struct nlmsghdr *nlh)
{
	struct net *net = sock_net(in_skb->sk);
	struct nlattr *tb[NETCONFA_MAX+1];
	struct netconfmsg *ncm;
	struct sk_buff *skb;
	struct ipv6_devconf *devconf;
	struct inet6_dev *in6_dev;
	struct net_device *dev;
	int ifindex;
	int err;

	err = nlmsg_parse(nlh, sizeof(*ncm), tb, NETCONFA_MAX,
			  devconf_ipv6_policy);
	if (err < 0)
		goto errout;

	err = EINVAL;
	if (!tb[NETCONFA_IFINDEX])
		goto errout;

	ifindex = nla_get_s32(tb[NETCONFA_IFINDEX]);
	switch (ifindex) {
	case NETCONFA_IFINDEX_ALL:
		devconf = net->ipv6.devconf_all;
		break;
	case NETCONFA_IFINDEX_DEFAULT:
		devconf = net->ipv6.devconf_dflt;
		break;
	default:
		dev = __dev_get_by_index(net, ifindex);
		if (!dev)
			goto errout;
		in6_dev = __in6_dev_get(dev);
		if (!in6_dev)
			goto errout;
		devconf = &in6_dev->cnf;
		break;
	}

	err = -ENOBUFS;
	skb = nlmsg_new(inet6_netconf_msgsize_devconf(-1), GFP_ATOMIC);
	if (!skb)
		goto errout;

	err = inet6_netconf_fill_devconf(skb, ifindex, devconf,
					 NETLINK_CB(in_skb).portid,
					 nlh->nlmsg_seq, RTM_NEWNETCONF, 0,
					 -1);
	if (err < 0) {
		/* -EMSGSIZE implies BUG in inet6_netconf_msgsize_devconf() */
		WARN_ON(err == -EMSGSIZE);
		kfree_skb(skb);
		goto errout;
	}
	err = rtnl_unicast(skb, net, NETLINK_CB(in_skb).portid);
errout:
	return err;
}

static int inet6_netconf_dump_devconf(struct sk_buff *skb,
				      struct netlink_callback *cb)
{
	struct net *net = sock_net(skb->sk);
	int h, s_h;
	int idx, s_idx;
	struct net_device *dev;
	struct inet6_dev *idev;
	struct hlist_head *head;

	s_h = cb->args[0];
	s_idx = idx = cb->args[1];

	for (h = s_h; h < NETDEV_HASHENTRIES; h++, s_idx = 0) {
		idx = 0;
		head = &net->dev_index_head[h];
		rcu_read_lock();
		cb->seq = atomic_read(&net->ipv6.dev_addr_genid) ^
			  net->dev_base_seq;
		hlist_for_each_entry_rcu(dev, head, index_hlist) {
			if (idx < s_idx)
				goto cont;
			idev = __in6_dev_get(dev);
			if (!idev)
				goto cont;

			if (inet6_netconf_fill_devconf(skb, dev->ifindex,
						       &idev->cnf,
						       NETLINK_CB(cb->skb).portid,
						       cb->nlh->nlmsg_seq,
						       RTM_NEWNETCONF,
						       NLM_F_MULTI,
						       -1) < 0) {
				rcu_read_unlock();
				goto done;
			}
			nl_dump_check_consistent(cb, nlmsg_hdr(skb));
cont:
			idx++;
		}
		rcu_read_unlock();
	}
	if (h == NETDEV_HASHENTRIES) {
		if (inet6_netconf_fill_devconf(skb, NETCONFA_IFINDEX_ALL,
					       net->ipv6.devconf_all,
					       NETLINK_CB(cb->skb).portid,
					       cb->nlh->nlmsg_seq,
					       RTM_NEWNETCONF, NLM_F_MULTI,
					       -1) < 0)
			goto done;
		else
			h++;
	}
	if (h == NETDEV_HASHENTRIES + 1) {
		if (inet6_netconf_fill_devconf(skb, NETCONFA_IFINDEX_DEFAULT,
					       net->ipv6.devconf_dflt,
					       NETLINK_CB(cb->skb).portid,
					       cb->nlh->nlmsg_seq,
					       RTM_NEWNETCONF, NLM_F_MULTI,
					       -1) < 0)
			goto done;
		else
			h++;
	}
done:
	cb->args[0] = h;
	cb->args[1] = idx;

	return skb->len;
}

#ifdef CONFIG_SYSCTL
static void dev_forward_change(struct inet6_dev *idev)
{
	struct net_device *dev;
	struct inet6_ifaddr *ifa;

	if (!idev)
		return;
	dev = idev->dev;
	if (idev->cnf.forwarding)
		dev_disable_lro(dev);
	if (dev->flags & IFF_MULTICAST) {
		if (idev->cnf.forwarding) {
			ipv6_dev_mc_inc(dev, &in6addr_linklocal_allrouters);
			ipv6_dev_mc_inc(dev, &in6addr_interfacelocal_allrouters);
			ipv6_dev_mc_inc(dev, &in6addr_sitelocal_allrouters);
		} else {
			ipv6_dev_mc_dec(dev, &in6addr_linklocal_allrouters);
			ipv6_dev_mc_dec(dev, &in6addr_interfacelocal_allrouters);
			ipv6_dev_mc_dec(dev, &in6addr_sitelocal_allrouters);
		}
	}

	list_for_each_entry(ifa, &idev->addr_list, if_list) {
		if (ifa->flags&IFA_F_TENTATIVE)
			continue;
		if (idev->cnf.forwarding)
			addrconf_join_anycast(ifa);
		else
			addrconf_leave_anycast(ifa);
	}
	inet6_netconf_notify_devconf(dev_net(dev), NETCONFA_FORWARDING,
				     dev->ifindex, &idev->cnf);
}


static void addrconf_forward_change(struct net *net, __s32 newf)
{
	struct net_device *dev;
	struct inet6_dev *idev;

	for_each_netdev(net, dev) {
		idev = __in6_dev_get(dev);
		if (idev) {
			int changed = (!idev->cnf.forwarding) ^ (!newf);
			idev->cnf.forwarding = newf;
			if (changed)
				dev_forward_change(idev);
		}
	}
}

static int addrconf_fixup_forwarding(struct ctl_table *table, int *p, int newf)
{
	struct net *net;
	int old;

	if (!rtnl_trylock())
		return restart_syscall();

	net = (struct net *)table->extra2;
	old = *p;
	*p = newf;

	if (p == &net->ipv6.devconf_dflt->forwarding) {
		if ((!newf) ^ (!old))
			inet6_netconf_notify_devconf(net, NETCONFA_FORWARDING,
						     NETCONFA_IFINDEX_DEFAULT,
						     net->ipv6.devconf_dflt);
		rtnl_unlock();
		return 0;
	}

	if (p == &net->ipv6.devconf_all->forwarding) {
		net->ipv6.devconf_dflt->forwarding = newf;
		addrconf_forward_change(net, newf);
		if ((!newf) ^ (!old))
			inet6_netconf_notify_devconf(net, NETCONFA_FORWARDING,
						     NETCONFA_IFINDEX_ALL,
						     net->ipv6.devconf_all);
	} else if ((!newf) ^ (!old))
		dev_forward_change((struct inet6_dev *)table->extra1);
	rtnl_unlock();

	if (newf)
		rt6_purge_dflt_routers(net);
	return 1;
}

static void addrconf_linkdown_change(struct net *net, __s32 newf)
{
	struct net_device *dev;
	struct inet6_dev *idev;

	for_each_netdev(net, dev) {
		idev = __in6_dev_get(dev);
		if (idev) {
			int changed = (!idev->cnf.ignore_routes_with_linkdown) ^ (!newf);

			idev->cnf.ignore_routes_with_linkdown = newf;
			if (changed)
				inet6_netconf_notify_devconf(dev_net(dev),
							     NETCONFA_IGNORE_ROUTES_WITH_LINKDOWN,
							     dev->ifindex,
							     &idev->cnf);
		}
	}
}

static int addrconf_fixup_linkdown(struct ctl_table *table, int *p, int newf)
{
	struct net *net;
	int old;

	if (!rtnl_trylock())
		return restart_syscall();

	net = (struct net *)table->extra2;
	old = *p;
	*p = newf;

	if (p == &net->ipv6.devconf_dflt->ignore_routes_with_linkdown) {
		if ((!newf) ^ (!old))
			inet6_netconf_notify_devconf(net,
						     NETCONFA_IGNORE_ROUTES_WITH_LINKDOWN,
						     NETCONFA_IFINDEX_DEFAULT,
						     net->ipv6.devconf_dflt);
		rtnl_unlock();
		return 0;
	}

	if (p == &net->ipv6.devconf_all->ignore_routes_with_linkdown) {
		net->ipv6.devconf_dflt->ignore_routes_with_linkdown = newf;
		addrconf_linkdown_change(net, newf);
		if ((!newf) ^ (!old))
			inet6_netconf_notify_devconf(net,
						     NETCONFA_IGNORE_ROUTES_WITH_LINKDOWN,
						     NETCONFA_IFINDEX_ALL,
						     net->ipv6.devconf_all);
	}
	rtnl_unlock();

	return 1;
}

#endif

/* Nobody refers to this ifaddr, destroy it */
void inet6_ifa_finish_destroy(struct inet6_ifaddr *ifp)
{
	WARN_ON(!hlist_unhashed(&ifp->addr_lst));

#ifdef NET_REFCNT_DEBUG
	pr_debug("%s\n", __func__);
#endif

	in6_dev_put(ifp->idev);

	if (cancel_delayed_work(&ifp->dad_work))
		pr_notice("delayed DAD work was pending while freeing ifa=%p\n",
			  ifp);

	if (ifp->state != INET6_IFADDR_STATE_DEAD) {
		pr_warn("Freeing alive inet6 address %p\n", ifp);
		return;
	}
	ip6_rt_put(ifp->rt);

	kfree_rcu(ifp, rcu);
}

static void
ipv6_link_dev_addr(struct inet6_dev *idev, struct inet6_ifaddr *ifp)
{
	struct list_head *p;
	int ifp_scope = ipv6_addr_src_scope(&ifp->addr);

	/*
	 * Each device address list is sorted in order of scope -
	 * global before linklocal.
	 */
	list_for_each(p, &idev->addr_list) {
		struct inet6_ifaddr *ifa
			= list_entry(p, struct inet6_ifaddr, if_list);
		if (ifp_scope >= ipv6_addr_src_scope(&ifa->addr))
			break;
	}

	list_add_tail(&ifp->if_list, p);
}

static u32 inet6_addr_hash(const struct in6_addr *addr)
{
	return hash_32(ipv6_addr_hash(addr), IN6_ADDR_HSIZE_SHIFT);
}

/* On success it returns ifp with increased reference count */

static struct inet6_ifaddr *
ipv6_add_addr(struct inet6_dev *idev, const struct in6_addr *addr,
	      const struct in6_addr *peer_addr, int pfxlen,
	      int scope, u32 flags, u32 valid_lft, u32 prefered_lft)
{
	struct inet6_ifaddr *ifa = NULL;
	struct rt6_info *rt;
	unsigned int hash;
	int err = 0;
	int addr_type = ipv6_addr_type(addr);

	if (addr_type == IPV6_ADDR_ANY ||
	    addr_type & IPV6_ADDR_MULTICAST ||
	    (!(idev->dev->flags & IFF_LOOPBACK) &&
	     addr_type & IPV6_ADDR_LOOPBACK))
		return ERR_PTR(-EADDRNOTAVAIL);

	rcu_read_lock_bh();
	if (idev->dead) {
		err = -ENODEV;			/*XXX*/
		goto out2;
	}

	if (idev->cnf.disable_ipv6) {
		err = -EACCES;
		goto out2;
	}

	spin_lock(&addrconf_hash_lock);

	/* Ignore adding duplicate addresses on an interface */
	if (ipv6_chk_same_addr(dev_net(idev->dev), addr, idev->dev)) {
		ADBG("ipv6_add_addr: already assigned\n");
		err = -EEXIST;
		goto out;
	}

	ifa = kzalloc(sizeof(struct inet6_ifaddr), GFP_ATOMIC);

	if (!ifa) {
		ADBG("ipv6_add_addr: malloc failed\n");
		err = -ENOBUFS;
		goto out;
	}

	rt = addrconf_dst_alloc(idev, addr, false);
	if (IS_ERR(rt)) {
		err = PTR_ERR(rt);
		goto out;
	}

	neigh_parms_data_state_setall(idev->nd_parms);

	ifa->addr = *addr;
	if (peer_addr)
		ifa->peer_addr = *peer_addr;

	spin_lock_init(&ifa->lock);
	INIT_DELAYED_WORK(&ifa->dad_work, addrconf_dad_work);
	INIT_HLIST_NODE(&ifa->addr_lst);
	ifa->scope = scope;
	ifa->prefix_len = pfxlen;
	ifa->flags = flags | IFA_F_TENTATIVE;
	ifa->valid_lft = valid_lft;
	ifa->prefered_lft = prefered_lft;
	ifa->cstamp = ifa->tstamp = jiffies;
	ifa->tokenized = false;

	ifa->rt = rt;

	ifa->idev = idev;
	in6_dev_hold(idev);
	/* For caller */
	in6_ifa_hold(ifa);

	/* Add to big hash table */
	hash = inet6_addr_hash(addr);

	hlist_add_head_rcu(&ifa->addr_lst, &inet6_addr_lst[hash]);
	spin_unlock(&addrconf_hash_lock);

	write_lock(&idev->lock);
	/* Add to inet6_dev unicast addr list. */
	ipv6_link_dev_addr(idev, ifa);

	if (ifa->flags&IFA_F_TEMPORARY) {
		list_add(&ifa->tmp_list, &idev->tempaddr_list);
		in6_ifa_hold(ifa);
	}

	in6_ifa_hold(ifa);
	write_unlock(&idev->lock);
out2:
	rcu_read_unlock_bh();

	if (likely(err == 0))
		inet6addr_notifier_call_chain(NETDEV_UP, ifa);
	else {
		kfree(ifa);
		ifa = ERR_PTR(err);
	}

	return ifa;
out:
	spin_unlock(&addrconf_hash_lock);
	goto out2;
}

enum cleanup_prefix_rt_t {
	CLEANUP_PREFIX_RT_NOP,    /* no cleanup action for prefix route */
	CLEANUP_PREFIX_RT_DEL,    /* delete the prefix route */
	CLEANUP_PREFIX_RT_EXPIRE, /* update the lifetime of the prefix route */
};

/*
 * Check, whether the prefix for ifp would still need a prefix route
 * after deleting ifp. The function returns one of the CLEANUP_PREFIX_RT_*
 * constants.
 *
 * 1) we don't purge prefix if address was not permanent.
 *    prefix is managed by its own lifetime.
 * 2) we also don't purge, if the address was IFA_F_NOPREFIXROUTE.
 * 3) if there are no addresses, delete prefix.
 * 4) if there are still other permanent address(es),
 *    corresponding prefix is still permanent.
 * 5) if there are still other addresses with IFA_F_NOPREFIXROUTE,
 *    don't purge the prefix, assume user space is managing it.
 * 6) otherwise, update prefix lifetime to the
 *    longest valid lifetime among the corresponding
 *    addresses on the device.
 *    Note: subsequent RA will update lifetime.
 **/
static enum cleanup_prefix_rt_t
check_cleanup_prefix_route(struct inet6_ifaddr *ifp, unsigned long *expires)
{
	struct inet6_ifaddr *ifa;
	struct inet6_dev *idev = ifp->idev;
	unsigned long lifetime;
	enum cleanup_prefix_rt_t action = CLEANUP_PREFIX_RT_DEL;

	*expires = jiffies;

	list_for_each_entry(ifa, &idev->addr_list, if_list) {
		if (ifa == ifp)
			continue;
		if (!ipv6_prefix_equal(&ifa->addr, &ifp->addr,
				       ifp->prefix_len))
			continue;
		if (ifa->flags & (IFA_F_PERMANENT | IFA_F_NOPREFIXROUTE))
			return CLEANUP_PREFIX_RT_NOP;

		action = CLEANUP_PREFIX_RT_EXPIRE;

		spin_lock(&ifa->lock);

		lifetime = addrconf_timeout_fixup(ifa->valid_lft, HZ);
		/*
		 * Note: Because this address is
		 * not permanent, lifetime <
		 * LONG_MAX / HZ here.
		 */
		if (time_before(*expires, ifa->tstamp + lifetime * HZ))
			*expires = ifa->tstamp + lifetime * HZ;
		spin_unlock(&ifa->lock);
	}

	return action;
}

static void
cleanup_prefix_route(struct inet6_ifaddr *ifp, unsigned long expires, bool del_rt)
{
	struct rt6_info *rt;

	rt = addrconf_get_prefix_route(&ifp->addr,
				       ifp->prefix_len,
				       ifp->idev->dev,
				       0, RTF_GATEWAY | RTF_DEFAULT);
	if (rt) {
		if (del_rt)
			ip6_del_rt(rt);
		else {
			if (!(rt->rt6i_flags & RTF_EXPIRES))
				rt6_set_expires(rt, expires);
			ip6_rt_put(rt);
		}
	}
}


/* This function wants to get referenced ifp and releases it before return */

static void ipv6_del_addr(struct inet6_ifaddr *ifp)
{
	int state;
	enum cleanup_prefix_rt_t action = CLEANUP_PREFIX_RT_NOP;
	unsigned long expires;

	ASSERT_RTNL();

	spin_lock_bh(&ifp->lock);
	state = ifp->state;
	ifp->state = INET6_IFADDR_STATE_DEAD;
	spin_unlock_bh(&ifp->lock);

	if (state == INET6_IFADDR_STATE_DEAD)
		goto out;

	spin_lock_bh(&addrconf_hash_lock);
	hlist_del_init_rcu(&ifp->addr_lst);
	spin_unlock_bh(&addrconf_hash_lock);

	write_lock_bh(&ifp->idev->lock);

	if (ifp->flags&IFA_F_TEMPORARY) {
		list_del(&ifp->tmp_list);
		if (ifp->ifpub) {
			in6_ifa_put(ifp->ifpub);
			ifp->ifpub = NULL;
		}
		__in6_ifa_put(ifp);
	}

	if (ifp->flags & IFA_F_PERMANENT && !(ifp->flags & IFA_F_NOPREFIXROUTE))
		action = check_cleanup_prefix_route(ifp, &expires);

	list_del_init(&ifp->if_list);
	__in6_ifa_put(ifp);

	write_unlock_bh(&ifp->idev->lock);

	addrconf_del_dad_work(ifp);

	ipv6_ifa_notify(RTM_DELADDR, ifp);

	inet6addr_notifier_call_chain(NETDEV_DOWN, ifp);

	if (action != CLEANUP_PREFIX_RT_NOP) {
		cleanup_prefix_route(ifp, expires,
			action == CLEANUP_PREFIX_RT_DEL);
	}

	/* clean up prefsrc entries */
	rt6_remove_prefsrc(ifp);
out:
	in6_ifa_put(ifp);
}

static int ipv6_create_tempaddr(struct inet6_ifaddr *ifp, struct inet6_ifaddr *ift)
{
	struct inet6_dev *idev = ifp->idev;
	struct in6_addr addr, *tmpaddr;
	unsigned long tmp_prefered_lft, tmp_valid_lft, tmp_tstamp, age;
	unsigned long regen_advance;
	int tmp_plen;
	int ret = 0;
	u32 addr_flags;
	unsigned long now = jiffies;

	write_lock_bh(&idev->lock);
	if (ift) {
		spin_lock_bh(&ift->lock);
		memcpy(&addr.s6_addr[8], &ift->addr.s6_addr[8], 8);
		spin_unlock_bh(&ift->lock);
		tmpaddr = &addr;
	} else {
		tmpaddr = NULL;
	}
retry:
	in6_dev_hold(idev);
	if (idev->cnf.use_tempaddr <= 0) {
		write_unlock_bh(&idev->lock);
		pr_info("%s: use_tempaddr is disabled\n", __func__);
		in6_dev_put(idev);
		ret = -1;
		goto out;
	}
	spin_lock_bh(&ifp->lock);
	if (ifp->regen_count++ >= idev->cnf.regen_max_retry) {
		idev->cnf.use_tempaddr = -1;	/*XXX*/
		spin_unlock_bh(&ifp->lock);
		write_unlock_bh(&idev->lock);
		pr_warn("%s: regeneration time exceeded - disabled temporary address support\n",
			__func__);
		in6_dev_put(idev);
		ret = -1;
		goto out;
	}
	in6_ifa_hold(ifp);
	memcpy(addr.s6_addr, ifp->addr.s6_addr, 8);
	__ipv6_try_regen_rndid(idev, tmpaddr);
	memcpy(&addr.s6_addr[8], idev->rndid, 8);
	age = (now - ifp->tstamp) / HZ;
	tmp_valid_lft = min_t(__u32,
			      ifp->valid_lft,
			      idev->cnf.temp_valid_lft + age);
	tmp_prefered_lft = min_t(__u32,
				 ifp->prefered_lft,
				 idev->cnf.temp_prefered_lft + age -
				 idev->cnf.max_desync_factor);
	tmp_plen = ifp->prefix_len;
	tmp_tstamp = ifp->tstamp;
	spin_unlock_bh(&ifp->lock);

	regen_advance = idev->cnf.regen_max_retry *
			idev->cnf.dad_transmits *
			NEIGH_VAR(idev->nd_parms, RETRANS_TIME) / HZ;
	write_unlock_bh(&idev->lock);

	/* A temporary address is created only if this calculated Preferred
	 * Lifetime is greater than REGEN_ADVANCE time units.  In particular,
	 * an implementation must not create a temporary address with a zero
	 * Preferred Lifetime.
	 * Use age calculation as in addrconf_verify to avoid unnecessary
	 * temporary addresses being generated.
	 */
	age = (now - tmp_tstamp + ADDRCONF_TIMER_FUZZ_MINUS) / HZ;
	if (tmp_prefered_lft <= regen_advance + age) {
		in6_ifa_put(ifp);
		in6_dev_put(idev);
		ret = -1;
		goto out;
	}

	addr_flags = IFA_F_TEMPORARY;
	/* set in addrconf_prefix_rcv() */
	if (ifp->flags & IFA_F_OPTIMISTIC)
		addr_flags |= IFA_F_OPTIMISTIC;

	ift = ipv6_add_addr(idev, &addr, NULL, tmp_plen,
			    ipv6_addr_scope(&addr), addr_flags,
			    tmp_valid_lft, tmp_prefered_lft);
	if (IS_ERR(ift)) {
		in6_ifa_put(ifp);
		in6_dev_put(idev);
		pr_info("%s: retry temporary address regeneration\n", __func__);
		tmpaddr = &addr;
		write_lock_bh(&idev->lock);
		goto retry;
	}

	spin_lock_bh(&ift->lock);
	ift->ifpub = ifp;
	ift->cstamp = now;
	ift->tstamp = tmp_tstamp;
	spin_unlock_bh(&ift->lock);

	addrconf_dad_start(ift);
	in6_ifa_put(ift);
	in6_dev_put(idev);
out:
	return ret;
}

/*
 *	Choose an appropriate source address (RFC3484)
 */
enum {
	IPV6_SADDR_RULE_INIT = 0,
	IPV6_SADDR_RULE_LOCAL,
	IPV6_SADDR_RULE_SCOPE,
	IPV6_SADDR_RULE_PREFERRED,
#ifdef CONFIG_IPV6_MIP6
	IPV6_SADDR_RULE_HOA,
#endif
	IPV6_SADDR_RULE_OIF,
	IPV6_SADDR_RULE_LABEL,
	IPV6_SADDR_RULE_PRIVACY,
	IPV6_SADDR_RULE_ORCHID,
	IPV6_SADDR_RULE_PREFIX,
#ifdef CONFIG_IPV6_OPTIMISTIC_DAD
	IPV6_SADDR_RULE_NOT_OPTIMISTIC,
#endif
	IPV6_SADDR_RULE_MAX
};

struct ipv6_saddr_score {
	int			rule;
	int			addr_type;
	struct inet6_ifaddr	*ifa;
	DECLARE_BITMAP(scorebits, IPV6_SADDR_RULE_MAX);
	int			scopedist;
	int			matchlen;
};

struct ipv6_saddr_dst {
	const struct in6_addr *addr;
	int ifindex;
	int scope;
	int label;
	unsigned int prefs;
};

static inline int ipv6_saddr_preferred(int type)
{
	if (type & (IPV6_ADDR_MAPPED|IPV6_ADDR_COMPATv4|IPV6_ADDR_LOOPBACK))
		return 1;
	return 0;
}

static inline bool ipv6_use_optimistic_addr(struct inet6_dev *idev)
{
#ifdef CONFIG_IPV6_OPTIMISTIC_DAD
	return idev && idev->cnf.optimistic_dad && idev->cnf.use_optimistic;
#else
	return false;
#endif
}

static int ipv6_get_saddr_eval(struct net *net,
			       struct ipv6_saddr_score *score,
			       struct ipv6_saddr_dst *dst,
			       int i)
{
	int ret;

	if (i <= score->rule) {
		switch (i) {
		case IPV6_SADDR_RULE_SCOPE:
			ret = score->scopedist;
			break;
		case IPV6_SADDR_RULE_PREFIX:
			ret = score->matchlen;
			break;
		default:
			ret = !!test_bit(i, score->scorebits);
		}
		goto out;
	}

	switch (i) {
	case IPV6_SADDR_RULE_INIT:
		/* Rule 0: remember if hiscore is not ready yet */
		ret = !!score->ifa;
		break;
	case IPV6_SADDR_RULE_LOCAL:
		/* Rule 1: Prefer same address */
		ret = ipv6_addr_equal(&score->ifa->addr, dst->addr);
		break;
	case IPV6_SADDR_RULE_SCOPE:
		/* Rule 2: Prefer appropriate scope
		 *
		 *      ret
		 *       ^
		 *    -1 |  d 15
		 *    ---+--+-+---> scope
		 *       |
		 *       |             d is scope of the destination.
		 *  B-d  |  \
		 *       |   \      <- smaller scope is better if
		 *  B-15 |    \        if scope is enough for destination.
		 *       |             ret = B - scope (-1 <= scope >= d <= 15).
		 * d-C-1 | /
		 *       |/         <- greater is better
		 *   -C  /             if scope is not enough for destination.
		 *      /|             ret = scope - C (-1 <= d < scope <= 15).
		 *
		 * d - C - 1 < B -15 (for all -1 <= d <= 15).
		 * C > d + 14 - B >= 15 + 14 - B = 29 - B.
		 * Assume B = 0 and we get C > 29.
		 */
		ret = __ipv6_addr_src_scope(score->addr_type);
		if (ret >= dst->scope)
			ret = -ret;
		else
			ret -= 128;	/* 30 is enough */
		score->scopedist = ret;
		break;
	case IPV6_SADDR_RULE_PREFERRED:
	    {
		/* Rule 3: Avoid deprecated and optimistic addresses */
		u8 avoid = IFA_F_DEPRECATED;

		if (!ipv6_use_optimistic_addr(score->ifa->idev))
			avoid |= IFA_F_OPTIMISTIC;
		ret = ipv6_saddr_preferred(score->addr_type) ||
		      !(score->ifa->flags & avoid);
		break;
	    }
#ifdef CONFIG_IPV6_MIP6
	case IPV6_SADDR_RULE_HOA:
	    {
		/* Rule 4: Prefer home address */
		int prefhome = !(dst->prefs & IPV6_PREFER_SRC_COA);
		ret = !(score->ifa->flags & IFA_F_HOMEADDRESS) ^ prefhome;
		break;
	    }
#endif
	case IPV6_SADDR_RULE_OIF:
		/* Rule 5: Prefer outgoing interface */
		ret = (!dst->ifindex ||
		       dst->ifindex == score->ifa->idev->dev->ifindex);
		break;
	case IPV6_SADDR_RULE_LABEL:
		/* Rule 6: Prefer matching label */
		ret = ipv6_addr_label(net,
				      &score->ifa->addr, score->addr_type,
				      score->ifa->idev->dev->ifindex) == dst->label;
		break;
	case IPV6_SADDR_RULE_PRIVACY:
	    {
		/* Rule 7: Prefer public address
		 * Note: prefer temporary address if use_tempaddr >= 2
		 */
		int preftmp = dst->prefs & (IPV6_PREFER_SRC_PUBLIC|IPV6_PREFER_SRC_TMP) ?
				!!(dst->prefs & IPV6_PREFER_SRC_TMP) :
				score->ifa->idev->cnf.use_tempaddr >= 2;
		ret = (!(score->ifa->flags & IFA_F_TEMPORARY)) ^ preftmp;
		break;
	    }
	case IPV6_SADDR_RULE_ORCHID:
		/* Rule 8-: Prefer ORCHID vs ORCHID or
		 *	    non-ORCHID vs non-ORCHID
		 */
		ret = !(ipv6_addr_orchid(&score->ifa->addr) ^
			ipv6_addr_orchid(dst->addr));
		break;
	case IPV6_SADDR_RULE_PREFIX:
		/* Rule 8: Use longest matching prefix */
		ret = ipv6_addr_diff(&score->ifa->addr, dst->addr);
		if (ret > score->ifa->prefix_len)
			ret = score->ifa->prefix_len;
		score->matchlen = ret;
		break;
#ifdef CONFIG_IPV6_OPTIMISTIC_DAD
	case IPV6_SADDR_RULE_NOT_OPTIMISTIC:
		/* Optimistic addresses still have lower precedence than other
		 * preferred addresses.
		 */
		ret = !(score->ifa->flags & IFA_F_OPTIMISTIC);
		break;
#endif
	default:
		ret = 0;
	}

	if (ret)
		__set_bit(i, score->scorebits);
	score->rule = i;
out:
	return ret;
}

static int __ipv6_dev_get_saddr(struct net *net,
				struct ipv6_saddr_dst *dst,
				struct inet6_dev *idev,
				struct ipv6_saddr_score *scores,
				int hiscore_idx)
{
	struct ipv6_saddr_score *score = &scores[1 - hiscore_idx], *hiscore = &scores[hiscore_idx];

	read_lock_bh(&idev->lock);
	list_for_each_entry(score->ifa, &idev->addr_list, if_list) {
		int i;

		/*
		 * - Tentative Address (RFC2462 section 5.4)
		 *  - A tentative address is not considered
		 *    "assigned to an interface" in the traditional
		 *    sense, unless it is also flagged as optimistic.
		 * - Candidate Source Address (section 4)
		 *  - In any case, anycast addresses, multicast
		 *    addresses, and the unspecified address MUST
		 *    NOT be included in a candidate set.
		 */
		if ((score->ifa->flags & IFA_F_TENTATIVE) &&
		    (!(score->ifa->flags & IFA_F_OPTIMISTIC)))
			continue;

		score->addr_type = __ipv6_addr_type(&score->ifa->addr);

		if (unlikely(score->addr_type == IPV6_ADDR_ANY ||
			     score->addr_type & IPV6_ADDR_MULTICAST)) {
			net_dbg_ratelimited("ADDRCONF: unspecified / multicast address assigned as unicast address on %s",
					    idev->dev->name);
			continue;
		}

		score->rule = -1;
		bitmap_zero(score->scorebits, IPV6_SADDR_RULE_MAX);

		for (i = 0; i < IPV6_SADDR_RULE_MAX; i++) {
			int minihiscore, miniscore;

			minihiscore = ipv6_get_saddr_eval(net, hiscore, dst, i);
			miniscore = ipv6_get_saddr_eval(net, score, dst, i);

			if (minihiscore > miniscore) {
				if (i == IPV6_SADDR_RULE_SCOPE &&
				    score->scopedist > 0) {
					/*
					 * special case:
					 * each remaining entry
					 * has too small (not enough)
					 * scope, because ifa entries
					 * are sorted by their scope
					 * values.
					 */
					goto out;
				}
				break;
			} else if (minihiscore < miniscore) {
				if (hiscore->ifa)
					in6_ifa_put(hiscore->ifa);

				in6_ifa_hold(score->ifa);

				swap(hiscore, score);
				hiscore_idx = 1 - hiscore_idx;

				/* restore our iterator */
				score->ifa = hiscore->ifa;

				break;
			}
		}
	}
out:
	read_unlock_bh(&idev->lock);
	return hiscore_idx;
}

int ipv6_dev_get_saddr(struct net *net, const struct net_device *dst_dev,
		       const struct in6_addr *daddr, unsigned int prefs,
		       struct in6_addr *saddr)
{
	struct ipv6_saddr_score scores[2], *hiscore;
	struct ipv6_saddr_dst dst;
	struct inet6_dev *idev;
	struct net_device *dev;
	int dst_type;
	bool use_oif_addr = false;
	int hiscore_idx = 0;

	dst_type = __ipv6_addr_type(daddr);
	dst.addr = daddr;
	dst.ifindex = dst_dev ? dst_dev->ifindex : 0;
	dst.scope = __ipv6_addr_src_scope(dst_type);
	dst.label = ipv6_addr_label(net, daddr, dst_type, dst.ifindex);
	dst.prefs = prefs;

	scores[hiscore_idx].rule = -1;
	scores[hiscore_idx].ifa = NULL;

	rcu_read_lock();

	/* Candidate Source Address (section 4)
	 *  - multicast and link-local destination address,
	 *    the set of candidate source address MUST only
	 *    include addresses assigned to interfaces
	 *    belonging to the same link as the outgoing
	 *    interface.
	 * (- For site-local destination addresses, the
	 *    set of candidate source addresses MUST only
	 *    include addresses assigned to interfaces
	 *    belonging to the same site as the outgoing
	 *    interface.)
	 *  - "It is RECOMMENDED that the candidate source addresses
	 *    be the set of unicast addresses assigned to the
	 *    interface that will be used to send to the destination
	 *    (the 'outgoing' interface)." (RFC 6724)
	 */
	if (dst_dev) {
		idev = __in6_dev_get(dst_dev);
		if ((dst_type & IPV6_ADDR_MULTICAST) ||
		    dst.scope <= IPV6_ADDR_SCOPE_LINKLOCAL ||
		    (idev && idev->cnf.use_oif_addrs_only)) {
			use_oif_addr = true;
		}
	}

	if (use_oif_addr) {
		if (idev)
			hiscore_idx = __ipv6_dev_get_saddr(net, &dst, idev, scores, hiscore_idx);
	} else {
		for_each_netdev_rcu(net, dev) {
			idev = __in6_dev_get(dev);
			if (!idev)
				continue;
			hiscore_idx = __ipv6_dev_get_saddr(net, &dst, idev, scores, hiscore_idx);
		}
	}
	rcu_read_unlock();

	hiscore = &scores[hiscore_idx];
	if (!hiscore->ifa)
		return -EADDRNOTAVAIL;

	*saddr = hiscore->ifa->addr;
	in6_ifa_put(hiscore->ifa);
	return 0;
}
EXPORT_SYMBOL(ipv6_dev_get_saddr);

int __ipv6_get_lladdr(struct inet6_dev *idev, struct in6_addr *addr,
		      u32 banned_flags)
{
	struct inet6_ifaddr *ifp;
	int err = -EADDRNOTAVAIL;

	list_for_each_entry_reverse(ifp, &idev->addr_list, if_list) {
		if (ifp->scope > IFA_LINK)
			break;
		if (ifp->scope == IFA_LINK &&
		    !(ifp->flags & banned_flags)) {
			*addr = ifp->addr;
			err = 0;
			break;
		}
	}
	return err;
}

int ipv6_get_lladdr(struct net_device *dev, struct in6_addr *addr,
		    u32 banned_flags)
{
	struct inet6_dev *idev;
	int err = -EADDRNOTAVAIL;

	rcu_read_lock();
	idev = __in6_dev_get(dev);
	if (idev) {
		read_lock_bh(&idev->lock);
		err = __ipv6_get_lladdr(idev, addr, banned_flags);
		read_unlock_bh(&idev->lock);
	}
	rcu_read_unlock();
	return err;
}

static int ipv6_count_addresses(struct inet6_dev *idev)
{
	int cnt = 0;
	struct inet6_ifaddr *ifp;

	read_lock_bh(&idev->lock);
	list_for_each_entry(ifp, &idev->addr_list, if_list)
		cnt++;
	read_unlock_bh(&idev->lock);
	return cnt;
}

int ipv6_chk_addr(struct net *net, const struct in6_addr *addr,
		  const struct net_device *dev, int strict)
{
	return ipv6_chk_addr_and_flags(net, addr, dev, strict, IFA_F_TENTATIVE);
}
EXPORT_SYMBOL(ipv6_chk_addr);

int ipv6_chk_addr_and_flags(struct net *net, const struct in6_addr *addr,
			    const struct net_device *dev, int strict,
			    u32 banned_flags)
{
	struct inet6_ifaddr *ifp;
	unsigned int hash = inet6_addr_hash(addr);
	u32 ifp_flags;

	rcu_read_lock_bh();
	hlist_for_each_entry_rcu(ifp, &inet6_addr_lst[hash], addr_lst) {
		if (!net_eq(dev_net(ifp->idev->dev), net))
			continue;
		/* Decouple optimistic from tentative for evaluation here.
		 * Ban optimistic addresses explicitly, when required.
		 */
		ifp_flags = (ifp->flags&IFA_F_OPTIMISTIC)
			    ? (ifp->flags&~IFA_F_TENTATIVE)
			    : ifp->flags;
		if (ipv6_addr_equal(&ifp->addr, addr) &&
		    !(ifp_flags&banned_flags) &&
		    (!dev || ifp->idev->dev == dev ||
		     !(ifp->scope&(IFA_LINK|IFA_HOST) || strict))) {
			rcu_read_unlock_bh();
			return 1;
		}
	}

	rcu_read_unlock_bh();
	return 0;
}
EXPORT_SYMBOL(ipv6_chk_addr_and_flags);

static bool ipv6_chk_same_addr(struct net *net, const struct in6_addr *addr,
			       struct net_device *dev)
{
	unsigned int hash = inet6_addr_hash(addr);
	struct inet6_ifaddr *ifp;

	hlist_for_each_entry(ifp, &inet6_addr_lst[hash], addr_lst) {
		if (!net_eq(dev_net(ifp->idev->dev), net))
			continue;
		if (ipv6_addr_equal(&ifp->addr, addr)) {
			if (!dev || ifp->idev->dev == dev)
				return true;
		}
	}
	return false;
}

/* Compares an address/prefix_len with addresses on device @dev.
 * If one is found it returns true.
 */
bool ipv6_chk_custom_prefix(const struct in6_addr *addr,
	const unsigned int prefix_len, struct net_device *dev)
{
	struct inet6_dev *idev;
	struct inet6_ifaddr *ifa;
	bool ret = false;

	rcu_read_lock();
	idev = __in6_dev_get(dev);
	if (idev) {
		read_lock_bh(&idev->lock);
		list_for_each_entry(ifa, &idev->addr_list, if_list) {
			ret = ipv6_prefix_equal(addr, &ifa->addr, prefix_len);
			if (ret)
				break;
		}
		read_unlock_bh(&idev->lock);
	}
	rcu_read_unlock();

	return ret;
}
EXPORT_SYMBOL(ipv6_chk_custom_prefix);

int ipv6_chk_prefix(const struct in6_addr *addr, struct net_device *dev)
{
	struct inet6_dev *idev;
	struct inet6_ifaddr *ifa;
	int	onlink;

	onlink = 0;
	rcu_read_lock();
	idev = __in6_dev_get(dev);
	if (idev) {
		read_lock_bh(&idev->lock);
		list_for_each_entry(ifa, &idev->addr_list, if_list) {
			onlink = ipv6_prefix_equal(addr, &ifa->addr,
						   ifa->prefix_len);
			if (onlink)
				break;
		}
		read_unlock_bh(&idev->lock);
	}
	rcu_read_unlock();
	return onlink;
}
EXPORT_SYMBOL(ipv6_chk_prefix);

struct inet6_ifaddr *ipv6_get_ifaddr(struct net *net, const struct in6_addr *addr,
				     struct net_device *dev, int strict)
{
	struct inet6_ifaddr *ifp, *result = NULL;
	unsigned int hash = inet6_addr_hash(addr);

	rcu_read_lock_bh();
	hlist_for_each_entry_rcu_bh(ifp, &inet6_addr_lst[hash], addr_lst) {
		if (!net_eq(dev_net(ifp->idev->dev), net))
			continue;
		if (ipv6_addr_equal(&ifp->addr, addr)) {
			if (!dev || ifp->idev->dev == dev ||
			    !(ifp->scope&(IFA_LINK|IFA_HOST) || strict)) {
				result = ifp;
				in6_ifa_hold(ifp);
				break;
			}
		}
	}
	rcu_read_unlock_bh();

	return result;
}

/* Gets referenced address, destroys ifaddr */

static void addrconf_dad_stop(struct inet6_ifaddr *ifp, int dad_failed)
{
	if (ifp->flags&IFA_F_PERMANENT) {
		spin_lock_bh(&ifp->lock);
		addrconf_del_dad_work(ifp);
		ifp->flags |= IFA_F_TENTATIVE;
		if (dad_failed)
			ifp->flags |= IFA_F_DADFAILED;
		spin_unlock_bh(&ifp->lock);
		if (dad_failed)
			ipv6_ifa_notify(0, ifp);
		in6_ifa_put(ifp);
	} else if (ifp->flags&IFA_F_TEMPORARY) {
		struct inet6_ifaddr *ifpub;
		spin_lock_bh(&ifp->lock);
		ifpub = ifp->ifpub;
		if (ifpub) {
			in6_ifa_hold(ifpub);
			spin_unlock_bh(&ifp->lock);
			ipv6_create_tempaddr(ifpub, ifp);
			in6_ifa_put(ifpub);
		} else {
			spin_unlock_bh(&ifp->lock);
		}
		ipv6_del_addr(ifp);
	} else {
		ipv6_del_addr(ifp);
	}
}

static int addrconf_dad_end(struct inet6_ifaddr *ifp)
{
	int err = -ENOENT;

	spin_lock_bh(&ifp->lock);
	if (ifp->state == INET6_IFADDR_STATE_DAD) {
		ifp->state = INET6_IFADDR_STATE_POSTDAD;
		err = 0;
	}
	spin_unlock_bh(&ifp->lock);

	return err;
}

void addrconf_dad_failure(struct inet6_ifaddr *ifp)
{
	struct in6_addr addr;
	struct inet6_dev *idev = ifp->idev;
	struct net *net = dev_net(ifp->idev->dev);

	if (addrconf_dad_end(ifp)) {
		in6_ifa_put(ifp);
		return;
	}

	net_info_ratelimited("%s: IPv6 duplicate address %pI6c detected!\n",
			     ifp->idev->dev->name, &ifp->addr);

	spin_lock_bh(&ifp->lock);

	if (ifp->flags & IFA_F_STABLE_PRIVACY) {
		int scope = ifp->scope;
		u32 flags = ifp->flags;
		struct in6_addr new_addr;
		struct inet6_ifaddr *ifp2;
		u32 valid_lft, preferred_lft;
		int pfxlen = ifp->prefix_len;
		int retries = ifp->stable_privacy_retry + 1;

		if (retries > net->ipv6.sysctl.idgen_retries) {
			net_info_ratelimited("%s: privacy stable address generation failed because of DAD conflicts!\n",
					     ifp->idev->dev->name);
			goto errdad;
		}

		new_addr = ifp->addr;
		if (ipv6_generate_stable_address(&new_addr, retries,
						 idev))
			goto errdad;

		valid_lft = ifp->valid_lft;
		preferred_lft = ifp->prefered_lft;

		spin_unlock_bh(&ifp->lock);

		if (idev->cnf.max_addresses &&
		    ipv6_count_addresses(idev) >=
		    idev->cnf.max_addresses)
			goto lock_errdad;

		net_info_ratelimited("%s: generating new stable privacy address because of DAD conflict\n",
				     ifp->idev->dev->name);

		ifp2 = ipv6_add_addr(idev, &new_addr, NULL, pfxlen,
				     scope, flags, valid_lft,
				     preferred_lft);
		if (IS_ERR(ifp2))
			goto lock_errdad;

		spin_lock_bh(&ifp2->lock);
		ifp2->stable_privacy_retry = retries;
		ifp2->state = INET6_IFADDR_STATE_PREDAD;
		spin_unlock_bh(&ifp2->lock);

		addrconf_mod_dad_work(ifp2, net->ipv6.sysctl.idgen_delay);
		in6_ifa_put(ifp2);
lock_errdad:
		spin_lock_bh(&ifp->lock);
	} else if (idev->cnf.accept_dad > 1 && !idev->cnf.disable_ipv6) {
		addr.s6_addr32[0] = htonl(0xfe800000);
		addr.s6_addr32[1] = 0;

		if (!ipv6_generate_eui64(addr.s6_addr + 8, idev->dev) &&
		    ipv6_addr_equal(&ifp->addr, &addr)) {
			/* DAD failed for link-local based on MAC address */
			idev->cnf.disable_ipv6 = 1;

			pr_info("%s: IPv6 being disabled!\n",
				ifp->idev->dev->name);
		}
	}

errdad:
	/* transition from _POSTDAD to _ERRDAD */
	ifp->state = INET6_IFADDR_STATE_ERRDAD;
	spin_unlock_bh(&ifp->lock);

	addrconf_mod_dad_work(ifp, 0);
}

/* Join to solicited addr multicast group.
 * caller must hold RTNL */
void addrconf_join_solict(struct net_device *dev, const struct in6_addr *addr)
{
	struct in6_addr maddr;

	if (dev->flags&(IFF_LOOPBACK|IFF_NOARP))
		return;

	addrconf_addr_solict_mult(addr, &maddr);
	ipv6_dev_mc_inc(dev, &maddr);
}

/* caller must hold RTNL */
void addrconf_leave_solict(struct inet6_dev *idev, const struct in6_addr *addr)
{
	struct in6_addr maddr;

	if (idev->dev->flags&(IFF_LOOPBACK|IFF_NOARP))
		return;

	addrconf_addr_solict_mult(addr, &maddr);
	__ipv6_dev_mc_dec(idev, &maddr);
}

/* caller must hold RTNL */
static void addrconf_join_anycast(struct inet6_ifaddr *ifp)
{
	struct in6_addr addr;

	if (ifp->prefix_len >= 127) /* RFC 6164 */
		return;
	ipv6_addr_prefix(&addr, &ifp->addr, ifp->prefix_len);
	if (ipv6_addr_any(&addr))
		return;
	__ipv6_dev_ac_inc(ifp->idev, &addr);
}

/* caller must hold RTNL */
static void addrconf_leave_anycast(struct inet6_ifaddr *ifp)
{
	struct in6_addr addr;

	if (ifp->prefix_len >= 127) /* RFC 6164 */
		return;
	ipv6_addr_prefix(&addr, &ifp->addr, ifp->prefix_len);
	if (ipv6_addr_any(&addr))
		return;
	__ipv6_dev_ac_dec(ifp->idev, &addr);
}

static int addrconf_ifid_eui48(u8 *eui, struct net_device *dev)
{
	if (dev->addr_len != ETH_ALEN)
		return -1;
	memcpy(eui, dev->dev_addr, 3);
	memcpy(eui + 5, dev->dev_addr + 3, 3);

	/*
	 * The zSeries OSA network cards can be shared among various
	 * OS instances, but the OSA cards have only one MAC address.
	 * This leads to duplicate address conflicts in conjunction
	 * with IPv6 if more than one instance uses the same card.
	 *
	 * The driver for these cards can deliver a unique 16-bit
	 * identifier for each instance sharing the same card.  It is
	 * placed instead of 0xFFFE in the interface identifier.  The
	 * "u" bit of the interface identifier is not inverted in this
	 * case.  Hence the resulting interface identifier has local
	 * scope according to RFC2373.
	 */
	if (dev->dev_id) {
		eui[3] = (dev->dev_id >> 8) & 0xFF;
		eui[4] = dev->dev_id & 0xFF;
	} else {
		eui[3] = 0xFF;
		eui[4] = 0xFE;
		eui[0] ^= 2;
	}
	return 0;
}

static int addrconf_ifid_eui64(u8 *eui, struct net_device *dev)
{
	if (dev->addr_len != IEEE802154_ADDR_LEN)
		return -1;
	memcpy(eui, dev->dev_addr, 8);
	eui[0] ^= 2;
	return 0;
}

static int addrconf_ifid_ieee1394(u8 *eui, struct net_device *dev)
{
	union fwnet_hwaddr *ha;

	if (dev->addr_len != FWNET_ALEN)
		return -1;

	ha = (union fwnet_hwaddr *)dev->dev_addr;

	memcpy(eui, &ha->uc.uniq_id, sizeof(ha->uc.uniq_id));
	eui[0] ^= 2;
	return 0;
}

static int addrconf_ifid_arcnet(u8 *eui, struct net_device *dev)
{
	/* XXX: inherit EUI-64 from other interface -- yoshfuji */
	if (dev->addr_len != ARCNET_ALEN)
		return -1;
	memset(eui, 0, 7);
	eui[7] = *(u8 *)dev->dev_addr;
	return 0;
}

static int addrconf_ifid_infiniband(u8 *eui, struct net_device *dev)
{
	if (dev->addr_len != INFINIBAND_ALEN)
		return -1;
	memcpy(eui, dev->dev_addr + 12, 8);
	eui[0] |= 2;
	return 0;
}

static int __ipv6_isatap_ifid(u8 *eui, __be32 addr)
{
	if (addr == 0)
		return -1;
	eui[0] = (ipv4_is_zeronet(addr) || ipv4_is_private_10(addr) ||
		  ipv4_is_loopback(addr) || ipv4_is_linklocal_169(addr) ||
		  ipv4_is_private_172(addr) || ipv4_is_test_192(addr) ||
		  ipv4_is_anycast_6to4(addr) || ipv4_is_private_192(addr) ||
		  ipv4_is_test_198(addr) || ipv4_is_multicast(addr) ||
		  ipv4_is_lbcast(addr)) ? 0x00 : 0x02;
	eui[1] = 0;
	eui[2] = 0x5E;
	eui[3] = 0xFE;
	memcpy(eui + 4, &addr, 4);
	return 0;
}

static int addrconf_ifid_sit(u8 *eui, struct net_device *dev)
{
	if (dev->priv_flags & IFF_ISATAP)
		return __ipv6_isatap_ifid(eui, *(__be32 *)dev->dev_addr);
	return -1;
}

static int addrconf_ifid_gre(u8 *eui, struct net_device *dev)
{
	return __ipv6_isatap_ifid(eui, *(__be32 *)dev->dev_addr);
}

static int addrconf_ifid_ip6tnl(u8 *eui, struct net_device *dev)
{
	memcpy(eui, dev->perm_addr, 3);
	memcpy(eui + 5, dev->perm_addr + 3, 3);
	eui[3] = 0xFF;
	eui[4] = 0xFE;
	eui[0] ^= 2;
	return 0;
}

static int ipv6_generate_eui64(u8 *eui, struct net_device *dev)
{
	switch (dev->type) {
	case ARPHRD_ETHER:
	case ARPHRD_FDDI:
		return addrconf_ifid_eui48(eui, dev);
	case ARPHRD_ARCNET:
		return addrconf_ifid_arcnet(eui, dev);
	case ARPHRD_INFINIBAND:
		return addrconf_ifid_infiniband(eui, dev);
	case ARPHRD_SIT:
		return addrconf_ifid_sit(eui, dev);
	case ARPHRD_IPGRE:
		return addrconf_ifid_gre(eui, dev);
	case ARPHRD_6LOWPAN:
	case ARPHRD_IEEE802154:
		return addrconf_ifid_eui64(eui, dev);
	case ARPHRD_IEEE1394:
		return addrconf_ifid_ieee1394(eui, dev);
	case ARPHRD_TUNNEL6:
		return addrconf_ifid_ip6tnl(eui, dev);
	}
	return -1;
}

static int ipv6_inherit_eui64(u8 *eui, struct inet6_dev *idev)
{
	int err = -1;
	struct inet6_ifaddr *ifp;

	read_lock_bh(&idev->lock);
	list_for_each_entry_reverse(ifp, &idev->addr_list, if_list) {
		if (ifp->scope > IFA_LINK)
			break;
		if (ifp->scope == IFA_LINK && !(ifp->flags&IFA_F_TENTATIVE)) {
			memcpy(eui, ifp->addr.s6_addr+8, 8);
			err = 0;
			break;
		}
	}
	read_unlock_bh(&idev->lock);
	return err;
}

/* (re)generation of randomized interface identifier (RFC 3041 3.2, 3.5) */
static void __ipv6_regen_rndid(struct inet6_dev *idev)
{
regen:
	get_random_bytes(idev->rndid, sizeof(idev->rndid));
	idev->rndid[0] &= ~0x02;

	/*
	 * <draft-ietf-ipngwg-temp-addresses-v2-00.txt>:
	 * check if generated address is not inappropriate
	 *
	 *  - Reserved subnet anycast (RFC 2526)
	 *	11111101 11....11 1xxxxxxx
	 *  - ISATAP (RFC4214) 6.1
	 *	00-00-5E-FE-xx-xx-xx-xx
	 *  - value 0
	 *  - XXX: already assigned to an address on the device
	 */
	if (idev->rndid[0] == 0xfd &&
	    (idev->rndid[1]&idev->rndid[2]&idev->rndid[3]&idev->rndid[4]&idev->rndid[5]&idev->rndid[6]) == 0xff &&
	    (idev->rndid[7]&0x80))
		goto regen;
	if ((idev->rndid[0]|idev->rndid[1]) == 0) {
		if (idev->rndid[2] == 0x5e && idev->rndid[3] == 0xfe)
			goto regen;
		if ((idev->rndid[2]|idev->rndid[3]|idev->rndid[4]|idev->rndid[5]|idev->rndid[6]|idev->rndid[7]) == 0x00)
			goto regen;
	}
}

static void ipv6_regen_rndid(unsigned long data)
{
	struct inet6_dev *idev = (struct inet6_dev *) data;
	unsigned long expires;

	rcu_read_lock_bh();
	write_lock_bh(&idev->lock);

	if (idev->dead)
		goto out;

	__ipv6_regen_rndid(idev);

	expires = jiffies +
		idev->cnf.temp_prefered_lft * HZ -
		idev->cnf.regen_max_retry * idev->cnf.dad_transmits *
		NEIGH_VAR(idev->nd_parms, RETRANS_TIME) -
		idev->cnf.max_desync_factor * HZ;
	if (time_before(expires, jiffies)) {
		pr_warn("%s: too short regeneration interval; timer disabled for %s\n",
			__func__, idev->dev->name);
		goto out;
	}

	if (!mod_timer(&idev->regen_timer, expires))
		in6_dev_hold(idev);

out:
	write_unlock_bh(&idev->lock);
	rcu_read_unlock_bh();
	in6_dev_put(idev);
}

static void  __ipv6_try_regen_rndid(struct inet6_dev *idev, struct in6_addr *tmpaddr)
{
	if (tmpaddr && memcmp(idev->rndid, &tmpaddr->s6_addr[8], 8) == 0)
		__ipv6_regen_rndid(idev);
}

/*
 *	Add prefix route.
 */

static void
addrconf_prefix_route(struct in6_addr *pfx, int plen, struct net_device *dev,
		      unsigned long expires, u32 flags)
{
	struct fib6_config cfg = {
		.fc_table = RT6_TABLE_PREFIX,
		.fc_metric = IP6_RT_PRIO_ADDRCONF,
		.fc_ifindex = dev->ifindex,
		.fc_expires = expires,
		.fc_dst_len = plen,
		.fc_flags = RTF_UP | flags,
		.fc_nlinfo.nl_net = dev_net(dev),
		.fc_protocol = RTPROT_KERNEL,
	};

	cfg.fc_dst = *pfx;

	/* Prevent useless cloning on PtP SIT.
	   This thing is done here expecting that the whole
	   class of non-broadcast devices need not cloning.
	 */
#if IS_ENABLED(CONFIG_IPV6_SIT)
	if (dev->type == ARPHRD_SIT && (dev->flags & IFF_POINTOPOINT))
		cfg.fc_flags |= RTF_NONEXTHOP;
#endif

	ip6_route_add(&cfg);
}


static struct rt6_info *addrconf_get_prefix_route(const struct in6_addr *pfx,
						  int plen,
						  const struct net_device *dev,
						  u32 flags, u32 noflags)
{
	struct fib6_node *fn;
	struct rt6_info *rt = NULL;
	struct fib6_table *table;

	table = fib6_get_table(dev_net(dev), RT6_TABLE_PREFIX);
	if (!table)
		return NULL;

	read_lock_bh(&table->tb6_lock);
	fn = fib6_locate(&table->tb6_root, pfx, plen, NULL, 0);
	if (!fn)
		goto out;

	noflags |= RTF_CACHE;
	for (rt = fn->leaf; rt; rt = rt->dst.rt6_next) {
		if (rt->dst.dev->ifindex != dev->ifindex)
			continue;
		if ((rt->rt6i_flags & flags) != flags)
			continue;
		if ((rt->rt6i_flags & noflags) != 0)
			continue;
		dst_hold(&rt->dst);
		break;
	}
out:
	read_unlock_bh(&table->tb6_lock);
	return rt;
}


/* Create "default" multicast route to the interface */

static void addrconf_add_mroute(struct net_device *dev)
{
	struct fib6_config cfg = {
		.fc_table = RT6_TABLE_LOCAL,
		.fc_metric = IP6_RT_PRIO_ADDRCONF,
		.fc_ifindex = dev->ifindex,
		.fc_dst_len = 8,
		.fc_flags = RTF_UP,
		.fc_nlinfo.nl_net = dev_net(dev),
	};

	ipv6_addr_set(&cfg.fc_dst, htonl(0xFF000000), 0, 0, 0);

	ip6_route_add(&cfg);
}

static struct inet6_dev *addrconf_add_dev(struct net_device *dev)
{
	struct inet6_dev *idev;

	ASSERT_RTNL();

	idev = ipv6_find_idev(dev);
	if (!idev)
		return ERR_PTR(-ENOBUFS);

	if (idev->cnf.disable_ipv6)
		return ERR_PTR(-EACCES);

	/* Add default multicast route */
	if (!(dev->flags & IFF_LOOPBACK))
		addrconf_add_mroute(dev);

	return idev;
}

static void manage_tempaddrs(struct inet6_dev *idev,
			     struct inet6_ifaddr *ifp,
			     __u32 valid_lft, __u32 prefered_lft,
			     bool create, unsigned long now)
{
	u32 flags;
	struct inet6_ifaddr *ift;

	read_lock_bh(&idev->lock);
	/* update all temporary addresses in the list */
	list_for_each_entry(ift, &idev->tempaddr_list, tmp_list) {
		int age, max_valid, max_prefered;

		if (ifp != ift->ifpub)
			continue;

		/* RFC 4941 section 3.3:
		 * If a received option will extend the lifetime of a public
		 * address, the lifetimes of temporary addresses should
		 * be extended, subject to the overall constraint that no
		 * temporary addresses should ever remain "valid" or "preferred"
		 * for a time longer than (TEMP_VALID_LIFETIME) or
		 * (TEMP_PREFERRED_LIFETIME - DESYNC_FACTOR), respectively.
		 */
		age = (now - ift->cstamp) / HZ;
		max_valid = idev->cnf.temp_valid_lft - age;
		if (max_valid < 0)
			max_valid = 0;

		max_prefered = idev->cnf.temp_prefered_lft -
			       idev->cnf.max_desync_factor - age;
		if (max_prefered < 0)
			max_prefered = 0;

		if (valid_lft > max_valid)
			valid_lft = max_valid;

		if (prefered_lft > max_prefered)
			prefered_lft = max_prefered;

		spin_lock(&ift->lock);
		flags = ift->flags;
		ift->valid_lft = valid_lft;
		ift->prefered_lft = prefered_lft;
		ift->tstamp = now;
		if (prefered_lft > 0)
			ift->flags &= ~IFA_F_DEPRECATED;

		spin_unlock(&ift->lock);
		if (!(flags&IFA_F_TENTATIVE))
			ipv6_ifa_notify(0, ift);
	}

	if ((create || list_empty(&idev->tempaddr_list)) &&
	    idev->cnf.use_tempaddr > 0) {
		/* When a new public address is created as described
		 * in [ADDRCONF], also create a new temporary address.
		 * Also create a temporary address if it's enabled but
		 * no temporary address currently exists.
		 */
		read_unlock_bh(&idev->lock);
		ipv6_create_tempaddr(ifp, NULL);
	} else {
		read_unlock_bh(&idev->lock);
	}
}

void addrconf_prefix_rcv(struct net_device *dev, u8 *opt, int len, bool sllao)
{
	struct prefix_info *pinfo;
	__u32 valid_lft;
	__u32 prefered_lft;
	int addr_type;
	u32 addr_flags = 0;
	struct inet6_dev *in6_dev;
	struct net *net = dev_net(dev);

	pinfo = (struct prefix_info *) opt;

	if (len < sizeof(struct prefix_info)) {
		ADBG("addrconf: prefix option too short\n");
		return;
	}

	/*
	 *	Validation checks ([ADDRCONF], page 19)
	 */

	addr_type = ipv6_addr_type(&pinfo->prefix);

	if (addr_type & (IPV6_ADDR_MULTICAST|IPV6_ADDR_LINKLOCAL))
		return;

	valid_lft = ntohl(pinfo->valid);
	prefered_lft = ntohl(pinfo->prefered);

	if (prefered_lft > valid_lft) {
		net_warn_ratelimited("addrconf: prefix option has invalid lifetime\n");
		return;
	}

	in6_dev = in6_dev_get(dev);

	if (!in6_dev) {
		net_dbg_ratelimited("addrconf: device %s not configured\n",
				    dev->name);
		return;
	}

	/*
	 *	Two things going on here:
	 *	1) Add routes for on-link prefixes
	 *	2) Configure prefixes with the auto flag set
	 */

	if (pinfo->onlink) {
		struct rt6_info *rt;
		unsigned long rt_expires;

		/* Avoid arithmetic overflow. Really, we could
		 * save rt_expires in seconds, likely valid_lft,
		 * but it would require division in fib gc, that it
		 * not good.
		 */
		if (HZ > USER_HZ)
			rt_expires = addrconf_timeout_fixup(valid_lft, HZ);
		else
			rt_expires = addrconf_timeout_fixup(valid_lft, USER_HZ);

		if (addrconf_finite_timeout(rt_expires))
			rt_expires *= HZ;

		rt = addrconf_get_prefix_route(&pinfo->prefix,
					       pinfo->prefix_len,
					       dev,
					       RTF_ADDRCONF | RTF_PREFIX_RT,
					       RTF_GATEWAY | RTF_DEFAULT);

		if (rt) {
			/* Autoconf prefix route */
			if (valid_lft == 0) {
				ip6_del_rt(rt);
				rt = NULL;
			} else if (addrconf_finite_timeout(rt_expires)) {
				/* not infinity */
				rt6_set_expires(rt, jiffies + rt_expires);
			} else {
				rt6_clean_expires(rt);
			}
		} else if (valid_lft) {
			clock_t expires = 0;
			int flags = RTF_ADDRCONF | RTF_PREFIX_RT;
			if (addrconf_finite_timeout(rt_expires)) {
				/* not infinity */
				flags |= RTF_EXPIRES;
				expires = jiffies_to_clock_t(rt_expires);
			}
			addrconf_prefix_route(&pinfo->prefix, pinfo->prefix_len,
					      dev, expires, flags);
		}
		ip6_rt_put(rt);
	}

	/* Try to figure out our local address for this prefix */

	if (pinfo->autoconf && in6_dev->cnf.autoconf) {
		struct inet6_ifaddr *ifp;
		struct in6_addr addr;
		int create = 0, update_lft = 0;
		bool tokenized = false;

		if (pinfo->prefix_len == 64) {
			memcpy(&addr, &pinfo->prefix, 8);

			if (!ipv6_addr_any(&in6_dev->token)) {
				read_lock_bh(&in6_dev->lock);
				memcpy(addr.s6_addr + 8,
				       in6_dev->token.s6_addr + 8, 8);
				read_unlock_bh(&in6_dev->lock);
				tokenized = true;
			} else if (in6_dev->addr_gen_mode ==
				   IN6_ADDR_GEN_MODE_STABLE_PRIVACY &&
				   !ipv6_generate_stable_address(&addr, 0,
								 in6_dev)) {
				addr_flags |= IFA_F_STABLE_PRIVACY;
				goto ok;
			} else if (ipv6_generate_eui64(addr.s6_addr + 8, dev) &&
				   ipv6_inherit_eui64(addr.s6_addr + 8, in6_dev)) {
				in6_dev_put(in6_dev);
				return;
			}
			goto ok;
		}
		net_dbg_ratelimited("IPv6 addrconf: prefix with wrong length %d\n",
				    pinfo->prefix_len);
		in6_dev_put(in6_dev);
		return;

ok:

		ifp = ipv6_get_ifaddr(net, &addr, dev, 1);

		if (!ifp && valid_lft) {
			int max_addresses = in6_dev->cnf.max_addresses;

#ifdef CONFIG_IPV6_OPTIMISTIC_DAD
			if (in6_dev->cnf.optimistic_dad &&
			    !net->ipv6.devconf_all->forwarding && sllao)
				addr_flags = IFA_F_OPTIMISTIC;
#endif

			/* Do not allow to create too much of autoconfigured
			 * addresses; this would be too easy way to crash kernel.
			 */
			if (!max_addresses ||
			    ipv6_count_addresses(in6_dev) < max_addresses)
				ifp = ipv6_add_addr(in6_dev, &addr, NULL,
						    pinfo->prefix_len,
						    addr_type&IPV6_ADDR_SCOPE_MASK,
						    addr_flags, valid_lft,
						    prefered_lft);

			if (IS_ERR_OR_NULL(ifp)) {
				in6_dev_put(in6_dev);
				return;
			}

			update_lft = 0;
			create = 1;
			spin_lock_bh(&ifp->lock);
			ifp->flags |= IFA_F_MANAGETEMPADDR;
			ifp->cstamp = jiffies;
			ifp->tokenized = tokenized;
			spin_unlock_bh(&ifp->lock);
			addrconf_dad_start(ifp);
		}

		if (ifp) {
			u32 flags;
			unsigned long now;
			u32 stored_lft;

			/* update lifetime (RFC2462 5.5.3 e) */
			spin_lock_bh(&ifp->lock);
			now = jiffies;
			if (ifp->valid_lft > (now - ifp->tstamp) / HZ)
				stored_lft = ifp->valid_lft - (now - ifp->tstamp) / HZ;
			else
				stored_lft = 0;
			if (!update_lft && !create && stored_lft) {
				const u32 minimum_lft = min_t(u32,
					stored_lft, MIN_VALID_LIFETIME);
				valid_lft = max(valid_lft, minimum_lft);

				/* RFC4862 Section 5.5.3e:
				 * "Note that the preferred lifetime of the
				 *  corresponding address is always reset to
				 *  the Preferred Lifetime in the received
				 *  Prefix Information option, regardless of
				 *  whether the valid lifetime is also reset or
				 *  ignored."
				 *
				 * So we should always update prefered_lft here.
				 */
				update_lft = 1;
			}

			if (update_lft) {
				ifp->valid_lft = valid_lft;
				ifp->prefered_lft = prefered_lft;
				ifp->tstamp = now;
				flags = ifp->flags;
				ifp->flags &= ~IFA_F_DEPRECATED;
				spin_unlock_bh(&ifp->lock);

				if (!(flags&IFA_F_TENTATIVE))
					ipv6_ifa_notify(0, ifp);
			} else
				spin_unlock_bh(&ifp->lock);

			manage_tempaddrs(in6_dev, ifp, valid_lft, prefered_lft,
					 create, now);

			in6_ifa_put(ifp);
			addrconf_verify();
		}
	}
	inet6_prefix_notify(RTM_NEWPREFIX, in6_dev, pinfo);
	in6_dev_put(in6_dev);
}

/*
 *	Set destination address.
 *	Special case for SIT interfaces where we create a new "virtual"
 *	device.
 */
int addrconf_set_dstaddr(struct net *net, void __user *arg)
{
	struct in6_ifreq ireq;
	struct net_device *dev;
	int err = -EINVAL;

	rtnl_lock();

	err = -EFAULT;
	if (copy_from_user(&ireq, arg, sizeof(struct in6_ifreq)))
		goto err_exit;

	dev = __dev_get_by_index(net, ireq.ifr6_ifindex);

	err = -ENODEV;
	if (!dev)
		goto err_exit;

#if IS_ENABLED(CONFIG_IPV6_SIT)
	if (dev->type == ARPHRD_SIT) {
		const struct net_device_ops *ops = dev->netdev_ops;
		struct ifreq ifr;
		struct ip_tunnel_parm p;

		err = -EADDRNOTAVAIL;
		if (!(ipv6_addr_type(&ireq.ifr6_addr) & IPV6_ADDR_COMPATv4))
			goto err_exit;

		memset(&p, 0, sizeof(p));
		p.iph.daddr = ireq.ifr6_addr.s6_addr32[3];
		p.iph.saddr = 0;
		p.iph.version = 4;
		p.iph.ihl = 5;
		p.iph.protocol = IPPROTO_IPV6;
		p.iph.ttl = 64;
		ifr.ifr_ifru.ifru_data = (__force void __user *)&p;

		if (ops->ndo_do_ioctl) {
			mm_segment_t oldfs = get_fs();

			set_fs(KERNEL_DS);
			err = ops->ndo_do_ioctl(dev, &ifr, SIOCADDTUNNEL);
			set_fs(oldfs);
		} else
			err = -EOPNOTSUPP;

		if (err == 0) {
			err = -ENOBUFS;
			dev = __dev_get_by_name(net, p.name);
			if (!dev)
				goto err_exit;
			err = dev_open(dev);
		}
	}
#endif

err_exit:
	rtnl_unlock();
	return err;
}

static int ipv6_mc_config(struct sock *sk, bool join,
			  const struct in6_addr *addr, int ifindex)
{
	int ret;

	ASSERT_RTNL();

	lock_sock(sk);
	if (join)
		ret = ipv6_sock_mc_join(sk, ifindex, addr);
	else
		ret = ipv6_sock_mc_drop(sk, ifindex, addr);
	release_sock(sk);

	return ret;
}

/*
 *	Manual configuration of address on an interface
 */
static int inet6_addr_add(struct net *net, int ifindex,
			  const struct in6_addr *pfx,
			  const struct in6_addr *peer_pfx,
			  unsigned int plen, __u32 ifa_flags,
			  __u32 prefered_lft, __u32 valid_lft)
{
	struct inet6_ifaddr *ifp;
	struct inet6_dev *idev;
	struct net_device *dev;
	unsigned long timeout;
	clock_t expires;
	int scope;
	u32 flags;

	ASSERT_RTNL();

	if (plen > 128)
		return -EINVAL;

	/* check the lifetime */
	if (!valid_lft || prefered_lft > valid_lft)
		return -EINVAL;

	if (ifa_flags & IFA_F_MANAGETEMPADDR && plen != 64)
		return -EINVAL;

	dev = __dev_get_by_index(net, ifindex);
	if (!dev)
		return -ENODEV;

	idev = addrconf_add_dev(dev);
	if (IS_ERR(idev))
		return PTR_ERR(idev);

	if (ifa_flags & IFA_F_MCAUTOJOIN) {
		int ret = ipv6_mc_config(net->ipv6.mc_autojoin_sk,
					 true, pfx, ifindex);

		if (ret < 0)
			return ret;
	}

	scope = ipv6_addr_scope(pfx);

	timeout = addrconf_timeout_fixup(valid_lft, HZ);
	if (addrconf_finite_timeout(timeout)) {
		expires = jiffies_to_clock_t(timeout * HZ);
		valid_lft = timeout;
		flags = RTF_EXPIRES;
	} else {
		expires = 0;
		flags = 0;
		ifa_flags |= IFA_F_PERMANENT;
	}

	timeout = addrconf_timeout_fixup(prefered_lft, HZ);
	if (addrconf_finite_timeout(timeout)) {
		if (timeout == 0)
			ifa_flags |= IFA_F_DEPRECATED;
		prefered_lft = timeout;
	}

	ifp = ipv6_add_addr(idev, pfx, peer_pfx, plen, scope, ifa_flags,
			    valid_lft, prefered_lft);

	if (!IS_ERR(ifp)) {
		if (!(ifa_flags & IFA_F_NOPREFIXROUTE)) {
			addrconf_prefix_route(&ifp->addr, ifp->prefix_len, dev,
					      expires, flags);
		}

		/*
		 * Note that section 3.1 of RFC 4429 indicates
		 * that the Optimistic flag should not be set for
		 * manually configured addresses
		 */
		addrconf_dad_start(ifp);
		if (ifa_flags & IFA_F_MANAGETEMPADDR)
			manage_tempaddrs(idev, ifp, valid_lft, prefered_lft,
					 true, jiffies);
		in6_ifa_put(ifp);
		addrconf_verify_rtnl();
		return 0;
	} else if (ifa_flags & IFA_F_MCAUTOJOIN) {
		ipv6_mc_config(net->ipv6.mc_autojoin_sk,
			       false, pfx, ifindex);
	}

	return PTR_ERR(ifp);
}

static int inet6_addr_del(struct net *net, int ifindex, u32 ifa_flags,
			  const struct in6_addr *pfx, unsigned int plen)
{
	struct inet6_ifaddr *ifp;
	struct inet6_dev *idev;
	struct net_device *dev;

	if (plen > 128)
		return -EINVAL;

	dev = __dev_get_by_index(net, ifindex);
	if (!dev)
		return -ENODEV;

	idev = __in6_dev_get(dev);
	if (!idev)
		return -ENXIO;

	read_lock_bh(&idev->lock);
	list_for_each_entry(ifp, &idev->addr_list, if_list) {
		if (ifp->prefix_len == plen &&
		    ipv6_addr_equal(pfx, &ifp->addr)) {
			in6_ifa_hold(ifp);
			read_unlock_bh(&idev->lock);

			if (!(ifp->flags & IFA_F_TEMPORARY) &&
			    (ifa_flags & IFA_F_MANAGETEMPADDR))
				manage_tempaddrs(idev, ifp, 0, 0, false,
						 jiffies);
			ipv6_del_addr(ifp);
			addrconf_verify_rtnl();
			if (ipv6_addr_is_multicast(pfx)) {
				ipv6_mc_config(net->ipv6.mc_autojoin_sk,
					       false, pfx, dev->ifindex);
			}
			return 0;
		}
	}
	read_unlock_bh(&idev->lock);
	return -EADDRNOTAVAIL;
}


int addrconf_add_ifaddr(struct net *net, void __user *arg)
{
	struct in6_ifreq ireq;
	int err;

	if (!ns_capable(net->user_ns, CAP_NET_ADMIN))
		return -EPERM;

	if (copy_from_user(&ireq, arg, sizeof(struct in6_ifreq)))
		return -EFAULT;

	rtnl_lock();
	err = inet6_addr_add(net, ireq.ifr6_ifindex, &ireq.ifr6_addr, NULL,
			     ireq.ifr6_prefixlen, IFA_F_PERMANENT,
			     INFINITY_LIFE_TIME, INFINITY_LIFE_TIME);
	rtnl_unlock();
	return err;
}

int addrconf_del_ifaddr(struct net *net, void __user *arg)
{
	struct in6_ifreq ireq;
	int err;

	if (!ns_capable(net->user_ns, CAP_NET_ADMIN))
		return -EPERM;

	if (copy_from_user(&ireq, arg, sizeof(struct in6_ifreq)))
		return -EFAULT;

	rtnl_lock();
	err = inet6_addr_del(net, ireq.ifr6_ifindex, 0, &ireq.ifr6_addr,
			     ireq.ifr6_prefixlen);
	rtnl_unlock();
	return err;
}

static void add_addr(struct inet6_dev *idev, const struct in6_addr *addr,
		     int plen, int scope)
{
	struct inet6_ifaddr *ifp;

	ifp = ipv6_add_addr(idev, addr, NULL, plen,
			    scope, IFA_F_PERMANENT,
			    INFINITY_LIFE_TIME, INFINITY_LIFE_TIME);
	if (!IS_ERR(ifp)) {
		spin_lock_bh(&ifp->lock);
		ifp->flags &= ~IFA_F_TENTATIVE;
		spin_unlock_bh(&ifp->lock);
		ipv6_ifa_notify(RTM_NEWADDR, ifp);
		in6_ifa_put(ifp);
	}
}

#if IS_ENABLED(CONFIG_IPV6_SIT)
static void sit_add_v4_addrs(struct inet6_dev *idev)
{
	struct in6_addr addr;
	struct net_device *dev;
	struct net *net = dev_net(idev->dev);
	int scope, plen;
	u32 pflags = 0;

	ASSERT_RTNL();

	memset(&addr, 0, sizeof(struct in6_addr));
	memcpy(&addr.s6_addr32[3], idev->dev->dev_addr, 4);

	if (idev->dev->flags&IFF_POINTOPOINT) {
		addr.s6_addr32[0] = htonl(0xfe800000);
		scope = IFA_LINK;
		plen = 64;
	} else {
		scope = IPV6_ADDR_COMPATv4;
		plen = 96;
		pflags |= RTF_NONEXTHOP;
	}

	if (addr.s6_addr32[3]) {
		add_addr(idev, &addr, plen, scope);
		addrconf_prefix_route(&addr, plen, idev->dev, 0, pflags);
		return;
	}

	for_each_netdev(net, dev) {
		struct in_device *in_dev = __in_dev_get_rtnl(dev);
		if (in_dev && (dev->flags & IFF_UP)) {
			struct in_ifaddr *ifa;

			int flag = scope;

			for (ifa = in_dev->ifa_list; ifa; ifa = ifa->ifa_next) {

				addr.s6_addr32[3] = ifa->ifa_local;

				if (ifa->ifa_scope == RT_SCOPE_LINK)
					continue;
				if (ifa->ifa_scope >= RT_SCOPE_HOST) {
					if (idev->dev->flags&IFF_POINTOPOINT)
						continue;
					flag |= IFA_HOST;
				}

				add_addr(idev, &addr, plen, flag);
				addrconf_prefix_route(&addr, plen, idev->dev, 0,
						      pflags);
			}
		}
	}
}
#endif

static void init_loopback(struct net_device *dev)
{
	struct inet6_dev  *idev;
	struct net_device *sp_dev;
	struct inet6_ifaddr *sp_ifa;
	struct rt6_info *sp_rt;

	/* ::1 */

	ASSERT_RTNL();

	idev = ipv6_find_idev(dev);
	if (!idev) {
		pr_debug("%s: add_dev failed\n", __func__);
		return;
	}

	add_addr(idev, &in6addr_loopback, 128, IFA_HOST);

	/* Add routes to other interface's IPv6 addresses */
	for_each_netdev(dev_net(dev), sp_dev) {
		if (!strcmp(sp_dev->name, dev->name))
			continue;

		idev = __in6_dev_get(sp_dev);
		if (!idev)
			continue;

		read_lock_bh(&idev->lock);
		list_for_each_entry(sp_ifa, &idev->addr_list, if_list) {

			if (sp_ifa->flags & (IFA_F_DADFAILED | IFA_F_TENTATIVE))
				continue;

			if (sp_ifa->rt) {
				/* This dst has been added to garbage list when
				 * lo device down, release this obsolete dst and
				 * reallocate a new router for ifa.
				 */
				if (sp_ifa->rt->dst.obsolete > 0) {
					ip6_rt_put(sp_ifa->rt);
					sp_ifa->rt = NULL;
				} else {
					continue;
				}
			}

			sp_rt = addrconf_dst_alloc(idev, &sp_ifa->addr, false);

			/* Failure cases are ignored */
			if (!IS_ERR(sp_rt)) {
				sp_ifa->rt = sp_rt;
				ip6_ins_rt(sp_rt);
			}
		}
		read_unlock_bh(&idev->lock);
	}
}

static void addrconf_add_linklocal(struct inet6_dev *idev,
				   const struct in6_addr *addr, u32 flags)
{
	struct inet6_ifaddr *ifp;
	u32 addr_flags = flags | IFA_F_PERMANENT;

#ifdef CONFIG_IPV6_OPTIMISTIC_DAD
	if (idev->cnf.optimistic_dad &&
	    !dev_net(idev->dev)->ipv6.devconf_all->forwarding)
		addr_flags |= IFA_F_OPTIMISTIC;
#endif

	ifp = ipv6_add_addr(idev, addr, NULL, 64, IFA_LINK, addr_flags,
			    INFINITY_LIFE_TIME, INFINITY_LIFE_TIME);
	if (!IS_ERR(ifp)) {
		addrconf_prefix_route(&ifp->addr, ifp->prefix_len, idev->dev, 0, 0);
		addrconf_dad_start(ifp);
		in6_ifa_put(ifp);
	}
}

static bool ipv6_reserved_interfaceid(struct in6_addr address)
{
	if ((address.s6_addr32[2] | address.s6_addr32[3]) == 0)
		return true;

	if (address.s6_addr32[2] == htonl(0x02005eff) &&
	    ((address.s6_addr32[3] & htonl(0xfe000000)) == htonl(0xfe000000)))
		return true;

	if (address.s6_addr32[2] == htonl(0xfdffffff) &&
	    ((address.s6_addr32[3] & htonl(0xffffff80)) == htonl(0xffffff80)))
		return true;

	return false;
}

static int ipv6_generate_stable_address(struct in6_addr *address,
					u8 dad_count,
					const struct inet6_dev *idev)
{
	static DEFINE_SPINLOCK(lock);
	static __u32 digest[SHA_DIGEST_WORDS];
	static __u32 workspace[SHA_WORKSPACE_WORDS];

	static union {
		char __data[SHA_MESSAGE_BYTES];
		struct {
			struct in6_addr secret;
			__be32 prefix[2];
			unsigned char hwaddr[MAX_ADDR_LEN];
			u8 dad_count;
		} __packed;
	} data;

	struct in6_addr secret;
	struct in6_addr temp;
	struct net *net = dev_net(idev->dev);

	BUILD_BUG_ON(sizeof(data.__data) != sizeof(data));

	if (idev->cnf.stable_secret.initialized)
		secret = idev->cnf.stable_secret.secret;
	else if (net->ipv6.devconf_dflt->stable_secret.initialized)
		secret = net->ipv6.devconf_dflt->stable_secret.secret;
	else
		return -1;

retry:
	spin_lock_bh(&lock);

	sha_init(digest);
	memset(&data, 0, sizeof(data));
	memset(workspace, 0, sizeof(workspace));
	memcpy(data.hwaddr, idev->dev->perm_addr, idev->dev->addr_len);
	data.prefix[0] = address->s6_addr32[0];
	data.prefix[1] = address->s6_addr32[1];
	data.secret = secret;
	data.dad_count = dad_count;

	sha_transform(digest, data.__data, workspace);

	temp = *address;
	temp.s6_addr32[2] = (__force __be32)digest[0];
	temp.s6_addr32[3] = (__force __be32)digest[1];

	spin_unlock_bh(&lock);

	if (ipv6_reserved_interfaceid(temp)) {
		dad_count++;
		if (dad_count > dev_net(idev->dev)->ipv6.sysctl.idgen_retries)
			return -1;
		goto retry;
	}

	*address = temp;
	return 0;
}

static void addrconf_addr_gen(struct inet6_dev *idev, bool prefix_route)
{
	struct in6_addr addr;

	ipv6_addr_set(&addr, htonl(0xFE800000), 0, 0, 0);

	if (idev->addr_gen_mode == IN6_ADDR_GEN_MODE_STABLE_PRIVACY) {
		if (!ipv6_generate_stable_address(&addr, 0, idev))
			addrconf_add_linklocal(idev, &addr,
					       IFA_F_STABLE_PRIVACY);
		else if (prefix_route)
			addrconf_prefix_route(&addr, 64, idev->dev, 0, 0);
	} else if (idev->addr_gen_mode == IN6_ADDR_GEN_MODE_EUI64) {
		/* addrconf_add_linklocal also adds a prefix_route and we
		 * only need to care about prefix routes if ipv6_generate_eui64
		 * couldn't generate one.
		 */
		if (ipv6_generate_eui64(addr.s6_addr + 8, idev->dev) == 0)
			addrconf_add_linklocal(idev, &addr, 0);
		else if (prefix_route)
			addrconf_prefix_route(&addr, 64, idev->dev, 0, 0);
	}
}

static void addrconf_dev_config(struct net_device *dev)
{
	struct inet6_dev *idev;

	ASSERT_RTNL();

	if ((dev->type != ARPHRD_ETHER) &&
	    (dev->type != ARPHRD_FDDI) &&
	    (dev->type != ARPHRD_ARCNET) &&
	    (dev->type != ARPHRD_INFINIBAND) &&
	    (dev->type != ARPHRD_IEEE802154) &&
	    (dev->type != ARPHRD_IEEE1394) &&
	    (dev->type != ARPHRD_TUNNEL6) &&
	    (dev->type != ARPHRD_6LOWPAN)) {
		/* Alas, we support only Ethernet autoconfiguration. */
		return;
	}

	idev = addrconf_add_dev(dev);
	if (IS_ERR(idev))
		return;

	addrconf_addr_gen(idev, false);
}

#if IS_ENABLED(CONFIG_IPV6_SIT)
static void addrconf_sit_config(struct net_device *dev)
{
	struct inet6_dev *idev;

	ASSERT_RTNL();

	/*
	 * Configure the tunnel with one of our IPv4
	 * addresses... we should configure all of
	 * our v4 addrs in the tunnel
	 */

	idev = ipv6_find_idev(dev);
	if (!idev) {
		pr_debug("%s: add_dev failed\n", __func__);
		return;
	}

	if (dev->priv_flags & IFF_ISATAP) {
		addrconf_addr_gen(idev, false);
		return;
	}

	sit_add_v4_addrs(idev);

	if (dev->flags&IFF_POINTOPOINT)
		addrconf_add_mroute(dev);
}
#endif

#if IS_ENABLED(CONFIG_NET_IPGRE)
static void addrconf_gre_config(struct net_device *dev)
{
	struct inet6_dev *idev;

	ASSERT_RTNL();

	idev = ipv6_find_idev(dev);
	if (!idev) {
		pr_debug("%s: add_dev failed\n", __func__);
		return;
	}

	addrconf_addr_gen(idev, true);
}
#endif

static int addrconf_notify(struct notifier_block *this, unsigned long event,
			   void *ptr)
{
	struct net_device *dev = netdev_notifier_info_to_dev(ptr);
	struct inet6_dev *idev = __in6_dev_get(dev);
	int run_pending = 0;
	int err;

	switch (event) {
	case NETDEV_REGISTER:
		if (!idev && dev->mtu >= IPV6_MIN_MTU) {
			idev = ipv6_add_dev(dev);
			if (IS_ERR(idev))
				return notifier_from_errno(PTR_ERR(idev));
		}
		break;

	case NETDEV_UP:
	case NETDEV_CHANGE:
		if (dev->flags & IFF_SLAVE)
			break;

		if (idev && idev->cnf.disable_ipv6)
			break;

		if (event == NETDEV_UP) {
			if (!addrconf_qdisc_ok(dev)) {
				/* device is not ready yet. */
				pr_info("ADDRCONF(NETDEV_UP): %s: link is not ready\n",
					dev->name);
				break;
			}

			if (!idev && dev->mtu >= IPV6_MIN_MTU)
				idev = ipv6_add_dev(dev);

			if (!IS_ERR_OR_NULL(idev)) {
				idev->if_flags |= IF_READY;
				run_pending = 1;
			}
		} else {
			if (!addrconf_qdisc_ok(dev)) {
				/* device is still not ready. */
				break;
			}

			if (idev) {
				if (idev->if_flags & IF_READY)
					/* device is already configured. */
					break;
				idev->if_flags |= IF_READY;
			}

			pr_info("ADDRCONF(NETDEV_CHANGE): %s: link becomes ready\n",
				dev->name);

			run_pending = 1;
		}

		switch (dev->type) {
#if IS_ENABLED(CONFIG_IPV6_SIT)
		case ARPHRD_SIT:
			addrconf_sit_config(dev);
			break;
#endif
#if IS_ENABLED(CONFIG_NET_IPGRE)
		case ARPHRD_IPGRE:
			addrconf_gre_config(dev);
			break;
#endif
		case ARPHRD_LOOPBACK:
			init_loopback(dev);
			break;

		default:
			addrconf_dev_config(dev);
			break;
		}

		if (!IS_ERR_OR_NULL(idev)) {
			if (run_pending)
				addrconf_dad_run(idev);

			/*
			 * If the MTU changed during the interface down,
			 * when the interface up, the changed MTU must be
			 * reflected in the idev as well as routers.
			 */
			if (idev->cnf.mtu6 != dev->mtu &&
			    dev->mtu >= IPV6_MIN_MTU) {
				rt6_mtu_change(dev, dev->mtu);
				idev->cnf.mtu6 = dev->mtu;
			}
			idev->tstamp = jiffies;
			inet6_ifinfo_notify(RTM_NEWLINK, idev);

			/*
			 * If the changed mtu during down is lower than
			 * IPV6_MIN_MTU stop IPv6 on this interface.
			 */
			if (dev->mtu < IPV6_MIN_MTU)
				addrconf_ifdown(dev, 1);
		}
		break;

	case NETDEV_CHANGEMTU:
		if (idev && dev->mtu >= IPV6_MIN_MTU) {
			rt6_mtu_change(dev, dev->mtu);
			idev->cnf.mtu6 = dev->mtu;
			break;
		}

		if (!idev && dev->mtu >= IPV6_MIN_MTU) {
			idev = ipv6_add_dev(dev);
			if (!IS_ERR(idev))
				break;
		}

		/*
		 * if MTU under IPV6_MIN_MTU.
		 * Stop IPv6 on this interface.
		 */

	case NETDEV_DOWN:
	case NETDEV_UNREGISTER:
		/*
		 *	Remove all addresses from this interface.
		 */
		addrconf_ifdown(dev, event != NETDEV_DOWN);
		break;

	case NETDEV_CHANGENAME:
		if (idev) {
			snmp6_unregister_dev(idev);
			addrconf_sysctl_unregister(idev);
			err = addrconf_sysctl_register(idev);
			if (err)
				return notifier_from_errno(err);
			err = snmp6_register_dev(idev);
			if (err) {
				addrconf_sysctl_unregister(idev);
				return notifier_from_errno(err);
			}
		}
		break;

	case NETDEV_PRE_TYPE_CHANGE:
	case NETDEV_POST_TYPE_CHANGE:
		addrconf_type_change(dev, event);
		break;
	}

	return NOTIFY_OK;
}

/*
 *	addrconf module should be notified of a device going up
 */
static struct notifier_block ipv6_dev_notf = {
	.notifier_call = addrconf_notify,
};

static void addrconf_type_change(struct net_device *dev, unsigned long event)
{
	struct inet6_dev *idev;
	ASSERT_RTNL();

	idev = __in6_dev_get(dev);

	if (event == NETDEV_POST_TYPE_CHANGE)
		ipv6_mc_remap(idev);
	else if (event == NETDEV_PRE_TYPE_CHANGE)
		ipv6_mc_unmap(idev);
}

static int addrconf_ifdown(struct net_device *dev, int how)
{
	struct net *net = dev_net(dev);
	struct inet6_dev *idev;
	struct inet6_ifaddr *ifa;
	int state, i;

	ASSERT_RTNL();

	rt6_ifdown(net, dev);
	neigh_ifdown(&nd_tbl, dev);

	idev = __in6_dev_get(dev);
	if (!idev)
		return -ENODEV;

	/*
	 * Step 1: remove reference to ipv6 device from parent device.
	 *	   Do not dev_put!
	 */
	if (how) {
		idev->dead = 1;

		/* protected by rtnl_lock */
		RCU_INIT_POINTER(dev->ip6_ptr, NULL);

		/* Step 1.5: remove snmp6 entry */
		snmp6_unregister_dev(idev);

	}

	/* Step 2: clear hash table */
	for (i = 0; i < IN6_ADDR_HSIZE; i++) {
		struct hlist_head *h = &inet6_addr_lst[i];

		spin_lock_bh(&addrconf_hash_lock);
restart:
		hlist_for_each_entry_rcu(ifa, h, addr_lst) {
			if (ifa->idev == idev) {
				hlist_del_init_rcu(&ifa->addr_lst);
				addrconf_del_dad_work(ifa);
				goto restart;
			}
		}
		spin_unlock_bh(&addrconf_hash_lock);
	}

	write_lock_bh(&idev->lock);

	addrconf_del_rs_timer(idev);

	/* Step 2: clear flags for stateless addrconf */
	if (!how)
		idev->if_flags &= ~(IF_RS_SENT|IF_RA_RCVD|IF_READY);

	if (how && del_timer(&idev->regen_timer))
		in6_dev_put(idev);

	/* Step 3: clear tempaddr list */
	while (!list_empty(&idev->tempaddr_list)) {
		ifa = list_first_entry(&idev->tempaddr_list,
				       struct inet6_ifaddr, tmp_list);
		list_del(&ifa->tmp_list);
		write_unlock_bh(&idev->lock);
		spin_lock_bh(&ifa->lock);

		if (ifa->ifpub) {
			in6_ifa_put(ifa->ifpub);
			ifa->ifpub = NULL;
		}
		spin_unlock_bh(&ifa->lock);
		in6_ifa_put(ifa);
		write_lock_bh(&idev->lock);
	}

	while (!list_empty(&idev->addr_list)) {
		ifa = list_first_entry(&idev->addr_list,
				       struct inet6_ifaddr, if_list);
		addrconf_del_dad_work(ifa);

		list_del(&ifa->if_list);

		write_unlock_bh(&idev->lock);

		spin_lock_bh(&ifa->lock);
		state = ifa->state;
		ifa->state = INET6_IFADDR_STATE_DEAD;
		spin_unlock_bh(&ifa->lock);

		if (state != INET6_IFADDR_STATE_DEAD) {
			__ipv6_ifa_notify(RTM_DELADDR, ifa);
			inet6addr_notifier_call_chain(NETDEV_DOWN, ifa);
		}
		in6_ifa_put(ifa);

		write_lock_bh(&idev->lock);
	}

	write_unlock_bh(&idev->lock);

	/* Step 5: Discard anycast and multicast list */
	if (how) {
		ipv6_ac_destroy_dev(idev);
		ipv6_mc_destroy_dev(idev);
	} else {
		ipv6_mc_down(idev);
	}

	idev->tstamp = jiffies;

	/* Last: Shot the device (if unregistered) */
	if (how) {
		addrconf_sysctl_unregister(idev);
		neigh_parms_release(&nd_tbl, idev->nd_parms);
		neigh_ifdown(&nd_tbl, dev);
		in6_dev_put(idev);
	}
	return 0;
}

static void addrconf_rs_timer(unsigned long data)
{
	struct inet6_dev *idev = (struct inet6_dev *)data;
	struct net_device *dev = idev->dev;
	struct in6_addr lladdr;

	write_lock(&idev->lock);
	if (idev->dead || !(idev->if_flags & IF_READY))
		goto out;

	if (!ipv6_accept_ra(idev))
		goto out;

	/* Announcement received after solicitation was sent */
	if (idev->if_flags & IF_RA_RCVD)
		goto out;

	if (idev->rs_probes++ < idev->cnf.rtr_solicits) {
		write_unlock(&idev->lock);
		if (!ipv6_get_lladdr(dev, &lladdr, IFA_F_TENTATIVE))
			ndisc_send_rs(dev, &lladdr,
				      &in6addr_linklocal_allrouters);
		else
			goto put;

		write_lock(&idev->lock);
		/* The wait after the last probe can be shorter */
		addrconf_mod_rs_timer(idev, (idev->rs_probes ==
					     idev->cnf.rtr_solicits) ?
				      idev->cnf.rtr_solicit_delay :
				      idev->cnf.rtr_solicit_interval);
	} else {
		/*
		 * Note: we do not support deprecated "all on-link"
		 * assumption any longer.
		 */
		pr_debug("%s: no IPv6 routers present\n", idev->dev->name);
	}

out:
	write_unlock(&idev->lock);
put:
	in6_dev_put(idev);
}

/*
 *	Duplicate Address Detection
 */
static void addrconf_dad_kick(struct inet6_ifaddr *ifp)
{
	unsigned long rand_num;
	struct inet6_dev *idev = ifp->idev;

	if (ifp->flags & IFA_F_OPTIMISTIC)
		rand_num = 0;
	else
		rand_num = prandom_u32() % (idev->cnf.rtr_solicit_delay ? : 1);

	ifp->dad_probes = idev->cnf.dad_transmits;
	addrconf_mod_dad_work(ifp, rand_num);
}

static void addrconf_dad_begin(struct inet6_ifaddr *ifp)
{
	struct inet6_dev *idev = ifp->idev;
	struct net_device *dev = idev->dev;

	addrconf_join_solict(dev, &ifp->addr);

	prandom_seed((__force u32) ifp->addr.s6_addr32[3]);

	read_lock_bh(&idev->lock);
	spin_lock(&ifp->lock);
	if (ifp->state == INET6_IFADDR_STATE_DEAD)
		goto out;

	if (dev->flags&(IFF_NOARP|IFF_LOOPBACK) ||
	    idev->cnf.accept_dad < 1 ||
	    !(ifp->flags&IFA_F_TENTATIVE) ||
	    ifp->flags & IFA_F_NODAD) {
		ifp->flags &= ~(IFA_F_TENTATIVE|IFA_F_OPTIMISTIC|IFA_F_DADFAILED);
		spin_unlock(&ifp->lock);
		read_unlock_bh(&idev->lock);

		addrconf_dad_completed(ifp);
		return;
	}

	if (!(idev->if_flags & IF_READY)) {
		spin_unlock(&ifp->lock);
		read_unlock_bh(&idev->lock);
		/*
		 * If the device is not ready:
		 * - keep it tentative if it is a permanent address.
		 * - otherwise, kill it.
		 */
		in6_ifa_hold(ifp);
		addrconf_dad_stop(ifp, 0);
		return;
	}

	/*
	 * Optimistic nodes can start receiving
	 * Frames right away
	 */
	if (ifp->flags & IFA_F_OPTIMISTIC) {
		ip6_ins_rt(ifp->rt);
		if (ipv6_use_optimistic_addr(idev)) {
			/* Because optimistic nodes can use this address,
			 * notify listeners. If DAD fails, RTM_DELADDR is sent.
			 */
			ipv6_ifa_notify(RTM_NEWADDR, ifp);
		}
	}

	addrconf_dad_kick(ifp);
out:
	spin_unlock(&ifp->lock);
	read_unlock_bh(&idev->lock);
}

static void addrconf_dad_start(struct inet6_ifaddr *ifp)
{
	bool begin_dad = false;

	spin_lock_bh(&ifp->lock);
	if (ifp->state != INET6_IFADDR_STATE_DEAD) {
		ifp->state = INET6_IFADDR_STATE_PREDAD;
		begin_dad = true;
	}
	spin_unlock_bh(&ifp->lock);

	if (begin_dad)
		addrconf_mod_dad_work(ifp, 0);
}

static void addrconf_dad_work(struct work_struct *w)
{
	struct inet6_ifaddr *ifp = container_of(to_delayed_work(w),
						struct inet6_ifaddr,
						dad_work);
	struct inet6_dev *idev = ifp->idev;
	struct in6_addr mcaddr;

	enum {
		DAD_PROCESS,
		DAD_BEGIN,
		DAD_ABORT,
	} action = DAD_PROCESS;

	rtnl_lock();

	spin_lock_bh(&ifp->lock);
	if (ifp->state == INET6_IFADDR_STATE_PREDAD) {
		action = DAD_BEGIN;
		ifp->state = INET6_IFADDR_STATE_DAD;
	} else if (ifp->state == INET6_IFADDR_STATE_ERRDAD) {
		action = DAD_ABORT;
		ifp->state = INET6_IFADDR_STATE_POSTDAD;
	}
	spin_unlock_bh(&ifp->lock);

	if (action == DAD_BEGIN) {
		addrconf_dad_begin(ifp);
		goto out;
	} else if (action == DAD_ABORT) {
		addrconf_dad_stop(ifp, 1);
		goto out;
	}

	if (!ifp->dad_probes && addrconf_dad_end(ifp))
		goto out;

	write_lock_bh(&idev->lock);
	if (idev->dead || !(idev->if_flags & IF_READY)) {
		write_unlock_bh(&idev->lock);
		goto out;
	}

	spin_lock(&ifp->lock);
	if (ifp->state == INET6_IFADDR_STATE_DEAD) {
		spin_unlock(&ifp->lock);
		write_unlock_bh(&idev->lock);
		goto out;
	}

	if (ifp->dad_probes == 0) {
		/*
		 * DAD was successful
		 */

		ifp->flags &= ~(IFA_F_TENTATIVE|IFA_F_OPTIMISTIC|IFA_F_DADFAILED);
		spin_unlock(&ifp->lock);
		write_unlock_bh(&idev->lock);

		addrconf_dad_completed(ifp);

		goto out;
	}

	ifp->dad_probes--;
	addrconf_mod_dad_work(ifp,
			      NEIGH_VAR(ifp->idev->nd_parms, RETRANS_TIME));
	spin_unlock(&ifp->lock);
	write_unlock_bh(&idev->lock);

	/* send a neighbour solicitation for our addr */
	addrconf_addr_solict_mult(&ifp->addr, &mcaddr);
	ndisc_send_ns(ifp->idev->dev, NULL, &ifp->addr, &mcaddr, &in6addr_any, NULL);
out:
	in6_ifa_put(ifp);
	rtnl_unlock();
}

/* ifp->idev must be at least read locked */
static bool ipv6_lonely_lladdr(struct inet6_ifaddr *ifp)
{
	struct inet6_ifaddr *ifpiter;
	struct inet6_dev *idev = ifp->idev;

	list_for_each_entry_reverse(ifpiter, &idev->addr_list, if_list) {
		if (ifpiter->scope > IFA_LINK)
			break;
		if (ifp != ifpiter && ifpiter->scope == IFA_LINK &&
		    (ifpiter->flags & (IFA_F_PERMANENT|IFA_F_TENTATIVE|
				       IFA_F_OPTIMISTIC|IFA_F_DADFAILED)) ==
		    IFA_F_PERMANENT)
			return false;
	}
	return true;
}

static void addrconf_dad_completed(struct inet6_ifaddr *ifp)
{
	struct net_device *dev = ifp->idev->dev;
	struct in6_addr lladdr;
	bool send_rs, send_mld;

	addrconf_del_dad_work(ifp);

	/*
	 *	Configure the address for reception. Now it is valid.
	 */

	ipv6_ifa_notify(RTM_NEWADDR, ifp);

	/* If added prefix is link local and we are prepared to process
	   router advertisements, start sending router solicitations.
	 */

	read_lock_bh(&ifp->idev->lock);
	send_mld = ifp->scope == IFA_LINK && ipv6_lonely_lladdr(ifp);
	send_rs = send_mld &&
		  ipv6_accept_ra(ifp->idev) &&
		  ifp->idev->cnf.rtr_solicits > 0 &&
		  (dev->flags&IFF_LOOPBACK) == 0;
	read_unlock_bh(&ifp->idev->lock);

	/* While dad is in progress mld report's source address is in6_addrany.
	 * Resend with proper ll now.
	 */
	if (send_mld)
		ipv6_mc_dad_complete(ifp->idev);

	if (send_rs) {
		/*
		 *	If a host as already performed a random delay
		 *	[...] as part of DAD [...] there is no need
		 *	to delay again before sending the first RS
		 */
		if (ipv6_get_lladdr(dev, &lladdr, IFA_F_TENTATIVE))
			return;
		ndisc_send_rs(dev, &lladdr, &in6addr_linklocal_allrouters);

		write_lock_bh(&ifp->idev->lock);
		spin_lock(&ifp->lock);
		ifp->idev->rs_probes = 1;
		ifp->idev->if_flags |= IF_RS_SENT;
		addrconf_mod_rs_timer(ifp->idev,
				      ifp->idev->cnf.rtr_solicit_interval);
		spin_unlock(&ifp->lock);
		write_unlock_bh(&ifp->idev->lock);
	}
}

static void addrconf_dad_run(struct inet6_dev *idev)
{
	struct inet6_ifaddr *ifp;

	read_lock_bh(&idev->lock);
	list_for_each_entry(ifp, &idev->addr_list, if_list) {
		spin_lock(&ifp->lock);
		if (ifp->flags & IFA_F_TENTATIVE &&
		    ifp->state == INET6_IFADDR_STATE_DAD)
			addrconf_dad_kick(ifp);
		spin_unlock(&ifp->lock);
	}
	read_unlock_bh(&idev->lock);
}

#ifdef CONFIG_PROC_FS
struct if6_iter_state {
	struct seq_net_private p;
	int bucket;
	int offset;
};

static struct inet6_ifaddr *if6_get_first(struct seq_file *seq, loff_t pos)
{
	struct inet6_ifaddr *ifa = NULL;
	struct if6_iter_state *state = seq->private;
	struct net *net = seq_file_net(seq);
	int p = 0;

	/* initial bucket if pos is 0 */
	if (pos == 0) {
		state->bucket = 0;
		state->offset = 0;
	}

	for (; state->bucket < IN6_ADDR_HSIZE; ++state->bucket) {
		hlist_for_each_entry_rcu_bh(ifa, &inet6_addr_lst[state->bucket],
					 addr_lst) {
			if (!net_eq(dev_net(ifa->idev->dev), net))
				continue;
			/* sync with offset */
			if (p < state->offset) {
				p++;
				continue;
			}
			state->offset++;
			return ifa;
		}

		/* prepare for next bucket */
		state->offset = 0;
		p = 0;
	}
	return NULL;
}

static struct inet6_ifaddr *if6_get_next(struct seq_file *seq,
					 struct inet6_ifaddr *ifa)
{
	struct if6_iter_state *state = seq->private;
	struct net *net = seq_file_net(seq);

	hlist_for_each_entry_continue_rcu_bh(ifa, addr_lst) {
		if (!net_eq(dev_net(ifa->idev->dev), net))
			continue;
		state->offset++;
		return ifa;
	}

	while (++state->bucket < IN6_ADDR_HSIZE) {
		state->offset = 0;
		hlist_for_each_entry_rcu_bh(ifa,
				     &inet6_addr_lst[state->bucket], addr_lst) {
			if (!net_eq(dev_net(ifa->idev->dev), net))
				continue;
			state->offset++;
			return ifa;
		}
	}

	return NULL;
}

static void *if6_seq_start(struct seq_file *seq, loff_t *pos)
	__acquires(rcu_bh)
{
	rcu_read_lock_bh();
	return if6_get_first(seq, *pos);
}

static void *if6_seq_next(struct seq_file *seq, void *v, loff_t *pos)
{
	struct inet6_ifaddr *ifa;

	ifa = if6_get_next(seq, v);
	++*pos;
	return ifa;
}

static void if6_seq_stop(struct seq_file *seq, void *v)
	__releases(rcu_bh)
{
	rcu_read_unlock_bh();
}

static int if6_seq_show(struct seq_file *seq, void *v)
{
	struct inet6_ifaddr *ifp = (struct inet6_ifaddr *)v;
	seq_printf(seq, "%pi6 %02x %02x %02x %02x %8s\n",
		   &ifp->addr,
		   ifp->idev->dev->ifindex,
		   ifp->prefix_len,
		   ifp->scope,
		   (u8) ifp->flags,
		   ifp->idev->dev->name);
	return 0;
}

static const struct seq_operations if6_seq_ops = {
	.start	= if6_seq_start,
	.next	= if6_seq_next,
	.show	= if6_seq_show,
	.stop	= if6_seq_stop,
};

static int if6_seq_open(struct inode *inode, struct file *file)
{
	return seq_open_net(inode, file, &if6_seq_ops,
			    sizeof(struct if6_iter_state));
}

static const struct file_operations if6_fops = {
	.owner		= THIS_MODULE,
	.open		= if6_seq_open,
	.read		= seq_read,
	.llseek		= seq_lseek,
	.release	= seq_release_net,
};

static int __net_init if6_proc_net_init(struct net *net)
{
	if (!proc_create("if_inet6", S_IRUGO, net->proc_net, &if6_fops))
		return -ENOMEM;
	return 0;
}

static void __net_exit if6_proc_net_exit(struct net *net)
{
	remove_proc_entry("if_inet6", net->proc_net);
}

static struct pernet_operations if6_proc_net_ops = {
	.init = if6_proc_net_init,
	.exit = if6_proc_net_exit,
};

int __init if6_proc_init(void)
{
	return register_pernet_subsys(&if6_proc_net_ops);
}

void if6_proc_exit(void)
{
	unregister_pernet_subsys(&if6_proc_net_ops);
}
#endif	/* CONFIG_PROC_FS */

#if IS_ENABLED(CONFIG_IPV6_MIP6)
/* Check if address is a home address configured on any interface. */
int ipv6_chk_home_addr(struct net *net, const struct in6_addr *addr)
{
	int ret = 0;
	struct inet6_ifaddr *ifp = NULL;
	unsigned int hash = inet6_addr_hash(addr);

	rcu_read_lock_bh();
	hlist_for_each_entry_rcu_bh(ifp, &inet6_addr_lst[hash], addr_lst) {
		if (!net_eq(dev_net(ifp->idev->dev), net))
			continue;
		if (ipv6_addr_equal(&ifp->addr, addr) &&
		    (ifp->flags & IFA_F_HOMEADDRESS)) {
			ret = 1;
			break;
		}
	}
	rcu_read_unlock_bh();
	return ret;
}
#endif

/*
 *	Periodic address status verification
 */

static void addrconf_verify_rtnl(void)
{
	unsigned long now, next, next_sec, next_sched;
	struct inet6_ifaddr *ifp;
	int i;

	ASSERT_RTNL();

	rcu_read_lock_bh();
	now = jiffies;
	next = round_jiffies_up(now + ADDR_CHECK_FREQUENCY);

	cancel_delayed_work(&addr_chk_work);

	for (i = 0; i < IN6_ADDR_HSIZE; i++) {
restart:
		hlist_for_each_entry_rcu_bh(ifp, &inet6_addr_lst[i], addr_lst) {
			unsigned long age;

			/* When setting preferred_lft to a value not zero or
			 * infinity, while valid_lft is infinity
			 * IFA_F_PERMANENT has a non-infinity life time.
			 */
			if ((ifp->flags & IFA_F_PERMANENT) &&
			    (ifp->prefered_lft == INFINITY_LIFE_TIME))
				continue;

			spin_lock(&ifp->lock);
			/* We try to batch several events at once. */
			age = (now - ifp->tstamp + ADDRCONF_TIMER_FUZZ_MINUS) / HZ;

			if (ifp->valid_lft != INFINITY_LIFE_TIME &&
			    age >= ifp->valid_lft) {
				spin_unlock(&ifp->lock);
				in6_ifa_hold(ifp);
				ipv6_del_addr(ifp);
				goto restart;
			} else if (ifp->prefered_lft == INFINITY_LIFE_TIME) {
				spin_unlock(&ifp->lock);
				continue;
			} else if (age >= ifp->prefered_lft) {
				/* jiffies - ifp->tstamp > age >= ifp->prefered_lft */
				int deprecate = 0;

				if (!(ifp->flags&IFA_F_DEPRECATED)) {
					deprecate = 1;
					ifp->flags |= IFA_F_DEPRECATED;
				}

				if ((ifp->valid_lft != INFINITY_LIFE_TIME) &&
				    (time_before(ifp->tstamp + ifp->valid_lft * HZ, next)))
					next = ifp->tstamp + ifp->valid_lft * HZ;

				spin_unlock(&ifp->lock);

				if (deprecate) {
					in6_ifa_hold(ifp);

					ipv6_ifa_notify(0, ifp);
					in6_ifa_put(ifp);
					goto restart;
				}
			} else if ((ifp->flags&IFA_F_TEMPORARY) &&
				   !(ifp->flags&IFA_F_TENTATIVE)) {
				unsigned long regen_advance = ifp->idev->cnf.regen_max_retry *
					ifp->idev->cnf.dad_transmits *
					NEIGH_VAR(ifp->idev->nd_parms, RETRANS_TIME) / HZ;

				if (age >= ifp->prefered_lft - regen_advance) {
					struct inet6_ifaddr *ifpub = ifp->ifpub;
					if (time_before(ifp->tstamp + ifp->prefered_lft * HZ, next))
						next = ifp->tstamp + ifp->prefered_lft * HZ;
					if (!ifp->regen_count && ifpub) {
						ifp->regen_count++;
						in6_ifa_hold(ifp);
						in6_ifa_hold(ifpub);
						spin_unlock(&ifp->lock);

						spin_lock(&ifpub->lock);
						ifpub->regen_count = 0;
						spin_unlock(&ifpub->lock);
						ipv6_create_tempaddr(ifpub, ifp);
						in6_ifa_put(ifpub);
						in6_ifa_put(ifp);
						goto restart;
					}
				} else if (time_before(ifp->tstamp + ifp->prefered_lft * HZ - regen_advance * HZ, next))
					next = ifp->tstamp + ifp->prefered_lft * HZ - regen_advance * HZ;
				spin_unlock(&ifp->lock);
			} else {
				/* ifp->prefered_lft <= ifp->valid_lft */
				if (time_before(ifp->tstamp + ifp->prefered_lft * HZ, next))
					next = ifp->tstamp + ifp->prefered_lft * HZ;
				spin_unlock(&ifp->lock);
			}
		}
	}

	next_sec = round_jiffies_up(next);
	next_sched = next;

	/* If rounded timeout is accurate enough, accept it. */
	if (time_before(next_sec, next + ADDRCONF_TIMER_FUZZ))
		next_sched = next_sec;

	/* And minimum interval is ADDRCONF_TIMER_FUZZ_MAX. */
	if (time_before(next_sched, jiffies + ADDRCONF_TIMER_FUZZ_MAX))
		next_sched = jiffies + ADDRCONF_TIMER_FUZZ_MAX;

	ADBG(KERN_DEBUG "now = %lu, schedule = %lu, rounded schedule = %lu => %lu\n",
	      now, next, next_sec, next_sched);
	mod_delayed_work(addrconf_wq, &addr_chk_work, next_sched - now);
	rcu_read_unlock_bh();
}

static void addrconf_verify_work(struct work_struct *w)
{
	rtnl_lock();
	addrconf_verify_rtnl();
	rtnl_unlock();
}

static void addrconf_verify(void)
{
	mod_delayed_work(addrconf_wq, &addr_chk_work, 0);
}

static struct in6_addr *extract_addr(struct nlattr *addr, struct nlattr *local,
				     struct in6_addr **peer_pfx)
{
	struct in6_addr *pfx = NULL;

	*peer_pfx = NULL;

	if (addr)
		pfx = nla_data(addr);

	if (local) {
		if (pfx && nla_memcmp(local, pfx, sizeof(*pfx)))
			*peer_pfx = pfx;
		pfx = nla_data(local);
	}

	return pfx;
}

static const struct nla_policy ifa_ipv6_policy[IFA_MAX+1] = {
	[IFA_ADDRESS]		= { .len = sizeof(struct in6_addr) },
	[IFA_LOCAL]		= { .len = sizeof(struct in6_addr) },
	[IFA_CACHEINFO]		= { .len = sizeof(struct ifa_cacheinfo) },
	[IFA_FLAGS]		= { .len = sizeof(u32) },
};

static int
inet6_rtm_deladdr(struct sk_buff *skb, struct nlmsghdr *nlh)
{
	struct net *net = sock_net(skb->sk);
	struct ifaddrmsg *ifm;
	struct nlattr *tb[IFA_MAX+1];
	struct in6_addr *pfx, *peer_pfx;
	u32 ifa_flags;
	int err;

	err = nlmsg_parse(nlh, sizeof(*ifm), tb, IFA_MAX, ifa_ipv6_policy);
	if (err < 0)
		return err;

	ifm = nlmsg_data(nlh);
	pfx = extract_addr(tb[IFA_ADDRESS], tb[IFA_LOCAL], &peer_pfx);
	if (!pfx)
		return -EINVAL;

	ifa_flags = tb[IFA_FLAGS] ? nla_get_u32(tb[IFA_FLAGS]) : ifm->ifa_flags;

	/* We ignore other flags so far. */
	ifa_flags &= IFA_F_MANAGETEMPADDR;

	return inet6_addr_del(net, ifm->ifa_index, ifa_flags, pfx,
			      ifm->ifa_prefixlen);
}

static int inet6_addr_modify(struct inet6_ifaddr *ifp, u32 ifa_flags,
			     u32 prefered_lft, u32 valid_lft)
{
	u32 flags;
	clock_t expires;
	unsigned long timeout;
	bool was_managetempaddr;
	bool had_prefixroute;

	ASSERT_RTNL();

	if (!valid_lft || (prefered_lft > valid_lft))
		return -EINVAL;

	if (ifa_flags & IFA_F_MANAGETEMPADDR &&
	    (ifp->flags & IFA_F_TEMPORARY || ifp->prefix_len != 64))
		return -EINVAL;

	timeout = addrconf_timeout_fixup(valid_lft, HZ);
	if (addrconf_finite_timeout(timeout)) {
		expires = jiffies_to_clock_t(timeout * HZ);
		valid_lft = timeout;
		flags = RTF_EXPIRES;
	} else {
		expires = 0;
		flags = 0;
		ifa_flags |= IFA_F_PERMANENT;
	}

	timeout = addrconf_timeout_fixup(prefered_lft, HZ);
	if (addrconf_finite_timeout(timeout)) {
		if (timeout == 0)
			ifa_flags |= IFA_F_DEPRECATED;
		prefered_lft = timeout;
	}

	spin_lock_bh(&ifp->lock);
	was_managetempaddr = ifp->flags & IFA_F_MANAGETEMPADDR;
	had_prefixroute = ifp->flags & IFA_F_PERMANENT &&
			  !(ifp->flags & IFA_F_NOPREFIXROUTE);
	ifp->flags &= ~(IFA_F_DEPRECATED | IFA_F_PERMANENT | IFA_F_NODAD |
			IFA_F_HOMEADDRESS | IFA_F_MANAGETEMPADDR |
			IFA_F_NOPREFIXROUTE);
	ifp->flags |= ifa_flags;
	ifp->tstamp = jiffies;
	ifp->valid_lft = valid_lft;
	ifp->prefered_lft = prefered_lft;

	spin_unlock_bh(&ifp->lock);
	if (!(ifp->flags&IFA_F_TENTATIVE))
		ipv6_ifa_notify(0, ifp);

	if (!(ifa_flags & IFA_F_NOPREFIXROUTE)) {
		addrconf_prefix_route(&ifp->addr, ifp->prefix_len, ifp->idev->dev,
				      expires, flags);
	} else if (had_prefixroute) {
		enum cleanup_prefix_rt_t action;
		unsigned long rt_expires;

		write_lock_bh(&ifp->idev->lock);
		action = check_cleanup_prefix_route(ifp, &rt_expires);
		write_unlock_bh(&ifp->idev->lock);

		if (action != CLEANUP_PREFIX_RT_NOP) {
			cleanup_prefix_route(ifp, rt_expires,
				action == CLEANUP_PREFIX_RT_DEL);
		}
	}

	if (was_managetempaddr || ifp->flags & IFA_F_MANAGETEMPADDR) {
		if (was_managetempaddr && !(ifp->flags & IFA_F_MANAGETEMPADDR))
			valid_lft = prefered_lft = 0;
		manage_tempaddrs(ifp->idev, ifp, valid_lft, prefered_lft,
				 !was_managetempaddr, jiffies);
	}

	addrconf_verify_rtnl();

	return 0;
}

static int
inet6_rtm_newaddr(struct sk_buff *skb, struct nlmsghdr *nlh)
{
	struct net *net = sock_net(skb->sk);
	struct ifaddrmsg *ifm;
	struct nlattr *tb[IFA_MAX+1];
	struct in6_addr *pfx, *peer_pfx;
	struct inet6_ifaddr *ifa;
	struct net_device *dev;
	u32 valid_lft = INFINITY_LIFE_TIME, preferred_lft = INFINITY_LIFE_TIME;
	u32 ifa_flags;
	int err;

	err = nlmsg_parse(nlh, sizeof(*ifm), tb, IFA_MAX, ifa_ipv6_policy);
	if (err < 0)
		return err;

	ifm = nlmsg_data(nlh);
	pfx = extract_addr(tb[IFA_ADDRESS], tb[IFA_LOCAL], &peer_pfx);
	if (!pfx)
		return -EINVAL;

	if (tb[IFA_CACHEINFO]) {
		struct ifa_cacheinfo *ci;

		ci = nla_data(tb[IFA_CACHEINFO]);
		valid_lft = ci->ifa_valid;
		preferred_lft = ci->ifa_prefered;
	} else {
		preferred_lft = INFINITY_LIFE_TIME;
		valid_lft = INFINITY_LIFE_TIME;
	}

	dev =  __dev_get_by_index(net, ifm->ifa_index);
	if (!dev)
		return -ENODEV;

	ifa_flags = tb[IFA_FLAGS] ? nla_get_u32(tb[IFA_FLAGS]) : ifm->ifa_flags;

	/* We ignore other flags so far. */
	ifa_flags &= IFA_F_NODAD | IFA_F_HOMEADDRESS | IFA_F_MANAGETEMPADDR |
		     IFA_F_NOPREFIXROUTE | IFA_F_MCAUTOJOIN;

	ifa = ipv6_get_ifaddr(net, pfx, dev, 1);
	if (!ifa) {
		/*
		 * It would be best to check for !NLM_F_CREATE here but
		 * userspace already relies on not having to provide this.
		 */
		return inet6_addr_add(net, ifm->ifa_index, pfx, peer_pfx,
				      ifm->ifa_prefixlen, ifa_flags,
				      preferred_lft, valid_lft);
	}

	if (nlh->nlmsg_flags & NLM_F_EXCL ||
	    !(nlh->nlmsg_flags & NLM_F_REPLACE))
		err = -EEXIST;
	else
		err = inet6_addr_modify(ifa, ifa_flags, preferred_lft, valid_lft);

	in6_ifa_put(ifa);

	return err;
}

static void put_ifaddrmsg(struct nlmsghdr *nlh, u8 prefixlen, u32 flags,
			  u8 scope, int ifindex)
{
	struct ifaddrmsg *ifm;

	ifm = nlmsg_data(nlh);
	ifm->ifa_family = AF_INET6;
	ifm->ifa_prefixlen = prefixlen;
	ifm->ifa_flags = flags;
	ifm->ifa_scope = scope;
	ifm->ifa_index = ifindex;
}

static int put_cacheinfo(struct sk_buff *skb, unsigned long cstamp,
			 unsigned long tstamp, u32 preferred, u32 valid)
{
	struct ifa_cacheinfo ci;

	ci.cstamp = cstamp_delta(cstamp);
	ci.tstamp = cstamp_delta(tstamp);
	ci.ifa_prefered = preferred;
	ci.ifa_valid = valid;

	return nla_put(skb, IFA_CACHEINFO, sizeof(ci), &ci);
}

static inline int rt_scope(int ifa_scope)
{
	if (ifa_scope & IFA_HOST)
		return RT_SCOPE_HOST;
	else if (ifa_scope & IFA_LINK)
		return RT_SCOPE_LINK;
	else if (ifa_scope & IFA_SITE)
		return RT_SCOPE_SITE;
	else
		return RT_SCOPE_UNIVERSE;
}

static inline int inet6_ifaddr_msgsize(void)
{
	return NLMSG_ALIGN(sizeof(struct ifaddrmsg))
	       + nla_total_size(16) /* IFA_LOCAL */
	       + nla_total_size(16) /* IFA_ADDRESS */
	       + nla_total_size(sizeof(struct ifa_cacheinfo))
	       + nla_total_size(4)  /* IFA_FLAGS */;
}

static int inet6_fill_ifaddr(struct sk_buff *skb, struct inet6_ifaddr *ifa,
			     u32 portid, u32 seq, int event, unsigned int flags)
{
	struct nlmsghdr  *nlh;
	u32 preferred, valid;

	nlh = nlmsg_put(skb, portid, seq, event, sizeof(struct ifaddrmsg), flags);
	if (!nlh)
		return -EMSGSIZE;

	put_ifaddrmsg(nlh, ifa->prefix_len, ifa->flags, rt_scope(ifa->scope),
		      ifa->idev->dev->ifindex);

	if (!((ifa->flags&IFA_F_PERMANENT) &&
	      (ifa->prefered_lft == INFINITY_LIFE_TIME))) {
		preferred = ifa->prefered_lft;
		valid = ifa->valid_lft;
		if (preferred != INFINITY_LIFE_TIME) {
			long tval = (jiffies - ifa->tstamp)/HZ;
			if (preferred > tval)
				preferred -= tval;
			else
				preferred = 0;
			if (valid != INFINITY_LIFE_TIME) {
				if (valid > tval)
					valid -= tval;
				else
					valid = 0;
			}
		}
	} else {
		preferred = INFINITY_LIFE_TIME;
		valid = INFINITY_LIFE_TIME;
	}

	if (!ipv6_addr_any(&ifa->peer_addr)) {
		if (nla_put_in6_addr(skb, IFA_LOCAL, &ifa->addr) < 0 ||
		    nla_put_in6_addr(skb, IFA_ADDRESS, &ifa->peer_addr) < 0)
			goto error;
	} else
		if (nla_put_in6_addr(skb, IFA_ADDRESS, &ifa->addr) < 0)
			goto error;

	if (put_cacheinfo(skb, ifa->cstamp, ifa->tstamp, preferred, valid) < 0)
		goto error;

	if (nla_put_u32(skb, IFA_FLAGS, ifa->flags) < 0)
		goto error;

	nlmsg_end(skb, nlh);
	return 0;

error:
	nlmsg_cancel(skb, nlh);
	return -EMSGSIZE;
}

static int inet6_fill_ifmcaddr(struct sk_buff *skb, struct ifmcaddr6 *ifmca,
				u32 portid, u32 seq, int event, u16 flags)
{
	struct nlmsghdr  *nlh;
	u8 scope = RT_SCOPE_UNIVERSE;
	int ifindex = ifmca->idev->dev->ifindex;

	if (ipv6_addr_scope(&ifmca->mca_addr) & IFA_SITE)
		scope = RT_SCOPE_SITE;

	nlh = nlmsg_put(skb, portid, seq, event, sizeof(struct ifaddrmsg), flags);
	if (!nlh)
		return -EMSGSIZE;

	put_ifaddrmsg(nlh, 128, IFA_F_PERMANENT, scope, ifindex);
	if (nla_put_in6_addr(skb, IFA_MULTICAST, &ifmca->mca_addr) < 0 ||
	    put_cacheinfo(skb, ifmca->mca_cstamp, ifmca->mca_tstamp,
			  INFINITY_LIFE_TIME, INFINITY_LIFE_TIME) < 0) {
		nlmsg_cancel(skb, nlh);
		return -EMSGSIZE;
	}

	nlmsg_end(skb, nlh);
	return 0;
}

static int inet6_fill_ifacaddr(struct sk_buff *skb, struct ifacaddr6 *ifaca,
				u32 portid, u32 seq, int event, unsigned int flags)
{
	struct nlmsghdr  *nlh;
	u8 scope = RT_SCOPE_UNIVERSE;
	int ifindex = ifaca->aca_idev->dev->ifindex;

	if (ipv6_addr_scope(&ifaca->aca_addr) & IFA_SITE)
		scope = RT_SCOPE_SITE;

	nlh = nlmsg_put(skb, portid, seq, event, sizeof(struct ifaddrmsg), flags);
	if (!nlh)
		return -EMSGSIZE;

	put_ifaddrmsg(nlh, 128, IFA_F_PERMANENT, scope, ifindex);
	if (nla_put_in6_addr(skb, IFA_ANYCAST, &ifaca->aca_addr) < 0 ||
	    put_cacheinfo(skb, ifaca->aca_cstamp, ifaca->aca_tstamp,
			  INFINITY_LIFE_TIME, INFINITY_LIFE_TIME) < 0) {
		nlmsg_cancel(skb, nlh);
		return -EMSGSIZE;
	}

	nlmsg_end(skb, nlh);
	return 0;
}

enum addr_type_t {
	UNICAST_ADDR,
	MULTICAST_ADDR,
	ANYCAST_ADDR,
};

/* called with rcu_read_lock() */
static int in6_dump_addrs(struct inet6_dev *idev, struct sk_buff *skb,
			  struct netlink_callback *cb, enum addr_type_t type,
			  int s_ip_idx, int *p_ip_idx)
{
	struct ifmcaddr6 *ifmca;
	struct ifacaddr6 *ifaca;
	int err = 1;
	int ip_idx = *p_ip_idx;

	read_lock_bh(&idev->lock);
	switch (type) {
	case UNICAST_ADDR: {
		struct inet6_ifaddr *ifa;

		/* unicast address incl. temp addr */
		list_for_each_entry(ifa, &idev->addr_list, if_list) {
			if (++ip_idx < s_ip_idx)
				continue;
			err = inet6_fill_ifaddr(skb, ifa,
						NETLINK_CB(cb->skb).portid,
						cb->nlh->nlmsg_seq,
						RTM_NEWADDR,
						NLM_F_MULTI);
			if (err < 0)
				break;
			nl_dump_check_consistent(cb, nlmsg_hdr(skb));
		}
		break;
	}
	case MULTICAST_ADDR:
		/* multicast address */
		for (ifmca = idev->mc_list; ifmca;
		     ifmca = ifmca->next, ip_idx++) {
			if (ip_idx < s_ip_idx)
				continue;
			err = inet6_fill_ifmcaddr(skb, ifmca,
						  NETLINK_CB(cb->skb).portid,
						  cb->nlh->nlmsg_seq,
						  RTM_GETMULTICAST,
						  NLM_F_MULTI);
			if (err < 0)
				break;
		}
		break;
	case ANYCAST_ADDR:
		/* anycast address */
		for (ifaca = idev->ac_list; ifaca;
		     ifaca = ifaca->aca_next, ip_idx++) {
			if (ip_idx < s_ip_idx)
				continue;
			err = inet6_fill_ifacaddr(skb, ifaca,
						  NETLINK_CB(cb->skb).portid,
						  cb->nlh->nlmsg_seq,
						  RTM_GETANYCAST,
						  NLM_F_MULTI);
			if (err < 0)
				break;
		}
		break;
	default:
		break;
	}
	read_unlock_bh(&idev->lock);
	*p_ip_idx = ip_idx;
	return err;
}

static int inet6_dump_addr(struct sk_buff *skb, struct netlink_callback *cb,
			   enum addr_type_t type)
{
	struct net *net = sock_net(skb->sk);
	int h, s_h;
	int idx, ip_idx;
	int s_idx, s_ip_idx;
	struct net_device *dev;
	struct inet6_dev *idev;
	struct hlist_head *head;

	s_h = cb->args[0];
	s_idx = idx = cb->args[1];
	s_ip_idx = ip_idx = cb->args[2];

	rcu_read_lock();
	cb->seq = atomic_read(&net->ipv6.dev_addr_genid) ^ net->dev_base_seq;
	for (h = s_h; h < NETDEV_HASHENTRIES; h++, s_idx = 0) {
		idx = 0;
		head = &net->dev_index_head[h];
		hlist_for_each_entry_rcu(dev, head, index_hlist) {
			if (idx < s_idx)
				goto cont;
			if (h > s_h || idx > s_idx)
				s_ip_idx = 0;
			ip_idx = 0;
			idev = __in6_dev_get(dev);
			if (!idev)
				goto cont;

			if (in6_dump_addrs(idev, skb, cb, type,
					   s_ip_idx, &ip_idx) < 0)
				goto done;
cont:
			idx++;
		}
	}
done:
	rcu_read_unlock();
	cb->args[0] = h;
	cb->args[1] = idx;
	cb->args[2] = ip_idx;

	return skb->len;
}

static int inet6_dump_ifaddr(struct sk_buff *skb, struct netlink_callback *cb)
{
	enum addr_type_t type = UNICAST_ADDR;

	return inet6_dump_addr(skb, cb, type);
}

static int inet6_dump_ifmcaddr(struct sk_buff *skb, struct netlink_callback *cb)
{
	enum addr_type_t type = MULTICAST_ADDR;

	return inet6_dump_addr(skb, cb, type);
}


static int inet6_dump_ifacaddr(struct sk_buff *skb, struct netlink_callback *cb)
{
	enum addr_type_t type = ANYCAST_ADDR;

	return inet6_dump_addr(skb, cb, type);
}

static int inet6_rtm_getaddr(struct sk_buff *in_skb, struct nlmsghdr *nlh)
{
	struct net *net = sock_net(in_skb->sk);
	struct ifaddrmsg *ifm;
	struct nlattr *tb[IFA_MAX+1];
	struct in6_addr *addr = NULL, *peer;
	struct net_device *dev = NULL;
	struct inet6_ifaddr *ifa;
	struct sk_buff *skb;
	int err;

	err = nlmsg_parse(nlh, sizeof(*ifm), tb, IFA_MAX, ifa_ipv6_policy);
	if (err < 0)
		goto errout;

	addr = extract_addr(tb[IFA_ADDRESS], tb[IFA_LOCAL], &peer);
	if (!addr) {
		err = -EINVAL;
		goto errout;
	}

	ifm = nlmsg_data(nlh);
	if (ifm->ifa_index)
		dev = __dev_get_by_index(net, ifm->ifa_index);

	ifa = ipv6_get_ifaddr(net, addr, dev, 1);
	if (!ifa) {
		err = -EADDRNOTAVAIL;
		goto errout;
	}

	skb = nlmsg_new(inet6_ifaddr_msgsize(), GFP_KERNEL);
	if (!skb) {
		err = -ENOBUFS;
		goto errout_ifa;
	}

	err = inet6_fill_ifaddr(skb, ifa, NETLINK_CB(in_skb).portid,
				nlh->nlmsg_seq, RTM_NEWADDR, 0);
	if (err < 0) {
		/* -EMSGSIZE implies BUG in inet6_ifaddr_msgsize() */
		WARN_ON(err == -EMSGSIZE);
		kfree_skb(skb);
		goto errout_ifa;
	}
	err = rtnl_unicast(skb, net, NETLINK_CB(in_skb).portid);
errout_ifa:
	in6_ifa_put(ifa);
errout:
	return err;
}

static void inet6_ifa_notify(int event, struct inet6_ifaddr *ifa)
{
	struct sk_buff *skb;
	struct net *net = dev_net(ifa->idev->dev);
	int err = -ENOBUFS;

	skb = nlmsg_new(inet6_ifaddr_msgsize(), GFP_ATOMIC);
	if (!skb)
		goto errout;

	err = inet6_fill_ifaddr(skb, ifa, 0, 0, event, 0);
	if (err < 0) {
		/* -EMSGSIZE implies BUG in inet6_ifaddr_msgsize() */
		WARN_ON(err == -EMSGSIZE);
		kfree_skb(skb);
		goto errout;
	}
	rtnl_notify(skb, net, 0, RTNLGRP_IPV6_IFADDR, NULL, GFP_ATOMIC);
	return;
errout:
	if (err < 0)
		rtnl_set_sk_err(net, RTNLGRP_IPV6_IFADDR, err);
}

static inline void ipv6_store_devconf(struct ipv6_devconf *cnf,
				__s32 *array, int bytes)
{
	BUG_ON(bytes < (DEVCONF_MAX * 4));

	memset(array, 0, bytes);
	array[DEVCONF_FORWARDING] = cnf->forwarding;
	array[DEVCONF_HOPLIMIT] = cnf->hop_limit;
	array[DEVCONF_MTU6] = cnf->mtu6;
	array[DEVCONF_ACCEPT_RA] = cnf->accept_ra;
	array[DEVCONF_ACCEPT_REDIRECTS] = cnf->accept_redirects;
	array[DEVCONF_AUTOCONF] = cnf->autoconf;
	array[DEVCONF_DAD_TRANSMITS] = cnf->dad_transmits;
	array[DEVCONF_RTR_SOLICITS] = cnf->rtr_solicits;
	array[DEVCONF_RTR_SOLICIT_INTERVAL] =
		jiffies_to_msecs(cnf->rtr_solicit_interval);
	array[DEVCONF_RTR_SOLICIT_DELAY] =
		jiffies_to_msecs(cnf->rtr_solicit_delay);
	array[DEVCONF_FORCE_MLD_VERSION] = cnf->force_mld_version;
	array[DEVCONF_MLDV1_UNSOLICITED_REPORT_INTERVAL] =
		jiffies_to_msecs(cnf->mldv1_unsolicited_report_interval);
	array[DEVCONF_MLDV2_UNSOLICITED_REPORT_INTERVAL] =
		jiffies_to_msecs(cnf->mldv2_unsolicited_report_interval);
	array[DEVCONF_USE_TEMPADDR] = cnf->use_tempaddr;
	array[DEVCONF_TEMP_VALID_LFT] = cnf->temp_valid_lft;
	array[DEVCONF_TEMP_PREFERED_LFT] = cnf->temp_prefered_lft;
	array[DEVCONF_REGEN_MAX_RETRY] = cnf->regen_max_retry;
	array[DEVCONF_MAX_DESYNC_FACTOR] = cnf->max_desync_factor;
	array[DEVCONF_MAX_ADDRESSES] = cnf->max_addresses;
	array[DEVCONF_ACCEPT_RA_DEFRTR] = cnf->accept_ra_defrtr;
	array[DEVCONF_ACCEPT_RA_MIN_HOP_LIMIT] = cnf->accept_ra_min_hop_limit;
	array[DEVCONF_ACCEPT_RA_PINFO] = cnf->accept_ra_pinfo;
#ifdef CONFIG_IPV6_ROUTER_PREF
	array[DEVCONF_ACCEPT_RA_RTR_PREF] = cnf->accept_ra_rtr_pref;
	array[DEVCONF_RTR_PROBE_INTERVAL] =
		jiffies_to_msecs(cnf->rtr_probe_interval);
#ifdef CONFIG_IPV6_ROUTE_INFO
	array[DEVCONF_ACCEPT_RA_RT_INFO_MAX_PLEN] = cnf->accept_ra_rt_info_max_plen;
#endif
#endif
	array[DEVCONF_PROXY_NDP] = cnf->proxy_ndp;
	array[DEVCONF_ACCEPT_SOURCE_ROUTE] = cnf->accept_source_route;
#ifdef CONFIG_IPV6_OPTIMISTIC_DAD
	array[DEVCONF_OPTIMISTIC_DAD] = cnf->optimistic_dad;
	array[DEVCONF_USE_OPTIMISTIC] = cnf->use_optimistic;
#endif
#ifdef CONFIG_IPV6_MROUTE
	array[DEVCONF_MC_FORWARDING] = cnf->mc_forwarding;
#endif
	array[DEVCONF_DISABLE_IPV6] = cnf->disable_ipv6;
	array[DEVCONF_ACCEPT_DAD] = cnf->accept_dad;
	array[DEVCONF_FORCE_TLLAO] = cnf->force_tllao;
	array[DEVCONF_NDISC_NOTIFY] = cnf->ndisc_notify;
	array[DEVCONF_SUPPRESS_FRAG_NDISC] = cnf->suppress_frag_ndisc;
	array[DEVCONF_ACCEPT_RA_FROM_LOCAL] = cnf->accept_ra_from_local;
	array[DEVCONF_ACCEPT_RA_MTU] = cnf->accept_ra_mtu;
	array[DEVCONF_IGNORE_ROUTES_WITH_LINKDOWN] = cnf->ignore_routes_with_linkdown;
	/* we omit DEVCONF_STABLE_SECRET for now */
	array[DEVCONF_USE_OIF_ADDRS_ONLY] = cnf->use_oif_addrs_only;
}

static inline size_t inet6_ifla6_size(void)
{
	return nla_total_size(4) /* IFLA_INET6_FLAGS */
	     + nla_total_size(sizeof(struct ifla_cacheinfo))
	     + nla_total_size(DEVCONF_MAX * 4) /* IFLA_INET6_CONF */
	     + nla_total_size(IPSTATS_MIB_MAX * 8) /* IFLA_INET6_STATS */
	     + nla_total_size(ICMP6_MIB_MAX * 8) /* IFLA_INET6_ICMP6STATS */
	     + nla_total_size(sizeof(struct in6_addr)); /* IFLA_INET6_TOKEN */
}

static inline size_t inet6_if_nlmsg_size(void)
{
	return NLMSG_ALIGN(sizeof(struct ifinfomsg))
	       + nla_total_size(IFNAMSIZ) /* IFLA_IFNAME */
	       + nla_total_size(MAX_ADDR_LEN) /* IFLA_ADDRESS */
	       + nla_total_size(4) /* IFLA_MTU */
	       + nla_total_size(4) /* IFLA_LINK */
	       + nla_total_size(1) /* IFLA_OPERSTATE */
	       + nla_total_size(inet6_ifla6_size()); /* IFLA_PROTINFO */
}

static inline void __snmp6_fill_statsdev(u64 *stats, atomic_long_t *mib,
				      int items, int bytes)
{
	int i;
	int pad = bytes - sizeof(u64) * items;
	BUG_ON(pad < 0);

	/* Use put_unaligned() because stats may not be aligned for u64. */
	put_unaligned(items, &stats[0]);
	for (i = 1; i < items; i++)
		put_unaligned(atomic_long_read(&mib[i]), &stats[i]);

	memset(&stats[items], 0, pad);
}

static inline void __snmp6_fill_stats64(u64 *stats, void __percpu *mib,
					int bytes, size_t syncpoff)
{
	int i, c;
	u64 buff[IPSTATS_MIB_MAX];
	int pad = bytes - sizeof(u64) * IPSTATS_MIB_MAX;

	BUG_ON(pad < 0);

	memset(buff, 0, sizeof(buff));
	buff[0] = IPSTATS_MIB_MAX;

	for_each_possible_cpu(c) {
		for (i = 1; i < IPSTATS_MIB_MAX; i++)
			buff[i] += snmp_get_cpu_field64(mib, c, i, syncpoff);
	}

	memcpy(stats, buff, IPSTATS_MIB_MAX * sizeof(u64));
	memset(&stats[IPSTATS_MIB_MAX], 0, pad);
}

static void snmp6_fill_stats(u64 *stats, struct inet6_dev *idev, int attrtype,
			     int bytes)
{
	switch (attrtype) {
	case IFLA_INET6_STATS:
		__snmp6_fill_stats64(stats, idev->stats.ipv6, bytes,
				     offsetof(struct ipstats_mib, syncp));
		break;
	case IFLA_INET6_ICMP6STATS:
		__snmp6_fill_statsdev(stats, idev->stats.icmpv6dev->mibs, ICMP6_MIB_MAX, bytes);
		break;
	}
}

static int inet6_fill_ifla6_attrs(struct sk_buff *skb, struct inet6_dev *idev)
{
	struct nlattr *nla;
	struct ifla_cacheinfo ci;

	if (nla_put_u32(skb, IFLA_INET6_FLAGS, idev->if_flags))
		goto nla_put_failure;
	ci.max_reasm_len = IPV6_MAXPLEN;
	ci.tstamp = cstamp_delta(idev->tstamp);
	ci.reachable_time = jiffies_to_msecs(idev->nd_parms->reachable_time);
	ci.retrans_time = jiffies_to_msecs(NEIGH_VAR(idev->nd_parms, RETRANS_TIME));
	if (nla_put(skb, IFLA_INET6_CACHEINFO, sizeof(ci), &ci))
		goto nla_put_failure;
	nla = nla_reserve(skb, IFLA_INET6_CONF, DEVCONF_MAX * sizeof(s32));
	if (!nla)
		goto nla_put_failure;
	ipv6_store_devconf(&idev->cnf, nla_data(nla), nla_len(nla));

	/* XXX - MC not implemented */

	nla = nla_reserve(skb, IFLA_INET6_STATS, IPSTATS_MIB_MAX * sizeof(u64));
	if (!nla)
		goto nla_put_failure;
	snmp6_fill_stats(nla_data(nla), idev, IFLA_INET6_STATS, nla_len(nla));

	nla = nla_reserve(skb, IFLA_INET6_ICMP6STATS, ICMP6_MIB_MAX * sizeof(u64));
	if (!nla)
		goto nla_put_failure;
	snmp6_fill_stats(nla_data(nla), idev, IFLA_INET6_ICMP6STATS, nla_len(nla));

	nla = nla_reserve(skb, IFLA_INET6_TOKEN, sizeof(struct in6_addr));
	if (!nla)
		goto nla_put_failure;

	if (nla_put_u8(skb, IFLA_INET6_ADDR_GEN_MODE, idev->addr_gen_mode))
		goto nla_put_failure;

	read_lock_bh(&idev->lock);
	memcpy(nla_data(nla), idev->token.s6_addr, nla_len(nla));
	read_unlock_bh(&idev->lock);

	return 0;

nla_put_failure:
	return -EMSGSIZE;
}

static size_t inet6_get_link_af_size(const struct net_device *dev)
{
	if (!__in6_dev_get(dev))
		return 0;

	return inet6_ifla6_size();
}

static int inet6_fill_link_af(struct sk_buff *skb, const struct net_device *dev)
{
	struct inet6_dev *idev = __in6_dev_get(dev);

	if (!idev)
		return -ENODATA;

	if (inet6_fill_ifla6_attrs(skb, idev) < 0)
		return -EMSGSIZE;

	return 0;
}

static int inet6_set_iftoken(struct inet6_dev *idev, struct in6_addr *token)
{
	struct inet6_ifaddr *ifp;
	struct net_device *dev = idev->dev;
	bool update_rs = false;
	struct in6_addr ll_addr;

	ASSERT_RTNL();

	if (!token)
		return -EINVAL;
	if (ipv6_addr_any(token))
		return -EINVAL;
	if (dev->flags & (IFF_LOOPBACK | IFF_NOARP))
		return -EINVAL;
	if (!ipv6_accept_ra(idev))
		return -EINVAL;
	if (idev->cnf.rtr_solicits <= 0)
		return -EINVAL;

	write_lock_bh(&idev->lock);

	BUILD_BUG_ON(sizeof(token->s6_addr) != 16);
	memcpy(idev->token.s6_addr + 8, token->s6_addr + 8, 8);

	write_unlock_bh(&idev->lock);

	if (!idev->dead && (idev->if_flags & IF_READY) &&
	    !ipv6_get_lladdr(dev, &ll_addr, IFA_F_TENTATIVE |
			     IFA_F_OPTIMISTIC)) {

		/* If we're not ready, then normal ifup will take care
		 * of this. Otherwise, we need to request our rs here.
		 */
		ndisc_send_rs(dev, &ll_addr, &in6addr_linklocal_allrouters);
		update_rs = true;
	}

	write_lock_bh(&idev->lock);

	if (update_rs) {
		idev->if_flags |= IF_RS_SENT;
		idev->rs_probes = 1;
		addrconf_mod_rs_timer(idev, idev->cnf.rtr_solicit_interval);
	}

	/* Well, that's kinda nasty ... */
	list_for_each_entry(ifp, &idev->addr_list, if_list) {
		spin_lock(&ifp->lock);
		if (ifp->tokenized) {
			ifp->valid_lft = 0;
			ifp->prefered_lft = 0;
		}
		spin_unlock(&ifp->lock);
	}

	write_unlock_bh(&idev->lock);
	inet6_ifinfo_notify(RTM_NEWLINK, idev);
	addrconf_verify_rtnl();
	return 0;
}

static const struct nla_policy inet6_af_policy[IFLA_INET6_MAX + 1] = {
	[IFLA_INET6_ADDR_GEN_MODE]	= { .type = NLA_U8 },
	[IFLA_INET6_TOKEN]		= { .len = sizeof(struct in6_addr) },
};

static int inet6_validate_link_af(const struct net_device *dev,
				  const struct nlattr *nla)
{
	struct nlattr *tb[IFLA_INET6_MAX + 1];

	if (dev && !__in6_dev_get(dev))
		return -EAFNOSUPPORT;

	return nla_parse_nested(tb, IFLA_INET6_MAX, nla, inet6_af_policy);
}

static int inet6_set_link_af(struct net_device *dev, const struct nlattr *nla)
{
	int err = -EINVAL;
	struct inet6_dev *idev = __in6_dev_get(dev);
	struct nlattr *tb[IFLA_INET6_MAX + 1];

	if (!idev)
		return -EAFNOSUPPORT;

	if (nla_parse_nested(tb, IFLA_INET6_MAX, nla, NULL) < 0)
		BUG();

	if (tb[IFLA_INET6_TOKEN]) {
		err = inet6_set_iftoken(idev, nla_data(tb[IFLA_INET6_TOKEN]));
		if (err)
			return err;
	}

	if (tb[IFLA_INET6_ADDR_GEN_MODE]) {
		u8 mode = nla_get_u8(tb[IFLA_INET6_ADDR_GEN_MODE]);

		if (mode != IN6_ADDR_GEN_MODE_EUI64 &&
		    mode != IN6_ADDR_GEN_MODE_NONE &&
		    mode != IN6_ADDR_GEN_MODE_STABLE_PRIVACY)
			return -EINVAL;

		if (mode == IN6_ADDR_GEN_MODE_STABLE_PRIVACY &&
		    !idev->cnf.stable_secret.initialized &&
		    !dev_net(dev)->ipv6.devconf_dflt->stable_secret.initialized)
			return -EINVAL;

		idev->addr_gen_mode = mode;
		err = 0;
	}

	return err;
}

static int inet6_fill_ifinfo(struct sk_buff *skb, struct inet6_dev *idev,
			     u32 portid, u32 seq, int event, unsigned int flags)
{
	struct net_device *dev = idev->dev;
	struct ifinfomsg *hdr;
	struct nlmsghdr *nlh;
	void *protoinfo;

	nlh = nlmsg_put(skb, portid, seq, event, sizeof(*hdr), flags);
	if (!nlh)
		return -EMSGSIZE;

	hdr = nlmsg_data(nlh);
	hdr->ifi_family = AF_INET6;
	hdr->__ifi_pad = 0;
	hdr->ifi_type = dev->type;
	hdr->ifi_index = dev->ifindex;
	hdr->ifi_flags = dev_get_flags(dev);
	hdr->ifi_change = 0;

	if (nla_put_string(skb, IFLA_IFNAME, dev->name) ||
	    (dev->addr_len &&
	     nla_put(skb, IFLA_ADDRESS, dev->addr_len, dev->dev_addr)) ||
	    nla_put_u32(skb, IFLA_MTU, dev->mtu) ||
	    (dev->ifindex != dev_get_iflink(dev) &&
	     nla_put_u32(skb, IFLA_LINK, dev_get_iflink(dev))) ||
	    nla_put_u8(skb, IFLA_OPERSTATE,
		       netif_running(dev) ? dev->operstate : IF_OPER_DOWN))
		goto nla_put_failure;
	protoinfo = nla_nest_start(skb, IFLA_PROTINFO);
	if (!protoinfo)
		goto nla_put_failure;

	if (inet6_fill_ifla6_attrs(skb, idev) < 0)
		goto nla_put_failure;

	nla_nest_end(skb, protoinfo);
	nlmsg_end(skb, nlh);
	return 0;

nla_put_failure:
	nlmsg_cancel(skb, nlh);
	return -EMSGSIZE;
}

static int inet6_dump_ifinfo(struct sk_buff *skb, struct netlink_callback *cb)
{
	struct net *net = sock_net(skb->sk);
	int h, s_h;
	int idx = 0, s_idx;
	struct net_device *dev;
	struct inet6_dev *idev;
	struct hlist_head *head;

	s_h = cb->args[0];
	s_idx = cb->args[1];

	rcu_read_lock();
	for (h = s_h; h < NETDEV_HASHENTRIES; h++, s_idx = 0) {
		idx = 0;
		head = &net->dev_index_head[h];
		hlist_for_each_entry_rcu(dev, head, index_hlist) {
			if (idx < s_idx)
				goto cont;
			idev = __in6_dev_get(dev);
			if (!idev)
				goto cont;
			if (inet6_fill_ifinfo(skb, idev,
					      NETLINK_CB(cb->skb).portid,
					      cb->nlh->nlmsg_seq,
					      RTM_NEWLINK, NLM_F_MULTI) < 0)
				goto out;
cont:
			idx++;
		}
	}
out:
	rcu_read_unlock();
	cb->args[1] = idx;
	cb->args[0] = h;

	return skb->len;
}

void inet6_ifinfo_notify(int event, struct inet6_dev *idev)
{
	struct sk_buff *skb;
	struct net *net = dev_net(idev->dev);
	int err = -ENOBUFS;

	skb = nlmsg_new(inet6_if_nlmsg_size(), GFP_ATOMIC);
	if (!skb)
		goto errout;

	err = inet6_fill_ifinfo(skb, idev, 0, 0, event, 0);
	if (err < 0) {
		/* -EMSGSIZE implies BUG in inet6_if_nlmsg_size() */
		WARN_ON(err == -EMSGSIZE);
		kfree_skb(skb);
		goto errout;
	}
	rtnl_notify(skb, net, 0, RTNLGRP_IPV6_IFINFO, NULL, GFP_ATOMIC);
	return;
errout:
	if (err < 0)
		rtnl_set_sk_err(net, RTNLGRP_IPV6_IFINFO, err);
}

static inline size_t inet6_prefix_nlmsg_size(void)
{
	return NLMSG_ALIGN(sizeof(struct prefixmsg))
	       + nla_total_size(sizeof(struct in6_addr))
	       + nla_total_size(sizeof(struct prefix_cacheinfo));
}

static int inet6_fill_prefix(struct sk_buff *skb, struct inet6_dev *idev,
			     struct prefix_info *pinfo, u32 portid, u32 seq,
			     int event, unsigned int flags)
{
	struct prefixmsg *pmsg;
	struct nlmsghdr *nlh;
	struct prefix_cacheinfo	ci;

	nlh = nlmsg_put(skb, portid, seq, event, sizeof(*pmsg), flags);
	if (!nlh)
		return -EMSGSIZE;

	pmsg = nlmsg_data(nlh);
	pmsg->prefix_family = AF_INET6;
	pmsg->prefix_pad1 = 0;
	pmsg->prefix_pad2 = 0;
	pmsg->prefix_ifindex = idev->dev->ifindex;
	pmsg->prefix_len = pinfo->prefix_len;
	pmsg->prefix_type = pinfo->type;
	pmsg->prefix_pad3 = 0;
	pmsg->prefix_flags = 0;
	if (pinfo->onlink)
		pmsg->prefix_flags |= IF_PREFIX_ONLINK;
	if (pinfo->autoconf)
		pmsg->prefix_flags |= IF_PREFIX_AUTOCONF;

	if (nla_put(skb, PREFIX_ADDRESS, sizeof(pinfo->prefix), &pinfo->prefix))
		goto nla_put_failure;
	ci.preferred_time = ntohl(pinfo->prefered);
	ci.valid_time = ntohl(pinfo->valid);
	if (nla_put(skb, PREFIX_CACHEINFO, sizeof(ci), &ci))
		goto nla_put_failure;
	nlmsg_end(skb, nlh);
	return 0;

nla_put_failure:
	nlmsg_cancel(skb, nlh);
	return -EMSGSIZE;
}

static void inet6_prefix_notify(int event, struct inet6_dev *idev,
			 struct prefix_info *pinfo)
{
	struct sk_buff *skb;
	struct net *net = dev_net(idev->dev);
	int err = -ENOBUFS;

	skb = nlmsg_new(inet6_prefix_nlmsg_size(), GFP_ATOMIC);
	if (!skb)
		goto errout;

	err = inet6_fill_prefix(skb, idev, pinfo, 0, 0, event, 0);
	if (err < 0) {
		/* -EMSGSIZE implies BUG in inet6_prefix_nlmsg_size() */
		WARN_ON(err == -EMSGSIZE);
		kfree_skb(skb);
		goto errout;
	}
	rtnl_notify(skb, net, 0, RTNLGRP_IPV6_PREFIX, NULL, GFP_ATOMIC);
	return;
errout:
	if (err < 0)
		rtnl_set_sk_err(net, RTNLGRP_IPV6_PREFIX, err);
}

static void __ipv6_ifa_notify(int event, struct inet6_ifaddr *ifp)
{
	struct net *net = dev_net(ifp->idev->dev);

	if (event)
		ASSERT_RTNL();

	inet6_ifa_notify(event ? : RTM_NEWADDR, ifp);

	switch (event) {
	case RTM_NEWADDR:
		/*
		 * If the address was optimistic
		 * we inserted the route at the start of
		 * our DAD process, so we don't need
		 * to do it again
		 */
		if (!(ifp->rt->rt6i_node))
			ip6_ins_rt(ifp->rt);
		if (ifp->idev->cnf.forwarding)
			addrconf_join_anycast(ifp);
		if (!ipv6_addr_any(&ifp->peer_addr))
			addrconf_prefix_route(&ifp->peer_addr, 128,
					      ifp->idev->dev, 0, 0);
		break;
	case RTM_DELADDR:
		if (ifp->idev->cnf.forwarding)
			addrconf_leave_anycast(ifp);
		addrconf_leave_solict(ifp->idev, &ifp->addr);
		if (!ipv6_addr_any(&ifp->peer_addr)) {
			struct rt6_info *rt;

			rt = addrconf_get_prefix_route(&ifp->peer_addr, 128,
						       ifp->idev->dev, 0, 0);
			if (rt && ip6_del_rt(rt))
				dst_free(&rt->dst);
		}
		dst_hold(&ifp->rt->dst);

		if (ip6_del_rt(ifp->rt))
			dst_free(&ifp->rt->dst);

		rt_genid_bump_ipv6(net);
		break;
	}
	atomic_inc(&net->ipv6.dev_addr_genid);
}

static void ipv6_ifa_notify(int event, struct inet6_ifaddr *ifp)
{
	rcu_read_lock_bh();
	if (likely(ifp->idev->dead == 0))
		__ipv6_ifa_notify(event, ifp);
	rcu_read_unlock_bh();
}

#ifdef CONFIG_SYSCTL

static
int addrconf_sysctl_forward(struct ctl_table *ctl, int write,
			   void __user *buffer, size_t *lenp, loff_t *ppos)
{
	int *valp = ctl->data;
	int val = *valp;
	loff_t pos = *ppos;
	struct ctl_table lctl;
	int ret;

	/*
	 * ctl->data points to idev->cnf.forwarding, we should
	 * not modify it until we get the rtnl lock.
	 */
	lctl = *ctl;
	lctl.data = &val;

	ret = proc_dointvec(&lctl, write, buffer, lenp, ppos);

	if (write)
		ret = addrconf_fixup_forwarding(ctl, valp, val);
	if (ret)
		*ppos = pos;
	return ret;
}

static
int addrconf_sysctl_mtu(struct ctl_table *ctl, int write,
			void __user *buffer, size_t *lenp, loff_t *ppos)
{
	struct inet6_dev *idev = ctl->extra1;
	int min_mtu = IPV6_MIN_MTU;
	struct ctl_table lctl;

	lctl = *ctl;
	lctl.extra1 = &min_mtu;
	lctl.extra2 = idev ? &idev->dev->mtu : NULL;

	return proc_dointvec_minmax(&lctl, write, buffer, lenp, ppos);
}

static void dev_disable_change(struct inet6_dev *idev)
{
	struct netdev_notifier_info info;

	if (!idev || !idev->dev)
		return;

	netdev_notifier_info_init(&info, idev->dev);
	if (idev->cnf.disable_ipv6)
		addrconf_notify(NULL, NETDEV_DOWN, &info);
	else
		addrconf_notify(NULL, NETDEV_UP, &info);
}

static void addrconf_disable_change(struct net *net, __s32 newf)
{
	struct net_device *dev;
	struct inet6_dev *idev;

	rcu_read_lock();
	for_each_netdev_rcu(net, dev) {
		idev = __in6_dev_get(dev);
		if (idev) {
			int changed = (!idev->cnf.disable_ipv6) ^ (!newf);
			idev->cnf.disable_ipv6 = newf;
			if (changed)
				dev_disable_change(idev);
		}
	}
	rcu_read_unlock();
}

static int addrconf_disable_ipv6(struct ctl_table *table, int *p, int newf)
{
	struct net *net;
	int old;

	if (!rtnl_trylock())
		return restart_syscall();

	net = (struct net *)table->extra2;
	old = *p;
	*p = newf;

	if (p == &net->ipv6.devconf_dflt->disable_ipv6) {
		rtnl_unlock();
		return 0;
	}

	if (p == &net->ipv6.devconf_all->disable_ipv6) {
		net->ipv6.devconf_dflt->disable_ipv6 = newf;
		addrconf_disable_change(net, newf);
	} else if ((!newf) ^ (!old))
		dev_disable_change((struct inet6_dev *)table->extra1);

	rtnl_unlock();
	return 0;
}

static
int addrconf_sysctl_disable(struct ctl_table *ctl, int write,
			    void __user *buffer, size_t *lenp, loff_t *ppos)
{
	int *valp = ctl->data;
	int val = *valp;
	loff_t pos = *ppos;
	struct ctl_table lctl;
	int ret;

	/*
	 * ctl->data points to idev->cnf.disable_ipv6, we should
	 * not modify it until we get the rtnl lock.
	 */
	lctl = *ctl;
	lctl.data = &val;

	ret = proc_dointvec(&lctl, write, buffer, lenp, ppos);

	if (write)
		ret = addrconf_disable_ipv6(ctl, valp, val);
	if (ret)
		*ppos = pos;
	return ret;
}

static
int addrconf_sysctl_proxy_ndp(struct ctl_table *ctl, int write,
			      void __user *buffer, size_t *lenp, loff_t *ppos)
{
	int *valp = ctl->data;
	int ret;
	int old, new;

	old = *valp;
	ret = proc_dointvec(ctl, write, buffer, lenp, ppos);
	new = *valp;

	if (write && old != new) {
		struct net *net = ctl->extra2;

		if (!rtnl_trylock())
			return restart_syscall();

		if (valp == &net->ipv6.devconf_dflt->proxy_ndp)
			inet6_netconf_notify_devconf(net, NETCONFA_PROXY_NEIGH,
						     NETCONFA_IFINDEX_DEFAULT,
						     net->ipv6.devconf_dflt);
		else if (valp == &net->ipv6.devconf_all->proxy_ndp)
			inet6_netconf_notify_devconf(net, NETCONFA_PROXY_NEIGH,
						     NETCONFA_IFINDEX_ALL,
						     net->ipv6.devconf_all);
		else {
			struct inet6_dev *idev = ctl->extra1;

			inet6_netconf_notify_devconf(net, NETCONFA_PROXY_NEIGH,
						     idev->dev->ifindex,
						     &idev->cnf);
		}
		rtnl_unlock();
	}

	return ret;
}

static int addrconf_sysctl_stable_secret(struct ctl_table *ctl, int write,
					 void __user *buffer, size_t *lenp,
					 loff_t *ppos)
{
	int err;
	struct in6_addr addr;
	char str[IPV6_MAX_STRLEN];
	struct ctl_table lctl = *ctl;
	struct net *net = ctl->extra2;
	struct ipv6_stable_secret *secret = ctl->data;

	if (&net->ipv6.devconf_all->stable_secret == ctl->data)
		return -EIO;

	lctl.maxlen = IPV6_MAX_STRLEN;
	lctl.data = str;

	if (!rtnl_trylock())
		return restart_syscall();

	if (!write && !secret->initialized) {
		err = -EIO;
		goto out;
	}

	if (!write) {
		err = snprintf(str, sizeof(str), "%pI6",
			       &secret->secret);
		if (err >= sizeof(str)) {
			err = -EIO;
			goto out;
		}
	}

	err = proc_dostring(&lctl, write, buffer, lenp, ppos);
	if (err || !write)
		goto out;

	if (in6_pton(str, -1, addr.in6_u.u6_addr8, -1, NULL) != 1) {
		err = -EIO;
		goto out;
	}

	secret->initialized = true;
	secret->secret = addr;

	if (&net->ipv6.devconf_dflt->stable_secret == ctl->data) {
		struct net_device *dev;

		for_each_netdev(net, dev) {
			struct inet6_dev *idev = __in6_dev_get(dev);

			if (idev) {
				idev->addr_gen_mode =
					IN6_ADDR_GEN_MODE_STABLE_PRIVACY;
			}
		}
	} else {
		struct inet6_dev *idev = ctl->extra1;

		idev->addr_gen_mode = IN6_ADDR_GEN_MODE_STABLE_PRIVACY;
	}

out:
	rtnl_unlock();

	return err;
}

static
int addrconf_sysctl_ignore_routes_with_linkdown(struct ctl_table *ctl,
						int write,
						void __user *buffer,
						size_t *lenp,
						loff_t *ppos)
{
	int *valp = ctl->data;
	int val = *valp;
	loff_t pos = *ppos;
	struct ctl_table lctl;
	int ret;

	/* ctl->data points to idev->cnf.ignore_routes_when_linkdown
	 * we should not modify it until we get the rtnl lock.
	 */
	lctl = *ctl;
	lctl.data = &val;

	ret = proc_dointvec(&lctl, write, buffer, lenp, ppos);

	if (write)
		ret = addrconf_fixup_linkdown(ctl, valp, val);
	if (ret)
		*ppos = pos;
	return ret;
}

static struct addrconf_sysctl_table
{
	struct ctl_table_header *sysctl_header;
	struct ctl_table addrconf_vars[DEVCONF_MAX+1];
} addrconf_sysctl __read_mostly = {
	.sysctl_header = NULL,
	.addrconf_vars = {
		{
			.procname	= "forwarding",
			.data		= &ipv6_devconf.forwarding,
			.maxlen		= sizeof(int),
			.mode		= 0644,
			.proc_handler	= addrconf_sysctl_forward,
		},
		{
			.procname	= "hop_limit",
			.data		= &ipv6_devconf.hop_limit,
			.maxlen		= sizeof(int),
			.mode		= 0644,
			.proc_handler	= proc_dointvec,
		},
		{
			.procname	= "mtu",
			.data		= &ipv6_devconf.mtu6,
			.maxlen		= sizeof(int),
			.mode		= 0644,
			.proc_handler	= addrconf_sysctl_mtu,
		},
		{
			.procname	= "accept_ra",
			.data		= &ipv6_devconf.accept_ra,
			.maxlen		= sizeof(int),
			.mode		= 0644,
			.proc_handler	= proc_dointvec,
		},
		{
			.procname	= "accept_redirects",
			.data		= &ipv6_devconf.accept_redirects,
			.maxlen		= sizeof(int),
			.mode		= 0644,
			.proc_handler	= proc_dointvec,
		},
		{
			.procname	= "autoconf",
			.data		= &ipv6_devconf.autoconf,
			.maxlen		= sizeof(int),
			.mode		= 0644,
			.proc_handler	= proc_dointvec,
		},
		{
			.procname	= "dad_transmits",
			.data		= &ipv6_devconf.dad_transmits,
			.maxlen		= sizeof(int),
			.mode		= 0644,
			.proc_handler	= proc_dointvec,
		},
		{
			.procname	= "router_solicitations",
			.data		= &ipv6_devconf.rtr_solicits,
			.maxlen		= sizeof(int),
			.mode		= 0644,
			.proc_handler	= proc_dointvec,
		},
		{
			.procname	= "router_solicitation_interval",
			.data		= &ipv6_devconf.rtr_solicit_interval,
			.maxlen		= sizeof(int),
			.mode		= 0644,
			.proc_handler	= proc_dointvec_jiffies,
		},
		{
			.procname	= "router_solicitation_delay",
			.data		= &ipv6_devconf.rtr_solicit_delay,
			.maxlen		= sizeof(int),
			.mode		= 0644,
			.proc_handler	= proc_dointvec_jiffies,
		},
		{
			.procname	= "force_mld_version",
			.data		= &ipv6_devconf.force_mld_version,
			.maxlen		= sizeof(int),
			.mode		= 0644,
			.proc_handler	= proc_dointvec,
		},
		{
			.procname	= "mldv1_unsolicited_report_interval",
			.data		=
				&ipv6_devconf.mldv1_unsolicited_report_interval,
			.maxlen		= sizeof(int),
			.mode		= 0644,
			.proc_handler	= proc_dointvec_ms_jiffies,
		},
		{
			.procname	= "mldv2_unsolicited_report_interval",
			.data		=
				&ipv6_devconf.mldv2_unsolicited_report_interval,
			.maxlen		= sizeof(int),
			.mode		= 0644,
			.proc_handler	= proc_dointvec_ms_jiffies,
		},
		{
			.procname	= "use_tempaddr",
			.data		= &ipv6_devconf.use_tempaddr,
			.maxlen		= sizeof(int),
			.mode		= 0644,
			.proc_handler	= proc_dointvec,
		},
		{
			.procname	= "temp_valid_lft",
			.data		= &ipv6_devconf.temp_valid_lft,
			.maxlen		= sizeof(int),
			.mode		= 0644,
			.proc_handler	= proc_dointvec,
		},
		{
			.procname	= "temp_prefered_lft",
			.data		= &ipv6_devconf.temp_prefered_lft,
			.maxlen		= sizeof(int),
			.mode		= 0644,
			.proc_handler	= proc_dointvec,
		},
		{
			.procname	= "regen_max_retry",
			.data		= &ipv6_devconf.regen_max_retry,
			.maxlen		= sizeof(int),
			.mode		= 0644,
			.proc_handler	= proc_dointvec,
		},
		{
			.procname	= "max_desync_factor",
			.data		= &ipv6_devconf.max_desync_factor,
			.maxlen		= sizeof(int),
			.mode		= 0644,
			.proc_handler	= proc_dointvec,
		},
		{
			.procname	= "max_addresses",
			.data		= &ipv6_devconf.max_addresses,
			.maxlen		= sizeof(int),
			.mode		= 0644,
			.proc_handler	= proc_dointvec,
		},
		{
			.procname	= "accept_ra_defrtr",
			.data		= &ipv6_devconf.accept_ra_defrtr,
			.maxlen		= sizeof(int),
			.mode		= 0644,
			.proc_handler	= proc_dointvec,
		},
		{
			.procname	= "accept_ra_min_hop_limit",
			.data		= &ipv6_devconf.accept_ra_min_hop_limit,
			.maxlen		= sizeof(int),
			.mode		= 0644,
			.proc_handler	= proc_dointvec,
		},
		{
			.procname	= "accept_ra_pinfo",
			.data		= &ipv6_devconf.accept_ra_pinfo,
			.maxlen		= sizeof(int),
			.mode		= 0644,
			.proc_handler	= proc_dointvec,
		},
#ifdef CONFIG_IPV6_ROUTER_PREF
		{
			.procname	= "accept_ra_rtr_pref",
			.data		= &ipv6_devconf.accept_ra_rtr_pref,
			.maxlen		= sizeof(int),
			.mode		= 0644,
			.proc_handler	= proc_dointvec,
		},
		{
			.procname	= "router_probe_interval",
			.data		= &ipv6_devconf.rtr_probe_interval,
			.maxlen		= sizeof(int),
			.mode		= 0644,
			.proc_handler	= proc_dointvec_jiffies,
		},
#ifdef CONFIG_IPV6_ROUTE_INFO
		{
			.procname	= "accept_ra_rt_info_max_plen",
			.data		= &ipv6_devconf.accept_ra_rt_info_max_plen,
			.maxlen		= sizeof(int),
			.mode		= 0644,
			.proc_handler	= proc_dointvec,
		},
#endif
#endif
		{
			.procname	= "proxy_ndp",
			.data		= &ipv6_devconf.proxy_ndp,
			.maxlen		= sizeof(int),
			.mode		= 0644,
			.proc_handler	= addrconf_sysctl_proxy_ndp,
		},
		{
			.procname	= "accept_source_route",
			.data		= &ipv6_devconf.accept_source_route,
			.maxlen		= sizeof(int),
			.mode		= 0644,
			.proc_handler	= proc_dointvec,
		},
#ifdef CONFIG_IPV6_OPTIMISTIC_DAD
		{
			.procname       = "optimistic_dad",
			.data           = &ipv6_devconf.optimistic_dad,
			.maxlen         = sizeof(int),
			.mode           = 0644,
			.proc_handler   = proc_dointvec,

		},
		{
			.procname       = "use_optimistic",
			.data           = &ipv6_devconf.use_optimistic,
			.maxlen         = sizeof(int),
			.mode           = 0644,
			.proc_handler   = proc_dointvec,

		},
#endif
#ifdef CONFIG_IPV6_MROUTE
		{
			.procname	= "mc_forwarding",
			.data		= &ipv6_devconf.mc_forwarding,
			.maxlen		= sizeof(int),
			.mode		= 0444,
			.proc_handler	= proc_dointvec,
		},
#endif
		{
			.procname	= "disable_ipv6",
			.data		= &ipv6_devconf.disable_ipv6,
			.maxlen		= sizeof(int),
			.mode		= 0644,
			.proc_handler	= addrconf_sysctl_disable,
		},
		{
			.procname	= "accept_dad",
			.data		= &ipv6_devconf.accept_dad,
			.maxlen		= sizeof(int),
			.mode		= 0644,
			.proc_handler	= proc_dointvec,
		},
		{
			.procname       = "force_tllao",
			.data           = &ipv6_devconf.force_tllao,
			.maxlen         = sizeof(int),
			.mode           = 0644,
			.proc_handler   = proc_dointvec
		},
		{
			.procname       = "ndisc_notify",
			.data           = &ipv6_devconf.ndisc_notify,
			.maxlen         = sizeof(int),
			.mode           = 0644,
			.proc_handler   = proc_dointvec
		},
		{
			.procname	= "suppress_frag_ndisc",
			.data		= &ipv6_devconf.suppress_frag_ndisc,
			.maxlen		= sizeof(int),
			.mode		= 0644,
			.proc_handler	= proc_dointvec
		},
		{
			.procname	= "accept_ra_from_local",
			.data		= &ipv6_devconf.accept_ra_from_local,
			.maxlen		= sizeof(int),
			.mode		= 0644,
			.proc_handler	= proc_dointvec,
		},
		{
			.procname	= "accept_ra_mtu",
			.data		= &ipv6_devconf.accept_ra_mtu,
			.maxlen		= sizeof(int),
			.mode		= 0644,
			.proc_handler	= proc_dointvec,
		},
		{
			.procname	= "stable_secret",
			.data		= &ipv6_devconf.stable_secret,
			.maxlen		= IPV6_MAX_STRLEN,
			.mode		= 0600,
			.proc_handler	= addrconf_sysctl_stable_secret,
		},
		{
			.procname       = "use_oif_addrs_only",
			.data           = &ipv6_devconf.use_oif_addrs_only,
			.maxlen         = sizeof(int),
			.mode           = 0644,
			.proc_handler   = proc_dointvec,
<<<<<<< HEAD

=======
		},
		{
			.procname	= "ignore_routes_with_linkdown",
			.data		= &ipv6_devconf.ignore_routes_with_linkdown,
			.maxlen		= sizeof(int),
			.mode		= 0644,
			.proc_handler	= addrconf_sysctl_ignore_routes_with_linkdown,
>>>>>>> 807249d3
		},
		{
			/* sentinel */
		}
	},
};

static int __addrconf_sysctl_register(struct net *net, char *dev_name,
		struct inet6_dev *idev, struct ipv6_devconf *p)
{
	int i;
	struct addrconf_sysctl_table *t;
	char path[sizeof("net/ipv6/conf/") + IFNAMSIZ];

	t = kmemdup(&addrconf_sysctl, sizeof(*t), GFP_KERNEL);
	if (!t)
		goto out;

	for (i = 0; t->addrconf_vars[i].data; i++) {
		t->addrconf_vars[i].data += (char *)p - (char *)&ipv6_devconf;
		t->addrconf_vars[i].extra1 = idev; /* embedded; no ref */
		t->addrconf_vars[i].extra2 = net;
	}

	snprintf(path, sizeof(path), "net/ipv6/conf/%s", dev_name);

	t->sysctl_header = register_net_sysctl(net, path, t->addrconf_vars);
	if (!t->sysctl_header)
		goto free;

	p->sysctl = t;
	return 0;

free:
	kfree(t);
out:
	return -ENOBUFS;
}

static void __addrconf_sysctl_unregister(struct ipv6_devconf *p)
{
	struct addrconf_sysctl_table *t;

	if (!p->sysctl)
		return;

	t = p->sysctl;
	p->sysctl = NULL;
	unregister_net_sysctl_table(t->sysctl_header);
	kfree(t);
}

static int addrconf_sysctl_register(struct inet6_dev *idev)
{
	int err;

	if (!sysctl_dev_name_is_allowed(idev->dev->name))
		return -EINVAL;

	err = neigh_sysctl_register(idev->dev, idev->nd_parms,
				    &ndisc_ifinfo_sysctl_change);
	if (err)
		return err;
	err = __addrconf_sysctl_register(dev_net(idev->dev), idev->dev->name,
					 idev, &idev->cnf);
	if (err)
		neigh_sysctl_unregister(idev->nd_parms);

	return err;
}

static void addrconf_sysctl_unregister(struct inet6_dev *idev)
{
	__addrconf_sysctl_unregister(&idev->cnf);
	neigh_sysctl_unregister(idev->nd_parms);
}


#endif

static int __net_init addrconf_init_net(struct net *net)
{
	int err = -ENOMEM;
	struct ipv6_devconf *all, *dflt;

	all = kmemdup(&ipv6_devconf, sizeof(ipv6_devconf), GFP_KERNEL);
	if (!all)
		goto err_alloc_all;

	dflt = kmemdup(&ipv6_devconf_dflt, sizeof(ipv6_devconf_dflt), GFP_KERNEL);
	if (!dflt)
		goto err_alloc_dflt;

	/* these will be inherited by all namespaces */
	dflt->autoconf = ipv6_defaults.autoconf;
	dflt->disable_ipv6 = ipv6_defaults.disable_ipv6;

	dflt->stable_secret.initialized = false;
	all->stable_secret.initialized = false;

	net->ipv6.devconf_all = all;
	net->ipv6.devconf_dflt = dflt;

#ifdef CONFIG_SYSCTL
	err = __addrconf_sysctl_register(net, "all", NULL, all);
	if (err < 0)
		goto err_reg_all;

	err = __addrconf_sysctl_register(net, "default", NULL, dflt);
	if (err < 0)
		goto err_reg_dflt;
#endif
	return 0;

#ifdef CONFIG_SYSCTL
err_reg_dflt:
	__addrconf_sysctl_unregister(all);
err_reg_all:
	kfree(dflt);
#endif
err_alloc_dflt:
	kfree(all);
err_alloc_all:
	return err;
}

static void __net_exit addrconf_exit_net(struct net *net)
{
#ifdef CONFIG_SYSCTL
	__addrconf_sysctl_unregister(net->ipv6.devconf_dflt);
	__addrconf_sysctl_unregister(net->ipv6.devconf_all);
#endif
	kfree(net->ipv6.devconf_dflt);
	kfree(net->ipv6.devconf_all);
}

static struct pernet_operations addrconf_ops = {
	.init = addrconf_init_net,
	.exit = addrconf_exit_net,
};

static struct rtnl_af_ops inet6_ops __read_mostly = {
	.family		  = AF_INET6,
	.fill_link_af	  = inet6_fill_link_af,
	.get_link_af_size = inet6_get_link_af_size,
	.validate_link_af = inet6_validate_link_af,
	.set_link_af	  = inet6_set_link_af,
};

/*
 *	Init / cleanup code
 */

int __init addrconf_init(void)
{
	struct inet6_dev *idev;
	int i, err;

	err = ipv6_addr_label_init();
	if (err < 0) {
		pr_crit("%s: cannot initialize default policy table: %d\n",
			__func__, err);
		goto out;
	}

	err = register_pernet_subsys(&addrconf_ops);
	if (err < 0)
		goto out_addrlabel;

	addrconf_wq = create_workqueue("ipv6_addrconf");
	if (!addrconf_wq) {
		err = -ENOMEM;
		goto out_nowq;
	}

	/* The addrconf netdev notifier requires that loopback_dev
	 * has it's ipv6 private information allocated and setup
	 * before it can bring up and give link-local addresses
	 * to other devices which are up.
	 *
	 * Unfortunately, loopback_dev is not necessarily the first
	 * entry in the global dev_base list of net devices.  In fact,
	 * it is likely to be the very last entry on that list.
	 * So this causes the notifier registry below to try and
	 * give link-local addresses to all devices besides loopback_dev
	 * first, then loopback_dev, which cases all the non-loopback_dev
	 * devices to fail to get a link-local address.
	 *
	 * So, as a temporary fix, allocate the ipv6 structure for
	 * loopback_dev first by hand.
	 * Longer term, all of the dependencies ipv6 has upon the loopback
	 * device and it being up should be removed.
	 */
	rtnl_lock();
	idev = ipv6_add_dev(init_net.loopback_dev);
	rtnl_unlock();
	if (IS_ERR(idev)) {
		err = PTR_ERR(idev);
		goto errlo;
	}

	for (i = 0; i < IN6_ADDR_HSIZE; i++)
		INIT_HLIST_HEAD(&inet6_addr_lst[i]);

	register_netdevice_notifier(&ipv6_dev_notf);

	addrconf_verify();

	rtnl_af_register(&inet6_ops);

	err = __rtnl_register(PF_INET6, RTM_GETLINK, NULL, inet6_dump_ifinfo,
			      NULL);
	if (err < 0)
		goto errout;

	/* Only the first call to __rtnl_register can fail */
	__rtnl_register(PF_INET6, RTM_NEWADDR, inet6_rtm_newaddr, NULL, NULL);
	__rtnl_register(PF_INET6, RTM_DELADDR, inet6_rtm_deladdr, NULL, NULL);
	__rtnl_register(PF_INET6, RTM_GETADDR, inet6_rtm_getaddr,
			inet6_dump_ifaddr, NULL);
	__rtnl_register(PF_INET6, RTM_GETMULTICAST, NULL,
			inet6_dump_ifmcaddr, NULL);
	__rtnl_register(PF_INET6, RTM_GETANYCAST, NULL,
			inet6_dump_ifacaddr, NULL);
	__rtnl_register(PF_INET6, RTM_GETNETCONF, inet6_netconf_get_devconf,
			inet6_netconf_dump_devconf, NULL);

	ipv6_addr_label_rtnl_register();

	return 0;
errout:
	rtnl_af_unregister(&inet6_ops);
	unregister_netdevice_notifier(&ipv6_dev_notf);
errlo:
	destroy_workqueue(addrconf_wq);
out_nowq:
	unregister_pernet_subsys(&addrconf_ops);
out_addrlabel:
	ipv6_addr_label_cleanup();
out:
	return err;
}

void addrconf_cleanup(void)
{
	struct net_device *dev;
	int i;

	unregister_netdevice_notifier(&ipv6_dev_notf);
	unregister_pernet_subsys(&addrconf_ops);
	ipv6_addr_label_cleanup();

	rtnl_lock();

	__rtnl_af_unregister(&inet6_ops);

	/* clean dev list */
	for_each_netdev(&init_net, dev) {
		if (__in6_dev_get(dev) == NULL)
			continue;
		addrconf_ifdown(dev, 1);
	}
	addrconf_ifdown(init_net.loopback_dev, 2);

	/*
	 *	Check hash table.
	 */
	spin_lock_bh(&addrconf_hash_lock);
	for (i = 0; i < IN6_ADDR_HSIZE; i++)
		WARN_ON(!hlist_empty(&inet6_addr_lst[i]));
	spin_unlock_bh(&addrconf_hash_lock);
	cancel_delayed_work(&addr_chk_work);
	rtnl_unlock();

	destroy_workqueue(addrconf_wq);
}<|MERGE_RESOLUTION|>--- conflicted
+++ resolved
@@ -214,10 +214,7 @@
 		.initialized = false,
 	},
 	.use_oif_addrs_only	= 0,
-<<<<<<< HEAD
-=======
 	.ignore_routes_with_linkdown = 0,
->>>>>>> 807249d3
 };
 
 static struct ipv6_devconf ipv6_devconf_dflt __read_mostly = {
@@ -261,10 +258,7 @@
 		.initialized = false,
 	},
 	.use_oif_addrs_only	= 0,
-<<<<<<< HEAD
-=======
 	.ignore_routes_with_linkdown = 0,
->>>>>>> 807249d3
 };
 
 /* Check if a valid qdisc is available */
@@ -5741,9 +5735,6 @@
 			.maxlen         = sizeof(int),
 			.mode           = 0644,
 			.proc_handler   = proc_dointvec,
-<<<<<<< HEAD
-
-=======
 		},
 		{
 			.procname	= "ignore_routes_with_linkdown",
@@ -5751,7 +5742,6 @@
 			.maxlen		= sizeof(int),
 			.mode		= 0644,
 			.proc_handler	= addrconf_sysctl_ignore_routes_with_linkdown,
->>>>>>> 807249d3
 		},
 		{
 			/* sentinel */
