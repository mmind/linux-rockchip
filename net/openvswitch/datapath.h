--- conflicted
+++ resolved
@@ -99,10 +99,6 @@
  * fragmented.
  */
 struct ovs_skb_cb {
-<<<<<<< HEAD
-	struct ip_tunnel_info  *egress_tun_info;
-=======
->>>>>>> 807249d3
 	struct vport		*input_vport;
 	u16			mru;
 };
@@ -120,12 +116,8 @@
  * @mru: If not zero, Maximum received IP fragment size.
  */
 struct dp_upcall_info {
-<<<<<<< HEAD
-	const struct ip_tunnel_info *egress_tun_info;
-=======
 	struct ip_tunnel_info *egress_tun_info;
 	const void *egress_tun_opts;
->>>>>>> 807249d3
 	const struct nlattr *userdata;
 	const struct nlattr *actions;
 	int actions_len;
