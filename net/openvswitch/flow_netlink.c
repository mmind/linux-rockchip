--- conflicted
+++ resolved
@@ -2124,11 +2124,6 @@
 
 		case OVS_ACTION_ATTR_SET:
 			err = validate_set(a, key, sfa,
-<<<<<<< HEAD
-					   &skip_copy, eth_type, log);
-			if (err)
-				return err;
-=======
 					   &skip_copy, eth_type, false, log);
 			if (err)
 				return err;
@@ -2139,7 +2134,6 @@
 					   &skip_copy, eth_type, true, log);
 			if (err)
 				return err;
->>>>>>> 03891159
 			break;
 
 		case OVS_ACTION_ATTR_SAMPLE:
