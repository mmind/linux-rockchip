--- conflicted
+++ resolved
@@ -716,18 +716,11 @@
 }
 
 int ovs_nla_put_egress_tunnel_key(struct sk_buff *skb,
-<<<<<<< HEAD
-				  const struct ip_tunnel_info *egress_tun_info)
-{
-	return __ipv4_tun_to_nlattr(skb, &egress_tun_info->key,
-				    egress_tun_info->options,
-=======
 				  const struct ip_tunnel_info *egress_tun_info,
 				  const void *egress_tun_opts)
 {
 	return __ipv4_tun_to_nlattr(skb, &egress_tun_info->key,
 				    egress_tun_opts,
->>>>>>> 807249d3
 				    egress_tun_info->options_len);
 }
 
@@ -1627,12 +1620,9 @@
 		case OVS_ACTION_ATTR_SET:
 			ovs_nla_free_set_action(a);
 			break;
-<<<<<<< HEAD
-=======
 		case OVS_ACTION_ATTR_CT:
 			ovs_ct_free_action(a);
 			break;
->>>>>>> 807249d3
 		}
 	}
 
@@ -1880,20 +1870,9 @@
 		dst_release((struct dst_entry *)tun_dst);
 		return PTR_ERR(a);
 	}
-<<<<<<< HEAD
 
 	ovs_tun = nla_data(a);
 	ovs_tun->tun_dst = tun_dst;
-
-	tun_info = &tun_dst->u.tun_info;
-	tun_info->mode = IP_TUNNEL_INFO_TX;
-	tun_info->key = key.tun_key;
-	tun_info->options_len = key.tun_opts_len;
-=======
-
-	ovs_tun = nla_data(a);
-	ovs_tun->tun_dst = tun_dst;
->>>>>>> 807249d3
 
 	tun_info = &tun_dst->u.tun_info;
 	tun_info->mode = IP_TUNNEL_INFO_TX;
