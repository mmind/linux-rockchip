--- conflicted
+++ resolved
@@ -452,13 +452,8 @@
  * Must be called with rcu_read_lock.  The packet cannot be shared and
  * skb->data should point to the Ethernet header.
  */
-<<<<<<< HEAD
-void ovs_vport_receive(struct vport *vport, struct sk_buff *skb,
-		       const struct ip_tunnel_info *tun_info)
-=======
 int ovs_vport_receive(struct vport *vport, struct sk_buff *skb,
 		      const struct ip_tunnel_info *tun_info)
->>>>>>> 807249d3
 {
 	struct sw_flow_key key;
 	int error;
@@ -492,27 +487,17 @@
 }
 EXPORT_SYMBOL_GPL(ovs_vport_deferred_free);
 
-<<<<<<< HEAD
-int ovs_tunnel_get_egress_info(struct ip_tunnel_info *egress_tun_info,
-			       struct net *net,
-			       const struct ip_tunnel_info *tun_info,
-=======
 int ovs_tunnel_get_egress_info(struct dp_upcall_info *upcall,
 			       struct net *net,
 			       struct sk_buff *skb,
->>>>>>> 807249d3
 			       u8 ipproto,
 			       __be16 tp_src,
 			       __be16 tp_dst)
 {
-<<<<<<< HEAD
-	const struct ip_tunnel_key *tun_key;
-=======
 	struct ip_tunnel_info *egress_tun_info = upcall->egress_tun_info;
 	const struct ip_tunnel_info *tun_info = skb_tunnel_info(skb);
 	const struct ip_tunnel_key *tun_key;
 	u32 skb_mark = skb->mark;
->>>>>>> 807249d3
 	struct rtable *rt;
 	struct flowi4 fl;
 
@@ -536,18 +521,6 @@
 	/* Generate egress_tun_info based on tun_info,
 	 * saddr, tp_src and tp_dst
 	 */
-<<<<<<< HEAD
-	__ip_tunnel_info_init(egress_tun_info,
-			      fl.saddr, tun_key->ipv4_dst,
-			      tun_key->ipv4_tos,
-			      tun_key->ipv4_ttl,
-			      tp_src, tp_dst,
-			      tun_key->tun_id,
-			      tun_key->tun_flags,
-			      tun_info->options,
-			      tun_info->options_len);
-
-=======
 	ip_tunnel_key_init(&egress_tun_info->key,
 			   fl.saddr, tun_key->u.ipv4.dst,
 			   tun_key->tos,
@@ -558,17 +531,12 @@
 	egress_tun_info->options_len = tun_info->options_len;
 	egress_tun_info->mode = tun_info->mode;
 	upcall->egress_tun_opts = ip_tunnel_info_opts(egress_tun_info);
->>>>>>> 807249d3
 	return 0;
 }
 EXPORT_SYMBOL_GPL(ovs_tunnel_get_egress_info);
 
 int ovs_vport_get_egress_tun_info(struct vport *vport, struct sk_buff *skb,
-<<<<<<< HEAD
-				  struct ip_tunnel_info *info)
-=======
 				  struct dp_upcall_info *upcall)
->>>>>>> 807249d3
 {
 	/* get_egress_tun_info() is only implemented on tunnel ports. */
 	if (unlikely(!vport->ops->get_egress_tun_info))
