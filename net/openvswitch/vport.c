/*
 * Copyright (c) 2007-2014 Nicira, Inc.
 *
 * This program is free software; you can redistribute it and/or
 * modify it under the terms of version 2 of the GNU General Public
 * License as published by the Free Software Foundation.
 *
 * This program is distributed in the hope that it will be useful, but
 * WITHOUT ANY WARRANTY; without even the implied warranty of
 * MERCHANTABILITY or FITNESS FOR A PARTICULAR PURPOSE. See the GNU
 * General Public License for more details.
 *
 * You should have received a copy of the GNU General Public License
 * along with this program; if not, write to the Free Software
 * Foundation, Inc., 51 Franklin Street, Fifth Floor, Boston, MA
 * 02110-1301, USA
 */

#include <linux/etherdevice.h>
#include <linux/if.h>
#include <linux/if_vlan.h>
#include <linux/jhash.h>
#include <linux/kernel.h>
#include <linux/list.h>
#include <linux/mutex.h>
#include <linux/percpu.h>
#include <linux/rcupdate.h>
#include <linux/rtnetlink.h>
#include <linux/compat.h>
#include <net/net_namespace.h>
#include <linux/module.h>

#include "datapath.h"
#include "vport.h"
#include "vport-internal_dev.h"

static void ovs_vport_record_error(struct vport *,
				   enum vport_err_type err_type);

static LIST_HEAD(vport_ops_list);

/* Protected by RCU read lock for reading, ovs_mutex for writing. */
static struct hlist_head *dev_table;
#define VPORT_HASH_BUCKETS 1024

/**
 *	ovs_vport_init - initialize vport subsystem
 *
 * Called at module load time to initialize the vport subsystem.
 */
int ovs_vport_init(void)
{
	dev_table = kzalloc(VPORT_HASH_BUCKETS * sizeof(struct hlist_head),
			    GFP_KERNEL);
	if (!dev_table)
		return -ENOMEM;

	return 0;
}

/**
 *	ovs_vport_exit - shutdown vport subsystem
 *
 * Called at module exit time to shutdown the vport subsystem.
 */
void ovs_vport_exit(void)
{
	kfree(dev_table);
}

static struct hlist_head *hash_bucket(const struct net *net, const char *name)
{
	unsigned int hash = jhash(name, strlen(name), (unsigned long) net);
	return &dev_table[hash & (VPORT_HASH_BUCKETS - 1)];
}

int ovs_vport_ops_register(struct vport_ops *ops)
{
	int err = -EEXIST;
	struct vport_ops *o;

	ovs_lock();
	list_for_each_entry(o, &vport_ops_list, list)
		if (ops->type == o->type)
			goto errout;

	list_add_tail(&ops->list, &vport_ops_list);
	err = 0;
errout:
	ovs_unlock();
	return err;
}
EXPORT_SYMBOL_GPL(ovs_vport_ops_register);

void ovs_vport_ops_unregister(struct vport_ops *ops)
{
	ovs_lock();
	list_del(&ops->list);
	ovs_unlock();
}
EXPORT_SYMBOL_GPL(ovs_vport_ops_unregister);

/**
 *	ovs_vport_locate - find a port that has already been created
 *
 * @name: name of port to find
 *
 * Must be called with ovs or RCU read lock.
 */
struct vport *ovs_vport_locate(const struct net *net, const char *name)
{
	struct hlist_head *bucket = hash_bucket(net, name);
	struct vport *vport;

	hlist_for_each_entry_rcu(vport, bucket, hash_node)
		if (!strcmp(name, vport->ops->get_name(vport)) &&
		    net_eq(ovs_dp_get_net(vport->dp), net))
			return vport;

	return NULL;
}

/**
 *	ovs_vport_alloc - allocate and initialize new vport
 *
 * @priv_size: Size of private data area to allocate.
 * @ops: vport device ops
 *
 * Allocate and initialize a new vport defined by @ops.  The vport will contain
 * a private data area of size @priv_size that can be accessed using
 * vport_priv().  vports that are no longer needed should be released with
 * vport_free().
 */
struct vport *ovs_vport_alloc(int priv_size, const struct vport_ops *ops,
			  const struct vport_parms *parms)
{
	struct vport *vport;
	size_t alloc_size;

	alloc_size = sizeof(struct vport);
	if (priv_size) {
		alloc_size = ALIGN(alloc_size, VPORT_ALIGN);
		alloc_size += priv_size;
	}

	vport = kzalloc(alloc_size, GFP_KERNEL);
	if (!vport)
		return ERR_PTR(-ENOMEM);

	vport->dp = parms->dp;
	vport->port_no = parms->port_no;
	vport->ops = ops;
	INIT_HLIST_NODE(&vport->dp_hash_node);

	if (ovs_vport_set_upcall_portids(vport, parms->upcall_portids)) {
		kfree(vport);
		return ERR_PTR(-EINVAL);
	}

	vport->percpu_stats = netdev_alloc_pcpu_stats(struct pcpu_sw_netstats);
	if (!vport->percpu_stats) {
		kfree(vport);
		return ERR_PTR(-ENOMEM);
	}

	return vport;
}
EXPORT_SYMBOL_GPL(ovs_vport_alloc);

/**
 *	ovs_vport_free - uninitialize and free vport
 *
 * @vport: vport to free
 *
 * Frees a vport allocated with vport_alloc() when it is no longer needed.
 *
 * The caller must ensure that an RCU grace period has passed since the last
 * time @vport was in a datapath.
 */
void ovs_vport_free(struct vport *vport)
{
	/* vport is freed from RCU callback or error path, Therefore
	 * it is safe to use raw dereference.
	 */
	kfree(rcu_dereference_raw(vport->upcall_portids));
	free_percpu(vport->percpu_stats);
	kfree(vport);
}
EXPORT_SYMBOL_GPL(ovs_vport_free);

static struct vport_ops *ovs_vport_lookup(const struct vport_parms *parms)
{
	struct vport_ops *ops;

	list_for_each_entry(ops, &vport_ops_list, list)
		if (ops->type == parms->type)
			return ops;

	return NULL;
}

/**
 *	ovs_vport_add - add vport device (for kernel callers)
 *
 * @parms: Information about new vport.
 *
 * Creates a new vport with the specified configuration (which is dependent on
 * device type).  ovs_mutex must be held.
 */
struct vport *ovs_vport_add(const struct vport_parms *parms)
{
	struct vport_ops *ops;
	struct vport *vport;

	ops = ovs_vport_lookup(parms);
	if (ops) {
		struct hlist_head *bucket;

		if (!try_module_get(ops->owner))
			return ERR_PTR(-EAFNOSUPPORT);

		vport = ops->create(parms);
		if (IS_ERR(vport)) {
			module_put(ops->owner);
			return vport;
		}

		bucket = hash_bucket(ovs_dp_get_net(vport->dp),
				     vport->ops->get_name(vport));
		hlist_add_head_rcu(&vport->hash_node, bucket);
		return vport;
	}

	/* Unlock to attempt module load and return -EAGAIN if load
	 * was successful as we need to restart the port addition
	 * workflow.
	 */
	ovs_unlock();
	request_module("vport-type-%d", parms->type);
	ovs_lock();

	if (!ovs_vport_lookup(parms))
		return ERR_PTR(-EAFNOSUPPORT);
	else
		return ERR_PTR(-EAGAIN);
}

/**
 *	ovs_vport_set_options - modify existing vport device (for kernel callers)
 *
 * @vport: vport to modify.
 * @options: New configuration.
 *
 * Modifies an existing device with the specified configuration (which is
 * dependent on device type).  ovs_mutex must be held.
 */
int ovs_vport_set_options(struct vport *vport, struct nlattr *options)
{
	if (!vport->ops->set_options)
		return -EOPNOTSUPP;
	return vport->ops->set_options(vport, options);
}

/**
 *	ovs_vport_del - delete existing vport device
 *
 * @vport: vport to delete.
 *
 * Detaches @vport from its datapath and destroys it.  It is possible to fail
 * for reasons such as lack of memory.  ovs_mutex must be held.
 */
void ovs_vport_del(struct vport *vport)
{
	ASSERT_OVSL();

	hlist_del_rcu(&vport->hash_node);

	vport->ops->destroy(vport);

	module_put(vport->ops->owner);
}

/**
 *	ovs_vport_get_stats - retrieve device stats
 *
 * @vport: vport from which to retrieve the stats
 * @stats: location to store stats
 *
 * Retrieves transmit, receive, and error stats for the given device.
 *
 * Must be called with ovs_mutex or rcu_read_lock.
 */
void ovs_vport_get_stats(struct vport *vport, struct ovs_vport_stats *stats)
{
	int i;

	memset(stats, 0, sizeof(*stats));

	/* We potentially have 2 sources of stats that need to be combined:
	 * those we have collected (split into err_stats and percpu_stats) from
	 * set_stats() and device error stats from netdev->get_stats() (for
	 * errors that happen  downstream and therefore aren't reported through
	 * our vport_record_error() function).
	 * Stats from first source are reported by ovs (OVS_VPORT_ATTR_STATS).
	 * netdev-stats can be directly read over netlink-ioctl.
	 */

	stats->rx_errors  = atomic_long_read(&vport->err_stats.rx_errors);
	stats->tx_errors  = atomic_long_read(&vport->err_stats.tx_errors);
	stats->tx_dropped = atomic_long_read(&vport->err_stats.tx_dropped);
	stats->rx_dropped = atomic_long_read(&vport->err_stats.rx_dropped);

	for_each_possible_cpu(i) {
		const struct pcpu_sw_netstats *percpu_stats;
		struct pcpu_sw_netstats local_stats;
		unsigned int start;

		percpu_stats = per_cpu_ptr(vport->percpu_stats, i);

		do {
			start = u64_stats_fetch_begin_irq(&percpu_stats->syncp);
			local_stats = *percpu_stats;
		} while (u64_stats_fetch_retry_irq(&percpu_stats->syncp, start));

		stats->rx_bytes		+= local_stats.rx_bytes;
		stats->rx_packets	+= local_stats.rx_packets;
		stats->tx_bytes		+= local_stats.tx_bytes;
		stats->tx_packets	+= local_stats.tx_packets;
	}
}

/**
 *	ovs_vport_get_options - retrieve device options
 *
 * @vport: vport from which to retrieve the options.
 * @skb: sk_buff where options should be appended.
 *
 * Retrieves the configuration of the given device, appending an
 * %OVS_VPORT_ATTR_OPTIONS attribute that in turn contains nested
 * vport-specific attributes to @skb.
 *
 * Returns 0 if successful, -EMSGSIZE if @skb has insufficient room, or another
 * negative error code if a real error occurred.  If an error occurs, @skb is
 * left unmodified.
 *
 * Must be called with ovs_mutex or rcu_read_lock.
 */
int ovs_vport_get_options(const struct vport *vport, struct sk_buff *skb)
{
	struct nlattr *nla;
	int err;

	if (!vport->ops->get_options)
		return 0;

	nla = nla_nest_start(skb, OVS_VPORT_ATTR_OPTIONS);
	if (!nla)
		return -EMSGSIZE;

	err = vport->ops->get_options(vport, skb);
	if (err) {
		nla_nest_cancel(skb, nla);
		return err;
	}

	nla_nest_end(skb, nla);
	return 0;
}

/**
 *	ovs_vport_set_upcall_portids - set upcall portids of @vport.
 *
 * @vport: vport to modify.
 * @ids: new configuration, an array of port ids.
 *
 * Sets the vport's upcall_portids to @ids.
 *
 * Returns 0 if successful, -EINVAL if @ids is zero length or cannot be parsed
 * as an array of U32.
 *
 * Must be called with ovs_mutex.
 */
int ovs_vport_set_upcall_portids(struct vport *vport, const struct nlattr *ids)
{
	struct vport_portids *old, *vport_portids;

	if (!nla_len(ids) || nla_len(ids) % sizeof(u32))
		return -EINVAL;

	old = ovsl_dereference(vport->upcall_portids);

	vport_portids = kmalloc(sizeof(*vport_portids) + nla_len(ids),
				GFP_KERNEL);
	if (!vport_portids)
		return -ENOMEM;

	vport_portids->n_ids = nla_len(ids) / sizeof(u32);
	vport_portids->rn_ids = reciprocal_value(vport_portids->n_ids);
	nla_memcpy(vport_portids->ids, ids, nla_len(ids));

	rcu_assign_pointer(vport->upcall_portids, vport_portids);

	if (old)
		kfree_rcu(old, rcu);
	return 0;
}

/**
 *	ovs_vport_get_upcall_portids - get the upcall_portids of @vport.
 *
 * @vport: vport from which to retrieve the portids.
 * @skb: sk_buff where portids should be appended.
 *
 * Retrieves the configuration of the given vport, appending the
 * %OVS_VPORT_ATTR_UPCALL_PID attribute which is the array of upcall
 * portids to @skb.
 *
 * Returns 0 if successful, -EMSGSIZE if @skb has insufficient room.
 * If an error occurs, @skb is left unmodified.  Must be called with
 * ovs_mutex or rcu_read_lock.
 */
int ovs_vport_get_upcall_portids(const struct vport *vport,
				 struct sk_buff *skb)
{
	struct vport_portids *ids;

	ids = rcu_dereference_ovsl(vport->upcall_portids);

	if (vport->dp->user_features & OVS_DP_F_VPORT_PIDS)
		return nla_put(skb, OVS_VPORT_ATTR_UPCALL_PID,
			       ids->n_ids * sizeof(u32), (void *)ids->ids);
	else
		return nla_put_u32(skb, OVS_VPORT_ATTR_UPCALL_PID, ids->ids[0]);
}

/**
 *	ovs_vport_find_upcall_portid - find the upcall portid to send upcall.
 *
 * @vport: vport from which the missed packet is received.
 * @skb: skb that the missed packet was received.
 *
 * Uses the skb_get_hash() to select the upcall portid to send the
 * upcall.
 *
 * Returns the portid of the target socket.  Must be called with rcu_read_lock.
 */
u32 ovs_vport_find_upcall_portid(const struct vport *vport, struct sk_buff *skb)
{
	struct vport_portids *ids;
	u32 ids_index;
	u32 hash;

	ids = rcu_dereference(vport->upcall_portids);

	if (ids->n_ids == 1 && ids->ids[0] == 0)
		return 0;

	hash = skb_get_hash(skb);
	ids_index = hash - ids->n_ids * reciprocal_divide(hash, ids->rn_ids);
	return ids->ids[ids_index];
}

/**
 *	ovs_vport_receive - pass up received packet to the datapath for processing
 *
 * @vport: vport that received the packet
 * @skb: skb that was received
 * @tun_key: tunnel (if any) that carried packet
 *
 * Must be called with rcu_read_lock.  The packet cannot be shared and
 * skb->data should point to the Ethernet header.
 */
void ovs_vport_receive(struct vport *vport, struct sk_buff *skb,
		       const struct ovs_tunnel_info *tun_info)
{
	struct pcpu_sw_netstats *stats;
	struct sw_flow_key key;
	int error;

	stats = this_cpu_ptr(vport->percpu_stats);
	u64_stats_update_begin(&stats->syncp);
	stats->rx_packets++;
<<<<<<< HEAD
	stats->rx_bytes += skb->len + (vlan_tx_tag_present(skb) ? VLAN_HLEN : 0);
=======
	stats->rx_bytes += skb->len +
			   (skb_vlan_tag_present(skb) ? VLAN_HLEN : 0);
>>>>>>> 03891159
	u64_stats_update_end(&stats->syncp);

	OVS_CB(skb)->input_vport = vport;
	OVS_CB(skb)->egress_tun_info = NULL;
	/* Extract flow from 'skb' into 'key'. */
	error = ovs_flow_key_extract(tun_info, skb, &key);
	if (unlikely(error)) {
		kfree_skb(skb);
		return;
	}
	ovs_dp_process_packet(skb, &key);
}
EXPORT_SYMBOL_GPL(ovs_vport_receive);

/**
 *	ovs_vport_send - send a packet on a device
 *
 * @vport: vport on which to send the packet
 * @skb: skb to send
 *
 * Sends the given packet and returns the length of data sent.  Either ovs
 * lock or rcu_read_lock must be held.
 */
int ovs_vport_send(struct vport *vport, struct sk_buff *skb)
{
	int sent = vport->ops->send(vport, skb);

	if (likely(sent > 0)) {
		struct pcpu_sw_netstats *stats;

		stats = this_cpu_ptr(vport->percpu_stats);

		u64_stats_update_begin(&stats->syncp);
		stats->tx_packets++;
		stats->tx_bytes += sent;
		u64_stats_update_end(&stats->syncp);
	} else if (sent < 0) {
		ovs_vport_record_error(vport, VPORT_E_TX_ERROR);
	} else {
		ovs_vport_record_error(vport, VPORT_E_TX_DROPPED);
	}
	return sent;
}

/**
 *	ovs_vport_record_error - indicate device error to generic stats layer
 *
 * @vport: vport that encountered the error
 * @err_type: one of enum vport_err_type types to indicate the error type
 *
 * If using the vport generic stats layer indicate that an error of the given
 * type has occurred.
 */
static void ovs_vport_record_error(struct vport *vport,
				   enum vport_err_type err_type)
{
	switch (err_type) {
	case VPORT_E_RX_DROPPED:
		atomic_long_inc(&vport->err_stats.rx_dropped);
		break;

	case VPORT_E_RX_ERROR:
		atomic_long_inc(&vport->err_stats.rx_errors);
		break;

	case VPORT_E_TX_DROPPED:
		atomic_long_inc(&vport->err_stats.tx_dropped);
		break;

	case VPORT_E_TX_ERROR:
		atomic_long_inc(&vport->err_stats.tx_errors);
		break;
	}

}

static void free_vport_rcu(struct rcu_head *rcu)
{
	struct vport *vport = container_of(rcu, struct vport, rcu);

	ovs_vport_free(vport);
}

void ovs_vport_deferred_free(struct vport *vport)
{
	if (!vport)
		return;

	call_rcu(&vport->rcu, free_vport_rcu);
}
EXPORT_SYMBOL_GPL(ovs_vport_deferred_free);

int ovs_tunnel_get_egress_info(struct ovs_tunnel_info *egress_tun_info,
			       struct net *net,
			       const struct ovs_tunnel_info *tun_info,
			       u8 ipproto,
			       u32 skb_mark,
			       __be16 tp_src,
			       __be16 tp_dst)
{
	const struct ovs_key_ipv4_tunnel *tun_key;
	struct rtable *rt;
	struct flowi4 fl;

	if (unlikely(!tun_info))
		return -EINVAL;

	tun_key = &tun_info->tunnel;

	/* Route lookup to get srouce IP address.
	 * The process may need to be changed if the corresponding process
	 * in vports ops changed.
	 */
	rt = ovs_tunnel_route_lookup(net, tun_key, skb_mark, &fl, ipproto);
	if (IS_ERR(rt))
		return PTR_ERR(rt);

	ip_rt_put(rt);

	/* Generate egress_tun_info based on tun_info,
	 * saddr, tp_src and tp_dst
	 */
	__ovs_flow_tun_info_init(egress_tun_info,
				 fl.saddr, tun_key->ipv4_dst,
				 tun_key->ipv4_tos,
				 tun_key->ipv4_ttl,
				 tp_src, tp_dst,
				 tun_key->tun_id,
				 tun_key->tun_flags,
				 tun_info->options,
				 tun_info->options_len);

	return 0;
}
EXPORT_SYMBOL_GPL(ovs_tunnel_get_egress_info);

int ovs_vport_get_egress_tun_info(struct vport *vport, struct sk_buff *skb,
				  struct ovs_tunnel_info *info)
{
	/* get_egress_tun_info() is only implemented on tunnel ports. */
	if (unlikely(!vport->ops->get_egress_tun_info))
		return -EINVAL;

	return vport->ops->get_egress_tun_info(vport, skb, info);
}<|MERGE_RESOLUTION|>--- conflicted
+++ resolved
@@ -480,12 +480,8 @@
 	stats = this_cpu_ptr(vport->percpu_stats);
 	u64_stats_update_begin(&stats->syncp);
 	stats->rx_packets++;
-<<<<<<< HEAD
-	stats->rx_bytes += skb->len + (vlan_tx_tag_present(skb) ? VLAN_HLEN : 0);
-=======
 	stats->rx_bytes += skb->len +
 			   (skb_vlan_tag_present(skb) ? VLAN_HLEN : 0);
->>>>>>> 03891159
 	u64_stats_update_end(&stats->syncp);
 
 	OVS_CB(skb)->input_vport = vport;
