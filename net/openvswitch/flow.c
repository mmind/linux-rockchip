--- conflicted
+++ resolved
@@ -698,11 +698,8 @@
 {
 	/* Extract metadata from packet. */
 	if (tun_info) {
-<<<<<<< HEAD
-=======
 		if (ip_tunnel_info_af(tun_info) != AF_INET)
 			return -EINVAL;
->>>>>>> 807249d3
 		memcpy(&key->tun_key, &tun_info->key, sizeof(key->tun_key));
 
 		if (tun_info->options_len) {
