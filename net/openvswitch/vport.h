--- conflicted
+++ resolved
@@ -53,25 +53,12 @@
 int ovs_vport_get_upcall_portids(const struct vport *, struct sk_buff *);
 u32 ovs_vport_find_upcall_portid(const struct vport *, struct sk_buff *);
 
-<<<<<<< HEAD
-int ovs_vport_send(struct vport *, struct sk_buff *);
-
-int ovs_tunnel_get_egress_info(struct ip_tunnel_info *egress_tun_info,
-			       struct net *net,
-			       const struct ip_tunnel_info *tun_info,
-=======
 int ovs_tunnel_get_egress_info(struct dp_upcall_info *upcall,
 			       struct net *net,
 			       struct sk_buff *,
->>>>>>> 807249d3
 			       u8 ipproto,
 			       __be16 tp_src,
 			       __be16 tp_dst);
-<<<<<<< HEAD
-int ovs_vport_get_egress_tun_info(struct vport *vport, struct sk_buff *skb,
-				  struct ip_tunnel_info *info);
-=======
->>>>>>> 807249d3
 
 int ovs_vport_get_egress_tun_info(struct vport *vport, struct sk_buff *skb,
 				  struct dp_upcall_info *upcall);
@@ -168,11 +155,7 @@
 
 	void (*send)(struct vport *, struct sk_buff *);
 	int (*get_egress_tun_info)(struct vport *, struct sk_buff *,
-<<<<<<< HEAD
-				   struct ip_tunnel_info *);
-=======
 				   struct dp_upcall_info *upcall);
->>>>>>> 807249d3
 
 	struct module *owner;
 	struct list_head list;
@@ -214,13 +197,8 @@
 	return (struct vport *)((u8 *)priv - ALIGN(sizeof(struct vport), VPORT_ALIGN));
 }
 
-<<<<<<< HEAD
-void ovs_vport_receive(struct vport *, struct sk_buff *,
-		       const struct ip_tunnel_info *);
-=======
 int ovs_vport_receive(struct vport *, struct sk_buff *,
 		      const struct ip_tunnel_info *);
->>>>>>> 807249d3
 
 static inline void ovs_skb_postpush_rcsum(struct sk_buff *skb,
 				      const void *start, unsigned int len)
@@ -231,11 +209,7 @@
 
 static inline const char *ovs_vport_name(struct vport *vport)
 {
-<<<<<<< HEAD
-	return vport->dev ? vport->dev->name : vport->ops->get_name(vport);
-=======
 	return vport->dev->name;
->>>>>>> 807249d3
 }
 
 int ovs_vport_ops_register(struct vport_ops *ops);
