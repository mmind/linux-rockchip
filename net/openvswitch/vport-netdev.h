--- conflicted
+++ resolved
@@ -27,13 +27,8 @@
 struct vport *ovs_netdev_get_vport(struct net_device *dev);
 
 struct vport *ovs_netdev_link(struct vport *vport, const char *name);
-<<<<<<< HEAD
-int ovs_netdev_send(struct vport *vport, struct sk_buff *skb);
-=======
 void ovs_netdev_send(struct vport *vport, struct sk_buff *skb);
->>>>>>> 807249d3
 void ovs_netdev_detach_dev(struct vport *);
-void ovs_vport_free_rcu(struct rcu_head *);
 
 int __init ovs_netdev_init(void);
 void ovs_netdev_exit(void);
