// SPDX-License-Identifier: GPL-2.0-or-later
/* Client connection-specific management code.
 *
 * Copyright (C) 2016, 2020 Red Hat, Inc. All Rights Reserved.
 * Written by David Howells (dhowells@redhat.com)
 *
 * Client connections need to be cached for a little while after they've made a
 * call so as to handle retransmitted DATA packets in case the server didn't
 * receive the final ACK or terminating ABORT we sent it.
 *
 * There are flags of relevance to the cache:
 *
 *  (2) DONT_REUSE - The connection should be discarded as soon as possible and
 *      should not be reused.  This is set when an exclusive connection is used
 *      or a call ID counter overflows.
 *
 * The caching state may only be changed if the cache lock is held.
 *
 * There are two idle client connection expiry durations.  If the total number
 * of connections is below the reap threshold, we use the normal duration; if
 * it's above, we use the fast duration.
 */

#define pr_fmt(fmt) KBUILD_MODNAME ": " fmt

#include <linux/slab.h>
#include <linux/idr.h>
#include <linux/timer.h>
#include <linux/sched/signal.h>

#include "ar-internal.h"

__read_mostly unsigned int rxrpc_reap_client_connections = 900;
__read_mostly unsigned long rxrpc_conn_idle_client_expiry = 2 * 60 * HZ;
__read_mostly unsigned long rxrpc_conn_idle_client_fast_expiry = 2 * HZ;

/*
 * We use machine-unique IDs for our client connections.
 */
DEFINE_IDR(rxrpc_client_conn_ids);
static DEFINE_SPINLOCK(rxrpc_conn_id_lock);

/*
 * Get a connection ID and epoch for a client connection from the global pool.
 * The connection struct pointer is then recorded in the idr radix tree.  The
 * epoch doesn't change until the client is rebooted (or, at least, unless the
 * module is unloaded).
 */
static int rxrpc_get_client_connection_id(struct rxrpc_connection *conn,
					  gfp_t gfp)
{
	struct rxrpc_net *rxnet = conn->params.local->rxnet;
	int id;

	_enter("");

	idr_preload(gfp);
	spin_lock(&rxrpc_conn_id_lock);

	id = idr_alloc_cyclic(&rxrpc_client_conn_ids, conn,
			      1, 0x40000000, GFP_NOWAIT);
	if (id < 0)
		goto error;

	spin_unlock(&rxrpc_conn_id_lock);
	idr_preload_end();

	conn->proto.epoch = rxnet->epoch;
	conn->proto.cid = id << RXRPC_CIDSHIFT;
	set_bit(RXRPC_CONN_HAS_IDR, &conn->flags);
	_leave(" [CID %x]", conn->proto.cid);
	return 0;

error:
	spin_unlock(&rxrpc_conn_id_lock);
	idr_preload_end();
	_leave(" = %d", id);
	return id;
}

/*
 * Release a connection ID for a client connection from the global pool.
 */
static void rxrpc_put_client_connection_id(struct rxrpc_connection *conn)
{
	if (test_bit(RXRPC_CONN_HAS_IDR, &conn->flags)) {
		spin_lock(&rxrpc_conn_id_lock);
		idr_remove(&rxrpc_client_conn_ids,
			   conn->proto.cid >> RXRPC_CIDSHIFT);
		spin_unlock(&rxrpc_conn_id_lock);
	}
}

/*
 * Destroy the client connection ID tree.
 */
void rxrpc_destroy_client_conn_ids(void)
{
	struct rxrpc_connection *conn;
	int id;

	if (!idr_is_empty(&rxrpc_client_conn_ids)) {
		idr_for_each_entry(&rxrpc_client_conn_ids, conn, id) {
			pr_err("AF_RXRPC: Leaked client conn %p {%d}\n",
			       conn, atomic_read(&conn->usage));
		}
		BUG();
	}

	idr_destroy(&rxrpc_client_conn_ids);
}

/*
 * Allocate a connection bundle.
 */
static struct rxrpc_bundle *rxrpc_alloc_bundle(struct rxrpc_conn_parameters *cp,
					       gfp_t gfp)
{
	struct rxrpc_bundle *bundle;

	bundle = kzalloc(sizeof(*bundle), gfp);
	if (bundle) {
		bundle->params = *cp;
		rxrpc_get_peer(bundle->params.peer);
		atomic_set(&bundle->usage, 1);
		spin_lock_init(&bundle->channel_lock);
		INIT_LIST_HEAD(&bundle->waiting_calls);
	}
	return bundle;
}

struct rxrpc_bundle *rxrpc_get_bundle(struct rxrpc_bundle *bundle)
{
	atomic_inc(&bundle->usage);
	return bundle;
}

void rxrpc_put_bundle(struct rxrpc_bundle *bundle)
{
	unsigned int d = bundle->debug_id;
	unsigned int u = atomic_dec_return(&bundle->usage);

	_debug("PUT B=%x %u", d, u);
	if (u == 0) {
		rxrpc_put_peer(bundle->params.peer);
		kfree(bundle);
	}
}

/*
 * Allocate a client connection.
 */
static struct rxrpc_connection *
rxrpc_alloc_client_connection(struct rxrpc_bundle *bundle, gfp_t gfp)
{
	struct rxrpc_connection *conn;
	struct rxrpc_net *rxnet = bundle->params.local->rxnet;
	int ret;

	_enter("");

	conn = rxrpc_alloc_connection(gfp);
	if (!conn) {
		_leave(" = -ENOMEM");
		return ERR_PTR(-ENOMEM);
	}

	atomic_set(&conn->usage, 1);
	conn->bundle		= bundle;
	conn->params		= bundle->params;
	conn->out_clientflag	= RXRPC_CLIENT_INITIATED;
	conn->state		= RXRPC_CONN_CLIENT;
	conn->service_id	= conn->params.service_id;

	ret = rxrpc_get_client_connection_id(conn, gfp);
	if (ret < 0)
		goto error_0;

	ret = rxrpc_init_client_conn_security(conn);
	if (ret < 0)
		goto error_1;

	ret = conn->security->prime_packet_security(conn);
	if (ret < 0)
		goto error_2;

	atomic_inc(&rxnet->nr_conns);
	write_lock(&rxnet->conn_lock);
	list_add_tail(&conn->proc_link, &rxnet->conn_proc_list);
	write_unlock(&rxnet->conn_lock);

	rxrpc_get_bundle(bundle);
	rxrpc_get_peer(conn->params.peer);
	rxrpc_get_local(conn->params.local);
	key_get(conn->params.key);

	trace_rxrpc_conn(conn->debug_id, rxrpc_conn_new_client,
			 atomic_read(&conn->usage),
			 __builtin_return_address(0));

	atomic_inc(&rxnet->nr_client_conns);
	trace_rxrpc_client(conn, -1, rxrpc_client_alloc);
	_leave(" = %p", conn);
	return conn;

error_2:
	conn->security->clear(conn);
error_1:
	rxrpc_put_client_connection_id(conn);
error_0:
	kfree(conn);
	_leave(" = %d", ret);
	return ERR_PTR(ret);
}

/*
 * Determine if a connection may be reused.
 */
static bool rxrpc_may_reuse_conn(struct rxrpc_connection *conn)
{
	struct rxrpc_net *rxnet;
	int id_cursor, id, distance, limit;

	if (!conn)
		goto dont_reuse;

	rxnet = conn->params.local->rxnet;
	if (test_bit(RXRPC_CONN_DONT_REUSE, &conn->flags))
		goto dont_reuse;

	if (conn->state != RXRPC_CONN_CLIENT ||
	    conn->proto.epoch != rxnet->epoch)
		goto mark_dont_reuse;

	/* The IDR tree gets very expensive on memory if the connection IDs are
	 * widely scattered throughout the number space, so we shall want to
	 * kill off connections that, say, have an ID more than about four
	 * times the maximum number of client conns away from the current
	 * allocation point to try and keep the IDs concentrated.
	 */
	id_cursor = idr_get_cursor(&rxrpc_client_conn_ids);
	id = conn->proto.cid >> RXRPC_CIDSHIFT;
	distance = id - id_cursor;
	if (distance < 0)
		distance = -distance;
	limit = max_t(unsigned long, atomic_read(&rxnet->nr_conns) * 4, 1024);
	if (distance > limit)
		goto mark_dont_reuse;

	return true;

mark_dont_reuse:
	set_bit(RXRPC_CONN_DONT_REUSE, &conn->flags);
dont_reuse:
	return false;
}

/*
 * Look up the conn bundle that matches the connection parameters, adding it if
 * it doesn't yet exist.
 */
static struct rxrpc_bundle *rxrpc_look_up_bundle(struct rxrpc_conn_parameters *cp,
						 gfp_t gfp)
{
	static atomic_t rxrpc_bundle_id;
	struct rxrpc_bundle *bundle, *candidate;
	struct rxrpc_local *local = cp->local;
	struct rb_node *p, **pp, *parent;
	long diff;

	_enter("{%px,%x,%u,%u}",
	       cp->peer, key_serial(cp->key), cp->security_level, cp->upgrade);

	if (cp->exclusive)
		return rxrpc_alloc_bundle(cp, gfp);

	/* First, see if the bundle is already there. */
	_debug("search 1");
	spin_lock(&local->client_bundles_lock);
	p = local->client_bundles.rb_node;
	while (p) {
		bundle = rb_entry(p, struct rxrpc_bundle, local_node);

#define cmp(X) ((long)bundle->params.X - (long)cp->X)
		diff = (cmp(peer) ?:
			cmp(key) ?:
			cmp(security_level) ?:
			cmp(upgrade));
#undef cmp
		if (diff < 0)
			p = p->rb_left;
		else if (diff > 0)
			p = p->rb_right;
		else
			goto found_bundle;
	}
	spin_unlock(&local->client_bundles_lock);
	_debug("not found");

	/* It wasn't.  We need to add one. */
	candidate = rxrpc_alloc_bundle(cp, gfp);
	if (!candidate)
		return NULL;

	_debug("search 2");
	spin_lock(&local->client_bundles_lock);
	pp = &local->client_bundles.rb_node;
	parent = NULL;
	while (*pp) {
		parent = *pp;
		bundle = rb_entry(parent, struct rxrpc_bundle, local_node);

#define cmp(X) ((long)bundle->params.X - (long)cp->X)
		diff = (cmp(peer) ?:
			cmp(key) ?:
			cmp(security_level) ?:
			cmp(upgrade));
#undef cmp
		if (diff < 0)
			pp = &(*pp)->rb_left;
		else if (diff > 0)
			pp = &(*pp)->rb_right;
		else
			goto found_bundle_free;
	}

	_debug("new bundle");
	candidate->debug_id = atomic_inc_return(&rxrpc_bundle_id);
	rb_link_node(&candidate->local_node, parent, pp);
	rb_insert_color(&candidate->local_node, &local->client_bundles);
	rxrpc_get_bundle(candidate);
	spin_unlock(&local->client_bundles_lock);
	_leave(" = %u [new]", candidate->debug_id);
	return candidate;

found_bundle_free:
	kfree(candidate);
found_bundle:
	rxrpc_get_bundle(bundle);
	spin_unlock(&local->client_bundles_lock);
	_leave(" = %u [found]", bundle->debug_id);
	return bundle;
}

/*
 * Create or find a client bundle to use for a call.
 *
 * If we return with a connection, the call will be on its waiting list.  It's
 * left to the caller to assign a channel and wake up the call.
 */
static struct rxrpc_bundle *rxrpc_prep_call(struct rxrpc_sock *rx,
					    struct rxrpc_call *call,
					    struct rxrpc_conn_parameters *cp,
					    struct sockaddr_rxrpc *srx,
					    gfp_t gfp)
{
	struct rxrpc_bundle *bundle;

	_enter("{%d,%lx},", call->debug_id, call->user_call_ID);

	cp->peer = rxrpc_lookup_peer(rx, cp->local, srx, gfp);
	if (!cp->peer)
		goto error;

	call->cong_cwnd = cp->peer->cong_cwnd;
	if (call->cong_cwnd >= call->cong_ssthresh)
		call->cong_mode = RXRPC_CALL_CONGEST_AVOIDANCE;
	else
		call->cong_mode = RXRPC_CALL_SLOW_START;
	if (cp->upgrade)
		__set_bit(RXRPC_CALL_UPGRADE, &call->flags);

	/* Find the client connection bundle. */
	bundle = rxrpc_look_up_bundle(cp, gfp);
	if (!bundle)
		goto error;

	/* Get this call queued.  Someone else may activate it whilst we're
	 * lining up a new connection, but that's fine.
	 */
	spin_lock(&bundle->channel_lock);
	list_add_tail(&call->chan_wait_link, &bundle->waiting_calls);
	spin_unlock(&bundle->channel_lock);

	_leave(" = [B=%x]", bundle->debug_id);
	return bundle;

error:
	_leave(" = -ENOMEM");
	return ERR_PTR(-ENOMEM);
}

/*
 * Allocate a new connection and add it into a bundle.
 */
static void rxrpc_add_conn_to_bundle(struct rxrpc_bundle *bundle, gfp_t gfp)
	__releases(bundle->channel_lock)
{
	struct rxrpc_connection *candidate = NULL, *old = NULL;
	bool conflict;
	int i;

	_enter("");

	conflict = bundle->alloc_conn;
	if (!conflict)
		bundle->alloc_conn = true;
	spin_unlock(&bundle->channel_lock);
	if (conflict) {
		_leave(" [conf]");
		return;
	}

	candidate = rxrpc_alloc_client_connection(bundle, gfp);

	spin_lock(&bundle->channel_lock);
	bundle->alloc_conn = false;

	if (IS_ERR(candidate)) {
		bundle->alloc_error = PTR_ERR(candidate);
		spin_unlock(&bundle->channel_lock);
		_leave(" [err %ld]", PTR_ERR(candidate));
		return;
	}

	bundle->alloc_error = 0;

	for (i = 0; i < ARRAY_SIZE(bundle->conns); i++) {
		unsigned int shift = i * RXRPC_MAXCALLS;
		int j;

		old = bundle->conns[i];
		if (!rxrpc_may_reuse_conn(old)) {
			if (old)
				trace_rxrpc_client(old, -1, rxrpc_client_replace);
			candidate->bundle_shift = shift;
			bundle->conns[i] = candidate;
			for (j = 0; j < RXRPC_MAXCALLS; j++)
				set_bit(shift + j, &bundle->avail_chans);
			candidate = NULL;
			break;
		}

		old = NULL;
	}

	spin_unlock(&bundle->channel_lock);

	if (candidate) {
		_debug("discard C=%x", candidate->debug_id);
		trace_rxrpc_client(candidate, -1, rxrpc_client_duplicate);
		rxrpc_put_connection(candidate);
	}

	rxrpc_put_connection(old);
	_leave("");
}

/*
 * Add a connection to a bundle if there are no usable connections or we have
 * connections waiting for extra capacity.
 */
static void rxrpc_maybe_add_conn(struct rxrpc_bundle *bundle, gfp_t gfp)
{
	struct rxrpc_call *call;
	int i, usable;

	_enter("");

	spin_lock(&bundle->channel_lock);

	/* See if there are any usable connections. */
	usable = 0;
	for (i = 0; i < ARRAY_SIZE(bundle->conns); i++)
		if (rxrpc_may_reuse_conn(bundle->conns[i]))
			usable++;

	if (!usable && !list_empty(&bundle->waiting_calls)) {
		call = list_first_entry(&bundle->waiting_calls,
					struct rxrpc_call, chan_wait_link);
		if (test_bit(RXRPC_CALL_UPGRADE, &call->flags))
			bundle->try_upgrade = true;
	}

	if (!usable)
		goto alloc_conn;

	if (!bundle->avail_chans &&
	    !bundle->try_upgrade &&
	    !list_empty(&bundle->waiting_calls) &&
	    usable < ARRAY_SIZE(bundle->conns))
		goto alloc_conn;

	spin_unlock(&bundle->channel_lock);
	_leave("");
	return;

alloc_conn:
	return rxrpc_add_conn_to_bundle(bundle, gfp);
}

/*
 * Assign a channel to the call at the front of the queue and wake the call up.
 * We don't increment the callNumber counter until this number has been exposed
 * to the world.
 */
static void rxrpc_activate_one_channel(struct rxrpc_connection *conn,
				       unsigned int channel)
{
	struct rxrpc_channel *chan = &conn->channels[channel];
	struct rxrpc_bundle *bundle = conn->bundle;
	struct rxrpc_call *call = list_entry(bundle->waiting_calls.next,
					     struct rxrpc_call, chan_wait_link);
	u32 call_id = chan->call_counter + 1;

	_enter("C=%x,%u", conn->debug_id, channel);

	trace_rxrpc_client(conn, channel, rxrpc_client_chan_activate);

	/* Cancel the final ACK on the previous call if it hasn't been sent yet
	 * as the DATA packet will implicitly ACK it.
	 */
	clear_bit(RXRPC_CONN_FINAL_ACK_0 + channel, &conn->flags);
	clear_bit(conn->bundle_shift + channel, &bundle->avail_chans);

	rxrpc_see_call(call);
	list_del_init(&call->chan_wait_link);
	call->peer	= rxrpc_get_peer(conn->params.peer);
	call->conn	= rxrpc_get_connection(conn);
	call->cid	= conn->proto.cid | channel;
	call->call_id	= call_id;
	call->security	= conn->security;
	call->security_ix = conn->security_ix;
	call->service_id = conn->service_id;

	trace_rxrpc_connect_call(call);
	_net("CONNECT call %08x:%08x as call %d on conn %d",
	     call->cid, call->call_id, call->debug_id, conn->debug_id);

	write_lock_bh(&call->state_lock);
	call->state = RXRPC_CALL_CLIENT_SEND_REQUEST;
	write_unlock_bh(&call->state_lock);

	/* Paired with the read barrier in rxrpc_connect_call().  This orders
	 * cid and epoch in the connection wrt to call_id without the need to
	 * take the channel_lock.
	 *
	 * We provisionally assign a callNumber at this point, but we don't
	 * confirm it until the call is about to be exposed.
	 *
	 * TODO: Pair with a barrier in the data_ready handler when that looks
	 * at the call ID through a connection channel.
	 */
	smp_wmb();

	chan->call_id		= call_id;
	chan->call_debug_id	= call->debug_id;
	rcu_assign_pointer(chan->call, call);
	wake_up(&call->waitq);
}

/*
 * Remove a connection from the idle list if it's on it.
 */
static void rxrpc_unidle_conn(struct rxrpc_bundle *bundle, struct rxrpc_connection *conn)
{
	struct rxrpc_net *rxnet = bundle->params.local->rxnet;
	bool drop_ref;

	if (!list_empty(&conn->cache_link)) {
		drop_ref = false;
		spin_lock(&rxnet->client_conn_cache_lock);
		if (!list_empty(&conn->cache_link)) {
			list_del_init(&conn->cache_link);
			drop_ref = true;
		}
		spin_unlock(&rxnet->client_conn_cache_lock);
		if (drop_ref)
			rxrpc_put_connection(conn);
	}
}

/*
 * Assign channels and callNumbers to waiting calls with channel_lock
 * held by caller.
 */
static void rxrpc_activate_channels_locked(struct rxrpc_bundle *bundle)
{
	struct rxrpc_connection *conn;
	unsigned long avail, mask;
	unsigned int channel, slot;

	if (bundle->try_upgrade)
		mask = 1;
	else
		mask = ULONG_MAX;

	while (!list_empty(&bundle->waiting_calls)) {
		avail = bundle->avail_chans & mask;
		if (!avail)
			break;
		channel = __ffs(avail);
		clear_bit(channel, &bundle->avail_chans);

		slot = channel / RXRPC_MAXCALLS;
		conn = bundle->conns[slot];
		if (!conn)
			break;

		if (bundle->try_upgrade)
			set_bit(RXRPC_CONN_PROBING_FOR_UPGRADE, &conn->flags);
		rxrpc_unidle_conn(bundle, conn);

		channel &= (RXRPC_MAXCALLS - 1);
		conn->act_chans	|= 1 << channel;
		rxrpc_activate_one_channel(conn, channel);
	}
}

/*
 * Assign channels and callNumbers to waiting calls.
 */
static void rxrpc_activate_channels(struct rxrpc_bundle *bundle)
{
	_enter("B=%x", bundle->debug_id);

	trace_rxrpc_client(NULL, -1, rxrpc_client_activate_chans);

	if (!bundle->avail_chans)
		return;

	spin_lock(&bundle->channel_lock);
	rxrpc_activate_channels_locked(bundle);
	spin_unlock(&bundle->channel_lock);
	_leave("");
}

/*
 * Wait for a callNumber and a channel to be granted to a call.
 */
static int rxrpc_wait_for_channel(struct rxrpc_bundle *bundle,
				  struct rxrpc_call *call, gfp_t gfp)
{
	DECLARE_WAITQUEUE(myself, current);
	int ret = 0;

	_enter("%d", call->debug_id);

	if (!gfpflags_allow_blocking(gfp)) {
		rxrpc_maybe_add_conn(bundle, gfp);
		rxrpc_activate_channels(bundle);
		ret = bundle->alloc_error ?: -EAGAIN;
		goto out;
	}

	add_wait_queue_exclusive(&call->waitq, &myself);
	for (;;) {
		rxrpc_maybe_add_conn(bundle, gfp);
		rxrpc_activate_channels(bundle);
		ret = bundle->alloc_error;
		if (ret < 0)
			break;

		switch (call->interruptibility) {
		case RXRPC_INTERRUPTIBLE:
		case RXRPC_PREINTERRUPTIBLE:
			set_current_state(TASK_INTERRUPTIBLE);
			break;
		case RXRPC_UNINTERRUPTIBLE:
		default:
			set_current_state(TASK_UNINTERRUPTIBLE);
			break;
		}
		if (READ_ONCE(call->state) != RXRPC_CALL_CLIENT_AWAIT_CONN)
			break;
		if ((call->interruptibility == RXRPC_INTERRUPTIBLE ||
		     call->interruptibility == RXRPC_PREINTERRUPTIBLE) &&
		    signal_pending(current)) {
			ret = -ERESTARTSYS;
			break;
		}
		schedule();
	}
	remove_wait_queue(&call->waitq, &myself);
	__set_current_state(TASK_RUNNING);

out:
	_leave(" = %d", ret);
	return ret;
}

/*
 * find a connection for a call
 * - called in process context with IRQs enabled
 */
int rxrpc_connect_call(struct rxrpc_sock *rx,
		       struct rxrpc_call *call,
		       struct rxrpc_conn_parameters *cp,
		       struct sockaddr_rxrpc *srx,
		       gfp_t gfp)
{
	struct rxrpc_bundle *bundle;
	struct rxrpc_net *rxnet = cp->local->rxnet;
	int ret = 0;

	_enter("{%d,%lx},", call->debug_id, call->user_call_ID);

	rxrpc_discard_expired_client_conns(&rxnet->client_conn_reaper);

	bundle = rxrpc_prep_call(rx, call, cp, srx, gfp);
	if (IS_ERR(bundle)) {
		ret = PTR_ERR(bundle);
		goto out;
	}

	if (call->state == RXRPC_CALL_CLIENT_AWAIT_CONN) {
		ret = rxrpc_wait_for_channel(bundle, call, gfp);
		if (ret < 0)
			goto wait_failed;
	}

granted_channel:
	/* Paired with the write barrier in rxrpc_activate_one_channel(). */
	smp_rmb();

out_put_bundle:
	rxrpc_put_bundle(bundle);
out:
	_leave(" = %d", ret);
	return ret;

wait_failed:
	spin_lock(&bundle->channel_lock);
	list_del_init(&call->chan_wait_link);
	spin_unlock(&bundle->channel_lock);

	if (call->state != RXRPC_CALL_CLIENT_AWAIT_CONN) {
		ret = 0;
		goto granted_channel;
	}

	trace_rxrpc_client(call->conn, ret, rxrpc_client_chan_wait_failed);
	rxrpc_set_call_completion(call, RXRPC_CALL_LOCAL_ERROR, 0, ret);
	rxrpc_disconnect_client_call(bundle, call);
	goto out_put_bundle;
}

/*
 * Note that a call, and thus a connection, is about to be exposed to the
 * world.
 */
void rxrpc_expose_client_call(struct rxrpc_call *call)
{
	unsigned int channel = call->cid & RXRPC_CHANNELMASK;
	struct rxrpc_connection *conn = call->conn;
	struct rxrpc_channel *chan = &conn->channels[channel];

	if (!test_and_set_bit(RXRPC_CALL_EXPOSED, &call->flags)) {
		/* Mark the call ID as being used.  If the callNumber counter
		 * exceeds ~2 billion, we kill the connection after its
		 * outstanding calls have finished so that the counter doesn't
		 * wrap.
		 */
		chan->call_counter++;
		if (chan->call_counter >= INT_MAX)
			set_bit(RXRPC_CONN_DONT_REUSE, &conn->flags);
		trace_rxrpc_client(conn, channel, rxrpc_client_exposed);
	}
}

/*
 * Set the reap timer.
 */
static void rxrpc_set_client_reap_timer(struct rxrpc_net *rxnet)
{
	if (!rxnet->kill_all_client_conns) {
		unsigned long now = jiffies;
		unsigned long reap_at = now + rxrpc_conn_idle_client_expiry;

		if (rxnet->live)
			timer_reduce(&rxnet->client_conn_reap_timer, reap_at);
	}
}

/*
 * Disconnect a client call.
 */
void rxrpc_disconnect_client_call(struct rxrpc_bundle *bundle, struct rxrpc_call *call)
{
	struct rxrpc_connection *conn;
	struct rxrpc_channel *chan = NULL;
	struct rxrpc_net *rxnet = bundle->params.local->rxnet;
	unsigned int channel;
	bool may_reuse;
	u32 cid;

	_enter("c=%x", call->debug_id);

	spin_lock(&bundle->channel_lock);
	set_bit(RXRPC_CALL_DISCONNECTED, &call->flags);

	/* Calls that have never actually been assigned a channel can simply be
	 * discarded.
	 */
	conn = call->conn;
	if (!conn) {
		_debug("call is waiting");
		ASSERTCMP(call->call_id, ==, 0);
		ASSERT(!test_bit(RXRPC_CALL_EXPOSED, &call->flags));
		list_del_init(&call->chan_wait_link);
		goto out;
	}

	cid = call->cid;
	channel = cid & RXRPC_CHANNELMASK;
	chan = &conn->channels[channel];
	trace_rxrpc_client(conn, channel, rxrpc_client_chan_disconnect);

	if (rcu_access_pointer(chan->call) != call) {
		spin_unlock(&bundle->channel_lock);
		BUG();
	}

	may_reuse = rxrpc_may_reuse_conn(conn);

	/* If a client call was exposed to the world, we save the result for
	 * retransmission.
	 *
	 * We use a barrier here so that the call number and abort code can be
	 * read without needing to take a lock.
	 *
	 * TODO: Make the incoming packet handler check this and handle
	 * terminal retransmission without requiring access to the call.
	 */
	if (test_bit(RXRPC_CALL_EXPOSED, &call->flags)) {
		_debug("exposed %u,%u", call->call_id, call->abort_code);
		__rxrpc_disconnect_call(conn, call);

		if (test_and_clear_bit(RXRPC_CONN_PROBING_FOR_UPGRADE, &conn->flags)) {
			trace_rxrpc_client(conn, channel, rxrpc_client_to_active);
			bundle->try_upgrade = false;
			if (may_reuse)
				rxrpc_activate_channels_locked(bundle);
		}

	}

	/* See if we can pass the channel directly to another call. */
	if (may_reuse && !list_empty(&bundle->waiting_calls)) {
		trace_rxrpc_client(conn, channel, rxrpc_client_chan_pass);
		rxrpc_activate_one_channel(conn, channel);
		goto out;
	}

	/* Schedule the final ACK to be transmitted in a short while so that it
	 * can be skipped if we find a follow-on call.  The first DATA packet
	 * of the follow on call will implicitly ACK this call.
	 */
	if (call->completion == RXRPC_CALL_SUCCEEDED &&
	    test_bit(RXRPC_CALL_EXPOSED, &call->flags)) {
		unsigned long final_ack_at = jiffies + 2;

		WRITE_ONCE(chan->final_ack_at, final_ack_at);
		smp_wmb(); /* vs rxrpc_process_delayed_final_acks() */
		set_bit(RXRPC_CONN_FINAL_ACK_0 + channel, &conn->flags);
		rxrpc_reduce_conn_timer(conn, final_ack_at);
	}

<<<<<<< HEAD
	/* Things are more complex and we need the cache lock.  We might be
	 * able to simply idle the conn or it might now be lurking on the wait
	 * list.  It might even get moved back to the active list whilst we're
	 * waiting for the lock.
	 */
	spin_lock(&rxnet->client_conn_cache_lock);

	switch (conn->cache_state) {
	case RXRPC_CONN_CLIENT_UPGRADE:
		/* Deal with termination of a service upgrade probe. */
		if (test_bit(RXRPC_CONN_EXPOSED, &conn->flags)) {
			clear_bit(RXRPC_CONN_PROBING_FOR_UPGRADE, &conn->flags);
			trace_rxrpc_client(conn, channel, rxrpc_client_to_active);
			conn->cache_state = RXRPC_CONN_CLIENT_ACTIVE;
			rxrpc_activate_channels_locked(conn);
		}
		fallthrough;
	case RXRPC_CONN_CLIENT_ACTIVE:
		if (list_empty(&conn->waiting_calls)) {
			rxrpc_deactivate_one_channel(conn, channel);
			if (!conn->active_chans) {
				rxnet->nr_active_client_conns--;
				goto idle_connection;
			}
			goto out;
		}

		trace_rxrpc_client(conn, channel, rxrpc_client_chan_pass);
		rxrpc_activate_one_channel(conn, channel);
		goto out;
=======
	/* Deactivate the channel. */
	rcu_assign_pointer(chan->call, NULL);
	set_bit(conn->bundle_shift + channel, &conn->bundle->avail_chans);
	conn->act_chans	&= ~(1 << channel);
>>>>>>> 2c85ebc5

	/* If no channels remain active, then put the connection on the idle
	 * list for a short while.  Give it a ref to stop it going away if it
	 * becomes unbundled.
	 */
	if (!conn->act_chans) {
		trace_rxrpc_client(conn, channel, rxrpc_client_to_idle);
		conn->idle_timestamp = jiffies;

		rxrpc_get_connection(conn);
		spin_lock(&rxnet->client_conn_cache_lock);
		list_move_tail(&conn->cache_link, &rxnet->idle_client_conns);
		spin_unlock(&rxnet->client_conn_cache_lock);

		rxrpc_set_client_reap_timer(rxnet);
	}

out:
	spin_unlock(&bundle->channel_lock);
	_leave("");
	return;
}

/*
 * Remove a connection from a bundle.
 */
static void rxrpc_unbundle_conn(struct rxrpc_connection *conn)
{
	struct rxrpc_bundle *bundle = conn->bundle;
	struct rxrpc_local *local = bundle->params.local;
	unsigned int bindex;
	bool need_drop = false, need_put = false;
	int i;

	_enter("C=%x", conn->debug_id);

	if (conn->flags & RXRPC_CONN_FINAL_ACK_MASK)
		rxrpc_process_delayed_final_acks(conn, true);

	spin_lock(&bundle->channel_lock);
	bindex = conn->bundle_shift / RXRPC_MAXCALLS;
	if (bundle->conns[bindex] == conn) {
		_debug("clear slot %u", bindex);
		bundle->conns[bindex] = NULL;
		for (i = 0; i < RXRPC_MAXCALLS; i++)
			clear_bit(conn->bundle_shift + i, &bundle->avail_chans);
		need_drop = true;
	}
	spin_unlock(&bundle->channel_lock);

	/* If there are no more connections, remove the bundle */
	if (!bundle->avail_chans) {
		_debug("maybe unbundle");
		spin_lock(&local->client_bundles_lock);

		for (i = 0; i < ARRAY_SIZE(bundle->conns); i++)
			if (bundle->conns[i])
				break;
		if (i == ARRAY_SIZE(bundle->conns) && !bundle->params.exclusive) {
			_debug("erase bundle");
			rb_erase(&bundle->local_node, &local->client_bundles);
			need_put = true;
		}

		spin_unlock(&local->client_bundles_lock);
		if (need_put)
			rxrpc_put_bundle(bundle);
	}

	if (need_drop)
		rxrpc_put_connection(conn);
	_leave("");
}

/*
 * Clean up a dead client connection.
 */
static void rxrpc_kill_client_conn(struct rxrpc_connection *conn)
{
	struct rxrpc_local *local = conn->params.local;
	struct rxrpc_net *rxnet = local->rxnet;

	_enter("C=%x", conn->debug_id);

	trace_rxrpc_client(conn, -1, rxrpc_client_cleanup);
	atomic_dec(&rxnet->nr_client_conns);

	rxrpc_put_client_connection_id(conn);
	rxrpc_kill_connection(conn);
}

/*
 * Clean up a dead client connections.
 */
void rxrpc_put_client_conn(struct rxrpc_connection *conn)
{
	const void *here = __builtin_return_address(0);
	unsigned int debug_id = conn->debug_id;
	int n;

	n = atomic_dec_return(&conn->usage);
	trace_rxrpc_conn(debug_id, rxrpc_conn_put_client, n, here);
	if (n <= 0) {
		ASSERTCMP(n, >=, 0);
		rxrpc_kill_client_conn(conn);
	}
}

/*
 * Discard expired client connections from the idle list.  Each conn in the
 * idle list has been exposed and holds an extra ref because of that.
 *
 * This may be called from conn setup or from a work item so cannot be
 * considered non-reentrant.
 */
void rxrpc_discard_expired_client_conns(struct work_struct *work)
{
	struct rxrpc_connection *conn;
	struct rxrpc_net *rxnet =
		container_of(work, struct rxrpc_net, client_conn_reaper);
	unsigned long expiry, conn_expires_at, now;
	unsigned int nr_conns;

	_enter("");

	if (list_empty(&rxnet->idle_client_conns)) {
		_leave(" [empty]");
		return;
	}

	/* Don't double up on the discarding */
	if (!spin_trylock(&rxnet->client_conn_discard_lock)) {
		_leave(" [already]");
		return;
	}

	/* We keep an estimate of what the number of conns ought to be after
	 * we've discarded some so that we don't overdo the discarding.
	 */
	nr_conns = atomic_read(&rxnet->nr_client_conns);

next:
	spin_lock(&rxnet->client_conn_cache_lock);

	if (list_empty(&rxnet->idle_client_conns))
		goto out;

	conn = list_entry(rxnet->idle_client_conns.next,
			  struct rxrpc_connection, cache_link);

	if (!rxnet->kill_all_client_conns) {
		/* If the number of connections is over the reap limit, we
		 * expedite discard by reducing the expiry timeout.  We must,
		 * however, have at least a short grace period to be able to do
		 * final-ACK or ABORT retransmission.
		 */
		expiry = rxrpc_conn_idle_client_expiry;
		if (nr_conns > rxrpc_reap_client_connections)
			expiry = rxrpc_conn_idle_client_fast_expiry;
		if (conn->params.local->service_closed)
			expiry = rxrpc_closed_conn_expiry * HZ;

		conn_expires_at = conn->idle_timestamp + expiry;

		now = READ_ONCE(jiffies);
		if (time_after(conn_expires_at, now))
			goto not_yet_expired;
	}

	trace_rxrpc_client(conn, -1, rxrpc_client_discard);
	list_del_init(&conn->cache_link);

	spin_unlock(&rxnet->client_conn_cache_lock);

	rxrpc_unbundle_conn(conn);
	rxrpc_put_connection(conn); /* Drop the ->cache_link ref */

	nr_conns--;
	goto next;

not_yet_expired:
	/* The connection at the front of the queue hasn't yet expired, so
	 * schedule the work item for that point if we discarded something.
	 *
	 * We don't worry if the work item is already scheduled - it can look
	 * after rescheduling itself at a later time.  We could cancel it, but
	 * then things get messier.
	 */
	_debug("not yet");
	if (!rxnet->kill_all_client_conns)
		timer_reduce(&rxnet->client_conn_reap_timer, conn_expires_at);

out:
	spin_unlock(&rxnet->client_conn_cache_lock);
	spin_unlock(&rxnet->client_conn_discard_lock);
	_leave("");
}

/*
 * Preemptively destroy all the client connection records rather than waiting
 * for them to time out
 */
void rxrpc_destroy_all_client_connections(struct rxrpc_net *rxnet)
{
	_enter("");

	spin_lock(&rxnet->client_conn_cache_lock);
	rxnet->kill_all_client_conns = true;
	spin_unlock(&rxnet->client_conn_cache_lock);

	del_timer_sync(&rxnet->client_conn_reap_timer);

	if (!rxrpc_queue_work(&rxnet->client_conn_reaper))
		_debug("destroy: queue failed");

	_leave("");
}

/*
 * Clean up the client connections on a local endpoint.
 */
void rxrpc_clean_up_local_conns(struct rxrpc_local *local)
{
	struct rxrpc_connection *conn, *tmp;
	struct rxrpc_net *rxnet = local->rxnet;
	LIST_HEAD(graveyard);

	_enter("");

	spin_lock(&rxnet->client_conn_cache_lock);

	list_for_each_entry_safe(conn, tmp, &rxnet->idle_client_conns,
				 cache_link) {
		if (conn->params.local == local) {
			trace_rxrpc_client(conn, -1, rxrpc_client_discard);
			list_move(&conn->cache_link, &graveyard);
		}
	}

	spin_unlock(&rxnet->client_conn_cache_lock);

	while (!list_empty(&graveyard)) {
		conn = list_entry(graveyard.next,
				  struct rxrpc_connection, cache_link);
		list_del_init(&conn->cache_link);
		rxrpc_unbundle_conn(conn);
		rxrpc_put_connection(conn);
	}

	_leave(" [culled]");
}<|MERGE_RESOLUTION|>--- conflicted
+++ resolved
@@ -866,43 +866,10 @@
 		rxrpc_reduce_conn_timer(conn, final_ack_at);
 	}
 
-<<<<<<< HEAD
-	/* Things are more complex and we need the cache lock.  We might be
-	 * able to simply idle the conn or it might now be lurking on the wait
-	 * list.  It might even get moved back to the active list whilst we're
-	 * waiting for the lock.
-	 */
-	spin_lock(&rxnet->client_conn_cache_lock);
-
-	switch (conn->cache_state) {
-	case RXRPC_CONN_CLIENT_UPGRADE:
-		/* Deal with termination of a service upgrade probe. */
-		if (test_bit(RXRPC_CONN_EXPOSED, &conn->flags)) {
-			clear_bit(RXRPC_CONN_PROBING_FOR_UPGRADE, &conn->flags);
-			trace_rxrpc_client(conn, channel, rxrpc_client_to_active);
-			conn->cache_state = RXRPC_CONN_CLIENT_ACTIVE;
-			rxrpc_activate_channels_locked(conn);
-		}
-		fallthrough;
-	case RXRPC_CONN_CLIENT_ACTIVE:
-		if (list_empty(&conn->waiting_calls)) {
-			rxrpc_deactivate_one_channel(conn, channel);
-			if (!conn->active_chans) {
-				rxnet->nr_active_client_conns--;
-				goto idle_connection;
-			}
-			goto out;
-		}
-
-		trace_rxrpc_client(conn, channel, rxrpc_client_chan_pass);
-		rxrpc_activate_one_channel(conn, channel);
-		goto out;
-=======
 	/* Deactivate the channel. */
 	rcu_assign_pointer(chan->call, NULL);
 	set_bit(conn->bundle_shift + channel, &conn->bundle->avail_chans);
 	conn->act_chans	&= ~(1 << channel);
->>>>>>> 2c85ebc5
 
 	/* If no channels remain active, then put the connection on the idle
 	 * list for a short while.  Give it a ref to stop it going away if it
