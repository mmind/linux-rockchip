--- conflicted
+++ resolved
@@ -475,10 +475,6 @@
 		case BPF_JMP | BPF_JSET | BPF_K:
 		case BPF_JMP | BPF_JSET | BPF_X:
 			true_cond = COND_NE;
-<<<<<<< HEAD
-			fallthrough;
-=======
->>>>>>> 2c85ebc5
 		cond_branch:
 			/* same targets, can avoid doing the test :) */
 			if (filter[i].jt == filter[i].jf) {
