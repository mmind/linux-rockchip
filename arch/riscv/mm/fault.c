--- conflicted
+++ resolved
@@ -272,12 +272,6 @@
 		 * entries, but in RISC-V, SFENCE.VMA specifies an
 		 * ordering constraint, not a cache flush; it is
 		 * necessary even after writing invalid entries.
-<<<<<<< HEAD
-		 * Relying on flush_tlb_fix_spurious_fault would
-		 * suffice, but the extra traps reduce
-		 * performance. So, eagerly SFENCE.VMA.
-=======
->>>>>>> 0ecfebd2
 		 */
 		local_flush_tlb_page(addr);
 
