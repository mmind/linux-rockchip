/*
 * Extensible Firmware Interface
 *
 * Based on Extensible Firmware Interface Specification version 2.4
 *
 * Copyright (C) 2013, 2014 Linaro Ltd.
 *
 * This program is free software; you can redistribute it and/or modify
 * it under the terms of the GNU General Public License version 2 as
 * published by the Free Software Foundation.
 *
 */

#include <linux/atomic.h>
#include <linux/dmi.h>
#include <linux/efi.h>
#include <linux/export.h>
#include <linux/memblock.h>
#include <linux/mm_types.h>
#include <linux/bootmem.h>
#include <linux/of.h>
#include <linux/of_fdt.h>
#include <linux/preempt.h>
#include <linux/rbtree.h>
#include <linux/rwsem.h>
#include <linux/sched.h>
#include <linux/slab.h>
#include <linux/spinlock.h>

#include <asm/cacheflush.h>
#include <asm/efi.h>
#include <asm/tlbflush.h>
#include <asm/mmu_context.h>
#include <asm/mmu.h>
#include <asm/pgtable.h>

struct efi_memory_map memmap;

static u64 efi_system_table;

static pgd_t efi_pgd[PTRS_PER_PGD] __page_aligned_bss;

static struct mm_struct efi_mm = {
	.mm_rb			= RB_ROOT,
	.pgd			= efi_pgd,
	.mm_users		= ATOMIC_INIT(2),
	.mm_count		= ATOMIC_INIT(1),
	.mmap_sem		= __RWSEM_INITIALIZER(efi_mm.mmap_sem),
	.page_table_lock	= __SPIN_LOCK_UNLOCKED(efi_mm.page_table_lock),
	.mmlist			= LIST_HEAD_INIT(efi_mm.mmlist),
	INIT_MM_CONTEXT(efi_mm)
};

static int uefi_debug __initdata;
static int __init uefi_debug_setup(char *str)
{
	uefi_debug = 1;

	return 0;
}
early_param("uefi_debug", uefi_debug_setup);

static int __init is_normal_ram(efi_memory_desc_t *md)
{
	if (md->attribute & EFI_MEMORY_WB)
		return 1;
	return 0;
}

/*
 * Translate a EFI virtual address into a physical address: this is necessary,
 * as some data members of the EFI system table are virtually remapped after
 * SetVirtualAddressMap() has been called.
 */
static phys_addr_t efi_to_phys(unsigned long addr)
{
	efi_memory_desc_t *md;

	for_each_efi_memory_desc(&memmap, md) {
		if (!(md->attribute & EFI_MEMORY_RUNTIME))
			continue;
		if (md->virt_addr == 0)
			/* no virtual mapping has been installed by the stub */
			break;
		if (md->virt_addr <= addr &&
		    (addr - md->virt_addr) < (md->num_pages << EFI_PAGE_SHIFT))
			return md->phys_addr + addr - md->virt_addr;
	}
	return addr;
}

static int __init uefi_init(void)
{
	efi_char16_t *c16;
	void *config_tables;
	u64 table_size;
	char vendor[100] = "unknown";
	int i, retval;

	efi.systab = early_memremap(efi_system_table,
				    sizeof(efi_system_table_t));
	if (efi.systab == NULL) {
		pr_warn("Unable to map EFI system table.\n");
		return -ENOMEM;
	}

	set_bit(EFI_BOOT, &efi.flags);
	set_bit(EFI_64BIT, &efi.flags);

	/*
	 * Verify the EFI Table
	 */
	if (efi.systab->hdr.signature != EFI_SYSTEM_TABLE_SIGNATURE) {
		pr_err("System table signature incorrect\n");
		retval = -EINVAL;
		goto out;
	}
	if ((efi.systab->hdr.revision >> 16) < 2)
		pr_warn("Warning: EFI system table version %d.%02d, expected 2.00 or greater\n",
			efi.systab->hdr.revision >> 16,
			efi.systab->hdr.revision & 0xffff);

	/* Show what we know for posterity */
	c16 = early_memremap(efi_to_phys(efi.systab->fw_vendor),
			     sizeof(vendor));
	if (c16) {
		for (i = 0; i < (int) sizeof(vendor) - 1 && *c16; ++i)
			vendor[i] = c16[i];
		vendor[i] = '\0';
		early_memunmap(c16, sizeof(vendor));
	}

	pr_info("EFI v%u.%.02u by %s\n",
		efi.systab->hdr.revision >> 16,
		efi.systab->hdr.revision & 0xffff, vendor);

	table_size = sizeof(efi_config_table_64_t) * efi.systab->nr_tables;
	config_tables = early_memremap(efi_to_phys(efi.systab->tables),
				       table_size);

	retval = efi_config_parse_tables(config_tables, efi.systab->nr_tables,
					 sizeof(efi_config_table_64_t), NULL);

	early_memunmap(config_tables, table_size);
out:
	early_memunmap(efi.systab,  sizeof(efi_system_table_t));
	return retval;
}

/*
 * Return true for RAM regions we want to permanently reserve.
 */
static __init int is_reserve_region(efi_memory_desc_t *md)
{
	switch (md->type) {
	case EFI_LOADER_CODE:
	case EFI_LOADER_DATA:
	case EFI_BOOT_SERVICES_CODE:
	case EFI_BOOT_SERVICES_DATA:
	case EFI_CONVENTIONAL_MEMORY:
		return 0;
	default:
		break;
	}
	return is_normal_ram(md);
}

static __init void reserve_regions(void)
{
	efi_memory_desc_t *md;
	u64 paddr, npages, size;

	if (uefi_debug)
		pr_info("Processing EFI memory map:\n");

	for_each_efi_memory_desc(&memmap, md) {
		paddr = md->phys_addr;
		npages = md->num_pages;

		if (uefi_debug) {
			char buf[64];

			pr_info("  0x%012llx-0x%012llx %s",
				paddr, paddr + (npages << EFI_PAGE_SHIFT) - 1,
				efi_md_typeattr_format(buf, sizeof(buf), md));
		}

		memrange_efi_to_native(&paddr, &npages);
		size = npages << PAGE_SHIFT;

		if (is_normal_ram(md))
			early_init_dt_add_memory_arch(paddr, size);

		if (is_reserve_region(md)) {
			memblock_reserve(paddr, size);
			if (uefi_debug)
				pr_cont("*");
		}

		if (uefi_debug)
			pr_cont("\n");
	}

	set_bit(EFI_MEMMAP, &efi.flags);
}

void __init efi_init(void)
{
	struct efi_fdt_params params;

	/* Grab UEFI information placed in FDT by stub */
	if (!efi_get_fdt_params(&params, uefi_debug))
		return;

	efi_system_table = params.system_table;

	memblock_reserve(params.mmap & PAGE_MASK,
			 PAGE_ALIGN(params.mmap_size + (params.mmap & ~PAGE_MASK)));
	memmap.phys_map = (void *)params.mmap;
	memmap.map = early_memremap(params.mmap, params.mmap_size);
	memmap.map_end = memmap.map + params.mmap_size;
	memmap.desc_size = params.desc_size;
	memmap.desc_version = params.desc_ver;

	if (uefi_init() < 0)
		return;

	reserve_regions();
	early_memunmap(memmap.map, params.mmap_size);
}

static bool __init efi_virtmap_init(void)
{
<<<<<<< HEAD
	if (!efi_enabled(EFI_BOOT))
		return;

	/* boot time idmap_pg_dir is incomplete, so fill in missing parts */
	efi_setup_idmap();
	early_memunmap(memmap.map, memmap.map_end - memmap.map);
}

static int __init remap_region(efi_memory_desc_t *md, void **new)
{
	u64 paddr, vaddr, npages, size;

	paddr = md->phys_addr;
	npages = md->num_pages;
	memrange_efi_to_native(&paddr, &npages);
	size = npages << PAGE_SHIFT;
=======
	efi_memory_desc_t *md;
>>>>>>> 03891159

	for_each_efi_memory_desc(&memmap, md) {
		u64 paddr, npages, size;
		pgprot_t prot;

		if (!(md->attribute & EFI_MEMORY_RUNTIME))
			continue;
		if (md->virt_addr == 0)
			return false;

		paddr = md->phys_addr;
		npages = md->num_pages;
		memrange_efi_to_native(&paddr, &npages);
		size = npages << PAGE_SHIFT;

		pr_info("  EFI remap 0x%016llx => %p\n",
			md->phys_addr, (void *)md->virt_addr);

		/*
		 * Only regions of type EFI_RUNTIME_SERVICES_CODE need to be
		 * executable, everything else can be mapped with the XN bits
		 * set.
		 */
		if (!is_normal_ram(md))
			prot = __pgprot(PROT_DEVICE_nGnRE);
		else if (md->type == EFI_RUNTIME_SERVICES_CODE)
			prot = PAGE_KERNEL_EXEC;
		else
			prot = PAGE_KERNEL;

		create_pgd_mapping(&efi_mm, paddr, md->virt_addr, size, prot);
	}
	return true;
}

/*
 * Enable the UEFI Runtime Services if all prerequisites are in place, i.e.,
 * non-early mapping of the UEFI system table and virtual mappings for all
 * EFI_MEMORY_RUNTIME regions.
 */
static int __init arm64_enable_runtime_services(void)
{
	u64 mapsize;

	if (!efi_enabled(EFI_BOOT)) {
		pr_info("EFI services will not be available.\n");
		return -1;
	}

<<<<<<< HEAD
	mapsize = memmap.map_end - memmap.map;

=======
>>>>>>> 03891159
	if (efi_runtime_disabled()) {
		pr_info("EFI runtime services will be disabled.\n");
		return -1;
	}

	pr_info("Remapping and enabling EFI services.\n");

	mapsize = memmap.map_end - memmap.map;
	memmap.map = (__force void *)ioremap_cache((phys_addr_t)memmap.phys_map,
						   mapsize);
	if (!memmap.map) {
		pr_err("Failed to remap EFI memory map\n");
		return -1;
	}
	memmap.map_end = memmap.map + mapsize;
	efi.memmap = &memmap;

	efi.systab = (__force void *)ioremap_cache(efi_system_table,
						   sizeof(efi_system_table_t));
	if (!efi.systab) {
		pr_err("Failed to remap EFI System Table\n");
		return -1;
	}
	set_bit(EFI_SYSTEM_TABLES, &efi.flags);

	if (!efi_virtmap_init()) {
		pr_err("No UEFI virtual mapping was installed -- runtime services will not be available\n");
		return -1;
	}

	/* Set up runtime services function pointers */
	efi_native_runtime_setup();
	set_bit(EFI_RUNTIME_SERVICES, &efi.flags);

	efi.runtime_version = efi.systab->hdr.revision;

	return 0;
}
early_initcall(arm64_enable_runtime_services);

static int __init arm64_dmi_init(void)
{
	/*
	 * On arm64, DMI depends on UEFI, and dmi_scan_machine() needs to
	 * be called early because dmi_id_init(), which is an arch_initcall
	 * itself, depends on dmi_scan_machine() having been called already.
	 */
	dmi_scan_machine();
	if (dmi_available)
		dmi_set_dump_stack_arch_desc();
	return 0;
}
core_initcall(arm64_dmi_init);

static void efi_set_pgd(struct mm_struct *mm)
{
	cpu_switch_mm(mm->pgd, mm);
	flush_tlb_all();
	if (icache_is_aivivt())
		__flush_icache_all();
}

void efi_virtmap_load(void)
{
	preempt_disable();
	efi_set_pgd(&efi_mm);
}

void efi_virtmap_unload(void)
{
	efi_set_pgd(current->active_mm);
	preempt_enable();
}<|MERGE_RESOLUTION|>--- conflicted
+++ resolved
@@ -231,26 +231,7 @@
 
 static bool __init efi_virtmap_init(void)
 {
-<<<<<<< HEAD
-	if (!efi_enabled(EFI_BOOT))
-		return;
-
-	/* boot time idmap_pg_dir is incomplete, so fill in missing parts */
-	efi_setup_idmap();
-	early_memunmap(memmap.map, memmap.map_end - memmap.map);
-}
-
-static int __init remap_region(efi_memory_desc_t *md, void **new)
-{
-	u64 paddr, vaddr, npages, size;
-
-	paddr = md->phys_addr;
-	npages = md->num_pages;
-	memrange_efi_to_native(&paddr, &npages);
-	size = npages << PAGE_SHIFT;
-=======
 	efi_memory_desc_t *md;
->>>>>>> 03891159
 
 	for_each_efi_memory_desc(&memmap, md) {
 		u64 paddr, npages, size;
@@ -300,11 +281,6 @@
 		return -1;
 	}
 
-<<<<<<< HEAD
-	mapsize = memmap.map_end - memmap.map;
-
-=======
->>>>>>> 03891159
 	if (efi_runtime_disabled()) {
 		pr_info("EFI runtime services will be disabled.\n");
 		return -1;
