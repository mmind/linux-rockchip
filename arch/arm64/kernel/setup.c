--- conflicted
+++ resolved
@@ -383,10 +383,6 @@
 	paging_init();
 	request_standard_resources();
 
-<<<<<<< HEAD
-	efi_idmap_init();
-=======
->>>>>>> 03891159
 	early_ioremap_reset();
 
 	unflatten_device_tree();
