/*
 * alternative runtime patching
 * inspired by the x86 version
 *
 * Copyright (C) 2014 ARM Ltd.
 *
 * This program is free software; you can redistribute it and/or modify
 * it under the terms of the GNU General Public License version 2 as
 * published by the Free Software Foundation.
 *
 * This program is distributed in the hope that it will be useful,
 * but WITHOUT ANY WARRANTY; without even the implied warranty of
 * MERCHANTABILITY or FITNESS FOR A PARTICULAR PURPOSE.  See the
 * GNU General Public License for more details.
 *
 * You should have received a copy of the GNU General Public License
 * along with this program.  If not, see <http://www.gnu.org/licenses/>.
 */

#define pr_fmt(fmt) "alternatives: " fmt

#include <linux/init.h>
#include <linux/cpu.h>
#include <asm/cacheflush.h>
#include <asm/alternative.h>
#include <asm/cpufeature.h>
#include <linux/stop_machine.h>

#define __ALT_PTR(a,f)		(u32 *)((void *)&(a)->f + (a)->f)
#define ALT_ORIG_PTR(a)		__ALT_PTR(a, orig_offset)
#define ALT_REPL_PTR(a)		__ALT_PTR(a, alt_offset)

extern struct alt_instr __alt_instructions[], __alt_instructions_end[];

struct alt_region {
	struct alt_instr *begin;
	struct alt_instr *end;
};

<<<<<<< HEAD
=======
/*
 * Check if the target PC is within an alternative block.
 */
static bool branch_insn_requires_update(struct alt_instr *alt, unsigned long pc)
{
	unsigned long replptr;

	if (kernel_text_address(pc))
		return 1;

	replptr = (unsigned long)ALT_REPL_PTR(alt);
	if (pc >= replptr && pc <= (replptr + alt->alt_len))
		return 0;

	/*
	 * Branching into *another* alternate sequence is doomed, and
	 * we're not even trying to fix it up.
	 */
	BUG();
}

static u32 get_alt_insn(struct alt_instr *alt, u32 *insnptr, u32 *altinsnptr)
{
	u32 insn;

	insn = le32_to_cpu(*altinsnptr);

	if (aarch64_insn_is_branch_imm(insn)) {
		s32 offset = aarch64_get_branch_offset(insn);
		unsigned long target;

		target = (unsigned long)altinsnptr + offset;

		/*
		 * If we're branching inside the alternate sequence,
		 * do not rewrite the instruction, as it is already
		 * correct. Otherwise, generate the new instruction.
		 */
		if (branch_insn_requires_update(alt, target)) {
			offset = target - (unsigned long)insnptr;
			insn = aarch64_set_branch_offset(insn, offset);
		}
	}

	return insn;
}

>>>>>>> aefbef10
static int __apply_alternatives(void *alt_region)
{
	struct alt_instr *alt;
	struct alt_region *region = alt_region;
	u32 *origptr, *replptr;

	for (alt = region->begin; alt < region->end; alt++) {
<<<<<<< HEAD
=======
		u32 insn;
		int i, nr_inst;

>>>>>>> aefbef10
		if (!cpus_have_cap(alt->cpufeature))
			continue;

		BUG_ON(alt->alt_len != alt->orig_len);

		pr_info_once("patching kernel code\n");

<<<<<<< HEAD
		origptr = (u8 *)&alt->orig_offset + alt->orig_offset;
		replptr = (u8 *)&alt->alt_offset + alt->alt_offset;
		memcpy(origptr, replptr, alt->alt_len);
=======
		origptr = ALT_ORIG_PTR(alt);
		replptr = ALT_REPL_PTR(alt);
		nr_inst = alt->alt_len / sizeof(insn);

		for (i = 0; i < nr_inst; i++) {
			insn = get_alt_insn(alt, origptr + i, replptr + i);
			*(origptr + i) = cpu_to_le32(insn);
		}

>>>>>>> aefbef10
		flush_icache_range((uintptr_t)origptr,
				   (uintptr_t)(origptr + nr_inst));
	}

	return 0;
}

void apply_alternatives_all(void)
{
	struct alt_region region = {
		.begin	= __alt_instructions,
		.end	= __alt_instructions_end,
	};

	/* better not try code patching on a live SMP system */
	stop_machine(__apply_alternatives, &region, NULL);
}

void apply_alternatives(void *start, size_t length)
{
	struct alt_region region = {
		.begin	= start,
		.end	= start + length,
	};

	__apply_alternatives(&region);
}

void free_alternatives_memory(void)
{
	free_reserved_area(__alt_instructions, __alt_instructions_end,
			   0, "alternatives");
}<|MERGE_RESOLUTION|>--- conflicted
+++ resolved
@@ -24,6 +24,7 @@
 #include <asm/cacheflush.h>
 #include <asm/alternative.h>
 #include <asm/cpufeature.h>
+#include <asm/insn.h>
 #include <linux/stop_machine.h>
 
 #define __ALT_PTR(a,f)		(u32 *)((void *)&(a)->f + (a)->f)
@@ -37,8 +38,6 @@
 	struct alt_instr *end;
 };
 
-<<<<<<< HEAD
-=======
 /*
  * Check if the target PC is within an alternative block.
  */
@@ -86,7 +85,6 @@
 	return insn;
 }
 
->>>>>>> aefbef10
 static int __apply_alternatives(void *alt_region)
 {
 	struct alt_instr *alt;
@@ -94,12 +92,9 @@
 	u32 *origptr, *replptr;
 
 	for (alt = region->begin; alt < region->end; alt++) {
-<<<<<<< HEAD
-=======
 		u32 insn;
 		int i, nr_inst;
 
->>>>>>> aefbef10
 		if (!cpus_have_cap(alt->cpufeature))
 			continue;
 
@@ -107,11 +102,6 @@
 
 		pr_info_once("patching kernel code\n");
 
-<<<<<<< HEAD
-		origptr = (u8 *)&alt->orig_offset + alt->orig_offset;
-		replptr = (u8 *)&alt->alt_offset + alt->alt_offset;
-		memcpy(origptr, replptr, alt->alt_len);
-=======
 		origptr = ALT_ORIG_PTR(alt);
 		replptr = ALT_REPL_PTR(alt);
 		nr_inst = alt->alt_len / sizeof(insn);
@@ -121,7 +111,6 @@
 			*(origptr + i) = cpu_to_le32(insn);
 		}
 
->>>>>>> aefbef10
 		flush_icache_range((uintptr_t)origptr,
 				   (uintptr_t)(origptr + nr_inst));
 	}
