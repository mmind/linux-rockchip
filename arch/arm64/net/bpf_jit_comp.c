/*
 * BPF JIT compiler for ARM64
 *
 * Copyright (C) 2014 Zi Shen Lim <zlim.lnx@gmail.com>
 *
 * This program is free software; you can redistribute it and/or modify
 * it under the terms of the GNU General Public License version 2 as
 * published by the Free Software Foundation.
 *
 * This program is distributed in the hope that it will be useful,
 * but WITHOUT ANY WARRANTY; without even the implied warranty of
 * MERCHANTABILITY or FITNESS FOR A PARTICULAR PURPOSE.  See the
 * GNU General Public License for more details.
 *
 * You should have received a copy of the GNU General Public License
 * along with this program.  If not, see <http://www.gnu.org/licenses/>.
 */

#define pr_fmt(fmt) "bpf_jit: " fmt

#include <linux/filter.h>
#include <linux/printk.h>
#include <linux/skbuff.h>
#include <linux/slab.h>

#include <asm/byteorder.h>
#include <asm/cacheflush.h>
#include <asm/debug-monitors.h>

#include "bpf_jit.h"

int bpf_jit_enable __read_mostly;

#define TMP_REG_1 (MAX_BPF_REG + 0)
#define TMP_REG_2 (MAX_BPF_REG + 1)

/* Map BPF registers to A64 registers */
static const int bpf2a64[] = {
	/* return value from in-kernel function, and exit value from eBPF */
	[BPF_REG_0] = A64_R(7),
	/* arguments from eBPF program to in-kernel function */
	[BPF_REG_1] = A64_R(0),
	[BPF_REG_2] = A64_R(1),
	[BPF_REG_3] = A64_R(2),
	[BPF_REG_4] = A64_R(3),
	[BPF_REG_5] = A64_R(4),
	/* callee saved registers that in-kernel function will preserve */
	[BPF_REG_6] = A64_R(19),
	[BPF_REG_7] = A64_R(20),
	[BPF_REG_8] = A64_R(21),
	[BPF_REG_9] = A64_R(22),
	/* read-only frame pointer to access stack */
	[BPF_REG_FP] = A64_FP,
	/* temporary register for internal BPF JIT */
	[TMP_REG_1] = A64_R(23),
	[TMP_REG_2] = A64_R(24),
};

struct jit_ctx {
	const struct bpf_prog *prog;
	int idx;
	int tmp_used;
	int epilogue_offset;
	int *offset;
	u32 *image;
};

static inline void emit(const u32 insn, struct jit_ctx *ctx)
{
	if (ctx->image != NULL)
		ctx->image[ctx->idx] = cpu_to_le32(insn);

	ctx->idx++;
}

static inline void emit_a64_mov_i64(const int reg, const u64 val,
				    struct jit_ctx *ctx)
{
	u64 tmp = val;
	int shift = 0;

	emit(A64_MOVZ(1, reg, tmp & 0xffff, shift), ctx);
	tmp >>= 16;
	shift += 16;
	while (tmp) {
		if (tmp & 0xffff)
			emit(A64_MOVK(1, reg, tmp & 0xffff, shift), ctx);
		tmp >>= 16;
		shift += 16;
	}
}

static inline void emit_a64_mov_i(const int is64, const int reg,
				  const s32 val, struct jit_ctx *ctx)
{
	u16 hi = val >> 16;
	u16 lo = val & 0xffff;

	if (hi & 0x8000) {
		if (hi == 0xffff) {
			emit(A64_MOVN(is64, reg, (u16)~lo, 0), ctx);
		} else {
			emit(A64_MOVN(is64, reg, (u16)~hi, 16), ctx);
			emit(A64_MOVK(is64, reg, lo, 0), ctx);
		}
	} else {
		emit(A64_MOVZ(is64, reg, lo, 0), ctx);
		if (hi)
			emit(A64_MOVK(is64, reg, hi, 16), ctx);
	}
}

static inline int bpf2a64_offset(int bpf_to, int bpf_from,
				 const struct jit_ctx *ctx)
{
	int to = ctx->offset[bpf_to + 1];
	/* -1 to account for the Branch instruction */
	int from = ctx->offset[bpf_from + 1] - 1;

	return to - from;
}

static void jit_fill_hole(void *area, unsigned int size)
{
	u32 *ptr;
	/* We are guaranteed to have aligned memory. */
	for (ptr = area; size >= sizeof(u32); size -= sizeof(u32))
		*ptr++ = cpu_to_le32(AARCH64_BREAK_FAULT);
}

static inline int epilogue_offset(const struct jit_ctx *ctx)
{
	int to = ctx->epilogue_offset;
	int from = ctx->idx;

	return to - from;
}

/* Stack must be multiples of 16B */
#define STACK_ALIGN(sz) (((sz) + 15) & ~15)

static void build_prologue(struct jit_ctx *ctx)
{
	const u8 r6 = bpf2a64[BPF_REG_6];
	const u8 r7 = bpf2a64[BPF_REG_7];
	const u8 r8 = bpf2a64[BPF_REG_8];
	const u8 r9 = bpf2a64[BPF_REG_9];
	const u8 fp = bpf2a64[BPF_REG_FP];
	const u8 ra = bpf2a64[BPF_REG_A];
	const u8 rx = bpf2a64[BPF_REG_X];
	const u8 tmp1 = bpf2a64[TMP_REG_1];
	const u8 tmp2 = bpf2a64[TMP_REG_2];
	int stack_size = MAX_BPF_STACK;

	stack_size += 4; /* extra for skb_copy_bits buffer */
	stack_size = STACK_ALIGN(stack_size);

	/* Save callee-saved register */
	emit(A64_PUSH(r6, r7, A64_SP), ctx);
	emit(A64_PUSH(r8, r9, A64_SP), ctx);
	if (ctx->tmp_used)
		emit(A64_PUSH(tmp1, tmp2, A64_SP), ctx);

	/* Set up BPF stack */
	emit(A64_SUB_I(1, A64_SP, A64_SP, stack_size), ctx);

	/* Set up frame pointer */
	emit(A64_MOV(1, fp, A64_SP), ctx);

	/* Clear registers A and X */
	emit_a64_mov_i64(ra, 0, ctx);
	emit_a64_mov_i64(rx, 0, ctx);
}

static void build_epilogue(struct jit_ctx *ctx)
{
	const u8 r0 = bpf2a64[BPF_REG_0];
	const u8 r6 = bpf2a64[BPF_REG_6];
	const u8 r7 = bpf2a64[BPF_REG_7];
	const u8 r8 = bpf2a64[BPF_REG_8];
	const u8 r9 = bpf2a64[BPF_REG_9];
	const u8 fp = bpf2a64[BPF_REG_FP];
	const u8 tmp1 = bpf2a64[TMP_REG_1];
	const u8 tmp2 = bpf2a64[TMP_REG_2];
	int stack_size = MAX_BPF_STACK;

	stack_size += 4; /* extra for skb_copy_bits buffer */
	stack_size = STACK_ALIGN(stack_size);

	/* We're done with BPF stack */
	emit(A64_ADD_I(1, A64_SP, A64_SP, stack_size), ctx);

	/* Restore callee-saved register */
	if (ctx->tmp_used)
		emit(A64_POP(tmp1, tmp2, A64_SP), ctx);
	emit(A64_POP(r8, r9, A64_SP), ctx);
	emit(A64_POP(r6, r7, A64_SP), ctx);

	/* Restore frame pointer */
	emit(A64_MOV(1, fp, A64_SP), ctx);

	/* Set return value */
	emit(A64_MOV(1, A64_R(0), r0), ctx);

	emit(A64_RET(A64_LR), ctx);
}

/* JITs an eBPF instruction.
 * Returns:
 * 0  - successfully JITed an 8-byte eBPF instruction.
 * >0 - successfully JITed a 16-byte eBPF instruction.
 * <0 - failed to JIT.
 */
static int build_insn(const struct bpf_insn *insn, struct jit_ctx *ctx)
{
	const u8 code = insn->code;
	const u8 dst = bpf2a64[insn->dst_reg];
	const u8 src = bpf2a64[insn->src_reg];
	const u8 tmp = bpf2a64[TMP_REG_1];
	const u8 tmp2 = bpf2a64[TMP_REG_2];
	const s16 off = insn->off;
	const s32 imm = insn->imm;
	const int i = insn - ctx->prog->insnsi;
	const bool is64 = BPF_CLASS(code) == BPF_ALU64;
	u8 jmp_cond;
	s32 jmp_offset;

	switch (code) {
	/* dst = src */
	case BPF_ALU | BPF_MOV | BPF_X:
	case BPF_ALU64 | BPF_MOV | BPF_X:
		emit(A64_MOV(is64, dst, src), ctx);
		break;
	/* dst = dst OP src */
	case BPF_ALU | BPF_ADD | BPF_X:
	case BPF_ALU64 | BPF_ADD | BPF_X:
		emit(A64_ADD(is64, dst, dst, src), ctx);
		break;
	case BPF_ALU | BPF_SUB | BPF_X:
	case BPF_ALU64 | BPF_SUB | BPF_X:
		emit(A64_SUB(is64, dst, dst, src), ctx);
		break;
	case BPF_ALU | BPF_AND | BPF_X:
	case BPF_ALU64 | BPF_AND | BPF_X:
		emit(A64_AND(is64, dst, dst, src), ctx);
		break;
	case BPF_ALU | BPF_OR | BPF_X:
	case BPF_ALU64 | BPF_OR | BPF_X:
		emit(A64_ORR(is64, dst, dst, src), ctx);
		break;
	case BPF_ALU | BPF_XOR | BPF_X:
	case BPF_ALU64 | BPF_XOR | BPF_X:
		emit(A64_EOR(is64, dst, dst, src), ctx);
		break;
	case BPF_ALU | BPF_MUL | BPF_X:
	case BPF_ALU64 | BPF_MUL | BPF_X:
		emit(A64_MUL(is64, dst, dst, src), ctx);
		break;
	case BPF_ALU | BPF_DIV | BPF_X:
	case BPF_ALU64 | BPF_DIV | BPF_X:
		emit(A64_UDIV(is64, dst, dst, src), ctx);
		break;
	case BPF_ALU | BPF_MOD | BPF_X:
	case BPF_ALU64 | BPF_MOD | BPF_X:
		ctx->tmp_used = 1;
		emit(A64_UDIV(is64, tmp, dst, src), ctx);
		emit(A64_MUL(is64, tmp, tmp, src), ctx);
		emit(A64_SUB(is64, dst, dst, tmp), ctx);
		break;
	case BPF_ALU | BPF_LSH | BPF_X:
	case BPF_ALU64 | BPF_LSH | BPF_X:
		emit(A64_LSLV(is64, dst, dst, src), ctx);
		break;
	case BPF_ALU | BPF_RSH | BPF_X:
	case BPF_ALU64 | BPF_RSH | BPF_X:
		emit(A64_LSRV(is64, dst, dst, src), ctx);
		break;
	case BPF_ALU | BPF_ARSH | BPF_X:
	case BPF_ALU64 | BPF_ARSH | BPF_X:
		emit(A64_ASRV(is64, dst, dst, src), ctx);
		break;
	/* dst = -dst */
	case BPF_ALU | BPF_NEG:
	case BPF_ALU64 | BPF_NEG:
		emit(A64_NEG(is64, dst, dst), ctx);
		break;
	/* dst = BSWAP##imm(dst) */
	case BPF_ALU | BPF_END | BPF_FROM_LE:
	case BPF_ALU | BPF_END | BPF_FROM_BE:
#ifdef CONFIG_CPU_BIG_ENDIAN
		if (BPF_SRC(code) == BPF_FROM_BE)
			break;
#else /* !CONFIG_CPU_BIG_ENDIAN */
		if (BPF_SRC(code) == BPF_FROM_LE)
			break;
#endif
		switch (imm) {
		case 16:
			emit(A64_REV16(is64, dst, dst), ctx);
			break;
		case 32:
			emit(A64_REV32(is64, dst, dst), ctx);
			break;
		case 64:
			emit(A64_REV64(dst, dst), ctx);
			break;
		}
		break;
	/* dst = imm */
	case BPF_ALU | BPF_MOV | BPF_K:
	case BPF_ALU64 | BPF_MOV | BPF_K:
		emit_a64_mov_i(is64, dst, imm, ctx);
		break;
	/* dst = dst OP imm */
	case BPF_ALU | BPF_ADD | BPF_K:
	case BPF_ALU64 | BPF_ADD | BPF_K:
		ctx->tmp_used = 1;
		emit_a64_mov_i(is64, tmp, imm, ctx);
		emit(A64_ADD(is64, dst, dst, tmp), ctx);
		break;
	case BPF_ALU | BPF_SUB | BPF_K:
	case BPF_ALU64 | BPF_SUB | BPF_K:
		ctx->tmp_used = 1;
		emit_a64_mov_i(is64, tmp, imm, ctx);
		emit(A64_SUB(is64, dst, dst, tmp), ctx);
		break;
	case BPF_ALU | BPF_AND | BPF_K:
	case BPF_ALU64 | BPF_AND | BPF_K:
		ctx->tmp_used = 1;
		emit_a64_mov_i(is64, tmp, imm, ctx);
		emit(A64_AND(is64, dst, dst, tmp), ctx);
		break;
	case BPF_ALU | BPF_OR | BPF_K:
	case BPF_ALU64 | BPF_OR | BPF_K:
		ctx->tmp_used = 1;
		emit_a64_mov_i(is64, tmp, imm, ctx);
		emit(A64_ORR(is64, dst, dst, tmp), ctx);
		break;
	case BPF_ALU | BPF_XOR | BPF_K:
	case BPF_ALU64 | BPF_XOR | BPF_K:
		ctx->tmp_used = 1;
		emit_a64_mov_i(is64, tmp, imm, ctx);
		emit(A64_EOR(is64, dst, dst, tmp), ctx);
		break;
	case BPF_ALU | BPF_MUL | BPF_K:
	case BPF_ALU64 | BPF_MUL | BPF_K:
		ctx->tmp_used = 1;
		emit_a64_mov_i(is64, tmp, imm, ctx);
		emit(A64_MUL(is64, dst, dst, tmp), ctx);
		break;
	case BPF_ALU | BPF_DIV | BPF_K:
	case BPF_ALU64 | BPF_DIV | BPF_K:
		ctx->tmp_used = 1;
		emit_a64_mov_i(is64, tmp, imm, ctx);
		emit(A64_UDIV(is64, dst, dst, tmp), ctx);
		break;
	case BPF_ALU | BPF_MOD | BPF_K:
	case BPF_ALU64 | BPF_MOD | BPF_K:
		ctx->tmp_used = 1;
		emit_a64_mov_i(is64, tmp2, imm, ctx);
		emit(A64_UDIV(is64, tmp, dst, tmp2), ctx);
		emit(A64_MUL(is64, tmp, tmp, tmp2), ctx);
		emit(A64_SUB(is64, dst, dst, tmp), ctx);
		break;
	case BPF_ALU | BPF_LSH | BPF_K:
	case BPF_ALU64 | BPF_LSH | BPF_K:
		emit(A64_LSL(is64, dst, dst, imm), ctx);
		break;
	case BPF_ALU | BPF_RSH | BPF_K:
	case BPF_ALU64 | BPF_RSH | BPF_K:
		emit(A64_LSR(is64, dst, dst, imm), ctx);
		break;
	case BPF_ALU | BPF_ARSH | BPF_K:
	case BPF_ALU64 | BPF_ARSH | BPF_K:
		emit(A64_ASR(is64, dst, dst, imm), ctx);
		break;

#define check_imm(bits, imm) do {				\
	if ((((imm) > 0) && ((imm) >> (bits))) ||		\
	    (((imm) < 0) && (~(imm) >> (bits)))) {		\
		pr_info("[%2d] imm=%d(0x%x) out of range\n",	\
			i, imm, imm);				\
		return -EINVAL;					\
	}							\
} while (0)
#define check_imm19(imm) check_imm(19, imm)
#define check_imm26(imm) check_imm(26, imm)

	/* JUMP off */
	case BPF_JMP | BPF_JA:
		jmp_offset = bpf2a64_offset(i + off, i, ctx);
		check_imm26(jmp_offset);
		emit(A64_B(jmp_offset), ctx);
		break;
	/* IF (dst COND src) JUMP off */
	case BPF_JMP | BPF_JEQ | BPF_X:
	case BPF_JMP | BPF_JGT | BPF_X:
	case BPF_JMP | BPF_JGE | BPF_X:
	case BPF_JMP | BPF_JNE | BPF_X:
	case BPF_JMP | BPF_JSGT | BPF_X:
	case BPF_JMP | BPF_JSGE | BPF_X:
		emit(A64_CMP(1, dst, src), ctx);
emit_cond_jmp:
		jmp_offset = bpf2a64_offset(i + off, i, ctx);
		check_imm19(jmp_offset);
		switch (BPF_OP(code)) {
		case BPF_JEQ:
			jmp_cond = A64_COND_EQ;
			break;
		case BPF_JGT:
			jmp_cond = A64_COND_HI;
			break;
		case BPF_JGE:
			jmp_cond = A64_COND_CS;
			break;
		case BPF_JNE:
			jmp_cond = A64_COND_NE;
			break;
		case BPF_JSGT:
			jmp_cond = A64_COND_GT;
			break;
		case BPF_JSGE:
			jmp_cond = A64_COND_GE;
			break;
		default:
			return -EFAULT;
		}
		emit(A64_B_(jmp_cond, jmp_offset), ctx);
		break;
	case BPF_JMP | BPF_JSET | BPF_X:
		emit(A64_TST(1, dst, src), ctx);
		goto emit_cond_jmp;
	/* IF (dst COND imm) JUMP off */
	case BPF_JMP | BPF_JEQ | BPF_K:
	case BPF_JMP | BPF_JGT | BPF_K:
	case BPF_JMP | BPF_JGE | BPF_K:
	case BPF_JMP | BPF_JNE | BPF_K:
	case BPF_JMP | BPF_JSGT | BPF_K:
	case BPF_JMP | BPF_JSGE | BPF_K:
		ctx->tmp_used = 1;
		emit_a64_mov_i(1, tmp, imm, ctx);
		emit(A64_CMP(1, dst, tmp), ctx);
		goto emit_cond_jmp;
	case BPF_JMP | BPF_JSET | BPF_K:
		ctx->tmp_used = 1;
		emit_a64_mov_i(1, tmp, imm, ctx);
		emit(A64_TST(1, dst, tmp), ctx);
		goto emit_cond_jmp;
	/* function call */
	case BPF_JMP | BPF_CALL:
	{
		const u8 r0 = bpf2a64[BPF_REG_0];
		const u64 func = (u64)__bpf_call_base + imm;

		ctx->tmp_used = 1;
		emit_a64_mov_i64(tmp, func, ctx);
		emit(A64_PUSH(A64_FP, A64_LR, A64_SP), ctx);
		emit(A64_MOV(1, A64_FP, A64_SP), ctx);
		emit(A64_BLR(tmp), ctx);
		emit(A64_MOV(1, r0, A64_R(0)), ctx);
		emit(A64_POP(A64_FP, A64_LR, A64_SP), ctx);
		break;
	}
	/* function return */
	case BPF_JMP | BPF_EXIT:
		/* Optimization: when last instruction is EXIT,
		   simply fallthrough to epilogue. */
		if (i == ctx->prog->len - 1)
			break;
		jmp_offset = epilogue_offset(ctx);
		check_imm26(jmp_offset);
		emit(A64_B(jmp_offset), ctx);
		break;

	/* dst = imm64 */
	case BPF_LD | BPF_IMM | BPF_DW:
	{
		const struct bpf_insn insn1 = insn[1];
		u64 imm64;

		if (insn1.code != 0 || insn1.src_reg != 0 ||
		    insn1.dst_reg != 0 || insn1.off != 0) {
			/* Note: verifier in BPF core must catch invalid
			 * instructions.
			 */
			pr_err_once("Invalid BPF_LD_IMM64 instruction\n");
			return -EINVAL;
		}

		imm64 = (u64)insn1.imm << 32 | imm;
		emit_a64_mov_i64(dst, imm64, ctx);

		return 1;
	}

	/* LDX: dst = *(size *)(src + off) */
	case BPF_LDX | BPF_MEM | BPF_W:
	case BPF_LDX | BPF_MEM | BPF_H:
	case BPF_LDX | BPF_MEM | BPF_B:
	case BPF_LDX | BPF_MEM | BPF_DW:
		ctx->tmp_used = 1;
		emit_a64_mov_i(1, tmp, off, ctx);
		switch (BPF_SIZE(code)) {
		case BPF_W:
			emit(A64_LDR32(dst, src, tmp), ctx);
			break;
		case BPF_H:
			emit(A64_LDRH(dst, src, tmp), ctx);
			break;
		case BPF_B:
			emit(A64_LDRB(dst, src, tmp), ctx);
			break;
		case BPF_DW:
			emit(A64_LDR64(dst, src, tmp), ctx);
			break;
		}
		break;

	/* ST: *(size *)(dst + off) = imm */
	case BPF_ST | BPF_MEM | BPF_W:
	case BPF_ST | BPF_MEM | BPF_H:
	case BPF_ST | BPF_MEM | BPF_B:
	case BPF_ST | BPF_MEM | BPF_DW:
		goto notyet;

	/* STX: *(size *)(dst + off) = src */
	case BPF_STX | BPF_MEM | BPF_W:
	case BPF_STX | BPF_MEM | BPF_H:
	case BPF_STX | BPF_MEM | BPF_B:
	case BPF_STX | BPF_MEM | BPF_DW:
		ctx->tmp_used = 1;
		emit_a64_mov_i(1, tmp, off, ctx);
		switch (BPF_SIZE(code)) {
		case BPF_W:
			emit(A64_STR32(src, dst, tmp), ctx);
			break;
		case BPF_H:
			emit(A64_STRH(src, dst, tmp), ctx);
			break;
		case BPF_B:
			emit(A64_STRB(src, dst, tmp), ctx);
			break;
		case BPF_DW:
			emit(A64_STR64(src, dst, tmp), ctx);
			break;
		}
		break;
	/* STX XADD: lock *(u32 *)(dst + off) += src */
	case BPF_STX | BPF_XADD | BPF_W:
	/* STX XADD: lock *(u64 *)(dst + off) += src */
	case BPF_STX | BPF_XADD | BPF_DW:
		goto notyet;

	/* R0 = ntohx(*(size *)(((struct sk_buff *)R6)->data + imm)) */
	case BPF_LD | BPF_ABS | BPF_W:
	case BPF_LD | BPF_ABS | BPF_H:
	case BPF_LD | BPF_ABS | BPF_B:
	/* R0 = ntohx(*(size *)(((struct sk_buff *)R6)->data + src + imm)) */
	case BPF_LD | BPF_IND | BPF_W:
	case BPF_LD | BPF_IND | BPF_H:
	case BPF_LD | BPF_IND | BPF_B:
	{
		const u8 r0 = bpf2a64[BPF_REG_0]; /* r0 = return value */
		const u8 r6 = bpf2a64[BPF_REG_6]; /* r6 = pointer to sk_buff */
		const u8 fp = bpf2a64[BPF_REG_FP];
		const u8 r1 = bpf2a64[BPF_REG_1]; /* r1: struct sk_buff *skb */
		const u8 r2 = bpf2a64[BPF_REG_2]; /* r2: int k */
		const u8 r3 = bpf2a64[BPF_REG_3]; /* r3: unsigned int size */
		const u8 r4 = bpf2a64[BPF_REG_4]; /* r4: void *buffer */
		const u8 r5 = bpf2a64[BPF_REG_5]; /* r5: void *(*func)(...) */
		int size;

		emit(A64_MOV(1, r1, r6), ctx);
		emit_a64_mov_i(0, r2, imm, ctx);
		if (BPF_MODE(code) == BPF_IND)
			emit(A64_ADD(0, r2, r2, src), ctx);
		switch (BPF_SIZE(code)) {
		case BPF_W:
			size = 4;
			break;
		case BPF_H:
			size = 2;
			break;
		case BPF_B:
			size = 1;
			break;
		default:
			return -EINVAL;
		}
		emit_a64_mov_i64(r3, size, ctx);
		emit(A64_ADD_I(1, r4, fp, MAX_BPF_STACK), ctx);
		emit_a64_mov_i64(r5, (unsigned long)bpf_load_pointer, ctx);
		emit(A64_PUSH(A64_FP, A64_LR, A64_SP), ctx);
		emit(A64_MOV(1, A64_FP, A64_SP), ctx);
		emit(A64_BLR(r5), ctx);
		emit(A64_MOV(1, r0, A64_R(0)), ctx);
		emit(A64_POP(A64_FP, A64_LR, A64_SP), ctx);

		jmp_offset = epilogue_offset(ctx);
		check_imm19(jmp_offset);
		emit(A64_CBZ(1, r0, jmp_offset), ctx);
		emit(A64_MOV(1, r5, r0), ctx);
		switch (BPF_SIZE(code)) {
		case BPF_W:
			emit(A64_LDR32(r0, r5, A64_ZR), ctx);
#ifndef CONFIG_CPU_BIG_ENDIAN
			emit(A64_REV32(0, r0, r0), ctx);
#endif
			break;
		case BPF_H:
			emit(A64_LDRH(r0, r5, A64_ZR), ctx);
#ifndef CONFIG_CPU_BIG_ENDIAN
			emit(A64_REV16(0, r0, r0), ctx);
#endif
			break;
		case BPF_B:
			emit(A64_LDRB(r0, r5, A64_ZR), ctx);
			break;
		}
		break;
	}
notyet:
		pr_info_once("*** NOT YET: opcode %02x ***\n", code);
		return -EFAULT;

	default:
		pr_err_once("unknown opcode %02x\n", code);
		return -EINVAL;
	}

	return 0;
}

static int build_body(struct jit_ctx *ctx)
{
	const struct bpf_prog *prog = ctx->prog;
	int i;

	for (i = 0; i < prog->len; i++) {
		const struct bpf_insn *insn = &prog->insnsi[i];
		int ret;

		if (ctx->image == NULL)
			ctx->offset[i] = ctx->idx;

		ret = build_insn(insn, ctx);
		if (ret > 0) {
			i++;
			continue;
		}
		if (ret)
			return ret;
	}

	return 0;
}

static inline void bpf_flush_icache(void *start, void *end)
{
	flush_icache_range((unsigned long)start, (unsigned long)end);
}

void bpf_jit_compile(struct bpf_prog *prog)
{
	/* Nothing to do here. We support Internal BPF. */
}

void bpf_int_jit_compile(struct bpf_prog *prog)
{
	struct bpf_binary_header *header;
	struct jit_ctx ctx;
	int image_size;
	u8 *image_ptr;

	if (!bpf_jit_enable)
		return;

	if (!prog || !prog->len)
		return;

	memset(&ctx, 0, sizeof(ctx));
	ctx.prog = prog;

	ctx.offset = kcalloc(prog->len, sizeof(int), GFP_KERNEL);
	if (ctx.offset == NULL)
		return;

	/* 1. Initial fake pass to compute ctx->idx. */

	/* Fake pass to fill in ctx->offset and ctx->tmp_used. */
	if (build_body(&ctx))
		goto out;

	build_prologue(&ctx);
<<<<<<< HEAD
=======

	ctx.epilogue_offset = ctx.idx;
>>>>>>> 2dbfca5a
	build_epilogue(&ctx);

	/* Now we know the actual image size. */
	image_size = sizeof(u32) * ctx.idx;
	header = bpf_jit_binary_alloc(image_size, &image_ptr,
				      sizeof(u32), jit_fill_hole);
	if (header == NULL)
		goto out;

	/* 2. Now, the actual pass. */

	ctx.image = (u32 *)image_ptr;
	ctx.idx = 0;

	build_prologue(&ctx);

	if (build_body(&ctx)) {
		bpf_jit_binary_free(header);
		goto out;
	}

	build_epilogue(&ctx);

	/* And we're done. */
	if (bpf_jit_enable > 1)
		bpf_jit_dump(prog->len, image_size, 2, ctx.image);

	bpf_flush_icache(ctx.image, ctx.image + ctx.idx);

	set_memory_ro((unsigned long)header, header->pages);
	prog->bpf_func = (void *)ctx.image;
	prog->jited = true;
out:
	kfree(ctx.offset);
}

void bpf_jit_free(struct bpf_prog *prog)
{
	unsigned long addr = (unsigned long)prog->bpf_func & PAGE_MASK;
	struct bpf_binary_header *header = (void *)addr;

	if (!prog->jited)
		goto free_filter;

	set_memory_rw(addr, header->pages);
	bpf_jit_binary_free(header);

free_filter:
	bpf_prog_unlock_free(prog);
}<|MERGE_RESOLUTION|>--- conflicted
+++ resolved
@@ -692,11 +692,8 @@
 		goto out;
 
 	build_prologue(&ctx);
-<<<<<<< HEAD
-=======
 
 	ctx.epilogue_offset = ctx.idx;
->>>>>>> 2dbfca5a
 	build_epilogue(&ctx);
 
 	/* Now we know the actual image size. */
