// SPDX-License-Identifier: GPL-2.0-only
/*
 * Copyright (C) 2015 - ARM Ltd
 * Author: Marc Zyngier <marc.zyngier@arm.com>
 */

#ifndef __ARM64_KVM_HYP_SWITCH_H__
#define __ARM64_KVM_HYP_SWITCH_H__

#include <linux/arm-smccc.h>
#include <linux/kvm_host.h>
#include <linux/types.h>
#include <linux/jump_label.h>
#include <uapi/linux/psci.h>

#include <kvm/arm_psci.h>

#include <asm/barrier.h>
#include <asm/cpufeature.h>
#include <asm/extable.h>
#include <asm/kprobes.h>
#include <asm/kvm_asm.h>
#include <asm/kvm_emulate.h>
#include <asm/kvm_hyp.h>
#include <asm/kvm_mmu.h>
#include <asm/fpsimd.h>
#include <asm/debug-monitors.h>
#include <asm/processor.h>
#include <asm/thread_info.h>

extern const char __hyp_panic_string[];

extern struct exception_table_entry __start___kvm_ex_table;
extern struct exception_table_entry __stop___kvm_ex_table;

/* Check whether the FP regs were dirtied while in the host-side run loop: */
static inline bool update_fp_enabled(struct kvm_vcpu *vcpu)
{
	/*
	 * When the system doesn't support FP/SIMD, we cannot rely on
	 * the _TIF_FOREIGN_FPSTATE flag. However, we always inject an
	 * abort on the very first access to FP and thus we should never
	 * see KVM_ARM64_FP_ENABLED. For added safety, make sure we always
	 * trap the accesses.
	 */
	if (!system_supports_fpsimd() ||
	    vcpu->arch.host_thread_info->flags & _TIF_FOREIGN_FPSTATE)
		vcpu->arch.flags &= ~(KVM_ARM64_FP_ENABLED |
				      KVM_ARM64_FP_HOST);

	return !!(vcpu->arch.flags & KVM_ARM64_FP_ENABLED);
}

/* Save the 32-bit only FPSIMD system register state */
static inline void __fpsimd_save_fpexc32(struct kvm_vcpu *vcpu)
{
	if (!vcpu_el1_is_32bit(vcpu))
		return;

	__vcpu_sys_reg(vcpu, FPEXC32_EL2) = read_sysreg(fpexc32_el2);
}

static inline void __activate_traps_fpsimd32(struct kvm_vcpu *vcpu)
{
	/*
	 * We are about to set CPTR_EL2.TFP to trap all floating point
	 * register accesses to EL2, however, the ARM ARM clearly states that
	 * traps are only taken to EL2 if the operation would not otherwise
	 * trap to EL1.  Therefore, always make sure that for 32-bit guests,
	 * we set FPEXC.EN to prevent traps to EL1, when setting the TFP bit.
	 * If FP/ASIMD is not implemented, FPEXC is UNDEFINED and any access to
	 * it will cause an exception.
	 */
	if (vcpu_el1_is_32bit(vcpu) && system_supports_fpsimd()) {
		write_sysreg(1 << 30, fpexc32_el2);
		isb();
	}
}

static inline void __activate_traps_common(struct kvm_vcpu *vcpu)
{
	/* Trap on AArch32 cp15 c15 (impdef sysregs) accesses (EL1 or EL0) */
	write_sysreg(1 << 15, hstr_el2);

	/*
	 * Make sure we trap PMU access from EL0 to EL2. Also sanitize
	 * PMSELR_EL0 to make sure it never contains the cycle
	 * counter, which could make a PMXEVCNTR_EL0 access UNDEF at
	 * EL1 instead of being trapped to EL2.
	 */
	write_sysreg(0, pmselr_el0);
	write_sysreg(ARMV8_PMU_USERENR_MASK, pmuserenr_el0);
	write_sysreg(vcpu->arch.mdcr_el2, mdcr_el2);
}

static inline void __deactivate_traps_common(void)
{
	write_sysreg(0, hstr_el2);
	write_sysreg(0, pmuserenr_el0);
}

static inline void ___activate_traps(struct kvm_vcpu *vcpu)
{
	u64 hcr = vcpu->arch.hcr_el2;

	if (cpus_have_final_cap(ARM64_WORKAROUND_CAVIUM_TX2_219_TVM))
		hcr |= HCR_TVM;

	write_sysreg(hcr, hcr_el2);

	if (cpus_have_final_cap(ARM64_HAS_RAS_EXTN) && (hcr & HCR_VSE))
		write_sysreg_s(vcpu->arch.vsesr_el2, SYS_VSESR_EL2);
}

static inline void ___deactivate_traps(struct kvm_vcpu *vcpu)
{
	/*
	 * If we pended a virtual abort, preserve it until it gets
	 * cleared. See D1.14.3 (Virtual Interrupts) for details, but
	 * the crucial bit is "On taking a vSError interrupt,
	 * HCR_EL2.VSE is cleared to 0."
	 */
	if (vcpu->arch.hcr_el2 & HCR_VSE) {
		vcpu->arch.hcr_el2 &= ~HCR_VSE;
		vcpu->arch.hcr_el2 |= read_sysreg(hcr_el2) & HCR_VSE;
	}
}

static inline bool __translate_far_to_hpfar(u64 far, u64 *hpfar)
{
	u64 par, tmp;

	/*
	 * Resolve the IPA the hard way using the guest VA.
	 *
	 * Stage-1 translation already validated the memory access
	 * rights. As such, we can use the EL1 translation regime, and
	 * don't have to distinguish between EL0 and EL1 access.
	 *
	 * We do need to save/restore PAR_EL1 though, as we haven't
	 * saved the guest context yet, and we may return early...
	 */
<<<<<<< HEAD
	par = read_sysreg(par_el1);
	if (!__kvm_at("s1e1r", far))
		tmp = read_sysreg(par_el1);
=======
	par = read_sysreg_par();
	if (!__kvm_at("s1e1r", far))
		tmp = read_sysreg_par();
>>>>>>> 2c85ebc5
	else
		tmp = SYS_PAR_EL1_F; /* back to the guest */
	write_sysreg(par, par_el1);

	if (unlikely(tmp & SYS_PAR_EL1_F))
		return false; /* Translation failed, back to guest */

	/* Convert PAR to HPFAR format */
	*hpfar = PAR_TO_HPFAR(tmp);
	return true;
}

static inline bool __populate_fault_info(struct kvm_vcpu *vcpu)
{
	u8 ec;
	u64 esr;
	u64 hpfar, far;

	esr = vcpu->arch.fault.esr_el2;
	ec = ESR_ELx_EC(esr);

	if (ec != ESR_ELx_EC_DABT_LOW && ec != ESR_ELx_EC_IABT_LOW)
		return true;

	far = read_sysreg_el2(SYS_FAR);

	/*
	 * The HPFAR can be invalid if the stage 2 fault did not
	 * happen during a stage 1 page table walk (the ESR_EL2.S1PTW
	 * bit is clear) and one of the two following cases are true:
	 *   1. The fault was due to a permission fault
	 *   2. The processor carries errata 834220
	 *
	 * Therefore, for all non S1PTW faults where we either have a
	 * permission fault or the errata workaround is enabled, we
	 * resolve the IPA using the AT instruction.
	 */
	if (!(esr & ESR_ELx_S1PTW) &&
	    (cpus_have_final_cap(ARM64_WORKAROUND_834220) ||
	     (esr & ESR_ELx_FSC_TYPE) == FSC_PERM)) {
		if (!__translate_far_to_hpfar(far, &hpfar))
			return false;
	} else {
		hpfar = read_sysreg(hpfar_el2);
	}

	vcpu->arch.fault.far_el2 = far;
	vcpu->arch.fault.hpfar_el2 = hpfar;
	return true;
}

/* Check for an FPSIMD/SVE trap and handle as appropriate */
static inline bool __hyp_handle_fpsimd(struct kvm_vcpu *vcpu)
{
	bool vhe, sve_guest, sve_host;
	u8 esr_ec;

	if (!system_supports_fpsimd())
		return false;

	/*
	 * Currently system_supports_sve() currently implies has_vhe(),
	 * so the check is redundant. However, has_vhe() can be determined
	 * statically and helps the compiler remove dead code.
	 */
	if (has_vhe() && system_supports_sve()) {
		sve_guest = vcpu_has_sve(vcpu);
		sve_host = vcpu->arch.flags & KVM_ARM64_HOST_SVE_IN_USE;
		vhe = true;
	} else {
		sve_guest = false;
		sve_host = false;
		vhe = has_vhe();
	}

	esr_ec = kvm_vcpu_trap_get_class(vcpu);
	if (esr_ec != ESR_ELx_EC_FP_ASIMD &&
	    esr_ec != ESR_ELx_EC_SVE)
		return false;

	/* Don't handle SVE traps for non-SVE vcpus here: */
	if (!sve_guest)
		if (esr_ec != ESR_ELx_EC_FP_ASIMD)
			return false;

	/* Valid trap.  Switch the context: */

	if (vhe) {
		u64 reg = read_sysreg(cpacr_el1) | CPACR_EL1_FPEN;

		if (sve_guest)
			reg |= CPACR_EL1_ZEN;

		write_sysreg(reg, cpacr_el1);
	} else {
		write_sysreg(read_sysreg(cptr_el2) & ~(u64)CPTR_EL2_TFP,
			     cptr_el2);
	}

	isb();

	if (vcpu->arch.flags & KVM_ARM64_FP_HOST) {
		/*
		 * In the SVE case, VHE is assumed: it is enforced by
		 * Kconfig and kvm_arch_init().
		 */
		if (sve_host) {
			struct thread_struct *thread = container_of(
				vcpu->arch.host_fpsimd_state,
				struct thread_struct, uw.fpsimd_state);

			sve_save_state(sve_pffr(thread),
				       &vcpu->arch.host_fpsimd_state->fpsr);
		} else {
			__fpsimd_save_state(vcpu->arch.host_fpsimd_state);
		}

		vcpu->arch.flags &= ~KVM_ARM64_FP_HOST;
	}

	if (sve_guest) {
		sve_load_state(vcpu_sve_pffr(vcpu),
			       &vcpu->arch.ctxt.fp_regs.fpsr,
			       sve_vq_from_vl(vcpu->arch.sve_max_vl) - 1);
		write_sysreg_s(__vcpu_sys_reg(vcpu, ZCR_EL1), SYS_ZCR_EL12);
	} else {
		__fpsimd_restore_state(&vcpu->arch.ctxt.fp_regs);
	}

	/* Skip restoring fpexc32 for AArch64 guests */
	if (!(read_sysreg(hcr_el2) & HCR_RW))
		write_sysreg(__vcpu_sys_reg(vcpu, FPEXC32_EL2), fpexc32_el2);

	vcpu->arch.flags |= KVM_ARM64_FP_ENABLED;

	return true;
}

static inline bool handle_tx2_tvm(struct kvm_vcpu *vcpu)
{
	u32 sysreg = esr_sys64_to_sysreg(kvm_vcpu_get_esr(vcpu));
	int rt = kvm_vcpu_sys_get_rt(vcpu);
	u64 val = vcpu_get_reg(vcpu, rt);

	/*
	 * The normal sysreg handling code expects to see the traps,
	 * let's not do anything here.
	 */
	if (vcpu->arch.hcr_el2 & HCR_TVM)
		return false;

	switch (sysreg) {
	case SYS_SCTLR_EL1:
		write_sysreg_el1(val, SYS_SCTLR);
		break;
	case SYS_TTBR0_EL1:
		write_sysreg_el1(val, SYS_TTBR0);
		break;
	case SYS_TTBR1_EL1:
		write_sysreg_el1(val, SYS_TTBR1);
		break;
	case SYS_TCR_EL1:
		write_sysreg_el1(val, SYS_TCR);
		break;
	case SYS_ESR_EL1:
		write_sysreg_el1(val, SYS_ESR);
		break;
	case SYS_FAR_EL1:
		write_sysreg_el1(val, SYS_FAR);
		break;
	case SYS_AFSR0_EL1:
		write_sysreg_el1(val, SYS_AFSR0);
		break;
	case SYS_AFSR1_EL1:
		write_sysreg_el1(val, SYS_AFSR1);
		break;
	case SYS_MAIR_EL1:
		write_sysreg_el1(val, SYS_MAIR);
		break;
	case SYS_AMAIR_EL1:
		write_sysreg_el1(val, SYS_AMAIR);
		break;
	case SYS_CONTEXTIDR_EL1:
		write_sysreg_el1(val, SYS_CONTEXTIDR);
		break;
	default:
		return false;
	}

	__kvm_skip_instr(vcpu);
	return true;
}

static inline bool esr_is_ptrauth_trap(u32 esr)
{
	u32 ec = ESR_ELx_EC(esr);

	if (ec == ESR_ELx_EC_PAC)
		return true;

	if (ec != ESR_ELx_EC_SYS64)
		return false;

	switch (esr_sys64_to_sysreg(esr)) {
	case SYS_APIAKEYLO_EL1:
	case SYS_APIAKEYHI_EL1:
	case SYS_APIBKEYLO_EL1:
	case SYS_APIBKEYHI_EL1:
	case SYS_APDAKEYLO_EL1:
	case SYS_APDAKEYHI_EL1:
	case SYS_APDBKEYLO_EL1:
	case SYS_APDBKEYHI_EL1:
	case SYS_APGAKEYLO_EL1:
	case SYS_APGAKEYHI_EL1:
		return true;
	}

	return false;
}

#define __ptrauth_save_key(ctxt, key)					\
	do {								\
	u64 __val;                                                      \
	__val = read_sysreg_s(SYS_ ## key ## KEYLO_EL1);                \
	ctxt_sys_reg(ctxt, key ## KEYLO_EL1) = __val;                   \
	__val = read_sysreg_s(SYS_ ## key ## KEYHI_EL1);                \
	ctxt_sys_reg(ctxt, key ## KEYHI_EL1) = __val;                   \
} while(0)

DECLARE_PER_CPU(struct kvm_cpu_context, kvm_hyp_ctxt);

static inline bool __hyp_handle_ptrauth(struct kvm_vcpu *vcpu)
{
	struct kvm_cpu_context *ctxt;
	u64 val;

	if (!vcpu_has_ptrauth(vcpu) ||
	    !esr_is_ptrauth_trap(kvm_vcpu_get_esr(vcpu)))
		return false;

	ctxt = this_cpu_ptr(&kvm_hyp_ctxt);
	__ptrauth_save_key(ctxt, APIA);
	__ptrauth_save_key(ctxt, APIB);
	__ptrauth_save_key(ctxt, APDA);
	__ptrauth_save_key(ctxt, APDB);
	__ptrauth_save_key(ctxt, APGA);

	vcpu_ptrauth_enable(vcpu);

	val = read_sysreg(hcr_el2);
	val |= (HCR_API | HCR_APK);
	write_sysreg(val, hcr_el2);

	return true;
}

/*
 * Return true when we were able to fixup the guest exit and should return to
 * the guest, false when we should restore the host state and return to the
 * main run loop.
 */
static inline bool fixup_guest_exit(struct kvm_vcpu *vcpu, u64 *exit_code)
{
	if (ARM_EXCEPTION_CODE(*exit_code) != ARM_EXCEPTION_IRQ)
		vcpu->arch.fault.esr_el2 = read_sysreg_el2(SYS_ESR);

	/*
	 * We're using the raw exception code in order to only process
	 * the trap if no SError is pending. We will come back to the
	 * same PC once the SError has been injected, and replay the
	 * trapping instruction.
	 */
	if (*exit_code != ARM_EXCEPTION_TRAP)
		goto exit;

	if (cpus_have_final_cap(ARM64_WORKAROUND_CAVIUM_TX2_219_TVM) &&
	    kvm_vcpu_trap_get_class(vcpu) == ESR_ELx_EC_SYS64 &&
	    handle_tx2_tvm(vcpu))
		goto guest;

	/*
	 * We trap the first access to the FP/SIMD to save the host context
	 * and restore the guest context lazily.
	 * If FP/SIMD is not implemented, handle the trap and inject an
	 * undefined instruction exception to the guest.
	 * Similarly for trapped SVE accesses.
	 */
	if (__hyp_handle_fpsimd(vcpu))
		goto guest;

	if (__hyp_handle_ptrauth(vcpu))
		goto guest;

	if (!__populate_fault_info(vcpu))
		goto guest;

	if (static_branch_unlikely(&vgic_v2_cpuif_trap)) {
		bool valid;

		valid = kvm_vcpu_trap_get_class(vcpu) == ESR_ELx_EC_DABT_LOW &&
			kvm_vcpu_trap_get_fault_type(vcpu) == FSC_FAULT &&
			kvm_vcpu_dabt_isvalid(vcpu) &&
			!kvm_vcpu_abt_issea(vcpu) &&
			!kvm_vcpu_abt_iss1tw(vcpu);

		if (valid) {
			int ret = __vgic_v2_perform_cpuif_access(vcpu);

			if (ret == 1)
				goto guest;

			/* Promote an illegal access to an SError.*/
			if (ret == -1)
				*exit_code = ARM_EXCEPTION_EL1_SERROR;

			goto exit;
		}
	}

	if (static_branch_unlikely(&vgic_v3_cpuif_trap) &&
	    (kvm_vcpu_trap_get_class(vcpu) == ESR_ELx_EC_SYS64 ||
	     kvm_vcpu_trap_get_class(vcpu) == ESR_ELx_EC_CP15_32)) {
		int ret = __vgic_v3_perform_cpuif_access(vcpu);

		if (ret == 1)
			goto guest;
	}

exit:
	/* Return to the host kernel and handle the exit */
	return false;

guest:
	/* Re-enter the guest */
	asm(ALTERNATIVE("nop", "dmb sy", ARM64_WORKAROUND_1508412));
	return true;
}

static inline void __kvm_unexpected_el2_exception(void)
{
	extern char __guest_exit_panic[];
	unsigned long addr, fixup;
	struct exception_table_entry *entry, *end;
	unsigned long elr_el2 = read_sysreg(elr_el2);

	entry = hyp_symbol_addr(__start___kvm_ex_table);
	end = hyp_symbol_addr(__stop___kvm_ex_table);

	while (entry < end) {
		addr = (unsigned long)&entry->insn + entry->insn;
		fixup = (unsigned long)&entry->fixup + entry->fixup;

		if (addr != elr_el2) {
			entry++;
			continue;
		}

		write_sysreg(fixup, elr_el2);
		return;
	}

	/* Trigger a panic after restoring the hyp context. */
	write_sysreg(__guest_exit_panic, elr_el2);
}

static inline void __kvm_unexpected_el2_exception(void)
{
	unsigned long addr, fixup;
	struct kvm_cpu_context *host_ctxt;
	struct exception_table_entry *entry, *end;
	unsigned long elr_el2 = read_sysreg(elr_el2);

	entry = hyp_symbol_addr(__start___kvm_ex_table);
	end = hyp_symbol_addr(__stop___kvm_ex_table);
	host_ctxt = &__hyp_this_cpu_ptr(kvm_host_data)->host_ctxt;

	while (entry < end) {
		addr = (unsigned long)&entry->insn + entry->insn;
		fixup = (unsigned long)&entry->fixup + entry->fixup;

		if (addr != elr_el2) {
			entry++;
			continue;
		}

		write_sysreg(fixup, elr_el2);
		return;
	}

	hyp_panic(host_ctxt);
}

#endif /* __ARM64_KVM_HYP_SWITCH_H__ */<|MERGE_RESOLUTION|>--- conflicted
+++ resolved
@@ -140,15 +140,9 @@
 	 * We do need to save/restore PAR_EL1 though, as we haven't
 	 * saved the guest context yet, and we may return early...
 	 */
-<<<<<<< HEAD
-	par = read_sysreg(par_el1);
-	if (!__kvm_at("s1e1r", far))
-		tmp = read_sysreg(par_el1);
-=======
 	par = read_sysreg_par();
 	if (!__kvm_at("s1e1r", far))
 		tmp = read_sysreg_par();
->>>>>>> 2c85ebc5
 	else
 		tmp = SYS_PAR_EL1_F; /* back to the guest */
 	write_sysreg(par, par_el1);
@@ -514,31 +508,4 @@
 	write_sysreg(__guest_exit_panic, elr_el2);
 }
 
-static inline void __kvm_unexpected_el2_exception(void)
-{
-	unsigned long addr, fixup;
-	struct kvm_cpu_context *host_ctxt;
-	struct exception_table_entry *entry, *end;
-	unsigned long elr_el2 = read_sysreg(elr_el2);
-
-	entry = hyp_symbol_addr(__start___kvm_ex_table);
-	end = hyp_symbol_addr(__stop___kvm_ex_table);
-	host_ctxt = &__hyp_this_cpu_ptr(kvm_host_data)->host_ctxt;
-
-	while (entry < end) {
-		addr = (unsigned long)&entry->insn + entry->insn;
-		fixup = (unsigned long)&entry->fixup + entry->fixup;
-
-		if (addr != elr_el2) {
-			entry++;
-			continue;
-		}
-
-		write_sysreg(fixup, elr_el2);
-		return;
-	}
-
-	hyp_panic(host_ctxt);
-}
-
 #endif /* __ARM64_KVM_HYP_SWITCH_H__ */