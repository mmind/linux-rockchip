--- conflicted
+++ resolved
@@ -59,10 +59,7 @@
 			reg = <0x6100>, <0x6200>;
 			reg-names = "rtc", "alarm";
 			interrupts = <0x0 0x62 0x1 IRQ_TYPE_EDGE_RISING>;
-<<<<<<< HEAD
-=======
 			status = "disabled";
->>>>>>> df0cc57e
 		};
 
 		pmk8350_gpios: gpio@b000 {
