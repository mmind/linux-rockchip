--- conflicted
+++ resolved
@@ -11,8 +11,6 @@
 
 / {
 	compatible = "vamrs,rk3399pro-vmarc-som", "rockchip,rk3399pro";
-<<<<<<< HEAD
-=======
 
 	vcc3v3_pcie: vcc-pcie-regulator {
 		compatible = "regulator-fixed";
@@ -25,7 +23,6 @@
 		regulator-boot-on;
 		vin-supply = <&vcc5v0_sys>;
 	};
->>>>>>> 9123e3a7
 };
 
 &cpu_l0 {
@@ -52,15 +49,12 @@
 	assigned-clocks = <&cru SCLK_RMII_SRC>;
 	phy-supply = <&vcc_lan>;
 	snps,reset-gpio = <&gpio3 RK_PB7 GPIO_ACTIVE_LOW>;
-<<<<<<< HEAD
-=======
 };
 
 &hdmi {
 	ddc-i2c-bus = <&i2c3>;
 	pinctrl-names = "default";
 	pinctrl-0 = <&hdmi_cec>;
->>>>>>> 9123e3a7
 };
 
 &i2c0 {
@@ -311,15 +305,12 @@
 	};
 };
 
-<<<<<<< HEAD
-=======
 &i2c3 {
 	i2c-scl-rising-time-ns = <450>;
 	i2c-scl-falling-time-ns = <15>;
 	status = "okay";
 };
 
->>>>>>> 9123e3a7
 &io_domains {
 	status = "okay";
 	bt656-supply = <&vcca_1v8>;
@@ -327,8 +318,6 @@
 	sdmmc-supply = <&vccio_sd>;
 };
 
-<<<<<<< HEAD
-=======
 &pcie_phy {
 	status = "okay";
 };
@@ -345,7 +334,6 @@
 	status = "okay";
 };
 
->>>>>>> 9123e3a7
 &pinctrl {
 	hym8563 {
 		hym8563_int: hym8563-int {
@@ -353,22 +341,17 @@
 		};
 	};
 
-<<<<<<< HEAD
-=======
 	pcie {
 		pcie_pwr: pcie-pwr {
 			rockchip,pins =	<4 RK_PD4 RK_FUNC_GPIO &pcfg_pull_up>;
 		};
 	};
 
->>>>>>> 9123e3a7
 	pmic {
 		pmic_int_l: pmic-int-l {
 			rockchip,pins = <1 RK_PC2 0 &pcfg_pull_up>;
 		};
 	};
-<<<<<<< HEAD
-=======
 
 	vbus_host {
 		usb1_en_oc: usb1-en-oc {
@@ -381,7 +364,6 @@
 			rockchip,pins = <4 RK_PD2 RK_FUNC_GPIO &pcfg_pull_up>;
 		};
 	};
->>>>>>> 9123e3a7
 };
 
 &pmu_io_domains {
@@ -402,19 +384,14 @@
 	max-frequency = <150000000>;
 };
 
-<<<<<<< HEAD
-=======
 &tcphy0 {
 	status = "okay";
 };
 
->>>>>>> 9123e3a7
 &tsadc {
 	rockchip,hw-tshut-mode = <1>;
 	rockchip,hw-tshut-polarity = <1>;
 	status = "okay";
-<<<<<<< HEAD
-=======
 };
 
 &u2phy0 {
@@ -477,5 +454,4 @@
 	gpio = <&gpio4 RK_PD2 GPIO_ACTIVE_HIGH>; /* USB0_EN_OC# */
 	pinctrl-names = "default";
 	pinctrl-0 = <&usb0_en_oc>;
->>>>>>> 9123e3a7
 };