// SPDX-License-Identifier: (GPL-2.0+ OR MIT)
/*
 * Copyright (c) 2017 PINE64
 */

/dts-v1/;
#include "rk3328.dtsi"

/ {
	model = "Pine64 Rock64";
	compatible = "pine64,rock64", "rockchip,rk3328";

	chosen {
		stdout-path = "serial2:1500000n8";
	};

	gmac_clkin: external-gmac-clock {
		compatible = "fixed-clock";
		clock-frequency = <125000000>;
		clock-output-names = "gmac_clkin";
		#clock-cells = <0>;
	};

	vcc_sd: sdmmc-regulator {
		compatible = "regulator-fixed";
		gpio = <&gpio0 RK_PD6 GPIO_ACTIVE_LOW>;
		pinctrl-names = "default";
		pinctrl-0 = <&sdmmc0m1_gpio>;
		regulator-name = "vcc_sd";
		regulator-min-microvolt = <3300000>;
		regulator-max-microvolt = <3300000>;
		vin-supply = <&vcc_io>;
	};

	vcc_host_5v: vcc-host-5v-regulator {
		compatible = "regulator-fixed";
		enable-active-high;
		gpio = <&gpio0 RK_PA0 GPIO_ACTIVE_HIGH>;
		pinctrl-names = "default";
		pinctrl-0 = <&usb30_host_drv>;
		regulator-name = "vcc_host_5v";
		regulator-always-on;
		vin-supply = <&vcc_sys>;
	};

	vcc_host1_5v: vcc_otg_5v: vcc-host1-5v-regulator {
		compatible = "regulator-fixed";
		enable-active-high;
		gpio = <&gpio0 RK_PA2 GPIO_ACTIVE_HIGH>;
		pinctrl-names = "default";
		pinctrl-0 = <&usb20_host_drv>;
		regulator-name = "vcc_host1_5v";
		regulator-always-on;
		vin-supply = <&vcc_sys>;
	};

	vcc_sys: vcc-sys {
		compatible = "regulator-fixed";
		regulator-name = "vcc_sys";
		regulator-always-on;
		regulator-boot-on;
		regulator-min-microvolt = <5000000>;
		regulator-max-microvolt = <5000000>;
	};

	sound {
		compatible = "audio-graph-card";
		label = "rockchip,rk3328";
		dais = <&spdif_p0>;
	};

	spdif-dit {
		compatible = "linux,spdif-dit";
		#sound-dai-cells = <0>;

		port {
			dit_p0_0: endpoint {
				remote-endpoint = <&spdif_p0_0>;
			};
		};
	};
};

&cpu0 {
	cpu-supply = <&vdd_arm>;
};

&cpu1 {
	cpu-supply = <&vdd_arm>;
};

&cpu2 {
	cpu-supply = <&vdd_arm>;
};

&cpu3 {
	cpu-supply = <&vdd_arm>;
};

&emmc {
	bus-width = <8>;
	cap-mmc-highspeed;
	non-removable;
	pinctrl-names = "default";
	pinctrl-0 = <&emmc_clk &emmc_cmd &emmc_bus8>;
	vmmc-supply = <&vcc_io>;
	vqmmc-supply = <&vcc18_emmc>;
	status = "okay";
};

&gmac2io {
	assigned-clocks = <&cru SCLK_MAC2IO>, <&cru SCLK_MAC2IO_EXT>;
	assigned-clock-parents = <&gmac_clkin>, <&gmac_clkin>;
	clock_in_out = "input";
	phy-supply = <&vcc_io>;
	phy-mode = "rgmii";
	pinctrl-names = "default";
	pinctrl-0 = <&rgmiim1_pins>;
	snps,force_thresh_dma_mode;
	snps,reset-gpio = <&gpio1 RK_PC2 GPIO_ACTIVE_LOW>;
	snps,reset-active-low;
	snps,reset-delays-us = <0 10000 50000>;
	tx_delay = <0x24>;
	rx_delay = <0x18>;
	status = "okay";
};

&hdmi {
	status = "okay";
};

&hdmiphy {
	status = "okay";
};

&i2c1 {
	status = "okay";

	rk805: rk805@18 {
		compatible = "rockchip,rk805";
		reg = <0x18>;
		interrupt-parent = <&gpio2>;
		interrupts = <6 IRQ_TYPE_LEVEL_LOW>;
		#clock-cells = <1>;
		clock-output-names = "xin32k", "rk805-clkout2";
		pinctrl-names = "default";
		pinctrl-0 = <&pmic_int_l>;
		rockchip,system-power-controller;
		wakeup-source;

		vcc1-supply = <&vcc_sys>;
		vcc2-supply = <&vcc_sys>;
		vcc3-supply = <&vcc_sys>;
		vcc4-supply = <&vcc_sys>;
		vcc5-supply = <&vcc_io>;
		vcc6-supply = <&vcc_sys>;

		regulators {
			vdd_logic: DCDC_REG1 {
				regulator-name = "vdd_logic";
				regulator-min-microvolt = <712500>;
				regulator-max-microvolt = <1450000>;
				regulator-ramp-delay = <12500>;
				regulator-always-on;
				regulator-boot-on;
				regulator-state-mem {
					regulator-on-in-suspend;
					regulator-suspend-microvolt = <1000000>;
				};
			};

			vdd_arm: DCDC_REG2 {
				regulator-name = "vdd_arm";
				regulator-min-microvolt = <712500>;
				regulator-max-microvolt = <1450000>;
				regulator-ramp-delay = <12500>;
				regulator-always-on;
				regulator-boot-on;
				regulator-state-mem {
					regulator-on-in-suspend;
					regulator-suspend-microvolt = <950000>;
				};
			};

			vcc_ddr: DCDC_REG3 {
				regulator-name = "vcc_ddr";
				regulator-always-on;
				regulator-boot-on;
				regulator-state-mem {
					regulator-on-in-suspend;
				};
			};

			vcc_io: DCDC_REG4 {
				regulator-name = "vcc_io";
				regulator-min-microvolt = <3300000>;
				regulator-max-microvolt = <3300000>;
				regulator-always-on;
				regulator-boot-on;
				regulator-state-mem {
					regulator-on-in-suspend;
					regulator-suspend-microvolt = <3300000>;
				};
			};

			vcc_18: LDO_REG1 {
				regulator-name = "vdd_18";
				regulator-min-microvolt = <1800000>;
				regulator-max-microvolt = <1800000>;
				regulator-always-on;
				regulator-boot-on;
				regulator-state-mem {
					regulator-on-in-suspend;
					regulator-suspend-microvolt = <1800000>;
				};
			};

			vcc18_emmc: LDO_REG2 {
				regulator-name = "vcc_18emmc";
				regulator-min-microvolt = <1800000>;
				regulator-max-microvolt = <1800000>;
				regulator-always-on;
				regulator-boot-on;
				regulator-state-mem {
					regulator-on-in-suspend;
					regulator-suspend-microvolt = <1800000>;
				};
			};

			vdd_10: LDO_REG3 {
				regulator-name = "vdd_10";
				regulator-min-microvolt = <1000000>;
				regulator-max-microvolt = <1000000>;
				regulator-always-on;
				regulator-boot-on;
				regulator-state-mem {
					regulator-on-in-suspend;
					regulator-suspend-microvolt = <1000000>;
				};
			};
		};
	};
};

&io_domains {
	status = "okay";

	vccio1-supply = <&vcc_io>;
	vccio2-supply = <&vcc18_emmc>;
	vccio3-supply = <&vcc_io>;
	vccio4-supply = <&vcc_18>;
	vccio5-supply = <&vcc_io>;
	vccio6-supply = <&vcc_io>;
	pmuio-supply = <&vcc_io>;
};

&pinctrl {
	pmic {
		pmic_int_l: pmic-int-l {
			rockchip,pins = <2 RK_PA6 RK_FUNC_GPIO &pcfg_pull_up>;
		};
	};

	usb2 {
		usb20_host_drv: usb20-host-drv {
			rockchip,pins = <0 RK_PA2 RK_FUNC_GPIO &pcfg_pull_none>;
		};
	};

	usb3 {
		usb30_host_drv: usb30-host-drv {
			rockchip,pins = <0 RK_PA0 RK_FUNC_GPIO &pcfg_pull_none>;
		};
	};
};

&sdmmc {
	bus-width = <4>;
	cap-mmc-highspeed;
	cap-sd-highspeed;
	disable-wp;
	max-frequency = <150000000>;
	pinctrl-names = "default";
	pinctrl-0 = <&sdmmc0_clk &sdmmc0_cmd &sdmmc0_dectn &sdmmc0_bus4>;
	vmmc-supply = <&vcc_sd>;
	status = "okay";
};

&spdif {
	pinctrl-0 = <&spdifm0_tx>;
	status = "okay";
	#sound-dai-cells = <0>;

	spdif_p0: port {
		spdif_p0_0: endpoint {
			remote-endpoint = <&dit_p0_0>;
		};
	};
};

&spi0 {
	status = "okay";

	spiflash@0 {
		compatible = "jedec,spi-nor";
		reg = <0>;

		/* maximum speed for Rockchip SPI */
		spi-max-frequency = <50000000>;
	};
};

&tsadc {
	rockchip,hw-tshut-mode = <0>;
	rockchip,hw-tshut-polarity = <0>;
	status = "okay";
};

&uart2 {
	status = "okay";
};

&u2phy {
	status = "okay";

	u2phy_host: host-port {
		status = "okay";
	};

	u2phy_otg: otg-port {
		status = "okay";
	};
};

&usb20_otg {
	dr_mode = "host";
	status = "okay";
};

&usb_host0_ehci {
	status = "okay";
};

&usb_host0_ohci {
	status = "okay";
};

<<<<<<< HEAD
&usbdrd3 {
	status = "okay";
};

&usbdrd_dwc3 {
	dr_mode = "host";
=======
&vop {
	status = "okay";
};

&vop_mmu {
>>>>>>> 276647f8
	status = "okay";
};<|MERGE_RESOLUTION|>--- conflicted
+++ resolved
@@ -345,19 +345,19 @@
 	status = "okay";
 };
 
-<<<<<<< HEAD
 &usbdrd3 {
 	status = "okay";
 };
 
 &usbdrd_dwc3 {
 	dr_mode = "host";
-=======
+	status = "okay";
+};
+
 &vop {
 	status = "okay";
 };
 
 &vop_mmu {
->>>>>>> 276647f8
 	status = "okay";
 };