/*
 * Copyright (c) 2016 Fuzhou Rockchip Electronics Co., Ltd
 *
 * This file is dual-licensed: you can use it either under the terms
 * of the GPL or the X11 license, at your option. Note that this dual
 * licensing only applies to this file, and not this project as a
 * whole.
 *
 *  a) This library is free software; you can redistribute it and/or
 *     modify it under the terms of the GNU General Public License as
 *     published by the Free Software Foundation; either version 2 of the
 *     License, or (at your option) any later version.
 *
 *     This library is distributed in the hope that it will be useful,
 *     but WITHOUT ANY WARRANTY; without even the implied warranty of
 *     MERCHANTABILITY or FITNESS FOR A PARTICULAR PURPOSE.  See the
 *     GNU General Public License for more details.
 *
 * Or, alternatively,
 *
 *  b) Permission is hereby granted, free of charge, to any person
 *     obtaining a copy of this software and associated documentation
 *     files (the "Software"), to deal in the Software without
 *     restriction, including without limitation the rights to use,
 *     copy, modify, merge, publish, distribute, sublicense, and/or
 *     sell copies of the Software, and to permit persons to whom the
 *     Software is furnished to do so, subject to the following
 *     conditions:
 *
 *     The above copyright notice and this permission notice shall be
 *     included in all copies or substantial portions of the Software.
 *
 *     THE SOFTWARE IS PROVIDED "AS IS", WITHOUT WARRANTY OF ANY KIND,
 *     EXPRESS OR IMPLIED, INCLUDING BUT NOT LIMITED TO THE WARRANTIES
 *     OF MERCHANTABILITY, FITNESS FOR A PARTICULAR PURPOSE AND
 *     NONINFRINGEMENT. IN NO EVENT SHALL THE AUTHORS OR COPYRIGHT
 *     HOLDERS BE LIABLE FOR ANY CLAIM, DAMAGES OR OTHER LIABILITY,
 *     WHETHER IN AN ACTION OF CONTRACT, TORT OR OTHERWISE, ARISING
 *     FROM, OUT OF OR IN CONNECTION WITH THE SOFTWARE OR THE USE OR
 *     OTHER DEALINGS IN THE SOFTWARE.
 */

#include <dt-bindings/clock/rk3399-cru.h>
#include <dt-bindings/gpio/gpio.h>
#include <dt-bindings/interrupt-controller/arm-gic.h>
#include <dt-bindings/interrupt-controller/irq.h>
#include <dt-bindings/pinctrl/rockchip.h>
#include <dt-bindings/power/rk3399-power.h>
#include <dt-bindings/thermal/thermal.h>

/ {
	compatible = "rockchip,rk3399";

	interrupt-parent = <&gic>;
	#address-cells = <2>;
	#size-cells = <2>;

	aliases {
		i2c0 = &i2c0;
		i2c1 = &i2c1;
		i2c2 = &i2c2;
		i2c3 = &i2c3;
		i2c4 = &i2c4;
		i2c5 = &i2c5;
		i2c6 = &i2c6;
		i2c7 = &i2c7;
		i2c8 = &i2c8;
		serial0 = &uart0;
		serial1 = &uart1;
		serial2 = &uart2;
		serial3 = &uart3;
		serial4 = &uart4;
	};

	cpus {
		#address-cells = <2>;
		#size-cells = <0>;

		cpu-map {
			cluster0 {
				core0 {
					cpu = <&cpu_l0>;
				};
				core1 {
					cpu = <&cpu_l1>;
				};
				core2 {
					cpu = <&cpu_l2>;
				};
				core3 {
					cpu = <&cpu_l3>;
				};
			};

			cluster1 {
				core0 {
					cpu = <&cpu_b0>;
				};
				core1 {
					cpu = <&cpu_b1>;
				};
			};
		};

		cpu_l0: cpu@0 {
			device_type = "cpu";
			compatible = "arm,cortex-a53", "arm,armv8";
			reg = <0x0 0x0>;
			enable-method = "psci";
			#cooling-cells = <2>; /* min followed by max */
			clocks = <&cru ARMCLKL>;
		};

		cpu_l1: cpu@1 {
			device_type = "cpu";
			compatible = "arm,cortex-a53", "arm,armv8";
			reg = <0x0 0x1>;
			enable-method = "psci";
			clocks = <&cru ARMCLKL>;
		};

		cpu_l2: cpu@2 {
			device_type = "cpu";
			compatible = "arm,cortex-a53", "arm,armv8";
			reg = <0x0 0x2>;
			enable-method = "psci";
			clocks = <&cru ARMCLKL>;
		};

		cpu_l3: cpu@3 {
			device_type = "cpu";
			compatible = "arm,cortex-a53", "arm,armv8";
			reg = <0x0 0x3>;
			enable-method = "psci";
			clocks = <&cru ARMCLKL>;
		};

		cpu_b0: cpu@100 {
			device_type = "cpu";
			compatible = "arm,cortex-a72", "arm,armv8";
			reg = <0x0 0x100>;
			enable-method = "psci";
			#cooling-cells = <2>; /* min followed by max */
			clocks = <&cru ARMCLKB>;
		};

		cpu_b1: cpu@101 {
			device_type = "cpu";
			compatible = "arm,cortex-a72", "arm,armv8";
			reg = <0x0 0x101>;
			enable-method = "psci";
			clocks = <&cru ARMCLKB>;
		};
	};

	pmu_a53 {
		compatible = "arm,cortex-a53-pmu";
		interrupts = <GIC_PPI 7 IRQ_TYPE_LEVEL_LOW &ppi_cluster0>;
	};

	pmu_a72 {
		compatible = "arm,cortex-a72-pmu";
		interrupts = <GIC_PPI 7 IRQ_TYPE_LEVEL_LOW &ppi_cluster1>;
	};

	psci {
		compatible = "arm,psci-1.0";
		method = "smc";
	};

	timer {
		compatible = "arm,armv8-timer";
		interrupts = <GIC_PPI 13 IRQ_TYPE_LEVEL_LOW 0>,
			     <GIC_PPI 14 IRQ_TYPE_LEVEL_LOW 0>,
			     <GIC_PPI 11 IRQ_TYPE_LEVEL_LOW 0>,
			     <GIC_PPI 10 IRQ_TYPE_LEVEL_LOW 0>;
		arm,no-tick-in-suspend;
	};

	xin24m: xin24m {
		compatible = "fixed-clock";
		clock-frequency = <24000000>;
		clock-output-names = "xin24m";
		#clock-cells = <0>;
	};

	amba {
		compatible = "simple-bus";
		#address-cells = <2>;
		#size-cells = <2>;
		ranges;

		dmac_bus: dma-controller@ff6d0000 {
			compatible = "arm,pl330", "arm,primecell";
			reg = <0x0 0xff6d0000 0x0 0x4000>;
			interrupts = <GIC_SPI 5 IRQ_TYPE_LEVEL_HIGH 0>,
				     <GIC_SPI 6 IRQ_TYPE_LEVEL_HIGH 0>;
			#dma-cells = <1>;
			clocks = <&cru ACLK_DMAC0_PERILP>;
			clock-names = "apb_pclk";
		};

		dmac_peri: dma-controller@ff6e0000 {
			compatible = "arm,pl330", "arm,primecell";
			reg = <0x0 0xff6e0000 0x0 0x4000>;
			interrupts = <GIC_SPI 7 IRQ_TYPE_LEVEL_HIGH 0>,
				     <GIC_SPI 8 IRQ_TYPE_LEVEL_HIGH 0>;
			#dma-cells = <1>;
			clocks = <&cru ACLK_DMAC1_PERILP>;
			clock-names = "apb_pclk";
		};
	};

	pcie0: pcie@f8000000 {
		compatible = "rockchip,rk3399-pcie";
		reg = <0x0 0xf8000000 0x0 0x2000000>,
		      <0x0 0xfd000000 0x0 0x1000000>;
		reg-names = "axi-base", "apb-base";
		#address-cells = <3>;
		#size-cells = <2>;
		#interrupt-cells = <1>;
		aspm-no-l0s;
		bus-range = <0x0 0x1>;
		clocks = <&cru ACLK_PCIE>, <&cru ACLK_PERF_PCIE>,
			 <&cru PCLK_PCIE>, <&cru SCLK_PCIE_PM>;
		clock-names = "aclk", "aclk-perf",
			      "hclk", "pm";
		interrupts = <GIC_SPI 49 IRQ_TYPE_LEVEL_HIGH 0>,
			     <GIC_SPI 50 IRQ_TYPE_LEVEL_HIGH 0>,
			     <GIC_SPI 51 IRQ_TYPE_LEVEL_HIGH 0>;
		interrupt-names = "sys", "legacy", "client";
		interrupt-map-mask = <0 0 0 7>;
		interrupt-map = <0 0 0 1 &pcie0_intc 0>,
				<0 0 0 2 &pcie0_intc 1>,
				<0 0 0 3 &pcie0_intc 2>,
				<0 0 0 4 &pcie0_intc 3>;
		max-link-speed = <1>;
		msi-map = <0x0 &its 0x0 0x1000>;
		phys = <&pcie_phy>;
		phy-names = "pcie-phy";
		ranges = <0x83000000 0x0 0xfa000000 0x0 0xfa000000 0x0 0x600000
			  0x81000000 0x0 0xfa600000 0x0 0xfa600000 0x0 0x100000>;
		resets = <&cru SRST_PCIE_CORE>, <&cru SRST_PCIE_MGMT>,
			 <&cru SRST_PCIE_MGMT_STICKY>, <&cru SRST_PCIE_PIPE>,
			 <&cru SRST_PCIE_PM>, <&cru SRST_P_PCIE>,
			 <&cru SRST_A_PCIE>;
		reset-names = "core", "mgmt", "mgmt-sticky", "pipe",
			      "pm", "pclk", "aclk";
		status = "disabled";

		pcie0_intc: interrupt-controller {
			interrupt-controller;
			#address-cells = <0>;
			#interrupt-cells = <1>;
		};
	};

	gmac: ethernet@fe300000 {
		compatible = "rockchip,rk3399-gmac";
		reg = <0x0 0xfe300000 0x0 0x10000>;
		interrupts = <GIC_SPI 12 IRQ_TYPE_LEVEL_HIGH 0>;
		interrupt-names = "macirq";
		clocks = <&cru SCLK_MAC>, <&cru SCLK_MAC_RX>,
			 <&cru SCLK_MAC_TX>, <&cru SCLK_MACREF>,
			 <&cru SCLK_MACREF_OUT>, <&cru ACLK_GMAC>,
			 <&cru PCLK_GMAC>;
		clock-names = "stmmaceth", "mac_clk_rx",
			      "mac_clk_tx", "clk_mac_ref",
			      "clk_mac_refout", "aclk_mac",
			      "pclk_mac";
		power-domains = <&power RK3399_PD_GMAC>;
		resets = <&cru SRST_A_GMAC>;
		reset-names = "stmmaceth";
		rockchip,grf = <&grf>;
		status = "disabled";
	};

	sdio0: dwmmc@fe310000 {
		compatible = "rockchip,rk3399-dw-mshc",
			     "rockchip,rk3288-dw-mshc";
		reg = <0x0 0xfe310000 0x0 0x4000>;
		interrupts = <GIC_SPI 64 IRQ_TYPE_LEVEL_HIGH 0>;
		max-frequency = <150000000>;
		clocks = <&cru HCLK_SDIO>, <&cru SCLK_SDIO>,
			 <&cru SCLK_SDIO_DRV>, <&cru SCLK_SDIO_SAMPLE>;
		clock-names = "biu", "ciu", "ciu-drive", "ciu-sample";
		fifo-depth = <0x100>;
		resets = <&cru SRST_SDIO0>;
		reset-names = "reset";
		status = "disabled";
	};

	sdmmc: dwmmc@fe320000 {
		compatible = "rockchip,rk3399-dw-mshc",
			     "rockchip,rk3288-dw-mshc";
		reg = <0x0 0xfe320000 0x0 0x4000>;
		interrupts = <GIC_SPI 65 IRQ_TYPE_LEVEL_HIGH 0>;
		max-frequency = <150000000>;
		clocks = <&cru HCLK_SDMMC>, <&cru SCLK_SDMMC>,
			 <&cru SCLK_SDMMC_DRV>, <&cru SCLK_SDMMC_SAMPLE>;
		clock-names = "biu", "ciu", "ciu-drive", "ciu-sample";
		fifo-depth = <0x100>;
		power-domains = <&power RK3399_PD_SD>;
		resets = <&cru SRST_SDMMC>;
		reset-names = "reset";
		status = "disabled";
	};

	sdhci: sdhci@fe330000 {
		compatible = "rockchip,rk3399-sdhci-5.1", "arasan,sdhci-5.1";
		reg = <0x0 0xfe330000 0x0 0x10000>;
		interrupts = <GIC_SPI 11 IRQ_TYPE_LEVEL_HIGH 0>;
		arasan,soc-ctl-syscon = <&grf>;
		assigned-clocks = <&cru SCLK_EMMC>;
		assigned-clock-rates = <200000000>;
		clocks = <&cru SCLK_EMMC>, <&cru ACLK_EMMC>;
		clock-names = "clk_xin", "clk_ahb";
		clock-output-names = "emmc_cardclock";
		#clock-cells = <0>;
		phys = <&emmc_phy>;
		phy-names = "phy_arasan";
		power-domains = <&power RK3399_PD_EMMC>;
		status = "disabled";
	};

	usb_host0_ehci: usb@fe380000 {
		compatible = "generic-ehci";
		reg = <0x0 0xfe380000 0x0 0x20000>;
		interrupts = <GIC_SPI 26 IRQ_TYPE_LEVEL_HIGH 0>;
		clocks = <&cru HCLK_HOST0>, <&cru HCLK_HOST0_ARB>,
			 <&u2phy0>;
		clock-names = "usbhost", "arbiter",
			      "utmi";
		phys = <&u2phy0_host>;
		phy-names = "usb";
		status = "disabled";
	};

	usb_host0_ohci: usb@fe3a0000 {
		compatible = "generic-ohci";
		reg = <0x0 0xfe3a0000 0x0 0x20000>;
		interrupts = <GIC_SPI 28 IRQ_TYPE_LEVEL_HIGH 0>;
		clocks = <&cru HCLK_HOST0>, <&cru HCLK_HOST0_ARB>,
			 <&u2phy0>;
		clock-names = "usbhost", "arbiter",
			      "utmi";
		phys = <&u2phy0_host>;
		phy-names = "usb";
		status = "disabled";
	};

	usb_host1_ehci: usb@fe3c0000 {
		compatible = "generic-ehci";
		reg = <0x0 0xfe3c0000 0x0 0x20000>;
		interrupts = <GIC_SPI 30 IRQ_TYPE_LEVEL_HIGH 0>;
		clocks = <&cru HCLK_HOST1>, <&cru HCLK_HOST1_ARB>,
			 <&u2phy1>;
		clock-names = "usbhost", "arbiter",
			      "utmi";
		phys = <&u2phy1_host>;
		phy-names = "usb";
		status = "disabled";
	};

	usb_host1_ohci: usb@fe3e0000 {
		compatible = "generic-ohci";
		reg = <0x0 0xfe3e0000 0x0 0x20000>;
		interrupts = <GIC_SPI 32 IRQ_TYPE_LEVEL_HIGH 0>;
		clocks = <&cru HCLK_HOST1>, <&cru HCLK_HOST1_ARB>,
			 <&u2phy1>;
		clock-names = "usbhost", "arbiter",
			      "utmi";
		phys = <&u2phy1_host>;
		phy-names = "usb";
		status = "disabled";
	};

	usbdrd3_0: usb@fe800000 {
		compatible = "rockchip,rk3399-dwc3";
<<<<<<< HEAD
=======
		#address-cells = <2>;
		#size-cells = <2>;
		ranges;
>>>>>>> 962ccfe2
		clocks = <&cru SCLK_USB3OTG0_REF>, <&cru SCLK_USB3OTG0_SUSPEND>,
			 <&cru ACLK_USB3OTG0>, <&cru ACLK_USB3_GRF>;
		clock-names = "ref_clk", "suspend_clk",
			      "bus_clk", "grf_clk";
<<<<<<< HEAD
		#address-cells = <2>;
		#size-cells = <2>;
		phys = <&tcphy0_usb3>;
		phy-names = "usb3-phy";
		ranges;
		status = "disabled";

		usbdrd_dwc3_0: dwc3@fe800000 {
			compatible = "snps,dwc3";
			reg = <0x0 0xfe800000 0x0 0x100000>;
			interrupts = <GIC_SPI 105 IRQ_TYPE_LEVEL_HIGH>;
			dr_mode = "host";
=======
		status = "disabled";

		usbdrd_dwc3_0: dwc3 {
			compatible = "snps,dwc3";
			reg = <0x0 0xfe800000 0x0 0x100000>;
			interrupts = <GIC_SPI 105 IRQ_TYPE_LEVEL_HIGH 0>;
			dr_mode = "otg";
			phys = <&u2phy0_otg>;
			phy-names = "usb2-phy";
			phy_type = "utmi_wide";
			snps,dis_enblslpm_quirk;
			snps,dis-u2-freeclk-exists-quirk;
			snps,dis_u2_susphy_quirk;
			snps,dis-del-phy-power-chg-quirk;
>>>>>>> 962ccfe2
			status = "disabled";
		};
	};

	usbdrd3_1: usb@fe900000 {
		compatible = "rockchip,rk3399-dwc3";
<<<<<<< HEAD
=======
		#address-cells = <2>;
		#size-cells = <2>;
		ranges;
>>>>>>> 962ccfe2
		clocks = <&cru SCLK_USB3OTG1_REF>, <&cru SCLK_USB3OTG1_SUSPEND>,
			 <&cru ACLK_USB3OTG1>, <&cru ACLK_USB3_GRF>;
		clock-names = "ref_clk", "suspend_clk",
			      "bus_clk", "grf_clk";
<<<<<<< HEAD
		#address-cells = <2>;
		#size-cells = <2>;
		phys = <&tcphy1_usb3>;
		phy-names = "usb3-phy";
		ranges;
		status = "disabled";

		usbdrd_dwc3_1: dwc3@fe900000 {
			compatible = "snps,dwc3";
			reg = <0x0 0xfe900000 0x0 0x100000>;
			interrupts = <GIC_SPI 110 IRQ_TYPE_LEVEL_HIGH>;
			dr_mode = "host";
=======
		status = "disabled";

		usbdrd_dwc3_1: dwc3 {
			compatible = "snps,dwc3";
			reg = <0x0 0xfe900000 0x0 0x100000>;
			interrupts = <GIC_SPI 110 IRQ_TYPE_LEVEL_HIGH 0>;
			dr_mode = "otg";
			phys = <&u2phy1_otg>;
			phy-names = "usb2-phy";
			phy_type = "utmi_wide";
			snps,dis_enblslpm_quirk;
			snps,dis-u2-freeclk-exists-quirk;
			snps,dis_u2_susphy_quirk;
			snps,dis-del-phy-power-chg-quirk;
>>>>>>> 962ccfe2
			status = "disabled";
		};
	};

	gic: interrupt-controller@fee00000 {
		compatible = "arm,gic-v3";
		#interrupt-cells = <4>;
		#address-cells = <2>;
		#size-cells = <2>;
		ranges;
		interrupt-controller;

		reg = <0x0 0xfee00000 0 0x10000>, /* GICD */
		      <0x0 0xfef00000 0 0xc0000>, /* GICR */
		      <0x0 0xfff00000 0 0x10000>, /* GICC */
		      <0x0 0xfff10000 0 0x10000>, /* GICH */
		      <0x0 0xfff20000 0 0x10000>; /* GICV */
		interrupts = <GIC_PPI 9 IRQ_TYPE_LEVEL_HIGH 0>;
		its: interrupt-controller@fee20000 {
			compatible = "arm,gic-v3-its";
			msi-controller;
			reg = <0x0 0xfee20000 0x0 0x20000>;
		};

		ppi-partitions {
			ppi_cluster0: interrupt-partition-0 {
				affinity = <&cpu_l0 &cpu_l1 &cpu_l2 &cpu_l3>;
			};

			ppi_cluster1: interrupt-partition-1 {
				affinity = <&cpu_b0 &cpu_b1>;
			};
		};
	};

	saradc: saradc@ff100000 {
		compatible = "rockchip,rk3399-saradc";
		reg = <0x0 0xff100000 0x0 0x100>;
		interrupts = <GIC_SPI 62 IRQ_TYPE_LEVEL_HIGH 0>;
		#io-channel-cells = <1>;
		clocks = <&cru SCLK_SARADC>, <&cru PCLK_SARADC>;
		clock-names = "saradc", "apb_pclk";
		resets = <&cru SRST_P_SARADC>;
		reset-names = "saradc-apb";
		status = "disabled";
	};

	i2c1: i2c@ff110000 {
		compatible = "rockchip,rk3399-i2c";
		reg = <0x0 0xff110000 0x0 0x1000>;
		assigned-clocks = <&cru SCLK_I2C1>;
		assigned-clock-rates = <200000000>;
		clocks = <&cru SCLK_I2C1>, <&cru PCLK_I2C1>;
		clock-names = "i2c", "pclk";
		interrupts = <GIC_SPI 59 IRQ_TYPE_LEVEL_HIGH 0>;
		pinctrl-names = "default";
		pinctrl-0 = <&i2c1_xfer>;
		#address-cells = <1>;
		#size-cells = <0>;
		status = "disabled";
	};

	i2c2: i2c@ff120000 {
		compatible = "rockchip,rk3399-i2c";
		reg = <0x0 0xff120000 0x0 0x1000>;
		assigned-clocks = <&cru SCLK_I2C2>;
		assigned-clock-rates = <200000000>;
		clocks = <&cru SCLK_I2C2>, <&cru PCLK_I2C2>;
		clock-names = "i2c", "pclk";
		interrupts = <GIC_SPI 35 IRQ_TYPE_LEVEL_HIGH 0>;
		pinctrl-names = "default";
		pinctrl-0 = <&i2c2_xfer>;
		#address-cells = <1>;
		#size-cells = <0>;
		status = "disabled";
	};

	i2c3: i2c@ff130000 {
		compatible = "rockchip,rk3399-i2c";
		reg = <0x0 0xff130000 0x0 0x1000>;
		assigned-clocks = <&cru SCLK_I2C3>;
		assigned-clock-rates = <200000000>;
		clocks = <&cru SCLK_I2C3>, <&cru PCLK_I2C3>;
		clock-names = "i2c", "pclk";
		interrupts = <GIC_SPI 34 IRQ_TYPE_LEVEL_HIGH 0>;
		pinctrl-names = "default";
		pinctrl-0 = <&i2c3_xfer>;
		#address-cells = <1>;
		#size-cells = <0>;
		status = "disabled";
	};

	i2c5: i2c@ff140000 {
		compatible = "rockchip,rk3399-i2c";
		reg = <0x0 0xff140000 0x0 0x1000>;
		assigned-clocks = <&cru SCLK_I2C5>;
		assigned-clock-rates = <200000000>;
		clocks = <&cru SCLK_I2C5>, <&cru PCLK_I2C5>;
		clock-names = "i2c", "pclk";
		interrupts = <GIC_SPI 38 IRQ_TYPE_LEVEL_HIGH 0>;
		pinctrl-names = "default";
		pinctrl-0 = <&i2c5_xfer>;
		#address-cells = <1>;
		#size-cells = <0>;
		status = "disabled";
	};

	i2c6: i2c@ff150000 {
		compatible = "rockchip,rk3399-i2c";
		reg = <0x0 0xff150000 0x0 0x1000>;
		assigned-clocks = <&cru SCLK_I2C6>;
		assigned-clock-rates = <200000000>;
		clocks = <&cru SCLK_I2C6>, <&cru PCLK_I2C6>;
		clock-names = "i2c", "pclk";
		interrupts = <GIC_SPI 37 IRQ_TYPE_LEVEL_HIGH 0>;
		pinctrl-names = "default";
		pinctrl-0 = <&i2c6_xfer>;
		#address-cells = <1>;
		#size-cells = <0>;
		status = "disabled";
	};

	i2c7: i2c@ff160000 {
		compatible = "rockchip,rk3399-i2c";
		reg = <0x0 0xff160000 0x0 0x1000>;
		assigned-clocks = <&cru SCLK_I2C7>;
		assigned-clock-rates = <200000000>;
		clocks = <&cru SCLK_I2C7>, <&cru PCLK_I2C7>;
		clock-names = "i2c", "pclk";
		interrupts = <GIC_SPI 36 IRQ_TYPE_LEVEL_HIGH 0>;
		pinctrl-names = "default";
		pinctrl-0 = <&i2c7_xfer>;
		#address-cells = <1>;
		#size-cells = <0>;
		status = "disabled";
	};

	uart0: serial@ff180000 {
		compatible = "rockchip,rk3399-uart", "snps,dw-apb-uart";
		reg = <0x0 0xff180000 0x0 0x100>;
		clocks = <&cru SCLK_UART0>, <&cru PCLK_UART0>;
		clock-names = "baudclk", "apb_pclk";
		interrupts = <GIC_SPI 99 IRQ_TYPE_LEVEL_HIGH 0>;
		reg-shift = <2>;
		reg-io-width = <4>;
		pinctrl-names = "default";
		pinctrl-0 = <&uart0_xfer>;
		status = "disabled";
	};

	uart1: serial@ff190000 {
		compatible = "rockchip,rk3399-uart", "snps,dw-apb-uart";
		reg = <0x0 0xff190000 0x0 0x100>;
		clocks = <&cru SCLK_UART1>, <&cru PCLK_UART1>;
		clock-names = "baudclk", "apb_pclk";
		interrupts = <GIC_SPI 98 IRQ_TYPE_LEVEL_HIGH 0>;
		reg-shift = <2>;
		reg-io-width = <4>;
		pinctrl-names = "default";
		pinctrl-0 = <&uart1_xfer>;
		status = "disabled";
	};

	uart2: serial@ff1a0000 {
		compatible = "rockchip,rk3399-uart", "snps,dw-apb-uart";
		reg = <0x0 0xff1a0000 0x0 0x100>;
		clocks = <&cru SCLK_UART2>, <&cru PCLK_UART2>;
		clock-names = "baudclk", "apb_pclk";
		interrupts = <GIC_SPI 100 IRQ_TYPE_LEVEL_HIGH 0>;
		reg-shift = <2>;
		reg-io-width = <4>;
		pinctrl-names = "default";
		pinctrl-0 = <&uart2c_xfer>;
		status = "disabled";
	};

	uart3: serial@ff1b0000 {
		compatible = "rockchip,rk3399-uart", "snps,dw-apb-uart";
		reg = <0x0 0xff1b0000 0x0 0x100>;
		clocks = <&cru SCLK_UART3>, <&cru PCLK_UART3>;
		clock-names = "baudclk", "apb_pclk";
		interrupts = <GIC_SPI 101 IRQ_TYPE_LEVEL_HIGH 0>;
		reg-shift = <2>;
		reg-io-width = <4>;
		pinctrl-names = "default";
		pinctrl-0 = <&uart3_xfer>;
		status = "disabled";
	};

	spi0: spi@ff1c0000 {
		compatible = "rockchip,rk3399-spi", "rockchip,rk3066-spi";
		reg = <0x0 0xff1c0000 0x0 0x1000>;
		clocks = <&cru SCLK_SPI0>, <&cru PCLK_SPI0>;
		clock-names = "spiclk", "apb_pclk";
		interrupts = <GIC_SPI 68 IRQ_TYPE_LEVEL_HIGH 0>;
		pinctrl-names = "default";
		pinctrl-0 = <&spi0_clk &spi0_tx &spi0_rx &spi0_cs0>;
		#address-cells = <1>;
		#size-cells = <0>;
		status = "disabled";
	};

	spi1: spi@ff1d0000 {
		compatible = "rockchip,rk3399-spi", "rockchip,rk3066-spi";
		reg = <0x0 0xff1d0000 0x0 0x1000>;
		clocks = <&cru SCLK_SPI1>, <&cru PCLK_SPI1>;
		clock-names = "spiclk", "apb_pclk";
		interrupts = <GIC_SPI 53 IRQ_TYPE_LEVEL_HIGH 0>;
		pinctrl-names = "default";
		pinctrl-0 = <&spi1_clk &spi1_tx &spi1_rx &spi1_cs0>;
		#address-cells = <1>;
		#size-cells = <0>;
		status = "disabled";
	};

	spi2: spi@ff1e0000 {
		compatible = "rockchip,rk3399-spi", "rockchip,rk3066-spi";
		reg = <0x0 0xff1e0000 0x0 0x1000>;
		clocks = <&cru SCLK_SPI2>, <&cru PCLK_SPI2>;
		clock-names = "spiclk", "apb_pclk";
		interrupts = <GIC_SPI 52 IRQ_TYPE_LEVEL_HIGH 0>;
		pinctrl-names = "default";
		pinctrl-0 = <&spi2_clk &spi2_tx &spi2_rx &spi2_cs0>;
		#address-cells = <1>;
		#size-cells = <0>;
		status = "disabled";
	};

	spi4: spi@ff1f0000 {
		compatible = "rockchip,rk3399-spi", "rockchip,rk3066-spi";
		reg = <0x0 0xff1f0000 0x0 0x1000>;
		clocks = <&cru SCLK_SPI4>, <&cru PCLK_SPI4>;
		clock-names = "spiclk", "apb_pclk";
		interrupts = <GIC_SPI 67 IRQ_TYPE_LEVEL_HIGH 0>;
		pinctrl-names = "default";
		pinctrl-0 = <&spi4_clk &spi4_tx &spi4_rx &spi4_cs0>;
		#address-cells = <1>;
		#size-cells = <0>;
		status = "disabled";
	};

	spi5: spi@ff200000 {
		compatible = "rockchip,rk3399-spi", "rockchip,rk3066-spi";
		reg = <0x0 0xff200000 0x0 0x1000>;
		clocks = <&cru SCLK_SPI5>, <&cru PCLK_SPI5>;
		clock-names = "spiclk", "apb_pclk";
		interrupts = <GIC_SPI 132 IRQ_TYPE_LEVEL_HIGH 0>;
		pinctrl-names = "default";
		pinctrl-0 = <&spi5_clk &spi5_tx &spi5_rx &spi5_cs0>;
		#address-cells = <1>;
		#size-cells = <0>;
		status = "disabled";
	};

	thermal_zones: thermal-zones {
		cpu_thermal: cpu {
			polling-delay-passive = <100>;
			polling-delay = <1000>;

			thermal-sensors = <&tsadc 0>;

			trips {
				cpu_alert0: cpu_alert0 {
					temperature = <70000>;
					hysteresis = <2000>;
					type = "passive";
				};
				cpu_alert1: cpu_alert1 {
					temperature = <75000>;
					hysteresis = <2000>;
					type = "passive";
				};
				cpu_crit: cpu_crit {
					temperature = <95000>;
					hysteresis = <2000>;
					type = "critical";
				};
			};

			cooling-maps {
				map0 {
					trip = <&cpu_alert0>;
					cooling-device =
						<&cpu_b0 THERMAL_NO_LIMIT THERMAL_NO_LIMIT>;
				};
				map1 {
					trip = <&cpu_alert1>;
					cooling-device =
						<&cpu_l0 THERMAL_NO_LIMIT THERMAL_NO_LIMIT>,
						<&cpu_b0 THERMAL_NO_LIMIT THERMAL_NO_LIMIT>;
				};
			};
		};

		gpu_thermal: gpu {
			polling-delay-passive = <100>;
			polling-delay = <1000>;

			thermal-sensors = <&tsadc 1>;

			trips {
				gpu_alert0: gpu_alert0 {
					temperature = <75000>;
					hysteresis = <2000>;
					type = "passive";
				};
				gpu_crit: gpu_crit {
					temperature = <95000>;
					hysteresis = <2000>;
					type = "critical";
				};
			};

			cooling-maps {
				map0 {
					trip = <&gpu_alert0>;
					cooling-device =
						<&cpu_b0 THERMAL_NO_LIMIT THERMAL_NO_LIMIT>;
				};
			};
		};
	};

	tsadc: tsadc@ff260000 {
		compatible = "rockchip,rk3399-tsadc";
		reg = <0x0 0xff260000 0x0 0x100>;
		interrupts = <GIC_SPI 97 IRQ_TYPE_LEVEL_HIGH 0>;
		assigned-clocks = <&cru SCLK_TSADC>;
		assigned-clock-rates = <750000>;
		clocks = <&cru SCLK_TSADC>, <&cru PCLK_TSADC>;
		clock-names = "tsadc", "apb_pclk";
		resets = <&cru SRST_TSADC>;
		reset-names = "tsadc-apb";
		rockchip,grf = <&grf>;
		rockchip,hw-tshut-temp = <95000>;
		pinctrl-names = "init", "default", "sleep";
		pinctrl-0 = <&otp_gpio>;
		pinctrl-1 = <&otp_out>;
		pinctrl-2 = <&otp_gpio>;
		#thermal-sensor-cells = <1>;
		status = "disabled";
	};

	qos_sd: qos@ffa74000 {
		compatible = "syscon";
		reg = <0x0 0xffa74000 0x0 0x20>;
	};

	qos_emmc: qos@ffa58000 {
		compatible = "syscon";
		reg = <0x0 0xffa58000 0x0 0x20>;
	};

	qos_gmac: qos@ffa5c000 {
		compatible = "syscon";
		reg = <0x0 0xffa5c000 0x0 0x20>;
	};

	qos_hdcp: qos@ffa90000 {
		compatible = "syscon";
		reg = <0x0 0xffa90000 0x0 0x20>;
	};

	qos_iep: qos@ffa98000 {
		compatible = "syscon";
		reg = <0x0 0xffa98000 0x0 0x20>;
	};

	qos_isp0_m0: qos@ffaa0000 {
		compatible = "syscon";
		reg = <0x0 0xffaa0000 0x0 0x20>;
	};

	qos_isp0_m1: qos@ffaa0080 {
		compatible = "syscon";
		reg = <0x0 0xffaa0080 0x0 0x20>;
	};

	qos_isp1_m0: qos@ffaa8000 {
		compatible = "syscon";
		reg = <0x0 0xffaa8000 0x0 0x20>;
	};

	qos_isp1_m1: qos@ffaa8080 {
		compatible = "syscon";
		reg = <0x0 0xffaa8080 0x0 0x20>;
	};

	qos_rga_r: qos@ffab0000 {
		compatible = "syscon";
		reg = <0x0 0xffab0000 0x0 0x20>;
	};

	qos_rga_w: qos@ffab0080 {
		compatible = "syscon";
		reg = <0x0 0xffab0080 0x0 0x20>;
	};

	qos_video_m0: qos@ffab8000 {
		compatible = "syscon";
		reg = <0x0 0xffab8000 0x0 0x20>;
	};

	qos_video_m1_r: qos@ffac0000 {
		compatible = "syscon";
		reg = <0x0 0xffac0000 0x0 0x20>;
	};

	qos_video_m1_w: qos@ffac0080 {
		compatible = "syscon";
		reg = <0x0 0xffac0080 0x0 0x20>;
	};

	qos_vop_big_r: qos@ffac8000 {
		compatible = "syscon";
		reg = <0x0 0xffac8000 0x0 0x20>;
	};

	qos_vop_big_w: qos@ffac8080 {
		compatible = "syscon";
		reg = <0x0 0xffac8080 0x0 0x20>;
	};

	qos_vop_little: qos@ffad0000 {
		compatible = "syscon";
		reg = <0x0 0xffad0000 0x0 0x20>;
	};

	qos_gpu: qos@ffae0000 {
		compatible = "syscon";
		reg = <0x0 0xffae0000 0x0 0x20>;
	};

	pmu: power-management@ff310000 {
		compatible = "rockchip,rk3399-pmu", "syscon", "simple-mfd";
		reg = <0x0 0xff310000 0x0 0x1000>;

		/*
		 * Note: RK3399 supports 6 voltage domains including VD_CORE_L,
		 * VD_CORE_B, VD_CENTER, VD_GPU, VD_LOGIC and VD_PMU.
		 * Some of the power domains are grouped together for every
		 * voltage domain.
		 * The detail contents as below.
		 */
		power: power-controller {
			compatible = "rockchip,rk3399-power-controller";
			#power-domain-cells = <1>;
			#address-cells = <1>;
			#size-cells = <0>;

			/* These power domains are grouped by VD_CENTER */
			pd_iep@RK3399_PD_IEP {
				reg = <RK3399_PD_IEP>;
				clocks = <&cru ACLK_IEP>,
					 <&cru HCLK_IEP>;
				pm_qos = <&qos_iep>;
			};
			pd_rga@RK3399_PD_RGA {
				reg = <RK3399_PD_RGA>;
				clocks = <&cru ACLK_RGA>,
					 <&cru HCLK_RGA>;
				pm_qos = <&qos_rga_r>,
					 <&qos_rga_w>;
			};
			pd_vcodec@RK3399_PD_VCODEC {
				reg = <RK3399_PD_VCODEC>;
				clocks = <&cru ACLK_VCODEC>,
					 <&cru HCLK_VCODEC>;
				pm_qos = <&qos_video_m0>;
			};
			pd_vdu@RK3399_PD_VDU {
				reg = <RK3399_PD_VDU>;
				clocks = <&cru ACLK_VDU>,
					 <&cru HCLK_VDU>;
				pm_qos = <&qos_video_m1_r>,
					 <&qos_video_m1_w>;
			};

			/* These power domains are grouped by VD_GPU */
			pd_gpu@RK3399_PD_GPU {
				reg = <RK3399_PD_GPU>;
				clocks = <&cru ACLK_GPU>;
				pm_qos = <&qos_gpu>;
			};

			/* These power domains are grouped by VD_LOGIC */
			pd_emmc@RK3399_PD_EMMC {
				reg = <RK3399_PD_EMMC>;
				clocks = <&cru ACLK_EMMC>;
				pm_qos = <&qos_emmc>;
			};
			pd_gmac@RK3399_PD_GMAC {
				reg = <RK3399_PD_GMAC>;
				clocks = <&cru ACLK_GMAC>,
					 <&cru PCLK_GMAC>;
				pm_qos = <&qos_gmac>;
			};
			pd_sd@RK3399_PD_SD {
				reg = <RK3399_PD_SD>;
				clocks = <&cru HCLK_SDMMC>,
					 <&cru SCLK_SDMMC>;
				pm_qos = <&qos_sd>;
			};
			pd_vio@RK3399_PD_VIO {
				reg = <RK3399_PD_VIO>;
				#address-cells = <1>;
				#size-cells = <0>;

				pd_hdcp@RK3399_PD_HDCP {
					reg = <RK3399_PD_HDCP>;
					clocks = <&cru ACLK_HDCP>,
						 <&cru HCLK_HDCP>,
						 <&cru PCLK_HDCP>;
					pm_qos = <&qos_hdcp>;
				};
				pd_isp0@RK3399_PD_ISP0 {
					reg = <RK3399_PD_ISP0>;
					clocks = <&cru ACLK_ISP0>,
						 <&cru HCLK_ISP0>;
					pm_qos = <&qos_isp0_m0>,
						 <&qos_isp0_m1>;
				};
				pd_isp1@RK3399_PD_ISP1 {
					reg = <RK3399_PD_ISP1>;
					clocks = <&cru ACLK_ISP1>,
						 <&cru HCLK_ISP1>;
					pm_qos = <&qos_isp1_m0>,
						 <&qos_isp1_m1>;
				};
				pd_tcpc0@RK3399_PD_TCPC0 {
					reg = <RK3399_PD_TCPD0>;
					clocks = <&cru SCLK_UPHY0_TCPDCORE>,
						 <&cru SCLK_UPHY0_TCPDPHY_REF>;
				};
				pd_tcpc1@RK3399_PD_TCPC1 {
					reg = <RK3399_PD_TCPD1>;
					clocks = <&cru SCLK_UPHY1_TCPDCORE>,
						 <&cru SCLK_UPHY1_TCPDPHY_REF>;
				};
				pd_vo@RK3399_PD_VO {
					reg = <RK3399_PD_VO>;
					#address-cells = <1>;
					#size-cells = <0>;

					pd_vopb@RK3399_PD_VOPB {
						reg = <RK3399_PD_VOPB>;
						clocks = <&cru ACLK_VOP0>,
							 <&cru HCLK_VOP0>;
						pm_qos = <&qos_vop_big_r>,
							 <&qos_vop_big_w>;
					};
					pd_vopl@RK3399_PD_VOPL {
						reg = <RK3399_PD_VOPL>;
						clocks = <&cru ACLK_VOP1>,
							 <&cru HCLK_VOP1>;
						pm_qos = <&qos_vop_little>;
					};
				};
			};
		};
	};

	pmugrf: syscon@ff320000 {
		compatible = "rockchip,rk3399-pmugrf", "syscon", "simple-mfd";
		reg = <0x0 0xff320000 0x0 0x1000>;
		#address-cells = <1>;
		#size-cells = <1>;

		pmu_io_domains: io-domains {
			compatible = "rockchip,rk3399-pmu-io-voltage-domain";
			status = "disabled";
		};
	};

	spi3: spi@ff350000 {
		compatible = "rockchip,rk3399-spi", "rockchip,rk3066-spi";
		reg = <0x0 0xff350000 0x0 0x1000>;
		clocks = <&pmucru SCLK_SPI3_PMU>, <&pmucru PCLK_SPI3_PMU>;
		clock-names = "spiclk", "apb_pclk";
		interrupts = <GIC_SPI 60 IRQ_TYPE_LEVEL_HIGH 0>;
		pinctrl-names = "default";
		pinctrl-0 = <&spi3_clk &spi3_tx &spi3_rx &spi3_cs0>;
		#address-cells = <1>;
		#size-cells = <0>;
		status = "disabled";
	};

	uart4: serial@ff370000 {
		compatible = "rockchip,rk3399-uart", "snps,dw-apb-uart";
		reg = <0x0 0xff370000 0x0 0x100>;
		clocks = <&pmucru SCLK_UART4_PMU>, <&pmucru PCLK_UART4_PMU>;
		clock-names = "baudclk", "apb_pclk";
		interrupts = <GIC_SPI 102 IRQ_TYPE_LEVEL_HIGH 0>;
		reg-shift = <2>;
		reg-io-width = <4>;
		pinctrl-names = "default";
		pinctrl-0 = <&uart4_xfer>;
		status = "disabled";
	};

	i2c0: i2c@ff3c0000 {
		compatible = "rockchip,rk3399-i2c";
		reg = <0x0 0xff3c0000 0x0 0x1000>;
		assigned-clocks = <&pmucru SCLK_I2C0_PMU>;
		assigned-clock-rates = <200000000>;
		clocks = <&pmucru SCLK_I2C0_PMU>, <&pmucru PCLK_I2C0_PMU>;
		clock-names = "i2c", "pclk";
		interrupts = <GIC_SPI 57 IRQ_TYPE_LEVEL_HIGH 0>;
		pinctrl-names = "default";
		pinctrl-0 = <&i2c0_xfer>;
		#address-cells = <1>;
		#size-cells = <0>;
		status = "disabled";
	};

	i2c4: i2c@ff3d0000 {
		compatible = "rockchip,rk3399-i2c";
		reg = <0x0 0xff3d0000 0x0 0x1000>;
		assigned-clocks = <&pmucru SCLK_I2C4_PMU>;
		assigned-clock-rates = <200000000>;
		clocks = <&pmucru SCLK_I2C4_PMU>, <&pmucru PCLK_I2C4_PMU>;
		clock-names = "i2c", "pclk";
		interrupts = <GIC_SPI 56 IRQ_TYPE_LEVEL_HIGH 0>;
		pinctrl-names = "default";
		pinctrl-0 = <&i2c4_xfer>;
		#address-cells = <1>;
		#size-cells = <0>;
		status = "disabled";
	};

	i2c8: i2c@ff3e0000 {
		compatible = "rockchip,rk3399-i2c";
		reg = <0x0 0xff3e0000 0x0 0x1000>;
		assigned-clocks = <&pmucru SCLK_I2C8_PMU>;
		assigned-clock-rates = <200000000>;
		clocks = <&pmucru SCLK_I2C8_PMU>, <&pmucru PCLK_I2C8_PMU>;
		clock-names = "i2c", "pclk";
		interrupts = <GIC_SPI 58 IRQ_TYPE_LEVEL_HIGH 0>;
		pinctrl-names = "default";
		pinctrl-0 = <&i2c8_xfer>;
		#address-cells = <1>;
		#size-cells = <0>;
		status = "disabled";
	};

	pwm0: pwm@ff420000 {
		compatible = "rockchip,rk3399-pwm", "rockchip,rk3288-pwm";
		reg = <0x0 0xff420000 0x0 0x10>;
		#pwm-cells = <3>;
		pinctrl-names = "default";
		pinctrl-0 = <&pwm0_pin>;
		clocks = <&pmucru PCLK_RKPWM_PMU>;
		clock-names = "pwm";
		status = "disabled";
	};

	pwm1: pwm@ff420010 {
		compatible = "rockchip,rk3399-pwm", "rockchip,rk3288-pwm";
		reg = <0x0 0xff420010 0x0 0x10>;
		#pwm-cells = <3>;
		pinctrl-names = "default";
		pinctrl-0 = <&pwm1_pin>;
		clocks = <&pmucru PCLK_RKPWM_PMU>;
		clock-names = "pwm";
		status = "disabled";
	};

	pwm2: pwm@ff420020 {
		compatible = "rockchip,rk3399-pwm", "rockchip,rk3288-pwm";
		reg = <0x0 0xff420020 0x0 0x10>;
		#pwm-cells = <3>;
		pinctrl-names = "default";
		pinctrl-0 = <&pwm2_pin>;
		clocks = <&pmucru PCLK_RKPWM_PMU>;
		clock-names = "pwm";
		status = "disabled";
	};

	pwm3: pwm@ff420030 {
		compatible = "rockchip,rk3399-pwm", "rockchip,rk3288-pwm";
		reg = <0x0 0xff420030 0x0 0x10>;
		#pwm-cells = <3>;
		pinctrl-names = "default";
		pinctrl-0 = <&pwm3a_pin>;
		clocks = <&pmucru PCLK_RKPWM_PMU>;
		clock-names = "pwm";
		status = "disabled";
	};

	efuse0: efuse@ff690000 {
		compatible = "rockchip,rk3399-efuse";
		reg = <0x0 0xff690000 0x0 0x80>;
		#address-cells = <1>;
		#size-cells = <1>;
		clocks = <&cru PCLK_EFUSE1024NS>;
		clock-names = "pclk_efuse";

		/* Data cells */
		cpu_id: cpu-id@7 {
			reg = <0x07 0x10>;
		};
		cpub_leakage: cpu-leakage@17 {
			reg = <0x17 0x1>;
		};
		gpu_leakage: gpu-leakage@18 {
			reg = <0x18 0x1>;
		};
		center_leakage: center-leakage@19 {
			reg = <0x19 0x1>;
		};
		cpul_leakage: cpu-leakage@1a {
			reg = <0x1a 0x1>;
		};
		logic_leakage: logic-leakage@1b {
			reg = <0x1b 0x1>;
		};
		wafer_info: wafer-info@1c {
			reg = <0x1c 0x1>;
		};
	};

	pmucru: pmu-clock-controller@ff750000 {
		compatible = "rockchip,rk3399-pmucru";
		reg = <0x0 0xff750000 0x0 0x1000>;
		rockchip,grf = <&pmugrf>;
		#clock-cells = <1>;
		#reset-cells = <1>;
		assigned-clocks = <&pmucru PLL_PPLL>;
		assigned-clock-rates = <676000000>;
	};

	cru: clock-controller@ff760000 {
		compatible = "rockchip,rk3399-cru";
		reg = <0x0 0xff760000 0x0 0x1000>;
		rockchip,grf = <&grf>;
		#clock-cells = <1>;
		#reset-cells = <1>;
		assigned-clocks =
			<&cru PLL_GPLL>, <&cru PLL_CPLL>,
			<&cru PLL_NPLL>,
			<&cru ACLK_PERIHP>, <&cru HCLK_PERIHP>,
			<&cru PCLK_PERIHP>,
			<&cru ACLK_PERILP0>, <&cru HCLK_PERILP0>,
			<&cru PCLK_PERILP0>, <&cru ACLK_CCI>,
			<&cru HCLK_PERILP1>, <&cru PCLK_PERILP1>;
		assigned-clock-rates =
			 <594000000>,  <800000000>,
			<1000000000>,
			 <150000000>,   <75000000>,
			  <37500000>,
			 <100000000>,  <100000000>,
			  <50000000>, <600000000>,
			 <100000000>,   <50000000>;
	};

	grf: syscon@ff770000 {
		compatible = "rockchip,rk3399-grf", "syscon", "simple-mfd";
		reg = <0x0 0xff770000 0x0 0x10000>;
		#address-cells = <1>;
		#size-cells = <1>;

		io_domains: io-domains {
			compatible = "rockchip,rk3399-io-voltage-domain";
			status = "disabled";
		};

		u2phy0: usb2-phy@e450 {
			compatible = "rockchip,rk3399-usb2phy";
			reg = <0xe450 0x10>;
			clocks = <&cru SCLK_USB2PHY0_REF>;
			clock-names = "phyclk";
			#clock-cells = <0>;
			clock-output-names = "clk_usbphy0_480m";
			status = "disabled";

			u2phy0_host: host-port {
				#phy-cells = <0>;
				interrupts = <GIC_SPI 27 IRQ_TYPE_LEVEL_HIGH 0>;
				interrupt-names = "linestate";
				status = "disabled";
			};

			u2phy0_otg: otg-port {
				#phy-cells = <0>;
				interrupts = <GIC_SPI 103 IRQ_TYPE_LEVEL_HIGH 0>,
					     <GIC_SPI 104 IRQ_TYPE_LEVEL_HIGH 0>,
					     <GIC_SPI 106 IRQ_TYPE_LEVEL_HIGH 0>;
				interrupt-names = "otg-bvalid", "otg-id",
						  "linestate";
				status = "disabled";
			};
		};

		u2phy1: usb2-phy@e460 {
			compatible = "rockchip,rk3399-usb2phy";
			reg = <0xe460 0x10>;
			clocks = <&cru SCLK_USB2PHY1_REF>;
			clock-names = "phyclk";
			#clock-cells = <0>;
			clock-output-names = "clk_usbphy1_480m";
			status = "disabled";

			u2phy1_host: host-port {
				#phy-cells = <0>;
				interrupts = <GIC_SPI 31 IRQ_TYPE_LEVEL_HIGH 0>;
				interrupt-names = "linestate";
				status = "disabled";
			};

			u2phy1_otg: otg-port {
				#phy-cells = <0>;
				interrupts = <GIC_SPI 108 IRQ_TYPE_LEVEL_HIGH 0>,
					     <GIC_SPI 109 IRQ_TYPE_LEVEL_HIGH 0>,
					     <GIC_SPI 111 IRQ_TYPE_LEVEL_HIGH 0>;
				interrupt-names = "otg-bvalid", "otg-id",
						  "linestate";
				status = "disabled";
			};
		};

		emmc_phy: phy@f780 {
			compatible = "rockchip,rk3399-emmc-phy";
			reg = <0xf780 0x24>;
			clocks = <&sdhci>;
			clock-names = "emmcclk";
			#phy-cells = <0>;
			status = "disabled";
		};

		pcie_phy: pcie-phy {
			compatible = "rockchip,rk3399-pcie-phy";
			clocks = <&cru SCLK_PCIEPHY_REF>;
			clock-names = "refclk";
			#phy-cells = <0>;
			resets = <&cru SRST_PCIEPHY>;
			reset-names = "phy";
			status = "disabled";
		};
	};

	tcphy0: phy@ff7c0000 {
		compatible = "rockchip,rk3399-typec-phy";
		reg = <0x0 0xff7c0000 0x0 0x40000>;
		clocks = <&cru SCLK_UPHY0_TCPDCORE>,
			 <&cru SCLK_UPHY0_TCPDPHY_REF>;
		clock-names = "tcpdcore", "tcpdphy-ref";
		assigned-clocks = <&cru SCLK_UPHY0_TCPDCORE>;
		assigned-clock-rates = <50000000>;
		power-domains = <&power RK3399_PD_TCPD0>;
		resets = <&cru SRST_UPHY0>,
			 <&cru SRST_UPHY0_PIPE_L00>,
			 <&cru SRST_P_UPHY0_TCPHY>;
		reset-names = "uphy", "uphy-pipe", "uphy-tcphy";
		rockchip,grf = <&grf>;
		rockchip,typec-conn-dir = <0xe580 0 16>;
		rockchip,usb3tousb2-en = <0xe580 3 19>;
		rockchip,external-psm = <0xe588 14 30>;
		rockchip,pipe-status = <0xe5c0 0 0>;
		status = "disabled";

		tcphy0_dp: dp-port {
			#phy-cells = <0>;
		};

		tcphy0_usb3: usb3-port {
			#phy-cells = <0>;
		};
	};

	tcphy1: phy@ff800000 {
		compatible = "rockchip,rk3399-typec-phy";
		reg = <0x0 0xff800000 0x0 0x40000>;
		clocks = <&cru SCLK_UPHY1_TCPDCORE>,
			 <&cru SCLK_UPHY1_TCPDPHY_REF>;
		clock-names = "tcpdcore", "tcpdphy-ref";
		assigned-clocks = <&cru SCLK_UPHY1_TCPDCORE>;
		assigned-clock-rates = <50000000>;
		power-domains = <&power RK3399_PD_TCPD1>;
		resets = <&cru SRST_UPHY1>,
			 <&cru SRST_UPHY1_PIPE_L00>,
			 <&cru SRST_P_UPHY1_TCPHY>;
		reset-names = "uphy", "uphy-pipe", "uphy-tcphy";
		rockchip,grf = <&grf>;
		rockchip,typec-conn-dir = <0xe58c 0 16>;
		rockchip,usb3tousb2-en = <0xe58c 3 19>;
		rockchip,external-psm = <0xe594 14 30>;
		rockchip,pipe-status = <0xe5c0 16 16>;
		status = "disabled";

		tcphy1_dp: dp-port {
			#phy-cells = <0>;
		};

		tcphy1_usb3: usb3-port {
			#phy-cells = <0>;
		};
	};

	watchdog@ff848000 {
		compatible = "snps,dw-wdt";
		reg = <0x0 0xff848000 0x0 0x100>;
		clocks = <&cru PCLK_WDT>;
		interrupts = <GIC_SPI 120 IRQ_TYPE_LEVEL_HIGH 0>;
	};

	rktimer: rktimer@ff850000 {
		compatible = "rockchip,rk3399-timer";
		reg = <0x0 0xff850000 0x0 0x1000>;
		interrupts = <GIC_SPI 81 IRQ_TYPE_LEVEL_HIGH 0>;
		clocks = <&cru PCLK_TIMER0>, <&cru SCLK_TIMER00>;
		clock-names = "pclk", "timer";
	};

	spdif: spdif@ff870000 {
		compatible = "rockchip,rk3399-spdif";
		reg = <0x0 0xff870000 0x0 0x1000>;
		interrupts = <GIC_SPI 66 IRQ_TYPE_LEVEL_HIGH 0>;
		dmas = <&dmac_bus 7>;
		dma-names = "tx";
		clock-names = "mclk", "hclk";
		clocks = <&cru SCLK_SPDIF_8CH>, <&cru HCLK_SPDIF>;
		pinctrl-names = "default";
		pinctrl-0 = <&spdif_bus>;
		status = "disabled";
	};

	i2s0: i2s@ff880000 {
		compatible = "rockchip,rk3399-i2s", "rockchip,rk3066-i2s";
		reg = <0x0 0xff880000 0x0 0x1000>;
		rockchip,grf = <&grf>;
		interrupts = <GIC_SPI 39 IRQ_TYPE_LEVEL_HIGH 0>;
		dmas = <&dmac_bus 0>, <&dmac_bus 1>;
		dma-names = "tx", "rx";
		clock-names = "i2s_clk", "i2s_hclk";
		clocks = <&cru SCLK_I2S0_8CH>, <&cru HCLK_I2S0_8CH>;
		pinctrl-names = "default";
		pinctrl-0 = <&i2s0_8ch_bus>;
		status = "disabled";
	};

	i2s1: i2s@ff890000 {
		compatible = "rockchip,rk3399-i2s", "rockchip,rk3066-i2s";
		reg = <0x0 0xff890000 0x0 0x1000>;
		interrupts = <GIC_SPI 40 IRQ_TYPE_LEVEL_HIGH 0>;
		dmas = <&dmac_bus 2>, <&dmac_bus 3>;
		dma-names = "tx", "rx";
		clock-names = "i2s_clk", "i2s_hclk";
		clocks = <&cru SCLK_I2S1_8CH>, <&cru HCLK_I2S1_8CH>;
		pinctrl-names = "default";
		pinctrl-0 = <&i2s1_2ch_bus>;
		status = "disabled";
	};

	i2s2: i2s@ff8a0000 {
		compatible = "rockchip,rk3399-i2s", "rockchip,rk3066-i2s";
		reg = <0x0 0xff8a0000 0x0 0x1000>;
		interrupts = <GIC_SPI 41 IRQ_TYPE_LEVEL_HIGH 0>;
		dmas = <&dmac_bus 4>, <&dmac_bus 5>;
		dma-names = "tx", "rx";
		clock-names = "i2s_clk", "i2s_hclk";
		clocks = <&cru SCLK_I2S2_8CH>, <&cru HCLK_I2S2_8CH>;
		status = "disabled";
	};

	pinctrl: pinctrl {
		compatible = "rockchip,rk3399-pinctrl";
		rockchip,grf = <&grf>;
		rockchip,pmu = <&pmugrf>;
		#address-cells = <2>;
		#size-cells = <2>;
		ranges;

		gpio0: gpio0@ff720000 {
			compatible = "rockchip,gpio-bank";
			reg = <0x0 0xff720000 0x0 0x100>;
			clocks = <&pmucru PCLK_GPIO0_PMU>;
			interrupts = <GIC_SPI 14 IRQ_TYPE_LEVEL_HIGH 0>;

			gpio-controller;
			#gpio-cells = <0x2>;

			interrupt-controller;
			#interrupt-cells = <0x2>;
		};

		gpio1: gpio1@ff730000 {
			compatible = "rockchip,gpio-bank";
			reg = <0x0 0xff730000 0x0 0x100>;
			clocks = <&pmucru PCLK_GPIO1_PMU>;
			interrupts = <GIC_SPI 15 IRQ_TYPE_LEVEL_HIGH 0>;

			gpio-controller;
			#gpio-cells = <0x2>;

			interrupt-controller;
			#interrupt-cells = <0x2>;
		};

		gpio2: gpio2@ff780000 {
			compatible = "rockchip,gpio-bank";
			reg = <0x0 0xff780000 0x0 0x100>;
			clocks = <&cru PCLK_GPIO2>;
			interrupts = <GIC_SPI 16 IRQ_TYPE_LEVEL_HIGH 0>;

			gpio-controller;
			#gpio-cells = <0x2>;

			interrupt-controller;
			#interrupt-cells = <0x2>;
		};

		gpio3: gpio3@ff788000 {
			compatible = "rockchip,gpio-bank";
			reg = <0x0 0xff788000 0x0 0x100>;
			clocks = <&cru PCLK_GPIO3>;
			interrupts = <GIC_SPI 17 IRQ_TYPE_LEVEL_HIGH 0>;

			gpio-controller;
			#gpio-cells = <0x2>;

			interrupt-controller;
			#interrupt-cells = <0x2>;
		};

		gpio4: gpio4@ff790000 {
			compatible = "rockchip,gpio-bank";
			reg = <0x0 0xff790000 0x0 0x100>;
			clocks = <&cru PCLK_GPIO4>;
			interrupts = <GIC_SPI 18 IRQ_TYPE_LEVEL_HIGH 0>;

			gpio-controller;
			#gpio-cells = <0x2>;

			interrupt-controller;
			#interrupt-cells = <0x2>;
		};

		pcfg_pull_up: pcfg-pull-up {
			bias-pull-up;
		};

		pcfg_pull_down: pcfg-pull-down {
			bias-pull-down;
		};

		pcfg_pull_none: pcfg-pull-none {
			bias-disable;
		};

		pcfg_pull_none_12ma: pcfg-pull-none-12ma {
			bias-disable;
			drive-strength = <12>;
		};

		pcfg_pull_up_8ma: pcfg-pull-up-8ma {
			bias-pull-up;
			drive-strength = <8>;
		};

		pcfg_pull_down_4ma: pcfg-pull-down-4ma {
			bias-pull-down;
			drive-strength = <4>;
		};

		pcfg_pull_up_2ma: pcfg-pull-up-2ma {
			bias-pull-up;
			drive-strength = <2>;
		};

		pcfg_pull_down_12ma: pcfg-pull-down-12ma {
			bias-pull-down;
			drive-strength = <12>;
		};

		pcfg_pull_none_13ma: pcfg-pull-none-13ma {
			bias-disable;
			drive-strength = <13>;
		};

		clock {
			clk_32k: clk-32k {
				rockchip,pins = <0 0 RK_FUNC_2 &pcfg_pull_none>;
			};
		};

		edp {
			edp_hpd: edp-hpd {
				rockchip,pins =
					<4 23 RK_FUNC_2 &pcfg_pull_none>;
			};
		};

		gmac {
			rgmii_pins: rgmii-pins {
				rockchip,pins =
					/* mac_txclk */
					<3 17 RK_FUNC_1 &pcfg_pull_none_13ma>,
					/* mac_rxclk */
					<3 14 RK_FUNC_1 &pcfg_pull_none>,
					/* mac_mdio */
					<3 13 RK_FUNC_1 &pcfg_pull_none>,
					/* mac_txen */
					<3 12 RK_FUNC_1 &pcfg_pull_none_13ma>,
					/* mac_clk */
					<3 11 RK_FUNC_1 &pcfg_pull_none>,
					/* mac_rxdv */
					<3 9 RK_FUNC_1 &pcfg_pull_none>,
					/* mac_mdc */
					<3 8 RK_FUNC_1 &pcfg_pull_none>,
					/* mac_rxd1 */
					<3 7 RK_FUNC_1 &pcfg_pull_none>,
					/* mac_rxd0 */
					<3 6 RK_FUNC_1 &pcfg_pull_none>,
					/* mac_txd1 */
					<3 5 RK_FUNC_1 &pcfg_pull_none_13ma>,
					/* mac_txd0 */
					<3 4 RK_FUNC_1 &pcfg_pull_none_13ma>,
					/* mac_rxd3 */
					<3 3 RK_FUNC_1 &pcfg_pull_none>,
					/* mac_rxd2 */
					<3 2 RK_FUNC_1 &pcfg_pull_none>,
					/* mac_txd3 */
					<3 1 RK_FUNC_1 &pcfg_pull_none_13ma>,
					/* mac_txd2 */
					<3 0 RK_FUNC_1 &pcfg_pull_none_13ma>;
			};

			rmii_pins: rmii-pins {
				rockchip,pins =
					/* mac_mdio */
					<3 13 RK_FUNC_1 &pcfg_pull_none>,
					/* mac_txen */
					<3 12 RK_FUNC_1 &pcfg_pull_none_13ma>,
					/* mac_clk */
					<3 11 RK_FUNC_1 &pcfg_pull_none>,
					/* mac_rxer */
					<3 10 RK_FUNC_1 &pcfg_pull_none>,
					/* mac_rxdv */
					<3 9 RK_FUNC_1 &pcfg_pull_none>,
					/* mac_mdc */
					<3 8 RK_FUNC_1 &pcfg_pull_none>,
					/* mac_rxd1 */
					<3 7 RK_FUNC_1 &pcfg_pull_none>,
					/* mac_rxd0 */
					<3 6 RK_FUNC_1 &pcfg_pull_none>,
					/* mac_txd1 */
					<3 5 RK_FUNC_1 &pcfg_pull_none_13ma>,
					/* mac_txd0 */
					<3 4 RK_FUNC_1 &pcfg_pull_none_13ma>;
			};
		};

		i2c0 {
			i2c0_xfer: i2c0-xfer {
				rockchip,pins =
					<1 15 RK_FUNC_2 &pcfg_pull_none>,
					<1 16 RK_FUNC_2 &pcfg_pull_none>;
			};
		};

		i2c1 {
			i2c1_xfer: i2c1-xfer {
				rockchip,pins =
					<4 2 RK_FUNC_1 &pcfg_pull_none>,
					<4 1 RK_FUNC_1 &pcfg_pull_none>;
			};
		};

		i2c2 {
			i2c2_xfer: i2c2-xfer {
				rockchip,pins =
					<2 1 RK_FUNC_2 &pcfg_pull_none_12ma>,
					<2 0 RK_FUNC_2 &pcfg_pull_none_12ma>;
			};
		};

		i2c3 {
			i2c3_xfer: i2c3-xfer {
				rockchip,pins =
					<4 17 RK_FUNC_1 &pcfg_pull_none>,
					<4 16 RK_FUNC_1 &pcfg_pull_none>;
			};
		};

		i2c4 {
			i2c4_xfer: i2c4-xfer {
				rockchip,pins =
					<1 12 RK_FUNC_1 &pcfg_pull_none>,
					<1 11 RK_FUNC_1 &pcfg_pull_none>;
			};
		};

		i2c5 {
			i2c5_xfer: i2c5-xfer {
				rockchip,pins =
					<3 11 RK_FUNC_2 &pcfg_pull_none>,
					<3 10 RK_FUNC_2 &pcfg_pull_none>;
			};
		};

		i2c6 {
			i2c6_xfer: i2c6-xfer {
				rockchip,pins =
					<2 10 RK_FUNC_2 &pcfg_pull_none>,
					<2 9 RK_FUNC_2 &pcfg_pull_none>;
			};
		};

		i2c7 {
			i2c7_xfer: i2c7-xfer {
				rockchip,pins =
					<2 8 RK_FUNC_2 &pcfg_pull_none>,
					<2 7 RK_FUNC_2 &pcfg_pull_none>;
			};
		};

		i2c8 {
			i2c8_xfer: i2c8-xfer {
				rockchip,pins =
					<1 21 RK_FUNC_1 &pcfg_pull_none>,
					<1 20 RK_FUNC_1 &pcfg_pull_none>;
			};
		};

		i2s0 {
			i2s0_8ch_bus: i2s0-8ch-bus {
				rockchip,pins =
					<3 24 RK_FUNC_1 &pcfg_pull_none>,
					<3 25 RK_FUNC_1 &pcfg_pull_none>,
					<3 26 RK_FUNC_1 &pcfg_pull_none>,
					<3 27 RK_FUNC_1 &pcfg_pull_none>,
					<3 28 RK_FUNC_1 &pcfg_pull_none>,
					<3 29 RK_FUNC_1 &pcfg_pull_none>,
					<3 30 RK_FUNC_1 &pcfg_pull_none>,
					<3 31 RK_FUNC_1 &pcfg_pull_none>,
					<4 0 RK_FUNC_1 &pcfg_pull_none>;
			};
		};

		i2s1 {
			i2s1_2ch_bus: i2s1-2ch-bus {
				rockchip,pins =
					<4 3 RK_FUNC_1 &pcfg_pull_none>,
					<4 4 RK_FUNC_1 &pcfg_pull_none>,
					<4 5 RK_FUNC_1 &pcfg_pull_none>,
					<4 6 RK_FUNC_1 &pcfg_pull_none>,
					<4 7 RK_FUNC_1 &pcfg_pull_none>;
			};
		};

		sleep {
			ap_pwroff: ap-pwroff {
				rockchip,pins = <1 5 RK_FUNC_1 &pcfg_pull_none>;
			};

			ddrio_pwroff: ddrio-pwroff {
				rockchip,pins = <0 1 RK_FUNC_1 &pcfg_pull_none>;
			};
		};

		spdif {
			spdif_bus: spdif-bus {
				rockchip,pins =
					<4 21 RK_FUNC_1 &pcfg_pull_none>;
			};
		};

		spi0 {
			spi0_clk: spi0-clk {
				rockchip,pins =
					<3 6 RK_FUNC_2 &pcfg_pull_up>;
			};
			spi0_cs0: spi0-cs0 {
				rockchip,pins =
					<3 7 RK_FUNC_2 &pcfg_pull_up>;
			};
			spi0_cs1: spi0-cs1 {
				rockchip,pins =
					<3 8 RK_FUNC_2 &pcfg_pull_up>;
			};
			spi0_tx: spi0-tx {
				rockchip,pins =
					<3 5 RK_FUNC_2 &pcfg_pull_up>;
			};
			spi0_rx: spi0-rx {
				rockchip,pins =
					<3 4 RK_FUNC_2 &pcfg_pull_up>;
			};
		};

		spi1 {
			spi1_clk: spi1-clk {
				rockchip,pins =
					<1 9 RK_FUNC_2 &pcfg_pull_up>;
			};
			spi1_cs0: spi1-cs0 {
				rockchip,pins =
					<1 10 RK_FUNC_2 &pcfg_pull_up>;
			};
			spi1_rx: spi1-rx {
				rockchip,pins =
					<1 7 RK_FUNC_2 &pcfg_pull_up>;
			};
			spi1_tx: spi1-tx {
				rockchip,pins =
					<1 8 RK_FUNC_2 &pcfg_pull_up>;
			};
		};

		spi2 {
			spi2_clk: spi2-clk {
				rockchip,pins =
					<2 11 RK_FUNC_1 &pcfg_pull_up>;
			};
			spi2_cs0: spi2-cs0 {
				rockchip,pins =
					<2 12 RK_FUNC_1 &pcfg_pull_up>;
			};
			spi2_rx: spi2-rx {
				rockchip,pins =
					<2 9 RK_FUNC_1 &pcfg_pull_up>;
			};
			spi2_tx: spi2-tx {
				rockchip,pins =
					<2 10 RK_FUNC_1 &pcfg_pull_up>;
			};
		};

		spi3 {
			spi3_clk: spi3-clk {
				rockchip,pins =
					<1 17 RK_FUNC_1 &pcfg_pull_up>;
			};
			spi3_cs0: spi3-cs0 {
				rockchip,pins =
					<1 18 RK_FUNC_1 &pcfg_pull_up>;
			};
			spi3_rx: spi3-rx {
				rockchip,pins =
					<1 15 RK_FUNC_1 &pcfg_pull_up>;
			};
			spi3_tx: spi3-tx {
				rockchip,pins =
					<1 16 RK_FUNC_1 &pcfg_pull_up>;
			};
		};

		spi4 {
			spi4_clk: spi4-clk {
				rockchip,pins =
					<3 2 RK_FUNC_2 &pcfg_pull_up>;
			};
			spi4_cs0: spi4-cs0 {
				rockchip,pins =
					<3 3 RK_FUNC_2 &pcfg_pull_up>;
			};
			spi4_rx: spi4-rx {
				rockchip,pins =
					<3 0 RK_FUNC_2 &pcfg_pull_up>;
			};
			spi4_tx: spi4-tx {
				rockchip,pins =
					<3 1 RK_FUNC_2 &pcfg_pull_up>;
			};
		};

		spi5 {
			spi5_clk: spi5-clk {
				rockchip,pins =
					<2 22 RK_FUNC_2 &pcfg_pull_up>;
			};
			spi5_cs0: spi5-cs0 {
				rockchip,pins =
					<2 23 RK_FUNC_2 &pcfg_pull_up>;
			};
			spi5_rx: spi5-rx {
				rockchip,pins =
					<2 20 RK_FUNC_2 &pcfg_pull_up>;
			};
			spi5_tx: spi5-tx {
				rockchip,pins =
					<2 21 RK_FUNC_2 &pcfg_pull_up>;
			};
		};

		tsadc {
			otp_gpio: otp-gpio {
				rockchip,pins = <1 6 RK_FUNC_GPIO &pcfg_pull_none>;
			};

			otp_out: otp-out {
				rockchip,pins = <1 6 RK_FUNC_1 &pcfg_pull_none>;
			};
		};

		uart0 {
			uart0_xfer: uart0-xfer {
				rockchip,pins =
					<2 16 RK_FUNC_1 &pcfg_pull_up>,
					<2 17 RK_FUNC_1 &pcfg_pull_none>;
			};

			uart0_cts: uart0-cts {
				rockchip,pins =
					<2 18 RK_FUNC_1 &pcfg_pull_none>;
			};

			uart0_rts: uart0-rts {
				rockchip,pins =
					<2 19 RK_FUNC_1 &pcfg_pull_none>;
			};
		};

		uart1 {
			uart1_xfer: uart1-xfer {
				rockchip,pins =
					<3 12 RK_FUNC_2 &pcfg_pull_up>,
					<3 13 RK_FUNC_2 &pcfg_pull_none>;
			};
		};

		uart2a {
			uart2a_xfer: uart2a-xfer {
				rockchip,pins =
					<4 8 RK_FUNC_2 &pcfg_pull_up>,
					<4 9 RK_FUNC_2 &pcfg_pull_none>;
			};
		};

		uart2b {
			uart2b_xfer: uart2b-xfer {
				rockchip,pins =
					<4 16 RK_FUNC_2 &pcfg_pull_up>,
					<4 17 RK_FUNC_2 &pcfg_pull_none>;
			};
		};

		uart2c {
			uart2c_xfer: uart2c-xfer {
				rockchip,pins =
					<4 19 RK_FUNC_1 &pcfg_pull_up>,
					<4 20 RK_FUNC_1 &pcfg_pull_none>;
			};
		};

		uart3 {
			uart3_xfer: uart3-xfer {
				rockchip,pins =
					<3 14 RK_FUNC_2 &pcfg_pull_up>,
					<3 15 RK_FUNC_2 &pcfg_pull_none>;
			};

			uart3_cts: uart3-cts {
				rockchip,pins =
					<3 18 RK_FUNC_2 &pcfg_pull_none>;
			};

			uart3_rts: uart3-rts {
				rockchip,pins =
					<3 19 RK_FUNC_2 &pcfg_pull_none>;
			};
		};

		uart4 {
			uart4_xfer: uart4-xfer {
				rockchip,pins =
					<1 7 RK_FUNC_1 &pcfg_pull_up>,
					<1 8 RK_FUNC_1 &pcfg_pull_none>;
			};
		};

		uarthdcp {
			uarthdcp_xfer: uarthdcp-xfer {
				rockchip,pins =
					<4 21 RK_FUNC_2 &pcfg_pull_up>,
					<4 22 RK_FUNC_2 &pcfg_pull_none>;
			};
		};

		pwm0 {
			pwm0_pin: pwm0-pin {
				rockchip,pins =
					<4 18 RK_FUNC_1 &pcfg_pull_none>;
			};

			vop0_pwm_pin: vop0-pwm-pin {
				rockchip,pins =
					<4 18 RK_FUNC_2 &pcfg_pull_none>;
			};
		};

		pwm1 {
			pwm1_pin: pwm1-pin {
				rockchip,pins =
					<4 22 RK_FUNC_1 &pcfg_pull_none>;
			};

			vop1_pwm_pin: vop1-pwm-pin {
				rockchip,pins =
					<4 18 RK_FUNC_3 &pcfg_pull_none>;
			};
		};

		pwm2 {
			pwm2_pin: pwm2-pin {
				rockchip,pins =
					<1 19 RK_FUNC_1 &pcfg_pull_none>;
			};
		};

		pwm3a {
			pwm3a_pin: pwm3a-pin {
				rockchip,pins =
					<0 6 RK_FUNC_1 &pcfg_pull_none>;
			};
		};

		pwm3b {
			pwm3b_pin: pwm3b-pin {
				rockchip,pins =
					<1 14 RK_FUNC_1 &pcfg_pull_none>;
			};
		};

		pcie {
			pcie_clkreqn: pci-clkreqn {
				rockchip,pins =
					<2 26 RK_FUNC_2 &pcfg_pull_none>;
			};

			pcie_clkreqnb: pci-clkreqnb {
				rockchip,pins =
					<4 24 RK_FUNC_1 &pcfg_pull_none>;
			};
		};

	};
};<|MERGE_RESOLUTION|>--- conflicted
+++ resolved
@@ -377,30 +377,17 @@
 
 	usbdrd3_0: usb@fe800000 {
 		compatible = "rockchip,rk3399-dwc3";
-<<<<<<< HEAD
-=======
 		#address-cells = <2>;
 		#size-cells = <2>;
 		ranges;
->>>>>>> 962ccfe2
+
 		clocks = <&cru SCLK_USB3OTG0_REF>, <&cru SCLK_USB3OTG0_SUSPEND>,
 			 <&cru ACLK_USB3OTG0>, <&cru ACLK_USB3_GRF>;
 		clock-names = "ref_clk", "suspend_clk",
 			      "bus_clk", "grf_clk";
-<<<<<<< HEAD
-		#address-cells = <2>;
-		#size-cells = <2>;
+
 		phys = <&tcphy0_usb3>;
 		phy-names = "usb3-phy";
-		ranges;
-		status = "disabled";
-
-		usbdrd_dwc3_0: dwc3@fe800000 {
-			compatible = "snps,dwc3";
-			reg = <0x0 0xfe800000 0x0 0x100000>;
-			interrupts = <GIC_SPI 105 IRQ_TYPE_LEVEL_HIGH>;
-			dr_mode = "host";
-=======
 		status = "disabled";
 
 		usbdrd_dwc3_0: dwc3 {
@@ -415,37 +402,22 @@
 			snps,dis-u2-freeclk-exists-quirk;
 			snps,dis_u2_susphy_quirk;
 			snps,dis-del-phy-power-chg-quirk;
->>>>>>> 962ccfe2
 			status = "disabled";
 		};
 	};
 
 	usbdrd3_1: usb@fe900000 {
 		compatible = "rockchip,rk3399-dwc3";
-<<<<<<< HEAD
-=======
 		#address-cells = <2>;
 		#size-cells = <2>;
 		ranges;
->>>>>>> 962ccfe2
+
 		clocks = <&cru SCLK_USB3OTG1_REF>, <&cru SCLK_USB3OTG1_SUSPEND>,
 			 <&cru ACLK_USB3OTG1>, <&cru ACLK_USB3_GRF>;
 		clock-names = "ref_clk", "suspend_clk",
 			      "bus_clk", "grf_clk";
-<<<<<<< HEAD
-		#address-cells = <2>;
-		#size-cells = <2>;
 		phys = <&tcphy1_usb3>;
 		phy-names = "usb3-phy";
-		ranges;
-		status = "disabled";
-
-		usbdrd_dwc3_1: dwc3@fe900000 {
-			compatible = "snps,dwc3";
-			reg = <0x0 0xfe900000 0x0 0x100000>;
-			interrupts = <GIC_SPI 110 IRQ_TYPE_LEVEL_HIGH>;
-			dr_mode = "host";
-=======
 		status = "disabled";
 
 		usbdrd_dwc3_1: dwc3 {
@@ -460,7 +432,6 @@
 			snps,dis-u2-freeclk-exists-quirk;
 			snps,dis_u2_susphy_quirk;
 			snps,dis-del-phy-power-chg-quirk;
->>>>>>> 962ccfe2
 			status = "disabled";
 		};
 	};
