--- conflicted
+++ resolved
@@ -1370,27 +1370,17 @@
 	tcphy0: phy@ff7c0000 {
 		compatible = "rockchip,rk3399-typec-phy";
 		reg = <0x0 0xff7c0000 0x0 0x40000>;
-<<<<<<< HEAD
-		rockchip,grf = <&grf>;
-=======
->>>>>>> def124d1
 		clocks = <&cru SCLK_UPHY0_TCPDCORE>,
 			 <&cru SCLK_UPHY0_TCPDPHY_REF>;
 		clock-names = "tcpdcore", "tcpdphy-ref";
 		assigned-clocks = <&cru SCLK_UPHY0_TCPDCORE>;
 		assigned-clock-rates = <50000000>;
-<<<<<<< HEAD
-=======
 		power-domains = <&power RK3399_PD_TCPD0>;
->>>>>>> def124d1
 		resets = <&cru SRST_UPHY0>,
 			 <&cru SRST_UPHY0_PIPE_L00>,
 			 <&cru SRST_P_UPHY0_TCPHY>;
 		reset-names = "uphy", "uphy-pipe", "uphy-tcphy";
-<<<<<<< HEAD
-=======
 		rockchip,grf = <&grf>;
->>>>>>> def124d1
 		rockchip,typec-conn-dir = <0xe580 0 16>;
 		rockchip,usb3tousb2-en = <0xe580 3 19>;
 		rockchip,external-psm = <0xe588 14 30>;
@@ -1409,27 +1399,17 @@
 	tcphy1: phy@ff800000 {
 		compatible = "rockchip,rk3399-typec-phy";
 		reg = <0x0 0xff800000 0x0 0x40000>;
-<<<<<<< HEAD
-		rockchip,grf = <&grf>;
-=======
->>>>>>> def124d1
 		clocks = <&cru SCLK_UPHY1_TCPDCORE>,
 			 <&cru SCLK_UPHY1_TCPDPHY_REF>;
 		clock-names = "tcpdcore", "tcpdphy-ref";
 		assigned-clocks = <&cru SCLK_UPHY1_TCPDCORE>;
 		assigned-clock-rates = <50000000>;
-<<<<<<< HEAD
-=======
 		power-domains = <&power RK3399_PD_TCPD1>;
->>>>>>> def124d1
 		resets = <&cru SRST_UPHY1>,
 			 <&cru SRST_UPHY1_PIPE_L00>,
 			 <&cru SRST_P_UPHY1_TCPHY>;
 		reset-names = "uphy", "uphy-pipe", "uphy-tcphy";
-<<<<<<< HEAD
-=======
 		rockchip,grf = <&grf>;
->>>>>>> def124d1
 		rockchip,typec-conn-dir = <0xe58c 0 16>;
 		rockchip,usb3tousb2-en = <0xe58c 3 19>;
 		rockchip,external-psm = <0xe594 14 30>;
