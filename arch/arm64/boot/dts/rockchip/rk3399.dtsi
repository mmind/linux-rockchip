/*
 * Copyright (c) 2016 Fuzhou Rockchip Electronics Co., Ltd
 *
 * This file is dual-licensed: you can use it either under the terms
 * of the GPL or the X11 license, at your option. Note that this dual
 * licensing only applies to this file, and not this project as a
 * whole.
 *
 *  a) This library is free software; you can redistribute it and/or
 *     modify it under the terms of the GNU General Public License as
 *     published by the Free Software Foundation; either version 2 of the
 *     License, or (at your option) any later version.
 *
 *     This library is distributed in the hope that it will be useful,
 *     but WITHOUT ANY WARRANTY; without even the implied warranty of
 *     MERCHANTABILITY or FITNESS FOR A PARTICULAR PURPOSE.  See the
 *     GNU General Public License for more details.
 *
 * Or, alternatively,
 *
 *  b) Permission is hereby granted, free of charge, to any person
 *     obtaining a copy of this software and associated documentation
 *     files (the "Software"), to deal in the Software without
 *     restriction, including without limitation the rights to use,
 *     copy, modify, merge, publish, distribute, sublicense, and/or
 *     sell copies of the Software, and to permit persons to whom the
 *     Software is furnished to do so, subject to the following
 *     conditions:
 *
 *     The above copyright notice and this permission notice shall be
 *     included in all copies or substantial portions of the Software.
 *
 *     THE SOFTWARE IS PROVIDED "AS IS", WITHOUT WARRANTY OF ANY KIND,
 *     EXPRESS OR IMPLIED, INCLUDING BUT NOT LIMITED TO THE WARRANTIES
 *     OF MERCHANTABILITY, FITNESS FOR A PARTICULAR PURPOSE AND
 *     NONINFRINGEMENT. IN NO EVENT SHALL THE AUTHORS OR COPYRIGHT
 *     HOLDERS BE LIABLE FOR ANY CLAIM, DAMAGES OR OTHER LIABILITY,
 *     WHETHER IN AN ACTION OF CONTRACT, TORT OR OTHERWISE, ARISING
 *     FROM, OUT OF OR IN CONNECTION WITH THE SOFTWARE OR THE USE OR
 *     OTHER DEALINGS IN THE SOFTWARE.
 */

#include <dt-bindings/clock/rk3399-cru.h>
#include <dt-bindings/gpio/gpio.h>
#include <dt-bindings/interrupt-controller/arm-gic.h>
#include <dt-bindings/interrupt-controller/irq.h>
#include <dt-bindings/pinctrl/rockchip.h>
#include <dt-bindings/power/rk3399-power.h>
#include <dt-bindings/thermal/thermal.h>

/ {
	compatible = "rockchip,rk3399";

	interrupt-parent = <&gic>;
	#address-cells = <2>;
	#size-cells = <2>;

	aliases {
		i2c0 = &i2c0;
		i2c1 = &i2c1;
		i2c2 = &i2c2;
		i2c3 = &i2c3;
		i2c4 = &i2c4;
		i2c5 = &i2c5;
		i2c6 = &i2c6;
		i2c7 = &i2c7;
		i2c8 = &i2c8;
		serial0 = &uart0;
		serial1 = &uart1;
		serial2 = &uart2;
		serial3 = &uart3;
		serial4 = &uart4;
	};

	cpus {
		#address-cells = <2>;
		#size-cells = <0>;

		cpu-map {
			cluster0 {
				core0 {
					cpu = <&cpu_l0>;
				};
				core1 {
					cpu = <&cpu_l1>;
				};
				core2 {
					cpu = <&cpu_l2>;
				};
				core3 {
					cpu = <&cpu_l3>;
				};
			};

			cluster1 {
				core0 {
					cpu = <&cpu_b0>;
				};
				core1 {
					cpu = <&cpu_b1>;
				};
			};
		};

		cpu_l0: cpu@0 {
			device_type = "cpu";
			compatible = "arm,cortex-a53", "arm,armv8";
			reg = <0x0 0x0>;
			enable-method = "psci";
			#cooling-cells = <2>; /* min followed by max */
			clocks = <&cru ARMCLKL>;
		};

		cpu_l1: cpu@1 {
			device_type = "cpu";
			compatible = "arm,cortex-a53", "arm,armv8";
			reg = <0x0 0x1>;
			enable-method = "psci";
			clocks = <&cru ARMCLKL>;
		};

		cpu_l2: cpu@2 {
			device_type = "cpu";
			compatible = "arm,cortex-a53", "arm,armv8";
			reg = <0x0 0x2>;
			enable-method = "psci";
			clocks = <&cru ARMCLKL>;
		};

		cpu_l3: cpu@3 {
			device_type = "cpu";
			compatible = "arm,cortex-a53", "arm,armv8";
			reg = <0x0 0x3>;
			enable-method = "psci";
			clocks = <&cru ARMCLKL>;
		};

		cpu_b0: cpu@100 {
			device_type = "cpu";
			compatible = "arm,cortex-a72", "arm,armv8";
			reg = <0x0 0x100>;
			enable-method = "psci";
			#cooling-cells = <2>; /* min followed by max */
			clocks = <&cru ARMCLKB>;
		};

		cpu_b1: cpu@101 {
			device_type = "cpu";
			compatible = "arm,cortex-a72", "arm,armv8";
			reg = <0x0 0x101>;
			enable-method = "psci";
			clocks = <&cru ARMCLKB>;
		};
	};

	pmu_a53 {
		compatible = "arm,cortex-a53-pmu";
		interrupts = <GIC_PPI 7 IRQ_TYPE_LEVEL_LOW &ppi_cluster0>;
	};

	pmu_a72 {
		compatible = "arm,cortex-a72-pmu";
		interrupts = <GIC_PPI 7 IRQ_TYPE_LEVEL_LOW &ppi_cluster1>;
	};

	psci {
		compatible = "arm,psci-1.0";
		method = "smc";
	};

	timer {
		compatible = "arm,armv8-timer";
		interrupts = <GIC_PPI 13 IRQ_TYPE_LEVEL_LOW 0>,
			     <GIC_PPI 14 IRQ_TYPE_LEVEL_LOW 0>,
			     <GIC_PPI 11 IRQ_TYPE_LEVEL_LOW 0>,
			     <GIC_PPI 10 IRQ_TYPE_LEVEL_LOW 0>;
	};

	xin24m: xin24m {
		compatible = "fixed-clock";
		clock-frequency = <24000000>;
		clock-output-names = "xin24m";
		#clock-cells = <0>;
	};

	amba {
		compatible = "simple-bus";
		#address-cells = <2>;
		#size-cells = <2>;
		ranges;

		dmac_bus: dma-controller@ff6d0000 {
			compatible = "arm,pl330", "arm,primecell";
			reg = <0x0 0xff6d0000 0x0 0x4000>;
			interrupts = <GIC_SPI 5 IRQ_TYPE_LEVEL_HIGH 0>,
				     <GIC_SPI 6 IRQ_TYPE_LEVEL_HIGH 0>;
			#dma-cells = <1>;
			clocks = <&cru ACLK_DMAC0_PERILP>;
			clock-names = "apb_pclk";
		};

		dmac_peri: dma-controller@ff6e0000 {
			compatible = "arm,pl330", "arm,primecell";
			reg = <0x0 0xff6e0000 0x0 0x4000>;
			interrupts = <GIC_SPI 7 IRQ_TYPE_LEVEL_HIGH 0>,
				     <GIC_SPI 8 IRQ_TYPE_LEVEL_HIGH 0>;
			#dma-cells = <1>;
			clocks = <&cru ACLK_DMAC1_PERILP>;
			clock-names = "apb_pclk";
		};
	};

	gmac: ethernet@fe300000 {
		compatible = "rockchip,rk3399-gmac";
		reg = <0x0 0xfe300000 0x0 0x10000>;
		interrupts = <GIC_SPI 12 IRQ_TYPE_LEVEL_HIGH 0>;
		interrupt-names = "macirq";
		clocks = <&cru SCLK_MAC>, <&cru SCLK_MAC_RX>,
			 <&cru SCLK_MAC_TX>, <&cru SCLK_MACREF>,
			 <&cru SCLK_MACREF_OUT>, <&cru ACLK_GMAC>,
			 <&cru PCLK_GMAC>;
		clock-names = "stmmaceth", "mac_clk_rx",
			      "mac_clk_tx", "clk_mac_ref",
			      "clk_mac_refout", "aclk_mac",
			      "pclk_mac";
		power-domains = <&power RK3399_PD_GMAC>;
		resets = <&cru SRST_A_GMAC>;
		reset-names = "stmmaceth";
		rockchip,grf = <&grf>;
		status = "disabled";
	};

	sdio0: dwmmc@fe310000 {
		compatible = "rockchip,rk3399-dw-mshc",
			     "rockchip,rk3288-dw-mshc";
		reg = <0x0 0xfe310000 0x0 0x4000>;
		interrupts = <GIC_SPI 64 IRQ_TYPE_LEVEL_HIGH 0>;
		clock-freq-min-max = <400000 150000000>;
		clocks = <&cru HCLK_SDIO>, <&cru SCLK_SDIO>,
			 <&cru SCLK_SDIO_DRV>, <&cru SCLK_SDIO_SAMPLE>;
		clock-names = "biu", "ciu", "ciu-drive", "ciu-sample";
		fifo-depth = <0x100>;
		status = "disabled";
	};

	sdmmc: dwmmc@fe320000 {
		compatible = "rockchip,rk3399-dw-mshc",
			     "rockchip,rk3288-dw-mshc";
		reg = <0x0 0xfe320000 0x0 0x4000>;
		interrupts = <GIC_SPI 65 IRQ_TYPE_LEVEL_HIGH 0>;
		clock-freq-min-max = <400000 150000000>;
		clocks = <&cru HCLK_SDMMC>, <&cru SCLK_SDMMC>,
			 <&cru SCLK_SDMMC_DRV>, <&cru SCLK_SDMMC_SAMPLE>;
		clock-names = "biu", "ciu", "ciu-drive", "ciu-sample";
		fifo-depth = <0x100>;
		status = "disabled";
	};

	sdhci: sdhci@fe330000 {
		compatible = "rockchip,rk3399-sdhci-5.1", "arasan,sdhci-5.1";
		reg = <0x0 0xfe330000 0x0 0x10000>;
		interrupts = <GIC_SPI 11 IRQ_TYPE_LEVEL_HIGH 0>;
		arasan,soc-ctl-syscon = <&grf>;
		assigned-clocks = <&cru SCLK_EMMC>;
		assigned-clock-rates = <200000000>;
		clocks = <&cru SCLK_EMMC>, <&cru ACLK_EMMC>;
		clock-names = "clk_xin", "clk_ahb";
		clock-output-names = "emmc_cardclock";
		#clock-cells = <0>;
		phys = <&emmc_phy>;
		phy-names = "phy_arasan";
		status = "disabled";
	};

	pcie0: pcie@f8000000 {
		compatible = "rockchip,rk3399-pcie";
		reg = <0x0 0xf8000000 0x0 0x2000000>,
		      <0x0 0xfd000000 0x0 0x1000000>;
		reg-names = "axi-base", "apb-base";
		#address-cells = <3>;
		#size-cells = <2>;
		#interrupt-cells = <1>;
		bus-range = <0x0 0x1>;
		clocks = <&cru ACLK_PCIE>, <&cru ACLK_PERF_PCIE>,
			 <&cru PCLK_PCIE>, <&cru SCLK_PCIE_PM>;
		clock-names = "aclk", "aclk-perf",
			      "hclk", "pm";
		interrupts = <GIC_SPI 49 IRQ_TYPE_LEVEL_HIGH 0>,
			     <GIC_SPI 50 IRQ_TYPE_LEVEL_HIGH 0>,
			     <GIC_SPI 51 IRQ_TYPE_LEVEL_HIGH 0>;
		interrupt-names = "sys", "legacy", "client";
		interrupt-map-mask = <0 0 0 7>;
		interrupt-map = <0 0 0 1 &pcie0_intc 0>,
				<0 0 0 2 &pcie0_intc 1>,
				<0 0 0 3 &pcie0_intc 2>,
				<0 0 0 4 &pcie0_intc 3>;
		msi-map = <0x0 &its 0x0 0x1000>;
		phys = <&pcie_phy>;
		phy-names = "pcie-phy";
		ranges = <0x83000000 0x0 0xfa000000 0x0 0xfa000000 0x0 0x600000
			  0x81000000 0x0 0xfa600000 0x0 0xfa600000 0x0 0x100000>;
		resets = <&cru SRST_PCIE_CORE>, <&cru SRST_PCIE_MGMT>,
			 <&cru SRST_PCIE_MGMT_STICKY>, <&cru SRST_PCIE_PIPE>;
		reset-names = "core", "mgmt", "mgmt-sticky", "pipe";
		status = "disabled";

		pcie0_intc: interrupt-controller {
			interrupt-controller;
			#address-cells = <0>;
			#interrupt-cells = <1>;
		};
	};

	usb_host0_ehci: usb@fe380000 {
		compatible = "generic-ehci";
		reg = <0x0 0xfe380000 0x0 0x20000>;
		interrupts = <GIC_SPI 26 IRQ_TYPE_LEVEL_HIGH 0>;
		clocks = <&cru HCLK_HOST0>, <&cru HCLK_HOST0_ARB>;
		clock-names = "hclk_host0", "hclk_host0_arb";
		phys = <&u2phy0_host>;
		phy-names = "usb";
		status = "disabled";
	};

	usb_host0_ohci: usb@fe3a0000 {
		compatible = "generic-ohci";
		reg = <0x0 0xfe3a0000 0x0 0x20000>;
		interrupts = <GIC_SPI 28 IRQ_TYPE_LEVEL_HIGH 0>;
		clocks = <&cru HCLK_HOST0>, <&cru HCLK_HOST0_ARB>;
		clock-names = "hclk_host0", "hclk_host0_arb";
		status = "disabled";
	};

	usb_host1_ehci: usb@fe3c0000 {
		compatible = "generic-ehci";
		reg = <0x0 0xfe3c0000 0x0 0x20000>;
		interrupts = <GIC_SPI 30 IRQ_TYPE_LEVEL_HIGH 0>;
		clocks = <&cru HCLK_HOST1>, <&cru HCLK_HOST1_ARB>;
		clock-names = "hclk_host1", "hclk_host1_arb";
		phys = <&u2phy1_host>;
		phy-names = "usb";
		status = "disabled";
	};

	usb_host1_ohci: usb@fe3e0000 {
		compatible = "generic-ohci";
		reg = <0x0 0xfe3e0000 0x0 0x20000>;
		interrupts = <GIC_SPI 32 IRQ_TYPE_LEVEL_HIGH 0>;
		clocks = <&cru HCLK_HOST1>, <&cru HCLK_HOST1_ARB>;
		clock-names = "hclk_host1", "hclk_host1_arb";
		status = "disabled";
	};

	gic: interrupt-controller@fee00000 {
		compatible = "arm,gic-v3";
		#interrupt-cells = <4>;
		#address-cells = <2>;
		#size-cells = <2>;
		ranges;
		interrupt-controller;

		reg = <0x0 0xfee00000 0 0x10000>, /* GICD */
		      <0x0 0xfef00000 0 0xc0000>, /* GICR */
		      <0x0 0xfff00000 0 0x10000>, /* GICC */
		      <0x0 0xfff10000 0 0x10000>, /* GICH */
		      <0x0 0xfff20000 0 0x10000>; /* GICV */
		interrupts = <GIC_PPI 9 IRQ_TYPE_LEVEL_HIGH 0>;
		its: interrupt-controller@fee20000 {
			compatible = "arm,gic-v3-its";
			msi-controller;
			reg = <0x0 0xfee20000 0x0 0x20000>;
		};

		ppi-partitions {
			ppi_cluster0: interrupt-partition-0 {
				affinity = <&cpu_l0 &cpu_l1 &cpu_l2 &cpu_l3>;
			};

			ppi_cluster1: interrupt-partition-1 {
				affinity = <&cpu_b0 &cpu_b1>;
			};
		};
	};

	saradc: saradc@ff100000 {
		compatible = "rockchip,rk3399-saradc";
		reg = <0x0 0xff100000 0x0 0x100>;
		interrupts = <GIC_SPI 62 IRQ_TYPE_LEVEL_HIGH 0>;
		#io-channel-cells = <1>;
		clocks = <&cru SCLK_SARADC>, <&cru PCLK_SARADC>;
		clock-names = "saradc", "apb_pclk";
		resets = <&cru SRST_P_SARADC>;
		reset-names = "saradc-apb";
		status = "disabled";
	};

	i2c1: i2c@ff110000 {
		compatible = "rockchip,rk3399-i2c";
		reg = <0x0 0xff110000 0x0 0x1000>;
		assigned-clocks = <&cru SCLK_I2C1>;
		assigned-clock-rates = <200000000>;
		clocks = <&cru SCLK_I2C1>, <&cru PCLK_I2C1>;
		clock-names = "i2c", "pclk";
		interrupts = <GIC_SPI 59 IRQ_TYPE_LEVEL_HIGH 0>;
		pinctrl-names = "default";
		pinctrl-0 = <&i2c1_xfer>;
		#address-cells = <1>;
		#size-cells = <0>;
		status = "disabled";
	};

	i2c2: i2c@ff120000 {
		compatible = "rockchip,rk3399-i2c";
		reg = <0x0 0xff120000 0x0 0x1000>;
		assigned-clocks = <&cru SCLK_I2C2>;
		assigned-clock-rates = <200000000>;
		clocks = <&cru SCLK_I2C2>, <&cru PCLK_I2C2>;
		clock-names = "i2c", "pclk";
		interrupts = <GIC_SPI 35 IRQ_TYPE_LEVEL_HIGH 0>;
		pinctrl-names = "default";
		pinctrl-0 = <&i2c2_xfer>;
		#address-cells = <1>;
		#size-cells = <0>;
		status = "disabled";
	};

	i2c3: i2c@ff130000 {
		compatible = "rockchip,rk3399-i2c";
		reg = <0x0 0xff130000 0x0 0x1000>;
		assigned-clocks = <&cru SCLK_I2C3>;
		assigned-clock-rates = <200000000>;
		clocks = <&cru SCLK_I2C3>, <&cru PCLK_I2C3>;
		clock-names = "i2c", "pclk";
		interrupts = <GIC_SPI 34 IRQ_TYPE_LEVEL_HIGH 0>;
		pinctrl-names = "default";
		pinctrl-0 = <&i2c3_xfer>;
		#address-cells = <1>;
		#size-cells = <0>;
		status = "disabled";
	};

	i2c5: i2c@ff140000 {
		compatible = "rockchip,rk3399-i2c";
		reg = <0x0 0xff140000 0x0 0x1000>;
		assigned-clocks = <&cru SCLK_I2C5>;
		assigned-clock-rates = <200000000>;
		clocks = <&cru SCLK_I2C5>, <&cru PCLK_I2C5>;
		clock-names = "i2c", "pclk";
		interrupts = <GIC_SPI 38 IRQ_TYPE_LEVEL_HIGH 0>;
		pinctrl-names = "default";
		pinctrl-0 = <&i2c5_xfer>;
		#address-cells = <1>;
		#size-cells = <0>;
		status = "disabled";
	};

	i2c6: i2c@ff150000 {
		compatible = "rockchip,rk3399-i2c";
		reg = <0x0 0xff150000 0x0 0x1000>;
		assigned-clocks = <&cru SCLK_I2C6>;
		assigned-clock-rates = <200000000>;
		clocks = <&cru SCLK_I2C6>, <&cru PCLK_I2C6>;
		clock-names = "i2c", "pclk";
		interrupts = <GIC_SPI 37 IRQ_TYPE_LEVEL_HIGH 0>;
		pinctrl-names = "default";
		pinctrl-0 = <&i2c6_xfer>;
		#address-cells = <1>;
		#size-cells = <0>;
		status = "disabled";
	};

	i2c7: i2c@ff160000 {
		compatible = "rockchip,rk3399-i2c";
		reg = <0x0 0xff160000 0x0 0x1000>;
		assigned-clocks = <&cru SCLK_I2C7>;
		assigned-clock-rates = <200000000>;
		clocks = <&cru SCLK_I2C7>, <&cru PCLK_I2C7>;
		clock-names = "i2c", "pclk";
		interrupts = <GIC_SPI 36 IRQ_TYPE_LEVEL_HIGH 0>;
		pinctrl-names = "default";
		pinctrl-0 = <&i2c7_xfer>;
		#address-cells = <1>;
		#size-cells = <0>;
		status = "disabled";
	};

	uart0: serial@ff180000 {
		compatible = "rockchip,rk3399-uart", "snps,dw-apb-uart";
		reg = <0x0 0xff180000 0x0 0x100>;
		clocks = <&cru SCLK_UART0>, <&cru PCLK_UART0>;
		clock-names = "baudclk", "apb_pclk";
		interrupts = <GIC_SPI 99 IRQ_TYPE_LEVEL_HIGH 0>;
		reg-shift = <2>;
		reg-io-width = <4>;
		pinctrl-names = "default";
		pinctrl-0 = <&uart0_xfer>;
		status = "disabled";
	};

	uart1: serial@ff190000 {
		compatible = "rockchip,rk3399-uart", "snps,dw-apb-uart";
		reg = <0x0 0xff190000 0x0 0x100>;
		clocks = <&cru SCLK_UART1>, <&cru PCLK_UART1>;
		clock-names = "baudclk", "apb_pclk";
		interrupts = <GIC_SPI 98 IRQ_TYPE_LEVEL_HIGH 0>;
		reg-shift = <2>;
		reg-io-width = <4>;
		pinctrl-names = "default";
		pinctrl-0 = <&uart1_xfer>;
		status = "disabled";
	};

	uart2: serial@ff1a0000 {
		compatible = "rockchip,rk3399-uart", "snps,dw-apb-uart";
		reg = <0x0 0xff1a0000 0x0 0x100>;
		clocks = <&cru SCLK_UART2>, <&cru PCLK_UART2>;
		clock-names = "baudclk", "apb_pclk";
		interrupts = <GIC_SPI 100 IRQ_TYPE_LEVEL_HIGH 0>;
		reg-shift = <2>;
		reg-io-width = <4>;
		pinctrl-names = "default";
		pinctrl-0 = <&uart2c_xfer>;
		status = "disabled";
	};

	uart3: serial@ff1b0000 {
		compatible = "rockchip,rk3399-uart", "snps,dw-apb-uart";
		reg = <0x0 0xff1b0000 0x0 0x100>;
		clocks = <&cru SCLK_UART3>, <&cru PCLK_UART3>;
		clock-names = "baudclk", "apb_pclk";
		interrupts = <GIC_SPI 101 IRQ_TYPE_LEVEL_HIGH 0>;
		reg-shift = <2>;
		reg-io-width = <4>;
		pinctrl-names = "default";
		pinctrl-0 = <&uart3_xfer>;
		status = "disabled";
	};

	spi0: spi@ff1c0000 {
		compatible = "rockchip,rk3399-spi", "rockchip,rk3066-spi";
		reg = <0x0 0xff1c0000 0x0 0x1000>;
		clocks = <&cru SCLK_SPI0>, <&cru PCLK_SPI0>;
		clock-names = "spiclk", "apb_pclk";
		interrupts = <GIC_SPI 68 IRQ_TYPE_LEVEL_HIGH 0>;
		pinctrl-names = "default";
		pinctrl-0 = <&spi0_clk &spi0_tx &spi0_rx &spi0_cs0>;
		#address-cells = <1>;
		#size-cells = <0>;
		status = "disabled";
	};

	spi1: spi@ff1d0000 {
		compatible = "rockchip,rk3399-spi", "rockchip,rk3066-spi";
		reg = <0x0 0xff1d0000 0x0 0x1000>;
		clocks = <&cru SCLK_SPI1>, <&cru PCLK_SPI1>;
		clock-names = "spiclk", "apb_pclk";
		interrupts = <GIC_SPI 53 IRQ_TYPE_LEVEL_HIGH 0>;
		pinctrl-names = "default";
		pinctrl-0 = <&spi1_clk &spi1_tx &spi1_rx &spi1_cs0>;
		#address-cells = <1>;
		#size-cells = <0>;
		status = "disabled";
	};

	spi2: spi@ff1e0000 {
		compatible = "rockchip,rk3399-spi", "rockchip,rk3066-spi";
		reg = <0x0 0xff1e0000 0x0 0x1000>;
		clocks = <&cru SCLK_SPI2>, <&cru PCLK_SPI2>;
		clock-names = "spiclk", "apb_pclk";
		interrupts = <GIC_SPI 52 IRQ_TYPE_LEVEL_HIGH 0>;
		pinctrl-names = "default";
		pinctrl-0 = <&spi2_clk &spi2_tx &spi2_rx &spi2_cs0>;
		#address-cells = <1>;
		#size-cells = <0>;
		status = "disabled";
	};

	spi4: spi@ff1f0000 {
		compatible = "rockchip,rk3399-spi", "rockchip,rk3066-spi";
		reg = <0x0 0xff1f0000 0x0 0x1000>;
		clocks = <&cru SCLK_SPI4>, <&cru PCLK_SPI4>;
		clock-names = "spiclk", "apb_pclk";
		interrupts = <GIC_SPI 67 IRQ_TYPE_LEVEL_HIGH 0>;
		pinctrl-names = "default";
		pinctrl-0 = <&spi4_clk &spi4_tx &spi4_rx &spi4_cs0>;
		#address-cells = <1>;
		#size-cells = <0>;
		status = "disabled";
	};

	spi5: spi@ff200000 {
		compatible = "rockchip,rk3399-spi", "rockchip,rk3066-spi";
		reg = <0x0 0xff200000 0x0 0x1000>;
		clocks = <&cru SCLK_SPI5>, <&cru PCLK_SPI5>;
		clock-names = "spiclk", "apb_pclk";
		interrupts = <GIC_SPI 132 IRQ_TYPE_LEVEL_HIGH 0>;
		pinctrl-names = "default";
		pinctrl-0 = <&spi5_clk &spi5_tx &spi5_rx &spi5_cs0>;
		#address-cells = <1>;
		#size-cells = <0>;
		status = "disabled";
	};

	thermal-zones {
		cpu_thermal: cpu {
			polling-delay-passive = <100>;
			polling-delay = <1000>;

			thermal-sensors = <&tsadc 0>;

			trips {
				cpu_alert0: cpu_alert0 {
					temperature = <70000>;
					hysteresis = <2000>;
					type = "passive";
				};
				cpu_alert1: cpu_alert1 {
					temperature = <75000>;
					hysteresis = <2000>;
					type = "passive";
				};
				cpu_crit: cpu_crit {
					temperature = <95000>;
					hysteresis = <2000>;
					type = "critical";
				};
			};

			cooling-maps {
				map0 {
					trip = <&cpu_alert0>;
					cooling-device =
						<&cpu_b0 THERMAL_NO_LIMIT THERMAL_NO_LIMIT>;
				};
				map1 {
					trip = <&cpu_alert1>;
					cooling-device =
						<&cpu_l0 THERMAL_NO_LIMIT THERMAL_NO_LIMIT>,
						<&cpu_b0 THERMAL_NO_LIMIT THERMAL_NO_LIMIT>;
				};
			};
		};

		gpu_thermal: gpu {
			polling-delay-passive = <100>;
			polling-delay = <1000>;

			thermal-sensors = <&tsadc 1>;

			trips {
				gpu_alert0: gpu_alert0 {
					temperature = <75000>;
					hysteresis = <2000>;
					type = "passive";
				};
				gpu_crit: gpu_crit {
					temperature = <95000>;
					hysteresis = <2000>;
					type = "critical";
				};
			};

			cooling-maps {
				map0 {
					trip = <&gpu_alert0>;
					cooling-device =
						<&cpu_b0 THERMAL_NO_LIMIT THERMAL_NO_LIMIT>;
				};
			};
		};
	};

	tsadc: tsadc@ff260000 {
		compatible = "rockchip,rk3399-tsadc";
		reg = <0x0 0xff260000 0x0 0x100>;
		interrupts = <GIC_SPI 97 IRQ_TYPE_LEVEL_HIGH 0>;
		assigned-clocks = <&cru SCLK_TSADC>;
		assigned-clock-rates = <750000>;
		clocks = <&cru SCLK_TSADC>, <&cru PCLK_TSADC>;
		clock-names = "tsadc", "apb_pclk";
		resets = <&cru SRST_TSADC>;
		reset-names = "tsadc-apb";
		rockchip,grf = <&grf>;
		rockchip,hw-tshut-temp = <95000>;
		pinctrl-names = "init", "default", "sleep";
		pinctrl-0 = <&otp_gpio>;
		pinctrl-1 = <&otp_out>;
		pinctrl-2 = <&otp_gpio>;
		#thermal-sensor-cells = <1>;
		status = "disabled";
	};

	qos_gmac: qos@ffa5c000 {
		compatible = "syscon";
		reg = <0x0 0xffa5c000 0x0 0x20>;
	};

	qos_hdcp: qos@ffa90000 {
		compatible = "syscon";
		reg = <0x0 0xffa90000 0x0 0x20>;
	};

	qos_iep: qos@ffa98000 {
		compatible = "syscon";
		reg = <0x0 0xffa98000 0x0 0x20>;
	};

	qos_isp0_m0: qos@ffaa0000 {
		compatible = "syscon";
		reg = <0x0 0xffaa0000 0x0 0x20>;
	};

	qos_isp0_m1: qos@ffaa0080 {
		compatible = "syscon";
		reg = <0x0 0xffaa0080 0x0 0x20>;
	};

	qos_isp1_m0: qos@ffaa8000 {
		compatible = "syscon";
		reg = <0x0 0xffaa8000 0x0 0x20>;
	};

	qos_isp1_m1: qos@ffaa8080 {
		compatible = "syscon";
		reg = <0x0 0xffaa8080 0x0 0x20>;
	};

	qos_rga_r: qos@ffab0000 {
		compatible = "syscon";
		reg = <0x0 0xffab0000 0x0 0x20>;
	};

	qos_rga_w: qos@ffab0080 {
		compatible = "syscon";
		reg = <0x0 0xffab0080 0x0 0x20>;
	};

	qos_video_m0: qos@ffab8000 {
		compatible = "syscon";
		reg = <0x0 0xffab8000 0x0 0x20>;
	};

	qos_video_m1_r: qos@ffac0000 {
		compatible = "syscon";
		reg = <0x0 0xffac0000 0x0 0x20>;
	};

	qos_video_m1_w: qos@ffac0080 {
		compatible = "syscon";
		reg = <0x0 0xffac0080 0x0 0x20>;
	};

	qos_vop_big_r: qos@ffac8000 {
		compatible = "syscon";
		reg = <0x0 0xffac8000 0x0 0x20>;
	};

	qos_vop_big_w: qos@ffac8080 {
		compatible = "syscon";
		reg = <0x0 0xffac8080 0x0 0x20>;
	};

	qos_vop_little: qos@ffad0000 {
		compatible = "syscon";
		reg = <0x0 0xffad0000 0x0 0x20>;
	};

	qos_gpu: qos@ffae0000 {
		compatible = "syscon";
		reg = <0x0 0xffae0000 0x0 0x20>;
	};

	pmu: power-management@ff310000 {
		compatible = "rockchip,rk3399-pmu", "syscon", "simple-mfd";
		reg = <0x0 0xff310000 0x0 0x1000>;

		/*
		 * Note: RK3399 supports 6 voltage domains including VD_CORE_L,
		 * VD_CORE_B, VD_CENTER, VD_GPU, VD_LOGIC and VD_PMU.
		 * Some of the power domains are grouped together for every
		 * voltage domain.
		 * The detail contents as below.
		 */
		power: power-controller {
			compatible = "rockchip,rk3399-power-controller";
			#power-domain-cells = <1>;
			#address-cells = <1>;
			#size-cells = <0>;

			/* These power domains are grouped by VD_CENTER */
			pd_iep@RK3399_PD_IEP {
				reg = <RK3399_PD_IEP>;
				clocks = <&cru ACLK_IEP>,
					 <&cru HCLK_IEP>;
				pm_qos = <&qos_iep>;
			};
			pd_rga@RK3399_PD_RGA {
				reg = <RK3399_PD_RGA>;
				clocks = <&cru ACLK_RGA>,
					 <&cru HCLK_RGA>;
				pm_qos = <&qos_rga_r>,
					 <&qos_rga_w>;
			};
			pd_vcodec@RK3399_PD_VCODEC {
				reg = <RK3399_PD_VCODEC>;
				clocks = <&cru ACLK_VCODEC>,
					 <&cru HCLK_VCODEC>;
				pm_qos = <&qos_video_m0>;
			};
			pd_vdu@RK3399_PD_VDU {
				reg = <RK3399_PD_VDU>;
				clocks = <&cru ACLK_VDU>,
					 <&cru HCLK_VDU>;
				pm_qos = <&qos_video_m1_r>,
					 <&qos_video_m1_w>;
			};

			/* These power domains are grouped by VD_GPU */
			pd_gpu@RK3399_PD_GPU {
				reg = <RK3399_PD_GPU>;
				clocks = <&cru ACLK_GPU>;
				pm_qos = <&qos_gpu>;
			};

			/* These power domains are grouped by VD_LOGIC */
			pd_gmac@RK3399_PD_GMAC {
				reg = <RK3399_PD_GMAC>;
				clocks = <&cru ACLK_GMAC>;
				pm_qos = <&qos_gmac>;
			};
			pd_vio@RK3399_PD_VIO {
				reg = <RK3399_PD_VIO>;
				#address-cells = <1>;
				#size-cells = <0>;

				pd_hdcp@RK3399_PD_HDCP {
					reg = <RK3399_PD_HDCP>;
					clocks = <&cru ACLK_HDCP>,
						 <&cru HCLK_HDCP>,
						 <&cru PCLK_HDCP>;
					pm_qos = <&qos_hdcp>;
				};
				pd_isp0@RK3399_PD_ISP0 {
					reg = <RK3399_PD_ISP0>;
					clocks = <&cru ACLK_ISP0>,
						 <&cru HCLK_ISP0>;
					pm_qos = <&qos_isp0_m0>,
						 <&qos_isp0_m1>;
				};
				pd_isp1@RK3399_PD_ISP1 {
					reg = <RK3399_PD_ISP1>;
					clocks = <&cru ACLK_ISP1>,
						 <&cru HCLK_ISP1>;
					pm_qos = <&qos_isp1_m0>,
						 <&qos_isp1_m1>;
				};
				pd_tcpc0@RK3399_PD_TCPC0 {
					reg = <RK3399_PD_TCPD0>;
					clocks = <&cru SCLK_UPHY0_TCPDCORE>,
						 <&cru SCLK_UPHY0_TCPDPHY_REF>;
				};
				pd_tcpc1@RK3399_PD_TCPC1 {
					reg = <RK3399_PD_TCPD1>;
					clocks = <&cru SCLK_UPHY1_TCPDCORE>,
						 <&cru SCLK_UPHY1_TCPDPHY_REF>;
				};
				pd_vo@RK3399_PD_VO {
					reg = <RK3399_PD_VO>;
					#address-cells = <1>;
					#size-cells = <0>;

					pd_vopb@RK3399_PD_VOPB {
						reg = <RK3399_PD_VOPB>;
						clocks = <&cru ACLK_VOP0>,
							 <&cru HCLK_VOP0>;
						pm_qos = <&qos_vop_big_r>,
							 <&qos_vop_big_w>;
					};
					pd_vopl@RK3399_PD_VOPL {
						reg = <RK3399_PD_VOPL>;
						clocks = <&cru ACLK_VOP1>,
							 <&cru HCLK_VOP1>;
						pm_qos = <&qos_vop_little>;
					};
				};
			};
		};
	};

	pmugrf: syscon@ff320000 {
		compatible = "rockchip,rk3399-pmugrf", "syscon", "simple-mfd";
		reg = <0x0 0xff320000 0x0 0x1000>;
		#address-cells = <1>;
		#size-cells = <1>;

		pmu_io_domains: io-domains {
			compatible = "rockchip,rk3399-pmu-io-voltage-domain";
			status = "disabled";
		};
	};

	spi3: spi@ff350000 {
		compatible = "rockchip,rk3399-spi", "rockchip,rk3066-spi";
		reg = <0x0 0xff350000 0x0 0x1000>;
		clocks = <&pmucru SCLK_SPI3_PMU>, <&pmucru PCLK_SPI3_PMU>;
		clock-names = "spiclk", "apb_pclk";
		interrupts = <GIC_SPI 60 IRQ_TYPE_LEVEL_HIGH 0>;
		pinctrl-names = "default";
		pinctrl-0 = <&spi3_clk &spi3_tx &spi3_rx &spi3_cs0>;
		#address-cells = <1>;
		#size-cells = <0>;
		status = "disabled";
	};

	uart4: serial@ff370000 {
		compatible = "rockchip,rk3399-uart", "snps,dw-apb-uart";
		reg = <0x0 0xff370000 0x0 0x100>;
		clocks = <&pmucru SCLK_UART4_PMU>, <&pmucru PCLK_UART4_PMU>;
		clock-names = "baudclk", "apb_pclk";
		interrupts = <GIC_SPI 102 IRQ_TYPE_LEVEL_HIGH 0>;
		reg-shift = <2>;
		reg-io-width = <4>;
		pinctrl-names = "default";
		pinctrl-0 = <&uart4_xfer>;
		status = "disabled";
	};

	i2c0: i2c@ff3c0000 {
		compatible = "rockchip,rk3399-i2c";
		reg = <0x0 0xff3c0000 0x0 0x1000>;
		assigned-clocks = <&pmucru SCLK_I2C0_PMU>;
		assigned-clock-rates = <200000000>;
		clocks = <&pmucru SCLK_I2C0_PMU>, <&pmucru PCLK_I2C0_PMU>;
		clock-names = "i2c", "pclk";
		interrupts = <GIC_SPI 57 IRQ_TYPE_LEVEL_HIGH 0>;
		pinctrl-names = "default";
		pinctrl-0 = <&i2c0_xfer>;
		#address-cells = <1>;
		#size-cells = <0>;
		status = "disabled";
	};

	i2c4: i2c@ff3d0000 {
		compatible = "rockchip,rk3399-i2c";
		reg = <0x0 0xff3d0000 0x0 0x1000>;
		assigned-clocks = <&pmucru SCLK_I2C4_PMU>;
		assigned-clock-rates = <200000000>;
		clocks = <&pmucru SCLK_I2C4_PMU>, <&pmucru PCLK_I2C4_PMU>;
		clock-names = "i2c", "pclk";
		interrupts = <GIC_SPI 56 IRQ_TYPE_LEVEL_HIGH 0>;
		pinctrl-names = "default";
		pinctrl-0 = <&i2c4_xfer>;
		#address-cells = <1>;
		#size-cells = <0>;
		status = "disabled";
	};

	i2c8: i2c@ff3e0000 {
		compatible = "rockchip,rk3399-i2c";
		reg = <0x0 0xff3e0000 0x0 0x1000>;
		assigned-clocks = <&pmucru SCLK_I2C8_PMU>;
		assigned-clock-rates = <200000000>;
		clocks = <&pmucru SCLK_I2C8_PMU>, <&pmucru PCLK_I2C8_PMU>;
		clock-names = "i2c", "pclk";
		interrupts = <GIC_SPI 58 IRQ_TYPE_LEVEL_HIGH 0>;
		pinctrl-names = "default";
		pinctrl-0 = <&i2c8_xfer>;
		#address-cells = <1>;
		#size-cells = <0>;
		status = "disabled";
	};

	pwm0: pwm@ff420000 {
		compatible = "rockchip,rk3399-pwm", "rockchip,rk3288-pwm";
		reg = <0x0 0xff420000 0x0 0x10>;
		#pwm-cells = <3>;
		pinctrl-names = "default";
		pinctrl-0 = <&pwm0_pin>;
		clocks = <&pmucru PCLK_RKPWM_PMU>;
		clock-names = "pwm";
		status = "disabled";
	};

	pwm1: pwm@ff420010 {
		compatible = "rockchip,rk3399-pwm", "rockchip,rk3288-pwm";
		reg = <0x0 0xff420010 0x0 0x10>;
		#pwm-cells = <3>;
		pinctrl-names = "default";
		pinctrl-0 = <&pwm1_pin>;
		clocks = <&pmucru PCLK_RKPWM_PMU>;
		clock-names = "pwm";
		status = "disabled";
	};

	pwm2: pwm@ff420020 {
		compatible = "rockchip,rk3399-pwm", "rockchip,rk3288-pwm";
		reg = <0x0 0xff420020 0x0 0x10>;
		#pwm-cells = <3>;
		pinctrl-names = "default";
		pinctrl-0 = <&pwm2_pin>;
		clocks = <&pmucru PCLK_RKPWM_PMU>;
		clock-names = "pwm";
		status = "disabled";
	};

	pwm3: pwm@ff420030 {
		compatible = "rockchip,rk3399-pwm", "rockchip,rk3288-pwm";
		reg = <0x0 0xff420030 0x0 0x10>;
		#pwm-cells = <3>;
		pinctrl-names = "default";
		pinctrl-0 = <&pwm3a_pin>;
		clocks = <&pmucru PCLK_RKPWM_PMU>;
		clock-names = "pwm";
		status = "disabled";
	};

	efuse0: efuse@ff690000 {
		compatible = "rockchip,rk3399-efuse";
		reg = <0x0 0xff690000 0x0 0x80>;
		#address-cells = <1>;
		#size-cells = <1>;
		clocks = <&cru PCLK_EFUSE1024NS>;
		clock-names = "pclk_efuse";

		/* Data cells */
		cpub_leakage: cpu-leakage@17 {
			reg = <0x17 0x1>;
		};
		gpu_leakage: gpu-leakage@18 {
			reg = <0x18 0x1>;
		};
		center_leakage: center-leakage@19 {
			reg = <0x19 0x1>;
		};
		cpul_leakage: cpu-leakage@1a {
			reg = <0x1a 0x1>;
		};
		logic_leakage: logic-leakage@1b {
			reg = <0x1b 0x1>;
		};
		wafer_info: wafer-info@1c {
			reg = <0x1c 0x1>;
		};
	};

	pmucru: pmu-clock-controller@ff750000 {
		compatible = "rockchip,rk3399-pmucru";
		reg = <0x0 0xff750000 0x0 0x1000>;
		#clock-cells = <1>;
		#reset-cells = <1>;
		assigned-clocks = <&pmucru PLL_PPLL>;
		assigned-clock-rates = <676000000>;
	};

	cru: clock-controller@ff760000 {
		compatible = "rockchip,rk3399-cru";
		reg = <0x0 0xff760000 0x0 0x1000>;
		#clock-cells = <1>;
		#reset-cells = <1>;
		assigned-clocks =
			<&cru PLL_GPLL>, <&cru PLL_CPLL>,
			<&cru PLL_NPLL>,
			<&cru ACLK_PERIHP>, <&cru HCLK_PERIHP>,
			<&cru PCLK_PERIHP>,
			<&cru ACLK_PERILP0>, <&cru HCLK_PERILP0>,
			<&cru PCLK_PERILP0>, <&cru ACLK_CCI>,
			<&cru HCLK_PERILP1>, <&cru PCLK_PERILP1>;
		assigned-clock-rates =
			 <594000000>,  <800000000>,
			<1000000000>,
			 <150000000>,   <75000000>,
			  <37500000>,
			 <100000000>,  <100000000>,
			  <50000000>, <600000000>,
			 <100000000>,   <50000000>;
	};

	grf: syscon@ff770000 {
		compatible = "rockchip,rk3399-grf", "syscon", "simple-mfd";
		reg = <0x0 0xff770000 0x0 0x10000>;
		#address-cells = <1>;
		#size-cells = <1>;

		io_domains: io-domains {
			compatible = "rockchip,rk3399-io-voltage-domain";
			status = "disabled";
		};

		u2phy0: usb2-phy@e450 {
			compatible = "rockchip,rk3399-usb2phy";
			reg = <0xe450 0x10>;
			clocks = <&cru SCLK_USB2PHY0_REF>;
			clock-names = "phyclk";
			#clock-cells = <0>;
			clock-output-names = "clk_usbphy0_480m";
			status = "disabled";

			u2phy0_host: host-port {
				#phy-cells = <0>;
				interrupts = <GIC_SPI 27 IRQ_TYPE_LEVEL_HIGH 0>;
				interrupt-names = "linestate";
				status = "disabled";
			};
		};

		u2phy1: usb2-phy@e460 {
			compatible = "rockchip,rk3399-usb2phy";
			reg = <0xe460 0x10>;
			clocks = <&cru SCLK_USB2PHY1_REF>;
			clock-names = "phyclk";
			#clock-cells = <0>;
			clock-output-names = "clk_usbphy1_480m";
			status = "disabled";

			u2phy1_host: host-port {
				#phy-cells = <0>;
				interrupts = <GIC_SPI 31 IRQ_TYPE_LEVEL_HIGH 0>;
				interrupt-names = "linestate";
				status = "disabled";
			};
		};

		emmc_phy: phy@f780 {
			compatible = "rockchip,rk3399-emmc-phy";
			reg = <0xf780 0x24>;
			clocks = <&sdhci>;
			clock-names = "emmcclk";
			#phy-cells = <0>;
			status = "disabled";
		};

		pcie_phy: pcie-phy {
			compatible = "rockchip,rk3399-pcie-phy";
			clocks = <&cru SCLK_PCIEPHY_REF>;
			clock-names = "refclk";
			#phy-cells = <0>;
			resets = <&cru SRST_PCIEPHY>;
			reset-names = "phy";
			status = "disabled";
		};
	};

<<<<<<< HEAD
=======
	tcphy0: phy@ff7c0000 {
		compatible = "rockchip,rk3399-typec-phy";
		reg = <0x0 0xff7c0000 0x0 0x40000>;
		clocks = <&cru SCLK_UPHY0_TCPDCORE>,
			 <&cru SCLK_UPHY0_TCPDPHY_REF>;
		clock-names = "tcpdcore", "tcpdphy-ref";
		assigned-clocks = <&cru SCLK_UPHY0_TCPDCORE>;
		assigned-clock-rates = <50000000>;
		resets = <&cru SRST_UPHY0>,
			 <&cru SRST_UPHY0_PIPE_L00>,
			 <&cru SRST_P_UPHY0_TCPHY>;
		reset-names = "uphy", "uphy-pipe", "uphy-tcphy";
		rockchip,grf = <&grf>;
		rockchip,typec-conn-dir = <0xe580 0 16>;
		rockchip,usb3tousb2-en = <0xe580 3 19>;
		rockchip,external-psm = <0xe588 14 30>;
		rockchip,pipe-status = <0xe5c0 0 0>;
		status = "disabled";

		tcphy0_dp: dp-port {
			#phy-cells = <0>;
		};

		tcphy0_usb3: usb3-port {
			#phy-cells = <0>;
		};
	};

	tcphy1: phy@ff800000 {
		compatible = "rockchip,rk3399-typec-phy";
		reg = <0x0 0xff800000 0x0 0x40000>;
		clocks = <&cru SCLK_UPHY1_TCPDCORE>,
			 <&cru SCLK_UPHY1_TCPDPHY_REF>;
		clock-names = "tcpdcore", "tcpdphy-ref";
		assigned-clocks = <&cru SCLK_UPHY1_TCPDCORE>;
		assigned-clock-rates = <50000000>;
		resets = <&cru SRST_UPHY1>,
			 <&cru SRST_UPHY1_PIPE_L00>,
			 <&cru SRST_P_UPHY1_TCPHY>;
		reset-names = "uphy", "uphy-pipe", "uphy-tcphy";
		rockchip,grf = <&grf>;
		rockchip,typec-conn-dir = <0xe58c 0 16>;
		rockchip,usb3tousb2-en = <0xe58c 3 19>;
		rockchip,external-psm = <0xe594 14 30>;
		rockchip,pipe-status = <0xe5c0 16 16>;
		status = "disabled";

		tcphy1_dp: dp-port {
			#phy-cells = <0>;
		};

		tcphy1_usb3: usb3-port {
			#phy-cells = <0>;
		};
	};

>>>>>>> 1573d2ca
	watchdog@ff848000 {
		compatible = "snps,dw-wdt";
		reg = <0x0 0xff848000 0x0 0x100>;
		clocks = <&cru PCLK_WDT>;
		interrupts = <GIC_SPI 120 IRQ_TYPE_LEVEL_HIGH 0>;
	};

	rktimer: rktimer@ff850000 {
		compatible = "rockchip,rk3399-timer";
		reg = <0x0 0xff850000 0x0 0x1000>;
		interrupts = <GIC_SPI 81 IRQ_TYPE_LEVEL_HIGH 0>;
		clocks = <&cru PCLK_TIMER0>, <&cru SCLK_TIMER00>;
		clock-names = "pclk", "timer";
	};

	spdif: spdif@ff870000 {
		compatible = "rockchip,rk3399-spdif";
		reg = <0x0 0xff870000 0x0 0x1000>;
		interrupts = <GIC_SPI 66 IRQ_TYPE_LEVEL_HIGH 0>;
		dmas = <&dmac_bus 7>;
		dma-names = "tx";
		clock-names = "mclk", "hclk";
		clocks = <&cru SCLK_SPDIF_8CH>, <&cru HCLK_SPDIF>;
		pinctrl-names = "default";
		pinctrl-0 = <&spdif_bus>;
		status = "disabled";
	};

	i2s0: i2s@ff880000 {
		compatible = "rockchip,rk3399-i2s", "rockchip,rk3066-i2s";
		reg = <0x0 0xff880000 0x0 0x1000>;
		rockchip,grf = <&grf>;
		interrupts = <GIC_SPI 39 IRQ_TYPE_LEVEL_HIGH 0>;
		dmas = <&dmac_bus 0>, <&dmac_bus 1>;
		dma-names = "tx", "rx";
		clock-names = "i2s_clk", "i2s_hclk";
		clocks = <&cru SCLK_I2S0_8CH>, <&cru HCLK_I2S0_8CH>;
		pinctrl-names = "default";
		pinctrl-0 = <&i2s0_8ch_bus>;
		status = "disabled";
	};

	i2s1: i2s@ff890000 {
		compatible = "rockchip,rk3399-i2s", "rockchip,rk3066-i2s";
		reg = <0x0 0xff890000 0x0 0x1000>;
		interrupts = <GIC_SPI 40 IRQ_TYPE_LEVEL_HIGH 0>;
		dmas = <&dmac_bus 2>, <&dmac_bus 3>;
		dma-names = "tx", "rx";
		clock-names = "i2s_clk", "i2s_hclk";
		clocks = <&cru SCLK_I2S1_8CH>, <&cru HCLK_I2S1_8CH>;
		pinctrl-names = "default";
		pinctrl-0 = <&i2s1_2ch_bus>;
		status = "disabled";
	};

	i2s2: i2s@ff8a0000 {
		compatible = "rockchip,rk3399-i2s", "rockchip,rk3066-i2s";
		reg = <0x0 0xff8a0000 0x0 0x1000>;
		interrupts = <GIC_SPI 41 IRQ_TYPE_LEVEL_HIGH 0>;
		dmas = <&dmac_bus 4>, <&dmac_bus 5>;
		dma-names = "tx", "rx";
		clock-names = "i2s_clk", "i2s_hclk";
		clocks = <&cru SCLK_I2S2_8CH>, <&cru HCLK_I2S2_8CH>;
		status = "disabled";
	};

	pinctrl: pinctrl {
		compatible = "rockchip,rk3399-pinctrl";
		rockchip,grf = <&grf>;
		rockchip,pmu = <&pmugrf>;
		#address-cells = <2>;
		#size-cells = <2>;
		ranges;

		gpio0: gpio0@ff720000 {
			compatible = "rockchip,gpio-bank";
			reg = <0x0 0xff720000 0x0 0x100>;
			clocks = <&pmucru PCLK_GPIO0_PMU>;
			interrupts = <GIC_SPI 14 IRQ_TYPE_LEVEL_HIGH 0>;

			gpio-controller;
			#gpio-cells = <0x2>;

			interrupt-controller;
			#interrupt-cells = <0x2>;
		};

		gpio1: gpio1@ff730000 {
			compatible = "rockchip,gpio-bank";
			reg = <0x0 0xff730000 0x0 0x100>;
			clocks = <&pmucru PCLK_GPIO1_PMU>;
			interrupts = <GIC_SPI 15 IRQ_TYPE_LEVEL_HIGH 0>;

			gpio-controller;
			#gpio-cells = <0x2>;

			interrupt-controller;
			#interrupt-cells = <0x2>;
		};

		gpio2: gpio2@ff780000 {
			compatible = "rockchip,gpio-bank";
			reg = <0x0 0xff780000 0x0 0x100>;
			clocks = <&cru PCLK_GPIO2>;
			interrupts = <GIC_SPI 16 IRQ_TYPE_LEVEL_HIGH 0>;

			gpio-controller;
			#gpio-cells = <0x2>;

			interrupt-controller;
			#interrupt-cells = <0x2>;
		};

		gpio3: gpio3@ff788000 {
			compatible = "rockchip,gpio-bank";
			reg = <0x0 0xff788000 0x0 0x100>;
			clocks = <&cru PCLK_GPIO3>;
			interrupts = <GIC_SPI 17 IRQ_TYPE_LEVEL_HIGH 0>;

			gpio-controller;
			#gpio-cells = <0x2>;

			interrupt-controller;
			#interrupt-cells = <0x2>;
		};

		gpio4: gpio4@ff790000 {
			compatible = "rockchip,gpio-bank";
			reg = <0x0 0xff790000 0x0 0x100>;
			clocks = <&cru PCLK_GPIO4>;
			interrupts = <GIC_SPI 18 IRQ_TYPE_LEVEL_HIGH 0>;

			gpio-controller;
			#gpio-cells = <0x2>;

			interrupt-controller;
			#interrupt-cells = <0x2>;
		};

		pcfg_pull_up: pcfg-pull-up {
			bias-pull-up;
		};

		pcfg_pull_down: pcfg-pull-down {
			bias-pull-down;
		};

		pcfg_pull_none: pcfg-pull-none {
			bias-disable;
		};

		pcfg_pull_none_12ma: pcfg-pull-none-12ma {
			bias-disable;
			drive-strength = <12>;
		};

		pcfg_pull_up_8ma: pcfg-pull-up-8ma {
			bias-pull-up;
			drive-strength = <8>;
		};

		pcfg_pull_down_4ma: pcfg-pull-down-4ma {
			bias-pull-down;
			drive-strength = <4>;
		};

		pcfg_pull_up_2ma: pcfg-pull-up-2ma {
			bias-pull-up;
			drive-strength = <2>;
		};

		pcfg_pull_down_12ma: pcfg-pull-down-12ma {
			bias-pull-down;
			drive-strength = <12>;
		};

		pcfg_pull_none_13ma: pcfg-pull-none-13ma {
			bias-disable;
			drive-strength = <13>;
		};

		clock {
			clk_32k: clk-32k {
				rockchip,pins = <0 0 RK_FUNC_2 &pcfg_pull_none>;
			};
		};

<<<<<<< HEAD
=======
		gmac {
			rgmii_pins: rgmii-pins {
				rockchip,pins =
					/* mac_txclk */
					<3 17 RK_FUNC_1 &pcfg_pull_none_13ma>,
					/* mac_rxclk */
					<3 14 RK_FUNC_1 &pcfg_pull_none>,
					/* mac_mdio */
					<3 13 RK_FUNC_1 &pcfg_pull_none>,
					/* mac_txen */
					<3 12 RK_FUNC_1 &pcfg_pull_none_13ma>,
					/* mac_clk */
					<3 11 RK_FUNC_1 &pcfg_pull_none>,
					/* mac_rxdv */
					<3 9 RK_FUNC_1 &pcfg_pull_none>,
					/* mac_mdc */
					<3 8 RK_FUNC_1 &pcfg_pull_none>,
					/* mac_rxd1 */
					<3 7 RK_FUNC_1 &pcfg_pull_none>,
					/* mac_rxd0 */
					<3 6 RK_FUNC_1 &pcfg_pull_none>,
					/* mac_txd1 */
					<3 5 RK_FUNC_1 &pcfg_pull_none_13ma>,
					/* mac_txd0 */
					<3 4 RK_FUNC_1 &pcfg_pull_none_13ma>,
					/* mac_rxd3 */
					<3 3 RK_FUNC_1 &pcfg_pull_none>,
					/* mac_rxd2 */
					<3 2 RK_FUNC_1 &pcfg_pull_none>,
					/* mac_txd3 */
					<3 1 RK_FUNC_1 &pcfg_pull_none_13ma>,
					/* mac_txd2 */
					<3 0 RK_FUNC_1 &pcfg_pull_none_13ma>;
			};

			rmii_pins: rmii-pins {
				rockchip,pins =
					/* mac_mdio */
					<3 13 RK_FUNC_1 &pcfg_pull_none>,
					/* mac_txen */
					<3 12 RK_FUNC_1 &pcfg_pull_none_13ma>,
					/* mac_clk */
					<3 11 RK_FUNC_1 &pcfg_pull_none>,
					/* mac_rxer */
					<3 10 RK_FUNC_1 &pcfg_pull_none>,
					/* mac_rxdv */
					<3 9 RK_FUNC_1 &pcfg_pull_none>,
					/* mac_mdc */
					<3 8 RK_FUNC_1 &pcfg_pull_none>,
					/* mac_rxd1 */
					<3 7 RK_FUNC_1 &pcfg_pull_none>,
					/* mac_rxd0 */
					<3 6 RK_FUNC_1 &pcfg_pull_none>,
					/* mac_txd1 */
					<3 5 RK_FUNC_1 &pcfg_pull_none_13ma>,
					/* mac_txd0 */
					<3 4 RK_FUNC_1 &pcfg_pull_none_13ma>;
			};
		};

>>>>>>> 1573d2ca
		i2c0 {
			i2c0_xfer: i2c0-xfer {
				rockchip,pins =
					<1 15 RK_FUNC_2 &pcfg_pull_none>,
					<1 16 RK_FUNC_2 &pcfg_pull_none>;
			};
		};

		i2c1 {
			i2c1_xfer: i2c1-xfer {
				rockchip,pins =
					<4 2 RK_FUNC_1 &pcfg_pull_none>,
					<4 1 RK_FUNC_1 &pcfg_pull_none>;
			};
		};

		i2c2 {
			i2c2_xfer: i2c2-xfer {
				rockchip,pins =
					<2 1 RK_FUNC_2 &pcfg_pull_none_12ma>,
					<2 0 RK_FUNC_2 &pcfg_pull_none_12ma>;
			};
		};

		i2c3 {
			i2c3_xfer: i2c3-xfer {
				rockchip,pins =
					<4 17 RK_FUNC_1 &pcfg_pull_none>,
					<4 16 RK_FUNC_1 &pcfg_pull_none>;
			};
		};

		i2c4 {
			i2c4_xfer: i2c4-xfer {
				rockchip,pins =
					<1 12 RK_FUNC_1 &pcfg_pull_none>,
					<1 11 RK_FUNC_1 &pcfg_pull_none>;
			};
		};

		i2c5 {
			i2c5_xfer: i2c5-xfer {
				rockchip,pins =
					<3 11 RK_FUNC_2 &pcfg_pull_none>,
					<3 10 RK_FUNC_2 &pcfg_pull_none>;
			};
		};

		i2c6 {
			i2c6_xfer: i2c6-xfer {
				rockchip,pins =
					<2 10 RK_FUNC_2 &pcfg_pull_none>,
					<2 9 RK_FUNC_2 &pcfg_pull_none>;
			};
		};

		i2c7 {
			i2c7_xfer: i2c7-xfer {
				rockchip,pins =
					<2 8 RK_FUNC_2 &pcfg_pull_none>,
					<2 7 RK_FUNC_2 &pcfg_pull_none>;
			};
		};

		i2c8 {
			i2c8_xfer: i2c8-xfer {
				rockchip,pins =
					<1 21 RK_FUNC_1 &pcfg_pull_none>,
					<1 20 RK_FUNC_1 &pcfg_pull_none>;
			};
		};

		i2s0 {
			i2s0_8ch_bus: i2s0-8ch-bus {
				rockchip,pins =
					<3 24 RK_FUNC_1 &pcfg_pull_none>,
					<3 25 RK_FUNC_1 &pcfg_pull_none>,
					<3 26 RK_FUNC_1 &pcfg_pull_none>,
					<3 27 RK_FUNC_1 &pcfg_pull_none>,
					<3 28 RK_FUNC_1 &pcfg_pull_none>,
					<3 29 RK_FUNC_1 &pcfg_pull_none>,
					<3 30 RK_FUNC_1 &pcfg_pull_none>,
					<3 31 RK_FUNC_1 &pcfg_pull_none>,
					<4 0 RK_FUNC_1 &pcfg_pull_none>;
			};
		};

		i2s1 {
			i2s1_2ch_bus: i2s1-2ch-bus {
				rockchip,pins =
					<4 3 RK_FUNC_1 &pcfg_pull_none>,
					<4 4 RK_FUNC_1 &pcfg_pull_none>,
					<4 5 RK_FUNC_1 &pcfg_pull_none>,
					<4 6 RK_FUNC_1 &pcfg_pull_none>,
					<4 7 RK_FUNC_1 &pcfg_pull_none>;
			};
		};

		sleep {
			ap_pwroff: ap-pwroff {
				rockchip,pins = <1 5 RK_FUNC_1 &pcfg_pull_none>;
			};

			ddrio_pwroff: ddrio-pwroff {
				rockchip,pins = <0 1 RK_FUNC_1 &pcfg_pull_none>;
			};
		};

		spdif {
			spdif_bus: spdif-bus {
				rockchip,pins =
					<4 21 RK_FUNC_1 &pcfg_pull_none>;
			};
		};

		spi0 {
			spi0_clk: spi0-clk {
				rockchip,pins =
					<3 6 RK_FUNC_2 &pcfg_pull_up>;
			};
			spi0_cs0: spi0-cs0 {
				rockchip,pins =
					<3 7 RK_FUNC_2 &pcfg_pull_up>;
			};
			spi0_cs1: spi0-cs1 {
				rockchip,pins =
					<3 8 RK_FUNC_2 &pcfg_pull_up>;
			};
			spi0_tx: spi0-tx {
				rockchip,pins =
					<3 5 RK_FUNC_2 &pcfg_pull_up>;
			};
			spi0_rx: spi0-rx {
				rockchip,pins =
					<3 4 RK_FUNC_2 &pcfg_pull_up>;
			};
		};

		spi1 {
			spi1_clk: spi1-clk {
				rockchip,pins =
					<1 9 RK_FUNC_2 &pcfg_pull_up>;
			};
			spi1_cs0: spi1-cs0 {
				rockchip,pins =
					<1 10 RK_FUNC_2 &pcfg_pull_up>;
			};
			spi1_rx: spi1-rx {
				rockchip,pins =
					<1 7 RK_FUNC_2 &pcfg_pull_up>;
			};
			spi1_tx: spi1-tx {
				rockchip,pins =
					<1 8 RK_FUNC_2 &pcfg_pull_up>;
			};
		};

		spi2 {
			spi2_clk: spi2-clk {
				rockchip,pins =
					<2 11 RK_FUNC_1 &pcfg_pull_up>;
			};
			spi2_cs0: spi2-cs0 {
				rockchip,pins =
					<2 12 RK_FUNC_1 &pcfg_pull_up>;
			};
			spi2_rx: spi2-rx {
				rockchip,pins =
					<2 9 RK_FUNC_1 &pcfg_pull_up>;
			};
			spi2_tx: spi2-tx {
				rockchip,pins =
					<2 10 RK_FUNC_1 &pcfg_pull_up>;
			};
		};

		spi3 {
			spi3_clk: spi3-clk {
				rockchip,pins =
					<1 17 RK_FUNC_1 &pcfg_pull_up>;
			};
			spi3_cs0: spi3-cs0 {
				rockchip,pins =
					<1 18 RK_FUNC_1 &pcfg_pull_up>;
			};
			spi3_rx: spi3-rx {
				rockchip,pins =
					<1 15 RK_FUNC_1 &pcfg_pull_up>;
			};
			spi3_tx: spi3-tx {
				rockchip,pins =
					<1 16 RK_FUNC_1 &pcfg_pull_up>;
			};
		};

		spi4 {
			spi4_clk: spi4-clk {
				rockchip,pins =
					<3 2 RK_FUNC_2 &pcfg_pull_up>;
			};
			spi4_cs0: spi4-cs0 {
				rockchip,pins =
					<3 3 RK_FUNC_2 &pcfg_pull_up>;
			};
			spi4_rx: spi4-rx {
				rockchip,pins =
					<3 0 RK_FUNC_2 &pcfg_pull_up>;
			};
			spi4_tx: spi4-tx {
				rockchip,pins =
					<3 1 RK_FUNC_2 &pcfg_pull_up>;
			};
		};

		spi5 {
			spi5_clk: spi5-clk {
				rockchip,pins =
					<2 22 RK_FUNC_2 &pcfg_pull_up>;
			};
			spi5_cs0: spi5-cs0 {
				rockchip,pins =
					<2 23 RK_FUNC_2 &pcfg_pull_up>;
			};
			spi5_rx: spi5-rx {
				rockchip,pins =
					<2 20 RK_FUNC_2 &pcfg_pull_up>;
			};
			spi5_tx: spi5-tx {
				rockchip,pins =
					<2 21 RK_FUNC_2 &pcfg_pull_up>;
			};
		};

		tsadc {
			otp_gpio: otp-gpio {
				rockchip,pins = <1 6 RK_FUNC_GPIO &pcfg_pull_none>;
			};

			otp_out: otp-out {
				rockchip,pins = <1 6 RK_FUNC_1 &pcfg_pull_none>;
			};
		};

		uart0 {
			uart0_xfer: uart0-xfer {
				rockchip,pins =
					<2 16 RK_FUNC_1 &pcfg_pull_up>,
					<2 17 RK_FUNC_1 &pcfg_pull_none>;
			};

			uart0_cts: uart0-cts {
				rockchip,pins =
					<2 18 RK_FUNC_1 &pcfg_pull_none>;
			};

			uart0_rts: uart0-rts {
				rockchip,pins =
					<2 19 RK_FUNC_1 &pcfg_pull_none>;
			};
		};

		uart1 {
			uart1_xfer: uart1-xfer {
				rockchip,pins =
					<3 12 RK_FUNC_2 &pcfg_pull_up>,
					<3 13 RK_FUNC_2 &pcfg_pull_none>;
			};
		};

		uart2a {
			uart2a_xfer: uart2a-xfer {
				rockchip,pins =
					<4 8 RK_FUNC_2 &pcfg_pull_up>,
					<4 9 RK_FUNC_2 &pcfg_pull_none>;
			};
		};

		uart2b {
			uart2b_xfer: uart2b-xfer {
				rockchip,pins =
					<4 16 RK_FUNC_2 &pcfg_pull_up>,
					<4 17 RK_FUNC_2 &pcfg_pull_none>;
			};
		};

		uart2c {
			uart2c_xfer: uart2c-xfer {
				rockchip,pins =
					<4 19 RK_FUNC_1 &pcfg_pull_up>,
					<4 20 RK_FUNC_1 &pcfg_pull_none>;
			};
		};

		uart3 {
			uart3_xfer: uart3-xfer {
				rockchip,pins =
					<3 14 RK_FUNC_2 &pcfg_pull_up>,
					<3 15 RK_FUNC_2 &pcfg_pull_none>;
			};

			uart3_cts: uart3-cts {
				rockchip,pins =
					<3 18 RK_FUNC_2 &pcfg_pull_none>;
			};

			uart3_rts: uart3-rts {
				rockchip,pins =
					<3 19 RK_FUNC_2 &pcfg_pull_none>;
			};
		};

		uart4 {
			uart4_xfer: uart4-xfer {
				rockchip,pins =
					<1 7 RK_FUNC_1 &pcfg_pull_up>,
					<1 8 RK_FUNC_1 &pcfg_pull_none>;
			};
		};

		uarthdcp {
			uarthdcp_xfer: uarthdcp-xfer {
				rockchip,pins =
					<4 21 RK_FUNC_2 &pcfg_pull_up>,
					<4 22 RK_FUNC_2 &pcfg_pull_none>;
			};
		};

		pwm0 {
			pwm0_pin: pwm0-pin {
				rockchip,pins =
					<4 18 RK_FUNC_1 &pcfg_pull_none>;
			};

			vop0_pwm_pin: vop0-pwm-pin {
				rockchip,pins =
					<4 18 RK_FUNC_2 &pcfg_pull_none>;
			};
		};

		pwm1 {
			pwm1_pin: pwm1-pin {
				rockchip,pins =
					<4 22 RK_FUNC_1 &pcfg_pull_none>;
			};

			vop1_pwm_pin: vop1-pwm-pin {
				rockchip,pins =
					<4 18 RK_FUNC_3 &pcfg_pull_none>;
			};
		};

		pwm2 {
			pwm2_pin: pwm2-pin {
				rockchip,pins =
					<1 19 RK_FUNC_1 &pcfg_pull_none>;
			};
		};

		pwm3a {
			pwm3a_pin: pwm3a-pin {
				rockchip,pins =
					<0 6 RK_FUNC_1 &pcfg_pull_none>;
			};
		};

		pwm3b {
			pwm3b_pin: pwm3b-pin {
				rockchip,pins =
					<1 14 RK_FUNC_1 &pcfg_pull_none>;
			};
		};

		pcie {
			pcie_clkreqn: pci-clkreqn {
				rockchip,pins =
					<2 26 RK_FUNC_2 &pcfg_pull_none>;
			};

			pcie_clkreqnb: pci-clkreqnb {
				rockchip,pins =
					<4 24 RK_FUNC_1 &pcfg_pull_none>;
			};
		};

	};
};<|MERGE_RESOLUTION|>--- conflicted
+++ resolved
@@ -1140,8 +1140,6 @@
 		};
 	};
 
-<<<<<<< HEAD
-=======
 	tcphy0: phy@ff7c0000 {
 		compatible = "rockchip,rk3399-typec-phy";
 		reg = <0x0 0xff7c0000 0x0 0x40000>;
@@ -1198,7 +1196,6 @@
 		};
 	};
 
->>>>>>> 1573d2ca
 	watchdog@ff848000 {
 		compatible = "snps,dw-wdt";
 		reg = <0x0 0xff848000 0x0 0x100>;
@@ -1386,8 +1383,6 @@
 			};
 		};
 
-<<<<<<< HEAD
-=======
 		gmac {
 			rgmii_pins: rgmii-pins {
 				rockchip,pins =
@@ -1448,7 +1443,6 @@
 			};
 		};
 
->>>>>>> 1573d2ca
 		i2c0 {
 			i2c0_xfer: i2c0-xfer {
 				rockchip,pins =
