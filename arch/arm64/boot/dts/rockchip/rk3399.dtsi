--- conflicted
+++ resolved
@@ -1002,11 +1002,7 @@
 		};
 	};
 
-<<<<<<< HEAD
-	watchdog@ff848000 {
-=======
 	watchdog0@ff848000 {
->>>>>>> caf810d2
 		compatible = "snps,dw-wdt";
 		reg = <0x0 0xff848000 0x0 0x100>;
 		clocks = <&cru PCLK_WDT>;
