/*
 * Copyright (c) 2016 Fuzhou Rockchip Electronics Co., Ltd
 *
 * This file is dual-licensed: you can use it either under the terms
 * of the GPL or the X11 license, at your option. Note that this dual
 * licensing only applies to this file, and not this project as a
 * whole.
 *
 *  a) This library is free software; you can redistribute it and/or
 *     modify it under the terms of the GNU General Public License as
 *     published by the Free Software Foundation; either version 2 of the
 *     License, or (at your option) any later version.
 *
 *     This library is distributed in the hope that it will be useful,
 *     but WITHOUT ANY WARRANTY; without even the implied warranty of
 *     MERCHANTABILITY or FITNESS FOR A PARTICULAR PURPOSE.  See the
 *     GNU General Public License for more details.
 *
 * Or, alternatively,
 *
 *  b) Permission is hereby granted, free of charge, to any person
 *     obtaining a copy of this software and associated documentation
 *     files (the "Software"), to deal in the Software without
 *     restriction, including without limitation the rights to use,
 *     copy, modify, merge, publish, distribute, sublicense, and/or
 *     sell copies of the Software, and to permit persons to whom the
 *     Software is furnished to do so, subject to the following
 *     conditions:
 *
 *     The above copyright notice and this permission notice shall be
 *     included in all copies or substantial portions of the Software.
 *
 *     THE SOFTWARE IS PROVIDED "AS IS", WITHOUT WARRANTY OF ANY KIND,
 *     EXPRESS OR IMPLIED, INCLUDING BUT NOT LIMITED TO THE WARRANTIES
 *     OF MERCHANTABILITY, FITNESS FOR A PARTICULAR PURPOSE AND
 *     NONINFRINGEMENT. IN NO EVENT SHALL THE AUTHORS OR COPYRIGHT
 *     HOLDERS BE LIABLE FOR ANY CLAIM, DAMAGES OR OTHER LIABILITY,
 *     WHETHER IN AN ACTION OF CONTRACT, TORT OR OTHERWISE, ARISING
 *     FROM, OUT OF OR IN CONNECTION WITH THE SOFTWARE OR THE USE OR
 *     OTHER DEALINGS IN THE SOFTWARE.
 */

#include <dt-bindings/clock/rk3399-cru.h>
#include <dt-bindings/gpio/gpio.h>
#include <dt-bindings/interrupt-controller/arm-gic.h>
#include <dt-bindings/interrupt-controller/irq.h>
#include <dt-bindings/pinctrl/rockchip.h>
#include <dt-bindings/power/rk3399-power.h>
#include <dt-bindings/thermal/thermal.h>

/ {
	compatible = "rockchip,rk3399";

	interrupt-parent = <&gic>;
	#address-cells = <2>;
	#size-cells = <2>;

	aliases {
		i2c0 = &i2c0;
		i2c1 = &i2c1;
		i2c2 = &i2c2;
		i2c3 = &i2c3;
		i2c4 = &i2c4;
		i2c5 = &i2c5;
		i2c6 = &i2c6;
		i2c7 = &i2c7;
		i2c8 = &i2c8;
		serial0 = &uart0;
		serial1 = &uart1;
		serial2 = &uart2;
		serial3 = &uart3;
		serial4 = &uart4;
	};

	cpus {
		#address-cells = <2>;
		#size-cells = <0>;

		cpu-map {
			cluster0 {
				core0 {
					cpu = <&cpu_l0>;
				};
				core1 {
					cpu = <&cpu_l1>;
				};
				core2 {
					cpu = <&cpu_l2>;
				};
				core3 {
					cpu = <&cpu_l3>;
				};
			};

			cluster1 {
				core0 {
					cpu = <&cpu_b0>;
				};
				core1 {
					cpu = <&cpu_b1>;
				};
			};
		};

		cpu_l0: cpu@0 {
			device_type = "cpu";
			compatible = "arm,cortex-a53", "arm,armv8";
			reg = <0x0 0x0>;
			enable-method = "psci";
			#cooling-cells = <2>; /* min followed by max */
			clocks = <&cru ARMCLKL>;
		};

		cpu_l1: cpu@1 {
			device_type = "cpu";
			compatible = "arm,cortex-a53", "arm,armv8";
			reg = <0x0 0x1>;
			enable-method = "psci";
			clocks = <&cru ARMCLKL>;
		};

		cpu_l2: cpu@2 {
			device_type = "cpu";
			compatible = "arm,cortex-a53", "arm,armv8";
			reg = <0x0 0x2>;
			enable-method = "psci";
			clocks = <&cru ARMCLKL>;
		};

		cpu_l3: cpu@3 {
			device_type = "cpu";
			compatible = "arm,cortex-a53", "arm,armv8";
			reg = <0x0 0x3>;
			enable-method = "psci";
			clocks = <&cru ARMCLKL>;
		};

		cpu_b0: cpu@100 {
			device_type = "cpu";
			compatible = "arm,cortex-a72", "arm,armv8";
			reg = <0x0 0x100>;
			enable-method = "psci";
			#cooling-cells = <2>; /* min followed by max */
			clocks = <&cru ARMCLKB>;
		};

		cpu_b1: cpu@101 {
			device_type = "cpu";
			compatible = "arm,cortex-a72", "arm,armv8";
			reg = <0x0 0x101>;
			enable-method = "psci";
			clocks = <&cru ARMCLKB>;
		};
	};

	display_subsystem: display-subsystem {
		compatible = "rockchip,display-subsystem";
		ports = <&vopl_out>, <&vopb_out>;
		status = "disabled";
	};

	pmu_a53 {
		compatible = "arm,cortex-a53-pmu";
		interrupts = <GIC_PPI 7 IRQ_TYPE_LEVEL_LOW &ppi_cluster0>;
	};

	pmu_a72 {
		compatible = "arm,cortex-a72-pmu";
		interrupts = <GIC_PPI 7 IRQ_TYPE_LEVEL_LOW &ppi_cluster1>;
	};

	psci {
		compatible = "arm,psci-1.0";
		method = "smc";
	};

	timer {
		compatible = "arm,armv8-timer";
		interrupts = <GIC_PPI 13 IRQ_TYPE_LEVEL_LOW 0>,
			     <GIC_PPI 14 IRQ_TYPE_LEVEL_LOW 0>,
			     <GIC_PPI 11 IRQ_TYPE_LEVEL_LOW 0>,
			     <GIC_PPI 10 IRQ_TYPE_LEVEL_LOW 0>;
		arm,no-tick-in-suspend;
	};

	xin24m: xin24m {
		compatible = "fixed-clock";
		clock-frequency = <24000000>;
		clock-output-names = "xin24m";
		#clock-cells = <0>;
	};

	amba {
		compatible = "simple-bus";
		#address-cells = <2>;
		#size-cells = <2>;
		ranges;

		dmac_bus: dma-controller@ff6d0000 {
			compatible = "arm,pl330", "arm,primecell";
			reg = <0x0 0xff6d0000 0x0 0x4000>;
			interrupts = <GIC_SPI 5 IRQ_TYPE_LEVEL_HIGH 0>,
				     <GIC_SPI 6 IRQ_TYPE_LEVEL_HIGH 0>;
			#dma-cells = <1>;
			clocks = <&cru ACLK_DMAC0_PERILP>;
			clock-names = "apb_pclk";
		};

		dmac_peri: dma-controller@ff6e0000 {
			compatible = "arm,pl330", "arm,primecell";
			reg = <0x0 0xff6e0000 0x0 0x4000>;
			interrupts = <GIC_SPI 7 IRQ_TYPE_LEVEL_HIGH 0>,
				     <GIC_SPI 8 IRQ_TYPE_LEVEL_HIGH 0>;
			#dma-cells = <1>;
			clocks = <&cru ACLK_DMAC1_PERILP>;
			clock-names = "apb_pclk";
		};
	};

	gmac: ethernet@fe300000 {
		compatible = "rockchip,rk3399-gmac";
		reg = <0x0 0xfe300000 0x0 0x10000>;
		interrupts = <GIC_SPI 12 IRQ_TYPE_LEVEL_HIGH 0>;
		interrupt-names = "macirq";
		clocks = <&cru SCLK_MAC>, <&cru SCLK_MAC_RX>,
			 <&cru SCLK_MAC_TX>, <&cru SCLK_MACREF>,
			 <&cru SCLK_MACREF_OUT>, <&cru ACLK_GMAC>,
			 <&cru PCLK_GMAC>;
		clock-names = "stmmaceth", "mac_clk_rx",
			      "mac_clk_tx", "clk_mac_ref",
			      "clk_mac_refout", "aclk_mac",
			      "pclk_mac";
		power-domains = <&power RK3399_PD_GMAC>;
		resets = <&cru SRST_A_GMAC>;
		reset-names = "stmmaceth";
		rockchip,grf = <&grf>;
		status = "disabled";
	};

	sdio0: dwmmc@fe310000 {
		compatible = "rockchip,rk3399-dw-mshc",
			     "rockchip,rk3288-dw-mshc";
		reg = <0x0 0xfe310000 0x0 0x4000>;
		interrupts = <GIC_SPI 64 IRQ_TYPE_LEVEL_HIGH 0>;
		max-frequency = <150000000>;
		clocks = <&cru HCLK_SDIO>, <&cru SCLK_SDIO>,
			 <&cru SCLK_SDIO_DRV>, <&cru SCLK_SDIO_SAMPLE>;
		clock-names = "biu", "ciu", "ciu-drive", "ciu-sample";
		fifo-depth = <0x100>;
		status = "disabled";
	};

	sdmmc: dwmmc@fe320000 {
		compatible = "rockchip,rk3399-dw-mshc",
			     "rockchip,rk3288-dw-mshc";
		reg = <0x0 0xfe320000 0x0 0x4000>;
		interrupts = <GIC_SPI 65 IRQ_TYPE_LEVEL_HIGH 0>;
		max-frequency = <150000000>;
		clocks = <&cru HCLK_SDMMC>, <&cru SCLK_SDMMC>,
			 <&cru SCLK_SDMMC_DRV>, <&cru SCLK_SDMMC_SAMPLE>;
		clock-names = "biu", "ciu", "ciu-drive", "ciu-sample";
		fifo-depth = <0x100>;
		power-domains = <&power RK3399_PD_SD>;
		status = "disabled";
	};

	sdhci: sdhci@fe330000 {
		compatible = "rockchip,rk3399-sdhci-5.1", "arasan,sdhci-5.1";
		reg = <0x0 0xfe330000 0x0 0x10000>;
		interrupts = <GIC_SPI 11 IRQ_TYPE_LEVEL_HIGH 0>;
		arasan,soc-ctl-syscon = <&grf>;
		assigned-clocks = <&cru SCLK_EMMC>;
		assigned-clock-rates = <200000000>;
		clocks = <&cru SCLK_EMMC>, <&cru ACLK_EMMC>;
		clock-names = "clk_xin", "clk_ahb";
		clock-output-names = "emmc_cardclock";
		#clock-cells = <0>;
		phys = <&emmc_phy>;
		phy-names = "phy_arasan";
		power-domains = <&power RK3399_PD_EMMC>;
		status = "disabled";
	};

	pcie0: pcie@f8000000 {
		compatible = "rockchip,rk3399-pcie";
		reg = <0x0 0xf8000000 0x0 0x2000000>,
		      <0x0 0xfd000000 0x0 0x1000000>;
		reg-names = "axi-base", "apb-base";
		#address-cells = <3>;
		#size-cells = <2>;
		#interrupt-cells = <1>;
		bus-range = <0x0 0x1>;
		clocks = <&cru ACLK_PCIE>, <&cru ACLK_PERF_PCIE>,
			 <&cru PCLK_PCIE>, <&cru SCLK_PCIE_PM>;
		clock-names = "aclk", "aclk-perf",
			      "hclk", "pm";
		interrupts = <GIC_SPI 49 IRQ_TYPE_LEVEL_HIGH 0>,
			     <GIC_SPI 50 IRQ_TYPE_LEVEL_HIGH 0>,
			     <GIC_SPI 51 IRQ_TYPE_LEVEL_HIGH 0>;
		interrupt-names = "sys", "legacy", "client";
		interrupt-map-mask = <0 0 0 7>;
		interrupt-map = <0 0 0 1 &pcie0_intc 0>,
				<0 0 0 2 &pcie0_intc 1>,
				<0 0 0 3 &pcie0_intc 2>,
				<0 0 0 4 &pcie0_intc 3>;
		msi-map = <0x0 &its 0x0 0x1000>;
		phys = <&pcie_phy>;
		phy-names = "pcie-phy";
		ranges = <0x83000000 0x0 0xfa000000 0x0 0xfa000000 0x0 0x600000
			  0x81000000 0x0 0xfa600000 0x0 0xfa600000 0x0 0x100000>;
		resets = <&cru SRST_PCIE_CORE>, <&cru SRST_PCIE_MGMT>,
			 <&cru SRST_PCIE_MGMT_STICKY>, <&cru SRST_PCIE_PIPE>,
			 <&cru SRST_PCIE_PM>, <&cru SRST_P_PCIE>,
			 <&cru SRST_A_PCIE>;
		reset-names = "core", "mgmt", "mgmt-sticky", "pipe",
			      "pm", "pclk", "aclk";
		status = "disabled";

		pcie0_intc: interrupt-controller {
			interrupt-controller;
			#address-cells = <0>;
			#interrupt-cells = <1>;
		};
	};

	usb_host0_ehci: usb@fe380000 {
		compatible = "generic-ehci";
		reg = <0x0 0xfe380000 0x0 0x20000>;
		interrupts = <GIC_SPI 26 IRQ_TYPE_LEVEL_HIGH 0>;
		clocks = <&cru HCLK_HOST0>, <&cru HCLK_HOST0_ARB>;
		clock-names = "hclk_host0", "hclk_host0_arb";
		phys = <&u2phy0_host>;
		phy-names = "usb";
		status = "disabled";
	};

	usb_host0_ohci: usb@fe3a0000 {
		compatible = "generic-ohci";
		reg = <0x0 0xfe3a0000 0x0 0x20000>;
		interrupts = <GIC_SPI 28 IRQ_TYPE_LEVEL_HIGH 0>;
		clocks = <&cru HCLK_HOST0>, <&cru HCLK_HOST0_ARB>;
		clock-names = "hclk_host0", "hclk_host0_arb";
		status = "disabled";
	};

	usb_host1_ehci: usb@fe3c0000 {
		compatible = "generic-ehci";
		reg = <0x0 0xfe3c0000 0x0 0x20000>;
		interrupts = <GIC_SPI 30 IRQ_TYPE_LEVEL_HIGH 0>;
		clocks = <&cru HCLK_HOST1>, <&cru HCLK_HOST1_ARB>;
		clock-names = "hclk_host1", "hclk_host1_arb";
		phys = <&u2phy1_host>;
		phy-names = "usb";
		status = "disabled";
	};

	usb_host1_ohci: usb@fe3e0000 {
		compatible = "generic-ohci";
		reg = <0x0 0xfe3e0000 0x0 0x20000>;
		interrupts = <GIC_SPI 32 IRQ_TYPE_LEVEL_HIGH 0>;
		clocks = <&cru HCLK_HOST1>, <&cru HCLK_HOST1_ARB>;
		clock-names = "hclk_host1", "hclk_host1_arb";
		status = "disabled";
	};

	usbdrd3_0: usb@fe800000 {
		compatible = "rockchip,rk3399-dwc3";
		clocks = <&cru SCLK_USB3OTG0_REF>, <&cru SCLK_USB3OTG0_SUSPEND>,
			 <&cru ACLK_USB3OTG0>, <&cru ACLK_USB3_GRF>;
		clock-names = "ref_clk", "suspend_clk",
			      "bus_clk", "grf_clk";
		#address-cells = <2>;
		#size-cells = <2>;
		phys = <&tcphy0_usb3>;
		phy-names = "usb3-phy";
		ranges;
		status = "disabled";

		usbdrd_dwc3_0: dwc3@fe800000 {
			compatible = "snps,dwc3";
			reg = <0x0 0xfe800000 0x0 0x100000>;
			interrupts = <GIC_SPI 105 IRQ_TYPE_LEVEL_HIGH>;
			dr_mode = "host";
			status = "disabled";
		};
	};

	usbdrd3_1: usb@fe900000 {
		compatible = "rockchip,rk3399-dwc3";
		clocks = <&cru SCLK_USB3OTG1_REF>, <&cru SCLK_USB3OTG1_SUSPEND>,
			 <&cru ACLK_USB3OTG1>, <&cru ACLK_USB3_GRF>;
		clock-names = "ref_clk", "suspend_clk",
			      "bus_clk", "grf_clk";
		#address-cells = <2>;
		#size-cells = <2>;
		phys = <&tcphy1_usb3>;
		phy-names = "usb3-phy";
		ranges;
		status = "disabled";

		usbdrd_dwc3_1: dwc3@fe900000 {
			compatible = "snps,dwc3";
			reg = <0x0 0xfe900000 0x0 0x100000>;
			interrupts = <GIC_SPI 110 IRQ_TYPE_LEVEL_HIGH>;
			dr_mode = "host";
			status = "disabled";
		};
	};

	cdn_dp: dp@fec00000 {
		compatible = "rockchip,rk3399-cdn-dp";
		reg = <0x0 0xfec00000 0x0 0x100000>;
		interrupts = <GIC_SPI 9 IRQ_TYPE_LEVEL_HIGH>;
		clocks = <&cru SCLK_DP_CORE>, <&cru PCLK_DP_CTRL>,
			 <&cru SCLK_SPDIF_REC_DPTX>, <&cru PCLK_VIO_GRF>;
		clock-names = "core-clk", "pclk", "spdif", "grf";
		assigned-clocks = <&cru SCLK_DP_CORE>;
		assigned-clock-rates = <100000000>;
		power-domains = <&power RK3399_PD_HDCP>;
		phys = <&tcphy0_dp>, <&tcphy1_dp>;
		resets = <&cru SRST_DPTX_SPDIF_REC>, <&cru SRST_P_UPHY0_DPTX>,
			 <&cru SRST_P_UPHY0_APB>;
		reset-names = "spdif", "dptx", "apb";
		rockchip,grf = <&grf>;
		#address-cells = <1>;
		#size-cells = <0>;
		#sound-dai-cells = <1>;
		status = "disabled";

		ports {
			#address-cells = <1>;
			#size-cells = <0>;

			dp_in: port {
				#address-cells = <1>;
				#size-cells = <0>;
				dp_in_vopb: endpoint@0 {
					reg = <0>;
					remote-endpoint = <&vopb_out_dp>;
				};

				dp_in_vopl: endpoint@1 {
					reg = <1>;
					remote-endpoint = <&vopl_out_dp>;
				};
			};
		};
	};

	gic: interrupt-controller@fee00000 {
		compatible = "arm,gic-v3";
		#interrupt-cells = <4>;
		#address-cells = <2>;
		#size-cells = <2>;
		ranges;
		interrupt-controller;

		reg = <0x0 0xfee00000 0 0x10000>, /* GICD */
		      <0x0 0xfef00000 0 0xc0000>, /* GICR */
		      <0x0 0xfff00000 0 0x10000>, /* GICC */
		      <0x0 0xfff10000 0 0x10000>, /* GICH */
		      <0x0 0xfff20000 0 0x10000>; /* GICV */
		interrupts = <GIC_PPI 9 IRQ_TYPE_LEVEL_HIGH 0>;
		its: interrupt-controller@fee20000 {
			compatible = "arm,gic-v3-its";
			msi-controller;
			reg = <0x0 0xfee20000 0x0 0x20000>;
		};

		ppi-partitions {
			ppi_cluster0: interrupt-partition-0 {
				affinity = <&cpu_l0 &cpu_l1 &cpu_l2 &cpu_l3>;
			};

			ppi_cluster1: interrupt-partition-1 {
				affinity = <&cpu_b0 &cpu_b1>;
			};
		};
	};

	saradc: saradc@ff100000 {
		compatible = "rockchip,rk3399-saradc";
		reg = <0x0 0xff100000 0x0 0x100>;
		interrupts = <GIC_SPI 62 IRQ_TYPE_LEVEL_HIGH 0>;
		#io-channel-cells = <1>;
		clocks = <&cru SCLK_SARADC>, <&cru PCLK_SARADC>;
		clock-names = "saradc", "apb_pclk";
		resets = <&cru SRST_P_SARADC>;
		reset-names = "saradc-apb";
		status = "disabled";
	};

	i2c1: i2c@ff110000 {
		compatible = "rockchip,rk3399-i2c";
		reg = <0x0 0xff110000 0x0 0x1000>;
		assigned-clocks = <&cru SCLK_I2C1>;
		assigned-clock-rates = <200000000>;
		clocks = <&cru SCLK_I2C1>, <&cru PCLK_I2C1>;
		clock-names = "i2c", "pclk";
		interrupts = <GIC_SPI 59 IRQ_TYPE_LEVEL_HIGH 0>;
		pinctrl-names = "default";
		pinctrl-0 = <&i2c1_xfer>;
		#address-cells = <1>;
		#size-cells = <0>;
		status = "disabled";
	};

	i2c2: i2c@ff120000 {
		compatible = "rockchip,rk3399-i2c";
		reg = <0x0 0xff120000 0x0 0x1000>;
		assigned-clocks = <&cru SCLK_I2C2>;
		assigned-clock-rates = <200000000>;
		clocks = <&cru SCLK_I2C2>, <&cru PCLK_I2C2>;
		clock-names = "i2c", "pclk";
		interrupts = <GIC_SPI 35 IRQ_TYPE_LEVEL_HIGH 0>;
		pinctrl-names = "default";
		pinctrl-0 = <&i2c2_xfer>;
		#address-cells = <1>;
		#size-cells = <0>;
		status = "disabled";
	};

	i2c3: i2c@ff130000 {
		compatible = "rockchip,rk3399-i2c";
		reg = <0x0 0xff130000 0x0 0x1000>;
		assigned-clocks = <&cru SCLK_I2C3>;
		assigned-clock-rates = <200000000>;
		clocks = <&cru SCLK_I2C3>, <&cru PCLK_I2C3>;
		clock-names = "i2c", "pclk";
		interrupts = <GIC_SPI 34 IRQ_TYPE_LEVEL_HIGH 0>;
		pinctrl-names = "default";
		pinctrl-0 = <&i2c3_xfer>;
		#address-cells = <1>;
		#size-cells = <0>;
		status = "disabled";
	};

	i2c5: i2c@ff140000 {
		compatible = "rockchip,rk3399-i2c";
		reg = <0x0 0xff140000 0x0 0x1000>;
		assigned-clocks = <&cru SCLK_I2C5>;
		assigned-clock-rates = <200000000>;
		clocks = <&cru SCLK_I2C5>, <&cru PCLK_I2C5>;
		clock-names = "i2c", "pclk";
		interrupts = <GIC_SPI 38 IRQ_TYPE_LEVEL_HIGH 0>;
		pinctrl-names = "default";
		pinctrl-0 = <&i2c5_xfer>;
		#address-cells = <1>;
		#size-cells = <0>;
		status = "disabled";
	};

	i2c6: i2c@ff150000 {
		compatible = "rockchip,rk3399-i2c";
		reg = <0x0 0xff150000 0x0 0x1000>;
		assigned-clocks = <&cru SCLK_I2C6>;
		assigned-clock-rates = <200000000>;
		clocks = <&cru SCLK_I2C6>, <&cru PCLK_I2C6>;
		clock-names = "i2c", "pclk";
		interrupts = <GIC_SPI 37 IRQ_TYPE_LEVEL_HIGH 0>;
		pinctrl-names = "default";
		pinctrl-0 = <&i2c6_xfer>;
		#address-cells = <1>;
		#size-cells = <0>;
		status = "disabled";
	};

	i2c7: i2c@ff160000 {
		compatible = "rockchip,rk3399-i2c";
		reg = <0x0 0xff160000 0x0 0x1000>;
		assigned-clocks = <&cru SCLK_I2C7>;
		assigned-clock-rates = <200000000>;
		clocks = <&cru SCLK_I2C7>, <&cru PCLK_I2C7>;
		clock-names = "i2c", "pclk";
		interrupts = <GIC_SPI 36 IRQ_TYPE_LEVEL_HIGH 0>;
		pinctrl-names = "default";
		pinctrl-0 = <&i2c7_xfer>;
		#address-cells = <1>;
		#size-cells = <0>;
		status = "disabled";
	};

	uart0: serial@ff180000 {
		compatible = "rockchip,rk3399-uart", "snps,dw-apb-uart";
		reg = <0x0 0xff180000 0x0 0x100>;
		clocks = <&cru SCLK_UART0>, <&cru PCLK_UART0>;
		clock-names = "baudclk", "apb_pclk";
		interrupts = <GIC_SPI 99 IRQ_TYPE_LEVEL_HIGH 0>;
		reg-shift = <2>;
		reg-io-width = <4>;
		pinctrl-names = "default";
		pinctrl-0 = <&uart0_xfer>;
		status = "disabled";
	};

	uart1: serial@ff190000 {
		compatible = "rockchip,rk3399-uart", "snps,dw-apb-uart";
		reg = <0x0 0xff190000 0x0 0x100>;
		clocks = <&cru SCLK_UART1>, <&cru PCLK_UART1>;
		clock-names = "baudclk", "apb_pclk";
		interrupts = <GIC_SPI 98 IRQ_TYPE_LEVEL_HIGH 0>;
		reg-shift = <2>;
		reg-io-width = <4>;
		pinctrl-names = "default";
		pinctrl-0 = <&uart1_xfer>;
		status = "disabled";
	};

	uart2: serial@ff1a0000 {
		compatible = "rockchip,rk3399-uart", "snps,dw-apb-uart";
		reg = <0x0 0xff1a0000 0x0 0x100>;
		clocks = <&cru SCLK_UART2>, <&cru PCLK_UART2>;
		clock-names = "baudclk", "apb_pclk";
		interrupts = <GIC_SPI 100 IRQ_TYPE_LEVEL_HIGH 0>;
		reg-shift = <2>;
		reg-io-width = <4>;
		pinctrl-names = "default";
		pinctrl-0 = <&uart2c_xfer>;
		status = "disabled";
	};

	uart3: serial@ff1b0000 {
		compatible = "rockchip,rk3399-uart", "snps,dw-apb-uart";
		reg = <0x0 0xff1b0000 0x0 0x100>;
		clocks = <&cru SCLK_UART3>, <&cru PCLK_UART3>;
		clock-names = "baudclk", "apb_pclk";
		interrupts = <GIC_SPI 101 IRQ_TYPE_LEVEL_HIGH 0>;
		reg-shift = <2>;
		reg-io-width = <4>;
		pinctrl-names = "default";
		pinctrl-0 = <&uart3_xfer>;
		status = "disabled";
	};

	spi0: spi@ff1c0000 {
		compatible = "rockchip,rk3399-spi", "rockchip,rk3066-spi";
		reg = <0x0 0xff1c0000 0x0 0x1000>;
		clocks = <&cru SCLK_SPI0>, <&cru PCLK_SPI0>;
		clock-names = "spiclk", "apb_pclk";
		interrupts = <GIC_SPI 68 IRQ_TYPE_LEVEL_HIGH 0>;
		pinctrl-names = "default";
		pinctrl-0 = <&spi0_clk &spi0_tx &spi0_rx &spi0_cs0>;
		#address-cells = <1>;
		#size-cells = <0>;
		status = "disabled";
	};

	spi1: spi@ff1d0000 {
		compatible = "rockchip,rk3399-spi", "rockchip,rk3066-spi";
		reg = <0x0 0xff1d0000 0x0 0x1000>;
		clocks = <&cru SCLK_SPI1>, <&cru PCLK_SPI1>;
		clock-names = "spiclk", "apb_pclk";
		interrupts = <GIC_SPI 53 IRQ_TYPE_LEVEL_HIGH 0>;
		pinctrl-names = "default";
		pinctrl-0 = <&spi1_clk &spi1_tx &spi1_rx &spi1_cs0>;
		#address-cells = <1>;
		#size-cells = <0>;
		status = "disabled";
	};

	spi2: spi@ff1e0000 {
		compatible = "rockchip,rk3399-spi", "rockchip,rk3066-spi";
		reg = <0x0 0xff1e0000 0x0 0x1000>;
		clocks = <&cru SCLK_SPI2>, <&cru PCLK_SPI2>;
		clock-names = "spiclk", "apb_pclk";
		interrupts = <GIC_SPI 52 IRQ_TYPE_LEVEL_HIGH 0>;
		pinctrl-names = "default";
		pinctrl-0 = <&spi2_clk &spi2_tx &spi2_rx &spi2_cs0>;
		#address-cells = <1>;
		#size-cells = <0>;
		status = "disabled";
	};

	spi4: spi@ff1f0000 {
		compatible = "rockchip,rk3399-spi", "rockchip,rk3066-spi";
		reg = <0x0 0xff1f0000 0x0 0x1000>;
		clocks = <&cru SCLK_SPI4>, <&cru PCLK_SPI4>;
		clock-names = "spiclk", "apb_pclk";
		interrupts = <GIC_SPI 67 IRQ_TYPE_LEVEL_HIGH 0>;
		pinctrl-names = "default";
		pinctrl-0 = <&spi4_clk &spi4_tx &spi4_rx &spi4_cs0>;
		#address-cells = <1>;
		#size-cells = <0>;
		status = "disabled";
	};

	spi5: spi@ff200000 {
		compatible = "rockchip,rk3399-spi", "rockchip,rk3066-spi";
		reg = <0x0 0xff200000 0x0 0x1000>;
		clocks = <&cru SCLK_SPI5>, <&cru PCLK_SPI5>;
		clock-names = "spiclk", "apb_pclk";
		interrupts = <GIC_SPI 132 IRQ_TYPE_LEVEL_HIGH 0>;
		pinctrl-names = "default";
		pinctrl-0 = <&spi5_clk &spi5_tx &spi5_rx &spi5_cs0>;
		#address-cells = <1>;
		#size-cells = <0>;
		status = "disabled";
	};

	thermal_zones: thermal-zones {
		cpu_thermal: cpu {
			polling-delay-passive = <100>;
			polling-delay = <1000>;

			thermal-sensors = <&tsadc 0>;

			trips {
				cpu_alert0: cpu_alert0 {
					temperature = <70000>;
					hysteresis = <2000>;
					type = "passive";
				};
				cpu_alert1: cpu_alert1 {
					temperature = <75000>;
					hysteresis = <2000>;
					type = "passive";
				};
				cpu_crit: cpu_crit {
					temperature = <95000>;
					hysteresis = <2000>;
					type = "critical";
				};
			};

			cooling-maps {
				map0 {
					trip = <&cpu_alert0>;
					cooling-device =
						<&cpu_b0 THERMAL_NO_LIMIT THERMAL_NO_LIMIT>;
				};
				map1 {
					trip = <&cpu_alert1>;
					cooling-device =
						<&cpu_l0 THERMAL_NO_LIMIT THERMAL_NO_LIMIT>,
						<&cpu_b0 THERMAL_NO_LIMIT THERMAL_NO_LIMIT>;
				};
			};
		};

		gpu_thermal: gpu {
			polling-delay-passive = <100>;
			polling-delay = <1000>;

			thermal-sensors = <&tsadc 1>;

			trips {
				gpu_alert0: gpu_alert0 {
					temperature = <75000>;
					hysteresis = <2000>;
					type = "passive";
				};
				gpu_crit: gpu_crit {
					temperature = <95000>;
					hysteresis = <2000>;
					type = "critical";
				};
			};

			cooling-maps {
				map0 {
					trip = <&gpu_alert0>;
					cooling-device =
						<&cpu_b0 THERMAL_NO_LIMIT THERMAL_NO_LIMIT>;
				};
			};
		};
	};

	tsadc: tsadc@ff260000 {
		compatible = "rockchip,rk3399-tsadc";
		reg = <0x0 0xff260000 0x0 0x100>;
		interrupts = <GIC_SPI 97 IRQ_TYPE_LEVEL_HIGH 0>;
		assigned-clocks = <&cru SCLK_TSADC>;
		assigned-clock-rates = <750000>;
		clocks = <&cru SCLK_TSADC>, <&cru PCLK_TSADC>;
		clock-names = "tsadc", "apb_pclk";
		resets = <&cru SRST_TSADC>;
		reset-names = "tsadc-apb";
		rockchip,grf = <&grf>;
		rockchip,hw-tshut-temp = <95000>;
		pinctrl-names = "init", "default", "sleep";
		pinctrl-0 = <&otp_gpio>;
		pinctrl-1 = <&otp_out>;
		pinctrl-2 = <&otp_gpio>;
		#thermal-sensor-cells = <1>;
		status = "disabled";
	};

<<<<<<< HEAD
	vpu: video-codec@ff650000 {
		compatible = "rockchip,rk3399-vpu";
		reg = <0x0 0xff650000 0x0 0x800>;
		interrupts = <GIC_SPI 114 IRQ_TYPE_LEVEL_HIGH 0>,
				<GIC_SPI 113 IRQ_TYPE_LEVEL_HIGH 0>;
		interrupt-names = "vepu", "vdpu";
		clocks = <&cru ACLK_VCODEC>, <&cru HCLK_VCODEC>;
		clock-names = "aclk_vcodec", "hclk_vcodec";
		power-domains = <&power RK3399_PD_VCODEC>;
		iommus = <&vpu_mmu>;
		status = "disabled";
	};

	vpu_mmu: iommu@ff650800 {
		compatible = "rockchip,iommu";
		reg = <0x0 0xff650800 0x0 0x100>;
		interrupts = <GIC_SPI 115 IRQ_TYPE_LEVEL_HIGH 0>;
		interrupt-names = "vpu_mmu";
		clocks = <&cru ACLK_VCODEC>, <&cru HCLK_VCODEC>;
		power-domains = <&power RK3399_PD_VCODEC>;
		#iommu-cells = <0>;
		status = "disabled";
	};

	vdec: video-codec@ff660000 {
		compatible = "rockchip,rk3399-vdec";
		reg = <0x0 0xff660000 0x0 0x400>;
		interrupts = <GIC_SPI 116 IRQ_TYPE_LEVEL_HIGH 0>;
		interrupt-names = "vdpu";
		clocks = <&cru ACLK_VDU>, <&cru HCLK_VDU>,
			 <&cru SCLK_VDU_CA>, <&cru SCLK_VDU_CORE>;
		clock-names = "aclk_vdu", "hclk_vdu", "sclk_cabac", "sclk_core";
		power-domains = <&power RK3399_PD_VDU>;
		iommus = <&vdec_mmu>;
		status = "disabled";
	};

	vdec_mmu: iommu@ff660400 {
		compatible = "rockchip,iommu";
		reg = <0x0 0xff660480 0x0 0x40>, <0x0 0xff6604c0 0x0 0x40>;
		interrupts = <GIC_SPI 117 IRQ_TYPE_LEVEL_HIGH 0>;
		interrupt-names = "vdec_mmu";
		clocks = <&cru ACLK_VDU>, <&cru HCLK_VDU>;
		power-domains = <&power RK3399_PD_VDU>;
		#iommu-cells = <0>;
		status = "disabled";
=======
	qos_sd: qos@ffa74000 {
		compatible = "syscon";
		reg = <0x0 0xffa74000 0x0 0x20>;
	};

	qos_emmc: qos@ffa58000 {
		compatible = "syscon";
		reg = <0x0 0xffa58000 0x0 0x20>;
>>>>>>> d7d44d4d
	};

	qos_gmac: qos@ffa5c000 {
		compatible = "syscon";
		reg = <0x0 0xffa5c000 0x0 0x20>;
	};

	qos_hdcp: qos@ffa90000 {
		compatible = "syscon";
		reg = <0x0 0xffa90000 0x0 0x20>;
	};

	qos_iep: qos@ffa98000 {
		compatible = "syscon";
		reg = <0x0 0xffa98000 0x0 0x20>;
	};

	qos_isp0_m0: qos@ffaa0000 {
		compatible = "syscon";
		reg = <0x0 0xffaa0000 0x0 0x20>;
	};

	qos_isp0_m1: qos@ffaa0080 {
		compatible = "syscon";
		reg = <0x0 0xffaa0080 0x0 0x20>;
	};

	qos_isp1_m0: qos@ffaa8000 {
		compatible = "syscon";
		reg = <0x0 0xffaa8000 0x0 0x20>;
	};

	qos_isp1_m1: qos@ffaa8080 {
		compatible = "syscon";
		reg = <0x0 0xffaa8080 0x0 0x20>;
	};

	qos_rga_r: qos@ffab0000 {
		compatible = "syscon";
		reg = <0x0 0xffab0000 0x0 0x20>;
	};

	qos_rga_w: qos@ffab0080 {
		compatible = "syscon";
		reg = <0x0 0xffab0080 0x0 0x20>;
	};

	qos_video_m0: qos@ffab8000 {
		compatible = "syscon";
		reg = <0x0 0xffab8000 0x0 0x20>;
	};

	qos_video_m1_r: qos@ffac0000 {
		compatible = "syscon";
		reg = <0x0 0xffac0000 0x0 0x20>;
	};

	qos_video_m1_w: qos@ffac0080 {
		compatible = "syscon";
		reg = <0x0 0xffac0080 0x0 0x20>;
	};

	qos_vop_big_r: qos@ffac8000 {
		compatible = "syscon";
		reg = <0x0 0xffac8000 0x0 0x20>;
	};

	qos_vop_big_w: qos@ffac8080 {
		compatible = "syscon";
		reg = <0x0 0xffac8080 0x0 0x20>;
	};

	qos_vop_little: qos@ffad0000 {
		compatible = "syscon";
		reg = <0x0 0xffad0000 0x0 0x20>;
	};

	qos_gpu: qos@ffae0000 {
		compatible = "syscon";
		reg = <0x0 0xffae0000 0x0 0x20>;
	};

	pmu: power-management@ff310000 {
		compatible = "rockchip,rk3399-pmu", "syscon", "simple-mfd";
		reg = <0x0 0xff310000 0x0 0x1000>;

		/*
		 * Note: RK3399 supports 6 voltage domains including VD_CORE_L,
		 * VD_CORE_B, VD_CENTER, VD_GPU, VD_LOGIC and VD_PMU.
		 * Some of the power domains are grouped together for every
		 * voltage domain.
		 * The detail contents as below.
		 */
		power: power-controller {
			compatible = "rockchip,rk3399-power-controller";
			#power-domain-cells = <1>;
			#address-cells = <1>;
			#size-cells = <0>;

			/* These power domains are grouped by VD_CENTER */
			pd_iep@RK3399_PD_IEP {
				reg = <RK3399_PD_IEP>;
				clocks = <&cru ACLK_IEP>,
					 <&cru HCLK_IEP>;
				pm_qos = <&qos_iep>;
			};
			pd_rga@RK3399_PD_RGA {
				reg = <RK3399_PD_RGA>;
				clocks = <&cru ACLK_RGA>,
					 <&cru HCLK_RGA>;
				pm_qos = <&qos_rga_r>,
					 <&qos_rga_w>;
			};
			pd_vcodec@RK3399_PD_VCODEC {
				reg = <RK3399_PD_VCODEC>;
				clocks = <&cru ACLK_VCODEC>,
					 <&cru HCLK_VCODEC>;
				pm_qos = <&qos_video_m0>;
			};
			pd_vdu@RK3399_PD_VDU {
				reg = <RK3399_PD_VDU>;
				clocks = <&cru ACLK_VDU>,
					 <&cru HCLK_VDU>;
				pm_qos = <&qos_video_m1_r>,
					 <&qos_video_m1_w>;
			};

			/* These power domains are grouped by VD_GPU */
			pd_gpu@RK3399_PD_GPU {
				reg = <RK3399_PD_GPU>;
				clocks = <&cru ACLK_GPU>;
				pm_qos = <&qos_gpu>;
			};

			/* These power domains are grouped by VD_LOGIC */
			pd_emmc@RK3399_PD_EMMC {
				reg = <RK3399_PD_EMMC>;
				clocks = <&cru ACLK_EMMC>;
				pm_qos = <&qos_emmc>;
			};
			pd_gmac@RK3399_PD_GMAC {
				reg = <RK3399_PD_GMAC>;
				clocks = <&cru ACLK_GMAC>,
					 <&cru PCLK_GMAC>;
				pm_qos = <&qos_gmac>;
			};
			pd_sd@RK3399_PD_SD {
				reg = <RK3399_PD_SD>;
				clocks = <&cru HCLK_SDMMC>,
					 <&cru SCLK_SDMMC>;
				pm_qos = <&qos_sd>;
			};
			pd_vio@RK3399_PD_VIO {
				reg = <RK3399_PD_VIO>;
				#address-cells = <1>;
				#size-cells = <0>;

				pd_hdcp@RK3399_PD_HDCP {
					reg = <RK3399_PD_HDCP>;
					clocks = <&cru ACLK_HDCP>,
						 <&cru HCLK_HDCP>,
						 <&cru PCLK_HDCP>;
					pm_qos = <&qos_hdcp>;
				};
				pd_isp0@RK3399_PD_ISP0 {
					reg = <RK3399_PD_ISP0>;
					clocks = <&cru ACLK_ISP0>,
						 <&cru HCLK_ISP0>;
					pm_qos = <&qos_isp0_m0>,
						 <&qos_isp0_m1>;
				};
				pd_isp1@RK3399_PD_ISP1 {
					reg = <RK3399_PD_ISP1>;
					clocks = <&cru ACLK_ISP1>,
						 <&cru HCLK_ISP1>;
					pm_qos = <&qos_isp1_m0>,
						 <&qos_isp1_m1>;
				};
				pd_tcpc0@RK3399_PD_TCPC0 {
					reg = <RK3399_PD_TCPD0>;
					clocks = <&cru SCLK_UPHY0_TCPDCORE>,
						 <&cru SCLK_UPHY0_TCPDPHY_REF>;
				};
				pd_tcpc1@RK3399_PD_TCPC1 {
					reg = <RK3399_PD_TCPD1>;
					clocks = <&cru SCLK_UPHY1_TCPDCORE>,
						 <&cru SCLK_UPHY1_TCPDPHY_REF>;
				};
				pd_vo@RK3399_PD_VO {
					reg = <RK3399_PD_VO>;
					#address-cells = <1>;
					#size-cells = <0>;

					pd_vopb@RK3399_PD_VOPB {
						reg = <RK3399_PD_VOPB>;
						clocks = <&cru ACLK_VOP0>,
							 <&cru HCLK_VOP0>;
						pm_qos = <&qos_vop_big_r>,
							 <&qos_vop_big_w>;
					};
					pd_vopl@RK3399_PD_VOPL {
						reg = <RK3399_PD_VOPL>;
						clocks = <&cru ACLK_VOP1>,
							 <&cru HCLK_VOP1>;
						pm_qos = <&qos_vop_little>;
					};
				};
			};
		};
	};

	pmugrf: syscon@ff320000 {
		compatible = "rockchip,rk3399-pmugrf", "syscon", "simple-mfd";
		reg = <0x0 0xff320000 0x0 0x1000>;
		#address-cells = <1>;
		#size-cells = <1>;

		pmu_io_domains: io-domains {
			compatible = "rockchip,rk3399-pmu-io-voltage-domain";
			status = "disabled";
		};
	};

	spi3: spi@ff350000 {
		compatible = "rockchip,rk3399-spi", "rockchip,rk3066-spi";
		reg = <0x0 0xff350000 0x0 0x1000>;
		clocks = <&pmucru SCLK_SPI3_PMU>, <&pmucru PCLK_SPI3_PMU>;
		clock-names = "spiclk", "apb_pclk";
		interrupts = <GIC_SPI 60 IRQ_TYPE_LEVEL_HIGH 0>;
		pinctrl-names = "default";
		pinctrl-0 = <&spi3_clk &spi3_tx &spi3_rx &spi3_cs0>;
		#address-cells = <1>;
		#size-cells = <0>;
		status = "disabled";
	};

	uart4: serial@ff370000 {
		compatible = "rockchip,rk3399-uart", "snps,dw-apb-uart";
		reg = <0x0 0xff370000 0x0 0x100>;
		clocks = <&pmucru SCLK_UART4_PMU>, <&pmucru PCLK_UART4_PMU>;
		clock-names = "baudclk", "apb_pclk";
		interrupts = <GIC_SPI 102 IRQ_TYPE_LEVEL_HIGH 0>;
		reg-shift = <2>;
		reg-io-width = <4>;
		pinctrl-names = "default";
		pinctrl-0 = <&uart4_xfer>;
		status = "disabled";
	};

	i2c0: i2c@ff3c0000 {
		compatible = "rockchip,rk3399-i2c";
		reg = <0x0 0xff3c0000 0x0 0x1000>;
		assigned-clocks = <&pmucru SCLK_I2C0_PMU>;
		assigned-clock-rates = <200000000>;
		clocks = <&pmucru SCLK_I2C0_PMU>, <&pmucru PCLK_I2C0_PMU>;
		clock-names = "i2c", "pclk";
		interrupts = <GIC_SPI 57 IRQ_TYPE_LEVEL_HIGH 0>;
		pinctrl-names = "default";
		pinctrl-0 = <&i2c0_xfer>;
		#address-cells = <1>;
		#size-cells = <0>;
		status = "disabled";
	};

	i2c4: i2c@ff3d0000 {
		compatible = "rockchip,rk3399-i2c";
		reg = <0x0 0xff3d0000 0x0 0x1000>;
		assigned-clocks = <&pmucru SCLK_I2C4_PMU>;
		assigned-clock-rates = <200000000>;
		clocks = <&pmucru SCLK_I2C4_PMU>, <&pmucru PCLK_I2C4_PMU>;
		clock-names = "i2c", "pclk";
		interrupts = <GIC_SPI 56 IRQ_TYPE_LEVEL_HIGH 0>;
		pinctrl-names = "default";
		pinctrl-0 = <&i2c4_xfer>;
		#address-cells = <1>;
		#size-cells = <0>;
		status = "disabled";
	};

	i2c8: i2c@ff3e0000 {
		compatible = "rockchip,rk3399-i2c";
		reg = <0x0 0xff3e0000 0x0 0x1000>;
		assigned-clocks = <&pmucru SCLK_I2C8_PMU>;
		assigned-clock-rates = <200000000>;
		clocks = <&pmucru SCLK_I2C8_PMU>, <&pmucru PCLK_I2C8_PMU>;
		clock-names = "i2c", "pclk";
		interrupts = <GIC_SPI 58 IRQ_TYPE_LEVEL_HIGH 0>;
		pinctrl-names = "default";
		pinctrl-0 = <&i2c8_xfer>;
		#address-cells = <1>;
		#size-cells = <0>;
		status = "disabled";
	};

	pwm0: pwm@ff420000 {
		compatible = "rockchip,rk3399-pwm", "rockchip,rk3288-pwm";
		reg = <0x0 0xff420000 0x0 0x10>;
		#pwm-cells = <3>;
		pinctrl-names = "default";
		pinctrl-0 = <&pwm0_pin>;
		clocks = <&pmucru PCLK_RKPWM_PMU>;
		clock-names = "pwm";
		status = "disabled";
	};

	pwm1: pwm@ff420010 {
		compatible = "rockchip,rk3399-pwm", "rockchip,rk3288-pwm";
		reg = <0x0 0xff420010 0x0 0x10>;
		#pwm-cells = <3>;
		pinctrl-names = "default";
		pinctrl-0 = <&pwm1_pin>;
		clocks = <&pmucru PCLK_RKPWM_PMU>;
		clock-names = "pwm";
		status = "disabled";
	};

	pwm2: pwm@ff420020 {
		compatible = "rockchip,rk3399-pwm", "rockchip,rk3288-pwm";
		reg = <0x0 0xff420020 0x0 0x10>;
		#pwm-cells = <3>;
		pinctrl-names = "default";
		pinctrl-0 = <&pwm2_pin>;
		clocks = <&pmucru PCLK_RKPWM_PMU>;
		clock-names = "pwm";
		status = "disabled";
	};

	pwm3: pwm@ff420030 {
		compatible = "rockchip,rk3399-pwm", "rockchip,rk3288-pwm";
		reg = <0x0 0xff420030 0x0 0x10>;
		#pwm-cells = <3>;
		pinctrl-names = "default";
		pinctrl-0 = <&pwm3a_pin>;
		clocks = <&pmucru PCLK_RKPWM_PMU>;
		clock-names = "pwm";
		status = "disabled";
	};

	efuse0: efuse@ff690000 {
		compatible = "rockchip,rk3399-efuse";
		reg = <0x0 0xff690000 0x0 0x80>;
		#address-cells = <1>;
		#size-cells = <1>;
		clocks = <&cru PCLK_EFUSE1024NS>;
		clock-names = "pclk_efuse";

		/* Data cells */
		cpu_id: cpu-id@7 {
			reg = <0x07 0x10>;
		};
		cpub_leakage: cpu-leakage@17 {
			reg = <0x17 0x1>;
		};
		gpu_leakage: gpu-leakage@18 {
			reg = <0x18 0x1>;
		};
		center_leakage: center-leakage@19 {
			reg = <0x19 0x1>;
		};
		cpul_leakage: cpu-leakage@1a {
			reg = <0x1a 0x1>;
		};
		logic_leakage: logic-leakage@1b {
			reg = <0x1b 0x1>;
		};
		wafer_info: wafer-info@1c {
			reg = <0x1c 0x1>;
		};
	};

	pmucru: pmu-clock-controller@ff750000 {
		compatible = "rockchip,rk3399-pmucru";
		reg = <0x0 0xff750000 0x0 0x1000>;
		#clock-cells = <1>;
		#reset-cells = <1>;
		assigned-clocks = <&pmucru PLL_PPLL>;
		assigned-clock-rates = <676000000>;
	};

	cru: clock-controller@ff760000 {
		compatible = "rockchip,rk3399-cru";
		reg = <0x0 0xff760000 0x0 0x1000>;
		#clock-cells = <1>;
		#reset-cells = <1>;
		assigned-clocks =
			<&cru PLL_GPLL>, <&cru PLL_CPLL>,
			<&cru PLL_NPLL>,
			<&cru ACLK_PERIHP>, <&cru HCLK_PERIHP>,
			<&cru PCLK_PERIHP>,
			<&cru ACLK_PERILP0>, <&cru HCLK_PERILP0>,
			<&cru PCLK_PERILP0>, <&cru ACLK_CCI>,
			<&cru HCLK_PERILP1>, <&cru PCLK_PERILP1>;
		assigned-clock-rates =
			 <594000000>,  <800000000>,
			<1000000000>,
			 <150000000>,   <75000000>,
			  <37500000>,
			 <100000000>,  <100000000>,
			  <50000000>, <600000000>,
			 <100000000>,   <50000000>;
	};

	grf: syscon@ff770000 {
		compatible = "rockchip,rk3399-grf", "syscon", "simple-mfd";
		reg = <0x0 0xff770000 0x0 0x10000>;
		#address-cells = <1>;
		#size-cells = <1>;

		io_domains: io-domains {
			compatible = "rockchip,rk3399-io-voltage-domain";
			status = "disabled";
		};

		u2phy0: usb2-phy@e450 {
			compatible = "rockchip,rk3399-usb2phy";
			reg = <0xe450 0x10>;
			clocks = <&cru SCLK_USB2PHY0_REF>;
			clock-names = "phyclk";
			#clock-cells = <0>;
			clock-output-names = "clk_usbphy0_480m";
			status = "disabled";

			u2phy0_host: host-port {
				#phy-cells = <0>;
				interrupts = <GIC_SPI 27 IRQ_TYPE_LEVEL_HIGH 0>;
				interrupt-names = "linestate";
				status = "disabled";
			};

			u2phy0_otg: otg-port {
				#phy-cells = <0>;
				interrupts = <GIC_SPI 103 IRQ_TYPE_LEVEL_HIGH 0>,
					     <GIC_SPI 104 IRQ_TYPE_LEVEL_HIGH 0>,
					     <GIC_SPI 106 IRQ_TYPE_LEVEL_HIGH 0>;
				interrupt-names = "otg-bvalid", "otg-id",
						  "linestate";
				status = "disabled";
			};
		};

		u2phy1: usb2-phy@e460 {
			compatible = "rockchip,rk3399-usb2phy";
			reg = <0xe460 0x10>;
			clocks = <&cru SCLK_USB2PHY1_REF>;
			clock-names = "phyclk";
			#clock-cells = <0>;
			clock-output-names = "clk_usbphy1_480m";
			status = "disabled";

			u2phy1_host: host-port {
				#phy-cells = <0>;
				interrupts = <GIC_SPI 31 IRQ_TYPE_LEVEL_HIGH 0>;
				interrupt-names = "linestate";
				status = "disabled";
			};

			u2phy1_otg: otg-port {
				#phy-cells = <0>;
				interrupts = <GIC_SPI 108 IRQ_TYPE_LEVEL_HIGH 0>,
					     <GIC_SPI 109 IRQ_TYPE_LEVEL_HIGH 0>,
					     <GIC_SPI 111 IRQ_TYPE_LEVEL_HIGH 0>;
				interrupt-names = "otg-bvalid", "otg-id",
						  "linestate";
				status = "disabled";
			};
		};

		emmc_phy: phy@f780 {
			compatible = "rockchip,rk3399-emmc-phy";
			reg = <0xf780 0x24>;
			clocks = <&sdhci>;
			clock-names = "emmcclk";
			#phy-cells = <0>;
			status = "disabled";
		};

		pcie_phy: pcie-phy {
			compatible = "rockchip,rk3399-pcie-phy";
			clocks = <&cru SCLK_PCIEPHY_REF>;
			clock-names = "refclk";
			#phy-cells = <0>;
			resets = <&cru SRST_PCIEPHY>;
			reset-names = "phy";
			status = "disabled";
		};
	};

	tcphy0: phy@ff7c0000 {
		compatible = "rockchip,rk3399-typec-phy";
		reg = <0x0 0xff7c0000 0x0 0x40000>;
		rockchip,grf = <&grf>;
		clocks = <&cru SCLK_UPHY0_TCPDCORE>,
			 <&cru SCLK_UPHY0_TCPDPHY_REF>;
		clock-names = "tcpdcore", "tcpdphy-ref";
		assigned-clocks = <&cru SCLK_UPHY0_TCPDCORE>;
		assigned-clock-rates = <50000000>;
		resets = <&cru SRST_UPHY0>,
			 <&cru SRST_UPHY0_PIPE_L00>,
			 <&cru SRST_P_UPHY0_TCPHY>;
		reset-names = "uphy", "uphy-pipe", "uphy-tcphy";
		rockchip,typec-conn-dir = <0xe580 0 16>;
		rockchip,usb3tousb2-en = <0xe580 3 19>;
		rockchip,external-psm = <0xe588 14 30>;
		rockchip,pipe-status = <0xe5c0 0 0>;
		status = "disabled";

		tcphy0_dp: dp-port {
			#phy-cells = <0>;
		};

		tcphy0_usb3: usb3-port {
			#phy-cells = <0>;
		};
	};

	tcphy1: phy@ff800000 {
		compatible = "rockchip,rk3399-typec-phy";
		reg = <0x0 0xff800000 0x0 0x40000>;
		rockchip,grf = <&grf>;
		clocks = <&cru SCLK_UPHY1_TCPDCORE>,
			 <&cru SCLK_UPHY1_TCPDPHY_REF>;
		clock-names = "tcpdcore", "tcpdphy-ref";
		assigned-clocks = <&cru SCLK_UPHY1_TCPDCORE>;
		assigned-clock-rates = <50000000>;
		resets = <&cru SRST_UPHY1>,
			 <&cru SRST_UPHY1_PIPE_L00>,
			 <&cru SRST_P_UPHY1_TCPHY>;
		reset-names = "uphy", "uphy-pipe", "uphy-tcphy";
		rockchip,typec-conn-dir = <0xe58c 0 16>;
		rockchip,usb3tousb2-en = <0xe58c 3 19>;
		rockchip,external-psm = <0xe594 14 30>;
		rockchip,pipe-status = <0xe5c0 16 16>;
		status = "disabled";

		tcphy1_dp: dp-port {
			#phy-cells = <0>;
		};

		tcphy1_usb3: usb3-port {
			#phy-cells = <0>;
		};
	};

	watchdog@ff848000 {
		compatible = "snps,dw-wdt";
		reg = <0x0 0xff848000 0x0 0x100>;
		clocks = <&cru PCLK_WDT>;
		interrupts = <GIC_SPI 120 IRQ_TYPE_LEVEL_HIGH 0>;
	};

	rktimer: rktimer@ff850000 {
		compatible = "rockchip,rk3399-timer";
		reg = <0x0 0xff850000 0x0 0x1000>;
		interrupts = <GIC_SPI 81 IRQ_TYPE_LEVEL_HIGH 0>;
		clocks = <&cru PCLK_TIMER0>, <&cru SCLK_TIMER00>;
		clock-names = "pclk", "timer";
	};

	spdif: spdif@ff870000 {
		compatible = "rockchip,rk3399-spdif";
		reg = <0x0 0xff870000 0x0 0x1000>;
		interrupts = <GIC_SPI 66 IRQ_TYPE_LEVEL_HIGH 0>;
		dmas = <&dmac_bus 7>;
		dma-names = "tx";
		clock-names = "mclk", "hclk";
		clocks = <&cru SCLK_SPDIF_8CH>, <&cru HCLK_SPDIF>;
		pinctrl-names = "default";
		pinctrl-0 = <&spdif_bus>;
		status = "disabled";
	};

	i2s0: i2s@ff880000 {
		compatible = "rockchip,rk3399-i2s", "rockchip,rk3066-i2s";
		reg = <0x0 0xff880000 0x0 0x1000>;
		rockchip,grf = <&grf>;
		interrupts = <GIC_SPI 39 IRQ_TYPE_LEVEL_HIGH 0>;
		dmas = <&dmac_bus 0>, <&dmac_bus 1>;
		dma-names = "tx", "rx";
		clock-names = "i2s_clk", "i2s_hclk";
		clocks = <&cru SCLK_I2S0_8CH>, <&cru HCLK_I2S0_8CH>;
		pinctrl-names = "default";
		pinctrl-0 = <&i2s0_8ch_bus>;
		status = "disabled";
	};

	i2s1: i2s@ff890000 {
		compatible = "rockchip,rk3399-i2s", "rockchip,rk3066-i2s";
		reg = <0x0 0xff890000 0x0 0x1000>;
		interrupts = <GIC_SPI 40 IRQ_TYPE_LEVEL_HIGH 0>;
		dmas = <&dmac_bus 2>, <&dmac_bus 3>;
		dma-names = "tx", "rx";
		clock-names = "i2s_clk", "i2s_hclk";
		clocks = <&cru SCLK_I2S1_8CH>, <&cru HCLK_I2S1_8CH>;
		pinctrl-names = "default";
		pinctrl-0 = <&i2s1_2ch_bus>;
		status = "disabled";
	};

	i2s2: i2s@ff8a0000 {
		compatible = "rockchip,rk3399-i2s", "rockchip,rk3066-i2s";
		reg = <0x0 0xff8a0000 0x0 0x1000>;
		interrupts = <GIC_SPI 41 IRQ_TYPE_LEVEL_HIGH 0>;
		dmas = <&dmac_bus 4>, <&dmac_bus 5>;
		dma-names = "tx", "rx";
		clock-names = "i2s_clk", "i2s_hclk";
		clocks = <&cru SCLK_I2S2_8CH>, <&cru HCLK_I2S2_8CH>;
		status = "disabled";
	};

	vopl: vop@ff8f0000 {
		compatible = "rockchip,rk3399-vop-lit";
		reg = <0x0 0xff8f0000 0x0 0x3efc>;
		interrupts = <GIC_SPI 119 IRQ_TYPE_LEVEL_HIGH 0>;
		clocks = <&cru ACLK_VOP1>, <&cru DCLK_VOP1>, <&cru HCLK_VOP1>;
		clock-names = "aclk_vop", "dclk_vop", "hclk_vop";
		resets = <&cru SRST_A_VOP1>, <&cru SRST_H_VOP1>, <&cru SRST_D_VOP1>;
		reset-names = "axi", "ahb", "dclk";
		power-domains = <&power RK3399_PD_VOPL>;
		iommus = <&vopl_mmu>;
		status = "disabled";

		vopl_out: port {
			#address-cells = <1>;
			#size-cells = <0>;

			vopl_out_edp: endpoint@0 {
				reg = <0>;
				remote-endpoint = <&edp_in_vopl>;
			};

			vopl_out_dp: endpoint@1 {
				reg = <1>;
				remote-endpoint = <&dp_in_vopl>;
			};
		};
	};

	vopl_mmu: iommu@ff8f3f00 {
		compatible = "rockchip,iommu";
		reg = <0x0 0xff8f3f00 0x0 0x100>;
		interrupts = <GIC_SPI 119 IRQ_TYPE_LEVEL_HIGH 0>;
		interrupt-names = "vopl_mmu";
		clocks = <&cru ACLK_VOP1>, <&cru DCLK_VOP1>, <&cru HCLK_VOP1>;
		power-domains = <&power RK3399_PD_VOPL>;
		#iommu-cells = <0>;
		status = "disabled";
	};

	vopb: vop@ff900000 {
		compatible = "rockchip,rk3399-vop-big";
		reg = <0x0 0xff900000 0x0 0x3efc>;
		interrupts = <GIC_SPI 118 IRQ_TYPE_LEVEL_HIGH 0>;
		clocks = <&cru ACLK_VOP0>, <&cru DCLK_VOP0>, <&cru HCLK_VOP0>;
		clock-names = "aclk_vop", "dclk_vop", "hclk_vop";
		resets = <&cru SRST_A_VOP0>, <&cru SRST_H_VOP0>, <&cru SRST_D_VOP0>;
		reset-names = "axi", "ahb", "dclk";
		power-domains = <&power RK3399_PD_VOPB>;
		iommus = <&vopb_mmu>;
		status = "disabled";

		vopb_out: port {
			#address-cells = <1>;
			#size-cells = <0>;

			vopb_out_edp: endpoint@0 {
				reg = <0>;
				remote-endpoint = <&edp_in_vopb>;
			};

			vopb_out_dp: endpoint@1 {
				reg = <1>;
				remote-endpoint = <&dp_in_vopb>;
			};
		};
	};

	vopb_mmu: iommu@ff903f00 {
		compatible = "rockchip,iommu";
		reg = <0x0 0xff903f00 0x0 0x100>;
		interrupts = <GIC_SPI 118 IRQ_TYPE_LEVEL_HIGH 0>;
		interrupt-names = "vopb_mmu";
		clocks = <&cru ACLK_VOP0>, <&cru DCLK_VOP0>, <&cru HCLK_VOP0>;
		power-domains = <&power RK3399_PD_VOPB>;
		#iommu-cells = <0>;
		status = "disabled";
	};

	edp: edp@ff970000 {
		compatible = "rockchip,rk3399-edp";
		reg = <0x0 0xff970000 0x0 0x8000>;
		interrupts = <GIC_SPI 10 IRQ_TYPE_LEVEL_HIGH 0>;
		clocks = <&cru PCLK_EDP>, <&cru PCLK_EDP_CTRL>, <&cru PCLK_VIO_GRF>;
		clock-names = "dp", "pclk", "grf";
		resets = <&cru SRST_P_EDP_CTRL>;
		reset-names = "dp";
		rockchip,grf = <&grf>;
		status = "disabled";
		pinctrl-names = "default";
		pinctrl-0 = <&edp_hpd>;

		ports {
			#address-cells = <1>;
			#size-cells = <0>;

			edp_in: port@0 {
				reg = <0>;
				#address-cells = <1>;
				#size-cells = <0>;

				edp_in_vopb: endpoint@0 {
					reg = <0>;
					remote-endpoint = <&vopb_out_edp>;
				};

				edp_in_vopl: endpoint@1 {
					reg = <1>;
					remote-endpoint = <&vopl_out_edp>;
				};
			};
		};
	};

	gpu: gpu@ff9a0000 {
		compatible = "arm,malit860",
			     "arm,malit86x",
			     "arm,malit8xx",
			     "arm,mali-midgard";
		reg = <0x0 0xff9a0000 0x0 0x10000>;
		interrupts = <GIC_SPI 19 IRQ_TYPE_LEVEL_HIGH 0>,
			     <GIC_SPI 20 IRQ_TYPE_LEVEL_HIGH 0>,
			     <GIC_SPI 21 IRQ_TYPE_LEVEL_HIGH 0>;
		interrupt-names = "GPU", "JOB", "MMU";
		clocks = <&cru ACLK_GPU>;
		clock-names = "clk_mali";
		#cooling-cells = <2>; /* min followed by max */
		power-domains = <&power RK3399_PD_GPU>;
		status = "disabled";

		gpu_power_model: power_model {
			compatible = "arm,mali-simple-power-model";
			voltage = <900>;
			frequency = <500>;
			static-power = <300>;
			dynamic-power = <396>;
			ts = <32000 4700 (-80) 2>;
			thermal-zone = "gpu-thermal";
		};
	};

	pinctrl: pinctrl {
		compatible = "rockchip,rk3399-pinctrl";
		rockchip,grf = <&grf>;
		rockchip,pmu = <&pmugrf>;
		#address-cells = <2>;
		#size-cells = <2>;
		ranges;

		gpio0: gpio0@ff720000 {
			compatible = "rockchip,gpio-bank";
			reg = <0x0 0xff720000 0x0 0x100>;
			clocks = <&pmucru PCLK_GPIO0_PMU>;
			interrupts = <GIC_SPI 14 IRQ_TYPE_LEVEL_HIGH 0>;

			gpio-controller;
			#gpio-cells = <0x2>;

			interrupt-controller;
			#interrupt-cells = <0x2>;
		};

		gpio1: gpio1@ff730000 {
			compatible = "rockchip,gpio-bank";
			reg = <0x0 0xff730000 0x0 0x100>;
			clocks = <&pmucru PCLK_GPIO1_PMU>;
			interrupts = <GIC_SPI 15 IRQ_TYPE_LEVEL_HIGH 0>;

			gpio-controller;
			#gpio-cells = <0x2>;

			interrupt-controller;
			#interrupt-cells = <0x2>;
		};

		gpio2: gpio2@ff780000 {
			compatible = "rockchip,gpio-bank";
			reg = <0x0 0xff780000 0x0 0x100>;
			clocks = <&cru PCLK_GPIO2>;
			interrupts = <GIC_SPI 16 IRQ_TYPE_LEVEL_HIGH 0>;

			gpio-controller;
			#gpio-cells = <0x2>;

			interrupt-controller;
			#interrupt-cells = <0x2>;
		};

		gpio3: gpio3@ff788000 {
			compatible = "rockchip,gpio-bank";
			reg = <0x0 0xff788000 0x0 0x100>;
			clocks = <&cru PCLK_GPIO3>;
			interrupts = <GIC_SPI 17 IRQ_TYPE_LEVEL_HIGH 0>;

			gpio-controller;
			#gpio-cells = <0x2>;

			interrupt-controller;
			#interrupt-cells = <0x2>;
		};

		gpio4: gpio4@ff790000 {
			compatible = "rockchip,gpio-bank";
			reg = <0x0 0xff790000 0x0 0x100>;
			clocks = <&cru PCLK_GPIO4>;
			interrupts = <GIC_SPI 18 IRQ_TYPE_LEVEL_HIGH 0>;

			gpio-controller;
			#gpio-cells = <0x2>;

			interrupt-controller;
			#interrupt-cells = <0x2>;
		};

		pcfg_pull_up: pcfg-pull-up {
			bias-pull-up;
		};

		pcfg_pull_down: pcfg-pull-down {
			bias-pull-down;
		};

		pcfg_pull_none: pcfg-pull-none {
			bias-disable;
		};

		pcfg_pull_none_12ma: pcfg-pull-none-12ma {
			bias-disable;
			drive-strength = <12>;
		};

		pcfg_pull_up_8ma: pcfg-pull-up-8ma {
			bias-pull-up;
			drive-strength = <8>;
		};

		pcfg_pull_down_4ma: pcfg-pull-down-4ma {
			bias-pull-down;
			drive-strength = <4>;
		};

		pcfg_pull_up_2ma: pcfg-pull-up-2ma {
			bias-pull-up;
			drive-strength = <2>;
		};

		pcfg_pull_down_12ma: pcfg-pull-down-12ma {
			bias-pull-down;
			drive-strength = <12>;
		};

		pcfg_pull_none_13ma: pcfg-pull-none-13ma {
			bias-disable;
			drive-strength = <13>;
		};

		clock {
			clk_32k: clk-32k {
				rockchip,pins = <0 0 RK_FUNC_2 &pcfg_pull_none>;
			};
		};

		edp {
			edp_hpd: edp-hpd {
				rockchip,pins =
					<4 23 RK_FUNC_2 &pcfg_pull_none>;
			};
		};

		gmac {
			rgmii_pins: rgmii-pins {
				rockchip,pins =
					/* mac_txclk */
					<3 17 RK_FUNC_1 &pcfg_pull_none_13ma>,
					/* mac_rxclk */
					<3 14 RK_FUNC_1 &pcfg_pull_none>,
					/* mac_mdio */
					<3 13 RK_FUNC_1 &pcfg_pull_none>,
					/* mac_txen */
					<3 12 RK_FUNC_1 &pcfg_pull_none_13ma>,
					/* mac_clk */
					<3 11 RK_FUNC_1 &pcfg_pull_none>,
					/* mac_rxdv */
					<3 9 RK_FUNC_1 &pcfg_pull_none>,
					/* mac_mdc */
					<3 8 RK_FUNC_1 &pcfg_pull_none>,
					/* mac_rxd1 */
					<3 7 RK_FUNC_1 &pcfg_pull_none>,
					/* mac_rxd0 */
					<3 6 RK_FUNC_1 &pcfg_pull_none>,
					/* mac_txd1 */
					<3 5 RK_FUNC_1 &pcfg_pull_none_13ma>,
					/* mac_txd0 */
					<3 4 RK_FUNC_1 &pcfg_pull_none_13ma>,
					/* mac_rxd3 */
					<3 3 RK_FUNC_1 &pcfg_pull_none>,
					/* mac_rxd2 */
					<3 2 RK_FUNC_1 &pcfg_pull_none>,
					/* mac_txd3 */
					<3 1 RK_FUNC_1 &pcfg_pull_none_13ma>,
					/* mac_txd2 */
					<3 0 RK_FUNC_1 &pcfg_pull_none_13ma>;
			};

			rmii_pins: rmii-pins {
				rockchip,pins =
					/* mac_mdio */
					<3 13 RK_FUNC_1 &pcfg_pull_none>,
					/* mac_txen */
					<3 12 RK_FUNC_1 &pcfg_pull_none_13ma>,
					/* mac_clk */
					<3 11 RK_FUNC_1 &pcfg_pull_none>,
					/* mac_rxer */
					<3 10 RK_FUNC_1 &pcfg_pull_none>,
					/* mac_rxdv */
					<3 9 RK_FUNC_1 &pcfg_pull_none>,
					/* mac_mdc */
					<3 8 RK_FUNC_1 &pcfg_pull_none>,
					/* mac_rxd1 */
					<3 7 RK_FUNC_1 &pcfg_pull_none>,
					/* mac_rxd0 */
					<3 6 RK_FUNC_1 &pcfg_pull_none>,
					/* mac_txd1 */
					<3 5 RK_FUNC_1 &pcfg_pull_none_13ma>,
					/* mac_txd0 */
					<3 4 RK_FUNC_1 &pcfg_pull_none_13ma>;
			};
		};

		i2c0 {
			i2c0_xfer: i2c0-xfer {
				rockchip,pins =
					<1 15 RK_FUNC_2 &pcfg_pull_none>,
					<1 16 RK_FUNC_2 &pcfg_pull_none>;
			};
		};

		i2c1 {
			i2c1_xfer: i2c1-xfer {
				rockchip,pins =
					<4 2 RK_FUNC_1 &pcfg_pull_none>,
					<4 1 RK_FUNC_1 &pcfg_pull_none>;
			};
		};

		i2c2 {
			i2c2_xfer: i2c2-xfer {
				rockchip,pins =
					<2 1 RK_FUNC_2 &pcfg_pull_none_12ma>,
					<2 0 RK_FUNC_2 &pcfg_pull_none_12ma>;
			};
		};

		i2c3 {
			i2c3_xfer: i2c3-xfer {
				rockchip,pins =
					<4 17 RK_FUNC_1 &pcfg_pull_none>,
					<4 16 RK_FUNC_1 &pcfg_pull_none>;
			};
		};

		i2c4 {
			i2c4_xfer: i2c4-xfer {
				rockchip,pins =
					<1 12 RK_FUNC_1 &pcfg_pull_none>,
					<1 11 RK_FUNC_1 &pcfg_pull_none>;
			};
		};

		i2c5 {
			i2c5_xfer: i2c5-xfer {
				rockchip,pins =
					<3 11 RK_FUNC_2 &pcfg_pull_none>,
					<3 10 RK_FUNC_2 &pcfg_pull_none>;
			};
		};

		i2c6 {
			i2c6_xfer: i2c6-xfer {
				rockchip,pins =
					<2 10 RK_FUNC_2 &pcfg_pull_none>,
					<2 9 RK_FUNC_2 &pcfg_pull_none>;
			};
		};

		i2c7 {
			i2c7_xfer: i2c7-xfer {
				rockchip,pins =
					<2 8 RK_FUNC_2 &pcfg_pull_none>,
					<2 7 RK_FUNC_2 &pcfg_pull_none>;
			};
		};

		i2c8 {
			i2c8_xfer: i2c8-xfer {
				rockchip,pins =
					<1 21 RK_FUNC_1 &pcfg_pull_none>,
					<1 20 RK_FUNC_1 &pcfg_pull_none>;
			};
		};

		i2s0 {
			i2s0_8ch_bus: i2s0-8ch-bus {
				rockchip,pins =
					<3 24 RK_FUNC_1 &pcfg_pull_none>,
					<3 25 RK_FUNC_1 &pcfg_pull_none>,
					<3 26 RK_FUNC_1 &pcfg_pull_none>,
					<3 27 RK_FUNC_1 &pcfg_pull_none>,
					<3 28 RK_FUNC_1 &pcfg_pull_none>,
					<3 29 RK_FUNC_1 &pcfg_pull_none>,
					<3 30 RK_FUNC_1 &pcfg_pull_none>,
					<3 31 RK_FUNC_1 &pcfg_pull_none>,
					<4 0 RK_FUNC_1 &pcfg_pull_none>;
			};
		};

		i2s1 {
			i2s1_2ch_bus: i2s1-2ch-bus {
				rockchip,pins =
					<4 3 RK_FUNC_1 &pcfg_pull_none>,
					<4 4 RK_FUNC_1 &pcfg_pull_none>,
					<4 5 RK_FUNC_1 &pcfg_pull_none>,
					<4 6 RK_FUNC_1 &pcfg_pull_none>,
					<4 7 RK_FUNC_1 &pcfg_pull_none>;
			};
		};

		sleep {
			ap_pwroff: ap-pwroff {
				rockchip,pins = <1 5 RK_FUNC_1 &pcfg_pull_none>;
			};

			ddrio_pwroff: ddrio-pwroff {
				rockchip,pins = <0 1 RK_FUNC_1 &pcfg_pull_none>;
			};
		};

		spdif {
			spdif_bus: spdif-bus {
				rockchip,pins =
					<4 21 RK_FUNC_1 &pcfg_pull_none>;
			};
		};

		spi0 {
			spi0_clk: spi0-clk {
				rockchip,pins =
					<3 6 RK_FUNC_2 &pcfg_pull_up>;
			};
			spi0_cs0: spi0-cs0 {
				rockchip,pins =
					<3 7 RK_FUNC_2 &pcfg_pull_up>;
			};
			spi0_cs1: spi0-cs1 {
				rockchip,pins =
					<3 8 RK_FUNC_2 &pcfg_pull_up>;
			};
			spi0_tx: spi0-tx {
				rockchip,pins =
					<3 5 RK_FUNC_2 &pcfg_pull_up>;
			};
			spi0_rx: spi0-rx {
				rockchip,pins =
					<3 4 RK_FUNC_2 &pcfg_pull_up>;
			};
		};

		spi1 {
			spi1_clk: spi1-clk {
				rockchip,pins =
					<1 9 RK_FUNC_2 &pcfg_pull_up>;
			};
			spi1_cs0: spi1-cs0 {
				rockchip,pins =
					<1 10 RK_FUNC_2 &pcfg_pull_up>;
			};
			spi1_rx: spi1-rx {
				rockchip,pins =
					<1 7 RK_FUNC_2 &pcfg_pull_up>;
			};
			spi1_tx: spi1-tx {
				rockchip,pins =
					<1 8 RK_FUNC_2 &pcfg_pull_up>;
			};
		};

		spi2 {
			spi2_clk: spi2-clk {
				rockchip,pins =
					<2 11 RK_FUNC_1 &pcfg_pull_up>;
			};
			spi2_cs0: spi2-cs0 {
				rockchip,pins =
					<2 12 RK_FUNC_1 &pcfg_pull_up>;
			};
			spi2_rx: spi2-rx {
				rockchip,pins =
					<2 9 RK_FUNC_1 &pcfg_pull_up>;
			};
			spi2_tx: spi2-tx {
				rockchip,pins =
					<2 10 RK_FUNC_1 &pcfg_pull_up>;
			};
		};

		spi3 {
			spi3_clk: spi3-clk {
				rockchip,pins =
					<1 17 RK_FUNC_1 &pcfg_pull_up>;
			};
			spi3_cs0: spi3-cs0 {
				rockchip,pins =
					<1 18 RK_FUNC_1 &pcfg_pull_up>;
			};
			spi3_rx: spi3-rx {
				rockchip,pins =
					<1 15 RK_FUNC_1 &pcfg_pull_up>;
			};
			spi3_tx: spi3-tx {
				rockchip,pins =
					<1 16 RK_FUNC_1 &pcfg_pull_up>;
			};
		};

		spi4 {
			spi4_clk: spi4-clk {
				rockchip,pins =
					<3 2 RK_FUNC_2 &pcfg_pull_up>;
			};
			spi4_cs0: spi4-cs0 {
				rockchip,pins =
					<3 3 RK_FUNC_2 &pcfg_pull_up>;
			};
			spi4_rx: spi4-rx {
				rockchip,pins =
					<3 0 RK_FUNC_2 &pcfg_pull_up>;
			};
			spi4_tx: spi4-tx {
				rockchip,pins =
					<3 1 RK_FUNC_2 &pcfg_pull_up>;
			};
		};

		spi5 {
			spi5_clk: spi5-clk {
				rockchip,pins =
					<2 22 RK_FUNC_2 &pcfg_pull_up>;
			};
			spi5_cs0: spi5-cs0 {
				rockchip,pins =
					<2 23 RK_FUNC_2 &pcfg_pull_up>;
			};
			spi5_rx: spi5-rx {
				rockchip,pins =
					<2 20 RK_FUNC_2 &pcfg_pull_up>;
			};
			spi5_tx: spi5-tx {
				rockchip,pins =
					<2 21 RK_FUNC_2 &pcfg_pull_up>;
			};
		};

		tsadc {
			otp_gpio: otp-gpio {
				rockchip,pins = <1 6 RK_FUNC_GPIO &pcfg_pull_none>;
			};

			otp_out: otp-out {
				rockchip,pins = <1 6 RK_FUNC_1 &pcfg_pull_none>;
			};
		};

		uart0 {
			uart0_xfer: uart0-xfer {
				rockchip,pins =
					<2 16 RK_FUNC_1 &pcfg_pull_up>,
					<2 17 RK_FUNC_1 &pcfg_pull_none>;
			};

			uart0_cts: uart0-cts {
				rockchip,pins =
					<2 18 RK_FUNC_1 &pcfg_pull_none>;
			};

			uart0_rts: uart0-rts {
				rockchip,pins =
					<2 19 RK_FUNC_1 &pcfg_pull_none>;
			};
		};

		uart1 {
			uart1_xfer: uart1-xfer {
				rockchip,pins =
					<3 12 RK_FUNC_2 &pcfg_pull_up>,
					<3 13 RK_FUNC_2 &pcfg_pull_none>;
			};
		};

		uart2a {
			uart2a_xfer: uart2a-xfer {
				rockchip,pins =
					<4 8 RK_FUNC_2 &pcfg_pull_up>,
					<4 9 RK_FUNC_2 &pcfg_pull_none>;
			};
		};

		uart2b {
			uart2b_xfer: uart2b-xfer {
				rockchip,pins =
					<4 16 RK_FUNC_2 &pcfg_pull_up>,
					<4 17 RK_FUNC_2 &pcfg_pull_none>;
			};
		};

		uart2c {
			uart2c_xfer: uart2c-xfer {
				rockchip,pins =
					<4 19 RK_FUNC_1 &pcfg_pull_up>,
					<4 20 RK_FUNC_1 &pcfg_pull_none>;
			};
		};

		uart3 {
			uart3_xfer: uart3-xfer {
				rockchip,pins =
					<3 14 RK_FUNC_2 &pcfg_pull_up>,
					<3 15 RK_FUNC_2 &pcfg_pull_none>;
			};

			uart3_cts: uart3-cts {
				rockchip,pins =
					<3 18 RK_FUNC_2 &pcfg_pull_none>;
			};

			uart3_rts: uart3-rts {
				rockchip,pins =
					<3 19 RK_FUNC_2 &pcfg_pull_none>;
			};
		};

		uart4 {
			uart4_xfer: uart4-xfer {
				rockchip,pins =
					<1 7 RK_FUNC_1 &pcfg_pull_up>,
					<1 8 RK_FUNC_1 &pcfg_pull_none>;
			};
		};

		uarthdcp {
			uarthdcp_xfer: uarthdcp-xfer {
				rockchip,pins =
					<4 21 RK_FUNC_2 &pcfg_pull_up>,
					<4 22 RK_FUNC_2 &pcfg_pull_none>;
			};
		};

		pwm0 {
			pwm0_pin: pwm0-pin {
				rockchip,pins =
					<4 18 RK_FUNC_1 &pcfg_pull_none>;
			};

			vop0_pwm_pin: vop0-pwm-pin {
				rockchip,pins =
					<4 18 RK_FUNC_2 &pcfg_pull_none>;
			};
		};

		pwm1 {
			pwm1_pin: pwm1-pin {
				rockchip,pins =
					<4 22 RK_FUNC_1 &pcfg_pull_none>;
			};

			vop1_pwm_pin: vop1-pwm-pin {
				rockchip,pins =
					<4 18 RK_FUNC_3 &pcfg_pull_none>;
			};
		};

		pwm2 {
			pwm2_pin: pwm2-pin {
				rockchip,pins =
					<1 19 RK_FUNC_1 &pcfg_pull_none>;
			};
		};

		pwm3a {
			pwm3a_pin: pwm3a-pin {
				rockchip,pins =
					<0 6 RK_FUNC_1 &pcfg_pull_none>;
			};
		};

		pwm3b {
			pwm3b_pin: pwm3b-pin {
				rockchip,pins =
					<1 14 RK_FUNC_1 &pcfg_pull_none>;
			};
		};

		pcie {
			pcie_clkreqn: pci-clkreqn {
				rockchip,pins =
					<2 26 RK_FUNC_2 &pcfg_pull_none>;
			};

			pcie_clkreqnb: pci-clkreqnb {
				rockchip,pins =
					<4 24 RK_FUNC_1 &pcfg_pull_none>;
			};
		};

	};
};<|MERGE_RESOLUTION|>--- conflicted
+++ resolved
@@ -786,7 +786,6 @@
 		status = "disabled";
 	};
 
-<<<<<<< HEAD
 	vpu: video-codec@ff650000 {
 		compatible = "rockchip,rk3399-vpu";
 		reg = <0x0 0xff650000 0x0 0x800>;
@@ -833,7 +832,8 @@
 		power-domains = <&power RK3399_PD_VDU>;
 		#iommu-cells = <0>;
 		status = "disabled";
-=======
+	};
+
 	qos_sd: qos@ffa74000 {
 		compatible = "syscon";
 		reg = <0x0 0xffa74000 0x0 0x20>;
@@ -842,7 +842,6 @@
 	qos_emmc: qos@ffa58000 {
 		compatible = "syscon";
 		reg = <0x0 0xffa58000 0x0 0x20>;
->>>>>>> d7d44d4d
 	};
 
 	qos_gmac: qos@ffa5c000 {
