--- conflicted
+++ resolved
@@ -46,8 +46,6 @@
 	vcpu->arch.hcr_el2 = HCR_GUEST_FLAGS;
 	if (test_bit(KVM_ARM_VCPU_EL1_32BIT, vcpu->arch.features))
 		vcpu->arch.hcr_el2 &= ~HCR_RW;
-<<<<<<< HEAD
-=======
 }
 
 static inline unsigned long vcpu_get_hcr(struct kvm_vcpu *vcpu)
@@ -58,7 +56,6 @@
 static inline void vcpu_set_hcr(struct kvm_vcpu *vcpu, unsigned long hcr)
 {
 	vcpu->arch.hcr_el2 = hcr;
->>>>>>> 4ee825d2
 }
 
 static inline unsigned long *vcpu_pc(const struct kvm_vcpu *vcpu)
