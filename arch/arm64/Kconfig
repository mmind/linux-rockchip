--- conflicted
+++ resolved
@@ -160,11 +160,7 @@
 
 source "kernel/Kconfig.freezer"
 
-<<<<<<< HEAD
-source "Kconfig.platforms"
-=======
 source "arch/arm64/Kconfig.platforms"
->>>>>>> 8d01b66b
 
 menu "Bus support"
 
