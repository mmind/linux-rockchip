/*
 * Support for HTC Magician PDA phones:
 * i-mate JAM, O2 Xda mini, Orange SPV M500, Qtek s100, Qtek s110
 * and T-Mobile MDA Compact.
 *
 * Copyright (c) 2006-2007 Philipp Zabel
 *
 * Based on hx4700.c, spitz.c and others.
 *
 * This program is free software; you can redistribute it and/or modify
 * it under the terms of the GNU General Public License version 2 as
 * published by the Free Software Foundation.
 *
 */

#include <linux/kernel.h>
#include <linux/init.h>
#include <linux/platform_device.h>
#include <linux/delay.h>
#include <linux/gpio.h>
#include <linux/gpio_keys.h>
#include <linux/input.h>
#include <linux/mfd/htc-egpio.h>
#include <linux/mfd/htc-pasic3.h>
#include <linux/mtd/physmap.h>
#include <linux/pda_power.h>
#include <linux/pwm_backlight.h>

#include <asm/hardware.h>
#include <asm/mach-types.h>
#include <asm/mach/arch.h>
#include <asm/arch/magician.h>
#include <asm/arch/mfp-pxa27x.h>
#include <asm/arch/pxa-regs.h>
#include <asm/arch/pxa2xx-regs.h>
#include <asm/arch/pxafb.h>
#include <asm/arch/i2c.h>
#include <asm/arch/mmc.h>
#include <asm/arch/irda.h>
#include <asm/arch/ohci.h>

#include "devices.h"
#include "generic.h"

static unsigned long magician_pin_config[] __initdata = {

	/* SDRAM and Static Memory I/O Signals */
	GPIO20_nSDCS_2,
	GPIO21_nSDCS_3,
	GPIO15_nCS_1,
	GPIO78_nCS_2,   /* PASIC3 */
	GPIO79_nCS_3,   /* EGPIO CPLD */
	GPIO80_nCS_4,
	GPIO33_nCS_5,

	/* I2C */
	GPIO117_I2C_SCL,
	GPIO118_I2C_SDA,

	/* PWM 0 */
	GPIO16_PWM0_OUT,

	/* I2S */
	GPIO28_I2S_BITCLK_OUT,
	GPIO29_I2S_SDATA_IN,
	GPIO31_I2S_SYNC,
	GPIO113_I2S_SYSCLK,

	/* SSP 2 */
	GPIO19_SSP2_SCLK,
	GPIO14_SSP2_SFRM,
	GPIO89_SSP2_TXD,
	GPIO88_SSP2_RXD,

	/* MMC */
	GPIO32_MMC_CLK,
	GPIO92_MMC_DAT_0,
	GPIO109_MMC_DAT_1,
	GPIO110_MMC_DAT_2,
	GPIO111_MMC_DAT_3,
	GPIO112_MMC_CMD,

	/* LCD */
	GPIO58_LCD_LDD_0,
	GPIO59_LCD_LDD_1,
	GPIO60_LCD_LDD_2,
	GPIO61_LCD_LDD_3,
	GPIO62_LCD_LDD_4,
	GPIO63_LCD_LDD_5,
	GPIO64_LCD_LDD_6,
	GPIO65_LCD_LDD_7,
	GPIO66_LCD_LDD_8,
	GPIO67_LCD_LDD_9,
	GPIO68_LCD_LDD_10,
	GPIO69_LCD_LDD_11,
	GPIO70_LCD_LDD_12,
	GPIO71_LCD_LDD_13,
	GPIO72_LCD_LDD_14,
	GPIO73_LCD_LDD_15,
	GPIO74_LCD_FCLK,
	GPIO75_LCD_LCLK,
	GPIO76_LCD_PCLK,
	GPIO77_LCD_BIAS,

	/* QCI */
	GPIO12_CIF_DD_7,
	GPIO17_CIF_DD_6,
	GPIO50_CIF_DD_3,
	GPIO51_CIF_DD_2,
	GPIO52_CIF_DD_4,
	GPIO53_CIF_MCLK,
	GPIO54_CIF_PCLK,
	GPIO55_CIF_DD_1,
	GPIO81_CIF_DD_0,
	GPIO82_CIF_DD_5,
	GPIO84_CIF_FV,
	GPIO85_CIF_LV,

	/* Magician specific input GPIOs */
	GPIO9_GPIO,	/* unknown */
	GPIO10_GPIO,	/* GSM_IRQ */
	GPIO13_GPIO,	/* CPLD_IRQ */
	GPIO107_GPIO,	/* DS1WM_IRQ */
	GPIO108_GPIO,	/* GSM_READY */
	GPIO115_GPIO,	/* nPEN_IRQ */
};

/*
 * IRDA
 */

static void magician_irda_transceiver_mode(struct device *dev, int mode)
{
	gpio_set_value(GPIO83_MAGICIAN_nIR_EN, mode & IR_OFF);
	pxa2xx_transceiver_mode(dev, mode);
}

static struct pxaficp_platform_data magician_ficp_info = {
	.transceiver_cap  = IR_SIRMODE | IR_OFF,
	.transceiver_mode = magician_irda_transceiver_mode,
};

/*
 * GPIO Keys
 */

static struct gpio_keys_button magician_button_table[] = {
	{KEY_POWER,      GPIO0_MAGICIAN_KEY_POWER,      0, "Power button"},
	{KEY_ESC,        GPIO37_MAGICIAN_KEY_HANGUP,    0, "Hangup button"},
	{KEY_F10,        GPIO38_MAGICIAN_KEY_CONTACTS,  0, "Contacts button"},
	{KEY_CALENDAR,   GPIO90_MAGICIAN_KEY_CALENDAR,  0, "Calendar button"},
	{KEY_CAMERA,     GPIO91_MAGICIAN_KEY_CAMERA,    0, "Camera button"},
	{KEY_UP,         GPIO93_MAGICIAN_KEY_UP,        0, "Up button"},
	{KEY_DOWN,       GPIO94_MAGICIAN_KEY_DOWN,      0, "Down button"},
	{KEY_LEFT,       GPIO95_MAGICIAN_KEY_LEFT,      0, "Left button"},
	{KEY_RIGHT,      GPIO96_MAGICIAN_KEY_RIGHT,     0, "Right button"},
	{KEY_KPENTER,    GPIO97_MAGICIAN_KEY_ENTER,     0, "Action button"},
	{KEY_RECORD,     GPIO98_MAGICIAN_KEY_RECORD,    0, "Record button"},
	{KEY_VOLUMEUP,   GPIO100_MAGICIAN_KEY_VOL_UP,   0, "Volume up"},
	{KEY_VOLUMEDOWN, GPIO101_MAGICIAN_KEY_VOL_DOWN, 0, "Volume down"},
	{KEY_PHONE,      GPIO102_MAGICIAN_KEY_PHONE,    0, "Phone button"},
	{KEY_PLAY,       GPIO99_MAGICIAN_HEADPHONE_IN,  0, "Headset button"},
};

static struct gpio_keys_platform_data gpio_keys_data = {
	.buttons  = magician_button_table,
	.nbuttons = ARRAY_SIZE(magician_button_table),
};

static struct platform_device gpio_keys = {
	.name = "gpio-keys",
	.dev  = {
		.platform_data = &gpio_keys_data,
	},
	.id   = -1,
};


/*
 * EGPIO (Xilinx CPLD)
 *
 * 7 32-bit aligned 8-bit registers: 3x output, 1x irq, 3x input
 */

static struct resource egpio_resources[] = {
	[0] = {
		.start = PXA_CS3_PHYS,
		.end   = PXA_CS3_PHYS + 0x20,
		.flags = IORESOURCE_MEM,
	},
	[1] = {
		.start = gpio_to_irq(GPIO13_MAGICIAN_CPLD_IRQ),
		.end   = gpio_to_irq(GPIO13_MAGICIAN_CPLD_IRQ),
		.flags = IORESOURCE_IRQ,
	},
};

static struct htc_egpio_chip egpio_chips[] = {
	[0] = {
		.reg_start = 0,
		.gpio_base = MAGICIAN_EGPIO(0, 0),
		.num_gpios = 24,
		.direction = HTC_EGPIO_OUTPUT,
		.initial_values = 0x40, /* EGPIO_MAGICIAN_GSM_RESET */
	},
	[1] = {
		.reg_start = 4,
		.gpio_base = MAGICIAN_EGPIO(4, 0),
		.num_gpios = 24,
		.direction = HTC_EGPIO_INPUT,
	},
};

static struct htc_egpio_platform_data egpio_info = {
	.reg_width    = 8,
	.bus_width    = 32,
	.irq_base     = IRQ_BOARD_START,
	.num_irqs     = 4,
	.ack_register = 3,
	.chip         = egpio_chips,
	.num_chips    = ARRAY_SIZE(egpio_chips),
};

static struct platform_device egpio = {
	.name          = "htc-egpio",
	.id            = -1,
	.resource      = egpio_resources,
	.num_resources = ARRAY_SIZE(egpio_resources),
	.dev = {
		.platform_data = &egpio_info,
	},
};

/*
 * LCD - Toppoly TD028STEB1 or Samsung LTP280QV
 */

static struct pxafb_mode_info toppoly_modes[] = {
	{
		.pixclock     = 96153,
		.bpp          = 16,
		.xres         = 240,
		.yres         = 320,
		.hsync_len    = 11,
		.vsync_len    = 3,
		.left_margin  = 19,
		.upper_margin = 2,
		.right_margin = 10,
		.lower_margin = 2,
		.sync         = 0,
	},
};

static struct pxafb_mode_info samsung_modes[] = {
	{
		.pixclock     = 96153,
		.bpp          = 16,
		.xres         = 240,
		.yres         = 320,
		.hsync_len    = 8,
		.vsync_len    = 4,
		.left_margin  = 9,
		.upper_margin = 4,
		.right_margin = 9,
		.lower_margin = 4,
		.sync         = FB_SYNC_HOR_HIGH_ACT | FB_SYNC_VERT_HIGH_ACT,
	},
};

static void toppoly_lcd_power(int on, struct fb_var_screeninfo *si)
{
	pr_debug("Toppoly LCD power\n");

	if (on) {
		pr_debug("on\n");
		gpio_set_value(EGPIO_MAGICIAN_TOPPOLY_POWER, 1);
		gpio_set_value(GPIO106_MAGICIAN_LCD_POWER_3, 1);
		udelay(2000);
		gpio_set_value(EGPIO_MAGICIAN_LCD_POWER, 1);
		udelay(2000);
		/* FIXME: enable LCDC here */
		udelay(2000);
		gpio_set_value(GPIO104_MAGICIAN_LCD_POWER_1, 1);
		udelay(2000);
		gpio_set_value(GPIO105_MAGICIAN_LCD_POWER_2, 1);
	} else {
		pr_debug("off\n");
		msleep(15);
		gpio_set_value(GPIO105_MAGICIAN_LCD_POWER_2, 0);
		udelay(500);
		gpio_set_value(GPIO104_MAGICIAN_LCD_POWER_1, 0);
		udelay(1000);
		gpio_set_value(GPIO106_MAGICIAN_LCD_POWER_3, 0);
		gpio_set_value(EGPIO_MAGICIAN_LCD_POWER, 0);
	}
}

static void samsung_lcd_power(int on, struct fb_var_screeninfo *si)
{
	pr_debug("Samsung LCD power\n");

	if (on) {
		pr_debug("on\n");
		if (system_rev < 3)
			gpio_set_value(GPIO75_MAGICIAN_SAMSUNG_POWER, 1);
		else
			gpio_set_value(EGPIO_MAGICIAN_LCD_POWER, 1);
		mdelay(10);
		gpio_set_value(GPIO106_MAGICIAN_LCD_POWER_3, 1);
		mdelay(10);
		gpio_set_value(GPIO104_MAGICIAN_LCD_POWER_1, 1);
		mdelay(30);
		gpio_set_value(GPIO105_MAGICIAN_LCD_POWER_2, 1);
		mdelay(10);
	} else {
		pr_debug("off\n");
		mdelay(10);
		gpio_set_value(GPIO105_MAGICIAN_LCD_POWER_2, 0);
		mdelay(30);
		gpio_set_value(GPIO104_MAGICIAN_LCD_POWER_1, 0);
		mdelay(10);
		gpio_set_value(GPIO106_MAGICIAN_LCD_POWER_3, 0);
		mdelay(10);
		if (system_rev < 3)
			gpio_set_value(GPIO75_MAGICIAN_SAMSUNG_POWER, 0);
		else
			gpio_set_value(EGPIO_MAGICIAN_LCD_POWER, 0);
	}
}

static struct pxafb_mach_info toppoly_info = {
	.modes           = toppoly_modes,
	.num_modes       = 1,
	.fixed_modes     = 1,
	.lccr0           = LCCR0_Color | LCCR0_Sngl | LCCR0_Act,
	.lccr3           = LCCR3_PixRsEdg,
	.pxafb_lcd_power = toppoly_lcd_power,
};

static struct pxafb_mach_info samsung_info = {
	.modes           = samsung_modes,
	.num_modes       = 1,
	.fixed_modes     = 1,
	.lccr0           = LCCR0_LDDALT | LCCR0_Color | LCCR0_Sngl | LCCR0_Act,
	.lccr3           = LCCR3_PixFlEdg,
	.pxafb_lcd_power = samsung_lcd_power,
};

/*
 * Backlight
 */

static int magician_backlight_init(struct device *dev)
{
	int ret;

	ret = gpio_request(EGPIO_MAGICIAN_BL_POWER, "BL_POWER");
	if (ret)
		goto err;
	ret = gpio_request(EGPIO_MAGICIAN_BL_POWER2, "BL_POWER2");
	if (ret)
		goto err2;
	return 0;

err2:
	gpio_free(EGPIO_MAGICIAN_BL_POWER);
err:
	return ret;
}

static int magician_backlight_notify(int brightness)
{
	gpio_set_value(EGPIO_MAGICIAN_BL_POWER, brightness);
	if (brightness >= 200) {
		gpio_set_value(EGPIO_MAGICIAN_BL_POWER2, 1);
		return brightness - 72;
	} else {
		gpio_set_value(EGPIO_MAGICIAN_BL_POWER2, 0);
		return brightness;
	}
}

static void magician_backlight_exit(struct device *dev)
{
	gpio_free(EGPIO_MAGICIAN_BL_POWER);
	gpio_free(EGPIO_MAGICIAN_BL_POWER2);
}

static struct platform_pwm_backlight_data backlight_data = {
	.pwm_id         = 0,
	.max_brightness = 272,
	.dft_brightness = 100,
	.pwm_period_ns  = 30923,
	.init           = magician_backlight_init,
	.notify         = magician_backlight_notify,
	.exit           = magician_backlight_exit,
};

static struct platform_device backlight = {
	.name = "pwm-backlight",
<<<<<<< HEAD
=======
	.id   = -1,
>>>>>>> 044e5f45
	.dev  = {
		.parent        = &pxa27x_device_pwm0.dev,
		.platform_data = &backlight_data,
	},
};

/*
 * LEDs
 */

struct gpio_led gpio_leds[] = {
	{
		.name = "magician::vibra",
		.default_trigger = "none",
		.gpio = GPIO22_MAGICIAN_VIBRA_EN,
	},
	{
		.name = "magician::phone_bl",
		.default_trigger = "none",
		.gpio = GPIO103_MAGICIAN_LED_KP,
	},
};

static struct gpio_led_platform_data gpio_led_info = {
	.leds = gpio_leds,
	.num_leds = ARRAY_SIZE(gpio_leds),
};

static struct platform_device leds_gpio = {
	.name = "leds-gpio",
	.id   = -1,
	.dev  = {
		.platform_data = &gpio_led_info,
	},
};

static struct pasic3_led pasic3_leds[] = {
	{
		.led = {
			.name            = "magician:red",
			.default_trigger = "ds2760-battery.0-charging",
		},
		.hw_num = 0,
		.bit2   = PASIC3_BIT2_LED0,
		.mask   = PASIC3_MASK_LED0,
	},
	{
		.led = {
			.name            = "magician:green",
			.default_trigger = "ds2760-battery.0-charging-or-full",
		},
		.hw_num = 1,
		.bit2   = PASIC3_BIT2_LED1,
		.mask   = PASIC3_MASK_LED1,
	},
	{
		.led = {
			.name            = "magician:blue",
			.default_trigger = "bluetooth",
		},
		.hw_num = 2,
		.bit2   = PASIC3_BIT2_LED2,
		.mask   = PASIC3_MASK_LED2,
	},
};

static struct platform_device pasic3;

static struct pasic3_leds_machinfo pasic3_leds_info = {
	.num_leds   = ARRAY_SIZE(pasic3_leds),
	.power_gpio = EGPIO_MAGICIAN_LED_POWER,
	.leds       = pasic3_leds,
};

/*
 * PASIC3 with DS1WM
 */

static struct resource pasic3_resources[] = {
	[0] = {
		.start  = PXA_CS2_PHYS,
		.end	= PXA_CS2_PHYS + 0x1b,
		.flags  = IORESOURCE_MEM,
	},
	/* No IRQ handler in the PASIC3, DS1WM needs an external IRQ */
	[1] = {
		.start  = gpio_to_irq(GPIO107_MAGICIAN_DS1WM_IRQ),
		.end    = gpio_to_irq(GPIO107_MAGICIAN_DS1WM_IRQ),
		.flags  = IORESOURCE_IRQ | IORESOURCE_IRQ_HIGHEDGE,
	}
};

static struct pasic3_platform_data pasic3_platform_data = {
	.bus_shift  = 2,
	.led_pdata  = &pasic3_leds_info,
	.clock_rate = 4000000,
};

static struct platform_device pasic3 = {
	.name		= "pasic3",
	.id		= -1,
	.num_resources	= ARRAY_SIZE(pasic3_resources),
	.resource	= pasic3_resources,
	.dev = {
		.platform_data = &pasic3_platform_data,
	},
};

/*
 * External power
 */

static int power_supply_init(struct device *dev)
{
	int ret;

	ret = gpio_request(EGPIO_MAGICIAN_CABLE_STATE_AC, "CABLE_STATE_AC");
	if (ret)
		goto err_cs_ac;
	ret = gpio_request(EGPIO_MAGICIAN_CABLE_STATE_USB, "CABLE_STATE_USB");
	if (ret)
		goto err_cs_usb;
	ret = gpio_request(EGPIO_MAGICIAN_CHARGE_EN, "CHARGE_EN");
	if (ret)
		goto err_chg_en;
	ret = gpio_request(GPIO30_MAGICIAN_nCHARGE_EN, "nCHARGE_EN");
	if (!ret)
		ret = gpio_direction_output(GPIO30_MAGICIAN_nCHARGE_EN, 0);
	if (ret)
		goto err_nchg_en;

	return 0;

err_nchg_en:
	gpio_free(EGPIO_MAGICIAN_CHARGE_EN);
err_chg_en:
	gpio_free(EGPIO_MAGICIAN_CABLE_STATE_USB);
err_cs_usb:
	gpio_free(EGPIO_MAGICIAN_CABLE_STATE_AC);
err_cs_ac:
	return ret;
}

static int magician_is_ac_online(void)
{
	return gpio_get_value(EGPIO_MAGICIAN_CABLE_STATE_AC);
}

static int magician_is_usb_online(void)
{
	return gpio_get_value(EGPIO_MAGICIAN_CABLE_STATE_USB);
}

static void magician_set_charge(int flags)
{
	gpio_set_value(GPIO30_MAGICIAN_nCHARGE_EN, !flags);
	gpio_set_value(EGPIO_MAGICIAN_CHARGE_EN, flags);
}

static void power_supply_exit(struct device *dev)
{
	gpio_free(GPIO30_MAGICIAN_nCHARGE_EN);
	gpio_free(EGPIO_MAGICIAN_CHARGE_EN);
	gpio_free(EGPIO_MAGICIAN_CABLE_STATE_USB);
	gpio_free(EGPIO_MAGICIAN_CABLE_STATE_AC);
}

static char *magician_supplicants[] = {
	"ds2760-battery.0", "backup-battery"
};

static struct pda_power_pdata power_supply_info = {
	.init            = power_supply_init,
	.is_ac_online    = magician_is_ac_online,
	.is_usb_online   = magician_is_usb_online,
	.set_charge      = magician_set_charge,
	.exit            = power_supply_exit,
	.supplied_to     = magician_supplicants,
	.num_supplicants = ARRAY_SIZE(magician_supplicants),
};

static struct resource power_supply_resources[] = {
	[0] = {
		.name  = "ac",
		.flags = IORESOURCE_IRQ,
		.start = IRQ_MAGICIAN_AC,
		.end   = IRQ_MAGICIAN_AC,
	},
	[1] = {
		.name  = "usb",
		.flags = IORESOURCE_IRQ,
		.start = IRQ_MAGICIAN_AC,
		.end   = IRQ_MAGICIAN_AC,
	},
};

static struct platform_device power_supply = {
	.name = "pda-power",
	.id   = -1,
	.dev  = {
		.platform_data = &power_supply_info,
	},
	.resource      = power_supply_resources,
	.num_resources = ARRAY_SIZE(power_supply_resources),
};


/*
 * MMC/SD
 */

static int magician_mci_init(struct device *dev,
				irq_handler_t detect_irq, void *data)
{
	int err;

	err = request_irq(IRQ_MAGICIAN_SD, detect_irq,
				IRQF_DISABLED | IRQF_SAMPLE_RANDOM,
				"MMC card detect", data);
	if (err)
		goto err_request_irq;
	err = gpio_request(EGPIO_MAGICIAN_SD_POWER, "SD_POWER");
	if (err)
		goto err_request_power;
	err = gpio_request(EGPIO_MAGICIAN_nSD_READONLY, "nSD_READONLY");
	if (err)
		goto err_request_readonly;

	return 0;

err_request_readonly:
	gpio_free(EGPIO_MAGICIAN_SD_POWER);
err_request_power:
	free_irq(IRQ_MAGICIAN_SD, data);
err_request_irq:
	return err;
}

static void magician_mci_setpower(struct device *dev, unsigned int vdd)
{
	struct pxamci_platform_data *pdata = dev->platform_data;

	gpio_set_value(EGPIO_MAGICIAN_SD_POWER, (1 << vdd) & pdata->ocr_mask);
}

static int magician_mci_get_ro(struct device *dev)
{
	return (!gpio_get_value(EGPIO_MAGICIAN_nSD_READONLY));
}

static void magician_mci_exit(struct device *dev, void *data)
{
	gpio_free(EGPIO_MAGICIAN_nSD_READONLY);
	gpio_free(EGPIO_MAGICIAN_SD_POWER);
	free_irq(IRQ_MAGICIAN_SD, data);
}

static struct pxamci_platform_data magician_mci_info = {
	.ocr_mask = MMC_VDD_32_33|MMC_VDD_33_34,
	.init     = magician_mci_init,
	.get_ro   = magician_mci_get_ro,
	.setpower = magician_mci_setpower,
	.exit     = magician_mci_exit,
};


/*
 * USB OHCI
 */

static int magician_ohci_init(struct device *dev)
{
	UHCHR = (UHCHR | UHCHR_SSEP2 | UHCHR_PCPL | UHCHR_CGR) &
	    ~(UHCHR_SSEP1 | UHCHR_SSEP3 | UHCHR_SSE);

	return 0;
}

static struct pxaohci_platform_data magician_ohci_info = {
	.port_mode    = PMM_PERPORT_MODE,
	.init         = magician_ohci_init,
	.power_budget = 0,
};


/*
 * StrataFlash
 */

static void magician_set_vpp(struct map_info *map, int vpp)
{
	gpio_set_value(EGPIO_MAGICIAN_FLASH_VPP, vpp);
}

#define PXA_CS_SIZE		0x04000000

static struct resource strataflash_resource = {
	.start = PXA_CS0_PHYS,
	.end   = PXA_CS0_PHYS + PXA_CS_SIZE - 1,
	.flags = IORESOURCE_MEM,
};

static struct physmap_flash_data strataflash_data = {
	.width = 4,
	.set_vpp = magician_set_vpp,
};

static struct platform_device strataflash = {
	.name          = "physmap-flash",
	.id            = -1,
	.resource      = &strataflash_resource,
	.num_resources = 1,
	.dev = {
		.platform_data = &strataflash_data,
	},
};

/*
 * Platform devices
 */

static struct platform_device *devices[] __initdata = {
	&gpio_keys,
	&egpio,
	&backlight,
	&pasic3,
	&power_supply,
	&strataflash,
	&leds_gpio,
};

static void __init magician_init(void)
{
	void __iomem *cpld;
	int lcd_select;
	int err;

	gpio_request(GPIO13_MAGICIAN_CPLD_IRQ, "CPLD_IRQ");
	gpio_request(GPIO107_MAGICIAN_DS1WM_IRQ, "DS1WM_IRQ");

	pxa2xx_mfp_config(ARRAY_AND_SIZE(magician_pin_config));

	platform_add_devices(devices, ARRAY_SIZE(devices));

	err = gpio_request(GPIO83_MAGICIAN_nIR_EN, "nIR_EN");
	if (!err) {
		gpio_direction_output(GPIO83_MAGICIAN_nIR_EN, 1);
		pxa_set_ficp_info(&magician_ficp_info);
	}
	pxa_set_i2c_info(NULL);
	pxa_set_mci_info(&magician_mci_info);
	pxa_set_ohci_info(&magician_ohci_info);

	/* Check LCD type we have */
	cpld = ioremap_nocache(PXA_CS3_PHYS, 0x1000);
	if (cpld) {
		u8 board_id = __raw_readb(cpld+0x14);
		iounmap(cpld);
		system_rev = board_id & 0x7;
		lcd_select = board_id & 0x8;
		pr_info("LCD type: %s\n", lcd_select ? "Samsung" : "Toppoly");
		if (lcd_select && (system_rev < 3)) {
			gpio_request(GPIO75_MAGICIAN_SAMSUNG_POWER, "SAMSUNG_POWER");
			gpio_direction_output(GPIO75_MAGICIAN_SAMSUNG_POWER, 0);
		}
		gpio_request(GPIO104_MAGICIAN_LCD_POWER_1, "LCD_POWER_1");
		gpio_request(GPIO105_MAGICIAN_LCD_POWER_2, "LCD_POWER_2");
		gpio_request(GPIO106_MAGICIAN_LCD_POWER_3, "LCD_POWER_3");
		gpio_direction_output(GPIO104_MAGICIAN_LCD_POWER_1, 0);
		gpio_direction_output(GPIO105_MAGICIAN_LCD_POWER_2, 0);
		gpio_direction_output(GPIO106_MAGICIAN_LCD_POWER_3, 0);
		set_pxa_fb_info(lcd_select ? &samsung_info : &toppoly_info);
	} else
		pr_err("LCD detection: CPLD mapping failed\n");
}


MACHINE_START(MAGICIAN, "HTC Magician")
	.phys_io = 0x40000000,
	.io_pg_offst = (io_p2v(0x40000000) >> 18) & 0xfffc,
	.boot_params = 0xa0000100,
	.map_io = pxa_map_io,
	.init_irq = pxa27x_init_irq,
	.init_machine = magician_init,
	.timer = &pxa_timer,
MACHINE_END<|MERGE_RESOLUTION|>--- conflicted
+++ resolved
@@ -398,10 +398,7 @@
 
 static struct platform_device backlight = {
 	.name = "pwm-backlight",
-<<<<<<< HEAD
-=======
 	.id   = -1,
->>>>>>> 044e5f45
 	.dev  = {
 		.parent        = &pxa27x_device_pwm0.dev,
 		.platform_data = &backlight_data,
