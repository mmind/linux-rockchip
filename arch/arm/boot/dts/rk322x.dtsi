--- conflicted
+++ resolved
@@ -570,15 +570,9 @@
 		interrupt-names = "gp",
 				  "gpmmu",
 				  "pp0",
-<<<<<<< HEAD
-				  "pp0mmu",
-				  "pp1",
-				  "pp1mmu";
-=======
 				  "ppmmu0",
 				  "pp1",
 				  "ppmmu1";
->>>>>>> bfe39da6
 		clocks = <&cru ACLK_GPU>, <&cru ACLK_GPU>;
 		clock-names = "core", "bus";
 		resets = <&cru SRST_GPU_A>;
