--- conflicted
+++ resolved
@@ -88,29 +88,6 @@
 		vin-supply = <&vcc_io>;
 	};
 
-<<<<<<< HEAD
-	vcc_otg: usb-otg-regulator {
-		compatible = "regulator-fixed";
-		regulator-name = "otg-vbus";
-		regulator-min-microvolt = <5000000>;
-		regulator-max-microvolt = <5000000>;
-		gpio = <&gpio2 31 GPIO_ACTIVE_LOW>;
-		startup-delay-us = <100000>;
-	};
-
-	vcc_usb: usb-host-regulator {
-		compatible = "regulator-fixed";
-		regulator-name = "usb-vbus";
-		regulator-min-microvolt = <5000000>;
-		regulator-max-microvolt = <5000000>;
-		gpio = <&gpio0 3 GPIO_ACTIVE_LOW>;
-		startup-delay-us = <100000>;
-	};
-};
-
-&cpu0 {
-	cpu0-supply = <&vdd_arm>;
-=======
 	vcc_host: usb-host-regulator {
 		compatible = "regulator-fixed";
 		enable-active-high;
@@ -123,7 +100,10 @@
 		regulator-always-on;
 		regulator-boot-on;
 	};
->>>>>>> b0a3a608
+};
+
+&cpu0 {
+	cpu0-supply = <&vdd_arm>;
 };
 
 &emac {
