--- conflicted
+++ resolved
@@ -100,12 +100,13 @@
 
 &emac {
 	status = "okay";
+	compatible = "rockchip,rk3188-emac";
 
 	pinctrl-names = "default";
 	pinctrl-0 = <&emac_xfer>, <&emac_mdio>, <&phy_int>;
 
-	mac-address = [ c6 ef 91 8e 60 4b ];
 	phy = <&phy0>;
+	phy-supply = <&vcc_rmii>;
 
 	phy0: ethernet-phy@0 {
 		reg = <0>;
@@ -113,27 +114,6 @@
 		interrupts = <26 IRQ_TYPE_LEVEL_LOW>;
 	};
 };
-
-<<<<<<< HEAD
-
-=======
-&emac {
-	status = "okay";
-	compatible = "rockchip,rk3188-emac";
-
-	pinctrl-names = "default";
-	pinctrl-0 = <&emac_xfer>, <&emac_mdio>, <&phy_int>;
-
-	phy = <&phy0>;
-	phy-supply = <&vcc_rmii>;
-
-	phy0: ethernet-phy@0 {
-		reg = <0>;
-		interrupt-parent = <&gpio3>;
-		interrupts = <26 IRQ_TYPE_LEVEL_LOW>;
-	};
-};
->>>>>>> e2302282
 
 &i2c1 {
 	status = "okay";
@@ -280,15 +260,12 @@
 		};
 	};
 
-<<<<<<< HEAD
 	hym8563 {
 		rtc_int: rtc-int {
 			rockchip,pins = <RK_GPIO0 0 RK_FUNC_GPIO &pcfg_pull_up>;
 		};
 	};
 
-=======
->>>>>>> e2302282
 	lan8720a  {
 		phy_int: phy-int {
 			rockchip,pins = <RK_GPIO3 26 RK_FUNC_GPIO &pcfg_pull_up>;
