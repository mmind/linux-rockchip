--- conflicted
+++ resolved
@@ -31,57 +31,12 @@
 		reg = <0x60000000 0x80000000>;
 	};
 
-<<<<<<< HEAD
 	cpus {
 		cpu@0 {
 			cpu0-supply = <&vdd_arm>;
 		};
 	};
 
-	regulators {
-		compatible = "simple-bus";
-		#address-cells = <1>;
-		#size-cells = <0>;
-
-		vcc_sd0: fixed-regulator@0 {
-			compatible = "regulator-fixed";
-			reg = <0>;
-
-			regulator-name = "sdmmc-supply";
-			regulator-min-microvolt = <3300000>;
-			regulator-max-microvolt = <3300000>;
-			gpio = <&gpio3 1 GPIO_ACTIVE_LOW>;
-			startup-delay-us = <100000>;
-			vin-supply = <&vcc_io>;
-		};
-
-		vcc_otg: fixed-regulator@1 {
-			compatible = "regulator-fixed";
-			reg = <1>;
-
-			regulator-name = "otg-vbus";
-			regulator-min-microvolt = <5000000>;
-			regulator-max-microvolt = <5000000>;
-			gpio = <&gpio2 31 GPIO_ACTIVE_LOW>;
-			startup-delay-us = <100000>;
-		};
-
-		vcc_usb: fixed-regulator@2 {
-			compatible = "regulator-fixed";
-			reg = <2>;
-
-			regulator-name = "usb-vbus";
-			regulator-min-microvolt = <5000000>;
-			regulator-max-microvolt = <5000000>;
-			gpio = <&gpio0 3 GPIO_ACTIVE_LOW>;
-			startup-delay-us = <100000>;
-		};
-	};
-
-	soc {
-		uart0: serial@10124000 {
-			status = "okay";
-=======
 	gpio-keys {
 		compatible = "gpio-keys";
 		#address-cells = <1>;
@@ -95,7 +50,6 @@
 			linux,input-type = <1>;
 			gpio-key,wakeup = <1>;
 			debounce-interval = <100>;
->>>>>>> fd84f74c
 		};
 	};
 
@@ -134,11 +88,75 @@
 		startup-delay-us = <100000>;
 		vin-supply = <&vcc_io>;
 	};
-};
+
+	vcc_otg: usb-otg-regulator {
+		compatible = "regulator-fixed";
+		regulator-name = "otg-vbus";
+		regulator-min-microvolt = <5000000>;
+		regulator-max-microvolt = <5000000>;
+		gpio = <&gpio2 31 GPIO_ACTIVE_LOW>;
+		startup-delay-us = <100000>;
+	};
+
+	vcc_usb: usb-host-regulator {
+		compatible = "regulator-fixed";
+		regulator-name = "usb-vbus";
+		regulator-min-microvolt = <5000000>;
+		regulator-max-microvolt = <5000000>;
+		gpio = <&gpio0 3 GPIO_ACTIVE_LOW>;
+		startup-delay-us = <100000>;
+	};
+};
+
+&emac {
+	status = "okay";
+
+	pinctrl-names = "default";
+	pinctrl-0 = <&emac_xfer>, <&emac_mdio>, <&phy_int>;
+
+	mac-address = [ c6 ef 91 8e 60 4b ];
+	phy = <&phy0>;
+
+	phy0: ethernet-phy@0 {
+		reg = <0>;
+		interrupt-parent = <&gpio3>;
+		interrupts = <26 IRQ_TYPE_LEVEL_LOW>;
+	};
+};
+
+
 
 &i2c1 {
 	status = "okay";
 	clock-frequency = <400000>;
+
+	/* due to "random" init ordering and unsupported regulator handling
+	 * in the arc_emac, using the rk3x-i2c breaks the network interface.
+	 * There is a fix in the works though.
+	 */
+	compatible = "i2c-gpio";
+	gpios = <&gpio1 26 0   /* sda */
+		 &gpio1 27 0>; /* scl */
+	i2c-gpio,sda-open-drain;
+	i2c-gpio,scl-open-drain;
+	i2c-gpio,delay-us = <2>;	/* ~100 kHz */
+
+	hym8563@51 {
+		compatible = "haoyu,hym8563";
+		reg = <0x51>;
+
+		interrupt-parent = <&gpio0>;
+		interrupts = <13 IRQ_TYPE_EDGE_FALLING>; /* gpio0_b5 */
+
+		gpios = <&gpio0 13 0>;
+
+		pinctrl-names = "default";
+		pinctrl-0 = <&hym8563_int>;
+
+		#clock-cells = <0>;
+		clock-output-names = "xin32k";
+	};
+
 
 	act8846: act8846@5a {
 		compatible = "active-semi,act8846";
@@ -259,199 +277,21 @@
 		};
 	};
 
-<<<<<<< HEAD
-		i2c@0 {
-			compatible = "i2c-gpio";
-			gpios = <&gpio1 26 0   /* sda */
-				 &gpio1 27 0>; /* scl */
-			i2c-gpio,sda-open-drain;
-			i2c-gpio,scl-open-drain;
-			i2c-gpio,delay-us = <2>;	/* ~100 kHz */
-			#address-cells = <1>;
-			#size-cells = <0>;
-
-			hym8563@51 {
-				compatible = "haoyu,hym8563";
-				reg = <0x51>;
-
-				interrupt-parent = <&gpio0>;
-				interrupts = <13 IRQ_TYPE_EDGE_FALLING>; /* gpio0_b5 */
-
-				gpios = <&gpio0 13 0>;
-
-				pinctrl-names = "default";
-				pinctrl-0 = <&hym8563_int>;
-
-				#clock-cells = <0>;
-				clock-output-names = "xin32k";
-			};
-
-			pmic: act8846@5a {
-				compatible = "active-semi,act8846";
-				reg = <0x5a>;
-				status = "okay";
-
-				pinctrl-names = "default";
-				pinctrl-0 = <&act8846_dvs0_ctl>;
-
-				regulators {
-					vcc_ddr: DCDC_REG1 { /* vccdr */
-						regulator-name = "VCC_DDR";
-						regulator-min-microvolt = <1200000>;
-						regulator-max-microvolt = <1200000>;
-						regulator-always-on;
-					};
-
-					vdd_log: DCDC_REG2 {
-						regulator-name = "VDD_LOG";
-						regulator-min-microvolt = <1000000>;
-						regulator-max-microvolt = <1000000>;
-						regulator-always-on;
-					};
-
-					vdd_arm: DCDC_REG3 {
-						regulator-name = "VDD_ARM";
-						regulator-min-microvolt = <875000>;
-						regulator-max-microvolt = <1300000>;
-						regulator-always-on;
-					};
-
-					vcc_io: DCDC_REG4 {
-						regulator-name = "VCC_IO";
-						regulator-min-microvolt = <3300000>;
-						regulator-max-microvolt = <3300000>;
-						regulator-always-on;
-					};
-
-					vdd_10: LDO_REG5 {
-						regulator-name = "VDD_10";
-						regulator-min-microvolt = <1000000>;
-						regulator-max-microvolt = <1000000>;
-						regulator-always-on;
-					};
-
-					vdd_hdmi: LDO_REG6 {
-						regulator-name = "VDD_HDMI";
-						regulator-min-microvolt = <2500000>;
-						regulator-max-microvolt = <2500000>;
-						regulator-always-on;
-					};
-
-					vcc18: LDO_REG7 {
-						regulator-name = "VCC_18";
-						regulator-min-microvolt = <1800000>;
-						regulator-max-microvolt = <1800000>;
-						regulator-always-on;
-					};
-
-					vcca_33: LDO_REG8 {
-						regulator-name = "VCCA_33";
-						regulator-min-microvolt = <3300000>;
-						regulator-max-microvolt = <3300000>;
-						regulator-always-on;
-					};
-
-					vcc_rmii: LDO_REG9 {
-						regulator-name = "VCC_RMII";
-						regulator-min-microvolt = <3300000>;
-						regulator-max-microvolt = <3300000>;
-						regulator-always-on;
-					};
-
-					vccio_wl: LDO_REG10 {
-						regulator-name = "VCCIO_WL";
-						regulator-min-microvolt = <3300000>;
-						regulator-max-microvolt = <3300000>;
-						regulator-always-on;
-					};
-
-					vcc_18: LDO_REG11 {
-						regulator-name = "VCC18_IO";
-						regulator-min-microvolt = <1800000>;
-						regulator-max-microvolt = <1800000>;
-						regulator-always-on;
-					};
-
-					vcc28: LDO_REG12 {
-						regulator-name = "VCC_28";
-						regulator-min-microvolt = <2800000>;
-						regulator-max-microvolt = <2800000>;
-						regulator-always-on;
-					};
-
-					vcc18_rtc: LDO_REG13 {
-						regulator-name = "VCC_RTC";
-						regulator-min-microvolt = <1800000>;
-						regulator-max-microvolt = <1800000>;
-						regulator-always-on;
-					};
-				};
-			};
-		};
-
-		pinctrl@20008000 {
-			pcfg_output_low: pcfg_output_low {
-				output-low;
-			};
-
-			hym8563 {
-				hym8563_int: hym8563-int {
-					rockchip,pins = <RK_GPIO0 0 RK_FUNC_GPIO &pcfg_pull_up>;
-				};
-			};
-
-			act8846 {
-				/*
-				 * set the dvs0_ctl pin low, this makes the
-				 * act8846 only use the vset1 values in
-				 * regulators supporting switching.
-				 */
-				act8846_dvs0_ctl: act8846-dvs0-ctl {
-					rockchip,pins = <RK_GPIO3 27 RK_FUNC_GPIO &pcfg_output_low>;
-				};
-			};
-
-			lan8720a  {
-				phy_int: phy-int {
-					rockchip,pins = <RK_GPIO3 26 RK_FUNC_GPIO &pcfg_pull_up>;
-				};
-			};
-		};
-
-		emac@10204000 {
-			status = "okay";
-
-			pinctrl-names = "default";
-			pinctrl-0 = <&emac_xfer>, <&emac_mdio>, <&phy_int>;
-
-			mac-address = [ c6 ef 91 8e 60 4b ];
-			phy = <&phy0>;
-
-			phy0: ethernet-phy@0 {
-				reg = <0>;
-				interrupt-parent = <&gpio3>;
-				interrupts = <26 IRQ_TYPE_LEVEL_LOW>;
-			};
-		};
-
-		dwmmc@10214000 { /* sdmmc */
-			num-slots = <1>;
-			status = "okay";
-
-			pinctrl-names = "default";
-			pinctrl-0 = <&sd0_clk &sd0_cmd &sd0_cd &sd0_bus4>;
-			vmmc-supply = <&vcc_sd0>;
-
-			slot@0 {
-				reg = <0>;
-				bus-width = <4>;
-				disable-wp;
-			};
-=======
+	hym8563 {
+		hym8563_int: hym8563-int {
+			rockchip,pins = <RK_GPIO0 0 RK_FUNC_GPIO &pcfg_pull_up>;
+		};
+	};
+
+	lan8720a  {
+		phy_int: phy-int {
+			rockchip,pins = <RK_GPIO3 26 RK_FUNC_GPIO &pcfg_pull_up>;
+		};
+	};
+
 	ir-receiver {
 		ir_recv_pin: ir-recv-pin {
 			rockchip,pins = <RK_GPIO0 10 RK_FUNC_GPIO &pcfg_pull_none>;
->>>>>>> fd84f74c
 		};
 	};
 };
