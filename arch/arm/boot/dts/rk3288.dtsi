--- conflicted
+++ resolved
@@ -262,7 +262,6 @@
 		status = "disabled";
 	};
 
-<<<<<<< HEAD
 	gmac: ethernet@ff290000 {
 		compatible = "rockchip,rk3288-gmac";
 		reg = <0xff290000 0x10000>;
@@ -276,7 +275,8 @@
 //		clocks = <>;
 //		pinctrl-names = "default";
 //		pinctrl-0 = <&mac_clk &mac_txpins &mac_rxpins &mac_mdpins>;
-=======
+	};
+
 	usb_host0_ehci: usb@ff500000 {
 		compatible = "generic-ehci";
 		reg = <0xff500000 0x100>;
@@ -295,7 +295,6 @@
 		clocks = <&cru HCLK_HSIC>;
 		clock-names = "usbhost";
 		status = "disabled";
->>>>>>> a31d217b
 	};
 
 	i2c0: i2c@ff650000 {
