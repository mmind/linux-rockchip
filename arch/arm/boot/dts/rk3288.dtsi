--- conflicted
+++ resolved
@@ -842,18 +842,12 @@
 				reg = <0>;
 				remote-endpoint = <&hdmi_in_vopb>;
 			};
-<<<<<<< HEAD
-=======
-
->>>>>>> a5a9f810
+
 			vopb_out_edp: endpoint@1 {
 				reg = <1>;
 				remote-endpoint = <&edp_in_vopb>;
 			};
-<<<<<<< HEAD
-=======
-
->>>>>>> a5a9f810
+
 			vopb_out_mipi: endpoint@2 {
 				reg = <2>;
 				remote-endpoint = <&mipi_in_vopb>;
@@ -891,18 +885,12 @@
 				reg = <0>;
 				remote-endpoint = <&hdmi_in_vopl>;
 			};
-<<<<<<< HEAD
-=======
-
->>>>>>> a5a9f810
+
 			vopl_out_edp: endpoint@1 {
 				reg = <1>;
 				remote-endpoint = <&edp_in_vopl>;
 			};
-<<<<<<< HEAD
-=======
-
->>>>>>> a5a9f810
+
 			vopl_out_mipi: endpoint@2 {
 				reg = <2>;
 				remote-endpoint = <&mipi_in_vopl>;
@@ -931,12 +919,6 @@
 		status = "disabled";
 
 		ports {
-<<<<<<< HEAD
-			#address-cells = <1>;
-			#size-cells = <0>;
-
-=======
->>>>>>> a5a9f810
 			mipi_in: port {
 				#address-cells = <1>;
 				#size-cells = <0>;
@@ -968,18 +950,10 @@
 		ports {
 			#address-cells = <1>;
 			#size-cells = <0>;
-<<<<<<< HEAD
-
-=======
->>>>>>> a5a9f810
 			edp_in: port@0 {
 				reg = <0>;
 				#address-cells = <1>;
 				#size-cells = <0>;
-<<<<<<< HEAD
-
-=======
->>>>>>> a5a9f810
 				edp_in_vopb: endpoint@0 {
 					reg = <0>;
 					remote-endpoint = <&vopb_out_edp>;
