--- conflicted
+++ resolved
@@ -831,10 +831,7 @@
 				reg = <0>;
 				remote-endpoint = <&hdmi_in_vopb>;
 			};
-<<<<<<< HEAD
-=======
-
->>>>>>> c0950609
+
 			vopb_out_edp: endpoint@1 {
 				reg = <1>;
 				remote-endpoint = <&edp_in_vopb>;
@@ -872,10 +869,7 @@
 				reg = <0>;
 				remote-endpoint = <&hdmi_in_vopl>;
 			};
-<<<<<<< HEAD
-=======
-
->>>>>>> c0950609
+
 			vopl_out_edp: endpoint@1 {
 				reg = <1>;
 				remote-endpoint = <&edp_in_vopl>;
@@ -893,17 +887,6 @@
 		status = "disabled";
 	};
 
-<<<<<<< HEAD
-	edp: edp@ff970000 {
-		compatible = "rockchip,rk3288-edp";
-		reg = <0xff970000 0x4000>;
-		interrupts = <GIC_SPI 98 IRQ_TYPE_LEVEL_HIGH>;
-		clocks = <&cru SCLK_EDP>, <&cru SCLK_EDP_24M>, <&cru PCLK_EDP_CTRL>;
-		rockchip,grf = <&grf>;
-		clock-names = "dp", "phy", "pclk";
-		resets = <&cru 111>;
-		reset-names = "edp";
-=======
 	edp: dp@ff970000 {
 		compatible = "rockchip,rk3288-dp";
 		reg = <0xff970000 0x4000>;
@@ -915,16 +898,12 @@
 		resets = <&cru SRST_EDP>;
 		reset-names = "dp";
 		rockchip,grf = <&grf>;
->>>>>>> c0950609
 		status = "disabled";
 
 		ports {
 			#address-cells = <1>;
 			#size-cells = <0>;
-<<<<<<< HEAD
-
-=======
->>>>>>> c0950609
+
 			edp_in: port@0 {
 				reg = <0>;
 				#address-cells = <1>;
@@ -933,6 +912,7 @@
 					reg = <0>;
 					remote-endpoint = <&vopb_out_edp>;
 				};
+
 				edp_in_vopl: endpoint@1 {
 					reg = <1>;
 					remote-endpoint = <&vopl_out_edp>;
@@ -1219,11 +1199,7 @@
 		};
 
 		edp {
-<<<<<<< HEAD
-			edp_hpd: edp_hpd {
-=======
 			edp_hpd: edp-hpd {
->>>>>>> c0950609
 				rockchip,pins = <7 11 RK_FUNC_2 &pcfg_pull_down>;
 			};
 		};
