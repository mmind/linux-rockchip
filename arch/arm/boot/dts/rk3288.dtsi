--- conflicted
+++ resolved
@@ -784,12 +784,9 @@
 		clocks = <&cru HCLK_I2S0>, <&cru SCLK_I2S0>;
 		pinctrl-names = "default";
 		pinctrl-0 = <&i2s0_bus>;
-<<<<<<< HEAD
 		rockchip,i2s-broken-burst-len;
-=======
 		rockchip,playback-channels = <8>;
 		rockchip,capture-channels = <2>;
->>>>>>> faef90f1
 		status = "disabled";
 	};
 
