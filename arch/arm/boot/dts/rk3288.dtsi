/*
 * This file is dual-licensed: you can use it either under the terms
 * of the GPL or the X11 license, at your option. Note that this dual
 * licensing only applies to this file, and not this project as a
 * whole.
 *
 *  a) This file is free software; you can redistribute it and/or
 *     modify it under the terms of the GNU General Public License as
 *     published by the Free Software Foundation; either version 2 of the
 *     License, or (at your option) any later version.
 *
 *     This file is distributed in the hope that it will be useful,
 *     but WITHOUT ANY WARRANTY; without even the implied warranty of
 *     MERCHANTABILITY or FITNESS FOR A PARTICULAR PURPOSE.  See the
 *     GNU General Public License for more details.
 *
 * Or, alternatively,
 *
 *  b) Permission is hereby granted, free of charge, to any person
 *     obtaining a copy of this software and associated documentation
 *     files (the "Software"), to deal in the Software without
 *     restriction, including without limitation the rights to use,
 *     copy, modify, merge, publish, distribute, sublicense, and/or
 *     sell copies of the Software, and to permit persons to whom the
 *     Software is furnished to do so, subject to the following
 *     conditions:
 *
 *     The above copyright notice and this permission notice shall be
 *     included in all copies or substantial portions of the Software.
 *
 *     THE SOFTWARE IS PROVIDED "AS IS", WITHOUT WARRANTY OF ANY KIND,
 *     EXPRESS OR IMPLIED, INCLUDING BUT NOT LIMITED TO THE WARRANTIES
 *     OF MERCHANTABILITY, FITNESS FOR A PARTICULAR PURPOSE AND
 *     NONINFRINGEMENT. IN NO EVENT SHALL THE AUTHORS OR COPYRIGHT
 *     HOLDERS BE LIABLE FOR ANY CLAIM, DAMAGES OR OTHER LIABILITY,
 *     WHETHER IN AN ACTION OF CONTRACT, TORT OR OTHERWISE, ARISING
 *     FROM, OUT OF OR IN CONNECTION WITH THE SOFTWARE OR THE USE OR
 *     OTHER DEALINGS IN THE SOFTWARE.
 */

#include <dt-bindings/gpio/gpio.h>
#include <dt-bindings/interrupt-controller/irq.h>
#include <dt-bindings/interrupt-controller/arm-gic.h>
#include <dt-bindings/pinctrl/rockchip.h>
#include <dt-bindings/clock/rk3288-cru.h>
#include <dt-bindings/power/rk3288-power.h>
#include <dt-bindings/thermal/thermal.h>
#include <dt-bindings/power/rk3288-power.h>
#include <dt-bindings/soc/rockchip,boot-mode.h>

/ {
	#address-cells = <2>;
	#size-cells = <2>;

	compatible = "rockchip,rk3288";

	interrupt-parent = <&gic>;

	aliases {
		ethernet0 = &gmac;
		i2c0 = &i2c0;
		i2c1 = &i2c1;
		i2c2 = &i2c2;
		i2c3 = &i2c3;
		i2c4 = &i2c4;
		i2c5 = &i2c5;
		mshc0 = &emmc;
		mshc1 = &sdmmc;
		mshc2 = &sdio0;
		mshc3 = &sdio1;
		serial0 = &uart0;
		serial1 = &uart1;
		serial2 = &uart2;
		serial3 = &uart3;
		serial4 = &uart4;
		spi0 = &spi0;
		spi1 = &spi1;
		spi2 = &spi2;
	};

	arm-pmu {
		compatible = "arm,cortex-a12-pmu";
		interrupts = <GIC_SPI 151 IRQ_TYPE_LEVEL_HIGH>,
			     <GIC_SPI 152 IRQ_TYPE_LEVEL_HIGH>,
			     <GIC_SPI 153 IRQ_TYPE_LEVEL_HIGH>,
			     <GIC_SPI 154 IRQ_TYPE_LEVEL_HIGH>;
		interrupt-affinity = <&cpu0>, <&cpu1>, <&cpu2>, <&cpu3>;
	};

	cpus {
		#address-cells = <1>;
		#size-cells = <0>;
		enable-method = "rockchip,rk3066-smp";
		rockchip,pmu = <&pmu>;

		cpu0: cpu@500 {
			device_type = "cpu";
			compatible = "arm,cortex-a12";
			reg = <0x500>;
			resets = <&cru SRST_CORE0>;
			operating-points = <
				/* KHz    uV */
				1608000 1350000
				1512000 1300000
				1416000 1200000
				1200000 1100000
				1008000 1050000
				 816000 1000000
				 696000  950000
				 600000  900000
				 408000  900000
				 312000  900000
				 216000  900000
				 126000  900000
			>;
			#cooling-cells = <2>; /* min followed by max */
			clock-latency = <40000>;
			clocks = <&cru ARMCLK>;
		};
		cpu1: cpu@501 {
			device_type = "cpu";
			compatible = "arm,cortex-a12";
			reg = <0x501>;
			resets = <&cru SRST_CORE1>;
		};
		cpu2: cpu@502 {
			device_type = "cpu";
			compatible = "arm,cortex-a12";
			reg = <0x502>;
			resets = <&cru SRST_CORE2>;
		};
		cpu3: cpu@503 {
			device_type = "cpu";
			compatible = "arm,cortex-a12";
			reg = <0x503>;
			resets = <&cru SRST_CORE3>;
		};
	};

	amba {
		compatible = "simple-bus";
		#address-cells = <2>;
		#size-cells = <2>;
		ranges;

		dmac_peri: dma-controller@ff250000 {
			compatible = "arm,pl330", "arm,primecell";
			reg = <0x0 0xff250000 0x0 0x4000>;
			interrupts = <GIC_SPI 2 IRQ_TYPE_LEVEL_HIGH>,
				     <GIC_SPI 3 IRQ_TYPE_LEVEL_HIGH>;
			#dma-cells = <1>;
			arm,pl330-broken-no-flushp;
			clocks = <&cru ACLK_DMAC2>;
			clock-names = "apb_pclk";
		};

		dmac_bus_ns: dma-controller@ff600000 {
			compatible = "arm,pl330", "arm,primecell";
			reg = <0x0 0xff600000 0x0 0x4000>;
			interrupts = <GIC_SPI 0 IRQ_TYPE_LEVEL_HIGH>,
				     <GIC_SPI 1 IRQ_TYPE_LEVEL_HIGH>;
			#dma-cells = <1>;
			arm,pl330-broken-no-flushp;
			clocks = <&cru ACLK_DMAC1>;
			clock-names = "apb_pclk";
			status = "disabled";
		};

		dmac_bus_s: dma-controller@ffb20000 {
			compatible = "arm,pl330", "arm,primecell";
			reg = <0x0 0xffb20000 0x0 0x4000>;
			interrupts = <GIC_SPI 0 IRQ_TYPE_LEVEL_HIGH>,
				     <GIC_SPI 1 IRQ_TYPE_LEVEL_HIGH>;
			#dma-cells = <1>;
			arm,pl330-broken-no-flushp;
			clocks = <&cru ACLK_DMAC1>;
			clock-names = "apb_pclk";
		};
	};

	reserved-memory {
		#address-cells = <2>;
		#size-cells = <2>;
		ranges;

		/*
		 * The rk3288 cannot use the memory area above 0xfe000000
		 * for dma operations for some reason. While there is
		 * probably a better solution available somewhere, we
		 * haven't found it yet and while devices with 2GB of ram
		 * are not affected, this issue prevents 4GB from booting.
		 * So to make these devices at least bootable, block
		 * this area for the time being until the real solution
		 * is found.
		 */
		dma-unusable@fe000000 {
			reg = <0x0 0xfe000000 0x0 0x1000000>;
		};
	};

	xin24m: oscillator {
		compatible = "fixed-clock";
		clock-frequency = <24000000>;
		clock-output-names = "xin24m";
		#clock-cells = <0>;
	};

	timer {
		compatible = "arm,armv7-timer";
		arm,cpu-registers-not-fw-configured;
		interrupts = <GIC_PPI 13 (GIC_CPU_MASK_SIMPLE(4) | IRQ_TYPE_LEVEL_HIGH)>,
			     <GIC_PPI 14 (GIC_CPU_MASK_SIMPLE(4) | IRQ_TYPE_LEVEL_HIGH)>,
			     <GIC_PPI 11 (GIC_CPU_MASK_SIMPLE(4) | IRQ_TYPE_LEVEL_HIGH)>,
			     <GIC_PPI 10 (GIC_CPU_MASK_SIMPLE(4) | IRQ_TYPE_LEVEL_HIGH)>;
		clock-frequency = <24000000>;
	};

	timer: timer@ff810000 {
		compatible = "rockchip,rk3288-timer";
		reg = <0x0 0xff810000 0x0 0x20>;
		interrupts = <GIC_SPI 72 IRQ_TYPE_LEVEL_HIGH>;
		clocks = <&xin24m>, <&cru PCLK_TIMER>;
		clock-names = "timer", "pclk";
	};

	display-subsystem {
		compatible = "rockchip,display-subsystem";
		ports = <&vopl_out>, <&vopb_out>;
	};

	sdmmc: dwmmc@ff0c0000 {
		compatible = "rockchip,rk3288-dw-mshc";
		max-frequency = <150000000>;
		clocks = <&cru HCLK_SDMMC>, <&cru SCLK_SDMMC>,
			 <&cru SCLK_SDMMC_DRV>, <&cru SCLK_SDMMC_SAMPLE>;
		clock-names = "biu", "ciu", "ciu-drive", "ciu-sample";
		fifo-depth = <0x100>;
		interrupts = <GIC_SPI 32 IRQ_TYPE_LEVEL_HIGH>;
		reg = <0x0 0xff0c0000 0x0 0x4000>;
		resets = <&cru SRST_MMC0>;
		reset-names = "reset";
		status = "disabled";
	};

	sdio0: dwmmc@ff0d0000 {
		compatible = "rockchip,rk3288-dw-mshc";
		max-frequency = <150000000>;
		clocks = <&cru HCLK_SDIO0>, <&cru SCLK_SDIO0>,
			 <&cru SCLK_SDIO0_DRV>, <&cru SCLK_SDIO0_SAMPLE>;
		clock-names = "biu", "ciu", "ciu-drive", "ciu-sample";
		fifo-depth = <0x100>;
		interrupts = <GIC_SPI 33 IRQ_TYPE_LEVEL_HIGH>;
		reg = <0x0 0xff0d0000 0x0 0x4000>;
		resets = <&cru SRST_SDIO0>;
		reset-names = "reset";
		status = "disabled";
	};

	sdio1: dwmmc@ff0e0000 {
		compatible = "rockchip,rk3288-dw-mshc";
		max-frequency = <150000000>;
		clocks = <&cru HCLK_SDIO1>, <&cru SCLK_SDIO1>,
			 <&cru SCLK_SDIO1_DRV>, <&cru SCLK_SDIO1_SAMPLE>;
		clock-names = "biu", "ciu", "ciu-drive", "ciu-sample";
		fifo-depth = <0x100>;
		interrupts = <GIC_SPI 34 IRQ_TYPE_LEVEL_HIGH>;
		reg = <0x0 0xff0e0000 0x0 0x4000>;
		resets = <&cru SRST_SDIO1>;
		reset-names = "reset";
		status = "disabled";
	};

	emmc: dwmmc@ff0f0000 {
		compatible = "rockchip,rk3288-dw-mshc";
		max-frequency = <150000000>;
		clocks = <&cru HCLK_EMMC>, <&cru SCLK_EMMC>,
			 <&cru SCLK_EMMC_DRV>, <&cru SCLK_EMMC_SAMPLE>;
		clock-names = "biu", "ciu", "ciu-drive", "ciu-sample";
		fifo-depth = <0x100>;
		interrupts = <GIC_SPI 35 IRQ_TYPE_LEVEL_HIGH>;
		reg = <0x0 0xff0f0000 0x0 0x4000>;
		resets = <&cru SRST_EMMC>;
		reset-names = "reset";
		status = "disabled";
	};

	saradc: saradc@ff100000 {
		compatible = "rockchip,saradc";
		reg = <0x0 0xff100000 0x0 0x100>;
		interrupts = <GIC_SPI 36 IRQ_TYPE_LEVEL_HIGH>;
		#io-channel-cells = <1>;
		clocks = <&cru SCLK_SARADC>, <&cru PCLK_SARADC>;
		clock-names = "saradc", "apb_pclk";
		resets = <&cru SRST_SARADC>;
		reset-names = "saradc-apb";
		status = "disabled";
	};

	spi0: spi@ff110000 {
		compatible = "rockchip,rk3288-spi", "rockchip,rk3066-spi";
		clocks = <&cru SCLK_SPI0>, <&cru PCLK_SPI0>;
		clock-names = "spiclk", "apb_pclk";
		dmas = <&dmac_peri 11>, <&dmac_peri 12>;
		dma-names = "tx", "rx";
		interrupts = <GIC_SPI 44 IRQ_TYPE_LEVEL_HIGH>;
		pinctrl-names = "default";
		pinctrl-0 = <&spi0_clk &spi0_tx &spi0_rx &spi0_cs0>;
		reg = <0x0 0xff110000 0x0 0x1000>;
		#address-cells = <1>;
		#size-cells = <0>;
		status = "disabled";
	};

	spi1: spi@ff120000 {
		compatible = "rockchip,rk3288-spi", "rockchip,rk3066-spi";
		clocks = <&cru SCLK_SPI1>, <&cru PCLK_SPI1>;
		clock-names = "spiclk", "apb_pclk";
		dmas = <&dmac_peri 13>, <&dmac_peri 14>;
		dma-names = "tx", "rx";
		interrupts = <GIC_SPI 45 IRQ_TYPE_LEVEL_HIGH>;
		pinctrl-names = "default";
		pinctrl-0 = <&spi1_clk &spi1_tx &spi1_rx &spi1_cs0>;
		reg = <0x0 0xff120000 0x0 0x1000>;
		#address-cells = <1>;
		#size-cells = <0>;
		status = "disabled";
	};

	spi2: spi@ff130000 {
		compatible = "rockchip,rk3288-spi", "rockchip,rk3066-spi";
		clocks = <&cru SCLK_SPI2>, <&cru PCLK_SPI2>;
		clock-names = "spiclk", "apb_pclk";
		dmas = <&dmac_peri 15>, <&dmac_peri 16>;
		dma-names = "tx", "rx";
		interrupts = <GIC_SPI 46 IRQ_TYPE_LEVEL_HIGH>;
		pinctrl-names = "default";
		pinctrl-0 = <&spi2_clk &spi2_tx &spi2_rx &spi2_cs0>;
		reg = <0x0 0xff130000 0x0 0x1000>;
		#address-cells = <1>;
		#size-cells = <0>;
		status = "disabled";
	};

	i2c1: i2c@ff140000 {
		compatible = "rockchip,rk3288-i2c";
		reg = <0x0 0xff140000 0x0 0x1000>;
		interrupts = <GIC_SPI 62 IRQ_TYPE_LEVEL_HIGH>;
		#address-cells = <1>;
		#size-cells = <0>;
		clock-names = "i2c";
		clocks = <&cru PCLK_I2C1>;
		pinctrl-names = "default";
		pinctrl-0 = <&i2c1_xfer>;
		status = "disabled";
	};

	i2c3: i2c@ff150000 {
		compatible = "rockchip,rk3288-i2c";
		reg = <0x0 0xff150000 0x0 0x1000>;
		interrupts = <GIC_SPI 63 IRQ_TYPE_LEVEL_HIGH>;
		#address-cells = <1>;
		#size-cells = <0>;
		clock-names = "i2c";
		clocks = <&cru PCLK_I2C3>;
		pinctrl-names = "default";
		pinctrl-0 = <&i2c3_xfer>;
		status = "disabled";
	};

	i2c4: i2c@ff160000 {
		compatible = "rockchip,rk3288-i2c";
		reg = <0x0 0xff160000 0x0 0x1000>;
		interrupts = <GIC_SPI 64 IRQ_TYPE_LEVEL_HIGH>;
		#address-cells = <1>;
		#size-cells = <0>;
		clock-names = "i2c";
		clocks = <&cru PCLK_I2C4>;
		pinctrl-names = "default";
		pinctrl-0 = <&i2c4_xfer>;
		status = "disabled";
	};

	i2c5: i2c@ff170000 {
		compatible = "rockchip,rk3288-i2c";
		reg = <0x0 0xff170000 0x0 0x1000>;
		interrupts = <GIC_SPI 65 IRQ_TYPE_LEVEL_HIGH>;
		#address-cells = <1>;
		#size-cells = <0>;
		clock-names = "i2c";
		clocks = <&cru PCLK_I2C5>;
		pinctrl-names = "default";
		pinctrl-0 = <&i2c5_xfer>;
		status = "disabled";
	};

	uart0: serial@ff180000 {
		compatible = "rockchip,rk3288-uart", "snps,dw-apb-uart";
		reg = <0x0 0xff180000 0x0 0x100>;
		interrupts = <GIC_SPI 55 IRQ_TYPE_LEVEL_HIGH>;
		reg-shift = <2>;
		reg-io-width = <4>;
		clocks = <&cru SCLK_UART0>, <&cru PCLK_UART0>;
		clock-names = "baudclk", "apb_pclk";
		pinctrl-names = "default";
		pinctrl-0 = <&uart0_xfer>;
		status = "disabled";
	};

	uart1: serial@ff190000 {
		compatible = "rockchip,rk3288-uart", "snps,dw-apb-uart";
		reg = <0x0 0xff190000 0x0 0x100>;
		interrupts = <GIC_SPI 56 IRQ_TYPE_LEVEL_HIGH>;
		reg-shift = <2>;
		reg-io-width = <4>;
		clocks = <&cru SCLK_UART1>, <&cru PCLK_UART1>;
		clock-names = "baudclk", "apb_pclk";
		pinctrl-names = "default";
		pinctrl-0 = <&uart1_xfer>;
		status = "disabled";
	};

	uart2: serial@ff690000 {
		compatible = "rockchip,rk3288-uart", "snps,dw-apb-uart";
		reg = <0x0 0xff690000 0x0 0x100>;
		interrupts = <GIC_SPI 57 IRQ_TYPE_LEVEL_HIGH>;
		reg-shift = <2>;
		reg-io-width = <4>;
		clocks = <&cru SCLK_UART2>, <&cru PCLK_UART2>;
		clock-names = "baudclk", "apb_pclk";
		pinctrl-names = "default";
		pinctrl-0 = <&uart2_xfer>;
		status = "disabled";
	};

	uart3: serial@ff1b0000 {
		compatible = "rockchip,rk3288-uart", "snps,dw-apb-uart";
		reg = <0x0 0xff1b0000 0x0 0x100>;
		interrupts = <GIC_SPI 58 IRQ_TYPE_LEVEL_HIGH>;
		reg-shift = <2>;
		reg-io-width = <4>;
		clocks = <&cru SCLK_UART3>, <&cru PCLK_UART3>;
		clock-names = "baudclk", "apb_pclk";
		pinctrl-names = "default";
		pinctrl-0 = <&uart3_xfer>;
		status = "disabled";
	};

	uart4: serial@ff1c0000 {
		compatible = "rockchip,rk3288-uart", "snps,dw-apb-uart";
		reg = <0x0 0xff1c0000 0x0 0x100>;
		interrupts = <GIC_SPI 59 IRQ_TYPE_LEVEL_HIGH>;
		reg-shift = <2>;
		reg-io-width = <4>;
		clocks = <&cru SCLK_UART4>, <&cru PCLK_UART4>;
		clock-names = "baudclk", "apb_pclk";
		pinctrl-names = "default";
		pinctrl-0 = <&uart4_xfer>;
		status = "disabled";
	};

	thermal-zones {
		reserve_thermal: reserve_thermal {
			polling-delay-passive = <1000>; /* milliseconds */
			polling-delay = <5000>; /* milliseconds */

			thermal-sensors = <&tsadc 0>;
		};

		cpu_thermal: cpu_thermal {
			polling-delay-passive = <100>; /* milliseconds */
			polling-delay = <5000>; /* milliseconds */

			thermal-sensors = <&tsadc 1>;

			trips {
				cpu_alert0: cpu_alert0 {
					temperature = <70000>; /* millicelsius */
					hysteresis = <2000>; /* millicelsius */
					type = "passive";
				};
				cpu_alert1: cpu_alert1 {
					temperature = <75000>; /* millicelsius */
					hysteresis = <2000>; /* millicelsius */
					type = "passive";
				};
				cpu_crit: cpu_crit {
					temperature = <90000>; /* millicelsius */
					hysteresis = <2000>; /* millicelsius */
					type = "critical";
				};
			};

			cooling-maps {
				map0 {
					trip = <&cpu_alert0>;
					cooling-device =
						<&cpu0 THERMAL_NO_LIMIT 6>;
				};
				map1 {
					trip = <&cpu_alert1>;
					cooling-device =
						<&cpu0 THERMAL_NO_LIMIT THERMAL_NO_LIMIT>;
				};
			};
		};

		gpu_thermal: gpu_thermal {
			polling-delay-passive = <100>; /* milliseconds */
			polling-delay = <5000>; /* milliseconds */

			thermal-sensors = <&tsadc 2>;

			trips {
				gpu_alert0: gpu_alert0 {
					temperature = <70000>; /* millicelsius */
					hysteresis = <2000>; /* millicelsius */
					type = "passive";
				};
				gpu_crit: gpu_crit {
					temperature = <90000>; /* millicelsius */
					hysteresis = <2000>; /* millicelsius */
					type = "critical";
				};
			};

			cooling-maps {
				map0 {
					trip = <&gpu_alert0>;
					cooling-device =
						<&cpu0 THERMAL_NO_LIMIT THERMAL_NO_LIMIT>;
				};
			};
		};
	};

	tsadc: tsadc@ff280000 {
		compatible = "rockchip,rk3288-tsadc";
		reg = <0x0 0xff280000 0x0 0x100>;
		interrupts = <GIC_SPI 37 IRQ_TYPE_LEVEL_HIGH>;
		clocks = <&cru SCLK_TSADC>, <&cru PCLK_TSADC>;
		clock-names = "tsadc", "apb_pclk";
		resets = <&cru SRST_TSADC>;
		reset-names = "tsadc-apb";
		pinctrl-names = "init", "default", "sleep";
		pinctrl-0 = <&otp_gpio>;
		pinctrl-1 = <&otp_out>;
		pinctrl-2 = <&otp_gpio>;
		#thermal-sensor-cells = <1>;
		rockchip,hw-tshut-temp = <95000>;
		status = "disabled";
	};

	gmac: ethernet@ff290000 {
		compatible = "rockchip,rk3288-gmac";
		reg = <0x0 0xff290000 0x0 0x10000>;
		interrupts = <GIC_SPI 27 IRQ_TYPE_LEVEL_HIGH>,
				<GIC_SPI 28 IRQ_TYPE_LEVEL_HIGH>;
		interrupt-names = "macirq", "eth_wake_irq";
		rockchip,grf = <&grf>;
		clocks = <&cru SCLK_MAC>,
			<&cru SCLK_MAC_RX>, <&cru SCLK_MAC_TX>,
			<&cru SCLK_MACREF>, <&cru SCLK_MACREF_OUT>,
			<&cru ACLK_GMAC>, <&cru PCLK_GMAC>;
		clock-names = "stmmaceth",
			"mac_clk_rx", "mac_clk_tx",
			"clk_mac_ref", "clk_mac_refout",
			"aclk_mac", "pclk_mac";
		resets = <&cru SRST_MAC>;
		reset-names = "stmmaceth";
		status = "disabled";
	};

	usb_host0_ehci: usb@ff500000 {
		compatible = "generic-ehci";
		reg = <0x0 0xff500000 0x0 0x100>;
		interrupts = <GIC_SPI 24 IRQ_TYPE_LEVEL_HIGH>;
		clocks = <&cru HCLK_USBHOST0>;
		clock-names = "usbhost";
		phys = <&usbphy1>;
		phy-names = "usb";
		status = "disabled";
	};

	/* NOTE: ohci@ff520000 doesn't actually work on hardware */

	usb_host1: usb@ff540000 {
		compatible = "rockchip,rk3288-usb", "rockchip,rk3066-usb",
				"snps,dwc2";
		reg = <0x0 0xff540000 0x0 0x40000>;
		interrupts = <GIC_SPI 25 IRQ_TYPE_LEVEL_HIGH>;
		clocks = <&cru HCLK_USBHOST1>;
		clock-names = "otg";
		dr_mode = "host";
		phys = <&usbphy2>;
		phy-names = "usb2-phy";
		status = "disabled";
	};

	usb_otg: usb@ff580000 {
		compatible = "rockchip,rk3288-usb", "rockchip,rk3066-usb",
				"snps,dwc2";
		reg = <0x0 0xff580000 0x0 0x40000>;
		interrupts = <GIC_SPI 23 IRQ_TYPE_LEVEL_HIGH>;
		clocks = <&cru HCLK_OTG0>;
		clock-names = "otg";
		dr_mode = "otg";
		g-np-tx-fifo-size = <16>;
		g-rx-fifo-size = <275>;
		g-tx-fifo-size = <256 128 128 64 64 32>;
		phys = <&usbphy0>;
		phy-names = "usb2-phy";
		status = "disabled";
	};

	usb_hsic: usb@ff5c0000 {
		compatible = "generic-ehci";
		reg = <0x0 0xff5c0000 0x0 0x100>;
		interrupts = <GIC_SPI 26 IRQ_TYPE_LEVEL_HIGH>;
		clocks = <&cru HCLK_HSIC>;
		clock-names = "usbhost";
		status = "disabled";
	};

	i2c0: i2c@ff650000 {
		compatible = "rockchip,rk3288-i2c";
		reg = <0x0 0xff650000 0x0 0x1000>;
		interrupts = <GIC_SPI 60 IRQ_TYPE_LEVEL_HIGH>;
		#address-cells = <1>;
		#size-cells = <0>;
		clock-names = "i2c";
		clocks = <&cru PCLK_I2C0>;
		pinctrl-names = "default";
		pinctrl-0 = <&i2c0_xfer>;
		status = "disabled";
	};

	i2c2: i2c@ff660000 {
		compatible = "rockchip,rk3288-i2c";
		reg = <0x0 0xff660000 0x0 0x1000>;
		interrupts = <GIC_SPI 61 IRQ_TYPE_LEVEL_HIGH>;
		#address-cells = <1>;
		#size-cells = <0>;
		clock-names = "i2c";
		clocks = <&cru PCLK_I2C2>;
		pinctrl-names = "default";
		pinctrl-0 = <&i2c2_xfer>;
		status = "disabled";
	};

	pwm0: pwm@ff680000 {
		compatible = "rockchip,rk3288-pwm";
		reg = <0x0 0xff680000 0x0 0x10>;
		#pwm-cells = <3>;
		pinctrl-names = "default";
		pinctrl-0 = <&pwm0_pin>;
		clocks = <&cru PCLK_PWM>;
		clock-names = "pwm";
		status = "disabled";
	};

	pwm1: pwm@ff680010 {
		compatible = "rockchip,rk3288-pwm";
		reg = <0x0 0xff680010 0x0 0x10>;
		#pwm-cells = <3>;
		pinctrl-names = "default";
		pinctrl-0 = <&pwm1_pin>;
		clocks = <&cru PCLK_PWM>;
		clock-names = "pwm";
		status = "disabled";
	};

	pwm2: pwm@ff680020 {
		compatible = "rockchip,rk3288-pwm";
		reg = <0x0 0xff680020 0x0 0x10>;
		#pwm-cells = <3>;
		pinctrl-names = "default";
		pinctrl-0 = <&pwm2_pin>;
		clocks = <&cru PCLK_PWM>;
		clock-names = "pwm";
		status = "disabled";
	};

	pwm3: pwm@ff680030 {
		compatible = "rockchip,rk3288-pwm";
		reg = <0x0 0xff680030 0x0 0x10>;
		#pwm-cells = <2>;
		pinctrl-names = "default";
		pinctrl-0 = <&pwm3_pin>;
		clocks = <&cru PCLK_PWM>;
		clock-names = "pwm";
		status = "disabled";
	};

	bus_intmem@ff700000 {
		compatible = "mmio-sram";
		reg = <0x0 0xff700000 0x0 0x18000>;
		#address-cells = <1>;
		#size-cells = <1>;
		ranges = <0 0x0 0xff700000 0x18000>;
		smp-sram@0 {
			compatible = "rockchip,rk3066-smp-sram";
			reg = <0x00 0x10>;
		};
	};

	sram@ff720000 {
		compatible = "rockchip,rk3288-pmu-sram", "mmio-sram";
		reg = <0x0 0xff720000 0x0 0x1000>;
	};

	pmu: power-management@ff730000 {
		compatible = "rockchip,rk3288-pmu", "syscon", "simple-mfd";
		reg = <0x0 0xff730000 0x0 0x100>;

		power: power-controller {
			compatible = "rockchip,rk3288-power-controller";
			#power-domain-cells = <1>;
			#address-cells = <1>;
			#size-cells = <0>;

			assigned-clocks = <&cru SCLK_EDP_24M>;
			assigned-clock-parents = <&xin24m>;

			/*
			 * Note: Although SCLK_* are the working clocks
			 * of device without including on the NOC, needed for
			 * synchronous reset.
			 *
			 * The clocks on the which NOC:
			 * ACLK_IEP/ACLK_VIP/ACLK_VOP0 are on ACLK_VIO0_NIU.
			 * ACLK_ISP/ACLK_VOP1 are on ACLK_VIO1_NIU.
			 * ACLK_RGA is on ACLK_RGA_NIU.
			 * The others (HCLK_*,PLCK_*) are on HCLK_VIO_NIU.
			 *
			 * Which clock are device clocks:
			 *	clocks		devices
			 *	*_IEP		IEP:Image Enhancement Processor
			 *	*_ISP		ISP:Image Signal Processing
			 *	*_VIP		VIP:Video Input Processor
			 *	*_VOP*		VOP:Visual Output Processor
			 *	*_RGA		RGA
			 *	*_EDP*		EDP
			 *	*_LVDS_*	LVDS
			 *	*_HDMI		HDMI
			 *	*_MIPI_*	MIPI
			 */
			pd_vio@RK3288_PD_VIO {
				reg = <RK3288_PD_VIO>;
				clocks = <&cru ACLK_IEP>,
					 <&cru ACLK_ISP>,
					 <&cru ACLK_RGA>,
					 <&cru ACLK_VIP>,
					 <&cru ACLK_VOP0>,
					 <&cru ACLK_VOP1>,
					 <&cru DCLK_VOP0>,
					 <&cru DCLK_VOP1>,
					 <&cru HCLK_IEP>,
					 <&cru HCLK_ISP>,
					 <&cru HCLK_RGA>,
					 <&cru HCLK_VIP>,
					 <&cru HCLK_VOP0>,
					 <&cru HCLK_VOP1>,
					 <&cru PCLK_EDP_CTRL>,
					 <&cru PCLK_HDMI_CTRL>,
					 <&cru PCLK_LVDS_PHY>,
					 <&cru PCLK_MIPI_CSI>,
					 <&cru PCLK_MIPI_DSI0>,
					 <&cru PCLK_MIPI_DSI1>,
					 <&cru SCLK_EDP_24M>,
					 <&cru SCLK_EDP>,
					 <&cru SCLK_ISP_JPE>,
					 <&cru SCLK_ISP>,
					 <&cru SCLK_RGA>;
				pm_qos = <&qos_vio0_iep>,
					 <&qos_vio1_vop>,
					 <&qos_vio1_isp_w0>,
					 <&qos_vio1_isp_w1>,
					 <&qos_vio0_vop>,
					 <&qos_vio0_vip>,
					 <&qos_vio2_rga_r>,
					 <&qos_vio2_rga_w>,
					 <&qos_vio1_isp_r>;
			};

			/*
			 * Note: The following 3 are HEVC(H.265) clocks,
			 * and on the ACLK_HEVC_NIU (NOC).
			 */
			pd_hevc@RK3288_PD_HEVC {
				reg = <RK3288_PD_HEVC>;
				clocks = <&cru ACLK_HEVC>,
					 <&cru SCLK_HEVC_CABAC>,
					 <&cru SCLK_HEVC_CORE>;
				pm_qos = <&qos_hevc_r>,
					 <&qos_hevc_w>;
			};

			/*
			 * Note: ACLK_VCODEC/HCLK_VCODEC are VCODEC
			 * (video endecoder & decoder) clocks that on the
			 * ACLK_VCODEC_NIU and HCLK_VCODEC_NIU (NOC).
			 */
			pd_video@RK3288_PD_VIDEO {
				reg = <RK3288_PD_VIDEO>;
				clocks = <&cru ACLK_VCODEC>,
					 <&cru HCLK_VCODEC>;
				pm_qos = <&qos_video>;
			};

			/*
			 * Note: ACLK_GPU is the GPU clock,
			 * and on the ACLK_GPU_NIU (NOC).
			 */
			pd_gpu@RK3288_PD_GPU {
				reg = <RK3288_PD_GPU>;
				clocks = <&cru ACLK_GPU>;
				pm_qos = <&qos_gpu_r>,
					 <&qos_gpu_w>;
			};
		};

		reboot-mode {
			compatible = "syscon-reboot-mode";
			offset = <0x94>;
			mode-normal = <BOOT_NORMAL>;
			mode-recovery = <BOOT_RECOVERY>;
			mode-bootloader = <BOOT_FASTBOOT>;
			mode-loader = <BOOT_BL_DOWNLOAD>;
		};
	};

	sgrf: syscon@ff740000 {
		compatible = "rockchip,rk3288-sgrf", "syscon";
		reg = <0x0 0xff740000 0x0 0x1000>;
	};

	cru: clock-controller@ff760000 {
		compatible = "rockchip,rk3288-cru";
		reg = <0x0 0xff760000 0x0 0x1000>;
		rockchip,grf = <&grf>;
		#clock-cells = <1>;
		#reset-cells = <1>;
		assigned-clocks = <&cru PLL_GPLL>, <&cru PLL_CPLL>,
				  <&cru PLL_NPLL>, <&cru ACLK_CPU>,
				  <&cru HCLK_CPU>, <&cru PCLK_CPU>,
				  <&cru ACLK_PERI>, <&cru HCLK_PERI>,
				  <&cru PCLK_PERI>;
		assigned-clock-rates = <594000000>, <400000000>,
				       <500000000>, <300000000>,
				       <150000000>, <75000000>,
				       <300000000>, <150000000>,
				       <75000000>;
	};

	grf: syscon@ff770000 {
		compatible = "rockchip,rk3288-grf", "syscon", "simple-mfd";
		reg = <0x0 0xff770000 0x0 0x1000>;

		edp_phy: edp-phy {
			compatible = "rockchip,rk3288-dp-phy";
			clocks = <&cru SCLK_EDP_24M>;
			clock-names = "24m";
			#phy-cells = <0>;
			status = "disabled";
		};

		io_domains: io-domains {
			compatible = "rockchip,rk3288-io-voltage-domain";
			status = "disabled";
		};

		usbphy: usbphy {
			compatible = "rockchip,rk3288-usb-phy";
			#address-cells = <1>;
			#size-cells = <0>;
			status = "disabled";

			usbphy0: usb-phy@320 {
				#phy-cells = <0>;
				reg = <0x320>;
				clocks = <&cru SCLK_OTGPHY0>;
				clock-names = "phyclk";
				#clock-cells = <0>;
			};

			usbphy1: usb-phy@334 {
				#phy-cells = <0>;
				reg = <0x334>;
				clocks = <&cru SCLK_OTGPHY1>;
				clock-names = "phyclk";
				#clock-cells = <0>;
			};

			usbphy2: usb-phy@348 {
				#phy-cells = <0>;
				reg = <0x348>;
				clocks = <&cru SCLK_OTGPHY2>;
				clock-names = "phyclk";
				#clock-cells = <0>;
			};
		};
	};

	wdt: watchdog@ff800000 {
		compatible = "rockchip,rk3288-wdt", "snps,dw-wdt";
		reg = <0x0 0xff800000 0x0 0x100>;
		clocks = <&cru PCLK_WDT>;
		interrupts = <GIC_SPI 79 IRQ_TYPE_LEVEL_HIGH>;
		status = "disabled";
	};

	spdif: sound@ff88b0000 {
		compatible = "rockchip,rk3288-spdif", "rockchip,rk3066-spdif";
		reg = <0x0 0xff8b0000 0x0 0x10000>;
		#sound-dai-cells = <0>;
		clock-names = "hclk", "mclk";
		clocks = <&cru HCLK_SPDIF8CH>, <&cru SCLK_SPDIF8CH>;
		dmas = <&dmac_bus_s 3>;
		dma-names = "tx";
		interrupts = <GIC_SPI 54 IRQ_TYPE_LEVEL_HIGH>;
		pinctrl-names = "default";
		pinctrl-0 = <&spdif_tx>;
		rockchip,grf = <&grf>;
		status = "disabled";
	};

	i2s: i2s@ff890000 {
		compatible = "rockchip,rk3288-i2s", "rockchip,rk3066-i2s";
		reg = <0x0 0xff890000 0x0 0x10000>;
		interrupts = <GIC_SPI 53 IRQ_TYPE_LEVEL_HIGH>;
		#address-cells = <1>;
		#size-cells = <0>;
		dmas = <&dmac_bus_s 0>, <&dmac_bus_s 1>;
		dma-names = "tx", "rx";
		clock-names = "i2s_hclk", "i2s_clk";
		clocks = <&cru HCLK_I2S0>, <&cru SCLK_I2S0>;
		pinctrl-names = "default";
		pinctrl-0 = <&i2s0_bus>;
		rockchip,playback-channels = <8>;
		rockchip,capture-channels = <2>;
		status = "disabled";
	};

	crypto: cypto-controller@ff8a0000 {
		compatible = "rockchip,rk3288-crypto";
		reg = <0x0 0xff8a0000 0x0 0x4000>;
		interrupts = <GIC_SPI 48 IRQ_TYPE_LEVEL_HIGH>;
		clocks = <&cru ACLK_CRYPTO>, <&cru HCLK_CRYPTO>,
			 <&cru SCLK_CRYPTO>, <&cru ACLK_DMAC1>;
		clock-names = "aclk", "hclk", "sclk", "apb_pclk";
		resets = <&cru SRST_CRYPTO>;
		reset-names = "crypto-rst";
		status = "okay";
	};

	iep_mmu: iommu@ff900800 {
		compatible = "rockchip,iommu";
		reg = <0x0 0xff900800 0x0 0x40>;
		interrupts = <GIC_SPI 17 IRQ_TYPE_LEVEL_HIGH 0>;
		interrupt-names = "iep_mmu";
		#iommu-cells = <0>;
		status = "disabled";
	};

	isp_mmu: iommu@ff914000 {
		compatible = "rockchip,iommu";
		reg = <0x0 0xff914000 0x0 0x100>, <0x0 0xff915000 0x0 0x100>;
		interrupts = <GIC_SPI 14 IRQ_TYPE_LEVEL_HIGH>;
		interrupt-names = "isp_mmu";
		#iommu-cells = <0>;
		rockchip,disable-mmu-reset;
		status = "disabled";
	};

	vopb: vop@ff930000 {
		compatible = "rockchip,rk3288-vop";
		reg = <0x0 0xff930000 0x0 0x19c>;
		interrupts = <GIC_SPI 15 IRQ_TYPE_LEVEL_HIGH>;
		clocks = <&cru ACLK_VOP0>, <&cru DCLK_VOP0>, <&cru HCLK_VOP0>;
		clock-names = "aclk_vop", "dclk_vop", "hclk_vop";
		power-domains = <&power RK3288_PD_VIO>;
		resets = <&cru SRST_LCDC0_AXI>, <&cru SRST_LCDC0_AHB>, <&cru SRST_LCDC0_DCLK>;
		reset-names = "axi", "ahb", "dclk";
		iommus = <&vopb_mmu>;
		status = "disabled";

		vopb_out: port {
			#address-cells = <1>;
			#size-cells = <0>;

			vopb_out_hdmi: endpoint@0 {
				reg = <0>;
				remote-endpoint = <&hdmi_in_vopb>;
			};

			vopb_out_edp: endpoint@1 {
				reg = <1>;
				remote-endpoint = <&edp_in_vopb>;
			};

			vopb_out_mipi: endpoint@2 {
				reg = <2>;
				remote-endpoint = <&mipi_in_vopb>;
			};
		};
	};

	vopb_mmu: iommu@ff930300 {
		compatible = "rockchip,iommu";
		reg = <0x0 0xff930300 0x0 0x100>;
		interrupts = <GIC_SPI 15 IRQ_TYPE_LEVEL_HIGH>;
		interrupt-names = "vopb_mmu";
		power-domains = <&power RK3288_PD_VIO>;
		#iommu-cells = <0>;
		status = "disabled";
	};

	vopl: vop@ff940000 {
		compatible = "rockchip,rk3288-vop";
		reg = <0x0 0xff940000 0x0 0x19c>;
		interrupts = <GIC_SPI 16 IRQ_TYPE_LEVEL_HIGH>;
		clocks = <&cru ACLK_VOP1>, <&cru DCLK_VOP1>, <&cru HCLK_VOP1>;
		clock-names = "aclk_vop", "dclk_vop", "hclk_vop";
		power-domains = <&power RK3288_PD_VIO>;
		resets = <&cru SRST_LCDC1_AXI>, <&cru SRST_LCDC1_AHB>, <&cru SRST_LCDC1_DCLK>;
		reset-names = "axi", "ahb", "dclk";
		iommus = <&vopl_mmu>;
		status = "disabled";

		vopl_out: port {
			#address-cells = <1>;
			#size-cells = <0>;

			vopl_out_hdmi: endpoint@0 {
				reg = <0>;
				remote-endpoint = <&hdmi_in_vopl>;
			};

			vopl_out_edp: endpoint@1 {
				reg = <1>;
				remote-endpoint = <&edp_in_vopl>;
			};

			vopl_out_mipi: endpoint@2 {
				reg = <2>;
				remote-endpoint = <&mipi_in_vopl>;
			};
		};
	};

	vopl_mmu: iommu@ff940300 {
		compatible = "rockchip,iommu";
		reg = <0x0 0xff940300 0x0 0x100>;
		interrupts = <GIC_SPI 16 IRQ_TYPE_LEVEL_HIGH>;
		interrupt-names = "vopl_mmu";
		power-domains = <&power RK3288_PD_VIO>;
		#iommu-cells = <0>;
		status = "disabled";
	};

	mipi_dsi: mipi@ff960000 {
		compatible = "rockchip,rk3288-mipi-dsi", "snps,dw-mipi-dsi";
		reg = <0x0 0xff960000 0x0 0x4000>;
		interrupts = <GIC_SPI 19 IRQ_TYPE_LEVEL_HIGH>;
		clocks = <&cru SCLK_MIPIDSI_24M>, <&cru PCLK_MIPI_DSI0>;
		clock-names = "ref", "pclk";
		power-domains = <&power RK3288_PD_VIO>;
		rockchip,grf = <&grf>;
		#address-cells = <1>;
		#size-cells = <0>;
		status = "disabled";

		ports {
			mipi_in: port {
				#address-cells = <1>;
				#size-cells = <0>;
				mipi_in_vopb: endpoint@0 {
					reg = <0>;
					remote-endpoint = <&vopb_out_mipi>;
				};
				mipi_in_vopl: endpoint@1 {
					reg = <1>;
					remote-endpoint = <&vopl_out_mipi>;
				};
			};
		};
	};

	edp: dp@ff970000 {
		compatible = "rockchip,rk3288-dp";
		reg = <0x0 0xff970000 0x0 0x4000>;
		interrupts = <GIC_SPI 98 IRQ_TYPE_LEVEL_HIGH>;
		clocks = <&cru SCLK_EDP>, <&cru PCLK_EDP_CTRL>;
		clock-names = "dp", "pclk";
		phys = <&edp_phy>;
		phy-names = "dp";
		resets = <&cru SRST_EDP>;
		reset-names = "dp";
		rockchip,grf = <&grf>;
		status = "disabled";

		ports {
			#address-cells = <1>;
			#size-cells = <0>;
			edp_in: port@0 {
				reg = <0>;
				#address-cells = <1>;
				#size-cells = <0>;
				edp_in_vopb: endpoint@0 {
					reg = <0>;
					remote-endpoint = <&vopb_out_edp>;
				};
				edp_in_vopl: endpoint@1 {
					reg = <1>;
					remote-endpoint = <&vopl_out_edp>;
				};
			};
		};
	};

	hdmi: hdmi@ff980000 {
		compatible = "rockchip,rk3288-dw-hdmi";
		reg = <0x0 0xff980000 0x0 0x20000>;
		reg-io-width = <4>;
		rockchip,grf = <&grf>;
		interrupts = <GIC_SPI 103 IRQ_TYPE_LEVEL_HIGH>;
		clocks = <&cru  PCLK_HDMI_CTRL>, <&cru SCLK_HDMI_HDCP>;
		clock-names = "iahb", "isfr";
		power-domains = <&power RK3288_PD_VIO>;
		status = "disabled";

		ports {
			hdmi_in: port {
				#address-cells = <1>;
				#size-cells = <0>;
				hdmi_in_vopb: endpoint@0 {
					reg = <0>;
					remote-endpoint = <&vopb_out_hdmi>;
				};
				hdmi_in_vopl: endpoint@1 {
					reg = <1>;
					remote-endpoint = <&vopl_out_hdmi>;
				};
			};
		};
	};

	vpu_mmu: iommu@ff9a0800 {
		compatible = "rockchip,iommu";
		reg = <0x0 0xff9a0800 0x0 0x100>;
		interrupts = <GIC_SPI 11 IRQ_TYPE_LEVEL_HIGH>;
		interrupt-names = "vpu_mmu";
		#iommu-cells = <0>;
		status = "disabled";
	};

	hevc_mmu: iommu@ff9c0440 {
		compatible = "rockchip,iommu";
		reg = <0x0 0xff9c0440 0x0 0x40>, <0x0 0xff9c0480 0x0 0x40>;
		interrupts = <GIC_SPI 111 IRQ_TYPE_LEVEL_HIGH>;
		interrupt-names = "hevc_mmu";
		#iommu-cells = <0>;
		status = "disabled";
	};

<<<<<<< HEAD
	gpu: mali@ffa30000 {
=======
	gpu: gpu@ffa30000 {
>>>>>>> f007cad1
		compatible = "rockchip,rk3288-mali", "arm,mali-t760";
		reg = <0x0 0xffa30000 0x0 0x10000>;
		interrupts = <GIC_SPI 6 IRQ_TYPE_LEVEL_HIGH>,
			     <GIC_SPI 7 IRQ_TYPE_LEVEL_HIGH>,
			     <GIC_SPI 8 IRQ_TYPE_LEVEL_HIGH>;
		interrupt-names = "job", "mmu", "gpu";
		clocks = <&cru ACLK_GPU>;
		operating-points-v2 = <&gpu_opp_table>;
		power-domains = <&power RK3288_PD_GPU>;
		status = "disabled";
	};

	gpu_opp_table: gpu-opp-table {
		compatible = "operating-points-v2";

		opp@100000000 {
			opp-hz = /bits/ 64 <100000000>;
			opp-microvolt = <950000>;
		};
		opp@200000000 {
			opp-hz = /bits/ 64 <200000000>;
			opp-microvolt = <950000>;
		};
		opp@300000000 {
			opp-hz = /bits/ 64 <300000000>;
			opp-microvolt = <1000000>;
		};
		opp@400000000 {
			opp-hz = /bits/ 64 <400000000>;
			opp-microvolt = <1100000>;
		};
		opp@500000000 {
			opp-hz = /bits/ 64 <500000000>;
			opp-microvolt = <1200000>;
		};
		opp@600000000 {
			opp-hz = /bits/ 64 <600000000>;
			opp-microvolt = <1250000>;
		};
	};

	qos_gpu_r: qos@ffaa0000 {
		compatible = "syscon";
		reg = <0x0 0xffaa0000 0x0 0x20>;
	};

	qos_gpu_w: qos@ffaa0080 {
		compatible = "syscon";
		reg = <0x0 0xffaa0080 0x0 0x20>;
	};

	qos_vio1_vop: qos@ffad0000 {
		compatible = "syscon";
		reg = <0x0 0xffad0000 0x0 0x20>;
	};

	qos_vio1_isp_w0: qos@ffad0100 {
		compatible = "syscon";
		reg = <0x0 0xffad0100 0x0 0x20>;
	};

	qos_vio1_isp_w1: qos@ffad0180 {
		compatible = "syscon";
		reg = <0x0 0xffad0180 0x0 0x20>;
	};

	qos_vio0_vop: qos@ffad0400 {
		compatible = "syscon";
		reg = <0x0 0xffad0400 0x0 0x20>;
	};

	qos_vio0_vip: qos@ffad0480 {
		compatible = "syscon";
		reg = <0x0 0xffad0480 0x0 0x20>;
	};

	qos_vio0_iep: qos@ffad0500 {
		compatible = "syscon";
		reg = <0x0 0xffad0500 0x0 0x20>;
	};

	qos_vio2_rga_r: qos@ffad0800 {
		compatible = "syscon";
		reg = <0x0 0xffad0800 0x0 0x20>;
	};

	qos_vio2_rga_w: qos@ffad0880 {
		compatible = "syscon";
		reg = <0x0 0xffad0880 0x0 0x20>;
	};

	qos_vio1_isp_r: qos@ffad0900 {
		compatible = "syscon";
		reg = <0x0 0xffad0900 0x0 0x20>;
	};

	qos_video: qos@ffae0000 {
		compatible = "syscon";
		reg = <0x0 0xffae0000 0x0 0x20>;
	};

	qos_hevc_r: qos@ffaf0000 {
		compatible = "syscon";
		reg = <0x0 0xffaf0000 0x0 0x20>;
	};

	qos_hevc_w: qos@ffaf0080 {
		compatible = "syscon";
		reg = <0x0 0xffaf0080 0x0 0x20>;
	};

	gic: interrupt-controller@ffc01000 {
		compatible = "arm,gic-400";
		interrupt-controller;
		#interrupt-cells = <3>;
		#address-cells = <0>;

		reg = <0x0 0xffc01000 0x0 0x1000>,
		      <0x0 0xffc02000 0x0 0x2000>,
		      <0x0 0xffc04000 0x0 0x2000>,
		      <0x0 0xffc06000 0x0 0x2000>;
		interrupts = <GIC_PPI 9 0xf04>;
	};

	efuse: efuse@ffb40000 {
		compatible = "rockchip,rk3288-efuse";
		reg = <0x0 0xffb40000 0x0 0x20>;
		#address-cells = <1>;
		#size-cells = <1>;
		clocks = <&cru PCLK_EFUSE256>;
		clock-names = "pclk_efuse";

		cpu_leakage: cpu_leakage@17 {
			reg = <0x17 0x1>;
		};
	};

	pinctrl: pinctrl {
		compatible = "rockchip,rk3288-pinctrl";
		rockchip,grf = <&grf>;
		rockchip,pmu = <&pmu>;
		#address-cells = <2>;
		#size-cells = <2>;
		ranges;

		gpio0: gpio0@ff750000 {
			compatible = "rockchip,gpio-bank";
			reg = <0x0 0xff750000 0x0 0x100>;
			interrupts = <GIC_SPI 81 IRQ_TYPE_LEVEL_HIGH>;
			clocks = <&cru PCLK_GPIO0>;

			gpio-controller;
			#gpio-cells = <2>;

			interrupt-controller;
			#interrupt-cells = <2>;
		};

		gpio1: gpio1@ff780000 {
			compatible = "rockchip,gpio-bank";
			reg = <0x0 0xff780000 0x0 0x100>;
			interrupts = <GIC_SPI 82 IRQ_TYPE_LEVEL_HIGH>;
			clocks = <&cru PCLK_GPIO1>;

			gpio-controller;
			#gpio-cells = <2>;

			interrupt-controller;
			#interrupt-cells = <2>;
		};

		gpio2: gpio2@ff790000 {
			compatible = "rockchip,gpio-bank";
			reg = <0x0 0xff790000 0x0 0x100>;
			interrupts = <GIC_SPI 83 IRQ_TYPE_LEVEL_HIGH>;
			clocks = <&cru PCLK_GPIO2>;

			gpio-controller;
			#gpio-cells = <2>;

			interrupt-controller;
			#interrupt-cells = <2>;
		};

		gpio3: gpio3@ff7a0000 {
			compatible = "rockchip,gpio-bank";
			reg = <0x0 0xff7a0000 0x0 0x100>;
			interrupts = <GIC_SPI 84 IRQ_TYPE_LEVEL_HIGH>;
			clocks = <&cru PCLK_GPIO3>;

			gpio-controller;
			#gpio-cells = <2>;

			interrupt-controller;
			#interrupt-cells = <2>;
		};

		gpio4: gpio4@ff7b0000 {
			compatible = "rockchip,gpio-bank";
			reg = <0x0 0xff7b0000 0x0 0x100>;
			interrupts = <GIC_SPI 85 IRQ_TYPE_LEVEL_HIGH>;
			clocks = <&cru PCLK_GPIO4>;

			gpio-controller;
			#gpio-cells = <2>;

			interrupt-controller;
			#interrupt-cells = <2>;
		};

		gpio5: gpio5@ff7c0000 {
			compatible = "rockchip,gpio-bank";
			reg = <0x0 0xff7c0000 0x0 0x100>;
			interrupts = <GIC_SPI 86 IRQ_TYPE_LEVEL_HIGH>;
			clocks = <&cru PCLK_GPIO5>;

			gpio-controller;
			#gpio-cells = <2>;

			interrupt-controller;
			#interrupt-cells = <2>;
		};

		gpio6: gpio6@ff7d0000 {
			compatible = "rockchip,gpio-bank";
			reg = <0x0 0xff7d0000 0x0 0x100>;
			interrupts = <GIC_SPI 87 IRQ_TYPE_LEVEL_HIGH>;
			clocks = <&cru PCLK_GPIO6>;

			gpio-controller;
			#gpio-cells = <2>;

			interrupt-controller;
			#interrupt-cells = <2>;
		};

		gpio7: gpio7@ff7e0000 {
			compatible = "rockchip,gpio-bank";
			reg = <0x0 0xff7e0000 0x0 0x100>;
			interrupts = <GIC_SPI 88 IRQ_TYPE_LEVEL_HIGH>;
			clocks = <&cru PCLK_GPIO7>;

			gpio-controller;
			#gpio-cells = <2>;

			interrupt-controller;
			#interrupt-cells = <2>;
		};

		gpio8: gpio8@ff7f0000 {
			compatible = "rockchip,gpio-bank";
			reg = <0x0 0xff7f0000 0x0 0x100>;
			interrupts = <GIC_SPI 89 IRQ_TYPE_LEVEL_HIGH>;
			clocks = <&cru PCLK_GPIO8>;

			gpio-controller;
			#gpio-cells = <2>;

			interrupt-controller;
			#interrupt-cells = <2>;
		};

		hdmi {
			hdmi_ddc: hdmi-ddc {
				rockchip,pins = <7 19 RK_FUNC_2 &pcfg_pull_none>,
						<7 20 RK_FUNC_2 &pcfg_pull_none>;
			};
		};

		pcfg_pull_up: pcfg-pull-up {
			bias-pull-up;
		};

		pcfg_pull_down: pcfg-pull-down {
			bias-pull-down;
		};

		pcfg_pull_none: pcfg-pull-none {
			bias-disable;
		};

		pcfg_pull_none_12ma: pcfg-pull-none-12ma {
			bias-disable;
			drive-strength = <12>;
		};

		sleep {
			global_pwroff: global-pwroff {
				rockchip,pins = <0 0 RK_FUNC_1 &pcfg_pull_none>;
			};

			ddrio_pwroff: ddrio-pwroff {
				rockchip,pins = <0 1 RK_FUNC_1 &pcfg_pull_none>;
			};

			ddr0_retention: ddr0-retention {
				rockchip,pins = <0 2 RK_FUNC_1 &pcfg_pull_up>;
			};

			ddr1_retention: ddr1-retention {
				rockchip,pins = <0 3 RK_FUNC_1 &pcfg_pull_up>;
			};
		};

		edp {
			edp_hpd: edp-hpd {
				rockchip,pins = <7 11 RK_FUNC_2 &pcfg_pull_down>;
			};
		};

		i2c0 {
			i2c0_xfer: i2c0-xfer {
				rockchip,pins = <0 15 RK_FUNC_1 &pcfg_pull_none>,
						<0 16 RK_FUNC_1 &pcfg_pull_none>;
			};
		};

		i2c1 {
			i2c1_xfer: i2c1-xfer {
				rockchip,pins = <8 4 RK_FUNC_1 &pcfg_pull_none>,
						<8 5 RK_FUNC_1 &pcfg_pull_none>;
			};
		};

		i2c2 {
			i2c2_xfer: i2c2-xfer {
				rockchip,pins = <6 9 RK_FUNC_1 &pcfg_pull_none>,
						<6 10 RK_FUNC_1 &pcfg_pull_none>;
			};
		};

		i2c3 {
			i2c3_xfer: i2c3-xfer {
				rockchip,pins = <2 16 RK_FUNC_1 &pcfg_pull_none>,
						<2 17 RK_FUNC_1 &pcfg_pull_none>;
			};
		};

		i2c4 {
			i2c4_xfer: i2c4-xfer {
				rockchip,pins = <7 17 RK_FUNC_1 &pcfg_pull_none>,
						<7 18 RK_FUNC_1 &pcfg_pull_none>;
			};
		};

		i2c5 {
			i2c5_xfer: i2c5-xfer {
				rockchip,pins = <7 19 RK_FUNC_1 &pcfg_pull_none>,
						<7 20 RK_FUNC_1 &pcfg_pull_none>;
			};
		};

		i2s0 {
			i2s0_bus: i2s0-bus {
				rockchip,pins = <6 0 RK_FUNC_1 &pcfg_pull_none>,
						<6 1 RK_FUNC_1 &pcfg_pull_none>,
						<6 2 RK_FUNC_1 &pcfg_pull_none>,
						<6 3 RK_FUNC_1 &pcfg_pull_none>,
						<6 4 RK_FUNC_1 &pcfg_pull_none>,
						<6 8 RK_FUNC_1 &pcfg_pull_none>;
			};
		};

		sdmmc {
			sdmmc_clk: sdmmc-clk {
				rockchip,pins = <6 20 RK_FUNC_1 &pcfg_pull_none>;
			};

			sdmmc_cmd: sdmmc-cmd {
				rockchip,pins = <6 21 RK_FUNC_1 &pcfg_pull_up>;
			};

			sdmmc_cd: sdmmc-cd {
				rockchip,pins = <6 22 RK_FUNC_1 &pcfg_pull_up>;
			};

			sdmmc_bus1: sdmmc-bus1 {
				rockchip,pins = <6 16 RK_FUNC_1 &pcfg_pull_up>;
			};

			sdmmc_bus4: sdmmc-bus4 {
				rockchip,pins = <6 16 RK_FUNC_1 &pcfg_pull_up>,
						<6 17 RK_FUNC_1 &pcfg_pull_up>,
						<6 18 RK_FUNC_1 &pcfg_pull_up>,
						<6 19 RK_FUNC_1 &pcfg_pull_up>;
			};
		};

		sdio0 {
			sdio0_bus1: sdio0-bus1 {
				rockchip,pins = <4 20 RK_FUNC_1 &pcfg_pull_up>;
			};

			sdio0_bus4: sdio0-bus4 {
				rockchip,pins = <4 20 RK_FUNC_1 &pcfg_pull_up>,
						<4 21 RK_FUNC_1 &pcfg_pull_up>,
						<4 22 RK_FUNC_1 &pcfg_pull_up>,
						<4 23 RK_FUNC_1 &pcfg_pull_up>;
			};

			sdio0_cmd: sdio0-cmd {
				rockchip,pins = <4 24 RK_FUNC_1 &pcfg_pull_up>;
			};

			sdio0_clk: sdio0-clk {
				rockchip,pins = <4 25 RK_FUNC_1 &pcfg_pull_none>;
			};

			sdio0_cd: sdio0-cd {
				rockchip,pins = <4 26 RK_FUNC_1 &pcfg_pull_up>;
			};

			sdio0_wp: sdio0-wp {
				rockchip,pins = <4 27 RK_FUNC_1 &pcfg_pull_up>;
			};

			sdio0_pwr: sdio0-pwr {
				rockchip,pins = <4 28 RK_FUNC_1 &pcfg_pull_up>;
			};

			sdio0_bkpwr: sdio0-bkpwr {
				rockchip,pins = <4 29 RK_FUNC_1 &pcfg_pull_up>;
			};

			sdio0_int: sdio0-int {
				rockchip,pins = <4 30 RK_FUNC_1 &pcfg_pull_up>;
			};
		};

		sdio1 {
			sdio1_bus1: sdio1-bus1 {
				rockchip,pins = <3 24 4 &pcfg_pull_up>;
			};

			sdio1_bus4: sdio1-bus4 {
				rockchip,pins = <3 24 4 &pcfg_pull_up>,
						<3 25 4 &pcfg_pull_up>,
						<3 26 4 &pcfg_pull_up>,
						<3 27 4 &pcfg_pull_up>;
			};

			sdio1_cd: sdio1-cd {
				rockchip,pins = <3 28 4 &pcfg_pull_up>;
			};

			sdio1_wp: sdio1-wp {
				rockchip,pins = <3 29 4 &pcfg_pull_up>;
			};

			sdio1_bkpwr: sdio1-bkpwr {
				rockchip,pins = <3 30 4 &pcfg_pull_up>;
			};

			sdio1_int: sdio1-int {
				rockchip,pins = <3 31 4 &pcfg_pull_up>;
			};

			sdio1_cmd: sdio1-cmd {
				rockchip,pins = <4 6 4 &pcfg_pull_up>;
			};

			sdio1_clk: sdio1-clk {
				rockchip,pins = <4 7 4 &pcfg_pull_none>;
			};

			sdio1_pwr: sdio1-pwr {
				rockchip,pins = <4 9 4 &pcfg_pull_up>;
			};
		};

		emmc {
			emmc_clk: emmc-clk {
				rockchip,pins = <3 18 RK_FUNC_2 &pcfg_pull_none>;
			};

			emmc_cmd: emmc-cmd {
				rockchip,pins = <3 16 RK_FUNC_2 &pcfg_pull_up>;
			};

			emmc_pwr: emmc-pwr {
				rockchip,pins = <3 9 RK_FUNC_2 &pcfg_pull_up>;
			};

			emmc_bus1: emmc-bus1 {
				rockchip,pins = <3 0 RK_FUNC_2 &pcfg_pull_up>;
			};

			emmc_bus4: emmc-bus4 {
				rockchip,pins = <3 0 RK_FUNC_2 &pcfg_pull_up>,
						<3 1 RK_FUNC_2 &pcfg_pull_up>,
						<3 2 RK_FUNC_2 &pcfg_pull_up>,
						<3 3 RK_FUNC_2 &pcfg_pull_up>;
			};

			emmc_bus8: emmc-bus8 {
				rockchip,pins = <3 0 RK_FUNC_2 &pcfg_pull_up>,
						<3 1 RK_FUNC_2 &pcfg_pull_up>,
						<3 2 RK_FUNC_2 &pcfg_pull_up>,
						<3 3 RK_FUNC_2 &pcfg_pull_up>,
						<3 4 RK_FUNC_2 &pcfg_pull_up>,
						<3 5 RK_FUNC_2 &pcfg_pull_up>,
						<3 6 RK_FUNC_2 &pcfg_pull_up>,
						<3 7 RK_FUNC_2 &pcfg_pull_up>;
			};
		};

		spi0 {
			spi0_clk: spi0-clk {
				rockchip,pins = <5 12 RK_FUNC_1 &pcfg_pull_up>;
			};
			spi0_cs0: spi0-cs0 {
				rockchip,pins = <5 13 RK_FUNC_1 &pcfg_pull_up>;
			};
			spi0_tx: spi0-tx {
				rockchip,pins = <5 14 RK_FUNC_1 &pcfg_pull_up>;
			};
			spi0_rx: spi0-rx {
				rockchip,pins = <5 15 RK_FUNC_1 &pcfg_pull_up>;
			};
			spi0_cs1: spi0-cs1 {
				rockchip,pins = <5 16 RK_FUNC_1 &pcfg_pull_up>;
			};
		};
		spi1 {
			spi1_clk: spi1-clk {
				rockchip,pins = <7 12 RK_FUNC_2 &pcfg_pull_up>;
			};
			spi1_cs0: spi1-cs0 {
				rockchip,pins = <7 13 RK_FUNC_2 &pcfg_pull_up>;
			};
			spi1_rx: spi1-rx {
				rockchip,pins = <7 14 RK_FUNC_2 &pcfg_pull_up>;
			};
			spi1_tx: spi1-tx {
				rockchip,pins = <7 15 RK_FUNC_2 &pcfg_pull_up>;
			};
		};

		spi2 {
			spi2_cs1: spi2-cs1 {
				rockchip,pins = <8 3 RK_FUNC_1 &pcfg_pull_up>;
			};
			spi2_clk: spi2-clk {
				rockchip,pins = <8 6 RK_FUNC_1 &pcfg_pull_up>;
			};
			spi2_cs0: spi2-cs0 {
				rockchip,pins = <8 7 RK_FUNC_1 &pcfg_pull_up>;
			};
			spi2_rx: spi2-rx {
				rockchip,pins = <8 8 RK_FUNC_1 &pcfg_pull_up>;
			};
			spi2_tx: spi2-tx {
				rockchip,pins = <8 9 RK_FUNC_1 &pcfg_pull_up>;
			};
		};

		uart0 {
			uart0_xfer: uart0-xfer {
				rockchip,pins = <4 16 RK_FUNC_1 &pcfg_pull_up>,
						<4 17 RK_FUNC_1 &pcfg_pull_none>;
			};

			uart0_cts: uart0-cts {
				rockchip,pins = <4 18 RK_FUNC_1 &pcfg_pull_up>;
			};

			uart0_rts: uart0-rts {
				rockchip,pins = <4 19 RK_FUNC_1 &pcfg_pull_none>;
			};
		};

		uart1 {
			uart1_xfer: uart1-xfer {
				rockchip,pins = <5 8 RK_FUNC_1 &pcfg_pull_up>,
						<5 9 RK_FUNC_1 &pcfg_pull_none>;
			};

			uart1_cts: uart1-cts {
				rockchip,pins = <5 10 RK_FUNC_1 &pcfg_pull_up>;
			};

			uart1_rts: uart1-rts {
				rockchip,pins = <5 11 RK_FUNC_1 &pcfg_pull_none>;
			};
		};

		uart2 {
			uart2_xfer: uart2-xfer {
				rockchip,pins = <7 22 RK_FUNC_1 &pcfg_pull_up>,
						<7 23 RK_FUNC_1 &pcfg_pull_none>;
			};
			/* no rts / cts for uart2 */
		};

		uart3 {
			uart3_xfer: uart3-xfer {
				rockchip,pins = <7 7 RK_FUNC_1 &pcfg_pull_up>,
						<7 8 RK_FUNC_1 &pcfg_pull_none>;
			};

			uart3_cts: uart3-cts {
				rockchip,pins = <7 9 RK_FUNC_1 &pcfg_pull_up>;
			};

			uart3_rts: uart3-rts {
				rockchip,pins = <7 10 RK_FUNC_1 &pcfg_pull_none>;
			};
		};

		uart4 {
			uart4_xfer: uart4-xfer {
				rockchip,pins = <5 12 3 &pcfg_pull_up>,
						<5 13 3 &pcfg_pull_none>;
			};

			uart4_cts: uart4-cts {
				rockchip,pins = <5 14 3 &pcfg_pull_up>;
			};

			uart4_rts: uart4-rts {
				rockchip,pins = <5 15 3 &pcfg_pull_none>;
			};
		};

		tsadc {
			otp_gpio: otp-gpio {
				rockchip,pins = <0 10 RK_FUNC_GPIO &pcfg_pull_none>;
			};

			otp_out: otp-out {
				rockchip,pins = <0 10 RK_FUNC_1 &pcfg_pull_none>;
			};
		};

		pwm0 {
			pwm0_pin: pwm0-pin {
				rockchip,pins = <7 0 RK_FUNC_1 &pcfg_pull_none>;
			};
		};

		pwm1 {
			pwm1_pin: pwm1-pin {
				rockchip,pins = <7 1 RK_FUNC_1 &pcfg_pull_none>;
			};
		};

		pwm2 {
			pwm2_pin: pwm2-pin {
				rockchip,pins = <7 22 3 &pcfg_pull_none>;
			};
		};

		pwm3 {
			pwm3_pin: pwm3-pin {
				rockchip,pins = <7 23 3 &pcfg_pull_none>;
			};
		};

		gmac {
			rgmii_pins: rgmii-pins {
				rockchip,pins = <3 30 3 &pcfg_pull_none>,
						<3 31 3 &pcfg_pull_none>,
						<3 26 3 &pcfg_pull_none>,
						<3 27 3 &pcfg_pull_none>,
						<3 28 3 &pcfg_pull_none_12ma>,
						<3 29 3 &pcfg_pull_none_12ma>,
						<3 24 3 &pcfg_pull_none_12ma>,
						<3 25 3 &pcfg_pull_none_12ma>,
						<4 0 3 &pcfg_pull_none>,
						<4 5 3 &pcfg_pull_none>,
						<4 6 3 &pcfg_pull_none>,
						<4 9 3 &pcfg_pull_none_12ma>,
						<4 4 3 &pcfg_pull_none_12ma>,
						<4 1 3 &pcfg_pull_none>,
						<4 3 3 &pcfg_pull_none>;
			};

			rmii_pins: rmii-pins {
				rockchip,pins = <3 30 3 &pcfg_pull_none>,
						<3 31 3 &pcfg_pull_none>,
						<3 28 3 &pcfg_pull_none>,
						<3 29 3 &pcfg_pull_none>,
						<4 0 3 &pcfg_pull_none>,
						<4 5 3 &pcfg_pull_none>,
						<4 4 3 &pcfg_pull_none>,
						<4 1 3 &pcfg_pull_none>,
						<4 2 3 &pcfg_pull_none>,
						<4 3 3 &pcfg_pull_none>;
			};
		};

		spdif {
			spdif_tx: spdif-tx {
				rockchip,pins = <RK_GPIO6 11 RK_FUNC_1 &pcfg_pull_none>;
			};
		};
	};
};<|MERGE_RESOLUTION|>--- conflicted
+++ resolved
@@ -1163,11 +1163,7 @@
 		status = "disabled";
 	};
 
-<<<<<<< HEAD
-	gpu: mali@ffa30000 {
-=======
 	gpu: gpu@ffa30000 {
->>>>>>> f007cad1
 		compatible = "rockchip,rk3288-mali", "arm,mali-t760";
 		reg = <0x0 0xffa30000 0x0 0x10000>;
 		interrupts = <GIC_SPI 6 IRQ_TYPE_LEVEL_HIGH>,
