/*
 * This program is free software; you can redistribute it and/or modify
 * it under the terms of the GNU General Public License as published by
 * the Free Software Foundation; either version 2 of the License, or
 * (at your option) any later version.
 *
 * This program is distributed in the hope that it will be useful,
 * but WITHOUT ANY WARRANTY; without even the implied warranty of
 * MERCHANTABILITY or FITNESS FOR A PARTICULAR PURPOSE.  See the
 * GNU General Public License for more details.
 */

#include <dt-bindings/gpio/gpio.h>
#include <dt-bindings/interrupt-controller/irq.h>
#include <dt-bindings/interrupt-controller/arm-gic.h>
#include <dt-bindings/pinctrl/rockchip.h>
#include <dt-bindings/clock/rk3288-cru.h>
#include <dt-bindings/thermal/thermal.h>
#include "skeleton.dtsi"

/ {
	compatible = "rockchip,rk3288";

	interrupt-parent = <&gic>;

	aliases {
		i2c0 = &i2c0;
		i2c1 = &i2c1;
		i2c2 = &i2c2;
		i2c3 = &i2c3;
		i2c4 = &i2c4;
		i2c5 = &i2c5;
		mshc0 = &emmc;
		mshc1 = &sdmmc;
		mshc2 = &sdio0;
		mshc3 = &sdio1;
		serial0 = &uart0;
		serial1 = &uart1;
		serial2 = &uart2;
		serial3 = &uart3;
		serial4 = &uart4;
		spi0 = &spi0;
		spi1 = &spi1;
		spi2 = &spi2;
	};

	cpus {
		#address-cells = <1>;
		#size-cells = <0>;
		enable-method = "rockchip,rk3066-smp";
		rockchip,pmu = <&pmu>;

		cpu0: cpu@500 {
			device_type = "cpu";
			compatible = "arm,cortex-a12";
			reg = <0x500>;
			resets = <&cru SRST_CORE0>;
			operating-points = <
				/* KHz    uV */
				1608000 1350000
				1512000 1300000
				1416000 1200000
				1200000 1100000
				1008000 1050000
				 816000 1000000
				 696000  950000
				 600000  900000
				 408000  900000
				 312000  900000
				 216000  900000
				 126000  900000
			>;
			#cooling-cells = <2>; /* min followed by max */
			clock-latency = <40000>;
			clocks = <&cru ARMCLK>;
		};
		cpu@501 {
			device_type = "cpu";
			compatible = "arm,cortex-a12";
			reg = <0x501>;
			resets = <&cru SRST_CORE1>;
		};
		cpu@502 {
			device_type = "cpu";
			compatible = "arm,cortex-a12";
			reg = <0x502>;
			resets = <&cru SRST_CORE2>;
		};
		cpu@503 {
			device_type = "cpu";
			compatible = "arm,cortex-a12";
			reg = <0x503>;
			resets = <&cru SRST_CORE3>;
		};
	};

	amba {
		compatible = "arm,amba-bus";
		#address-cells = <1>;
		#size-cells = <1>;
		ranges;

		dmac_peri: dma-controller@ff250000 {
			compatible = "arm,pl330", "arm,primecell";
			reg = <0xff250000 0x4000>;
			interrupts = <GIC_SPI 2 IRQ_TYPE_LEVEL_HIGH>,
				     <GIC_SPI 3 IRQ_TYPE_LEVEL_HIGH>;
			#dma-cells = <1>;
			clocks = <&cru ACLK_DMAC2>;
			clock-names = "apb_pclk";
		};

		dmac_bus_ns: dma-controller@ff600000 {
			compatible = "arm,pl330", "arm,primecell";
			reg = <0xff600000 0x4000>;
			interrupts = <GIC_SPI 0 IRQ_TYPE_LEVEL_HIGH>,
				     <GIC_SPI 1 IRQ_TYPE_LEVEL_HIGH>;
			#dma-cells = <1>;
			clocks = <&cru ACLK_DMAC1>;
			clock-names = "apb_pclk";
			status = "disabled";
		};

		dmac_bus_s: dma-controller@ffb20000 {
			compatible = "arm,pl330", "arm,primecell";
			reg = <0xffb20000 0x4000>;
			interrupts = <GIC_SPI 0 IRQ_TYPE_LEVEL_HIGH>,
				     <GIC_SPI 1 IRQ_TYPE_LEVEL_HIGH>;
			#dma-cells = <1>;
			clocks = <&cru ACLK_DMAC1>;
			clock-names = "apb_pclk";
		};
	};

	xin24m: oscillator {
		compatible = "fixed-clock";
		clock-frequency = <24000000>;
		clock-output-names = "xin24m";
		#clock-cells = <0>;
	};

	timer {
		compatible = "arm,armv7-timer";
		arm,cpu-registers-not-fw-configured;
		interrupts = <GIC_PPI 13 (GIC_CPU_MASK_SIMPLE(4) | IRQ_TYPE_LEVEL_HIGH)>,
			     <GIC_PPI 14 (GIC_CPU_MASK_SIMPLE(4) | IRQ_TYPE_LEVEL_HIGH)>,
			     <GIC_PPI 11 (GIC_CPU_MASK_SIMPLE(4) | IRQ_TYPE_LEVEL_HIGH)>,
			     <GIC_PPI 10 (GIC_CPU_MASK_SIMPLE(4) | IRQ_TYPE_LEVEL_HIGH)>;
		clock-frequency = <24000000>;
	};

	display-subsystem {
		compatible = "rockchip,display-subsystem";
		ports = <&vopl_out>, <&vopb_out>;
	};

	sdmmc: dwmmc@ff0c0000 {
		compatible = "rockchip,rk3288-dw-mshc";
		clocks = <&cru HCLK_SDMMC>, <&cru SCLK_SDMMC>;
		clock-names = "biu", "ciu";
		fifo-depth = <0x100>;
		interrupts = <GIC_SPI 32 IRQ_TYPE_LEVEL_HIGH>;
		reg = <0xff0c0000 0x4000>;
		status = "disabled";
	};

	sdio0: dwmmc@ff0d0000 {
		compatible = "rockchip,rk3288-dw-mshc";
		clocks = <&cru HCLK_SDIO0>, <&cru SCLK_SDIO0>;
		clock-names = "biu", "ciu";
		fifo-depth = <0x100>;
		interrupts = <GIC_SPI 33 IRQ_TYPE_LEVEL_HIGH>;
		reg = <0xff0d0000 0x4000>;
		status = "disabled";
	};

	sdio1: dwmmc@ff0e0000 {
		compatible = "rockchip,rk3288-dw-mshc";
		clocks = <&cru HCLK_SDIO1>, <&cru SCLK_SDIO1>;
		clock-names = "biu", "ciu";
		fifo-depth = <0x100>;
		interrupts = <GIC_SPI 34 IRQ_TYPE_LEVEL_HIGH>;
		reg = <0xff0e0000 0x4000>;
		status = "disabled";
	};

	emmc: dwmmc@ff0f0000 {
		compatible = "rockchip,rk3288-dw-mshc";
		clocks = <&cru HCLK_EMMC>, <&cru SCLK_EMMC>;
		clock-names = "biu", "ciu";
		fifo-depth = <0x100>;
		interrupts = <GIC_SPI 35 IRQ_TYPE_LEVEL_HIGH>;
		reg = <0xff0f0000 0x4000>;
		status = "disabled";
	};

	saradc: saradc@ff100000 {
		compatible = "rockchip,saradc";
		reg = <0xff100000 0x100>;
		interrupts = <GIC_SPI 36 IRQ_TYPE_LEVEL_HIGH>;
		#io-channel-cells = <1>;
		clocks = <&cru SCLK_SARADC>, <&cru PCLK_SARADC>;
		clock-names = "saradc", "apb_pclk";
		status = "disabled";
	};

	spi0: spi@ff110000 {
		compatible = "rockchip,rk3288-spi", "rockchip,rk3066-spi";
		clocks = <&cru SCLK_SPI0>, <&cru PCLK_SPI0>;
		clock-names = "spiclk", "apb_pclk";
		dmas = <&dmac_peri 11>, <&dmac_peri 12>;
		dma-names = "tx", "rx";
		interrupts = <GIC_SPI 44 IRQ_TYPE_LEVEL_HIGH>;
		pinctrl-names = "default";
		pinctrl-0 = <&spi0_clk &spi0_tx &spi0_rx &spi0_cs0>;
		reg = <0xff110000 0x1000>;
		#address-cells = <1>;
		#size-cells = <0>;
		status = "disabled";
	};

	spi1: spi@ff120000 {
		compatible = "rockchip,rk3288-spi", "rockchip,rk3066-spi";
		clocks = <&cru SCLK_SPI1>, <&cru PCLK_SPI1>;
		clock-names = "spiclk", "apb_pclk";
		dmas = <&dmac_peri 13>, <&dmac_peri 14>;
		dma-names = "tx", "rx";
		interrupts = <GIC_SPI 45 IRQ_TYPE_LEVEL_HIGH>;
		pinctrl-names = "default";
		pinctrl-0 = <&spi1_clk &spi1_tx &spi1_rx &spi1_cs0>;
		reg = <0xff120000 0x1000>;
		#address-cells = <1>;
		#size-cells = <0>;
		status = "disabled";
	};

	spi2: spi@ff130000 {
		compatible = "rockchip,rk3288-spi", "rockchip,rk3066-spi";
		clocks = <&cru SCLK_SPI2>, <&cru PCLK_SPI2>;
		clock-names = "spiclk", "apb_pclk";
		dmas = <&dmac_peri 15>, <&dmac_peri 16>;
		dma-names = "tx", "rx";
		interrupts = <GIC_SPI 46 IRQ_TYPE_LEVEL_HIGH>;
		pinctrl-names = "default";
		pinctrl-0 = <&spi2_clk &spi2_tx &spi2_rx &spi2_cs0>;
		reg = <0xff130000 0x1000>;
		#address-cells = <1>;
		#size-cells = <0>;
		status = "disabled";
	};

	i2c1: i2c@ff140000 {
		compatible = "rockchip,rk3288-i2c";
		reg = <0xff140000 0x1000>;
		interrupts = <GIC_SPI 62 IRQ_TYPE_LEVEL_HIGH>;
		#address-cells = <1>;
		#size-cells = <0>;
		clock-names = "i2c";
		clocks = <&cru PCLK_I2C1>;
		pinctrl-names = "default";
		pinctrl-0 = <&i2c1_xfer>;
		status = "disabled";
	};

	i2c3: i2c@ff150000 {
		compatible = "rockchip,rk3288-i2c";
		reg = <0xff150000 0x1000>;
		interrupts = <GIC_SPI 63 IRQ_TYPE_LEVEL_HIGH>;
		#address-cells = <1>;
		#size-cells = <0>;
		clock-names = "i2c";
		clocks = <&cru PCLK_I2C3>;
		pinctrl-names = "default";
		pinctrl-0 = <&i2c3_xfer>;
		status = "disabled";
	};

	i2c4: i2c@ff160000 {
		compatible = "rockchip,rk3288-i2c";
		reg = <0xff160000 0x1000>;
		interrupts = <GIC_SPI 64 IRQ_TYPE_LEVEL_HIGH>;
		#address-cells = <1>;
		#size-cells = <0>;
		clock-names = "i2c";
		clocks = <&cru PCLK_I2C4>;
		pinctrl-names = "default";
		pinctrl-0 = <&i2c4_xfer>;
		status = "disabled";
	};

	i2c5: i2c@ff170000 {
		compatible = "rockchip,rk3288-i2c";
		reg = <0xff170000 0x1000>;
		interrupts = <GIC_SPI 65 IRQ_TYPE_LEVEL_HIGH>;
		#address-cells = <1>;
		#size-cells = <0>;
		clock-names = "i2c";
		clocks = <&cru PCLK_I2C5>;
		pinctrl-names = "default";
		pinctrl-0 = <&i2c5_xfer>;
		status = "disabled";
	};

	uart0: serial@ff180000 {
		compatible = "rockchip,rk3288-uart", "snps,dw-apb-uart";
		reg = <0xff180000 0x100>;
		interrupts = <GIC_SPI 55 IRQ_TYPE_LEVEL_HIGH>;
		reg-shift = <2>;
		reg-io-width = <4>;
		clocks = <&cru SCLK_UART0>, <&cru PCLK_UART0>;
		clock-names = "baudclk", "apb_pclk";
		pinctrl-names = "default";
		pinctrl-0 = <&uart0_xfer>;
		status = "disabled";
	};

	uart1: serial@ff190000 {
		compatible = "rockchip,rk3288-uart", "snps,dw-apb-uart";
		reg = <0xff190000 0x100>;
		interrupts = <GIC_SPI 56 IRQ_TYPE_LEVEL_HIGH>;
		reg-shift = <2>;
		reg-io-width = <4>;
		clocks = <&cru SCLK_UART1>, <&cru PCLK_UART1>;
		clock-names = "baudclk", "apb_pclk";
		pinctrl-names = "default";
		pinctrl-0 = <&uart1_xfer>;
		status = "disabled";
	};

	uart2: serial@ff690000 {
		compatible = "rockchip,rk3288-uart", "snps,dw-apb-uart";
		reg = <0xff690000 0x100>;
		interrupts = <GIC_SPI 57 IRQ_TYPE_LEVEL_HIGH>;
		reg-shift = <2>;
		reg-io-width = <4>;
		clocks = <&cru SCLK_UART2>, <&cru PCLK_UART2>;
		clock-names = "baudclk", "apb_pclk";
		pinctrl-names = "default";
		pinctrl-0 = <&uart2_xfer>;
		status = "disabled";
	};

	uart3: serial@ff1b0000 {
		compatible = "rockchip,rk3288-uart", "snps,dw-apb-uart";
		reg = <0xff1b0000 0x100>;
		interrupts = <GIC_SPI 58 IRQ_TYPE_LEVEL_HIGH>;
		reg-shift = <2>;
		reg-io-width = <4>;
		clocks = <&cru SCLK_UART3>, <&cru PCLK_UART3>;
		clock-names = "baudclk", "apb_pclk";
		pinctrl-names = "default";
		pinctrl-0 = <&uart3_xfer>;
		status = "disabled";
	};

	uart4: serial@ff1c0000 {
		compatible = "rockchip,rk3288-uart", "snps,dw-apb-uart";
		reg = <0xff1c0000 0x100>;
		interrupts = <GIC_SPI 59 IRQ_TYPE_LEVEL_HIGH>;
		reg-shift = <2>;
		reg-io-width = <4>;
		clocks = <&cru SCLK_UART4>, <&cru PCLK_UART4>;
		clock-names = "baudclk", "apb_pclk";
		pinctrl-names = "default";
		pinctrl-0 = <&uart4_xfer>;
		status = "disabled";
	};

	thermal-zones {
		#include "rk3288-thermal.dtsi"
	};

	tsadc: tsadc@ff280000 {
		compatible = "rockchip,rk3288-tsadc";
		reg = <0xff280000 0x100>;
		interrupts = <GIC_SPI 37 IRQ_TYPE_LEVEL_HIGH>;
		clocks = <&cru SCLK_TSADC>, <&cru PCLK_TSADC>;
		clock-names = "tsadc", "apb_pclk";
		resets = <&cru SRST_TSADC>;
		reset-names = "tsadc-apb";
		pinctrl-names = "default";
		pinctrl-0 = <&otp_out>;
		#thermal-sensor-cells = <1>;
		rockchip,hw-tshut-temp = <95000>;
		status = "disabled";
	};

	gmac: ethernet@ff290000 {
		compatible = "rockchip,rk3288-gmac";
		reg = <0xff290000 0x10000>;
		interrupts = <GIC_SPI 27 IRQ_TYPE_LEVEL_HIGH>;
<<<<<<< HEAD
		rockchip,grf = <&grf>;

		//phy-mode = "rmii";
		phy-mode = "rgmii";
//		clocks = <&cru PCLK_GMAC>, <&gmac_tx>;
		clock-names = "stmmaceth", "rockchip_gmac_aclk", "rockchip_gmac_tx", "rockchip_gmac_rx";
//		clocks = <>;
//		pinctrl-names = "default";
//		pinctrl-0 = <&mac_clk &mac_txpins &mac_rxpins &mac_mdpins>;
=======
		interrupt-names = "macirq";
		rockchip,grf = <&grf>;
		clocks = <&cru SCLK_MAC>,
			<&cru SCLK_MAC_RX>, <&cru SCLK_MAC_TX>,
			<&cru SCLK_MACREF>, <&cru SCLK_MACREF_OUT>,
			<&cru ACLK_GMAC>, <&cru PCLK_GMAC>;
		clock-names = "stmmaceth",
			"mac_clk_rx", "mac_clk_tx",
			"clk_mac_ref", "clk_mac_refout",
			"aclk_mac", "pclk_mac";
>>>>>>> 29b6e31a
	};

	usb_host0_ehci: usb@ff500000 {
		compatible = "generic-ehci";
		reg = <0xff500000 0x100>;
		interrupts = <GIC_SPI 24 IRQ_TYPE_LEVEL_HIGH>;
		clocks = <&cru HCLK_USBHOST0>;
		clock-names = "usbhost";
		status = "disabled";
	};

	/* NOTE: ohci@ff520000 doesn't actually work on hardware */

	usb_host1: usb@ff540000 {
		compatible = "rockchip,rk3288-usb", "rockchip,rk3066-usb",
				"snps,dwc2";
		reg = <0xff540000 0x40000>;
		interrupts = <GIC_SPI 25 IRQ_TYPE_LEVEL_HIGH>;
		clocks = <&cru HCLK_USBHOST1>;
		clock-names = "otg";
		status = "disabled";
	};

	usb_otg: usb@ff580000 {
		compatible = "rockchip,rk3288-usb", "rockchip,rk3066-usb",
				"snps,dwc2";
		reg = <0xff580000 0x40000>;
		interrupts = <GIC_SPI 23 IRQ_TYPE_LEVEL_HIGH>;
		clocks = <&cru HCLK_OTG0>;
		clock-names = "otg";
		status = "disabled";
	};

	usb_hsic: usb@ff5c0000 {
		compatible = "generic-ehci";
		reg = <0xff5c0000 0x100>;
		interrupts = <GIC_SPI 26 IRQ_TYPE_LEVEL_HIGH>;
		clocks = <&cru HCLK_HSIC>;
		clock-names = "usbhost";
		status = "disabled";
	};

	i2c0: i2c@ff650000 {
		compatible = "rockchip,rk3288-i2c";
		reg = <0xff650000 0x1000>;
		interrupts = <GIC_SPI 60 IRQ_TYPE_LEVEL_HIGH>;
		#address-cells = <1>;
		#size-cells = <0>;
		clock-names = "i2c";
		clocks = <&cru PCLK_I2C0>;
		pinctrl-names = "default";
		pinctrl-0 = <&i2c0_xfer>;
		status = "disabled";
	};

	i2c2: i2c@ff660000 {
		compatible = "rockchip,rk3288-i2c";
		reg = <0xff660000 0x1000>;
		interrupts = <GIC_SPI 61 IRQ_TYPE_LEVEL_HIGH>;
		#address-cells = <1>;
		#size-cells = <0>;
		clock-names = "i2c";
		clocks = <&cru PCLK_I2C2>;
		pinctrl-names = "default";
		pinctrl-0 = <&i2c2_xfer>;
		status = "disabled";
	};

	pwm0: pwm@ff680000 {
		compatible = "rockchip,rk3288-pwm";
		reg = <0xff680000 0x10>;
		#pwm-cells = <3>;
		pinctrl-names = "default";
		pinctrl-0 = <&pwm0_pin>;
		clocks = <&cru PCLK_PWM>;
		clock-names = "pwm";
		status = "disabled";
	};

	pwm1: pwm@ff680010 {
		compatible = "rockchip,rk3288-pwm";
		reg = <0xff680010 0x10>;
		#pwm-cells = <3>;
		pinctrl-names = "default";
		pinctrl-0 = <&pwm1_pin>;
		clocks = <&cru PCLK_PWM>;
		clock-names = "pwm";
		status = "disabled";
	};

	pwm2: pwm@ff680020 {
		compatible = "rockchip,rk3288-pwm";
		reg = <0xff680020 0x10>;
		#pwm-cells = <3>;
		pinctrl-names = "default";
		pinctrl-0 = <&pwm2_pin>;
		clocks = <&cru PCLK_PWM>;
		clock-names = "pwm";
		status = "disabled";
	};

	pwm3: pwm@ff680030 {
		compatible = "rockchip,rk3288-pwm";
		reg = <0xff680030 0x10>;
		#pwm-cells = <2>;
		pinctrl-names = "default";
		pinctrl-0 = <&pwm3_pin>;
		clocks = <&cru PCLK_PWM>;
		clock-names = "pwm";
		status = "disabled";
	};

	bus_intmem@ff700000 {
		compatible = "mmio-sram";
		reg = <0xff700000 0x18000>;
		#address-cells = <1>;
		#size-cells = <1>;
		ranges = <0 0xff700000 0x18000>;

		smp-sram@0 {
			compatible = "rockchip,rk3066-smp-sram";
			reg = <0x00 0x10>;
		};
	};

	pmu_intmem@ff720000 {
		compatible = "mmio-sram";
		reg = <0xff720000 0x4000>;
	};

	pmu: power-management@ff730000 {
		compatible = "rockchip,rk3288-pmu", "syscon";
		reg = <0xff730000 0x100>;
	};

	sgrf: syscon@ff740000 {
		compatible = "rockchip,rk3288-sgrf", "syscon";
		reg = <0xff740000 0x1000>;
	};

	cru: clock-controller@ff760000 {
		compatible = "rockchip,rk3288-cru";
		reg = <0xff760000 0x1000>;
		rockchip,grf = <&grf>;
		#clock-cells = <1>;
		#reset-cells = <1>;
		assigned-clocks = <&cru PLL_GPLL>, <&cru PLL_CPLL>,
				  <&cru PLL_NPLL>, <&cru ACLK_CPU>,
				  <&cru HCLK_CPU>, <&cru PCLK_CPU>,
				  <&cru ACLK_PERI>, <&cru HCLK_PERI>,
				  <&cru PCLK_PERI>;
		assigned-clock-rates = <594000000>, <400000000>,
				       <500000000>, <300000000>,
				       <150000000>, <75000000>,
				       <300000000>, <150000000>,
				       <75000000>;
	};

	grf: syscon@ff770000 {
		compatible = "rockchip,rk3288-grf", "syscon";
		reg = <0xff770000 0x1000>;
	};

	wdt: watchdog@ff800000 {
		compatible = "rockchip,rk3288-wdt", "snps,dw-wdt";
		reg = <0xff800000 0x100>;
		interrupts = <GIC_SPI 111 IRQ_TYPE_LEVEL_HIGH>;
		status = "disabled";
// watchdog pclk is controlled from SGRF_SOC_CON0[6]
	};

	i2s: i2s@ff890000 {
		compatible = "rockchip,rk3288-i2s", "rockchip,rk3066-i2s";
		reg = <0xff890000 0x10000>;
		interrupts = <GIC_SPI 85 IRQ_TYPE_LEVEL_HIGH>;
		#address-cells = <1>;
		#size-cells = <0>;
		dmas = <&dmac_bus_s 0>, <&dmac_bus_s 1>;
		dma-names = "tx", "rx";
		clock-names = "i2s_hclk", "i2s_clk";
		clocks = <&cru HCLK_I2S0>, <&cru SCLK_I2S0>;
		pinctrl-names = "default";
		pinctrl-0 = <&i2s0_bus>;
		status = "disabled";
	};

	vopb: vop@ff930000 {
		compatible = "rockchip,rk3288-vop";
		reg = <0xff930000 0x19c>;
		interrupts = <GIC_SPI 15 IRQ_TYPE_LEVEL_HIGH>;
		clocks = <&cru ACLK_VOP0>, <&cru DCLK_VOP0>, <&cru HCLK_VOP0>;
		clock-names = "aclk_vop", "dclk_vop", "hclk_vop";
		resets = <&cru SRST_LCDC0_AXI>, <&cru SRST_LCDC0_AHB>, <&cru SRST_LCDC0_DCLK>;
		reset-names = "axi", "ahb", "dclk";
		iommus = <&vopb_mmu>;
		status = "disabled";

		vopb_out: port {
			#address-cells = <1>;
			#size-cells = <0>;
/*			vopb_out_edp: endpoint@0 {
				reg = <0>;
				remote-endpoint = <&edp_in_vopb>;
			}; */
			vopb_out_hdmi: endpoint@0 {
				reg = <0>;
				remote-endpoint = <&hdmi_in_vopb>;
			};
		};
	};

	vopb_mmu: iommu@ff930300 {
		compatible = "rockchip,iommu";
		reg = <0xff930300 0x100>;
		interrupts = <GIC_SPI 15 IRQ_TYPE_LEVEL_HIGH>;
		interrupt-names = "vopb_mmu";
		#iommu-cells = <0>;
		status = "disabled";
	};

	vopl: vop@ff940000 {
		compatible = "rockchip,rk3288-vop";
		reg = <0xff940000 0x19c>;
		interrupts = <GIC_SPI 16 IRQ_TYPE_LEVEL_HIGH>;
		clocks = <&cru ACLK_VOP1>, <&cru DCLK_VOP1>, <&cru HCLK_VOP1>;
		clock-names = "aclk_vop", "dclk_vop", "hclk_vop";
		resets = <&cru SRST_LCDC1_AXI>, <&cru SRST_LCDC1_AHB>, <&cru SRST_LCDC1_DCLK>;
		reset-names = "axi", "ahb", "dclk";
		iommus = <&vopl_mmu>;
		status = "disabled";

		vopl_out: port {
			#address-cells = <1>;
			#size-cells = <0>;
/*			vopl_out_edp: endpoint@0 {
				reg = <0>;
				remote-endpoint = <&edp_in_vopl>;
			}; */
			vopl_out_hdmi: endpoint@0 {
				reg = <0>;
				remote-endpoint = <&hdmi_in_vopl>;
			};
		};
	};

	vopl_mmu: iommu@ff940300 {
		compatible = "rockchip,iommu";
		reg = <0xff940300 0x100>;
		interrupts = <GIC_SPI 16 IRQ_TYPE_LEVEL_HIGH>;
		interrupt-names = "vopl_mmu";
		#iommu-cells = <0>;
		status = "disabled";
	};

/*	edp: edp@ff970000 {
		compatible = "rockchip,rk3288-edp";
		reg = <0xff970000 0x4000>;
		interrupts = <GIC_SPI 98 IRQ_TYPE_LEVEL_HIGH>;
		clocks = <&cru SCLK_EDP>, <&cru SCLK_EDP_24M>, <&cru PCLK_EDP_CTRL>;
		rockchip,grf = <&grf>;
		clock-names = "clk_edp", "clk_edp_24m", "pclk_edp";
		resets = <&cru 111>;
		reset-names = "edp";
		status = "disabled";
		ports {
			edp_in: port {
				#address-cells = <1>;
				#size-cells = <0>;
				edp_in_vopb: endpoint@0 {
					reg = <0>;
					remote-endpoint = <&vopb_out_edp>;
				};
				edp_in_vopl: endpoint@1 {
					reg = <1>;
					remote-endpoint = <&vopl_out_edp>;
				};
			};
		};
	};*/

	hdmi: hdmi@ff980000 {
		compatible = "rockchip,rk3288-dw-hdmi";
		reg = <0xff980000 0x20000>;
		reg-io-width = <4>;
		ddc-i2c-bus = <&i2c5>;
		rockchip,grf = <&grf>;
		interrupts = <GIC_SPI 103 IRQ_TYPE_LEVEL_HIGH>;
		clocks = <&cru  PCLK_HDMI_CTRL>, <&cru SCLK_HDMI_HDCP>;
		clock-names = "clk", "hdcp_clk";
		status = "disabled";
		ports {
			hdmi_in: port {
				#address-cells = <1>;
				#size-cells = <0>;
				hdmi_in_vopb: endpoint@0 {
					reg = <0>;
					remote-endpoint = <&vopb_out_hdmi>;
				};
				hdmi_in_vopl: endpoint@1 {
					reg = <1>;
					remote-endpoint = <&vopl_out_hdmi>;
				};
			};
		};
	};

	gic: interrupt-controller@ffc01000 {
		compatible = "arm,gic-400";
		interrupt-controller;
		#interrupt-cells = <3>;
		#address-cells = <0>;

		reg = <0xffc01000 0x1000>,
		      <0xffc02000 0x1000>,
		      <0xffc04000 0x2000>,
		      <0xffc06000 0x2000>;
		interrupts = <GIC_PPI 9 0xf04>;
	};

	pinctrl: pinctrl {
		compatible = "rockchip,rk3288-pinctrl";
		rockchip,grf = <&grf>;
		rockchip,pmu = <&pmu>;
		#address-cells = <1>;
		#size-cells = <1>;
		ranges;

		gpio0: gpio0@ff750000 {
			compatible = "rockchip,gpio-bank";
			reg =	<0xff750000 0x100>;
			interrupts = <GIC_SPI 81 IRQ_TYPE_LEVEL_HIGH>;
			clocks = <&cru PCLK_GPIO0>;

			gpio-controller;
			#gpio-cells = <2>;

			interrupt-controller;
			#interrupt-cells = <2>;
		};

		gpio1: gpio1@ff780000 {
			compatible = "rockchip,gpio-bank";
			reg = <0xff780000 0x100>;
			interrupts = <GIC_SPI 82 IRQ_TYPE_LEVEL_HIGH>;
			clocks = <&cru PCLK_GPIO1>;

			gpio-controller;
			#gpio-cells = <2>;

			interrupt-controller;
			#interrupt-cells = <2>;
		};

		gpio2: gpio2@ff790000 {
			compatible = "rockchip,gpio-bank";
			reg = <0xff790000 0x100>;
			interrupts = <GIC_SPI 83 IRQ_TYPE_LEVEL_HIGH>;
			clocks = <&cru PCLK_GPIO2>;

			gpio-controller;
			#gpio-cells = <2>;

			interrupt-controller;
			#interrupt-cells = <2>;
		};

		gpio3: gpio3@ff7a0000 {
			compatible = "rockchip,gpio-bank";
			reg = <0xff7a0000 0x100>;
			interrupts = <GIC_SPI 84 IRQ_TYPE_LEVEL_HIGH>;
			clocks = <&cru PCLK_GPIO3>;

			gpio-controller;
			#gpio-cells = <2>;

			interrupt-controller;
			#interrupt-cells = <2>;
		};

		gpio4: gpio4@ff7b0000 {
			compatible = "rockchip,gpio-bank";
			reg = <0xff7b0000 0x100>;
			interrupts = <GIC_SPI 85 IRQ_TYPE_LEVEL_HIGH>;
			clocks = <&cru PCLK_GPIO4>;

			gpio-controller;
			#gpio-cells = <2>;

			interrupt-controller;
			#interrupt-cells = <2>;
		};

		gpio5: gpio5@ff7c0000 {
			compatible = "rockchip,gpio-bank";
			reg = <0xff7c0000 0x100>;
			interrupts = <GIC_SPI 86 IRQ_TYPE_LEVEL_HIGH>;
			clocks = <&cru PCLK_GPIO5>;

			gpio-controller;
			#gpio-cells = <2>;

			interrupt-controller;
			#interrupt-cells = <2>;
		};

		gpio6: gpio6@ff7d0000 {
			compatible = "rockchip,gpio-bank";
			reg = <0xff7d0000 0x100>;
			interrupts = <GIC_SPI 87 IRQ_TYPE_LEVEL_HIGH>;
			clocks = <&cru PCLK_GPIO6>;

			gpio-controller;
			#gpio-cells = <2>;

			interrupt-controller;
			#interrupt-cells = <2>;
		};

		gpio7: gpio7@ff7e0000 {
			compatible = "rockchip,gpio-bank";
			reg = <0xff7e0000 0x100>;
			interrupts = <GIC_SPI 88 IRQ_TYPE_LEVEL_HIGH>;
			clocks = <&cru PCLK_GPIO7>;

			gpio-controller;
			#gpio-cells = <2>;

			interrupt-controller;
			#interrupt-cells = <2>;
		};

		gpio8: gpio8@ff7f0000 {
			compatible = "rockchip,gpio-bank";
			reg = <0xff7f0000 0x100>;
			interrupts = <GIC_SPI 89 IRQ_TYPE_LEVEL_HIGH>;
			clocks = <&cru PCLK_GPIO8>;

			gpio-controller;
			#gpio-cells = <2>;

			interrupt-controller;
			#interrupt-cells = <2>;
		};

		pcfg_pull_up: pcfg-pull-up {
			bias-pull-up;
		};

		pcfg_pull_down: pcfg-pull-down {
			bias-pull-down;
		};

		pcfg_pull_none: pcfg-pull-none {
			bias-disable;
		};

		pcfg_pull_none_12ma: pcfg-pull-none-12ma {
			bias-disable;
			drive-strength = <12>;
		};

		i2c0 {
			i2c0_xfer: i2c0-xfer {
				rockchip,pins = <0 15 RK_FUNC_1 &pcfg_pull_up>,
						<0 16 RK_FUNC_1 &pcfg_pull_up>;
			};
		};

		i2c1 {
			i2c1_xfer: i2c1-xfer {
				rockchip,pins = <8 4 RK_FUNC_1 &pcfg_pull_up>,
						<8 5 RK_FUNC_1 &pcfg_pull_up>;
			};
		};

		i2c2 {
			i2c2_xfer: i2c2-xfer {
				rockchip,pins = <6 9 RK_FUNC_1 &pcfg_pull_up>,
						<6 10 RK_FUNC_1 &pcfg_pull_up>;
			};
		};

		i2c3 {
			i2c3_xfer: i2c3-xfer {
				rockchip,pins = <2 16 RK_FUNC_1 &pcfg_pull_up>,
						<2 17 RK_FUNC_1 &pcfg_pull_up>;
			};
		};

		i2c4 {
			i2c4_xfer: i2c4-xfer {
				rockchip,pins = <7 17 RK_FUNC_1 &pcfg_pull_up>,
						<7 18 RK_FUNC_1 &pcfg_pull_up>;
			};
		};

		i2c5 {
			i2c5_xfer: i2c5-xfer {
				rockchip,pins = <7 19 RK_FUNC_1 &pcfg_pull_up>,
						<7 20 RK_FUNC_1 &pcfg_pull_up>;
			};
		};

		i2s0 {
			i2s0_bus: i2s0-bus {
				rockchip,pins = <6 0 RK_FUNC_1 &pcfg_pull_none>,
						<6 1 RK_FUNC_1 &pcfg_pull_none>,
						<6 2 RK_FUNC_1 &pcfg_pull_none>,
						<6 3 RK_FUNC_1 &pcfg_pull_none>,
						<6 4 RK_FUNC_1 &pcfg_pull_none>,
						<6 8 RK_FUNC_1 &pcfg_pull_none>;
			};
		};

		sdmmc {
			sdmmc_clk: sdmmc-clk {
				rockchip,pins = <6 20 RK_FUNC_1 &pcfg_pull_none>;
			};

			sdmmc_cmd: sdmmc-cmd {
				rockchip,pins = <6 21 RK_FUNC_1 &pcfg_pull_up>;
			};

			sdmmc_cd: sdmcc-cd {
				rockchip,pins = <6 22 RK_FUNC_1 &pcfg_pull_up>;
			};

			sdmmc_bus1: sdmmc-bus1 {
				rockchip,pins = <6 16 RK_FUNC_1 &pcfg_pull_up>;
			};

			sdmmc_bus4: sdmmc-bus4 {
				rockchip,pins = <6 16 RK_FUNC_1 &pcfg_pull_up>,
						<6 17 RK_FUNC_1 &pcfg_pull_up>,
						<6 18 RK_FUNC_1 &pcfg_pull_up>,
						<6 19 RK_FUNC_1 &pcfg_pull_up>;
			};
		};

		sdio0 {
			sdio0_bus1: sdio0-bus1 {
				rockchip,pins = <4 20 RK_FUNC_1 &pcfg_pull_up>;
			};

			sdio0_bus4: sdio0-bus4 {
				rockchip,pins = <4 20 RK_FUNC_1 &pcfg_pull_up>,
						<4 21 RK_FUNC_1 &pcfg_pull_up>,
						<4 22 RK_FUNC_1 &pcfg_pull_up>,
						<4 23 RK_FUNC_1 &pcfg_pull_up>;
			};

			sdio0_cmd: sdio0-cmd {
				rockchip,pins = <4 24 RK_FUNC_1 &pcfg_pull_up>;
			};

			sdio0_clk: sdio0-clk {
				rockchip,pins = <4 25 RK_FUNC_1 &pcfg_pull_none>;
			};

			sdio0_cd: sdio0-cd {
				rockchip,pins = <4 26 RK_FUNC_1 &pcfg_pull_up>;
			};

			sdio0_wp: sdio0-wp {
				rockchip,pins = <4 27 RK_FUNC_1 &pcfg_pull_up>;
			};

			sdio0_pwr: sdio0-pwr {
				rockchip,pins = <4 28 RK_FUNC_1 &pcfg_pull_up>;
			};

			sdio0_bkpwr: sdio0-bkpwr {
				rockchip,pins = <4 29 RK_FUNC_1 &pcfg_pull_up>;
			};

			sdio0_int: sdio0-int {
				rockchip,pins = <4 30 RK_FUNC_1 &pcfg_pull_up>;
			};
		};

		sdio1 {
			sdio1_bus1: sdio1-bus1 {
				rockchip,pins = <3 24 4 &pcfg_pull_up>;
			};

			sdio1_bus4: sdio1-bus4 {
				rockchip,pins = <3 24 4 &pcfg_pull_up>,
						<3 25 4 &pcfg_pull_up>,
						<3 26 4 &pcfg_pull_up>,
						<3 27 4 &pcfg_pull_up>;
			};

			sdio1_cd: sdio1-cd {
				rockchip,pins = <3 28 4 &pcfg_pull_up>;
			};

			sdio1_wp: sdio1-wp {
				rockchip,pins = <3 29 4 &pcfg_pull_up>;
			};

			sdio1_bkpwr: sdio1-bkpwr {
				rockchip,pins = <3 30 4 &pcfg_pull_up>;
			};

			sdio1_int: sdio1-int {
				rockchip,pins = <3 31 4 &pcfg_pull_up>;
			};

			sdio1_cmd: sdio1-cmd {
				rockchip,pins = <4 6 4 &pcfg_pull_up>;
			};

			sdio1_clk: sdio1-clk {
				rockchip,pins = <4 7 4 &pcfg_pull_none>;
			};

			sdio1_pwr: sdio1-pwr {
				rockchip,pins = <4 9 4 &pcfg_pull_up>;
			};
		};

		emmc {
			emmc_clk: emmc-clk {
				rockchip,pins = <3 18 RK_FUNC_2 &pcfg_pull_none>;
			};

			emmc_cmd: emmc-cmd {
				rockchip,pins = <3 16 RK_FUNC_2 &pcfg_pull_up>;
			};

			emmc_pwr: emmc-pwr {
				rockchip,pins = <3 9 RK_FUNC_2 &pcfg_pull_up>;
			};

			emmc_bus1: emmc-bus1 {
				rockchip,pins = <3 0 RK_FUNC_2 &pcfg_pull_up>;
			};

			emmc_bus4: emmc-bus4 {
				rockchip,pins = <3 0 RK_FUNC_2 &pcfg_pull_up>,
						<3 1 RK_FUNC_2 &pcfg_pull_up>,
						<3 2 RK_FUNC_2 &pcfg_pull_up>,
						<3 3 RK_FUNC_2 &pcfg_pull_up>;
			};

			emmc_bus8: emmc-bus8 {
				rockchip,pins = <3 0 RK_FUNC_2 &pcfg_pull_up>,
						<3 1 RK_FUNC_2 &pcfg_pull_up>,
						<3 2 RK_FUNC_2 &pcfg_pull_up>,
						<3 3 RK_FUNC_2 &pcfg_pull_up>,
						<3 4 RK_FUNC_2 &pcfg_pull_up>,
						<3 5 RK_FUNC_2 &pcfg_pull_up>,
						<3 6 RK_FUNC_2 &pcfg_pull_up>,
						<3 7 RK_FUNC_2 &pcfg_pull_up>;
			};
		};

		spi0 {
			spi0_clk: spi0-clk {
				rockchip,pins = <5 12 RK_FUNC_1 &pcfg_pull_up>;
			};
			spi0_cs0: spi0-cs0 {
				rockchip,pins = <5 13 RK_FUNC_1 &pcfg_pull_up>;
			};
			spi0_tx: spi0-tx {
				rockchip,pins = <5 14 RK_FUNC_1 &pcfg_pull_up>;
			};
			spi0_rx: spi0-rx {
				rockchip,pins = <5 15 RK_FUNC_1 &pcfg_pull_up>;
			};
			spi0_cs1: spi0-cs1 {
				rockchip,pins = <5 16 RK_FUNC_1 &pcfg_pull_up>;
			};
		};
		spi1 {
			spi1_clk: spi1-clk {
				rockchip,pins = <7 12 RK_FUNC_2 &pcfg_pull_up>;
			};
			spi1_cs0: spi1-cs0 {
				rockchip,pins = <7 13 RK_FUNC_2 &pcfg_pull_up>;
			};
			spi1_rx: spi1-rx {
				rockchip,pins = <7 14 RK_FUNC_2 &pcfg_pull_up>;
			};
			spi1_tx: spi1-tx {
				rockchip,pins = <7 15 RK_FUNC_2 &pcfg_pull_up>;
			};
		};

		spi2 {
			spi2_cs1: spi2-cs1 {
				rockchip,pins = <8 3 RK_FUNC_1 &pcfg_pull_up>;
			};
			spi2_clk: spi2-clk {
				rockchip,pins = <8 6 RK_FUNC_1 &pcfg_pull_up>;
			};
			spi2_cs0: spi2-cs0 {
				rockchip,pins = <8 7 RK_FUNC_1 &pcfg_pull_up>;
			};
			spi2_rx: spi2-rx {
				rockchip,pins = <8 8 RK_FUNC_1 &pcfg_pull_up>;
			};
			spi2_tx: spi2-tx {
				rockchip,pins = <8 9 RK_FUNC_1 &pcfg_pull_up>;
			};
		};

		uart0 {
			uart0_xfer: uart0-xfer {
				rockchip,pins = <4 16 RK_FUNC_1 &pcfg_pull_up>,
						<4 17 RK_FUNC_1 &pcfg_pull_none>;
			};

			uart0_cts: uart0-cts {
				rockchip,pins = <4 18 RK_FUNC_1 &pcfg_pull_none>;
			};

			uart0_rts: uart0-rts {
				rockchip,pins = <4 19 RK_FUNC_1 &pcfg_pull_none>;
			};
		};

		uart1 {
			uart1_xfer: uart1-xfer {
				rockchip,pins = <5 8 RK_FUNC_1 &pcfg_pull_up>,
						<5 9 RK_FUNC_1 &pcfg_pull_none>;
			};

			uart1_cts: uart1-cts {
				rockchip,pins = <5 10 RK_FUNC_1 &pcfg_pull_none>;
			};

			uart1_rts: uart1-rts {
				rockchip,pins = <5 11 RK_FUNC_1 &pcfg_pull_none>;
			};
		};

		uart2 {
			uart2_xfer: uart2-xfer {
				rockchip,pins = <7 22 RK_FUNC_1 &pcfg_pull_up>,
						<7 23 RK_FUNC_1 &pcfg_pull_none>;
			};
			/* no rts / cts for uart2 */
		};

		uart3 {
			uart3_xfer: uart3-xfer {
				rockchip,pins = <7 7 RK_FUNC_1 &pcfg_pull_up>,
						<7 8 RK_FUNC_1 &pcfg_pull_none>;
			};

			uart3_cts: uart3-cts {
				rockchip,pins = <7 9 RK_FUNC_1 &pcfg_pull_none>;
			};

			uart3_rts: uart3-rts {
				rockchip,pins = <7 10 RK_FUNC_1 &pcfg_pull_none>;
			};
		};

		uart4 {
			uart4_xfer: uart4-xfer {
				rockchip,pins = <5 12 3 &pcfg_pull_up>,
						<5 13 3 &pcfg_pull_none>;
			};

			uart4_cts: uart4-cts {
				rockchip,pins = <5 14 3 &pcfg_pull_none>;
			};

			uart4_rts: uart4-rts {
				rockchip,pins = <5 15 3 &pcfg_pull_none>;
			};
		};

		tsadc {
			otp_out: otp-out {
				rockchip,pins = <0 10 RK_FUNC_1 &pcfg_pull_none>;
			};
		};

		pwm0 {
			pwm0_pin: pwm0-pin {
				rockchip,pins = <7 0 RK_FUNC_1 &pcfg_pull_none>;
			};
		};

		pwm1 {
			pwm1_pin: pwm1-pin {
				rockchip,pins = <7 1 RK_FUNC_1 &pcfg_pull_none>;
			};
		};

		pwm2 {
			pwm2_pin: pwm2-pin {
				rockchip,pins = <7 22 3 &pcfg_pull_none>;
			};
		};

		pwm3 {
			pwm3_pin: pwm3-pin {
				rockchip,pins = <7 23 3 &pcfg_pull_none>;
			};
		};

		gmac {
			rgmii_pins: rgmii-pins {
				rockchip,pins = <3 30 3 &pcfg_pull_none>,
						<3 31 3 &pcfg_pull_none>,
						<3 26 3 &pcfg_pull_none>,
						<3 27 3 &pcfg_pull_none>,
						<3 28 3 &pcfg_pull_none_12ma>,
						<3 29 3 &pcfg_pull_none_12ma>,
						<3 24 3 &pcfg_pull_none_12ma>,
						<3 25 3 &pcfg_pull_none_12ma>,
						<4 0 3 &pcfg_pull_none>,
						<4 5 3 &pcfg_pull_none>,
						<4 6 3 &pcfg_pull_none>,
						<4 9 3 &pcfg_pull_none_12ma>,
						<4 4 3 &pcfg_pull_none_12ma>,
						<4 1 3 &pcfg_pull_none>,
						<4 3 3 &pcfg_pull_none>;
			};

			rmii_pins: rmii-pins {
				rockchip,pins = <3 30 3 &pcfg_pull_none>,
						<3 31 3 &pcfg_pull_none>,
						<3 28 3 &pcfg_pull_none>,
						<3 29 3 &pcfg_pull_none>,
						<4 0 3 &pcfg_pull_none>,
						<4 5 3 &pcfg_pull_none>,
						<4 4 3 &pcfg_pull_none>,
						<4 1 3 &pcfg_pull_none>,
						<4 2 3 &pcfg_pull_none>,
						<4 3 3 &pcfg_pull_none>;
			};
		};
	};
};<|MERGE_RESOLUTION|>--- conflicted
+++ resolved
@@ -389,17 +389,6 @@
 		compatible = "rockchip,rk3288-gmac";
 		reg = <0xff290000 0x10000>;
 		interrupts = <GIC_SPI 27 IRQ_TYPE_LEVEL_HIGH>;
-<<<<<<< HEAD
-		rockchip,grf = <&grf>;
-
-		//phy-mode = "rmii";
-		phy-mode = "rgmii";
-//		clocks = <&cru PCLK_GMAC>, <&gmac_tx>;
-		clock-names = "stmmaceth", "rockchip_gmac_aclk", "rockchip_gmac_tx", "rockchip_gmac_rx";
-//		clocks = <>;
-//		pinctrl-names = "default";
-//		pinctrl-0 = <&mac_clk &mac_txpins &mac_rxpins &mac_mdpins>;
-=======
 		interrupt-names = "macirq";
 		rockchip,grf = <&grf>;
 		clocks = <&cru SCLK_MAC>,
@@ -410,7 +399,6 @@
 			"mac_clk_rx", "mac_clk_tx",
 			"clk_mac_ref", "clk_mac_refout",
 			"aclk_mac", "pclk_mac";
->>>>>>> 29b6e31a
 	};
 
 	usb_host0_ehci: usb@ff500000 {
