/*
 * This file is dual-licensed: you can use it either under the terms
 * of the GPL or the X11 license, at your option. Note that this dual
 * licensing only applies to this file, and not this project as a
 * whole.
 *
 *  a) This file is free software; you can redistribute it and/or
 *     modify it under the terms of the GNU General Public License as
 *     published by the Free Software Foundation; either version 2 of the
 *     License, or (at your option) any later version.
 *
 *     This file is distributed in the hope that it will be useful,
 *     but WITHOUT ANY WARRANTY; without even the implied warranty of
 *     MERCHANTABILITY or FITNESS FOR A PARTICULAR PURPOSE.  See the
 *     GNU General Public License for more details.
 *
 * Or, alternatively,
 *
 *  b) Permission is hereby granted, free of charge, to any person
 *     obtaining a copy of this software and associated documentation
 *     files (the "Software"), to deal in the Software without
 *     restriction, including without limitation the rights to use,
 *     copy, modify, merge, publish, distribute, sublicense, and/or
 *     sell copies of the Software, and to permit persons to whom the
 *     Software is furnished to do so, subject to the following
 *     conditions:
 *
 *     The above copyright notice and this permission notice shall be
 *     included in all copies or substantial portions of the Software.
 *
 *     THE SOFTWARE IS PROVIDED "AS IS", WITHOUT WARRANTY OF ANY KIND,
 *     EXPRESS OR IMPLIED, INCLUDING BUT NOT LIMITED TO THE WARRANTIES
 *     OF MERCHANTABILITY, FITNESS FOR A PARTICULAR PURPOSE AND
 *     NONINFRINGEMENT. IN NO EVENT SHALL THE AUTHORS OR COPYRIGHT
 *     HOLDERS BE LIABLE FOR ANY CLAIM, DAMAGES OR OTHER LIABILITY,
 *     WHETHER IN AN ACTION OF CONTRACT, TORT OR OTHERWISE, ARISING
 *     FROM, OUT OF OR IN CONNECTION WITH THE SOFTWARE OR THE USE OR
 *     OTHER DEALINGS IN THE SOFTWARE.
 */

#include <dt-bindings/gpio/gpio.h>
#include <dt-bindings/interrupt-controller/irq.h>
#include <dt-bindings/interrupt-controller/arm-gic.h>
#include <dt-bindings/pinctrl/rockchip.h>
#include <dt-bindings/clock/rk3288-cru.h>
#include <dt-bindings/thermal/thermal.h>
#include <dt-bindings/power/rk3288-power.h>
#include "skeleton.dtsi"

/ {
	compatible = "rockchip,rk3288";

	interrupt-parent = <&gic>;

	aliases {
		ethernet0 = &gmac;
		i2c0 = &i2c0;
		i2c1 = &i2c1;
		i2c2 = &i2c2;
		i2c3 = &i2c3;
		i2c4 = &i2c4;
		i2c5 = &i2c5;
		mshc0 = &emmc;
		mshc1 = &sdmmc;
		mshc2 = &sdio0;
		mshc3 = &sdio1;
		serial0 = &uart0;
		serial1 = &uart1;
		serial2 = &uart2;
		serial3 = &uart3;
		serial4 = &uart4;
		spi0 = &spi0;
		spi1 = &spi1;
		spi2 = &spi2;
	};

	arm-pmu {
		compatible = "arm,cortex-a12-pmu";
		interrupts = <GIC_SPI 151 IRQ_TYPE_LEVEL_HIGH>,
			     <GIC_SPI 152 IRQ_TYPE_LEVEL_HIGH>,
			     <GIC_SPI 153 IRQ_TYPE_LEVEL_HIGH>,
			     <GIC_SPI 154 IRQ_TYPE_LEVEL_HIGH>;
		interrupt-affinity = <&cpu0>, <&cpu1>, <&cpu2>, <&cpu3>;
	};

	cpus {
		#address-cells = <1>;
		#size-cells = <0>;
		enable-method = "rockchip,rk3066-smp";
		rockchip,pmu = <&pmu>;

		cpu0: cpu@500 {
			device_type = "cpu";
			compatible = "arm,cortex-a12";
			reg = <0x500>;
			resets = <&cru SRST_CORE0>;
			operating-points = <
				/* KHz    uV */
				1608000 1350000
				1512000 1300000
				1416000 1200000
				1200000 1100000
				1008000 1050000
				 816000 1000000
				 696000  950000
				 600000  900000
				 408000  900000
				 312000  900000
				 216000  900000
				 126000  900000
			>;
			#cooling-cells = <2>; /* min followed by max */
			clock-latency = <40000>;
			clocks = <&cru ARMCLK>;
		};
		cpu1: cpu@501 {
			device_type = "cpu";
			compatible = "arm,cortex-a12";
			reg = <0x501>;
			resets = <&cru SRST_CORE1>;
		};
		cpu2: cpu@502 {
			device_type = "cpu";
			compatible = "arm,cortex-a12";
			reg = <0x502>;
			resets = <&cru SRST_CORE2>;
		};
		cpu3: cpu@503 {
			device_type = "cpu";
			compatible = "arm,cortex-a12";
			reg = <0x503>;
			resets = <&cru SRST_CORE3>;
		};
	};

	amba {
		compatible = "arm,amba-bus";
		#address-cells = <1>;
		#size-cells = <1>;
		ranges;

		dmac_peri: dma-controller@ff250000 {
			compatible = "arm,pl330", "arm,primecell";
			reg = <0xff250000 0x4000>;
			interrupts = <GIC_SPI 2 IRQ_TYPE_LEVEL_HIGH>,
				     <GIC_SPI 3 IRQ_TYPE_LEVEL_HIGH>;
			#dma-cells = <1>;
			clocks = <&cru ACLK_DMAC2>;
			clock-names = "apb_pclk";
			arm,pl330-broken-no-flushp;
		};

		dmac_bus_ns: dma-controller@ff600000 {
			compatible = "arm,pl330", "arm,primecell";
			reg = <0xff600000 0x4000>;
			interrupts = <GIC_SPI 0 IRQ_TYPE_LEVEL_HIGH>,
				     <GIC_SPI 1 IRQ_TYPE_LEVEL_HIGH>;
			#dma-cells = <1>;
			clocks = <&cru ACLK_DMAC1>;
			clock-names = "apb_pclk";
			status = "disabled";
			arm,pl330-broken-no-flushp;
		};

		dmac_bus_s: dma-controller@ffb20000 {
			compatible = "arm,pl330", "arm,primecell";
			reg = <0xffb20000 0x4000>;
			interrupts = <GIC_SPI 0 IRQ_TYPE_LEVEL_HIGH>,
				     <GIC_SPI 1 IRQ_TYPE_LEVEL_HIGH>;
			#dma-cells = <1>;
			clocks = <&cru ACLK_DMAC1>;
			clock-names = "apb_pclk";
			arm,pl330-broken-no-flushp;
		};
	};

	reserved-memory {
		#address-cells = <1>;
		#size-cells = <1>;
		ranges;

		/*
		 * The rk3288 cannot use the memory area above 0xfe000000
		 * for dma operations for some reason. While there is
		 * probably a better solution available somewhere, we
		 * haven't found it yet and while devices with 2GB of ram
		 * are not affected, this issue prevents 4GB from booting.
		 * So to make these devices at least bootable, block
		 * this area for the time being until the real solution
		 * is found.
		 */
		dma-unusable@fe000000 {
			reg = <0xfe000000 0x1000000>;
		};
	};

	xin24m: oscillator {
		compatible = "fixed-clock";
		clock-frequency = <24000000>;
		clock-output-names = "xin24m";
		#clock-cells = <0>;
	};

	edp_phy: edp-phy {
		compatible = "rockchip,rk3288-dp-phy";
		clocks = <&cru SCLK_EDP_24M>;
		clock-names = "24m";
		rockchip,grf = <&grf>;
		#phy-cells = <0>;
		status = "disabled";
	};

	timer {
		compatible = "arm,armv7-timer";
		arm,cpu-registers-not-fw-configured;
		interrupts = <GIC_PPI 13 (GIC_CPU_MASK_SIMPLE(4) | IRQ_TYPE_LEVEL_HIGH)>,
			     <GIC_PPI 14 (GIC_CPU_MASK_SIMPLE(4) | IRQ_TYPE_LEVEL_HIGH)>,
			     <GIC_PPI 11 (GIC_CPU_MASK_SIMPLE(4) | IRQ_TYPE_LEVEL_HIGH)>,
			     <GIC_PPI 10 (GIC_CPU_MASK_SIMPLE(4) | IRQ_TYPE_LEVEL_HIGH)>;
		clock-frequency = <24000000>;
	};

	timer: timer@ff810000 {
		compatible = "rockchip,rk3288-timer";
		reg = <0xff810000 0x20>;
		interrupts = <GIC_SPI 72 IRQ_TYPE_LEVEL_HIGH>;
		clocks = <&xin24m>, <&cru PCLK_TIMER>;
		clock-names = "timer", "pclk";
	};

	display-subsystem {
		compatible = "rockchip,display-subsystem";
		ports = <&vopl_out>, <&vopb_out>;
	};

	sdmmc: dwmmc@ff0c0000 {
		compatible = "rockchip,rk3288-dw-mshc";
		clock-freq-min-max = <400000 150000000>;
		clocks = <&cru HCLK_SDMMC>, <&cru SCLK_SDMMC>,
			 <&cru SCLK_SDMMC_DRV>, <&cru SCLK_SDMMC_SAMPLE>;
		clock-names = "biu", "ciu", "ciu-drive", "ciu-sample";
		fifo-depth = <0x100>;
		interrupts = <GIC_SPI 32 IRQ_TYPE_LEVEL_HIGH>;
		reg = <0xff0c0000 0x4000>;
		status = "disabled";
	};

	sdio0: dwmmc@ff0d0000 {
		compatible = "rockchip,rk3288-dw-mshc";
		clock-freq-min-max = <400000 150000000>;
		clocks = <&cru HCLK_SDIO0>, <&cru SCLK_SDIO0>,
			 <&cru SCLK_SDIO0_DRV>, <&cru SCLK_SDIO0_SAMPLE>;
		clock-names = "biu", "ciu", "ciu-drive", "ciu-sample";
		fifo-depth = <0x100>;
		interrupts = <GIC_SPI 33 IRQ_TYPE_LEVEL_HIGH>;
		reg = <0xff0d0000 0x4000>;
		status = "disabled";
	};

	sdio1: dwmmc@ff0e0000 {
		compatible = "rockchip,rk3288-dw-mshc";
		clock-freq-min-max = <400000 150000000>;
		clocks = <&cru HCLK_SDIO1>, <&cru SCLK_SDIO1>,
			 <&cru SCLK_SDIO1_DRV>, <&cru SCLK_SDIO1_SAMPLE>;
		clock-names = "biu", "ciu", "ciu-drive", "ciu-sample";
		fifo-depth = <0x100>;
		interrupts = <GIC_SPI 34 IRQ_TYPE_LEVEL_HIGH>;
		reg = <0xff0e0000 0x4000>;
		status = "disabled";
	};

	emmc: dwmmc@ff0f0000 {
		compatible = "rockchip,rk3288-dw-mshc";
		clock-freq-min-max = <400000 150000000>;
		clocks = <&cru HCLK_EMMC>, <&cru SCLK_EMMC>,
			 <&cru SCLK_EMMC_DRV>, <&cru SCLK_EMMC_SAMPLE>;
		clock-names = "biu", "ciu", "ciu-drive", "ciu-sample";
		fifo-depth = <0x100>;
		interrupts = <GIC_SPI 35 IRQ_TYPE_LEVEL_HIGH>;
		reg = <0xff0f0000 0x4000>;
		status = "disabled";
	};

	saradc: saradc@ff100000 {
		compatible = "rockchip,saradc";
		reg = <0xff100000 0x100>;
		interrupts = <GIC_SPI 36 IRQ_TYPE_LEVEL_HIGH>;
		#io-channel-cells = <1>;
		clocks = <&cru SCLK_SARADC>, <&cru PCLK_SARADC>;
		clock-names = "saradc", "apb_pclk";
		status = "disabled";
	};

	spi0: spi@ff110000 {
		compatible = "rockchip,rk3288-spi", "rockchip,rk3066-spi";
		clocks = <&cru SCLK_SPI0>, <&cru PCLK_SPI0>;
		clock-names = "spiclk", "apb_pclk";
		dmas = <&dmac_peri 11>, <&dmac_peri 12>;
		dma-names = "tx", "rx";
		interrupts = <GIC_SPI 44 IRQ_TYPE_LEVEL_HIGH>;
		pinctrl-names = "default";
		pinctrl-0 = <&spi0_clk &spi0_tx &spi0_rx &spi0_cs0>;
		reg = <0xff110000 0x1000>;
		#address-cells = <1>;
		#size-cells = <0>;
		rockchip,spi-broken-burst-len;
		status = "disabled";
	};

	spi1: spi@ff120000 {
		compatible = "rockchip,rk3288-spi", "rockchip,rk3066-spi";
		clocks = <&cru SCLK_SPI1>, <&cru PCLK_SPI1>;
		clock-names = "spiclk", "apb_pclk";
		dmas = <&dmac_peri 13>, <&dmac_peri 14>;
		dma-names = "tx", "rx";
		interrupts = <GIC_SPI 45 IRQ_TYPE_LEVEL_HIGH>;
		pinctrl-names = "default";
		pinctrl-0 = <&spi1_clk &spi1_tx &spi1_rx &spi1_cs0>;
		reg = <0xff120000 0x1000>;
		#address-cells = <1>;
		#size-cells = <0>;
		rockchip,spi-broken-burst-len;
		status = "disabled";
	};

	spi2: spi@ff130000 {
		compatible = "rockchip,rk3288-spi", "rockchip,rk3066-spi";
		clocks = <&cru SCLK_SPI2>, <&cru PCLK_SPI2>;
		clock-names = "spiclk", "apb_pclk";
		dmas = <&dmac_peri 15>, <&dmac_peri 16>;
		dma-names = "tx", "rx";
		interrupts = <GIC_SPI 46 IRQ_TYPE_LEVEL_HIGH>;
		pinctrl-names = "default";
		pinctrl-0 = <&spi2_clk &spi2_tx &spi2_rx &spi2_cs0>;
		reg = <0xff130000 0x1000>;
		#address-cells = <1>;
		#size-cells = <0>;
		rockchip,spi-broken-burst-len;
		status = "disabled";
	};

	i2c1: i2c@ff140000 {
		compatible = "rockchip,rk3288-i2c";
		reg = <0xff140000 0x1000>;
		interrupts = <GIC_SPI 62 IRQ_TYPE_LEVEL_HIGH>;
		#address-cells = <1>;
		#size-cells = <0>;
		clock-names = "i2c";
		clocks = <&cru PCLK_I2C1>;
		pinctrl-names = "default";
		pinctrl-0 = <&i2c1_xfer>;
		status = "disabled";
	};

	i2c3: i2c@ff150000 {
		compatible = "rockchip,rk3288-i2c";
		reg = <0xff150000 0x1000>;
		interrupts = <GIC_SPI 63 IRQ_TYPE_LEVEL_HIGH>;
		#address-cells = <1>;
		#size-cells = <0>;
		clock-names = "i2c";
		clocks = <&cru PCLK_I2C3>;
		pinctrl-names = "default";
		pinctrl-0 = <&i2c3_xfer>;
		status = "disabled";
	};

	i2c4: i2c@ff160000 {
		compatible = "rockchip,rk3288-i2c";
		reg = <0xff160000 0x1000>;
		interrupts = <GIC_SPI 64 IRQ_TYPE_LEVEL_HIGH>;
		#address-cells = <1>;
		#size-cells = <0>;
		clock-names = "i2c";
		clocks = <&cru PCLK_I2C4>;
		pinctrl-names = "default";
		pinctrl-0 = <&i2c4_xfer>;
		status = "disabled";
	};

	i2c5: i2c@ff170000 {
		compatible = "rockchip,rk3288-i2c";
		reg = <0xff170000 0x1000>;
		interrupts = <GIC_SPI 65 IRQ_TYPE_LEVEL_HIGH>;
		#address-cells = <1>;
		#size-cells = <0>;
		clock-names = "i2c";
		clocks = <&cru PCLK_I2C5>;
		pinctrl-names = "default";
		pinctrl-0 = <&i2c5_xfer>;
		status = "disabled";
	};

	uart0: serial@ff180000 {
		compatible = "rockchip,rk3288-uart", "snps,dw-apb-uart";
		reg = <0xff180000 0x100>;
		interrupts = <GIC_SPI 55 IRQ_TYPE_LEVEL_HIGH>;
		reg-shift = <2>;
		reg-io-width = <4>;
		clocks = <&cru SCLK_UART0>, <&cru PCLK_UART0>;
		clock-names = "baudclk", "apb_pclk";
		pinctrl-names = "default";
		pinctrl-0 = <&uart0_xfer>;
		status = "disabled";
	};

	uart1: serial@ff190000 {
		compatible = "rockchip,rk3288-uart", "snps,dw-apb-uart";
		reg = <0xff190000 0x100>;
		interrupts = <GIC_SPI 56 IRQ_TYPE_LEVEL_HIGH>;
		reg-shift = <2>;
		reg-io-width = <4>;
		clocks = <&cru SCLK_UART1>, <&cru PCLK_UART1>;
		clock-names = "baudclk", "apb_pclk";
		pinctrl-names = "default";
		pinctrl-0 = <&uart1_xfer>;
		status = "disabled";
	};

	uart2: serial@ff690000 {
		compatible = "rockchip,rk3288-uart", "snps,dw-apb-uart";
		reg = <0xff690000 0x100>;
		interrupts = <GIC_SPI 57 IRQ_TYPE_LEVEL_HIGH>;
		reg-shift = <2>;
		reg-io-width = <4>;
		clocks = <&cru SCLK_UART2>, <&cru PCLK_UART2>;
		clock-names = "baudclk", "apb_pclk";
		pinctrl-names = "default";
		pinctrl-0 = <&uart2_xfer>;
		status = "disabled";
	};

	uart3: serial@ff1b0000 {
		compatible = "rockchip,rk3288-uart", "snps,dw-apb-uart";
		reg = <0xff1b0000 0x100>;
		interrupts = <GIC_SPI 58 IRQ_TYPE_LEVEL_HIGH>;
		reg-shift = <2>;
		reg-io-width = <4>;
		clocks = <&cru SCLK_UART3>, <&cru PCLK_UART3>;
		clock-names = "baudclk", "apb_pclk";
		pinctrl-names = "default";
		pinctrl-0 = <&uart3_xfer>;
		status = "disabled";
	};

	uart4: serial@ff1c0000 {
		compatible = "rockchip,rk3288-uart", "snps,dw-apb-uart";
		reg = <0xff1c0000 0x100>;
		interrupts = <GIC_SPI 59 IRQ_TYPE_LEVEL_HIGH>;
		reg-shift = <2>;
		reg-io-width = <4>;
		clocks = <&cru SCLK_UART4>, <&cru PCLK_UART4>;
		clock-names = "baudclk", "apb_pclk";
		pinctrl-names = "default";
		pinctrl-0 = <&uart4_xfer>;
		status = "disabled";
	};

	thermal-zones {
		#include "rk3288-thermal.dtsi"
	};

	tsadc: tsadc@ff280000 {
		compatible = "rockchip,rk3288-tsadc";
		reg = <0xff280000 0x100>;
		interrupts = <GIC_SPI 37 IRQ_TYPE_LEVEL_HIGH>;
		clocks = <&cru SCLK_TSADC>, <&cru PCLK_TSADC>;
		clock-names = "tsadc", "apb_pclk";
		resets = <&cru SRST_TSADC>;
		reset-names = "tsadc-apb";
		pinctrl-names = "init", "default", "sleep";
		pinctrl-0 = <&otp_gpio>;
		pinctrl-1 = <&otp_out>;
		pinctrl-2 = <&otp_gpio>;
		#thermal-sensor-cells = <1>;
		rockchip,hw-tshut-temp = <95000>;
		status = "disabled";
	};

	gmac: ethernet@ff290000 {
		compatible = "rockchip,rk3288-gmac";
		reg = <0xff290000 0x10000>;
		interrupts = <GIC_SPI 27 IRQ_TYPE_LEVEL_HIGH>;
		interrupt-names = "macirq";
		rockchip,grf = <&grf>;
		clocks = <&cru SCLK_MAC>,
			<&cru SCLK_MAC_RX>, <&cru SCLK_MAC_TX>,
			<&cru SCLK_MACREF>, <&cru SCLK_MACREF_OUT>,
			<&cru ACLK_GMAC>, <&cru PCLK_GMAC>;
		clock-names = "stmmaceth",
			"mac_clk_rx", "mac_clk_tx",
			"clk_mac_ref", "clk_mac_refout",
			"aclk_mac", "pclk_mac";
		resets = <&cru SRST_MAC>;
		reset-names = "stmmaceth";
		status = "disabled";
	};

	usb_host0_ehci: usb@ff500000 {
		compatible = "generic-ehci";
		reg = <0xff500000 0x100>;
		interrupts = <GIC_SPI 24 IRQ_TYPE_LEVEL_HIGH>;
		clocks = <&cru HCLK_USBHOST0>;
		clock-names = "usbhost";
		phys = <&usbphy1>;
		phy-names = "usb";
		status = "disabled";
	};

	/* NOTE: ohci@ff520000 doesn't actually work on hardware */

	usb_host1: usb@ff540000 {
		compatible = "rockchip,rk3288-usb", "rockchip,rk3066-usb",
				"snps,dwc2";
		reg = <0xff540000 0x40000>;
		interrupts = <GIC_SPI 25 IRQ_TYPE_LEVEL_HIGH>;
		clocks = <&cru HCLK_USBHOST1>;
		clock-names = "otg";
		dr_mode = "host";
		phys = <&usbphy2>;
		phy-names = "usb2-phy";
		status = "disabled";
	};

	usb_otg: usb@ff580000 {
		compatible = "rockchip,rk3288-usb", "rockchip,rk3066-usb",
				"snps,dwc2";
		reg = <0xff580000 0x40000>;
		interrupts = <GIC_SPI 23 IRQ_TYPE_LEVEL_HIGH>;
		clocks = <&cru HCLK_OTG0>;
		clock-names = "otg";
		dr_mode = "otg";
		g-np-tx-fifo-size = <16>;
		g-rx-fifo-size = <275>;
		g-tx-fifo-size = <256 128 128 64 64 32>;
		g-use-dma;
		phys = <&usbphy0>;
		phy-names = "usb2-phy";
		status = "disabled";
	};

	usb_hsic: usb@ff5c0000 {
		compatible = "generic-ehci";
		reg = <0xff5c0000 0x100>;
		interrupts = <GIC_SPI 26 IRQ_TYPE_LEVEL_HIGH>;
		clocks = <&cru HCLK_HSIC>;
		clock-names = "usbhost";
		status = "disabled";
	};

	i2c0: i2c@ff650000 {
		compatible = "rockchip,rk3288-i2c";
		reg = <0xff650000 0x1000>;
		interrupts = <GIC_SPI 60 IRQ_TYPE_LEVEL_HIGH>;
		#address-cells = <1>;
		#size-cells = <0>;
		clock-names = "i2c";
		clocks = <&cru PCLK_I2C0>;
		pinctrl-names = "default";
		pinctrl-0 = <&i2c0_xfer>;
		status = "disabled";
	};

	i2c2: i2c@ff660000 {
		compatible = "rockchip,rk3288-i2c";
		reg = <0xff660000 0x1000>;
		interrupts = <GIC_SPI 61 IRQ_TYPE_LEVEL_HIGH>;
		#address-cells = <1>;
		#size-cells = <0>;
		clock-names = "i2c";
		clocks = <&cru PCLK_I2C2>;
		pinctrl-names = "default";
		pinctrl-0 = <&i2c2_xfer>;
		status = "disabled";
	};

	pwm0: pwm@ff680000 {
		compatible = "rockchip,rk3288-pwm";
		reg = <0xff680000 0x10>;
		#pwm-cells = <3>;
		pinctrl-names = "default";
		pinctrl-0 = <&pwm0_pin>;
		clocks = <&cru PCLK_PWM>;
		clock-names = "pwm";
		status = "disabled";
	};

	pwm1: pwm@ff680010 {
		compatible = "rockchip,rk3288-pwm";
		reg = <0xff680010 0x10>;
		#pwm-cells = <3>;
		pinctrl-names = "default";
		pinctrl-0 = <&pwm1_pin>;
		clocks = <&cru PCLK_PWM>;
		clock-names = "pwm";
		status = "disabled";
	};

	pwm2: pwm@ff680020 {
		compatible = "rockchip,rk3288-pwm";
		reg = <0xff680020 0x10>;
		#pwm-cells = <3>;
		pinctrl-names = "default";
		pinctrl-0 = <&pwm2_pin>;
		clocks = <&cru PCLK_PWM>;
		clock-names = "pwm";
		status = "disabled";
	};

	pwm3: pwm@ff680030 {
		compatible = "rockchip,rk3288-pwm";
		reg = <0xff680030 0x10>;
		#pwm-cells = <2>;
		pinctrl-names = "default";
		pinctrl-0 = <&pwm3_pin>;
		clocks = <&cru PCLK_PWM>;
		clock-names = "pwm";
		status = "disabled";
	};

	bus_intmem@ff700000 {
		compatible = "mmio-sram";
		reg = <0xff700000 0x18000>;
		#address-cells = <1>;
		#size-cells = <1>;
		ranges = <0 0xff700000 0x18000>;
		smp-sram@0 {
			compatible = "rockchip,rk3066-smp-sram";
			reg = <0x00 0x10>;
		};
	};

	sram@ff720000 {
		compatible = "rockchip,rk3288-pmu-sram", "mmio-sram";
		reg = <0xff720000 0x1000>;
	};

	pmu: power-management@ff730000 {
		compatible = "rockchip,rk3288-pmu", "syscon", "simple-mfd";
		reg = <0xff730000 0x100>;

		power: power-controller {
			compatible = "rockchip,rk3288-power-controller";
			#power-domain-cells = <1>;
			#address-cells = <1>;
			#size-cells = <0>;

			assigned-clocks = <&cru SCLK_EDP_24M>;
			assigned-clock-parents = <&xin24m>;

			/*
			 * Note: Although SCLK_* are the working clocks
			 * of device without including on the NOC, needed for
			 * synchronous reset.
			 *
			 * The clocks on the which NOC:
			 * ACLK_IEP/ACLK_VIP/ACLK_VOP0 are on ACLK_VIO0_NIU.
			 * ACLK_ISP/ACLK_VOP1 are on ACLK_VIO1_NIU.
			 * ACLK_RGA is on ACLK_RGA_NIU.
			 * The others (HCLK_*,PLCK_*) are on HCLK_VIO_NIU.
			 *
			 * Which clock are device clocks:
			 *	clocks		devices
			 *	*_IEP		IEP:Image Enhancement Processor
			 *	*_ISP		ISP:Image Signal Processing
			 *	*_VIP		VIP:Video Input Processor
			 *	*_VOP*		VOP:Visual Output Processor
			 *	*_RGA		RGA
			 *	*_EDP*		EDP
			 *	*_LVDS_*	LVDS
			 *	*_HDMI		HDMI
			 *	*_MIPI_*	MIPI
			 */
			pd_vio {
				reg = <RK3288_PD_VIO>;
				clocks = <&cru ACLK_IEP>,
					 <&cru ACLK_ISP>,
					 <&cru ACLK_RGA>,
					 <&cru ACLK_VIP>,
					 <&cru ACLK_VOP0>,
					 <&cru ACLK_VOP1>,
					 <&cru DCLK_VOP0>,
					 <&cru DCLK_VOP1>,
					 <&cru HCLK_IEP>,
					 <&cru HCLK_ISP>,
					 <&cru HCLK_RGA>,
					 <&cru HCLK_VIP>,
					 <&cru HCLK_VOP0>,
					 <&cru HCLK_VOP1>,
					 <&cru PCLK_EDP_CTRL>,
					 <&cru PCLK_HDMI_CTRL>,
					 <&cru PCLK_LVDS_PHY>,
					 <&cru PCLK_MIPI_CSI>,
					 <&cru PCLK_MIPI_DSI0>,
					 <&cru PCLK_MIPI_DSI1>,
					 <&cru SCLK_EDP_24M>,
					 <&cru SCLK_EDP>,
					 <&cru SCLK_ISP_JPE>,
					 <&cru SCLK_ISP>,
					 <&cru SCLK_RGA>;
			};

			/*
			 * Note: The following 3 are HEVC(H.265) clocks,
			 * and on the ACLK_HEVC_NIU (NOC).
			 */
			pd_hevc {
				reg = <RK3288_PD_HEVC>;
				clocks = <&cru ACLK_HEVC>,
					 <&cru SCLK_HEVC_CABAC>,
					 <&cru SCLK_HEVC_CORE>;
			};

			/*
			 * Note: ACLK_VCODEC/HCLK_VCODEC are VCODEC
			 * (video endecoder & decoder) clocks that on the
			 * ACLK_VCODEC_NIU and HCLK_VCODEC_NIU (NOC).
			 */
			pd_video {
				reg = <RK3288_PD_VIDEO>;
				clocks = <&cru ACLK_VCODEC>,
					 <&cru HCLK_VCODEC>;
			};

			/*
			 * Note: ACLK_GPU is the GPU clock,
			 * and on the ACLK_GPU_NIU (NOC).
			 */
			pd_gpu {
				reg = <RK3288_PD_GPU>;
				clocks = <&cru ACLK_GPU>;
			};
		};
	};

	sgrf: syscon@ff740000 {
		compatible = "rockchip,rk3288-sgrf", "syscon";
		reg = <0xff740000 0x1000>;
	};

	cru: clock-controller@ff760000 {
		compatible = "rockchip,rk3288-cru";
		reg = <0xff760000 0x1000>;
		rockchip,grf = <&grf>;
		#clock-cells = <1>;
		#reset-cells = <1>;
		assigned-clocks = <&cru PLL_GPLL>, <&cru PLL_CPLL>,
				  <&cru PLL_NPLL>, <&cru ACLK_CPU>,
				  <&cru HCLK_CPU>, <&cru PCLK_CPU>,
				  <&cru ACLK_PERI>, <&cru HCLK_PERI>,
				  <&cru PCLK_PERI>;
		assigned-clock-rates = <594000000>, <400000000>,
				       <500000000>, <300000000>,
				       <150000000>, <75000000>,
				       <300000000>, <150000000>,
				       <75000000>;
	};

	grf: syscon@ff770000 {
		compatible = "rockchip,rk3288-grf", "syscon";
		reg = <0xff770000 0x1000>;
	};

	wdt: watchdog@ff800000 {
		compatible = "rockchip,rk3288-wdt", "snps,dw-wdt";
		reg = <0xff800000 0x100>;
		clocks = <&cru PCLK_WDT>;
		interrupts = <GIC_SPI 79 IRQ_TYPE_LEVEL_HIGH>;
		status = "disabled";
	};

	spdif: sound@ff88b0000 {
		compatible = "rockchip,rk3288-spdif", "rockchip,rk3066-spdif";
		reg = <0xff8b0000 0x10000>;
		#sound-dai-cells = <0>;
		clock-names = "hclk", "mclk";
		clocks = <&cru HCLK_SPDIF8CH>, <&cru SCLK_SPDIF8CH>;
		dmas = <&dmac_bus_s 3>;
		dma-names = "tx";
		interrupts = <GIC_SPI 85 IRQ_TYPE_LEVEL_HIGH>;
		pinctrl-names = "default";
		pinctrl-0 = <&spdif_tx>;
		rockchip,grf = <&grf>;
		status = "disabled";
	};

	i2s: i2s@ff890000 {
		compatible = "rockchip,rk3288-i2s", "rockchip,rk3066-i2s";
		reg = <0xff890000 0x10000>;
		interrupts = <GIC_SPI 85 IRQ_TYPE_LEVEL_HIGH>;
		#address-cells = <1>;
		#size-cells = <0>;
		dmas = <&dmac_bus_s 0>, <&dmac_bus_s 1>;
		dma-names = "tx", "rx";
		clock-names = "i2s_hclk", "i2s_clk";
		clocks = <&cru HCLK_I2S0>, <&cru SCLK_I2S0>;
		pinctrl-names = "default";
		pinctrl-0 = <&i2s0_bus>;
		rockchip,i2s-broken-burst-len;
		rockchip,playback-channels = <8>;
		rockchip,capture-channels = <2>;
		status = "disabled";
	};

	crypto: cypto-controller@ff8a0000 {
		compatible = "rockchip,rk3288-crypto";
		reg = <0xff8a0000 0x4000>;
		interrupts = <GIC_SPI 48 IRQ_TYPE_LEVEL_HIGH>;
		clocks = <&cru ACLK_CRYPTO>, <&cru HCLK_CRYPTO>,
			 <&cru SCLK_CRYPTO>, <&cru ACLK_DMAC1>;
		clock-names = "aclk", "hclk", "sclk", "apb_pclk";
		resets = <&cru SRST_CRYPTO>;
		reset-names = "crypto-rst";
		status = "okay";
	};

	vopb: vop@ff930000 {
		compatible = "rockchip,rk3288-vop";
		reg = <0xff930000 0x19c>;
		interrupts = <GIC_SPI 15 IRQ_TYPE_LEVEL_HIGH>;
		clocks = <&cru ACLK_VOP0>, <&cru DCLK_VOP0>, <&cru HCLK_VOP0>;
		clock-names = "aclk_vop", "dclk_vop", "hclk_vop";
		power-domains = <&power RK3288_PD_VIO>;
		resets = <&cru SRST_LCDC0_AXI>, <&cru SRST_LCDC0_AHB>, <&cru SRST_LCDC0_DCLK>;
		reset-names = "axi", "ahb", "dclk";
		iommus = <&vopb_mmu>;
		status = "disabled";

		vopb_out: port {
			#address-cells = <1>;
			#size-cells = <0>;

			vopb_out_hdmi: endpoint@0 {
				reg = <0>;
				remote-endpoint = <&hdmi_in_vopb>;
			};
<<<<<<< HEAD

			vopb_out_edp: endpoint@1 {
				reg = <1>;
				remote-endpoint = <&edp_in_vopb>;
=======
			vopb_out_mipi: endpoint@2 {
				reg = <2>;
				remote-endpoint = <&mipi_in_vopb>;
>>>>>>> 25ae5c60
			};
		};
	};

	vopb_mmu: iommu@ff930300 {
		compatible = "rockchip,iommu";
		reg = <0xff930300 0x100>;
		interrupts = <GIC_SPI 15 IRQ_TYPE_LEVEL_HIGH>;
		interrupt-names = "vopb_mmu";
		power-domains = <&power RK3288_PD_VIO>;
		#iommu-cells = <0>;
		status = "disabled";
	};

	vopl: vop@ff940000 {
		compatible = "rockchip,rk3288-vop";
		reg = <0xff940000 0x19c>;
		interrupts = <GIC_SPI 16 IRQ_TYPE_LEVEL_HIGH>;
		clocks = <&cru ACLK_VOP1>, <&cru DCLK_VOP1>, <&cru HCLK_VOP1>;
		clock-names = "aclk_vop", "dclk_vop", "hclk_vop";
		power-domains = <&power RK3288_PD_VIO>;
		resets = <&cru SRST_LCDC1_AXI>, <&cru SRST_LCDC1_AHB>, <&cru SRST_LCDC1_DCLK>;
		reset-names = "axi", "ahb", "dclk";
		iommus = <&vopl_mmu>;
		status = "disabled";

		vopl_out: port {
			#address-cells = <1>;
			#size-cells = <0>;

			vopl_out_hdmi: endpoint@0 {
				reg = <0>;
				remote-endpoint = <&hdmi_in_vopl>;
			};
<<<<<<< HEAD

			vopl_out_edp: endpoint@1 {
				reg = <1>;
				remote-endpoint = <&edp_in_vopl>;
=======
			vopl_out_mipi: endpoint@2 {
				reg = <2>;
				remote-endpoint = <&mipi_in_vopl>;
>>>>>>> 25ae5c60
			};
		};
	};

	vopl_mmu: iommu@ff940300 {
		compatible = "rockchip,iommu";
		reg = <0xff940300 0x100>;
		interrupts = <GIC_SPI 16 IRQ_TYPE_LEVEL_HIGH>;
		interrupt-names = "vopl_mmu";
		power-domains = <&power RK3288_PD_VIO>;
		#iommu-cells = <0>;
		status = "disabled";
	};

<<<<<<< HEAD
	edp: dp@ff970000 {
		compatible = "rockchip,rk3288-dp";
		reg = <0xff970000 0x4000>;
		interrupts = <GIC_SPI 98 IRQ_TYPE_LEVEL_HIGH>;
		clocks = <&cru SCLK_EDP>, <&cru PCLK_EDP_CTRL>;
		clock-names = "dp", "pclk";
		phys = <&edp_phy>;
		phy-names = "dp";
		resets = <&cru SRST_EDP>;
		reset-names = "dp";
		rockchip,grf = <&grf>;
=======
	mipi_dsi: mipi@ff960000 {
		compatible = "rockchip,rk3288-mipi-dsi", "snps,dw-mipi-dsi";
		reg = <0xff960000 0x4000>;
		interrupts = <GIC_SPI 83 IRQ_TYPE_LEVEL_HIGH>;
		clocks = <&cru SCLK_MIPIDSI_24M>, <&cru PCLK_MIPI_DSI0>;
		clock-names = "ref", "pclk";
		rockchip,grf = <&grf>;
		#address-cells = <1>;
		#size-cells = <0>;
>>>>>>> 25ae5c60
		status = "disabled";

		ports {
			#address-cells = <1>;
			#size-cells = <0>;
<<<<<<< HEAD
			edp_in: port@0 {
				reg = <0>;
				#address-cells = <1>;
				#size-cells = <0>;
				edp_in_vopb: endpoint@0 {
					reg = <0>;
					remote-endpoint = <&vopb_out_edp>;
				};
				edp_in_vopl: endpoint@1 {
					reg = <1>;
					remote-endpoint = <&vopl_out_edp>;
=======
			reg = <1>;

			mipi_in: port {
				#address-cells = <1>;
				#size-cells = <0>;
				mipi_in_vopb: endpoint@0 {
					reg = <0>;
					remote-endpoint = <&vopb_out_mipi>;
				};
				mipi_in_vopl: endpoint@1 {
					reg = <1>;
					remote-endpoint = <&vopl_out_mipi>;
>>>>>>> 25ae5c60
				};
			};
		};
	};

	hdmi: hdmi@ff980000 {
		compatible = "rockchip,rk3288-dw-hdmi";
		reg = <0xff980000 0x20000>;
		reg-io-width = <4>;
		rockchip,grf = <&grf>;
		interrupts = <GIC_SPI 103 IRQ_TYPE_LEVEL_HIGH>;
		clocks = <&cru  PCLK_HDMI_CTRL>, <&cru SCLK_HDMI_HDCP>;
		clock-names = "iahb", "isfr";
		power-domains = <&power RK3288_PD_VIO>;
		status = "disabled";

		ports {
			hdmi_in: port {
				#address-cells = <1>;
				#size-cells = <0>;
				hdmi_in_vopb: endpoint@0 {
					reg = <0>;
					remote-endpoint = <&vopb_out_hdmi>;
				};
				hdmi_in_vopl: endpoint@1 {
					reg = <1>;
					remote-endpoint = <&vopl_out_hdmi>;
				};
			};
		};
	};

	gpu: gpu@ffa30000 {
		compatible = "arm,malit764",
			     "arm,malit76x",
			     "arm,malit7xx",
			     "arm,mali-midgard";
		reg = <0xffa30000 0x10000>;
		interrupts = <GIC_SPI 6 IRQ_TYPE_LEVEL_HIGH>,
			     <GIC_SPI 7 IRQ_TYPE_LEVEL_HIGH>,
			     <GIC_SPI 8 IRQ_TYPE_LEVEL_HIGH>;
		interrupt-names = "JOB", "MMU", "GPU";
		clocks = <&cru ACLK_GPU>;
		clock-names = "aclk_gpu";
		operating-points = <
			/* KHz uV */
			100000 950000
			200000 950000
			300000 1000000
			400000 1100000
			/* 500000 1200000 - See crosbug.com/p/33857 */
			600000 1250000
		>;
		power-domains = <&power RK3288_PD_GPU>;
		status = "disabled";
	};

	gic: interrupt-controller@ffc01000 {
		compatible = "arm,gic-400";
		interrupt-controller;
		#interrupt-cells = <3>;
		#address-cells = <0>;

		reg = <0xffc01000 0x1000>,
		      <0xffc02000 0x1000>,
		      <0xffc04000 0x2000>,
		      <0xffc06000 0x2000>;
		interrupts = <GIC_PPI 9 0xf04>;
	};

	efuse: efuse@ffb40000 {
		compatible = "rockchip,rockchip-efuse";
		reg = <0xffb40000 0x20>;
		#address-cells = <1>;
		#size-cells = <1>;
		clocks = <&cru PCLK_EFUSE256>;
		clock-names = "pclk_efuse";

		cpu_leakage: cpu_leakage@17 {
			reg = <0x17 0x1>;
		};
	};

	usbphy: phy {
		compatible = "rockchip,rk3288-usb-phy";
		rockchip,grf = <&grf>;
		#address-cells = <1>;
		#size-cells = <0>;
		status = "disabled";

		usbphy0: usb-phy0 {
			#phy-cells = <0>;
			reg = <0x320>;
			clocks = <&cru SCLK_OTGPHY0>;
			clock-names = "phyclk";
			#clock-cells = <0>;
		};

		usbphy1: usb-phy1 {
			#phy-cells = <0>;
			reg = <0x334>;
			clocks = <&cru SCLK_OTGPHY1>;
			clock-names = "phyclk";
			#clock-cells = <0>;
		};

		usbphy2: usb-phy2 {
			#phy-cells = <0>;
			reg = <0x348>;
			clocks = <&cru SCLK_OTGPHY2>;
			clock-names = "phyclk";
			#clock-cells = <0>;
		};
	};

	pinctrl: pinctrl {
		compatible = "rockchip,rk3288-pinctrl";
		rockchip,grf = <&grf>;
		rockchip,pmu = <&pmu>;
		#address-cells = <1>;
		#size-cells = <1>;
		ranges;

		gpio0: gpio0@ff750000 {
			compatible = "rockchip,gpio-bank";
			reg =	<0xff750000 0x100>;
			interrupts = <GIC_SPI 81 IRQ_TYPE_LEVEL_HIGH>;
			clocks = <&cru PCLK_GPIO0>;

			gpio-controller;
			#gpio-cells = <2>;

			interrupt-controller;
			#interrupt-cells = <2>;
		};

		gpio1: gpio1@ff780000 {
			compatible = "rockchip,gpio-bank";
			reg = <0xff780000 0x100>;
			interrupts = <GIC_SPI 82 IRQ_TYPE_LEVEL_HIGH>;
			clocks = <&cru PCLK_GPIO1>;

			gpio-controller;
			#gpio-cells = <2>;

			interrupt-controller;
			#interrupt-cells = <2>;
		};

		gpio2: gpio2@ff790000 {
			compatible = "rockchip,gpio-bank";
			reg = <0xff790000 0x100>;
			interrupts = <GIC_SPI 83 IRQ_TYPE_LEVEL_HIGH>;
			clocks = <&cru PCLK_GPIO2>;

			gpio-controller;
			#gpio-cells = <2>;

			interrupt-controller;
			#interrupt-cells = <2>;
		};

		gpio3: gpio3@ff7a0000 {
			compatible = "rockchip,gpio-bank";
			reg = <0xff7a0000 0x100>;
			interrupts = <GIC_SPI 84 IRQ_TYPE_LEVEL_HIGH>;
			clocks = <&cru PCLK_GPIO3>;

			gpio-controller;
			#gpio-cells = <2>;

			interrupt-controller;
			#interrupt-cells = <2>;
		};

		gpio4: gpio4@ff7b0000 {
			compatible = "rockchip,gpio-bank";
			reg = <0xff7b0000 0x100>;
			interrupts = <GIC_SPI 85 IRQ_TYPE_LEVEL_HIGH>;
			clocks = <&cru PCLK_GPIO4>;

			gpio-controller;
			#gpio-cells = <2>;

			interrupt-controller;
			#interrupt-cells = <2>;
		};

		gpio5: gpio5@ff7c0000 {
			compatible = "rockchip,gpio-bank";
			reg = <0xff7c0000 0x100>;
			interrupts = <GIC_SPI 86 IRQ_TYPE_LEVEL_HIGH>;
			clocks = <&cru PCLK_GPIO5>;

			gpio-controller;
			#gpio-cells = <2>;

			interrupt-controller;
			#interrupt-cells = <2>;
		};

		gpio6: gpio6@ff7d0000 {
			compatible = "rockchip,gpio-bank";
			reg = <0xff7d0000 0x100>;
			interrupts = <GIC_SPI 87 IRQ_TYPE_LEVEL_HIGH>;
			clocks = <&cru PCLK_GPIO6>;

			gpio-controller;
			#gpio-cells = <2>;

			interrupt-controller;
			#interrupt-cells = <2>;
		};

		gpio7: gpio7@ff7e0000 {
			compatible = "rockchip,gpio-bank";
			reg = <0xff7e0000 0x100>;
			interrupts = <GIC_SPI 88 IRQ_TYPE_LEVEL_HIGH>;
			clocks = <&cru PCLK_GPIO7>;

			gpio-controller;
			#gpio-cells = <2>;

			interrupt-controller;
			#interrupt-cells = <2>;
		};

		gpio8: gpio8@ff7f0000 {
			compatible = "rockchip,gpio-bank";
			reg = <0xff7f0000 0x100>;
			interrupts = <GIC_SPI 89 IRQ_TYPE_LEVEL_HIGH>;
			clocks = <&cru PCLK_GPIO8>;

			gpio-controller;
			#gpio-cells = <2>;

			interrupt-controller;
			#interrupt-cells = <2>;
		};

		hdmi {
			hdmi_ddc: hdmi-ddc {
				rockchip,pins = <7 19 RK_FUNC_2 &pcfg_pull_none>,
						<7 20 RK_FUNC_2 &pcfg_pull_none>;
			};
		};

		pcfg_pull_up: pcfg-pull-up {
			bias-pull-up;
		};

		pcfg_pull_down: pcfg-pull-down {
			bias-pull-down;
		};

		pcfg_pull_none: pcfg-pull-none {
			bias-disable;
		};

		pcfg_pull_none_12ma: pcfg-pull-none-12ma {
			bias-disable;
			drive-strength = <12>;
		};

		sleep {
			global_pwroff: global-pwroff {
				rockchip,pins = <0 0 RK_FUNC_1 &pcfg_pull_none>;
			};

			ddrio_pwroff: ddrio-pwroff {
				rockchip,pins = <0 1 RK_FUNC_1 &pcfg_pull_none>;
			};

			ddr0_retention: ddr0-retention {
				rockchip,pins = <0 2 RK_FUNC_1 &pcfg_pull_up>;
			};

			ddr1_retention: ddr1-retention {
				rockchip,pins = <0 3 RK_FUNC_1 &pcfg_pull_up>;
			};
		};

		edp {
			edp_hpd: edp-hpd {
				rockchip,pins = <7 11 RK_FUNC_2 &pcfg_pull_down>;
			};
		};

		i2c0 {
			i2c0_xfer: i2c0-xfer {
				rockchip,pins = <0 15 RK_FUNC_1 &pcfg_pull_none>,
						<0 16 RK_FUNC_1 &pcfg_pull_none>;
			};
		};

		i2c1 {
			i2c1_xfer: i2c1-xfer {
				rockchip,pins = <8 4 RK_FUNC_1 &pcfg_pull_none>,
						<8 5 RK_FUNC_1 &pcfg_pull_none>;
			};
		};

		i2c2 {
			i2c2_xfer: i2c2-xfer {
				rockchip,pins = <6 9 RK_FUNC_1 &pcfg_pull_none>,
						<6 10 RK_FUNC_1 &pcfg_pull_none>;
			};
		};

		i2c3 {
			i2c3_xfer: i2c3-xfer {
				rockchip,pins = <2 16 RK_FUNC_1 &pcfg_pull_none>,
						<2 17 RK_FUNC_1 &pcfg_pull_none>;
			};
		};

		i2c4 {
			i2c4_xfer: i2c4-xfer {
				rockchip,pins = <7 17 RK_FUNC_1 &pcfg_pull_none>,
						<7 18 RK_FUNC_1 &pcfg_pull_none>;
			};
		};

		i2c5 {
			i2c5_xfer: i2c5-xfer {
				rockchip,pins = <7 19 RK_FUNC_1 &pcfg_pull_none>,
						<7 20 RK_FUNC_1 &pcfg_pull_none>;
			};
		};

		i2s0 {
			i2s0_bus: i2s0-bus {
				rockchip,pins = <6 0 RK_FUNC_1 &pcfg_pull_none>,
						<6 1 RK_FUNC_1 &pcfg_pull_none>,
						<6 2 RK_FUNC_1 &pcfg_pull_none>,
						<6 3 RK_FUNC_1 &pcfg_pull_none>,
						<6 4 RK_FUNC_1 &pcfg_pull_none>,
						<6 8 RK_FUNC_1 &pcfg_pull_none>;
			};
		};

		sdmmc {
			sdmmc_clk: sdmmc-clk {
				rockchip,pins = <6 20 RK_FUNC_1 &pcfg_pull_none>;
			};

			sdmmc_cmd: sdmmc-cmd {
				rockchip,pins = <6 21 RK_FUNC_1 &pcfg_pull_up>;
			};

			sdmmc_cd: sdmmc-cd {
				rockchip,pins = <6 22 RK_FUNC_1 &pcfg_pull_up>;
			};

			sdmmc_bus1: sdmmc-bus1 {
				rockchip,pins = <6 16 RK_FUNC_1 &pcfg_pull_up>;
			};

			sdmmc_bus4: sdmmc-bus4 {
				rockchip,pins = <6 16 RK_FUNC_1 &pcfg_pull_up>,
						<6 17 RK_FUNC_1 &pcfg_pull_up>,
						<6 18 RK_FUNC_1 &pcfg_pull_up>,
						<6 19 RK_FUNC_1 &pcfg_pull_up>;
			};
		};

		sdio0 {
			sdio0_bus1: sdio0-bus1 {
				rockchip,pins = <4 20 RK_FUNC_1 &pcfg_pull_up>;
			};

			sdio0_bus4: sdio0-bus4 {
				rockchip,pins = <4 20 RK_FUNC_1 &pcfg_pull_up>,
						<4 21 RK_FUNC_1 &pcfg_pull_up>,
						<4 22 RK_FUNC_1 &pcfg_pull_up>,
						<4 23 RK_FUNC_1 &pcfg_pull_up>;
			};

			sdio0_cmd: sdio0-cmd {
				rockchip,pins = <4 24 RK_FUNC_1 &pcfg_pull_up>;
			};

			sdio0_clk: sdio0-clk {
				rockchip,pins = <4 25 RK_FUNC_1 &pcfg_pull_none>;
			};

			sdio0_cd: sdio0-cd {
				rockchip,pins = <4 26 RK_FUNC_1 &pcfg_pull_up>;
			};

			sdio0_wp: sdio0-wp {
				rockchip,pins = <4 27 RK_FUNC_1 &pcfg_pull_up>;
			};

			sdio0_pwr: sdio0-pwr {
				rockchip,pins = <4 28 RK_FUNC_1 &pcfg_pull_up>;
			};

			sdio0_bkpwr: sdio0-bkpwr {
				rockchip,pins = <4 29 RK_FUNC_1 &pcfg_pull_up>;
			};

			sdio0_int: sdio0-int {
				rockchip,pins = <4 30 RK_FUNC_1 &pcfg_pull_up>;
			};
		};

		sdio1 {
			sdio1_bus1: sdio1-bus1 {
				rockchip,pins = <3 24 4 &pcfg_pull_up>;
			};

			sdio1_bus4: sdio1-bus4 {
				rockchip,pins = <3 24 4 &pcfg_pull_up>,
						<3 25 4 &pcfg_pull_up>,
						<3 26 4 &pcfg_pull_up>,
						<3 27 4 &pcfg_pull_up>;
			};

			sdio1_cd: sdio1-cd {
				rockchip,pins = <3 28 4 &pcfg_pull_up>;
			};

			sdio1_wp: sdio1-wp {
				rockchip,pins = <3 29 4 &pcfg_pull_up>;
			};

			sdio1_bkpwr: sdio1-bkpwr {
				rockchip,pins = <3 30 4 &pcfg_pull_up>;
			};

			sdio1_int: sdio1-int {
				rockchip,pins = <3 31 4 &pcfg_pull_up>;
			};

			sdio1_cmd: sdio1-cmd {
				rockchip,pins = <4 6 4 &pcfg_pull_up>;
			};

			sdio1_clk: sdio1-clk {
				rockchip,pins = <4 7 4 &pcfg_pull_none>;
			};

			sdio1_pwr: sdio1-pwr {
				rockchip,pins = <4 9 4 &pcfg_pull_up>;
			};
		};

		emmc {
			emmc_clk: emmc-clk {
				rockchip,pins = <3 18 RK_FUNC_2 &pcfg_pull_none>;
			};

			emmc_cmd: emmc-cmd {
				rockchip,pins = <3 16 RK_FUNC_2 &pcfg_pull_up>;
			};

			emmc_pwr: emmc-pwr {
				rockchip,pins = <3 9 RK_FUNC_2 &pcfg_pull_up>;
			};

			emmc_bus1: emmc-bus1 {
				rockchip,pins = <3 0 RK_FUNC_2 &pcfg_pull_up>;
			};

			emmc_bus4: emmc-bus4 {
				rockchip,pins = <3 0 RK_FUNC_2 &pcfg_pull_up>,
						<3 1 RK_FUNC_2 &pcfg_pull_up>,
						<3 2 RK_FUNC_2 &pcfg_pull_up>,
						<3 3 RK_FUNC_2 &pcfg_pull_up>;
			};

			emmc_bus8: emmc-bus8 {
				rockchip,pins = <3 0 RK_FUNC_2 &pcfg_pull_up>,
						<3 1 RK_FUNC_2 &pcfg_pull_up>,
						<3 2 RK_FUNC_2 &pcfg_pull_up>,
						<3 3 RK_FUNC_2 &pcfg_pull_up>,
						<3 4 RK_FUNC_2 &pcfg_pull_up>,
						<3 5 RK_FUNC_2 &pcfg_pull_up>,
						<3 6 RK_FUNC_2 &pcfg_pull_up>,
						<3 7 RK_FUNC_2 &pcfg_pull_up>;
			};
		};

		spi0 {
			spi0_clk: spi0-clk {
				rockchip,pins = <5 12 RK_FUNC_1 &pcfg_pull_up>;
			};
			spi0_cs0: spi0-cs0 {
				rockchip,pins = <5 13 RK_FUNC_1 &pcfg_pull_up>;
			};
			spi0_tx: spi0-tx {
				rockchip,pins = <5 14 RK_FUNC_1 &pcfg_pull_up>;
			};
			spi0_rx: spi0-rx {
				rockchip,pins = <5 15 RK_FUNC_1 &pcfg_pull_up>;
			};
			spi0_cs1: spi0-cs1 {
				rockchip,pins = <5 16 RK_FUNC_1 &pcfg_pull_up>;
			};
		};
		spi1 {
			spi1_clk: spi1-clk {
				rockchip,pins = <7 12 RK_FUNC_2 &pcfg_pull_up>;
			};
			spi1_cs0: spi1-cs0 {
				rockchip,pins = <7 13 RK_FUNC_2 &pcfg_pull_up>;
			};
			spi1_rx: spi1-rx {
				rockchip,pins = <7 14 RK_FUNC_2 &pcfg_pull_up>;
			};
			spi1_tx: spi1-tx {
				rockchip,pins = <7 15 RK_FUNC_2 &pcfg_pull_up>;
			};
		};

		spi2 {
			spi2_cs1: spi2-cs1 {
				rockchip,pins = <8 3 RK_FUNC_1 &pcfg_pull_up>;
			};
			spi2_clk: spi2-clk {
				rockchip,pins = <8 6 RK_FUNC_1 &pcfg_pull_up>;
			};
			spi2_cs0: spi2-cs0 {
				rockchip,pins = <8 7 RK_FUNC_1 &pcfg_pull_up>;
			};
			spi2_rx: spi2-rx {
				rockchip,pins = <8 8 RK_FUNC_1 &pcfg_pull_up>;
			};
			spi2_tx: spi2-tx {
				rockchip,pins = <8 9 RK_FUNC_1 &pcfg_pull_up>;
			};
		};

		uart0 {
			uart0_xfer: uart0-xfer {
				rockchip,pins = <4 16 RK_FUNC_1 &pcfg_pull_up>,
						<4 17 RK_FUNC_1 &pcfg_pull_none>;
			};

			uart0_cts: uart0-cts {
				rockchip,pins = <4 18 RK_FUNC_1 &pcfg_pull_up>;
			};

			uart0_rts: uart0-rts {
				rockchip,pins = <4 19 RK_FUNC_1 &pcfg_pull_none>;
			};
		};

		uart1 {
			uart1_xfer: uart1-xfer {
				rockchip,pins = <5 8 RK_FUNC_1 &pcfg_pull_up>,
						<5 9 RK_FUNC_1 &pcfg_pull_none>;
			};

			uart1_cts: uart1-cts {
				rockchip,pins = <5 10 RK_FUNC_1 &pcfg_pull_up>;
			};

			uart1_rts: uart1-rts {
				rockchip,pins = <5 11 RK_FUNC_1 &pcfg_pull_none>;
			};
		};

		uart2 {
			uart2_xfer: uart2-xfer {
				rockchip,pins = <7 22 RK_FUNC_1 &pcfg_pull_up>,
						<7 23 RK_FUNC_1 &pcfg_pull_none>;
			};
			/* no rts / cts for uart2 */
		};

		uart3 {
			uart3_xfer: uart3-xfer {
				rockchip,pins = <7 7 RK_FUNC_1 &pcfg_pull_up>,
						<7 8 RK_FUNC_1 &pcfg_pull_none>;
			};

			uart3_cts: uart3-cts {
				rockchip,pins = <7 9 RK_FUNC_1 &pcfg_pull_up>;
			};

			uart3_rts: uart3-rts {
				rockchip,pins = <7 10 RK_FUNC_1 &pcfg_pull_none>;
			};
		};

		uart4 {
			uart4_xfer: uart4-xfer {
				rockchip,pins = <5 12 3 &pcfg_pull_up>,
						<5 13 3 &pcfg_pull_none>;
			};

			uart4_cts: uart4-cts {
				rockchip,pins = <5 14 3 &pcfg_pull_up>;
			};

			uart4_rts: uart4-rts {
				rockchip,pins = <5 15 3 &pcfg_pull_none>;
			};
		};

		tsadc {
			otp_gpio: otp-gpio {
				rockchip,pins = <0 10 RK_FUNC_GPIO &pcfg_pull_none>;
			};

			otp_out: otp-out {
				rockchip,pins = <0 10 RK_FUNC_1 &pcfg_pull_none>;
			};
		};

		pwm0 {
			pwm0_pin: pwm0-pin {
				rockchip,pins = <7 0 RK_FUNC_1 &pcfg_pull_none>;
			};
		};

		pwm1 {
			pwm1_pin: pwm1-pin {
				rockchip,pins = <7 1 RK_FUNC_1 &pcfg_pull_none>;
			};
		};

		pwm2 {
			pwm2_pin: pwm2-pin {
				rockchip,pins = <7 22 3 &pcfg_pull_none>;
			};
		};

		pwm3 {
			pwm3_pin: pwm3-pin {
				rockchip,pins = <7 23 3 &pcfg_pull_none>;
			};
		};

		gmac {
			rgmii_pins: rgmii-pins {
				rockchip,pins = <3 30 3 &pcfg_pull_none>,
						<3 31 3 &pcfg_pull_none>,
						<3 26 3 &pcfg_pull_none>,
						<3 27 3 &pcfg_pull_none>,
						<3 28 3 &pcfg_pull_none_12ma>,
						<3 29 3 &pcfg_pull_none_12ma>,
						<3 24 3 &pcfg_pull_none_12ma>,
						<3 25 3 &pcfg_pull_none_12ma>,
						<4 0 3 &pcfg_pull_none>,
						<4 5 3 &pcfg_pull_none>,
						<4 6 3 &pcfg_pull_none>,
						<4 9 3 &pcfg_pull_none_12ma>,
						<4 4 3 &pcfg_pull_none_12ma>,
						<4 1 3 &pcfg_pull_none>,
						<4 3 3 &pcfg_pull_none>;
			};

			rmii_pins: rmii-pins {
				rockchip,pins = <3 30 3 &pcfg_pull_none>,
						<3 31 3 &pcfg_pull_none>,
						<3 28 3 &pcfg_pull_none>,
						<3 29 3 &pcfg_pull_none>,
						<4 0 3 &pcfg_pull_none>,
						<4 5 3 &pcfg_pull_none>,
						<4 4 3 &pcfg_pull_none>,
						<4 1 3 &pcfg_pull_none>,
						<4 2 3 &pcfg_pull_none>,
						<4 3 3 &pcfg_pull_none>;
			};
		};

		spdif {
			spdif_tx: spdif-tx {
				rockchip,pins = <RK_GPIO6 11 RK_FUNC_1 &pcfg_pull_none>;
			};
		};
	};
};<|MERGE_RESOLUTION|>--- conflicted
+++ resolved
@@ -834,16 +834,13 @@
 				reg = <0>;
 				remote-endpoint = <&hdmi_in_vopb>;
 			};
-<<<<<<< HEAD
-
 			vopb_out_edp: endpoint@1 {
 				reg = <1>;
 				remote-endpoint = <&edp_in_vopb>;
-=======
+			};
 			vopb_out_mipi: endpoint@2 {
 				reg = <2>;
 				remote-endpoint = <&mipi_in_vopb>;
->>>>>>> 25ae5c60
 			};
 		};
 	};
@@ -878,16 +875,13 @@
 				reg = <0>;
 				remote-endpoint = <&hdmi_in_vopl>;
 			};
-<<<<<<< HEAD
-
 			vopl_out_edp: endpoint@1 {
 				reg = <1>;
 				remote-endpoint = <&edp_in_vopl>;
-=======
+			};
 			vopl_out_mipi: endpoint@2 {
 				reg = <2>;
 				remote-endpoint = <&mipi_in_vopl>;
->>>>>>> 25ae5c60
 			};
 		};
 	};
@@ -902,7 +896,34 @@
 		status = "disabled";
 	};
 
-<<<<<<< HEAD
+	mipi_dsi: mipi@ff960000 {
+		compatible = "rockchip,rk3288-mipi-dsi", "snps,dw-mipi-dsi";
+		reg = <0xff960000 0x4000>;
+		interrupts = <GIC_SPI 83 IRQ_TYPE_LEVEL_HIGH>;
+		clocks = <&cru SCLK_MIPIDSI_24M>, <&cru PCLK_MIPI_DSI0>;
+		clock-names = "ref", "pclk";
+		rockchip,grf = <&grf>;
+		status = "disabled";
+
+		ports {
+			#address-cells = <1>;
+			#size-cells = <0>;
+
+			mipi_in: port {
+				#address-cells = <1>;
+				#size-cells = <0>;
+				mipi_in_vopb: endpoint@0 {
+					reg = <0>;
+					remote-endpoint = <&vopb_out_mipi>;
+				};
+				mipi_in_vopl: endpoint@1 {
+					reg = <1>;
+					remote-endpoint = <&vopl_out_mipi>;
+				};
+			};
+		};
+	};
+
 	edp: dp@ff970000 {
 		compatible = "rockchip,rk3288-dp";
 		reg = <0xff970000 0x4000>;
@@ -914,27 +935,17 @@
 		resets = <&cru SRST_EDP>;
 		reset-names = "dp";
 		rockchip,grf = <&grf>;
-=======
-	mipi_dsi: mipi@ff960000 {
-		compatible = "rockchip,rk3288-mipi-dsi", "snps,dw-mipi-dsi";
-		reg = <0xff960000 0x4000>;
-		interrupts = <GIC_SPI 83 IRQ_TYPE_LEVEL_HIGH>;
-		clocks = <&cru SCLK_MIPIDSI_24M>, <&cru PCLK_MIPI_DSI0>;
-		clock-names = "ref", "pclk";
-		rockchip,grf = <&grf>;
-		#address-cells = <1>;
-		#size-cells = <0>;
->>>>>>> 25ae5c60
 		status = "disabled";
 
 		ports {
 			#address-cells = <1>;
 			#size-cells = <0>;
-<<<<<<< HEAD
+
 			edp_in: port@0 {
 				reg = <0>;
 				#address-cells = <1>;
 				#size-cells = <0>;
+
 				edp_in_vopb: endpoint@0 {
 					reg = <0>;
 					remote-endpoint = <&vopb_out_edp>;
@@ -942,20 +953,6 @@
 				edp_in_vopl: endpoint@1 {
 					reg = <1>;
 					remote-endpoint = <&vopl_out_edp>;
-=======
-			reg = <1>;
-
-			mipi_in: port {
-				#address-cells = <1>;
-				#size-cells = <0>;
-				mipi_in_vopb: endpoint@0 {
-					reg = <0>;
-					remote-endpoint = <&vopb_out_mipi>;
-				};
-				mipi_in_vopl: endpoint@1 {
-					reg = <1>;
-					remote-endpoint = <&vopl_out_mipi>;
->>>>>>> 25ae5c60
 				};
 			};
 		};
