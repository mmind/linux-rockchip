/*
 * This program is free software; you can redistribute it and/or modify
 * it under the terms of the GNU General Public License as published by
 * the Free Software Foundation; either version 2 of the License, or
 * (at your option) any later version.
 *
 * This program is distributed in the hope that it will be useful,
 * but WITHOUT ANY WARRANTY; without even the implied warranty of
 * MERCHANTABILITY or FITNESS FOR A PARTICULAR PURPOSE.  See the
 * GNU General Public License for more details.
 */

#include <dt-bindings/gpio/gpio.h>
#include <dt-bindings/interrupt-controller/irq.h>
#include <dt-bindings/interrupt-controller/arm-gic.h>
#include <dt-bindings/pinctrl/rockchip.h>
#include <dt-bindings/clock/rk3288-cru.h>
#include <dt-bindings/thermal/thermal.h>
#include "skeleton.dtsi"

/ {
	compatible = "rockchip,rk3288";

	interrupt-parent = <&gic>;

	aliases {
		i2c0 = &i2c0;
		i2c1 = &i2c1;
		i2c2 = &i2c2;
		i2c3 = &i2c3;
		i2c4 = &i2c4;
		i2c5 = &i2c5;
		mshc0 = &emmc;
		mshc1 = &sdmmc;
		mshc2 = &sdio0;
		mshc3 = &sdio1;
		serial0 = &uart0;
		serial1 = &uart1;
		serial2 = &uart2;
		serial3 = &uart3;
		serial4 = &uart4;
		spi0 = &spi0;
		spi1 = &spi1;
		spi2 = &spi2;
	};

	cpus {
		#address-cells = <1>;
		#size-cells = <0>;
		enable-method = "rockchip,rk3066-smp";
		rockchip,pmu = <&pmu>;

		cpu0: cpu@500 {
			device_type = "cpu";
			compatible = "arm,cortex-a12";
			reg = <0x500>;
			resets = <&cru SRST_CORE0>;
			operating-points = <
				/* KHz    uV */
				1608000 1350000
				1512000 1300000
				1416000 1200000
				1200000 1100000
				1008000 1050000
				 816000 1000000
				 696000  950000
				 600000  900000
				 408000  900000
				 312000  900000
				 216000  900000
				 126000  900000
			>;
			#cooling-cells = <2>; /* min followed by max */
			clock-latency = <40000>;
			clocks = <&cru ARMCLK>;
		};
		cpu@501 {
			device_type = "cpu";
			compatible = "arm,cortex-a12";
			reg = <0x501>;
			resets = <&cru SRST_CORE1>;
		};
		cpu@502 {
			device_type = "cpu";
			compatible = "arm,cortex-a12";
			reg = <0x502>;
			resets = <&cru SRST_CORE2>;
		};
		cpu@503 {
			device_type = "cpu";
			compatible = "arm,cortex-a12";
			reg = <0x503>;
			resets = <&cru SRST_CORE3>;
		};
	};

	amba {
		compatible = "arm,amba-bus";
		#address-cells = <1>;
		#size-cells = <1>;
		ranges;

		dmac_peri: dma-controller@ff250000 {
			compatible = "arm,pl330", "arm,primecell";
			reg = <0xff250000 0x4000>;
			interrupts = <GIC_SPI 2 IRQ_TYPE_LEVEL_HIGH>,
				     <GIC_SPI 3 IRQ_TYPE_LEVEL_HIGH>;
			#dma-cells = <1>;
			clocks = <&cru ACLK_DMAC2>;
			clock-names = "apb_pclk";
		};

		dmac_bus_ns: dma-controller@ff600000 {
			compatible = "arm,pl330", "arm,primecell";
			reg = <0xff600000 0x4000>;
			interrupts = <GIC_SPI 0 IRQ_TYPE_LEVEL_HIGH>,
				     <GIC_SPI 1 IRQ_TYPE_LEVEL_HIGH>;
			#dma-cells = <1>;
			clocks = <&cru ACLK_DMAC1>;
			clock-names = "apb_pclk";
			status = "disabled";
		};

		dmac_bus_s: dma-controller@ffb20000 {
			compatible = "arm,pl330", "arm,primecell";
			reg = <0xffb20000 0x4000>;
			interrupts = <GIC_SPI 0 IRQ_TYPE_LEVEL_HIGH>,
				     <GIC_SPI 1 IRQ_TYPE_LEVEL_HIGH>;
			#dma-cells = <1>;
			clocks = <&cru ACLK_DMAC1>;
			clock-names = "apb_pclk";
		};
	};

	xin24m: oscillator {
		compatible = "fixed-clock";
		clock-frequency = <24000000>;
		clock-output-names = "xin24m";
		#clock-cells = <0>;
	};

	timer {
		compatible = "arm,armv7-timer";
		arm,cpu-registers-not-fw-configured;
		interrupts = <GIC_PPI 13 (GIC_CPU_MASK_SIMPLE(4) | IRQ_TYPE_LEVEL_HIGH)>,
			     <GIC_PPI 14 (GIC_CPU_MASK_SIMPLE(4) | IRQ_TYPE_LEVEL_HIGH)>,
			     <GIC_PPI 11 (GIC_CPU_MASK_SIMPLE(4) | IRQ_TYPE_LEVEL_HIGH)>,
			     <GIC_PPI 10 (GIC_CPU_MASK_SIMPLE(4) | IRQ_TYPE_LEVEL_HIGH)>;
		clock-frequency = <24000000>;
	};

	sdmmc: dwmmc@ff0c0000 {
		compatible = "rockchip,rk3288-dw-mshc";
		clock-freq-min-max = <400000 150000000>;
		clocks = <&cru HCLK_SDMMC>, <&cru SCLK_SDMMC>;
		clock-names = "biu", "ciu";
		fifo-depth = <0x100>;
		interrupts = <GIC_SPI 32 IRQ_TYPE_LEVEL_HIGH>;
		reg = <0xff0c0000 0x4000>;
		status = "disabled";
	};

	sdio0: dwmmc@ff0d0000 {
		compatible = "rockchip,rk3288-dw-mshc";
		clock-freq-min-max = <400000 150000000>;
		clocks = <&cru HCLK_SDIO0>, <&cru SCLK_SDIO0>;
		clock-names = "biu", "ciu";
		fifo-depth = <0x100>;
		interrupts = <GIC_SPI 33 IRQ_TYPE_LEVEL_HIGH>;
		reg = <0xff0d0000 0x4000>;
		status = "disabled";
	};

	sdio1: dwmmc@ff0e0000 {
		compatible = "rockchip,rk3288-dw-mshc";
		clock-freq-min-max = <400000 150000000>;
		clocks = <&cru HCLK_SDIO1>, <&cru SCLK_SDIO1>;
		clock-names = "biu", "ciu";
		fifo-depth = <0x100>;
		interrupts = <GIC_SPI 34 IRQ_TYPE_LEVEL_HIGH>;
		reg = <0xff0e0000 0x4000>;
		status = "disabled";
	};

	emmc: dwmmc@ff0f0000 {
		compatible = "rockchip,rk3288-dw-mshc";
		clock-freq-min-max = <400000 150000000>;
		clocks = <&cru HCLK_EMMC>, <&cru SCLK_EMMC>;
		clock-names = "biu", "ciu";
		fifo-depth = <0x100>;
		interrupts = <GIC_SPI 35 IRQ_TYPE_LEVEL_HIGH>;
		reg = <0xff0f0000 0x4000>;
		status = "disabled";
	};

	saradc: saradc@ff100000 {
		compatible = "rockchip,saradc";
		reg = <0xff100000 0x100>;
		interrupts = <GIC_SPI 36 IRQ_TYPE_LEVEL_HIGH>;
		#io-channel-cells = <1>;
		clocks = <&cru SCLK_SARADC>, <&cru PCLK_SARADC>;
		clock-names = "saradc", "apb_pclk";
		status = "disabled";
	};

	spi0: spi@ff110000 {
		compatible = "rockchip,rk3288-spi", "rockchip,rk3066-spi";
		clocks = <&cru SCLK_SPI0>, <&cru PCLK_SPI0>;
		clock-names = "spiclk", "apb_pclk";
		dmas = <&dmac_peri 11>, <&dmac_peri 12>;
		dma-names = "tx", "rx";
		interrupts = <GIC_SPI 44 IRQ_TYPE_LEVEL_HIGH>;
		pinctrl-names = "default";
		pinctrl-0 = <&spi0_clk &spi0_tx &spi0_rx &spi0_cs0>;
		reg = <0xff110000 0x1000>;
		#address-cells = <1>;
		#size-cells = <0>;
		status = "disabled";
	};

	spi1: spi@ff120000 {
		compatible = "rockchip,rk3288-spi", "rockchip,rk3066-spi";
		clocks = <&cru SCLK_SPI1>, <&cru PCLK_SPI1>;
		clock-names = "spiclk", "apb_pclk";
		dmas = <&dmac_peri 13>, <&dmac_peri 14>;
		dma-names = "tx", "rx";
		interrupts = <GIC_SPI 45 IRQ_TYPE_LEVEL_HIGH>;
		pinctrl-names = "default";
		pinctrl-0 = <&spi1_clk &spi1_tx &spi1_rx &spi1_cs0>;
		reg = <0xff120000 0x1000>;
		#address-cells = <1>;
		#size-cells = <0>;
		status = "disabled";
	};

	spi2: spi@ff130000 {
		compatible = "rockchip,rk3288-spi", "rockchip,rk3066-spi";
		clocks = <&cru SCLK_SPI2>, <&cru PCLK_SPI2>;
		clock-names = "spiclk", "apb_pclk";
		dmas = <&dmac_peri 15>, <&dmac_peri 16>;
		dma-names = "tx", "rx";
		interrupts = <GIC_SPI 46 IRQ_TYPE_LEVEL_HIGH>;
		pinctrl-names = "default";
		pinctrl-0 = <&spi2_clk &spi2_tx &spi2_rx &spi2_cs0>;
		reg = <0xff130000 0x1000>;
		#address-cells = <1>;
		#size-cells = <0>;
		status = "disabled";
	};

	i2c1: i2c@ff140000 {
		compatible = "rockchip,rk3288-i2c";
		reg = <0xff140000 0x1000>;
		interrupts = <GIC_SPI 62 IRQ_TYPE_LEVEL_HIGH>;
		#address-cells = <1>;
		#size-cells = <0>;
		clock-names = "i2c";
		clocks = <&cru PCLK_I2C1>;
		pinctrl-names = "default";
		pinctrl-0 = <&i2c1_xfer>;
		status = "disabled";
	};

	i2c3: i2c@ff150000 {
		compatible = "rockchip,rk3288-i2c";
		reg = <0xff150000 0x1000>;
		interrupts = <GIC_SPI 63 IRQ_TYPE_LEVEL_HIGH>;
		#address-cells = <1>;
		#size-cells = <0>;
		clock-names = "i2c";
		clocks = <&cru PCLK_I2C3>;
		pinctrl-names = "default";
		pinctrl-0 = <&i2c3_xfer>;
		status = "disabled";
	};

	i2c4: i2c@ff160000 {
		compatible = "rockchip,rk3288-i2c";
		reg = <0xff160000 0x1000>;
		interrupts = <GIC_SPI 64 IRQ_TYPE_LEVEL_HIGH>;
		#address-cells = <1>;
		#size-cells = <0>;
		clock-names = "i2c";
		clocks = <&cru PCLK_I2C4>;
		pinctrl-names = "default";
		pinctrl-0 = <&i2c4_xfer>;
		status = "disabled";
	};

	i2c5: i2c@ff170000 {
		compatible = "rockchip,rk3288-i2c";
		reg = <0xff170000 0x1000>;
		interrupts = <GIC_SPI 65 IRQ_TYPE_LEVEL_HIGH>;
		#address-cells = <1>;
		#size-cells = <0>;
		clock-names = "i2c";
		clocks = <&cru PCLK_I2C5>;
		pinctrl-names = "default";
		pinctrl-0 = <&i2c5_xfer>;
		status = "disabled";
	};

	uart0: serial@ff180000 {
		compatible = "rockchip,rk3288-uart", "snps,dw-apb-uart";
		reg = <0xff180000 0x100>;
		interrupts = <GIC_SPI 55 IRQ_TYPE_LEVEL_HIGH>;
		reg-shift = <2>;
		reg-io-width = <4>;
		clocks = <&cru SCLK_UART0>, <&cru PCLK_UART0>;
		clock-names = "baudclk", "apb_pclk";
		pinctrl-names = "default";
		pinctrl-0 = <&uart0_xfer>;
		status = "disabled";
	};

	uart1: serial@ff190000 {
		compatible = "rockchip,rk3288-uart", "snps,dw-apb-uart";
		reg = <0xff190000 0x100>;
		interrupts = <GIC_SPI 56 IRQ_TYPE_LEVEL_HIGH>;
		reg-shift = <2>;
		reg-io-width = <4>;
		clocks = <&cru SCLK_UART1>, <&cru PCLK_UART1>;
		clock-names = "baudclk", "apb_pclk";
		pinctrl-names = "default";
		pinctrl-0 = <&uart1_xfer>;
		status = "disabled";
	};

	uart2: serial@ff690000 {
		compatible = "rockchip,rk3288-uart", "snps,dw-apb-uart";
		reg = <0xff690000 0x100>;
		interrupts = <GIC_SPI 57 IRQ_TYPE_LEVEL_HIGH>;
		reg-shift = <2>;
		reg-io-width = <4>;
		clocks = <&cru SCLK_UART2>, <&cru PCLK_UART2>;
		clock-names = "baudclk", "apb_pclk";
		pinctrl-names = "default";
		pinctrl-0 = <&uart2_xfer>;
		status = "disabled";
	};

	uart3: serial@ff1b0000 {
		compatible = "rockchip,rk3288-uart", "snps,dw-apb-uart";
		reg = <0xff1b0000 0x100>;
		interrupts = <GIC_SPI 58 IRQ_TYPE_LEVEL_HIGH>;
		reg-shift = <2>;
		reg-io-width = <4>;
		clocks = <&cru SCLK_UART3>, <&cru PCLK_UART3>;
		clock-names = "baudclk", "apb_pclk";
		pinctrl-names = "default";
		pinctrl-0 = <&uart3_xfer>;
		status = "disabled";
	};

	uart4: serial@ff1c0000 {
		compatible = "rockchip,rk3288-uart", "snps,dw-apb-uart";
		reg = <0xff1c0000 0x100>;
		interrupts = <GIC_SPI 59 IRQ_TYPE_LEVEL_HIGH>;
		reg-shift = <2>;
		reg-io-width = <4>;
		clocks = <&cru SCLK_UART4>, <&cru PCLK_UART4>;
		clock-names = "baudclk", "apb_pclk";
		pinctrl-names = "default";
		pinctrl-0 = <&uart4_xfer>;
		status = "disabled";
	};

	thermal-zones {
		#include "rk3288-thermal.dtsi"
	};

	tsadc: tsadc@ff280000 {
		compatible = "rockchip,rk3288-tsadc";
		reg = <0xff280000 0x100>;
		interrupts = <GIC_SPI 37 IRQ_TYPE_LEVEL_HIGH>;
		clocks = <&cru SCLK_TSADC>, <&cru PCLK_TSADC>;
		clock-names = "tsadc", "apb_pclk";
		resets = <&cru SRST_TSADC>;
		reset-names = "tsadc-apb";
		pinctrl-names = "default";
		pinctrl-0 = <&otp_out>;
		#thermal-sensor-cells = <1>;
		rockchip,hw-tshut-temp = <95000>;
		status = "disabled";
	};

	gmac: ethernet@ff290000 {
		compatible = "rockchip,rk3288-gmac";
		reg = <0xff290000 0x10000>;
		interrupts = <GIC_SPI 27 IRQ_TYPE_LEVEL_HIGH>;
		interrupt-names = "macirq";
		rockchip,grf = <&grf>;
		clocks = <&cru SCLK_MAC>,
			<&cru SCLK_MAC_RX>, <&cru SCLK_MAC_TX>,
			<&cru SCLK_MACREF>, <&cru SCLK_MACREF_OUT>,
			<&cru ACLK_GMAC>, <&cru PCLK_GMAC>;
		clock-names = "stmmaceth",
			"mac_clk_rx", "mac_clk_tx",
			"clk_mac_ref", "clk_mac_refout",
			"aclk_mac", "pclk_mac";
	};

	usb_host0_ehci: usb@ff500000 {
		compatible = "generic-ehci";
		reg = <0xff500000 0x100>;
		interrupts = <GIC_SPI 24 IRQ_TYPE_LEVEL_HIGH>;
		clocks = <&cru HCLK_USBHOST0>;
		clock-names = "usbhost";
		status = "disabled";
	};

	/* NOTE: ohci@ff520000 doesn't actually work on hardware */

	usb_host1: usb@ff540000 {
		compatible = "rockchip,rk3288-usb", "rockchip,rk3066-usb",
				"snps,dwc2";
		reg = <0xff540000 0x40000>;
		interrupts = <GIC_SPI 25 IRQ_TYPE_LEVEL_HIGH>;
		clocks = <&cru HCLK_USBHOST1>;
		clock-names = "otg";
		status = "disabled";
	};

	usb_otg: usb@ff580000 {
		compatible = "rockchip,rk3288-usb", "rockchip,rk3066-usb",
				"snps,dwc2";
		reg = <0xff580000 0x40000>;
		interrupts = <GIC_SPI 23 IRQ_TYPE_LEVEL_HIGH>;
		clocks = <&cru HCLK_OTG0>;
		clock-names = "otg";
		status = "disabled";
	};

	usb_hsic: usb@ff5c0000 {
		compatible = "generic-ehci";
		reg = <0xff5c0000 0x100>;
		interrupts = <GIC_SPI 26 IRQ_TYPE_LEVEL_HIGH>;
		clocks = <&cru HCLK_HSIC>;
		clock-names = "usbhost";
		status = "disabled";
	};

	i2c0: i2c@ff650000 {
		compatible = "rockchip,rk3288-i2c";
		reg = <0xff650000 0x1000>;
		interrupts = <GIC_SPI 60 IRQ_TYPE_LEVEL_HIGH>;
		#address-cells = <1>;
		#size-cells = <0>;
		clock-names = "i2c";
		clocks = <&cru PCLK_I2C0>;
		pinctrl-names = "default";
		pinctrl-0 = <&i2c0_xfer>;
		status = "disabled";
	};

	i2c2: i2c@ff660000 {
		compatible = "rockchip,rk3288-i2c";
		reg = <0xff660000 0x1000>;
		interrupts = <GIC_SPI 61 IRQ_TYPE_LEVEL_HIGH>;
		#address-cells = <1>;
		#size-cells = <0>;
		clock-names = "i2c";
		clocks = <&cru PCLK_I2C2>;
		pinctrl-names = "default";
		pinctrl-0 = <&i2c2_xfer>;
		status = "disabled";
	};

	pwm0: pwm@ff680000 {
		compatible = "rockchip,rk3288-pwm";
		reg = <0xff680000 0x10>;
		#pwm-cells = <3>;
		pinctrl-names = "default";
		pinctrl-0 = <&pwm0_pin>;
		clocks = <&cru PCLK_PWM>;
		clock-names = "pwm";
		status = "disabled";
	};

	pwm1: pwm@ff680010 {
		compatible = "rockchip,rk3288-pwm";
		reg = <0xff680010 0x10>;
		#pwm-cells = <3>;
		pinctrl-names = "default";
		pinctrl-0 = <&pwm1_pin>;
		clocks = <&cru PCLK_PWM>;
		clock-names = "pwm";
		status = "disabled";
	};

	pwm2: pwm@ff680020 {
		compatible = "rockchip,rk3288-pwm";
		reg = <0xff680020 0x10>;
		#pwm-cells = <3>;
		pinctrl-names = "default";
		pinctrl-0 = <&pwm2_pin>;
		clocks = <&cru PCLK_PWM>;
		clock-names = "pwm";
		status = "disabled";
	};

	pwm3: pwm@ff680030 {
		compatible = "rockchip,rk3288-pwm";
		reg = <0xff680030 0x10>;
		#pwm-cells = <2>;
		pinctrl-names = "default";
		pinctrl-0 = <&pwm3_pin>;
		clocks = <&cru PCLK_PWM>;
		clock-names = "pwm";
		status = "disabled";
	};

	bus_intmem@ff700000 {
		compatible = "mmio-sram";
		reg = <0xff700000 0x18000>;
		#address-cells = <1>;
		#size-cells = <1>;
		ranges = <0 0xff700000 0x18000>;
		smp-sram@0 {
			compatible = "rockchip,rk3066-smp-sram";
			reg = <0x00 0x10>;
		};
	};

	sram@ff720000 {
		compatible = "rockchip,rk3288-pmu-sram", "mmio-sram";
		reg = <0xff720000 0x1000>;
	};

	pmu: power-management@ff730000 {
		compatible = "rockchip,rk3288-pmu", "syscon";
		reg = <0xff730000 0x100>;
	};

	sgrf: syscon@ff740000 {
		compatible = "rockchip,rk3288-sgrf", "syscon";
		reg = <0xff740000 0x1000>;
	};

	cru: clock-controller@ff760000 {
		compatible = "rockchip,rk3288-cru";
		reg = <0xff760000 0x1000>;
		rockchip,grf = <&grf>;
		#clock-cells = <1>;
		#reset-cells = <1>;
		assigned-clocks = <&cru PLL_GPLL>, <&cru PLL_CPLL>,
				  <&cru PLL_NPLL>, <&cru ACLK_CPU>,
				  <&cru HCLK_CPU>, <&cru PCLK_CPU>,
				  <&cru ACLK_PERI>, <&cru HCLK_PERI>,
				  <&cru PCLK_PERI>;
		assigned-clock-rates = <594000000>, <400000000>,
				       <500000000>, <300000000>,
				       <150000000>, <75000000>,
				       <300000000>, <150000000>,
				       <75000000>;
	};

	grf: syscon@ff770000 {
		compatible = "rockchip,rk3288-grf", "syscon";
		reg = <0xff770000 0x1000>;
	};

	wdt: watchdog@ff800000 {
		compatible = "rockchip,rk3288-wdt", "snps,dw-wdt";
		reg = <0xff800000 0x100>;
		interrupts = <GIC_SPI 111 IRQ_TYPE_LEVEL_HIGH>;
		status = "disabled";
	};

	i2s: i2s@ff890000 {
		compatible = "rockchip,rk3288-i2s", "rockchip,rk3066-i2s";
		reg = <0xff890000 0x10000>;
		interrupts = <GIC_SPI 85 IRQ_TYPE_LEVEL_HIGH>;
		#address-cells = <1>;
		#size-cells = <0>;
		dmas = <&dmac_bus_s 0>, <&dmac_bus_s 1>;
		dma-names = "tx", "rx";
		clock-names = "i2s_hclk", "i2s_clk";
		clocks = <&cru HCLK_I2S0>, <&cru SCLK_I2S0>;
		pinctrl-names = "default";
		pinctrl-0 = <&i2s0_bus>;
		status = "disabled";
	};

	vopb_mmu: iommu@ff930300 {
		compatible = "rockchip,iommu";
		reg = <0xff930300 0x100>;
		interrupts = <GIC_SPI 15 IRQ_TYPE_LEVEL_HIGH>;
		interrupt-names = "vopb_mmu";
		#iommu-cells = <0>;
		status = "disabled";
	};

	vopl_mmu: iommu@ff940300 {
		compatible = "rockchip,iommu";
		reg = <0xff940300 0x100>;
		interrupts = <GIC_SPI 16 IRQ_TYPE_LEVEL_HIGH>;
		interrupt-names = "vopl_mmu";
		#iommu-cells = <0>;
		status = "disabled";
	};

	gic: interrupt-controller@ffc01000 {
		compatible = "arm,gic-400";
		interrupt-controller;
		#interrupt-cells = <3>;
		#address-cells = <0>;

		reg = <0xffc01000 0x1000>,
		      <0xffc02000 0x1000>,
		      <0xffc04000 0x2000>,
		      <0xffc06000 0x2000>;
		interrupts = <GIC_PPI 9 0xf04>;
	};

	pinctrl: pinctrl {
		compatible = "rockchip,rk3288-pinctrl";
		rockchip,grf = <&grf>;
		rockchip,pmu = <&pmu>;
		#address-cells = <1>;
		#size-cells = <1>;
		ranges;

		gpio0: gpio0@ff750000 {
			compatible = "rockchip,gpio-bank";
			reg =	<0xff750000 0x100>;
			interrupts = <GIC_SPI 81 IRQ_TYPE_LEVEL_HIGH>;
			clocks = <&cru PCLK_GPIO0>;

			gpio-controller;
			#gpio-cells = <2>;

			interrupt-controller;
			#interrupt-cells = <2>;
		};

		gpio1: gpio1@ff780000 {
			compatible = "rockchip,gpio-bank";
			reg = <0xff780000 0x100>;
			interrupts = <GIC_SPI 82 IRQ_TYPE_LEVEL_HIGH>;
			clocks = <&cru PCLK_GPIO1>;

			gpio-controller;
			#gpio-cells = <2>;

			interrupt-controller;
			#interrupt-cells = <2>;
		};

		gpio2: gpio2@ff790000 {
			compatible = "rockchip,gpio-bank";
			reg = <0xff790000 0x100>;
			interrupts = <GIC_SPI 83 IRQ_TYPE_LEVEL_HIGH>;
			clocks = <&cru PCLK_GPIO2>;

			gpio-controller;
			#gpio-cells = <2>;

			interrupt-controller;
			#interrupt-cells = <2>;
		};

		gpio3: gpio3@ff7a0000 {
			compatible = "rockchip,gpio-bank";
			reg = <0xff7a0000 0x100>;
			interrupts = <GIC_SPI 84 IRQ_TYPE_LEVEL_HIGH>;
			clocks = <&cru PCLK_GPIO3>;

			gpio-controller;
			#gpio-cells = <2>;

			interrupt-controller;
			#interrupt-cells = <2>;
		};

		gpio4: gpio4@ff7b0000 {
			compatible = "rockchip,gpio-bank";
			reg = <0xff7b0000 0x100>;
			interrupts = <GIC_SPI 85 IRQ_TYPE_LEVEL_HIGH>;
			clocks = <&cru PCLK_GPIO4>;

			gpio-controller;
			#gpio-cells = <2>;

			interrupt-controller;
			#interrupt-cells = <2>;
		};

		gpio5: gpio5@ff7c0000 {
			compatible = "rockchip,gpio-bank";
			reg = <0xff7c0000 0x100>;
			interrupts = <GIC_SPI 86 IRQ_TYPE_LEVEL_HIGH>;
			clocks = <&cru PCLK_GPIO5>;

			gpio-controller;
			#gpio-cells = <2>;

			interrupt-controller;
			#interrupt-cells = <2>;
		};

		gpio6: gpio6@ff7d0000 {
			compatible = "rockchip,gpio-bank";
			reg = <0xff7d0000 0x100>;
			interrupts = <GIC_SPI 87 IRQ_TYPE_LEVEL_HIGH>;
			clocks = <&cru PCLK_GPIO6>;

			gpio-controller;
			#gpio-cells = <2>;

			interrupt-controller;
			#interrupt-cells = <2>;
		};

		gpio7: gpio7@ff7e0000 {
			compatible = "rockchip,gpio-bank";
			reg = <0xff7e0000 0x100>;
			interrupts = <GIC_SPI 88 IRQ_TYPE_LEVEL_HIGH>;
			clocks = <&cru PCLK_GPIO7>;

			gpio-controller;
			#gpio-cells = <2>;

			interrupt-controller;
			#interrupt-cells = <2>;
		};

		gpio8: gpio8@ff7f0000 {
			compatible = "rockchip,gpio-bank";
			reg = <0xff7f0000 0x100>;
			interrupts = <GIC_SPI 89 IRQ_TYPE_LEVEL_HIGH>;
			clocks = <&cru PCLK_GPIO8>;

			gpio-controller;
			#gpio-cells = <2>;

			interrupt-controller;
			#interrupt-cells = <2>;
		};

		pcfg_pull_up: pcfg-pull-up {
			bias-pull-up;
		};

		pcfg_pull_down: pcfg-pull-down {
			bias-pull-down;
		};

		pcfg_pull_none: pcfg-pull-none {
			bias-disable;
		};

<<<<<<< HEAD
		pcfg_pull_none_12ma: pcfg-pull-none-12ma {
			bias-disable;
			drive-strength = <12>;
=======
		sleep {
			global_pwroff: global-pwroff {
				rockchip,pins = <0 0 RK_FUNC_1 &pcfg_pull_none>;
			};

			ddrio_pwroff: ddrio-pwroff {
				rockchip,pins = <0 1 RK_FUNC_1 &pcfg_pull_none>;
			};

			ddr0_retention: ddr0-retention {
				rockchip,pins = <0 2 RK_FUNC_1 &pcfg_pull_up>;
			};

			ddr1_retention: ddr1-retention {
				rockchip,pins = <0 3 RK_FUNC_1 &pcfg_pull_up>;
			};
>>>>>>> 5963e106
		};

		i2c0 {
			i2c0_xfer: i2c0-xfer {
				rockchip,pins = <0 15 RK_FUNC_1 &pcfg_pull_none>,
						<0 16 RK_FUNC_1 &pcfg_pull_none>;
			};
		};

		i2c1 {
			i2c1_xfer: i2c1-xfer {
				rockchip,pins = <8 4 RK_FUNC_1 &pcfg_pull_none>,
						<8 5 RK_FUNC_1 &pcfg_pull_none>;
			};
		};

		i2c2 {
			i2c2_xfer: i2c2-xfer {
				rockchip,pins = <6 9 RK_FUNC_1 &pcfg_pull_none>,
						<6 10 RK_FUNC_1 &pcfg_pull_none>;
			};
		};

		i2c3 {
			i2c3_xfer: i2c3-xfer {
				rockchip,pins = <2 16 RK_FUNC_1 &pcfg_pull_none>,
						<2 17 RK_FUNC_1 &pcfg_pull_none>;
			};
		};

		i2c4 {
			i2c4_xfer: i2c4-xfer {
				rockchip,pins = <7 17 RK_FUNC_1 &pcfg_pull_none>,
						<7 18 RK_FUNC_1 &pcfg_pull_none>;
			};
		};

		i2c5 {
			i2c5_xfer: i2c5-xfer {
				rockchip,pins = <7 19 RK_FUNC_1 &pcfg_pull_none>,
						<7 20 RK_FUNC_1 &pcfg_pull_none>;
			};
		};

		i2s0 {
			i2s0_bus: i2s0-bus {
				rockchip,pins = <6 0 RK_FUNC_1 &pcfg_pull_none>,
						<6 1 RK_FUNC_1 &pcfg_pull_none>,
						<6 2 RK_FUNC_1 &pcfg_pull_none>,
						<6 3 RK_FUNC_1 &pcfg_pull_none>,
						<6 4 RK_FUNC_1 &pcfg_pull_none>,
						<6 8 RK_FUNC_1 &pcfg_pull_none>;
			};
		};

		sdmmc {
			sdmmc_clk: sdmmc-clk {
				rockchip,pins = <6 20 RK_FUNC_1 &pcfg_pull_none>;
			};

			sdmmc_cmd: sdmmc-cmd {
				rockchip,pins = <6 21 RK_FUNC_1 &pcfg_pull_up>;
			};

			sdmmc_cd: sdmcc-cd {
				rockchip,pins = <6 22 RK_FUNC_1 &pcfg_pull_up>;
			};

			sdmmc_bus1: sdmmc-bus1 {
				rockchip,pins = <6 16 RK_FUNC_1 &pcfg_pull_up>;
			};

			sdmmc_bus4: sdmmc-bus4 {
				rockchip,pins = <6 16 RK_FUNC_1 &pcfg_pull_up>,
						<6 17 RK_FUNC_1 &pcfg_pull_up>,
						<6 18 RK_FUNC_1 &pcfg_pull_up>,
						<6 19 RK_FUNC_1 &pcfg_pull_up>;
			};
		};

		sdio0 {
			sdio0_bus1: sdio0-bus1 {
				rockchip,pins = <4 20 RK_FUNC_1 &pcfg_pull_up>;
			};

			sdio0_bus4: sdio0-bus4 {
				rockchip,pins = <4 20 RK_FUNC_1 &pcfg_pull_up>,
						<4 21 RK_FUNC_1 &pcfg_pull_up>,
						<4 22 RK_FUNC_1 &pcfg_pull_up>,
						<4 23 RK_FUNC_1 &pcfg_pull_up>;
			};

			sdio0_cmd: sdio0-cmd {
				rockchip,pins = <4 24 RK_FUNC_1 &pcfg_pull_up>;
			};

			sdio0_clk: sdio0-clk {
				rockchip,pins = <4 25 RK_FUNC_1 &pcfg_pull_none>;
			};

			sdio0_cd: sdio0-cd {
				rockchip,pins = <4 26 RK_FUNC_1 &pcfg_pull_up>;
			};

			sdio0_wp: sdio0-wp {
				rockchip,pins = <4 27 RK_FUNC_1 &pcfg_pull_up>;
			};

			sdio0_pwr: sdio0-pwr {
				rockchip,pins = <4 28 RK_FUNC_1 &pcfg_pull_up>;
			};

			sdio0_bkpwr: sdio0-bkpwr {
				rockchip,pins = <4 29 RK_FUNC_1 &pcfg_pull_up>;
			};

			sdio0_int: sdio0-int {
				rockchip,pins = <4 30 RK_FUNC_1 &pcfg_pull_up>;
			};
		};

		sdio1 {
			sdio1_bus1: sdio1-bus1 {
				rockchip,pins = <3 24 4 &pcfg_pull_up>;
			};

			sdio1_bus4: sdio1-bus4 {
				rockchip,pins = <3 24 4 &pcfg_pull_up>,
						<3 25 4 &pcfg_pull_up>,
						<3 26 4 &pcfg_pull_up>,
						<3 27 4 &pcfg_pull_up>;
			};

			sdio1_cd: sdio1-cd {
				rockchip,pins = <3 28 4 &pcfg_pull_up>;
			};

			sdio1_wp: sdio1-wp {
				rockchip,pins = <3 29 4 &pcfg_pull_up>;
			};

			sdio1_bkpwr: sdio1-bkpwr {
				rockchip,pins = <3 30 4 &pcfg_pull_up>;
			};

			sdio1_int: sdio1-int {
				rockchip,pins = <3 31 4 &pcfg_pull_up>;
			};

			sdio1_cmd: sdio1-cmd {
				rockchip,pins = <4 6 4 &pcfg_pull_up>;
			};

			sdio1_clk: sdio1-clk {
				rockchip,pins = <4 7 4 &pcfg_pull_none>;
			};

			sdio1_pwr: sdio1-pwr {
				rockchip,pins = <4 9 4 &pcfg_pull_up>;
			};
		};

		emmc {
			emmc_clk: emmc-clk {
				rockchip,pins = <3 18 RK_FUNC_2 &pcfg_pull_none>;
			};

			emmc_cmd: emmc-cmd {
				rockchip,pins = <3 16 RK_FUNC_2 &pcfg_pull_up>;
			};

			emmc_pwr: emmc-pwr {
				rockchip,pins = <3 9 RK_FUNC_2 &pcfg_pull_up>;
			};

			emmc_bus1: emmc-bus1 {
				rockchip,pins = <3 0 RK_FUNC_2 &pcfg_pull_up>;
			};

			emmc_bus4: emmc-bus4 {
				rockchip,pins = <3 0 RK_FUNC_2 &pcfg_pull_up>,
						<3 1 RK_FUNC_2 &pcfg_pull_up>,
						<3 2 RK_FUNC_2 &pcfg_pull_up>,
						<3 3 RK_FUNC_2 &pcfg_pull_up>;
			};

			emmc_bus8: emmc-bus8 {
				rockchip,pins = <3 0 RK_FUNC_2 &pcfg_pull_up>,
						<3 1 RK_FUNC_2 &pcfg_pull_up>,
						<3 2 RK_FUNC_2 &pcfg_pull_up>,
						<3 3 RK_FUNC_2 &pcfg_pull_up>,
						<3 4 RK_FUNC_2 &pcfg_pull_up>,
						<3 5 RK_FUNC_2 &pcfg_pull_up>,
						<3 6 RK_FUNC_2 &pcfg_pull_up>,
						<3 7 RK_FUNC_2 &pcfg_pull_up>;
			};
		};

		spi0 {
			spi0_clk: spi0-clk {
				rockchip,pins = <5 12 RK_FUNC_1 &pcfg_pull_up>;
			};
			spi0_cs0: spi0-cs0 {
				rockchip,pins = <5 13 RK_FUNC_1 &pcfg_pull_up>;
			};
			spi0_tx: spi0-tx {
				rockchip,pins = <5 14 RK_FUNC_1 &pcfg_pull_up>;
			};
			spi0_rx: spi0-rx {
				rockchip,pins = <5 15 RK_FUNC_1 &pcfg_pull_up>;
			};
			spi0_cs1: spi0-cs1 {
				rockchip,pins = <5 16 RK_FUNC_1 &pcfg_pull_up>;
			};
		};
		spi1 {
			spi1_clk: spi1-clk {
				rockchip,pins = <7 12 RK_FUNC_2 &pcfg_pull_up>;
			};
			spi1_cs0: spi1-cs0 {
				rockchip,pins = <7 13 RK_FUNC_2 &pcfg_pull_up>;
			};
			spi1_rx: spi1-rx {
				rockchip,pins = <7 14 RK_FUNC_2 &pcfg_pull_up>;
			};
			spi1_tx: spi1-tx {
				rockchip,pins = <7 15 RK_FUNC_2 &pcfg_pull_up>;
			};
		};

		spi2 {
			spi2_cs1: spi2-cs1 {
				rockchip,pins = <8 3 RK_FUNC_1 &pcfg_pull_up>;
			};
			spi2_clk: spi2-clk {
				rockchip,pins = <8 6 RK_FUNC_1 &pcfg_pull_up>;
			};
			spi2_cs0: spi2-cs0 {
				rockchip,pins = <8 7 RK_FUNC_1 &pcfg_pull_up>;
			};
			spi2_rx: spi2-rx {
				rockchip,pins = <8 8 RK_FUNC_1 &pcfg_pull_up>;
			};
			spi2_tx: spi2-tx {
				rockchip,pins = <8 9 RK_FUNC_1 &pcfg_pull_up>;
			};
		};

		uart0 {
			uart0_xfer: uart0-xfer {
				rockchip,pins = <4 16 RK_FUNC_1 &pcfg_pull_up>,
						<4 17 RK_FUNC_1 &pcfg_pull_none>;
			};

			uart0_cts: uart0-cts {
				rockchip,pins = <4 18 RK_FUNC_1 &pcfg_pull_none>;
			};

			uart0_rts: uart0-rts {
				rockchip,pins = <4 19 RK_FUNC_1 &pcfg_pull_none>;
			};
		};

		uart1 {
			uart1_xfer: uart1-xfer {
				rockchip,pins = <5 8 RK_FUNC_1 &pcfg_pull_up>,
						<5 9 RK_FUNC_1 &pcfg_pull_none>;
			};

			uart1_cts: uart1-cts {
				rockchip,pins = <5 10 RK_FUNC_1 &pcfg_pull_none>;
			};

			uart1_rts: uart1-rts {
				rockchip,pins = <5 11 RK_FUNC_1 &pcfg_pull_none>;
			};
		};

		uart2 {
			uart2_xfer: uart2-xfer {
				rockchip,pins = <7 22 RK_FUNC_1 &pcfg_pull_up>,
						<7 23 RK_FUNC_1 &pcfg_pull_none>;
			};
			/* no rts / cts for uart2 */
		};

		uart3 {
			uart3_xfer: uart3-xfer {
				rockchip,pins = <7 7 RK_FUNC_1 &pcfg_pull_up>,
						<7 8 RK_FUNC_1 &pcfg_pull_none>;
			};

			uart3_cts: uart3-cts {
				rockchip,pins = <7 9 RK_FUNC_1 &pcfg_pull_none>;
			};

			uart3_rts: uart3-rts {
				rockchip,pins = <7 10 RK_FUNC_1 &pcfg_pull_none>;
			};
		};

		uart4 {
			uart4_xfer: uart4-xfer {
				rockchip,pins = <5 12 3 &pcfg_pull_up>,
						<5 13 3 &pcfg_pull_none>;
			};

			uart4_cts: uart4-cts {
				rockchip,pins = <5 14 3 &pcfg_pull_none>;
			};

			uart4_rts: uart4-rts {
				rockchip,pins = <5 15 3 &pcfg_pull_none>;
			};
		};

		tsadc {
			otp_out: otp-out {
				rockchip,pins = <0 10 RK_FUNC_1 &pcfg_pull_none>;
			};
		};

		pwm0 {
			pwm0_pin: pwm0-pin {
				rockchip,pins = <7 0 RK_FUNC_1 &pcfg_pull_none>;
			};
		};

		pwm1 {
			pwm1_pin: pwm1-pin {
				rockchip,pins = <7 1 RK_FUNC_1 &pcfg_pull_none>;
			};
		};

		pwm2 {
			pwm2_pin: pwm2-pin {
				rockchip,pins = <7 22 3 &pcfg_pull_none>;
			};
		};

		pwm3 {
			pwm3_pin: pwm3-pin {
				rockchip,pins = <7 23 3 &pcfg_pull_none>;
			};
		};

		gmac {
			rgmii_pins: rgmii-pins {
				rockchip,pins = <3 30 3 &pcfg_pull_none>,
						<3 31 3 &pcfg_pull_none>,
						<3 26 3 &pcfg_pull_none>,
						<3 27 3 &pcfg_pull_none>,
						<3 28 3 &pcfg_pull_none_12ma>,
						<3 29 3 &pcfg_pull_none_12ma>,
						<3 24 3 &pcfg_pull_none_12ma>,
						<3 25 3 &pcfg_pull_none_12ma>,
						<4 0 3 &pcfg_pull_none>,
						<4 5 3 &pcfg_pull_none>,
						<4 6 3 &pcfg_pull_none>,
						<4 9 3 &pcfg_pull_none_12ma>,
						<4 4 3 &pcfg_pull_none_12ma>,
						<4 1 3 &pcfg_pull_none>,
						<4 3 3 &pcfg_pull_none>;
			};

			rmii_pins: rmii-pins {
				rockchip,pins = <3 30 3 &pcfg_pull_none>,
						<3 31 3 &pcfg_pull_none>,
						<3 28 3 &pcfg_pull_none>,
						<3 29 3 &pcfg_pull_none>,
						<4 0 3 &pcfg_pull_none>,
						<4 5 3 &pcfg_pull_none>,
						<4 4 3 &pcfg_pull_none>,
						<4 1 3 &pcfg_pull_none>,
						<4 2 3 &pcfg_pull_none>,
						<4 3 3 &pcfg_pull_none>;
			};
		};
	};
};<|MERGE_RESOLUTION|>--- conflicted
+++ resolved
@@ -750,11 +750,11 @@
 			bias-disable;
 		};
 
-<<<<<<< HEAD
 		pcfg_pull_none_12ma: pcfg-pull-none-12ma {
 			bias-disable;
 			drive-strength = <12>;
-=======
+		};
+
 		sleep {
 			global_pwroff: global-pwroff {
 				rockchip,pins = <0 0 RK_FUNC_1 &pcfg_pull_none>;
@@ -771,7 +771,6 @@
 			ddr1_retention: ddr1-retention {
 				rockchip,pins = <0 3 RK_FUNC_1 &pcfg_pull_up>;
 			};
->>>>>>> 5963e106
 		};
 
 		i2c0 {
