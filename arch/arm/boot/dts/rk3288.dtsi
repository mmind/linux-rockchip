/*
 * This program is free software; you can redistribute it and/or modify
 * it under the terms of the GNU General Public License as published by
 * the Free Software Foundation; either version 2 of the License, or
 * (at your option) any later version.
 *
 * This program is distributed in the hope that it will be useful,
 * but WITHOUT ANY WARRANTY; without even the implied warranty of
 * MERCHANTABILITY or FITNESS FOR A PARTICULAR PURPOSE.  See the
 * GNU General Public License for more details.
 */

#include <dt-bindings/gpio/gpio.h>
#include <dt-bindings/interrupt-controller/irq.h>
#include <dt-bindings/interrupt-controller/arm-gic.h>
#include <dt-bindings/pinctrl/rockchip.h>
#include <dt-bindings/clock/rk3288-cru.h>
#include <dt-bindings/thermal/thermal.h>
#include "skeleton.dtsi"

/ {
	compatible = "rockchip,rk3288";

	interrupt-parent = <&gic>;

	aliases {
		i2c0 = &i2c0;
		i2c1 = &i2c1;
		i2c2 = &i2c2;
		i2c3 = &i2c3;
		i2c4 = &i2c4;
		i2c5 = &i2c5;
		mshc0 = &emmc;
		mshc1 = &sdmmc;
		mshc2 = &sdio0;
		mshc3 = &sdio1;
		serial0 = &uart0;
		serial1 = &uart1;
		serial2 = &uart2;
		serial3 = &uart3;
		serial4 = &uart4;
		spi0 = &spi0;
		spi1 = &spi1;
		spi2 = &spi2;
	};

	cpus {
		#address-cells = <1>;
		#size-cells = <0>;
		enable-method = "rockchip,rk3066-smp";
		rockchip,pmu = <&pmu>;

		cpu0: cpu@500 {
			device_type = "cpu";
			compatible = "arm,cortex-a12";
			reg = <0x500>;
			resets = <&cru SRST_CORE0>;
			operating-points = <
				/* KHz    uV */
				1608000 1350000
				1512000 1300000
				1416000 1200000
				1200000 1100000
				1008000 1050000
				 816000 1000000
				 696000  950000
				 600000  900000
				 408000  900000
				 312000  900000
				 216000  900000
				 126000  900000
			>;
			#cooling-cells = <2>; /* min followed by max */
			clock-latency = <40000>;
			clocks = <&cru ARMCLK>;
		};
		cpu@501 {
			device_type = "cpu";
			compatible = "arm,cortex-a12";
			reg = <0x501>;
			resets = <&cru SRST_CORE1>;
		};
		cpu@502 {
			device_type = "cpu";
			compatible = "arm,cortex-a12";
			reg = <0x502>;
			resets = <&cru SRST_CORE2>;
		};
		cpu@503 {
			device_type = "cpu";
			compatible = "arm,cortex-a12";
			reg = <0x503>;
			resets = <&cru SRST_CORE3>;
		};
	};

	amba {
		compatible = "arm,amba-bus";
		#address-cells = <1>;
		#size-cells = <1>;
		ranges;

		dmac_peri: dma-controller@ff250000 {
			compatible = "arm,pl330", "arm,primecell";
			reg = <0xff250000 0x4000>;
			interrupts = <GIC_SPI 2 IRQ_TYPE_LEVEL_HIGH>,
				     <GIC_SPI 3 IRQ_TYPE_LEVEL_HIGH>;
			#dma-cells = <1>;
			clocks = <&cru ACLK_DMAC2>;
			clock-names = "apb_pclk";
		};

		dmac_bus_ns: dma-controller@ff600000 {
			compatible = "arm,pl330", "arm,primecell";
			reg = <0xff600000 0x4000>;
			interrupts = <GIC_SPI 0 IRQ_TYPE_LEVEL_HIGH>,
				     <GIC_SPI 1 IRQ_TYPE_LEVEL_HIGH>;
			#dma-cells = <1>;
			clocks = <&cru ACLK_DMAC1>;
			clock-names = "apb_pclk";
			status = "disabled";
		};

		dmac_bus_s: dma-controller@ffb20000 {
			compatible = "arm,pl330", "arm,primecell";
			reg = <0xffb20000 0x4000>;
			interrupts = <GIC_SPI 0 IRQ_TYPE_LEVEL_HIGH>,
				     <GIC_SPI 1 IRQ_TYPE_LEVEL_HIGH>;
			#dma-cells = <1>;
			clocks = <&cru ACLK_DMAC1>;
			clock-names = "apb_pclk";
		};
	};

	xin24m: oscillator {
		compatible = "fixed-clock";
		clock-frequency = <24000000>;
		clock-output-names = "xin24m";
		#clock-cells = <0>;
	};

	timer {
		compatible = "arm,armv7-timer";
		arm,cpu-registers-not-fw-configured;
		interrupts = <GIC_PPI 13 (GIC_CPU_MASK_SIMPLE(4) | IRQ_TYPE_LEVEL_HIGH)>,
			     <GIC_PPI 14 (GIC_CPU_MASK_SIMPLE(4) | IRQ_TYPE_LEVEL_HIGH)>,
			     <GIC_PPI 11 (GIC_CPU_MASK_SIMPLE(4) | IRQ_TYPE_LEVEL_HIGH)>,
			     <GIC_PPI 10 (GIC_CPU_MASK_SIMPLE(4) | IRQ_TYPE_LEVEL_HIGH)>;
		clock-frequency = <24000000>;
	};

<<<<<<< HEAD
=======
	timer: timer@ff810000 {
		compatible = "rockchip,rk3288-timer";
		reg = <0xff810000 0x20>;
		interrupts = <GIC_SPI 72 IRQ_TYPE_LEVEL_HIGH>;
		clocks = <&xin24m>, <&cru PCLK_TIMER>;
		clock-names = "timer", "pclk";
	};

>>>>>>> 86418466
	display-subsystem {
		compatible = "rockchip,display-subsystem";
		ports = <&vopl_out>, <&vopb_out>;
	};

	sdmmc: dwmmc@ff0c0000 {
		compatible = "rockchip,rk3288-dw-mshc";
		clock-freq-min-max = <400000 150000000>;
		clocks = <&cru HCLK_SDMMC>, <&cru SCLK_SDMMC>;
		clock-names = "biu", "ciu";
		fifo-depth = <0x100>;
		interrupts = <GIC_SPI 32 IRQ_TYPE_LEVEL_HIGH>;
		reg = <0xff0c0000 0x4000>;
		status = "disabled";
	};

	sdio0: dwmmc@ff0d0000 {
		compatible = "rockchip,rk3288-dw-mshc";
		clock-freq-min-max = <400000 150000000>;
		clocks = <&cru HCLK_SDIO0>, <&cru SCLK_SDIO0>;
		clock-names = "biu", "ciu";
		fifo-depth = <0x100>;
		interrupts = <GIC_SPI 33 IRQ_TYPE_LEVEL_HIGH>;
		reg = <0xff0d0000 0x4000>;
		status = "disabled";
	};

	sdio1: dwmmc@ff0e0000 {
		compatible = "rockchip,rk3288-dw-mshc";
		clock-freq-min-max = <400000 150000000>;
		clocks = <&cru HCLK_SDIO1>, <&cru SCLK_SDIO1>;
		clock-names = "biu", "ciu";
		fifo-depth = <0x100>;
		interrupts = <GIC_SPI 34 IRQ_TYPE_LEVEL_HIGH>;
		reg = <0xff0e0000 0x4000>;
		status = "disabled";
	};

	emmc: dwmmc@ff0f0000 {
		compatible = "rockchip,rk3288-dw-mshc";
		clock-freq-min-max = <400000 150000000>;
		clocks = <&cru HCLK_EMMC>, <&cru SCLK_EMMC>;
		clock-names = "biu", "ciu";
		fifo-depth = <0x100>;
		interrupts = <GIC_SPI 35 IRQ_TYPE_LEVEL_HIGH>;
		reg = <0xff0f0000 0x4000>;
		status = "disabled";
	};

	saradc: saradc@ff100000 {
		compatible = "rockchip,saradc";
		reg = <0xff100000 0x100>;
		interrupts = <GIC_SPI 36 IRQ_TYPE_LEVEL_HIGH>;
		#io-channel-cells = <1>;
		clocks = <&cru SCLK_SARADC>, <&cru PCLK_SARADC>;
		clock-names = "saradc", "apb_pclk";
		status = "disabled";
	};

	spi0: spi@ff110000 {
		compatible = "rockchip,rk3288-spi", "rockchip,rk3066-spi";
		clocks = <&cru SCLK_SPI0>, <&cru PCLK_SPI0>;
		clock-names = "spiclk", "apb_pclk";
		dmas = <&dmac_peri 11>, <&dmac_peri 12>;
		dma-names = "tx", "rx";
		interrupts = <GIC_SPI 44 IRQ_TYPE_LEVEL_HIGH>;
		pinctrl-names = "default";
		pinctrl-0 = <&spi0_clk &spi0_tx &spi0_rx &spi0_cs0>;
		reg = <0xff110000 0x1000>;
		#address-cells = <1>;
		#size-cells = <0>;
		status = "disabled";
	};

	spi1: spi@ff120000 {
		compatible = "rockchip,rk3288-spi", "rockchip,rk3066-spi";
		clocks = <&cru SCLK_SPI1>, <&cru PCLK_SPI1>;
		clock-names = "spiclk", "apb_pclk";
		dmas = <&dmac_peri 13>, <&dmac_peri 14>;
		dma-names = "tx", "rx";
		interrupts = <GIC_SPI 45 IRQ_TYPE_LEVEL_HIGH>;
		pinctrl-names = "default";
		pinctrl-0 = <&spi1_clk &spi1_tx &spi1_rx &spi1_cs0>;
		reg = <0xff120000 0x1000>;
		#address-cells = <1>;
		#size-cells = <0>;
		status = "disabled";
	};

	spi2: spi@ff130000 {
		compatible = "rockchip,rk3288-spi", "rockchip,rk3066-spi";
		clocks = <&cru SCLK_SPI2>, <&cru PCLK_SPI2>;
		clock-names = "spiclk", "apb_pclk";
		dmas = <&dmac_peri 15>, <&dmac_peri 16>;
		dma-names = "tx", "rx";
		interrupts = <GIC_SPI 46 IRQ_TYPE_LEVEL_HIGH>;
		pinctrl-names = "default";
		pinctrl-0 = <&spi2_clk &spi2_tx &spi2_rx &spi2_cs0>;
		reg = <0xff130000 0x1000>;
		#address-cells = <1>;
		#size-cells = <0>;
		status = "disabled";
	};

	i2c1: i2c@ff140000 {
		compatible = "rockchip,rk3288-i2c";
		reg = <0xff140000 0x1000>;
		interrupts = <GIC_SPI 62 IRQ_TYPE_LEVEL_HIGH>;
		#address-cells = <1>;
		#size-cells = <0>;
		clock-names = "i2c";
		clocks = <&cru PCLK_I2C1>;
		pinctrl-names = "default";
		pinctrl-0 = <&i2c1_xfer>;
		status = "disabled";
	};

	i2c3: i2c@ff150000 {
		compatible = "rockchip,rk3288-i2c";
		reg = <0xff150000 0x1000>;
		interrupts = <GIC_SPI 63 IRQ_TYPE_LEVEL_HIGH>;
		#address-cells = <1>;
		#size-cells = <0>;
		clock-names = "i2c";
		clocks = <&cru PCLK_I2C3>;
		pinctrl-names = "default";
		pinctrl-0 = <&i2c3_xfer>;
		status = "disabled";
	};

	i2c4: i2c@ff160000 {
		compatible = "rockchip,rk3288-i2c";
		reg = <0xff160000 0x1000>;
		interrupts = <GIC_SPI 64 IRQ_TYPE_LEVEL_HIGH>;
		#address-cells = <1>;
		#size-cells = <0>;
		clock-names = "i2c";
		clocks = <&cru PCLK_I2C4>;
		pinctrl-names = "default";
		pinctrl-0 = <&i2c4_xfer>;
		status = "disabled";
	};

	i2c5: i2c@ff170000 {
		compatible = "rockchip,rk3288-i2c";
		reg = <0xff170000 0x1000>;
		interrupts = <GIC_SPI 65 IRQ_TYPE_LEVEL_HIGH>;
		#address-cells = <1>;
		#size-cells = <0>;
		clock-names = "i2c";
		clocks = <&cru PCLK_I2C5>;
		pinctrl-names = "default";
		pinctrl-0 = <&i2c5_xfer>;
		status = "disabled";
	};

	uart0: serial@ff180000 {
		compatible = "rockchip,rk3288-uart", "snps,dw-apb-uart";
		reg = <0xff180000 0x100>;
		interrupts = <GIC_SPI 55 IRQ_TYPE_LEVEL_HIGH>;
		reg-shift = <2>;
		reg-io-width = <4>;
		clocks = <&cru SCLK_UART0>, <&cru PCLK_UART0>;
		clock-names = "baudclk", "apb_pclk";
		pinctrl-names = "default";
		pinctrl-0 = <&uart0_xfer>;
		status = "disabled";
	};

	uart1: serial@ff190000 {
		compatible = "rockchip,rk3288-uart", "snps,dw-apb-uart";
		reg = <0xff190000 0x100>;
		interrupts = <GIC_SPI 56 IRQ_TYPE_LEVEL_HIGH>;
		reg-shift = <2>;
		reg-io-width = <4>;
		clocks = <&cru SCLK_UART1>, <&cru PCLK_UART1>;
		clock-names = "baudclk", "apb_pclk";
		pinctrl-names = "default";
		pinctrl-0 = <&uart1_xfer>;
		status = "disabled";
	};

	uart2: serial@ff690000 {
		compatible = "rockchip,rk3288-uart", "snps,dw-apb-uart";
		reg = <0xff690000 0x100>;
		interrupts = <GIC_SPI 57 IRQ_TYPE_LEVEL_HIGH>;
		reg-shift = <2>;
		reg-io-width = <4>;
		clocks = <&cru SCLK_UART2>, <&cru PCLK_UART2>;
		clock-names = "baudclk", "apb_pclk";
		pinctrl-names = "default";
		pinctrl-0 = <&uart2_xfer>;
		status = "disabled";
	};

	uart3: serial@ff1b0000 {
		compatible = "rockchip,rk3288-uart", "snps,dw-apb-uart";
		reg = <0xff1b0000 0x100>;
		interrupts = <GIC_SPI 58 IRQ_TYPE_LEVEL_HIGH>;
		reg-shift = <2>;
		reg-io-width = <4>;
		clocks = <&cru SCLK_UART3>, <&cru PCLK_UART3>;
		clock-names = "baudclk", "apb_pclk";
		pinctrl-names = "default";
		pinctrl-0 = <&uart3_xfer>;
		status = "disabled";
	};

	uart4: serial@ff1c0000 {
		compatible = "rockchip,rk3288-uart", "snps,dw-apb-uart";
		reg = <0xff1c0000 0x100>;
		interrupts = <GIC_SPI 59 IRQ_TYPE_LEVEL_HIGH>;
		reg-shift = <2>;
		reg-io-width = <4>;
		clocks = <&cru SCLK_UART4>, <&cru PCLK_UART4>;
		clock-names = "baudclk", "apb_pclk";
		pinctrl-names = "default";
		pinctrl-0 = <&uart4_xfer>;
		status = "disabled";
	};

	thermal-zones {
		#include "rk3288-thermal.dtsi"
	};

	tsadc: tsadc@ff280000 {
		compatible = "rockchip,rk3288-tsadc";
		reg = <0xff280000 0x100>;
		interrupts = <GIC_SPI 37 IRQ_TYPE_LEVEL_HIGH>;
		clocks = <&cru SCLK_TSADC>, <&cru PCLK_TSADC>;
		clock-names = "tsadc", "apb_pclk";
		resets = <&cru SRST_TSADC>;
		reset-names = "tsadc-apb";
		pinctrl-names = "default";
		pinctrl-0 = <&otp_out>;
		#thermal-sensor-cells = <1>;
		rockchip,hw-tshut-temp = <95000>;
		status = "disabled";
	};

	gmac: ethernet@ff290000 {
		compatible = "rockchip,rk3288-gmac";
		reg = <0xff290000 0x10000>;
		interrupts = <GIC_SPI 27 IRQ_TYPE_LEVEL_HIGH>;
		interrupt-names = "macirq";
		rockchip,grf = <&grf>;
		clocks = <&cru SCLK_MAC>,
			<&cru SCLK_MAC_RX>, <&cru SCLK_MAC_TX>,
			<&cru SCLK_MACREF>, <&cru SCLK_MACREF_OUT>,
			<&cru ACLK_GMAC>, <&cru PCLK_GMAC>;
		clock-names = "stmmaceth",
			"mac_clk_rx", "mac_clk_tx",
			"clk_mac_ref", "clk_mac_refout",
			"aclk_mac", "pclk_mac";
	};

	usb_host0_ehci: usb@ff500000 {
		compatible = "generic-ehci";
		reg = <0xff500000 0x100>;
		interrupts = <GIC_SPI 24 IRQ_TYPE_LEVEL_HIGH>;
		clocks = <&cru HCLK_USBHOST0>;
		clock-names = "usbhost";
		status = "disabled";
	};

	/* NOTE: ohci@ff520000 doesn't actually work on hardware */

	usb_host1: usb@ff540000 {
		compatible = "rockchip,rk3288-usb", "rockchip,rk3066-usb",
				"snps,dwc2";
		reg = <0xff540000 0x40000>;
		interrupts = <GIC_SPI 25 IRQ_TYPE_LEVEL_HIGH>;
		clocks = <&cru HCLK_USBHOST1>;
		clock-names = "otg";
		status = "disabled";
	};

	usb_otg: usb@ff580000 {
		compatible = "rockchip,rk3288-usb", "rockchip,rk3066-usb",
				"snps,dwc2";
		reg = <0xff580000 0x40000>;
		interrupts = <GIC_SPI 23 IRQ_TYPE_LEVEL_HIGH>;
		clocks = <&cru HCLK_OTG0>;
		clock-names = "otg";
		status = "disabled";
	};

	usb_hsic: usb@ff5c0000 {
		compatible = "generic-ehci";
		reg = <0xff5c0000 0x100>;
		interrupts = <GIC_SPI 26 IRQ_TYPE_LEVEL_HIGH>;
		clocks = <&cru HCLK_HSIC>;
		clock-names = "usbhost";
		status = "disabled";
	};

	i2c0: i2c@ff650000 {
		compatible = "rockchip,rk3288-i2c";
		reg = <0xff650000 0x1000>;
		interrupts = <GIC_SPI 60 IRQ_TYPE_LEVEL_HIGH>;
		#address-cells = <1>;
		#size-cells = <0>;
		clock-names = "i2c";
		clocks = <&cru PCLK_I2C0>;
		pinctrl-names = "default";
		pinctrl-0 = <&i2c0_xfer>;
		status = "disabled";
	};

	i2c2: i2c@ff660000 {
		compatible = "rockchip,rk3288-i2c";
		reg = <0xff660000 0x1000>;
		interrupts = <GIC_SPI 61 IRQ_TYPE_LEVEL_HIGH>;
		#address-cells = <1>;
		#size-cells = <0>;
		clock-names = "i2c";
		clocks = <&cru PCLK_I2C2>;
		pinctrl-names = "default";
		pinctrl-0 = <&i2c2_xfer>;
		status = "disabled";
	};

	pwm0: pwm@ff680000 {
		compatible = "rockchip,rk3288-pwm";
		reg = <0xff680000 0x10>;
		#pwm-cells = <3>;
		pinctrl-names = "default";
		pinctrl-0 = <&pwm0_pin>;
		clocks = <&cru PCLK_PWM>;
		clock-names = "pwm";
		status = "disabled";
	};

	pwm1: pwm@ff680010 {
		compatible = "rockchip,rk3288-pwm";
		reg = <0xff680010 0x10>;
		#pwm-cells = <3>;
		pinctrl-names = "default";
		pinctrl-0 = <&pwm1_pin>;
		clocks = <&cru PCLK_PWM>;
		clock-names = "pwm";
		status = "disabled";
	};

	pwm2: pwm@ff680020 {
		compatible = "rockchip,rk3288-pwm";
		reg = <0xff680020 0x10>;
		#pwm-cells = <3>;
		pinctrl-names = "default";
		pinctrl-0 = <&pwm2_pin>;
		clocks = <&cru PCLK_PWM>;
		clock-names = "pwm";
		status = "disabled";
	};

	pwm3: pwm@ff680030 {
		compatible = "rockchip,rk3288-pwm";
		reg = <0xff680030 0x10>;
		#pwm-cells = <2>;
		pinctrl-names = "default";
		pinctrl-0 = <&pwm3_pin>;
		clocks = <&cru PCLK_PWM>;
		clock-names = "pwm";
		status = "disabled";
	};

	bus_intmem@ff700000 {
		compatible = "mmio-sram";
		reg = <0xff700000 0x18000>;
		#address-cells = <1>;
		#size-cells = <1>;
		ranges = <0 0xff700000 0x18000>;

		smp-sram@0 {
			compatible = "rockchip,rk3066-smp-sram";
			reg = <0x00 0x10>;
		};
	};

<<<<<<< HEAD
	pmu_intmem@ff720000 {
		compatible = "mmio-sram";
		reg = <0xff720000 0x4000>;
=======
	sram@ff720000 {
		compatible = "rockchip,rk3288-pmu-sram", "mmio-sram";
		reg = <0xff720000 0x1000>;
>>>>>>> 86418466
	};

	pmu: power-management@ff730000 {
		compatible = "rockchip,rk3288-pmu", "syscon";
		reg = <0xff730000 0x100>;
	};

	sgrf: syscon@ff740000 {
		compatible = "rockchip,rk3288-sgrf", "syscon";
		reg = <0xff740000 0x1000>;
	};

	cru: clock-controller@ff760000 {
		compatible = "rockchip,rk3288-cru";
		reg = <0xff760000 0x1000>;
		rockchip,grf = <&grf>;
		#clock-cells = <1>;
		#reset-cells = <1>;
		assigned-clocks = <&cru PLL_GPLL>, <&cru PLL_CPLL>,
				  <&cru PLL_NPLL>, <&cru ACLK_CPU>,
				  <&cru HCLK_CPU>, <&cru PCLK_CPU>,
				  <&cru ACLK_PERI>, <&cru HCLK_PERI>,
				  <&cru PCLK_PERI>;
		assigned-clock-rates = <594000000>, <400000000>,
				       <500000000>, <300000000>,
				       <150000000>, <75000000>,
				       <300000000>, <150000000>,
				       <75000000>;
	};

	grf: syscon@ff770000 {
		compatible = "rockchip,rk3288-grf", "syscon";
		reg = <0xff770000 0x1000>;
	};

	wdt: watchdog@ff800000 {
		compatible = "rockchip,rk3288-wdt", "snps,dw-wdt";
		reg = <0xff800000 0x100>;
		interrupts = <GIC_SPI 111 IRQ_TYPE_LEVEL_HIGH>;
		status = "disabled";
// watchdog pclk is controlled from SGRF_SOC_CON0[6]
	};

	i2s: i2s@ff890000 {
		compatible = "rockchip,rk3288-i2s", "rockchip,rk3066-i2s";
		reg = <0xff890000 0x10000>;
		interrupts = <GIC_SPI 85 IRQ_TYPE_LEVEL_HIGH>;
		#address-cells = <1>;
		#size-cells = <0>;
		dmas = <&dmac_bus_s 0>, <&dmac_bus_s 1>;
		dma-names = "tx", "rx";
		clock-names = "i2s_hclk", "i2s_clk";
		clocks = <&cru HCLK_I2S0>, <&cru SCLK_I2S0>;
		pinctrl-names = "default";
		pinctrl-0 = <&i2s0_bus>;
		status = "disabled";
	};

	vopb: vop@ff930000 {
		compatible = "rockchip,rk3288-vop";
		reg = <0xff930000 0x19c>;
		interrupts = <GIC_SPI 15 IRQ_TYPE_LEVEL_HIGH>;
		clocks = <&cru ACLK_VOP0>, <&cru DCLK_VOP0>, <&cru HCLK_VOP0>;
		clock-names = "aclk_vop", "dclk_vop", "hclk_vop";
		resets = <&cru SRST_LCDC0_AXI>, <&cru SRST_LCDC0_AHB>, <&cru SRST_LCDC0_DCLK>;
		reset-names = "axi", "ahb", "dclk";
		iommus = <&vopb_mmu>;
		status = "disabled";

		vopb_out: port {
			#address-cells = <1>;
			#size-cells = <0>;
<<<<<<< HEAD
/*			vopb_out_edp: endpoint@0 {
				reg = <0>;
				remote-endpoint = <&edp_in_vopb>;
			}; */
=======

>>>>>>> 86418466
			vopb_out_hdmi: endpoint@0 {
				reg = <0>;
				remote-endpoint = <&hdmi_in_vopb>;
			};
		};
	};

	vopb_mmu: iommu@ff930300 {
		compatible = "rockchip,iommu";
		reg = <0xff930300 0x100>;
		interrupts = <GIC_SPI 15 IRQ_TYPE_LEVEL_HIGH>;
		interrupt-names = "vopb_mmu";
		#iommu-cells = <0>;
		status = "disabled";
	};

	vopl: vop@ff940000 {
		compatible = "rockchip,rk3288-vop";
		reg = <0xff940000 0x19c>;
		interrupts = <GIC_SPI 16 IRQ_TYPE_LEVEL_HIGH>;
		clocks = <&cru ACLK_VOP1>, <&cru DCLK_VOP1>, <&cru HCLK_VOP1>;
		clock-names = "aclk_vop", "dclk_vop", "hclk_vop";
		resets = <&cru SRST_LCDC1_AXI>, <&cru SRST_LCDC1_AHB>, <&cru SRST_LCDC1_DCLK>;
		reset-names = "axi", "ahb", "dclk";
		iommus = <&vopl_mmu>;
		status = "disabled";

		vopl_out: port {
			#address-cells = <1>;
			#size-cells = <0>;
<<<<<<< HEAD
/*			vopl_out_edp: endpoint@0 {
				reg = <0>;
				remote-endpoint = <&edp_in_vopl>;
			}; */
=======

>>>>>>> 86418466
			vopl_out_hdmi: endpoint@0 {
				reg = <0>;
				remote-endpoint = <&hdmi_in_vopl>;
			};
		};
	};

	vopl_mmu: iommu@ff940300 {
		compatible = "rockchip,iommu";
		reg = <0xff940300 0x100>;
		interrupts = <GIC_SPI 16 IRQ_TYPE_LEVEL_HIGH>;
		interrupt-names = "vopl_mmu";
		#iommu-cells = <0>;
		status = "disabled";
	};

<<<<<<< HEAD
/*	edp: edp@ff970000 {
		compatible = "rockchip,rk3288-edp";
		reg = <0xff970000 0x4000>;
		interrupts = <GIC_SPI 98 IRQ_TYPE_LEVEL_HIGH>;
		clocks = <&cru SCLK_EDP>, <&cru SCLK_EDP_24M>, <&cru PCLK_EDP_CTRL>;
		rockchip,grf = <&grf>;
		clock-names = "clk_edp", "clk_edp_24m", "pclk_edp";
		resets = <&cru 111>;
		reset-names = "edp";
		status = "disabled";
		ports {
			edp_in: port {
				#address-cells = <1>;
				#size-cells = <0>;
				edp_in_vopb: endpoint@0 {
					reg = <0>;
					remote-endpoint = <&vopb_out_edp>;
				};
				edp_in_vopl: endpoint@1 {
					reg = <1>;
					remote-endpoint = <&vopl_out_edp>;
				};
			};
		};
	};*/

=======
>>>>>>> 86418466
	hdmi: hdmi@ff980000 {
		compatible = "rockchip,rk3288-dw-hdmi";
		reg = <0xff980000 0x20000>;
		reg-io-width = <4>;
		ddc-i2c-bus = <&i2c5>;
		rockchip,grf = <&grf>;
		interrupts = <GIC_SPI 103 IRQ_TYPE_LEVEL_HIGH>;
		clocks = <&cru  PCLK_HDMI_CTRL>, <&cru SCLK_HDMI_HDCP>;
<<<<<<< HEAD
		clock-names = "clk", "hdcp_clk";
		status = "disabled";
=======
		clock-names = "iahb", "isfr";
		status = "disabled";

>>>>>>> 86418466
		ports {
			hdmi_in: port {
				#address-cells = <1>;
				#size-cells = <0>;
				hdmi_in_vopb: endpoint@0 {
					reg = <0>;
					remote-endpoint = <&vopb_out_hdmi>;
				};
				hdmi_in_vopl: endpoint@1 {
					reg = <1>;
					remote-endpoint = <&vopl_out_hdmi>;
				};
			};
		};
	};

	gic: interrupt-controller@ffc01000 {
		compatible = "arm,gic-400";
		interrupt-controller;
		#interrupt-cells = <3>;
		#address-cells = <0>;

		reg = <0xffc01000 0x1000>,
		      <0xffc02000 0x1000>,
		      <0xffc04000 0x2000>,
		      <0xffc06000 0x2000>;
		interrupts = <GIC_PPI 9 0xf04>;
	};

	pinctrl: pinctrl {
		compatible = "rockchip,rk3288-pinctrl";
		rockchip,grf = <&grf>;
		rockchip,pmu = <&pmu>;
		#address-cells = <1>;
		#size-cells = <1>;
		ranges;

		gpio0: gpio0@ff750000 {
			compatible = "rockchip,gpio-bank";
			reg =	<0xff750000 0x100>;
			interrupts = <GIC_SPI 81 IRQ_TYPE_LEVEL_HIGH>;
			clocks = <&cru PCLK_GPIO0>;

			gpio-controller;
			#gpio-cells = <2>;

			interrupt-controller;
			#interrupt-cells = <2>;
		};

		gpio1: gpio1@ff780000 {
			compatible = "rockchip,gpio-bank";
			reg = <0xff780000 0x100>;
			interrupts = <GIC_SPI 82 IRQ_TYPE_LEVEL_HIGH>;
			clocks = <&cru PCLK_GPIO1>;

			gpio-controller;
			#gpio-cells = <2>;

			interrupt-controller;
			#interrupt-cells = <2>;
		};

		gpio2: gpio2@ff790000 {
			compatible = "rockchip,gpio-bank";
			reg = <0xff790000 0x100>;
			interrupts = <GIC_SPI 83 IRQ_TYPE_LEVEL_HIGH>;
			clocks = <&cru PCLK_GPIO2>;

			gpio-controller;
			#gpio-cells = <2>;

			interrupt-controller;
			#interrupt-cells = <2>;
		};

		gpio3: gpio3@ff7a0000 {
			compatible = "rockchip,gpio-bank";
			reg = <0xff7a0000 0x100>;
			interrupts = <GIC_SPI 84 IRQ_TYPE_LEVEL_HIGH>;
			clocks = <&cru PCLK_GPIO3>;

			gpio-controller;
			#gpio-cells = <2>;

			interrupt-controller;
			#interrupt-cells = <2>;
		};

		gpio4: gpio4@ff7b0000 {
			compatible = "rockchip,gpio-bank";
			reg = <0xff7b0000 0x100>;
			interrupts = <GIC_SPI 85 IRQ_TYPE_LEVEL_HIGH>;
			clocks = <&cru PCLK_GPIO4>;

			gpio-controller;
			#gpio-cells = <2>;

			interrupt-controller;
			#interrupt-cells = <2>;
		};

		gpio5: gpio5@ff7c0000 {
			compatible = "rockchip,gpio-bank";
			reg = <0xff7c0000 0x100>;
			interrupts = <GIC_SPI 86 IRQ_TYPE_LEVEL_HIGH>;
			clocks = <&cru PCLK_GPIO5>;

			gpio-controller;
			#gpio-cells = <2>;

			interrupt-controller;
			#interrupt-cells = <2>;
		};

		gpio6: gpio6@ff7d0000 {
			compatible = "rockchip,gpio-bank";
			reg = <0xff7d0000 0x100>;
			interrupts = <GIC_SPI 87 IRQ_TYPE_LEVEL_HIGH>;
			clocks = <&cru PCLK_GPIO6>;

			gpio-controller;
			#gpio-cells = <2>;

			interrupt-controller;
			#interrupt-cells = <2>;
		};

		gpio7: gpio7@ff7e0000 {
			compatible = "rockchip,gpio-bank";
			reg = <0xff7e0000 0x100>;
			interrupts = <GIC_SPI 88 IRQ_TYPE_LEVEL_HIGH>;
			clocks = <&cru PCLK_GPIO7>;

			gpio-controller;
			#gpio-cells = <2>;

			interrupt-controller;
			#interrupt-cells = <2>;
		};

		gpio8: gpio8@ff7f0000 {
			compatible = "rockchip,gpio-bank";
			reg = <0xff7f0000 0x100>;
			interrupts = <GIC_SPI 89 IRQ_TYPE_LEVEL_HIGH>;
			clocks = <&cru PCLK_GPIO8>;

			gpio-controller;
			#gpio-cells = <2>;

			interrupt-controller;
			#interrupt-cells = <2>;
		};

		pcfg_pull_up: pcfg-pull-up {
			bias-pull-up;
		};

		pcfg_pull_down: pcfg-pull-down {
			bias-pull-down;
		};

		pcfg_pull_none: pcfg-pull-none {
			bias-disable;
		};

		pcfg_pull_none_12ma: pcfg-pull-none-12ma {
			bias-disable;
			drive-strength = <12>;
		};

		sleep {
			global_pwroff: global-pwroff {
				rockchip,pins = <0 0 RK_FUNC_1 &pcfg_pull_none>;
			};

			ddrio_pwroff: ddrio-pwroff {
				rockchip,pins = <0 1 RK_FUNC_1 &pcfg_pull_none>;
			};

			ddr0_retention: ddr0-retention {
				rockchip,pins = <0 2 RK_FUNC_1 &pcfg_pull_up>;
			};

			ddr1_retention: ddr1-retention {
				rockchip,pins = <0 3 RK_FUNC_1 &pcfg_pull_up>;
			};
		};

		i2c0 {
			i2c0_xfer: i2c0-xfer {
				rockchip,pins = <0 15 RK_FUNC_1 &pcfg_pull_up>,
						<0 16 RK_FUNC_1 &pcfg_pull_up>;
			};
		};

		i2c1 {
			i2c1_xfer: i2c1-xfer {
				rockchip,pins = <8 4 RK_FUNC_1 &pcfg_pull_up>,
						<8 5 RK_FUNC_1 &pcfg_pull_up>;
			};
		};

		i2c2 {
			i2c2_xfer: i2c2-xfer {
				rockchip,pins = <6 9 RK_FUNC_1 &pcfg_pull_up>,
						<6 10 RK_FUNC_1 &pcfg_pull_up>;
			};
		};

		i2c3 {
			i2c3_xfer: i2c3-xfer {
				rockchip,pins = <2 16 RK_FUNC_1 &pcfg_pull_up>,
						<2 17 RK_FUNC_1 &pcfg_pull_up>;
			};
		};

		i2c4 {
			i2c4_xfer: i2c4-xfer {
				rockchip,pins = <7 17 RK_FUNC_1 &pcfg_pull_up>,
						<7 18 RK_FUNC_1 &pcfg_pull_up>;
			};
		};

		i2c5 {
			i2c5_xfer: i2c5-xfer {
				rockchip,pins = <7 19 RK_FUNC_1 &pcfg_pull_up>,
						<7 20 RK_FUNC_1 &pcfg_pull_up>;
			};
		};

		i2s0 {
			i2s0_bus: i2s0-bus {
				rockchip,pins = <6 0 RK_FUNC_1 &pcfg_pull_none>,
						<6 1 RK_FUNC_1 &pcfg_pull_none>,
						<6 2 RK_FUNC_1 &pcfg_pull_none>,
						<6 3 RK_FUNC_1 &pcfg_pull_none>,
						<6 4 RK_FUNC_1 &pcfg_pull_none>,
						<6 8 RK_FUNC_1 &pcfg_pull_none>;
			};
		};

		sdmmc {
			sdmmc_clk: sdmmc-clk {
				rockchip,pins = <6 20 RK_FUNC_1 &pcfg_pull_none>;
			};

			sdmmc_cmd: sdmmc-cmd {
				rockchip,pins = <6 21 RK_FUNC_1 &pcfg_pull_up>;
			};

			sdmmc_cd: sdmcc-cd {
				rockchip,pins = <6 22 RK_FUNC_1 &pcfg_pull_up>;
			};

			sdmmc_bus1: sdmmc-bus1 {
				rockchip,pins = <6 16 RK_FUNC_1 &pcfg_pull_up>;
			};

			sdmmc_bus4: sdmmc-bus4 {
				rockchip,pins = <6 16 RK_FUNC_1 &pcfg_pull_up>,
						<6 17 RK_FUNC_1 &pcfg_pull_up>,
						<6 18 RK_FUNC_1 &pcfg_pull_up>,
						<6 19 RK_FUNC_1 &pcfg_pull_up>;
			};
		};

		sdio0 {
			sdio0_bus1: sdio0-bus1 {
				rockchip,pins = <4 20 RK_FUNC_1 &pcfg_pull_up>;
			};

			sdio0_bus4: sdio0-bus4 {
				rockchip,pins = <4 20 RK_FUNC_1 &pcfg_pull_up>,
						<4 21 RK_FUNC_1 &pcfg_pull_up>,
						<4 22 RK_FUNC_1 &pcfg_pull_up>,
						<4 23 RK_FUNC_1 &pcfg_pull_up>;
			};

			sdio0_cmd: sdio0-cmd {
				rockchip,pins = <4 24 RK_FUNC_1 &pcfg_pull_up>;
			};

			sdio0_clk: sdio0-clk {
				rockchip,pins = <4 25 RK_FUNC_1 &pcfg_pull_none>;
			};

			sdio0_cd: sdio0-cd {
				rockchip,pins = <4 26 RK_FUNC_1 &pcfg_pull_up>;
			};

			sdio0_wp: sdio0-wp {
				rockchip,pins = <4 27 RK_FUNC_1 &pcfg_pull_up>;
			};

			sdio0_pwr: sdio0-pwr {
				rockchip,pins = <4 28 RK_FUNC_1 &pcfg_pull_up>;
			};

			sdio0_bkpwr: sdio0-bkpwr {
				rockchip,pins = <4 29 RK_FUNC_1 &pcfg_pull_up>;
			};

			sdio0_int: sdio0-int {
				rockchip,pins = <4 30 RK_FUNC_1 &pcfg_pull_up>;
			};
		};

		sdio1 {
			sdio1_bus1: sdio1-bus1 {
				rockchip,pins = <3 24 4 &pcfg_pull_up>;
			};

			sdio1_bus4: sdio1-bus4 {
				rockchip,pins = <3 24 4 &pcfg_pull_up>,
						<3 25 4 &pcfg_pull_up>,
						<3 26 4 &pcfg_pull_up>,
						<3 27 4 &pcfg_pull_up>;
			};

			sdio1_cd: sdio1-cd {
				rockchip,pins = <3 28 4 &pcfg_pull_up>;
			};

			sdio1_wp: sdio1-wp {
				rockchip,pins = <3 29 4 &pcfg_pull_up>;
			};

			sdio1_bkpwr: sdio1-bkpwr {
				rockchip,pins = <3 30 4 &pcfg_pull_up>;
			};

			sdio1_int: sdio1-int {
				rockchip,pins = <3 31 4 &pcfg_pull_up>;
			};

			sdio1_cmd: sdio1-cmd {
				rockchip,pins = <4 6 4 &pcfg_pull_up>;
			};

			sdio1_clk: sdio1-clk {
				rockchip,pins = <4 7 4 &pcfg_pull_none>;
			};

			sdio1_pwr: sdio1-pwr {
				rockchip,pins = <4 9 4 &pcfg_pull_up>;
			};
		};

		emmc {
			emmc_clk: emmc-clk {
				rockchip,pins = <3 18 RK_FUNC_2 &pcfg_pull_none>;
			};

			emmc_cmd: emmc-cmd {
				rockchip,pins = <3 16 RK_FUNC_2 &pcfg_pull_up>;
			};

			emmc_pwr: emmc-pwr {
				rockchip,pins = <3 9 RK_FUNC_2 &pcfg_pull_up>;
			};

			emmc_bus1: emmc-bus1 {
				rockchip,pins = <3 0 RK_FUNC_2 &pcfg_pull_up>;
			};

			emmc_bus4: emmc-bus4 {
				rockchip,pins = <3 0 RK_FUNC_2 &pcfg_pull_up>,
						<3 1 RK_FUNC_2 &pcfg_pull_up>,
						<3 2 RK_FUNC_2 &pcfg_pull_up>,
						<3 3 RK_FUNC_2 &pcfg_pull_up>;
			};

			emmc_bus8: emmc-bus8 {
				rockchip,pins = <3 0 RK_FUNC_2 &pcfg_pull_up>,
						<3 1 RK_FUNC_2 &pcfg_pull_up>,
						<3 2 RK_FUNC_2 &pcfg_pull_up>,
						<3 3 RK_FUNC_2 &pcfg_pull_up>,
						<3 4 RK_FUNC_2 &pcfg_pull_up>,
						<3 5 RK_FUNC_2 &pcfg_pull_up>,
						<3 6 RK_FUNC_2 &pcfg_pull_up>,
						<3 7 RK_FUNC_2 &pcfg_pull_up>;
			};
		};

		spi0 {
			spi0_clk: spi0-clk {
				rockchip,pins = <5 12 RK_FUNC_1 &pcfg_pull_up>;
			};
			spi0_cs0: spi0-cs0 {
				rockchip,pins = <5 13 RK_FUNC_1 &pcfg_pull_up>;
			};
			spi0_tx: spi0-tx {
				rockchip,pins = <5 14 RK_FUNC_1 &pcfg_pull_up>;
			};
			spi0_rx: spi0-rx {
				rockchip,pins = <5 15 RK_FUNC_1 &pcfg_pull_up>;
			};
			spi0_cs1: spi0-cs1 {
				rockchip,pins = <5 16 RK_FUNC_1 &pcfg_pull_up>;
			};
		};
		spi1 {
			spi1_clk: spi1-clk {
				rockchip,pins = <7 12 RK_FUNC_2 &pcfg_pull_up>;
			};
			spi1_cs0: spi1-cs0 {
				rockchip,pins = <7 13 RK_FUNC_2 &pcfg_pull_up>;
			};
			spi1_rx: spi1-rx {
				rockchip,pins = <7 14 RK_FUNC_2 &pcfg_pull_up>;
			};
			spi1_tx: spi1-tx {
				rockchip,pins = <7 15 RK_FUNC_2 &pcfg_pull_up>;
			};
		};

		spi2 {
			spi2_cs1: spi2-cs1 {
				rockchip,pins = <8 3 RK_FUNC_1 &pcfg_pull_up>;
			};
			spi2_clk: spi2-clk {
				rockchip,pins = <8 6 RK_FUNC_1 &pcfg_pull_up>;
			};
			spi2_cs0: spi2-cs0 {
				rockchip,pins = <8 7 RK_FUNC_1 &pcfg_pull_up>;
			};
			spi2_rx: spi2-rx {
				rockchip,pins = <8 8 RK_FUNC_1 &pcfg_pull_up>;
			};
			spi2_tx: spi2-tx {
				rockchip,pins = <8 9 RK_FUNC_1 &pcfg_pull_up>;
			};
		};

		uart0 {
			uart0_xfer: uart0-xfer {
				rockchip,pins = <4 16 RK_FUNC_1 &pcfg_pull_up>,
						<4 17 RK_FUNC_1 &pcfg_pull_none>;
			};

			uart0_cts: uart0-cts {
				rockchip,pins = <4 18 RK_FUNC_1 &pcfg_pull_none>;
			};

			uart0_rts: uart0-rts {
				rockchip,pins = <4 19 RK_FUNC_1 &pcfg_pull_none>;
			};
		};

		uart1 {
			uart1_xfer: uart1-xfer {
				rockchip,pins = <5 8 RK_FUNC_1 &pcfg_pull_up>,
						<5 9 RK_FUNC_1 &pcfg_pull_none>;
			};

			uart1_cts: uart1-cts {
				rockchip,pins = <5 10 RK_FUNC_1 &pcfg_pull_none>;
			};

			uart1_rts: uart1-rts {
				rockchip,pins = <5 11 RK_FUNC_1 &pcfg_pull_none>;
			};
		};

		uart2 {
			uart2_xfer: uart2-xfer {
				rockchip,pins = <7 22 RK_FUNC_1 &pcfg_pull_up>,
						<7 23 RK_FUNC_1 &pcfg_pull_none>;
			};
			/* no rts / cts for uart2 */
		};

		uart3 {
			uart3_xfer: uart3-xfer {
				rockchip,pins = <7 7 RK_FUNC_1 &pcfg_pull_up>,
						<7 8 RK_FUNC_1 &pcfg_pull_none>;
			};

			uart3_cts: uart3-cts {
				rockchip,pins = <7 9 RK_FUNC_1 &pcfg_pull_none>;
			};

			uart3_rts: uart3-rts {
				rockchip,pins = <7 10 RK_FUNC_1 &pcfg_pull_none>;
			};
		};

		uart4 {
			uart4_xfer: uart4-xfer {
				rockchip,pins = <5 12 3 &pcfg_pull_up>,
						<5 13 3 &pcfg_pull_none>;
			};

			uart4_cts: uart4-cts {
				rockchip,pins = <5 14 3 &pcfg_pull_none>;
			};

			uart4_rts: uart4-rts {
				rockchip,pins = <5 15 3 &pcfg_pull_none>;
			};
		};

		tsadc {
			otp_out: otp-out {
				rockchip,pins = <0 10 RK_FUNC_1 &pcfg_pull_none>;
			};
		};

		pwm0 {
			pwm0_pin: pwm0-pin {
				rockchip,pins = <7 0 RK_FUNC_1 &pcfg_pull_none>;
			};
		};

		pwm1 {
			pwm1_pin: pwm1-pin {
				rockchip,pins = <7 1 RK_FUNC_1 &pcfg_pull_none>;
			};
		};

		pwm2 {
			pwm2_pin: pwm2-pin {
				rockchip,pins = <7 22 3 &pcfg_pull_none>;
			};
		};

		pwm3 {
			pwm3_pin: pwm3-pin {
				rockchip,pins = <7 23 3 &pcfg_pull_none>;
			};
		};

		gmac {
			rgmii_pins: rgmii-pins {
				rockchip,pins = <3 30 3 &pcfg_pull_none>,
						<3 31 3 &pcfg_pull_none>,
						<3 26 3 &pcfg_pull_none>,
						<3 27 3 &pcfg_pull_none>,
						<3 28 3 &pcfg_pull_none_12ma>,
						<3 29 3 &pcfg_pull_none_12ma>,
						<3 24 3 &pcfg_pull_none_12ma>,
						<3 25 3 &pcfg_pull_none_12ma>,
						<4 0 3 &pcfg_pull_none>,
						<4 5 3 &pcfg_pull_none>,
						<4 6 3 &pcfg_pull_none>,
						<4 9 3 &pcfg_pull_none_12ma>,
						<4 4 3 &pcfg_pull_none_12ma>,
						<4 1 3 &pcfg_pull_none>,
						<4 3 3 &pcfg_pull_none>;
			};

			rmii_pins: rmii-pins {
				rockchip,pins = <3 30 3 &pcfg_pull_none>,
						<3 31 3 &pcfg_pull_none>,
						<3 28 3 &pcfg_pull_none>,
						<3 29 3 &pcfg_pull_none>,
						<4 0 3 &pcfg_pull_none>,
						<4 5 3 &pcfg_pull_none>,
						<4 4 3 &pcfg_pull_none>,
						<4 1 3 &pcfg_pull_none>,
						<4 2 3 &pcfg_pull_none>,
						<4 3 3 &pcfg_pull_none>;
			};
		};
	};
};<|MERGE_RESOLUTION|>--- conflicted
+++ resolved
@@ -149,8 +149,6 @@
 		clock-frequency = <24000000>;
 	};
 
-<<<<<<< HEAD
-=======
 	timer: timer@ff810000 {
 		compatible = "rockchip,rk3288-timer";
 		reg = <0xff810000 0x20>;
@@ -159,7 +157,6 @@
 		clock-names = "timer", "pclk";
 	};
 
->>>>>>> 86418466
 	display-subsystem {
 		compatible = "rockchip,display-subsystem";
 		ports = <&vopl_out>, <&vopb_out>;
@@ -539,15 +536,9 @@
 		};
 	};
 
-<<<<<<< HEAD
-	pmu_intmem@ff720000 {
-		compatible = "mmio-sram";
-		reg = <0xff720000 0x4000>;
-=======
 	sram@ff720000 {
 		compatible = "rockchip,rk3288-pmu-sram", "mmio-sram";
 		reg = <0xff720000 0x1000>;
->>>>>>> 86418466
 	};
 
 	pmu: power-management@ff730000 {
@@ -620,14 +611,7 @@
 		vopb_out: port {
 			#address-cells = <1>;
 			#size-cells = <0>;
-<<<<<<< HEAD
-/*			vopb_out_edp: endpoint@0 {
-				reg = <0>;
-				remote-endpoint = <&edp_in_vopb>;
-			}; */
-=======
-
->>>>>>> 86418466
+
 			vopb_out_hdmi: endpoint@0 {
 				reg = <0>;
 				remote-endpoint = <&hdmi_in_vopb>;
@@ -658,14 +642,7 @@
 		vopl_out: port {
 			#address-cells = <1>;
 			#size-cells = <0>;
-<<<<<<< HEAD
-/*			vopl_out_edp: endpoint@0 {
-				reg = <0>;
-				remote-endpoint = <&edp_in_vopl>;
-			}; */
-=======
-
->>>>>>> 86418466
+
 			vopl_out_hdmi: endpoint@0 {
 				reg = <0>;
 				remote-endpoint = <&hdmi_in_vopl>;
@@ -682,35 +659,6 @@
 		status = "disabled";
 	};
 
-<<<<<<< HEAD
-/*	edp: edp@ff970000 {
-		compatible = "rockchip,rk3288-edp";
-		reg = <0xff970000 0x4000>;
-		interrupts = <GIC_SPI 98 IRQ_TYPE_LEVEL_HIGH>;
-		clocks = <&cru SCLK_EDP>, <&cru SCLK_EDP_24M>, <&cru PCLK_EDP_CTRL>;
-		rockchip,grf = <&grf>;
-		clock-names = "clk_edp", "clk_edp_24m", "pclk_edp";
-		resets = <&cru 111>;
-		reset-names = "edp";
-		status = "disabled";
-		ports {
-			edp_in: port {
-				#address-cells = <1>;
-				#size-cells = <0>;
-				edp_in_vopb: endpoint@0 {
-					reg = <0>;
-					remote-endpoint = <&vopb_out_edp>;
-				};
-				edp_in_vopl: endpoint@1 {
-					reg = <1>;
-					remote-endpoint = <&vopl_out_edp>;
-				};
-			};
-		};
-	};*/
-
-=======
->>>>>>> 86418466
 	hdmi: hdmi@ff980000 {
 		compatible = "rockchip,rk3288-dw-hdmi";
 		reg = <0xff980000 0x20000>;
@@ -719,14 +667,9 @@
 		rockchip,grf = <&grf>;
 		interrupts = <GIC_SPI 103 IRQ_TYPE_LEVEL_HIGH>;
 		clocks = <&cru  PCLK_HDMI_CTRL>, <&cru SCLK_HDMI_HDCP>;
-<<<<<<< HEAD
-		clock-names = "clk", "hdcp_clk";
-		status = "disabled";
-=======
 		clock-names = "iahb", "isfr";
 		status = "disabled";
 
->>>>>>> 86418466
 		ports {
 			hdmi_in: port {
 				#address-cells = <1>;
