/*
 * This program is free software; you can redistribute it and/or modify
 * it under the terms of the GNU General Public License as published by
 * the Free Software Foundation; either version 2 of the License, or
 * (at your option) any later version.
 *
 * This program is distributed in the hope that it will be useful,
 * but WITHOUT ANY WARRANTY; without even the implied warranty of
 * MERCHANTABILITY or FITNESS FOR A PARTICULAR PURPOSE.  See the
 * GNU General Public License for more details.
 */

#include <dt-bindings/gpio/gpio.h>
#include <dt-bindings/interrupt-controller/irq.h>
#include <dt-bindings/interrupt-controller/arm-gic.h>
#include <dt-bindings/pinctrl/rockchip.h>
#include <dt-bindings/clock/rk3288-cru.h>
#include "skeleton.dtsi"

/ {
	compatible = "rockchip,rk3288";

	interrupt-parent = <&gic>;

	aliases {
		i2c0 = &i2c0;
		i2c1 = &i2c1;
		i2c2 = &i2c2;
		i2c3 = &i2c3;
		i2c4 = &i2c4;
		i2c5 = &i2c5;
		mshc0 = &emmc;
		mshc1 = &sdmmc;
		mshc2 = &sdio0;
		mshc3 = &sdio1;
		serial0 = &uart0;
		serial1 = &uart1;
		serial2 = &uart2;
		serial3 = &uart3;
		serial4 = &uart4;
		spi0 = &spi0;
		spi1 = &spi1;
		spi2 = &spi2;
	};

	cpus {
		#address-cells = <1>;
		#size-cells = <0>;
//		enable-method = "rockchip,rk3288-smp";

		cpu0: cpu@500 {
			device_type = "cpu";
			compatible = "arm,cortex-a12";
			reg = <0x500>;

			clock-latency = <40000>;
			clocks = <&cru ARMCLK>;
			operating-points = <
				/* KHz    uV */
/*				1800000 1350000
				1704000 1300000
				1608000 1250000
				1512000 1200000*/
				1416000 1150000
				1200000 1050000
				1008000 1000000
				816000  950000
				696000  900000
				600000  850000
				408000  850000
				312000  850000
				216000  850000
				126000  850000
				>;
		};
		cpu@501 {
			device_type = "cpu";
			compatible = "arm,cortex-a12";
			reg = <0x501>;
		};
		cpu@502 {
			device_type = "cpu";
			compatible = "arm,cortex-a12";
			reg = <0x502>;
		};
		cpu@503 {
			device_type = "cpu";
			compatible = "arm,cortex-a12";
			reg = <0x503>;
		};
	};

	amba {
		compatible = "arm,amba-bus";
		#address-cells = <1>;
		#size-cells = <1>;
		ranges;

<<<<<<< HEAD
		/* dma1 in secure state */
		dma-controller@ffb20000 {
			compatible = "arm,pl330", "arm,primecell";
			reg = <0xffb20000 0x4000>;
			interrupts = <GIC_SPI 0 IRQ_TYPE_LEVEL_HIGH>,
				     <GIC_SPI 1 IRQ_TYPE_LEVEL_HIGH>;
			#dma-cells = <1>;
			clocks = <&cru ACLK_DMAC1>;
			clock-names = "apb_pclk";
		};

		/* dma1 in non-secure state */
		dma-controller@ffb60000 {
			compatible = "arm,pl330", "arm,primecell";
			reg = <0xffb60000 0x4000>;
=======
		dmac_peri: dma-controller@ff250000 {
			compatible = "arm,pl330", "arm,primecell";
			reg = <0xff250000 0x4000>;
			interrupts = <GIC_SPI 2 IRQ_TYPE_LEVEL_HIGH>,
				     <GIC_SPI 3 IRQ_TYPE_LEVEL_HIGH>;
			#dma-cells = <1>;
			clocks = <&cru ACLK_DMAC2>;
			clock-names = "apb_pclk";
		};

		dmac_bus_ns: dma-controller@ff600000 {
			compatible = "arm,pl330", "arm,primecell";
			reg = <0xff600000 0x4000>;
>>>>>>> b0a3a608
			interrupts = <GIC_SPI 0 IRQ_TYPE_LEVEL_HIGH>,
				     <GIC_SPI 1 IRQ_TYPE_LEVEL_HIGH>;
			#dma-cells = <1>;
			clocks = <&cru ACLK_DMAC1>;
			clock-names = "apb_pclk";
			status = "disabled";
		};

<<<<<<< HEAD
		dmac2: dma-controller@ff250000 {
			compatible = "arm,pl330", "arm,primecell";
			reg = <0xff250000 0x4000>;
			interrupts = <GIC_SPI 2 IRQ_TYPE_LEVEL_HIGH>,
				     <GIC_SPI 3 IRQ_TYPE_LEVEL_HIGH>;
			#dma-cells = <1>;
			clocks = <&cru ACLK_DMAC2>;
=======
		dmac_bus_s: dma-controller@ffb20000 {
			compatible = "arm,pl330", "arm,primecell";
			reg = <0xffb20000 0x4000>;
			interrupts = <GIC_SPI 0 IRQ_TYPE_LEVEL_HIGH>,
				     <GIC_SPI 1 IRQ_TYPE_LEVEL_HIGH>;
			#dma-cells = <1>;
			clocks = <&cru ACLK_DMAC1>;
>>>>>>> b0a3a608
			clock-names = "apb_pclk";
		};
	};

	xin24m: oscillator {
		compatible = "fixed-clock";
		clock-frequency = <24000000>;
		clock-output-names = "xin24m";
		#clock-cells = <0>;
	};

	timer {
		compatible = "arm,armv7-timer";
		interrupts = <GIC_PPI 13 (GIC_CPU_MASK_SIMPLE(4) | IRQ_TYPE_LEVEL_HIGH)>,
			     <GIC_PPI 14 (GIC_CPU_MASK_SIMPLE(4) | IRQ_TYPE_LEVEL_HIGH)>,
			     <GIC_PPI 11 (GIC_CPU_MASK_SIMPLE(4) | IRQ_TYPE_LEVEL_HIGH)>,
			     <GIC_PPI 10 (GIC_CPU_MASK_SIMPLE(4) | IRQ_TYPE_LEVEL_HIGH)>;
		clock-frequency = <24000000>;
	};

	sdmmc: dwmmc@ff0c0000 {
		compatible = "rockchip,rk3288-dw-mshc";
		clocks = <&cru HCLK_SDMMC>, <&cru SCLK_SDMMC>;
		clock-names = "biu", "ciu";
		fifo-depth = <0x100>;
		interrupts = <GIC_SPI 32 IRQ_TYPE_LEVEL_HIGH>;
		reg = <0xff0c0000 0x4000>;
		status = "disabled";
	};

	sdio0: dwmmc@ff0d0000 {
		compatible = "rockchip,rk3288-dw-mshc";
		clocks = <&cru HCLK_SDIO0>, <&cru SCLK_SDIO0>;
		clock-names = "biu", "ciu";
		fifo-depth = <0x100>;
		interrupts = <GIC_SPI 33 IRQ_TYPE_LEVEL_HIGH>;
		reg = <0xff0d0000 0x4000>;
		status = "disabled";
	};

	sdio1: dwmmc@ff0e0000 {
		compatible = "rockchip,rk3288-dw-mshc";
		clocks = <&cru HCLK_SDIO1>, <&cru SCLK_SDIO1>;
		clock-names = "biu", "ciu";
		fifo-depth = <0x100>;
		interrupts = <GIC_SPI 34 IRQ_TYPE_LEVEL_HIGH>;
		reg = <0xff0e0000 0x4000>;
		status = "disabled";
	};

	emmc: dwmmc@ff0f0000 {
		compatible = "rockchip,rk3288-dw-mshc";
		clocks = <&cru HCLK_EMMC>, <&cru SCLK_EMMC>;
		clock-names = "biu", "ciu";
		fifo-depth = <0x100>;
		interrupts = <GIC_SPI 35 IRQ_TYPE_LEVEL_HIGH>;
		reg = <0xff0f0000 0x4000>;
		status = "disabled";
	};

	saradc: saradc@ff100000 {
		compatible = "rockchip,saradc";
		reg = <0xff100000 0x100>;
		interrupts = <GIC_SPI 36 IRQ_TYPE_LEVEL_HIGH>;
		#io-channel-cells = <1>;
		clocks = <&cru SCLK_SARADC>, <&cru PCLK_SARADC>;
		clock-names = "saradc", "apb_pclk";
		status = "disabled";
	};

	spi0: spi@ff110000 {
		compatible = "rockchip,rk3288-spi", "rockchip,rk3066-spi";
		clocks = <&cru SCLK_SPI0>, <&cru PCLK_SPI0>;
		clock-names = "spiclk", "apb_pclk";
		interrupts = <GIC_SPI 44 IRQ_TYPE_LEVEL_HIGH>;
		pinctrl-names = "default";
		pinctrl-0 = <&spi0_clk &spi0_tx &spi0_rx &spi0_cs0>;
		reg = <0xff110000 0x1000>;
		#address-cells = <1>;
		#size-cells = <0>;
		status = "disabled";
	};

	spi1: spi@ff120000 {
		compatible = "rockchip,rk3288-spi", "rockchip,rk3066-spi";
		clocks = <&cru SCLK_SPI1>, <&cru PCLK_SPI1>;
		clock-names = "spiclk", "apb_pclk";
		interrupts = <GIC_SPI 45 IRQ_TYPE_LEVEL_HIGH>;
		pinctrl-names = "default";
		pinctrl-0 = <&spi1_clk &spi1_tx &spi1_rx &spi1_cs0>;
		reg = <0xff120000 0x1000>;
		#address-cells = <1>;
		#size-cells = <0>;
		status = "disabled";
	};

	spi2: spi@ff130000 {
		compatible = "rockchip,rk3288-spi", "rockchip,rk3066-spi";
		clocks = <&cru SCLK_SPI2>, <&cru PCLK_SPI2>;
		clock-names = "spiclk", "apb_pclk";
		interrupts = <GIC_SPI 46 IRQ_TYPE_LEVEL_HIGH>;
		pinctrl-names = "default";
		pinctrl-0 = <&spi2_clk &spi2_tx &spi2_rx &spi2_cs0>;
		reg = <0xff130000 0x1000>;
		#address-cells = <1>;
		#size-cells = <0>;
		status = "disabled";
	};

	i2c1: i2c@ff140000 {
		compatible = "rockchip,rk3288-i2c";
		reg = <0xff140000 0x1000>;
		interrupts = <GIC_SPI 62 IRQ_TYPE_LEVEL_HIGH>;
		#address-cells = <1>;
		#size-cells = <0>;
		clock-names = "i2c";
		clocks = <&cru PCLK_I2C1>;
		pinctrl-names = "default";
		pinctrl-0 = <&i2c1_xfer>;
		status = "disabled";
	};

	i2c3: i2c@ff150000 {
		compatible = "rockchip,rk3288-i2c";
		reg = <0xff150000 0x1000>;
		interrupts = <GIC_SPI 63 IRQ_TYPE_LEVEL_HIGH>;
		#address-cells = <1>;
		#size-cells = <0>;
		clock-names = "i2c";
		clocks = <&cru PCLK_I2C3>;
		pinctrl-names = "default";
		pinctrl-0 = <&i2c3_xfer>;
		status = "disabled";
	};

	i2c4: i2c@ff160000 {
		compatible = "rockchip,rk3288-i2c";
		reg = <0xff160000 0x1000>;
		interrupts = <GIC_SPI 64 IRQ_TYPE_LEVEL_HIGH>;
		#address-cells = <1>;
		#size-cells = <0>;
		clock-names = "i2c";
		clocks = <&cru PCLK_I2C4>;
		pinctrl-names = "default";
		pinctrl-0 = <&i2c4_xfer>;
		status = "disabled";
	};

	i2c5: i2c@ff170000 {
		compatible = "rockchip,rk3288-i2c";
		reg = <0xff170000 0x1000>;
		interrupts = <GIC_SPI 65 IRQ_TYPE_LEVEL_HIGH>;
		#address-cells = <1>;
		#size-cells = <0>;
		clock-names = "i2c";
		clocks = <&cru PCLK_I2C5>;
		pinctrl-names = "default";
		pinctrl-0 = <&i2c5_xfer>;
		status = "disabled";
	};

	uart0: serial@ff180000 {
		compatible = "rockchip,rk3288-uart", "snps,dw-apb-uart";
		reg = <0xff180000 0x100>;
		interrupts = <GIC_SPI 55 IRQ_TYPE_LEVEL_HIGH>;
		reg-shift = <2>;
		reg-io-width = <4>;
		clocks = <&cru SCLK_UART0>, <&cru PCLK_UART0>;
		clock-names = "baudclk", "apb_pclk";
		pinctrl-names = "default";
		pinctrl-0 = <&uart0_xfer>;
		status = "disabled";
	};

	uart1: serial@ff190000 {
		compatible = "rockchip,rk3288-uart", "snps,dw-apb-uart";
		reg = <0xff190000 0x100>;
		interrupts = <GIC_SPI 56 IRQ_TYPE_LEVEL_HIGH>;
		reg-shift = <2>;
		reg-io-width = <4>;
		clocks = <&cru SCLK_UART1>, <&cru PCLK_UART1>;
		clock-names = "baudclk", "apb_pclk";
		pinctrl-names = "default";
		pinctrl-0 = <&uart1_xfer>;
		status = "disabled";
	};

	uart2: serial@ff690000 {
		compatible = "rockchip,rk3288-uart", "snps,dw-apb-uart";
		reg = <0xff690000 0x100>;
		interrupts = <GIC_SPI 57 IRQ_TYPE_LEVEL_HIGH>;
		reg-shift = <2>;
		reg-io-width = <4>;
		clocks = <&cru SCLK_UART2>, <&cru PCLK_UART2>;
		clock-names = "baudclk", "apb_pclk";
		pinctrl-names = "default";
		pinctrl-0 = <&uart2_xfer>;
		status = "disabled";
	};

	uart3: serial@ff1b0000 {
		compatible = "rockchip,rk3288-uart", "snps,dw-apb-uart";
		reg = <0xff1b0000 0x100>;
		interrupts = <GIC_SPI 58 IRQ_TYPE_LEVEL_HIGH>;
		reg-shift = <2>;
		reg-io-width = <4>;
		clocks = <&cru SCLK_UART3>, <&cru PCLK_UART3>;
		clock-names = "baudclk", "apb_pclk";
		pinctrl-names = "default";
		pinctrl-0 = <&uart3_xfer>;
		status = "disabled";
	};

	uart4: serial@ff1c0000 {
		compatible = "rockchip,rk3288-uart", "snps,dw-apb-uart";
		reg = <0xff1c0000 0x100>;
		interrupts = <GIC_SPI 59 IRQ_TYPE_LEVEL_HIGH>;
		reg-shift = <2>;
		reg-io-width = <4>;
		clocks = <&cru SCLK_UART4>, <&cru PCLK_UART4>;
		clock-names = "baudclk", "apb_pclk";
		pinctrl-names = "default";
		pinctrl-0 = <&uart4_xfer>;
		status = "disabled";
	};

	gmac: ethernet@ff290000 {
		compatible = "rockchip,rk3288-gmac";
		reg = <0xff290000 0x10000>;
		interrupts = <GIC_SPI 27 IRQ_TYPE_LEVEL_HIGH>;
		rockchip,grf = <&grf>;

		//phy-mode = "rmii";
		phy-mode = "rgmii";
//		clocks = <&cru PCLK_GMAC>, <&gmac_tx>;
		clock-names = "stmmaceth", "rockchip_gmac_aclk", "rockchip_gmac_tx", "rockchip_gmac_rx";
//		clocks = <>;
//		pinctrl-names = "default";
//		pinctrl-0 = <&mac_clk &mac_txpins &mac_rxpins &mac_mdpins>;
	};

	usb_host0_ehci: usb@ff500000 {
		compatible = "generic-ehci";
		reg = <0xff500000 0x100>;
		interrupts = <GIC_SPI 24 IRQ_TYPE_LEVEL_HIGH>;
		clocks = <&cru HCLK_USBHOST0>;
		clock-names = "usbhost";
		status = "disabled";
	};

	/* NOTE: ohci@ff520000 doesn't actually work on hardware */

	usb_host1: usb@ff540000 {
		compatible = "rockchip,rk3288-usb", "rockchip,rk3066-usb",
				"snps,dwc2";
		reg = <0xff540000 0x40000>;
		interrupts = <GIC_SPI 25 IRQ_TYPE_LEVEL_HIGH>;
		clocks = <&cru HCLK_USBHOST1>;
		clock-names = "otg";
		status = "disabled";
	};

	usb_otg: usb@ff580000 {
		compatible = "rockchip,rk3288-usb", "rockchip,rk3066-usb",
				"snps,dwc2";
		reg = <0xff580000 0x40000>;
		interrupts = <GIC_SPI 23 IRQ_TYPE_LEVEL_HIGH>;
		clocks = <&cru HCLK_OTG0>;
		clock-names = "otg";
		status = "disabled";
	};

	usb_hsic: usb@ff5c0000 {
		compatible = "generic-ehci";
		reg = <0xff5c0000 0x100>;
		interrupts = <GIC_SPI 26 IRQ_TYPE_LEVEL_HIGH>;
		clocks = <&cru HCLK_HSIC>;
		clock-names = "usbhost";
		status = "disabled";
	};

	i2c0: i2c@ff650000 {
		compatible = "rockchip,rk3288-i2c";
		reg = <0xff650000 0x1000>;
		interrupts = <GIC_SPI 60 IRQ_TYPE_LEVEL_HIGH>;
		#address-cells = <1>;
		#size-cells = <0>;
		clock-names = "i2c";
		clocks = <&cru PCLK_I2C0>;
		pinctrl-names = "default";
		pinctrl-0 = <&i2c0_xfer>;
		status = "disabled";
	};

	i2c2: i2c@ff660000 {
		compatible = "rockchip,rk3288-i2c";
		reg = <0xff660000 0x1000>;
		interrupts = <GIC_SPI 61 IRQ_TYPE_LEVEL_HIGH>;
		#address-cells = <1>;
		#size-cells = <0>;
		clock-names = "i2c";
		clocks = <&cru PCLK_I2C2>;
		pinctrl-names = "default";
		pinctrl-0 = <&i2c2_xfer>;
		status = "disabled";
	};

	pwm0: pwm@ff680000 {
		compatible = "rockchip,rk3288-pwm";
		reg = <0xff680000 0x10>;
		#pwm-cells = <3>;
		pinctrl-names = "default";
		pinctrl-0 = <&pwm0_pin>;
		clocks = <&cru PCLK_PWM>;
		clock-names = "pwm";
		status = "disabled";
	};

	pwm1: pwm@ff680010 {
		compatible = "rockchip,rk3288-pwm";
		reg = <0xff680010 0x10>;
		#pwm-cells = <3>;
		pinctrl-names = "default";
		pinctrl-0 = <&pwm1_pin>;
		clocks = <&cru PCLK_PWM>;
		clock-names = "pwm";
		status = "disabled";
	};

	pwm2: pwm@ff680020 {
		compatible = "rockchip,rk3288-pwm";
		reg = <0xff680020 0x10>;
		#pwm-cells = <3>;
		pinctrl-names = "default";
		pinctrl-0 = <&pwm2_pin>;
		clocks = <&cru PCLK_PWM>;
		clock-names = "pwm";
		status = "disabled";
	};

	pwm3: pwm@ff680030 {
		compatible = "rockchip,rk3288-pwm";
		reg = <0xff680030 0x10>;
		#pwm-cells = <2>;
		pinctrl-names = "default";
		pinctrl-0 = <&pwm3_pin>;
		clocks = <&cru PCLK_PWM>;
		clock-names = "pwm";
		status = "disabled";
	};

	bus_intmem@ff700000 {
		compatible = "mmio-sram";
		reg = <0xff700000 0x18000>;
		#address-cells = <1>;
		#size-cells = <1>;
		ranges = <0 0xff700000 0x18000>;

		smp-sram@0 {
			compatible = "rockchip,rk3066-smp-sram";
			reg = <0x10000 0x50>;
		};
	};

	pmu_intmem@ff720000 {
		compatible = "mmio-sram";
		reg = <0xff720000 0x4000>;
	};

	pmu: power-management@ff730000 {
		compatible = "rockchip,rk3288-pmu", "syscon";
		reg = <0xff730000 0x100>;
	};

	sgrf: syscon@ff740000 {
		compatible = "rockchip,rk3288-sgrf", "syscon";
		reg = <0xff740000 0x1000>;
	};

	cru: clock-controller@ff760000 {
		compatible = "rockchip,rk3288-cru";
		reg = <0xff760000 0x1000>;
		rockchip,grf = <&grf>;
		#clock-cells = <1>;
		#reset-cells = <1>;
	};

	grf: syscon@ff770000 {
		compatible = "rockchip,rk3288-grf", "syscon";
		reg = <0xff770000 0x1000>;
	};

	wdt: watchdog@ff800000 {
		compatible = "rockchip,rk3288-wdt", "snps,dw-wdt";
		reg = <0xff800000 0x100>;
		interrupts = <GIC_SPI 111 IRQ_TYPE_LEVEL_HIGH>;
		status = "disabled";
// watchdog pclk is controlled from SGRF_SOC_CON0[6]
	};

	i2s: i2s@ff890000 {
		compatible = "rockchip,rk3288-i2s", "rockchip,rk3066-i2s";
		reg = <0xff890000 0x10000>;
		interrupts = <GIC_SPI 85 IRQ_TYPE_LEVEL_HIGH>;
		#address-cells = <1>;
		#size-cells = <0>;
		dmas = <&dmac_bus_s 0>, <&dmac_bus_s 1>;
		dma-names = "tx", "rx";
		clock-names = "i2s_hclk", "i2s_clk";
		clocks = <&cru HCLK_I2S0>, <&cru SCLK_I2S0>;
		pinctrl-names = "default";
		pinctrl-0 = <&i2s0_bus>;
		status = "disabled";
	};

	gic: interrupt-controller@ffc01000 {
		compatible = "arm,gic-400";
		interrupt-controller;
		#interrupt-cells = <3>;
		#address-cells = <0>;

		reg = <0xffc01000 0x1000>,
		      <0xffc02000 0x1000>,
		      <0xffc04000 0x2000>,
		      <0xffc06000 0x2000>;
		interrupts = <GIC_PPI 9 0xf04>;
	};

	pinctrl: pinctrl {
		compatible = "rockchip,rk3288-pinctrl";
		rockchip,grf = <&grf>;
		rockchip,pmu = <&pmu>;
		#address-cells = <1>;
		#size-cells = <1>;
		ranges;

		gpio0: gpio0@ff750000 {
			compatible = "rockchip,gpio-bank";
			reg =	<0xff750000 0x100>;
			interrupts = <GIC_SPI 81 IRQ_TYPE_LEVEL_HIGH>;
			clocks = <&cru PCLK_GPIO0>;

			gpio-controller;
			#gpio-cells = <2>;

			interrupt-controller;
			#interrupt-cells = <2>;
		};

		gpio1: gpio1@ff780000 {
			compatible = "rockchip,gpio-bank";
			reg = <0xff780000 0x100>;
			interrupts = <GIC_SPI 82 IRQ_TYPE_LEVEL_HIGH>;
			clocks = <&cru PCLK_GPIO1>;

			gpio-controller;
			#gpio-cells = <2>;

			interrupt-controller;
			#interrupt-cells = <2>;
		};

		gpio2: gpio2@ff790000 {
			compatible = "rockchip,gpio-bank";
			reg = <0xff790000 0x100>;
			interrupts = <GIC_SPI 83 IRQ_TYPE_LEVEL_HIGH>;
			clocks = <&cru PCLK_GPIO2>;

			gpio-controller;
			#gpio-cells = <2>;

			interrupt-controller;
			#interrupt-cells = <2>;
		};

		gpio3: gpio3@ff7a0000 {
			compatible = "rockchip,gpio-bank";
			reg = <0xff7a0000 0x100>;
			interrupts = <GIC_SPI 84 IRQ_TYPE_LEVEL_HIGH>;
			clocks = <&cru PCLK_GPIO3>;

			gpio-controller;
			#gpio-cells = <2>;

			interrupt-controller;
			#interrupt-cells = <2>;
		};

		gpio4: gpio4@ff7b0000 {
			compatible = "rockchip,gpio-bank";
			reg = <0xff7b0000 0x100>;
			interrupts = <GIC_SPI 85 IRQ_TYPE_LEVEL_HIGH>;
			clocks = <&cru PCLK_GPIO4>;

			gpio-controller;
			#gpio-cells = <2>;

			interrupt-controller;
			#interrupt-cells = <2>;
		};

		gpio5: gpio5@ff7c0000 {
			compatible = "rockchip,gpio-bank";
			reg = <0xff7c0000 0x100>;
			interrupts = <GIC_SPI 86 IRQ_TYPE_LEVEL_HIGH>;
			clocks = <&cru PCLK_GPIO5>;

			gpio-controller;
			#gpio-cells = <2>;

			interrupt-controller;
			#interrupt-cells = <2>;
		};

		gpio6: gpio6@ff7d0000 {
			compatible = "rockchip,gpio-bank";
			reg = <0xff7d0000 0x100>;
			interrupts = <GIC_SPI 87 IRQ_TYPE_LEVEL_HIGH>;
			clocks = <&cru PCLK_GPIO6>;

			gpio-controller;
			#gpio-cells = <2>;

			interrupt-controller;
			#interrupt-cells = <2>;
		};

		gpio7: gpio7@ff7e0000 {
			compatible = "rockchip,gpio-bank";
			reg = <0xff7e0000 0x100>;
			interrupts = <GIC_SPI 88 IRQ_TYPE_LEVEL_HIGH>;
			clocks = <&cru PCLK_GPIO7>;

			gpio-controller;
			#gpio-cells = <2>;

			interrupt-controller;
			#interrupt-cells = <2>;
		};

		gpio8: gpio8@ff7f0000 {
			compatible = "rockchip,gpio-bank";
			reg = <0xff7f0000 0x100>;
			interrupts = <GIC_SPI 89 IRQ_TYPE_LEVEL_HIGH>;
			clocks = <&cru PCLK_GPIO8>;

			gpio-controller;
			#gpio-cells = <2>;

			interrupt-controller;
			#interrupt-cells = <2>;
		};

		pcfg_pull_up: pcfg-pull-up {
			bias-pull-up;
		};

		pcfg_pull_down: pcfg-pull-down {
			bias-pull-down;
		};

		pcfg_pull_none: pcfg-pull-none {
			bias-disable;
		};

		i2c0 {
			i2c0_xfer: i2c0-xfer {
				rockchip,pins = <0 15 RK_FUNC_1 &pcfg_pull_none>,
						<0 16 RK_FUNC_1 &pcfg_pull_none>;
			};
		};

		i2c1 {
			i2c1_xfer: i2c1-xfer {
				rockchip,pins = <8 4 RK_FUNC_1 &pcfg_pull_none>,
						<8 5 RK_FUNC_1 &pcfg_pull_none>;
			};
		};

		i2c2 {
			i2c2_xfer: i2c2-xfer {
				rockchip,pins = <6 9 RK_FUNC_1 &pcfg_pull_none>,
						<6 10 RK_FUNC_1 &pcfg_pull_none>;
			};
		};

		i2c3 {
			i2c3_xfer: i2c3-xfer {
				rockchip,pins = <2 16 RK_FUNC_1 &pcfg_pull_none>,
						<2 17 RK_FUNC_1 &pcfg_pull_none>;
			};
		};

		i2c4 {
			i2c4_xfer: i2c4-xfer {
				rockchip,pins = <7 17 RK_FUNC_1 &pcfg_pull_none>,
						<7 18 RK_FUNC_1 &pcfg_pull_none>;
			};
		};

		i2c5 {
			i2c5_xfer: i2c5-xfer {
				rockchip,pins = <7 19 RK_FUNC_1 &pcfg_pull_none>,
						<7 20 RK_FUNC_1 &pcfg_pull_none>;
			};
		};

		i2s0 {
			i2s0_bus: i2s0-bus {
				rockchip,pins = <6 0 RK_FUNC_1 &pcfg_pull_none>,
						<6 1 RK_FUNC_1 &pcfg_pull_none>,
						<6 2 RK_FUNC_1 &pcfg_pull_none>,
						<6 3 RK_FUNC_1 &pcfg_pull_none>,
						<6 4 RK_FUNC_1 &pcfg_pull_none>,
						<6 8 RK_FUNC_1 &pcfg_pull_none>;
			};
		};

		sdmmc {
			sdmmc_clk: sdmmc-clk {
				rockchip,pins = <6 20 RK_FUNC_1 &pcfg_pull_none>;
			};

			sdmmc_cmd: sdmmc-cmd {
				rockchip,pins = <6 21 RK_FUNC_1 &pcfg_pull_up>;
			};

			sdmmc_cd: sdmcc-cd {
				rockchip,pins = <6 22 RK_FUNC_1 &pcfg_pull_up>;
			};

			sdmmc_bus1: sdmmc-bus1 {
				rockchip,pins = <6 16 RK_FUNC_1 &pcfg_pull_up>;
			};

			sdmmc_bus4: sdmmc-bus4 {
				rockchip,pins = <6 16 RK_FUNC_1 &pcfg_pull_up>,
						<6 17 RK_FUNC_1 &pcfg_pull_up>,
						<6 18 RK_FUNC_1 &pcfg_pull_up>,
						<6 19 RK_FUNC_1 &pcfg_pull_up>;
			};
		};

		sdio0 {
			sdio0_bus1: sdio0-bus1 {
				rockchip,pins = <4 20 RK_FUNC_1 &pcfg_pull_up>;
			};

			sdio0_bus4: sdio0-bus4 {
				rockchip,pins = <4 20 RK_FUNC_1 &pcfg_pull_up>,
						<4 21 RK_FUNC_1 &pcfg_pull_up>,
						<4 22 RK_FUNC_1 &pcfg_pull_up>,
						<4 23 RK_FUNC_1 &pcfg_pull_up>;
			};

			sdio0_cmd: sdio0-cmd {
				rockchip,pins = <4 24 RK_FUNC_1 &pcfg_pull_up>;
			};

			sdio0_clk: sdio0-clk {
				rockchip,pins = <4 25 RK_FUNC_1 &pcfg_pull_none>;
			};

			sdio0_cd: sdio0-cd {
				rockchip,pins = <4 26 RK_FUNC_1 &pcfg_pull_up>;
			};

			sdio0_wp: sdio0-wp {
				rockchip,pins = <4 27 RK_FUNC_1 &pcfg_pull_up>;
			};

			sdio0_pwr: sdio0-pwr {
				rockchip,pins = <4 28 RK_FUNC_1 &pcfg_pull_up>;
			};

			sdio0_bkpwr: sdio0-bkpwr {
				rockchip,pins = <4 29 RK_FUNC_1 &pcfg_pull_up>;
			};

			sdio0_int: sdio0-int {
				rockchip,pins = <4 30 RK_FUNC_1 &pcfg_pull_up>;
			};
		};

		sdio1 {
			sdio1_bus1: sdio1-bus1 {
				rockchip,pins = <3 24 4 &pcfg_pull_up>;
			};

			sdio1_bus4: sdio1-bus4 {
				rockchip,pins = <3 24 4 &pcfg_pull_up>,
						<3 25 4 &pcfg_pull_up>,
						<3 26 4 &pcfg_pull_up>,
						<3 27 4 &pcfg_pull_up>;
			};

			sdio1_cd: sdio1-cd {
				rockchip,pins = <3 28 4 &pcfg_pull_up>;
			};

			sdio1_wp: sdio1-wp {
				rockchip,pins = <3 29 4 &pcfg_pull_up>;
			};

			sdio1_bkpwr: sdio1-bkpwr {
				rockchip,pins = <3 30 4 &pcfg_pull_up>;
			};

			sdio1_int: sdio1-int {
				rockchip,pins = <3 31 4 &pcfg_pull_up>;
			};

			sdio1_cmd: sdio1-cmd {
				rockchip,pins = <4 6 4 &pcfg_pull_up>;
			};

			sdio1_clk: sdio1-clk {
				rockchip,pins = <4 7 4 &pcfg_pull_none>;
			};

			sdio1_pwr: sdio1-pwr {
				rockchip,pins = <4 9 4 &pcfg_pull_up>;
			};
		};

		emmc {
			emmc_clk: emmc-clk {
				rockchip,pins = <3 18 RK_FUNC_2 &pcfg_pull_none>;
			};

			emmc_cmd: emmc-cmd {
				rockchip,pins = <3 16 RK_FUNC_2 &pcfg_pull_up>;
			};

			emmc_pwr: emmc-pwr {
				rockchip,pins = <3 9 RK_FUNC_2 &pcfg_pull_up>;
			};

			emmc_bus1: emmc-bus1 {
				rockchip,pins = <3 0 RK_FUNC_2 &pcfg_pull_up>;
			};

			emmc_bus4: emmc-bus4 {
				rockchip,pins = <3 0 RK_FUNC_2 &pcfg_pull_up>,
						<3 1 RK_FUNC_2 &pcfg_pull_up>,
						<3 2 RK_FUNC_2 &pcfg_pull_up>,
						<3 3 RK_FUNC_2 &pcfg_pull_up>;
			};

			emmc_bus8: emmc-bus8 {
				rockchip,pins = <3 0 RK_FUNC_2 &pcfg_pull_up>,
						<3 1 RK_FUNC_2 &pcfg_pull_up>,
						<3 2 RK_FUNC_2 &pcfg_pull_up>,
						<3 3 RK_FUNC_2 &pcfg_pull_up>,
						<3 4 RK_FUNC_2 &pcfg_pull_up>,
						<3 5 RK_FUNC_2 &pcfg_pull_up>,
						<3 6 RK_FUNC_2 &pcfg_pull_up>,
						<3 7 RK_FUNC_2 &pcfg_pull_up>;
			};
		};

		spi0 {
			spi0_clk: spi0-clk {
				rockchip,pins = <5 12 RK_FUNC_1 &pcfg_pull_up>;
			};
			spi0_cs0: spi0-cs0 {
				rockchip,pins = <5 13 RK_FUNC_1 &pcfg_pull_up>;
			};
			spi0_tx: spi0-tx {
				rockchip,pins = <5 14 RK_FUNC_1 &pcfg_pull_up>;
			};
			spi0_rx: spi0-rx {
				rockchip,pins = <5 15 RK_FUNC_1 &pcfg_pull_up>;
			};
			spi0_cs1: spi0-cs1 {
				rockchip,pins = <5 16 RK_FUNC_1 &pcfg_pull_up>;
			};
		};
		spi1 {
			spi1_clk: spi1-clk {
				rockchip,pins = <7 12 RK_FUNC_2 &pcfg_pull_up>;
			};
			spi1_cs0: spi1-cs0 {
				rockchip,pins = <7 13 RK_FUNC_2 &pcfg_pull_up>;
			};
			spi1_rx: spi1-rx {
				rockchip,pins = <7 14 RK_FUNC_2 &pcfg_pull_up>;
			};
			spi1_tx: spi1-tx {
				rockchip,pins = <7 15 RK_FUNC_2 &pcfg_pull_up>;
			};
		};

		spi2 {
			spi2_cs1: spi2-cs1 {
				rockchip,pins = <8 3 RK_FUNC_1 &pcfg_pull_up>;
			};
			spi2_clk: spi2-clk {
				rockchip,pins = <8 6 RK_FUNC_1 &pcfg_pull_up>;
			};
			spi2_cs0: spi2-cs0 {
				rockchip,pins = <8 7 RK_FUNC_1 &pcfg_pull_up>;
			};
			spi2_rx: spi2-rx {
				rockchip,pins = <8 8 RK_FUNC_1 &pcfg_pull_up>;
			};
			spi2_tx: spi2-tx {
				rockchip,pins = <8 9 RK_FUNC_1 &pcfg_pull_up>;
			};
		};

		uart0 {
			uart0_xfer: uart0-xfer {
				rockchip,pins = <4 16 RK_FUNC_1 &pcfg_pull_up>,
						<4 17 RK_FUNC_1 &pcfg_pull_none>;
			};

			uart0_cts: uart0-cts {
				rockchip,pins = <4 18 RK_FUNC_1 &pcfg_pull_none>;
			};

			uart0_rts: uart0-rts {
				rockchip,pins = <4 19 RK_FUNC_1 &pcfg_pull_none>;
			};
		};

		uart1 {
			uart1_xfer: uart1-xfer {
				rockchip,pins = <5 8 RK_FUNC_1 &pcfg_pull_up>,
						<5 9 RK_FUNC_1 &pcfg_pull_none>;
			};

			uart1_cts: uart1-cts {
				rockchip,pins = <5 10 RK_FUNC_1 &pcfg_pull_none>;
			};

			uart1_rts: uart1-rts {
				rockchip,pins = <5 11 RK_FUNC_1 &pcfg_pull_none>;
			};
		};

		uart2 {
			uart2_xfer: uart2-xfer {
				rockchip,pins = <7 22 RK_FUNC_1 &pcfg_pull_up>,
						<7 23 RK_FUNC_1 &pcfg_pull_none>;
			};
			/* no rts / cts for uart2 */
		};

		uart3 {
			uart3_xfer: uart3-xfer {
				rockchip,pins = <7 7 RK_FUNC_1 &pcfg_pull_up>,
						<7 8 RK_FUNC_1 &pcfg_pull_none>;
			};

			uart3_cts: uart3-cts {
				rockchip,pins = <7 9 RK_FUNC_1 &pcfg_pull_none>;
			};

			uart3_rts: uart3-rts {
				rockchip,pins = <7 10 RK_FUNC_1 &pcfg_pull_none>;
			};
		};

		uart4 {
			uart4_xfer: uart4-xfer {
				rockchip,pins = <5 12 3 &pcfg_pull_up>,
						<5 13 3 &pcfg_pull_none>;
			};

			uart4_cts: uart4-cts {
				rockchip,pins = <5 14 3 &pcfg_pull_none>;
			};

			uart4_rts: uart4-rts {
				rockchip,pins = <5 15 3 &pcfg_pull_none>;
			};
		};

		pwm0 {
			pwm0_pin: pwm0-pin {
				rockchip,pins = <7 0 RK_FUNC_1 &pcfg_pull_none>;
			};
		};

		pwm1 {
			pwm1_pin: pwm1-pin {
				rockchip,pins = <7 1 RK_FUNC_1 &pcfg_pull_none>;
			};
		};

		pwm2 {
			pwm2_pin: pwm2-pin {
				rockchip,pins = <7 22 3 &pcfg_pull_none>;
			};
		};

		pwm3 {
			pwm3_pin: pwm3-pin {
				rockchip,pins = <7 23 3 &pcfg_pull_none>;
			};
		};
	};
};<|MERGE_RESOLUTION|>--- conflicted
+++ resolved
@@ -96,23 +96,6 @@
 		#size-cells = <1>;
 		ranges;
 
-<<<<<<< HEAD
-		/* dma1 in secure state */
-		dma-controller@ffb20000 {
-			compatible = "arm,pl330", "arm,primecell";
-			reg = <0xffb20000 0x4000>;
-			interrupts = <GIC_SPI 0 IRQ_TYPE_LEVEL_HIGH>,
-				     <GIC_SPI 1 IRQ_TYPE_LEVEL_HIGH>;
-			#dma-cells = <1>;
-			clocks = <&cru ACLK_DMAC1>;
-			clock-names = "apb_pclk";
-		};
-
-		/* dma1 in non-secure state */
-		dma-controller@ffb60000 {
-			compatible = "arm,pl330", "arm,primecell";
-			reg = <0xffb60000 0x4000>;
-=======
 		dmac_peri: dma-controller@ff250000 {
 			compatible = "arm,pl330", "arm,primecell";
 			reg = <0xff250000 0x4000>;
@@ -126,7 +109,6 @@
 		dmac_bus_ns: dma-controller@ff600000 {
 			compatible = "arm,pl330", "arm,primecell";
 			reg = <0xff600000 0x4000>;
->>>>>>> b0a3a608
 			interrupts = <GIC_SPI 0 IRQ_TYPE_LEVEL_HIGH>,
 				     <GIC_SPI 1 IRQ_TYPE_LEVEL_HIGH>;
 			#dma-cells = <1>;
@@ -135,15 +117,6 @@
 			status = "disabled";
 		};
 
-<<<<<<< HEAD
-		dmac2: dma-controller@ff250000 {
-			compatible = "arm,pl330", "arm,primecell";
-			reg = <0xff250000 0x4000>;
-			interrupts = <GIC_SPI 2 IRQ_TYPE_LEVEL_HIGH>,
-				     <GIC_SPI 3 IRQ_TYPE_LEVEL_HIGH>;
-			#dma-cells = <1>;
-			clocks = <&cru ACLK_DMAC2>;
-=======
 		dmac_bus_s: dma-controller@ffb20000 {
 			compatible = "arm,pl330", "arm,primecell";
 			reg = <0xffb20000 0x4000>;
@@ -151,7 +124,6 @@
 				     <GIC_SPI 1 IRQ_TYPE_LEVEL_HIGH>;
 			#dma-cells = <1>;
 			clocks = <&cru ACLK_DMAC1>;
->>>>>>> b0a3a608
 			clock-names = "apb_pclk";
 		};
 	};
