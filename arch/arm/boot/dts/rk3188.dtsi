/*
 * Copyright (c) 2013 MundoReader S.L.
 * Author: Heiko Stuebner <heiko@sntech.de>
 *
 * This program is free software; you can redistribute it and/or modify
 * it under the terms of the GNU General Public License as published by
 * the Free Software Foundation; either version 2 of the License, or
 * (at your option) any later version.
 *
 * This program is distributed in the hope that it will be useful,
 * but WITHOUT ANY WARRANTY; without even the implied warranty of
 * MERCHANTABILITY or FITNESS FOR A PARTICULAR PURPOSE.  See the
 * GNU General Public License for more details.
 */

#include <dt-bindings/gpio/gpio.h>
#include <dt-bindings/pinctrl/rockchip.h>
#include "rk3xxx.dtsi"
#include "rk3188-clocks.dtsi"

/ {
	compatible = "rockchip,rk3188";

	cpus {
		#address-cells = <1>;
		#size-cells = <0>;

		cpu@0 {
			device_type = "cpu";
			compatible = "arm,cortex-a9";
			next-level-cache = <&L2>;
			reg = <0x0>;
		};
		cpu@1 {
			device_type = "cpu";
			compatible = "arm,cortex-a9";
			next-level-cache = <&L2>;
			reg = <0x1>;
		};
		cpu@2 {
			device_type = "cpu";
			compatible = "arm,cortex-a9";
			next-level-cache = <&L2>;
			reg = <0x2>;
		};
		cpu@3 {
			device_type = "cpu";
			compatible = "arm,cortex-a9";
			next-level-cache = <&L2>;
			reg = <0x3>;
		};
	};

	soc {
		global-timer@1013c200 {
			interrupts = <GIC_PPI 11 0xf04>;
		};

		local-timer@1013c600 {
			interrupts = <GIC_PPI 13 0xf04>;
		};

		sram: sram@10080000 {
<<<<<<< HEAD
			compatible = "rockchip,rk3066-sram", "mmio-sram";
			reg = <0x10080000 0x8000>;
			mmio-sram-reserved = <0x0 0x50>;
		};

		cru@20000000 {
			compatible = "rockchip,rk3188-cru";
			reg = <0x20000000 0x1000>,
			      <0x200080ac 0x4>;

			#rockchip,armclk-cells = <3>;
			rockchip,armclk-divider-table = <2208000 8 81>,
							<2184000 8 81>,
							<2160000 8 81>,
							<2136000 8 81>,
							<2112000 8 81>,
							<2088000 8 81>,
							<2064000 8 81>,
							<2040000 8 81>,
							<2016000 8 81>,
							<1992000 8 81>,
							<1968000 8 81>,
							<1944000 8 81>,
							<1920000 8 81>,
							<1896000 8 81>,
							<1872000 8 81>,
							<1848000 8 81>,
							<1824000 8 81>,
							<1800000 8 81>,
							<1776000 8 81>,
							<1752000 8 81>,
							<1728000 8 81>,
							<1704000 8 81>,
							<1680000 8 41>,
							<1656000 8 41>,
							<1632000 8 41>,
							<1608000 8 41>,
							<1560000 8 41>,
							<1512000 8 41>,
							<1488000 8 41>,
							<1464000 8 41>,
							<1440000 8 41>,
							<1416000 8 41>,
							<1392000 8 41>,
							<1368000 8 41>,
							<1344000 8 41>,
							<1320000 8 41>,
							<1296000 8 41>,
							<1272000 8 41>,
							<1248000 8 41>,
							<1224000 8 41>,
							<1200000 8 41>, //working
							<1176000 8 41>,
							<1128000 8 41>,
							<1104000 8 41>,
							<1008000 8 41>,
							< 912000 8 41>,
							< 888000 8 41>,
							< 816000 8 41>,
							< 792000 8 41>,
							< 696000 8 41>,
							< 600000 4 41>, //working
							< 504000 4 41>,
							< 408000 4 21>,
							< 312000 2 21>,
							< 252000 2 21>,
							< 216000 2 21>,
							< 126000 2 11>,
							<  48000 2 11>;
=======
			compatible = "mmio-sram";
			reg = <0x10080000 0x8000>;
			#address-cells = <1>;
			#size-cells = <1>;
			ranges = <0 0x10080000 0x8000>;

			smp-sram@0 {
				compatible = "rockchip,rk3066-smp-sram";
				reg = <0x0 0x50>;
			};
>>>>>>> 3ac05b52
		};

		pinctrl@20008000 {
			compatible = "rockchip,rk3188-pinctrl";
			reg = <0x20008000 0xa0>,
			      <0x20008164 0x1a0>;
			reg-names = "base", "pull";
			#address-cells = <1>;
			#size-cells = <1>;
			ranges;

			gpio0: gpio0@0x2000a000 {
				compatible = "rockchip,rk3188-gpio-bank0";
				reg = <0x2000a000 0x100>,
				      <0x20004064 0x8>;
				interrupts = <GIC_SPI 54 IRQ_TYPE_LEVEL_HIGH>;
				clocks = <&clk_gates8 9>;

				gpio-controller;
				#gpio-cells = <2>;

				interrupt-controller;
				#interrupt-cells = <2>;
			};

			gpio1: gpio1@0x2003c000 {
				compatible = "rockchip,gpio-bank";
				reg = <0x2003c000 0x100>;
				interrupts = <GIC_SPI 55 IRQ_TYPE_LEVEL_HIGH>;
				clocks = <&clk_gates8 10>;

				gpio-controller;
				#gpio-cells = <2>;

				interrupt-controller;
				#interrupt-cells = <2>;
			};

			gpio2: gpio2@2003e000 {
				compatible = "rockchip,gpio-bank";
				reg = <0x2003e000 0x100>;
				interrupts = <GIC_SPI 56 IRQ_TYPE_LEVEL_HIGH>;
				clocks = <&clk_gates8 11>;

				gpio-controller;
				#gpio-cells = <2>;

				interrupt-controller;
				#interrupt-cells = <2>;
			};

			gpio3: gpio3@20080000 {
				compatible = "rockchip,gpio-bank";
				reg = <0x20080000 0x100>;
				interrupts = <GIC_SPI 57 IRQ_TYPE_LEVEL_HIGH>;
				clocks = <&clk_gates8 12>;

				gpio-controller;
				#gpio-cells = <2>;

				interrupt-controller;
				#interrupt-cells = <2>;
			};

			pcfg_pull_up: pcfg_pull_up {
				bias-pull-up;
			};

			pcfg_pull_down: pcfg_pull_down {
				bias-pull-down;
			};

			pcfg_pull_none: pcfg_pull_none {
				bias-disable;
			};

			uart0 {
				uart0_xfer: uart0-xfer {
					rockchip,pins = <RK_GPIO1 0 RK_FUNC_1 &pcfg_pull_none>,
							<RK_GPIO1 1 RK_FUNC_1 &pcfg_pull_none>;
				};

				uart0_cts: uart0-cts {
					rockchip,pins = <RK_GPIO1 2 RK_FUNC_1 &pcfg_pull_none>;
				};

				uart0_rts: uart0-rts {
					rockchip,pins = <RK_GPIO1 3 RK_FUNC_1 &pcfg_pull_none>;
				};
			};

			uart1 {
				uart1_xfer: uart1-xfer {
					rockchip,pins = <RK_GPIO1 4 RK_FUNC_1 &pcfg_pull_none>,
							<RK_GPIO1 5 RK_FUNC_1 &pcfg_pull_none>;
				};

				uart1_cts: uart1-cts {
					rockchip,pins = <RK_GPIO1 6 RK_FUNC_1 &pcfg_pull_none>;
				};

				uart1_rts: uart1-rts {
					rockchip,pins = <RK_GPIO1 7 RK_FUNC_1 &pcfg_pull_none>;
				};
			};

			uart2 {
				uart2_xfer: uart2-xfer {
					rockchip,pins = <RK_GPIO1 8 RK_FUNC_1 &pcfg_pull_none>,
							<RK_GPIO1 9 RK_FUNC_1 &pcfg_pull_none>;
				};
				/* no rts / cts for uart2 */
			};

			uart3 {
				uart3_xfer: uart3-xfer {
					rockchip,pins = <RK_GPIO1 10 RK_FUNC_1 &pcfg_pull_none>,
							<RK_GPIO1 11 RK_FUNC_1 &pcfg_pull_none>;
				};

				uart3_cts: uart3-cts {
					rockchip,pins = <RK_GPIO1 12 RK_FUNC_1 &pcfg_pull_none>;
				};

				uart3_rts: uart3-rts {
					rockchip,pins = <RK_GPIO1 13 RK_FUNC_1 &pcfg_pull_none>;
				};
			};

			sd0 {
				sd0_clk: sd0-clk {
					rockchip,pins = <RK_GPIO3 2 RK_FUNC_1 &pcfg_pull_none>;
				};

				sd0_cmd: sd0-cmd {
					rockchip,pins = <RK_GPIO3 3 RK_FUNC_1 &pcfg_pull_none>;
				};

				sd0_cd: sd0-cd {
					rockchip,pins = <RK_GPIO3 8 RK_FUNC_1 &pcfg_pull_none>;
				};

				sd0_wp: sd0-wp {
					rockchip,pins = <RK_GPIO3 9 RK_FUNC_1 &pcfg_pull_none>;
				};

				sd0_pwr: sd0-pwr {
					rockchip,pins = <RK_GPIO3 1 RK_FUNC_1 &pcfg_pull_none>;
				};

				sd0_bus1: sd0-bus-width1 {
					rockchip,pins = <RK_GPIO3 4 RK_FUNC_1 &pcfg_pull_none>;
				};

				sd0_bus4: sd0-bus-width4 {
					rockchip,pins = <RK_GPIO3 4 RK_FUNC_1 &pcfg_pull_none>,
							<RK_GPIO3 5 RK_FUNC_1 &pcfg_pull_none>,
							<RK_GPIO3 6 RK_FUNC_1 &pcfg_pull_none>,
							<RK_GPIO3 7 RK_FUNC_1 &pcfg_pull_none>;
				};
			};

			sd1 {
				sd1_clk: sd1-clk {
					rockchip,pins = <RK_GPIO3 21 RK_FUNC_1 &pcfg_pull_none>;
				};

				sd1_cmd: sd1-cmd {
					rockchip,pins = <RK_GPIO3 16 RK_FUNC_1 &pcfg_pull_none>;
				};

				sd1_cd: sd1-cd {
					rockchip,pins = <RK_GPIO3 22 RK_FUNC_1 &pcfg_pull_none>;
				};

				sd1_wp: sd1-wp {
					rockchip,pins = <RK_GPIO3 23 RK_FUNC_1 &pcfg_pull_none>;
				};

				sd1_bus1: sd1-bus-width1 {
					rockchip,pins = <RK_GPIO3 17 RK_FUNC_1 &pcfg_pull_none>;
				};

				sd1_bus4: sd1-bus-width4 {
					rockchip,pins = <RK_GPIO3 17 RK_FUNC_1 &pcfg_pull_none>,
							<RK_GPIO3 18 RK_FUNC_1 &pcfg_pull_none>,
							<RK_GPIO3 19 RK_FUNC_1 &pcfg_pull_none>,
							<RK_GPIO3 20 RK_FUNC_1 &pcfg_pull_none>;
				};
			};
		};
	};
};<|MERGE_RESOLUTION|>--- conflicted
+++ resolved
@@ -61,10 +61,16 @@
 		};
 
 		sram: sram@10080000 {
-<<<<<<< HEAD
-			compatible = "rockchip,rk3066-sram", "mmio-sram";
+			compatible = "mmio-sram";
 			reg = <0x10080000 0x8000>;
-			mmio-sram-reserved = <0x0 0x50>;
+			#address-cells = <1>;
+			#size-cells = <1>;
+			ranges = <0 0x10080000 0x8000>;
+
+			smp-sram@0 {
+				compatible = "rockchip,rk3066-smp-sram";
+				reg = <0x0 0x50>;
+			};
 		};
 
 		cru@20000000 {
@@ -131,18 +137,6 @@
 							< 216000 2 21>,
 							< 126000 2 11>,
 							<  48000 2 11>;
-=======
-			compatible = "mmio-sram";
-			reg = <0x10080000 0x8000>;
-			#address-cells = <1>;
-			#size-cells = <1>;
-			ranges = <0 0x10080000 0x8000>;
-
-			smp-sram@0 {
-				compatible = "rockchip,rk3066-smp-sram";
-				reg = <0x0 0x50>;
-			};
->>>>>>> 3ac05b52
 		};
 
 		pinctrl@20008000 {
