--- conflicted
+++ resolved
@@ -147,7 +147,6 @@
 			bias-disable;
 		};
 
-<<<<<<< HEAD
 		emac {
 			emac_xfer: emac-xfer {
 				rockchip,pins = <RK_GPIO3 16 RK_FUNC_2 &pcfg_pull_none>, /* tx_en */
@@ -166,8 +165,6 @@
 			};
 		};
 
-=======
->>>>>>> 35a9ad8a
 		emmc {
 			emmc_clk: emmc-clk {
 				rockchip,pins = <RK_GPIO0 24 RK_FUNC_2 &pcfg_pull_none>;
@@ -189,8 +186,6 @@
 			 */
 		};
 
-<<<<<<< HEAD
-=======
 		emac {
 			emac_xfer: emac-xfer {
 				rockchip,pins = <RK_GPIO3 16 RK_FUNC_2 &pcfg_pull_none>, /* tx_en */
@@ -209,7 +204,6 @@
 			};
 		};
 
->>>>>>> 35a9ad8a
 		i2c0 {
 			i2c0_xfer: i2c0-xfer {
 				rockchip,pins = <RK_GPIO1 24 RK_FUNC_1 &pcfg_pull_none>,
