--- conflicted
+++ resolved
@@ -65,42 +65,37 @@
 		};
 	};
 
-<<<<<<< HEAD
-	soc {
-		amba {
-			compatible = "arm,amba-bus";
-			#address-cells = <1>;
-			#size-cells = <1>;
-			ranges;
+	amba {
+		compatible = "arm,amba-bus";
+		#address-cells = <1>;
+		#size-cells = <1>;
+		ranges;
 /*
-			dmac1: dma@20018000 {
-				compatible = "arm,pl330", "arm,primecell";
-				reg = <0x2001c000 0x4000>;
-				interrupts = <GIC_SPI 0 IRQ_TYPE_LEVEL_HIGH>,
-					     <GIC_SPI 1 IRQ_TYPE_LEVEL_HIGH>;
-				#dma-cells = <1>;
-				#dma-channels = <7>;
-				#dma-requests = <14>;
-				clocks = <&cru ACLK_DMAC0>;
-				clock-names = "apb_pclk";
-			};*/
-
-			dmac2: dma@20078000 {
-				compatible = "arm,pl330", "arm,primecell";
-				reg = <0x20078000 0x4000>;
-				interrupts = <GIC_SPI 2 IRQ_TYPE_LEVEL_HIGH>,
-					     <GIC_SPI 3 IRQ_TYPE_LEVEL_HIGH>;
-				#dma-cells = <1>;
-				#dma-channels = <7>;
-				#dma-requests = <14>;
-				clocks = <&cru ACLK_DMA2>;
-				clock-names = "apb_pclk";
-			};
-		};
-
-		global-timer@1013c200 {
-			interrupts = <GIC_PPI 11 0xf04>;
-=======
+		dmac1: dma@20018000 {
+			compatible = "arm,pl330", "arm,primecell";
+			reg = <0x2001c000 0x4000>;
+			interrupts = <GIC_SPI 0 IRQ_TYPE_LEVEL_HIGH>,
+				     <GIC_SPI 1 IRQ_TYPE_LEVEL_HIGH>;
+			#dma-cells = <1>;
+			#dma-channels = <7>;
+			#dma-requests = <14>;
+			clocks = <&cru ACLK_DMAC0>;
+			clock-names = "apb_pclk";
+		};*/
+
+		dmac2: dma@20078000 {
+			compatible = "arm,pl330", "arm,primecell";
+			reg = <0x20078000 0x4000>;
+			interrupts = <GIC_SPI 2 IRQ_TYPE_LEVEL_HIGH>,
+				     <GIC_SPI 3 IRQ_TYPE_LEVEL_HIGH>;
+			#dma-cells = <1>;
+			#dma-channels = <7>;
+			#dma-requests = <14>;
+			clocks = <&cru ACLK_DMA2>;
+			clock-names = "apb_pclk";
+		};
+	};
+
 	sram: sram@10080000 {
 		compatible = "mmio-sram";
 		reg = <0x10080000 0x8000>;
@@ -111,8 +106,27 @@
 		smp-sram@0 {
 			compatible = "rockchip,rk3066-smp-sram";
 			reg = <0x0 0x50>;
->>>>>>> fd84f74c
-		};
+		};
+	};
+
+	dwc2@10180000 {
+		compatible = "snps,dwc2";
+		reg = <0x10180000 0x40000>;
+		interrupts = <GIC_SPI 16 IRQ_TYPE_LEVEL_HIGH>;
+		clocks = <&cru HCLK_OTG0>;
+		clock-names = "otg";
+//		phys = <&usbphy0>;
+//		phy-names = "usb2-phy";
+	};
+
+	dwc2@101c0000 {
+		compatible = "snps,dwc2";
+		reg = <0x101c0000 0x40000>;
+		interrupts = <GIC_SPI 17 IRQ_TYPE_LEVEL_HIGH>;
+		clocks = <&cru HCLK_OTG1>;
+		clock-names = "otg";
+//		phys = <&usbphy1>;
+//		phy-names = "usb2-phy";
 	};
 
 	cru: clock-controller@20000000 {
@@ -122,6 +136,67 @@
 
 		#clock-cells = <1>;
 		#reset-cells = <1>;
+
+		#rockchip,armclk-cells = <3>;
+		rockchip,armclk-divider-table = 
+/*						<2208000 2 4>,
+						<2184000 2 4>,
+						<2160000 2 4>,
+						<2136000 2 4>,
+						<2112000 2 4>,
+						<2088000 2 4>,
+						<2064000 2 4>,
+						<2040000 2 4>,
+						<2016000 2 4>,
+						<1992000 2 4>,
+						<1968000 2 4>,
+						<1944000 2 4>,
+						<1920000 2 4>,
+						<1896000 2 4>,
+						<1872000 2 4>,
+						<1848000 2 4>,
+						<1824000 2 4>,
+						<1800000 2 4>,
+						<1776000 2 4>,
+						<1752000 2 4>,
+						<1728000 2 4>,
+						<1704000 2 4>,
+						<1680000 2 3>,
+						<1656000 2 3>,
+						<1632000 2 3>, */
+						<1608000 2 3>,
+/*						<1560000 2 3>,
+						<1512000 2 3>,
+						<1488000 2 3>,
+						<1464000 2 3>,
+						<1440000 2 3>, */
+						<1416000 2 3>,
+/*						<1392000 2 3>,
+						<1368000 2 3>,
+						<1344000 2 3>,
+						<1320000 2 3>,
+						<1296000 2 3>,
+						<1272000 2 3>,
+						<1248000 2 3>,
+						<1224000 2 3>, */
+						<1200000 2 3>,
+/*						<1176000 2 3>,
+						<1128000 2 3>,
+						<1104000 2 3>, */
+						<1008000 2 3>,
+/*						< 912000 2 3>,
+						< 888000 2 3>, */
+						< 816000 2 3>,
+/*						< 792000 2 3>,
+						< 696000 2 3>, */
+						< 600000 1 3>,
+						< 504000 1 3>,
+//						< 408000 1 1>,
+						< 312000 0 1>;
+/*						< 252000 0 1>,
+						< 216000 0 1>,
+						< 126000 0 0>,
+						<  48000 0 0> */
 	};
 
 	pinctrl: pinctrl {
@@ -146,40 +221,11 @@
 			#interrupt-cells = <2>;
 		};
 
-<<<<<<< HEAD
-		dwc2@10180000 {
-			compatible = "snps,dwc2";
-			reg = <0x10180000 0x40000>;
-			interrupts = <GIC_SPI 16 IRQ_TYPE_LEVEL_HIGH>;
-			clocks = <&cru HCLK_OTG0>;
-			clock-names = "otg";
-//			phys = <&usbphy0>;
-//			phy-names = "usb2-phy";
-		};
-
-		dwc2@101c0000 {
-			compatible = "snps,dwc2";
-			reg = <0x101c0000 0x40000>;
-			interrupts = <GIC_SPI 17 IRQ_TYPE_LEVEL_HIGH>;
-			clocks = <&cru HCLK_OTG1>;
-			clock-names = "otg";
-//			phys = <&usbphy1>;
-//			phy-names = "usb2-phy";
-		};
-
-		sram: sram@10080000 {
-			compatible = "mmio-sram";
-			reg = <0x10080000 0x8000>;
-			#address-cells = <1>;
-			#size-cells = <1>;
-			ranges = <0 0x10080000 0x8000>;
-=======
 		gpio1: gpio1@0x2003c000 {
 			compatible = "rockchip,gpio-bank";
 			reg = <0x2003c000 0x100>;
 			interrupts = <GIC_SPI 55 IRQ_TYPE_LEVEL_HIGH>;
 			clocks = <&cru PCLK_GPIO1>;
->>>>>>> fd84f74c
 
 			gpio-controller;
 			#gpio-cells = <2>;
@@ -188,83 +234,6 @@
 			#interrupt-cells = <2>;
 		};
 
-<<<<<<< HEAD
-		cru: cru@20000000 {
-			compatible = "rockchip,rk3188-cru";
-			reg = <0x20000000 0x1000>;
-
-			#clock-cells = <1>;
-			#reset-cells = <1>;
-
-			rockchip,grf = <&grf>;
-
-			#rockchip,armclk-cells = <3>;
-			rockchip,armclk-divider-table = 
-/*							<2208000 2 4>,
-							<2184000 2 4>,
-							<2160000 2 4>,
-							<2136000 2 4>,
-							<2112000 2 4>,
-							<2088000 2 4>,
-							<2064000 2 4>,
-							<2040000 2 4>,
-							<2016000 2 4>,
-							<1992000 2 4>,
-							<1968000 2 4>,
-							<1944000 2 4>,
-							<1920000 2 4>,
-							<1896000 2 4>,
-							<1872000 2 4>,
-							<1848000 2 4>,
-							<1824000 2 4>,
-							<1800000 2 4>,
-							<1776000 2 4>,
-							<1752000 2 4>,
-							<1728000 2 4>,
-							<1704000 2 4>,
-							<1680000 2 3>,
-							<1656000 2 3>,
-							<1632000 2 3>, */
-							<1608000 2 3>,
-/*							<1560000 2 3>,
-							<1512000 2 3>,
-							<1488000 2 3>,
-							<1464000 2 3>,
-							<1440000 2 3>, */
-							<1416000 2 3>,
-/*							<1392000 2 3>,
-							<1368000 2 3>,
-							<1344000 2 3>,
-							<1320000 2 3>,
-							<1296000 2 3>,
-							<1272000 2 3>,
-							<1248000 2 3>,
-							<1224000 2 3>, */
-							<1200000 2 3>,
-/*							<1176000 2 3>,
-							<1128000 2 3>,
-							<1104000 2 3>, */
-							<1008000 2 3>,
-/*							< 912000 2 3>,
-							< 888000 2 3>, */
-							< 816000 2 3>,
-/*							< 792000 2 3>,
-							< 696000 2 3>, */
-							< 600000 1 3>,
-							< 504000 1 3>,
-//							< 408000 1 1>,
-							< 312000 0 1>;
-/*							< 252000 0 1>,
-							< 216000 0 1>,
-							< 126000 0 0>,
-							<  48000 0 0> */
-		};
-
-		pinctrl@20008000 {
-			compatible = "rockchip,rk3188-pinctrl";
-			rockchip,grf = <&grf>;
-			rockchip,pmu = <&pmu>;
-=======
 		gpio2: gpio2@2003e000 {
 			compatible = "rockchip,gpio-bank";
 			reg = <0x2003e000 0x100>;
@@ -273,25 +242,16 @@
 
 			gpio-controller;
 			#gpio-cells = <2>;
->>>>>>> fd84f74c
 
 			interrupt-controller;
 			#interrupt-cells = <2>;
 		};
 
-<<<<<<< HEAD
-			gpio0: gpio0@0x2000a000 {
-				compatible = "rockchip,gpio-bank";
-				reg = <0x2000a000 0x100>;
-				interrupts = <GIC_SPI 54 IRQ_TYPE_LEVEL_HIGH>;
-				clocks = <&cru PCLK_GPIO0>;
-=======
 		gpio3: gpio3@20080000 {
 			compatible = "rockchip,gpio-bank";
 			reg = <0x20080000 0x100>;
 			interrupts = <GIC_SPI 57 IRQ_TYPE_LEVEL_HIGH>;
 			clocks = <&cru PCLK_GPIO3>;
->>>>>>> fd84f74c
 
 			gpio-controller;
 			#gpio-cells = <2>;
@@ -300,17 +260,9 @@
 			#interrupt-cells = <2>;
 		};
 
-<<<<<<< HEAD
-			gpio1: gpio1@0x2003c000 {
-				compatible = "rockchip,gpio-bank";
-				reg = <0x2003c000 0x100>;
-				interrupts = <GIC_SPI 55 IRQ_TYPE_LEVEL_HIGH>;
-				clocks = <&cru PCLK_GPIO1>;
-=======
 		pcfg_pull_up: pcfg_pull_up {
 			bias-pull-up;
 		};
->>>>>>> fd84f74c
 
 		pcfg_pull_down: pcfg_pull_down {
 			bias-pull-down;
@@ -320,20 +272,30 @@
 			bias-disable;
 		};
 
-<<<<<<< HEAD
-			gpio2: gpio2@2003e000 {
-				compatible = "rockchip,gpio-bank";
-				reg = <0x2003e000 0x100>;
-				interrupts = <GIC_SPI 56 IRQ_TYPE_LEVEL_HIGH>;
-				clocks = <&cru PCLK_GPIO2>;
-=======
+		emac {
+			emac_xfer: emac-xfer {
+				rockchip,pins = <RK_GPIO3 16 RK_FUNC_2 &pcfg_pull_none>, //tx_en
+						<RK_GPIO3 17 RK_FUNC_2 &pcfg_pull_none>, //txd1
+						<RK_GPIO3 18 RK_FUNC_2 &pcfg_pull_none>, //txd0
+						<RK_GPIO3 19 RK_FUNC_2 &pcfg_pull_none>, //rxd0
+						<RK_GPIO3 20 RK_FUNC_2 &pcfg_pull_none>, //rxd1
+						<RK_GPIO3 21 RK_FUNC_2 &pcfg_pull_none>, //mac_clk
+						<RK_GPIO3 22 RK_FUNC_2 &pcfg_pull_none>, //rx_err
+						<RK_GPIO3 23 RK_FUNC_2 &pcfg_pull_none>; //crs_dvalid
+			};
+
+			emac_mdio: emac-mdio {
+				rockchip,pins = <RK_GPIO3 24 RK_FUNC_2 &pcfg_pull_none>,
+						<RK_GPIO3 25 RK_FUNC_2 &pcfg_pull_none>;
+			};
+		};
+
 		i2c0 {
 			i2c0_xfer: i2c0-xfer {
 				rockchip,pins = <RK_GPIO1 24 RK_FUNC_1 &pcfg_pull_none>,
 						<RK_GPIO1 25 RK_FUNC_1 &pcfg_pull_none>;
 			};
 		};
->>>>>>> fd84f74c
 
 		i2c1 {
 			i2c1_xfer: i2c1-xfer {
@@ -349,20 +311,12 @@
 			};
 		};
 
-<<<<<<< HEAD
-			gpio3: gpio3@20080000 {
-				compatible = "rockchip,gpio-bank";
-				reg = <0x20080000 0x100>;
-				interrupts = <GIC_SPI 57 IRQ_TYPE_LEVEL_HIGH>;
-				clocks = <&cru PCLK_GPIO3>;
-=======
 		i2c3 {
 			i2c3_xfer: i2c3-xfer {
 				rockchip,pins = <RK_GPIO3 14 RK_FUNC_2 &pcfg_pull_none>,
 						<RK_GPIO3 15 RK_FUNC_2 &pcfg_pull_none>;
 			};
 		};
->>>>>>> fd84f74c
 
 		i2c4 {
 			i2c4_xfer: i2c4-xfer {
@@ -395,37 +349,11 @@
 			};
 		};
 
-<<<<<<< HEAD
-			emac {
-				emac_xfer: emac-xfer {
-					rockchip,pins = <RK_GPIO3 16 RK_FUNC_2 &pcfg_pull_none>, //tx_en
-							<RK_GPIO3 17 RK_FUNC_2 &pcfg_pull_none>, //txd1
-							<RK_GPIO3 18 RK_FUNC_2 &pcfg_pull_none>, //txd0
-							<RK_GPIO3 19 RK_FUNC_2 &pcfg_pull_none>, //rxd0
-							<RK_GPIO3 20 RK_FUNC_2 &pcfg_pull_none>, //rxd1
-							<RK_GPIO3 21 RK_FUNC_2 &pcfg_pull_none>, //mac_clk
-							<RK_GPIO3 22 RK_FUNC_2 &pcfg_pull_none>, //rx_err
-							<RK_GPIO3 23 RK_FUNC_2 &pcfg_pull_none>; //crs_dvalid
-				};
-
-				emac_mdio: emac-mdio {
-					rockchip,pins = <RK_GPIO3 24 RK_FUNC_2 &pcfg_pull_none>,
-							<RK_GPIO3 25 RK_FUNC_2 &pcfg_pull_none>;
-				};
-			};
-
-			uart0 {
-				uart0_xfer: uart0-xfer {
-					rockchip,pins = <RK_GPIO1 0 RK_FUNC_1 &pcfg_pull_up>,
-							<RK_GPIO1 1 RK_FUNC_1 &pcfg_pull_none>;
-				};
-=======
 		uart0 {
 			uart0_xfer: uart0-xfer {
 				rockchip,pins = <RK_GPIO1 0 RK_FUNC_1 &pcfg_pull_up>,
 						<RK_GPIO1 1 RK_FUNC_1 &pcfg_pull_none>;
 			};
->>>>>>> fd84f74c
 
 			uart0_cts: uart0-cts {
 				rockchip,pins = <RK_GPIO1 2 RK_FUNC_1 &pcfg_pull_none>;
@@ -474,39 +402,6 @@
 			};
 		};
 
-<<<<<<< HEAD
-			sd0 {
-				sd0_clk: sd0-clk {
-					rockchip,pins = <RK_GPIO3 2 RK_FUNC_1 &pcfg_pull_down>;
-				};
-
-				sd0_cmd: sd0-cmd {
-					rockchip,pins = <RK_GPIO3 3 RK_FUNC_1 &pcfg_pull_up>;
-				};
-
-				sd0_cd: sd0-cd {
-					rockchip,pins = <RK_GPIO3 8 RK_FUNC_1 &pcfg_pull_up>;
-				};
-
-				sd0_wp: sd0-wp {
-					rockchip,pins = <RK_GPIO3 9 RK_FUNC_1 &pcfg_pull_down>;
-				};
-
-				sd0_pwr: sd0-pwr {
-					rockchip,pins = <RK_GPIO3 1 RK_FUNC_1 &pcfg_pull_down>;
-				};
-
-				sd0_bus1: sd0-bus-width1 {
-					rockchip,pins = <RK_GPIO3 4 RK_FUNC_1 &pcfg_pull_up>;
-				};
-
-				sd0_bus4: sd0-bus-width4 {
-					rockchip,pins = <RK_GPIO3 4 RK_FUNC_1 &pcfg_pull_up>,
-							<RK_GPIO3 5 RK_FUNC_1 &pcfg_pull_up>,
-							<RK_GPIO3 6 RK_FUNC_1 &pcfg_pull_up>,
-							<RK_GPIO3 7 RK_FUNC_1 &pcfg_pull_up>;
-				};
-=======
 		sd0 {
 			sd0_clk: sd0-clk {
 				rockchip,pins = <RK_GPIO3 2 RK_FUNC_1 &pcfg_pull_none>;
@@ -537,7 +432,6 @@
 						<RK_GPIO3 5 RK_FUNC_1 &pcfg_pull_none>,
 						<RK_GPIO3 6 RK_FUNC_1 &pcfg_pull_none>,
 						<RK_GPIO3 7 RK_FUNC_1 &pcfg_pull_none>;
->>>>>>> fd84f74c
 			};
 		};
 
@@ -568,61 +462,6 @@
 						<RK_GPIO3 19 RK_FUNC_1 &pcfg_pull_none>,
 						<RK_GPIO3 20 RK_FUNC_1 &pcfg_pull_none>;
 			};
-
-			i2c0 {
-				i2c0_xfer: i2c0-xfer {
-					rockchip,pins = <RK_GPIO1 24 RK_FUNC_1 &pcfg_pull_none>,
-							<RK_GPIO1 25 RK_FUNC_1 &pcfg_pull_none>;
-				};
-			};
-
-			i2c1 {
-				i2c1_xfer: i2c1-xfer {
-					rockchip,pins = <RK_GPIO1 26 RK_FUNC_1 &pcfg_pull_none>,
-							<RK_GPIO1 27 RK_FUNC_1 &pcfg_pull_none>;
-				};
-			};
-
-			i2c2 {
-				i2c2_xfer: i2c2-xfer {
-					rockchip,pins = <RK_GPIO1 28 RK_FUNC_1 &pcfg_pull_none>,
-							<RK_GPIO1 29 RK_FUNC_1 &pcfg_pull_none>;
-				};
-			};
-
-			i2c3 {
-				i2c3_xfer: i2c3-xfer {
-					rockchip,pins = <RK_GPIO3 14 RK_FUNC_2 &pcfg_pull_none>,
-							<RK_GPIO3 15 RK_FUNC_2 &pcfg_pull_none>;
-				};
-			};
-
-			i2c4 {
-				i2c4_xfer: i2c4-xfer {
-					rockchip,pins = <RK_GPIO1 30 RK_FUNC_1 &pcfg_pull_none>,
-							<RK_GPIO3 31 RK_FUNC_1 &pcfg_pull_none>;
-				};
-			};
-		};
-
-		i2c0: i2c@2002d000 {
-			compatible = "rockchip,rk3188-i2c";
-		};
-
-		i2c1: i2c@2002f000 {
-			compatible = "rockchip,rk3188-i2c";
-		};
-
-		i2c2: i2c@20056000 {
-			compatible = "rockchip,rk3188-i2c";
-		};
-
-		i2c3: i2c@2005a000 {
-			compatible = "rockchip,rk3188-i2c";
-		};
-
-		i2c4: i2c@2005e000 {
-			compatible = "rockchip,rk3188-i2c";
 		};
 	};
 };
