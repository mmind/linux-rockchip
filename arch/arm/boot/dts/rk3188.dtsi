--- conflicted
+++ resolved
@@ -147,7 +147,6 @@
 			bias-disable;
 		};
 
-<<<<<<< HEAD
 		emac {
 			emac_xfer: emac-xfer {
 				rockchip,pins = <RK_GPIO3 16 RK_FUNC_2 &pcfg_pull_none>, /* tx_en */
@@ -164,7 +163,7 @@
 				rockchip,pins = <RK_GPIO3 24 RK_FUNC_2 &pcfg_pull_none>,
 						<RK_GPIO3 25 RK_FUNC_2 &pcfg_pull_none>;
 			};
-=======
+
 		emmc {
 			emmc_clk: emmc-clk {
 				rockchip,pins = <RK_GPIO0 24 RK_FUNC_2 &pcfg_pull_none>;
@@ -184,7 +183,6 @@
 			 * been already set correctly by firmware, as
 			 * flash/emmc is the boot-device.
 			 */
->>>>>>> 6051ddd4
 		};
 
 		i2c0 {
