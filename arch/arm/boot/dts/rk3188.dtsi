// SPDX-License-Identifier: (GPL-2.0+ OR MIT)
/*
 * Copyright (c) 2013 MundoReader S.L.
 * Author: Heiko Stuebner <heiko@sntech.de>
 */

#include <dt-bindings/gpio/gpio.h>
#include <dt-bindings/pinctrl/rockchip.h>
#include <dt-bindings/clock/rk3188-cru.h>
#include <dt-bindings/power/rk3188-power.h>
#include "rk3xxx.dtsi"

/ {
	compatible = "rockchip,rk3188";

	cpus {
		#address-cells = <1>;
		#size-cells = <0>;
		enable-method = "rockchip,rk3066-smp";

		cpu0: cpu@0 {
			device_type = "cpu";
			compatible = "arm,cortex-a9";
			next-level-cache = <&L2>;
			reg = <0x0>;
			operating-points = <
				/* kHz    uV */
				1608000 1350000
				1416000 1250000
				1200000 1150000
				1008000 1075000
				 816000  975000
				 600000  950000
				 504000  925000
				 312000  875000
			>;
			clock-latency = <40000>;
			clocks = <&cru ARMCLK>;
		};
		cpu@1 {
			device_type = "cpu";
			compatible = "arm,cortex-a9";
			next-level-cache = <&L2>;
			reg = <0x1>;
		};
		cpu@2 {
			device_type = "cpu";
			compatible = "arm,cortex-a9";
			next-level-cache = <&L2>;
			reg = <0x2>;
		};
		cpu@3 {
			device_type = "cpu";
			compatible = "arm,cortex-a9";
			next-level-cache = <&L2>;
			reg = <0x3>;
		};
	};

	display-subsystem {
		compatible = "rockchip,display-subsystem";
		ports = <&vop0_out>, <&vop1_out>;
	};

	sram: sram@10080000 {
		compatible = "mmio-sram";
		reg = <0x10080000 0x8000>;
		#address-cells = <1>;
		#size-cells = <1>;
		ranges = <0 0x10080000 0x8000>;

		smp-sram@0 {
			compatible = "rockchip,rk3066-smp-sram";
			reg = <0x0 0x50>;
		};
	};

	vop0: vop@1010c000 {
		compatible = "rockchip,rk3188-vop";
		reg = <0x1010c000 0x1000>;
		interrupts = <GIC_SPI 13 IRQ_TYPE_LEVEL_HIGH>;
		clocks = <&cru ACLK_LCDC0>, <&cru DCLK_LCDC0>, <&cru HCLK_LCDC0>;
		clock-names = "aclk_vop", "dclk_vop", "hclk_vop";
		resets = <&cru SRST_LCDC0_AXI>, <&cru SRST_LCDC0_AHB>, <&cru SRST_LCDC0_DCLK>;
		reset-names = "axi", "ahb", "dclk";
		status = "disabled";

		vop0_out: port {
			#address-cells = <1>;
			#size-cells = <0>;
		};
	};

	vop1: vop@1010e000 {
		compatible = "rockchip,rk3188-vop";
		reg = <0x1010e000 0x1000>;
		interrupts = <GIC_SPI 14 IRQ_TYPE_LEVEL_HIGH>;
		clocks = <&cru ACLK_LCDC1>, <&cru DCLK_LCDC1>, <&cru HCLK_LCDC1>;
		clock-names = "aclk_vop", "dclk_vop", "hclk_vop";
<<<<<<< HEAD
		pinctrl-names = "default";
		pinctrl-0 = <&lcdc1_dclk &lcdc1_den &lcdc1_hsync &lcdc1_vsync &lcdc1_rgb24>;
=======
>>>>>>> eb45a159
		resets = <&cru SRST_LCDC1_AXI>, <&cru SRST_LCDC1_AHB>, <&cru SRST_LCDC1_DCLK>;
		reset-names = "axi", "ahb", "dclk";
		status = "disabled";

		vop1_out: port {
			#address-cells = <1>;
			#size-cells = <0>;
		};
	};

	timer3: timer@2000e000 {
		compatible = "rockchip,rk3188-timer", "rockchip,rk3288-timer";
		reg = <0x2000e000 0x20>;
		interrupts = <GIC_SPI 46 IRQ_TYPE_LEVEL_HIGH>;
		clocks = <&cru SCLK_TIMER3>, <&cru PCLK_TIMER3>;
		clock-names = "timer", "pclk";
	};

	timer6: timer@200380a0 {
		compatible = "rockchip,rk3188-timer", "rockchip,rk3288-timer";
		reg = <0x200380a0 0x20>;
		interrupts = <GIC_SPI 64 IRQ_TYPE_LEVEL_HIGH>;
		clocks = <&cru SCLK_TIMER6>, <&cru PCLK_TIMER0>;
		clock-names = "timer", "pclk";
	};

	i2s0: i2s@1011a000 {
		compatible = "rockchip,rk3188-i2s", "rockchip,rk3066-i2s";
		reg = <0x1011a000 0x2000>;
		interrupts = <GIC_SPI 32 IRQ_TYPE_LEVEL_HIGH>;
		#address-cells = <1>;
		#size-cells = <0>;
		pinctrl-names = "default";
		pinctrl-0 = <&i2s0_bus>;
		dmas = <&dmac1_s 6>, <&dmac1_s 7>;
		dma-names = "tx", "rx";
		clock-names = "i2s_hclk", "i2s_clk";
		clocks = <&cru HCLK_I2S0>, <&cru SCLK_I2S0>;
		rockchip,playback-channels = <2>;
		rockchip,capture-channels = <2>;
		status = "disabled";
	};

	spdif: sound@1011e000 {
		compatible = "rockchip,rk3188-spdif", "rockchip,rk3066-spdif";
		reg = <0x1011e000 0x2000>;
		#sound-dai-cells = <0>;
		clock-names = "hclk", "mclk";
		clocks = <&cru HCLK_SPDIF>, <&cru SCLK_SPDIF>;
		dmas = <&dmac1_s 8>;
		dma-names = "tx";
		interrupts = <GIC_SPI 32 IRQ_TYPE_LEVEL_HIGH>;
		pinctrl-names = "default";
		pinctrl-0 = <&spdif_tx>;
		status = "disabled";
	};

	cru: clock-controller@20000000 {
		compatible = "rockchip,rk3188-cru";
		reg = <0x20000000 0x1000>;
		rockchip,grf = <&grf>;

		#clock-cells = <1>;
		#reset-cells = <1>;
	};

	efuse: efuse@20010000 {
		compatible = "rockchip,rk3188-efuse";
		reg = <0x20010000 0x4000>;
		#address-cells = <1>;
		#size-cells = <1>;
		clocks = <&cru PCLK_EFUSE>;
		clock-names = "pclk_efuse";

		cpu_leakage: cpu_leakage@17 {
			reg = <0x17 0x1>;
		};
	};

	usbphy: phy {
		compatible = "rockchip,rk3188-usb-phy", "rockchip,rk3288-usb-phy";
		rockchip,grf = <&grf>;
		#address-cells = <1>;
		#size-cells = <0>;
		status = "disabled";

		usbphy0: usb-phy@10c {
			#phy-cells = <0>;
			reg = <0x10c>;
			clocks = <&cru SCLK_OTGPHY0>;
			clock-names = "phyclk";
			#clock-cells = <0>;
		};

		usbphy1: usb-phy@11c {
			#phy-cells = <0>;
			reg = <0x11c>;
			clocks = <&cru SCLK_OTGPHY1>;
			clock-names = "phyclk";
			#clock-cells = <0>;
		};
	};

	pinctrl: pinctrl {
		compatible = "rockchip,rk3188-pinctrl";
		rockchip,grf = <&grf>;
		rockchip,pmu = <&pmu>;

		#address-cells = <1>;
		#size-cells = <1>;
		ranges;

		gpio0: gpio0@2000a000 {
			compatible = "rockchip,rk3188-gpio-bank0";
			reg = <0x2000a000 0x100>;
			interrupts = <GIC_SPI 54 IRQ_TYPE_LEVEL_HIGH>;
			clocks = <&cru PCLK_GPIO0>;

			gpio-controller;
			#gpio-cells = <2>;

			interrupt-controller;
			#interrupt-cells = <2>;
		};

		gpio1: gpio1@2003c000 {
			compatible = "rockchip,gpio-bank";
			reg = <0x2003c000 0x100>;
			interrupts = <GIC_SPI 55 IRQ_TYPE_LEVEL_HIGH>;
			clocks = <&cru PCLK_GPIO1>;

			gpio-controller;
			#gpio-cells = <2>;

			interrupt-controller;
			#interrupt-cells = <2>;
		};

		gpio2: gpio2@2003e000 {
			compatible = "rockchip,gpio-bank";
			reg = <0x2003e000 0x100>;
			interrupts = <GIC_SPI 56 IRQ_TYPE_LEVEL_HIGH>;
			clocks = <&cru PCLK_GPIO2>;

			gpio-controller;
			#gpio-cells = <2>;

			interrupt-controller;
			#interrupt-cells = <2>;
		};

		gpio3: gpio3@20080000 {
			compatible = "rockchip,gpio-bank";
			reg = <0x20080000 0x100>;
			interrupts = <GIC_SPI 57 IRQ_TYPE_LEVEL_HIGH>;
			clocks = <&cru PCLK_GPIO3>;

			gpio-controller;
			#gpio-cells = <2>;

			interrupt-controller;
			#interrupt-cells = <2>;
		};

		pcfg_pull_up: pcfg_pull_up {
			bias-pull-up;
		};

		pcfg_pull_down: pcfg_pull_down {
			bias-pull-down;
		};

		pcfg_pull_none: pcfg_pull_none {
			bias-disable;
		};

		emmc {
			emmc_clk: emmc-clk {
				rockchip,pins = <RK_GPIO0 24 RK_FUNC_2 &pcfg_pull_none>;
			};

			emmc_cmd: emmc-cmd {
				rockchip,pins = <RK_GPIO0 26 RK_FUNC_2 &pcfg_pull_up>;
			};

			emmc_rst: emmc-rst {
				rockchip,pins = <RK_GPIO0 27 RK_FUNC_2 &pcfg_pull_none>;
			};

			/*
			 * The data pins are shared between nandc and emmc and
			 * not accessible through pinctrl. Also they should've
			 * been already set correctly by firmware, as
			 * flash/emmc is the boot-device.
			 */
		};

		emac {
			emac_xfer: emac-xfer {
				rockchip,pins = <RK_GPIO3 16 RK_FUNC_2 &pcfg_pull_none>, /* tx_en */
						<RK_GPIO3 17 RK_FUNC_2 &pcfg_pull_none>, /* txd1 */
						<RK_GPIO3 18 RK_FUNC_2 &pcfg_pull_none>, /* txd0 */
						<RK_GPIO3 19 RK_FUNC_2 &pcfg_pull_none>, /* rxd0 */
						<RK_GPIO3 20 RK_FUNC_2 &pcfg_pull_none>, /* rxd1 */
						<RK_GPIO3 21 RK_FUNC_2 &pcfg_pull_none>, /* mac_clk */
						<RK_GPIO3 22 RK_FUNC_2 &pcfg_pull_none>, /* rx_err */
						<RK_GPIO3 23 RK_FUNC_2 &pcfg_pull_none>; /* crs_dvalid */
			};

			emac_mdio: emac-mdio {
				rockchip,pins = <RK_GPIO3 24 RK_FUNC_2 &pcfg_pull_none>,
						<RK_GPIO3 25 RK_FUNC_2 &pcfg_pull_none>;
			};
		};

		i2c0 {
			i2c0_xfer: i2c0-xfer {
				rockchip,pins = <RK_GPIO1 24 RK_FUNC_1 &pcfg_pull_none>,
						<RK_GPIO1 25 RK_FUNC_1 &pcfg_pull_none>;
			};
		};

		i2c1 {
			i2c1_xfer: i2c1-xfer {
				rockchip,pins = <RK_GPIO1 26 RK_FUNC_1 &pcfg_pull_none>,
						<RK_GPIO1 27 RK_FUNC_1 &pcfg_pull_none>;
			};
		};

		i2c2 {
			i2c2_xfer: i2c2-xfer {
				rockchip,pins = <RK_GPIO1 28 RK_FUNC_1 &pcfg_pull_none>,
						<RK_GPIO1 29 RK_FUNC_1 &pcfg_pull_none>;
			};
		};

		i2c3 {
			i2c3_xfer: i2c3-xfer {
				rockchip,pins = <RK_GPIO3 14 RK_FUNC_2 &pcfg_pull_none>,
						<RK_GPIO3 15 RK_FUNC_2 &pcfg_pull_none>;
			};
		};

		i2c4 {
			i2c4_xfer: i2c4-xfer {
				rockchip,pins = <RK_GPIO1 30 RK_FUNC_1 &pcfg_pull_none>,
						<RK_GPIO1 31 RK_FUNC_1 &pcfg_pull_none>;
			};
		};

		lcdc1 {
			lcdc1_dclk: lcdc1-dclk {
				rockchip,pins = <2 RK_PD0 RK_FUNC_1 &pcfg_pull_none>;
			};

			lcdc1_den: lcdc1-den {
				rockchip,pins = <2 RK_PD1 RK_FUNC_1 &pcfg_pull_none>;
			};

			lcdc1_hsync: lcdc1-hsync {
				rockchip,pins = <2 RK_PD2 RK_FUNC_1 &pcfg_pull_none>;
			};

			lcdc1_vsync: lcdc1-vsync {
				rockchip,pins = <2 RK_PD3 RK_FUNC_1 &pcfg_pull_none>;
			};

			lcdc1_rgb24: ldcd1-rgb24 {
				rockchip,pins = <2 RK_PA0 RK_FUNC_1 &pcfg_pull_none>,
						<2 RK_PA1 RK_FUNC_1 &pcfg_pull_none>,
						<2 RK_PA2 RK_FUNC_1 &pcfg_pull_none>,
						<2 RK_PA3 RK_FUNC_1 &pcfg_pull_none>,
						<2 RK_PA4 RK_FUNC_1 &pcfg_pull_none>,
						<2 RK_PA5 RK_FUNC_1 &pcfg_pull_none>,
						<2 RK_PA6 RK_FUNC_1 &pcfg_pull_none>,
						<2 RK_PA7 RK_FUNC_1 &pcfg_pull_none>,
						<2 RK_PB0 RK_FUNC_1 &pcfg_pull_none>,
						<2 RK_PB1 RK_FUNC_1 &pcfg_pull_none>,
						<2 RK_PB2 RK_FUNC_1 &pcfg_pull_none>,
						<2 RK_PB3 RK_FUNC_1 &pcfg_pull_none>,
						<2 RK_PB4 RK_FUNC_1 &pcfg_pull_none>,
						<2 RK_PB5 RK_FUNC_1 &pcfg_pull_none>,
						<2 RK_PB6 RK_FUNC_1 &pcfg_pull_none>,
						<2 RK_PB7 RK_FUNC_1 &pcfg_pull_none>,
						<2 RK_PC0 RK_FUNC_1 &pcfg_pull_none>,
						<2 RK_PC1 RK_FUNC_1 &pcfg_pull_none>,
						<2 RK_PC2 RK_FUNC_1 &pcfg_pull_none>,
						<2 RK_PC3 RK_FUNC_1 &pcfg_pull_none>,
						<2 RK_PC4 RK_FUNC_1 &pcfg_pull_none>,
						<2 RK_PC5 RK_FUNC_1 &pcfg_pull_none>,
						<2 RK_PC6 RK_FUNC_1 &pcfg_pull_none>,
						<2 RK_PC7 RK_FUNC_1 &pcfg_pull_none>;
			};
		};

		pwm0 {
			pwm0_out: pwm0-out {
				rockchip,pins = <RK_GPIO3 27 RK_FUNC_1 &pcfg_pull_none>;
			};
		};

		pwm1 {
			pwm1_out: pwm1-out {
				rockchip,pins = <RK_GPIO3 28 RK_FUNC_1 &pcfg_pull_none>;
			};
		};

		pwm2 {
			pwm2_out: pwm2-out {
				rockchip,pins = <RK_GPIO3 29 RK_FUNC_1 &pcfg_pull_none>;
			};
		};

		pwm3 {
			pwm3_out: pwm3-out {
				rockchip,pins = <RK_GPIO3 30 RK_FUNC_1 &pcfg_pull_none>;
			};
		};

		spi0 {
			spi0_clk: spi0-clk {
				rockchip,pins = <RK_GPIO1 6 RK_FUNC_2 &pcfg_pull_up>;
			};
			spi0_cs0: spi0-cs0 {
				rockchip,pins = <RK_GPIO1 7 RK_FUNC_2 &pcfg_pull_up>;
			};
			spi0_tx: spi0-tx {
				rockchip,pins = <RK_GPIO1 5 RK_FUNC_2 &pcfg_pull_up>;
			};
			spi0_rx: spi0-rx {
				rockchip,pins = <RK_GPIO1 4 RK_FUNC_2 &pcfg_pull_up>;
			};
			spi0_cs1: spi0-cs1 {
				rockchip,pins = <RK_GPIO1 15 RK_FUNC_1 &pcfg_pull_up>;
			};
		};

		spi1 {
			spi1_clk: spi1-clk {
				rockchip,pins = <RK_GPIO0 30 RK_FUNC_1 &pcfg_pull_up>;
			};
			spi1_cs0: spi1-cs0 {
				rockchip,pins = <RK_GPIO0 31 RK_FUNC_1 &pcfg_pull_up>;
			};
			spi1_rx: spi1-rx {
				rockchip,pins = <RK_GPIO0 28 RK_FUNC_1 &pcfg_pull_up>;
			};
			spi1_tx: spi1-tx {
				rockchip,pins = <RK_GPIO0 29 RK_FUNC_1 &pcfg_pull_up>;
			};
			spi1_cs1: spi1-cs1 {
				rockchip,pins = <RK_GPIO1 14 RK_FUNC_2 &pcfg_pull_up>;
			};
		};

		uart0 {
			uart0_xfer: uart0-xfer {
				rockchip,pins = <RK_GPIO1 0 RK_FUNC_1 &pcfg_pull_up>,
						<RK_GPIO1 1 RK_FUNC_1 &pcfg_pull_none>;
			};

			uart0_cts: uart0-cts {
				rockchip,pins = <RK_GPIO1 2 RK_FUNC_1 &pcfg_pull_none>;
			};

			uart0_rts: uart0-rts {
				rockchip,pins = <RK_GPIO1 3 RK_FUNC_1 &pcfg_pull_none>;
			};
		};

		uart1 {
			uart1_xfer: uart1-xfer {
				rockchip,pins = <RK_GPIO1 4 RK_FUNC_1 &pcfg_pull_up>,
						<RK_GPIO1 5 RK_FUNC_1 &pcfg_pull_none>;
			};

			uart1_cts: uart1-cts {
				rockchip,pins = <RK_GPIO1 6 RK_FUNC_1 &pcfg_pull_none>;
			};

			uart1_rts: uart1-rts {
				rockchip,pins = <RK_GPIO1 7 RK_FUNC_1 &pcfg_pull_none>;
			};
		};

		uart2 {
			uart2_xfer: uart2-xfer {
				rockchip,pins = <RK_GPIO1 8 RK_FUNC_1 &pcfg_pull_up>,
						<RK_GPIO1 9 RK_FUNC_1 &pcfg_pull_none>;
			};
			/* no rts / cts for uart2 */
		};

		uart3 {
			uart3_xfer: uart3-xfer {
				rockchip,pins = <RK_GPIO1 10 RK_FUNC_1 &pcfg_pull_up>,
						<RK_GPIO1 11 RK_FUNC_1 &pcfg_pull_none>;
			};

			uart3_cts: uart3-cts {
				rockchip,pins = <RK_GPIO1 12 RK_FUNC_1 &pcfg_pull_none>;
			};

			uart3_rts: uart3-rts {
				rockchip,pins = <RK_GPIO1 13 RK_FUNC_1 &pcfg_pull_none>;
			};
		};

		sd0 {
			sd0_clk: sd0-clk {
				rockchip,pins = <RK_GPIO3 2 RK_FUNC_1 &pcfg_pull_none>;
			};

			sd0_cmd: sd0-cmd {
				rockchip,pins = <RK_GPIO3 3 RK_FUNC_1 &pcfg_pull_none>;
			};

			sd0_cd: sd0-cd {
				rockchip,pins = <RK_GPIO3 8 RK_FUNC_1 &pcfg_pull_none>;
			};

			sd0_wp: sd0-wp {
				rockchip,pins = <RK_GPIO3 9 RK_FUNC_1 &pcfg_pull_none>;
			};

			sd0_pwr: sd0-pwr {
				rockchip,pins = <RK_GPIO3 1 RK_FUNC_1 &pcfg_pull_none>;
			};

			sd0_bus1: sd0-bus-width1 {
				rockchip,pins = <RK_GPIO3 4 RK_FUNC_1 &pcfg_pull_none>;
			};

			sd0_bus4: sd0-bus-width4 {
				rockchip,pins = <RK_GPIO3 4 RK_FUNC_1 &pcfg_pull_none>,
						<RK_GPIO3 5 RK_FUNC_1 &pcfg_pull_none>,
						<RK_GPIO3 6 RK_FUNC_1 &pcfg_pull_none>,
						<RK_GPIO3 7 RK_FUNC_1 &pcfg_pull_none>;
			};
		};

		sd1 {
			sd1_clk: sd1-clk {
				rockchip,pins = <RK_GPIO3 21 RK_FUNC_1 &pcfg_pull_none>;
			};

			sd1_cmd: sd1-cmd {
				rockchip,pins = <RK_GPIO3 16 RK_FUNC_1 &pcfg_pull_none>;
			};

			sd1_cd: sd1-cd {
				rockchip,pins = <RK_GPIO3 22 RK_FUNC_1 &pcfg_pull_none>;
			};

			sd1_wp: sd1-wp {
				rockchip,pins = <RK_GPIO3 23 RK_FUNC_1 &pcfg_pull_none>;
			};

			sd1_bus1: sd1-bus-width1 {
				rockchip,pins = <RK_GPIO3 17 RK_FUNC_1 &pcfg_pull_none>;
			};

			sd1_bus4: sd1-bus-width4 {
				rockchip,pins = <RK_GPIO3 17 RK_FUNC_1 &pcfg_pull_none>,
						<RK_GPIO3 18 RK_FUNC_1 &pcfg_pull_none>,
						<RK_GPIO3 19 RK_FUNC_1 &pcfg_pull_none>,
						<RK_GPIO3 20 RK_FUNC_1 &pcfg_pull_none>;
			};
		};

		i2s0 {
			i2s0_bus: i2s0-bus {
				rockchip,pins = <RK_GPIO1 16 RK_FUNC_1 &pcfg_pull_none>,
						<RK_GPIO1 17 RK_FUNC_1 &pcfg_pull_none>,
						<RK_GPIO1 18 RK_FUNC_1 &pcfg_pull_none>,
						<RK_GPIO1 19 RK_FUNC_1 &pcfg_pull_none>,
						<RK_GPIO1 20 RK_FUNC_1 &pcfg_pull_none>,
						<RK_GPIO1 21 RK_FUNC_1 &pcfg_pull_none>;
			};
		};

		spdif {
			spdif_tx: spdif-tx {
				rockchip,pins = <RK_GPIO1 14 RK_FUNC_1 &pcfg_pull_none>;
			};
		};
	};
};

&emac {
	compatible = "rockchip,rk3188-emac";
};

&global_timer {
	interrupts = <GIC_PPI 11 (GIC_CPU_MASK_SIMPLE(4) | IRQ_TYPE_EDGE_RISING)>;
	status = "disabled";
};

&local_timer {
	interrupts = <GIC_PPI 13 (GIC_CPU_MASK_SIMPLE(4) | IRQ_TYPE_EDGE_RISING)>;
};

&gpu {
	compatible = "rockchip,rk3188-mali", "arm,mali-400";
	interrupts = <GIC_SPI 12 IRQ_TYPE_LEVEL_HIGH>,
		     <GIC_SPI 8 IRQ_TYPE_LEVEL_HIGH>,
		     <GIC_SPI 7 IRQ_TYPE_LEVEL_HIGH>,
		     <GIC_SPI 8 IRQ_TYPE_LEVEL_HIGH>,
		     <GIC_SPI 7 IRQ_TYPE_LEVEL_HIGH>,
		     <GIC_SPI 8 IRQ_TYPE_LEVEL_HIGH>,
		     <GIC_SPI 7 IRQ_TYPE_LEVEL_HIGH>,
		     <GIC_SPI 8 IRQ_TYPE_LEVEL_HIGH>,
		     <GIC_SPI 7 IRQ_TYPE_LEVEL_HIGH>,
		     <GIC_SPI 8 IRQ_TYPE_LEVEL_HIGH>;
	interrupt-names = "gp",
			  "gpmmu",
			  "pp0",
			  "ppmmu0",
			  "pp1",
			  "ppmmu1",
			  "pp2",
			  "ppmmu2",
			  "pp3",
			  "ppmmu3";
};

&i2c0 {
	compatible = "rockchip,rk3188-i2c";
	pinctrl-names = "default";
	pinctrl-0 = <&i2c0_xfer>;
};

&i2c1 {
	compatible = "rockchip,rk3188-i2c";
	pinctrl-names = "default";
	pinctrl-0 = <&i2c1_xfer>;
};

&i2c2 {
	compatible = "rockchip,rk3188-i2c";
	pinctrl-names = "default";
	pinctrl-0 = <&i2c2_xfer>;
};

&i2c3 {
	compatible = "rockchip,rk3188-i2c";
	pinctrl-names = "default";
	pinctrl-0 = <&i2c3_xfer>;
};

&i2c4 {
	compatible = "rockchip,rk3188-i2c";
	pinctrl-names = "default";
	pinctrl-0 = <&i2c4_xfer>;
};

&pmu {
	power: power-controller {
		compatible = "rockchip,rk3188-power-controller";
		#power-domain-cells = <1>;
		#address-cells = <1>;
		#size-cells = <0>;

		pd_vio@RK3188_PD_VIO {
			reg = <RK3188_PD_VIO>;
			clocks = <&cru ACLK_LCDC0>,
				 <&cru ACLK_LCDC1>,
				 <&cru DCLK_LCDC0>,
				 <&cru DCLK_LCDC1>,
				 <&cru HCLK_LCDC0>,
				 <&cru HCLK_LCDC1>,
				 <&cru SCLK_CIF0>,
				 <&cru ACLK_CIF0>,
				 <&cru HCLK_CIF0>,
				 <&cru ACLK_IPP>,
				 <&cru HCLK_IPP>,
				 <&cru ACLK_RGA>,
				 <&cru HCLK_RGA>;
			pm_qos = <&qos_lcdc0>,
				 <&qos_lcdc1>,
				 <&qos_cif0>,
				 <&qos_cif1>,
				 <&qos_ipp>,
				 <&qos_rga>;
		};

		pd_video@RK3188_PD_VIDEO {
			reg = <RK3188_PD_VIDEO>;
			clocks = <&cru ACLK_VDPU>,
				 <&cru ACLK_VEPU>,
				 <&cru HCLK_VDPU>,
				 <&cru HCLK_VEPU>;
			pm_qos = <&qos_vpu>;
		};

		pd_gpu@RK3188_PD_GPU {
			reg = <RK3188_PD_GPU>;
			clocks = <&cru ACLK_GPU>;
			pm_qos = <&qos_gpu>;
		};
	};
};

&pwm0 {
	pinctrl-names = "default";
	pinctrl-0 = <&pwm0_out>;
};

&pwm1 {
	pinctrl-names = "default";
	pinctrl-0 = <&pwm1_out>;
};

&pwm2 {
	pinctrl-names = "default";
	pinctrl-0 = <&pwm2_out>;
};

&pwm3 {
	pinctrl-names = "default";
	pinctrl-0 = <&pwm3_out>;
};

&spi0 {
	compatible = "rockchip,rk3188-spi", "rockchip,rk3066-spi";
	pinctrl-names = "default";
	pinctrl-0 = <&spi0_clk &spi0_tx &spi0_rx &spi0_cs0>;
};

&spi1 {
	compatible = "rockchip,rk3188-spi", "rockchip,rk3066-spi";
	pinctrl-names = "default";
	pinctrl-0 = <&spi1_clk &spi1_tx &spi1_rx &spi1_cs0>;
};

&uart0 {
	compatible = "rockchip,rk3188-uart", "snps,dw-apb-uart";
	pinctrl-names = "default";
	pinctrl-0 = <&uart0_xfer>;
};

&uart1 {
	compatible = "rockchip,rk3188-uart", "snps,dw-apb-uart";
	pinctrl-names = "default";
	pinctrl-0 = <&uart1_xfer>;
};

&uart2 {
	compatible = "rockchip,rk3188-uart", "snps,dw-apb-uart";
	pinctrl-names = "default";
	pinctrl-0 = <&uart2_xfer>;
};

&uart3 {
	compatible = "rockchip,rk3188-uart", "snps,dw-apb-uart";
	pinctrl-names = "default";
	pinctrl-0 = <&uart3_xfer>;
};

&wdt {
	compatible = "rockchip,rk3188-wdt", "snps,dw-wdt";
};<|MERGE_RESOLUTION|>--- conflicted
+++ resolved
@@ -97,11 +97,6 @@
 		interrupts = <GIC_SPI 14 IRQ_TYPE_LEVEL_HIGH>;
 		clocks = <&cru ACLK_LCDC1>, <&cru DCLK_LCDC1>, <&cru HCLK_LCDC1>;
 		clock-names = "aclk_vop", "dclk_vop", "hclk_vop";
-<<<<<<< HEAD
-		pinctrl-names = "default";
-		pinctrl-0 = <&lcdc1_dclk &lcdc1_den &lcdc1_hsync &lcdc1_vsync &lcdc1_rgb24>;
-=======
->>>>>>> eb45a159
 		resets = <&cru SRST_LCDC1_AXI>, <&cru SRST_LCDC1_AHB>, <&cru SRST_LCDC1_DCLK>;
 		reset-names = "axi", "ahb", "dclk";
 		status = "disabled";
