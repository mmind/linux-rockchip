/*
 * Copyright (c) 2015 Heiko Stuebner <heiko@sntech.de>
 *
 * This file is dual-licensed: you can use it either under the terms
 * of the GPL or the X11 license, at your option. Note that this dual
 * licensing only applies to this file, and not this project as a
 * whole.
 *
 *  a) This file is free software; you can redistribute it and/or
 *     modify it under the terms of the GNU General Public License as
 *     published by the Free Software Foundation; either version 2 of the
 *     License, or (at your option) any later version.
 *
 *     This file is distributed in the hope that it will be useful,
 *     but WITHOUT ANY WARRANTY; without even the implied warranty of
 *     MERCHANTABILITY or FITNESS FOR A PARTICULAR PURPOSE.  See the
 *     GNU General Public License for more details.
 *
 * Or, alternatively,
 *
 *  b) Permission is hereby granted, free of charge, to any person
 *     obtaining a copy of this software and associated documentation
 *     files (the "Software"), to deal in the Software without
 *     restriction, including without limitation the rights to use,
 *     copy, modify, merge, publish, distribute, sublicense, and/or
 *     sell copies of the Software, and to permit persons to whom the
 *     Software is furnished to do so, subject to the following
 *     conditions:
 *
 *     The above copyright notice and this permission notice shall be
 *     included in all copies or substantial portions of the Software.
 *
 *     THE SOFTWARE IS PROVIDED "AS IS", WITHOUT WARRANTY OF ANY KIND,
 *     EXPRESS OR IMPLIED, INCLUDING BUT NOT LIMITED TO THE WARRANTIES
 *     OF MERCHANTABILITY, FITNESS FOR A PARTICULAR PURPOSE AND
 *     NONINFRINGEMENT. IN NO EVENT SHALL THE AUTHORS OR COPYRIGHT
 *     HOLDERS BE LIABLE FOR ANY CLAIM, DAMAGES OR OTHER LIABILITY,
 *     WHETHER IN AN ACTION OF CONTRACT, TORT OR OTHERWISE, ARISING
 *     FROM, OUT OF OR IN CONNECTION WITH THE SOFTWARE OR THE USE OR
 *     OTHER DEALINGS IN THE SOFTWARE.
 */

/dts-v1/;
<<<<<<< HEAD
=======
#include <dt-bindings/input/input.h>
#include <dt-bindings/pwm/pwm.h>
>>>>>>> a5a9f810
#include "rk3288.dtsi"

/ {
	compatible = "netxeon,r89", "rockchip,rk3288";

	memory {
		device_type = "memory";
		reg = <0x0 0x80000000>;
	};

	ext_gmac: external-gmac-clock {
		compatible = "fixed-clock";
		clock-frequency = <125000000>;
		clock-output-names = "ext_gmac";
		#clock-cells = <0>;
	};

	gpio-keys {
		compatible = "gpio-keys";
		autorepeat;

		pinctrl-names = "default";
		pinctrl-0 = <&pwrbtn>;

		power {
			gpios = <&gpio0 5 GPIO_ACTIVE_LOW>;
			linux,code = <KEY_POWER>;
			label = "GPIO Key Power";
			linux,input-type = <1>;
			wakeup-source;
			debounce-interval = <100>;
		};
	};

	ir: ir-receiver {
		compatible = "gpio-ir-receiver";
		gpios = <&gpio7 0 GPIO_ACTIVE_LOW>;
		pinctrl-names = "default";
		pinctrl-0 = <&ir_int>;
	};

	vcc_host: vcc-host-regulator {
		compatible = "regulator-fixed";
		enable-active-high;
		gpio = <&gpio0 14 GPIO_ACTIVE_HIGH>;
		pinctrl-names = "default";
		pinctrl-0 = <&host_vbus_drv>;
		regulator-name = "vcc_host";
		regulator-always-on;
		regulator-boot-on;
	};

	vcc_otg: vcc-otg-regulator {
		compatible = "regulator-fixed";
		enable-active-high;
		gpio = <&gpio0 12 GPIO_ACTIVE_HIGH>;
		pinctrl-names = "default";
		pinctrl-0 = <&otg_vbus_drv>;
		regulator-name = "vcc_otg";
		regulator-always-on;
		regulator-boot-on;
	};

	vcc_sdmmc: sdmmc-regulator {
		compatible = "regulator-fixed";
		regulator-name = "sdmmc-supply";
		regulator-min-microvolt = <3300000>;
		regulator-max-microvolt = <3300000>;
		gpio = <&gpio7 11 GPIO_ACTIVE_LOW>;
		startup-delay-us = <100000>;
		vin-supply = <&vcc_io>;
	};

	vcc_sys: sys-regulator {
		compatible = "regulator-fixed";
		regulator-name = "sys-supply";
		regulator-min-microvolt = <5000000>;
		regulator-max-microvolt = <5000000>;
		regulator-always-on;
		regulator-boot-on;
	};
};

&cpu0 {
	cpu0-supply = <&vdd_cpu>;
};

&gmac {
	phy-supply = <&vcc_lan>;
	phy-mode = "rgmii";
	clock_in_out = "input";
	snps,reset-gpio = <&gpio4 8 GPIO_ACTIVE_LOW>;
	snps,reset-active-low;
	snps,reset-delays-us = <0 10000 100000>;
	assigned-clocks = <&cru SCLK_MAC>;
	assigned-clock-parents = <&ext_gmac>;
	pinctrl-names = "default";
	pinctrl-0 = <&rgmii_pins>, <&phy_rst>;
	tx_delay = <0x30>;
	rx_delay = <0x10>;

	max-speed = <100>;

	status = "ok";
};

&hdmi {
	status = "okay";
};

&i2c0 {
	status = "okay";

	vdd_cpu: pmic@40 {
		compatible = "silergy,syr827";
		reg = <0x40>;
		fcs,suspend-voltage-selector = <1>;
		regulator-name = "VDD_CPU";
		regulator-enable-ramp-delay = <300>;
		regulator-min-microvolt = <850000>;
		regulator-max-microvolt = <1350000>;
		regulator-ramp-delay = <8000>;
		regulator-always-on;
		regulator-boot-on;
		vin-supply = <&vcc_sys>;
	};

	vdd_gpu: pmic@41 {
		compatible = "silergy,syr828";
		reg = <0x41>;
		fcs,suspend-voltage-selector = <1>;
		regulator-name = "VDD_GPU";
		regulator-enable-ramp-delay = <300>;
		regulator-min-microvolt = <850000>;
		regulator-max-microvolt = <1350000>;
		regulator-ramp-delay = <8000>;
		regulator-always-on;
		regulator-boot-on;
		vin-supply = <&vcc_sys>;
	};

	rtc@51 {
		compatible = "haoyu,hym8563";
		reg = <0x51>;
		#clock-cells = <0>;
		clock-output-names = "xin32k";
		interrupt-parent = <&gpio0>;
		interrupts = <4 IRQ_TYPE_EDGE_FALLING>;
		pinctrl-names = "default";
		pinctrl-0 = <&pmic_int>;
	};

	act8846: pmic@5a {
		compatible = "active-semi,act8846";
		reg = <0x5a>;
		pinctrl-names = "default";
		pinctrl-0 = <&pmic_vsel>, <&pwr_hold>;
		system-power-controller;

		regulators {
			vcc_ddr: REG1 {
				regulator-name = "VCC_DDR";
				regulator-min-microvolt = <1200000>;
				regulator-max-microvolt = <1200000>;
				regulator-always-on;
			};

			vcc_io: REG2 {
				regulator-name = "VCC_IO";
				regulator-min-microvolt = <3300000>;
				regulator-max-microvolt = <3300000>;
				regulator-always-on;
			};

			vdd_log: REG3 {
				regulator-name = "VDD_LOG";
				regulator-min-microvolt = <1000000>;
				regulator-max-microvolt = <1000000>;
				regulator-always-on;
			};

			vcc_20: REG4 {
				regulator-name = "VCC_20";
				regulator-min-microvolt = <2000000>;
				regulator-max-microvolt = <2000000>;
				regulator-always-on;
			};

			vccio_sd: REG5 {
				regulator-name = "VCCIO_SD";
				regulator-min-microvolt = <3300000>;
				regulator-max-microvolt = <3300000>;
				regulator-always-on;
			};

			vdd10_lcd: REG6 {
				regulator-name = "VDD10_LCD";
				regulator-min-microvolt = <1000000>;
				regulator-max-microvolt = <1000000>;
				regulator-always-on;
			};

			vcc_wl: REG7 {
				regulator-name = "VCC_WL";
				regulator-min-microvolt = <3300000>;
				regulator-max-microvolt = <3300000>;
				regulator-always-on;
			};

			vcca_33: REG8 {
				regulator-name = "VCCA_33";
				regulator-min-microvolt = <3300000>;
				regulator-max-microvolt = <3300000>;
				regulator-always-on;
			};

			vcc_lan: REG9 {
				regulator-name = "VCC_LAN";
				regulator-min-microvolt = <3300000>;
				regulator-max-microvolt = <3300000>;
				regulator-always-on;
			};

			vdd_10: REG10 {
				regulator-name = "VDD_10";
				regulator-min-microvolt = <1000000>;
				regulator-max-microvolt = <1000000>;
				regulator-always-on;
			};

			vcc_18: REG11 {
				regulator-name = "VCC_18";
				regulator-min-microvolt = <1800000>;
				regulator-max-microvolt = <1800000>;
				regulator-always-on;
			};

			vcc18_lcd: REG12 {
				regulator-name = "VCC18_LCD";
				regulator-min-microvolt = <1800000>;
				regulator-max-microvolt = <1800000>;
				regulator-always-on;
			};
		};
	};
};

&i2c5 {
	status = "okay";
};

&pinctrl {
	pcfg_output_high: pcfg-output-high {
		output-high;
	};

	pcfg_output_low: pcfg-output-low {
		output-low;
	};

	act8846 {
		pmic_vsel: pmic-vsel {
			rockchip,pins = <7 1 RK_FUNC_GPIO &pcfg_output_low>;
		};

		pwr_hold: pwr-hold {
			rockchip,pins = <0 6 RK_FUNC_GPIO &pcfg_output_high>;
		};
	};

	buttons {
		pwrbtn: pwrbtn {
			rockchip,pins = <0 5 RK_FUNC_GPIO &pcfg_pull_up>;
		};
	};

	gmac {
		phy_rst: phy-rst {
			rockchip,pins = <4 8 RK_FUNC_GPIO &pcfg_output_high>;
		};
	};

	ir {
		ir_int: ir-int {
			rockchip,pins = <7 0 RK_FUNC_GPIO &pcfg_pull_up>;
		};
	};

	pmic {
		pmic_int: pmic-int {
			rockchip,pins = <RK_GPIO0 4 RK_FUNC_GPIO &pcfg_pull_up>;
		};
	};

	usb {
		host_vbus_drv: host-vbus-drv {
			rockchip,pins = <0 14 RK_FUNC_GPIO &pcfg_pull_none>;
		};

		otg_vbus_drv: otg-vbus-drv {
			rockchip,pins = <0 12 RK_FUNC_GPIO &pcfg_pull_none>;
		};
	};
};

&saradc {
	vref-supply = <&vcc_18>;
	status = "okay";
};

&sdmmc {
	bus-width = <4>;
	cap-mmc-highspeed;
	cap-sd-highspeed;
	card-detect-delay = <200>;
	disable-wp;
	num-slots = <1>;
	pinctrl-names = "default";
	pinctrl-0 = <&sdmmc_clk &sdmmc_cmd &sdmmc_cd &sdmmc_bus4>;
	vmmc-supply = <&vcc_sdmmc>;
	vqmmc-supply = <&vccio_sd>;
	status = "okay";
};

&tsadc {
	rockchip,hw-tshut-mode = <0>;
	rockchip,hw-tshut-polarity = <0>;
	status = "okay";
};

&uart0 {
	status = "okay";
};

&uart1 {
	status = "okay";
};

&uart2 {
	status = "okay";
};

&usb_host0_ehci {
	status = "okay";
};

&usb_host1 {
	status = "okay";
};

&usb_otg {
	status = "okay";
};

&usbphy {
	status = "okay";
};

&vopb {
	status = "okay";
};

&vopb_mmu {
	status = "okay";
};

&vopl {
	status = "okay";
};

&vopl_mmu {
	status = "okay";
};

&wdt {
	status = "okay";
};<|MERGE_RESOLUTION|>--- conflicted
+++ resolved
@@ -41,11 +41,8 @@
  */
 
 /dts-v1/;
-<<<<<<< HEAD
-=======
 #include <dt-bindings/input/input.h>
 #include <dt-bindings/pwm/pwm.h>
->>>>>>> a5a9f810
 #include "rk3288.dtsi"
 
 / {
