--- conflicted
+++ resolved
@@ -79,11 +79,7 @@
 
 	ir: ir-receiver {
 		compatible = "gpio-ir-receiver";
-<<<<<<< HEAD
-		gpios = <&gpio7 0 GPIO_ACTIVE_LOW>; //FIXME
-=======
 		gpios = <&gpio7 0 GPIO_ACTIVE_LOW>;
->>>>>>> 3dfc493c
 		pinctrl-names = "default";
 		pinctrl-0 = <&ir_int>;
 	};
