/*
 * Copyright (c) 2014, 2015 Andy Yan <andy.yan@rock-chips.com>
 *
 * This file is dual-licensed: you can use it either under the terms
 * of the GPL or the X11 license, at your option. Note that this dual
 * licensing only applies to this file, and not this project as a
 * whole.
 *
 *  a) This file is free software; you can redistribute it and/or
 *     modify it under the terms of the GNU General Public License as
 *     published by the Free Software Foundation; either version 2 of the
 *     License, or (at your option) any later version.
 *
 *     This file is distributed in the hope that it will be useful,
 *     but WITHOUT ANY WARRANTY; without even the implied warranty of
 *     MERCHANTABILITY or FITNESS FOR A PARTICULAR PURPOSE.  See the
 *     GNU General Public License for more details.
 *
 *  Or, alternatively,
 *
 *  b) Permission is hereby granted, free of charge, to any person
 *     obtaining a copy of this software and associated documentation
 *     files (the "Software"), to deal in the Software without
 *     restriction, including without limitation the rights to use,
 *     copy, modify, merge, publish, distribute, sublicense, and/or
 *     sell copies of the Software, and to permit persons to whom the
 *     Software is furnished to do so, subject to the following
 *     conditions:
 *
 *     The above copyright notice and this permission notice shall be
 *     included in all copies or substantial portions of the Software.
 *
 *     THE SOFTWARE IS PROVIDED "AS IS", WITHOUT WARRANTY OF ANY KIND,
 *     EXPRESS OR IMPLIED, INCLUDING BUT NOT LIMITED TO THE WARRANTIES
 *     OF MERCHANTABILITY, FITNESS FOR A PARTICULAR PURPOSE AND
 *     NONINFRINGEMENT. IN NO EVENT SHALL THE AUTHORS OR COPYRIGHT
 *     HOLDERS BE LIABLE FOR ANY CLAIM, DAMAGES OR OTHER LIABILITY,
 *     WHETHER IN AN ACTION OF CONTRACT, TORT OR OTHERWISE, ARISING
 *     FROM, OUT OF OR IN CONNECTION WITH THE SOFTWARE OR THE USE OR
 *     OTHER DEALINGS IN THE SOFTWARE.
 */

/dts-v1/;
#include <dt-bindings/input/input.h>
#include "rk3288.dtsi"

/ {
	model = "PopMetal-RK3288";
	compatible = "chipspark,popmetal-rk3288", "rockchip,rk3288";

	memory@0 {
		device_type = "memory";
		reg = <0 0x80000000>;
	};

	ext_gmac: external-gmac-clock {
		compatible = "fixed-clock";
		clock-frequency = <125000000>;
		clock-output-names = "ext_gmac";
		#clock-cells = <0>;
	};

	gpio-keys {
		compatible = "gpio-keys";
		autorepeat;

		pinctrl-names = "default";
		pinctrl-0 = <&pwrbtn>;

		power {
			gpios = <&gpio0 5 GPIO_ACTIVE_LOW>;
			linux,code = <KEY_POWER>;
			label = "GPIO Key Power";
			linux,input-type = <1>;
			wakeup-source;
			debounce-interval = <100>;
		};
	};

	ir: ir-receiver {
		compatible = "gpio-ir-receiver";
		gpios = <&gpio0 6 GPIO_ACTIVE_LOW>;
		pinctrl-names = "default";
		pinctrl-0 = <&ir_int>;
	};

	vcc_flash: flash-regulator {
		compatible = "regulator-fixed";
		regulator-name = "vcc_flash";
		regulator-min-microvolt = <1800000>;
		regulator-max-microvolt = <1800000>;
		vin-supply = <&vcc_io>;
	};

	vcc_host_5v: usb-host-regulator {
		compatible = "regulator-fixed";
		enable-active-high;
		gpio = <&gpio0 14 GPIO_ACTIVE_HIGH>;
		pinctrl-names = "default";
		pinctrl-0 = <&host_vbus_drv>;
		regulator-name = "vcc_host_5v";
		regulator-min-microvolt = <5000000>;
		regulator-max-microvolt = <5000000>;
		vin-supply = <&vcc_sys>;
	};

	vcc_otg_5v: usb-otg-regulator {
		compatible = "regulator-fixed";
		enable-active-high;
		gpio = <&gpio0 12 GPIO_ACTIVE_HIGH>;
		pinctrl-names = "default";
		pinctrl-0 = <&otg_vbus_drv>;
		regulator-name = "vcc_otg_5v";
		regulator-min-microvolt = <5000000>;
		regulator-max-microvolt = <5000000>;
		vin-supply = <&vcc_sys>;
	};

	vcc_sata_5v: usb-sata-regulator {
		compatible = "regulator-fixed";
		enable-active-high;
		gpio = <&gpio7 12 GPIO_ACTIVE_HIGH>;
		pinctrl-names = "default";
		pinctrl-0 = <&sata_pwr>;
		regulator-name = "vcc_sata_5v";
		regulator-min-microvolt = <5000000>;
		regulator-max-microvolt = <5000000>;
		vin-supply = <&vcc_sys>;
	};

	vcc_sd: sdmmc-regulator {
		compatible = "regulator-fixed";
		gpio = <&gpio7 11 GPIO_ACTIVE_LOW>;
		pinctrl-names = "default";
		pinctrl-0 = <&sdmmc_pwr>;
		regulator-name = "vcc_sd";
		regulator-min-microvolt = <3300000>;
		regulator-max-microvolt = <3300000>;
		startup-delay-us = <100000>;
		vin-supply = <&vcc_io>;
	};

	vcc_sys: vsys-regulator {
		compatible = "regulator-fixed";
		regulator-name = "vcc_sys";
		regulator-min-microvolt = <5000000>;
		regulator-max-microvolt = <5000000>;
		regulator-always-on;
		regulator-boot-on;
	};

	/*
	 * A PT5128 creates both dovdd_1v8 and vcc28_dvp, controlled
	 * by the dvp_pwr pin.
	 */
	vcc18_dvp: vcc18-dvp-regulator {
		compatible = "regulator-fixed";
		regulator-name = "vcc18-dvp";
		regulator-min-microvolt = <1800000>;
		regulator-max-microvolt = <1800000>;
		vin-supply = <&vcc28_dvp>;
	};

	vcc28_dvp: vcc28-dvp-regulator {
		compatible = "regulator-fixed";
		enable-active-high;
		gpio = <&gpio0 17 GPIO_ACTIVE_HIGH>;
		pinctrl-names = "default";
		pinctrl-0 = <&dvp_pwr>;
		regulator-name = "vcc28_dvp";
		regulator-min-microvolt = <2800000>;
		regulator-max-microvolt = <2800000>;
		regulator-always-on;
		vin-supply = <&vcc_io>;
	};
};

&cpu0 {
	cpu0-supply = <&vdd_cpu>;
};

&emmc {
	bus-width = <8>;
	cap-mmc-highspeed;
	disable-wp;
	mmc-ddr-1_8v;
	mmc-hs200-1_8v;
	non-removable;
	num-slots = <1>;
	pinctrl-names = "default";
	pinctrl-0 = <&emmc_clk &emmc_cmd &emmc_pwr &emmc_bus8>;
	vmmc-supply = <&vcc_io>;
	vqmmc-supply = <&vcc_flash>;
	status = "okay";
};

&sdmmc {
	bus-width = <4>;
	cap-mmc-highspeed;
	cap-sd-highspeed;
	card-detect-delay = <200>;
	disable-wp;                     /* wp not hooked up */
	num-slots = <1>;
	pinctrl-names = "default";
	pinctrl-0 = <&sdmmc_clk &sdmmc_cmd &sdmmc_cd &sdmmc_bus4>;
	sd-uhs-sdr12;
	sd-uhs-sdr25;
	sd-uhs-sdr50;
	sd-uhs-sdr104;
	vmmc-supply = <&vcc_sd>;
	vqmmc-supply = <&vccio_sd>;
	status = "okay";
};

&gmac {
	phy-supply = <&vcc_lan>;
	phy-mode = "rgmii";
	clock_in_out = "input";
	snps,reset-gpio = <&gpio4 7 0>;
	snps,reset-active-low;
	snps,reset-delays-us = <0 10000 1000000>;
	assigned-clocks = <&cru SCLK_MAC>;
	assigned-clock-parents = <&ext_gmac>;
	pinctrl-names = "default";
	pinctrl-0 = <&rgmii_pins>;
	tx_delay = <0x30>;
	rx_delay = <0x10>;
	status = "ok";
};

&grf {
	io_domains: io-domains {
		compatible = "rockchip,rk3288-io-voltage-domain";
		rockchip,grf = <&grf>;

		audio-supply = <&vcca_33>;
		bb-supply = <&vcc_io>;
		dvp-supply = <&vcc18_dvp>;
		flash0-supply = <&vcc_flash>;
		flash1-supply = <&vcc_lan>;
		gpio30-supply = <&vcc_io>;
		gpio1830-supply = <&vcc_io>;
		lcdc-supply = <&vcc_io>;
		sdcard-supply = <&vccio_sd>;
		wifi-supply = <&vccio_wl>;
	};
};

&hdmi {
	ddc-i2c-bus = <&i2c5>;
	status = "okay";
};

&i2c0 {
	status = "okay";
	clock-frequency = <400000>;

	rk808: pmic@1b {
		compatible = "rockchip,rk808";
		reg = <0x1b>;
		interrupt-parent = <&gpio0>;
		interrupts = <4 IRQ_TYPE_LEVEL_LOW>;
		pinctrl-names = "default";
		pinctrl-0 = <&pmic_int &global_pwroff>;
		rockchip,system-power-controller;
		wakeup-source;
		#clock-cells = <1>;
		clock-output-names = "xin32k", "rk808-clkout2";

		vcc1-supply = <&vcc_sys>;
		vcc2-supply = <&vcc_sys>;
		vcc3-supply = <&vcc_sys>;
		vcc4-supply = <&vcc_sys>;
		vcc6-supply = <&vcc_sys>;
		vcc7-supply = <&vcc_sys>;
		vcc8-supply = <&vcc_18>;
		vcc9-supply = <&vcc_io>;
		vcc10-supply = <&vcc_io>;
		vcc11-supply = <&vcc_sys>;
		vcc12-supply = <&vcc_io>;
		vddio-supply = <&vcc_io>;

		regulators {
			vdd_cpu: DCDC_REG1 {
				regulator-always-on;
				regulator-boot-on;
				regulator-min-microvolt = <750000>;
				regulator-max-microvolt = <1350000>;
				regulator-name = "vdd_arm";
				regulator-state-mem {
					regulator-off-in-suspend;
				};
			};

			vdd_gpu: DCDC_REG2 {
				regulator-always-on;
				regulator-boot-on;
				regulator-min-microvolt = <850000>;
				regulator-max-microvolt = <1250000>;
				regulator-name = "vdd_gpu";
				regulator-state-mem {
					regulator-on-in-suspend;
					regulator-suspend-microvolt = <1000000>;
				};
			};

			vcc_ddr: DCDC_REG3 {
				regulator-always-on;
				regulator-boot-on;
				regulator-name = "vcc_ddr";
				regulator-state-mem {
					regulator-on-in-suspend;
				};
			};

			vcc_io: DCDC_REG4 {
				regulator-always-on;
				regulator-boot-on;
				regulator-min-microvolt = <3300000>;
				regulator-max-microvolt = <3300000>;
				regulator-name = "vcc_io";
				regulator-state-mem {
					regulator-on-in-suspend;
					regulator-suspend-microvolt = <3300000>;
				};
			};

			vcc_lan: LDO_REG1 {
				regulator-always-on;
				regulator-boot-on;
				regulator-min-microvolt = <3300000>;
				regulator-max-microvolt = <3300000>;
				regulator-name = "vcc_lan";
				regulator-state-mem {
					regulator-on-in-suspend;
					regulator-suspend-microvolt = <3300000>;
				};
			};

			vccio_sd: LDO_REG2 {
				regulator-always-on;
				regulator-boot-on;
				regulator-min-microvolt = <1800000>;
				regulator-max-microvolt = <3300000>;
				regulator-name = "vccio_sd";
				regulator-state-mem {
					regulator-off-in-suspend;
				};
			};

			vdd_10: LDO_REG3 {
				regulator-always-on;
				regulator-boot-on;
				regulator-min-microvolt = <1000000>;
				regulator-max-microvolt = <1000000>;
				regulator-name = "vdd_10";
				regulator-state-mem {
					regulator-on-in-suspend;
					regulator-suspend-microvolt = <1000000>;
				};
			};

			vcc18_lcd: LDO_REG4 {
				regulator-always-on;
				regulator-boot-on;
				regulator-min-microvolt = <1800000>;
				regulator-max-microvolt = <1800000>;
				regulator-name = "vcc18_lcd";
				regulator-state-mem {
					regulator-on-in-suspend;
					regulator-suspend-microvolt = <1800000>;
				};
			};

			ldo5: LDO_REG5 {
				regulator-always-on;
				regulator-min-microvolt = <1800000>;
				regulator-max-microvolt = <3300000>;
				regulator-name = "ldo5";
			};

			vdd10_lcd: LDO_REG6 {
				regulator-always-on;
				regulator-boot-on;
				regulator-min-microvolt = <1000000>;
				regulator-max-microvolt = <1000000>;
				regulator-name = "vdd10_lcd";
				regulator-state-mem {
					regulator-on-in-suspend;
					regulator-suspend-microvolt = <1000000>;
				};
			};

			vcc_18: LDO_REG7 {
				regulator-always-on;
				regulator-boot-on;
				regulator-min-microvolt = <1800000>;
				regulator-max-microvolt = <1800000>;
				regulator-name = "vcc_18";
				regulator-state-mem {
					regulator-on-in-suspend;
					regulator-suspend-microvolt = <1800000>;
				};
			};

			vcca_33: LDO_REG8 {
				regulator-always-on;
				regulator-boot-on;
				regulator-min-microvolt = <3300000>;
				regulator-max-microvolt = <3300000>;
				regulator-name = "vcca_33";
				regulator-state-mem {
					regulator-on-in-suspend;
					regulator-suspend-microvolt = <3300000>;
				};
			};

			vccio_wl: SWITCH_REG1 {
				regulator-always-on;
				regulator-boot-on;
				regulator-name = "vccio_wl";
				regulator-state-mem {
					regulator-on-in-suspend;
				};
			};

			vcc_lcd: SWITCH_REG2 {
				regulator-always-on;
				regulator-boot-on;
				regulator-name = "vcc_lcd";
				regulator-state-mem {
					regulator-on-in-suspend;
				};
			};
		};
	};
};

&i2c1 {
	status = "okay";
	clock-frequency = <400000>;

	ak8963: ak8963@0d {
		compatible = "asahi-kasei,ak8975";
		reg = <0x0d>;
		interrupt-parent = <&gpio8>;
		interrupts = <1 IRQ_TYPE_EDGE_RISING>;
		pinctrl-names = "default";
		pinctrl-0 = <&comp_int>;
		vdd-supply = <&vcc_io>;
		vid-supply = <&vcc_io>;
	};

	l3g4200d: l3g4200d@69 {
		compatible = "st,l3g4200d-gyro";
		st,drdy-int-pin = <2>;
		reg = <0x69>;
		vdd-supply = <&vcc_io>;
		vddio-supply = <&vcc_io>;
	};

	mma8452: mma8452@1d {
		compatible = "fsl,mma8452";
		reg = <0x1d>;
		interrupt-parent = <&gpio8>;
		interrupts = <0 IRQ_TYPE_EDGE_RISING>;
		pinctrl-names = "default";
		pinctrl-0 = <&gsensor_int>;
	};
};

&i2c2 {
	status = "okay";
};

&i2c3 {
	status = "okay";
};

&i2c4 {
	status = "okay";
};

&i2c5 {
	status = "okay";
};

&io_domains {
	status = "okay";

	audio-supply = <&vcca_33>;
	bb-supply = <&vcc_io>;
	dvp-supply = <&vcc18_dvp>;
	flash0-supply = <&vcc_flash>;
	flash1-supply = <&vcc_lan>;
	gpio30-supply = <&vcc_io>;
	gpio1830-supply = <&vcc_io>;
	lcdc-supply = <&vcc_io>;
	sdcard-supply = <&vccio_sd>;
	wifi-supply = <&vccio_wl>;
};

&pinctrl {
	pcfg_output_high: pcfg-output-high {
		output-high;
	};

	ak8963 {
		comp_int: comp-int {
			rockchip,pins = <8 1 RK_FUNC_GPIO &pcfg_pull_up>;
		};
	};

	buttons {
		pwrbtn: pwrbtn {
			rockchip,pins = <0 5 RK_FUNC_GPIO &pcfg_pull_up>;
		};
	};

	dvp {
		dvp_pwr: dvp-pwr {
			rockchip,pins = <0 17 RK_FUNC_GPIO &pcfg_pull_none>;
		};
	};

	ir {
		ir_int: ir-int {
			rockchip,pins = <0 6 RK_FUNC_GPIO &pcfg_pull_up>;
		};
	};

	mma8452 {
		gsensor_int: gsensor-int {
			rockchip,pins = <8 0 RK_FUNC_GPIO &pcfg_pull_up>;
		};
	};

	pmic {
		pmic_int: pmic-int {
			rockchip,pins = <RK_GPIO0 4 RK_FUNC_GPIO &pcfg_pull_up>;
		};
	};

	sdmmc {
		sdmmc_pwr: sdmmc-pwr {
			rockchip,pins = <7 11 RK_FUNC_GPIO &pcfg_pull_none>;
		};
	};

	usb_host0 {
		sata_pwr: sata-pwr {
			rockchip,pins = <7 12 RK_FUNC_GPIO &pcfg_pull_none>;
		};

		sata_reset: sata-reset {
			rockchip,pins = <0 13 RK_FUNC_GPIO &pcfg_output_high>;
		};
	};

	usb_host1 {
		host_vbus_drv: host-vbus-drv {
			rockchip,pins = <0 14 RK_FUNC_GPIO &pcfg_pull_none>;
		};

		usbhub_rst: usbhub-rst {
			rockchip,pins = <7 3 RK_FUNC_GPIO &pcfg_output_high>;
		};
	};

	usb_otg {
		otg_vbus_drv: otg-vbus-drv {
			rockchip,pins = <0 12 RK_FUNC_GPIO &pcfg_pull_none>;
		};
	};
};

&tsadc {
	rockchip,hw-tshut-mode = <0>;
	rockchip,hw-tshut-polarity = <0>;
	status = "okay";
};

&vopb {
	status = "okay";
};

&vopb_mmu {
	status = "okay";
};

&vopl {
	status = "okay";
};

&vopl_mmu {
	status = "okay";
};

&uart0 {
	status = "okay";
};

&uart1 {
	status = "okay";
};

&uart2 {
	status = "okay";
};

&uart3 {
	status = "okay";
};

&uart4 {
	status = "okay";
};

&usbphy {
	status = "okay";
};

<<<<<<< HEAD
&usbphy0 {
	phy-supply = <&vcc_otg_5v>;
};

&usbphy1 {
	phy-supply = <&vcc_sata_5v>;
};

&usbphy2 {
	phy-supply = <&vcc_host_5v>;
};

/* usb-sata bridge */
&usb_host0_ehci {
	pinctrl-names = "default";
	pinctrl-0 = <&sata_reset>;
	status = "okay";

/*
for later, once usb power-sequences are in the kernel
	#address-cells = <1>;
	#size-cells = <0>;

	sata: sata-bridge@1 {
		// JMicron JM20329 SATA Bridge
		compatible = "usb152d,2329";
		reg = <1>;
	}; */
};

/* usb-hub providing 3 ports */
&usb_host1 {
	pinctrl-names = "default";
	pinctrl-0 = <&usbhub_rst>;
	status = "okay";

/*
	#address-cells = <1>;
	#size-cells = <0>;

	usb_hub: terminus@1 {
		compatible = "usb1a40,101";
		reg = <1>;
	}; */
};

=======
>>>>>>> 5437e1bb
&usb_otg {
	status = "okay";
};<|MERGE_RESOLUTION|>--- conflicted
+++ resolved
@@ -620,7 +620,6 @@
 	status = "okay";
 };
 
-<<<<<<< HEAD
 &usbphy0 {
 	phy-supply = <&vcc_otg_5v>;
 };
@@ -667,8 +666,6 @@
 	}; */
 };
 
-=======
->>>>>>> 5437e1bb
 &usb_otg {
 	status = "okay";
 };