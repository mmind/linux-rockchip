--- conflicted
+++ resolved
@@ -18,16 +18,6 @@
 };
 
 &i2c0 {
-<<<<<<< HEAD
-	rk808: rk808@1b {
-		compatible = "rockchip,rk808";
-		reg = <0x1b>;
-
-		interrupt-parent = <&gpio0>;
-		interrupts = <4 IRQ_TYPE_EDGE_FALLING>; /* gpio0_a */
-
-		gpios = <&gpio0 0 0>; /* pmic_sleep */
-=======
 	status = "okay";
 
 	rk808: pmic@1b {
@@ -155,6 +145,5 @@
 				regulator-name = "vcc_lcd";
 			};
 		};
->>>>>>> 64dec9ec
 	};
 };