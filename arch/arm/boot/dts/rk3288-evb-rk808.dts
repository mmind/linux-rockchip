/*
 * This program is free software; you can redistribute it and/or modify
 * it under the terms of the GNU General Public License as published by
 * the Free Software Foundation; either version 2 of the License, or
 * (at your option) any later version.
 *
 * This program is distributed in the hope that it will be useful,
 * but WITHOUT ANY WARRANTY; without even the implied warranty of
 * MERCHANTABILITY or FITNESS FOR A PARTICULAR PURPOSE.  See the
 * GNU General Public License for more details.
 */

/dts-v1/;
#include "rk3288-evb.dtsi"

/ {
	compatible = "rockchip,rk3288-evb-rk808", "rockchip,rk3288";
};

&i2c0 {
<<<<<<< HEAD
=======
	clock-frequency = <400000>;
>>>>>>> 59b21f00
	status = "okay";

	rk808: pmic@1b {
		compatible = "rockchip,rk808";
<<<<<<< HEAD
		clock-output-names = "xin32k", "rk808-clkout2";
=======
		reg = <0x1b>;
>>>>>>> 59b21f00
		interrupt-parent = <&gpio0>;
		interrupts = <4 IRQ_TYPE_LEVEL_LOW>;
		pinctrl-names = "default";
		pinctrl-0 = <&pmic_int>;
<<<<<<< HEAD
		reg = <0x1b>;
		rockchip,system-power-controller;
		wakeup-source;
		#clock-cells = <1>;
=======
		rockchip,system-power-controller;
		wakeup-source;
		#clock-cells = <1>;
		clock-output-names = "xin32k", "rk808-clkout2";
>>>>>>> 59b21f00

		vcc8-supply = <&vcc_18>;
		vcc9-supply = <&vcc_io>;
		vcc10-supply = <&vcc_io>;
		vcc12-supply = <&vcc_io>;
		vddio-supply = <&vccio_pmu>;

		regulators {
			vdd_cpu: DCDC_REG1 {
				regulator-always-on;
				regulator-boot-on;
				regulator-min-microvolt = <750000>;
				regulator-max-microvolt = <1300000>;
				regulator-name = "vdd_arm";
			};

			vdd_gpu: DCDC_REG2 {
				regulator-always-on;
				regulator-boot-on;
				regulator-min-microvolt = <850000>;
				regulator-max-microvolt = <1250000>;
				regulator-name = "vdd_gpu";
			};

			vcc_ddr: DCDC_REG3 {
				regulator-always-on;
				regulator-boot-on;
				regulator-name = "vcc_ddr";
			};

			vcc_io: DCDC_REG4 {
				regulator-always-on;
				regulator-boot-on;
				regulator-min-microvolt = <3300000>;
				regulator-max-microvolt = <3300000>;
				regulator-name = "vcc_io";
			};

			vccio_pmu: LDO_REG1 {
				regulator-always-on;
				regulator-boot-on;
				regulator-min-microvolt = <3300000>;
				regulator-max-microvolt = <3300000>;
				regulator-name = "vccio_pmu";
			};

			vcc_tp: LDO_REG2 {
				regulator-always-on;
				regulator-boot-on;
				regulator-min-microvolt = <3300000>;
				regulator-max-microvolt = <3300000>;
				regulator-name = "vcc_tp";
			};

			vdd_10: LDO_REG3 {
				regulator-always-on;
				regulator-boot-on;
				regulator-min-microvolt = <1000000>;
				regulator-max-microvolt = <1000000>;
				regulator-name = "vdd_10";
			};

			vcc18_lcd: LDO_REG4 {
				regulator-always-on;
				regulator-boot-on;
				regulator-min-microvolt = <1800000>;
				regulator-max-microvolt = <1800000>;
				regulator-name = "vcc18_lcd";
			};

			vccio_sd: LDO_REG5 {
				regulator-always-on;
				regulator-boot-on;
				regulator-min-microvolt = <1800000>;
				regulator-max-microvolt = <3300000>;
				regulator-name = "vccio_sd";
			};

			vdd10_lcd: LDO_REG6 {
				regulator-always-on;
				regulator-boot-on;
				regulator-min-microvolt = <1000000>;
				regulator-max-microvolt = <1000000>;
				regulator-name = "vdd10_lcd";
			};

			vcc_18: LDO_REG7 {
				regulator-always-on;
				regulator-boot-on;
				regulator-min-microvolt = <1800000>;
				regulator-max-microvolt = <1800000>;
				regulator-name = "vcc_18";
			};

			vcca_codec: LDO_REG8 {
				regulator-always-on;
				regulator-boot-on;
				regulator-min-microvolt = <3300000>;
				regulator-max-microvolt = <3300000>;
				regulator-name = "vcca_codec";
			};

			vcc_wl: SWITCH_REG1 {
				regulator-always-on;
				regulator-boot-on;
				regulator-name = "vcc_wl";
			};

			vcc_lcd: SWITCH_REG2 {
				regulator-always-on;
				regulator-boot-on;
				regulator-name = "vcc_lcd";
			};
		};
	};
};<|MERGE_RESOLUTION|>--- conflicted
+++ resolved
@@ -18,34 +18,20 @@
 };
 
 &i2c0 {
-<<<<<<< HEAD
-=======
 	clock-frequency = <400000>;
->>>>>>> 59b21f00
 	status = "okay";
 
 	rk808: pmic@1b {
 		compatible = "rockchip,rk808";
-<<<<<<< HEAD
-		clock-output-names = "xin32k", "rk808-clkout2";
-=======
 		reg = <0x1b>;
->>>>>>> 59b21f00
 		interrupt-parent = <&gpio0>;
 		interrupts = <4 IRQ_TYPE_LEVEL_LOW>;
 		pinctrl-names = "default";
 		pinctrl-0 = <&pmic_int>;
-<<<<<<< HEAD
-		reg = <0x1b>;
-		rockchip,system-power-controller;
-		wakeup-source;
-		#clock-cells = <1>;
-=======
 		rockchip,system-power-controller;
 		wakeup-source;
 		#clock-cells = <1>;
 		clock-output-names = "xin32k", "rk808-clkout2";
->>>>>>> 59b21f00
 
 		vcc8-supply = <&vcc_18>;
 		vcc9-supply = <&vcc_io>;
