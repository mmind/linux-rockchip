/*
 * Google Veyron Jerry Rev 3+ board device tree source
 *
 * Copyright 2015 Google, Inc
 *
 * This file is dual-licensed: you can use it either under the terms
 * of the GPL or the X11 license, at your option. Note that this dual
 * licensing only applies to this file, and not this project as a
 * whole.
 *
 *  a) This file is free software; you can redistribute it and/or
 *     modify it under the terms of the GNU General Public License as
 *     published by the Free Software Foundation; either version 2 of the
 *     License, or (at your option) any later version.
 *
 *     This file is distributed in the hope that it will be useful,
 *     but WITHOUT ANY WARRANTY; without even the implied warranty of
 *     MERCHANTABILITY or FITNESS FOR A PARTICULAR PURPOSE.  See the
 *     GNU General Public License for more details.
 *
 *  Or, alternatively,
 *
 *  b) Permission is hereby granted, free of charge, to any person
 *     obtaining a copy of this software and associated documentation
 *     files (the "Software"), to deal in the Software without
 *     restriction, including without limitation the rights to use,
 *     copy, modify, merge, publish, distribute, sublicense, and/or
 *     sell copies of the Software, and to permit persons to whom the
 *     Software is furnished to do so, subject to the following
 *     conditions:
 *
 *     The above copyright notice and this permission notice shall be
 *     included in all copies or substantial portions of the Software.
 *
 *     THE SOFTWARE IS PROVIDED "AS IS", WITHOUT WARRANTY OF ANY KIND,
 *     EXPRESS OR IMPLIED, INCLUDING BUT NOT LIMITED TO THE WARRANTIES
 *     OF MERCHANTABILITY, FITNESS FOR A PARTICULAR PURPOSE AND
 *     NONINFRINGEMENT. IN NO EVENT SHALL THE AUTHORS OR COPYRIGHT
 *     HOLDERS BE LIABLE FOR ANY CLAIM, DAMAGES OR OTHER LIABILITY,
 *     WHETHER IN AN ACTION OF CONTRACT, TORT OR OTHERWISE, ARISING
 *     FROM, OUT OF OR IN CONNECTION WITH THE SOFTWARE OR THE USE OR
 *     OTHER DEALINGS IN THE SOFTWARE.
 */

/dts-v1/;
#include "rk3288-veyron-chromebook.dtsi"
#include "cros-ec-sbs.dtsi"
#include "marvell_txpwrlimit.dtsi"

/ {
	model = "Google Jerry";
	compatible = "google,veyron-jerry-rev7", "google,veyron-jerry-rev6",
		     "google,veyron-jerry-rev5", "google,veyron-jerry-rev4",
		     "google,veyron-jerry-rev3", "google,veyron-jerry",
		     "google,veyron", "rockchip,rk3288";

	panel_regulator: panel-regulator {
		compatible = "regulator-fixed";
		enable-active-high;
		gpio = <&gpio7 14 GPIO_ACTIVE_HIGH>;
		pinctrl-names = "default";
		pinctrl-0 = <&lcd_enable_h>;
		regulator-name = "panel_regulator";
		startup-delay-us = <50000>;
		vin-supply = <&vcc33_sys>;
	};

	vcc18_lcd: vcc18-lcd {
		compatible = "regulator-fixed";
		enable-active-high;
		gpio = <&gpio2 13 GPIO_ACTIVE_HIGH>;
		pinctrl-names = "default";
		pinctrl-0 = <&avdd_1v8_disp_en>;
		regulator-name = "vcc18_lcd";
		regulator-always-on;
		regulator-boot-on;
		vin-supply = <&vcc18_wl>;
	};

	backlight_regulator: backlight-regulator {
		compatible = "regulator-fixed";
		enable-active-high;
		gpio = <&gpio2 12 GPIO_ACTIVE_HIGH>;
		pinctrl-names = "default";
		pinctrl-0 = <&bl_pwr_en>;
		regulator-name = "backlight_regulator";
		vin-supply = <&vcc33_sys>;
		startup-delay-us = <15000>;
	};
};

&backlight {
	power-supply = <&backlight_regulator>;
};

<<<<<<< HEAD
=======
&edp {
	analogix,need-force-hpd;
};

>>>>>>> c0950609
&panel {
	power-supply= <&panel_regulator>;
};

&rk808 {
	pinctrl-names = "default";
	pinctrl-0 = <&pmic_int_l>;

	regulators {
		mic_vcc: LDO_REG2 {
			regulator-name = "mic_vcc";
			regulator-always-on;
			regulator-boot-on;
			regulator-min-microvolt = <1800000>;
			regulator-max-microvolt = <1800000>;
			regulator-state-mem {
				regulator-off-in-suspend;
			};
		};
	};
};

&sdmmc {
	disable-wp;
	pinctrl-names = "default";
	pinctrl-0 = <&sdmmc_clk &sdmmc_cmd &sdmmc_cd_disabled &sdmmc_cd_gpio
			&sdmmc_bus4>;
};

&vcc_5v {
	enable-active-high;
	gpio = <&gpio7 21 GPIO_ACTIVE_HIGH>;
	pinctrl-names = "default";
	pinctrl-0 = <&drv_5v>;
};

&vcc50_hdmi {
	enable-active-high;
	gpio = <&gpio5 19 GPIO_ACTIVE_HIGH>;
	pinctrl-names = "default";
	pinctrl-0 = <&vcc50_hdmi_en>;
};

&edp {
	pinctrl-names = "default";
	pinctrl-0 = <&edp_hpd>;
};

&pinctrl {
	backlight {
		bl_pwr_en: bl_pwr_en {
			rockchip,pins = <2 12 RK_FUNC_GPIO &pcfg_pull_none>;
		};
	};

	buck-5v {
		drv_5v: drv-5v {
			rockchip,pins = <7 21 RK_FUNC_GPIO &pcfg_pull_none>;
		};
	};

	edp {
		edp_hpd: edp_hpd {
			rockchip,pins = <7 11 RK_FUNC_2 &pcfg_pull_down>;
		};
	};

	hdmi {
		vcc50_hdmi_en: vcc50-hdmi-en {
			rockchip,pins = <5 19 RK_FUNC_GPIO &pcfg_pull_none>;
		};
	};

	lcd {
		lcd_enable_h: lcd-en {
			rockchip,pins = <7 14 RK_FUNC_GPIO &pcfg_pull_none>;
		};

		avdd_1v8_disp_en: avdd-1v8-disp-en {
			rockchip,pins = <2 13 RK_FUNC_GPIO &pcfg_pull_none>;
		};
	};

	pmic {
		dvs_1: dvs-1 {
			rockchip,pins = <7 12 RK_FUNC_GPIO &pcfg_pull_down>;
		};

		dvs_2: dvs-2 {
			rockchip,pins = <7 15 RK_FUNC_GPIO &pcfg_pull_down>;
		};
	};
};

&i2c4 {
	status = "okay";

	/*
	 * Trackpad pin control is shared between Elan and Synaptics devices
	 * so we have to pull it up to the bus level.
	 */
	pinctrl-names = "default";
	pinctrl-0 = <&i2c4_xfer &trackpad_int>;

	trackpad@15 {
		/*
		 * Remove the inherited pinctrl settings to avoid clashing
		 * with bus-wide ones.
		 */
		/delete-property/pinctrl-names;
		/delete-property/pinctrl-0;
	};

	trackpad@2c {
		compatible = "hid-over-i2c";
		interrupt-parent = <&gpio7>;
		interrupts = <3 IRQ_TYPE_EDGE_FALLING>;
		reg = <0x2c>;
		hid-descr-addr = <0x0020>;
		vcc-supply = <&vcc33_io>;
		wakeup-source;
	};
};<|MERGE_RESOLUTION|>--- conflicted
+++ resolved
@@ -93,13 +93,10 @@
 	power-supply = <&backlight_regulator>;
 };
 
-<<<<<<< HEAD
-=======
 &edp {
 	analogix,need-force-hpd;
 };
 
->>>>>>> c0950609
 &panel {
 	power-supply= <&panel_regulator>;
 };
