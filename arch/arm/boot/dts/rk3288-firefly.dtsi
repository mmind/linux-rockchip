--- conflicted
+++ resolved
@@ -179,7 +179,6 @@
 	status = "okay";
 };
 
-<<<<<<< HEAD
 &gmac {
 	assigned-clocks = <&cru SCLK_MAC>;
 	assigned-clock-parents = <&ext_gmac>;
@@ -194,11 +193,11 @@
 	tx_delay = <0x30>;
 	rx_delay = <0x10>;
 	status = "ok";
-=======
+};
+
 &hdmi {
 	ddc-i2c-bus = <&i2c5>;
 	status = "okay";
->>>>>>> fdc896ac
 };
 
 &i2c0 {
