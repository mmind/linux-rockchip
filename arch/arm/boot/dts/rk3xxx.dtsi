--- conflicted
+++ resolved
@@ -134,26 +134,6 @@
 		status = "disabled";
 	};
 
-<<<<<<< HEAD
-	emac: ethernet@10204000 {
-		compatible = "rockchip,rk3066-emac", "snps,arc-emac";
-		reg = <0x10204000 0x3c>;
-		interrupts = <GIC_SPI 19 IRQ_TYPE_LEVEL_HIGH>;
-		#address-cells = <1>;
-		#size-cells = <0>;
-
-		rockchip,grf = <&grf>;
-
-		clocks = <&cru HCLK_EMAC>, <&cru SCLK_MAC>;
-		clock-names = "hclk", "macref";
-
-		max-speed = <100>;
-		phy-mode = "rmii";
-		status = "disabled";
-	};
-
-=======
->>>>>>> ab7975f0
 	usb_otg: usb@10180000 {
 		compatible = "rockchip,rk3066-usb", "snps,dwc2";
 		reg = <0x10180000 0x40000>;
