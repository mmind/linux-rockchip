--- conflicted
+++ resolved
@@ -134,7 +134,6 @@
 		status = "disabled";
 	};
 
-<<<<<<< HEAD
 	emac: ethernet@10204000 {
 		compatible = "snps,arc-emac";
 		reg = <0x10204000 0x3c>;
@@ -148,8 +147,9 @@
 		clock-names = "hclk", "macref";
 		max-speed = <100>;
 		phy-mode = "rmii";
-
-=======
+		status = "disabled";
+	};
+
 	usb_otg: usb@10180000 {
 		compatible = "rockchip,rk3066-usb", "snps,dwc2";
 		reg = <0x10180000 0x40000>;
@@ -165,9 +165,6 @@
 		interrupts = <GIC_SPI 17 IRQ_TYPE_LEVEL_HIGH>;
 		clocks = <&cru HCLK_OTG1>;
 		clock-names = "otg";
->>>>>>> 6051ddd4
-		status = "disabled";
-	};
 
 	mmc0: dwmmc@10214000 {
 		compatible = "rockchip,rk2928-dw-mshc";
