/*
 * Copyright (c) 2013 MundoReader S.L.
 * Author: Heiko Stuebner <heiko@sntech.de>
 *
 * This program is free software; you can redistribute it and/or modify
 * it under the terms of the GNU General Public License as published by
 * the Free Software Foundation; either version 2 of the License, or
 * (at your option) any later version.
 *
 * This program is distributed in the hope that it will be useful,
 * but WITHOUT ANY WARRANTY; without even the implied warranty of
 * MERCHANTABILITY or FITNESS FOR A PARTICULAR PURPOSE.  See the
 * GNU General Public License for more details.
 */

#include <dt-bindings/interrupt-controller/irq.h>
#include <dt-bindings/interrupt-controller/arm-gic.h>
#include <dt-bindings/clock/rk3188-cru.h>
#include "skeleton.dtsi"

/ {
	interrupt-parent = <&gic>;

	aliases {
		i2c0 = &i2c0;
		i2c1 = &i2c1;
		i2c2 = &i2c2;
		i2c3 = &i2c3;
		i2c4 = &i2c4;
	};

	xin24m: oscillator {
		compatible = "fixed-clock";
		clock-frequency = <24000000>;
		#clock-cells = <0>;
		clock-output-names = "xin24m";
	};

	L2: l2-cache-controller@10138000 {
		compatible = "arm,pl310-cache";
		reg = <0x10138000 0x1000>;
		cache-unified;
		cache-level = <2>;
	};

	scu@1013c000 {
		compatible = "arm,cortex-a9-scu";
		reg = <0x1013c000 0x100>;
	};

	global_timer: global-timer@1013c200 {
		compatible = "arm,cortex-a9-global-timer";
		reg = <0x1013c200 0x20>;
		interrupts = <GIC_PPI 11 0x304>;
		clocks = <&cru CORE_PERI>;
	};

	local_timer: local-timer@1013c600 {
		compatible = "arm,cortex-a9-twd-timer";
		reg = <0x1013c600 0x20>;
		interrupts = <GIC_PPI 13 0x304>;
		clocks = <&cru CORE_PERI>;
	};

	gic: interrupt-controller@1013d000 {
		compatible = "arm,cortex-a9-gic";
		interrupt-controller;
		#interrupt-cells = <3>;
		reg = <0x1013d000 0x1000>,
		      <0x1013c100 0x0100>;
	};

	uart0: serial@10124000 {
		compatible = "snps,dw-apb-uart";
		reg = <0x10124000 0x400>;
		interrupts = <GIC_SPI 34 IRQ_TYPE_LEVEL_HIGH>;
		reg-shift = <2>;
		reg-io-width = <1>;
		clock-names = "baudclk", "apb_pclk";
		clocks = <&cru SCLK_UART0>, <&cru PCLK_UART0>;
		status = "disabled";
	};

	uart1: serial@10126000 {
		compatible = "snps,dw-apb-uart";
		reg = <0x10126000 0x400>;
		interrupts = <GIC_SPI 35 IRQ_TYPE_LEVEL_HIGH>;
		reg-shift = <2>;
		reg-io-width = <1>;
		clock-names = "baudclk", "apb_pclk";
		clocks = <&cru SCLK_UART1>, <&cru PCLK_UART1>;
		status = "disabled";
	};

	mmc0: dwmmc@10214000 {
		compatible = "rockchip,rk2928-dw-mshc";
		reg = <0x10214000 0x1000>;
		interrupts = <GIC_SPI 23 IRQ_TYPE_LEVEL_HIGH>;
		#address-cells = <1>;
<<<<<<< HEAD
		#size-cells = <1>;
		compatible = "simple-bus";
		ranges;

		xin24m: xin24m {
			compatible = "fixed-clock";
			clock-frequency = <24000000>;
			#clock-cells = <0>;
		};

		scu@1013c000 {
			compatible = "arm,cortex-a9-scu";
			reg = <0x1013c000 0x100>;
		};

		pmu: pmu@20004000 {
			compatible = "rockchip,rk3066-pmu", "syscon";
			reg = <0x20004000 0x100>;
		};

		grf: grf@20008000 {
			compatible = "syscon";
			reg = <0x20008000 0x200>;
		};

		gic: interrupt-controller@1013d000 {
			compatible = "arm,cortex-a9-gic";
			interrupt-controller;
			#interrupt-cells = <3>;
			reg = <0x1013d000 0x1000>,
			      <0x1013c100 0x0100>;
		};

		L2: l2-cache-controller@10138000 {
			compatible = "arm,pl310-cache";
			reg = <0x10138000 0x1000>;
			cache-unified;
			cache-level = <2>;
		};

		global-timer@1013c200 {
			compatible = "arm,cortex-a9-global-timer";
			reg = <0x1013c200 0x20>;
			interrupts = <GIC_PPI 11 0x304>;
			clocks = <&cru CORE_PERI>;
		};

		local-timer@1013c600 {
			compatible = "arm,cortex-a9-twd-timer";
			reg = <0x1013c600 0x20>;
			interrupts = <GIC_PPI 13 0x304>;
			clocks = <&cru CORE_PERI>;
		};

		uart0: serial@10124000 {
			compatible = "snps,dw-apb-uart";
			reg = <0x10124000 0x400>;
			interrupts = <GIC_SPI 34 IRQ_TYPE_LEVEL_HIGH>;
			reg-shift = <2>;
			reg-io-width = <1>;
			clocks = <&cru SCLK_UART0>;
			status = "disabled";
		};

		uart1: serial@10126000 {
			compatible = "snps,dw-apb-uart";
			reg = <0x10126000 0x400>;
			interrupts = <GIC_SPI 35 IRQ_TYPE_LEVEL_HIGH>;
			reg-shift = <2>;
			reg-io-width = <1>;
			clocks = <&cru SCLK_UART1>;
			status = "disabled";
		};

		uart2: serial@20064000 {
			compatible = "snps,dw-apb-uart";
			reg = <0x20064000 0x400>;
			interrupts = <GIC_SPI 36 IRQ_TYPE_LEVEL_HIGH>;
			reg-shift = <2>;
			reg-io-width = <1>;
			clocks = <&cru SCLK_UART2>;
			status = "disabled";
		};

		uart3: serial@20068000 {
			compatible = "snps,dw-apb-uart";
			reg = <0x20068000 0x400>;
			interrupts = <GIC_SPI 37 IRQ_TYPE_LEVEL_HIGH>;
			reg-shift = <2>;
			reg-io-width = <1>;
			clocks = <&cru SCLK_UART3>;
			status = "disabled";
		};

/* GRF_SOC_CON1[0]: emac-mode, 0 rmii, 1 mi
 * GRF_SOC_CON1[1]: emac-speed, 0 10MHZ, 1 100MHZ
 */
		emac@10204000 {
			compatible = "snps,arc-emac";
			reg = <0x10204000 0x3c>;
			interrupts = <GIC_SPI 19 IRQ_TYPE_LEVEL_HIGH>;
			#address-cells = <1>;
			#size-cells = <0>;

			clocks = <&cru HCLK_EMAC>;
			max-speed = <100>;

			status = "disabled";
		};

		dwmmc@10214000 {
			compatible = "rockchip,rk2928-dw-mshc";
			reg = <0x10214000 0x1000>;
			interrupts = <GIC_SPI 23 IRQ_TYPE_LEVEL_HIGH>;
			#address-cells = <1>;
			#size-cells = <0>;

			clocks = <&cru HCLK_SDMMC>, <&cru SCLK_SDMMC>;
			clock-names = "biu", "ciu";

			status = "disabled";
		};

		dwmmc@10218000 {
			compatible = "rockchip,rk2928-dw-mshc";
			reg = <0x10218000 0x1000>;
			interrupts = <GIC_SPI 24 IRQ_TYPE_LEVEL_HIGH>;
			#address-cells = <1>;
			#size-cells = <0>;

			clocks = <&cru HCLK_SDIO>, <&cru SCLK_SDIO>;
			clock-names = "biu", "ciu";

			status = "disabled";
		};

		i2c0: i2c@2002d000 {
			compatible = "rockchip,rk3066-i2c";
			reg = <0x2002d000 0x1000>;
			interrupts = <GIC_SPI 40 IRQ_TYPE_LEVEL_HIGH>;
			#address-cells = <1>;
			#size-cells = <0>;

			rockchip,grf = <&grf>;
			rockchip,bus-index = <0>;

			clock-names = "i2c";
			clocks = <&cru PCLK_I2C0>;

			status = "disabled";
		};

		i2c1: i2c@2002f000 {
			compatible = "rockchip,rk3066-i2c";
			reg = <0x2002f000 0x1000>;
			interrupts = <GIC_SPI 41 IRQ_TYPE_LEVEL_HIGH>;
			#address-cells = <1>;
			#size-cells = <0>;

			rockchip,grf = <&grf>;
			rockchip,bus-index = <1>;

			clocks = <&cru PCLK_I2C1>;
			clock-names = "i2c";

			status = "disabled";
		};

		i2c2: i2c@20056000 {
			compatible = "rockchip,rk3066-i2c";
			reg = <0x20056000 0x1000>;
			interrupts = <GIC_SPI 42 IRQ_TYPE_LEVEL_HIGH>;
			#address-cells = <1>;
			#size-cells = <0>;

			rockchip,grf = <&grf>;
			rockchip,bus-index = <2>;

			clocks = <&cru PCLK_I2C2>;
			clock-names = "i2c";

			status = "disabled";
		};

		i2c3: i2c@2005a000 {
			compatible = "rockchip,rk3066-i2c";
			reg = <0x2005a000 0x1000>;
			interrupts = <GIC_SPI 43 IRQ_TYPE_LEVEL_HIGH>;
			#address-cells = <1>;
			#size-cells = <0>;

			rockchip,grf = <&grf>;
			rockchip,bus-index = <3>;

			clocks = <&cru PCLK_I2C3>;
			clock-names = "i2c";

			status = "disabled";
		};

		i2c4: i2c@2005e000 {
			compatible = "rockchip,rk3066-i2c";
			reg = <0x2005e000 0x1000>;
			interrupts = <GIC_SPI 52 IRQ_TYPE_LEVEL_HIGH>;
			#address-cells = <1>;
			#size-cells = <0>;

			rockchip,grf = <&grf>;
			rockchip,bus-index = <4>;

			clocks = <&cru PCLK_I2C4>;
			clock-names = "i2c";

			status = "disabled";
		};

		saradc: saradc@2006c000 {
			compatible = "rockchip,saradc";
			reg = <0x2006c000 0x100>;
			interrupts = <GIC_SPI 26 IRQ_TYPE_LEVEL_HIGH>;
			#io-channel-cells = <1>;
			clock-frequency = <1000000>;
			clocks = <&cru SCLK_SARADC>, <&cru PCLK_SARADC>;
			clock-names = "saradc", "apb_pclk";
			status = "disabled";
		};
=======
		#size-cells = <0>;

		clocks = <&cru HCLK_SDMMC>, <&cru SCLK_SDMMC>;
		clock-names = "biu", "ciu";

		status = "disabled";
	};

	mmc1: dwmmc@10218000 {
		compatible = "rockchip,rk2928-dw-mshc";
		reg = <0x10218000 0x1000>;
		interrupts = <GIC_SPI 24 IRQ_TYPE_LEVEL_HIGH>;
		#address-cells = <1>;
		#size-cells = <0>;

		clocks = <&cru HCLK_SDIO>, <&cru SCLK_SDIO>;
		clock-names = "biu", "ciu";

		status = "disabled";
	};

	pmu: pmu@20004000 {
		compatible = "rockchip,rk3066-pmu", "syscon";
		reg = <0x20004000 0x100>;
	};

	grf: grf@20008000 {
		compatible = "syscon";
		reg = <0x20008000 0x200>;
	};

	i2c0: i2c@2002d000 {
		compatible = "rockchip,rk3066-i2c";
		reg = <0x2002d000 0x1000>;
		interrupts = <GIC_SPI 40 IRQ_TYPE_LEVEL_HIGH>;
		#address-cells = <1>;
		#size-cells = <0>;

		rockchip,grf = <&grf>;
		rockchip,bus-index = <0>;

		clock-names = "i2c";
		clocks = <&cru PCLK_I2C0>;

		status = "disabled";
	};

	i2c1: i2c@2002f000 {
		compatible = "rockchip,rk3066-i2c";
		reg = <0x2002f000 0x1000>;
		interrupts = <GIC_SPI 41 IRQ_TYPE_LEVEL_HIGH>;
		#address-cells = <1>;
		#size-cells = <0>;

		rockchip,grf = <&grf>;

		clocks = <&cru PCLK_I2C1>;
		clock-names = "i2c";

		status = "disabled";
	};

	pwm0: pwm@20030000 {
		compatible = "rockchip,rk2928-pwm";
		reg = <0x20030000 0x10>;
		#pwm-cells = <2>;
		clocks = <&cru PCLK_PWM01>;
		status = "disabled";
	};

	pwm1: pwm@20030010 {
		compatible = "rockchip,rk2928-pwm";
		reg = <0x20030010 0x10>;
		#pwm-cells = <2>;
		clocks = <&cru PCLK_PWM01>;
		status = "disabled";
	};

	pwm2: pwm@20050020 {
		compatible = "rockchip,rk2928-pwm";
		reg = <0x20050020 0x10>;
		#pwm-cells = <2>;
		clocks = <&cru PCLK_PWM23>;
		status = "disabled";
	};

	pwm3: pwm@20050030 {
		compatible = "rockchip,rk2928-pwm";
		reg = <0x20050030 0x10>;
		#pwm-cells = <2>;
		clocks = <&cru PCLK_PWM23>;
		status = "disabled";
	};

	i2c2: i2c@20056000 {
		compatible = "rockchip,rk3066-i2c";
		reg = <0x20056000 0x1000>;
		interrupts = <GIC_SPI 42 IRQ_TYPE_LEVEL_HIGH>;
		#address-cells = <1>;
		#size-cells = <0>;

		rockchip,grf = <&grf>;

		clocks = <&cru PCLK_I2C2>;
		clock-names = "i2c";

		status = "disabled";
	};

	i2c3: i2c@2005a000 {
		compatible = "rockchip,rk3066-i2c";
		reg = <0x2005a000 0x1000>;
		interrupts = <GIC_SPI 43 IRQ_TYPE_LEVEL_HIGH>;
		#address-cells = <1>;
		#size-cells = <0>;

		rockchip,grf = <&grf>;

		clocks = <&cru PCLK_I2C3>;
		clock-names = "i2c";

		status = "disabled";
	};

	i2c4: i2c@2005e000 {
		compatible = "rockchip,rk3066-i2c";
		reg = <0x2005e000 0x1000>;
		interrupts = <GIC_SPI 52 IRQ_TYPE_LEVEL_HIGH>;
		#address-cells = <1>;
		#size-cells = <0>;

		rockchip,grf = <&grf>;

		clocks = <&cru PCLK_I2C4>;
		clock-names = "i2c";

		status = "disabled";
	};

	uart2: serial@20064000 {
		compatible = "snps,dw-apb-uart";
		reg = <0x20064000 0x400>;
		interrupts = <GIC_SPI 36 IRQ_TYPE_LEVEL_HIGH>;
		reg-shift = <2>;
		reg-io-width = <1>;
		clock-names = "baudclk", "apb_pclk";
		clocks = <&cru SCLK_UART2>, <&cru PCLK_UART2>;
		status = "disabled";
	};

	uart3: serial@20068000 {
		compatible = "snps,dw-apb-uart";
		reg = <0x20068000 0x400>;
		interrupts = <GIC_SPI 37 IRQ_TYPE_LEVEL_HIGH>;
		reg-shift = <2>;
		reg-io-width = <1>;
		clock-names = "baudclk", "apb_pclk";
		clocks = <&cru SCLK_UART3>, <&cru PCLK_UART3>;
		status = "disabled";
>>>>>>> fd84f74c
	};
};<|MERGE_RESOLUTION|>--- conflicted
+++ resolved
@@ -92,239 +92,27 @@
 		status = "disabled";
 	};
 
+/* GRF_SOC_CON1[0]: emac-mode, 0 rmii, 1 mi
+ * GRF_SOC_CON1[1]: emac-speed, 0 10MHZ, 1 100MHZ
+ */
+	emac: ethernet@10204000 {
+		compatible = "snps,arc-emac";
+		reg = <0x10204000 0x3c>;
+		interrupts = <GIC_SPI 19 IRQ_TYPE_LEVEL_HIGH>;
+		#address-cells = <1>;
+		#size-cells = <0>;
+
+		clocks = <&cru HCLK_EMAC>;
+		max-speed = <100>;
+
+		status = "disabled";
+	};
+
 	mmc0: dwmmc@10214000 {
 		compatible = "rockchip,rk2928-dw-mshc";
 		reg = <0x10214000 0x1000>;
 		interrupts = <GIC_SPI 23 IRQ_TYPE_LEVEL_HIGH>;
 		#address-cells = <1>;
-<<<<<<< HEAD
-		#size-cells = <1>;
-		compatible = "simple-bus";
-		ranges;
-
-		xin24m: xin24m {
-			compatible = "fixed-clock";
-			clock-frequency = <24000000>;
-			#clock-cells = <0>;
-		};
-
-		scu@1013c000 {
-			compatible = "arm,cortex-a9-scu";
-			reg = <0x1013c000 0x100>;
-		};
-
-		pmu: pmu@20004000 {
-			compatible = "rockchip,rk3066-pmu", "syscon";
-			reg = <0x20004000 0x100>;
-		};
-
-		grf: grf@20008000 {
-			compatible = "syscon";
-			reg = <0x20008000 0x200>;
-		};
-
-		gic: interrupt-controller@1013d000 {
-			compatible = "arm,cortex-a9-gic";
-			interrupt-controller;
-			#interrupt-cells = <3>;
-			reg = <0x1013d000 0x1000>,
-			      <0x1013c100 0x0100>;
-		};
-
-		L2: l2-cache-controller@10138000 {
-			compatible = "arm,pl310-cache";
-			reg = <0x10138000 0x1000>;
-			cache-unified;
-			cache-level = <2>;
-		};
-
-		global-timer@1013c200 {
-			compatible = "arm,cortex-a9-global-timer";
-			reg = <0x1013c200 0x20>;
-			interrupts = <GIC_PPI 11 0x304>;
-			clocks = <&cru CORE_PERI>;
-		};
-
-		local-timer@1013c600 {
-			compatible = "arm,cortex-a9-twd-timer";
-			reg = <0x1013c600 0x20>;
-			interrupts = <GIC_PPI 13 0x304>;
-			clocks = <&cru CORE_PERI>;
-		};
-
-		uart0: serial@10124000 {
-			compatible = "snps,dw-apb-uart";
-			reg = <0x10124000 0x400>;
-			interrupts = <GIC_SPI 34 IRQ_TYPE_LEVEL_HIGH>;
-			reg-shift = <2>;
-			reg-io-width = <1>;
-			clocks = <&cru SCLK_UART0>;
-			status = "disabled";
-		};
-
-		uart1: serial@10126000 {
-			compatible = "snps,dw-apb-uart";
-			reg = <0x10126000 0x400>;
-			interrupts = <GIC_SPI 35 IRQ_TYPE_LEVEL_HIGH>;
-			reg-shift = <2>;
-			reg-io-width = <1>;
-			clocks = <&cru SCLK_UART1>;
-			status = "disabled";
-		};
-
-		uart2: serial@20064000 {
-			compatible = "snps,dw-apb-uart";
-			reg = <0x20064000 0x400>;
-			interrupts = <GIC_SPI 36 IRQ_TYPE_LEVEL_HIGH>;
-			reg-shift = <2>;
-			reg-io-width = <1>;
-			clocks = <&cru SCLK_UART2>;
-			status = "disabled";
-		};
-
-		uart3: serial@20068000 {
-			compatible = "snps,dw-apb-uart";
-			reg = <0x20068000 0x400>;
-			interrupts = <GIC_SPI 37 IRQ_TYPE_LEVEL_HIGH>;
-			reg-shift = <2>;
-			reg-io-width = <1>;
-			clocks = <&cru SCLK_UART3>;
-			status = "disabled";
-		};
-
-/* GRF_SOC_CON1[0]: emac-mode, 0 rmii, 1 mi
- * GRF_SOC_CON1[1]: emac-speed, 0 10MHZ, 1 100MHZ
- */
-		emac@10204000 {
-			compatible = "snps,arc-emac";
-			reg = <0x10204000 0x3c>;
-			interrupts = <GIC_SPI 19 IRQ_TYPE_LEVEL_HIGH>;
-			#address-cells = <1>;
-			#size-cells = <0>;
-
-			clocks = <&cru HCLK_EMAC>;
-			max-speed = <100>;
-
-			status = "disabled";
-		};
-
-		dwmmc@10214000 {
-			compatible = "rockchip,rk2928-dw-mshc";
-			reg = <0x10214000 0x1000>;
-			interrupts = <GIC_SPI 23 IRQ_TYPE_LEVEL_HIGH>;
-			#address-cells = <1>;
-			#size-cells = <0>;
-
-			clocks = <&cru HCLK_SDMMC>, <&cru SCLK_SDMMC>;
-			clock-names = "biu", "ciu";
-
-			status = "disabled";
-		};
-
-		dwmmc@10218000 {
-			compatible = "rockchip,rk2928-dw-mshc";
-			reg = <0x10218000 0x1000>;
-			interrupts = <GIC_SPI 24 IRQ_TYPE_LEVEL_HIGH>;
-			#address-cells = <1>;
-			#size-cells = <0>;
-
-			clocks = <&cru HCLK_SDIO>, <&cru SCLK_SDIO>;
-			clock-names = "biu", "ciu";
-
-			status = "disabled";
-		};
-
-		i2c0: i2c@2002d000 {
-			compatible = "rockchip,rk3066-i2c";
-			reg = <0x2002d000 0x1000>;
-			interrupts = <GIC_SPI 40 IRQ_TYPE_LEVEL_HIGH>;
-			#address-cells = <1>;
-			#size-cells = <0>;
-
-			rockchip,grf = <&grf>;
-			rockchip,bus-index = <0>;
-
-			clock-names = "i2c";
-			clocks = <&cru PCLK_I2C0>;
-
-			status = "disabled";
-		};
-
-		i2c1: i2c@2002f000 {
-			compatible = "rockchip,rk3066-i2c";
-			reg = <0x2002f000 0x1000>;
-			interrupts = <GIC_SPI 41 IRQ_TYPE_LEVEL_HIGH>;
-			#address-cells = <1>;
-			#size-cells = <0>;
-
-			rockchip,grf = <&grf>;
-			rockchip,bus-index = <1>;
-
-			clocks = <&cru PCLK_I2C1>;
-			clock-names = "i2c";
-
-			status = "disabled";
-		};
-
-		i2c2: i2c@20056000 {
-			compatible = "rockchip,rk3066-i2c";
-			reg = <0x20056000 0x1000>;
-			interrupts = <GIC_SPI 42 IRQ_TYPE_LEVEL_HIGH>;
-			#address-cells = <1>;
-			#size-cells = <0>;
-
-			rockchip,grf = <&grf>;
-			rockchip,bus-index = <2>;
-
-			clocks = <&cru PCLK_I2C2>;
-			clock-names = "i2c";
-
-			status = "disabled";
-		};
-
-		i2c3: i2c@2005a000 {
-			compatible = "rockchip,rk3066-i2c";
-			reg = <0x2005a000 0x1000>;
-			interrupts = <GIC_SPI 43 IRQ_TYPE_LEVEL_HIGH>;
-			#address-cells = <1>;
-			#size-cells = <0>;
-
-			rockchip,grf = <&grf>;
-			rockchip,bus-index = <3>;
-
-			clocks = <&cru PCLK_I2C3>;
-			clock-names = "i2c";
-
-			status = "disabled";
-		};
-
-		i2c4: i2c@2005e000 {
-			compatible = "rockchip,rk3066-i2c";
-			reg = <0x2005e000 0x1000>;
-			interrupts = <GIC_SPI 52 IRQ_TYPE_LEVEL_HIGH>;
-			#address-cells = <1>;
-			#size-cells = <0>;
-
-			rockchip,grf = <&grf>;
-			rockchip,bus-index = <4>;
-
-			clocks = <&cru PCLK_I2C4>;
-			clock-names = "i2c";
-
-			status = "disabled";
-		};
-
-		saradc: saradc@2006c000 {
-			compatible = "rockchip,saradc";
-			reg = <0x2006c000 0x100>;
-			interrupts = <GIC_SPI 26 IRQ_TYPE_LEVEL_HIGH>;
-			#io-channel-cells = <1>;
-			clock-frequency = <1000000>;
-			clocks = <&cru SCLK_SARADC>, <&cru PCLK_SARADC>;
-			clock-names = "saradc", "apb_pclk";
-			status = "disabled";
-		};
-=======
 		#size-cells = <0>;
 
 		clocks = <&cru HCLK_SDMMC>, <&cru SCLK_SDMMC>;
@@ -484,6 +272,5 @@
 		clock-names = "baudclk", "apb_pclk";
 		clocks = <&cru SCLK_UART3>, <&cru PCLK_UART3>;
 		status = "disabled";
->>>>>>> fd84f74c
 	};
 };