--- conflicted
+++ resolved
@@ -392,20 +392,14 @@
 dtb-$(CONFIG_ARCH_ROCKCHIP) += \
 	rk3066a-bqcurie2.dtb \
 	rk3066a-marsboard.dtb \
-<<<<<<< HEAD
+	rk3066a-rayeager.dtb \
 	rk3188-mk908.dtb \
 	rk3188-radxarock.dtb \
 	rk3288-evb-act8846.dtb \
 	rk3288-evb-rk808.dtb \
+	rk3288-firefly-beta.dtb \
+	rk3288-firefly.dtb \
 	rk3288-r89.dtb
-=======
-	rk3066a-rayeager.dtb \
-	rk3188-radxarock.dtb \
-	rk3288-evb-act8846.dtb \
-	rk3288-evb-rk808.dtb \
-	rk3288-firefly-beta.dtb \
-	rk3288-firefly.dtb
->>>>>>> 86418466
 dtb-$(CONFIG_ARCH_S3C24XX) += s3c2416-smdk2416.dtb
 dtb-$(CONFIG_ARCH_S3C64XX) += s3c6410-mini6410.dtb \
 	s3c6410-smdk6410.dtb
