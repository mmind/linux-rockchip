ifeq ($(CONFIG_OF),y)

dtb-$(CONFIG_ARCH_ALPINE) += \
	alpine-db.dtb
dtb-$(CONFIG_MACH_ASM9260) += \
	alphascale-asm9260-devkit.dtb
# Keep at91 dtb files sorted alphabetically for each SoC
dtb-$(CONFIG_SOC_SAM_V4_V5) += \
	at91rm9200ek.dtb \
	mpa1600.dtb \
	animeo_ip.dtb \
	at91-qil_a9260.dtb \
	aks-cdu.dtb \
	ethernut5.dtb \
	evk-pro3.dtb \
	tny_a9260.dtb \
	usb_a9260.dtb \
	at91sam9261ek.dtb \
	at91sam9263ek.dtb \
	tny_a9263.dtb \
	usb_a9263.dtb \
	at91-foxg20.dtb \
	at91sam9g20ek.dtb \
	at91sam9g20ek_2mmc.dtb \
	kizbox.dtb \
	tny_a9g20.dtb \
	usb_a9g20.dtb \
	usb_a9g20_lpw.dtb \
	at91sam9m10g45ek.dtb \
	pm9g45.dtb \
	at91sam9n12ek.dtb \
	at91sam9rlek.dtb \
	at91-ariag25.dtb \
	at91-cosino_mega2560.dtb \
	at91sam9g15ek.dtb \
	at91sam9g25ek.dtb \
	at91sam9g35ek.dtb \
	at91sam9x25ek.dtb \
	at91sam9x35ek.dtb
dtb-$(CONFIG_SOC_SAM_V7) += \
	at91-sama5d3_xplained.dtb \
	sama5d31ek.dtb \
	sama5d33ek.dtb \
	sama5d34ek.dtb \
	sama5d35ek.dtb \
	sama5d36ek.dtb \
	at91-sama5d4_xplained.dtb \
	at91-sama5d4ek.dtb
dtb-$(CONFIG_ARCH_ATLAS6) += \
	atlas6-evb.dtb
dtb-$(CONFIG_ARCH_ATLAS7) += \
	atlas7-evb.dtb
dtb-$(CONFIG_ARCH_AXXIA) += \
	axm5516-amarillo.dtb
dtb-$(CONFIG_ARCH_BCM2835) += \
	bcm2835-rpi-b.dtb \
	bcm2835-rpi-b-plus.dtb
dtb-$(CONFIG_ARCH_BCM_5301X) += \
	bcm4708-buffalo-wzr-1750dhp.dtb \
	bcm4708-luxul-xwc-1000.dtb \
	bcm4708-netgear-r6250.dtb \
	bcm4708-netgear-r6300-v2.dtb \
	bcm47081-asus-rt-n18u.dtb \
	bcm47081-buffalo-wzr-600dhp2.dtb \
	bcm47081-buffalo-wzr-900dhp.dtb \
	bcm4709-netgear-r8000.dtb
dtb-$(CONFIG_ARCH_BCM_63XX) += \
	bcm963138dvt.dtb
dtb-$(CONFIG_ARCH_BCM_CYGNUS) += \
	bcm911360_entphn.dtb \
	bcm911360k.dtb \
	bcm958300k.dtb \
	bcm958305k.dtb
dtb-$(CONFIG_ARCH_BCM_MOBILE) += \
	bcm28155-ap.dtb \
	bcm21664-garnet.dtb
dtb-$(CONFIG_ARCH_BERLIN) += \
	berlin2-sony-nsz-gs7.dtb \
	berlin2cd-google-chromecast.dtb \
	berlin2q-marvell-dmp.dtb
dtb-$(CONFIG_ARCH_BRCMSTB) += \
	bcm7445-bcm97445svmb.dtb
dtb-$(CONFIG_ARCH_DAVINCI) += \
	da850-enbw-cmc.dtb \
	da850-evm.dtb
dtb-$(CONFIG_ARCH_DIGICOLOR) += \
	cx92755_equinox.dtb
dtb-$(CONFIG_ARCH_EFM32) += \
	efm32gg-dk3750.dtb
dtb-$(CONFIG_ARCH_EXYNOS3) += \
	exynos3250-monk.dtb \
	exynos3250-rinato.dtb
dtb-$(CONFIG_ARCH_EXYNOS4) += \
	exynos4210-origen.dtb \
	exynos4210-smdkv310.dtb \
	exynos4210-trats.dtb \
	exynos4210-universal_c210.dtb \
	exynos4412-odroidu3.dtb \
	exynos4412-odroidx.dtb \
	exynos4412-odroidx2.dtb \
	exynos4412-origen.dtb \
	exynos4412-smdk4412.dtb \
	exynos4412-tiny4412.dtb \
	exynos4412-trats2.dtb
dtb-$(CONFIG_ARCH_EXYNOS5) += \
	exynos5250-arndale.dtb \
	exynos5250-smdk5250.dtb \
	exynos5250-snow.dtb \
	exynos5250-spring.dtb \
	exynos5260-xyref5260.dtb \
	exynos5410-smdk5410.dtb \
	exynos5420-arndale-octa.dtb \
	exynos5420-peach-pit.dtb \
	exynos5420-smdk5420.dtb \
	exynos5422-odroidxu3.dtb \
	exynos5440-sd5v1.dtb \
	exynos5440-ssdk5440.dtb \
	exynos5800-peach-pi.dtb
dtb-$(CONFIG_ARCH_HI3xxx) += \
	hi3620-hi4511.dtb
dtb-$(CONFIG_ARCH_HIX5HD2) += \
	hisi-x5hd2-dkb.dtb
dtb-$(CONFIG_ARCH_HIGHBANK) += \
	highbank.dtb \
	ecx-2000.dtb
dtb-$(CONFIG_ARCH_HIP01) += \
	hip01-ca9x2.dtb
dtb-$(CONFIG_ARCH_HIP04) += \
	hip04-d01.dtb
dtb-$(CONFIG_ARCH_INTEGRATOR) += \
	integratorap.dtb \
	integratorcp.dtb
dtb-$(CONFIG_ARCH_KEYSTONE) += \
	k2hk-evm.dtb \
	k2l-evm.dtb \
	k2e-evm.dtb
dtb-$(CONFIG_MACH_KIRKWOOD) += \
	kirkwood-b3.dtb \
	kirkwood-blackarmor-nas220.dtb \
	kirkwood-cloudbox.dtb \
	kirkwood-d2net.dtb \
	kirkwood-db-88f6281.dtb \
	kirkwood-db-88f6282.dtb \
	kirkwood-dir665.dtb \
	kirkwood-dns320.dtb \
	kirkwood-dns325.dtb \
	kirkwood-dockstar.dtb \
	kirkwood-dreamplug.dtb \
	kirkwood-ds109.dtb \
	kirkwood-ds110jv10.dtb \
	kirkwood-ds111.dtb \
	kirkwood-ds209.dtb \
	kirkwood-ds210.dtb \
	kirkwood-ds212.dtb \
	kirkwood-ds212j.dtb \
	kirkwood-ds409.dtb \
	kirkwood-ds409slim.dtb \
	kirkwood-ds411.dtb \
	kirkwood-ds411j.dtb \
	kirkwood-ds411slim.dtb \
	kirkwood-goflexnet.dtb \
	kirkwood-guruplug-server-plus.dtb \
	kirkwood-ib62x0.dtb \
	kirkwood-iconnect.dtb \
	kirkwood-iomega_ix2_200.dtb \
	kirkwood-is2.dtb \
	kirkwood-km_kirkwood.dtb \
	kirkwood-laplug.dtb \
	kirkwood-lschlv2.dtb \
	kirkwood-lsxhl.dtb \
	kirkwood-mplcec4.dtb \
	kirkwood-mv88f6281gtw-ge.dtb \
	kirkwood-nas2big.dtb \
	kirkwood-net2big.dtb \
	kirkwood-net5big.dtb \
	kirkwood-netgear_readynas_duo_v2.dtb \
	kirkwood-netgear_readynas_nv+_v2.dtb \
	kirkwood-ns2.dtb \
	kirkwood-ns2lite.dtb \
	kirkwood-ns2max.dtb \
	kirkwood-ns2mini.dtb \
	kirkwood-nsa310.dtb \
	kirkwood-nsa310a.dtb \
	kirkwood-openblocks_a6.dtb \
	kirkwood-openblocks_a7.dtb \
	kirkwood-openrd-base.dtb \
	kirkwood-openrd-client.dtb \
	kirkwood-openrd-ultimate.dtb \
	kirkwood-pogo_e02.dtb \
	kirkwood-rd88f6192.dtb \
	kirkwood-rd88f6281-z0.dtb \
	kirkwood-rd88f6281-a.dtb \
	kirkwood-rs212.dtb \
	kirkwood-rs409.dtb \
	kirkwood-rs411.dtb \
	kirkwood-sheevaplug.dtb \
	kirkwood-sheevaplug-esata.dtb \
	kirkwood-t5325.dtb \
	kirkwood-topkick.dtb \
	kirkwood-ts219-6281.dtb \
	kirkwood-ts219-6282.dtb \
	kirkwood-ts419-6281.dtb \
	kirkwood-ts419-6282.dtb
dtb-$(CONFIG_ARCH_LPC32XX) += \
	ea3250.dtb phy3250.dtb
dtb-$(CONFIG_MACH_MESON6) += \
	meson6-atv1200.dtb
dtb-$(CONFIG_MACH_MESON8) += \
	meson8-minix-neo-x8.dtb
dtb-$(CONFIG_ARCH_MMP) += \
	pxa168-aspenite.dtb \
	pxa910-dkb.dtb \
	mmp2-brownstone.dtb
dtb-$(CONFIG_ARCH_MOXART) += \
	moxart-uc7112lx.dtb
dtb-$(CONFIG_SOC_IMX1) += \
	imx1-ads.dtb \
	imx1-apf9328.dtb
dtb-$(CONFIG_SOC_IMX25) += \
	imx25-eukrea-mbimxsd25-baseboard.dtb \
	imx25-eukrea-mbimxsd25-baseboard-cmo-qvga.dtb \
	imx25-eukrea-mbimxsd25-baseboard-dvi-svga.dtb \
	imx25-eukrea-mbimxsd25-baseboard-dvi-vga.dtb \
	imx25-karo-tx25.dtb \
	imx25-pdk.dtb
dtb-$(CONFIG_SOC_IMX31) += \
	imx27-apf27.dtb \
	imx27-apf27dev.dtb \
	imx27-eukrea-mbimxsd27-baseboard.dtb \
	imx27-pdk.dtb \
	imx27-phytec-phycore-rdk.dtb \
	imx27-phytec-phycard-s-rdk.dtb
dtb-$(CONFIG_SOC_IMX31) += \
	imx31-bug.dtb
dtb-$(CONFIG_SOC_IMX35) += \
	imx35-eukrea-mbimxsd35-baseboard.dtb \
	imx35-pdk.dtb
dtb-$(CONFIG_SOC_IMX50) += \
	imx50-evk.dtb
dtb-$(CONFIG_SOC_IMX51) += \
	imx51-apf51.dtb \
	imx51-apf51dev.dtb \
	imx51-babbage.dtb \
	imx51-digi-connectcore-jsk.dtb \
	imx51-eukrea-mbimxsd51-baseboard.dtb
dtb-$(CONFIG_SOC_IMX53) += \
	imx53-ard.dtb \
	imx53-m53evk.dtb \
	imx53-mba53.dtb \
	imx53-qsb.dtb \
	imx53-qsrb.dtb \
	imx53-smd.dtb \
	imx53-tx53-x03x.dtb \
	imx53-tx53-x13x.dtb \
	imx53-voipac-bsb.dtb
dtb-$(CONFIG_SOC_IMX6Q) += \
	imx6dl-aristainetos_4.dtb \
	imx6dl-aristainetos_7.dtb \
	imx6dl-cubox-i.dtb \
	imx6dl-dfi-fs700-m60.dtb \
	imx6dl-gw51xx.dtb \
	imx6dl-gw52xx.dtb \
	imx6dl-gw53xx.dtb \
	imx6dl-gw54xx.dtb \
	imx6dl-gw552x.dtb \
	imx6dl-hummingboard.dtb \
	imx6dl-nitrogen6x.dtb \
	imx6dl-phytec-pbab01.dtb \
	imx6dl-rex-basic.dtb \
	imx6dl-riotboard.dtb \
	imx6dl-sabreauto.dtb \
	imx6dl-sabrelite.dtb \
	imx6dl-sabresd.dtb \
	imx6dl-tx6dl-comtft.dtb \
	imx6dl-tx6u-801x.dtb \
	imx6dl-tx6u-811x.dtb \
	imx6dl-udoo.dtb \
	imx6dl-wandboard.dtb \
	imx6dl-wandboard-revb1.dtb \
	imx6q-arm2.dtb \
	imx6q-cm-fx6.dtb \
	imx6q-cubox-i.dtb \
	imx6q-dfi-fs700-m60.dtb \
	imx6q-dmo-edmqmx6.dtb \
	imx6q-gk802.dtb \
	imx6q-gw51xx.dtb \
	imx6q-gw52xx.dtb \
	imx6q-gw53xx.dtb \
	imx6q-gw5400-a.dtb \
	imx6q-gw54xx.dtb \
	imx6q-gw552x.dtb \
	imx6q-hummingboard.dtb \
	imx6q-nitrogen6x.dtb \
	imx6q-phytec-pbab01.dtb \
	imx6q-rex-pro.dtb \
	imx6q-sabreauto.dtb \
	imx6q-sabrelite.dtb \
	imx6q-sabresd.dtb \
	imx6q-sbc6x.dtb \
	imx6q-tbs2910.dtb \
	imx6q-tx6q-1010.dtb \
	imx6q-tx6q-1010-comtft.dtb \
	imx6q-tx6q-1020.dtb \
	imx6q-tx6q-1020-comtft.dtb \
	imx6q-tx6q-1110.dtb \
	imx6q-udoo.dtb \
	imx6q-wandboard.dtb \
	imx6q-wandboard-revb1.dtb
dtb-$(CONFIG_SOC_IMX6SL) += \
	imx6sl-evk.dtb \
	imx6sl-warp.dtb
dtb-$(CONFIG_SOC_IMX6SX) += \
	imx6sx-sabreauto.dtb \
	imx6sx-sdb-reva.dtb \
	imx6sx-sdb.dtb
dtb-$(CONFIG_SOC_LS1021A) += \
	ls1021a-qds.dtb \
	ls1021a-twr.dtb
dtb-$(CONFIG_SOC_VF610) += \
	vf500-colibri-eval-v3.dtb \
	vf610-colibri-eval-v3.dtb \
	vf610-cosmic.dtb \
	vf610-twr.dtb
dtb-$(CONFIG_ARCH_MXS) += \
	imx23-evk.dtb \
	imx23-olinuxino.dtb \
	imx23-stmp378x_devb.dtb \
	imx28-apf28.dtb \
	imx28-apf28dev.dtb \
	imx28-apx4devkit.dtb \
	imx28-cfa10036.dtb \
	imx28-cfa10037.dtb \
	imx28-cfa10049.dtb \
	imx28-cfa10055.dtb \
	imx28-cfa10056.dtb \
	imx28-cfa10057.dtb \
	imx28-cfa10058.dtb \
	imx28-duckbill.dtb \
	imx28-eukrea-mbmx283lc.dtb \
	imx28-eukrea-mbmx287lc.dtb \
	imx28-evk.dtb \
	imx28-m28cu3.dtb \
	imx28-m28evk.dtb \
	imx28-sps1.dtb \
	imx28-tx28.dtb
dtb-$(CONFIG_ARCH_NOMADIK) += \
	ste-nomadik-s8815.dtb \
	ste-nomadik-nhk15.dtb
dtb-$(CONFIG_ARCH_NSPIRE) += \
	nspire-cx.dtb \
	nspire-tp.dtb \
	nspire-clp.dtb
dtb-$(CONFIG_ARCH_OMAP2) += \
	omap2420-h4.dtb \
	omap2420-n800.dtb \
	omap2420-n810.dtb \
	omap2420-n810-wimax.dtb \
	omap2430-sdp.dtb
dtb-$(CONFIG_ARCH_OMAP3) += \
	am3517-craneboard.dtb \
	am3517-evm.dtb \
	am3517_mt_ventoux.dtb \
	omap3430-sdp.dtb \
	omap3-beagle.dtb \
	omap3-beagle-xm.dtb \
	omap3-beagle-xm-ab.dtb \
	omap3-cm-t3517.dtb \
	omap3-cm-t3530.dtb \
	omap3-cm-t3730.dtb \
	omap3-devkit8000.dtb \
	omap3-evm.dtb \
	omap3-evm-37xx.dtb \
	omap3-gta04a3.dtb \
	omap3-gta04a4.dtb \
	omap3-gta04a5.dtb \
	omap3-ha.dtb \
	omap3-ha-lcd.dtb \
	omap3-igep0020.dtb \
	omap3-igep0020-rev-f.dtb \
	omap3-igep0030.dtb \
	omap3-igep0030-rev-g.dtb \
	omap3-ldp.dtb \
	omap3-lilly-dbb056.dtb \
	omap3-n900.dtb \
	omap3-n9.dtb \
	omap3-n950.dtb \
	omap3-overo-alto35.dtb \
	omap3-overo-chestnut43.dtb \
	omap3-overo-gallop43.dtb \
	omap3-overo-palo43.dtb \
	omap3-overo-storm-alto35.dtb \
	omap3-overo-storm-chestnut43.dtb \
	omap3-overo-storm-gallop43.dtb \
	omap3-overo-storm-palo43.dtb \
	omap3-overo-storm-summit.dtb \
	omap3-overo-storm-tobi.dtb \
	omap3-overo-summit.dtb \
	omap3-overo-tobi.dtb \
	omap3-pandora-600mhz.dtb \
	omap3-pandora-1ghz.dtb \
	omap3-sbc-t3517.dtb \
	omap3-sbc-t3530.dtb \
	omap3-sbc-t3730.dtb \
	omap3-thunder.dtb \
	omap3-zoom3.dtb
dtb-$(CONFIG_SOC_TI81XX) += \
	dm8168-evm.dtb
dtb-$(CONFIG_SOC_AM33XX) += \
	am335x-base0033.dtb \
	am335x-bone.dtb \
	am335x-boneblack.dtb \
	am335x-evm.dtb \
	am335x-evmsk.dtb \
	am335x-nano.dtb \
	am335x-pepper.dtb \
	am335x-lxm.dtb \
	am335x-chiliboard.dtb
dtb-$(CONFIG_ARCH_OMAP4) += \
	omap4-duovero-parlor.dtb \
	omap4-panda.dtb \
	omap4-panda-a4.dtb \
	omap4-panda-es.dtb \
	omap4-sdp.dtb \
	omap4-sdp-es23plus.dtb \
	omap4-var-dvk-om44.dtb \
	omap4-var-stk-om44.dtb
dtb-$(CONFIG_SOC_AM43XX) += \
	am43x-epos-evm.dtb \
	am437x-sk-evm.dtb \
	am437x-idk-evm.dtb \
	am437x-gp-evm.dtb
dtb-$(CONFIG_SOC_OMAP5) += \
	omap5-cm-t54.dtb \
	omap5-sbc-t54.dtb \
	omap5-uevm.dtb
dtb-$(CONFIG_SOC_DRA7XX) += \
	dra7-evm.dtb \
	am57xx-beagle-x15.dtb \
	dra72-evm.dtb
dtb-$(CONFIG_ARCH_ORION5X) += \
	orion5x-lacie-d2-network.dtb \
	orion5x-lacie-ethernet-disk-mini-v2.dtb \
	orion5x-maxtor-shared-storage-2.dtb \
	orion5x-rd88f5182-nas.dtb
dtb-$(CONFIG_ARCH_PRIMA2) += \
	prima2-evb.dtb
dtb-$(CONFIG_ARCH_QCOM) += \
	qcom-apq8064-cm-qs600.dtb \
	qcom-apq8064-ifc6410.dtb \
	qcom-apq8074-dragonboard.dtb \
	qcom-apq8084-ifc6540.dtb \
	qcom-apq8084-mtp.dtb \
	qcom-ipq8064-ap148.dtb \
	qcom-msm8660-surf.dtb \
	qcom-msm8960-cdp.dtb \
	qcom-msm8974-sony-xperia-honami.dtb
dtb-$(CONFIG_ARCH_REALVIEW) += \
	arm-realview-pb1176.dtb
dtb-$(CONFIG_ARCH_ROCKCHIP) += \
	rk3066a-bqcurie2.dtb \
	rk3066a-marsboard.dtb \
	rk3066a-rayeager.dtb \
	rk3188-mk908.dtb \
	rk3188-radxarock.dtb \
	rk3288-evb-act8846.dtb \
	rk3288-evb-rk808.dtb \
	rk3288-firefly-beta.dtb \
	rk3288-firefly.dtb \
<<<<<<< HEAD
	rk3288-r89.dtb
=======
	rk3288-pinky-rev2.dtb \
	rk3288-jerry-rev3.dtb
>>>>>>> 043d3b22
dtb-$(CONFIG_ARCH_S3C24XX) += \
	s3c2416-smdk2416.dtb
dtb-$(CONFIG_ARCH_S3C64XX) += \
	s3c6410-mini6410.dtb \
	s3c6410-smdk6410.dtb
dtb-$(CONFIG_ARCH_S5PV210) += \
	s5pv210-aquila.dtb \
	s5pv210-goni.dtb \
	s5pv210-smdkc110.dtb \
	s5pv210-smdkv210.dtb \
	s5pv210-torbreck.dtb
dtb-$(CONFIG_ARCH_SHMOBILE_LEGACY) += \
	r8a7740-armadillo800eva.dtb \
	r8a7778-bockw.dtb \
	r8a7778-bockw-reference.dtb \
	r8a7779-marzen.dtb \
	sh73a0-kzm9g.dtb
dtb-$(CONFIG_ARCH_SHMOBILE_MULTI) += \
	emev2-kzm9d.dtb \
	r7s72100-genmai.dtb \
	r8a73a4-ape6evm.dtb \
	r8a7740-armadillo800eva.dtb \
	r8a7778-bockw.dtb \
	r8a7779-marzen.dtb \
	r8a7790-lager.dtb \
	r8a7791-henninger.dtb \
	r8a7791-koelsch.dtb \
	r8a7794-alt.dtb \
	sh73a0-kzm9g.dtb
dtb-$(CONFIG_ARCH_SOCFPGA) += \
	socfpga_arria5_socdk.dtb \
	socfpga_arria10_socdk.dtb \
	socfpga_cyclone5_socdk.dtb \
	socfpga_cyclone5_sockit.dtb \
	socfpga_cyclone5_socrates.dtb \
	socfpga_vt.dtb
dtb-$(CONFIG_ARCH_SPEAR13XX) += \
	spear1310-evb.dtb \
	spear1340-evb.dtb
dtb-$(CONFIG_ARCH_SPEAR3XX) += \
	spear300-evb.dtb \
	spear310-evb.dtb \
	spear320-evb.dtb \
	spear320-hmi.dtb
dtb-$(CONFIG_ARCH_SPEAR6XX) += \
	spear600-evb.dtb
dtb-$(CONFIG_ARCH_STI) += \
	stih407-b2120.dtb \
	stih410-b2120.dtb \
	stih415-b2000.dtb \
	stih415-b2020.dtb \
	stih416-b2000.dtb \
	stih416-b2020.dtb \
	stih416-b2020e.dtb \
	stih418-b2199.dtb
dtb-$(CONFIG_MACH_SUN4I) += \
	sun4i-a10-a1000.dtb \
	sun4i-a10-ba10-tvbox.dtb \
	sun4i-a10-chuwi-v7-cw0825.dtb \
	sun4i-a10-cubieboard.dtb \
	sun4i-a10-marsboard.dtb \
	sun4i-a10-mini-xplus.dtb \
	sun4i-a10-mk802.dtb \
	sun4i-a10-mk802ii.dtb \
	sun4i-a10-hackberry.dtb \
	sun4i-a10-hyundai-a7hd.dtb \
	sun4i-a10-inet97fv2.dtb \
	sun4i-a10-olinuxino-lime.dtb \
	sun4i-a10-pcduino.dtb
dtb-$(CONFIG_MACH_SUN5I) += \
	sun5i-a10s-mk802.dtb \
	sun5i-a10s-olinuxino-micro.dtb \
	sun5i-a10s-r7-tv-dongle.dtb \
	sun5i-a13-hsg-h702.dtb \
	sun5i-a13-olinuxino.dtb \
	sun5i-a13-olinuxino-micro.dtb
dtb-$(CONFIG_MACH_SUN6I) += \
	sun6i-a31-app4-evb1.dtb \
	sun6i-a31-colombus.dtb \
	sun6i-a31-hummingbird.dtb \
	sun6i-a31-m9.dtb \
	sun6i-a31s-cs908.dtb
dtb-$(CONFIG_MACH_SUN7I) += \
	sun7i-a20-bananapi.dtb \
	sun7i-a20-bananapro.dtb \
	sun7i-a20-cubieboard2.dtb \
	sun7i-a20-cubietruck.dtb \
	sun7i-a20-hummingbird.dtb \
	sun7i-a20-i12-tvbox.dtb \
	sun7i-a20-m3.dtb \
	sun7i-a20-olinuxino-lime.dtb \
	sun7i-a20-olinuxino-lime2.dtb \
	sun7i-a20-olinuxino-micro.dtb \
	sun7i-a20-pcduino3.dtb
dtb-$(CONFIG_MACH_SUN8I) += \
	sun8i-a23-ippo-q8h-v5.dtb \
	sun8i-a23-ippo-q8h-v1.2.dtb
dtb-$(CONFIG_MACH_SUN9I) += \
	sun9i-a80-optimus.dtb
dtb-$(CONFIG_ARCH_TEGRA_2x_SOC) += \
	tegra20-harmony.dtb \
	tegra20-iris-512.dtb \
	tegra20-medcom-wide.dtb \
	tegra20-paz00.dtb \
	tegra20-plutux.dtb \
	tegra20-seaboard.dtb \
	tegra20-tec.dtb \
	tegra20-trimslice.dtb \
	tegra20-ventana.dtb \
	tegra20-whistler.dtb
dtb-$(CONFIG_ARCH_TEGRA_3x_SOC) += \
	tegra30-apalis-eval.dtb \
	tegra30-beaver.dtb \
	tegra30-cardhu-a02.dtb \
	tegra30-cardhu-a04.dtb \
	tegra30-colibri-eval-v3.dtb
dtb-$(CONFIG_ARCH_TEGRA_114_SOC) += \
	tegra114-dalmore.dtb \
	tegra114-roth.dtb \
	tegra114-tn7.dtb
dtb-$(CONFIG_ARCH_TEGRA_124_SOC) += \
	tegra124-jetson-tk1.dtb \
	tegra124-nyan-big.dtb \
	tegra124-nyan-blaze.dtb \
	tegra124-venice2.dtb
dtb-$(CONFIG_ARCH_U300) += \
	ste-u300.dtb
dtb-$(CONFIG_ARCH_U8500) += \
	ste-snowball.dtb \
	ste-hrefprev60-stuib.dtb \
	ste-hrefprev60-tvk.dtb \
	ste-hrefv60plus-stuib.dtb \
	ste-hrefv60plus-tvk.dtb \
	ste-ccu8540.dtb \
	ste-ccu9540.dtb
dtb-$(CONFIG_ARCH_VERSATILE) += \
	versatile-ab.dtb \
	versatile-pb.dtb
dtb-$(CONFIG_ARCH_VEXPRESS) += \
	vexpress-v2p-ca5s.dtb \
	vexpress-v2p-ca9.dtb \
	vexpress-v2p-ca15-tc1.dtb \
	vexpress-v2p-ca15_a7.dtb
dtb-$(CONFIG_ARCH_VIRT) += \
	xenvm-4.2.dtb
dtb-$(CONFIG_ARCH_VT8500) += \
	vt8500-bv07.dtb \
	wm8505-ref.dtb \
	wm8650-mid.dtb \
	wm8750-apc8750.dtb \
	wm8850-w70v2.dtb
dtb-$(CONFIG_ARCH_ZYNQ) += \
	zynq-parallella.dtb \
	zynq-zc702.dtb \
	zynq-zc706.dtb \
	zynq-zed.dtb \
	zynq-zybo.dtb
dtb-$(CONFIG_MACH_ARMADA_370) += \
	armada-370-db.dtb \
	armada-370-mirabox.dtb \
	armada-370-netgear-rn102.dtb \
	armada-370-netgear-rn104.dtb \
	armada-370-rd.dtb \
	armada-370-synology-ds213j.dtb
dtb-$(CONFIG_MACH_ARMADA_375) += \
	armada-375-db.dtb
dtb-$(CONFIG_MACH_ARMADA_38X) += \
	armada-385-db-ap.dtb \
	armada-388-db.dtb \
	armada-388-gp.dtb \
	armada-388-rd.dtb
dtb-$(CONFIG_MACH_ARMADA_39X) += \
	armada-398-db.dtb
dtb-$(CONFIG_MACH_ARMADA_XP) += \
	armada-xp-axpwifiap.dtb \
	armada-xp-db.dtb \
	armada-xp-gp.dtb \
	armada-xp-lenovo-ix4-300d.dtb \
	armada-xp-linksys-mamba.dtb \
	armada-xp-matrix.dtb \
	armada-xp-netgear-rn2120.dtb \
	armada-xp-openblocks-ax3-4.dtb \
	armada-xp-synology-ds414.dtb
dtb-$(CONFIG_MACH_DOVE) += \
	dove-cm-a510.dtb \
	dove-cubox.dtb \
	dove-cubox-es.dtb \
	dove-d2plug.dtb \
	dove-d3plug.dtb \
	dove-dove-db.dtb
dtb-$(CONFIG_ARCH_MEDIATEK) += \
	mt6589-aquaris5.dtb \
	mt6592-evb.dtb \
	mt8127-moose.dtb \
	mt8135-evbp1.dtb
endif

always		:= $(dtb-y)
clean-files	:= *.dtb<|MERGE_RESOLUTION|>--- conflicted
+++ resolved
@@ -466,12 +466,9 @@
 	rk3288-evb-rk808.dtb \
 	rk3288-firefly-beta.dtb \
 	rk3288-firefly.dtb \
-<<<<<<< HEAD
+	rk3288-pinky-rev2.dtb \
+	rk3288-jerry-rev3.dtb \
 	rk3288-r89.dtb
-=======
-	rk3288-pinky-rev2.dtb \
-	rk3288-jerry-rev3.dtb
->>>>>>> 043d3b22
 dtb-$(CONFIG_ARCH_S3C24XX) += \
 	s3c2416-smdk2416.dtb
 dtb-$(CONFIG_ARCH_S3C64XX) += \
