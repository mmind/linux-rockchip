--- conflicted
+++ resolved
@@ -508,10 +508,7 @@
 	rk3288-firefly.dtb \
 	rk3288-popmetal.dtb \
 	rk3288-r89.dtb \
-<<<<<<< HEAD
-=======
 	rk3288-rock2-square.dtb \
->>>>>>> fea37552
 	rk3288-veyron-jaq.dtb \
 	rk3288-veyron-jerry.dtb \
 	rk3288-veyron-minnie.dtb \
