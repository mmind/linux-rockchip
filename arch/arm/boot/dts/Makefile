--- conflicted
+++ resolved
@@ -513,10 +513,7 @@
 	arm-realview-pb1176.dtb
 dtb-$(CONFIG_ARCH_ROCKCHIP) += \
 	rk3036-evb.dtb \
-<<<<<<< HEAD
-=======
 	rk3036-kylin.dtb \
->>>>>>> 94cf32b9
 	rk3066a-bqcurie2.dtb \
 	rk3066a-marsboard.dtb \
 	rk3066a-rayeager.dtb \
