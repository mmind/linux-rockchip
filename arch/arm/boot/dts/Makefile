--- conflicted
+++ resolved
@@ -489,15 +489,9 @@
 	rk3288-evb-rk808.dtb \
 	rk3288-firefly-beta.dtb \
 	rk3288-firefly.dtb \
-<<<<<<< HEAD
-	rk3288-veyron-pinky.dtb \
-	rk3288-veyron-jerry.dtb \
-	rk3288-r89.dtb
-=======
 	rk3288-r89.dtb \
 	rk3288-veyron-jerry.dtb \
 	rk3288-veyron-pinky.dtb
->>>>>>> 448b7bd4
 dtb-$(CONFIG_ARCH_S3C24XX) += \
 	s3c2416-smdk2416.dtb
 dtb-$(CONFIG_ARCH_S3C64XX) += \
