/*
 * Google Veyron Minnie Rev 0+ board device tree source
 *
 * Copyright 2015 Google, Inc
 *
 * This file is dual-licensed: you can use it either under the terms
 * of the GPL or the X11 license, at your option. Note that this dual
 * licensing only applies to this file, and not this project as a
 * whole.
 *
 *  a) This file is free software; you can redistribute it and/or
 *     modify it under the terms of the GNU General Public License as
 *     published by the Free Software Foundation; either version 2 of the
 *     License, or (at your option) any later version.
 *
 *     This file is distributed in the hope that it will be useful,
 *     but WITHOUT ANY WARRANTY; without even the implied warranty of
 *     MERCHANTABILITY or FITNESS FOR A PARTICULAR PURPOSE.  See the
 *     GNU General Public License for more details.
 *
 *  Or, alternatively,
 *
 *  b) Permission is hereby granted, free of charge, to any person
 *     obtaining a copy of this software and associated documentation
 *     files (the "Software"), to deal in the Software without
 *     restriction, including without limitation the rights to use,
 *     copy, modify, merge, publish, distribute, sublicense, and/or
 *     sell copies of the Software, and to permit persons to whom the
 *     Software is furnished to do so, subject to the following
 *     conditions:
 *
 *     The above copyright notice and this permission notice shall be
 *     included in all copies or substantial portions of the Software.
 *
 *     THE SOFTWARE IS PROVIDED "AS IS", WITHOUT WARRANTY OF ANY KIND,
 *     EXPRESS OR IMPLIED, INCLUDING BUT NOT LIMITED TO THE WARRANTIES
 *     OF MERCHANTABILITY, FITNESS FOR A PARTICULAR PURPOSE AND
 *     NONINFRINGEMENT. IN NO EVENT SHALL THE AUTHORS OR COPYRIGHT
 *     HOLDERS BE LIABLE FOR ANY CLAIM, DAMAGES OR OTHER LIABILITY,
 *     WHETHER IN AN ACTION OF CONTRACT, TORT OR OTHERWISE, ARISING
 *     FROM, OUT OF OR IN CONNECTION WITH THE SOFTWARE OR THE USE OR
 *     OTHER DEALINGS IN THE SOFTWARE.
 */

/dts-v1/;
#include "rk3288-veyron-chromebook.dtsi"

/ {
	model = "Google Minnie";
	compatible = "google,veyron-minnie-rev4", "google,veyron-minnie-rev3",
		     "google,veyron-minnie-rev2", "google,veyron-minnie-rev1",
		     "google,veyron-minnie-rev0", "google,veyron-minnie",
		     "google,veyron", "rockchip,rk3288";

	backlight_regulator: backlight-regulator {
		compatible = "regulator-fixed";
		enable-active-high;
		gpio = <&gpio2 12 GPIO_ACTIVE_HIGH>;
		pinctrl-names = "default";
		pinctrl-0 = <&bl_pwr_en>;
		regulator-name = "backlight_regulator";
		vin-supply = <&vcc33_sys>;
		startup-delay-us = <15000>;
	};

	panel_regulator: panel-regulator {
		compatible = "regulator-fixed";
		enable-active-high;
		gpio = <&gpio7 14 GPIO_ACTIVE_HIGH>;
		pinctrl-names = "default";
		pinctrl-0 = <&lcd_enable_h>;
		regulator-name = "panel_regulator";
		startup-delay-us = <50000>;
		vin-supply = <&vcc33_sys>;
	};

	vcc18_lcd: vcc18-lcd {
		compatible = "regulator-fixed";
		enable-active-high;
		gpio = <&gpio2 13 GPIO_ACTIVE_HIGH>;
		pinctrl-names = "default";
		pinctrl-0 = <&avdd_1v8_disp_en>;
		regulator-name = "vcc18_lcd";
		regulator-always-on;
		regulator-boot-on;
		vin-supply = <&vcc18_wl>;
	};

	prochot_protection: prochot-protection {
		compatible = "gpio-prochot";
		prochot-gpios = <&gpio2 8 GPIO_ACTIVE_LOW>;
		pinctrl-names = "default";
		pinctrl-0 = <&gpio_prochot>;
	};
};

&backlight {
	/* Minnie panel PWM must be >= 1%, so start non-zero brightness at 3 */
	brightness-levels = <
			  0   3   4   5   6   7
			  8   9  10  11  12  13  14  15
			 16  17  18  19  20  21  22  23
			 24  25  26  27  28  29  30  31
			 32  33  34  35  36  37  38  39
			 40  41  42  43  44  45  46  47
			 48  49  50  51  52  53  54  55
			 56  57  58  59  60  61  62  63
			 64  65  66  67  68  69  70  71
			 72  73  74  75  76  77  78  79
			 80  81  82  83  84  85  86  87
			 88  89  90  91  92  93  94  95
			 96  97  98  99 100 101 102 103
			104 105 106 107 108 109 110 111
			112 113 114 115 116 117 118 119
			120 121 122 123 124 125 126 127
			128 129 130 131 132 133 134 135
			136 137 138 139 140 141 142 143
			144 145 146 147 148 149 150 151
			152 153 154 155 156 157 158 159
			160 161 162 163 164 165 166 167
			168 169 170 171 172 173 174 175
			176 177 178 179 180 181 182 183
			184 185 186 187 188 189 190 191
			192 193 194 195 196 197 198 199
			200 201 202 203 204 205 206 207
			208 209 210 211 212 213 214 215
			216 217 218 219 220 221 222 223
			224 225 226 227 228 229 230 231
			232 233 234 235 236 237 238 239
			240 241 242 243 244 245 246 247
			248 249 250 251 252 253 254 255>;
	power-supply = <&backlight_regulator>;
};

&backlight {
	/* Minnie panel PWM must be >= 1%, so start non-zero brightness at 3 */
	brightness-levels = <
			  0   3   4   5   6   7
			  8   9  10  11  12  13  14  15
			 16  17  18  19  20  21  22  23
			 24  25  26  27  28  29  30  31
			 32  33  34  35  36  37  38  39
			 40  41  42  43  44  45  46  47
			 48  49  50  51  52  53  54  55
			 56  57  58  59  60  61  62  63
			 64  65  66  67  68  69  70  71
			 72  73  74  75  76  77  78  79
			 80  81  82  83  84  85  86  87
			 88  89  90  91  92  93  94  95
			 96  97  98  99 100 101 102 103
			104 105 106 107 108 109 110 111
			112 113 114 115 116 117 118 119
			120 121 122 123 124 125 126 127
			128 129 130 131 132 133 134 135
			136 137 138 139 140 141 142 143
			144 145 146 147 148 149 150 151
			152 153 154 155 156 157 158 159
			160 161 162 163 164 165 166 167
			168 169 170 171 172 173 174 175
			176 177 178 179 180 181 182 183
			184 185 186 187 188 189 190 191
			192 193 194 195 196 197 198 199
			200 201 202 203 204 205 206 207
			208 209 210 211 212 213 214 215
			216 217 218 219 220 221 222 223
			224 225 226 227 228 229 230 231
			232 233 234 235 236 237 238 239
			240 241 242 243 244 245 246 247
			248 249 250 251 252 253 254 255>;
	power-supply = <&backlight_regulator>;
};

&emmc {
	/delete-property/mmc-hs200-1_8v;
};

&gpio_keys {
	pinctrl-0 = <&pwr_key_l &ap_lid_int_l &volum_down_l &volum_up_l>;

	volum_down {
		label = "Volum_down";
		gpios = <&gpio5 11 GPIO_ACTIVE_LOW>;
		linux,code = <KEY_VOLUMEDOWN>;
		debounce-interval = <100>;
	};

	volum_up {
		label = "Volum_up";
		gpios = <&gpio5 10 GPIO_ACTIVE_LOW>;
		linux,code = <KEY_VOLUMEUP>;
		debounce-interval = <100>;
	};
};

&i2c_tunnel {
	battery: bq27500@55 {
		compatible = "ti,bq27500";
		reg = <0x55>;
	};
};

&i2c3 {
	status = "okay";

	clock-frequency = <400000>;
	i2c-scl-falling-time-ns = <50>;
	i2c-scl-rising-time-ns = <300>;

	touchscreen@10 {
		compatible = "elan,ekth3500";
		reg = <0x10>;
		interrupt-parent = <&gpio2>;
		interrupts = <14 IRQ_TYPE_EDGE_FALLING>;
		pinctrl-names = "default";
		pinctrl-0 = <&touch_int &touch_rst>;
		reset-gpios = <&gpio2 15 GPIO_ACTIVE_LOW>;
		vcc33-supply = <&vcc33_touch>;
		vccio-supply = <&vcc33_touch>;
	};
};

&panel {
	compatible = "auo,b101ean01", "simple-panel";
	power-supply= <&panel_regulator>;
};

<<<<<<< HEAD
&panel {
	compatible = "auo,b101ean01", "simple-panel";
	power-supply= <&panel_regulator>;
};

=======
>>>>>>> 46e5badf
&rk808 {
	pinctrl-names = "default";
	pinctrl-0 = <&pmic_int_l &dvs_1 &dvs_2>;

	regulators {
		vcc33_touch: LDO_REG2 {
			regulator-min-microvolt = <3300000>;
			regulator-max-microvolt = <3300000>;
			regulator-name = "vcc33_touch";
			regulator-state-mem {
				regulator-off-in-suspend;
			};
		};

		vcc5v_touch: SWITCH_REG2 {
			regulator-name = "vcc5v_touch";
			regulator-state-mem {
				regulator-off-in-suspend;
			};
		};
	};
};

&sdmmc {
	disable-wp;
	pinctrl-names = "default";
	pinctrl-0 = <&sdmmc_clk &sdmmc_cmd &sdmmc_cd_disabled &sdmmc_cd_gpio
			&sdmmc_bus4>;
};

&vcc_5v {
	enable-active-high;
	gpio = <&gpio7 21 GPIO_ACTIVE_HIGH>;
	pinctrl-names = "default";
	pinctrl-0 = <&drv_5v>;
};

&vcc50_hdmi {
	enable-active-high;
	gpio = <&gpio5 19 GPIO_ACTIVE_HIGH>;
	pinctrl-names = "default";
	pinctrl-0 = <&vcc50_hdmi_en>;
};

&pinctrl {
	backlight {
		bl_pwr_en: bl_pwr_en {
			rockchip,pins = <2 12 RK_FUNC_GPIO &pcfg_pull_none>;
		};
	};

	buck-5v {
		drv_5v: drv-5v {
			rockchip,pins = <7 21 RK_FUNC_GPIO &pcfg_pull_none>;
		};
	};

	buttons {
		volum_down_l: volum-down-l {
			rockchip,pins = <5 11 RK_FUNC_GPIO &pcfg_pull_up>;
		};

		volum_up_l: volum-up-l {
			rockchip,pins = <5 10 RK_FUNC_GPIO &pcfg_pull_up>;
		};
	};

	hdmi {
		vcc50_hdmi_en: vcc50-hdmi-en {
			rockchip,pins = <5 19 RK_FUNC_GPIO &pcfg_pull_none>;
		};
	};

	lcd {
		lcd_enable_h: lcd-en {
			rockchip,pins = <7 14 RK_FUNC_GPIO &pcfg_pull_none>;
		};

		avdd_1v8_disp_en: avdd-1v8-disp-en {
			rockchip,pins = <2 13 RK_FUNC_GPIO &pcfg_pull_none>;
		};
	};

	pmic {
		dvs_1: dvs-1 {
			rockchip,pins = <7 12 RK_FUNC_GPIO &pcfg_pull_down>;
		};

		dvs_2: dvs-2 {
			rockchip,pins = <7 15 RK_FUNC_GPIO &pcfg_pull_down>;
		};
	};

	prochot {
		gpio_prochot: gpio-prochot {
			rockchip,pins = <2 8 RK_FUNC_GPIO &pcfg_pull_none>;
		};
	};

	touchscreen {
		touch_int: touch-int {
			rockchip,pins = <2 14 RK_FUNC_GPIO &pcfg_pull_none>;
		};

		touch_rst: touch-rst {
			rockchip,pins = <2 15 RK_FUNC_GPIO &pcfg_pull_none>;
		};
	};
};<|MERGE_RESOLUTION|>--- conflicted
+++ resolved
@@ -224,14 +224,6 @@
 	power-supply= <&panel_regulator>;
 };
 
-<<<<<<< HEAD
-&panel {
-	compatible = "auo,b101ean01", "simple-panel";
-	power-supply= <&panel_regulator>;
-};
-
-=======
->>>>>>> 46e5badf
 &rk808 {
 	pinctrl-names = "default";
 	pinctrl-0 = <&pmic_int_l &dvs_1 &dvs_2>;
