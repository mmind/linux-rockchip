--- conflicted
+++ resolved
@@ -110,27 +110,6 @@
 	pwm-off-delay-ms = <200>;
 };
 
-<<<<<<< HEAD
-&gpio_keys {
-	pinctrl-0 = <&pwr_key_l &ap_lid_int_l &volum_down_l &volum_up_l>;
-
-	volum_down {
-		label = "Volum_down";
-		gpios = <&gpio5 RK_PB3 GPIO_ACTIVE_LOW>;
-		linux,code = <KEY_VOLUMEDOWN>;
-		debounce-interval = <100>;
-	};
-
-	volum_up {
-		label = "Volum_up";
-		gpios = <&gpio5 RK_PB2 GPIO_ACTIVE_LOW>;
-		linux,code = <KEY_VOLUMEUP>;
-		debounce-interval = <100>;
-	};
-};
-
-=======
->>>>>>> 4e32fccf
 &i2c_tunnel {
 	battery: bq27500@55 {
 		compatible = "ti,bq27500";
