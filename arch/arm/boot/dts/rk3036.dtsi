--- conflicted
+++ resolved
@@ -158,34 +158,18 @@
 		resets = <&cru SRST_LCDC1_A>, <&cru SRST_LCDC1_H>, <&cru SRST_LCDC1_D>;
 		reset-names = "axi", "ahb", "dclk";
 		iommus = <&vop_mmu>;
-<<<<<<< HEAD
-
-=======
->>>>>>> 6a289be7
 		status = "disabled";
 
 		vop_out: port {
 			#address-cells = <1>;
 			#size-cells = <0>;
 			vop_out_hdmi: endpoint@0 {
-<<<<<<< HEAD
-				reg = <1>;
-=======
 				reg = <0>;
->>>>>>> 6a289be7
 				remote-endpoint = <&hdmi_in_vop>;
 			};
 		};
 	};
 
-<<<<<<< HEAD
-	display-subsystem {
-		compatible = "rockchip,display-subsystem";
-		ports = <&vop_out>;
-	};
-
-=======
->>>>>>> 6a289be7
 	vop_mmu: iommu@10118300 {
 		compatible = "rockchip,iommu";
 		reg = <0x10118300 0x100>;
