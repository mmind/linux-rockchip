/*
 * This file is dual-licensed: you can use it either under the terms
 * of the GPL or the X11 license, at your option. Note that this dual
 * licensing only applies to this file, and not this project as a
 * whole.
 *
 *  a) This file is free software; you can redistribute it and/or
 *     modify it under the terms of the GNU General Public License as
 *     published by the Free Software Foundation; either version 2 of the
 *     License, or (at your option) any later version.
 *
 *     This file is distributed in the hope that it will be useful,
 *     but WITHOUT ANY WARRANTY; without even the implied warranty of
 *     MERCHANTABILITY or FITNESS FOR A PARTICULAR PURPOSE.  See the
 *     GNU General Public License for more details.
 *
 * Or, alternatively,
 *
 *  b) Permission is hereby granted, free of charge, to any person
 *     obtaining a copy of this software and associated documentation
 *     files (the "Software"), to deal in the Software without
 *     restriction, including without limitation the rights to use,
 *     copy, modify, merge, publish, distribute, sublicense, and/or
 *     sell copies of the Software, and to permit persons to whom the
 *     Software is furnished to do so, subject to the following
 *     conditions:
 *
 *     The above copyright notice and this permission notice shall be
 *     included in all copies or substantial portions of the Software.
 *
 *     THE SOFTWARE IS PROVIDED "AS IS", WITHOUT WARRANTY OF ANY KIND,
 *     EXPRESS OR IMPLIED, INCLUDING BUT NOT LIMITED TO THE WARRANTIES
 *     OF MERCHANTABILITY, FITNESS FOR A PARTICULAR PURPOSE AND
 *     NONINFRINGEMENT. IN NO EVENT SHALL THE AUTHORS OR COPYRIGHT
 *     HOLDERS BE LIABLE FOR ANY CLAIM, DAMAGES OR OTHER LIABILITY,
 *     WHETHER IN AN ACTION OF CONTRACT, TORT OR OTHERWISE, ARISING
 *     FROM, OUT OF OR IN CONNECTION WITH THE SOFTWARE OR THE USE OR
 *     OTHER DEALINGS IN THE SOFTWARE.
 */

#include <dt-bindings/gpio/gpio.h>
#include <dt-bindings/interrupt-controller/irq.h>
#include <dt-bindings/interrupt-controller/arm-gic.h>
#include <dt-bindings/pinctrl/rockchip.h>
#include <dt-bindings/clock/rk3036-cru.h>
#include <dt-bindings/soc/rockchip,boot-mode.h>

/ {
	#address-cells = <1>;
	#size-cells = <1>;

	compatible = "rockchip,rk3036";

	interrupt-parent = <&gic>;

	aliases {
		i2c0 = &i2c0;
		i2c1 = &i2c1;
		i2c2 = &i2c2;
		mshc0 = &emmc;
		mshc1 = &sdmmc;
		mshc2 = &sdio;
		serial0 = &uart0;
		serial1 = &uart1;
		serial2 = &uart2;
		spi = &spi;
	};

	cpus {
		#address-cells = <1>;
		#size-cells = <0>;
		enable-method = "rockchip,rk3036-smp";

		cpu0: cpu@f00 {
			device_type = "cpu";
			compatible = "arm,cortex-a7";
			reg = <0xf00>;
			resets = <&cru SRST_CORE0>;
			operating-points = <
				/* KHz    uV */
				 816000 1000000
			>;
			clock-latency = <40000>;
			clocks = <&cru ARMCLK>;
		};

		cpu1: cpu@f01 {
			device_type = "cpu";
			compatible = "arm,cortex-a7";
			reg = <0xf01>;
			resets = <&cru SRST_CORE1>;
		};
	};

	amba {
		compatible = "simple-bus";
		#address-cells = <1>;
		#size-cells = <1>;
		ranges;

		pdma: pdma@20078000 {
			compatible = "arm,pl330", "arm,primecell";
			reg = <0x20078000 0x4000>;
			interrupts = <GIC_SPI 0 IRQ_TYPE_LEVEL_HIGH>,
				     <GIC_SPI 1 IRQ_TYPE_LEVEL_HIGH>;
			#dma-cells = <1>;
			arm,pl330-broken-no-flushp;
			clocks = <&cru ACLK_DMAC2>;
			clock-names = "apb_pclk";
		};
	};

	arm-pmu {
		compatible = "arm,cortex-a7-pmu";
		interrupts = <GIC_SPI 76 IRQ_TYPE_LEVEL_HIGH>,
			     <GIC_SPI 77 IRQ_TYPE_LEVEL_HIGH>;
		interrupt-affinity = <&cpu0>, <&cpu1>;
	};

	display-subsystem {
		compatible = "rockchip,display-subsystem";
		ports = <&vop_out>;
	};

	timer {
		compatible = "arm,armv7-timer";
		arm,cpu-registers-not-fw-configured;
		interrupts = <GIC_PPI 13 (GIC_CPU_MASK_SIMPLE(2) | IRQ_TYPE_LEVEL_HIGH)>,
			     <GIC_PPI 14 (GIC_CPU_MASK_SIMPLE(2) | IRQ_TYPE_LEVEL_HIGH)>,
			     <GIC_PPI 11 (GIC_CPU_MASK_SIMPLE(2) | IRQ_TYPE_LEVEL_HIGH)>,
			     <GIC_PPI 10 (GIC_CPU_MASK_SIMPLE(2) | IRQ_TYPE_LEVEL_HIGH)>;
		clock-frequency = <24000000>;
	};

	xin24m: oscillator {
		compatible = "fixed-clock";
		clock-frequency = <24000000>;
		clock-output-names = "xin24m";
		#clock-cells = <0>;
	};

	bus_intmem@10080000 {
		compatible = "mmio-sram";
		reg = <0x10080000 0x2000>;
		#address-cells = <1>;
		#size-cells = <1>;
		ranges = <0 0x10080000 0x2000>;

		smp-sram@0 {
			compatible = "rockchip,rk3066-smp-sram";
			reg = <0x00 0x10>;
		};
	};

	gpu: gpu@10090000 {
		compatible = "rockchip,rk3036-mali", "arm,mali-400";
		reg = <0x10090000 0x10000>;
		interrupts = <GIC_SPI 3 IRQ_TYPE_LEVEL_HIGH>,
			     <GIC_SPI 4 IRQ_TYPE_LEVEL_HIGH>,
			     <GIC_SPI 5 IRQ_TYPE_LEVEL_HIGH>,
			     <GIC_SPI 4 IRQ_TYPE_LEVEL_HIGH>;
		interrupt-names = "gp",
				  "gpmmu",
				  "pp0",
<<<<<<< HEAD
				  "pp0mmu";
=======
				  "ppmmu0";
>>>>>>> bfe39da6
		assigned-clocks = <&cru SCLK_GPU>;
		assigned-clock-rates = <100000000>;
		clocks = <&cru SCLK_GPU>, <&cru SCLK_GPU>;
		clock-names = "core", "bus";
		resets = <&cru SRST_GPU>;
		status = "disabled";
	};

	vop: vop@10118000 {
		compatible = "rockchip,rk3036-vop";
		reg = <0x10118000 0x19c>;
		interrupts = <GIC_SPI 43 IRQ_TYPE_LEVEL_HIGH>;
		clocks = <&cru ACLK_LCDC>, <&cru SCLK_LCDC>, <&cru HCLK_LCDC>;
		clock-names = "aclk_vop", "dclk_vop", "hclk_vop";
		resets = <&cru SRST_LCDC1_A>, <&cru SRST_LCDC1_H>, <&cru SRST_LCDC1_D>;
		reset-names = "axi", "ahb", "dclk";
		iommus = <&vop_mmu>;
		status = "disabled";

		vop_out: port {
			#address-cells = <1>;
			#size-cells = <0>;
			vop_out_hdmi: endpoint@0 {
				reg = <0>;
				remote-endpoint = <&hdmi_in_vop>;
			};
		};
	};

	vop_mmu: iommu@10118300 {
		compatible = "rockchip,iommu";
		reg = <0x10118300 0x100>;
		interrupts = <GIC_SPI 43 IRQ_TYPE_LEVEL_HIGH>;
		interrupt-names = "vop_mmu";
		#iommu-cells = <0>;
		status = "disabled";
	};

	gic: interrupt-controller@10139000 {
		compatible = "arm,gic-400";
		interrupt-controller;
		#interrupt-cells = <3>;
		#address-cells = <0>;

		reg = <0x10139000 0x1000>,
		      <0x1013a000 0x2000>,
		      <0x1013c000 0x2000>,
		      <0x1013e000 0x2000>;
		interrupts = <GIC_PPI 9 (GIC_CPU_MASK_SIMPLE(2) | IRQ_TYPE_LEVEL_HIGH)>;
	};

	usb_otg: usb@10180000 {
		compatible = "rockchip,rk3036-usb", "rockchip,rk3066-usb",
				"snps,dwc2";
		reg = <0x10180000 0x40000>;
		interrupts = <GIC_SPI 10 IRQ_TYPE_LEVEL_HIGH>;
		clocks = <&cru HCLK_OTG0>;
		clock-names = "otg";
		dr_mode = "otg";
		g-np-tx-fifo-size = <16>;
		g-rx-fifo-size = <275>;
		g-tx-fifo-size = <256 128 128 64 64 32>;
		status = "disabled";
	};

	usb_host: usb@101c0000 {
		compatible = "rockchip,rk3036-usb", "rockchip,rk3066-usb",
				"snps,dwc2";
		reg = <0x101c0000 0x40000>;
		interrupts = <GIC_SPI 11 IRQ_TYPE_LEVEL_HIGH>;
		clocks = <&cru HCLK_OTG1>;
		clock-names = "otg";
		dr_mode = "host";
		status = "disabled";
	};

	emac: ethernet@10200000 {
		compatible = "rockchip,rk3036-emac", "snps,arc-emac";
		reg = <0x10200000 0x4000>;
		interrupts = <GIC_SPI 8 IRQ_TYPE_LEVEL_HIGH>;
		#address-cells = <1>;
		#size-cells = <0>;
		rockchip,grf = <&grf>;
		clocks = <&cru HCLK_MAC>, <&cru SCLK_MACREF>, <&cru SCLK_MAC>;
		clock-names = "hclk", "macref", "macclk";
		/*
		 * Fix the emac parent clock is DPLL instead of APLL.
		 * since that will cause some unstable things if the cpufreq
		 * is working. (e.g: the accurate 50MHz what mac_ref need)
		 */
		assigned-clocks = <&cru SCLK_MACPLL>;
		assigned-clock-parents = <&cru PLL_DPLL>;
		max-speed = <100>;
		phy-mode = "rmii";
		status = "disabled";
	};

	sdmmc: dwmmc@10214000 {
		compatible = "rockchip,rk3036-dw-mshc", "rockchip,rk3288-dw-mshc";
		reg = <0x10214000 0x4000>;
		clock-frequency = <37500000>;
		max-frequency = <37500000>;
		clocks = <&cru HCLK_SDMMC>, <&cru SCLK_SDMMC>;
		clock-names = "biu", "ciu";
		fifo-depth = <0x100>;
		interrupts = <GIC_SPI 14 IRQ_TYPE_LEVEL_HIGH>;
		resets = <&cru SRST_MMC0>;
		reset-names = "reset";
		status = "disabled";
	};

	sdio: dwmmc@10218000 {
		compatible = "rockchip,rk3036-dw-mshc", "rockchip,rk3288-dw-mshc";
		reg = <0x10218000 0x4000>;
		max-frequency = <37500000>;
		clocks = <&cru HCLK_SDIO>, <&cru SCLK_SDIO>,
			 <&cru SCLK_SDIO_DRV>, <&cru SCLK_SDIO_SAMPLE>;
		clock-names = "biu", "ciu", "ciu_drv", "ciu_sample";
		fifo-depth = <0x100>;
		interrupts = <GIC_SPI 15 IRQ_TYPE_LEVEL_HIGH>;
		resets = <&cru SRST_SDIO>;
		reset-names = "reset";
		status = "disabled";
	};

	emmc: dwmmc@1021c000 {
		compatible = "rockchip,rk3036-dw-mshc", "rockchip,rk3288-dw-mshc";
		reg = <0x1021c000 0x4000>;
		interrupts = <GIC_SPI 16 IRQ_TYPE_LEVEL_HIGH>;
		bus-width = <8>;
		cap-mmc-highspeed;
		clock-frequency = <37500000>;
		max-frequency = <37500000>;
		clocks = <&cru HCLK_EMMC>, <&cru SCLK_EMMC>,
			 <&cru SCLK_EMMC_DRV>, <&cru SCLK_EMMC_SAMPLE>;
		clock-names = "biu", "ciu", "ciu_drv", "ciu_sample";
		default-sample-phase = <158>;
		disable-wp;
		dmas = <&pdma 12>;
		dma-names = "rx-tx";
		fifo-depth = <0x100>;
		mmc-ddr-1_8v;
		non-removable;
		pinctrl-names = "default";
		pinctrl-0 = <&emmc_clk &emmc_cmd &emmc_bus8>;
		resets = <&cru SRST_EMMC>;
		reset-names = "reset";
		status = "disabled";
	};

	i2s: i2s@10220000 {
		compatible = "rockchip,rk3036-i2s", "rockchip,rk3066-i2s";
		reg = <0x10220000 0x4000>;
		interrupts = <GIC_SPI 51 IRQ_TYPE_LEVEL_HIGH>;
		#address-cells = <1>;
		#size-cells = <0>;
		clock-names = "i2s_clk", "i2s_hclk";
		clocks = <&cru SCLK_I2S>, <&cru HCLK_I2S>;
		dmas = <&pdma 0>, <&pdma 1>;
		dma-names = "tx", "rx";
		pinctrl-names = "default";
		pinctrl-0 = <&i2s_bus>;
		status = "disabled";
	};

	cru: clock-controller@20000000 {
		compatible = "rockchip,rk3036-cru";
		reg = <0x20000000 0x1000>;
		rockchip,grf = <&grf>;
		#clock-cells = <1>;
		#reset-cells = <1>;
		assigned-clocks = <&cru PLL_GPLL>;
		assigned-clock-rates = <594000000>;
	};

	grf: syscon@20008000 {
		compatible = "rockchip,rk3036-grf", "syscon", "simple-mfd";
		reg = <0x20008000 0x1000>;

		reboot-mode {
			compatible = "syscon-reboot-mode";
			offset = <0x1d8>;
			mode-normal = <BOOT_NORMAL>;
			mode-recovery = <BOOT_RECOVERY>;
			mode-bootloader = <BOOT_FASTBOOT>;
			mode-loader = <BOOT_BL_DOWNLOAD>;
		};
	};

	acodec: acodec-ana@20030000 {
		compatible = "rk3036-codec";
		reg = <0x20030000 0x4000>;
		rockchip,grf = <&grf>;
		clock-names = "acodec_pclk";
		clocks = <&cru PCLK_ACODEC>;
		status = "disabled";
	};

	hdmi: hdmi@20034000 {
		compatible = "rockchip,rk3036-inno-hdmi";
		reg = <0x20034000 0x4000>;
		interrupts = <GIC_SPI 45 IRQ_TYPE_LEVEL_HIGH>;
		clocks = <&cru  PCLK_HDMI>;
		clock-names = "pclk";
		rockchip,grf = <&grf>;
		pinctrl-names = "default";
		pinctrl-0 = <&hdmi_ctl>;
		status = "disabled";

		hdmi_in: port {
			#address-cells = <1>;
			#size-cells = <0>;
			hdmi_in_vop: endpoint@0 {
				reg = <0>;
				remote-endpoint = <&vop_out_hdmi>;
			};
		};
	};

	timer: timer@20044000 {
		compatible = "rockchip,rk3036-timer", "rockchip,rk3288-timer";
		reg = <0x20044000 0x20>;
		interrupts = <GIC_SPI 28 IRQ_TYPE_LEVEL_HIGH>;
		clocks = <&xin24m>, <&cru PCLK_TIMER>;
		clock-names = "timer", "pclk";
	};

	pwm0: pwm@20050000 {
		compatible = "rockchip,rk3036-pwm", "rockchip,rk2928-pwm";
		reg = <0x20050000 0x10>;
		#pwm-cells = <3>;
		clocks = <&cru PCLK_PWM>;
		clock-names = "pwm";
		pinctrl-names = "default";
		pinctrl-0 = <&pwm0_pin>;
		status = "disabled";
	};

	pwm1: pwm@20050010 {
		compatible = "rockchip,rk3036-pwm", "rockchip,rk2928-pwm";
		reg = <0x20050010 0x10>;
		#pwm-cells = <3>;
		clocks = <&cru PCLK_PWM>;
		clock-names = "pwm";
		pinctrl-names = "default";
		pinctrl-0 = <&pwm1_pin>;
		status = "disabled";
	};

	pwm2: pwm@20050020 {
		compatible = "rockchip,rk3036-pwm", "rockchip,rk2928-pwm";
		reg = <0x20050020 0x10>;
		#pwm-cells = <3>;
		clocks = <&cru PCLK_PWM>;
		clock-names = "pwm";
		pinctrl-names = "default";
		pinctrl-0 = <&pwm2_pin>;
		status = "disabled";
	};

	pwm3: pwm@20050030 {
		compatible = "rockchip,rk3036-pwm", "rockchip,rk2928-pwm";
		reg = <0x20050030 0x10>;
		#pwm-cells = <2>;
		clocks = <&cru PCLK_PWM>;
		clock-names = "pwm";
		pinctrl-names = "default";
		pinctrl-0 = <&pwm3_pin>;
		status = "disabled";
	};

	i2c1: i2c@20056000 {
		compatible = "rockchip,rk3036-i2c", "rockchip,rk3288-i2c";
		reg = <0x20056000 0x1000>;
		interrupts = <GIC_SPI 25 IRQ_TYPE_LEVEL_HIGH>;
		#address-cells = <1>;
		#size-cells = <0>;
		clock-names = "i2c";
		clocks = <&cru PCLK_I2C1>;
		pinctrl-names = "default";
		pinctrl-0 = <&i2c1_xfer>;
		status = "disabled";
	};

	i2c2: i2c@2005a000 {
		compatible = "rockchip,rk3036-i2c", "rockchip,rk3288-i2c";
		reg = <0x2005a000 0x1000>;
		interrupts = <GIC_SPI 26 IRQ_TYPE_LEVEL_HIGH>;
		#address-cells = <1>;
		#size-cells = <0>;
		clock-names = "i2c";
		clocks = <&cru PCLK_I2C2>;
		pinctrl-names = "default";
		pinctrl-0 = <&i2c2_xfer>;
		status = "disabled";
	};

	uart0: serial@20060000 {
		compatible = "rockchip,rk3036-uart", "snps,dw-apb-uart";
		reg = <0x20060000 0x100>;
		interrupts = <GIC_SPI 20 IRQ_TYPE_LEVEL_HIGH>;
		reg-shift = <2>;
		reg-io-width = <4>;
		clock-frequency = <24000000>;
		clocks = <&cru SCLK_UART0>, <&cru PCLK_UART0>;
		clock-names = "baudclk", "apb_pclk";
		pinctrl-names = "default";
		pinctrl-0 = <&uart0_xfer &uart0_cts &uart0_rts>;
		status = "disabled";
	};

	uart1: serial@20064000 {
		compatible = "rockchip,rk3036-uart", "snps,dw-apb-uart";
		reg = <0x20064000 0x100>;
		interrupts = <GIC_SPI 21 IRQ_TYPE_LEVEL_HIGH>;
		reg-shift = <2>;
		reg-io-width = <4>;
		clock-frequency = <24000000>;
		clocks = <&cru SCLK_UART1>, <&cru PCLK_UART1>;
		clock-names = "baudclk", "apb_pclk";
		pinctrl-names = "default";
		pinctrl-0 = <&uart1_xfer>;
		status = "disabled";
	};

	uart2: serial@20068000 {
		compatible = "rockchip,rk3036-uart", "snps,dw-apb-uart";
		reg = <0x20068000 0x100>;
		interrupts = <GIC_SPI 22 IRQ_TYPE_LEVEL_HIGH>;
		reg-shift = <2>;
		reg-io-width = <4>;
		clock-frequency = <24000000>;
		clocks = <&cru SCLK_UART2>, <&cru PCLK_UART2>;
		clock-names = "baudclk", "apb_pclk";
		pinctrl-names = "default";
		pinctrl-0 = <&uart2_xfer>;
		status = "disabled";
	};

	i2c0: i2c@20072000 {
		compatible = "rockchip,rk3036-i2c", "rockchip,rk3288-i2c";
		reg = <0x20072000 0x1000>;
		interrupts = <GIC_SPI 24 IRQ_TYPE_LEVEL_HIGH>;
		#address-cells = <1>;
		#size-cells = <0>;
		clock-names = "i2c";
		clocks = <&cru PCLK_I2C0>;
		pinctrl-names = "default";
		pinctrl-0 = <&i2c0_xfer>;
		status = "disabled";
	};

	spi: spi@20074000 {
		compatible = "rockchip,rockchip-spi";
		reg = <0x20074000 0x1000>;
		interrupts = <GIC_SPI 23 IRQ_TYPE_LEVEL_HIGH>;
		clocks =<&cru PCLK_SPI>, <&cru SCLK_SPI>;
		clock-names = "apb-pclk","spi_pclk";
		dmas = <&pdma 8>, <&pdma 9>;
		dma-names = "tx", "rx";
		pinctrl-names = "default";
		pinctrl-0 = <&spi_txd &spi_rxd &spi_clk &spi_cs0>;
		#address-cells = <1>;
		#size-cells = <0>;
		status = "disabled";
	};

	pinctrl: pinctrl {
		compatible = "rockchip,rk3036-pinctrl";
		rockchip,grf = <&grf>;
		#address-cells = <1>;
		#size-cells = <1>;
		ranges;

		gpio0: gpio0@2007c000 {
			compatible = "rockchip,gpio-bank";
			reg = <0x2007c000 0x100>;
			interrupts = <GIC_SPI 36 IRQ_TYPE_LEVEL_HIGH>;
			clocks = <&cru PCLK_GPIO0>;

			gpio-controller;
			#gpio-cells = <2>;

			interrupt-controller;
			#interrupt-cells = <2>;
		};

		gpio1: gpio1@20080000 {
			compatible = "rockchip,gpio-bank";
			reg = <0x20080000 0x100>;
			interrupts = <GIC_SPI 37 IRQ_TYPE_LEVEL_HIGH>;
			clocks = <&cru PCLK_GPIO1>;

			gpio-controller;
			#gpio-cells = <2>;

			interrupt-controller;
			#interrupt-cells = <2>;
		};

		gpio2: gpio2@20084000 {
			compatible = "rockchip,gpio-bank";
			reg = <0x20084000 0x100>;
			interrupts = <GIC_SPI 38 IRQ_TYPE_LEVEL_HIGH>;
			clocks = <&cru PCLK_GPIO2>;

			gpio-controller;
			#gpio-cells = <2>;

			interrupt-controller;
			#interrupt-cells = <2>;
		};

		pcfg_pull_default: pcfg_pull_default {
			bias-pull-pin-default;
		};

		pcfg_pull_none: pcfg-pull-none {
			bias-disable;
		};

		pwm0 {
			pwm0_pin: pwm0-pin {
				rockchip,pins = <0 0 RK_FUNC_2 &pcfg_pull_none>;
			};
		};

		pwm1 {
			pwm1_pin: pwm1-pin {
				rockchip,pins = <0 1 RK_FUNC_2 &pcfg_pull_none>;
			};
		};

		pwm2 {
			pwm2_pin: pwm2-pin {
				rockchip,pins = <0 1 2 &pcfg_pull_none>;
			};
		};

		pwm3 {
			pwm3_pin: pwm3-pin {
				rockchip,pins = <0 27 1 &pcfg_pull_none>;
			};
		};

		sdmmc {
			sdmmc_clk: sdmmc-clk {
				rockchip,pins = <1 16 RK_FUNC_1 &pcfg_pull_none>;
			};

			sdmmc_cmd: sdmmc-cmd {
				rockchip,pins = <1 15 RK_FUNC_1 &pcfg_pull_default>;
			};

			sdmmc_cd: sdmmc-cd {
				rockchip,pins = <1 17 RK_FUNC_1 &pcfg_pull_default>;
			};

			sdmmc_bus1: sdmmc-bus1 {
				rockchip,pins = <1 18 RK_FUNC_1 &pcfg_pull_default>;
			};

			sdmmc_bus4: sdmmc-bus4 {
				rockchip,pins = <1 18 RK_FUNC_1 &pcfg_pull_default>,
						<1 19 RK_FUNC_1 &pcfg_pull_default>,
						<1 20 RK_FUNC_1 &pcfg_pull_default>,
						<1 21 RK_FUNC_1 &pcfg_pull_default>;
			};
		};

		sdio {
			sdio_bus1: sdio-bus1 {
				rockchip,pins = <0 11 RK_FUNC_1 &pcfg_pull_default>;
			};

			sdio_bus4: sdio-bus4 {
				rockchip,pins = <0 11 RK_FUNC_1 &pcfg_pull_default>,
						<0 12 RK_FUNC_1 &pcfg_pull_default>,
						<0 13 RK_FUNC_1 &pcfg_pull_default>,
						<0 14 RK_FUNC_1 &pcfg_pull_default>;
			};

			sdio_cmd: sdio-cmd {
				rockchip,pins = <0 8 RK_FUNC_1 &pcfg_pull_default>;
			};

			sdio_clk: sdio-clk {
				rockchip,pins = <0 9 RK_FUNC_1 &pcfg_pull_none>;
			};
		};

		emmc {
			/*
			 * We run eMMC at max speed; bump up drive strength.
			 * We also have external pulls, so disable the internal ones.
			 */
			emmc_clk: emmc-clk {
				rockchip,pins = <2 4 RK_FUNC_2 &pcfg_pull_none>;
			};

			emmc_cmd: emmc-cmd {
				rockchip,pins = <2 1 RK_FUNC_2 &pcfg_pull_default>;
			};

			emmc_bus8: emmc-bus8 {
				rockchip,pins = <1 24 RK_FUNC_2 &pcfg_pull_default>,
						<1 25 RK_FUNC_2 &pcfg_pull_default>,
						<1 26 RK_FUNC_2 &pcfg_pull_default>,
						<1 27 RK_FUNC_2 &pcfg_pull_default>,
						<1 28 RK_FUNC_2 &pcfg_pull_default>,
						<1 29 RK_FUNC_2 &pcfg_pull_default>,
						<1 30 RK_FUNC_2 &pcfg_pull_default>,
						<1 31 RK_FUNC_2 &pcfg_pull_default>;
			};
		};

		emac {
			emac_xfer: emac-xfer {
				rockchip,pins = <2 10 RK_FUNC_1 &pcfg_pull_default>, /* crs_dvalid */
						<2 13 RK_FUNC_1 &pcfg_pull_default>, /* tx_en */
						<2 14 RK_FUNC_1 &pcfg_pull_default>, /* mac_clk */
						<2 15 RK_FUNC_1 &pcfg_pull_default>, /* rx_err */
						<2 16 RK_FUNC_1 &pcfg_pull_default>, /* rxd1 */
						<2 17 RK_FUNC_1 &pcfg_pull_default>, /* rxd0 */
						<2 18 RK_FUNC_1 &pcfg_pull_default>, /* txd1 */
						<2 19 RK_FUNC_1 &pcfg_pull_default>; /* txd0 */
			};

			emac_mdio: emac-mdio {
				rockchip,pins = <2 12 RK_FUNC_1 &pcfg_pull_default>, /* mac_md */
						<2 25 RK_FUNC_1 &pcfg_pull_default>; /* mac_mdclk */
			};
		};

		i2c0 {
			i2c0_xfer: i2c0-xfer {
				rockchip,pins = <0 0 RK_FUNC_1 &pcfg_pull_none>,
						<0 1 RK_FUNC_1 &pcfg_pull_none>;
			};
		};

		i2c1 {
			i2c1_xfer: i2c1-xfer {
				rockchip,pins = <0 2 RK_FUNC_1 &pcfg_pull_none>,
						<0 3 RK_FUNC_1 &pcfg_pull_none>;
			};
		};

		i2c2 {
			i2c2_xfer: i2c2-xfer {
				rockchip,pins = <2 20 RK_FUNC_1 &pcfg_pull_none>,
						<2 21 RK_FUNC_1 &pcfg_pull_none>;
			};
		};

		i2s {
			i2s_bus: i2s-bus {
				rockchip,pins = <1 0 RK_FUNC_1 &pcfg_pull_default>,
						<1 1 RK_FUNC_1 &pcfg_pull_default>,
						<1 2 RK_FUNC_1 &pcfg_pull_default>,
						<1 3 RK_FUNC_1 &pcfg_pull_default>,
						<1 4 RK_FUNC_1 &pcfg_pull_default>,
						<1 5 RK_FUNC_1 &pcfg_pull_default>;
			};
		};

		hdmi {
			hdmi_ctl: hdmi-ctl {
				rockchip,pins = <1 8  RK_FUNC_1 &pcfg_pull_none>,
						<1 9  RK_FUNC_1 &pcfg_pull_none>,
						<1 10 RK_FUNC_1 &pcfg_pull_none>,
						<1 11 RK_FUNC_1 &pcfg_pull_none>;
			};
		};

		uart0 {
			uart0_xfer: uart0-xfer {
				rockchip,pins = <0 16 RK_FUNC_1 &pcfg_pull_default>,
						<0 17 RK_FUNC_1 &pcfg_pull_none>;
			};

			uart0_cts: uart0-cts {
				rockchip,pins = <0 18 RK_FUNC_1 &pcfg_pull_default>;
			};

			uart0_rts: uart0-rts {
				rockchip,pins = <0 19 RK_FUNC_1 &pcfg_pull_none>;
			};
		};

		uart1 {
			uart1_xfer: uart1-xfer {
				rockchip,pins = <2 22 RK_FUNC_1 &pcfg_pull_default>,
						<2 23 RK_FUNC_1 &pcfg_pull_none>;
			};
			/* no rts / cts for uart1 */
		};

		uart2 {
			uart2_xfer: uart2-xfer {
				rockchip,pins = <1 18 RK_FUNC_2 &pcfg_pull_default>,
						<1 19 RK_FUNC_2 &pcfg_pull_none>;
			};
			/* no rts / cts for uart2 */
		};

		spi {
			spi_txd:spi-txd {
				rockchip,pins = <1 29 RK_FUNC_3 &pcfg_pull_default>;
			};

			spi_rxd:spi-rxd {
				rockchip,pins = <1 28 RK_FUNC_3 &pcfg_pull_default>;
			};

			spi_clk:spi-clk {
				rockchip,pins = <2 0 RK_FUNC_2 &pcfg_pull_default>;
			};

			spi_cs0:spi-cs0 {
				rockchip,pins = <1 30 RK_FUNC_3 &pcfg_pull_default>;

			};

			spi_cs1:spi-cs1 {
				rockchip,pins = <1 31 RK_FUNC_3 &pcfg_pull_default>;

			};
		};
	};
};<|MERGE_RESOLUTION|>--- conflicted
+++ resolved
@@ -162,11 +162,7 @@
 		interrupt-names = "gp",
 				  "gpmmu",
 				  "pp0",
-<<<<<<< HEAD
-				  "pp0mmu";
-=======
 				  "ppmmu0";
->>>>>>> bfe39da6
 		assigned-clocks = <&cru SCLK_GPU>;
 		assigned-clock-rates = <100000000>;
 		clocks = <&cru SCLK_GPU>, <&cru SCLK_GPU>;
