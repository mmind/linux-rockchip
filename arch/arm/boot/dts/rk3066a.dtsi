--- conflicted
+++ resolved
@@ -201,7 +201,6 @@
 			bias-disable;
 		};
 
-<<<<<<< HEAD
 		emac {
 			emac_xfer: emac-xfer {
 				rockchip,pins =
@@ -219,7 +218,7 @@
 				rockchip,pins = <RK_GPIO1 24 RK_FUNC_2 &pcfg_pull_default>,
 						<RK_GPIO1 25 RK_FUNC_2 &pcfg_pull_default>;
 			};
-=======
+
 		emmc {
 			emmc_clk: emmc-clk {
 				rockchip,pins = <RK_GPIO3 31 RK_FUNC_2 &pcfg_pull_default>;
@@ -239,7 +238,6 @@
 			 * been already set correctly by firmware, as
 			 * flash/emmc is the boot-device.
 			 */
->>>>>>> b0a3a608
 		};
 
 		i2c0 {
