--- conflicted
+++ resolved
@@ -40,15 +40,6 @@
 		};
 	};
 
-<<<<<<< HEAD
-	soc {
-		timer@20038000 {
-			compatible = "snps,dw-apb-timer-osc";
-			reg = <0x20038000 0x100>;
-			interrupts = <GIC_SPI 44 IRQ_TYPE_LEVEL_HIGH>;
-			clocks = <&cru SCLK_TIMER0>, <&cru PCLK_TIMER0>;
-			clock-names = "timer", "pclk";
-=======
 	sram: sram@10080000 {
 		compatible = "mmio-sram";
 		reg = <0x10080000 0x10000>;
@@ -59,26 +50,9 @@
 		smp-sram@0 {
 			compatible = "rockchip,rk3066-smp-sram";
 			reg = <0x0 0x50>;
->>>>>>> fd84f74c
-		};
-	};
-
-<<<<<<< HEAD
-		timer@2003a000 {
-			compatible = "snps,dw-apb-timer-osc";
-			reg = <0x2003a000 0x100>;
-			interrupts = <GIC_SPI 45 IRQ_TYPE_LEVEL_HIGH>;
-			clocks = <&cru SCLK_TIMER1>, <&cru PCLK_TIMER1>;
-			clock-names = "timer", "pclk";
-		};
-
-		timer@2000e000 {
-			compatible = "snps,dw-apb-timer-osc";
-			reg = <0x2000e000 0x100>;
-			interrupts = <GIC_SPI 46 IRQ_TYPE_LEVEL_HIGH>;
-			clocks = <&cru SCLK_TIMER2>, <&cru PCLK_TIMER2>;
-			clock-names = "timer", "pclk";
-=======
+		};
+	};
+
 	cru: clock-controller@20000000 {
 		compatible = "rockchip,rk3066a-cru";
 		reg = <0x20000000 0x1000>;
@@ -143,7 +117,6 @@
 
 			interrupt-controller;
 			#interrupt-cells = <2>;
->>>>>>> fd84f74c
 		};
 
 		gpio2: gpio2@2003e000 {
@@ -185,30 +158,6 @@
 			#interrupt-cells = <2>;
 		};
 
-<<<<<<< HEAD
-		cru: cru@20000000 {
-			compatible = "rockchip,rk3066a-cru";
-			reg = <0x20000000 0x1000>;
-
-			#clock-cells = <1>;
-			#reset-cells = <1>;
-
-			rockchip,grf = <&grf>;
-		};
-
-		pinctrl@20008000 {
-			compatible = "rockchip,rk3066a-pinctrl";
-			rockchip,grf = <&grf>;
-			#address-cells = <1>;
-			#size-cells = <1>;
-			ranges;
-
-			gpio0: gpio0@20034000 {
-				compatible = "rockchip,gpio-bank";
-				reg = <0x20034000 0x100>;
-				interrupts = <GIC_SPI 54 IRQ_TYPE_LEVEL_HIGH>;
-				clocks = <&cru PCLK_GPIO0>;
-=======
 		gpio6: gpio6@2000a000 {
 			compatible = "rockchip,gpio-bank";
 			reg = <0x2000a000 0x100>;
@@ -225,7 +174,6 @@
 		pcfg_pull_default: pcfg_pull_default {
 			bias-pull-pin-default;
 		};
->>>>>>> fd84f74c
 
 		pcfg_pull_none: pcfg_pull_none {
 			bias-disable;
@@ -245,20 +193,12 @@
 			};
 		};
 
-<<<<<<< HEAD
-			gpio1: gpio1@2003c000 {
-				compatible = "rockchip,gpio-bank";
-				reg = <0x2003c000 0x100>;
-				interrupts = <GIC_SPI 55 IRQ_TYPE_LEVEL_HIGH>;
-				clocks = <&cru PCLK_GPIO1>;
-=======
 		i2c2 {
 			i2c2_xfer: i2c2-xfer {
 				rockchip,pins = <RK_GPIO3 0 RK_FUNC_1 &pcfg_pull_none>,
 						<RK_GPIO3 1 RK_FUNC_1 &pcfg_pull_none>;
 			};
 		};
->>>>>>> fd84f74c
 
 		i2c3 {
 			i2c3_xfer: i2c3-xfer {
@@ -274,19 +214,11 @@
 			};
 		};
 
-<<<<<<< HEAD
-			gpio2: gpio2@2003e000 {
-				compatible = "rockchip,gpio-bank";
-				reg = <0x2003e000 0x100>;
-				interrupts = <GIC_SPI 56 IRQ_TYPE_LEVEL_HIGH>;
-				clocks = <&cru PCLK_GPIO2>;
-=======
 		pwm0 {
 			pwm0_out: pwm0-out {
 				rockchip,pins = <RK_GPIO0 3 RK_FUNC_1 &pcfg_pull_none>;
 			};
 		};
->>>>>>> fd84f74c
 
 		pwm1 {
 			pwm1_out: pwm1-out {
@@ -300,19 +232,11 @@
 			};
 		};
 
-<<<<<<< HEAD
-			gpio3: gpio3@20080000 {
-				compatible = "rockchip,gpio-bank";
-				reg = <0x20080000 0x100>;
-				interrupts = <GIC_SPI 57 IRQ_TYPE_LEVEL_HIGH>;
-				clocks = <&cru PCLK_GPIO3>;
-=======
 		pwm3 {
 			pwm3_out: pwm3-out {
 				rockchip,pins = <RK_GPIO0 31 RK_FUNC_1 &pcfg_pull_none>;
 			};
 		};
->>>>>>> fd84f74c
 
 		uart0 {
 			uart0_xfer: uart0-xfer {
@@ -324,18 +248,10 @@
 				rockchip,pins = <RK_GPIO1 2 RK_FUNC_1 &pcfg_pull_default>;
 			};
 
-<<<<<<< HEAD
-			gpio4: gpio4@20084000 {
-				compatible = "rockchip,gpio-bank";
-				reg = <0x20084000 0x100>;
-				interrupts = <GIC_SPI 58 IRQ_TYPE_LEVEL_HIGH>;
-				clocks = <&cru PCLK_GPIO4>;
-=======
 			uart0_rts: uart0-rts {
 				rockchip,pins = <RK_GPIO1 3 RK_FUNC_1 &pcfg_pull_default>;
 			};
 		};
->>>>>>> fd84f74c
 
 		uart1 {
 			uart1_xfer: uart1-xfer {
@@ -347,18 +263,10 @@
 				rockchip,pins = <RK_GPIO1 6 RK_FUNC_1 &pcfg_pull_default>;
 			};
 
-<<<<<<< HEAD
-			gpio6: gpio6@2000a000 {
-				compatible = "rockchip,gpio-bank";
-				reg = <0x2000a000 0x100>;
-				interrupts = <GIC_SPI 60 IRQ_TYPE_LEVEL_HIGH>;
-				clocks = <&cru PCLK_GPIO6>;
-=======
 			uart1_rts: uart1-rts {
 				rockchip,pins = <RK_GPIO1 7 RK_FUNC_1 &pcfg_pull_default>;
 			};
 		};
->>>>>>> fd84f74c
 
 		uart2 {
 			uart2_xfer: uart2-xfer {
