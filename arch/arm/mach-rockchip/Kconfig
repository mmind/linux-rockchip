config ARCH_ROCKCHIP
	bool "Rockchip RK2928 and RK3xxx SOCs" if ARCH_MULTI_V7
	select PINCTRL
	select PINCTRL_ROCKCHIP
	select ARCH_HAS_CPUFREQ
	select ARCH_HAS_OPP
	select ARCH_HAS_RESET_CONTROLLER
	select ARCH_REQUIRE_GPIOLIB
	select ARM_AMBA
	select ARM_GIC
	select ARM_GLOBAL_TIMER
	select CACHE_L2X0
	select HAVE_ARM_ARCH_TIMER
	select HAVE_ARM_SCU if SMP
	select HAVE_ARM_TWD if SMP
	select DW_APB_TIMER_OF
<<<<<<< HEAD
=======
	select ROCKCHIP_TIMER
	select ARM_GLOBAL_TIMER
>>>>>>> 4ee825d2
	select CLKSRC_ARM_GLOBAL_TIMER_SCHED_CLOCK
	help
	  Support for Rockchip's Cortex-A9 Single-to-Quad-Core-SoCs
	  containing the RK2928, RK30xx and RK31xx series.<|MERGE_RESOLUTION|>--- conflicted
+++ resolved
@@ -14,11 +14,8 @@
 	select HAVE_ARM_SCU if SMP
 	select HAVE_ARM_TWD if SMP
 	select DW_APB_TIMER_OF
-<<<<<<< HEAD
-=======
 	select ROCKCHIP_TIMER
 	select ARM_GLOBAL_TIMER
->>>>>>> 4ee825d2
 	select CLKSRC_ARM_GLOBAL_TIMER_SCHED_CLOCK
 	help
 	  Support for Rockchip's Cortex-A9 Single-to-Quad-Core-SoCs
