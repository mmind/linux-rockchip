--- conflicted
+++ resolved
@@ -24,7 +24,6 @@
 #include <asm/hardware/cache-l2x0.h>
 #include "core.h"
 
-<<<<<<< HEAD
 #include <linux/clocksource.h>
 #include <linux/clk-provider.h>
 
@@ -91,14 +90,12 @@
 
 	rockchip_clocks_apply_init_table();
 
-	l2x0_of_init(0, ~0UL);
+//	l2x0_of_init(0, ~0UL);
 
 	of_platform_populate(NULL, of_default_bus_match_table, NULL, NULL);
 	platform_device_register_full(&devinfo);
 }
 
-=======
->>>>>>> a8845518
 static const char * const rockchip_board_dt_compat[] = {
 	"rockchip,rk2928",
 	"rockchip,rk3066a",
@@ -108,12 +105,9 @@
 };
 
 DT_MACHINE_START(ROCKCHIP_DT, "Rockchip Cortex-A9 (Device Tree)")
-<<<<<<< HEAD
-	.init_machine	= rockchip_dt_init,
-	.init_time	= rockchip_timer_init,
-=======
 	.l2c_aux_val	= 0,
 	.l2c_aux_mask	= ~0,
->>>>>>> a8845518
+	.init_time	= rockchip_timer_init,
+	.init_machine	= rockchip_dt_init,
 	.dt_compat	= rockchip_board_dt_compat,
 MACHINE_END