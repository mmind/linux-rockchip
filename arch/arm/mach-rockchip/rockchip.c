/*
 * Device Tree support for Rockchip SoCs
 *
 * Copyright (c) 2013 MundoReader S.L.
 * Author: Heiko Stuebner <heiko@sntech.de>
 *
 * This program is free software; you can redistribute it and/or modify
 * it under the terms of the GNU General Public License as published by
 * the Free Software Foundation; either version 2 of the License, or
 * (at your option) any later version.
 *
 * This program is distributed in the hope that it will be useful,
 * but WITHOUT ANY WARRANTY; without even the implied warranty of
 * MERCHANTABILITY or FITNESS FOR A PARTICULAR PURPOSE.  See the
 * GNU General Public License for more details.
 */

#include <linux/kernel.h>
#include <linux/init.h>
#include <linux/of_platform.h>
#include <linux/irqchip.h>
#include <asm/mach/arch.h>
#include <asm/mach/map.h>
#include <asm/hardware/cache-l2x0.h>
#include "core.h"

//extern int cclk_summary_show(void *data);

<<<<<<< HEAD
static void __init rockchip_timer_init(void)
{
	of_clk_init(NULL);
	clocksource_of_init();

//cclk_summary_show(NULL);
}

=======
>>>>>>> b32f395a
static void __init rockchip_dt_init(void)
{
	l2x0_of_init(0, ~0UL);
	of_platform_populate(NULL, of_default_bus_match_table, NULL, NULL);
}

static const char * const rockchip_board_dt_compat[] = {
	"rockchip,rk2928",
	"rockchip,rk3066a",
	"rockchip,rk3066b",
	"rockchip,rk3188",
	NULL,
};

DT_MACHINE_START(ROCKCHIP_DT, "Rockchip Cortex-A9 (Device Tree)")
	.smp		= smp_ops(rockchip_smp_ops),
	.init_machine	= rockchip_dt_init,
	.dt_compat	= rockchip_board_dt_compat,
MACHINE_END<|MERGE_RESOLUTION|>--- conflicted
+++ resolved
@@ -26,7 +26,6 @@
 
 //extern int cclk_summary_show(void *data);
 
-<<<<<<< HEAD
 static void __init rockchip_timer_init(void)
 {
 	of_clk_init(NULL);
@@ -35,8 +34,6 @@
 //cclk_summary_show(NULL);
 }
 
-=======
->>>>>>> b32f395a
 static void __init rockchip_dt_init(void)
 {
 	l2x0_of_init(0, ~0UL);
@@ -54,5 +51,6 @@
 DT_MACHINE_START(ROCKCHIP_DT, "Rockchip Cortex-A9 (Device Tree)")
 	.smp		= smp_ops(rockchip_smp_ops),
 	.init_machine	= rockchip_dt_init,
+	.init_time	= rockchip_timer_init,
 	.dt_compat	= rockchip_board_dt_compat,
 MACHINE_END