--- conflicted
+++ resolved
@@ -189,11 +189,7 @@
 	bool
 
 config FIX_EARLYCON_MEM
-<<<<<<< HEAD
-	def_bool y
-=======
 	def_bool y if MMU
->>>>>>> 1105da19
 
 config GENERIC_HWEIGHT
 	bool
