/*
 *  linux/arch/arm/kernel/process.c
 *
 *  Copyright (C) 1996-2000 Russell King - Converted to ARM.
 *  Original Copyright (C) 1995  Linus Torvalds
 *
 * This program is free software; you can redistribute it and/or modify
 * it under the terms of the GNU General Public License version 2 as
 * published by the Free Software Foundation.
 */
#include <stdarg.h>

#include <linux/export.h>
#include <linux/sched.h>
#include <linux/kernel.h>
#include <linux/mm.h>
#include <linux/stddef.h>
#include <linux/unistd.h>
#include <linux/user.h>
#include <linux/delay.h>
#include <linux/reboot.h>
#include <linux/interrupt.h>
#include <linux/kallsyms.h>
#include <linux/init.h>
#include <linux/cpu.h>
#include <linux/elfcore.h>
#include <linux/pm.h>
#include <linux/tick.h>
#include <linux/utsname.h>
#include <linux/uaccess.h>
#include <linux/random.h>
#include <linux/hw_breakpoint.h>
#include <linux/leds.h>
#include <linux/reboot.h>

#include <asm/cacheflush.h>
#include <asm/idmap.h>
#include <asm/processor.h>
#include <asm/thread_notify.h>
#include <asm/stacktrace.h>
#include <asm/system_misc.h>
#include <asm/mach/time.h>
#include <asm/tls.h>

#ifdef CONFIG_CC_STACKPROTECTOR
#include <linux/stackprotector.h>
unsigned long __stack_chk_guard __read_mostly;
EXPORT_SYMBOL(__stack_chk_guard);
#endif

static const char *processor_modes[] __maybe_unused = {
  "USER_26", "FIQ_26" , "IRQ_26" , "SVC_26" , "UK4_26" , "UK5_26" , "UK6_26" , "UK7_26" ,
  "UK8_26" , "UK9_26" , "UK10_26", "UK11_26", "UK12_26", "UK13_26", "UK14_26", "UK15_26",
  "USER_32", "FIQ_32" , "IRQ_32" , "SVC_32" , "UK4_32" , "UK5_32" , "UK6_32" , "ABT_32" ,
  "UK8_32" , "UK9_32" , "UK10_32", "UND_32" , "UK12_32", "UK13_32", "UK14_32", "SYS_32"
};

static const char *isa_modes[] __maybe_unused = {
  "ARM" , "Thumb" , "Jazelle", "ThumbEE"
};

extern void call_with_stack(void (*fn)(void *), void *arg, void *sp);
typedef void (*phys_reset_t)(unsigned long);

/*
 * A temporary stack to use for CPU reset. This is static so that we
 * don't clobber it with the identity mapping. When running with this
 * stack, any references to the current task *will not work* so you
 * should really do as little as possible before jumping to your reset
 * code.
 */
static u64 soft_restart_stack[16];

static void __soft_restart(void *addr)
{
	phys_reset_t phys_reset;

	/* Take out a flat memory mapping. */
	setup_mm_for_reboot();

	/* Clean and invalidate caches */
	flush_cache_all();

	/* Turn off caching */
	cpu_proc_fin();

	/* Push out any further dirty data, and ensure cache is empty */
	flush_cache_all();

	/* Switch to the identity mapping. */
	phys_reset = (phys_reset_t)(unsigned long)virt_to_phys(cpu_reset);
	phys_reset((unsigned long)addr);

	/* Should never get here. */
	BUG();
}

void soft_restart(unsigned long addr)
{
	u64 *stack = soft_restart_stack + ARRAY_SIZE(soft_restart_stack);

	/* Disable interrupts first */
	raw_local_irq_disable();
	local_fiq_disable();

	/* Disable the L2 if we're the last man standing. */
	if (num_online_cpus() == 1)
		outer_disable();

	/* Change to the new stack and continue with the reset. */
	call_with_stack(__soft_restart, (void *)addr, (void *)stack);

	/* Should never get here. */
	BUG();
}

/*
 * Function pointers to optional machine specific functions
 */
void (*pm_power_off)(void);
EXPORT_SYMBOL(pm_power_off);

<<<<<<< HEAD
//void (*arm_pm_restart)(enum reboot_mode reboot_mode, const char *cmd) = null_restart;
void (*arm_pm_restart)(enum reboot_mode reboot_mode, const char *cmd) = NULL;
=======
void (*arm_pm_restart)(enum reboot_mode reboot_mode, const char *cmd);
>>>>>>> c7e93317

/*
 * This is our default idle handler.
 */

void (*arm_pm_idle)(void);

/*
 * Called from the core idle loop.
 */

void arch_cpu_idle(void)
{
	if (arm_pm_idle)
		arm_pm_idle();
	else
		cpu_do_idle();
	local_irq_enable();
}

void arch_cpu_idle_prepare(void)
{
	local_fiq_enable();
}

void arch_cpu_idle_enter(void)
{
	ledtrig_cpu(CPU_LED_IDLE_START);
#ifdef CONFIG_PL310_ERRATA_769419
	wmb();
#endif
}

void arch_cpu_idle_exit(void)
{
	ledtrig_cpu(CPU_LED_IDLE_END);
}

#ifdef CONFIG_HOTPLUG_CPU
void arch_cpu_idle_dead(void)
{
	cpu_die();
}
#endif

/*
 * Called by kexec, immediately prior to machine_kexec().
 *
 * This must completely disable all secondary CPUs; simply causing those CPUs
 * to execute e.g. a RAM-based pin loop is not sufficient. This allows the
 * kexec'd kernel to use any and all RAM as it sees fit, without having to
 * avoid any code or data used by any SW CPU pin loop. The CPU hotplug
 * functionality embodied in disable_nonboot_cpus() to achieve this.
 */
void machine_shutdown(void)
{
	disable_nonboot_cpus();
}

/*
 * Halting simply requires that the secondary CPUs stop performing any
 * activity (executing tasks, handling interrupts). smp_send_stop()
 * achieves this.
 */
void machine_halt(void)
{
	local_irq_disable();
	smp_send_stop();

	local_irq_disable();
	while (1);
}

/*
 * Power-off simply requires that the secondary CPUs stop performing any
 * activity (executing tasks, handling interrupts). smp_send_stop()
 * achieves this. When the system power is turned off, it will take all CPUs
 * with it.
 */
void machine_power_off(void)
{
	local_irq_disable();
	smp_send_stop();

	if (pm_power_off)
		pm_power_off();
}

/*
 * Restart requires that the secondary CPUs stop performing any activity
 * while the primary CPU resets the system. Systems with a single CPU can
 * use soft_restart() as their machine descriptor's .restart hook, since that
 * will cause the only available CPU to reset. Systems with multiple CPUs must
 * provide a HW restart implementation, to ensure that all CPUs reset at once.
 * This is required so that any code running after reset on the primary CPU
 * doesn't have to co-ordinate with other CPUs to ensure they aren't still
 * executing pre-reset code, and using RAM that the primary CPU's code wishes
 * to use. Implementing such co-ordination would be essentially impossible.
 */
void machine_restart(char *cmd)
{
	local_irq_disable();
	smp_send_stop();

	if (arm_pm_restart)
		arm_pm_restart(reboot_mode, cmd);
	else
		do_kernel_restart(cmd);

	/* Give a grace period for failure to restart of 1s */
	mdelay(1000);

	/* Whoops - the platform was unable to reboot. Tell the user! */
	printk("Reboot failed -- System halted\n");
	local_irq_disable();
	while (1);
}

void __show_regs(struct pt_regs *regs)
{
	unsigned long flags;
	char buf[64];

	show_regs_print_info(KERN_DEFAULT);

	print_symbol("PC is at %s\n", instruction_pointer(regs));
	print_symbol("LR is at %s\n", regs->ARM_lr);
	printk("pc : [<%08lx>]    lr : [<%08lx>]    psr: %08lx\n"
	       "sp : %08lx  ip : %08lx  fp : %08lx\n",
		regs->ARM_pc, regs->ARM_lr, regs->ARM_cpsr,
		regs->ARM_sp, regs->ARM_ip, regs->ARM_fp);
	printk("r10: %08lx  r9 : %08lx  r8 : %08lx\n",
		regs->ARM_r10, regs->ARM_r9,
		regs->ARM_r8);
	printk("r7 : %08lx  r6 : %08lx  r5 : %08lx  r4 : %08lx\n",
		regs->ARM_r7, regs->ARM_r6,
		regs->ARM_r5, regs->ARM_r4);
	printk("r3 : %08lx  r2 : %08lx  r1 : %08lx  r0 : %08lx\n",
		regs->ARM_r3, regs->ARM_r2,
		regs->ARM_r1, regs->ARM_r0);

	flags = regs->ARM_cpsr;
	buf[0] = flags & PSR_N_BIT ? 'N' : 'n';
	buf[1] = flags & PSR_Z_BIT ? 'Z' : 'z';
	buf[2] = flags & PSR_C_BIT ? 'C' : 'c';
	buf[3] = flags & PSR_V_BIT ? 'V' : 'v';
	buf[4] = '\0';

#ifndef CONFIG_CPU_V7M
	printk("Flags: %s  IRQs o%s  FIQs o%s  Mode %s  ISA %s  Segment %s\n",
		buf, interrupts_enabled(regs) ? "n" : "ff",
		fast_interrupts_enabled(regs) ? "n" : "ff",
		processor_modes[processor_mode(regs)],
		isa_modes[isa_mode(regs)],
		get_fs() == get_ds() ? "kernel" : "user");
#else
	printk("xPSR: %08lx\n", regs->ARM_cpsr);
#endif

#ifdef CONFIG_CPU_CP15
	{
		unsigned int ctrl;

		buf[0] = '\0';
#ifdef CONFIG_CPU_CP15_MMU
		{
			unsigned int transbase, dac;
			asm("mrc p15, 0, %0, c2, c0\n\t"
			    "mrc p15, 0, %1, c3, c0\n"
			    : "=r" (transbase), "=r" (dac));
			snprintf(buf, sizeof(buf), "  Table: %08x  DAC: %08x",
			  	transbase, dac);
		}
#endif
		asm("mrc p15, 0, %0, c1, c0\n" : "=r" (ctrl));

		printk("Control: %08x%s\n", ctrl, buf);
	}
#endif
}

void show_regs(struct pt_regs * regs)
{
	printk("\n");
	__show_regs(regs);
	dump_stack();
}

ATOMIC_NOTIFIER_HEAD(thread_notify_head);

EXPORT_SYMBOL_GPL(thread_notify_head);

/*
 * Free current thread data structures etc..
 */
void exit_thread(void)
{
	thread_notify(THREAD_NOTIFY_EXIT, current_thread_info());
}

void flush_thread(void)
{
	struct thread_info *thread = current_thread_info();
	struct task_struct *tsk = current;

	flush_ptrace_hw_breakpoint(tsk);

	memset(thread->used_cp, 0, sizeof(thread->used_cp));
	memset(&tsk->thread.debug, 0, sizeof(struct debug_info));
	memset(&thread->fpstate, 0, sizeof(union fp_state));

	thread_notify(THREAD_NOTIFY_FLUSH, thread);
}

void release_thread(struct task_struct *dead_task)
{
}

asmlinkage void ret_from_fork(void) __asm__("ret_from_fork");

int
copy_thread(unsigned long clone_flags, unsigned long stack_start,
	    unsigned long stk_sz, struct task_struct *p)
{
	struct thread_info *thread = task_thread_info(p);
	struct pt_regs *childregs = task_pt_regs(p);

	memset(&thread->cpu_context, 0, sizeof(struct cpu_context_save));

	if (likely(!(p->flags & PF_KTHREAD))) {
		*childregs = *current_pt_regs();
		childregs->ARM_r0 = 0;
		if (stack_start)
			childregs->ARM_sp = stack_start;
	} else {
		memset(childregs, 0, sizeof(struct pt_regs));
		thread->cpu_context.r4 = stk_sz;
		thread->cpu_context.r5 = stack_start;
		childregs->ARM_cpsr = SVC_MODE;
	}
	thread->cpu_context.pc = (unsigned long)ret_from_fork;
	thread->cpu_context.sp = (unsigned long)childregs;

	clear_ptrace_hw_breakpoint(p);

	if (clone_flags & CLONE_SETTLS)
		thread->tp_value[0] = childregs->ARM_r3;
	thread->tp_value[1] = get_tpuser();

	thread_notify(THREAD_NOTIFY_COPY, thread);

	return 0;
}

/*
 * Fill in the task's elfregs structure for a core dump.
 */
int dump_task_regs(struct task_struct *t, elf_gregset_t *elfregs)
{
	elf_core_copy_regs(elfregs, task_pt_regs(t));
	return 1;
}

/*
 * fill in the fpe structure for a core dump...
 */
int dump_fpu (struct pt_regs *regs, struct user_fp *fp)
{
	struct thread_info *thread = current_thread_info();
	int used_math = thread->used_cp[1] | thread->used_cp[2];

	if (used_math)
		memcpy(fp, &thread->fpstate.soft, sizeof (*fp));

	return used_math != 0;
}
EXPORT_SYMBOL(dump_fpu);

unsigned long get_wchan(struct task_struct *p)
{
	struct stackframe frame;
	unsigned long stack_page;
	int count = 0;
	if (!p || p == current || p->state == TASK_RUNNING)
		return 0;

	frame.fp = thread_saved_fp(p);
	frame.sp = thread_saved_sp(p);
	frame.lr = 0;			/* recovered from the stack */
	frame.pc = thread_saved_pc(p);
	stack_page = (unsigned long)task_stack_page(p);
	do {
		if (frame.sp < stack_page ||
		    frame.sp >= stack_page + THREAD_SIZE ||
		    unwind_frame(&frame) < 0)
			return 0;
		if (!in_sched_functions(frame.pc))
			return frame.pc;
	} while (count ++ < 16);
	return 0;
}

unsigned long arch_randomize_brk(struct mm_struct *mm)
{
	unsigned long range_end = mm->brk + 0x02000000;
	return randomize_range(mm->brk, range_end, 0) ? : mm->brk;
}

#ifdef CONFIG_MMU
#ifdef CONFIG_KUSER_HELPERS
/*
 * The vectors page is always readable from user space for the
 * atomic helpers. Insert it into the gate_vma so that it is visible
 * through ptrace and /proc/<pid>/mem.
 */
static struct vm_area_struct gate_vma = {
	.vm_start	= 0xffff0000,
	.vm_end		= 0xffff0000 + PAGE_SIZE,
	.vm_flags	= VM_READ | VM_EXEC | VM_MAYREAD | VM_MAYEXEC,
};

static int __init gate_vma_init(void)
{
	gate_vma.vm_page_prot = PAGE_READONLY_EXEC;
	return 0;
}
arch_initcall(gate_vma_init);

struct vm_area_struct *get_gate_vma(struct mm_struct *mm)
{
	return &gate_vma;
}

int in_gate_area(struct mm_struct *mm, unsigned long addr)
{
	return (addr >= gate_vma.vm_start) && (addr < gate_vma.vm_end);
}

int in_gate_area_no_mm(unsigned long addr)
{
	return in_gate_area(NULL, addr);
}
#define is_gate_vma(vma)	((vma) == &gate_vma)
#else
#define is_gate_vma(vma)	0
#endif

const char *arch_vma_name(struct vm_area_struct *vma)
{
	return is_gate_vma(vma) ? "[vectors]" :
		(vma->vm_mm && vma->vm_start == vma->vm_mm->context.sigpage) ?
		 "[sigpage]" : NULL;
}

static struct page *signal_page;
extern struct page *get_signal_page(void);

int arch_setup_additional_pages(struct linux_binprm *bprm, int uses_interp)
{
	struct mm_struct *mm = current->mm;
	unsigned long addr;
	int ret;

	if (!signal_page)
		signal_page = get_signal_page();
	if (!signal_page)
		return -ENOMEM;

	down_write(&mm->mmap_sem);
	addr = get_unmapped_area(NULL, 0, PAGE_SIZE, 0, 0);
	if (IS_ERR_VALUE(addr)) {
		ret = addr;
		goto up_fail;
	}

	ret = install_special_mapping(mm, addr, PAGE_SIZE,
		VM_READ | VM_EXEC | VM_MAYREAD | VM_MAYWRITE | VM_MAYEXEC,
		&signal_page);

	if (ret == 0)
		mm->context.sigpage = addr;

 up_fail:
	up_write(&mm->mmap_sem);
	return ret;
}
#endif<|MERGE_RESOLUTION|>--- conflicted
+++ resolved
@@ -120,12 +120,7 @@
 void (*pm_power_off)(void);
 EXPORT_SYMBOL(pm_power_off);
 
-<<<<<<< HEAD
-//void (*arm_pm_restart)(enum reboot_mode reboot_mode, const char *cmd) = null_restart;
-void (*arm_pm_restart)(enum reboot_mode reboot_mode, const char *cmd) = NULL;
-=======
 void (*arm_pm_restart)(enum reboot_mode reboot_mode, const char *cmd);
->>>>>>> c7e93317
 
 /*
  * This is our default idle handler.
