--- conflicted
+++ resolved
@@ -408,30 +408,18 @@
 {
 	unsigned long start  = phys &  PAGE_MASK;
 	unsigned long offset = phys & ~PAGE_MASK;
-<<<<<<< HEAD
-	unsigned long vaddr;
-=======
 	void *vaddr;
->>>>>>> aefbef10
 
 	/* If page is RAM, we can use __va. Otherwise ioremap and unmap. */
 	if (page_is_ram(start >> PAGE_SHIFT))
 		return __va(phys);
 
-<<<<<<< HEAD
-	vaddr = (unsigned long)ioremap_cache(start, PAGE_SIZE);
-=======
 	vaddr = ioremap_cache(start, PAGE_SIZE);
->>>>>>> aefbef10
 	/* Only add the offset on success and return NULL if the ioremap() failed: */
 	if (vaddr)
 		vaddr += offset;
 
-<<<<<<< HEAD
-	return (void *)vaddr;
-=======
 	return vaddr;
->>>>>>> aefbef10
 }
 
 void unxlate_dev_mem_ptr(phys_addr_t phys, void *addr)
