// SPDX-License-Identifier: GPL-2.0
#define pr_fmt(fmt) KBUILD_MODNAME ": " fmt

#include <linux/errno.h>
#include <linux/kernel.h>
#include <linux/mm.h>
#include <linux/smp.h>
#include <linux/prctl.h>
#include <linux/slab.h>
#include <linux/sched.h>
#include <linux/sched/idle.h>
#include <linux/sched/debug.h>
#include <linux/sched/task.h>
#include <linux/sched/task_stack.h>
#include <linux/init.h>
#include <linux/export.h>
#include <linux/pm.h>
#include <linux/tick.h>
#include <linux/random.h>
#include <linux/user-return-notifier.h>
#include <linux/dmi.h>
#include <linux/utsname.h>
#include <linux/stackprotector.h>
#include <linux/cpuidle.h>
#include <linux/acpi.h>
#include <linux/elf-randomize.h>
#include <trace/events/power.h>
#include <linux/hw_breakpoint.h>
#include <asm/cpu.h>
#include <asm/apic.h>
#include <linux/uaccess.h>
#include <asm/mwait.h>
#include <asm/fpu/internal.h>
#include <asm/debugreg.h>
#include <asm/nmi.h>
#include <asm/tlbflush.h>
#include <asm/mce.h>
#include <asm/vm86.h>
#include <asm/switch_to.h>
#include <asm/desc.h>
#include <asm/prctl.h>
#include <asm/spec-ctrl.h>
#include <asm/io_bitmap.h>
#include <asm/proto.h>
#include <asm/frame.h>

#include "process.h"

/*
 * per-CPU TSS segments. Threads are completely 'soft' on Linux,
 * no more per-task TSS's. The TSS size is kept cacheline-aligned
 * so they are allowed to end up in the .data..cacheline_aligned
 * section. Since TSS's are completely CPU-local, we want them
 * on exact cacheline boundaries, to eliminate cacheline ping-pong.
 */
__visible DEFINE_PER_CPU_PAGE_ALIGNED(struct tss_struct, cpu_tss_rw) = {
	.x86_tss = {
		/*
		 * .sp0 is only used when entering ring 0 from a lower
		 * privilege level.  Since the init task never runs anything
		 * but ring 0 code, there is no need for a valid value here.
		 * Poison it.
		 */
		.sp0 = (1UL << (BITS_PER_LONG-1)) + 1,

		/*
		 * .sp1 is cpu_current_top_of_stack.  The init task never
		 * runs user code, but cpu_current_top_of_stack should still
		 * be well defined before the first context switch.
		 */
		.sp1 = TOP_OF_INIT_STACK,

#ifdef CONFIG_X86_32
		.ss0 = __KERNEL_DS,
		.ss1 = __KERNEL_CS,
#endif
		.io_bitmap_base	= IO_BITMAP_OFFSET_INVALID,
	 },
};
EXPORT_PER_CPU_SYMBOL(cpu_tss_rw);

DEFINE_PER_CPU(bool, __tss_limit_invalid);
EXPORT_PER_CPU_SYMBOL_GPL(__tss_limit_invalid);

/*
 * this gets called so that we can store lazy state into memory and copy the
 * current task into the new thread.
 */
int arch_dup_task_struct(struct task_struct *dst, struct task_struct *src)
{
	memcpy(dst, src, arch_task_struct_size);
#ifdef CONFIG_VM86
	dst->thread.vm86 = NULL;
#endif

	return fpu__copy(dst, src);
}

/*
 * Free thread data structures etc..
 */
void exit_thread(struct task_struct *tsk)
{
	struct thread_struct *t = &tsk->thread;
	struct fpu *fpu = &t->fpu;

	if (test_thread_flag(TIF_IO_BITMAP))
		io_bitmap_exit(tsk);

	free_vm86(t);

	fpu__drop(fpu);
}

static int set_new_tls(struct task_struct *p, unsigned long tls)
{
	struct user_desc __user *utls = (struct user_desc __user *)tls;

	if (in_ia32_syscall())
		return do_set_thread_area(p, -1, utls, 0);
	else
		return do_set_thread_area_64(p, ARCH_SET_FS, tls);
}

int copy_thread(unsigned long clone_flags, unsigned long sp, unsigned long arg,
		struct task_struct *p, unsigned long tls)
{
	struct inactive_task_frame *frame;
	struct fork_frame *fork_frame;
	struct pt_regs *childregs;
	int ret = 0;

	childregs = task_pt_regs(p);
	fork_frame = container_of(childregs, struct fork_frame, regs);
	frame = &fork_frame->frame;

	frame->bp = encode_frame_pointer(childregs);
	frame->ret_addr = (unsigned long) ret_from_fork;
	p->thread.sp = (unsigned long) fork_frame;
	p->thread.io_bitmap = NULL;
	memset(p->thread.ptrace_bps, 0, sizeof(p->thread.ptrace_bps));

#ifdef CONFIG_X86_64
	current_save_fsgs();
	p->thread.fsindex = current->thread.fsindex;
	p->thread.fsbase = current->thread.fsbase;
	p->thread.gsindex = current->thread.gsindex;
	p->thread.gsbase = current->thread.gsbase;

	savesegment(es, p->thread.es);
	savesegment(ds, p->thread.ds);
#else
	p->thread.sp0 = (unsigned long) (childregs + 1);
	/*
	 * Clear all status flags including IF and set fixed bit. 64bit
	 * does not have this initialization as the frame does not contain
	 * flags. The flags consistency (especially vs. AC) is there
	 * ensured via objtool, which lacks 32bit support.
	 */
	frame->flags = X86_EFLAGS_FIXED;
#endif

	/* Kernel thread ? */
	if (unlikely(p->flags & PF_KTHREAD)) {
		memset(childregs, 0, sizeof(struct pt_regs));
		kthread_frame_init(frame, sp, arg);
		return 0;
	}

	frame->bx = 0;
	*childregs = *current_pt_regs();
	childregs->ax = 0;
	if (sp)
		childregs->sp = sp;

#ifdef CONFIG_X86_32
	task_user_gs(p) = get_user_gs(current_pt_regs());
#endif

	/* Set a new TLS for the child thread? */
	if (clone_flags & CLONE_SETTLS)
		ret = set_new_tls(p, tls);

	if (!ret && unlikely(test_tsk_thread_flag(current, TIF_IO_BITMAP)))
		io_bitmap_share(p);

	return ret;
}

void flush_thread(void)
{
	struct task_struct *tsk = current;

	flush_ptrace_hw_breakpoint(tsk);
	memset(tsk->thread.tls_array, 0, sizeof(tsk->thread.tls_array));

	fpu__clear_all(&tsk->thread.fpu);
}

void disable_TSC(void)
{
	preempt_disable();
	if (!test_and_set_thread_flag(TIF_NOTSC))
		/*
		 * Must flip the CPU state synchronously with
		 * TIF_NOTSC in the current running context.
		 */
		cr4_set_bits(X86_CR4_TSD);
	preempt_enable();
}

static void enable_TSC(void)
{
	preempt_disable();
	if (test_and_clear_thread_flag(TIF_NOTSC))
		/*
		 * Must flip the CPU state synchronously with
		 * TIF_NOTSC in the current running context.
		 */
		cr4_clear_bits(X86_CR4_TSD);
	preempt_enable();
}

int get_tsc_mode(unsigned long adr)
{
	unsigned int val;

	if (test_thread_flag(TIF_NOTSC))
		val = PR_TSC_SIGSEGV;
	else
		val = PR_TSC_ENABLE;

	return put_user(val, (unsigned int __user *)adr);
}

int set_tsc_mode(unsigned int val)
{
	if (val == PR_TSC_SIGSEGV)
		disable_TSC();
	else if (val == PR_TSC_ENABLE)
		enable_TSC();
	else
		return -EINVAL;

	return 0;
}

DEFINE_PER_CPU(u64, msr_misc_features_shadow);

static void set_cpuid_faulting(bool on)
{
	u64 msrval;

	msrval = this_cpu_read(msr_misc_features_shadow);
	msrval &= ~MSR_MISC_FEATURES_ENABLES_CPUID_FAULT;
	msrval |= (on << MSR_MISC_FEATURES_ENABLES_CPUID_FAULT_BIT);
	this_cpu_write(msr_misc_features_shadow, msrval);
	wrmsrl(MSR_MISC_FEATURES_ENABLES, msrval);
}

static void disable_cpuid(void)
{
	preempt_disable();
	if (!test_and_set_thread_flag(TIF_NOCPUID)) {
		/*
		 * Must flip the CPU state synchronously with
		 * TIF_NOCPUID in the current running context.
		 */
		set_cpuid_faulting(true);
	}
	preempt_enable();
}

static void enable_cpuid(void)
{
	preempt_disable();
	if (test_and_clear_thread_flag(TIF_NOCPUID)) {
		/*
		 * Must flip the CPU state synchronously with
		 * TIF_NOCPUID in the current running context.
		 */
		set_cpuid_faulting(false);
	}
	preempt_enable();
}

static int get_cpuid_mode(void)
{
	return !test_thread_flag(TIF_NOCPUID);
}

static int set_cpuid_mode(struct task_struct *task, unsigned long cpuid_enabled)
{
	if (!boot_cpu_has(X86_FEATURE_CPUID_FAULT))
		return -ENODEV;

	if (cpuid_enabled)
		enable_cpuid();
	else
		disable_cpuid();

	return 0;
}

/*
 * Called immediately after a successful exec.
 */
void arch_setup_new_exec(void)
{
	/* If cpuid was previously disabled for this task, re-enable it. */
	if (test_thread_flag(TIF_NOCPUID))
		enable_cpuid();

	/*
	 * Don't inherit TIF_SSBD across exec boundary when
	 * PR_SPEC_DISABLE_NOEXEC is used.
	 */
	if (test_thread_flag(TIF_SSBD) &&
	    task_spec_ssb_noexec(current)) {
		clear_thread_flag(TIF_SSBD);
		task_clear_spec_ssb_disable(current);
		task_clear_spec_ssb_noexec(current);
		speculation_ctrl_update(task_thread_info(current)->flags);
	}
}

#ifdef CONFIG_X86_IOPL_IOPERM
static inline void switch_to_bitmap(unsigned long tifp)
{
	/*
	 * Invalidate I/O bitmap if the previous task used it. This prevents
	 * any possible leakage of an active I/O bitmap.
	 *
	 * If the next task has an I/O bitmap it will handle it on exit to
	 * user mode.
	 */
	if (tifp & _TIF_IO_BITMAP)
		tss_invalidate_io_bitmap();
}

static void tss_copy_io_bitmap(struct tss_struct *tss, struct io_bitmap *iobm)
{
	/*
	 * Copy at least the byte range of the incoming tasks bitmap which
	 * covers the permitted I/O ports.
	 *
	 * If the previous task which used an I/O bitmap had more bits
	 * permitted, then the copy needs to cover those as well so they
	 * get turned off.
	 */
	memcpy(tss->io_bitmap.bitmap, iobm->bitmap,
	       max(tss->io_bitmap.prev_max, iobm->max));

	/*
	 * Store the new max and the sequence number of this bitmap
	 * and a pointer to the bitmap itself.
	 */
	tss->io_bitmap.prev_max = iobm->max;
	tss->io_bitmap.prev_sequence = iobm->sequence;
}

/**
 * tss_update_io_bitmap - Update I/O bitmap before exiting to usermode
 */
void native_tss_update_io_bitmap(void)
{
	struct tss_struct *tss = this_cpu_ptr(&cpu_tss_rw);
	struct thread_struct *t = &current->thread;
	u16 *base = &tss->x86_tss.io_bitmap_base;

	if (!test_thread_flag(TIF_IO_BITMAP)) {
		native_tss_invalidate_io_bitmap();
		return;
	}

	if (IS_ENABLED(CONFIG_X86_IOPL_IOPERM) && t->iopl_emul == 3) {
		*base = IO_BITMAP_OFFSET_VALID_ALL;
	} else {
		struct io_bitmap *iobm = t->io_bitmap;

		/*
		 * Only copy bitmap data when the sequence number differs. The
		 * update time is accounted to the incoming task.
		 */
		if (tss->io_bitmap.prev_sequence != iobm->sequence)
			tss_copy_io_bitmap(tss, iobm);

		/* Enable the bitmap */
		*base = IO_BITMAP_OFFSET_VALID_MAP;
	}

	/*
	 * Make sure that the TSS limit is covering the IO bitmap. It might have
	 * been cut down by a VMEXIT to 0x67 which would cause a subsequent I/O
	 * access from user space to trigger a #GP because tbe bitmap is outside
	 * the TSS limit.
	 */
	refresh_tss_limit();
}
#else /* CONFIG_X86_IOPL_IOPERM */
static inline void switch_to_bitmap(unsigned long tifp) { }
#endif

#ifdef CONFIG_SMP

struct ssb_state {
	struct ssb_state	*shared_state;
	raw_spinlock_t		lock;
	unsigned int		disable_state;
	unsigned long		local_state;
};

#define LSTATE_SSB	0

static DEFINE_PER_CPU(struct ssb_state, ssb_state);

void speculative_store_bypass_ht_init(void)
{
	struct ssb_state *st = this_cpu_ptr(&ssb_state);
	unsigned int this_cpu = smp_processor_id();
	unsigned int cpu;

	st->local_state = 0;

	/*
	 * Shared state setup happens once on the first bringup
	 * of the CPU. It's not destroyed on CPU hotunplug.
	 */
	if (st->shared_state)
		return;

	raw_spin_lock_init(&st->lock);

	/*
	 * Go over HT siblings and check whether one of them has set up the
	 * shared state pointer already.
	 */
	for_each_cpu(cpu, topology_sibling_cpumask(this_cpu)) {
		if (cpu == this_cpu)
			continue;

		if (!per_cpu(ssb_state, cpu).shared_state)
			continue;

		/* Link it to the state of the sibling: */
		st->shared_state = per_cpu(ssb_state, cpu).shared_state;
		return;
	}

	/*
	 * First HT sibling to come up on the core.  Link shared state of
	 * the first HT sibling to itself. The siblings on the same core
	 * which come up later will see the shared state pointer and link
	 * themself to the state of this CPU.
	 */
	st->shared_state = st;
}

/*
 * Logic is: First HT sibling enables SSBD for both siblings in the core
 * and last sibling to disable it, disables it for the whole core. This how
 * MSR_SPEC_CTRL works in "hardware":
 *
 *  CORE_SPEC_CTRL = THREAD0_SPEC_CTRL | THREAD1_SPEC_CTRL
 */
static __always_inline void amd_set_core_ssb_state(unsigned long tifn)
{
	struct ssb_state *st = this_cpu_ptr(&ssb_state);
	u64 msr = x86_amd_ls_cfg_base;

	if (!static_cpu_has(X86_FEATURE_ZEN)) {
		msr |= ssbd_tif_to_amd_ls_cfg(tifn);
		wrmsrl(MSR_AMD64_LS_CFG, msr);
		return;
	}

	if (tifn & _TIF_SSBD) {
		/*
		 * Since this can race with prctl(), block reentry on the
		 * same CPU.
		 */
		if (__test_and_set_bit(LSTATE_SSB, &st->local_state))
			return;

		msr |= x86_amd_ls_cfg_ssbd_mask;

		raw_spin_lock(&st->shared_state->lock);
		/* First sibling enables SSBD: */
		if (!st->shared_state->disable_state)
			wrmsrl(MSR_AMD64_LS_CFG, msr);
		st->shared_state->disable_state++;
		raw_spin_unlock(&st->shared_state->lock);
	} else {
		if (!__test_and_clear_bit(LSTATE_SSB, &st->local_state))
			return;

		raw_spin_lock(&st->shared_state->lock);
		st->shared_state->disable_state--;
		if (!st->shared_state->disable_state)
			wrmsrl(MSR_AMD64_LS_CFG, msr);
		raw_spin_unlock(&st->shared_state->lock);
	}
}
#else
static __always_inline void amd_set_core_ssb_state(unsigned long tifn)
{
	u64 msr = x86_amd_ls_cfg_base | ssbd_tif_to_amd_ls_cfg(tifn);

	wrmsrl(MSR_AMD64_LS_CFG, msr);
}
#endif

static __always_inline void amd_set_ssb_virt_state(unsigned long tifn)
{
	/*
	 * SSBD has the same definition in SPEC_CTRL and VIRT_SPEC_CTRL,
	 * so ssbd_tif_to_spec_ctrl() just works.
	 */
	wrmsrl(MSR_AMD64_VIRT_SPEC_CTRL, ssbd_tif_to_spec_ctrl(tifn));
}

/*
 * Update the MSRs managing speculation control, during context switch.
 *
 * tifp: Previous task's thread flags
 * tifn: Next task's thread flags
 */
static __always_inline void __speculation_ctrl_update(unsigned long tifp,
						      unsigned long tifn)
{
	unsigned long tif_diff = tifp ^ tifn;
	u64 msr = x86_spec_ctrl_base;
	bool updmsr = false;

	lockdep_assert_irqs_disabled();

	/* Handle change of TIF_SSBD depending on the mitigation method. */
	if (static_cpu_has(X86_FEATURE_VIRT_SSBD)) {
		if (tif_diff & _TIF_SSBD)
			amd_set_ssb_virt_state(tifn);
	} else if (static_cpu_has(X86_FEATURE_LS_CFG_SSBD)) {
		if (tif_diff & _TIF_SSBD)
			amd_set_core_ssb_state(tifn);
	} else if (static_cpu_has(X86_FEATURE_SPEC_CTRL_SSBD) ||
		   static_cpu_has(X86_FEATURE_AMD_SSBD)) {
		updmsr |= !!(tif_diff & _TIF_SSBD);
		msr |= ssbd_tif_to_spec_ctrl(tifn);
	}

	/* Only evaluate TIF_SPEC_IB if conditional STIBP is enabled. */
	if (IS_ENABLED(CONFIG_SMP) &&
	    static_branch_unlikely(&switch_to_cond_stibp)) {
		updmsr |= !!(tif_diff & _TIF_SPEC_IB);
		msr |= stibp_tif_to_spec_ctrl(tifn);
	}

	if (updmsr)
		wrmsrl(MSR_IA32_SPEC_CTRL, msr);
}

static unsigned long speculation_ctrl_update_tif(struct task_struct *tsk)
{
	if (test_and_clear_tsk_thread_flag(tsk, TIF_SPEC_FORCE_UPDATE)) {
		if (task_spec_ssb_disable(tsk))
			set_tsk_thread_flag(tsk, TIF_SSBD);
		else
			clear_tsk_thread_flag(tsk, TIF_SSBD);

		if (task_spec_ib_disable(tsk))
			set_tsk_thread_flag(tsk, TIF_SPEC_IB);
		else
			clear_tsk_thread_flag(tsk, TIF_SPEC_IB);
	}
	/* Return the updated threadinfo flags*/
	return task_thread_info(tsk)->flags;
}

void speculation_ctrl_update(unsigned long tif)
{
	unsigned long flags;

	/* Forced update. Make sure all relevant TIF flags are different */
	local_irq_save(flags);
	__speculation_ctrl_update(~tif, tif);
	local_irq_restore(flags);
}

/* Called from seccomp/prctl update */
void speculation_ctrl_update_current(void)
{
	preempt_disable();
	speculation_ctrl_update(speculation_ctrl_update_tif(current));
	preempt_enable();
}

static inline void cr4_toggle_bits_irqsoff(unsigned long mask)
{
	unsigned long newval, cr4 = this_cpu_read(cpu_tlbstate.cr4);

	newval = cr4 ^ mask;
	if (newval != cr4) {
		this_cpu_write(cpu_tlbstate.cr4, newval);
		__write_cr4(newval);
	}
}

void __switch_to_xtra(struct task_struct *prev_p, struct task_struct *next_p)
{
	unsigned long tifp, tifn;

	tifn = READ_ONCE(task_thread_info(next_p)->flags);
	tifp = READ_ONCE(task_thread_info(prev_p)->flags);

	switch_to_bitmap(tifp);

	propagate_user_return_notify(prev_p, next_p);

	if ((tifp & _TIF_BLOCKSTEP || tifn & _TIF_BLOCKSTEP) &&
	    arch_has_block_step()) {
		unsigned long debugctl, msk;

		rdmsrl(MSR_IA32_DEBUGCTLMSR, debugctl);
		debugctl &= ~DEBUGCTLMSR_BTF;
		msk = tifn & _TIF_BLOCKSTEP;
		debugctl |= (msk >> TIF_BLOCKSTEP) << DEBUGCTLMSR_BTF_SHIFT;
		wrmsrl(MSR_IA32_DEBUGCTLMSR, debugctl);
	}

	if ((tifp ^ tifn) & _TIF_NOTSC)
		cr4_toggle_bits_irqsoff(X86_CR4_TSD);

	if ((tifp ^ tifn) & _TIF_NOCPUID)
		set_cpuid_faulting(!!(tifn & _TIF_NOCPUID));

	if (likely(!((tifp | tifn) & _TIF_SPEC_FORCE_UPDATE))) {
		__speculation_ctrl_update(tifp, tifn);
	} else {
		speculation_ctrl_update_tif(prev_p);
		tifn = speculation_ctrl_update_tif(next_p);

		/* Enforce MSR update to ensure consistent state */
		__speculation_ctrl_update(~tifn, tifn);
	}

	if ((tifp ^ tifn) & _TIF_SLD)
		switch_to_sld(tifn);
}

/*
 * Idle related variables and functions
 */
unsigned long boot_option_idle_override = IDLE_NO_OVERRIDE;
EXPORT_SYMBOL(boot_option_idle_override);

static void (*x86_idle)(void);

#ifndef CONFIG_SMP
static inline void play_dead(void)
{
	BUG();
}
#endif

void arch_cpu_idle_enter(void)
{
	tsc_verify_tsc_adjust(false);
	local_touch_nmi();
}

void arch_cpu_idle_dead(void)
{
	play_dead();
}

/*
 * Called from the generic idle code.
 */
void arch_cpu_idle(void)
{
	x86_idle();
}

/*
 * We use this if we don't have any better idle routine..
 */
void __cpuidle default_idle(void)
{
<<<<<<< HEAD
	safe_halt();
=======
	raw_safe_halt();
>>>>>>> 2c85ebc5
}
#if defined(CONFIG_APM_MODULE) || defined(CONFIG_HALTPOLL_CPUIDLE_MODULE)
EXPORT_SYMBOL(default_idle);
#endif

#ifdef CONFIG_XEN
bool xen_set_default_idle(void)
{
	bool ret = !!x86_idle;

	x86_idle = default_idle;

	return ret;
}
#endif

void stop_this_cpu(void *dummy)
{
	local_irq_disable();
	/*
	 * Remove this CPU:
	 */
	set_cpu_online(smp_processor_id(), false);
	disable_local_APIC();
	mcheck_cpu_clear(this_cpu_ptr(&cpu_info));

	/*
	 * Use wbinvd on processors that support SME. This provides support
	 * for performing a successful kexec when going from SME inactive
	 * to SME active (or vice-versa). The cache must be cleared so that
	 * if there are entries with the same physical address, both with and
	 * without the encryption bit, they don't race each other when flushed
	 * and potentially end up with the wrong entry being committed to
	 * memory.
	 */
	if (boot_cpu_has(X86_FEATURE_SME))
		native_wbinvd();
	for (;;) {
		/*
		 * Use native_halt() so that memory contents don't change
		 * (stack usage and variables) after possibly issuing the
		 * native_wbinvd() above.
		 */
		native_halt();
	}
}

/*
 * AMD Erratum 400 aware idle routine. We handle it the same way as C3 power
 * states (local apic timer and TSC stop).
 *
 * XXX this function is completely buggered vs RCU and tracing.
 */
static void amd_e400_idle(void)
{
	/*
	 * We cannot use static_cpu_has_bug() here because X86_BUG_AMD_APIC_C1E
	 * gets set after static_cpu_has() places have been converted via
	 * alternatives.
	 */
	if (!boot_cpu_has_bug(X86_BUG_AMD_APIC_C1E)) {
		default_idle();
		return;
	}

	tick_broadcast_enter();

	default_idle();

	/*
	 * The switch back from broadcast mode needs to be called with
	 * interrupts disabled.
	 */
	raw_local_irq_disable();
	tick_broadcast_exit();
	raw_local_irq_enable();
}

/*
 * Intel Core2 and older machines prefer MWAIT over HALT for C1.
 * We can't rely on cpuidle installing MWAIT, because it will not load
 * on systems that support only C1 -- so the boot default must be MWAIT.
 *
 * Some AMD machines are the opposite, they depend on using HALT.
 *
 * So for default C1, which is used during boot until cpuidle loads,
 * use MWAIT-C1 on Intel HW that has it, else use HALT.
 */
static int prefer_mwait_c1_over_halt(const struct cpuinfo_x86 *c)
{
	if (c->x86_vendor != X86_VENDOR_INTEL)
		return 0;

	if (!cpu_has(c, X86_FEATURE_MWAIT) || boot_cpu_has_bug(X86_BUG_MONITOR))
		return 0;

	return 1;
}

/*
 * MONITOR/MWAIT with no hints, used for default C1 state. This invokes MWAIT
 * with interrupts enabled and no flags, which is backwards compatible with the
 * original MWAIT implementation.
 */
static __cpuidle void mwait_idle(void)
{
	if (!current_set_polling_and_test()) {
		if (this_cpu_has(X86_BUG_CLFLUSH_MONITOR)) {
			mb(); /* quirk */
			clflush((void *)&current_thread_info()->flags);
			mb(); /* quirk */
		}

		__monitor((void *)&current_thread_info()->flags, 0, 0);
		if (!need_resched())
			__sti_mwait(0, 0);
		else
<<<<<<< HEAD
			local_irq_enable();
=======
			raw_local_irq_enable();
>>>>>>> 2c85ebc5
	} else {
		raw_local_irq_enable();
	}
	__current_clr_polling();
}

void select_idle_routine(const struct cpuinfo_x86 *c)
{
#ifdef CONFIG_SMP
	if (boot_option_idle_override == IDLE_POLL && smp_num_siblings > 1)
		pr_warn_once("WARNING: polling idle and HT enabled, performance may degrade\n");
#endif
	if (x86_idle || boot_option_idle_override == IDLE_POLL)
		return;

	if (boot_cpu_has_bug(X86_BUG_AMD_E400)) {
		pr_info("using AMD E400 aware idle routine\n");
		x86_idle = amd_e400_idle;
	} else if (prefer_mwait_c1_over_halt(c)) {
		pr_info("using mwait in idle threads\n");
		x86_idle = mwait_idle;
	} else
		x86_idle = default_idle;
}

void amd_e400_c1e_apic_setup(void)
{
	if (boot_cpu_has_bug(X86_BUG_AMD_APIC_C1E)) {
		pr_info("Switch to broadcast mode on CPU%d\n", smp_processor_id());
		local_irq_disable();
		tick_broadcast_force();
		local_irq_enable();
	}
}

void __init arch_post_acpi_subsys_init(void)
{
	u32 lo, hi;

	if (!boot_cpu_has_bug(X86_BUG_AMD_E400))
		return;

	/*
	 * AMD E400 detection needs to happen after ACPI has been enabled. If
	 * the machine is affected K8_INTP_C1E_ACTIVE_MASK bits are set in
	 * MSR_K8_INT_PENDING_MSG.
	 */
	rdmsr(MSR_K8_INT_PENDING_MSG, lo, hi);
	if (!(lo & K8_INTP_C1E_ACTIVE_MASK))
		return;

	boot_cpu_set_bug(X86_BUG_AMD_APIC_C1E);

	if (!boot_cpu_has(X86_FEATURE_NONSTOP_TSC))
		mark_tsc_unstable("TSC halt in AMD C1E");
	pr_info("System has AMD C1E enabled\n");
}

static int __init idle_setup(char *str)
{
	if (!str)
		return -EINVAL;

	if (!strcmp(str, "poll")) {
		pr_info("using polling idle threads\n");
		boot_option_idle_override = IDLE_POLL;
		cpu_idle_poll_ctrl(true);
	} else if (!strcmp(str, "halt")) {
		/*
		 * When the boot option of idle=halt is added, halt is
		 * forced to be used for CPU idle. In such case CPU C2/C3
		 * won't be used again.
		 * To continue to load the CPU idle driver, don't touch
		 * the boot_option_idle_override.
		 */
		x86_idle = default_idle;
		boot_option_idle_override = IDLE_HALT;
	} else if (!strcmp(str, "nomwait")) {
		/*
		 * If the boot option of "idle=nomwait" is added,
		 * it means that mwait will be disabled for CPU C2/C3
		 * states. In such case it won't touch the variable
		 * of boot_option_idle_override.
		 */
		boot_option_idle_override = IDLE_NOMWAIT;
	} else
		return -1;

	return 0;
}
early_param("idle", idle_setup);

unsigned long arch_align_stack(unsigned long sp)
{
	if (!(current->personality & ADDR_NO_RANDOMIZE) && randomize_va_space)
		sp -= get_random_int() % 8192;
	return sp & ~0xf;
}

unsigned long arch_randomize_brk(struct mm_struct *mm)
{
	return randomize_page(mm->brk, 0x02000000);
}

/*
 * Called from fs/proc with a reference on @p to find the function
 * which called into schedule(). This needs to be done carefully
 * because the task might wake up and we might look at a stack
 * changing under us.
 */
unsigned long get_wchan(struct task_struct *p)
{
	unsigned long start, bottom, top, sp, fp, ip, ret = 0;
	int count = 0;

	if (p == current || p->state == TASK_RUNNING)
		return 0;

	if (!try_get_task_stack(p))
		return 0;

	start = (unsigned long)task_stack_page(p);
	if (!start)
		goto out;

	/*
	 * Layout of the stack page:
	 *
	 * ----------- topmax = start + THREAD_SIZE - sizeof(unsigned long)
	 * PADDING
	 * ----------- top = topmax - TOP_OF_KERNEL_STACK_PADDING
	 * stack
	 * ----------- bottom = start
	 *
	 * The tasks stack pointer points at the location where the
	 * framepointer is stored. The data on the stack is:
	 * ... IP FP ... IP FP
	 *
	 * We need to read FP and IP, so we need to adjust the upper
	 * bound by another unsigned long.
	 */
	top = start + THREAD_SIZE - TOP_OF_KERNEL_STACK_PADDING;
	top -= 2 * sizeof(unsigned long);
	bottom = start;

	sp = READ_ONCE(p->thread.sp);
	if (sp < bottom || sp > top)
		goto out;

	fp = READ_ONCE_NOCHECK(((struct inactive_task_frame *)sp)->bp);
	do {
		if (fp < bottom || fp > top)
			goto out;
		ip = READ_ONCE_NOCHECK(*(unsigned long *)(fp + sizeof(unsigned long)));
		if (!in_sched_functions(ip)) {
			ret = ip;
			goto out;
		}
		fp = READ_ONCE_NOCHECK(*(unsigned long *)fp);
	} while (count++ < 16 && p->state != TASK_RUNNING);

out:
	put_task_stack(p);
	return ret;
}

long do_arch_prctl_common(struct task_struct *task, int option,
			  unsigned long cpuid_enabled)
{
	switch (option) {
	case ARCH_GET_CPUID:
		return get_cpuid_mode();
	case ARCH_SET_CPUID:
		return set_cpuid_mode(task, cpuid_enabled);
	}

	return -EINVAL;
}<|MERGE_RESOLUTION|>--- conflicted
+++ resolved
@@ -685,11 +685,7 @@
  */
 void __cpuidle default_idle(void)
 {
-<<<<<<< HEAD
-	safe_halt();
-=======
 	raw_safe_halt();
->>>>>>> 2c85ebc5
 }
 #if defined(CONFIG_APM_MODULE) || defined(CONFIG_HALTPOLL_CPUIDLE_MODULE)
 EXPORT_SYMBOL(default_idle);
@@ -807,11 +803,7 @@
 		if (!need_resched())
 			__sti_mwait(0, 0);
 		else
-<<<<<<< HEAD
-			local_irq_enable();
-=======
 			raw_local_irq_enable();
->>>>>>> 2c85ebc5
 	} else {
 		raw_local_irq_enable();
 	}
