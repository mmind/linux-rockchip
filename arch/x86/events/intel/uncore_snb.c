// SPDX-License-Identifier: GPL-2.0
/* Nehalem/SandBridge/Haswell/Broadwell/Skylake uncore support */
#include "uncore.h"

/* Uncore IMC PCI IDs */
#define PCI_DEVICE_ID_INTEL_SNB_IMC		0x0100
#define PCI_DEVICE_ID_INTEL_IVB_IMC		0x0154
#define PCI_DEVICE_ID_INTEL_IVB_E3_IMC		0x0150
#define PCI_DEVICE_ID_INTEL_HSW_IMC		0x0c00
#define PCI_DEVICE_ID_INTEL_HSW_U_IMC		0x0a04
#define PCI_DEVICE_ID_INTEL_BDW_IMC		0x1604
#define PCI_DEVICE_ID_INTEL_SKL_U_IMC		0x1904
#define PCI_DEVICE_ID_INTEL_SKL_Y_IMC		0x190c
#define PCI_DEVICE_ID_INTEL_SKL_HD_IMC		0x1900
#define PCI_DEVICE_ID_INTEL_SKL_HQ_IMC		0x1910
#define PCI_DEVICE_ID_INTEL_SKL_SD_IMC		0x190f
#define PCI_DEVICE_ID_INTEL_SKL_SQ_IMC		0x191f
#define PCI_DEVICE_ID_INTEL_SKL_E3_IMC		0x1918
#define PCI_DEVICE_ID_INTEL_KBL_Y_IMC		0x590c
#define PCI_DEVICE_ID_INTEL_KBL_U_IMC		0x5904
#define PCI_DEVICE_ID_INTEL_KBL_UQ_IMC		0x5914
#define PCI_DEVICE_ID_INTEL_KBL_SD_IMC		0x590f
#define PCI_DEVICE_ID_INTEL_KBL_SQ_IMC		0x591f
#define PCI_DEVICE_ID_INTEL_KBL_HQ_IMC		0x5910
#define PCI_DEVICE_ID_INTEL_KBL_WQ_IMC		0x5918
#define PCI_DEVICE_ID_INTEL_CFL_2U_IMC		0x3ecc
#define PCI_DEVICE_ID_INTEL_CFL_4U_IMC		0x3ed0
#define PCI_DEVICE_ID_INTEL_CFL_4H_IMC		0x3e10
#define PCI_DEVICE_ID_INTEL_CFL_6H_IMC		0x3ec4
#define PCI_DEVICE_ID_INTEL_CFL_2S_D_IMC	0x3e0f
#define PCI_DEVICE_ID_INTEL_CFL_4S_D_IMC	0x3e1f
#define PCI_DEVICE_ID_INTEL_CFL_6S_D_IMC	0x3ec2
#define PCI_DEVICE_ID_INTEL_CFL_8S_D_IMC	0x3e30
#define PCI_DEVICE_ID_INTEL_CFL_4S_W_IMC	0x3e18
#define PCI_DEVICE_ID_INTEL_CFL_6S_W_IMC	0x3ec6
#define PCI_DEVICE_ID_INTEL_CFL_8S_W_IMC	0x3e31
#define PCI_DEVICE_ID_INTEL_CFL_4S_S_IMC	0x3e33
#define PCI_DEVICE_ID_INTEL_CFL_6S_S_IMC	0x3eca
#define PCI_DEVICE_ID_INTEL_CFL_8S_S_IMC	0x3e32
#define PCI_DEVICE_ID_INTEL_AML_YD_IMC		0x590c
#define PCI_DEVICE_ID_INTEL_AML_YQ_IMC		0x590d
#define PCI_DEVICE_ID_INTEL_WHL_UQ_IMC		0x3ed0
#define PCI_DEVICE_ID_INTEL_WHL_4_UQ_IMC	0x3e34
#define PCI_DEVICE_ID_INTEL_WHL_UD_IMC		0x3e35
#define PCI_DEVICE_ID_INTEL_CML_H1_IMC		0x9b44
#define PCI_DEVICE_ID_INTEL_CML_H2_IMC		0x9b54
#define PCI_DEVICE_ID_INTEL_CML_H3_IMC		0x9b64
#define PCI_DEVICE_ID_INTEL_CML_U1_IMC		0x9b51
#define PCI_DEVICE_ID_INTEL_CML_U2_IMC		0x9b61
#define PCI_DEVICE_ID_INTEL_CML_U3_IMC		0x9b71
#define PCI_DEVICE_ID_INTEL_CML_S1_IMC		0x9b33
#define PCI_DEVICE_ID_INTEL_CML_S2_IMC		0x9b43
#define PCI_DEVICE_ID_INTEL_CML_S3_IMC		0x9b53
#define PCI_DEVICE_ID_INTEL_CML_S4_IMC		0x9b63
#define PCI_DEVICE_ID_INTEL_CML_S5_IMC		0x9b73
#define PCI_DEVICE_ID_INTEL_ICL_U_IMC		0x8a02
#define PCI_DEVICE_ID_INTEL_ICL_U2_IMC		0x8a12
#define PCI_DEVICE_ID_INTEL_TGL_U1_IMC		0x9a02
#define PCI_DEVICE_ID_INTEL_TGL_U2_IMC		0x9a04
#define PCI_DEVICE_ID_INTEL_TGL_U3_IMC		0x9a12
#define PCI_DEVICE_ID_INTEL_TGL_U4_IMC		0x9a14
#define PCI_DEVICE_ID_INTEL_TGL_H_IMC		0x9a36


/* SNB event control */
#define SNB_UNC_CTL_EV_SEL_MASK			0x000000ff
#define SNB_UNC_CTL_UMASK_MASK			0x0000ff00
#define SNB_UNC_CTL_EDGE_DET			(1 << 18)
#define SNB_UNC_CTL_EN				(1 << 22)
#define SNB_UNC_CTL_INVERT			(1 << 23)
#define SNB_UNC_CTL_CMASK_MASK			0x1f000000
#define NHM_UNC_CTL_CMASK_MASK			0xff000000
#define NHM_UNC_FIXED_CTR_CTL_EN		(1 << 0)

#define SNB_UNC_RAW_EVENT_MASK			(SNB_UNC_CTL_EV_SEL_MASK | \
						 SNB_UNC_CTL_UMASK_MASK | \
						 SNB_UNC_CTL_EDGE_DET | \
						 SNB_UNC_CTL_INVERT | \
						 SNB_UNC_CTL_CMASK_MASK)

#define NHM_UNC_RAW_EVENT_MASK			(SNB_UNC_CTL_EV_SEL_MASK | \
						 SNB_UNC_CTL_UMASK_MASK | \
						 SNB_UNC_CTL_EDGE_DET | \
						 SNB_UNC_CTL_INVERT | \
						 NHM_UNC_CTL_CMASK_MASK)

/* SNB global control register */
#define SNB_UNC_PERF_GLOBAL_CTL                 0x391
#define SNB_UNC_FIXED_CTR_CTRL                  0x394
#define SNB_UNC_FIXED_CTR                       0x395

/* SNB uncore global control */
#define SNB_UNC_GLOBAL_CTL_CORE_ALL             ((1 << 4) - 1)
#define SNB_UNC_GLOBAL_CTL_EN                   (1 << 29)

/* SNB Cbo register */
#define SNB_UNC_CBO_0_PERFEVTSEL0               0x700
#define SNB_UNC_CBO_0_PER_CTR0                  0x706
#define SNB_UNC_CBO_MSR_OFFSET                  0x10

/* SNB ARB register */
#define SNB_UNC_ARB_PER_CTR0			0x3b0
#define SNB_UNC_ARB_PERFEVTSEL0			0x3b2
#define SNB_UNC_ARB_MSR_OFFSET			0x10

/* NHM global control register */
#define NHM_UNC_PERF_GLOBAL_CTL                 0x391
#define NHM_UNC_FIXED_CTR                       0x394
#define NHM_UNC_FIXED_CTR_CTRL                  0x395

/* NHM uncore global control */
#define NHM_UNC_GLOBAL_CTL_EN_PC_ALL            ((1ULL << 8) - 1)
#define NHM_UNC_GLOBAL_CTL_EN_FC                (1ULL << 32)

/* NHM uncore register */
#define NHM_UNC_PERFEVTSEL0                     0x3c0
#define NHM_UNC_UNCORE_PMC0                     0x3b0

/* SKL uncore global control */
#define SKL_UNC_PERF_GLOBAL_CTL			0xe01
#define SKL_UNC_GLOBAL_CTL_CORE_ALL		((1 << 5) - 1)

/* ICL Cbo register */
#define ICL_UNC_CBO_CONFIG			0x396
#define ICL_UNC_NUM_CBO_MASK			0xf
#define ICL_UNC_CBO_0_PER_CTR0			0x702
#define ICL_UNC_CBO_MSR_OFFSET			0x8

/* ICL ARB register */
#define ICL_UNC_ARB_PER_CTR			0x3b1
#define ICL_UNC_ARB_PERFEVTSEL			0x3b3

DEFINE_UNCORE_FORMAT_ATTR(event, event, "config:0-7");
DEFINE_UNCORE_FORMAT_ATTR(umask, umask, "config:8-15");
DEFINE_UNCORE_FORMAT_ATTR(edge, edge, "config:18");
DEFINE_UNCORE_FORMAT_ATTR(inv, inv, "config:23");
DEFINE_UNCORE_FORMAT_ATTR(cmask5, cmask, "config:24-28");
DEFINE_UNCORE_FORMAT_ATTR(cmask8, cmask, "config:24-31");

/* Sandy Bridge uncore support */
static void snb_uncore_msr_enable_event(struct intel_uncore_box *box, struct perf_event *event)
{
	struct hw_perf_event *hwc = &event->hw;

	if (hwc->idx < UNCORE_PMC_IDX_FIXED)
		wrmsrl(hwc->config_base, hwc->config | SNB_UNC_CTL_EN);
	else
		wrmsrl(hwc->config_base, SNB_UNC_CTL_EN);
}

static void snb_uncore_msr_disable_event(struct intel_uncore_box *box, struct perf_event *event)
{
	wrmsrl(event->hw.config_base, 0);
}

static void snb_uncore_msr_init_box(struct intel_uncore_box *box)
{
	if (box->pmu->pmu_idx == 0) {
		wrmsrl(SNB_UNC_PERF_GLOBAL_CTL,
			SNB_UNC_GLOBAL_CTL_EN | SNB_UNC_GLOBAL_CTL_CORE_ALL);
	}
}

static void snb_uncore_msr_enable_box(struct intel_uncore_box *box)
{
	wrmsrl(SNB_UNC_PERF_GLOBAL_CTL,
		SNB_UNC_GLOBAL_CTL_EN | SNB_UNC_GLOBAL_CTL_CORE_ALL);
}

static void snb_uncore_msr_exit_box(struct intel_uncore_box *box)
{
	if (box->pmu->pmu_idx == 0)
		wrmsrl(SNB_UNC_PERF_GLOBAL_CTL, 0);
}

static struct uncore_event_desc snb_uncore_events[] = {
	INTEL_UNCORE_EVENT_DESC(clockticks, "event=0xff,umask=0x00"),
	{ /* end: all zeroes */ },
};

static struct attribute *snb_uncore_formats_attr[] = {
	&format_attr_event.attr,
	&format_attr_umask.attr,
	&format_attr_edge.attr,
	&format_attr_inv.attr,
	&format_attr_cmask5.attr,
	NULL,
};

static const struct attribute_group snb_uncore_format_group = {
	.name		= "format",
	.attrs		= snb_uncore_formats_attr,
};

static struct intel_uncore_ops snb_uncore_msr_ops = {
	.init_box	= snb_uncore_msr_init_box,
	.enable_box	= snb_uncore_msr_enable_box,
	.exit_box	= snb_uncore_msr_exit_box,
	.disable_event	= snb_uncore_msr_disable_event,
	.enable_event	= snb_uncore_msr_enable_event,
	.read_counter	= uncore_msr_read_counter,
};

static struct event_constraint snb_uncore_arb_constraints[] = {
	UNCORE_EVENT_CONSTRAINT(0x80, 0x1),
	UNCORE_EVENT_CONSTRAINT(0x83, 0x1),
	EVENT_CONSTRAINT_END
};

static struct intel_uncore_type snb_uncore_cbox = {
	.name		= "cbox",
	.num_counters   = 2,
	.num_boxes	= 4,
	.perf_ctr_bits	= 44,
	.fixed_ctr_bits	= 48,
	.perf_ctr	= SNB_UNC_CBO_0_PER_CTR0,
	.event_ctl	= SNB_UNC_CBO_0_PERFEVTSEL0,
	.fixed_ctr	= SNB_UNC_FIXED_CTR,
	.fixed_ctl	= SNB_UNC_FIXED_CTR_CTRL,
	.single_fixed	= 1,
	.event_mask	= SNB_UNC_RAW_EVENT_MASK,
	.msr_offset	= SNB_UNC_CBO_MSR_OFFSET,
	.ops		= &snb_uncore_msr_ops,
	.format_group	= &snb_uncore_format_group,
	.event_descs	= snb_uncore_events,
};

static struct intel_uncore_type snb_uncore_arb = {
	.name		= "arb",
	.num_counters   = 2,
	.num_boxes	= 1,
	.perf_ctr_bits	= 44,
	.perf_ctr	= SNB_UNC_ARB_PER_CTR0,
	.event_ctl	= SNB_UNC_ARB_PERFEVTSEL0,
	.event_mask	= SNB_UNC_RAW_EVENT_MASK,
	.msr_offset	= SNB_UNC_ARB_MSR_OFFSET,
	.constraints	= snb_uncore_arb_constraints,
	.ops		= &snb_uncore_msr_ops,
	.format_group	= &snb_uncore_format_group,
};

static struct intel_uncore_type *snb_msr_uncores[] = {
	&snb_uncore_cbox,
	&snb_uncore_arb,
	NULL,
};

void snb_uncore_cpu_init(void)
{
	uncore_msr_uncores = snb_msr_uncores;
	if (snb_uncore_cbox.num_boxes > boot_cpu_data.x86_max_cores)
		snb_uncore_cbox.num_boxes = boot_cpu_data.x86_max_cores;
}

static void skl_uncore_msr_init_box(struct intel_uncore_box *box)
{
	if (box->pmu->pmu_idx == 0) {
		wrmsrl(SKL_UNC_PERF_GLOBAL_CTL,
			SNB_UNC_GLOBAL_CTL_EN | SKL_UNC_GLOBAL_CTL_CORE_ALL);
	}

	/* The 8th CBOX has different MSR space */
	if (box->pmu->pmu_idx == 7)
		__set_bit(UNCORE_BOX_FLAG_CFL8_CBOX_MSR_OFFS, &box->flags);
}

static void skl_uncore_msr_enable_box(struct intel_uncore_box *box)
{
	wrmsrl(SKL_UNC_PERF_GLOBAL_CTL,
		SNB_UNC_GLOBAL_CTL_EN | SKL_UNC_GLOBAL_CTL_CORE_ALL);
}

static void skl_uncore_msr_exit_box(struct intel_uncore_box *box)
{
	if (box->pmu->pmu_idx == 0)
		wrmsrl(SKL_UNC_PERF_GLOBAL_CTL, 0);
}

static struct intel_uncore_ops skl_uncore_msr_ops = {
	.init_box	= skl_uncore_msr_init_box,
	.enable_box	= skl_uncore_msr_enable_box,
	.exit_box	= skl_uncore_msr_exit_box,
	.disable_event	= snb_uncore_msr_disable_event,
	.enable_event	= snb_uncore_msr_enable_event,
	.read_counter	= uncore_msr_read_counter,
};

static struct intel_uncore_type skl_uncore_cbox = {
	.name		= "cbox",
	.num_counters   = 4,
	.num_boxes	= 8,
	.perf_ctr_bits	= 44,
	.fixed_ctr_bits	= 48,
	.perf_ctr	= SNB_UNC_CBO_0_PER_CTR0,
	.event_ctl	= SNB_UNC_CBO_0_PERFEVTSEL0,
	.fixed_ctr	= SNB_UNC_FIXED_CTR,
	.fixed_ctl	= SNB_UNC_FIXED_CTR_CTRL,
	.single_fixed	= 1,
	.event_mask	= SNB_UNC_RAW_EVENT_MASK,
	.msr_offset	= SNB_UNC_CBO_MSR_OFFSET,
	.ops		= &skl_uncore_msr_ops,
	.format_group	= &snb_uncore_format_group,
	.event_descs	= snb_uncore_events,
};

static struct intel_uncore_type *skl_msr_uncores[] = {
	&skl_uncore_cbox,
	&snb_uncore_arb,
	NULL,
};

void skl_uncore_cpu_init(void)
{
	uncore_msr_uncores = skl_msr_uncores;
	if (skl_uncore_cbox.num_boxes > boot_cpu_data.x86_max_cores)
		skl_uncore_cbox.num_boxes = boot_cpu_data.x86_max_cores;
	snb_uncore_arb.ops = &skl_uncore_msr_ops;
}

static struct intel_uncore_ops icl_uncore_msr_ops = {
	.disable_event	= snb_uncore_msr_disable_event,
	.enable_event	= snb_uncore_msr_enable_event,
	.read_counter	= uncore_msr_read_counter,
};

static struct intel_uncore_type icl_uncore_cbox = {
	.name		= "cbox",
	.num_counters   = 2,
	.perf_ctr_bits	= 44,
	.perf_ctr	= ICL_UNC_CBO_0_PER_CTR0,
	.event_ctl	= SNB_UNC_CBO_0_PERFEVTSEL0,
	.event_mask	= SNB_UNC_RAW_EVENT_MASK,
	.msr_offset	= ICL_UNC_CBO_MSR_OFFSET,
	.ops		= &icl_uncore_msr_ops,
	.format_group	= &snb_uncore_format_group,
};

static struct uncore_event_desc icl_uncore_events[] = {
	INTEL_UNCORE_EVENT_DESC(clockticks, "event=0xff"),
	{ /* end: all zeroes */ },
};

static struct attribute *icl_uncore_clock_formats_attr[] = {
	&format_attr_event.attr,
	NULL,
};

static struct attribute_group icl_uncore_clock_format_group = {
	.name = "format",
	.attrs = icl_uncore_clock_formats_attr,
};

static struct intel_uncore_type icl_uncore_clockbox = {
	.name		= "clock",
	.num_counters	= 1,
	.num_boxes	= 1,
	.fixed_ctr_bits	= 48,
	.fixed_ctr	= SNB_UNC_FIXED_CTR,
	.fixed_ctl	= SNB_UNC_FIXED_CTR_CTRL,
	.single_fixed	= 1,
	.event_mask	= SNB_UNC_CTL_EV_SEL_MASK,
	.format_group	= &icl_uncore_clock_format_group,
	.ops		= &icl_uncore_msr_ops,
	.event_descs	= icl_uncore_events,
};

static struct intel_uncore_type icl_uncore_arb = {
	.name		= "arb",
	.num_counters   = 1,
	.num_boxes	= 1,
	.perf_ctr_bits	= 44,
	.perf_ctr	= ICL_UNC_ARB_PER_CTR,
	.event_ctl	= ICL_UNC_ARB_PERFEVTSEL,
	.event_mask	= SNB_UNC_RAW_EVENT_MASK,
	.ops		= &icl_uncore_msr_ops,
	.format_group	= &snb_uncore_format_group,
};

static struct intel_uncore_type *icl_msr_uncores[] = {
	&icl_uncore_cbox,
	&icl_uncore_arb,
	&icl_uncore_clockbox,
	NULL,
};

static int icl_get_cbox_num(void)
{
	u64 num_boxes;

	rdmsrl(ICL_UNC_CBO_CONFIG, num_boxes);

	return num_boxes & ICL_UNC_NUM_CBO_MASK;
}

void icl_uncore_cpu_init(void)
{
	uncore_msr_uncores = icl_msr_uncores;
	icl_uncore_cbox.num_boxes = icl_get_cbox_num();
}

static struct intel_uncore_type *tgl_msr_uncores[] = {
	&icl_uncore_cbox,
	&snb_uncore_arb,
	&icl_uncore_clockbox,
	NULL,
};

void tgl_uncore_cpu_init(void)
{
	uncore_msr_uncores = tgl_msr_uncores;
	icl_uncore_cbox.num_boxes = icl_get_cbox_num();
	icl_uncore_cbox.ops = &skl_uncore_msr_ops;
	icl_uncore_clockbox.ops = &skl_uncore_msr_ops;
	snb_uncore_arb.ops = &skl_uncore_msr_ops;
}

enum {
	SNB_PCI_UNCORE_IMC,
};

static struct uncore_event_desc snb_uncore_imc_events[] = {
	INTEL_UNCORE_EVENT_DESC(data_reads,  "event=0x01"),
	INTEL_UNCORE_EVENT_DESC(data_reads.scale, "6.103515625e-5"),
	INTEL_UNCORE_EVENT_DESC(data_reads.unit, "MiB"),

	INTEL_UNCORE_EVENT_DESC(data_writes, "event=0x02"),
	INTEL_UNCORE_EVENT_DESC(data_writes.scale, "6.103515625e-5"),
	INTEL_UNCORE_EVENT_DESC(data_writes.unit, "MiB"),

	INTEL_UNCORE_EVENT_DESC(gt_requests, "event=0x03"),
	INTEL_UNCORE_EVENT_DESC(gt_requests.scale, "6.103515625e-5"),
	INTEL_UNCORE_EVENT_DESC(gt_requests.unit, "MiB"),

	INTEL_UNCORE_EVENT_DESC(ia_requests, "event=0x04"),
	INTEL_UNCORE_EVENT_DESC(ia_requests.scale, "6.103515625e-5"),
	INTEL_UNCORE_EVENT_DESC(ia_requests.unit, "MiB"),

	INTEL_UNCORE_EVENT_DESC(io_requests, "event=0x05"),
	INTEL_UNCORE_EVENT_DESC(io_requests.scale, "6.103515625e-5"),
	INTEL_UNCORE_EVENT_DESC(io_requests.unit, "MiB"),

	{ /* end: all zeroes */ },
};

#define SNB_UNCORE_PCI_IMC_EVENT_MASK		0xff
#define SNB_UNCORE_PCI_IMC_BAR_OFFSET		0x48

/* page size multiple covering all config regs */
#define SNB_UNCORE_PCI_IMC_MAP_SIZE		0x6000

#define SNB_UNCORE_PCI_IMC_DATA_READS		0x1
#define SNB_UNCORE_PCI_IMC_DATA_READS_BASE	0x5050
#define SNB_UNCORE_PCI_IMC_DATA_WRITES		0x2
#define SNB_UNCORE_PCI_IMC_DATA_WRITES_BASE	0x5054
#define SNB_UNCORE_PCI_IMC_CTR_BASE		SNB_UNCORE_PCI_IMC_DATA_READS_BASE

/* BW break down- legacy counters */
#define SNB_UNCORE_PCI_IMC_GT_REQUESTS		0x3
#define SNB_UNCORE_PCI_IMC_GT_REQUESTS_BASE	0x5040
#define SNB_UNCORE_PCI_IMC_IA_REQUESTS		0x4
#define SNB_UNCORE_PCI_IMC_IA_REQUESTS_BASE	0x5044
#define SNB_UNCORE_PCI_IMC_IO_REQUESTS		0x5
#define SNB_UNCORE_PCI_IMC_IO_REQUESTS_BASE	0x5048

enum perf_snb_uncore_imc_freerunning_types {
	SNB_PCI_UNCORE_IMC_DATA_READS		= 0,
	SNB_PCI_UNCORE_IMC_DATA_WRITES,
	SNB_PCI_UNCORE_IMC_GT_REQUESTS,
	SNB_PCI_UNCORE_IMC_IA_REQUESTS,
	SNB_PCI_UNCORE_IMC_IO_REQUESTS,

	SNB_PCI_UNCORE_IMC_FREERUNNING_TYPE_MAX,
};

static struct freerunning_counters snb_uncore_imc_freerunning[] = {
	[SNB_PCI_UNCORE_IMC_DATA_READS]		= { SNB_UNCORE_PCI_IMC_DATA_READS_BASE,
							0x0, 0x0, 1, 32 },
<<<<<<< HEAD
	[SNB_PCI_UNCORE_IMC_DATA_READS]		= { SNB_UNCORE_PCI_IMC_DATA_WRITES_BASE,
=======
	[SNB_PCI_UNCORE_IMC_DATA_WRITES]	= { SNB_UNCORE_PCI_IMC_DATA_WRITES_BASE,
>>>>>>> 2c85ebc5
							0x0, 0x0, 1, 32 },
	[SNB_PCI_UNCORE_IMC_GT_REQUESTS]	= { SNB_UNCORE_PCI_IMC_GT_REQUESTS_BASE,
							0x0, 0x0, 1, 32 },
	[SNB_PCI_UNCORE_IMC_IA_REQUESTS]	= { SNB_UNCORE_PCI_IMC_IA_REQUESTS_BASE,
							0x0, 0x0, 1, 32 },
	[SNB_PCI_UNCORE_IMC_IO_REQUESTS]	= { SNB_UNCORE_PCI_IMC_IO_REQUESTS_BASE,
							0x0, 0x0, 1, 32 },
};

static struct attribute *snb_uncore_imc_formats_attr[] = {
	&format_attr_event.attr,
	NULL,
};

static const struct attribute_group snb_uncore_imc_format_group = {
	.name = "format",
	.attrs = snb_uncore_imc_formats_attr,
};

static void snb_uncore_imc_init_box(struct intel_uncore_box *box)
{
	struct intel_uncore_type *type = box->pmu->type;
	struct pci_dev *pdev = box->pci_dev;
	int where = SNB_UNCORE_PCI_IMC_BAR_OFFSET;
	resource_size_t addr;
	u32 pci_dword;

	pci_read_config_dword(pdev, where, &pci_dword);
	addr = pci_dword;

#ifdef CONFIG_PHYS_ADDR_T_64BIT
	pci_read_config_dword(pdev, where + 4, &pci_dword);
	addr |= ((resource_size_t)pci_dword << 32);
#endif

	addr &= ~(PAGE_SIZE - 1);

	box->io_addr = ioremap(addr, type->mmio_map_size);
	if (!box->io_addr)
		pr_warn("perf uncore: Failed to ioremap for %s.\n", type->name);

	box->hrtimer_duration = UNCORE_SNB_IMC_HRTIMER_INTERVAL;
}

static void snb_uncore_imc_enable_box(struct intel_uncore_box *box)
{}

static void snb_uncore_imc_disable_box(struct intel_uncore_box *box)
{}

static void snb_uncore_imc_enable_event(struct intel_uncore_box *box, struct perf_event *event)
{}

static void snb_uncore_imc_disable_event(struct intel_uncore_box *box, struct perf_event *event)
{}

/*
 * Keep the custom event_init() function compatible with old event
 * encoding for free running counters.
 */
static int snb_uncore_imc_event_init(struct perf_event *event)
{
	struct intel_uncore_pmu *pmu;
	struct intel_uncore_box *box;
	struct hw_perf_event *hwc = &event->hw;
	u64 cfg = event->attr.config & SNB_UNCORE_PCI_IMC_EVENT_MASK;
	int idx, base;

	if (event->attr.type != event->pmu->type)
		return -ENOENT;

	pmu = uncore_event_to_pmu(event);
	/* no device found for this pmu */
	if (pmu->func_id < 0)
		return -ENOENT;

	/* Sampling not supported yet */
	if (hwc->sample_period)
		return -EINVAL;

	/* unsupported modes and filters */
	if (event->attr.sample_period) /* no sampling */
		return -EINVAL;

	/*
	 * Place all uncore events for a particular physical package
	 * onto a single cpu
	 */
	if (event->cpu < 0)
		return -EINVAL;

	/* check only supported bits are set */
	if (event->attr.config & ~SNB_UNCORE_PCI_IMC_EVENT_MASK)
		return -EINVAL;

	box = uncore_pmu_to_box(pmu, event->cpu);
	if (!box || box->cpu < 0)
		return -EINVAL;

	event->cpu = box->cpu;
	event->pmu_private = box;

	event->event_caps |= PERF_EV_CAP_READ_ACTIVE_PKG;

	event->hw.idx = -1;
	event->hw.last_tag = ~0ULL;
	event->hw.extra_reg.idx = EXTRA_REG_NONE;
	event->hw.branch_reg.idx = EXTRA_REG_NONE;
	/*
	 * check event is known (whitelist, determines counter)
	 */
	switch (cfg) {
	case SNB_UNCORE_PCI_IMC_DATA_READS:
		base = SNB_UNCORE_PCI_IMC_DATA_READS_BASE;
		idx = UNCORE_PMC_IDX_FREERUNNING;
		break;
	case SNB_UNCORE_PCI_IMC_DATA_WRITES:
		base = SNB_UNCORE_PCI_IMC_DATA_WRITES_BASE;
		idx = UNCORE_PMC_IDX_FREERUNNING;
		break;
	case SNB_UNCORE_PCI_IMC_GT_REQUESTS:
		base = SNB_UNCORE_PCI_IMC_GT_REQUESTS_BASE;
		idx = UNCORE_PMC_IDX_FREERUNNING;
		break;
	case SNB_UNCORE_PCI_IMC_IA_REQUESTS:
		base = SNB_UNCORE_PCI_IMC_IA_REQUESTS_BASE;
		idx = UNCORE_PMC_IDX_FREERUNNING;
		break;
	case SNB_UNCORE_PCI_IMC_IO_REQUESTS:
		base = SNB_UNCORE_PCI_IMC_IO_REQUESTS_BASE;
		idx = UNCORE_PMC_IDX_FREERUNNING;
		break;
	default:
		return -EINVAL;
	}

	/* must be done before validate_group */
	event->hw.event_base = base;
	event->hw.idx = idx;

	/* Convert to standard encoding format for freerunning counters */
	event->hw.config = ((cfg - 1) << 8) | 0x10ff;

	/* no group validation needed, we have free running counters */

	return 0;
}

static int snb_uncore_imc_hw_config(struct intel_uncore_box *box, struct perf_event *event)
{
	return 0;
}

int snb_pci2phy_map_init(int devid)
{
	struct pci_dev *dev = NULL;
	struct pci2phy_map *map;
	int bus, segment;

	dev = pci_get_device(PCI_VENDOR_ID_INTEL, devid, dev);
	if (!dev)
		return -ENOTTY;

	bus = dev->bus->number;
	segment = pci_domain_nr(dev->bus);

	raw_spin_lock(&pci2phy_map_lock);
	map = __find_pci2phy_map(segment);
	if (!map) {
		raw_spin_unlock(&pci2phy_map_lock);
		pci_dev_put(dev);
		return -ENOMEM;
	}
	map->pbus_to_physid[bus] = 0;
	raw_spin_unlock(&pci2phy_map_lock);

	pci_dev_put(dev);

	return 0;
}

static struct pmu snb_uncore_imc_pmu = {
	.task_ctx_nr	= perf_invalid_context,
	.event_init	= snb_uncore_imc_event_init,
	.add		= uncore_pmu_event_add,
	.del		= uncore_pmu_event_del,
	.start		= uncore_pmu_event_start,
	.stop		= uncore_pmu_event_stop,
	.read		= uncore_pmu_event_read,
	.capabilities	= PERF_PMU_CAP_NO_EXCLUDE,
};

static struct intel_uncore_ops snb_uncore_imc_ops = {
	.init_box	= snb_uncore_imc_init_box,
	.exit_box	= uncore_mmio_exit_box,
	.enable_box	= snb_uncore_imc_enable_box,
	.disable_box	= snb_uncore_imc_disable_box,
	.disable_event	= snb_uncore_imc_disable_event,
	.enable_event	= snb_uncore_imc_enable_event,
	.hw_config	= snb_uncore_imc_hw_config,
	.read_counter	= uncore_mmio_read_counter,
};

static struct intel_uncore_type snb_uncore_imc = {
	.name		= "imc",
	.num_counters   = 5,
	.num_boxes	= 1,
	.num_freerunning_types	= SNB_PCI_UNCORE_IMC_FREERUNNING_TYPE_MAX,
	.mmio_map_size	= SNB_UNCORE_PCI_IMC_MAP_SIZE,
	.freerunning	= snb_uncore_imc_freerunning,
	.event_descs	= snb_uncore_imc_events,
	.format_group	= &snb_uncore_imc_format_group,
	.ops		= &snb_uncore_imc_ops,
	.pmu		= &snb_uncore_imc_pmu,
};

static struct intel_uncore_type *snb_pci_uncores[] = {
	[SNB_PCI_UNCORE_IMC]	= &snb_uncore_imc,
	NULL,
};

static const struct pci_device_id snb_uncore_pci_ids[] = {
	{ /* IMC */
		PCI_DEVICE(PCI_VENDOR_ID_INTEL, PCI_DEVICE_ID_INTEL_SNB_IMC),
		.driver_data = UNCORE_PCI_DEV_DATA(SNB_PCI_UNCORE_IMC, 0),
	},
	{ /* end: all zeroes */ },
};

static const struct pci_device_id ivb_uncore_pci_ids[] = {
	{ /* IMC */
		PCI_DEVICE(PCI_VENDOR_ID_INTEL, PCI_DEVICE_ID_INTEL_IVB_IMC),
		.driver_data = UNCORE_PCI_DEV_DATA(SNB_PCI_UNCORE_IMC, 0),
	},
	{ /* IMC */
		PCI_DEVICE(PCI_VENDOR_ID_INTEL, PCI_DEVICE_ID_INTEL_IVB_E3_IMC),
		.driver_data = UNCORE_PCI_DEV_DATA(SNB_PCI_UNCORE_IMC, 0),
	},
	{ /* end: all zeroes */ },
};

static const struct pci_device_id hsw_uncore_pci_ids[] = {
	{ /* IMC */
		PCI_DEVICE(PCI_VENDOR_ID_INTEL, PCI_DEVICE_ID_INTEL_HSW_IMC),
		.driver_data = UNCORE_PCI_DEV_DATA(SNB_PCI_UNCORE_IMC, 0),
	},
	{ /* IMC */
		PCI_DEVICE(PCI_VENDOR_ID_INTEL, PCI_DEVICE_ID_INTEL_HSW_U_IMC),
		.driver_data = UNCORE_PCI_DEV_DATA(SNB_PCI_UNCORE_IMC, 0),
	},
	{ /* end: all zeroes */ },
};

static const struct pci_device_id bdw_uncore_pci_ids[] = {
	{ /* IMC */
		PCI_DEVICE(PCI_VENDOR_ID_INTEL, PCI_DEVICE_ID_INTEL_BDW_IMC),
		.driver_data = UNCORE_PCI_DEV_DATA(SNB_PCI_UNCORE_IMC, 0),
	},
	{ /* end: all zeroes */ },
};

static const struct pci_device_id skl_uncore_pci_ids[] = {
	{ /* IMC */
		PCI_DEVICE(PCI_VENDOR_ID_INTEL, PCI_DEVICE_ID_INTEL_SKL_Y_IMC),
		.driver_data = UNCORE_PCI_DEV_DATA(SNB_PCI_UNCORE_IMC, 0),
	},
	{ /* IMC */
		PCI_DEVICE(PCI_VENDOR_ID_INTEL, PCI_DEVICE_ID_INTEL_SKL_U_IMC),
		.driver_data = UNCORE_PCI_DEV_DATA(SNB_PCI_UNCORE_IMC, 0),
	},
	{ /* IMC */
		PCI_DEVICE(PCI_VENDOR_ID_INTEL, PCI_DEVICE_ID_INTEL_SKL_HD_IMC),
		.driver_data = UNCORE_PCI_DEV_DATA(SNB_PCI_UNCORE_IMC, 0),
	},
	{ /* IMC */
		PCI_DEVICE(PCI_VENDOR_ID_INTEL, PCI_DEVICE_ID_INTEL_SKL_HQ_IMC),
		.driver_data = UNCORE_PCI_DEV_DATA(SNB_PCI_UNCORE_IMC, 0),
	},
	{ /* IMC */
		PCI_DEVICE(PCI_VENDOR_ID_INTEL, PCI_DEVICE_ID_INTEL_SKL_SD_IMC),
		.driver_data = UNCORE_PCI_DEV_DATA(SNB_PCI_UNCORE_IMC, 0),
	},
	{ /* IMC */
		PCI_DEVICE(PCI_VENDOR_ID_INTEL, PCI_DEVICE_ID_INTEL_SKL_SQ_IMC),
		.driver_data = UNCORE_PCI_DEV_DATA(SNB_PCI_UNCORE_IMC, 0),
	},
	{ /* IMC */
		PCI_DEVICE(PCI_VENDOR_ID_INTEL, PCI_DEVICE_ID_INTEL_SKL_E3_IMC),
		.driver_data = UNCORE_PCI_DEV_DATA(SNB_PCI_UNCORE_IMC, 0),
	},
	{ /* IMC */
		PCI_DEVICE(PCI_VENDOR_ID_INTEL, PCI_DEVICE_ID_INTEL_KBL_Y_IMC),
		.driver_data = UNCORE_PCI_DEV_DATA(SNB_PCI_UNCORE_IMC, 0),
	},
	{ /* IMC */
		PCI_DEVICE(PCI_VENDOR_ID_INTEL, PCI_DEVICE_ID_INTEL_KBL_U_IMC),
		.driver_data = UNCORE_PCI_DEV_DATA(SNB_PCI_UNCORE_IMC, 0),
	},
	{ /* IMC */
		PCI_DEVICE(PCI_VENDOR_ID_INTEL, PCI_DEVICE_ID_INTEL_KBL_UQ_IMC),
		.driver_data = UNCORE_PCI_DEV_DATA(SNB_PCI_UNCORE_IMC, 0),
	},
	{ /* IMC */
		PCI_DEVICE(PCI_VENDOR_ID_INTEL, PCI_DEVICE_ID_INTEL_KBL_SD_IMC),
		.driver_data = UNCORE_PCI_DEV_DATA(SNB_PCI_UNCORE_IMC, 0),
	},
	{ /* IMC */
		PCI_DEVICE(PCI_VENDOR_ID_INTEL, PCI_DEVICE_ID_INTEL_KBL_SQ_IMC),
		.driver_data = UNCORE_PCI_DEV_DATA(SNB_PCI_UNCORE_IMC, 0),
	},
	{ /* IMC */
		PCI_DEVICE(PCI_VENDOR_ID_INTEL, PCI_DEVICE_ID_INTEL_KBL_HQ_IMC),
		.driver_data = UNCORE_PCI_DEV_DATA(SNB_PCI_UNCORE_IMC, 0),
	},
	{ /* IMC */
		PCI_DEVICE(PCI_VENDOR_ID_INTEL, PCI_DEVICE_ID_INTEL_KBL_WQ_IMC),
		.driver_data = UNCORE_PCI_DEV_DATA(SNB_PCI_UNCORE_IMC, 0),
	},
	{ /* IMC */
		PCI_DEVICE(PCI_VENDOR_ID_INTEL, PCI_DEVICE_ID_INTEL_CFL_2U_IMC),
		.driver_data = UNCORE_PCI_DEV_DATA(SNB_PCI_UNCORE_IMC, 0),
	},
	{ /* IMC */
		PCI_DEVICE(PCI_VENDOR_ID_INTEL, PCI_DEVICE_ID_INTEL_CFL_4U_IMC),
		.driver_data = UNCORE_PCI_DEV_DATA(SNB_PCI_UNCORE_IMC, 0),
	},
	{ /* IMC */
		PCI_DEVICE(PCI_VENDOR_ID_INTEL, PCI_DEVICE_ID_INTEL_CFL_4H_IMC),
		.driver_data = UNCORE_PCI_DEV_DATA(SNB_PCI_UNCORE_IMC, 0),
	},
	{ /* IMC */
		PCI_DEVICE(PCI_VENDOR_ID_INTEL, PCI_DEVICE_ID_INTEL_CFL_6H_IMC),
		.driver_data = UNCORE_PCI_DEV_DATA(SNB_PCI_UNCORE_IMC, 0),
	},
	{ /* IMC */
		PCI_DEVICE(PCI_VENDOR_ID_INTEL, PCI_DEVICE_ID_INTEL_CFL_2S_D_IMC),
		.driver_data = UNCORE_PCI_DEV_DATA(SNB_PCI_UNCORE_IMC, 0),
	},
	{ /* IMC */
		PCI_DEVICE(PCI_VENDOR_ID_INTEL, PCI_DEVICE_ID_INTEL_CFL_4S_D_IMC),
		.driver_data = UNCORE_PCI_DEV_DATA(SNB_PCI_UNCORE_IMC, 0),
	},
	{ /* IMC */
		PCI_DEVICE(PCI_VENDOR_ID_INTEL, PCI_DEVICE_ID_INTEL_CFL_6S_D_IMC),
		.driver_data = UNCORE_PCI_DEV_DATA(SNB_PCI_UNCORE_IMC, 0),
	},
	{ /* IMC */
		PCI_DEVICE(PCI_VENDOR_ID_INTEL, PCI_DEVICE_ID_INTEL_CFL_8S_D_IMC),
		.driver_data = UNCORE_PCI_DEV_DATA(SNB_PCI_UNCORE_IMC, 0),
	},
	{ /* IMC */
		PCI_DEVICE(PCI_VENDOR_ID_INTEL, PCI_DEVICE_ID_INTEL_CFL_4S_W_IMC),
		.driver_data = UNCORE_PCI_DEV_DATA(SNB_PCI_UNCORE_IMC, 0),
	},
	{ /* IMC */
		PCI_DEVICE(PCI_VENDOR_ID_INTEL, PCI_DEVICE_ID_INTEL_CFL_6S_W_IMC),
		.driver_data = UNCORE_PCI_DEV_DATA(SNB_PCI_UNCORE_IMC, 0),
	},
	{ /* IMC */
		PCI_DEVICE(PCI_VENDOR_ID_INTEL, PCI_DEVICE_ID_INTEL_CFL_8S_W_IMC),
		.driver_data = UNCORE_PCI_DEV_DATA(SNB_PCI_UNCORE_IMC, 0),
	},
	{ /* IMC */
		PCI_DEVICE(PCI_VENDOR_ID_INTEL, PCI_DEVICE_ID_INTEL_CFL_4S_S_IMC),
		.driver_data = UNCORE_PCI_DEV_DATA(SNB_PCI_UNCORE_IMC, 0),
	},
	{ /* IMC */
		PCI_DEVICE(PCI_VENDOR_ID_INTEL, PCI_DEVICE_ID_INTEL_CFL_6S_S_IMC),
		.driver_data = UNCORE_PCI_DEV_DATA(SNB_PCI_UNCORE_IMC, 0),
	},
	{ /* IMC */
		PCI_DEVICE(PCI_VENDOR_ID_INTEL, PCI_DEVICE_ID_INTEL_CFL_8S_S_IMC),
		.driver_data = UNCORE_PCI_DEV_DATA(SNB_PCI_UNCORE_IMC, 0),
	},
	{ /* IMC */
		PCI_DEVICE(PCI_VENDOR_ID_INTEL, PCI_DEVICE_ID_INTEL_AML_YD_IMC),
		.driver_data = UNCORE_PCI_DEV_DATA(SNB_PCI_UNCORE_IMC, 0),
	},
	{ /* IMC */
		PCI_DEVICE(PCI_VENDOR_ID_INTEL, PCI_DEVICE_ID_INTEL_AML_YQ_IMC),
		.driver_data = UNCORE_PCI_DEV_DATA(SNB_PCI_UNCORE_IMC, 0),
	},
	{ /* IMC */
		PCI_DEVICE(PCI_VENDOR_ID_INTEL, PCI_DEVICE_ID_INTEL_WHL_UQ_IMC),
		.driver_data = UNCORE_PCI_DEV_DATA(SNB_PCI_UNCORE_IMC, 0),
	},
	{ /* IMC */
		PCI_DEVICE(PCI_VENDOR_ID_INTEL, PCI_DEVICE_ID_INTEL_WHL_4_UQ_IMC),
		.driver_data = UNCORE_PCI_DEV_DATA(SNB_PCI_UNCORE_IMC, 0),
	},
	{ /* IMC */
		PCI_DEVICE(PCI_VENDOR_ID_INTEL, PCI_DEVICE_ID_INTEL_WHL_UD_IMC),
		.driver_data = UNCORE_PCI_DEV_DATA(SNB_PCI_UNCORE_IMC, 0),
	},
	{ /* IMC */
		PCI_DEVICE(PCI_VENDOR_ID_INTEL, PCI_DEVICE_ID_INTEL_CML_H1_IMC),
		.driver_data = UNCORE_PCI_DEV_DATA(SNB_PCI_UNCORE_IMC, 0),
	},
	{ /* IMC */
		PCI_DEVICE(PCI_VENDOR_ID_INTEL, PCI_DEVICE_ID_INTEL_CML_H2_IMC),
		.driver_data = UNCORE_PCI_DEV_DATA(SNB_PCI_UNCORE_IMC, 0),
	},
	{ /* IMC */
		PCI_DEVICE(PCI_VENDOR_ID_INTEL, PCI_DEVICE_ID_INTEL_CML_H3_IMC),
		.driver_data = UNCORE_PCI_DEV_DATA(SNB_PCI_UNCORE_IMC, 0),
	},
	{ /* IMC */
		PCI_DEVICE(PCI_VENDOR_ID_INTEL, PCI_DEVICE_ID_INTEL_CML_U1_IMC),
		.driver_data = UNCORE_PCI_DEV_DATA(SNB_PCI_UNCORE_IMC, 0),
	},
	{ /* IMC */
		PCI_DEVICE(PCI_VENDOR_ID_INTEL, PCI_DEVICE_ID_INTEL_CML_U2_IMC),
		.driver_data = UNCORE_PCI_DEV_DATA(SNB_PCI_UNCORE_IMC, 0),
	},
	{ /* IMC */
		PCI_DEVICE(PCI_VENDOR_ID_INTEL, PCI_DEVICE_ID_INTEL_CML_U3_IMC),
		.driver_data = UNCORE_PCI_DEV_DATA(SNB_PCI_UNCORE_IMC, 0),
	},
	{ /* IMC */
		PCI_DEVICE(PCI_VENDOR_ID_INTEL, PCI_DEVICE_ID_INTEL_CML_S1_IMC),
		.driver_data = UNCORE_PCI_DEV_DATA(SNB_PCI_UNCORE_IMC, 0),
	},
	{ /* IMC */
		PCI_DEVICE(PCI_VENDOR_ID_INTEL, PCI_DEVICE_ID_INTEL_CML_S2_IMC),
		.driver_data = UNCORE_PCI_DEV_DATA(SNB_PCI_UNCORE_IMC, 0),
	},
	{ /* IMC */
		PCI_DEVICE(PCI_VENDOR_ID_INTEL, PCI_DEVICE_ID_INTEL_CML_S3_IMC),
		.driver_data = UNCORE_PCI_DEV_DATA(SNB_PCI_UNCORE_IMC, 0),
	},
	{ /* IMC */
		PCI_DEVICE(PCI_VENDOR_ID_INTEL, PCI_DEVICE_ID_INTEL_CML_S4_IMC),
		.driver_data = UNCORE_PCI_DEV_DATA(SNB_PCI_UNCORE_IMC, 0),
	},
	{ /* IMC */
		PCI_DEVICE(PCI_VENDOR_ID_INTEL, PCI_DEVICE_ID_INTEL_CML_S5_IMC),
		.driver_data = UNCORE_PCI_DEV_DATA(SNB_PCI_UNCORE_IMC, 0),
	},
	{ /* end: all zeroes */ },
};

static const struct pci_device_id icl_uncore_pci_ids[] = {
	{ /* IMC */
		PCI_DEVICE(PCI_VENDOR_ID_INTEL, PCI_DEVICE_ID_INTEL_ICL_U_IMC),
		.driver_data = UNCORE_PCI_DEV_DATA(SNB_PCI_UNCORE_IMC, 0),
	},
	{ /* IMC */
		PCI_DEVICE(PCI_VENDOR_ID_INTEL, PCI_DEVICE_ID_INTEL_ICL_U2_IMC),
		.driver_data = UNCORE_PCI_DEV_DATA(SNB_PCI_UNCORE_IMC, 0),
	},
	{ /* end: all zeroes */ },
};

static struct pci_driver snb_uncore_pci_driver = {
	.name		= "snb_uncore",
	.id_table	= snb_uncore_pci_ids,
};

static struct pci_driver ivb_uncore_pci_driver = {
	.name		= "ivb_uncore",
	.id_table	= ivb_uncore_pci_ids,
};

static struct pci_driver hsw_uncore_pci_driver = {
	.name		= "hsw_uncore",
	.id_table	= hsw_uncore_pci_ids,
};

static struct pci_driver bdw_uncore_pci_driver = {
	.name		= "bdw_uncore",
	.id_table	= bdw_uncore_pci_ids,
};

static struct pci_driver skl_uncore_pci_driver = {
	.name		= "skl_uncore",
	.id_table	= skl_uncore_pci_ids,
};

static struct pci_driver icl_uncore_pci_driver = {
	.name		= "icl_uncore",
	.id_table	= icl_uncore_pci_ids,
};

struct imc_uncore_pci_dev {
	__u32 pci_id;
	struct pci_driver *driver;
};
#define IMC_DEV(a, d) \
	{ .pci_id = PCI_DEVICE_ID_INTEL_##a, .driver = (d) }

static const struct imc_uncore_pci_dev desktop_imc_pci_ids[] = {
	IMC_DEV(SNB_IMC, &snb_uncore_pci_driver),
	IMC_DEV(IVB_IMC, &ivb_uncore_pci_driver),    /* 3rd Gen Core processor */
	IMC_DEV(IVB_E3_IMC, &ivb_uncore_pci_driver), /* Xeon E3-1200 v2/3rd Gen Core processor */
	IMC_DEV(HSW_IMC, &hsw_uncore_pci_driver),    /* 4th Gen Core Processor */
	IMC_DEV(HSW_U_IMC, &hsw_uncore_pci_driver),  /* 4th Gen Core ULT Mobile Processor */
	IMC_DEV(BDW_IMC, &bdw_uncore_pci_driver),    /* 5th Gen Core U */
	IMC_DEV(SKL_Y_IMC, &skl_uncore_pci_driver),  /* 6th Gen Core Y */
	IMC_DEV(SKL_U_IMC, &skl_uncore_pci_driver),  /* 6th Gen Core U */
	IMC_DEV(SKL_HD_IMC, &skl_uncore_pci_driver),  /* 6th Gen Core H Dual Core */
	IMC_DEV(SKL_HQ_IMC, &skl_uncore_pci_driver),  /* 6th Gen Core H Quad Core */
	IMC_DEV(SKL_SD_IMC, &skl_uncore_pci_driver),  /* 6th Gen Core S Dual Core */
	IMC_DEV(SKL_SQ_IMC, &skl_uncore_pci_driver),  /* 6th Gen Core S Quad Core */
	IMC_DEV(SKL_E3_IMC, &skl_uncore_pci_driver),  /* Xeon E3 V5 Gen Core processor */
	IMC_DEV(KBL_Y_IMC, &skl_uncore_pci_driver),  /* 7th Gen Core Y */
	IMC_DEV(KBL_U_IMC, &skl_uncore_pci_driver),  /* 7th Gen Core U */
	IMC_DEV(KBL_UQ_IMC, &skl_uncore_pci_driver),  /* 7th Gen Core U Quad Core */
	IMC_DEV(KBL_SD_IMC, &skl_uncore_pci_driver),  /* 7th Gen Core S Dual Core */
	IMC_DEV(KBL_SQ_IMC, &skl_uncore_pci_driver),  /* 7th Gen Core S Quad Core */
	IMC_DEV(KBL_HQ_IMC, &skl_uncore_pci_driver),  /* 7th Gen Core H Quad Core */
	IMC_DEV(KBL_WQ_IMC, &skl_uncore_pci_driver),  /* 7th Gen Core S 4 cores Work Station */
	IMC_DEV(CFL_2U_IMC, &skl_uncore_pci_driver),  /* 8th Gen Core U 2 Cores */
	IMC_DEV(CFL_4U_IMC, &skl_uncore_pci_driver),  /* 8th Gen Core U 4 Cores */
	IMC_DEV(CFL_4H_IMC, &skl_uncore_pci_driver),  /* 8th Gen Core H 4 Cores */
	IMC_DEV(CFL_6H_IMC, &skl_uncore_pci_driver),  /* 8th Gen Core H 6 Cores */
	IMC_DEV(CFL_2S_D_IMC, &skl_uncore_pci_driver),  /* 8th Gen Core S 2 Cores Desktop */
	IMC_DEV(CFL_4S_D_IMC, &skl_uncore_pci_driver),  /* 8th Gen Core S 4 Cores Desktop */
	IMC_DEV(CFL_6S_D_IMC, &skl_uncore_pci_driver),  /* 8th Gen Core S 6 Cores Desktop */
	IMC_DEV(CFL_8S_D_IMC, &skl_uncore_pci_driver),  /* 8th Gen Core S 8 Cores Desktop */
	IMC_DEV(CFL_4S_W_IMC, &skl_uncore_pci_driver),  /* 8th Gen Core S 4 Cores Work Station */
	IMC_DEV(CFL_6S_W_IMC, &skl_uncore_pci_driver),  /* 8th Gen Core S 6 Cores Work Station */
	IMC_DEV(CFL_8S_W_IMC, &skl_uncore_pci_driver),  /* 8th Gen Core S 8 Cores Work Station */
	IMC_DEV(CFL_4S_S_IMC, &skl_uncore_pci_driver),  /* 8th Gen Core S 4 Cores Server */
	IMC_DEV(CFL_6S_S_IMC, &skl_uncore_pci_driver),  /* 8th Gen Core S 6 Cores Server */
	IMC_DEV(CFL_8S_S_IMC, &skl_uncore_pci_driver),  /* 8th Gen Core S 8 Cores Server */
	IMC_DEV(AML_YD_IMC, &skl_uncore_pci_driver),	/* 8th Gen Core Y Mobile Dual Core */
	IMC_DEV(AML_YQ_IMC, &skl_uncore_pci_driver),	/* 8th Gen Core Y Mobile Quad Core */
	IMC_DEV(WHL_UQ_IMC, &skl_uncore_pci_driver),	/* 8th Gen Core U Mobile Quad Core */
	IMC_DEV(WHL_4_UQ_IMC, &skl_uncore_pci_driver),	/* 8th Gen Core U Mobile Quad Core */
	IMC_DEV(WHL_UD_IMC, &skl_uncore_pci_driver),	/* 8th Gen Core U Mobile Dual Core */
	IMC_DEV(CML_H1_IMC, &skl_uncore_pci_driver),
	IMC_DEV(CML_H2_IMC, &skl_uncore_pci_driver),
	IMC_DEV(CML_H3_IMC, &skl_uncore_pci_driver),
	IMC_DEV(CML_U1_IMC, &skl_uncore_pci_driver),
	IMC_DEV(CML_U2_IMC, &skl_uncore_pci_driver),
	IMC_DEV(CML_U3_IMC, &skl_uncore_pci_driver),
	IMC_DEV(CML_S1_IMC, &skl_uncore_pci_driver),
	IMC_DEV(CML_S2_IMC, &skl_uncore_pci_driver),
	IMC_DEV(CML_S3_IMC, &skl_uncore_pci_driver),
	IMC_DEV(CML_S4_IMC, &skl_uncore_pci_driver),
	IMC_DEV(CML_S5_IMC, &skl_uncore_pci_driver),
	IMC_DEV(ICL_U_IMC, &icl_uncore_pci_driver),	/* 10th Gen Core Mobile */
	IMC_DEV(ICL_U2_IMC, &icl_uncore_pci_driver),	/* 10th Gen Core Mobile */
	{  /* end marker */ }
};


#define for_each_imc_pci_id(x, t) \
	for (x = (t); (x)->pci_id; x++)

static struct pci_driver *imc_uncore_find_dev(void)
{
	const struct imc_uncore_pci_dev *p;
	int ret;

	for_each_imc_pci_id(p, desktop_imc_pci_ids) {
		ret = snb_pci2phy_map_init(p->pci_id);
		if (ret == 0)
			return p->driver;
	}
	return NULL;
}

static int imc_uncore_pci_init(void)
{
	struct pci_driver *imc_drv = imc_uncore_find_dev();

	if (!imc_drv)
		return -ENODEV;

	uncore_pci_uncores = snb_pci_uncores;
	uncore_pci_driver = imc_drv;

	return 0;
}

int snb_uncore_pci_init(void)
{
	return imc_uncore_pci_init();
}

int ivb_uncore_pci_init(void)
{
	return imc_uncore_pci_init();
}
int hsw_uncore_pci_init(void)
{
	return imc_uncore_pci_init();
}

int bdw_uncore_pci_init(void)
{
	return imc_uncore_pci_init();
}

int skl_uncore_pci_init(void)
{
	return imc_uncore_pci_init();
}

/* end of Sandy Bridge uncore support */

/* Nehalem uncore support */
static void nhm_uncore_msr_disable_box(struct intel_uncore_box *box)
{
	wrmsrl(NHM_UNC_PERF_GLOBAL_CTL, 0);
}

static void nhm_uncore_msr_enable_box(struct intel_uncore_box *box)
{
	wrmsrl(NHM_UNC_PERF_GLOBAL_CTL, NHM_UNC_GLOBAL_CTL_EN_PC_ALL | NHM_UNC_GLOBAL_CTL_EN_FC);
}

static void nhm_uncore_msr_enable_event(struct intel_uncore_box *box, struct perf_event *event)
{
	struct hw_perf_event *hwc = &event->hw;

	if (hwc->idx < UNCORE_PMC_IDX_FIXED)
		wrmsrl(hwc->config_base, hwc->config | SNB_UNC_CTL_EN);
	else
		wrmsrl(hwc->config_base, NHM_UNC_FIXED_CTR_CTL_EN);
}

static struct attribute *nhm_uncore_formats_attr[] = {
	&format_attr_event.attr,
	&format_attr_umask.attr,
	&format_attr_edge.attr,
	&format_attr_inv.attr,
	&format_attr_cmask8.attr,
	NULL,
};

static const struct attribute_group nhm_uncore_format_group = {
	.name = "format",
	.attrs = nhm_uncore_formats_attr,
};

static struct uncore_event_desc nhm_uncore_events[] = {
	INTEL_UNCORE_EVENT_DESC(clockticks,                "event=0xff,umask=0x00"),
	INTEL_UNCORE_EVENT_DESC(qmc_writes_full_any,       "event=0x2f,umask=0x0f"),
	INTEL_UNCORE_EVENT_DESC(qmc_normal_reads_any,      "event=0x2c,umask=0x0f"),
	INTEL_UNCORE_EVENT_DESC(qhl_request_ioh_reads,     "event=0x20,umask=0x01"),
	INTEL_UNCORE_EVENT_DESC(qhl_request_ioh_writes,    "event=0x20,umask=0x02"),
	INTEL_UNCORE_EVENT_DESC(qhl_request_remote_reads,  "event=0x20,umask=0x04"),
	INTEL_UNCORE_EVENT_DESC(qhl_request_remote_writes, "event=0x20,umask=0x08"),
	INTEL_UNCORE_EVENT_DESC(qhl_request_local_reads,   "event=0x20,umask=0x10"),
	INTEL_UNCORE_EVENT_DESC(qhl_request_local_writes,  "event=0x20,umask=0x20"),
	{ /* end: all zeroes */ },
};

static struct intel_uncore_ops nhm_uncore_msr_ops = {
	.disable_box	= nhm_uncore_msr_disable_box,
	.enable_box	= nhm_uncore_msr_enable_box,
	.disable_event	= snb_uncore_msr_disable_event,
	.enable_event	= nhm_uncore_msr_enable_event,
	.read_counter	= uncore_msr_read_counter,
};

static struct intel_uncore_type nhm_uncore = {
	.name		= "",
	.num_counters   = 8,
	.num_boxes	= 1,
	.perf_ctr_bits	= 48,
	.fixed_ctr_bits	= 48,
	.event_ctl	= NHM_UNC_PERFEVTSEL0,
	.perf_ctr	= NHM_UNC_UNCORE_PMC0,
	.fixed_ctr	= NHM_UNC_FIXED_CTR,
	.fixed_ctl	= NHM_UNC_FIXED_CTR_CTRL,
	.event_mask	= NHM_UNC_RAW_EVENT_MASK,
	.event_descs	= nhm_uncore_events,
	.ops		= &nhm_uncore_msr_ops,
	.format_group	= &nhm_uncore_format_group,
};

static struct intel_uncore_type *nhm_msr_uncores[] = {
	&nhm_uncore,
	NULL,
};

void nhm_uncore_cpu_init(void)
{
	uncore_msr_uncores = nhm_msr_uncores;
}

/* end of Nehalem uncore support */

/* Tiger Lake MMIO uncore support */

static const struct pci_device_id tgl_uncore_pci_ids[] = {
	{ /* IMC */
		PCI_DEVICE(PCI_VENDOR_ID_INTEL, PCI_DEVICE_ID_INTEL_TGL_U1_IMC),
		.driver_data = UNCORE_PCI_DEV_DATA(SNB_PCI_UNCORE_IMC, 0),
	},
	{ /* IMC */
		PCI_DEVICE(PCI_VENDOR_ID_INTEL, PCI_DEVICE_ID_INTEL_TGL_U2_IMC),
		.driver_data = UNCORE_PCI_DEV_DATA(SNB_PCI_UNCORE_IMC, 0),
	},
	{ /* IMC */
		PCI_DEVICE(PCI_VENDOR_ID_INTEL, PCI_DEVICE_ID_INTEL_TGL_U3_IMC),
		.driver_data = UNCORE_PCI_DEV_DATA(SNB_PCI_UNCORE_IMC, 0),
	},
	{ /* IMC */
		PCI_DEVICE(PCI_VENDOR_ID_INTEL, PCI_DEVICE_ID_INTEL_TGL_U4_IMC),
		.driver_data = UNCORE_PCI_DEV_DATA(SNB_PCI_UNCORE_IMC, 0),
	},
	{ /* IMC */
		PCI_DEVICE(PCI_VENDOR_ID_INTEL, PCI_DEVICE_ID_INTEL_TGL_H_IMC),
		.driver_data = UNCORE_PCI_DEV_DATA(SNB_PCI_UNCORE_IMC, 0),
	},
	{ /* end: all zeroes */ }
};

enum perf_tgl_uncore_imc_freerunning_types {
	TGL_MMIO_UNCORE_IMC_DATA_TOTAL,
	TGL_MMIO_UNCORE_IMC_DATA_READ,
	TGL_MMIO_UNCORE_IMC_DATA_WRITE,
	TGL_MMIO_UNCORE_IMC_FREERUNNING_TYPE_MAX
};

static struct freerunning_counters tgl_l_uncore_imc_freerunning[] = {
	[TGL_MMIO_UNCORE_IMC_DATA_TOTAL]	= { 0x5040, 0x0, 0x0, 1, 64 },
	[TGL_MMIO_UNCORE_IMC_DATA_READ]		= { 0x5058, 0x0, 0x0, 1, 64 },
	[TGL_MMIO_UNCORE_IMC_DATA_WRITE]	= { 0x50A0, 0x0, 0x0, 1, 64 },
};

static struct freerunning_counters tgl_uncore_imc_freerunning[] = {
	[TGL_MMIO_UNCORE_IMC_DATA_TOTAL]	= { 0xd840, 0x0, 0x0, 1, 64 },
	[TGL_MMIO_UNCORE_IMC_DATA_READ]		= { 0xd858, 0x0, 0x0, 1, 64 },
	[TGL_MMIO_UNCORE_IMC_DATA_WRITE]	= { 0xd8A0, 0x0, 0x0, 1, 64 },
};

static struct uncore_event_desc tgl_uncore_imc_events[] = {
	INTEL_UNCORE_EVENT_DESC(data_total,         "event=0xff,umask=0x10"),
	INTEL_UNCORE_EVENT_DESC(data_total.scale,   "6.103515625e-5"),
	INTEL_UNCORE_EVENT_DESC(data_total.unit,    "MiB"),

	INTEL_UNCORE_EVENT_DESC(data_read,         "event=0xff,umask=0x20"),
	INTEL_UNCORE_EVENT_DESC(data_read.scale,   "6.103515625e-5"),
	INTEL_UNCORE_EVENT_DESC(data_read.unit,    "MiB"),

	INTEL_UNCORE_EVENT_DESC(data_write,        "event=0xff,umask=0x30"),
	INTEL_UNCORE_EVENT_DESC(data_write.scale,  "6.103515625e-5"),
	INTEL_UNCORE_EVENT_DESC(data_write.unit,   "MiB"),

	{ /* end: all zeroes */ }
};

static struct pci_dev *tgl_uncore_get_mc_dev(void)
{
	const struct pci_device_id *ids = tgl_uncore_pci_ids;
	struct pci_dev *mc_dev = NULL;

	while (ids && ids->vendor) {
		mc_dev = pci_get_device(PCI_VENDOR_ID_INTEL, ids->device, NULL);
		if (mc_dev)
			return mc_dev;
		ids++;
	}

	return mc_dev;
}

#define TGL_UNCORE_MMIO_IMC_MEM_OFFSET		0x10000
#define TGL_UNCORE_PCI_IMC_MAP_SIZE		0xe000

static void tgl_uncore_imc_freerunning_init_box(struct intel_uncore_box *box)
{
	struct pci_dev *pdev = tgl_uncore_get_mc_dev();
	struct intel_uncore_pmu *pmu = box->pmu;
	struct intel_uncore_type *type = pmu->type;
	resource_size_t addr;
	u32 mch_bar;

	if (!pdev) {
		pr_warn("perf uncore: Cannot find matched IMC device.\n");
		return;
	}

	pci_read_config_dword(pdev, SNB_UNCORE_PCI_IMC_BAR_OFFSET, &mch_bar);
	/* MCHBAR is disabled */
	if (!(mch_bar & BIT(0))) {
		pr_warn("perf uncore: MCHBAR is disabled. Failed to map IMC free-running counters.\n");
		return;
	}
	mch_bar &= ~BIT(0);
	addr = (resource_size_t)(mch_bar + TGL_UNCORE_MMIO_IMC_MEM_OFFSET * pmu->pmu_idx);

#ifdef CONFIG_PHYS_ADDR_T_64BIT
	pci_read_config_dword(pdev, SNB_UNCORE_PCI_IMC_BAR_OFFSET + 4, &mch_bar);
	addr |= ((resource_size_t)mch_bar << 32);
#endif

	box->io_addr = ioremap(addr, type->mmio_map_size);
	if (!box->io_addr)
		pr_warn("perf uncore: Failed to ioremap for %s.\n", type->name);
}

static struct intel_uncore_ops tgl_uncore_imc_freerunning_ops = {
	.init_box	= tgl_uncore_imc_freerunning_init_box,
	.exit_box	= uncore_mmio_exit_box,
	.read_counter	= uncore_mmio_read_counter,
	.hw_config	= uncore_freerunning_hw_config,
};

static struct attribute *tgl_uncore_imc_formats_attr[] = {
	&format_attr_event.attr,
	&format_attr_umask.attr,
	NULL
};

static const struct attribute_group tgl_uncore_imc_format_group = {
	.name = "format",
	.attrs = tgl_uncore_imc_formats_attr,
};

static struct intel_uncore_type tgl_uncore_imc_free_running = {
	.name			= "imc_free_running",
	.num_counters		= 3,
	.num_boxes		= 2,
	.num_freerunning_types	= TGL_MMIO_UNCORE_IMC_FREERUNNING_TYPE_MAX,
	.mmio_map_size		= TGL_UNCORE_PCI_IMC_MAP_SIZE,
	.freerunning		= tgl_uncore_imc_freerunning,
	.ops			= &tgl_uncore_imc_freerunning_ops,
	.event_descs		= tgl_uncore_imc_events,
	.format_group		= &tgl_uncore_imc_format_group,
};

static struct intel_uncore_type *tgl_mmio_uncores[] = {
	&tgl_uncore_imc_free_running,
	NULL
};

void tgl_l_uncore_mmio_init(void)
{
	tgl_uncore_imc_free_running.freerunning = tgl_l_uncore_imc_freerunning;
	uncore_mmio_uncores = tgl_mmio_uncores;
}

void tgl_uncore_mmio_init(void)
{
	uncore_mmio_uncores = tgl_mmio_uncores;
}

/* end of Tiger Lake MMIO uncore support */<|MERGE_RESOLUTION|>--- conflicted
+++ resolved
@@ -475,11 +475,7 @@
 static struct freerunning_counters snb_uncore_imc_freerunning[] = {
 	[SNB_PCI_UNCORE_IMC_DATA_READS]		= { SNB_UNCORE_PCI_IMC_DATA_READS_BASE,
 							0x0, 0x0, 1, 32 },
-<<<<<<< HEAD
-	[SNB_PCI_UNCORE_IMC_DATA_READS]		= { SNB_UNCORE_PCI_IMC_DATA_WRITES_BASE,
-=======
 	[SNB_PCI_UNCORE_IMC_DATA_WRITES]	= { SNB_UNCORE_PCI_IMC_DATA_WRITES_BASE,
->>>>>>> 2c85ebc5
 							0x0, 0x0, 1, 32 },
 	[SNB_PCI_UNCORE_IMC_GT_REQUESTS]	= { SNB_UNCORE_PCI_IMC_GT_REQUESTS_BASE,
 							0x0, 0x0, 1, 32 },
