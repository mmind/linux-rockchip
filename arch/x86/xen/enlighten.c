/*
 * Core of Xen paravirt_ops implementation.
 *
 * This file contains the xen_paravirt_ops structure itself, and the
 * implementations for:
 * - privileged instructions
 * - interrupt flags
 * - segment operations
 * - booting and setup
 *
 * Jeremy Fitzhardinge <jeremy@xensource.com>, XenSource Inc, 2007
 */

#include <linux/cpu.h>
#include <linux/kernel.h>
#include <linux/init.h>
#include <linux/smp.h>
#include <linux/preempt.h>
#include <linux/hardirq.h>
#include <linux/percpu.h>
#include <linux/delay.h>
#include <linux/start_kernel.h>
#include <linux/sched.h>
#include <linux/kprobes.h>
#include <linux/bootmem.h>
#include <linux/module.h>
#include <linux/mm.h>
#include <linux/page-flags.h>
#include <linux/highmem.h>
#include <linux/console.h>
#include <linux/pci.h>
#include <linux/gfp.h>
#include <linux/memblock.h>
#include <linux/edd.h>

#include <xen/xen.h>
#include <xen/events.h>
#include <xen/interface/xen.h>
#include <xen/interface/version.h>
#include <xen/interface/physdev.h>
#include <xen/interface/vcpu.h>
#include <xen/interface/memory.h>
#include <xen/interface/xen-mca.h>
#include <xen/features.h>
#include <xen/page.h>
#include <xen/hvm.h>
#include <xen/hvc-console.h>
#include <xen/acpi.h>

#include <asm/paravirt.h>
#include <asm/apic.h>
#include <asm/page.h>
#include <asm/xen/pci.h>
#include <asm/xen/hypercall.h>
#include <asm/xen/hypervisor.h>
#include <asm/fixmap.h>
#include <asm/processor.h>
#include <asm/proto.h>
#include <asm/msr-index.h>
#include <asm/traps.h>
#include <asm/setup.h>
#include <asm/desc.h>
#include <asm/pgalloc.h>
#include <asm/pgtable.h>
#include <asm/tlbflush.h>
#include <asm/reboot.h>
#include <asm/stackprotector.h>
#include <asm/hypervisor.h>
#include <asm/mwait.h>
#include <asm/pci_x86.h>
#include <asm/pat.h>

#ifdef CONFIG_ACPI
#include <linux/acpi.h>
#include <asm/acpi.h>
#include <acpi/pdc_intel.h>
#include <acpi/processor.h>
#include <xen/interface/platform.h>
#endif

#include "xen-ops.h"
#include "mmu.h"
#include "smp.h"
#include "multicalls.h"

EXPORT_SYMBOL_GPL(hypercall_page);

/*
 * Pointer to the xen_vcpu_info structure or
 * &HYPERVISOR_shared_info->vcpu_info[cpu]. See xen_hvm_init_shared_info
 * and xen_vcpu_setup for details. By default it points to share_info->vcpu_info
 * but if the hypervisor supports VCPUOP_register_vcpu_info then it can point
 * to xen_vcpu_info. The pointer is used in __xen_evtchn_do_upcall to
 * acknowledge pending events.
 * Also more subtly it is used by the patched version of irq enable/disable
 * e.g. xen_irq_enable_direct and xen_iret in PV mode.
 *
 * The desire to be able to do those mask/unmask operations as a single
 * instruction by using the per-cpu offset held in %gs is the real reason
 * vcpu info is in a per-cpu pointer and the original reason for this
 * hypercall.
 *
 */
DEFINE_PER_CPU(struct vcpu_info *, xen_vcpu);

/*
 * Per CPU pages used if hypervisor supports VCPUOP_register_vcpu_info
 * hypercall. This can be used both in PV and PVHVM mode. The structure
 * overrides the default per_cpu(xen_vcpu, cpu) value.
 */
DEFINE_PER_CPU(struct vcpu_info, xen_vcpu_info);

enum xen_domain_type xen_domain_type = XEN_NATIVE;
EXPORT_SYMBOL_GPL(xen_domain_type);

unsigned long *machine_to_phys_mapping = (void *)MACH2PHYS_VIRT_START;
EXPORT_SYMBOL(machine_to_phys_mapping);
unsigned long  machine_to_phys_nr;
EXPORT_SYMBOL(machine_to_phys_nr);

struct start_info *xen_start_info;
EXPORT_SYMBOL_GPL(xen_start_info);

struct shared_info xen_dummy_shared_info;

void *xen_initial_gdt;

RESERVE_BRK(shared_info_page_brk, PAGE_SIZE);
__read_mostly int xen_have_vector_callback;
EXPORT_SYMBOL_GPL(xen_have_vector_callback);

/*
 * Point at some empty memory to start with. We map the real shared_info
 * page as soon as fixmap is up and running.
 */
struct shared_info *HYPERVISOR_shared_info = &xen_dummy_shared_info;

/*
 * Flag to determine whether vcpu info placement is available on all
 * VCPUs.  We assume it is to start with, and then set it to zero on
 * the first failure.  This is because it can succeed on some VCPUs
 * and not others, since it can involve hypervisor memory allocation,
 * or because the guest failed to guarantee all the appropriate
 * constraints on all VCPUs (ie buffer can't cross a page boundary).
 *
 * Note that any particular CPU may be using a placed vcpu structure,
 * but we can only optimise if the all are.
 *
 * 0: not available, 1: available
 */
static int have_vcpu_info_placement = 1;

struct tls_descs {
	struct desc_struct desc[3];
};

/*
 * Updating the 3 TLS descriptors in the GDT on every task switch is
 * surprisingly expensive so we avoid updating them if they haven't
 * changed.  Since Xen writes different descriptors than the one
 * passed in the update_descriptor hypercall we keep shadow copies to
 * compare against.
 */
static DEFINE_PER_CPU(struct tls_descs, shadow_tls_desc);

static void clamp_max_cpus(void)
{
#ifdef CONFIG_SMP
	if (setup_max_cpus > MAX_VIRT_CPUS)
		setup_max_cpus = MAX_VIRT_CPUS;
#endif
}

static void xen_vcpu_setup(int cpu)
{
	struct vcpu_register_vcpu_info info;
	int err;
	struct vcpu_info *vcpup;

	BUG_ON(HYPERVISOR_shared_info == &xen_dummy_shared_info);

	/*
	 * This path is called twice on PVHVM - first during bootup via
	 * smp_init -> xen_hvm_cpu_notify, and then if the VCPU is being
	 * hotplugged: cpu_up -> xen_hvm_cpu_notify.
	 * As we can only do the VCPUOP_register_vcpu_info once lets
	 * not over-write its result.
	 *
	 * For PV it is called during restore (xen_vcpu_restore) and bootup
	 * (xen_setup_vcpu_info_placement). The hotplug mechanism does not
	 * use this function.
	 */
	if (xen_hvm_domain()) {
		if (per_cpu(xen_vcpu, cpu) == &per_cpu(xen_vcpu_info, cpu))
			return;
	}
	if (cpu < MAX_VIRT_CPUS)
		per_cpu(xen_vcpu,cpu) = &HYPERVISOR_shared_info->vcpu_info[cpu];

	if (!have_vcpu_info_placement) {
		if (cpu >= MAX_VIRT_CPUS)
			clamp_max_cpus();
		return;
	}

	vcpup = &per_cpu(xen_vcpu_info, cpu);
	info.mfn = arbitrary_virt_to_mfn(vcpup);
	info.offset = offset_in_page(vcpup);

	/* Check to see if the hypervisor will put the vcpu_info
	   structure where we want it, which allows direct access via
	   a percpu-variable.
	   N.B. This hypercall can _only_ be called once per CPU. Subsequent
	   calls will error out with -EINVAL. This is due to the fact that
	   hypervisor has no unregister variant and this hypercall does not
	   allow to over-write info.mfn and info.offset.
	 */
	err = HYPERVISOR_vcpu_op(VCPUOP_register_vcpu_info, cpu, &info);

	if (err) {
		printk(KERN_DEBUG "register_vcpu_info failed: err=%d\n", err);
		have_vcpu_info_placement = 0;
		clamp_max_cpus();
	} else {
		/* This cpu is using the registered vcpu info, even if
		   later ones fail to. */
		per_cpu(xen_vcpu, cpu) = vcpup;
	}
}

/*
 * On restore, set the vcpu placement up again.
 * If it fails, then we're in a bad state, since
 * we can't back out from using it...
 */
void xen_vcpu_restore(void)
{
	int cpu;

	for_each_possible_cpu(cpu) {
		bool other_cpu = (cpu != smp_processor_id());
		bool is_up = HYPERVISOR_vcpu_op(VCPUOP_is_up, cpu, NULL);

		if (other_cpu && is_up &&
		    HYPERVISOR_vcpu_op(VCPUOP_down, cpu, NULL))
			BUG();

		xen_setup_runstate_info(cpu);

		if (have_vcpu_info_placement)
			xen_vcpu_setup(cpu);

		if (other_cpu && is_up &&
		    HYPERVISOR_vcpu_op(VCPUOP_up, cpu, NULL))
			BUG();
	}
}

static void __init xen_banner(void)
{
	unsigned version = HYPERVISOR_xen_version(XENVER_version, NULL);
	struct xen_extraversion extra;
	HYPERVISOR_xen_version(XENVER_extraversion, &extra);

	pr_info("Booting paravirtualized kernel %son %s\n",
		xen_feature(XENFEAT_auto_translated_physmap) ?
			"with PVH extensions " : "", pv_info.name);
	printk(KERN_INFO "Xen version: %d.%d%s%s\n",
	       version >> 16, version & 0xffff, extra.extraversion,
	       xen_feature(XENFEAT_mmu_pt_update_preserve_ad) ? " (preserve-AD)" : "");
}
/* Check if running on Xen version (major, minor) or later */
bool
xen_running_on_version_or_later(unsigned int major, unsigned int minor)
{
	unsigned int version;

	if (!xen_domain())
		return false;

	version = HYPERVISOR_xen_version(XENVER_version, NULL);
	if ((((version >> 16) == major) && ((version & 0xffff) >= minor)) ||
		((version >> 16) > major))
		return true;
	return false;
}

#define CPUID_THERM_POWER_LEAF 6
#define APERFMPERF_PRESENT 0

static __read_mostly unsigned int cpuid_leaf1_edx_mask = ~0;
static __read_mostly unsigned int cpuid_leaf1_ecx_mask = ~0;

static __read_mostly unsigned int cpuid_leaf1_ecx_set_mask;
static __read_mostly unsigned int cpuid_leaf5_ecx_val;
static __read_mostly unsigned int cpuid_leaf5_edx_val;

static void xen_cpuid(unsigned int *ax, unsigned int *bx,
		      unsigned int *cx, unsigned int *dx)
{
	unsigned maskebx = ~0;
	unsigned maskecx = ~0;
	unsigned maskedx = ~0;
	unsigned setecx = 0;
	/*
	 * Mask out inconvenient features, to try and disable as many
	 * unsupported kernel subsystems as possible.
	 */
	switch (*ax) {
	case 1:
		maskecx = cpuid_leaf1_ecx_mask;
		setecx = cpuid_leaf1_ecx_set_mask;
		maskedx = cpuid_leaf1_edx_mask;
		break;

	case CPUID_MWAIT_LEAF:
		/* Synthesize the values.. */
		*ax = 0;
		*bx = 0;
		*cx = cpuid_leaf5_ecx_val;
		*dx = cpuid_leaf5_edx_val;
		return;

	case CPUID_THERM_POWER_LEAF:
		/* Disabling APERFMPERF for kernel usage */
		maskecx = ~(1 << APERFMPERF_PRESENT);
		break;

	case 0xb:
		/* Suppress extended topology stuff */
		maskebx = 0;
		break;
	}

	asm(XEN_EMULATE_PREFIX "cpuid"
		: "=a" (*ax),
		  "=b" (*bx),
		  "=c" (*cx),
		  "=d" (*dx)
		: "0" (*ax), "2" (*cx));

	*bx &= maskebx;
	*cx &= maskecx;
	*cx |= setecx;
	*dx &= maskedx;

}

static bool __init xen_check_mwait(void)
{
#ifdef CONFIG_ACPI
	struct xen_platform_op op = {
		.cmd			= XENPF_set_processor_pminfo,
		.u.set_pminfo.id	= -1,
		.u.set_pminfo.type	= XEN_PM_PDC,
	};
	uint32_t buf[3];
	unsigned int ax, bx, cx, dx;
	unsigned int mwait_mask;

	/* We need to determine whether it is OK to expose the MWAIT
	 * capability to the kernel to harvest deeper than C3 states from ACPI
	 * _CST using the processor_harvest_xen.c module. For this to work, we
	 * need to gather the MWAIT_LEAF values (which the cstate.c code
	 * checks against). The hypervisor won't expose the MWAIT flag because
	 * it would break backwards compatibility; so we will find out directly
	 * from the hardware and hypercall.
	 */
	if (!xen_initial_domain())
		return false;

	/*
	 * When running under platform earlier than Xen4.2, do not expose
	 * mwait, to avoid the risk of loading native acpi pad driver
	 */
	if (!xen_running_on_version_or_later(4, 2))
		return false;

	ax = 1;
	cx = 0;

	native_cpuid(&ax, &bx, &cx, &dx);

	mwait_mask = (1 << (X86_FEATURE_EST % 32)) |
		     (1 << (X86_FEATURE_MWAIT % 32));

	if ((cx & mwait_mask) != mwait_mask)
		return false;

	/* We need to emulate the MWAIT_LEAF and for that we need both
	 * ecx and edx. The hypercall provides only partial information.
	 */

	ax = CPUID_MWAIT_LEAF;
	bx = 0;
	cx = 0;
	dx = 0;

	native_cpuid(&ax, &bx, &cx, &dx);

	/* Ask the Hypervisor whether to clear ACPI_PDC_C_C2C3_FFH. If so,
	 * don't expose MWAIT_LEAF and let ACPI pick the IOPORT version of C3.
	 */
	buf[0] = ACPI_PDC_REVISION_ID;
	buf[1] = 1;
	buf[2] = (ACPI_PDC_C_CAPABILITY_SMP | ACPI_PDC_EST_CAPABILITY_SWSMP);

	set_xen_guest_handle(op.u.set_pminfo.pdc, buf);

	if ((HYPERVISOR_dom0_op(&op) == 0) &&
	    (buf[2] & (ACPI_PDC_C_C1_FFH | ACPI_PDC_C_C2C3_FFH))) {
		cpuid_leaf5_ecx_val = cx;
		cpuid_leaf5_edx_val = dx;
	}
	return true;
#else
	return false;
#endif
}
static void __init xen_init_cpuid_mask(void)
{
	unsigned int ax, bx, cx, dx;
	unsigned int xsave_mask;

	cpuid_leaf1_edx_mask =
		~((1 << X86_FEATURE_MTRR) |  /* disable MTRR */
		  (1 << X86_FEATURE_ACC));   /* thermal monitoring */

	if (!xen_initial_domain())
		cpuid_leaf1_edx_mask &=
			~((1 << X86_FEATURE_ACPI));  /* disable ACPI */

	cpuid_leaf1_ecx_mask &= ~(1 << (X86_FEATURE_X2APIC % 32));

	ax = 1;
	cx = 0;
	cpuid(1, &ax, &bx, &cx, &dx);

	xsave_mask =
		(1 << (X86_FEATURE_XSAVE % 32)) |
		(1 << (X86_FEATURE_OSXSAVE % 32));

	/* Xen will set CR4.OSXSAVE if supported and not disabled by force */
	if ((cx & xsave_mask) != xsave_mask)
		cpuid_leaf1_ecx_mask &= ~xsave_mask; /* disable XSAVE & OSXSAVE */
	if (xen_check_mwait())
		cpuid_leaf1_ecx_set_mask = (1 << (X86_FEATURE_MWAIT % 32));
}

static void xen_set_debugreg(int reg, unsigned long val)
{
	HYPERVISOR_set_debugreg(reg, val);
}

static unsigned long xen_get_debugreg(int reg)
{
	return HYPERVISOR_get_debugreg(reg);
}

static void xen_end_context_switch(struct task_struct *next)
{
	xen_mc_flush();
	paravirt_end_context_switch(next);
}

static unsigned long xen_store_tr(void)
{
	return 0;
}

/*
 * Set the page permissions for a particular virtual address.  If the
 * address is a vmalloc mapping (or other non-linear mapping), then
 * find the linear mapping of the page and also set its protections to
 * match.
 */
static void set_aliased_prot(void *v, pgprot_t prot)
{
	int level;
	pte_t *ptep;
	pte_t pte;
	unsigned long pfn;
	struct page *page;

	ptep = lookup_address((unsigned long)v, &level);
	BUG_ON(ptep == NULL);

	pfn = pte_pfn(*ptep);
	page = pfn_to_page(pfn);

	pte = pfn_pte(pfn, prot);

	if (HYPERVISOR_update_va_mapping((unsigned long)v, pte, 0))
		BUG();

	if (!PageHighMem(page)) {
		void *av = __va(PFN_PHYS(pfn));

		if (av != v)
			if (HYPERVISOR_update_va_mapping((unsigned long)av, pte, 0))
				BUG();
	} else
		kmap_flush_unused();
}

static void xen_alloc_ldt(struct desc_struct *ldt, unsigned entries)
{
	const unsigned entries_per_page = PAGE_SIZE / LDT_ENTRY_SIZE;
	int i;

	for(i = 0; i < entries; i += entries_per_page)
		set_aliased_prot(ldt + i, PAGE_KERNEL_RO);
}

static void xen_free_ldt(struct desc_struct *ldt, unsigned entries)
{
	const unsigned entries_per_page = PAGE_SIZE / LDT_ENTRY_SIZE;
	int i;

	for(i = 0; i < entries; i += entries_per_page)
		set_aliased_prot(ldt + i, PAGE_KERNEL);
}

static void xen_set_ldt(const void *addr, unsigned entries)
{
	struct mmuext_op *op;
	struct multicall_space mcs = xen_mc_entry(sizeof(*op));

	trace_xen_cpu_set_ldt(addr, entries);

	op = mcs.args;
	op->cmd = MMUEXT_SET_LDT;
	op->arg1.linear_addr = (unsigned long)addr;
	op->arg2.nr_ents = entries;

	MULTI_mmuext_op(mcs.mc, op, 1, NULL, DOMID_SELF);

	xen_mc_issue(PARAVIRT_LAZY_CPU);
}

static void xen_load_gdt(const struct desc_ptr *dtr)
{
	unsigned long va = dtr->address;
	unsigned int size = dtr->size + 1;
	unsigned pages = (size + PAGE_SIZE - 1) / PAGE_SIZE;
	unsigned long frames[pages];
	int f;

	/*
	 * A GDT can be up to 64k in size, which corresponds to 8192
	 * 8-byte entries, or 16 4k pages..
	 */

	BUG_ON(size > 65536);
	BUG_ON(va & ~PAGE_MASK);

	for (f = 0; va < dtr->address + size; va += PAGE_SIZE, f++) {
		int level;
		pte_t *ptep;
		unsigned long pfn, mfn;
		void *virt;

		/*
		 * The GDT is per-cpu and is in the percpu data area.
		 * That can be virtually mapped, so we need to do a
		 * page-walk to get the underlying MFN for the
		 * hypercall.  The page can also be in the kernel's
		 * linear range, so we need to RO that mapping too.
		 */
		ptep = lookup_address(va, &level);
		BUG_ON(ptep == NULL);

		pfn = pte_pfn(*ptep);
		mfn = pfn_to_mfn(pfn);
		virt = __va(PFN_PHYS(pfn));

		frames[f] = mfn;

		make_lowmem_page_readonly((void *)va);
		make_lowmem_page_readonly(virt);
	}

	if (HYPERVISOR_set_gdt(frames, size / sizeof(struct desc_struct)))
		BUG();
}

/*
 * load_gdt for early boot, when the gdt is only mapped once
 */
static void __init xen_load_gdt_boot(const struct desc_ptr *dtr)
{
	unsigned long va = dtr->address;
	unsigned int size = dtr->size + 1;
	unsigned pages = (size + PAGE_SIZE - 1) / PAGE_SIZE;
	unsigned long frames[pages];
	int f;

	/*
	 * A GDT can be up to 64k in size, which corresponds to 8192
	 * 8-byte entries, or 16 4k pages..
	 */

	BUG_ON(size > 65536);
	BUG_ON(va & ~PAGE_MASK);

	for (f = 0; va < dtr->address + size; va += PAGE_SIZE, f++) {
		pte_t pte;
		unsigned long pfn, mfn;

		pfn = virt_to_pfn(va);
		mfn = pfn_to_mfn(pfn);

		pte = pfn_pte(pfn, PAGE_KERNEL_RO);

		if (HYPERVISOR_update_va_mapping((unsigned long)va, pte, 0))
			BUG();

		frames[f] = mfn;
	}

	if (HYPERVISOR_set_gdt(frames, size / sizeof(struct desc_struct)))
		BUG();
}

static inline bool desc_equal(const struct desc_struct *d1,
			      const struct desc_struct *d2)
{
	return d1->a == d2->a && d1->b == d2->b;
}

static void load_TLS_descriptor(struct thread_struct *t,
				unsigned int cpu, unsigned int i)
{
	struct desc_struct *shadow = &per_cpu(shadow_tls_desc, cpu).desc[i];
	struct desc_struct *gdt;
	xmaddr_t maddr;
	struct multicall_space mc;

	if (desc_equal(shadow, &t->tls_array[i]))
		return;

	*shadow = t->tls_array[i];

	gdt = get_cpu_gdt_table(cpu);
	maddr = arbitrary_virt_to_machine(&gdt[GDT_ENTRY_TLS_MIN+i]);
	mc = __xen_mc_entry(0);

	MULTI_update_descriptor(mc.mc, maddr.maddr, t->tls_array[i]);
}

static void xen_load_tls(struct thread_struct *t, unsigned int cpu)
{
	/*
	 * XXX sleazy hack: If we're being called in a lazy-cpu zone
	 * and lazy gs handling is enabled, it means we're in a
	 * context switch, and %gs has just been saved.  This means we
	 * can zero it out to prevent faults on exit from the
	 * hypervisor if the next process has no %gs.  Either way, it
	 * has been saved, and the new value will get loaded properly.
	 * This will go away as soon as Xen has been modified to not
	 * save/restore %gs for normal hypercalls.
	 *
	 * On x86_64, this hack is not used for %gs, because gs points
	 * to KERNEL_GS_BASE (and uses it for PDA references), so we
	 * must not zero %gs on x86_64
	 *
	 * For x86_64, we need to zero %fs, otherwise we may get an
	 * exception between the new %fs descriptor being loaded and
	 * %fs being effectively cleared at __switch_to().
	 */
	if (paravirt_get_lazy_mode() == PARAVIRT_LAZY_CPU) {
#ifdef CONFIG_X86_32
		lazy_load_gs(0);
#else
		loadsegment(fs, 0);
#endif
	}

	xen_mc_batch();

	load_TLS_descriptor(t, cpu, 0);
	load_TLS_descriptor(t, cpu, 1);
	load_TLS_descriptor(t, cpu, 2);

	xen_mc_issue(PARAVIRT_LAZY_CPU);
}

#ifdef CONFIG_X86_64
static void xen_load_gs_index(unsigned int idx)
{
	if (HYPERVISOR_set_segment_base(SEGBASE_GS_USER_SEL, idx))
		BUG();
}
#endif

static void xen_write_ldt_entry(struct desc_struct *dt, int entrynum,
				const void *ptr)
{
	xmaddr_t mach_lp = arbitrary_virt_to_machine(&dt[entrynum]);
	u64 entry = *(u64 *)ptr;

	trace_xen_cpu_write_ldt_entry(dt, entrynum, entry);

	preempt_disable();

	xen_mc_flush();
	if (HYPERVISOR_update_descriptor(mach_lp.maddr, entry))
		BUG();

	preempt_enable();
}

static int cvt_gate_to_trap(int vector, const gate_desc *val,
			    struct trap_info *info)
{
	unsigned long addr;

	if (val->type != GATE_TRAP && val->type != GATE_INTERRUPT)
		return 0;

	info->vector = vector;

	addr = gate_offset(*val);
#ifdef CONFIG_X86_64
	/*
	 * Look for known traps using IST, and substitute them
	 * appropriately.  The debugger ones are the only ones we care
	 * about.  Xen will handle faults like double_fault,
	 * so we should never see them.  Warn if
	 * there's an unexpected IST-using fault handler.
	 */
	if (addr == (unsigned long)debug)
		addr = (unsigned long)xen_debug;
	else if (addr == (unsigned long)int3)
		addr = (unsigned long)xen_int3;
	else if (addr == (unsigned long)stack_segment)
		addr = (unsigned long)xen_stack_segment;
	else if (addr == (unsigned long)double_fault) {
		/* Don't need to handle these */
		return 0;
#ifdef CONFIG_X86_MCE
	} else if (addr == (unsigned long)machine_check) {
		/*
		 * when xen hypervisor inject vMCE to guest,
		 * use native mce handler to handle it
		 */
		;
#endif
	} else if (addr == (unsigned long)nmi)
		/*
		 * Use the native version as well.
		 */
		;
	else {
		/* Some other trap using IST? */
		if (WARN_ON(val->ist != 0))
			return 0;
	}
#endif	/* CONFIG_X86_64 */
	info->address = addr;

	info->cs = gate_segment(*val);
	info->flags = val->dpl;
	/* interrupt gates clear IF */
	if (val->type == GATE_INTERRUPT)
		info->flags |= 1 << 2;

	return 1;
}

/* Locations of each CPU's IDT */
static DEFINE_PER_CPU(struct desc_ptr, idt_desc);

/* Set an IDT entry.  If the entry is part of the current IDT, then
   also update Xen. */
static void xen_write_idt_entry(gate_desc *dt, int entrynum, const gate_desc *g)
{
	unsigned long p = (unsigned long)&dt[entrynum];
	unsigned long start, end;

	trace_xen_cpu_write_idt_entry(dt, entrynum, g);

	preempt_disable();

	start = __this_cpu_read(idt_desc.address);
	end = start + __this_cpu_read(idt_desc.size) + 1;

	xen_mc_flush();

	native_write_idt_entry(dt, entrynum, g);

	if (p >= start && (p + 8) <= end) {
		struct trap_info info[2];

		info[1].address = 0;

		if (cvt_gate_to_trap(entrynum, g, &info[0]))
			if (HYPERVISOR_set_trap_table(info))
				BUG();
	}

	preempt_enable();
}

static void xen_convert_trap_info(const struct desc_ptr *desc,
				  struct trap_info *traps)
{
	unsigned in, out, count;

	count = (desc->size+1) / sizeof(gate_desc);
	BUG_ON(count > 256);

	for (in = out = 0; in < count; in++) {
		gate_desc *entry = (gate_desc*)(desc->address) + in;

		if (cvt_gate_to_trap(in, entry, &traps[out]))
			out++;
	}
	traps[out].address = 0;
}

void xen_copy_trap_info(struct trap_info *traps)
{
	const struct desc_ptr *desc = this_cpu_ptr(&idt_desc);

	xen_convert_trap_info(desc, traps);
}

/* Load a new IDT into Xen.  In principle this can be per-CPU, so we
   hold a spinlock to protect the static traps[] array (static because
   it avoids allocation, and saves stack space). */
static void xen_load_idt(const struct desc_ptr *desc)
{
	static DEFINE_SPINLOCK(lock);
	static struct trap_info traps[257];

	trace_xen_cpu_load_idt(desc);

	spin_lock(&lock);

	memcpy(this_cpu_ptr(&idt_desc), desc, sizeof(idt_desc));

	xen_convert_trap_info(desc, traps);

	xen_mc_flush();
	if (HYPERVISOR_set_trap_table(traps))
		BUG();

	spin_unlock(&lock);
}

/* Write a GDT descriptor entry.  Ignore LDT descriptors, since
   they're handled differently. */
static void xen_write_gdt_entry(struct desc_struct *dt, int entry,
				const void *desc, int type)
{
	trace_xen_cpu_write_gdt_entry(dt, entry, desc, type);

	preempt_disable();

	switch (type) {
	case DESC_LDT:
	case DESC_TSS:
		/* ignore */
		break;

	default: {
		xmaddr_t maddr = arbitrary_virt_to_machine(&dt[entry]);

		xen_mc_flush();
		if (HYPERVISOR_update_descriptor(maddr.maddr, *(u64 *)desc))
			BUG();
	}

	}

	preempt_enable();
}

/*
 * Version of write_gdt_entry for use at early boot-time needed to
 * update an entry as simply as possible.
 */
static void __init xen_write_gdt_entry_boot(struct desc_struct *dt, int entry,
					    const void *desc, int type)
{
	trace_xen_cpu_write_gdt_entry(dt, entry, desc, type);

	switch (type) {
	case DESC_LDT:
	case DESC_TSS:
		/* ignore */
		break;

	default: {
		xmaddr_t maddr = virt_to_machine(&dt[entry]);

		if (HYPERVISOR_update_descriptor(maddr.maddr, *(u64 *)desc))
			dt[entry] = *(struct desc_struct *)desc;
	}

	}
}

static void xen_load_sp0(struct tss_struct *tss,
			 struct thread_struct *thread)
{
	struct multicall_space mcs;

	mcs = xen_mc_entry(0);
	MULTI_stack_switch(mcs.mc, __KERNEL_DS, thread->sp0);
	xen_mc_issue(PARAVIRT_LAZY_CPU);
}

static void xen_set_iopl_mask(unsigned mask)
{
	struct physdev_set_iopl set_iopl;

	/* Force the change at ring 0. */
	set_iopl.iopl = (mask == 0) ? 1 : (mask >> 12) & 3;
	HYPERVISOR_physdev_op(PHYSDEVOP_set_iopl, &set_iopl);
}

static void xen_io_delay(void)
{
}

#ifdef CONFIG_X86_LOCAL_APIC
static unsigned long xen_set_apic_id(unsigned int x)
{
	WARN_ON(1);
	return x;
}
static unsigned int xen_get_apic_id(unsigned long x)
{
	return ((x)>>24) & 0xFFu;
}
static u32 xen_apic_read(u32 reg)
{
	struct xen_platform_op op = {
		.cmd = XENPF_get_cpuinfo,
		.interface_version = XENPF_INTERFACE_VERSION,
		.u.pcpu_info.xen_cpuid = 0,
	};
	int ret = 0;

	/* Shouldn't need this as APIC is turned off for PV, and we only
	 * get called on the bootup processor. But just in case. */
	if (!xen_initial_domain() || smp_processor_id())
		return 0;

	if (reg == APIC_LVR)
		return 0x10;

	if (reg != APIC_ID)
		return 0;

	ret = HYPERVISOR_dom0_op(&op);
	if (ret)
		return 0;

	return op.u.pcpu_info.apic_id << 24;
}

static void xen_apic_write(u32 reg, u32 val)
{
	/* Warn to see if there's any stray references */
	WARN_ON(1);
}

static u64 xen_apic_icr_read(void)
{
	return 0;
}

static void xen_apic_icr_write(u32 low, u32 id)
{
	/* Warn to see if there's any stray references */
	WARN_ON(1);
}

static void xen_apic_wait_icr_idle(void)
{
        return;
}

static u32 xen_safe_apic_wait_icr_idle(void)
{
        return 0;
}

static void set_xen_basic_apic_ops(void)
{
	apic->read = xen_apic_read;
	apic->write = xen_apic_write;
	apic->icr_read = xen_apic_icr_read;
	apic->icr_write = xen_apic_icr_write;
	apic->wait_icr_idle = xen_apic_wait_icr_idle;
	apic->safe_wait_icr_idle = xen_safe_apic_wait_icr_idle;
	apic->set_apic_id = xen_set_apic_id;
	apic->get_apic_id = xen_get_apic_id;

#ifdef CONFIG_SMP
	apic->send_IPI_allbutself = xen_send_IPI_allbutself;
	apic->send_IPI_mask_allbutself = xen_send_IPI_mask_allbutself;
	apic->send_IPI_mask = xen_send_IPI_mask;
	apic->send_IPI_all = xen_send_IPI_all;
	apic->send_IPI_self = xen_send_IPI_self;
#endif
}

#endif

static void xen_clts(void)
{
	struct multicall_space mcs;

	mcs = xen_mc_entry(0);

	MULTI_fpu_taskswitch(mcs.mc, 0);

	xen_mc_issue(PARAVIRT_LAZY_CPU);
}

static DEFINE_PER_CPU(unsigned long, xen_cr0_value);

static unsigned long xen_read_cr0(void)
{
	unsigned long cr0 = this_cpu_read(xen_cr0_value);

	if (unlikely(cr0 == 0)) {
		cr0 = native_read_cr0();
		this_cpu_write(xen_cr0_value, cr0);
	}

	return cr0;
}

static void xen_write_cr0(unsigned long cr0)
{
	struct multicall_space mcs;

	this_cpu_write(xen_cr0_value, cr0);

	/* Only pay attention to cr0.TS; everything else is
	   ignored. */
	mcs = xen_mc_entry(0);

	MULTI_fpu_taskswitch(mcs.mc, (cr0 & X86_CR0_TS) != 0);

	xen_mc_issue(PARAVIRT_LAZY_CPU);
}

static void xen_write_cr4(unsigned long cr4)
{
	cr4 &= ~X86_CR4_PGE;
	cr4 &= ~X86_CR4_PSE;

	native_write_cr4(cr4);
}
#ifdef CONFIG_X86_64
static inline unsigned long xen_read_cr8(void)
{
	return 0;
}
static inline void xen_write_cr8(unsigned long val)
{
	BUG_ON(val);
}
#endif
static int xen_write_msr_safe(unsigned int msr, unsigned low, unsigned high)
{
	int ret;

	ret = 0;

	switch (msr) {
#ifdef CONFIG_X86_64
		unsigned which;
		u64 base;

	case MSR_FS_BASE:		which = SEGBASE_FS; goto set;
	case MSR_KERNEL_GS_BASE:	which = SEGBASE_GS_USER; goto set;
	case MSR_GS_BASE:		which = SEGBASE_GS_KERNEL; goto set;

	set:
		base = ((u64)high << 32) | low;
		if (HYPERVISOR_set_segment_base(which, base) != 0)
			ret = -EIO;
		break;
#endif

	case MSR_STAR:
	case MSR_CSTAR:
	case MSR_LSTAR:
	case MSR_SYSCALL_MASK:
	case MSR_IA32_SYSENTER_CS:
	case MSR_IA32_SYSENTER_ESP:
	case MSR_IA32_SYSENTER_EIP:
		/* Fast syscall setup is all done in hypercalls, so
		   these are all ignored.  Stub them out here to stop
		   Xen console noise. */

	default:
		ret = native_write_msr_safe(msr, low, high);
	}

	return ret;
}

void xen_setup_shared_info(void)
{
	if (!xen_feature(XENFEAT_auto_translated_physmap)) {
		set_fixmap(FIX_PARAVIRT_BOOTMAP,
			   xen_start_info->shared_info);

		HYPERVISOR_shared_info =
			(struct shared_info *)fix_to_virt(FIX_PARAVIRT_BOOTMAP);
	} else
		HYPERVISOR_shared_info =
			(struct shared_info *)__va(xen_start_info->shared_info);

#ifndef CONFIG_SMP
	/* In UP this is as good a place as any to set up shared info */
	xen_setup_vcpu_info_placement();
#endif

	xen_setup_mfn_list_list();
}

/* This is called once we have the cpu_possible_mask */
void xen_setup_vcpu_info_placement(void)
{
	int cpu;

	for_each_possible_cpu(cpu)
		xen_vcpu_setup(cpu);

	/* xen_vcpu_setup managed to place the vcpu_info within the
	 * percpu area for all cpus, so make use of it. Note that for
	 * PVH we want to use native IRQ mechanism. */
	if (have_vcpu_info_placement && !xen_pvh_domain()) {
		pv_irq_ops.save_fl = __PV_IS_CALLEE_SAVE(xen_save_fl_direct);
		pv_irq_ops.restore_fl = __PV_IS_CALLEE_SAVE(xen_restore_fl_direct);
		pv_irq_ops.irq_disable = __PV_IS_CALLEE_SAVE(xen_irq_disable_direct);
		pv_irq_ops.irq_enable = __PV_IS_CALLEE_SAVE(xen_irq_enable_direct);
		pv_mmu_ops.read_cr2 = xen_read_cr2_direct;
	}
}

static unsigned xen_patch(u8 type, u16 clobbers, void *insnbuf,
			  unsigned long addr, unsigned len)
{
	char *start, *end, *reloc;
	unsigned ret;

	start = end = reloc = NULL;

#define SITE(op, x)							\
	case PARAVIRT_PATCH(op.x):					\
	if (have_vcpu_info_placement) {					\
		start = (char *)xen_##x##_direct;			\
		end = xen_##x##_direct_end;				\
		reloc = xen_##x##_direct_reloc;				\
	}								\
	goto patch_site

	switch (type) {
		SITE(pv_irq_ops, irq_enable);
		SITE(pv_irq_ops, irq_disable);
		SITE(pv_irq_ops, save_fl);
		SITE(pv_irq_ops, restore_fl);
#undef SITE

	patch_site:
		if (start == NULL || (end-start) > len)
			goto default_patch;

		ret = paravirt_patch_insns(insnbuf, len, start, end);

		/* Note: because reloc is assigned from something that
		   appears to be an array, gcc assumes it's non-null,
		   but doesn't know its relationship with start and
		   end. */
		if (reloc > start && reloc < end) {
			int reloc_off = reloc - start;
			long *relocp = (long *)(insnbuf + reloc_off);
			long delta = start - (char *)addr;

			*relocp += delta;
		}
		break;

	default_patch:
	default:
		ret = paravirt_patch_default(type, clobbers, insnbuf,
					     addr, len);
		break;
	}

	return ret;
}

static const struct pv_info xen_info __initconst = {
	.paravirt_enabled = 1,
	.shared_kernel_pmd = 0,

#ifdef CONFIG_X86_64
	.extra_user_64bit_cs = FLAT_USER_CS64,
#endif

	.name = "Xen",
};

static const struct pv_init_ops xen_init_ops __initconst = {
	.patch = xen_patch,
};

static const struct pv_cpu_ops xen_cpu_ops __initconst = {
	.cpuid = xen_cpuid,

	.set_debugreg = xen_set_debugreg,
	.get_debugreg = xen_get_debugreg,

	.clts = xen_clts,

	.read_cr0 = xen_read_cr0,
	.write_cr0 = xen_write_cr0,

	.read_cr4 = native_read_cr4,
	.read_cr4_safe = native_read_cr4_safe,
	.write_cr4 = xen_write_cr4,

#ifdef CONFIG_X86_64
	.read_cr8 = xen_read_cr8,
	.write_cr8 = xen_write_cr8,
#endif

	.wbinvd = native_wbinvd,

	.read_msr = native_read_msr_safe,
	.write_msr = xen_write_msr_safe,

	.read_tsc = native_read_tsc,
	.read_pmc = native_read_pmc,

	.read_tscp = native_read_tscp,

	.iret = xen_iret,
	.irq_enable_sysexit = xen_sysexit,
#ifdef CONFIG_X86_64
	.usergs_sysret32 = xen_sysret32,
	.usergs_sysret64 = xen_sysret64,
#endif

	.load_tr_desc = paravirt_nop,
	.set_ldt = xen_set_ldt,
	.load_gdt = xen_load_gdt,
	.load_idt = xen_load_idt,
	.load_tls = xen_load_tls,
#ifdef CONFIG_X86_64
	.load_gs_index = xen_load_gs_index,
#endif

	.alloc_ldt = xen_alloc_ldt,
	.free_ldt = xen_free_ldt,

	.store_idt = native_store_idt,
	.store_tr = xen_store_tr,

	.write_ldt_entry = xen_write_ldt_entry,
	.write_gdt_entry = xen_write_gdt_entry,
	.write_idt_entry = xen_write_idt_entry,
	.load_sp0 = xen_load_sp0,

	.set_iopl_mask = xen_set_iopl_mask,
	.io_delay = xen_io_delay,

	/* Xen takes care of %gs when switching to usermode for us */
	.swapgs = paravirt_nop,

	.start_context_switch = paravirt_start_context_switch,
	.end_context_switch = xen_end_context_switch,
};

static const struct pv_apic_ops xen_apic_ops __initconst = {
#ifdef CONFIG_X86_LOCAL_APIC
	.startup_ipi_hook = paravirt_nop,
#endif
};

static void xen_reboot(int reason)
{
	struct sched_shutdown r = { .reason = reason };

	if (HYPERVISOR_sched_op(SCHEDOP_shutdown, &r))
		BUG();
}

static void xen_restart(char *msg)
{
	xen_reboot(SHUTDOWN_reboot);
}

static void xen_emergency_restart(void)
{
	xen_reboot(SHUTDOWN_reboot);
}

static void xen_machine_halt(void)
{
	xen_reboot(SHUTDOWN_poweroff);
}

static void xen_machine_power_off(void)
{
	if (pm_power_off)
		pm_power_off();
	xen_reboot(SHUTDOWN_poweroff);
}

static void xen_crash_shutdown(struct pt_regs *regs)
{
	xen_reboot(SHUTDOWN_crash);
}

static int
xen_panic_event(struct notifier_block *this, unsigned long event, void *ptr)
{
	xen_reboot(SHUTDOWN_crash);
	return NOTIFY_DONE;
}

static struct notifier_block xen_panic_block = {
	.notifier_call= xen_panic_event,
	.priority = INT_MIN
};

int xen_panic_handler_init(void)
{
	atomic_notifier_chain_register(&panic_notifier_list, &xen_panic_block);
	return 0;
}

static const struct machine_ops xen_machine_ops __initconst = {
	.restart = xen_restart,
	.halt = xen_machine_halt,
	.power_off = xen_machine_power_off,
	.shutdown = xen_machine_halt,
	.crash_shutdown = xen_crash_shutdown,
	.emergency_restart = xen_emergency_restart,
};

static void __init xen_boot_params_init_edd(void)
{
#if IS_ENABLED(CONFIG_EDD)
	struct xen_platform_op op;
	struct edd_info *edd_info;
	u32 *mbr_signature;
	unsigned nr;
	int ret;

	edd_info = boot_params.eddbuf;
	mbr_signature = boot_params.edd_mbr_sig_buffer;

	op.cmd = XENPF_firmware_info;

	op.u.firmware_info.type = XEN_FW_DISK_INFO;
	for (nr = 0; nr < EDDMAXNR; nr++) {
		struct edd_info *info = edd_info + nr;

		op.u.firmware_info.index = nr;
		info->params.length = sizeof(info->params);
		set_xen_guest_handle(op.u.firmware_info.u.disk_info.edd_params,
				     &info->params);
		ret = HYPERVISOR_dom0_op(&op);
		if (ret)
			break;

#define C(x) info->x = op.u.firmware_info.u.disk_info.x
		C(device);
		C(version);
		C(interface_support);
		C(legacy_max_cylinder);
		C(legacy_max_head);
		C(legacy_sectors_per_track);
#undef C
	}
	boot_params.eddbuf_entries = nr;

	op.u.firmware_info.type = XEN_FW_DISK_MBR_SIGNATURE;
	for (nr = 0; nr < EDD_MBR_SIG_MAX; nr++) {
		op.u.firmware_info.index = nr;
		ret = HYPERVISOR_dom0_op(&op);
		if (ret)
			break;
		mbr_signature[nr] = op.u.firmware_info.u.disk_mbr_signature.mbr_signature;
	}
	boot_params.edd_mbr_sig_buf_entries = nr;
#endif
}

/*
 * Set up the GDT and segment registers for -fstack-protector.  Until
 * we do this, we have to be careful not to call any stack-protected
 * function, which is most of the kernel.
 *
 * Note, that it is __ref because the only caller of this after init
 * is PVH which is not going to use xen_load_gdt_boot or other
 * __init functions.
 */
static void __ref xen_setup_gdt(int cpu)
{
	if (xen_feature(XENFEAT_auto_translated_physmap)) {
#ifdef CONFIG_X86_64
		unsigned long dummy;

		load_percpu_segment(cpu); /* We need to access per-cpu area */
		switch_to_new_gdt(cpu); /* GDT and GS set */

		/* We are switching of the Xen provided GDT to our HVM mode
		 * GDT. The new GDT has  __KERNEL_CS with CS.L = 1
		 * and we are jumping to reload it.
		 */
		asm volatile ("pushq %0\n"
			      "leaq 1f(%%rip),%0\n"
			      "pushq %0\n"
			      "lretq\n"
			      "1:\n"
			      : "=&r" (dummy) : "0" (__KERNEL_CS));

		/*
		 * While not needed, we also set the %es, %ds, and %fs
		 * to zero. We don't care about %ss as it is NULL.
		 * Strictly speaking this is not needed as Xen zeros those
		 * out (and also MSR_FS_BASE, MSR_GS_BASE, MSR_KERNEL_GS_BASE)
		 *
		 * Linux zeros them in cpu_init() and in secondary_startup_64
		 * (for BSP).
		 */
		loadsegment(es, 0);
		loadsegment(ds, 0);
		loadsegment(fs, 0);
#else
		/* PVH: TODO Implement. */
		BUG();
#endif
		return; /* PVH does not need any PV GDT ops. */
	}
	pv_cpu_ops.write_gdt_entry = xen_write_gdt_entry_boot;
	pv_cpu_ops.load_gdt = xen_load_gdt_boot;

	setup_stack_canary_segment(0);
	switch_to_new_gdt(0);

	pv_cpu_ops.write_gdt_entry = xen_write_gdt_entry;
	pv_cpu_ops.load_gdt = xen_load_gdt;
}

#ifdef CONFIG_XEN_PVH
/*
 * A PV guest starts with default flags that are not set for PVH, set them
 * here asap.
 */
static void xen_pvh_set_cr_flags(int cpu)
{

	/* Some of these are setup in 'secondary_startup_64'. The others:
	 * X86_CR0_TS, X86_CR0_PE, X86_CR0_ET are set by Xen for HVM guests
	 * (which PVH shared codepaths), while X86_CR0_PG is for PVH. */
	write_cr0(read_cr0() | X86_CR0_MP | X86_CR0_NE | X86_CR0_WP | X86_CR0_AM);

	if (!cpu)
		return;
	/*
	 * For BSP, PSE PGE are set in probe_page_size_mask(), for APs
	 * set them here. For all, OSFXSR OSXMMEXCPT are set in fpu_init.
	*/
	if (cpu_has_pse)
		set_in_cr4(X86_CR4_PSE);

	if (cpu_has_pge)
		set_in_cr4(X86_CR4_PGE);
}

/*
 * Note, that it is ref - because the only caller of this after init
 * is PVH which is not going to use xen_load_gdt_boot or other
 * __init functions.
 */
void __ref xen_pvh_secondary_vcpu_init(int cpu)
{
	xen_setup_gdt(cpu);
	xen_pvh_set_cr_flags(cpu);
}

static void __init xen_pvh_early_guest_init(void)
{
	if (!xen_feature(XENFEAT_auto_translated_physmap))
		return;

	if (!xen_feature(XENFEAT_hvm_callback_vector))
		return;

	xen_have_vector_callback = 1;

	xen_pvh_early_cpu_init(0, false);
	xen_pvh_set_cr_flags(0);

#ifdef CONFIG_X86_32
	BUG(); /* PVH: Implement proper support. */
#endif
}
#endif    /* CONFIG_XEN_PVH */

/* First C function to be called on Xen boot */
asmlinkage __visible void __init xen_start_kernel(void)
{
	struct physdev_set_iopl set_iopl;
	unsigned long initrd_start = 0;
	int rc;

	if (!xen_start_info)
		return;

	xen_domain_type = XEN_PV_DOMAIN;

	xen_setup_features();
#ifdef CONFIG_XEN_PVH
	xen_pvh_early_guest_init();
#endif
	xen_setup_machphys_mapping();

	/* Install Xen paravirt ops */
	pv_info = xen_info;
	pv_init_ops = xen_init_ops;
	pv_apic_ops = xen_apic_ops;
	if (!xen_pvh_domain())
		pv_cpu_ops = xen_cpu_ops;

	if (xen_feature(XENFEAT_auto_translated_physmap))
		x86_init.resources.memory_setup = xen_auto_xlated_memory_setup;
	else
		x86_init.resources.memory_setup = xen_memory_setup;
	x86_init.oem.arch_setup = xen_arch_setup;
	x86_init.oem.banner = xen_banner;

	xen_init_time_ops();

	/*
	 * Set up some pagetable state before starting to set any ptes.
	 */

	xen_init_mmu_ops();

	/* Prevent unwanted bits from being set in PTEs. */
	__supported_pte_mask &= ~_PAGE_GLOBAL;

	/*
	 * Prevent page tables from being allocated in highmem, even
	 * if CONFIG_HIGHPTE is enabled.
	 */
	__userpte_alloc_gfp &= ~__GFP_HIGHMEM;

	/* Work out if we support NX */
	x86_configure_nx();

	/* Get mfn list */
	xen_build_dynamic_phys_to_machine();

	/*
	 * Set up kernel GDT and segment registers, mainly so that
	 * -fstack-protector code can be executed.
	 */
	xen_setup_gdt(0);

	xen_init_irq_ops();
	xen_init_cpuid_mask();

#ifdef CONFIG_X86_LOCAL_APIC
	/*
	 * set up the basic apic ops.
	 */
	set_xen_basic_apic_ops();
#endif

	if (xen_feature(XENFEAT_mmu_pt_update_preserve_ad)) {
		pv_mmu_ops.ptep_modify_prot_start = xen_ptep_modify_prot_start;
		pv_mmu_ops.ptep_modify_prot_commit = xen_ptep_modify_prot_commit;
	}

	machine_ops = xen_machine_ops;

	/*
	 * The only reliable way to retain the initial address of the
	 * percpu gdt_page is to remember it here, so we can go and
	 * mark it RW later, when the initial percpu area is freed.
	 */
	xen_initial_gdt = &per_cpu(gdt_page, 0);

	xen_smp_init();

#ifdef CONFIG_ACPI_NUMA
	/*
	 * The pages we from Xen are not related to machine pages, so
	 * any NUMA information the kernel tries to get from ACPI will
	 * be meaningless.  Prevent it from trying.
	 */
	acpi_numa = -1;
#endif
	/* Don't do the full vcpu_info placement stuff until we have a
	   possible map and a non-dummy shared_info. */
	per_cpu(xen_vcpu, 0) = &HYPERVISOR_shared_info->vcpu_info[0];

	local_irq_disable();
	early_boot_irqs_disabled = true;

	xen_raw_console_write("mapping kernel into physical memory\n");
	xen_setup_kernel_pagetable((pgd_t *)xen_start_info->pt_base, xen_start_info->nr_pages);

<<<<<<< HEAD
=======
	/*
	 * Modify the cache mode translation tables to match Xen's PAT
	 * configuration.
	 */

	pat_init_cache_modes();

>>>>>>> 2dbfca5a
	/* keep using Xen gdt for now; no urgent need to change it */

#ifdef CONFIG_X86_32
	pv_info.kernel_rpl = 1;
	if (xen_feature(XENFEAT_supervisor_mode_kernel))
		pv_info.kernel_rpl = 0;
#else
	pv_info.kernel_rpl = 0;
#endif
	/* set the limit of our address space */
	xen_reserve_top();

	/* PVH: runs at default kernel iopl of 0 */
	if (!xen_pvh_domain()) {
		/*
		 * We used to do this in xen_arch_setup, but that is too late
		 * on AMD were early_cpu_init (run before ->arch_setup()) calls
		 * early_amd_init which pokes 0xcf8 port.
		 */
		set_iopl.iopl = 1;
		rc = HYPERVISOR_physdev_op(PHYSDEVOP_set_iopl, &set_iopl);
		if (rc != 0)
			xen_raw_printk("physdev_op failed %d\n", rc);
	}

#ifdef CONFIG_X86_32
	/* set up basic CPUID stuff */
	cpu_detect(&new_cpu_data);
	set_cpu_cap(&new_cpu_data, X86_FEATURE_FPU);
	new_cpu_data.wp_works_ok = 1;
	new_cpu_data.x86_capability[0] = cpuid_edx(1);
#endif

	if (xen_start_info->mod_start) {
	    if (xen_start_info->flags & SIF_MOD_START_PFN)
		initrd_start = PFN_PHYS(xen_start_info->mod_start);
	    else
		initrd_start = __pa(xen_start_info->mod_start);
	}

	/* Poke various useful things into boot_params */
	boot_params.hdr.type_of_loader = (9 << 4) | 0;
	boot_params.hdr.ramdisk_image = initrd_start;
	boot_params.hdr.ramdisk_size = xen_start_info->mod_len;
	boot_params.hdr.cmd_line_ptr = __pa(xen_start_info->cmd_line);

	if (!xen_initial_domain()) {
		add_preferred_console("xenboot", 0, NULL);
		add_preferred_console("tty", 0, NULL);
		add_preferred_console("hvc", 0, NULL);
		if (pci_xen)
			x86_init.pci.arch_init = pci_xen_init;
	} else {
		const struct dom0_vga_console_info *info =
			(void *)((char *)xen_start_info +
				 xen_start_info->console.dom0.info_off);
		struct xen_platform_op op = {
			.cmd = XENPF_firmware_info,
			.interface_version = XENPF_INTERFACE_VERSION,
			.u.firmware_info.type = XEN_FW_KBD_SHIFT_FLAGS,
		};

		xen_init_vga(info, xen_start_info->console.dom0.info_size);
		xen_start_info->console.domU.mfn = 0;
		xen_start_info->console.domU.evtchn = 0;

		if (HYPERVISOR_dom0_op(&op) == 0)
			boot_params.kbd_status = op.u.firmware_info.u.kbd_shift_flags;

		xen_init_apic();

		/* Make sure ACS will be enabled */
		pci_request_acs();

		xen_acpi_sleep_register();

		/* Avoid searching for BIOS MP tables */
		x86_init.mpparse.find_smp_config = x86_init_noop;
		x86_init.mpparse.get_smp_config = x86_init_uint_noop;

		xen_boot_params_init_edd();
	}
#ifdef CONFIG_PCI
	/* PCI BIOS service won't work from a PV guest. */
	pci_probe &= ~PCI_PROBE_BIOS;
#endif
	xen_raw_console_write("about to get started...\n");

	xen_setup_runstate_info(0);

	xen_efi_init();

	/* Start the world */
#ifdef CONFIG_X86_32
	i386_start_kernel();
#else
	x86_64_start_reservations((char *)__pa_symbol(&boot_params));
#endif
}

void __ref xen_hvm_init_shared_info(void)
{
	int cpu;
	struct xen_add_to_physmap xatp;
	static struct shared_info *shared_info_page = 0;

	if (!shared_info_page)
		shared_info_page = (struct shared_info *)
			extend_brk(PAGE_SIZE, PAGE_SIZE);
	xatp.domid = DOMID_SELF;
	xatp.idx = 0;
	xatp.space = XENMAPSPACE_shared_info;
	xatp.gpfn = __pa(shared_info_page) >> PAGE_SHIFT;
	if (HYPERVISOR_memory_op(XENMEM_add_to_physmap, &xatp))
		BUG();

	HYPERVISOR_shared_info = (struct shared_info *)shared_info_page;

	/* xen_vcpu is a pointer to the vcpu_info struct in the shared_info
	 * page, we use it in the event channel upcall and in some pvclock
	 * related functions. We don't need the vcpu_info placement
	 * optimizations because we don't use any pv_mmu or pv_irq op on
	 * HVM.
	 * When xen_hvm_init_shared_info is run at boot time only vcpu 0 is
	 * online but xen_hvm_init_shared_info is run at resume time too and
	 * in that case multiple vcpus might be online. */
	for_each_online_cpu(cpu) {
		/* Leave it to be NULL. */
		if (cpu >= MAX_VIRT_CPUS)
			continue;
		per_cpu(xen_vcpu, cpu) = &HYPERVISOR_shared_info->vcpu_info[cpu];
	}
}

#ifdef CONFIG_XEN_PVHVM
static void __init init_hvm_pv_info(void)
{
	int major, minor;
	uint32_t eax, ebx, ecx, edx, pages, msr, base;
	u64 pfn;

	base = xen_cpuid_base();
	cpuid(base + 1, &eax, &ebx, &ecx, &edx);

	major = eax >> 16;
	minor = eax & 0xffff;
	printk(KERN_INFO "Xen version %d.%d.\n", major, minor);

	cpuid(base + 2, &pages, &msr, &ecx, &edx);

	pfn = __pa(hypercall_page);
	wrmsr_safe(msr, (u32)pfn, (u32)(pfn >> 32));

	xen_setup_features();

	pv_info.name = "Xen HVM";

	xen_domain_type = XEN_HVM_DOMAIN;
}

static int xen_hvm_cpu_notify(struct notifier_block *self, unsigned long action,
			      void *hcpu)
{
	int cpu = (long)hcpu;
	switch (action) {
	case CPU_UP_PREPARE:
		xen_vcpu_setup(cpu);
		if (xen_have_vector_callback) {
			if (xen_feature(XENFEAT_hvm_safe_pvclock))
				xen_setup_timer(cpu);
		}
		break;
	default:
		break;
	}
	return NOTIFY_OK;
}

static struct notifier_block xen_hvm_cpu_notifier = {
	.notifier_call	= xen_hvm_cpu_notify,
};

static void __init xen_hvm_guest_init(void)
{
	init_hvm_pv_info();

	xen_hvm_init_shared_info();

	xen_panic_handler_init();

	if (xen_feature(XENFEAT_hvm_callback_vector))
		xen_have_vector_callback = 1;
	xen_hvm_smp_init();
	register_cpu_notifier(&xen_hvm_cpu_notifier);
	xen_unplug_emulated_devices();
	x86_init.irqs.intr_init = xen_init_IRQ;
	xen_hvm_init_time_ops();
	xen_hvm_init_mmu_ops();
}

static bool xen_nopv = false;
static __init int xen_parse_nopv(char *arg)
{
       xen_nopv = true;
       return 0;
}
early_param("xen_nopv", xen_parse_nopv);

static uint32_t __init xen_hvm_platform(void)
{
	if (xen_nopv)
		return 0;

	if (xen_pv_domain())
		return 0;

	return xen_cpuid_base();
}

bool xen_hvm_need_lapic(void)
{
	if (xen_nopv)
		return false;
	if (xen_pv_domain())
		return false;
	if (!xen_hvm_domain())
		return false;
	if (xen_feature(XENFEAT_hvm_pirqs) && xen_have_vector_callback)
		return false;
	return true;
}
EXPORT_SYMBOL_GPL(xen_hvm_need_lapic);

const struct hypervisor_x86 x86_hyper_xen_hvm __refconst = {
	.name			= "Xen HVM",
	.detect			= xen_hvm_platform,
	.init_platform		= xen_hvm_guest_init,
	.x2apic_available	= xen_x2apic_para_available,
};
EXPORT_SYMBOL(x86_hyper_xen_hvm);
#endif<|MERGE_RESOLUTION|>--- conflicted
+++ resolved
@@ -1618,8 +1618,6 @@
 	xen_raw_console_write("mapping kernel into physical memory\n");
 	xen_setup_kernel_pagetable((pgd_t *)xen_start_info->pt_base, xen_start_info->nr_pages);
 
-<<<<<<< HEAD
-=======
 	/*
 	 * Modify the cache mode translation tables to match Xen's PAT
 	 * configuration.
@@ -1627,7 +1625,6 @@
 
 	pat_init_cache_modes();
 
->>>>>>> 2dbfca5a
 	/* keep using Xen gdt for now; no urgent need to change it */
 
 #ifdef CONFIG_X86_32
