/*
 * Kernel-based Virtual Machine driver for Linux
 *
 * This header defines architecture specific interfaces, x86 version
 *
 * This work is licensed under the terms of the GNU GPL, version 2.  See
 * the COPYING file in the top-level directory.
 *
 */

#ifndef _ASM_X86_KVM_HOST_H
#define _ASM_X86_KVM_HOST_H

#include <linux/types.h>
#include <linux/mm.h>
#include <linux/mmu_notifier.h>
#include <linux/tracepoint.h>
#include <linux/cpumask.h>
#include <linux/irq_work.h>

#include <linux/kvm.h>
#include <linux/kvm_para.h>
#include <linux/kvm_types.h>
#include <linux/perf_event.h>
#include <linux/pvclock_gtod.h>
#include <linux/clocksource.h>

#include <asm/pvclock-abi.h>
#include <asm/desc.h>
#include <asm/mtrr.h>
#include <asm/msr-index.h>
#include <asm/asm.h>

#define KVM_MAX_VCPUS 255
#define KVM_SOFT_MAX_VCPUS 160
#define KVM_USER_MEM_SLOTS 509
/* memory slots that are not exposed to userspace */
#define KVM_PRIVATE_MEM_SLOTS 3
#define KVM_MEM_SLOTS_NUM (KVM_USER_MEM_SLOTS + KVM_PRIVATE_MEM_SLOTS)

#define KVM_PIO_PAGE_OFFSET 1
#define KVM_COALESCED_MMIO_PAGE_OFFSET 2

#define KVM_IRQCHIP_NUM_PINS  KVM_IOAPIC_NUM_PINS

#define CR0_RESERVED_BITS                                               \
	(~(unsigned long)(X86_CR0_PE | X86_CR0_MP | X86_CR0_EM | X86_CR0_TS \
			  | X86_CR0_ET | X86_CR0_NE | X86_CR0_WP | X86_CR0_AM \
			  | X86_CR0_NW | X86_CR0_CD | X86_CR0_PG))

#define CR3_L_MODE_RESERVED_BITS 0xFFFFFF0000000000ULL
#define CR3_PCID_INVD		 BIT_64(63)
#define CR4_RESERVED_BITS                                               \
	(~(unsigned long)(X86_CR4_VME | X86_CR4_PVI | X86_CR4_TSD | X86_CR4_DE\
			  | X86_CR4_PSE | X86_CR4_PAE | X86_CR4_MCE     \
			  | X86_CR4_PGE | X86_CR4_PCE | X86_CR4_OSFXSR | X86_CR4_PCIDE \
			  | X86_CR4_OSXSAVE | X86_CR4_SMEP | X86_CR4_FSGSBASE \
			  | X86_CR4_OSXMMEXCPT | X86_CR4_VMXE | X86_CR4_SMAP))

#define CR8_RESERVED_BITS (~(unsigned long)X86_CR8_TPR)



#define INVALID_PAGE (~(hpa_t)0)
#define VALID_PAGE(x) ((x) != INVALID_PAGE)

#define UNMAPPED_GVA (~(gpa_t)0)

/* KVM Hugepage definitions for x86 */
#define KVM_NR_PAGE_SIZES	3
#define KVM_HPAGE_GFN_SHIFT(x)	(((x) - 1) * 9)
#define KVM_HPAGE_SHIFT(x)	(PAGE_SHIFT + KVM_HPAGE_GFN_SHIFT(x))
#define KVM_HPAGE_SIZE(x)	(1UL << KVM_HPAGE_SHIFT(x))
#define KVM_HPAGE_MASK(x)	(~(KVM_HPAGE_SIZE(x) - 1))
#define KVM_PAGES_PER_HPAGE(x)	(KVM_HPAGE_SIZE(x) / PAGE_SIZE)

static inline gfn_t gfn_to_index(gfn_t gfn, gfn_t base_gfn, int level)
{
	/* KVM_HPAGE_GFN_SHIFT(PT_PAGE_TABLE_LEVEL) must be 0. */
	return (gfn >> KVM_HPAGE_GFN_SHIFT(level)) -
		(base_gfn >> KVM_HPAGE_GFN_SHIFT(level));
}

#define KVM_PERMILLE_MMU_PAGES 20
#define KVM_MIN_ALLOC_MMU_PAGES 64
#define KVM_MMU_HASH_SHIFT 10
#define KVM_NUM_MMU_PAGES (1 << KVM_MMU_HASH_SHIFT)
#define KVM_MIN_FREE_MMU_PAGES 5
#define KVM_REFILL_PAGES 25
#define KVM_MAX_CPUID_ENTRIES 80
#define KVM_NR_FIXED_MTRR_REGION 88
#define KVM_NR_VAR_MTRR 8

#define ASYNC_PF_PER_VCPU 64

enum kvm_reg {
	VCPU_REGS_RAX = 0,
	VCPU_REGS_RCX = 1,
	VCPU_REGS_RDX = 2,
	VCPU_REGS_RBX = 3,
	VCPU_REGS_RSP = 4,
	VCPU_REGS_RBP = 5,
	VCPU_REGS_RSI = 6,
	VCPU_REGS_RDI = 7,
#ifdef CONFIG_X86_64
	VCPU_REGS_R8 = 8,
	VCPU_REGS_R9 = 9,
	VCPU_REGS_R10 = 10,
	VCPU_REGS_R11 = 11,
	VCPU_REGS_R12 = 12,
	VCPU_REGS_R13 = 13,
	VCPU_REGS_R14 = 14,
	VCPU_REGS_R15 = 15,
#endif
	VCPU_REGS_RIP,
	NR_VCPU_REGS
};

enum kvm_reg_ex {
	VCPU_EXREG_PDPTR = NR_VCPU_REGS,
	VCPU_EXREG_CR3,
	VCPU_EXREG_RFLAGS,
	VCPU_EXREG_SEGMENTS,
};

enum {
	VCPU_SREG_ES,
	VCPU_SREG_CS,
	VCPU_SREG_SS,
	VCPU_SREG_DS,
	VCPU_SREG_FS,
	VCPU_SREG_GS,
	VCPU_SREG_TR,
	VCPU_SREG_LDTR,
};

#include <asm/kvm_emulate.h>

#define KVM_NR_MEM_OBJS 40

#define KVM_NR_DB_REGS	4

#define DR6_BD		(1 << 13)
#define DR6_BS		(1 << 14)
#define DR6_RTM		(1 << 16)
#define DR6_FIXED_1	0xfffe0ff0
#define DR6_INIT	0xffff0ff0
#define DR6_VOLATILE	0x0001e00f

#define DR7_BP_EN_MASK	0x000000ff
#define DR7_GE		(1 << 9)
#define DR7_GD		(1 << 13)
#define DR7_FIXED_1	0x00000400
#define DR7_VOLATILE	0xffff2bff

#define PFERR_PRESENT_BIT 0
#define PFERR_WRITE_BIT 1
#define PFERR_USER_BIT 2
#define PFERR_RSVD_BIT 3
#define PFERR_FETCH_BIT 4

#define PFERR_PRESENT_MASK (1U << PFERR_PRESENT_BIT)
#define PFERR_WRITE_MASK (1U << PFERR_WRITE_BIT)
#define PFERR_USER_MASK (1U << PFERR_USER_BIT)
#define PFERR_RSVD_MASK (1U << PFERR_RSVD_BIT)
#define PFERR_FETCH_MASK (1U << PFERR_FETCH_BIT)

/* apic attention bits */
#define KVM_APIC_CHECK_VAPIC	0
/*
 * The following bit is set with PV-EOI, unset on EOI.
 * We detect PV-EOI changes by guest by comparing
 * this bit with PV-EOI in guest memory.
 * See the implementation in apic_update_pv_eoi.
 */
#define KVM_APIC_PV_EOI_PENDING	1

/*
 * We don't want allocation failures within the mmu code, so we preallocate
 * enough memory for a single page fault in a cache.
 */
struct kvm_mmu_memory_cache {
	int nobjs;
	void *objects[KVM_NR_MEM_OBJS];
};

union kvm_mmu_page_role {
	unsigned word;
	struct {
		unsigned level:4;
		unsigned cr4_pae:1;
		unsigned quadrant:2;
		unsigned direct:1;
		unsigned access:3;
		unsigned invalid:1;
		unsigned nxe:1;
		unsigned cr0_wp:1;
		unsigned smep_andnot_wp:1;
		unsigned smap_andnot_wp:1;
<<<<<<< HEAD
=======
		unsigned :8;

		/*
		 * This is left at the top of the word so that
		 * kvm_memslots_for_spte_role can extract it with a
		 * simple shift.  While there is room, give it a whole
		 * byte so it is also faster to load it from memory.
		 */
		unsigned smm:8;
>>>>>>> aefbef10
	};
};

struct kvm_mmu_page {
	struct list_head link;
	struct hlist_node hash_link;

	/*
	 * The following two entries are used to key the shadow page in the
	 * hash table.
	 */
	gfn_t gfn;
	union kvm_mmu_page_role role;

	u64 *spt;
	/* hold the gfn of each spte inside spt */
	gfn_t *gfns;
	bool unsync;
	int root_count;          /* Currently serving as active root */
	unsigned int unsync_children;
	unsigned long parent_ptes;	/* Reverse mapping for parent_pte */

	/* The page is obsolete if mmu_valid_gen != kvm->arch.mmu_valid_gen.  */
	unsigned long mmu_valid_gen;

	DECLARE_BITMAP(unsync_child_bitmap, 512);

#ifdef CONFIG_X86_32
	/*
	 * Used out of the mmu-lock to avoid reading spte values while an
	 * update is in progress; see the comments in __get_spte_lockless().
	 */
	int clear_spte_count;
#endif

	/* Number of writes since the last time traversal visited this page.  */
	int write_flooding_count;
};

struct kvm_pio_request {
	unsigned long count;
	int in;
	int port;
	int size;
};

/*
 * x86 supports 3 paging modes (4-level 64-bit, 3-level 64-bit, and 2-level
 * 32-bit).  The kvm_mmu structure abstracts the details of the current mmu
 * mode.
 */
struct kvm_mmu {
	void (*set_cr3)(struct kvm_vcpu *vcpu, unsigned long root);
	unsigned long (*get_cr3)(struct kvm_vcpu *vcpu);
	u64 (*get_pdptr)(struct kvm_vcpu *vcpu, int index);
	int (*page_fault)(struct kvm_vcpu *vcpu, gva_t gva, u32 err,
			  bool prefault);
	void (*inject_page_fault)(struct kvm_vcpu *vcpu,
				  struct x86_exception *fault);
	gpa_t (*gva_to_gpa)(struct kvm_vcpu *vcpu, gva_t gva, u32 access,
			    struct x86_exception *exception);
	gpa_t (*translate_gpa)(struct kvm_vcpu *vcpu, gpa_t gpa, u32 access,
			       struct x86_exception *exception);
	int (*sync_page)(struct kvm_vcpu *vcpu,
			 struct kvm_mmu_page *sp);
	void (*invlpg)(struct kvm_vcpu *vcpu, gva_t gva);
	void (*update_pte)(struct kvm_vcpu *vcpu, struct kvm_mmu_page *sp,
			   u64 *spte, const void *pte);
	hpa_t root_hpa;
	int root_level;
	int shadow_root_level;
	union kvm_mmu_page_role base_role;
	bool direct_map;

	/*
	 * Bitmap; bit set = permission fault
	 * Byte index: page fault error code [4:1]
	 * Bit index: pte permissions in ACC_* format
	 */
	u8 permissions[16];

	u64 *pae_root;
	u64 *lm_root;
	u64 rsvd_bits_mask[2][4];
	u64 bad_mt_xwr;

	/*
	 * Bitmap: bit set = last pte in walk
	 * index[0:1]: level (zero-based)
	 * index[2]: pte.ps
	 */
	u8 last_pte_bitmap;

	bool nx;

	u64 pdptrs[4]; /* pae */
};

enum pmc_type {
	KVM_PMC_GP = 0,
	KVM_PMC_FIXED,
};

struct kvm_pmc {
	enum pmc_type type;
	u8 idx;
	u64 counter;
	u64 eventsel;
	struct perf_event *perf_event;
	struct kvm_vcpu *vcpu;
};

struct kvm_pmu {
	unsigned nr_arch_gp_counters;
	unsigned nr_arch_fixed_counters;
	unsigned available_event_types;
	u64 fixed_ctr_ctrl;
	u64 global_ctrl;
	u64 global_status;
	u64 global_ovf_ctrl;
	u64 counter_bitmask[2];
	u64 global_ctrl_mask;
	u64 reserved_bits;
	u8 version;
	struct kvm_pmc gp_counters[INTEL_PMC_MAX_GENERIC];
	struct kvm_pmc fixed_counters[INTEL_PMC_MAX_FIXED];
	struct irq_work irq_work;
	u64 reprogram_pmi;
};

struct kvm_pmu_ops;

enum {
	KVM_DEBUGREG_BP_ENABLED = 1,
	KVM_DEBUGREG_WONT_EXIT = 2,
	KVM_DEBUGREG_RELOAD = 4,
};

struct kvm_mtrr_range {
	u64 base;
	u64 mask;
	struct list_head node;
};

struct kvm_mtrr {
	struct kvm_mtrr_range var_ranges[KVM_NR_VAR_MTRR];
	mtrr_type fixed_ranges[KVM_NR_FIXED_MTRR_REGION];
	u64 deftype;

	struct list_head head;
};

struct kvm_vcpu_arch {
	/*
	 * rip and regs accesses must go through
	 * kvm_{register,rip}_{read,write} functions.
	 */
	unsigned long regs[NR_VCPU_REGS];
	u32 regs_avail;
	u32 regs_dirty;

	unsigned long cr0;
	unsigned long cr0_guest_owned_bits;
	unsigned long cr2;
	unsigned long cr3;
	unsigned long cr4;
	unsigned long cr4_guest_owned_bits;
	unsigned long cr8;
	u32 hflags;
	u64 efer;
	u64 apic_base;
	struct kvm_lapic *apic;    /* kernel irqchip context */
	unsigned long apic_attention;
	int32_t apic_arb_prio;
	int mp_state;
	u64 ia32_misc_enable_msr;
	u64 smbase;
	bool tpr_access_reporting;
	u64 ia32_xss;

	/*
	 * Paging state of the vcpu
	 *
	 * If the vcpu runs in guest mode with two level paging this still saves
	 * the paging mode of the l1 guest. This context is always used to
	 * handle faults.
	 */
	struct kvm_mmu mmu;

	/*
	 * Paging state of an L2 guest (used for nested npt)
	 *
	 * This context will save all necessary information to walk page tables
	 * of the an L2 guest. This context is only initialized for page table
	 * walking and not for faulting since we never handle l2 page faults on
	 * the host.
	 */
	struct kvm_mmu nested_mmu;

	/*
	 * Pointer to the mmu context currently used for
	 * gva_to_gpa translations.
	 */
	struct kvm_mmu *walk_mmu;

	struct kvm_mmu_memory_cache mmu_pte_list_desc_cache;
	struct kvm_mmu_memory_cache mmu_page_cache;
	struct kvm_mmu_memory_cache mmu_page_header_cache;

	struct fpu guest_fpu;
	bool eager_fpu;
	u64 xcr0;
	u64 guest_supported_xcr0;
	u32 guest_xstate_size;

	struct kvm_pio_request pio;
	void *pio_data;

	u8 event_exit_inst_len;

	struct kvm_queued_exception {
		bool pending;
		bool has_error_code;
		bool reinject;
		u8 nr;
		u32 error_code;
	} exception;

	struct kvm_queued_interrupt {
		bool pending;
		bool soft;
		u8 nr;
	} interrupt;

	int halt_request; /* real mode on Intel only */

	int cpuid_nent;
	struct kvm_cpuid_entry2 cpuid_entries[KVM_MAX_CPUID_ENTRIES];

	int maxphyaddr;

	/* emulate context */

	struct x86_emulate_ctxt emulate_ctxt;
	bool emulate_regs_need_sync_to_vcpu;
	bool emulate_regs_need_sync_from_vcpu;
	int (*complete_userspace_io)(struct kvm_vcpu *vcpu);

	gpa_t time;
	struct pvclock_vcpu_time_info hv_clock;
	unsigned int hw_tsc_khz;
	struct gfn_to_hva_cache pv_time;
	bool pv_time_enabled;
	/* set guest stopped flag in pvclock flags field */
	bool pvclock_set_guest_stopped_request;

	struct {
		u64 msr_val;
		u64 last_steal;
		u64 accum_steal;
		struct gfn_to_hva_cache stime;
		struct kvm_steal_time steal;
	} st;

	u64 last_guest_tsc;
	u64 last_host_tsc;
	u64 tsc_offset_adjustment;
	u64 this_tsc_nsec;
	u64 this_tsc_write;
	u64 this_tsc_generation;
	bool tsc_catchup;
	bool tsc_always_catchup;
	s8 virtual_tsc_shift;
	u32 virtual_tsc_mult;
	u32 virtual_tsc_khz;
	s64 ia32_tsc_adjust_msr;

	atomic_t nmi_queued;  /* unprocessed asynchronous NMIs */
	unsigned nmi_pending; /* NMI queued after currently running handler */
	bool nmi_injected;    /* Trying to inject an NMI this entry */
	bool smi_pending;    /* SMI queued after currently running handler */

	struct kvm_mtrr mtrr_state;
	u64 pat;

	unsigned switch_db_regs;
	unsigned long db[KVM_NR_DB_REGS];
	unsigned long dr6;
	unsigned long dr7;
	unsigned long eff_db[KVM_NR_DB_REGS];
	unsigned long guest_debug_dr7;

	u64 mcg_cap;
	u64 mcg_status;
	u64 mcg_ctl;
	u64 *mce_banks;

	/* Cache MMIO info */
	u64 mmio_gva;
	unsigned access;
	gfn_t mmio_gfn;
	u64 mmio_gen;

	struct kvm_pmu pmu;

	/* used for guest single stepping over the given code position */
	unsigned long singlestep_rip;

	/* fields used by HYPER-V emulation */
	u64 hv_vapic;

	cpumask_var_t wbinvd_dirty_mask;

	unsigned long last_retry_eip;
	unsigned long last_retry_addr;

	struct {
		bool halted;
		gfn_t gfns[roundup_pow_of_two(ASYNC_PF_PER_VCPU)];
		struct gfn_to_hva_cache data;
		u64 msr_val;
		u32 id;
		bool send_user_only;
	} apf;

	/* OSVW MSRs (AMD only) */
	struct {
		u64 length;
		u64 status;
	} osvw;

	struct {
		u64 msr_val;
		struct gfn_to_hva_cache data;
	} pv_eoi;

	/*
	 * Indicate whether the access faults on its page table in guest
	 * which is set when fix page fault and used to detect unhandeable
	 * instruction.
	 */
	bool write_fault_to_shadow_pgtable;

	/* set at EPT violation at this point */
	unsigned long exit_qualification;

	/* pv related host specific info */
	struct {
		bool pv_unhalted;
	} pv;
};

struct kvm_lpage_info {
	int write_count;
};

struct kvm_arch_memory_slot {
	unsigned long *rmap[KVM_NR_PAGE_SIZES];
	struct kvm_lpage_info *lpage_info[KVM_NR_PAGE_SIZES - 1];
};

/*
 * We use as the mode the number of bits allocated in the LDR for the
 * logical processor ID.  It happens that these are all powers of two.
 * This makes it is very easy to detect cases where the APICs are
 * configured for multiple modes; in that case, we cannot use the map and
 * hence cannot use kvm_irq_delivery_to_apic_fast either.
 */
#define KVM_APIC_MODE_XAPIC_CLUSTER          4
#define KVM_APIC_MODE_XAPIC_FLAT             8
#define KVM_APIC_MODE_X2APIC                16

struct kvm_apic_map {
	struct rcu_head rcu;
	u8 mode;
	struct kvm_lapic *phys_map[256];
	/* first index is cluster id second is cpu id in a cluster */
	struct kvm_lapic *logical_map[16][16];
};

struct kvm_arch {
	unsigned int n_used_mmu_pages;
	unsigned int n_requested_mmu_pages;
	unsigned int n_max_mmu_pages;
	unsigned int indirect_shadow_pages;
	unsigned long mmu_valid_gen;
	struct hlist_head mmu_page_hash[KVM_NUM_MMU_PAGES];
	/*
	 * Hash table of struct kvm_mmu_page.
	 */
	struct list_head active_mmu_pages;
	struct list_head zapped_obsolete_pages;

	struct list_head assigned_dev_head;
	struct iommu_domain *iommu_domain;
	bool iommu_noncoherent;
#define __KVM_HAVE_ARCH_NONCOHERENT_DMA
	atomic_t noncoherent_dma_count;
	struct kvm_pic *vpic;
	struct kvm_ioapic *vioapic;
	struct kvm_pit *vpit;
	int vapics_in_nmi_mode;
	struct mutex apic_map_lock;
	struct kvm_apic_map *apic_map;

	unsigned int tss_addr;
	bool apic_access_page_done;

	gpa_t wall_clock;

	bool ept_identity_pagetable_done;
	gpa_t ept_identity_map_addr;

	unsigned long irq_sources_bitmap;
	s64 kvmclock_offset;
	raw_spinlock_t tsc_write_lock;
	u64 last_tsc_nsec;
	u64 last_tsc_write;
	u32 last_tsc_khz;
	u64 cur_tsc_nsec;
	u64 cur_tsc_write;
	u64 cur_tsc_offset;
	u64 cur_tsc_generation;
	int nr_vcpus_matched_tsc;

	spinlock_t pvclock_gtod_sync_lock;
	bool use_master_clock;
	u64 master_kernel_ns;
	cycle_t master_cycle_now;
	struct delayed_work kvmclock_update_work;
	struct delayed_work kvmclock_sync_work;

	struct kvm_xen_hvm_config xen_hvm_config;

	/* reads protected by irq_srcu, writes by irq_lock */
	struct hlist_head mask_notifier_list;

	/* fields used by HYPER-V emulation */
	u64 hv_guest_os_id;
	u64 hv_hypercall;
	u64 hv_tsc_page;

	#ifdef CONFIG_KVM_MMU_AUDIT
	int audit_point;
	#endif

	bool boot_vcpu_runs_old_kvmclock;

	u64 disabled_quirks;
};

struct kvm_vm_stat {
	u32 mmu_shadow_zapped;
	u32 mmu_pte_write;
	u32 mmu_pte_updated;
	u32 mmu_pde_zapped;
	u32 mmu_flooded;
	u32 mmu_recycled;
	u32 mmu_cache_miss;
	u32 mmu_unsync;
	u32 remote_tlb_flush;
	u32 lpages;
};

struct kvm_vcpu_stat {
	u32 pf_fixed;
	u32 pf_guest;
	u32 tlb_flush;
	u32 invlpg;

	u32 exits;
	u32 io_exits;
	u32 mmio_exits;
	u32 signal_exits;
	u32 irq_window_exits;
	u32 nmi_window_exits;
	u32 halt_exits;
	u32 halt_successful_poll;
	u32 halt_wakeup;
	u32 request_irq_exits;
	u32 irq_exits;
	u32 host_state_reload;
	u32 efer_reload;
	u32 fpu_reload;
	u32 insn_emulation;
	u32 insn_emulation_fail;
	u32 hypercalls;
	u32 irq_injections;
	u32 nmi_injections;
};

struct x86_instruction_info;

struct msr_data {
	bool host_initiated;
	u32 index;
	u64 data;
};

struct kvm_lapic_irq {
	u32 vector;
	u16 delivery_mode;
	u16 dest_mode;
	bool level;
	u16 trig_mode;
	u32 shorthand;
	u32 dest_id;
	bool msi_redir_hint;
};

struct kvm_x86_ops {
	int (*cpu_has_kvm_support)(void);          /* __init */
	int (*disabled_by_bios)(void);             /* __init */
	int (*hardware_enable)(void);
	void (*hardware_disable)(void);
	void (*check_processor_compatibility)(void *rtn);
	int (*hardware_setup)(void);               /* __init */
	void (*hardware_unsetup)(void);            /* __exit */
	bool (*cpu_has_accelerated_tpr)(void);
	bool (*cpu_has_high_real_mode_segbase)(void);
	void (*cpuid_update)(struct kvm_vcpu *vcpu);

	/* Create, but do not attach this VCPU */
	struct kvm_vcpu *(*vcpu_create)(struct kvm *kvm, unsigned id);
	void (*vcpu_free)(struct kvm_vcpu *vcpu);
	void (*vcpu_reset)(struct kvm_vcpu *vcpu, bool init_event);

	void (*prepare_guest_switch)(struct kvm_vcpu *vcpu);
	void (*vcpu_load)(struct kvm_vcpu *vcpu, int cpu);
	void (*vcpu_put)(struct kvm_vcpu *vcpu);

	void (*update_db_bp_intercept)(struct kvm_vcpu *vcpu);
	int (*get_msr)(struct kvm_vcpu *vcpu, struct msr_data *msr);
	int (*set_msr)(struct kvm_vcpu *vcpu, struct msr_data *msr);
	u64 (*get_segment_base)(struct kvm_vcpu *vcpu, int seg);
	void (*get_segment)(struct kvm_vcpu *vcpu,
			    struct kvm_segment *var, int seg);
	int (*get_cpl)(struct kvm_vcpu *vcpu);
	void (*set_segment)(struct kvm_vcpu *vcpu,
			    struct kvm_segment *var, int seg);
	void (*get_cs_db_l_bits)(struct kvm_vcpu *vcpu, int *db, int *l);
	void (*decache_cr0_guest_bits)(struct kvm_vcpu *vcpu);
	void (*decache_cr3)(struct kvm_vcpu *vcpu);
	void (*decache_cr4_guest_bits)(struct kvm_vcpu *vcpu);
	void (*set_cr0)(struct kvm_vcpu *vcpu, unsigned long cr0);
	void (*set_cr3)(struct kvm_vcpu *vcpu, unsigned long cr3);
	int (*set_cr4)(struct kvm_vcpu *vcpu, unsigned long cr4);
	void (*set_efer)(struct kvm_vcpu *vcpu, u64 efer);
	void (*get_idt)(struct kvm_vcpu *vcpu, struct desc_ptr *dt);
	void (*set_idt)(struct kvm_vcpu *vcpu, struct desc_ptr *dt);
	void (*get_gdt)(struct kvm_vcpu *vcpu, struct desc_ptr *dt);
	void (*set_gdt)(struct kvm_vcpu *vcpu, struct desc_ptr *dt);
	u64 (*get_dr6)(struct kvm_vcpu *vcpu);
	void (*set_dr6)(struct kvm_vcpu *vcpu, unsigned long value);
	void (*sync_dirty_debug_regs)(struct kvm_vcpu *vcpu);
	void (*set_dr7)(struct kvm_vcpu *vcpu, unsigned long value);
	void (*cache_reg)(struct kvm_vcpu *vcpu, enum kvm_reg reg);
	unsigned long (*get_rflags)(struct kvm_vcpu *vcpu);
	void (*set_rflags)(struct kvm_vcpu *vcpu, unsigned long rflags);
	void (*fpu_activate)(struct kvm_vcpu *vcpu);
	void (*fpu_deactivate)(struct kvm_vcpu *vcpu);

	void (*tlb_flush)(struct kvm_vcpu *vcpu);

	void (*run)(struct kvm_vcpu *vcpu);
	int (*handle_exit)(struct kvm_vcpu *vcpu);
	void (*skip_emulated_instruction)(struct kvm_vcpu *vcpu);
	void (*set_interrupt_shadow)(struct kvm_vcpu *vcpu, int mask);
	u32 (*get_interrupt_shadow)(struct kvm_vcpu *vcpu);
	void (*patch_hypercall)(struct kvm_vcpu *vcpu,
				unsigned char *hypercall_addr);
	void (*set_irq)(struct kvm_vcpu *vcpu);
	void (*set_nmi)(struct kvm_vcpu *vcpu);
	void (*queue_exception)(struct kvm_vcpu *vcpu, unsigned nr,
				bool has_error_code, u32 error_code,
				bool reinject);
	void (*cancel_injection)(struct kvm_vcpu *vcpu);
	int (*interrupt_allowed)(struct kvm_vcpu *vcpu);
	int (*nmi_allowed)(struct kvm_vcpu *vcpu);
	bool (*get_nmi_mask)(struct kvm_vcpu *vcpu);
	void (*set_nmi_mask)(struct kvm_vcpu *vcpu, bool masked);
	void (*enable_nmi_window)(struct kvm_vcpu *vcpu);
	void (*enable_irq_window)(struct kvm_vcpu *vcpu);
	void (*update_cr8_intercept)(struct kvm_vcpu *vcpu, int tpr, int irr);
	int (*vm_has_apicv)(struct kvm *kvm);
	void (*hwapic_irr_update)(struct kvm_vcpu *vcpu, int max_irr);
	void (*hwapic_isr_update)(struct kvm *kvm, int isr);
	void (*load_eoi_exitmap)(struct kvm_vcpu *vcpu, u64 *eoi_exit_bitmap);
	void (*set_virtual_x2apic_mode)(struct kvm_vcpu *vcpu, bool set);
	void (*set_apic_access_page_addr)(struct kvm_vcpu *vcpu, hpa_t hpa);
	void (*deliver_posted_interrupt)(struct kvm_vcpu *vcpu, int vector);
	void (*sync_pir_to_irr)(struct kvm_vcpu *vcpu);
	int (*set_tss_addr)(struct kvm *kvm, unsigned int addr);
	int (*get_tdp_level)(void);
	u64 (*get_mt_mask)(struct kvm_vcpu *vcpu, gfn_t gfn, bool is_mmio);
	int (*get_lpage_level)(void);
	bool (*rdtscp_supported)(void);
	bool (*invpcid_supported)(void);
	void (*adjust_tsc_offset)(struct kvm_vcpu *vcpu, s64 adjustment, bool host);

	void (*set_tdp_cr3)(struct kvm_vcpu *vcpu, unsigned long cr3);

	void (*set_supported_cpuid)(u32 func, struct kvm_cpuid_entry2 *entry);

	bool (*has_wbinvd_exit)(void);

	void (*set_tsc_khz)(struct kvm_vcpu *vcpu, u32 user_tsc_khz, bool scale);
	u64 (*read_tsc_offset)(struct kvm_vcpu *vcpu);
	void (*write_tsc_offset)(struct kvm_vcpu *vcpu, u64 offset);

	u64 (*compute_tsc_offset)(struct kvm_vcpu *vcpu, u64 target_tsc);
	u64 (*read_l1_tsc)(struct kvm_vcpu *vcpu, u64 host_tsc);

	void (*get_exit_info)(struct kvm_vcpu *vcpu, u64 *info1, u64 *info2);

	int (*check_intercept)(struct kvm_vcpu *vcpu,
			       struct x86_instruction_info *info,
			       enum x86_intercept_stage stage);
	void (*handle_external_intr)(struct kvm_vcpu *vcpu);
	bool (*mpx_supported)(void);
	bool (*xsaves_supported)(void);

	int (*check_nested_events)(struct kvm_vcpu *vcpu, bool external_intr);

	void (*sched_in)(struct kvm_vcpu *kvm, int cpu);

	/*
	 * Arch-specific dirty logging hooks. These hooks are only supposed to
	 * be valid if the specific arch has hardware-accelerated dirty logging
	 * mechanism. Currently only for PML on VMX.
	 *
	 *  - slot_enable_log_dirty:
	 *	called when enabling log dirty mode for the slot.
	 *  - slot_disable_log_dirty:
	 *	called when disabling log dirty mode for the slot.
	 *	also called when slot is created with log dirty disabled.
	 *  - flush_log_dirty:
	 *	called before reporting dirty_bitmap to userspace.
	 *  - enable_log_dirty_pt_masked:
	 *	called when reenabling log dirty for the GFNs in the mask after
	 *	corresponding bits are cleared in slot->dirty_bitmap.
	 */
	void (*slot_enable_log_dirty)(struct kvm *kvm,
				      struct kvm_memory_slot *slot);
	void (*slot_disable_log_dirty)(struct kvm *kvm,
				       struct kvm_memory_slot *slot);
	void (*flush_log_dirty)(struct kvm *kvm);
	void (*enable_log_dirty_pt_masked)(struct kvm *kvm,
					   struct kvm_memory_slot *slot,
					   gfn_t offset, unsigned long mask);
	/* pmu operations of sub-arch */
	const struct kvm_pmu_ops *pmu_ops;
};

struct kvm_arch_async_pf {
	u32 token;
	gfn_t gfn;
	unsigned long cr3;
	bool direct_map;
};

extern struct kvm_x86_ops *kvm_x86_ops;

static inline void adjust_tsc_offset_guest(struct kvm_vcpu *vcpu,
					   s64 adjustment)
{
	kvm_x86_ops->adjust_tsc_offset(vcpu, adjustment, false);
}

static inline void adjust_tsc_offset_host(struct kvm_vcpu *vcpu, s64 adjustment)
{
	kvm_x86_ops->adjust_tsc_offset(vcpu, adjustment, true);
}

int kvm_mmu_module_init(void);
void kvm_mmu_module_exit(void);

void kvm_mmu_destroy(struct kvm_vcpu *vcpu);
int kvm_mmu_create(struct kvm_vcpu *vcpu);
void kvm_mmu_setup(struct kvm_vcpu *vcpu);
void kvm_mmu_set_mask_ptes(u64 user_mask, u64 accessed_mask,
		u64 dirty_mask, u64 nx_mask, u64 x_mask);

void kvm_mmu_reset_context(struct kvm_vcpu *vcpu);
void kvm_mmu_slot_remove_write_access(struct kvm *kvm,
				      struct kvm_memory_slot *memslot);
void kvm_mmu_zap_collapsible_sptes(struct kvm *kvm,
				   const struct kvm_memory_slot *memslot);
void kvm_mmu_slot_leaf_clear_dirty(struct kvm *kvm,
				   struct kvm_memory_slot *memslot);
void kvm_mmu_slot_largepage_remove_write_access(struct kvm *kvm,
					struct kvm_memory_slot *memslot);
void kvm_mmu_slot_set_dirty(struct kvm *kvm,
			    struct kvm_memory_slot *memslot);
void kvm_mmu_clear_dirty_pt_masked(struct kvm *kvm,
				   struct kvm_memory_slot *slot,
				   gfn_t gfn_offset, unsigned long mask);
void kvm_mmu_zap_all(struct kvm *kvm);
void kvm_mmu_invalidate_mmio_sptes(struct kvm *kvm, struct kvm_memslots *slots);
unsigned int kvm_mmu_calculate_mmu_pages(struct kvm *kvm);
void kvm_mmu_change_mmu_pages(struct kvm *kvm, unsigned int kvm_nr_mmu_pages);

int load_pdptrs(struct kvm_vcpu *vcpu, struct kvm_mmu *mmu, unsigned long cr3);

int emulator_write_phys(struct kvm_vcpu *vcpu, gpa_t gpa,
			  const void *val, int bytes);

struct kvm_irq_mask_notifier {
	void (*func)(struct kvm_irq_mask_notifier *kimn, bool masked);
	int irq;
	struct hlist_node link;
};

void kvm_register_irq_mask_notifier(struct kvm *kvm, int irq,
				    struct kvm_irq_mask_notifier *kimn);
void kvm_unregister_irq_mask_notifier(struct kvm *kvm, int irq,
				      struct kvm_irq_mask_notifier *kimn);
void kvm_fire_mask_notifiers(struct kvm *kvm, unsigned irqchip, unsigned pin,
			     bool mask);

extern bool tdp_enabled;

u64 vcpu_tsc_khz(struct kvm_vcpu *vcpu);

/* control of guest tsc rate supported? */
extern bool kvm_has_tsc_control;
/* minimum supported tsc_khz for guests */
extern u32  kvm_min_guest_tsc_khz;
/* maximum supported tsc_khz for guests */
extern u32  kvm_max_guest_tsc_khz;

enum emulation_result {
	EMULATE_DONE,         /* no further processing */
	EMULATE_USER_EXIT,    /* kvm_run ready for userspace exit */
	EMULATE_FAIL,         /* can't emulate this instruction */
};

#define EMULTYPE_NO_DECODE	    (1 << 0)
#define EMULTYPE_TRAP_UD	    (1 << 1)
#define EMULTYPE_SKIP		    (1 << 2)
#define EMULTYPE_RETRY		    (1 << 3)
#define EMULTYPE_NO_REEXECUTE	    (1 << 4)
int x86_emulate_instruction(struct kvm_vcpu *vcpu, unsigned long cr2,
			    int emulation_type, void *insn, int insn_len);

static inline int emulate_instruction(struct kvm_vcpu *vcpu,
			int emulation_type)
{
	return x86_emulate_instruction(vcpu, 0, emulation_type, NULL, 0);
}

void kvm_enable_efer_bits(u64);
bool kvm_valid_efer(struct kvm_vcpu *vcpu, u64 efer);
int kvm_get_msr(struct kvm_vcpu *vcpu, struct msr_data *msr);
int kvm_set_msr(struct kvm_vcpu *vcpu, struct msr_data *msr);

struct x86_emulate_ctxt;

int kvm_fast_pio_out(struct kvm_vcpu *vcpu, int size, unsigned short port);
void kvm_emulate_cpuid(struct kvm_vcpu *vcpu);
int kvm_emulate_halt(struct kvm_vcpu *vcpu);
int kvm_vcpu_halt(struct kvm_vcpu *vcpu);
int kvm_emulate_wbinvd(struct kvm_vcpu *vcpu);

void kvm_get_segment(struct kvm_vcpu *vcpu, struct kvm_segment *var, int seg);
int kvm_load_segment_descriptor(struct kvm_vcpu *vcpu, u16 selector, int seg);
void kvm_vcpu_deliver_sipi_vector(struct kvm_vcpu *vcpu, u8 vector);

int kvm_task_switch(struct kvm_vcpu *vcpu, u16 tss_selector, int idt_index,
		    int reason, bool has_error_code, u32 error_code);

int kvm_set_cr0(struct kvm_vcpu *vcpu, unsigned long cr0);
int kvm_set_cr3(struct kvm_vcpu *vcpu, unsigned long cr3);
int kvm_set_cr4(struct kvm_vcpu *vcpu, unsigned long cr4);
int kvm_set_cr8(struct kvm_vcpu *vcpu, unsigned long cr8);
int kvm_set_dr(struct kvm_vcpu *vcpu, int dr, unsigned long val);
int kvm_get_dr(struct kvm_vcpu *vcpu, int dr, unsigned long *val);
unsigned long kvm_get_cr8(struct kvm_vcpu *vcpu);
void kvm_lmsw(struct kvm_vcpu *vcpu, unsigned long msw);
void kvm_get_cs_db_l_bits(struct kvm_vcpu *vcpu, int *db, int *l);
int kvm_set_xcr(struct kvm_vcpu *vcpu, u32 index, u64 xcr);

int kvm_get_msr_common(struct kvm_vcpu *vcpu, struct msr_data *msr);
int kvm_set_msr_common(struct kvm_vcpu *vcpu, struct msr_data *msr);

unsigned long kvm_get_rflags(struct kvm_vcpu *vcpu);
void kvm_set_rflags(struct kvm_vcpu *vcpu, unsigned long rflags);
bool kvm_rdpmc(struct kvm_vcpu *vcpu);

void kvm_queue_exception(struct kvm_vcpu *vcpu, unsigned nr);
void kvm_queue_exception_e(struct kvm_vcpu *vcpu, unsigned nr, u32 error_code);
void kvm_requeue_exception(struct kvm_vcpu *vcpu, unsigned nr);
void kvm_requeue_exception_e(struct kvm_vcpu *vcpu, unsigned nr, u32 error_code);
void kvm_inject_page_fault(struct kvm_vcpu *vcpu, struct x86_exception *fault);
int kvm_read_guest_page_mmu(struct kvm_vcpu *vcpu, struct kvm_mmu *mmu,
			    gfn_t gfn, void *data, int offset, int len,
			    u32 access);
bool kvm_require_cpl(struct kvm_vcpu *vcpu, int required_cpl);
bool kvm_require_dr(struct kvm_vcpu *vcpu, int dr);

static inline int __kvm_irq_line_state(unsigned long *irq_state,
				       int irq_source_id, int level)
{
	/* Logical OR for level trig interrupt */
	if (level)
		__set_bit(irq_source_id, irq_state);
	else
		__clear_bit(irq_source_id, irq_state);

	return !!(*irq_state);
}

int kvm_pic_set_irq(struct kvm_pic *pic, int irq, int irq_source_id, int level);
void kvm_pic_clear_all(struct kvm_pic *pic, int irq_source_id);

void kvm_inject_nmi(struct kvm_vcpu *vcpu);

void kvm_mmu_pte_write(struct kvm_vcpu *vcpu, gpa_t gpa,
		       const u8 *new, int bytes);
int kvm_mmu_unprotect_page(struct kvm *kvm, gfn_t gfn);
int kvm_mmu_unprotect_page_virt(struct kvm_vcpu *vcpu, gva_t gva);
void __kvm_mmu_free_some_pages(struct kvm_vcpu *vcpu);
int kvm_mmu_load(struct kvm_vcpu *vcpu);
void kvm_mmu_unload(struct kvm_vcpu *vcpu);
void kvm_mmu_sync_roots(struct kvm_vcpu *vcpu);
gpa_t translate_nested_gpa(struct kvm_vcpu *vcpu, gpa_t gpa, u32 access,
			   struct x86_exception *exception);
gpa_t kvm_mmu_gva_to_gpa_read(struct kvm_vcpu *vcpu, gva_t gva,
			      struct x86_exception *exception);
gpa_t kvm_mmu_gva_to_gpa_fetch(struct kvm_vcpu *vcpu, gva_t gva,
			       struct x86_exception *exception);
gpa_t kvm_mmu_gva_to_gpa_write(struct kvm_vcpu *vcpu, gva_t gva,
			       struct x86_exception *exception);
gpa_t kvm_mmu_gva_to_gpa_system(struct kvm_vcpu *vcpu, gva_t gva,
				struct x86_exception *exception);

int kvm_emulate_hypercall(struct kvm_vcpu *vcpu);

int kvm_mmu_page_fault(struct kvm_vcpu *vcpu, gva_t gva, u32 error_code,
		       void *insn, int insn_len);
void kvm_mmu_invlpg(struct kvm_vcpu *vcpu, gva_t gva);
void kvm_mmu_new_cr3(struct kvm_vcpu *vcpu);

void kvm_enable_tdp(void);
void kvm_disable_tdp(void);

static inline gpa_t translate_gpa(struct kvm_vcpu *vcpu, gpa_t gpa, u32 access,
				  struct x86_exception *exception)
{
	return gpa;
}

static inline struct kvm_mmu_page *page_header(hpa_t shadow_page)
{
	struct page *page = pfn_to_page(shadow_page >> PAGE_SHIFT);

	return (struct kvm_mmu_page *)page_private(page);
}

static inline u16 kvm_read_ldt(void)
{
	u16 ldt;
	asm("sldt %0" : "=g"(ldt));
	return ldt;
}

static inline void kvm_load_ldt(u16 sel)
{
	asm("lldt %0" : : "rm"(sel));
}

#ifdef CONFIG_X86_64
static inline unsigned long read_msr(unsigned long msr)
{
	u64 value;

	rdmsrl(msr, value);
	return value;
}
#endif

static inline u32 get_rdx_init_val(void)
{
	return 0x600; /* P6 family */
}

static inline void kvm_inject_gp(struct kvm_vcpu *vcpu, u32 error_code)
{
	kvm_queue_exception_e(vcpu, GP_VECTOR, error_code);
}

static inline u64 get_canonical(u64 la)
{
	return ((int64_t)la << 16) >> 16;
}

static inline bool is_noncanonical_address(u64 la)
{
#ifdef CONFIG_X86_64
	return get_canonical(la) != la;
#else
	return false;
#endif
}

#define TSS_IOPB_BASE_OFFSET 0x66
#define TSS_BASE_SIZE 0x68
#define TSS_IOPB_SIZE (65536 / 8)
#define TSS_REDIRECTION_SIZE (256 / 8)
#define RMODE_TSS_SIZE							\
	(TSS_BASE_SIZE + TSS_REDIRECTION_SIZE + TSS_IOPB_SIZE + 1)

enum {
	TASK_SWITCH_CALL = 0,
	TASK_SWITCH_IRET = 1,
	TASK_SWITCH_JMP = 2,
	TASK_SWITCH_GATE = 3,
};

#define HF_GIF_MASK		(1 << 0)
#define HF_HIF_MASK		(1 << 1)
#define HF_VINTR_MASK		(1 << 2)
#define HF_NMI_MASK		(1 << 3)
#define HF_IRET_MASK		(1 << 4)
#define HF_GUEST_MASK		(1 << 5) /* VCPU is in guest-mode */
#define HF_SMM_MASK		(1 << 6)
#define HF_SMM_INSIDE_NMI_MASK	(1 << 7)

#define __KVM_VCPU_MULTIPLE_ADDRESS_SPACE
#define KVM_ADDRESS_SPACE_NUM 2

#define kvm_arch_vcpu_memslots_id(vcpu) ((vcpu)->arch.hflags & HF_SMM_MASK ? 1 : 0)
#define kvm_memslots_for_spte_role(kvm, role) __kvm_memslots(kvm, (role).smm)

/*
 * Hardware virtualization extension instructions may fault if a
 * reboot turns off virtualization while processes are running.
 * Trap the fault and ignore the instruction if that happens.
 */
asmlinkage void kvm_spurious_fault(void);

#define ____kvm_handle_fault_on_reboot(insn, cleanup_insn)	\
	"666: " insn "\n\t" \
	"668: \n\t"                           \
	".pushsection .fixup, \"ax\" \n" \
	"667: \n\t" \
	cleanup_insn "\n\t"		      \
	"cmpb $0, kvm_rebooting \n\t"	      \
	"jne 668b \n\t"      		      \
	__ASM_SIZE(push) " $666b \n\t"	      \
	"call kvm_spurious_fault \n\t"	      \
	".popsection \n\t" \
	_ASM_EXTABLE(666b, 667b)

#define __kvm_handle_fault_on_reboot(insn)		\
	____kvm_handle_fault_on_reboot(insn, "")

#define KVM_ARCH_WANT_MMU_NOTIFIER
int kvm_unmap_hva(struct kvm *kvm, unsigned long hva);
int kvm_unmap_hva_range(struct kvm *kvm, unsigned long start, unsigned long end);
int kvm_age_hva(struct kvm *kvm, unsigned long start, unsigned long end);
int kvm_test_age_hva(struct kvm *kvm, unsigned long hva);
void kvm_set_spte_hva(struct kvm *kvm, unsigned long hva, pte_t pte);
int kvm_cpu_has_injectable_intr(struct kvm_vcpu *v);
int kvm_cpu_has_interrupt(struct kvm_vcpu *vcpu);
int kvm_arch_interrupt_allowed(struct kvm_vcpu *vcpu);
int kvm_cpu_get_interrupt(struct kvm_vcpu *v);
void kvm_vcpu_reset(struct kvm_vcpu *vcpu, bool init_event);
void kvm_vcpu_reload_apic_access_page(struct kvm_vcpu *vcpu);
void kvm_arch_mmu_notifier_invalidate_page(struct kvm *kvm,
					   unsigned long address);

void kvm_define_shared_msr(unsigned index, u32 msr);
int kvm_set_shared_msr(unsigned index, u64 val, u64 mask);

unsigned long kvm_get_linear_rip(struct kvm_vcpu *vcpu);
bool kvm_is_linear_rip(struct kvm_vcpu *vcpu, unsigned long linear_rip);

void kvm_arch_async_page_not_present(struct kvm_vcpu *vcpu,
				     struct kvm_async_pf *work);
void kvm_arch_async_page_present(struct kvm_vcpu *vcpu,
				 struct kvm_async_pf *work);
void kvm_arch_async_page_ready(struct kvm_vcpu *vcpu,
			       struct kvm_async_pf *work);
bool kvm_arch_can_inject_async_page_present(struct kvm_vcpu *vcpu);
extern bool kvm_find_async_pf_gfn(struct kvm_vcpu *vcpu, gfn_t gfn);

void kvm_complete_insn_gp(struct kvm_vcpu *vcpu, int err);

int kvm_is_in_guest(void);

int __x86_set_memory_region(struct kvm *kvm,
			    const struct kvm_userspace_memory_region *mem);
int x86_set_memory_region(struct kvm *kvm,
			  const struct kvm_userspace_memory_region *mem);

#endif /* _ASM_X86_KVM_HOST_H */<|MERGE_RESOLUTION|>--- conflicted
+++ resolved
@@ -197,8 +197,6 @@
 		unsigned cr0_wp:1;
 		unsigned smep_andnot_wp:1;
 		unsigned smap_andnot_wp:1;
-<<<<<<< HEAD
-=======
 		unsigned :8;
 
 		/*
@@ -208,7 +206,6 @@
 		 * byte so it is also faster to load it from memory.
 		 */
 		unsigned smm:8;
->>>>>>> aefbef10
 	};
 };
 
