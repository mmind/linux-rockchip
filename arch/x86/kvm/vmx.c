/*
 * Kernel-based Virtual Machine driver for Linux
 *
 * This module enables machines with Intel VT-x extensions to run virtual
 * machines without emulation or binary translation.
 *
 * Copyright (C) 2006 Qumranet, Inc.
 * Copyright 2010 Red Hat, Inc. and/or its affiliates.
 *
 * Authors:
 *   Avi Kivity   <avi@qumranet.com>
 *   Yaniv Kamay  <yaniv@qumranet.com>
 *
 * This work is licensed under the terms of the GNU GPL, version 2.  See
 * the COPYING file in the top-level directory.
 *
 */

#include "irq.h"
#include "mmu.h"
#include "cpuid.h"

#include <linux/kvm_host.h>
#include <linux/module.h>
#include <linux/kernel.h>
#include <linux/mm.h>
#include <linux/highmem.h>
#include <linux/sched.h>
#include <linux/moduleparam.h>
#include <linux/mod_devicetable.h>
#include <linux/ftrace_event.h>
#include <linux/slab.h>
#include <linux/tboot.h>
#include <linux/hrtimer.h>
#include "kvm_cache_regs.h"
#include "x86.h"

#include <asm/io.h>
#include <asm/desc.h>
#include <asm/vmx.h>
#include <asm/virtext.h>
#include <asm/mce.h>
#include <asm/i387.h>
#include <asm/xcr.h>
#include <asm/perf_event.h>
#include <asm/debugreg.h>
#include <asm/kexec.h>
#include <asm/apic.h>

#include "trace.h"

#define __ex(x) __kvm_handle_fault_on_reboot(x)
#define __ex_clear(x, reg) \
	____kvm_handle_fault_on_reboot(x, "xor " reg " , " reg)

MODULE_AUTHOR("Qumranet");
MODULE_LICENSE("GPL");

static const struct x86_cpu_id vmx_cpu_id[] = {
	X86_FEATURE_MATCH(X86_FEATURE_VMX),
	{}
};
MODULE_DEVICE_TABLE(x86cpu, vmx_cpu_id);

static bool __read_mostly enable_vpid = 1;
module_param_named(vpid, enable_vpid, bool, 0444);

static bool __read_mostly flexpriority_enabled = 1;
module_param_named(flexpriority, flexpriority_enabled, bool, S_IRUGO);

static bool __read_mostly enable_ept = 1;
module_param_named(ept, enable_ept, bool, S_IRUGO);

static bool __read_mostly enable_unrestricted_guest = 1;
module_param_named(unrestricted_guest,
			enable_unrestricted_guest, bool, S_IRUGO);

static bool __read_mostly enable_ept_ad_bits = 1;
module_param_named(eptad, enable_ept_ad_bits, bool, S_IRUGO);

static bool __read_mostly emulate_invalid_guest_state = true;
module_param(emulate_invalid_guest_state, bool, S_IRUGO);

static bool __read_mostly vmm_exclusive = 1;
module_param(vmm_exclusive, bool, S_IRUGO);

static bool __read_mostly fasteoi = 1;
module_param(fasteoi, bool, S_IRUGO);

static bool __read_mostly enable_apicv = 1;
module_param(enable_apicv, bool, S_IRUGO);

static bool __read_mostly enable_shadow_vmcs = 1;
module_param_named(enable_shadow_vmcs, enable_shadow_vmcs, bool, S_IRUGO);
/*
 * If nested=1, nested virtualization is supported, i.e., guests may use
 * VMX and be a hypervisor for its own guests. If nested=0, guests may not
 * use VMX instructions.
 */
static bool __read_mostly nested = 0;
module_param(nested, bool, S_IRUGO);

static u64 __read_mostly host_xss;

static bool __read_mostly enable_pml = 1;
module_param_named(pml, enable_pml, bool, S_IRUGO);

#define KVM_GUEST_CR0_MASK (X86_CR0_NW | X86_CR0_CD)
#define KVM_VM_CR0_ALWAYS_ON_UNRESTRICTED_GUEST (X86_CR0_WP | X86_CR0_NE)
#define KVM_VM_CR0_ALWAYS_ON						\
	(KVM_VM_CR0_ALWAYS_ON_UNRESTRICTED_GUEST | X86_CR0_PG | X86_CR0_PE)
#define KVM_CR4_GUEST_OWNED_BITS				      \
	(X86_CR4_PVI | X86_CR4_DE | X86_CR4_PCE | X86_CR4_OSFXSR      \
	 | X86_CR4_OSXMMEXCPT | X86_CR4_TSD)

#define KVM_PMODE_VM_CR4_ALWAYS_ON (X86_CR4_PAE | X86_CR4_VMXE)
#define KVM_RMODE_VM_CR4_ALWAYS_ON (X86_CR4_VME | X86_CR4_PAE | X86_CR4_VMXE)

#define RMODE_GUEST_OWNED_EFLAGS_BITS (~(X86_EFLAGS_IOPL | X86_EFLAGS_VM))

#define VMX_MISC_EMULATED_PREEMPTION_TIMER_RATE 5

/*
 * These 2 parameters are used to config the controls for Pause-Loop Exiting:
 * ple_gap:    upper bound on the amount of time between two successive
 *             executions of PAUSE in a loop. Also indicate if ple enabled.
 *             According to test, this time is usually smaller than 128 cycles.
 * ple_window: upper bound on the amount of time a guest is allowed to execute
 *             in a PAUSE loop. Tests indicate that most spinlocks are held for
 *             less than 2^12 cycles
 * Time is measured based on a counter that runs at the same rate as the TSC,
 * refer SDM volume 3b section 21.6.13 & 22.1.3.
 */
#define KVM_VMX_DEFAULT_PLE_GAP           128
#define KVM_VMX_DEFAULT_PLE_WINDOW        4096
#define KVM_VMX_DEFAULT_PLE_WINDOW_GROW   2
#define KVM_VMX_DEFAULT_PLE_WINDOW_SHRINK 0
#define KVM_VMX_DEFAULT_PLE_WINDOW_MAX    \
		INT_MAX / KVM_VMX_DEFAULT_PLE_WINDOW_GROW

static int ple_gap = KVM_VMX_DEFAULT_PLE_GAP;
module_param(ple_gap, int, S_IRUGO);

static int ple_window = KVM_VMX_DEFAULT_PLE_WINDOW;
module_param(ple_window, int, S_IRUGO);

/* Default doubles per-vcpu window every exit. */
static int ple_window_grow = KVM_VMX_DEFAULT_PLE_WINDOW_GROW;
module_param(ple_window_grow, int, S_IRUGO);

/* Default resets per-vcpu window every exit to ple_window. */
static int ple_window_shrink = KVM_VMX_DEFAULT_PLE_WINDOW_SHRINK;
module_param(ple_window_shrink, int, S_IRUGO);

/* Default is to compute the maximum so we can never overflow. */
static int ple_window_actual_max = KVM_VMX_DEFAULT_PLE_WINDOW_MAX;
static int ple_window_max        = KVM_VMX_DEFAULT_PLE_WINDOW_MAX;
module_param(ple_window_max, int, S_IRUGO);

extern const ulong vmx_return;

#define NR_AUTOLOAD_MSRS 8
#define VMCS02_POOL_SIZE 1

struct vmcs {
	u32 revision_id;
	u32 abort;
	char data[0];
};

/*
 * Track a VMCS that may be loaded on a certain CPU. If it is (cpu!=-1), also
 * remember whether it was VMLAUNCHed, and maintain a linked list of all VMCSs
 * loaded on this CPU (so we can clear them if the CPU goes down).
 */
struct loaded_vmcs {
	struct vmcs *vmcs;
	int cpu;
	int launched;
	struct list_head loaded_vmcss_on_cpu_link;
};

struct shared_msr_entry {
	unsigned index;
	u64 data;
	u64 mask;
};

/*
 * struct vmcs12 describes the state that our guest hypervisor (L1) keeps for a
 * single nested guest (L2), hence the name vmcs12. Any VMX implementation has
 * a VMCS structure, and vmcs12 is our emulated VMX's VMCS. This structure is
 * stored in guest memory specified by VMPTRLD, but is opaque to the guest,
 * which must access it using VMREAD/VMWRITE/VMCLEAR instructions.
 * More than one of these structures may exist, if L1 runs multiple L2 guests.
 * nested_vmx_run() will use the data here to build a vmcs02: a VMCS for the
 * underlying hardware which will be used to run L2.
 * This structure is packed to ensure that its layout is identical across
 * machines (necessary for live migration).
 * If there are changes in this struct, VMCS12_REVISION must be changed.
 */
typedef u64 natural_width;
struct __packed vmcs12 {
	/* According to the Intel spec, a VMCS region must start with the
	 * following two fields. Then follow implementation-specific data.
	 */
	u32 revision_id;
	u32 abort;

	u32 launch_state; /* set to 0 by VMCLEAR, to 1 by VMLAUNCH */
	u32 padding[7]; /* room for future expansion */

	u64 io_bitmap_a;
	u64 io_bitmap_b;
	u64 msr_bitmap;
	u64 vm_exit_msr_store_addr;
	u64 vm_exit_msr_load_addr;
	u64 vm_entry_msr_load_addr;
	u64 tsc_offset;
	u64 virtual_apic_page_addr;
	u64 apic_access_addr;
	u64 posted_intr_desc_addr;
	u64 ept_pointer;
	u64 eoi_exit_bitmap0;
	u64 eoi_exit_bitmap1;
	u64 eoi_exit_bitmap2;
	u64 eoi_exit_bitmap3;
	u64 xss_exit_bitmap;
	u64 guest_physical_address;
	u64 vmcs_link_pointer;
	u64 guest_ia32_debugctl;
	u64 guest_ia32_pat;
	u64 guest_ia32_efer;
	u64 guest_ia32_perf_global_ctrl;
	u64 guest_pdptr0;
	u64 guest_pdptr1;
	u64 guest_pdptr2;
	u64 guest_pdptr3;
	u64 guest_bndcfgs;
	u64 host_ia32_pat;
	u64 host_ia32_efer;
	u64 host_ia32_perf_global_ctrl;
	u64 padding64[8]; /* room for future expansion */
	/*
	 * To allow migration of L1 (complete with its L2 guests) between
	 * machines of different natural widths (32 or 64 bit), we cannot have
	 * unsigned long fields with no explict size. We use u64 (aliased
	 * natural_width) instead. Luckily, x86 is little-endian.
	 */
	natural_width cr0_guest_host_mask;
	natural_width cr4_guest_host_mask;
	natural_width cr0_read_shadow;
	natural_width cr4_read_shadow;
	natural_width cr3_target_value0;
	natural_width cr3_target_value1;
	natural_width cr3_target_value2;
	natural_width cr3_target_value3;
	natural_width exit_qualification;
	natural_width guest_linear_address;
	natural_width guest_cr0;
	natural_width guest_cr3;
	natural_width guest_cr4;
	natural_width guest_es_base;
	natural_width guest_cs_base;
	natural_width guest_ss_base;
	natural_width guest_ds_base;
	natural_width guest_fs_base;
	natural_width guest_gs_base;
	natural_width guest_ldtr_base;
	natural_width guest_tr_base;
	natural_width guest_gdtr_base;
	natural_width guest_idtr_base;
	natural_width guest_dr7;
	natural_width guest_rsp;
	natural_width guest_rip;
	natural_width guest_rflags;
	natural_width guest_pending_dbg_exceptions;
	natural_width guest_sysenter_esp;
	natural_width guest_sysenter_eip;
	natural_width host_cr0;
	natural_width host_cr3;
	natural_width host_cr4;
	natural_width host_fs_base;
	natural_width host_gs_base;
	natural_width host_tr_base;
	natural_width host_gdtr_base;
	natural_width host_idtr_base;
	natural_width host_ia32_sysenter_esp;
	natural_width host_ia32_sysenter_eip;
	natural_width host_rsp;
	natural_width host_rip;
	natural_width paddingl[8]; /* room for future expansion */
	u32 pin_based_vm_exec_control;
	u32 cpu_based_vm_exec_control;
	u32 exception_bitmap;
	u32 page_fault_error_code_mask;
	u32 page_fault_error_code_match;
	u32 cr3_target_count;
	u32 vm_exit_controls;
	u32 vm_exit_msr_store_count;
	u32 vm_exit_msr_load_count;
	u32 vm_entry_controls;
	u32 vm_entry_msr_load_count;
	u32 vm_entry_intr_info_field;
	u32 vm_entry_exception_error_code;
	u32 vm_entry_instruction_len;
	u32 tpr_threshold;
	u32 secondary_vm_exec_control;
	u32 vm_instruction_error;
	u32 vm_exit_reason;
	u32 vm_exit_intr_info;
	u32 vm_exit_intr_error_code;
	u32 idt_vectoring_info_field;
	u32 idt_vectoring_error_code;
	u32 vm_exit_instruction_len;
	u32 vmx_instruction_info;
	u32 guest_es_limit;
	u32 guest_cs_limit;
	u32 guest_ss_limit;
	u32 guest_ds_limit;
	u32 guest_fs_limit;
	u32 guest_gs_limit;
	u32 guest_ldtr_limit;
	u32 guest_tr_limit;
	u32 guest_gdtr_limit;
	u32 guest_idtr_limit;
	u32 guest_es_ar_bytes;
	u32 guest_cs_ar_bytes;
	u32 guest_ss_ar_bytes;
	u32 guest_ds_ar_bytes;
	u32 guest_fs_ar_bytes;
	u32 guest_gs_ar_bytes;
	u32 guest_ldtr_ar_bytes;
	u32 guest_tr_ar_bytes;
	u32 guest_interruptibility_info;
	u32 guest_activity_state;
	u32 guest_sysenter_cs;
	u32 host_ia32_sysenter_cs;
	u32 vmx_preemption_timer_value;
	u32 padding32[7]; /* room for future expansion */
	u16 virtual_processor_id;
	u16 posted_intr_nv;
	u16 guest_es_selector;
	u16 guest_cs_selector;
	u16 guest_ss_selector;
	u16 guest_ds_selector;
	u16 guest_fs_selector;
	u16 guest_gs_selector;
	u16 guest_ldtr_selector;
	u16 guest_tr_selector;
	u16 guest_intr_status;
	u16 host_es_selector;
	u16 host_cs_selector;
	u16 host_ss_selector;
	u16 host_ds_selector;
	u16 host_fs_selector;
	u16 host_gs_selector;
	u16 host_tr_selector;
};

/*
 * VMCS12_REVISION is an arbitrary id that should be changed if the content or
 * layout of struct vmcs12 is changed. MSR_IA32_VMX_BASIC returns this id, and
 * VMPTRLD verifies that the VMCS region that L1 is loading contains this id.
 */
#define VMCS12_REVISION 0x11e57ed0

/*
 * VMCS12_SIZE is the number of bytes L1 should allocate for the VMXON region
 * and any VMCS region. Although only sizeof(struct vmcs12) are used by the
 * current implementation, 4K are reserved to avoid future complications.
 */
#define VMCS12_SIZE 0x1000

/* Used to remember the last vmcs02 used for some recently used vmcs12s */
struct vmcs02_list {
	struct list_head list;
	gpa_t vmptr;
	struct loaded_vmcs vmcs02;
};

/*
 * The nested_vmx structure is part of vcpu_vmx, and holds information we need
 * for correct emulation of VMX (i.e., nested VMX) on this vcpu.
 */
struct nested_vmx {
	/* Has the level1 guest done vmxon? */
	bool vmxon;
	gpa_t vmxon_ptr;

	/* The guest-physical address of the current VMCS L1 keeps for L2 */
	gpa_t current_vmptr;
	/* The host-usable pointer to the above */
	struct page *current_vmcs12_page;
	struct vmcs12 *current_vmcs12;
	struct vmcs *current_shadow_vmcs;
	/*
	 * Indicates if the shadow vmcs must be updated with the
	 * data hold by vmcs12
	 */
	bool sync_shadow_vmcs;

	/* vmcs02_list cache of VMCSs recently used to run L2 guests */
	struct list_head vmcs02_pool;
	int vmcs02_num;
	u64 vmcs01_tsc_offset;
	/* L2 must run next, and mustn't decide to exit to L1. */
	bool nested_run_pending;
	/*
	 * Guest pages referred to in vmcs02 with host-physical pointers, so
	 * we must keep them pinned while L2 runs.
	 */
	struct page *apic_access_page;
	struct page *virtual_apic_page;
	struct page *pi_desc_page;
	struct pi_desc *pi_desc;
	bool pi_pending;
	u16 posted_intr_nv;
	u64 msr_ia32_feature_control;

	struct hrtimer preemption_timer;
	bool preemption_timer_expired;

	/* to migrate it to L2 if VM_ENTRY_LOAD_DEBUG_CONTROLS is off */
	u64 vmcs01_debugctl;

	u32 nested_vmx_procbased_ctls_low;
	u32 nested_vmx_procbased_ctls_high;
	u32 nested_vmx_true_procbased_ctls_low;
	u32 nested_vmx_secondary_ctls_low;
	u32 nested_vmx_secondary_ctls_high;
	u32 nested_vmx_pinbased_ctls_low;
	u32 nested_vmx_pinbased_ctls_high;
	u32 nested_vmx_exit_ctls_low;
	u32 nested_vmx_exit_ctls_high;
	u32 nested_vmx_true_exit_ctls_low;
	u32 nested_vmx_entry_ctls_low;
	u32 nested_vmx_entry_ctls_high;
	u32 nested_vmx_true_entry_ctls_low;
	u32 nested_vmx_misc_low;
	u32 nested_vmx_misc_high;
	u32 nested_vmx_ept_caps;
};

#define POSTED_INTR_ON  0
/* Posted-Interrupt Descriptor */
struct pi_desc {
	u32 pir[8];     /* Posted interrupt requested */
	u32 control;	/* bit 0 of control is outstanding notification bit */
	u32 rsvd[7];
} __aligned(64);

static bool pi_test_and_set_on(struct pi_desc *pi_desc)
{
	return test_and_set_bit(POSTED_INTR_ON,
			(unsigned long *)&pi_desc->control);
}

static bool pi_test_and_clear_on(struct pi_desc *pi_desc)
{
	return test_and_clear_bit(POSTED_INTR_ON,
			(unsigned long *)&pi_desc->control);
}

static int pi_test_and_set_pir(int vector, struct pi_desc *pi_desc)
{
	return test_and_set_bit(vector, (unsigned long *)pi_desc->pir);
}

struct vcpu_vmx {
	struct kvm_vcpu       vcpu;
	unsigned long         host_rsp;
	u8                    fail;
	bool                  nmi_known_unmasked;
	u32                   exit_intr_info;
	u32                   idt_vectoring_info;
	ulong                 rflags;
	struct shared_msr_entry *guest_msrs;
	int                   nmsrs;
	int                   save_nmsrs;
	unsigned long	      host_idt_base;
#ifdef CONFIG_X86_64
	u64 		      msr_host_kernel_gs_base;
	u64 		      msr_guest_kernel_gs_base;
#endif
	u32 vm_entry_controls_shadow;
	u32 vm_exit_controls_shadow;
	/*
	 * loaded_vmcs points to the VMCS currently used in this vcpu. For a
	 * non-nested (L1) guest, it always points to vmcs01. For a nested
	 * guest (L2), it points to a different VMCS.
	 */
	struct loaded_vmcs    vmcs01;
	struct loaded_vmcs   *loaded_vmcs;
	bool                  __launched; /* temporary, used in vmx_vcpu_run */
	struct msr_autoload {
		unsigned nr;
		struct vmx_msr_entry guest[NR_AUTOLOAD_MSRS];
		struct vmx_msr_entry host[NR_AUTOLOAD_MSRS];
	} msr_autoload;
	struct {
		int           loaded;
		u16           fs_sel, gs_sel, ldt_sel;
#ifdef CONFIG_X86_64
		u16           ds_sel, es_sel;
#endif
		int           gs_ldt_reload_needed;
		int           fs_reload_needed;
		u64           msr_host_bndcfgs;
		unsigned long vmcs_host_cr4;	/* May not match real cr4 */
	} host_state;
	struct {
		int vm86_active;
		ulong save_rflags;
		struct kvm_segment segs[8];
	} rmode;
	struct {
		u32 bitmask; /* 4 bits per segment (1 bit per field) */
		struct kvm_save_segment {
			u16 selector;
			unsigned long base;
			u32 limit;
			u32 ar;
		} seg[8];
	} segment_cache;
	int vpid;
	bool emulation_required;

	/* Support for vnmi-less CPUs */
	int soft_vnmi_blocked;
	ktime_t entry_time;
	s64 vnmi_blocked_time;
	u32 exit_reason;

	bool rdtscp_enabled;

	/* Posted interrupt descriptor */
	struct pi_desc pi_desc;

	/* Support for a guest hypervisor (nested VMX) */
	struct nested_vmx nested;

	/* Dynamic PLE window. */
	int ple_window;
	bool ple_window_dirty;

	/* Support for PML */
#define PML_ENTITY_NUM		512
	struct page *pml_pg;
};

enum segment_cache_field {
	SEG_FIELD_SEL = 0,
	SEG_FIELD_BASE = 1,
	SEG_FIELD_LIMIT = 2,
	SEG_FIELD_AR = 3,

	SEG_FIELD_NR = 4
};

static inline struct vcpu_vmx *to_vmx(struct kvm_vcpu *vcpu)
{
	return container_of(vcpu, struct vcpu_vmx, vcpu);
}

#define VMCS12_OFFSET(x) offsetof(struct vmcs12, x)
#define FIELD(number, name)	[number] = VMCS12_OFFSET(name)
#define FIELD64(number, name)	[number] = VMCS12_OFFSET(name), \
				[number##_HIGH] = VMCS12_OFFSET(name)+4


static unsigned long shadow_read_only_fields[] = {
	/*
	 * We do NOT shadow fields that are modified when L0
	 * traps and emulates any vmx instruction (e.g. VMPTRLD,
	 * VMXON...) executed by L1.
	 * For example, VM_INSTRUCTION_ERROR is read
	 * by L1 if a vmx instruction fails (part of the error path).
	 * Note the code assumes this logic. If for some reason
	 * we start shadowing these fields then we need to
	 * force a shadow sync when L0 emulates vmx instructions
	 * (e.g. force a sync if VM_INSTRUCTION_ERROR is modified
	 * by nested_vmx_failValid)
	 */
	VM_EXIT_REASON,
	VM_EXIT_INTR_INFO,
	VM_EXIT_INSTRUCTION_LEN,
	IDT_VECTORING_INFO_FIELD,
	IDT_VECTORING_ERROR_CODE,
	VM_EXIT_INTR_ERROR_CODE,
	EXIT_QUALIFICATION,
	GUEST_LINEAR_ADDRESS,
	GUEST_PHYSICAL_ADDRESS
};
static int max_shadow_read_only_fields =
	ARRAY_SIZE(shadow_read_only_fields);

static unsigned long shadow_read_write_fields[] = {
	TPR_THRESHOLD,
	GUEST_RIP,
	GUEST_RSP,
	GUEST_CR0,
	GUEST_CR3,
	GUEST_CR4,
	GUEST_INTERRUPTIBILITY_INFO,
	GUEST_RFLAGS,
	GUEST_CS_SELECTOR,
	GUEST_CS_AR_BYTES,
	GUEST_CS_LIMIT,
	GUEST_CS_BASE,
	GUEST_ES_BASE,
	GUEST_BNDCFGS,
	CR0_GUEST_HOST_MASK,
	CR0_READ_SHADOW,
	CR4_READ_SHADOW,
	TSC_OFFSET,
	EXCEPTION_BITMAP,
	CPU_BASED_VM_EXEC_CONTROL,
	VM_ENTRY_EXCEPTION_ERROR_CODE,
	VM_ENTRY_INTR_INFO_FIELD,
	VM_ENTRY_INSTRUCTION_LEN,
	VM_ENTRY_EXCEPTION_ERROR_CODE,
	HOST_FS_BASE,
	HOST_GS_BASE,
	HOST_FS_SELECTOR,
	HOST_GS_SELECTOR
};
static int max_shadow_read_write_fields =
	ARRAY_SIZE(shadow_read_write_fields);

static const unsigned short vmcs_field_to_offset_table[] = {
	FIELD(VIRTUAL_PROCESSOR_ID, virtual_processor_id),
	FIELD(POSTED_INTR_NV, posted_intr_nv),
	FIELD(GUEST_ES_SELECTOR, guest_es_selector),
	FIELD(GUEST_CS_SELECTOR, guest_cs_selector),
	FIELD(GUEST_SS_SELECTOR, guest_ss_selector),
	FIELD(GUEST_DS_SELECTOR, guest_ds_selector),
	FIELD(GUEST_FS_SELECTOR, guest_fs_selector),
	FIELD(GUEST_GS_SELECTOR, guest_gs_selector),
	FIELD(GUEST_LDTR_SELECTOR, guest_ldtr_selector),
	FIELD(GUEST_TR_SELECTOR, guest_tr_selector),
	FIELD(GUEST_INTR_STATUS, guest_intr_status),
	FIELD(HOST_ES_SELECTOR, host_es_selector),
	FIELD(HOST_CS_SELECTOR, host_cs_selector),
	FIELD(HOST_SS_SELECTOR, host_ss_selector),
	FIELD(HOST_DS_SELECTOR, host_ds_selector),
	FIELD(HOST_FS_SELECTOR, host_fs_selector),
	FIELD(HOST_GS_SELECTOR, host_gs_selector),
	FIELD(HOST_TR_SELECTOR, host_tr_selector),
	FIELD64(IO_BITMAP_A, io_bitmap_a),
	FIELD64(IO_BITMAP_B, io_bitmap_b),
	FIELD64(MSR_BITMAP, msr_bitmap),
	FIELD64(VM_EXIT_MSR_STORE_ADDR, vm_exit_msr_store_addr),
	FIELD64(VM_EXIT_MSR_LOAD_ADDR, vm_exit_msr_load_addr),
	FIELD64(VM_ENTRY_MSR_LOAD_ADDR, vm_entry_msr_load_addr),
	FIELD64(TSC_OFFSET, tsc_offset),
	FIELD64(VIRTUAL_APIC_PAGE_ADDR, virtual_apic_page_addr),
	FIELD64(APIC_ACCESS_ADDR, apic_access_addr),
	FIELD64(POSTED_INTR_DESC_ADDR, posted_intr_desc_addr),
	FIELD64(EPT_POINTER, ept_pointer),
	FIELD64(EOI_EXIT_BITMAP0, eoi_exit_bitmap0),
	FIELD64(EOI_EXIT_BITMAP1, eoi_exit_bitmap1),
	FIELD64(EOI_EXIT_BITMAP2, eoi_exit_bitmap2),
	FIELD64(EOI_EXIT_BITMAP3, eoi_exit_bitmap3),
	FIELD64(XSS_EXIT_BITMAP, xss_exit_bitmap),
	FIELD64(GUEST_PHYSICAL_ADDRESS, guest_physical_address),
	FIELD64(VMCS_LINK_POINTER, vmcs_link_pointer),
	FIELD64(GUEST_IA32_DEBUGCTL, guest_ia32_debugctl),
	FIELD64(GUEST_IA32_PAT, guest_ia32_pat),
	FIELD64(GUEST_IA32_EFER, guest_ia32_efer),
	FIELD64(GUEST_IA32_PERF_GLOBAL_CTRL, guest_ia32_perf_global_ctrl),
	FIELD64(GUEST_PDPTR0, guest_pdptr0),
	FIELD64(GUEST_PDPTR1, guest_pdptr1),
	FIELD64(GUEST_PDPTR2, guest_pdptr2),
	FIELD64(GUEST_PDPTR3, guest_pdptr3),
	FIELD64(GUEST_BNDCFGS, guest_bndcfgs),
	FIELD64(HOST_IA32_PAT, host_ia32_pat),
	FIELD64(HOST_IA32_EFER, host_ia32_efer),
	FIELD64(HOST_IA32_PERF_GLOBAL_CTRL, host_ia32_perf_global_ctrl),
	FIELD(PIN_BASED_VM_EXEC_CONTROL, pin_based_vm_exec_control),
	FIELD(CPU_BASED_VM_EXEC_CONTROL, cpu_based_vm_exec_control),
	FIELD(EXCEPTION_BITMAP, exception_bitmap),
	FIELD(PAGE_FAULT_ERROR_CODE_MASK, page_fault_error_code_mask),
	FIELD(PAGE_FAULT_ERROR_CODE_MATCH, page_fault_error_code_match),
	FIELD(CR3_TARGET_COUNT, cr3_target_count),
	FIELD(VM_EXIT_CONTROLS, vm_exit_controls),
	FIELD(VM_EXIT_MSR_STORE_COUNT, vm_exit_msr_store_count),
	FIELD(VM_EXIT_MSR_LOAD_COUNT, vm_exit_msr_load_count),
	FIELD(VM_ENTRY_CONTROLS, vm_entry_controls),
	FIELD(VM_ENTRY_MSR_LOAD_COUNT, vm_entry_msr_load_count),
	FIELD(VM_ENTRY_INTR_INFO_FIELD, vm_entry_intr_info_field),
	FIELD(VM_ENTRY_EXCEPTION_ERROR_CODE, vm_entry_exception_error_code),
	FIELD(VM_ENTRY_INSTRUCTION_LEN, vm_entry_instruction_len),
	FIELD(TPR_THRESHOLD, tpr_threshold),
	FIELD(SECONDARY_VM_EXEC_CONTROL, secondary_vm_exec_control),
	FIELD(VM_INSTRUCTION_ERROR, vm_instruction_error),
	FIELD(VM_EXIT_REASON, vm_exit_reason),
	FIELD(VM_EXIT_INTR_INFO, vm_exit_intr_info),
	FIELD(VM_EXIT_INTR_ERROR_CODE, vm_exit_intr_error_code),
	FIELD(IDT_VECTORING_INFO_FIELD, idt_vectoring_info_field),
	FIELD(IDT_VECTORING_ERROR_CODE, idt_vectoring_error_code),
	FIELD(VM_EXIT_INSTRUCTION_LEN, vm_exit_instruction_len),
	FIELD(VMX_INSTRUCTION_INFO, vmx_instruction_info),
	FIELD(GUEST_ES_LIMIT, guest_es_limit),
	FIELD(GUEST_CS_LIMIT, guest_cs_limit),
	FIELD(GUEST_SS_LIMIT, guest_ss_limit),
	FIELD(GUEST_DS_LIMIT, guest_ds_limit),
	FIELD(GUEST_FS_LIMIT, guest_fs_limit),
	FIELD(GUEST_GS_LIMIT, guest_gs_limit),
	FIELD(GUEST_LDTR_LIMIT, guest_ldtr_limit),
	FIELD(GUEST_TR_LIMIT, guest_tr_limit),
	FIELD(GUEST_GDTR_LIMIT, guest_gdtr_limit),
	FIELD(GUEST_IDTR_LIMIT, guest_idtr_limit),
	FIELD(GUEST_ES_AR_BYTES, guest_es_ar_bytes),
	FIELD(GUEST_CS_AR_BYTES, guest_cs_ar_bytes),
	FIELD(GUEST_SS_AR_BYTES, guest_ss_ar_bytes),
	FIELD(GUEST_DS_AR_BYTES, guest_ds_ar_bytes),
	FIELD(GUEST_FS_AR_BYTES, guest_fs_ar_bytes),
	FIELD(GUEST_GS_AR_BYTES, guest_gs_ar_bytes),
	FIELD(GUEST_LDTR_AR_BYTES, guest_ldtr_ar_bytes),
	FIELD(GUEST_TR_AR_BYTES, guest_tr_ar_bytes),
	FIELD(GUEST_INTERRUPTIBILITY_INFO, guest_interruptibility_info),
	FIELD(GUEST_ACTIVITY_STATE, guest_activity_state),
	FIELD(GUEST_SYSENTER_CS, guest_sysenter_cs),
	FIELD(HOST_IA32_SYSENTER_CS, host_ia32_sysenter_cs),
	FIELD(VMX_PREEMPTION_TIMER_VALUE, vmx_preemption_timer_value),
	FIELD(CR0_GUEST_HOST_MASK, cr0_guest_host_mask),
	FIELD(CR4_GUEST_HOST_MASK, cr4_guest_host_mask),
	FIELD(CR0_READ_SHADOW, cr0_read_shadow),
	FIELD(CR4_READ_SHADOW, cr4_read_shadow),
	FIELD(CR3_TARGET_VALUE0, cr3_target_value0),
	FIELD(CR3_TARGET_VALUE1, cr3_target_value1),
	FIELD(CR3_TARGET_VALUE2, cr3_target_value2),
	FIELD(CR3_TARGET_VALUE3, cr3_target_value3),
	FIELD(EXIT_QUALIFICATION, exit_qualification),
	FIELD(GUEST_LINEAR_ADDRESS, guest_linear_address),
	FIELD(GUEST_CR0, guest_cr0),
	FIELD(GUEST_CR3, guest_cr3),
	FIELD(GUEST_CR4, guest_cr4),
	FIELD(GUEST_ES_BASE, guest_es_base),
	FIELD(GUEST_CS_BASE, guest_cs_base),
	FIELD(GUEST_SS_BASE, guest_ss_base),
	FIELD(GUEST_DS_BASE, guest_ds_base),
	FIELD(GUEST_FS_BASE, guest_fs_base),
	FIELD(GUEST_GS_BASE, guest_gs_base),
	FIELD(GUEST_LDTR_BASE, guest_ldtr_base),
	FIELD(GUEST_TR_BASE, guest_tr_base),
	FIELD(GUEST_GDTR_BASE, guest_gdtr_base),
	FIELD(GUEST_IDTR_BASE, guest_idtr_base),
	FIELD(GUEST_DR7, guest_dr7),
	FIELD(GUEST_RSP, guest_rsp),
	FIELD(GUEST_RIP, guest_rip),
	FIELD(GUEST_RFLAGS, guest_rflags),
	FIELD(GUEST_PENDING_DBG_EXCEPTIONS, guest_pending_dbg_exceptions),
	FIELD(GUEST_SYSENTER_ESP, guest_sysenter_esp),
	FIELD(GUEST_SYSENTER_EIP, guest_sysenter_eip),
	FIELD(HOST_CR0, host_cr0),
	FIELD(HOST_CR3, host_cr3),
	FIELD(HOST_CR4, host_cr4),
	FIELD(HOST_FS_BASE, host_fs_base),
	FIELD(HOST_GS_BASE, host_gs_base),
	FIELD(HOST_TR_BASE, host_tr_base),
	FIELD(HOST_GDTR_BASE, host_gdtr_base),
	FIELD(HOST_IDTR_BASE, host_idtr_base),
	FIELD(HOST_IA32_SYSENTER_ESP, host_ia32_sysenter_esp),
	FIELD(HOST_IA32_SYSENTER_EIP, host_ia32_sysenter_eip),
	FIELD(HOST_RSP, host_rsp),
	FIELD(HOST_RIP, host_rip),
};

static inline short vmcs_field_to_offset(unsigned long field)
{
	BUILD_BUG_ON(ARRAY_SIZE(vmcs_field_to_offset_table) > SHRT_MAX);

	if (field >= ARRAY_SIZE(vmcs_field_to_offset_table) ||
	    vmcs_field_to_offset_table[field] == 0)
		return -ENOENT;

	return vmcs_field_to_offset_table[field];
}

static inline struct vmcs12 *get_vmcs12(struct kvm_vcpu *vcpu)
{
	return to_vmx(vcpu)->nested.current_vmcs12;
}

static struct page *nested_get_page(struct kvm_vcpu *vcpu, gpa_t addr)
{
	struct page *page = gfn_to_page(vcpu->kvm, addr >> PAGE_SHIFT);
	if (is_error_page(page))
		return NULL;

	return page;
}

static void nested_release_page(struct page *page)
{
	kvm_release_page_dirty(page);
}

static void nested_release_page_clean(struct page *page)
{
	kvm_release_page_clean(page);
}

static unsigned long nested_ept_get_cr3(struct kvm_vcpu *vcpu);
static u64 construct_eptp(unsigned long root_hpa);
static void kvm_cpu_vmxon(u64 addr);
static void kvm_cpu_vmxoff(void);
static bool vmx_mpx_supported(void);
static bool vmx_xsaves_supported(void);
static int vmx_vm_has_apicv(struct kvm *kvm);
static int vmx_set_tss_addr(struct kvm *kvm, unsigned int addr);
static void vmx_set_segment(struct kvm_vcpu *vcpu,
			    struct kvm_segment *var, int seg);
static void vmx_get_segment(struct kvm_vcpu *vcpu,
			    struct kvm_segment *var, int seg);
static bool guest_state_valid(struct kvm_vcpu *vcpu);
static u32 vmx_segment_access_rights(struct kvm_segment *var);
static void vmx_sync_pir_to_irr_dummy(struct kvm_vcpu *vcpu);
static void copy_vmcs12_to_shadow(struct vcpu_vmx *vmx);
static void copy_shadow_to_vmcs12(struct vcpu_vmx *vmx);
static int alloc_identity_pagetable(struct kvm *kvm);

static DEFINE_PER_CPU(struct vmcs *, vmxarea);
static DEFINE_PER_CPU(struct vmcs *, current_vmcs);
/*
 * We maintain a per-CPU linked-list of VMCS loaded on that CPU. This is needed
 * when a CPU is brought down, and we need to VMCLEAR all VMCSs loaded on it.
 */
static DEFINE_PER_CPU(struct list_head, loaded_vmcss_on_cpu);
static DEFINE_PER_CPU(struct desc_ptr, host_gdt);

static unsigned long *vmx_io_bitmap_a;
static unsigned long *vmx_io_bitmap_b;
static unsigned long *vmx_msr_bitmap_legacy;
static unsigned long *vmx_msr_bitmap_longmode;
static unsigned long *vmx_msr_bitmap_legacy_x2apic;
static unsigned long *vmx_msr_bitmap_longmode_x2apic;
static unsigned long *vmx_msr_bitmap_nested;
static unsigned long *vmx_vmread_bitmap;
static unsigned long *vmx_vmwrite_bitmap;

static bool cpu_has_load_ia32_efer;
static bool cpu_has_load_perf_global_ctrl;

static DECLARE_BITMAP(vmx_vpid_bitmap, VMX_NR_VPIDS);
static DEFINE_SPINLOCK(vmx_vpid_lock);

static struct vmcs_config {
	int size;
	int order;
	u32 revision_id;
	u32 pin_based_exec_ctrl;
	u32 cpu_based_exec_ctrl;
	u32 cpu_based_2nd_exec_ctrl;
	u32 vmexit_ctrl;
	u32 vmentry_ctrl;
} vmcs_config;

static struct vmx_capability {
	u32 ept;
	u32 vpid;
} vmx_capability;

#define VMX_SEGMENT_FIELD(seg)					\
	[VCPU_SREG_##seg] = {                                   \
		.selector = GUEST_##seg##_SELECTOR,		\
		.base = GUEST_##seg##_BASE,		   	\
		.limit = GUEST_##seg##_LIMIT,		   	\
		.ar_bytes = GUEST_##seg##_AR_BYTES,	   	\
	}

static const struct kvm_vmx_segment_field {
	unsigned selector;
	unsigned base;
	unsigned limit;
	unsigned ar_bytes;
} kvm_vmx_segment_fields[] = {
	VMX_SEGMENT_FIELD(CS),
	VMX_SEGMENT_FIELD(DS),
	VMX_SEGMENT_FIELD(ES),
	VMX_SEGMENT_FIELD(FS),
	VMX_SEGMENT_FIELD(GS),
	VMX_SEGMENT_FIELD(SS),
	VMX_SEGMENT_FIELD(TR),
	VMX_SEGMENT_FIELD(LDTR),
};

static u64 host_efer;

static void ept_save_pdptrs(struct kvm_vcpu *vcpu);

/*
 * Keep MSR_STAR at the end, as setup_msrs() will try to optimize it
 * away by decrementing the array size.
 */
static const u32 vmx_msr_index[] = {
#ifdef CONFIG_X86_64
	MSR_SYSCALL_MASK, MSR_LSTAR, MSR_CSTAR,
#endif
	MSR_EFER, MSR_TSC_AUX, MSR_STAR,
};

static inline bool is_page_fault(u32 intr_info)
{
	return (intr_info & (INTR_INFO_INTR_TYPE_MASK | INTR_INFO_VECTOR_MASK |
			     INTR_INFO_VALID_MASK)) ==
		(INTR_TYPE_HARD_EXCEPTION | PF_VECTOR | INTR_INFO_VALID_MASK);
}

static inline bool is_no_device(u32 intr_info)
{
	return (intr_info & (INTR_INFO_INTR_TYPE_MASK | INTR_INFO_VECTOR_MASK |
			     INTR_INFO_VALID_MASK)) ==
		(INTR_TYPE_HARD_EXCEPTION | NM_VECTOR | INTR_INFO_VALID_MASK);
}

static inline bool is_invalid_opcode(u32 intr_info)
{
	return (intr_info & (INTR_INFO_INTR_TYPE_MASK | INTR_INFO_VECTOR_MASK |
			     INTR_INFO_VALID_MASK)) ==
		(INTR_TYPE_HARD_EXCEPTION | UD_VECTOR | INTR_INFO_VALID_MASK);
}

static inline bool is_external_interrupt(u32 intr_info)
{
	return (intr_info & (INTR_INFO_INTR_TYPE_MASK | INTR_INFO_VALID_MASK))
		== (INTR_TYPE_EXT_INTR | INTR_INFO_VALID_MASK);
}

static inline bool is_machine_check(u32 intr_info)
{
	return (intr_info & (INTR_INFO_INTR_TYPE_MASK | INTR_INFO_VECTOR_MASK |
			     INTR_INFO_VALID_MASK)) ==
		(INTR_TYPE_HARD_EXCEPTION | MC_VECTOR | INTR_INFO_VALID_MASK);
}

static inline bool cpu_has_vmx_msr_bitmap(void)
{
	return vmcs_config.cpu_based_exec_ctrl & CPU_BASED_USE_MSR_BITMAPS;
}

static inline bool cpu_has_vmx_tpr_shadow(void)
{
	return vmcs_config.cpu_based_exec_ctrl & CPU_BASED_TPR_SHADOW;
}

static inline bool vm_need_tpr_shadow(struct kvm *kvm)
{
	return (cpu_has_vmx_tpr_shadow()) && (irqchip_in_kernel(kvm));
}

static inline bool cpu_has_secondary_exec_ctrls(void)
{
	return vmcs_config.cpu_based_exec_ctrl &
		CPU_BASED_ACTIVATE_SECONDARY_CONTROLS;
}

static inline bool cpu_has_vmx_virtualize_apic_accesses(void)
{
	return vmcs_config.cpu_based_2nd_exec_ctrl &
		SECONDARY_EXEC_VIRTUALIZE_APIC_ACCESSES;
}

static inline bool cpu_has_vmx_virtualize_x2apic_mode(void)
{
	return vmcs_config.cpu_based_2nd_exec_ctrl &
		SECONDARY_EXEC_VIRTUALIZE_X2APIC_MODE;
}

static inline bool cpu_has_vmx_apic_register_virt(void)
{
	return vmcs_config.cpu_based_2nd_exec_ctrl &
		SECONDARY_EXEC_APIC_REGISTER_VIRT;
}

static inline bool cpu_has_vmx_virtual_intr_delivery(void)
{
	return vmcs_config.cpu_based_2nd_exec_ctrl &
		SECONDARY_EXEC_VIRTUAL_INTR_DELIVERY;
}

static inline bool cpu_has_vmx_posted_intr(void)
{
	return vmcs_config.pin_based_exec_ctrl & PIN_BASED_POSTED_INTR;
}

static inline bool cpu_has_vmx_apicv(void)
{
	return cpu_has_vmx_apic_register_virt() &&
		cpu_has_vmx_virtual_intr_delivery() &&
		cpu_has_vmx_posted_intr();
}

static inline bool cpu_has_vmx_flexpriority(void)
{
	return cpu_has_vmx_tpr_shadow() &&
		cpu_has_vmx_virtualize_apic_accesses();
}

static inline bool cpu_has_vmx_ept_execute_only(void)
{
	return vmx_capability.ept & VMX_EPT_EXECUTE_ONLY_BIT;
}

static inline bool cpu_has_vmx_ept_2m_page(void)
{
	return vmx_capability.ept & VMX_EPT_2MB_PAGE_BIT;
}

static inline bool cpu_has_vmx_ept_1g_page(void)
{
	return vmx_capability.ept & VMX_EPT_1GB_PAGE_BIT;
}

static inline bool cpu_has_vmx_ept_4levels(void)
{
	return vmx_capability.ept & VMX_EPT_PAGE_WALK_4_BIT;
}

static inline bool cpu_has_vmx_ept_ad_bits(void)
{
	return vmx_capability.ept & VMX_EPT_AD_BIT;
}

static inline bool cpu_has_vmx_invept_context(void)
{
	return vmx_capability.ept & VMX_EPT_EXTENT_CONTEXT_BIT;
}

static inline bool cpu_has_vmx_invept_global(void)
{
	return vmx_capability.ept & VMX_EPT_EXTENT_GLOBAL_BIT;
}

static inline bool cpu_has_vmx_invvpid_single(void)
{
	return vmx_capability.vpid & VMX_VPID_EXTENT_SINGLE_CONTEXT_BIT;
}

static inline bool cpu_has_vmx_invvpid_global(void)
{
	return vmx_capability.vpid & VMX_VPID_EXTENT_GLOBAL_CONTEXT_BIT;
}

static inline bool cpu_has_vmx_ept(void)
{
	return vmcs_config.cpu_based_2nd_exec_ctrl &
		SECONDARY_EXEC_ENABLE_EPT;
}

static inline bool cpu_has_vmx_unrestricted_guest(void)
{
	return vmcs_config.cpu_based_2nd_exec_ctrl &
		SECONDARY_EXEC_UNRESTRICTED_GUEST;
}

static inline bool cpu_has_vmx_ple(void)
{
	return vmcs_config.cpu_based_2nd_exec_ctrl &
		SECONDARY_EXEC_PAUSE_LOOP_EXITING;
}

static inline bool vm_need_virtualize_apic_accesses(struct kvm *kvm)
{
	return flexpriority_enabled && irqchip_in_kernel(kvm);
}

static inline bool cpu_has_vmx_vpid(void)
{
	return vmcs_config.cpu_based_2nd_exec_ctrl &
		SECONDARY_EXEC_ENABLE_VPID;
}

static inline bool cpu_has_vmx_rdtscp(void)
{
	return vmcs_config.cpu_based_2nd_exec_ctrl &
		SECONDARY_EXEC_RDTSCP;
}

static inline bool cpu_has_vmx_invpcid(void)
{
	return vmcs_config.cpu_based_2nd_exec_ctrl &
		SECONDARY_EXEC_ENABLE_INVPCID;
}

static inline bool cpu_has_virtual_nmis(void)
{
	return vmcs_config.pin_based_exec_ctrl & PIN_BASED_VIRTUAL_NMIS;
}

static inline bool cpu_has_vmx_wbinvd_exit(void)
{
	return vmcs_config.cpu_based_2nd_exec_ctrl &
		SECONDARY_EXEC_WBINVD_EXITING;
}

static inline bool cpu_has_vmx_shadow_vmcs(void)
{
	u64 vmx_msr;
	rdmsrl(MSR_IA32_VMX_MISC, vmx_msr);
	/* check if the cpu supports writing r/o exit information fields */
	if (!(vmx_msr & MSR_IA32_VMX_MISC_VMWRITE_SHADOW_RO_FIELDS))
		return false;

	return vmcs_config.cpu_based_2nd_exec_ctrl &
		SECONDARY_EXEC_SHADOW_VMCS;
}

static inline bool cpu_has_vmx_pml(void)
{
	return vmcs_config.cpu_based_2nd_exec_ctrl & SECONDARY_EXEC_ENABLE_PML;
}

static inline bool report_flexpriority(void)
{
	return flexpriority_enabled;
}

static inline bool nested_cpu_has(struct vmcs12 *vmcs12, u32 bit)
{
	return vmcs12->cpu_based_vm_exec_control & bit;
}

static inline bool nested_cpu_has2(struct vmcs12 *vmcs12, u32 bit)
{
	return (vmcs12->cpu_based_vm_exec_control &
			CPU_BASED_ACTIVATE_SECONDARY_CONTROLS) &&
		(vmcs12->secondary_vm_exec_control & bit);
}

static inline bool nested_cpu_has_virtual_nmis(struct vmcs12 *vmcs12)
{
	return vmcs12->pin_based_vm_exec_control & PIN_BASED_VIRTUAL_NMIS;
}

static inline bool nested_cpu_has_preemption_timer(struct vmcs12 *vmcs12)
{
	return vmcs12->pin_based_vm_exec_control &
		PIN_BASED_VMX_PREEMPTION_TIMER;
}

static inline int nested_cpu_has_ept(struct vmcs12 *vmcs12)
{
	return nested_cpu_has2(vmcs12, SECONDARY_EXEC_ENABLE_EPT);
}

static inline bool nested_cpu_has_xsaves(struct vmcs12 *vmcs12)
{
	return nested_cpu_has2(vmcs12, SECONDARY_EXEC_XSAVES) &&
		vmx_xsaves_supported();
}

static inline bool nested_cpu_has_virt_x2apic_mode(struct vmcs12 *vmcs12)
{
	return nested_cpu_has2(vmcs12, SECONDARY_EXEC_VIRTUALIZE_X2APIC_MODE);
}

static inline bool nested_cpu_has_apic_reg_virt(struct vmcs12 *vmcs12)
{
	return nested_cpu_has2(vmcs12, SECONDARY_EXEC_APIC_REGISTER_VIRT);
}

static inline bool nested_cpu_has_vid(struct vmcs12 *vmcs12)
{
	return nested_cpu_has2(vmcs12, SECONDARY_EXEC_VIRTUAL_INTR_DELIVERY);
}

static inline bool nested_cpu_has_posted_intr(struct vmcs12 *vmcs12)
{
	return vmcs12->pin_based_vm_exec_control & PIN_BASED_POSTED_INTR;
}

static inline bool is_exception(u32 intr_info)
{
	return (intr_info & (INTR_INFO_INTR_TYPE_MASK | INTR_INFO_VALID_MASK))
		== (INTR_TYPE_HARD_EXCEPTION | INTR_INFO_VALID_MASK);
}

static void nested_vmx_vmexit(struct kvm_vcpu *vcpu, u32 exit_reason,
			      u32 exit_intr_info,
			      unsigned long exit_qualification);
static void nested_vmx_entry_failure(struct kvm_vcpu *vcpu,
			struct vmcs12 *vmcs12,
			u32 reason, unsigned long qualification);

static int __find_msr_index(struct vcpu_vmx *vmx, u32 msr)
{
	int i;

	for (i = 0; i < vmx->nmsrs; ++i)
		if (vmx_msr_index[vmx->guest_msrs[i].index] == msr)
			return i;
	return -1;
}

static inline void __invvpid(int ext, u16 vpid, gva_t gva)
{
    struct {
	u64 vpid : 16;
	u64 rsvd : 48;
	u64 gva;
    } operand = { vpid, 0, gva };

    asm volatile (__ex(ASM_VMX_INVVPID)
		  /* CF==1 or ZF==1 --> rc = -1 */
		  "; ja 1f ; ud2 ; 1:"
		  : : "a"(&operand), "c"(ext) : "cc", "memory");
}

static inline void __invept(int ext, u64 eptp, gpa_t gpa)
{
	struct {
		u64 eptp, gpa;
	} operand = {eptp, gpa};

	asm volatile (__ex(ASM_VMX_INVEPT)
			/* CF==1 or ZF==1 --> rc = -1 */
			"; ja 1f ; ud2 ; 1:\n"
			: : "a" (&operand), "c" (ext) : "cc", "memory");
}

static struct shared_msr_entry *find_msr_entry(struct vcpu_vmx *vmx, u32 msr)
{
	int i;

	i = __find_msr_index(vmx, msr);
	if (i >= 0)
		return &vmx->guest_msrs[i];
	return NULL;
}

static void vmcs_clear(struct vmcs *vmcs)
{
	u64 phys_addr = __pa(vmcs);
	u8 error;

	asm volatile (__ex(ASM_VMX_VMCLEAR_RAX) "; setna %0"
		      : "=qm"(error) : "a"(&phys_addr), "m"(phys_addr)
		      : "cc", "memory");
	if (error)
		printk(KERN_ERR "kvm: vmclear fail: %p/%llx\n",
		       vmcs, phys_addr);
}

static inline void loaded_vmcs_init(struct loaded_vmcs *loaded_vmcs)
{
	vmcs_clear(loaded_vmcs->vmcs);
	loaded_vmcs->cpu = -1;
	loaded_vmcs->launched = 0;
}

static void vmcs_load(struct vmcs *vmcs)
{
	u64 phys_addr = __pa(vmcs);
	u8 error;

	asm volatile (__ex(ASM_VMX_VMPTRLD_RAX) "; setna %0"
			: "=qm"(error) : "a"(&phys_addr), "m"(phys_addr)
			: "cc", "memory");
	if (error)
		printk(KERN_ERR "kvm: vmptrld %p/%llx failed\n",
		       vmcs, phys_addr);
}

#ifdef CONFIG_KEXEC
/*
 * This bitmap is used to indicate whether the vmclear
 * operation is enabled on all cpus. All disabled by
 * default.
 */
static cpumask_t crash_vmclear_enabled_bitmap = CPU_MASK_NONE;

static inline void crash_enable_local_vmclear(int cpu)
{
	cpumask_set_cpu(cpu, &crash_vmclear_enabled_bitmap);
}

static inline void crash_disable_local_vmclear(int cpu)
{
	cpumask_clear_cpu(cpu, &crash_vmclear_enabled_bitmap);
}

static inline int crash_local_vmclear_enabled(int cpu)
{
	return cpumask_test_cpu(cpu, &crash_vmclear_enabled_bitmap);
}

static void crash_vmclear_local_loaded_vmcss(void)
{
	int cpu = raw_smp_processor_id();
	struct loaded_vmcs *v;

	if (!crash_local_vmclear_enabled(cpu))
		return;

	list_for_each_entry(v, &per_cpu(loaded_vmcss_on_cpu, cpu),
			    loaded_vmcss_on_cpu_link)
		vmcs_clear(v->vmcs);
}
#else
static inline void crash_enable_local_vmclear(int cpu) { }
static inline void crash_disable_local_vmclear(int cpu) { }
#endif /* CONFIG_KEXEC */

static void __loaded_vmcs_clear(void *arg)
{
	struct loaded_vmcs *loaded_vmcs = arg;
	int cpu = raw_smp_processor_id();

	if (loaded_vmcs->cpu != cpu)
		return; /* vcpu migration can race with cpu offline */
	if (per_cpu(current_vmcs, cpu) == loaded_vmcs->vmcs)
		per_cpu(current_vmcs, cpu) = NULL;
	crash_disable_local_vmclear(cpu);
	list_del(&loaded_vmcs->loaded_vmcss_on_cpu_link);

	/*
	 * we should ensure updating loaded_vmcs->loaded_vmcss_on_cpu_link
	 * is before setting loaded_vmcs->vcpu to -1 which is done in
	 * loaded_vmcs_init. Otherwise, other cpu can see vcpu = -1 fist
	 * then adds the vmcs into percpu list before it is deleted.
	 */
	smp_wmb();

	loaded_vmcs_init(loaded_vmcs);
	crash_enable_local_vmclear(cpu);
}

static void loaded_vmcs_clear(struct loaded_vmcs *loaded_vmcs)
{
	int cpu = loaded_vmcs->cpu;

	if (cpu != -1)
		smp_call_function_single(cpu,
			 __loaded_vmcs_clear, loaded_vmcs, 1);
}

static inline void vpid_sync_vcpu_single(struct vcpu_vmx *vmx)
{
	if (vmx->vpid == 0)
		return;

	if (cpu_has_vmx_invvpid_single())
		__invvpid(VMX_VPID_EXTENT_SINGLE_CONTEXT, vmx->vpid, 0);
}

static inline void vpid_sync_vcpu_global(void)
{
	if (cpu_has_vmx_invvpid_global())
		__invvpid(VMX_VPID_EXTENT_ALL_CONTEXT, 0, 0);
}

static inline void vpid_sync_context(struct vcpu_vmx *vmx)
{
	if (cpu_has_vmx_invvpid_single())
		vpid_sync_vcpu_single(vmx);
	else
		vpid_sync_vcpu_global();
}

static inline void ept_sync_global(void)
{
	if (cpu_has_vmx_invept_global())
		__invept(VMX_EPT_EXTENT_GLOBAL, 0, 0);
}

static inline void ept_sync_context(u64 eptp)
{
	if (enable_ept) {
		if (cpu_has_vmx_invept_context())
			__invept(VMX_EPT_EXTENT_CONTEXT, eptp, 0);
		else
			ept_sync_global();
	}
}

static __always_inline unsigned long vmcs_readl(unsigned long field)
{
	unsigned long value;

	asm volatile (__ex_clear(ASM_VMX_VMREAD_RDX_RAX, "%0")
		      : "=a"(value) : "d"(field) : "cc");
	return value;
}

static __always_inline u16 vmcs_read16(unsigned long field)
{
	return vmcs_readl(field);
}

static __always_inline u32 vmcs_read32(unsigned long field)
{
	return vmcs_readl(field);
}

static __always_inline u64 vmcs_read64(unsigned long field)
{
#ifdef CONFIG_X86_64
	return vmcs_readl(field);
#else
	return vmcs_readl(field) | ((u64)vmcs_readl(field+1) << 32);
#endif
}

static noinline void vmwrite_error(unsigned long field, unsigned long value)
{
	printk(KERN_ERR "vmwrite error: reg %lx value %lx (err %d)\n",
	       field, value, vmcs_read32(VM_INSTRUCTION_ERROR));
	dump_stack();
}

static void vmcs_writel(unsigned long field, unsigned long value)
{
	u8 error;

	asm volatile (__ex(ASM_VMX_VMWRITE_RAX_RDX) "; setna %0"
		       : "=q"(error) : "a"(value), "d"(field) : "cc");
	if (unlikely(error))
		vmwrite_error(field, value);
}

static void vmcs_write16(unsigned long field, u16 value)
{
	vmcs_writel(field, value);
}

static void vmcs_write32(unsigned long field, u32 value)
{
	vmcs_writel(field, value);
}

static void vmcs_write64(unsigned long field, u64 value)
{
	vmcs_writel(field, value);
#ifndef CONFIG_X86_64
	asm volatile ("");
	vmcs_writel(field+1, value >> 32);
#endif
}

static void vmcs_clear_bits(unsigned long field, u32 mask)
{
	vmcs_writel(field, vmcs_readl(field) & ~mask);
}

static void vmcs_set_bits(unsigned long field, u32 mask)
{
	vmcs_writel(field, vmcs_readl(field) | mask);
}

static inline void vm_entry_controls_init(struct vcpu_vmx *vmx, u32 val)
{
	vmcs_write32(VM_ENTRY_CONTROLS, val);
	vmx->vm_entry_controls_shadow = val;
}

static inline void vm_entry_controls_set(struct vcpu_vmx *vmx, u32 val)
{
	if (vmx->vm_entry_controls_shadow != val)
		vm_entry_controls_init(vmx, val);
}

static inline u32 vm_entry_controls_get(struct vcpu_vmx *vmx)
{
	return vmx->vm_entry_controls_shadow;
}


static inline void vm_entry_controls_setbit(struct vcpu_vmx *vmx, u32 val)
{
	vm_entry_controls_set(vmx, vm_entry_controls_get(vmx) | val);
}

static inline void vm_entry_controls_clearbit(struct vcpu_vmx *vmx, u32 val)
{
	vm_entry_controls_set(vmx, vm_entry_controls_get(vmx) & ~val);
}

static inline void vm_exit_controls_init(struct vcpu_vmx *vmx, u32 val)
{
	vmcs_write32(VM_EXIT_CONTROLS, val);
	vmx->vm_exit_controls_shadow = val;
}

static inline void vm_exit_controls_set(struct vcpu_vmx *vmx, u32 val)
{
	if (vmx->vm_exit_controls_shadow != val)
		vm_exit_controls_init(vmx, val);
}

static inline u32 vm_exit_controls_get(struct vcpu_vmx *vmx)
{
	return vmx->vm_exit_controls_shadow;
}


static inline void vm_exit_controls_setbit(struct vcpu_vmx *vmx, u32 val)
{
	vm_exit_controls_set(vmx, vm_exit_controls_get(vmx) | val);
}

static inline void vm_exit_controls_clearbit(struct vcpu_vmx *vmx, u32 val)
{
	vm_exit_controls_set(vmx, vm_exit_controls_get(vmx) & ~val);
}

static void vmx_segment_cache_clear(struct vcpu_vmx *vmx)
{
	vmx->segment_cache.bitmask = 0;
}

static bool vmx_segment_cache_test_set(struct vcpu_vmx *vmx, unsigned seg,
				       unsigned field)
{
	bool ret;
	u32 mask = 1 << (seg * SEG_FIELD_NR + field);

	if (!(vmx->vcpu.arch.regs_avail & (1 << VCPU_EXREG_SEGMENTS))) {
		vmx->vcpu.arch.regs_avail |= (1 << VCPU_EXREG_SEGMENTS);
		vmx->segment_cache.bitmask = 0;
	}
	ret = vmx->segment_cache.bitmask & mask;
	vmx->segment_cache.bitmask |= mask;
	return ret;
}

static u16 vmx_read_guest_seg_selector(struct vcpu_vmx *vmx, unsigned seg)
{
	u16 *p = &vmx->segment_cache.seg[seg].selector;

	if (!vmx_segment_cache_test_set(vmx, seg, SEG_FIELD_SEL))
		*p = vmcs_read16(kvm_vmx_segment_fields[seg].selector);
	return *p;
}

static ulong vmx_read_guest_seg_base(struct vcpu_vmx *vmx, unsigned seg)
{
	ulong *p = &vmx->segment_cache.seg[seg].base;

	if (!vmx_segment_cache_test_set(vmx, seg, SEG_FIELD_BASE))
		*p = vmcs_readl(kvm_vmx_segment_fields[seg].base);
	return *p;
}

static u32 vmx_read_guest_seg_limit(struct vcpu_vmx *vmx, unsigned seg)
{
	u32 *p = &vmx->segment_cache.seg[seg].limit;

	if (!vmx_segment_cache_test_set(vmx, seg, SEG_FIELD_LIMIT))
		*p = vmcs_read32(kvm_vmx_segment_fields[seg].limit);
	return *p;
}

static u32 vmx_read_guest_seg_ar(struct vcpu_vmx *vmx, unsigned seg)
{
	u32 *p = &vmx->segment_cache.seg[seg].ar;

	if (!vmx_segment_cache_test_set(vmx, seg, SEG_FIELD_AR))
		*p = vmcs_read32(kvm_vmx_segment_fields[seg].ar_bytes);
	return *p;
}

static void update_exception_bitmap(struct kvm_vcpu *vcpu)
{
	u32 eb;

	eb = (1u << PF_VECTOR) | (1u << UD_VECTOR) | (1u << MC_VECTOR) |
	     (1u << NM_VECTOR) | (1u << DB_VECTOR);
	if ((vcpu->guest_debug &
	     (KVM_GUESTDBG_ENABLE | KVM_GUESTDBG_USE_SW_BP)) ==
	    (KVM_GUESTDBG_ENABLE | KVM_GUESTDBG_USE_SW_BP))
		eb |= 1u << BP_VECTOR;
	if (to_vmx(vcpu)->rmode.vm86_active)
		eb = ~0;
	if (enable_ept)
		eb &= ~(1u << PF_VECTOR); /* bypass_guest_pf = 0 */
	if (vcpu->fpu_active)
		eb &= ~(1u << NM_VECTOR);

	/* When we are running a nested L2 guest and L1 specified for it a
	 * certain exception bitmap, we must trap the same exceptions and pass
	 * them to L1. When running L2, we will only handle the exceptions
	 * specified above if L1 did not want them.
	 */
	if (is_guest_mode(vcpu))
		eb |= get_vmcs12(vcpu)->exception_bitmap;

	vmcs_write32(EXCEPTION_BITMAP, eb);
}

static void clear_atomic_switch_msr_special(struct vcpu_vmx *vmx,
		unsigned long entry, unsigned long exit)
{
	vm_entry_controls_clearbit(vmx, entry);
	vm_exit_controls_clearbit(vmx, exit);
}

static void clear_atomic_switch_msr(struct vcpu_vmx *vmx, unsigned msr)
{
	unsigned i;
	struct msr_autoload *m = &vmx->msr_autoload;

	switch (msr) {
	case MSR_EFER:
		if (cpu_has_load_ia32_efer) {
			clear_atomic_switch_msr_special(vmx,
					VM_ENTRY_LOAD_IA32_EFER,
					VM_EXIT_LOAD_IA32_EFER);
			return;
		}
		break;
	case MSR_CORE_PERF_GLOBAL_CTRL:
		if (cpu_has_load_perf_global_ctrl) {
			clear_atomic_switch_msr_special(vmx,
					VM_ENTRY_LOAD_IA32_PERF_GLOBAL_CTRL,
					VM_EXIT_LOAD_IA32_PERF_GLOBAL_CTRL);
			return;
		}
		break;
	}

	for (i = 0; i < m->nr; ++i)
		if (m->guest[i].index == msr)
			break;

	if (i == m->nr)
		return;
	--m->nr;
	m->guest[i] = m->guest[m->nr];
	m->host[i] = m->host[m->nr];
	vmcs_write32(VM_ENTRY_MSR_LOAD_COUNT, m->nr);
	vmcs_write32(VM_EXIT_MSR_LOAD_COUNT, m->nr);
}

static void add_atomic_switch_msr_special(struct vcpu_vmx *vmx,
		unsigned long entry, unsigned long exit,
		unsigned long guest_val_vmcs, unsigned long host_val_vmcs,
		u64 guest_val, u64 host_val)
{
	vmcs_write64(guest_val_vmcs, guest_val);
	vmcs_write64(host_val_vmcs, host_val);
	vm_entry_controls_setbit(vmx, entry);
	vm_exit_controls_setbit(vmx, exit);
}

static void add_atomic_switch_msr(struct vcpu_vmx *vmx, unsigned msr,
				  u64 guest_val, u64 host_val)
{
	unsigned i;
	struct msr_autoload *m = &vmx->msr_autoload;

	switch (msr) {
	case MSR_EFER:
		if (cpu_has_load_ia32_efer) {
			add_atomic_switch_msr_special(vmx,
					VM_ENTRY_LOAD_IA32_EFER,
					VM_EXIT_LOAD_IA32_EFER,
					GUEST_IA32_EFER,
					HOST_IA32_EFER,
					guest_val, host_val);
			return;
		}
		break;
	case MSR_CORE_PERF_GLOBAL_CTRL:
		if (cpu_has_load_perf_global_ctrl) {
			add_atomic_switch_msr_special(vmx,
					VM_ENTRY_LOAD_IA32_PERF_GLOBAL_CTRL,
					VM_EXIT_LOAD_IA32_PERF_GLOBAL_CTRL,
					GUEST_IA32_PERF_GLOBAL_CTRL,
					HOST_IA32_PERF_GLOBAL_CTRL,
					guest_val, host_val);
			return;
		}
		break;
	}

	for (i = 0; i < m->nr; ++i)
		if (m->guest[i].index == msr)
			break;

	if (i == NR_AUTOLOAD_MSRS) {
		printk_once(KERN_WARNING "Not enough msr switch entries. "
				"Can't add msr %x\n", msr);
		return;
	} else if (i == m->nr) {
		++m->nr;
		vmcs_write32(VM_ENTRY_MSR_LOAD_COUNT, m->nr);
		vmcs_write32(VM_EXIT_MSR_LOAD_COUNT, m->nr);
	}

	m->guest[i].index = msr;
	m->guest[i].value = guest_val;
	m->host[i].index = msr;
	m->host[i].value = host_val;
}

static void reload_tss(void)
{
	/*
	 * VT restores TR but not its size.  Useless.
	 */
	struct desc_ptr *gdt = this_cpu_ptr(&host_gdt);
	struct desc_struct *descs;

	descs = (void *)gdt->address;
	descs[GDT_ENTRY_TSS].type = 9; /* available TSS */
	load_TR_desc();
}

static bool update_transition_efer(struct vcpu_vmx *vmx, int efer_offset)
{
	u64 guest_efer;
	u64 ignore_bits;

	guest_efer = vmx->vcpu.arch.efer;

	/*
	 * NX is emulated; LMA and LME handled by hardware; SCE meaningless
	 * outside long mode
	 */
	ignore_bits = EFER_NX | EFER_SCE;
#ifdef CONFIG_X86_64
	ignore_bits |= EFER_LMA | EFER_LME;
	/* SCE is meaningful only in long mode on Intel */
	if (guest_efer & EFER_LMA)
		ignore_bits &= ~(u64)EFER_SCE;
#endif
	guest_efer &= ~ignore_bits;
	guest_efer |= host_efer & ignore_bits;
	vmx->guest_msrs[efer_offset].data = guest_efer;
	vmx->guest_msrs[efer_offset].mask = ~ignore_bits;

	clear_atomic_switch_msr(vmx, MSR_EFER);

	/*
	 * On EPT, we can't emulate NX, so we must switch EFER atomically.
	 * On CPUs that support "load IA32_EFER", always switch EFER
	 * atomically, since it's faster than switching it manually.
	 */
	if (cpu_has_load_ia32_efer ||
	    (enable_ept && ((vmx->vcpu.arch.efer ^ host_efer) & EFER_NX))) {
		guest_efer = vmx->vcpu.arch.efer;
		if (!(guest_efer & EFER_LMA))
			guest_efer &= ~EFER_LME;
		if (guest_efer != host_efer)
			add_atomic_switch_msr(vmx, MSR_EFER,
					      guest_efer, host_efer);
		return false;
	}

	return true;
}

static unsigned long segment_base(u16 selector)
{
	struct desc_ptr *gdt = this_cpu_ptr(&host_gdt);
	struct desc_struct *d;
	unsigned long table_base;
	unsigned long v;

	if (!(selector & ~3))
		return 0;

	table_base = gdt->address;

	if (selector & 4) {           /* from ldt */
		u16 ldt_selector = kvm_read_ldt();

		if (!(ldt_selector & ~3))
			return 0;

		table_base = segment_base(ldt_selector);
	}
	d = (struct desc_struct *)(table_base + (selector & ~7));
	v = get_desc_base(d);
#ifdef CONFIG_X86_64
       if (d->s == 0 && (d->type == 2 || d->type == 9 || d->type == 11))
               v |= ((unsigned long)((struct ldttss_desc64 *)d)->base3) << 32;
#endif
	return v;
}

static inline unsigned long kvm_read_tr_base(void)
{
	u16 tr;
	asm("str %0" : "=g"(tr));
	return segment_base(tr);
}

static void vmx_save_host_state(struct kvm_vcpu *vcpu)
{
	struct vcpu_vmx *vmx = to_vmx(vcpu);
	int i;

	if (vmx->host_state.loaded)
		return;

	vmx->host_state.loaded = 1;
	/*
	 * Set host fs and gs selectors.  Unfortunately, 22.2.3 does not
	 * allow segment selectors with cpl > 0 or ti == 1.
	 */
	vmx->host_state.ldt_sel = kvm_read_ldt();
	vmx->host_state.gs_ldt_reload_needed = vmx->host_state.ldt_sel;
	savesegment(fs, vmx->host_state.fs_sel);
	if (!(vmx->host_state.fs_sel & 7)) {
		vmcs_write16(HOST_FS_SELECTOR, vmx->host_state.fs_sel);
		vmx->host_state.fs_reload_needed = 0;
	} else {
		vmcs_write16(HOST_FS_SELECTOR, 0);
		vmx->host_state.fs_reload_needed = 1;
	}
	savesegment(gs, vmx->host_state.gs_sel);
	if (!(vmx->host_state.gs_sel & 7))
		vmcs_write16(HOST_GS_SELECTOR, vmx->host_state.gs_sel);
	else {
		vmcs_write16(HOST_GS_SELECTOR, 0);
		vmx->host_state.gs_ldt_reload_needed = 1;
	}

#ifdef CONFIG_X86_64
	savesegment(ds, vmx->host_state.ds_sel);
	savesegment(es, vmx->host_state.es_sel);
#endif

#ifdef CONFIG_X86_64
	vmcs_writel(HOST_FS_BASE, read_msr(MSR_FS_BASE));
	vmcs_writel(HOST_GS_BASE, read_msr(MSR_GS_BASE));
#else
	vmcs_writel(HOST_FS_BASE, segment_base(vmx->host_state.fs_sel));
	vmcs_writel(HOST_GS_BASE, segment_base(vmx->host_state.gs_sel));
#endif

#ifdef CONFIG_X86_64
	rdmsrl(MSR_KERNEL_GS_BASE, vmx->msr_host_kernel_gs_base);
	if (is_long_mode(&vmx->vcpu))
		wrmsrl(MSR_KERNEL_GS_BASE, vmx->msr_guest_kernel_gs_base);
#endif
	if (boot_cpu_has(X86_FEATURE_MPX))
		rdmsrl(MSR_IA32_BNDCFGS, vmx->host_state.msr_host_bndcfgs);
	for (i = 0; i < vmx->save_nmsrs; ++i)
		kvm_set_shared_msr(vmx->guest_msrs[i].index,
				   vmx->guest_msrs[i].data,
				   vmx->guest_msrs[i].mask);
}

static void __vmx_load_host_state(struct vcpu_vmx *vmx)
{
	if (!vmx->host_state.loaded)
		return;

	++vmx->vcpu.stat.host_state_reload;
	vmx->host_state.loaded = 0;
#ifdef CONFIG_X86_64
	if (is_long_mode(&vmx->vcpu))
		rdmsrl(MSR_KERNEL_GS_BASE, vmx->msr_guest_kernel_gs_base);
#endif
	if (vmx->host_state.gs_ldt_reload_needed) {
		kvm_load_ldt(vmx->host_state.ldt_sel);
#ifdef CONFIG_X86_64
		load_gs_index(vmx->host_state.gs_sel);
#else
		loadsegment(gs, vmx->host_state.gs_sel);
#endif
	}
	if (vmx->host_state.fs_reload_needed)
		loadsegment(fs, vmx->host_state.fs_sel);
#ifdef CONFIG_X86_64
	if (unlikely(vmx->host_state.ds_sel | vmx->host_state.es_sel)) {
		loadsegment(ds, vmx->host_state.ds_sel);
		loadsegment(es, vmx->host_state.es_sel);
	}
#endif
	reload_tss();
#ifdef CONFIG_X86_64
	wrmsrl(MSR_KERNEL_GS_BASE, vmx->msr_host_kernel_gs_base);
#endif
	if (vmx->host_state.msr_host_bndcfgs)
		wrmsrl(MSR_IA32_BNDCFGS, vmx->host_state.msr_host_bndcfgs);
	/*
	 * If the FPU is not active (through the host task or
	 * the guest vcpu), then restore the cr0.TS bit.
	 */
	if (!user_has_fpu() && !vmx->vcpu.guest_fpu_loaded)
		stts();
	load_gdt(this_cpu_ptr(&host_gdt));
}

static void vmx_load_host_state(struct vcpu_vmx *vmx)
{
	preempt_disable();
	__vmx_load_host_state(vmx);
	preempt_enable();
}

/*
 * Switches to specified vcpu, until a matching vcpu_put(), but assumes
 * vcpu mutex is already taken.
 */
static void vmx_vcpu_load(struct kvm_vcpu *vcpu, int cpu)
{
	struct vcpu_vmx *vmx = to_vmx(vcpu);
	u64 phys_addr = __pa(per_cpu(vmxarea, cpu));

	if (!vmm_exclusive)
		kvm_cpu_vmxon(phys_addr);
	else if (vmx->loaded_vmcs->cpu != cpu)
		loaded_vmcs_clear(vmx->loaded_vmcs);

	if (per_cpu(current_vmcs, cpu) != vmx->loaded_vmcs->vmcs) {
		per_cpu(current_vmcs, cpu) = vmx->loaded_vmcs->vmcs;
		vmcs_load(vmx->loaded_vmcs->vmcs);
	}

	if (vmx->loaded_vmcs->cpu != cpu) {
		struct desc_ptr *gdt = this_cpu_ptr(&host_gdt);
		unsigned long sysenter_esp;

		kvm_make_request(KVM_REQ_TLB_FLUSH, vcpu);
		local_irq_disable();
		crash_disable_local_vmclear(cpu);

		/*
		 * Read loaded_vmcs->cpu should be before fetching
		 * loaded_vmcs->loaded_vmcss_on_cpu_link.
		 * See the comments in __loaded_vmcs_clear().
		 */
		smp_rmb();

		list_add(&vmx->loaded_vmcs->loaded_vmcss_on_cpu_link,
			 &per_cpu(loaded_vmcss_on_cpu, cpu));
		crash_enable_local_vmclear(cpu);
		local_irq_enable();

		/*
		 * Linux uses per-cpu TSS and GDT, so set these when switching
		 * processors.
		 */
		vmcs_writel(HOST_TR_BASE, kvm_read_tr_base()); /* 22.2.4 */
		vmcs_writel(HOST_GDTR_BASE, gdt->address);   /* 22.2.4 */

		rdmsrl(MSR_IA32_SYSENTER_ESP, sysenter_esp);
		vmcs_writel(HOST_IA32_SYSENTER_ESP, sysenter_esp); /* 22.2.3 */
		vmx->loaded_vmcs->cpu = cpu;
	}
}

static void vmx_vcpu_put(struct kvm_vcpu *vcpu)
{
	__vmx_load_host_state(to_vmx(vcpu));
	if (!vmm_exclusive) {
		__loaded_vmcs_clear(to_vmx(vcpu)->loaded_vmcs);
		vcpu->cpu = -1;
		kvm_cpu_vmxoff();
	}
}

static void vmx_fpu_activate(struct kvm_vcpu *vcpu)
{
	ulong cr0;

	if (vcpu->fpu_active)
		return;
	vcpu->fpu_active = 1;
	cr0 = vmcs_readl(GUEST_CR0);
	cr0 &= ~(X86_CR0_TS | X86_CR0_MP);
	cr0 |= kvm_read_cr0_bits(vcpu, X86_CR0_TS | X86_CR0_MP);
	vmcs_writel(GUEST_CR0, cr0);
	update_exception_bitmap(vcpu);
	vcpu->arch.cr0_guest_owned_bits = X86_CR0_TS;
	if (is_guest_mode(vcpu))
		vcpu->arch.cr0_guest_owned_bits &=
			~get_vmcs12(vcpu)->cr0_guest_host_mask;
	vmcs_writel(CR0_GUEST_HOST_MASK, ~vcpu->arch.cr0_guest_owned_bits);
}

static void vmx_decache_cr0_guest_bits(struct kvm_vcpu *vcpu);

/*
 * Return the cr0 value that a nested guest would read. This is a combination
 * of the real cr0 used to run the guest (guest_cr0), and the bits shadowed by
 * its hypervisor (cr0_read_shadow).
 */
static inline unsigned long nested_read_cr0(struct vmcs12 *fields)
{
	return (fields->guest_cr0 & ~fields->cr0_guest_host_mask) |
		(fields->cr0_read_shadow & fields->cr0_guest_host_mask);
}
static inline unsigned long nested_read_cr4(struct vmcs12 *fields)
{
	return (fields->guest_cr4 & ~fields->cr4_guest_host_mask) |
		(fields->cr4_read_shadow & fields->cr4_guest_host_mask);
}

static void vmx_fpu_deactivate(struct kvm_vcpu *vcpu)
{
	/* Note that there is no vcpu->fpu_active = 0 here. The caller must
	 * set this *before* calling this function.
	 */
	vmx_decache_cr0_guest_bits(vcpu);
	vmcs_set_bits(GUEST_CR0, X86_CR0_TS | X86_CR0_MP);
	update_exception_bitmap(vcpu);
	vcpu->arch.cr0_guest_owned_bits = 0;
	vmcs_writel(CR0_GUEST_HOST_MASK, ~vcpu->arch.cr0_guest_owned_bits);
	if (is_guest_mode(vcpu)) {
		/*
		 * L1's specified read shadow might not contain the TS bit,
		 * so now that we turned on shadowing of this bit, we need to
		 * set this bit of the shadow. Like in nested_vmx_run we need
		 * nested_read_cr0(vmcs12), but vmcs12->guest_cr0 is not yet
		 * up-to-date here because we just decached cr0.TS (and we'll
		 * only update vmcs12->guest_cr0 on nested exit).
		 */
		struct vmcs12 *vmcs12 = get_vmcs12(vcpu);
		vmcs12->guest_cr0 = (vmcs12->guest_cr0 & ~X86_CR0_TS) |
			(vcpu->arch.cr0 & X86_CR0_TS);
		vmcs_writel(CR0_READ_SHADOW, nested_read_cr0(vmcs12));
	} else
		vmcs_writel(CR0_READ_SHADOW, vcpu->arch.cr0);
}

static unsigned long vmx_get_rflags(struct kvm_vcpu *vcpu)
{
	unsigned long rflags, save_rflags;

	if (!test_bit(VCPU_EXREG_RFLAGS, (ulong *)&vcpu->arch.regs_avail)) {
		__set_bit(VCPU_EXREG_RFLAGS, (ulong *)&vcpu->arch.regs_avail);
		rflags = vmcs_readl(GUEST_RFLAGS);
		if (to_vmx(vcpu)->rmode.vm86_active) {
			rflags &= RMODE_GUEST_OWNED_EFLAGS_BITS;
			save_rflags = to_vmx(vcpu)->rmode.save_rflags;
			rflags |= save_rflags & ~RMODE_GUEST_OWNED_EFLAGS_BITS;
		}
		to_vmx(vcpu)->rflags = rflags;
	}
	return to_vmx(vcpu)->rflags;
}

static void vmx_set_rflags(struct kvm_vcpu *vcpu, unsigned long rflags)
{
	__set_bit(VCPU_EXREG_RFLAGS, (ulong *)&vcpu->arch.regs_avail);
	to_vmx(vcpu)->rflags = rflags;
	if (to_vmx(vcpu)->rmode.vm86_active) {
		to_vmx(vcpu)->rmode.save_rflags = rflags;
		rflags |= X86_EFLAGS_IOPL | X86_EFLAGS_VM;
	}
	vmcs_writel(GUEST_RFLAGS, rflags);
}

static u32 vmx_get_interrupt_shadow(struct kvm_vcpu *vcpu)
{
	u32 interruptibility = vmcs_read32(GUEST_INTERRUPTIBILITY_INFO);
	int ret = 0;

	if (interruptibility & GUEST_INTR_STATE_STI)
		ret |= KVM_X86_SHADOW_INT_STI;
	if (interruptibility & GUEST_INTR_STATE_MOV_SS)
		ret |= KVM_X86_SHADOW_INT_MOV_SS;

	return ret;
}

static void vmx_set_interrupt_shadow(struct kvm_vcpu *vcpu, int mask)
{
	u32 interruptibility_old = vmcs_read32(GUEST_INTERRUPTIBILITY_INFO);
	u32 interruptibility = interruptibility_old;

	interruptibility &= ~(GUEST_INTR_STATE_STI | GUEST_INTR_STATE_MOV_SS);

	if (mask & KVM_X86_SHADOW_INT_MOV_SS)
		interruptibility |= GUEST_INTR_STATE_MOV_SS;
	else if (mask & KVM_X86_SHADOW_INT_STI)
		interruptibility |= GUEST_INTR_STATE_STI;

	if ((interruptibility != interruptibility_old))
		vmcs_write32(GUEST_INTERRUPTIBILITY_INFO, interruptibility);
}

static void skip_emulated_instruction(struct kvm_vcpu *vcpu)
{
	unsigned long rip;

	rip = kvm_rip_read(vcpu);
	rip += vmcs_read32(VM_EXIT_INSTRUCTION_LEN);
	kvm_rip_write(vcpu, rip);

	/* skipping an emulated instruction also counts */
	vmx_set_interrupt_shadow(vcpu, 0);
}

/*
 * KVM wants to inject page-faults which it got to the guest. This function
 * checks whether in a nested guest, we need to inject them to L1 or L2.
 */
static int nested_vmx_check_exception(struct kvm_vcpu *vcpu, unsigned nr)
{
	struct vmcs12 *vmcs12 = get_vmcs12(vcpu);

	if (!(vmcs12->exception_bitmap & (1u << nr)))
		return 0;

	nested_vmx_vmexit(vcpu, to_vmx(vcpu)->exit_reason,
			  vmcs_read32(VM_EXIT_INTR_INFO),
			  vmcs_readl(EXIT_QUALIFICATION));
	return 1;
}

static void vmx_queue_exception(struct kvm_vcpu *vcpu, unsigned nr,
				bool has_error_code, u32 error_code,
				bool reinject)
{
	struct vcpu_vmx *vmx = to_vmx(vcpu);
	u32 intr_info = nr | INTR_INFO_VALID_MASK;

	if (!reinject && is_guest_mode(vcpu) &&
	    nested_vmx_check_exception(vcpu, nr))
		return;

	if (has_error_code) {
		vmcs_write32(VM_ENTRY_EXCEPTION_ERROR_CODE, error_code);
		intr_info |= INTR_INFO_DELIVER_CODE_MASK;
	}

	if (vmx->rmode.vm86_active) {
		int inc_eip = 0;
		if (kvm_exception_is_soft(nr))
			inc_eip = vcpu->arch.event_exit_inst_len;
		if (kvm_inject_realmode_interrupt(vcpu, nr, inc_eip) != EMULATE_DONE)
			kvm_make_request(KVM_REQ_TRIPLE_FAULT, vcpu);
		return;
	}

	if (kvm_exception_is_soft(nr)) {
		vmcs_write32(VM_ENTRY_INSTRUCTION_LEN,
			     vmx->vcpu.arch.event_exit_inst_len);
		intr_info |= INTR_TYPE_SOFT_EXCEPTION;
	} else
		intr_info |= INTR_TYPE_HARD_EXCEPTION;

	vmcs_write32(VM_ENTRY_INTR_INFO_FIELD, intr_info);
}

static bool vmx_rdtscp_supported(void)
{
	return cpu_has_vmx_rdtscp();
}

static bool vmx_invpcid_supported(void)
{
	return cpu_has_vmx_invpcid() && enable_ept;
}

/*
 * Swap MSR entry in host/guest MSR entry array.
 */
static void move_msr_up(struct vcpu_vmx *vmx, int from, int to)
{
	struct shared_msr_entry tmp;

	tmp = vmx->guest_msrs[to];
	vmx->guest_msrs[to] = vmx->guest_msrs[from];
	vmx->guest_msrs[from] = tmp;
}

static void vmx_set_msr_bitmap(struct kvm_vcpu *vcpu)
{
	unsigned long *msr_bitmap;

	if (irqchip_in_kernel(vcpu->kvm) && apic_x2apic_mode(vcpu->arch.apic)) {
		if (is_long_mode(vcpu))
			msr_bitmap = vmx_msr_bitmap_longmode_x2apic;
		else
			msr_bitmap = vmx_msr_bitmap_legacy_x2apic;
	} else {
		if (is_long_mode(vcpu))
			msr_bitmap = vmx_msr_bitmap_longmode;
		else
			msr_bitmap = vmx_msr_bitmap_legacy;
	}

	vmcs_write64(MSR_BITMAP, __pa(msr_bitmap));
}

/*
 * Set up the vmcs to automatically save and restore system
 * msrs.  Don't touch the 64-bit msrs if the guest is in legacy
 * mode, as fiddling with msrs is very expensive.
 */
static void setup_msrs(struct vcpu_vmx *vmx)
{
	int save_nmsrs, index;

	save_nmsrs = 0;
#ifdef CONFIG_X86_64
	if (is_long_mode(&vmx->vcpu)) {
		index = __find_msr_index(vmx, MSR_SYSCALL_MASK);
		if (index >= 0)
			move_msr_up(vmx, index, save_nmsrs++);
		index = __find_msr_index(vmx, MSR_LSTAR);
		if (index >= 0)
			move_msr_up(vmx, index, save_nmsrs++);
		index = __find_msr_index(vmx, MSR_CSTAR);
		if (index >= 0)
			move_msr_up(vmx, index, save_nmsrs++);
		index = __find_msr_index(vmx, MSR_TSC_AUX);
		if (index >= 0 && vmx->rdtscp_enabled)
			move_msr_up(vmx, index, save_nmsrs++);
		/*
		 * MSR_STAR is only needed on long mode guests, and only
		 * if efer.sce is enabled.
		 */
		index = __find_msr_index(vmx, MSR_STAR);
		if ((index >= 0) && (vmx->vcpu.arch.efer & EFER_SCE))
			move_msr_up(vmx, index, save_nmsrs++);
	}
#endif
	index = __find_msr_index(vmx, MSR_EFER);
	if (index >= 0 && update_transition_efer(vmx, index))
		move_msr_up(vmx, index, save_nmsrs++);

	vmx->save_nmsrs = save_nmsrs;

	if (cpu_has_vmx_msr_bitmap())
		vmx_set_msr_bitmap(&vmx->vcpu);
}

/*
 * reads and returns guest's timestamp counter "register"
 * guest_tsc = host_tsc + tsc_offset    -- 21.3
 */
static u64 guest_read_tsc(void)
{
	u64 host_tsc, tsc_offset;

	rdtscll(host_tsc);
	tsc_offset = vmcs_read64(TSC_OFFSET);
	return host_tsc + tsc_offset;
}

/*
 * Like guest_read_tsc, but always returns L1's notion of the timestamp
 * counter, even if a nested guest (L2) is currently running.
 */
static u64 vmx_read_l1_tsc(struct kvm_vcpu *vcpu, u64 host_tsc)
{
	u64 tsc_offset;

	tsc_offset = is_guest_mode(vcpu) ?
		to_vmx(vcpu)->nested.vmcs01_tsc_offset :
		vmcs_read64(TSC_OFFSET);
	return host_tsc + tsc_offset;
}

/*
 * Engage any workarounds for mis-matched TSC rates.  Currently limited to
 * software catchup for faster rates on slower CPUs.
 */
static void vmx_set_tsc_khz(struct kvm_vcpu *vcpu, u32 user_tsc_khz, bool scale)
{
	if (!scale)
		return;

	if (user_tsc_khz > tsc_khz) {
		vcpu->arch.tsc_catchup = 1;
		vcpu->arch.tsc_always_catchup = 1;
	} else
		WARN(1, "user requested TSC rate below hardware speed\n");
}

static u64 vmx_read_tsc_offset(struct kvm_vcpu *vcpu)
{
	return vmcs_read64(TSC_OFFSET);
}

/*
 * writes 'offset' into guest's timestamp counter offset register
 */
static void vmx_write_tsc_offset(struct kvm_vcpu *vcpu, u64 offset)
{
	if (is_guest_mode(vcpu)) {
		/*
		 * We're here if L1 chose not to trap WRMSR to TSC. According
		 * to the spec, this should set L1's TSC; The offset that L1
		 * set for L2 remains unchanged, and still needs to be added
		 * to the newly set TSC to get L2's TSC.
		 */
		struct vmcs12 *vmcs12;
		to_vmx(vcpu)->nested.vmcs01_tsc_offset = offset;
		/* recalculate vmcs02.TSC_OFFSET: */
		vmcs12 = get_vmcs12(vcpu);
		vmcs_write64(TSC_OFFSET, offset +
			(nested_cpu_has(vmcs12, CPU_BASED_USE_TSC_OFFSETING) ?
			 vmcs12->tsc_offset : 0));
	} else {
		trace_kvm_write_tsc_offset(vcpu->vcpu_id,
					   vmcs_read64(TSC_OFFSET), offset);
		vmcs_write64(TSC_OFFSET, offset);
	}
}

static void vmx_adjust_tsc_offset(struct kvm_vcpu *vcpu, s64 adjustment, bool host)
{
	u64 offset = vmcs_read64(TSC_OFFSET);

	vmcs_write64(TSC_OFFSET, offset + adjustment);
	if (is_guest_mode(vcpu)) {
		/* Even when running L2, the adjustment needs to apply to L1 */
		to_vmx(vcpu)->nested.vmcs01_tsc_offset += adjustment;
	} else
		trace_kvm_write_tsc_offset(vcpu->vcpu_id, offset,
					   offset + adjustment);
}

static u64 vmx_compute_tsc_offset(struct kvm_vcpu *vcpu, u64 target_tsc)
{
	return target_tsc - native_read_tsc();
}

static bool guest_cpuid_has_vmx(struct kvm_vcpu *vcpu)
{
	struct kvm_cpuid_entry2 *best = kvm_find_cpuid_entry(vcpu, 1, 0);
	return best && (best->ecx & (1 << (X86_FEATURE_VMX & 31)));
}

/*
 * nested_vmx_allowed() checks whether a guest should be allowed to use VMX
 * instructions and MSRs (i.e., nested VMX). Nested VMX is disabled for
 * all guests if the "nested" module option is off, and can also be disabled
 * for a single guest by disabling its VMX cpuid bit.
 */
static inline bool nested_vmx_allowed(struct kvm_vcpu *vcpu)
{
	return nested && guest_cpuid_has_vmx(vcpu);
}

/*
 * nested_vmx_setup_ctls_msrs() sets up variables containing the values to be
 * returned for the various VMX controls MSRs when nested VMX is enabled.
 * The same values should also be used to verify that vmcs12 control fields are
 * valid during nested entry from L1 to L2.
 * Each of these control msrs has a low and high 32-bit half: A low bit is on
 * if the corresponding bit in the (32-bit) control field *must* be on, and a
 * bit in the high half is on if the corresponding bit in the control field
 * may be on. See also vmx_control_verify().
 */
static void nested_vmx_setup_ctls_msrs(struct vcpu_vmx *vmx)
{
	/*
	 * Note that as a general rule, the high half of the MSRs (bits in
	 * the control fields which may be 1) should be initialized by the
	 * intersection of the underlying hardware's MSR (i.e., features which
	 * can be supported) and the list of features we want to expose -
	 * because they are known to be properly supported in our code.
	 * Also, usually, the low half of the MSRs (bits which must be 1) can
	 * be set to 0, meaning that L1 may turn off any of these bits. The
	 * reason is that if one of these bits is necessary, it will appear
	 * in vmcs01 and prepare_vmcs02, when it bitwise-or's the control
	 * fields of vmcs01 and vmcs02, will turn these bits off - and
	 * nested_vmx_exit_handled() will not pass related exits to L1.
	 * These rules have exceptions below.
	 */

	/* pin-based controls */
	rdmsr(MSR_IA32_VMX_PINBASED_CTLS,
		vmx->nested.nested_vmx_pinbased_ctls_low,
		vmx->nested.nested_vmx_pinbased_ctls_high);
	vmx->nested.nested_vmx_pinbased_ctls_low |=
		PIN_BASED_ALWAYSON_WITHOUT_TRUE_MSR;
	vmx->nested.nested_vmx_pinbased_ctls_high &=
		PIN_BASED_EXT_INTR_MASK |
		PIN_BASED_NMI_EXITING |
		PIN_BASED_VIRTUAL_NMIS;
	vmx->nested.nested_vmx_pinbased_ctls_high |=
		PIN_BASED_ALWAYSON_WITHOUT_TRUE_MSR |
		PIN_BASED_VMX_PREEMPTION_TIMER;
	if (vmx_vm_has_apicv(vmx->vcpu.kvm))
		vmx->nested.nested_vmx_pinbased_ctls_high |=
			PIN_BASED_POSTED_INTR;

	/* exit controls */
	rdmsr(MSR_IA32_VMX_EXIT_CTLS,
		vmx->nested.nested_vmx_exit_ctls_low,
		vmx->nested.nested_vmx_exit_ctls_high);
	vmx->nested.nested_vmx_exit_ctls_low =
		VM_EXIT_ALWAYSON_WITHOUT_TRUE_MSR;

	vmx->nested.nested_vmx_exit_ctls_high &=
#ifdef CONFIG_X86_64
		VM_EXIT_HOST_ADDR_SPACE_SIZE |
#endif
		VM_EXIT_LOAD_IA32_PAT | VM_EXIT_SAVE_IA32_PAT;
	vmx->nested.nested_vmx_exit_ctls_high |=
		VM_EXIT_ALWAYSON_WITHOUT_TRUE_MSR |
		VM_EXIT_LOAD_IA32_EFER | VM_EXIT_SAVE_IA32_EFER |
		VM_EXIT_SAVE_VMX_PREEMPTION_TIMER | VM_EXIT_ACK_INTR_ON_EXIT;

	if (vmx_mpx_supported())
		vmx->nested.nested_vmx_exit_ctls_high |= VM_EXIT_CLEAR_BNDCFGS;

	/* We support free control of debug control saving. */
	vmx->nested.nested_vmx_true_exit_ctls_low =
		vmx->nested.nested_vmx_exit_ctls_low &
		~VM_EXIT_SAVE_DEBUG_CONTROLS;

	/* entry controls */
	rdmsr(MSR_IA32_VMX_ENTRY_CTLS,
		vmx->nested.nested_vmx_entry_ctls_low,
		vmx->nested.nested_vmx_entry_ctls_high);
	vmx->nested.nested_vmx_entry_ctls_low =
		VM_ENTRY_ALWAYSON_WITHOUT_TRUE_MSR;
	vmx->nested.nested_vmx_entry_ctls_high &=
#ifdef CONFIG_X86_64
		VM_ENTRY_IA32E_MODE |
#endif
		VM_ENTRY_LOAD_IA32_PAT;
	vmx->nested.nested_vmx_entry_ctls_high |=
		(VM_ENTRY_ALWAYSON_WITHOUT_TRUE_MSR | VM_ENTRY_LOAD_IA32_EFER);
	if (vmx_mpx_supported())
		vmx->nested.nested_vmx_entry_ctls_high |= VM_ENTRY_LOAD_BNDCFGS;

	/* We support free control of debug control loading. */
	vmx->nested.nested_vmx_true_entry_ctls_low =
		vmx->nested.nested_vmx_entry_ctls_low &
		~VM_ENTRY_LOAD_DEBUG_CONTROLS;

	/* cpu-based controls */
	rdmsr(MSR_IA32_VMX_PROCBASED_CTLS,
		vmx->nested.nested_vmx_procbased_ctls_low,
		vmx->nested.nested_vmx_procbased_ctls_high);
	vmx->nested.nested_vmx_procbased_ctls_low =
		CPU_BASED_ALWAYSON_WITHOUT_TRUE_MSR;
	vmx->nested.nested_vmx_procbased_ctls_high &=
		CPU_BASED_VIRTUAL_INTR_PENDING |
		CPU_BASED_VIRTUAL_NMI_PENDING | CPU_BASED_USE_TSC_OFFSETING |
		CPU_BASED_HLT_EXITING | CPU_BASED_INVLPG_EXITING |
		CPU_BASED_MWAIT_EXITING | CPU_BASED_CR3_LOAD_EXITING |
		CPU_BASED_CR3_STORE_EXITING |
#ifdef CONFIG_X86_64
		CPU_BASED_CR8_LOAD_EXITING | CPU_BASED_CR8_STORE_EXITING |
#endif
		CPU_BASED_MOV_DR_EXITING | CPU_BASED_UNCOND_IO_EXITING |
		CPU_BASED_USE_IO_BITMAPS | CPU_BASED_MONITOR_EXITING |
		CPU_BASED_RDPMC_EXITING | CPU_BASED_RDTSC_EXITING |
		CPU_BASED_PAUSE_EXITING | CPU_BASED_TPR_SHADOW |
		CPU_BASED_ACTIVATE_SECONDARY_CONTROLS;
	/*
	 * We can allow some features even when not supported by the
	 * hardware. For example, L1 can specify an MSR bitmap - and we
	 * can use it to avoid exits to L1 - even when L0 runs L2
	 * without MSR bitmaps.
	 */
	vmx->nested.nested_vmx_procbased_ctls_high |=
		CPU_BASED_ALWAYSON_WITHOUT_TRUE_MSR |
		CPU_BASED_USE_MSR_BITMAPS;

	/* We support free control of CR3 access interception. */
	vmx->nested.nested_vmx_true_procbased_ctls_low =
		vmx->nested.nested_vmx_procbased_ctls_low &
		~(CPU_BASED_CR3_LOAD_EXITING | CPU_BASED_CR3_STORE_EXITING);

	/* secondary cpu-based controls */
	rdmsr(MSR_IA32_VMX_PROCBASED_CTLS2,
		vmx->nested.nested_vmx_secondary_ctls_low,
		vmx->nested.nested_vmx_secondary_ctls_high);
	vmx->nested.nested_vmx_secondary_ctls_low = 0;
	vmx->nested.nested_vmx_secondary_ctls_high &=
		SECONDARY_EXEC_VIRTUALIZE_APIC_ACCESSES |
		SECONDARY_EXEC_VIRTUALIZE_X2APIC_MODE |
		SECONDARY_EXEC_APIC_REGISTER_VIRT |
		SECONDARY_EXEC_VIRTUAL_INTR_DELIVERY |
		SECONDARY_EXEC_WBINVD_EXITING |
		SECONDARY_EXEC_XSAVES;

	if (enable_ept) {
		/* nested EPT: emulate EPT also to L1 */
		vmx->nested.nested_vmx_secondary_ctls_high |=
			SECONDARY_EXEC_ENABLE_EPT |
			SECONDARY_EXEC_UNRESTRICTED_GUEST;
		vmx->nested.nested_vmx_ept_caps = VMX_EPT_PAGE_WALK_4_BIT |
			 VMX_EPTP_WB_BIT | VMX_EPT_2MB_PAGE_BIT |
			 VMX_EPT_INVEPT_BIT;
		vmx->nested.nested_vmx_ept_caps &= vmx_capability.ept;
		/*
		 * For nested guests, we don't do anything specific
		 * for single context invalidation. Hence, only advertise
		 * support for global context invalidation.
		 */
		vmx->nested.nested_vmx_ept_caps |= VMX_EPT_EXTENT_GLOBAL_BIT;
	} else
		vmx->nested.nested_vmx_ept_caps = 0;

	/* miscellaneous data */
	rdmsr(MSR_IA32_VMX_MISC,
		vmx->nested.nested_vmx_misc_low,
		vmx->nested.nested_vmx_misc_high);
	vmx->nested.nested_vmx_misc_low &= VMX_MISC_SAVE_EFER_LMA;
	vmx->nested.nested_vmx_misc_low |=
		VMX_MISC_EMULATED_PREEMPTION_TIMER_RATE |
		VMX_MISC_ACTIVITY_HLT;
	vmx->nested.nested_vmx_misc_high = 0;
}

static inline bool vmx_control_verify(u32 control, u32 low, u32 high)
{
	/*
	 * Bits 0 in high must be 0, and bits 1 in low must be 1.
	 */
	return ((control & high) | low) == control;
}

static inline u64 vmx_control_msr(u32 low, u32 high)
{
	return low | ((u64)high << 32);
}

/* Returns 0 on success, non-0 otherwise. */
static int vmx_get_vmx_msr(struct kvm_vcpu *vcpu, u32 msr_index, u64 *pdata)
{
	struct vcpu_vmx *vmx = to_vmx(vcpu);

	switch (msr_index) {
	case MSR_IA32_VMX_BASIC:
		/*
		 * This MSR reports some information about VMX support. We
		 * should return information about the VMX we emulate for the
		 * guest, and the VMCS structure we give it - not about the
		 * VMX support of the underlying hardware.
		 */
		*pdata = VMCS12_REVISION | VMX_BASIC_TRUE_CTLS |
			   ((u64)VMCS12_SIZE << VMX_BASIC_VMCS_SIZE_SHIFT) |
			   (VMX_BASIC_MEM_TYPE_WB << VMX_BASIC_MEM_TYPE_SHIFT);
		break;
	case MSR_IA32_VMX_TRUE_PINBASED_CTLS:
	case MSR_IA32_VMX_PINBASED_CTLS:
		*pdata = vmx_control_msr(
			vmx->nested.nested_vmx_pinbased_ctls_low,
			vmx->nested.nested_vmx_pinbased_ctls_high);
		break;
	case MSR_IA32_VMX_TRUE_PROCBASED_CTLS:
		*pdata = vmx_control_msr(
			vmx->nested.nested_vmx_true_procbased_ctls_low,
			vmx->nested.nested_vmx_procbased_ctls_high);
		break;
	case MSR_IA32_VMX_PROCBASED_CTLS:
		*pdata = vmx_control_msr(
			vmx->nested.nested_vmx_procbased_ctls_low,
			vmx->nested.nested_vmx_procbased_ctls_high);
		break;
	case MSR_IA32_VMX_TRUE_EXIT_CTLS:
		*pdata = vmx_control_msr(
			vmx->nested.nested_vmx_true_exit_ctls_low,
			vmx->nested.nested_vmx_exit_ctls_high);
		break;
	case MSR_IA32_VMX_EXIT_CTLS:
		*pdata = vmx_control_msr(
			vmx->nested.nested_vmx_exit_ctls_low,
			vmx->nested.nested_vmx_exit_ctls_high);
		break;
	case MSR_IA32_VMX_TRUE_ENTRY_CTLS:
		*pdata = vmx_control_msr(
			vmx->nested.nested_vmx_true_entry_ctls_low,
			vmx->nested.nested_vmx_entry_ctls_high);
		break;
	case MSR_IA32_VMX_ENTRY_CTLS:
		*pdata = vmx_control_msr(
			vmx->nested.nested_vmx_entry_ctls_low,
			vmx->nested.nested_vmx_entry_ctls_high);
		break;
	case MSR_IA32_VMX_MISC:
		*pdata = vmx_control_msr(
			vmx->nested.nested_vmx_misc_low,
			vmx->nested.nested_vmx_misc_high);
		break;
	/*
	 * These MSRs specify bits which the guest must keep fixed (on or off)
	 * while L1 is in VMXON mode (in L1's root mode, or running an L2).
	 * We picked the standard core2 setting.
	 */
#define VMXON_CR0_ALWAYSON	(X86_CR0_PE | X86_CR0_PG | X86_CR0_NE)
#define VMXON_CR4_ALWAYSON	X86_CR4_VMXE
	case MSR_IA32_VMX_CR0_FIXED0:
		*pdata = VMXON_CR0_ALWAYSON;
		break;
	case MSR_IA32_VMX_CR0_FIXED1:
		*pdata = -1ULL;
		break;
	case MSR_IA32_VMX_CR4_FIXED0:
		*pdata = VMXON_CR4_ALWAYSON;
		break;
	case MSR_IA32_VMX_CR4_FIXED1:
		*pdata = -1ULL;
		break;
	case MSR_IA32_VMX_VMCS_ENUM:
		*pdata = 0x2e; /* highest index: VMX_PREEMPTION_TIMER_VALUE */
		break;
	case MSR_IA32_VMX_PROCBASED_CTLS2:
		*pdata = vmx_control_msr(
			vmx->nested.nested_vmx_secondary_ctls_low,
			vmx->nested.nested_vmx_secondary_ctls_high);
		break;
	case MSR_IA32_VMX_EPT_VPID_CAP:
		/* Currently, no nested vpid support */
		*pdata = vmx->nested.nested_vmx_ept_caps;
		break;
	default:
		return 1;
	}

	return 0;
}

/*
 * Reads an msr value (of 'msr_index') into 'pdata'.
 * Returns 0 on success, non-0 otherwise.
 * Assumes vcpu_load() was already called.
 */
static int vmx_get_msr(struct kvm_vcpu *vcpu, u32 msr_index, u64 *pdata)
{
	u64 data;
	struct shared_msr_entry *msr;

	if (!pdata) {
		printk(KERN_ERR "BUG: get_msr called with NULL pdata\n");
		return -EINVAL;
	}

	switch (msr_index) {
#ifdef CONFIG_X86_64
	case MSR_FS_BASE:
		data = vmcs_readl(GUEST_FS_BASE);
		break;
	case MSR_GS_BASE:
		data = vmcs_readl(GUEST_GS_BASE);
		break;
	case MSR_KERNEL_GS_BASE:
		vmx_load_host_state(to_vmx(vcpu));
		data = to_vmx(vcpu)->msr_guest_kernel_gs_base;
		break;
#endif
	case MSR_EFER:
		return kvm_get_msr_common(vcpu, msr_index, pdata);
	case MSR_IA32_TSC:
		data = guest_read_tsc();
		break;
	case MSR_IA32_SYSENTER_CS:
		data = vmcs_read32(GUEST_SYSENTER_CS);
		break;
	case MSR_IA32_SYSENTER_EIP:
		data = vmcs_readl(GUEST_SYSENTER_EIP);
		break;
	case MSR_IA32_SYSENTER_ESP:
		data = vmcs_readl(GUEST_SYSENTER_ESP);
		break;
	case MSR_IA32_BNDCFGS:
		if (!vmx_mpx_supported())
			return 1;
		data = vmcs_read64(GUEST_BNDCFGS);
		break;
	case MSR_IA32_FEATURE_CONTROL:
		if (!nested_vmx_allowed(vcpu))
			return 1;
		data = to_vmx(vcpu)->nested.msr_ia32_feature_control;
		break;
	case MSR_IA32_VMX_BASIC ... MSR_IA32_VMX_VMFUNC:
		if (!nested_vmx_allowed(vcpu))
			return 1;
		return vmx_get_vmx_msr(vcpu, msr_index, pdata);
	case MSR_IA32_XSS:
		if (!vmx_xsaves_supported())
			return 1;
		data = vcpu->arch.ia32_xss;
		break;
	case MSR_TSC_AUX:
		if (!to_vmx(vcpu)->rdtscp_enabled)
			return 1;
		/* Otherwise falls through */
	default:
		msr = find_msr_entry(to_vmx(vcpu), msr_index);
		if (msr) {
			data = msr->data;
			break;
		}
		return kvm_get_msr_common(vcpu, msr_index, pdata);
	}

	*pdata = data;
	return 0;
}

static void vmx_leave_nested(struct kvm_vcpu *vcpu);

/*
 * Writes msr value into into the appropriate "register".
 * Returns 0 on success, non-0 otherwise.
 * Assumes vcpu_load() was already called.
 */
static int vmx_set_msr(struct kvm_vcpu *vcpu, struct msr_data *msr_info)
{
	struct vcpu_vmx *vmx = to_vmx(vcpu);
	struct shared_msr_entry *msr;
	int ret = 0;
	u32 msr_index = msr_info->index;
	u64 data = msr_info->data;

	switch (msr_index) {
	case MSR_EFER:
		ret = kvm_set_msr_common(vcpu, msr_info);
		break;
#ifdef CONFIG_X86_64
	case MSR_FS_BASE:
		vmx_segment_cache_clear(vmx);
		vmcs_writel(GUEST_FS_BASE, data);
		break;
	case MSR_GS_BASE:
		vmx_segment_cache_clear(vmx);
		vmcs_writel(GUEST_GS_BASE, data);
		break;
	case MSR_KERNEL_GS_BASE:
		vmx_load_host_state(vmx);
		vmx->msr_guest_kernel_gs_base = data;
		break;
#endif
	case MSR_IA32_SYSENTER_CS:
		vmcs_write32(GUEST_SYSENTER_CS, data);
		break;
	case MSR_IA32_SYSENTER_EIP:
		vmcs_writel(GUEST_SYSENTER_EIP, data);
		break;
	case MSR_IA32_SYSENTER_ESP:
		vmcs_writel(GUEST_SYSENTER_ESP, data);
		break;
	case MSR_IA32_BNDCFGS:
		if (!vmx_mpx_supported())
			return 1;
		vmcs_write64(GUEST_BNDCFGS, data);
		break;
	case MSR_IA32_TSC:
		kvm_write_tsc(vcpu, msr_info);
		break;
	case MSR_IA32_CR_PAT:
		if (vmcs_config.vmentry_ctrl & VM_ENTRY_LOAD_IA32_PAT) {
			if (!kvm_mtrr_valid(vcpu, MSR_IA32_CR_PAT, data))
				return 1;
			vmcs_write64(GUEST_IA32_PAT, data);
			vcpu->arch.pat = data;
			break;
		}
		ret = kvm_set_msr_common(vcpu, msr_info);
		break;
	case MSR_IA32_TSC_ADJUST:
		ret = kvm_set_msr_common(vcpu, msr_info);
		break;
	case MSR_IA32_FEATURE_CONTROL:
		if (!nested_vmx_allowed(vcpu) ||
		    (to_vmx(vcpu)->nested.msr_ia32_feature_control &
		     FEATURE_CONTROL_LOCKED && !msr_info->host_initiated))
			return 1;
		vmx->nested.msr_ia32_feature_control = data;
		if (msr_info->host_initiated && data == 0)
			vmx_leave_nested(vcpu);
		break;
	case MSR_IA32_VMX_BASIC ... MSR_IA32_VMX_VMFUNC:
		return 1; /* they are read-only */
	case MSR_IA32_XSS:
		if (!vmx_xsaves_supported())
			return 1;
		/*
		 * The only supported bit as of Skylake is bit 8, but
		 * it is not supported on KVM.
		 */
		if (data != 0)
			return 1;
		vcpu->arch.ia32_xss = data;
		if (vcpu->arch.ia32_xss != host_xss)
			add_atomic_switch_msr(vmx, MSR_IA32_XSS,
				vcpu->arch.ia32_xss, host_xss);
		else
			clear_atomic_switch_msr(vmx, MSR_IA32_XSS);
		break;
	case MSR_TSC_AUX:
		if (!vmx->rdtscp_enabled)
			return 1;
		/* Check reserved bit, higher 32 bits should be zero */
		if ((data >> 32) != 0)
			return 1;
		/* Otherwise falls through */
	default:
		msr = find_msr_entry(vmx, msr_index);
		if (msr) {
			u64 old_msr_data = msr->data;
			msr->data = data;
			if (msr - vmx->guest_msrs < vmx->save_nmsrs) {
				preempt_disable();
				ret = kvm_set_shared_msr(msr->index, msr->data,
							 msr->mask);
				preempt_enable();
				if (ret)
					msr->data = old_msr_data;
			}
			break;
		}
		ret = kvm_set_msr_common(vcpu, msr_info);
	}

	return ret;
}

static void vmx_cache_reg(struct kvm_vcpu *vcpu, enum kvm_reg reg)
{
	__set_bit(reg, (unsigned long *)&vcpu->arch.regs_avail);
	switch (reg) {
	case VCPU_REGS_RSP:
		vcpu->arch.regs[VCPU_REGS_RSP] = vmcs_readl(GUEST_RSP);
		break;
	case VCPU_REGS_RIP:
		vcpu->arch.regs[VCPU_REGS_RIP] = vmcs_readl(GUEST_RIP);
		break;
	case VCPU_EXREG_PDPTR:
		if (enable_ept)
			ept_save_pdptrs(vcpu);
		break;
	default:
		break;
	}
}

static __init int cpu_has_kvm_support(void)
{
	return cpu_has_vmx();
}

static __init int vmx_disabled_by_bios(void)
{
	u64 msr;

	rdmsrl(MSR_IA32_FEATURE_CONTROL, msr);
	if (msr & FEATURE_CONTROL_LOCKED) {
		/* launched w/ TXT and VMX disabled */
		if (!(msr & FEATURE_CONTROL_VMXON_ENABLED_INSIDE_SMX)
			&& tboot_enabled())
			return 1;
		/* launched w/o TXT and VMX only enabled w/ TXT */
		if (!(msr & FEATURE_CONTROL_VMXON_ENABLED_OUTSIDE_SMX)
			&& (msr & FEATURE_CONTROL_VMXON_ENABLED_INSIDE_SMX)
			&& !tboot_enabled()) {
			printk(KERN_WARNING "kvm: disable TXT in the BIOS or "
				"activate TXT before enabling KVM\n");
			return 1;
		}
		/* launched w/o TXT and VMX disabled */
		if (!(msr & FEATURE_CONTROL_VMXON_ENABLED_OUTSIDE_SMX)
			&& !tboot_enabled())
			return 1;
	}

	return 0;
}

static void kvm_cpu_vmxon(u64 addr)
{
	asm volatile (ASM_VMX_VMXON_RAX
			: : "a"(&addr), "m"(addr)
			: "memory", "cc");
}

static int hardware_enable(void)
{
	int cpu = raw_smp_processor_id();
	u64 phys_addr = __pa(per_cpu(vmxarea, cpu));
	u64 old, test_bits;

	if (cr4_read_shadow() & X86_CR4_VMXE)
		return -EBUSY;

	INIT_LIST_HEAD(&per_cpu(loaded_vmcss_on_cpu, cpu));

	/*
	 * Now we can enable the vmclear operation in kdump
	 * since the loaded_vmcss_on_cpu list on this cpu
	 * has been initialized.
	 *
	 * Though the cpu is not in VMX operation now, there
	 * is no problem to enable the vmclear operation
	 * for the loaded_vmcss_on_cpu list is empty!
	 */
	crash_enable_local_vmclear(cpu);

	rdmsrl(MSR_IA32_FEATURE_CONTROL, old);

	test_bits = FEATURE_CONTROL_LOCKED;
	test_bits |= FEATURE_CONTROL_VMXON_ENABLED_OUTSIDE_SMX;
	if (tboot_enabled())
		test_bits |= FEATURE_CONTROL_VMXON_ENABLED_INSIDE_SMX;

	if ((old & test_bits) != test_bits) {
		/* enable and lock */
		wrmsrl(MSR_IA32_FEATURE_CONTROL, old | test_bits);
	}
	cr4_set_bits(X86_CR4_VMXE);

	if (vmm_exclusive) {
		kvm_cpu_vmxon(phys_addr);
		ept_sync_global();
	}

	native_store_gdt(this_cpu_ptr(&host_gdt));

	return 0;
}

static void vmclear_local_loaded_vmcss(void)
{
	int cpu = raw_smp_processor_id();
	struct loaded_vmcs *v, *n;

	list_for_each_entry_safe(v, n, &per_cpu(loaded_vmcss_on_cpu, cpu),
				 loaded_vmcss_on_cpu_link)
		__loaded_vmcs_clear(v);
}


/* Just like cpu_vmxoff(), but with the __kvm_handle_fault_on_reboot()
 * tricks.
 */
static void kvm_cpu_vmxoff(void)
{
	asm volatile (__ex(ASM_VMX_VMXOFF) : : : "cc");
}

static void hardware_disable(void)
{
	if (vmm_exclusive) {
		vmclear_local_loaded_vmcss();
		kvm_cpu_vmxoff();
	}
	cr4_clear_bits(X86_CR4_VMXE);
}

static __init int adjust_vmx_controls(u32 ctl_min, u32 ctl_opt,
				      u32 msr, u32 *result)
{
	u32 vmx_msr_low, vmx_msr_high;
	u32 ctl = ctl_min | ctl_opt;

	rdmsr(msr, vmx_msr_low, vmx_msr_high);

	ctl &= vmx_msr_high; /* bit == 0 in high word ==> must be zero */
	ctl |= vmx_msr_low;  /* bit == 1 in low word  ==> must be one  */

	/* Ensure minimum (required) set of control bits are supported. */
	if (ctl_min & ~ctl)
		return -EIO;

	*result = ctl;
	return 0;
}

static __init bool allow_1_setting(u32 msr, u32 ctl)
{
	u32 vmx_msr_low, vmx_msr_high;

	rdmsr(msr, vmx_msr_low, vmx_msr_high);
	return vmx_msr_high & ctl;
}

static __init int setup_vmcs_config(struct vmcs_config *vmcs_conf)
{
	u32 vmx_msr_low, vmx_msr_high;
	u32 min, opt, min2, opt2;
	u32 _pin_based_exec_control = 0;
	u32 _cpu_based_exec_control = 0;
	u32 _cpu_based_2nd_exec_control = 0;
	u32 _vmexit_control = 0;
	u32 _vmentry_control = 0;

	min = CPU_BASED_HLT_EXITING |
#ifdef CONFIG_X86_64
	      CPU_BASED_CR8_LOAD_EXITING |
	      CPU_BASED_CR8_STORE_EXITING |
#endif
	      CPU_BASED_CR3_LOAD_EXITING |
	      CPU_BASED_CR3_STORE_EXITING |
	      CPU_BASED_USE_IO_BITMAPS |
	      CPU_BASED_MOV_DR_EXITING |
	      CPU_BASED_USE_TSC_OFFSETING |
	      CPU_BASED_MWAIT_EXITING |
	      CPU_BASED_MONITOR_EXITING |
	      CPU_BASED_INVLPG_EXITING |
	      CPU_BASED_RDPMC_EXITING;

	opt = CPU_BASED_TPR_SHADOW |
	      CPU_BASED_USE_MSR_BITMAPS |
	      CPU_BASED_ACTIVATE_SECONDARY_CONTROLS;
	if (adjust_vmx_controls(min, opt, MSR_IA32_VMX_PROCBASED_CTLS,
				&_cpu_based_exec_control) < 0)
		return -EIO;
#ifdef CONFIG_X86_64
	if ((_cpu_based_exec_control & CPU_BASED_TPR_SHADOW))
		_cpu_based_exec_control &= ~CPU_BASED_CR8_LOAD_EXITING &
					   ~CPU_BASED_CR8_STORE_EXITING;
#endif
	if (_cpu_based_exec_control & CPU_BASED_ACTIVATE_SECONDARY_CONTROLS) {
		min2 = 0;
		opt2 = SECONDARY_EXEC_VIRTUALIZE_APIC_ACCESSES |
			SECONDARY_EXEC_VIRTUALIZE_X2APIC_MODE |
			SECONDARY_EXEC_WBINVD_EXITING |
			SECONDARY_EXEC_ENABLE_VPID |
			SECONDARY_EXEC_ENABLE_EPT |
			SECONDARY_EXEC_UNRESTRICTED_GUEST |
			SECONDARY_EXEC_PAUSE_LOOP_EXITING |
			SECONDARY_EXEC_RDTSCP |
			SECONDARY_EXEC_ENABLE_INVPCID |
			SECONDARY_EXEC_APIC_REGISTER_VIRT |
			SECONDARY_EXEC_VIRTUAL_INTR_DELIVERY |
			SECONDARY_EXEC_SHADOW_VMCS |
			SECONDARY_EXEC_XSAVES |
			SECONDARY_EXEC_ENABLE_PML;
		if (adjust_vmx_controls(min2, opt2,
					MSR_IA32_VMX_PROCBASED_CTLS2,
					&_cpu_based_2nd_exec_control) < 0)
			return -EIO;
	}
#ifndef CONFIG_X86_64
	if (!(_cpu_based_2nd_exec_control &
				SECONDARY_EXEC_VIRTUALIZE_APIC_ACCESSES))
		_cpu_based_exec_control &= ~CPU_BASED_TPR_SHADOW;
#endif

	if (!(_cpu_based_exec_control & CPU_BASED_TPR_SHADOW))
		_cpu_based_2nd_exec_control &= ~(
				SECONDARY_EXEC_APIC_REGISTER_VIRT |
				SECONDARY_EXEC_VIRTUALIZE_X2APIC_MODE |
				SECONDARY_EXEC_VIRTUAL_INTR_DELIVERY);

	if (_cpu_based_2nd_exec_control & SECONDARY_EXEC_ENABLE_EPT) {
		/* CR3 accesses and invlpg don't need to cause VM Exits when EPT
		   enabled */
		_cpu_based_exec_control &= ~(CPU_BASED_CR3_LOAD_EXITING |
					     CPU_BASED_CR3_STORE_EXITING |
					     CPU_BASED_INVLPG_EXITING);
		rdmsr(MSR_IA32_VMX_EPT_VPID_CAP,
		      vmx_capability.ept, vmx_capability.vpid);
	}

	min = VM_EXIT_SAVE_DEBUG_CONTROLS;
#ifdef CONFIG_X86_64
	min |= VM_EXIT_HOST_ADDR_SPACE_SIZE;
#endif
	opt = VM_EXIT_SAVE_IA32_PAT | VM_EXIT_LOAD_IA32_PAT |
		VM_EXIT_ACK_INTR_ON_EXIT | VM_EXIT_CLEAR_BNDCFGS;
	if (adjust_vmx_controls(min, opt, MSR_IA32_VMX_EXIT_CTLS,
				&_vmexit_control) < 0)
		return -EIO;

	min = PIN_BASED_EXT_INTR_MASK | PIN_BASED_NMI_EXITING;
	opt = PIN_BASED_VIRTUAL_NMIS | PIN_BASED_POSTED_INTR;
	if (adjust_vmx_controls(min, opt, MSR_IA32_VMX_PINBASED_CTLS,
				&_pin_based_exec_control) < 0)
		return -EIO;

	if (!(_cpu_based_2nd_exec_control &
		SECONDARY_EXEC_VIRTUAL_INTR_DELIVERY) ||
		!(_vmexit_control & VM_EXIT_ACK_INTR_ON_EXIT))
		_pin_based_exec_control &= ~PIN_BASED_POSTED_INTR;

	min = VM_ENTRY_LOAD_DEBUG_CONTROLS;
	opt = VM_ENTRY_LOAD_IA32_PAT | VM_ENTRY_LOAD_BNDCFGS;
	if (adjust_vmx_controls(min, opt, MSR_IA32_VMX_ENTRY_CTLS,
				&_vmentry_control) < 0)
		return -EIO;

	rdmsr(MSR_IA32_VMX_BASIC, vmx_msr_low, vmx_msr_high);

	/* IA-32 SDM Vol 3B: VMCS size is never greater than 4kB. */
	if ((vmx_msr_high & 0x1fff) > PAGE_SIZE)
		return -EIO;

#ifdef CONFIG_X86_64
	/* IA-32 SDM Vol 3B: 64-bit CPUs always have VMX_BASIC_MSR[48]==0. */
	if (vmx_msr_high & (1u<<16))
		return -EIO;
#endif

	/* Require Write-Back (WB) memory type for VMCS accesses. */
	if (((vmx_msr_high >> 18) & 15) != 6)
		return -EIO;

	vmcs_conf->size = vmx_msr_high & 0x1fff;
	vmcs_conf->order = get_order(vmcs_config.size);
	vmcs_conf->revision_id = vmx_msr_low;

	vmcs_conf->pin_based_exec_ctrl = _pin_based_exec_control;
	vmcs_conf->cpu_based_exec_ctrl = _cpu_based_exec_control;
	vmcs_conf->cpu_based_2nd_exec_ctrl = _cpu_based_2nd_exec_control;
	vmcs_conf->vmexit_ctrl         = _vmexit_control;
	vmcs_conf->vmentry_ctrl        = _vmentry_control;

	cpu_has_load_ia32_efer =
		allow_1_setting(MSR_IA32_VMX_ENTRY_CTLS,
				VM_ENTRY_LOAD_IA32_EFER)
		&& allow_1_setting(MSR_IA32_VMX_EXIT_CTLS,
				   VM_EXIT_LOAD_IA32_EFER);

	cpu_has_load_perf_global_ctrl =
		allow_1_setting(MSR_IA32_VMX_ENTRY_CTLS,
				VM_ENTRY_LOAD_IA32_PERF_GLOBAL_CTRL)
		&& allow_1_setting(MSR_IA32_VMX_EXIT_CTLS,
				   VM_EXIT_LOAD_IA32_PERF_GLOBAL_CTRL);

	/*
	 * Some cpus support VM_ENTRY_(LOAD|SAVE)_IA32_PERF_GLOBAL_CTRL
	 * but due to arrata below it can't be used. Workaround is to use
	 * msr load mechanism to switch IA32_PERF_GLOBAL_CTRL.
	 *
	 * VM Exit May Incorrectly Clear IA32_PERF_GLOBAL_CTRL [34:32]
	 *
	 * AAK155             (model 26)
	 * AAP115             (model 30)
	 * AAT100             (model 37)
	 * BC86,AAY89,BD102   (model 44)
	 * BA97               (model 46)
	 *
	 */
	if (cpu_has_load_perf_global_ctrl && boot_cpu_data.x86 == 0x6) {
		switch (boot_cpu_data.x86_model) {
		case 26:
		case 30:
		case 37:
		case 44:
		case 46:
			cpu_has_load_perf_global_ctrl = false;
			printk_once(KERN_WARNING"kvm: VM_EXIT_LOAD_IA32_PERF_GLOBAL_CTRL "
					"does not work properly. Using workaround\n");
			break;
		default:
			break;
		}
	}

	if (cpu_has_xsaves)
		rdmsrl(MSR_IA32_XSS, host_xss);

	return 0;
}

static struct vmcs *alloc_vmcs_cpu(int cpu)
{
	int node = cpu_to_node(cpu);
	struct page *pages;
	struct vmcs *vmcs;

	pages = alloc_pages_exact_node(node, GFP_KERNEL, vmcs_config.order);
	if (!pages)
		return NULL;
	vmcs = page_address(pages);
	memset(vmcs, 0, vmcs_config.size);
	vmcs->revision_id = vmcs_config.revision_id; /* vmcs revision id */
	return vmcs;
}

static struct vmcs *alloc_vmcs(void)
{
	return alloc_vmcs_cpu(raw_smp_processor_id());
}

static void free_vmcs(struct vmcs *vmcs)
{
	free_pages((unsigned long)vmcs, vmcs_config.order);
}

/*
 * Free a VMCS, but before that VMCLEAR it on the CPU where it was last loaded
 */
static void free_loaded_vmcs(struct loaded_vmcs *loaded_vmcs)
{
	if (!loaded_vmcs->vmcs)
		return;
	loaded_vmcs_clear(loaded_vmcs);
	free_vmcs(loaded_vmcs->vmcs);
	loaded_vmcs->vmcs = NULL;
}

static void free_kvm_area(void)
{
	int cpu;

	for_each_possible_cpu(cpu) {
		free_vmcs(per_cpu(vmxarea, cpu));
		per_cpu(vmxarea, cpu) = NULL;
	}
}

static void init_vmcs_shadow_fields(void)
{
	int i, j;

	/* No checks for read only fields yet */

	for (i = j = 0; i < max_shadow_read_write_fields; i++) {
		switch (shadow_read_write_fields[i]) {
		case GUEST_BNDCFGS:
			if (!vmx_mpx_supported())
				continue;
			break;
		default:
			break;
		}

		if (j < i)
			shadow_read_write_fields[j] =
				shadow_read_write_fields[i];
		j++;
	}
	max_shadow_read_write_fields = j;

	/* shadowed fields guest access without vmexit */
	for (i = 0; i < max_shadow_read_write_fields; i++) {
		clear_bit(shadow_read_write_fields[i],
			  vmx_vmwrite_bitmap);
		clear_bit(shadow_read_write_fields[i],
			  vmx_vmread_bitmap);
	}
	for (i = 0; i < max_shadow_read_only_fields; i++)
		clear_bit(shadow_read_only_fields[i],
			  vmx_vmread_bitmap);
}

static __init int alloc_kvm_area(void)
{
	int cpu;

	for_each_possible_cpu(cpu) {
		struct vmcs *vmcs;

		vmcs = alloc_vmcs_cpu(cpu);
		if (!vmcs) {
			free_kvm_area();
			return -ENOMEM;
		}

		per_cpu(vmxarea, cpu) = vmcs;
	}
	return 0;
}

static bool emulation_required(struct kvm_vcpu *vcpu)
{
	return emulate_invalid_guest_state && !guest_state_valid(vcpu);
}

static void fix_pmode_seg(struct kvm_vcpu *vcpu, int seg,
		struct kvm_segment *save)
{
	if (!emulate_invalid_guest_state) {
		/*
		 * CS and SS RPL should be equal during guest entry according
		 * to VMX spec, but in reality it is not always so. Since vcpu
		 * is in the middle of the transition from real mode to
		 * protected mode it is safe to assume that RPL 0 is a good
		 * default value.
		 */
		if (seg == VCPU_SREG_CS || seg == VCPU_SREG_SS)
			save->selector &= ~SELECTOR_RPL_MASK;
		save->dpl = save->selector & SELECTOR_RPL_MASK;
		save->s = 1;
	}
	vmx_set_segment(vcpu, save, seg);
}

static void enter_pmode(struct kvm_vcpu *vcpu)
{
	unsigned long flags;
	struct vcpu_vmx *vmx = to_vmx(vcpu);

	/*
	 * Update real mode segment cache. It may be not up-to-date if sement
	 * register was written while vcpu was in a guest mode.
	 */
	vmx_get_segment(vcpu, &vmx->rmode.segs[VCPU_SREG_ES], VCPU_SREG_ES);
	vmx_get_segment(vcpu, &vmx->rmode.segs[VCPU_SREG_DS], VCPU_SREG_DS);
	vmx_get_segment(vcpu, &vmx->rmode.segs[VCPU_SREG_FS], VCPU_SREG_FS);
	vmx_get_segment(vcpu, &vmx->rmode.segs[VCPU_SREG_GS], VCPU_SREG_GS);
	vmx_get_segment(vcpu, &vmx->rmode.segs[VCPU_SREG_SS], VCPU_SREG_SS);
	vmx_get_segment(vcpu, &vmx->rmode.segs[VCPU_SREG_CS], VCPU_SREG_CS);

	vmx->rmode.vm86_active = 0;

	vmx_segment_cache_clear(vmx);

	vmx_set_segment(vcpu, &vmx->rmode.segs[VCPU_SREG_TR], VCPU_SREG_TR);

	flags = vmcs_readl(GUEST_RFLAGS);
	flags &= RMODE_GUEST_OWNED_EFLAGS_BITS;
	flags |= vmx->rmode.save_rflags & ~RMODE_GUEST_OWNED_EFLAGS_BITS;
	vmcs_writel(GUEST_RFLAGS, flags);

	vmcs_writel(GUEST_CR4, (vmcs_readl(GUEST_CR4) & ~X86_CR4_VME) |
			(vmcs_readl(CR4_READ_SHADOW) & X86_CR4_VME));

	update_exception_bitmap(vcpu);

	fix_pmode_seg(vcpu, VCPU_SREG_CS, &vmx->rmode.segs[VCPU_SREG_CS]);
	fix_pmode_seg(vcpu, VCPU_SREG_SS, &vmx->rmode.segs[VCPU_SREG_SS]);
	fix_pmode_seg(vcpu, VCPU_SREG_ES, &vmx->rmode.segs[VCPU_SREG_ES]);
	fix_pmode_seg(vcpu, VCPU_SREG_DS, &vmx->rmode.segs[VCPU_SREG_DS]);
	fix_pmode_seg(vcpu, VCPU_SREG_FS, &vmx->rmode.segs[VCPU_SREG_FS]);
	fix_pmode_seg(vcpu, VCPU_SREG_GS, &vmx->rmode.segs[VCPU_SREG_GS]);
}

static void fix_rmode_seg(int seg, struct kvm_segment *save)
{
	const struct kvm_vmx_segment_field *sf = &kvm_vmx_segment_fields[seg];
	struct kvm_segment var = *save;

	var.dpl = 0x3;
	if (seg == VCPU_SREG_CS)
		var.type = 0x3;

	if (!emulate_invalid_guest_state) {
		var.selector = var.base >> 4;
		var.base = var.base & 0xffff0;
		var.limit = 0xffff;
		var.g = 0;
		var.db = 0;
		var.present = 1;
		var.s = 1;
		var.l = 0;
		var.unusable = 0;
		var.type = 0x3;
		var.avl = 0;
		if (save->base & 0xf)
			printk_once(KERN_WARNING "kvm: segment base is not "
					"paragraph aligned when entering "
					"protected mode (seg=%d)", seg);
	}

	vmcs_write16(sf->selector, var.selector);
	vmcs_write32(sf->base, var.base);
	vmcs_write32(sf->limit, var.limit);
	vmcs_write32(sf->ar_bytes, vmx_segment_access_rights(&var));
}

static void enter_rmode(struct kvm_vcpu *vcpu)
{
	unsigned long flags;
	struct vcpu_vmx *vmx = to_vmx(vcpu);

	vmx_get_segment(vcpu, &vmx->rmode.segs[VCPU_SREG_TR], VCPU_SREG_TR);
	vmx_get_segment(vcpu, &vmx->rmode.segs[VCPU_SREG_ES], VCPU_SREG_ES);
	vmx_get_segment(vcpu, &vmx->rmode.segs[VCPU_SREG_DS], VCPU_SREG_DS);
	vmx_get_segment(vcpu, &vmx->rmode.segs[VCPU_SREG_FS], VCPU_SREG_FS);
	vmx_get_segment(vcpu, &vmx->rmode.segs[VCPU_SREG_GS], VCPU_SREG_GS);
	vmx_get_segment(vcpu, &vmx->rmode.segs[VCPU_SREG_SS], VCPU_SREG_SS);
	vmx_get_segment(vcpu, &vmx->rmode.segs[VCPU_SREG_CS], VCPU_SREG_CS);

	vmx->rmode.vm86_active = 1;

	/*
	 * Very old userspace does not call KVM_SET_TSS_ADDR before entering
	 * vcpu. Warn the user that an update is overdue.
	 */
	if (!vcpu->kvm->arch.tss_addr)
		printk_once(KERN_WARNING "kvm: KVM_SET_TSS_ADDR need to be "
			     "called before entering vcpu\n");

	vmx_segment_cache_clear(vmx);

	vmcs_writel(GUEST_TR_BASE, vcpu->kvm->arch.tss_addr);
	vmcs_write32(GUEST_TR_LIMIT, RMODE_TSS_SIZE - 1);
	vmcs_write32(GUEST_TR_AR_BYTES, 0x008b);

	flags = vmcs_readl(GUEST_RFLAGS);
	vmx->rmode.save_rflags = flags;

	flags |= X86_EFLAGS_IOPL | X86_EFLAGS_VM;

	vmcs_writel(GUEST_RFLAGS, flags);
	vmcs_writel(GUEST_CR4, vmcs_readl(GUEST_CR4) | X86_CR4_VME);
	update_exception_bitmap(vcpu);

	fix_rmode_seg(VCPU_SREG_SS, &vmx->rmode.segs[VCPU_SREG_SS]);
	fix_rmode_seg(VCPU_SREG_CS, &vmx->rmode.segs[VCPU_SREG_CS]);
	fix_rmode_seg(VCPU_SREG_ES, &vmx->rmode.segs[VCPU_SREG_ES]);
	fix_rmode_seg(VCPU_SREG_DS, &vmx->rmode.segs[VCPU_SREG_DS]);
	fix_rmode_seg(VCPU_SREG_GS, &vmx->rmode.segs[VCPU_SREG_GS]);
	fix_rmode_seg(VCPU_SREG_FS, &vmx->rmode.segs[VCPU_SREG_FS]);

	kvm_mmu_reset_context(vcpu);
}

static void vmx_set_efer(struct kvm_vcpu *vcpu, u64 efer)
{
	struct vcpu_vmx *vmx = to_vmx(vcpu);
	struct shared_msr_entry *msr = find_msr_entry(vmx, MSR_EFER);

	if (!msr)
		return;

	/*
	 * Force kernel_gs_base reloading before EFER changes, as control
	 * of this msr depends on is_long_mode().
	 */
	vmx_load_host_state(to_vmx(vcpu));
	vcpu->arch.efer = efer;
	if (efer & EFER_LMA) {
		vm_entry_controls_setbit(to_vmx(vcpu), VM_ENTRY_IA32E_MODE);
		msr->data = efer;
	} else {
		vm_entry_controls_clearbit(to_vmx(vcpu), VM_ENTRY_IA32E_MODE);

		msr->data = efer & ~EFER_LME;
	}
	setup_msrs(vmx);
}

#ifdef CONFIG_X86_64

static void enter_lmode(struct kvm_vcpu *vcpu)
{
	u32 guest_tr_ar;

	vmx_segment_cache_clear(to_vmx(vcpu));

	guest_tr_ar = vmcs_read32(GUEST_TR_AR_BYTES);
	if ((guest_tr_ar & AR_TYPE_MASK) != AR_TYPE_BUSY_64_TSS) {
		pr_debug_ratelimited("%s: tss fixup for long mode. \n",
				     __func__);
		vmcs_write32(GUEST_TR_AR_BYTES,
			     (guest_tr_ar & ~AR_TYPE_MASK)
			     | AR_TYPE_BUSY_64_TSS);
	}
	vmx_set_efer(vcpu, vcpu->arch.efer | EFER_LMA);
}

static void exit_lmode(struct kvm_vcpu *vcpu)
{
	vm_entry_controls_clearbit(to_vmx(vcpu), VM_ENTRY_IA32E_MODE);
	vmx_set_efer(vcpu, vcpu->arch.efer & ~EFER_LMA);
}

#endif

static void vmx_flush_tlb(struct kvm_vcpu *vcpu)
{
	vpid_sync_context(to_vmx(vcpu));
	if (enable_ept) {
		if (!VALID_PAGE(vcpu->arch.mmu.root_hpa))
			return;
		ept_sync_context(construct_eptp(vcpu->arch.mmu.root_hpa));
	}
}

static void vmx_decache_cr0_guest_bits(struct kvm_vcpu *vcpu)
{
	ulong cr0_guest_owned_bits = vcpu->arch.cr0_guest_owned_bits;

	vcpu->arch.cr0 &= ~cr0_guest_owned_bits;
	vcpu->arch.cr0 |= vmcs_readl(GUEST_CR0) & cr0_guest_owned_bits;
}

static void vmx_decache_cr3(struct kvm_vcpu *vcpu)
{
	if (enable_ept && is_paging(vcpu))
		vcpu->arch.cr3 = vmcs_readl(GUEST_CR3);
	__set_bit(VCPU_EXREG_CR3, (ulong *)&vcpu->arch.regs_avail);
}

static void vmx_decache_cr4_guest_bits(struct kvm_vcpu *vcpu)
{
	ulong cr4_guest_owned_bits = vcpu->arch.cr4_guest_owned_bits;

	vcpu->arch.cr4 &= ~cr4_guest_owned_bits;
	vcpu->arch.cr4 |= vmcs_readl(GUEST_CR4) & cr4_guest_owned_bits;
}

static void ept_load_pdptrs(struct kvm_vcpu *vcpu)
{
	struct kvm_mmu *mmu = vcpu->arch.walk_mmu;

	if (!test_bit(VCPU_EXREG_PDPTR,
		      (unsigned long *)&vcpu->arch.regs_dirty))
		return;

	if (is_paging(vcpu) && is_pae(vcpu) && !is_long_mode(vcpu)) {
		vmcs_write64(GUEST_PDPTR0, mmu->pdptrs[0]);
		vmcs_write64(GUEST_PDPTR1, mmu->pdptrs[1]);
		vmcs_write64(GUEST_PDPTR2, mmu->pdptrs[2]);
		vmcs_write64(GUEST_PDPTR3, mmu->pdptrs[3]);
	}
}

static void ept_save_pdptrs(struct kvm_vcpu *vcpu)
{
	struct kvm_mmu *mmu = vcpu->arch.walk_mmu;

	if (is_paging(vcpu) && is_pae(vcpu) && !is_long_mode(vcpu)) {
		mmu->pdptrs[0] = vmcs_read64(GUEST_PDPTR0);
		mmu->pdptrs[1] = vmcs_read64(GUEST_PDPTR1);
		mmu->pdptrs[2] = vmcs_read64(GUEST_PDPTR2);
		mmu->pdptrs[3] = vmcs_read64(GUEST_PDPTR3);
	}

	__set_bit(VCPU_EXREG_PDPTR,
		  (unsigned long *)&vcpu->arch.regs_avail);
	__set_bit(VCPU_EXREG_PDPTR,
		  (unsigned long *)&vcpu->arch.regs_dirty);
}

static int vmx_set_cr4(struct kvm_vcpu *vcpu, unsigned long cr4);

static void ept_update_paging_mode_cr0(unsigned long *hw_cr0,
					unsigned long cr0,
					struct kvm_vcpu *vcpu)
{
	if (!test_bit(VCPU_EXREG_CR3, (ulong *)&vcpu->arch.regs_avail))
		vmx_decache_cr3(vcpu);
	if (!(cr0 & X86_CR0_PG)) {
		/* From paging/starting to nonpaging */
		vmcs_write32(CPU_BASED_VM_EXEC_CONTROL,
			     vmcs_read32(CPU_BASED_VM_EXEC_CONTROL) |
			     (CPU_BASED_CR3_LOAD_EXITING |
			      CPU_BASED_CR3_STORE_EXITING));
		vcpu->arch.cr0 = cr0;
		vmx_set_cr4(vcpu, kvm_read_cr4(vcpu));
	} else if (!is_paging(vcpu)) {
		/* From nonpaging to paging */
		vmcs_write32(CPU_BASED_VM_EXEC_CONTROL,
			     vmcs_read32(CPU_BASED_VM_EXEC_CONTROL) &
			     ~(CPU_BASED_CR3_LOAD_EXITING |
			       CPU_BASED_CR3_STORE_EXITING));
		vcpu->arch.cr0 = cr0;
		vmx_set_cr4(vcpu, kvm_read_cr4(vcpu));
	}

	if (!(cr0 & X86_CR0_WP))
		*hw_cr0 &= ~X86_CR0_WP;
}

static void vmx_set_cr0(struct kvm_vcpu *vcpu, unsigned long cr0)
{
	struct vcpu_vmx *vmx = to_vmx(vcpu);
	unsigned long hw_cr0;

	hw_cr0 = (cr0 & ~KVM_GUEST_CR0_MASK);
	if (enable_unrestricted_guest)
		hw_cr0 |= KVM_VM_CR0_ALWAYS_ON_UNRESTRICTED_GUEST;
	else {
		hw_cr0 |= KVM_VM_CR0_ALWAYS_ON;

		if (vmx->rmode.vm86_active && (cr0 & X86_CR0_PE))
			enter_pmode(vcpu);

		if (!vmx->rmode.vm86_active && !(cr0 & X86_CR0_PE))
			enter_rmode(vcpu);
	}

#ifdef CONFIG_X86_64
	if (vcpu->arch.efer & EFER_LME) {
		if (!is_paging(vcpu) && (cr0 & X86_CR0_PG))
			enter_lmode(vcpu);
		if (is_paging(vcpu) && !(cr0 & X86_CR0_PG))
			exit_lmode(vcpu);
	}
#endif

	if (enable_ept)
		ept_update_paging_mode_cr0(&hw_cr0, cr0, vcpu);

	if (!vcpu->fpu_active)
		hw_cr0 |= X86_CR0_TS | X86_CR0_MP;

	vmcs_writel(CR0_READ_SHADOW, cr0);
	vmcs_writel(GUEST_CR0, hw_cr0);
	vcpu->arch.cr0 = cr0;

	/* depends on vcpu->arch.cr0 to be set to a new value */
	vmx->emulation_required = emulation_required(vcpu);
}

static u64 construct_eptp(unsigned long root_hpa)
{
	u64 eptp;

	/* TODO write the value reading from MSR */
	eptp = VMX_EPT_DEFAULT_MT |
		VMX_EPT_DEFAULT_GAW << VMX_EPT_GAW_EPTP_SHIFT;
	if (enable_ept_ad_bits)
		eptp |= VMX_EPT_AD_ENABLE_BIT;
	eptp |= (root_hpa & PAGE_MASK);

	return eptp;
}

static void vmx_set_cr3(struct kvm_vcpu *vcpu, unsigned long cr3)
{
	unsigned long guest_cr3;
	u64 eptp;

	guest_cr3 = cr3;
	if (enable_ept) {
		eptp = construct_eptp(cr3);
		vmcs_write64(EPT_POINTER, eptp);
		if (is_paging(vcpu) || is_guest_mode(vcpu))
			guest_cr3 = kvm_read_cr3(vcpu);
		else
			guest_cr3 = vcpu->kvm->arch.ept_identity_map_addr;
		ept_load_pdptrs(vcpu);
	}

	vmx_flush_tlb(vcpu);
	vmcs_writel(GUEST_CR3, guest_cr3);
}

static int vmx_set_cr4(struct kvm_vcpu *vcpu, unsigned long cr4)
{
	unsigned long hw_cr4 = cr4 | (to_vmx(vcpu)->rmode.vm86_active ?
		    KVM_RMODE_VM_CR4_ALWAYS_ON : KVM_PMODE_VM_CR4_ALWAYS_ON);

	if (cr4 & X86_CR4_VMXE) {
		/*
		 * To use VMXON (and later other VMX instructions), a guest
		 * must first be able to turn on cr4.VMXE (see handle_vmon()).
		 * So basically the check on whether to allow nested VMX
		 * is here.
		 */
		if (!nested_vmx_allowed(vcpu))
			return 1;
	}
	if (to_vmx(vcpu)->nested.vmxon &&
	    ((cr4 & VMXON_CR4_ALWAYSON) != VMXON_CR4_ALWAYSON))
		return 1;

	vcpu->arch.cr4 = cr4;
	if (enable_ept) {
		if (!is_paging(vcpu)) {
			hw_cr4 &= ~X86_CR4_PAE;
			hw_cr4 |= X86_CR4_PSE;
			/*
			 * SMEP/SMAP is disabled if CPU is in non-paging mode
			 * in hardware. However KVM always uses paging mode to
			 * emulate guest non-paging mode with TDP.
			 * To emulate this behavior, SMEP/SMAP needs to be
			 * manually disabled when guest switches to non-paging
			 * mode.
			 */
			hw_cr4 &= ~(X86_CR4_SMEP | X86_CR4_SMAP);
		} else if (!(cr4 & X86_CR4_PAE)) {
			hw_cr4 &= ~X86_CR4_PAE;
		}
	}

	vmcs_writel(CR4_READ_SHADOW, cr4);
	vmcs_writel(GUEST_CR4, hw_cr4);
	return 0;
}

static void vmx_get_segment(struct kvm_vcpu *vcpu,
			    struct kvm_segment *var, int seg)
{
	struct vcpu_vmx *vmx = to_vmx(vcpu);
	u32 ar;

	if (vmx->rmode.vm86_active && seg != VCPU_SREG_LDTR) {
		*var = vmx->rmode.segs[seg];
		if (seg == VCPU_SREG_TR
		    || var->selector == vmx_read_guest_seg_selector(vmx, seg))
			return;
		var->base = vmx_read_guest_seg_base(vmx, seg);
		var->selector = vmx_read_guest_seg_selector(vmx, seg);
		return;
	}
	var->base = vmx_read_guest_seg_base(vmx, seg);
	var->limit = vmx_read_guest_seg_limit(vmx, seg);
	var->selector = vmx_read_guest_seg_selector(vmx, seg);
	ar = vmx_read_guest_seg_ar(vmx, seg);
	var->unusable = (ar >> 16) & 1;
	var->type = ar & 15;
	var->s = (ar >> 4) & 1;
	var->dpl = (ar >> 5) & 3;
	/*
	 * Some userspaces do not preserve unusable property. Since usable
	 * segment has to be present according to VMX spec we can use present
	 * property to amend userspace bug by making unusable segment always
	 * nonpresent. vmx_segment_access_rights() already marks nonpresent
	 * segment as unusable.
	 */
	var->present = !var->unusable;
	var->avl = (ar >> 12) & 1;
	var->l = (ar >> 13) & 1;
	var->db = (ar >> 14) & 1;
	var->g = (ar >> 15) & 1;
}

static u64 vmx_get_segment_base(struct kvm_vcpu *vcpu, int seg)
{
	struct kvm_segment s;

	if (to_vmx(vcpu)->rmode.vm86_active) {
		vmx_get_segment(vcpu, &s, seg);
		return s.base;
	}
	return vmx_read_guest_seg_base(to_vmx(vcpu), seg);
}

static int vmx_get_cpl(struct kvm_vcpu *vcpu)
{
	struct vcpu_vmx *vmx = to_vmx(vcpu);

	if (unlikely(vmx->rmode.vm86_active))
		return 0;
	else {
		int ar = vmx_read_guest_seg_ar(vmx, VCPU_SREG_SS);
		return AR_DPL(ar);
	}
}

static u32 vmx_segment_access_rights(struct kvm_segment *var)
{
	u32 ar;

	if (var->unusable || !var->present)
		ar = 1 << 16;
	else {
		ar = var->type & 15;
		ar |= (var->s & 1) << 4;
		ar |= (var->dpl & 3) << 5;
		ar |= (var->present & 1) << 7;
		ar |= (var->avl & 1) << 12;
		ar |= (var->l & 1) << 13;
		ar |= (var->db & 1) << 14;
		ar |= (var->g & 1) << 15;
	}

	return ar;
}

static void vmx_set_segment(struct kvm_vcpu *vcpu,
			    struct kvm_segment *var, int seg)
{
	struct vcpu_vmx *vmx = to_vmx(vcpu);
	const struct kvm_vmx_segment_field *sf = &kvm_vmx_segment_fields[seg];

	vmx_segment_cache_clear(vmx);

	if (vmx->rmode.vm86_active && seg != VCPU_SREG_LDTR) {
		vmx->rmode.segs[seg] = *var;
		if (seg == VCPU_SREG_TR)
			vmcs_write16(sf->selector, var->selector);
		else if (var->s)
			fix_rmode_seg(seg, &vmx->rmode.segs[seg]);
		goto out;
	}

	vmcs_writel(sf->base, var->base);
	vmcs_write32(sf->limit, var->limit);
	vmcs_write16(sf->selector, var->selector);

	/*
	 *   Fix the "Accessed" bit in AR field of segment registers for older
	 * qemu binaries.
	 *   IA32 arch specifies that at the time of processor reset the
	 * "Accessed" bit in the AR field of segment registers is 1. And qemu
	 * is setting it to 0 in the userland code. This causes invalid guest
	 * state vmexit when "unrestricted guest" mode is turned on.
	 *    Fix for this setup issue in cpu_reset is being pushed in the qemu
	 * tree. Newer qemu binaries with that qemu fix would not need this
	 * kvm hack.
	 */
	if (enable_unrestricted_guest && (seg != VCPU_SREG_LDTR))
		var->type |= 0x1; /* Accessed */

	vmcs_write32(sf->ar_bytes, vmx_segment_access_rights(var));

out:
	vmx->emulation_required = emulation_required(vcpu);
}

static void vmx_get_cs_db_l_bits(struct kvm_vcpu *vcpu, int *db, int *l)
{
	u32 ar = vmx_read_guest_seg_ar(to_vmx(vcpu), VCPU_SREG_CS);

	*db = (ar >> 14) & 1;
	*l = (ar >> 13) & 1;
}

static void vmx_get_idt(struct kvm_vcpu *vcpu, struct desc_ptr *dt)
{
	dt->size = vmcs_read32(GUEST_IDTR_LIMIT);
	dt->address = vmcs_readl(GUEST_IDTR_BASE);
}

static void vmx_set_idt(struct kvm_vcpu *vcpu, struct desc_ptr *dt)
{
	vmcs_write32(GUEST_IDTR_LIMIT, dt->size);
	vmcs_writel(GUEST_IDTR_BASE, dt->address);
}

static void vmx_get_gdt(struct kvm_vcpu *vcpu, struct desc_ptr *dt)
{
	dt->size = vmcs_read32(GUEST_GDTR_LIMIT);
	dt->address = vmcs_readl(GUEST_GDTR_BASE);
}

static void vmx_set_gdt(struct kvm_vcpu *vcpu, struct desc_ptr *dt)
{
	vmcs_write32(GUEST_GDTR_LIMIT, dt->size);
	vmcs_writel(GUEST_GDTR_BASE, dt->address);
}

static bool rmode_segment_valid(struct kvm_vcpu *vcpu, int seg)
{
	struct kvm_segment var;
	u32 ar;

	vmx_get_segment(vcpu, &var, seg);
	var.dpl = 0x3;
	if (seg == VCPU_SREG_CS)
		var.type = 0x3;
	ar = vmx_segment_access_rights(&var);

	if (var.base != (var.selector << 4))
		return false;
	if (var.limit != 0xffff)
		return false;
	if (ar != 0xf3)
		return false;

	return true;
}

static bool code_segment_valid(struct kvm_vcpu *vcpu)
{
	struct kvm_segment cs;
	unsigned int cs_rpl;

	vmx_get_segment(vcpu, &cs, VCPU_SREG_CS);
	cs_rpl = cs.selector & SELECTOR_RPL_MASK;

	if (cs.unusable)
		return false;
	if (~cs.type & (AR_TYPE_CODE_MASK|AR_TYPE_ACCESSES_MASK))
		return false;
	if (!cs.s)
		return false;
	if (cs.type & AR_TYPE_WRITEABLE_MASK) {
		if (cs.dpl > cs_rpl)
			return false;
	} else {
		if (cs.dpl != cs_rpl)
			return false;
	}
	if (!cs.present)
		return false;

	/* TODO: Add Reserved field check, this'll require a new member in the kvm_segment_field structure */
	return true;
}

static bool stack_segment_valid(struct kvm_vcpu *vcpu)
{
	struct kvm_segment ss;
	unsigned int ss_rpl;

	vmx_get_segment(vcpu, &ss, VCPU_SREG_SS);
	ss_rpl = ss.selector & SELECTOR_RPL_MASK;

	if (ss.unusable)
		return true;
	if (ss.type != 3 && ss.type != 7)
		return false;
	if (!ss.s)
		return false;
	if (ss.dpl != ss_rpl) /* DPL != RPL */
		return false;
	if (!ss.present)
		return false;

	return true;
}

static bool data_segment_valid(struct kvm_vcpu *vcpu, int seg)
{
	struct kvm_segment var;
	unsigned int rpl;

	vmx_get_segment(vcpu, &var, seg);
	rpl = var.selector & SELECTOR_RPL_MASK;

	if (var.unusable)
		return true;
	if (!var.s)
		return false;
	if (!var.present)
		return false;
	if (~var.type & (AR_TYPE_CODE_MASK|AR_TYPE_WRITEABLE_MASK)) {
		if (var.dpl < rpl) /* DPL < RPL */
			return false;
	}

	/* TODO: Add other members to kvm_segment_field to allow checking for other access
	 * rights flags
	 */
	return true;
}

static bool tr_valid(struct kvm_vcpu *vcpu)
{
	struct kvm_segment tr;

	vmx_get_segment(vcpu, &tr, VCPU_SREG_TR);

	if (tr.unusable)
		return false;
	if (tr.selector & SELECTOR_TI_MASK)	/* TI = 1 */
		return false;
	if (tr.type != 3 && tr.type != 11) /* TODO: Check if guest is in IA32e mode */
		return false;
	if (!tr.present)
		return false;

	return true;
}

static bool ldtr_valid(struct kvm_vcpu *vcpu)
{
	struct kvm_segment ldtr;

	vmx_get_segment(vcpu, &ldtr, VCPU_SREG_LDTR);

	if (ldtr.unusable)
		return true;
	if (ldtr.selector & SELECTOR_TI_MASK)	/* TI = 1 */
		return false;
	if (ldtr.type != 2)
		return false;
	if (!ldtr.present)
		return false;

	return true;
}

static bool cs_ss_rpl_check(struct kvm_vcpu *vcpu)
{
	struct kvm_segment cs, ss;

	vmx_get_segment(vcpu, &cs, VCPU_SREG_CS);
	vmx_get_segment(vcpu, &ss, VCPU_SREG_SS);

	return ((cs.selector & SELECTOR_RPL_MASK) ==
		 (ss.selector & SELECTOR_RPL_MASK));
}

/*
 * Check if guest state is valid. Returns true if valid, false if
 * not.
 * We assume that registers are always usable
 */
static bool guest_state_valid(struct kvm_vcpu *vcpu)
{
	if (enable_unrestricted_guest)
		return true;

	/* real mode guest state checks */
	if (!is_protmode(vcpu) || (vmx_get_rflags(vcpu) & X86_EFLAGS_VM)) {
		if (!rmode_segment_valid(vcpu, VCPU_SREG_CS))
			return false;
		if (!rmode_segment_valid(vcpu, VCPU_SREG_SS))
			return false;
		if (!rmode_segment_valid(vcpu, VCPU_SREG_DS))
			return false;
		if (!rmode_segment_valid(vcpu, VCPU_SREG_ES))
			return false;
		if (!rmode_segment_valid(vcpu, VCPU_SREG_FS))
			return false;
		if (!rmode_segment_valid(vcpu, VCPU_SREG_GS))
			return false;
	} else {
	/* protected mode guest state checks */
		if (!cs_ss_rpl_check(vcpu))
			return false;
		if (!code_segment_valid(vcpu))
			return false;
		if (!stack_segment_valid(vcpu))
			return false;
		if (!data_segment_valid(vcpu, VCPU_SREG_DS))
			return false;
		if (!data_segment_valid(vcpu, VCPU_SREG_ES))
			return false;
		if (!data_segment_valid(vcpu, VCPU_SREG_FS))
			return false;
		if (!data_segment_valid(vcpu, VCPU_SREG_GS))
			return false;
		if (!tr_valid(vcpu))
			return false;
		if (!ldtr_valid(vcpu))
			return false;
	}
	/* TODO:
	 * - Add checks on RIP
	 * - Add checks on RFLAGS
	 */

	return true;
}

static int init_rmode_tss(struct kvm *kvm)
{
	gfn_t fn;
	u16 data = 0;
	int idx, r;

	idx = srcu_read_lock(&kvm->srcu);
	fn = kvm->arch.tss_addr >> PAGE_SHIFT;
	r = kvm_clear_guest_page(kvm, fn, 0, PAGE_SIZE);
	if (r < 0)
		goto out;
	data = TSS_BASE_SIZE + TSS_REDIRECTION_SIZE;
	r = kvm_write_guest_page(kvm, fn++, &data,
			TSS_IOPB_BASE_OFFSET, sizeof(u16));
	if (r < 0)
		goto out;
	r = kvm_clear_guest_page(kvm, fn++, 0, PAGE_SIZE);
	if (r < 0)
		goto out;
	r = kvm_clear_guest_page(kvm, fn, 0, PAGE_SIZE);
	if (r < 0)
		goto out;
	data = ~0;
	r = kvm_write_guest_page(kvm, fn, &data,
				 RMODE_TSS_SIZE - 2 * PAGE_SIZE - 1,
				 sizeof(u8));
out:
	srcu_read_unlock(&kvm->srcu, idx);
	return r;
}

static int init_rmode_identity_map(struct kvm *kvm)
{
	int i, idx, r = 0;
	pfn_t identity_map_pfn;
	u32 tmp;

	if (!enable_ept)
		return 0;

	/* Protect kvm->arch.ept_identity_pagetable_done. */
	mutex_lock(&kvm->slots_lock);

	if (likely(kvm->arch.ept_identity_pagetable_done))
		goto out2;

	identity_map_pfn = kvm->arch.ept_identity_map_addr >> PAGE_SHIFT;

	r = alloc_identity_pagetable(kvm);
	if (r < 0)
		goto out2;

	idx = srcu_read_lock(&kvm->srcu);
	r = kvm_clear_guest_page(kvm, identity_map_pfn, 0, PAGE_SIZE);
	if (r < 0)
		goto out;
	/* Set up identity-mapping pagetable for EPT in real mode */
	for (i = 0; i < PT32_ENT_PER_PAGE; i++) {
		tmp = (i << 22) + (_PAGE_PRESENT | _PAGE_RW | _PAGE_USER |
			_PAGE_ACCESSED | _PAGE_DIRTY | _PAGE_PSE);
		r = kvm_write_guest_page(kvm, identity_map_pfn,
				&tmp, i * sizeof(tmp), sizeof(tmp));
		if (r < 0)
			goto out;
	}
	kvm->arch.ept_identity_pagetable_done = true;

out:
	srcu_read_unlock(&kvm->srcu, idx);

out2:
	mutex_unlock(&kvm->slots_lock);
	return r;
}

static void seg_setup(int seg)
{
	const struct kvm_vmx_segment_field *sf = &kvm_vmx_segment_fields[seg];
	unsigned int ar;

	vmcs_write16(sf->selector, 0);
	vmcs_writel(sf->base, 0);
	vmcs_write32(sf->limit, 0xffff);
	ar = 0x93;
	if (seg == VCPU_SREG_CS)
		ar |= 0x08; /* code segment */

	vmcs_write32(sf->ar_bytes, ar);
}

static int alloc_apic_access_page(struct kvm *kvm)
{
	struct page *page;
	struct kvm_userspace_memory_region kvm_userspace_mem;
	int r = 0;

	mutex_lock(&kvm->slots_lock);
	if (kvm->arch.apic_access_page_done)
		goto out;
	kvm_userspace_mem.slot = APIC_ACCESS_PAGE_PRIVATE_MEMSLOT;
	kvm_userspace_mem.flags = 0;
	kvm_userspace_mem.guest_phys_addr = APIC_DEFAULT_PHYS_BASE;
	kvm_userspace_mem.memory_size = PAGE_SIZE;
	r = __kvm_set_memory_region(kvm, &kvm_userspace_mem);
	if (r)
		goto out;

	page = gfn_to_page(kvm, APIC_DEFAULT_PHYS_BASE >> PAGE_SHIFT);
	if (is_error_page(page)) {
		r = -EFAULT;
		goto out;
	}

	/*
	 * Do not pin the page in memory, so that memory hot-unplug
	 * is able to migrate it.
	 */
	put_page(page);
	kvm->arch.apic_access_page_done = true;
out:
	mutex_unlock(&kvm->slots_lock);
	return r;
}

static int alloc_identity_pagetable(struct kvm *kvm)
{
	/* Called with kvm->slots_lock held. */

	struct kvm_userspace_memory_region kvm_userspace_mem;
	int r = 0;

	BUG_ON(kvm->arch.ept_identity_pagetable_done);

	kvm_userspace_mem.slot = IDENTITY_PAGETABLE_PRIVATE_MEMSLOT;
	kvm_userspace_mem.flags = 0;
	kvm_userspace_mem.guest_phys_addr =
		kvm->arch.ept_identity_map_addr;
	kvm_userspace_mem.memory_size = PAGE_SIZE;
	r = __kvm_set_memory_region(kvm, &kvm_userspace_mem);

	return r;
}

static void allocate_vpid(struct vcpu_vmx *vmx)
{
	int vpid;

	vmx->vpid = 0;
	if (!enable_vpid)
		return;
	spin_lock(&vmx_vpid_lock);
	vpid = find_first_zero_bit(vmx_vpid_bitmap, VMX_NR_VPIDS);
	if (vpid < VMX_NR_VPIDS) {
		vmx->vpid = vpid;
		__set_bit(vpid, vmx_vpid_bitmap);
	}
	spin_unlock(&vmx_vpid_lock);
}

static void free_vpid(struct vcpu_vmx *vmx)
{
	if (!enable_vpid)
		return;
	spin_lock(&vmx_vpid_lock);
	if (vmx->vpid != 0)
		__clear_bit(vmx->vpid, vmx_vpid_bitmap);
	spin_unlock(&vmx_vpid_lock);
}

#define MSR_TYPE_R	1
#define MSR_TYPE_W	2
static void __vmx_disable_intercept_for_msr(unsigned long *msr_bitmap,
						u32 msr, int type)
{
	int f = sizeof(unsigned long);

	if (!cpu_has_vmx_msr_bitmap())
		return;

	/*
	 * See Intel PRM Vol. 3, 20.6.9 (MSR-Bitmap Address). Early manuals
	 * have the write-low and read-high bitmap offsets the wrong way round.
	 * We can control MSRs 0x00000000-0x00001fff and 0xc0000000-0xc0001fff.
	 */
	if (msr <= 0x1fff) {
		if (type & MSR_TYPE_R)
			/* read-low */
			__clear_bit(msr, msr_bitmap + 0x000 / f);

		if (type & MSR_TYPE_W)
			/* write-low */
			__clear_bit(msr, msr_bitmap + 0x800 / f);

	} else if ((msr >= 0xc0000000) && (msr <= 0xc0001fff)) {
		msr &= 0x1fff;
		if (type & MSR_TYPE_R)
			/* read-high */
			__clear_bit(msr, msr_bitmap + 0x400 / f);

		if (type & MSR_TYPE_W)
			/* write-high */
			__clear_bit(msr, msr_bitmap + 0xc00 / f);

	}
}

static void __vmx_enable_intercept_for_msr(unsigned long *msr_bitmap,
						u32 msr, int type)
{
	int f = sizeof(unsigned long);

	if (!cpu_has_vmx_msr_bitmap())
		return;

	/*
	 * See Intel PRM Vol. 3, 20.6.9 (MSR-Bitmap Address). Early manuals
	 * have the write-low and read-high bitmap offsets the wrong way round.
	 * We can control MSRs 0x00000000-0x00001fff and 0xc0000000-0xc0001fff.
	 */
	if (msr <= 0x1fff) {
		if (type & MSR_TYPE_R)
			/* read-low */
			__set_bit(msr, msr_bitmap + 0x000 / f);

		if (type & MSR_TYPE_W)
			/* write-low */
			__set_bit(msr, msr_bitmap + 0x800 / f);

	} else if ((msr >= 0xc0000000) && (msr <= 0xc0001fff)) {
		msr &= 0x1fff;
		if (type & MSR_TYPE_R)
			/* read-high */
			__set_bit(msr, msr_bitmap + 0x400 / f);

		if (type & MSR_TYPE_W)
			/* write-high */
			__set_bit(msr, msr_bitmap + 0xc00 / f);

	}
}

/*
 * If a msr is allowed by L0, we should check whether it is allowed by L1.
 * The corresponding bit will be cleared unless both of L0 and L1 allow it.
 */
static void nested_vmx_disable_intercept_for_msr(unsigned long *msr_bitmap_l1,
					       unsigned long *msr_bitmap_nested,
					       u32 msr, int type)
{
	int f = sizeof(unsigned long);

	if (!cpu_has_vmx_msr_bitmap()) {
		WARN_ON(1);
		return;
	}

	/*
	 * See Intel PRM Vol. 3, 20.6.9 (MSR-Bitmap Address). Early manuals
	 * have the write-low and read-high bitmap offsets the wrong way round.
	 * We can control MSRs 0x00000000-0x00001fff and 0xc0000000-0xc0001fff.
	 */
	if (msr <= 0x1fff) {
		if (type & MSR_TYPE_R &&
		   !test_bit(msr, msr_bitmap_l1 + 0x000 / f))
			/* read-low */
			__clear_bit(msr, msr_bitmap_nested + 0x000 / f);

		if (type & MSR_TYPE_W &&
		   !test_bit(msr, msr_bitmap_l1 + 0x800 / f))
			/* write-low */
			__clear_bit(msr, msr_bitmap_nested + 0x800 / f);

	} else if ((msr >= 0xc0000000) && (msr <= 0xc0001fff)) {
		msr &= 0x1fff;
		if (type & MSR_TYPE_R &&
		   !test_bit(msr, msr_bitmap_l1 + 0x400 / f))
			/* read-high */
			__clear_bit(msr, msr_bitmap_nested + 0x400 / f);

		if (type & MSR_TYPE_W &&
		   !test_bit(msr, msr_bitmap_l1 + 0xc00 / f))
			/* write-high */
			__clear_bit(msr, msr_bitmap_nested + 0xc00 / f);

	}
}

static void vmx_disable_intercept_for_msr(u32 msr, bool longmode_only)
{
	if (!longmode_only)
		__vmx_disable_intercept_for_msr(vmx_msr_bitmap_legacy,
						msr, MSR_TYPE_R | MSR_TYPE_W);
	__vmx_disable_intercept_for_msr(vmx_msr_bitmap_longmode,
						msr, MSR_TYPE_R | MSR_TYPE_W);
}

static void vmx_enable_intercept_msr_read_x2apic(u32 msr)
{
	__vmx_enable_intercept_for_msr(vmx_msr_bitmap_legacy_x2apic,
			msr, MSR_TYPE_R);
	__vmx_enable_intercept_for_msr(vmx_msr_bitmap_longmode_x2apic,
			msr, MSR_TYPE_R);
}

static void vmx_disable_intercept_msr_read_x2apic(u32 msr)
{
	__vmx_disable_intercept_for_msr(vmx_msr_bitmap_legacy_x2apic,
			msr, MSR_TYPE_R);
	__vmx_disable_intercept_for_msr(vmx_msr_bitmap_longmode_x2apic,
			msr, MSR_TYPE_R);
}

static void vmx_disable_intercept_msr_write_x2apic(u32 msr)
{
	__vmx_disable_intercept_for_msr(vmx_msr_bitmap_legacy_x2apic,
			msr, MSR_TYPE_W);
	__vmx_disable_intercept_for_msr(vmx_msr_bitmap_longmode_x2apic,
			msr, MSR_TYPE_W);
}

static int vmx_vm_has_apicv(struct kvm *kvm)
{
	return enable_apicv && irqchip_in_kernel(kvm);
}

static int vmx_complete_nested_posted_interrupt(struct kvm_vcpu *vcpu)
{
	struct vcpu_vmx *vmx = to_vmx(vcpu);
	int max_irr;
	void *vapic_page;
	u16 status;

	if (vmx->nested.pi_desc &&
	    vmx->nested.pi_pending) {
		vmx->nested.pi_pending = false;
		if (!pi_test_and_clear_on(vmx->nested.pi_desc))
			return 0;

		max_irr = find_last_bit(
			(unsigned long *)vmx->nested.pi_desc->pir, 256);

		if (max_irr == 256)
			return 0;

		vapic_page = kmap(vmx->nested.virtual_apic_page);
		if (!vapic_page) {
			WARN_ON(1);
			return -ENOMEM;
		}
		__kvm_apic_update_irr(vmx->nested.pi_desc->pir, vapic_page);
		kunmap(vmx->nested.virtual_apic_page);

		status = vmcs_read16(GUEST_INTR_STATUS);
		if ((u8)max_irr > ((u8)status & 0xff)) {
			status &= ~0xff;
			status |= (u8)max_irr;
			vmcs_write16(GUEST_INTR_STATUS, status);
		}
	}
	return 0;
}

static int vmx_deliver_nested_posted_interrupt(struct kvm_vcpu *vcpu,
						int vector)
{
	struct vcpu_vmx *vmx = to_vmx(vcpu);

	if (is_guest_mode(vcpu) &&
	    vector == vmx->nested.posted_intr_nv) {
		/* the PIR and ON have been set by L1. */
		if (vcpu->mode == IN_GUEST_MODE)
			apic->send_IPI_mask(get_cpu_mask(vcpu->cpu),
				POSTED_INTR_VECTOR);
		/*
		 * If a posted intr is not recognized by hardware,
		 * we will accomplish it in the next vmentry.
		 */
		vmx->nested.pi_pending = true;
		kvm_make_request(KVM_REQ_EVENT, vcpu);
		return 0;
	}
	return -1;
}
/*
 * Send interrupt to vcpu via posted interrupt way.
 * 1. If target vcpu is running(non-root mode), send posted interrupt
 * notification to vcpu and hardware will sync PIR to vIRR atomically.
 * 2. If target vcpu isn't running(root mode), kick it to pick up the
 * interrupt from PIR in next vmentry.
 */
static void vmx_deliver_posted_interrupt(struct kvm_vcpu *vcpu, int vector)
{
	struct vcpu_vmx *vmx = to_vmx(vcpu);
	int r;

	r = vmx_deliver_nested_posted_interrupt(vcpu, vector);
	if (!r)
		return;

	if (pi_test_and_set_pir(vector, &vmx->pi_desc))
		return;

	r = pi_test_and_set_on(&vmx->pi_desc);
	kvm_make_request(KVM_REQ_EVENT, vcpu);
#ifdef CONFIG_SMP
	if (!r && (vcpu->mode == IN_GUEST_MODE))
		apic->send_IPI_mask(get_cpu_mask(vcpu->cpu),
				POSTED_INTR_VECTOR);
	else
#endif
		kvm_vcpu_kick(vcpu);
}

static void vmx_sync_pir_to_irr(struct kvm_vcpu *vcpu)
{
	struct vcpu_vmx *vmx = to_vmx(vcpu);

	if (!pi_test_and_clear_on(&vmx->pi_desc))
		return;

	kvm_apic_update_irr(vcpu, vmx->pi_desc.pir);
}

static void vmx_sync_pir_to_irr_dummy(struct kvm_vcpu *vcpu)
{
	return;
}

/*
 * Set up the vmcs's constant host-state fields, i.e., host-state fields that
 * will not change in the lifetime of the guest.
 * Note that host-state that does change is set elsewhere. E.g., host-state
 * that is set differently for each CPU is set in vmx_vcpu_load(), not here.
 */
static void vmx_set_constant_host_state(struct vcpu_vmx *vmx)
{
	u32 low32, high32;
	unsigned long tmpl;
	struct desc_ptr dt;
	unsigned long cr4;

	vmcs_writel(HOST_CR0, read_cr0() & ~X86_CR0_TS);  /* 22.2.3 */
	vmcs_writel(HOST_CR3, read_cr3());  /* 22.2.3  FIXME: shadow tables */

	/* Save the most likely value for this task's CR4 in the VMCS. */
	cr4 = cr4_read_shadow();
	vmcs_writel(HOST_CR4, cr4);			/* 22.2.3, 22.2.5 */
	vmx->host_state.vmcs_host_cr4 = cr4;

	vmcs_write16(HOST_CS_SELECTOR, __KERNEL_CS);  /* 22.2.4 */
#ifdef CONFIG_X86_64
	/*
	 * Load null selectors, so we can avoid reloading them in
	 * __vmx_load_host_state(), in case userspace uses the null selectors
	 * too (the expected case).
	 */
	vmcs_write16(HOST_DS_SELECTOR, 0);
	vmcs_write16(HOST_ES_SELECTOR, 0);
#else
	vmcs_write16(HOST_DS_SELECTOR, __KERNEL_DS);  /* 22.2.4 */
	vmcs_write16(HOST_ES_SELECTOR, __KERNEL_DS);  /* 22.2.4 */
#endif
	vmcs_write16(HOST_SS_SELECTOR, __KERNEL_DS);  /* 22.2.4 */
	vmcs_write16(HOST_TR_SELECTOR, GDT_ENTRY_TSS*8);  /* 22.2.4 */

	native_store_idt(&dt);
	vmcs_writel(HOST_IDTR_BASE, dt.address);   /* 22.2.4 */
	vmx->host_idt_base = dt.address;

	vmcs_writel(HOST_RIP, vmx_return); /* 22.2.5 */

	rdmsr(MSR_IA32_SYSENTER_CS, low32, high32);
	vmcs_write32(HOST_IA32_SYSENTER_CS, low32);
	rdmsrl(MSR_IA32_SYSENTER_EIP, tmpl);
	vmcs_writel(HOST_IA32_SYSENTER_EIP, tmpl);   /* 22.2.3 */

	if (vmcs_config.vmexit_ctrl & VM_EXIT_LOAD_IA32_PAT) {
		rdmsr(MSR_IA32_CR_PAT, low32, high32);
		vmcs_write64(HOST_IA32_PAT, low32 | ((u64) high32 << 32));
	}
}

static void set_cr4_guest_host_mask(struct vcpu_vmx *vmx)
{
	vmx->vcpu.arch.cr4_guest_owned_bits = KVM_CR4_GUEST_OWNED_BITS;
	if (enable_ept)
		vmx->vcpu.arch.cr4_guest_owned_bits |= X86_CR4_PGE;
	if (is_guest_mode(&vmx->vcpu))
		vmx->vcpu.arch.cr4_guest_owned_bits &=
			~get_vmcs12(&vmx->vcpu)->cr4_guest_host_mask;
	vmcs_writel(CR4_GUEST_HOST_MASK, ~vmx->vcpu.arch.cr4_guest_owned_bits);
}

static u32 vmx_pin_based_exec_ctrl(struct vcpu_vmx *vmx)
{
	u32 pin_based_exec_ctrl = vmcs_config.pin_based_exec_ctrl;

	if (!vmx_vm_has_apicv(vmx->vcpu.kvm))
		pin_based_exec_ctrl &= ~PIN_BASED_POSTED_INTR;
	return pin_based_exec_ctrl;
}

static u32 vmx_exec_control(struct vcpu_vmx *vmx)
{
	u32 exec_control = vmcs_config.cpu_based_exec_ctrl;

	if (vmx->vcpu.arch.switch_db_regs & KVM_DEBUGREG_WONT_EXIT)
		exec_control &= ~CPU_BASED_MOV_DR_EXITING;

	if (!vm_need_tpr_shadow(vmx->vcpu.kvm)) {
		exec_control &= ~CPU_BASED_TPR_SHADOW;
#ifdef CONFIG_X86_64
		exec_control |= CPU_BASED_CR8_STORE_EXITING |
				CPU_BASED_CR8_LOAD_EXITING;
#endif
	}
	if (!enable_ept)
		exec_control |= CPU_BASED_CR3_STORE_EXITING |
				CPU_BASED_CR3_LOAD_EXITING  |
				CPU_BASED_INVLPG_EXITING;
	return exec_control;
}

static u32 vmx_secondary_exec_control(struct vcpu_vmx *vmx)
{
	u32 exec_control = vmcs_config.cpu_based_2nd_exec_ctrl;
	if (!vm_need_virtualize_apic_accesses(vmx->vcpu.kvm))
		exec_control &= ~SECONDARY_EXEC_VIRTUALIZE_APIC_ACCESSES;
	if (vmx->vpid == 0)
		exec_control &= ~SECONDARY_EXEC_ENABLE_VPID;
	if (!enable_ept) {
		exec_control &= ~SECONDARY_EXEC_ENABLE_EPT;
		enable_unrestricted_guest = 0;
		/* Enable INVPCID for non-ept guests may cause performance regression. */
		exec_control &= ~SECONDARY_EXEC_ENABLE_INVPCID;
	}
	if (!enable_unrestricted_guest)
		exec_control &= ~SECONDARY_EXEC_UNRESTRICTED_GUEST;
	if (!ple_gap)
		exec_control &= ~SECONDARY_EXEC_PAUSE_LOOP_EXITING;
	if (!vmx_vm_has_apicv(vmx->vcpu.kvm))
		exec_control &= ~(SECONDARY_EXEC_APIC_REGISTER_VIRT |
				  SECONDARY_EXEC_VIRTUAL_INTR_DELIVERY);
	exec_control &= ~SECONDARY_EXEC_VIRTUALIZE_X2APIC_MODE;
	/* SECONDARY_EXEC_SHADOW_VMCS is enabled when L1 executes VMPTRLD
	   (handle_vmptrld).
	   We can NOT enable shadow_vmcs here because we don't have yet
	   a current VMCS12
	*/
	exec_control &= ~SECONDARY_EXEC_SHADOW_VMCS;
	/* PML is enabled/disabled in creating/destorying vcpu */
	exec_control &= ~SECONDARY_EXEC_ENABLE_PML;

	return exec_control;
}

static void ept_set_mmio_spte_mask(void)
{
	/*
	 * EPT Misconfigurations can be generated if the value of bits 2:0
	 * of an EPT paging-structure entry is 110b (write/execute).
	 * Also, magic bits (0x3ull << 62) is set to quickly identify mmio
	 * spte.
	 */
	kvm_mmu_set_mmio_spte_mask((0x3ull << 62) | 0x6ull);
}

#define VMX_XSS_EXIT_BITMAP 0
/*
 * Sets up the vmcs for emulated real mode.
 */
static int vmx_vcpu_setup(struct vcpu_vmx *vmx)
{
#ifdef CONFIG_X86_64
	unsigned long a;
#endif
	int i;

	/* I/O */
	vmcs_write64(IO_BITMAP_A, __pa(vmx_io_bitmap_a));
	vmcs_write64(IO_BITMAP_B, __pa(vmx_io_bitmap_b));

	if (enable_shadow_vmcs) {
		vmcs_write64(VMREAD_BITMAP, __pa(vmx_vmread_bitmap));
		vmcs_write64(VMWRITE_BITMAP, __pa(vmx_vmwrite_bitmap));
	}
	if (cpu_has_vmx_msr_bitmap())
		vmcs_write64(MSR_BITMAP, __pa(vmx_msr_bitmap_legacy));

	vmcs_write64(VMCS_LINK_POINTER, -1ull); /* 22.3.1.5 */

	/* Control */
	vmcs_write32(PIN_BASED_VM_EXEC_CONTROL, vmx_pin_based_exec_ctrl(vmx));

	vmcs_write32(CPU_BASED_VM_EXEC_CONTROL, vmx_exec_control(vmx));

	if (cpu_has_secondary_exec_ctrls()) {
		vmcs_write32(SECONDARY_VM_EXEC_CONTROL,
				vmx_secondary_exec_control(vmx));
	}

	if (vmx_vm_has_apicv(vmx->vcpu.kvm)) {
		vmcs_write64(EOI_EXIT_BITMAP0, 0);
		vmcs_write64(EOI_EXIT_BITMAP1, 0);
		vmcs_write64(EOI_EXIT_BITMAP2, 0);
		vmcs_write64(EOI_EXIT_BITMAP3, 0);

		vmcs_write16(GUEST_INTR_STATUS, 0);

		vmcs_write64(POSTED_INTR_NV, POSTED_INTR_VECTOR);
		vmcs_write64(POSTED_INTR_DESC_ADDR, __pa((&vmx->pi_desc)));
	}

	if (ple_gap) {
		vmcs_write32(PLE_GAP, ple_gap);
		vmx->ple_window = ple_window;
		vmx->ple_window_dirty = true;
	}

	vmcs_write32(PAGE_FAULT_ERROR_CODE_MASK, 0);
	vmcs_write32(PAGE_FAULT_ERROR_CODE_MATCH, 0);
	vmcs_write32(CR3_TARGET_COUNT, 0);           /* 22.2.1 */

	vmcs_write16(HOST_FS_SELECTOR, 0);            /* 22.2.4 */
	vmcs_write16(HOST_GS_SELECTOR, 0);            /* 22.2.4 */
	vmx_set_constant_host_state(vmx);
#ifdef CONFIG_X86_64
	rdmsrl(MSR_FS_BASE, a);
	vmcs_writel(HOST_FS_BASE, a); /* 22.2.4 */
	rdmsrl(MSR_GS_BASE, a);
	vmcs_writel(HOST_GS_BASE, a); /* 22.2.4 */
#else
	vmcs_writel(HOST_FS_BASE, 0); /* 22.2.4 */
	vmcs_writel(HOST_GS_BASE, 0); /* 22.2.4 */
#endif

	vmcs_write32(VM_EXIT_MSR_STORE_COUNT, 0);
	vmcs_write32(VM_EXIT_MSR_LOAD_COUNT, 0);
	vmcs_write64(VM_EXIT_MSR_LOAD_ADDR, __pa(vmx->msr_autoload.host));
	vmcs_write32(VM_ENTRY_MSR_LOAD_COUNT, 0);
	vmcs_write64(VM_ENTRY_MSR_LOAD_ADDR, __pa(vmx->msr_autoload.guest));

	if (vmcs_config.vmentry_ctrl & VM_ENTRY_LOAD_IA32_PAT) {
		u32 msr_low, msr_high;
		u64 host_pat;
		rdmsr(MSR_IA32_CR_PAT, msr_low, msr_high);
		host_pat = msr_low | ((u64) msr_high << 32);
		/* Write the default value follow host pat */
		vmcs_write64(GUEST_IA32_PAT, host_pat);
		/* Keep arch.pat sync with GUEST_IA32_PAT */
		vmx->vcpu.arch.pat = host_pat;
	}

	for (i = 0; i < ARRAY_SIZE(vmx_msr_index); ++i) {
		u32 index = vmx_msr_index[i];
		u32 data_low, data_high;
		int j = vmx->nmsrs;

		if (rdmsr_safe(index, &data_low, &data_high) < 0)
			continue;
		if (wrmsr_safe(index, data_low, data_high) < 0)
			continue;
		vmx->guest_msrs[j].index = i;
		vmx->guest_msrs[j].data = 0;
		vmx->guest_msrs[j].mask = -1ull;
		++vmx->nmsrs;
	}


	vm_exit_controls_init(vmx, vmcs_config.vmexit_ctrl);

	/* 22.2.1, 20.8.1 */
	vm_entry_controls_init(vmx, vmcs_config.vmentry_ctrl);

	vmcs_writel(CR0_GUEST_HOST_MASK, ~0UL);
	set_cr4_guest_host_mask(vmx);

	if (vmx_xsaves_supported())
		vmcs_write64(XSS_EXIT_BITMAP, VMX_XSS_EXIT_BITMAP);

	return 0;
}

static void vmx_vcpu_reset(struct kvm_vcpu *vcpu)
{
	struct vcpu_vmx *vmx = to_vmx(vcpu);
	struct msr_data apic_base_msr;

	vmx->rmode.vm86_active = 0;

	vmx->soft_vnmi_blocked = 0;

	vmx->vcpu.arch.regs[VCPU_REGS_RDX] = get_rdx_init_val();
	kvm_set_cr8(&vmx->vcpu, 0);
	apic_base_msr.data = APIC_DEFAULT_PHYS_BASE | MSR_IA32_APICBASE_ENABLE;
	if (kvm_vcpu_is_bsp(&vmx->vcpu))
		apic_base_msr.data |= MSR_IA32_APICBASE_BSP;
	apic_base_msr.host_initiated = true;
	kvm_set_apic_base(&vmx->vcpu, &apic_base_msr);

	vmx_segment_cache_clear(vmx);

	seg_setup(VCPU_SREG_CS);
	vmcs_write16(GUEST_CS_SELECTOR, 0xf000);
	vmcs_write32(GUEST_CS_BASE, 0xffff0000);

	seg_setup(VCPU_SREG_DS);
	seg_setup(VCPU_SREG_ES);
	seg_setup(VCPU_SREG_FS);
	seg_setup(VCPU_SREG_GS);
	seg_setup(VCPU_SREG_SS);

	vmcs_write16(GUEST_TR_SELECTOR, 0);
	vmcs_writel(GUEST_TR_BASE, 0);
	vmcs_write32(GUEST_TR_LIMIT, 0xffff);
	vmcs_write32(GUEST_TR_AR_BYTES, 0x008b);

	vmcs_write16(GUEST_LDTR_SELECTOR, 0);
	vmcs_writel(GUEST_LDTR_BASE, 0);
	vmcs_write32(GUEST_LDTR_LIMIT, 0xffff);
	vmcs_write32(GUEST_LDTR_AR_BYTES, 0x00082);

	vmcs_write32(GUEST_SYSENTER_CS, 0);
	vmcs_writel(GUEST_SYSENTER_ESP, 0);
	vmcs_writel(GUEST_SYSENTER_EIP, 0);

	vmcs_writel(GUEST_RFLAGS, 0x02);
	kvm_rip_write(vcpu, 0xfff0);

	vmcs_writel(GUEST_GDTR_BASE, 0);
	vmcs_write32(GUEST_GDTR_LIMIT, 0xffff);

	vmcs_writel(GUEST_IDTR_BASE, 0);
	vmcs_write32(GUEST_IDTR_LIMIT, 0xffff);

	vmcs_write32(GUEST_ACTIVITY_STATE, GUEST_ACTIVITY_ACTIVE);
	vmcs_write32(GUEST_INTERRUPTIBILITY_INFO, 0);
	vmcs_write32(GUEST_PENDING_DBG_EXCEPTIONS, 0);

	/* Special registers */
	vmcs_write64(GUEST_IA32_DEBUGCTL, 0);

	setup_msrs(vmx);

	vmcs_write32(VM_ENTRY_INTR_INFO_FIELD, 0);  /* 22.2.1 */

	if (cpu_has_vmx_tpr_shadow()) {
		vmcs_write64(VIRTUAL_APIC_PAGE_ADDR, 0);
		if (vm_need_tpr_shadow(vmx->vcpu.kvm))
			vmcs_write64(VIRTUAL_APIC_PAGE_ADDR,
				     __pa(vmx->vcpu.arch.apic->regs));
		vmcs_write32(TPR_THRESHOLD, 0);
	}

	kvm_make_request(KVM_REQ_APIC_PAGE_RELOAD, vcpu);

	if (vmx_vm_has_apicv(vcpu->kvm))
		memset(&vmx->pi_desc, 0, sizeof(struct pi_desc));

	if (vmx->vpid != 0)
		vmcs_write16(VIRTUAL_PROCESSOR_ID, vmx->vpid);

	vmx->vcpu.arch.cr0 = X86_CR0_NW | X86_CR0_CD | X86_CR0_ET;
	vmx_set_cr0(&vmx->vcpu, kvm_read_cr0(vcpu)); /* enter rmode */
	vmx_set_cr4(&vmx->vcpu, 0);
	vmx_set_efer(&vmx->vcpu, 0);
	vmx_fpu_activate(&vmx->vcpu);
	update_exception_bitmap(&vmx->vcpu);

	vpid_sync_context(vmx);
}

/*
 * In nested virtualization, check if L1 asked to exit on external interrupts.
 * For most existing hypervisors, this will always return true.
 */
static bool nested_exit_on_intr(struct kvm_vcpu *vcpu)
{
	return get_vmcs12(vcpu)->pin_based_vm_exec_control &
		PIN_BASED_EXT_INTR_MASK;
}

/*
 * In nested virtualization, check if L1 has set
 * VM_EXIT_ACK_INTR_ON_EXIT
 */
static bool nested_exit_intr_ack_set(struct kvm_vcpu *vcpu)
{
	return get_vmcs12(vcpu)->vm_exit_controls &
		VM_EXIT_ACK_INTR_ON_EXIT;
}

static bool nested_exit_on_nmi(struct kvm_vcpu *vcpu)
{
	return get_vmcs12(vcpu)->pin_based_vm_exec_control &
		PIN_BASED_NMI_EXITING;
}

static void enable_irq_window(struct kvm_vcpu *vcpu)
{
	u32 cpu_based_vm_exec_control;

	cpu_based_vm_exec_control = vmcs_read32(CPU_BASED_VM_EXEC_CONTROL);
	cpu_based_vm_exec_control |= CPU_BASED_VIRTUAL_INTR_PENDING;
	vmcs_write32(CPU_BASED_VM_EXEC_CONTROL, cpu_based_vm_exec_control);
}

static void enable_nmi_window(struct kvm_vcpu *vcpu)
{
	u32 cpu_based_vm_exec_control;

	if (!cpu_has_virtual_nmis() ||
	    vmcs_read32(GUEST_INTERRUPTIBILITY_INFO) & GUEST_INTR_STATE_STI) {
		enable_irq_window(vcpu);
		return;
	}

	cpu_based_vm_exec_control = vmcs_read32(CPU_BASED_VM_EXEC_CONTROL);
	cpu_based_vm_exec_control |= CPU_BASED_VIRTUAL_NMI_PENDING;
	vmcs_write32(CPU_BASED_VM_EXEC_CONTROL, cpu_based_vm_exec_control);
}

static void vmx_inject_irq(struct kvm_vcpu *vcpu)
{
	struct vcpu_vmx *vmx = to_vmx(vcpu);
	uint32_t intr;
	int irq = vcpu->arch.interrupt.nr;

	trace_kvm_inj_virq(irq);

	++vcpu->stat.irq_injections;
	if (vmx->rmode.vm86_active) {
		int inc_eip = 0;
		if (vcpu->arch.interrupt.soft)
			inc_eip = vcpu->arch.event_exit_inst_len;
		if (kvm_inject_realmode_interrupt(vcpu, irq, inc_eip) != EMULATE_DONE)
			kvm_make_request(KVM_REQ_TRIPLE_FAULT, vcpu);
		return;
	}
	intr = irq | INTR_INFO_VALID_MASK;
	if (vcpu->arch.interrupt.soft) {
		intr |= INTR_TYPE_SOFT_INTR;
		vmcs_write32(VM_ENTRY_INSTRUCTION_LEN,
			     vmx->vcpu.arch.event_exit_inst_len);
	} else
		intr |= INTR_TYPE_EXT_INTR;
	vmcs_write32(VM_ENTRY_INTR_INFO_FIELD, intr);
}

static void vmx_inject_nmi(struct kvm_vcpu *vcpu)
{
	struct vcpu_vmx *vmx = to_vmx(vcpu);

	if (is_guest_mode(vcpu))
		return;

	if (!cpu_has_virtual_nmis()) {
		/*
		 * Tracking the NMI-blocked state in software is built upon
		 * finding the next open IRQ window. This, in turn, depends on
		 * well-behaving guests: They have to keep IRQs disabled at
		 * least as long as the NMI handler runs. Otherwise we may
		 * cause NMI nesting, maybe breaking the guest. But as this is
		 * highly unlikely, we can live with the residual risk.
		 */
		vmx->soft_vnmi_blocked = 1;
		vmx->vnmi_blocked_time = 0;
	}

	++vcpu->stat.nmi_injections;
	vmx->nmi_known_unmasked = false;
	if (vmx->rmode.vm86_active) {
		if (kvm_inject_realmode_interrupt(vcpu, NMI_VECTOR, 0) != EMULATE_DONE)
			kvm_make_request(KVM_REQ_TRIPLE_FAULT, vcpu);
		return;
	}
	vmcs_write32(VM_ENTRY_INTR_INFO_FIELD,
			INTR_TYPE_NMI_INTR | INTR_INFO_VALID_MASK | NMI_VECTOR);
}

static bool vmx_get_nmi_mask(struct kvm_vcpu *vcpu)
{
	if (!cpu_has_virtual_nmis())
		return to_vmx(vcpu)->soft_vnmi_blocked;
	if (to_vmx(vcpu)->nmi_known_unmasked)
		return false;
	return vmcs_read32(GUEST_INTERRUPTIBILITY_INFO)	& GUEST_INTR_STATE_NMI;
}

static void vmx_set_nmi_mask(struct kvm_vcpu *vcpu, bool masked)
{
	struct vcpu_vmx *vmx = to_vmx(vcpu);

	if (!cpu_has_virtual_nmis()) {
		if (vmx->soft_vnmi_blocked != masked) {
			vmx->soft_vnmi_blocked = masked;
			vmx->vnmi_blocked_time = 0;
		}
	} else {
		vmx->nmi_known_unmasked = !masked;
		if (masked)
			vmcs_set_bits(GUEST_INTERRUPTIBILITY_INFO,
				      GUEST_INTR_STATE_NMI);
		else
			vmcs_clear_bits(GUEST_INTERRUPTIBILITY_INFO,
					GUEST_INTR_STATE_NMI);
	}
}

static int vmx_nmi_allowed(struct kvm_vcpu *vcpu)
{
	if (to_vmx(vcpu)->nested.nested_run_pending)
		return 0;

	if (!cpu_has_virtual_nmis() && to_vmx(vcpu)->soft_vnmi_blocked)
		return 0;

	return	!(vmcs_read32(GUEST_INTERRUPTIBILITY_INFO) &
		  (GUEST_INTR_STATE_MOV_SS | GUEST_INTR_STATE_STI
		   | GUEST_INTR_STATE_NMI));
}

static int vmx_interrupt_allowed(struct kvm_vcpu *vcpu)
{
	return (!to_vmx(vcpu)->nested.nested_run_pending &&
		vmcs_readl(GUEST_RFLAGS) & X86_EFLAGS_IF) &&
		!(vmcs_read32(GUEST_INTERRUPTIBILITY_INFO) &
			(GUEST_INTR_STATE_STI | GUEST_INTR_STATE_MOV_SS));
}

static int vmx_set_tss_addr(struct kvm *kvm, unsigned int addr)
{
	int ret;
	struct kvm_userspace_memory_region tss_mem = {
		.slot = TSS_PRIVATE_MEMSLOT,
		.guest_phys_addr = addr,
		.memory_size = PAGE_SIZE * 3,
		.flags = 0,
	};

	ret = kvm_set_memory_region(kvm, &tss_mem);
	if (ret)
		return ret;
	kvm->arch.tss_addr = addr;
	return init_rmode_tss(kvm);
}

static bool rmode_exception(struct kvm_vcpu *vcpu, int vec)
{
	switch (vec) {
	case BP_VECTOR:
		/*
		 * Update instruction length as we may reinject the exception
		 * from user space while in guest debugging mode.
		 */
		to_vmx(vcpu)->vcpu.arch.event_exit_inst_len =
			vmcs_read32(VM_EXIT_INSTRUCTION_LEN);
		if (vcpu->guest_debug & KVM_GUESTDBG_USE_SW_BP)
			return false;
		/* fall through */
	case DB_VECTOR:
		if (vcpu->guest_debug &
			(KVM_GUESTDBG_SINGLESTEP | KVM_GUESTDBG_USE_HW_BP))
			return false;
		/* fall through */
	case DE_VECTOR:
	case OF_VECTOR:
	case BR_VECTOR:
	case UD_VECTOR:
	case DF_VECTOR:
	case SS_VECTOR:
	case GP_VECTOR:
	case MF_VECTOR:
		return true;
	break;
	}
	return false;
}

static int handle_rmode_exception(struct kvm_vcpu *vcpu,
				  int vec, u32 err_code)
{
	/*
	 * Instruction with address size override prefix opcode 0x67
	 * Cause the #SS fault with 0 error code in VM86 mode.
	 */
	if (((vec == GP_VECTOR) || (vec == SS_VECTOR)) && err_code == 0) {
		if (emulate_instruction(vcpu, 0) == EMULATE_DONE) {
			if (vcpu->arch.halt_request) {
				vcpu->arch.halt_request = 0;
				return kvm_emulate_halt(vcpu);
			}
			return 1;
		}
		return 0;
	}

	/*
	 * Forward all other exceptions that are valid in real mode.
	 * FIXME: Breaks guest debugging in real mode, needs to be fixed with
	 *        the required debugging infrastructure rework.
	 */
	kvm_queue_exception(vcpu, vec);
	return 1;
}

/*
 * Trigger machine check on the host. We assume all the MSRs are already set up
 * by the CPU and that we still run on the same CPU as the MCE occurred on.
 * We pass a fake environment to the machine check handler because we want
 * the guest to be always treated like user space, no matter what context
 * it used internally.
 */
static void kvm_machine_check(void)
{
#if defined(CONFIG_X86_MCE) && defined(CONFIG_X86_64)
	struct pt_regs regs = {
		.cs = 3, /* Fake ring 3 no matter what the guest ran on */
		.flags = X86_EFLAGS_IF,
	};

	do_machine_check(&regs, 0);
#endif
}

static int handle_machine_check(struct kvm_vcpu *vcpu)
{
	/* already handled by vcpu_run */
	return 1;
}

static int handle_exception(struct kvm_vcpu *vcpu)
{
	struct vcpu_vmx *vmx = to_vmx(vcpu);
	struct kvm_run *kvm_run = vcpu->run;
	u32 intr_info, ex_no, error_code;
	unsigned long cr2, rip, dr6;
	u32 vect_info;
	enum emulation_result er;

	vect_info = vmx->idt_vectoring_info;
	intr_info = vmx->exit_intr_info;

	if (is_machine_check(intr_info))
		return handle_machine_check(vcpu);

	if ((intr_info & INTR_INFO_INTR_TYPE_MASK) == INTR_TYPE_NMI_INTR)
		return 1;  /* already handled by vmx_vcpu_run() */

	if (is_no_device(intr_info)) {
		vmx_fpu_activate(vcpu);
		return 1;
	}

	if (is_invalid_opcode(intr_info)) {
		er = emulate_instruction(vcpu, EMULTYPE_TRAP_UD);
		if (er != EMULATE_DONE)
			kvm_queue_exception(vcpu, UD_VECTOR);
		return 1;
	}

	error_code = 0;
	if (intr_info & INTR_INFO_DELIVER_CODE_MASK)
		error_code = vmcs_read32(VM_EXIT_INTR_ERROR_CODE);

	/*
	 * The #PF with PFEC.RSVD = 1 indicates the guest is accessing
	 * MMIO, it is better to report an internal error.
	 * See the comments in vmx_handle_exit.
	 */
	if ((vect_info & VECTORING_INFO_VALID_MASK) &&
	    !(is_page_fault(intr_info) && !(error_code & PFERR_RSVD_MASK))) {
		vcpu->run->exit_reason = KVM_EXIT_INTERNAL_ERROR;
		vcpu->run->internal.suberror = KVM_INTERNAL_ERROR_SIMUL_EX;
		vcpu->run->internal.ndata = 2;
		vcpu->run->internal.data[0] = vect_info;
		vcpu->run->internal.data[1] = intr_info;
		return 0;
	}

	if (is_page_fault(intr_info)) {
		/* EPT won't cause page fault directly */
		BUG_ON(enable_ept);
		cr2 = vmcs_readl(EXIT_QUALIFICATION);
		trace_kvm_page_fault(cr2, error_code);

		if (kvm_event_needs_reinjection(vcpu))
			kvm_mmu_unprotect_page_virt(vcpu, cr2);
		return kvm_mmu_page_fault(vcpu, cr2, error_code, NULL, 0);
	}

	ex_no = intr_info & INTR_INFO_VECTOR_MASK;

	if (vmx->rmode.vm86_active && rmode_exception(vcpu, ex_no))
		return handle_rmode_exception(vcpu, ex_no, error_code);

	switch (ex_no) {
	case DB_VECTOR:
		dr6 = vmcs_readl(EXIT_QUALIFICATION);
		if (!(vcpu->guest_debug &
		      (KVM_GUESTDBG_SINGLESTEP | KVM_GUESTDBG_USE_HW_BP))) {
			vcpu->arch.dr6 &= ~15;
			vcpu->arch.dr6 |= dr6 | DR6_RTM;
			if (!(dr6 & ~DR6_RESERVED)) /* icebp */
				skip_emulated_instruction(vcpu);

			kvm_queue_exception(vcpu, DB_VECTOR);
			return 1;
		}
		kvm_run->debug.arch.dr6 = dr6 | DR6_FIXED_1;
		kvm_run->debug.arch.dr7 = vmcs_readl(GUEST_DR7);
		/* fall through */
	case BP_VECTOR:
		/*
		 * Update instruction length as we may reinject #BP from
		 * user space while in guest debugging mode. Reading it for
		 * #DB as well causes no harm, it is not used in that case.
		 */
		vmx->vcpu.arch.event_exit_inst_len =
			vmcs_read32(VM_EXIT_INSTRUCTION_LEN);
		kvm_run->exit_reason = KVM_EXIT_DEBUG;
		rip = kvm_rip_read(vcpu);
		kvm_run->debug.arch.pc = vmcs_readl(GUEST_CS_BASE) + rip;
		kvm_run->debug.arch.exception = ex_no;
		break;
	default:
		kvm_run->exit_reason = KVM_EXIT_EXCEPTION;
		kvm_run->ex.exception = ex_no;
		kvm_run->ex.error_code = error_code;
		break;
	}
	return 0;
}

static int handle_external_interrupt(struct kvm_vcpu *vcpu)
{
	++vcpu->stat.irq_exits;
	return 1;
}

static int handle_triple_fault(struct kvm_vcpu *vcpu)
{
	vcpu->run->exit_reason = KVM_EXIT_SHUTDOWN;
	return 0;
}

static int handle_io(struct kvm_vcpu *vcpu)
{
	unsigned long exit_qualification;
	int size, in, string;
	unsigned port;

	exit_qualification = vmcs_readl(EXIT_QUALIFICATION);
	string = (exit_qualification & 16) != 0;
	in = (exit_qualification & 8) != 0;

	++vcpu->stat.io_exits;

	if (string || in)
		return emulate_instruction(vcpu, 0) == EMULATE_DONE;

	port = exit_qualification >> 16;
	size = (exit_qualification & 7) + 1;
	skip_emulated_instruction(vcpu);

	return kvm_fast_pio_out(vcpu, size, port);
}

static void
vmx_patch_hypercall(struct kvm_vcpu *vcpu, unsigned char *hypercall)
{
	/*
	 * Patch in the VMCALL instruction:
	 */
	hypercall[0] = 0x0f;
	hypercall[1] = 0x01;
	hypercall[2] = 0xc1;
}

static bool nested_cr0_valid(struct kvm_vcpu *vcpu, unsigned long val)
{
	unsigned long always_on = VMXON_CR0_ALWAYSON;
	struct vmcs12 *vmcs12 = get_vmcs12(vcpu);

	if (to_vmx(vcpu)->nested.nested_vmx_secondary_ctls_high &
		SECONDARY_EXEC_UNRESTRICTED_GUEST &&
	    nested_cpu_has2(vmcs12, SECONDARY_EXEC_UNRESTRICTED_GUEST))
		always_on &= ~(X86_CR0_PE | X86_CR0_PG);
	return (val & always_on) == always_on;
}

/* called to set cr0 as appropriate for a mov-to-cr0 exit. */
static int handle_set_cr0(struct kvm_vcpu *vcpu, unsigned long val)
{
	if (is_guest_mode(vcpu)) {
		struct vmcs12 *vmcs12 = get_vmcs12(vcpu);
		unsigned long orig_val = val;

		/*
		 * We get here when L2 changed cr0 in a way that did not change
		 * any of L1's shadowed bits (see nested_vmx_exit_handled_cr),
		 * but did change L0 shadowed bits. So we first calculate the
		 * effective cr0 value that L1 would like to write into the
		 * hardware. It consists of the L2-owned bits from the new
		 * value combined with the L1-owned bits from L1's guest_cr0.
		 */
		val = (val & ~vmcs12->cr0_guest_host_mask) |
			(vmcs12->guest_cr0 & vmcs12->cr0_guest_host_mask);

		if (!nested_cr0_valid(vcpu, val))
			return 1;

		if (kvm_set_cr0(vcpu, val))
			return 1;
		vmcs_writel(CR0_READ_SHADOW, orig_val);
		return 0;
	} else {
		if (to_vmx(vcpu)->nested.vmxon &&
		    ((val & VMXON_CR0_ALWAYSON) != VMXON_CR0_ALWAYSON))
			return 1;
		return kvm_set_cr0(vcpu, val);
	}
}

static int handle_set_cr4(struct kvm_vcpu *vcpu, unsigned long val)
{
	if (is_guest_mode(vcpu)) {
		struct vmcs12 *vmcs12 = get_vmcs12(vcpu);
		unsigned long orig_val = val;

		/* analogously to handle_set_cr0 */
		val = (val & ~vmcs12->cr4_guest_host_mask) |
			(vmcs12->guest_cr4 & vmcs12->cr4_guest_host_mask);
		if (kvm_set_cr4(vcpu, val))
			return 1;
		vmcs_writel(CR4_READ_SHADOW, orig_val);
		return 0;
	} else
		return kvm_set_cr4(vcpu, val);
}

/* called to set cr0 as approriate for clts instruction exit. */
static void handle_clts(struct kvm_vcpu *vcpu)
{
	if (is_guest_mode(vcpu)) {
		/*
		 * We get here when L2 did CLTS, and L1 didn't shadow CR0.TS
		 * but we did (!fpu_active). We need to keep GUEST_CR0.TS on,
		 * just pretend it's off (also in arch.cr0 for fpu_activate).
		 */
		vmcs_writel(CR0_READ_SHADOW,
			vmcs_readl(CR0_READ_SHADOW) & ~X86_CR0_TS);
		vcpu->arch.cr0 &= ~X86_CR0_TS;
	} else
		vmx_set_cr0(vcpu, kvm_read_cr0_bits(vcpu, ~X86_CR0_TS));
}

static int handle_cr(struct kvm_vcpu *vcpu)
{
	unsigned long exit_qualification, val;
	int cr;
	int reg;
	int err;

	exit_qualification = vmcs_readl(EXIT_QUALIFICATION);
	cr = exit_qualification & 15;
	reg = (exit_qualification >> 8) & 15;
	switch ((exit_qualification >> 4) & 3) {
	case 0: /* mov to cr */
		val = kvm_register_readl(vcpu, reg);
		trace_kvm_cr_write(cr, val);
		switch (cr) {
		case 0:
			err = handle_set_cr0(vcpu, val);
			kvm_complete_insn_gp(vcpu, err);
			return 1;
		case 3:
			err = kvm_set_cr3(vcpu, val);
			kvm_complete_insn_gp(vcpu, err);
			return 1;
		case 4:
			err = handle_set_cr4(vcpu, val);
			kvm_complete_insn_gp(vcpu, err);
			return 1;
		case 8: {
				u8 cr8_prev = kvm_get_cr8(vcpu);
				u8 cr8 = (u8)val;
				err = kvm_set_cr8(vcpu, cr8);
				kvm_complete_insn_gp(vcpu, err);
				if (irqchip_in_kernel(vcpu->kvm))
					return 1;
				if (cr8_prev <= cr8)
					return 1;
				vcpu->run->exit_reason = KVM_EXIT_SET_TPR;
				return 0;
			}
		}
		break;
	case 2: /* clts */
		handle_clts(vcpu);
		trace_kvm_cr_write(0, kvm_read_cr0(vcpu));
		skip_emulated_instruction(vcpu);
		vmx_fpu_activate(vcpu);
		return 1;
	case 1: /*mov from cr*/
		switch (cr) {
		case 3:
			val = kvm_read_cr3(vcpu);
			kvm_register_write(vcpu, reg, val);
			trace_kvm_cr_read(cr, val);
			skip_emulated_instruction(vcpu);
			return 1;
		case 8:
			val = kvm_get_cr8(vcpu);
			kvm_register_write(vcpu, reg, val);
			trace_kvm_cr_read(cr, val);
			skip_emulated_instruction(vcpu);
			return 1;
		}
		break;
	case 3: /* lmsw */
		val = (exit_qualification >> LMSW_SOURCE_DATA_SHIFT) & 0x0f;
		trace_kvm_cr_write(0, (kvm_read_cr0(vcpu) & ~0xful) | val);
		kvm_lmsw(vcpu, val);

		skip_emulated_instruction(vcpu);
		return 1;
	default:
		break;
	}
	vcpu->run->exit_reason = 0;
	vcpu_unimpl(vcpu, "unhandled control register: op %d cr %d\n",
	       (int)(exit_qualification >> 4) & 3, cr);
	return 0;
}

static int handle_dr(struct kvm_vcpu *vcpu)
{
	unsigned long exit_qualification;
	int dr, dr7, reg;

	exit_qualification = vmcs_readl(EXIT_QUALIFICATION);
	dr = exit_qualification & DEBUG_REG_ACCESS_NUM;

	/* First, if DR does not exist, trigger UD */
	if (!kvm_require_dr(vcpu, dr))
		return 1;

	/* Do not handle if the CPL > 0, will trigger GP on re-entry */
	if (!kvm_require_cpl(vcpu, 0))
		return 1;
	dr7 = vmcs_readl(GUEST_DR7);
	if (dr7 & DR7_GD) {
		/*
		 * As the vm-exit takes precedence over the debug trap, we
		 * need to emulate the latter, either for the host or the
		 * guest debugging itself.
		 */
		if (vcpu->guest_debug & KVM_GUESTDBG_USE_HW_BP) {
			vcpu->run->debug.arch.dr6 = vcpu->arch.dr6;
			vcpu->run->debug.arch.dr7 = dr7;
			vcpu->run->debug.arch.pc = kvm_get_linear_rip(vcpu);
			vcpu->run->debug.arch.exception = DB_VECTOR;
			vcpu->run->exit_reason = KVM_EXIT_DEBUG;
			return 0;
		} else {
			vcpu->arch.dr6 &= ~15;
			vcpu->arch.dr6 |= DR6_BD | DR6_RTM;
			kvm_queue_exception(vcpu, DB_VECTOR);
			return 1;
		}
	}

	if (vcpu->guest_debug == 0) {
		u32 cpu_based_vm_exec_control;

		cpu_based_vm_exec_control = vmcs_read32(CPU_BASED_VM_EXEC_CONTROL);
		cpu_based_vm_exec_control &= ~CPU_BASED_MOV_DR_EXITING;
		vmcs_write32(CPU_BASED_VM_EXEC_CONTROL, cpu_based_vm_exec_control);

		/*
		 * No more DR vmexits; force a reload of the debug registers
		 * and reenter on this instruction.  The next vmexit will
		 * retrieve the full state of the debug registers.
		 */
		vcpu->arch.switch_db_regs |= KVM_DEBUGREG_WONT_EXIT;
		return 1;
	}

	reg = DEBUG_REG_ACCESS_REG(exit_qualification);
	if (exit_qualification & TYPE_MOV_FROM_DR) {
		unsigned long val;

		if (kvm_get_dr(vcpu, dr, &val))
			return 1;
		kvm_register_write(vcpu, reg, val);
	} else
		if (kvm_set_dr(vcpu, dr, kvm_register_readl(vcpu, reg)))
			return 1;

	skip_emulated_instruction(vcpu);
	return 1;
}

static u64 vmx_get_dr6(struct kvm_vcpu *vcpu)
{
	return vcpu->arch.dr6;
}

static void vmx_set_dr6(struct kvm_vcpu *vcpu, unsigned long val)
{
}

static void vmx_sync_dirty_debug_regs(struct kvm_vcpu *vcpu)
{
	u32 cpu_based_vm_exec_control;

	get_debugreg(vcpu->arch.db[0], 0);
	get_debugreg(vcpu->arch.db[1], 1);
	get_debugreg(vcpu->arch.db[2], 2);
	get_debugreg(vcpu->arch.db[3], 3);
	get_debugreg(vcpu->arch.dr6, 6);
	vcpu->arch.dr7 = vmcs_readl(GUEST_DR7);

	vcpu->arch.switch_db_regs &= ~KVM_DEBUGREG_WONT_EXIT;

	cpu_based_vm_exec_control = vmcs_read32(CPU_BASED_VM_EXEC_CONTROL);
	cpu_based_vm_exec_control |= CPU_BASED_MOV_DR_EXITING;
	vmcs_write32(CPU_BASED_VM_EXEC_CONTROL, cpu_based_vm_exec_control);
}

static void vmx_set_dr7(struct kvm_vcpu *vcpu, unsigned long val)
{
	vmcs_writel(GUEST_DR7, val);
}

static int handle_cpuid(struct kvm_vcpu *vcpu)
{
	kvm_emulate_cpuid(vcpu);
	return 1;
}

static int handle_rdmsr(struct kvm_vcpu *vcpu)
{
	u32 ecx = vcpu->arch.regs[VCPU_REGS_RCX];
	u64 data;

	if (vmx_get_msr(vcpu, ecx, &data)) {
		trace_kvm_msr_read_ex(ecx);
		kvm_inject_gp(vcpu, 0);
		return 1;
	}

	trace_kvm_msr_read(ecx, data);

	/* FIXME: handling of bits 32:63 of rax, rdx */
	vcpu->arch.regs[VCPU_REGS_RAX] = data & -1u;
	vcpu->arch.regs[VCPU_REGS_RDX] = (data >> 32) & -1u;
	skip_emulated_instruction(vcpu);
	return 1;
}

static int handle_wrmsr(struct kvm_vcpu *vcpu)
{
	struct msr_data msr;
	u32 ecx = vcpu->arch.regs[VCPU_REGS_RCX];
	u64 data = (vcpu->arch.regs[VCPU_REGS_RAX] & -1u)
		| ((u64)(vcpu->arch.regs[VCPU_REGS_RDX] & -1u) << 32);

	msr.data = data;
	msr.index = ecx;
	msr.host_initiated = false;
	if (kvm_set_msr(vcpu, &msr) != 0) {
		trace_kvm_msr_write_ex(ecx, data);
		kvm_inject_gp(vcpu, 0);
		return 1;
	}

	trace_kvm_msr_write(ecx, data);
	skip_emulated_instruction(vcpu);
	return 1;
}

static int handle_tpr_below_threshold(struct kvm_vcpu *vcpu)
{
	kvm_make_request(KVM_REQ_EVENT, vcpu);
	return 1;
}

static int handle_interrupt_window(struct kvm_vcpu *vcpu)
{
	u32 cpu_based_vm_exec_control;

	/* clear pending irq */
	cpu_based_vm_exec_control = vmcs_read32(CPU_BASED_VM_EXEC_CONTROL);
	cpu_based_vm_exec_control &= ~CPU_BASED_VIRTUAL_INTR_PENDING;
	vmcs_write32(CPU_BASED_VM_EXEC_CONTROL, cpu_based_vm_exec_control);

	kvm_make_request(KVM_REQ_EVENT, vcpu);

	++vcpu->stat.irq_window_exits;

	/*
	 * If the user space waits to inject interrupts, exit as soon as
	 * possible
	 */
	if (!irqchip_in_kernel(vcpu->kvm) &&
	    vcpu->run->request_interrupt_window &&
	    !kvm_cpu_has_interrupt(vcpu)) {
		vcpu->run->exit_reason = KVM_EXIT_IRQ_WINDOW_OPEN;
		return 0;
	}
	return 1;
}

static int handle_halt(struct kvm_vcpu *vcpu)
{
	skip_emulated_instruction(vcpu);
	return kvm_emulate_halt(vcpu);
}

static int handle_vmcall(struct kvm_vcpu *vcpu)
{
	skip_emulated_instruction(vcpu);
	kvm_emulate_hypercall(vcpu);
	return 1;
}

static int handle_invd(struct kvm_vcpu *vcpu)
{
	return emulate_instruction(vcpu, 0) == EMULATE_DONE;
}

static int handle_invlpg(struct kvm_vcpu *vcpu)
{
	unsigned long exit_qualification = vmcs_readl(EXIT_QUALIFICATION);

	kvm_mmu_invlpg(vcpu, exit_qualification);
	skip_emulated_instruction(vcpu);
	return 1;
}

static int handle_rdpmc(struct kvm_vcpu *vcpu)
{
	int err;

	err = kvm_rdpmc(vcpu);
	kvm_complete_insn_gp(vcpu, err);

	return 1;
}

static int handle_wbinvd(struct kvm_vcpu *vcpu)
{
	skip_emulated_instruction(vcpu);
	kvm_emulate_wbinvd(vcpu);
	return 1;
}

static int handle_xsetbv(struct kvm_vcpu *vcpu)
{
	u64 new_bv = kvm_read_edx_eax(vcpu);
	u32 index = kvm_register_read(vcpu, VCPU_REGS_RCX);

	if (kvm_set_xcr(vcpu, index, new_bv) == 0)
		skip_emulated_instruction(vcpu);
	return 1;
}

static int handle_xsaves(struct kvm_vcpu *vcpu)
{
	skip_emulated_instruction(vcpu);
	WARN(1, "this should never happen\n");
	return 1;
}

static int handle_xrstors(struct kvm_vcpu *vcpu)
{
	skip_emulated_instruction(vcpu);
	WARN(1, "this should never happen\n");
	return 1;
}

static int handle_apic_access(struct kvm_vcpu *vcpu)
{
	if (likely(fasteoi)) {
		unsigned long exit_qualification = vmcs_readl(EXIT_QUALIFICATION);
		int access_type, offset;

		access_type = exit_qualification & APIC_ACCESS_TYPE;
		offset = exit_qualification & APIC_ACCESS_OFFSET;
		/*
		 * Sane guest uses MOV to write EOI, with written value
		 * not cared. So make a short-circuit here by avoiding
		 * heavy instruction emulation.
		 */
		if ((access_type == TYPE_LINEAR_APIC_INST_WRITE) &&
		    (offset == APIC_EOI)) {
			kvm_lapic_set_eoi(vcpu);
			skip_emulated_instruction(vcpu);
			return 1;
		}
	}
	return emulate_instruction(vcpu, 0) == EMULATE_DONE;
}

static int handle_apic_eoi_induced(struct kvm_vcpu *vcpu)
{
	unsigned long exit_qualification = vmcs_readl(EXIT_QUALIFICATION);
	int vector = exit_qualification & 0xff;

	/* EOI-induced VM exit is trap-like and thus no need to adjust IP */
	kvm_apic_set_eoi_accelerated(vcpu, vector);
	return 1;
}

static int handle_apic_write(struct kvm_vcpu *vcpu)
{
	unsigned long exit_qualification = vmcs_readl(EXIT_QUALIFICATION);
	u32 offset = exit_qualification & 0xfff;

	/* APIC-write VM exit is trap-like and thus no need to adjust IP */
	kvm_apic_write_nodecode(vcpu, offset);
	return 1;
}

static int handle_task_switch(struct kvm_vcpu *vcpu)
{
	struct vcpu_vmx *vmx = to_vmx(vcpu);
	unsigned long exit_qualification;
	bool has_error_code = false;
	u32 error_code = 0;
	u16 tss_selector;
	int reason, type, idt_v, idt_index;

	idt_v = (vmx->idt_vectoring_info & VECTORING_INFO_VALID_MASK);
	idt_index = (vmx->idt_vectoring_info & VECTORING_INFO_VECTOR_MASK);
	type = (vmx->idt_vectoring_info & VECTORING_INFO_TYPE_MASK);

	exit_qualification = vmcs_readl(EXIT_QUALIFICATION);

	reason = (u32)exit_qualification >> 30;
	if (reason == TASK_SWITCH_GATE && idt_v) {
		switch (type) {
		case INTR_TYPE_NMI_INTR:
			vcpu->arch.nmi_injected = false;
			vmx_set_nmi_mask(vcpu, true);
			break;
		case INTR_TYPE_EXT_INTR:
		case INTR_TYPE_SOFT_INTR:
			kvm_clear_interrupt_queue(vcpu);
			break;
		case INTR_TYPE_HARD_EXCEPTION:
			if (vmx->idt_vectoring_info &
			    VECTORING_INFO_DELIVER_CODE_MASK) {
				has_error_code = true;
				error_code =
					vmcs_read32(IDT_VECTORING_ERROR_CODE);
			}
			/* fall through */
		case INTR_TYPE_SOFT_EXCEPTION:
			kvm_clear_exception_queue(vcpu);
			break;
		default:
			break;
		}
	}
	tss_selector = exit_qualification;

	if (!idt_v || (type != INTR_TYPE_HARD_EXCEPTION &&
		       type != INTR_TYPE_EXT_INTR &&
		       type != INTR_TYPE_NMI_INTR))
		skip_emulated_instruction(vcpu);

	if (kvm_task_switch(vcpu, tss_selector,
			    type == INTR_TYPE_SOFT_INTR ? idt_index : -1, reason,
			    has_error_code, error_code) == EMULATE_FAIL) {
		vcpu->run->exit_reason = KVM_EXIT_INTERNAL_ERROR;
		vcpu->run->internal.suberror = KVM_INTERNAL_ERROR_EMULATION;
		vcpu->run->internal.ndata = 0;
		return 0;
	}

	/* clear all local breakpoint enable flags */
	vmcs_writel(GUEST_DR7, vmcs_readl(GUEST_DR7) & ~0x155);

	/*
	 * TODO: What about debug traps on tss switch?
	 *       Are we supposed to inject them and update dr6?
	 */

	return 1;
}

static int handle_ept_violation(struct kvm_vcpu *vcpu)
{
	unsigned long exit_qualification;
	gpa_t gpa;
	u32 error_code;
	int gla_validity;

	exit_qualification = vmcs_readl(EXIT_QUALIFICATION);

	gla_validity = (exit_qualification >> 7) & 0x3;
	if (gla_validity != 0x3 && gla_validity != 0x1 && gla_validity != 0) {
		printk(KERN_ERR "EPT: Handling EPT violation failed!\n");
		printk(KERN_ERR "EPT: GPA: 0x%lx, GVA: 0x%lx\n",
			(long unsigned int)vmcs_read64(GUEST_PHYSICAL_ADDRESS),
			vmcs_readl(GUEST_LINEAR_ADDRESS));
		printk(KERN_ERR "EPT: Exit qualification is 0x%lx\n",
			(long unsigned int)exit_qualification);
		vcpu->run->exit_reason = KVM_EXIT_UNKNOWN;
		vcpu->run->hw.hardware_exit_reason = EXIT_REASON_EPT_VIOLATION;
		return 0;
	}

	/*
	 * EPT violation happened while executing iret from NMI,
	 * "blocked by NMI" bit has to be set before next VM entry.
	 * There are errata that may cause this bit to not be set:
	 * AAK134, BY25.
	 */
	if (!(to_vmx(vcpu)->idt_vectoring_info & VECTORING_INFO_VALID_MASK) &&
			cpu_has_virtual_nmis() &&
			(exit_qualification & INTR_INFO_UNBLOCK_NMI))
		vmcs_set_bits(GUEST_INTERRUPTIBILITY_INFO, GUEST_INTR_STATE_NMI);

	gpa = vmcs_read64(GUEST_PHYSICAL_ADDRESS);
	trace_kvm_page_fault(gpa, exit_qualification);

	/* It is a write fault? */
	error_code = exit_qualification & PFERR_WRITE_MASK;
	/* It is a fetch fault? */
	error_code |= (exit_qualification << 2) & PFERR_FETCH_MASK;
	/* ept page table is present? */
	error_code |= (exit_qualification >> 3) & PFERR_PRESENT_MASK;

	vcpu->arch.exit_qualification = exit_qualification;

	return kvm_mmu_page_fault(vcpu, gpa, error_code, NULL, 0);
}

static u64 ept_rsvd_mask(u64 spte, int level)
{
	int i;
	u64 mask = 0;

	for (i = 51; i > boot_cpu_data.x86_phys_bits; i--)
		mask |= (1ULL << i);

	if (level == 4)
		/* bits 7:3 reserved */
		mask |= 0xf8;
	else if (spte & (1ULL << 7))
		/*
		 * 1GB/2MB page, bits 29:12 or 20:12 reserved respectively,
		 * level == 1 if the hypervisor is using the ignored bit 7.
		 */
		mask |= (PAGE_SIZE << ((level - 1) * 9)) - PAGE_SIZE;
	else if (level > 1)
		/* bits 6:3 reserved */
		mask |= 0x78;

	return mask;
}

static void ept_misconfig_inspect_spte(struct kvm_vcpu *vcpu, u64 spte,
				       int level)
{
	printk(KERN_ERR "%s: spte 0x%llx level %d\n", __func__, spte, level);

	/* 010b (write-only) */
	WARN_ON((spte & 0x7) == 0x2);

	/* 110b (write/execute) */
	WARN_ON((spte & 0x7) == 0x6);

	/* 100b (execute-only) and value not supported by logical processor */
	if (!cpu_has_vmx_ept_execute_only())
		WARN_ON((spte & 0x7) == 0x4);

	/* not 000b */
	if ((spte & 0x7)) {
		u64 rsvd_bits = spte & ept_rsvd_mask(spte, level);

		if (rsvd_bits != 0) {
			printk(KERN_ERR "%s: rsvd_bits = 0x%llx\n",
					 __func__, rsvd_bits);
			WARN_ON(1);
		}

		/* bits 5:3 are _not_ reserved for large page or leaf page */
		if ((rsvd_bits & 0x38) == 0) {
			u64 ept_mem_type = (spte & 0x38) >> 3;

			if (ept_mem_type == 2 || ept_mem_type == 3 ||
			    ept_mem_type == 7) {
				printk(KERN_ERR "%s: ept_mem_type=0x%llx\n",
						__func__, ept_mem_type);
				WARN_ON(1);
			}
		}
	}
}

static int handle_ept_misconfig(struct kvm_vcpu *vcpu)
{
	u64 sptes[4];
	int nr_sptes, i, ret;
	gpa_t gpa;

	gpa = vmcs_read64(GUEST_PHYSICAL_ADDRESS);
	if (!kvm_io_bus_write(vcpu->kvm, KVM_FAST_MMIO_BUS, gpa, 0, NULL)) {
		skip_emulated_instruction(vcpu);
		return 1;
	}

	ret = handle_mmio_page_fault_common(vcpu, gpa, true);
	if (likely(ret == RET_MMIO_PF_EMULATE))
		return x86_emulate_instruction(vcpu, gpa, 0, NULL, 0) ==
					      EMULATE_DONE;

	if (unlikely(ret == RET_MMIO_PF_INVALID))
		return kvm_mmu_page_fault(vcpu, gpa, 0, NULL, 0);

	if (unlikely(ret == RET_MMIO_PF_RETRY))
		return 1;

	/* It is the real ept misconfig */
	printk(KERN_ERR "EPT: Misconfiguration.\n");
	printk(KERN_ERR "EPT: GPA: 0x%llx\n", gpa);

	nr_sptes = kvm_mmu_get_spte_hierarchy(vcpu, gpa, sptes);

	for (i = PT64_ROOT_LEVEL; i > PT64_ROOT_LEVEL - nr_sptes; --i)
		ept_misconfig_inspect_spte(vcpu, sptes[i-1], i);

	vcpu->run->exit_reason = KVM_EXIT_UNKNOWN;
	vcpu->run->hw.hardware_exit_reason = EXIT_REASON_EPT_MISCONFIG;

	return 0;
}

static int handle_nmi_window(struct kvm_vcpu *vcpu)
{
	u32 cpu_based_vm_exec_control;

	/* clear pending NMI */
	cpu_based_vm_exec_control = vmcs_read32(CPU_BASED_VM_EXEC_CONTROL);
	cpu_based_vm_exec_control &= ~CPU_BASED_VIRTUAL_NMI_PENDING;
	vmcs_write32(CPU_BASED_VM_EXEC_CONTROL, cpu_based_vm_exec_control);
	++vcpu->stat.nmi_window_exits;
	kvm_make_request(KVM_REQ_EVENT, vcpu);

	return 1;
}

static int handle_invalid_guest_state(struct kvm_vcpu *vcpu)
{
	struct vcpu_vmx *vmx = to_vmx(vcpu);
	enum emulation_result err = EMULATE_DONE;
	int ret = 1;
	u32 cpu_exec_ctrl;
	bool intr_window_requested;
	unsigned count = 130;

	cpu_exec_ctrl = vmcs_read32(CPU_BASED_VM_EXEC_CONTROL);
	intr_window_requested = cpu_exec_ctrl & CPU_BASED_VIRTUAL_INTR_PENDING;

	while (vmx->emulation_required && count-- != 0) {
		if (intr_window_requested && vmx_interrupt_allowed(vcpu))
			return handle_interrupt_window(&vmx->vcpu);

		if (test_bit(KVM_REQ_EVENT, &vcpu->requests))
			return 1;

		err = emulate_instruction(vcpu, EMULTYPE_NO_REEXECUTE);

		if (err == EMULATE_USER_EXIT) {
			++vcpu->stat.mmio_exits;
			ret = 0;
			goto out;
		}

		if (err != EMULATE_DONE) {
			vcpu->run->exit_reason = KVM_EXIT_INTERNAL_ERROR;
			vcpu->run->internal.suberror = KVM_INTERNAL_ERROR_EMULATION;
			vcpu->run->internal.ndata = 0;
			return 0;
		}

		if (vcpu->arch.halt_request) {
			vcpu->arch.halt_request = 0;
			ret = kvm_emulate_halt(vcpu);
			goto out;
		}

		if (signal_pending(current))
			goto out;
		if (need_resched())
			schedule();
	}

out:
	return ret;
}

static int __grow_ple_window(int val)
{
	if (ple_window_grow < 1)
		return ple_window;

	val = min(val, ple_window_actual_max);

	if (ple_window_grow < ple_window)
		val *= ple_window_grow;
	else
		val += ple_window_grow;

	return val;
}

static int __shrink_ple_window(int val, int modifier, int minimum)
{
	if (modifier < 1)
		return ple_window;

	if (modifier < ple_window)
		val /= modifier;
	else
		val -= modifier;

	return max(val, minimum);
}

static void grow_ple_window(struct kvm_vcpu *vcpu)
{
	struct vcpu_vmx *vmx = to_vmx(vcpu);
	int old = vmx->ple_window;

	vmx->ple_window = __grow_ple_window(old);

	if (vmx->ple_window != old)
		vmx->ple_window_dirty = true;

	trace_kvm_ple_window_grow(vcpu->vcpu_id, vmx->ple_window, old);
}

static void shrink_ple_window(struct kvm_vcpu *vcpu)
{
	struct vcpu_vmx *vmx = to_vmx(vcpu);
	int old = vmx->ple_window;

	vmx->ple_window = __shrink_ple_window(old,
	                                      ple_window_shrink, ple_window);

	if (vmx->ple_window != old)
		vmx->ple_window_dirty = true;

	trace_kvm_ple_window_shrink(vcpu->vcpu_id, vmx->ple_window, old);
}

/*
 * ple_window_actual_max is computed to be one grow_ple_window() below
 * ple_window_max. (See __grow_ple_window for the reason.)
 * This prevents overflows, because ple_window_max is int.
 * ple_window_max effectively rounded down to a multiple of ple_window_grow in
 * this process.
 * ple_window_max is also prevented from setting vmx->ple_window < ple_window.
 */
static void update_ple_window_actual_max(void)
{
	ple_window_actual_max =
			__shrink_ple_window(max(ple_window_max, ple_window),
			                    ple_window_grow, INT_MIN);
}

static __init int hardware_setup(void)
{
	int r = -ENOMEM, i, msr;

	rdmsrl_safe(MSR_EFER, &host_efer);

	for (i = 0; i < ARRAY_SIZE(vmx_msr_index); ++i)
		kvm_define_shared_msr(i, vmx_msr_index[i]);

	vmx_io_bitmap_a = (unsigned long *)__get_free_page(GFP_KERNEL);
	if (!vmx_io_bitmap_a)
		return r;

	vmx_io_bitmap_b = (unsigned long *)__get_free_page(GFP_KERNEL);
	if (!vmx_io_bitmap_b)
		goto out;

	vmx_msr_bitmap_legacy = (unsigned long *)__get_free_page(GFP_KERNEL);
	if (!vmx_msr_bitmap_legacy)
		goto out1;

	vmx_msr_bitmap_legacy_x2apic =
				(unsigned long *)__get_free_page(GFP_KERNEL);
	if (!vmx_msr_bitmap_legacy_x2apic)
		goto out2;

	vmx_msr_bitmap_longmode = (unsigned long *)__get_free_page(GFP_KERNEL);
	if (!vmx_msr_bitmap_longmode)
		goto out3;

	vmx_msr_bitmap_longmode_x2apic =
				(unsigned long *)__get_free_page(GFP_KERNEL);
	if (!vmx_msr_bitmap_longmode_x2apic)
		goto out4;

	if (nested) {
		vmx_msr_bitmap_nested =
			(unsigned long *)__get_free_page(GFP_KERNEL);
		if (!vmx_msr_bitmap_nested)
			goto out5;
	}

	vmx_vmread_bitmap = (unsigned long *)__get_free_page(GFP_KERNEL);
	if (!vmx_vmread_bitmap)
		goto out6;

	vmx_vmwrite_bitmap = (unsigned long *)__get_free_page(GFP_KERNEL);
	if (!vmx_vmwrite_bitmap)
		goto out7;

	memset(vmx_vmread_bitmap, 0xff, PAGE_SIZE);
	memset(vmx_vmwrite_bitmap, 0xff, PAGE_SIZE);

	/*
	 * Allow direct access to the PC debug port (it is often used for I/O
	 * delays, but the vmexits simply slow things down).
	 */
	memset(vmx_io_bitmap_a, 0xff, PAGE_SIZE);
	clear_bit(0x80, vmx_io_bitmap_a);

	memset(vmx_io_bitmap_b, 0xff, PAGE_SIZE);

	memset(vmx_msr_bitmap_legacy, 0xff, PAGE_SIZE);
	memset(vmx_msr_bitmap_longmode, 0xff, PAGE_SIZE);
<<<<<<< HEAD

	if (setup_vmcs_config(&vmcs_config) < 0) {
		r = -EIO;
		goto out7;
=======
	if (nested)
		memset(vmx_msr_bitmap_nested, 0xff, PAGE_SIZE);

	if (setup_vmcs_config(&vmcs_config) < 0) {
		r = -EIO;
		goto out8;
>>>>>>> 03891159
	}

	if (boot_cpu_has(X86_FEATURE_NX))
		kvm_enable_efer_bits(EFER_NX);

	if (!cpu_has_vmx_vpid())
		enable_vpid = 0;
	if (!cpu_has_vmx_shadow_vmcs())
		enable_shadow_vmcs = 0;
	if (enable_shadow_vmcs)
		init_vmcs_shadow_fields();

	if (!cpu_has_vmx_ept() ||
	    !cpu_has_vmx_ept_4levels()) {
		enable_ept = 0;
		enable_unrestricted_guest = 0;
		enable_ept_ad_bits = 0;
	}

	if (!cpu_has_vmx_ept_ad_bits())
		enable_ept_ad_bits = 0;

	if (!cpu_has_vmx_unrestricted_guest())
		enable_unrestricted_guest = 0;

	if (!cpu_has_vmx_flexpriority())
		flexpriority_enabled = 0;

	/*
	 * set_apic_access_page_addr() is used to reload apic access
	 * page upon invalidation.  No need to do anything if not
	 * using the APIC_ACCESS_ADDR VMCS field.
	 */
	if (!flexpriority_enabled)
		kvm_x86_ops->set_apic_access_page_addr = NULL;

	if (!cpu_has_vmx_tpr_shadow())
		kvm_x86_ops->update_cr8_intercept = NULL;

	if (enable_ept && !cpu_has_vmx_ept_2m_page())
		kvm_disable_largepages();

	if (!cpu_has_vmx_ple())
		ple_gap = 0;

	if (!cpu_has_vmx_apicv())
		enable_apicv = 0;

	if (enable_apicv)
		kvm_x86_ops->update_cr8_intercept = NULL;
	else {
		kvm_x86_ops->hwapic_irr_update = NULL;
		kvm_x86_ops->hwapic_isr_update = NULL;
		kvm_x86_ops->deliver_posted_interrupt = NULL;
		kvm_x86_ops->sync_pir_to_irr = vmx_sync_pir_to_irr_dummy;
	}

	vmx_disable_intercept_for_msr(MSR_FS_BASE, false);
	vmx_disable_intercept_for_msr(MSR_GS_BASE, false);
	vmx_disable_intercept_for_msr(MSR_KERNEL_GS_BASE, true);
	vmx_disable_intercept_for_msr(MSR_IA32_SYSENTER_CS, false);
	vmx_disable_intercept_for_msr(MSR_IA32_SYSENTER_ESP, false);
	vmx_disable_intercept_for_msr(MSR_IA32_SYSENTER_EIP, false);
	vmx_disable_intercept_for_msr(MSR_IA32_BNDCFGS, true);

	memcpy(vmx_msr_bitmap_legacy_x2apic,
			vmx_msr_bitmap_legacy, PAGE_SIZE);
	memcpy(vmx_msr_bitmap_longmode_x2apic,
			vmx_msr_bitmap_longmode, PAGE_SIZE);

	if (enable_apicv) {
		for (msr = 0x800; msr <= 0x8ff; msr++)
			vmx_disable_intercept_msr_read_x2apic(msr);

		/* According SDM, in x2apic mode, the whole id reg is used.
		 * But in KVM, it only use the highest eight bits. Need to
		 * intercept it */
		vmx_enable_intercept_msr_read_x2apic(0x802);
		/* TMCCT */
		vmx_enable_intercept_msr_read_x2apic(0x839);
		/* TPR */
		vmx_disable_intercept_msr_write_x2apic(0x808);
		/* EOI */
		vmx_disable_intercept_msr_write_x2apic(0x80b);
		/* SELF-IPI */
		vmx_disable_intercept_msr_write_x2apic(0x83f);
	}

	if (enable_ept) {
		kvm_mmu_set_mask_ptes(0ull,
			(enable_ept_ad_bits) ? VMX_EPT_ACCESS_BIT : 0ull,
			(enable_ept_ad_bits) ? VMX_EPT_DIRTY_BIT : 0ull,
			0ull, VMX_EPT_EXECUTABLE_MASK);
		ept_set_mmio_spte_mask();
		kvm_enable_tdp();
	} else
		kvm_disable_tdp();

	update_ple_window_actual_max();

	/*
	 * Only enable PML when hardware supports PML feature, and both EPT
	 * and EPT A/D bit features are enabled -- PML depends on them to work.
	 */
	if (!enable_ept || !enable_ept_ad_bits || !cpu_has_vmx_pml())
		enable_pml = 0;

	if (!enable_pml) {
		kvm_x86_ops->slot_enable_log_dirty = NULL;
		kvm_x86_ops->slot_disable_log_dirty = NULL;
		kvm_x86_ops->flush_log_dirty = NULL;
		kvm_x86_ops->enable_log_dirty_pt_masked = NULL;
	}

	vmx_disable_intercept_for_msr(MSR_FS_BASE, false);
	vmx_disable_intercept_for_msr(MSR_GS_BASE, false);
	vmx_disable_intercept_for_msr(MSR_KERNEL_GS_BASE, true);
	vmx_disable_intercept_for_msr(MSR_IA32_SYSENTER_CS, false);
	vmx_disable_intercept_for_msr(MSR_IA32_SYSENTER_ESP, false);
	vmx_disable_intercept_for_msr(MSR_IA32_SYSENTER_EIP, false);
	vmx_disable_intercept_for_msr(MSR_IA32_BNDCFGS, true);

	memcpy(vmx_msr_bitmap_legacy_x2apic,
			vmx_msr_bitmap_legacy, PAGE_SIZE);
	memcpy(vmx_msr_bitmap_longmode_x2apic,
			vmx_msr_bitmap_longmode, PAGE_SIZE);

	if (enable_apicv) {
		for (msr = 0x800; msr <= 0x8ff; msr++)
			vmx_disable_intercept_msr_read_x2apic(msr);

		/* According SDM, in x2apic mode, the whole id reg is used.
		 * But in KVM, it only use the highest eight bits. Need to
		 * intercept it */
		vmx_enable_intercept_msr_read_x2apic(0x802);
		/* TMCCT */
		vmx_enable_intercept_msr_read_x2apic(0x839);
		/* TPR */
		vmx_disable_intercept_msr_write_x2apic(0x808);
		/* EOI */
		vmx_disable_intercept_msr_write_x2apic(0x80b);
		/* SELF-IPI */
		vmx_disable_intercept_msr_write_x2apic(0x83f);
	}

	if (enable_ept) {
		kvm_mmu_set_mask_ptes(0ull,
			(enable_ept_ad_bits) ? VMX_EPT_ACCESS_BIT : 0ull,
			(enable_ept_ad_bits) ? VMX_EPT_DIRTY_BIT : 0ull,
			0ull, VMX_EPT_EXECUTABLE_MASK);
		ept_set_mmio_spte_mask();
		kvm_enable_tdp();
	} else
		kvm_disable_tdp();

	update_ple_window_actual_max();

	return alloc_kvm_area();

out8:
	free_page((unsigned long)vmx_vmwrite_bitmap);
out7:
	free_page((unsigned long)vmx_vmread_bitmap);
out6:
	if (nested)
		free_page((unsigned long)vmx_msr_bitmap_nested);
out5:
	free_page((unsigned long)vmx_msr_bitmap_longmode_x2apic);
out4:
	free_page((unsigned long)vmx_msr_bitmap_longmode);
out3:
	free_page((unsigned long)vmx_msr_bitmap_legacy_x2apic);
out2:
	free_page((unsigned long)vmx_msr_bitmap_legacy);
out1:
	free_page((unsigned long)vmx_io_bitmap_b);
out:
	free_page((unsigned long)vmx_io_bitmap_a);

    return r;
}

static __exit void hardware_unsetup(void)
{
	free_page((unsigned long)vmx_msr_bitmap_legacy_x2apic);
	free_page((unsigned long)vmx_msr_bitmap_longmode_x2apic);
	free_page((unsigned long)vmx_msr_bitmap_legacy);
	free_page((unsigned long)vmx_msr_bitmap_longmode);
	free_page((unsigned long)vmx_io_bitmap_b);
	free_page((unsigned long)vmx_io_bitmap_a);
	free_page((unsigned long)vmx_vmwrite_bitmap);
	free_page((unsigned long)vmx_vmread_bitmap);
	if (nested)
		free_page((unsigned long)vmx_msr_bitmap_nested);

	free_kvm_area();
}

/*
 * Indicate a busy-waiting vcpu in spinlock. We do not enable the PAUSE
 * exiting, so only get here on cpu with PAUSE-Loop-Exiting.
 */
static int handle_pause(struct kvm_vcpu *vcpu)
{
	if (ple_gap)
		grow_ple_window(vcpu);

	skip_emulated_instruction(vcpu);
	kvm_vcpu_on_spin(vcpu);

	return 1;
}

static int handle_nop(struct kvm_vcpu *vcpu)
{
	skip_emulated_instruction(vcpu);
	return 1;
}

static int handle_mwait(struct kvm_vcpu *vcpu)
{
	printk_once(KERN_WARNING "kvm: MWAIT instruction emulated as NOP!\n");
	return handle_nop(vcpu);
}

static int handle_monitor(struct kvm_vcpu *vcpu)
{
	printk_once(KERN_WARNING "kvm: MONITOR instruction emulated as NOP!\n");
	return handle_nop(vcpu);
}

/*
 * To run an L2 guest, we need a vmcs02 based on the L1-specified vmcs12.
 * We could reuse a single VMCS for all the L2 guests, but we also want the
 * option to allocate a separate vmcs02 for each separate loaded vmcs12 - this
 * allows keeping them loaded on the processor, and in the future will allow
 * optimizations where prepare_vmcs02 doesn't need to set all the fields on
 * every entry if they never change.
 * So we keep, in vmx->nested.vmcs02_pool, a cache of size VMCS02_POOL_SIZE
 * (>=0) with a vmcs02 for each recently loaded vmcs12s, most recent first.
 *
 * The following functions allocate and free a vmcs02 in this pool.
 */

/* Get a VMCS from the pool to use as vmcs02 for the current vmcs12. */
static struct loaded_vmcs *nested_get_current_vmcs02(struct vcpu_vmx *vmx)
{
	struct vmcs02_list *item;
	list_for_each_entry(item, &vmx->nested.vmcs02_pool, list)
		if (item->vmptr == vmx->nested.current_vmptr) {
			list_move(&item->list, &vmx->nested.vmcs02_pool);
			return &item->vmcs02;
		}

	if (vmx->nested.vmcs02_num >= max(VMCS02_POOL_SIZE, 1)) {
		/* Recycle the least recently used VMCS. */
		item = list_entry(vmx->nested.vmcs02_pool.prev,
			struct vmcs02_list, list);
		item->vmptr = vmx->nested.current_vmptr;
		list_move(&item->list, &vmx->nested.vmcs02_pool);
		return &item->vmcs02;
	}

	/* Create a new VMCS */
	item = kmalloc(sizeof(struct vmcs02_list), GFP_KERNEL);
	if (!item)
		return NULL;
	item->vmcs02.vmcs = alloc_vmcs();
	if (!item->vmcs02.vmcs) {
		kfree(item);
		return NULL;
	}
	loaded_vmcs_init(&item->vmcs02);
	item->vmptr = vmx->nested.current_vmptr;
	list_add(&(item->list), &(vmx->nested.vmcs02_pool));
	vmx->nested.vmcs02_num++;
	return &item->vmcs02;
}

/* Free and remove from pool a vmcs02 saved for a vmcs12 (if there is one) */
static void nested_free_vmcs02(struct vcpu_vmx *vmx, gpa_t vmptr)
{
	struct vmcs02_list *item;
	list_for_each_entry(item, &vmx->nested.vmcs02_pool, list)
		if (item->vmptr == vmptr) {
			free_loaded_vmcs(&item->vmcs02);
			list_del(&item->list);
			kfree(item);
			vmx->nested.vmcs02_num--;
			return;
		}
}

/*
 * Free all VMCSs saved for this vcpu, except the one pointed by
 * vmx->loaded_vmcs. We must be running L1, so vmx->loaded_vmcs
 * must be &vmx->vmcs01.
 */
static void nested_free_all_saved_vmcss(struct vcpu_vmx *vmx)
{
	struct vmcs02_list *item, *n;

	WARN_ON(vmx->loaded_vmcs != &vmx->vmcs01);
	list_for_each_entry_safe(item, n, &vmx->nested.vmcs02_pool, list) {
		/*
		 * Something will leak if the above WARN triggers.  Better than
		 * a use-after-free.
		 */
		if (vmx->loaded_vmcs == &item->vmcs02)
			continue;

		free_loaded_vmcs(&item->vmcs02);
		list_del(&item->list);
		kfree(item);
		vmx->nested.vmcs02_num--;
	}
}

/*
 * The following 3 functions, nested_vmx_succeed()/failValid()/failInvalid(),
 * set the success or error code of an emulated VMX instruction, as specified
 * by Vol 2B, VMX Instruction Reference, "Conventions".
 */
static void nested_vmx_succeed(struct kvm_vcpu *vcpu)
{
	vmx_set_rflags(vcpu, vmx_get_rflags(vcpu)
			& ~(X86_EFLAGS_CF | X86_EFLAGS_PF | X86_EFLAGS_AF |
			    X86_EFLAGS_ZF | X86_EFLAGS_SF | X86_EFLAGS_OF));
}

static void nested_vmx_failInvalid(struct kvm_vcpu *vcpu)
{
	vmx_set_rflags(vcpu, (vmx_get_rflags(vcpu)
			& ~(X86_EFLAGS_PF | X86_EFLAGS_AF | X86_EFLAGS_ZF |
			    X86_EFLAGS_SF | X86_EFLAGS_OF))
			| X86_EFLAGS_CF);
}

static void nested_vmx_failValid(struct kvm_vcpu *vcpu,
					u32 vm_instruction_error)
{
	if (to_vmx(vcpu)->nested.current_vmptr == -1ull) {
		/*
		 * failValid writes the error number to the current VMCS, which
		 * can't be done there isn't a current VMCS.
		 */
		nested_vmx_failInvalid(vcpu);
		return;
	}
	vmx_set_rflags(vcpu, (vmx_get_rflags(vcpu)
			& ~(X86_EFLAGS_CF | X86_EFLAGS_PF | X86_EFLAGS_AF |
			    X86_EFLAGS_SF | X86_EFLAGS_OF))
			| X86_EFLAGS_ZF);
	get_vmcs12(vcpu)->vm_instruction_error = vm_instruction_error;
	/*
	 * We don't need to force a shadow sync because
	 * VM_INSTRUCTION_ERROR is not shadowed
	 */
}

static void nested_vmx_abort(struct kvm_vcpu *vcpu, u32 indicator)
{
	/* TODO: not to reset guest simply here. */
	kvm_make_request(KVM_REQ_TRIPLE_FAULT, vcpu);
	pr_warn("kvm: nested vmx abort, indicator %d\n", indicator);
}

static enum hrtimer_restart vmx_preemption_timer_fn(struct hrtimer *timer)
{
	struct vcpu_vmx *vmx =
		container_of(timer, struct vcpu_vmx, nested.preemption_timer);

	vmx->nested.preemption_timer_expired = true;
	kvm_make_request(KVM_REQ_EVENT, &vmx->vcpu);
	kvm_vcpu_kick(&vmx->vcpu);

	return HRTIMER_NORESTART;
}

/*
 * Decode the memory-address operand of a vmx instruction, as recorded on an
 * exit caused by such an instruction (run by a guest hypervisor).
 * On success, returns 0. When the operand is invalid, returns 1 and throws
 * #UD or #GP.
 */
static int get_vmx_mem_address(struct kvm_vcpu *vcpu,
				 unsigned long exit_qualification,
				 u32 vmx_instruction_info, gva_t *ret)
{
	/*
	 * According to Vol. 3B, "Information for VM Exits Due to Instruction
	 * Execution", on an exit, vmx_instruction_info holds most of the
	 * addressing components of the operand. Only the displacement part
	 * is put in exit_qualification (see 3B, "Basic VM-Exit Information").
	 * For how an actual address is calculated from all these components,
	 * refer to Vol. 1, "Operand Addressing".
	 */
	int  scaling = vmx_instruction_info & 3;
	int  addr_size = (vmx_instruction_info >> 7) & 7;
	bool is_reg = vmx_instruction_info & (1u << 10);
	int  seg_reg = (vmx_instruction_info >> 15) & 7;
	int  index_reg = (vmx_instruction_info >> 18) & 0xf;
	bool index_is_valid = !(vmx_instruction_info & (1u << 22));
	int  base_reg       = (vmx_instruction_info >> 23) & 0xf;
	bool base_is_valid  = !(vmx_instruction_info & (1u << 27));

	if (is_reg) {
		kvm_queue_exception(vcpu, UD_VECTOR);
		return 1;
	}

	/* Addr = segment_base + offset */
	/* offset = base + [index * scale] + displacement */
	*ret = vmx_get_segment_base(vcpu, seg_reg);
	if (base_is_valid)
		*ret += kvm_register_read(vcpu, base_reg);
	if (index_is_valid)
		*ret += kvm_register_read(vcpu, index_reg)<<scaling;
	*ret += exit_qualification; /* holds the displacement */

	if (addr_size == 1) /* 32 bit */
		*ret &= 0xffffffff;

	/*
	 * TODO: throw #GP (and return 1) in various cases that the VM*
	 * instructions require it - e.g., offset beyond segment limit,
	 * unusable or unreadable/unwritable segment, non-canonical 64-bit
	 * address, and so on. Currently these are not checked.
	 */
	return 0;
}

/*
 * This function performs the various checks including
 * - if it's 4KB aligned
 * - No bits beyond the physical address width are set
 * - Returns 0 on success or else 1
 * (Intel SDM Section 30.3)
 */
static int nested_vmx_check_vmptr(struct kvm_vcpu *vcpu, int exit_reason,
				  gpa_t *vmpointer)
{
	gva_t gva;
	gpa_t vmptr;
	struct x86_exception e;
	struct page *page;
	struct vcpu_vmx *vmx = to_vmx(vcpu);
	int maxphyaddr = cpuid_maxphyaddr(vcpu);

	if (get_vmx_mem_address(vcpu, vmcs_readl(EXIT_QUALIFICATION),
			vmcs_read32(VMX_INSTRUCTION_INFO), &gva))
		return 1;

	if (kvm_read_guest_virt(&vcpu->arch.emulate_ctxt, gva, &vmptr,
				sizeof(vmptr), &e)) {
		kvm_inject_page_fault(vcpu, &e);
		return 1;
	}

	switch (exit_reason) {
	case EXIT_REASON_VMON:
		/*
		 * SDM 3: 24.11.5
		 * The first 4 bytes of VMXON region contain the supported
		 * VMCS revision identifier
		 *
		 * Note - IA32_VMX_BASIC[48] will never be 1
		 * for the nested case;
		 * which replaces physical address width with 32
		 *
		 */
		if (!PAGE_ALIGNED(vmptr) || (vmptr >> maxphyaddr)) {
			nested_vmx_failInvalid(vcpu);
			skip_emulated_instruction(vcpu);
			return 1;
		}

		page = nested_get_page(vcpu, vmptr);
		if (page == NULL ||
		    *(u32 *)kmap(page) != VMCS12_REVISION) {
			nested_vmx_failInvalid(vcpu);
			kunmap(page);
			skip_emulated_instruction(vcpu);
			return 1;
		}
		kunmap(page);
		vmx->nested.vmxon_ptr = vmptr;
		break;
	case EXIT_REASON_VMCLEAR:
		if (!PAGE_ALIGNED(vmptr) || (vmptr >> maxphyaddr)) {
			nested_vmx_failValid(vcpu,
					     VMXERR_VMCLEAR_INVALID_ADDRESS);
			skip_emulated_instruction(vcpu);
			return 1;
		}

		if (vmptr == vmx->nested.vmxon_ptr) {
			nested_vmx_failValid(vcpu,
					     VMXERR_VMCLEAR_VMXON_POINTER);
			skip_emulated_instruction(vcpu);
			return 1;
		}
		break;
	case EXIT_REASON_VMPTRLD:
		if (!PAGE_ALIGNED(vmptr) || (vmptr >> maxphyaddr)) {
			nested_vmx_failValid(vcpu,
					     VMXERR_VMPTRLD_INVALID_ADDRESS);
			skip_emulated_instruction(vcpu);
			return 1;
		}

		if (vmptr == vmx->nested.vmxon_ptr) {
			nested_vmx_failValid(vcpu,
					     VMXERR_VMCLEAR_VMXON_POINTER);
			skip_emulated_instruction(vcpu);
			return 1;
		}
		break;
	default:
		return 1; /* shouldn't happen */
	}

	if (vmpointer)
		*vmpointer = vmptr;
	return 0;
}

/*
 * Emulate the VMXON instruction.
 * Currently, we just remember that VMX is active, and do not save or even
 * inspect the argument to VMXON (the so-called "VMXON pointer") because we
 * do not currently need to store anything in that guest-allocated memory
 * region. Consequently, VMCLEAR and VMPTRLD also do not verify that the their
 * argument is different from the VMXON pointer (which the spec says they do).
 */
static int handle_vmon(struct kvm_vcpu *vcpu)
{
	struct kvm_segment cs;
	struct vcpu_vmx *vmx = to_vmx(vcpu);
	struct vmcs *shadow_vmcs;
	const u64 VMXON_NEEDED_FEATURES = FEATURE_CONTROL_LOCKED
		| FEATURE_CONTROL_VMXON_ENABLED_OUTSIDE_SMX;

	/* The Intel VMX Instruction Reference lists a bunch of bits that
	 * are prerequisite to running VMXON, most notably cr4.VMXE must be
	 * set to 1 (see vmx_set_cr4() for when we allow the guest to set this).
	 * Otherwise, we should fail with #UD. We test these now:
	 */
	if (!kvm_read_cr4_bits(vcpu, X86_CR4_VMXE) ||
	    !kvm_read_cr0_bits(vcpu, X86_CR0_PE) ||
	    (vmx_get_rflags(vcpu) & X86_EFLAGS_VM)) {
		kvm_queue_exception(vcpu, UD_VECTOR);
		return 1;
	}

	vmx_get_segment(vcpu, &cs, VCPU_SREG_CS);
	if (is_long_mode(vcpu) && !cs.l) {
		kvm_queue_exception(vcpu, UD_VECTOR);
		return 1;
	}

	if (vmx_get_cpl(vcpu)) {
		kvm_inject_gp(vcpu, 0);
		return 1;
	}

	if (nested_vmx_check_vmptr(vcpu, EXIT_REASON_VMON, NULL))
		return 1;

	if (vmx->nested.vmxon) {
		nested_vmx_failValid(vcpu, VMXERR_VMXON_IN_VMX_ROOT_OPERATION);
		skip_emulated_instruction(vcpu);
		return 1;
	}

	if ((vmx->nested.msr_ia32_feature_control & VMXON_NEEDED_FEATURES)
			!= VMXON_NEEDED_FEATURES) {
		kvm_inject_gp(vcpu, 0);
		return 1;
	}

	if (enable_shadow_vmcs) {
		shadow_vmcs = alloc_vmcs();
		if (!shadow_vmcs)
			return -ENOMEM;
		/* mark vmcs as shadow */
		shadow_vmcs->revision_id |= (1u << 31);
		/* init shadow vmcs */
		vmcs_clear(shadow_vmcs);
		vmx->nested.current_shadow_vmcs = shadow_vmcs;
	}

	INIT_LIST_HEAD(&(vmx->nested.vmcs02_pool));
	vmx->nested.vmcs02_num = 0;

	hrtimer_init(&vmx->nested.preemption_timer, CLOCK_MONOTONIC,
		     HRTIMER_MODE_REL);
	vmx->nested.preemption_timer.function = vmx_preemption_timer_fn;

	vmx->nested.vmxon = true;

	skip_emulated_instruction(vcpu);
	nested_vmx_succeed(vcpu);
	return 1;
}

/*
 * Intel's VMX Instruction Reference specifies a common set of prerequisites
 * for running VMX instructions (except VMXON, whose prerequisites are
 * slightly different). It also specifies what exception to inject otherwise.
 */
static int nested_vmx_check_permission(struct kvm_vcpu *vcpu)
{
	struct kvm_segment cs;
	struct vcpu_vmx *vmx = to_vmx(vcpu);

	if (!vmx->nested.vmxon) {
		kvm_queue_exception(vcpu, UD_VECTOR);
		return 0;
	}

	vmx_get_segment(vcpu, &cs, VCPU_SREG_CS);
	if ((vmx_get_rflags(vcpu) & X86_EFLAGS_VM) ||
	    (is_long_mode(vcpu) && !cs.l)) {
		kvm_queue_exception(vcpu, UD_VECTOR);
		return 0;
	}

	if (vmx_get_cpl(vcpu)) {
		kvm_inject_gp(vcpu, 0);
		return 0;
	}

	return 1;
}

static inline void nested_release_vmcs12(struct vcpu_vmx *vmx)
{
	u32 exec_control;
	if (vmx->nested.current_vmptr == -1ull)
		return;

	/* current_vmptr and current_vmcs12 are always set/reset together */
	if (WARN_ON(vmx->nested.current_vmcs12 == NULL))
		return;

	if (enable_shadow_vmcs) {
		/* copy to memory all shadowed fields in case
		   they were modified */
		copy_shadow_to_vmcs12(vmx);
		vmx->nested.sync_shadow_vmcs = false;
		exec_control = vmcs_read32(SECONDARY_VM_EXEC_CONTROL);
		exec_control &= ~SECONDARY_EXEC_SHADOW_VMCS;
		vmcs_write32(SECONDARY_VM_EXEC_CONTROL, exec_control);
		vmcs_write64(VMCS_LINK_POINTER, -1ull);
	}
	vmx->nested.posted_intr_nv = -1;
	kunmap(vmx->nested.current_vmcs12_page);
	nested_release_page(vmx->nested.current_vmcs12_page);
	vmx->nested.current_vmptr = -1ull;
	vmx->nested.current_vmcs12 = NULL;
}

/*
 * Free whatever needs to be freed from vmx->nested when L1 goes down, or
 * just stops using VMX.
 */
static void free_nested(struct vcpu_vmx *vmx)
{
	if (!vmx->nested.vmxon)
		return;

	vmx->nested.vmxon = false;
	nested_release_vmcs12(vmx);
	if (enable_shadow_vmcs)
		free_vmcs(vmx->nested.current_shadow_vmcs);
	/* Unpin physical memory we referred to in current vmcs02 */
	if (vmx->nested.apic_access_page) {
		nested_release_page(vmx->nested.apic_access_page);
		vmx->nested.apic_access_page = NULL;
	}
	if (vmx->nested.virtual_apic_page) {
		nested_release_page(vmx->nested.virtual_apic_page);
		vmx->nested.virtual_apic_page = NULL;
	}
	if (vmx->nested.pi_desc_page) {
		kunmap(vmx->nested.pi_desc_page);
		nested_release_page(vmx->nested.pi_desc_page);
		vmx->nested.pi_desc_page = NULL;
		vmx->nested.pi_desc = NULL;
	}

	nested_free_all_saved_vmcss(vmx);
}

/* Emulate the VMXOFF instruction */
static int handle_vmoff(struct kvm_vcpu *vcpu)
{
	if (!nested_vmx_check_permission(vcpu))
		return 1;
	free_nested(to_vmx(vcpu));
	skip_emulated_instruction(vcpu);
	nested_vmx_succeed(vcpu);
	return 1;
}

/* Emulate the VMCLEAR instruction */
static int handle_vmclear(struct kvm_vcpu *vcpu)
{
	struct vcpu_vmx *vmx = to_vmx(vcpu);
	gpa_t vmptr;
	struct vmcs12 *vmcs12;
	struct page *page;

	if (!nested_vmx_check_permission(vcpu))
		return 1;

	if (nested_vmx_check_vmptr(vcpu, EXIT_REASON_VMCLEAR, &vmptr))
		return 1;

	if (vmptr == vmx->nested.current_vmptr)
		nested_release_vmcs12(vmx);

	page = nested_get_page(vcpu, vmptr);
	if (page == NULL) {
		/*
		 * For accurate processor emulation, VMCLEAR beyond available
		 * physical memory should do nothing at all. However, it is
		 * possible that a nested vmx bug, not a guest hypervisor bug,
		 * resulted in this case, so let's shut down before doing any
		 * more damage:
		 */
		kvm_make_request(KVM_REQ_TRIPLE_FAULT, vcpu);
		return 1;
	}
	vmcs12 = kmap(page);
	vmcs12->launch_state = 0;
	kunmap(page);
	nested_release_page(page);

	nested_free_vmcs02(vmx, vmptr);

	skip_emulated_instruction(vcpu);
	nested_vmx_succeed(vcpu);
	return 1;
}

static int nested_vmx_run(struct kvm_vcpu *vcpu, bool launch);

/* Emulate the VMLAUNCH instruction */
static int handle_vmlaunch(struct kvm_vcpu *vcpu)
{
	return nested_vmx_run(vcpu, true);
}

/* Emulate the VMRESUME instruction */
static int handle_vmresume(struct kvm_vcpu *vcpu)
{

	return nested_vmx_run(vcpu, false);
}

enum vmcs_field_type {
	VMCS_FIELD_TYPE_U16 = 0,
	VMCS_FIELD_TYPE_U64 = 1,
	VMCS_FIELD_TYPE_U32 = 2,
	VMCS_FIELD_TYPE_NATURAL_WIDTH = 3
};

static inline int vmcs_field_type(unsigned long field)
{
	if (0x1 & field)	/* the *_HIGH fields are all 32 bit */
		return VMCS_FIELD_TYPE_U32;
	return (field >> 13) & 0x3 ;
}

static inline int vmcs_field_readonly(unsigned long field)
{
	return (((field >> 10) & 0x3) == 1);
}

/*
 * Read a vmcs12 field. Since these can have varying lengths and we return
 * one type, we chose the biggest type (u64) and zero-extend the return value
 * to that size. Note that the caller, handle_vmread, might need to use only
 * some of the bits we return here (e.g., on 32-bit guests, only 32 bits of
 * 64-bit fields are to be returned).
 */
static inline int vmcs12_read_any(struct kvm_vcpu *vcpu,
				  unsigned long field, u64 *ret)
{
	short offset = vmcs_field_to_offset(field);
	char *p;

	if (offset < 0)
		return offset;

	p = ((char *)(get_vmcs12(vcpu))) + offset;

	switch (vmcs_field_type(field)) {
	case VMCS_FIELD_TYPE_NATURAL_WIDTH:
		*ret = *((natural_width *)p);
		return 0;
	case VMCS_FIELD_TYPE_U16:
		*ret = *((u16 *)p);
		return 0;
	case VMCS_FIELD_TYPE_U32:
		*ret = *((u32 *)p);
		return 0;
	case VMCS_FIELD_TYPE_U64:
		*ret = *((u64 *)p);
		return 0;
	default:
		WARN_ON(1);
		return -ENOENT;
	}
}


static inline int vmcs12_write_any(struct kvm_vcpu *vcpu,
				   unsigned long field, u64 field_value){
	short offset = vmcs_field_to_offset(field);
	char *p = ((char *) get_vmcs12(vcpu)) + offset;
	if (offset < 0)
		return offset;

	switch (vmcs_field_type(field)) {
	case VMCS_FIELD_TYPE_U16:
		*(u16 *)p = field_value;
		return 0;
	case VMCS_FIELD_TYPE_U32:
		*(u32 *)p = field_value;
		return 0;
	case VMCS_FIELD_TYPE_U64:
		*(u64 *)p = field_value;
		return 0;
	case VMCS_FIELD_TYPE_NATURAL_WIDTH:
		*(natural_width *)p = field_value;
		return 0;
	default:
		WARN_ON(1);
		return -ENOENT;
	}

}

static void copy_shadow_to_vmcs12(struct vcpu_vmx *vmx)
{
	int i;
	unsigned long field;
	u64 field_value;
	struct vmcs *shadow_vmcs = vmx->nested.current_shadow_vmcs;
	const unsigned long *fields = shadow_read_write_fields;
	const int num_fields = max_shadow_read_write_fields;

	preempt_disable();

	vmcs_load(shadow_vmcs);

	for (i = 0; i < num_fields; i++) {
		field = fields[i];
		switch (vmcs_field_type(field)) {
		case VMCS_FIELD_TYPE_U16:
			field_value = vmcs_read16(field);
			break;
		case VMCS_FIELD_TYPE_U32:
			field_value = vmcs_read32(field);
			break;
		case VMCS_FIELD_TYPE_U64:
			field_value = vmcs_read64(field);
			break;
		case VMCS_FIELD_TYPE_NATURAL_WIDTH:
			field_value = vmcs_readl(field);
			break;
		default:
			WARN_ON(1);
			continue;
		}
		vmcs12_write_any(&vmx->vcpu, field, field_value);
	}

	vmcs_clear(shadow_vmcs);
	vmcs_load(vmx->loaded_vmcs->vmcs);

	preempt_enable();
}

static void copy_vmcs12_to_shadow(struct vcpu_vmx *vmx)
{
	const unsigned long *fields[] = {
		shadow_read_write_fields,
		shadow_read_only_fields
	};
	const int max_fields[] = {
		max_shadow_read_write_fields,
		max_shadow_read_only_fields
	};
	int i, q;
	unsigned long field;
	u64 field_value = 0;
	struct vmcs *shadow_vmcs = vmx->nested.current_shadow_vmcs;

	vmcs_load(shadow_vmcs);

	for (q = 0; q < ARRAY_SIZE(fields); q++) {
		for (i = 0; i < max_fields[q]; i++) {
			field = fields[q][i];
			vmcs12_read_any(&vmx->vcpu, field, &field_value);

			switch (vmcs_field_type(field)) {
			case VMCS_FIELD_TYPE_U16:
				vmcs_write16(field, (u16)field_value);
				break;
			case VMCS_FIELD_TYPE_U32:
				vmcs_write32(field, (u32)field_value);
				break;
			case VMCS_FIELD_TYPE_U64:
				vmcs_write64(field, (u64)field_value);
				break;
			case VMCS_FIELD_TYPE_NATURAL_WIDTH:
				vmcs_writel(field, (long)field_value);
				break;
			default:
				WARN_ON(1);
				break;
			}
		}
	}

	vmcs_clear(shadow_vmcs);
	vmcs_load(vmx->loaded_vmcs->vmcs);
}

/*
 * VMX instructions which assume a current vmcs12 (i.e., that VMPTRLD was
 * used before) all generate the same failure when it is missing.
 */
static int nested_vmx_check_vmcs12(struct kvm_vcpu *vcpu)
{
	struct vcpu_vmx *vmx = to_vmx(vcpu);
	if (vmx->nested.current_vmptr == -1ull) {
		nested_vmx_failInvalid(vcpu);
		skip_emulated_instruction(vcpu);
		return 0;
	}
	return 1;
}

static int handle_vmread(struct kvm_vcpu *vcpu)
{
	unsigned long field;
	u64 field_value;
	unsigned long exit_qualification = vmcs_readl(EXIT_QUALIFICATION);
	u32 vmx_instruction_info = vmcs_read32(VMX_INSTRUCTION_INFO);
	gva_t gva = 0;

	if (!nested_vmx_check_permission(vcpu) ||
	    !nested_vmx_check_vmcs12(vcpu))
		return 1;

	/* Decode instruction info and find the field to read */
	field = kvm_register_readl(vcpu, (((vmx_instruction_info) >> 28) & 0xf));
	/* Read the field, zero-extended to a u64 field_value */
	if (vmcs12_read_any(vcpu, field, &field_value) < 0) {
		nested_vmx_failValid(vcpu, VMXERR_UNSUPPORTED_VMCS_COMPONENT);
		skip_emulated_instruction(vcpu);
		return 1;
	}
	/*
	 * Now copy part of this value to register or memory, as requested.
	 * Note that the number of bits actually copied is 32 or 64 depending
	 * on the guest's mode (32 or 64 bit), not on the given field's length.
	 */
	if (vmx_instruction_info & (1u << 10)) {
		kvm_register_writel(vcpu, (((vmx_instruction_info) >> 3) & 0xf),
			field_value);
	} else {
		if (get_vmx_mem_address(vcpu, exit_qualification,
				vmx_instruction_info, &gva))
			return 1;
		/* _system ok, as nested_vmx_check_permission verified cpl=0 */
		kvm_write_guest_virt_system(&vcpu->arch.emulate_ctxt, gva,
			     &field_value, (is_long_mode(vcpu) ? 8 : 4), NULL);
	}

	nested_vmx_succeed(vcpu);
	skip_emulated_instruction(vcpu);
	return 1;
}


static int handle_vmwrite(struct kvm_vcpu *vcpu)
{
	unsigned long field;
	gva_t gva;
	unsigned long exit_qualification = vmcs_readl(EXIT_QUALIFICATION);
	u32 vmx_instruction_info = vmcs_read32(VMX_INSTRUCTION_INFO);
	/* The value to write might be 32 or 64 bits, depending on L1's long
	 * mode, and eventually we need to write that into a field of several
	 * possible lengths. The code below first zero-extends the value to 64
	 * bit (field_value), and then copies only the approriate number of
	 * bits into the vmcs12 field.
	 */
	u64 field_value = 0;
	struct x86_exception e;

	if (!nested_vmx_check_permission(vcpu) ||
	    !nested_vmx_check_vmcs12(vcpu))
		return 1;

	if (vmx_instruction_info & (1u << 10))
		field_value = kvm_register_readl(vcpu,
			(((vmx_instruction_info) >> 3) & 0xf));
	else {
		if (get_vmx_mem_address(vcpu, exit_qualification,
				vmx_instruction_info, &gva))
			return 1;
		if (kvm_read_guest_virt(&vcpu->arch.emulate_ctxt, gva,
			   &field_value, (is_64_bit_mode(vcpu) ? 8 : 4), &e)) {
			kvm_inject_page_fault(vcpu, &e);
			return 1;
		}
	}


	field = kvm_register_readl(vcpu, (((vmx_instruction_info) >> 28) & 0xf));
	if (vmcs_field_readonly(field)) {
		nested_vmx_failValid(vcpu,
			VMXERR_VMWRITE_READ_ONLY_VMCS_COMPONENT);
		skip_emulated_instruction(vcpu);
		return 1;
	}

	if (vmcs12_write_any(vcpu, field, field_value) < 0) {
		nested_vmx_failValid(vcpu, VMXERR_UNSUPPORTED_VMCS_COMPONENT);
		skip_emulated_instruction(vcpu);
		return 1;
	}

	nested_vmx_succeed(vcpu);
	skip_emulated_instruction(vcpu);
	return 1;
}

/* Emulate the VMPTRLD instruction */
static int handle_vmptrld(struct kvm_vcpu *vcpu)
{
	struct vcpu_vmx *vmx = to_vmx(vcpu);
	gpa_t vmptr;
	u32 exec_control;

	if (!nested_vmx_check_permission(vcpu))
		return 1;

	if (nested_vmx_check_vmptr(vcpu, EXIT_REASON_VMPTRLD, &vmptr))
		return 1;

	if (vmx->nested.current_vmptr != vmptr) {
		struct vmcs12 *new_vmcs12;
		struct page *page;
		page = nested_get_page(vcpu, vmptr);
		if (page == NULL) {
			nested_vmx_failInvalid(vcpu);
			skip_emulated_instruction(vcpu);
			return 1;
		}
		new_vmcs12 = kmap(page);
		if (new_vmcs12->revision_id != VMCS12_REVISION) {
			kunmap(page);
			nested_release_page_clean(page);
			nested_vmx_failValid(vcpu,
				VMXERR_VMPTRLD_INCORRECT_VMCS_REVISION_ID);
			skip_emulated_instruction(vcpu);
			return 1;
		}

		nested_release_vmcs12(vmx);
		vmx->nested.current_vmptr = vmptr;
		vmx->nested.current_vmcs12 = new_vmcs12;
		vmx->nested.current_vmcs12_page = page;
		if (enable_shadow_vmcs) {
			exec_control = vmcs_read32(SECONDARY_VM_EXEC_CONTROL);
			exec_control |= SECONDARY_EXEC_SHADOW_VMCS;
			vmcs_write32(SECONDARY_VM_EXEC_CONTROL, exec_control);
			vmcs_write64(VMCS_LINK_POINTER,
				     __pa(vmx->nested.current_shadow_vmcs));
			vmx->nested.sync_shadow_vmcs = true;
		}
	}

	nested_vmx_succeed(vcpu);
	skip_emulated_instruction(vcpu);
	return 1;
}

/* Emulate the VMPTRST instruction */
static int handle_vmptrst(struct kvm_vcpu *vcpu)
{
	unsigned long exit_qualification = vmcs_readl(EXIT_QUALIFICATION);
	u32 vmx_instruction_info = vmcs_read32(VMX_INSTRUCTION_INFO);
	gva_t vmcs_gva;
	struct x86_exception e;

	if (!nested_vmx_check_permission(vcpu))
		return 1;

	if (get_vmx_mem_address(vcpu, exit_qualification,
			vmx_instruction_info, &vmcs_gva))
		return 1;
	/* ok to use *_system, as nested_vmx_check_permission verified cpl=0 */
	if (kvm_write_guest_virt_system(&vcpu->arch.emulate_ctxt, vmcs_gva,
				 (void *)&to_vmx(vcpu)->nested.current_vmptr,
				 sizeof(u64), &e)) {
		kvm_inject_page_fault(vcpu, &e);
		return 1;
	}
	nested_vmx_succeed(vcpu);
	skip_emulated_instruction(vcpu);
	return 1;
}

/* Emulate the INVEPT instruction */
static int handle_invept(struct kvm_vcpu *vcpu)
{
	struct vcpu_vmx *vmx = to_vmx(vcpu);
	u32 vmx_instruction_info, types;
	unsigned long type;
	gva_t gva;
	struct x86_exception e;
	struct {
		u64 eptp, gpa;
	} operand;

	if (!(vmx->nested.nested_vmx_secondary_ctls_high &
	      SECONDARY_EXEC_ENABLE_EPT) ||
	    !(vmx->nested.nested_vmx_ept_caps & VMX_EPT_INVEPT_BIT)) {
		kvm_queue_exception(vcpu, UD_VECTOR);
		return 1;
	}

	if (!nested_vmx_check_permission(vcpu))
		return 1;

	if (!kvm_read_cr0_bits(vcpu, X86_CR0_PE)) {
		kvm_queue_exception(vcpu, UD_VECTOR);
		return 1;
	}

	vmx_instruction_info = vmcs_read32(VMX_INSTRUCTION_INFO);
	type = kvm_register_readl(vcpu, (vmx_instruction_info >> 28) & 0xf);

	types = (vmx->nested.nested_vmx_ept_caps >> VMX_EPT_EXTENT_SHIFT) & 6;

	if (!(types & (1UL << type))) {
		nested_vmx_failValid(vcpu,
				VMXERR_INVALID_OPERAND_TO_INVEPT_INVVPID);
		return 1;
	}

	/* According to the Intel VMX instruction reference, the memory
	 * operand is read even if it isn't needed (e.g., for type==global)
	 */
	if (get_vmx_mem_address(vcpu, vmcs_readl(EXIT_QUALIFICATION),
			vmx_instruction_info, &gva))
		return 1;
	if (kvm_read_guest_virt(&vcpu->arch.emulate_ctxt, gva, &operand,
				sizeof(operand), &e)) {
		kvm_inject_page_fault(vcpu, &e);
		return 1;
	}

	switch (type) {
	case VMX_EPT_EXTENT_GLOBAL:
		kvm_mmu_sync_roots(vcpu);
		kvm_make_request(KVM_REQ_TLB_FLUSH, vcpu);
		nested_vmx_succeed(vcpu);
		break;
	default:
		/* Trap single context invalidation invept calls */
		BUG_ON(1);
		break;
	}

	skip_emulated_instruction(vcpu);
	return 1;
}

static int handle_invvpid(struct kvm_vcpu *vcpu)
{
	kvm_queue_exception(vcpu, UD_VECTOR);
	return 1;
}

static int handle_pml_full(struct kvm_vcpu *vcpu)
{
	unsigned long exit_qualification;

	trace_kvm_pml_full(vcpu->vcpu_id);

	exit_qualification = vmcs_readl(EXIT_QUALIFICATION);

	/*
	 * PML buffer FULL happened while executing iret from NMI,
	 * "blocked by NMI" bit has to be set before next VM entry.
	 */
	if (!(to_vmx(vcpu)->idt_vectoring_info & VECTORING_INFO_VALID_MASK) &&
			cpu_has_virtual_nmis() &&
			(exit_qualification & INTR_INFO_UNBLOCK_NMI))
		vmcs_set_bits(GUEST_INTERRUPTIBILITY_INFO,
				GUEST_INTR_STATE_NMI);

	/*
	 * PML buffer already flushed at beginning of VMEXIT. Nothing to do
	 * here.., and there's no userspace involvement needed for PML.
	 */
	return 1;
}

/*
 * The exit handlers return 1 if the exit was handled fully and guest execution
 * may resume.  Otherwise they set the kvm_run parameter to indicate what needs
 * to be done to userspace and return 0.
 */
static int (*const kvm_vmx_exit_handlers[])(struct kvm_vcpu *vcpu) = {
	[EXIT_REASON_EXCEPTION_NMI]           = handle_exception,
	[EXIT_REASON_EXTERNAL_INTERRUPT]      = handle_external_interrupt,
	[EXIT_REASON_TRIPLE_FAULT]            = handle_triple_fault,
	[EXIT_REASON_NMI_WINDOW]	      = handle_nmi_window,
	[EXIT_REASON_IO_INSTRUCTION]          = handle_io,
	[EXIT_REASON_CR_ACCESS]               = handle_cr,
	[EXIT_REASON_DR_ACCESS]               = handle_dr,
	[EXIT_REASON_CPUID]                   = handle_cpuid,
	[EXIT_REASON_MSR_READ]                = handle_rdmsr,
	[EXIT_REASON_MSR_WRITE]               = handle_wrmsr,
	[EXIT_REASON_PENDING_INTERRUPT]       = handle_interrupt_window,
	[EXIT_REASON_HLT]                     = handle_halt,
	[EXIT_REASON_INVD]		      = handle_invd,
	[EXIT_REASON_INVLPG]		      = handle_invlpg,
	[EXIT_REASON_RDPMC]                   = handle_rdpmc,
	[EXIT_REASON_VMCALL]                  = handle_vmcall,
	[EXIT_REASON_VMCLEAR]	              = handle_vmclear,
	[EXIT_REASON_VMLAUNCH]                = handle_vmlaunch,
	[EXIT_REASON_VMPTRLD]                 = handle_vmptrld,
	[EXIT_REASON_VMPTRST]                 = handle_vmptrst,
	[EXIT_REASON_VMREAD]                  = handle_vmread,
	[EXIT_REASON_VMRESUME]                = handle_vmresume,
	[EXIT_REASON_VMWRITE]                 = handle_vmwrite,
	[EXIT_REASON_VMOFF]                   = handle_vmoff,
	[EXIT_REASON_VMON]                    = handle_vmon,
	[EXIT_REASON_TPR_BELOW_THRESHOLD]     = handle_tpr_below_threshold,
	[EXIT_REASON_APIC_ACCESS]             = handle_apic_access,
	[EXIT_REASON_APIC_WRITE]              = handle_apic_write,
	[EXIT_REASON_EOI_INDUCED]             = handle_apic_eoi_induced,
	[EXIT_REASON_WBINVD]                  = handle_wbinvd,
	[EXIT_REASON_XSETBV]                  = handle_xsetbv,
	[EXIT_REASON_TASK_SWITCH]             = handle_task_switch,
	[EXIT_REASON_MCE_DURING_VMENTRY]      = handle_machine_check,
	[EXIT_REASON_EPT_VIOLATION]	      = handle_ept_violation,
	[EXIT_REASON_EPT_MISCONFIG]           = handle_ept_misconfig,
	[EXIT_REASON_PAUSE_INSTRUCTION]       = handle_pause,
	[EXIT_REASON_MWAIT_INSTRUCTION]	      = handle_mwait,
	[EXIT_REASON_MONITOR_INSTRUCTION]     = handle_monitor,
	[EXIT_REASON_INVEPT]                  = handle_invept,
	[EXIT_REASON_INVVPID]                 = handle_invvpid,
	[EXIT_REASON_XSAVES]                  = handle_xsaves,
	[EXIT_REASON_XRSTORS]                 = handle_xrstors,
	[EXIT_REASON_PML_FULL]		      = handle_pml_full,
};

static const int kvm_vmx_max_exit_handlers =
	ARRAY_SIZE(kvm_vmx_exit_handlers);

static bool nested_vmx_exit_handled_io(struct kvm_vcpu *vcpu,
				       struct vmcs12 *vmcs12)
{
	unsigned long exit_qualification;
	gpa_t bitmap, last_bitmap;
	unsigned int port;
	int size;
	u8 b;

	if (!nested_cpu_has(vmcs12, CPU_BASED_USE_IO_BITMAPS))
		return nested_cpu_has(vmcs12, CPU_BASED_UNCOND_IO_EXITING);

	exit_qualification = vmcs_readl(EXIT_QUALIFICATION);

	port = exit_qualification >> 16;
	size = (exit_qualification & 7) + 1;

	last_bitmap = (gpa_t)-1;
	b = -1;

	while (size > 0) {
		if (port < 0x8000)
			bitmap = vmcs12->io_bitmap_a;
		else if (port < 0x10000)
			bitmap = vmcs12->io_bitmap_b;
		else
			return 1;
		bitmap += (port & 0x7fff) / 8;

		if (last_bitmap != bitmap)
			if (kvm_read_guest(vcpu->kvm, bitmap, &b, 1))
				return 1;
		if (b & (1 << (port & 7)))
			return 1;

		port++;
		size--;
		last_bitmap = bitmap;
	}

	return 0;
}

/*
 * Return 1 if we should exit from L2 to L1 to handle an MSR access access,
 * rather than handle it ourselves in L0. I.e., check whether L1 expressed
 * disinterest in the current event (read or write a specific MSR) by using an
 * MSR bitmap. This may be the case even when L0 doesn't use MSR bitmaps.
 */
static bool nested_vmx_exit_handled_msr(struct kvm_vcpu *vcpu,
	struct vmcs12 *vmcs12, u32 exit_reason)
{
	u32 msr_index = vcpu->arch.regs[VCPU_REGS_RCX];
	gpa_t bitmap;

	if (!nested_cpu_has(vmcs12, CPU_BASED_USE_MSR_BITMAPS))
		return 1;

	/*
	 * The MSR_BITMAP page is divided into four 1024-byte bitmaps,
	 * for the four combinations of read/write and low/high MSR numbers.
	 * First we need to figure out which of the four to use:
	 */
	bitmap = vmcs12->msr_bitmap;
	if (exit_reason == EXIT_REASON_MSR_WRITE)
		bitmap += 2048;
	if (msr_index >= 0xc0000000) {
		msr_index -= 0xc0000000;
		bitmap += 1024;
	}

	/* Then read the msr_index'th bit from this bitmap: */
	if (msr_index < 1024*8) {
		unsigned char b;
		if (kvm_read_guest(vcpu->kvm, bitmap + msr_index/8, &b, 1))
			return 1;
		return 1 & (b >> (msr_index & 7));
	} else
		return 1; /* let L1 handle the wrong parameter */
}

/*
 * Return 1 if we should exit from L2 to L1 to handle a CR access exit,
 * rather than handle it ourselves in L0. I.e., check if L1 wanted to
 * intercept (via guest_host_mask etc.) the current event.
 */
static bool nested_vmx_exit_handled_cr(struct kvm_vcpu *vcpu,
	struct vmcs12 *vmcs12)
{
	unsigned long exit_qualification = vmcs_readl(EXIT_QUALIFICATION);
	int cr = exit_qualification & 15;
	int reg = (exit_qualification >> 8) & 15;
	unsigned long val = kvm_register_readl(vcpu, reg);

	switch ((exit_qualification >> 4) & 3) {
	case 0: /* mov to cr */
		switch (cr) {
		case 0:
			if (vmcs12->cr0_guest_host_mask &
			    (val ^ vmcs12->cr0_read_shadow))
				return 1;
			break;
		case 3:
			if ((vmcs12->cr3_target_count >= 1 &&
					vmcs12->cr3_target_value0 == val) ||
				(vmcs12->cr3_target_count >= 2 &&
					vmcs12->cr3_target_value1 == val) ||
				(vmcs12->cr3_target_count >= 3 &&
					vmcs12->cr3_target_value2 == val) ||
				(vmcs12->cr3_target_count >= 4 &&
					vmcs12->cr3_target_value3 == val))
				return 0;
			if (nested_cpu_has(vmcs12, CPU_BASED_CR3_LOAD_EXITING))
				return 1;
			break;
		case 4:
			if (vmcs12->cr4_guest_host_mask &
			    (vmcs12->cr4_read_shadow ^ val))
				return 1;
			break;
		case 8:
			if (nested_cpu_has(vmcs12, CPU_BASED_CR8_LOAD_EXITING))
				return 1;
			break;
		}
		break;
	case 2: /* clts */
		if ((vmcs12->cr0_guest_host_mask & X86_CR0_TS) &&
		    (vmcs12->cr0_read_shadow & X86_CR0_TS))
			return 1;
		break;
	case 1: /* mov from cr */
		switch (cr) {
		case 3:
			if (vmcs12->cpu_based_vm_exec_control &
			    CPU_BASED_CR3_STORE_EXITING)
				return 1;
			break;
		case 8:
			if (vmcs12->cpu_based_vm_exec_control &
			    CPU_BASED_CR8_STORE_EXITING)
				return 1;
			break;
		}
		break;
	case 3: /* lmsw */
		/*
		 * lmsw can change bits 1..3 of cr0, and only set bit 0 of
		 * cr0. Other attempted changes are ignored, with no exit.
		 */
		if (vmcs12->cr0_guest_host_mask & 0xe &
		    (val ^ vmcs12->cr0_read_shadow))
			return 1;
		if ((vmcs12->cr0_guest_host_mask & 0x1) &&
		    !(vmcs12->cr0_read_shadow & 0x1) &&
		    (val & 0x1))
			return 1;
		break;
	}
	return 0;
}

/*
 * Return 1 if we should exit from L2 to L1 to handle an exit, or 0 if we
 * should handle it ourselves in L0 (and then continue L2). Only call this
 * when in is_guest_mode (L2).
 */
static bool nested_vmx_exit_handled(struct kvm_vcpu *vcpu)
{
	u32 intr_info = vmcs_read32(VM_EXIT_INTR_INFO);
	struct vcpu_vmx *vmx = to_vmx(vcpu);
	struct vmcs12 *vmcs12 = get_vmcs12(vcpu);
	u32 exit_reason = vmx->exit_reason;

	trace_kvm_nested_vmexit(kvm_rip_read(vcpu), exit_reason,
				vmcs_readl(EXIT_QUALIFICATION),
				vmx->idt_vectoring_info,
				intr_info,
				vmcs_read32(VM_EXIT_INTR_ERROR_CODE),
				KVM_ISA_VMX);

	if (vmx->nested.nested_run_pending)
		return 0;

	if (unlikely(vmx->fail)) {
		pr_info_ratelimited("%s failed vm entry %x\n", __func__,
				    vmcs_read32(VM_INSTRUCTION_ERROR));
		return 1;
	}

	switch (exit_reason) {
	case EXIT_REASON_EXCEPTION_NMI:
		if (!is_exception(intr_info))
			return 0;
		else if (is_page_fault(intr_info))
			return enable_ept;
		else if (is_no_device(intr_info) &&
			 !(vmcs12->guest_cr0 & X86_CR0_TS))
			return 0;
		return vmcs12->exception_bitmap &
				(1u << (intr_info & INTR_INFO_VECTOR_MASK));
	case EXIT_REASON_EXTERNAL_INTERRUPT:
		return 0;
	case EXIT_REASON_TRIPLE_FAULT:
		return 1;
	case EXIT_REASON_PENDING_INTERRUPT:
		return nested_cpu_has(vmcs12, CPU_BASED_VIRTUAL_INTR_PENDING);
	case EXIT_REASON_NMI_WINDOW:
		return nested_cpu_has(vmcs12, CPU_BASED_VIRTUAL_NMI_PENDING);
	case EXIT_REASON_TASK_SWITCH:
		return 1;
	case EXIT_REASON_CPUID:
		if (kvm_register_read(vcpu, VCPU_REGS_RAX) == 0xa)
			return 0;
		return 1;
	case EXIT_REASON_HLT:
		return nested_cpu_has(vmcs12, CPU_BASED_HLT_EXITING);
	case EXIT_REASON_INVD:
		return 1;
	case EXIT_REASON_INVLPG:
		return nested_cpu_has(vmcs12, CPU_BASED_INVLPG_EXITING);
	case EXIT_REASON_RDPMC:
		return nested_cpu_has(vmcs12, CPU_BASED_RDPMC_EXITING);
	case EXIT_REASON_RDTSC:
		return nested_cpu_has(vmcs12, CPU_BASED_RDTSC_EXITING);
	case EXIT_REASON_VMCALL: case EXIT_REASON_VMCLEAR:
	case EXIT_REASON_VMLAUNCH: case EXIT_REASON_VMPTRLD:
	case EXIT_REASON_VMPTRST: case EXIT_REASON_VMREAD:
	case EXIT_REASON_VMRESUME: case EXIT_REASON_VMWRITE:
	case EXIT_REASON_VMOFF: case EXIT_REASON_VMON:
	case EXIT_REASON_INVEPT: case EXIT_REASON_INVVPID:
		/*
		 * VMX instructions trap unconditionally. This allows L1 to
		 * emulate them for its L2 guest, i.e., allows 3-level nesting!
		 */
		return 1;
	case EXIT_REASON_CR_ACCESS:
		return nested_vmx_exit_handled_cr(vcpu, vmcs12);
	case EXIT_REASON_DR_ACCESS:
		return nested_cpu_has(vmcs12, CPU_BASED_MOV_DR_EXITING);
	case EXIT_REASON_IO_INSTRUCTION:
		return nested_vmx_exit_handled_io(vcpu, vmcs12);
	case EXIT_REASON_MSR_READ:
	case EXIT_REASON_MSR_WRITE:
		return nested_vmx_exit_handled_msr(vcpu, vmcs12, exit_reason);
	case EXIT_REASON_INVALID_STATE:
		return 1;
	case EXIT_REASON_MWAIT_INSTRUCTION:
		return nested_cpu_has(vmcs12, CPU_BASED_MWAIT_EXITING);
	case EXIT_REASON_MONITOR_INSTRUCTION:
		return nested_cpu_has(vmcs12, CPU_BASED_MONITOR_EXITING);
	case EXIT_REASON_PAUSE_INSTRUCTION:
		return nested_cpu_has(vmcs12, CPU_BASED_PAUSE_EXITING) ||
			nested_cpu_has2(vmcs12,
				SECONDARY_EXEC_PAUSE_LOOP_EXITING);
	case EXIT_REASON_MCE_DURING_VMENTRY:
		return 0;
	case EXIT_REASON_TPR_BELOW_THRESHOLD:
		return nested_cpu_has(vmcs12, CPU_BASED_TPR_SHADOW);
	case EXIT_REASON_APIC_ACCESS:
		return nested_cpu_has2(vmcs12,
			SECONDARY_EXEC_VIRTUALIZE_APIC_ACCESSES);
	case EXIT_REASON_APIC_WRITE:
	case EXIT_REASON_EOI_INDUCED:
		/* apic_write and eoi_induced should exit unconditionally. */
		return 1;
	case EXIT_REASON_EPT_VIOLATION:
		/*
		 * L0 always deals with the EPT violation. If nested EPT is
		 * used, and the nested mmu code discovers that the address is
		 * missing in the guest EPT table (EPT12), the EPT violation
		 * will be injected with nested_ept_inject_page_fault()
		 */
		return 0;
	case EXIT_REASON_EPT_MISCONFIG:
		/*
		 * L2 never uses directly L1's EPT, but rather L0's own EPT
		 * table (shadow on EPT) or a merged EPT table that L0 built
		 * (EPT on EPT). So any problems with the structure of the
		 * table is L0's fault.
		 */
		return 0;
	case EXIT_REASON_WBINVD:
		return nested_cpu_has2(vmcs12, SECONDARY_EXEC_WBINVD_EXITING);
	case EXIT_REASON_XSETBV:
		return 1;
	case EXIT_REASON_XSAVES: case EXIT_REASON_XRSTORS:
		/*
		 * This should never happen, since it is not possible to
		 * set XSS to a non-zero value---neither in L1 nor in L2.
		 * If if it were, XSS would have to be checked against
		 * the XSS exit bitmap in vmcs12.
		 */
		return nested_cpu_has2(vmcs12, SECONDARY_EXEC_XSAVES);
	default:
		return 1;
	}
}

static void vmx_get_exit_info(struct kvm_vcpu *vcpu, u64 *info1, u64 *info2)
{
	*info1 = vmcs_readl(EXIT_QUALIFICATION);
	*info2 = vmcs_read32(VM_EXIT_INTR_INFO);
}

static int vmx_enable_pml(struct vcpu_vmx *vmx)
{
	struct page *pml_pg;
	u32 exec_control;

	pml_pg = alloc_page(GFP_KERNEL | __GFP_ZERO);
	if (!pml_pg)
		return -ENOMEM;

	vmx->pml_pg = pml_pg;

	vmcs_write64(PML_ADDRESS, page_to_phys(vmx->pml_pg));
	vmcs_write16(GUEST_PML_INDEX, PML_ENTITY_NUM - 1);

	exec_control = vmcs_read32(SECONDARY_VM_EXEC_CONTROL);
	exec_control |= SECONDARY_EXEC_ENABLE_PML;
	vmcs_write32(SECONDARY_VM_EXEC_CONTROL, exec_control);

	return 0;
}

static void vmx_disable_pml(struct vcpu_vmx *vmx)
{
	u32 exec_control;

	ASSERT(vmx->pml_pg);
	__free_page(vmx->pml_pg);
	vmx->pml_pg = NULL;

	exec_control = vmcs_read32(SECONDARY_VM_EXEC_CONTROL);
	exec_control &= ~SECONDARY_EXEC_ENABLE_PML;
	vmcs_write32(SECONDARY_VM_EXEC_CONTROL, exec_control);
}

static void vmx_flush_pml_buffer(struct vcpu_vmx *vmx)
{
	struct kvm *kvm = vmx->vcpu.kvm;
	u64 *pml_buf;
	u16 pml_idx;

	pml_idx = vmcs_read16(GUEST_PML_INDEX);

	/* Do nothing if PML buffer is empty */
	if (pml_idx == (PML_ENTITY_NUM - 1))
		return;

	/* PML index always points to next available PML buffer entity */
	if (pml_idx >= PML_ENTITY_NUM)
		pml_idx = 0;
	else
		pml_idx++;

	pml_buf = page_address(vmx->pml_pg);
	for (; pml_idx < PML_ENTITY_NUM; pml_idx++) {
		u64 gpa;

		gpa = pml_buf[pml_idx];
		WARN_ON(gpa & (PAGE_SIZE - 1));
		mark_page_dirty(kvm, gpa >> PAGE_SHIFT);
	}

	/* reset PML index */
	vmcs_write16(GUEST_PML_INDEX, PML_ENTITY_NUM - 1);
}

/*
 * Flush all vcpus' PML buffer and update logged GPAs to dirty_bitmap.
 * Called before reporting dirty_bitmap to userspace.
 */
static void kvm_flush_pml_buffers(struct kvm *kvm)
{
	int i;
	struct kvm_vcpu *vcpu;
	/*
	 * We only need to kick vcpu out of guest mode here, as PML buffer
	 * is flushed at beginning of all VMEXITs, and it's obvious that only
	 * vcpus running in guest are possible to have unflushed GPAs in PML
	 * buffer.
	 */
	kvm_for_each_vcpu(i, vcpu, kvm)
		kvm_vcpu_kick(vcpu);
}

/*
 * The guest has exited.  See if we can fix it or if we need userspace
 * assistance.
 */
static int vmx_handle_exit(struct kvm_vcpu *vcpu)
{
	struct vcpu_vmx *vmx = to_vmx(vcpu);
	u32 exit_reason = vmx->exit_reason;
	u32 vectoring_info = vmx->idt_vectoring_info;

	/*
	 * Flush logged GPAs PML buffer, this will make dirty_bitmap more
	 * updated. Another good is, in kvm_vm_ioctl_get_dirty_log, before
	 * querying dirty_bitmap, we only need to kick all vcpus out of guest
	 * mode as if vcpus is in root mode, the PML buffer must has been
	 * flushed already.
	 */
	if (enable_pml)
		vmx_flush_pml_buffer(vmx);

	/* If guest state is invalid, start emulating */
	if (vmx->emulation_required)
		return handle_invalid_guest_state(vcpu);

	if (is_guest_mode(vcpu) && nested_vmx_exit_handled(vcpu)) {
		nested_vmx_vmexit(vcpu, exit_reason,
				  vmcs_read32(VM_EXIT_INTR_INFO),
				  vmcs_readl(EXIT_QUALIFICATION));
		return 1;
	}

	if (exit_reason & VMX_EXIT_REASONS_FAILED_VMENTRY) {
		vcpu->run->exit_reason = KVM_EXIT_FAIL_ENTRY;
		vcpu->run->fail_entry.hardware_entry_failure_reason
			= exit_reason;
		return 0;
	}

	if (unlikely(vmx->fail)) {
		vcpu->run->exit_reason = KVM_EXIT_FAIL_ENTRY;
		vcpu->run->fail_entry.hardware_entry_failure_reason
			= vmcs_read32(VM_INSTRUCTION_ERROR);
		return 0;
	}

	/*
	 * Note:
	 * Do not try to fix EXIT_REASON_EPT_MISCONFIG if it caused by
	 * delivery event since it indicates guest is accessing MMIO.
	 * The vm-exit can be triggered again after return to guest that
	 * will cause infinite loop.
	 */
	if ((vectoring_info & VECTORING_INFO_VALID_MASK) &&
			(exit_reason != EXIT_REASON_EXCEPTION_NMI &&
			exit_reason != EXIT_REASON_EPT_VIOLATION &&
			exit_reason != EXIT_REASON_TASK_SWITCH)) {
		vcpu->run->exit_reason = KVM_EXIT_INTERNAL_ERROR;
		vcpu->run->internal.suberror = KVM_INTERNAL_ERROR_DELIVERY_EV;
		vcpu->run->internal.ndata = 2;
		vcpu->run->internal.data[0] = vectoring_info;
		vcpu->run->internal.data[1] = exit_reason;
		return 0;
	}

	if (unlikely(!cpu_has_virtual_nmis() && vmx->soft_vnmi_blocked &&
	    !(is_guest_mode(vcpu) && nested_cpu_has_virtual_nmis(
					get_vmcs12(vcpu))))) {
		if (vmx_interrupt_allowed(vcpu)) {
			vmx->soft_vnmi_blocked = 0;
		} else if (vmx->vnmi_blocked_time > 1000000000LL &&
			   vcpu->arch.nmi_pending) {
			/*
			 * This CPU don't support us in finding the end of an
			 * NMI-blocked window if the guest runs with IRQs
			 * disabled. So we pull the trigger after 1 s of
			 * futile waiting, but inform the user about this.
			 */
			printk(KERN_WARNING "%s: Breaking out of NMI-blocked "
			       "state on VCPU %d after 1 s timeout\n",
			       __func__, vcpu->vcpu_id);
			vmx->soft_vnmi_blocked = 0;
		}
	}

	if (exit_reason < kvm_vmx_max_exit_handlers
	    && kvm_vmx_exit_handlers[exit_reason])
		return kvm_vmx_exit_handlers[exit_reason](vcpu);
	else {
		WARN_ONCE(1, "vmx: unexpected exit reason 0x%x\n", exit_reason);
		kvm_queue_exception(vcpu, UD_VECTOR);
		return 1;
	}
}

static void update_cr8_intercept(struct kvm_vcpu *vcpu, int tpr, int irr)
{
	struct vmcs12 *vmcs12 = get_vmcs12(vcpu);

	if (is_guest_mode(vcpu) &&
		nested_cpu_has(vmcs12, CPU_BASED_TPR_SHADOW))
		return;

	if (irr == -1 || tpr < irr) {
		vmcs_write32(TPR_THRESHOLD, 0);
		return;
	}

	vmcs_write32(TPR_THRESHOLD, irr);
}

static void vmx_set_virtual_x2apic_mode(struct kvm_vcpu *vcpu, bool set)
{
	u32 sec_exec_control;

	/*
	 * There is not point to enable virtualize x2apic without enable
	 * apicv
	 */
	if (!cpu_has_vmx_virtualize_x2apic_mode() ||
				!vmx_vm_has_apicv(vcpu->kvm))
		return;

	if (!vm_need_tpr_shadow(vcpu->kvm))
		return;

	sec_exec_control = vmcs_read32(SECONDARY_VM_EXEC_CONTROL);

	if (set) {
		sec_exec_control &= ~SECONDARY_EXEC_VIRTUALIZE_APIC_ACCESSES;
		sec_exec_control |= SECONDARY_EXEC_VIRTUALIZE_X2APIC_MODE;
	} else {
		sec_exec_control &= ~SECONDARY_EXEC_VIRTUALIZE_X2APIC_MODE;
		sec_exec_control |= SECONDARY_EXEC_VIRTUALIZE_APIC_ACCESSES;
	}
	vmcs_write32(SECONDARY_VM_EXEC_CONTROL, sec_exec_control);

	vmx_set_msr_bitmap(vcpu);
}

static void vmx_set_apic_access_page_addr(struct kvm_vcpu *vcpu, hpa_t hpa)
{
	struct vcpu_vmx *vmx = to_vmx(vcpu);

	/*
	 * Currently we do not handle the nested case where L2 has an
	 * APIC access page of its own; that page is still pinned.
	 * Hence, we skip the case where the VCPU is in guest mode _and_
	 * L1 prepared an APIC access page for L2.
	 *
	 * For the case where L1 and L2 share the same APIC access page
	 * (flexpriority=Y but SECONDARY_EXEC_VIRTUALIZE_APIC_ACCESSES clear
	 * in the vmcs12), this function will only update either the vmcs01
	 * or the vmcs02.  If the former, the vmcs02 will be updated by
	 * prepare_vmcs02.  If the latter, the vmcs01 will be updated in
	 * the next L2->L1 exit.
	 */
	if (!is_guest_mode(vcpu) ||
	    !nested_cpu_has2(vmx->nested.current_vmcs12,
			     SECONDARY_EXEC_VIRTUALIZE_APIC_ACCESSES))
		vmcs_write64(APIC_ACCESS_ADDR, hpa);
}

static void vmx_hwapic_isr_update(struct kvm *kvm, int isr)
{
	u16 status;
	u8 old;

	if (isr == -1)
		isr = 0;

	status = vmcs_read16(GUEST_INTR_STATUS);
	old = status >> 8;
	if (isr != old) {
		status &= 0xff;
		status |= isr << 8;
		vmcs_write16(GUEST_INTR_STATUS, status);
	}
}

static void vmx_set_rvi(int vector)
{
	u16 status;
	u8 old;

	if (vector == -1)
		vector = 0;

	status = vmcs_read16(GUEST_INTR_STATUS);
	old = (u8)status & 0xff;
	if ((u8)vector != old) {
		status &= ~0xff;
		status |= (u8)vector;
		vmcs_write16(GUEST_INTR_STATUS, status);
	}
}

static void vmx_hwapic_irr_update(struct kvm_vcpu *vcpu, int max_irr)
{
	if (!is_guest_mode(vcpu)) {
		vmx_set_rvi(max_irr);
		return;
	}

	if (max_irr == -1)
		return;

	/*
	 * In guest mode.  If a vmexit is needed, vmx_check_nested_events
	 * handles it.
	 */
	if (nested_exit_on_intr(vcpu))
		return;

	/*
	 * Else, fall back to pre-APICv interrupt injection since L2
	 * is run without virtual interrupt delivery.
	 */
	if (!kvm_event_needs_reinjection(vcpu) &&
	    vmx_interrupt_allowed(vcpu)) {
		kvm_queue_interrupt(vcpu, max_irr, false);
		vmx_inject_irq(vcpu);
	}
}

static void vmx_load_eoi_exitmap(struct kvm_vcpu *vcpu, u64 *eoi_exit_bitmap)
{
	if (!vmx_vm_has_apicv(vcpu->kvm))
		return;

	vmcs_write64(EOI_EXIT_BITMAP0, eoi_exit_bitmap[0]);
	vmcs_write64(EOI_EXIT_BITMAP1, eoi_exit_bitmap[1]);
	vmcs_write64(EOI_EXIT_BITMAP2, eoi_exit_bitmap[2]);
	vmcs_write64(EOI_EXIT_BITMAP3, eoi_exit_bitmap[3]);
}

static void vmx_complete_atomic_exit(struct vcpu_vmx *vmx)
{
	u32 exit_intr_info;

	if (!(vmx->exit_reason == EXIT_REASON_MCE_DURING_VMENTRY
	      || vmx->exit_reason == EXIT_REASON_EXCEPTION_NMI))
		return;

	vmx->exit_intr_info = vmcs_read32(VM_EXIT_INTR_INFO);
	exit_intr_info = vmx->exit_intr_info;

	/* Handle machine checks before interrupts are enabled */
	if (is_machine_check(exit_intr_info))
		kvm_machine_check();

	/* We need to handle NMIs before interrupts are enabled */
	if ((exit_intr_info & INTR_INFO_INTR_TYPE_MASK) == INTR_TYPE_NMI_INTR &&
	    (exit_intr_info & INTR_INFO_VALID_MASK)) {
		kvm_before_handle_nmi(&vmx->vcpu);
		asm("int $2");
		kvm_after_handle_nmi(&vmx->vcpu);
	}
}

static void vmx_handle_external_intr(struct kvm_vcpu *vcpu)
{
	u32 exit_intr_info = vmcs_read32(VM_EXIT_INTR_INFO);

	/*
	 * If external interrupt exists, IF bit is set in rflags/eflags on the
	 * interrupt stack frame, and interrupt will be enabled on a return
	 * from interrupt handler.
	 */
	if ((exit_intr_info & (INTR_INFO_VALID_MASK | INTR_INFO_INTR_TYPE_MASK))
			== (INTR_INFO_VALID_MASK | INTR_TYPE_EXT_INTR)) {
		unsigned int vector;
		unsigned long entry;
		gate_desc *desc;
		struct vcpu_vmx *vmx = to_vmx(vcpu);
#ifdef CONFIG_X86_64
		unsigned long tmp;
#endif

		vector =  exit_intr_info & INTR_INFO_VECTOR_MASK;
		desc = (gate_desc *)vmx->host_idt_base + vector;
		entry = gate_offset(*desc);
		asm volatile(
#ifdef CONFIG_X86_64
			"mov %%" _ASM_SP ", %[sp]\n\t"
			"and $0xfffffffffffffff0, %%" _ASM_SP "\n\t"
			"push $%c[ss]\n\t"
			"push %[sp]\n\t"
#endif
			"pushf\n\t"
			"orl $0x200, (%%" _ASM_SP ")\n\t"
			__ASM_SIZE(push) " $%c[cs]\n\t"
			"call *%[entry]\n\t"
			:
#ifdef CONFIG_X86_64
			[sp]"=&r"(tmp)
#endif
			:
			[entry]"r"(entry),
			[ss]"i"(__KERNEL_DS),
			[cs]"i"(__KERNEL_CS)
			);
	} else
		local_irq_enable();
}

static bool vmx_mpx_supported(void)
{
	return (vmcs_config.vmexit_ctrl & VM_EXIT_CLEAR_BNDCFGS) &&
		(vmcs_config.vmentry_ctrl & VM_ENTRY_LOAD_BNDCFGS);
}

static bool vmx_xsaves_supported(void)
{
	return vmcs_config.cpu_based_2nd_exec_ctrl &
		SECONDARY_EXEC_XSAVES;
}

static void vmx_recover_nmi_blocking(struct vcpu_vmx *vmx)
{
	u32 exit_intr_info;
	bool unblock_nmi;
	u8 vector;
	bool idtv_info_valid;

	idtv_info_valid = vmx->idt_vectoring_info & VECTORING_INFO_VALID_MASK;

	if (cpu_has_virtual_nmis()) {
		if (vmx->nmi_known_unmasked)
			return;
		/*
		 * Can't use vmx->exit_intr_info since we're not sure what
		 * the exit reason is.
		 */
		exit_intr_info = vmcs_read32(VM_EXIT_INTR_INFO);
		unblock_nmi = (exit_intr_info & INTR_INFO_UNBLOCK_NMI) != 0;
		vector = exit_intr_info & INTR_INFO_VECTOR_MASK;
		/*
		 * SDM 3: 27.7.1.2 (September 2008)
		 * Re-set bit "block by NMI" before VM entry if vmexit caused by
		 * a guest IRET fault.
		 * SDM 3: 23.2.2 (September 2008)
		 * Bit 12 is undefined in any of the following cases:
		 *  If the VM exit sets the valid bit in the IDT-vectoring
		 *   information field.
		 *  If the VM exit is due to a double fault.
		 */
		if ((exit_intr_info & INTR_INFO_VALID_MASK) && unblock_nmi &&
		    vector != DF_VECTOR && !idtv_info_valid)
			vmcs_set_bits(GUEST_INTERRUPTIBILITY_INFO,
				      GUEST_INTR_STATE_NMI);
		else
			vmx->nmi_known_unmasked =
				!(vmcs_read32(GUEST_INTERRUPTIBILITY_INFO)
				  & GUEST_INTR_STATE_NMI);
	} else if (unlikely(vmx->soft_vnmi_blocked))
		vmx->vnmi_blocked_time +=
			ktime_to_ns(ktime_sub(ktime_get(), vmx->entry_time));
}

static void __vmx_complete_interrupts(struct kvm_vcpu *vcpu,
				      u32 idt_vectoring_info,
				      int instr_len_field,
				      int error_code_field)
{
	u8 vector;
	int type;
	bool idtv_info_valid;

	idtv_info_valid = idt_vectoring_info & VECTORING_INFO_VALID_MASK;

	vcpu->arch.nmi_injected = false;
	kvm_clear_exception_queue(vcpu);
	kvm_clear_interrupt_queue(vcpu);

	if (!idtv_info_valid)
		return;

	kvm_make_request(KVM_REQ_EVENT, vcpu);

	vector = idt_vectoring_info & VECTORING_INFO_VECTOR_MASK;
	type = idt_vectoring_info & VECTORING_INFO_TYPE_MASK;

	switch (type) {
	case INTR_TYPE_NMI_INTR:
		vcpu->arch.nmi_injected = true;
		/*
		 * SDM 3: 27.7.1.2 (September 2008)
		 * Clear bit "block by NMI" before VM entry if a NMI
		 * delivery faulted.
		 */
		vmx_set_nmi_mask(vcpu, false);
		break;
	case INTR_TYPE_SOFT_EXCEPTION:
		vcpu->arch.event_exit_inst_len = vmcs_read32(instr_len_field);
		/* fall through */
	case INTR_TYPE_HARD_EXCEPTION:
		if (idt_vectoring_info & VECTORING_INFO_DELIVER_CODE_MASK) {
			u32 err = vmcs_read32(error_code_field);
			kvm_requeue_exception_e(vcpu, vector, err);
		} else
			kvm_requeue_exception(vcpu, vector);
		break;
	case INTR_TYPE_SOFT_INTR:
		vcpu->arch.event_exit_inst_len = vmcs_read32(instr_len_field);
		/* fall through */
	case INTR_TYPE_EXT_INTR:
		kvm_queue_interrupt(vcpu, vector, type == INTR_TYPE_SOFT_INTR);
		break;
	default:
		break;
	}
}

static void vmx_complete_interrupts(struct vcpu_vmx *vmx)
{
	__vmx_complete_interrupts(&vmx->vcpu, vmx->idt_vectoring_info,
				  VM_EXIT_INSTRUCTION_LEN,
				  IDT_VECTORING_ERROR_CODE);
}

static void vmx_cancel_injection(struct kvm_vcpu *vcpu)
{
	__vmx_complete_interrupts(vcpu,
				  vmcs_read32(VM_ENTRY_INTR_INFO_FIELD),
				  VM_ENTRY_INSTRUCTION_LEN,
				  VM_ENTRY_EXCEPTION_ERROR_CODE);

	vmcs_write32(VM_ENTRY_INTR_INFO_FIELD, 0);
}

static void atomic_switch_perf_msrs(struct vcpu_vmx *vmx)
{
	int i, nr_msrs;
	struct perf_guest_switch_msr *msrs;

	msrs = perf_guest_get_msrs(&nr_msrs);

	if (!msrs)
		return;

	for (i = 0; i < nr_msrs; i++)
		if (msrs[i].host == msrs[i].guest)
			clear_atomic_switch_msr(vmx, msrs[i].msr);
		else
			add_atomic_switch_msr(vmx, msrs[i].msr, msrs[i].guest,
					msrs[i].host);
}

static void __noclone vmx_vcpu_run(struct kvm_vcpu *vcpu)
{
	struct vcpu_vmx *vmx = to_vmx(vcpu);
	unsigned long debugctlmsr, cr4;

	/* Record the guest's net vcpu time for enforced NMI injections. */
	if (unlikely(!cpu_has_virtual_nmis() && vmx->soft_vnmi_blocked))
		vmx->entry_time = ktime_get();

	/* Don't enter VMX if guest state is invalid, let the exit handler
	   start emulation until we arrive back to a valid state */
	if (vmx->emulation_required)
		return;

	if (vmx->ple_window_dirty) {
		vmx->ple_window_dirty = false;
		vmcs_write32(PLE_WINDOW, vmx->ple_window);
	}

	if (vmx->nested.sync_shadow_vmcs) {
		copy_vmcs12_to_shadow(vmx);
		vmx->nested.sync_shadow_vmcs = false;
	}

	if (test_bit(VCPU_REGS_RSP, (unsigned long *)&vcpu->arch.regs_dirty))
		vmcs_writel(GUEST_RSP, vcpu->arch.regs[VCPU_REGS_RSP]);
	if (test_bit(VCPU_REGS_RIP, (unsigned long *)&vcpu->arch.regs_dirty))
		vmcs_writel(GUEST_RIP, vcpu->arch.regs[VCPU_REGS_RIP]);

	cr4 = cr4_read_shadow();
	if (unlikely(cr4 != vmx->host_state.vmcs_host_cr4)) {
		vmcs_writel(HOST_CR4, cr4);
		vmx->host_state.vmcs_host_cr4 = cr4;
	}

	/* When single-stepping over STI and MOV SS, we must clear the
	 * corresponding interruptibility bits in the guest state. Otherwise
	 * vmentry fails as it then expects bit 14 (BS) in pending debug
	 * exceptions being set, but that's not correct for the guest debugging
	 * case. */
	if (vcpu->guest_debug & KVM_GUESTDBG_SINGLESTEP)
		vmx_set_interrupt_shadow(vcpu, 0);

	atomic_switch_perf_msrs(vmx);
	debugctlmsr = get_debugctlmsr();

	vmx->__launched = vmx->loaded_vmcs->launched;
	asm(
		/* Store host registers */
		"push %%" _ASM_DX "; push %%" _ASM_BP ";"
		"push %%" _ASM_CX " \n\t" /* placeholder for guest rcx */
		"push %%" _ASM_CX " \n\t"
		"cmp %%" _ASM_SP ", %c[host_rsp](%0) \n\t"
		"je 1f \n\t"
		"mov %%" _ASM_SP ", %c[host_rsp](%0) \n\t"
		__ex(ASM_VMX_VMWRITE_RSP_RDX) "\n\t"
		"1: \n\t"
		/* Reload cr2 if changed */
		"mov %c[cr2](%0), %%" _ASM_AX " \n\t"
		"mov %%cr2, %%" _ASM_DX " \n\t"
		"cmp %%" _ASM_AX ", %%" _ASM_DX " \n\t"
		"je 2f \n\t"
		"mov %%" _ASM_AX", %%cr2 \n\t"
		"2: \n\t"
		/* Check if vmlaunch of vmresume is needed */
		"cmpl $0, %c[launched](%0) \n\t"
		/* Load guest registers.  Don't clobber flags. */
		"mov %c[rax](%0), %%" _ASM_AX " \n\t"
		"mov %c[rbx](%0), %%" _ASM_BX " \n\t"
		"mov %c[rdx](%0), %%" _ASM_DX " \n\t"
		"mov %c[rsi](%0), %%" _ASM_SI " \n\t"
		"mov %c[rdi](%0), %%" _ASM_DI " \n\t"
		"mov %c[rbp](%0), %%" _ASM_BP " \n\t"
#ifdef CONFIG_X86_64
		"mov %c[r8](%0),  %%r8  \n\t"
		"mov %c[r9](%0),  %%r9  \n\t"
		"mov %c[r10](%0), %%r10 \n\t"
		"mov %c[r11](%0), %%r11 \n\t"
		"mov %c[r12](%0), %%r12 \n\t"
		"mov %c[r13](%0), %%r13 \n\t"
		"mov %c[r14](%0), %%r14 \n\t"
		"mov %c[r15](%0), %%r15 \n\t"
#endif
		"mov %c[rcx](%0), %%" _ASM_CX " \n\t" /* kills %0 (ecx) */

		/* Enter guest mode */
		"jne 1f \n\t"
		__ex(ASM_VMX_VMLAUNCH) "\n\t"
		"jmp 2f \n\t"
		"1: " __ex(ASM_VMX_VMRESUME) "\n\t"
		"2: "
		/* Save guest registers, load host registers, keep flags */
		"mov %0, %c[wordsize](%%" _ASM_SP ") \n\t"
		"pop %0 \n\t"
		"mov %%" _ASM_AX ", %c[rax](%0) \n\t"
		"mov %%" _ASM_BX ", %c[rbx](%0) \n\t"
		__ASM_SIZE(pop) " %c[rcx](%0) \n\t"
		"mov %%" _ASM_DX ", %c[rdx](%0) \n\t"
		"mov %%" _ASM_SI ", %c[rsi](%0) \n\t"
		"mov %%" _ASM_DI ", %c[rdi](%0) \n\t"
		"mov %%" _ASM_BP ", %c[rbp](%0) \n\t"
#ifdef CONFIG_X86_64
		"mov %%r8,  %c[r8](%0) \n\t"
		"mov %%r9,  %c[r9](%0) \n\t"
		"mov %%r10, %c[r10](%0) \n\t"
		"mov %%r11, %c[r11](%0) \n\t"
		"mov %%r12, %c[r12](%0) \n\t"
		"mov %%r13, %c[r13](%0) \n\t"
		"mov %%r14, %c[r14](%0) \n\t"
		"mov %%r15, %c[r15](%0) \n\t"
#endif
		"mov %%cr2, %%" _ASM_AX "   \n\t"
		"mov %%" _ASM_AX ", %c[cr2](%0) \n\t"

		"pop  %%" _ASM_BP "; pop  %%" _ASM_DX " \n\t"
		"setbe %c[fail](%0) \n\t"
		".pushsection .rodata \n\t"
		".global vmx_return \n\t"
		"vmx_return: " _ASM_PTR " 2b \n\t"
		".popsection"
	      : : "c"(vmx), "d"((unsigned long)HOST_RSP),
		[launched]"i"(offsetof(struct vcpu_vmx, __launched)),
		[fail]"i"(offsetof(struct vcpu_vmx, fail)),
		[host_rsp]"i"(offsetof(struct vcpu_vmx, host_rsp)),
		[rax]"i"(offsetof(struct vcpu_vmx, vcpu.arch.regs[VCPU_REGS_RAX])),
		[rbx]"i"(offsetof(struct vcpu_vmx, vcpu.arch.regs[VCPU_REGS_RBX])),
		[rcx]"i"(offsetof(struct vcpu_vmx, vcpu.arch.regs[VCPU_REGS_RCX])),
		[rdx]"i"(offsetof(struct vcpu_vmx, vcpu.arch.regs[VCPU_REGS_RDX])),
		[rsi]"i"(offsetof(struct vcpu_vmx, vcpu.arch.regs[VCPU_REGS_RSI])),
		[rdi]"i"(offsetof(struct vcpu_vmx, vcpu.arch.regs[VCPU_REGS_RDI])),
		[rbp]"i"(offsetof(struct vcpu_vmx, vcpu.arch.regs[VCPU_REGS_RBP])),
#ifdef CONFIG_X86_64
		[r8]"i"(offsetof(struct vcpu_vmx, vcpu.arch.regs[VCPU_REGS_R8])),
		[r9]"i"(offsetof(struct vcpu_vmx, vcpu.arch.regs[VCPU_REGS_R9])),
		[r10]"i"(offsetof(struct vcpu_vmx, vcpu.arch.regs[VCPU_REGS_R10])),
		[r11]"i"(offsetof(struct vcpu_vmx, vcpu.arch.regs[VCPU_REGS_R11])),
		[r12]"i"(offsetof(struct vcpu_vmx, vcpu.arch.regs[VCPU_REGS_R12])),
		[r13]"i"(offsetof(struct vcpu_vmx, vcpu.arch.regs[VCPU_REGS_R13])),
		[r14]"i"(offsetof(struct vcpu_vmx, vcpu.arch.regs[VCPU_REGS_R14])),
		[r15]"i"(offsetof(struct vcpu_vmx, vcpu.arch.regs[VCPU_REGS_R15])),
#endif
		[cr2]"i"(offsetof(struct vcpu_vmx, vcpu.arch.cr2)),
		[wordsize]"i"(sizeof(ulong))
	      : "cc", "memory"
#ifdef CONFIG_X86_64
		, "rax", "rbx", "rdi", "rsi"
		, "r8", "r9", "r10", "r11", "r12", "r13", "r14", "r15"
#else
		, "eax", "ebx", "edi", "esi"
#endif
	      );

	/* MSR_IA32_DEBUGCTLMSR is zeroed on vmexit. Restore it if needed */
	if (debugctlmsr)
		update_debugctlmsr(debugctlmsr);

#ifndef CONFIG_X86_64
	/*
	 * The sysexit path does not restore ds/es, so we must set them to
	 * a reasonable value ourselves.
	 *
	 * We can't defer this to vmx_load_host_state() since that function
	 * may be executed in interrupt context, which saves and restore segments
	 * around it, nullifying its effect.
	 */
	loadsegment(ds, __USER_DS);
	loadsegment(es, __USER_DS);
#endif

	vcpu->arch.regs_avail = ~((1 << VCPU_REGS_RIP) | (1 << VCPU_REGS_RSP)
				  | (1 << VCPU_EXREG_RFLAGS)
				  | (1 << VCPU_EXREG_PDPTR)
				  | (1 << VCPU_EXREG_SEGMENTS)
				  | (1 << VCPU_EXREG_CR3));
	vcpu->arch.regs_dirty = 0;

	vmx->idt_vectoring_info = vmcs_read32(IDT_VECTORING_INFO_FIELD);

	vmx->loaded_vmcs->launched = 1;

	vmx->exit_reason = vmcs_read32(VM_EXIT_REASON);
	trace_kvm_exit(vmx->exit_reason, vcpu, KVM_ISA_VMX);

	/*
	 * the KVM_REQ_EVENT optimization bit is only on for one entry, and if
	 * we did not inject a still-pending event to L1 now because of
	 * nested_run_pending, we need to re-enable this bit.
	 */
	if (vmx->nested.nested_run_pending)
		kvm_make_request(KVM_REQ_EVENT, vcpu);

	vmx->nested.nested_run_pending = 0;

	vmx_complete_atomic_exit(vmx);
	vmx_recover_nmi_blocking(vmx);
	vmx_complete_interrupts(vmx);
}

static void vmx_load_vmcs01(struct kvm_vcpu *vcpu)
{
	struct vcpu_vmx *vmx = to_vmx(vcpu);
	int cpu;

	if (vmx->loaded_vmcs == &vmx->vmcs01)
		return;

	cpu = get_cpu();
	vmx->loaded_vmcs = &vmx->vmcs01;
	vmx_vcpu_put(vcpu);
	vmx_vcpu_load(vcpu, cpu);
	vcpu->cpu = cpu;
	put_cpu();
}

static void vmx_free_vcpu(struct kvm_vcpu *vcpu)
{
	struct vcpu_vmx *vmx = to_vmx(vcpu);

	if (enable_pml)
		vmx_disable_pml(vmx);
	free_vpid(vmx);
	leave_guest_mode(vcpu);
	vmx_load_vmcs01(vcpu);
	free_nested(vmx);
	free_loaded_vmcs(vmx->loaded_vmcs);
	kfree(vmx->guest_msrs);
	kvm_vcpu_uninit(vcpu);
	kmem_cache_free(kvm_vcpu_cache, vmx);
}

static struct kvm_vcpu *vmx_create_vcpu(struct kvm *kvm, unsigned int id)
{
	int err;
	struct vcpu_vmx *vmx = kmem_cache_zalloc(kvm_vcpu_cache, GFP_KERNEL);
	int cpu;

	if (!vmx)
		return ERR_PTR(-ENOMEM);

	allocate_vpid(vmx);

	err = kvm_vcpu_init(&vmx->vcpu, kvm, id);
	if (err)
		goto free_vcpu;

	vmx->guest_msrs = kmalloc(PAGE_SIZE, GFP_KERNEL);
	BUILD_BUG_ON(ARRAY_SIZE(vmx_msr_index) * sizeof(vmx->guest_msrs[0])
		     > PAGE_SIZE);

	err = -ENOMEM;
	if (!vmx->guest_msrs) {
		goto uninit_vcpu;
	}

	vmx->loaded_vmcs = &vmx->vmcs01;
	vmx->loaded_vmcs->vmcs = alloc_vmcs();
	if (!vmx->loaded_vmcs->vmcs)
		goto free_msrs;
	if (!vmm_exclusive)
		kvm_cpu_vmxon(__pa(per_cpu(vmxarea, raw_smp_processor_id())));
	loaded_vmcs_init(vmx->loaded_vmcs);
	if (!vmm_exclusive)
		kvm_cpu_vmxoff();

	cpu = get_cpu();
	vmx_vcpu_load(&vmx->vcpu, cpu);
	vmx->vcpu.cpu = cpu;
	err = vmx_vcpu_setup(vmx);
	vmx_vcpu_put(&vmx->vcpu);
	put_cpu();
	if (err)
		goto free_vmcs;
	if (vm_need_virtualize_apic_accesses(kvm)) {
		err = alloc_apic_access_page(kvm);
		if (err)
			goto free_vmcs;
	}

	if (enable_ept) {
		if (!kvm->arch.ept_identity_map_addr)
			kvm->arch.ept_identity_map_addr =
				VMX_EPT_IDENTITY_PAGETABLE_ADDR;
		err = init_rmode_identity_map(kvm);
		if (err)
			goto free_vmcs;
	}

	if (nested)
		nested_vmx_setup_ctls_msrs(vmx);

	vmx->nested.posted_intr_nv = -1;
	vmx->nested.current_vmptr = -1ull;
	vmx->nested.current_vmcs12 = NULL;

	/*
	 * If PML is turned on, failure on enabling PML just results in failure
	 * of creating the vcpu, therefore we can simplify PML logic (by
	 * avoiding dealing with cases, such as enabling PML partially on vcpus
	 * for the guest, etc.
	 */
	if (enable_pml) {
		err = vmx_enable_pml(vmx);
		if (err)
			goto free_vmcs;
	}

	return &vmx->vcpu;

free_vmcs:
	free_loaded_vmcs(vmx->loaded_vmcs);
free_msrs:
	kfree(vmx->guest_msrs);
uninit_vcpu:
	kvm_vcpu_uninit(&vmx->vcpu);
free_vcpu:
	free_vpid(vmx);
	kmem_cache_free(kvm_vcpu_cache, vmx);
	return ERR_PTR(err);
}

static void __init vmx_check_processor_compat(void *rtn)
{
	struct vmcs_config vmcs_conf;

	*(int *)rtn = 0;
	if (setup_vmcs_config(&vmcs_conf) < 0)
		*(int *)rtn = -EIO;
	if (memcmp(&vmcs_config, &vmcs_conf, sizeof(struct vmcs_config)) != 0) {
		printk(KERN_ERR "kvm: CPU %d feature inconsistency!\n",
				smp_processor_id());
		*(int *)rtn = -EIO;
	}
}

static int get_ept_level(void)
{
	return VMX_EPT_DEFAULT_GAW + 1;
}

static u64 vmx_get_mt_mask(struct kvm_vcpu *vcpu, gfn_t gfn, bool is_mmio)
{
	u64 ret;

	/* For VT-d and EPT combination
	 * 1. MMIO: always map as UC
	 * 2. EPT with VT-d:
	 *   a. VT-d without snooping control feature: can't guarantee the
	 *	result, try to trust guest.
	 *   b. VT-d with snooping control feature: snooping control feature of
	 *	VT-d engine can guarantee the cache correctness. Just set it
	 *	to WB to keep consistent with host. So the same as item 3.
	 * 3. EPT without VT-d: always map as WB and set IPAT=1 to keep
	 *    consistent with host MTRR
	 */
	if (is_mmio)
		ret = MTRR_TYPE_UNCACHABLE << VMX_EPT_MT_EPTE_SHIFT;
	else if (kvm_arch_has_noncoherent_dma(vcpu->kvm))
		ret = kvm_get_guest_memory_type(vcpu, gfn) <<
		      VMX_EPT_MT_EPTE_SHIFT;
	else
		ret = (MTRR_TYPE_WRBACK << VMX_EPT_MT_EPTE_SHIFT)
			| VMX_EPT_IPAT_BIT;

	return ret;
}

static int vmx_get_lpage_level(void)
{
	if (enable_ept && !cpu_has_vmx_ept_1g_page())
		return PT_DIRECTORY_LEVEL;
	else
		/* For shadow and EPT supported 1GB page */
		return PT_PDPE_LEVEL;
}

static void vmx_cpuid_update(struct kvm_vcpu *vcpu)
{
	struct kvm_cpuid_entry2 *best;
	struct vcpu_vmx *vmx = to_vmx(vcpu);
	u32 exec_control;

	vmx->rdtscp_enabled = false;
	if (vmx_rdtscp_supported()) {
		exec_control = vmcs_read32(SECONDARY_VM_EXEC_CONTROL);
		if (exec_control & SECONDARY_EXEC_RDTSCP) {
			best = kvm_find_cpuid_entry(vcpu, 0x80000001, 0);
			if (best && (best->edx & bit(X86_FEATURE_RDTSCP)))
				vmx->rdtscp_enabled = true;
			else {
				exec_control &= ~SECONDARY_EXEC_RDTSCP;
				vmcs_write32(SECONDARY_VM_EXEC_CONTROL,
						exec_control);
			}
		}
	}

	/* Exposing INVPCID only when PCID is exposed */
	best = kvm_find_cpuid_entry(vcpu, 0x7, 0);
	if (vmx_invpcid_supported() &&
	    best && (best->ebx & bit(X86_FEATURE_INVPCID)) &&
	    guest_cpuid_has_pcid(vcpu)) {
		exec_control = vmcs_read32(SECONDARY_VM_EXEC_CONTROL);
		exec_control |= SECONDARY_EXEC_ENABLE_INVPCID;
		vmcs_write32(SECONDARY_VM_EXEC_CONTROL,
			     exec_control);
	} else {
		if (cpu_has_secondary_exec_ctrls()) {
			exec_control = vmcs_read32(SECONDARY_VM_EXEC_CONTROL);
			exec_control &= ~SECONDARY_EXEC_ENABLE_INVPCID;
			vmcs_write32(SECONDARY_VM_EXEC_CONTROL,
				     exec_control);
		}
		if (best)
			best->ebx &= ~bit(X86_FEATURE_INVPCID);
	}
}

static void vmx_set_supported_cpuid(u32 func, struct kvm_cpuid_entry2 *entry)
{
	if (func == 1 && nested)
		entry->ecx |= bit(X86_FEATURE_VMX);
}

static void nested_ept_inject_page_fault(struct kvm_vcpu *vcpu,
		struct x86_exception *fault)
{
	struct vmcs12 *vmcs12 = get_vmcs12(vcpu);
	u32 exit_reason;

	if (fault->error_code & PFERR_RSVD_MASK)
		exit_reason = EXIT_REASON_EPT_MISCONFIG;
	else
		exit_reason = EXIT_REASON_EPT_VIOLATION;
	nested_vmx_vmexit(vcpu, exit_reason, 0, vcpu->arch.exit_qualification);
	vmcs12->guest_physical_address = fault->address;
}

/* Callbacks for nested_ept_init_mmu_context: */

static unsigned long nested_ept_get_cr3(struct kvm_vcpu *vcpu)
{
	/* return the page table to be shadowed - in our case, EPT12 */
	return get_vmcs12(vcpu)->ept_pointer;
}

static void nested_ept_init_mmu_context(struct kvm_vcpu *vcpu)
{
	WARN_ON(mmu_is_nested(vcpu));
	kvm_init_shadow_ept_mmu(vcpu,
			to_vmx(vcpu)->nested.nested_vmx_ept_caps &
			VMX_EPT_EXECUTE_ONLY_BIT);
	vcpu->arch.mmu.set_cr3           = vmx_set_cr3;
	vcpu->arch.mmu.get_cr3           = nested_ept_get_cr3;
	vcpu->arch.mmu.inject_page_fault = nested_ept_inject_page_fault;

	vcpu->arch.walk_mmu              = &vcpu->arch.nested_mmu;
}

static void nested_ept_uninit_mmu_context(struct kvm_vcpu *vcpu)
{
	vcpu->arch.walk_mmu = &vcpu->arch.mmu;
}

static bool nested_vmx_is_page_fault_vmexit(struct vmcs12 *vmcs12,
					    u16 error_code)
{
	bool inequality, bit;

	bit = (vmcs12->exception_bitmap & (1u << PF_VECTOR)) != 0;
	inequality =
		(error_code & vmcs12->page_fault_error_code_mask) !=
		 vmcs12->page_fault_error_code_match;
	return inequality ^ bit;
}

static void vmx_inject_page_fault_nested(struct kvm_vcpu *vcpu,
		struct x86_exception *fault)
{
	struct vmcs12 *vmcs12 = get_vmcs12(vcpu);

	WARN_ON(!is_guest_mode(vcpu));

	if (nested_vmx_is_page_fault_vmexit(vmcs12, fault->error_code))
		nested_vmx_vmexit(vcpu, to_vmx(vcpu)->exit_reason,
				  vmcs_read32(VM_EXIT_INTR_INFO),
				  vmcs_readl(EXIT_QUALIFICATION));
	else
		kvm_inject_page_fault(vcpu, fault);
}

static bool nested_get_vmcs12_pages(struct kvm_vcpu *vcpu,
					struct vmcs12 *vmcs12)
{
	struct vcpu_vmx *vmx = to_vmx(vcpu);

	if (nested_cpu_has2(vmcs12, SECONDARY_EXEC_VIRTUALIZE_APIC_ACCESSES)) {
		/* TODO: Also verify bits beyond physical address width are 0 */
		if (!PAGE_ALIGNED(vmcs12->apic_access_addr))
			return false;

		/*
		 * Translate L1 physical address to host physical
		 * address for vmcs02. Keep the page pinned, so this
		 * physical address remains valid. We keep a reference
		 * to it so we can release it later.
		 */
		if (vmx->nested.apic_access_page) /* shouldn't happen */
			nested_release_page(vmx->nested.apic_access_page);
		vmx->nested.apic_access_page =
			nested_get_page(vcpu, vmcs12->apic_access_addr);
	}

	if (nested_cpu_has(vmcs12, CPU_BASED_TPR_SHADOW)) {
		/* TODO: Also verify bits beyond physical address width are 0 */
		if (!PAGE_ALIGNED(vmcs12->virtual_apic_page_addr))
			return false;

		if (vmx->nested.virtual_apic_page) /* shouldn't happen */
			nested_release_page(vmx->nested.virtual_apic_page);
		vmx->nested.virtual_apic_page =
			nested_get_page(vcpu, vmcs12->virtual_apic_page_addr);

		/*
		 * Failing the vm entry is _not_ what the processor does
		 * but it's basically the only possibility we have.
		 * We could still enter the guest if CR8 load exits are
		 * enabled, CR8 store exits are enabled, and virtualize APIC
		 * access is disabled; in this case the processor would never
		 * use the TPR shadow and we could simply clear the bit from
		 * the execution control.  But such a configuration is useless,
		 * so let's keep the code simple.
		 */
		if (!vmx->nested.virtual_apic_page)
			return false;
	}

	if (nested_cpu_has_posted_intr(vmcs12)) {
		if (!IS_ALIGNED(vmcs12->posted_intr_desc_addr, 64))
			return false;

		if (vmx->nested.pi_desc_page) { /* shouldn't happen */
			kunmap(vmx->nested.pi_desc_page);
			nested_release_page(vmx->nested.pi_desc_page);
		}
		vmx->nested.pi_desc_page =
			nested_get_page(vcpu, vmcs12->posted_intr_desc_addr);
		if (!vmx->nested.pi_desc_page)
			return false;

		vmx->nested.pi_desc =
			(struct pi_desc *)kmap(vmx->nested.pi_desc_page);
		if (!vmx->nested.pi_desc) {
			nested_release_page_clean(vmx->nested.pi_desc_page);
			return false;
		}
		vmx->nested.pi_desc =
			(struct pi_desc *)((void *)vmx->nested.pi_desc +
			(unsigned long)(vmcs12->posted_intr_desc_addr &
			(PAGE_SIZE - 1)));
	}

	return true;
}

static void vmx_start_preemption_timer(struct kvm_vcpu *vcpu)
{
	u64 preemption_timeout = get_vmcs12(vcpu)->vmx_preemption_timer_value;
	struct vcpu_vmx *vmx = to_vmx(vcpu);

	if (vcpu->arch.virtual_tsc_khz == 0)
		return;

	/* Make sure short timeouts reliably trigger an immediate vmexit.
	 * hrtimer_start does not guarantee this. */
	if (preemption_timeout <= 1) {
		vmx_preemption_timer_fn(&vmx->nested.preemption_timer);
		return;
	}

	preemption_timeout <<= VMX_MISC_EMULATED_PREEMPTION_TIMER_RATE;
	preemption_timeout *= 1000000;
	do_div(preemption_timeout, vcpu->arch.virtual_tsc_khz);
	hrtimer_start(&vmx->nested.preemption_timer,
		      ns_to_ktime(preemption_timeout), HRTIMER_MODE_REL);
}

static int nested_vmx_check_msr_bitmap_controls(struct kvm_vcpu *vcpu,
						struct vmcs12 *vmcs12)
{
	int maxphyaddr;
	u64 addr;

	if (!nested_cpu_has(vmcs12, CPU_BASED_USE_MSR_BITMAPS))
		return 0;

	if (vmcs12_read_any(vcpu, MSR_BITMAP, &addr)) {
		WARN_ON(1);
		return -EINVAL;
	}
	maxphyaddr = cpuid_maxphyaddr(vcpu);

	if (!PAGE_ALIGNED(vmcs12->msr_bitmap) ||
	   ((addr + PAGE_SIZE) >> maxphyaddr))
		return -EINVAL;

	return 0;
}

/*
 * Merge L0's and L1's MSR bitmap, return false to indicate that
 * we do not use the hardware.
 */
static inline bool nested_vmx_merge_msr_bitmap(struct kvm_vcpu *vcpu,
					       struct vmcs12 *vmcs12)
{
	int msr;
	struct page *page;
	unsigned long *msr_bitmap;

	if (!nested_cpu_has_virt_x2apic_mode(vmcs12))
		return false;

	page = nested_get_page(vcpu, vmcs12->msr_bitmap);
	if (!page) {
		WARN_ON(1);
		return false;
	}
	msr_bitmap = (unsigned long *)kmap(page);
	if (!msr_bitmap) {
		nested_release_page_clean(page);
		WARN_ON(1);
		return false;
	}

	if (nested_cpu_has_virt_x2apic_mode(vmcs12)) {
		if (nested_cpu_has_apic_reg_virt(vmcs12))
			for (msr = 0x800; msr <= 0x8ff; msr++)
				nested_vmx_disable_intercept_for_msr(
					msr_bitmap,
					vmx_msr_bitmap_nested,
					msr, MSR_TYPE_R);
		/* TPR is allowed */
		nested_vmx_disable_intercept_for_msr(msr_bitmap,
				vmx_msr_bitmap_nested,
				APIC_BASE_MSR + (APIC_TASKPRI >> 4),
				MSR_TYPE_R | MSR_TYPE_W);
		if (nested_cpu_has_vid(vmcs12)) {
			/* EOI and self-IPI are allowed */
			nested_vmx_disable_intercept_for_msr(
				msr_bitmap,
				vmx_msr_bitmap_nested,
				APIC_BASE_MSR + (APIC_EOI >> 4),
				MSR_TYPE_W);
			nested_vmx_disable_intercept_for_msr(
				msr_bitmap,
				vmx_msr_bitmap_nested,
				APIC_BASE_MSR + (APIC_SELF_IPI >> 4),
				MSR_TYPE_W);
		}
	} else {
		/*
		 * Enable reading intercept of all the x2apic
		 * MSRs. We should not rely on vmcs12 to do any
		 * optimizations here, it may have been modified
		 * by L1.
		 */
		for (msr = 0x800; msr <= 0x8ff; msr++)
			__vmx_enable_intercept_for_msr(
				vmx_msr_bitmap_nested,
				msr,
				MSR_TYPE_R);

		__vmx_enable_intercept_for_msr(
				vmx_msr_bitmap_nested,
				APIC_BASE_MSR + (APIC_TASKPRI >> 4),
				MSR_TYPE_W);
		__vmx_enable_intercept_for_msr(
				vmx_msr_bitmap_nested,
				APIC_BASE_MSR + (APIC_EOI >> 4),
				MSR_TYPE_W);
		__vmx_enable_intercept_for_msr(
				vmx_msr_bitmap_nested,
				APIC_BASE_MSR + (APIC_SELF_IPI >> 4),
				MSR_TYPE_W);
	}
	kunmap(page);
	nested_release_page_clean(page);

	return true;
}

static int nested_vmx_check_apicv_controls(struct kvm_vcpu *vcpu,
					   struct vmcs12 *vmcs12)
{
	if (!nested_cpu_has_virt_x2apic_mode(vmcs12) &&
	    !nested_cpu_has_apic_reg_virt(vmcs12) &&
	    !nested_cpu_has_vid(vmcs12) &&
	    !nested_cpu_has_posted_intr(vmcs12))
		return 0;

	/*
	 * If virtualize x2apic mode is enabled,
	 * virtualize apic access must be disabled.
	 */
	if (nested_cpu_has_virt_x2apic_mode(vmcs12) &&
	    nested_cpu_has2(vmcs12, SECONDARY_EXEC_VIRTUALIZE_APIC_ACCESSES))
		return -EINVAL;

	/*
	 * If virtual interrupt delivery is enabled,
	 * we must exit on external interrupts.
	 */
	if (nested_cpu_has_vid(vmcs12) &&
	   !nested_exit_on_intr(vcpu))
		return -EINVAL;

	/*
	 * bits 15:8 should be zero in posted_intr_nv,
	 * the descriptor address has been already checked
	 * in nested_get_vmcs12_pages.
	 */
	if (nested_cpu_has_posted_intr(vmcs12) &&
	   (!nested_cpu_has_vid(vmcs12) ||
	    !nested_exit_intr_ack_set(vcpu) ||
	    vmcs12->posted_intr_nv & 0xff00))
		return -EINVAL;

	/* tpr shadow is needed by all apicv features. */
	if (!nested_cpu_has(vmcs12, CPU_BASED_TPR_SHADOW))
		return -EINVAL;

	return 0;
}

static int nested_vmx_check_msr_switch(struct kvm_vcpu *vcpu,
				       unsigned long count_field,
				       unsigned long addr_field,
				       int maxphyaddr)
{
	u64 count, addr;

	if (vmcs12_read_any(vcpu, count_field, &count) ||
	    vmcs12_read_any(vcpu, addr_field, &addr)) {
		WARN_ON(1);
		return -EINVAL;
	}
	if (count == 0)
		return 0;
	if (!IS_ALIGNED(addr, 16) || addr >> maxphyaddr ||
	    (addr + count * sizeof(struct vmx_msr_entry) - 1) >> maxphyaddr) {
		pr_warn_ratelimited(
			"nVMX: invalid MSR switch (0x%lx, %d, %llu, 0x%08llx)",
			addr_field, maxphyaddr, count, addr);
		return -EINVAL;
	}
	return 0;
}

static int nested_vmx_check_msr_switch_controls(struct kvm_vcpu *vcpu,
						struct vmcs12 *vmcs12)
{
	int maxphyaddr;

	if (vmcs12->vm_exit_msr_load_count == 0 &&
	    vmcs12->vm_exit_msr_store_count == 0 &&
	    vmcs12->vm_entry_msr_load_count == 0)
		return 0; /* Fast path */
	maxphyaddr = cpuid_maxphyaddr(vcpu);
	if (nested_vmx_check_msr_switch(vcpu, VM_EXIT_MSR_LOAD_COUNT,
					VM_EXIT_MSR_LOAD_ADDR, maxphyaddr) ||
	    nested_vmx_check_msr_switch(vcpu, VM_EXIT_MSR_STORE_COUNT,
					VM_EXIT_MSR_STORE_ADDR, maxphyaddr) ||
	    nested_vmx_check_msr_switch(vcpu, VM_ENTRY_MSR_LOAD_COUNT,
					VM_ENTRY_MSR_LOAD_ADDR, maxphyaddr))
		return -EINVAL;
	return 0;
}

static int nested_vmx_msr_check_common(struct kvm_vcpu *vcpu,
				       struct vmx_msr_entry *e)
{
	/* x2APIC MSR accesses are not allowed */
	if (apic_x2apic_mode(vcpu->arch.apic) && e->index >> 8 == 0x8)
		return -EINVAL;
	if (e->index == MSR_IA32_UCODE_WRITE || /* SDM Table 35-2 */
	    e->index == MSR_IA32_UCODE_REV)
		return -EINVAL;
	if (e->reserved != 0)
		return -EINVAL;
	return 0;
}

static int nested_vmx_load_msr_check(struct kvm_vcpu *vcpu,
				     struct vmx_msr_entry *e)
{
	if (e->index == MSR_FS_BASE ||
	    e->index == MSR_GS_BASE ||
	    e->index == MSR_IA32_SMM_MONITOR_CTL || /* SMM is not supported */
	    nested_vmx_msr_check_common(vcpu, e))
		return -EINVAL;
	return 0;
}

static int nested_vmx_store_msr_check(struct kvm_vcpu *vcpu,
				      struct vmx_msr_entry *e)
{
	if (e->index == MSR_IA32_SMBASE || /* SMM is not supported */
	    nested_vmx_msr_check_common(vcpu, e))
		return -EINVAL;
	return 0;
}

/*
 * Load guest's/host's msr at nested entry/exit.
 * return 0 for success, entry index for failure.
 */
static u32 nested_vmx_load_msr(struct kvm_vcpu *vcpu, u64 gpa, u32 count)
{
	u32 i;
	struct vmx_msr_entry e;
	struct msr_data msr;

	msr.host_initiated = false;
	for (i = 0; i < count; i++) {
		if (kvm_read_guest(vcpu->kvm, gpa + i * sizeof(e),
				   &e, sizeof(e))) {
			pr_warn_ratelimited(
				"%s cannot read MSR entry (%u, 0x%08llx)\n",
				__func__, i, gpa + i * sizeof(e));
			goto fail;
		}
		if (nested_vmx_load_msr_check(vcpu, &e)) {
			pr_warn_ratelimited(
				"%s check failed (%u, 0x%x, 0x%x)\n",
				__func__, i, e.index, e.reserved);
			goto fail;
		}
		msr.index = e.index;
		msr.data = e.value;
		if (kvm_set_msr(vcpu, &msr)) {
			pr_warn_ratelimited(
				"%s cannot write MSR (%u, 0x%x, 0x%llx)\n",
				__func__, i, e.index, e.value);
			goto fail;
		}
	}
	return 0;
fail:
	return i + 1;
}

static int nested_vmx_store_msr(struct kvm_vcpu *vcpu, u64 gpa, u32 count)
{
	u32 i;
	struct vmx_msr_entry e;

	for (i = 0; i < count; i++) {
		if (kvm_read_guest(vcpu->kvm,
				   gpa + i * sizeof(e),
				   &e, 2 * sizeof(u32))) {
			pr_warn_ratelimited(
				"%s cannot read MSR entry (%u, 0x%08llx)\n",
				__func__, i, gpa + i * sizeof(e));
			return -EINVAL;
		}
		if (nested_vmx_store_msr_check(vcpu, &e)) {
			pr_warn_ratelimited(
				"%s check failed (%u, 0x%x, 0x%x)\n",
				__func__, i, e.index, e.reserved);
			return -EINVAL;
		}
		if (kvm_get_msr(vcpu, e.index, &e.value)) {
			pr_warn_ratelimited(
				"%s cannot read MSR (%u, 0x%x)\n",
				__func__, i, e.index);
			return -EINVAL;
		}
		if (kvm_write_guest(vcpu->kvm,
				    gpa + i * sizeof(e) +
					offsetof(struct vmx_msr_entry, value),
				    &e.value, sizeof(e.value))) {
			pr_warn_ratelimited(
				"%s cannot write MSR (%u, 0x%x, 0x%llx)\n",
				__func__, i, e.index, e.value);
			return -EINVAL;
		}
	}
	return 0;
}

/*
 * prepare_vmcs02 is called when the L1 guest hypervisor runs its nested
 * L2 guest. L1 has a vmcs for L2 (vmcs12), and this function "merges" it
 * with L0's requirements for its guest (a.k.a. vmcs01), so we can run the L2
 * guest in a way that will both be appropriate to L1's requests, and our
 * needs. In addition to modifying the active vmcs (which is vmcs02), this
 * function also has additional necessary side-effects, like setting various
 * vcpu->arch fields.
 */
static void prepare_vmcs02(struct kvm_vcpu *vcpu, struct vmcs12 *vmcs12)
{
	struct vcpu_vmx *vmx = to_vmx(vcpu);
	u32 exec_control;

	vmcs_write16(GUEST_ES_SELECTOR, vmcs12->guest_es_selector);
	vmcs_write16(GUEST_CS_SELECTOR, vmcs12->guest_cs_selector);
	vmcs_write16(GUEST_SS_SELECTOR, vmcs12->guest_ss_selector);
	vmcs_write16(GUEST_DS_SELECTOR, vmcs12->guest_ds_selector);
	vmcs_write16(GUEST_FS_SELECTOR, vmcs12->guest_fs_selector);
	vmcs_write16(GUEST_GS_SELECTOR, vmcs12->guest_gs_selector);
	vmcs_write16(GUEST_LDTR_SELECTOR, vmcs12->guest_ldtr_selector);
	vmcs_write16(GUEST_TR_SELECTOR, vmcs12->guest_tr_selector);
	vmcs_write32(GUEST_ES_LIMIT, vmcs12->guest_es_limit);
	vmcs_write32(GUEST_CS_LIMIT, vmcs12->guest_cs_limit);
	vmcs_write32(GUEST_SS_LIMIT, vmcs12->guest_ss_limit);
	vmcs_write32(GUEST_DS_LIMIT, vmcs12->guest_ds_limit);
	vmcs_write32(GUEST_FS_LIMIT, vmcs12->guest_fs_limit);
	vmcs_write32(GUEST_GS_LIMIT, vmcs12->guest_gs_limit);
	vmcs_write32(GUEST_LDTR_LIMIT, vmcs12->guest_ldtr_limit);
	vmcs_write32(GUEST_TR_LIMIT, vmcs12->guest_tr_limit);
	vmcs_write32(GUEST_GDTR_LIMIT, vmcs12->guest_gdtr_limit);
	vmcs_write32(GUEST_IDTR_LIMIT, vmcs12->guest_idtr_limit);
	vmcs_write32(GUEST_ES_AR_BYTES, vmcs12->guest_es_ar_bytes);
	vmcs_write32(GUEST_CS_AR_BYTES, vmcs12->guest_cs_ar_bytes);
	vmcs_write32(GUEST_SS_AR_BYTES, vmcs12->guest_ss_ar_bytes);
	vmcs_write32(GUEST_DS_AR_BYTES, vmcs12->guest_ds_ar_bytes);
	vmcs_write32(GUEST_FS_AR_BYTES, vmcs12->guest_fs_ar_bytes);
	vmcs_write32(GUEST_GS_AR_BYTES, vmcs12->guest_gs_ar_bytes);
	vmcs_write32(GUEST_LDTR_AR_BYTES, vmcs12->guest_ldtr_ar_bytes);
	vmcs_write32(GUEST_TR_AR_BYTES, vmcs12->guest_tr_ar_bytes);
	vmcs_writel(GUEST_ES_BASE, vmcs12->guest_es_base);
	vmcs_writel(GUEST_CS_BASE, vmcs12->guest_cs_base);
	vmcs_writel(GUEST_SS_BASE, vmcs12->guest_ss_base);
	vmcs_writel(GUEST_DS_BASE, vmcs12->guest_ds_base);
	vmcs_writel(GUEST_FS_BASE, vmcs12->guest_fs_base);
	vmcs_writel(GUEST_GS_BASE, vmcs12->guest_gs_base);
	vmcs_writel(GUEST_LDTR_BASE, vmcs12->guest_ldtr_base);
	vmcs_writel(GUEST_TR_BASE, vmcs12->guest_tr_base);
	vmcs_writel(GUEST_GDTR_BASE, vmcs12->guest_gdtr_base);
	vmcs_writel(GUEST_IDTR_BASE, vmcs12->guest_idtr_base);

	if (vmcs12->vm_entry_controls & VM_ENTRY_LOAD_DEBUG_CONTROLS) {
		kvm_set_dr(vcpu, 7, vmcs12->guest_dr7);
		vmcs_write64(GUEST_IA32_DEBUGCTL, vmcs12->guest_ia32_debugctl);
	} else {
		kvm_set_dr(vcpu, 7, vcpu->arch.dr7);
		vmcs_write64(GUEST_IA32_DEBUGCTL, vmx->nested.vmcs01_debugctl);
	}
	vmcs_write32(VM_ENTRY_INTR_INFO_FIELD,
		vmcs12->vm_entry_intr_info_field);
	vmcs_write32(VM_ENTRY_EXCEPTION_ERROR_CODE,
		vmcs12->vm_entry_exception_error_code);
	vmcs_write32(VM_ENTRY_INSTRUCTION_LEN,
		vmcs12->vm_entry_instruction_len);
	vmcs_write32(GUEST_INTERRUPTIBILITY_INFO,
		vmcs12->guest_interruptibility_info);
	vmcs_write32(GUEST_SYSENTER_CS, vmcs12->guest_sysenter_cs);
	vmx_set_rflags(vcpu, vmcs12->guest_rflags);
	vmcs_writel(GUEST_PENDING_DBG_EXCEPTIONS,
		vmcs12->guest_pending_dbg_exceptions);
	vmcs_writel(GUEST_SYSENTER_ESP, vmcs12->guest_sysenter_esp);
	vmcs_writel(GUEST_SYSENTER_EIP, vmcs12->guest_sysenter_eip);

	if (nested_cpu_has_xsaves(vmcs12))
		vmcs_write64(XSS_EXIT_BITMAP, vmcs12->xss_exit_bitmap);
	vmcs_write64(VMCS_LINK_POINTER, -1ull);

	exec_control = vmcs12->pin_based_vm_exec_control;
	exec_control |= vmcs_config.pin_based_exec_ctrl;
	exec_control &= ~PIN_BASED_VMX_PREEMPTION_TIMER;

	if (nested_cpu_has_posted_intr(vmcs12)) {
		/*
		 * Note that we use L0's vector here and in
		 * vmx_deliver_nested_posted_interrupt.
		 */
		vmx->nested.posted_intr_nv = vmcs12->posted_intr_nv;
		vmx->nested.pi_pending = false;
		vmcs_write64(POSTED_INTR_NV, POSTED_INTR_VECTOR);
		vmcs_write64(POSTED_INTR_DESC_ADDR,
			page_to_phys(vmx->nested.pi_desc_page) +
			(unsigned long)(vmcs12->posted_intr_desc_addr &
			(PAGE_SIZE - 1)));
	} else
		exec_control &= ~PIN_BASED_POSTED_INTR;

	vmcs_write32(PIN_BASED_VM_EXEC_CONTROL, exec_control);

	vmx->nested.preemption_timer_expired = false;
	if (nested_cpu_has_preemption_timer(vmcs12))
		vmx_start_preemption_timer(vcpu);

	/*
	 * Whether page-faults are trapped is determined by a combination of
	 * 3 settings: PFEC_MASK, PFEC_MATCH and EXCEPTION_BITMAP.PF.
	 * If enable_ept, L0 doesn't care about page faults and we should
	 * set all of these to L1's desires. However, if !enable_ept, L0 does
	 * care about (at least some) page faults, and because it is not easy
	 * (if at all possible?) to merge L0 and L1's desires, we simply ask
	 * to exit on each and every L2 page fault. This is done by setting
	 * MASK=MATCH=0 and (see below) EB.PF=1.
	 * Note that below we don't need special code to set EB.PF beyond the
	 * "or"ing of the EB of vmcs01 and vmcs12, because when enable_ept,
	 * vmcs01's EB.PF is 0 so the "or" will take vmcs12's value, and when
	 * !enable_ept, EB.PF is 1, so the "or" will always be 1.
	 *
	 * A problem with this approach (when !enable_ept) is that L1 may be
	 * injected with more page faults than it asked for. This could have
	 * caused problems, but in practice existing hypervisors don't care.
	 * To fix this, we will need to emulate the PFEC checking (on the L1
	 * page tables), using walk_addr(), when injecting PFs to L1.
	 */
	vmcs_write32(PAGE_FAULT_ERROR_CODE_MASK,
		enable_ept ? vmcs12->page_fault_error_code_mask : 0);
	vmcs_write32(PAGE_FAULT_ERROR_CODE_MATCH,
		enable_ept ? vmcs12->page_fault_error_code_match : 0);

	if (cpu_has_secondary_exec_ctrls()) {
		exec_control = vmx_secondary_exec_control(vmx);
		if (!vmx->rdtscp_enabled)
			exec_control &= ~SECONDARY_EXEC_RDTSCP;
		/* Take the following fields only from vmcs12 */
		exec_control &= ~(SECONDARY_EXEC_VIRTUALIZE_APIC_ACCESSES |
				  SECONDARY_EXEC_VIRTUAL_INTR_DELIVERY |
                                  SECONDARY_EXEC_APIC_REGISTER_VIRT);
		if (nested_cpu_has(vmcs12,
				CPU_BASED_ACTIVATE_SECONDARY_CONTROLS))
			exec_control |= vmcs12->secondary_vm_exec_control;

		if (exec_control & SECONDARY_EXEC_VIRTUALIZE_APIC_ACCESSES) {
			/*
			 * If translation failed, no matter: This feature asks
			 * to exit when accessing the given address, and if it
			 * can never be accessed, this feature won't do
			 * anything anyway.
			 */
			if (!vmx->nested.apic_access_page)
				exec_control &=
				  ~SECONDARY_EXEC_VIRTUALIZE_APIC_ACCESSES;
			else
				vmcs_write64(APIC_ACCESS_ADDR,
				  page_to_phys(vmx->nested.apic_access_page));
		} else if (!(nested_cpu_has_virt_x2apic_mode(vmcs12)) &&
			    (vm_need_virtualize_apic_accesses(vmx->vcpu.kvm))) {
			exec_control |=
				SECONDARY_EXEC_VIRTUALIZE_APIC_ACCESSES;
			kvm_vcpu_reload_apic_access_page(vcpu);
		}

		if (exec_control & SECONDARY_EXEC_VIRTUAL_INTR_DELIVERY) {
			vmcs_write64(EOI_EXIT_BITMAP0,
				vmcs12->eoi_exit_bitmap0);
			vmcs_write64(EOI_EXIT_BITMAP1,
				vmcs12->eoi_exit_bitmap1);
			vmcs_write64(EOI_EXIT_BITMAP2,
				vmcs12->eoi_exit_bitmap2);
			vmcs_write64(EOI_EXIT_BITMAP3,
				vmcs12->eoi_exit_bitmap3);
			vmcs_write16(GUEST_INTR_STATUS,
				vmcs12->guest_intr_status);
		}

		vmcs_write32(SECONDARY_VM_EXEC_CONTROL, exec_control);
	}


	/*
	 * Set host-state according to L0's settings (vmcs12 is irrelevant here)
	 * Some constant fields are set here by vmx_set_constant_host_state().
	 * Other fields are different per CPU, and will be set later when
	 * vmx_vcpu_load() is called, and when vmx_save_host_state() is called.
	 */
	vmx_set_constant_host_state(vmx);

	/*
	 * HOST_RSP is normally set correctly in vmx_vcpu_run() just before
	 * entry, but only if the current (host) sp changed from the value
	 * we wrote last (vmx->host_rsp). This cache is no longer relevant
	 * if we switch vmcs, and rather than hold a separate cache per vmcs,
	 * here we just force the write to happen on entry.
	 */
	vmx->host_rsp = 0;

	exec_control = vmx_exec_control(vmx); /* L0's desires */
	exec_control &= ~CPU_BASED_VIRTUAL_INTR_PENDING;
	exec_control &= ~CPU_BASED_VIRTUAL_NMI_PENDING;
	exec_control &= ~CPU_BASED_TPR_SHADOW;
	exec_control |= vmcs12->cpu_based_vm_exec_control;

	if (exec_control & CPU_BASED_TPR_SHADOW) {
		vmcs_write64(VIRTUAL_APIC_PAGE_ADDR,
				page_to_phys(vmx->nested.virtual_apic_page));
		vmcs_write32(TPR_THRESHOLD, vmcs12->tpr_threshold);
	}

	if (cpu_has_vmx_msr_bitmap() &&
	    exec_control & CPU_BASED_USE_MSR_BITMAPS &&
	    nested_vmx_merge_msr_bitmap(vcpu, vmcs12)) {
		vmcs_write64(MSR_BITMAP, __pa(vmx_msr_bitmap_nested));
	} else
		exec_control &= ~CPU_BASED_USE_MSR_BITMAPS;

	/*
	 * Merging of IO bitmap not currently supported.
	 * Rather, exit every time.
	 */
	exec_control &= ~CPU_BASED_USE_IO_BITMAPS;
	exec_control |= CPU_BASED_UNCOND_IO_EXITING;

	vmcs_write32(CPU_BASED_VM_EXEC_CONTROL, exec_control);

	/* EXCEPTION_BITMAP and CR0_GUEST_HOST_MASK should basically be the
	 * bitwise-or of what L1 wants to trap for L2, and what we want to
	 * trap. Note that CR0.TS also needs updating - we do this later.
	 */
	update_exception_bitmap(vcpu);
	vcpu->arch.cr0_guest_owned_bits &= ~vmcs12->cr0_guest_host_mask;
	vmcs_writel(CR0_GUEST_HOST_MASK, ~vcpu->arch.cr0_guest_owned_bits);

	/* L2->L1 exit controls are emulated - the hardware exit is to L0 so
	 * we should use its exit controls. Note that VM_EXIT_LOAD_IA32_EFER
	 * bits are further modified by vmx_set_efer() below.
	 */
	vmcs_write32(VM_EXIT_CONTROLS, vmcs_config.vmexit_ctrl);

	/* vmcs12's VM_ENTRY_LOAD_IA32_EFER and VM_ENTRY_IA32E_MODE are
	 * emulated by vmx_set_efer(), below.
	 */
	vm_entry_controls_init(vmx, 
		(vmcs12->vm_entry_controls & ~VM_ENTRY_LOAD_IA32_EFER &
			~VM_ENTRY_IA32E_MODE) |
		(vmcs_config.vmentry_ctrl & ~VM_ENTRY_IA32E_MODE));

	if (vmcs12->vm_entry_controls & VM_ENTRY_LOAD_IA32_PAT) {
		vmcs_write64(GUEST_IA32_PAT, vmcs12->guest_ia32_pat);
		vcpu->arch.pat = vmcs12->guest_ia32_pat;
	} else if (vmcs_config.vmentry_ctrl & VM_ENTRY_LOAD_IA32_PAT)
		vmcs_write64(GUEST_IA32_PAT, vmx->vcpu.arch.pat);


	set_cr4_guest_host_mask(vmx);

	if (vmcs12->vm_entry_controls & VM_ENTRY_LOAD_BNDCFGS)
		vmcs_write64(GUEST_BNDCFGS, vmcs12->guest_bndcfgs);

	if (vmcs12->cpu_based_vm_exec_control & CPU_BASED_USE_TSC_OFFSETING)
		vmcs_write64(TSC_OFFSET,
			vmx->nested.vmcs01_tsc_offset + vmcs12->tsc_offset);
	else
		vmcs_write64(TSC_OFFSET, vmx->nested.vmcs01_tsc_offset);

	if (enable_vpid) {
		/*
		 * Trivially support vpid by letting L2s share their parent
		 * L1's vpid. TODO: move to a more elaborate solution, giving
		 * each L2 its own vpid and exposing the vpid feature to L1.
		 */
		vmcs_write16(VIRTUAL_PROCESSOR_ID, vmx->vpid);
		vmx_flush_tlb(vcpu);
	}

	if (nested_cpu_has_ept(vmcs12)) {
		kvm_mmu_unload(vcpu);
		nested_ept_init_mmu_context(vcpu);
	}

	if (vmcs12->vm_entry_controls & VM_ENTRY_LOAD_IA32_EFER)
		vcpu->arch.efer = vmcs12->guest_ia32_efer;
	else if (vmcs12->vm_entry_controls & VM_ENTRY_IA32E_MODE)
		vcpu->arch.efer |= (EFER_LMA | EFER_LME);
	else
		vcpu->arch.efer &= ~(EFER_LMA | EFER_LME);
	/* Note: modifies VM_ENTRY/EXIT_CONTROLS and GUEST/HOST_IA32_EFER */
	vmx_set_efer(vcpu, vcpu->arch.efer);

	/*
	 * This sets GUEST_CR0 to vmcs12->guest_cr0, with possibly a modified
	 * TS bit (for lazy fpu) and bits which we consider mandatory enabled.
	 * The CR0_READ_SHADOW is what L2 should have expected to read given
	 * the specifications by L1; It's not enough to take
	 * vmcs12->cr0_read_shadow because on our cr0_guest_host_mask we we
	 * have more bits than L1 expected.
	 */
	vmx_set_cr0(vcpu, vmcs12->guest_cr0);
	vmcs_writel(CR0_READ_SHADOW, nested_read_cr0(vmcs12));

	vmx_set_cr4(vcpu, vmcs12->guest_cr4);
	vmcs_writel(CR4_READ_SHADOW, nested_read_cr4(vmcs12));

	/* shadow page tables on either EPT or shadow page tables */
	kvm_set_cr3(vcpu, vmcs12->guest_cr3);
	kvm_mmu_reset_context(vcpu);

	if (!enable_ept)
		vcpu->arch.walk_mmu->inject_page_fault = vmx_inject_page_fault_nested;

	/*
	 * L1 may access the L2's PDPTR, so save them to construct vmcs12
	 */
	if (enable_ept) {
		vmcs_write64(GUEST_PDPTR0, vmcs12->guest_pdptr0);
		vmcs_write64(GUEST_PDPTR1, vmcs12->guest_pdptr1);
		vmcs_write64(GUEST_PDPTR2, vmcs12->guest_pdptr2);
		vmcs_write64(GUEST_PDPTR3, vmcs12->guest_pdptr3);
	}

	kvm_register_write(vcpu, VCPU_REGS_RSP, vmcs12->guest_rsp);
	kvm_register_write(vcpu, VCPU_REGS_RIP, vmcs12->guest_rip);
}

/*
 * nested_vmx_run() handles a nested entry, i.e., a VMLAUNCH or VMRESUME on L1
 * for running an L2 nested guest.
 */
static int nested_vmx_run(struct kvm_vcpu *vcpu, bool launch)
{
	struct vmcs12 *vmcs12;
	struct vcpu_vmx *vmx = to_vmx(vcpu);
	int cpu;
	struct loaded_vmcs *vmcs02;
	bool ia32e;
	u32 msr_entry_idx;

	if (!nested_vmx_check_permission(vcpu) ||
	    !nested_vmx_check_vmcs12(vcpu))
		return 1;

	skip_emulated_instruction(vcpu);
	vmcs12 = get_vmcs12(vcpu);

	if (enable_shadow_vmcs)
		copy_shadow_to_vmcs12(vmx);

	/*
	 * The nested entry process starts with enforcing various prerequisites
	 * on vmcs12 as required by the Intel SDM, and act appropriately when
	 * they fail: As the SDM explains, some conditions should cause the
	 * instruction to fail, while others will cause the instruction to seem
	 * to succeed, but return an EXIT_REASON_INVALID_STATE.
	 * To speed up the normal (success) code path, we should avoid checking
	 * for misconfigurations which will anyway be caught by the processor
	 * when using the merged vmcs02.
	 */
	if (vmcs12->launch_state == launch) {
		nested_vmx_failValid(vcpu,
			launch ? VMXERR_VMLAUNCH_NONCLEAR_VMCS
			       : VMXERR_VMRESUME_NONLAUNCHED_VMCS);
		return 1;
	}

	if (vmcs12->guest_activity_state != GUEST_ACTIVITY_ACTIVE &&
	    vmcs12->guest_activity_state != GUEST_ACTIVITY_HLT) {
		nested_vmx_failValid(vcpu, VMXERR_ENTRY_INVALID_CONTROL_FIELD);
		return 1;
	}

	if (!nested_get_vmcs12_pages(vcpu, vmcs12)) {
		/*TODO: Also verify bits beyond physical address width are 0*/
		nested_vmx_failValid(vcpu, VMXERR_ENTRY_INVALID_CONTROL_FIELD);
		return 1;
	}

	if (nested_vmx_check_msr_bitmap_controls(vcpu, vmcs12)) {
		nested_vmx_failValid(vcpu, VMXERR_ENTRY_INVALID_CONTROL_FIELD);
		return 1;
	}

	if (nested_vmx_check_apicv_controls(vcpu, vmcs12)) {
		nested_vmx_failValid(vcpu, VMXERR_ENTRY_INVALID_CONTROL_FIELD);
		return 1;
	}

	if (nested_vmx_check_msr_switch_controls(vcpu, vmcs12)) {
		nested_vmx_failValid(vcpu, VMXERR_ENTRY_INVALID_CONTROL_FIELD);
		return 1;
	}

	if (!vmx_control_verify(vmcs12->cpu_based_vm_exec_control,
				vmx->nested.nested_vmx_true_procbased_ctls_low,
				vmx->nested.nested_vmx_procbased_ctls_high) ||
	    !vmx_control_verify(vmcs12->secondary_vm_exec_control,
				vmx->nested.nested_vmx_secondary_ctls_low,
				vmx->nested.nested_vmx_secondary_ctls_high) ||
	    !vmx_control_verify(vmcs12->pin_based_vm_exec_control,
				vmx->nested.nested_vmx_pinbased_ctls_low,
				vmx->nested.nested_vmx_pinbased_ctls_high) ||
	    !vmx_control_verify(vmcs12->vm_exit_controls,
				vmx->nested.nested_vmx_true_exit_ctls_low,
				vmx->nested.nested_vmx_exit_ctls_high) ||
	    !vmx_control_verify(vmcs12->vm_entry_controls,
				vmx->nested.nested_vmx_true_entry_ctls_low,
				vmx->nested.nested_vmx_entry_ctls_high))
	{
		nested_vmx_failValid(vcpu, VMXERR_ENTRY_INVALID_CONTROL_FIELD);
		return 1;
	}

	if (((vmcs12->host_cr0 & VMXON_CR0_ALWAYSON) != VMXON_CR0_ALWAYSON) ||
	    ((vmcs12->host_cr4 & VMXON_CR4_ALWAYSON) != VMXON_CR4_ALWAYSON)) {
		nested_vmx_failValid(vcpu,
			VMXERR_ENTRY_INVALID_HOST_STATE_FIELD);
		return 1;
	}

	if (!nested_cr0_valid(vcpu, vmcs12->guest_cr0) ||
	    ((vmcs12->guest_cr4 & VMXON_CR4_ALWAYSON) != VMXON_CR4_ALWAYSON)) {
		nested_vmx_entry_failure(vcpu, vmcs12,
			EXIT_REASON_INVALID_STATE, ENTRY_FAIL_DEFAULT);
		return 1;
	}
	if (vmcs12->vmcs_link_pointer != -1ull) {
		nested_vmx_entry_failure(vcpu, vmcs12,
			EXIT_REASON_INVALID_STATE, ENTRY_FAIL_VMCS_LINK_PTR);
		return 1;
	}

	/*
	 * If the load IA32_EFER VM-entry control is 1, the following checks
	 * are performed on the field for the IA32_EFER MSR:
	 * - Bits reserved in the IA32_EFER MSR must be 0.
	 * - Bit 10 (corresponding to IA32_EFER.LMA) must equal the value of
	 *   the IA-32e mode guest VM-exit control. It must also be identical
	 *   to bit 8 (LME) if bit 31 in the CR0 field (corresponding to
	 *   CR0.PG) is 1.
	 */
	if (vmcs12->vm_entry_controls & VM_ENTRY_LOAD_IA32_EFER) {
		ia32e = (vmcs12->vm_entry_controls & VM_ENTRY_IA32E_MODE) != 0;
		if (!kvm_valid_efer(vcpu, vmcs12->guest_ia32_efer) ||
		    ia32e != !!(vmcs12->guest_ia32_efer & EFER_LMA) ||
		    ((vmcs12->guest_cr0 & X86_CR0_PG) &&
		     ia32e != !!(vmcs12->guest_ia32_efer & EFER_LME))) {
			nested_vmx_entry_failure(vcpu, vmcs12,
				EXIT_REASON_INVALID_STATE, ENTRY_FAIL_DEFAULT);
			return 1;
		}
	}

	/*
	 * If the load IA32_EFER VM-exit control is 1, bits reserved in the
	 * IA32_EFER MSR must be 0 in the field for that register. In addition,
	 * the values of the LMA and LME bits in the field must each be that of
	 * the host address-space size VM-exit control.
	 */
	if (vmcs12->vm_exit_controls & VM_EXIT_LOAD_IA32_EFER) {
		ia32e = (vmcs12->vm_exit_controls &
			 VM_EXIT_HOST_ADDR_SPACE_SIZE) != 0;
		if (!kvm_valid_efer(vcpu, vmcs12->host_ia32_efer) ||
		    ia32e != !!(vmcs12->host_ia32_efer & EFER_LMA) ||
		    ia32e != !!(vmcs12->host_ia32_efer & EFER_LME)) {
			nested_vmx_entry_failure(vcpu, vmcs12,
				EXIT_REASON_INVALID_STATE, ENTRY_FAIL_DEFAULT);
			return 1;
		}
	}

	/*
	 * We're finally done with prerequisite checking, and can start with
	 * the nested entry.
	 */

	vmcs02 = nested_get_current_vmcs02(vmx);
	if (!vmcs02)
		return -ENOMEM;

	enter_guest_mode(vcpu);

	vmx->nested.vmcs01_tsc_offset = vmcs_read64(TSC_OFFSET);

	if (!(vmcs12->vm_entry_controls & VM_ENTRY_LOAD_DEBUG_CONTROLS))
		vmx->nested.vmcs01_debugctl = vmcs_read64(GUEST_IA32_DEBUGCTL);

	cpu = get_cpu();
	vmx->loaded_vmcs = vmcs02;
	vmx_vcpu_put(vcpu);
	vmx_vcpu_load(vcpu, cpu);
	vcpu->cpu = cpu;
	put_cpu();

	vmx_segment_cache_clear(vmx);

	prepare_vmcs02(vcpu, vmcs12);

	msr_entry_idx = nested_vmx_load_msr(vcpu,
					    vmcs12->vm_entry_msr_load_addr,
					    vmcs12->vm_entry_msr_load_count);
	if (msr_entry_idx) {
		leave_guest_mode(vcpu);
		vmx_load_vmcs01(vcpu);
		nested_vmx_entry_failure(vcpu, vmcs12,
				EXIT_REASON_MSR_LOAD_FAIL, msr_entry_idx);
		return 1;
	}

	vmcs12->launch_state = 1;

	if (vmcs12->guest_activity_state == GUEST_ACTIVITY_HLT)
		return kvm_emulate_halt(vcpu);

	vmx->nested.nested_run_pending = 1;

	/*
	 * Note no nested_vmx_succeed or nested_vmx_fail here. At this point
	 * we are no longer running L1, and VMLAUNCH/VMRESUME has not yet
	 * returned as far as L1 is concerned. It will only return (and set
	 * the success flag) when L2 exits (see nested_vmx_vmexit()).
	 */
	return 1;
}

/*
 * On a nested exit from L2 to L1, vmcs12.guest_cr0 might not be up-to-date
 * because L2 may have changed some cr0 bits directly (CRO_GUEST_HOST_MASK).
 * This function returns the new value we should put in vmcs12.guest_cr0.
 * It's not enough to just return the vmcs02 GUEST_CR0. Rather,
 *  1. Bits that neither L0 nor L1 trapped, were set directly by L2 and are now
 *     available in vmcs02 GUEST_CR0. (Note: It's enough to check that L0
 *     didn't trap the bit, because if L1 did, so would L0).
 *  2. Bits that L1 asked to trap (and therefore L0 also did) could not have
 *     been modified by L2, and L1 knows it. So just leave the old value of
 *     the bit from vmcs12.guest_cr0. Note that the bit from vmcs02 GUEST_CR0
 *     isn't relevant, because if L0 traps this bit it can set it to anything.
 *  3. Bits that L1 didn't trap, but L0 did. L1 believes the guest could have
 *     changed these bits, and therefore they need to be updated, but L0
 *     didn't necessarily allow them to be changed in GUEST_CR0 - and rather
 *     put them in vmcs02 CR0_READ_SHADOW. So take these bits from there.
 */
static inline unsigned long
vmcs12_guest_cr0(struct kvm_vcpu *vcpu, struct vmcs12 *vmcs12)
{
	return
	/*1*/	(vmcs_readl(GUEST_CR0) & vcpu->arch.cr0_guest_owned_bits) |
	/*2*/	(vmcs12->guest_cr0 & vmcs12->cr0_guest_host_mask) |
	/*3*/	(vmcs_readl(CR0_READ_SHADOW) & ~(vmcs12->cr0_guest_host_mask |
			vcpu->arch.cr0_guest_owned_bits));
}

static inline unsigned long
vmcs12_guest_cr4(struct kvm_vcpu *vcpu, struct vmcs12 *vmcs12)
{
	return
	/*1*/	(vmcs_readl(GUEST_CR4) & vcpu->arch.cr4_guest_owned_bits) |
	/*2*/	(vmcs12->guest_cr4 & vmcs12->cr4_guest_host_mask) |
	/*3*/	(vmcs_readl(CR4_READ_SHADOW) & ~(vmcs12->cr4_guest_host_mask |
			vcpu->arch.cr4_guest_owned_bits));
}

static void vmcs12_save_pending_event(struct kvm_vcpu *vcpu,
				       struct vmcs12 *vmcs12)
{
	u32 idt_vectoring;
	unsigned int nr;

	if (vcpu->arch.exception.pending && vcpu->arch.exception.reinject) {
		nr = vcpu->arch.exception.nr;
		idt_vectoring = nr | VECTORING_INFO_VALID_MASK;

		if (kvm_exception_is_soft(nr)) {
			vmcs12->vm_exit_instruction_len =
				vcpu->arch.event_exit_inst_len;
			idt_vectoring |= INTR_TYPE_SOFT_EXCEPTION;
		} else
			idt_vectoring |= INTR_TYPE_HARD_EXCEPTION;

		if (vcpu->arch.exception.has_error_code) {
			idt_vectoring |= VECTORING_INFO_DELIVER_CODE_MASK;
			vmcs12->idt_vectoring_error_code =
				vcpu->arch.exception.error_code;
		}

		vmcs12->idt_vectoring_info_field = idt_vectoring;
	} else if (vcpu->arch.nmi_injected) {
		vmcs12->idt_vectoring_info_field =
			INTR_TYPE_NMI_INTR | INTR_INFO_VALID_MASK | NMI_VECTOR;
	} else if (vcpu->arch.interrupt.pending) {
		nr = vcpu->arch.interrupt.nr;
		idt_vectoring = nr | VECTORING_INFO_VALID_MASK;

		if (vcpu->arch.interrupt.soft) {
			idt_vectoring |= INTR_TYPE_SOFT_INTR;
			vmcs12->vm_entry_instruction_len =
				vcpu->arch.event_exit_inst_len;
		} else
			idt_vectoring |= INTR_TYPE_EXT_INTR;

		vmcs12->idt_vectoring_info_field = idt_vectoring;
	}
}

static int vmx_check_nested_events(struct kvm_vcpu *vcpu, bool external_intr)
{
	struct vcpu_vmx *vmx = to_vmx(vcpu);

	if (nested_cpu_has_preemption_timer(get_vmcs12(vcpu)) &&
	    vmx->nested.preemption_timer_expired) {
		if (vmx->nested.nested_run_pending)
			return -EBUSY;
		nested_vmx_vmexit(vcpu, EXIT_REASON_PREEMPTION_TIMER, 0, 0);
		return 0;
	}

	if (vcpu->arch.nmi_pending && nested_exit_on_nmi(vcpu)) {
		if (vmx->nested.nested_run_pending ||
		    vcpu->arch.interrupt.pending)
			return -EBUSY;
		nested_vmx_vmexit(vcpu, EXIT_REASON_EXCEPTION_NMI,
				  NMI_VECTOR | INTR_TYPE_NMI_INTR |
				  INTR_INFO_VALID_MASK, 0);
		/*
		 * The NMI-triggered VM exit counts as injection:
		 * clear this one and block further NMIs.
		 */
		vcpu->arch.nmi_pending = 0;
		vmx_set_nmi_mask(vcpu, true);
		return 0;
	}

	if ((kvm_cpu_has_interrupt(vcpu) || external_intr) &&
	    nested_exit_on_intr(vcpu)) {
		if (vmx->nested.nested_run_pending)
			return -EBUSY;
		nested_vmx_vmexit(vcpu, EXIT_REASON_EXTERNAL_INTERRUPT, 0, 0);
		return 0;
	}

	return vmx_complete_nested_posted_interrupt(vcpu);
}

static u32 vmx_get_preemption_timer_value(struct kvm_vcpu *vcpu)
{
	ktime_t remaining =
		hrtimer_get_remaining(&to_vmx(vcpu)->nested.preemption_timer);
	u64 value;

	if (ktime_to_ns(remaining) <= 0)
		return 0;

	value = ktime_to_ns(remaining) * vcpu->arch.virtual_tsc_khz;
	do_div(value, 1000000);
	return value >> VMX_MISC_EMULATED_PREEMPTION_TIMER_RATE;
}

/*
 * prepare_vmcs12 is part of what we need to do when the nested L2 guest exits
 * and we want to prepare to run its L1 parent. L1 keeps a vmcs for L2 (vmcs12),
 * and this function updates it to reflect the changes to the guest state while
 * L2 was running (and perhaps made some exits which were handled directly by L0
 * without going back to L1), and to reflect the exit reason.
 * Note that we do not have to copy here all VMCS fields, just those that
 * could have changed by the L2 guest or the exit - i.e., the guest-state and
 * exit-information fields only. Other fields are modified by L1 with VMWRITE,
 * which already writes to vmcs12 directly.
 */
static void prepare_vmcs12(struct kvm_vcpu *vcpu, struct vmcs12 *vmcs12,
			   u32 exit_reason, u32 exit_intr_info,
			   unsigned long exit_qualification)
{
	/* update guest state fields: */
	vmcs12->guest_cr0 = vmcs12_guest_cr0(vcpu, vmcs12);
	vmcs12->guest_cr4 = vmcs12_guest_cr4(vcpu, vmcs12);

	vmcs12->guest_rsp = kvm_register_read(vcpu, VCPU_REGS_RSP);
	vmcs12->guest_rip = kvm_register_read(vcpu, VCPU_REGS_RIP);
	vmcs12->guest_rflags = vmcs_readl(GUEST_RFLAGS);

	vmcs12->guest_es_selector = vmcs_read16(GUEST_ES_SELECTOR);
	vmcs12->guest_cs_selector = vmcs_read16(GUEST_CS_SELECTOR);
	vmcs12->guest_ss_selector = vmcs_read16(GUEST_SS_SELECTOR);
	vmcs12->guest_ds_selector = vmcs_read16(GUEST_DS_SELECTOR);
	vmcs12->guest_fs_selector = vmcs_read16(GUEST_FS_SELECTOR);
	vmcs12->guest_gs_selector = vmcs_read16(GUEST_GS_SELECTOR);
	vmcs12->guest_ldtr_selector = vmcs_read16(GUEST_LDTR_SELECTOR);
	vmcs12->guest_tr_selector = vmcs_read16(GUEST_TR_SELECTOR);
	vmcs12->guest_es_limit = vmcs_read32(GUEST_ES_LIMIT);
	vmcs12->guest_cs_limit = vmcs_read32(GUEST_CS_LIMIT);
	vmcs12->guest_ss_limit = vmcs_read32(GUEST_SS_LIMIT);
	vmcs12->guest_ds_limit = vmcs_read32(GUEST_DS_LIMIT);
	vmcs12->guest_fs_limit = vmcs_read32(GUEST_FS_LIMIT);
	vmcs12->guest_gs_limit = vmcs_read32(GUEST_GS_LIMIT);
	vmcs12->guest_ldtr_limit = vmcs_read32(GUEST_LDTR_LIMIT);
	vmcs12->guest_tr_limit = vmcs_read32(GUEST_TR_LIMIT);
	vmcs12->guest_gdtr_limit = vmcs_read32(GUEST_GDTR_LIMIT);
	vmcs12->guest_idtr_limit = vmcs_read32(GUEST_IDTR_LIMIT);
	vmcs12->guest_es_ar_bytes = vmcs_read32(GUEST_ES_AR_BYTES);
	vmcs12->guest_cs_ar_bytes = vmcs_read32(GUEST_CS_AR_BYTES);
	vmcs12->guest_ss_ar_bytes = vmcs_read32(GUEST_SS_AR_BYTES);
	vmcs12->guest_ds_ar_bytes = vmcs_read32(GUEST_DS_AR_BYTES);
	vmcs12->guest_fs_ar_bytes = vmcs_read32(GUEST_FS_AR_BYTES);
	vmcs12->guest_gs_ar_bytes = vmcs_read32(GUEST_GS_AR_BYTES);
	vmcs12->guest_ldtr_ar_bytes = vmcs_read32(GUEST_LDTR_AR_BYTES);
	vmcs12->guest_tr_ar_bytes = vmcs_read32(GUEST_TR_AR_BYTES);
	vmcs12->guest_es_base = vmcs_readl(GUEST_ES_BASE);
	vmcs12->guest_cs_base = vmcs_readl(GUEST_CS_BASE);
	vmcs12->guest_ss_base = vmcs_readl(GUEST_SS_BASE);
	vmcs12->guest_ds_base = vmcs_readl(GUEST_DS_BASE);
	vmcs12->guest_fs_base = vmcs_readl(GUEST_FS_BASE);
	vmcs12->guest_gs_base = vmcs_readl(GUEST_GS_BASE);
	vmcs12->guest_ldtr_base = vmcs_readl(GUEST_LDTR_BASE);
	vmcs12->guest_tr_base = vmcs_readl(GUEST_TR_BASE);
	vmcs12->guest_gdtr_base = vmcs_readl(GUEST_GDTR_BASE);
	vmcs12->guest_idtr_base = vmcs_readl(GUEST_IDTR_BASE);

	vmcs12->guest_interruptibility_info =
		vmcs_read32(GUEST_INTERRUPTIBILITY_INFO);
	vmcs12->guest_pending_dbg_exceptions =
		vmcs_readl(GUEST_PENDING_DBG_EXCEPTIONS);
	if (vcpu->arch.mp_state == KVM_MP_STATE_HALTED)
		vmcs12->guest_activity_state = GUEST_ACTIVITY_HLT;
	else
		vmcs12->guest_activity_state = GUEST_ACTIVITY_ACTIVE;

	if (nested_cpu_has_preemption_timer(vmcs12)) {
		if (vmcs12->vm_exit_controls &
		    VM_EXIT_SAVE_VMX_PREEMPTION_TIMER)
			vmcs12->vmx_preemption_timer_value =
				vmx_get_preemption_timer_value(vcpu);
		hrtimer_cancel(&to_vmx(vcpu)->nested.preemption_timer);
	}

	/*
	 * In some cases (usually, nested EPT), L2 is allowed to change its
	 * own CR3 without exiting. If it has changed it, we must keep it.
	 * Of course, if L0 is using shadow page tables, GUEST_CR3 was defined
	 * by L0, not L1 or L2, so we mustn't unconditionally copy it to vmcs12.
	 *
	 * Additionally, restore L2's PDPTR to vmcs12.
	 */
	if (enable_ept) {
		vmcs12->guest_cr3 = vmcs_read64(GUEST_CR3);
		vmcs12->guest_pdptr0 = vmcs_read64(GUEST_PDPTR0);
		vmcs12->guest_pdptr1 = vmcs_read64(GUEST_PDPTR1);
		vmcs12->guest_pdptr2 = vmcs_read64(GUEST_PDPTR2);
		vmcs12->guest_pdptr3 = vmcs_read64(GUEST_PDPTR3);
	}

	if (nested_cpu_has_vid(vmcs12))
		vmcs12->guest_intr_status = vmcs_read16(GUEST_INTR_STATUS);

	vmcs12->vm_entry_controls =
		(vmcs12->vm_entry_controls & ~VM_ENTRY_IA32E_MODE) |
		(vm_entry_controls_get(to_vmx(vcpu)) & VM_ENTRY_IA32E_MODE);

	if (vmcs12->vm_exit_controls & VM_EXIT_SAVE_DEBUG_CONTROLS) {
		kvm_get_dr(vcpu, 7, (unsigned long *)&vmcs12->guest_dr7);
		vmcs12->guest_ia32_debugctl = vmcs_read64(GUEST_IA32_DEBUGCTL);
	}

	/* TODO: These cannot have changed unless we have MSR bitmaps and
	 * the relevant bit asks not to trap the change */
	if (vmcs12->vm_exit_controls & VM_EXIT_SAVE_IA32_PAT)
		vmcs12->guest_ia32_pat = vmcs_read64(GUEST_IA32_PAT);
	if (vmcs12->vm_exit_controls & VM_EXIT_SAVE_IA32_EFER)
		vmcs12->guest_ia32_efer = vcpu->arch.efer;
	vmcs12->guest_sysenter_cs = vmcs_read32(GUEST_SYSENTER_CS);
	vmcs12->guest_sysenter_esp = vmcs_readl(GUEST_SYSENTER_ESP);
	vmcs12->guest_sysenter_eip = vmcs_readl(GUEST_SYSENTER_EIP);
	if (vmx_mpx_supported())
		vmcs12->guest_bndcfgs = vmcs_read64(GUEST_BNDCFGS);
	if (nested_cpu_has_xsaves(vmcs12))
		vmcs12->xss_exit_bitmap = vmcs_read64(XSS_EXIT_BITMAP);

	/* update exit information fields: */

	vmcs12->vm_exit_reason = exit_reason;
	vmcs12->exit_qualification = exit_qualification;

	vmcs12->vm_exit_intr_info = exit_intr_info;
	if ((vmcs12->vm_exit_intr_info &
	     (INTR_INFO_VALID_MASK | INTR_INFO_DELIVER_CODE_MASK)) ==
	    (INTR_INFO_VALID_MASK | INTR_INFO_DELIVER_CODE_MASK))
		vmcs12->vm_exit_intr_error_code =
			vmcs_read32(VM_EXIT_INTR_ERROR_CODE);
	vmcs12->idt_vectoring_info_field = 0;
	vmcs12->vm_exit_instruction_len = vmcs_read32(VM_EXIT_INSTRUCTION_LEN);
	vmcs12->vmx_instruction_info = vmcs_read32(VMX_INSTRUCTION_INFO);

	if (!(vmcs12->vm_exit_reason & VMX_EXIT_REASONS_FAILED_VMENTRY)) {
		/* vm_entry_intr_info_field is cleared on exit. Emulate this
		 * instead of reading the real value. */
		vmcs12->vm_entry_intr_info_field &= ~INTR_INFO_VALID_MASK;

		/*
		 * Transfer the event that L0 or L1 may wanted to inject into
		 * L2 to IDT_VECTORING_INFO_FIELD.
		 */
		vmcs12_save_pending_event(vcpu, vmcs12);
	}

	/*
	 * Drop what we picked up for L2 via vmx_complete_interrupts. It is
	 * preserved above and would only end up incorrectly in L1.
	 */
	vcpu->arch.nmi_injected = false;
	kvm_clear_exception_queue(vcpu);
	kvm_clear_interrupt_queue(vcpu);
}

/*
 * A part of what we need to when the nested L2 guest exits and we want to
 * run its L1 parent, is to reset L1's guest state to the host state specified
 * in vmcs12.
 * This function is to be called not only on normal nested exit, but also on
 * a nested entry failure, as explained in Intel's spec, 3B.23.7 ("VM-Entry
 * Failures During or After Loading Guest State").
 * This function should be called when the active VMCS is L1's (vmcs01).
 */
static void load_vmcs12_host_state(struct kvm_vcpu *vcpu,
				   struct vmcs12 *vmcs12)
{
	struct kvm_segment seg;

	if (vmcs12->vm_exit_controls & VM_EXIT_LOAD_IA32_EFER)
		vcpu->arch.efer = vmcs12->host_ia32_efer;
	else if (vmcs12->vm_exit_controls & VM_EXIT_HOST_ADDR_SPACE_SIZE)
		vcpu->arch.efer |= (EFER_LMA | EFER_LME);
	else
		vcpu->arch.efer &= ~(EFER_LMA | EFER_LME);
	vmx_set_efer(vcpu, vcpu->arch.efer);

	kvm_register_write(vcpu, VCPU_REGS_RSP, vmcs12->host_rsp);
	kvm_register_write(vcpu, VCPU_REGS_RIP, vmcs12->host_rip);
	vmx_set_rflags(vcpu, X86_EFLAGS_FIXED);
	/*
	 * Note that calling vmx_set_cr0 is important, even if cr0 hasn't
	 * actually changed, because it depends on the current state of
	 * fpu_active (which may have changed).
	 * Note that vmx_set_cr0 refers to efer set above.
	 */
	vmx_set_cr0(vcpu, vmcs12->host_cr0);
	/*
	 * If we did fpu_activate()/fpu_deactivate() during L2's run, we need
	 * to apply the same changes to L1's vmcs. We just set cr0 correctly,
	 * but we also need to update cr0_guest_host_mask and exception_bitmap.
	 */
	update_exception_bitmap(vcpu);
	vcpu->arch.cr0_guest_owned_bits = (vcpu->fpu_active ? X86_CR0_TS : 0);
	vmcs_writel(CR0_GUEST_HOST_MASK, ~vcpu->arch.cr0_guest_owned_bits);

	/*
	 * Note that CR4_GUEST_HOST_MASK is already set in the original vmcs01
	 * (KVM doesn't change it)- no reason to call set_cr4_guest_host_mask();
	 */
	vcpu->arch.cr4_guest_owned_bits = ~vmcs_readl(CR4_GUEST_HOST_MASK);
	kvm_set_cr4(vcpu, vmcs12->host_cr4);

	nested_ept_uninit_mmu_context(vcpu);

	kvm_set_cr3(vcpu, vmcs12->host_cr3);
	kvm_mmu_reset_context(vcpu);

	if (!enable_ept)
		vcpu->arch.walk_mmu->inject_page_fault = kvm_inject_page_fault;

	if (enable_vpid) {
		/*
		 * Trivially support vpid by letting L2s share their parent
		 * L1's vpid. TODO: move to a more elaborate solution, giving
		 * each L2 its own vpid and exposing the vpid feature to L1.
		 */
		vmx_flush_tlb(vcpu);
	}


	vmcs_write32(GUEST_SYSENTER_CS, vmcs12->host_ia32_sysenter_cs);
	vmcs_writel(GUEST_SYSENTER_ESP, vmcs12->host_ia32_sysenter_esp);
	vmcs_writel(GUEST_SYSENTER_EIP, vmcs12->host_ia32_sysenter_eip);
	vmcs_writel(GUEST_IDTR_BASE, vmcs12->host_idtr_base);
	vmcs_writel(GUEST_GDTR_BASE, vmcs12->host_gdtr_base);

	/* If not VM_EXIT_CLEAR_BNDCFGS, the L2 value propagates to L1.  */
	if (vmcs12->vm_exit_controls & VM_EXIT_CLEAR_BNDCFGS)
		vmcs_write64(GUEST_BNDCFGS, 0);

	if (vmcs12->vm_exit_controls & VM_EXIT_LOAD_IA32_PAT) {
		vmcs_write64(GUEST_IA32_PAT, vmcs12->host_ia32_pat);
		vcpu->arch.pat = vmcs12->host_ia32_pat;
	}
	if (vmcs12->vm_exit_controls & VM_EXIT_LOAD_IA32_PERF_GLOBAL_CTRL)
		vmcs_write64(GUEST_IA32_PERF_GLOBAL_CTRL,
			vmcs12->host_ia32_perf_global_ctrl);

	/* Set L1 segment info according to Intel SDM
	    27.5.2 Loading Host Segment and Descriptor-Table Registers */
	seg = (struct kvm_segment) {
		.base = 0,
		.limit = 0xFFFFFFFF,
		.selector = vmcs12->host_cs_selector,
		.type = 11,
		.present = 1,
		.s = 1,
		.g = 1
	};
	if (vmcs12->vm_exit_controls & VM_EXIT_HOST_ADDR_SPACE_SIZE)
		seg.l = 1;
	else
		seg.db = 1;
	vmx_set_segment(vcpu, &seg, VCPU_SREG_CS);
	seg = (struct kvm_segment) {
		.base = 0,
		.limit = 0xFFFFFFFF,
		.type = 3,
		.present = 1,
		.s = 1,
		.db = 1,
		.g = 1
	};
	seg.selector = vmcs12->host_ds_selector;
	vmx_set_segment(vcpu, &seg, VCPU_SREG_DS);
	seg.selector = vmcs12->host_es_selector;
	vmx_set_segment(vcpu, &seg, VCPU_SREG_ES);
	seg.selector = vmcs12->host_ss_selector;
	vmx_set_segment(vcpu, &seg, VCPU_SREG_SS);
	seg.selector = vmcs12->host_fs_selector;
	seg.base = vmcs12->host_fs_base;
	vmx_set_segment(vcpu, &seg, VCPU_SREG_FS);
	seg.selector = vmcs12->host_gs_selector;
	seg.base = vmcs12->host_gs_base;
	vmx_set_segment(vcpu, &seg, VCPU_SREG_GS);
	seg = (struct kvm_segment) {
		.base = vmcs12->host_tr_base,
		.limit = 0x67,
		.selector = vmcs12->host_tr_selector,
		.type = 11,
		.present = 1
	};
	vmx_set_segment(vcpu, &seg, VCPU_SREG_TR);

	kvm_set_dr(vcpu, 7, 0x400);
	vmcs_write64(GUEST_IA32_DEBUGCTL, 0);

	if (cpu_has_vmx_msr_bitmap())
		vmx_set_msr_bitmap(vcpu);

	if (nested_vmx_load_msr(vcpu, vmcs12->vm_exit_msr_load_addr,
				vmcs12->vm_exit_msr_load_count))
		nested_vmx_abort(vcpu, VMX_ABORT_LOAD_HOST_MSR_FAIL);
}

/*
 * Emulate an exit from nested guest (L2) to L1, i.e., prepare to run L1
 * and modify vmcs12 to make it see what it would expect to see there if
 * L2 was its real guest. Must only be called when in L2 (is_guest_mode())
 */
static void nested_vmx_vmexit(struct kvm_vcpu *vcpu, u32 exit_reason,
			      u32 exit_intr_info,
			      unsigned long exit_qualification)
{
	struct vcpu_vmx *vmx = to_vmx(vcpu);
	struct vmcs12 *vmcs12 = get_vmcs12(vcpu);

	/* trying to cancel vmlaunch/vmresume is a bug */
	WARN_ON_ONCE(vmx->nested.nested_run_pending);

	leave_guest_mode(vcpu);
	prepare_vmcs12(vcpu, vmcs12, exit_reason, exit_intr_info,
		       exit_qualification);

	if (nested_vmx_store_msr(vcpu, vmcs12->vm_exit_msr_store_addr,
				 vmcs12->vm_exit_msr_store_count))
		nested_vmx_abort(vcpu, VMX_ABORT_SAVE_GUEST_MSR_FAIL);

	vmx_load_vmcs01(vcpu);

	if ((exit_reason == EXIT_REASON_EXTERNAL_INTERRUPT)
	    && nested_exit_intr_ack_set(vcpu)) {
		int irq = kvm_cpu_get_interrupt(vcpu);
		WARN_ON(irq < 0);
		vmcs12->vm_exit_intr_info = irq |
			INTR_INFO_VALID_MASK | INTR_TYPE_EXT_INTR;
	}

	trace_kvm_nested_vmexit_inject(vmcs12->vm_exit_reason,
				       vmcs12->exit_qualification,
				       vmcs12->idt_vectoring_info_field,
				       vmcs12->vm_exit_intr_info,
				       vmcs12->vm_exit_intr_error_code,
				       KVM_ISA_VMX);

	vm_entry_controls_init(vmx, vmcs_read32(VM_ENTRY_CONTROLS));
	vm_exit_controls_init(vmx, vmcs_read32(VM_EXIT_CONTROLS));
	vmx_segment_cache_clear(vmx);

	/* if no vmcs02 cache requested, remove the one we used */
	if (VMCS02_POOL_SIZE == 0)
		nested_free_vmcs02(vmx, vmx->nested.current_vmptr);

	load_vmcs12_host_state(vcpu, vmcs12);

	/* Update TSC_OFFSET if TSC was changed while L2 ran */
	vmcs_write64(TSC_OFFSET, vmx->nested.vmcs01_tsc_offset);

	/* This is needed for same reason as it was needed in prepare_vmcs02 */
	vmx->host_rsp = 0;

	/* Unpin physical memory we referred to in vmcs02 */
	if (vmx->nested.apic_access_page) {
		nested_release_page(vmx->nested.apic_access_page);
		vmx->nested.apic_access_page = NULL;
	}
	if (vmx->nested.virtual_apic_page) {
		nested_release_page(vmx->nested.virtual_apic_page);
		vmx->nested.virtual_apic_page = NULL;
	}
	if (vmx->nested.pi_desc_page) {
		kunmap(vmx->nested.pi_desc_page);
		nested_release_page(vmx->nested.pi_desc_page);
		vmx->nested.pi_desc_page = NULL;
		vmx->nested.pi_desc = NULL;
	}

	/*
	 * We are now running in L2, mmu_notifier will force to reload the
	 * page's hpa for L2 vmcs. Need to reload it for L1 before entering L1.
	 */
	kvm_vcpu_reload_apic_access_page(vcpu);

	/*
	 * Exiting from L2 to L1, we're now back to L1 which thinks it just
	 * finished a VMLAUNCH or VMRESUME instruction, so we need to set the
	 * success or failure flag accordingly.
	 */
	if (unlikely(vmx->fail)) {
		vmx->fail = 0;
		nested_vmx_failValid(vcpu, vmcs_read32(VM_INSTRUCTION_ERROR));
	} else
		nested_vmx_succeed(vcpu);
	if (enable_shadow_vmcs)
		vmx->nested.sync_shadow_vmcs = true;

	/* in case we halted in L2 */
	vcpu->arch.mp_state = KVM_MP_STATE_RUNNABLE;
}

/*
 * Forcibly leave nested mode in order to be able to reset the VCPU later on.
 */
static void vmx_leave_nested(struct kvm_vcpu *vcpu)
{
	if (is_guest_mode(vcpu))
		nested_vmx_vmexit(vcpu, -1, 0, 0);
	free_nested(to_vmx(vcpu));
}

/*
 * L1's failure to enter L2 is a subset of a normal exit, as explained in
 * 23.7 "VM-entry failures during or after loading guest state" (this also
 * lists the acceptable exit-reason and exit-qualification parameters).
 * It should only be called before L2 actually succeeded to run, and when
 * vmcs01 is current (it doesn't leave_guest_mode() or switch vmcss).
 */
static void nested_vmx_entry_failure(struct kvm_vcpu *vcpu,
			struct vmcs12 *vmcs12,
			u32 reason, unsigned long qualification)
{
	load_vmcs12_host_state(vcpu, vmcs12);
	vmcs12->vm_exit_reason = reason | VMX_EXIT_REASONS_FAILED_VMENTRY;
	vmcs12->exit_qualification = qualification;
	nested_vmx_succeed(vcpu);
	if (enable_shadow_vmcs)
		to_vmx(vcpu)->nested.sync_shadow_vmcs = true;
}

static int vmx_check_intercept(struct kvm_vcpu *vcpu,
			       struct x86_instruction_info *info,
			       enum x86_intercept_stage stage)
{
	return X86EMUL_CONTINUE;
}

static void vmx_sched_in(struct kvm_vcpu *vcpu, int cpu)
{
	if (ple_gap)
		shrink_ple_window(vcpu);
}

static void vmx_slot_enable_log_dirty(struct kvm *kvm,
				     struct kvm_memory_slot *slot)
{
	kvm_mmu_slot_leaf_clear_dirty(kvm, slot);
	kvm_mmu_slot_largepage_remove_write_access(kvm, slot);
}

static void vmx_slot_disable_log_dirty(struct kvm *kvm,
				       struct kvm_memory_slot *slot)
{
	kvm_mmu_slot_set_dirty(kvm, slot);
}

static void vmx_flush_log_dirty(struct kvm *kvm)
{
	kvm_flush_pml_buffers(kvm);
}

static void vmx_enable_log_dirty_pt_masked(struct kvm *kvm,
					   struct kvm_memory_slot *memslot,
					   gfn_t offset, unsigned long mask)
{
	kvm_mmu_clear_dirty_pt_masked(kvm, memslot, offset, mask);
}

static struct kvm_x86_ops vmx_x86_ops = {
	.cpu_has_kvm_support = cpu_has_kvm_support,
	.disabled_by_bios = vmx_disabled_by_bios,
	.hardware_setup = hardware_setup,
	.hardware_unsetup = hardware_unsetup,
	.check_processor_compatibility = vmx_check_processor_compat,
	.hardware_enable = hardware_enable,
	.hardware_disable = hardware_disable,
	.cpu_has_accelerated_tpr = report_flexpriority,

	.vcpu_create = vmx_create_vcpu,
	.vcpu_free = vmx_free_vcpu,
	.vcpu_reset = vmx_vcpu_reset,

	.prepare_guest_switch = vmx_save_host_state,
	.vcpu_load = vmx_vcpu_load,
	.vcpu_put = vmx_vcpu_put,

	.update_db_bp_intercept = update_exception_bitmap,
	.get_msr = vmx_get_msr,
	.set_msr = vmx_set_msr,
	.get_segment_base = vmx_get_segment_base,
	.get_segment = vmx_get_segment,
	.set_segment = vmx_set_segment,
	.get_cpl = vmx_get_cpl,
	.get_cs_db_l_bits = vmx_get_cs_db_l_bits,
	.decache_cr0_guest_bits = vmx_decache_cr0_guest_bits,
	.decache_cr3 = vmx_decache_cr3,
	.decache_cr4_guest_bits = vmx_decache_cr4_guest_bits,
	.set_cr0 = vmx_set_cr0,
	.set_cr3 = vmx_set_cr3,
	.set_cr4 = vmx_set_cr4,
	.set_efer = vmx_set_efer,
	.get_idt = vmx_get_idt,
	.set_idt = vmx_set_idt,
	.get_gdt = vmx_get_gdt,
	.set_gdt = vmx_set_gdt,
	.get_dr6 = vmx_get_dr6,
	.set_dr6 = vmx_set_dr6,
	.set_dr7 = vmx_set_dr7,
	.sync_dirty_debug_regs = vmx_sync_dirty_debug_regs,
	.cache_reg = vmx_cache_reg,
	.get_rflags = vmx_get_rflags,
	.set_rflags = vmx_set_rflags,
	.fpu_deactivate = vmx_fpu_deactivate,

	.tlb_flush = vmx_flush_tlb,

	.run = vmx_vcpu_run,
	.handle_exit = vmx_handle_exit,
	.skip_emulated_instruction = skip_emulated_instruction,
	.set_interrupt_shadow = vmx_set_interrupt_shadow,
	.get_interrupt_shadow = vmx_get_interrupt_shadow,
	.patch_hypercall = vmx_patch_hypercall,
	.set_irq = vmx_inject_irq,
	.set_nmi = vmx_inject_nmi,
	.queue_exception = vmx_queue_exception,
	.cancel_injection = vmx_cancel_injection,
	.interrupt_allowed = vmx_interrupt_allowed,
	.nmi_allowed = vmx_nmi_allowed,
	.get_nmi_mask = vmx_get_nmi_mask,
	.set_nmi_mask = vmx_set_nmi_mask,
	.enable_nmi_window = enable_nmi_window,
	.enable_irq_window = enable_irq_window,
	.update_cr8_intercept = update_cr8_intercept,
	.set_virtual_x2apic_mode = vmx_set_virtual_x2apic_mode,
	.set_apic_access_page_addr = vmx_set_apic_access_page_addr,
	.vm_has_apicv = vmx_vm_has_apicv,
	.load_eoi_exitmap = vmx_load_eoi_exitmap,
	.hwapic_irr_update = vmx_hwapic_irr_update,
	.hwapic_isr_update = vmx_hwapic_isr_update,
	.sync_pir_to_irr = vmx_sync_pir_to_irr,
	.deliver_posted_interrupt = vmx_deliver_posted_interrupt,

	.set_tss_addr = vmx_set_tss_addr,
	.get_tdp_level = get_ept_level,
	.get_mt_mask = vmx_get_mt_mask,

	.get_exit_info = vmx_get_exit_info,

	.get_lpage_level = vmx_get_lpage_level,

	.cpuid_update = vmx_cpuid_update,

	.rdtscp_supported = vmx_rdtscp_supported,
	.invpcid_supported = vmx_invpcid_supported,

	.set_supported_cpuid = vmx_set_supported_cpuid,

	.has_wbinvd_exit = cpu_has_vmx_wbinvd_exit,

	.set_tsc_khz = vmx_set_tsc_khz,
	.read_tsc_offset = vmx_read_tsc_offset,
	.write_tsc_offset = vmx_write_tsc_offset,
	.adjust_tsc_offset = vmx_adjust_tsc_offset,
	.compute_tsc_offset = vmx_compute_tsc_offset,
	.read_l1_tsc = vmx_read_l1_tsc,

	.set_tdp_cr3 = vmx_set_cr3,

	.check_intercept = vmx_check_intercept,
	.handle_external_intr = vmx_handle_external_intr,
	.mpx_supported = vmx_mpx_supported,
	.xsaves_supported = vmx_xsaves_supported,

	.check_nested_events = vmx_check_nested_events,

	.sched_in = vmx_sched_in,

	.slot_enable_log_dirty = vmx_slot_enable_log_dirty,
	.slot_disable_log_dirty = vmx_slot_disable_log_dirty,
	.flush_log_dirty = vmx_flush_log_dirty,
	.enable_log_dirty_pt_masked = vmx_enable_log_dirty_pt_masked,
};

static int __init vmx_init(void)
{
	int r = kvm_init(&vmx_x86_ops, sizeof(struct vcpu_vmx),
                     __alignof__(struct vcpu_vmx), THIS_MODULE);
	if (r)
		return r;

#ifdef CONFIG_KEXEC
	rcu_assign_pointer(crash_vmclear_loaded_vmcss,
			   crash_vmclear_local_loaded_vmcss);
#endif

	return 0;
}

static void __exit vmx_exit(void)
{
#ifdef CONFIG_KEXEC
	RCU_INIT_POINTER(crash_vmclear_loaded_vmcss, NULL);
	synchronize_rcu();
#endif

	kvm_exit();
}

module_init(vmx_init)
module_exit(vmx_exit)<|MERGE_RESOLUTION|>--- conflicted
+++ resolved
@@ -6046,19 +6046,12 @@
 
 	memset(vmx_msr_bitmap_legacy, 0xff, PAGE_SIZE);
 	memset(vmx_msr_bitmap_longmode, 0xff, PAGE_SIZE);
-<<<<<<< HEAD
-
-	if (setup_vmcs_config(&vmcs_config) < 0) {
-		r = -EIO;
-		goto out7;
-=======
 	if (nested)
 		memset(vmx_msr_bitmap_nested, 0xff, PAGE_SIZE);
 
 	if (setup_vmcs_config(&vmcs_config) < 0) {
 		r = -EIO;
 		goto out8;
->>>>>>> 03891159
 	}
 
 	if (boot_cpu_has(X86_FEATURE_NX))
@@ -6172,49 +6165,6 @@
 		kvm_x86_ops->flush_log_dirty = NULL;
 		kvm_x86_ops->enable_log_dirty_pt_masked = NULL;
 	}
-
-	vmx_disable_intercept_for_msr(MSR_FS_BASE, false);
-	vmx_disable_intercept_for_msr(MSR_GS_BASE, false);
-	vmx_disable_intercept_for_msr(MSR_KERNEL_GS_BASE, true);
-	vmx_disable_intercept_for_msr(MSR_IA32_SYSENTER_CS, false);
-	vmx_disable_intercept_for_msr(MSR_IA32_SYSENTER_ESP, false);
-	vmx_disable_intercept_for_msr(MSR_IA32_SYSENTER_EIP, false);
-	vmx_disable_intercept_for_msr(MSR_IA32_BNDCFGS, true);
-
-	memcpy(vmx_msr_bitmap_legacy_x2apic,
-			vmx_msr_bitmap_legacy, PAGE_SIZE);
-	memcpy(vmx_msr_bitmap_longmode_x2apic,
-			vmx_msr_bitmap_longmode, PAGE_SIZE);
-
-	if (enable_apicv) {
-		for (msr = 0x800; msr <= 0x8ff; msr++)
-			vmx_disable_intercept_msr_read_x2apic(msr);
-
-		/* According SDM, in x2apic mode, the whole id reg is used.
-		 * But in KVM, it only use the highest eight bits. Need to
-		 * intercept it */
-		vmx_enable_intercept_msr_read_x2apic(0x802);
-		/* TMCCT */
-		vmx_enable_intercept_msr_read_x2apic(0x839);
-		/* TPR */
-		vmx_disable_intercept_msr_write_x2apic(0x808);
-		/* EOI */
-		vmx_disable_intercept_msr_write_x2apic(0x80b);
-		/* SELF-IPI */
-		vmx_disable_intercept_msr_write_x2apic(0x83f);
-	}
-
-	if (enable_ept) {
-		kvm_mmu_set_mask_ptes(0ull,
-			(enable_ept_ad_bits) ? VMX_EPT_ACCESS_BIT : 0ull,
-			(enable_ept_ad_bits) ? VMX_EPT_DIRTY_BIT : 0ull,
-			0ull, VMX_EPT_EXECUTABLE_MASK);
-		ept_set_mmio_spte_mask();
-		kvm_enable_tdp();
-	} else
-		kvm_disable_tdp();
-
-	update_ple_window_actual_max();
 
 	return alloc_kvm_area();
 
