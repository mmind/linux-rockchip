// SPDX-License-Identifier: GPL-2.0-only
/*
 * Kernel-based Virtual Machine driver for Linux
 *
 * derived from drivers/kvm/kvm_main.c
 *
 * Copyright (C) 2006 Qumranet, Inc.
 * Copyright (C) 2008 Qumranet, Inc.
 * Copyright IBM Corporation, 2008
 * Copyright 2010 Red Hat, Inc. and/or its affiliates.
 *
 * Authors:
 *   Avi Kivity   <avi@qumranet.com>
 *   Yaniv Kamay  <yaniv@qumranet.com>
 *   Amit Shah    <amit.shah@qumranet.com>
 *   Ben-Ami Yassour <benami@il.ibm.com>
 */

#include <linux/kvm_host.h>
#include "irq.h"
#include "ioapic.h"
#include "mmu.h"
#include "i8254.h"
#include "tss.h"
#include "kvm_cache_regs.h"
#include "kvm_emulate.h"
#include "x86.h"
#include "cpuid.h"
#include "pmu.h"
#include "hyperv.h"
#include "lapic.h"

#include <linux/clocksource.h>
#include <linux/interrupt.h>
#include <linux/kvm.h>
#include <linux/fs.h>
#include <linux/vmalloc.h>
#include <linux/export.h>
#include <linux/moduleparam.h>
#include <linux/mman.h>
#include <linux/highmem.h>
#include <linux/iommu.h>
#include <linux/intel-iommu.h>
#include <linux/cpufreq.h>
#include <linux/user-return-notifier.h>
#include <linux/srcu.h>
#include <linux/slab.h>
#include <linux/perf_event.h>
#include <linux/uaccess.h>
#include <linux/hash.h>
#include <linux/pci.h>
#include <linux/timekeeper_internal.h>
#include <linux/pvclock_gtod.h>
#include <linux/kvm_irqfd.h>
#include <linux/irqbypass.h>
#include <linux/sched/stat.h>
#include <linux/sched/isolation.h>
#include <linux/mem_encrypt.h>
#include <linux/entry-kvm.h>

#include <trace/events/kvm.h>

#include <asm/debugreg.h>
#include <asm/msr.h>
#include <asm/desc.h>
#include <asm/mce.h>
#include <linux/kernel_stat.h>
#include <asm/fpu/internal.h> /* Ugh! */
#include <asm/pvclock.h>
#include <asm/div64.h>
#include <asm/irq_remapping.h>
#include <asm/mshyperv.h>
#include <asm/hypervisor.h>
#include <asm/tlbflush.h>
#include <asm/intel_pt.h>
#include <asm/emulate_prefix.h>
#include <clocksource/hyperv_timer.h>

#define CREATE_TRACE_POINTS
#include "trace.h"

#define MAX_IO_MSRS 256
#define KVM_MAX_MCE_BANKS 32
u64 __read_mostly kvm_mce_cap_supported = MCG_CTL_P | MCG_SER_P;
EXPORT_SYMBOL_GPL(kvm_mce_cap_supported);

#define emul_to_vcpu(ctxt) \
	((struct kvm_vcpu *)(ctxt)->vcpu)

/* EFER defaults:
 * - enable syscall per default because its emulated by KVM
 * - enable LME and LMA per default on 64 bit KVM
 */
#ifdef CONFIG_X86_64
static
u64 __read_mostly efer_reserved_bits = ~((u64)(EFER_SCE | EFER_LME | EFER_LMA));
#else
static u64 __read_mostly efer_reserved_bits = ~((u64)EFER_SCE);
#endif

static u64 __read_mostly cr4_reserved_bits = CR4_RESERVED_BITS;

#define KVM_X2APIC_API_VALID_FLAGS (KVM_X2APIC_API_USE_32BIT_IDS | \
                                    KVM_X2APIC_API_DISABLE_BROADCAST_QUIRK)

static void update_cr8_intercept(struct kvm_vcpu *vcpu);
static void process_nmi(struct kvm_vcpu *vcpu);
static void enter_smm(struct kvm_vcpu *vcpu);
static void __kvm_set_rflags(struct kvm_vcpu *vcpu, unsigned long rflags);
static void store_regs(struct kvm_vcpu *vcpu);
static int sync_regs(struct kvm_vcpu *vcpu);

struct kvm_x86_ops kvm_x86_ops __read_mostly;
EXPORT_SYMBOL_GPL(kvm_x86_ops);

static bool __read_mostly ignore_msrs = 0;
module_param(ignore_msrs, bool, S_IRUGO | S_IWUSR);

static bool __read_mostly report_ignored_msrs = true;
module_param(report_ignored_msrs, bool, S_IRUGO | S_IWUSR);

unsigned int min_timer_period_us = 200;
module_param(min_timer_period_us, uint, S_IRUGO | S_IWUSR);

static bool __read_mostly kvmclock_periodic_sync = true;
module_param(kvmclock_periodic_sync, bool, S_IRUGO);

bool __read_mostly kvm_has_tsc_control;
EXPORT_SYMBOL_GPL(kvm_has_tsc_control);
u32  __read_mostly kvm_max_guest_tsc_khz;
EXPORT_SYMBOL_GPL(kvm_max_guest_tsc_khz);
u8   __read_mostly kvm_tsc_scaling_ratio_frac_bits;
EXPORT_SYMBOL_GPL(kvm_tsc_scaling_ratio_frac_bits);
u64  __read_mostly kvm_max_tsc_scaling_ratio;
EXPORT_SYMBOL_GPL(kvm_max_tsc_scaling_ratio);
u64 __read_mostly kvm_default_tsc_scaling_ratio;
EXPORT_SYMBOL_GPL(kvm_default_tsc_scaling_ratio);

/* tsc tolerance in parts per million - default to 1/2 of the NTP threshold */
static u32 __read_mostly tsc_tolerance_ppm = 250;
module_param(tsc_tolerance_ppm, uint, S_IRUGO | S_IWUSR);

/*
 * lapic timer advance (tscdeadline mode only) in nanoseconds.  '-1' enables
 * adaptive tuning starting from default advancment of 1000ns.  '0' disables
 * advancement entirely.  Any other value is used as-is and disables adaptive
 * tuning, i.e. allows priveleged userspace to set an exact advancement time.
 */
static int __read_mostly lapic_timer_advance_ns = -1;
module_param(lapic_timer_advance_ns, int, S_IRUGO | S_IWUSR);

static bool __read_mostly vector_hashing = true;
module_param(vector_hashing, bool, S_IRUGO);

bool __read_mostly enable_vmware_backdoor = false;
module_param(enable_vmware_backdoor, bool, S_IRUGO);
EXPORT_SYMBOL_GPL(enable_vmware_backdoor);

static bool __read_mostly force_emulation_prefix = false;
module_param(force_emulation_prefix, bool, S_IRUGO);

int __read_mostly pi_inject_timer = -1;
module_param(pi_inject_timer, bint, S_IRUGO | S_IWUSR);

/*
 * Restoring the host value for MSRs that are only consumed when running in
 * usermode, e.g. SYSCALL MSRs and TSC_AUX, can be deferred until the CPU
 * returns to userspace, i.e. the kernel can run with the guest's value.
 */
#define KVM_MAX_NR_USER_RETURN_MSRS 16

struct kvm_user_return_msrs_global {
	int nr;
	u32 msrs[KVM_MAX_NR_USER_RETURN_MSRS];
};

struct kvm_user_return_msrs {
	struct user_return_notifier urn;
	bool registered;
	struct kvm_user_return_msr_values {
		u64 host;
		u64 curr;
	} values[KVM_MAX_NR_USER_RETURN_MSRS];
};

static struct kvm_user_return_msrs_global __read_mostly user_return_msrs_global;
static struct kvm_user_return_msrs __percpu *user_return_msrs;

#define KVM_SUPPORTED_XCR0     (XFEATURE_MASK_FP | XFEATURE_MASK_SSE \
				| XFEATURE_MASK_YMM | XFEATURE_MASK_BNDREGS \
				| XFEATURE_MASK_BNDCSR | XFEATURE_MASK_AVX512 \
				| XFEATURE_MASK_PKRU)

u64 __read_mostly host_efer;
EXPORT_SYMBOL_GPL(host_efer);

bool __read_mostly allow_smaller_maxphyaddr = 0;
EXPORT_SYMBOL_GPL(allow_smaller_maxphyaddr);

static u64 __read_mostly host_xss;
u64 __read_mostly supported_xss;
EXPORT_SYMBOL_GPL(supported_xss);

struct kvm_stats_debugfs_item debugfs_entries[] = {
	VCPU_STAT("pf_fixed", pf_fixed),
	VCPU_STAT("pf_guest", pf_guest),
	VCPU_STAT("tlb_flush", tlb_flush),
	VCPU_STAT("invlpg", invlpg),
	VCPU_STAT("exits", exits),
	VCPU_STAT("io_exits", io_exits),
	VCPU_STAT("mmio_exits", mmio_exits),
	VCPU_STAT("signal_exits", signal_exits),
	VCPU_STAT("irq_window", irq_window_exits),
	VCPU_STAT("nmi_window", nmi_window_exits),
	VCPU_STAT("halt_exits", halt_exits),
	VCPU_STAT("halt_successful_poll", halt_successful_poll),
	VCPU_STAT("halt_attempted_poll", halt_attempted_poll),
	VCPU_STAT("halt_poll_invalid", halt_poll_invalid),
	VCPU_STAT("halt_wakeup", halt_wakeup),
	VCPU_STAT("hypercalls", hypercalls),
	VCPU_STAT("request_irq", request_irq_exits),
	VCPU_STAT("irq_exits", irq_exits),
	VCPU_STAT("host_state_reload", host_state_reload),
	VCPU_STAT("fpu_reload", fpu_reload),
	VCPU_STAT("insn_emulation", insn_emulation),
	VCPU_STAT("insn_emulation_fail", insn_emulation_fail),
	VCPU_STAT("irq_injections", irq_injections),
	VCPU_STAT("nmi_injections", nmi_injections),
	VCPU_STAT("req_event", req_event),
	VCPU_STAT("l1d_flush", l1d_flush),
	VCPU_STAT("halt_poll_success_ns", halt_poll_success_ns),
	VCPU_STAT("halt_poll_fail_ns", halt_poll_fail_ns),
	VM_STAT("mmu_shadow_zapped", mmu_shadow_zapped),
	VM_STAT("mmu_pte_write", mmu_pte_write),
	VM_STAT("mmu_pte_updated", mmu_pte_updated),
	VM_STAT("mmu_pde_zapped", mmu_pde_zapped),
	VM_STAT("mmu_flooded", mmu_flooded),
	VM_STAT("mmu_recycled", mmu_recycled),
	VM_STAT("mmu_cache_miss", mmu_cache_miss),
	VM_STAT("mmu_unsync", mmu_unsync),
	VM_STAT("remote_tlb_flush", remote_tlb_flush),
	VM_STAT("largepages", lpages, .mode = 0444),
	VM_STAT("nx_largepages_splitted", nx_lpage_splits, .mode = 0444),
	VM_STAT("max_mmu_page_hash_collisions", max_mmu_page_hash_collisions),
	{ NULL }
};

u64 __read_mostly host_xcr0;
u64 __read_mostly supported_xcr0;
EXPORT_SYMBOL_GPL(supported_xcr0);

static struct kmem_cache *x86_fpu_cache;

static struct kmem_cache *x86_emulator_cache;

/*
 * When called, it means the previous get/set msr reached an invalid msr.
 * Return true if we want to ignore/silent this failed msr access.
 */
static bool kvm_msr_ignored_check(struct kvm_vcpu *vcpu, u32 msr,
				  u64 data, bool write)
{
	const char *op = write ? "wrmsr" : "rdmsr";

	if (ignore_msrs) {
		if (report_ignored_msrs)
			kvm_pr_unimpl("ignored %s: 0x%x data 0x%llx\n",
				      op, msr, data);
		/* Mask the error */
		return true;
	} else {
		kvm_debug_ratelimited("unhandled %s: 0x%x data 0x%llx\n",
				      op, msr, data);
		return false;
	}
}

static struct kmem_cache *kvm_alloc_emulator_cache(void)
{
	unsigned int useroffset = offsetof(struct x86_emulate_ctxt, src);
	unsigned int size = sizeof(struct x86_emulate_ctxt);

	return kmem_cache_create_usercopy("x86_emulator", size,
					  __alignof__(struct x86_emulate_ctxt),
					  SLAB_ACCOUNT, useroffset,
					  size - useroffset, NULL);
}

static int emulator_fix_hypercall(struct x86_emulate_ctxt *ctxt);

static inline void kvm_async_pf_hash_reset(struct kvm_vcpu *vcpu)
{
	int i;
	for (i = 0; i < ASYNC_PF_PER_VCPU; i++)
		vcpu->arch.apf.gfns[i] = ~0;
}

static void kvm_on_user_return(struct user_return_notifier *urn)
{
	unsigned slot;
	struct kvm_user_return_msrs *msrs
		= container_of(urn, struct kvm_user_return_msrs, urn);
	struct kvm_user_return_msr_values *values;
	unsigned long flags;

	/*
	 * Disabling irqs at this point since the following code could be
	 * interrupted and executed through kvm_arch_hardware_disable()
	 */
	local_irq_save(flags);
	if (msrs->registered) {
		msrs->registered = false;
		user_return_notifier_unregister(urn);
	}
	local_irq_restore(flags);
	for (slot = 0; slot < user_return_msrs_global.nr; ++slot) {
		values = &msrs->values[slot];
		if (values->host != values->curr) {
			wrmsrl(user_return_msrs_global.msrs[slot], values->host);
			values->curr = values->host;
		}
	}
}

void kvm_define_user_return_msr(unsigned slot, u32 msr)
{
	BUG_ON(slot >= KVM_MAX_NR_USER_RETURN_MSRS);
	user_return_msrs_global.msrs[slot] = msr;
	if (slot >= user_return_msrs_global.nr)
		user_return_msrs_global.nr = slot + 1;
}
EXPORT_SYMBOL_GPL(kvm_define_user_return_msr);

static void kvm_user_return_msr_cpu_online(void)
{
	unsigned int cpu = smp_processor_id();
	struct kvm_user_return_msrs *msrs = per_cpu_ptr(user_return_msrs, cpu);
	u64 value;
	int i;

	for (i = 0; i < user_return_msrs_global.nr; ++i) {
		rdmsrl_safe(user_return_msrs_global.msrs[i], &value);
		msrs->values[i].host = value;
		msrs->values[i].curr = value;
	}
}

int kvm_set_user_return_msr(unsigned slot, u64 value, u64 mask)
{
	unsigned int cpu = smp_processor_id();
	struct kvm_user_return_msrs *msrs = per_cpu_ptr(user_return_msrs, cpu);
	int err;

	value = (value & mask) | (msrs->values[slot].host & ~mask);
	if (value == msrs->values[slot].curr)
		return 0;
	err = wrmsrl_safe(user_return_msrs_global.msrs[slot], value);
	if (err)
		return 1;

	msrs->values[slot].curr = value;
	if (!msrs->registered) {
		msrs->urn.on_user_return = kvm_on_user_return;
		user_return_notifier_register(&msrs->urn);
		msrs->registered = true;
	}
	return 0;
}
EXPORT_SYMBOL_GPL(kvm_set_user_return_msr);

static void drop_user_return_notifiers(void)
{
	unsigned int cpu = smp_processor_id();
	struct kvm_user_return_msrs *msrs = per_cpu_ptr(user_return_msrs, cpu);

	if (msrs->registered)
		kvm_on_user_return(&msrs->urn);
}

u64 kvm_get_apic_base(struct kvm_vcpu *vcpu)
{
	return vcpu->arch.apic_base;
}
EXPORT_SYMBOL_GPL(kvm_get_apic_base);

enum lapic_mode kvm_get_apic_mode(struct kvm_vcpu *vcpu)
{
	return kvm_apic_mode(kvm_get_apic_base(vcpu));
}
EXPORT_SYMBOL_GPL(kvm_get_apic_mode);

int kvm_set_apic_base(struct kvm_vcpu *vcpu, struct msr_data *msr_info)
{
	enum lapic_mode old_mode = kvm_get_apic_mode(vcpu);
	enum lapic_mode new_mode = kvm_apic_mode(msr_info->data);
	u64 reserved_bits = ((~0ULL) << cpuid_maxphyaddr(vcpu)) | 0x2ff |
		(guest_cpuid_has(vcpu, X86_FEATURE_X2APIC) ? 0 : X2APIC_ENABLE);

	if ((msr_info->data & reserved_bits) != 0 || new_mode == LAPIC_MODE_INVALID)
		return 1;
	if (!msr_info->host_initiated) {
		if (old_mode == LAPIC_MODE_X2APIC && new_mode == LAPIC_MODE_XAPIC)
			return 1;
		if (old_mode == LAPIC_MODE_DISABLED && new_mode == LAPIC_MODE_X2APIC)
			return 1;
	}

	kvm_lapic_set_base(vcpu, msr_info->data);
	kvm_recalculate_apic_map(vcpu->kvm);
	return 0;
}
EXPORT_SYMBOL_GPL(kvm_set_apic_base);

asmlinkage __visible noinstr void kvm_spurious_fault(void)
{
	/* Fault while not rebooting.  We want the trace. */
	BUG_ON(!kvm_rebooting);
}
EXPORT_SYMBOL_GPL(kvm_spurious_fault);

#define EXCPT_BENIGN		0
#define EXCPT_CONTRIBUTORY	1
#define EXCPT_PF		2

static int exception_class(int vector)
{
	switch (vector) {
	case PF_VECTOR:
		return EXCPT_PF;
	case DE_VECTOR:
	case TS_VECTOR:
	case NP_VECTOR:
	case SS_VECTOR:
	case GP_VECTOR:
		return EXCPT_CONTRIBUTORY;
	default:
		break;
	}
	return EXCPT_BENIGN;
}

#define EXCPT_FAULT		0
#define EXCPT_TRAP		1
#define EXCPT_ABORT		2
#define EXCPT_INTERRUPT		3

static int exception_type(int vector)
{
	unsigned int mask;

	if (WARN_ON(vector > 31 || vector == NMI_VECTOR))
		return EXCPT_INTERRUPT;

	mask = 1 << vector;

	/* #DB is trap, as instruction watchpoints are handled elsewhere */
	if (mask & ((1 << DB_VECTOR) | (1 << BP_VECTOR) | (1 << OF_VECTOR)))
		return EXCPT_TRAP;

	if (mask & ((1 << DF_VECTOR) | (1 << MC_VECTOR)))
		return EXCPT_ABORT;

	/* Reserved exceptions will result in fault */
	return EXCPT_FAULT;
}

void kvm_deliver_exception_payload(struct kvm_vcpu *vcpu)
{
	unsigned nr = vcpu->arch.exception.nr;
	bool has_payload = vcpu->arch.exception.has_payload;
	unsigned long payload = vcpu->arch.exception.payload;

	if (!has_payload)
		return;

	switch (nr) {
	case DB_VECTOR:
		/*
		 * "Certain debug exceptions may clear bit 0-3.  The
		 * remaining contents of the DR6 register are never
		 * cleared by the processor".
		 */
		vcpu->arch.dr6 &= ~DR_TRAP_BITS;
		/*
		 * DR6.RTM is set by all #DB exceptions that don't clear it.
		 */
		vcpu->arch.dr6 |= DR6_RTM;
		vcpu->arch.dr6 |= payload;
		/*
		 * Bit 16 should be set in the payload whenever the #DB
		 * exception should clear DR6.RTM. This makes the payload
		 * compatible with the pending debug exceptions under VMX.
		 * Though not currently documented in the SDM, this also
		 * makes the payload compatible with the exit qualification
		 * for #DB exceptions under VMX.
		 */
		vcpu->arch.dr6 ^= payload & DR6_RTM;

		/*
		 * The #DB payload is defined as compatible with the 'pending
		 * debug exceptions' field under VMX, not DR6. While bit 12 is
		 * defined in the 'pending debug exceptions' field (enabled
		 * breakpoint), it is reserved and must be zero in DR6.
		 */
		vcpu->arch.dr6 &= ~BIT(12);
		break;
	case PF_VECTOR:
		vcpu->arch.cr2 = payload;
		break;
	}

	vcpu->arch.exception.has_payload = false;
	vcpu->arch.exception.payload = 0;
}
EXPORT_SYMBOL_GPL(kvm_deliver_exception_payload);

static void kvm_multiple_exception(struct kvm_vcpu *vcpu,
		unsigned nr, bool has_error, u32 error_code,
	        bool has_payload, unsigned long payload, bool reinject)
{
	u32 prev_nr;
	int class1, class2;

	kvm_make_request(KVM_REQ_EVENT, vcpu);

	if (!vcpu->arch.exception.pending && !vcpu->arch.exception.injected) {
	queue:
		if (has_error && !is_protmode(vcpu))
			has_error = false;
		if (reinject) {
			/*
			 * On vmentry, vcpu->arch.exception.pending is only
			 * true if an event injection was blocked by
			 * nested_run_pending.  In that case, however,
			 * vcpu_enter_guest requests an immediate exit,
			 * and the guest shouldn't proceed far enough to
			 * need reinjection.
			 */
			WARN_ON_ONCE(vcpu->arch.exception.pending);
			vcpu->arch.exception.injected = true;
			if (WARN_ON_ONCE(has_payload)) {
				/*
				 * A reinjected event has already
				 * delivered its payload.
				 */
				has_payload = false;
				payload = 0;
			}
		} else {
			vcpu->arch.exception.pending = true;
			vcpu->arch.exception.injected = false;
		}
		vcpu->arch.exception.has_error_code = has_error;
		vcpu->arch.exception.nr = nr;
		vcpu->arch.exception.error_code = error_code;
		vcpu->arch.exception.has_payload = has_payload;
		vcpu->arch.exception.payload = payload;
		if (!is_guest_mode(vcpu))
			kvm_deliver_exception_payload(vcpu);
		return;
	}

	/* to check exception */
	prev_nr = vcpu->arch.exception.nr;
	if (prev_nr == DF_VECTOR) {
		/* triple fault -> shutdown */
		kvm_make_request(KVM_REQ_TRIPLE_FAULT, vcpu);
		return;
	}
	class1 = exception_class(prev_nr);
	class2 = exception_class(nr);
	if ((class1 == EXCPT_CONTRIBUTORY && class2 == EXCPT_CONTRIBUTORY)
		|| (class1 == EXCPT_PF && class2 != EXCPT_BENIGN)) {
		/*
		 * Generate double fault per SDM Table 5-5.  Set
		 * exception.pending = true so that the double fault
		 * can trigger a nested vmexit.
		 */
		vcpu->arch.exception.pending = true;
		vcpu->arch.exception.injected = false;
		vcpu->arch.exception.has_error_code = true;
		vcpu->arch.exception.nr = DF_VECTOR;
		vcpu->arch.exception.error_code = 0;
		vcpu->arch.exception.has_payload = false;
		vcpu->arch.exception.payload = 0;
	} else
		/* replace previous exception with a new one in a hope
		   that instruction re-execution will regenerate lost
		   exception */
		goto queue;
}

void kvm_queue_exception(struct kvm_vcpu *vcpu, unsigned nr)
{
	kvm_multiple_exception(vcpu, nr, false, 0, false, 0, false);
}
EXPORT_SYMBOL_GPL(kvm_queue_exception);

void kvm_requeue_exception(struct kvm_vcpu *vcpu, unsigned nr)
{
	kvm_multiple_exception(vcpu, nr, false, 0, false, 0, true);
}
EXPORT_SYMBOL_GPL(kvm_requeue_exception);

void kvm_queue_exception_p(struct kvm_vcpu *vcpu, unsigned nr,
			   unsigned long payload)
{
	kvm_multiple_exception(vcpu, nr, false, 0, true, payload, false);
}
EXPORT_SYMBOL_GPL(kvm_queue_exception_p);

static void kvm_queue_exception_e_p(struct kvm_vcpu *vcpu, unsigned nr,
				    u32 error_code, unsigned long payload)
{
	kvm_multiple_exception(vcpu, nr, true, error_code,
			       true, payload, false);
}

int kvm_complete_insn_gp(struct kvm_vcpu *vcpu, int err)
{
	if (err)
		kvm_inject_gp(vcpu, 0);
	else
		return kvm_skip_emulated_instruction(vcpu);

	return 1;
}
EXPORT_SYMBOL_GPL(kvm_complete_insn_gp);

void kvm_inject_page_fault(struct kvm_vcpu *vcpu, struct x86_exception *fault)
{
	++vcpu->stat.pf_guest;
	vcpu->arch.exception.nested_apf =
		is_guest_mode(vcpu) && fault->async_page_fault;
	if (vcpu->arch.exception.nested_apf) {
		vcpu->arch.apf.nested_apf_token = fault->address;
		kvm_queue_exception_e(vcpu, PF_VECTOR, fault->error_code);
	} else {
		kvm_queue_exception_e_p(vcpu, PF_VECTOR, fault->error_code,
					fault->address);
	}
}
EXPORT_SYMBOL_GPL(kvm_inject_page_fault);

bool kvm_inject_emulated_page_fault(struct kvm_vcpu *vcpu,
				    struct x86_exception *fault)
{
	struct kvm_mmu *fault_mmu;
	WARN_ON_ONCE(fault->vector != PF_VECTOR);

	fault_mmu = fault->nested_page_fault ? vcpu->arch.mmu :
					       vcpu->arch.walk_mmu;

	/*
	 * Invalidate the TLB entry for the faulting address, if it exists,
	 * else the access will fault indefinitely (and to emulate hardware).
	 */
	if ((fault->error_code & PFERR_PRESENT_MASK) &&
	    !(fault->error_code & PFERR_RSVD_MASK))
		kvm_mmu_invalidate_gva(vcpu, fault_mmu, fault->address,
				       fault_mmu->root_hpa);

	fault_mmu->inject_page_fault(vcpu, fault);
	return fault->nested_page_fault;
}
EXPORT_SYMBOL_GPL(kvm_inject_emulated_page_fault);

void kvm_inject_nmi(struct kvm_vcpu *vcpu)
{
	atomic_inc(&vcpu->arch.nmi_queued);
	kvm_make_request(KVM_REQ_NMI, vcpu);
}
EXPORT_SYMBOL_GPL(kvm_inject_nmi);

void kvm_queue_exception_e(struct kvm_vcpu *vcpu, unsigned nr, u32 error_code)
{
	kvm_multiple_exception(vcpu, nr, true, error_code, false, 0, false);
}
EXPORT_SYMBOL_GPL(kvm_queue_exception_e);

void kvm_requeue_exception_e(struct kvm_vcpu *vcpu, unsigned nr, u32 error_code)
{
	kvm_multiple_exception(vcpu, nr, true, error_code, false, 0, true);
}
EXPORT_SYMBOL_GPL(kvm_requeue_exception_e);

/*
 * Checks if cpl <= required_cpl; if true, return true.  Otherwise queue
 * a #GP and return false.
 */
bool kvm_require_cpl(struct kvm_vcpu *vcpu, int required_cpl)
{
	if (kvm_x86_ops.get_cpl(vcpu) <= required_cpl)
		return true;
	kvm_queue_exception_e(vcpu, GP_VECTOR, 0);
	return false;
}
EXPORT_SYMBOL_GPL(kvm_require_cpl);

bool kvm_require_dr(struct kvm_vcpu *vcpu, int dr)
{
	if ((dr != 4 && dr != 5) || !kvm_read_cr4_bits(vcpu, X86_CR4_DE))
		return true;

	kvm_queue_exception(vcpu, UD_VECTOR);
	return false;
}
EXPORT_SYMBOL_GPL(kvm_require_dr);

/*
 * This function will be used to read from the physical memory of the currently
 * running guest. The difference to kvm_vcpu_read_guest_page is that this function
 * can read from guest physical or from the guest's guest physical memory.
 */
int kvm_read_guest_page_mmu(struct kvm_vcpu *vcpu, struct kvm_mmu *mmu,
			    gfn_t ngfn, void *data, int offset, int len,
			    u32 access)
{
	struct x86_exception exception;
	gfn_t real_gfn;
	gpa_t ngpa;

	ngpa     = gfn_to_gpa(ngfn);
	real_gfn = mmu->translate_gpa(vcpu, ngpa, access, &exception);
	if (real_gfn == UNMAPPED_GVA)
		return -EFAULT;

	real_gfn = gpa_to_gfn(real_gfn);

	return kvm_vcpu_read_guest_page(vcpu, real_gfn, data, offset, len);
}
EXPORT_SYMBOL_GPL(kvm_read_guest_page_mmu);

static int kvm_read_nested_guest_page(struct kvm_vcpu *vcpu, gfn_t gfn,
			       void *data, int offset, int len, u32 access)
{
	return kvm_read_guest_page_mmu(vcpu, vcpu->arch.walk_mmu, gfn,
				       data, offset, len, access);
}

static inline u64 pdptr_rsvd_bits(struct kvm_vcpu *vcpu)
{
	return rsvd_bits(cpuid_maxphyaddr(vcpu), 63) | rsvd_bits(5, 8) |
	       rsvd_bits(1, 2);
}

/*
 * Load the pae pdptrs.  Return 1 if they are all valid, 0 otherwise.
 */
int load_pdptrs(struct kvm_vcpu *vcpu, struct kvm_mmu *mmu, unsigned long cr3)
{
	gfn_t pdpt_gfn = cr3 >> PAGE_SHIFT;
	unsigned offset = ((cr3 & (PAGE_SIZE-1)) >> 5) << 2;
	int i;
	int ret;
	u64 pdpte[ARRAY_SIZE(mmu->pdptrs)];

	ret = kvm_read_guest_page_mmu(vcpu, mmu, pdpt_gfn, pdpte,
				      offset * sizeof(u64), sizeof(pdpte),
				      PFERR_USER_MASK|PFERR_WRITE_MASK);
	if (ret < 0) {
		ret = 0;
		goto out;
	}
	for (i = 0; i < ARRAY_SIZE(pdpte); ++i) {
		if ((pdpte[i] & PT_PRESENT_MASK) &&
		    (pdpte[i] & pdptr_rsvd_bits(vcpu))) {
			ret = 0;
			goto out;
		}
	}
	ret = 1;

	memcpy(mmu->pdptrs, pdpte, sizeof(mmu->pdptrs));
	kvm_register_mark_dirty(vcpu, VCPU_EXREG_PDPTR);

out:

	return ret;
}
EXPORT_SYMBOL_GPL(load_pdptrs);

bool pdptrs_changed(struct kvm_vcpu *vcpu)
{
	u64 pdpte[ARRAY_SIZE(vcpu->arch.walk_mmu->pdptrs)];
	int offset;
	gfn_t gfn;
	int r;

	if (!is_pae_paging(vcpu))
		return false;

	if (!kvm_register_is_available(vcpu, VCPU_EXREG_PDPTR))
		return true;

	gfn = (kvm_read_cr3(vcpu) & 0xffffffe0ul) >> PAGE_SHIFT;
	offset = (kvm_read_cr3(vcpu) & 0xffffffe0ul) & (PAGE_SIZE - 1);
	r = kvm_read_nested_guest_page(vcpu, gfn, pdpte, offset, sizeof(pdpte),
				       PFERR_USER_MASK | PFERR_WRITE_MASK);
	if (r < 0)
		return true;

	return memcmp(pdpte, vcpu->arch.walk_mmu->pdptrs, sizeof(pdpte)) != 0;
}
EXPORT_SYMBOL_GPL(pdptrs_changed);

int kvm_set_cr0(struct kvm_vcpu *vcpu, unsigned long cr0)
{
	unsigned long old_cr0 = kvm_read_cr0(vcpu);
	unsigned long pdptr_bits = X86_CR0_CD | X86_CR0_NW | X86_CR0_PG;
	unsigned long update_bits = X86_CR0_PG | X86_CR0_WP;

	cr0 |= X86_CR0_ET;

#ifdef CONFIG_X86_64
	if (cr0 & 0xffffffff00000000UL)
		return 1;
#endif

	cr0 &= ~CR0_RESERVED_BITS;

	if ((cr0 & X86_CR0_NW) && !(cr0 & X86_CR0_CD))
		return 1;

	if ((cr0 & X86_CR0_PG) && !(cr0 & X86_CR0_PE))
		return 1;

#ifdef CONFIG_X86_64
	if ((vcpu->arch.efer & EFER_LME) && !is_paging(vcpu) &&
	    (cr0 & X86_CR0_PG)) {
		int cs_db, cs_l;

		if (!is_pae(vcpu))
			return 1;
		kvm_x86_ops.get_cs_db_l_bits(vcpu, &cs_db, &cs_l);
		if (cs_l)
			return 1;
	}
#endif
	if (!(vcpu->arch.efer & EFER_LME) && (cr0 & X86_CR0_PG) &&
	    is_pae(vcpu) && ((cr0 ^ old_cr0) & pdptr_bits) &&
	    !load_pdptrs(vcpu, vcpu->arch.walk_mmu, kvm_read_cr3(vcpu)))
		return 1;

	if (!(cr0 & X86_CR0_PG) && kvm_read_cr4_bits(vcpu, X86_CR4_PCIDE))
		return 1;

	kvm_x86_ops.set_cr0(vcpu, cr0);

	if ((cr0 ^ old_cr0) & X86_CR0_PG) {
		kvm_clear_async_pf_completion_queue(vcpu);
		kvm_async_pf_hash_reset(vcpu);
	}

	if ((cr0 ^ old_cr0) & update_bits)
		kvm_mmu_reset_context(vcpu);

	if (((cr0 ^ old_cr0) & X86_CR0_CD) &&
	    kvm_arch_has_noncoherent_dma(vcpu->kvm) &&
	    !kvm_check_has_quirk(vcpu->kvm, KVM_X86_QUIRK_CD_NW_CLEARED))
		kvm_zap_gfn_range(vcpu->kvm, 0, ~0ULL);

	return 0;
}
EXPORT_SYMBOL_GPL(kvm_set_cr0);

void kvm_lmsw(struct kvm_vcpu *vcpu, unsigned long msw)
{
	(void)kvm_set_cr0(vcpu, kvm_read_cr0_bits(vcpu, ~0x0eul) | (msw & 0x0f));
}
EXPORT_SYMBOL_GPL(kvm_lmsw);

void kvm_load_guest_xsave_state(struct kvm_vcpu *vcpu)
{
	if (kvm_read_cr4_bits(vcpu, X86_CR4_OSXSAVE)) {

		if (vcpu->arch.xcr0 != host_xcr0)
			xsetbv(XCR_XFEATURE_ENABLED_MASK, vcpu->arch.xcr0);

		if (vcpu->arch.xsaves_enabled &&
		    vcpu->arch.ia32_xss != host_xss)
			wrmsrl(MSR_IA32_XSS, vcpu->arch.ia32_xss);
	}

	if (static_cpu_has(X86_FEATURE_PKU) &&
	    (kvm_read_cr4_bits(vcpu, X86_CR4_PKE) ||
	     (vcpu->arch.xcr0 & XFEATURE_MASK_PKRU)) &&
	    vcpu->arch.pkru != vcpu->arch.host_pkru)
		__write_pkru(vcpu->arch.pkru);
}
EXPORT_SYMBOL_GPL(kvm_load_guest_xsave_state);

void kvm_load_host_xsave_state(struct kvm_vcpu *vcpu)
{
	if (static_cpu_has(X86_FEATURE_PKU) &&
	    (kvm_read_cr4_bits(vcpu, X86_CR4_PKE) ||
	     (vcpu->arch.xcr0 & XFEATURE_MASK_PKRU))) {
		vcpu->arch.pkru = rdpkru();
		if (vcpu->arch.pkru != vcpu->arch.host_pkru)
			__write_pkru(vcpu->arch.host_pkru);
	}

	if (kvm_read_cr4_bits(vcpu, X86_CR4_OSXSAVE)) {

		if (vcpu->arch.xcr0 != host_xcr0)
			xsetbv(XCR_XFEATURE_ENABLED_MASK, host_xcr0);

		if (vcpu->arch.xsaves_enabled &&
		    vcpu->arch.ia32_xss != host_xss)
			wrmsrl(MSR_IA32_XSS, host_xss);
	}

}
EXPORT_SYMBOL_GPL(kvm_load_host_xsave_state);

static int __kvm_set_xcr(struct kvm_vcpu *vcpu, u32 index, u64 xcr)
{
	u64 xcr0 = xcr;
	u64 old_xcr0 = vcpu->arch.xcr0;
	u64 valid_bits;

	/* Only support XCR_XFEATURE_ENABLED_MASK(xcr0) now  */
	if (index != XCR_XFEATURE_ENABLED_MASK)
		return 1;
	if (!(xcr0 & XFEATURE_MASK_FP))
		return 1;
	if ((xcr0 & XFEATURE_MASK_YMM) && !(xcr0 & XFEATURE_MASK_SSE))
		return 1;

	/*
	 * Do not allow the guest to set bits that we do not support
	 * saving.  However, xcr0 bit 0 is always set, even if the
	 * emulated CPU does not support XSAVE (see fx_init).
	 */
	valid_bits = vcpu->arch.guest_supported_xcr0 | XFEATURE_MASK_FP;
	if (xcr0 & ~valid_bits)
		return 1;

	if ((!(xcr0 & XFEATURE_MASK_BNDREGS)) !=
	    (!(xcr0 & XFEATURE_MASK_BNDCSR)))
		return 1;

	if (xcr0 & XFEATURE_MASK_AVX512) {
		if (!(xcr0 & XFEATURE_MASK_YMM))
			return 1;
		if ((xcr0 & XFEATURE_MASK_AVX512) != XFEATURE_MASK_AVX512)
			return 1;
	}
	vcpu->arch.xcr0 = xcr0;

	if ((xcr0 ^ old_xcr0) & XFEATURE_MASK_EXTEND)
		kvm_update_cpuid_runtime(vcpu);
	return 0;
}

int kvm_set_xcr(struct kvm_vcpu *vcpu, u32 index, u64 xcr)
{
	if (kvm_x86_ops.get_cpl(vcpu) != 0 ||
	    __kvm_set_xcr(vcpu, index, xcr)) {
		kvm_inject_gp(vcpu, 0);
		return 1;
	}
	return 0;
}
EXPORT_SYMBOL_GPL(kvm_set_xcr);

int kvm_valid_cr4(struct kvm_vcpu *vcpu, unsigned long cr4)
{
	if (cr4 & cr4_reserved_bits)
		return -EINVAL;

	if (cr4 & vcpu->arch.cr4_guest_rsvd_bits)
		return -EINVAL;

	return 0;
}
EXPORT_SYMBOL_GPL(kvm_valid_cr4);

int kvm_set_cr4(struct kvm_vcpu *vcpu, unsigned long cr4)
{
	unsigned long old_cr4 = kvm_read_cr4(vcpu);
	unsigned long pdptr_bits = X86_CR4_PGE | X86_CR4_PSE | X86_CR4_PAE |
				   X86_CR4_SMEP;
<<<<<<< HEAD
=======
	unsigned long mmu_role_bits = pdptr_bits | X86_CR4_SMAP | X86_CR4_PKE;
>>>>>>> 2c85ebc5

	if (kvm_valid_cr4(vcpu, cr4))
		return 1;

	if (is_long_mode(vcpu)) {
		if (!(cr4 & X86_CR4_PAE))
			return 1;
		if ((cr4 ^ old_cr4) & X86_CR4_LA57)
			return 1;
	} else if (is_paging(vcpu) && (cr4 & X86_CR4_PAE)
		   && ((cr4 ^ old_cr4) & pdptr_bits)
		   && !load_pdptrs(vcpu, vcpu->arch.walk_mmu,
				   kvm_read_cr3(vcpu)))
		return 1;

	if ((cr4 & X86_CR4_PCIDE) && !(old_cr4 & X86_CR4_PCIDE)) {
		if (!guest_cpuid_has(vcpu, X86_FEATURE_PCID))
			return 1;

		/* PCID can not be enabled when cr3[11:0]!=000H or EFER.LMA=0 */
		if ((kvm_read_cr3(vcpu) & X86_CR3_PCID_MASK) || !is_long_mode(vcpu))
			return 1;
	}

	if (kvm_x86_ops.set_cr4(vcpu, cr4))
		return 1;

	if (((cr4 ^ old_cr4) & mmu_role_bits) ||
	    (!(cr4 & X86_CR4_PCIDE) && (old_cr4 & X86_CR4_PCIDE)))
		kvm_mmu_reset_context(vcpu);

	if ((cr4 ^ old_cr4) & (X86_CR4_OSXSAVE | X86_CR4_PKE))
		kvm_update_cpuid_runtime(vcpu);

	return 0;
}
EXPORT_SYMBOL_GPL(kvm_set_cr4);

int kvm_set_cr3(struct kvm_vcpu *vcpu, unsigned long cr3)
{
	bool skip_tlb_flush = false;
#ifdef CONFIG_X86_64
	bool pcid_enabled = kvm_read_cr4_bits(vcpu, X86_CR4_PCIDE);

	if (pcid_enabled) {
		skip_tlb_flush = cr3 & X86_CR3_PCID_NOFLUSH;
		cr3 &= ~X86_CR3_PCID_NOFLUSH;
	}
#endif

	if (cr3 == kvm_read_cr3(vcpu) && !pdptrs_changed(vcpu)) {
		if (!skip_tlb_flush) {
			kvm_mmu_sync_roots(vcpu);
			kvm_make_request(KVM_REQ_TLB_FLUSH_CURRENT, vcpu);
		}
		return 0;
	}

	if (is_long_mode(vcpu) &&
	    (cr3 & vcpu->arch.cr3_lm_rsvd_bits))
		return 1;
	else if (is_pae_paging(vcpu) &&
		 !load_pdptrs(vcpu, vcpu->arch.walk_mmu, cr3))
		return 1;

	kvm_mmu_new_pgd(vcpu, cr3, skip_tlb_flush, skip_tlb_flush);
	vcpu->arch.cr3 = cr3;
	kvm_register_mark_available(vcpu, VCPU_EXREG_CR3);

	return 0;
}
EXPORT_SYMBOL_GPL(kvm_set_cr3);

int kvm_set_cr8(struct kvm_vcpu *vcpu, unsigned long cr8)
{
	if (cr8 & CR8_RESERVED_BITS)
		return 1;
	if (lapic_in_kernel(vcpu))
		kvm_lapic_set_tpr(vcpu, cr8);
	else
		vcpu->arch.cr8 = cr8;
	return 0;
}
EXPORT_SYMBOL_GPL(kvm_set_cr8);

unsigned long kvm_get_cr8(struct kvm_vcpu *vcpu)
{
	if (lapic_in_kernel(vcpu))
		return kvm_lapic_get_cr8(vcpu);
	else
		return vcpu->arch.cr8;
}
EXPORT_SYMBOL_GPL(kvm_get_cr8);

static void kvm_update_dr0123(struct kvm_vcpu *vcpu)
{
	int i;

	if (!(vcpu->guest_debug & KVM_GUESTDBG_USE_HW_BP)) {
		for (i = 0; i < KVM_NR_DB_REGS; i++)
			vcpu->arch.eff_db[i] = vcpu->arch.db[i];
		vcpu->arch.switch_db_regs |= KVM_DEBUGREG_RELOAD;
	}
}

void kvm_update_dr7(struct kvm_vcpu *vcpu)
{
	unsigned long dr7;

	if (vcpu->guest_debug & KVM_GUESTDBG_USE_HW_BP)
		dr7 = vcpu->arch.guest_debug_dr7;
	else
		dr7 = vcpu->arch.dr7;
	kvm_x86_ops.set_dr7(vcpu, dr7);
	vcpu->arch.switch_db_regs &= ~KVM_DEBUGREG_BP_ENABLED;
	if (dr7 & DR7_BP_EN_MASK)
		vcpu->arch.switch_db_regs |= KVM_DEBUGREG_BP_ENABLED;
}
EXPORT_SYMBOL_GPL(kvm_update_dr7);

static u64 kvm_dr6_fixed(struct kvm_vcpu *vcpu)
{
	u64 fixed = DR6_FIXED_1;

	if (!guest_cpuid_has(vcpu, X86_FEATURE_RTM))
		fixed |= DR6_RTM;
	return fixed;
}

static int __kvm_set_dr(struct kvm_vcpu *vcpu, int dr, unsigned long val)
{
	size_t size = ARRAY_SIZE(vcpu->arch.db);

	switch (dr) {
	case 0 ... 3:
		vcpu->arch.db[array_index_nospec(dr, size)] = val;
		if (!(vcpu->guest_debug & KVM_GUESTDBG_USE_HW_BP))
			vcpu->arch.eff_db[dr] = val;
		break;
	case 4:
	case 6:
		if (!kvm_dr6_valid(val))
			return -1; /* #GP */
		vcpu->arch.dr6 = (val & DR6_VOLATILE) | kvm_dr6_fixed(vcpu);
		break;
	case 5:
	default: /* 7 */
		if (!kvm_dr7_valid(val))
			return -1; /* #GP */
		vcpu->arch.dr7 = (val & DR7_VOLATILE) | DR7_FIXED_1;
		kvm_update_dr7(vcpu);
		break;
	}

	return 0;
}

int kvm_set_dr(struct kvm_vcpu *vcpu, int dr, unsigned long val)
{
	if (__kvm_set_dr(vcpu, dr, val)) {
		kvm_inject_gp(vcpu, 0);
		return 1;
	}
	return 0;
}
EXPORT_SYMBOL_GPL(kvm_set_dr);

int kvm_get_dr(struct kvm_vcpu *vcpu, int dr, unsigned long *val)
{
	size_t size = ARRAY_SIZE(vcpu->arch.db);

	switch (dr) {
	case 0 ... 3:
		*val = vcpu->arch.db[array_index_nospec(dr, size)];
		break;
	case 4:
	case 6:
		*val = vcpu->arch.dr6;
		break;
	case 5:
	default: /* 7 */
		*val = vcpu->arch.dr7;
		break;
	}
	return 0;
}
EXPORT_SYMBOL_GPL(kvm_get_dr);

bool kvm_rdpmc(struct kvm_vcpu *vcpu)
{
	u32 ecx = kvm_rcx_read(vcpu);
	u64 data;
	int err;

	err = kvm_pmu_rdpmc(vcpu, ecx, &data);
	if (err)
		return err;
	kvm_rax_write(vcpu, (u32)data);
	kvm_rdx_write(vcpu, data >> 32);
	return err;
}
EXPORT_SYMBOL_GPL(kvm_rdpmc);

/*
 * List of msr numbers which we expose to userspace through KVM_GET_MSRS
 * and KVM_SET_MSRS, and KVM_GET_MSR_INDEX_LIST.
 *
 * The three MSR lists(msrs_to_save, emulated_msrs, msr_based_features)
 * extract the supported MSRs from the related const lists.
 * msrs_to_save is selected from the msrs_to_save_all to reflect the
 * capabilities of the host cpu. This capabilities test skips MSRs that are
 * kvm-specific. Those are put in emulated_msrs_all; filtering of emulated_msrs
 * may depend on host virtualization features rather than host cpu features.
 */

static const u32 msrs_to_save_all[] = {
	MSR_IA32_SYSENTER_CS, MSR_IA32_SYSENTER_ESP, MSR_IA32_SYSENTER_EIP,
	MSR_STAR,
#ifdef CONFIG_X86_64
	MSR_CSTAR, MSR_KERNEL_GS_BASE, MSR_SYSCALL_MASK, MSR_LSTAR,
#endif
	MSR_IA32_TSC, MSR_IA32_CR_PAT, MSR_VM_HSAVE_PA,
	MSR_IA32_FEAT_CTL, MSR_IA32_BNDCFGS, MSR_TSC_AUX,
	MSR_IA32_SPEC_CTRL,
	MSR_IA32_RTIT_CTL, MSR_IA32_RTIT_STATUS, MSR_IA32_RTIT_CR3_MATCH,
	MSR_IA32_RTIT_OUTPUT_BASE, MSR_IA32_RTIT_OUTPUT_MASK,
	MSR_IA32_RTIT_ADDR0_A, MSR_IA32_RTIT_ADDR0_B,
	MSR_IA32_RTIT_ADDR1_A, MSR_IA32_RTIT_ADDR1_B,
	MSR_IA32_RTIT_ADDR2_A, MSR_IA32_RTIT_ADDR2_B,
	MSR_IA32_RTIT_ADDR3_A, MSR_IA32_RTIT_ADDR3_B,
	MSR_IA32_UMWAIT_CONTROL,

	MSR_ARCH_PERFMON_FIXED_CTR0, MSR_ARCH_PERFMON_FIXED_CTR1,
	MSR_ARCH_PERFMON_FIXED_CTR0 + 2, MSR_ARCH_PERFMON_FIXED_CTR0 + 3,
	MSR_CORE_PERF_FIXED_CTR_CTRL, MSR_CORE_PERF_GLOBAL_STATUS,
	MSR_CORE_PERF_GLOBAL_CTRL, MSR_CORE_PERF_GLOBAL_OVF_CTRL,
	MSR_ARCH_PERFMON_PERFCTR0, MSR_ARCH_PERFMON_PERFCTR1,
	MSR_ARCH_PERFMON_PERFCTR0 + 2, MSR_ARCH_PERFMON_PERFCTR0 + 3,
	MSR_ARCH_PERFMON_PERFCTR0 + 4, MSR_ARCH_PERFMON_PERFCTR0 + 5,
	MSR_ARCH_PERFMON_PERFCTR0 + 6, MSR_ARCH_PERFMON_PERFCTR0 + 7,
	MSR_ARCH_PERFMON_PERFCTR0 + 8, MSR_ARCH_PERFMON_PERFCTR0 + 9,
	MSR_ARCH_PERFMON_PERFCTR0 + 10, MSR_ARCH_PERFMON_PERFCTR0 + 11,
	MSR_ARCH_PERFMON_PERFCTR0 + 12, MSR_ARCH_PERFMON_PERFCTR0 + 13,
	MSR_ARCH_PERFMON_PERFCTR0 + 14, MSR_ARCH_PERFMON_PERFCTR0 + 15,
	MSR_ARCH_PERFMON_PERFCTR0 + 16, MSR_ARCH_PERFMON_PERFCTR0 + 17,
	MSR_ARCH_PERFMON_EVENTSEL0, MSR_ARCH_PERFMON_EVENTSEL1,
	MSR_ARCH_PERFMON_EVENTSEL0 + 2, MSR_ARCH_PERFMON_EVENTSEL0 + 3,
	MSR_ARCH_PERFMON_EVENTSEL0 + 4, MSR_ARCH_PERFMON_EVENTSEL0 + 5,
	MSR_ARCH_PERFMON_EVENTSEL0 + 6, MSR_ARCH_PERFMON_EVENTSEL0 + 7,
	MSR_ARCH_PERFMON_EVENTSEL0 + 8, MSR_ARCH_PERFMON_EVENTSEL0 + 9,
	MSR_ARCH_PERFMON_EVENTSEL0 + 10, MSR_ARCH_PERFMON_EVENTSEL0 + 11,
	MSR_ARCH_PERFMON_EVENTSEL0 + 12, MSR_ARCH_PERFMON_EVENTSEL0 + 13,
	MSR_ARCH_PERFMON_EVENTSEL0 + 14, MSR_ARCH_PERFMON_EVENTSEL0 + 15,
	MSR_ARCH_PERFMON_EVENTSEL0 + 16, MSR_ARCH_PERFMON_EVENTSEL0 + 17,
};

static u32 msrs_to_save[ARRAY_SIZE(msrs_to_save_all)];
static unsigned num_msrs_to_save;

static const u32 emulated_msrs_all[] = {
	MSR_KVM_SYSTEM_TIME, MSR_KVM_WALL_CLOCK,
	MSR_KVM_SYSTEM_TIME_NEW, MSR_KVM_WALL_CLOCK_NEW,
	HV_X64_MSR_GUEST_OS_ID, HV_X64_MSR_HYPERCALL,
	HV_X64_MSR_TIME_REF_COUNT, HV_X64_MSR_REFERENCE_TSC,
	HV_X64_MSR_TSC_FREQUENCY, HV_X64_MSR_APIC_FREQUENCY,
	HV_X64_MSR_CRASH_P0, HV_X64_MSR_CRASH_P1, HV_X64_MSR_CRASH_P2,
	HV_X64_MSR_CRASH_P3, HV_X64_MSR_CRASH_P4, HV_X64_MSR_CRASH_CTL,
	HV_X64_MSR_RESET,
	HV_X64_MSR_VP_INDEX,
	HV_X64_MSR_VP_RUNTIME,
	HV_X64_MSR_SCONTROL,
	HV_X64_MSR_STIMER0_CONFIG,
	HV_X64_MSR_VP_ASSIST_PAGE,
	HV_X64_MSR_REENLIGHTENMENT_CONTROL, HV_X64_MSR_TSC_EMULATION_CONTROL,
	HV_X64_MSR_TSC_EMULATION_STATUS,
	HV_X64_MSR_SYNDBG_OPTIONS,
	HV_X64_MSR_SYNDBG_CONTROL, HV_X64_MSR_SYNDBG_STATUS,
	HV_X64_MSR_SYNDBG_SEND_BUFFER, HV_X64_MSR_SYNDBG_RECV_BUFFER,
	HV_X64_MSR_SYNDBG_PENDING_BUFFER,

	MSR_KVM_ASYNC_PF_EN, MSR_KVM_STEAL_TIME,
	MSR_KVM_PV_EOI_EN, MSR_KVM_ASYNC_PF_INT, MSR_KVM_ASYNC_PF_ACK,

	MSR_IA32_TSC_ADJUST,
	MSR_IA32_TSCDEADLINE,
	MSR_IA32_ARCH_CAPABILITIES,
	MSR_IA32_PERF_CAPABILITIES,
	MSR_IA32_MISC_ENABLE,
	MSR_IA32_MCG_STATUS,
	MSR_IA32_MCG_CTL,
	MSR_IA32_MCG_EXT_CTL,
	MSR_IA32_SMBASE,
	MSR_SMI_COUNT,
	MSR_PLATFORM_INFO,
	MSR_MISC_FEATURES_ENABLES,
	MSR_AMD64_VIRT_SPEC_CTRL,
	MSR_IA32_POWER_CTL,
	MSR_IA32_UCODE_REV,

	/*
	 * The following list leaves out MSRs whose values are determined
	 * by arch/x86/kvm/vmx/nested.c based on CPUID or other MSRs.
	 * We always support the "true" VMX control MSRs, even if the host
	 * processor does not, so I am putting these registers here rather
	 * than in msrs_to_save_all.
	 */
	MSR_IA32_VMX_BASIC,
	MSR_IA32_VMX_TRUE_PINBASED_CTLS,
	MSR_IA32_VMX_TRUE_PROCBASED_CTLS,
	MSR_IA32_VMX_TRUE_EXIT_CTLS,
	MSR_IA32_VMX_TRUE_ENTRY_CTLS,
	MSR_IA32_VMX_MISC,
	MSR_IA32_VMX_CR0_FIXED0,
	MSR_IA32_VMX_CR4_FIXED0,
	MSR_IA32_VMX_VMCS_ENUM,
	MSR_IA32_VMX_PROCBASED_CTLS2,
	MSR_IA32_VMX_EPT_VPID_CAP,
	MSR_IA32_VMX_VMFUNC,

	MSR_K7_HWCR,
	MSR_KVM_POLL_CONTROL,
};

static u32 emulated_msrs[ARRAY_SIZE(emulated_msrs_all)];
static unsigned num_emulated_msrs;

/*
 * List of msr numbers which are used to expose MSR-based features that
 * can be used by a hypervisor to validate requested CPU features.
 */
static const u32 msr_based_features_all[] = {
	MSR_IA32_VMX_BASIC,
	MSR_IA32_VMX_TRUE_PINBASED_CTLS,
	MSR_IA32_VMX_PINBASED_CTLS,
	MSR_IA32_VMX_TRUE_PROCBASED_CTLS,
	MSR_IA32_VMX_PROCBASED_CTLS,
	MSR_IA32_VMX_TRUE_EXIT_CTLS,
	MSR_IA32_VMX_EXIT_CTLS,
	MSR_IA32_VMX_TRUE_ENTRY_CTLS,
	MSR_IA32_VMX_ENTRY_CTLS,
	MSR_IA32_VMX_MISC,
	MSR_IA32_VMX_CR0_FIXED0,
	MSR_IA32_VMX_CR0_FIXED1,
	MSR_IA32_VMX_CR4_FIXED0,
	MSR_IA32_VMX_CR4_FIXED1,
	MSR_IA32_VMX_VMCS_ENUM,
	MSR_IA32_VMX_PROCBASED_CTLS2,
	MSR_IA32_VMX_EPT_VPID_CAP,
	MSR_IA32_VMX_VMFUNC,

	MSR_F10H_DECFG,
	MSR_IA32_UCODE_REV,
	MSR_IA32_ARCH_CAPABILITIES,
	MSR_IA32_PERF_CAPABILITIES,
};

static u32 msr_based_features[ARRAY_SIZE(msr_based_features_all)];
static unsigned int num_msr_based_features;

static u64 kvm_get_arch_capabilities(void)
{
	u64 data = 0;

	if (boot_cpu_has(X86_FEATURE_ARCH_CAPABILITIES))
		rdmsrl(MSR_IA32_ARCH_CAPABILITIES, data);

	/*
	 * If nx_huge_pages is enabled, KVM's shadow paging will ensure that
	 * the nested hypervisor runs with NX huge pages.  If it is not,
	 * L1 is anyway vulnerable to ITLB_MULTIHIT explots from other
	 * L1 guests, so it need not worry about its own (L2) guests.
	 */
	data |= ARCH_CAP_PSCHANGE_MC_NO;

	/*
	 * If we're doing cache flushes (either "always" or "cond")
	 * we will do one whenever the guest does a vmlaunch/vmresume.
	 * If an outer hypervisor is doing the cache flush for us
	 * (VMENTER_L1D_FLUSH_NESTED_VM), we can safely pass that
	 * capability to the guest too, and if EPT is disabled we're not
	 * vulnerable.  Overall, only VMENTER_L1D_FLUSH_NEVER will
	 * require a nested hypervisor to do a flush of its own.
	 */
	if (l1tf_vmx_mitigation != VMENTER_L1D_FLUSH_NEVER)
		data |= ARCH_CAP_SKIP_VMENTRY_L1DFLUSH;

	if (!boot_cpu_has_bug(X86_BUG_CPU_MELTDOWN))
		data |= ARCH_CAP_RDCL_NO;
	if (!boot_cpu_has_bug(X86_BUG_SPEC_STORE_BYPASS))
		data |= ARCH_CAP_SSB_NO;
	if (!boot_cpu_has_bug(X86_BUG_MDS))
		data |= ARCH_CAP_MDS_NO;

	/*
	 * On TAA affected systems:
	 *      - nothing to do if TSX is disabled on the host.
	 *      - we emulate TSX_CTRL if present on the host.
	 *	  This lets the guest use VERW to clear CPU buffers.
	 */
	if (!boot_cpu_has(X86_FEATURE_RTM))
		data &= ~(ARCH_CAP_TAA_NO | ARCH_CAP_TSX_CTRL_MSR);
	else if (!boot_cpu_has_bug(X86_BUG_TAA))
		data |= ARCH_CAP_TAA_NO;

	return data;
}

static int kvm_get_msr_feature(struct kvm_msr_entry *msr)
{
	switch (msr->index) {
	case MSR_IA32_ARCH_CAPABILITIES:
		msr->data = kvm_get_arch_capabilities();
		break;
	case MSR_IA32_UCODE_REV:
		rdmsrl_safe(msr->index, &msr->data);
		break;
	default:
		return kvm_x86_ops.get_msr_feature(msr);
	}
	return 0;
}

static int do_get_msr_feature(struct kvm_vcpu *vcpu, unsigned index, u64 *data)
{
	struct kvm_msr_entry msr;
	int r;

	msr.index = index;
	r = kvm_get_msr_feature(&msr);

	if (r == KVM_MSR_RET_INVALID) {
		/* Unconditionally clear the output for simplicity */
		*data = 0;
		if (kvm_msr_ignored_check(vcpu, index, 0, false))
			r = 0;
	}

	if (r)
		return r;

	*data = msr.data;

	return 0;
}

static bool __kvm_valid_efer(struct kvm_vcpu *vcpu, u64 efer)
{
	if (efer & EFER_FFXSR && !guest_cpuid_has(vcpu, X86_FEATURE_FXSR_OPT))
		return false;

	if (efer & EFER_SVME && !guest_cpuid_has(vcpu, X86_FEATURE_SVM))
		return false;

	if (efer & (EFER_LME | EFER_LMA) &&
	    !guest_cpuid_has(vcpu, X86_FEATURE_LM))
		return false;

	if (efer & EFER_NX && !guest_cpuid_has(vcpu, X86_FEATURE_NX))
		return false;

	return true;

}
bool kvm_valid_efer(struct kvm_vcpu *vcpu, u64 efer)
{
	if (efer & efer_reserved_bits)
		return false;

	return __kvm_valid_efer(vcpu, efer);
}
EXPORT_SYMBOL_GPL(kvm_valid_efer);

static int set_efer(struct kvm_vcpu *vcpu, struct msr_data *msr_info)
{
	u64 old_efer = vcpu->arch.efer;
	u64 efer = msr_info->data;
	int r;

	if (efer & efer_reserved_bits)
		return 1;

	if (!msr_info->host_initiated) {
		if (!__kvm_valid_efer(vcpu, efer))
			return 1;

		if (is_paging(vcpu) &&
		    (vcpu->arch.efer & EFER_LME) != (efer & EFER_LME))
			return 1;
	}

	efer &= ~EFER_LMA;
	efer |= vcpu->arch.efer & EFER_LMA;

	r = kvm_x86_ops.set_efer(vcpu, efer);
	if (r) {
		WARN_ON(r > 0);
		return r;
	}

	/* Update reserved bits */
	if ((efer ^ old_efer) & EFER_NX)
		kvm_mmu_reset_context(vcpu);

	return 0;
}

void kvm_enable_efer_bits(u64 mask)
{
       efer_reserved_bits &= ~mask;
}
EXPORT_SYMBOL_GPL(kvm_enable_efer_bits);

bool kvm_msr_allowed(struct kvm_vcpu *vcpu, u32 index, u32 type)
{
	struct kvm *kvm = vcpu->kvm;
	struct msr_bitmap_range *ranges = kvm->arch.msr_filter.ranges;
	u32 count = kvm->arch.msr_filter.count;
	u32 i;
	bool r = kvm->arch.msr_filter.default_allow;
	int idx;

	/* MSR filtering not set up or x2APIC enabled, allow everything */
	if (!count || (index >= 0x800 && index <= 0x8ff))
		return true;

	/* Prevent collision with set_msr_filter */
	idx = srcu_read_lock(&kvm->srcu);

	for (i = 0; i < count; i++) {
		u32 start = ranges[i].base;
		u32 end = start + ranges[i].nmsrs;
		u32 flags = ranges[i].flags;
		unsigned long *bitmap = ranges[i].bitmap;

		if ((index >= start) && (index < end) && (flags & type)) {
			r = !!test_bit(index - start, bitmap);
			break;
		}
	}

	srcu_read_unlock(&kvm->srcu, idx);

	return r;
}
EXPORT_SYMBOL_GPL(kvm_msr_allowed);

/*
 * Write @data into the MSR specified by @index.  Select MSR specific fault
 * checks are bypassed if @host_initiated is %true.
 * Returns 0 on success, non-0 otherwise.
 * Assumes vcpu_load() was already called.
 */
static int __kvm_set_msr(struct kvm_vcpu *vcpu, u32 index, u64 data,
			 bool host_initiated)
{
	struct msr_data msr;

	if (!host_initiated && !kvm_msr_allowed(vcpu, index, KVM_MSR_FILTER_WRITE))
		return KVM_MSR_RET_FILTERED;

	switch (index) {
	case MSR_FS_BASE:
	case MSR_GS_BASE:
	case MSR_KERNEL_GS_BASE:
	case MSR_CSTAR:
	case MSR_LSTAR:
		if (is_noncanonical_address(data, vcpu))
			return 1;
		break;
	case MSR_IA32_SYSENTER_EIP:
	case MSR_IA32_SYSENTER_ESP:
		/*
		 * IA32_SYSENTER_ESP and IA32_SYSENTER_EIP cause #GP if
		 * non-canonical address is written on Intel but not on
		 * AMD (which ignores the top 32-bits, because it does
		 * not implement 64-bit SYSENTER).
		 *
		 * 64-bit code should hence be able to write a non-canonical
		 * value on AMD.  Making the address canonical ensures that
		 * vmentry does not fail on Intel after writing a non-canonical
		 * value, and that something deterministic happens if the guest
		 * invokes 64-bit SYSENTER.
		 */
		data = get_canonical(data, vcpu_virt_addr_bits(vcpu));
	}

	msr.data = data;
	msr.index = index;
	msr.host_initiated = host_initiated;

	return kvm_x86_ops.set_msr(vcpu, &msr);
}

static int kvm_set_msr_ignored_check(struct kvm_vcpu *vcpu,
				     u32 index, u64 data, bool host_initiated)
{
	int ret = __kvm_set_msr(vcpu, index, data, host_initiated);

	if (ret == KVM_MSR_RET_INVALID)
		if (kvm_msr_ignored_check(vcpu, index, data, true))
			ret = 0;

	return ret;
}

/*
 * Read the MSR specified by @index into @data.  Select MSR specific fault
 * checks are bypassed if @host_initiated is %true.
 * Returns 0 on success, non-0 otherwise.
 * Assumes vcpu_load() was already called.
 */
int __kvm_get_msr(struct kvm_vcpu *vcpu, u32 index, u64 *data,
		  bool host_initiated)
{
	struct msr_data msr;
	int ret;

	if (!host_initiated && !kvm_msr_allowed(vcpu, index, KVM_MSR_FILTER_READ))
		return KVM_MSR_RET_FILTERED;

	msr.index = index;
	msr.host_initiated = host_initiated;

	ret = kvm_x86_ops.get_msr(vcpu, &msr);
	if (!ret)
		*data = msr.data;
	return ret;
}

static int kvm_get_msr_ignored_check(struct kvm_vcpu *vcpu,
				     u32 index, u64 *data, bool host_initiated)
{
	int ret = __kvm_get_msr(vcpu, index, data, host_initiated);

	if (ret == KVM_MSR_RET_INVALID) {
		/* Unconditionally clear *data for simplicity */
		*data = 0;
		if (kvm_msr_ignored_check(vcpu, index, 0, false))
			ret = 0;
	}

	return ret;
}

int kvm_get_msr(struct kvm_vcpu *vcpu, u32 index, u64 *data)
{
	return kvm_get_msr_ignored_check(vcpu, index, data, false);
}
EXPORT_SYMBOL_GPL(kvm_get_msr);

int kvm_set_msr(struct kvm_vcpu *vcpu, u32 index, u64 data)
{
	return kvm_set_msr_ignored_check(vcpu, index, data, false);
}
EXPORT_SYMBOL_GPL(kvm_set_msr);

static int complete_emulated_msr(struct kvm_vcpu *vcpu, bool is_read)
{
	if (vcpu->run->msr.error) {
		kvm_inject_gp(vcpu, 0);
		return 1;
	} else if (is_read) {
		kvm_rax_write(vcpu, (u32)vcpu->run->msr.data);
		kvm_rdx_write(vcpu, vcpu->run->msr.data >> 32);
	}

	return kvm_skip_emulated_instruction(vcpu);
}

static int complete_emulated_rdmsr(struct kvm_vcpu *vcpu)
{
	return complete_emulated_msr(vcpu, true);
}

static int complete_emulated_wrmsr(struct kvm_vcpu *vcpu)
{
	return complete_emulated_msr(vcpu, false);
}

static u64 kvm_msr_reason(int r)
{
	switch (r) {
	case KVM_MSR_RET_INVALID:
		return KVM_MSR_EXIT_REASON_UNKNOWN;
	case KVM_MSR_RET_FILTERED:
		return KVM_MSR_EXIT_REASON_FILTER;
	default:
		return KVM_MSR_EXIT_REASON_INVAL;
	}
}

static int kvm_msr_user_space(struct kvm_vcpu *vcpu, u32 index,
			      u32 exit_reason, u64 data,
			      int (*completion)(struct kvm_vcpu *vcpu),
			      int r)
{
	u64 msr_reason = kvm_msr_reason(r);

	/* Check if the user wanted to know about this MSR fault */
	if (!(vcpu->kvm->arch.user_space_msr_mask & msr_reason))
		return 0;

	vcpu->run->exit_reason = exit_reason;
	vcpu->run->msr.error = 0;
	memset(vcpu->run->msr.pad, 0, sizeof(vcpu->run->msr.pad));
	vcpu->run->msr.reason = msr_reason;
	vcpu->run->msr.index = index;
	vcpu->run->msr.data = data;
	vcpu->arch.complete_userspace_io = completion;

	return 1;
}

static int kvm_get_msr_user_space(struct kvm_vcpu *vcpu, u32 index, int r)
{
	return kvm_msr_user_space(vcpu, index, KVM_EXIT_X86_RDMSR, 0,
				   complete_emulated_rdmsr, r);
}

static int kvm_set_msr_user_space(struct kvm_vcpu *vcpu, u32 index, u64 data, int r)
{
	return kvm_msr_user_space(vcpu, index, KVM_EXIT_X86_WRMSR, data,
				   complete_emulated_wrmsr, r);
}

int kvm_emulate_rdmsr(struct kvm_vcpu *vcpu)
{
	u32 ecx = kvm_rcx_read(vcpu);
	u64 data;
	int r;

	r = kvm_get_msr(vcpu, ecx, &data);

	/* MSR read failed? See if we should ask user space */
	if (r && kvm_get_msr_user_space(vcpu, ecx, r)) {
		/* Bounce to user space */
		return 0;
	}

	/* MSR read failed? Inject a #GP */
	if (r) {
		trace_kvm_msr_read_ex(ecx);
		kvm_inject_gp(vcpu, 0);
		return 1;
	}

	trace_kvm_msr_read(ecx, data);

	kvm_rax_write(vcpu, data & -1u);
	kvm_rdx_write(vcpu, (data >> 32) & -1u);
	return kvm_skip_emulated_instruction(vcpu);
}
EXPORT_SYMBOL_GPL(kvm_emulate_rdmsr);

int kvm_emulate_wrmsr(struct kvm_vcpu *vcpu)
{
	u32 ecx = kvm_rcx_read(vcpu);
	u64 data = kvm_read_edx_eax(vcpu);
	int r;

	r = kvm_set_msr(vcpu, ecx, data);

	/* MSR write failed? See if we should ask user space */
	if (r && kvm_set_msr_user_space(vcpu, ecx, data, r))
		/* Bounce to user space */
		return 0;

	/* Signal all other negative errors to userspace */
	if (r < 0)
		return r;

	/* MSR write failed? Inject a #GP */
	if (r > 0) {
		trace_kvm_msr_write_ex(ecx, data);
		kvm_inject_gp(vcpu, 0);
		return 1;
	}

	trace_kvm_msr_write(ecx, data);
	return kvm_skip_emulated_instruction(vcpu);
}
EXPORT_SYMBOL_GPL(kvm_emulate_wrmsr);

bool kvm_vcpu_exit_request(struct kvm_vcpu *vcpu)
{
	return vcpu->mode == EXITING_GUEST_MODE || kvm_request_pending(vcpu) ||
		xfer_to_guest_mode_work_pending();
}
EXPORT_SYMBOL_GPL(kvm_vcpu_exit_request);

/*
 * The fast path for frequent and performance sensitive wrmsr emulation,
 * i.e. the sending of IPI, sending IPI early in the VM-Exit flow reduces
 * the latency of virtual IPI by avoiding the expensive bits of transitioning
 * from guest to host, e.g. reacquiring KVM's SRCU lock. In contrast to the
 * other cases which must be called after interrupts are enabled on the host.
 */
static int handle_fastpath_set_x2apic_icr_irqoff(struct kvm_vcpu *vcpu, u64 data)
{
	if (!lapic_in_kernel(vcpu) || !apic_x2apic_mode(vcpu->arch.apic))
		return 1;

	if (((data & APIC_SHORT_MASK) == APIC_DEST_NOSHORT) &&
		((data & APIC_DEST_MASK) == APIC_DEST_PHYSICAL) &&
		((data & APIC_MODE_MASK) == APIC_DM_FIXED) &&
		((u32)(data >> 32) != X2APIC_BROADCAST)) {

		data &= ~(1 << 12);
		kvm_apic_send_ipi(vcpu->arch.apic, (u32)data, (u32)(data >> 32));
		kvm_lapic_set_reg(vcpu->arch.apic, APIC_ICR2, (u32)(data >> 32));
		kvm_lapic_set_reg(vcpu->arch.apic, APIC_ICR, (u32)data);
		trace_kvm_apic_write(APIC_ICR, (u32)data);
		return 0;
	}

	return 1;
}

static int handle_fastpath_set_tscdeadline(struct kvm_vcpu *vcpu, u64 data)
{
	if (!kvm_can_use_hv_timer(vcpu))
		return 1;

	kvm_set_lapic_tscdeadline_msr(vcpu, data);
	return 0;
}

fastpath_t handle_fastpath_set_msr_irqoff(struct kvm_vcpu *vcpu)
{
	u32 msr = kvm_rcx_read(vcpu);
	u64 data;
	fastpath_t ret = EXIT_FASTPATH_NONE;

	switch (msr) {
	case APIC_BASE_MSR + (APIC_ICR >> 4):
		data = kvm_read_edx_eax(vcpu);
		if (!handle_fastpath_set_x2apic_icr_irqoff(vcpu, data)) {
			kvm_skip_emulated_instruction(vcpu);
			ret = EXIT_FASTPATH_EXIT_HANDLED;
		}
		break;
	case MSR_IA32_TSCDEADLINE:
		data = kvm_read_edx_eax(vcpu);
		if (!handle_fastpath_set_tscdeadline(vcpu, data)) {
			kvm_skip_emulated_instruction(vcpu);
			ret = EXIT_FASTPATH_REENTER_GUEST;
		}
		break;
	default:
		break;
	}

	if (ret != EXIT_FASTPATH_NONE)
		trace_kvm_msr_write(msr, data);

	return ret;
}
EXPORT_SYMBOL_GPL(handle_fastpath_set_msr_irqoff);

/*
 * Adapt set_msr() to msr_io()'s calling convention
 */
static int do_get_msr(struct kvm_vcpu *vcpu, unsigned index, u64 *data)
{
	return kvm_get_msr_ignored_check(vcpu, index, data, true);
}

static int do_set_msr(struct kvm_vcpu *vcpu, unsigned index, u64 *data)
{
	return kvm_set_msr_ignored_check(vcpu, index, *data, true);
}

#ifdef CONFIG_X86_64
struct pvclock_clock {
	int vclock_mode;
	u64 cycle_last;
	u64 mask;
	u32 mult;
	u32 shift;
	u64 base_cycles;
	u64 offset;
};

struct pvclock_gtod_data {
	seqcount_t	seq;

	struct pvclock_clock clock; /* extract of a clocksource struct */
	struct pvclock_clock raw_clock; /* extract of a clocksource struct */

	ktime_t		offs_boot;
	u64		wall_time_sec;
};

static struct pvclock_gtod_data pvclock_gtod_data;

static void update_pvclock_gtod(struct timekeeper *tk)
{
	struct pvclock_gtod_data *vdata = &pvclock_gtod_data;

	write_seqcount_begin(&vdata->seq);

	/* copy pvclock gtod data */
	vdata->clock.vclock_mode	= tk->tkr_mono.clock->vdso_clock_mode;
	vdata->clock.cycle_last		= tk->tkr_mono.cycle_last;
	vdata->clock.mask		= tk->tkr_mono.mask;
	vdata->clock.mult		= tk->tkr_mono.mult;
	vdata->clock.shift		= tk->tkr_mono.shift;
	vdata->clock.base_cycles	= tk->tkr_mono.xtime_nsec;
	vdata->clock.offset		= tk->tkr_mono.base;

	vdata->raw_clock.vclock_mode	= tk->tkr_raw.clock->vdso_clock_mode;
	vdata->raw_clock.cycle_last	= tk->tkr_raw.cycle_last;
	vdata->raw_clock.mask		= tk->tkr_raw.mask;
	vdata->raw_clock.mult		= tk->tkr_raw.mult;
	vdata->raw_clock.shift		= tk->tkr_raw.shift;
	vdata->raw_clock.base_cycles	= tk->tkr_raw.xtime_nsec;
	vdata->raw_clock.offset		= tk->tkr_raw.base;

	vdata->wall_time_sec            = tk->xtime_sec;

	vdata->offs_boot		= tk->offs_boot;

	write_seqcount_end(&vdata->seq);
}

static s64 get_kvmclock_base_ns(void)
{
	/* Count up from boot time, but with the frequency of the raw clock.  */
	return ktime_to_ns(ktime_add(ktime_get_raw(), pvclock_gtod_data.offs_boot));
}
#else
static s64 get_kvmclock_base_ns(void)
{
	/* Master clock not used, so we can just use CLOCK_BOOTTIME.  */
	return ktime_get_boottime_ns();
}
#endif

static void kvm_write_wall_clock(struct kvm *kvm, gpa_t wall_clock)
{
	int version;
	int r;
	struct pvclock_wall_clock wc;
	u64 wall_nsec;

	kvm->arch.wall_clock = wall_clock;

	if (!wall_clock)
		return;

	r = kvm_read_guest(kvm, wall_clock, &version, sizeof(version));
	if (r)
		return;

	if (version & 1)
		++version;  /* first time write, random junk */

	++version;

	if (kvm_write_guest(kvm, wall_clock, &version, sizeof(version)))
		return;

	/*
	 * The guest calculates current wall clock time by adding
	 * system time (updated by kvm_guest_time_update below) to the
	 * wall clock specified here.  We do the reverse here.
	 */
	wall_nsec = ktime_get_real_ns() - get_kvmclock_ns(kvm);

	wc.nsec = do_div(wall_nsec, 1000000000);
	wc.sec = (u32)wall_nsec; /* overflow in 2106 guest time */
	wc.version = version;

	kvm_write_guest(kvm, wall_clock, &wc, sizeof(wc));

	version++;
	kvm_write_guest(kvm, wall_clock, &version, sizeof(version));
}

static void kvm_write_system_time(struct kvm_vcpu *vcpu, gpa_t system_time,
				  bool old_msr, bool host_initiated)
{
	struct kvm_arch *ka = &vcpu->kvm->arch;

	if (vcpu->vcpu_id == 0 && !host_initiated) {
		if (ka->boot_vcpu_runs_old_kvmclock != old_msr)
			kvm_make_request(KVM_REQ_MASTERCLOCK_UPDATE, vcpu);

		ka->boot_vcpu_runs_old_kvmclock = old_msr;
	}

	vcpu->arch.time = system_time;
	kvm_make_request(KVM_REQ_GLOBAL_CLOCK_UPDATE, vcpu);

	/* we verify if the enable bit is set... */
	vcpu->arch.pv_time_enabled = false;
	if (!(system_time & 1))
		return;

	if (!kvm_gfn_to_hva_cache_init(vcpu->kvm,
				       &vcpu->arch.pv_time, system_time & ~1ULL,
				       sizeof(struct pvclock_vcpu_time_info)))
		vcpu->arch.pv_time_enabled = true;

	return;
}

static uint32_t div_frac(uint32_t dividend, uint32_t divisor)
{
	do_shl32_div32(dividend, divisor);
	return dividend;
}

static void kvm_get_time_scale(uint64_t scaled_hz, uint64_t base_hz,
			       s8 *pshift, u32 *pmultiplier)
{
	uint64_t scaled64;
	int32_t  shift = 0;
	uint64_t tps64;
	uint32_t tps32;

	tps64 = base_hz;
	scaled64 = scaled_hz;
	while (tps64 > scaled64*2 || tps64 & 0xffffffff00000000ULL) {
		tps64 >>= 1;
		shift--;
	}

	tps32 = (uint32_t)tps64;
	while (tps32 <= scaled64 || scaled64 & 0xffffffff00000000ULL) {
		if (scaled64 & 0xffffffff00000000ULL || tps32 & 0x80000000)
			scaled64 >>= 1;
		else
			tps32 <<= 1;
		shift++;
	}

	*pshift = shift;
	*pmultiplier = div_frac(scaled64, tps32);
}

#ifdef CONFIG_X86_64
static atomic_t kvm_guest_has_master_clock = ATOMIC_INIT(0);
#endif

static DEFINE_PER_CPU(unsigned long, cpu_tsc_khz);
static unsigned long max_tsc_khz;

static u32 adjust_tsc_khz(u32 khz, s32 ppm)
{
	u64 v = (u64)khz * (1000000 + ppm);
	do_div(v, 1000000);
	return v;
}

static int set_tsc_khz(struct kvm_vcpu *vcpu, u32 user_tsc_khz, bool scale)
{
	u64 ratio;

	/* Guest TSC same frequency as host TSC? */
	if (!scale) {
		vcpu->arch.tsc_scaling_ratio = kvm_default_tsc_scaling_ratio;
		return 0;
	}

	/* TSC scaling supported? */
	if (!kvm_has_tsc_control) {
		if (user_tsc_khz > tsc_khz) {
			vcpu->arch.tsc_catchup = 1;
			vcpu->arch.tsc_always_catchup = 1;
			return 0;
		} else {
			pr_warn_ratelimited("user requested TSC rate below hardware speed\n");
			return -1;
		}
	}

	/* TSC scaling required  - calculate ratio */
	ratio = mul_u64_u32_div(1ULL << kvm_tsc_scaling_ratio_frac_bits,
				user_tsc_khz, tsc_khz);

	if (ratio == 0 || ratio >= kvm_max_tsc_scaling_ratio) {
		pr_warn_ratelimited("Invalid TSC scaling ratio - virtual-tsc-khz=%u\n",
			            user_tsc_khz);
		return -1;
	}

	vcpu->arch.tsc_scaling_ratio = ratio;
	return 0;
}

static int kvm_set_tsc_khz(struct kvm_vcpu *vcpu, u32 user_tsc_khz)
{
	u32 thresh_lo, thresh_hi;
	int use_scaling = 0;

	/* tsc_khz can be zero if TSC calibration fails */
	if (user_tsc_khz == 0) {
		/* set tsc_scaling_ratio to a safe value */
		vcpu->arch.tsc_scaling_ratio = kvm_default_tsc_scaling_ratio;
		return -1;
	}

	/* Compute a scale to convert nanoseconds in TSC cycles */
	kvm_get_time_scale(user_tsc_khz * 1000LL, NSEC_PER_SEC,
			   &vcpu->arch.virtual_tsc_shift,
			   &vcpu->arch.virtual_tsc_mult);
	vcpu->arch.virtual_tsc_khz = user_tsc_khz;

	/*
	 * Compute the variation in TSC rate which is acceptable
	 * within the range of tolerance and decide if the
	 * rate being applied is within that bounds of the hardware
	 * rate.  If so, no scaling or compensation need be done.
	 */
	thresh_lo = adjust_tsc_khz(tsc_khz, -tsc_tolerance_ppm);
	thresh_hi = adjust_tsc_khz(tsc_khz, tsc_tolerance_ppm);
	if (user_tsc_khz < thresh_lo || user_tsc_khz > thresh_hi) {
		pr_debug("kvm: requested TSC rate %u falls outside tolerance [%u,%u]\n", user_tsc_khz, thresh_lo, thresh_hi);
		use_scaling = 1;
	}
	return set_tsc_khz(vcpu, user_tsc_khz, use_scaling);
}

static u64 compute_guest_tsc(struct kvm_vcpu *vcpu, s64 kernel_ns)
{
	u64 tsc = pvclock_scale_delta(kernel_ns-vcpu->arch.this_tsc_nsec,
				      vcpu->arch.virtual_tsc_mult,
				      vcpu->arch.virtual_tsc_shift);
	tsc += vcpu->arch.this_tsc_write;
	return tsc;
}

static inline int gtod_is_based_on_tsc(int mode)
{
	return mode == VDSO_CLOCKMODE_TSC || mode == VDSO_CLOCKMODE_HVCLOCK;
}

static void kvm_track_tsc_matching(struct kvm_vcpu *vcpu)
{
#ifdef CONFIG_X86_64
	bool vcpus_matched;
	struct kvm_arch *ka = &vcpu->kvm->arch;
	struct pvclock_gtod_data *gtod = &pvclock_gtod_data;

	vcpus_matched = (ka->nr_vcpus_matched_tsc + 1 ==
			 atomic_read(&vcpu->kvm->online_vcpus));

	/*
	 * Once the masterclock is enabled, always perform request in
	 * order to update it.
	 *
	 * In order to enable masterclock, the host clocksource must be TSC
	 * and the vcpus need to have matched TSCs.  When that happens,
	 * perform request to enable masterclock.
	 */
	if (ka->use_master_clock ||
	    (gtod_is_based_on_tsc(gtod->clock.vclock_mode) && vcpus_matched))
		kvm_make_request(KVM_REQ_MASTERCLOCK_UPDATE, vcpu);

	trace_kvm_track_tsc(vcpu->vcpu_id, ka->nr_vcpus_matched_tsc,
			    atomic_read(&vcpu->kvm->online_vcpus),
		            ka->use_master_clock, gtod->clock.vclock_mode);
#endif
}

/*
 * Multiply tsc by a fixed point number represented by ratio.
 *
 * The most significant 64-N bits (mult) of ratio represent the
 * integral part of the fixed point number; the remaining N bits
 * (frac) represent the fractional part, ie. ratio represents a fixed
 * point number (mult + frac * 2^(-N)).
 *
 * N equals to kvm_tsc_scaling_ratio_frac_bits.
 */
static inline u64 __scale_tsc(u64 ratio, u64 tsc)
{
	return mul_u64_u64_shr(tsc, ratio, kvm_tsc_scaling_ratio_frac_bits);
}

u64 kvm_scale_tsc(struct kvm_vcpu *vcpu, u64 tsc)
{
	u64 _tsc = tsc;
	u64 ratio = vcpu->arch.tsc_scaling_ratio;

	if (ratio != kvm_default_tsc_scaling_ratio)
		_tsc = __scale_tsc(ratio, tsc);

	return _tsc;
}
EXPORT_SYMBOL_GPL(kvm_scale_tsc);

static u64 kvm_compute_tsc_offset(struct kvm_vcpu *vcpu, u64 target_tsc)
{
	u64 tsc;

	tsc = kvm_scale_tsc(vcpu, rdtsc());

	return target_tsc - tsc;
}

u64 kvm_read_l1_tsc(struct kvm_vcpu *vcpu, u64 host_tsc)
{
	return vcpu->arch.l1_tsc_offset + kvm_scale_tsc(vcpu, host_tsc);
}
EXPORT_SYMBOL_GPL(kvm_read_l1_tsc);

static void kvm_vcpu_write_tsc_offset(struct kvm_vcpu *vcpu, u64 offset)
{
	vcpu->arch.l1_tsc_offset = offset;
	vcpu->arch.tsc_offset = kvm_x86_ops.write_l1_tsc_offset(vcpu, offset);
}

static inline bool kvm_check_tsc_unstable(void)
{
#ifdef CONFIG_X86_64
	/*
	 * TSC is marked unstable when we're running on Hyper-V,
	 * 'TSC page' clocksource is good.
	 */
	if (pvclock_gtod_data.clock.vclock_mode == VDSO_CLOCKMODE_HVCLOCK)
		return false;
#endif
	return check_tsc_unstable();
}

static void kvm_synchronize_tsc(struct kvm_vcpu *vcpu, u64 data)
{
	struct kvm *kvm = vcpu->kvm;
	u64 offset, ns, elapsed;
	unsigned long flags;
	bool matched;
	bool already_matched;
	bool synchronizing = false;

	raw_spin_lock_irqsave(&kvm->arch.tsc_write_lock, flags);
	offset = kvm_compute_tsc_offset(vcpu, data);
	ns = get_kvmclock_base_ns();
	elapsed = ns - kvm->arch.last_tsc_nsec;

	if (vcpu->arch.virtual_tsc_khz) {
		if (data == 0) {
			/*
			 * detection of vcpu initialization -- need to sync
			 * with other vCPUs. This particularly helps to keep
			 * kvm_clock stable after CPU hotplug
			 */
			synchronizing = true;
		} else {
			u64 tsc_exp = kvm->arch.last_tsc_write +
						nsec_to_cycles(vcpu, elapsed);
			u64 tsc_hz = vcpu->arch.virtual_tsc_khz * 1000LL;
			/*
			 * Special case: TSC write with a small delta (1 second)
			 * of virtual cycle time against real time is
			 * interpreted as an attempt to synchronize the CPU.
			 */
			synchronizing = data < tsc_exp + tsc_hz &&
					data + tsc_hz > tsc_exp;
		}
	}

	/*
	 * For a reliable TSC, we can match TSC offsets, and for an unstable
	 * TSC, we add elapsed time in this computation.  We could let the
	 * compensation code attempt to catch up if we fall behind, but
	 * it's better to try to match offsets from the beginning.
         */
	if (synchronizing &&
	    vcpu->arch.virtual_tsc_khz == kvm->arch.last_tsc_khz) {
		if (!kvm_check_tsc_unstable()) {
			offset = kvm->arch.cur_tsc_offset;
		} else {
			u64 delta = nsec_to_cycles(vcpu, elapsed);
			data += delta;
			offset = kvm_compute_tsc_offset(vcpu, data);
		}
		matched = true;
		already_matched = (vcpu->arch.this_tsc_generation == kvm->arch.cur_tsc_generation);
	} else {
		/*
		 * We split periods of matched TSC writes into generations.
		 * For each generation, we track the original measured
		 * nanosecond time, offset, and write, so if TSCs are in
		 * sync, we can match exact offset, and if not, we can match
		 * exact software computation in compute_guest_tsc()
		 *
		 * These values are tracked in kvm->arch.cur_xxx variables.
		 */
		kvm->arch.cur_tsc_generation++;
		kvm->arch.cur_tsc_nsec = ns;
		kvm->arch.cur_tsc_write = data;
		kvm->arch.cur_tsc_offset = offset;
		matched = false;
	}

	/*
	 * We also track th most recent recorded KHZ, write and time to
	 * allow the matching interval to be extended at each write.
	 */
	kvm->arch.last_tsc_nsec = ns;
	kvm->arch.last_tsc_write = data;
	kvm->arch.last_tsc_khz = vcpu->arch.virtual_tsc_khz;

	vcpu->arch.last_guest_tsc = data;

	/* Keep track of which generation this VCPU has synchronized to */
	vcpu->arch.this_tsc_generation = kvm->arch.cur_tsc_generation;
	vcpu->arch.this_tsc_nsec = kvm->arch.cur_tsc_nsec;
	vcpu->arch.this_tsc_write = kvm->arch.cur_tsc_write;

	kvm_vcpu_write_tsc_offset(vcpu, offset);
	raw_spin_unlock_irqrestore(&kvm->arch.tsc_write_lock, flags);

	spin_lock(&kvm->arch.pvclock_gtod_sync_lock);
	if (!matched) {
		kvm->arch.nr_vcpus_matched_tsc = 0;
	} else if (!already_matched) {
		kvm->arch.nr_vcpus_matched_tsc++;
	}

	kvm_track_tsc_matching(vcpu);
	spin_unlock(&kvm->arch.pvclock_gtod_sync_lock);
}

static inline void adjust_tsc_offset_guest(struct kvm_vcpu *vcpu,
					   s64 adjustment)
{
	u64 tsc_offset = vcpu->arch.l1_tsc_offset;
	kvm_vcpu_write_tsc_offset(vcpu, tsc_offset + adjustment);
}

static inline void adjust_tsc_offset_host(struct kvm_vcpu *vcpu, s64 adjustment)
{
	if (vcpu->arch.tsc_scaling_ratio != kvm_default_tsc_scaling_ratio)
		WARN_ON(adjustment < 0);
	adjustment = kvm_scale_tsc(vcpu, (u64) adjustment);
	adjust_tsc_offset_guest(vcpu, adjustment);
}

#ifdef CONFIG_X86_64

static u64 read_tsc(void)
{
	u64 ret = (u64)rdtsc_ordered();
	u64 last = pvclock_gtod_data.clock.cycle_last;

	if (likely(ret >= last))
		return ret;

	/*
	 * GCC likes to generate cmov here, but this branch is extremely
	 * predictable (it's just a function of time and the likely is
	 * very likely) and there's a data dependence, so force GCC
	 * to generate a branch instead.  I don't barrier() because
	 * we don't actually need a barrier, and if this function
	 * ever gets inlined it will generate worse code.
	 */
	asm volatile ("");
	return last;
}

static inline u64 vgettsc(struct pvclock_clock *clock, u64 *tsc_timestamp,
			  int *mode)
{
	long v;
	u64 tsc_pg_val;

	switch (clock->vclock_mode) {
	case VDSO_CLOCKMODE_HVCLOCK:
		tsc_pg_val = hv_read_tsc_page_tsc(hv_get_tsc_page(),
						  tsc_timestamp);
		if (tsc_pg_val != U64_MAX) {
			/* TSC page valid */
			*mode = VDSO_CLOCKMODE_HVCLOCK;
			v = (tsc_pg_val - clock->cycle_last) &
				clock->mask;
		} else {
			/* TSC page invalid */
			*mode = VDSO_CLOCKMODE_NONE;
		}
		break;
	case VDSO_CLOCKMODE_TSC:
		*mode = VDSO_CLOCKMODE_TSC;
		*tsc_timestamp = read_tsc();
		v = (*tsc_timestamp - clock->cycle_last) &
			clock->mask;
		break;
	default:
		*mode = VDSO_CLOCKMODE_NONE;
	}

	if (*mode == VDSO_CLOCKMODE_NONE)
		*tsc_timestamp = v = 0;

	return v * clock->mult;
}

static int do_monotonic_raw(s64 *t, u64 *tsc_timestamp)
{
	struct pvclock_gtod_data *gtod = &pvclock_gtod_data;
	unsigned long seq;
	int mode;
	u64 ns;

	do {
		seq = read_seqcount_begin(&gtod->seq);
		ns = gtod->raw_clock.base_cycles;
		ns += vgettsc(&gtod->raw_clock, tsc_timestamp, &mode);
		ns >>= gtod->raw_clock.shift;
		ns += ktime_to_ns(ktime_add(gtod->raw_clock.offset, gtod->offs_boot));
	} while (unlikely(read_seqcount_retry(&gtod->seq, seq)));
	*t = ns;

	return mode;
}

static int do_realtime(struct timespec64 *ts, u64 *tsc_timestamp)
{
	struct pvclock_gtod_data *gtod = &pvclock_gtod_data;
	unsigned long seq;
	int mode;
	u64 ns;

	do {
		seq = read_seqcount_begin(&gtod->seq);
		ts->tv_sec = gtod->wall_time_sec;
		ns = gtod->clock.base_cycles;
		ns += vgettsc(&gtod->clock, tsc_timestamp, &mode);
		ns >>= gtod->clock.shift;
	} while (unlikely(read_seqcount_retry(&gtod->seq, seq)));

	ts->tv_sec += __iter_div_u64_rem(ns, NSEC_PER_SEC, &ns);
	ts->tv_nsec = ns;

	return mode;
}

/* returns true if host is using TSC based clocksource */
static bool kvm_get_time_and_clockread(s64 *kernel_ns, u64 *tsc_timestamp)
{
	/* checked again under seqlock below */
	if (!gtod_is_based_on_tsc(pvclock_gtod_data.clock.vclock_mode))
		return false;

	return gtod_is_based_on_tsc(do_monotonic_raw(kernel_ns,
						      tsc_timestamp));
}

/* returns true if host is using TSC based clocksource */
static bool kvm_get_walltime_and_clockread(struct timespec64 *ts,
					   u64 *tsc_timestamp)
{
	/* checked again under seqlock below */
	if (!gtod_is_based_on_tsc(pvclock_gtod_data.clock.vclock_mode))
		return false;

	return gtod_is_based_on_tsc(do_realtime(ts, tsc_timestamp));
}
#endif

/*
 *
 * Assuming a stable TSC across physical CPUS, and a stable TSC
 * across virtual CPUs, the following condition is possible.
 * Each numbered line represents an event visible to both
 * CPUs at the next numbered event.
 *
 * "timespecX" represents host monotonic time. "tscX" represents
 * RDTSC value.
 *
 * 		VCPU0 on CPU0		|	VCPU1 on CPU1
 *
 * 1.  read timespec0,tsc0
 * 2.					| timespec1 = timespec0 + N
 * 					| tsc1 = tsc0 + M
 * 3. transition to guest		| transition to guest
 * 4. ret0 = timespec0 + (rdtsc - tsc0) |
 * 5.				        | ret1 = timespec1 + (rdtsc - tsc1)
 * 				        | ret1 = timespec0 + N + (rdtsc - (tsc0 + M))
 *
 * Since ret0 update is visible to VCPU1 at time 5, to obey monotonicity:
 *
 * 	- ret0 < ret1
 *	- timespec0 + (rdtsc - tsc0) < timespec0 + N + (rdtsc - (tsc0 + M))
 *		...
 *	- 0 < N - M => M < N
 *
 * That is, when timespec0 != timespec1, M < N. Unfortunately that is not
 * always the case (the difference between two distinct xtime instances
 * might be smaller then the difference between corresponding TSC reads,
 * when updating guest vcpus pvclock areas).
 *
 * To avoid that problem, do not allow visibility of distinct
 * system_timestamp/tsc_timestamp values simultaneously: use a master
 * copy of host monotonic time values. Update that master copy
 * in lockstep.
 *
 * Rely on synchronization of host TSCs and guest TSCs for monotonicity.
 *
 */

static void pvclock_update_vm_gtod_copy(struct kvm *kvm)
{
#ifdef CONFIG_X86_64
	struct kvm_arch *ka = &kvm->arch;
	int vclock_mode;
	bool host_tsc_clocksource, vcpus_matched;

	vcpus_matched = (ka->nr_vcpus_matched_tsc + 1 ==
			atomic_read(&kvm->online_vcpus));

	/*
	 * If the host uses TSC clock, then passthrough TSC as stable
	 * to the guest.
	 */
	host_tsc_clocksource = kvm_get_time_and_clockread(
					&ka->master_kernel_ns,
					&ka->master_cycle_now);

	ka->use_master_clock = host_tsc_clocksource && vcpus_matched
				&& !ka->backwards_tsc_observed
				&& !ka->boot_vcpu_runs_old_kvmclock;

	if (ka->use_master_clock)
		atomic_set(&kvm_guest_has_master_clock, 1);

	vclock_mode = pvclock_gtod_data.clock.vclock_mode;
	trace_kvm_update_master_clock(ka->use_master_clock, vclock_mode,
					vcpus_matched);
#endif
}

void kvm_make_mclock_inprogress_request(struct kvm *kvm)
{
	kvm_make_all_cpus_request(kvm, KVM_REQ_MCLOCK_INPROGRESS);
}

static void kvm_gen_update_masterclock(struct kvm *kvm)
{
#ifdef CONFIG_X86_64
	int i;
	struct kvm_vcpu *vcpu;
	struct kvm_arch *ka = &kvm->arch;

	spin_lock(&ka->pvclock_gtod_sync_lock);
	kvm_make_mclock_inprogress_request(kvm);
	/* no guest entries from this point */
	pvclock_update_vm_gtod_copy(kvm);

	kvm_for_each_vcpu(i, vcpu, kvm)
		kvm_make_request(KVM_REQ_CLOCK_UPDATE, vcpu);

	/* guest entries allowed */
	kvm_for_each_vcpu(i, vcpu, kvm)
		kvm_clear_request(KVM_REQ_MCLOCK_INPROGRESS, vcpu);

	spin_unlock(&ka->pvclock_gtod_sync_lock);
#endif
}

u64 get_kvmclock_ns(struct kvm *kvm)
{
	struct kvm_arch *ka = &kvm->arch;
	struct pvclock_vcpu_time_info hv_clock;
	u64 ret;

	spin_lock(&ka->pvclock_gtod_sync_lock);
	if (!ka->use_master_clock) {
		spin_unlock(&ka->pvclock_gtod_sync_lock);
		return get_kvmclock_base_ns() + ka->kvmclock_offset;
	}

	hv_clock.tsc_timestamp = ka->master_cycle_now;
	hv_clock.system_time = ka->master_kernel_ns + ka->kvmclock_offset;
	spin_unlock(&ka->pvclock_gtod_sync_lock);

	/* both __this_cpu_read() and rdtsc() should be on the same cpu */
	get_cpu();

	if (__this_cpu_read(cpu_tsc_khz)) {
		kvm_get_time_scale(NSEC_PER_SEC, __this_cpu_read(cpu_tsc_khz) * 1000LL,
				   &hv_clock.tsc_shift,
				   &hv_clock.tsc_to_system_mul);
		ret = __pvclock_read_cycles(&hv_clock, rdtsc());
	} else
		ret = get_kvmclock_base_ns() + ka->kvmclock_offset;

	put_cpu();

	return ret;
}

static void kvm_setup_pvclock_page(struct kvm_vcpu *v)
{
	struct kvm_vcpu_arch *vcpu = &v->arch;
	struct pvclock_vcpu_time_info guest_hv_clock;

	if (unlikely(kvm_read_guest_cached(v->kvm, &vcpu->pv_time,
		&guest_hv_clock, sizeof(guest_hv_clock))))
		return;

	/* This VCPU is paused, but it's legal for a guest to read another
	 * VCPU's kvmclock, so we really have to follow the specification where
	 * it says that version is odd if data is being modified, and even after
	 * it is consistent.
	 *
	 * Version field updates must be kept separate.  This is because
	 * kvm_write_guest_cached might use a "rep movs" instruction, and
	 * writes within a string instruction are weakly ordered.  So there
	 * are three writes overall.
	 *
	 * As a small optimization, only write the version field in the first
	 * and third write.  The vcpu->pv_time cache is still valid, because the
	 * version field is the first in the struct.
	 */
	BUILD_BUG_ON(offsetof(struct pvclock_vcpu_time_info, version) != 0);

	if (guest_hv_clock.version & 1)
		++guest_hv_clock.version;  /* first time write, random junk */

	vcpu->hv_clock.version = guest_hv_clock.version + 1;
	kvm_write_guest_cached(v->kvm, &vcpu->pv_time,
				&vcpu->hv_clock,
				sizeof(vcpu->hv_clock.version));

	smp_wmb();

	/* retain PVCLOCK_GUEST_STOPPED if set in guest copy */
	vcpu->hv_clock.flags |= (guest_hv_clock.flags & PVCLOCK_GUEST_STOPPED);

	if (vcpu->pvclock_set_guest_stopped_request) {
		vcpu->hv_clock.flags |= PVCLOCK_GUEST_STOPPED;
		vcpu->pvclock_set_guest_stopped_request = false;
	}

	trace_kvm_pvclock_update(v->vcpu_id, &vcpu->hv_clock);

	kvm_write_guest_cached(v->kvm, &vcpu->pv_time,
				&vcpu->hv_clock,
				sizeof(vcpu->hv_clock));

	smp_wmb();

	vcpu->hv_clock.version++;
	kvm_write_guest_cached(v->kvm, &vcpu->pv_time,
				&vcpu->hv_clock,
				sizeof(vcpu->hv_clock.version));
}

static int kvm_guest_time_update(struct kvm_vcpu *v)
{
	unsigned long flags, tgt_tsc_khz;
	struct kvm_vcpu_arch *vcpu = &v->arch;
	struct kvm_arch *ka = &v->kvm->arch;
	s64 kernel_ns;
	u64 tsc_timestamp, host_tsc;
	u8 pvclock_flags;
	bool use_master_clock;

	kernel_ns = 0;
	host_tsc = 0;

	/*
	 * If the host uses TSC clock, then passthrough TSC as stable
	 * to the guest.
	 */
	spin_lock(&ka->pvclock_gtod_sync_lock);
	use_master_clock = ka->use_master_clock;
	if (use_master_clock) {
		host_tsc = ka->master_cycle_now;
		kernel_ns = ka->master_kernel_ns;
	}
	spin_unlock(&ka->pvclock_gtod_sync_lock);

	/* Keep irq disabled to prevent changes to the clock */
	local_irq_save(flags);
	tgt_tsc_khz = __this_cpu_read(cpu_tsc_khz);
	if (unlikely(tgt_tsc_khz == 0)) {
		local_irq_restore(flags);
		kvm_make_request(KVM_REQ_CLOCK_UPDATE, v);
		return 1;
	}
	if (!use_master_clock) {
		host_tsc = rdtsc();
		kernel_ns = get_kvmclock_base_ns();
	}

	tsc_timestamp = kvm_read_l1_tsc(v, host_tsc);

	/*
	 * We may have to catch up the TSC to match elapsed wall clock
	 * time for two reasons, even if kvmclock is used.
	 *   1) CPU could have been running below the maximum TSC rate
	 *   2) Broken TSC compensation resets the base at each VCPU
	 *      entry to avoid unknown leaps of TSC even when running
	 *      again on the same CPU.  This may cause apparent elapsed
	 *      time to disappear, and the guest to stand still or run
	 *	very slowly.
	 */
	if (vcpu->tsc_catchup) {
		u64 tsc = compute_guest_tsc(v, kernel_ns);
		if (tsc > tsc_timestamp) {
			adjust_tsc_offset_guest(v, tsc - tsc_timestamp);
			tsc_timestamp = tsc;
		}
	}

	local_irq_restore(flags);

	/* With all the info we got, fill in the values */

	if (kvm_has_tsc_control)
		tgt_tsc_khz = kvm_scale_tsc(v, tgt_tsc_khz);

	if (unlikely(vcpu->hw_tsc_khz != tgt_tsc_khz)) {
		kvm_get_time_scale(NSEC_PER_SEC, tgt_tsc_khz * 1000LL,
				   &vcpu->hv_clock.tsc_shift,
				   &vcpu->hv_clock.tsc_to_system_mul);
		vcpu->hw_tsc_khz = tgt_tsc_khz;
	}

	vcpu->hv_clock.tsc_timestamp = tsc_timestamp;
	vcpu->hv_clock.system_time = kernel_ns + v->kvm->arch.kvmclock_offset;
	vcpu->last_guest_tsc = tsc_timestamp;

	/* If the host uses TSC clocksource, then it is stable */
	pvclock_flags = 0;
	if (use_master_clock)
		pvclock_flags |= PVCLOCK_TSC_STABLE_BIT;

	vcpu->hv_clock.flags = pvclock_flags;

	if (vcpu->pv_time_enabled)
		kvm_setup_pvclock_page(v);
	if (v == kvm_get_vcpu(v->kvm, 0))
		kvm_hv_setup_tsc_page(v->kvm, &vcpu->hv_clock);
	return 0;
}

/*
 * kvmclock updates which are isolated to a given vcpu, such as
 * vcpu->cpu migration, should not allow system_timestamp from
 * the rest of the vcpus to remain static. Otherwise ntp frequency
 * correction applies to one vcpu's system_timestamp but not
 * the others.
 *
 * So in those cases, request a kvmclock update for all vcpus.
 * We need to rate-limit these requests though, as they can
 * considerably slow guests that have a large number of vcpus.
 * The time for a remote vcpu to update its kvmclock is bound
 * by the delay we use to rate-limit the updates.
 */

#define KVMCLOCK_UPDATE_DELAY msecs_to_jiffies(100)

static void kvmclock_update_fn(struct work_struct *work)
{
	int i;
	struct delayed_work *dwork = to_delayed_work(work);
	struct kvm_arch *ka = container_of(dwork, struct kvm_arch,
					   kvmclock_update_work);
	struct kvm *kvm = container_of(ka, struct kvm, arch);
	struct kvm_vcpu *vcpu;

	kvm_for_each_vcpu(i, vcpu, kvm) {
		kvm_make_request(KVM_REQ_CLOCK_UPDATE, vcpu);
		kvm_vcpu_kick(vcpu);
	}
}

static void kvm_gen_kvmclock_update(struct kvm_vcpu *v)
{
	struct kvm *kvm = v->kvm;

	kvm_make_request(KVM_REQ_CLOCK_UPDATE, v);
	schedule_delayed_work(&kvm->arch.kvmclock_update_work,
					KVMCLOCK_UPDATE_DELAY);
}

#define KVMCLOCK_SYNC_PERIOD (300 * HZ)

static void kvmclock_sync_fn(struct work_struct *work)
{
	struct delayed_work *dwork = to_delayed_work(work);
	struct kvm_arch *ka = container_of(dwork, struct kvm_arch,
					   kvmclock_sync_work);
	struct kvm *kvm = container_of(ka, struct kvm, arch);

	if (!kvmclock_periodic_sync)
		return;

	schedule_delayed_work(&kvm->arch.kvmclock_update_work, 0);
	schedule_delayed_work(&kvm->arch.kvmclock_sync_work,
					KVMCLOCK_SYNC_PERIOD);
}

/*
 * On AMD, HWCR[McStatusWrEn] controls whether setting MCi_STATUS results in #GP.
 */
static bool can_set_mci_status(struct kvm_vcpu *vcpu)
{
	/* McStatusWrEn enabled? */
	if (guest_cpuid_is_amd_or_hygon(vcpu))
		return !!(vcpu->arch.msr_hwcr & BIT_ULL(18));

	return false;
}

static int set_msr_mce(struct kvm_vcpu *vcpu, struct msr_data *msr_info)
{
	u64 mcg_cap = vcpu->arch.mcg_cap;
	unsigned bank_num = mcg_cap & 0xff;
	u32 msr = msr_info->index;
	u64 data = msr_info->data;

	switch (msr) {
	case MSR_IA32_MCG_STATUS:
		vcpu->arch.mcg_status = data;
		break;
	case MSR_IA32_MCG_CTL:
		if (!(mcg_cap & MCG_CTL_P) &&
		    (data || !msr_info->host_initiated))
			return 1;
		if (data != 0 && data != ~(u64)0)
			return 1;
		vcpu->arch.mcg_ctl = data;
		break;
	default:
		if (msr >= MSR_IA32_MC0_CTL &&
		    msr < MSR_IA32_MCx_CTL(bank_num)) {
			u32 offset = array_index_nospec(
				msr - MSR_IA32_MC0_CTL,
				MSR_IA32_MCx_CTL(bank_num) - MSR_IA32_MC0_CTL);

			/* only 0 or all 1s can be written to IA32_MCi_CTL
			 * some Linux kernels though clear bit 10 in bank 4 to
			 * workaround a BIOS/GART TBL issue on AMD K8s, ignore
			 * this to avoid an uncatched #GP in the guest
			 */
			if ((offset & 0x3) == 0 &&
			    data != 0 && (data | (1 << 10)) != ~(u64)0)
				return -1;

			/* MCi_STATUS */
			if (!msr_info->host_initiated &&
			    (offset & 0x3) == 1 && data != 0) {
				if (!can_set_mci_status(vcpu))
					return -1;
			}

			vcpu->arch.mce_banks[offset] = data;
			break;
		}
		return 1;
	}
	return 0;
}

static int xen_hvm_config(struct kvm_vcpu *vcpu, u64 data)
{
	struct kvm *kvm = vcpu->kvm;
	int lm = is_long_mode(vcpu);
	u8 *blob_addr = lm ? (u8 *)(long)kvm->arch.xen_hvm_config.blob_addr_64
		: (u8 *)(long)kvm->arch.xen_hvm_config.blob_addr_32;
	u8 blob_size = lm ? kvm->arch.xen_hvm_config.blob_size_64
		: kvm->arch.xen_hvm_config.blob_size_32;
	u32 page_num = data & ~PAGE_MASK;
	u64 page_addr = data & PAGE_MASK;
	u8 *page;

	if (page_num >= blob_size)
		return 1;

	page = memdup_user(blob_addr + (page_num * PAGE_SIZE), PAGE_SIZE);
	if (IS_ERR(page))
		return PTR_ERR(page);

	if (kvm_vcpu_write_guest(vcpu, page_addr, page, PAGE_SIZE)) {
		kfree(page);
		return 1;
	}
	return 0;
}

static inline bool kvm_pv_async_pf_enabled(struct kvm_vcpu *vcpu)
{
	u64 mask = KVM_ASYNC_PF_ENABLED | KVM_ASYNC_PF_DELIVERY_AS_INT;

	return (vcpu->arch.apf.msr_en_val & mask) == mask;
}

static int kvm_pv_enable_async_pf(struct kvm_vcpu *vcpu, u64 data)
{
	gpa_t gpa = data & ~0x3f;

	/* Bits 4:5 are reserved, Should be zero */
	if (data & 0x30)
		return 1;

<<<<<<< HEAD
	if (!lapic_in_kernel(vcpu))
		return data ? 1 : 0;
=======
	if (!guest_pv_has(vcpu, KVM_FEATURE_ASYNC_PF_VMEXIT) &&
	    (data & KVM_ASYNC_PF_DELIVERY_AS_PF_VMEXIT))
		return 1;
>>>>>>> 2c85ebc5

	if (!guest_pv_has(vcpu, KVM_FEATURE_ASYNC_PF_INT) &&
	    (data & KVM_ASYNC_PF_DELIVERY_AS_INT))
		return 1;

	if (!lapic_in_kernel(vcpu))
		return data ? 1 : 0;

	vcpu->arch.apf.msr_en_val = data;

	if (!kvm_pv_async_pf_enabled(vcpu)) {
		kvm_clear_async_pf_completion_queue(vcpu);
		kvm_async_pf_hash_reset(vcpu);
		return 0;
	}

	if (kvm_gfn_to_hva_cache_init(vcpu->kvm, &vcpu->arch.apf.data, gpa,
					sizeof(u64)))
		return 1;

	vcpu->arch.apf.send_user_only = !(data & KVM_ASYNC_PF_SEND_ALWAYS);
	vcpu->arch.apf.delivery_as_pf_vmexit = data & KVM_ASYNC_PF_DELIVERY_AS_PF_VMEXIT;

	kvm_async_pf_wakeup_all(vcpu);

	return 0;
}

static int kvm_pv_enable_async_pf_int(struct kvm_vcpu *vcpu, u64 data)
{
	/* Bits 8-63 are reserved */
	if (data >> 8)
		return 1;

	if (!lapic_in_kernel(vcpu))
		return 1;

	vcpu->arch.apf.msr_int_val = data;

	vcpu->arch.apf.vec = data & KVM_ASYNC_PF_VEC_MASK;

	return 0;
}

static void kvmclock_reset(struct kvm_vcpu *vcpu)
{
	vcpu->arch.pv_time_enabled = false;
	vcpu->arch.time = 0;
}

static void kvm_vcpu_flush_tlb_all(struct kvm_vcpu *vcpu)
{
	++vcpu->stat.tlb_flush;
	kvm_x86_ops.tlb_flush_all(vcpu);
}

static void kvm_vcpu_flush_tlb_guest(struct kvm_vcpu *vcpu)
{
	++vcpu->stat.tlb_flush;
	kvm_x86_ops.tlb_flush_guest(vcpu);
}

static void record_steal_time(struct kvm_vcpu *vcpu)
{
	struct kvm_host_map map;
	struct kvm_steal_time *st;

	if (!(vcpu->arch.st.msr_val & KVM_MSR_ENABLED))
		return;

	/* -EAGAIN is returned in atomic context so we can just return. */
	if (kvm_map_gfn(vcpu, vcpu->arch.st.msr_val >> PAGE_SHIFT,
			&map, &vcpu->arch.st.cache, false))
		return;

	st = map.hva +
		offset_in_page(vcpu->arch.st.msr_val & KVM_STEAL_VALID_BITS);

	/*
	 * Doing a TLB flush here, on the guest's behalf, can avoid
	 * expensive IPIs.
	 */
	if (guest_pv_has(vcpu, KVM_FEATURE_PV_TLB_FLUSH)) {
		trace_kvm_pv_tlb_flush(vcpu->vcpu_id,
				       st->preempted & KVM_VCPU_FLUSH_TLB);
		if (xchg(&st->preempted, 0) & KVM_VCPU_FLUSH_TLB)
			kvm_vcpu_flush_tlb_guest(vcpu);
	}

	vcpu->arch.st.preempted = 0;

	if (st->version & 1)
		st->version += 1;  /* first time write, random junk */

	st->version += 1;

	smp_wmb();

	st->steal += current->sched_info.run_delay -
		vcpu->arch.st.last_steal;
	vcpu->arch.st.last_steal = current->sched_info.run_delay;

	smp_wmb();

	st->version += 1;

	kvm_unmap_gfn(vcpu, &map, &vcpu->arch.st.cache, true, false);
}

int kvm_set_msr_common(struct kvm_vcpu *vcpu, struct msr_data *msr_info)
{
	bool pr = false;
	u32 msr = msr_info->index;
	u64 data = msr_info->data;

	switch (msr) {
	case MSR_AMD64_NB_CFG:
	case MSR_IA32_UCODE_WRITE:
	case MSR_VM_HSAVE_PA:
	case MSR_AMD64_PATCH_LOADER:
	case MSR_AMD64_BU_CFG2:
	case MSR_AMD64_DC_CFG:
	case MSR_F15H_EX_CFG:
		break;

	case MSR_IA32_UCODE_REV:
		if (msr_info->host_initiated)
			vcpu->arch.microcode_version = data;
		break;
	case MSR_IA32_ARCH_CAPABILITIES:
		if (!msr_info->host_initiated)
			return 1;
		vcpu->arch.arch_capabilities = data;
		break;
	case MSR_IA32_PERF_CAPABILITIES: {
		struct kvm_msr_entry msr_ent = {.index = msr, .data = 0};

		if (!msr_info->host_initiated)
			return 1;
		if (guest_cpuid_has(vcpu, X86_FEATURE_PDCM) && kvm_get_msr_feature(&msr_ent))
			return 1;
		if (data & ~msr_ent.data)
			return 1;

		vcpu->arch.perf_capabilities = data;

		return 0;
		}
	case MSR_EFER:
		return set_efer(vcpu, msr_info);
	case MSR_K7_HWCR:
		data &= ~(u64)0x40;	/* ignore flush filter disable */
		data &= ~(u64)0x100;	/* ignore ignne emulation enable */
		data &= ~(u64)0x8;	/* ignore TLB cache disable */

		/* Handle McStatusWrEn */
		if (data == BIT_ULL(18)) {
			vcpu->arch.msr_hwcr = data;
		} else if (data != 0) {
			vcpu_unimpl(vcpu, "unimplemented HWCR wrmsr: 0x%llx\n",
				    data);
			return 1;
		}
		break;
	case MSR_FAM10H_MMIO_CONF_BASE:
		if (data != 0) {
			vcpu_unimpl(vcpu, "unimplemented MMIO_CONF_BASE wrmsr: "
				    "0x%llx\n", data);
			return 1;
		}
		break;
	case MSR_IA32_DEBUGCTLMSR:
		if (!data) {
			/* We support the non-activated case already */
			break;
		} else if (data & ~(DEBUGCTLMSR_LBR | DEBUGCTLMSR_BTF)) {
			/* Values other than LBR and BTF are vendor-specific,
			   thus reserved and should throw a #GP */
			return 1;
		} else if (report_ignored_msrs)
			vcpu_unimpl(vcpu, "%s: MSR_IA32_DEBUGCTLMSR 0x%llx, nop\n",
				    __func__, data);
		break;
	case 0x200 ... 0x2ff:
		return kvm_mtrr_set_msr(vcpu, msr, data);
	case MSR_IA32_APICBASE:
		return kvm_set_apic_base(vcpu, msr_info);
	case APIC_BASE_MSR ... APIC_BASE_MSR + 0xff:
		return kvm_x2apic_msr_write(vcpu, msr, data);
	case MSR_IA32_TSCDEADLINE:
		kvm_set_lapic_tscdeadline_msr(vcpu, data);
		break;
	case MSR_IA32_TSC_ADJUST:
		if (guest_cpuid_has(vcpu, X86_FEATURE_TSC_ADJUST)) {
			if (!msr_info->host_initiated) {
				s64 adj = data - vcpu->arch.ia32_tsc_adjust_msr;
				adjust_tsc_offset_guest(vcpu, adj);
			}
			vcpu->arch.ia32_tsc_adjust_msr = data;
		}
		break;
	case MSR_IA32_MISC_ENABLE:
		if (!kvm_check_has_quirk(vcpu->kvm, KVM_X86_QUIRK_MISC_ENABLE_NO_MWAIT) &&
		    ((vcpu->arch.ia32_misc_enable_msr ^ data) & MSR_IA32_MISC_ENABLE_MWAIT)) {
			if (!guest_cpuid_has(vcpu, X86_FEATURE_XMM3))
				return 1;
			vcpu->arch.ia32_misc_enable_msr = data;
			kvm_update_cpuid_runtime(vcpu);
		} else {
			vcpu->arch.ia32_misc_enable_msr = data;
		}
		break;
	case MSR_IA32_SMBASE:
		if (!msr_info->host_initiated)
			return 1;
		vcpu->arch.smbase = data;
		break;
	case MSR_IA32_POWER_CTL:
		vcpu->arch.msr_ia32_power_ctl = data;
		break;
	case MSR_IA32_TSC:
		if (msr_info->host_initiated) {
			kvm_synchronize_tsc(vcpu, data);
		} else {
			u64 adj = kvm_compute_tsc_offset(vcpu, data) - vcpu->arch.l1_tsc_offset;
			adjust_tsc_offset_guest(vcpu, adj);
			vcpu->arch.ia32_tsc_adjust_msr += adj;
		}
		break;
	case MSR_IA32_XSS:
		if (!msr_info->host_initiated &&
		    !guest_cpuid_has(vcpu, X86_FEATURE_XSAVES))
			return 1;
		/*
		 * KVM supports exposing PT to the guest, but does not support
		 * IA32_XSS[bit 8]. Guests have to use RDMSR/WRMSR rather than
		 * XSAVES/XRSTORS to save/restore PT MSRs.
		 */
		if (data & ~supported_xss)
			return 1;
		vcpu->arch.ia32_xss = data;
		break;
	case MSR_SMI_COUNT:
		if (!msr_info->host_initiated)
			return 1;
		vcpu->arch.smi_count = data;
		break;
	case MSR_KVM_WALL_CLOCK_NEW:
		if (!guest_pv_has(vcpu, KVM_FEATURE_CLOCKSOURCE2))
			return 1;

		kvm_write_wall_clock(vcpu->kvm, data);
		break;
	case MSR_KVM_WALL_CLOCK:
		if (!guest_pv_has(vcpu, KVM_FEATURE_CLOCKSOURCE))
			return 1;

		kvm_write_wall_clock(vcpu->kvm, data);
		break;
	case MSR_KVM_SYSTEM_TIME_NEW:
		if (!guest_pv_has(vcpu, KVM_FEATURE_CLOCKSOURCE2))
			return 1;

		kvm_write_system_time(vcpu, data, false, msr_info->host_initiated);
		break;
	case MSR_KVM_SYSTEM_TIME:
		if (!guest_pv_has(vcpu, KVM_FEATURE_CLOCKSOURCE))
			return 1;

		kvm_write_system_time(vcpu, data, true,  msr_info->host_initiated);
		break;
	case MSR_KVM_ASYNC_PF_EN:
		if (!guest_pv_has(vcpu, KVM_FEATURE_ASYNC_PF))
			return 1;

		if (kvm_pv_enable_async_pf(vcpu, data))
			return 1;
		break;
	case MSR_KVM_ASYNC_PF_INT:
		if (!guest_pv_has(vcpu, KVM_FEATURE_ASYNC_PF_INT))
			return 1;

		if (kvm_pv_enable_async_pf_int(vcpu, data))
			return 1;
		break;
	case MSR_KVM_ASYNC_PF_ACK:
		if (!guest_pv_has(vcpu, KVM_FEATURE_ASYNC_PF))
			return 1;
		if (data & 0x1) {
			vcpu->arch.apf.pageready_pending = false;
			kvm_check_async_pf_completion(vcpu);
		}
		break;
	case MSR_KVM_STEAL_TIME:
		if (!guest_pv_has(vcpu, KVM_FEATURE_STEAL_TIME))
			return 1;

		if (unlikely(!sched_info_on()))
			return 1;

		if (data & KVM_STEAL_RESERVED_MASK)
			return 1;

		vcpu->arch.st.msr_val = data;

		if (!(data & KVM_MSR_ENABLED))
			break;

		kvm_make_request(KVM_REQ_STEAL_UPDATE, vcpu);

		break;
	case MSR_KVM_PV_EOI_EN:
		if (!guest_pv_has(vcpu, KVM_FEATURE_PV_EOI))
			return 1;

		if (kvm_lapic_enable_pv_eoi(vcpu, data, sizeof(u8)))
			return 1;
		break;

	case MSR_KVM_POLL_CONTROL:
		if (!guest_pv_has(vcpu, KVM_FEATURE_POLL_CONTROL))
			return 1;

		/* only enable bit supported */
		if (data & (-1ULL << 1))
			return 1;

		vcpu->arch.msr_kvm_poll_control = data;
		break;

	case MSR_IA32_MCG_CTL:
	case MSR_IA32_MCG_STATUS:
	case MSR_IA32_MC0_CTL ... MSR_IA32_MCx_CTL(KVM_MAX_MCE_BANKS) - 1:
		return set_msr_mce(vcpu, msr_info);

	case MSR_K7_PERFCTR0 ... MSR_K7_PERFCTR3:
	case MSR_P6_PERFCTR0 ... MSR_P6_PERFCTR1:
		pr = true;
		fallthrough;
	case MSR_K7_EVNTSEL0 ... MSR_K7_EVNTSEL3:
	case MSR_P6_EVNTSEL0 ... MSR_P6_EVNTSEL1:
		if (kvm_pmu_is_valid_msr(vcpu, msr))
			return kvm_pmu_set_msr(vcpu, msr_info);

		if (pr || data != 0)
			vcpu_unimpl(vcpu, "disabled perfctr wrmsr: "
				    "0x%x data 0x%llx\n", msr, data);
		break;
	case MSR_K7_CLK_CTL:
		/*
		 * Ignore all writes to this no longer documented MSR.
		 * Writes are only relevant for old K7 processors,
		 * all pre-dating SVM, but a recommended workaround from
		 * AMD for these chips. It is possible to specify the
		 * affected processor models on the command line, hence
		 * the need to ignore the workaround.
		 */
		break;
	case HV_X64_MSR_GUEST_OS_ID ... HV_X64_MSR_SINT15:
	case HV_X64_MSR_SYNDBG_CONTROL ... HV_X64_MSR_SYNDBG_PENDING_BUFFER:
	case HV_X64_MSR_SYNDBG_OPTIONS:
	case HV_X64_MSR_CRASH_P0 ... HV_X64_MSR_CRASH_P4:
	case HV_X64_MSR_CRASH_CTL:
	case HV_X64_MSR_STIMER0_CONFIG ... HV_X64_MSR_STIMER3_COUNT:
	case HV_X64_MSR_REENLIGHTENMENT_CONTROL:
	case HV_X64_MSR_TSC_EMULATION_CONTROL:
	case HV_X64_MSR_TSC_EMULATION_STATUS:
		return kvm_hv_set_msr_common(vcpu, msr, data,
					     msr_info->host_initiated);
	case MSR_IA32_BBL_CR_CTL3:
		/* Drop writes to this legacy MSR -- see rdmsr
		 * counterpart for further detail.
		 */
		if (report_ignored_msrs)
			vcpu_unimpl(vcpu, "ignored wrmsr: 0x%x data 0x%llx\n",
				msr, data);
		break;
	case MSR_AMD64_OSVW_ID_LENGTH:
		if (!guest_cpuid_has(vcpu, X86_FEATURE_OSVW))
			return 1;
		vcpu->arch.osvw.length = data;
		break;
	case MSR_AMD64_OSVW_STATUS:
		if (!guest_cpuid_has(vcpu, X86_FEATURE_OSVW))
			return 1;
		vcpu->arch.osvw.status = data;
		break;
	case MSR_PLATFORM_INFO:
		if (!msr_info->host_initiated ||
		    (!(data & MSR_PLATFORM_INFO_CPUID_FAULT) &&
		     cpuid_fault_enabled(vcpu)))
			return 1;
		vcpu->arch.msr_platform_info = data;
		break;
	case MSR_MISC_FEATURES_ENABLES:
		if (data & ~MSR_MISC_FEATURES_ENABLES_CPUID_FAULT ||
		    (data & MSR_MISC_FEATURES_ENABLES_CPUID_FAULT &&
		     !supports_cpuid_fault(vcpu)))
			return 1;
		vcpu->arch.msr_misc_features_enables = data;
		break;
	default:
		if (msr && (msr == vcpu->kvm->arch.xen_hvm_config.msr))
			return xen_hvm_config(vcpu, data);
		if (kvm_pmu_is_valid_msr(vcpu, msr))
			return kvm_pmu_set_msr(vcpu, msr_info);
		return KVM_MSR_RET_INVALID;
	}
	return 0;
}
EXPORT_SYMBOL_GPL(kvm_set_msr_common);

static int get_msr_mce(struct kvm_vcpu *vcpu, u32 msr, u64 *pdata, bool host)
{
	u64 data;
	u64 mcg_cap = vcpu->arch.mcg_cap;
	unsigned bank_num = mcg_cap & 0xff;

	switch (msr) {
	case MSR_IA32_P5_MC_ADDR:
	case MSR_IA32_P5_MC_TYPE:
		data = 0;
		break;
	case MSR_IA32_MCG_CAP:
		data = vcpu->arch.mcg_cap;
		break;
	case MSR_IA32_MCG_CTL:
		if (!(mcg_cap & MCG_CTL_P) && !host)
			return 1;
		data = vcpu->arch.mcg_ctl;
		break;
	case MSR_IA32_MCG_STATUS:
		data = vcpu->arch.mcg_status;
		break;
	default:
		if (msr >= MSR_IA32_MC0_CTL &&
		    msr < MSR_IA32_MCx_CTL(bank_num)) {
			u32 offset = array_index_nospec(
				msr - MSR_IA32_MC0_CTL,
				MSR_IA32_MCx_CTL(bank_num) - MSR_IA32_MC0_CTL);

			data = vcpu->arch.mce_banks[offset];
			break;
		}
		return 1;
	}
	*pdata = data;
	return 0;
}

int kvm_get_msr_common(struct kvm_vcpu *vcpu, struct msr_data *msr_info)
{
	switch (msr_info->index) {
	case MSR_IA32_PLATFORM_ID:
	case MSR_IA32_EBL_CR_POWERON:
	case MSR_IA32_DEBUGCTLMSR:
	case MSR_IA32_LASTBRANCHFROMIP:
	case MSR_IA32_LASTBRANCHTOIP:
	case MSR_IA32_LASTINTFROMIP:
	case MSR_IA32_LASTINTTOIP:
	case MSR_K8_SYSCFG:
	case MSR_K8_TSEG_ADDR:
	case MSR_K8_TSEG_MASK:
	case MSR_VM_HSAVE_PA:
	case MSR_K8_INT_PENDING_MSG:
	case MSR_AMD64_NB_CFG:
	case MSR_FAM10H_MMIO_CONF_BASE:
	case MSR_AMD64_BU_CFG2:
	case MSR_IA32_PERF_CTL:
	case MSR_AMD64_DC_CFG:
	case MSR_F15H_EX_CFG:
	/*
	 * Intel Sandy Bridge CPUs must support the RAPL (running average power
	 * limit) MSRs. Just return 0, as we do not want to expose the host
	 * data here. Do not conditionalize this on CPUID, as KVM does not do
	 * so for existing CPU-specific MSRs.
	 */
	case MSR_RAPL_POWER_UNIT:
	case MSR_PP0_ENERGY_STATUS:	/* Power plane 0 (core) */
	case MSR_PP1_ENERGY_STATUS:	/* Power plane 1 (graphics uncore) */
	case MSR_PKG_ENERGY_STATUS:	/* Total package */
	case MSR_DRAM_ENERGY_STATUS:	/* DRAM controller */
		msr_info->data = 0;
		break;
	case MSR_F15H_PERF_CTL0 ... MSR_F15H_PERF_CTR5:
	case MSR_K7_EVNTSEL0 ... MSR_K7_EVNTSEL3:
	case MSR_K7_PERFCTR0 ... MSR_K7_PERFCTR3:
	case MSR_P6_PERFCTR0 ... MSR_P6_PERFCTR1:
	case MSR_P6_EVNTSEL0 ... MSR_P6_EVNTSEL1:
		if (kvm_pmu_is_valid_msr(vcpu, msr_info->index))
			return kvm_pmu_get_msr(vcpu, msr_info);
		msr_info->data = 0;
		break;
	case MSR_IA32_UCODE_REV:
		msr_info->data = vcpu->arch.microcode_version;
		break;
	case MSR_IA32_ARCH_CAPABILITIES:
		if (!msr_info->host_initiated &&
		    !guest_cpuid_has(vcpu, X86_FEATURE_ARCH_CAPABILITIES))
			return 1;
		msr_info->data = vcpu->arch.arch_capabilities;
		break;
	case MSR_IA32_PERF_CAPABILITIES:
		if (!msr_info->host_initiated &&
		    !guest_cpuid_has(vcpu, X86_FEATURE_PDCM))
			return 1;
		msr_info->data = vcpu->arch.perf_capabilities;
		break;
	case MSR_IA32_POWER_CTL:
		msr_info->data = vcpu->arch.msr_ia32_power_ctl;
		break;
	case MSR_IA32_TSC: {
		/*
		 * Intel SDM states that MSR_IA32_TSC read adds the TSC offset
		 * even when not intercepted. AMD manual doesn't explicitly
		 * state this but appears to behave the same.
		 *
		 * On userspace reads and writes, however, we unconditionally
		 * return L1's TSC value to ensure backwards-compatible
		 * behavior for migration.
		 */
		u64 tsc_offset = msr_info->host_initiated ? vcpu->arch.l1_tsc_offset :
							    vcpu->arch.tsc_offset;

		msr_info->data = kvm_scale_tsc(vcpu, rdtsc()) + tsc_offset;
		break;
	}
	case MSR_MTRRcap:
	case 0x200 ... 0x2ff:
		return kvm_mtrr_get_msr(vcpu, msr_info->index, &msr_info->data);
	case 0xcd: /* fsb frequency */
		msr_info->data = 3;
		break;
		/*
		 * MSR_EBC_FREQUENCY_ID
		 * Conservative value valid for even the basic CPU models.
		 * Models 0,1: 000 in bits 23:21 indicating a bus speed of
		 * 100MHz, model 2 000 in bits 18:16 indicating 100MHz,
		 * and 266MHz for model 3, or 4. Set Core Clock
		 * Frequency to System Bus Frequency Ratio to 1 (bits
		 * 31:24) even though these are only valid for CPU
		 * models > 2, however guests may end up dividing or
		 * multiplying by zero otherwise.
		 */
	case MSR_EBC_FREQUENCY_ID:
		msr_info->data = 1 << 24;
		break;
	case MSR_IA32_APICBASE:
		msr_info->data = kvm_get_apic_base(vcpu);
		break;
	case APIC_BASE_MSR ... APIC_BASE_MSR + 0xff:
		return kvm_x2apic_msr_read(vcpu, msr_info->index, &msr_info->data);
	case MSR_IA32_TSCDEADLINE:
		msr_info->data = kvm_get_lapic_tscdeadline_msr(vcpu);
		break;
	case MSR_IA32_TSC_ADJUST:
		msr_info->data = (u64)vcpu->arch.ia32_tsc_adjust_msr;
		break;
	case MSR_IA32_MISC_ENABLE:
		msr_info->data = vcpu->arch.ia32_misc_enable_msr;
		break;
	case MSR_IA32_SMBASE:
		if (!msr_info->host_initiated)
			return 1;
		msr_info->data = vcpu->arch.smbase;
		break;
	case MSR_SMI_COUNT:
		msr_info->data = vcpu->arch.smi_count;
		break;
	case MSR_IA32_PERF_STATUS:
		/* TSC increment by tick */
		msr_info->data = 1000ULL;
		/* CPU multiplier */
		msr_info->data |= (((uint64_t)4ULL) << 40);
		break;
	case MSR_EFER:
		msr_info->data = vcpu->arch.efer;
		break;
	case MSR_KVM_WALL_CLOCK:
		if (!guest_pv_has(vcpu, KVM_FEATURE_CLOCKSOURCE))
			return 1;

		msr_info->data = vcpu->kvm->arch.wall_clock;
		break;
	case MSR_KVM_WALL_CLOCK_NEW:
		if (!guest_pv_has(vcpu, KVM_FEATURE_CLOCKSOURCE2))
			return 1;

		msr_info->data = vcpu->kvm->arch.wall_clock;
		break;
	case MSR_KVM_SYSTEM_TIME:
		if (!guest_pv_has(vcpu, KVM_FEATURE_CLOCKSOURCE))
			return 1;

		msr_info->data = vcpu->arch.time;
		break;
	case MSR_KVM_SYSTEM_TIME_NEW:
		if (!guest_pv_has(vcpu, KVM_FEATURE_CLOCKSOURCE2))
			return 1;

		msr_info->data = vcpu->arch.time;
		break;
	case MSR_KVM_ASYNC_PF_EN:
		if (!guest_pv_has(vcpu, KVM_FEATURE_ASYNC_PF))
			return 1;

		msr_info->data = vcpu->arch.apf.msr_en_val;
		break;
	case MSR_KVM_ASYNC_PF_INT:
		if (!guest_pv_has(vcpu, KVM_FEATURE_ASYNC_PF_INT))
			return 1;

		msr_info->data = vcpu->arch.apf.msr_int_val;
		break;
	case MSR_KVM_ASYNC_PF_ACK:
		if (!guest_pv_has(vcpu, KVM_FEATURE_ASYNC_PF))
			return 1;

		msr_info->data = 0;
		break;
	case MSR_KVM_STEAL_TIME:
		if (!guest_pv_has(vcpu, KVM_FEATURE_STEAL_TIME))
			return 1;

		msr_info->data = vcpu->arch.st.msr_val;
		break;
	case MSR_KVM_PV_EOI_EN:
		if (!guest_pv_has(vcpu, KVM_FEATURE_PV_EOI))
			return 1;

		msr_info->data = vcpu->arch.pv_eoi.msr_val;
		break;
	case MSR_KVM_POLL_CONTROL:
		if (!guest_pv_has(vcpu, KVM_FEATURE_POLL_CONTROL))
			return 1;

		msr_info->data = vcpu->arch.msr_kvm_poll_control;
		break;
	case MSR_IA32_P5_MC_ADDR:
	case MSR_IA32_P5_MC_TYPE:
	case MSR_IA32_MCG_CAP:
	case MSR_IA32_MCG_CTL:
	case MSR_IA32_MCG_STATUS:
	case MSR_IA32_MC0_CTL ... MSR_IA32_MCx_CTL(KVM_MAX_MCE_BANKS) - 1:
		return get_msr_mce(vcpu, msr_info->index, &msr_info->data,
				   msr_info->host_initiated);
	case MSR_IA32_XSS:
		if (!msr_info->host_initiated &&
		    !guest_cpuid_has(vcpu, X86_FEATURE_XSAVES))
			return 1;
		msr_info->data = vcpu->arch.ia32_xss;
		break;
	case MSR_K7_CLK_CTL:
		/*
		 * Provide expected ramp-up count for K7. All other
		 * are set to zero, indicating minimum divisors for
		 * every field.
		 *
		 * This prevents guest kernels on AMD host with CPU
		 * type 6, model 8 and higher from exploding due to
		 * the rdmsr failing.
		 */
		msr_info->data = 0x20000000;
		break;
	case HV_X64_MSR_GUEST_OS_ID ... HV_X64_MSR_SINT15:
	case HV_X64_MSR_SYNDBG_CONTROL ... HV_X64_MSR_SYNDBG_PENDING_BUFFER:
	case HV_X64_MSR_SYNDBG_OPTIONS:
	case HV_X64_MSR_CRASH_P0 ... HV_X64_MSR_CRASH_P4:
	case HV_X64_MSR_CRASH_CTL:
	case HV_X64_MSR_STIMER0_CONFIG ... HV_X64_MSR_STIMER3_COUNT:
	case HV_X64_MSR_REENLIGHTENMENT_CONTROL:
	case HV_X64_MSR_TSC_EMULATION_CONTROL:
	case HV_X64_MSR_TSC_EMULATION_STATUS:
		return kvm_hv_get_msr_common(vcpu,
					     msr_info->index, &msr_info->data,
					     msr_info->host_initiated);
	case MSR_IA32_BBL_CR_CTL3:
		/* This legacy MSR exists but isn't fully documented in current
		 * silicon.  It is however accessed by winxp in very narrow
		 * scenarios where it sets bit #19, itself documented as
		 * a "reserved" bit.  Best effort attempt to source coherent
		 * read data here should the balance of the register be
		 * interpreted by the guest:
		 *
		 * L2 cache control register 3: 64GB range, 256KB size,
		 * enabled, latency 0x1, configured
		 */
		msr_info->data = 0xbe702111;
		break;
	case MSR_AMD64_OSVW_ID_LENGTH:
		if (!guest_cpuid_has(vcpu, X86_FEATURE_OSVW))
			return 1;
		msr_info->data = vcpu->arch.osvw.length;
		break;
	case MSR_AMD64_OSVW_STATUS:
		if (!guest_cpuid_has(vcpu, X86_FEATURE_OSVW))
			return 1;
		msr_info->data = vcpu->arch.osvw.status;
		break;
	case MSR_PLATFORM_INFO:
		if (!msr_info->host_initiated &&
		    !vcpu->kvm->arch.guest_can_read_msr_platform_info)
			return 1;
		msr_info->data = vcpu->arch.msr_platform_info;
		break;
	case MSR_MISC_FEATURES_ENABLES:
		msr_info->data = vcpu->arch.msr_misc_features_enables;
		break;
	case MSR_K7_HWCR:
		msr_info->data = vcpu->arch.msr_hwcr;
		break;
	default:
		if (kvm_pmu_is_valid_msr(vcpu, msr_info->index))
			return kvm_pmu_get_msr(vcpu, msr_info);
		return KVM_MSR_RET_INVALID;
	}
	return 0;
}
EXPORT_SYMBOL_GPL(kvm_get_msr_common);

/*
 * Read or write a bunch of msrs. All parameters are kernel addresses.
 *
 * @return number of msrs set successfully.
 */
static int __msr_io(struct kvm_vcpu *vcpu, struct kvm_msrs *msrs,
		    struct kvm_msr_entry *entries,
		    int (*do_msr)(struct kvm_vcpu *vcpu,
				  unsigned index, u64 *data))
{
	int i;

	for (i = 0; i < msrs->nmsrs; ++i)
		if (do_msr(vcpu, entries[i].index, &entries[i].data))
			break;

	return i;
}

/*
 * Read or write a bunch of msrs. Parameters are user addresses.
 *
 * @return number of msrs set successfully.
 */
static int msr_io(struct kvm_vcpu *vcpu, struct kvm_msrs __user *user_msrs,
		  int (*do_msr)(struct kvm_vcpu *vcpu,
				unsigned index, u64 *data),
		  int writeback)
{
	struct kvm_msrs msrs;
	struct kvm_msr_entry *entries;
	int r, n;
	unsigned size;

	r = -EFAULT;
	if (copy_from_user(&msrs, user_msrs, sizeof(msrs)))
		goto out;

	r = -E2BIG;
	if (msrs.nmsrs >= MAX_IO_MSRS)
		goto out;

	size = sizeof(struct kvm_msr_entry) * msrs.nmsrs;
	entries = memdup_user(user_msrs->entries, size);
	if (IS_ERR(entries)) {
		r = PTR_ERR(entries);
		goto out;
	}

	r = n = __msr_io(vcpu, &msrs, entries, do_msr);
	if (r < 0)
		goto out_free;

	r = -EFAULT;
	if (writeback && copy_to_user(user_msrs->entries, entries, size))
		goto out_free;

	r = n;

out_free:
	kfree(entries);
out:
	return r;
}

static inline bool kvm_can_mwait_in_guest(void)
{
	return boot_cpu_has(X86_FEATURE_MWAIT) &&
		!boot_cpu_has_bug(X86_BUG_MONITOR) &&
		boot_cpu_has(X86_FEATURE_ARAT);
}

int kvm_vm_ioctl_check_extension(struct kvm *kvm, long ext)
{
	int r = 0;

	switch (ext) {
	case KVM_CAP_IRQCHIP:
	case KVM_CAP_HLT:
	case KVM_CAP_MMU_SHADOW_CACHE_CONTROL:
	case KVM_CAP_SET_TSS_ADDR:
	case KVM_CAP_EXT_CPUID:
	case KVM_CAP_EXT_EMUL_CPUID:
	case KVM_CAP_CLOCKSOURCE:
	case KVM_CAP_PIT:
	case KVM_CAP_NOP_IO_DELAY:
	case KVM_CAP_MP_STATE:
	case KVM_CAP_SYNC_MMU:
	case KVM_CAP_USER_NMI:
	case KVM_CAP_REINJECT_CONTROL:
	case KVM_CAP_IRQ_INJECT_STATUS:
	case KVM_CAP_IOEVENTFD:
	case KVM_CAP_IOEVENTFD_NO_LENGTH:
	case KVM_CAP_PIT2:
	case KVM_CAP_PIT_STATE2:
	case KVM_CAP_SET_IDENTITY_MAP_ADDR:
	case KVM_CAP_XEN_HVM:
	case KVM_CAP_VCPU_EVENTS:
	case KVM_CAP_HYPERV:
	case KVM_CAP_HYPERV_VAPIC:
	case KVM_CAP_HYPERV_SPIN:
	case KVM_CAP_HYPERV_SYNIC:
	case KVM_CAP_HYPERV_SYNIC2:
	case KVM_CAP_HYPERV_VP_INDEX:
	case KVM_CAP_HYPERV_EVENTFD:
	case KVM_CAP_HYPERV_TLBFLUSH:
	case KVM_CAP_HYPERV_SEND_IPI:
	case KVM_CAP_HYPERV_CPUID:
	case KVM_CAP_PCI_SEGMENT:
	case KVM_CAP_DEBUGREGS:
	case KVM_CAP_X86_ROBUST_SINGLESTEP:
	case KVM_CAP_XSAVE:
	case KVM_CAP_ASYNC_PF:
	case KVM_CAP_ASYNC_PF_INT:
	case KVM_CAP_GET_TSC_KHZ:
	case KVM_CAP_KVMCLOCK_CTRL:
	case KVM_CAP_READONLY_MEM:
	case KVM_CAP_HYPERV_TIME:
	case KVM_CAP_IOAPIC_POLARITY_IGNORED:
	case KVM_CAP_TSC_DEADLINE_TIMER:
	case KVM_CAP_DISABLE_QUIRKS:
	case KVM_CAP_SET_BOOT_CPU_ID:
 	case KVM_CAP_SPLIT_IRQCHIP:
	case KVM_CAP_IMMEDIATE_EXIT:
	case KVM_CAP_PMU_EVENT_FILTER:
	case KVM_CAP_GET_MSR_FEATURES:
	case KVM_CAP_MSR_PLATFORM_INFO:
	case KVM_CAP_EXCEPTION_PAYLOAD:
	case KVM_CAP_SET_GUEST_DEBUG:
	case KVM_CAP_LAST_CPU:
	case KVM_CAP_X86_USER_SPACE_MSR:
	case KVM_CAP_X86_MSR_FILTER:
	case KVM_CAP_ENFORCE_PV_FEATURE_CPUID:
		r = 1;
		break;
	case KVM_CAP_SYNC_REGS:
		r = KVM_SYNC_X86_VALID_FIELDS;
		break;
	case KVM_CAP_ADJUST_CLOCK:
		r = KVM_CLOCK_TSC_STABLE;
		break;
	case KVM_CAP_X86_DISABLE_EXITS:
		r |=  KVM_X86_DISABLE_EXITS_HLT | KVM_X86_DISABLE_EXITS_PAUSE |
		      KVM_X86_DISABLE_EXITS_CSTATE;
		if(kvm_can_mwait_in_guest())
			r |= KVM_X86_DISABLE_EXITS_MWAIT;
		break;
	case KVM_CAP_X86_SMM:
		/* SMBASE is usually relocated above 1M on modern chipsets,
		 * and SMM handlers might indeed rely on 4G segment limits,
		 * so do not report SMM to be available if real mode is
		 * emulated via vm86 mode.  Still, do not go to great lengths
		 * to avoid userspace's usage of the feature, because it is a
		 * fringe case that is not enabled except via specific settings
		 * of the module parameters.
		 */
		r = kvm_x86_ops.has_emulated_msr(MSR_IA32_SMBASE);
		break;
	case KVM_CAP_VAPIC:
		r = !kvm_x86_ops.cpu_has_accelerated_tpr();
		break;
	case KVM_CAP_NR_VCPUS:
		r = KVM_SOFT_MAX_VCPUS;
		break;
	case KVM_CAP_MAX_VCPUS:
		r = KVM_MAX_VCPUS;
		break;
	case KVM_CAP_MAX_VCPU_ID:
		r = KVM_MAX_VCPU_ID;
		break;
	case KVM_CAP_PV_MMU:	/* obsolete */
		r = 0;
		break;
	case KVM_CAP_MCE:
		r = KVM_MAX_MCE_BANKS;
		break;
	case KVM_CAP_XCRS:
		r = boot_cpu_has(X86_FEATURE_XSAVE);
		break;
	case KVM_CAP_TSC_CONTROL:
		r = kvm_has_tsc_control;
		break;
	case KVM_CAP_X2APIC_API:
		r = KVM_X2APIC_API_VALID_FLAGS;
		break;
	case KVM_CAP_NESTED_STATE:
		r = kvm_x86_ops.nested_ops->get_state ?
			kvm_x86_ops.nested_ops->get_state(NULL, NULL, 0) : 0;
		break;
	case KVM_CAP_HYPERV_DIRECT_TLBFLUSH:
		r = kvm_x86_ops.enable_direct_tlbflush != NULL;
		break;
	case KVM_CAP_HYPERV_ENLIGHTENED_VMCS:
		r = kvm_x86_ops.nested_ops->enable_evmcs != NULL;
		break;
	case KVM_CAP_SMALLER_MAXPHYADDR:
		r = (int) allow_smaller_maxphyaddr;
		break;
	case KVM_CAP_STEAL_TIME:
		r = sched_info_on();
		break;
	default:
		break;
	}
	return r;

}

long kvm_arch_dev_ioctl(struct file *filp,
			unsigned int ioctl, unsigned long arg)
{
	void __user *argp = (void __user *)arg;
	long r;

	switch (ioctl) {
	case KVM_GET_MSR_INDEX_LIST: {
		struct kvm_msr_list __user *user_msr_list = argp;
		struct kvm_msr_list msr_list;
		unsigned n;

		r = -EFAULT;
		if (copy_from_user(&msr_list, user_msr_list, sizeof(msr_list)))
			goto out;
		n = msr_list.nmsrs;
		msr_list.nmsrs = num_msrs_to_save + num_emulated_msrs;
		if (copy_to_user(user_msr_list, &msr_list, sizeof(msr_list)))
			goto out;
		r = -E2BIG;
		if (n < msr_list.nmsrs)
			goto out;
		r = -EFAULT;
		if (copy_to_user(user_msr_list->indices, &msrs_to_save,
				 num_msrs_to_save * sizeof(u32)))
			goto out;
		if (copy_to_user(user_msr_list->indices + num_msrs_to_save,
				 &emulated_msrs,
				 num_emulated_msrs * sizeof(u32)))
			goto out;
		r = 0;
		break;
	}
	case KVM_GET_SUPPORTED_CPUID:
	case KVM_GET_EMULATED_CPUID: {
		struct kvm_cpuid2 __user *cpuid_arg = argp;
		struct kvm_cpuid2 cpuid;

		r = -EFAULT;
		if (copy_from_user(&cpuid, cpuid_arg, sizeof(cpuid)))
			goto out;

		r = kvm_dev_ioctl_get_cpuid(&cpuid, cpuid_arg->entries,
					    ioctl);
		if (r)
			goto out;

		r = -EFAULT;
		if (copy_to_user(cpuid_arg, &cpuid, sizeof(cpuid)))
			goto out;
		r = 0;
		break;
	}
	case KVM_X86_GET_MCE_CAP_SUPPORTED:
		r = -EFAULT;
		if (copy_to_user(argp, &kvm_mce_cap_supported,
				 sizeof(kvm_mce_cap_supported)))
			goto out;
		r = 0;
		break;
	case KVM_GET_MSR_FEATURE_INDEX_LIST: {
		struct kvm_msr_list __user *user_msr_list = argp;
		struct kvm_msr_list msr_list;
		unsigned int n;

		r = -EFAULT;
		if (copy_from_user(&msr_list, user_msr_list, sizeof(msr_list)))
			goto out;
		n = msr_list.nmsrs;
		msr_list.nmsrs = num_msr_based_features;
		if (copy_to_user(user_msr_list, &msr_list, sizeof(msr_list)))
			goto out;
		r = -E2BIG;
		if (n < msr_list.nmsrs)
			goto out;
		r = -EFAULT;
		if (copy_to_user(user_msr_list->indices, &msr_based_features,
				 num_msr_based_features * sizeof(u32)))
			goto out;
		r = 0;
		break;
	}
	case KVM_GET_MSRS:
		r = msr_io(NULL, argp, do_get_msr_feature, 1);
		break;
	default:
		r = -EINVAL;
		break;
	}
out:
	return r;
}

static void wbinvd_ipi(void *garbage)
{
	wbinvd();
}

static bool need_emulate_wbinvd(struct kvm_vcpu *vcpu)
{
	return kvm_arch_has_noncoherent_dma(vcpu->kvm);
}

void kvm_arch_vcpu_load(struct kvm_vcpu *vcpu, int cpu)
{
	/* Address WBINVD may be executed by guest */
	if (need_emulate_wbinvd(vcpu)) {
		if (kvm_x86_ops.has_wbinvd_exit())
			cpumask_set_cpu(cpu, vcpu->arch.wbinvd_dirty_mask);
		else if (vcpu->cpu != -1 && vcpu->cpu != cpu)
			smp_call_function_single(vcpu->cpu,
					wbinvd_ipi, NULL, 1);
	}

	kvm_x86_ops.vcpu_load(vcpu, cpu);

	/* Save host pkru register if supported */
	vcpu->arch.host_pkru = read_pkru();

	/* Apply any externally detected TSC adjustments (due to suspend) */
	if (unlikely(vcpu->arch.tsc_offset_adjustment)) {
		adjust_tsc_offset_host(vcpu, vcpu->arch.tsc_offset_adjustment);
		vcpu->arch.tsc_offset_adjustment = 0;
		kvm_make_request(KVM_REQ_CLOCK_UPDATE, vcpu);
	}

	if (unlikely(vcpu->cpu != cpu) || kvm_check_tsc_unstable()) {
		s64 tsc_delta = !vcpu->arch.last_host_tsc ? 0 :
				rdtsc() - vcpu->arch.last_host_tsc;
		if (tsc_delta < 0)
			mark_tsc_unstable("KVM discovered backwards TSC");

		if (kvm_check_tsc_unstable()) {
			u64 offset = kvm_compute_tsc_offset(vcpu,
						vcpu->arch.last_guest_tsc);
			kvm_vcpu_write_tsc_offset(vcpu, offset);
			vcpu->arch.tsc_catchup = 1;
		}

		if (kvm_lapic_hv_timer_in_use(vcpu))
			kvm_lapic_restart_hv_timer(vcpu);

		/*
		 * On a host with synchronized TSC, there is no need to update
		 * kvmclock on vcpu->cpu migration
		 */
		if (!vcpu->kvm->arch.use_master_clock || vcpu->cpu == -1)
			kvm_make_request(KVM_REQ_GLOBAL_CLOCK_UPDATE, vcpu);
		if (vcpu->cpu != cpu)
			kvm_make_request(KVM_REQ_MIGRATE_TIMER, vcpu);
		vcpu->cpu = cpu;
	}

	kvm_make_request(KVM_REQ_STEAL_UPDATE, vcpu);
}

static void kvm_steal_time_set_preempted(struct kvm_vcpu *vcpu)
{
	struct kvm_host_map map;
	struct kvm_steal_time *st;

	if (!(vcpu->arch.st.msr_val & KVM_MSR_ENABLED))
		return;

	if (vcpu->arch.st.preempted)
		return;

	if (kvm_map_gfn(vcpu, vcpu->arch.st.msr_val >> PAGE_SHIFT, &map,
			&vcpu->arch.st.cache, true))
		return;

	st = map.hva +
		offset_in_page(vcpu->arch.st.msr_val & KVM_STEAL_VALID_BITS);

	st->preempted = vcpu->arch.st.preempted = KVM_VCPU_PREEMPTED;

	kvm_unmap_gfn(vcpu, &map, &vcpu->arch.st.cache, true, true);
}

void kvm_arch_vcpu_put(struct kvm_vcpu *vcpu)
{
	int idx;

	if (vcpu->preempted)
		vcpu->arch.preempted_in_kernel = !kvm_x86_ops.get_cpl(vcpu);

	/*
	 * Disable page faults because we're in atomic context here.
	 * kvm_write_guest_offset_cached() would call might_fault()
	 * that relies on pagefault_disable() to tell if there's a
	 * bug. NOTE: the write to guest memory may not go through if
	 * during postcopy live migration or if there's heavy guest
	 * paging.
	 */
	pagefault_disable();
	/*
	 * kvm_memslots() will be called by
	 * kvm_write_guest_offset_cached() so take the srcu lock.
	 */
	idx = srcu_read_lock(&vcpu->kvm->srcu);
	kvm_steal_time_set_preempted(vcpu);
	srcu_read_unlock(&vcpu->kvm->srcu, idx);
	pagefault_enable();
	kvm_x86_ops.vcpu_put(vcpu);
	vcpu->arch.last_host_tsc = rdtsc();
	/*
	 * If userspace has set any breakpoints or watchpoints, dr6 is restored
	 * on every vmexit, but if not, we might have a stale dr6 from the
	 * guest. do_debug expects dr6 to be cleared after it runs, do the same.
	 */
	set_debugreg(0, 6);
}

static int kvm_vcpu_ioctl_get_lapic(struct kvm_vcpu *vcpu,
				    struct kvm_lapic_state *s)
{
	if (vcpu->arch.apicv_active)
		kvm_x86_ops.sync_pir_to_irr(vcpu);

	return kvm_apic_get_state(vcpu, s);
}

static int kvm_vcpu_ioctl_set_lapic(struct kvm_vcpu *vcpu,
				    struct kvm_lapic_state *s)
{
	int r;

	r = kvm_apic_set_state(vcpu, s);
	if (r)
		return r;
	update_cr8_intercept(vcpu);

	return 0;
}

static int kvm_cpu_accept_dm_intr(struct kvm_vcpu *vcpu)
{
	/*
	 * We can accept userspace's request for interrupt injection
	 * as long as we have a place to store the interrupt number.
	 * The actual injection will happen when the CPU is able to
	 * deliver the interrupt.
	 */
	if (kvm_cpu_has_extint(vcpu))
		return false;

	/* Acknowledging ExtINT does not happen if LINT0 is masked.  */
	return (!lapic_in_kernel(vcpu) ||
		kvm_apic_accept_pic_intr(vcpu));
}

static int kvm_vcpu_ready_for_interrupt_injection(struct kvm_vcpu *vcpu)
{
	return kvm_arch_interrupt_allowed(vcpu) &&
		kvm_cpu_accept_dm_intr(vcpu);
}

static int kvm_vcpu_ioctl_interrupt(struct kvm_vcpu *vcpu,
				    struct kvm_interrupt *irq)
{
	if (irq->irq >= KVM_NR_INTERRUPTS)
		return -EINVAL;

	if (!irqchip_in_kernel(vcpu->kvm)) {
		kvm_queue_interrupt(vcpu, irq->irq, false);
		kvm_make_request(KVM_REQ_EVENT, vcpu);
		return 0;
	}

	/*
	 * With in-kernel LAPIC, we only use this to inject EXTINT, so
	 * fail for in-kernel 8259.
	 */
	if (pic_in_kernel(vcpu->kvm))
		return -ENXIO;

	if (vcpu->arch.pending_external_vector != -1)
		return -EEXIST;

	vcpu->arch.pending_external_vector = irq->irq;
	kvm_make_request(KVM_REQ_EVENT, vcpu);
	return 0;
}

static int kvm_vcpu_ioctl_nmi(struct kvm_vcpu *vcpu)
{
	kvm_inject_nmi(vcpu);

	return 0;
}

static int kvm_vcpu_ioctl_smi(struct kvm_vcpu *vcpu)
{
	kvm_make_request(KVM_REQ_SMI, vcpu);

	return 0;
}

static int vcpu_ioctl_tpr_access_reporting(struct kvm_vcpu *vcpu,
					   struct kvm_tpr_access_ctl *tac)
{
	if (tac->flags)
		return -EINVAL;
	vcpu->arch.tpr_access_reporting = !!tac->enabled;
	return 0;
}

static int kvm_vcpu_ioctl_x86_setup_mce(struct kvm_vcpu *vcpu,
					u64 mcg_cap)
{
	int r;
	unsigned bank_num = mcg_cap & 0xff, bank;

	r = -EINVAL;
	if (!bank_num || bank_num > KVM_MAX_MCE_BANKS)
		goto out;
	if (mcg_cap & ~(kvm_mce_cap_supported | 0xff | 0xff0000))
		goto out;
	r = 0;
	vcpu->arch.mcg_cap = mcg_cap;
	/* Init IA32_MCG_CTL to all 1s */
	if (mcg_cap & MCG_CTL_P)
		vcpu->arch.mcg_ctl = ~(u64)0;
	/* Init IA32_MCi_CTL to all 1s */
	for (bank = 0; bank < bank_num; bank++)
		vcpu->arch.mce_banks[bank*4] = ~(u64)0;

	kvm_x86_ops.setup_mce(vcpu);
out:
	return r;
}

static int kvm_vcpu_ioctl_x86_set_mce(struct kvm_vcpu *vcpu,
				      struct kvm_x86_mce *mce)
{
	u64 mcg_cap = vcpu->arch.mcg_cap;
	unsigned bank_num = mcg_cap & 0xff;
	u64 *banks = vcpu->arch.mce_banks;

	if (mce->bank >= bank_num || !(mce->status & MCI_STATUS_VAL))
		return -EINVAL;
	/*
	 * if IA32_MCG_CTL is not all 1s, the uncorrected error
	 * reporting is disabled
	 */
	if ((mce->status & MCI_STATUS_UC) && (mcg_cap & MCG_CTL_P) &&
	    vcpu->arch.mcg_ctl != ~(u64)0)
		return 0;
	banks += 4 * mce->bank;
	/*
	 * if IA32_MCi_CTL is not all 1s, the uncorrected error
	 * reporting is disabled for the bank
	 */
	if ((mce->status & MCI_STATUS_UC) && banks[0] != ~(u64)0)
		return 0;
	if (mce->status & MCI_STATUS_UC) {
		if ((vcpu->arch.mcg_status & MCG_STATUS_MCIP) ||
		    !kvm_read_cr4_bits(vcpu, X86_CR4_MCE)) {
			kvm_make_request(KVM_REQ_TRIPLE_FAULT, vcpu);
			return 0;
		}
		if (banks[1] & MCI_STATUS_VAL)
			mce->status |= MCI_STATUS_OVER;
		banks[2] = mce->addr;
		banks[3] = mce->misc;
		vcpu->arch.mcg_status = mce->mcg_status;
		banks[1] = mce->status;
		kvm_queue_exception(vcpu, MC_VECTOR);
	} else if (!(banks[1] & MCI_STATUS_VAL)
		   || !(banks[1] & MCI_STATUS_UC)) {
		if (banks[1] & MCI_STATUS_VAL)
			mce->status |= MCI_STATUS_OVER;
		banks[2] = mce->addr;
		banks[3] = mce->misc;
		banks[1] = mce->status;
	} else
		banks[1] |= MCI_STATUS_OVER;
	return 0;
}

static void kvm_vcpu_ioctl_x86_get_vcpu_events(struct kvm_vcpu *vcpu,
					       struct kvm_vcpu_events *events)
{
	process_nmi(vcpu);

	/*
	 * In guest mode, payload delivery should be deferred,
	 * so that the L1 hypervisor can intercept #PF before
	 * CR2 is modified (or intercept #DB before DR6 is
	 * modified under nVMX). Unless the per-VM capability,
	 * KVM_CAP_EXCEPTION_PAYLOAD, is set, we may not defer the delivery of
	 * an exception payload and handle after a KVM_GET_VCPU_EVENTS. Since we
	 * opportunistically defer the exception payload, deliver it if the
	 * capability hasn't been requested before processing a
	 * KVM_GET_VCPU_EVENTS.
	 */
	if (!vcpu->kvm->arch.exception_payload_enabled &&
	    vcpu->arch.exception.pending && vcpu->arch.exception.has_payload)
		kvm_deliver_exception_payload(vcpu);

	/*
	 * The API doesn't provide the instruction length for software
	 * exceptions, so don't report them. As long as the guest RIP
	 * isn't advanced, we should expect to encounter the exception
	 * again.
	 */
	if (kvm_exception_is_soft(vcpu->arch.exception.nr)) {
		events->exception.injected = 0;
		events->exception.pending = 0;
	} else {
		events->exception.injected = vcpu->arch.exception.injected;
		events->exception.pending = vcpu->arch.exception.pending;
		/*
		 * For ABI compatibility, deliberately conflate
		 * pending and injected exceptions when
		 * KVM_CAP_EXCEPTION_PAYLOAD isn't enabled.
		 */
		if (!vcpu->kvm->arch.exception_payload_enabled)
			events->exception.injected |=
				vcpu->arch.exception.pending;
	}
	events->exception.nr = vcpu->arch.exception.nr;
	events->exception.has_error_code = vcpu->arch.exception.has_error_code;
	events->exception.error_code = vcpu->arch.exception.error_code;
	events->exception_has_payload = vcpu->arch.exception.has_payload;
	events->exception_payload = vcpu->arch.exception.payload;

	events->interrupt.injected =
		vcpu->arch.interrupt.injected && !vcpu->arch.interrupt.soft;
	events->interrupt.nr = vcpu->arch.interrupt.nr;
	events->interrupt.soft = 0;
	events->interrupt.shadow = kvm_x86_ops.get_interrupt_shadow(vcpu);

	events->nmi.injected = vcpu->arch.nmi_injected;
	events->nmi.pending = vcpu->arch.nmi_pending != 0;
	events->nmi.masked = kvm_x86_ops.get_nmi_mask(vcpu);
	events->nmi.pad = 0;

	events->sipi_vector = 0; /* never valid when reporting to user space */

	events->smi.smm = is_smm(vcpu);
	events->smi.pending = vcpu->arch.smi_pending;
	events->smi.smm_inside_nmi =
		!!(vcpu->arch.hflags & HF_SMM_INSIDE_NMI_MASK);
	events->smi.latched_init = kvm_lapic_latched_init(vcpu);

	events->flags = (KVM_VCPUEVENT_VALID_NMI_PENDING
			 | KVM_VCPUEVENT_VALID_SHADOW
			 | KVM_VCPUEVENT_VALID_SMM);
	if (vcpu->kvm->arch.exception_payload_enabled)
		events->flags |= KVM_VCPUEVENT_VALID_PAYLOAD;

	memset(&events->reserved, 0, sizeof(events->reserved));
}

static void kvm_smm_changed(struct kvm_vcpu *vcpu);

static int kvm_vcpu_ioctl_x86_set_vcpu_events(struct kvm_vcpu *vcpu,
					      struct kvm_vcpu_events *events)
{
	if (events->flags & ~(KVM_VCPUEVENT_VALID_NMI_PENDING
			      | KVM_VCPUEVENT_VALID_SIPI_VECTOR
			      | KVM_VCPUEVENT_VALID_SHADOW
			      | KVM_VCPUEVENT_VALID_SMM
			      | KVM_VCPUEVENT_VALID_PAYLOAD))
		return -EINVAL;

	if (events->flags & KVM_VCPUEVENT_VALID_PAYLOAD) {
		if (!vcpu->kvm->arch.exception_payload_enabled)
			return -EINVAL;
		if (events->exception.pending)
			events->exception.injected = 0;
		else
			events->exception_has_payload = 0;
	} else {
		events->exception.pending = 0;
		events->exception_has_payload = 0;
	}

	if ((events->exception.injected || events->exception.pending) &&
	    (events->exception.nr > 31 || events->exception.nr == NMI_VECTOR))
		return -EINVAL;

	/* INITs are latched while in SMM */
	if (events->flags & KVM_VCPUEVENT_VALID_SMM &&
	    (events->smi.smm || events->smi.pending) &&
	    vcpu->arch.mp_state == KVM_MP_STATE_INIT_RECEIVED)
		return -EINVAL;

	process_nmi(vcpu);
	vcpu->arch.exception.injected = events->exception.injected;
	vcpu->arch.exception.pending = events->exception.pending;
	vcpu->arch.exception.nr = events->exception.nr;
	vcpu->arch.exception.has_error_code = events->exception.has_error_code;
	vcpu->arch.exception.error_code = events->exception.error_code;
	vcpu->arch.exception.has_payload = events->exception_has_payload;
	vcpu->arch.exception.payload = events->exception_payload;

	vcpu->arch.interrupt.injected = events->interrupt.injected;
	vcpu->arch.interrupt.nr = events->interrupt.nr;
	vcpu->arch.interrupt.soft = events->interrupt.soft;
	if (events->flags & KVM_VCPUEVENT_VALID_SHADOW)
		kvm_x86_ops.set_interrupt_shadow(vcpu,
						  events->interrupt.shadow);

	vcpu->arch.nmi_injected = events->nmi.injected;
	if (events->flags & KVM_VCPUEVENT_VALID_NMI_PENDING)
		vcpu->arch.nmi_pending = events->nmi.pending;
	kvm_x86_ops.set_nmi_mask(vcpu, events->nmi.masked);

	if (events->flags & KVM_VCPUEVENT_VALID_SIPI_VECTOR &&
	    lapic_in_kernel(vcpu))
		vcpu->arch.apic->sipi_vector = events->sipi_vector;

	if (events->flags & KVM_VCPUEVENT_VALID_SMM) {
		if (!!(vcpu->arch.hflags & HF_SMM_MASK) != events->smi.smm) {
			if (events->smi.smm)
				vcpu->arch.hflags |= HF_SMM_MASK;
			else
				vcpu->arch.hflags &= ~HF_SMM_MASK;
			kvm_smm_changed(vcpu);
		}

		vcpu->arch.smi_pending = events->smi.pending;

		if (events->smi.smm) {
			if (events->smi.smm_inside_nmi)
				vcpu->arch.hflags |= HF_SMM_INSIDE_NMI_MASK;
			else
				vcpu->arch.hflags &= ~HF_SMM_INSIDE_NMI_MASK;
		}

		if (lapic_in_kernel(vcpu)) {
			if (events->smi.latched_init)
				set_bit(KVM_APIC_INIT, &vcpu->arch.apic->pending_events);
			else
				clear_bit(KVM_APIC_INIT, &vcpu->arch.apic->pending_events);
		}
	}

	kvm_make_request(KVM_REQ_EVENT, vcpu);

	return 0;
}

static void kvm_vcpu_ioctl_x86_get_debugregs(struct kvm_vcpu *vcpu,
					     struct kvm_debugregs *dbgregs)
{
	unsigned long val;

	memcpy(dbgregs->db, vcpu->arch.db, sizeof(vcpu->arch.db));
	kvm_get_dr(vcpu, 6, &val);
	dbgregs->dr6 = val;
	dbgregs->dr7 = vcpu->arch.dr7;
	dbgregs->flags = 0;
	memset(&dbgregs->reserved, 0, sizeof(dbgregs->reserved));
}

static int kvm_vcpu_ioctl_x86_set_debugregs(struct kvm_vcpu *vcpu,
					    struct kvm_debugregs *dbgregs)
{
	if (dbgregs->flags)
		return -EINVAL;

	if (dbgregs->dr6 & ~0xffffffffull)
		return -EINVAL;
	if (dbgregs->dr7 & ~0xffffffffull)
		return -EINVAL;

	memcpy(vcpu->arch.db, dbgregs->db, sizeof(vcpu->arch.db));
	kvm_update_dr0123(vcpu);
	vcpu->arch.dr6 = dbgregs->dr6;
	vcpu->arch.dr7 = dbgregs->dr7;
	kvm_update_dr7(vcpu);

	return 0;
}

#define XSTATE_COMPACTION_ENABLED (1ULL << 63)

static void fill_xsave(u8 *dest, struct kvm_vcpu *vcpu)
{
	struct xregs_state *xsave = &vcpu->arch.guest_fpu->state.xsave;
	u64 xstate_bv = xsave->header.xfeatures;
	u64 valid;

	/*
	 * Copy legacy XSAVE area, to avoid complications with CPUID
	 * leaves 0 and 1 in the loop below.
	 */
	memcpy(dest, xsave, XSAVE_HDR_OFFSET);

	/* Set XSTATE_BV */
	xstate_bv &= vcpu->arch.guest_supported_xcr0 | XFEATURE_MASK_FPSSE;
	*(u64 *)(dest + XSAVE_HDR_OFFSET) = xstate_bv;

	/*
	 * Copy each region from the possibly compacted offset to the
	 * non-compacted offset.
	 */
	valid = xstate_bv & ~XFEATURE_MASK_FPSSE;
	while (valid) {
		u64 xfeature_mask = valid & -valid;
		int xfeature_nr = fls64(xfeature_mask) - 1;
		void *src = get_xsave_addr(xsave, xfeature_nr);

		if (src) {
			u32 size, offset, ecx, edx;
			cpuid_count(XSTATE_CPUID, xfeature_nr,
				    &size, &offset, &ecx, &edx);
			if (xfeature_nr == XFEATURE_PKRU)
				memcpy(dest + offset, &vcpu->arch.pkru,
				       sizeof(vcpu->arch.pkru));
			else
				memcpy(dest + offset, src, size);

		}

		valid -= xfeature_mask;
	}
}

static void load_xsave(struct kvm_vcpu *vcpu, u8 *src)
{
	struct xregs_state *xsave = &vcpu->arch.guest_fpu->state.xsave;
	u64 xstate_bv = *(u64 *)(src + XSAVE_HDR_OFFSET);
	u64 valid;

	/*
	 * Copy legacy XSAVE area, to avoid complications with CPUID
	 * leaves 0 and 1 in the loop below.
	 */
	memcpy(xsave, src, XSAVE_HDR_OFFSET);

	/* Set XSTATE_BV and possibly XCOMP_BV.  */
	xsave->header.xfeatures = xstate_bv;
	if (boot_cpu_has(X86_FEATURE_XSAVES))
		xsave->header.xcomp_bv = host_xcr0 | XSTATE_COMPACTION_ENABLED;

	/*
	 * Copy each region from the non-compacted offset to the
	 * possibly compacted offset.
	 */
	valid = xstate_bv & ~XFEATURE_MASK_FPSSE;
	while (valid) {
		u64 xfeature_mask = valid & -valid;
		int xfeature_nr = fls64(xfeature_mask) - 1;
		void *dest = get_xsave_addr(xsave, xfeature_nr);

		if (dest) {
			u32 size, offset, ecx, edx;
			cpuid_count(XSTATE_CPUID, xfeature_nr,
				    &size, &offset, &ecx, &edx);
			if (xfeature_nr == XFEATURE_PKRU)
				memcpy(&vcpu->arch.pkru, src + offset,
				       sizeof(vcpu->arch.pkru));
			else
				memcpy(dest, src + offset, size);
		}

		valid -= xfeature_mask;
	}
}

static void kvm_vcpu_ioctl_x86_get_xsave(struct kvm_vcpu *vcpu,
					 struct kvm_xsave *guest_xsave)
{
	if (boot_cpu_has(X86_FEATURE_XSAVE)) {
		memset(guest_xsave, 0, sizeof(struct kvm_xsave));
		fill_xsave((u8 *) guest_xsave->region, vcpu);
	} else {
		memcpy(guest_xsave->region,
			&vcpu->arch.guest_fpu->state.fxsave,
			sizeof(struct fxregs_state));
		*(u64 *)&guest_xsave->region[XSAVE_HDR_OFFSET / sizeof(u32)] =
			XFEATURE_MASK_FPSSE;
	}
}

#define XSAVE_MXCSR_OFFSET 24

static int kvm_vcpu_ioctl_x86_set_xsave(struct kvm_vcpu *vcpu,
					struct kvm_xsave *guest_xsave)
{
	u64 xstate_bv =
		*(u64 *)&guest_xsave->region[XSAVE_HDR_OFFSET / sizeof(u32)];
	u32 mxcsr = *(u32 *)&guest_xsave->region[XSAVE_MXCSR_OFFSET / sizeof(u32)];

	if (boot_cpu_has(X86_FEATURE_XSAVE)) {
		/*
		 * Here we allow setting states that are not present in
		 * CPUID leaf 0xD, index 0, EDX:EAX.  This is for compatibility
		 * with old userspace.
		 */
		if (xstate_bv & ~supported_xcr0 || mxcsr & ~mxcsr_feature_mask)
			return -EINVAL;
		load_xsave(vcpu, (u8 *)guest_xsave->region);
	} else {
		if (xstate_bv & ~XFEATURE_MASK_FPSSE ||
			mxcsr & ~mxcsr_feature_mask)
			return -EINVAL;
		memcpy(&vcpu->arch.guest_fpu->state.fxsave,
			guest_xsave->region, sizeof(struct fxregs_state));
	}
	return 0;
}

static void kvm_vcpu_ioctl_x86_get_xcrs(struct kvm_vcpu *vcpu,
					struct kvm_xcrs *guest_xcrs)
{
	if (!boot_cpu_has(X86_FEATURE_XSAVE)) {
		guest_xcrs->nr_xcrs = 0;
		return;
	}

	guest_xcrs->nr_xcrs = 1;
	guest_xcrs->flags = 0;
	guest_xcrs->xcrs[0].xcr = XCR_XFEATURE_ENABLED_MASK;
	guest_xcrs->xcrs[0].value = vcpu->arch.xcr0;
}

static int kvm_vcpu_ioctl_x86_set_xcrs(struct kvm_vcpu *vcpu,
				       struct kvm_xcrs *guest_xcrs)
{
	int i, r = 0;

	if (!boot_cpu_has(X86_FEATURE_XSAVE))
		return -EINVAL;

	if (guest_xcrs->nr_xcrs > KVM_MAX_XCRS || guest_xcrs->flags)
		return -EINVAL;

	for (i = 0; i < guest_xcrs->nr_xcrs; i++)
		/* Only support XCR0 currently */
		if (guest_xcrs->xcrs[i].xcr == XCR_XFEATURE_ENABLED_MASK) {
			r = __kvm_set_xcr(vcpu, XCR_XFEATURE_ENABLED_MASK,
				guest_xcrs->xcrs[i].value);
			break;
		}
	if (r)
		r = -EINVAL;
	return r;
}

/*
 * kvm_set_guest_paused() indicates to the guest kernel that it has been
 * stopped by the hypervisor.  This function will be called from the host only.
 * EINVAL is returned when the host attempts to set the flag for a guest that
 * does not support pv clocks.
 */
static int kvm_set_guest_paused(struct kvm_vcpu *vcpu)
{
	if (!vcpu->arch.pv_time_enabled)
		return -EINVAL;
	vcpu->arch.pvclock_set_guest_stopped_request = true;
	kvm_make_request(KVM_REQ_CLOCK_UPDATE, vcpu);
	return 0;
}

static int kvm_vcpu_ioctl_enable_cap(struct kvm_vcpu *vcpu,
				     struct kvm_enable_cap *cap)
{
	int r;
	uint16_t vmcs_version;
	void __user *user_ptr;

	if (cap->flags)
		return -EINVAL;

	switch (cap->cap) {
	case KVM_CAP_HYPERV_SYNIC2:
		if (cap->args[0])
			return -EINVAL;
		fallthrough;

	case KVM_CAP_HYPERV_SYNIC:
		if (!irqchip_in_kernel(vcpu->kvm))
			return -EINVAL;
		return kvm_hv_activate_synic(vcpu, cap->cap ==
					     KVM_CAP_HYPERV_SYNIC2);
	case KVM_CAP_HYPERV_ENLIGHTENED_VMCS:
		if (!kvm_x86_ops.nested_ops->enable_evmcs)
			return -ENOTTY;
		r = kvm_x86_ops.nested_ops->enable_evmcs(vcpu, &vmcs_version);
		if (!r) {
			user_ptr = (void __user *)(uintptr_t)cap->args[0];
			if (copy_to_user(user_ptr, &vmcs_version,
					 sizeof(vmcs_version)))
				r = -EFAULT;
		}
		return r;
	case KVM_CAP_HYPERV_DIRECT_TLBFLUSH:
		if (!kvm_x86_ops.enable_direct_tlbflush)
			return -ENOTTY;

		return kvm_x86_ops.enable_direct_tlbflush(vcpu);

	case KVM_CAP_ENFORCE_PV_FEATURE_CPUID:
		vcpu->arch.pv_cpuid.enforce = cap->args[0];
		if (vcpu->arch.pv_cpuid.enforce)
			kvm_update_pv_runtime(vcpu);

		return 0;

	default:
		return -EINVAL;
	}
}

long kvm_arch_vcpu_ioctl(struct file *filp,
			 unsigned int ioctl, unsigned long arg)
{
	struct kvm_vcpu *vcpu = filp->private_data;
	void __user *argp = (void __user *)arg;
	int r;
	union {
		struct kvm_lapic_state *lapic;
		struct kvm_xsave *xsave;
		struct kvm_xcrs *xcrs;
		void *buffer;
	} u;

	vcpu_load(vcpu);

	u.buffer = NULL;
	switch (ioctl) {
	case KVM_GET_LAPIC: {
		r = -EINVAL;
		if (!lapic_in_kernel(vcpu))
			goto out;
		u.lapic = kzalloc(sizeof(struct kvm_lapic_state),
				GFP_KERNEL_ACCOUNT);

		r = -ENOMEM;
		if (!u.lapic)
			goto out;
		r = kvm_vcpu_ioctl_get_lapic(vcpu, u.lapic);
		if (r)
			goto out;
		r = -EFAULT;
		if (copy_to_user(argp, u.lapic, sizeof(struct kvm_lapic_state)))
			goto out;
		r = 0;
		break;
	}
	case KVM_SET_LAPIC: {
		r = -EINVAL;
		if (!lapic_in_kernel(vcpu))
			goto out;
		u.lapic = memdup_user(argp, sizeof(*u.lapic));
		if (IS_ERR(u.lapic)) {
			r = PTR_ERR(u.lapic);
			goto out_nofree;
		}

		r = kvm_vcpu_ioctl_set_lapic(vcpu, u.lapic);
		break;
	}
	case KVM_INTERRUPT: {
		struct kvm_interrupt irq;

		r = -EFAULT;
		if (copy_from_user(&irq, argp, sizeof(irq)))
			goto out;
		r = kvm_vcpu_ioctl_interrupt(vcpu, &irq);
		break;
	}
	case KVM_NMI: {
		r = kvm_vcpu_ioctl_nmi(vcpu);
		break;
	}
	case KVM_SMI: {
		r = kvm_vcpu_ioctl_smi(vcpu);
		break;
	}
	case KVM_SET_CPUID: {
		struct kvm_cpuid __user *cpuid_arg = argp;
		struct kvm_cpuid cpuid;

		r = -EFAULT;
		if (copy_from_user(&cpuid, cpuid_arg, sizeof(cpuid)))
			goto out;
		r = kvm_vcpu_ioctl_set_cpuid(vcpu, &cpuid, cpuid_arg->entries);
		break;
	}
	case KVM_SET_CPUID2: {
		struct kvm_cpuid2 __user *cpuid_arg = argp;
		struct kvm_cpuid2 cpuid;

		r = -EFAULT;
		if (copy_from_user(&cpuid, cpuid_arg, sizeof(cpuid)))
			goto out;
		r = kvm_vcpu_ioctl_set_cpuid2(vcpu, &cpuid,
					      cpuid_arg->entries);
		break;
	}
	case KVM_GET_CPUID2: {
		struct kvm_cpuid2 __user *cpuid_arg = argp;
		struct kvm_cpuid2 cpuid;

		r = -EFAULT;
		if (copy_from_user(&cpuid, cpuid_arg, sizeof(cpuid)))
			goto out;
		r = kvm_vcpu_ioctl_get_cpuid2(vcpu, &cpuid,
					      cpuid_arg->entries);
		if (r)
			goto out;
		r = -EFAULT;
		if (copy_to_user(cpuid_arg, &cpuid, sizeof(cpuid)))
			goto out;
		r = 0;
		break;
	}
	case KVM_GET_MSRS: {
		int idx = srcu_read_lock(&vcpu->kvm->srcu);
		r = msr_io(vcpu, argp, do_get_msr, 1);
		srcu_read_unlock(&vcpu->kvm->srcu, idx);
		break;
	}
	case KVM_SET_MSRS: {
		int idx = srcu_read_lock(&vcpu->kvm->srcu);
		r = msr_io(vcpu, argp, do_set_msr, 0);
		srcu_read_unlock(&vcpu->kvm->srcu, idx);
		break;
	}
	case KVM_TPR_ACCESS_REPORTING: {
		struct kvm_tpr_access_ctl tac;

		r = -EFAULT;
		if (copy_from_user(&tac, argp, sizeof(tac)))
			goto out;
		r = vcpu_ioctl_tpr_access_reporting(vcpu, &tac);
		if (r)
			goto out;
		r = -EFAULT;
		if (copy_to_user(argp, &tac, sizeof(tac)))
			goto out;
		r = 0;
		break;
	};
	case KVM_SET_VAPIC_ADDR: {
		struct kvm_vapic_addr va;
		int idx;

		r = -EINVAL;
		if (!lapic_in_kernel(vcpu))
			goto out;
		r = -EFAULT;
		if (copy_from_user(&va, argp, sizeof(va)))
			goto out;
		idx = srcu_read_lock(&vcpu->kvm->srcu);
		r = kvm_lapic_set_vapic_addr(vcpu, va.vapic_addr);
		srcu_read_unlock(&vcpu->kvm->srcu, idx);
		break;
	}
	case KVM_X86_SETUP_MCE: {
		u64 mcg_cap;

		r = -EFAULT;
		if (copy_from_user(&mcg_cap, argp, sizeof(mcg_cap)))
			goto out;
		r = kvm_vcpu_ioctl_x86_setup_mce(vcpu, mcg_cap);
		break;
	}
	case KVM_X86_SET_MCE: {
		struct kvm_x86_mce mce;

		r = -EFAULT;
		if (copy_from_user(&mce, argp, sizeof(mce)))
			goto out;
		r = kvm_vcpu_ioctl_x86_set_mce(vcpu, &mce);
		break;
	}
	case KVM_GET_VCPU_EVENTS: {
		struct kvm_vcpu_events events;

		kvm_vcpu_ioctl_x86_get_vcpu_events(vcpu, &events);

		r = -EFAULT;
		if (copy_to_user(argp, &events, sizeof(struct kvm_vcpu_events)))
			break;
		r = 0;
		break;
	}
	case KVM_SET_VCPU_EVENTS: {
		struct kvm_vcpu_events events;

		r = -EFAULT;
		if (copy_from_user(&events, argp, sizeof(struct kvm_vcpu_events)))
			break;

		r = kvm_vcpu_ioctl_x86_set_vcpu_events(vcpu, &events);
		break;
	}
	case KVM_GET_DEBUGREGS: {
		struct kvm_debugregs dbgregs;

		kvm_vcpu_ioctl_x86_get_debugregs(vcpu, &dbgregs);

		r = -EFAULT;
		if (copy_to_user(argp, &dbgregs,
				 sizeof(struct kvm_debugregs)))
			break;
		r = 0;
		break;
	}
	case KVM_SET_DEBUGREGS: {
		struct kvm_debugregs dbgregs;

		r = -EFAULT;
		if (copy_from_user(&dbgregs, argp,
				   sizeof(struct kvm_debugregs)))
			break;

		r = kvm_vcpu_ioctl_x86_set_debugregs(vcpu, &dbgregs);
		break;
	}
	case KVM_GET_XSAVE: {
		u.xsave = kzalloc(sizeof(struct kvm_xsave), GFP_KERNEL_ACCOUNT);
		r = -ENOMEM;
		if (!u.xsave)
			break;

		kvm_vcpu_ioctl_x86_get_xsave(vcpu, u.xsave);

		r = -EFAULT;
		if (copy_to_user(argp, u.xsave, sizeof(struct kvm_xsave)))
			break;
		r = 0;
		break;
	}
	case KVM_SET_XSAVE: {
		u.xsave = memdup_user(argp, sizeof(*u.xsave));
		if (IS_ERR(u.xsave)) {
			r = PTR_ERR(u.xsave);
			goto out_nofree;
		}

		r = kvm_vcpu_ioctl_x86_set_xsave(vcpu, u.xsave);
		break;
	}
	case KVM_GET_XCRS: {
		u.xcrs = kzalloc(sizeof(struct kvm_xcrs), GFP_KERNEL_ACCOUNT);
		r = -ENOMEM;
		if (!u.xcrs)
			break;

		kvm_vcpu_ioctl_x86_get_xcrs(vcpu, u.xcrs);

		r = -EFAULT;
		if (copy_to_user(argp, u.xcrs,
				 sizeof(struct kvm_xcrs)))
			break;
		r = 0;
		break;
	}
	case KVM_SET_XCRS: {
		u.xcrs = memdup_user(argp, sizeof(*u.xcrs));
		if (IS_ERR(u.xcrs)) {
			r = PTR_ERR(u.xcrs);
			goto out_nofree;
		}

		r = kvm_vcpu_ioctl_x86_set_xcrs(vcpu, u.xcrs);
		break;
	}
	case KVM_SET_TSC_KHZ: {
		u32 user_tsc_khz;

		r = -EINVAL;
		user_tsc_khz = (u32)arg;

		if (kvm_has_tsc_control &&
		    user_tsc_khz >= kvm_max_guest_tsc_khz)
			goto out;

		if (user_tsc_khz == 0)
			user_tsc_khz = tsc_khz;

		if (!kvm_set_tsc_khz(vcpu, user_tsc_khz))
			r = 0;

		goto out;
	}
	case KVM_GET_TSC_KHZ: {
		r = vcpu->arch.virtual_tsc_khz;
		goto out;
	}
	case KVM_KVMCLOCK_CTRL: {
		r = kvm_set_guest_paused(vcpu);
		goto out;
	}
	case KVM_ENABLE_CAP: {
		struct kvm_enable_cap cap;

		r = -EFAULT;
		if (copy_from_user(&cap, argp, sizeof(cap)))
			goto out;
		r = kvm_vcpu_ioctl_enable_cap(vcpu, &cap);
		break;
	}
	case KVM_GET_NESTED_STATE: {
		struct kvm_nested_state __user *user_kvm_nested_state = argp;
		u32 user_data_size;

		r = -EINVAL;
		if (!kvm_x86_ops.nested_ops->get_state)
			break;

		BUILD_BUG_ON(sizeof(user_data_size) != sizeof(user_kvm_nested_state->size));
		r = -EFAULT;
		if (get_user(user_data_size, &user_kvm_nested_state->size))
			break;

		r = kvm_x86_ops.nested_ops->get_state(vcpu, user_kvm_nested_state,
						     user_data_size);
		if (r < 0)
			break;

		if (r > user_data_size) {
			if (put_user(r, &user_kvm_nested_state->size))
				r = -EFAULT;
			else
				r = -E2BIG;
			break;
		}

		r = 0;
		break;
	}
	case KVM_SET_NESTED_STATE: {
		struct kvm_nested_state __user *user_kvm_nested_state = argp;
		struct kvm_nested_state kvm_state;
		int idx;

		r = -EINVAL;
		if (!kvm_x86_ops.nested_ops->set_state)
			break;

		r = -EFAULT;
		if (copy_from_user(&kvm_state, user_kvm_nested_state, sizeof(kvm_state)))
			break;

		r = -EINVAL;
		if (kvm_state.size < sizeof(kvm_state))
			break;

		if (kvm_state.flags &
		    ~(KVM_STATE_NESTED_RUN_PENDING | KVM_STATE_NESTED_GUEST_MODE
		      | KVM_STATE_NESTED_EVMCS | KVM_STATE_NESTED_MTF_PENDING
		      | KVM_STATE_NESTED_GIF_SET))
			break;

		/* nested_run_pending implies guest_mode.  */
		if ((kvm_state.flags & KVM_STATE_NESTED_RUN_PENDING)
		    && !(kvm_state.flags & KVM_STATE_NESTED_GUEST_MODE))
			break;

		idx = srcu_read_lock(&vcpu->kvm->srcu);
		r = kvm_x86_ops.nested_ops->set_state(vcpu, user_kvm_nested_state, &kvm_state);
		srcu_read_unlock(&vcpu->kvm->srcu, idx);
		break;
	}
	case KVM_GET_SUPPORTED_HV_CPUID: {
		struct kvm_cpuid2 __user *cpuid_arg = argp;
		struct kvm_cpuid2 cpuid;

		r = -EFAULT;
		if (copy_from_user(&cpuid, cpuid_arg, sizeof(cpuid)))
			goto out;

		r = kvm_vcpu_ioctl_get_hv_cpuid(vcpu, &cpuid,
						cpuid_arg->entries);
		if (r)
			goto out;

		r = -EFAULT;
		if (copy_to_user(cpuid_arg, &cpuid, sizeof(cpuid)))
			goto out;
		r = 0;
		break;
	}
	default:
		r = -EINVAL;
	}
out:
	kfree(u.buffer);
out_nofree:
	vcpu_put(vcpu);
	return r;
}

vm_fault_t kvm_arch_vcpu_fault(struct kvm_vcpu *vcpu, struct vm_fault *vmf)
{
	return VM_FAULT_SIGBUS;
}

static int kvm_vm_ioctl_set_tss_addr(struct kvm *kvm, unsigned long addr)
{
	int ret;

	if (addr > (unsigned int)(-3 * PAGE_SIZE))
		return -EINVAL;
	ret = kvm_x86_ops.set_tss_addr(kvm, addr);
	return ret;
}

static int kvm_vm_ioctl_set_identity_map_addr(struct kvm *kvm,
					      u64 ident_addr)
{
	return kvm_x86_ops.set_identity_map_addr(kvm, ident_addr);
}

static int kvm_vm_ioctl_set_nr_mmu_pages(struct kvm *kvm,
					 unsigned long kvm_nr_mmu_pages)
{
	if (kvm_nr_mmu_pages < KVM_MIN_ALLOC_MMU_PAGES)
		return -EINVAL;

	mutex_lock(&kvm->slots_lock);

	kvm_mmu_change_mmu_pages(kvm, kvm_nr_mmu_pages);
	kvm->arch.n_requested_mmu_pages = kvm_nr_mmu_pages;

	mutex_unlock(&kvm->slots_lock);
	return 0;
}

static unsigned long kvm_vm_ioctl_get_nr_mmu_pages(struct kvm *kvm)
{
	return kvm->arch.n_max_mmu_pages;
}

static int kvm_vm_ioctl_get_irqchip(struct kvm *kvm, struct kvm_irqchip *chip)
{
	struct kvm_pic *pic = kvm->arch.vpic;
	int r;

	r = 0;
	switch (chip->chip_id) {
	case KVM_IRQCHIP_PIC_MASTER:
		memcpy(&chip->chip.pic, &pic->pics[0],
			sizeof(struct kvm_pic_state));
		break;
	case KVM_IRQCHIP_PIC_SLAVE:
		memcpy(&chip->chip.pic, &pic->pics[1],
			sizeof(struct kvm_pic_state));
		break;
	case KVM_IRQCHIP_IOAPIC:
		kvm_get_ioapic(kvm, &chip->chip.ioapic);
		break;
	default:
		r = -EINVAL;
		break;
	}
	return r;
}

static int kvm_vm_ioctl_set_irqchip(struct kvm *kvm, struct kvm_irqchip *chip)
{
	struct kvm_pic *pic = kvm->arch.vpic;
	int r;

	r = 0;
	switch (chip->chip_id) {
	case KVM_IRQCHIP_PIC_MASTER:
		spin_lock(&pic->lock);
		memcpy(&pic->pics[0], &chip->chip.pic,
			sizeof(struct kvm_pic_state));
		spin_unlock(&pic->lock);
		break;
	case KVM_IRQCHIP_PIC_SLAVE:
		spin_lock(&pic->lock);
		memcpy(&pic->pics[1], &chip->chip.pic,
			sizeof(struct kvm_pic_state));
		spin_unlock(&pic->lock);
		break;
	case KVM_IRQCHIP_IOAPIC:
		kvm_set_ioapic(kvm, &chip->chip.ioapic);
		break;
	default:
		r = -EINVAL;
		break;
	}
	kvm_pic_update_irq(pic);
	return r;
}

static int kvm_vm_ioctl_get_pit(struct kvm *kvm, struct kvm_pit_state *ps)
{
	struct kvm_kpit_state *kps = &kvm->arch.vpit->pit_state;

	BUILD_BUG_ON(sizeof(*ps) != sizeof(kps->channels));

	mutex_lock(&kps->lock);
	memcpy(ps, &kps->channels, sizeof(*ps));
	mutex_unlock(&kps->lock);
	return 0;
}

static int kvm_vm_ioctl_set_pit(struct kvm *kvm, struct kvm_pit_state *ps)
{
	int i;
	struct kvm_pit *pit = kvm->arch.vpit;

	mutex_lock(&pit->pit_state.lock);
	memcpy(&pit->pit_state.channels, ps, sizeof(*ps));
	for (i = 0; i < 3; i++)
		kvm_pit_load_count(pit, i, ps->channels[i].count, 0);
	mutex_unlock(&pit->pit_state.lock);
	return 0;
}

static int kvm_vm_ioctl_get_pit2(struct kvm *kvm, struct kvm_pit_state2 *ps)
{
	mutex_lock(&kvm->arch.vpit->pit_state.lock);
	memcpy(ps->channels, &kvm->arch.vpit->pit_state.channels,
		sizeof(ps->channels));
	ps->flags = kvm->arch.vpit->pit_state.flags;
	mutex_unlock(&kvm->arch.vpit->pit_state.lock);
	memset(&ps->reserved, 0, sizeof(ps->reserved));
	return 0;
}

static int kvm_vm_ioctl_set_pit2(struct kvm *kvm, struct kvm_pit_state2 *ps)
{
	int start = 0;
	int i;
	u32 prev_legacy, cur_legacy;
	struct kvm_pit *pit = kvm->arch.vpit;

	mutex_lock(&pit->pit_state.lock);
	prev_legacy = pit->pit_state.flags & KVM_PIT_FLAGS_HPET_LEGACY;
	cur_legacy = ps->flags & KVM_PIT_FLAGS_HPET_LEGACY;
	if (!prev_legacy && cur_legacy)
		start = 1;
	memcpy(&pit->pit_state.channels, &ps->channels,
	       sizeof(pit->pit_state.channels));
	pit->pit_state.flags = ps->flags;
	for (i = 0; i < 3; i++)
		kvm_pit_load_count(pit, i, pit->pit_state.channels[i].count,
				   start && i == 0);
	mutex_unlock(&pit->pit_state.lock);
	return 0;
}

static int kvm_vm_ioctl_reinject(struct kvm *kvm,
				 struct kvm_reinject_control *control)
{
	struct kvm_pit *pit = kvm->arch.vpit;

	/* pit->pit_state.lock was overloaded to prevent userspace from getting
	 * an inconsistent state after running multiple KVM_REINJECT_CONTROL
	 * ioctls in parallel.  Use a separate lock if that ioctl isn't rare.
	 */
	mutex_lock(&pit->pit_state.lock);
	kvm_pit_set_reinject(pit, control->pit_reinject);
	mutex_unlock(&pit->pit_state.lock);

	return 0;
}

void kvm_arch_sync_dirty_log(struct kvm *kvm, struct kvm_memory_slot *memslot)
{
	/*
	 * Flush potentially hardware-cached dirty pages to dirty_bitmap.
	 */
	if (kvm_x86_ops.flush_log_dirty)
		kvm_x86_ops.flush_log_dirty(kvm);
}

int kvm_vm_ioctl_irq_line(struct kvm *kvm, struct kvm_irq_level *irq_event,
			bool line_status)
{
	if (!irqchip_in_kernel(kvm))
		return -ENXIO;

	irq_event->status = kvm_set_irq(kvm, KVM_USERSPACE_IRQ_SOURCE_ID,
					irq_event->irq, irq_event->level,
					line_status);
	return 0;
}

int kvm_vm_ioctl_enable_cap(struct kvm *kvm,
			    struct kvm_enable_cap *cap)
{
	int r;

	if (cap->flags)
		return -EINVAL;

	switch (cap->cap) {
	case KVM_CAP_DISABLE_QUIRKS:
		kvm->arch.disabled_quirks = cap->args[0];
		r = 0;
		break;
	case KVM_CAP_SPLIT_IRQCHIP: {
		mutex_lock(&kvm->lock);
		r = -EINVAL;
		if (cap->args[0] > MAX_NR_RESERVED_IOAPIC_PINS)
			goto split_irqchip_unlock;
		r = -EEXIST;
		if (irqchip_in_kernel(kvm))
			goto split_irqchip_unlock;
		if (kvm->created_vcpus)
			goto split_irqchip_unlock;
		r = kvm_setup_empty_irq_routing(kvm);
		if (r)
			goto split_irqchip_unlock;
		/* Pairs with irqchip_in_kernel. */
		smp_wmb();
		kvm->arch.irqchip_mode = KVM_IRQCHIP_SPLIT;
		kvm->arch.nr_reserved_ioapic_pins = cap->args[0];
		r = 0;
split_irqchip_unlock:
		mutex_unlock(&kvm->lock);
		break;
	}
	case KVM_CAP_X2APIC_API:
		r = -EINVAL;
		if (cap->args[0] & ~KVM_X2APIC_API_VALID_FLAGS)
			break;

		if (cap->args[0] & KVM_X2APIC_API_USE_32BIT_IDS)
			kvm->arch.x2apic_format = true;
		if (cap->args[0] & KVM_X2APIC_API_DISABLE_BROADCAST_QUIRK)
			kvm->arch.x2apic_broadcast_quirk_disabled = true;

		r = 0;
		break;
	case KVM_CAP_X86_DISABLE_EXITS:
		r = -EINVAL;
		if (cap->args[0] & ~KVM_X86_DISABLE_VALID_EXITS)
			break;

		if ((cap->args[0] & KVM_X86_DISABLE_EXITS_MWAIT) &&
			kvm_can_mwait_in_guest())
			kvm->arch.mwait_in_guest = true;
		if (cap->args[0] & KVM_X86_DISABLE_EXITS_HLT)
			kvm->arch.hlt_in_guest = true;
		if (cap->args[0] & KVM_X86_DISABLE_EXITS_PAUSE)
			kvm->arch.pause_in_guest = true;
		if (cap->args[0] & KVM_X86_DISABLE_EXITS_CSTATE)
			kvm->arch.cstate_in_guest = true;
		r = 0;
		break;
	case KVM_CAP_MSR_PLATFORM_INFO:
		kvm->arch.guest_can_read_msr_platform_info = cap->args[0];
		r = 0;
		break;
	case KVM_CAP_EXCEPTION_PAYLOAD:
		kvm->arch.exception_payload_enabled = cap->args[0];
		r = 0;
		break;
	case KVM_CAP_X86_USER_SPACE_MSR:
		kvm->arch.user_space_msr_mask = cap->args[0];
		r = 0;
		break;
	default:
		r = -EINVAL;
		break;
	}
	return r;
}

static void kvm_clear_msr_filter(struct kvm *kvm)
{
	u32 i;
	u32 count = kvm->arch.msr_filter.count;
	struct msr_bitmap_range ranges[16];

	mutex_lock(&kvm->lock);
	kvm->arch.msr_filter.count = 0;
	memcpy(ranges, kvm->arch.msr_filter.ranges, count * sizeof(ranges[0]));
	mutex_unlock(&kvm->lock);
	synchronize_srcu(&kvm->srcu);

	for (i = 0; i < count; i++)
		kfree(ranges[i].bitmap);
}

static int kvm_add_msr_filter(struct kvm *kvm, struct kvm_msr_filter_range *user_range)
{
	struct msr_bitmap_range *ranges = kvm->arch.msr_filter.ranges;
	struct msr_bitmap_range range;
	unsigned long *bitmap = NULL;
	size_t bitmap_size;
	int r;

	if (!user_range->nmsrs)
		return 0;

	bitmap_size = BITS_TO_LONGS(user_range->nmsrs) * sizeof(long);
	if (!bitmap_size || bitmap_size > KVM_MSR_FILTER_MAX_BITMAP_SIZE)
		return -EINVAL;

	bitmap = memdup_user((__user u8*)user_range->bitmap, bitmap_size);
	if (IS_ERR(bitmap))
		return PTR_ERR(bitmap);

	range = (struct msr_bitmap_range) {
		.flags = user_range->flags,
		.base = user_range->base,
		.nmsrs = user_range->nmsrs,
		.bitmap = bitmap,
	};

	if (range.flags & ~(KVM_MSR_FILTER_READ | KVM_MSR_FILTER_WRITE)) {
		r = -EINVAL;
		goto err;
	}

	if (!range.flags) {
		r = -EINVAL;
		goto err;
	}

	/* Everything ok, add this range identifier to our global pool */
	ranges[kvm->arch.msr_filter.count] = range;
	/* Make sure we filled the array before we tell anyone to walk it */
	smp_wmb();
	kvm->arch.msr_filter.count++;

	return 0;
err:
	kfree(bitmap);
	return r;
}

static int kvm_vm_ioctl_set_msr_filter(struct kvm *kvm, void __user *argp)
{
	struct kvm_msr_filter __user *user_msr_filter = argp;
	struct kvm_msr_filter filter;
	bool default_allow;
	int r = 0;
	bool empty = true;
	u32 i;

	if (copy_from_user(&filter, user_msr_filter, sizeof(filter)))
		return -EFAULT;

	for (i = 0; i < ARRAY_SIZE(filter.ranges); i++)
		empty &= !filter.ranges[i].nmsrs;

	default_allow = !(filter.flags & KVM_MSR_FILTER_DEFAULT_DENY);
	if (empty && !default_allow)
		return -EINVAL;

	kvm_clear_msr_filter(kvm);

	kvm->arch.msr_filter.default_allow = default_allow;

	/*
	 * Protect from concurrent calls to this function that could trigger
	 * a TOCTOU violation on kvm->arch.msr_filter.count.
	 */
	mutex_lock(&kvm->lock);
	for (i = 0; i < ARRAY_SIZE(filter.ranges); i++) {
		r = kvm_add_msr_filter(kvm, &filter.ranges[i]);
		if (r)
			break;
	}

	kvm_make_all_cpus_request(kvm, KVM_REQ_MSR_FILTER_CHANGED);
	mutex_unlock(&kvm->lock);

	return r;
}

long kvm_arch_vm_ioctl(struct file *filp,
		       unsigned int ioctl, unsigned long arg)
{
	struct kvm *kvm = filp->private_data;
	void __user *argp = (void __user *)arg;
	int r = -ENOTTY;
	/*
	 * This union makes it completely explicit to gcc-3.x
	 * that these two variables' stack usage should be
	 * combined, not added together.
	 */
	union {
		struct kvm_pit_state ps;
		struct kvm_pit_state2 ps2;
		struct kvm_pit_config pit_config;
	} u;

	switch (ioctl) {
	case KVM_SET_TSS_ADDR:
		r = kvm_vm_ioctl_set_tss_addr(kvm, arg);
		break;
	case KVM_SET_IDENTITY_MAP_ADDR: {
		u64 ident_addr;

		mutex_lock(&kvm->lock);
		r = -EINVAL;
		if (kvm->created_vcpus)
			goto set_identity_unlock;
		r = -EFAULT;
		if (copy_from_user(&ident_addr, argp, sizeof(ident_addr)))
			goto set_identity_unlock;
		r = kvm_vm_ioctl_set_identity_map_addr(kvm, ident_addr);
set_identity_unlock:
		mutex_unlock(&kvm->lock);
		break;
	}
	case KVM_SET_NR_MMU_PAGES:
		r = kvm_vm_ioctl_set_nr_mmu_pages(kvm, arg);
		break;
	case KVM_GET_NR_MMU_PAGES:
		r = kvm_vm_ioctl_get_nr_mmu_pages(kvm);
		break;
	case KVM_CREATE_IRQCHIP: {
		mutex_lock(&kvm->lock);

		r = -EEXIST;
		if (irqchip_in_kernel(kvm))
			goto create_irqchip_unlock;

		r = -EINVAL;
		if (kvm->created_vcpus)
			goto create_irqchip_unlock;

		r = kvm_pic_init(kvm);
		if (r)
			goto create_irqchip_unlock;

		r = kvm_ioapic_init(kvm);
		if (r) {
			kvm_pic_destroy(kvm);
			goto create_irqchip_unlock;
		}

		r = kvm_setup_default_irq_routing(kvm);
		if (r) {
			kvm_ioapic_destroy(kvm);
			kvm_pic_destroy(kvm);
			goto create_irqchip_unlock;
		}
		/* Write kvm->irq_routing before enabling irqchip_in_kernel. */
		smp_wmb();
		kvm->arch.irqchip_mode = KVM_IRQCHIP_KERNEL;
	create_irqchip_unlock:
		mutex_unlock(&kvm->lock);
		break;
	}
	case KVM_CREATE_PIT:
		u.pit_config.flags = KVM_PIT_SPEAKER_DUMMY;
		goto create_pit;
	case KVM_CREATE_PIT2:
		r = -EFAULT;
		if (copy_from_user(&u.pit_config, argp,
				   sizeof(struct kvm_pit_config)))
			goto out;
	create_pit:
		mutex_lock(&kvm->lock);
		r = -EEXIST;
		if (kvm->arch.vpit)
			goto create_pit_unlock;
		r = -ENOMEM;
		kvm->arch.vpit = kvm_create_pit(kvm, u.pit_config.flags);
		if (kvm->arch.vpit)
			r = 0;
	create_pit_unlock:
		mutex_unlock(&kvm->lock);
		break;
	case KVM_GET_IRQCHIP: {
		/* 0: PIC master, 1: PIC slave, 2: IOAPIC */
		struct kvm_irqchip *chip;

		chip = memdup_user(argp, sizeof(*chip));
		if (IS_ERR(chip)) {
			r = PTR_ERR(chip);
			goto out;
		}

		r = -ENXIO;
		if (!irqchip_kernel(kvm))
			goto get_irqchip_out;
		r = kvm_vm_ioctl_get_irqchip(kvm, chip);
		if (r)
			goto get_irqchip_out;
		r = -EFAULT;
		if (copy_to_user(argp, chip, sizeof(*chip)))
			goto get_irqchip_out;
		r = 0;
	get_irqchip_out:
		kfree(chip);
		break;
	}
	case KVM_SET_IRQCHIP: {
		/* 0: PIC master, 1: PIC slave, 2: IOAPIC */
		struct kvm_irqchip *chip;

		chip = memdup_user(argp, sizeof(*chip));
		if (IS_ERR(chip)) {
			r = PTR_ERR(chip);
			goto out;
		}

		r = -ENXIO;
		if (!irqchip_kernel(kvm))
			goto set_irqchip_out;
		r = kvm_vm_ioctl_set_irqchip(kvm, chip);
	set_irqchip_out:
		kfree(chip);
		break;
	}
	case KVM_GET_PIT: {
		r = -EFAULT;
		if (copy_from_user(&u.ps, argp, sizeof(struct kvm_pit_state)))
			goto out;
		r = -ENXIO;
		if (!kvm->arch.vpit)
			goto out;
		r = kvm_vm_ioctl_get_pit(kvm, &u.ps);
		if (r)
			goto out;
		r = -EFAULT;
		if (copy_to_user(argp, &u.ps, sizeof(struct kvm_pit_state)))
			goto out;
		r = 0;
		break;
	}
	case KVM_SET_PIT: {
		r = -EFAULT;
		if (copy_from_user(&u.ps, argp, sizeof(u.ps)))
			goto out;
		mutex_lock(&kvm->lock);
		r = -ENXIO;
		if (!kvm->arch.vpit)
			goto set_pit_out;
		r = kvm_vm_ioctl_set_pit(kvm, &u.ps);
set_pit_out:
		mutex_unlock(&kvm->lock);
		break;
	}
	case KVM_GET_PIT2: {
		r = -ENXIO;
		if (!kvm->arch.vpit)
			goto out;
		r = kvm_vm_ioctl_get_pit2(kvm, &u.ps2);
		if (r)
			goto out;
		r = -EFAULT;
		if (copy_to_user(argp, &u.ps2, sizeof(u.ps2)))
			goto out;
		r = 0;
		break;
	}
	case KVM_SET_PIT2: {
		r = -EFAULT;
		if (copy_from_user(&u.ps2, argp, sizeof(u.ps2)))
			goto out;
		mutex_lock(&kvm->lock);
		r = -ENXIO;
		if (!kvm->arch.vpit)
			goto set_pit2_out;
		r = kvm_vm_ioctl_set_pit2(kvm, &u.ps2);
set_pit2_out:
		mutex_unlock(&kvm->lock);
		break;
	}
	case KVM_REINJECT_CONTROL: {
		struct kvm_reinject_control control;
		r =  -EFAULT;
		if (copy_from_user(&control, argp, sizeof(control)))
			goto out;
		r = -ENXIO;
		if (!kvm->arch.vpit)
			goto out;
		r = kvm_vm_ioctl_reinject(kvm, &control);
		break;
	}
	case KVM_SET_BOOT_CPU_ID:
		r = 0;
		mutex_lock(&kvm->lock);
		if (kvm->created_vcpus)
			r = -EBUSY;
		else
			kvm->arch.bsp_vcpu_id = arg;
		mutex_unlock(&kvm->lock);
		break;
	case KVM_XEN_HVM_CONFIG: {
		struct kvm_xen_hvm_config xhc;
		r = -EFAULT;
		if (copy_from_user(&xhc, argp, sizeof(xhc)))
			goto out;
		r = -EINVAL;
		if (xhc.flags)
			goto out;
		memcpy(&kvm->arch.xen_hvm_config, &xhc, sizeof(xhc));
		r = 0;
		break;
	}
	case KVM_SET_CLOCK: {
		struct kvm_clock_data user_ns;
		u64 now_ns;

		r = -EFAULT;
		if (copy_from_user(&user_ns, argp, sizeof(user_ns)))
			goto out;

		r = -EINVAL;
		if (user_ns.flags)
			goto out;

		r = 0;
		/*
		 * TODO: userspace has to take care of races with VCPU_RUN, so
		 * kvm_gen_update_masterclock() can be cut down to locked
		 * pvclock_update_vm_gtod_copy().
		 */
		kvm_gen_update_masterclock(kvm);
		now_ns = get_kvmclock_ns(kvm);
		kvm->arch.kvmclock_offset += user_ns.clock - now_ns;
		kvm_make_all_cpus_request(kvm, KVM_REQ_CLOCK_UPDATE);
		break;
	}
	case KVM_GET_CLOCK: {
		struct kvm_clock_data user_ns;
		u64 now_ns;

		now_ns = get_kvmclock_ns(kvm);
		user_ns.clock = now_ns;
		user_ns.flags = kvm->arch.use_master_clock ? KVM_CLOCK_TSC_STABLE : 0;
		memset(&user_ns.pad, 0, sizeof(user_ns.pad));

		r = -EFAULT;
		if (copy_to_user(argp, &user_ns, sizeof(user_ns)))
			goto out;
		r = 0;
		break;
	}
	case KVM_MEMORY_ENCRYPT_OP: {
		r = -ENOTTY;
		if (kvm_x86_ops.mem_enc_op)
			r = kvm_x86_ops.mem_enc_op(kvm, argp);
		break;
	}
	case KVM_MEMORY_ENCRYPT_REG_REGION: {
		struct kvm_enc_region region;

		r = -EFAULT;
		if (copy_from_user(&region, argp, sizeof(region)))
			goto out;

		r = -ENOTTY;
		if (kvm_x86_ops.mem_enc_reg_region)
			r = kvm_x86_ops.mem_enc_reg_region(kvm, &region);
		break;
	}
	case KVM_MEMORY_ENCRYPT_UNREG_REGION: {
		struct kvm_enc_region region;

		r = -EFAULT;
		if (copy_from_user(&region, argp, sizeof(region)))
			goto out;

		r = -ENOTTY;
		if (kvm_x86_ops.mem_enc_unreg_region)
			r = kvm_x86_ops.mem_enc_unreg_region(kvm, &region);
		break;
	}
	case KVM_HYPERV_EVENTFD: {
		struct kvm_hyperv_eventfd hvevfd;

		r = -EFAULT;
		if (copy_from_user(&hvevfd, argp, sizeof(hvevfd)))
			goto out;
		r = kvm_vm_ioctl_hv_eventfd(kvm, &hvevfd);
		break;
	}
	case KVM_SET_PMU_EVENT_FILTER:
		r = kvm_vm_ioctl_set_pmu_event_filter(kvm, argp);
		break;
	case KVM_X86_SET_MSR_FILTER:
		r = kvm_vm_ioctl_set_msr_filter(kvm, argp);
		break;
	default:
		r = -ENOTTY;
	}
out:
	return r;
}

static void kvm_init_msr_list(void)
{
	struct x86_pmu_capability x86_pmu;
	u32 dummy[2];
	unsigned i;

	BUILD_BUG_ON_MSG(INTEL_PMC_MAX_FIXED != 4,
			 "Please update the fixed PMCs in msrs_to_saved_all[]");

	perf_get_x86_pmu_capability(&x86_pmu);

	num_msrs_to_save = 0;
	num_emulated_msrs = 0;
	num_msr_based_features = 0;

	for (i = 0; i < ARRAY_SIZE(msrs_to_save_all); i++) {
		if (rdmsr_safe(msrs_to_save_all[i], &dummy[0], &dummy[1]) < 0)
			continue;

		/*
		 * Even MSRs that are valid in the host may not be exposed
		 * to the guests in some cases.
		 */
		switch (msrs_to_save_all[i]) {
		case MSR_IA32_BNDCFGS:
			if (!kvm_mpx_supported())
				continue;
			break;
		case MSR_TSC_AUX:
			if (!kvm_cpu_cap_has(X86_FEATURE_RDTSCP))
				continue;
			break;
		case MSR_IA32_UMWAIT_CONTROL:
			if (!kvm_cpu_cap_has(X86_FEATURE_WAITPKG))
				continue;
			break;
		case MSR_IA32_RTIT_CTL:
		case MSR_IA32_RTIT_STATUS:
			if (!kvm_cpu_cap_has(X86_FEATURE_INTEL_PT))
				continue;
			break;
		case MSR_IA32_RTIT_CR3_MATCH:
			if (!kvm_cpu_cap_has(X86_FEATURE_INTEL_PT) ||
			    !intel_pt_validate_hw_cap(PT_CAP_cr3_filtering))
				continue;
			break;
		case MSR_IA32_RTIT_OUTPUT_BASE:
		case MSR_IA32_RTIT_OUTPUT_MASK:
			if (!kvm_cpu_cap_has(X86_FEATURE_INTEL_PT) ||
				(!intel_pt_validate_hw_cap(PT_CAP_topa_output) &&
				 !intel_pt_validate_hw_cap(PT_CAP_single_range_output)))
				continue;
			break;
		case MSR_IA32_RTIT_ADDR0_A ... MSR_IA32_RTIT_ADDR3_B:
			if (!kvm_cpu_cap_has(X86_FEATURE_INTEL_PT) ||
				msrs_to_save_all[i] - MSR_IA32_RTIT_ADDR0_A >=
				intel_pt_validate_hw_cap(PT_CAP_num_address_ranges) * 2)
				continue;
			break;
		case MSR_ARCH_PERFMON_PERFCTR0 ... MSR_ARCH_PERFMON_PERFCTR0 + 17:
			if (msrs_to_save_all[i] - MSR_ARCH_PERFMON_PERFCTR0 >=
			    min(INTEL_PMC_MAX_GENERIC, x86_pmu.num_counters_gp))
				continue;
			break;
		case MSR_ARCH_PERFMON_EVENTSEL0 ... MSR_ARCH_PERFMON_EVENTSEL0 + 17:
			if (msrs_to_save_all[i] - MSR_ARCH_PERFMON_EVENTSEL0 >=
			    min(INTEL_PMC_MAX_GENERIC, x86_pmu.num_counters_gp))
				continue;
			break;
		default:
			break;
		}

		msrs_to_save[num_msrs_to_save++] = msrs_to_save_all[i];
	}

	for (i = 0; i < ARRAY_SIZE(emulated_msrs_all); i++) {
		if (!kvm_x86_ops.has_emulated_msr(emulated_msrs_all[i]))
			continue;

		emulated_msrs[num_emulated_msrs++] = emulated_msrs_all[i];
	}

	for (i = 0; i < ARRAY_SIZE(msr_based_features_all); i++) {
		struct kvm_msr_entry msr;

		msr.index = msr_based_features_all[i];
		if (kvm_get_msr_feature(&msr))
			continue;

		msr_based_features[num_msr_based_features++] = msr_based_features_all[i];
	}
}

static int vcpu_mmio_write(struct kvm_vcpu *vcpu, gpa_t addr, int len,
			   const void *v)
{
	int handled = 0;
	int n;

	do {
		n = min(len, 8);
		if (!(lapic_in_kernel(vcpu) &&
		      !kvm_iodevice_write(vcpu, &vcpu->arch.apic->dev, addr, n, v))
		    && kvm_io_bus_write(vcpu, KVM_MMIO_BUS, addr, n, v))
			break;
		handled += n;
		addr += n;
		len -= n;
		v += n;
	} while (len);

	return handled;
}

static int vcpu_mmio_read(struct kvm_vcpu *vcpu, gpa_t addr, int len, void *v)
{
	int handled = 0;
	int n;

	do {
		n = min(len, 8);
		if (!(lapic_in_kernel(vcpu) &&
		      !kvm_iodevice_read(vcpu, &vcpu->arch.apic->dev,
					 addr, n, v))
		    && kvm_io_bus_read(vcpu, KVM_MMIO_BUS, addr, n, v))
			break;
		trace_kvm_mmio(KVM_TRACE_MMIO_READ, n, addr, v);
		handled += n;
		addr += n;
		len -= n;
		v += n;
	} while (len);

	return handled;
}

static void kvm_set_segment(struct kvm_vcpu *vcpu,
			struct kvm_segment *var, int seg)
{
	kvm_x86_ops.set_segment(vcpu, var, seg);
}

void kvm_get_segment(struct kvm_vcpu *vcpu,
		     struct kvm_segment *var, int seg)
{
	kvm_x86_ops.get_segment(vcpu, var, seg);
}

gpa_t translate_nested_gpa(struct kvm_vcpu *vcpu, gpa_t gpa, u32 access,
			   struct x86_exception *exception)
{
	gpa_t t_gpa;

	BUG_ON(!mmu_is_nested(vcpu));

	/* NPT walks are always user-walks */
	access |= PFERR_USER_MASK;
	t_gpa  = vcpu->arch.mmu->gva_to_gpa(vcpu, gpa, access, exception);

	return t_gpa;
}

gpa_t kvm_mmu_gva_to_gpa_read(struct kvm_vcpu *vcpu, gva_t gva,
			      struct x86_exception *exception)
{
	u32 access = (kvm_x86_ops.get_cpl(vcpu) == 3) ? PFERR_USER_MASK : 0;
	return vcpu->arch.walk_mmu->gva_to_gpa(vcpu, gva, access, exception);
}

 gpa_t kvm_mmu_gva_to_gpa_fetch(struct kvm_vcpu *vcpu, gva_t gva,
				struct x86_exception *exception)
{
	u32 access = (kvm_x86_ops.get_cpl(vcpu) == 3) ? PFERR_USER_MASK : 0;
	access |= PFERR_FETCH_MASK;
	return vcpu->arch.walk_mmu->gva_to_gpa(vcpu, gva, access, exception);
}

gpa_t kvm_mmu_gva_to_gpa_write(struct kvm_vcpu *vcpu, gva_t gva,
			       struct x86_exception *exception)
{
	u32 access = (kvm_x86_ops.get_cpl(vcpu) == 3) ? PFERR_USER_MASK : 0;
	access |= PFERR_WRITE_MASK;
	return vcpu->arch.walk_mmu->gva_to_gpa(vcpu, gva, access, exception);
}

/* uses this to access any guest's mapped memory without checking CPL */
gpa_t kvm_mmu_gva_to_gpa_system(struct kvm_vcpu *vcpu, gva_t gva,
				struct x86_exception *exception)
{
	return vcpu->arch.walk_mmu->gva_to_gpa(vcpu, gva, 0, exception);
}

static int kvm_read_guest_virt_helper(gva_t addr, void *val, unsigned int bytes,
				      struct kvm_vcpu *vcpu, u32 access,
				      struct x86_exception *exception)
{
	void *data = val;
	int r = X86EMUL_CONTINUE;

	while (bytes) {
		gpa_t gpa = vcpu->arch.walk_mmu->gva_to_gpa(vcpu, addr, access,
							    exception);
		unsigned offset = addr & (PAGE_SIZE-1);
		unsigned toread = min(bytes, (unsigned)PAGE_SIZE - offset);
		int ret;

		if (gpa == UNMAPPED_GVA)
			return X86EMUL_PROPAGATE_FAULT;
		ret = kvm_vcpu_read_guest_page(vcpu, gpa >> PAGE_SHIFT, data,
					       offset, toread);
		if (ret < 0) {
			r = X86EMUL_IO_NEEDED;
			goto out;
		}

		bytes -= toread;
		data += toread;
		addr += toread;
	}
out:
	return r;
}

/* used for instruction fetching */
static int kvm_fetch_guest_virt(struct x86_emulate_ctxt *ctxt,
				gva_t addr, void *val, unsigned int bytes,
				struct x86_exception *exception)
{
	struct kvm_vcpu *vcpu = emul_to_vcpu(ctxt);
	u32 access = (kvm_x86_ops.get_cpl(vcpu) == 3) ? PFERR_USER_MASK : 0;
	unsigned offset;
	int ret;

	/* Inline kvm_read_guest_virt_helper for speed.  */
	gpa_t gpa = vcpu->arch.walk_mmu->gva_to_gpa(vcpu, addr, access|PFERR_FETCH_MASK,
						    exception);
	if (unlikely(gpa == UNMAPPED_GVA))
		return X86EMUL_PROPAGATE_FAULT;

	offset = addr & (PAGE_SIZE-1);
	if (WARN_ON(offset + bytes > PAGE_SIZE))
		bytes = (unsigned)PAGE_SIZE - offset;
	ret = kvm_vcpu_read_guest_page(vcpu, gpa >> PAGE_SHIFT, val,
				       offset, bytes);
	if (unlikely(ret < 0))
		return X86EMUL_IO_NEEDED;

	return X86EMUL_CONTINUE;
}

int kvm_read_guest_virt(struct kvm_vcpu *vcpu,
			       gva_t addr, void *val, unsigned int bytes,
			       struct x86_exception *exception)
{
	u32 access = (kvm_x86_ops.get_cpl(vcpu) == 3) ? PFERR_USER_MASK : 0;

	/*
	 * FIXME: this should call handle_emulation_failure if X86EMUL_IO_NEEDED
	 * is returned, but our callers are not ready for that and they blindly
	 * call kvm_inject_page_fault.  Ensure that they at least do not leak
	 * uninitialized kernel stack memory into cr2 and error code.
	 */
	memset(exception, 0, sizeof(*exception));
	return kvm_read_guest_virt_helper(addr, val, bytes, vcpu, access,
					  exception);
}
EXPORT_SYMBOL_GPL(kvm_read_guest_virt);

static int emulator_read_std(struct x86_emulate_ctxt *ctxt,
			     gva_t addr, void *val, unsigned int bytes,
			     struct x86_exception *exception, bool system)
{
	struct kvm_vcpu *vcpu = emul_to_vcpu(ctxt);
	u32 access = 0;

	if (!system && kvm_x86_ops.get_cpl(vcpu) == 3)
		access |= PFERR_USER_MASK;

	return kvm_read_guest_virt_helper(addr, val, bytes, vcpu, access, exception);
}

static int kvm_read_guest_phys_system(struct x86_emulate_ctxt *ctxt,
		unsigned long addr, void *val, unsigned int bytes)
{
	struct kvm_vcpu *vcpu = emul_to_vcpu(ctxt);
	int r = kvm_vcpu_read_guest(vcpu, addr, val, bytes);

	return r < 0 ? X86EMUL_IO_NEEDED : X86EMUL_CONTINUE;
}

static int kvm_write_guest_virt_helper(gva_t addr, void *val, unsigned int bytes,
				      struct kvm_vcpu *vcpu, u32 access,
				      struct x86_exception *exception)
{
	void *data = val;
	int r = X86EMUL_CONTINUE;

	while (bytes) {
		gpa_t gpa =  vcpu->arch.walk_mmu->gva_to_gpa(vcpu, addr,
							     access,
							     exception);
		unsigned offset = addr & (PAGE_SIZE-1);
		unsigned towrite = min(bytes, (unsigned)PAGE_SIZE - offset);
		int ret;

		if (gpa == UNMAPPED_GVA)
			return X86EMUL_PROPAGATE_FAULT;
		ret = kvm_vcpu_write_guest(vcpu, gpa, data, towrite);
		if (ret < 0) {
			r = X86EMUL_IO_NEEDED;
			goto out;
		}

		bytes -= towrite;
		data += towrite;
		addr += towrite;
	}
out:
	return r;
}

static int emulator_write_std(struct x86_emulate_ctxt *ctxt, gva_t addr, void *val,
			      unsigned int bytes, struct x86_exception *exception,
			      bool system)
{
	struct kvm_vcpu *vcpu = emul_to_vcpu(ctxt);
	u32 access = PFERR_WRITE_MASK;

	if (!system && kvm_x86_ops.get_cpl(vcpu) == 3)
		access |= PFERR_USER_MASK;

	return kvm_write_guest_virt_helper(addr, val, bytes, vcpu,
					   access, exception);
}

int kvm_write_guest_virt_system(struct kvm_vcpu *vcpu, gva_t addr, void *val,
				unsigned int bytes, struct x86_exception *exception)
{
	/* kvm_write_guest_virt_system can pull in tons of pages. */
	vcpu->arch.l1tf_flush_l1d = true;

	return kvm_write_guest_virt_helper(addr, val, bytes, vcpu,
					   PFERR_WRITE_MASK, exception);
}
EXPORT_SYMBOL_GPL(kvm_write_guest_virt_system);

int handle_ud(struct kvm_vcpu *vcpu)
{
	static const char kvm_emulate_prefix[] = { __KVM_EMULATE_PREFIX };
	int emul_type = EMULTYPE_TRAP_UD;
	char sig[5]; /* ud2; .ascii "kvm" */
	struct x86_exception e;

	if (unlikely(!kvm_x86_ops.can_emulate_instruction(vcpu, NULL, 0)))
		return 1;

	if (force_emulation_prefix &&
	    kvm_read_guest_virt(vcpu, kvm_get_linear_rip(vcpu),
				sig, sizeof(sig), &e) == 0 &&
	    memcmp(sig, kvm_emulate_prefix, sizeof(sig)) == 0) {
		kvm_rip_write(vcpu, kvm_rip_read(vcpu) + sizeof(sig));
		emul_type = EMULTYPE_TRAP_UD_FORCED;
	}

	return kvm_emulate_instruction(vcpu, emul_type);
}
EXPORT_SYMBOL_GPL(handle_ud);

static int vcpu_is_mmio_gpa(struct kvm_vcpu *vcpu, unsigned long gva,
			    gpa_t gpa, bool write)
{
	/* For APIC access vmexit */
	if ((gpa & PAGE_MASK) == APIC_DEFAULT_PHYS_BASE)
		return 1;

	if (vcpu_match_mmio_gpa(vcpu, gpa)) {
		trace_vcpu_match_mmio(gva, gpa, write, true);
		return 1;
	}

	return 0;
}

static int vcpu_mmio_gva_to_gpa(struct kvm_vcpu *vcpu, unsigned long gva,
				gpa_t *gpa, struct x86_exception *exception,
				bool write)
{
	u32 access = ((kvm_x86_ops.get_cpl(vcpu) == 3) ? PFERR_USER_MASK : 0)
		| (write ? PFERR_WRITE_MASK : 0);

	/*
	 * currently PKRU is only applied to ept enabled guest so
	 * there is no pkey in EPT page table for L1 guest or EPT
	 * shadow page table for L2 guest.
	 */
	if (vcpu_match_mmio_gva(vcpu, gva)
	    && !permission_fault(vcpu, vcpu->arch.walk_mmu,
				 vcpu->arch.mmio_access, 0, access)) {
		*gpa = vcpu->arch.mmio_gfn << PAGE_SHIFT |
					(gva & (PAGE_SIZE - 1));
		trace_vcpu_match_mmio(gva, *gpa, write, false);
		return 1;
	}

	*gpa = vcpu->arch.walk_mmu->gva_to_gpa(vcpu, gva, access, exception);

	if (*gpa == UNMAPPED_GVA)
		return -1;

	return vcpu_is_mmio_gpa(vcpu, gva, *gpa, write);
}

int emulator_write_phys(struct kvm_vcpu *vcpu, gpa_t gpa,
			const void *val, int bytes)
{
	int ret;

	ret = kvm_vcpu_write_guest(vcpu, gpa, val, bytes);
	if (ret < 0)
		return 0;
	kvm_page_track_write(vcpu, gpa, val, bytes);
	return 1;
}

struct read_write_emulator_ops {
	int (*read_write_prepare)(struct kvm_vcpu *vcpu, void *val,
				  int bytes);
	int (*read_write_emulate)(struct kvm_vcpu *vcpu, gpa_t gpa,
				  void *val, int bytes);
	int (*read_write_mmio)(struct kvm_vcpu *vcpu, gpa_t gpa,
			       int bytes, void *val);
	int (*read_write_exit_mmio)(struct kvm_vcpu *vcpu, gpa_t gpa,
				    void *val, int bytes);
	bool write;
};

static int read_prepare(struct kvm_vcpu *vcpu, void *val, int bytes)
{
	if (vcpu->mmio_read_completed) {
		trace_kvm_mmio(KVM_TRACE_MMIO_READ, bytes,
			       vcpu->mmio_fragments[0].gpa, val);
		vcpu->mmio_read_completed = 0;
		return 1;
	}

	return 0;
}

static int read_emulate(struct kvm_vcpu *vcpu, gpa_t gpa,
			void *val, int bytes)
{
	return !kvm_vcpu_read_guest(vcpu, gpa, val, bytes);
}

static int write_emulate(struct kvm_vcpu *vcpu, gpa_t gpa,
			 void *val, int bytes)
{
	return emulator_write_phys(vcpu, gpa, val, bytes);
}

static int write_mmio(struct kvm_vcpu *vcpu, gpa_t gpa, int bytes, void *val)
{
	trace_kvm_mmio(KVM_TRACE_MMIO_WRITE, bytes, gpa, val);
	return vcpu_mmio_write(vcpu, gpa, bytes, val);
}

static int read_exit_mmio(struct kvm_vcpu *vcpu, gpa_t gpa,
			  void *val, int bytes)
{
	trace_kvm_mmio(KVM_TRACE_MMIO_READ_UNSATISFIED, bytes, gpa, NULL);
	return X86EMUL_IO_NEEDED;
}

static int write_exit_mmio(struct kvm_vcpu *vcpu, gpa_t gpa,
			   void *val, int bytes)
{
	struct kvm_mmio_fragment *frag = &vcpu->mmio_fragments[0];

	memcpy(vcpu->run->mmio.data, frag->data, min(8u, frag->len));
	return X86EMUL_CONTINUE;
}

static const struct read_write_emulator_ops read_emultor = {
	.read_write_prepare = read_prepare,
	.read_write_emulate = read_emulate,
	.read_write_mmio = vcpu_mmio_read,
	.read_write_exit_mmio = read_exit_mmio,
};

static const struct read_write_emulator_ops write_emultor = {
	.read_write_emulate = write_emulate,
	.read_write_mmio = write_mmio,
	.read_write_exit_mmio = write_exit_mmio,
	.write = true,
};

static int emulator_read_write_onepage(unsigned long addr, void *val,
				       unsigned int bytes,
				       struct x86_exception *exception,
				       struct kvm_vcpu *vcpu,
				       const struct read_write_emulator_ops *ops)
{
	gpa_t gpa;
	int handled, ret;
	bool write = ops->write;
	struct kvm_mmio_fragment *frag;
	struct x86_emulate_ctxt *ctxt = vcpu->arch.emulate_ctxt;

	/*
	 * If the exit was due to a NPF we may already have a GPA.
	 * If the GPA is present, use it to avoid the GVA to GPA table walk.
	 * Note, this cannot be used on string operations since string
	 * operation using rep will only have the initial GPA from the NPF
	 * occurred.
	 */
	if (ctxt->gpa_available && emulator_can_use_gpa(ctxt) &&
	    (addr & ~PAGE_MASK) == (ctxt->gpa_val & ~PAGE_MASK)) {
		gpa = ctxt->gpa_val;
		ret = vcpu_is_mmio_gpa(vcpu, addr, gpa, write);
	} else {
		ret = vcpu_mmio_gva_to_gpa(vcpu, addr, &gpa, exception, write);
		if (ret < 0)
			return X86EMUL_PROPAGATE_FAULT;
	}

	if (!ret && ops->read_write_emulate(vcpu, gpa, val, bytes))
		return X86EMUL_CONTINUE;

	/*
	 * Is this MMIO handled locally?
	 */
	handled = ops->read_write_mmio(vcpu, gpa, bytes, val);
	if (handled == bytes)
		return X86EMUL_CONTINUE;

	gpa += handled;
	bytes -= handled;
	val += handled;

	WARN_ON(vcpu->mmio_nr_fragments >= KVM_MAX_MMIO_FRAGMENTS);
	frag = &vcpu->mmio_fragments[vcpu->mmio_nr_fragments++];
	frag->gpa = gpa;
	frag->data = val;
	frag->len = bytes;
	return X86EMUL_CONTINUE;
}

static int emulator_read_write(struct x86_emulate_ctxt *ctxt,
			unsigned long addr,
			void *val, unsigned int bytes,
			struct x86_exception *exception,
			const struct read_write_emulator_ops *ops)
{
	struct kvm_vcpu *vcpu = emul_to_vcpu(ctxt);
	gpa_t gpa;
	int rc;

	if (ops->read_write_prepare &&
		  ops->read_write_prepare(vcpu, val, bytes))
		return X86EMUL_CONTINUE;

	vcpu->mmio_nr_fragments = 0;

	/* Crossing a page boundary? */
	if (((addr + bytes - 1) ^ addr) & PAGE_MASK) {
		int now;

		now = -addr & ~PAGE_MASK;
		rc = emulator_read_write_onepage(addr, val, now, exception,
						 vcpu, ops);

		if (rc != X86EMUL_CONTINUE)
			return rc;
		addr += now;
		if (ctxt->mode != X86EMUL_MODE_PROT64)
			addr = (u32)addr;
		val += now;
		bytes -= now;
	}

	rc = emulator_read_write_onepage(addr, val, bytes, exception,
					 vcpu, ops);
	if (rc != X86EMUL_CONTINUE)
		return rc;

	if (!vcpu->mmio_nr_fragments)
		return rc;

	gpa = vcpu->mmio_fragments[0].gpa;

	vcpu->mmio_needed = 1;
	vcpu->mmio_cur_fragment = 0;

	vcpu->run->mmio.len = min(8u, vcpu->mmio_fragments[0].len);
	vcpu->run->mmio.is_write = vcpu->mmio_is_write = ops->write;
	vcpu->run->exit_reason = KVM_EXIT_MMIO;
	vcpu->run->mmio.phys_addr = gpa;

	return ops->read_write_exit_mmio(vcpu, gpa, val, bytes);
}

static int emulator_read_emulated(struct x86_emulate_ctxt *ctxt,
				  unsigned long addr,
				  void *val,
				  unsigned int bytes,
				  struct x86_exception *exception)
{
	return emulator_read_write(ctxt, addr, val, bytes,
				   exception, &read_emultor);
}

static int emulator_write_emulated(struct x86_emulate_ctxt *ctxt,
			    unsigned long addr,
			    const void *val,
			    unsigned int bytes,
			    struct x86_exception *exception)
{
	return emulator_read_write(ctxt, addr, (void *)val, bytes,
				   exception, &write_emultor);
}

#define CMPXCHG_TYPE(t, ptr, old, new) \
	(cmpxchg((t *)(ptr), *(t *)(old), *(t *)(new)) == *(t *)(old))

#ifdef CONFIG_X86_64
#  define CMPXCHG64(ptr, old, new) CMPXCHG_TYPE(u64, ptr, old, new)
#else
#  define CMPXCHG64(ptr, old, new) \
	(cmpxchg64((u64 *)(ptr), *(u64 *)(old), *(u64 *)(new)) == *(u64 *)(old))
#endif

static int emulator_cmpxchg_emulated(struct x86_emulate_ctxt *ctxt,
				     unsigned long addr,
				     const void *old,
				     const void *new,
				     unsigned int bytes,
				     struct x86_exception *exception)
{
	struct kvm_host_map map;
	struct kvm_vcpu *vcpu = emul_to_vcpu(ctxt);
	u64 page_line_mask;
	gpa_t gpa;
	char *kaddr;
	bool exchanged;

	/* guests cmpxchg8b have to be emulated atomically */
	if (bytes > 8 || (bytes & (bytes - 1)))
		goto emul_write;

	gpa = kvm_mmu_gva_to_gpa_write(vcpu, addr, NULL);

	if (gpa == UNMAPPED_GVA ||
	    (gpa & PAGE_MASK) == APIC_DEFAULT_PHYS_BASE)
		goto emul_write;

	/*
	 * Emulate the atomic as a straight write to avoid #AC if SLD is
	 * enabled in the host and the access splits a cache line.
	 */
	if (boot_cpu_has(X86_FEATURE_SPLIT_LOCK_DETECT))
		page_line_mask = ~(cache_line_size() - 1);
	else
		page_line_mask = PAGE_MASK;

	if (((gpa + bytes - 1) & page_line_mask) != (gpa & page_line_mask))
		goto emul_write;

	if (kvm_vcpu_map(vcpu, gpa_to_gfn(gpa), &map))
		goto emul_write;

	kaddr = map.hva + offset_in_page(gpa);

	switch (bytes) {
	case 1:
		exchanged = CMPXCHG_TYPE(u8, kaddr, old, new);
		break;
	case 2:
		exchanged = CMPXCHG_TYPE(u16, kaddr, old, new);
		break;
	case 4:
		exchanged = CMPXCHG_TYPE(u32, kaddr, old, new);
		break;
	case 8:
		exchanged = CMPXCHG64(kaddr, old, new);
		break;
	default:
		BUG();
	}

	kvm_vcpu_unmap(vcpu, &map, true);

	if (!exchanged)
		return X86EMUL_CMPXCHG_FAILED;

	kvm_page_track_write(vcpu, gpa, new, bytes);

	return X86EMUL_CONTINUE;

emul_write:
	printk_once(KERN_WARNING "kvm: emulating exchange as write\n");

	return emulator_write_emulated(ctxt, addr, new, bytes, exception);
}

static int kernel_pio(struct kvm_vcpu *vcpu, void *pd)
{
	int r = 0, i;

	for (i = 0; i < vcpu->arch.pio.count; i++) {
		if (vcpu->arch.pio.in)
			r = kvm_io_bus_read(vcpu, KVM_PIO_BUS, vcpu->arch.pio.port,
					    vcpu->arch.pio.size, pd);
		else
			r = kvm_io_bus_write(vcpu, KVM_PIO_BUS,
					     vcpu->arch.pio.port, vcpu->arch.pio.size,
					     pd);
		if (r)
			break;
		pd += vcpu->arch.pio.size;
	}
	return r;
}

static int emulator_pio_in_out(struct kvm_vcpu *vcpu, int size,
			       unsigned short port, void *val,
			       unsigned int count, bool in)
{
	vcpu->arch.pio.port = port;
	vcpu->arch.pio.in = in;
	vcpu->arch.pio.count  = count;
	vcpu->arch.pio.size = size;

	if (!kernel_pio(vcpu, vcpu->arch.pio_data)) {
		vcpu->arch.pio.count = 0;
		return 1;
	}

	vcpu->run->exit_reason = KVM_EXIT_IO;
	vcpu->run->io.direction = in ? KVM_EXIT_IO_IN : KVM_EXIT_IO_OUT;
	vcpu->run->io.size = size;
	vcpu->run->io.data_offset = KVM_PIO_PAGE_OFFSET * PAGE_SIZE;
	vcpu->run->io.count = count;
	vcpu->run->io.port = port;

	return 0;
}

static int emulator_pio_in(struct kvm_vcpu *vcpu, int size,
			   unsigned short port, void *val, unsigned int count)
{
	int ret;

	if (vcpu->arch.pio.count)
		goto data_avail;

	memset(vcpu->arch.pio_data, 0, size * count);

	ret = emulator_pio_in_out(vcpu, size, port, val, count, true);
	if (ret) {
data_avail:
		memcpy(val, vcpu->arch.pio_data, size * count);
		trace_kvm_pio(KVM_PIO_IN, port, size, count, vcpu->arch.pio_data);
		vcpu->arch.pio.count = 0;
		return 1;
	}

	return 0;
}

static int emulator_pio_in_emulated(struct x86_emulate_ctxt *ctxt,
				    int size, unsigned short port, void *val,
				    unsigned int count)
{
	return emulator_pio_in(emul_to_vcpu(ctxt), size, port, val, count);

}

static int emulator_pio_out(struct kvm_vcpu *vcpu, int size,
			    unsigned short port, const void *val,
			    unsigned int count)
{
	memcpy(vcpu->arch.pio_data, val, size * count);
	trace_kvm_pio(KVM_PIO_OUT, port, size, count, vcpu->arch.pio_data);
	return emulator_pio_in_out(vcpu, size, port, (void *)val, count, false);
}

static int emulator_pio_out_emulated(struct x86_emulate_ctxt *ctxt,
				     int size, unsigned short port,
				     const void *val, unsigned int count)
{
	return emulator_pio_out(emul_to_vcpu(ctxt), size, port, val, count);
}

static unsigned long get_segment_base(struct kvm_vcpu *vcpu, int seg)
{
	return kvm_x86_ops.get_segment_base(vcpu, seg);
}

static void emulator_invlpg(struct x86_emulate_ctxt *ctxt, ulong address)
{
	kvm_mmu_invlpg(emul_to_vcpu(ctxt), address);
}

static int kvm_emulate_wbinvd_noskip(struct kvm_vcpu *vcpu)
{
	if (!need_emulate_wbinvd(vcpu))
		return X86EMUL_CONTINUE;

	if (kvm_x86_ops.has_wbinvd_exit()) {
		int cpu = get_cpu();

		cpumask_set_cpu(cpu, vcpu->arch.wbinvd_dirty_mask);
		smp_call_function_many(vcpu->arch.wbinvd_dirty_mask,
				wbinvd_ipi, NULL, 1);
		put_cpu();
		cpumask_clear(vcpu->arch.wbinvd_dirty_mask);
	} else
		wbinvd();
	return X86EMUL_CONTINUE;
}

int kvm_emulate_wbinvd(struct kvm_vcpu *vcpu)
{
	kvm_emulate_wbinvd_noskip(vcpu);
	return kvm_skip_emulated_instruction(vcpu);
}
EXPORT_SYMBOL_GPL(kvm_emulate_wbinvd);



static void emulator_wbinvd(struct x86_emulate_ctxt *ctxt)
{
	kvm_emulate_wbinvd_noskip(emul_to_vcpu(ctxt));
}

static int emulator_get_dr(struct x86_emulate_ctxt *ctxt, int dr,
			   unsigned long *dest)
{
	return kvm_get_dr(emul_to_vcpu(ctxt), dr, dest);
}

static int emulator_set_dr(struct x86_emulate_ctxt *ctxt, int dr,
			   unsigned long value)
{

	return __kvm_set_dr(emul_to_vcpu(ctxt), dr, value);
}

static u64 mk_cr_64(u64 curr_cr, u32 new_val)
{
	return (curr_cr & ~((1ULL << 32) - 1)) | new_val;
}

static unsigned long emulator_get_cr(struct x86_emulate_ctxt *ctxt, int cr)
{
	struct kvm_vcpu *vcpu = emul_to_vcpu(ctxt);
	unsigned long value;

	switch (cr) {
	case 0:
		value = kvm_read_cr0(vcpu);
		break;
	case 2:
		value = vcpu->arch.cr2;
		break;
	case 3:
		value = kvm_read_cr3(vcpu);
		break;
	case 4:
		value = kvm_read_cr4(vcpu);
		break;
	case 8:
		value = kvm_get_cr8(vcpu);
		break;
	default:
		kvm_err("%s: unexpected cr %u\n", __func__, cr);
		return 0;
	}

	return value;
}

static int emulator_set_cr(struct x86_emulate_ctxt *ctxt, int cr, ulong val)
{
	struct kvm_vcpu *vcpu = emul_to_vcpu(ctxt);
	int res = 0;

	switch (cr) {
	case 0:
		res = kvm_set_cr0(vcpu, mk_cr_64(kvm_read_cr0(vcpu), val));
		break;
	case 2:
		vcpu->arch.cr2 = val;
		break;
	case 3:
		res = kvm_set_cr3(vcpu, val);
		break;
	case 4:
		res = kvm_set_cr4(vcpu, mk_cr_64(kvm_read_cr4(vcpu), val));
		break;
	case 8:
		res = kvm_set_cr8(vcpu, val);
		break;
	default:
		kvm_err("%s: unexpected cr %u\n", __func__, cr);
		res = -1;
	}

	return res;
}

static int emulator_get_cpl(struct x86_emulate_ctxt *ctxt)
{
	return kvm_x86_ops.get_cpl(emul_to_vcpu(ctxt));
}

static void emulator_get_gdt(struct x86_emulate_ctxt *ctxt, struct desc_ptr *dt)
{
	kvm_x86_ops.get_gdt(emul_to_vcpu(ctxt), dt);
}

static void emulator_get_idt(struct x86_emulate_ctxt *ctxt, struct desc_ptr *dt)
{
	kvm_x86_ops.get_idt(emul_to_vcpu(ctxt), dt);
}

static void emulator_set_gdt(struct x86_emulate_ctxt *ctxt, struct desc_ptr *dt)
{
	kvm_x86_ops.set_gdt(emul_to_vcpu(ctxt), dt);
}

static void emulator_set_idt(struct x86_emulate_ctxt *ctxt, struct desc_ptr *dt)
{
	kvm_x86_ops.set_idt(emul_to_vcpu(ctxt), dt);
}

static unsigned long emulator_get_cached_segment_base(
	struct x86_emulate_ctxt *ctxt, int seg)
{
	return get_segment_base(emul_to_vcpu(ctxt), seg);
}

static bool emulator_get_segment(struct x86_emulate_ctxt *ctxt, u16 *selector,
				 struct desc_struct *desc, u32 *base3,
				 int seg)
{
	struct kvm_segment var;

	kvm_get_segment(emul_to_vcpu(ctxt), &var, seg);
	*selector = var.selector;

	if (var.unusable) {
		memset(desc, 0, sizeof(*desc));
		if (base3)
			*base3 = 0;
		return false;
	}

	if (var.g)
		var.limit >>= 12;
	set_desc_limit(desc, var.limit);
	set_desc_base(desc, (unsigned long)var.base);
#ifdef CONFIG_X86_64
	if (base3)
		*base3 = var.base >> 32;
#endif
	desc->type = var.type;
	desc->s = var.s;
	desc->dpl = var.dpl;
	desc->p = var.present;
	desc->avl = var.avl;
	desc->l = var.l;
	desc->d = var.db;
	desc->g = var.g;

	return true;
}

static void emulator_set_segment(struct x86_emulate_ctxt *ctxt, u16 selector,
				 struct desc_struct *desc, u32 base3,
				 int seg)
{
	struct kvm_vcpu *vcpu = emul_to_vcpu(ctxt);
	struct kvm_segment var;

	var.selector = selector;
	var.base = get_desc_base(desc);
#ifdef CONFIG_X86_64
	var.base |= ((u64)base3) << 32;
#endif
	var.limit = get_desc_limit(desc);
	if (desc->g)
		var.limit = (var.limit << 12) | 0xfff;
	var.type = desc->type;
	var.dpl = desc->dpl;
	var.db = desc->d;
	var.s = desc->s;
	var.l = desc->l;
	var.g = desc->g;
	var.avl = desc->avl;
	var.present = desc->p;
	var.unusable = !var.present;
	var.padding = 0;

	kvm_set_segment(vcpu, &var, seg);
	return;
}

static int emulator_get_msr(struct x86_emulate_ctxt *ctxt,
			    u32 msr_index, u64 *pdata)
{
	struct kvm_vcpu *vcpu = emul_to_vcpu(ctxt);
	int r;

	r = kvm_get_msr(vcpu, msr_index, pdata);

	if (r && kvm_get_msr_user_space(vcpu, msr_index, r)) {
		/* Bounce to user space */
		return X86EMUL_IO_NEEDED;
	}

	return r;
}

static int emulator_set_msr(struct x86_emulate_ctxt *ctxt,
			    u32 msr_index, u64 data)
{
	struct kvm_vcpu *vcpu = emul_to_vcpu(ctxt);
	int r;

	r = kvm_set_msr(vcpu, msr_index, data);

	if (r && kvm_set_msr_user_space(vcpu, msr_index, data, r)) {
		/* Bounce to user space */
		return X86EMUL_IO_NEEDED;
	}

	return r;
}

static u64 emulator_get_smbase(struct x86_emulate_ctxt *ctxt)
{
	struct kvm_vcpu *vcpu = emul_to_vcpu(ctxt);

	return vcpu->arch.smbase;
}

static void emulator_set_smbase(struct x86_emulate_ctxt *ctxt, u64 smbase)
{
	struct kvm_vcpu *vcpu = emul_to_vcpu(ctxt);

	vcpu->arch.smbase = smbase;
}

static int emulator_check_pmc(struct x86_emulate_ctxt *ctxt,
			      u32 pmc)
{
	return kvm_pmu_is_valid_rdpmc_ecx(emul_to_vcpu(ctxt), pmc);
}

static int emulator_read_pmc(struct x86_emulate_ctxt *ctxt,
			     u32 pmc, u64 *pdata)
{
	return kvm_pmu_rdpmc(emul_to_vcpu(ctxt), pmc, pdata);
}

static void emulator_halt(struct x86_emulate_ctxt *ctxt)
{
	emul_to_vcpu(ctxt)->arch.halt_request = 1;
}

static int emulator_intercept(struct x86_emulate_ctxt *ctxt,
			      struct x86_instruction_info *info,
			      enum x86_intercept_stage stage)
{
	return kvm_x86_ops.check_intercept(emul_to_vcpu(ctxt), info, stage,
					    &ctxt->exception);
}

static bool emulator_get_cpuid(struct x86_emulate_ctxt *ctxt,
			      u32 *eax, u32 *ebx, u32 *ecx, u32 *edx,
			      bool exact_only)
{
	return kvm_cpuid(emul_to_vcpu(ctxt), eax, ebx, ecx, edx, exact_only);
}

static bool emulator_guest_has_long_mode(struct x86_emulate_ctxt *ctxt)
{
	return guest_cpuid_has(emul_to_vcpu(ctxt), X86_FEATURE_LM);
}

static bool emulator_guest_has_movbe(struct x86_emulate_ctxt *ctxt)
{
	return guest_cpuid_has(emul_to_vcpu(ctxt), X86_FEATURE_MOVBE);
}

static bool emulator_guest_has_fxsr(struct x86_emulate_ctxt *ctxt)
{
	return guest_cpuid_has(emul_to_vcpu(ctxt), X86_FEATURE_FXSR);
}

static ulong emulator_read_gpr(struct x86_emulate_ctxt *ctxt, unsigned reg)
{
	return kvm_register_read(emul_to_vcpu(ctxt), reg);
}

static void emulator_write_gpr(struct x86_emulate_ctxt *ctxt, unsigned reg, ulong val)
{
	kvm_register_write(emul_to_vcpu(ctxt), reg, val);
}

static void emulator_set_nmi_mask(struct x86_emulate_ctxt *ctxt, bool masked)
{
	kvm_x86_ops.set_nmi_mask(emul_to_vcpu(ctxt), masked);
}

static unsigned emulator_get_hflags(struct x86_emulate_ctxt *ctxt)
{
	return emul_to_vcpu(ctxt)->arch.hflags;
}

static void emulator_set_hflags(struct x86_emulate_ctxt *ctxt, unsigned emul_flags)
{
	emul_to_vcpu(ctxt)->arch.hflags = emul_flags;
}

static int emulator_pre_leave_smm(struct x86_emulate_ctxt *ctxt,
				  const char *smstate)
{
	return kvm_x86_ops.pre_leave_smm(emul_to_vcpu(ctxt), smstate);
}

static void emulator_post_leave_smm(struct x86_emulate_ctxt *ctxt)
{
	kvm_smm_changed(emul_to_vcpu(ctxt));
}

static int emulator_set_xcr(struct x86_emulate_ctxt *ctxt, u32 index, u64 xcr)
{
	return __kvm_set_xcr(emul_to_vcpu(ctxt), index, xcr);
}

static const struct x86_emulate_ops emulate_ops = {
	.read_gpr            = emulator_read_gpr,
	.write_gpr           = emulator_write_gpr,
	.read_std            = emulator_read_std,
	.write_std           = emulator_write_std,
	.read_phys           = kvm_read_guest_phys_system,
	.fetch               = kvm_fetch_guest_virt,
	.read_emulated       = emulator_read_emulated,
	.write_emulated      = emulator_write_emulated,
	.cmpxchg_emulated    = emulator_cmpxchg_emulated,
	.invlpg              = emulator_invlpg,
	.pio_in_emulated     = emulator_pio_in_emulated,
	.pio_out_emulated    = emulator_pio_out_emulated,
	.get_segment         = emulator_get_segment,
	.set_segment         = emulator_set_segment,
	.get_cached_segment_base = emulator_get_cached_segment_base,
	.get_gdt             = emulator_get_gdt,
	.get_idt	     = emulator_get_idt,
	.set_gdt             = emulator_set_gdt,
	.set_idt	     = emulator_set_idt,
	.get_cr              = emulator_get_cr,
	.set_cr              = emulator_set_cr,
	.cpl                 = emulator_get_cpl,
	.get_dr              = emulator_get_dr,
	.set_dr              = emulator_set_dr,
	.get_smbase          = emulator_get_smbase,
	.set_smbase          = emulator_set_smbase,
	.set_msr             = emulator_set_msr,
	.get_msr             = emulator_get_msr,
	.check_pmc	     = emulator_check_pmc,
	.read_pmc            = emulator_read_pmc,
	.halt                = emulator_halt,
	.wbinvd              = emulator_wbinvd,
	.fix_hypercall       = emulator_fix_hypercall,
	.intercept           = emulator_intercept,
	.get_cpuid           = emulator_get_cpuid,
	.guest_has_long_mode = emulator_guest_has_long_mode,
	.guest_has_movbe     = emulator_guest_has_movbe,
	.guest_has_fxsr      = emulator_guest_has_fxsr,
	.set_nmi_mask        = emulator_set_nmi_mask,
	.get_hflags          = emulator_get_hflags,
	.set_hflags          = emulator_set_hflags,
	.pre_leave_smm       = emulator_pre_leave_smm,
	.post_leave_smm      = emulator_post_leave_smm,
	.set_xcr             = emulator_set_xcr,
};

static void toggle_interruptibility(struct kvm_vcpu *vcpu, u32 mask)
{
	u32 int_shadow = kvm_x86_ops.get_interrupt_shadow(vcpu);
	/*
	 * an sti; sti; sequence only disable interrupts for the first
	 * instruction. So, if the last instruction, be it emulated or
	 * not, left the system with the INT_STI flag enabled, it
	 * means that the last instruction is an sti. We should not
	 * leave the flag on in this case. The same goes for mov ss
	 */
	if (int_shadow & mask)
		mask = 0;
	if (unlikely(int_shadow || mask)) {
		kvm_x86_ops.set_interrupt_shadow(vcpu, mask);
		if (!mask)
			kvm_make_request(KVM_REQ_EVENT, vcpu);
	}
}

static bool inject_emulated_exception(struct kvm_vcpu *vcpu)
{
	struct x86_emulate_ctxt *ctxt = vcpu->arch.emulate_ctxt;
	if (ctxt->exception.vector == PF_VECTOR)
		return kvm_inject_emulated_page_fault(vcpu, &ctxt->exception);

	if (ctxt->exception.error_code_valid)
		kvm_queue_exception_e(vcpu, ctxt->exception.vector,
				      ctxt->exception.error_code);
	else
		kvm_queue_exception(vcpu, ctxt->exception.vector);
	return false;
}

static struct x86_emulate_ctxt *alloc_emulate_ctxt(struct kvm_vcpu *vcpu)
{
	struct x86_emulate_ctxt *ctxt;

	ctxt = kmem_cache_zalloc(x86_emulator_cache, GFP_KERNEL_ACCOUNT);
	if (!ctxt) {
		pr_err("kvm: failed to allocate vcpu's emulator\n");
		return NULL;
	}

	ctxt->vcpu = vcpu;
	ctxt->ops = &emulate_ops;
	vcpu->arch.emulate_ctxt = ctxt;

	return ctxt;
}

static void init_emulate_ctxt(struct kvm_vcpu *vcpu)
{
	struct x86_emulate_ctxt *ctxt = vcpu->arch.emulate_ctxt;
	int cs_db, cs_l;

	kvm_x86_ops.get_cs_db_l_bits(vcpu, &cs_db, &cs_l);

	ctxt->gpa_available = false;
	ctxt->eflags = kvm_get_rflags(vcpu);
	ctxt->tf = (ctxt->eflags & X86_EFLAGS_TF) != 0;

	ctxt->eip = kvm_rip_read(vcpu);
	ctxt->mode = (!is_protmode(vcpu))		? X86EMUL_MODE_REAL :
		     (ctxt->eflags & X86_EFLAGS_VM)	? X86EMUL_MODE_VM86 :
		     (cs_l && is_long_mode(vcpu))	? X86EMUL_MODE_PROT64 :
		     cs_db				? X86EMUL_MODE_PROT32 :
							  X86EMUL_MODE_PROT16;
	BUILD_BUG_ON(HF_GUEST_MASK != X86EMUL_GUEST_MASK);
	BUILD_BUG_ON(HF_SMM_MASK != X86EMUL_SMM_MASK);
	BUILD_BUG_ON(HF_SMM_INSIDE_NMI_MASK != X86EMUL_SMM_INSIDE_NMI_MASK);

	init_decode_cache(ctxt);
	vcpu->arch.emulate_regs_need_sync_from_vcpu = false;
}

void kvm_inject_realmode_interrupt(struct kvm_vcpu *vcpu, int irq, int inc_eip)
{
	struct x86_emulate_ctxt *ctxt = vcpu->arch.emulate_ctxt;
	int ret;

	init_emulate_ctxt(vcpu);

	ctxt->op_bytes = 2;
	ctxt->ad_bytes = 2;
	ctxt->_eip = ctxt->eip + inc_eip;
	ret = emulate_int_real(ctxt, irq);

	if (ret != X86EMUL_CONTINUE) {
		kvm_make_request(KVM_REQ_TRIPLE_FAULT, vcpu);
	} else {
		ctxt->eip = ctxt->_eip;
		kvm_rip_write(vcpu, ctxt->eip);
		kvm_set_rflags(vcpu, ctxt->eflags);
	}
}
EXPORT_SYMBOL_GPL(kvm_inject_realmode_interrupt);

static int handle_emulation_failure(struct kvm_vcpu *vcpu, int emulation_type)
{
	++vcpu->stat.insn_emulation_fail;
	trace_kvm_emulate_insn_failed(vcpu);

	if (emulation_type & EMULTYPE_VMWARE_GP) {
		kvm_queue_exception_e(vcpu, GP_VECTOR, 0);
		return 1;
	}

	if (emulation_type & EMULTYPE_SKIP) {
		vcpu->run->exit_reason = KVM_EXIT_INTERNAL_ERROR;
		vcpu->run->internal.suberror = KVM_INTERNAL_ERROR_EMULATION;
		vcpu->run->internal.ndata = 0;
		return 0;
	}

	kvm_queue_exception(vcpu, UD_VECTOR);

	if (!is_guest_mode(vcpu) && kvm_x86_ops.get_cpl(vcpu) == 0) {
		vcpu->run->exit_reason = KVM_EXIT_INTERNAL_ERROR;
		vcpu->run->internal.suberror = KVM_INTERNAL_ERROR_EMULATION;
		vcpu->run->internal.ndata = 0;
		return 0;
	}

	return 1;
}

static bool reexecute_instruction(struct kvm_vcpu *vcpu, gpa_t cr2_or_gpa,
				  bool write_fault_to_shadow_pgtable,
				  int emulation_type)
{
	gpa_t gpa = cr2_or_gpa;
	kvm_pfn_t pfn;

	if (!(emulation_type & EMULTYPE_ALLOW_RETRY_PF))
		return false;

	if (WARN_ON_ONCE(is_guest_mode(vcpu)) ||
	    WARN_ON_ONCE(!(emulation_type & EMULTYPE_PF)))
		return false;

	if (!vcpu->arch.mmu->direct_map) {
		/*
		 * Write permission should be allowed since only
		 * write access need to be emulated.
		 */
		gpa = kvm_mmu_gva_to_gpa_write(vcpu, cr2_or_gpa, NULL);

		/*
		 * If the mapping is invalid in guest, let cpu retry
		 * it to generate fault.
		 */
		if (gpa == UNMAPPED_GVA)
			return true;
	}

	/*
	 * Do not retry the unhandleable instruction if it faults on the
	 * readonly host memory, otherwise it will goto a infinite loop:
	 * retry instruction -> write #PF -> emulation fail -> retry
	 * instruction -> ...
	 */
	pfn = gfn_to_pfn(vcpu->kvm, gpa_to_gfn(gpa));

	/*
	 * If the instruction failed on the error pfn, it can not be fixed,
	 * report the error to userspace.
	 */
	if (is_error_noslot_pfn(pfn))
		return false;

	kvm_release_pfn_clean(pfn);

	/* The instructions are well-emulated on direct mmu. */
	if (vcpu->arch.mmu->direct_map) {
		unsigned int indirect_shadow_pages;

		spin_lock(&vcpu->kvm->mmu_lock);
		indirect_shadow_pages = vcpu->kvm->arch.indirect_shadow_pages;
		spin_unlock(&vcpu->kvm->mmu_lock);

		if (indirect_shadow_pages)
			kvm_mmu_unprotect_page(vcpu->kvm, gpa_to_gfn(gpa));

		return true;
	}

	/*
	 * if emulation was due to access to shadowed page table
	 * and it failed try to unshadow page and re-enter the
	 * guest to let CPU execute the instruction.
	 */
	kvm_mmu_unprotect_page(vcpu->kvm, gpa_to_gfn(gpa));

	/*
	 * If the access faults on its page table, it can not
	 * be fixed by unprotecting shadow page and it should
	 * be reported to userspace.
	 */
	return !write_fault_to_shadow_pgtable;
}

static bool retry_instruction(struct x86_emulate_ctxt *ctxt,
			      gpa_t cr2_or_gpa,  int emulation_type)
{
	struct kvm_vcpu *vcpu = emul_to_vcpu(ctxt);
	unsigned long last_retry_eip, last_retry_addr, gpa = cr2_or_gpa;

	last_retry_eip = vcpu->arch.last_retry_eip;
	last_retry_addr = vcpu->arch.last_retry_addr;

	/*
	 * If the emulation is caused by #PF and it is non-page_table
	 * writing instruction, it means the VM-EXIT is caused by shadow
	 * page protected, we can zap the shadow page and retry this
	 * instruction directly.
	 *
	 * Note: if the guest uses a non-page-table modifying instruction
	 * on the PDE that points to the instruction, then we will unmap
	 * the instruction and go to an infinite loop. So, we cache the
	 * last retried eip and the last fault address, if we meet the eip
	 * and the address again, we can break out of the potential infinite
	 * loop.
	 */
	vcpu->arch.last_retry_eip = vcpu->arch.last_retry_addr = 0;

	if (!(emulation_type & EMULTYPE_ALLOW_RETRY_PF))
		return false;

	if (WARN_ON_ONCE(is_guest_mode(vcpu)) ||
	    WARN_ON_ONCE(!(emulation_type & EMULTYPE_PF)))
		return false;

	if (x86_page_table_writing_insn(ctxt))
		return false;

	if (ctxt->eip == last_retry_eip && last_retry_addr == cr2_or_gpa)
		return false;

	vcpu->arch.last_retry_eip = ctxt->eip;
	vcpu->arch.last_retry_addr = cr2_or_gpa;

	if (!vcpu->arch.mmu->direct_map)
		gpa = kvm_mmu_gva_to_gpa_write(vcpu, cr2_or_gpa, NULL);

	kvm_mmu_unprotect_page(vcpu->kvm, gpa_to_gfn(gpa));

	return true;
}

static int complete_emulated_mmio(struct kvm_vcpu *vcpu);
static int complete_emulated_pio(struct kvm_vcpu *vcpu);

static void kvm_smm_changed(struct kvm_vcpu *vcpu)
{
	if (!(vcpu->arch.hflags & HF_SMM_MASK)) {
		/* This is a good place to trace that we are exiting SMM.  */
		trace_kvm_enter_smm(vcpu->vcpu_id, vcpu->arch.smbase, false);

		/* Process a latched INIT or SMI, if any.  */
		kvm_make_request(KVM_REQ_EVENT, vcpu);
	}

	kvm_mmu_reset_context(vcpu);
}

static int kvm_vcpu_check_hw_bp(unsigned long addr, u32 type, u32 dr7,
				unsigned long *db)
{
	u32 dr6 = 0;
	int i;
	u32 enable, rwlen;

	enable = dr7;
	rwlen = dr7 >> 16;
	for (i = 0; i < 4; i++, enable >>= 2, rwlen >>= 4)
		if ((enable & 3) && (rwlen & 15) == type && db[i] == addr)
			dr6 |= (1 << i);
	return dr6;
}

static int kvm_vcpu_do_singlestep(struct kvm_vcpu *vcpu)
{
	struct kvm_run *kvm_run = vcpu->run;

	if (vcpu->guest_debug & KVM_GUESTDBG_SINGLESTEP) {
		kvm_run->debug.arch.dr6 = DR6_BS | DR6_FIXED_1 | DR6_RTM;
		kvm_run->debug.arch.pc = kvm_get_linear_rip(vcpu);
		kvm_run->debug.arch.exception = DB_VECTOR;
		kvm_run->exit_reason = KVM_EXIT_DEBUG;
		return 0;
	}
	kvm_queue_exception_p(vcpu, DB_VECTOR, DR6_BS);
	return 1;
}

int kvm_skip_emulated_instruction(struct kvm_vcpu *vcpu)
{
	unsigned long rflags = kvm_x86_ops.get_rflags(vcpu);
	int r;

	r = kvm_x86_ops.skip_emulated_instruction(vcpu);
	if (unlikely(!r))
		return 0;

	/*
	 * rflags is the old, "raw" value of the flags.  The new value has
	 * not been saved yet.
	 *
	 * This is correct even for TF set by the guest, because "the
	 * processor will not generate this exception after the instruction
	 * that sets the TF flag".
	 */
	if (unlikely(rflags & X86_EFLAGS_TF))
		r = kvm_vcpu_do_singlestep(vcpu);
	return r;
}
EXPORT_SYMBOL_GPL(kvm_skip_emulated_instruction);

static bool kvm_vcpu_check_breakpoint(struct kvm_vcpu *vcpu, int *r)
{
	if (unlikely(vcpu->guest_debug & KVM_GUESTDBG_USE_HW_BP) &&
	    (vcpu->arch.guest_debug_dr7 & DR7_BP_EN_MASK)) {
		struct kvm_run *kvm_run = vcpu->run;
		unsigned long eip = kvm_get_linear_rip(vcpu);
		u32 dr6 = kvm_vcpu_check_hw_bp(eip, 0,
					   vcpu->arch.guest_debug_dr7,
					   vcpu->arch.eff_db);

		if (dr6 != 0) {
			kvm_run->debug.arch.dr6 = dr6 | DR6_FIXED_1 | DR6_RTM;
			kvm_run->debug.arch.pc = eip;
			kvm_run->debug.arch.exception = DB_VECTOR;
			kvm_run->exit_reason = KVM_EXIT_DEBUG;
			*r = 0;
			return true;
		}
	}

	if (unlikely(vcpu->arch.dr7 & DR7_BP_EN_MASK) &&
	    !(kvm_get_rflags(vcpu) & X86_EFLAGS_RF)) {
		unsigned long eip = kvm_get_linear_rip(vcpu);
		u32 dr6 = kvm_vcpu_check_hw_bp(eip, 0,
					   vcpu->arch.dr7,
					   vcpu->arch.db);

		if (dr6 != 0) {
			kvm_queue_exception_p(vcpu, DB_VECTOR, dr6);
			*r = 1;
			return true;
		}
	}

	return false;
}

static bool is_vmware_backdoor_opcode(struct x86_emulate_ctxt *ctxt)
{
	switch (ctxt->opcode_len) {
	case 1:
		switch (ctxt->b) {
		case 0xe4:	/* IN */
		case 0xe5:
		case 0xec:
		case 0xed:
		case 0xe6:	/* OUT */
		case 0xe7:
		case 0xee:
		case 0xef:
		case 0x6c:	/* INS */
		case 0x6d:
		case 0x6e:	/* OUTS */
		case 0x6f:
			return true;
		}
		break;
	case 2:
		switch (ctxt->b) {
		case 0x33:	/* RDPMC */
			return true;
		}
		break;
	}

	return false;
}

int x86_emulate_instruction(struct kvm_vcpu *vcpu, gpa_t cr2_or_gpa,
			    int emulation_type, void *insn, int insn_len)
{
	int r;
	struct x86_emulate_ctxt *ctxt = vcpu->arch.emulate_ctxt;
	bool writeback = true;
	bool write_fault_to_spt;

	if (unlikely(!kvm_x86_ops.can_emulate_instruction(vcpu, insn, insn_len)))
		return 1;

	vcpu->arch.l1tf_flush_l1d = true;

	/*
	 * Clear write_fault_to_shadow_pgtable here to ensure it is
	 * never reused.
	 */
	write_fault_to_spt = vcpu->arch.write_fault_to_shadow_pgtable;
	vcpu->arch.write_fault_to_shadow_pgtable = false;
	kvm_clear_exception_queue(vcpu);

	if (!(emulation_type & EMULTYPE_NO_DECODE)) {
		init_emulate_ctxt(vcpu);

		/*
		 * We will reenter on the same instruction since
		 * we do not set complete_userspace_io.  This does not
		 * handle watchpoints yet, those would be handled in
		 * the emulate_ops.
		 */
		if (!(emulation_type & EMULTYPE_SKIP) &&
		    kvm_vcpu_check_breakpoint(vcpu, &r))
			return r;

		ctxt->interruptibility = 0;
		ctxt->have_exception = false;
		ctxt->exception.vector = -1;
		ctxt->perm_ok = false;

		ctxt->ud = emulation_type & EMULTYPE_TRAP_UD;

		r = x86_decode_insn(ctxt, insn, insn_len);

		trace_kvm_emulate_insn_start(vcpu);
		++vcpu->stat.insn_emulation;
		if (r != EMULATION_OK)  {
			if ((emulation_type & EMULTYPE_TRAP_UD) ||
			    (emulation_type & EMULTYPE_TRAP_UD_FORCED)) {
				kvm_queue_exception(vcpu, UD_VECTOR);
				return 1;
			}
			if (reexecute_instruction(vcpu, cr2_or_gpa,
						  write_fault_to_spt,
						  emulation_type))
				return 1;
			if (ctxt->have_exception) {
				/*
				 * #UD should result in just EMULATION_FAILED, and trap-like
				 * exception should not be encountered during decode.
				 */
				WARN_ON_ONCE(ctxt->exception.vector == UD_VECTOR ||
					     exception_type(ctxt->exception.vector) == EXCPT_TRAP);
				inject_emulated_exception(vcpu);
				return 1;
			}
			return handle_emulation_failure(vcpu, emulation_type);
		}
	}

	if ((emulation_type & EMULTYPE_VMWARE_GP) &&
	    !is_vmware_backdoor_opcode(ctxt)) {
		kvm_queue_exception_e(vcpu, GP_VECTOR, 0);
		return 1;
	}

	/*
	 * Note, EMULTYPE_SKIP is intended for use *only* by vendor callbacks
	 * for kvm_skip_emulated_instruction().  The caller is responsible for
	 * updating interruptibility state and injecting single-step #DBs.
	 */
	if (emulation_type & EMULTYPE_SKIP) {
		kvm_rip_write(vcpu, ctxt->_eip);
		if (ctxt->eflags & X86_EFLAGS_RF)
			kvm_set_rflags(vcpu, ctxt->eflags & ~X86_EFLAGS_RF);
		return 1;
	}

	if (retry_instruction(ctxt, cr2_or_gpa, emulation_type))
		return 1;

	/* this is needed for vmware backdoor interface to work since it
	   changes registers values  during IO operation */
	if (vcpu->arch.emulate_regs_need_sync_from_vcpu) {
		vcpu->arch.emulate_regs_need_sync_from_vcpu = false;
		emulator_invalidate_register_cache(ctxt);
	}

restart:
	if (emulation_type & EMULTYPE_PF) {
		/* Save the faulting GPA (cr2) in the address field */
		ctxt->exception.address = cr2_or_gpa;

		/* With shadow page tables, cr2 contains a GVA or nGPA. */
		if (vcpu->arch.mmu->direct_map) {
			ctxt->gpa_available = true;
			ctxt->gpa_val = cr2_or_gpa;
		}
	} else {
		/* Sanitize the address out of an abundance of paranoia. */
		ctxt->exception.address = 0;
	}

	r = x86_emulate_insn(ctxt);

	if (r == EMULATION_INTERCEPTED)
		return 1;

	if (r == EMULATION_FAILED) {
		if (reexecute_instruction(vcpu, cr2_or_gpa, write_fault_to_spt,
					emulation_type))
			return 1;

		return handle_emulation_failure(vcpu, emulation_type);
	}

	if (ctxt->have_exception) {
		r = 1;
		if (inject_emulated_exception(vcpu))
			return r;
	} else if (vcpu->arch.pio.count) {
		if (!vcpu->arch.pio.in) {
			/* FIXME: return into emulator if single-stepping.  */
			vcpu->arch.pio.count = 0;
		} else {
			writeback = false;
			vcpu->arch.complete_userspace_io = complete_emulated_pio;
		}
		r = 0;
	} else if (vcpu->mmio_needed) {
		++vcpu->stat.mmio_exits;

		if (!vcpu->mmio_is_write)
			writeback = false;
		r = 0;
		vcpu->arch.complete_userspace_io = complete_emulated_mmio;
	} else if (r == EMULATION_RESTART)
		goto restart;
	else
		r = 1;

	if (writeback) {
		unsigned long rflags = kvm_x86_ops.get_rflags(vcpu);
		toggle_interruptibility(vcpu, ctxt->interruptibility);
		vcpu->arch.emulate_regs_need_sync_to_vcpu = false;
		if (!ctxt->have_exception ||
		    exception_type(ctxt->exception.vector) == EXCPT_TRAP) {
			kvm_rip_write(vcpu, ctxt->eip);
			if (r && (ctxt->tf || (vcpu->guest_debug & KVM_GUESTDBG_SINGLESTEP)))
				r = kvm_vcpu_do_singlestep(vcpu);
			if (kvm_x86_ops.update_emulated_instruction)
				kvm_x86_ops.update_emulated_instruction(vcpu);
			__kvm_set_rflags(vcpu, ctxt->eflags);
		}

		/*
		 * For STI, interrupts are shadowed; so KVM_REQ_EVENT will
		 * do nothing, and it will be requested again as soon as
		 * the shadow expires.  But we still need to check here,
		 * because POPF has no interrupt shadow.
		 */
		if (unlikely((ctxt->eflags & ~rflags) & X86_EFLAGS_IF))
			kvm_make_request(KVM_REQ_EVENT, vcpu);
	} else
		vcpu->arch.emulate_regs_need_sync_to_vcpu = true;

	return r;
}

int kvm_emulate_instruction(struct kvm_vcpu *vcpu, int emulation_type)
{
	return x86_emulate_instruction(vcpu, 0, emulation_type, NULL, 0);
}
EXPORT_SYMBOL_GPL(kvm_emulate_instruction);

int kvm_emulate_instruction_from_buffer(struct kvm_vcpu *vcpu,
					void *insn, int insn_len)
{
	return x86_emulate_instruction(vcpu, 0, 0, insn, insn_len);
}
EXPORT_SYMBOL_GPL(kvm_emulate_instruction_from_buffer);

static int complete_fast_pio_out_port_0x7e(struct kvm_vcpu *vcpu)
{
	vcpu->arch.pio.count = 0;
	return 1;
}

static int complete_fast_pio_out(struct kvm_vcpu *vcpu)
{
	vcpu->arch.pio.count = 0;

	if (unlikely(!kvm_is_linear_rip(vcpu, vcpu->arch.pio.linear_rip)))
		return 1;

	return kvm_skip_emulated_instruction(vcpu);
}

static int kvm_fast_pio_out(struct kvm_vcpu *vcpu, int size,
			    unsigned short port)
{
	unsigned long val = kvm_rax_read(vcpu);
	int ret = emulator_pio_out(vcpu, size, port, &val, 1);

	if (ret)
		return ret;

	/*
	 * Workaround userspace that relies on old KVM behavior of %rip being
	 * incremented prior to exiting to userspace to handle "OUT 0x7e".
	 */
	if (port == 0x7e &&
	    kvm_check_has_quirk(vcpu->kvm, KVM_X86_QUIRK_OUT_7E_INC_RIP)) {
		vcpu->arch.complete_userspace_io =
			complete_fast_pio_out_port_0x7e;
		kvm_skip_emulated_instruction(vcpu);
	} else {
		vcpu->arch.pio.linear_rip = kvm_get_linear_rip(vcpu);
		vcpu->arch.complete_userspace_io = complete_fast_pio_out;
	}
	return 0;
}

static int complete_fast_pio_in(struct kvm_vcpu *vcpu)
{
	unsigned long val;

	/* We should only ever be called with arch.pio.count equal to 1 */
	BUG_ON(vcpu->arch.pio.count != 1);

	if (unlikely(!kvm_is_linear_rip(vcpu, vcpu->arch.pio.linear_rip))) {
		vcpu->arch.pio.count = 0;
		return 1;
	}

	/* For size less than 4 we merge, else we zero extend */
	val = (vcpu->arch.pio.size < 4) ? kvm_rax_read(vcpu) : 0;

	/*
	 * Since vcpu->arch.pio.count == 1 let emulator_pio_in perform
	 * the copy and tracing
	 */
	emulator_pio_in(vcpu, vcpu->arch.pio.size, vcpu->arch.pio.port, &val, 1);
	kvm_rax_write(vcpu, val);

	return kvm_skip_emulated_instruction(vcpu);
}

static int kvm_fast_pio_in(struct kvm_vcpu *vcpu, int size,
			   unsigned short port)
{
	unsigned long val;
	int ret;

	/* For size less than 4 we merge, else we zero extend */
	val = (size < 4) ? kvm_rax_read(vcpu) : 0;

	ret = emulator_pio_in(vcpu, size, port, &val, 1);
	if (ret) {
		kvm_rax_write(vcpu, val);
		return ret;
	}

	vcpu->arch.pio.linear_rip = kvm_get_linear_rip(vcpu);
	vcpu->arch.complete_userspace_io = complete_fast_pio_in;

	return 0;
}

int kvm_fast_pio(struct kvm_vcpu *vcpu, int size, unsigned short port, int in)
{
	int ret;

	if (in)
		ret = kvm_fast_pio_in(vcpu, size, port);
	else
		ret = kvm_fast_pio_out(vcpu, size, port);
	return ret && kvm_skip_emulated_instruction(vcpu);
}
EXPORT_SYMBOL_GPL(kvm_fast_pio);

static int kvmclock_cpu_down_prep(unsigned int cpu)
{
	__this_cpu_write(cpu_tsc_khz, 0);
	return 0;
}

static void tsc_khz_changed(void *data)
{
	struct cpufreq_freqs *freq = data;
	unsigned long khz = 0;

	if (data)
		khz = freq->new;
	else if (!boot_cpu_has(X86_FEATURE_CONSTANT_TSC))
		khz = cpufreq_quick_get(raw_smp_processor_id());
	if (!khz)
		khz = tsc_khz;
	__this_cpu_write(cpu_tsc_khz, khz);
}

#ifdef CONFIG_X86_64
static void kvm_hyperv_tsc_notifier(void)
{
	struct kvm *kvm;
	struct kvm_vcpu *vcpu;
	int cpu;

	mutex_lock(&kvm_lock);
	list_for_each_entry(kvm, &vm_list, vm_list)
		kvm_make_mclock_inprogress_request(kvm);

	hyperv_stop_tsc_emulation();

	/* TSC frequency always matches when on Hyper-V */
	for_each_present_cpu(cpu)
		per_cpu(cpu_tsc_khz, cpu) = tsc_khz;
	kvm_max_guest_tsc_khz = tsc_khz;

	list_for_each_entry(kvm, &vm_list, vm_list) {
		struct kvm_arch *ka = &kvm->arch;

		spin_lock(&ka->pvclock_gtod_sync_lock);

		pvclock_update_vm_gtod_copy(kvm);

		kvm_for_each_vcpu(cpu, vcpu, kvm)
			kvm_make_request(KVM_REQ_CLOCK_UPDATE, vcpu);

		kvm_for_each_vcpu(cpu, vcpu, kvm)
			kvm_clear_request(KVM_REQ_MCLOCK_INPROGRESS, vcpu);

		spin_unlock(&ka->pvclock_gtod_sync_lock);
	}
	mutex_unlock(&kvm_lock);
}
#endif

static void __kvmclock_cpufreq_notifier(struct cpufreq_freqs *freq, int cpu)
{
	struct kvm *kvm;
	struct kvm_vcpu *vcpu;
	int i, send_ipi = 0;

	/*
	 * We allow guests to temporarily run on slowing clocks,
	 * provided we notify them after, or to run on accelerating
	 * clocks, provided we notify them before.  Thus time never
	 * goes backwards.
	 *
	 * However, we have a problem.  We can't atomically update
	 * the frequency of a given CPU from this function; it is
	 * merely a notifier, which can be called from any CPU.
	 * Changing the TSC frequency at arbitrary points in time
	 * requires a recomputation of local variables related to
	 * the TSC for each VCPU.  We must flag these local variables
	 * to be updated and be sure the update takes place with the
	 * new frequency before any guests proceed.
	 *
	 * Unfortunately, the combination of hotplug CPU and frequency
	 * change creates an intractable locking scenario; the order
	 * of when these callouts happen is undefined with respect to
	 * CPU hotplug, and they can race with each other.  As such,
	 * merely setting per_cpu(cpu_tsc_khz) = X during a hotadd is
	 * undefined; you can actually have a CPU frequency change take
	 * place in between the computation of X and the setting of the
	 * variable.  To protect against this problem, all updates of
	 * the per_cpu tsc_khz variable are done in an interrupt
	 * protected IPI, and all callers wishing to update the value
	 * must wait for a synchronous IPI to complete (which is trivial
	 * if the caller is on the CPU already).  This establishes the
	 * necessary total order on variable updates.
	 *
	 * Note that because a guest time update may take place
	 * anytime after the setting of the VCPU's request bit, the
	 * correct TSC value must be set before the request.  However,
	 * to ensure the update actually makes it to any guest which
	 * starts running in hardware virtualization between the set
	 * and the acquisition of the spinlock, we must also ping the
	 * CPU after setting the request bit.
	 *
	 */

	smp_call_function_single(cpu, tsc_khz_changed, freq, 1);

	mutex_lock(&kvm_lock);
	list_for_each_entry(kvm, &vm_list, vm_list) {
		kvm_for_each_vcpu(i, vcpu, kvm) {
			if (vcpu->cpu != cpu)
				continue;
			kvm_make_request(KVM_REQ_CLOCK_UPDATE, vcpu);
			if (vcpu->cpu != raw_smp_processor_id())
				send_ipi = 1;
		}
	}
	mutex_unlock(&kvm_lock);

	if (freq->old < freq->new && send_ipi) {
		/*
		 * We upscale the frequency.  Must make the guest
		 * doesn't see old kvmclock values while running with
		 * the new frequency, otherwise we risk the guest sees
		 * time go backwards.
		 *
		 * In case we update the frequency for another cpu
		 * (which might be in guest context) send an interrupt
		 * to kick the cpu out of guest context.  Next time
		 * guest context is entered kvmclock will be updated,
		 * so the guest will not see stale values.
		 */
		smp_call_function_single(cpu, tsc_khz_changed, freq, 1);
	}
}

static int kvmclock_cpufreq_notifier(struct notifier_block *nb, unsigned long val,
				     void *data)
{
	struct cpufreq_freqs *freq = data;
	int cpu;

	if (val == CPUFREQ_PRECHANGE && freq->old > freq->new)
		return 0;
	if (val == CPUFREQ_POSTCHANGE && freq->old < freq->new)
		return 0;

	for_each_cpu(cpu, freq->policy->cpus)
		__kvmclock_cpufreq_notifier(freq, cpu);

	return 0;
}

static struct notifier_block kvmclock_cpufreq_notifier_block = {
	.notifier_call  = kvmclock_cpufreq_notifier
};

static int kvmclock_cpu_online(unsigned int cpu)
{
	tsc_khz_changed(NULL);
	return 0;
}

static void kvm_timer_init(void)
{
	max_tsc_khz = tsc_khz;

	if (!boot_cpu_has(X86_FEATURE_CONSTANT_TSC)) {
#ifdef CONFIG_CPU_FREQ
		struct cpufreq_policy *policy;
		int cpu;

		cpu = get_cpu();
		policy = cpufreq_cpu_get(cpu);
		if (policy) {
			if (policy->cpuinfo.max_freq)
				max_tsc_khz = policy->cpuinfo.max_freq;
			cpufreq_cpu_put(policy);
		}
		put_cpu();
#endif
		cpufreq_register_notifier(&kvmclock_cpufreq_notifier_block,
					  CPUFREQ_TRANSITION_NOTIFIER);
	}

	cpuhp_setup_state(CPUHP_AP_X86_KVM_CLK_ONLINE, "x86/kvm/clk:online",
			  kvmclock_cpu_online, kvmclock_cpu_down_prep);
}

DEFINE_PER_CPU(struct kvm_vcpu *, current_vcpu);
EXPORT_PER_CPU_SYMBOL_GPL(current_vcpu);

int kvm_is_in_guest(void)
{
	return __this_cpu_read(current_vcpu) != NULL;
}

static int kvm_is_user_mode(void)
{
	int user_mode = 3;

	if (__this_cpu_read(current_vcpu))
		user_mode = kvm_x86_ops.get_cpl(__this_cpu_read(current_vcpu));

	return user_mode != 0;
}

static unsigned long kvm_get_guest_ip(void)
{
	unsigned long ip = 0;

	if (__this_cpu_read(current_vcpu))
		ip = kvm_rip_read(__this_cpu_read(current_vcpu));

	return ip;
}

static void kvm_handle_intel_pt_intr(void)
{
	struct kvm_vcpu *vcpu = __this_cpu_read(current_vcpu);

	kvm_make_request(KVM_REQ_PMI, vcpu);
	__set_bit(MSR_CORE_PERF_GLOBAL_OVF_CTRL_TRACE_TOPA_PMI_BIT,
			(unsigned long *)&vcpu->arch.pmu.global_status);
}

static struct perf_guest_info_callbacks kvm_guest_cbs = {
	.is_in_guest		= kvm_is_in_guest,
	.is_user_mode		= kvm_is_user_mode,
	.get_guest_ip		= kvm_get_guest_ip,
	.handle_intel_pt_intr	= kvm_handle_intel_pt_intr,
};

#ifdef CONFIG_X86_64
static void pvclock_gtod_update_fn(struct work_struct *work)
{
	struct kvm *kvm;

	struct kvm_vcpu *vcpu;
	int i;

	mutex_lock(&kvm_lock);
	list_for_each_entry(kvm, &vm_list, vm_list)
		kvm_for_each_vcpu(i, vcpu, kvm)
			kvm_make_request(KVM_REQ_MASTERCLOCK_UPDATE, vcpu);
	atomic_set(&kvm_guest_has_master_clock, 0);
	mutex_unlock(&kvm_lock);
}

static DECLARE_WORK(pvclock_gtod_work, pvclock_gtod_update_fn);

/*
 * Notification about pvclock gtod data update.
 */
static int pvclock_gtod_notify(struct notifier_block *nb, unsigned long unused,
			       void *priv)
{
	struct pvclock_gtod_data *gtod = &pvclock_gtod_data;
	struct timekeeper *tk = priv;

	update_pvclock_gtod(tk);

	/* disable master clock if host does not trust, or does not
	 * use, TSC based clocksource.
	 */
	if (!gtod_is_based_on_tsc(gtod->clock.vclock_mode) &&
	    atomic_read(&kvm_guest_has_master_clock) != 0)
		queue_work(system_long_wq, &pvclock_gtod_work);

	return 0;
}

static struct notifier_block pvclock_gtod_notifier = {
	.notifier_call = pvclock_gtod_notify,
};
#endif

int kvm_arch_init(void *opaque)
{
	struct kvm_x86_init_ops *ops = opaque;
	int r;

	if (kvm_x86_ops.hardware_enable) {
		printk(KERN_ERR "kvm: already loaded the other module\n");
		r = -EEXIST;
		goto out;
	}

	if (!ops->cpu_has_kvm_support()) {
		pr_err_ratelimited("kvm: no hardware support\n");
		r = -EOPNOTSUPP;
		goto out;
	}
	if (ops->disabled_by_bios()) {
		pr_err_ratelimited("kvm: disabled by bios\n");
		r = -EOPNOTSUPP;
		goto out;
	}

	/*
	 * KVM explicitly assumes that the guest has an FPU and
	 * FXSAVE/FXRSTOR. For example, the KVM_GET_FPU explicitly casts the
	 * vCPU's FPU state as a fxregs_state struct.
	 */
	if (!boot_cpu_has(X86_FEATURE_FPU) || !boot_cpu_has(X86_FEATURE_FXSR)) {
		printk(KERN_ERR "kvm: inadequate fpu\n");
		r = -EOPNOTSUPP;
		goto out;
	}

	r = -ENOMEM;
	x86_fpu_cache = kmem_cache_create("x86_fpu", sizeof(struct fpu),
					  __alignof__(struct fpu), SLAB_ACCOUNT,
					  NULL);
	if (!x86_fpu_cache) {
		printk(KERN_ERR "kvm: failed to allocate cache for x86 fpu\n");
		goto out;
	}

	x86_emulator_cache = kvm_alloc_emulator_cache();
	if (!x86_emulator_cache) {
		pr_err("kvm: failed to allocate cache for x86 emulator\n");
		goto out_free_x86_fpu_cache;
	}

	user_return_msrs = alloc_percpu(struct kvm_user_return_msrs);
	if (!user_return_msrs) {
		printk(KERN_ERR "kvm: failed to allocate percpu kvm_user_return_msrs\n");
		goto out_free_x86_emulator_cache;
	}

	r = kvm_mmu_module_init();
	if (r)
		goto out_free_percpu;

	kvm_mmu_set_mask_ptes(PT_USER_MASK, PT_ACCESSED_MASK,
			PT_DIRTY_MASK, PT64_NX_MASK, 0,
			PT_PRESENT_MASK, 0, sme_me_mask);
	kvm_timer_init();

	perf_register_guest_info_callbacks(&kvm_guest_cbs);

	if (boot_cpu_has(X86_FEATURE_XSAVE)) {
		host_xcr0 = xgetbv(XCR_XFEATURE_ENABLED_MASK);
		supported_xcr0 = host_xcr0 & KVM_SUPPORTED_XCR0;
	}

	kvm_lapic_init();
	if (pi_inject_timer == -1)
		pi_inject_timer = housekeeping_enabled(HK_FLAG_TIMER);
#ifdef CONFIG_X86_64
	pvclock_gtod_register_notifier(&pvclock_gtod_notifier);

	if (hypervisor_is_type(X86_HYPER_MS_HYPERV))
		set_hv_tscchange_cb(kvm_hyperv_tsc_notifier);
#endif

	return 0;

out_free_percpu:
	free_percpu(user_return_msrs);
out_free_x86_emulator_cache:
	kmem_cache_destroy(x86_emulator_cache);
out_free_x86_fpu_cache:
	kmem_cache_destroy(x86_fpu_cache);
out:
	return r;
}

void kvm_arch_exit(void)
{
#ifdef CONFIG_X86_64
	if (hypervisor_is_type(X86_HYPER_MS_HYPERV))
		clear_hv_tscchange_cb();
#endif
	kvm_lapic_exit();
	perf_unregister_guest_info_callbacks(&kvm_guest_cbs);

	if (!boot_cpu_has(X86_FEATURE_CONSTANT_TSC))
		cpufreq_unregister_notifier(&kvmclock_cpufreq_notifier_block,
					    CPUFREQ_TRANSITION_NOTIFIER);
	cpuhp_remove_state_nocalls(CPUHP_AP_X86_KVM_CLK_ONLINE);
#ifdef CONFIG_X86_64
	pvclock_gtod_unregister_notifier(&pvclock_gtod_notifier);
#endif
	kvm_x86_ops.hardware_enable = NULL;
	kvm_mmu_module_exit();
	free_percpu(user_return_msrs);
	kmem_cache_destroy(x86_fpu_cache);
}

int kvm_vcpu_halt(struct kvm_vcpu *vcpu)
{
	++vcpu->stat.halt_exits;
	if (lapic_in_kernel(vcpu)) {
		vcpu->arch.mp_state = KVM_MP_STATE_HALTED;
		return 1;
	} else {
		vcpu->run->exit_reason = KVM_EXIT_HLT;
		return 0;
	}
}
EXPORT_SYMBOL_GPL(kvm_vcpu_halt);

int kvm_emulate_halt(struct kvm_vcpu *vcpu)
{
	int ret = kvm_skip_emulated_instruction(vcpu);
	/*
	 * TODO: we might be squashing a GUESTDBG_SINGLESTEP-triggered
	 * KVM_EXIT_DEBUG here.
	 */
	return kvm_vcpu_halt(vcpu) && ret;
}
EXPORT_SYMBOL_GPL(kvm_emulate_halt);

#ifdef CONFIG_X86_64
static int kvm_pv_clock_pairing(struct kvm_vcpu *vcpu, gpa_t paddr,
			        unsigned long clock_type)
{
	struct kvm_clock_pairing clock_pairing;
	struct timespec64 ts;
	u64 cycle;
	int ret;

	if (clock_type != KVM_CLOCK_PAIRING_WALLCLOCK)
		return -KVM_EOPNOTSUPP;

	if (kvm_get_walltime_and_clockread(&ts, &cycle) == false)
		return -KVM_EOPNOTSUPP;

	clock_pairing.sec = ts.tv_sec;
	clock_pairing.nsec = ts.tv_nsec;
	clock_pairing.tsc = kvm_read_l1_tsc(vcpu, cycle);
	clock_pairing.flags = 0;
	memset(&clock_pairing.pad, 0, sizeof(clock_pairing.pad));

	ret = 0;
	if (kvm_write_guest(vcpu->kvm, paddr, &clock_pairing,
			    sizeof(struct kvm_clock_pairing)))
		ret = -KVM_EFAULT;

	return ret;
}
#endif

/*
 * kvm_pv_kick_cpu_op:  Kick a vcpu.
 *
 * @apicid - apicid of vcpu to be kicked.
 */
static void kvm_pv_kick_cpu_op(struct kvm *kvm, unsigned long flags, int apicid)
{
	struct kvm_lapic_irq lapic_irq;

	lapic_irq.shorthand = APIC_DEST_NOSHORT;
	lapic_irq.dest_mode = APIC_DEST_PHYSICAL;
	lapic_irq.level = 0;
	lapic_irq.dest_id = apicid;
	lapic_irq.msi_redir_hint = false;

	lapic_irq.delivery_mode = APIC_DM_REMRD;
	kvm_irq_delivery_to_apic(kvm, NULL, &lapic_irq, NULL);
}

bool kvm_apicv_activated(struct kvm *kvm)
{
	return (READ_ONCE(kvm->arch.apicv_inhibit_reasons) == 0);
}
EXPORT_SYMBOL_GPL(kvm_apicv_activated);

void kvm_apicv_init(struct kvm *kvm, bool enable)
{
	if (enable)
		clear_bit(APICV_INHIBIT_REASON_DISABLE,
			  &kvm->arch.apicv_inhibit_reasons);
	else
		set_bit(APICV_INHIBIT_REASON_DISABLE,
			&kvm->arch.apicv_inhibit_reasons);
}
EXPORT_SYMBOL_GPL(kvm_apicv_init);

static void kvm_sched_yield(struct kvm *kvm, unsigned long dest_id)
{
	struct kvm_vcpu *target = NULL;
	struct kvm_apic_map *map;

	rcu_read_lock();
	map = rcu_dereference(kvm->arch.apic_map);

	if (likely(map) && dest_id <= map->max_apic_id && map->phys_map[dest_id])
		target = map->phys_map[dest_id]->vcpu;

	rcu_read_unlock();

	if (target && READ_ONCE(target->ready))
		kvm_vcpu_yield_to(target);
}

int kvm_emulate_hypercall(struct kvm_vcpu *vcpu)
{
	unsigned long nr, a0, a1, a2, a3, ret;
	int op_64_bit;

	if (kvm_hv_hypercall_enabled(vcpu->kvm))
		return kvm_hv_hypercall(vcpu);

	nr = kvm_rax_read(vcpu);
	a0 = kvm_rbx_read(vcpu);
	a1 = kvm_rcx_read(vcpu);
	a2 = kvm_rdx_read(vcpu);
	a3 = kvm_rsi_read(vcpu);

	trace_kvm_hypercall(nr, a0, a1, a2, a3);

	op_64_bit = is_64_bit_mode(vcpu);
	if (!op_64_bit) {
		nr &= 0xFFFFFFFF;
		a0 &= 0xFFFFFFFF;
		a1 &= 0xFFFFFFFF;
		a2 &= 0xFFFFFFFF;
		a3 &= 0xFFFFFFFF;
	}

	if (kvm_x86_ops.get_cpl(vcpu) != 0) {
		ret = -KVM_EPERM;
		goto out;
	}

	ret = -KVM_ENOSYS;

	switch (nr) {
	case KVM_HC_VAPIC_POLL_IRQ:
		ret = 0;
		break;
	case KVM_HC_KICK_CPU:
		if (!guest_pv_has(vcpu, KVM_FEATURE_PV_UNHALT))
			break;

		kvm_pv_kick_cpu_op(vcpu->kvm, a0, a1);
		kvm_sched_yield(vcpu->kvm, a1);
		ret = 0;
		break;
#ifdef CONFIG_X86_64
	case KVM_HC_CLOCK_PAIRING:
		ret = kvm_pv_clock_pairing(vcpu, a0, a1);
		break;
#endif
	case KVM_HC_SEND_IPI:
		if (!guest_pv_has(vcpu, KVM_FEATURE_PV_SEND_IPI))
			break;

		ret = kvm_pv_send_ipi(vcpu->kvm, a0, a1, a2, a3, op_64_bit);
		break;
	case KVM_HC_SCHED_YIELD:
		if (!guest_pv_has(vcpu, KVM_FEATURE_PV_SCHED_YIELD))
			break;

		kvm_sched_yield(vcpu->kvm, a0);
		ret = 0;
		break;
	default:
		ret = -KVM_ENOSYS;
		break;
	}
out:
	if (!op_64_bit)
		ret = (u32)ret;
	kvm_rax_write(vcpu, ret);

	++vcpu->stat.hypercalls;
	return kvm_skip_emulated_instruction(vcpu);
}
EXPORT_SYMBOL_GPL(kvm_emulate_hypercall);

static int emulator_fix_hypercall(struct x86_emulate_ctxt *ctxt)
{
	struct kvm_vcpu *vcpu = emul_to_vcpu(ctxt);
	char instruction[3];
	unsigned long rip = kvm_rip_read(vcpu);

	kvm_x86_ops.patch_hypercall(vcpu, instruction);

	return emulator_write_emulated(ctxt, rip, instruction, 3,
		&ctxt->exception);
}

static int dm_request_for_irq_injection(struct kvm_vcpu *vcpu)
{
	return vcpu->run->request_interrupt_window &&
		likely(!pic_in_kernel(vcpu->kvm));
}

static void post_kvm_run_save(struct kvm_vcpu *vcpu)
{
	struct kvm_run *kvm_run = vcpu->run;

	kvm_run->if_flag = (kvm_get_rflags(vcpu) & X86_EFLAGS_IF) != 0;
	kvm_run->flags = is_smm(vcpu) ? KVM_RUN_X86_SMM : 0;
	kvm_run->cr8 = kvm_get_cr8(vcpu);
	kvm_run->apic_base = kvm_get_apic_base(vcpu);
	kvm_run->ready_for_interrupt_injection =
		pic_in_kernel(vcpu->kvm) ||
		kvm_vcpu_ready_for_interrupt_injection(vcpu);
}

static void update_cr8_intercept(struct kvm_vcpu *vcpu)
{
	int max_irr, tpr;

	if (!kvm_x86_ops.update_cr8_intercept)
		return;

	if (!lapic_in_kernel(vcpu))
		return;

	if (vcpu->arch.apicv_active)
		return;

	if (!vcpu->arch.apic->vapic_addr)
		max_irr = kvm_lapic_find_highest_irr(vcpu);
	else
		max_irr = -1;

	if (max_irr != -1)
		max_irr >>= 4;

	tpr = kvm_lapic_get_cr8(vcpu);

	kvm_x86_ops.update_cr8_intercept(vcpu, tpr, max_irr);
}

static void inject_pending_event(struct kvm_vcpu *vcpu, bool *req_immediate_exit)
{
	int r;
	bool can_inject = true;

	/* try to reinject previous events if any */

	if (vcpu->arch.exception.injected) {
		kvm_x86_ops.queue_exception(vcpu);
		can_inject = false;
	}
	/*
	 * Do not inject an NMI or interrupt if there is a pending
	 * exception.  Exceptions and interrupts are recognized at
	 * instruction boundaries, i.e. the start of an instruction.
	 * Trap-like exceptions, e.g. #DB, have higher priority than
	 * NMIs and interrupts, i.e. traps are recognized before an
	 * NMI/interrupt that's pending on the same instruction.
	 * Fault-like exceptions, e.g. #GP and #PF, are the lowest
	 * priority, but are only generated (pended) during instruction
	 * execution, i.e. a pending fault-like exception means the
	 * fault occurred on the *previous* instruction and must be
	 * serviced prior to recognizing any new events in order to
	 * fully complete the previous instruction.
	 */
	else if (!vcpu->arch.exception.pending) {
		if (vcpu->arch.nmi_injected) {
			kvm_x86_ops.set_nmi(vcpu);
			can_inject = false;
		} else if (vcpu->arch.interrupt.injected) {
			kvm_x86_ops.set_irq(vcpu);
			can_inject = false;
		}
	}

	WARN_ON_ONCE(vcpu->arch.exception.injected &&
		     vcpu->arch.exception.pending);

	/*
	 * Call check_nested_events() even if we reinjected a previous event
	 * in order for caller to determine if it should require immediate-exit
	 * from L2 to L1 due to pending L1 events which require exit
	 * from L2 to L1.
	 */
	if (is_guest_mode(vcpu)) {
		r = kvm_x86_ops.nested_ops->check_events(vcpu);
		if (r < 0)
			goto busy;
	}

	/* try to inject new event if pending */
	if (vcpu->arch.exception.pending) {
		trace_kvm_inj_exception(vcpu->arch.exception.nr,
					vcpu->arch.exception.has_error_code,
					vcpu->arch.exception.error_code);

		vcpu->arch.exception.pending = false;
		vcpu->arch.exception.injected = true;

		if (exception_type(vcpu->arch.exception.nr) == EXCPT_FAULT)
			__kvm_set_rflags(vcpu, kvm_get_rflags(vcpu) |
					     X86_EFLAGS_RF);

		if (vcpu->arch.exception.nr == DB_VECTOR) {
			kvm_deliver_exception_payload(vcpu);
			if (vcpu->arch.dr7 & DR7_GD) {
				vcpu->arch.dr7 &= ~DR7_GD;
				kvm_update_dr7(vcpu);
			}
		}

		kvm_x86_ops.queue_exception(vcpu);
		can_inject = false;
	}

	/*
	 * Finally, inject interrupt events.  If an event cannot be injected
	 * due to architectural conditions (e.g. IF=0) a window-open exit
	 * will re-request KVM_REQ_EVENT.  Sometimes however an event is pending
	 * and can architecturally be injected, but we cannot do it right now:
	 * an interrupt could have arrived just now and we have to inject it
	 * as a vmexit, or there could already an event in the queue, which is
	 * indicated by can_inject.  In that case we request an immediate exit
	 * in order to make progress and get back here for another iteration.
	 * The kvm_x86_ops hooks communicate this by returning -EBUSY.
	 */
	if (vcpu->arch.smi_pending) {
		r = can_inject ? kvm_x86_ops.smi_allowed(vcpu, true) : -EBUSY;
		if (r < 0)
			goto busy;
		if (r) {
			vcpu->arch.smi_pending = false;
			++vcpu->arch.smi_count;
			enter_smm(vcpu);
			can_inject = false;
		} else
			kvm_x86_ops.enable_smi_window(vcpu);
	}

	if (vcpu->arch.nmi_pending) {
		r = can_inject ? kvm_x86_ops.nmi_allowed(vcpu, true) : -EBUSY;
		if (r < 0)
			goto busy;
		if (r) {
			--vcpu->arch.nmi_pending;
			vcpu->arch.nmi_injected = true;
			kvm_x86_ops.set_nmi(vcpu);
			can_inject = false;
			WARN_ON(kvm_x86_ops.nmi_allowed(vcpu, true) < 0);
		}
		if (vcpu->arch.nmi_pending)
			kvm_x86_ops.enable_nmi_window(vcpu);
	}

	if (kvm_cpu_has_injectable_intr(vcpu)) {
		r = can_inject ? kvm_x86_ops.interrupt_allowed(vcpu, true) : -EBUSY;
		if (r < 0)
			goto busy;
		if (r) {
			kvm_queue_interrupt(vcpu, kvm_cpu_get_interrupt(vcpu), false);
			kvm_x86_ops.set_irq(vcpu);
			WARN_ON(kvm_x86_ops.interrupt_allowed(vcpu, true) < 0);
		}
		if (kvm_cpu_has_injectable_intr(vcpu))
			kvm_x86_ops.enable_irq_window(vcpu);
	}

	if (is_guest_mode(vcpu) &&
	    kvm_x86_ops.nested_ops->hv_timer_pending &&
	    kvm_x86_ops.nested_ops->hv_timer_pending(vcpu))
		*req_immediate_exit = true;

	WARN_ON(vcpu->arch.exception.pending);
	return;

busy:
	*req_immediate_exit = true;
	return;
}

static void process_nmi(struct kvm_vcpu *vcpu)
{
	unsigned limit = 2;

	/*
	 * x86 is limited to one NMI running, and one NMI pending after it.
	 * If an NMI is already in progress, limit further NMIs to just one.
	 * Otherwise, allow two (and we'll inject the first one immediately).
	 */
	if (kvm_x86_ops.get_nmi_mask(vcpu) || vcpu->arch.nmi_injected)
		limit = 1;

	vcpu->arch.nmi_pending += atomic_xchg(&vcpu->arch.nmi_queued, 0);
	vcpu->arch.nmi_pending = min(vcpu->arch.nmi_pending, limit);
	kvm_make_request(KVM_REQ_EVENT, vcpu);
}

static u32 enter_smm_get_segment_flags(struct kvm_segment *seg)
{
	u32 flags = 0;
	flags |= seg->g       << 23;
	flags |= seg->db      << 22;
	flags |= seg->l       << 21;
	flags |= seg->avl     << 20;
	flags |= seg->present << 15;
	flags |= seg->dpl     << 13;
	flags |= seg->s       << 12;
	flags |= seg->type    << 8;
	return flags;
}

static void enter_smm_save_seg_32(struct kvm_vcpu *vcpu, char *buf, int n)
{
	struct kvm_segment seg;
	int offset;

	kvm_get_segment(vcpu, &seg, n);
	put_smstate(u32, buf, 0x7fa8 + n * 4, seg.selector);

	if (n < 3)
		offset = 0x7f84 + n * 12;
	else
		offset = 0x7f2c + (n - 3) * 12;

	put_smstate(u32, buf, offset + 8, seg.base);
	put_smstate(u32, buf, offset + 4, seg.limit);
	put_smstate(u32, buf, offset, enter_smm_get_segment_flags(&seg));
}

#ifdef CONFIG_X86_64
static void enter_smm_save_seg_64(struct kvm_vcpu *vcpu, char *buf, int n)
{
	struct kvm_segment seg;
	int offset;
	u16 flags;

	kvm_get_segment(vcpu, &seg, n);
	offset = 0x7e00 + n * 16;

	flags = enter_smm_get_segment_flags(&seg) >> 8;
	put_smstate(u16, buf, offset, seg.selector);
	put_smstate(u16, buf, offset + 2, flags);
	put_smstate(u32, buf, offset + 4, seg.limit);
	put_smstate(u64, buf, offset + 8, seg.base);
}
#endif

static void enter_smm_save_state_32(struct kvm_vcpu *vcpu, char *buf)
{
	struct desc_ptr dt;
	struct kvm_segment seg;
	unsigned long val;
	int i;

	put_smstate(u32, buf, 0x7ffc, kvm_read_cr0(vcpu));
	put_smstate(u32, buf, 0x7ff8, kvm_read_cr3(vcpu));
	put_smstate(u32, buf, 0x7ff4, kvm_get_rflags(vcpu));
	put_smstate(u32, buf, 0x7ff0, kvm_rip_read(vcpu));

	for (i = 0; i < 8; i++)
		put_smstate(u32, buf, 0x7fd0 + i * 4, kvm_register_read(vcpu, i));

	kvm_get_dr(vcpu, 6, &val);
	put_smstate(u32, buf, 0x7fcc, (u32)val);
	kvm_get_dr(vcpu, 7, &val);
	put_smstate(u32, buf, 0x7fc8, (u32)val);

	kvm_get_segment(vcpu, &seg, VCPU_SREG_TR);
	put_smstate(u32, buf, 0x7fc4, seg.selector);
	put_smstate(u32, buf, 0x7f64, seg.base);
	put_smstate(u32, buf, 0x7f60, seg.limit);
	put_smstate(u32, buf, 0x7f5c, enter_smm_get_segment_flags(&seg));

	kvm_get_segment(vcpu, &seg, VCPU_SREG_LDTR);
	put_smstate(u32, buf, 0x7fc0, seg.selector);
	put_smstate(u32, buf, 0x7f80, seg.base);
	put_smstate(u32, buf, 0x7f7c, seg.limit);
	put_smstate(u32, buf, 0x7f78, enter_smm_get_segment_flags(&seg));

	kvm_x86_ops.get_gdt(vcpu, &dt);
	put_smstate(u32, buf, 0x7f74, dt.address);
	put_smstate(u32, buf, 0x7f70, dt.size);

	kvm_x86_ops.get_idt(vcpu, &dt);
	put_smstate(u32, buf, 0x7f58, dt.address);
	put_smstate(u32, buf, 0x7f54, dt.size);

	for (i = 0; i < 6; i++)
		enter_smm_save_seg_32(vcpu, buf, i);

	put_smstate(u32, buf, 0x7f14, kvm_read_cr4(vcpu));

	/* revision id */
	put_smstate(u32, buf, 0x7efc, 0x00020000);
	put_smstate(u32, buf, 0x7ef8, vcpu->arch.smbase);
}

#ifdef CONFIG_X86_64
static void enter_smm_save_state_64(struct kvm_vcpu *vcpu, char *buf)
{
	struct desc_ptr dt;
	struct kvm_segment seg;
	unsigned long val;
	int i;

	for (i = 0; i < 16; i++)
		put_smstate(u64, buf, 0x7ff8 - i * 8, kvm_register_read(vcpu, i));

	put_smstate(u64, buf, 0x7f78, kvm_rip_read(vcpu));
	put_smstate(u32, buf, 0x7f70, kvm_get_rflags(vcpu));

	kvm_get_dr(vcpu, 6, &val);
	put_smstate(u64, buf, 0x7f68, val);
	kvm_get_dr(vcpu, 7, &val);
	put_smstate(u64, buf, 0x7f60, val);

	put_smstate(u64, buf, 0x7f58, kvm_read_cr0(vcpu));
	put_smstate(u64, buf, 0x7f50, kvm_read_cr3(vcpu));
	put_smstate(u64, buf, 0x7f48, kvm_read_cr4(vcpu));

	put_smstate(u32, buf, 0x7f00, vcpu->arch.smbase);

	/* revision id */
	put_smstate(u32, buf, 0x7efc, 0x00020064);

	put_smstate(u64, buf, 0x7ed0, vcpu->arch.efer);

	kvm_get_segment(vcpu, &seg, VCPU_SREG_TR);
	put_smstate(u16, buf, 0x7e90, seg.selector);
	put_smstate(u16, buf, 0x7e92, enter_smm_get_segment_flags(&seg) >> 8);
	put_smstate(u32, buf, 0x7e94, seg.limit);
	put_smstate(u64, buf, 0x7e98, seg.base);

	kvm_x86_ops.get_idt(vcpu, &dt);
	put_smstate(u32, buf, 0x7e84, dt.size);
	put_smstate(u64, buf, 0x7e88, dt.address);

	kvm_get_segment(vcpu, &seg, VCPU_SREG_LDTR);
	put_smstate(u16, buf, 0x7e70, seg.selector);
	put_smstate(u16, buf, 0x7e72, enter_smm_get_segment_flags(&seg) >> 8);
	put_smstate(u32, buf, 0x7e74, seg.limit);
	put_smstate(u64, buf, 0x7e78, seg.base);

	kvm_x86_ops.get_gdt(vcpu, &dt);
	put_smstate(u32, buf, 0x7e64, dt.size);
	put_smstate(u64, buf, 0x7e68, dt.address);

	for (i = 0; i < 6; i++)
		enter_smm_save_seg_64(vcpu, buf, i);
}
#endif

static void enter_smm(struct kvm_vcpu *vcpu)
{
	struct kvm_segment cs, ds;
	struct desc_ptr dt;
	char buf[512];
	u32 cr0;

	trace_kvm_enter_smm(vcpu->vcpu_id, vcpu->arch.smbase, true);
	memset(buf, 0, 512);
#ifdef CONFIG_X86_64
	if (guest_cpuid_has(vcpu, X86_FEATURE_LM))
		enter_smm_save_state_64(vcpu, buf);
	else
#endif
		enter_smm_save_state_32(vcpu, buf);

	/*
	 * Give pre_enter_smm() a chance to make ISA-specific changes to the
	 * vCPU state (e.g. leave guest mode) after we've saved the state into
	 * the SMM state-save area.
	 */
	kvm_x86_ops.pre_enter_smm(vcpu, buf);

	vcpu->arch.hflags |= HF_SMM_MASK;
	kvm_vcpu_write_guest(vcpu, vcpu->arch.smbase + 0xfe00, buf, sizeof(buf));

	if (kvm_x86_ops.get_nmi_mask(vcpu))
		vcpu->arch.hflags |= HF_SMM_INSIDE_NMI_MASK;
	else
		kvm_x86_ops.set_nmi_mask(vcpu, true);

	kvm_set_rflags(vcpu, X86_EFLAGS_FIXED);
	kvm_rip_write(vcpu, 0x8000);

	cr0 = vcpu->arch.cr0 & ~(X86_CR0_PE | X86_CR0_EM | X86_CR0_TS | X86_CR0_PG);
	kvm_x86_ops.set_cr0(vcpu, cr0);
	vcpu->arch.cr0 = cr0;

	kvm_x86_ops.set_cr4(vcpu, 0);

	/* Undocumented: IDT limit is set to zero on entry to SMM.  */
	dt.address = dt.size = 0;
	kvm_x86_ops.set_idt(vcpu, &dt);

	__kvm_set_dr(vcpu, 7, DR7_FIXED_1);

	cs.selector = (vcpu->arch.smbase >> 4) & 0xffff;
	cs.base = vcpu->arch.smbase;

	ds.selector = 0;
	ds.base = 0;

	cs.limit    = ds.limit = 0xffffffff;
	cs.type     = ds.type = 0x3;
	cs.dpl      = ds.dpl = 0;
	cs.db       = ds.db = 0;
	cs.s        = ds.s = 1;
	cs.l        = ds.l = 0;
	cs.g        = ds.g = 1;
	cs.avl      = ds.avl = 0;
	cs.present  = ds.present = 1;
	cs.unusable = ds.unusable = 0;
	cs.padding  = ds.padding = 0;

	kvm_set_segment(vcpu, &cs, VCPU_SREG_CS);
	kvm_set_segment(vcpu, &ds, VCPU_SREG_DS);
	kvm_set_segment(vcpu, &ds, VCPU_SREG_ES);
	kvm_set_segment(vcpu, &ds, VCPU_SREG_FS);
	kvm_set_segment(vcpu, &ds, VCPU_SREG_GS);
	kvm_set_segment(vcpu, &ds, VCPU_SREG_SS);

#ifdef CONFIG_X86_64
	if (guest_cpuid_has(vcpu, X86_FEATURE_LM))
		kvm_x86_ops.set_efer(vcpu, 0);
#endif

	kvm_update_cpuid_runtime(vcpu);
	kvm_mmu_reset_context(vcpu);
}

static void process_smi(struct kvm_vcpu *vcpu)
{
	vcpu->arch.smi_pending = true;
	kvm_make_request(KVM_REQ_EVENT, vcpu);
}

void kvm_make_scan_ioapic_request_mask(struct kvm *kvm,
				       unsigned long *vcpu_bitmap)
{
	cpumask_var_t cpus;

	zalloc_cpumask_var(&cpus, GFP_ATOMIC);

	kvm_make_vcpus_request_mask(kvm, KVM_REQ_SCAN_IOAPIC,
				    NULL, vcpu_bitmap, cpus);

	free_cpumask_var(cpus);
}

void kvm_make_scan_ioapic_request(struct kvm *kvm)
{
	kvm_make_all_cpus_request(kvm, KVM_REQ_SCAN_IOAPIC);
}

void kvm_vcpu_update_apicv(struct kvm_vcpu *vcpu)
{
	if (!lapic_in_kernel(vcpu))
		return;

	vcpu->arch.apicv_active = kvm_apicv_activated(vcpu->kvm);
	kvm_apic_update_apicv(vcpu);
	kvm_x86_ops.refresh_apicv_exec_ctrl(vcpu);
}
EXPORT_SYMBOL_GPL(kvm_vcpu_update_apicv);

/*
 * NOTE: Do not hold any lock prior to calling this.
 *
 * In particular, kvm_request_apicv_update() expects kvm->srcu not to be
 * locked, because it calls __x86_set_memory_region() which does
 * synchronize_srcu(&kvm->srcu).
 */
void kvm_request_apicv_update(struct kvm *kvm, bool activate, ulong bit)
{
	struct kvm_vcpu *except;
	unsigned long old, new, expected;

	if (!kvm_x86_ops.check_apicv_inhibit_reasons ||
	    !kvm_x86_ops.check_apicv_inhibit_reasons(bit))
		return;

	old = READ_ONCE(kvm->arch.apicv_inhibit_reasons);
	do {
		expected = new = old;
		if (activate)
			__clear_bit(bit, &new);
		else
			__set_bit(bit, &new);
		if (new == old)
			break;
		old = cmpxchg(&kvm->arch.apicv_inhibit_reasons, expected, new);
	} while (old != expected);

	if (!!old == !!new)
		return;

	trace_kvm_apicv_update_request(activate, bit);
	if (kvm_x86_ops.pre_update_apicv_exec_ctrl)
		kvm_x86_ops.pre_update_apicv_exec_ctrl(kvm, activate);

	/*
	 * Sending request to update APICV for all other vcpus,
	 * while update the calling vcpu immediately instead of
	 * waiting for another #VMEXIT to handle the request.
	 */
	except = kvm_get_running_vcpu();
	kvm_make_all_cpus_request_except(kvm, KVM_REQ_APICV_UPDATE,
					 except);
	if (except)
		kvm_vcpu_update_apicv(except);
}
EXPORT_SYMBOL_GPL(kvm_request_apicv_update);

static void vcpu_scan_ioapic(struct kvm_vcpu *vcpu)
{
	if (!kvm_apic_present(vcpu))
		return;

	bitmap_zero(vcpu->arch.ioapic_handled_vectors, 256);

	if (irqchip_split(vcpu->kvm))
		kvm_scan_ioapic_routes(vcpu, vcpu->arch.ioapic_handled_vectors);
	else {
		if (vcpu->arch.apicv_active)
			kvm_x86_ops.sync_pir_to_irr(vcpu);
		if (ioapic_in_kernel(vcpu->kvm))
			kvm_ioapic_scan_entry(vcpu, vcpu->arch.ioapic_handled_vectors);
	}

	if (is_guest_mode(vcpu))
		vcpu->arch.load_eoi_exitmap_pending = true;
	else
		kvm_make_request(KVM_REQ_LOAD_EOI_EXITMAP, vcpu);
}

static void vcpu_load_eoi_exitmap(struct kvm_vcpu *vcpu)
{
	u64 eoi_exit_bitmap[4];

	if (!kvm_apic_hw_enabled(vcpu->arch.apic))
		return;

	bitmap_or((ulong *)eoi_exit_bitmap, vcpu->arch.ioapic_handled_vectors,
		  vcpu_to_synic(vcpu)->vec_bitmap, 256);
	kvm_x86_ops.load_eoi_exitmap(vcpu, eoi_exit_bitmap);
}

void kvm_arch_mmu_notifier_invalidate_range(struct kvm *kvm,
					    unsigned long start, unsigned long end)
{
	unsigned long apic_address;

	/*
	 * The physical address of apic access page is stored in the VMCS.
	 * Update it when it becomes invalid.
	 */
	apic_address = gfn_to_hva(kvm, APIC_DEFAULT_PHYS_BASE >> PAGE_SHIFT);
	if (start <= apic_address && apic_address < end)
		kvm_make_all_cpus_request(kvm, KVM_REQ_APIC_PAGE_RELOAD);
}

void kvm_vcpu_reload_apic_access_page(struct kvm_vcpu *vcpu)
{
	if (!lapic_in_kernel(vcpu))
		return;

	if (!kvm_x86_ops.set_apic_access_page_addr)
		return;

	kvm_x86_ops.set_apic_access_page_addr(vcpu);
}

void __kvm_request_immediate_exit(struct kvm_vcpu *vcpu)
{
	smp_send_reschedule(vcpu->cpu);
}
EXPORT_SYMBOL_GPL(__kvm_request_immediate_exit);

/*
 * Returns 1 to let vcpu_run() continue the guest execution loop without
 * exiting to the userspace.  Otherwise, the value will be returned to the
 * userspace.
 */
static int vcpu_enter_guest(struct kvm_vcpu *vcpu)
{
	int r;
	bool req_int_win =
		dm_request_for_irq_injection(vcpu) &&
		kvm_cpu_accept_dm_intr(vcpu);
	fastpath_t exit_fastpath;

	bool req_immediate_exit = false;

	if (kvm_request_pending(vcpu)) {
		if (kvm_check_request(KVM_REQ_GET_NESTED_STATE_PAGES, vcpu)) {
			if (unlikely(!kvm_x86_ops.nested_ops->get_nested_state_pages(vcpu))) {
				r = 0;
				goto out;
			}
		}
		if (kvm_check_request(KVM_REQ_MMU_RELOAD, vcpu))
			kvm_mmu_unload(vcpu);
		if (kvm_check_request(KVM_REQ_MIGRATE_TIMER, vcpu))
			__kvm_migrate_timers(vcpu);
		if (kvm_check_request(KVM_REQ_MASTERCLOCK_UPDATE, vcpu))
			kvm_gen_update_masterclock(vcpu->kvm);
		if (kvm_check_request(KVM_REQ_GLOBAL_CLOCK_UPDATE, vcpu))
			kvm_gen_kvmclock_update(vcpu);
		if (kvm_check_request(KVM_REQ_CLOCK_UPDATE, vcpu)) {
			r = kvm_guest_time_update(vcpu);
			if (unlikely(r))
				goto out;
		}
		if (kvm_check_request(KVM_REQ_MMU_SYNC, vcpu))
			kvm_mmu_sync_roots(vcpu);
		if (kvm_check_request(KVM_REQ_LOAD_MMU_PGD, vcpu))
			kvm_mmu_load_pgd(vcpu);
		if (kvm_check_request(KVM_REQ_TLB_FLUSH, vcpu)) {
			kvm_vcpu_flush_tlb_all(vcpu);

			/* Flushing all ASIDs flushes the current ASID... */
			kvm_clear_request(KVM_REQ_TLB_FLUSH_CURRENT, vcpu);
		}
		if (kvm_check_request(KVM_REQ_TLB_FLUSH_CURRENT, vcpu))
			kvm_vcpu_flush_tlb_current(vcpu);
		if (kvm_check_request(KVM_REQ_HV_TLB_FLUSH, vcpu))
			kvm_vcpu_flush_tlb_guest(vcpu);

		if (kvm_check_request(KVM_REQ_REPORT_TPR_ACCESS, vcpu)) {
			vcpu->run->exit_reason = KVM_EXIT_TPR_ACCESS;
			r = 0;
			goto out;
		}
		if (kvm_check_request(KVM_REQ_TRIPLE_FAULT, vcpu)) {
			vcpu->run->exit_reason = KVM_EXIT_SHUTDOWN;
			vcpu->mmio_needed = 0;
			r = 0;
			goto out;
		}
		if (kvm_check_request(KVM_REQ_APF_HALT, vcpu)) {
			/* Page is swapped out. Do synthetic halt */
			vcpu->arch.apf.halted = true;
			r = 1;
			goto out;
		}
		if (kvm_check_request(KVM_REQ_STEAL_UPDATE, vcpu))
			record_steal_time(vcpu);
		if (kvm_check_request(KVM_REQ_SMI, vcpu))
			process_smi(vcpu);
		if (kvm_check_request(KVM_REQ_NMI, vcpu))
			process_nmi(vcpu);
		if (kvm_check_request(KVM_REQ_PMU, vcpu))
			kvm_pmu_handle_event(vcpu);
		if (kvm_check_request(KVM_REQ_PMI, vcpu))
			kvm_pmu_deliver_pmi(vcpu);
		if (kvm_check_request(KVM_REQ_IOAPIC_EOI_EXIT, vcpu)) {
			BUG_ON(vcpu->arch.pending_ioapic_eoi > 255);
			if (test_bit(vcpu->arch.pending_ioapic_eoi,
				     vcpu->arch.ioapic_handled_vectors)) {
				vcpu->run->exit_reason = KVM_EXIT_IOAPIC_EOI;
				vcpu->run->eoi.vector =
						vcpu->arch.pending_ioapic_eoi;
				r = 0;
				goto out;
			}
		}
		if (kvm_check_request(KVM_REQ_SCAN_IOAPIC, vcpu))
			vcpu_scan_ioapic(vcpu);
		if (kvm_check_request(KVM_REQ_LOAD_EOI_EXITMAP, vcpu))
			vcpu_load_eoi_exitmap(vcpu);
		if (kvm_check_request(KVM_REQ_APIC_PAGE_RELOAD, vcpu))
			kvm_vcpu_reload_apic_access_page(vcpu);
		if (kvm_check_request(KVM_REQ_HV_CRASH, vcpu)) {
			vcpu->run->exit_reason = KVM_EXIT_SYSTEM_EVENT;
			vcpu->run->system_event.type = KVM_SYSTEM_EVENT_CRASH;
			r = 0;
			goto out;
		}
		if (kvm_check_request(KVM_REQ_HV_RESET, vcpu)) {
			vcpu->run->exit_reason = KVM_EXIT_SYSTEM_EVENT;
			vcpu->run->system_event.type = KVM_SYSTEM_EVENT_RESET;
			r = 0;
			goto out;
		}
		if (kvm_check_request(KVM_REQ_HV_EXIT, vcpu)) {
			vcpu->run->exit_reason = KVM_EXIT_HYPERV;
			vcpu->run->hyperv = vcpu->arch.hyperv.exit;
			r = 0;
			goto out;
		}

		/*
		 * KVM_REQ_HV_STIMER has to be processed after
		 * KVM_REQ_CLOCK_UPDATE, because Hyper-V SynIC timers
		 * depend on the guest clock being up-to-date
		 */
		if (kvm_check_request(KVM_REQ_HV_STIMER, vcpu))
			kvm_hv_process_stimers(vcpu);
		if (kvm_check_request(KVM_REQ_APICV_UPDATE, vcpu))
			kvm_vcpu_update_apicv(vcpu);
		if (kvm_check_request(KVM_REQ_APF_READY, vcpu))
			kvm_check_async_pf_completion(vcpu);
		if (kvm_check_request(KVM_REQ_MSR_FILTER_CHANGED, vcpu))
			kvm_x86_ops.msr_filter_changed(vcpu);
	}

	if (kvm_check_request(KVM_REQ_EVENT, vcpu) || req_int_win) {
		++vcpu->stat.req_event;
		kvm_apic_accept_events(vcpu);
		if (vcpu->arch.mp_state == KVM_MP_STATE_INIT_RECEIVED) {
			r = 1;
			goto out;
		}

		inject_pending_event(vcpu, &req_immediate_exit);
		if (req_int_win)
			kvm_x86_ops.enable_irq_window(vcpu);

		if (kvm_lapic_enabled(vcpu)) {
			update_cr8_intercept(vcpu);
			kvm_lapic_sync_to_vapic(vcpu);
		}
	}

	r = kvm_mmu_reload(vcpu);
	if (unlikely(r)) {
		goto cancel_injection;
	}

	preempt_disable();

	kvm_x86_ops.prepare_guest_switch(vcpu);

	/*
	 * Disable IRQs before setting IN_GUEST_MODE.  Posted interrupt
	 * IPI are then delayed after guest entry, which ensures that they
	 * result in virtual interrupt delivery.
	 */
	local_irq_disable();
	vcpu->mode = IN_GUEST_MODE;

	srcu_read_unlock(&vcpu->kvm->srcu, vcpu->srcu_idx);

	/*
	 * 1) We should set ->mode before checking ->requests.  Please see
	 * the comment in kvm_vcpu_exiting_guest_mode().
	 *
	 * 2) For APICv, we should set ->mode before checking PID.ON. This
	 * pairs with the memory barrier implicit in pi_test_and_set_on
	 * (see vmx_deliver_posted_interrupt).
	 *
	 * 3) This also orders the write to mode from any reads to the page
	 * tables done while the VCPU is running.  Please see the comment
	 * in kvm_flush_remote_tlbs.
	 */
	smp_mb__after_srcu_read_unlock();

	/*
	 * This handles the case where a posted interrupt was
	 * notified with kvm_vcpu_kick.
	 */
	if (kvm_lapic_enabled(vcpu) && vcpu->arch.apicv_active)
		kvm_x86_ops.sync_pir_to_irr(vcpu);

	if (kvm_vcpu_exit_request(vcpu)) {
		vcpu->mode = OUTSIDE_GUEST_MODE;
		smp_wmb();
		local_irq_enable();
		preempt_enable();
		vcpu->srcu_idx = srcu_read_lock(&vcpu->kvm->srcu);
		r = 1;
		goto cancel_injection;
	}

	if (req_immediate_exit) {
		kvm_make_request(KVM_REQ_EVENT, vcpu);
		kvm_x86_ops.request_immediate_exit(vcpu);
	}

	trace_kvm_entry(vcpu);

	fpregs_assert_state_consistent();
	if (test_thread_flag(TIF_NEED_FPU_LOAD))
		switch_fpu_return();

	if (unlikely(vcpu->arch.switch_db_regs)) {
		set_debugreg(0, 7);
		set_debugreg(vcpu->arch.eff_db[0], 0);
		set_debugreg(vcpu->arch.eff_db[1], 1);
		set_debugreg(vcpu->arch.eff_db[2], 2);
		set_debugreg(vcpu->arch.eff_db[3], 3);
		set_debugreg(vcpu->arch.dr6, 6);
		vcpu->arch.switch_db_regs &= ~KVM_DEBUGREG_RELOAD;
	}

	exit_fastpath = kvm_x86_ops.run(vcpu);

	/*
	 * Do this here before restoring debug registers on the host.  And
	 * since we do this before handling the vmexit, a DR access vmexit
	 * can (a) read the correct value of the debug registers, (b) set
	 * KVM_DEBUGREG_WONT_EXIT again.
	 */
	if (unlikely(vcpu->arch.switch_db_regs & KVM_DEBUGREG_WONT_EXIT)) {
		WARN_ON(vcpu->guest_debug & KVM_GUESTDBG_USE_HW_BP);
		kvm_x86_ops.sync_dirty_debug_regs(vcpu);
		kvm_update_dr0123(vcpu);
		kvm_update_dr7(vcpu);
		vcpu->arch.switch_db_regs &= ~KVM_DEBUGREG_RELOAD;
	}

	/*
	 * If the guest has used debug registers, at least dr7
	 * will be disabled while returning to the host.
	 * If we don't have active breakpoints in the host, we don't
	 * care about the messed up debug address registers. But if
	 * we have some of them active, restore the old state.
	 */
	if (hw_breakpoint_active())
		hw_breakpoint_restore();

	vcpu->arch.last_vmentry_cpu = vcpu->cpu;
	vcpu->arch.last_guest_tsc = kvm_read_l1_tsc(vcpu, rdtsc());

	vcpu->mode = OUTSIDE_GUEST_MODE;
	smp_wmb();

	kvm_x86_ops.handle_exit_irqoff(vcpu);

	/*
	 * Consume any pending interrupts, including the possible source of
	 * VM-Exit on SVM and any ticks that occur between VM-Exit and now.
	 * An instruction is required after local_irq_enable() to fully unblock
	 * interrupts on processors that implement an interrupt shadow, the
	 * stat.exits increment will do nicely.
	 */
	kvm_before_interrupt(vcpu);
	local_irq_enable();
	++vcpu->stat.exits;
	local_irq_disable();
	kvm_after_interrupt(vcpu);

	if (lapic_in_kernel(vcpu)) {
		s64 delta = vcpu->arch.apic->lapic_timer.advance_expire_delta;
		if (delta != S64_MIN) {
			trace_kvm_wait_lapic_expire(vcpu->vcpu_id, delta);
			vcpu->arch.apic->lapic_timer.advance_expire_delta = S64_MIN;
		}
	}

	local_irq_enable();
	preempt_enable();

	vcpu->srcu_idx = srcu_read_lock(&vcpu->kvm->srcu);

	/*
	 * Profile KVM exit RIPs:
	 */
	if (unlikely(prof_on == KVM_PROFILING)) {
		unsigned long rip = kvm_rip_read(vcpu);
		profile_hit(KVM_PROFILING, (void *)rip);
	}

	if (unlikely(vcpu->arch.tsc_always_catchup))
		kvm_make_request(KVM_REQ_CLOCK_UPDATE, vcpu);

	if (vcpu->arch.apic_attention)
		kvm_lapic_sync_from_vapic(vcpu);

	r = kvm_x86_ops.handle_exit(vcpu, exit_fastpath);
	return r;

cancel_injection:
	if (req_immediate_exit)
		kvm_make_request(KVM_REQ_EVENT, vcpu);
	kvm_x86_ops.cancel_injection(vcpu);
	if (unlikely(vcpu->arch.apic_attention))
		kvm_lapic_sync_from_vapic(vcpu);
out:
	return r;
}

static inline int vcpu_block(struct kvm *kvm, struct kvm_vcpu *vcpu)
{
	if (!kvm_arch_vcpu_runnable(vcpu) &&
	    (!kvm_x86_ops.pre_block || kvm_x86_ops.pre_block(vcpu) == 0)) {
		srcu_read_unlock(&kvm->srcu, vcpu->srcu_idx);
		kvm_vcpu_block(vcpu);
		vcpu->srcu_idx = srcu_read_lock(&kvm->srcu);

		if (kvm_x86_ops.post_block)
			kvm_x86_ops.post_block(vcpu);

		if (!kvm_check_request(KVM_REQ_UNHALT, vcpu))
			return 1;
	}

	kvm_apic_accept_events(vcpu);
	switch(vcpu->arch.mp_state) {
	case KVM_MP_STATE_HALTED:
		vcpu->arch.pv.pv_unhalted = false;
		vcpu->arch.mp_state =
			KVM_MP_STATE_RUNNABLE;
		fallthrough;
	case KVM_MP_STATE_RUNNABLE:
		vcpu->arch.apf.halted = false;
		break;
	case KVM_MP_STATE_INIT_RECEIVED:
		break;
	default:
		return -EINTR;
	}
	return 1;
}

static inline bool kvm_vcpu_running(struct kvm_vcpu *vcpu)
{
	if (is_guest_mode(vcpu))
		kvm_x86_ops.nested_ops->check_events(vcpu);

	return (vcpu->arch.mp_state == KVM_MP_STATE_RUNNABLE &&
		!vcpu->arch.apf.halted);
}

static int vcpu_run(struct kvm_vcpu *vcpu)
{
	int r;
	struct kvm *kvm = vcpu->kvm;

	vcpu->srcu_idx = srcu_read_lock(&kvm->srcu);
	vcpu->arch.l1tf_flush_l1d = true;

	for (;;) {
		if (kvm_vcpu_running(vcpu)) {
			r = vcpu_enter_guest(vcpu);
		} else {
			r = vcpu_block(kvm, vcpu);
		}

		if (r <= 0)
			break;

		kvm_clear_request(KVM_REQ_PENDING_TIMER, vcpu);
		if (kvm_cpu_has_pending_timer(vcpu))
			kvm_inject_pending_timer_irqs(vcpu);

		if (dm_request_for_irq_injection(vcpu) &&
			kvm_vcpu_ready_for_interrupt_injection(vcpu)) {
			r = 0;
			vcpu->run->exit_reason = KVM_EXIT_IRQ_WINDOW_OPEN;
			++vcpu->stat.request_irq_exits;
			break;
		}

		if (__xfer_to_guest_mode_work_pending()) {
			srcu_read_unlock(&kvm->srcu, vcpu->srcu_idx);
			r = xfer_to_guest_mode_handle_work(vcpu);
			if (r)
				return r;
			vcpu->srcu_idx = srcu_read_lock(&kvm->srcu);
		}
	}

	srcu_read_unlock(&kvm->srcu, vcpu->srcu_idx);

	return r;
}

static inline int complete_emulated_io(struct kvm_vcpu *vcpu)
{
	int r;

	vcpu->srcu_idx = srcu_read_lock(&vcpu->kvm->srcu);
	r = kvm_emulate_instruction(vcpu, EMULTYPE_NO_DECODE);
	srcu_read_unlock(&vcpu->kvm->srcu, vcpu->srcu_idx);
	return r;
}

static int complete_emulated_pio(struct kvm_vcpu *vcpu)
{
	BUG_ON(!vcpu->arch.pio.count);

	return complete_emulated_io(vcpu);
}

/*
 * Implements the following, as a state machine:
 *
 * read:
 *   for each fragment
 *     for each mmio piece in the fragment
 *       write gpa, len
 *       exit
 *       copy data
 *   execute insn
 *
 * write:
 *   for each fragment
 *     for each mmio piece in the fragment
 *       write gpa, len
 *       copy data
 *       exit
 */
static int complete_emulated_mmio(struct kvm_vcpu *vcpu)
{
	struct kvm_run *run = vcpu->run;
	struct kvm_mmio_fragment *frag;
	unsigned len;

	BUG_ON(!vcpu->mmio_needed);

	/* Complete previous fragment */
	frag = &vcpu->mmio_fragments[vcpu->mmio_cur_fragment];
	len = min(8u, frag->len);
	if (!vcpu->mmio_is_write)
		memcpy(frag->data, run->mmio.data, len);

	if (frag->len <= 8) {
		/* Switch to the next fragment. */
		frag++;
		vcpu->mmio_cur_fragment++;
	} else {
		/* Go forward to the next mmio piece. */
		frag->data += len;
		frag->gpa += len;
		frag->len -= len;
	}

	if (vcpu->mmio_cur_fragment >= vcpu->mmio_nr_fragments) {
		vcpu->mmio_needed = 0;

		/* FIXME: return into emulator if single-stepping.  */
		if (vcpu->mmio_is_write)
			return 1;
		vcpu->mmio_read_completed = 1;
		return complete_emulated_io(vcpu);
	}

	run->exit_reason = KVM_EXIT_MMIO;
	run->mmio.phys_addr = frag->gpa;
	if (vcpu->mmio_is_write)
		memcpy(run->mmio.data, frag->data, min(8u, frag->len));
	run->mmio.len = min(8u, frag->len);
	run->mmio.is_write = vcpu->mmio_is_write;
	vcpu->arch.complete_userspace_io = complete_emulated_mmio;
	return 0;
}

static void kvm_save_current_fpu(struct fpu *fpu)
{
	/*
	 * If the target FPU state is not resident in the CPU registers, just
	 * memcpy() from current, else save CPU state directly to the target.
	 */
	if (test_thread_flag(TIF_NEED_FPU_LOAD))
		memcpy(&fpu->state, &current->thread.fpu.state,
		       fpu_kernel_xstate_size);
	else
		copy_fpregs_to_fpstate(fpu);
}

/* Swap (qemu) user FPU context for the guest FPU context. */
static void kvm_load_guest_fpu(struct kvm_vcpu *vcpu)
{
	fpregs_lock();

	kvm_save_current_fpu(vcpu->arch.user_fpu);

	/* PKRU is separately restored in kvm_x86_ops.run.  */
	__copy_kernel_to_fpregs(&vcpu->arch.guest_fpu->state,
				~XFEATURE_MASK_PKRU);

	fpregs_mark_activate();
	fpregs_unlock();

	trace_kvm_fpu(1);
}

/* When vcpu_run ends, restore user space FPU context. */
static void kvm_put_guest_fpu(struct kvm_vcpu *vcpu)
{
	fpregs_lock();

	kvm_save_current_fpu(vcpu->arch.guest_fpu);

	copy_kernel_to_fpregs(&vcpu->arch.user_fpu->state);

	fpregs_mark_activate();
	fpregs_unlock();

	++vcpu->stat.fpu_reload;
	trace_kvm_fpu(0);
}

int kvm_arch_vcpu_ioctl_run(struct kvm_vcpu *vcpu)
{
	struct kvm_run *kvm_run = vcpu->run;
	int r;

	vcpu_load(vcpu);
	kvm_sigset_activate(vcpu);
	kvm_load_guest_fpu(vcpu);

	if (unlikely(vcpu->arch.mp_state == KVM_MP_STATE_UNINITIALIZED)) {
		if (kvm_run->immediate_exit) {
			r = -EINTR;
			goto out;
		}
		kvm_vcpu_block(vcpu);
		kvm_apic_accept_events(vcpu);
		kvm_clear_request(KVM_REQ_UNHALT, vcpu);
		r = -EAGAIN;
		if (signal_pending(current)) {
			r = -EINTR;
			kvm_run->exit_reason = KVM_EXIT_INTR;
			++vcpu->stat.signal_exits;
		}
		goto out;
	}

	if (kvm_run->kvm_valid_regs & ~KVM_SYNC_X86_VALID_FIELDS) {
		r = -EINVAL;
		goto out;
	}

	if (kvm_run->kvm_dirty_regs) {
		r = sync_regs(vcpu);
		if (r != 0)
			goto out;
	}

	/* re-sync apic's tpr */
	if (!lapic_in_kernel(vcpu)) {
		if (kvm_set_cr8(vcpu, kvm_run->cr8) != 0) {
			r = -EINVAL;
			goto out;
		}
	}

	if (unlikely(vcpu->arch.complete_userspace_io)) {
		int (*cui)(struct kvm_vcpu *) = vcpu->arch.complete_userspace_io;
		vcpu->arch.complete_userspace_io = NULL;
		r = cui(vcpu);
		if (r <= 0)
			goto out;
	} else
		WARN_ON(vcpu->arch.pio.count || vcpu->mmio_needed);

	if (kvm_run->immediate_exit)
		r = -EINTR;
	else
		r = vcpu_run(vcpu);

out:
	kvm_put_guest_fpu(vcpu);
	if (kvm_run->kvm_valid_regs)
		store_regs(vcpu);
	post_kvm_run_save(vcpu);
	kvm_sigset_deactivate(vcpu);

	vcpu_put(vcpu);
	return r;
}

static void __get_regs(struct kvm_vcpu *vcpu, struct kvm_regs *regs)
{
	if (vcpu->arch.emulate_regs_need_sync_to_vcpu) {
		/*
		 * We are here if userspace calls get_regs() in the middle of
		 * instruction emulation. Registers state needs to be copied
		 * back from emulation context to vcpu. Userspace shouldn't do
		 * that usually, but some bad designed PV devices (vmware
		 * backdoor interface) need this to work
		 */
		emulator_writeback_register_cache(vcpu->arch.emulate_ctxt);
		vcpu->arch.emulate_regs_need_sync_to_vcpu = false;
	}
	regs->rax = kvm_rax_read(vcpu);
	regs->rbx = kvm_rbx_read(vcpu);
	regs->rcx = kvm_rcx_read(vcpu);
	regs->rdx = kvm_rdx_read(vcpu);
	regs->rsi = kvm_rsi_read(vcpu);
	regs->rdi = kvm_rdi_read(vcpu);
	regs->rsp = kvm_rsp_read(vcpu);
	regs->rbp = kvm_rbp_read(vcpu);
#ifdef CONFIG_X86_64
	regs->r8 = kvm_r8_read(vcpu);
	regs->r9 = kvm_r9_read(vcpu);
	regs->r10 = kvm_r10_read(vcpu);
	regs->r11 = kvm_r11_read(vcpu);
	regs->r12 = kvm_r12_read(vcpu);
	regs->r13 = kvm_r13_read(vcpu);
	regs->r14 = kvm_r14_read(vcpu);
	regs->r15 = kvm_r15_read(vcpu);
#endif

	regs->rip = kvm_rip_read(vcpu);
	regs->rflags = kvm_get_rflags(vcpu);
}

int kvm_arch_vcpu_ioctl_get_regs(struct kvm_vcpu *vcpu, struct kvm_regs *regs)
{
	vcpu_load(vcpu);
	__get_regs(vcpu, regs);
	vcpu_put(vcpu);
	return 0;
}

static void __set_regs(struct kvm_vcpu *vcpu, struct kvm_regs *regs)
{
	vcpu->arch.emulate_regs_need_sync_from_vcpu = true;
	vcpu->arch.emulate_regs_need_sync_to_vcpu = false;

	kvm_rax_write(vcpu, regs->rax);
	kvm_rbx_write(vcpu, regs->rbx);
	kvm_rcx_write(vcpu, regs->rcx);
	kvm_rdx_write(vcpu, regs->rdx);
	kvm_rsi_write(vcpu, regs->rsi);
	kvm_rdi_write(vcpu, regs->rdi);
	kvm_rsp_write(vcpu, regs->rsp);
	kvm_rbp_write(vcpu, regs->rbp);
#ifdef CONFIG_X86_64
	kvm_r8_write(vcpu, regs->r8);
	kvm_r9_write(vcpu, regs->r9);
	kvm_r10_write(vcpu, regs->r10);
	kvm_r11_write(vcpu, regs->r11);
	kvm_r12_write(vcpu, regs->r12);
	kvm_r13_write(vcpu, regs->r13);
	kvm_r14_write(vcpu, regs->r14);
	kvm_r15_write(vcpu, regs->r15);
#endif

	kvm_rip_write(vcpu, regs->rip);
	kvm_set_rflags(vcpu, regs->rflags | X86_EFLAGS_FIXED);

	vcpu->arch.exception.pending = false;

	kvm_make_request(KVM_REQ_EVENT, vcpu);
}

int kvm_arch_vcpu_ioctl_set_regs(struct kvm_vcpu *vcpu, struct kvm_regs *regs)
{
	vcpu_load(vcpu);
	__set_regs(vcpu, regs);
	vcpu_put(vcpu);
	return 0;
}

void kvm_get_cs_db_l_bits(struct kvm_vcpu *vcpu, int *db, int *l)
{
	struct kvm_segment cs;

	kvm_get_segment(vcpu, &cs, VCPU_SREG_CS);
	*db = cs.db;
	*l = cs.l;
}
EXPORT_SYMBOL_GPL(kvm_get_cs_db_l_bits);

static void __get_sregs(struct kvm_vcpu *vcpu, struct kvm_sregs *sregs)
{
	struct desc_ptr dt;

	kvm_get_segment(vcpu, &sregs->cs, VCPU_SREG_CS);
	kvm_get_segment(vcpu, &sregs->ds, VCPU_SREG_DS);
	kvm_get_segment(vcpu, &sregs->es, VCPU_SREG_ES);
	kvm_get_segment(vcpu, &sregs->fs, VCPU_SREG_FS);
	kvm_get_segment(vcpu, &sregs->gs, VCPU_SREG_GS);
	kvm_get_segment(vcpu, &sregs->ss, VCPU_SREG_SS);

	kvm_get_segment(vcpu, &sregs->tr, VCPU_SREG_TR);
	kvm_get_segment(vcpu, &sregs->ldt, VCPU_SREG_LDTR);

	kvm_x86_ops.get_idt(vcpu, &dt);
	sregs->idt.limit = dt.size;
	sregs->idt.base = dt.address;
	kvm_x86_ops.get_gdt(vcpu, &dt);
	sregs->gdt.limit = dt.size;
	sregs->gdt.base = dt.address;

	sregs->cr0 = kvm_read_cr0(vcpu);
	sregs->cr2 = vcpu->arch.cr2;
	sregs->cr3 = kvm_read_cr3(vcpu);
	sregs->cr4 = kvm_read_cr4(vcpu);
	sregs->cr8 = kvm_get_cr8(vcpu);
	sregs->efer = vcpu->arch.efer;
	sregs->apic_base = kvm_get_apic_base(vcpu);

	memset(sregs->interrupt_bitmap, 0, sizeof(sregs->interrupt_bitmap));

	if (vcpu->arch.interrupt.injected && !vcpu->arch.interrupt.soft)
		set_bit(vcpu->arch.interrupt.nr,
			(unsigned long *)sregs->interrupt_bitmap);
}

int kvm_arch_vcpu_ioctl_get_sregs(struct kvm_vcpu *vcpu,
				  struct kvm_sregs *sregs)
{
	vcpu_load(vcpu);
	__get_sregs(vcpu, sregs);
	vcpu_put(vcpu);
	return 0;
}

int kvm_arch_vcpu_ioctl_get_mpstate(struct kvm_vcpu *vcpu,
				    struct kvm_mp_state *mp_state)
{
	vcpu_load(vcpu);
	if (kvm_mpx_supported())
		kvm_load_guest_fpu(vcpu);

	kvm_apic_accept_events(vcpu);
	if (vcpu->arch.mp_state == KVM_MP_STATE_HALTED &&
					vcpu->arch.pv.pv_unhalted)
		mp_state->mp_state = KVM_MP_STATE_RUNNABLE;
	else
		mp_state->mp_state = vcpu->arch.mp_state;

	if (kvm_mpx_supported())
		kvm_put_guest_fpu(vcpu);
	vcpu_put(vcpu);
	return 0;
}

int kvm_arch_vcpu_ioctl_set_mpstate(struct kvm_vcpu *vcpu,
				    struct kvm_mp_state *mp_state)
{
	int ret = -EINVAL;

	vcpu_load(vcpu);

	if (!lapic_in_kernel(vcpu) &&
	    mp_state->mp_state != KVM_MP_STATE_RUNNABLE)
		goto out;

	/*
	 * KVM_MP_STATE_INIT_RECEIVED means the processor is in
	 * INIT state; latched init should be reported using
	 * KVM_SET_VCPU_EVENTS, so reject it here.
	 */
	if ((kvm_vcpu_latch_init(vcpu) || vcpu->arch.smi_pending) &&
	    (mp_state->mp_state == KVM_MP_STATE_SIPI_RECEIVED ||
	     mp_state->mp_state == KVM_MP_STATE_INIT_RECEIVED))
		goto out;

	if (mp_state->mp_state == KVM_MP_STATE_SIPI_RECEIVED) {
		vcpu->arch.mp_state = KVM_MP_STATE_INIT_RECEIVED;
		set_bit(KVM_APIC_SIPI, &vcpu->arch.apic->pending_events);
	} else
		vcpu->arch.mp_state = mp_state->mp_state;
	kvm_make_request(KVM_REQ_EVENT, vcpu);

	ret = 0;
out:
	vcpu_put(vcpu);
	return ret;
}

int kvm_task_switch(struct kvm_vcpu *vcpu, u16 tss_selector, int idt_index,
		    int reason, bool has_error_code, u32 error_code)
{
	struct x86_emulate_ctxt *ctxt = vcpu->arch.emulate_ctxt;
	int ret;

	init_emulate_ctxt(vcpu);

	ret = emulator_task_switch(ctxt, tss_selector, idt_index, reason,
				   has_error_code, error_code);
	if (ret) {
		vcpu->run->exit_reason = KVM_EXIT_INTERNAL_ERROR;
		vcpu->run->internal.suberror = KVM_INTERNAL_ERROR_EMULATION;
		vcpu->run->internal.ndata = 0;
		return 0;
	}

	kvm_rip_write(vcpu, ctxt->eip);
	kvm_set_rflags(vcpu, ctxt->eflags);
	return 1;
}
EXPORT_SYMBOL_GPL(kvm_task_switch);

static int kvm_valid_sregs(struct kvm_vcpu *vcpu, struct kvm_sregs *sregs)
{
	if ((sregs->efer & EFER_LME) && (sregs->cr0 & X86_CR0_PG)) {
		/*
		 * When EFER.LME and CR0.PG are set, the processor is in
		 * 64-bit mode (though maybe in a 32-bit code segment).
		 * CR4.PAE and EFER.LMA must be set.
		 */
		if (!(sregs->cr4 & X86_CR4_PAE)
		    || !(sregs->efer & EFER_LMA))
			return -EINVAL;
	} else {
		/*
		 * Not in 64-bit mode: EFER.LMA is clear and the code
		 * segment cannot be 64-bit.
		 */
		if (sregs->efer & EFER_LMA || sregs->cs.l)
			return -EINVAL;
	}

	return kvm_valid_cr4(vcpu, sregs->cr4);
}

static int __set_sregs(struct kvm_vcpu *vcpu, struct kvm_sregs *sregs)
{
	struct msr_data apic_base_msr;
	int mmu_reset_needed = 0;
	int cpuid_update_needed = 0;
	int pending_vec, max_bits, idx;
	struct desc_ptr dt;
	int ret = -EINVAL;

	if (kvm_valid_sregs(vcpu, sregs))
		goto out;

	apic_base_msr.data = sregs->apic_base;
	apic_base_msr.host_initiated = true;
	if (kvm_set_apic_base(vcpu, &apic_base_msr))
		goto out;

	dt.size = sregs->idt.limit;
	dt.address = sregs->idt.base;
	kvm_x86_ops.set_idt(vcpu, &dt);
	dt.size = sregs->gdt.limit;
	dt.address = sregs->gdt.base;
	kvm_x86_ops.set_gdt(vcpu, &dt);

	vcpu->arch.cr2 = sregs->cr2;
	mmu_reset_needed |= kvm_read_cr3(vcpu) != sregs->cr3;
	vcpu->arch.cr3 = sregs->cr3;
	kvm_register_mark_available(vcpu, VCPU_EXREG_CR3);

	kvm_set_cr8(vcpu, sregs->cr8);

	mmu_reset_needed |= vcpu->arch.efer != sregs->efer;
	kvm_x86_ops.set_efer(vcpu, sregs->efer);

	mmu_reset_needed |= kvm_read_cr0(vcpu) != sregs->cr0;
	kvm_x86_ops.set_cr0(vcpu, sregs->cr0);
	vcpu->arch.cr0 = sregs->cr0;

	mmu_reset_needed |= kvm_read_cr4(vcpu) != sregs->cr4;
	cpuid_update_needed |= ((kvm_read_cr4(vcpu) ^ sregs->cr4) &
				(X86_CR4_OSXSAVE | X86_CR4_PKE));
	kvm_x86_ops.set_cr4(vcpu, sregs->cr4);
	if (cpuid_update_needed)
		kvm_update_cpuid_runtime(vcpu);

	idx = srcu_read_lock(&vcpu->kvm->srcu);
	if (is_pae_paging(vcpu)) {
		load_pdptrs(vcpu, vcpu->arch.walk_mmu, kvm_read_cr3(vcpu));
		mmu_reset_needed = 1;
	}
	srcu_read_unlock(&vcpu->kvm->srcu, idx);

	if (mmu_reset_needed)
		kvm_mmu_reset_context(vcpu);

	max_bits = KVM_NR_INTERRUPTS;
	pending_vec = find_first_bit(
		(const unsigned long *)sregs->interrupt_bitmap, max_bits);
	if (pending_vec < max_bits) {
		kvm_queue_interrupt(vcpu, pending_vec, false);
		pr_debug("Set back pending irq %d\n", pending_vec);
	}

	kvm_set_segment(vcpu, &sregs->cs, VCPU_SREG_CS);
	kvm_set_segment(vcpu, &sregs->ds, VCPU_SREG_DS);
	kvm_set_segment(vcpu, &sregs->es, VCPU_SREG_ES);
	kvm_set_segment(vcpu, &sregs->fs, VCPU_SREG_FS);
	kvm_set_segment(vcpu, &sregs->gs, VCPU_SREG_GS);
	kvm_set_segment(vcpu, &sregs->ss, VCPU_SREG_SS);

	kvm_set_segment(vcpu, &sregs->tr, VCPU_SREG_TR);
	kvm_set_segment(vcpu, &sregs->ldt, VCPU_SREG_LDTR);

	update_cr8_intercept(vcpu);

	/* Older userspace won't unhalt the vcpu on reset. */
	if (kvm_vcpu_is_bsp(vcpu) && kvm_rip_read(vcpu) == 0xfff0 &&
	    sregs->cs.selector == 0xf000 && sregs->cs.base == 0xffff0000 &&
	    !is_protmode(vcpu))
		vcpu->arch.mp_state = KVM_MP_STATE_RUNNABLE;

	kvm_make_request(KVM_REQ_EVENT, vcpu);

	ret = 0;
out:
	return ret;
}

int kvm_arch_vcpu_ioctl_set_sregs(struct kvm_vcpu *vcpu,
				  struct kvm_sregs *sregs)
{
	int ret;

	vcpu_load(vcpu);
	ret = __set_sregs(vcpu, sregs);
	vcpu_put(vcpu);
	return ret;
}

int kvm_arch_vcpu_ioctl_set_guest_debug(struct kvm_vcpu *vcpu,
					struct kvm_guest_debug *dbg)
{
	unsigned long rflags;
	int i, r;

	vcpu_load(vcpu);

	if (dbg->control & (KVM_GUESTDBG_INJECT_DB | KVM_GUESTDBG_INJECT_BP)) {
		r = -EBUSY;
		if (vcpu->arch.exception.pending)
			goto out;
		if (dbg->control & KVM_GUESTDBG_INJECT_DB)
			kvm_queue_exception(vcpu, DB_VECTOR);
		else
			kvm_queue_exception(vcpu, BP_VECTOR);
	}

	/*
	 * Read rflags as long as potentially injected trace flags are still
	 * filtered out.
	 */
	rflags = kvm_get_rflags(vcpu);

	vcpu->guest_debug = dbg->control;
	if (!(vcpu->guest_debug & KVM_GUESTDBG_ENABLE))
		vcpu->guest_debug = 0;

	if (vcpu->guest_debug & KVM_GUESTDBG_USE_HW_BP) {
		for (i = 0; i < KVM_NR_DB_REGS; ++i)
			vcpu->arch.eff_db[i] = dbg->arch.debugreg[i];
		vcpu->arch.guest_debug_dr7 = dbg->arch.debugreg[7];
	} else {
		for (i = 0; i < KVM_NR_DB_REGS; i++)
			vcpu->arch.eff_db[i] = vcpu->arch.db[i];
	}
	kvm_update_dr7(vcpu);

	if (vcpu->guest_debug & KVM_GUESTDBG_SINGLESTEP)
		vcpu->arch.singlestep_rip = kvm_rip_read(vcpu) +
			get_segment_base(vcpu, VCPU_SREG_CS);

	/*
	 * Trigger an rflags update that will inject or remove the trace
	 * flags.
	 */
	kvm_set_rflags(vcpu, rflags);

	kvm_x86_ops.update_exception_bitmap(vcpu);

	r = 0;

out:
	vcpu_put(vcpu);
	return r;
}

/*
 * Translate a guest virtual address to a guest physical address.
 */
int kvm_arch_vcpu_ioctl_translate(struct kvm_vcpu *vcpu,
				    struct kvm_translation *tr)
{
	unsigned long vaddr = tr->linear_address;
	gpa_t gpa;
	int idx;

	vcpu_load(vcpu);

	idx = srcu_read_lock(&vcpu->kvm->srcu);
	gpa = kvm_mmu_gva_to_gpa_system(vcpu, vaddr, NULL);
	srcu_read_unlock(&vcpu->kvm->srcu, idx);
	tr->physical_address = gpa;
	tr->valid = gpa != UNMAPPED_GVA;
	tr->writeable = 1;
	tr->usermode = 0;

	vcpu_put(vcpu);
	return 0;
}

int kvm_arch_vcpu_ioctl_get_fpu(struct kvm_vcpu *vcpu, struct kvm_fpu *fpu)
{
	struct fxregs_state *fxsave;

	vcpu_load(vcpu);

	fxsave = &vcpu->arch.guest_fpu->state.fxsave;
	memcpy(fpu->fpr, fxsave->st_space, 128);
	fpu->fcw = fxsave->cwd;
	fpu->fsw = fxsave->swd;
	fpu->ftwx = fxsave->twd;
	fpu->last_opcode = fxsave->fop;
	fpu->last_ip = fxsave->rip;
	fpu->last_dp = fxsave->rdp;
	memcpy(fpu->xmm, fxsave->xmm_space, sizeof(fxsave->xmm_space));

	vcpu_put(vcpu);
	return 0;
}

int kvm_arch_vcpu_ioctl_set_fpu(struct kvm_vcpu *vcpu, struct kvm_fpu *fpu)
{
	struct fxregs_state *fxsave;

	vcpu_load(vcpu);

	fxsave = &vcpu->arch.guest_fpu->state.fxsave;

	memcpy(fxsave->st_space, fpu->fpr, 128);
	fxsave->cwd = fpu->fcw;
	fxsave->swd = fpu->fsw;
	fxsave->twd = fpu->ftwx;
	fxsave->fop = fpu->last_opcode;
	fxsave->rip = fpu->last_ip;
	fxsave->rdp = fpu->last_dp;
	memcpy(fxsave->xmm_space, fpu->xmm, sizeof(fxsave->xmm_space));

	vcpu_put(vcpu);
	return 0;
}

static void store_regs(struct kvm_vcpu *vcpu)
{
	BUILD_BUG_ON(sizeof(struct kvm_sync_regs) > SYNC_REGS_SIZE_BYTES);

	if (vcpu->run->kvm_valid_regs & KVM_SYNC_X86_REGS)
		__get_regs(vcpu, &vcpu->run->s.regs.regs);

	if (vcpu->run->kvm_valid_regs & KVM_SYNC_X86_SREGS)
		__get_sregs(vcpu, &vcpu->run->s.regs.sregs);

	if (vcpu->run->kvm_valid_regs & KVM_SYNC_X86_EVENTS)
		kvm_vcpu_ioctl_x86_get_vcpu_events(
				vcpu, &vcpu->run->s.regs.events);
}

static int sync_regs(struct kvm_vcpu *vcpu)
{
	if (vcpu->run->kvm_dirty_regs & ~KVM_SYNC_X86_VALID_FIELDS)
		return -EINVAL;

	if (vcpu->run->kvm_dirty_regs & KVM_SYNC_X86_REGS) {
		__set_regs(vcpu, &vcpu->run->s.regs.regs);
		vcpu->run->kvm_dirty_regs &= ~KVM_SYNC_X86_REGS;
	}
	if (vcpu->run->kvm_dirty_regs & KVM_SYNC_X86_SREGS) {
		if (__set_sregs(vcpu, &vcpu->run->s.regs.sregs))
			return -EINVAL;
		vcpu->run->kvm_dirty_regs &= ~KVM_SYNC_X86_SREGS;
	}
	if (vcpu->run->kvm_dirty_regs & KVM_SYNC_X86_EVENTS) {
		if (kvm_vcpu_ioctl_x86_set_vcpu_events(
				vcpu, &vcpu->run->s.regs.events))
			return -EINVAL;
		vcpu->run->kvm_dirty_regs &= ~KVM_SYNC_X86_EVENTS;
	}

	return 0;
}

static void fx_init(struct kvm_vcpu *vcpu)
{
	fpstate_init(&vcpu->arch.guest_fpu->state);
	if (boot_cpu_has(X86_FEATURE_XSAVES))
		vcpu->arch.guest_fpu->state.xsave.header.xcomp_bv =
			host_xcr0 | XSTATE_COMPACTION_ENABLED;

	/*
	 * Ensure guest xcr0 is valid for loading
	 */
	vcpu->arch.xcr0 = XFEATURE_MASK_FP;

	vcpu->arch.cr0 |= X86_CR0_ET;
}

int kvm_arch_vcpu_precreate(struct kvm *kvm, unsigned int id)
{
	if (kvm_check_tsc_unstable() && atomic_read(&kvm->online_vcpus) != 0)
		pr_warn_once("kvm: SMP vm created on host with unstable TSC; "
			     "guest TSC will not be reliable\n");

	return 0;
}

int kvm_arch_vcpu_create(struct kvm_vcpu *vcpu)
{
	struct page *page;
	int r;

	if (!irqchip_in_kernel(vcpu->kvm) || kvm_vcpu_is_reset_bsp(vcpu))
		vcpu->arch.mp_state = KVM_MP_STATE_RUNNABLE;
	else
		vcpu->arch.mp_state = KVM_MP_STATE_UNINITIALIZED;

	kvm_set_tsc_khz(vcpu, max_tsc_khz);

	r = kvm_mmu_create(vcpu);
	if (r < 0)
		return r;

	if (irqchip_in_kernel(vcpu->kvm)) {
		r = kvm_create_lapic(vcpu, lapic_timer_advance_ns);
		if (r < 0)
			goto fail_mmu_destroy;
		if (kvm_apicv_activated(vcpu->kvm))
			vcpu->arch.apicv_active = true;
	} else
		static_key_slow_inc(&kvm_no_apic_vcpu);

	r = -ENOMEM;

	page = alloc_page(GFP_KERNEL | __GFP_ZERO);
	if (!page)
		goto fail_free_lapic;
	vcpu->arch.pio_data = page_address(page);

	vcpu->arch.mce_banks = kzalloc(KVM_MAX_MCE_BANKS * sizeof(u64) * 4,
				       GFP_KERNEL_ACCOUNT);
	if (!vcpu->arch.mce_banks)
		goto fail_free_pio_data;
	vcpu->arch.mcg_cap = KVM_MAX_MCE_BANKS;

	if (!zalloc_cpumask_var(&vcpu->arch.wbinvd_dirty_mask,
				GFP_KERNEL_ACCOUNT))
		goto fail_free_mce_banks;

	if (!alloc_emulate_ctxt(vcpu))
		goto free_wbinvd_dirty_mask;

	vcpu->arch.user_fpu = kmem_cache_zalloc(x86_fpu_cache,
						GFP_KERNEL_ACCOUNT);
	if (!vcpu->arch.user_fpu) {
		pr_err("kvm: failed to allocate userspace's fpu\n");
		goto free_emulate_ctxt;
	}

	vcpu->arch.guest_fpu = kmem_cache_zalloc(x86_fpu_cache,
						 GFP_KERNEL_ACCOUNT);
	if (!vcpu->arch.guest_fpu) {
		pr_err("kvm: failed to allocate vcpu's fpu\n");
		goto free_user_fpu;
	}
	fx_init(vcpu);

	vcpu->arch.maxphyaddr = cpuid_query_maxphyaddr(vcpu);

	vcpu->arch.pat = MSR_IA32_CR_PAT_DEFAULT;

	kvm_async_pf_hash_reset(vcpu);
	kvm_pmu_init(vcpu);

	vcpu->arch.pending_external_vector = -1;
	vcpu->arch.preempted_in_kernel = false;

	kvm_hv_vcpu_init(vcpu);

	r = kvm_x86_ops.vcpu_create(vcpu);
	if (r)
		goto free_guest_fpu;

	vcpu->arch.arch_capabilities = kvm_get_arch_capabilities();
	vcpu->arch.msr_platform_info = MSR_PLATFORM_INFO_CPUID_FAULT;
	kvm_vcpu_mtrr_init(vcpu);
	vcpu_load(vcpu);
	kvm_vcpu_reset(vcpu, false);
	kvm_init_mmu(vcpu, false);
	vcpu_put(vcpu);
	return 0;

free_guest_fpu:
	kmem_cache_free(x86_fpu_cache, vcpu->arch.guest_fpu);
free_user_fpu:
	kmem_cache_free(x86_fpu_cache, vcpu->arch.user_fpu);
free_emulate_ctxt:
	kmem_cache_free(x86_emulator_cache, vcpu->arch.emulate_ctxt);
free_wbinvd_dirty_mask:
	free_cpumask_var(vcpu->arch.wbinvd_dirty_mask);
fail_free_mce_banks:
	kfree(vcpu->arch.mce_banks);
fail_free_pio_data:
	free_page((unsigned long)vcpu->arch.pio_data);
fail_free_lapic:
	kvm_free_lapic(vcpu);
fail_mmu_destroy:
	kvm_mmu_destroy(vcpu);
	return r;
}

void kvm_arch_vcpu_postcreate(struct kvm_vcpu *vcpu)
{
	struct kvm *kvm = vcpu->kvm;

	kvm_hv_vcpu_postcreate(vcpu);

	if (mutex_lock_killable(&vcpu->mutex))
		return;
	vcpu_load(vcpu);
	kvm_synchronize_tsc(vcpu, 0);
	vcpu_put(vcpu);

	/* poll control enabled by default */
	vcpu->arch.msr_kvm_poll_control = 1;

	mutex_unlock(&vcpu->mutex);

	if (kvmclock_periodic_sync && vcpu->vcpu_idx == 0)
		schedule_delayed_work(&kvm->arch.kvmclock_sync_work,
						KVMCLOCK_SYNC_PERIOD);
}

void kvm_arch_vcpu_destroy(struct kvm_vcpu *vcpu)
{
	struct gfn_to_pfn_cache *cache = &vcpu->arch.st.cache;
	int idx;

	kvm_release_pfn(cache->pfn, cache->dirty, cache);

	kvmclock_reset(vcpu);

	kvm_x86_ops.vcpu_free(vcpu);

	kmem_cache_free(x86_emulator_cache, vcpu->arch.emulate_ctxt);
	free_cpumask_var(vcpu->arch.wbinvd_dirty_mask);
	kmem_cache_free(x86_fpu_cache, vcpu->arch.user_fpu);
	kmem_cache_free(x86_fpu_cache, vcpu->arch.guest_fpu);

	kvm_hv_vcpu_uninit(vcpu);
	kvm_pmu_destroy(vcpu);
	kfree(vcpu->arch.mce_banks);
	kvm_free_lapic(vcpu);
	idx = srcu_read_lock(&vcpu->kvm->srcu);
	kvm_mmu_destroy(vcpu);
	srcu_read_unlock(&vcpu->kvm->srcu, idx);
	free_page((unsigned long)vcpu->arch.pio_data);
	kvfree(vcpu->arch.cpuid_entries);
	if (!lapic_in_kernel(vcpu))
		static_key_slow_dec(&kvm_no_apic_vcpu);
}

void kvm_vcpu_reset(struct kvm_vcpu *vcpu, bool init_event)
{
	kvm_lapic_reset(vcpu, init_event);

	vcpu->arch.hflags = 0;

	vcpu->arch.smi_pending = 0;
	vcpu->arch.smi_count = 0;
	atomic_set(&vcpu->arch.nmi_queued, 0);
	vcpu->arch.nmi_pending = 0;
	vcpu->arch.nmi_injected = false;
	kvm_clear_interrupt_queue(vcpu);
	kvm_clear_exception_queue(vcpu);

	memset(vcpu->arch.db, 0, sizeof(vcpu->arch.db));
	kvm_update_dr0123(vcpu);
	vcpu->arch.dr6 = DR6_INIT;
	vcpu->arch.dr7 = DR7_FIXED_1;
	kvm_update_dr7(vcpu);

	vcpu->arch.cr2 = 0;

	kvm_make_request(KVM_REQ_EVENT, vcpu);
	vcpu->arch.apf.msr_en_val = 0;
	vcpu->arch.apf.msr_int_val = 0;
	vcpu->arch.st.msr_val = 0;

	kvmclock_reset(vcpu);

	kvm_clear_async_pf_completion_queue(vcpu);
	kvm_async_pf_hash_reset(vcpu);
	vcpu->arch.apf.halted = false;

	if (kvm_mpx_supported()) {
		void *mpx_state_buffer;

		/*
		 * To avoid have the INIT path from kvm_apic_has_events() that be
		 * called with loaded FPU and does not let userspace fix the state.
		 */
		if (init_event)
			kvm_put_guest_fpu(vcpu);
		mpx_state_buffer = get_xsave_addr(&vcpu->arch.guest_fpu->state.xsave,
					XFEATURE_BNDREGS);
		if (mpx_state_buffer)
			memset(mpx_state_buffer, 0, sizeof(struct mpx_bndreg_state));
		mpx_state_buffer = get_xsave_addr(&vcpu->arch.guest_fpu->state.xsave,
					XFEATURE_BNDCSR);
		if (mpx_state_buffer)
			memset(mpx_state_buffer, 0, sizeof(struct mpx_bndcsr));
		if (init_event)
			kvm_load_guest_fpu(vcpu);
	}

	if (!init_event) {
		kvm_pmu_reset(vcpu);
		vcpu->arch.smbase = 0x30000;

		vcpu->arch.msr_misc_features_enables = 0;

		vcpu->arch.xcr0 = XFEATURE_MASK_FP;
	}

	memset(vcpu->arch.regs, 0, sizeof(vcpu->arch.regs));
	vcpu->arch.regs_avail = ~0;
	vcpu->arch.regs_dirty = ~0;

	vcpu->arch.ia32_xss = 0;

	kvm_x86_ops.vcpu_reset(vcpu, init_event);
}

void kvm_vcpu_deliver_sipi_vector(struct kvm_vcpu *vcpu, u8 vector)
{
	struct kvm_segment cs;

	kvm_get_segment(vcpu, &cs, VCPU_SREG_CS);
	cs.selector = vector << 8;
	cs.base = vector << 12;
	kvm_set_segment(vcpu, &cs, VCPU_SREG_CS);
	kvm_rip_write(vcpu, 0);
}

int kvm_arch_hardware_enable(void)
{
	struct kvm *kvm;
	struct kvm_vcpu *vcpu;
	int i;
	int ret;
	u64 local_tsc;
	u64 max_tsc = 0;
	bool stable, backwards_tsc = false;

	kvm_user_return_msr_cpu_online();
	ret = kvm_x86_ops.hardware_enable();
	if (ret != 0)
		return ret;

	local_tsc = rdtsc();
	stable = !kvm_check_tsc_unstable();
	list_for_each_entry(kvm, &vm_list, vm_list) {
		kvm_for_each_vcpu(i, vcpu, kvm) {
			if (!stable && vcpu->cpu == smp_processor_id())
				kvm_make_request(KVM_REQ_CLOCK_UPDATE, vcpu);
			if (stable && vcpu->arch.last_host_tsc > local_tsc) {
				backwards_tsc = true;
				if (vcpu->arch.last_host_tsc > max_tsc)
					max_tsc = vcpu->arch.last_host_tsc;
			}
		}
	}

	/*
	 * Sometimes, even reliable TSCs go backwards.  This happens on
	 * platforms that reset TSC during suspend or hibernate actions, but
	 * maintain synchronization.  We must compensate.  Fortunately, we can
	 * detect that condition here, which happens early in CPU bringup,
	 * before any KVM threads can be running.  Unfortunately, we can't
	 * bring the TSCs fully up to date with real time, as we aren't yet far
	 * enough into CPU bringup that we know how much real time has actually
	 * elapsed; our helper function, ktime_get_boottime_ns() will be using boot
	 * variables that haven't been updated yet.
	 *
	 * So we simply find the maximum observed TSC above, then record the
	 * adjustment to TSC in each VCPU.  When the VCPU later gets loaded,
	 * the adjustment will be applied.  Note that we accumulate
	 * adjustments, in case multiple suspend cycles happen before some VCPU
	 * gets a chance to run again.  In the event that no KVM threads get a
	 * chance to run, we will miss the entire elapsed period, as we'll have
	 * reset last_host_tsc, so VCPUs will not have the TSC adjusted and may
	 * loose cycle time.  This isn't too big a deal, since the loss will be
	 * uniform across all VCPUs (not to mention the scenario is extremely
	 * unlikely). It is possible that a second hibernate recovery happens
	 * much faster than a first, causing the observed TSC here to be
	 * smaller; this would require additional padding adjustment, which is
	 * why we set last_host_tsc to the local tsc observed here.
	 *
	 * N.B. - this code below runs only on platforms with reliable TSC,
	 * as that is the only way backwards_tsc is set above.  Also note
	 * that this runs for ALL vcpus, which is not a bug; all VCPUs should
	 * have the same delta_cyc adjustment applied if backwards_tsc
	 * is detected.  Note further, this adjustment is only done once,
	 * as we reset last_host_tsc on all VCPUs to stop this from being
	 * called multiple times (one for each physical CPU bringup).
	 *
	 * Platforms with unreliable TSCs don't have to deal with this, they
	 * will be compensated by the logic in vcpu_load, which sets the TSC to
	 * catchup mode.  This will catchup all VCPUs to real time, but cannot
	 * guarantee that they stay in perfect synchronization.
	 */
	if (backwards_tsc) {
		u64 delta_cyc = max_tsc - local_tsc;
		list_for_each_entry(kvm, &vm_list, vm_list) {
			kvm->arch.backwards_tsc_observed = true;
			kvm_for_each_vcpu(i, vcpu, kvm) {
				vcpu->arch.tsc_offset_adjustment += delta_cyc;
				vcpu->arch.last_host_tsc = local_tsc;
				kvm_make_request(KVM_REQ_MASTERCLOCK_UPDATE, vcpu);
			}

			/*
			 * We have to disable TSC offset matching.. if you were
			 * booting a VM while issuing an S4 host suspend....
			 * you may have some problem.  Solving this issue is
			 * left as an exercise to the reader.
			 */
			kvm->arch.last_tsc_nsec = 0;
			kvm->arch.last_tsc_write = 0;
		}

	}
	return 0;
}

void kvm_arch_hardware_disable(void)
{
	kvm_x86_ops.hardware_disable();
	drop_user_return_notifiers();
}

int kvm_arch_hardware_setup(void *opaque)
{
	struct kvm_x86_init_ops *ops = opaque;
	int r;

	rdmsrl_safe(MSR_EFER, &host_efer);

	if (boot_cpu_has(X86_FEATURE_XSAVES))
		rdmsrl(MSR_IA32_XSS, host_xss);

	r = ops->hardware_setup();
	if (r != 0)
		return r;

	memcpy(&kvm_x86_ops, ops->runtime_ops, sizeof(kvm_x86_ops));

	if (!kvm_cpu_cap_has(X86_FEATURE_XSAVES))
		supported_xss = 0;

#define __kvm_cpu_cap_has(UNUSED_, f) kvm_cpu_cap_has(f)
	cr4_reserved_bits = __cr4_reserved_bits(__kvm_cpu_cap_has, UNUSED_);
#undef __kvm_cpu_cap_has

	if (kvm_has_tsc_control) {
		/*
		 * Make sure the user can only configure tsc_khz values that
		 * fit into a signed integer.
		 * A min value is not calculated because it will always
		 * be 1 on all machines.
		 */
		u64 max = min(0x7fffffffULL,
			      __scale_tsc(kvm_max_tsc_scaling_ratio, tsc_khz));
		kvm_max_guest_tsc_khz = max;

		kvm_default_tsc_scaling_ratio = 1ULL << kvm_tsc_scaling_ratio_frac_bits;
	}

	kvm_init_msr_list();
	return 0;
}

void kvm_arch_hardware_unsetup(void)
{
	kvm_x86_ops.hardware_unsetup();
}

int kvm_arch_check_processor_compat(void *opaque)
{
	struct cpuinfo_x86 *c = &cpu_data(smp_processor_id());
	struct kvm_x86_init_ops *ops = opaque;

	WARN_ON(!irqs_disabled());

	if (__cr4_reserved_bits(cpu_has, c) !=
	    __cr4_reserved_bits(cpu_has, &boot_cpu_data))
		return -EIO;

	return ops->check_processor_compatibility();
}

bool kvm_vcpu_is_reset_bsp(struct kvm_vcpu *vcpu)
{
	return vcpu->kvm->arch.bsp_vcpu_id == vcpu->vcpu_id;
}
EXPORT_SYMBOL_GPL(kvm_vcpu_is_reset_bsp);

bool kvm_vcpu_is_bsp(struct kvm_vcpu *vcpu)
{
	return (vcpu->arch.apic_base & MSR_IA32_APICBASE_BSP) != 0;
}

struct static_key kvm_no_apic_vcpu __read_mostly;
EXPORT_SYMBOL_GPL(kvm_no_apic_vcpu);

void kvm_arch_sched_in(struct kvm_vcpu *vcpu, int cpu)
{
	struct kvm_pmu *pmu = vcpu_to_pmu(vcpu);

	vcpu->arch.l1tf_flush_l1d = true;
	if (pmu->version && unlikely(pmu->event_count)) {
		pmu->need_cleanup = true;
		kvm_make_request(KVM_REQ_PMU, vcpu);
	}
	kvm_x86_ops.sched_in(vcpu, cpu);
}

void kvm_arch_free_vm(struct kvm *kvm)
{
	kfree(kvm->arch.hyperv.hv_pa_pg);
	vfree(kvm);
}


int kvm_arch_init_vm(struct kvm *kvm, unsigned long type)
{
	if (type)
		return -EINVAL;

	INIT_HLIST_HEAD(&kvm->arch.mask_notifier_list);
	INIT_LIST_HEAD(&kvm->arch.active_mmu_pages);
	INIT_LIST_HEAD(&kvm->arch.zapped_obsolete_pages);
	INIT_LIST_HEAD(&kvm->arch.lpage_disallowed_mmu_pages);
	INIT_LIST_HEAD(&kvm->arch.assigned_dev_head);
	atomic_set(&kvm->arch.noncoherent_dma_count, 0);

	/* Reserve bit 0 of irq_sources_bitmap for userspace irq source */
	set_bit(KVM_USERSPACE_IRQ_SOURCE_ID, &kvm->arch.irq_sources_bitmap);
	/* Reserve bit 1 of irq_sources_bitmap for irqfd-resampler */
	set_bit(KVM_IRQFD_RESAMPLE_IRQ_SOURCE_ID,
		&kvm->arch.irq_sources_bitmap);

	raw_spin_lock_init(&kvm->arch.tsc_write_lock);
	mutex_init(&kvm->arch.apic_map_lock);
	spin_lock_init(&kvm->arch.pvclock_gtod_sync_lock);

	kvm->arch.kvmclock_offset = -get_kvmclock_base_ns();
	pvclock_update_vm_gtod_copy(kvm);

	kvm->arch.guest_can_read_msr_platform_info = true;

	INIT_DELAYED_WORK(&kvm->arch.kvmclock_update_work, kvmclock_update_fn);
	INIT_DELAYED_WORK(&kvm->arch.kvmclock_sync_work, kvmclock_sync_fn);

	kvm_hv_init_vm(kvm);
	kvm_page_track_init(kvm);
	kvm_mmu_init_vm(kvm);

	return kvm_x86_ops.vm_init(kvm);
}

int kvm_arch_post_init_vm(struct kvm *kvm)
{
	return kvm_mmu_post_init_vm(kvm);
}

static void kvm_unload_vcpu_mmu(struct kvm_vcpu *vcpu)
{
	vcpu_load(vcpu);
	kvm_mmu_unload(vcpu);
	vcpu_put(vcpu);
}

static void kvm_free_vcpus(struct kvm *kvm)
{
	unsigned int i;
	struct kvm_vcpu *vcpu;

	/*
	 * Unpin any mmu pages first.
	 */
	kvm_for_each_vcpu(i, vcpu, kvm) {
		kvm_clear_async_pf_completion_queue(vcpu);
		kvm_unload_vcpu_mmu(vcpu);
	}
	kvm_for_each_vcpu(i, vcpu, kvm)
		kvm_vcpu_destroy(vcpu);

	mutex_lock(&kvm->lock);
	for (i = 0; i < atomic_read(&kvm->online_vcpus); i++)
		kvm->vcpus[i] = NULL;

	atomic_set(&kvm->online_vcpus, 0);
	mutex_unlock(&kvm->lock);
}

void kvm_arch_sync_events(struct kvm *kvm)
{
	cancel_delayed_work_sync(&kvm->arch.kvmclock_sync_work);
	cancel_delayed_work_sync(&kvm->arch.kvmclock_update_work);
	kvm_free_pit(kvm);
}

int __x86_set_memory_region(struct kvm *kvm, int id, gpa_t gpa, u32 size)
{
	int i, r;
	unsigned long hva, old_npages;
	struct kvm_memslots *slots = kvm_memslots(kvm);
	struct kvm_memory_slot *slot;

	/* Called with kvm->slots_lock held.  */
	if (WARN_ON(id >= KVM_MEM_SLOTS_NUM))
		return -EINVAL;

	slot = id_to_memslot(slots, id);
	if (size) {
		if (slot && slot->npages)
			return -EEXIST;

		/*
		 * MAP_SHARED to prevent internal slot pages from being moved
		 * by fork()/COW.
		 */
		hva = vm_mmap(NULL, 0, size, PROT_READ | PROT_WRITE,
			      MAP_SHARED | MAP_ANONYMOUS, 0);
		if (IS_ERR((void *)hva))
			return PTR_ERR((void *)hva);
	} else {
		if (!slot || !slot->npages)
			return 0;

		old_npages = slot->npages;
		hva = 0;
	}

	for (i = 0; i < KVM_ADDRESS_SPACE_NUM; i++) {
		struct kvm_userspace_memory_region m;

		m.slot = id | (i << 16);
		m.flags = 0;
		m.guest_phys_addr = gpa;
		m.userspace_addr = hva;
		m.memory_size = size;
		r = __kvm_set_memory_region(kvm, &m);
		if (r < 0)
			return r;
	}

	if (!size)
		vm_munmap(hva, old_npages * PAGE_SIZE);

	return 0;
}
EXPORT_SYMBOL_GPL(__x86_set_memory_region);

void kvm_arch_pre_destroy_vm(struct kvm *kvm)
{
	kvm_mmu_pre_destroy_vm(kvm);
}

void kvm_arch_destroy_vm(struct kvm *kvm)
{
	u32 i;

	if (current->mm == kvm->mm) {
		/*
		 * Free memory regions allocated on behalf of userspace,
		 * unless the the memory map has changed due to process exit
		 * or fd copying.
		 */
		mutex_lock(&kvm->slots_lock);
		__x86_set_memory_region(kvm, APIC_ACCESS_PAGE_PRIVATE_MEMSLOT,
					0, 0);
		__x86_set_memory_region(kvm, IDENTITY_PAGETABLE_PRIVATE_MEMSLOT,
					0, 0);
		__x86_set_memory_region(kvm, TSS_PRIVATE_MEMSLOT, 0, 0);
		mutex_unlock(&kvm->slots_lock);
	}
	if (kvm_x86_ops.vm_destroy)
		kvm_x86_ops.vm_destroy(kvm);
	for (i = 0; i < kvm->arch.msr_filter.count; i++)
		kfree(kvm->arch.msr_filter.ranges[i].bitmap);
	kvm_pic_destroy(kvm);
	kvm_ioapic_destroy(kvm);
	kvm_free_vcpus(kvm);
	kvfree(rcu_dereference_check(kvm->arch.apic_map, 1));
	kfree(srcu_dereference_check(kvm->arch.pmu_event_filter, &kvm->srcu, 1));
	kvm_mmu_uninit_vm(kvm);
	kvm_page_track_cleanup(kvm);
	kvm_hv_destroy_vm(kvm);
}

void kvm_arch_free_memslot(struct kvm *kvm, struct kvm_memory_slot *slot)
{
	int i;

	for (i = 0; i < KVM_NR_PAGE_SIZES; ++i) {
		kvfree(slot->arch.rmap[i]);
		slot->arch.rmap[i] = NULL;

		if (i == 0)
			continue;

		kvfree(slot->arch.lpage_info[i - 1]);
		slot->arch.lpage_info[i - 1] = NULL;
	}

	kvm_page_track_free_memslot(slot);
}

static int kvm_alloc_memslot_metadata(struct kvm_memory_slot *slot,
				      unsigned long npages)
{
	int i;

	/*
	 * Clear out the previous array pointers for the KVM_MR_MOVE case.  The
	 * old arrays will be freed by __kvm_set_memory_region() if installing
	 * the new memslot is successful.
	 */
	memset(&slot->arch, 0, sizeof(slot->arch));

	for (i = 0; i < KVM_NR_PAGE_SIZES; ++i) {
		struct kvm_lpage_info *linfo;
		unsigned long ugfn;
		int lpages;
		int level = i + 1;

		lpages = gfn_to_index(slot->base_gfn + npages - 1,
				      slot->base_gfn, level) + 1;

		slot->arch.rmap[i] =
			kvcalloc(lpages, sizeof(*slot->arch.rmap[i]),
				 GFP_KERNEL_ACCOUNT);
		if (!slot->arch.rmap[i])
			goto out_free;
		if (i == 0)
			continue;

		linfo = kvcalloc(lpages, sizeof(*linfo), GFP_KERNEL_ACCOUNT);
		if (!linfo)
			goto out_free;

		slot->arch.lpage_info[i - 1] = linfo;

		if (slot->base_gfn & (KVM_PAGES_PER_HPAGE(level) - 1))
			linfo[0].disallow_lpage = 1;
		if ((slot->base_gfn + npages) & (KVM_PAGES_PER_HPAGE(level) - 1))
			linfo[lpages - 1].disallow_lpage = 1;
		ugfn = slot->userspace_addr >> PAGE_SHIFT;
		/*
		 * If the gfn and userspace address are not aligned wrt each
		 * other, disable large page support for this slot.
		 */
		if ((slot->base_gfn ^ ugfn) & (KVM_PAGES_PER_HPAGE(level) - 1)) {
			unsigned long j;

			for (j = 0; j < lpages; ++j)
				linfo[j].disallow_lpage = 1;
		}
	}

	if (kvm_page_track_create_memslot(slot, npages))
		goto out_free;

	return 0;

out_free:
	for (i = 0; i < KVM_NR_PAGE_SIZES; ++i) {
		kvfree(slot->arch.rmap[i]);
		slot->arch.rmap[i] = NULL;
		if (i == 0)
			continue;

		kvfree(slot->arch.lpage_info[i - 1]);
		slot->arch.lpage_info[i - 1] = NULL;
	}
	return -ENOMEM;
}

void kvm_arch_memslots_updated(struct kvm *kvm, u64 gen)
{
	struct kvm_vcpu *vcpu;
	int i;

	/*
	 * memslots->generation has been incremented.
	 * mmio generation may have reached its maximum value.
	 */
	kvm_mmu_invalidate_mmio_sptes(kvm, gen);

	/* Force re-initialization of steal_time cache */
	kvm_for_each_vcpu(i, vcpu, kvm)
		kvm_vcpu_kick(vcpu);
}

int kvm_arch_prepare_memory_region(struct kvm *kvm,
				struct kvm_memory_slot *memslot,
				const struct kvm_userspace_memory_region *mem,
				enum kvm_mr_change change)
{
	if (change == KVM_MR_CREATE || change == KVM_MR_MOVE)
		return kvm_alloc_memslot_metadata(memslot,
						  mem->memory_size >> PAGE_SHIFT);
	return 0;
}

static void kvm_mmu_slot_apply_flags(struct kvm *kvm,
				     struct kvm_memory_slot *old,
				     struct kvm_memory_slot *new,
				     enum kvm_mr_change change)
{
	/*
	 * Nothing to do for RO slots or CREATE/MOVE/DELETE of a slot.
	 * See comments below.
	 */
	if ((change != KVM_MR_FLAGS_ONLY) || (new->flags & KVM_MEM_READONLY))
		return;

	/*
	 * Dirty logging tracks sptes in 4k granularity, meaning that large
	 * sptes have to be split.  If live migration is successful, the guest
	 * in the source machine will be destroyed and large sptes will be
	 * created in the destination. However, if the guest continues to run
	 * in the source machine (for example if live migration fails), small
	 * sptes will remain around and cause bad performance.
	 *
	 * Scan sptes if dirty logging has been stopped, dropping those
	 * which can be collapsed into a single large-page spte.  Later
	 * page faults will create the large-page sptes.
	 *
	 * There is no need to do this in any of the following cases:
	 * CREATE:      No dirty mappings will already exist.
	 * MOVE/DELETE: The old mappings will already have been cleaned up by
	 *		kvm_arch_flush_shadow_memslot()
	 */
	if ((old->flags & KVM_MEM_LOG_DIRTY_PAGES) &&
	    !(new->flags & KVM_MEM_LOG_DIRTY_PAGES))
		kvm_mmu_zap_collapsible_sptes(kvm, new);

	/*
	 * Enable or disable dirty logging for the slot.
	 *
	 * For KVM_MR_DELETE and KVM_MR_MOVE, the shadow pages of the old
	 * slot have been zapped so no dirty logging updates are needed for
	 * the old slot.
	 * For KVM_MR_CREATE and KVM_MR_MOVE, once the new slot is visible
	 * any mappings that might be created in it will consume the
	 * properties of the new slot and do not need to be updated here.
	 *
	 * When PML is enabled, the kvm_x86_ops dirty logging hooks are
	 * called to enable/disable dirty logging.
	 *
	 * When disabling dirty logging with PML enabled, the D-bit is set
	 * for sptes in the slot in order to prevent unnecessary GPA
	 * logging in the PML buffer (and potential PML buffer full VMEXIT).
	 * This guarantees leaving PML enabled for the guest's lifetime
	 * won't have any additional overhead from PML when the guest is
	 * running with dirty logging disabled.
	 *
	 * When enabling dirty logging, large sptes are write-protected
	 * so they can be split on first write.  New large sptes cannot
	 * be created for this slot until the end of the logging.
	 * See the comments in fast_page_fault().
	 * For small sptes, nothing is done if the dirty log is in the
	 * initial-all-set state.  Otherwise, depending on whether pml
	 * is enabled the D-bit or the W-bit will be cleared.
	 */
	if (new->flags & KVM_MEM_LOG_DIRTY_PAGES) {
		if (kvm_x86_ops.slot_enable_log_dirty) {
			kvm_x86_ops.slot_enable_log_dirty(kvm, new);
		} else {
			int level =
				kvm_dirty_log_manual_protect_and_init_set(kvm) ?
				PG_LEVEL_2M : PG_LEVEL_4K;

			/*
			 * If we're with initial-all-set, we don't need
			 * to write protect any small page because
			 * they're reported as dirty already.  However
			 * we still need to write-protect huge pages
			 * so that the page split can happen lazily on
			 * the first write to the huge page.
			 */
			kvm_mmu_slot_remove_write_access(kvm, new, level);
		}
	} else {
		if (kvm_x86_ops.slot_disable_log_dirty)
			kvm_x86_ops.slot_disable_log_dirty(kvm, new);
	}
}

void kvm_arch_commit_memory_region(struct kvm *kvm,
				const struct kvm_userspace_memory_region *mem,
				struct kvm_memory_slot *old,
				const struct kvm_memory_slot *new,
				enum kvm_mr_change change)
{
	if (!kvm->arch.n_requested_mmu_pages)
		kvm_mmu_change_mmu_pages(kvm,
				kvm_mmu_calculate_default_mmu_pages(kvm));

	/*
	 * FIXME: const-ify all uses of struct kvm_memory_slot.
	 */
	kvm_mmu_slot_apply_flags(kvm, old, (struct kvm_memory_slot *) new, change);

	/* Free the arrays associated with the old memslot. */
	if (change == KVM_MR_MOVE)
		kvm_arch_free_memslot(kvm, old);
}

void kvm_arch_flush_shadow_all(struct kvm *kvm)
{
	kvm_mmu_zap_all(kvm);
}

void kvm_arch_flush_shadow_memslot(struct kvm *kvm,
				   struct kvm_memory_slot *slot)
{
	kvm_page_track_flush_slot(kvm, slot);
}

static inline bool kvm_guest_apic_has_interrupt(struct kvm_vcpu *vcpu)
{
	return (is_guest_mode(vcpu) &&
			kvm_x86_ops.guest_apic_has_interrupt &&
			kvm_x86_ops.guest_apic_has_interrupt(vcpu));
}

static inline bool kvm_vcpu_has_events(struct kvm_vcpu *vcpu)
{
	if (!list_empty_careful(&vcpu->async_pf.done))
		return true;

	if (kvm_apic_has_events(vcpu))
		return true;

	if (vcpu->arch.pv.pv_unhalted)
		return true;

	if (vcpu->arch.exception.pending)
		return true;

	if (kvm_test_request(KVM_REQ_NMI, vcpu) ||
	    (vcpu->arch.nmi_pending &&
	     kvm_x86_ops.nmi_allowed(vcpu, false)))
		return true;

	if (kvm_test_request(KVM_REQ_SMI, vcpu) ||
	    (vcpu->arch.smi_pending &&
	     kvm_x86_ops.smi_allowed(vcpu, false)))
		return true;

	if (kvm_arch_interrupt_allowed(vcpu) &&
	    (kvm_cpu_has_interrupt(vcpu) ||
	    kvm_guest_apic_has_interrupt(vcpu)))
		return true;

	if (kvm_hv_has_stimer_pending(vcpu))
		return true;

	if (is_guest_mode(vcpu) &&
	    kvm_x86_ops.nested_ops->hv_timer_pending &&
	    kvm_x86_ops.nested_ops->hv_timer_pending(vcpu))
		return true;

	return false;
}

int kvm_arch_vcpu_runnable(struct kvm_vcpu *vcpu)
{
	return kvm_vcpu_running(vcpu) || kvm_vcpu_has_events(vcpu);
}

bool kvm_arch_dy_runnable(struct kvm_vcpu *vcpu)
{
	if (READ_ONCE(vcpu->arch.pv.pv_unhalted))
		return true;

	if (kvm_test_request(KVM_REQ_NMI, vcpu) ||
		kvm_test_request(KVM_REQ_SMI, vcpu) ||
		 kvm_test_request(KVM_REQ_EVENT, vcpu))
		return true;

	if (vcpu->arch.apicv_active && kvm_x86_ops.dy_apicv_has_pending_interrupt(vcpu))
		return true;

	return false;
}

bool kvm_arch_vcpu_in_kernel(struct kvm_vcpu *vcpu)
{
	return vcpu->arch.preempted_in_kernel;
}

int kvm_arch_vcpu_should_kick(struct kvm_vcpu *vcpu)
{
	return kvm_vcpu_exiting_guest_mode(vcpu) == IN_GUEST_MODE;
}

int kvm_arch_interrupt_allowed(struct kvm_vcpu *vcpu)
{
	return kvm_x86_ops.interrupt_allowed(vcpu, false);
}

unsigned long kvm_get_linear_rip(struct kvm_vcpu *vcpu)
{
	if (is_64_bit_mode(vcpu))
		return kvm_rip_read(vcpu);
	return (u32)(get_segment_base(vcpu, VCPU_SREG_CS) +
		     kvm_rip_read(vcpu));
}
EXPORT_SYMBOL_GPL(kvm_get_linear_rip);

bool kvm_is_linear_rip(struct kvm_vcpu *vcpu, unsigned long linear_rip)
{
	return kvm_get_linear_rip(vcpu) == linear_rip;
}
EXPORT_SYMBOL_GPL(kvm_is_linear_rip);

unsigned long kvm_get_rflags(struct kvm_vcpu *vcpu)
{
	unsigned long rflags;

	rflags = kvm_x86_ops.get_rflags(vcpu);
	if (vcpu->guest_debug & KVM_GUESTDBG_SINGLESTEP)
		rflags &= ~X86_EFLAGS_TF;
	return rflags;
}
EXPORT_SYMBOL_GPL(kvm_get_rflags);

static void __kvm_set_rflags(struct kvm_vcpu *vcpu, unsigned long rflags)
{
	if (vcpu->guest_debug & KVM_GUESTDBG_SINGLESTEP &&
	    kvm_is_linear_rip(vcpu, vcpu->arch.singlestep_rip))
		rflags |= X86_EFLAGS_TF;
	kvm_x86_ops.set_rflags(vcpu, rflags);
}

void kvm_set_rflags(struct kvm_vcpu *vcpu, unsigned long rflags)
{
	__kvm_set_rflags(vcpu, rflags);
	kvm_make_request(KVM_REQ_EVENT, vcpu);
}
EXPORT_SYMBOL_GPL(kvm_set_rflags);

void kvm_arch_async_page_ready(struct kvm_vcpu *vcpu, struct kvm_async_pf *work)
{
	int r;

	if ((vcpu->arch.mmu->direct_map != work->arch.direct_map) ||
	      work->wakeup_all)
		return;

	r = kvm_mmu_reload(vcpu);
	if (unlikely(r))
		return;

	if (!vcpu->arch.mmu->direct_map &&
	      work->arch.cr3 != vcpu->arch.mmu->get_guest_pgd(vcpu))
		return;

	kvm_mmu_do_page_fault(vcpu, work->cr2_or_gpa, 0, true);
}

static inline u32 kvm_async_pf_hash_fn(gfn_t gfn)
{
	BUILD_BUG_ON(!is_power_of_2(ASYNC_PF_PER_VCPU));

	return hash_32(gfn & 0xffffffff, order_base_2(ASYNC_PF_PER_VCPU));
}

static inline u32 kvm_async_pf_next_probe(u32 key)
{
	return (key + 1) & (ASYNC_PF_PER_VCPU - 1);
}

static void kvm_add_async_pf_gfn(struct kvm_vcpu *vcpu, gfn_t gfn)
{
	u32 key = kvm_async_pf_hash_fn(gfn);

	while (vcpu->arch.apf.gfns[key] != ~0)
		key = kvm_async_pf_next_probe(key);

	vcpu->arch.apf.gfns[key] = gfn;
}

static u32 kvm_async_pf_gfn_slot(struct kvm_vcpu *vcpu, gfn_t gfn)
{
	int i;
	u32 key = kvm_async_pf_hash_fn(gfn);

	for (i = 0; i < ASYNC_PF_PER_VCPU &&
		     (vcpu->arch.apf.gfns[key] != gfn &&
		      vcpu->arch.apf.gfns[key] != ~0); i++)
		key = kvm_async_pf_next_probe(key);

	return key;
}

bool kvm_find_async_pf_gfn(struct kvm_vcpu *vcpu, gfn_t gfn)
{
	return vcpu->arch.apf.gfns[kvm_async_pf_gfn_slot(vcpu, gfn)] == gfn;
}

static void kvm_del_async_pf_gfn(struct kvm_vcpu *vcpu, gfn_t gfn)
{
	u32 i, j, k;

	i = j = kvm_async_pf_gfn_slot(vcpu, gfn);

	if (WARN_ON_ONCE(vcpu->arch.apf.gfns[i] != gfn))
		return;

	while (true) {
		vcpu->arch.apf.gfns[i] = ~0;
		do {
			j = kvm_async_pf_next_probe(j);
			if (vcpu->arch.apf.gfns[j] == ~0)
				return;
			k = kvm_async_pf_hash_fn(vcpu->arch.apf.gfns[j]);
			/*
			 * k lies cyclically in ]i,j]
			 * |    i.k.j |
			 * |....j i.k.| or  |.k..j i...|
			 */
		} while ((i <= j) ? (i < k && k <= j) : (i < k || k <= j));
		vcpu->arch.apf.gfns[i] = vcpu->arch.apf.gfns[j];
		i = j;
	}
}

static inline int apf_put_user_notpresent(struct kvm_vcpu *vcpu)
{
	u32 reason = KVM_PV_REASON_PAGE_NOT_PRESENT;

	return kvm_write_guest_cached(vcpu->kvm, &vcpu->arch.apf.data, &reason,
				      sizeof(reason));
}

static inline int apf_put_user_ready(struct kvm_vcpu *vcpu, u32 token)
{
	unsigned int offset = offsetof(struct kvm_vcpu_pv_apf_data, token);

	return kvm_write_guest_offset_cached(vcpu->kvm, &vcpu->arch.apf.data,
					     &token, offset, sizeof(token));
}

static inline bool apf_pageready_slot_free(struct kvm_vcpu *vcpu)
{
	unsigned int offset = offsetof(struct kvm_vcpu_pv_apf_data, token);
	u32 val;

	if (kvm_read_guest_offset_cached(vcpu->kvm, &vcpu->arch.apf.data,
					 &val, offset, sizeof(val)))
		return false;

	return !val;
}

static bool kvm_can_deliver_async_pf(struct kvm_vcpu *vcpu)
{
	if (!vcpu->arch.apf.delivery_as_pf_vmexit && is_guest_mode(vcpu))
		return false;

	if (!kvm_pv_async_pf_enabled(vcpu) ||
	    (vcpu->arch.apf.send_user_only && kvm_x86_ops.get_cpl(vcpu) == 0))
		return false;

	return true;
}

bool kvm_can_do_async_pf(struct kvm_vcpu *vcpu)
{
	if (unlikely(!lapic_in_kernel(vcpu) ||
		     kvm_event_needs_reinjection(vcpu) ||
		     vcpu->arch.exception.pending))
		return false;

	if (kvm_hlt_in_guest(vcpu->kvm) && !kvm_can_deliver_async_pf(vcpu))
		return false;

	/*
	 * If interrupts are off we cannot even use an artificial
	 * halt state.
	 */
	return kvm_arch_interrupt_allowed(vcpu);
}

bool kvm_arch_async_page_not_present(struct kvm_vcpu *vcpu,
				     struct kvm_async_pf *work)
{
	struct x86_exception fault;

	trace_kvm_async_pf_not_present(work->arch.token, work->cr2_or_gpa);
	kvm_add_async_pf_gfn(vcpu, work->arch.gfn);

	if (kvm_can_deliver_async_pf(vcpu) &&
	    !apf_put_user_notpresent(vcpu)) {
		fault.vector = PF_VECTOR;
		fault.error_code_valid = true;
		fault.error_code = 0;
		fault.nested_page_fault = false;
		fault.address = work->arch.token;
		fault.async_page_fault = true;
		kvm_inject_page_fault(vcpu, &fault);
		return true;
	} else {
		/*
		 * It is not possible to deliver a paravirtualized asynchronous
		 * page fault, but putting the guest in an artificial halt state
		 * can be beneficial nevertheless: if an interrupt arrives, we
		 * can deliver it timely and perhaps the guest will schedule
		 * another process.  When the instruction that triggered a page
		 * fault is retried, hopefully the page will be ready in the host.
		 */
		kvm_make_request(KVM_REQ_APF_HALT, vcpu);
		return false;
	}
}

void kvm_arch_async_page_present(struct kvm_vcpu *vcpu,
				 struct kvm_async_pf *work)
{
	struct kvm_lapic_irq irq = {
		.delivery_mode = APIC_DM_FIXED,
		.vector = vcpu->arch.apf.vec
	};

	if (work->wakeup_all)
		work->arch.token = ~0; /* broadcast wakeup */
	else
		kvm_del_async_pf_gfn(vcpu, work->arch.gfn);
	trace_kvm_async_pf_ready(work->arch.token, work->cr2_or_gpa);

	if ((work->wakeup_all || work->notpresent_injected) &&
	    kvm_pv_async_pf_enabled(vcpu) &&
	    !apf_put_user_ready(vcpu, work->arch.token)) {
		vcpu->arch.apf.pageready_pending = true;
		kvm_apic_set_irq(vcpu, &irq, NULL);
	}

	vcpu->arch.apf.halted = false;
	vcpu->arch.mp_state = KVM_MP_STATE_RUNNABLE;
}

void kvm_arch_async_page_present_queued(struct kvm_vcpu *vcpu)
{
	kvm_make_request(KVM_REQ_APF_READY, vcpu);
	if (!vcpu->arch.apf.pageready_pending)
		kvm_vcpu_kick(vcpu);
}

bool kvm_arch_can_dequeue_async_page_present(struct kvm_vcpu *vcpu)
{
	if (!kvm_pv_async_pf_enabled(vcpu))
		return true;
	else
		return apf_pageready_slot_free(vcpu);
}

void kvm_arch_start_assignment(struct kvm *kvm)
{
	atomic_inc(&kvm->arch.assigned_device_count);
}
EXPORT_SYMBOL_GPL(kvm_arch_start_assignment);

void kvm_arch_end_assignment(struct kvm *kvm)
{
	atomic_dec(&kvm->arch.assigned_device_count);
}
EXPORT_SYMBOL_GPL(kvm_arch_end_assignment);

bool kvm_arch_has_assigned_device(struct kvm *kvm)
{
	return atomic_read(&kvm->arch.assigned_device_count);
}
EXPORT_SYMBOL_GPL(kvm_arch_has_assigned_device);

void kvm_arch_register_noncoherent_dma(struct kvm *kvm)
{
	atomic_inc(&kvm->arch.noncoherent_dma_count);
}
EXPORT_SYMBOL_GPL(kvm_arch_register_noncoherent_dma);

void kvm_arch_unregister_noncoherent_dma(struct kvm *kvm)
{
	atomic_dec(&kvm->arch.noncoherent_dma_count);
}
EXPORT_SYMBOL_GPL(kvm_arch_unregister_noncoherent_dma);

bool kvm_arch_has_noncoherent_dma(struct kvm *kvm)
{
	return atomic_read(&kvm->arch.noncoherent_dma_count);
}
EXPORT_SYMBOL_GPL(kvm_arch_has_noncoherent_dma);

bool kvm_arch_has_irq_bypass(void)
{
	return true;
}

int kvm_arch_irq_bypass_add_producer(struct irq_bypass_consumer *cons,
				      struct irq_bypass_producer *prod)
{
	struct kvm_kernel_irqfd *irqfd =
		container_of(cons, struct kvm_kernel_irqfd, consumer);
	int ret;

	irqfd->producer = prod;
	kvm_arch_start_assignment(irqfd->kvm);
	ret = kvm_x86_ops.update_pi_irte(irqfd->kvm,
					 prod->irq, irqfd->gsi, 1);

	if (ret)
		kvm_arch_end_assignment(irqfd->kvm);

	return ret;
}

void kvm_arch_irq_bypass_del_producer(struct irq_bypass_consumer *cons,
				      struct irq_bypass_producer *prod)
{
	int ret;
	struct kvm_kernel_irqfd *irqfd =
		container_of(cons, struct kvm_kernel_irqfd, consumer);

	WARN_ON(irqfd->producer != prod);
	irqfd->producer = NULL;

	/*
	 * When producer of consumer is unregistered, we change back to
	 * remapped mode, so we can re-use the current implementation
	 * when the irq is masked/disabled or the consumer side (KVM
	 * int this case doesn't want to receive the interrupts.
	*/
	ret = kvm_x86_ops.update_pi_irte(irqfd->kvm, prod->irq, irqfd->gsi, 0);
	if (ret)
		printk(KERN_INFO "irq bypass consumer (token %p) unregistration"
		       " fails: %d\n", irqfd->consumer.token, ret);

	kvm_arch_end_assignment(irqfd->kvm);
}

int kvm_arch_update_irqfd_routing(struct kvm *kvm, unsigned int host_irq,
				   uint32_t guest_irq, bool set)
{
	return kvm_x86_ops.update_pi_irte(kvm, host_irq, guest_irq, set);
}

bool kvm_vector_hashing_enabled(void)
{
	return vector_hashing;
}

bool kvm_arch_no_poll(struct kvm_vcpu *vcpu)
{
	return (vcpu->arch.msr_kvm_poll_control & 1) == 0;
}
EXPORT_SYMBOL_GPL(kvm_arch_no_poll);


int kvm_spec_ctrl_test_value(u64 value)
{
	/*
	 * test that setting IA32_SPEC_CTRL to given value
	 * is allowed by the host processor
	 */

	u64 saved_value;
	unsigned long flags;
	int ret = 0;

	local_irq_save(flags);

	if (rdmsrl_safe(MSR_IA32_SPEC_CTRL, &saved_value))
		ret = 1;
	else if (wrmsrl_safe(MSR_IA32_SPEC_CTRL, value))
		ret = 1;
	else
		wrmsrl(MSR_IA32_SPEC_CTRL, saved_value);

	local_irq_restore(flags);

	return ret;
}
EXPORT_SYMBOL_GPL(kvm_spec_ctrl_test_value);

void kvm_fixup_and_inject_pf_error(struct kvm_vcpu *vcpu, gva_t gva, u16 error_code)
{
	struct x86_exception fault;
	u32 access = error_code &
		(PFERR_WRITE_MASK | PFERR_FETCH_MASK | PFERR_USER_MASK);

	if (!(error_code & PFERR_PRESENT_MASK) ||
	    vcpu->arch.walk_mmu->gva_to_gpa(vcpu, gva, access, &fault) != UNMAPPED_GVA) {
		/*
		 * If vcpu->arch.walk_mmu->gva_to_gpa succeeded, the page
		 * tables probably do not match the TLB.  Just proceed
		 * with the error code that the processor gave.
		 */
		fault.vector = PF_VECTOR;
		fault.error_code_valid = true;
		fault.error_code = error_code;
		fault.nested_page_fault = false;
		fault.address = gva;
	}
	vcpu->arch.walk_mmu->inject_page_fault(vcpu, &fault);
}
EXPORT_SYMBOL_GPL(kvm_fixup_and_inject_pf_error);

/*
 * Handles kvm_read/write_guest_virt*() result and either injects #PF or returns
 * KVM_EXIT_INTERNAL_ERROR for cases not currently handled by KVM. Return value
 * indicates whether exit to userspace is needed.
 */
int kvm_handle_memory_failure(struct kvm_vcpu *vcpu, int r,
			      struct x86_exception *e)
{
	if (r == X86EMUL_PROPAGATE_FAULT) {
		kvm_inject_emulated_page_fault(vcpu, e);
		return 1;
	}

	/*
	 * In case kvm_read/write_guest_virt*() failed with X86EMUL_IO_NEEDED
	 * while handling a VMX instruction KVM could've handled the request
	 * correctly by exiting to userspace and performing I/O but there
	 * doesn't seem to be a real use-case behind such requests, just return
	 * KVM_EXIT_INTERNAL_ERROR for now.
	 */
	vcpu->run->exit_reason = KVM_EXIT_INTERNAL_ERROR;
	vcpu->run->internal.suberror = KVM_INTERNAL_ERROR_EMULATION;
	vcpu->run->internal.ndata = 0;

	return 0;
}
EXPORT_SYMBOL_GPL(kvm_handle_memory_failure);

int kvm_handle_invpcid(struct kvm_vcpu *vcpu, unsigned long type, gva_t gva)
{
	bool pcid_enabled;
	struct x86_exception e;
	unsigned i;
	unsigned long roots_to_free = 0;
	struct {
		u64 pcid;
		u64 gla;
	} operand;
	int r;

	r = kvm_read_guest_virt(vcpu, gva, &operand, sizeof(operand), &e);
	if (r != X86EMUL_CONTINUE)
		return kvm_handle_memory_failure(vcpu, r, &e);

	if (operand.pcid >> 12 != 0) {
		kvm_inject_gp(vcpu, 0);
		return 1;
	}

	pcid_enabled = kvm_read_cr4_bits(vcpu, X86_CR4_PCIDE);

	switch (type) {
	case INVPCID_TYPE_INDIV_ADDR:
		if ((!pcid_enabled && (operand.pcid != 0)) ||
		    is_noncanonical_address(operand.gla, vcpu)) {
			kvm_inject_gp(vcpu, 0);
			return 1;
		}
		kvm_mmu_invpcid_gva(vcpu, operand.gla, operand.pcid);
		return kvm_skip_emulated_instruction(vcpu);

	case INVPCID_TYPE_SINGLE_CTXT:
		if (!pcid_enabled && (operand.pcid != 0)) {
			kvm_inject_gp(vcpu, 0);
			return 1;
		}

		if (kvm_get_active_pcid(vcpu) == operand.pcid) {
			kvm_mmu_sync_roots(vcpu);
			kvm_make_request(KVM_REQ_TLB_FLUSH_CURRENT, vcpu);
		}

		for (i = 0; i < KVM_MMU_NUM_PREV_ROOTS; i++)
			if (kvm_get_pcid(vcpu, vcpu->arch.mmu->prev_roots[i].pgd)
			    == operand.pcid)
				roots_to_free |= KVM_MMU_ROOT_PREVIOUS(i);

		kvm_mmu_free_roots(vcpu, vcpu->arch.mmu, roots_to_free);
		/*
		 * If neither the current cr3 nor any of the prev_roots use the
		 * given PCID, then nothing needs to be done here because a
		 * resync will happen anyway before switching to any other CR3.
		 */

		return kvm_skip_emulated_instruction(vcpu);

	case INVPCID_TYPE_ALL_NON_GLOBAL:
		/*
		 * Currently, KVM doesn't mark global entries in the shadow
		 * page tables, so a non-global flush just degenerates to a
		 * global flush. If needed, we could optimize this later by
		 * keeping track of global entries in shadow page tables.
		 */

		fallthrough;
	case INVPCID_TYPE_ALL_INCL_GLOBAL:
		kvm_mmu_unload(vcpu);
		return kvm_skip_emulated_instruction(vcpu);

	default:
		BUG(); /* We have already checked above that type <= 3 */
	}
}
EXPORT_SYMBOL_GPL(kvm_handle_invpcid);

EXPORT_TRACEPOINT_SYMBOL_GPL(kvm_exit);
EXPORT_TRACEPOINT_SYMBOL_GPL(kvm_fast_mmio);
EXPORT_TRACEPOINT_SYMBOL_GPL(kvm_inj_virq);
EXPORT_TRACEPOINT_SYMBOL_GPL(kvm_page_fault);
EXPORT_TRACEPOINT_SYMBOL_GPL(kvm_msr);
EXPORT_TRACEPOINT_SYMBOL_GPL(kvm_cr);
EXPORT_TRACEPOINT_SYMBOL_GPL(kvm_nested_vmrun);
EXPORT_TRACEPOINT_SYMBOL_GPL(kvm_nested_vmexit);
EXPORT_TRACEPOINT_SYMBOL_GPL(kvm_nested_vmexit_inject);
EXPORT_TRACEPOINT_SYMBOL_GPL(kvm_nested_intr_vmexit);
EXPORT_TRACEPOINT_SYMBOL_GPL(kvm_nested_vmenter_failed);
EXPORT_TRACEPOINT_SYMBOL_GPL(kvm_invlpga);
EXPORT_TRACEPOINT_SYMBOL_GPL(kvm_skinit);
EXPORT_TRACEPOINT_SYMBOL_GPL(kvm_nested_intercepts);
EXPORT_TRACEPOINT_SYMBOL_GPL(kvm_write_tsc_offset);
EXPORT_TRACEPOINT_SYMBOL_GPL(kvm_ple_window_update);
EXPORT_TRACEPOINT_SYMBOL_GPL(kvm_pml_full);
EXPORT_TRACEPOINT_SYMBOL_GPL(kvm_pi_irte_update);
EXPORT_TRACEPOINT_SYMBOL_GPL(kvm_avic_unaccelerated_access);
EXPORT_TRACEPOINT_SYMBOL_GPL(kvm_avic_incomplete_ipi);
EXPORT_TRACEPOINT_SYMBOL_GPL(kvm_avic_ga_log);
EXPORT_TRACEPOINT_SYMBOL_GPL(kvm_apicv_update_request);<|MERGE_RESOLUTION|>--- conflicted
+++ resolved
@@ -981,10 +981,7 @@
 	unsigned long old_cr4 = kvm_read_cr4(vcpu);
 	unsigned long pdptr_bits = X86_CR4_PGE | X86_CR4_PSE | X86_CR4_PAE |
 				   X86_CR4_SMEP;
-<<<<<<< HEAD
-=======
 	unsigned long mmu_role_bits = pdptr_bits | X86_CR4_SMAP | X86_CR4_PKE;
->>>>>>> 2c85ebc5
 
 	if (kvm_valid_cr4(vcpu, cr4))
 		return 1;
@@ -2886,14 +2883,9 @@
 	if (data & 0x30)
 		return 1;
 
-<<<<<<< HEAD
-	if (!lapic_in_kernel(vcpu))
-		return data ? 1 : 0;
-=======
 	if (!guest_pv_has(vcpu, KVM_FEATURE_ASYNC_PF_VMEXIT) &&
 	    (data & KVM_ASYNC_PF_DELIVERY_AS_PF_VMEXIT))
 		return 1;
->>>>>>> 2c85ebc5
 
 	if (!guest_pv_has(vcpu, KVM_FEATURE_ASYNC_PF_INT) &&
 	    (data & KVM_ASYNC_PF_DELIVERY_AS_INT))
