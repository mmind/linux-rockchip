--- conflicted
+++ resolved
@@ -129,56 +129,6 @@
 
 void pcibios_bus_add_device(struct pci_dev *pdev)
 {
-<<<<<<< HEAD
-	int rc;
-
-	rc = pci_iov_sysfs_link(pdev, virtfn, vfid);
-	if (rc)
-		return rc;
-
-	virtfn->is_virtfn = 1;
-	virtfn->multifunction = 0;
-	virtfn->physfn = pci_dev_get(pdev);
-
-	return 0;
-}
-
-static int zpci_bus_setup_virtfn(struct zpci_bus *zbus,
-		struct pci_dev *virtfn, int vfn)
-{
-	int i, cand_devfn;
-	struct zpci_dev *zdev;
-	struct pci_dev *pdev;
-	int vfid = vfn - 1; /* Linux' vfid's start at 0 vfn at 1*/
-	int rc = 0;
-
-	if (!zbus->multifunction)
-		return 0;
-
-	/* If the parent PF for the given VF is also configured in the
-	 * instance, it must be on the same zbus.
-	 * We can then identify the parent PF by checking what
-	 * devfn the VF would have if it belonged to that PF using the PF's
-	 * stride and offset. Only if this candidate devfn matches the
-	 * actual devfn will we link both functions.
-	 */
-	for (i = 0; i < ZPCI_FUNCTIONS_PER_BUS; i++) {
-		zdev = zbus->function[i];
-		if (zdev && zdev->is_physfn) {
-			pdev = pci_get_slot(zbus->bus, zdev->devfn);
-			if (!pdev)
-				continue;
-			cand_devfn = pci_iov_virtfn_devfn(pdev, vfid);
-			if (cand_devfn == virtfn->devfn) {
-				rc = zpci_bus_link_virtfn(pdev, virtfn, vfid);
-				/* balance pci_get_slot() */
-				pci_dev_put(pdev);
-				break;
-			}
-			/* balance pci_get_slot() */
-			pci_dev_put(pdev);
-		}
-=======
 	struct zpci_dev *zdev = to_zpci(pdev);
 
 	/*
@@ -188,31 +138,7 @@
 	if (zdev->vfn) {
 		zpci_iov_setup_virtfn(zdev->zbus, pdev, zdev->vfn);
 		pdev->no_command_memory = 1;
->>>>>>> 2c85ebc5
-	}
-}
-<<<<<<< HEAD
-#else
-static inline int zpci_bus_setup_virtfn(struct zpci_bus *zbus,
-		struct pci_dev *virtfn, int vfn)
-{
-	return 0;
-}
-#endif
-=======
->>>>>>> 2c85ebc5
-
-void pcibios_bus_add_device(struct pci_dev *pdev)
-{
-	struct zpci_dev *zdev = to_zpci(pdev);
-
-	/*
-	 * With pdev->no_vf_scan the common PCI probing code does not
-	 * perform PF/VF linking.
-	 */
-	if (zdev->vfn)
-		zpci_bus_setup_virtfn(zdev->zbus, pdev, zdev->vfn);
-
+	}
 }
 
 static int zpci_bus_add_device(struct zpci_bus *zbus, struct zpci_dev *zdev)
