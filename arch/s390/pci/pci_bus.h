--- conflicted
+++ resolved
@@ -28,19 +28,3 @@
 
 	return (devfn >= ZPCI_FUNCTIONS_PER_BUS) ? NULL : zbus->function[devfn];
 }
-<<<<<<< HEAD
-
-#ifdef CONFIG_PCI_IOV
-static inline void zpci_remove_virtfn(struct pci_dev *pdev, int vfn)
-{
-
-	pci_lock_rescan_remove();
-	/* Linux' vfid's start at 0 vfn at 1 */
-	pci_iov_remove_virtfn(pdev->physfn, vfn - 1);
-	pci_unlock_rescan_remove();
-}
-#else /* CONFIG_PCI_IOV */
-static inline void zpci_remove_virtfn(struct pci_dev *pdev, int vfn) {}
-#endif /* CONFIG_PCI_IOV */
-=======
->>>>>>> 2c85ebc5
