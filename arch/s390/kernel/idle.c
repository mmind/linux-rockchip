// SPDX-License-Identifier: GPL-2.0
/*
 * Idle functions for s390.
 *
 * Copyright IBM Corp. 2014
 *
 * Author(s): Martin Schwidefsky <schwidefsky@de.ibm.com>
 */

#include <linux/kernel.h>
#include <linux/kernel_stat.h>
#include <linux/kprobes.h>
#include <linux/notifier.h>
#include <linux/init.h>
#include <linux/cpu.h>
#include <linux/sched/cputime.h>
#include <trace/events/power.h>
#include <asm/nmi.h>
#include <asm/smp.h>
#include "entry.h"

static DEFINE_PER_CPU(struct s390_idle_data, s390_idle);

void enabled_wait(void)
{
	struct s390_idle_data *idle = this_cpu_ptr(&s390_idle);
	unsigned long long idle_time;
	unsigned long psw_mask, flags;


	/* Wait for external, I/O or machine check interrupt. */
	psw_mask = PSW_KERNEL_BITS | PSW_MASK_WAIT | PSW_MASK_DAT |
		PSW_MASK_IO | PSW_MASK_EXT | PSW_MASK_MCHECK;
	clear_cpu_flag(CIF_NOHZ_DELAY);

<<<<<<< HEAD
	local_irq_save(flags);
	/* Call the assembler magic in entry.S */
	psw_idle(idle, psw_mask);
	local_irq_restore(flags);
=======
	raw_local_irq_save(flags);
	/* Call the assembler magic in entry.S */
	psw_idle(idle, psw_mask);
	raw_local_irq_restore(flags);
>>>>>>> 2c85ebc5

	/* Account time spent with enabled wait psw loaded as idle time. */
	raw_write_seqcount_begin(&idle->seqcount);
	idle_time = idle->clock_idle_exit - idle->clock_idle_enter;
	idle->clock_idle_enter = idle->clock_idle_exit = 0ULL;
	idle->idle_time += idle_time;
	idle->idle_count++;
	account_idle_time(cputime_to_nsecs(idle_time));
	raw_write_seqcount_end(&idle->seqcount);
}
NOKPROBE_SYMBOL(enabled_wait);

static ssize_t show_idle_count(struct device *dev,
				struct device_attribute *attr, char *buf)
{
	struct s390_idle_data *idle = &per_cpu(s390_idle, dev->id);
	unsigned long long idle_count;
	unsigned int seq;

	do {
		seq = read_seqcount_begin(&idle->seqcount);
		idle_count = READ_ONCE(idle->idle_count);
		if (READ_ONCE(idle->clock_idle_enter))
			idle_count++;
	} while (read_seqcount_retry(&idle->seqcount, seq));
	return sprintf(buf, "%llu\n", idle_count);
}
DEVICE_ATTR(idle_count, 0444, show_idle_count, NULL);

static ssize_t show_idle_time(struct device *dev,
				struct device_attribute *attr, char *buf)
{
	unsigned long long now, idle_time, idle_enter, idle_exit, in_idle;
	struct s390_idle_data *idle = &per_cpu(s390_idle, dev->id);
	unsigned int seq;

	do {
		seq = read_seqcount_begin(&idle->seqcount);
		idle_time = READ_ONCE(idle->idle_time);
		idle_enter = READ_ONCE(idle->clock_idle_enter);
		idle_exit = READ_ONCE(idle->clock_idle_exit);
	} while (read_seqcount_retry(&idle->seqcount, seq));
	in_idle = 0;
	now = get_tod_clock();
	if (idle_enter) {
		if (idle_exit) {
			in_idle = idle_exit - idle_enter;
		} else if (now > idle_enter) {
			in_idle = now - idle_enter;
		}
	}
	idle_time += in_idle;
	return sprintf(buf, "%llu\n", idle_time >> 12);
}
DEVICE_ATTR(idle_time_us, 0444, show_idle_time, NULL);

u64 arch_cpu_idle_time(int cpu)
{
	struct s390_idle_data *idle = &per_cpu(s390_idle, cpu);
	unsigned long long now, idle_enter, idle_exit, in_idle;
	unsigned int seq;

	do {
		seq = read_seqcount_begin(&idle->seqcount);
		idle_enter = READ_ONCE(idle->clock_idle_enter);
		idle_exit = READ_ONCE(idle->clock_idle_exit);
	} while (read_seqcount_retry(&idle->seqcount, seq));
	in_idle = 0;
	now = get_tod_clock();
	if (idle_enter) {
		if (idle_exit) {
			in_idle = idle_exit - idle_enter;
		} else if (now > idle_enter) {
			in_idle = now - idle_enter;
		}
	}
	return cputime_to_nsecs(in_idle);
}

void arch_cpu_idle_enter(void)
{
}

void arch_cpu_idle(void)
{
	enabled_wait();
	raw_local_irq_enable();
}

void arch_cpu_idle_exit(void)
{
}

void arch_cpu_idle_dead(void)
{
	cpu_die();
}<|MERGE_RESOLUTION|>--- conflicted
+++ resolved
@@ -33,17 +33,10 @@
 		PSW_MASK_IO | PSW_MASK_EXT | PSW_MASK_MCHECK;
 	clear_cpu_flag(CIF_NOHZ_DELAY);
 
-<<<<<<< HEAD
-	local_irq_save(flags);
-	/* Call the assembler magic in entry.S */
-	psw_idle(idle, psw_mask);
-	local_irq_restore(flags);
-=======
 	raw_local_irq_save(flags);
 	/* Call the assembler magic in entry.S */
 	psw_idle(idle, psw_mask);
 	raw_local_irq_restore(flags);
->>>>>>> 2c85ebc5
 
 	/* Account time spent with enabled wait psw loaded as idle time. */
 	raw_write_seqcount_begin(&idle->seqcount);
