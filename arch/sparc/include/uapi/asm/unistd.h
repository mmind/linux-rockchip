/*
 * System calls under the Sparc.
 *
 * Don't be scared by the ugly clobbers, it is the only way I can
 * think of right now to force the arguments into fixed registers
 * before the trap into the system call with gcc 'asm' statements.
 *
 * Copyright (C) 1995, 2007 David S. Miller (davem@davemloft.net)
 *
 * SunOS compatibility based upon preliminary work which is:
 *
 * Copyright (C) 1995 Adrian M. Rodriguez (adrian@remus.rutgers.edu)
 */
#ifndef _UAPI_SPARC_UNISTD_H
#define _UAPI_SPARC_UNISTD_H

#ifndef __32bit_syscall_numbers__
#ifndef __arch64__
#define __32bit_syscall_numbers__
#endif
#endif

#define __NR_restart_syscall      0 /* Linux Specific				   */
#define __NR_exit                 1 /* Common                                      */
#define __NR_fork                 2 /* Common                                      */
#define __NR_read                 3 /* Common                                      */
#define __NR_write                4 /* Common                                      */
#define __NR_open                 5 /* Common                                      */
#define __NR_close                6 /* Common                                      */
#define __NR_wait4                7 /* Common                                      */
#define __NR_creat                8 /* Common                                      */
#define __NR_link                 9 /* Common                                      */
#define __NR_unlink              10 /* Common                                      */
#define __NR_execv               11 /* SunOS Specific                              */
#define __NR_chdir               12 /* Common                                      */
#define __NR_chown		 13 /* Common					   */
#define __NR_mknod               14 /* Common                                      */
#define __NR_chmod               15 /* Common                                      */
#define __NR_lchown              16 /* Common                                      */
#define __NR_brk                 17 /* Common                                      */
#define __NR_perfctr             18 /* Performance counter operations              */
#define __NR_lseek               19 /* Common                                      */
#define __NR_getpid              20 /* Common                                      */
#define __NR_capget		 21 /* Linux Specific				   */
#define __NR_capset		 22 /* Linux Specific				   */
#define __NR_setuid              23 /* Implemented via setreuid in SunOS           */
#define __NR_getuid              24 /* Common                                      */
#define __NR_vmsplice	         25 /* ENOSYS under SunOS			   */
#define __NR_ptrace              26 /* Common                                      */
#define __NR_alarm               27 /* Implemented via setitimer in SunOS          */
#define __NR_sigaltstack	 28 /* Common					   */
#define __NR_pause               29 /* Is sigblock(0)->sigpause() in SunOS         */
#define __NR_utime               30 /* Implemented via utimes() under SunOS        */
#ifdef __32bit_syscall_numbers__
#define __NR_lchown32            31 /* Linux sparc32 specific                      */
#define __NR_fchown32            32 /* Linux sparc32 specific                      */
#endif
#define __NR_access              33 /* Common                                      */
#define __NR_nice                34 /* Implemented via get/setpriority() in SunOS  */
#ifdef __32bit_syscall_numbers__
#define __NR_chown32             35 /* Linux sparc32 specific                      */
#endif
#define __NR_sync                36 /* Common                                      */
#define __NR_kill                37 /* Common                                      */
#define __NR_stat                38 /* Common                                      */
#define __NR_sendfile		 39 /* Linux Specific				   */
#define __NR_lstat               40 /* Common                                      */
#define __NR_dup                 41 /* Common                                      */
#define __NR_pipe                42 /* Common                                      */
#define __NR_times               43 /* Implemented via getrusage() in SunOS        */
#ifdef __32bit_syscall_numbers__
#define __NR_getuid32            44 /* Linux sparc32 specific                      */
#endif
#define __NR_umount2             45 /* Linux Specific                              */
#define __NR_setgid              46 /* Implemented via setregid() in SunOS         */
#define __NR_getgid              47 /* Common                                      */
#define __NR_signal              48 /* Implemented via sigvec() in SunOS           */
#define __NR_geteuid             49 /* SunOS calls getuid()                        */
#define __NR_getegid             50 /* SunOS calls getgid()                        */
#define __NR_acct                51 /* Common                                      */
#ifdef __32bit_syscall_numbers__
#define __NR_getgid32            53 /* Linux sparc32 specific                      */
#else
#define __NR_memory_ordering	 52 /* Linux Specific				   */
#endif
#define __NR_ioctl               54 /* Common                                      */
#define __NR_reboot              55 /* Common                                      */
#ifdef __32bit_syscall_numbers__
#define __NR_mmap2		 56 /* Linux sparc32 Specific			   */
#endif
#define __NR_symlink             57 /* Common                                      */
#define __NR_readlink            58 /* Common                                      */
#define __NR_execve              59 /* Common                                      */
#define __NR_umask               60 /* Common                                      */
#define __NR_chroot              61 /* Common                                      */
#define __NR_fstat               62 /* Common                                      */
#define __NR_fstat64		 63 /* Linux Specific			           */
#define __NR_getpagesize         64 /* Common                                      */
#define __NR_msync               65 /* Common in newer 1.3.x revs...               */
#define __NR_vfork               66 /* Common                                      */
#define __NR_pread64             67 /* Linux Specific                              */
#define __NR_pwrite64            68 /* Linux Specific                              */
#ifdef __32bit_syscall_numbers__
#define __NR_geteuid32           69 /* Linux sparc32, sbrk under SunOS             */
#define __NR_getegid32           70 /* Linux sparc32, sstk under SunOS             */
#endif
#define __NR_mmap                71 /* Common                                      */
#ifdef __32bit_syscall_numbers__
#define __NR_setreuid32          72 /* Linux sparc32, vadvise under SunOS          */
#endif
#define __NR_munmap              73 /* Common                                      */
#define __NR_mprotect            74 /* Common                                      */
#define __NR_madvise             75 /* Common                                      */
#define __NR_vhangup             76 /* Common                                      */
#ifdef __32bit_syscall_numbers__
#define __NR_truncate64		 77 /* Linux sparc32 Specific			   */
#endif
#define __NR_mincore             78 /* Common                                      */
#define __NR_getgroups           79 /* Common                                      */
#define __NR_setgroups           80 /* Common                                      */
#define __NR_getpgrp             81 /* Common                                      */
#ifdef __32bit_syscall_numbers__
#define __NR_setgroups32         82 /* Linux sparc32, setpgrp under SunOS          */
#endif
#define __NR_setitimer           83 /* Common                                      */
#ifdef __32bit_syscall_numbers__
#define __NR_ftruncate64	 84 /* Linux sparc32 Specific			   */
#endif
#define __NR_swapon              85 /* Common                                      */
#define __NR_getitimer           86 /* Common                                      */
#ifdef __32bit_syscall_numbers__
#define __NR_setuid32            87 /* Linux sparc32, gethostname under SunOS      */
#endif
#define __NR_sethostname         88 /* Common                                      */
#ifdef __32bit_syscall_numbers__
#define __NR_setgid32            89 /* Linux sparc32, getdtablesize under SunOS    */
#endif
#define __NR_dup2                90 /* Common                                      */
#ifdef __32bit_syscall_numbers__
#define __NR_setfsuid32          91 /* Linux sparc32, getdopt under SunOS          */
#endif
#define __NR_fcntl               92 /* Common                                      */
#define __NR_select              93 /* Common                                      */
#ifdef __32bit_syscall_numbers__
#define __NR_setfsgid32          94 /* Linux sparc32, setdopt under SunOS          */
#endif
#define __NR_fsync               95 /* Common                                      */
#define __NR_setpriority         96 /* Common                                      */
#define __NR_socket              97 /* Common                                      */
#define __NR_connect             98 /* Common                                      */
#define __NR_accept              99 /* Common                                      */
#define __NR_getpriority        100 /* Common                                      */
#define __NR_rt_sigreturn       101 /* Linux Specific                              */
#define __NR_rt_sigaction       102 /* Linux Specific                              */
#define __NR_rt_sigprocmask     103 /* Linux Specific                              */
#define __NR_rt_sigpending      104 /* Linux Specific                              */
#define __NR_rt_sigtimedwait    105 /* Linux Specific                              */
#define __NR_rt_sigqueueinfo    106 /* Linux Specific                              */
#define __NR_rt_sigsuspend      107 /* Linux Specific                              */
#ifdef __32bit_syscall_numbers__
#define __NR_setresuid32        108 /* Linux Specific, sigvec under SunOS	   */
#define __NR_getresuid32        109 /* Linux Specific, sigblock under SunOS	   */
#define __NR_setresgid32        110 /* Linux Specific, sigsetmask under SunOS	   */
#define __NR_getresgid32        111 /* Linux Specific, sigpause under SunOS	   */
#define __NR_setregid32         112 /* Linux sparc32, sigstack under SunOS         */
#else
#define __NR_setresuid          108 /* Linux Specific, sigvec under SunOS	   */
#define __NR_getresuid          109 /* Linux Specific, sigblock under SunOS	   */
#define __NR_setresgid          110 /* Linux Specific, sigsetmask under SunOS	   */
#define __NR_getresgid          111 /* Linux Specific, sigpause under SunOS	   */
#endif
#define __NR_recvmsg            113 /* Common                                      */
#define __NR_sendmsg            114 /* Common                                      */
#ifdef __32bit_syscall_numbers__
#define __NR_getgroups32        115 /* Linux sparc32, vtrace under SunOS           */
#endif
#define __NR_gettimeofday       116 /* Common                                      */
#define __NR_getrusage          117 /* Common                                      */
#define __NR_getsockopt         118 /* Common                                      */
#define __NR_getcwd		119 /* Linux Specific				   */
#define __NR_readv              120 /* Common                                      */
#define __NR_writev             121 /* Common                                      */
#define __NR_settimeofday       122 /* Common                                      */
#define __NR_fchown             123 /* Common                                      */
#define __NR_fchmod             124 /* Common                                      */
#define __NR_recvfrom           125 /* Common                                      */
#define __NR_setreuid           126 /* Common                                      */
#define __NR_setregid           127 /* Common                                      */
#define __NR_rename             128 /* Common                                      */
#define __NR_truncate           129 /* Common                                      */
#define __NR_ftruncate          130 /* Common                                      */
#define __NR_flock              131 /* Common                                      */
#define __NR_lstat64		132 /* Linux Specific			           */
#define __NR_sendto             133 /* Common                                      */
#define __NR_shutdown           134 /* Common                                      */
#define __NR_socketpair         135 /* Common                                      */
#define __NR_mkdir              136 /* Common                                      */
#define __NR_rmdir              137 /* Common                                      */
#define __NR_utimes             138 /* SunOS Specific                              */
#define __NR_stat64		139 /* Linux Specific			           */
#define __NR_sendfile64         140 /* adjtime under SunOS                         */
#define __NR_getpeername        141 /* Common                                      */
#define __NR_futex              142 /* gethostid under SunOS                       */
#define __NR_gettid             143 /* ENOSYS under SunOS                          */
#define __NR_getrlimit		144 /* Common                                      */
#define __NR_setrlimit          145 /* Common                                      */
#define __NR_pivot_root		146 /* Linux Specific, killpg under SunOS          */
#define __NR_prctl		147 /* ENOSYS under SunOS                          */
#define __NR_pciconfig_read	148 /* ENOSYS under SunOS                          */
#define __NR_pciconfig_write	149 /* ENOSYS under SunOS                          */
#define __NR_getsockname        150 /* Common                                      */
#define __NR_inotify_init       151 /* Linux specific                              */
#define __NR_inotify_add_watch  152 /* Linux specific                              */
#define __NR_poll               153 /* Common                                      */
#define __NR_getdents64		154 /* Linux specific				   */
#ifdef __32bit_syscall_numbers__
#define __NR_fcntl64		155 /* Linux sparc32 Specific                      */
#endif
#define __NR_inotify_rm_watch   156 /* Linux specific				   */
#define __NR_statfs             157 /* Common                                      */
#define __NR_fstatfs            158 /* Common                                      */
#define __NR_umount             159 /* Common                                      */
#define __NR_sched_set_affinity 160 /* Linux specific, async_daemon under SunOS    */
#define __NR_sched_get_affinity 161 /* Linux specific, getfh under SunOS           */
#define __NR_getdomainname      162 /* SunOS Specific                              */
#define __NR_setdomainname      163 /* Common                                      */
#ifndef __32bit_syscall_numbers__
#define __NR_utrap_install	164 /* SYSV ABI/v9 required			   */
#endif
#define __NR_quotactl           165 /* Common                                      */
#define __NR_set_tid_address    166 /* Linux specific, exportfs under SunOS        */
#define __NR_mount              167 /* Common                                      */
#define __NR_ustat              168 /* Common                                      */
#define __NR_setxattr           169 /* SunOS: semsys                               */
#define __NR_lsetxattr          170 /* SunOS: msgsys                               */
#define __NR_fsetxattr          171 /* SunOS: shmsys                               */
#define __NR_getxattr           172 /* SunOS: auditsys                             */
#define __NR_lgetxattr          173 /* SunOS: rfssys                               */
#define __NR_getdents           174 /* Common                                      */
#define __NR_setsid             175 /* Common                                      */
#define __NR_fchdir             176 /* Common                                      */
#define __NR_fgetxattr          177 /* SunOS: fchroot                              */
#define __NR_listxattr          178 /* SunOS: vpixsys                              */
#define __NR_llistxattr         179 /* SunOS: aioread                              */
#define __NR_flistxattr         180 /* SunOS: aiowrite                             */
#define __NR_removexattr        181 /* SunOS: aiowait                              */
#define __NR_lremovexattr       182 /* SunOS: aiocancel                            */
#define __NR_sigpending         183 /* Common                                      */
#define __NR_query_module	184 /* Linux Specific				   */
#define __NR_setpgid            185 /* Common                                      */
#define __NR_fremovexattr       186 /* SunOS: pathconf                             */
#define __NR_tkill              187 /* SunOS: fpathconf                            */
#define __NR_exit_group		188 /* Linux specific, sysconf undef SunOS         */
#define __NR_uname              189 /* Linux Specific                              */
#define __NR_init_module        190 /* Linux Specific                              */
#define __NR_personality        191 /* Linux Specific                              */
#define __NR_remap_file_pages   192 /* Linux Specific                              */
#define __NR_epoll_create       193 /* Linux Specific                              */
#define __NR_epoll_ctl          194 /* Linux Specific                              */
#define __NR_epoll_wait         195 /* Linux Specific                              */
#define __NR_ioprio_set         196 /* Linux Specific                              */
#define __NR_getppid            197 /* Linux Specific                              */
#define __NR_sigaction          198 /* Linux Specific                              */
#define __NR_sgetmask           199 /* Linux Specific                              */
#define __NR_ssetmask           200 /* Linux Specific                              */
#define __NR_sigsuspend         201 /* Linux Specific                              */
#define __NR_oldlstat           202 /* Linux Specific                              */
#define __NR_uselib             203 /* Linux Specific                              */
#define __NR_readdir            204 /* Linux Specific                              */
#define __NR_readahead          205 /* Linux Specific                              */
#define __NR_socketcall         206 /* Linux Specific                              */
#define __NR_syslog             207 /* Linux Specific                              */
#define __NR_lookup_dcookie     208 /* Linux Specific                              */
#define __NR_fadvise64          209 /* Linux Specific                              */
#define __NR_fadvise64_64       210 /* Linux Specific                              */
#define __NR_tgkill             211 /* Linux Specific                              */
#define __NR_waitpid            212 /* Linux Specific                              */
#define __NR_swapoff            213 /* Linux Specific                              */
#define __NR_sysinfo            214 /* Linux Specific                              */
#define __NR_ipc                215 /* Linux Specific                              */
#define __NR_sigreturn          216 /* Linux Specific                              */
#define __NR_clone              217 /* Linux Specific                              */
#define __NR_ioprio_get         218 /* Linux Specific                              */
#define __NR_adjtimex           219 /* Linux Specific                              */
#define __NR_sigprocmask        220 /* Linux Specific                              */
#define __NR_create_module      221 /* Linux Specific                              */
#define __NR_delete_module      222 /* Linux Specific                              */
#define __NR_get_kernel_syms    223 /* Linux Specific                              */
#define __NR_getpgid            224 /* Linux Specific                              */
#define __NR_bdflush            225 /* Linux Specific                              */
#define __NR_sysfs              226 /* Linux Specific                              */
#define __NR_afs_syscall        227 /* Linux Specific                              */
#define __NR_setfsuid           228 /* Linux Specific                              */
#define __NR_setfsgid           229 /* Linux Specific                              */
#define __NR__newselect         230 /* Linux Specific                              */
#ifdef __32bit_syscall_numbers__
#define __NR_time               231 /* Linux Specific                              */
#else
#endif
#define __NR_splice             232 /* Linux Specific                              */
#define __NR_stime              233 /* Linux Specific                              */
#define __NR_statfs64           234 /* Linux Specific                              */
#define __NR_fstatfs64          235 /* Linux Specific                              */
#define __NR__llseek            236 /* Linux Specific                              */
#define __NR_mlock              237
#define __NR_munlock            238
#define __NR_mlockall           239
#define __NR_munlockall         240
#define __NR_sched_setparam     241
#define __NR_sched_getparam     242
#define __NR_sched_setscheduler 243
#define __NR_sched_getscheduler 244
#define __NR_sched_yield        245
#define __NR_sched_get_priority_max 246
#define __NR_sched_get_priority_min 247
#define __NR_sched_rr_get_interval  248
#define __NR_nanosleep          249
#define __NR_mremap             250
#define __NR__sysctl            251
#define __NR_getsid             252
#define __NR_fdatasync          253
#define __NR_nfsservctl         254
#define __NR_sync_file_range	255
#define __NR_clock_settime	256
#define __NR_clock_gettime	257
#define __NR_clock_getres	258
#define __NR_clock_nanosleep	259
#define __NR_sched_getaffinity	260
#define __NR_sched_setaffinity	261
#define __NR_timer_settime	262
#define __NR_timer_gettime	263
#define __NR_timer_getoverrun	264
#define __NR_timer_delete	265
#define __NR_timer_create	266
/* #define __NR_vserver		267 Reserved for VSERVER */
#define __NR_io_setup		268
#define __NR_io_destroy		269
#define __NR_io_submit		270
#define __NR_io_cancel		271
#define __NR_io_getevents	272
#define __NR_mq_open		273
#define __NR_mq_unlink		274
#define __NR_mq_timedsend	275
#define __NR_mq_timedreceive	276
#define __NR_mq_notify		277
#define __NR_mq_getsetattr	278
#define __NR_waitid		279
#define __NR_tee		280
#define __NR_add_key		281
#define __NR_request_key	282
#define __NR_keyctl		283
#define __NR_openat		284
#define __NR_mkdirat		285
#define __NR_mknodat		286
#define __NR_fchownat		287
#define __NR_futimesat		288
#define __NR_fstatat64		289
#define __NR_unlinkat		290
#define __NR_renameat		291
#define __NR_linkat		292
#define __NR_symlinkat		293
#define __NR_readlinkat		294
#define __NR_fchmodat		295
#define __NR_faccessat		296
#define __NR_pselect6		297
#define __NR_ppoll		298
#define __NR_unshare		299
#define __NR_set_robust_list	300
#define __NR_get_robust_list	301
#define __NR_migrate_pages	302
#define __NR_mbind		303
#define __NR_get_mempolicy	304
#define __NR_set_mempolicy	305
#define __NR_kexec_load		306
#define __NR_move_pages		307
#define __NR_getcpu		308
#define __NR_epoll_pwait	309
#define __NR_utimensat		310
#define __NR_signalfd		311
#define __NR_timerfd_create	312
#define __NR_eventfd		313
#define __NR_fallocate		314
#define __NR_timerfd_settime	315
#define __NR_timerfd_gettime	316
#define __NR_signalfd4		317
#define __NR_eventfd2		318
#define __NR_epoll_create1	319
#define __NR_dup3		320
#define __NR_pipe2		321
#define __NR_inotify_init1	322
#define __NR_accept4		323
#define __NR_preadv		324
#define __NR_pwritev		325
#define __NR_rt_tgsigqueueinfo	326
#define __NR_perf_event_open	327
#define __NR_recvmmsg		328
#define __NR_fanotify_init	329
#define __NR_fanotify_mark	330
#define __NR_prlimit64		331
#define __NR_name_to_handle_at	332
#define __NR_open_by_handle_at	333
#define __NR_clock_adjtime	334
#define __NR_syncfs		335
#define __NR_sendmmsg		336
#define __NR_setns		337
#define __NR_process_vm_readv	338
#define __NR_process_vm_writev	339
#define __NR_kern_features	340
#define __NR_kcmp		341
#define __NR_finit_module	342
#define __NR_sched_setattr	343
#define __NR_sched_getattr	344
#define __NR_renameat2		345
#define __NR_seccomp		346
#define __NR_getrandom		347
#define __NR_memfd_create	348
#define __NR_bpf		349
<<<<<<< HEAD

#define NR_syscalls		350
=======
#define __NR_execveat		350

#define NR_syscalls		351
>>>>>>> 2dbfca5a

/* Bitmask values returned from kern_features system call.  */
#define KERN_FEATURE_MIXED_MODE_STACK	0x00000001

#ifdef __32bit_syscall_numbers__
/* Sparc 32-bit only has the "setresuid32", "getresuid32" variants,
 * it never had the plain ones and there is no value to adding those
 * old versions into the syscall table.
 */
#define __IGNORE_setresuid
#define __IGNORE_getresuid
#define __IGNORE_setresgid
#define __IGNORE_getresgid
#endif

#endif /* _UAPI_SPARC_UNISTD_H */<|MERGE_RESOLUTION|>--- conflicted
+++ resolved
@@ -415,14 +415,9 @@
 #define __NR_getrandom		347
 #define __NR_memfd_create	348
 #define __NR_bpf		349
-<<<<<<< HEAD
-
-#define NR_syscalls		350
-=======
 #define __NR_execveat		350
 
 #define NR_syscalls		351
->>>>>>> 2dbfca5a
 
 /* Bitmask values returned from kern_features system call.  */
 #define KERN_FEATURE_MIXED_MODE_STACK	0x00000001
