/*
 * raid5.c : Multiple Devices driver for Linux
 *	   Copyright (C) 1996, 1997 Ingo Molnar, Miguel de Icaza, Gadi Oxman
 *	   Copyright (C) 1999, 2000 Ingo Molnar
 *	   Copyright (C) 2002, 2003 H. Peter Anvin
 *
 * RAID-4/5/6 management functions.
 * Thanks to Penguin Computing for making the RAID-6 development possible
 * by donating a test server!
 *
 * This program is free software; you can redistribute it and/or modify
 * it under the terms of the GNU General Public License as published by
 * the Free Software Foundation; either version 2, or (at your option)
 * any later version.
 *
 * You should have received a copy of the GNU General Public License
 * (for example /usr/src/linux/COPYING); if not, write to the Free
 * Software Foundation, Inc., 675 Mass Ave, Cambridge, MA 02139, USA.
 */

/*
 * BITMAP UNPLUGGING:
 *
 * The sequencing for updating the bitmap reliably is a little
 * subtle (and I got it wrong the first time) so it deserves some
 * explanation.
 *
 * We group bitmap updates into batches.  Each batch has a number.
 * We may write out several batches at once, but that isn't very important.
 * conf->seq_write is the number of the last batch successfully written.
 * conf->seq_flush is the number of the last batch that was closed to
 *    new additions.
 * When we discover that we will need to write to any block in a stripe
 * (in add_stripe_bio) we update the in-memory bitmap and record in sh->bm_seq
 * the number of the batch it will be in. This is seq_flush+1.
 * When we are ready to do a write, if that batch hasn't been written yet,
 *   we plug the array and queue the stripe for later.
 * When an unplug happens, we increment bm_flush, thus closing the current
 *   batch.
 * When we notice that bm_flush > bm_write, we write out all pending updates
 * to the bitmap, and advance bm_write to where bm_flush was.
 * This may occasionally write a bit out twice, but is sure never to
 * miss any bits.
 */

#include <linux/blkdev.h>
#include <linux/kthread.h>
#include <linux/raid/pq.h>
#include <linux/async_tx.h>
#include <linux/module.h>
#include <linux/async.h>
#include <linux/seq_file.h>
#include <linux/cpu.h>
#include <linux/slab.h>
#include <linux/ratelimit.h>
#include <linux/nodemask.h>
#include <linux/flex_array.h>
#include <trace/events/block.h>

#include "md.h"
#include "raid5.h"
#include "raid0.h"
#include "bitmap.h"

#define cpu_to_group(cpu) cpu_to_node(cpu)
#define ANY_GROUP NUMA_NO_NODE

static bool devices_handle_discard_safely = false;
module_param(devices_handle_discard_safely, bool, 0644);
MODULE_PARM_DESC(devices_handle_discard_safely,
		 "Set to Y if all devices in each array reliably return zeroes on reads from discarded regions");
static struct workqueue_struct *raid5_wq;
/*
 * Stripe cache
 */

#define NR_STRIPES		256
#define STRIPE_SIZE		PAGE_SIZE
#define STRIPE_SHIFT		(PAGE_SHIFT - 9)
#define STRIPE_SECTORS		(STRIPE_SIZE>>9)
#define	IO_THRESHOLD		1
#define BYPASS_THRESHOLD	1
#define NR_HASH			(PAGE_SIZE / sizeof(struct hlist_head))
#define HASH_MASK		(NR_HASH - 1)
#define MAX_STRIPE_BATCH	8

static inline struct hlist_head *stripe_hash(struct r5conf *conf, sector_t sect)
{
	int hash = (sect >> STRIPE_SHIFT) & HASH_MASK;
	return &conf->stripe_hashtbl[hash];
}

static inline int stripe_hash_locks_hash(sector_t sect)
{
	return (sect >> STRIPE_SHIFT) & STRIPE_HASH_LOCKS_MASK;
}

static inline void lock_device_hash_lock(struct r5conf *conf, int hash)
{
	spin_lock_irq(conf->hash_locks + hash);
	spin_lock(&conf->device_lock);
}

static inline void unlock_device_hash_lock(struct r5conf *conf, int hash)
{
	spin_unlock(&conf->device_lock);
	spin_unlock_irq(conf->hash_locks + hash);
}

static inline void lock_all_device_hash_locks_irq(struct r5conf *conf)
{
	int i;
	local_irq_disable();
	spin_lock(conf->hash_locks);
	for (i = 1; i < NR_STRIPE_HASH_LOCKS; i++)
		spin_lock_nest_lock(conf->hash_locks + i, conf->hash_locks);
	spin_lock(&conf->device_lock);
}

static inline void unlock_all_device_hash_locks_irq(struct r5conf *conf)
{
	int i;
	spin_unlock(&conf->device_lock);
	for (i = NR_STRIPE_HASH_LOCKS; i; i--)
		spin_unlock(conf->hash_locks + i - 1);
	local_irq_enable();
}

/* bio's attached to a stripe+device for I/O are linked together in bi_sector
 * order without overlap.  There may be several bio's per stripe+device, and
 * a bio could span several devices.
 * When walking this list for a particular stripe+device, we must never proceed
 * beyond a bio that extends past this device, as the next bio might no longer
 * be valid.
 * This function is used to determine the 'next' bio in the list, given the sector
 * of the current stripe+device
 */
static inline struct bio *r5_next_bio(struct bio *bio, sector_t sector)
{
	int sectors = bio_sectors(bio);
	if (bio->bi_iter.bi_sector + sectors < sector + STRIPE_SECTORS)
		return bio->bi_next;
	else
		return NULL;
}

/*
 * We maintain a biased count of active stripes in the bottom 16 bits of
 * bi_phys_segments, and a count of processed stripes in the upper 16 bits
 */
static inline int raid5_bi_processed_stripes(struct bio *bio)
{
	atomic_t *segments = (atomic_t *)&bio->bi_phys_segments;
	return (atomic_read(segments) >> 16) & 0xffff;
}

static inline int raid5_dec_bi_active_stripes(struct bio *bio)
{
	atomic_t *segments = (atomic_t *)&bio->bi_phys_segments;
	return atomic_sub_return(1, segments) & 0xffff;
}

static inline void raid5_inc_bi_active_stripes(struct bio *bio)
{
	atomic_t *segments = (atomic_t *)&bio->bi_phys_segments;
	atomic_inc(segments);
}

static inline void raid5_set_bi_processed_stripes(struct bio *bio,
	unsigned int cnt)
{
	atomic_t *segments = (atomic_t *)&bio->bi_phys_segments;
	int old, new;

	do {
		old = atomic_read(segments);
		new = (old & 0xffff) | (cnt << 16);
	} while (atomic_cmpxchg(segments, old, new) != old);
}

static inline void raid5_set_bi_stripes(struct bio *bio, unsigned int cnt)
{
	atomic_t *segments = (atomic_t *)&bio->bi_phys_segments;
	atomic_set(segments, cnt);
}

/* Find first data disk in a raid6 stripe */
static inline int raid6_d0(struct stripe_head *sh)
{
	if (sh->ddf_layout)
		/* ddf always start from first device */
		return 0;
	/* md starts just after Q block */
	if (sh->qd_idx == sh->disks - 1)
		return 0;
	else
		return sh->qd_idx + 1;
}
static inline int raid6_next_disk(int disk, int raid_disks)
{
	disk++;
	return (disk < raid_disks) ? disk : 0;
}

/* When walking through the disks in a raid5, starting at raid6_d0,
 * We need to map each disk to a 'slot', where the data disks are slot
 * 0 .. raid_disks-3, the parity disk is raid_disks-2 and the Q disk
 * is raid_disks-1.  This help does that mapping.
 */
static int raid6_idx_to_slot(int idx, struct stripe_head *sh,
			     int *count, int syndrome_disks)
{
	int slot = *count;

	if (sh->ddf_layout)
		(*count)++;
	if (idx == sh->pd_idx)
		return syndrome_disks;
	if (idx == sh->qd_idx)
		return syndrome_disks + 1;
	if (!sh->ddf_layout)
		(*count)++;
	return slot;
}

static void return_io(struct bio *return_bi)
{
	struct bio *bi = return_bi;
	while (bi) {

		return_bi = bi->bi_next;
		bi->bi_next = NULL;
		bi->bi_iter.bi_size = 0;
		trace_block_bio_complete(bdev_get_queue(bi->bi_bdev),
					 bi, 0);
		bio_endio(bi, 0);
		bi = return_bi;
	}
}

static void print_raid5_conf (struct r5conf *conf);

static int stripe_operations_active(struct stripe_head *sh)
{
	return sh->check_state || sh->reconstruct_state ||
	       test_bit(STRIPE_BIOFILL_RUN, &sh->state) ||
	       test_bit(STRIPE_COMPUTE_RUN, &sh->state);
}

static void raid5_wakeup_stripe_thread(struct stripe_head *sh)
{
	struct r5conf *conf = sh->raid_conf;
	struct r5worker_group *group;
	int thread_cnt;
	int i, cpu = sh->cpu;

	if (!cpu_online(cpu)) {
		cpu = cpumask_any(cpu_online_mask);
		sh->cpu = cpu;
	}

	if (list_empty(&sh->lru)) {
		struct r5worker_group *group;
		group = conf->worker_groups + cpu_to_group(cpu);
		list_add_tail(&sh->lru, &group->handle_list);
		group->stripes_cnt++;
		sh->group = group;
	}

	if (conf->worker_cnt_per_group == 0) {
		md_wakeup_thread(conf->mddev->thread);
		return;
	}

	group = conf->worker_groups + cpu_to_group(sh->cpu);

	group->workers[0].working = true;
	/* at least one worker should run to avoid race */
	queue_work_on(sh->cpu, raid5_wq, &group->workers[0].work);

	thread_cnt = group->stripes_cnt / MAX_STRIPE_BATCH - 1;
	/* wakeup more workers */
	for (i = 1; i < conf->worker_cnt_per_group && thread_cnt > 0; i++) {
		if (group->workers[i].working == false) {
			group->workers[i].working = true;
			queue_work_on(sh->cpu, raid5_wq,
				      &group->workers[i].work);
			thread_cnt--;
		}
	}
}

static void do_release_stripe(struct r5conf *conf, struct stripe_head *sh,
			      struct list_head *temp_inactive_list)
{
	BUG_ON(!list_empty(&sh->lru));
	BUG_ON(atomic_read(&conf->active_stripes)==0);
	if (test_bit(STRIPE_HANDLE, &sh->state)) {
		if (test_bit(STRIPE_DELAYED, &sh->state) &&
		    !test_bit(STRIPE_PREREAD_ACTIVE, &sh->state))
			list_add_tail(&sh->lru, &conf->delayed_list);
		else if (test_bit(STRIPE_BIT_DELAY, &sh->state) &&
			   sh->bm_seq - conf->seq_write > 0)
			list_add_tail(&sh->lru, &conf->bitmap_list);
		else {
			clear_bit(STRIPE_DELAYED, &sh->state);
			clear_bit(STRIPE_BIT_DELAY, &sh->state);
			if (conf->worker_cnt_per_group == 0) {
				list_add_tail(&sh->lru, &conf->handle_list);
			} else {
				raid5_wakeup_stripe_thread(sh);
				return;
			}
		}
		md_wakeup_thread(conf->mddev->thread);
	} else {
		BUG_ON(stripe_operations_active(sh));
		if (test_and_clear_bit(STRIPE_PREREAD_ACTIVE, &sh->state))
			if (atomic_dec_return(&conf->preread_active_stripes)
			    < IO_THRESHOLD)
				md_wakeup_thread(conf->mddev->thread);
		atomic_dec(&conf->active_stripes);
		if (!test_bit(STRIPE_EXPANDING, &sh->state))
			list_add_tail(&sh->lru, temp_inactive_list);
	}
}

static void __release_stripe(struct r5conf *conf, struct stripe_head *sh,
			     struct list_head *temp_inactive_list)
{
	if (atomic_dec_and_test(&sh->count))
		do_release_stripe(conf, sh, temp_inactive_list);
}

/*
 * @hash could be NR_STRIPE_HASH_LOCKS, then we have a list of inactive_list
 *
 * Be careful: Only one task can add/delete stripes from temp_inactive_list at
 * given time. Adding stripes only takes device lock, while deleting stripes
 * only takes hash lock.
 */
static void release_inactive_stripe_list(struct r5conf *conf,
					 struct list_head *temp_inactive_list,
					 int hash)
{
	int size;
	bool do_wakeup = false;
	unsigned long flags;

	if (hash == NR_STRIPE_HASH_LOCKS) {
		size = NR_STRIPE_HASH_LOCKS;
		hash = NR_STRIPE_HASH_LOCKS - 1;
	} else
		size = 1;
	while (size) {
		struct list_head *list = &temp_inactive_list[size - 1];

		/*
		 * We don't hold any lock here yet, get_active_stripe() might
		 * remove stripes from the list
		 */
		if (!list_empty_careful(list)) {
			spin_lock_irqsave(conf->hash_locks + hash, flags);
			if (list_empty(conf->inactive_list + hash) &&
			    !list_empty(list))
				atomic_dec(&conf->empty_inactive_list_nr);
			list_splice_tail_init(list, conf->inactive_list + hash);
			do_wakeup = true;
			spin_unlock_irqrestore(conf->hash_locks + hash, flags);
		}
		size--;
		hash--;
	}

	if (do_wakeup) {
		wake_up(&conf->wait_for_stripe);
		if (conf->retry_read_aligned)
			md_wakeup_thread(conf->mddev->thread);
	}
}

/* should hold conf->device_lock already */
static int release_stripe_list(struct r5conf *conf,
			       struct list_head *temp_inactive_list)
{
	struct stripe_head *sh;
	int count = 0;
	struct llist_node *head;

	head = llist_del_all(&conf->released_stripes);
	head = llist_reverse_order(head);
	while (head) {
		int hash;

		sh = llist_entry(head, struct stripe_head, release_list);
		head = llist_next(head);
		/* sh could be readded after STRIPE_ON_RELEASE_LIST is cleard */
		smp_mb();
		clear_bit(STRIPE_ON_RELEASE_LIST, &sh->state);
		/*
		 * Don't worry the bit is set here, because if the bit is set
		 * again, the count is always > 1. This is true for
		 * STRIPE_ON_UNPLUG_LIST bit too.
		 */
		hash = sh->hash_lock_index;
		__release_stripe(conf, sh, &temp_inactive_list[hash]);
		count++;
	}

	return count;
}

static void release_stripe(struct stripe_head *sh)
{
	struct r5conf *conf = sh->raid_conf;
	unsigned long flags;
	struct list_head list;
	int hash;
	bool wakeup;

	/* Avoid release_list until the last reference.
	 */
	if (atomic_add_unless(&sh->count, -1, 1))
		return;

	if (unlikely(!conf->mddev->thread) ||
		test_and_set_bit(STRIPE_ON_RELEASE_LIST, &sh->state))
		goto slow_path;
	wakeup = llist_add(&sh->release_list, &conf->released_stripes);
	if (wakeup)
		md_wakeup_thread(conf->mddev->thread);
	return;
slow_path:
	local_irq_save(flags);
	/* we are ok here if STRIPE_ON_RELEASE_LIST is set or not */
	if (atomic_dec_and_lock(&sh->count, &conf->device_lock)) {
		INIT_LIST_HEAD(&list);
		hash = sh->hash_lock_index;
		do_release_stripe(conf, sh, &list);
		spin_unlock(&conf->device_lock);
		release_inactive_stripe_list(conf, &list, hash);
	}
	local_irq_restore(flags);
}

static inline void remove_hash(struct stripe_head *sh)
{
	pr_debug("remove_hash(), stripe %llu\n",
		(unsigned long long)sh->sector);

	hlist_del_init(&sh->hash);
}

static inline void insert_hash(struct r5conf *conf, struct stripe_head *sh)
{
	struct hlist_head *hp = stripe_hash(conf, sh->sector);

	pr_debug("insert_hash(), stripe %llu\n",
		(unsigned long long)sh->sector);

	hlist_add_head(&sh->hash, hp);
}

/* find an idle stripe, make sure it is unhashed, and return it. */
static struct stripe_head *get_free_stripe(struct r5conf *conf, int hash)
{
	struct stripe_head *sh = NULL;
	struct list_head *first;

	if (list_empty(conf->inactive_list + hash))
		goto out;
	first = (conf->inactive_list + hash)->next;
	sh = list_entry(first, struct stripe_head, lru);
	list_del_init(first);
	remove_hash(sh);
	atomic_inc(&conf->active_stripes);
	BUG_ON(hash != sh->hash_lock_index);
	if (list_empty(conf->inactive_list + hash))
		atomic_inc(&conf->empty_inactive_list_nr);
out:
	return sh;
}

static void shrink_buffers(struct stripe_head *sh)
{
	struct page *p;
	int i;
	int num = sh->raid_conf->pool_size;

	for (i = 0; i < num ; i++) {
		WARN_ON(sh->dev[i].page != sh->dev[i].orig_page);
		p = sh->dev[i].page;
		if (!p)
			continue;
		sh->dev[i].page = NULL;
		put_page(p);
	}
}

static int grow_buffers(struct stripe_head *sh, gfp_t gfp)
{
	int i;
	int num = sh->raid_conf->pool_size;

	for (i = 0; i < num; i++) {
		struct page *page;

		if (!(page = alloc_page(gfp))) {
			return 1;
		}
		sh->dev[i].page = page;
		sh->dev[i].orig_page = page;
	}
	return 0;
}

static void raid5_build_block(struct stripe_head *sh, int i, int previous);
static void stripe_set_idx(sector_t stripe, struct r5conf *conf, int previous,
			    struct stripe_head *sh);

static void init_stripe(struct stripe_head *sh, sector_t sector, int previous)
{
	struct r5conf *conf = sh->raid_conf;
	int i, seq;

	BUG_ON(atomic_read(&sh->count) != 0);
	BUG_ON(test_bit(STRIPE_HANDLE, &sh->state));
	BUG_ON(stripe_operations_active(sh));
	BUG_ON(sh->batch_head);

	pr_debug("init_stripe called, stripe %llu\n",
		(unsigned long long)sector);
retry:
	seq = read_seqcount_begin(&conf->gen_lock);
	sh->generation = conf->generation - previous;
	sh->disks = previous ? conf->previous_raid_disks : conf->raid_disks;
	sh->sector = sector;
	stripe_set_idx(sector, conf, previous, sh);
	sh->state = 0;

	for (i = sh->disks; i--; ) {
		struct r5dev *dev = &sh->dev[i];

		if (dev->toread || dev->read || dev->towrite || dev->written ||
		    test_bit(R5_LOCKED, &dev->flags)) {
			printk(KERN_ERR "sector=%llx i=%d %p %p %p %p %d\n",
			       (unsigned long long)sh->sector, i, dev->toread,
			       dev->read, dev->towrite, dev->written,
			       test_bit(R5_LOCKED, &dev->flags));
			WARN_ON(1);
		}
		dev->flags = 0;
		raid5_build_block(sh, i, previous);
	}
	if (read_seqcount_retry(&conf->gen_lock, seq))
		goto retry;
	sh->overwrite_disks = 0;
	insert_hash(conf, sh);
	sh->cpu = smp_processor_id();
	set_bit(STRIPE_BATCH_READY, &sh->state);
}

static struct stripe_head *__find_stripe(struct r5conf *conf, sector_t sector,
					 short generation)
{
	struct stripe_head *sh;

	pr_debug("__find_stripe, sector %llu\n", (unsigned long long)sector);
	hlist_for_each_entry(sh, stripe_hash(conf, sector), hash)
		if (sh->sector == sector && sh->generation == generation)
			return sh;
	pr_debug("__stripe %llu not in cache\n", (unsigned long long)sector);
	return NULL;
}

/*
 * Need to check if array has failed when deciding whether to:
 *  - start an array
 *  - remove non-faulty devices
 *  - add a spare
 *  - allow a reshape
 * This determination is simple when no reshape is happening.
 * However if there is a reshape, we need to carefully check
 * both the before and after sections.
 * This is because some failed devices may only affect one
 * of the two sections, and some non-in_sync devices may
 * be insync in the section most affected by failed devices.
 */
static int calc_degraded(struct r5conf *conf)
{
	int degraded, degraded2;
	int i;

	rcu_read_lock();
	degraded = 0;
	for (i = 0; i < conf->previous_raid_disks; i++) {
		struct md_rdev *rdev = rcu_dereference(conf->disks[i].rdev);
		if (rdev && test_bit(Faulty, &rdev->flags))
			rdev = rcu_dereference(conf->disks[i].replacement);
		if (!rdev || test_bit(Faulty, &rdev->flags))
			degraded++;
		else if (test_bit(In_sync, &rdev->flags))
			;
		else
			/* not in-sync or faulty.
			 * If the reshape increases the number of devices,
			 * this is being recovered by the reshape, so
			 * this 'previous' section is not in_sync.
			 * If the number of devices is being reduced however,
			 * the device can only be part of the array if
			 * we are reverting a reshape, so this section will
			 * be in-sync.
			 */
			if (conf->raid_disks >= conf->previous_raid_disks)
				degraded++;
	}
	rcu_read_unlock();
	if (conf->raid_disks == conf->previous_raid_disks)
		return degraded;
	rcu_read_lock();
	degraded2 = 0;
	for (i = 0; i < conf->raid_disks; i++) {
		struct md_rdev *rdev = rcu_dereference(conf->disks[i].rdev);
		if (rdev && test_bit(Faulty, &rdev->flags))
			rdev = rcu_dereference(conf->disks[i].replacement);
		if (!rdev || test_bit(Faulty, &rdev->flags))
			degraded2++;
		else if (test_bit(In_sync, &rdev->flags))
			;
		else
			/* not in-sync or faulty.
			 * If reshape increases the number of devices, this
			 * section has already been recovered, else it
			 * almost certainly hasn't.
			 */
			if (conf->raid_disks <= conf->previous_raid_disks)
				degraded2++;
	}
	rcu_read_unlock();
	if (degraded2 > degraded)
		return degraded2;
	return degraded;
}

static int has_failed(struct r5conf *conf)
{
	int degraded;

	if (conf->mddev->reshape_position == MaxSector)
		return conf->mddev->degraded > conf->max_degraded;

	degraded = calc_degraded(conf);
	if (degraded > conf->max_degraded)
		return 1;
	return 0;
}

static struct stripe_head *
get_active_stripe(struct r5conf *conf, sector_t sector,
		  int previous, int noblock, int noquiesce)
{
	struct stripe_head *sh;
	int hash = stripe_hash_locks_hash(sector);

	pr_debug("get_stripe, sector %llu\n", (unsigned long long)sector);

	spin_lock_irq(conf->hash_locks + hash);

	do {
		wait_event_lock_irq(conf->wait_for_stripe,
				    conf->quiesce == 0 || noquiesce,
				    *(conf->hash_locks + hash));
		sh = __find_stripe(conf, sector, conf->generation - previous);
		if (!sh) {
			if (!test_bit(R5_INACTIVE_BLOCKED, &conf->cache_state)) {
				sh = get_free_stripe(conf, hash);
				if (!sh && llist_empty(&conf->released_stripes) &&
				    !test_bit(R5_DID_ALLOC, &conf->cache_state))
					set_bit(R5_ALLOC_MORE,
						&conf->cache_state);
			}
			if (noblock && sh == NULL)
				break;
			if (!sh) {
				set_bit(R5_INACTIVE_BLOCKED,
					&conf->cache_state);
				wait_event_lock_irq(
					conf->wait_for_stripe,
					!list_empty(conf->inactive_list + hash) &&
					(atomic_read(&conf->active_stripes)
					 < (conf->max_nr_stripes * 3 / 4)
					 || !test_bit(R5_INACTIVE_BLOCKED,
						      &conf->cache_state)),
					*(conf->hash_locks + hash));
				clear_bit(R5_INACTIVE_BLOCKED,
					  &conf->cache_state);
			} else {
				init_stripe(sh, sector, previous);
				atomic_inc(&sh->count);
			}
		} else if (!atomic_inc_not_zero(&sh->count)) {
			spin_lock(&conf->device_lock);
			if (!atomic_read(&sh->count)) {
				if (!test_bit(STRIPE_HANDLE, &sh->state))
					atomic_inc(&conf->active_stripes);
				BUG_ON(list_empty(&sh->lru) &&
				       !test_bit(STRIPE_EXPANDING, &sh->state));
				list_del_init(&sh->lru);
				if (sh->group) {
					sh->group->stripes_cnt--;
					sh->group = NULL;
				}
			}
			atomic_inc(&sh->count);
			spin_unlock(&conf->device_lock);
		}
	} while (sh == NULL);

	spin_unlock_irq(conf->hash_locks + hash);
	return sh;
}

static bool is_full_stripe_write(struct stripe_head *sh)
{
	BUG_ON(sh->overwrite_disks > (sh->disks - sh->raid_conf->max_degraded));
	return sh->overwrite_disks == (sh->disks - sh->raid_conf->max_degraded);
}

static void lock_two_stripes(struct stripe_head *sh1, struct stripe_head *sh2)
{
	local_irq_disable();
	if (sh1 > sh2) {
		spin_lock(&sh2->stripe_lock);
		spin_lock_nested(&sh1->stripe_lock, 1);
	} else {
		spin_lock(&sh1->stripe_lock);
		spin_lock_nested(&sh2->stripe_lock, 1);
	}
}

static void unlock_two_stripes(struct stripe_head *sh1, struct stripe_head *sh2)
{
	spin_unlock(&sh1->stripe_lock);
	spin_unlock(&sh2->stripe_lock);
	local_irq_enable();
}

/* Only freshly new full stripe normal write stripe can be added to a batch list */
static bool stripe_can_batch(struct stripe_head *sh)
{
	return test_bit(STRIPE_BATCH_READY, &sh->state) &&
		!test_bit(STRIPE_BITMAP_PENDING, &sh->state) &&
		is_full_stripe_write(sh);
}

/* we only do back search */
static void stripe_add_to_batch_list(struct r5conf *conf, struct stripe_head *sh)
{
	struct stripe_head *head;
	sector_t head_sector, tmp_sec;
	int hash;
	int dd_idx;

	if (!stripe_can_batch(sh))
		return;
	/* Don't cross chunks, so stripe pd_idx/qd_idx is the same */
	tmp_sec = sh->sector;
	if (!sector_div(tmp_sec, conf->chunk_sectors))
		return;
	head_sector = sh->sector - STRIPE_SECTORS;

	hash = stripe_hash_locks_hash(head_sector);
	spin_lock_irq(conf->hash_locks + hash);
	head = __find_stripe(conf, head_sector, conf->generation);
	if (head && !atomic_inc_not_zero(&head->count)) {
		spin_lock(&conf->device_lock);
		if (!atomic_read(&head->count)) {
			if (!test_bit(STRIPE_HANDLE, &head->state))
				atomic_inc(&conf->active_stripes);
			BUG_ON(list_empty(&head->lru) &&
			       !test_bit(STRIPE_EXPANDING, &head->state));
			list_del_init(&head->lru);
			if (head->group) {
				head->group->stripes_cnt--;
				head->group = NULL;
			}
		}
		atomic_inc(&head->count);
		spin_unlock(&conf->device_lock);
	}
	spin_unlock_irq(conf->hash_locks + hash);

	if (!head)
		return;
	if (!stripe_can_batch(head))
		goto out;

	lock_two_stripes(head, sh);
	/* clear_batch_ready clear the flag */
	if (!stripe_can_batch(head) || !stripe_can_batch(sh))
		goto unlock_out;

	if (sh->batch_head)
		goto unlock_out;

	dd_idx = 0;
	while (dd_idx == sh->pd_idx || dd_idx == sh->qd_idx)
		dd_idx++;
	if (head->dev[dd_idx].towrite->bi_rw != sh->dev[dd_idx].towrite->bi_rw)
		goto unlock_out;

	if (head->batch_head) {
		spin_lock(&head->batch_head->batch_lock);
		/* This batch list is already running */
		if (!stripe_can_batch(head)) {
			spin_unlock(&head->batch_head->batch_lock);
			goto unlock_out;
		}

		/*
		 * at this point, head's BATCH_READY could be cleared, but we
		 * can still add the stripe to batch list
		 */
		list_add(&sh->batch_list, &head->batch_list);
		spin_unlock(&head->batch_head->batch_lock);

		sh->batch_head = head->batch_head;
	} else {
		head->batch_head = head;
		sh->batch_head = head->batch_head;
		spin_lock(&head->batch_lock);
		list_add_tail(&sh->batch_list, &head->batch_list);
		spin_unlock(&head->batch_lock);
	}

	if (test_and_clear_bit(STRIPE_PREREAD_ACTIVE, &sh->state))
		if (atomic_dec_return(&conf->preread_active_stripes)
		    < IO_THRESHOLD)
			md_wakeup_thread(conf->mddev->thread);

	if (test_and_clear_bit(STRIPE_BIT_DELAY, &sh->state)) {
		int seq = sh->bm_seq;
		if (test_bit(STRIPE_BIT_DELAY, &sh->batch_head->state) &&
		    sh->batch_head->bm_seq > seq)
			seq = sh->batch_head->bm_seq;
		set_bit(STRIPE_BIT_DELAY, &sh->batch_head->state);
		sh->batch_head->bm_seq = seq;
	}

	atomic_inc(&sh->count);
unlock_out:
	unlock_two_stripes(head, sh);
out:
	release_stripe(head);
}

/* Determine if 'data_offset' or 'new_data_offset' should be used
 * in this stripe_head.
 */
static int use_new_offset(struct r5conf *conf, struct stripe_head *sh)
{
	sector_t progress = conf->reshape_progress;
	/* Need a memory barrier to make sure we see the value
	 * of conf->generation, or ->data_offset that was set before
	 * reshape_progress was updated.
	 */
	smp_rmb();
	if (progress == MaxSector)
		return 0;
	if (sh->generation == conf->generation - 1)
		return 0;
	/* We are in a reshape, and this is a new-generation stripe,
	 * so use new_data_offset.
	 */
	return 1;
}

static void
raid5_end_read_request(struct bio *bi, int error);
static void
raid5_end_write_request(struct bio *bi, int error);

static void ops_run_io(struct stripe_head *sh, struct stripe_head_state *s)
{
	struct r5conf *conf = sh->raid_conf;
	int i, disks = sh->disks;
	struct stripe_head *head_sh = sh;

	might_sleep();

	for (i = disks; i--; ) {
		int rw;
		int replace_only = 0;
		struct bio *bi, *rbi;
		struct md_rdev *rdev, *rrdev = NULL;

		sh = head_sh;
		if (test_and_clear_bit(R5_Wantwrite, &sh->dev[i].flags)) {
			if (test_and_clear_bit(R5_WantFUA, &sh->dev[i].flags))
				rw = WRITE_FUA;
			else
				rw = WRITE;
			if (test_bit(R5_Discard, &sh->dev[i].flags))
				rw |= REQ_DISCARD;
		} else if (test_and_clear_bit(R5_Wantread, &sh->dev[i].flags))
			rw = READ;
		else if (test_and_clear_bit(R5_WantReplace,
					    &sh->dev[i].flags)) {
			rw = WRITE;
			replace_only = 1;
		} else
			continue;
		if (test_and_clear_bit(R5_SyncIO, &sh->dev[i].flags))
			rw |= REQ_SYNC;

again:
		bi = &sh->dev[i].req;
		rbi = &sh->dev[i].rreq; /* For writing to replacement */

		rcu_read_lock();
		rrdev = rcu_dereference(conf->disks[i].replacement);
		smp_mb(); /* Ensure that if rrdev is NULL, rdev won't be */
		rdev = rcu_dereference(conf->disks[i].rdev);
		if (!rdev) {
			rdev = rrdev;
			rrdev = NULL;
		}
		if (rw & WRITE) {
			if (replace_only)
				rdev = NULL;
			if (rdev == rrdev)
				/* We raced and saw duplicates */
				rrdev = NULL;
		} else {
			if (test_bit(R5_ReadRepl, &head_sh->dev[i].flags) && rrdev)
				rdev = rrdev;
			rrdev = NULL;
		}

		if (rdev && test_bit(Faulty, &rdev->flags))
			rdev = NULL;
		if (rdev)
			atomic_inc(&rdev->nr_pending);
		if (rrdev && test_bit(Faulty, &rrdev->flags))
			rrdev = NULL;
		if (rrdev)
			atomic_inc(&rrdev->nr_pending);
		rcu_read_unlock();

		/* We have already checked bad blocks for reads.  Now
		 * need to check for writes.  We never accept write errors
		 * on the replacement, so we don't to check rrdev.
		 */
		while ((rw & WRITE) && rdev &&
		       test_bit(WriteErrorSeen, &rdev->flags)) {
			sector_t first_bad;
			int bad_sectors;
			int bad = is_badblock(rdev, sh->sector, STRIPE_SECTORS,
					      &first_bad, &bad_sectors);
			if (!bad)
				break;

			if (bad < 0) {
				set_bit(BlockedBadBlocks, &rdev->flags);
				if (!conf->mddev->external &&
				    conf->mddev->flags) {
					/* It is very unlikely, but we might
					 * still need to write out the
					 * bad block log - better give it
					 * a chance*/
					md_check_recovery(conf->mddev);
				}
				/*
				 * Because md_wait_for_blocked_rdev
				 * will dec nr_pending, we must
				 * increment it first.
				 */
				atomic_inc(&rdev->nr_pending);
				md_wait_for_blocked_rdev(rdev, conf->mddev);
			} else {
				/* Acknowledged bad block - skip the write */
				rdev_dec_pending(rdev, conf->mddev);
				rdev = NULL;
			}
		}

		if (rdev) {
			if (s->syncing || s->expanding || s->expanded
			    || s->replacing)
				md_sync_acct(rdev->bdev, STRIPE_SECTORS);

			set_bit(STRIPE_IO_STARTED, &sh->state);

			bio_reset(bi);
			bi->bi_bdev = rdev->bdev;
			bi->bi_rw = rw;
			bi->bi_end_io = (rw & WRITE)
				? raid5_end_write_request
				: raid5_end_read_request;
			bi->bi_private = sh;

			pr_debug("%s: for %llu schedule op %ld on disc %d\n",
				__func__, (unsigned long long)sh->sector,
				bi->bi_rw, i);
			atomic_inc(&sh->count);
			if (sh != head_sh)
				atomic_inc(&head_sh->count);
			if (use_new_offset(conf, sh))
				bi->bi_iter.bi_sector = (sh->sector
						 + rdev->new_data_offset);
			else
				bi->bi_iter.bi_sector = (sh->sector
						 + rdev->data_offset);
			if (test_bit(R5_ReadNoMerge, &head_sh->dev[i].flags))
				bi->bi_rw |= REQ_NOMERGE;

			if (test_bit(R5_SkipCopy, &sh->dev[i].flags))
				WARN_ON(test_bit(R5_UPTODATE, &sh->dev[i].flags));
			sh->dev[i].vec.bv_page = sh->dev[i].page;
			bi->bi_vcnt = 1;
			bi->bi_io_vec[0].bv_len = STRIPE_SIZE;
			bi->bi_io_vec[0].bv_offset = 0;
			bi->bi_iter.bi_size = STRIPE_SIZE;
			/*
			 * If this is discard request, set bi_vcnt 0. We don't
			 * want to confuse SCSI because SCSI will replace payload
			 */
			if (rw & REQ_DISCARD)
				bi->bi_vcnt = 0;
			if (rrdev)
				set_bit(R5_DOUBLE_LOCKED, &sh->dev[i].flags);

			if (conf->mddev->gendisk)
				trace_block_bio_remap(bdev_get_queue(bi->bi_bdev),
						      bi, disk_devt(conf->mddev->gendisk),
						      sh->dev[i].sector);
			generic_make_request(bi);
		}
		if (rrdev) {
			if (s->syncing || s->expanding || s->expanded
			    || s->replacing)
				md_sync_acct(rrdev->bdev, STRIPE_SECTORS);

			set_bit(STRIPE_IO_STARTED, &sh->state);

			bio_reset(rbi);
			rbi->bi_bdev = rrdev->bdev;
			rbi->bi_rw = rw;
			BUG_ON(!(rw & WRITE));
			rbi->bi_end_io = raid5_end_write_request;
			rbi->bi_private = sh;

			pr_debug("%s: for %llu schedule op %ld on "
				 "replacement disc %d\n",
				__func__, (unsigned long long)sh->sector,
				rbi->bi_rw, i);
			atomic_inc(&sh->count);
			if (sh != head_sh)
				atomic_inc(&head_sh->count);
			if (use_new_offset(conf, sh))
				rbi->bi_iter.bi_sector = (sh->sector
						  + rrdev->new_data_offset);
			else
				rbi->bi_iter.bi_sector = (sh->sector
						  + rrdev->data_offset);
			if (test_bit(R5_SkipCopy, &sh->dev[i].flags))
				WARN_ON(test_bit(R5_UPTODATE, &sh->dev[i].flags));
			sh->dev[i].rvec.bv_page = sh->dev[i].page;
			rbi->bi_vcnt = 1;
			rbi->bi_io_vec[0].bv_len = STRIPE_SIZE;
			rbi->bi_io_vec[0].bv_offset = 0;
			rbi->bi_iter.bi_size = STRIPE_SIZE;
			/*
			 * If this is discard request, set bi_vcnt 0. We don't
			 * want to confuse SCSI because SCSI will replace payload
			 */
			if (rw & REQ_DISCARD)
				rbi->bi_vcnt = 0;
			if (conf->mddev->gendisk)
				trace_block_bio_remap(bdev_get_queue(rbi->bi_bdev),
						      rbi, disk_devt(conf->mddev->gendisk),
						      sh->dev[i].sector);
			generic_make_request(rbi);
		}
		if (!rdev && !rrdev) {
			if (rw & WRITE)
				set_bit(STRIPE_DEGRADED, &sh->state);
			pr_debug("skip op %ld on disc %d for sector %llu\n",
				bi->bi_rw, i, (unsigned long long)sh->sector);
			clear_bit(R5_LOCKED, &sh->dev[i].flags);
			set_bit(STRIPE_HANDLE, &sh->state);
		}

		if (!head_sh->batch_head)
			continue;
		sh = list_first_entry(&sh->batch_list, struct stripe_head,
				      batch_list);
		if (sh != head_sh)
			goto again;
	}
}

static struct dma_async_tx_descriptor *
async_copy_data(int frombio, struct bio *bio, struct page **page,
	sector_t sector, struct dma_async_tx_descriptor *tx,
	struct stripe_head *sh)
{
	struct bio_vec bvl;
	struct bvec_iter iter;
	struct page *bio_page;
	int page_offset;
	struct async_submit_ctl submit;
	enum async_tx_flags flags = 0;

	if (bio->bi_iter.bi_sector >= sector)
		page_offset = (signed)(bio->bi_iter.bi_sector - sector) * 512;
	else
		page_offset = (signed)(sector - bio->bi_iter.bi_sector) * -512;

	if (frombio)
		flags |= ASYNC_TX_FENCE;
	init_async_submit(&submit, flags, tx, NULL, NULL, NULL);

	bio_for_each_segment(bvl, bio, iter) {
		int len = bvl.bv_len;
		int clen;
		int b_offset = 0;

		if (page_offset < 0) {
			b_offset = -page_offset;
			page_offset += b_offset;
			len -= b_offset;
		}

		if (len > 0 && page_offset + len > STRIPE_SIZE)
			clen = STRIPE_SIZE - page_offset;
		else
			clen = len;

		if (clen > 0) {
			b_offset += bvl.bv_offset;
			bio_page = bvl.bv_page;
			if (frombio) {
				if (sh->raid_conf->skip_copy &&
				    b_offset == 0 && page_offset == 0 &&
				    clen == STRIPE_SIZE)
					*page = bio_page;
				else
					tx = async_memcpy(*page, bio_page, page_offset,
						  b_offset, clen, &submit);
			} else
				tx = async_memcpy(bio_page, *page, b_offset,
						  page_offset, clen, &submit);
		}
		/* chain the operations */
		submit.depend_tx = tx;

		if (clen < len) /* hit end of page */
			break;
		page_offset +=  len;
	}

	return tx;
}

static void ops_complete_biofill(void *stripe_head_ref)
{
	struct stripe_head *sh = stripe_head_ref;
	struct bio *return_bi = NULL;
	int i;

	pr_debug("%s: stripe %llu\n", __func__,
		(unsigned long long)sh->sector);

	/* clear completed biofills */
	for (i = sh->disks; i--; ) {
		struct r5dev *dev = &sh->dev[i];

		/* acknowledge completion of a biofill operation */
		/* and check if we need to reply to a read request,
		 * new R5_Wantfill requests are held off until
		 * !STRIPE_BIOFILL_RUN
		 */
		if (test_and_clear_bit(R5_Wantfill, &dev->flags)) {
			struct bio *rbi, *rbi2;

			BUG_ON(!dev->read);
			rbi = dev->read;
			dev->read = NULL;
			while (rbi && rbi->bi_iter.bi_sector <
				dev->sector + STRIPE_SECTORS) {
				rbi2 = r5_next_bio(rbi, dev->sector);
				if (!raid5_dec_bi_active_stripes(rbi)) {
					rbi->bi_next = return_bi;
					return_bi = rbi;
				}
				rbi = rbi2;
			}
		}
	}
	clear_bit(STRIPE_BIOFILL_RUN, &sh->state);

	return_io(return_bi);

	set_bit(STRIPE_HANDLE, &sh->state);
	release_stripe(sh);
}

static void ops_run_biofill(struct stripe_head *sh)
{
	struct dma_async_tx_descriptor *tx = NULL;
	struct async_submit_ctl submit;
	int i;

	BUG_ON(sh->batch_head);
	pr_debug("%s: stripe %llu\n", __func__,
		(unsigned long long)sh->sector);

	for (i = sh->disks; i--; ) {
		struct r5dev *dev = &sh->dev[i];
		if (test_bit(R5_Wantfill, &dev->flags)) {
			struct bio *rbi;
			spin_lock_irq(&sh->stripe_lock);
			dev->read = rbi = dev->toread;
			dev->toread = NULL;
			spin_unlock_irq(&sh->stripe_lock);
			while (rbi && rbi->bi_iter.bi_sector <
				dev->sector + STRIPE_SECTORS) {
				tx = async_copy_data(0, rbi, &dev->page,
					dev->sector, tx, sh);
				rbi = r5_next_bio(rbi, dev->sector);
			}
		}
	}

	atomic_inc(&sh->count);
	init_async_submit(&submit, ASYNC_TX_ACK, tx, ops_complete_biofill, sh, NULL);
	async_trigger_callback(&submit);
}

static void mark_target_uptodate(struct stripe_head *sh, int target)
{
	struct r5dev *tgt;

	if (target < 0)
		return;

	tgt = &sh->dev[target];
	set_bit(R5_UPTODATE, &tgt->flags);
	BUG_ON(!test_bit(R5_Wantcompute, &tgt->flags));
	clear_bit(R5_Wantcompute, &tgt->flags);
}

static void ops_complete_compute(void *stripe_head_ref)
{
	struct stripe_head *sh = stripe_head_ref;

	pr_debug("%s: stripe %llu\n", __func__,
		(unsigned long long)sh->sector);

	/* mark the computed target(s) as uptodate */
	mark_target_uptodate(sh, sh->ops.target);
	mark_target_uptodate(sh, sh->ops.target2);

	clear_bit(STRIPE_COMPUTE_RUN, &sh->state);
	if (sh->check_state == check_state_compute_run)
		sh->check_state = check_state_compute_result;
	set_bit(STRIPE_HANDLE, &sh->state);
	release_stripe(sh);
}

/* return a pointer to the address conversion region of the scribble buffer */
static addr_conv_t *to_addr_conv(struct stripe_head *sh,
				 struct raid5_percpu *percpu, int i)
{
	void *addr;

	addr = flex_array_get(percpu->scribble, i);
	return addr + sizeof(struct page *) * (sh->disks + 2);
}

/* return a pointer to the address conversion region of the scribble buffer */
static struct page **to_addr_page(struct raid5_percpu *percpu, int i)
{
	void *addr;

	addr = flex_array_get(percpu->scribble, i);
	return addr;
}

static struct dma_async_tx_descriptor *
ops_run_compute5(struct stripe_head *sh, struct raid5_percpu *percpu)
{
	int disks = sh->disks;
	struct page **xor_srcs = to_addr_page(percpu, 0);
	int target = sh->ops.target;
	struct r5dev *tgt = &sh->dev[target];
	struct page *xor_dest = tgt->page;
	int count = 0;
	struct dma_async_tx_descriptor *tx;
	struct async_submit_ctl submit;
	int i;

	BUG_ON(sh->batch_head);

	pr_debug("%s: stripe %llu block: %d\n",
		__func__, (unsigned long long)sh->sector, target);
	BUG_ON(!test_bit(R5_Wantcompute, &tgt->flags));

	for (i = disks; i--; )
		if (i != target)
			xor_srcs[count++] = sh->dev[i].page;

	atomic_inc(&sh->count);

	init_async_submit(&submit, ASYNC_TX_FENCE|ASYNC_TX_XOR_ZERO_DST, NULL,
			  ops_complete_compute, sh, to_addr_conv(sh, percpu, 0));
	if (unlikely(count == 1))
		tx = async_memcpy(xor_dest, xor_srcs[0], 0, 0, STRIPE_SIZE, &submit);
	else
		tx = async_xor(xor_dest, xor_srcs, 0, count, STRIPE_SIZE, &submit);

	return tx;
}

/* set_syndrome_sources - populate source buffers for gen_syndrome
 * @srcs - (struct page *) array of size sh->disks
 * @sh - stripe_head to parse
 *
 * Populates srcs in proper layout order for the stripe and returns the
 * 'count' of sources to be used in a call to async_gen_syndrome.  The P
 * destination buffer is recorded in srcs[count] and the Q destination
 * is recorded in srcs[count+1]].
 */
static int set_syndrome_sources(struct page **srcs,
				struct stripe_head *sh,
				int srctype)
{
	int disks = sh->disks;
	int syndrome_disks = sh->ddf_layout ? disks : (disks - 2);
	int d0_idx = raid6_d0(sh);
	int count;
	int i;

	for (i = 0; i < disks; i++)
		srcs[i] = NULL;

	count = 0;
	i = d0_idx;
	do {
		int slot = raid6_idx_to_slot(i, sh, &count, syndrome_disks);
		struct r5dev *dev = &sh->dev[i];

		if (i == sh->qd_idx || i == sh->pd_idx ||
		    (srctype == SYNDROME_SRC_ALL) ||
		    (srctype == SYNDROME_SRC_WANT_DRAIN &&
		     test_bit(R5_Wantdrain, &dev->flags)) ||
		    (srctype == SYNDROME_SRC_WRITTEN &&
		     dev->written))
			srcs[slot] = sh->dev[i].page;
		i = raid6_next_disk(i, disks);
	} while (i != d0_idx);

	return syndrome_disks;
}

static struct dma_async_tx_descriptor *
ops_run_compute6_1(struct stripe_head *sh, struct raid5_percpu *percpu)
{
	int disks = sh->disks;
	struct page **blocks = to_addr_page(percpu, 0);
	int target;
	int qd_idx = sh->qd_idx;
	struct dma_async_tx_descriptor *tx;
	struct async_submit_ctl submit;
	struct r5dev *tgt;
	struct page *dest;
	int i;
	int count;

	BUG_ON(sh->batch_head);
	if (sh->ops.target < 0)
		target = sh->ops.target2;
	else if (sh->ops.target2 < 0)
		target = sh->ops.target;
	else
		/* we should only have one valid target */
		BUG();
	BUG_ON(target < 0);
	pr_debug("%s: stripe %llu block: %d\n",
		__func__, (unsigned long long)sh->sector, target);

	tgt = &sh->dev[target];
	BUG_ON(!test_bit(R5_Wantcompute, &tgt->flags));
	dest = tgt->page;

	atomic_inc(&sh->count);

	if (target == qd_idx) {
		count = set_syndrome_sources(blocks, sh, SYNDROME_SRC_ALL);
		blocks[count] = NULL; /* regenerating p is not necessary */
		BUG_ON(blocks[count+1] != dest); /* q should already be set */
		init_async_submit(&submit, ASYNC_TX_FENCE, NULL,
				  ops_complete_compute, sh,
				  to_addr_conv(sh, percpu, 0));
		tx = async_gen_syndrome(blocks, 0, count+2, STRIPE_SIZE, &submit);
	} else {
		/* Compute any data- or p-drive using XOR */
		count = 0;
		for (i = disks; i-- ; ) {
			if (i == target || i == qd_idx)
				continue;
			blocks[count++] = sh->dev[i].page;
		}

		init_async_submit(&submit, ASYNC_TX_FENCE|ASYNC_TX_XOR_ZERO_DST,
				  NULL, ops_complete_compute, sh,
				  to_addr_conv(sh, percpu, 0));
		tx = async_xor(dest, blocks, 0, count, STRIPE_SIZE, &submit);
	}

	return tx;
}

static struct dma_async_tx_descriptor *
ops_run_compute6_2(struct stripe_head *sh, struct raid5_percpu *percpu)
{
	int i, count, disks = sh->disks;
	int syndrome_disks = sh->ddf_layout ? disks : disks-2;
	int d0_idx = raid6_d0(sh);
	int faila = -1, failb = -1;
	int target = sh->ops.target;
	int target2 = sh->ops.target2;
	struct r5dev *tgt = &sh->dev[target];
	struct r5dev *tgt2 = &sh->dev[target2];
	struct dma_async_tx_descriptor *tx;
	struct page **blocks = to_addr_page(percpu, 0);
	struct async_submit_ctl submit;

	BUG_ON(sh->batch_head);
	pr_debug("%s: stripe %llu block1: %d block2: %d\n",
		 __func__, (unsigned long long)sh->sector, target, target2);
	BUG_ON(target < 0 || target2 < 0);
	BUG_ON(!test_bit(R5_Wantcompute, &tgt->flags));
	BUG_ON(!test_bit(R5_Wantcompute, &tgt2->flags));

	/* we need to open-code set_syndrome_sources to handle the
	 * slot number conversion for 'faila' and 'failb'
	 */
	for (i = 0; i < disks ; i++)
		blocks[i] = NULL;
	count = 0;
	i = d0_idx;
	do {
		int slot = raid6_idx_to_slot(i, sh, &count, syndrome_disks);

		blocks[slot] = sh->dev[i].page;

		if (i == target)
			faila = slot;
		if (i == target2)
			failb = slot;
		i = raid6_next_disk(i, disks);
	} while (i != d0_idx);

	BUG_ON(faila == failb);
	if (failb < faila)
		swap(faila, failb);
	pr_debug("%s: stripe: %llu faila: %d failb: %d\n",
		 __func__, (unsigned long long)sh->sector, faila, failb);

	atomic_inc(&sh->count);

	if (failb == syndrome_disks+1) {
		/* Q disk is one of the missing disks */
		if (faila == syndrome_disks) {
			/* Missing P+Q, just recompute */
			init_async_submit(&submit, ASYNC_TX_FENCE, NULL,
					  ops_complete_compute, sh,
					  to_addr_conv(sh, percpu, 0));
			return async_gen_syndrome(blocks, 0, syndrome_disks+2,
						  STRIPE_SIZE, &submit);
		} else {
			struct page *dest;
			int data_target;
			int qd_idx = sh->qd_idx;

			/* Missing D+Q: recompute D from P, then recompute Q */
			if (target == qd_idx)
				data_target = target2;
			else
				data_target = target;

			count = 0;
			for (i = disks; i-- ; ) {
				if (i == data_target || i == qd_idx)
					continue;
				blocks[count++] = sh->dev[i].page;
			}
			dest = sh->dev[data_target].page;
			init_async_submit(&submit,
					  ASYNC_TX_FENCE|ASYNC_TX_XOR_ZERO_DST,
					  NULL, NULL, NULL,
					  to_addr_conv(sh, percpu, 0));
			tx = async_xor(dest, blocks, 0, count, STRIPE_SIZE,
				       &submit);

			count = set_syndrome_sources(blocks, sh, SYNDROME_SRC_ALL);
			init_async_submit(&submit, ASYNC_TX_FENCE, tx,
					  ops_complete_compute, sh,
					  to_addr_conv(sh, percpu, 0));
			return async_gen_syndrome(blocks, 0, count+2,
						  STRIPE_SIZE, &submit);
		}
	} else {
		init_async_submit(&submit, ASYNC_TX_FENCE, NULL,
				  ops_complete_compute, sh,
				  to_addr_conv(sh, percpu, 0));
		if (failb == syndrome_disks) {
			/* We're missing D+P. */
			return async_raid6_datap_recov(syndrome_disks+2,
						       STRIPE_SIZE, faila,
						       blocks, &submit);
		} else {
			/* We're missing D+D. */
			return async_raid6_2data_recov(syndrome_disks+2,
						       STRIPE_SIZE, faila, failb,
						       blocks, &submit);
		}
	}
}

static void ops_complete_prexor(void *stripe_head_ref)
{
	struct stripe_head *sh = stripe_head_ref;

	pr_debug("%s: stripe %llu\n", __func__,
		(unsigned long long)sh->sector);
}

static struct dma_async_tx_descriptor *
ops_run_prexor5(struct stripe_head *sh, struct raid5_percpu *percpu,
		struct dma_async_tx_descriptor *tx)
{
	int disks = sh->disks;
	struct page **xor_srcs = to_addr_page(percpu, 0);
	int count = 0, pd_idx = sh->pd_idx, i;
	struct async_submit_ctl submit;

	/* existing parity data subtracted */
	struct page *xor_dest = xor_srcs[count++] = sh->dev[pd_idx].page;

	BUG_ON(sh->batch_head);
	pr_debug("%s: stripe %llu\n", __func__,
		(unsigned long long)sh->sector);

	for (i = disks; i--; ) {
		struct r5dev *dev = &sh->dev[i];
		/* Only process blocks that are known to be uptodate */
		if (test_bit(R5_Wantdrain, &dev->flags))
			xor_srcs[count++] = dev->page;
	}

	init_async_submit(&submit, ASYNC_TX_FENCE|ASYNC_TX_XOR_DROP_DST, tx,
			  ops_complete_prexor, sh, to_addr_conv(sh, percpu, 0));
	tx = async_xor(xor_dest, xor_srcs, 0, count, STRIPE_SIZE, &submit);

	return tx;
}

static struct dma_async_tx_descriptor *
ops_run_prexor6(struct stripe_head *sh, struct raid5_percpu *percpu,
		struct dma_async_tx_descriptor *tx)
{
	struct page **blocks = to_addr_page(percpu, 0);
	int count;
	struct async_submit_ctl submit;

	pr_debug("%s: stripe %llu\n", __func__,
		(unsigned long long)sh->sector);

	count = set_syndrome_sources(blocks, sh, SYNDROME_SRC_WANT_DRAIN);

	init_async_submit(&submit, ASYNC_TX_FENCE|ASYNC_TX_PQ_XOR_DST, tx,
			  ops_complete_prexor, sh, to_addr_conv(sh, percpu, 0));
	tx = async_gen_syndrome(blocks, 0, count+2, STRIPE_SIZE,  &submit);

	return tx;
}

static struct dma_async_tx_descriptor *
ops_run_biodrain(struct stripe_head *sh, struct dma_async_tx_descriptor *tx)
{
	int disks = sh->disks;
	int i;
	struct stripe_head *head_sh = sh;

	pr_debug("%s: stripe %llu\n", __func__,
		(unsigned long long)sh->sector);

	for (i = disks; i--; ) {
		struct r5dev *dev;
		struct bio *chosen;

		sh = head_sh;
		if (test_and_clear_bit(R5_Wantdrain, &head_sh->dev[i].flags)) {
			struct bio *wbi;

again:
			dev = &sh->dev[i];
			spin_lock_irq(&sh->stripe_lock);
			chosen = dev->towrite;
			dev->towrite = NULL;
			sh->overwrite_disks = 0;
			BUG_ON(dev->written);
			wbi = dev->written = chosen;
			spin_unlock_irq(&sh->stripe_lock);
			WARN_ON(dev->page != dev->orig_page);

			while (wbi && wbi->bi_iter.bi_sector <
				dev->sector + STRIPE_SECTORS) {
				if (wbi->bi_rw & REQ_FUA)
					set_bit(R5_WantFUA, &dev->flags);
				if (wbi->bi_rw & REQ_SYNC)
					set_bit(R5_SyncIO, &dev->flags);
				if (wbi->bi_rw & REQ_DISCARD)
					set_bit(R5_Discard, &dev->flags);
				else {
					tx = async_copy_data(1, wbi, &dev->page,
						dev->sector, tx, sh);
					if (dev->page != dev->orig_page) {
						set_bit(R5_SkipCopy, &dev->flags);
						clear_bit(R5_UPTODATE, &dev->flags);
						clear_bit(R5_OVERWRITE, &dev->flags);
					}
				}
				wbi = r5_next_bio(wbi, dev->sector);
			}

			if (head_sh->batch_head) {
				sh = list_first_entry(&sh->batch_list,
						      struct stripe_head,
						      batch_list);
				if (sh == head_sh)
					continue;
				goto again;
			}
		}
	}

	return tx;
}

static void ops_complete_reconstruct(void *stripe_head_ref)
{
	struct stripe_head *sh = stripe_head_ref;
	int disks = sh->disks;
	int pd_idx = sh->pd_idx;
	int qd_idx = sh->qd_idx;
	int i;
	bool fua = false, sync = false, discard = false;

	pr_debug("%s: stripe %llu\n", __func__,
		(unsigned long long)sh->sector);

	for (i = disks; i--; ) {
		fua |= test_bit(R5_WantFUA, &sh->dev[i].flags);
		sync |= test_bit(R5_SyncIO, &sh->dev[i].flags);
		discard |= test_bit(R5_Discard, &sh->dev[i].flags);
	}

	for (i = disks; i--; ) {
		struct r5dev *dev = &sh->dev[i];

		if (dev->written || i == pd_idx || i == qd_idx) {
			if (!discard && !test_bit(R5_SkipCopy, &dev->flags))
				set_bit(R5_UPTODATE, &dev->flags);
			if (fua)
				set_bit(R5_WantFUA, &dev->flags);
			if (sync)
				set_bit(R5_SyncIO, &dev->flags);
		}
	}

	if (sh->reconstruct_state == reconstruct_state_drain_run)
		sh->reconstruct_state = reconstruct_state_drain_result;
	else if (sh->reconstruct_state == reconstruct_state_prexor_drain_run)
		sh->reconstruct_state = reconstruct_state_prexor_drain_result;
	else {
		BUG_ON(sh->reconstruct_state != reconstruct_state_run);
		sh->reconstruct_state = reconstruct_state_result;
	}

	set_bit(STRIPE_HANDLE, &sh->state);
	release_stripe(sh);
}

static void
ops_run_reconstruct5(struct stripe_head *sh, struct raid5_percpu *percpu,
		     struct dma_async_tx_descriptor *tx)
{
	int disks = sh->disks;
	struct page **xor_srcs;
	struct async_submit_ctl submit;
	int count, pd_idx = sh->pd_idx, i;
	struct page *xor_dest;
	int prexor = 0;
	unsigned long flags;
	int j = 0;
	struct stripe_head *head_sh = sh;
	int last_stripe;

	pr_debug("%s: stripe %llu\n", __func__,
		(unsigned long long)sh->sector);

	for (i = 0; i < sh->disks; i++) {
		if (pd_idx == i)
			continue;
		if (!test_bit(R5_Discard, &sh->dev[i].flags))
			break;
	}
	if (i >= sh->disks) {
		atomic_inc(&sh->count);
		set_bit(R5_Discard, &sh->dev[pd_idx].flags);
		ops_complete_reconstruct(sh);
		return;
	}
again:
	count = 0;
	xor_srcs = to_addr_page(percpu, j);
	/* check if prexor is active which means only process blocks
	 * that are part of a read-modify-write (written)
	 */
	if (head_sh->reconstruct_state == reconstruct_state_prexor_drain_run) {
		prexor = 1;
		xor_dest = xor_srcs[count++] = sh->dev[pd_idx].page;
		for (i = disks; i--; ) {
			struct r5dev *dev = &sh->dev[i];
			if (head_sh->dev[i].written)
				xor_srcs[count++] = dev->page;
		}
	} else {
		xor_dest = sh->dev[pd_idx].page;
		for (i = disks; i--; ) {
			struct r5dev *dev = &sh->dev[i];
			if (i != pd_idx)
				xor_srcs[count++] = dev->page;
		}
	}

	/* 1/ if we prexor'd then the dest is reused as a source
	 * 2/ if we did not prexor then we are redoing the parity
	 * set ASYNC_TX_XOR_DROP_DST and ASYNC_TX_XOR_ZERO_DST
	 * for the synchronous xor case
	 */
	last_stripe = !head_sh->batch_head ||
		list_first_entry(&sh->batch_list,
				 struct stripe_head, batch_list) == head_sh;
	if (last_stripe) {
		flags = ASYNC_TX_ACK |
			(prexor ? ASYNC_TX_XOR_DROP_DST : ASYNC_TX_XOR_ZERO_DST);

		atomic_inc(&head_sh->count);
		init_async_submit(&submit, flags, tx, ops_complete_reconstruct, head_sh,
				  to_addr_conv(sh, percpu, j));
	} else {
		flags = prexor ? ASYNC_TX_XOR_DROP_DST : ASYNC_TX_XOR_ZERO_DST;
		init_async_submit(&submit, flags, tx, NULL, NULL,
				  to_addr_conv(sh, percpu, j));
	}

	if (unlikely(count == 1))
		tx = async_memcpy(xor_dest, xor_srcs[0], 0, 0, STRIPE_SIZE, &submit);
	else
		tx = async_xor(xor_dest, xor_srcs, 0, count, STRIPE_SIZE, &submit);
	if (!last_stripe) {
		j++;
		sh = list_first_entry(&sh->batch_list, struct stripe_head,
				      batch_list);
		goto again;
	}
}

static void
ops_run_reconstruct6(struct stripe_head *sh, struct raid5_percpu *percpu,
		     struct dma_async_tx_descriptor *tx)
{
	struct async_submit_ctl submit;
	struct page **blocks;
	int count, i, j = 0;
	struct stripe_head *head_sh = sh;
	int last_stripe;
	int synflags;
	unsigned long txflags;

	pr_debug("%s: stripe %llu\n", __func__, (unsigned long long)sh->sector);

	for (i = 0; i < sh->disks; i++) {
		if (sh->pd_idx == i || sh->qd_idx == i)
			continue;
		if (!test_bit(R5_Discard, &sh->dev[i].flags))
			break;
	}
	if (i >= sh->disks) {
		atomic_inc(&sh->count);
		set_bit(R5_Discard, &sh->dev[sh->pd_idx].flags);
		set_bit(R5_Discard, &sh->dev[sh->qd_idx].flags);
		ops_complete_reconstruct(sh);
		return;
	}

again:
	blocks = to_addr_page(percpu, j);

	if (sh->reconstruct_state == reconstruct_state_prexor_drain_run) {
		synflags = SYNDROME_SRC_WRITTEN;
		txflags = ASYNC_TX_ACK | ASYNC_TX_PQ_XOR_DST;
	} else {
		synflags = SYNDROME_SRC_ALL;
		txflags = ASYNC_TX_ACK;
	}

	count = set_syndrome_sources(blocks, sh, synflags);
	last_stripe = !head_sh->batch_head ||
		list_first_entry(&sh->batch_list,
				 struct stripe_head, batch_list) == head_sh;

	if (last_stripe) {
		atomic_inc(&head_sh->count);
		init_async_submit(&submit, txflags, tx, ops_complete_reconstruct,
				  head_sh, to_addr_conv(sh, percpu, j));
	} else
		init_async_submit(&submit, 0, tx, NULL, NULL,
				  to_addr_conv(sh, percpu, j));
	tx = async_gen_syndrome(blocks, 0, count+2, STRIPE_SIZE,  &submit);
	if (!last_stripe) {
		j++;
		sh = list_first_entry(&sh->batch_list, struct stripe_head,
				      batch_list);
		goto again;
	}
}

static void ops_complete_check(void *stripe_head_ref)
{
	struct stripe_head *sh = stripe_head_ref;

	pr_debug("%s: stripe %llu\n", __func__,
		(unsigned long long)sh->sector);

	sh->check_state = check_state_check_result;
	set_bit(STRIPE_HANDLE, &sh->state);
	release_stripe(sh);
}

static void ops_run_check_p(struct stripe_head *sh, struct raid5_percpu *percpu)
{
	int disks = sh->disks;
	int pd_idx = sh->pd_idx;
	int qd_idx = sh->qd_idx;
	struct page *xor_dest;
	struct page **xor_srcs = to_addr_page(percpu, 0);
	struct dma_async_tx_descriptor *tx;
	struct async_submit_ctl submit;
	int count;
	int i;

	pr_debug("%s: stripe %llu\n", __func__,
		(unsigned long long)sh->sector);

	BUG_ON(sh->batch_head);
	count = 0;
	xor_dest = sh->dev[pd_idx].page;
	xor_srcs[count++] = xor_dest;
	for (i = disks; i--; ) {
		if (i == pd_idx || i == qd_idx)
			continue;
		xor_srcs[count++] = sh->dev[i].page;
	}

	init_async_submit(&submit, 0, NULL, NULL, NULL,
			  to_addr_conv(sh, percpu, 0));
	tx = async_xor_val(xor_dest, xor_srcs, 0, count, STRIPE_SIZE,
			   &sh->ops.zero_sum_result, &submit);

	atomic_inc(&sh->count);
	init_async_submit(&submit, ASYNC_TX_ACK, tx, ops_complete_check, sh, NULL);
	tx = async_trigger_callback(&submit);
}

static void ops_run_check_pq(struct stripe_head *sh, struct raid5_percpu *percpu, int checkp)
{
	struct page **srcs = to_addr_page(percpu, 0);
	struct async_submit_ctl submit;
	int count;

	pr_debug("%s: stripe %llu checkp: %d\n", __func__,
		(unsigned long long)sh->sector, checkp);

	BUG_ON(sh->batch_head);
	count = set_syndrome_sources(srcs, sh, SYNDROME_SRC_ALL);
	if (!checkp)
		srcs[count] = NULL;

	atomic_inc(&sh->count);
	init_async_submit(&submit, ASYNC_TX_ACK, NULL, ops_complete_check,
			  sh, to_addr_conv(sh, percpu, 0));
	async_syndrome_val(srcs, 0, count+2, STRIPE_SIZE,
			   &sh->ops.zero_sum_result, percpu->spare_page, &submit);
}

static void raid_run_ops(struct stripe_head *sh, unsigned long ops_request)
{
	int overlap_clear = 0, i, disks = sh->disks;
	struct dma_async_tx_descriptor *tx = NULL;
	struct r5conf *conf = sh->raid_conf;
	int level = conf->level;
	struct raid5_percpu *percpu;
	unsigned long cpu;

	cpu = get_cpu();
	percpu = per_cpu_ptr(conf->percpu, cpu);
	if (test_bit(STRIPE_OP_BIOFILL, &ops_request)) {
		ops_run_biofill(sh);
		overlap_clear++;
	}

	if (test_bit(STRIPE_OP_COMPUTE_BLK, &ops_request)) {
		if (level < 6)
			tx = ops_run_compute5(sh, percpu);
		else {
			if (sh->ops.target2 < 0 || sh->ops.target < 0)
				tx = ops_run_compute6_1(sh, percpu);
			else
				tx = ops_run_compute6_2(sh, percpu);
		}
		/* terminate the chain if reconstruct is not set to be run */
		if (tx && !test_bit(STRIPE_OP_RECONSTRUCT, &ops_request))
			async_tx_ack(tx);
	}

	if (test_bit(STRIPE_OP_PREXOR, &ops_request)) {
		if (level < 6)
			tx = ops_run_prexor5(sh, percpu, tx);
		else
			tx = ops_run_prexor6(sh, percpu, tx);
	}

	if (test_bit(STRIPE_OP_BIODRAIN, &ops_request)) {
		tx = ops_run_biodrain(sh, tx);
		overlap_clear++;
	}

	if (test_bit(STRIPE_OP_RECONSTRUCT, &ops_request)) {
		if (level < 6)
			ops_run_reconstruct5(sh, percpu, tx);
		else
			ops_run_reconstruct6(sh, percpu, tx);
	}

	if (test_bit(STRIPE_OP_CHECK, &ops_request)) {
		if (sh->check_state == check_state_run)
			ops_run_check_p(sh, percpu);
		else if (sh->check_state == check_state_run_q)
			ops_run_check_pq(sh, percpu, 0);
		else if (sh->check_state == check_state_run_pq)
			ops_run_check_pq(sh, percpu, 1);
		else
			BUG();
	}

	if (overlap_clear && !sh->batch_head)
		for (i = disks; i--; ) {
			struct r5dev *dev = &sh->dev[i];
			if (test_and_clear_bit(R5_Overlap, &dev->flags))
				wake_up(&sh->raid_conf->wait_for_overlap);
		}
	put_cpu();
}

static struct stripe_head *alloc_stripe(struct kmem_cache *sc, gfp_t gfp)
{
	struct stripe_head *sh;

	sh = kmem_cache_zalloc(sc, gfp);
	if (sh) {
		spin_lock_init(&sh->stripe_lock);
		spin_lock_init(&sh->batch_lock);
		INIT_LIST_HEAD(&sh->batch_list);
		INIT_LIST_HEAD(&sh->lru);
		atomic_set(&sh->count, 1);
	}
	return sh;
}
static int grow_one_stripe(struct r5conf *conf, gfp_t gfp)
{
	struct stripe_head *sh;

	sh = alloc_stripe(conf->slab_cache, gfp);
	if (!sh)
		return 0;

	sh->raid_conf = conf;

	if (grow_buffers(sh, gfp)) {
		shrink_buffers(sh);
		kmem_cache_free(conf->slab_cache, sh);
		return 0;
	}
	sh->hash_lock_index =
		conf->max_nr_stripes % NR_STRIPE_HASH_LOCKS;
	/* we just created an active stripe so... */
	atomic_inc(&conf->active_stripes);

	release_stripe(sh);
	conf->max_nr_stripes++;
	return 1;
}

static int grow_stripes(struct r5conf *conf, int num)
{
	struct kmem_cache *sc;
	int devs = max(conf->raid_disks, conf->previous_raid_disks);

	if (conf->mddev->gendisk)
		sprintf(conf->cache_name[0],
			"raid%d-%s", conf->level, mdname(conf->mddev));
	else
		sprintf(conf->cache_name[0],
			"raid%d-%p", conf->level, conf->mddev);
	sprintf(conf->cache_name[1], "%s-alt", conf->cache_name[0]);

	conf->active_name = 0;
	sc = kmem_cache_create(conf->cache_name[conf->active_name],
			       sizeof(struct stripe_head)+(devs-1)*sizeof(struct r5dev),
			       0, 0, NULL);
	if (!sc)
		return 1;
	conf->slab_cache = sc;
	conf->pool_size = devs;
	while (num--)
		if (!grow_one_stripe(conf, GFP_KERNEL))
			return 1;

	return 0;
}

/**
 * scribble_len - return the required size of the scribble region
 * @num - total number of disks in the array
 *
 * The size must be enough to contain:
 * 1/ a struct page pointer for each device in the array +2
 * 2/ room to convert each entry in (1) to its corresponding dma
 *    (dma_map_page()) or page (page_address()) address.
 *
 * Note: the +2 is for the destination buffers of the ddf/raid6 case where we
 * calculate over all devices (not just the data blocks), using zeros in place
 * of the P and Q blocks.
 */
static struct flex_array *scribble_alloc(int num, int cnt, gfp_t flags)
{
	struct flex_array *ret;
	size_t len;

	len = sizeof(struct page *) * (num+2) + sizeof(addr_conv_t) * (num+2);
	ret = flex_array_alloc(len, cnt, flags);
	if (!ret)
		return NULL;
	/* always prealloc all elements, so no locking is required */
	if (flex_array_prealloc(ret, 0, cnt, flags)) {
		flex_array_free(ret);
		return NULL;
	}
	return ret;
}

static int resize_chunks(struct r5conf *conf, int new_disks, int new_sectors)
{
	unsigned long cpu;
	int err = 0;

	mddev_suspend(conf->mddev);
	get_online_cpus();
	for_each_present_cpu(cpu) {
		struct raid5_percpu *percpu;
		struct flex_array *scribble;

		percpu = per_cpu_ptr(conf->percpu, cpu);
		scribble = scribble_alloc(new_disks,
					  new_sectors / STRIPE_SECTORS,
					  GFP_NOIO);

		if (scribble) {
			flex_array_free(percpu->scribble);
			percpu->scribble = scribble;
		} else {
			err = -ENOMEM;
			break;
		}
	}
	put_online_cpus();
	mddev_resume(conf->mddev);
	return err;
}

static int resize_stripes(struct r5conf *conf, int newsize)
{
	/* Make all the stripes able to hold 'newsize' devices.
	 * New slots in each stripe get 'page' set to a new page.
	 *
	 * This happens in stages:
	 * 1/ create a new kmem_cache and allocate the required number of
	 *    stripe_heads.
	 * 2/ gather all the old stripe_heads and transfer the pages across
	 *    to the new stripe_heads.  This will have the side effect of
	 *    freezing the array as once all stripe_heads have been collected,
	 *    no IO will be possible.  Old stripe heads are freed once their
	 *    pages have been transferred over, and the old kmem_cache is
	 *    freed when all stripes are done.
	 * 3/ reallocate conf->disks to be suitable bigger.  If this fails,
	 *    we simple return a failre status - no need to clean anything up.
	 * 4/ allocate new pages for the new slots in the new stripe_heads.
	 *    If this fails, we don't bother trying the shrink the
	 *    stripe_heads down again, we just leave them as they are.
	 *    As each stripe_head is processed the new one is released into
	 *    active service.
	 *
	 * Once step2 is started, we cannot afford to wait for a write,
	 * so we use GFP_NOIO allocations.
	 */
	struct stripe_head *osh, *nsh;
	LIST_HEAD(newstripes);
	struct disk_info *ndisks;
	int err;
	struct kmem_cache *sc;
	int i;
	int hash, cnt;

	if (newsize <= conf->pool_size)
		return 0; /* never bother to shrink */

	err = md_allow_write(conf->mddev);
	if (err)
		return err;

	/* Step 1 */
	sc = kmem_cache_create(conf->cache_name[1-conf->active_name],
			       sizeof(struct stripe_head)+(newsize-1)*sizeof(struct r5dev),
			       0, 0, NULL);
	if (!sc)
		return -ENOMEM;

	for (i = conf->max_nr_stripes; i; i--) {
		nsh = alloc_stripe(sc, GFP_KERNEL);
		if (!nsh)
			break;

		nsh->raid_conf = conf;
		list_add(&nsh->lru, &newstripes);
	}
	if (i) {
		/* didn't get enough, give up */
		while (!list_empty(&newstripes)) {
			nsh = list_entry(newstripes.next, struct stripe_head, lru);
			list_del(&nsh->lru);
			kmem_cache_free(sc, nsh);
		}
		kmem_cache_destroy(sc);
		return -ENOMEM;
	}
	/* Step 2 - Must use GFP_NOIO now.
	 * OK, we have enough stripes, start collecting inactive
	 * stripes and copying them over
	 */
	hash = 0;
	cnt = 0;
	list_for_each_entry(nsh, &newstripes, lru) {
		lock_device_hash_lock(conf, hash);
		wait_event_cmd(conf->wait_for_stripe,
				    !list_empty(conf->inactive_list + hash),
				    unlock_device_hash_lock(conf, hash),
				    lock_device_hash_lock(conf, hash));
		osh = get_free_stripe(conf, hash);
		unlock_device_hash_lock(conf, hash);

		for(i=0; i<conf->pool_size; i++) {
			nsh->dev[i].page = osh->dev[i].page;
			nsh->dev[i].orig_page = osh->dev[i].page;
		}
		nsh->hash_lock_index = hash;
		kmem_cache_free(conf->slab_cache, osh);
		cnt++;
		if (cnt >= conf->max_nr_stripes / NR_STRIPE_HASH_LOCKS +
		    !!((conf->max_nr_stripes % NR_STRIPE_HASH_LOCKS) > hash)) {
			hash++;
			cnt = 0;
		}
	}
	kmem_cache_destroy(conf->slab_cache);

	/* Step 3.
	 * At this point, we are holding all the stripes so the array
	 * is completely stalled, so now is a good time to resize
	 * conf->disks and the scribble region
	 */
	ndisks = kzalloc(newsize * sizeof(struct disk_info), GFP_NOIO);
	if (ndisks) {
		for (i=0; i<conf->raid_disks; i++)
			ndisks[i] = conf->disks[i];
		kfree(conf->disks);
		conf->disks = ndisks;
	} else
		err = -ENOMEM;

	/* Step 4, return new stripes to service */
	while(!list_empty(&newstripes)) {
		nsh = list_entry(newstripes.next, struct stripe_head, lru);
		list_del_init(&nsh->lru);

		for (i=conf->raid_disks; i < newsize; i++)
			if (nsh->dev[i].page == NULL) {
				struct page *p = alloc_page(GFP_NOIO);
				nsh->dev[i].page = p;
				nsh->dev[i].orig_page = p;
				if (!p)
					err = -ENOMEM;
			}
		release_stripe(nsh);
	}
	/* critical section pass, GFP_NOIO no longer needed */

	conf->slab_cache = sc;
	conf->active_name = 1-conf->active_name;
	if (!err)
		conf->pool_size = newsize;
	return err;
}

static int drop_one_stripe(struct r5conf *conf)
{
	struct stripe_head *sh;
	int hash = (conf->max_nr_stripes - 1) % NR_STRIPE_HASH_LOCKS;

	spin_lock_irq(conf->hash_locks + hash);
	sh = get_free_stripe(conf, hash);
	spin_unlock_irq(conf->hash_locks + hash);
	if (!sh)
		return 0;
	BUG_ON(atomic_read(&sh->count));
	shrink_buffers(sh);
	kmem_cache_free(conf->slab_cache, sh);
	atomic_dec(&conf->active_stripes);
	conf->max_nr_stripes--;
	return 1;
}

static void shrink_stripes(struct r5conf *conf)
{
	while (conf->max_nr_stripes &&
	       drop_one_stripe(conf))
		;

	if (conf->slab_cache)
		kmem_cache_destroy(conf->slab_cache);
	conf->slab_cache = NULL;
}

static void raid5_end_read_request(struct bio * bi, int error)
{
	struct stripe_head *sh = bi->bi_private;
	struct r5conf *conf = sh->raid_conf;
	int disks = sh->disks, i;
	int uptodate = test_bit(BIO_UPTODATE, &bi->bi_flags);
	char b[BDEVNAME_SIZE];
	struct md_rdev *rdev = NULL;
	sector_t s;

	for (i=0 ; i<disks; i++)
		if (bi == &sh->dev[i].req)
			break;

	pr_debug("end_read_request %llu/%d, count: %d, uptodate %d.\n",
		(unsigned long long)sh->sector, i, atomic_read(&sh->count),
		uptodate);
	if (i == disks) {
		BUG();
		return;
	}
	if (test_bit(R5_ReadRepl, &sh->dev[i].flags))
		/* If replacement finished while this request was outstanding,
		 * 'replacement' might be NULL already.
		 * In that case it moved down to 'rdev'.
		 * rdev is not removed until all requests are finished.
		 */
		rdev = conf->disks[i].replacement;
	if (!rdev)
		rdev = conf->disks[i].rdev;

	if (use_new_offset(conf, sh))
		s = sh->sector + rdev->new_data_offset;
	else
		s = sh->sector + rdev->data_offset;
	if (uptodate) {
		set_bit(R5_UPTODATE, &sh->dev[i].flags);
		if (test_bit(R5_ReadError, &sh->dev[i].flags)) {
			/* Note that this cannot happen on a
			 * replacement device.  We just fail those on
			 * any error
			 */
			printk_ratelimited(
				KERN_INFO
				"md/raid:%s: read error corrected"
				" (%lu sectors at %llu on %s)\n",
				mdname(conf->mddev), STRIPE_SECTORS,
				(unsigned long long)s,
				bdevname(rdev->bdev, b));
			atomic_add(STRIPE_SECTORS, &rdev->corrected_errors);
			clear_bit(R5_ReadError, &sh->dev[i].flags);
			clear_bit(R5_ReWrite, &sh->dev[i].flags);
		} else if (test_bit(R5_ReadNoMerge, &sh->dev[i].flags))
			clear_bit(R5_ReadNoMerge, &sh->dev[i].flags);

		if (atomic_read(&rdev->read_errors))
			atomic_set(&rdev->read_errors, 0);
	} else {
		const char *bdn = bdevname(rdev->bdev, b);
		int retry = 0;
		int set_bad = 0;

		clear_bit(R5_UPTODATE, &sh->dev[i].flags);
		atomic_inc(&rdev->read_errors);
		if (test_bit(R5_ReadRepl, &sh->dev[i].flags))
			printk_ratelimited(
				KERN_WARNING
				"md/raid:%s: read error on replacement device "
				"(sector %llu on %s).\n",
				mdname(conf->mddev),
				(unsigned long long)s,
				bdn);
		else if (conf->mddev->degraded >= conf->max_degraded) {
			set_bad = 1;
			printk_ratelimited(
				KERN_WARNING
				"md/raid:%s: read error not correctable "
				"(sector %llu on %s).\n",
				mdname(conf->mddev),
				(unsigned long long)s,
				bdn);
		} else if (test_bit(R5_ReWrite, &sh->dev[i].flags)) {
			/* Oh, no!!! */
			set_bad = 1;
			printk_ratelimited(
				KERN_WARNING
				"md/raid:%s: read error NOT corrected!! "
				"(sector %llu on %s).\n",
				mdname(conf->mddev),
				(unsigned long long)s,
				bdn);
		} else if (atomic_read(&rdev->read_errors)
			 > conf->max_nr_stripes)
			printk(KERN_WARNING
			       "md/raid:%s: Too many read errors, failing device %s.\n",
			       mdname(conf->mddev), bdn);
		else
			retry = 1;
		if (set_bad && test_bit(In_sync, &rdev->flags)
		    && !test_bit(R5_ReadNoMerge, &sh->dev[i].flags))
			retry = 1;
		if (retry)
			if (test_bit(R5_ReadNoMerge, &sh->dev[i].flags)) {
				set_bit(R5_ReadError, &sh->dev[i].flags);
				clear_bit(R5_ReadNoMerge, &sh->dev[i].flags);
			} else
				set_bit(R5_ReadNoMerge, &sh->dev[i].flags);
		else {
			clear_bit(R5_ReadError, &sh->dev[i].flags);
			clear_bit(R5_ReWrite, &sh->dev[i].flags);
			if (!(set_bad
			      && test_bit(In_sync, &rdev->flags)
			      && rdev_set_badblocks(
				      rdev, sh->sector, STRIPE_SECTORS, 0)))
				md_error(conf->mddev, rdev);
		}
	}
	rdev_dec_pending(rdev, conf->mddev);
	clear_bit(R5_LOCKED, &sh->dev[i].flags);
	set_bit(STRIPE_HANDLE, &sh->state);
	release_stripe(sh);
}

static void raid5_end_write_request(struct bio *bi, int error)
{
	struct stripe_head *sh = bi->bi_private;
	struct r5conf *conf = sh->raid_conf;
	int disks = sh->disks, i;
	struct md_rdev *uninitialized_var(rdev);
	int uptodate = test_bit(BIO_UPTODATE, &bi->bi_flags);
	sector_t first_bad;
	int bad_sectors;
	int replacement = 0;

	for (i = 0 ; i < disks; i++) {
		if (bi == &sh->dev[i].req) {
			rdev = conf->disks[i].rdev;
			break;
		}
		if (bi == &sh->dev[i].rreq) {
			rdev = conf->disks[i].replacement;
			if (rdev)
				replacement = 1;
			else
				/* rdev was removed and 'replacement'
				 * replaced it.  rdev is not removed
				 * until all requests are finished.
				 */
				rdev = conf->disks[i].rdev;
			break;
		}
	}
	pr_debug("end_write_request %llu/%d, count %d, uptodate: %d.\n",
		(unsigned long long)sh->sector, i, atomic_read(&sh->count),
		uptodate);
	if (i == disks) {
		BUG();
		return;
	}

	if (replacement) {
		if (!uptodate)
			md_error(conf->mddev, rdev);
		else if (is_badblock(rdev, sh->sector,
				     STRIPE_SECTORS,
				     &first_bad, &bad_sectors))
			set_bit(R5_MadeGoodRepl, &sh->dev[i].flags);
	} else {
		if (!uptodate) {
			set_bit(STRIPE_DEGRADED, &sh->state);
			set_bit(WriteErrorSeen, &rdev->flags);
			set_bit(R5_WriteError, &sh->dev[i].flags);
			if (!test_and_set_bit(WantReplacement, &rdev->flags))
				set_bit(MD_RECOVERY_NEEDED,
					&rdev->mddev->recovery);
		} else if (is_badblock(rdev, sh->sector,
				       STRIPE_SECTORS,
				       &first_bad, &bad_sectors)) {
			set_bit(R5_MadeGood, &sh->dev[i].flags);
			if (test_bit(R5_ReadError, &sh->dev[i].flags))
				/* That was a successful write so make
				 * sure it looks like we already did
				 * a re-write.
				 */
				set_bit(R5_ReWrite, &sh->dev[i].flags);
		}
	}
	rdev_dec_pending(rdev, conf->mddev);

	if (sh->batch_head && !uptodate && !replacement)
		set_bit(STRIPE_BATCH_ERR, &sh->batch_head->state);

	if (!test_and_clear_bit(R5_DOUBLE_LOCKED, &sh->dev[i].flags))
		clear_bit(R5_LOCKED, &sh->dev[i].flags);
	set_bit(STRIPE_HANDLE, &sh->state);
	release_stripe(sh);

	if (sh->batch_head && sh != sh->batch_head)
		release_stripe(sh->batch_head);
}

static sector_t compute_blocknr(struct stripe_head *sh, int i, int previous);

static void raid5_build_block(struct stripe_head *sh, int i, int previous)
{
	struct r5dev *dev = &sh->dev[i];

	bio_init(&dev->req);
	dev->req.bi_io_vec = &dev->vec;
	dev->req.bi_max_vecs = 1;
	dev->req.bi_private = sh;

	bio_init(&dev->rreq);
	dev->rreq.bi_io_vec = &dev->rvec;
	dev->rreq.bi_max_vecs = 1;
	dev->rreq.bi_private = sh;

	dev->flags = 0;
	dev->sector = compute_blocknr(sh, i, previous);
}

static void error(struct mddev *mddev, struct md_rdev *rdev)
{
	char b[BDEVNAME_SIZE];
	struct r5conf *conf = mddev->private;
	unsigned long flags;
	pr_debug("raid456: error called\n");

	spin_lock_irqsave(&conf->device_lock, flags);
	clear_bit(In_sync, &rdev->flags);
	mddev->degraded = calc_degraded(conf);
	spin_unlock_irqrestore(&conf->device_lock, flags);
	set_bit(MD_RECOVERY_INTR, &mddev->recovery);

	set_bit(Blocked, &rdev->flags);
	set_bit(Faulty, &rdev->flags);
	set_bit(MD_CHANGE_DEVS, &mddev->flags);
	printk(KERN_ALERT
	       "md/raid:%s: Disk failure on %s, disabling device.\n"
	       "md/raid:%s: Operation continuing on %d devices.\n",
	       mdname(mddev),
	       bdevname(rdev->bdev, b),
	       mdname(mddev),
	       conf->raid_disks - mddev->degraded);
}

/*
 * Input: a 'big' sector number,
 * Output: index of the data and parity disk, and the sector # in them.
 */
static sector_t raid5_compute_sector(struct r5conf *conf, sector_t r_sector,
				     int previous, int *dd_idx,
				     struct stripe_head *sh)
{
	sector_t stripe, stripe2;
	sector_t chunk_number;
	unsigned int chunk_offset;
	int pd_idx, qd_idx;
	int ddf_layout = 0;
	sector_t new_sector;
	int algorithm = previous ? conf->prev_algo
				 : conf->algorithm;
	int sectors_per_chunk = previous ? conf->prev_chunk_sectors
					 : conf->chunk_sectors;
	int raid_disks = previous ? conf->previous_raid_disks
				  : conf->raid_disks;
	int data_disks = raid_disks - conf->max_degraded;

	/* First compute the information on this sector */

	/*
	 * Compute the chunk number and the sector offset inside the chunk
	 */
	chunk_offset = sector_div(r_sector, sectors_per_chunk);
	chunk_number = r_sector;

	/*
	 * Compute the stripe number
	 */
	stripe = chunk_number;
	*dd_idx = sector_div(stripe, data_disks);
	stripe2 = stripe;
	/*
	 * Select the parity disk based on the user selected algorithm.
	 */
	pd_idx = qd_idx = -1;
	switch(conf->level) {
	case 4:
		pd_idx = data_disks;
		break;
	case 5:
		switch (algorithm) {
		case ALGORITHM_LEFT_ASYMMETRIC:
			pd_idx = data_disks - sector_div(stripe2, raid_disks);
			if (*dd_idx >= pd_idx)
				(*dd_idx)++;
			break;
		case ALGORITHM_RIGHT_ASYMMETRIC:
			pd_idx = sector_div(stripe2, raid_disks);
			if (*dd_idx >= pd_idx)
				(*dd_idx)++;
			break;
		case ALGORITHM_LEFT_SYMMETRIC:
			pd_idx = data_disks - sector_div(stripe2, raid_disks);
			*dd_idx = (pd_idx + 1 + *dd_idx) % raid_disks;
			break;
		case ALGORITHM_RIGHT_SYMMETRIC:
			pd_idx = sector_div(stripe2, raid_disks);
			*dd_idx = (pd_idx + 1 + *dd_idx) % raid_disks;
			break;
		case ALGORITHM_PARITY_0:
			pd_idx = 0;
			(*dd_idx)++;
			break;
		case ALGORITHM_PARITY_N:
			pd_idx = data_disks;
			break;
		default:
			BUG();
		}
		break;
	case 6:

		switch (algorithm) {
		case ALGORITHM_LEFT_ASYMMETRIC:
			pd_idx = raid_disks - 1 - sector_div(stripe2, raid_disks);
			qd_idx = pd_idx + 1;
			if (pd_idx == raid_disks-1) {
				(*dd_idx)++;	/* Q D D D P */
				qd_idx = 0;
			} else if (*dd_idx >= pd_idx)
				(*dd_idx) += 2; /* D D P Q D */
			break;
		case ALGORITHM_RIGHT_ASYMMETRIC:
			pd_idx = sector_div(stripe2, raid_disks);
			qd_idx = pd_idx + 1;
			if (pd_idx == raid_disks-1) {
				(*dd_idx)++;	/* Q D D D P */
				qd_idx = 0;
			} else if (*dd_idx >= pd_idx)
				(*dd_idx) += 2; /* D D P Q D */
			break;
		case ALGORITHM_LEFT_SYMMETRIC:
			pd_idx = raid_disks - 1 - sector_div(stripe2, raid_disks);
			qd_idx = (pd_idx + 1) % raid_disks;
			*dd_idx = (pd_idx + 2 + *dd_idx) % raid_disks;
			break;
		case ALGORITHM_RIGHT_SYMMETRIC:
			pd_idx = sector_div(stripe2, raid_disks);
			qd_idx = (pd_idx + 1) % raid_disks;
			*dd_idx = (pd_idx + 2 + *dd_idx) % raid_disks;
			break;

		case ALGORITHM_PARITY_0:
			pd_idx = 0;
			qd_idx = 1;
			(*dd_idx) += 2;
			break;
		case ALGORITHM_PARITY_N:
			pd_idx = data_disks;
			qd_idx = data_disks + 1;
			break;

		case ALGORITHM_ROTATING_ZERO_RESTART:
			/* Exactly the same as RIGHT_ASYMMETRIC, but or
			 * of blocks for computing Q is different.
			 */
			pd_idx = sector_div(stripe2, raid_disks);
			qd_idx = pd_idx + 1;
			if (pd_idx == raid_disks-1) {
				(*dd_idx)++;	/* Q D D D P */
				qd_idx = 0;
			} else if (*dd_idx >= pd_idx)
				(*dd_idx) += 2; /* D D P Q D */
			ddf_layout = 1;
			break;

		case ALGORITHM_ROTATING_N_RESTART:
			/* Same a left_asymmetric, by first stripe is
			 * D D D P Q  rather than
			 * Q D D D P
			 */
			stripe2 += 1;
			pd_idx = raid_disks - 1 - sector_div(stripe2, raid_disks);
			qd_idx = pd_idx + 1;
			if (pd_idx == raid_disks-1) {
				(*dd_idx)++;	/* Q D D D P */
				qd_idx = 0;
			} else if (*dd_idx >= pd_idx)
				(*dd_idx) += 2; /* D D P Q D */
			ddf_layout = 1;
			break;

		case ALGORITHM_ROTATING_N_CONTINUE:
			/* Same as left_symmetric but Q is before P */
			pd_idx = raid_disks - 1 - sector_div(stripe2, raid_disks);
			qd_idx = (pd_idx + raid_disks - 1) % raid_disks;
			*dd_idx = (pd_idx + 1 + *dd_idx) % raid_disks;
			ddf_layout = 1;
			break;

		case ALGORITHM_LEFT_ASYMMETRIC_6:
			/* RAID5 left_asymmetric, with Q on last device */
			pd_idx = data_disks - sector_div(stripe2, raid_disks-1);
			if (*dd_idx >= pd_idx)
				(*dd_idx)++;
			qd_idx = raid_disks - 1;
			break;

		case ALGORITHM_RIGHT_ASYMMETRIC_6:
			pd_idx = sector_div(stripe2, raid_disks-1);
			if (*dd_idx >= pd_idx)
				(*dd_idx)++;
			qd_idx = raid_disks - 1;
			break;

		case ALGORITHM_LEFT_SYMMETRIC_6:
			pd_idx = data_disks - sector_div(stripe2, raid_disks-1);
			*dd_idx = (pd_idx + 1 + *dd_idx) % (raid_disks-1);
			qd_idx = raid_disks - 1;
			break;

		case ALGORITHM_RIGHT_SYMMETRIC_6:
			pd_idx = sector_div(stripe2, raid_disks-1);
			*dd_idx = (pd_idx + 1 + *dd_idx) % (raid_disks-1);
			qd_idx = raid_disks - 1;
			break;

		case ALGORITHM_PARITY_0_6:
			pd_idx = 0;
			(*dd_idx)++;
			qd_idx = raid_disks - 1;
			break;

		default:
			BUG();
		}
		break;
	}

	if (sh) {
		sh->pd_idx = pd_idx;
		sh->qd_idx = qd_idx;
		sh->ddf_layout = ddf_layout;
	}
	/*
	 * Finally, compute the new sector number
	 */
	new_sector = (sector_t)stripe * sectors_per_chunk + chunk_offset;
	return new_sector;
}

static sector_t compute_blocknr(struct stripe_head *sh, int i, int previous)
{
	struct r5conf *conf = sh->raid_conf;
	int raid_disks = sh->disks;
	int data_disks = raid_disks - conf->max_degraded;
	sector_t new_sector = sh->sector, check;
	int sectors_per_chunk = previous ? conf->prev_chunk_sectors
					 : conf->chunk_sectors;
	int algorithm = previous ? conf->prev_algo
				 : conf->algorithm;
	sector_t stripe;
	int chunk_offset;
	sector_t chunk_number;
	int dummy1, dd_idx = i;
	sector_t r_sector;
	struct stripe_head sh2;

	chunk_offset = sector_div(new_sector, sectors_per_chunk);
	stripe = new_sector;

	if (i == sh->pd_idx)
		return 0;
	switch(conf->level) {
	case 4: break;
	case 5:
		switch (algorithm) {
		case ALGORITHM_LEFT_ASYMMETRIC:
		case ALGORITHM_RIGHT_ASYMMETRIC:
			if (i > sh->pd_idx)
				i--;
			break;
		case ALGORITHM_LEFT_SYMMETRIC:
		case ALGORITHM_RIGHT_SYMMETRIC:
			if (i < sh->pd_idx)
				i += raid_disks;
			i -= (sh->pd_idx + 1);
			break;
		case ALGORITHM_PARITY_0:
			i -= 1;
			break;
		case ALGORITHM_PARITY_N:
			break;
		default:
			BUG();
		}
		break;
	case 6:
		if (i == sh->qd_idx)
			return 0; /* It is the Q disk */
		switch (algorithm) {
		case ALGORITHM_LEFT_ASYMMETRIC:
		case ALGORITHM_RIGHT_ASYMMETRIC:
		case ALGORITHM_ROTATING_ZERO_RESTART:
		case ALGORITHM_ROTATING_N_RESTART:
			if (sh->pd_idx == raid_disks-1)
				i--;	/* Q D D D P */
			else if (i > sh->pd_idx)
				i -= 2; /* D D P Q D */
			break;
		case ALGORITHM_LEFT_SYMMETRIC:
		case ALGORITHM_RIGHT_SYMMETRIC:
			if (sh->pd_idx == raid_disks-1)
				i--; /* Q D D D P */
			else {
				/* D D P Q D */
				if (i < sh->pd_idx)
					i += raid_disks;
				i -= (sh->pd_idx + 2);
			}
			break;
		case ALGORITHM_PARITY_0:
			i -= 2;
			break;
		case ALGORITHM_PARITY_N:
			break;
		case ALGORITHM_ROTATING_N_CONTINUE:
			/* Like left_symmetric, but P is before Q */
			if (sh->pd_idx == 0)
				i--;	/* P D D D Q */
			else {
				/* D D Q P D */
				if (i < sh->pd_idx)
					i += raid_disks;
				i -= (sh->pd_idx + 1);
			}
			break;
		case ALGORITHM_LEFT_ASYMMETRIC_6:
		case ALGORITHM_RIGHT_ASYMMETRIC_6:
			if (i > sh->pd_idx)
				i--;
			break;
		case ALGORITHM_LEFT_SYMMETRIC_6:
		case ALGORITHM_RIGHT_SYMMETRIC_6:
			if (i < sh->pd_idx)
				i += data_disks + 1;
			i -= (sh->pd_idx + 1);
			break;
		case ALGORITHM_PARITY_0_6:
			i -= 1;
			break;
		default:
			BUG();
		}
		break;
	}

	chunk_number = stripe * data_disks + i;
	r_sector = chunk_number * sectors_per_chunk + chunk_offset;

	check = raid5_compute_sector(conf, r_sector,
				     previous, &dummy1, &sh2);
	if (check != sh->sector || dummy1 != dd_idx || sh2.pd_idx != sh->pd_idx
		|| sh2.qd_idx != sh->qd_idx) {
		printk(KERN_ERR "md/raid:%s: compute_blocknr: map not correct\n",
		       mdname(conf->mddev));
		return 0;
	}
	return r_sector;
}

static void
schedule_reconstruction(struct stripe_head *sh, struct stripe_head_state *s,
			 int rcw, int expand)
{
	int i, pd_idx = sh->pd_idx, qd_idx = sh->qd_idx, disks = sh->disks;
	struct r5conf *conf = sh->raid_conf;
	int level = conf->level;

	if (rcw) {

		for (i = disks; i--; ) {
			struct r5dev *dev = &sh->dev[i];

			if (dev->towrite) {
				set_bit(R5_LOCKED, &dev->flags);
				set_bit(R5_Wantdrain, &dev->flags);
				if (!expand)
					clear_bit(R5_UPTODATE, &dev->flags);
				s->locked++;
			}
		}
		/* if we are not expanding this is a proper write request, and
		 * there will be bios with new data to be drained into the
		 * stripe cache
		 */
		if (!expand) {
			if (!s->locked)
				/* False alarm, nothing to do */
				return;
			sh->reconstruct_state = reconstruct_state_drain_run;
			set_bit(STRIPE_OP_BIODRAIN, &s->ops_request);
		} else
			sh->reconstruct_state = reconstruct_state_run;

		set_bit(STRIPE_OP_RECONSTRUCT, &s->ops_request);

		if (s->locked + conf->max_degraded == disks)
			if (!test_and_set_bit(STRIPE_FULL_WRITE, &sh->state))
				atomic_inc(&conf->pending_full_writes);
	} else {
		BUG_ON(!(test_bit(R5_UPTODATE, &sh->dev[pd_idx].flags) ||
			test_bit(R5_Wantcompute, &sh->dev[pd_idx].flags)));
		BUG_ON(level == 6 &&
			(!(test_bit(R5_UPTODATE, &sh->dev[qd_idx].flags) ||
			   test_bit(R5_Wantcompute, &sh->dev[qd_idx].flags))));

		for (i = disks; i--; ) {
			struct r5dev *dev = &sh->dev[i];
			if (i == pd_idx || i == qd_idx)
				continue;

			if (dev->towrite &&
			    (test_bit(R5_UPTODATE, &dev->flags) ||
			     test_bit(R5_Wantcompute, &dev->flags))) {
				set_bit(R5_Wantdrain, &dev->flags);
				set_bit(R5_LOCKED, &dev->flags);
				clear_bit(R5_UPTODATE, &dev->flags);
				s->locked++;
			}
		}
		if (!s->locked)
			/* False alarm - nothing to do */
			return;
		sh->reconstruct_state = reconstruct_state_prexor_drain_run;
		set_bit(STRIPE_OP_PREXOR, &s->ops_request);
		set_bit(STRIPE_OP_BIODRAIN, &s->ops_request);
		set_bit(STRIPE_OP_RECONSTRUCT, &s->ops_request);
	}

	/* keep the parity disk(s) locked while asynchronous operations
	 * are in flight
	 */
	set_bit(R5_LOCKED, &sh->dev[pd_idx].flags);
	clear_bit(R5_UPTODATE, &sh->dev[pd_idx].flags);
	s->locked++;

	if (level == 6) {
		int qd_idx = sh->qd_idx;
		struct r5dev *dev = &sh->dev[qd_idx];

		set_bit(R5_LOCKED, &dev->flags);
		clear_bit(R5_UPTODATE, &dev->flags);
		s->locked++;
	}

	pr_debug("%s: stripe %llu locked: %d ops_request: %lx\n",
		__func__, (unsigned long long)sh->sector,
		s->locked, s->ops_request);
}

/*
 * Each stripe/dev can have one or more bion attached.
 * toread/towrite point to the first in a chain.
 * The bi_next chain must be in order.
 */
static int add_stripe_bio(struct stripe_head *sh, struct bio *bi, int dd_idx,
			  int forwrite, int previous)
{
	struct bio **bip;
	struct r5conf *conf = sh->raid_conf;
	int firstwrite=0;

	pr_debug("adding bi b#%llu to stripe s#%llu\n",
		(unsigned long long)bi->bi_iter.bi_sector,
		(unsigned long long)sh->sector);

	/*
	 * If several bio share a stripe. The bio bi_phys_segments acts as a
	 * reference count to avoid race. The reference count should already be
	 * increased before this function is called (for example, in
	 * make_request()), so other bio sharing this stripe will not free the
	 * stripe. If a stripe is owned by one stripe, the stripe lock will
	 * protect it.
	 */
	spin_lock_irq(&sh->stripe_lock);
	/* Don't allow new IO added to stripes in batch list */
	if (sh->batch_head)
		goto overlap;
	if (forwrite) {
		bip = &sh->dev[dd_idx].towrite;
		if (*bip == NULL)
			firstwrite = 1;
	} else
		bip = &sh->dev[dd_idx].toread;
	while (*bip && (*bip)->bi_iter.bi_sector < bi->bi_iter.bi_sector) {
		if (bio_end_sector(*bip) > bi->bi_iter.bi_sector)
			goto overlap;
		bip = & (*bip)->bi_next;
	}
	if (*bip && (*bip)->bi_iter.bi_sector < bio_end_sector(bi))
		goto overlap;

	if (!forwrite || previous)
		clear_bit(STRIPE_BATCH_READY, &sh->state);

	BUG_ON(*bip && bi->bi_next && (*bip) != bi->bi_next);
	if (*bip)
		bi->bi_next = *bip;
	*bip = bi;
	raid5_inc_bi_active_stripes(bi);

	if (forwrite) {
		/* check if page is covered */
		sector_t sector = sh->dev[dd_idx].sector;
		for (bi=sh->dev[dd_idx].towrite;
		     sector < sh->dev[dd_idx].sector + STRIPE_SECTORS &&
			     bi && bi->bi_iter.bi_sector <= sector;
		     bi = r5_next_bio(bi, sh->dev[dd_idx].sector)) {
			if (bio_end_sector(bi) >= sector)
				sector = bio_end_sector(bi);
		}
		if (sector >= sh->dev[dd_idx].sector + STRIPE_SECTORS)
			if (!test_and_set_bit(R5_OVERWRITE, &sh->dev[dd_idx].flags))
				sh->overwrite_disks++;
	}

	pr_debug("added bi b#%llu to stripe s#%llu, disk %d.\n",
		(unsigned long long)(*bip)->bi_iter.bi_sector,
		(unsigned long long)sh->sector, dd_idx);

	if (conf->mddev->bitmap && firstwrite) {
		/* Cannot hold spinlock over bitmap_startwrite,
		 * but must ensure this isn't added to a batch until
		 * we have added to the bitmap and set bm_seq.
		 * So set STRIPE_BITMAP_PENDING to prevent
		 * batching.
		 * If multiple add_stripe_bio() calls race here they
		 * much all set STRIPE_BITMAP_PENDING.  So only the first one
		 * to complete "bitmap_startwrite" gets to set
		 * STRIPE_BIT_DELAY.  This is important as once a stripe
		 * is added to a batch, STRIPE_BIT_DELAY cannot be changed
		 * any more.
		 */
		set_bit(STRIPE_BITMAP_PENDING, &sh->state);
		spin_unlock_irq(&sh->stripe_lock);
		bitmap_startwrite(conf->mddev->bitmap, sh->sector,
				  STRIPE_SECTORS, 0);
		spin_lock_irq(&sh->stripe_lock);
		clear_bit(STRIPE_BITMAP_PENDING, &sh->state);
		if (!sh->batch_head) {
			sh->bm_seq = conf->seq_flush+1;
			set_bit(STRIPE_BIT_DELAY, &sh->state);
		}
	}
	spin_unlock_irq(&sh->stripe_lock);

	if (stripe_can_batch(sh))
		stripe_add_to_batch_list(conf, sh);
	return 1;

 overlap:
	set_bit(R5_Overlap, &sh->dev[dd_idx].flags);
	spin_unlock_irq(&sh->stripe_lock);
	return 0;
}

static void end_reshape(struct r5conf *conf);

static void stripe_set_idx(sector_t stripe, struct r5conf *conf, int previous,
			    struct stripe_head *sh)
{
	int sectors_per_chunk =
		previous ? conf->prev_chunk_sectors : conf->chunk_sectors;
	int dd_idx;
	int chunk_offset = sector_div(stripe, sectors_per_chunk);
	int disks = previous ? conf->previous_raid_disks : conf->raid_disks;

	raid5_compute_sector(conf,
			     stripe * (disks - conf->max_degraded)
			     *sectors_per_chunk + chunk_offset,
			     previous,
			     &dd_idx, sh);
}

static void
handle_failed_stripe(struct r5conf *conf, struct stripe_head *sh,
				struct stripe_head_state *s, int disks,
				struct bio **return_bi)
{
	int i;
	BUG_ON(sh->batch_head);
	for (i = disks; i--; ) {
		struct bio *bi;
		int bitmap_end = 0;

		if (test_bit(R5_ReadError, &sh->dev[i].flags)) {
			struct md_rdev *rdev;
			rcu_read_lock();
			rdev = rcu_dereference(conf->disks[i].rdev);
			if (rdev && test_bit(In_sync, &rdev->flags))
				atomic_inc(&rdev->nr_pending);
			else
				rdev = NULL;
			rcu_read_unlock();
			if (rdev) {
				if (!rdev_set_badblocks(
					    rdev,
					    sh->sector,
					    STRIPE_SECTORS, 0))
					md_error(conf->mddev, rdev);
				rdev_dec_pending(rdev, conf->mddev);
			}
		}
		spin_lock_irq(&sh->stripe_lock);
		/* fail all writes first */
		bi = sh->dev[i].towrite;
		sh->dev[i].towrite = NULL;
		sh->overwrite_disks = 0;
		spin_unlock_irq(&sh->stripe_lock);
		if (bi)
			bitmap_end = 1;

		if (test_and_clear_bit(R5_Overlap, &sh->dev[i].flags))
			wake_up(&conf->wait_for_overlap);

		while (bi && bi->bi_iter.bi_sector <
			sh->dev[i].sector + STRIPE_SECTORS) {
			struct bio *nextbi = r5_next_bio(bi, sh->dev[i].sector);
			clear_bit(BIO_UPTODATE, &bi->bi_flags);
			if (!raid5_dec_bi_active_stripes(bi)) {
				md_write_end(conf->mddev);
				bi->bi_next = *return_bi;
				*return_bi = bi;
			}
			bi = nextbi;
		}
		if (bitmap_end)
			bitmap_endwrite(conf->mddev->bitmap, sh->sector,
				STRIPE_SECTORS, 0, 0);
		bitmap_end = 0;
		/* and fail all 'written' */
		bi = sh->dev[i].written;
		sh->dev[i].written = NULL;
		if (test_and_clear_bit(R5_SkipCopy, &sh->dev[i].flags)) {
			WARN_ON(test_bit(R5_UPTODATE, &sh->dev[i].flags));
			sh->dev[i].page = sh->dev[i].orig_page;
		}

		if (bi) bitmap_end = 1;
		while (bi && bi->bi_iter.bi_sector <
		       sh->dev[i].sector + STRIPE_SECTORS) {
			struct bio *bi2 = r5_next_bio(bi, sh->dev[i].sector);
			clear_bit(BIO_UPTODATE, &bi->bi_flags);
			if (!raid5_dec_bi_active_stripes(bi)) {
				md_write_end(conf->mddev);
				bi->bi_next = *return_bi;
				*return_bi = bi;
			}
			bi = bi2;
		}

		/* fail any reads if this device is non-operational and
		 * the data has not reached the cache yet.
		 */
		if (!test_bit(R5_Wantfill, &sh->dev[i].flags) &&
		    (!test_bit(R5_Insync, &sh->dev[i].flags) ||
		      test_bit(R5_ReadError, &sh->dev[i].flags))) {
			spin_lock_irq(&sh->stripe_lock);
			bi = sh->dev[i].toread;
			sh->dev[i].toread = NULL;
			spin_unlock_irq(&sh->stripe_lock);
			if (test_and_clear_bit(R5_Overlap, &sh->dev[i].flags))
				wake_up(&conf->wait_for_overlap);
			while (bi && bi->bi_iter.bi_sector <
			       sh->dev[i].sector + STRIPE_SECTORS) {
				struct bio *nextbi =
					r5_next_bio(bi, sh->dev[i].sector);
				clear_bit(BIO_UPTODATE, &bi->bi_flags);
				if (!raid5_dec_bi_active_stripes(bi)) {
					bi->bi_next = *return_bi;
					*return_bi = bi;
				}
				bi = nextbi;
			}
		}
		if (bitmap_end)
			bitmap_endwrite(conf->mddev->bitmap, sh->sector,
					STRIPE_SECTORS, 0, 0);
		/* If we were in the middle of a write the parity block might
		 * still be locked - so just clear all R5_LOCKED flags
		 */
		clear_bit(R5_LOCKED, &sh->dev[i].flags);
	}

	if (test_and_clear_bit(STRIPE_FULL_WRITE, &sh->state))
		if (atomic_dec_and_test(&conf->pending_full_writes))
			md_wakeup_thread(conf->mddev->thread);
}

static void
handle_failed_sync(struct r5conf *conf, struct stripe_head *sh,
		   struct stripe_head_state *s)
{
	int abort = 0;
	int i;

	BUG_ON(sh->batch_head);
	clear_bit(STRIPE_SYNCING, &sh->state);
	if (test_and_clear_bit(R5_Overlap, &sh->dev[sh->pd_idx].flags))
		wake_up(&conf->wait_for_overlap);
	s->syncing = 0;
	s->replacing = 0;
	/* There is nothing more to do for sync/check/repair.
	 * Don't even need to abort as that is handled elsewhere
	 * if needed, and not always wanted e.g. if there is a known
	 * bad block here.
	 * For recover/replace we need to record a bad block on all
	 * non-sync devices, or abort the recovery
	 */
	if (test_bit(MD_RECOVERY_RECOVER, &conf->mddev->recovery)) {
		/* During recovery devices cannot be removed, so
		 * locking and refcounting of rdevs is not needed
		 */
		for (i = 0; i < conf->raid_disks; i++) {
			struct md_rdev *rdev = conf->disks[i].rdev;
			if (rdev
			    && !test_bit(Faulty, &rdev->flags)
			    && !test_bit(In_sync, &rdev->flags)
			    && !rdev_set_badblocks(rdev, sh->sector,
						   STRIPE_SECTORS, 0))
				abort = 1;
			rdev = conf->disks[i].replacement;
			if (rdev
			    && !test_bit(Faulty, &rdev->flags)
			    && !test_bit(In_sync, &rdev->flags)
			    && !rdev_set_badblocks(rdev, sh->sector,
						   STRIPE_SECTORS, 0))
				abort = 1;
		}
		if (abort)
			conf->recovery_disabled =
				conf->mddev->recovery_disabled;
	}
	md_done_sync(conf->mddev, STRIPE_SECTORS, !abort);
}

static int want_replace(struct stripe_head *sh, int disk_idx)
{
	struct md_rdev *rdev;
	int rv = 0;
	/* Doing recovery so rcu locking not required */
	rdev = sh->raid_conf->disks[disk_idx].replacement;
	if (rdev
	    && !test_bit(Faulty, &rdev->flags)
	    && !test_bit(In_sync, &rdev->flags)
	    && (rdev->recovery_offset <= sh->sector
		|| rdev->mddev->recovery_cp <= sh->sector))
		rv = 1;

	return rv;
}

/* fetch_block - checks the given member device to see if its data needs
 * to be read or computed to satisfy a request.
 *
 * Returns 1 when no more member devices need to be checked, otherwise returns
 * 0 to tell the loop in handle_stripe_fill to continue
 */

static int need_this_block(struct stripe_head *sh, struct stripe_head_state *s,
			   int disk_idx, int disks)
{
	struct r5dev *dev = &sh->dev[disk_idx];
	struct r5dev *fdev[2] = { &sh->dev[s->failed_num[0]],
				  &sh->dev[s->failed_num[1]] };
	int i;


	if (test_bit(R5_LOCKED, &dev->flags) ||
	    test_bit(R5_UPTODATE, &dev->flags))
		/* No point reading this as we already have it or have
		 * decided to get it.
		 */
		return 0;

	if (dev->toread ||
	    (dev->towrite && !test_bit(R5_OVERWRITE, &dev->flags)))
		/* We need this block to directly satisfy a request */
		return 1;

	if (s->syncing || s->expanding ||
	    (s->replacing && want_replace(sh, disk_idx)))
		/* When syncing, or expanding we read everything.
		 * When replacing, we need the replaced block.
		 */
		return 1;

	if ((s->failed >= 1 && fdev[0]->toread) ||
	    (s->failed >= 2 && fdev[1]->toread))
		/* If we want to read from a failed device, then
		 * we need to actually read every other device.
		 */
		return 1;

	/* Sometimes neither read-modify-write nor reconstruct-write
	 * cycles can work.  In those cases we read every block we
	 * can.  Then the parity-update is certain to have enough to
	 * work with.
	 * This can only be a problem when we need to write something,
	 * and some device has failed.  If either of those tests
	 * fail we need look no further.
	 */
	if (!s->failed || !s->to_write)
		return 0;

	if (test_bit(R5_Insync, &dev->flags) &&
	    !test_bit(STRIPE_PREREAD_ACTIVE, &sh->state))
		/* Pre-reads at not permitted until after short delay
		 * to gather multiple requests.  However if this
		 * device is no Insync, the block could only be be computed
		 * and there is no need to delay that.
		 */
		return 0;

	for (i = 0; i < s->failed; i++) {
		if (fdev[i]->towrite &&
		    !test_bit(R5_UPTODATE, &fdev[i]->flags) &&
		    !test_bit(R5_OVERWRITE, &fdev[i]->flags))
			/* If we have a partial write to a failed
			 * device, then we will need to reconstruct
			 * the content of that device, so all other
			 * devices must be read.
			 */
			return 1;
	}

	/* If we are forced to do a reconstruct-write, either because
	 * the current RAID6 implementation only supports that, or
	 * or because parity cannot be trusted and we are currently
	 * recovering it, there is extra need to be careful.
	 * If one of the devices that we would need to read, because
	 * it is not being overwritten (and maybe not written at all)
	 * is missing/faulty, then we need to read everything we can.
	 */
	if (sh->raid_conf->level != 6 &&
	    sh->sector < sh->raid_conf->mddev->recovery_cp)
		/* reconstruct-write isn't being forced */
		return 0;
	for (i = 0; i < s->failed; i++) {
		if (s->failed_num[i] != sh->pd_idx &&
		    s->failed_num[i] != sh->qd_idx &&
		    !test_bit(R5_UPTODATE, &fdev[i]->flags) &&
		    !test_bit(R5_OVERWRITE, &fdev[i]->flags))
			return 1;
	}

	return 0;
}

static int fetch_block(struct stripe_head *sh, struct stripe_head_state *s,
		       int disk_idx, int disks)
{
	struct r5dev *dev = &sh->dev[disk_idx];

	/* is the data in this block needed, and can we get it? */
	if (need_this_block(sh, s, disk_idx, disks)) {
		/* we would like to get this block, possibly by computing it,
		 * otherwise read it if the backing disk is insync
		 */
		BUG_ON(test_bit(R5_Wantcompute, &dev->flags));
		BUG_ON(test_bit(R5_Wantread, &dev->flags));
		BUG_ON(sh->batch_head);
		if ((s->uptodate == disks - 1) &&
		    (s->failed && (disk_idx == s->failed_num[0] ||
				   disk_idx == s->failed_num[1]))) {
			/* have disk failed, and we're requested to fetch it;
			 * do compute it
			 */
			pr_debug("Computing stripe %llu block %d\n",
			       (unsigned long long)sh->sector, disk_idx);
			set_bit(STRIPE_COMPUTE_RUN, &sh->state);
			set_bit(STRIPE_OP_COMPUTE_BLK, &s->ops_request);
			set_bit(R5_Wantcompute, &dev->flags);
			sh->ops.target = disk_idx;
			sh->ops.target2 = -1; /* no 2nd target */
			s->req_compute = 1;
			/* Careful: from this point on 'uptodate' is in the eye
			 * of raid_run_ops which services 'compute' operations
			 * before writes. R5_Wantcompute flags a block that will
			 * be R5_UPTODATE by the time it is needed for a
			 * subsequent operation.
			 */
			s->uptodate++;
			return 1;
		} else if (s->uptodate == disks-2 && s->failed >= 2) {
			/* Computing 2-failure is *very* expensive; only
			 * do it if failed >= 2
			 */
			int other;
			for (other = disks; other--; ) {
				if (other == disk_idx)
					continue;
				if (!test_bit(R5_UPTODATE,
				      &sh->dev[other].flags))
					break;
			}
			BUG_ON(other < 0);
			pr_debug("Computing stripe %llu blocks %d,%d\n",
			       (unsigned long long)sh->sector,
			       disk_idx, other);
			set_bit(STRIPE_COMPUTE_RUN, &sh->state);
			set_bit(STRIPE_OP_COMPUTE_BLK, &s->ops_request);
			set_bit(R5_Wantcompute, &sh->dev[disk_idx].flags);
			set_bit(R5_Wantcompute, &sh->dev[other].flags);
			sh->ops.target = disk_idx;
			sh->ops.target2 = other;
			s->uptodate += 2;
			s->req_compute = 1;
			return 1;
		} else if (test_bit(R5_Insync, &dev->flags)) {
			set_bit(R5_LOCKED, &dev->flags);
			set_bit(R5_Wantread, &dev->flags);
			s->locked++;
			pr_debug("Reading block %d (sync=%d)\n",
				disk_idx, s->syncing);
		}
	}

	return 0;
}

/**
 * handle_stripe_fill - read or compute data to satisfy pending requests.
 */
static void handle_stripe_fill(struct stripe_head *sh,
			       struct stripe_head_state *s,
			       int disks)
{
	int i;

	/* look for blocks to read/compute, skip this if a compute
	 * is already in flight, or if the stripe contents are in the
	 * midst of changing due to a write
	 */
	if (!test_bit(STRIPE_COMPUTE_RUN, &sh->state) && !sh->check_state &&
	    !sh->reconstruct_state)
		for (i = disks; i--; )
			if (fetch_block(sh, s, i, disks))
				break;
	set_bit(STRIPE_HANDLE, &sh->state);
}

static void break_stripe_batch_list(struct stripe_head *head_sh,
				    unsigned long handle_flags);
/* handle_stripe_clean_event
 * any written block on an uptodate or failed drive can be returned.
 * Note that if we 'wrote' to a failed drive, it will be UPTODATE, but
 * never LOCKED, so we don't need to test 'failed' directly.
 */
static void handle_stripe_clean_event(struct r5conf *conf,
	struct stripe_head *sh, int disks, struct bio **return_bi)
{
	int i;
	struct r5dev *dev;
	int discard_pending = 0;
	struct stripe_head *head_sh = sh;
	bool do_endio = false;

	for (i = disks; i--; )
		if (sh->dev[i].written) {
			dev = &sh->dev[i];
			if (!test_bit(R5_LOCKED, &dev->flags) &&
			    (test_bit(R5_UPTODATE, &dev->flags) ||
			     test_bit(R5_Discard, &dev->flags) ||
			     test_bit(R5_SkipCopy, &dev->flags))) {
				/* We can return any write requests */
				struct bio *wbi, *wbi2;
				pr_debug("Return write for disc %d\n", i);
				if (test_and_clear_bit(R5_Discard, &dev->flags))
					clear_bit(R5_UPTODATE, &dev->flags);
				if (test_and_clear_bit(R5_SkipCopy, &dev->flags)) {
					WARN_ON(test_bit(R5_UPTODATE, &dev->flags));
				}
				do_endio = true;

returnbi:
				dev->page = dev->orig_page;
				wbi = dev->written;
				dev->written = NULL;
				while (wbi && wbi->bi_iter.bi_sector <
					dev->sector + STRIPE_SECTORS) {
					wbi2 = r5_next_bio(wbi, dev->sector);
					if (!raid5_dec_bi_active_stripes(wbi)) {
						md_write_end(conf->mddev);
						wbi->bi_next = *return_bi;
						*return_bi = wbi;
					}
					wbi = wbi2;
				}
				bitmap_endwrite(conf->mddev->bitmap, sh->sector,
						STRIPE_SECTORS,
					 !test_bit(STRIPE_DEGRADED, &sh->state),
						0);
				if (head_sh->batch_head) {
					sh = list_first_entry(&sh->batch_list,
							      struct stripe_head,
							      batch_list);
					if (sh != head_sh) {
						dev = &sh->dev[i];
						goto returnbi;
					}
				}
				sh = head_sh;
				dev = &sh->dev[i];
			} else if (test_bit(R5_Discard, &dev->flags))
				discard_pending = 1;
			WARN_ON(test_bit(R5_SkipCopy, &dev->flags));
			WARN_ON(dev->page != dev->orig_page);
		}
	if (!discard_pending &&
	    test_bit(R5_Discard, &sh->dev[sh->pd_idx].flags)) {
		clear_bit(R5_Discard, &sh->dev[sh->pd_idx].flags);
		clear_bit(R5_UPTODATE, &sh->dev[sh->pd_idx].flags);
		if (sh->qd_idx >= 0) {
			clear_bit(R5_Discard, &sh->dev[sh->qd_idx].flags);
			clear_bit(R5_UPTODATE, &sh->dev[sh->qd_idx].flags);
		}
		/* now that discard is done we can proceed with any sync */
		clear_bit(STRIPE_DISCARD, &sh->state);
		/*
		 * SCSI discard will change some bio fields and the stripe has
		 * no updated data, so remove it from hash list and the stripe
		 * will be reinitialized
		 */
		spin_lock_irq(&conf->device_lock);
unhash:
		remove_hash(sh);
		if (head_sh->batch_head) {
			sh = list_first_entry(&sh->batch_list,
					      struct stripe_head, batch_list);
			if (sh != head_sh)
					goto unhash;
		}
		spin_unlock_irq(&conf->device_lock);
		sh = head_sh;

		if (test_bit(STRIPE_SYNC_REQUESTED, &sh->state))
			set_bit(STRIPE_HANDLE, &sh->state);

	}

	if (test_and_clear_bit(STRIPE_FULL_WRITE, &sh->state))
		if (atomic_dec_and_test(&conf->pending_full_writes))
			md_wakeup_thread(conf->mddev->thread);

	if (head_sh->batch_head && do_endio)
		break_stripe_batch_list(head_sh, STRIPE_EXPAND_SYNC_FLAGS);
}

static void handle_stripe_dirtying(struct r5conf *conf,
				   struct stripe_head *sh,
				   struct stripe_head_state *s,
				   int disks)
{
	int rmw = 0, rcw = 0, i;
	sector_t recovery_cp = conf->mddev->recovery_cp;

	/* Check whether resync is now happening or should start.
	 * If yes, then the array is dirty (after unclean shutdown or
	 * initial creation), so parity in some stripes might be inconsistent.
	 * In this case, we need to always do reconstruct-write, to ensure
	 * that in case of drive failure or read-error correction, we
	 * generate correct data from the parity.
	 */
	if (conf->rmw_level == PARITY_DISABLE_RMW ||
	    (recovery_cp < MaxSector && sh->sector >= recovery_cp &&
	     s->failed == 0)) {
		/* Calculate the real rcw later - for now make it
		 * look like rcw is cheaper
		 */
		rcw = 1; rmw = 2;
		pr_debug("force RCW rmw_level=%u, recovery_cp=%llu sh->sector=%llu\n",
			 conf->rmw_level, (unsigned long long)recovery_cp,
			 (unsigned long long)sh->sector);
	} else for (i = disks; i--; ) {
		/* would I have to read this buffer for read_modify_write */
		struct r5dev *dev = &sh->dev[i];
		if ((dev->towrite || i == sh->pd_idx || i == sh->qd_idx) &&
		    !test_bit(R5_LOCKED, &dev->flags) &&
		    !(test_bit(R5_UPTODATE, &dev->flags) ||
		      test_bit(R5_Wantcompute, &dev->flags))) {
			if (test_bit(R5_Insync, &dev->flags))
				rmw++;
			else
				rmw += 2*disks;  /* cannot read it */
		}
		/* Would I have to read this buffer for reconstruct_write */
		if (!test_bit(R5_OVERWRITE, &dev->flags) &&
		    i != sh->pd_idx && i != sh->qd_idx &&
		    !test_bit(R5_LOCKED, &dev->flags) &&
		    !(test_bit(R5_UPTODATE, &dev->flags) ||
		    test_bit(R5_Wantcompute, &dev->flags))) {
			if (test_bit(R5_Insync, &dev->flags))
				rcw++;
			else
				rcw += 2*disks;
		}
	}
	pr_debug("for sector %llu, rmw=%d rcw=%d\n",
		(unsigned long long)sh->sector, rmw, rcw);
	set_bit(STRIPE_HANDLE, &sh->state);
	if ((rmw < rcw || (rmw == rcw && conf->rmw_level == PARITY_ENABLE_RMW)) && rmw > 0) {
		/* prefer read-modify-write, but need to get some data */
		if (conf->mddev->queue)
			blk_add_trace_msg(conf->mddev->queue,
					  "raid5 rmw %llu %d",
					  (unsigned long long)sh->sector, rmw);
		for (i = disks; i--; ) {
			struct r5dev *dev = &sh->dev[i];
			if ((dev->towrite || i == sh->pd_idx || i == sh->qd_idx) &&
			    !test_bit(R5_LOCKED, &dev->flags) &&
			    !(test_bit(R5_UPTODATE, &dev->flags) ||
			    test_bit(R5_Wantcompute, &dev->flags)) &&
			    test_bit(R5_Insync, &dev->flags)) {
				if (test_bit(STRIPE_PREREAD_ACTIVE,
					     &sh->state)) {
					pr_debug("Read_old block %d for r-m-w\n",
						 i);
					set_bit(R5_LOCKED, &dev->flags);
					set_bit(R5_Wantread, &dev->flags);
					s->locked++;
				} else {
					set_bit(STRIPE_DELAYED, &sh->state);
					set_bit(STRIPE_HANDLE, &sh->state);
				}
			}
		}
	}
	if ((rcw < rmw || (rcw == rmw && conf->rmw_level != PARITY_ENABLE_RMW)) && rcw > 0) {
		/* want reconstruct write, but need to get some data */
		int qread =0;
		rcw = 0;
		for (i = disks; i--; ) {
			struct r5dev *dev = &sh->dev[i];
			if (!test_bit(R5_OVERWRITE, &dev->flags) &&
			    i != sh->pd_idx && i != sh->qd_idx &&
			    !test_bit(R5_LOCKED, &dev->flags) &&
			    !(test_bit(R5_UPTODATE, &dev->flags) ||
			      test_bit(R5_Wantcompute, &dev->flags))) {
				rcw++;
				if (test_bit(R5_Insync, &dev->flags) &&
				    test_bit(STRIPE_PREREAD_ACTIVE,
					     &sh->state)) {
					pr_debug("Read_old block "
						"%d for Reconstruct\n", i);
					set_bit(R5_LOCKED, &dev->flags);
					set_bit(R5_Wantread, &dev->flags);
					s->locked++;
					qread++;
				} else {
					set_bit(STRIPE_DELAYED, &sh->state);
					set_bit(STRIPE_HANDLE, &sh->state);
				}
			}
		}
		if (rcw && conf->mddev->queue)
			blk_add_trace_msg(conf->mddev->queue, "raid5 rcw %llu %d %d %d",
					  (unsigned long long)sh->sector,
					  rcw, qread, test_bit(STRIPE_DELAYED, &sh->state));
	}

	if (rcw > disks && rmw > disks &&
	    !test_bit(STRIPE_PREREAD_ACTIVE, &sh->state))
		set_bit(STRIPE_DELAYED, &sh->state);

	/* now if nothing is locked, and if we have enough data,
	 * we can start a write request
	 */
	/* since handle_stripe can be called at any time we need to handle the
	 * case where a compute block operation has been submitted and then a
	 * subsequent call wants to start a write request.  raid_run_ops only
	 * handles the case where compute block and reconstruct are requested
	 * simultaneously.  If this is not the case then new writes need to be
	 * held off until the compute completes.
	 */
	if ((s->req_compute || !test_bit(STRIPE_COMPUTE_RUN, &sh->state)) &&
	    (s->locked == 0 && (rcw == 0 || rmw == 0) &&
	    !test_bit(STRIPE_BIT_DELAY, &sh->state)))
		schedule_reconstruction(sh, s, rcw == 0, 0);
}

static void handle_parity_checks5(struct r5conf *conf, struct stripe_head *sh,
				struct stripe_head_state *s, int disks)
{
	struct r5dev *dev = NULL;

	BUG_ON(sh->batch_head);
	set_bit(STRIPE_HANDLE, &sh->state);

	switch (sh->check_state) {
	case check_state_idle:
		/* start a new check operation if there are no failures */
		if (s->failed == 0) {
			BUG_ON(s->uptodate != disks);
			sh->check_state = check_state_run;
			set_bit(STRIPE_OP_CHECK, &s->ops_request);
			clear_bit(R5_UPTODATE, &sh->dev[sh->pd_idx].flags);
			s->uptodate--;
			break;
		}
		dev = &sh->dev[s->failed_num[0]];
		/* fall through */
	case check_state_compute_result:
		sh->check_state = check_state_idle;
		if (!dev)
			dev = &sh->dev[sh->pd_idx];

		/* check that a write has not made the stripe insync */
		if (test_bit(STRIPE_INSYNC, &sh->state))
			break;

		/* either failed parity check, or recovery is happening */
		BUG_ON(!test_bit(R5_UPTODATE, &dev->flags));
		BUG_ON(s->uptodate != disks);

		set_bit(R5_LOCKED, &dev->flags);
		s->locked++;
		set_bit(R5_Wantwrite, &dev->flags);

		clear_bit(STRIPE_DEGRADED, &sh->state);
		set_bit(STRIPE_INSYNC, &sh->state);
		break;
	case check_state_run:
		break; /* we will be called again upon completion */
	case check_state_check_result:
		sh->check_state = check_state_idle;

		/* if a failure occurred during the check operation, leave
		 * STRIPE_INSYNC not set and let the stripe be handled again
		 */
		if (s->failed)
			break;

		/* handle a successful check operation, if parity is correct
		 * we are done.  Otherwise update the mismatch count and repair
		 * parity if !MD_RECOVERY_CHECK
		 */
		if ((sh->ops.zero_sum_result & SUM_CHECK_P_RESULT) == 0)
			/* parity is correct (on disc,
			 * not in buffer any more)
			 */
			set_bit(STRIPE_INSYNC, &sh->state);
		else {
			atomic64_add(STRIPE_SECTORS, &conf->mddev->resync_mismatches);
			if (test_bit(MD_RECOVERY_CHECK, &conf->mddev->recovery))
				/* don't try to repair!! */
				set_bit(STRIPE_INSYNC, &sh->state);
			else {
				sh->check_state = check_state_compute_run;
				set_bit(STRIPE_COMPUTE_RUN, &sh->state);
				set_bit(STRIPE_OP_COMPUTE_BLK, &s->ops_request);
				set_bit(R5_Wantcompute,
					&sh->dev[sh->pd_idx].flags);
				sh->ops.target = sh->pd_idx;
				sh->ops.target2 = -1;
				s->uptodate++;
			}
		}
		break;
	case check_state_compute_run:
		break;
	default:
		printk(KERN_ERR "%s: unknown check_state: %d sector: %llu\n",
		       __func__, sh->check_state,
		       (unsigned long long) sh->sector);
		BUG();
	}
}

static void handle_parity_checks6(struct r5conf *conf, struct stripe_head *sh,
				  struct stripe_head_state *s,
				  int disks)
{
	int pd_idx = sh->pd_idx;
	int qd_idx = sh->qd_idx;
	struct r5dev *dev;

	BUG_ON(sh->batch_head);
	set_bit(STRIPE_HANDLE, &sh->state);

	BUG_ON(s->failed > 2);

	/* Want to check and possibly repair P and Q.
	 * However there could be one 'failed' device, in which
	 * case we can only check one of them, possibly using the
	 * other to generate missing data
	 */

	switch (sh->check_state) {
	case check_state_idle:
		/* start a new check operation if there are < 2 failures */
		if (s->failed == s->q_failed) {
			/* The only possible failed device holds Q, so it
			 * makes sense to check P (If anything else were failed,
			 * we would have used P to recreate it).
			 */
			sh->check_state = check_state_run;
		}
		if (!s->q_failed && s->failed < 2) {
			/* Q is not failed, and we didn't use it to generate
			 * anything, so it makes sense to check it
			 */
			if (sh->check_state == check_state_run)
				sh->check_state = check_state_run_pq;
			else
				sh->check_state = check_state_run_q;
		}

		/* discard potentially stale zero_sum_result */
		sh->ops.zero_sum_result = 0;

		if (sh->check_state == check_state_run) {
			/* async_xor_zero_sum destroys the contents of P */
			clear_bit(R5_UPTODATE, &sh->dev[pd_idx].flags);
			s->uptodate--;
		}
		if (sh->check_state >= check_state_run &&
		    sh->check_state <= check_state_run_pq) {
			/* async_syndrome_zero_sum preserves P and Q, so
			 * no need to mark them !uptodate here
			 */
			set_bit(STRIPE_OP_CHECK, &s->ops_request);
			break;
		}

		/* we have 2-disk failure */
		BUG_ON(s->failed != 2);
		/* fall through */
	case check_state_compute_result:
		sh->check_state = check_state_idle;

		/* check that a write has not made the stripe insync */
		if (test_bit(STRIPE_INSYNC, &sh->state))
			break;

		/* now write out any block on a failed drive,
		 * or P or Q if they were recomputed
		 */
		BUG_ON(s->uptodate < disks - 1); /* We don't need Q to recover */
		if (s->failed == 2) {
			dev = &sh->dev[s->failed_num[1]];
			s->locked++;
			set_bit(R5_LOCKED, &dev->flags);
			set_bit(R5_Wantwrite, &dev->flags);
		}
		if (s->failed >= 1) {
			dev = &sh->dev[s->failed_num[0]];
			s->locked++;
			set_bit(R5_LOCKED, &dev->flags);
			set_bit(R5_Wantwrite, &dev->flags);
		}
		if (sh->ops.zero_sum_result & SUM_CHECK_P_RESULT) {
			dev = &sh->dev[pd_idx];
			s->locked++;
			set_bit(R5_LOCKED, &dev->flags);
			set_bit(R5_Wantwrite, &dev->flags);
		}
		if (sh->ops.zero_sum_result & SUM_CHECK_Q_RESULT) {
			dev = &sh->dev[qd_idx];
			s->locked++;
			set_bit(R5_LOCKED, &dev->flags);
			set_bit(R5_Wantwrite, &dev->flags);
		}
		clear_bit(STRIPE_DEGRADED, &sh->state);

		set_bit(STRIPE_INSYNC, &sh->state);
		break;
	case check_state_run:
	case check_state_run_q:
	case check_state_run_pq:
		break; /* we will be called again upon completion */
	case check_state_check_result:
		sh->check_state = check_state_idle;

		/* handle a successful check operation, if parity is correct
		 * we are done.  Otherwise update the mismatch count and repair
		 * parity if !MD_RECOVERY_CHECK
		 */
		if (sh->ops.zero_sum_result == 0) {
			/* both parities are correct */
			if (!s->failed)
				set_bit(STRIPE_INSYNC, &sh->state);
			else {
				/* in contrast to the raid5 case we can validate
				 * parity, but still have a failure to write
				 * back
				 */
				sh->check_state = check_state_compute_result;
				/* Returning at this point means that we may go
				 * off and bring p and/or q uptodate again so
				 * we make sure to check zero_sum_result again
				 * to verify if p or q need writeback
				 */
			}
		} else {
			atomic64_add(STRIPE_SECTORS, &conf->mddev->resync_mismatches);
			if (test_bit(MD_RECOVERY_CHECK, &conf->mddev->recovery))
				/* don't try to repair!! */
				set_bit(STRIPE_INSYNC, &sh->state);
			else {
				int *target = &sh->ops.target;

				sh->ops.target = -1;
				sh->ops.target2 = -1;
				sh->check_state = check_state_compute_run;
				set_bit(STRIPE_COMPUTE_RUN, &sh->state);
				set_bit(STRIPE_OP_COMPUTE_BLK, &s->ops_request);
				if (sh->ops.zero_sum_result & SUM_CHECK_P_RESULT) {
					set_bit(R5_Wantcompute,
						&sh->dev[pd_idx].flags);
					*target = pd_idx;
					target = &sh->ops.target2;
					s->uptodate++;
				}
				if (sh->ops.zero_sum_result & SUM_CHECK_Q_RESULT) {
					set_bit(R5_Wantcompute,
						&sh->dev[qd_idx].flags);
					*target = qd_idx;
					s->uptodate++;
				}
			}
		}
		break;
	case check_state_compute_run:
		break;
	default:
		printk(KERN_ERR "%s: unknown check_state: %d sector: %llu\n",
		       __func__, sh->check_state,
		       (unsigned long long) sh->sector);
		BUG();
	}
}

static void handle_stripe_expansion(struct r5conf *conf, struct stripe_head *sh)
{
	int i;

	/* We have read all the blocks in this stripe and now we need to
	 * copy some of them into a target stripe for expand.
	 */
	struct dma_async_tx_descriptor *tx = NULL;
	BUG_ON(sh->batch_head);
	clear_bit(STRIPE_EXPAND_SOURCE, &sh->state);
	for (i = 0; i < sh->disks; i++)
		if (i != sh->pd_idx && i != sh->qd_idx) {
			int dd_idx, j;
			struct stripe_head *sh2;
			struct async_submit_ctl submit;

			sector_t bn = compute_blocknr(sh, i, 1);
			sector_t s = raid5_compute_sector(conf, bn, 0,
							  &dd_idx, NULL);
			sh2 = get_active_stripe(conf, s, 0, 1, 1);
			if (sh2 == NULL)
				/* so far only the early blocks of this stripe
				 * have been requested.  When later blocks
				 * get requested, we will try again
				 */
				continue;
			if (!test_bit(STRIPE_EXPANDING, &sh2->state) ||
			   test_bit(R5_Expanded, &sh2->dev[dd_idx].flags)) {
				/* must have already done this block */
				release_stripe(sh2);
				continue;
			}

			/* place all the copies on one channel */
			init_async_submit(&submit, 0, tx, NULL, NULL, NULL);
			tx = async_memcpy(sh2->dev[dd_idx].page,
					  sh->dev[i].page, 0, 0, STRIPE_SIZE,
					  &submit);

			set_bit(R5_Expanded, &sh2->dev[dd_idx].flags);
			set_bit(R5_UPTODATE, &sh2->dev[dd_idx].flags);
			for (j = 0; j < conf->raid_disks; j++)
				if (j != sh2->pd_idx &&
				    j != sh2->qd_idx &&
				    !test_bit(R5_Expanded, &sh2->dev[j].flags))
					break;
			if (j == conf->raid_disks) {
				set_bit(STRIPE_EXPAND_READY, &sh2->state);
				set_bit(STRIPE_HANDLE, &sh2->state);
			}
			release_stripe(sh2);

		}
	/* done submitting copies, wait for them to complete */
	async_tx_quiesce(&tx);
}

/*
 * handle_stripe - do things to a stripe.
 *
 * We lock the stripe by setting STRIPE_ACTIVE and then examine the
 * state of various bits to see what needs to be done.
 * Possible results:
 *    return some read requests which now have data
 *    return some write requests which are safely on storage
 *    schedule a read on some buffers
 *    schedule a write of some buffers
 *    return confirmation of parity correctness
 *
 */

static void analyse_stripe(struct stripe_head *sh, struct stripe_head_state *s)
{
	struct r5conf *conf = sh->raid_conf;
	int disks = sh->disks;
	struct r5dev *dev;
	int i;
	int do_recovery = 0;

	memset(s, 0, sizeof(*s));

	s->expanding = test_bit(STRIPE_EXPAND_SOURCE, &sh->state) && !sh->batch_head;
	s->expanded = test_bit(STRIPE_EXPAND_READY, &sh->state) && !sh->batch_head;
	s->failed_num[0] = -1;
	s->failed_num[1] = -1;

	/* Now to look around and see what can be done */
	rcu_read_lock();
	for (i=disks; i--; ) {
		struct md_rdev *rdev;
		sector_t first_bad;
		int bad_sectors;
		int is_bad = 0;

		dev = &sh->dev[i];

		pr_debug("check %d: state 0x%lx read %p write %p written %p\n",
			 i, dev->flags,
			 dev->toread, dev->towrite, dev->written);
		/* maybe we can reply to a read
		 *
		 * new wantfill requests are only permitted while
		 * ops_complete_biofill is guaranteed to be inactive
		 */
		if (test_bit(R5_UPTODATE, &dev->flags) && dev->toread &&
		    !test_bit(STRIPE_BIOFILL_RUN, &sh->state))
			set_bit(R5_Wantfill, &dev->flags);

		/* now count some things */
		if (test_bit(R5_LOCKED, &dev->flags))
			s->locked++;
		if (test_bit(R5_UPTODATE, &dev->flags))
			s->uptodate++;
		if (test_bit(R5_Wantcompute, &dev->flags)) {
			s->compute++;
			BUG_ON(s->compute > 2);
		}

		if (test_bit(R5_Wantfill, &dev->flags))
			s->to_fill++;
		else if (dev->toread)
			s->to_read++;
		if (dev->towrite) {
			s->to_write++;
			if (!test_bit(R5_OVERWRITE, &dev->flags))
				s->non_overwrite++;
		}
		if (dev->written)
			s->written++;
		/* Prefer to use the replacement for reads, but only
		 * if it is recovered enough and has no bad blocks.
		 */
		rdev = rcu_dereference(conf->disks[i].replacement);
		if (rdev && !test_bit(Faulty, &rdev->flags) &&
		    rdev->recovery_offset >= sh->sector + STRIPE_SECTORS &&
		    !is_badblock(rdev, sh->sector, STRIPE_SECTORS,
				 &first_bad, &bad_sectors))
			set_bit(R5_ReadRepl, &dev->flags);
		else {
			if (rdev)
				set_bit(R5_NeedReplace, &dev->flags);
			rdev = rcu_dereference(conf->disks[i].rdev);
			clear_bit(R5_ReadRepl, &dev->flags);
		}
		if (rdev && test_bit(Faulty, &rdev->flags))
			rdev = NULL;
		if (rdev) {
			is_bad = is_badblock(rdev, sh->sector, STRIPE_SECTORS,
					     &first_bad, &bad_sectors);
			if (s->blocked_rdev == NULL
			    && (test_bit(Blocked, &rdev->flags)
				|| is_bad < 0)) {
				if (is_bad < 0)
					set_bit(BlockedBadBlocks,
						&rdev->flags);
				s->blocked_rdev = rdev;
				atomic_inc(&rdev->nr_pending);
			}
		}
		clear_bit(R5_Insync, &dev->flags);
		if (!rdev)
			/* Not in-sync */;
		else if (is_bad) {
			/* also not in-sync */
			if (!test_bit(WriteErrorSeen, &rdev->flags) &&
			    test_bit(R5_UPTODATE, &dev->flags)) {
				/* treat as in-sync, but with a read error
				 * which we can now try to correct
				 */
				set_bit(R5_Insync, &dev->flags);
				set_bit(R5_ReadError, &dev->flags);
			}
		} else if (test_bit(In_sync, &rdev->flags))
			set_bit(R5_Insync, &dev->flags);
		else if (sh->sector + STRIPE_SECTORS <= rdev->recovery_offset)
			/* in sync if before recovery_offset */
			set_bit(R5_Insync, &dev->flags);
		else if (test_bit(R5_UPTODATE, &dev->flags) &&
			 test_bit(R5_Expanded, &dev->flags))
			/* If we've reshaped into here, we assume it is Insync.
			 * We will shortly update recovery_offset to make
			 * it official.
			 */
			set_bit(R5_Insync, &dev->flags);

		if (test_bit(R5_WriteError, &dev->flags)) {
			/* This flag does not apply to '.replacement'
			 * only to .rdev, so make sure to check that*/
			struct md_rdev *rdev2 = rcu_dereference(
				conf->disks[i].rdev);
			if (rdev2 == rdev)
				clear_bit(R5_Insync, &dev->flags);
			if (rdev2 && !test_bit(Faulty, &rdev2->flags)) {
				s->handle_bad_blocks = 1;
				atomic_inc(&rdev2->nr_pending);
			} else
				clear_bit(R5_WriteError, &dev->flags);
		}
		if (test_bit(R5_MadeGood, &dev->flags)) {
			/* This flag does not apply to '.replacement'
			 * only to .rdev, so make sure to check that*/
			struct md_rdev *rdev2 = rcu_dereference(
				conf->disks[i].rdev);
			if (rdev2 && !test_bit(Faulty, &rdev2->flags)) {
				s->handle_bad_blocks = 1;
				atomic_inc(&rdev2->nr_pending);
			} else
				clear_bit(R5_MadeGood, &dev->flags);
		}
		if (test_bit(R5_MadeGoodRepl, &dev->flags)) {
			struct md_rdev *rdev2 = rcu_dereference(
				conf->disks[i].replacement);
			if (rdev2 && !test_bit(Faulty, &rdev2->flags)) {
				s->handle_bad_blocks = 1;
				atomic_inc(&rdev2->nr_pending);
			} else
				clear_bit(R5_MadeGoodRepl, &dev->flags);
		}
		if (!test_bit(R5_Insync, &dev->flags)) {
			/* The ReadError flag will just be confusing now */
			clear_bit(R5_ReadError, &dev->flags);
			clear_bit(R5_ReWrite, &dev->flags);
		}
		if (test_bit(R5_ReadError, &dev->flags))
			clear_bit(R5_Insync, &dev->flags);
		if (!test_bit(R5_Insync, &dev->flags)) {
			if (s->failed < 2)
				s->failed_num[s->failed] = i;
			s->failed++;
			if (rdev && !test_bit(Faulty, &rdev->flags))
				do_recovery = 1;
		}
	}
	if (test_bit(STRIPE_SYNCING, &sh->state)) {
		/* If there is a failed device being replaced,
		 *     we must be recovering.
		 * else if we are after recovery_cp, we must be syncing
		 * else if MD_RECOVERY_REQUESTED is set, we also are syncing.
		 * else we can only be replacing
		 * sync and recovery both need to read all devices, and so
		 * use the same flag.
		 */
		if (do_recovery ||
		    sh->sector >= conf->mddev->recovery_cp ||
		    test_bit(MD_RECOVERY_REQUESTED, &(conf->mddev->recovery)))
			s->syncing = 1;
		else
			s->replacing = 1;
	}
	rcu_read_unlock();
}

static int clear_batch_ready(struct stripe_head *sh)
{
	/* Return '1' if this is a member of batch, or
	 * '0' if it is a lone stripe or a head which can now be
	 * handled.
	 */
	struct stripe_head *tmp;
	if (!test_and_clear_bit(STRIPE_BATCH_READY, &sh->state))
		return (sh->batch_head && sh->batch_head != sh);
	spin_lock(&sh->stripe_lock);
	if (!sh->batch_head) {
		spin_unlock(&sh->stripe_lock);
		return 0;
	}

	/*
	 * this stripe could be added to a batch list before we check
	 * BATCH_READY, skips it
	 */
	if (sh->batch_head != sh) {
		spin_unlock(&sh->stripe_lock);
		return 1;
	}
	spin_lock(&sh->batch_lock);
	list_for_each_entry(tmp, &sh->batch_list, batch_list)
		clear_bit(STRIPE_BATCH_READY, &tmp->state);
	spin_unlock(&sh->batch_lock);
	spin_unlock(&sh->stripe_lock);

	/*
	 * BATCH_READY is cleared, no new stripes can be added.
	 * batch_list can be accessed without lock
	 */
	return 0;
}

static void break_stripe_batch_list(struct stripe_head *head_sh,
				    unsigned long handle_flags)
{
	struct stripe_head *sh, *next;
	int i;
	int do_wakeup = 0;

	list_for_each_entry_safe(sh, next, &head_sh->batch_list, batch_list) {

<<<<<<< HEAD
	head_sh = sh;

	list_for_each_entry_safe(sh, next, &head_sh->batch_list, batch_list) {

=======
>>>>>>> aefbef10
		list_del_init(&sh->batch_list);

		WARN_ON_ONCE(sh->state & ((1 << STRIPE_ACTIVE) |
					  (1 << STRIPE_SYNCING) |
					  (1 << STRIPE_REPLACED) |
					  (1 << STRIPE_PREREAD_ACTIVE) |
					  (1 << STRIPE_DELAYED) |
					  (1 << STRIPE_BIT_DELAY) |
					  (1 << STRIPE_FULL_WRITE) |
					  (1 << STRIPE_BIOFILL_RUN) |
					  (1 << STRIPE_COMPUTE_RUN)  |
					  (1 << STRIPE_OPS_REQ_PENDING) |
					  (1 << STRIPE_DISCARD) |
					  (1 << STRIPE_BATCH_READY) |
					  (1 << STRIPE_BATCH_ERR) |
					  (1 << STRIPE_BITMAP_PENDING)));
		WARN_ON_ONCE(head_sh->state & ((1 << STRIPE_DISCARD) |
					      (1 << STRIPE_REPLACED)));

		set_mask_bits(&sh->state, ~(STRIPE_EXPAND_SYNC_FLAGS |
					    (1 << STRIPE_DEGRADED)),
			      head_sh->state & (1 << STRIPE_INSYNC));

		sh->check_state = head_sh->check_state;
		sh->reconstruct_state = head_sh->reconstruct_state;
		for (i = 0; i < sh->disks; i++) {
			if (test_and_clear_bit(R5_Overlap, &sh->dev[i].flags))
				do_wakeup = 1;
			sh->dev[i].flags = head_sh->dev[i].flags &
				(~((1 << R5_WriteError) | (1 << R5_Overlap)));
		}
		spin_lock_irq(&sh->stripe_lock);
		sh->batch_head = NULL;
		spin_unlock_irq(&sh->stripe_lock);
		if (handle_flags == 0 ||
		    sh->state & handle_flags)
			set_bit(STRIPE_HANDLE, &sh->state);
		release_stripe(sh);
	}
	spin_lock_irq(&head_sh->stripe_lock);
	head_sh->batch_head = NULL;
	spin_unlock_irq(&head_sh->stripe_lock);
	for (i = 0; i < head_sh->disks; i++)
		if (test_and_clear_bit(R5_Overlap, &head_sh->dev[i].flags))
			do_wakeup = 1;
	if (head_sh->state & handle_flags)
		set_bit(STRIPE_HANDLE, &head_sh->state);

	if (do_wakeup)
		wake_up(&head_sh->raid_conf->wait_for_overlap);
}

static void handle_stripe(struct stripe_head *sh)
{
	struct stripe_head_state s;
	struct r5conf *conf = sh->raid_conf;
	int i;
	int prexor;
	int disks = sh->disks;
	struct r5dev *pdev, *qdev;

	clear_bit(STRIPE_HANDLE, &sh->state);
	if (test_and_set_bit_lock(STRIPE_ACTIVE, &sh->state)) {
		/* already being handled, ensure it gets handled
		 * again when current action finishes */
		set_bit(STRIPE_HANDLE, &sh->state);
		return;
	}

	if (clear_batch_ready(sh) ) {
		clear_bit_unlock(STRIPE_ACTIVE, &sh->state);
		return;
	}

	if (test_and_clear_bit(STRIPE_BATCH_ERR, &sh->state))
		break_stripe_batch_list(sh, 0);

	if (test_bit(STRIPE_SYNC_REQUESTED, &sh->state) && !sh->batch_head) {
		spin_lock(&sh->stripe_lock);
		/* Cannot process 'sync' concurrently with 'discard' */
		if (!test_bit(STRIPE_DISCARD, &sh->state) &&
		    test_and_clear_bit(STRIPE_SYNC_REQUESTED, &sh->state)) {
			set_bit(STRIPE_SYNCING, &sh->state);
			clear_bit(STRIPE_INSYNC, &sh->state);
			clear_bit(STRIPE_REPLACED, &sh->state);
		}
		spin_unlock(&sh->stripe_lock);
	}
	clear_bit(STRIPE_DELAYED, &sh->state);

	pr_debug("handling stripe %llu, state=%#lx cnt=%d, "
		"pd_idx=%d, qd_idx=%d\n, check:%d, reconstruct:%d\n",
	       (unsigned long long)sh->sector, sh->state,
	       atomic_read(&sh->count), sh->pd_idx, sh->qd_idx,
	       sh->check_state, sh->reconstruct_state);

	analyse_stripe(sh, &s);

	if (s.handle_bad_blocks) {
		set_bit(STRIPE_HANDLE, &sh->state);
		goto finish;
	}

	if (unlikely(s.blocked_rdev)) {
		if (s.syncing || s.expanding || s.expanded ||
		    s.replacing || s.to_write || s.written) {
			set_bit(STRIPE_HANDLE, &sh->state);
			goto finish;
		}
		/* There is nothing for the blocked_rdev to block */
		rdev_dec_pending(s.blocked_rdev, conf->mddev);
		s.blocked_rdev = NULL;
	}

	if (s.to_fill && !test_bit(STRIPE_BIOFILL_RUN, &sh->state)) {
		set_bit(STRIPE_OP_BIOFILL, &s.ops_request);
		set_bit(STRIPE_BIOFILL_RUN, &sh->state);
	}

	pr_debug("locked=%d uptodate=%d to_read=%d"
	       " to_write=%d failed=%d failed_num=%d,%d\n",
	       s.locked, s.uptodate, s.to_read, s.to_write, s.failed,
	       s.failed_num[0], s.failed_num[1]);
	/* check if the array has lost more than max_degraded devices and,
	 * if so, some requests might need to be failed.
	 */
	if (s.failed > conf->max_degraded) {
		sh->check_state = 0;
		sh->reconstruct_state = 0;
		break_stripe_batch_list(sh, 0);
		if (s.to_read+s.to_write+s.written)
			handle_failed_stripe(conf, sh, &s, disks, &s.return_bi);
		if (s.syncing + s.replacing)
			handle_failed_sync(conf, sh, &s);
	}

	/* Now we check to see if any write operations have recently
	 * completed
	 */
	prexor = 0;
	if (sh->reconstruct_state == reconstruct_state_prexor_drain_result)
		prexor = 1;
	if (sh->reconstruct_state == reconstruct_state_drain_result ||
	    sh->reconstruct_state == reconstruct_state_prexor_drain_result) {
		sh->reconstruct_state = reconstruct_state_idle;

		/* All the 'written' buffers and the parity block are ready to
		 * be written back to disk
		 */
		BUG_ON(!test_bit(R5_UPTODATE, &sh->dev[sh->pd_idx].flags) &&
		       !test_bit(R5_Discard, &sh->dev[sh->pd_idx].flags));
		BUG_ON(sh->qd_idx >= 0 &&
		       !test_bit(R5_UPTODATE, &sh->dev[sh->qd_idx].flags) &&
		       !test_bit(R5_Discard, &sh->dev[sh->qd_idx].flags));
		for (i = disks; i--; ) {
			struct r5dev *dev = &sh->dev[i];
			if (test_bit(R5_LOCKED, &dev->flags) &&
				(i == sh->pd_idx || i == sh->qd_idx ||
				 dev->written)) {
				pr_debug("Writing block %d\n", i);
				set_bit(R5_Wantwrite, &dev->flags);
				if (prexor)
					continue;
				if (s.failed > 1)
					continue;
				if (!test_bit(R5_Insync, &dev->flags) ||
				    ((i == sh->pd_idx || i == sh->qd_idx)  &&
				     s.failed == 0))
					set_bit(STRIPE_INSYNC, &sh->state);
			}
		}
		if (test_and_clear_bit(STRIPE_PREREAD_ACTIVE, &sh->state))
			s.dec_preread_active = 1;
	}

	/*
	 * might be able to return some write requests if the parity blocks
	 * are safe, or on a failed drive
	 */
	pdev = &sh->dev[sh->pd_idx];
	s.p_failed = (s.failed >= 1 && s.failed_num[0] == sh->pd_idx)
		|| (s.failed >= 2 && s.failed_num[1] == sh->pd_idx);
	qdev = &sh->dev[sh->qd_idx];
	s.q_failed = (s.failed >= 1 && s.failed_num[0] == sh->qd_idx)
		|| (s.failed >= 2 && s.failed_num[1] == sh->qd_idx)
		|| conf->level < 6;

	if (s.written &&
	    (s.p_failed || ((test_bit(R5_Insync, &pdev->flags)
			     && !test_bit(R5_LOCKED, &pdev->flags)
			     && (test_bit(R5_UPTODATE, &pdev->flags) ||
				 test_bit(R5_Discard, &pdev->flags))))) &&
	    (s.q_failed || ((test_bit(R5_Insync, &qdev->flags)
			     && !test_bit(R5_LOCKED, &qdev->flags)
			     && (test_bit(R5_UPTODATE, &qdev->flags) ||
				 test_bit(R5_Discard, &qdev->flags))))))
		handle_stripe_clean_event(conf, sh, disks, &s.return_bi);

	/* Now we might consider reading some blocks, either to check/generate
	 * parity, or to satisfy requests
	 * or to load a block that is being partially written.
	 */
	if (s.to_read || s.non_overwrite
	    || (conf->level == 6 && s.to_write && s.failed)
	    || (s.syncing && (s.uptodate + s.compute < disks))
	    || s.replacing
	    || s.expanding)
		handle_stripe_fill(sh, &s, disks);

	/* Now to consider new write requests and what else, if anything
	 * should be read.  We do not handle new writes when:
	 * 1/ A 'write' operation (copy+xor) is already in flight.
	 * 2/ A 'check' operation is in flight, as it may clobber the parity
	 *    block.
	 */
	if (s.to_write && !sh->reconstruct_state && !sh->check_state)
		handle_stripe_dirtying(conf, sh, &s, disks);

	/* maybe we need to check and possibly fix the parity for this stripe
	 * Any reads will already have been scheduled, so we just see if enough
	 * data is available.  The parity check is held off while parity
	 * dependent operations are in flight.
	 */
	if (sh->check_state ||
	    (s.syncing && s.locked == 0 &&
	     !test_bit(STRIPE_COMPUTE_RUN, &sh->state) &&
	     !test_bit(STRIPE_INSYNC, &sh->state))) {
		if (conf->level == 6)
			handle_parity_checks6(conf, sh, &s, disks);
		else
			handle_parity_checks5(conf, sh, &s, disks);
	}

	if ((s.replacing || s.syncing) && s.locked == 0
	    && !test_bit(STRIPE_COMPUTE_RUN, &sh->state)
	    && !test_bit(STRIPE_REPLACED, &sh->state)) {
		/* Write out to replacement devices where possible */
		for (i = 0; i < conf->raid_disks; i++)
			if (test_bit(R5_NeedReplace, &sh->dev[i].flags)) {
				WARN_ON(!test_bit(R5_UPTODATE, &sh->dev[i].flags));
				set_bit(R5_WantReplace, &sh->dev[i].flags);
				set_bit(R5_LOCKED, &sh->dev[i].flags);
				s.locked++;
			}
		if (s.replacing)
			set_bit(STRIPE_INSYNC, &sh->state);
		set_bit(STRIPE_REPLACED, &sh->state);
	}
	if ((s.syncing || s.replacing) && s.locked == 0 &&
	    !test_bit(STRIPE_COMPUTE_RUN, &sh->state) &&
	    test_bit(STRIPE_INSYNC, &sh->state)) {
		md_done_sync(conf->mddev, STRIPE_SECTORS, 1);
		clear_bit(STRIPE_SYNCING, &sh->state);
		if (test_and_clear_bit(R5_Overlap, &sh->dev[sh->pd_idx].flags))
			wake_up(&conf->wait_for_overlap);
	}

	/* If the failed drives are just a ReadError, then we might need
	 * to progress the repair/check process
	 */
	if (s.failed <= conf->max_degraded && !conf->mddev->ro)
		for (i = 0; i < s.failed; i++) {
			struct r5dev *dev = &sh->dev[s.failed_num[i]];
			if (test_bit(R5_ReadError, &dev->flags)
			    && !test_bit(R5_LOCKED, &dev->flags)
			    && test_bit(R5_UPTODATE, &dev->flags)
				) {
				if (!test_bit(R5_ReWrite, &dev->flags)) {
					set_bit(R5_Wantwrite, &dev->flags);
					set_bit(R5_ReWrite, &dev->flags);
					set_bit(R5_LOCKED, &dev->flags);
					s.locked++;
				} else {
					/* let's read it back */
					set_bit(R5_Wantread, &dev->flags);
					set_bit(R5_LOCKED, &dev->flags);
					s.locked++;
				}
			}
		}

	/* Finish reconstruct operations initiated by the expansion process */
	if (sh->reconstruct_state == reconstruct_state_result) {
		struct stripe_head *sh_src
			= get_active_stripe(conf, sh->sector, 1, 1, 1);
		if (sh_src && test_bit(STRIPE_EXPAND_SOURCE, &sh_src->state)) {
			/* sh cannot be written until sh_src has been read.
			 * so arrange for sh to be delayed a little
			 */
			set_bit(STRIPE_DELAYED, &sh->state);
			set_bit(STRIPE_HANDLE, &sh->state);
			if (!test_and_set_bit(STRIPE_PREREAD_ACTIVE,
					      &sh_src->state))
				atomic_inc(&conf->preread_active_stripes);
			release_stripe(sh_src);
			goto finish;
		}
		if (sh_src)
			release_stripe(sh_src);

		sh->reconstruct_state = reconstruct_state_idle;
		clear_bit(STRIPE_EXPANDING, &sh->state);
		for (i = conf->raid_disks; i--; ) {
			set_bit(R5_Wantwrite, &sh->dev[i].flags);
			set_bit(R5_LOCKED, &sh->dev[i].flags);
			s.locked++;
		}
	}

	if (s.expanded && test_bit(STRIPE_EXPANDING, &sh->state) &&
	    !sh->reconstruct_state) {
		/* Need to write out all blocks after computing parity */
		sh->disks = conf->raid_disks;
		stripe_set_idx(sh->sector, conf, 0, sh);
		schedule_reconstruction(sh, &s, 1, 1);
	} else if (s.expanded && !sh->reconstruct_state && s.locked == 0) {
		clear_bit(STRIPE_EXPAND_READY, &sh->state);
		atomic_dec(&conf->reshape_stripes);
		wake_up(&conf->wait_for_overlap);
		md_done_sync(conf->mddev, STRIPE_SECTORS, 1);
	}

	if (s.expanding && s.locked == 0 &&
	    !test_bit(STRIPE_COMPUTE_RUN, &sh->state))
		handle_stripe_expansion(conf, sh);

finish:
	/* wait for this device to become unblocked */
	if (unlikely(s.blocked_rdev)) {
		if (conf->mddev->external)
			md_wait_for_blocked_rdev(s.blocked_rdev,
						 conf->mddev);
		else
			/* Internal metadata will immediately
			 * be written by raid5d, so we don't
			 * need to wait here.
			 */
			rdev_dec_pending(s.blocked_rdev,
					 conf->mddev);
	}

	if (s.handle_bad_blocks)
		for (i = disks; i--; ) {
			struct md_rdev *rdev;
			struct r5dev *dev = &sh->dev[i];
			if (test_and_clear_bit(R5_WriteError, &dev->flags)) {
				/* We own a safe reference to the rdev */
				rdev = conf->disks[i].rdev;
				if (!rdev_set_badblocks(rdev, sh->sector,
							STRIPE_SECTORS, 0))
					md_error(conf->mddev, rdev);
				rdev_dec_pending(rdev, conf->mddev);
			}
			if (test_and_clear_bit(R5_MadeGood, &dev->flags)) {
				rdev = conf->disks[i].rdev;
				rdev_clear_badblocks(rdev, sh->sector,
						     STRIPE_SECTORS, 0);
				rdev_dec_pending(rdev, conf->mddev);
			}
			if (test_and_clear_bit(R5_MadeGoodRepl, &dev->flags)) {
				rdev = conf->disks[i].replacement;
				if (!rdev)
					/* rdev have been moved down */
					rdev = conf->disks[i].rdev;
				rdev_clear_badblocks(rdev, sh->sector,
						     STRIPE_SECTORS, 0);
				rdev_dec_pending(rdev, conf->mddev);
			}
		}

	if (s.ops_request)
		raid_run_ops(sh, s.ops_request);

	ops_run_io(sh, &s);

	if (s.dec_preread_active) {
		/* We delay this until after ops_run_io so that if make_request
		 * is waiting on a flush, it won't continue until the writes
		 * have actually been submitted.
		 */
		atomic_dec(&conf->preread_active_stripes);
		if (atomic_read(&conf->preread_active_stripes) <
		    IO_THRESHOLD)
			md_wakeup_thread(conf->mddev->thread);
	}

	return_io(s.return_bi);

	clear_bit_unlock(STRIPE_ACTIVE, &sh->state);
}

static void raid5_activate_delayed(struct r5conf *conf)
{
	if (atomic_read(&conf->preread_active_stripes) < IO_THRESHOLD) {
		while (!list_empty(&conf->delayed_list)) {
			struct list_head *l = conf->delayed_list.next;
			struct stripe_head *sh;
			sh = list_entry(l, struct stripe_head, lru);
			list_del_init(l);
			clear_bit(STRIPE_DELAYED, &sh->state);
			if (!test_and_set_bit(STRIPE_PREREAD_ACTIVE, &sh->state))
				atomic_inc(&conf->preread_active_stripes);
			list_add_tail(&sh->lru, &conf->hold_list);
			raid5_wakeup_stripe_thread(sh);
		}
	}
}

static void activate_bit_delay(struct r5conf *conf,
	struct list_head *temp_inactive_list)
{
	/* device_lock is held */
	struct list_head head;
	list_add(&head, &conf->bitmap_list);
	list_del_init(&conf->bitmap_list);
	while (!list_empty(&head)) {
		struct stripe_head *sh = list_entry(head.next, struct stripe_head, lru);
		int hash;
		list_del_init(&sh->lru);
		atomic_inc(&sh->count);
		hash = sh->hash_lock_index;
		__release_stripe(conf, sh, &temp_inactive_list[hash]);
	}
}

static int raid5_congested(struct mddev *mddev, int bits)
{
	struct r5conf *conf = mddev->private;

	/* No difference between reads and writes.  Just check
	 * how busy the stripe_cache is
	 */

	if (test_bit(R5_INACTIVE_BLOCKED, &conf->cache_state))
		return 1;
	if (conf->quiesce)
		return 1;
	if (atomic_read(&conf->empty_inactive_list_nr))
		return 1;

	return 0;
}

/* We want read requests to align with chunks where possible,
 * but write requests don't need to.
 */
static int raid5_mergeable_bvec(struct mddev *mddev,
				struct bvec_merge_data *bvm,
				struct bio_vec *biovec)
{
	sector_t sector = bvm->bi_sector + get_start_sect(bvm->bi_bdev);
	int max;
	unsigned int chunk_sectors = mddev->chunk_sectors;
	unsigned int bio_sectors = bvm->bi_size >> 9;

	/*
	 * always allow writes to be mergeable, read as well if array
	 * is degraded as we'll go through stripe cache anyway.
	 */
	if ((bvm->bi_rw & 1) == WRITE || mddev->degraded)
		return biovec->bv_len;

	if (mddev->new_chunk_sectors < mddev->chunk_sectors)
		chunk_sectors = mddev->new_chunk_sectors;
	max =  (chunk_sectors - ((sector & (chunk_sectors - 1)) + bio_sectors)) << 9;
	if (max < 0) max = 0;
	if (max <= biovec->bv_len && bio_sectors == 0)
		return biovec->bv_len;
	else
		return max;
}

static int in_chunk_boundary(struct mddev *mddev, struct bio *bio)
{
	sector_t sector = bio->bi_iter.bi_sector + get_start_sect(bio->bi_bdev);
	unsigned int chunk_sectors = mddev->chunk_sectors;
	unsigned int bio_sectors = bio_sectors(bio);

	if (mddev->new_chunk_sectors < mddev->chunk_sectors)
		chunk_sectors = mddev->new_chunk_sectors;
	return  chunk_sectors >=
		((sector & (chunk_sectors - 1)) + bio_sectors);
}

/*
 *  add bio to the retry LIFO  ( in O(1) ... we are in interrupt )
 *  later sampled by raid5d.
 */
static void add_bio_to_retry(struct bio *bi,struct r5conf *conf)
{
	unsigned long flags;

	spin_lock_irqsave(&conf->device_lock, flags);

	bi->bi_next = conf->retry_read_aligned_list;
	conf->retry_read_aligned_list = bi;

	spin_unlock_irqrestore(&conf->device_lock, flags);
	md_wakeup_thread(conf->mddev->thread);
}

static struct bio *remove_bio_from_retry(struct r5conf *conf)
{
	struct bio *bi;

	bi = conf->retry_read_aligned;
	if (bi) {
		conf->retry_read_aligned = NULL;
		return bi;
	}
	bi = conf->retry_read_aligned_list;
	if(bi) {
		conf->retry_read_aligned_list = bi->bi_next;
		bi->bi_next = NULL;
		/*
		 * this sets the active strip count to 1 and the processed
		 * strip count to zero (upper 8 bits)
		 */
		raid5_set_bi_stripes(bi, 1); /* biased count of active stripes */
	}

	return bi;
}

/*
 *  The "raid5_align_endio" should check if the read succeeded and if it
 *  did, call bio_endio on the original bio (having bio_put the new bio
 *  first).
 *  If the read failed..
 */
static void raid5_align_endio(struct bio *bi, int error)
{
	struct bio* raid_bi  = bi->bi_private;
	struct mddev *mddev;
	struct r5conf *conf;
	int uptodate = test_bit(BIO_UPTODATE, &bi->bi_flags);
	struct md_rdev *rdev;

	bio_put(bi);

	rdev = (void*)raid_bi->bi_next;
	raid_bi->bi_next = NULL;
	mddev = rdev->mddev;
	conf = mddev->private;

	rdev_dec_pending(rdev, conf->mddev);

	if (!error && uptodate) {
		trace_block_bio_complete(bdev_get_queue(raid_bi->bi_bdev),
					 raid_bi, 0);
		bio_endio(raid_bi, 0);
		if (atomic_dec_and_test(&conf->active_aligned_reads))
			wake_up(&conf->wait_for_stripe);
		return;
	}

	pr_debug("raid5_align_endio : io error...handing IO for a retry\n");

	add_bio_to_retry(raid_bi, conf);
}

static int bio_fits_rdev(struct bio *bi)
{
	struct request_queue *q = bdev_get_queue(bi->bi_bdev);

	if (bio_sectors(bi) > queue_max_sectors(q))
		return 0;
	blk_recount_segments(q, bi);
	if (bi->bi_phys_segments > queue_max_segments(q))
		return 0;

	if (q->merge_bvec_fn)
		/* it's too hard to apply the merge_bvec_fn at this stage,
		 * just just give up
		 */
		return 0;

	return 1;
}

static int chunk_aligned_read(struct mddev *mddev, struct bio * raid_bio)
{
	struct r5conf *conf = mddev->private;
	int dd_idx;
	struct bio* align_bi;
	struct md_rdev *rdev;
	sector_t end_sector;

	if (!in_chunk_boundary(mddev, raid_bio)) {
		pr_debug("chunk_aligned_read : non aligned\n");
		return 0;
	}
	/*
	 * use bio_clone_mddev to make a copy of the bio
	 */
	align_bi = bio_clone_mddev(raid_bio, GFP_NOIO, mddev);
	if (!align_bi)
		return 0;
	/*
	 *   set bi_end_io to a new function, and set bi_private to the
	 *     original bio.
	 */
	align_bi->bi_end_io  = raid5_align_endio;
	align_bi->bi_private = raid_bio;
	/*
	 *	compute position
	 */
	align_bi->bi_iter.bi_sector =
		raid5_compute_sector(conf, raid_bio->bi_iter.bi_sector,
				     0, &dd_idx, NULL);

	end_sector = bio_end_sector(align_bi);
	rcu_read_lock();
	rdev = rcu_dereference(conf->disks[dd_idx].replacement);
	if (!rdev || test_bit(Faulty, &rdev->flags) ||
	    rdev->recovery_offset < end_sector) {
		rdev = rcu_dereference(conf->disks[dd_idx].rdev);
		if (rdev &&
		    (test_bit(Faulty, &rdev->flags) ||
		    !(test_bit(In_sync, &rdev->flags) ||
		      rdev->recovery_offset >= end_sector)))
			rdev = NULL;
	}
	if (rdev) {
		sector_t first_bad;
		int bad_sectors;

		atomic_inc(&rdev->nr_pending);
		rcu_read_unlock();
		raid_bio->bi_next = (void*)rdev;
		align_bi->bi_bdev =  rdev->bdev;
		__clear_bit(BIO_SEG_VALID, &align_bi->bi_flags);

		if (!bio_fits_rdev(align_bi) ||
		    is_badblock(rdev, align_bi->bi_iter.bi_sector,
				bio_sectors(align_bi),
				&first_bad, &bad_sectors)) {
			/* too big in some way, or has a known bad block */
			bio_put(align_bi);
			rdev_dec_pending(rdev, mddev);
			return 0;
		}

		/* No reshape active, so we can trust rdev->data_offset */
		align_bi->bi_iter.bi_sector += rdev->data_offset;

		spin_lock_irq(&conf->device_lock);
		wait_event_lock_irq(conf->wait_for_stripe,
				    conf->quiesce == 0,
				    conf->device_lock);
		atomic_inc(&conf->active_aligned_reads);
		spin_unlock_irq(&conf->device_lock);

		if (mddev->gendisk)
			trace_block_bio_remap(bdev_get_queue(align_bi->bi_bdev),
					      align_bi, disk_devt(mddev->gendisk),
					      raid_bio->bi_iter.bi_sector);
		generic_make_request(align_bi);
		return 1;
	} else {
		rcu_read_unlock();
		bio_put(align_bi);
		return 0;
	}
}

/* __get_priority_stripe - get the next stripe to process
 *
 * Full stripe writes are allowed to pass preread active stripes up until
 * the bypass_threshold is exceeded.  In general the bypass_count
 * increments when the handle_list is handled before the hold_list; however, it
 * will not be incremented when STRIPE_IO_STARTED is sampled set signifying a
 * stripe with in flight i/o.  The bypass_count will be reset when the
 * head of the hold_list has changed, i.e. the head was promoted to the
 * handle_list.
 */
static struct stripe_head *__get_priority_stripe(struct r5conf *conf, int group)
{
	struct stripe_head *sh = NULL, *tmp;
	struct list_head *handle_list = NULL;
	struct r5worker_group *wg = NULL;

	if (conf->worker_cnt_per_group == 0) {
		handle_list = &conf->handle_list;
	} else if (group != ANY_GROUP) {
		handle_list = &conf->worker_groups[group].handle_list;
		wg = &conf->worker_groups[group];
	} else {
		int i;
		for (i = 0; i < conf->group_cnt; i++) {
			handle_list = &conf->worker_groups[i].handle_list;
			wg = &conf->worker_groups[i];
			if (!list_empty(handle_list))
				break;
		}
	}

	pr_debug("%s: handle: %s hold: %s full_writes: %d bypass_count: %d\n",
		  __func__,
		  list_empty(handle_list) ? "empty" : "busy",
		  list_empty(&conf->hold_list) ? "empty" : "busy",
		  atomic_read(&conf->pending_full_writes), conf->bypass_count);

	if (!list_empty(handle_list)) {
		sh = list_entry(handle_list->next, typeof(*sh), lru);

		if (list_empty(&conf->hold_list))
			conf->bypass_count = 0;
		else if (!test_bit(STRIPE_IO_STARTED, &sh->state)) {
			if (conf->hold_list.next == conf->last_hold)
				conf->bypass_count++;
			else {
				conf->last_hold = conf->hold_list.next;
				conf->bypass_count -= conf->bypass_threshold;
				if (conf->bypass_count < 0)
					conf->bypass_count = 0;
			}
		}
	} else if (!list_empty(&conf->hold_list) &&
		   ((conf->bypass_threshold &&
		     conf->bypass_count > conf->bypass_threshold) ||
		    atomic_read(&conf->pending_full_writes) == 0)) {

		list_for_each_entry(tmp, &conf->hold_list,  lru) {
			if (conf->worker_cnt_per_group == 0 ||
			    group == ANY_GROUP ||
			    !cpu_online(tmp->cpu) ||
			    cpu_to_group(tmp->cpu) == group) {
				sh = tmp;
				break;
			}
		}

		if (sh) {
			conf->bypass_count -= conf->bypass_threshold;
			if (conf->bypass_count < 0)
				conf->bypass_count = 0;
		}
		wg = NULL;
	}

	if (!sh)
		return NULL;

	if (wg) {
		wg->stripes_cnt--;
		sh->group = NULL;
	}
	list_del_init(&sh->lru);
	BUG_ON(atomic_inc_return(&sh->count) != 1);
	return sh;
}

struct raid5_plug_cb {
	struct blk_plug_cb	cb;
	struct list_head	list;
	struct list_head	temp_inactive_list[NR_STRIPE_HASH_LOCKS];
};

static void raid5_unplug(struct blk_plug_cb *blk_cb, bool from_schedule)
{
	struct raid5_plug_cb *cb = container_of(
		blk_cb, struct raid5_plug_cb, cb);
	struct stripe_head *sh;
	struct mddev *mddev = cb->cb.data;
	struct r5conf *conf = mddev->private;
	int cnt = 0;
	int hash;

	if (cb->list.next && !list_empty(&cb->list)) {
		spin_lock_irq(&conf->device_lock);
		while (!list_empty(&cb->list)) {
			sh = list_first_entry(&cb->list, struct stripe_head, lru);
			list_del_init(&sh->lru);
			/*
			 * avoid race release_stripe_plug() sees
			 * STRIPE_ON_UNPLUG_LIST clear but the stripe
			 * is still in our list
			 */
			smp_mb__before_atomic();
			clear_bit(STRIPE_ON_UNPLUG_LIST, &sh->state);
			/*
			 * STRIPE_ON_RELEASE_LIST could be set here. In that
			 * case, the count is always > 1 here
			 */
			hash = sh->hash_lock_index;
			__release_stripe(conf, sh, &cb->temp_inactive_list[hash]);
			cnt++;
		}
		spin_unlock_irq(&conf->device_lock);
	}
	release_inactive_stripe_list(conf, cb->temp_inactive_list,
				     NR_STRIPE_HASH_LOCKS);
	if (mddev->queue)
		trace_block_unplug(mddev->queue, cnt, !from_schedule);
	kfree(cb);
}

static void release_stripe_plug(struct mddev *mddev,
				struct stripe_head *sh)
{
	struct blk_plug_cb *blk_cb = blk_check_plugged(
		raid5_unplug, mddev,
		sizeof(struct raid5_plug_cb));
	struct raid5_plug_cb *cb;

	if (!blk_cb) {
		release_stripe(sh);
		return;
	}

	cb = container_of(blk_cb, struct raid5_plug_cb, cb);

	if (cb->list.next == NULL) {
		int i;
		INIT_LIST_HEAD(&cb->list);
		for (i = 0; i < NR_STRIPE_HASH_LOCKS; i++)
			INIT_LIST_HEAD(cb->temp_inactive_list + i);
	}

	if (!test_and_set_bit(STRIPE_ON_UNPLUG_LIST, &sh->state))
		list_add_tail(&sh->lru, &cb->list);
	else
		release_stripe(sh);
}

static void make_discard_request(struct mddev *mddev, struct bio *bi)
{
	struct r5conf *conf = mddev->private;
	sector_t logical_sector, last_sector;
	struct stripe_head *sh;
	int remaining;
	int stripe_sectors;

	if (mddev->reshape_position != MaxSector)
		/* Skip discard while reshape is happening */
		return;

	logical_sector = bi->bi_iter.bi_sector & ~((sector_t)STRIPE_SECTORS-1);
	last_sector = bi->bi_iter.bi_sector + (bi->bi_iter.bi_size>>9);

	bi->bi_next = NULL;
	bi->bi_phys_segments = 1; /* over-loaded to count active stripes */

	stripe_sectors = conf->chunk_sectors *
		(conf->raid_disks - conf->max_degraded);
	logical_sector = DIV_ROUND_UP_SECTOR_T(logical_sector,
					       stripe_sectors);
	sector_div(last_sector, stripe_sectors);

	logical_sector *= conf->chunk_sectors;
	last_sector *= conf->chunk_sectors;

	for (; logical_sector < last_sector;
	     logical_sector += STRIPE_SECTORS) {
		DEFINE_WAIT(w);
		int d;
	again:
		sh = get_active_stripe(conf, logical_sector, 0, 0, 0);
		prepare_to_wait(&conf->wait_for_overlap, &w,
				TASK_UNINTERRUPTIBLE);
		set_bit(R5_Overlap, &sh->dev[sh->pd_idx].flags);
		if (test_bit(STRIPE_SYNCING, &sh->state)) {
			release_stripe(sh);
			schedule();
			goto again;
		}
		clear_bit(R5_Overlap, &sh->dev[sh->pd_idx].flags);
		spin_lock_irq(&sh->stripe_lock);
		for (d = 0; d < conf->raid_disks; d++) {
			if (d == sh->pd_idx || d == sh->qd_idx)
				continue;
			if (sh->dev[d].towrite || sh->dev[d].toread) {
				set_bit(R5_Overlap, &sh->dev[d].flags);
				spin_unlock_irq(&sh->stripe_lock);
				release_stripe(sh);
				schedule();
				goto again;
			}
		}
		set_bit(STRIPE_DISCARD, &sh->state);
		finish_wait(&conf->wait_for_overlap, &w);
		sh->overwrite_disks = 0;
		for (d = 0; d < conf->raid_disks; d++) {
			if (d == sh->pd_idx || d == sh->qd_idx)
				continue;
			sh->dev[d].towrite = bi;
			set_bit(R5_OVERWRITE, &sh->dev[d].flags);
			raid5_inc_bi_active_stripes(bi);
			sh->overwrite_disks++;
		}
		spin_unlock_irq(&sh->stripe_lock);
		if (conf->mddev->bitmap) {
			for (d = 0;
			     d < conf->raid_disks - conf->max_degraded;
			     d++)
				bitmap_startwrite(mddev->bitmap,
						  sh->sector,
						  STRIPE_SECTORS,
						  0);
			sh->bm_seq = conf->seq_flush + 1;
			set_bit(STRIPE_BIT_DELAY, &sh->state);
		}

		set_bit(STRIPE_HANDLE, &sh->state);
		clear_bit(STRIPE_DELAYED, &sh->state);
		if (!test_and_set_bit(STRIPE_PREREAD_ACTIVE, &sh->state))
			atomic_inc(&conf->preread_active_stripes);
		release_stripe_plug(mddev, sh);
	}

	remaining = raid5_dec_bi_active_stripes(bi);
	if (remaining == 0) {
		md_write_end(mddev);
		bio_endio(bi, 0);
	}
}

static void make_request(struct mddev *mddev, struct bio * bi)
{
	struct r5conf *conf = mddev->private;
	int dd_idx;
	sector_t new_sector;
	sector_t logical_sector, last_sector;
	struct stripe_head *sh;
	const int rw = bio_data_dir(bi);
	int remaining;
	DEFINE_WAIT(w);
	bool do_prepare;

	if (unlikely(bi->bi_rw & REQ_FLUSH)) {
		md_flush_request(mddev, bi);
		return;
	}

	md_write_start(mddev, bi);

	/*
	 * If array is degraded, better not do chunk aligned read because
	 * later we might have to read it again in order to reconstruct
	 * data on failed drives.
	 */
	if (rw == READ && mddev->degraded == 0 &&
	     mddev->reshape_position == MaxSector &&
	     chunk_aligned_read(mddev,bi))
		return;

	if (unlikely(bi->bi_rw & REQ_DISCARD)) {
		make_discard_request(mddev, bi);
		return;
	}

	logical_sector = bi->bi_iter.bi_sector & ~((sector_t)STRIPE_SECTORS-1);
	last_sector = bio_end_sector(bi);
	bi->bi_next = NULL;
	bi->bi_phys_segments = 1;	/* over-loaded to count active stripes */

	prepare_to_wait(&conf->wait_for_overlap, &w, TASK_UNINTERRUPTIBLE);
	for (;logical_sector < last_sector; logical_sector += STRIPE_SECTORS) {
		int previous;
		int seq;

		do_prepare = false;
	retry:
		seq = read_seqcount_begin(&conf->gen_lock);
		previous = 0;
		if (do_prepare)
			prepare_to_wait(&conf->wait_for_overlap, &w,
				TASK_UNINTERRUPTIBLE);
		if (unlikely(conf->reshape_progress != MaxSector)) {
			/* spinlock is needed as reshape_progress may be
			 * 64bit on a 32bit platform, and so it might be
			 * possible to see a half-updated value
			 * Of course reshape_progress could change after
			 * the lock is dropped, so once we get a reference
			 * to the stripe that we think it is, we will have
			 * to check again.
			 */
			spin_lock_irq(&conf->device_lock);
			if (mddev->reshape_backwards
			    ? logical_sector < conf->reshape_progress
			    : logical_sector >= conf->reshape_progress) {
				previous = 1;
			} else {
				if (mddev->reshape_backwards
				    ? logical_sector < conf->reshape_safe
				    : logical_sector >= conf->reshape_safe) {
					spin_unlock_irq(&conf->device_lock);
					schedule();
					do_prepare = true;
					goto retry;
				}
			}
			spin_unlock_irq(&conf->device_lock);
		}

		new_sector = raid5_compute_sector(conf, logical_sector,
						  previous,
						  &dd_idx, NULL);
		pr_debug("raid456: make_request, sector %llu logical %llu\n",
			(unsigned long long)new_sector,
			(unsigned long long)logical_sector);

		sh = get_active_stripe(conf, new_sector, previous,
				       (bi->bi_rw&RWA_MASK), 0);
		if (sh) {
			if (unlikely(previous)) {
				/* expansion might have moved on while waiting for a
				 * stripe, so we must do the range check again.
				 * Expansion could still move past after this
				 * test, but as we are holding a reference to
				 * 'sh', we know that if that happens,
				 *  STRIPE_EXPANDING will get set and the expansion
				 * won't proceed until we finish with the stripe.
				 */
				int must_retry = 0;
				spin_lock_irq(&conf->device_lock);
				if (mddev->reshape_backwards
				    ? logical_sector >= conf->reshape_progress
				    : logical_sector < conf->reshape_progress)
					/* mismatch, need to try again */
					must_retry = 1;
				spin_unlock_irq(&conf->device_lock);
				if (must_retry) {
					release_stripe(sh);
					schedule();
					do_prepare = true;
					goto retry;
				}
			}
			if (read_seqcount_retry(&conf->gen_lock, seq)) {
				/* Might have got the wrong stripe_head
				 * by accident
				 */
				release_stripe(sh);
				goto retry;
			}

			if (rw == WRITE &&
			    logical_sector >= mddev->suspend_lo &&
			    logical_sector < mddev->suspend_hi) {
				release_stripe(sh);
				/* As the suspend_* range is controlled by
				 * userspace, we want an interruptible
				 * wait.
				 */
				flush_signals(current);
				prepare_to_wait(&conf->wait_for_overlap,
						&w, TASK_INTERRUPTIBLE);
				if (logical_sector >= mddev->suspend_lo &&
				    logical_sector < mddev->suspend_hi) {
					schedule();
					do_prepare = true;
				}
				goto retry;
			}

			if (test_bit(STRIPE_EXPANDING, &sh->state) ||
			    !add_stripe_bio(sh, bi, dd_idx, rw, previous)) {
				/* Stripe is busy expanding or
				 * add failed due to overlap.  Flush everything
				 * and wait a while
				 */
				md_wakeup_thread(mddev->thread);
				release_stripe(sh);
				schedule();
				do_prepare = true;
				goto retry;
			}
			set_bit(STRIPE_HANDLE, &sh->state);
			clear_bit(STRIPE_DELAYED, &sh->state);
			if ((!sh->batch_head || sh == sh->batch_head) &&
			    (bi->bi_rw & REQ_SYNC) &&
			    !test_and_set_bit(STRIPE_PREREAD_ACTIVE, &sh->state))
				atomic_inc(&conf->preread_active_stripes);
			release_stripe_plug(mddev, sh);
		} else {
			/* cannot get stripe for read-ahead, just give-up */
			clear_bit(BIO_UPTODATE, &bi->bi_flags);
			break;
		}
	}
	finish_wait(&conf->wait_for_overlap, &w);

	remaining = raid5_dec_bi_active_stripes(bi);
	if (remaining == 0) {

		if ( rw == WRITE )
			md_write_end(mddev);

		trace_block_bio_complete(bdev_get_queue(bi->bi_bdev),
					 bi, 0);
		bio_endio(bi, 0);
	}
}

static sector_t raid5_size(struct mddev *mddev, sector_t sectors, int raid_disks);

static sector_t reshape_request(struct mddev *mddev, sector_t sector_nr, int *skipped)
{
	/* reshaping is quite different to recovery/resync so it is
	 * handled quite separately ... here.
	 *
	 * On each call to sync_request, we gather one chunk worth of
	 * destination stripes and flag them as expanding.
	 * Then we find all the source stripes and request reads.
	 * As the reads complete, handle_stripe will copy the data
	 * into the destination stripe and release that stripe.
	 */
	struct r5conf *conf = mddev->private;
	struct stripe_head *sh;
	sector_t first_sector, last_sector;
	int raid_disks = conf->previous_raid_disks;
	int data_disks = raid_disks - conf->max_degraded;
	int new_data_disks = conf->raid_disks - conf->max_degraded;
	int i;
	int dd_idx;
	sector_t writepos, readpos, safepos;
	sector_t stripe_addr;
	int reshape_sectors;
	struct list_head stripes;

	if (sector_nr == 0) {
		/* If restarting in the middle, skip the initial sectors */
		if (mddev->reshape_backwards &&
		    conf->reshape_progress < raid5_size(mddev, 0, 0)) {
			sector_nr = raid5_size(mddev, 0, 0)
				- conf->reshape_progress;
		} else if (!mddev->reshape_backwards &&
			   conf->reshape_progress > 0)
			sector_nr = conf->reshape_progress;
		sector_div(sector_nr, new_data_disks);
		if (sector_nr) {
			mddev->curr_resync_completed = sector_nr;
			sysfs_notify(&mddev->kobj, NULL, "sync_completed");
			*skipped = 1;
			return sector_nr;
		}
	}

	/* We need to process a full chunk at a time.
	 * If old and new chunk sizes differ, we need to process the
	 * largest of these
	 */
	if (mddev->new_chunk_sectors > mddev->chunk_sectors)
		reshape_sectors = mddev->new_chunk_sectors;
	else
		reshape_sectors = mddev->chunk_sectors;

	/* We update the metadata at least every 10 seconds, or when
	 * the data about to be copied would over-write the source of
	 * the data at the front of the range.  i.e. one new_stripe
	 * along from reshape_progress new_maps to after where
	 * reshape_safe old_maps to
	 */
	writepos = conf->reshape_progress;
	sector_div(writepos, new_data_disks);
	readpos = conf->reshape_progress;
	sector_div(readpos, data_disks);
	safepos = conf->reshape_safe;
	sector_div(safepos, data_disks);
	if (mddev->reshape_backwards) {
		writepos -= min_t(sector_t, reshape_sectors, writepos);
		readpos += reshape_sectors;
		safepos += reshape_sectors;
	} else {
		writepos += reshape_sectors;
		readpos -= min_t(sector_t, reshape_sectors, readpos);
		safepos -= min_t(sector_t, reshape_sectors, safepos);
	}

	/* Having calculated the 'writepos' possibly use it
	 * to set 'stripe_addr' which is where we will write to.
	 */
	if (mddev->reshape_backwards) {
		BUG_ON(conf->reshape_progress == 0);
		stripe_addr = writepos;
		BUG_ON((mddev->dev_sectors &
			~((sector_t)reshape_sectors - 1))
		       - reshape_sectors - stripe_addr
		       != sector_nr);
	} else {
		BUG_ON(writepos != sector_nr + reshape_sectors);
		stripe_addr = sector_nr;
	}

	/* 'writepos' is the most advanced device address we might write.
	 * 'readpos' is the least advanced device address we might read.
	 * 'safepos' is the least address recorded in the metadata as having
	 *     been reshaped.
	 * If there is a min_offset_diff, these are adjusted either by
	 * increasing the safepos/readpos if diff is negative, or
	 * increasing writepos if diff is positive.
	 * If 'readpos' is then behind 'writepos', there is no way that we can
	 * ensure safety in the face of a crash - that must be done by userspace
	 * making a backup of the data.  So in that case there is no particular
	 * rush to update metadata.
	 * Otherwise if 'safepos' is behind 'writepos', then we really need to
	 * update the metadata to advance 'safepos' to match 'readpos' so that
	 * we can be safe in the event of a crash.
	 * So we insist on updating metadata if safepos is behind writepos and
	 * readpos is beyond writepos.
	 * In any case, update the metadata every 10 seconds.
	 * Maybe that number should be configurable, but I'm not sure it is
	 * worth it.... maybe it could be a multiple of safemode_delay???
	 */
	if (conf->min_offset_diff < 0) {
		safepos += -conf->min_offset_diff;
		readpos += -conf->min_offset_diff;
	} else
		writepos += conf->min_offset_diff;

	if ((mddev->reshape_backwards
	     ? (safepos > writepos && readpos < writepos)
	     : (safepos < writepos && readpos > writepos)) ||
	    time_after(jiffies, conf->reshape_checkpoint + 10*HZ)) {
		/* Cannot proceed until we've updated the superblock... */
		wait_event(conf->wait_for_overlap,
			   atomic_read(&conf->reshape_stripes)==0
			   || test_bit(MD_RECOVERY_INTR, &mddev->recovery));
		if (atomic_read(&conf->reshape_stripes) != 0)
			return 0;
		mddev->reshape_position = conf->reshape_progress;
		mddev->curr_resync_completed = sector_nr;
		conf->reshape_checkpoint = jiffies;
		set_bit(MD_CHANGE_DEVS, &mddev->flags);
		md_wakeup_thread(mddev->thread);
		wait_event(mddev->sb_wait, mddev->flags == 0 ||
			   test_bit(MD_RECOVERY_INTR, &mddev->recovery));
		if (test_bit(MD_RECOVERY_INTR, &mddev->recovery))
			return 0;
		spin_lock_irq(&conf->device_lock);
		conf->reshape_safe = mddev->reshape_position;
		spin_unlock_irq(&conf->device_lock);
		wake_up(&conf->wait_for_overlap);
		sysfs_notify(&mddev->kobj, NULL, "sync_completed");
	}

	INIT_LIST_HEAD(&stripes);
	for (i = 0; i < reshape_sectors; i += STRIPE_SECTORS) {
		int j;
		int skipped_disk = 0;
		sh = get_active_stripe(conf, stripe_addr+i, 0, 0, 1);
		set_bit(STRIPE_EXPANDING, &sh->state);
		atomic_inc(&conf->reshape_stripes);
		/* If any of this stripe is beyond the end of the old
		 * array, then we need to zero those blocks
		 */
		for (j=sh->disks; j--;) {
			sector_t s;
			if (j == sh->pd_idx)
				continue;
			if (conf->level == 6 &&
			    j == sh->qd_idx)
				continue;
			s = compute_blocknr(sh, j, 0);
			if (s < raid5_size(mddev, 0, 0)) {
				skipped_disk = 1;
				continue;
			}
			memset(page_address(sh->dev[j].page), 0, STRIPE_SIZE);
			set_bit(R5_Expanded, &sh->dev[j].flags);
			set_bit(R5_UPTODATE, &sh->dev[j].flags);
		}
		if (!skipped_disk) {
			set_bit(STRIPE_EXPAND_READY, &sh->state);
			set_bit(STRIPE_HANDLE, &sh->state);
		}
		list_add(&sh->lru, &stripes);
	}
	spin_lock_irq(&conf->device_lock);
	if (mddev->reshape_backwards)
		conf->reshape_progress -= reshape_sectors * new_data_disks;
	else
		conf->reshape_progress += reshape_sectors * new_data_disks;
	spin_unlock_irq(&conf->device_lock);
	/* Ok, those stripe are ready. We can start scheduling
	 * reads on the source stripes.
	 * The source stripes are determined by mapping the first and last
	 * block on the destination stripes.
	 */
	first_sector =
		raid5_compute_sector(conf, stripe_addr*(new_data_disks),
				     1, &dd_idx, NULL);
	last_sector =
		raid5_compute_sector(conf, ((stripe_addr+reshape_sectors)
					    * new_data_disks - 1),
				     1, &dd_idx, NULL);
	if (last_sector >= mddev->dev_sectors)
		last_sector = mddev->dev_sectors - 1;
	while (first_sector <= last_sector) {
		sh = get_active_stripe(conf, first_sector, 1, 0, 1);
		set_bit(STRIPE_EXPAND_SOURCE, &sh->state);
		set_bit(STRIPE_HANDLE, &sh->state);
		release_stripe(sh);
		first_sector += STRIPE_SECTORS;
	}
	/* Now that the sources are clearly marked, we can release
	 * the destination stripes
	 */
	while (!list_empty(&stripes)) {
		sh = list_entry(stripes.next, struct stripe_head, lru);
		list_del_init(&sh->lru);
		release_stripe(sh);
	}
	/* If this takes us to the resync_max point where we have to pause,
	 * then we need to write out the superblock.
	 */
	sector_nr += reshape_sectors;
	if ((sector_nr - mddev->curr_resync_completed) * 2
	    >= mddev->resync_max - mddev->curr_resync_completed) {
		/* Cannot proceed until we've updated the superblock... */
		wait_event(conf->wait_for_overlap,
			   atomic_read(&conf->reshape_stripes) == 0
			   || test_bit(MD_RECOVERY_INTR, &mddev->recovery));
		if (atomic_read(&conf->reshape_stripes) != 0)
			goto ret;
		mddev->reshape_position = conf->reshape_progress;
		mddev->curr_resync_completed = sector_nr;
		conf->reshape_checkpoint = jiffies;
		set_bit(MD_CHANGE_DEVS, &mddev->flags);
		md_wakeup_thread(mddev->thread);
		wait_event(mddev->sb_wait,
			   !test_bit(MD_CHANGE_DEVS, &mddev->flags)
			   || test_bit(MD_RECOVERY_INTR, &mddev->recovery));
		if (test_bit(MD_RECOVERY_INTR, &mddev->recovery))
			goto ret;
		spin_lock_irq(&conf->device_lock);
		conf->reshape_safe = mddev->reshape_position;
		spin_unlock_irq(&conf->device_lock);
		wake_up(&conf->wait_for_overlap);
		sysfs_notify(&mddev->kobj, NULL, "sync_completed");
	}
ret:
	return reshape_sectors;
}

static inline sector_t sync_request(struct mddev *mddev, sector_t sector_nr, int *skipped)
{
	struct r5conf *conf = mddev->private;
	struct stripe_head *sh;
	sector_t max_sector = mddev->dev_sectors;
	sector_t sync_blocks;
	int still_degraded = 0;
	int i;

	if (sector_nr >= max_sector) {
		/* just being told to finish up .. nothing much to do */

		if (test_bit(MD_RECOVERY_RESHAPE, &mddev->recovery)) {
			end_reshape(conf);
			return 0;
		}

		if (mddev->curr_resync < max_sector) /* aborted */
			bitmap_end_sync(mddev->bitmap, mddev->curr_resync,
					&sync_blocks, 1);
		else /* completed sync */
			conf->fullsync = 0;
		bitmap_close_sync(mddev->bitmap);

		return 0;
	}

	/* Allow raid5_quiesce to complete */
	wait_event(conf->wait_for_overlap, conf->quiesce != 2);

	if (test_bit(MD_RECOVERY_RESHAPE, &mddev->recovery))
		return reshape_request(mddev, sector_nr, skipped);

	/* No need to check resync_max as we never do more than one
	 * stripe, and as resync_max will always be on a chunk boundary,
	 * if the check in md_do_sync didn't fire, there is no chance
	 * of overstepping resync_max here
	 */

	/* if there is too many failed drives and we are trying
	 * to resync, then assert that we are finished, because there is
	 * nothing we can do.
	 */
	if (mddev->degraded >= conf->max_degraded &&
	    test_bit(MD_RECOVERY_SYNC, &mddev->recovery)) {
		sector_t rv = mddev->dev_sectors - sector_nr;
		*skipped = 1;
		return rv;
	}
	if (!test_bit(MD_RECOVERY_REQUESTED, &mddev->recovery) &&
	    !conf->fullsync &&
	    !bitmap_start_sync(mddev->bitmap, sector_nr, &sync_blocks, 1) &&
	    sync_blocks >= STRIPE_SECTORS) {
		/* we can skip this block, and probably more */
		sync_blocks /= STRIPE_SECTORS;
		*skipped = 1;
		return sync_blocks * STRIPE_SECTORS; /* keep things rounded to whole stripes */
	}

	bitmap_cond_end_sync(mddev->bitmap, sector_nr);

	sh = get_active_stripe(conf, sector_nr, 0, 1, 0);
	if (sh == NULL) {
		sh = get_active_stripe(conf, sector_nr, 0, 0, 0);
		/* make sure we don't swamp the stripe cache if someone else
		 * is trying to get access
		 */
		schedule_timeout_uninterruptible(1);
	}
	/* Need to check if array will still be degraded after recovery/resync
	 * Note in case of > 1 drive failures it's possible we're rebuilding
	 * one drive while leaving another faulty drive in array.
	 */
	rcu_read_lock();
	for (i = 0; i < conf->raid_disks; i++) {
		struct md_rdev *rdev = ACCESS_ONCE(conf->disks[i].rdev);

		if (rdev == NULL || test_bit(Faulty, &rdev->flags))
			still_degraded = 1;
	}
	rcu_read_unlock();

	bitmap_start_sync(mddev->bitmap, sector_nr, &sync_blocks, still_degraded);

	set_bit(STRIPE_SYNC_REQUESTED, &sh->state);
	set_bit(STRIPE_HANDLE, &sh->state);

	release_stripe(sh);

	return STRIPE_SECTORS;
}

static int  retry_aligned_read(struct r5conf *conf, struct bio *raid_bio)
{
	/* We may not be able to submit a whole bio at once as there
	 * may not be enough stripe_heads available.
	 * We cannot pre-allocate enough stripe_heads as we may need
	 * more than exist in the cache (if we allow ever large chunks).
	 * So we do one stripe head at a time and record in
	 * ->bi_hw_segments how many have been done.
	 *
	 * We *know* that this entire raid_bio is in one chunk, so
	 * it will be only one 'dd_idx' and only need one call to raid5_compute_sector.
	 */
	struct stripe_head *sh;
	int dd_idx;
	sector_t sector, logical_sector, last_sector;
	int scnt = 0;
	int remaining;
	int handled = 0;

	logical_sector = raid_bio->bi_iter.bi_sector &
		~((sector_t)STRIPE_SECTORS-1);
	sector = raid5_compute_sector(conf, logical_sector,
				      0, &dd_idx, NULL);
	last_sector = bio_end_sector(raid_bio);

	for (; logical_sector < last_sector;
	     logical_sector += STRIPE_SECTORS,
		     sector += STRIPE_SECTORS,
		     scnt++) {

		if (scnt < raid5_bi_processed_stripes(raid_bio))
			/* already done this stripe */
			continue;

		sh = get_active_stripe(conf, sector, 0, 1, 1);

		if (!sh) {
			/* failed to get a stripe - must wait */
			raid5_set_bi_processed_stripes(raid_bio, scnt);
			conf->retry_read_aligned = raid_bio;
			return handled;
		}

		if (!add_stripe_bio(sh, raid_bio, dd_idx, 0, 0)) {
			release_stripe(sh);
			raid5_set_bi_processed_stripes(raid_bio, scnt);
			conf->retry_read_aligned = raid_bio;
			return handled;
		}

		set_bit(R5_ReadNoMerge, &sh->dev[dd_idx].flags);
		handle_stripe(sh);
		release_stripe(sh);
		handled++;
	}
	remaining = raid5_dec_bi_active_stripes(raid_bio);
	if (remaining == 0) {
		trace_block_bio_complete(bdev_get_queue(raid_bio->bi_bdev),
					 raid_bio, 0);
		bio_endio(raid_bio, 0);
	}
	if (atomic_dec_and_test(&conf->active_aligned_reads))
		wake_up(&conf->wait_for_stripe);
	return handled;
}

static int handle_active_stripes(struct r5conf *conf, int group,
				 struct r5worker *worker,
				 struct list_head *temp_inactive_list)
{
	struct stripe_head *batch[MAX_STRIPE_BATCH], *sh;
	int i, batch_size = 0, hash;
	bool release_inactive = false;

	while (batch_size < MAX_STRIPE_BATCH &&
			(sh = __get_priority_stripe(conf, group)) != NULL)
		batch[batch_size++] = sh;

	if (batch_size == 0) {
		for (i = 0; i < NR_STRIPE_HASH_LOCKS; i++)
			if (!list_empty(temp_inactive_list + i))
				break;
		if (i == NR_STRIPE_HASH_LOCKS)
			return batch_size;
		release_inactive = true;
	}
	spin_unlock_irq(&conf->device_lock);

	release_inactive_stripe_list(conf, temp_inactive_list,
				     NR_STRIPE_HASH_LOCKS);

	if (release_inactive) {
		spin_lock_irq(&conf->device_lock);
		return 0;
	}

	for (i = 0; i < batch_size; i++)
		handle_stripe(batch[i]);

	cond_resched();

	spin_lock_irq(&conf->device_lock);
	for (i = 0; i < batch_size; i++) {
		hash = batch[i]->hash_lock_index;
		__release_stripe(conf, batch[i], &temp_inactive_list[hash]);
	}
	return batch_size;
}

static void raid5_do_work(struct work_struct *work)
{
	struct r5worker *worker = container_of(work, struct r5worker, work);
	struct r5worker_group *group = worker->group;
	struct r5conf *conf = group->conf;
	int group_id = group - conf->worker_groups;
	int handled;
	struct blk_plug plug;

	pr_debug("+++ raid5worker active\n");

	blk_start_plug(&plug);
	handled = 0;
	spin_lock_irq(&conf->device_lock);
	while (1) {
		int batch_size, released;

		released = release_stripe_list(conf, worker->temp_inactive_list);

		batch_size = handle_active_stripes(conf, group_id, worker,
						   worker->temp_inactive_list);
		worker->working = false;
		if (!batch_size && !released)
			break;
		handled += batch_size;
	}
	pr_debug("%d stripes handled\n", handled);

	spin_unlock_irq(&conf->device_lock);
	blk_finish_plug(&plug);

	pr_debug("--- raid5worker inactive\n");
}

/*
 * This is our raid5 kernel thread.
 *
 * We scan the hash table for stripes which can be handled now.
 * During the scan, completed stripes are saved for us by the interrupt
 * handler, so that they will not have to wait for our next wakeup.
 */
static void raid5d(struct md_thread *thread)
{
	struct mddev *mddev = thread->mddev;
	struct r5conf *conf = mddev->private;
	int handled;
	struct blk_plug plug;

	pr_debug("+++ raid5d active\n");

	md_check_recovery(mddev);

	blk_start_plug(&plug);
	handled = 0;
	spin_lock_irq(&conf->device_lock);
	while (1) {
		struct bio *bio;
		int batch_size, released;

		released = release_stripe_list(conf, conf->temp_inactive_list);
		if (released)
			clear_bit(R5_DID_ALLOC, &conf->cache_state);

		if (
		    !list_empty(&conf->bitmap_list)) {
			/* Now is a good time to flush some bitmap updates */
			conf->seq_flush++;
			spin_unlock_irq(&conf->device_lock);
			bitmap_unplug(mddev->bitmap);
			spin_lock_irq(&conf->device_lock);
			conf->seq_write = conf->seq_flush;
			activate_bit_delay(conf, conf->temp_inactive_list);
		}
		raid5_activate_delayed(conf);

		while ((bio = remove_bio_from_retry(conf))) {
			int ok;
			spin_unlock_irq(&conf->device_lock);
			ok = retry_aligned_read(conf, bio);
			spin_lock_irq(&conf->device_lock);
			if (!ok)
				break;
			handled++;
		}

		batch_size = handle_active_stripes(conf, ANY_GROUP, NULL,
						   conf->temp_inactive_list);
		if (!batch_size && !released)
			break;
		handled += batch_size;

		if (mddev->flags & ~(1<<MD_CHANGE_PENDING)) {
			spin_unlock_irq(&conf->device_lock);
			md_check_recovery(mddev);
			spin_lock_irq(&conf->device_lock);
		}
	}
	pr_debug("%d stripes handled\n", handled);

	spin_unlock_irq(&conf->device_lock);
	if (test_and_clear_bit(R5_ALLOC_MORE, &conf->cache_state)) {
		grow_one_stripe(conf, __GFP_NOWARN);
		/* Set flag even if allocation failed.  This helps
		 * slow down allocation requests when mem is short
		 */
		set_bit(R5_DID_ALLOC, &conf->cache_state);
	}

	async_tx_issue_pending_all();
	blk_finish_plug(&plug);

	pr_debug("--- raid5d inactive\n");
}

static ssize_t
raid5_show_stripe_cache_size(struct mddev *mddev, char *page)
{
	struct r5conf *conf;
	int ret = 0;
	spin_lock(&mddev->lock);
	conf = mddev->private;
	if (conf)
		ret = sprintf(page, "%d\n", conf->min_nr_stripes);
	spin_unlock(&mddev->lock);
	return ret;
}

int
raid5_set_cache_size(struct mddev *mddev, int size)
{
	struct r5conf *conf = mddev->private;
	int err;

	if (size <= 16 || size > 32768)
		return -EINVAL;

	conf->min_nr_stripes = size;
	while (size < conf->max_nr_stripes &&
	       drop_one_stripe(conf))
		;


	err = md_allow_write(mddev);
	if (err)
		return err;

	while (size > conf->max_nr_stripes)
		if (!grow_one_stripe(conf, GFP_KERNEL))
			break;

	return 0;
}
EXPORT_SYMBOL(raid5_set_cache_size);

static ssize_t
raid5_store_stripe_cache_size(struct mddev *mddev, const char *page, size_t len)
{
	struct r5conf *conf;
	unsigned long new;
	int err;

	if (len >= PAGE_SIZE)
		return -EINVAL;
	if (kstrtoul(page, 10, &new))
		return -EINVAL;
	err = mddev_lock(mddev);
	if (err)
		return err;
	conf = mddev->private;
	if (!conf)
		err = -ENODEV;
	else
		err = raid5_set_cache_size(mddev, new);
	mddev_unlock(mddev);

	return err ?: len;
}

static struct md_sysfs_entry
raid5_stripecache_size = __ATTR(stripe_cache_size, S_IRUGO | S_IWUSR,
				raid5_show_stripe_cache_size,
				raid5_store_stripe_cache_size);

static ssize_t
raid5_show_rmw_level(struct mddev  *mddev, char *page)
{
	struct r5conf *conf = mddev->private;
	if (conf)
		return sprintf(page, "%d\n", conf->rmw_level);
	else
		return 0;
}

static ssize_t
raid5_store_rmw_level(struct mddev  *mddev, const char *page, size_t len)
{
	struct r5conf *conf = mddev->private;
	unsigned long new;

	if (!conf)
		return -ENODEV;

	if (len >= PAGE_SIZE)
		return -EINVAL;

	if (kstrtoul(page, 10, &new))
		return -EINVAL;

	if (new != PARITY_DISABLE_RMW && !raid6_call.xor_syndrome)
		return -EINVAL;

	if (new != PARITY_DISABLE_RMW &&
	    new != PARITY_ENABLE_RMW &&
	    new != PARITY_PREFER_RMW)
		return -EINVAL;

	conf->rmw_level = new;
	return len;
}

static struct md_sysfs_entry
raid5_rmw_level = __ATTR(rmw_level, S_IRUGO | S_IWUSR,
			 raid5_show_rmw_level,
			 raid5_store_rmw_level);


static ssize_t
raid5_show_preread_threshold(struct mddev *mddev, char *page)
{
	struct r5conf *conf;
	int ret = 0;
	spin_lock(&mddev->lock);
	conf = mddev->private;
	if (conf)
		ret = sprintf(page, "%d\n", conf->bypass_threshold);
	spin_unlock(&mddev->lock);
	return ret;
}

static ssize_t
raid5_store_preread_threshold(struct mddev *mddev, const char *page, size_t len)
{
	struct r5conf *conf;
	unsigned long new;
	int err;

	if (len >= PAGE_SIZE)
		return -EINVAL;
	if (kstrtoul(page, 10, &new))
		return -EINVAL;

	err = mddev_lock(mddev);
	if (err)
		return err;
	conf = mddev->private;
	if (!conf)
		err = -ENODEV;
	else if (new > conf->min_nr_stripes)
		err = -EINVAL;
	else
		conf->bypass_threshold = new;
	mddev_unlock(mddev);
	return err ?: len;
}

static struct md_sysfs_entry
raid5_preread_bypass_threshold = __ATTR(preread_bypass_threshold,
					S_IRUGO | S_IWUSR,
					raid5_show_preread_threshold,
					raid5_store_preread_threshold);

static ssize_t
raid5_show_skip_copy(struct mddev *mddev, char *page)
{
	struct r5conf *conf;
	int ret = 0;
	spin_lock(&mddev->lock);
	conf = mddev->private;
	if (conf)
		ret = sprintf(page, "%d\n", conf->skip_copy);
	spin_unlock(&mddev->lock);
	return ret;
}

static ssize_t
raid5_store_skip_copy(struct mddev *mddev, const char *page, size_t len)
{
	struct r5conf *conf;
	unsigned long new;
	int err;

	if (len >= PAGE_SIZE)
		return -EINVAL;
	if (kstrtoul(page, 10, &new))
		return -EINVAL;
	new = !!new;

	err = mddev_lock(mddev);
	if (err)
		return err;
	conf = mddev->private;
	if (!conf)
		err = -ENODEV;
	else if (new != conf->skip_copy) {
		mddev_suspend(mddev);
		conf->skip_copy = new;
		if (new)
			mddev->queue->backing_dev_info.capabilities |=
				BDI_CAP_STABLE_WRITES;
		else
			mddev->queue->backing_dev_info.capabilities &=
				~BDI_CAP_STABLE_WRITES;
		mddev_resume(mddev);
	}
	mddev_unlock(mddev);
	return err ?: len;
}

static struct md_sysfs_entry
raid5_skip_copy = __ATTR(skip_copy, S_IRUGO | S_IWUSR,
					raid5_show_skip_copy,
					raid5_store_skip_copy);

static ssize_t
stripe_cache_active_show(struct mddev *mddev, char *page)
{
	struct r5conf *conf = mddev->private;
	if (conf)
		return sprintf(page, "%d\n", atomic_read(&conf->active_stripes));
	else
		return 0;
}

static struct md_sysfs_entry
raid5_stripecache_active = __ATTR_RO(stripe_cache_active);

static ssize_t
raid5_show_group_thread_cnt(struct mddev *mddev, char *page)
{
	struct r5conf *conf;
	int ret = 0;
	spin_lock(&mddev->lock);
	conf = mddev->private;
	if (conf)
		ret = sprintf(page, "%d\n", conf->worker_cnt_per_group);
	spin_unlock(&mddev->lock);
	return ret;
}

static int alloc_thread_groups(struct r5conf *conf, int cnt,
			       int *group_cnt,
			       int *worker_cnt_per_group,
			       struct r5worker_group **worker_groups);
static ssize_t
raid5_store_group_thread_cnt(struct mddev *mddev, const char *page, size_t len)
{
	struct r5conf *conf;
	unsigned long new;
	int err;
	struct r5worker_group *new_groups, *old_groups;
	int group_cnt, worker_cnt_per_group;

	if (len >= PAGE_SIZE)
		return -EINVAL;
	if (kstrtoul(page, 10, &new))
		return -EINVAL;

	err = mddev_lock(mddev);
	if (err)
		return err;
	conf = mddev->private;
	if (!conf)
		err = -ENODEV;
	else if (new != conf->worker_cnt_per_group) {
		mddev_suspend(mddev);

		old_groups = conf->worker_groups;
		if (old_groups)
			flush_workqueue(raid5_wq);

		err = alloc_thread_groups(conf, new,
					  &group_cnt, &worker_cnt_per_group,
					  &new_groups);
		if (!err) {
			spin_lock_irq(&conf->device_lock);
			conf->group_cnt = group_cnt;
			conf->worker_cnt_per_group = worker_cnt_per_group;
			conf->worker_groups = new_groups;
			spin_unlock_irq(&conf->device_lock);

			if (old_groups)
				kfree(old_groups[0].workers);
			kfree(old_groups);
		}
		mddev_resume(mddev);
	}
	mddev_unlock(mddev);

	return err ?: len;
}

static struct md_sysfs_entry
raid5_group_thread_cnt = __ATTR(group_thread_cnt, S_IRUGO | S_IWUSR,
				raid5_show_group_thread_cnt,
				raid5_store_group_thread_cnt);

static struct attribute *raid5_attrs[] =  {
	&raid5_stripecache_size.attr,
	&raid5_stripecache_active.attr,
	&raid5_preread_bypass_threshold.attr,
	&raid5_group_thread_cnt.attr,
	&raid5_skip_copy.attr,
	&raid5_rmw_level.attr,
	NULL,
};
static struct attribute_group raid5_attrs_group = {
	.name = NULL,
	.attrs = raid5_attrs,
};

static int alloc_thread_groups(struct r5conf *conf, int cnt,
			       int *group_cnt,
			       int *worker_cnt_per_group,
			       struct r5worker_group **worker_groups)
{
	int i, j, k;
	ssize_t size;
	struct r5worker *workers;

	*worker_cnt_per_group = cnt;
	if (cnt == 0) {
		*group_cnt = 0;
		*worker_groups = NULL;
		return 0;
	}
	*group_cnt = num_possible_nodes();
	size = sizeof(struct r5worker) * cnt;
	workers = kzalloc(size * *group_cnt, GFP_NOIO);
	*worker_groups = kzalloc(sizeof(struct r5worker_group) *
				*group_cnt, GFP_NOIO);
	if (!*worker_groups || !workers) {
		kfree(workers);
		kfree(*worker_groups);
		return -ENOMEM;
	}

	for (i = 0; i < *group_cnt; i++) {
		struct r5worker_group *group;

		group = &(*worker_groups)[i];
		INIT_LIST_HEAD(&group->handle_list);
		group->conf = conf;
		group->workers = workers + i * cnt;

		for (j = 0; j < cnt; j++) {
			struct r5worker *worker = group->workers + j;
			worker->group = group;
			INIT_WORK(&worker->work, raid5_do_work);

			for (k = 0; k < NR_STRIPE_HASH_LOCKS; k++)
				INIT_LIST_HEAD(worker->temp_inactive_list + k);
		}
	}

	return 0;
}

static void free_thread_groups(struct r5conf *conf)
{
	if (conf->worker_groups)
		kfree(conf->worker_groups[0].workers);
	kfree(conf->worker_groups);
	conf->worker_groups = NULL;
}

static sector_t
raid5_size(struct mddev *mddev, sector_t sectors, int raid_disks)
{
	struct r5conf *conf = mddev->private;

	if (!sectors)
		sectors = mddev->dev_sectors;
	if (!raid_disks)
		/* size is defined by the smallest of previous and new size */
		raid_disks = min(conf->raid_disks, conf->previous_raid_disks);

	sectors &= ~((sector_t)mddev->chunk_sectors - 1);
	sectors &= ~((sector_t)mddev->new_chunk_sectors - 1);
	return sectors * (raid_disks - conf->max_degraded);
}

static void free_scratch_buffer(struct r5conf *conf, struct raid5_percpu *percpu)
{
	safe_put_page(percpu->spare_page);
	if (percpu->scribble)
		flex_array_free(percpu->scribble);
	percpu->spare_page = NULL;
	percpu->scribble = NULL;
}

static int alloc_scratch_buffer(struct r5conf *conf, struct raid5_percpu *percpu)
{
	if (conf->level == 6 && !percpu->spare_page)
		percpu->spare_page = alloc_page(GFP_KERNEL);
	if (!percpu->scribble)
		percpu->scribble = scribble_alloc(max(conf->raid_disks,
						      conf->previous_raid_disks),
						  max(conf->chunk_sectors,
						      conf->prev_chunk_sectors)
						   / STRIPE_SECTORS,
						  GFP_KERNEL);

	if (!percpu->scribble || (conf->level == 6 && !percpu->spare_page)) {
		free_scratch_buffer(conf, percpu);
		return -ENOMEM;
	}

	return 0;
}

static void raid5_free_percpu(struct r5conf *conf)
{
	unsigned long cpu;

	if (!conf->percpu)
		return;

#ifdef CONFIG_HOTPLUG_CPU
	unregister_cpu_notifier(&conf->cpu_notify);
#endif

	get_online_cpus();
	for_each_possible_cpu(cpu)
		free_scratch_buffer(conf, per_cpu_ptr(conf->percpu, cpu));
	put_online_cpus();

	free_percpu(conf->percpu);
}

static void free_conf(struct r5conf *conf)
{
	if (conf->shrinker.seeks)
		unregister_shrinker(&conf->shrinker);
	free_thread_groups(conf);
	shrink_stripes(conf);
	raid5_free_percpu(conf);
	kfree(conf->disks);
	kfree(conf->stripe_hashtbl);
	kfree(conf);
}

#ifdef CONFIG_HOTPLUG_CPU
static int raid456_cpu_notify(struct notifier_block *nfb, unsigned long action,
			      void *hcpu)
{
	struct r5conf *conf = container_of(nfb, struct r5conf, cpu_notify);
	long cpu = (long)hcpu;
	struct raid5_percpu *percpu = per_cpu_ptr(conf->percpu, cpu);

	switch (action) {
	case CPU_UP_PREPARE:
	case CPU_UP_PREPARE_FROZEN:
		if (alloc_scratch_buffer(conf, percpu)) {
			pr_err("%s: failed memory allocation for cpu%ld\n",
			       __func__, cpu);
			return notifier_from_errno(-ENOMEM);
		}
		break;
	case CPU_DEAD:
	case CPU_DEAD_FROZEN:
		free_scratch_buffer(conf, per_cpu_ptr(conf->percpu, cpu));
		break;
	default:
		break;
	}
	return NOTIFY_OK;
}
#endif

static int raid5_alloc_percpu(struct r5conf *conf)
{
	unsigned long cpu;
	int err = 0;

	conf->percpu = alloc_percpu(struct raid5_percpu);
	if (!conf->percpu)
		return -ENOMEM;

#ifdef CONFIG_HOTPLUG_CPU
	conf->cpu_notify.notifier_call = raid456_cpu_notify;
	conf->cpu_notify.priority = 0;
	err = register_cpu_notifier(&conf->cpu_notify);
	if (err)
		return err;
#endif

	get_online_cpus();
	for_each_present_cpu(cpu) {
		err = alloc_scratch_buffer(conf, per_cpu_ptr(conf->percpu, cpu));
		if (err) {
			pr_err("%s: failed memory allocation for cpu%ld\n",
			       __func__, cpu);
			break;
		}
	}
	put_online_cpus();

	return err;
}

static unsigned long raid5_cache_scan(struct shrinker *shrink,
				      struct shrink_control *sc)
{
	struct r5conf *conf = container_of(shrink, struct r5conf, shrinker);
	int ret = 0;
	while (ret < sc->nr_to_scan) {
		if (drop_one_stripe(conf) == 0)
			return SHRINK_STOP;
		ret++;
	}
	return ret;
}

static unsigned long raid5_cache_count(struct shrinker *shrink,
				       struct shrink_control *sc)
{
	struct r5conf *conf = container_of(shrink, struct r5conf, shrinker);

	if (conf->max_nr_stripes < conf->min_nr_stripes)
		/* unlikely, but not impossible */
		return 0;
	return conf->max_nr_stripes - conf->min_nr_stripes;
}

static struct r5conf *setup_conf(struct mddev *mddev)
{
	struct r5conf *conf;
	int raid_disk, memory, max_disks;
	struct md_rdev *rdev;
	struct disk_info *disk;
	char pers_name[6];
	int i;
	int group_cnt, worker_cnt_per_group;
	struct r5worker_group *new_group;

	if (mddev->new_level != 5
	    && mddev->new_level != 4
	    && mddev->new_level != 6) {
		printk(KERN_ERR "md/raid:%s: raid level not set to 4/5/6 (%d)\n",
		       mdname(mddev), mddev->new_level);
		return ERR_PTR(-EIO);
	}
	if ((mddev->new_level == 5
	     && !algorithm_valid_raid5(mddev->new_layout)) ||
	    (mddev->new_level == 6
	     && !algorithm_valid_raid6(mddev->new_layout))) {
		printk(KERN_ERR "md/raid:%s: layout %d not supported\n",
		       mdname(mddev), mddev->new_layout);
		return ERR_PTR(-EIO);
	}
	if (mddev->new_level == 6 && mddev->raid_disks < 4) {
		printk(KERN_ERR "md/raid:%s: not enough configured devices (%d, minimum 4)\n",
		       mdname(mddev), mddev->raid_disks);
		return ERR_PTR(-EINVAL);
	}

	if (!mddev->new_chunk_sectors ||
	    (mddev->new_chunk_sectors << 9) % PAGE_SIZE ||
	    !is_power_of_2(mddev->new_chunk_sectors)) {
		printk(KERN_ERR "md/raid:%s: invalid chunk size %d\n",
		       mdname(mddev), mddev->new_chunk_sectors << 9);
		return ERR_PTR(-EINVAL);
	}

	conf = kzalloc(sizeof(struct r5conf), GFP_KERNEL);
	if (conf == NULL)
		goto abort;
	/* Don't enable multi-threading by default*/
	if (!alloc_thread_groups(conf, 0, &group_cnt, &worker_cnt_per_group,
				 &new_group)) {
		conf->group_cnt = group_cnt;
		conf->worker_cnt_per_group = worker_cnt_per_group;
		conf->worker_groups = new_group;
	} else
		goto abort;
	spin_lock_init(&conf->device_lock);
	seqcount_init(&conf->gen_lock);
	init_waitqueue_head(&conf->wait_for_stripe);
	init_waitqueue_head(&conf->wait_for_overlap);
	INIT_LIST_HEAD(&conf->handle_list);
	INIT_LIST_HEAD(&conf->hold_list);
	INIT_LIST_HEAD(&conf->delayed_list);
	INIT_LIST_HEAD(&conf->bitmap_list);
	init_llist_head(&conf->released_stripes);
	atomic_set(&conf->active_stripes, 0);
	atomic_set(&conf->preread_active_stripes, 0);
	atomic_set(&conf->active_aligned_reads, 0);
	conf->bypass_threshold = BYPASS_THRESHOLD;
	conf->recovery_disabled = mddev->recovery_disabled - 1;

	conf->raid_disks = mddev->raid_disks;
	if (mddev->reshape_position == MaxSector)
		conf->previous_raid_disks = mddev->raid_disks;
	else
		conf->previous_raid_disks = mddev->raid_disks - mddev->delta_disks;
	max_disks = max(conf->raid_disks, conf->previous_raid_disks);

	conf->disks = kzalloc(max_disks * sizeof(struct disk_info),
			      GFP_KERNEL);
	if (!conf->disks)
		goto abort;

	conf->mddev = mddev;

	if ((conf->stripe_hashtbl = kzalloc(PAGE_SIZE, GFP_KERNEL)) == NULL)
		goto abort;

	/* We init hash_locks[0] separately to that it can be used
	 * as the reference lock in the spin_lock_nest_lock() call
	 * in lock_all_device_hash_locks_irq in order to convince
	 * lockdep that we know what we are doing.
	 */
	spin_lock_init(conf->hash_locks);
	for (i = 1; i < NR_STRIPE_HASH_LOCKS; i++)
		spin_lock_init(conf->hash_locks + i);

	for (i = 0; i < NR_STRIPE_HASH_LOCKS; i++)
		INIT_LIST_HEAD(conf->inactive_list + i);

	for (i = 0; i < NR_STRIPE_HASH_LOCKS; i++)
		INIT_LIST_HEAD(conf->temp_inactive_list + i);

	conf->level = mddev->new_level;
	conf->chunk_sectors = mddev->new_chunk_sectors;
	if (raid5_alloc_percpu(conf) != 0)
		goto abort;

	pr_debug("raid456: run(%s) called.\n", mdname(mddev));

	rdev_for_each(rdev, mddev) {
		raid_disk = rdev->raid_disk;
		if (raid_disk >= max_disks
		    || raid_disk < 0)
			continue;
		disk = conf->disks + raid_disk;

		if (test_bit(Replacement, &rdev->flags)) {
			if (disk->replacement)
				goto abort;
			disk->replacement = rdev;
		} else {
			if (disk->rdev)
				goto abort;
			disk->rdev = rdev;
		}

		if (test_bit(In_sync, &rdev->flags)) {
			char b[BDEVNAME_SIZE];
			printk(KERN_INFO "md/raid:%s: device %s operational as raid"
			       " disk %d\n",
			       mdname(mddev), bdevname(rdev->bdev, b), raid_disk);
		} else if (rdev->saved_raid_disk != raid_disk)
			/* Cannot rely on bitmap to complete recovery */
			conf->fullsync = 1;
	}

	conf->level = mddev->new_level;
	if (conf->level == 6) {
		conf->max_degraded = 2;
		if (raid6_call.xor_syndrome)
			conf->rmw_level = PARITY_ENABLE_RMW;
		else
			conf->rmw_level = PARITY_DISABLE_RMW;
	} else {
		conf->max_degraded = 1;
		conf->rmw_level = PARITY_ENABLE_RMW;
	}
	conf->algorithm = mddev->new_layout;
	conf->reshape_progress = mddev->reshape_position;
	if (conf->reshape_progress != MaxSector) {
		conf->prev_chunk_sectors = mddev->chunk_sectors;
		conf->prev_algo = mddev->layout;
	}

	conf->min_nr_stripes = NR_STRIPES;
	memory = conf->min_nr_stripes * (sizeof(struct stripe_head) +
		 max_disks * ((sizeof(struct bio) + PAGE_SIZE))) / 1024;
	atomic_set(&conf->empty_inactive_list_nr, NR_STRIPE_HASH_LOCKS);
	if (grow_stripes(conf, conf->min_nr_stripes)) {
		printk(KERN_ERR
		       "md/raid:%s: couldn't allocate %dkB for buffers\n",
		       mdname(mddev), memory);
		goto abort;
	} else
		printk(KERN_INFO "md/raid:%s: allocated %dkB\n",
		       mdname(mddev), memory);
	/*
	 * Losing a stripe head costs more than the time to refill it,
	 * it reduces the queue depth and so can hurt throughput.
	 * So set it rather large, scaled by number of devices.
	 */
	conf->shrinker.seeks = DEFAULT_SEEKS * conf->raid_disks * 4;
	conf->shrinker.scan_objects = raid5_cache_scan;
	conf->shrinker.count_objects = raid5_cache_count;
	conf->shrinker.batch = 128;
	conf->shrinker.flags = 0;
	register_shrinker(&conf->shrinker);

	sprintf(pers_name, "raid%d", mddev->new_level);
	conf->thread = md_register_thread(raid5d, mddev, pers_name);
	if (!conf->thread) {
		printk(KERN_ERR
		       "md/raid:%s: couldn't allocate thread.\n",
		       mdname(mddev));
		goto abort;
	}

	return conf;

 abort:
	if (conf) {
		free_conf(conf);
		return ERR_PTR(-EIO);
	} else
		return ERR_PTR(-ENOMEM);
}

static int only_parity(int raid_disk, int algo, int raid_disks, int max_degraded)
{
	switch (algo) {
	case ALGORITHM_PARITY_0:
		if (raid_disk < max_degraded)
			return 1;
		break;
	case ALGORITHM_PARITY_N:
		if (raid_disk >= raid_disks - max_degraded)
			return 1;
		break;
	case ALGORITHM_PARITY_0_6:
		if (raid_disk == 0 ||
		    raid_disk == raid_disks - 1)
			return 1;
		break;
	case ALGORITHM_LEFT_ASYMMETRIC_6:
	case ALGORITHM_RIGHT_ASYMMETRIC_6:
	case ALGORITHM_LEFT_SYMMETRIC_6:
	case ALGORITHM_RIGHT_SYMMETRIC_6:
		if (raid_disk == raid_disks - 1)
			return 1;
	}
	return 0;
}

static int run(struct mddev *mddev)
{
	struct r5conf *conf;
	int working_disks = 0;
	int dirty_parity_disks = 0;
	struct md_rdev *rdev;
	sector_t reshape_offset = 0;
	int i;
	long long min_offset_diff = 0;
	int first = 1;

	if (mddev->recovery_cp != MaxSector)
		printk(KERN_NOTICE "md/raid:%s: not clean"
		       " -- starting background reconstruction\n",
		       mdname(mddev));

	rdev_for_each(rdev, mddev) {
		long long diff;
		if (rdev->raid_disk < 0)
			continue;
		diff = (rdev->new_data_offset - rdev->data_offset);
		if (first) {
			min_offset_diff = diff;
			first = 0;
		} else if (mddev->reshape_backwards &&
			 diff < min_offset_diff)
			min_offset_diff = diff;
		else if (!mddev->reshape_backwards &&
			 diff > min_offset_diff)
			min_offset_diff = diff;
	}

	if (mddev->reshape_position != MaxSector) {
		/* Check that we can continue the reshape.
		 * Difficulties arise if the stripe we would write to
		 * next is at or after the stripe we would read from next.
		 * For a reshape that changes the number of devices, this
		 * is only possible for a very short time, and mdadm makes
		 * sure that time appears to have past before assembling
		 * the array.  So we fail if that time hasn't passed.
		 * For a reshape that keeps the number of devices the same
		 * mdadm must be monitoring the reshape can keeping the
		 * critical areas read-only and backed up.  It will start
		 * the array in read-only mode, so we check for that.
		 */
		sector_t here_new, here_old;
		int old_disks;
		int max_degraded = (mddev->level == 6 ? 2 : 1);

		if (mddev->new_level != mddev->level) {
			printk(KERN_ERR "md/raid:%s: unsupported reshape "
			       "required - aborting.\n",
			       mdname(mddev));
			return -EINVAL;
		}
		old_disks = mddev->raid_disks - mddev->delta_disks;
		/* reshape_position must be on a new-stripe boundary, and one
		 * further up in new geometry must map after here in old
		 * geometry.
		 */
		here_new = mddev->reshape_position;
		if (sector_div(here_new, mddev->new_chunk_sectors *
			       (mddev->raid_disks - max_degraded))) {
			printk(KERN_ERR "md/raid:%s: reshape_position not "
			       "on a stripe boundary\n", mdname(mddev));
			return -EINVAL;
		}
		reshape_offset = here_new * mddev->new_chunk_sectors;
		/* here_new is the stripe we will write to */
		here_old = mddev->reshape_position;
		sector_div(here_old, mddev->chunk_sectors *
			   (old_disks-max_degraded));
		/* here_old is the first stripe that we might need to read
		 * from */
		if (mddev->delta_disks == 0) {
			if ((here_new * mddev->new_chunk_sectors !=
			     here_old * mddev->chunk_sectors)) {
				printk(KERN_ERR "md/raid:%s: reshape position is"
				       " confused - aborting\n", mdname(mddev));
				return -EINVAL;
			}
			/* We cannot be sure it is safe to start an in-place
			 * reshape.  It is only safe if user-space is monitoring
			 * and taking constant backups.
			 * mdadm always starts a situation like this in
			 * readonly mode so it can take control before
			 * allowing any writes.  So just check for that.
			 */
			if (abs(min_offset_diff) >= mddev->chunk_sectors &&
			    abs(min_offset_diff) >= mddev->new_chunk_sectors)
				/* not really in-place - so OK */;
			else if (mddev->ro == 0) {
				printk(KERN_ERR "md/raid:%s: in-place reshape "
				       "must be started in read-only mode "
				       "- aborting\n",
				       mdname(mddev));
				return -EINVAL;
			}
		} else if (mddev->reshape_backwards
		    ? (here_new * mddev->new_chunk_sectors + min_offset_diff <=
		       here_old * mddev->chunk_sectors)
		    : (here_new * mddev->new_chunk_sectors >=
		       here_old * mddev->chunk_sectors + (-min_offset_diff))) {
			/* Reading from the same stripe as writing to - bad */
			printk(KERN_ERR "md/raid:%s: reshape_position too early for "
			       "auto-recovery - aborting.\n",
			       mdname(mddev));
			return -EINVAL;
		}
		printk(KERN_INFO "md/raid:%s: reshape will continue\n",
		       mdname(mddev));
		/* OK, we should be able to continue; */
	} else {
		BUG_ON(mddev->level != mddev->new_level);
		BUG_ON(mddev->layout != mddev->new_layout);
		BUG_ON(mddev->chunk_sectors != mddev->new_chunk_sectors);
		BUG_ON(mddev->delta_disks != 0);
	}

	if (mddev->private == NULL)
		conf = setup_conf(mddev);
	else
		conf = mddev->private;

	if (IS_ERR(conf))
		return PTR_ERR(conf);

	conf->min_offset_diff = min_offset_diff;
	mddev->thread = conf->thread;
	conf->thread = NULL;
	mddev->private = conf;

	for (i = 0; i < conf->raid_disks && conf->previous_raid_disks;
	     i++) {
		rdev = conf->disks[i].rdev;
		if (!rdev && conf->disks[i].replacement) {
			/* The replacement is all we have yet */
			rdev = conf->disks[i].replacement;
			conf->disks[i].replacement = NULL;
			clear_bit(Replacement, &rdev->flags);
			conf->disks[i].rdev = rdev;
		}
		if (!rdev)
			continue;
		if (conf->disks[i].replacement &&
		    conf->reshape_progress != MaxSector) {
			/* replacements and reshape simply do not mix. */
			printk(KERN_ERR "md: cannot handle concurrent "
			       "replacement and reshape.\n");
			goto abort;
		}
		if (test_bit(In_sync, &rdev->flags)) {
			working_disks++;
			continue;
		}
		/* This disc is not fully in-sync.  However if it
		 * just stored parity (beyond the recovery_offset),
		 * when we don't need to be concerned about the
		 * array being dirty.
		 * When reshape goes 'backwards', we never have
		 * partially completed devices, so we only need
		 * to worry about reshape going forwards.
		 */
		/* Hack because v0.91 doesn't store recovery_offset properly. */
		if (mddev->major_version == 0 &&
		    mddev->minor_version > 90)
			rdev->recovery_offset = reshape_offset;

		if (rdev->recovery_offset < reshape_offset) {
			/* We need to check old and new layout */
			if (!only_parity(rdev->raid_disk,
					 conf->algorithm,
					 conf->raid_disks,
					 conf->max_degraded))
				continue;
		}
		if (!only_parity(rdev->raid_disk,
				 conf->prev_algo,
				 conf->previous_raid_disks,
				 conf->max_degraded))
			continue;
		dirty_parity_disks++;
	}

	/*
	 * 0 for a fully functional array, 1 or 2 for a degraded array.
	 */
	mddev->degraded = calc_degraded(conf);

	if (has_failed(conf)) {
		printk(KERN_ERR "md/raid:%s: not enough operational devices"
			" (%d/%d failed)\n",
			mdname(mddev), mddev->degraded, conf->raid_disks);
		goto abort;
	}

	/* device size must be a multiple of chunk size */
	mddev->dev_sectors &= ~(mddev->chunk_sectors - 1);
	mddev->resync_max_sectors = mddev->dev_sectors;

	if (mddev->degraded > dirty_parity_disks &&
	    mddev->recovery_cp != MaxSector) {
		if (mddev->ok_start_degraded)
			printk(KERN_WARNING
			       "md/raid:%s: starting dirty degraded array"
			       " - data corruption possible.\n",
			       mdname(mddev));
		else {
			printk(KERN_ERR
			       "md/raid:%s: cannot start dirty degraded array.\n",
			       mdname(mddev));
			goto abort;
		}
	}

	if (mddev->degraded == 0)
		printk(KERN_INFO "md/raid:%s: raid level %d active with %d out of %d"
		       " devices, algorithm %d\n", mdname(mddev), conf->level,
		       mddev->raid_disks-mddev->degraded, mddev->raid_disks,
		       mddev->new_layout);
	else
		printk(KERN_ALERT "md/raid:%s: raid level %d active with %d"
		       " out of %d devices, algorithm %d\n",
		       mdname(mddev), conf->level,
		       mddev->raid_disks - mddev->degraded,
		       mddev->raid_disks, mddev->new_layout);

	print_raid5_conf(conf);

	if (conf->reshape_progress != MaxSector) {
		conf->reshape_safe = conf->reshape_progress;
		atomic_set(&conf->reshape_stripes, 0);
		clear_bit(MD_RECOVERY_SYNC, &mddev->recovery);
		clear_bit(MD_RECOVERY_CHECK, &mddev->recovery);
		set_bit(MD_RECOVERY_RESHAPE, &mddev->recovery);
		set_bit(MD_RECOVERY_RUNNING, &mddev->recovery);
		mddev->sync_thread = md_register_thread(md_do_sync, mddev,
							"reshape");
	}

	/* Ok, everything is just fine now */
	if (mddev->to_remove == &raid5_attrs_group)
		mddev->to_remove = NULL;
	else if (mddev->kobj.sd &&
	    sysfs_create_group(&mddev->kobj, &raid5_attrs_group))
		printk(KERN_WARNING
		       "raid5: failed to create sysfs attributes for %s\n",
		       mdname(mddev));
	md_set_array_sectors(mddev, raid5_size(mddev, 0, 0));

	if (mddev->queue) {
		int chunk_size;
		bool discard_supported = true;
		/* read-ahead size must cover two whole stripes, which
		 * is 2 * (datadisks) * chunksize where 'n' is the
		 * number of raid devices
		 */
		int data_disks = conf->previous_raid_disks - conf->max_degraded;
		int stripe = data_disks *
			((mddev->chunk_sectors << 9) / PAGE_SIZE);
		if (mddev->queue->backing_dev_info.ra_pages < 2 * stripe)
			mddev->queue->backing_dev_info.ra_pages = 2 * stripe;

		chunk_size = mddev->chunk_sectors << 9;
		blk_queue_io_min(mddev->queue, chunk_size);
		blk_queue_io_opt(mddev->queue, chunk_size *
				 (conf->raid_disks - conf->max_degraded));
		mddev->queue->limits.raid_partial_stripes_expensive = 1;
		/*
		 * We can only discard a whole stripe. It doesn't make sense to
		 * discard data disk but write parity disk
		 */
		stripe = stripe * PAGE_SIZE;
		/* Round up to power of 2, as discard handling
		 * currently assumes that */
		while ((stripe-1) & stripe)
			stripe = (stripe | (stripe-1)) + 1;
		mddev->queue->limits.discard_alignment = stripe;
		mddev->queue->limits.discard_granularity = stripe;
		/*
		 * unaligned part of discard request will be ignored, so can't
		 * guarantee discard_zeroes_data
		 */
		mddev->queue->limits.discard_zeroes_data = 0;

		blk_queue_max_write_same_sectors(mddev->queue, 0);

		rdev_for_each(rdev, mddev) {
			disk_stack_limits(mddev->gendisk, rdev->bdev,
					  rdev->data_offset << 9);
			disk_stack_limits(mddev->gendisk, rdev->bdev,
					  rdev->new_data_offset << 9);
			/*
			 * discard_zeroes_data is required, otherwise data
			 * could be lost. Consider a scenario: discard a stripe
			 * (the stripe could be inconsistent if
			 * discard_zeroes_data is 0); write one disk of the
			 * stripe (the stripe could be inconsistent again
			 * depending on which disks are used to calculate
			 * parity); the disk is broken; The stripe data of this
			 * disk is lost.
			 */
			if (!blk_queue_discard(bdev_get_queue(rdev->bdev)) ||
			    !bdev_get_queue(rdev->bdev)->
						limits.discard_zeroes_data)
				discard_supported = false;
			/* Unfortunately, discard_zeroes_data is not currently
			 * a guarantee - just a hint.  So we only allow DISCARD
			 * if the sysadmin has confirmed that only safe devices
			 * are in use by setting a module parameter.
			 */
			if (!devices_handle_discard_safely) {
				if (discard_supported) {
					pr_info("md/raid456: discard support disabled due to uncertainty.\n");
					pr_info("Set raid456.devices_handle_discard_safely=Y to override.\n");
				}
				discard_supported = false;
			}
		}

		if (discard_supported &&
		   mddev->queue->limits.max_discard_sectors >= stripe &&
		   mddev->queue->limits.discard_granularity >= stripe)
			queue_flag_set_unlocked(QUEUE_FLAG_DISCARD,
						mddev->queue);
		else
			queue_flag_clear_unlocked(QUEUE_FLAG_DISCARD,
						mddev->queue);
	}

	return 0;
abort:
	md_unregister_thread(&mddev->thread);
	print_raid5_conf(conf);
	free_conf(conf);
	mddev->private = NULL;
	printk(KERN_ALERT "md/raid:%s: failed to run raid set.\n", mdname(mddev));
	return -EIO;
}

static void raid5_free(struct mddev *mddev, void *priv)
{
	struct r5conf *conf = priv;

	free_conf(conf);
	mddev->to_remove = &raid5_attrs_group;
}

static void status(struct seq_file *seq, struct mddev *mddev)
{
	struct r5conf *conf = mddev->private;
	int i;

	seq_printf(seq, " level %d, %dk chunk, algorithm %d", mddev->level,
		mddev->chunk_sectors / 2, mddev->layout);
	seq_printf (seq, " [%d/%d] [", conf->raid_disks, conf->raid_disks - mddev->degraded);
	for (i = 0; i < conf->raid_disks; i++)
		seq_printf (seq, "%s",
			       conf->disks[i].rdev &&
			       test_bit(In_sync, &conf->disks[i].rdev->flags) ? "U" : "_");
	seq_printf (seq, "]");
}

static void print_raid5_conf (struct r5conf *conf)
{
	int i;
	struct disk_info *tmp;

	printk(KERN_DEBUG "RAID conf printout:\n");
	if (!conf) {
		printk("(conf==NULL)\n");
		return;
	}
	printk(KERN_DEBUG " --- level:%d rd:%d wd:%d\n", conf->level,
	       conf->raid_disks,
	       conf->raid_disks - conf->mddev->degraded);

	for (i = 0; i < conf->raid_disks; i++) {
		char b[BDEVNAME_SIZE];
		tmp = conf->disks + i;
		if (tmp->rdev)
			printk(KERN_DEBUG " disk %d, o:%d, dev:%s\n",
			       i, !test_bit(Faulty, &tmp->rdev->flags),
			       bdevname(tmp->rdev->bdev, b));
	}
}

static int raid5_spare_active(struct mddev *mddev)
{
	int i;
	struct r5conf *conf = mddev->private;
	struct disk_info *tmp;
	int count = 0;
	unsigned long flags;

	for (i = 0; i < conf->raid_disks; i++) {
		tmp = conf->disks + i;
		if (tmp->replacement
		    && tmp->replacement->recovery_offset == MaxSector
		    && !test_bit(Faulty, &tmp->replacement->flags)
		    && !test_and_set_bit(In_sync, &tmp->replacement->flags)) {
			/* Replacement has just become active. */
			if (!tmp->rdev
			    || !test_and_clear_bit(In_sync, &tmp->rdev->flags))
				count++;
			if (tmp->rdev) {
				/* Replaced device not technically faulty,
				 * but we need to be sure it gets removed
				 * and never re-added.
				 */
				set_bit(Faulty, &tmp->rdev->flags);
				sysfs_notify_dirent_safe(
					tmp->rdev->sysfs_state);
			}
			sysfs_notify_dirent_safe(tmp->replacement->sysfs_state);
		} else if (tmp->rdev
		    && tmp->rdev->recovery_offset == MaxSector
		    && !test_bit(Faulty, &tmp->rdev->flags)
		    && !test_and_set_bit(In_sync, &tmp->rdev->flags)) {
			count++;
			sysfs_notify_dirent_safe(tmp->rdev->sysfs_state);
		}
	}
	spin_lock_irqsave(&conf->device_lock, flags);
	mddev->degraded = calc_degraded(conf);
	spin_unlock_irqrestore(&conf->device_lock, flags);
	print_raid5_conf(conf);
	return count;
}

static int raid5_remove_disk(struct mddev *mddev, struct md_rdev *rdev)
{
	struct r5conf *conf = mddev->private;
	int err = 0;
	int number = rdev->raid_disk;
	struct md_rdev **rdevp;
	struct disk_info *p = conf->disks + number;

	print_raid5_conf(conf);
	if (rdev == p->rdev)
		rdevp = &p->rdev;
	else if (rdev == p->replacement)
		rdevp = &p->replacement;
	else
		return 0;

	if (number >= conf->raid_disks &&
	    conf->reshape_progress == MaxSector)
		clear_bit(In_sync, &rdev->flags);

	if (test_bit(In_sync, &rdev->flags) ||
	    atomic_read(&rdev->nr_pending)) {
		err = -EBUSY;
		goto abort;
	}
	/* Only remove non-faulty devices if recovery
	 * isn't possible.
	 */
	if (!test_bit(Faulty, &rdev->flags) &&
	    mddev->recovery_disabled != conf->recovery_disabled &&
	    !has_failed(conf) &&
	    (!p->replacement || p->replacement == rdev) &&
	    number < conf->raid_disks) {
		err = -EBUSY;
		goto abort;
	}
	*rdevp = NULL;
	synchronize_rcu();
	if (atomic_read(&rdev->nr_pending)) {
		/* lost the race, try later */
		err = -EBUSY;
		*rdevp = rdev;
	} else if (p->replacement) {
		/* We must have just cleared 'rdev' */
		p->rdev = p->replacement;
		clear_bit(Replacement, &p->replacement->flags);
		smp_mb(); /* Make sure other CPUs may see both as identical
			   * but will never see neither - if they are careful
			   */
		p->replacement = NULL;
		clear_bit(WantReplacement, &rdev->flags);
	} else
		/* We might have just removed the Replacement as faulty-
		 * clear the bit just in case
		 */
		clear_bit(WantReplacement, &rdev->flags);
abort:

	print_raid5_conf(conf);
	return err;
}

static int raid5_add_disk(struct mddev *mddev, struct md_rdev *rdev)
{
	struct r5conf *conf = mddev->private;
	int err = -EEXIST;
	int disk;
	struct disk_info *p;
	int first = 0;
	int last = conf->raid_disks - 1;

	if (mddev->recovery_disabled == conf->recovery_disabled)
		return -EBUSY;

	if (rdev->saved_raid_disk < 0 && has_failed(conf))
		/* no point adding a device */
		return -EINVAL;

	if (rdev->raid_disk >= 0)
		first = last = rdev->raid_disk;

	/*
	 * find the disk ... but prefer rdev->saved_raid_disk
	 * if possible.
	 */
	if (rdev->saved_raid_disk >= 0 &&
	    rdev->saved_raid_disk >= first &&
	    conf->disks[rdev->saved_raid_disk].rdev == NULL)
		first = rdev->saved_raid_disk;

	for (disk = first; disk <= last; disk++) {
		p = conf->disks + disk;
		if (p->rdev == NULL) {
			clear_bit(In_sync, &rdev->flags);
			rdev->raid_disk = disk;
			err = 0;
			if (rdev->saved_raid_disk != disk)
				conf->fullsync = 1;
			rcu_assign_pointer(p->rdev, rdev);
			goto out;
		}
	}
	for (disk = first; disk <= last; disk++) {
		p = conf->disks + disk;
		if (test_bit(WantReplacement, &p->rdev->flags) &&
		    p->replacement == NULL) {
			clear_bit(In_sync, &rdev->flags);
			set_bit(Replacement, &rdev->flags);
			rdev->raid_disk = disk;
			err = 0;
			conf->fullsync = 1;
			rcu_assign_pointer(p->replacement, rdev);
			break;
		}
	}
out:
	print_raid5_conf(conf);
	return err;
}

static int raid5_resize(struct mddev *mddev, sector_t sectors)
{
	/* no resync is happening, and there is enough space
	 * on all devices, so we can resize.
	 * We need to make sure resync covers any new space.
	 * If the array is shrinking we should possibly wait until
	 * any io in the removed space completes, but it hardly seems
	 * worth it.
	 */
	sector_t newsize;
	sectors &= ~((sector_t)mddev->chunk_sectors - 1);
	newsize = raid5_size(mddev, sectors, mddev->raid_disks);
	if (mddev->external_size &&
	    mddev->array_sectors > newsize)
		return -EINVAL;
	if (mddev->bitmap) {
		int ret = bitmap_resize(mddev->bitmap, sectors, 0, 0);
		if (ret)
			return ret;
	}
	md_set_array_sectors(mddev, newsize);
	set_capacity(mddev->gendisk, mddev->array_sectors);
	revalidate_disk(mddev->gendisk);
	if (sectors > mddev->dev_sectors &&
	    mddev->recovery_cp > mddev->dev_sectors) {
		mddev->recovery_cp = mddev->dev_sectors;
		set_bit(MD_RECOVERY_NEEDED, &mddev->recovery);
	}
	mddev->dev_sectors = sectors;
	mddev->resync_max_sectors = sectors;
	return 0;
}

static int check_stripe_cache(struct mddev *mddev)
{
	/* Can only proceed if there are plenty of stripe_heads.
	 * We need a minimum of one full stripe,, and for sensible progress
	 * it is best to have about 4 times that.
	 * If we require 4 times, then the default 256 4K stripe_heads will
	 * allow for chunk sizes up to 256K, which is probably OK.
	 * If the chunk size is greater, user-space should request more
	 * stripe_heads first.
	 */
	struct r5conf *conf = mddev->private;
	if (((mddev->chunk_sectors << 9) / STRIPE_SIZE) * 4
	    > conf->min_nr_stripes ||
	    ((mddev->new_chunk_sectors << 9) / STRIPE_SIZE) * 4
	    > conf->min_nr_stripes) {
		printk(KERN_WARNING "md/raid:%s: reshape: not enough stripes.  Needed %lu\n",
		       mdname(mddev),
		       ((max(mddev->chunk_sectors, mddev->new_chunk_sectors) << 9)
			/ STRIPE_SIZE)*4);
		return 0;
	}
	return 1;
}

static int check_reshape(struct mddev *mddev)
{
	struct r5conf *conf = mddev->private;

	if (mddev->delta_disks == 0 &&
	    mddev->new_layout == mddev->layout &&
	    mddev->new_chunk_sectors == mddev->chunk_sectors)
		return 0; /* nothing to do */
	if (has_failed(conf))
		return -EINVAL;
	if (mddev->delta_disks < 0 && mddev->reshape_position == MaxSector) {
		/* We might be able to shrink, but the devices must
		 * be made bigger first.
		 * For raid6, 4 is the minimum size.
		 * Otherwise 2 is the minimum
		 */
		int min = 2;
		if (mddev->level == 6)
			min = 4;
		if (mddev->raid_disks + mddev->delta_disks < min)
			return -EINVAL;
	}

	if (!check_stripe_cache(mddev))
		return -ENOSPC;

	if (mddev->new_chunk_sectors > mddev->chunk_sectors ||
	    mddev->delta_disks > 0)
		if (resize_chunks(conf,
				  conf->previous_raid_disks
				  + max(0, mddev->delta_disks),
				  max(mddev->new_chunk_sectors,
				      mddev->chunk_sectors)
			    ) < 0)
			return -ENOMEM;
	return resize_stripes(conf, (conf->previous_raid_disks
				     + mddev->delta_disks));
}

static int raid5_start_reshape(struct mddev *mddev)
{
	struct r5conf *conf = mddev->private;
	struct md_rdev *rdev;
	int spares = 0;
	unsigned long flags;

	if (test_bit(MD_RECOVERY_RUNNING, &mddev->recovery))
		return -EBUSY;

	if (!check_stripe_cache(mddev))
		return -ENOSPC;

	if (has_failed(conf))
		return -EINVAL;

	rdev_for_each(rdev, mddev) {
		if (!test_bit(In_sync, &rdev->flags)
		    && !test_bit(Faulty, &rdev->flags))
			spares++;
	}

	if (spares - mddev->degraded < mddev->delta_disks - conf->max_degraded)
		/* Not enough devices even to make a degraded array
		 * of that size
		 */
		return -EINVAL;

	/* Refuse to reduce size of the array.  Any reductions in
	 * array size must be through explicit setting of array_size
	 * attribute.
	 */
	if (raid5_size(mddev, 0, conf->raid_disks + mddev->delta_disks)
	    < mddev->array_sectors) {
		printk(KERN_ERR "md/raid:%s: array size must be reduced "
		       "before number of disks\n", mdname(mddev));
		return -EINVAL;
	}

	atomic_set(&conf->reshape_stripes, 0);
	spin_lock_irq(&conf->device_lock);
	write_seqcount_begin(&conf->gen_lock);
	conf->previous_raid_disks = conf->raid_disks;
	conf->raid_disks += mddev->delta_disks;
	conf->prev_chunk_sectors = conf->chunk_sectors;
	conf->chunk_sectors = mddev->new_chunk_sectors;
	conf->prev_algo = conf->algorithm;
	conf->algorithm = mddev->new_layout;
	conf->generation++;
	/* Code that selects data_offset needs to see the generation update
	 * if reshape_progress has been set - so a memory barrier needed.
	 */
	smp_mb();
	if (mddev->reshape_backwards)
		conf->reshape_progress = raid5_size(mddev, 0, 0);
	else
		conf->reshape_progress = 0;
	conf->reshape_safe = conf->reshape_progress;
	write_seqcount_end(&conf->gen_lock);
	spin_unlock_irq(&conf->device_lock);

	/* Now make sure any requests that proceeded on the assumption
	 * the reshape wasn't running - like Discard or Read - have
	 * completed.
	 */
	mddev_suspend(mddev);
	mddev_resume(mddev);

	/* Add some new drives, as many as will fit.
	 * We know there are enough to make the newly sized array work.
	 * Don't add devices if we are reducing the number of
	 * devices in the array.  This is because it is not possible
	 * to correctly record the "partially reconstructed" state of
	 * such devices during the reshape and confusion could result.
	 */
	if (mddev->delta_disks >= 0) {
		rdev_for_each(rdev, mddev)
			if (rdev->raid_disk < 0 &&
			    !test_bit(Faulty, &rdev->flags)) {
				if (raid5_add_disk(mddev, rdev) == 0) {
					if (rdev->raid_disk
					    >= conf->previous_raid_disks)
						set_bit(In_sync, &rdev->flags);
					else
						rdev->recovery_offset = 0;

					if (sysfs_link_rdev(mddev, rdev))
						/* Failure here is OK */;
				}
			} else if (rdev->raid_disk >= conf->previous_raid_disks
				   && !test_bit(Faulty, &rdev->flags)) {
				/* This is a spare that was manually added */
				set_bit(In_sync, &rdev->flags);
			}

		/* When a reshape changes the number of devices,
		 * ->degraded is measured against the larger of the
		 * pre and post number of devices.
		 */
		spin_lock_irqsave(&conf->device_lock, flags);
		mddev->degraded = calc_degraded(conf);
		spin_unlock_irqrestore(&conf->device_lock, flags);
	}
	mddev->raid_disks = conf->raid_disks;
	mddev->reshape_position = conf->reshape_progress;
	set_bit(MD_CHANGE_DEVS, &mddev->flags);

	clear_bit(MD_RECOVERY_SYNC, &mddev->recovery);
	clear_bit(MD_RECOVERY_CHECK, &mddev->recovery);
	clear_bit(MD_RECOVERY_DONE, &mddev->recovery);
	set_bit(MD_RECOVERY_RESHAPE, &mddev->recovery);
	set_bit(MD_RECOVERY_RUNNING, &mddev->recovery);
	mddev->sync_thread = md_register_thread(md_do_sync, mddev,
						"reshape");
	if (!mddev->sync_thread) {
		mddev->recovery = 0;
		spin_lock_irq(&conf->device_lock);
		write_seqcount_begin(&conf->gen_lock);
		mddev->raid_disks = conf->raid_disks = conf->previous_raid_disks;
		mddev->new_chunk_sectors =
			conf->chunk_sectors = conf->prev_chunk_sectors;
		mddev->new_layout = conf->algorithm = conf->prev_algo;
		rdev_for_each(rdev, mddev)
			rdev->new_data_offset = rdev->data_offset;
		smp_wmb();
		conf->generation --;
		conf->reshape_progress = MaxSector;
		mddev->reshape_position = MaxSector;
		write_seqcount_end(&conf->gen_lock);
		spin_unlock_irq(&conf->device_lock);
		return -EAGAIN;
	}
	conf->reshape_checkpoint = jiffies;
	md_wakeup_thread(mddev->sync_thread);
	md_new_event(mddev);
	return 0;
}

/* This is called from the reshape thread and should make any
 * changes needed in 'conf'
 */
static void end_reshape(struct r5conf *conf)
{

	if (!test_bit(MD_RECOVERY_INTR, &conf->mddev->recovery)) {
		struct md_rdev *rdev;

		spin_lock_irq(&conf->device_lock);
		conf->previous_raid_disks = conf->raid_disks;
		rdev_for_each(rdev, conf->mddev)
			rdev->data_offset = rdev->new_data_offset;
		smp_wmb();
		conf->reshape_progress = MaxSector;
		spin_unlock_irq(&conf->device_lock);
		wake_up(&conf->wait_for_overlap);

		/* read-ahead size must cover two whole stripes, which is
		 * 2 * (datadisks) * chunksize where 'n' is the number of raid devices
		 */
		if (conf->mddev->queue) {
			int data_disks = conf->raid_disks - conf->max_degraded;
			int stripe = data_disks * ((conf->chunk_sectors << 9)
						   / PAGE_SIZE);
			if (conf->mddev->queue->backing_dev_info.ra_pages < 2 * stripe)
				conf->mddev->queue->backing_dev_info.ra_pages = 2 * stripe;
		}
	}
}

/* This is called from the raid5d thread with mddev_lock held.
 * It makes config changes to the device.
 */
static void raid5_finish_reshape(struct mddev *mddev)
{
	struct r5conf *conf = mddev->private;

	if (!test_bit(MD_RECOVERY_INTR, &mddev->recovery)) {

		if (mddev->delta_disks > 0) {
			md_set_array_sectors(mddev, raid5_size(mddev, 0, 0));
			set_capacity(mddev->gendisk, mddev->array_sectors);
			revalidate_disk(mddev->gendisk);
		} else {
			int d;
			spin_lock_irq(&conf->device_lock);
			mddev->degraded = calc_degraded(conf);
			spin_unlock_irq(&conf->device_lock);
			for (d = conf->raid_disks ;
			     d < conf->raid_disks - mddev->delta_disks;
			     d++) {
				struct md_rdev *rdev = conf->disks[d].rdev;
				if (rdev)
					clear_bit(In_sync, &rdev->flags);
				rdev = conf->disks[d].replacement;
				if (rdev)
					clear_bit(In_sync, &rdev->flags);
			}
		}
		mddev->layout = conf->algorithm;
		mddev->chunk_sectors = conf->chunk_sectors;
		mddev->reshape_position = MaxSector;
		mddev->delta_disks = 0;
		mddev->reshape_backwards = 0;
	}
}

static void raid5_quiesce(struct mddev *mddev, int state)
{
	struct r5conf *conf = mddev->private;

	switch(state) {
	case 2: /* resume for a suspend */
		wake_up(&conf->wait_for_overlap);
		break;

	case 1: /* stop all writes */
		lock_all_device_hash_locks_irq(conf);
		/* '2' tells resync/reshape to pause so that all
		 * active stripes can drain
		 */
		conf->quiesce = 2;
		wait_event_cmd(conf->wait_for_stripe,
				    atomic_read(&conf->active_stripes) == 0 &&
				    atomic_read(&conf->active_aligned_reads) == 0,
				    unlock_all_device_hash_locks_irq(conf),
				    lock_all_device_hash_locks_irq(conf));
		conf->quiesce = 1;
		unlock_all_device_hash_locks_irq(conf);
		/* allow reshape to continue */
		wake_up(&conf->wait_for_overlap);
		break;

	case 0: /* re-enable writes */
		lock_all_device_hash_locks_irq(conf);
		conf->quiesce = 0;
		wake_up(&conf->wait_for_stripe);
		wake_up(&conf->wait_for_overlap);
		unlock_all_device_hash_locks_irq(conf);
		break;
	}
}

static void *raid45_takeover_raid0(struct mddev *mddev, int level)
{
	struct r0conf *raid0_conf = mddev->private;
	sector_t sectors;

	/* for raid0 takeover only one zone is supported */
	if (raid0_conf->nr_strip_zones > 1) {
		printk(KERN_ERR "md/raid:%s: cannot takeover raid0 with more than one zone.\n",
		       mdname(mddev));
		return ERR_PTR(-EINVAL);
	}

	sectors = raid0_conf->strip_zone[0].zone_end;
	sector_div(sectors, raid0_conf->strip_zone[0].nb_dev);
	mddev->dev_sectors = sectors;
	mddev->new_level = level;
	mddev->new_layout = ALGORITHM_PARITY_N;
	mddev->new_chunk_sectors = mddev->chunk_sectors;
	mddev->raid_disks += 1;
	mddev->delta_disks = 1;
	/* make sure it will be not marked as dirty */
	mddev->recovery_cp = MaxSector;

	return setup_conf(mddev);
}

static void *raid5_takeover_raid1(struct mddev *mddev)
{
	int chunksect;

	if (mddev->raid_disks != 2 ||
	    mddev->degraded > 1)
		return ERR_PTR(-EINVAL);

	/* Should check if there are write-behind devices? */

	chunksect = 64*2; /* 64K by default */

	/* The array must be an exact multiple of chunksize */
	while (chunksect && (mddev->array_sectors & (chunksect-1)))
		chunksect >>= 1;

	if ((chunksect<<9) < STRIPE_SIZE)
		/* array size does not allow a suitable chunk size */
		return ERR_PTR(-EINVAL);

	mddev->new_level = 5;
	mddev->new_layout = ALGORITHM_LEFT_SYMMETRIC;
	mddev->new_chunk_sectors = chunksect;

	return setup_conf(mddev);
}

static void *raid5_takeover_raid6(struct mddev *mddev)
{
	int new_layout;

	switch (mddev->layout) {
	case ALGORITHM_LEFT_ASYMMETRIC_6:
		new_layout = ALGORITHM_LEFT_ASYMMETRIC;
		break;
	case ALGORITHM_RIGHT_ASYMMETRIC_6:
		new_layout = ALGORITHM_RIGHT_ASYMMETRIC;
		break;
	case ALGORITHM_LEFT_SYMMETRIC_6:
		new_layout = ALGORITHM_LEFT_SYMMETRIC;
		break;
	case ALGORITHM_RIGHT_SYMMETRIC_6:
		new_layout = ALGORITHM_RIGHT_SYMMETRIC;
		break;
	case ALGORITHM_PARITY_0_6:
		new_layout = ALGORITHM_PARITY_0;
		break;
	case ALGORITHM_PARITY_N:
		new_layout = ALGORITHM_PARITY_N;
		break;
	default:
		return ERR_PTR(-EINVAL);
	}
	mddev->new_level = 5;
	mddev->new_layout = new_layout;
	mddev->delta_disks = -1;
	mddev->raid_disks -= 1;
	return setup_conf(mddev);
}

static int raid5_check_reshape(struct mddev *mddev)
{
	/* For a 2-drive array, the layout and chunk size can be changed
	 * immediately as not restriping is needed.
	 * For larger arrays we record the new value - after validation
	 * to be used by a reshape pass.
	 */
	struct r5conf *conf = mddev->private;
	int new_chunk = mddev->new_chunk_sectors;

	if (mddev->new_layout >= 0 && !algorithm_valid_raid5(mddev->new_layout))
		return -EINVAL;
	if (new_chunk > 0) {
		if (!is_power_of_2(new_chunk))
			return -EINVAL;
		if (new_chunk < (PAGE_SIZE>>9))
			return -EINVAL;
		if (mddev->array_sectors & (new_chunk-1))
			/* not factor of array size */
			return -EINVAL;
	}

	/* They look valid */

	if (mddev->raid_disks == 2) {
		/* can make the change immediately */
		if (mddev->new_layout >= 0) {
			conf->algorithm = mddev->new_layout;
			mddev->layout = mddev->new_layout;
		}
		if (new_chunk > 0) {
			conf->chunk_sectors = new_chunk ;
			mddev->chunk_sectors = new_chunk;
		}
		set_bit(MD_CHANGE_DEVS, &mddev->flags);
		md_wakeup_thread(mddev->thread);
	}
	return check_reshape(mddev);
}

static int raid6_check_reshape(struct mddev *mddev)
{
	int new_chunk = mddev->new_chunk_sectors;

	if (mddev->new_layout >= 0 && !algorithm_valid_raid6(mddev->new_layout))
		return -EINVAL;
	if (new_chunk > 0) {
		if (!is_power_of_2(new_chunk))
			return -EINVAL;
		if (new_chunk < (PAGE_SIZE >> 9))
			return -EINVAL;
		if (mddev->array_sectors & (new_chunk-1))
			/* not factor of array size */
			return -EINVAL;
	}

	/* They look valid */
	return check_reshape(mddev);
}

static void *raid5_takeover(struct mddev *mddev)
{
	/* raid5 can take over:
	 *  raid0 - if there is only one strip zone - make it a raid4 layout
	 *  raid1 - if there are two drives.  We need to know the chunk size
	 *  raid4 - trivial - just use a raid4 layout.
	 *  raid6 - Providing it is a *_6 layout
	 */
	if (mddev->level == 0)
		return raid45_takeover_raid0(mddev, 5);
	if (mddev->level == 1)
		return raid5_takeover_raid1(mddev);
	if (mddev->level == 4) {
		mddev->new_layout = ALGORITHM_PARITY_N;
		mddev->new_level = 5;
		return setup_conf(mddev);
	}
	if (mddev->level == 6)
		return raid5_takeover_raid6(mddev);

	return ERR_PTR(-EINVAL);
}

static void *raid4_takeover(struct mddev *mddev)
{
	/* raid4 can take over:
	 *  raid0 - if there is only one strip zone
	 *  raid5 - if layout is right
	 */
	if (mddev->level == 0)
		return raid45_takeover_raid0(mddev, 4);
	if (mddev->level == 5 &&
	    mddev->layout == ALGORITHM_PARITY_N) {
		mddev->new_layout = 0;
		mddev->new_level = 4;
		return setup_conf(mddev);
	}
	return ERR_PTR(-EINVAL);
}

static struct md_personality raid5_personality;

static void *raid6_takeover(struct mddev *mddev)
{
	/* Currently can only take over a raid5.  We map the
	 * personality to an equivalent raid6 personality
	 * with the Q block at the end.
	 */
	int new_layout;

	if (mddev->pers != &raid5_personality)
		return ERR_PTR(-EINVAL);
	if (mddev->degraded > 1)
		return ERR_PTR(-EINVAL);
	if (mddev->raid_disks > 253)
		return ERR_PTR(-EINVAL);
	if (mddev->raid_disks < 3)
		return ERR_PTR(-EINVAL);

	switch (mddev->layout) {
	case ALGORITHM_LEFT_ASYMMETRIC:
		new_layout = ALGORITHM_LEFT_ASYMMETRIC_6;
		break;
	case ALGORITHM_RIGHT_ASYMMETRIC:
		new_layout = ALGORITHM_RIGHT_ASYMMETRIC_6;
		break;
	case ALGORITHM_LEFT_SYMMETRIC:
		new_layout = ALGORITHM_LEFT_SYMMETRIC_6;
		break;
	case ALGORITHM_RIGHT_SYMMETRIC:
		new_layout = ALGORITHM_RIGHT_SYMMETRIC_6;
		break;
	case ALGORITHM_PARITY_0:
		new_layout = ALGORITHM_PARITY_0_6;
		break;
	case ALGORITHM_PARITY_N:
		new_layout = ALGORITHM_PARITY_N;
		break;
	default:
		return ERR_PTR(-EINVAL);
	}
	mddev->new_level = 6;
	mddev->new_layout = new_layout;
	mddev->delta_disks = 1;
	mddev->raid_disks += 1;
	return setup_conf(mddev);
}

static struct md_personality raid6_personality =
{
	.name		= "raid6",
	.level		= 6,
	.owner		= THIS_MODULE,
	.make_request	= make_request,
	.run		= run,
	.free		= raid5_free,
	.status		= status,
	.error_handler	= error,
	.hot_add_disk	= raid5_add_disk,
	.hot_remove_disk= raid5_remove_disk,
	.spare_active	= raid5_spare_active,
	.sync_request	= sync_request,
	.resize		= raid5_resize,
	.size		= raid5_size,
	.check_reshape	= raid6_check_reshape,
	.start_reshape  = raid5_start_reshape,
	.finish_reshape = raid5_finish_reshape,
	.quiesce	= raid5_quiesce,
	.takeover	= raid6_takeover,
	.congested	= raid5_congested,
	.mergeable_bvec	= raid5_mergeable_bvec,
};
static struct md_personality raid5_personality =
{
	.name		= "raid5",
	.level		= 5,
	.owner		= THIS_MODULE,
	.make_request	= make_request,
	.run		= run,
	.free		= raid5_free,
	.status		= status,
	.error_handler	= error,
	.hot_add_disk	= raid5_add_disk,
	.hot_remove_disk= raid5_remove_disk,
	.spare_active	= raid5_spare_active,
	.sync_request	= sync_request,
	.resize		= raid5_resize,
	.size		= raid5_size,
	.check_reshape	= raid5_check_reshape,
	.start_reshape  = raid5_start_reshape,
	.finish_reshape = raid5_finish_reshape,
	.quiesce	= raid5_quiesce,
	.takeover	= raid5_takeover,
	.congested	= raid5_congested,
	.mergeable_bvec	= raid5_mergeable_bvec,
};

static struct md_personality raid4_personality =
{
	.name		= "raid4",
	.level		= 4,
	.owner		= THIS_MODULE,
	.make_request	= make_request,
	.run		= run,
	.free		= raid5_free,
	.status		= status,
	.error_handler	= error,
	.hot_add_disk	= raid5_add_disk,
	.hot_remove_disk= raid5_remove_disk,
	.spare_active	= raid5_spare_active,
	.sync_request	= sync_request,
	.resize		= raid5_resize,
	.size		= raid5_size,
	.check_reshape	= raid5_check_reshape,
	.start_reshape  = raid5_start_reshape,
	.finish_reshape = raid5_finish_reshape,
	.quiesce	= raid5_quiesce,
	.takeover	= raid4_takeover,
	.congested	= raid5_congested,
	.mergeable_bvec	= raid5_mergeable_bvec,
};

static int __init raid5_init(void)
{
	raid5_wq = alloc_workqueue("raid5wq",
		WQ_UNBOUND|WQ_MEM_RECLAIM|WQ_CPU_INTENSIVE|WQ_SYSFS, 0);
	if (!raid5_wq)
		return -ENOMEM;
	register_md_personality(&raid6_personality);
	register_md_personality(&raid5_personality);
	register_md_personality(&raid4_personality);
	return 0;
}

static void raid5_exit(void)
{
	unregister_md_personality(&raid6_personality);
	unregister_md_personality(&raid5_personality);
	unregister_md_personality(&raid4_personality);
	destroy_workqueue(raid5_wq);
}

module_init(raid5_init);
module_exit(raid5_exit);
MODULE_LICENSE("GPL");
MODULE_DESCRIPTION("RAID4/5/6 (striping with parity) personality for MD");
MODULE_ALIAS("md-personality-4"); /* RAID5 */
MODULE_ALIAS("md-raid5");
MODULE_ALIAS("md-raid4");
MODULE_ALIAS("md-level-5");
MODULE_ALIAS("md-level-4");
MODULE_ALIAS("md-personality-8"); /* RAID6 */
MODULE_ALIAS("md-raid6");
MODULE_ALIAS("md-level-6");

/* This used to be two separate modules, they were: */
MODULE_ALIAS("raid5");
MODULE_ALIAS("raid6");<|MERGE_RESOLUTION|>--- conflicted
+++ resolved
@@ -4208,13 +4208,6 @@
 
 	list_for_each_entry_safe(sh, next, &head_sh->batch_list, batch_list) {
 
-<<<<<<< HEAD
-	head_sh = sh;
-
-	list_for_each_entry_safe(sh, next, &head_sh->batch_list, batch_list) {
-
-=======
->>>>>>> aefbef10
 		list_del_init(&sh->batch_list);
 
 		WARN_ON_ONCE(sh->state & ((1 << STRIPE_ACTIVE) |
