--- conflicted
+++ resolved
@@ -823,19 +823,11 @@
 {
 	int blocksize = *(int *) data, id;
 	bool rc;
-<<<<<<< HEAD
 
 	id = dax_read_lock();
 	rc = dax_supported(dev->dax_dev, dev->bdev, blocksize, start, len);
 	dax_read_unlock(id);
 
-=======
-
-	id = dax_read_lock();
-	rc = dax_supported(dev->dax_dev, dev->bdev, blocksize, start, len);
-	dax_read_unlock(id);
-
->>>>>>> 2c85ebc5
 	return rc;
 }
 
