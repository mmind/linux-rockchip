/*
 * Elan I2C/SMBus Touchpad driver
 *
 * Copyright (c) 2013 ELAN Microelectronics Corp.
 *
 * Author: 林政維 (Duson Lin) <dusonlin@emc.com.tw>
 * Version: 1.6.0
 *
 * Based on cyapa driver:
 * copyright (c) 2011-2012 Cypress Semiconductor, Inc.
 * copyright (c) 2011-2012 Google, Inc.
 *
 * This program is free software; you can redistribute it and/or modify it
 * under the terms of the GNU General Public License version 2 as published
 * by the Free Software Foundation.
 *
 * Trademarks are the property of their respective owners.
 */

#include <linux/acpi.h>
#include <linux/delay.h>
#include <linux/device.h>
#include <linux/firmware.h>
#include <linux/i2c.h>
#include <linux/init.h>
#include <linux/input/mt.h>
#include <linux/interrupt.h>
#include <linux/module.h>
#include <linux/slab.h>
#include <linux/kernel.h>
#include <linux/sched.h>
#include <linux/input.h>
#include <linux/uaccess.h>
#include <linux/jiffies.h>
#include <linux/completion.h>
#include <linux/of.h>
#include <linux/regulator/consumer.h>
#include <asm/unaligned.h>

#include "elan_i2c.h"

#define DRIVER_NAME		"elan_i2c"
#define ELAN_DRIVER_VERSION	"1.6.0"
#define ETP_MAX_PRESSURE	255
#define ETP_FWIDTH_REDUCE	90
#define ETP_FINGER_WIDTH	15
#define ETP_RETRY_COUNT		3

#define ETP_MAX_FINGERS		5
#define ETP_FINGER_DATA_LEN	5
#define ETP_REPORT_ID		0x5D
#define ETP_REPORT_ID_OFFSET	2
#define ETP_TOUCH_INFO_OFFSET	3
#define ETP_FINGER_DATA_OFFSET	4
#define ETP_HOVER_INFO_OFFSET	30
#define ETP_MAX_REPORT_LEN	34

/* The main device structure */
struct elan_tp_data {
	struct i2c_client	*client;
	struct input_dev	*input;
	struct regulator	*vcc;

	const struct elan_transport_ops *ops;

	/* for fw update */
	struct completion	fw_completion;
	bool			in_fw_update;

	struct mutex		sysfs_mutex;

	unsigned int		max_x;
	unsigned int		max_y;
	unsigned int		width_x;
	unsigned int		width_y;
	unsigned int		x_res;
	unsigned int		y_res;

	u8			product_id;
	u8			fw_version;
	u8			sm_version;
	u8			iap_version;
	u16			fw_checksum;
	int			pressure_adjustment;
	u8			mode;
	u8			ic_type;
	u16			fw_validpage_count;
	u16			fw_signature_address;

	bool			irq_wake;

	u8			min_baseline;
	u8			max_baseline;
	bool			baseline_ready;
};

static int elan_get_fwinfo(u8 iap_version, u16 *validpage_count,
			   u16 *signature_address)
{
	switch (iap_version) {
	case 0x08:
		*validpage_count = 512;
		break;
	case 0x09:
		*validpage_count = 768;
		break;
	case 0x0D:
		*validpage_count = 896;
		break;
	default:
		/* unknown ic type clear value */
		*validpage_count = 0;
		*signature_address = 0;
		return -ENXIO;
	}

	*signature_address =
		(*validpage_count * ETP_FW_PAGE_SIZE) - ETP_FW_SIGNATURE_SIZE;

	return 0;
}

static int elan_enable_power(struct elan_tp_data *data)
{
	int repeat = ETP_RETRY_COUNT;
	int error;

	error = regulator_enable(data->vcc);
	if (error) {
		dev_err(&data->client->dev,
			"failed to enable regulator: %d\n", error);
		return error;
	}

	do {
		error = data->ops->power_control(data->client, true);
		if (error >= 0)
			return 0;

		msleep(30);
	} while (--repeat > 0);

	dev_err(&data->client->dev, "failed to enable power: %d\n", error);
	return error;
}

static int elan_disable_power(struct elan_tp_data *data)
{
	int repeat = ETP_RETRY_COUNT;
	int error;

	do {
		error = data->ops->power_control(data->client, false);
		if (!error) {
			error = regulator_disable(data->vcc);
			if (error) {
				dev_err(&data->client->dev,
					"failed to disable regulator: %d\n",
					error);
				/* Attempt to power the chip back up */
				data->ops->power_control(data->client, true);
				break;
			}

			return 0;
		}

		msleep(30);
	} while (--repeat > 0);

	dev_err(&data->client->dev, "failed to disable power: %d\n", error);
	return error;
}

static int elan_sleep(struct elan_tp_data *data)
{
	int repeat = ETP_RETRY_COUNT;
	int error;

	do {
		error = data->ops->sleep_control(data->client, true);
		if (!error)
			return 0;

		msleep(30);
	} while (--repeat > 0);

	return error;
}

static int __elan_initialize(struct elan_tp_data *data)
{
	struct i2c_client *client = data->client;
	int error;

	error = data->ops->initialize(client);
	if (error) {
		dev_err(&client->dev, "device initialize failed: %d\n", error);
		return error;
	}

	data->mode |= ETP_ENABLE_ABS;
	error = data->ops->set_mode(client, data->mode);
	if (error) {
		dev_err(&client->dev,
			"failed to switch to absolute mode: %d\n", error);
		return error;
	}

	error = data->ops->sleep_control(client, false);
	if (error) {
		dev_err(&client->dev,
			"failed to wake device up: %d\n", error);
		return error;
	}

	return 0;
}

static int elan_initialize(struct elan_tp_data *data)
{
	int repeat = ETP_RETRY_COUNT;
	int error;

	do {
		error = __elan_initialize(data);
		if (!error)
			return 0;

		msleep(30);
	} while (--repeat > 0);

	return error;
}

static int elan_query_device_info(struct elan_tp_data *data)
{
	int error;

	error = data->ops->get_product_id(data->client, &data->product_id);
	if (error)
		return error;

	error = data->ops->get_version(data->client, false, &data->fw_version);
	if (error)
		return error;

	error = data->ops->get_checksum(data->client, false,
					&data->fw_checksum);
	if (error)
		return error;

	error = data->ops->get_sm_version(data->client, &data->ic_type,
					  &data->sm_version);
	if (error)
		return error;

	error = data->ops->get_version(data->client, true, &data->iap_version);
	if (error)
		return error;

	error = data->ops->get_pressure_adjustment(data->client,
						   &data->pressure_adjustment);
	if (error)
		return error;

	error = elan_get_fwinfo(data->iap_version, &data->fw_validpage_count,
				&data->fw_signature_address);
	if (error) {
		dev_err(&data->client->dev,
			"unknown iap version %d\n", data->iap_version);
		return error;
	}

	return 0;
}

static unsigned int elan_convert_resolution(u8 val)
{
	/*
	 * (value from firmware) * 10 + 790 = dpi
	 *
	 * We also have to convert dpi to dots/mm (*10/254 to avoid floating
	 * point).
	 */

	return ((int)(char)val * 10 + 790) * 10 / 254;
}

static int elan_query_device_parameters(struct elan_tp_data *data)
{
	unsigned int x_traces, y_traces;
	u8 hw_x_res, hw_y_res;
	int error;

	error = data->ops->get_max(data->client, &data->max_x, &data->max_y);
	if (error)
		return error;

	error = data->ops->get_num_traces(data->client, &x_traces, &y_traces);
	if (error)
		return error;

	data->width_x = data->max_x / x_traces;
	data->width_y = data->max_y / y_traces;

	error = data->ops->get_resolution(data->client, &hw_x_res, &hw_y_res);
	if (error)
		return error;

	data->x_res = elan_convert_resolution(hw_x_res);
	data->y_res = elan_convert_resolution(hw_y_res);

	return 0;
}

/*
 **********************************************************
 * IAP firmware updater related routines
 **********************************************************
 */
static int elan_write_fw_block(struct elan_tp_data *data,
			       const u8 *page, u16 checksum, int idx)
{
	int retry = ETP_RETRY_COUNT;
	int error;

	do {
		error = data->ops->write_fw_block(data->client,
						  page, checksum, idx);
		if (!error)
			return 0;

		dev_dbg(&data->client->dev,
			"IAP retrying page %d (error: %d)\n", idx, error);
	} while (--retry > 0);

	return error;
}

static int __elan_update_firmware(struct elan_tp_data *data,
				  const struct firmware *fw)
{
	struct i2c_client *client = data->client;
	struct device *dev = &client->dev;
	int i, j;
	int error;
	u16 iap_start_addr;
	u16 boot_page_count;
	u16 sw_checksum = 0, fw_checksum = 0;

	error = data->ops->prepare_fw_update(client);
	if (error)
		return error;

	iap_start_addr = get_unaligned_le16(&fw->data[ETP_IAP_START_ADDR * 2]);

	boot_page_count = (iap_start_addr * 2) / ETP_FW_PAGE_SIZE;
	for (i = boot_page_count; i < data->fw_validpage_count; i++) {
		u16 checksum = 0;
		const u8 *page = &fw->data[i * ETP_FW_PAGE_SIZE];

		for (j = 0; j < ETP_FW_PAGE_SIZE; j += 2)
			checksum += ((page[j + 1] << 8) | page[j]);

		error = elan_write_fw_block(data, page, checksum, i);
		if (error) {
			dev_err(dev, "write page %d fail: %d\n", i, error);
			return error;
		}

		sw_checksum += checksum;
	}

	/* Wait WDT reset and power on reset */
	msleep(600);

	error = data->ops->finish_fw_update(client, &data->fw_completion);
	if (error)
		return error;

	error = data->ops->get_checksum(client, true, &fw_checksum);
	if (error)
		return error;

	if (sw_checksum != fw_checksum) {
		dev_err(dev, "checksum diff sw=[%04X], fw=[%04X]\n",
			sw_checksum, fw_checksum);
		return -EIO;
	}

	return 0;
}

static int elan_update_firmware(struct elan_tp_data *data,
				const struct firmware *fw)
{
	struct i2c_client *client = data->client;
	int retval;

	dev_dbg(&client->dev, "Starting firmware update....\n");

	disable_irq(client->irq);
	data->in_fw_update = true;

	retval = __elan_update_firmware(data, fw);
	if (retval) {
		dev_err(&client->dev, "firmware update failed: %d\n", retval);
		data->ops->iap_reset(client);
	} else {
		/* Reinitialize TP after fw is updated */
		elan_initialize(data);
		elan_query_device_info(data);
	}

	data->in_fw_update = false;
	enable_irq(client->irq);

	return retval;
}

/*
 *******************************************************************
 * SYSFS attributes
 *******************************************************************
 */
static ssize_t elan_sysfs_read_fw_checksum(struct device *dev,
					   struct device_attribute *attr,
					   char *buf)
{
	struct i2c_client *client = to_i2c_client(dev);
	struct elan_tp_data *data = i2c_get_clientdata(client);

	return sprintf(buf, "0x%04x\n", data->fw_checksum);
}

static ssize_t elan_sysfs_read_product_id(struct device *dev,
					 struct device_attribute *attr,
					 char *buf)
{
	struct i2c_client *client = to_i2c_client(dev);
	struct elan_tp_data *data = i2c_get_clientdata(client);

	return sprintf(buf, ETP_PRODUCT_ID_FORMAT_STRING "\n",
		       data->product_id);
}

static ssize_t elan_sysfs_read_fw_ver(struct device *dev,
				      struct device_attribute *attr,
				      char *buf)
{
	struct i2c_client *client = to_i2c_client(dev);
	struct elan_tp_data *data = i2c_get_clientdata(client);

	return sprintf(buf, "%d.0\n", data->fw_version);
}

static ssize_t elan_sysfs_read_sm_ver(struct device *dev,
				      struct device_attribute *attr,
				      char *buf)
{
	struct i2c_client *client = to_i2c_client(dev);
	struct elan_tp_data *data = i2c_get_clientdata(client);

	return sprintf(buf, "%d.0\n", data->sm_version);
}

static ssize_t elan_sysfs_read_iap_ver(struct device *dev,
				       struct device_attribute *attr,
				       char *buf)
{
	struct i2c_client *client = to_i2c_client(dev);
	struct elan_tp_data *data = i2c_get_clientdata(client);

	return sprintf(buf, "%d.0\n", data->iap_version);
}

static ssize_t elan_sysfs_update_fw(struct device *dev,
				    struct device_attribute *attr,
				    const char *buf, size_t count)
{
	struct elan_tp_data *data = dev_get_drvdata(dev);
	const struct firmware *fw;
	char *fw_name;
	int error;
	const u8 *fw_signature;
	static const u8 signature[] = {0xAA, 0x55, 0xCC, 0x33, 0xFF, 0xFF};

	/* Look for a firmware with the product id appended. */
	fw_name = kasprintf(GFP_KERNEL, ETP_FW_NAME, data->product_id);
	if (!fw_name) {
		dev_err(dev, "failed to allocate memory for firmware name\n");
		return -ENOMEM;
	}

	dev_info(dev, "requesting fw '%s'\n", fw_name);
	error = request_firmware(&fw, fw_name, dev);
	kfree(fw_name);
	if (error) {
		dev_err(dev, "failed to request firmware: %d\n", error);
		return error;
	}

	/* Firmware file must match signature data */
	fw_signature = &fw->data[data->fw_signature_address];
	if (memcmp(fw_signature, signature, sizeof(signature)) != 0) {
		dev_err(dev, "signature mismatch (expected %*ph, got %*ph)\n",
			(int)sizeof(signature), signature,
			(int)sizeof(signature), fw_signature);
		error = -EBADF;
		goto out_release_fw;
	}

	error = mutex_lock_interruptible(&data->sysfs_mutex);
	if (error)
		goto out_release_fw;

	error = elan_update_firmware(data, fw);

	mutex_unlock(&data->sysfs_mutex);

out_release_fw:
	release_firmware(fw);
	return error ?: count;
}

static ssize_t calibrate_store(struct device *dev,
			       struct device_attribute *attr,
			       const char *buf, size_t count)
{
	struct i2c_client *client = to_i2c_client(dev);
	struct elan_tp_data *data = i2c_get_clientdata(client);
	int tries = 20;
	int retval;
	int error;
	u8 val[3];

	retval = mutex_lock_interruptible(&data->sysfs_mutex);
	if (retval)
		return retval;

	disable_irq(client->irq);

	data->mode |= ETP_ENABLE_CALIBRATE;
	retval = data->ops->set_mode(client, data->mode);
	if (retval) {
		dev_err(dev, "failed to enable calibration mode: %d\n",
			retval);
		goto out;
	}

	retval = data->ops->calibrate(client);
	if (retval) {
		dev_err(dev, "failed to start calibration: %d\n",
			retval);
		goto out_disable_calibrate;
	}

	val[0] = 0xff;
	do {
		/* Wait 250ms before checking if calibration has completed. */
		msleep(250);

		retval = data->ops->calibrate_result(client, val);
		if (retval)
			dev_err(dev, "failed to check calibration result: %d\n",
				retval);
		else if (val[0] == 0)
			break; /* calibration done */

	} while (--tries);

	if (tries == 0) {
		dev_err(dev, "failed to calibrate. Timeout.\n");
		retval = -ETIMEDOUT;
	}

out_disable_calibrate:
	data->mode &= ~ETP_ENABLE_CALIBRATE;
	error = data->ops->set_mode(data->client, data->mode);
	if (error) {
		dev_err(dev, "failed to disable calibration mode: %d\n",
			error);
		if (!retval)
			retval = error;
	}
out:
	enable_irq(client->irq);
	mutex_unlock(&data->sysfs_mutex);
	return retval ?: count;
}

static ssize_t elan_sysfs_read_mode(struct device *dev,
				    struct device_attribute *attr,
				    char *buf)
{
	struct i2c_client *client = to_i2c_client(dev);
	struct elan_tp_data *data = i2c_get_clientdata(client);
	int error;
	enum tp_mode mode;

	error = mutex_lock_interruptible(&data->sysfs_mutex);
	if (error)
		return error;

	error = data->ops->iap_get_mode(data->client, &mode);

	mutex_unlock(&data->sysfs_mutex);

	if (error)
		return error;

	return sprintf(buf, "%d\n", (int)mode);
}

static DEVICE_ATTR(product_id, S_IRUGO, elan_sysfs_read_product_id, NULL);
static DEVICE_ATTR(firmware_version, S_IRUGO, elan_sysfs_read_fw_ver, NULL);
static DEVICE_ATTR(sample_version, S_IRUGO, elan_sysfs_read_sm_ver, NULL);
static DEVICE_ATTR(iap_version, S_IRUGO, elan_sysfs_read_iap_ver, NULL);
static DEVICE_ATTR(fw_checksum, S_IRUGO, elan_sysfs_read_fw_checksum, NULL);
static DEVICE_ATTR(mode, S_IRUGO, elan_sysfs_read_mode, NULL);
static DEVICE_ATTR(update_fw, S_IWUSR, NULL, elan_sysfs_update_fw);

static DEVICE_ATTR_WO(calibrate);

static struct attribute *elan_sysfs_entries[] = {
	&dev_attr_product_id.attr,
	&dev_attr_firmware_version.attr,
	&dev_attr_sample_version.attr,
	&dev_attr_iap_version.attr,
	&dev_attr_fw_checksum.attr,
	&dev_attr_calibrate.attr,
	&dev_attr_mode.attr,
	&dev_attr_update_fw.attr,
	NULL,
};

static const struct attribute_group elan_sysfs_group = {
	.attrs = elan_sysfs_entries,
};

static ssize_t acquire_store(struct device *dev, struct device_attribute *attr,
			     const char *buf, size_t count)
{
	struct i2c_client *client = to_i2c_client(dev);
	struct elan_tp_data *data = i2c_get_clientdata(client);
	int error;
	int retval;

	retval = mutex_lock_interruptible(&data->sysfs_mutex);
	if (retval)
		return retval;

	disable_irq(client->irq);

	data->baseline_ready = false;

	data->mode |= ETP_ENABLE_CALIBRATE;
	retval = data->ops->set_mode(data->client, data->mode);
	if (retval) {
		dev_err(dev, "Failed to enable calibration mode to get baseline: %d\n",
			retval);
		goto out;
	}

	msleep(250);

	retval = data->ops->get_baseline_data(data->client, true,
					      &data->max_baseline);
	if (retval) {
		dev_err(dev, "Failed to read max baseline form device: %d\n",
			retval);
		goto out_disable_calibrate;
	}

	retval = data->ops->get_baseline_data(data->client, false,
					      &data->min_baseline);
	if (retval) {
		dev_err(dev, "Failed to read min baseline form device: %d\n",
			retval);
		goto out_disable_calibrate;
	}

	data->baseline_ready = true;

out_disable_calibrate:
	data->mode &= ~ETP_ENABLE_CALIBRATE;
	error = data->ops->set_mode(data->client, data->mode);
	if (error) {
		dev_err(dev, "Failed to disable calibration mode after acquiring baseline: %d\n",
			error);
		if (!retval)
			retval = error;
	}
out:
	enable_irq(client->irq);
	mutex_unlock(&data->sysfs_mutex);
	return retval ?: count;
}

static ssize_t min_show(struct device *dev,
			struct device_attribute *attr, char *buf)
{
	struct i2c_client *client = to_i2c_client(dev);
	struct elan_tp_data *data = i2c_get_clientdata(client);
	int retval;

	retval = mutex_lock_interruptible(&data->sysfs_mutex);
	if (retval)
		return retval;

	if (!data->baseline_ready) {
		retval = -ENODATA;
		goto out;
	}

	retval = snprintf(buf, PAGE_SIZE, "%d", data->min_baseline);

out:
	mutex_unlock(&data->sysfs_mutex);
	return retval;
}

static ssize_t max_show(struct device *dev,
			struct device_attribute *attr, char *buf)
{
	struct i2c_client *client = to_i2c_client(dev);
	struct elan_tp_data *data = i2c_get_clientdata(client);
	int retval;

	retval = mutex_lock_interruptible(&data->sysfs_mutex);
	if (retval)
		return retval;

	if (!data->baseline_ready) {
		retval = -ENODATA;
		goto out;
	}

	retval = snprintf(buf, PAGE_SIZE, "%d", data->max_baseline);

out:
	mutex_unlock(&data->sysfs_mutex);
	return retval;
}


static DEVICE_ATTR_WO(acquire);
static DEVICE_ATTR_RO(min);
static DEVICE_ATTR_RO(max);

static struct attribute *elan_baseline_sysfs_entries[] = {
	&dev_attr_acquire.attr,
	&dev_attr_min.attr,
	&dev_attr_max.attr,
	NULL,
};

static const struct attribute_group elan_baseline_sysfs_group = {
	.name = "baseline",
	.attrs = elan_baseline_sysfs_entries,
};

static const struct attribute_group *elan_sysfs_groups[] = {
	&elan_sysfs_group,
	&elan_baseline_sysfs_group,
	NULL
};

/*
 ******************************************************************
 * Elan isr functions
 ******************************************************************
 */
static void elan_report_contact(struct elan_tp_data *data,
				int contact_num, bool contact_valid,
				u8 *finger_data)
{
	struct input_dev *input = data->input;
	unsigned int pos_x, pos_y;
	unsigned int pressure, mk_x, mk_y;
	unsigned int area_x, area_y, major, minor;
	unsigned int scaled_pressure;

	if (contact_valid) {
		pos_x = ((finger_data[0] & 0xf0) << 4) |
						finger_data[1];
		pos_y = ((finger_data[0] & 0x0f) << 8) |
						finger_data[2];
		mk_x = (finger_data[3] & 0x0f);
		mk_y = (finger_data[3] >> 4);
		pressure = finger_data[4];

		if (pos_x > data->max_x || pos_y > data->max_y) {
			dev_dbg(input->dev.parent,
				"[%d] x=%d y=%d over max (%d, %d)",
				contact_num, pos_x, pos_y,
				data->max_x, data->max_y);
			return;
		}

		/*
		 * To avoid treating large finger as palm, let's reduce the
		 * width x and y per trace.
		 */
		area_x = mk_x * (data->width_x - ETP_FWIDTH_REDUCE);
		area_y = mk_y * (data->width_y - ETP_FWIDTH_REDUCE);

		major = max(area_x, area_y);
		minor = min(area_x, area_y);

		scaled_pressure = pressure + data->pressure_adjustment;

		if (scaled_pressure > ETP_MAX_PRESSURE)
			scaled_pressure = ETP_MAX_PRESSURE;

		input_mt_slot(input, contact_num);
		input_mt_report_slot_state(input, MT_TOOL_FINGER, true);
		input_report_abs(input, ABS_MT_POSITION_X, pos_x);
		input_report_abs(input, ABS_MT_POSITION_Y, data->max_y - pos_y);
		input_report_abs(input, ABS_MT_PRESSURE, scaled_pressure);
		input_report_abs(input, ABS_TOOL_WIDTH, mk_x);
		input_report_abs(input, ABS_MT_TOUCH_MAJOR, major);
		input_report_abs(input, ABS_MT_TOUCH_MINOR, minor);
	} else {
		input_mt_slot(input, contact_num);
		input_mt_report_slot_state(input, MT_TOOL_FINGER, false);
	}
}

static void elan_report_absolute(struct elan_tp_data *data, u8 *packet)
{
	struct input_dev *input = data->input;
	u8 *finger_data = &packet[ETP_FINGER_DATA_OFFSET];
	int i;
	u8 tp_info = packet[ETP_TOUCH_INFO_OFFSET];
	u8 hover_info = packet[ETP_HOVER_INFO_OFFSET];
	bool contact_valid, hover_event;

	hover_event = hover_info & 0x40;
	for (i = 0; i < ETP_MAX_FINGERS; i++) {
		contact_valid = tp_info & (1U << (3 + i));
		elan_report_contact(data, i, contact_valid, finger_data);

		if (contact_valid)
			finger_data += ETP_FINGER_DATA_LEN;
	}

	input_report_key(input, BTN_LEFT, tp_info & 0x01);
	input_report_abs(input, ABS_DISTANCE, hover_event != 0);
	input_mt_report_pointer_emulation(input, true);
	input_sync(input);
}

static irqreturn_t elan_isr(int irq, void *dev_id)
{
	struct elan_tp_data *data = dev_id;
	struct device *dev = &data->client->dev;
	int error;
	u8 report[ETP_MAX_REPORT_LEN];

	/*
	 * When device is connected to i2c bus, when all IAP page writes
	 * complete, the driver will receive interrupt and must read
	 * 0000 to confirm that IAP is finished.
	*/
	if (data->in_fw_update) {
		complete(&data->fw_completion);
		goto out;
	}

	error = data->ops->get_report(data->client, report);
	if (error)
		goto out;

	if (report[ETP_REPORT_ID_OFFSET] != ETP_REPORT_ID)
		dev_err(dev, "invalid report id data (%x)\n",
			report[ETP_REPORT_ID_OFFSET]);
	else
		elan_report_absolute(data, report);

out:
	return IRQ_HANDLED;
}

/*
 ******************************************************************
 * Elan initialization functions
 ******************************************************************
 */
static int elan_setup_input_device(struct elan_tp_data *data)
{
	struct device *dev = &data->client->dev;
	struct input_dev *input;
	unsigned int max_width = max(data->width_x, data->width_y);
	unsigned int min_width = min(data->width_x, data->width_y);
	int error;

	input = devm_input_allocate_device(dev);
	if (!input)
		return -ENOMEM;

	input->name = "Elan Touchpad";
	input->id.bustype = BUS_I2C;
	input_set_drvdata(input, data);

	error = input_mt_init_slots(input, ETP_MAX_FINGERS,
				    INPUT_MT_POINTER | INPUT_MT_DROP_UNUSED);
	if (error) {
		dev_err(dev, "failed to initialize MT slots: %d\n", error);
		return error;
	}

	__set_bit(EV_ABS, input->evbit);
	__set_bit(INPUT_PROP_POINTER, input->propbit);
	__set_bit(INPUT_PROP_BUTTONPAD, input->propbit);
	__set_bit(BTN_LEFT, input->keybit);

	/* Set up ST parameters */
	input_set_abs_params(input, ABS_X, 0, data->max_x, 0, 0);
	input_set_abs_params(input, ABS_Y, 0, data->max_y, 0, 0);
	input_abs_set_res(input, ABS_X, data->x_res);
	input_abs_set_res(input, ABS_Y, data->y_res);
	input_set_abs_params(input, ABS_PRESSURE, 0, ETP_MAX_PRESSURE, 0, 0);
	input_set_abs_params(input, ABS_TOOL_WIDTH, 0, ETP_FINGER_WIDTH, 0, 0);
	input_set_abs_params(input, ABS_DISTANCE, 0, 1, 0, 0);

	/* And MT parameters */
	input_set_abs_params(input, ABS_MT_POSITION_X, 0, data->max_x, 0, 0);
	input_set_abs_params(input, ABS_MT_POSITION_Y, 0, data->max_y, 0, 0);
	input_abs_set_res(input, ABS_MT_POSITION_X, data->x_res);
	input_abs_set_res(input, ABS_MT_POSITION_Y, data->y_res);
	input_set_abs_params(input, ABS_MT_PRESSURE, 0,
			     ETP_MAX_PRESSURE, 0, 0);
	input_set_abs_params(input, ABS_MT_TOUCH_MAJOR, 0,
			     ETP_FINGER_WIDTH * max_width, 0, 0);
	input_set_abs_params(input, ABS_MT_TOUCH_MINOR, 0,
			     ETP_FINGER_WIDTH * min_width, 0, 0);

	data->input = input;

	return 0;
}

static void elan_disable_regulator(void *_data)
{
	struct elan_tp_data *data = _data;

	regulator_disable(data->vcc);
}

static void elan_remove_sysfs_groups(void *_data)
{
	struct elan_tp_data *data = _data;

	sysfs_remove_groups(&data->client->dev.kobj, elan_sysfs_groups);
}

static int elan_probe(struct i2c_client *client,
		      const struct i2c_device_id *dev_id)
{
	const struct elan_transport_ops *transport_ops;
	struct device *dev = &client->dev;
	struct elan_tp_data *data;
	unsigned long irqflags;
	int error;

	if (IS_ENABLED(CONFIG_MOUSE_ELAN_I2C_I2C) &&
	    i2c_check_functionality(client->adapter, I2C_FUNC_I2C)) {
		transport_ops = &elan_i2c_ops;
	} else if (IS_ENABLED(CONFIG_MOUSE_ELAN_I2C_SMBUS) &&
		   i2c_check_functionality(client->adapter,
					   I2C_FUNC_SMBUS_BYTE_DATA |
						I2C_FUNC_SMBUS_BLOCK_DATA |
						I2C_FUNC_SMBUS_I2C_BLOCK)) {
		transport_ops = &elan_smbus_ops;
	} else {
		dev_err(dev, "not a supported I2C/SMBus adapter\n");
		return -EIO;
	}

	data = devm_kzalloc(&client->dev, sizeof(struct elan_tp_data),
			    GFP_KERNEL);
	if (!data)
		return -ENOMEM;

	i2c_set_clientdata(client, data);

	data->ops = transport_ops;
	data->client = client;
	init_completion(&data->fw_completion);
	mutex_init(&data->sysfs_mutex);

	data->vcc = devm_regulator_get(&client->dev, "vcc");
	if (IS_ERR(data->vcc)) {
		error = PTR_ERR(data->vcc);
		if (error != -EPROBE_DEFER)
			dev_err(&client->dev,
				"Failed to get 'vcc' regulator: %d\n",
				error);
		return error;
	}

	error = regulator_enable(data->vcc);
	if (error) {
		dev_err(&client->dev,
			"Failed to enable regulator: %d\n", error);
		return error;
	}

	error = devm_add_action(&client->dev,
				elan_disable_regulator, data);
	if (error) {
		regulator_disable(data->vcc);
		dev_err(&client->dev,
			"Failed to add disable regulator action: %d\n",
			error);
		return error;
	}

	/* Initialize the touchpad. */
	error = elan_initialize(data);
	if (error)
		return error;

	error = elan_query_device_info(data);
	if (error)
		return error;

	error = elan_query_device_parameters(data);
	if (error)
		return error;

	dev_dbg(&client->dev,
		"Elan Touchpad Information:\n"
		"    Module product ID:  0x%04x\n"
		"    Firmware Version:  0x%04x\n"
		"    Sample Version:  0x%04x\n"
		"    IAP Version:  0x%04x\n"
		"    Max ABS X,Y:   %d,%d\n"
		"    Width X,Y:   %d,%d\n"
		"    Resolution X,Y:   %d,%d (dots/mm)\n",
		data->product_id,
		data->fw_version,
		data->sm_version,
		data->iap_version,
		data->max_x, data->max_y,
		data->width_x, data->width_y,
		data->x_res, data->y_res);

	/* Set up input device properties based on queried parameters. */
	error = elan_setup_input_device(data);
	if (error)
		return error;

	/*
	 * Systems using device tree should set up interrupt via DTS,
	 * the rest will use the default falling edge interrupts.
	 */
	irqflags = client->dev.of_node ? 0 : IRQF_TRIGGER_FALLING;

	error = devm_request_threaded_irq(&client->dev, client->irq,
					  NULL, elan_isr,
					  irqflags | IRQF_ONESHOT,
					  client->name, data);
	if (error) {
		dev_err(&client->dev, "cannot register irq=%d\n", client->irq);
		return error;
	}

	error = sysfs_create_groups(&client->dev.kobj, elan_sysfs_groups);
	if (error) {
		dev_err(&client->dev, "failed to create sysfs attributes: %d\n",
			error);
		return error;
	}

	error = devm_add_action(&client->dev,
				elan_remove_sysfs_groups, data);
	if (error) {
		elan_remove_sysfs_groups(data);
		dev_err(&client->dev,
			"Failed to add sysfs cleanup action: %d\n",
			error);
		return error;
	}

	error = input_register_device(data->input);
	if (error) {
		dev_err(&client->dev, "failed to register input device: %d\n",
			error);
		return error;
	}

	/*
	 * Systems using device tree should set up wakeup via DTS,
	 * the rest will configure device as wakeup source by default.
	 */
	if (!client->dev.of_node)
		device_init_wakeup(&client->dev, true);

	return 0;
}

static int __maybe_unused elan_suspend(struct device *dev)
{
	struct i2c_client *client = to_i2c_client(dev);
	struct elan_tp_data *data = i2c_get_clientdata(client);
	int ret;

	/*
	 * We are taking the mutex to make sure sysfs operations are
	 * complete before we attempt to bring the device into low[er]
	 * power mode.
	 */
	ret = mutex_lock_interruptible(&data->sysfs_mutex);
	if (ret)
		return ret;

	disable_irq(client->irq);

	if (device_may_wakeup(dev)) {
		ret = elan_sleep(data);
		/* Enable wake from IRQ */
		data->irq_wake = (enable_irq_wake(client->irq) == 0);
	} else {
		ret = elan_disable_power(data);
	}

	mutex_unlock(&data->sysfs_mutex);
	return ret;
}

static int __maybe_unused elan_resume(struct device *dev)
{
	struct i2c_client *client = to_i2c_client(dev);
	struct elan_tp_data *data = i2c_get_clientdata(client);
	int error;

	if (device_may_wakeup(dev) && data->irq_wake) {
		disable_irq_wake(client->irq);
		data->irq_wake = false;
	}

	error = elan_enable_power(data);
	if (error) {
		dev_err(dev, "power up when resuming failed: %d\n", error);
		goto err;
	}

	error = elan_initialize(data);
	if (error)
		dev_err(dev, "initialize when resuming failed: %d\n", error);

err:
	enable_irq(data->client->irq);
	return error;
}

static SIMPLE_DEV_PM_OPS(elan_pm_ops, elan_suspend, elan_resume);

static const struct i2c_device_id elan_id[] = {
	{ DRIVER_NAME, 0 },
	{ },
};
MODULE_DEVICE_TABLE(i2c, elan_id);

#ifdef CONFIG_ACPI
static const struct acpi_device_id elan_acpi_id[] = {
	{ "ELAN0000", 0 },
<<<<<<< HEAD
=======
	{ "ELAN0100", 0 },
>>>>>>> f377ea88
	{ "ELAN0600", 0 },
	{ }
};
MODULE_DEVICE_TABLE(acpi, elan_acpi_id);
#endif

#ifdef CONFIG_OF
static const struct of_device_id elan_of_match[] = {
	{ .compatible = "elan,ekth3000" },
	{ /* sentinel */ }
};
MODULE_DEVICE_TABLE(of, elan_of_match);
#endif

static struct i2c_driver elan_driver = {
	.driver = {
		.name	= DRIVER_NAME,
		.pm	= &elan_pm_ops,
		.acpi_match_table = ACPI_PTR(elan_acpi_id),
		.of_match_table = of_match_ptr(elan_of_match),
		.probe_type = PROBE_PREFER_ASYNCHRONOUS,
	},
	.probe		= elan_probe,
	.id_table	= elan_id,
};

module_i2c_driver(elan_driver);

MODULE_AUTHOR("Duson Lin <dusonlin@emc.com.tw>");
MODULE_DESCRIPTION("Elan I2C/SMBus Touchpad driver");
MODULE_LICENSE("GPL");
MODULE_VERSION(ELAN_DRIVER_VERSION);<|MERGE_RESOLUTION|>--- conflicted
+++ resolved
@@ -1168,10 +1168,7 @@
 #ifdef CONFIG_ACPI
 static const struct acpi_device_id elan_acpi_id[] = {
 	{ "ELAN0000", 0 },
-<<<<<<< HEAD
-=======
 	{ "ELAN0100", 0 },
->>>>>>> f377ea88
 	{ "ELAN0600", 0 },
 	{ }
 };
