/*
 * ChromeOS EC keyboard driver
 *
 * Copyright (C) 2012 Google, Inc
 *
 * This software is licensed under the terms of the GNU General Public
 * License version 2, as published by the Free Software Foundation, and
 * may be copied, distributed, and modified under those terms.
 *
 * This program is distributed in the hope that it will be useful,
 * but WITHOUT ANY WARRANTY; without even the implied warranty of
 * MERCHANTABILITY or FITNESS FOR A PARTICULAR PURPOSE.  See the
 * GNU General Public License for more details.
 *
 * This driver uses the Chrome OS EC byte-level message-based protocol for
 * communicating the keyboard state (which keys are pressed) from a keyboard EC
 * to the AP over some bus (such as i2c, lpc, spi).  The EC does debouncing,
 * but everything else (including deghosting) is done here.  The main
 * motivation for this is to keep the EC firmware as simple as possible, since
 * it cannot be easily upgraded and EC flash/IRAM space is relatively
 * expensive.
 */

#include <linux/module.h>
#include <linux/bitops.h>
#include <linux/i2c.h>
#include <linux/input.h>
#include <linux/interrupt.h>
#include <linux/kernel.h>
#include <linux/platform_device.h>
#include <linux/slab.h>
#include <linux/input/matrix_keypad.h>
#include <linux/mfd/cros_ec.h>
#include <linux/mfd/cros_ec_commands.h>

/*
 * @rows: Number of rows in the keypad
 * @cols: Number of columns in the keypad
 * @row_shift: log2 or number of rows, rounded up
 * @keymap_data: Matrix keymap data used to convert to keyscan values
 * @ghost_filter: true to enable the matrix key-ghosting filter
 * @valid_keys: bitmap of existing keys for each matrix column
 * @old_kb_state: bitmap of keys pressed last scan
 * @dev: Device pointer
 * @idev: Input device
 * @ec: Top level ChromeOS device to use to talk to EC
 */
struct cros_ec_keyb {
	unsigned int rows;
	unsigned int cols;
	int row_shift;
	const struct matrix_keymap_data *keymap_data;
	bool ghost_filter;
	uint8_t *valid_keys;
	uint8_t *old_kb_state;

	struct device *dev;
	struct input_dev *idev;
	struct cros_ec_device *ec;
};


/*
 * Returns true when there is at least one combination of pressed keys that
 * results in ghosting.
 */
static bool cros_ec_keyb_has_ghosting(struct cros_ec_keyb *ckdev, uint8_t *buf)
{
	int col1, col2, buf1, buf2;
	struct device *dev = ckdev->dev;
	uint8_t *valid_keys = ckdev->valid_keys;

	/*
	 * Ghosting happens if for any pressed key X there are other keys
	 * pressed both in the same row and column of X as, for instance,
	 * in the following diagram:
	 *
	 * . . Y . g .
	 * . . . . . .
	 * . . . . . .
	 * . . X . Z .
	 *
	 * In this case only X, Y, and Z are pressed, but g appears to be
	 * pressed too (see Wikipedia).
	 */
	for (col1 = 0; col1 < ckdev->cols; col1++) {
		buf1 = buf[col1] & valid_keys[col1];
		for (col2 = col1 + 1; col2 < ckdev->cols; col2++) {
			buf2 = buf[col2] & valid_keys[col2];
			if (hweight8(buf1 & buf2) > 1) {
				dev_dbg(dev, "ghost found at: B[%02d]:0x%02x & B[%02d]:0x%02x",
					col1, buf1, col2, buf2);
				return true;
			}
		}
	}

	return false;
}


/*
 * Compares the new keyboard state to the old one and produces key
 * press/release events accordingly.  The keyboard state is 13 bytes (one byte
 * per column)
 */
static void cros_ec_keyb_process(struct cros_ec_keyb *ckdev,
			 uint8_t *kb_state, int len)
{
	struct input_dev *idev = ckdev->idev;
	int col, row;
	int new_state;
	int old_state;
	int num_cols;

	num_cols = len;

	if (ckdev->ghost_filter && cros_ec_keyb_has_ghosting(ckdev, kb_state)) {
		/*
		 * Simple-minded solution: ignore this state. The obvious
		 * improvement is to only ignore changes to keys involved in
		 * the ghosting, but process the other changes.
		 */
		dev_dbg(ckdev->dev, "ghosting found\n");
		return;
	}

	for (col = 0; col < ckdev->cols; col++) {
		for (row = 0; row < ckdev->rows; row++) {
			int pos = MATRIX_SCAN_CODE(row, col, ckdev->row_shift);
			const unsigned short *keycodes = idev->keycode;

			new_state = kb_state[col] & (1 << row);
			old_state = ckdev->old_kb_state[col] & (1 << row);
			if (new_state != old_state) {
				dev_dbg(ckdev->dev,
					"changed: [r%d c%d]: byte %02x\n",
					row, col, new_state);

				input_report_key(idev, keycodes[pos],
						 new_state);
			}
		}
		ckdev->old_kb_state[col] = kb_state[col];
	}
	input_sync(ckdev->idev);
}

static int cros_ec_keyb_get_state(struct cros_ec_keyb *ckdev, uint8_t *kb_state)
{
<<<<<<< HEAD
	int ret = 0;
	struct cros_ec_command *msg;

	msg = kzalloc(sizeof(*msg) + ckdev->cols, GFP_KERNEL);
	if (!msg)
		return -ENOMEM;

	msg->command = EC_CMD_MKBP_STATE;
	msg->insize = ckdev->cols;
=======
	int ret;
	struct cros_ec_command *msg = (struct cros_ec_command *)kb_state;

	msg->command = EC_CMD_MKBP_STATE;
	msg->insize = ckdev->cols;
	msg->outsize = 0;

	ret = cros_ec_cmd_xfer(ckdev->ec, msg);
	if (ret < 0) {
		dev_err(ckdev->dev, "Error transferring EC message %d\n", ret);
		return ret;
	}

	memcpy(kb_state, msg->data, ckdev->cols);
>>>>>>> 6b44f7dc

	ret = cros_ec_cmd_xfer(ckdev->ec, msg);
	if (ret < 0) {
		dev_err(ckdev->dev, "Error transferring EC message %d\n", ret);
		goto exit;
	}

	memcpy(kb_state, msg->data, ckdev->cols);
exit:
	kfree(msg);
	return ret;
}

static irqreturn_t cros_ec_keyb_irq(int irq, void *data)
{
	struct cros_ec_keyb *ckdev = data;
	struct cros_ec_device *ec = ckdev->ec;
	int ret;
	uint8_t kb_state[sizeof(struct cros_ec_command) + ckdev->cols];

	if (device_may_wakeup(ec->dev))
		pm_wakeup_event(ec->dev, 0);

	ret = cros_ec_keyb_get_state(ckdev, kb_state);
	if (ret >= 0)
		cros_ec_keyb_process(ckdev, kb_state, ret);
	else
		dev_err(ec->dev, "failed to get keyboard state: %d\n", ret);

	return IRQ_HANDLED;
}

static int cros_ec_keyb_open(struct input_dev *dev)
{
	struct cros_ec_keyb *ckdev = input_get_drvdata(dev);
	struct cros_ec_device *ec = ckdev->ec;

	return request_threaded_irq(ec->irq, NULL, cros_ec_keyb_irq,
					IRQF_TRIGGER_LOW | IRQF_ONESHOT,
					"cros_ec_keyb", ckdev);
}

static void cros_ec_keyb_close(struct input_dev *dev)
{
	struct cros_ec_keyb *ckdev = input_get_drvdata(dev);
	struct cros_ec_device *ec = ckdev->ec;

	free_irq(ec->irq, ckdev);
}

/*
 * Walks keycodes flipping bit in buffer COLUMNS deep where bit is ROW.  Used by
 * ghosting logic to ignore NULL or virtual keys.
 */
static void cros_ec_keyb_compute_valid_keys(struct cros_ec_keyb *ckdev)
{
	int row, col;
	int row_shift = ckdev->row_shift;
	unsigned short *keymap = ckdev->idev->keycode;
	unsigned short code;

	BUG_ON(ckdev->idev->keycodesize != sizeof(*keymap));

	for (col = 0; col < ckdev->cols; col++) {
		for (row = 0; row < ckdev->rows; row++) {
			code = keymap[MATRIX_SCAN_CODE(row, col, row_shift)];
			if (code && (code != KEY_BATTERY))
				ckdev->valid_keys[col] |= 1 << row;
		}
		dev_dbg(ckdev->dev, "valid_keys[%02d] = 0x%02x\n",
			col, ckdev->valid_keys[col]);
	}
}

static int cros_ec_keyb_probe(struct platform_device *pdev)
{
	struct cros_ec_device *ec = dev_get_drvdata(pdev->dev.parent);
	struct device *dev = ec->dev;
	struct cros_ec_keyb *ckdev;
	struct input_dev *idev;
	struct device_node *np;
	int err;

	np = pdev->dev.of_node;
	if (!np)
		return -ENODEV;

	ckdev = devm_kzalloc(&pdev->dev, sizeof(*ckdev), GFP_KERNEL);
	if (!ckdev)
		return -ENOMEM;
	err = matrix_keypad_parse_of_params(&pdev->dev, &ckdev->rows,
					    &ckdev->cols);
	if (err)
		return err;

	ckdev->valid_keys = devm_kzalloc(&pdev->dev, ckdev->cols, GFP_KERNEL);
	if (!ckdev->valid_keys)
		return -ENOMEM;

	ckdev->old_kb_state = devm_kzalloc(&pdev->dev, ckdev->cols, GFP_KERNEL);
	if (!ckdev->old_kb_state)
		return -ENOMEM;

	idev = devm_input_allocate_device(&pdev->dev);
	if (!idev)
		return -ENOMEM;

	if (!ec->irq) {
		dev_err(dev, "no EC IRQ specified\n");
		return -EINVAL;
	}

	ckdev->ec = ec;
	ckdev->dev = dev;
	dev_set_drvdata(&pdev->dev, ckdev);

	idev->name = CROS_EC_DEV_NAME;
	idev->phys = ec->phys_name;
	__set_bit(EV_REP, idev->evbit);

	idev->id.bustype = BUS_VIRTUAL;
	idev->id.version = 1;
	idev->id.product = 0;
	idev->dev.parent = &pdev->dev;
	idev->open = cros_ec_keyb_open;
	idev->close = cros_ec_keyb_close;

	ckdev->ghost_filter = of_property_read_bool(np,
					"google,needs-ghost-filter");

	err = matrix_keypad_build_keymap(NULL, NULL, ckdev->rows, ckdev->cols,
					 NULL, idev);
	if (err) {
		dev_err(dev, "cannot build key matrix\n");
		return err;
	}

	ckdev->row_shift = get_count_order(ckdev->cols);

	input_set_capability(idev, EV_MSC, MSC_SCAN);
	input_set_drvdata(idev, ckdev);
	ckdev->idev = idev;
	cros_ec_keyb_compute_valid_keys(ckdev);

	err = input_register_device(ckdev->idev);
	if (err) {
		dev_err(dev, "cannot register input device\n");
		return err;
	}

	return 0;
}

#ifdef CONFIG_PM_SLEEP
/* Clear any keys in the buffer */
static void cros_ec_keyb_clear_keyboard(struct cros_ec_keyb *ckdev)
{
	uint8_t old_state[ckdev->cols];
	uint8_t new_state[ckdev->cols];
	unsigned long duration;
	int i, ret;

	/*
	 * Keep reading until we see that the scan state does not change.
	 * That indicates that we are done.
	 *
	 * Assume that the EC keyscan buffer is at most 32 deep.
	 */
	duration = jiffies;
	ret = cros_ec_keyb_get_state(ckdev, new_state);
	for (i = 1; !ret && i < 32; i++) {
		memcpy(old_state, new_state, sizeof(old_state));
		ret = cros_ec_keyb_get_state(ckdev, new_state);
		if (0 == memcmp(old_state, new_state, sizeof(old_state)))
			break;
	}
	duration = jiffies - duration;
	dev_info(ckdev->dev, "Discarded %d keyscan(s) in %dus\n", i,
		jiffies_to_usecs(duration));
}

static int cros_ec_keyb_resume(struct device *dev)
{
	struct cros_ec_keyb *ckdev = dev_get_drvdata(dev);

	/*
	 * When the EC is not a wake source, then it could not have caused the
	 * resume, so we clear the EC's key scan buffer. If the EC was a
	 * wake source (e.g. the lid is open and the user might press a key to
	 * wake) then the key scan buffer should be preserved.
	 */
	if (!ckdev->ec->was_wake_device)
		cros_ec_keyb_clear_keyboard(ckdev);

	return 0;
}

#endif

static SIMPLE_DEV_PM_OPS(cros_ec_keyb_pm_ops, NULL, cros_ec_keyb_resume);

#ifdef CONFIG_OF
static const struct of_device_id cros_ec_keyb_of_match[] = {
	{ .compatible = "google,cros-ec-keyb" },
	{},
};
MODULE_DEVICE_TABLE(of, cros_ec_keyb_of_match);
#endif

static struct platform_driver cros_ec_keyb_driver = {
	.probe = cros_ec_keyb_probe,
	.driver = {
		.name = "cros-ec-keyb",
		.of_match_table = of_match_ptr(cros_ec_keyb_of_match),
		.pm	= &cros_ec_keyb_pm_ops,
	},
};

module_platform_driver(cros_ec_keyb_driver);

MODULE_LICENSE("GPL");
MODULE_DESCRIPTION("ChromeOS EC keyboard driver");
MODULE_ALIAS("platform:cros-ec-keyb");<|MERGE_RESOLUTION|>--- conflicted
+++ resolved
@@ -148,17 +148,6 @@
 
 static int cros_ec_keyb_get_state(struct cros_ec_keyb *ckdev, uint8_t *kb_state)
 {
-<<<<<<< HEAD
-	int ret = 0;
-	struct cros_ec_command *msg;
-
-	msg = kzalloc(sizeof(*msg) + ckdev->cols, GFP_KERNEL);
-	if (!msg)
-		return -ENOMEM;
-
-	msg->command = EC_CMD_MKBP_STATE;
-	msg->insize = ckdev->cols;
-=======
 	int ret;
 	struct cros_ec_command *msg = (struct cros_ec_command *)kb_state;
 
@@ -173,7 +162,6 @@
 	}
 
 	memcpy(kb_state, msg->data, ckdev->cols);
->>>>>>> 6b44f7dc
 
 	ret = cros_ec_cmd_xfer(ckdev->ec, msg);
 	if (ret < 0) {
