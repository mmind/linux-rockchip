/*
 * ChromeOS EC keyboard driver
 *
 * Copyright (C) 2012 Google, Inc
 *
 * This software is licensed under the terms of the GNU General Public
 * License version 2, as published by the Free Software Foundation, and
 * may be copied, distributed, and modified under those terms.
 *
 * This program is distributed in the hope that it will be useful,
 * but WITHOUT ANY WARRANTY; without even the implied warranty of
 * MERCHANTABILITY or FITNESS FOR A PARTICULAR PURPOSE.  See the
 * GNU General Public License for more details.
 *
 * This driver uses the Chrome OS EC byte-level message-based protocol for
 * communicating the keyboard state (which keys are pressed) from a keyboard EC
 * to the AP over some bus (such as i2c, lpc, spi).  The EC does debouncing,
 * but everything else (including deghosting) is done here.  The main
 * motivation for this is to keep the EC firmware as simple as possible, since
 * it cannot be easily upgraded and EC flash/IRAM space is relatively
 * expensive.
 */

#include <linux/module.h>
#include <linux/bitops.h>
#include <linux/i2c.h>
#include <linux/input.h>
#include <linux/interrupt.h>
#include <linux/kernel.h>
#include <linux/platform_device.h>
#include <linux/slab.h>
#include <linux/input/matrix_keypad.h>
#include <linux/mfd/cros_ec.h>
#include <linux/mfd/cros_ec_commands.h>

/*
 * @rows: Number of rows in the keypad
 * @cols: Number of columns in the keypad
 * @row_shift: log2 or number of rows, rounded up
 * @keymap_data: Matrix keymap data used to convert to keyscan values
 * @ghost_filter: true to enable the matrix key-ghosting filter
 * @valid_keys: bitmap of existing keys for each matrix column
 * @old_kb_state: bitmap of keys pressed last scan
 * @dev: Device pointer
 * @idev: Input device
 * @ec: Top level ChromeOS device to use to talk to EC
 */
struct cros_ec_keyb {
	unsigned int rows;
	unsigned int cols;
	int row_shift;
	const struct matrix_keymap_data *keymap_data;
	bool ghost_filter;
	uint8_t *valid_keys;
	uint8_t *old_kb_state;

	struct device *dev;
	struct input_dev *idev;
	struct cros_ec_device *ec;
};


/*
 * Returns true when there is at least one combination of pressed keys that
 * results in ghosting.
 */
static bool cros_ec_keyb_has_ghosting(struct cros_ec_keyb *ckdev, uint8_t *buf)
{
	int col1, col2, buf1, buf2;
	struct device *dev = ckdev->dev;
	uint8_t *valid_keys = ckdev->valid_keys;

	/*
	 * Ghosting happens if for any pressed key X there are other keys
	 * pressed both in the same row and column of X as, for instance,
	 * in the following diagram:
	 *
	 * . . Y . g .
	 * . . . . . .
	 * . . . . . .
	 * . . X . Z .
	 *
	 * In this case only X, Y, and Z are pressed, but g appears to be
	 * pressed too (see Wikipedia).
	 */
	for (col1 = 0; col1 < ckdev->cols; col1++) {
		buf1 = buf[col1] & valid_keys[col1];
		for (col2 = col1 + 1; col2 < ckdev->cols; col2++) {
			buf2 = buf[col2] & valid_keys[col2];
			if (hweight8(buf1 & buf2) > 1) {
				dev_dbg(dev, "ghost found at: B[%02d]:0x%02x & B[%02d]:0x%02x",
					col1, buf1, col2, buf2);
				return true;
			}
		}
	}

	return false;
}


/*
 * Compares the new keyboard state to the old one and produces key
 * press/release events accordingly.  The keyboard state is 13 bytes (one byte
 * per column)
 */
static void cros_ec_keyb_process(struct cros_ec_keyb *ckdev,
			 uint8_t *kb_state, int len)
{
	struct input_dev *idev = ckdev->idev;
	int col, row;
	int new_state;
	int old_state;
	int num_cols;

	num_cols = len;

	if (ckdev->ghost_filter && cros_ec_keyb_has_ghosting(ckdev, kb_state)) {
		/*
		 * Simple-minded solution: ignore this state. The obvious
		 * improvement is to only ignore changes to keys involved in
		 * the ghosting, but process the other changes.
		 */
		dev_dbg(ckdev->dev, "ghosting found\n");
		return;
	}

	for (col = 0; col < ckdev->cols; col++) {
		for (row = 0; row < ckdev->rows; row++) {
			int pos = MATRIX_SCAN_CODE(row, col, ckdev->row_shift);
			const unsigned short *keycodes = idev->keycode;

			new_state = kb_state[col] & (1 << row);
			old_state = ckdev->old_kb_state[col] & (1 << row);
			if (new_state != old_state) {
				dev_dbg(ckdev->dev,
					"changed: [r%d c%d]: byte %02x\n",
					row, col, new_state);

				input_report_key(idev, keycodes[pos],
						 new_state);
			}
		}
		ckdev->old_kb_state[col] = kb_state[col];
	}
	input_sync(ckdev->idev);
}

static int cros_ec_keyb_get_state(struct cros_ec_keyb *ckdev, uint8_t *kb_state)
{
<<<<<<< HEAD
	int ret;
	struct cros_ec_command *msg = (struct cros_ec_command *)kb_state;

	msg->command = EC_CMD_MKBP_STATE;
	msg->insize = ckdev->cols;
	msg->outsize = 0;

	ret = cros_ec_cmd_xfer(ckdev->ec, msg);
	if (ret < 0) {
		dev_err(ckdev->dev, "Error transferring EC message %d\n", ret);
		return ret;
	}

	memcpy(kb_state, msg->data, ckdev->cols);
=======
	int ret = 0;
	struct cros_ec_command *msg;

	msg = kmalloc(sizeof(*msg) + ckdev->cols, GFP_KERNEL);
	if (!msg)
		return -ENOMEM;

	msg->version = 0;
	msg->command = EC_CMD_MKBP_STATE;
	msg->insize = ckdev->cols;
	msg->outsize = 0;
>>>>>>> e6d476ec

	ret = cros_ec_cmd_xfer(ckdev->ec, msg);
	if (ret < 0) {
		dev_err(ckdev->dev, "Error transferring EC message %d\n", ret);
		goto exit;
	}

	memcpy(kb_state, msg->data, ckdev->cols);
exit:
	kfree(msg);
	return ret;
}

static irqreturn_t cros_ec_keyb_irq(int irq, void *data)
{
	struct cros_ec_keyb *ckdev = data;
	struct cros_ec_device *ec = ckdev->ec;
	int ret;
	uint8_t kb_state[sizeof(struct cros_ec_command) + ckdev->cols];

	if (device_may_wakeup(ec->dev))
		pm_wakeup_event(ec->dev, 0);

	ret = cros_ec_keyb_get_state(ckdev, kb_state);
	if (ret >= 0)
		cros_ec_keyb_process(ckdev, kb_state, ret);
	else
		dev_err(ec->dev, "failed to get keyboard state: %d\n", ret);

	return IRQ_HANDLED;
}

static int cros_ec_keyb_open(struct input_dev *dev)
{
	struct cros_ec_keyb *ckdev = input_get_drvdata(dev);
	struct cros_ec_device *ec = ckdev->ec;

	return request_threaded_irq(ec->irq, NULL, cros_ec_keyb_irq,
					IRQF_TRIGGER_LOW | IRQF_ONESHOT,
					"cros_ec_keyb", ckdev);
}

static void cros_ec_keyb_close(struct input_dev *dev)
{
	struct cros_ec_keyb *ckdev = input_get_drvdata(dev);
	struct cros_ec_device *ec = ckdev->ec;

	free_irq(ec->irq, ckdev);
}

/*
 * Walks keycodes flipping bit in buffer COLUMNS deep where bit is ROW.  Used by
 * ghosting logic to ignore NULL or virtual keys.
 */
static void cros_ec_keyb_compute_valid_keys(struct cros_ec_keyb *ckdev)
{
	int row, col;
	int row_shift = ckdev->row_shift;
	unsigned short *keymap = ckdev->idev->keycode;
	unsigned short code;

	BUG_ON(ckdev->idev->keycodesize != sizeof(*keymap));

	for (col = 0; col < ckdev->cols; col++) {
		for (row = 0; row < ckdev->rows; row++) {
			code = keymap[MATRIX_SCAN_CODE(row, col, row_shift)];
			if (code && (code != KEY_BATTERY))
				ckdev->valid_keys[col] |= 1 << row;
		}
		dev_dbg(ckdev->dev, "valid_keys[%02d] = 0x%02x\n",
			col, ckdev->valid_keys[col]);
	}
}

static int cros_ec_keyb_probe(struct platform_device *pdev)
{
	struct cros_ec_device *ec = dev_get_drvdata(pdev->dev.parent);
	struct device *dev = ec->dev;
	struct cros_ec_keyb *ckdev;
	struct input_dev *idev;
	struct device_node *np;
	int err;

	np = pdev->dev.of_node;
	if (!np)
		return -ENODEV;

	ckdev = devm_kzalloc(&pdev->dev, sizeof(*ckdev), GFP_KERNEL);
	if (!ckdev)
		return -ENOMEM;
	err = matrix_keypad_parse_of_params(&pdev->dev, &ckdev->rows,
					    &ckdev->cols);
	if (err)
		return err;

	ckdev->valid_keys = devm_kzalloc(&pdev->dev, ckdev->cols, GFP_KERNEL);
	if (!ckdev->valid_keys)
		return -ENOMEM;

	ckdev->old_kb_state = devm_kzalloc(&pdev->dev, ckdev->cols, GFP_KERNEL);
	if (!ckdev->old_kb_state)
		return -ENOMEM;

	idev = devm_input_allocate_device(&pdev->dev);
	if (!idev)
		return -ENOMEM;

	if (!ec->irq) {
		dev_err(dev, "no EC IRQ specified\n");
		return -EINVAL;
	}

	ckdev->ec = ec;
	ckdev->dev = dev;
	dev_set_drvdata(&pdev->dev, ckdev);

	idev->name = CROS_EC_DEV_NAME;
	idev->phys = ec->phys_name;
	__set_bit(EV_REP, idev->evbit);

	idev->id.bustype = BUS_VIRTUAL;
	idev->id.version = 1;
	idev->id.product = 0;
	idev->dev.parent = &pdev->dev;
	idev->open = cros_ec_keyb_open;
	idev->close = cros_ec_keyb_close;

	ckdev->ghost_filter = of_property_read_bool(np,
					"google,needs-ghost-filter");

	err = matrix_keypad_build_keymap(NULL, NULL, ckdev->rows, ckdev->cols,
					 NULL, idev);
	if (err) {
		dev_err(dev, "cannot build key matrix\n");
		return err;
	}

	ckdev->row_shift = get_count_order(ckdev->cols);

	input_set_capability(idev, EV_MSC, MSC_SCAN);
	input_set_drvdata(idev, ckdev);
	ckdev->idev = idev;
	cros_ec_keyb_compute_valid_keys(ckdev);

	err = input_register_device(ckdev->idev);
	if (err) {
		dev_err(dev, "cannot register input device\n");
		return err;
	}

	return 0;
}

#ifdef CONFIG_PM_SLEEP
/* Clear any keys in the buffer */
static void cros_ec_keyb_clear_keyboard(struct cros_ec_keyb *ckdev)
{
	uint8_t old_state[ckdev->cols];
	uint8_t new_state[ckdev->cols];
	unsigned long duration;
	int i, ret;

	/*
	 * Keep reading until we see that the scan state does not change.
	 * That indicates that we are done.
	 *
	 * Assume that the EC keyscan buffer is at most 32 deep.
	 */
	duration = jiffies;
	ret = cros_ec_keyb_get_state(ckdev, new_state);
	for (i = 1; !ret && i < 32; i++) {
		memcpy(old_state, new_state, sizeof(old_state));
		ret = cros_ec_keyb_get_state(ckdev, new_state);
		if (0 == memcmp(old_state, new_state, sizeof(old_state)))
			break;
	}
	duration = jiffies - duration;
	dev_info(ckdev->dev, "Discarded %d keyscan(s) in %dus\n", i,
		jiffies_to_usecs(duration));
}

static int cros_ec_keyb_resume(struct device *dev)
{
	struct cros_ec_keyb *ckdev = dev_get_drvdata(dev);

	/*
	 * When the EC is not a wake source, then it could not have caused the
	 * resume, so we clear the EC's key scan buffer. If the EC was a
	 * wake source (e.g. the lid is open and the user might press a key to
	 * wake) then the key scan buffer should be preserved.
	 */
	if (!ckdev->ec->was_wake_device)
		cros_ec_keyb_clear_keyboard(ckdev);

	return 0;
}

#endif

static SIMPLE_DEV_PM_OPS(cros_ec_keyb_pm_ops, NULL, cros_ec_keyb_resume);

#ifdef CONFIG_OF
static const struct of_device_id cros_ec_keyb_of_match[] = {
	{ .compatible = "google,cros-ec-keyb" },
	{},
};
MODULE_DEVICE_TABLE(of, cros_ec_keyb_of_match);
#endif

static struct platform_driver cros_ec_keyb_driver = {
	.probe = cros_ec_keyb_probe,
	.driver = {
		.name = "cros-ec-keyb",
		.of_match_table = of_match_ptr(cros_ec_keyb_of_match),
		.pm	= &cros_ec_keyb_pm_ops,
	},
};

module_platform_driver(cros_ec_keyb_driver);

MODULE_LICENSE("GPL");
MODULE_DESCRIPTION("ChromeOS EC keyboard driver");
MODULE_ALIAS("platform:cros-ec-keyb");<|MERGE_RESOLUTION|>--- conflicted
+++ resolved
@@ -148,22 +148,6 @@
 
 static int cros_ec_keyb_get_state(struct cros_ec_keyb *ckdev, uint8_t *kb_state)
 {
-<<<<<<< HEAD
-	int ret;
-	struct cros_ec_command *msg = (struct cros_ec_command *)kb_state;
-
-	msg->command = EC_CMD_MKBP_STATE;
-	msg->insize = ckdev->cols;
-	msg->outsize = 0;
-
-	ret = cros_ec_cmd_xfer(ckdev->ec, msg);
-	if (ret < 0) {
-		dev_err(ckdev->dev, "Error transferring EC message %d\n", ret);
-		return ret;
-	}
-
-	memcpy(kb_state, msg->data, ckdev->cols);
-=======
 	int ret = 0;
 	struct cros_ec_command *msg;
 
@@ -175,7 +159,6 @@
 	msg->command = EC_CMD_MKBP_STATE;
 	msg->insize = ckdev->cols;
 	msg->outsize = 0;
->>>>>>> e6d476ec
 
 	ret = cros_ec_cmd_xfer(ckdev->ec, msg);
 	if (ret < 0) {
