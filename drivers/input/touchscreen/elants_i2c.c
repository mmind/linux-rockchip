--- conflicted
+++ resolved
@@ -1173,11 +1173,7 @@
 		return error;
 	}
 
-<<<<<<< HEAD
-	ts->reset_gpio = devm_gpiod_get(&client->dev, "reset");
-=======
 	ts->reset_gpio = devm_gpiod_get(&client->dev, "reset", GPIOD_OUT_LOW);
->>>>>>> f377ea88
 	if (IS_ERR(ts->reset_gpio)) {
 		error = PTR_ERR(ts->reset_gpio);
 
@@ -1192,17 +1188,6 @@
 		}
 
 		ts->keep_power_in_suspend = true;
-<<<<<<< HEAD
-	} else {
-		error = gpiod_direction_output(ts->reset_gpio, 0);
-		if (error) {
-			dev_err(&client->dev,
-				"failed to configure reset gpio as output: %d\n",
-				error);
-			return error;
-		}
-=======
->>>>>>> f377ea88
 	}
 
 	error = elants_i2c_power_on(ts);
