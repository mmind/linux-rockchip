/*
 * MAXIM MAX77693/MAX77843 Haptic device driver
 *
 * Copyright (C) 2014,2015 Samsung Electronics
 * Jaewon Kim <jaewon02.kim@samsung.com>
 * Krzysztof Kozlowski <k.kozlowski@samsung.com>
 *
 * This program is not provided / owned by Maxim Integrated Products.
 *
 * This program is free software; you can redistribute it and/or modify
 * it under the terms of the GNU General Public License as published by
 * the Free Software Foundation; either version 2 of the License, or
 * (at your option) any later version.
 */

#include <linux/err.h>
#include <linux/init.h>
#include <linux/i2c.h>
#include <linux/regmap.h>
#include <linux/input.h>
#include <linux/module.h>
#include <linux/platform_device.h>
#include <linux/pwm.h>
#include <linux/slab.h>
#include <linux/workqueue.h>
#include <linux/regulator/consumer.h>
#include <linux/mfd/max77693.h>
#include <linux/mfd/max77693-common.h>
#include <linux/mfd/max77693-private.h>
#include <linux/mfd/max77843-private.h>

#define MAX_MAGNITUDE_SHIFT	16

enum max77693_haptic_motor_type {
	MAX77693_HAPTIC_ERM = 0,
	MAX77693_HAPTIC_LRA,
};

enum max77693_haptic_pulse_mode {
	MAX77693_HAPTIC_EXTERNAL_MODE = 0,
	MAX77693_HAPTIC_INTERNAL_MODE,
};

enum max77693_haptic_pwm_divisor {
	MAX77693_HAPTIC_PWM_DIVISOR_32 = 0,
	MAX77693_HAPTIC_PWM_DIVISOR_64,
	MAX77693_HAPTIC_PWM_DIVISOR_128,
	MAX77693_HAPTIC_PWM_DIVISOR_256,
};

struct max77693_haptic {
	enum max77693_types dev_type;

	struct regmap *regmap_pmic;
	struct regmap *regmap_haptic;
	struct device *dev;
	struct input_dev *input_dev;
	struct pwm_device *pwm_dev;
	struct regulator *motor_reg;

	bool enabled;
	bool suspend_state;
	unsigned int magnitude;
	unsigned int pwm_duty;
	enum max77693_haptic_motor_type type;
	enum max77693_haptic_pulse_mode mode;

	struct work_struct work;
};

static int max77693_haptic_set_duty_cycle(struct max77693_haptic *haptic)
{
<<<<<<< HEAD
	int delta = (pwm_get_default_period((haptic->pwm_dev)) +
		     haptic->pwm_duty) / 2;
	int error;

	error = pwm_config(haptic->pwm_dev, delta,
			   pwm_get_default_period((haptic->pwm_dev)));
=======
	struct pwm_args pargs;
	int delta;
	int error;

	pwm_get_args(haptic->pwm_dev, &pargs);
	delta = (pargs.period + haptic->pwm_duty) / 2;
	error = pwm_config(haptic->pwm_dev, delta, pargs.period);
>>>>>>> 31d4a8c6
	if (error) {
		dev_err(haptic->dev, "failed to configure pwm: %d\n", error);
		return error;
	}

	return 0;
}

static int max77843_haptic_bias(struct max77693_haptic *haptic, bool on)
{
	int error;

	if (haptic->dev_type != TYPE_MAX77843)
		return 0;

	error = regmap_update_bits(haptic->regmap_haptic,
				   MAX77843_SYS_REG_MAINCTRL1,
				   MAX77843_MAINCTRL1_BIASEN_MASK,
				   on << MAINCTRL1_BIASEN_SHIFT);
	if (error) {
		dev_err(haptic->dev, "failed to %s bias: %d\n",
			on ? "enable" : "disable", error);
		return error;
	}

	return 0;
}

static int max77693_haptic_configure(struct max77693_haptic *haptic,
				     bool enable)
{
	unsigned int value, config_reg;
	int error;

	switch (haptic->dev_type) {
	case TYPE_MAX77693:
		value = ((haptic->type << MAX77693_CONFIG2_MODE) |
			(enable << MAX77693_CONFIG2_MEN) |
			(haptic->mode << MAX77693_CONFIG2_HTYP) |
			MAX77693_HAPTIC_PWM_DIVISOR_128);
		config_reg = MAX77693_HAPTIC_REG_CONFIG2;
		break;
	case TYPE_MAX77843:
		value = (haptic->type << MCONFIG_MODE_SHIFT) |
			(enable << MCONFIG_MEN_SHIFT) |
			MAX77693_HAPTIC_PWM_DIVISOR_128;
		config_reg = MAX77843_HAP_REG_MCONFIG;
		break;
	default:
		return -EINVAL;
	}

	error = regmap_write(haptic->regmap_haptic,
			     config_reg, value);
	if (error) {
		dev_err(haptic->dev,
			"failed to update haptic config: %d\n", error);
		return error;
	}

	return 0;
}

static int max77693_haptic_lowsys(struct max77693_haptic *haptic, bool enable)
{
	int error;

	if (haptic->dev_type != TYPE_MAX77693)
		return 0;

	error = regmap_update_bits(haptic->regmap_pmic,
				   MAX77693_PMIC_REG_LSCNFG,
				   MAX77693_PMIC_LOW_SYS_MASK,
				   enable << MAX77693_PMIC_LOW_SYS_SHIFT);
	if (error) {
		dev_err(haptic->dev, "cannot update pmic regmap: %d\n", error);
		return error;
	}

	return 0;
}

static void max77693_haptic_enable(struct max77693_haptic *haptic)
{
	int error;

	if (haptic->enabled)
		return;

	error = pwm_enable(haptic->pwm_dev);
	if (error) {
		dev_err(haptic->dev,
			"failed to enable haptic pwm device: %d\n", error);
		return;
	}

	error = max77693_haptic_lowsys(haptic, true);
	if (error)
		goto err_enable_lowsys;

	error = max77693_haptic_configure(haptic, true);
	if (error)
		goto err_enable_config;

	haptic->enabled = true;

	return;

err_enable_config:
	max77693_haptic_lowsys(haptic, false);
err_enable_lowsys:
	pwm_disable(haptic->pwm_dev);
}

static void max77693_haptic_disable(struct max77693_haptic *haptic)
{
	int error;

	if (!haptic->enabled)
		return;

	error = max77693_haptic_configure(haptic, false);
	if (error)
		return;

	error = max77693_haptic_lowsys(haptic, false);
	if (error)
		goto err_disable_lowsys;

	pwm_disable(haptic->pwm_dev);
	haptic->enabled = false;

	return;

err_disable_lowsys:
	max77693_haptic_configure(haptic, true);
}

static void max77693_haptic_play_work(struct work_struct *work)
{
	struct max77693_haptic *haptic =
			container_of(work, struct max77693_haptic, work);
	int error;

	error = max77693_haptic_set_duty_cycle(haptic);
	if (error) {
		dev_err(haptic->dev, "failed to set duty cycle: %d\n", error);
		return;
	}

	if (haptic->magnitude)
		max77693_haptic_enable(haptic);
	else
		max77693_haptic_disable(haptic);
}

static int max77693_haptic_play_effect(struct input_dev *dev, void *data,
				       struct ff_effect *effect)
{
	struct max77693_haptic *haptic = input_get_drvdata(dev);
	struct pwm_args pargs;
	u64 period_mag_multi;

	haptic->magnitude = effect->u.rumble.strong_magnitude;
	if (!haptic->magnitude)
		haptic->magnitude = effect->u.rumble.weak_magnitude;

	/*
	 * The magnitude comes from force-feedback interface.
	 * The formula to convert magnitude to pwm_duty as follows:
	 * - pwm_duty = (magnitude * pwm_period) / MAX_MAGNITUDE(0xFFFF)
	 */
<<<<<<< HEAD
	period_mag_multi = (u64)pwm_get_default_period((haptic->pwm_dev)) *
			   haptic->magnitude;
=======
	pwm_get_args(haptic->pwm_dev, &pargs);
	period_mag_multi = (u64)pargs.period * haptic->magnitude;
>>>>>>> 31d4a8c6
	haptic->pwm_duty = (unsigned int)(period_mag_multi >>
						MAX_MAGNITUDE_SHIFT);

	schedule_work(&haptic->work);

	return 0;
}

static int max77693_haptic_open(struct input_dev *dev)
{
	struct max77693_haptic *haptic = input_get_drvdata(dev);
	int error;

	error = max77843_haptic_bias(haptic, true);
	if (error)
		return error;

	error = regulator_enable(haptic->motor_reg);
	if (error) {
		dev_err(haptic->dev,
			"failed to enable regulator: %d\n", error);
		return error;
	}

	return 0;
}

static void max77693_haptic_close(struct input_dev *dev)
{
	struct max77693_haptic *haptic = input_get_drvdata(dev);
	int error;

	cancel_work_sync(&haptic->work);
	max77693_haptic_disable(haptic);

	error = regulator_disable(haptic->motor_reg);
	if (error)
		dev_err(haptic->dev,
			"failed to disable regulator: %d\n", error);

	max77843_haptic_bias(haptic, false);
}

static int max77693_haptic_probe(struct platform_device *pdev)
{
	struct max77693_dev *max77693 = dev_get_drvdata(pdev->dev.parent);
	struct max77693_haptic *haptic;
	int error;

	haptic = devm_kzalloc(&pdev->dev, sizeof(*haptic), GFP_KERNEL);
	if (!haptic)
		return -ENOMEM;

	haptic->regmap_pmic = max77693->regmap;
	haptic->dev = &pdev->dev;
	haptic->type = MAX77693_HAPTIC_LRA;
	haptic->mode = MAX77693_HAPTIC_EXTERNAL_MODE;
	haptic->suspend_state = false;

	/* Variant-specific init */
	haptic->dev_type = platform_get_device_id(pdev)->driver_data;
	switch (haptic->dev_type) {
	case TYPE_MAX77693:
		haptic->regmap_haptic = max77693->regmap_haptic;
		break;
	case TYPE_MAX77843:
		haptic->regmap_haptic = max77693->regmap;
		break;
	default:
		dev_err(&pdev->dev, "unsupported device type: %u\n",
			haptic->dev_type);
		return -EINVAL;
	}

	INIT_WORK(&haptic->work, max77693_haptic_play_work);

	/* Get pwm and regulatot for haptic device */
	haptic->pwm_dev = devm_pwm_get(&pdev->dev, NULL);
	if (IS_ERR(haptic->pwm_dev)) {
		dev_err(&pdev->dev, "failed to get pwm device\n");
		return PTR_ERR(haptic->pwm_dev);
	}

	/*
	 * FIXME: pwm_apply_args() should be removed when switching to the
	 * atomic PWM API.
	 */
	pwm_apply_args(haptic->pwm_dev);

	haptic->motor_reg = devm_regulator_get(&pdev->dev, "haptic");
	if (IS_ERR(haptic->motor_reg)) {
		dev_err(&pdev->dev, "failed to get regulator\n");
		return PTR_ERR(haptic->motor_reg);
	}

	/* Initialize input device for haptic device */
	haptic->input_dev = devm_input_allocate_device(&pdev->dev);
	if (!haptic->input_dev) {
		dev_err(&pdev->dev, "failed to allocate input device\n");
		return -ENOMEM;
	}

	haptic->input_dev->name = "max77693-haptic";
	haptic->input_dev->id.version = 1;
	haptic->input_dev->dev.parent = &pdev->dev;
	haptic->input_dev->open = max77693_haptic_open;
	haptic->input_dev->close = max77693_haptic_close;
	input_set_drvdata(haptic->input_dev, haptic);
	input_set_capability(haptic->input_dev, EV_FF, FF_RUMBLE);

	error = input_ff_create_memless(haptic->input_dev, NULL,
				max77693_haptic_play_effect);
	if (error) {
		dev_err(&pdev->dev, "failed to create force-feedback\n");
		return error;
	}

	error = input_register_device(haptic->input_dev);
	if (error) {
		dev_err(&pdev->dev, "failed to register input device\n");
		return error;
	}

	platform_set_drvdata(pdev, haptic);

	return 0;
}

static int __maybe_unused max77693_haptic_suspend(struct device *dev)
{
	struct platform_device *pdev = to_platform_device(dev);
	struct max77693_haptic *haptic = platform_get_drvdata(pdev);

	if (haptic->enabled) {
		max77693_haptic_disable(haptic);
		haptic->suspend_state = true;
	}

	return 0;
}

static int __maybe_unused max77693_haptic_resume(struct device *dev)
{
	struct platform_device *pdev = to_platform_device(dev);
	struct max77693_haptic *haptic = platform_get_drvdata(pdev);

	if (haptic->suspend_state) {
		max77693_haptic_enable(haptic);
		haptic->suspend_state = false;
	}

	return 0;
}

static SIMPLE_DEV_PM_OPS(max77693_haptic_pm_ops,
			 max77693_haptic_suspend, max77693_haptic_resume);

static const struct platform_device_id max77693_haptic_id[] = {
	{ "max77693-haptic", TYPE_MAX77693 },
	{ "max77843-haptic", TYPE_MAX77843 },
	{},
};
MODULE_DEVICE_TABLE(platform, max77693_haptic_id);

static struct platform_driver max77693_haptic_driver = {
	.driver		= {
		.name	= "max77693-haptic",
		.pm	= &max77693_haptic_pm_ops,
	},
	.probe		= max77693_haptic_probe,
	.id_table	= max77693_haptic_id,
};
module_platform_driver(max77693_haptic_driver);

MODULE_AUTHOR("Jaewon Kim <jaewon02.kim@samsung.com>");
MODULE_AUTHOR("Krzysztof Kozlowski <k.kozlowski@samsung.com>");
MODULE_DESCRIPTION("MAXIM 77693/77843 Haptic driver");
MODULE_ALIAS("platform:max77693-haptic");
MODULE_LICENSE("GPL");<|MERGE_RESOLUTION|>--- conflicted
+++ resolved
@@ -70,14 +70,6 @@
 
 static int max77693_haptic_set_duty_cycle(struct max77693_haptic *haptic)
 {
-<<<<<<< HEAD
-	int delta = (pwm_get_default_period((haptic->pwm_dev)) +
-		     haptic->pwm_duty) / 2;
-	int error;
-
-	error = pwm_config(haptic->pwm_dev, delta,
-			   pwm_get_default_period((haptic->pwm_dev)));
-=======
 	struct pwm_args pargs;
 	int delta;
 	int error;
@@ -85,7 +77,6 @@
 	pwm_get_args(haptic->pwm_dev, &pargs);
 	delta = (pargs.period + haptic->pwm_duty) / 2;
 	error = pwm_config(haptic->pwm_dev, delta, pargs.period);
->>>>>>> 31d4a8c6
 	if (error) {
 		dev_err(haptic->dev, "failed to configure pwm: %d\n", error);
 		return error;
@@ -258,13 +249,8 @@
 	 * The formula to convert magnitude to pwm_duty as follows:
 	 * - pwm_duty = (magnitude * pwm_period) / MAX_MAGNITUDE(0xFFFF)
 	 */
-<<<<<<< HEAD
-	period_mag_multi = (u64)pwm_get_default_period((haptic->pwm_dev)) *
-			   haptic->magnitude;
-=======
 	pwm_get_args(haptic->pwm_dev, &pargs);
 	period_mag_multi = (u64)pargs.period * haptic->magnitude;
->>>>>>> 31d4a8c6
 	haptic->pwm_duty = (unsigned int)(period_mag_multi >>
 						MAX_MAGNITUDE_SHIFT);
 
