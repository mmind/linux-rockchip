/*
 * Rockchip Generic power domain support.
 *
 * Copyright (c) 2015 ROCKCHIP, Co. Ltd.
 *
 * This program is free software; you can redistribute it and/or modify
 * it under the terms of the GNU General Public License version 2 as
 * published by the Free Software Foundation.
 */

#include <linux/io.h>
#include <linux/iopoll.h>
#include <linux/err.h>
#include <linux/pm_clock.h>
#include <linux/pm_domain.h>
#include <linux/of_address.h>
#include <linux/of_clk.h>
#include <linux/of_platform.h>
#include <linux/clk.h>
#include <linux/regmap.h>
#include <linux/mfd/syscon.h>
<<<<<<< HEAD
#include <dt-bindings/power/rk3066-power.h>
#include <dt-bindings/power/rk3188-power.h>
=======
#include <dt-bindings/power/px30-power.h>
#include <dt-bindings/power/rk3036-power.h>
#include <dt-bindings/power/rk3128-power.h>
#include <dt-bindings/power/rk3228-power.h>
>>>>>>> bab72aa1
#include <dt-bindings/power/rk3288-power.h>
#include <dt-bindings/power/rk3328-power.h>
#include <dt-bindings/power/rk3366-power.h>
#include <dt-bindings/power/rk3368-power.h>
#include <dt-bindings/power/rk3399-power.h>

struct rockchip_domain_info {
	int pwr_mask;
	int status_mask;
	int req_mask;
	int idle_mask;
	int ack_mask;
	bool active_wakeup;
	int pwr_w_mask;
	int req_w_mask;
};

struct rockchip_pmu_info {
	u32 pwr_offset;
	u32 status_offset;
	u32 req_offset;
	u32 idle_offset;
	u32 ack_offset;

	u32 core_pwrcnt_offset;
	u32 gpu_pwrcnt_offset;

	unsigned int core_power_transition_time;
	unsigned int gpu_power_transition_time;

	int num_domains;
	const struct rockchip_domain_info *domain_info;
};

#define MAX_QOS_REGS_NUM	5
#define QOS_PRIORITY		0x08
#define QOS_MODE		0x0c
#define QOS_BANDWIDTH		0x10
#define QOS_SATURATION		0x14
#define QOS_EXTCONTROL		0x18

struct rockchip_pm_domain {
	struct generic_pm_domain genpd;
	const struct rockchip_domain_info *info;
	struct rockchip_pmu *pmu;
	int num_qos;
	struct regmap **qos_regmap;
	u32 *qos_save_regs[MAX_QOS_REGS_NUM];
	int num_clks;
	struct clk_bulk_data *clks;
};

struct rockchip_pmu {
	struct device *dev;
	struct regmap *regmap;
	const struct rockchip_pmu_info *info;
	struct mutex mutex; /* mutex lock for pmu */
	struct genpd_onecell_data genpd_data;
	struct generic_pm_domain *domains[];
};

#define to_rockchip_pd(gpd) container_of(gpd, struct rockchip_pm_domain, genpd)

#define DOMAIN(pwr, status, req, idle, ack, wakeup)	\
{						\
	.pwr_mask = (pwr >= 0) ? BIT(pwr) : 0,		\
	.status_mask = (status >= 0) ? BIT(status) : 0,	\
	.req_mask = (req >= 0) ? BIT(req) : 0,		\
	.idle_mask = (idle >= 0) ? BIT(idle) : 0,	\
	.ack_mask = (ack >= 0) ? BIT(ack) : 0,		\
	.active_wakeup = wakeup,			\
}

#define DOMAIN_M(pwr, status, req, idle, ack, wakeup)	\
{							\
	.pwr_w_mask = (pwr >= 0) ? BIT(pwr + 16) : 0,	\
	.pwr_mask = (pwr >= 0) ? BIT(pwr) : 0,		\
	.status_mask = (status >= 0) ? BIT(status) : 0,	\
	.req_w_mask = (req >= 0) ?  BIT(req + 16) : 0,	\
	.req_mask = (req >= 0) ?  BIT(req) : 0,		\
	.idle_mask = (idle >= 0) ? BIT(idle) : 0,	\
	.ack_mask = (ack >= 0) ? BIT(ack) : 0,		\
	.active_wakeup = wakeup,			\
}

#define DOMAIN_RK3036(req, ack, idle, wakeup)		\
{							\
	.req_mask = (req >= 0) ? BIT(req) : 0,		\
	.req_w_mask = (req >= 0) ?  BIT(req + 16) : 0,	\
	.ack_mask = (ack >= 0) ? BIT(ack) : 0,		\
	.idle_mask = (idle >= 0) ? BIT(idle) : 0,	\
	.active_wakeup = wakeup,			\
}

#define DOMAIN_PX30(pwr, status, req, wakeup)		\
	DOMAIN_M(pwr, status, req, (req) + 16, req, wakeup)

#define DOMAIN_RK3288(pwr, status, req, wakeup)		\
	DOMAIN(pwr, status, req, req, (req) + 16, wakeup)

#define DOMAIN_RK3328(pwr, status, req, wakeup)		\
	DOMAIN_M(pwr, pwr, req, (req) + 10, req, wakeup)

#define DOMAIN_RK3368(pwr, status, req, wakeup)		\
	DOMAIN(pwr, status, req, (req) + 16, req, wakeup)

#define DOMAIN_RK3399(pwr, status, req, wakeup)		\
	DOMAIN(pwr, status, req, req, req, wakeup)

static bool rockchip_pmu_domain_is_idle(struct rockchip_pm_domain *pd)
{
	struct rockchip_pmu *pmu = pd->pmu;
	const struct rockchip_domain_info *pd_info = pd->info;
	unsigned int val;

	regmap_read(pmu->regmap, pmu->info->idle_offset, &val);
	return (val & pd_info->idle_mask) == pd_info->idle_mask;
}

static unsigned int rockchip_pmu_read_ack(struct rockchip_pmu *pmu)
{
	unsigned int val;

	regmap_read(pmu->regmap, pmu->info->ack_offset, &val);
	return val;
}

static int rockchip_pmu_set_idle_request(struct rockchip_pm_domain *pd,
					 bool idle)
{
	const struct rockchip_domain_info *pd_info = pd->info;
	struct generic_pm_domain *genpd = &pd->genpd;
	struct rockchip_pmu *pmu = pd->pmu;
	unsigned int target_ack;
	unsigned int val;
	bool is_idle;
	int ret;

	if (pd_info->req_mask == 0)
		return 0;
	else if (pd_info->req_w_mask)
		regmap_write(pmu->regmap, pmu->info->req_offset,
			     idle ? (pd_info->req_mask | pd_info->req_w_mask) :
			     pd_info->req_w_mask);
	else
		regmap_update_bits(pmu->regmap, pmu->info->req_offset,
				   pd_info->req_mask, idle ? -1U : 0);

	dsb(sy);

	/* Wait util idle_ack = 1 */
	target_ack = idle ? pd_info->ack_mask : 0;
	ret = readx_poll_timeout_atomic(rockchip_pmu_read_ack, pmu, val,
					(val & pd_info->ack_mask) == target_ack,
					0, 10000);
	if (ret) {
		dev_err(pmu->dev,
			"failed to get ack on domain '%s', val=0x%x\n",
			genpd->name, val);
		return ret;
	}

	ret = readx_poll_timeout_atomic(rockchip_pmu_domain_is_idle, pd,
					is_idle, is_idle == idle, 0, 10000);
	if (ret) {
		dev_err(pmu->dev,
			"failed to set idle on domain '%s', val=%d\n",
			genpd->name, is_idle);
		return ret;
	}

	return 0;
}

static int rockchip_pmu_save_qos(struct rockchip_pm_domain *pd)
{
	int i;

	for (i = 0; i < pd->num_qos; i++) {
		regmap_read(pd->qos_regmap[i],
			    QOS_PRIORITY,
			    &pd->qos_save_regs[0][i]);
		regmap_read(pd->qos_regmap[i],
			    QOS_MODE,
			    &pd->qos_save_regs[1][i]);
		regmap_read(pd->qos_regmap[i],
			    QOS_BANDWIDTH,
			    &pd->qos_save_regs[2][i]);
		regmap_read(pd->qos_regmap[i],
			    QOS_SATURATION,
			    &pd->qos_save_regs[3][i]);
		regmap_read(pd->qos_regmap[i],
			    QOS_EXTCONTROL,
			    &pd->qos_save_regs[4][i]);
	}
	return 0;
}

static int rockchip_pmu_restore_qos(struct rockchip_pm_domain *pd)
{
	int i;

	for (i = 0; i < pd->num_qos; i++) {
		regmap_write(pd->qos_regmap[i],
			     QOS_PRIORITY,
			     pd->qos_save_regs[0][i]);
		regmap_write(pd->qos_regmap[i],
			     QOS_MODE,
			     pd->qos_save_regs[1][i]);
		regmap_write(pd->qos_regmap[i],
			     QOS_BANDWIDTH,
			     pd->qos_save_regs[2][i]);
		regmap_write(pd->qos_regmap[i],
			     QOS_SATURATION,
			     pd->qos_save_regs[3][i]);
		regmap_write(pd->qos_regmap[i],
			     QOS_EXTCONTROL,
			     pd->qos_save_regs[4][i]);
	}

	return 0;
}

static bool rockchip_pmu_domain_is_on(struct rockchip_pm_domain *pd)
{
	struct rockchip_pmu *pmu = pd->pmu;
	unsigned int val;

	/* check idle status for idle-only domains */
	if (pd->info->status_mask == 0)
		return !rockchip_pmu_domain_is_idle(pd);

	regmap_read(pmu->regmap, pmu->info->status_offset, &val);

	/* 1'b0: power on, 1'b1: power off */
	return !(val & pd->info->status_mask);
}

static void rockchip_do_pmu_set_power_domain(struct rockchip_pm_domain *pd,
					     bool on)
{
	struct rockchip_pmu *pmu = pd->pmu;
	struct generic_pm_domain *genpd = &pd->genpd;
	bool is_on;

	if (pd->info->pwr_mask == 0)
		return;
	else if (pd->info->pwr_w_mask)
		regmap_write(pmu->regmap, pmu->info->pwr_offset,
			     on ? pd->info->pwr_w_mask :
			     (pd->info->pwr_mask | pd->info->pwr_w_mask));
	else
		regmap_update_bits(pmu->regmap, pmu->info->pwr_offset,
				   pd->info->pwr_mask, on ? 0 : -1U);

	dsb(sy);

	if (readx_poll_timeout_atomic(rockchip_pmu_domain_is_on, pd, is_on,
				      is_on == on, 0, 10000)) {
		dev_err(pmu->dev,
			"failed to set domain '%s', val=%d\n",
			genpd->name, is_on);
		return;
	}
}

static int rockchip_pd_power(struct rockchip_pm_domain *pd, bool power_on)
{
	struct rockchip_pmu *pmu = pd->pmu;
	int ret;

	mutex_lock(&pmu->mutex);

	if (rockchip_pmu_domain_is_on(pd) != power_on) {
		ret = clk_bulk_enable(pd->num_clks, pd->clks);
		if (ret < 0) {
			dev_err(pmu->dev, "failed to enable clocks\n");
			mutex_unlock(&pmu->mutex);
			return ret;
		}

		if (!power_on) {
			rockchip_pmu_save_qos(pd);

			/* if powering down, idle request to NIU first */
			rockchip_pmu_set_idle_request(pd, true);
		}

		rockchip_do_pmu_set_power_domain(pd, power_on);

		if (power_on) {
			/* if powering up, leave idle mode */
			rockchip_pmu_set_idle_request(pd, false);

			rockchip_pmu_restore_qos(pd);
		}

		clk_bulk_disable(pd->num_clks, pd->clks);
	}

	mutex_unlock(&pmu->mutex);
	return 0;
}

static int rockchip_pd_power_on(struct generic_pm_domain *domain)
{
	struct rockchip_pm_domain *pd = to_rockchip_pd(domain);

	return rockchip_pd_power(pd, true);
}

static int rockchip_pd_power_off(struct generic_pm_domain *domain)
{
	struct rockchip_pm_domain *pd = to_rockchip_pd(domain);

	return rockchip_pd_power(pd, false);
}

static int rockchip_pd_attach_dev(struct generic_pm_domain *genpd,
				  struct device *dev)
{
	struct clk *clk;
	int i;
	int error;

	dev_dbg(dev, "attaching to power domain '%s'\n", genpd->name);

	error = pm_clk_create(dev);
	if (error) {
		dev_err(dev, "pm_clk_create failed %d\n", error);
		return error;
	}

	i = 0;
	while ((clk = of_clk_get(dev->of_node, i++)) && !IS_ERR(clk)) {
		dev_dbg(dev, "adding clock '%pC' to list of PM clocks\n", clk);
		error = pm_clk_add_clk(dev, clk);
		if (error) {
			dev_err(dev, "pm_clk_add_clk failed %d\n", error);
			clk_put(clk);
			pm_clk_destroy(dev);
			return error;
		}
	}

	return 0;
}

static void rockchip_pd_detach_dev(struct generic_pm_domain *genpd,
				   struct device *dev)
{
	dev_dbg(dev, "detaching from power domain '%s'\n", genpd->name);

	pm_clk_destroy(dev);
}

static int rockchip_pm_add_one_domain(struct rockchip_pmu *pmu,
				      struct device_node *node)
{
	const struct rockchip_domain_info *pd_info;
	struct rockchip_pm_domain *pd;
	struct device_node *qos_node;
	int i, j;
	u32 id;
	int error;

	error = of_property_read_u32(node, "reg", &id);
	if (error) {
		dev_err(pmu->dev,
			"%s: failed to retrieve domain id (reg): %d\n",
			node->name, error);
		return -EINVAL;
	}

	if (id >= pmu->info->num_domains) {
		dev_err(pmu->dev, "%s: invalid domain id %d\n",
			node->name, id);
		return -EINVAL;
	}

	pd_info = &pmu->info->domain_info[id];
	if (!pd_info) {
		dev_err(pmu->dev, "%s: undefined domain id %d\n",
			node->name, id);
		return -EINVAL;
	}

	pd = devm_kzalloc(pmu->dev, sizeof(*pd), GFP_KERNEL);
	if (!pd)
		return -ENOMEM;

	pd->info = pd_info;
	pd->pmu = pmu;

	pd->num_clks = of_clk_get_parent_count(node);
	if (pd->num_clks > 0) {
		pd->clks = devm_kcalloc(pmu->dev, pd->num_clks,
					sizeof(*pd->clks), GFP_KERNEL);
		if (!pd->clks)
			return -ENOMEM;
	} else {
		dev_dbg(pmu->dev, "%s: doesn't have clocks: %d\n",
			node->name, pd->num_clks);
		pd->num_clks = 0;
	}

	for (i = 0; i < pd->num_clks; i++) {
		pd->clks[i].clk = of_clk_get(node, i);
		if (IS_ERR(pd->clks[i].clk)) {
			error = PTR_ERR(pd->clks[i].clk);
			dev_err(pmu->dev,
				"%s: failed to get clk at index %d: %d\n",
				node->name, i, error);
			return error;
		}
	}

	error = clk_bulk_prepare(pd->num_clks, pd->clks);
	if (error)
		goto err_put_clocks;

	pd->num_qos = of_count_phandle_with_args(node, "pm_qos",
						 NULL);

	if (pd->num_qos > 0) {
		pd->qos_regmap = devm_kcalloc(pmu->dev, pd->num_qos,
					      sizeof(*pd->qos_regmap),
					      GFP_KERNEL);
		if (!pd->qos_regmap) {
			error = -ENOMEM;
			goto err_unprepare_clocks;
		}

		for (j = 0; j < MAX_QOS_REGS_NUM; j++) {
			pd->qos_save_regs[j] = devm_kcalloc(pmu->dev,
							    pd->num_qos,
							    sizeof(u32),
							    GFP_KERNEL);
			if (!pd->qos_save_regs[j]) {
				error = -ENOMEM;
				goto err_unprepare_clocks;
			}
		}

		for (j = 0; j < pd->num_qos; j++) {
			qos_node = of_parse_phandle(node, "pm_qos", j);
			if (!qos_node) {
				error = -ENODEV;
				goto err_unprepare_clocks;
			}
			pd->qos_regmap[j] = syscon_node_to_regmap(qos_node);
			if (IS_ERR(pd->qos_regmap[j])) {
				error = -ENODEV;
				of_node_put(qos_node);
				goto err_unprepare_clocks;
			}
			of_node_put(qos_node);
		}
	}

	error = rockchip_pd_power(pd, true);
	if (error) {
		dev_err(pmu->dev,
			"failed to power on domain '%s': %d\n",
			node->name, error);
		goto err_unprepare_clocks;
	}

	pd->genpd.name = node->name;
	pd->genpd.power_off = rockchip_pd_power_off;
	pd->genpd.power_on = rockchip_pd_power_on;
	pd->genpd.attach_dev = rockchip_pd_attach_dev;
	pd->genpd.detach_dev = rockchip_pd_detach_dev;
	pd->genpd.flags = GENPD_FLAG_PM_CLK;
	if (pd_info->active_wakeup)
		pd->genpd.flags |= GENPD_FLAG_ACTIVE_WAKEUP;
	pm_genpd_init(&pd->genpd, NULL, false);

	pmu->genpd_data.domains[id] = &pd->genpd;
	return 0;

err_unprepare_clocks:
	clk_bulk_unprepare(pd->num_clks, pd->clks);
err_put_clocks:
	clk_bulk_put(pd->num_clks, pd->clks);
	return error;
}

static void rockchip_pm_remove_one_domain(struct rockchip_pm_domain *pd)
{
	int ret;

	/*
	 * We're in the error cleanup already, so we only complain,
	 * but won't emit another error on top of the original one.
	 */
	ret = pm_genpd_remove(&pd->genpd);
	if (ret < 0)
		dev_err(pd->pmu->dev, "failed to remove domain '%s' : %d - state may be inconsistent\n",
			pd->genpd.name, ret);

	clk_bulk_unprepare(pd->num_clks, pd->clks);
	clk_bulk_put(pd->num_clks, pd->clks);

	/* protect the zeroing of pm->num_clks */
	mutex_lock(&pd->pmu->mutex);
	pd->num_clks = 0;
	mutex_unlock(&pd->pmu->mutex);

	/* devm will free our memory */
}

static void rockchip_pm_domain_cleanup(struct rockchip_pmu *pmu)
{
	struct generic_pm_domain *genpd;
	struct rockchip_pm_domain *pd;
	int i;

	for (i = 0; i < pmu->genpd_data.num_domains; i++) {
		genpd = pmu->genpd_data.domains[i];
		if (genpd) {
			pd = to_rockchip_pd(genpd);
			rockchip_pm_remove_one_domain(pd);
		}
	}

	/* devm will free our memory */
}

static void rockchip_configure_pd_cnt(struct rockchip_pmu *pmu,
				      u32 domain_reg_offset,
				      unsigned int count)
{
	/* First configure domain power down transition count ... */
	regmap_write(pmu->regmap, domain_reg_offset, count);
	/* ... and then power up count. */
	regmap_write(pmu->regmap, domain_reg_offset + 4, count);
}

static int rockchip_pm_add_subdomain(struct rockchip_pmu *pmu,
				     struct device_node *parent)
{
	struct device_node *np;
	struct generic_pm_domain *child_domain, *parent_domain;
	int error;

	for_each_child_of_node(parent, np) {
		u32 idx;

		error = of_property_read_u32(parent, "reg", &idx);
		if (error) {
			dev_err(pmu->dev,
				"%s: failed to retrieve domain id (reg): %d\n",
				parent->name, error);
			goto err_out;
		}
		parent_domain = pmu->genpd_data.domains[idx];

		error = rockchip_pm_add_one_domain(pmu, np);
		if (error) {
			dev_err(pmu->dev, "failed to handle node %s: %d\n",
				np->name, error);
			goto err_out;
		}

		error = of_property_read_u32(np, "reg", &idx);
		if (error) {
			dev_err(pmu->dev,
				"%s: failed to retrieve domain id (reg): %d\n",
				np->name, error);
			goto err_out;
		}
		child_domain = pmu->genpd_data.domains[idx];

		error = pm_genpd_add_subdomain(parent_domain, child_domain);
		if (error) {
			dev_err(pmu->dev, "%s failed to add subdomain %s: %d\n",
				parent_domain->name, child_domain->name, error);
			goto err_out;
		} else {
			dev_dbg(pmu->dev, "%s add subdomain: %s\n",
				parent_domain->name, child_domain->name);
		}

		rockchip_pm_add_subdomain(pmu, np);
	}

	return 0;

err_out:
	of_node_put(np);
	return error;
}

static int rockchip_pm_domain_probe(struct platform_device *pdev)
{
	struct device *dev = &pdev->dev;
	struct device_node *np = dev->of_node;
	struct device_node *node;
	struct device *parent;
	struct rockchip_pmu *pmu;
	const struct of_device_id *match;
	const struct rockchip_pmu_info *pmu_info;
	int error;

	if (!np) {
		dev_err(dev, "device tree node not found\n");
		return -ENODEV;
	}

	match = of_match_device(dev->driver->of_match_table, dev);
	if (!match || !match->data) {
		dev_err(dev, "missing pmu data\n");
		return -EINVAL;
	}

	pmu_info = match->data;

	pmu = devm_kzalloc(dev,
			   struct_size(pmu, domains, pmu_info->num_domains),
			   GFP_KERNEL);
	if (!pmu)
		return -ENOMEM;

	pmu->dev = &pdev->dev;
	mutex_init(&pmu->mutex);

	pmu->info = pmu_info;

	pmu->genpd_data.domains = pmu->domains;
	pmu->genpd_data.num_domains = pmu_info->num_domains;

	parent = dev->parent;
	if (!parent) {
		dev_err(dev, "no parent for syscon devices\n");
		return -ENODEV;
	}

	pmu->regmap = syscon_node_to_regmap(parent->of_node);
	if (IS_ERR(pmu->regmap)) {
		dev_err(dev, "no regmap available\n");
		return PTR_ERR(pmu->regmap);
	}

	/*
	 * Configure power up and down transition delays for CORE
	 * and GPU domains.
	 */
	if (pmu_info->core_power_transition_time)
		rockchip_configure_pd_cnt(pmu, pmu_info->core_pwrcnt_offset,
					pmu_info->core_power_transition_time);
	if (pmu_info->gpu_pwrcnt_offset)
		rockchip_configure_pd_cnt(pmu, pmu_info->gpu_pwrcnt_offset,
					pmu_info->gpu_power_transition_time);

	error = -ENODEV;

	for_each_available_child_of_node(np, node) {
		error = rockchip_pm_add_one_domain(pmu, node);
		if (error) {
			dev_err(dev, "failed to handle node %s: %d\n",
				node->name, error);
			of_node_put(node);
			goto err_out;
		}

		error = rockchip_pm_add_subdomain(pmu, node);
		if (error < 0) {
			dev_err(dev, "failed to handle subdomain node %s: %d\n",
				node->name, error);
			of_node_put(node);
			goto err_out;
		}
	}

	if (error) {
		dev_dbg(dev, "no power domains defined\n");
		goto err_out;
	}

	error = of_genpd_add_provider_onecell(np, &pmu->genpd_data);
	if (error) {
		dev_err(dev, "failed to add provider: %d\n", error);
		goto err_out;
	}

	return 0;

err_out:
	rockchip_pm_domain_cleanup(pmu);
	return error;
}

<<<<<<< HEAD
static const struct rockchip_domain_info rk3066_pm_domains[] = {
	[RK3066_PD_GPU]		= DOMAIN(9, 9, 3, 24, 29, false),
	[RK3066_PD_VIDEO]	= DOMAIN(8, 8, 4, 23, 28, false),
	[RK3066_PD_VIO]		= DOMAIN(7, 7, 5, 22, 27, false),
	[RK3066_PD_PERI]	= DOMAIN(6, 6, 2, 25, 30, false),
	[RK3066_PD_CPU]		= DOMAIN(-1, 5, 1, 26, 31, false),
};

static const struct rockchip_domain_info rk3188_pm_domains[] = {
	[RK3188_PD_GPU]		= DOMAIN(9, 9, 3, 24, 29, false),
	[RK3188_PD_VIDEO]	= DOMAIN(8, 8, 4, 23, 28, false),
	[RK3188_PD_VIO]		= DOMAIN(7, 7, 5, 22, 27, false),
	[RK3188_PD_PERI]	= DOMAIN(6, 6, 2, 25, 30, false),
	[RK3188_PD_CPU]		= DOMAIN(5, 5, 1, 26, 31, false),
=======
static const struct rockchip_domain_info px30_pm_domains[] = {
	[PX30_PD_USB]		= DOMAIN_PX30(5, 5, 10, false),
	[PX30_PD_SDCARD]	= DOMAIN_PX30(8, 8, 9, false),
	[PX30_PD_GMAC]		= DOMAIN_PX30(10, 10, 6, false),
	[PX30_PD_MMC_NAND]	= DOMAIN_PX30(11, 11, 5, false),
	[PX30_PD_VPU]		= DOMAIN_PX30(12, 12, 14, false),
	[PX30_PD_VO]		= DOMAIN_PX30(13, 13, 7, false),
	[PX30_PD_VI]		= DOMAIN_PX30(14, 14, 8, false),
	[PX30_PD_GPU]		= DOMAIN_PX30(15, 15, 2, false),
};

static const struct rockchip_domain_info rk3036_pm_domains[] = {
	[RK3036_PD_MSCH]	= DOMAIN_RK3036(14, 23, 30, true),
	[RK3036_PD_CORE]	= DOMAIN_RK3036(13, 17, 24, false),
	[RK3036_PD_PERI]	= DOMAIN_RK3036(12, 18, 25, false),
	[RK3036_PD_VIO]		= DOMAIN_RK3036(11, 19, 26, false),
	[RK3036_PD_VPU]		= DOMAIN_RK3036(10, 20, 27, false),
	[RK3036_PD_GPU]		= DOMAIN_RK3036(9, 21, 28, false),
	[RK3036_PD_SYS]		= DOMAIN_RK3036(8, 22, 29, false),
};

static const struct rockchip_domain_info rk3128_pm_domains[] = {
	[RK3128_PD_CORE]	= DOMAIN_RK3288(0, 0, 4, false),
	[RK3128_PD_MSCH]	= DOMAIN_RK3288(-1, -1, 6, true),
	[RK3128_PD_VIO]		= DOMAIN_RK3288(3, 3, 2, false),
	[RK3128_PD_VIDEO]	= DOMAIN_RK3288(2, 2, 1, false),
	[RK3128_PD_GPU]		= DOMAIN_RK3288(1, 1, 3, false),
};

static const struct rockchip_domain_info rk3228_pm_domains[] = {
	[RK3228_PD_CORE]	= DOMAIN_RK3036(0, 0, 16, true),
	[RK3228_PD_MSCH]	= DOMAIN_RK3036(1, 1, 17, true),
	[RK3228_PD_BUS]		= DOMAIN_RK3036(2, 2, 18, true),
	[RK3228_PD_SYS]		= DOMAIN_RK3036(3, 3, 19, true),
	[RK3228_PD_VIO]		= DOMAIN_RK3036(4, 4, 20, false),
	[RK3228_PD_VOP]		= DOMAIN_RK3036(5, 5, 21, false),
	[RK3228_PD_VPU]		= DOMAIN_RK3036(6, 6, 22, false),
	[RK3228_PD_RKVDEC]	= DOMAIN_RK3036(7, 7, 23, false),
	[RK3228_PD_GPU]		= DOMAIN_RK3036(8, 8, 24, false),
	[RK3228_PD_PERI]	= DOMAIN_RK3036(9, 9, 25, true),
	[RK3228_PD_GMAC]	= DOMAIN_RK3036(10, 10, 26, false),
>>>>>>> bab72aa1
};

static const struct rockchip_domain_info rk3288_pm_domains[] = {
	[RK3288_PD_VIO]		= DOMAIN_RK3288(7, 7, 4, false),
	[RK3288_PD_HEVC]	= DOMAIN_RK3288(14, 10, 9, false),
	[RK3288_PD_VIDEO]	= DOMAIN_RK3288(8, 8, 3, false),
	[RK3288_PD_GPU]		= DOMAIN_RK3288(9, 9, 2, false),
};

static const struct rockchip_domain_info rk3328_pm_domains[] = {
	[RK3328_PD_CORE]	= DOMAIN_RK3328(-1, 0, 0, false),
	[RK3328_PD_GPU]		= DOMAIN_RK3328(-1, 1, 1, false),
	[RK3328_PD_BUS]		= DOMAIN_RK3328(-1, 2, 2, true),
	[RK3328_PD_MSCH]	= DOMAIN_RK3328(-1, 3, 3, true),
	[RK3328_PD_PERI]	= DOMAIN_RK3328(-1, 4, 4, true),
	[RK3328_PD_VIDEO]	= DOMAIN_RK3328(-1, 5, 5, false),
	[RK3328_PD_HEVC]	= DOMAIN_RK3328(-1, 6, 6, false),
	[RK3328_PD_VIO]		= DOMAIN_RK3328(-1, 8, 8, false),
	[RK3328_PD_VPU]		= DOMAIN_RK3328(-1, 9, 9, false),
};

static const struct rockchip_domain_info rk3366_pm_domains[] = {
	[RK3366_PD_PERI]	= DOMAIN_RK3368(10, 10, 6, true),
	[RK3366_PD_VIO]		= DOMAIN_RK3368(14, 14, 8, false),
	[RK3366_PD_VIDEO]	= DOMAIN_RK3368(13, 13, 7, false),
	[RK3366_PD_RKVDEC]	= DOMAIN_RK3368(11, 11, 7, false),
	[RK3366_PD_WIFIBT]	= DOMAIN_RK3368(8, 8, 9, false),
	[RK3366_PD_VPU]		= DOMAIN_RK3368(12, 12, 7, false),
	[RK3366_PD_GPU]		= DOMAIN_RK3368(15, 15, 2, false),
};

static const struct rockchip_domain_info rk3368_pm_domains[] = {
	[RK3368_PD_PERI]	= DOMAIN_RK3368(13, 12, 6, true),
	[RK3368_PD_VIO]		= DOMAIN_RK3368(15, 14, 8, false),
	[RK3368_PD_VIDEO]	= DOMAIN_RK3368(14, 13, 7, false),
	[RK3368_PD_GPU_0]	= DOMAIN_RK3368(16, 15, 2, false),
	[RK3368_PD_GPU_1]	= DOMAIN_RK3368(17, 16, 2, false),
};

static const struct rockchip_domain_info rk3399_pm_domains[] = {
	[RK3399_PD_TCPD0]	= DOMAIN_RK3399(8, 8, -1, false),
	[RK3399_PD_TCPD1]	= DOMAIN_RK3399(9, 9, -1, false),
	[RK3399_PD_CCI]		= DOMAIN_RK3399(10, 10, -1, true),
	[RK3399_PD_CCI0]	= DOMAIN_RK3399(-1, -1, 15, true),
	[RK3399_PD_CCI1]	= DOMAIN_RK3399(-1, -1, 16, true),
	[RK3399_PD_PERILP]	= DOMAIN_RK3399(11, 11, 1, true),
	[RK3399_PD_PERIHP]	= DOMAIN_RK3399(12, 12, 2, true),
	[RK3399_PD_CENTER]	= DOMAIN_RK3399(13, 13, 14, true),
	[RK3399_PD_VIO]		= DOMAIN_RK3399(14, 14, 17, false),
	[RK3399_PD_GPU]		= DOMAIN_RK3399(15, 15, 0, false),
	[RK3399_PD_VCODEC]	= DOMAIN_RK3399(16, 16, 3, false),
	[RK3399_PD_VDU]		= DOMAIN_RK3399(17, 17, 4, false),
	[RK3399_PD_RGA]		= DOMAIN_RK3399(18, 18, 5, false),
	[RK3399_PD_IEP]		= DOMAIN_RK3399(19, 19, 6, false),
	[RK3399_PD_VO]		= DOMAIN_RK3399(20, 20, -1, false),
	[RK3399_PD_VOPB]	= DOMAIN_RK3399(-1, -1, 7, false),
	[RK3399_PD_VOPL]	= DOMAIN_RK3399(-1, -1, 8, false),
	[RK3399_PD_ISP0]	= DOMAIN_RK3399(22, 22, 9, false),
	[RK3399_PD_ISP1]	= DOMAIN_RK3399(23, 23, 10, false),
	[RK3399_PD_HDCP]	= DOMAIN_RK3399(24, 24, 11, false),
	[RK3399_PD_GMAC]	= DOMAIN_RK3399(25, 25, 23, true),
	[RK3399_PD_EMMC]	= DOMAIN_RK3399(26, 26, 24, true),
	[RK3399_PD_USB3]	= DOMAIN_RK3399(27, 27, 12, true),
	[RK3399_PD_EDP]		= DOMAIN_RK3399(28, 28, 22, false),
	[RK3399_PD_GIC]		= DOMAIN_RK3399(29, 29, 27, true),
	[RK3399_PD_SD]		= DOMAIN_RK3399(30, 30, 28, true),
	[RK3399_PD_SDIOAUDIO]	= DOMAIN_RK3399(31, 31, 29, true),
};

<<<<<<< HEAD
static const struct rockchip_pmu_info rk3066_pmu = {
	.pwr_offset = 0x08,
	.status_offset = 0x0c,
	.req_offset = 0x38, /* PMU_MISC_CON1 */
	.idle_offset = 0x0c,
	.ack_offset = 0x0c,

	.num_domains = ARRAY_SIZE(rk3066_pm_domains),
	.domain_info = rk3066_pm_domains,
};

static const struct rockchip_pmu_info rk3188_pmu = {
	.pwr_offset = 0x08,
	.status_offset = 0x0c,
	.req_offset = 0x38, /* PMU_MISC_CON1 */
	.idle_offset = 0x0c,
	.ack_offset = 0x0c,

	.num_domains = ARRAY_SIZE(rk3188_pm_domains),
	.domain_info = rk3188_pm_domains,
=======
static const struct rockchip_pmu_info px30_pmu = {
	.pwr_offset = 0x18,
	.status_offset = 0x20,
	.req_offset = 0x64,
	.idle_offset = 0x6c,
	.ack_offset = 0x6c,

	.num_domains = ARRAY_SIZE(px30_pm_domains),
	.domain_info = px30_pm_domains,
};

static const struct rockchip_pmu_info rk3036_pmu = {
	.req_offset = 0x148,
	.idle_offset = 0x14c,
	.ack_offset = 0x14c,

	.num_domains = ARRAY_SIZE(rk3036_pm_domains),
	.domain_info = rk3036_pm_domains,
};

static const struct rockchip_pmu_info rk3128_pmu = {
	.pwr_offset = 0x04,
	.status_offset = 0x08,
	.req_offset = 0x0c,
	.idle_offset = 0x10,
	.ack_offset = 0x10,

	.num_domains = ARRAY_SIZE(rk3128_pm_domains),
	.domain_info = rk3128_pm_domains,
};

static const struct rockchip_pmu_info rk3228_pmu = {
	.req_offset = 0x40c,
	.idle_offset = 0x488,
	.ack_offset = 0x488,

	.num_domains = ARRAY_SIZE(rk3228_pm_domains),
	.domain_info = rk3228_pm_domains,
>>>>>>> bab72aa1
};

static const struct rockchip_pmu_info rk3288_pmu = {
	.pwr_offset = 0x08,
	.status_offset = 0x0c,
	.req_offset = 0x10,
	.idle_offset = 0x14,
	.ack_offset = 0x14,

	.core_pwrcnt_offset = 0x34,
	.gpu_pwrcnt_offset = 0x3c,

	.core_power_transition_time = 24, /* 1us */
	.gpu_power_transition_time = 24, /* 1us */

	.num_domains = ARRAY_SIZE(rk3288_pm_domains),
	.domain_info = rk3288_pm_domains,
};

static const struct rockchip_pmu_info rk3328_pmu = {
	.req_offset = 0x414,
	.idle_offset = 0x484,
	.ack_offset = 0x484,

	.num_domains = ARRAY_SIZE(rk3328_pm_domains),
	.domain_info = rk3328_pm_domains,
};

static const struct rockchip_pmu_info rk3366_pmu = {
	.pwr_offset = 0x0c,
	.status_offset = 0x10,
	.req_offset = 0x3c,
	.idle_offset = 0x40,
	.ack_offset = 0x40,

	.core_pwrcnt_offset = 0x48,
	.gpu_pwrcnt_offset = 0x50,

	.core_power_transition_time = 24,
	.gpu_power_transition_time = 24,

	.num_domains = ARRAY_SIZE(rk3366_pm_domains),
	.domain_info = rk3366_pm_domains,
};

static const struct rockchip_pmu_info rk3368_pmu = {
	.pwr_offset = 0x0c,
	.status_offset = 0x10,
	.req_offset = 0x3c,
	.idle_offset = 0x40,
	.ack_offset = 0x40,

	.core_pwrcnt_offset = 0x48,
	.gpu_pwrcnt_offset = 0x50,

	.core_power_transition_time = 24,
	.gpu_power_transition_time = 24,

	.num_domains = ARRAY_SIZE(rk3368_pm_domains),
	.domain_info = rk3368_pm_domains,
};

static const struct rockchip_pmu_info rk3399_pmu = {
	.pwr_offset = 0x14,
	.status_offset = 0x18,
	.req_offset = 0x60,
	.idle_offset = 0x64,
	.ack_offset = 0x68,

	/* ARM Trusted Firmware manages power transition times */

	.num_domains = ARRAY_SIZE(rk3399_pm_domains),
	.domain_info = rk3399_pm_domains,
};

static const struct of_device_id rockchip_pm_domain_dt_match[] = {
	{
<<<<<<< HEAD
		.compatible = "rockchip,rk3066-power-controller",
		.data = (void *)&rk3066_pmu,
	},
	{
		.compatible = "rockchip,rk3188-power-controller",
		.data = (void *)&rk3188_pmu,
=======
		.compatible = "rockchip,px30-power-controller",
		.data = (void *)&px30_pmu,
	},
	{
		.compatible = "rockchip,rk3036-power-controller",
		.data = (void *)&rk3036_pmu,
	},
	{
		.compatible = "rockchip,rk3128-power-controller",
		.data = (void *)&rk3128_pmu,
	},
	{
		.compatible = "rockchip,rk3228-power-controller",
		.data = (void *)&rk3228_pmu,
>>>>>>> bab72aa1
	},
	{
		.compatible = "rockchip,rk3288-power-controller",
		.data = (void *)&rk3288_pmu,
	},
	{
		.compatible = "rockchip,rk3328-power-controller",
		.data = (void *)&rk3328_pmu,
	},
	{
		.compatible = "rockchip,rk3366-power-controller",
		.data = (void *)&rk3366_pmu,
	},
	{
		.compatible = "rockchip,rk3368-power-controller",
		.data = (void *)&rk3368_pmu,
	},
	{
		.compatible = "rockchip,rk3399-power-controller",
		.data = (void *)&rk3399_pmu,
	},
	{ /* sentinel */ },
};

static struct platform_driver rockchip_pm_domain_driver = {
	.probe = rockchip_pm_domain_probe,
	.driver = {
		.name   = "rockchip-pm-domain",
		.of_match_table = rockchip_pm_domain_dt_match,
		/*
		 * We can't forcibly eject devices form power domain,
		 * so we can't really remove power domains once they
		 * were added.
		 */
		.suppress_bind_attrs = true,
	},
};

static int __init rockchip_pm_domain_drv_register(void)
{
	return platform_driver_register(&rockchip_pm_domain_driver);
}
postcore_initcall(rockchip_pm_domain_drv_register);<|MERGE_RESOLUTION|>--- conflicted
+++ resolved
@@ -19,15 +19,12 @@
 #include <linux/clk.h>
 #include <linux/regmap.h>
 #include <linux/mfd/syscon.h>
-<<<<<<< HEAD
-#include <dt-bindings/power/rk3066-power.h>
-#include <dt-bindings/power/rk3188-power.h>
-=======
 #include <dt-bindings/power/px30-power.h>
 #include <dt-bindings/power/rk3036-power.h>
+#include <dt-bindings/power/rk3066-power.h>
 #include <dt-bindings/power/rk3128-power.h>
+#include <dt-bindings/power/rk3188-power.h>
 #include <dt-bindings/power/rk3228-power.h>
->>>>>>> bab72aa1
 #include <dt-bindings/power/rk3288-power.h>
 #include <dt-bindings/power/rk3328-power.h>
 #include <dt-bindings/power/rk3366-power.h>
@@ -721,7 +718,6 @@
 	return error;
 }
 
-<<<<<<< HEAD
 static const struct rockchip_domain_info rk3066_pm_domains[] = {
 	[RK3066_PD_GPU]		= DOMAIN(9, 9, 3, 24, 29, false),
 	[RK3066_PD_VIDEO]	= DOMAIN(8, 8, 4, 23, 28, false),
@@ -736,7 +732,8 @@
 	[RK3188_PD_VIO]		= DOMAIN(7, 7, 5, 22, 27, false),
 	[RK3188_PD_PERI]	= DOMAIN(6, 6, 2, 25, 30, false),
 	[RK3188_PD_CPU]		= DOMAIN(5, 5, 1, 26, 31, false),
-=======
+};
+
 static const struct rockchip_domain_info px30_pm_domains[] = {
 	[PX30_PD_USB]		= DOMAIN_PX30(5, 5, 10, false),
 	[PX30_PD_SDCARD]	= DOMAIN_PX30(8, 8, 9, false),
@@ -778,7 +775,6 @@
 	[RK3228_PD_GPU]		= DOMAIN_RK3036(8, 8, 24, false),
 	[RK3228_PD_PERI]	= DOMAIN_RK3036(9, 9, 25, true),
 	[RK3228_PD_GMAC]	= DOMAIN_RK3036(10, 10, 26, false),
->>>>>>> bab72aa1
 };
 
 static const struct rockchip_domain_info rk3288_pm_domains[] = {
@@ -848,7 +844,6 @@
 	[RK3399_PD_SDIOAUDIO]	= DOMAIN_RK3399(31, 31, 29, true),
 };
 
-<<<<<<< HEAD
 static const struct rockchip_pmu_info rk3066_pmu = {
 	.pwr_offset = 0x08,
 	.status_offset = 0x0c,
@@ -869,7 +864,8 @@
 
 	.num_domains = ARRAY_SIZE(rk3188_pm_domains),
 	.domain_info = rk3188_pm_domains,
-=======
+};
+
 static const struct rockchip_pmu_info px30_pmu = {
 	.pwr_offset = 0x18,
 	.status_offset = 0x20,
@@ -908,7 +904,6 @@
 
 	.num_domains = ARRAY_SIZE(rk3228_pm_domains),
 	.domain_info = rk3228_pm_domains,
->>>>>>> bab72aa1
 };
 
 static const struct rockchip_pmu_info rk3288_pmu = {
@@ -986,14 +981,14 @@
 
 static const struct of_device_id rockchip_pm_domain_dt_match[] = {
 	{
-<<<<<<< HEAD
 		.compatible = "rockchip,rk3066-power-controller",
 		.data = (void *)&rk3066_pmu,
 	},
 	{
 		.compatible = "rockchip,rk3188-power-controller",
 		.data = (void *)&rk3188_pmu,
-=======
+	},
+	{
 		.compatible = "rockchip,px30-power-controller",
 		.data = (void *)&px30_pmu,
 	},
@@ -1008,7 +1003,6 @@
 	{
 		.compatible = "rockchip,rk3228-power-controller",
 		.data = (void *)&rk3228_pmu,
->>>>>>> bab72aa1
 	},
 	{
 		.compatible = "rockchip,rk3288-power-controller",
