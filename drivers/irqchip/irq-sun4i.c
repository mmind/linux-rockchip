--- conflicted
+++ resolved
@@ -40,11 +40,7 @@
 
 static asmlinkage void __exception_irq_entry sun4i_handle_irq(struct pt_regs *regs);
 
-<<<<<<< HEAD
-static int __init sun4i_init_domain_chips(void)
-=======
 static void sun4i_irq_ack(struct irq_data *irqd)
->>>>>>> de0bc3df
 {
 	unsigned int clr = IRQ_NOREQUEST | IRQ_NOPROBE | IRQ_NOAUTOEN;
 	struct irq_chip_generic *gc;
