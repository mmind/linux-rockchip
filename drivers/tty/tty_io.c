// SPDX-License-Identifier: GPL-2.0
/*
 *  Copyright (C) 1991, 1992  Linus Torvalds
 */

/*
 * 'tty_io.c' gives an orthogonal feeling to tty's, be they consoles
 * or rs-channels. It also implements echoing, cooked mode etc.
 *
 * Kill-line thanks to John T Kohl, who also corrected VMIN = VTIME = 0.
 *
 * Modified by Theodore Ts'o, 9/14/92, to dynamically allocate the
 * tty_struct and tty_queue structures.  Previously there was an array
 * of 256 tty_struct's which was statically allocated, and the
 * tty_queue structures were allocated at boot time.  Both are now
 * dynamically allocated only when the tty is open.
 *
 * Also restructured routines so that there is more of a separation
 * between the high-level tty routines (tty_io.c and tty_ioctl.c) and
 * the low-level tty routines (serial.c, pty.c, console.c).  This
 * makes for cleaner and more compact code.  -TYT, 9/17/92
 *
 * Modified by Fred N. van Kempen, 01/29/93, to add line disciplines
 * which can be dynamically activated and de-activated by the line
 * discipline handling modules (like SLIP).
 *
 * NOTE: pay no attention to the line discipline code (yet); its
 * interface is still subject to change in this version...
 * -- TYT, 1/31/92
 *
 * Added functionality to the OPOST tty handling.  No delays, but all
 * other bits should be there.
 *	-- Nick Holloway <alfie@dcs.warwick.ac.uk>, 27th May 1993.
 *
 * Rewrote canonical mode and added more termios flags.
 * 	-- julian@uhunix.uhcc.hawaii.edu (J. Cowley), 13Jan94
 *
 * Reorganized FASYNC support so mouse code can share it.
 *	-- ctm@ardi.com, 9Sep95
 *
 * New TIOCLINUX variants added.
 *	-- mj@k332.feld.cvut.cz, 19-Nov-95
 *
 * Restrict vt switching via ioctl()
 *      -- grif@cs.ucr.edu, 5-Dec-95
 *
 * Move console and virtual terminal code to more appropriate files,
 * implement CONFIG_VT and generalize console device interface.
 *	-- Marko Kohtala <Marko.Kohtala@hut.fi>, March 97
 *
 * Rewrote tty_init_dev and tty_release_dev to eliminate races.
 *	-- Bill Hawes <whawes@star.net>, June 97
 *
 * Added devfs support.
 *      -- C. Scott Ananian <cananian@alumni.princeton.edu>, 13-Jan-1998
 *
 * Added support for a Unix98-style ptmx device.
 *      -- C. Scott Ananian <cananian@alumni.princeton.edu>, 14-Jan-1998
 *
 * Reduced memory usage for older ARM systems
 *      -- Russell King <rmk@arm.linux.org.uk>
 *
 * Move do_SAK() into process context.  Less stack use in devfs functions.
 * alloc_tty_struct() always uses kmalloc()
 *			 -- Andrew Morton <andrewm@uow.edu.eu> 17Mar01
 */

#include <linux/types.h>
#include <linux/major.h>
#include <linux/errno.h>
#include <linux/signal.h>
#include <linux/fcntl.h>
#include <linux/sched/signal.h>
#include <linux/sched/task.h>
#include <linux/interrupt.h>
#include <linux/tty.h>
#include <linux/tty_driver.h>
#include <linux/tty_flip.h>
#include <linux/devpts_fs.h>
#include <linux/file.h>
#include <linux/fdtable.h>
#include <linux/console.h>
#include <linux/timer.h>
#include <linux/ctype.h>
#include <linux/kd.h>
#include <linux/mm.h>
#include <linux/string.h>
#include <linux/slab.h>
#include <linux/poll.h>
#include <linux/ppp-ioctl.h>
#include <linux/proc_fs.h>
#include <linux/init.h>
#include <linux/module.h>
#include <linux/device.h>
#include <linux/wait.h>
#include <linux/bitops.h>
#include <linux/delay.h>
#include <linux/seq_file.h>
#include <linux/serial.h>
#include <linux/ratelimit.h>
#include <linux/compat.h>

#include <linux/uaccess.h>

#include <linux/kbd_kern.h>
#include <linux/vt_kern.h>
#include <linux/selection.h>

#include <linux/kmod.h>
#include <linux/nsproxy.h>

#undef TTY_DEBUG_HANGUP
#ifdef TTY_DEBUG_HANGUP
# define tty_debug_hangup(tty, f, args...)	tty_debug(tty, f, ##args)
#else
# define tty_debug_hangup(tty, f, args...)	do { } while (0)
#endif

#define TTY_PARANOIA_CHECK 1
#define CHECK_TTY_COUNT 1

struct ktermios tty_std_termios = {	/* for the benefit of tty drivers  */
	.c_iflag = ICRNL | IXON,
	.c_oflag = OPOST | ONLCR,
	.c_cflag = B38400 | CS8 | CREAD | HUPCL,
	.c_lflag = ISIG | ICANON | ECHO | ECHOE | ECHOK |
		   ECHOCTL | ECHOKE | IEXTEN,
	.c_cc = INIT_C_CC,
	.c_ispeed = 38400,
	.c_ospeed = 38400,
	/* .c_line = N_TTY, */
};

EXPORT_SYMBOL(tty_std_termios);

/* This list gets poked at by procfs and various bits of boot up code. This
   could do with some rationalisation such as pulling the tty proc function
   into this file */

LIST_HEAD(tty_drivers);			/* linked list of tty drivers */

/* Mutex to protect creating and releasing a tty */
DEFINE_MUTEX(tty_mutex);

static ssize_t tty_read(struct file *, char __user *, size_t, loff_t *);
static ssize_t tty_write(struct kiocb *, struct iov_iter *);
<<<<<<< HEAD
ssize_t redirected_tty_write(struct kiocb *, struct iov_iter *);
=======
>>>>>>> 1048ba83
static __poll_t tty_poll(struct file *, poll_table *);
static int tty_open(struct inode *, struct file *);
#ifdef CONFIG_COMPAT
static long tty_compat_ioctl(struct file *file, unsigned int cmd,
				unsigned long arg);
#else
#define tty_compat_ioctl NULL
#endif
static int __tty_fasync(int fd, struct file *filp, int on);
static int tty_fasync(int fd, struct file *filp, int on);
static void release_tty(struct tty_struct *tty, int idx);

/**
 *	free_tty_struct		-	free a disused tty
 *	@tty: tty struct to free
 *
 *	Free the write buffers, tty queue and tty memory itself.
 *
 *	Locking: none. Must be called after tty is definitely unused
 */

static void free_tty_struct(struct tty_struct *tty)
{
	tty_ldisc_deinit(tty);
	put_device(tty->dev);
	kfree(tty->write_buf);
	tty->magic = 0xDEADDEAD;
	kfree(tty);
}

static inline struct tty_struct *file_tty(struct file *file)
{
	return ((struct tty_file_private *)file->private_data)->tty;
}

int tty_alloc_file(struct file *file)
{
	struct tty_file_private *priv;

	priv = kmalloc(sizeof(*priv), GFP_KERNEL);
	if (!priv)
		return -ENOMEM;

	file->private_data = priv;

	return 0;
}

/* Associate a new file with the tty structure */
void tty_add_file(struct tty_struct *tty, struct file *file)
{
	struct tty_file_private *priv = file->private_data;

	priv->tty = tty;
	priv->file = file;

	spin_lock(&tty->files_lock);
	list_add(&priv->list, &tty->tty_files);
	spin_unlock(&tty->files_lock);
}

/*
 * tty_free_file - free file->private_data
 *
 * This shall be used only for fail path handling when tty_add_file was not
 * called yet.
 */
void tty_free_file(struct file *file)
{
	struct tty_file_private *priv = file->private_data;

	file->private_data = NULL;
	kfree(priv);
}

/* Delete file from its tty */
static void tty_del_file(struct file *file)
{
	struct tty_file_private *priv = file->private_data;
	struct tty_struct *tty = priv->tty;

	spin_lock(&tty->files_lock);
	list_del(&priv->list);
	spin_unlock(&tty->files_lock);
	tty_free_file(file);
}

/**
 *	tty_name	-	return tty naming
 *	@tty: tty structure
 *
 *	Convert a tty structure into a name. The name reflects the kernel
 *	naming policy and if udev is in use may not reflect user space
 *
 *	Locking: none
 */

const char *tty_name(const struct tty_struct *tty)
{
	if (!tty) /* Hmm.  NULL pointer.  That's fun. */
		return "NULL tty";
	return tty->name;
}

EXPORT_SYMBOL(tty_name);

const char *tty_driver_name(const struct tty_struct *tty)
{
	if (!tty || !tty->driver)
		return "";
	return tty->driver->name;
}

static int tty_paranoia_check(struct tty_struct *tty, struct inode *inode,
			      const char *routine)
{
#ifdef TTY_PARANOIA_CHECK
	if (!tty) {
		pr_warn("(%d:%d): %s: NULL tty\n",
			imajor(inode), iminor(inode), routine);
		return 1;
	}
	if (tty->magic != TTY_MAGIC) {
		pr_warn("(%d:%d): %s: bad magic number\n",
			imajor(inode), iminor(inode), routine);
		return 1;
	}
#endif
	return 0;
}

/* Caller must hold tty_lock */
static int check_tty_count(struct tty_struct *tty, const char *routine)
{
#ifdef CHECK_TTY_COUNT
	struct list_head *p;
	int count = 0, kopen_count = 0;

	spin_lock(&tty->files_lock);
	list_for_each(p, &tty->tty_files) {
		count++;
	}
	spin_unlock(&tty->files_lock);
	if (tty->driver->type == TTY_DRIVER_TYPE_PTY &&
	    tty->driver->subtype == PTY_TYPE_SLAVE &&
	    tty->link && tty->link->count)
		count++;
	if (tty_port_kopened(tty->port))
		kopen_count++;
	if (tty->count != (count + kopen_count)) {
		tty_warn(tty, "%s: tty->count(%d) != (#fd's(%d) + #kopen's(%d))\n",
			 routine, tty->count, count, kopen_count);
		return (count + kopen_count);
	}
#endif
	return 0;
}

/**
 *	get_tty_driver		-	find device of a tty
 *	@device: device identifier
 *	@index: returns the index of the tty
 *
 *	This routine returns a tty driver structure, given a device number
 *	and also passes back the index number.
 *
 *	Locking: caller must hold tty_mutex
 */

static struct tty_driver *get_tty_driver(dev_t device, int *index)
{
	struct tty_driver *p;

	list_for_each_entry(p, &tty_drivers, tty_drivers) {
		dev_t base = MKDEV(p->major, p->minor_start);
		if (device < base || device >= base + p->num)
			continue;
		*index = device - base;
		return tty_driver_kref_get(p);
	}
	return NULL;
}

/**
 *	tty_dev_name_to_number	-	return dev_t for device name
 *	@name: user space name of device under /dev
 *	@number: pointer to dev_t that this function will populate
 *
 *	This function converts device names like ttyS0 or ttyUSB1 into dev_t
 *	like (4, 64) or (188, 1). If no corresponding driver is registered then
 *	the function returns -ENODEV.
 *
 *	Locking: this acquires tty_mutex to protect the tty_drivers list from
 *		being modified while we are traversing it, and makes sure to
 *		release it before exiting.
 */
int tty_dev_name_to_number(const char *name, dev_t *number)
{
	struct tty_driver *p;
	int ret;
	int index, prefix_length = 0;
	const char *str;

	for (str = name; *str && !isdigit(*str); str++)
		;

	if (!*str)
		return -EINVAL;

	ret = kstrtoint(str, 10, &index);
	if (ret)
		return ret;

	prefix_length = str - name;
	mutex_lock(&tty_mutex);

	list_for_each_entry(p, &tty_drivers, tty_drivers)
		if (prefix_length == strlen(p->name) && strncmp(name,
					p->name, prefix_length) == 0) {
			if (index < p->num) {
				*number = MKDEV(p->major, p->minor_start + index);
				goto out;
			}
		}

	/* if here then driver wasn't found */
	ret = -ENODEV;
out:
	mutex_unlock(&tty_mutex);
	return ret;
}
EXPORT_SYMBOL_GPL(tty_dev_name_to_number);

#ifdef CONFIG_CONSOLE_POLL

/**
 *	tty_find_polling_driver	-	find device of a polled tty
 *	@name: name string to match
 *	@line: pointer to resulting tty line nr
 *
 *	This routine returns a tty driver structure, given a name
 *	and the condition that the tty driver is capable of polled
 *	operation.
 */
struct tty_driver *tty_find_polling_driver(char *name, int *line)
{
	struct tty_driver *p, *res = NULL;
	int tty_line = 0;
	int len;
	char *str, *stp;

	for (str = name; *str; str++)
		if ((*str >= '0' && *str <= '9') || *str == ',')
			break;
	if (!*str)
		return NULL;

	len = str - name;
	tty_line = simple_strtoul(str, &str, 10);

	mutex_lock(&tty_mutex);
	/* Search through the tty devices to look for a match */
	list_for_each_entry(p, &tty_drivers, tty_drivers) {
		if (!len || strncmp(name, p->name, len) != 0)
			continue;
		stp = str;
		if (*stp == ',')
			stp++;
		if (*stp == '\0')
			stp = NULL;

		if (tty_line >= 0 && tty_line < p->num && p->ops &&
		    p->ops->poll_init && !p->ops->poll_init(p, tty_line, stp)) {
			res = tty_driver_kref_get(p);
			*line = tty_line;
			break;
		}
	}
	mutex_unlock(&tty_mutex);

	return res;
}
EXPORT_SYMBOL_GPL(tty_find_polling_driver);
#endif

static ssize_t hung_up_tty_read(struct file *file, char __user *buf,
				size_t count, loff_t *ppos)
{
	return 0;
}

static ssize_t hung_up_tty_write(struct kiocb *iocb, struct iov_iter *from)
{
	return -EIO;
}

/* No kernel lock held - none needed ;) */
static __poll_t hung_up_tty_poll(struct file *filp, poll_table *wait)
{
	return EPOLLIN | EPOLLOUT | EPOLLERR | EPOLLHUP | EPOLLRDNORM | EPOLLWRNORM;
}

static long hung_up_tty_ioctl(struct file *file, unsigned int cmd,
		unsigned long arg)
{
	return cmd == TIOCSPGRP ? -ENOTTY : -EIO;
}

static long hung_up_tty_compat_ioctl(struct file *file,
				     unsigned int cmd, unsigned long arg)
{
	return cmd == TIOCSPGRP ? -ENOTTY : -EIO;
}

static int hung_up_tty_fasync(int fd, struct file *file, int on)
{
	return -ENOTTY;
}

static void tty_show_fdinfo(struct seq_file *m, struct file *file)
{
	struct tty_struct *tty = file_tty(file);

	if (tty && tty->ops && tty->ops->show_fdinfo)
		tty->ops->show_fdinfo(tty, m);
}

static const struct file_operations tty_fops = {
	.llseek		= no_llseek,
	.read		= tty_read,
	.write_iter	= tty_write,
	.splice_write	= iter_file_splice_write,
	.poll		= tty_poll,
	.unlocked_ioctl	= tty_ioctl,
	.compat_ioctl	= tty_compat_ioctl,
	.open		= tty_open,
	.release	= tty_release,
	.fasync		= tty_fasync,
	.show_fdinfo	= tty_show_fdinfo,
};

static const struct file_operations console_fops = {
	.llseek		= no_llseek,
	.read		= tty_read,
	.write_iter	= redirected_tty_write,
	.splice_write	= iter_file_splice_write,
	.poll		= tty_poll,
	.unlocked_ioctl	= tty_ioctl,
	.compat_ioctl	= tty_compat_ioctl,
	.open		= tty_open,
	.release	= tty_release,
	.fasync		= tty_fasync,
};

static const struct file_operations hung_up_tty_fops = {
	.llseek		= no_llseek,
	.read		= hung_up_tty_read,
	.write_iter	= hung_up_tty_write,
	.poll		= hung_up_tty_poll,
	.unlocked_ioctl	= hung_up_tty_ioctl,
	.compat_ioctl	= hung_up_tty_compat_ioctl,
	.release	= tty_release,
	.fasync		= hung_up_tty_fasync,
};

static DEFINE_SPINLOCK(redirect_lock);
static struct file *redirect;

/**
 *	tty_wakeup	-	request more data
 *	@tty: terminal
 *
 *	Internal and external helper for wakeups of tty. This function
 *	informs the line discipline if present that the driver is ready
 *	to receive more output data.
 */

void tty_wakeup(struct tty_struct *tty)
{
	struct tty_ldisc *ld;

	if (test_bit(TTY_DO_WRITE_WAKEUP, &tty->flags)) {
		ld = tty_ldisc_ref(tty);
		if (ld) {
			if (ld->ops->write_wakeup)
				ld->ops->write_wakeup(tty);
			tty_ldisc_deref(ld);
		}
	}
	wake_up_interruptible_poll(&tty->write_wait, EPOLLOUT);
}

EXPORT_SYMBOL_GPL(tty_wakeup);

/**
 *	__tty_hangup		-	actual handler for hangup events
 *	@tty: tty device
 *	@exit_session: if non-zero, signal all foreground group processes
 *
 *	This can be called by a "kworker" kernel thread.  That is process
 *	synchronous but doesn't hold any locks, so we need to make sure we
 *	have the appropriate locks for what we're doing.
 *
 *	The hangup event clears any pending redirections onto the hung up
 *	device. It ensures future writes will error and it does the needed
 *	line discipline hangup and signal delivery. The tty object itself
 *	remains intact.
 *
 *	Locking:
 *		BTM
 *		  redirect lock for undoing redirection
 *		  file list lock for manipulating list of ttys
 *		  tty_ldiscs_lock from called functions
 *		  termios_rwsem resetting termios data
 *		  tasklist_lock to walk task list for hangup event
 *		    ->siglock to protect ->signal/->sighand
 */
static void __tty_hangup(struct tty_struct *tty, int exit_session)
{
	struct file *cons_filp = NULL;
	struct file *filp, *f = NULL;
	struct tty_file_private *priv;
	int    closecount = 0, n;
	int refs;

	if (!tty)
		return;


	spin_lock(&redirect_lock);
	if (redirect && file_tty(redirect) == tty) {
		f = redirect;
		redirect = NULL;
	}
	spin_unlock(&redirect_lock);

	tty_lock(tty);

	if (test_bit(TTY_HUPPED, &tty->flags)) {
		tty_unlock(tty);
		return;
	}

	/*
	 * Some console devices aren't actually hung up for technical and
	 * historical reasons, which can lead to indefinite interruptible
	 * sleep in n_tty_read().  The following explicitly tells
	 * n_tty_read() to abort readers.
	 */
	set_bit(TTY_HUPPING, &tty->flags);

	/* inuse_filps is protected by the single tty lock,
	   this really needs to change if we want to flush the
	   workqueue with the lock held */
	check_tty_count(tty, "tty_hangup");

	spin_lock(&tty->files_lock);
	/* This breaks for file handles being sent over AF_UNIX sockets ? */
	list_for_each_entry(priv, &tty->tty_files, list) {
		filp = priv->file;
		if (filp->f_op->write_iter == redirected_tty_write)
			cons_filp = filp;
		if (filp->f_op->write_iter != tty_write)
			continue;
		closecount++;
		__tty_fasync(-1, filp, 0);	/* can't block */
		filp->f_op = &hung_up_tty_fops;
	}
	spin_unlock(&tty->files_lock);

	refs = tty_signal_session_leader(tty, exit_session);
	/* Account for the p->signal references we killed */
	while (refs--)
		tty_kref_put(tty);

	tty_ldisc_hangup(tty, cons_filp != NULL);

	spin_lock_irq(&tty->ctrl_lock);
	clear_bit(TTY_THROTTLED, &tty->flags);
	clear_bit(TTY_DO_WRITE_WAKEUP, &tty->flags);
	put_pid(tty->session);
	put_pid(tty->pgrp);
	tty->session = NULL;
	tty->pgrp = NULL;
	tty->ctrl_status = 0;
	spin_unlock_irq(&tty->ctrl_lock);

	/*
	 * If one of the devices matches a console pointer, we
	 * cannot just call hangup() because that will cause
	 * tty->count and state->count to go out of sync.
	 * So we just call close() the right number of times.
	 */
	if (cons_filp) {
		if (tty->ops->close)
			for (n = 0; n < closecount; n++)
				tty->ops->close(tty, cons_filp);
	} else if (tty->ops->hangup)
		tty->ops->hangup(tty);
	/*
	 * We don't want to have driver/ldisc interactions beyond the ones
	 * we did here. The driver layer expects no calls after ->hangup()
	 * from the ldisc side, which is now guaranteed.
	 */
	set_bit(TTY_HUPPED, &tty->flags);
	clear_bit(TTY_HUPPING, &tty->flags);
	tty_unlock(tty);

	if (f)
		fput(f);
}

static void do_tty_hangup(struct work_struct *work)
{
	struct tty_struct *tty =
		container_of(work, struct tty_struct, hangup_work);

	__tty_hangup(tty, 0);
}

/**
 *	tty_hangup		-	trigger a hangup event
 *	@tty: tty to hangup
 *
 *	A carrier loss (virtual or otherwise) has occurred on this like
 *	schedule a hangup sequence to run after this event.
 */

void tty_hangup(struct tty_struct *tty)
{
	tty_debug_hangup(tty, "hangup\n");
	schedule_work(&tty->hangup_work);
}

EXPORT_SYMBOL(tty_hangup);

/**
 *	tty_vhangup		-	process vhangup
 *	@tty: tty to hangup
 *
 *	The user has asked via system call for the terminal to be hung up.
 *	We do this synchronously so that when the syscall returns the process
 *	is complete. That guarantee is necessary for security reasons.
 */

void tty_vhangup(struct tty_struct *tty)
{
	tty_debug_hangup(tty, "vhangup\n");
	__tty_hangup(tty, 0);
}

EXPORT_SYMBOL(tty_vhangup);


/**
 *	tty_vhangup_self	-	process vhangup for own ctty
 *
 *	Perform a vhangup on the current controlling tty
 */

void tty_vhangup_self(void)
{
	struct tty_struct *tty;

	tty = get_current_tty();
	if (tty) {
		tty_vhangup(tty);
		tty_kref_put(tty);
	}
}

/**
 *	tty_vhangup_session		-	hangup session leader exit
 *	@tty: tty to hangup
 *
 *	The session leader is exiting and hanging up its controlling terminal.
 *	Every process in the foreground process group is signalled SIGHUP.
 *
 *	We do this synchronously so that when the syscall returns the process
 *	is complete. That guarantee is necessary for security reasons.
 */

void tty_vhangup_session(struct tty_struct *tty)
{
	tty_debug_hangup(tty, "session hangup\n");
	__tty_hangup(tty, 1);
}

/**
 *	tty_hung_up_p		-	was tty hung up
 *	@filp: file pointer of tty
 *
 *	Return true if the tty has been subject to a vhangup or a carrier
 *	loss
 */

int tty_hung_up_p(struct file *filp)
{
	return (filp && filp->f_op == &hung_up_tty_fops);
}

EXPORT_SYMBOL(tty_hung_up_p);

/**
 *	stop_tty	-	propagate flow control
 *	@tty: tty to stop
 *
 *	Perform flow control to the driver. May be called
 *	on an already stopped device and will not re-call the driver
 *	method.
 *
 *	This functionality is used by both the line disciplines for
 *	halting incoming flow and by the driver. It may therefore be
 *	called from any context, may be under the tty atomic_write_lock
 *	but not always.
 *
 *	Locking:
 *		flow_lock
 */

void __stop_tty(struct tty_struct *tty)
{
	if (tty->stopped)
		return;
	tty->stopped = 1;
	if (tty->ops->stop)
		tty->ops->stop(tty);
}

void stop_tty(struct tty_struct *tty)
{
	unsigned long flags;

	spin_lock_irqsave(&tty->flow_lock, flags);
	__stop_tty(tty);
	spin_unlock_irqrestore(&tty->flow_lock, flags);
}
EXPORT_SYMBOL(stop_tty);

/**
 *	start_tty	-	propagate flow control
 *	@tty: tty to start
 *
 *	Start a tty that has been stopped if at all possible. If this
 *	tty was previous stopped and is now being started, the driver
 *	start method is invoked and the line discipline woken.
 *
 *	Locking:
 *		flow_lock
 */

void __start_tty(struct tty_struct *tty)
{
	if (!tty->stopped || tty->flow_stopped)
		return;
	tty->stopped = 0;
	if (tty->ops->start)
		tty->ops->start(tty);
	tty_wakeup(tty);
}

void start_tty(struct tty_struct *tty)
{
	unsigned long flags;

	spin_lock_irqsave(&tty->flow_lock, flags);
	__start_tty(tty);
	spin_unlock_irqrestore(&tty->flow_lock, flags);
}
EXPORT_SYMBOL(start_tty);

static void tty_update_time(struct timespec64 *time)
{
	time64_t sec = ktime_get_real_seconds();

	/*
	 * We only care if the two values differ in anything other than the
	 * lower three bits (i.e every 8 seconds).  If so, then we can update
	 * the time of the tty device, otherwise it could be construded as a
	 * security leak to let userspace know the exact timing of the tty.
	 */
	if ((sec ^ time->tv_sec) & ~7)
		time->tv_sec = sec;
}

/**
 *	tty_read	-	read method for tty device files
 *	@file: pointer to tty file
 *	@buf: user buffer
 *	@count: size of user buffer
 *	@ppos: unused
 *
 *	Perform the read system call function on this terminal device. Checks
 *	for hung up devices before calling the line discipline method.
 *
 *	Locking:
 *		Locks the line discipline internally while needed. Multiple
 *	read calls may be outstanding in parallel.
 */

static ssize_t tty_read(struct file *file, char __user *buf, size_t count,
			loff_t *ppos)
{
	int i;
	struct inode *inode = file_inode(file);
	struct tty_struct *tty = file_tty(file);
	struct tty_ldisc *ld;

	if (tty_paranoia_check(tty, inode, "tty_read"))
		return -EIO;
	if (!tty || tty_io_error(tty))
		return -EIO;

	/* We want to wait for the line discipline to sort out in this
	   situation */
	ld = tty_ldisc_ref_wait(tty);
	if (!ld)
		return hung_up_tty_read(file, buf, count, ppos);
	if (ld->ops->read)
		i = ld->ops->read(tty, file, buf, count);
	else
		i = -EIO;
	tty_ldisc_deref(ld);

	if (i > 0)
		tty_update_time(&inode->i_atime);

	return i;
}

static void tty_write_unlock(struct tty_struct *tty)
{
	mutex_unlock(&tty->atomic_write_lock);
	wake_up_interruptible_poll(&tty->write_wait, EPOLLOUT);
}

static int tty_write_lock(struct tty_struct *tty, int ndelay)
{
	if (!mutex_trylock(&tty->atomic_write_lock)) {
		if (ndelay)
			return -EAGAIN;
		if (mutex_lock_interruptible(&tty->atomic_write_lock))
			return -ERESTARTSYS;
	}
	return 0;
}

/*
 * Split writes up in sane blocksizes to avoid
 * denial-of-service type attacks
 */
static inline ssize_t do_tty_write(
	ssize_t (*write)(struct tty_struct *, struct file *, const unsigned char *, size_t),
	struct tty_struct *tty,
	struct file *file,
	struct iov_iter *from)
{
	size_t count = iov_iter_count(from);
	ssize_t ret, written = 0;
	unsigned int chunk;

	ret = tty_write_lock(tty, file->f_flags & O_NDELAY);
	if (ret < 0)
		return ret;

	/*
	 * We chunk up writes into a temporary buffer. This
	 * simplifies low-level drivers immensely, since they
	 * don't have locking issues and user mode accesses.
	 *
	 * But if TTY_NO_WRITE_SPLIT is set, we should use a
	 * big chunk-size..
	 *
	 * The default chunk-size is 2kB, because the NTTY
	 * layer has problems with bigger chunks. It will
	 * claim to be able to handle more characters than
	 * it actually does.
	 *
	 * FIXME: This can probably go away now except that 64K chunks
	 * are too likely to fail unless switched to vmalloc...
	 */
	chunk = 2048;
	if (test_bit(TTY_NO_WRITE_SPLIT, &tty->flags))
		chunk = 65536;
	if (count < chunk)
		chunk = count;

	/* write_buf/write_cnt is protected by the atomic_write_lock mutex */
	if (tty->write_cnt < chunk) {
		unsigned char *buf_chunk;

		if (chunk < 1024)
			chunk = 1024;

		buf_chunk = kmalloc(chunk, GFP_KERNEL);
		if (!buf_chunk) {
			ret = -ENOMEM;
			goto out;
		}
		kfree(tty->write_buf);
		tty->write_cnt = chunk;
		tty->write_buf = buf_chunk;
	}

	/* Do the write .. */
	for (;;) {
		size_t size = count;
		if (size > chunk)
			size = chunk;

		ret = -EFAULT;
		if (copy_from_iter(tty->write_buf, size, from) != size)
			break;

		ret = write(tty, file, tty->write_buf, size);
		if (ret <= 0)
			break;

		/* FIXME! Have Al check this! */
		if (ret != size)
			iov_iter_revert(from, size-ret);

		written += ret;
		count -= ret;
		if (!count)
			break;
		ret = -ERESTARTSYS;
		if (signal_pending(current))
			break;
		cond_resched();
	}
	if (written) {
		tty_update_time(&file_inode(file)->i_mtime);
		ret = written;
	}
out:
	tty_write_unlock(tty);
	return ret;
}

/**
 * tty_write_message - write a message to a certain tty, not just the console.
 * @tty: the destination tty_struct
 * @msg: the message to write
 *
 * This is used for messages that need to be redirected to a specific tty.
 * We don't put it into the syslog queue right now maybe in the future if
 * really needed.
 *
 * We must still hold the BTM and test the CLOSING flag for the moment.
 */

void tty_write_message(struct tty_struct *tty, char *msg)
{
	if (tty) {
		mutex_lock(&tty->atomic_write_lock);
		tty_lock(tty);
		if (tty->ops->write && tty->count > 0)
			tty->ops->write(tty, msg, strlen(msg));
		tty_unlock(tty);
		tty_write_unlock(tty);
	}
	return;
}


/**
 *	tty_write		-	write method for tty device file
 *	@file: tty file pointer
 *	@buf: user data to write
 *	@count: bytes to write
 *	@ppos: unused
 *
 *	Write data to a tty device via the line discipline.
 *
 *	Locking:
 *		Locks the line discipline as required
 *		Writes to the tty driver are serialized by the atomic_write_lock
 *	and are then processed in chunks to the device. The line discipline
 *	write method will not be invoked in parallel for each device.
 */

<<<<<<< HEAD
static ssize_t tty_write(struct kiocb *iocb, struct iov_iter *from)
=======
static ssize_t file_tty_write(struct file *file, struct kiocb *iocb, struct iov_iter *from)
>>>>>>> 1048ba83
{
	struct file *file = iocb->ki_filp;
	struct tty_struct *tty = file_tty(file);
 	struct tty_ldisc *ld;
	ssize_t ret;

	if (tty_paranoia_check(tty, file_inode(file), "tty_write"))
		return -EIO;
	if (!tty || !tty->ops->write ||	tty_io_error(tty))
			return -EIO;
	/* Short term debug to catch buggy drivers */
	if (tty->ops->write_room == NULL)
		tty_err(tty, "missing write_room method\n");
	ld = tty_ldisc_ref_wait(tty);
	if (!ld)
		return hung_up_tty_write(iocb, from);
	if (!ld->ops->write)
		ret = -EIO;
	else
		ret = do_tty_write(ld->ops->write, tty, file, from);
	tty_ldisc_deref(ld);
	return ret;
}

<<<<<<< HEAD
=======
static ssize_t tty_write(struct kiocb *iocb, struct iov_iter *from)
{
	return file_tty_write(iocb->ki_filp, iocb, from);
}

>>>>>>> 1048ba83
ssize_t redirected_tty_write(struct kiocb *iocb, struct iov_iter *iter)
{
	struct file *p = NULL;

	spin_lock(&redirect_lock);
	if (redirect)
		p = get_file(redirect);
	spin_unlock(&redirect_lock);

	/*
	 * We know the redirected tty is just another tty, we can can
	 * call file_tty_write() directly with that file pointer.
	 */
	if (p) {
		ssize_t res;
<<<<<<< HEAD
		res = vfs_iocb_iter_write(p, iocb, iter);
=======
		res = file_tty_write(p, iocb, iter);
>>>>>>> 1048ba83
		fput(p);
		return res;
	}
	return tty_write(iocb, iter);
}

/*
 *	tty_send_xchar	-	send priority character
 *
 *	Send a high priority character to the tty even if stopped
 *
 *	Locking: none for xchar method, write ordering for write method.
 */

int tty_send_xchar(struct tty_struct *tty, char ch)
{
	int	was_stopped = tty->stopped;

	if (tty->ops->send_xchar) {
		down_read(&tty->termios_rwsem);
		tty->ops->send_xchar(tty, ch);
		up_read(&tty->termios_rwsem);
		return 0;
	}

	if (tty_write_lock(tty, 0) < 0)
		return -ERESTARTSYS;

	down_read(&tty->termios_rwsem);
	if (was_stopped)
		start_tty(tty);
	tty->ops->write(tty, &ch, 1);
	if (was_stopped)
		stop_tty(tty);
	up_read(&tty->termios_rwsem);
	tty_write_unlock(tty);
	return 0;
}

static char ptychar[] = "pqrstuvwxyzabcde";

/**
 *	pty_line_name	-	generate name for a pty
 *	@driver: the tty driver in use
 *	@index: the minor number
 *	@p: output buffer of at least 6 bytes
 *
 *	Generate a name from a driver reference and write it to the output
 *	buffer.
 *
 *	Locking: None
 */
static void pty_line_name(struct tty_driver *driver, int index, char *p)
{
	int i = index + driver->name_base;
	/* ->name is initialized to "ttyp", but "tty" is expected */
	sprintf(p, "%s%c%x",
		driver->subtype == PTY_TYPE_SLAVE ? "tty" : driver->name,
		ptychar[i >> 4 & 0xf], i & 0xf);
}

/**
 *	tty_line_name	-	generate name for a tty
 *	@driver: the tty driver in use
 *	@index: the minor number
 *	@p: output buffer of at least 7 bytes
 *
 *	Generate a name from a driver reference and write it to the output
 *	buffer.
 *
 *	Locking: None
 */
static ssize_t tty_line_name(struct tty_driver *driver, int index, char *p)
{
	if (driver->flags & TTY_DRIVER_UNNUMBERED_NODE)
		return sprintf(p, "%s", driver->name);
	else
		return sprintf(p, "%s%d", driver->name,
			       index + driver->name_base);
}

/**
 *	tty_driver_lookup_tty() - find an existing tty, if any
 *	@driver: the driver for the tty
 *	@file:   file object
 *	@idx:	 the minor number
 *
 *	Return the tty, if found. If not found, return NULL or ERR_PTR() if the
 *	driver lookup() method returns an error.
 *
 *	Locking: tty_mutex must be held. If the tty is found, bump the tty kref.
 */
static struct tty_struct *tty_driver_lookup_tty(struct tty_driver *driver,
		struct file *file, int idx)
{
	struct tty_struct *tty;

	if (driver->ops->lookup)
		if (!file)
			tty = ERR_PTR(-EIO);
		else
			tty = driver->ops->lookup(driver, file, idx);
	else
		tty = driver->ttys[idx];

	if (!IS_ERR(tty))
		tty_kref_get(tty);
	return tty;
}

/**
 *	tty_init_termios	-  helper for termios setup
 *	@tty: the tty to set up
 *
 *	Initialise the termios structure for this tty. This runs under
 *	the tty_mutex currently so we can be relaxed about ordering.
 */

void tty_init_termios(struct tty_struct *tty)
{
	struct ktermios *tp;
	int idx = tty->index;

	if (tty->driver->flags & TTY_DRIVER_RESET_TERMIOS)
		tty->termios = tty->driver->init_termios;
	else {
		/* Check for lazy saved data */
		tp = tty->driver->termios[idx];
		if (tp != NULL) {
			tty->termios = *tp;
			tty->termios.c_line  = tty->driver->init_termios.c_line;
		} else
			tty->termios = tty->driver->init_termios;
	}
	/* Compatibility until drivers always set this */
	tty->termios.c_ispeed = tty_termios_input_baud_rate(&tty->termios);
	tty->termios.c_ospeed = tty_termios_baud_rate(&tty->termios);
}
EXPORT_SYMBOL_GPL(tty_init_termios);

int tty_standard_install(struct tty_driver *driver, struct tty_struct *tty)
{
	tty_init_termios(tty);
	tty_driver_kref_get(driver);
	tty->count++;
	driver->ttys[tty->index] = tty;
	return 0;
}
EXPORT_SYMBOL_GPL(tty_standard_install);

/**
 *	tty_driver_install_tty() - install a tty entry in the driver
 *	@driver: the driver for the tty
 *	@tty: the tty
 *
 *	Install a tty object into the driver tables. The tty->index field
 *	will be set by the time this is called. This method is responsible
 *	for ensuring any need additional structures are allocated and
 *	configured.
 *
 *	Locking: tty_mutex for now
 */
static int tty_driver_install_tty(struct tty_driver *driver,
						struct tty_struct *tty)
{
	return driver->ops->install ? driver->ops->install(driver, tty) :
		tty_standard_install(driver, tty);
}

/**
 *	tty_driver_remove_tty() - remove a tty from the driver tables
 *	@driver: the driver for the tty
 *	@tty: tty to remove
 *
 *	Remvoe a tty object from the driver tables. The tty->index field
 *	will be set by the time this is called.
 *
 *	Locking: tty_mutex for now
 */
static void tty_driver_remove_tty(struct tty_driver *driver, struct tty_struct *tty)
{
	if (driver->ops->remove)
		driver->ops->remove(driver, tty);
	else
		driver->ttys[tty->index] = NULL;
}

/**
 *	tty_reopen()	- fast re-open of an open tty
 *	@tty: the tty to open
 *
 *	Return 0 on success, -errno on error.
 *	Re-opens on master ptys are not allowed and return -EIO.
 *
 *	Locking: Caller must hold tty_lock
 */
static int tty_reopen(struct tty_struct *tty)
{
	struct tty_driver *driver = tty->driver;
	struct tty_ldisc *ld;
	int retval = 0;

	if (driver->type == TTY_DRIVER_TYPE_PTY &&
	    driver->subtype == PTY_TYPE_MASTER)
		return -EIO;

	if (!tty->count)
		return -EAGAIN;

	if (test_bit(TTY_EXCLUSIVE, &tty->flags) && !capable(CAP_SYS_ADMIN))
		return -EBUSY;

	ld = tty_ldisc_ref_wait(tty);
	if (ld) {
		tty_ldisc_deref(ld);
	} else {
		retval = tty_ldisc_lock(tty, 5 * HZ);
		if (retval)
			return retval;

		if (!tty->ldisc)
			retval = tty_ldisc_reinit(tty, tty->termios.c_line);
		tty_ldisc_unlock(tty);
	}

	if (retval == 0)
		tty->count++;

	return retval;
}

/**
 *	tty_init_dev		-	initialise a tty device
 *	@driver: tty driver we are opening a device on
 *	@idx: device index
 *
 *	Prepare a tty device. This may not be a "new" clean device but
 *	could also be an active device. The pty drivers require special
 *	handling because of this.
 *
 *	Locking:
 *		The function is called under the tty_mutex, which
 *	protects us from the tty struct or driver itself going away.
 *
 *	On exit the tty device has the line discipline attached and
 *	a reference count of 1. If a pair was created for pty/tty use
 *	and the other was a pty master then it too has a reference count of 1.
 *
 * WSH 06/09/97: Rewritten to remove races and properly clean up after a
 * failed open.  The new code protects the open with a mutex, so it's
 * really quite straightforward.  The mutex locking can probably be
 * relaxed for the (most common) case of reopening a tty.
 *
 *	Return: returned tty structure
 */

struct tty_struct *tty_init_dev(struct tty_driver *driver, int idx)
{
	struct tty_struct *tty;
	int retval;

	/*
	 * First time open is complex, especially for PTY devices.
	 * This code guarantees that either everything succeeds and the
	 * TTY is ready for operation, or else the table slots are vacated
	 * and the allocated memory released.  (Except that the termios
	 * may be retained.)
	 */

	if (!try_module_get(driver->owner))
		return ERR_PTR(-ENODEV);

	tty = alloc_tty_struct(driver, idx);
	if (!tty) {
		retval = -ENOMEM;
		goto err_module_put;
	}

	tty_lock(tty);
	retval = tty_driver_install_tty(driver, tty);
	if (retval < 0)
		goto err_free_tty;

	if (!tty->port)
		tty->port = driver->ports[idx];

	if (WARN_RATELIMIT(!tty->port,
			"%s: %s driver does not set tty->port. This would crash the kernel. Fix the driver!\n",
			__func__, tty->driver->name)) {
		retval = -EINVAL;
		goto err_release_lock;
	}

	retval = tty_ldisc_lock(tty, 5 * HZ);
	if (retval)
		goto err_release_lock;
	tty->port->itty = tty;

	/*
	 * Structures all installed ... call the ldisc open routines.
	 * If we fail here just call release_tty to clean up.  No need
	 * to decrement the use counts, as release_tty doesn't care.
	 */
	retval = tty_ldisc_setup(tty, tty->link);
	if (retval)
		goto err_release_tty;
	tty_ldisc_unlock(tty);
	/* Return the tty locked so that it cannot vanish under the caller */
	return tty;

err_free_tty:
	tty_unlock(tty);
	free_tty_struct(tty);
err_module_put:
	module_put(driver->owner);
	return ERR_PTR(retval);

	/* call the tty release_tty routine to clean out this slot */
err_release_tty:
	tty_ldisc_unlock(tty);
	tty_info_ratelimited(tty, "ldisc open failed (%d), clearing slot %d\n",
			     retval, idx);
err_release_lock:
	tty_unlock(tty);
	release_tty(tty, idx);
	return ERR_PTR(retval);
}

/**
 * tty_save_termios() - save tty termios data in driver table
 * @tty: tty whose termios data to save
 *
 * Locking: Caller guarantees serialisation with tty_init_termios().
 */
void tty_save_termios(struct tty_struct *tty)
{
	struct ktermios *tp;
	int idx = tty->index;

	/* If the port is going to reset then it has no termios to save */
	if (tty->driver->flags & TTY_DRIVER_RESET_TERMIOS)
		return;

	/* Stash the termios data */
	tp = tty->driver->termios[idx];
	if (tp == NULL) {
		tp = kmalloc(sizeof(*tp), GFP_KERNEL);
		if (tp == NULL)
			return;
		tty->driver->termios[idx] = tp;
	}
	*tp = tty->termios;
}
EXPORT_SYMBOL_GPL(tty_save_termios);

/**
 *	tty_flush_works		-	flush all works of a tty/pty pair
 *	@tty: tty device to flush works for (or either end of a pty pair)
 *
 *	Sync flush all works belonging to @tty (and the 'other' tty).
 */
static void tty_flush_works(struct tty_struct *tty)
{
	flush_work(&tty->SAK_work);
	flush_work(&tty->hangup_work);
	if (tty->link) {
		flush_work(&tty->link->SAK_work);
		flush_work(&tty->link->hangup_work);
	}
}

/**
 *	release_one_tty		-	release tty structure memory
 *	@work: work of tty we are obliterating
 *
 *	Releases memory associated with a tty structure, and clears out the
 *	driver table slots. This function is called when a device is no longer
 *	in use. It also gets called when setup of a device fails.
 *
 *	Locking:
 *		takes the file list lock internally when working on the list
 *	of ttys that the driver keeps.
 *
 *	This method gets called from a work queue so that the driver private
 *	cleanup ops can sleep (needed for USB at least)
 */
static void release_one_tty(struct work_struct *work)
{
	struct tty_struct *tty =
		container_of(work, struct tty_struct, hangup_work);
	struct tty_driver *driver = tty->driver;
	struct module *owner = driver->owner;

	if (tty->ops->cleanup)
		tty->ops->cleanup(tty);

	tty->magic = 0;
	tty_driver_kref_put(driver);
	module_put(owner);

	spin_lock(&tty->files_lock);
	list_del_init(&tty->tty_files);
	spin_unlock(&tty->files_lock);

	put_pid(tty->pgrp);
	put_pid(tty->session);
	free_tty_struct(tty);
}

static void queue_release_one_tty(struct kref *kref)
{
	struct tty_struct *tty = container_of(kref, struct tty_struct, kref);

	/* The hangup queue is now free so we can reuse it rather than
	   waste a chunk of memory for each port */
	INIT_WORK(&tty->hangup_work, release_one_tty);
	schedule_work(&tty->hangup_work);
}

/**
 *	tty_kref_put		-	release a tty kref
 *	@tty: tty device
 *
 *	Release a reference to a tty device and if need be let the kref
 *	layer destruct the object for us
 */

void tty_kref_put(struct tty_struct *tty)
{
	if (tty)
		kref_put(&tty->kref, queue_release_one_tty);
}
EXPORT_SYMBOL(tty_kref_put);

/**
 *	release_tty		-	release tty structure memory
 *	@tty: tty device release
 *	@idx: index of the tty device release
 *
 *	Release both @tty and a possible linked partner (think pty pair),
 *	and decrement the refcount of the backing module.
 *
 *	Locking:
 *		tty_mutex
 *		takes the file list lock internally when working on the list
 *	of ttys that the driver keeps.
 *
 */
static void release_tty(struct tty_struct *tty, int idx)
{
	/* This should always be true but check for the moment */
	WARN_ON(tty->index != idx);
	WARN_ON(!mutex_is_locked(&tty_mutex));
	if (tty->ops->shutdown)
		tty->ops->shutdown(tty);
	tty_save_termios(tty);
	tty_driver_remove_tty(tty->driver, tty);
	if (tty->port)
		tty->port->itty = NULL;
	if (tty->link)
		tty->link->port->itty = NULL;
	if (tty->port)
		tty_buffer_cancel_work(tty->port);
	if (tty->link)
		tty_buffer_cancel_work(tty->link->port);

	tty_kref_put(tty->link);
	tty_kref_put(tty);
}

/**
 *	tty_release_checks - check a tty before real release
 *	@tty: tty to check
 *	@idx: index of the tty
 *
 *	Performs some paranoid checking before true release of the @tty.
 *	This is a no-op unless TTY_PARANOIA_CHECK is defined.
 */
static int tty_release_checks(struct tty_struct *tty, int idx)
{
#ifdef TTY_PARANOIA_CHECK
	if (idx < 0 || idx >= tty->driver->num) {
		tty_debug(tty, "bad idx %d\n", idx);
		return -1;
	}

	/* not much to check for devpts */
	if (tty->driver->flags & TTY_DRIVER_DEVPTS_MEM)
		return 0;

	if (tty != tty->driver->ttys[idx]) {
		tty_debug(tty, "bad driver table[%d] = %p\n",
			  idx, tty->driver->ttys[idx]);
		return -1;
	}
	if (tty->driver->other) {
		struct tty_struct *o_tty = tty->link;

		if (o_tty != tty->driver->other->ttys[idx]) {
			tty_debug(tty, "bad other table[%d] = %p\n",
				  idx, tty->driver->other->ttys[idx]);
			return -1;
		}
		if (o_tty->link != tty) {
			tty_debug(tty, "bad link = %p\n", o_tty->link);
			return -1;
		}
	}
#endif
	return 0;
}

/**
 *      tty_kclose      -       closes tty opened by tty_kopen
 *      @tty: tty device
 *
 *      Performs the final steps to release and free a tty device. It is the
 *      same as tty_release_struct except that it also resets TTY_PORT_KOPENED
 *      flag on tty->port.
 */
void tty_kclose(struct tty_struct *tty)
{
	/*
	 * Ask the line discipline code to release its structures
	 */
	tty_ldisc_release(tty);

	/* Wait for pending work before tty destruction commmences */
	tty_flush_works(tty);

	tty_debug_hangup(tty, "freeing structure\n");
	/*
	 * The release_tty function takes care of the details of clearing
	 * the slots and preserving the termios structure.
	 */
	mutex_lock(&tty_mutex);
	tty_port_set_kopened(tty->port, 0);
	release_tty(tty, tty->index);
	mutex_unlock(&tty_mutex);
}
EXPORT_SYMBOL_GPL(tty_kclose);

/**
 *	tty_release_struct	-	release a tty struct
 *	@tty: tty device
 *	@idx: index of the tty
 *
 *	Performs the final steps to release and free a tty device. It is
 *	roughly the reverse of tty_init_dev.
 */
void tty_release_struct(struct tty_struct *tty, int idx)
{
	/*
	 * Ask the line discipline code to release its structures
	 */
	tty_ldisc_release(tty);

	/* Wait for pending work before tty destruction commmences */
	tty_flush_works(tty);

	tty_debug_hangup(tty, "freeing structure\n");
	/*
	 * The release_tty function takes care of the details of clearing
	 * the slots and preserving the termios structure.
	 */
	mutex_lock(&tty_mutex);
	release_tty(tty, idx);
	mutex_unlock(&tty_mutex);
}
EXPORT_SYMBOL_GPL(tty_release_struct);

/**
 *	tty_release		-	vfs callback for close
 *	@inode: inode of tty
 *	@filp: file pointer for handle to tty
 *
 *	Called the last time each file handle is closed that references
 *	this tty. There may however be several such references.
 *
 *	Locking:
 *		Takes bkl. See tty_release_dev
 *
 * Even releasing the tty structures is a tricky business.. We have
 * to be very careful that the structures are all released at the
 * same time, as interrupts might otherwise get the wrong pointers.
 *
 * WSH 09/09/97: rewritten to avoid some nasty race conditions that could
 * lead to double frees or releasing memory still in use.
 */

int tty_release(struct inode *inode, struct file *filp)
{
	struct tty_struct *tty = file_tty(filp);
	struct tty_struct *o_tty = NULL;
	int	do_sleep, final;
	int	idx;
	long	timeout = 0;
	int	once = 1;

	if (tty_paranoia_check(tty, inode, __func__))
		return 0;

	tty_lock(tty);
	check_tty_count(tty, __func__);

	__tty_fasync(-1, filp, 0);

	idx = tty->index;
	if (tty->driver->type == TTY_DRIVER_TYPE_PTY &&
	    tty->driver->subtype == PTY_TYPE_MASTER)
		o_tty = tty->link;

	if (tty_release_checks(tty, idx)) {
		tty_unlock(tty);
		return 0;
	}

	tty_debug_hangup(tty, "releasing (count=%d)\n", tty->count);

	if (tty->ops->close)
		tty->ops->close(tty, filp);

	/* If tty is pty master, lock the slave pty (stable lock order) */
	tty_lock_slave(o_tty);

	/*
	 * Sanity check: if tty->count is going to zero, there shouldn't be
	 * any waiters on tty->read_wait or tty->write_wait.  We test the
	 * wait queues and kick everyone out _before_ actually starting to
	 * close.  This ensures that we won't block while releasing the tty
	 * structure.
	 *
	 * The test for the o_tty closing is necessary, since the master and
	 * slave sides may close in any order.  If the slave side closes out
	 * first, its count will be one, since the master side holds an open.
	 * Thus this test wouldn't be triggered at the time the slave closed,
	 * so we do it now.
	 */
	while (1) {
		do_sleep = 0;

		if (tty->count <= 1) {
			if (waitqueue_active(&tty->read_wait)) {
				wake_up_poll(&tty->read_wait, EPOLLIN);
				do_sleep++;
			}
			if (waitqueue_active(&tty->write_wait)) {
				wake_up_poll(&tty->write_wait, EPOLLOUT);
				do_sleep++;
			}
		}
		if (o_tty && o_tty->count <= 1) {
			if (waitqueue_active(&o_tty->read_wait)) {
				wake_up_poll(&o_tty->read_wait, EPOLLIN);
				do_sleep++;
			}
			if (waitqueue_active(&o_tty->write_wait)) {
				wake_up_poll(&o_tty->write_wait, EPOLLOUT);
				do_sleep++;
			}
		}
		if (!do_sleep)
			break;

		if (once) {
			once = 0;
			tty_warn(tty, "read/write wait queue active!\n");
		}
		schedule_timeout_killable(timeout);
		if (timeout < 120 * HZ)
			timeout = 2 * timeout + 1;
		else
			timeout = MAX_SCHEDULE_TIMEOUT;
	}

	if (o_tty) {
		if (--o_tty->count < 0) {
			tty_warn(tty, "bad slave count (%d)\n", o_tty->count);
			o_tty->count = 0;
		}
	}
	if (--tty->count < 0) {
		tty_warn(tty, "bad tty->count (%d)\n", tty->count);
		tty->count = 0;
	}

	/*
	 * We've decremented tty->count, so we need to remove this file
	 * descriptor off the tty->tty_files list; this serves two
	 * purposes:
	 *  - check_tty_count sees the correct number of file descriptors
	 *    associated with this tty.
	 *  - do_tty_hangup no longer sees this file descriptor as
	 *    something that needs to be handled for hangups.
	 */
	tty_del_file(filp);

	/*
	 * Perform some housekeeping before deciding whether to return.
	 *
	 * If _either_ side is closing, make sure there aren't any
	 * processes that still think tty or o_tty is their controlling
	 * tty.
	 */
	if (!tty->count) {
		read_lock(&tasklist_lock);
		session_clear_tty(tty->session);
		if (o_tty)
			session_clear_tty(o_tty->session);
		read_unlock(&tasklist_lock);
	}

	/* check whether both sides are closing ... */
	final = !tty->count && !(o_tty && o_tty->count);

	tty_unlock_slave(o_tty);
	tty_unlock(tty);

	/* At this point, the tty->count == 0 should ensure a dead tty
	   cannot be re-opened by a racing opener */

	if (!final)
		return 0;

	tty_debug_hangup(tty, "final close\n");

	tty_release_struct(tty, idx);
	return 0;
}

/**
 *	tty_open_current_tty - get locked tty of current task
 *	@device: device number
 *	@filp: file pointer to tty
 *	@return: locked tty of the current task iff @device is /dev/tty
 *
 *	Performs a re-open of the current task's controlling tty.
 *
 *	We cannot return driver and index like for the other nodes because
 *	devpts will not work then. It expects inodes to be from devpts FS.
 */
static struct tty_struct *tty_open_current_tty(dev_t device, struct file *filp)
{
	struct tty_struct *tty;
	int retval;

	if (device != MKDEV(TTYAUX_MAJOR, 0))
		return NULL;

	tty = get_current_tty();
	if (!tty)
		return ERR_PTR(-ENXIO);

	filp->f_flags |= O_NONBLOCK; /* Don't let /dev/tty block */
	/* noctty = 1; */
	tty_lock(tty);
	tty_kref_put(tty);	/* safe to drop the kref now */

	retval = tty_reopen(tty);
	if (retval < 0) {
		tty_unlock(tty);
		tty = ERR_PTR(retval);
	}
	return tty;
}

/**
 *	tty_lookup_driver - lookup a tty driver for a given device file
 *	@device: device number
 *	@filp: file pointer to tty
 *	@index: index for the device in the @return driver
 *	@return: driver for this inode (with increased refcount)
 *
 * 	If @return is not erroneous, the caller is responsible to decrement the
 * 	refcount by tty_driver_kref_put.
 *
 *	Locking: tty_mutex protects get_tty_driver
 */
static struct tty_driver *tty_lookup_driver(dev_t device, struct file *filp,
		int *index)
{
	struct tty_driver *driver = NULL;

	switch (device) {
#ifdef CONFIG_VT
	case MKDEV(TTY_MAJOR, 0): {
		extern struct tty_driver *console_driver;
		driver = tty_driver_kref_get(console_driver);
		*index = fg_console;
		break;
	}
#endif
	case MKDEV(TTYAUX_MAJOR, 1): {
		struct tty_driver *console_driver = console_device(index);
		if (console_driver) {
			driver = tty_driver_kref_get(console_driver);
			if (driver && filp) {
				/* Don't let /dev/console block */
				filp->f_flags |= O_NONBLOCK;
				break;
			}
		}
		if (driver)
			tty_driver_kref_put(driver);
		return ERR_PTR(-ENODEV);
	}
	default:
		driver = get_tty_driver(device, index);
		if (!driver)
			return ERR_PTR(-ENODEV);
		break;
	}
	return driver;
}

/**
 *	tty_kopen	-	open a tty device for kernel
 *	@device: dev_t of device to open
 *
 *	Opens tty exclusively for kernel. Performs the driver lookup,
 *	makes sure it's not already opened and performs the first-time
 *	tty initialization.
 *
 *	Returns the locked initialized &tty_struct
 *
 *	Claims the global tty_mutex to serialize:
 *	  - concurrent first-time tty initialization
 *	  - concurrent tty driver removal w/ lookup
 *	  - concurrent tty removal from driver table
 */
struct tty_struct *tty_kopen(dev_t device)
{
	struct tty_struct *tty;
	struct tty_driver *driver;
	int index = -1;

	mutex_lock(&tty_mutex);
	driver = tty_lookup_driver(device, NULL, &index);
	if (IS_ERR(driver)) {
		mutex_unlock(&tty_mutex);
		return ERR_CAST(driver);
	}

	/* check whether we're reopening an existing tty */
	tty = tty_driver_lookup_tty(driver, NULL, index);
	if (IS_ERR(tty))
		goto out;

	if (tty) {
		/* drop kref from tty_driver_lookup_tty() */
		tty_kref_put(tty);
		tty = ERR_PTR(-EBUSY);
	} else { /* tty_init_dev returns tty with the tty_lock held */
		tty = tty_init_dev(driver, index);
		if (IS_ERR(tty))
			goto out;
		tty_port_set_kopened(tty->port, 1);
	}
out:
	mutex_unlock(&tty_mutex);
	tty_driver_kref_put(driver);
	return tty;
}
EXPORT_SYMBOL_GPL(tty_kopen);

/**
 *	tty_open_by_driver	-	open a tty device
 *	@device: dev_t of device to open
 *	@filp: file pointer to tty
 *
 *	Performs the driver lookup, checks for a reopen, or otherwise
 *	performs the first-time tty initialization.
 *
 *	Returns the locked initialized or re-opened &tty_struct
 *
 *	Claims the global tty_mutex to serialize:
 *	  - concurrent first-time tty initialization
 *	  - concurrent tty driver removal w/ lookup
 *	  - concurrent tty removal from driver table
 */
static struct tty_struct *tty_open_by_driver(dev_t device,
					     struct file *filp)
{
	struct tty_struct *tty;
	struct tty_driver *driver = NULL;
	int index = -1;
	int retval;

	mutex_lock(&tty_mutex);
	driver = tty_lookup_driver(device, filp, &index);
	if (IS_ERR(driver)) {
		mutex_unlock(&tty_mutex);
		return ERR_CAST(driver);
	}

	/* check whether we're reopening an existing tty */
	tty = tty_driver_lookup_tty(driver, filp, index);
	if (IS_ERR(tty)) {
		mutex_unlock(&tty_mutex);
		goto out;
	}

	if (tty) {
		if (tty_port_kopened(tty->port)) {
			tty_kref_put(tty);
			mutex_unlock(&tty_mutex);
			tty = ERR_PTR(-EBUSY);
			goto out;
		}
		mutex_unlock(&tty_mutex);
		retval = tty_lock_interruptible(tty);
		tty_kref_put(tty);  /* drop kref from tty_driver_lookup_tty() */
		if (retval) {
			if (retval == -EINTR)
				retval = -ERESTARTSYS;
			tty = ERR_PTR(retval);
			goto out;
		}
		retval = tty_reopen(tty);
		if (retval < 0) {
			tty_unlock(tty);
			tty = ERR_PTR(retval);
		}
	} else { /* Returns with the tty_lock held for now */
		tty = tty_init_dev(driver, index);
		mutex_unlock(&tty_mutex);
	}
out:
	tty_driver_kref_put(driver);
	return tty;
}

/**
 *	tty_open		-	open a tty device
 *	@inode: inode of device file
 *	@filp: file pointer to tty
 *
 *	tty_open and tty_release keep up the tty count that contains the
 *	number of opens done on a tty. We cannot use the inode-count, as
 *	different inodes might point to the same tty.
 *
 *	Open-counting is needed for pty masters, as well as for keeping
 *	track of serial lines: DTR is dropped when the last close happens.
 *	(This is not done solely through tty->count, now.  - Ted 1/27/92)
 *
 *	The termios state of a pty is reset on first open so that
 *	settings don't persist across reuse.
 *
 *	Locking: tty_mutex protects tty, tty_lookup_driver and tty_init_dev.
 *		 tty->count should protect the rest.
 *		 ->siglock protects ->signal/->sighand
 *
 *	Note: the tty_unlock/lock cases without a ref are only safe due to
 *	tty_mutex
 */

static int tty_open(struct inode *inode, struct file *filp)
{
	struct tty_struct *tty;
	int noctty, retval;
	dev_t device = inode->i_rdev;
	unsigned saved_flags = filp->f_flags;

	nonseekable_open(inode, filp);

retry_open:
	retval = tty_alloc_file(filp);
	if (retval)
		return -ENOMEM;

	tty = tty_open_current_tty(device, filp);
	if (!tty)
		tty = tty_open_by_driver(device, filp);

	if (IS_ERR(tty)) {
		tty_free_file(filp);
		retval = PTR_ERR(tty);
		if (retval != -EAGAIN || signal_pending(current))
			return retval;
		schedule();
		goto retry_open;
	}

	tty_add_file(tty, filp);

	check_tty_count(tty, __func__);
	tty_debug_hangup(tty, "opening (count=%d)\n", tty->count);

	if (tty->ops->open)
		retval = tty->ops->open(tty, filp);
	else
		retval = -ENODEV;
	filp->f_flags = saved_flags;

	if (retval) {
		tty_debug_hangup(tty, "open error %d, releasing\n", retval);

		tty_unlock(tty); /* need to call tty_release without BTM */
		tty_release(inode, filp);
		if (retval != -ERESTARTSYS)
			return retval;

		if (signal_pending(current))
			return retval;

		schedule();
		/*
		 * Need to reset f_op in case a hangup happened.
		 */
		if (tty_hung_up_p(filp))
			filp->f_op = &tty_fops;
		goto retry_open;
	}
	clear_bit(TTY_HUPPED, &tty->flags);

	noctty = (filp->f_flags & O_NOCTTY) ||
		 (IS_ENABLED(CONFIG_VT) && device == MKDEV(TTY_MAJOR, 0)) ||
		 device == MKDEV(TTYAUX_MAJOR, 1) ||
		 (tty->driver->type == TTY_DRIVER_TYPE_PTY &&
		  tty->driver->subtype == PTY_TYPE_MASTER);
	if (!noctty)
		tty_open_proc_set_tty(filp, tty);
	tty_unlock(tty);
	return 0;
}



/**
 *	tty_poll	-	check tty status
 *	@filp: file being polled
 *	@wait: poll wait structures to update
 *
 *	Call the line discipline polling method to obtain the poll
 *	status of the device.
 *
 *	Locking: locks called line discipline but ldisc poll method
 *	may be re-entered freely by other callers.
 */

static __poll_t tty_poll(struct file *filp, poll_table *wait)
{
	struct tty_struct *tty = file_tty(filp);
	struct tty_ldisc *ld;
	__poll_t ret = 0;

	if (tty_paranoia_check(tty, file_inode(filp), "tty_poll"))
		return 0;

	ld = tty_ldisc_ref_wait(tty);
	if (!ld)
		return hung_up_tty_poll(filp, wait);
	if (ld->ops->poll)
		ret = ld->ops->poll(tty, filp, wait);
	tty_ldisc_deref(ld);
	return ret;
}

static int __tty_fasync(int fd, struct file *filp, int on)
{
	struct tty_struct *tty = file_tty(filp);
	unsigned long flags;
	int retval = 0;

	if (tty_paranoia_check(tty, file_inode(filp), "tty_fasync"))
		goto out;

	retval = fasync_helper(fd, filp, on, &tty->fasync);
	if (retval <= 0)
		goto out;

	if (on) {
		enum pid_type type;
		struct pid *pid;

		spin_lock_irqsave(&tty->ctrl_lock, flags);
		if (tty->pgrp) {
			pid = tty->pgrp;
			type = PIDTYPE_PGID;
		} else {
			pid = task_pid(current);
			type = PIDTYPE_TGID;
		}
		get_pid(pid);
		spin_unlock_irqrestore(&tty->ctrl_lock, flags);
		__f_setown(filp, pid, type, 0);
		put_pid(pid);
		retval = 0;
	}
out:
	return retval;
}

static int tty_fasync(int fd, struct file *filp, int on)
{
	struct tty_struct *tty = file_tty(filp);
	int retval = -ENOTTY;

	tty_lock(tty);
	if (!tty_hung_up_p(filp))
		retval = __tty_fasync(fd, filp, on);
	tty_unlock(tty);

	return retval;
}

/**
 *	tiocsti			-	fake input character
 *	@tty: tty to fake input into
 *	@p: pointer to character
 *
 *	Fake input to a tty device. Does the necessary locking and
 *	input management.
 *
 *	FIXME: does not honour flow control ??
 *
 *	Locking:
 *		Called functions take tty_ldiscs_lock
 *		current->signal->tty check is safe without locks
 *
 *	FIXME: may race normal receive processing
 */

static int tiocsti(struct tty_struct *tty, char __user *p)
{
	char ch, mbz = 0;
	struct tty_ldisc *ld;

	if ((current->signal->tty != tty) && !capable(CAP_SYS_ADMIN))
		return -EPERM;
	if (get_user(ch, p))
		return -EFAULT;
	tty_audit_tiocsti(tty, ch);
	ld = tty_ldisc_ref_wait(tty);
	if (!ld)
		return -EIO;
	if (ld->ops->receive_buf)
		ld->ops->receive_buf(tty, &ch, &mbz, 1);
	tty_ldisc_deref(ld);
	return 0;
}

/**
 *	tiocgwinsz		-	implement window query ioctl
 *	@tty: tty
 *	@arg: user buffer for result
 *
 *	Copies the kernel idea of the window size into the user buffer.
 *
 *	Locking: tty->winsize_mutex is taken to ensure the winsize data
 *		is consistent.
 */

static int tiocgwinsz(struct tty_struct *tty, struct winsize __user *arg)
{
	int err;

	mutex_lock(&tty->winsize_mutex);
	err = copy_to_user(arg, &tty->winsize, sizeof(*arg));
	mutex_unlock(&tty->winsize_mutex);

	return err ? -EFAULT: 0;
}

/**
 *	tty_do_resize		-	resize event
 *	@tty: tty being resized
 *	@ws: new dimensions
 *
 *	Update the termios variables and send the necessary signals to
 *	peform a terminal resize correctly
 */

int tty_do_resize(struct tty_struct *tty, struct winsize *ws)
{
	struct pid *pgrp;

	/* Lock the tty */
	mutex_lock(&tty->winsize_mutex);
	if (!memcmp(ws, &tty->winsize, sizeof(*ws)))
		goto done;

	/* Signal the foreground process group */
	pgrp = tty_get_pgrp(tty);
	if (pgrp)
		kill_pgrp(pgrp, SIGWINCH, 1);
	put_pid(pgrp);

	tty->winsize = *ws;
done:
	mutex_unlock(&tty->winsize_mutex);
	return 0;
}
EXPORT_SYMBOL(tty_do_resize);

/**
 *	tiocswinsz		-	implement window size set ioctl
 *	@tty: tty side of tty
 *	@arg: user buffer for result
 *
 *	Copies the user idea of the window size to the kernel. Traditionally
 *	this is just advisory information but for the Linux console it
 *	actually has driver level meaning and triggers a VC resize.
 *
 *	Locking:
 *		Driver dependent. The default do_resize method takes the
 *	tty termios mutex and ctrl_lock. The console takes its own lock
 *	then calls into the default method.
 */

static int tiocswinsz(struct tty_struct *tty, struct winsize __user *arg)
{
	struct winsize tmp_ws;
	if (copy_from_user(&tmp_ws, arg, sizeof(*arg)))
		return -EFAULT;

	if (tty->ops->resize)
		return tty->ops->resize(tty, &tmp_ws);
	else
		return tty_do_resize(tty, &tmp_ws);
}

/**
 *	tioccons	-	allow admin to move logical console
 *	@file: the file to become console
 *
 *	Allow the administrator to move the redirected console device
 *
 *	Locking: uses redirect_lock to guard the redirect information
 */

static int tioccons(struct file *file)
{
	if (!capable(CAP_SYS_ADMIN))
		return -EPERM;
	if (file->f_op->write_iter == redirected_tty_write) {
		struct file *f;
		spin_lock(&redirect_lock);
		f = redirect;
		redirect = NULL;
		spin_unlock(&redirect_lock);
		if (f)
			fput(f);
		return 0;
	}
	if (file->f_op->write_iter != tty_write)
		return -ENOTTY;
	if (!(file->f_mode & FMODE_WRITE))
		return -EBADF;
	if (!(file->f_mode & FMODE_CAN_WRITE))
		return -EINVAL;
	spin_lock(&redirect_lock);
	if (redirect) {
		spin_unlock(&redirect_lock);
		return -EBUSY;
	}
	redirect = get_file(file);
	spin_unlock(&redirect_lock);
	return 0;
}

/**
 *	tiocsetd	-	set line discipline
 *	@tty: tty device
 *	@p: pointer to user data
 *
 *	Set the line discipline according to user request.
 *
 *	Locking: see tty_set_ldisc, this function is just a helper
 */

static int tiocsetd(struct tty_struct *tty, int __user *p)
{
	int disc;
	int ret;

	if (get_user(disc, p))
		return -EFAULT;

	ret = tty_set_ldisc(tty, disc);

	return ret;
}

/**
 *	tiocgetd	-	get line discipline
 *	@tty: tty device
 *	@p: pointer to user data
 *
 *	Retrieves the line discipline id directly from the ldisc.
 *
 *	Locking: waits for ldisc reference (in case the line discipline
 *		is changing or the tty is being hungup)
 */

static int tiocgetd(struct tty_struct *tty, int __user *p)
{
	struct tty_ldisc *ld;
	int ret;

	ld = tty_ldisc_ref_wait(tty);
	if (!ld)
		return -EIO;
	ret = put_user(ld->ops->num, p);
	tty_ldisc_deref(ld);
	return ret;
}

/**
 *	send_break	-	performed time break
 *	@tty: device to break on
 *	@duration: timeout in mS
 *
 *	Perform a timed break on hardware that lacks its own driver level
 *	timed break functionality.
 *
 *	Locking:
 *		atomic_write_lock serializes
 *
 */

static int send_break(struct tty_struct *tty, unsigned int duration)
{
	int retval;

	if (tty->ops->break_ctl == NULL)
		return 0;

	if (tty->driver->flags & TTY_DRIVER_HARDWARE_BREAK)
		retval = tty->ops->break_ctl(tty, duration);
	else {
		/* Do the work ourselves */
		if (tty_write_lock(tty, 0) < 0)
			return -EINTR;
		retval = tty->ops->break_ctl(tty, -1);
		if (retval)
			goto out;
		if (!signal_pending(current))
			msleep_interruptible(duration);
		retval = tty->ops->break_ctl(tty, 0);
out:
		tty_write_unlock(tty);
		if (signal_pending(current))
			retval = -EINTR;
	}
	return retval;
}

/**
 *	tty_tiocmget		-	get modem status
 *	@tty: tty device
 *	@p: pointer to result
 *
 *	Obtain the modem status bits from the tty driver if the feature
 *	is supported. Return -EINVAL if it is not available.
 *
 *	Locking: none (up to the driver)
 */

static int tty_tiocmget(struct tty_struct *tty, int __user *p)
{
	int retval = -EINVAL;

	if (tty->ops->tiocmget) {
		retval = tty->ops->tiocmget(tty);

		if (retval >= 0)
			retval = put_user(retval, p);
	}
	return retval;
}

/**
 *	tty_tiocmset		-	set modem status
 *	@tty: tty device
 *	@cmd: command - clear bits, set bits or set all
 *	@p: pointer to desired bits
 *
 *	Set the modem status bits from the tty driver if the feature
 *	is supported. Return -EINVAL if it is not available.
 *
 *	Locking: none (up to the driver)
 */

static int tty_tiocmset(struct tty_struct *tty, unsigned int cmd,
	     unsigned __user *p)
{
	int retval;
	unsigned int set, clear, val;

	if (tty->ops->tiocmset == NULL)
		return -EINVAL;

	retval = get_user(val, p);
	if (retval)
		return retval;
	set = clear = 0;
	switch (cmd) {
	case TIOCMBIS:
		set = val;
		break;
	case TIOCMBIC:
		clear = val;
		break;
	case TIOCMSET:
		set = val;
		clear = ~val;
		break;
	}
	set &= TIOCM_DTR|TIOCM_RTS|TIOCM_OUT1|TIOCM_OUT2|TIOCM_LOOP;
	clear &= TIOCM_DTR|TIOCM_RTS|TIOCM_OUT1|TIOCM_OUT2|TIOCM_LOOP;
	return tty->ops->tiocmset(tty, set, clear);
}

static int tty_tiocgicount(struct tty_struct *tty, void __user *arg)
{
	int retval = -EINVAL;
	struct serial_icounter_struct icount;
	memset(&icount, 0, sizeof(icount));
	if (tty->ops->get_icount)
		retval = tty->ops->get_icount(tty, &icount);
	if (retval != 0)
		return retval;
	if (copy_to_user(arg, &icount, sizeof(icount)))
		return -EFAULT;
	return 0;
}

static int tty_tiocsserial(struct tty_struct *tty, struct serial_struct __user *ss)
{
	static DEFINE_RATELIMIT_STATE(depr_flags,
			DEFAULT_RATELIMIT_INTERVAL,
			DEFAULT_RATELIMIT_BURST);
	char comm[TASK_COMM_LEN];
	struct serial_struct v;
	int flags;

	if (copy_from_user(&v, ss, sizeof(*ss)))
		return -EFAULT;

	flags = v.flags & ASYNC_DEPRECATED;

	if (flags && __ratelimit(&depr_flags))
		pr_warn("%s: '%s' is using deprecated serial flags (with no effect): %.8x\n",
			__func__, get_task_comm(comm, current), flags);
	if (!tty->ops->set_serial)
		return -ENOTTY;
	return tty->ops->set_serial(tty, &v);
}

static int tty_tiocgserial(struct tty_struct *tty, struct serial_struct __user *ss)
{
	struct serial_struct v;
	int err;

	memset(&v, 0, sizeof(v));
	if (!tty->ops->get_serial)
		return -ENOTTY;
	err = tty->ops->get_serial(tty, &v);
	if (!err && copy_to_user(ss, &v, sizeof(v)))
		err = -EFAULT;
	return err;
}

/*
 * if pty, return the slave side (real_tty)
 * otherwise, return self
 */
static struct tty_struct *tty_pair_get_tty(struct tty_struct *tty)
{
	if (tty->driver->type == TTY_DRIVER_TYPE_PTY &&
	    tty->driver->subtype == PTY_TYPE_MASTER)
		tty = tty->link;
	return tty;
}

/*
 * Split this up, as gcc can choke on it otherwise..
 */
long tty_ioctl(struct file *file, unsigned int cmd, unsigned long arg)
{
	struct tty_struct *tty = file_tty(file);
	struct tty_struct *real_tty;
	void __user *p = (void __user *)arg;
	int retval;
	struct tty_ldisc *ld;

	if (tty_paranoia_check(tty, file_inode(file), "tty_ioctl"))
		return -EINVAL;

	real_tty = tty_pair_get_tty(tty);

	/*
	 * Factor out some common prep work
	 */
	switch (cmd) {
	case TIOCSETD:
	case TIOCSBRK:
	case TIOCCBRK:
	case TCSBRK:
	case TCSBRKP:
		retval = tty_check_change(tty);
		if (retval)
			return retval;
		if (cmd != TIOCCBRK) {
			tty_wait_until_sent(tty, 0);
			if (signal_pending(current))
				return -EINTR;
		}
		break;
	}

	/*
	 *	Now do the stuff.
	 */
	switch (cmd) {
	case TIOCSTI:
		return tiocsti(tty, p);
	case TIOCGWINSZ:
		return tiocgwinsz(real_tty, p);
	case TIOCSWINSZ:
		return tiocswinsz(real_tty, p);
	case TIOCCONS:
		return real_tty != tty ? -EINVAL : tioccons(file);
	case TIOCEXCL:
		set_bit(TTY_EXCLUSIVE, &tty->flags);
		return 0;
	case TIOCNXCL:
		clear_bit(TTY_EXCLUSIVE, &tty->flags);
		return 0;
	case TIOCGEXCL:
	{
		int excl = test_bit(TTY_EXCLUSIVE, &tty->flags);
		return put_user(excl, (int __user *)p);
	}
	case TIOCGETD:
		return tiocgetd(tty, p);
	case TIOCSETD:
		return tiocsetd(tty, p);
	case TIOCVHANGUP:
		if (!capable(CAP_SYS_ADMIN))
			return -EPERM;
		tty_vhangup(tty);
		return 0;
	case TIOCGDEV:
	{
		unsigned int ret = new_encode_dev(tty_devnum(real_tty));
		return put_user(ret, (unsigned int __user *)p);
	}
	/*
	 * Break handling
	 */
	case TIOCSBRK:	/* Turn break on, unconditionally */
		if (tty->ops->break_ctl)
			return tty->ops->break_ctl(tty, -1);
		return 0;
	case TIOCCBRK:	/* Turn break off, unconditionally */
		if (tty->ops->break_ctl)
			return tty->ops->break_ctl(tty, 0);
		return 0;
	case TCSBRK:   /* SVID version: non-zero arg --> no break */
		/* non-zero arg means wait for all output data
		 * to be sent (performed above) but don't send break.
		 * This is used by the tcdrain() termios function.
		 */
		if (!arg)
			return send_break(tty, 250);
		return 0;
	case TCSBRKP:	/* support for POSIX tcsendbreak() */
		return send_break(tty, arg ? arg*100 : 250);

	case TIOCMGET:
		return tty_tiocmget(tty, p);
	case TIOCMSET:
	case TIOCMBIC:
	case TIOCMBIS:
		return tty_tiocmset(tty, cmd, p);
	case TIOCGICOUNT:
		return tty_tiocgicount(tty, p);
	case TCFLSH:
		switch (arg) {
		case TCIFLUSH:
		case TCIOFLUSH:
		/* flush tty buffer and allow ldisc to process ioctl */
			tty_buffer_flush(tty, NULL);
			break;
		}
		break;
	case TIOCSSERIAL:
		return tty_tiocsserial(tty, p);
	case TIOCGSERIAL:
		return tty_tiocgserial(tty, p);
	case TIOCGPTPEER:
		/* Special because the struct file is needed */
		return ptm_open_peer(file, tty, (int)arg);
	default:
		retval = tty_jobctrl_ioctl(tty, real_tty, file, cmd, arg);
		if (retval != -ENOIOCTLCMD)
			return retval;
	}
	if (tty->ops->ioctl) {
		retval = tty->ops->ioctl(tty, cmd, arg);
		if (retval != -ENOIOCTLCMD)
			return retval;
	}
	ld = tty_ldisc_ref_wait(tty);
	if (!ld)
		return hung_up_tty_ioctl(file, cmd, arg);
	retval = -EINVAL;
	if (ld->ops->ioctl) {
		retval = ld->ops->ioctl(tty, file, cmd, arg);
		if (retval == -ENOIOCTLCMD)
			retval = -ENOTTY;
	}
	tty_ldisc_deref(ld);
	return retval;
}

#ifdef CONFIG_COMPAT

struct serial_struct32 {
	compat_int_t    type;
	compat_int_t    line;
	compat_uint_t   port;
	compat_int_t    irq;
	compat_int_t    flags;
	compat_int_t    xmit_fifo_size;
	compat_int_t    custom_divisor;
	compat_int_t    baud_base;
	unsigned short  close_delay;
	char    io_type;
	char    reserved_char;
	compat_int_t    hub6;
	unsigned short  closing_wait; /* time to wait before closing */
	unsigned short  closing_wait2; /* no longer used... */
	compat_uint_t   iomem_base;
	unsigned short  iomem_reg_shift;
	unsigned int    port_high;
	/* compat_ulong_t  iomap_base FIXME */
	compat_int_t    reserved;
};

static int compat_tty_tiocsserial(struct tty_struct *tty,
		struct serial_struct32 __user *ss)
{
	static DEFINE_RATELIMIT_STATE(depr_flags,
			DEFAULT_RATELIMIT_INTERVAL,
			DEFAULT_RATELIMIT_BURST);
	char comm[TASK_COMM_LEN];
	struct serial_struct32 v32;
	struct serial_struct v;
	int flags;

	if (copy_from_user(&v32, ss, sizeof(*ss)))
		return -EFAULT;

	memcpy(&v, &v32, offsetof(struct serial_struct32, iomem_base));
	v.iomem_base = compat_ptr(v32.iomem_base);
	v.iomem_reg_shift = v32.iomem_reg_shift;
	v.port_high = v32.port_high;
	v.iomap_base = 0;

	flags = v.flags & ASYNC_DEPRECATED;

	if (flags && __ratelimit(&depr_flags))
		pr_warn("%s: '%s' is using deprecated serial flags (with no effect): %.8x\n",
			__func__, get_task_comm(comm, current), flags);
	if (!tty->ops->set_serial)
		return -ENOTTY;
	return tty->ops->set_serial(tty, &v);
}

static int compat_tty_tiocgserial(struct tty_struct *tty,
			struct serial_struct32 __user *ss)
{
	struct serial_struct32 v32;
	struct serial_struct v;
	int err;

	memset(&v, 0, sizeof(v));
	memset(&v32, 0, sizeof(v32));

	if (!tty->ops->get_serial)
		return -ENOTTY;
	err = tty->ops->get_serial(tty, &v);
	if (!err) {
		memcpy(&v32, &v, offsetof(struct serial_struct32, iomem_base));
		v32.iomem_base = (unsigned long)v.iomem_base >> 32 ?
			0xfffffff : ptr_to_compat(v.iomem_base);
		v32.iomem_reg_shift = v.iomem_reg_shift;
		v32.port_high = v.port_high;
		if (copy_to_user(ss, &v32, sizeof(v32)))
			err = -EFAULT;
	}
	return err;
}
static long tty_compat_ioctl(struct file *file, unsigned int cmd,
				unsigned long arg)
{
	struct tty_struct *tty = file_tty(file);
	struct tty_ldisc *ld;
	int retval = -ENOIOCTLCMD;

	switch (cmd) {
	case TIOCOUTQ:
	case TIOCSTI:
	case TIOCGWINSZ:
	case TIOCSWINSZ:
	case TIOCGEXCL:
	case TIOCGETD:
	case TIOCSETD:
	case TIOCGDEV:
	case TIOCMGET:
	case TIOCMSET:
	case TIOCMBIC:
	case TIOCMBIS:
	case TIOCGICOUNT:
	case TIOCGPGRP:
	case TIOCSPGRP:
	case TIOCGSID:
	case TIOCSERGETLSR:
	case TIOCGRS485:
	case TIOCSRS485:
#ifdef TIOCGETP
	case TIOCGETP:
	case TIOCSETP:
	case TIOCSETN:
#endif
#ifdef TIOCGETC
	case TIOCGETC:
	case TIOCSETC:
#endif
#ifdef TIOCGLTC
	case TIOCGLTC:
	case TIOCSLTC:
#endif
	case TCSETSF:
	case TCSETSW:
	case TCSETS:
	case TCGETS:
#ifdef TCGETS2
	case TCGETS2:
	case TCSETSF2:
	case TCSETSW2:
	case TCSETS2:
#endif
	case TCGETA:
	case TCSETAF:
	case TCSETAW:
	case TCSETA:
	case TIOCGLCKTRMIOS:
	case TIOCSLCKTRMIOS:
#ifdef TCGETX
	case TCGETX:
	case TCSETX:
	case TCSETXW:
	case TCSETXF:
#endif
	case TIOCGSOFTCAR:
	case TIOCSSOFTCAR:

	case PPPIOCGCHAN:
	case PPPIOCGUNIT:
		return tty_ioctl(file, cmd, (unsigned long)compat_ptr(arg));
	case TIOCCONS:
	case TIOCEXCL:
	case TIOCNXCL:
	case TIOCVHANGUP:
	case TIOCSBRK:
	case TIOCCBRK:
	case TCSBRK:
	case TCSBRKP:
	case TCFLSH:
	case TIOCGPTPEER:
	case TIOCNOTTY:
	case TIOCSCTTY:
	case TCXONC:
	case TIOCMIWAIT:
	case TIOCSERCONFIG:
		return tty_ioctl(file, cmd, arg);
	}

	if (tty_paranoia_check(tty, file_inode(file), "tty_ioctl"))
		return -EINVAL;

	switch (cmd) {
	case TIOCSSERIAL:
		return compat_tty_tiocsserial(tty, compat_ptr(arg));
	case TIOCGSERIAL:
		return compat_tty_tiocgserial(tty, compat_ptr(arg));
	}
	if (tty->ops->compat_ioctl) {
		retval = tty->ops->compat_ioctl(tty, cmd, arg);
		if (retval != -ENOIOCTLCMD)
			return retval;
	}

	ld = tty_ldisc_ref_wait(tty);
	if (!ld)
		return hung_up_tty_compat_ioctl(file, cmd, arg);
	if (ld->ops->compat_ioctl)
		retval = ld->ops->compat_ioctl(tty, file, cmd, arg);
	if (retval == -ENOIOCTLCMD && ld->ops->ioctl)
		retval = ld->ops->ioctl(tty, file,
				(unsigned long)compat_ptr(cmd), arg);
	tty_ldisc_deref(ld);

	return retval;
}
#endif

static int this_tty(const void *t, struct file *file, unsigned fd)
{
	if (likely(file->f_op->read != tty_read))
		return 0;
	return file_tty(file) != t ? 0 : fd + 1;
}
	
/*
 * This implements the "Secure Attention Key" ---  the idea is to
 * prevent trojan horses by killing all processes associated with this
 * tty when the user hits the "Secure Attention Key".  Required for
 * super-paranoid applications --- see the Orange Book for more details.
 *
 * This code could be nicer; ideally it should send a HUP, wait a few
 * seconds, then send a INT, and then a KILL signal.  But you then
 * have to coordinate with the init process, since all processes associated
 * with the current tty must be dead before the new getty is allowed
 * to spawn.
 *
 * Now, if it would be correct ;-/ The current code has a nasty hole -
 * it doesn't catch files in flight. We may send the descriptor to ourselves
 * via AF_UNIX socket, close it and later fetch from socket. FIXME.
 *
 * Nasty bug: do_SAK is being called in interrupt context.  This can
 * deadlock.  We punt it up to process context.  AKPM - 16Mar2001
 */
void __do_SAK(struct tty_struct *tty)
{
#ifdef TTY_SOFT_SAK
	tty_hangup(tty);
#else
	struct task_struct *g, *p;
	struct pid *session;
	int		i;
	unsigned long flags;

	if (!tty)
		return;

	spin_lock_irqsave(&tty->ctrl_lock, flags);
	session = get_pid(tty->session);
	spin_unlock_irqrestore(&tty->ctrl_lock, flags);

	tty_ldisc_flush(tty);

	tty_driver_flush_buffer(tty);

	read_lock(&tasklist_lock);
	/* Kill the entire session */
	do_each_pid_task(session, PIDTYPE_SID, p) {
		tty_notice(tty, "SAK: killed process %d (%s): by session\n",
			   task_pid_nr(p), p->comm);
		group_send_sig_info(SIGKILL, SEND_SIG_PRIV, p, PIDTYPE_SID);
	} while_each_pid_task(session, PIDTYPE_SID, p);

	/* Now kill any processes that happen to have the tty open */
	do_each_thread(g, p) {
		if (p->signal->tty == tty) {
			tty_notice(tty, "SAK: killed process %d (%s): by controlling tty\n",
				   task_pid_nr(p), p->comm);
			group_send_sig_info(SIGKILL, SEND_SIG_PRIV, p, PIDTYPE_SID);
			continue;
		}
		task_lock(p);
		i = iterate_fd(p->files, 0, this_tty, tty);
		if (i != 0) {
			tty_notice(tty, "SAK: killed process %d (%s): by fd#%d\n",
				   task_pid_nr(p), p->comm, i - 1);
			group_send_sig_info(SIGKILL, SEND_SIG_PRIV, p, PIDTYPE_SID);
		}
		task_unlock(p);
	} while_each_thread(g, p);
	read_unlock(&tasklist_lock);
	put_pid(session);
#endif
}

static void do_SAK_work(struct work_struct *work)
{
	struct tty_struct *tty =
		container_of(work, struct tty_struct, SAK_work);
	__do_SAK(tty);
}

/*
 * The tq handling here is a little racy - tty->SAK_work may already be queued.
 * Fortunately we don't need to worry, because if ->SAK_work is already queued,
 * the values which we write to it will be identical to the values which it
 * already has. --akpm
 */
void do_SAK(struct tty_struct *tty)
{
	if (!tty)
		return;
	schedule_work(&tty->SAK_work);
}

EXPORT_SYMBOL(do_SAK);

/* Must put_device() after it's unused! */
static struct device *tty_get_device(struct tty_struct *tty)
{
	dev_t devt = tty_devnum(tty);
	return class_find_device_by_devt(tty_class, devt);
}


/*
 *	alloc_tty_struct
 *
 *	This subroutine allocates and initializes a tty structure.
 *
 *	Locking: none - tty in question is not exposed at this point
 */

struct tty_struct *alloc_tty_struct(struct tty_driver *driver, int idx)
{
	struct tty_struct *tty;

	tty = kzalloc(sizeof(*tty), GFP_KERNEL);
	if (!tty)
		return NULL;

	kref_init(&tty->kref);
	tty->magic = TTY_MAGIC;
	if (tty_ldisc_init(tty)) {
		kfree(tty);
		return NULL;
	}
	tty->session = NULL;
	tty->pgrp = NULL;
	mutex_init(&tty->legacy_mutex);
	mutex_init(&tty->throttle_mutex);
	init_rwsem(&tty->termios_rwsem);
	mutex_init(&tty->winsize_mutex);
	init_ldsem(&tty->ldisc_sem);
	init_waitqueue_head(&tty->write_wait);
	init_waitqueue_head(&tty->read_wait);
	INIT_WORK(&tty->hangup_work, do_tty_hangup);
	mutex_init(&tty->atomic_write_lock);
	spin_lock_init(&tty->ctrl_lock);
	spin_lock_init(&tty->flow_lock);
	spin_lock_init(&tty->files_lock);
	INIT_LIST_HEAD(&tty->tty_files);
	INIT_WORK(&tty->SAK_work, do_SAK_work);

	tty->driver = driver;
	tty->ops = driver->ops;
	tty->index = idx;
	tty_line_name(driver, idx, tty->name);
	tty->dev = tty_get_device(tty);

	return tty;
}

/**
 *	tty_put_char	-	write one character to a tty
 *	@tty: tty
 *	@ch: character
 *
 *	Write one byte to the tty using the provided put_char method
 *	if present. Returns the number of characters successfully output.
 *
 *	Note: the specific put_char operation in the driver layer may go
 *	away soon. Don't call it directly, use this method
 */

int tty_put_char(struct tty_struct *tty, unsigned char ch)
{
	if (tty->ops->put_char)
		return tty->ops->put_char(tty, ch);
	return tty->ops->write(tty, &ch, 1);
}
EXPORT_SYMBOL_GPL(tty_put_char);

struct class *tty_class;

static int tty_cdev_add(struct tty_driver *driver, dev_t dev,
		unsigned int index, unsigned int count)
{
	int err;

	/* init here, since reused cdevs cause crashes */
	driver->cdevs[index] = cdev_alloc();
	if (!driver->cdevs[index])
		return -ENOMEM;
	driver->cdevs[index]->ops = &tty_fops;
	driver->cdevs[index]->owner = driver->owner;
	err = cdev_add(driver->cdevs[index], dev, count);
	if (err)
		kobject_put(&driver->cdevs[index]->kobj);
	return err;
}

/**
 *	tty_register_device - register a tty device
 *	@driver: the tty driver that describes the tty device
 *	@index: the index in the tty driver for this tty device
 *	@device: a struct device that is associated with this tty device.
 *		This field is optional, if there is no known struct device
 *		for this tty device it can be set to NULL safely.
 *
 *	Returns a pointer to the struct device for this tty device
 *	(or ERR_PTR(-EFOO) on error).
 *
 *	This call is required to be made to register an individual tty device
 *	if the tty driver's flags have the TTY_DRIVER_DYNAMIC_DEV bit set.  If
 *	that bit is not set, this function should not be called by a tty
 *	driver.
 *
 *	Locking: ??
 */

struct device *tty_register_device(struct tty_driver *driver, unsigned index,
				   struct device *device)
{
	return tty_register_device_attr(driver, index, device, NULL, NULL);
}
EXPORT_SYMBOL(tty_register_device);

static void tty_device_create_release(struct device *dev)
{
	dev_dbg(dev, "releasing...\n");
	kfree(dev);
}

/**
 *	tty_register_device_attr - register a tty device
 *	@driver: the tty driver that describes the tty device
 *	@index: the index in the tty driver for this tty device
 *	@device: a struct device that is associated with this tty device.
 *		This field is optional, if there is no known struct device
 *		for this tty device it can be set to NULL safely.
 *	@drvdata: Driver data to be set to device.
 *	@attr_grp: Attribute group to be set on device.
 *
 *	Returns a pointer to the struct device for this tty device
 *	(or ERR_PTR(-EFOO) on error).
 *
 *	This call is required to be made to register an individual tty device
 *	if the tty driver's flags have the TTY_DRIVER_DYNAMIC_DEV bit set.  If
 *	that bit is not set, this function should not be called by a tty
 *	driver.
 *
 *	Locking: ??
 */
struct device *tty_register_device_attr(struct tty_driver *driver,
				   unsigned index, struct device *device,
				   void *drvdata,
				   const struct attribute_group **attr_grp)
{
	char name[64];
	dev_t devt = MKDEV(driver->major, driver->minor_start) + index;
	struct ktermios *tp;
	struct device *dev;
	int retval;

	if (index >= driver->num) {
		pr_err("%s: Attempt to register invalid tty line number (%d)\n",
		       driver->name, index);
		return ERR_PTR(-EINVAL);
	}

	if (driver->type == TTY_DRIVER_TYPE_PTY)
		pty_line_name(driver, index, name);
	else
		tty_line_name(driver, index, name);

	dev = kzalloc(sizeof(*dev), GFP_KERNEL);
	if (!dev)
		return ERR_PTR(-ENOMEM);

	dev->devt = devt;
	dev->class = tty_class;
	dev->parent = device;
	dev->release = tty_device_create_release;
	dev_set_name(dev, "%s", name);
	dev->groups = attr_grp;
	dev_set_drvdata(dev, drvdata);

	dev_set_uevent_suppress(dev, 1);

	retval = device_register(dev);
	if (retval)
		goto err_put;

	if (!(driver->flags & TTY_DRIVER_DYNAMIC_ALLOC)) {
		/*
		 * Free any saved termios data so that the termios state is
		 * reset when reusing a minor number.
		 */
		tp = driver->termios[index];
		if (tp) {
			driver->termios[index] = NULL;
			kfree(tp);
		}

		retval = tty_cdev_add(driver, devt, index, 1);
		if (retval)
			goto err_del;
	}

	dev_set_uevent_suppress(dev, 0);
	kobject_uevent(&dev->kobj, KOBJ_ADD);

	return dev;

err_del:
	device_del(dev);
err_put:
	put_device(dev);

	return ERR_PTR(retval);
}
EXPORT_SYMBOL_GPL(tty_register_device_attr);

/**
 * 	tty_unregister_device - unregister a tty device
 * 	@driver: the tty driver that describes the tty device
 * 	@index: the index in the tty driver for this tty device
 *
 * 	If a tty device is registered with a call to tty_register_device() then
 *	this function must be called when the tty device is gone.
 *
 *	Locking: ??
 */

void tty_unregister_device(struct tty_driver *driver, unsigned index)
{
	device_destroy(tty_class,
		MKDEV(driver->major, driver->minor_start) + index);
	if (!(driver->flags & TTY_DRIVER_DYNAMIC_ALLOC)) {
		cdev_del(driver->cdevs[index]);
		driver->cdevs[index] = NULL;
	}
}
EXPORT_SYMBOL(tty_unregister_device);

/**
 * __tty_alloc_driver -- allocate tty driver
 * @lines: count of lines this driver can handle at most
 * @owner: module which is responsible for this driver
 * @flags: some of TTY_DRIVER_* flags, will be set in driver->flags
 *
 * This should not be called directly, some of the provided macros should be
 * used instead. Use IS_ERR and friends on @retval.
 */
struct tty_driver *__tty_alloc_driver(unsigned int lines, struct module *owner,
		unsigned long flags)
{
	struct tty_driver *driver;
	unsigned int cdevs = 1;
	int err;

	if (!lines || (flags & TTY_DRIVER_UNNUMBERED_NODE && lines > 1))
		return ERR_PTR(-EINVAL);

	driver = kzalloc(sizeof(*driver), GFP_KERNEL);
	if (!driver)
		return ERR_PTR(-ENOMEM);

	kref_init(&driver->kref);
	driver->magic = TTY_DRIVER_MAGIC;
	driver->num = lines;
	driver->owner = owner;
	driver->flags = flags;

	if (!(flags & TTY_DRIVER_DEVPTS_MEM)) {
		driver->ttys = kcalloc(lines, sizeof(*driver->ttys),
				GFP_KERNEL);
		driver->termios = kcalloc(lines, sizeof(*driver->termios),
				GFP_KERNEL);
		if (!driver->ttys || !driver->termios) {
			err = -ENOMEM;
			goto err_free_all;
		}
	}

	if (!(flags & TTY_DRIVER_DYNAMIC_ALLOC)) {
		driver->ports = kcalloc(lines, sizeof(*driver->ports),
				GFP_KERNEL);
		if (!driver->ports) {
			err = -ENOMEM;
			goto err_free_all;
		}
		cdevs = lines;
	}

	driver->cdevs = kcalloc(cdevs, sizeof(*driver->cdevs), GFP_KERNEL);
	if (!driver->cdevs) {
		err = -ENOMEM;
		goto err_free_all;
	}

	return driver;
err_free_all:
	kfree(driver->ports);
	kfree(driver->ttys);
	kfree(driver->termios);
	kfree(driver->cdevs);
	kfree(driver);
	return ERR_PTR(err);
}
EXPORT_SYMBOL(__tty_alloc_driver);

static void destruct_tty_driver(struct kref *kref)
{
	struct tty_driver *driver = container_of(kref, struct tty_driver, kref);
	int i;
	struct ktermios *tp;

	if (driver->flags & TTY_DRIVER_INSTALLED) {
		for (i = 0; i < driver->num; i++) {
			tp = driver->termios[i];
			if (tp) {
				driver->termios[i] = NULL;
				kfree(tp);
			}
			if (!(driver->flags & TTY_DRIVER_DYNAMIC_DEV))
				tty_unregister_device(driver, i);
		}
		proc_tty_unregister_driver(driver);
		if (driver->flags & TTY_DRIVER_DYNAMIC_ALLOC)
			cdev_del(driver->cdevs[0]);
	}
	kfree(driver->cdevs);
	kfree(driver->ports);
	kfree(driver->termios);
	kfree(driver->ttys);
	kfree(driver);
}

void tty_driver_kref_put(struct tty_driver *driver)
{
	kref_put(&driver->kref, destruct_tty_driver);
}
EXPORT_SYMBOL(tty_driver_kref_put);

void tty_set_operations(struct tty_driver *driver,
			const struct tty_operations *op)
{
	driver->ops = op;
};
EXPORT_SYMBOL(tty_set_operations);

void put_tty_driver(struct tty_driver *d)
{
	tty_driver_kref_put(d);
}
EXPORT_SYMBOL(put_tty_driver);

/*
 * Called by a tty driver to register itself.
 */
int tty_register_driver(struct tty_driver *driver)
{
	int error;
	int i;
	dev_t dev;
	struct device *d;

	if (!driver->major) {
		error = alloc_chrdev_region(&dev, driver->minor_start,
						driver->num, driver->name);
		if (!error) {
			driver->major = MAJOR(dev);
			driver->minor_start = MINOR(dev);
		}
	} else {
		dev = MKDEV(driver->major, driver->minor_start);
		error = register_chrdev_region(dev, driver->num, driver->name);
	}
	if (error < 0)
		goto err;

	if (driver->flags & TTY_DRIVER_DYNAMIC_ALLOC) {
		error = tty_cdev_add(driver, dev, 0, driver->num);
		if (error)
			goto err_unreg_char;
	}

	mutex_lock(&tty_mutex);
	list_add(&driver->tty_drivers, &tty_drivers);
	mutex_unlock(&tty_mutex);

	if (!(driver->flags & TTY_DRIVER_DYNAMIC_DEV)) {
		for (i = 0; i < driver->num; i++) {
			d = tty_register_device(driver, i, NULL);
			if (IS_ERR(d)) {
				error = PTR_ERR(d);
				goto err_unreg_devs;
			}
		}
	}
	proc_tty_register_driver(driver);
	driver->flags |= TTY_DRIVER_INSTALLED;
	return 0;

err_unreg_devs:
	for (i--; i >= 0; i--)
		tty_unregister_device(driver, i);

	mutex_lock(&tty_mutex);
	list_del(&driver->tty_drivers);
	mutex_unlock(&tty_mutex);

err_unreg_char:
	unregister_chrdev_region(dev, driver->num);
err:
	return error;
}
EXPORT_SYMBOL(tty_register_driver);

/*
 * Called by a tty driver to unregister itself.
 */
int tty_unregister_driver(struct tty_driver *driver)
{
#if 0
	/* FIXME */
	if (driver->refcount)
		return -EBUSY;
#endif
	unregister_chrdev_region(MKDEV(driver->major, driver->minor_start),
				driver->num);
	mutex_lock(&tty_mutex);
	list_del(&driver->tty_drivers);
	mutex_unlock(&tty_mutex);
	return 0;
}

EXPORT_SYMBOL(tty_unregister_driver);

dev_t tty_devnum(struct tty_struct *tty)
{
	return MKDEV(tty->driver->major, tty->driver->minor_start) + tty->index;
}
EXPORT_SYMBOL(tty_devnum);

void tty_default_fops(struct file_operations *fops)
{
	*fops = tty_fops;
}

static char *tty_devnode(struct device *dev, umode_t *mode)
{
	if (!mode)
		return NULL;
	if (dev->devt == MKDEV(TTYAUX_MAJOR, 0) ||
	    dev->devt == MKDEV(TTYAUX_MAJOR, 2))
		*mode = 0666;
	return NULL;
}

static int __init tty_class_init(void)
{
	tty_class = class_create(THIS_MODULE, "tty");
	if (IS_ERR(tty_class))
		return PTR_ERR(tty_class);
	tty_class->devnode = tty_devnode;
	return 0;
}

postcore_initcall(tty_class_init);

/* 3/2004 jmc: why do these devices exist? */
static struct cdev tty_cdev, console_cdev;

static ssize_t show_cons_active(struct device *dev,
				struct device_attribute *attr, char *buf)
{
	struct console *cs[16];
	int i = 0;
	struct console *c;
	ssize_t count = 0;

	console_lock();
	for_each_console(c) {
		if (!c->device)
			continue;
		if (!c->write)
			continue;
		if ((c->flags & CON_ENABLED) == 0)
			continue;
		cs[i++] = c;
		if (i >= ARRAY_SIZE(cs))
			break;
	}
	while (i--) {
		int index = cs[i]->index;
		struct tty_driver *drv = cs[i]->device(cs[i], &index);

		/* don't resolve tty0 as some programs depend on it */
		if (drv && (cs[i]->index > 0 || drv->major != TTY_MAJOR))
			count += tty_line_name(drv, index, buf + count);
		else
			count += sprintf(buf + count, "%s%d",
					 cs[i]->name, cs[i]->index);

		count += sprintf(buf + count, "%c", i ? ' ':'\n');
	}
	console_unlock();

	return count;
}
static DEVICE_ATTR(active, S_IRUGO, show_cons_active, NULL);

static struct attribute *cons_dev_attrs[] = {
	&dev_attr_active.attr,
	NULL
};

ATTRIBUTE_GROUPS(cons_dev);

static struct device *consdev;

void console_sysfs_notify(void)
{
	if (consdev)
		sysfs_notify(&consdev->kobj, NULL, "active");
}

/*
 * Ok, now we can initialize the rest of the tty devices and can count
 * on memory allocations, interrupts etc..
 */
int __init tty_init(void)
{
	tty_sysctl_init();
	cdev_init(&tty_cdev, &tty_fops);
	if (cdev_add(&tty_cdev, MKDEV(TTYAUX_MAJOR, 0), 1) ||
	    register_chrdev_region(MKDEV(TTYAUX_MAJOR, 0), 1, "/dev/tty") < 0)
		panic("Couldn't register /dev/tty driver\n");
	device_create(tty_class, NULL, MKDEV(TTYAUX_MAJOR, 0), NULL, "tty");

	cdev_init(&console_cdev, &console_fops);
	if (cdev_add(&console_cdev, MKDEV(TTYAUX_MAJOR, 1), 1) ||
	    register_chrdev_region(MKDEV(TTYAUX_MAJOR, 1), 1, "/dev/console") < 0)
		panic("Couldn't register /dev/console driver\n");
	consdev = device_create_with_groups(tty_class, NULL,
					    MKDEV(TTYAUX_MAJOR, 1), NULL,
					    cons_dev_groups, "console");
	if (IS_ERR(consdev))
		consdev = NULL;

#ifdef CONFIG_VT
	vty_init(&console_fops);
#endif
	return 0;
}
<|MERGE_RESOLUTION|>--- conflicted
+++ resolved
@@ -144,10 +144,6 @@
 
 static ssize_t tty_read(struct file *, char __user *, size_t, loff_t *);
 static ssize_t tty_write(struct kiocb *, struct iov_iter *);
-<<<<<<< HEAD
-ssize_t redirected_tty_write(struct kiocb *, struct iov_iter *);
-=======
->>>>>>> 1048ba83
 static __poll_t tty_poll(struct file *, poll_table *);
 static int tty_open(struct inode *, struct file *);
 #ifdef CONFIG_COMPAT
@@ -1030,13 +1026,8 @@
  *	write method will not be invoked in parallel for each device.
  */
 
-<<<<<<< HEAD
-static ssize_t tty_write(struct kiocb *iocb, struct iov_iter *from)
-=======
 static ssize_t file_tty_write(struct file *file, struct kiocb *iocb, struct iov_iter *from)
->>>>>>> 1048ba83
-{
-	struct file *file = iocb->ki_filp;
+{
 	struct tty_struct *tty = file_tty(file);
  	struct tty_ldisc *ld;
 	ssize_t ret;
@@ -1059,14 +1050,11 @@
 	return ret;
 }
 
-<<<<<<< HEAD
-=======
 static ssize_t tty_write(struct kiocb *iocb, struct iov_iter *from)
 {
 	return file_tty_write(iocb->ki_filp, iocb, from);
 }
 
->>>>>>> 1048ba83
 ssize_t redirected_tty_write(struct kiocb *iocb, struct iov_iter *iter)
 {
 	struct file *p = NULL;
@@ -1082,11 +1070,7 @@
 	 */
 	if (p) {
 		ssize_t res;
-<<<<<<< HEAD
-		res = vfs_iocb_iter_write(p, iocb, iter);
-=======
 		res = file_tty_write(p, iocb, iter);
->>>>>>> 1048ba83
 		fput(p);
 		return res;
 	}
