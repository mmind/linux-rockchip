// SPDX-License-Identifier: GPL-2.0
/*
 *  Copyright (C) 1992 obz under the linux copyright
 *
 *  Dynamic diacritical handling - aeb@cwi.nl - Dec 1993
 *  Dynamic keymap and string allocation - aeb@cwi.nl - May 1994
 *  Restrict VT switching via ioctl() - grif@cs.ucr.edu - Dec 1995
 *  Some code moved for less code duplication - Andi Kleen - Mar 1997
 *  Check put/get_user, cleanups - acme@conectiva.com.br - Jun 2001
 */

#include <linux/types.h>
#include <linux/errno.h>
#include <linux/sched/signal.h>
#include <linux/tty.h>
#include <linux/timer.h>
#include <linux/kernel.h>
#include <linux/compat.h>
#include <linux/module.h>
#include <linux/kd.h>
#include <linux/vt.h>
#include <linux/string.h>
#include <linux/slab.h>
#include <linux/major.h>
#include <linux/fs.h>
#include <linux/console.h>
#include <linux/consolemap.h>
#include <linux/signal.h>
#include <linux/suspend.h>
#include <linux/timex.h>

#include <asm/io.h>
#include <linux/uaccess.h>

#include <linux/nospec.h>

#include <linux/kbd_kern.h>
#include <linux/vt_kern.h>
#include <linux/kbd_diacr.h>
#include <linux/selection.h>

bool vt_dont_switch;

static inline bool vt_in_use(unsigned int i)
{
<<<<<<< HEAD
	extern struct tty_driver *console_driver;

	return console_driver->ttys[i] && console_driver->ttys[i]->count;
=======
	const struct vc_data *vc = vc_cons[i].d;

	/*
	 * console_lock must be held to prevent the vc from being deallocated
	 * while we're checking whether it's in-use.
	 */
	WARN_CONSOLE_UNLOCKED();

	return vc && kref_read(&vc->port.kref) > 1;
>>>>>>> 5364abc5
}

static inline bool vt_busy(int i)
{
	if (vt_in_use(i))
		return true;
	if (i == fg_console)
		return true;
	if (vc_is_sel(vc_cons[i].d))
		return true;

	return false;
}

/*
 * Console (vt and kd) routines, as defined by USL SVR4 manual, and by
 * experimentation and study of X386 SYSV handling.
 *
 * One point of difference: SYSV vt's are /dev/vtX, which X >= 0, and
 * /dev/console is a separate ttyp. Under Linux, /dev/tty0 is /dev/console,
 * and the vc start at /dev/ttyX, X >= 1. We maintain that here, so we will
 * always treat our set of vt as numbered 1..MAX_NR_CONSOLES (corresponding to
 * ttys 0..MAX_NR_CONSOLES-1). Explicitly naming VT 0 is illegal, but using
 * /dev/tty0 (fg_console) as a target is legal, since an implicit aliasing
 * to the current console is done by the main ioctl code.
 */

#ifdef CONFIG_X86
#include <asm/syscalls.h>
#endif

static void complete_change_console(struct vc_data *vc);

/*
 *	User space VT_EVENT handlers
 */

struct vt_event_wait {
	struct list_head list;
	struct vt_event event;
	int done;
};

static LIST_HEAD(vt_events);
static DEFINE_SPINLOCK(vt_event_lock);
static DECLARE_WAIT_QUEUE_HEAD(vt_event_waitqueue);

/**
 *	vt_event_post
 *	@event: the event that occurred
 *	@old: old console
 *	@new: new console
 *
 *	Post an VT event to interested VT handlers
 */

void vt_event_post(unsigned int event, unsigned int old, unsigned int new)
{
	struct list_head *pos, *head;
	unsigned long flags;
	int wake = 0;

	spin_lock_irqsave(&vt_event_lock, flags);
	head = &vt_events;

	list_for_each(pos, head) {
		struct vt_event_wait *ve = list_entry(pos,
						struct vt_event_wait, list);
		if (!(ve->event.event & event))
			continue;
		ve->event.event = event;
		/* kernel view is consoles 0..n-1, user space view is
		   console 1..n with 0 meaning current, so we must bias */
		ve->event.oldev = old + 1;
		ve->event.newev = new + 1;
		wake = 1;
		ve->done = 1;
	}
	spin_unlock_irqrestore(&vt_event_lock, flags);
	if (wake)
		wake_up_interruptible(&vt_event_waitqueue);
}

static void __vt_event_queue(struct vt_event_wait *vw)
{
	unsigned long flags;
	/* Prepare the event */
	INIT_LIST_HEAD(&vw->list);
	vw->done = 0;
	/* Queue our event */
	spin_lock_irqsave(&vt_event_lock, flags);
	list_add(&vw->list, &vt_events);
	spin_unlock_irqrestore(&vt_event_lock, flags);
}

static void __vt_event_wait(struct vt_event_wait *vw)
{
	/* Wait for it to pass */
	wait_event_interruptible(vt_event_waitqueue, vw->done);
}

static void __vt_event_dequeue(struct vt_event_wait *vw)
{
	unsigned long flags;

	/* Dequeue it */
	spin_lock_irqsave(&vt_event_lock, flags);
	list_del(&vw->list);
	spin_unlock_irqrestore(&vt_event_lock, flags);
}

/**
 *	vt_event_wait		-	wait for an event
 *	@vw: our event
 *
 *	Waits for an event to occur which completes our vt_event_wait
 *	structure. On return the structure has wv->done set to 1 for success
 *	or 0 if some event such as a signal ended the wait.
 */

static void vt_event_wait(struct vt_event_wait *vw)
{
	__vt_event_queue(vw);
	__vt_event_wait(vw);
	__vt_event_dequeue(vw);
}

/**
 *	vt_event_wait_ioctl	-	event ioctl handler
 *	@arg: argument to ioctl
 *
 *	Implement the VT_WAITEVENT ioctl using the VT event interface
 */

static int vt_event_wait_ioctl(struct vt_event __user *event)
{
	struct vt_event_wait vw;

	if (copy_from_user(&vw.event, event, sizeof(struct vt_event)))
		return -EFAULT;
	/* Highest supported event for now */
	if (vw.event.event & ~VT_MAX_EVENT)
		return -EINVAL;

	vt_event_wait(&vw);
	/* If it occurred report it */
	if (vw.done) {
		if (copy_to_user(event, &vw.event, sizeof(struct vt_event)))
			return -EFAULT;
		return 0;
	}
	return -EINTR;
}

/**
 *	vt_waitactive	-	active console wait
 *	@event: event code
 *	@n: new console
 *
 *	Helper for event waits. Used to implement the legacy
 *	event waiting ioctls in terms of events
 */

int vt_waitactive(int n)
{
	struct vt_event_wait vw;
	do {
		vw.event.event = VT_EVENT_SWITCH;
		__vt_event_queue(&vw);
		if (n == fg_console + 1) {
			__vt_event_dequeue(&vw);
			break;
		}
		__vt_event_wait(&vw);
		__vt_event_dequeue(&vw);
		if (vw.done == 0)
			return -EINTR;
	} while (vw.event.newev != n);
	return 0;
}

/*
 * these are the valid i/o ports we're allowed to change. they map all the
 * video ports
 */
#define GPFIRST 0x3b4
#define GPLAST 0x3df
#define GPNUM (GPLAST - GPFIRST + 1)



static inline int 
do_fontx_ioctl(int cmd, struct consolefontdesc __user *user_cfd, int perm, struct console_font_op *op)
{
	struct consolefontdesc cfdarg;
	int i;

	if (copy_from_user(&cfdarg, user_cfd, sizeof(struct consolefontdesc))) 
		return -EFAULT;
 	
	switch (cmd) {
	case PIO_FONTX:
		if (!perm)
			return -EPERM;
		op->op = KD_FONT_OP_SET;
		op->flags = KD_FONT_FLAG_OLD;
		op->width = 8;
		op->height = cfdarg.charheight;
		op->charcount = cfdarg.charcount;
		op->data = cfdarg.chardata;
		return con_font_op(vc_cons[fg_console].d, op);
	case GIO_FONTX: {
		op->op = KD_FONT_OP_GET;
		op->flags = KD_FONT_FLAG_OLD;
		op->width = 8;
		op->height = cfdarg.charheight;
		op->charcount = cfdarg.charcount;
		op->data = cfdarg.chardata;
		i = con_font_op(vc_cons[fg_console].d, op);
		if (i)
			return i;
		cfdarg.charheight = op->height;
		cfdarg.charcount = op->charcount;
		if (copy_to_user(user_cfd, &cfdarg, sizeof(struct consolefontdesc)))
			return -EFAULT;
		return 0;
		}
	}
	return -EINVAL;
}

static inline int 
do_unimap_ioctl(int cmd, struct unimapdesc __user *user_ud, int perm, struct vc_data *vc)
{
	struct unimapdesc tmp;

	if (copy_from_user(&tmp, user_ud, sizeof tmp))
		return -EFAULT;
	switch (cmd) {
	case PIO_UNIMAP:
		if (!perm)
			return -EPERM;
		return con_set_unimap(vc, tmp.entry_ct, tmp.entries);
	case GIO_UNIMAP:
		if (!perm && fg_console != vc->vc_num)
			return -EPERM;
		return con_get_unimap(vc, tmp.entry_ct, &(user_ud->entry_ct), tmp.entries);
	}
	return 0;
}

/* deallocate a single console, if possible (leave 0) */
static int vt_disallocate(unsigned int vc_num)
{
	struct vc_data *vc = NULL;
	int ret = 0;

	console_lock();
	if (vt_busy(vc_num))
		ret = -EBUSY;
	else if (vc_num)
		vc = vc_deallocate(vc_num);
	console_unlock();

	if (vc && vc_num >= MIN_NR_CONSOLES)
		tty_port_put(&vc->port);

	return ret;
}

/* deallocate all unused consoles, but leave 0 */
static void vt_disallocate_all(void)
{
	struct vc_data *vc[MAX_NR_CONSOLES];
	int i;

	console_lock();
	for (i = 1; i < MAX_NR_CONSOLES; i++)
		if (!vt_busy(i))
			vc[i] = vc_deallocate(i);
		else
			vc[i] = NULL;
	console_unlock();

	for (i = 1; i < MAX_NR_CONSOLES; i++) {
		if (vc[i] && i >= MIN_NR_CONSOLES)
			tty_port_put(&vc[i]->port);
	}
}


/*
 * We handle the console-specific ioctl's here.  We allow the
 * capability to modify any console, not just the fg_console. 
 */
int vt_ioctl(struct tty_struct *tty,
	     unsigned int cmd, unsigned long arg)
{
	struct vc_data *vc = tty->driver_data;
	struct console_font_op op;	/* used in multiple places here */
	unsigned int console = vc->vc_num;
	unsigned char ucval;
	unsigned int uival;
	void __user *up = (void __user *)arg;
	int i, perm;
	int ret = 0;

	/*
	 * To have permissions to do most of the vt ioctls, we either have
	 * to be the owner of the tty, or have CAP_SYS_TTY_CONFIG.
	 */
	perm = 0;
	if (current->signal->tty == tty || capable(CAP_SYS_TTY_CONFIG))
		perm = 1;
 
	switch (cmd) {
	case TIOCLINUX:
		ret = tioclinux(tty, arg);
		break;
	case KIOCSOUND:
		if (!perm)
			return -EPERM;
		/*
		 * The use of PIT_TICK_RATE is historic, it used to be
		 * the platform-dependent CLOCK_TICK_RATE between 2.6.12
		 * and 2.6.36, which was a minor but unfortunate ABI
		 * change. kd_mksound is locked by the input layer.
		 */
		if (arg)
			arg = PIT_TICK_RATE / arg;
		kd_mksound(arg, 0);
		break;

	case KDMKTONE:
		if (!perm)
			return -EPERM;
	{
		unsigned int ticks, count;
		
		/*
		 * Generate the tone for the appropriate number of ticks.
		 * If the time is zero, turn off sound ourselves.
		 */
		ticks = msecs_to_jiffies((arg >> 16) & 0xffff);
		count = ticks ? (arg & 0xffff) : 0;
		if (count)
			count = PIT_TICK_RATE / count;
		kd_mksound(count, ticks);
		break;
	}

	case KDGKBTYPE:
		/*
		 * this is naïve.
		 */
		ucval = KB_101;
		ret = put_user(ucval, (char __user *)arg);
		break;

		/*
		 * These cannot be implemented on any machine that implements
		 * ioperm() in user level (such as Alpha PCs) or not at all.
		 *
		 * XXX: you should never use these, just call ioperm directly..
		 */
#ifdef CONFIG_X86
	case KDADDIO:
	case KDDELIO:
		/*
		 * KDADDIO and KDDELIO may be able to add ports beyond what
		 * we reject here, but to be safe...
		 *
		 * These are locked internally via sys_ioperm
		 */
		if (arg < GPFIRST || arg > GPLAST) {
			ret = -EINVAL;
			break;
		}
		ret = ksys_ioperm(arg, 1, (cmd == KDADDIO)) ? -ENXIO : 0;
		break;

	case KDENABIO:
	case KDDISABIO:
		ret = ksys_ioperm(GPFIRST, GPNUM,
				  (cmd == KDENABIO)) ? -ENXIO : 0;
		break;
#endif

	/* Linux m68k/i386 interface for setting the keyboard delay/repeat rate */
		
	case KDKBDREP:
	{
		struct kbd_repeat kbrep;
		
		if (!capable(CAP_SYS_TTY_CONFIG))
			return -EPERM;

		if (copy_from_user(&kbrep, up, sizeof(struct kbd_repeat))) {
			ret =  -EFAULT;
			break;
		}
		ret = kbd_rate(&kbrep);
		if (ret)
			break;
		if (copy_to_user(up, &kbrep, sizeof(struct kbd_repeat)))
			ret = -EFAULT;
		break;
	}

	case KDSETMODE:
		/*
		 * currently, setting the mode from KD_TEXT to KD_GRAPHICS
		 * doesn't do a whole lot. i'm not sure if it should do any
		 * restoration of modes or what...
		 *
		 * XXX It should at least call into the driver, fbdev's definitely
		 * need to restore their engine state. --BenH
		 */
		if (!perm)
			return -EPERM;
		switch (arg) {
		case KD_GRAPHICS:
			break;
		case KD_TEXT0:
		case KD_TEXT1:
			arg = KD_TEXT;
		case KD_TEXT:
			break;
		default:
			ret = -EINVAL;
			goto out;
		}
		/* FIXME: this needs the console lock extending */
		if (vc->vc_mode == (unsigned char) arg)
			break;
		vc->vc_mode = (unsigned char) arg;
		if (console != fg_console)
			break;
		/*
		 * explicitly blank/unblank the screen if switching modes
		 */
		console_lock();
		if (arg == KD_TEXT)
			do_unblank_screen(1);
		else
			do_blank_screen(1);
		console_unlock();
		break;

	case KDGETMODE:
		uival = vc->vc_mode;
		goto setint;

	case KDMAPDISP:
	case KDUNMAPDISP:
		/*
		 * these work like a combination of mmap and KDENABIO.
		 * this could be easily finished.
		 */
		ret = -EINVAL;
		break;

	case KDSKBMODE:
		if (!perm)
			return -EPERM;
		ret = vt_do_kdskbmode(console, arg);
		if (ret == 0)
			tty_ldisc_flush(tty);
		break;

	case KDGKBMODE:
		uival = vt_do_kdgkbmode(console);
		ret = put_user(uival, (int __user *)arg);
		break;

	/* this could be folded into KDSKBMODE, but for compatibility
	   reasons it is not so easy to fold KDGKBMETA into KDGKBMODE */
	case KDSKBMETA:
		ret = vt_do_kdskbmeta(console, arg);
		break;

	case KDGKBMETA:
		/* FIXME: should review whether this is worth locking */
		uival = vt_do_kdgkbmeta(console);
	setint:
		ret = put_user(uival, (int __user *)arg);
		break;

	case KDGETKEYCODE:
	case KDSETKEYCODE:
		if(!capable(CAP_SYS_TTY_CONFIG))
			perm = 0;
		ret = vt_do_kbkeycode_ioctl(cmd, up, perm);
		break;

	case KDGKBENT:
	case KDSKBENT:
		ret = vt_do_kdsk_ioctl(cmd, up, perm, console);
		break;

	case KDGKBSENT:
	case KDSKBSENT:
		ret = vt_do_kdgkb_ioctl(cmd, up, perm);
		break;

	/* Diacritical processing. Handled in keyboard.c as it has
	   to operate on the keyboard locks and structures */
	case KDGKBDIACR:
	case KDGKBDIACRUC:
	case KDSKBDIACR:
	case KDSKBDIACRUC:
		ret = vt_do_diacrit(cmd, up, perm);
		break;

	/* the ioctls below read/set the flags usually shown in the leds */
	/* don't use them - they will go away without warning */
	case KDGKBLED:
	case KDSKBLED:
	case KDGETLED:
	case KDSETLED:
		ret = vt_do_kdskled(console, cmd, arg, perm);
		break;

	/*
	 * A process can indicate its willingness to accept signals
	 * generated by pressing an appropriate key combination.
	 * Thus, one can have a daemon that e.g. spawns a new console
	 * upon a keypress and then changes to it.
	 * See also the kbrequest field of inittab(5).
	 */
	case KDSIGACCEPT:
	{
		if (!perm || !capable(CAP_KILL))
			return -EPERM;
		if (!valid_signal(arg) || arg < 1 || arg == SIGKILL)
			ret = -EINVAL;
		else {
			spin_lock_irq(&vt_spawn_con.lock);
			put_pid(vt_spawn_con.pid);
			vt_spawn_con.pid = get_pid(task_pid(current));
			vt_spawn_con.sig = arg;
			spin_unlock_irq(&vt_spawn_con.lock);
		}
		break;
	}

	case VT_SETMODE:
	{
		struct vt_mode tmp;

		if (!perm)
			return -EPERM;
		if (copy_from_user(&tmp, up, sizeof(struct vt_mode))) {
			ret = -EFAULT;
			goto out;
		}
		if (tmp.mode != VT_AUTO && tmp.mode != VT_PROCESS) {
			ret = -EINVAL;
			goto out;
		}
		console_lock();
		vc->vt_mode = tmp;
		/* the frsig is ignored, so we set it to 0 */
		vc->vt_mode.frsig = 0;
		put_pid(vc->vt_pid);
		vc->vt_pid = get_pid(task_pid(current));
		/* no switch is required -- saw@shade.msu.ru */
		vc->vt_newvt = -1;
		console_unlock();
		break;
	}

	case VT_GETMODE:
	{
		struct vt_mode tmp;
		int rc;

		console_lock();
		memcpy(&tmp, &vc->vt_mode, sizeof(struct vt_mode));
		console_unlock();

		rc = copy_to_user(up, &tmp, sizeof(struct vt_mode));
		if (rc)
			ret = -EFAULT;
		break;
	}

	/*
	 * Returns global vt state. Note that VT 0 is always open, since
	 * it's an alias for the current VT, and people can't use it here.
	 * We cannot return state for more than 16 VTs, since v_state is short.
	 */
	case VT_GETSTATE:
	{
		struct vt_stat __user *vtstat = up;
		unsigned short state, mask;

		if (put_user(fg_console + 1, &vtstat->v_active))
			ret = -EFAULT;
		else {
			state = 1;	/* /dev/tty0 is always open */
			console_lock(); /* required by vt_in_use() */
			for (i = 0, mask = 2; i < MAX_NR_CONSOLES && mask;
							++i, mask <<= 1)
				if (vt_in_use(i))
					state |= mask;
			console_unlock();
			ret = put_user(state, &vtstat->v_state);
		}
		break;
	}

	/*
	 * Returns the first available (non-opened) console.
	 */
	case VT_OPENQRY:
		console_lock(); /* required by vt_in_use() */
		for (i = 0; i < MAX_NR_CONSOLES; ++i)
			if (!vt_in_use(i))
				break;
		console_unlock();
		uival = i < MAX_NR_CONSOLES ? (i+1) : -1;
		goto setint;		 

	/*
	 * ioctl(fd, VT_ACTIVATE, num) will cause us to switch to vt # num,
	 * with num >= 1 (switches to vt 0, our console, are not allowed, just
	 * to preserve sanity).
	 */
	case VT_ACTIVATE:
		if (!perm)
			return -EPERM;
		if (arg == 0 || arg > MAX_NR_CONSOLES)
			ret =  -ENXIO;
		else {
			arg--;
			console_lock();
			ret = vc_allocate(arg);
			console_unlock();
			if (ret)
				break;
			set_console(arg);
		}
		break;

	case VT_SETACTIVATE:
	{
		struct vt_setactivate vsa;

		if (!perm)
			return -EPERM;

		if (copy_from_user(&vsa, (struct vt_setactivate __user *)arg,
					sizeof(struct vt_setactivate))) {
			ret = -EFAULT;
			goto out;
		}
		if (vsa.console == 0 || vsa.console > MAX_NR_CONSOLES)
			ret = -ENXIO;
		else {
			vsa.console = array_index_nospec(vsa.console,
							 MAX_NR_CONSOLES + 1);
			vsa.console--;
			console_lock();
			ret = vc_allocate(vsa.console);
			if (ret == 0) {
				struct vc_data *nvc;
				/* This is safe providing we don't drop the
				   console sem between vc_allocate and
				   finishing referencing nvc */
				nvc = vc_cons[vsa.console].d;
				nvc->vt_mode = vsa.mode;
				nvc->vt_mode.frsig = 0;
				put_pid(nvc->vt_pid);
				nvc->vt_pid = get_pid(task_pid(current));
			}
			console_unlock();
			if (ret)
				break;
			/* Commence switch and lock */
			/* Review set_console locks */
			set_console(vsa.console);
		}
		break;
	}

	/*
	 * wait until the specified VT has been activated
	 */
	case VT_WAITACTIVE:
		if (!perm)
			return -EPERM;
		if (arg == 0 || arg > MAX_NR_CONSOLES)
			ret = -ENXIO;
		else
			ret = vt_waitactive(arg);
		break;

	/*
	 * If a vt is under process control, the kernel will not switch to it
	 * immediately, but postpone the operation until the process calls this
	 * ioctl, allowing the switch to complete.
	 *
	 * According to the X sources this is the behavior:
	 *	0:	pending switch-from not OK
	 *	1:	pending switch-from OK
	 *	2:	completed switch-to OK
	 */
	case VT_RELDISP:
		if (!perm)
			return -EPERM;

		console_lock();
		if (vc->vt_mode.mode != VT_PROCESS) {
			console_unlock();
			ret = -EINVAL;
			break;
		}
		/*
		 * Switching-from response
		 */
		if (vc->vt_newvt >= 0) {
			if (arg == 0)
				/*
				 * Switch disallowed, so forget we were trying
				 * to do it.
				 */
				vc->vt_newvt = -1;

			else {
				/*
				 * The current vt has been released, so
				 * complete the switch.
				 */
				int newvt;
				newvt = vc->vt_newvt;
				vc->vt_newvt = -1;
				ret = vc_allocate(newvt);
				if (ret) {
					console_unlock();
					break;
				}
				/*
				 * When we actually do the console switch,
				 * make sure we are atomic with respect to
				 * other console switches..
				 */
				complete_change_console(vc_cons[newvt].d);
			}
		} else {
			/*
			 * Switched-to response
			 */
			/*
			 * If it's just an ACK, ignore it
			 */
			if (arg != VT_ACKACQ)
				ret = -EINVAL;
		}
		console_unlock();
		break;

	 /*
	  * Disallocate memory associated to VT (but leave VT1)
	  */
	 case VT_DISALLOCATE:
		if (arg > MAX_NR_CONSOLES) {
			ret = -ENXIO;
			break;
		}
		if (arg == 0)
			vt_disallocate_all();
		else
			ret = vt_disallocate(--arg);
		break;

	case VT_RESIZE:
	{
		struct vt_sizes __user *vtsizes = up;
		struct vc_data *vc;

		ushort ll,cc;
		if (!perm)
			return -EPERM;
		if (get_user(ll, &vtsizes->v_rows) ||
		    get_user(cc, &vtsizes->v_cols))
			ret = -EFAULT;
		else {
			console_lock();
			for (i = 0; i < MAX_NR_CONSOLES; i++) {
				vc = vc_cons[i].d;

				if (vc) {
					vc->vc_resize_user = 1;
					/* FIXME: review v tty lock */
					vc_resize(vc_cons[i].d, cc, ll);
				}
			}
			console_unlock();
		}
		break;
	}

	case VT_RESIZEX:
	{
		struct vt_consize v;
		if (!perm)
			return -EPERM;
		if (copy_from_user(&v, up, sizeof(struct vt_consize)))
			return -EFAULT;
		/* FIXME: Should check the copies properly */
		if (!v.v_vlin)
			v.v_vlin = vc->vc_scan_lines;
		if (v.v_clin) {
			int rows = v.v_vlin/v.v_clin;
			if (v.v_rows != rows) {
				if (v.v_rows) /* Parameters don't add up */
					return -EINVAL;
				v.v_rows = rows;
			}
		}
		if (v.v_vcol && v.v_ccol) {
			int cols = v.v_vcol/v.v_ccol;
			if (v.v_cols != cols) {
				if (v.v_cols)
					return -EINVAL;
				v.v_cols = cols;
			}
		}

		if (v.v_clin > 32)
			return -EINVAL;

		for (i = 0; i < MAX_NR_CONSOLES; i++) {
			struct vc_data *vcp;

			if (!vc_cons[i].d)
				continue;
			console_lock();
			vcp = vc_cons[i].d;
			if (vcp) {
				if (v.v_vlin)
					vcp->vc_scan_lines = v.v_vlin;
				if (v.v_clin)
					vcp->vc_font.height = v.v_clin;
				vcp->vc_resize_user = 1;
				vc_resize(vcp, v.v_cols, v.v_rows);
			}
			console_unlock();
		}
		break;
	}

	case PIO_FONT: {
		if (!perm)
			return -EPERM;
		op.op = KD_FONT_OP_SET;
		op.flags = KD_FONT_FLAG_OLD | KD_FONT_FLAG_DONT_RECALC;	/* Compatibility */
		op.width = 8;
		op.height = 0;
		op.charcount = 256;
		op.data = up;
		ret = con_font_op(vc_cons[fg_console].d, &op);
		break;
	}

	case GIO_FONT: {
		op.op = KD_FONT_OP_GET;
		op.flags = KD_FONT_FLAG_OLD;
		op.width = 8;
		op.height = 32;
		op.charcount = 256;
		op.data = up;
		ret = con_font_op(vc_cons[fg_console].d, &op);
		break;
	}

	case PIO_CMAP:
                if (!perm)
			ret = -EPERM;
		else
	                ret = con_set_cmap(up);
		break;

	case GIO_CMAP:
                ret = con_get_cmap(up);
		break;

	case PIO_FONTX:
	case GIO_FONTX:
		ret = do_fontx_ioctl(cmd, up, perm, &op);
		break;

	case PIO_FONTRESET:
	{
		if (!perm)
			return -EPERM;

#ifdef BROKEN_GRAPHICS_PROGRAMS
		/* With BROKEN_GRAPHICS_PROGRAMS defined, the default
		   font is not saved. */
		ret = -ENOSYS;
		break;
#else
		{
		op.op = KD_FONT_OP_SET_DEFAULT;
		op.data = NULL;
		ret = con_font_op(vc_cons[fg_console].d, &op);
		if (ret)
			break;
		console_lock();
		con_set_default_unimap(vc_cons[fg_console].d);
		console_unlock();
		break;
		}
#endif
	}

	case KDFONTOP: {
		if (copy_from_user(&op, up, sizeof(op))) {
			ret = -EFAULT;
			break;
		}
		if (!perm && op.op != KD_FONT_OP_GET)
			return -EPERM;
		ret = con_font_op(vc, &op);
		if (ret)
			break;
		if (copy_to_user(up, &op, sizeof(op)))
			ret = -EFAULT;
		break;
	}

	case PIO_SCRNMAP:
		if (!perm)
			ret = -EPERM;
		else
			ret = con_set_trans_old(up);
		break;

	case GIO_SCRNMAP:
		ret = con_get_trans_old(up);
		break;

	case PIO_UNISCRNMAP:
		if (!perm)
			ret = -EPERM;
		else
			ret = con_set_trans_new(up);
		break;

	case GIO_UNISCRNMAP:
		ret = con_get_trans_new(up);
		break;

	case PIO_UNIMAPCLR:
		if (!perm)
			return -EPERM;
		con_clear_unimap(vc);
		break;

	case PIO_UNIMAP:
	case GIO_UNIMAP:
		ret = do_unimap_ioctl(cmd, up, perm, vc);
		break;

	case VT_LOCKSWITCH:
		if (!capable(CAP_SYS_TTY_CONFIG))
			return -EPERM;
		vt_dont_switch = true;
		break;
	case VT_UNLOCKSWITCH:
		if (!capable(CAP_SYS_TTY_CONFIG))
			return -EPERM;
		vt_dont_switch = false;
		break;
	case VT_GETHIFONTMASK:
		ret = put_user(vc->vc_hi_font_mask,
					(unsigned short __user *)arg);
		break;
	case VT_WAITEVENT:
		ret = vt_event_wait_ioctl((struct vt_event __user *)arg);
		break;
	default:
		ret = -ENOIOCTLCMD;
	}
out:
	return ret;
}

void reset_vc(struct vc_data *vc)
{
	vc->vc_mode = KD_TEXT;
	vt_reset_unicode(vc->vc_num);
	vc->vt_mode.mode = VT_AUTO;
	vc->vt_mode.waitv = 0;
	vc->vt_mode.relsig = 0;
	vc->vt_mode.acqsig = 0;
	vc->vt_mode.frsig = 0;
	put_pid(vc->vt_pid);
	vc->vt_pid = NULL;
	vc->vt_newvt = -1;
	if (!in_interrupt())    /* Via keyboard.c:SAK() - akpm */
		reset_palette(vc);
}

void vc_SAK(struct work_struct *work)
{
	struct vc *vc_con =
		container_of(work, struct vc, SAK_work);
	struct vc_data *vc;
	struct tty_struct *tty;

	console_lock();
	vc = vc_con->d;
	if (vc) {
		/* FIXME: review tty ref counting */
		tty = vc->port.tty;
		/*
		 * SAK should also work in all raw modes and reset
		 * them properly.
		 */
		if (tty)
			__do_SAK(tty);
		reset_vc(vc);
	}
	console_unlock();
}

#ifdef CONFIG_COMPAT

struct compat_consolefontdesc {
	unsigned short charcount;       /* characters in font (256 or 512) */
	unsigned short charheight;      /* scan lines per character (1-32) */
	compat_caddr_t chardata;	/* font data in expanded form */
};

static inline int
compat_fontx_ioctl(int cmd, struct compat_consolefontdesc __user *user_cfd,
			 int perm, struct console_font_op *op)
{
	struct compat_consolefontdesc cfdarg;
	int i;

	if (copy_from_user(&cfdarg, user_cfd, sizeof(struct compat_consolefontdesc)))
		return -EFAULT;

	switch (cmd) {
	case PIO_FONTX:
		if (!perm)
			return -EPERM;
		op->op = KD_FONT_OP_SET;
		op->flags = KD_FONT_FLAG_OLD;
		op->width = 8;
		op->height = cfdarg.charheight;
		op->charcount = cfdarg.charcount;
		op->data = compat_ptr(cfdarg.chardata);
		return con_font_op(vc_cons[fg_console].d, op);
	case GIO_FONTX:
		op->op = KD_FONT_OP_GET;
		op->flags = KD_FONT_FLAG_OLD;
		op->width = 8;
		op->height = cfdarg.charheight;
		op->charcount = cfdarg.charcount;
		op->data = compat_ptr(cfdarg.chardata);
		i = con_font_op(vc_cons[fg_console].d, op);
		if (i)
			return i;
		cfdarg.charheight = op->height;
		cfdarg.charcount = op->charcount;
		if (copy_to_user(user_cfd, &cfdarg, sizeof(struct compat_consolefontdesc)))
			return -EFAULT;
		return 0;
	}
	return -EINVAL;
}

struct compat_console_font_op {
	compat_uint_t op;        /* operation code KD_FONT_OP_* */
	compat_uint_t flags;     /* KD_FONT_FLAG_* */
	compat_uint_t width, height;     /* font size */
	compat_uint_t charcount;
	compat_caddr_t data;    /* font data with height fixed to 32 */
};

static inline int
compat_kdfontop_ioctl(struct compat_console_font_op __user *fontop,
			 int perm, struct console_font_op *op, struct vc_data *vc)
{
	int i;

	if (copy_from_user(op, fontop, sizeof(struct compat_console_font_op)))
		return -EFAULT;
	if (!perm && op->op != KD_FONT_OP_GET)
		return -EPERM;
	op->data = compat_ptr(((struct compat_console_font_op *)op)->data);
	i = con_font_op(vc, op);
	if (i)
		return i;
	((struct compat_console_font_op *)op)->data = (unsigned long)op->data;
	if (copy_to_user(fontop, op, sizeof(struct compat_console_font_op)))
		return -EFAULT;
	return 0;
}

struct compat_unimapdesc {
	unsigned short entry_ct;
	compat_caddr_t entries;
};

static inline int
compat_unimap_ioctl(unsigned int cmd, struct compat_unimapdesc __user *user_ud,
			 int perm, struct vc_data *vc)
{
	struct compat_unimapdesc tmp;
	struct unipair __user *tmp_entries;

	if (copy_from_user(&tmp, user_ud, sizeof tmp))
		return -EFAULT;
	tmp_entries = compat_ptr(tmp.entries);
	switch (cmd) {
	case PIO_UNIMAP:
		if (!perm)
			return -EPERM;
		return con_set_unimap(vc, tmp.entry_ct, tmp_entries);
	case GIO_UNIMAP:
		if (!perm && fg_console != vc->vc_num)
			return -EPERM;
		return con_get_unimap(vc, tmp.entry_ct, &(user_ud->entry_ct), tmp_entries);
	}
	return 0;
}

long vt_compat_ioctl(struct tty_struct *tty,
	     unsigned int cmd, unsigned long arg)
{
	struct vc_data *vc = tty->driver_data;
	struct console_font_op op;	/* used in multiple places here */
	void __user *up = compat_ptr(arg);
	int perm;

	/*
	 * To have permissions to do most of the vt ioctls, we either have
	 * to be the owner of the tty, or have CAP_SYS_TTY_CONFIG.
	 */
	perm = 0;
	if (current->signal->tty == tty || capable(CAP_SYS_TTY_CONFIG))
		perm = 1;

	switch (cmd) {
	/*
	 * these need special handlers for incompatible data structures
	 */
	case PIO_FONTX:
	case GIO_FONTX:
		return compat_fontx_ioctl(cmd, up, perm, &op);

	case KDFONTOP:
		return compat_kdfontop_ioctl(up, perm, &op, vc);

	case PIO_UNIMAP:
	case GIO_UNIMAP:
		return compat_unimap_ioctl(cmd, up, perm, vc);

	/*
	 * all these treat 'arg' as an integer
	 */
	case KIOCSOUND:
	case KDMKTONE:
#ifdef CONFIG_X86
	case KDADDIO:
	case KDDELIO:
#endif
	case KDSETMODE:
	case KDMAPDISP:
	case KDUNMAPDISP:
	case KDSKBMODE:
	case KDSKBMETA:
	case KDSKBLED:
	case KDSETLED:
	case KDSIGACCEPT:
	case VT_ACTIVATE:
	case VT_WAITACTIVE:
	case VT_RELDISP:
	case VT_DISALLOCATE:
	case VT_RESIZE:
	case VT_RESIZEX:
		return vt_ioctl(tty, cmd, arg);

	/*
	 * the rest has a compatible data structure behind arg,
	 * but we have to convert it to a proper 64 bit pointer.
	 */
	default:
		return vt_ioctl(tty, cmd, (unsigned long)up);
	}
}


#endif /* CONFIG_COMPAT */


/*
 * Performs the back end of a vt switch. Called under the console
 * semaphore.
 */
static void complete_change_console(struct vc_data *vc)
{
	unsigned char old_vc_mode;
	int old = fg_console;

	last_console = fg_console;

	/*
	 * If we're switching, we could be going from KD_GRAPHICS to
	 * KD_TEXT mode or vice versa, which means we need to blank or
	 * unblank the screen later.
	 */
	old_vc_mode = vc_cons[fg_console].d->vc_mode;
	switch_screen(vc);

	/*
	 * This can't appear below a successful kill_pid().  If it did,
	 * then the *blank_screen operation could occur while X, having
	 * received acqsig, is waking up on another processor.  This
	 * condition can lead to overlapping accesses to the VGA range
	 * and the framebuffer (causing system lockups).
	 *
	 * To account for this we duplicate this code below only if the
	 * controlling process is gone and we've called reset_vc.
	 */
	if (old_vc_mode != vc->vc_mode) {
		if (vc->vc_mode == KD_TEXT)
			do_unblank_screen(1);
		else
			do_blank_screen(1);
	}

	/*
	 * If this new console is under process control, send it a signal
	 * telling it that it has acquired. Also check if it has died and
	 * clean up (similar to logic employed in change_console())
	 */
	if (vc->vt_mode.mode == VT_PROCESS) {
		/*
		 * Send the signal as privileged - kill_pid() will
		 * tell us if the process has gone or something else
		 * is awry
		 */
		if (kill_pid(vc->vt_pid, vc->vt_mode.acqsig, 1) != 0) {
		/*
		 * The controlling process has died, so we revert back to
		 * normal operation. In this case, we'll also change back
		 * to KD_TEXT mode. I'm not sure if this is strictly correct
		 * but it saves the agony when the X server dies and the screen
		 * remains blanked due to KD_GRAPHICS! It would be nice to do
		 * this outside of VT_PROCESS but there is no single process
		 * to account for and tracking tty count may be undesirable.
		 */
			reset_vc(vc);

			if (old_vc_mode != vc->vc_mode) {
				if (vc->vc_mode == KD_TEXT)
					do_unblank_screen(1);
				else
					do_blank_screen(1);
			}
		}
	}

	/*
	 * Wake anyone waiting for their VT to activate
	 */
	vt_event_post(VT_EVENT_SWITCH, old, vc->vc_num);
	return;
}

/*
 * Performs the front-end of a vt switch
 */
void change_console(struct vc_data *new_vc)
{
	struct vc_data *vc;

	if (!new_vc || new_vc->vc_num == fg_console || vt_dont_switch)
		return;

	/*
	 * If this vt is in process mode, then we need to handshake with
	 * that process before switching. Essentially, we store where that
	 * vt wants to switch to and wait for it to tell us when it's done
	 * (via VT_RELDISP ioctl).
	 *
	 * We also check to see if the controlling process still exists.
	 * If it doesn't, we reset this vt to auto mode and continue.
	 * This is a cheap way to track process control. The worst thing
	 * that can happen is: we send a signal to a process, it dies, and
	 * the switch gets "lost" waiting for a response; hopefully, the
	 * user will try again, we'll detect the process is gone (unless
	 * the user waits just the right amount of time :-) and revert the
	 * vt to auto control.
	 */
	vc = vc_cons[fg_console].d;
	if (vc->vt_mode.mode == VT_PROCESS) {
		/*
		 * Send the signal as privileged - kill_pid() will
		 * tell us if the process has gone or something else
		 * is awry.
		 *
		 * We need to set vt_newvt *before* sending the signal or we
		 * have a race.
		 */
		vc->vt_newvt = new_vc->vc_num;
		if (kill_pid(vc->vt_pid, vc->vt_mode.relsig, 1) == 0) {
			/*
			 * It worked. Mark the vt to switch to and
			 * return. The process needs to send us a
			 * VT_RELDISP ioctl to complete the switch.
			 */
			return;
		}

		/*
		 * The controlling process has died, so we revert back to
		 * normal operation. In this case, we'll also change back
		 * to KD_TEXT mode. I'm not sure if this is strictly correct
		 * but it saves the agony when the X server dies and the screen
		 * remains blanked due to KD_GRAPHICS! It would be nice to do
		 * this outside of VT_PROCESS but there is no single process
		 * to account for and tracking tty count may be undesirable.
		 */
		reset_vc(vc);

		/*
		 * Fall through to normal (VT_AUTO) handling of the switch...
		 */
	}

	/*
	 * Ignore all switches in KD_GRAPHICS+VT_AUTO mode
	 */
	if (vc->vc_mode == KD_GRAPHICS)
		return;

	complete_change_console(new_vc);
}

/* Perform a kernel triggered VT switch for suspend/resume */

static int disable_vt_switch;

int vt_move_to_console(unsigned int vt, int alloc)
{
	int prev;

	console_lock();
	/* Graphics mode - up to X */
	if (disable_vt_switch) {
		console_unlock();
		return 0;
	}
	prev = fg_console;

	if (alloc && vc_allocate(vt)) {
		/* we can't have a free VC for now. Too bad,
		 * we don't want to mess the screen for now. */
		console_unlock();
		return -ENOSPC;
	}

	if (set_console(vt)) {
		/*
		 * We're unable to switch to the SUSPEND_CONSOLE.
		 * Let the calling function know so it can decide
		 * what to do.
		 */
		console_unlock();
		return -EIO;
	}
	console_unlock();
	if (vt_waitactive(vt + 1)) {
		pr_debug("Suspend: Can't switch VCs.");
		return -EINTR;
	}
	return prev;
}

/*
 * Normally during a suspend, we allocate a new console and switch to it.
 * When we resume, we switch back to the original console.  This switch
 * can be slow, so on systems where the framebuffer can handle restoration
 * of video registers anyways, there's little point in doing the console
 * switch.  This function allows you to disable it by passing it '0'.
 */
void pm_set_vt_switch(int do_switch)
{
	console_lock();
	disable_vt_switch = !do_switch;
	console_unlock();
}
EXPORT_SYMBOL(pm_set_vt_switch);<|MERGE_RESOLUTION|>--- conflicted
+++ resolved
@@ -43,11 +43,6 @@
 
 static inline bool vt_in_use(unsigned int i)
 {
-<<<<<<< HEAD
-	extern struct tty_driver *console_driver;
-
-	return console_driver->ttys[i] && console_driver->ttys[i]->count;
-=======
 	const struct vc_data *vc = vc_cons[i].d;
 
 	/*
@@ -57,7 +52,6 @@
 	WARN_CONSOLE_UNLOCKED();
 
 	return vc && kref_read(&vc->port.kref) > 1;
->>>>>>> 5364abc5
 }
 
 static inline bool vt_busy(int i)
