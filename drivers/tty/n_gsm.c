// SPDX-License-Identifier: GPL-2.0
/*
 * n_gsm.c GSM 0710 tty multiplexor
 * Copyright (c) 2009/10 Intel Corporation
 *
 *	* THIS IS A DEVELOPMENT SNAPSHOT IT IS NOT A FINAL RELEASE *
 *
 * TO DO:
 *	Mostly done:	ioctls for setting modes/timing
 *	Partly done:	hooks so you can pull off frames to non tty devs
 *	Restart DLCI 0 when it closes ?
 *	Improve the tx engine
 *	Resolve tx side locking by adding a queue_head and routing
 *		all control traffic via it
 *	General tidy/document
 *	Review the locking/move to refcounts more (mux now moved to an
 *		alloc/free model ready)
 *	Use newest tty open/close port helpers and install hooks
 *	What to do about power functions ?
 *	Termios setting and negotiation
 *	Do we need a 'which mux are you' ioctl to correlate mux and tty sets
 *
 */

#include <linux/types.h>
#include <linux/major.h>
#include <linux/errno.h>
#include <linux/signal.h>
#include <linux/fcntl.h>
#include <linux/sched/signal.h>
#include <linux/interrupt.h>
#include <linux/tty.h>
#include <linux/ctype.h>
#include <linux/mm.h>
#include <linux/string.h>
#include <linux/slab.h>
#include <linux/poll.h>
#include <linux/bitops.h>
#include <linux/file.h>
#include <linux/uaccess.h>
#include <linux/module.h>
#include <linux/timer.h>
#include <linux/tty_flip.h>
#include <linux/tty_driver.h>
#include <linux/serial.h>
#include <linux/kfifo.h>
#include <linux/skbuff.h>
#include <net/arp.h>
#include <linux/ip.h>
#include <linux/netdevice.h>
#include <linux/etherdevice.h>
#include <linux/gsmmux.h>

static int debug;
module_param(debug, int, 0600);

/* Defaults: these are from the specification */

#define T1	10		/* 100mS */
#define T2	34		/* 333mS */
#define N2	3		/* Retry 3 times */

/* Use long timers for testing at low speed with debug on */
#ifdef DEBUG_TIMING
#define T1	100
#define T2	200
#endif

/*
 * Semi-arbitrary buffer size limits. 0710 is normally run with 32-64 byte
 * limits so this is plenty
 */
#define MAX_MRU 1500
#define MAX_MTU 1500
#define	GSM_NET_TX_TIMEOUT (HZ*10)

/**
 *	struct gsm_mux_net	-	network interface
 *	@struct gsm_dlci* dlci
 *
 *	Created when net interface is initialized.
 **/
struct gsm_mux_net {
	struct kref ref;
	struct gsm_dlci *dlci;
};

/*
 *	Each block of data we have queued to go out is in the form of
 *	a gsm_msg which holds everything we need in a link layer independent
 *	format
 */

struct gsm_msg {
	struct list_head list;
	u8 addr;		/* DLCI address + flags */
	u8 ctrl;		/* Control byte + flags */
	unsigned int len;	/* Length of data block (can be zero) */
	unsigned char *data;	/* Points into buffer but not at the start */
	unsigned char buffer[];
};

enum gsm_dlci_state {
	DLCI_CLOSED,
	DLCI_OPENING,		/* Sending SABM not seen UA */
	DLCI_OPEN,		/* SABM/UA complete */
	DLCI_CLOSING,		/* Sending DISC not seen UA/DM */
};

enum gsm_dlci_mode {
	DLCI_MODE_ABM,		/* Normal Asynchronous Balanced Mode */
	DLCI_MODE_ADM,		/* Asynchronous Disconnected Mode */
};

/*
 *	Each active data link has a gsm_dlci structure associated which ties
 *	the link layer to an optional tty (if the tty side is open). To avoid
 *	complexity right now these are only ever freed up when the mux is
 *	shut down.
 *
 *	At the moment we don't free DLCI objects until the mux is torn down
 *	this avoid object life time issues but might be worth review later.
 */

struct gsm_dlci {
	struct gsm_mux *gsm;
	int addr;
	enum gsm_dlci_state state;
	struct mutex mutex;

	/* Link layer */
	enum gsm_dlci_mode mode;
	spinlock_t lock;	/* Protects the internal state */
	struct timer_list t1;	/* Retransmit timer for SABM and UA */
	int retries;
	/* Uplink tty if active */
	struct tty_port port;	/* The tty bound to this DLCI if there is one */
	struct kfifo fifo;	/* Queue fifo for the DLCI */
	int adaption;		/* Adaption layer in use */
	int prev_adaption;
	u32 modem_rx;		/* Our incoming virtual modem lines */
	u32 modem_tx;		/* Our outgoing modem lines */
	bool dead;		/* Refuse re-open */
	/* Flow control */
	bool throttled;		/* Private copy of throttle state */
	bool constipated;	/* Throttle status for outgoing */
	/* Packetised I/O */
	struct sk_buff *skb;	/* Frame being sent */
	struct sk_buff_head skb_list;	/* Queued frames */
	/* Data handling callback */
	void (*data)(struct gsm_dlci *dlci, const u8 *data, int len);
	void (*prev_data)(struct gsm_dlci *dlci, const u8 *data, int len);
	struct net_device *net; /* network interface, if created */
};

/* DLCI 0, 62/63 are special or reserved see gsmtty_open */

#define NUM_DLCI		64

/*
 *	DLCI 0 is used to pass control blocks out of band of the data
 *	flow (and with a higher link priority). One command can be outstanding
 *	at a time and we use this structure to manage them. They are created
 *	and destroyed by the user context, and updated by the receive paths
 *	and timers
 */

struct gsm_control {
	u8 cmd;		/* Command we are issuing */
	u8 *data;	/* Data for the command in case we retransmit */
	int len;	/* Length of block for retransmission */
	int done;	/* Done flag */
	int error;	/* Error if any */
};

enum gsm_mux_state {
	GSM_SEARCH,
	GSM_START,
	GSM_ADDRESS,
	GSM_CONTROL,
	GSM_LEN,
	GSM_DATA,
	GSM_FCS,
	GSM_OVERRUN,
	GSM_LEN0,
	GSM_LEN1,
	GSM_SSOF,
};

/*
 *	Each GSM mux we have is represented by this structure. If we are
 *	operating as an ldisc then we use this structure as our ldisc
 *	state. We need to sort out lifetimes and locking with respect
 *	to the gsm mux array. For now we don't free DLCI objects that
 *	have been instantiated until the mux itself is terminated.
 *
 *	To consider further: tty open versus mux shutdown.
 */

struct gsm_mux {
	struct tty_struct *tty;		/* The tty our ldisc is bound to */
	spinlock_t lock;
	struct mutex mutex;
	unsigned int num;
	struct kref ref;

	/* Events on the GSM channel */
	wait_queue_head_t event;

	/* Bits for GSM mode decoding */

	/* Framing Layer */
	unsigned char *buf;
	enum gsm_mux_state state;
	unsigned int len;
	unsigned int address;
	unsigned int count;
	bool escape;
	int encoding;
	u8 control;
	u8 fcs;
	u8 received_fcs;
	u8 *txframe;			/* TX framing buffer */

	/* Methods for the receiver side */
	void (*receive)(struct gsm_mux *gsm, u8 ch);
	void (*error)(struct gsm_mux *gsm, u8 ch, u8 flag);
	/* And transmit side */
	int (*output)(struct gsm_mux *mux, u8 *data, int len);

	/* Link Layer */
	unsigned int mru;
	unsigned int mtu;
	int initiator;			/* Did we initiate connection */
	bool dead;			/* Has the mux been shut down */
	struct gsm_dlci *dlci[NUM_DLCI];
	bool constipated;		/* Asked by remote to shut up */

	spinlock_t tx_lock;
	unsigned int tx_bytes;		/* TX data outstanding */
#define TX_THRESH_HI		8192
#define TX_THRESH_LO		2048
	struct list_head tx_list;	/* Pending data packets */

	/* Control messages */
	struct timer_list t2_timer;	/* Retransmit timer for commands */
	int cretries;			/* Command retry counter */
	struct gsm_control *pending_cmd;/* Our current pending command */
	spinlock_t control_lock;	/* Protects the pending command */

	/* Configuration */
	int adaption;		/* 1 or 2 supported */
	u8 ftype;		/* UI or UIH */
	int t1, t2;		/* Timers in 1/100th of a sec */
	int n2;			/* Retry count */

	/* Statistics (not currently exposed) */
	unsigned long bad_fcs;
	unsigned long malformed;
	unsigned long io_error;
	unsigned long bad_size;
	unsigned long unsupported;
};


/*
 *	Mux objects - needed so that we can translate a tty index into the
 *	relevant mux and DLCI.
 */

#define MAX_MUX		4			/* 256 minors */
static struct gsm_mux *gsm_mux[MAX_MUX];	/* GSM muxes */
static spinlock_t gsm_mux_lock;

static struct tty_driver *gsm_tty_driver;

/*
 *	This section of the driver logic implements the GSM encodings
 *	both the basic and the 'advanced'. Reliable transport is not
 *	supported.
 */

#define CR			0x02
#define EA			0x01
#define	PF			0x10

/* I is special: the rest are ..*/
#define RR			0x01
#define UI			0x03
#define RNR			0x05
#define REJ			0x09
#define DM			0x0F
#define SABM			0x2F
#define DISC			0x43
#define UA			0x63
#define	UIH			0xEF

/* Channel commands */
#define CMD_NSC			0x09
#define CMD_TEST		0x11
#define CMD_PSC			0x21
#define CMD_RLS			0x29
#define CMD_FCOFF		0x31
#define CMD_PN			0x41
#define CMD_RPN			0x49
#define CMD_FCON		0x51
#define CMD_CLD			0x61
#define CMD_SNC			0x69
#define CMD_MSC			0x71

/* Virtual modem bits */
#define MDM_FC			0x01
#define MDM_RTC			0x02
#define MDM_RTR			0x04
#define MDM_IC			0x20
#define MDM_DV			0x40

#define GSM0_SOF		0xF9
#define GSM1_SOF		0x7E
#define GSM1_ESCAPE		0x7D
#define GSM1_ESCAPE_BITS	0x20
#define XON			0x11
#define XOFF			0x13

static const struct tty_port_operations gsm_port_ops;

/*
 *	CRC table for GSM 0710
 */

static const u8 gsm_fcs8[256] = {
	0x00, 0x91, 0xE3, 0x72, 0x07, 0x96, 0xE4, 0x75,
	0x0E, 0x9F, 0xED, 0x7C, 0x09, 0x98, 0xEA, 0x7B,
	0x1C, 0x8D, 0xFF, 0x6E, 0x1B, 0x8A, 0xF8, 0x69,
	0x12, 0x83, 0xF1, 0x60, 0x15, 0x84, 0xF6, 0x67,
	0x38, 0xA9, 0xDB, 0x4A, 0x3F, 0xAE, 0xDC, 0x4D,
	0x36, 0xA7, 0xD5, 0x44, 0x31, 0xA0, 0xD2, 0x43,
	0x24, 0xB5, 0xC7, 0x56, 0x23, 0xB2, 0xC0, 0x51,
	0x2A, 0xBB, 0xC9, 0x58, 0x2D, 0xBC, 0xCE, 0x5F,
	0x70, 0xE1, 0x93, 0x02, 0x77, 0xE6, 0x94, 0x05,
	0x7E, 0xEF, 0x9D, 0x0C, 0x79, 0xE8, 0x9A, 0x0B,
	0x6C, 0xFD, 0x8F, 0x1E, 0x6B, 0xFA, 0x88, 0x19,
	0x62, 0xF3, 0x81, 0x10, 0x65, 0xF4, 0x86, 0x17,
	0x48, 0xD9, 0xAB, 0x3A, 0x4F, 0xDE, 0xAC, 0x3D,
	0x46, 0xD7, 0xA5, 0x34, 0x41, 0xD0, 0xA2, 0x33,
	0x54, 0xC5, 0xB7, 0x26, 0x53, 0xC2, 0xB0, 0x21,
	0x5A, 0xCB, 0xB9, 0x28, 0x5D, 0xCC, 0xBE, 0x2F,
	0xE0, 0x71, 0x03, 0x92, 0xE7, 0x76, 0x04, 0x95,
	0xEE, 0x7F, 0x0D, 0x9C, 0xE9, 0x78, 0x0A, 0x9B,
	0xFC, 0x6D, 0x1F, 0x8E, 0xFB, 0x6A, 0x18, 0x89,
	0xF2, 0x63, 0x11, 0x80, 0xF5, 0x64, 0x16, 0x87,
	0xD8, 0x49, 0x3B, 0xAA, 0xDF, 0x4E, 0x3C, 0xAD,
	0xD6, 0x47, 0x35, 0xA4, 0xD1, 0x40, 0x32, 0xA3,
	0xC4, 0x55, 0x27, 0xB6, 0xC3, 0x52, 0x20, 0xB1,
	0xCA, 0x5B, 0x29, 0xB8, 0xCD, 0x5C, 0x2E, 0xBF,
	0x90, 0x01, 0x73, 0xE2, 0x97, 0x06, 0x74, 0xE5,
	0x9E, 0x0F, 0x7D, 0xEC, 0x99, 0x08, 0x7A, 0xEB,
	0x8C, 0x1D, 0x6F, 0xFE, 0x8B, 0x1A, 0x68, 0xF9,
	0x82, 0x13, 0x61, 0xF0, 0x85, 0x14, 0x66, 0xF7,
	0xA8, 0x39, 0x4B, 0xDA, 0xAF, 0x3E, 0x4C, 0xDD,
	0xA6, 0x37, 0x45, 0xD4, 0xA1, 0x30, 0x42, 0xD3,
	0xB4, 0x25, 0x57, 0xC6, 0xB3, 0x22, 0x50, 0xC1,
	0xBA, 0x2B, 0x59, 0xC8, 0xBD, 0x2C, 0x5E, 0xCF
};

#define INIT_FCS	0xFF
#define GOOD_FCS	0xCF

/**
 *	gsm_fcs_add	-	update FCS
 *	@fcs: Current FCS
 *	@c: Next data
 *
 *	Update the FCS to include c. Uses the algorithm in the specification
 *	notes.
 */

static inline u8 gsm_fcs_add(u8 fcs, u8 c)
{
	return gsm_fcs8[fcs ^ c];
}

/**
 *	gsm_fcs_add_block	-	update FCS for a block
 *	@fcs: Current FCS
 *	@c: buffer of data
 *	@len: length of buffer
 *
 *	Update the FCS to include c. Uses the algorithm in the specification
 *	notes.
 */

static inline u8 gsm_fcs_add_block(u8 fcs, u8 *c, int len)
{
	while (len--)
		fcs = gsm_fcs8[fcs ^ *c++];
	return fcs;
}

/**
 *	gsm_read_ea		-	read a byte into an EA
 *	@val: variable holding value
 *	c: byte going into the EA
 *
 *	Processes one byte of an EA. Updates the passed variable
 *	and returns 1 if the EA is now completely read
 */

static int gsm_read_ea(unsigned int *val, u8 c)
{
	/* Add the next 7 bits into the value */
	*val <<= 7;
	*val |= c >> 1;
	/* Was this the last byte of the EA 1 = yes*/
	return c & EA;
}

/**
 *	gsm_encode_modem	-	encode modem data bits
 *	@dlci: DLCI to encode from
 *
 *	Returns the correct GSM encoded modem status bits (6 bit field) for
 *	the current status of the DLCI and attached tty object
 */

static u8 gsm_encode_modem(const struct gsm_dlci *dlci)
{
	u8 modembits = 0;
	/* FC is true flow control not modem bits */
	if (dlci->throttled)
		modembits |= MDM_FC;
	if (dlci->modem_tx & TIOCM_DTR)
		modembits |= MDM_RTC;
	if (dlci->modem_tx & TIOCM_RTS)
		modembits |= MDM_RTR;
	if (dlci->modem_tx & TIOCM_RI)
		modembits |= MDM_IC;
	if (dlci->modem_tx & TIOCM_CD)
		modembits |= MDM_DV;
	return modembits;
}

/**
 *	gsm_print_packet	-	display a frame for debug
 *	@hdr: header to print before decode
 *	@addr: address EA from the frame
 *	@cr: C/R bit from the frame
 *	@control: control including PF bit
 *	@data: following data bytes
 *	@dlen: length of data
 *
 *	Displays a packet in human readable format for debugging purposes. The
 *	style is based on amateur radio LAP-B dump display.
 */

static void gsm_print_packet(const char *hdr, int addr, int cr,
					u8 control, const u8 *data, int dlen)
{
	if (!(debug & 1))
		return;

	pr_info("%s %d) %c: ", hdr, addr, "RC"[cr]);

	switch (control & ~PF) {
	case SABM:
		pr_cont("SABM");
		break;
	case UA:
		pr_cont("UA");
		break;
	case DISC:
		pr_cont("DISC");
		break;
	case DM:
		pr_cont("DM");
		break;
	case UI:
		pr_cont("UI");
		break;
	case UIH:
		pr_cont("UIH");
		break;
	default:
		if (!(control & 0x01)) {
			pr_cont("I N(S)%d N(R)%d",
				(control & 0x0E) >> 1, (control & 0xE0) >> 5);
		} else switch (control & 0x0F) {
			case RR:
				pr_cont("RR(%d)", (control & 0xE0) >> 5);
				break;
			case RNR:
				pr_cont("RNR(%d)", (control & 0xE0) >> 5);
				break;
			case REJ:
				pr_cont("REJ(%d)", (control & 0xE0) >> 5);
				break;
			default:
				pr_cont("[%02X]", control);
		}
	}

	if (control & PF)
		pr_cont("(P)");
	else
		pr_cont("(F)");

<<<<<<< HEAD
	if (dlen)
		print_hex_dump_bytes("", DUMP_PREFIX_NONE, data, dlen);
=======
	print_hex_dump_bytes("", DUMP_PREFIX_NONE, data, dlen);
>>>>>>> af7b4801
}


/*
 *	Link level transmission side
 */

/**
 *	gsm_stuff_packet	-	bytestuff a packet
 *	@ibuf: input
 *	@obuf: output
 *	@len: length of input
 *
 *	Expand a buffer by bytestuffing it. The worst case size change
 *	is doubling and the caller is responsible for handing out
 *	suitable sized buffers.
 */

static int gsm_stuff_frame(const u8 *input, u8 *output, int len)
{
	int olen = 0;
	while (len--) {
		if (*input == GSM1_SOF || *input == GSM1_ESCAPE
		    || *input == XON || *input == XOFF) {
			*output++ = GSM1_ESCAPE;
			*output++ = *input++ ^ GSM1_ESCAPE_BITS;
			olen++;
		} else
			*output++ = *input++;
		olen++;
	}
	return olen;
}

/**
 *	gsm_send	-	send a control frame
 *	@gsm: our GSM mux
 *	@addr: address for control frame
 *	@cr: command/response bit
 *	@control:  control byte including PF bit
 *
 *	Format up and transmit a control frame. These do not go via the
 *	queueing logic as they should be transmitted ahead of data when
 *	they are needed.
 *
 *	FIXME: Lock versus data TX path
 */

static void gsm_send(struct gsm_mux *gsm, int addr, int cr, int control)
{
	int len;
	u8 cbuf[10];
	u8 ibuf[3];

	switch (gsm->encoding) {
	case 0:
		cbuf[0] = GSM0_SOF;
		cbuf[1] = (addr << 2) | (cr << 1) | EA;
		cbuf[2] = control;
		cbuf[3] = EA;	/* Length of data = 0 */
		cbuf[4] = 0xFF - gsm_fcs_add_block(INIT_FCS, cbuf + 1, 3);
		cbuf[5] = GSM0_SOF;
		len = 6;
		break;
	case 1:
	case 2:
		/* Control frame + packing (but not frame stuffing) in mode 1 */
		ibuf[0] = (addr << 2) | (cr << 1) | EA;
		ibuf[1] = control;
		ibuf[2] = 0xFF - gsm_fcs_add_block(INIT_FCS, ibuf, 2);
		/* Stuffing may double the size worst case */
		len = gsm_stuff_frame(ibuf, cbuf + 1, 3);
		/* Now add the SOF markers */
		cbuf[0] = GSM1_SOF;
		cbuf[len + 1] = GSM1_SOF;
		/* FIXME: we can omit the lead one in many cases */
		len += 2;
		break;
	default:
		WARN_ON(1);
		return;
	}
	gsm->output(gsm, cbuf, len);
	gsm_print_packet("-->", addr, cr, control, NULL, 0);
}

/**
 *	gsm_response	-	send a control response
 *	@gsm: our GSM mux
 *	@addr: address for control frame
 *	@control:  control byte including PF bit
 *
 *	Format up and transmit a link level response frame.
 */

static inline void gsm_response(struct gsm_mux *gsm, int addr, int control)
{
	gsm_send(gsm, addr, 0, control);
}

/**
 *	gsm_command	-	send a control command
 *	@gsm: our GSM mux
 *	@addr: address for control frame
 *	@control:  control byte including PF bit
 *
 *	Format up and transmit a link level command frame.
 */

static inline void gsm_command(struct gsm_mux *gsm, int addr, int control)
{
	gsm_send(gsm, addr, 1, control);
}

/* Data transmission */

#define HDR_LEN		6	/* ADDR CTRL [LEN.2] DATA FCS */

/**
 *	gsm_data_alloc		-	allocate data frame
 *	@gsm: GSM mux
 *	@addr: DLCI address
 *	@len: length excluding header and FCS
 *	@ctrl: control byte
 *
 *	Allocate a new data buffer for sending frames with data. Space is left
 *	at the front for header bytes but that is treated as an implementation
 *	detail and not for the high level code to use
 */

static struct gsm_msg *gsm_data_alloc(struct gsm_mux *gsm, u8 addr, int len,
								u8 ctrl)
{
	struct gsm_msg *m = kmalloc(sizeof(struct gsm_msg) + len + HDR_LEN,
								GFP_ATOMIC);
	if (m == NULL)
		return NULL;
	m->data = m->buffer + HDR_LEN - 1;	/* Allow for FCS */
	m->len = len;
	m->addr = addr;
	m->ctrl = ctrl;
	INIT_LIST_HEAD(&m->list);
	return m;
}

/**
 *	gsm_data_kick		-	poke the queue
 *	@gsm: GSM Mux
 *
 *	The tty device has called us to indicate that room has appeared in
 *	the transmit queue. Ram more data into the pipe if we have any
 *	If we have been flow-stopped by a CMD_FCOFF, then we can only
 *	send messages on DLCI0 until CMD_FCON
 *
 *	FIXME: lock against link layer control transmissions
 */

static void gsm_data_kick(struct gsm_mux *gsm, struct gsm_dlci *dlci)
{
	struct gsm_msg *msg, *nmsg;
	int len;

	list_for_each_entry_safe(msg, nmsg, &gsm->tx_list, list) {
		if (gsm->constipated && msg->addr)
			continue;
		if (gsm->encoding != 0) {
			gsm->txframe[0] = GSM1_SOF;
			len = gsm_stuff_frame(msg->data,
						gsm->txframe + 1, msg->len);
			gsm->txframe[len + 1] = GSM1_SOF;
			len += 2;
		} else {
			gsm->txframe[0] = GSM0_SOF;
			memcpy(gsm->txframe + 1 , msg->data, msg->len);
			gsm->txframe[msg->len + 1] = GSM0_SOF;
			len = msg->len + 2;
		}

		if (debug & 4)
			print_hex_dump_bytes("gsm_data_kick: ",
					     DUMP_PREFIX_OFFSET,
					     gsm->txframe, len);
		if (gsm->output(gsm, gsm->txframe, len) < 0)
			break;
		/* FIXME: Can eliminate one SOF in many more cases */
		gsm->tx_bytes -= msg->len;

		list_del(&msg->list);
		kfree(msg);

		if (dlci) {
			tty_port_tty_wakeup(&dlci->port);
		} else {
			int i = 0;

<<<<<<< HEAD
			for (i = 0; i < NUM_DLCI; i++) {
				struct gsm_dlci *dlci;

				dlci = gsm->dlci[i];
				if (dlci == NULL) {
					i++;
					continue;
				}

				tty_port_tty_wakeup(&dlci->port);
			}
=======
			for (i = 0; i < NUM_DLCI; i++)
				if (gsm->dlci[i])
					tty_port_tty_wakeup(&gsm->dlci[i]->port);
>>>>>>> af7b4801
		}
	}
}

/**
 *	__gsm_data_queue		-	queue a UI or UIH frame
 *	@dlci: DLCI sending the data
 *	@msg: message queued
 *
 *	Add data to the transmit queue and try and get stuff moving
 *	out of the mux tty if not already doing so. The Caller must hold
 *	the gsm tx lock.
 */

static void __gsm_data_queue(struct gsm_dlci *dlci, struct gsm_msg *msg)
{
	struct gsm_mux *gsm = dlci->gsm;
	u8 *dp = msg->data;
	u8 *fcs = dp + msg->len;

	/* Fill in the header */
	if (gsm->encoding == 0) {
		if (msg->len < 128)
			*--dp = (msg->len << 1) | EA;
		else {
			*--dp = (msg->len >> 7);	/* bits 7 - 15 */
			*--dp = (msg->len & 127) << 1;	/* bits 0 - 6 */
		}
	}

	*--dp = msg->ctrl;
	if (gsm->initiator)
		*--dp = (msg->addr << 2) | 2 | EA;
	else
		*--dp = (msg->addr << 2) | EA;
	*fcs = gsm_fcs_add_block(INIT_FCS, dp , msg->data - dp);
	/* Ugly protocol layering violation */
	if (msg->ctrl == UI || msg->ctrl == (UI|PF))
		*fcs = gsm_fcs_add_block(*fcs, msg->data, msg->len);
	*fcs = 0xFF - *fcs;

	gsm_print_packet("Q> ", msg->addr, gsm->initiator, msg->ctrl,
							msg->data, msg->len);

	/* Move the header back and adjust the length, also allow for the FCS
	   now tacked on the end */
	msg->len += (msg->data - dp) + 1;
	msg->data = dp;

	/* Add to the actual output queue */
	list_add_tail(&msg->list, &gsm->tx_list);
	gsm->tx_bytes += msg->len;
	gsm_data_kick(gsm, dlci);
}

/**
 *	gsm_data_queue		-	queue a UI or UIH frame
 *	@dlci: DLCI sending the data
 *	@msg: message queued
 *
 *	Add data to the transmit queue and try and get stuff moving
 *	out of the mux tty if not already doing so. Take the
 *	the gsm tx lock and dlci lock.
 */

static void gsm_data_queue(struct gsm_dlci *dlci, struct gsm_msg *msg)
{
	unsigned long flags;
	spin_lock_irqsave(&dlci->gsm->tx_lock, flags);
	__gsm_data_queue(dlci, msg);
	spin_unlock_irqrestore(&dlci->gsm->tx_lock, flags);
}

/**
 *	gsm_dlci_data_output	-	try and push data out of a DLCI
 *	@gsm: mux
 *	@dlci: the DLCI to pull data from
 *
 *	Pull data from a DLCI and send it into the transmit queue if there
 *	is data. Keep to the MRU of the mux. This path handles the usual tty
 *	interface which is a byte stream with optional modem data.
 *
 *	Caller must hold the tx_lock of the mux.
 */

static int gsm_dlci_data_output(struct gsm_mux *gsm, struct gsm_dlci *dlci)
{
	struct gsm_msg *msg;
	u8 *dp;
	int len, total_size, size;
	int h = dlci->adaption - 1;

	total_size = 0;
	while (1) {
		len = kfifo_len(&dlci->fifo);
		if (len == 0)
			return total_size;

		/* MTU/MRU count only the data bits */
		if (len > gsm->mtu)
			len = gsm->mtu;

		size = len + h;

		msg = gsm_data_alloc(gsm, dlci->addr, size, gsm->ftype);
		/* FIXME: need a timer or something to kick this so it can't
		   get stuck with no work outstanding and no buffer free */
		if (msg == NULL)
			return -ENOMEM;
		dp = msg->data;
		switch (dlci->adaption) {
		case 1:	/* Unstructured */
			break;
		case 2:	/* Unstructed with modem bits.
		Always one byte as we never send inline break data */
			*dp++ = gsm_encode_modem(dlci);
			break;
		}
		WARN_ON(kfifo_out_locked(&dlci->fifo, dp , len, &dlci->lock) != len);
		__gsm_data_queue(dlci, msg);
		total_size += size;
	}
	/* Bytes of data we used up */
	return total_size;
}

/**
 *	gsm_dlci_data_output_framed  -	try and push data out of a DLCI
 *	@gsm: mux
 *	@dlci: the DLCI to pull data from
 *
 *	Pull data from a DLCI and send it into the transmit queue if there
 *	is data. Keep to the MRU of the mux. This path handles framed data
 *	queued as skbuffs to the DLCI.
 *
 *	Caller must hold the tx_lock of the mux.
 */

static int gsm_dlci_data_output_framed(struct gsm_mux *gsm,
						struct gsm_dlci *dlci)
{
	struct gsm_msg *msg;
	u8 *dp;
	int len, size;
	int last = 0, first = 0;
	int overhead = 0;

	/* One byte per frame is used for B/F flags */
	if (dlci->adaption == 4)
		overhead = 1;

	/* dlci->skb is locked by tx_lock */
	if (dlci->skb == NULL) {
		dlci->skb = skb_dequeue_tail(&dlci->skb_list);
		if (dlci->skb == NULL)
			return 0;
		first = 1;
	}
	len = dlci->skb->len + overhead;

	/* MTU/MRU count only the data bits */
	if (len > gsm->mtu) {
		if (dlci->adaption == 3) {
			/* Over long frame, bin it */
			dev_kfree_skb_any(dlci->skb);
			dlci->skb = NULL;
			return 0;
		}
		len = gsm->mtu;
	} else
		last = 1;

	size = len + overhead;
	msg = gsm_data_alloc(gsm, dlci->addr, size, gsm->ftype);

	/* FIXME: need a timer or something to kick this so it can't
	   get stuck with no work outstanding and no buffer free */
	if (msg == NULL) {
		skb_queue_tail(&dlci->skb_list, dlci->skb);
		dlci->skb = NULL;
		return -ENOMEM;
	}
	dp = msg->data;

	if (dlci->adaption == 4) { /* Interruptible framed (Packetised Data) */
		/* Flag byte to carry the start/end info */
		*dp++ = last << 7 | first << 6 | 1;	/* EA */
		len--;
	}
	memcpy(dp, dlci->skb->data, len);
	skb_pull(dlci->skb, len);
	__gsm_data_queue(dlci, msg);
	if (last) {
		dev_kfree_skb_any(dlci->skb);
		dlci->skb = NULL;
	}
	return size;
}

/**
 *	gsm_dlci_data_sweep		-	look for data to send
 *	@gsm: the GSM mux
 *
 *	Sweep the GSM mux channels in priority order looking for ones with
 *	data to send. We could do with optimising this scan a bit. We aim
 *	to fill the queue totally or up to TX_THRESH_HI bytes. Once we hit
 *	TX_THRESH_LO we get called again
 *
 *	FIXME: We should round robin between groups and in theory you can
 *	renegotiate DLCI priorities with optional stuff. Needs optimising.
 */

static void gsm_dlci_data_sweep(struct gsm_mux *gsm)
{
	int len;
	/* Priority ordering: We should do priority with RR of the groups */
	int i = 1;

	while (i < NUM_DLCI) {
		struct gsm_dlci *dlci;

		if (gsm->tx_bytes > TX_THRESH_HI)
			break;
		dlci = gsm->dlci[i];
		if (dlci == NULL || dlci->constipated) {
			i++;
			continue;
		}
		if (dlci->adaption < 3 && !dlci->net)
			len = gsm_dlci_data_output(gsm, dlci);
		else
			len = gsm_dlci_data_output_framed(gsm, dlci);
		if (len < 0)
			break;
		/* DLCI empty - try the next */
		if (len == 0)
			i++;
	}
}

/**
 *	gsm_dlci_data_kick	-	transmit if possible
 *	@dlci: DLCI to kick
 *
 *	Transmit data from this DLCI if the queue is empty. We can't rely on
 *	a tty wakeup except when we filled the pipe so we need to fire off
 *	new data ourselves in other cases.
 */

static void gsm_dlci_data_kick(struct gsm_dlci *dlci)
{
	unsigned long flags;
	int sweep;

	if (dlci->constipated)
		return;

	spin_lock_irqsave(&dlci->gsm->tx_lock, flags);
	/* If we have nothing running then we need to fire up */
	sweep = (dlci->gsm->tx_bytes < TX_THRESH_LO);
	if (dlci->gsm->tx_bytes == 0) {
		if (dlci->net)
			gsm_dlci_data_output_framed(dlci->gsm, dlci);
		else
			gsm_dlci_data_output(dlci->gsm, dlci);
	}
	if (sweep)
		gsm_dlci_data_sweep(dlci->gsm);
	spin_unlock_irqrestore(&dlci->gsm->tx_lock, flags);
}

/*
 *	Control message processing
 */


/**
 *	gsm_control_reply	-	send a response frame to a control
 *	@gsm: gsm channel
 *	@cmd: the command to use
 *	@data: data to follow encoded info
 *	@dlen: length of data
 *
 *	Encode up and queue a UI/UIH frame containing our response.
 */

static void gsm_control_reply(struct gsm_mux *gsm, int cmd, const u8 *data,
					int dlen)
{
	struct gsm_msg *msg;
	msg = gsm_data_alloc(gsm, 0, dlen + 2, gsm->ftype);
	if (msg == NULL)
		return;
	msg->data[0] = (cmd & 0xFE) << 1 | EA;	/* Clear C/R */
	msg->data[1] = (dlen << 1) | EA;
	memcpy(msg->data + 2, data, dlen);
	gsm_data_queue(gsm->dlci[0], msg);
}

/**
 *	gsm_process_modem	-	process received modem status
 *	@tty: virtual tty bound to the DLCI
 *	@dlci: DLCI to affect
 *	@modem: modem bits (full EA)
 *
 *	Used when a modem control message or line state inline in adaption
 *	layer 2 is processed. Sort out the local modem state and throttles
 */

static void gsm_process_modem(struct tty_struct *tty, struct gsm_dlci *dlci,
							u32 modem, int clen)
{
	int  mlines = 0;
	u8 brk = 0;
	int fc;

	/* The modem status command can either contain one octet (v.24 signals)
	   or two octets (v.24 signals + break signals). The length field will
	   either be 2 or 3 respectively. This is specified in section
	   5.4.6.3.7 of the  27.010 mux spec. */

	if (clen == 2)
		modem = modem & 0x7f;
	else {
		brk = modem & 0x7f;
		modem = (modem >> 7) & 0x7f;
	}

	/* Flow control/ready to communicate */
	fc = (modem & MDM_FC) || !(modem & MDM_RTR);
	if (fc && !dlci->constipated) {
		/* Need to throttle our output on this device */
		dlci->constipated = true;
	} else if (!fc && dlci->constipated) {
		dlci->constipated = false;
		gsm_dlci_data_kick(dlci);
	}

	/* Map modem bits */
	if (modem & MDM_RTC)
		mlines |= TIOCM_DSR | TIOCM_DTR;
	if (modem & MDM_RTR)
		mlines |= TIOCM_RTS | TIOCM_CTS;
	if (modem & MDM_IC)
		mlines |= TIOCM_RI;
	if (modem & MDM_DV)
		mlines |= TIOCM_CD;

	/* Carrier drop -> hangup */
	if (tty) {
		if ((mlines & TIOCM_CD) == 0 && (dlci->modem_rx & TIOCM_CD))
			if (!C_CLOCAL(tty))
				tty_hangup(tty);
	}
	if (brk & 0x01)
		tty_insert_flip_char(&dlci->port, 0, TTY_BREAK);
	dlci->modem_rx = mlines;
}

/**
 *	gsm_control_modem	-	modem status received
 *	@gsm: GSM channel
 *	@data: data following command
 *	@clen: command length
 *
 *	We have received a modem status control message. This is used by
 *	the GSM mux protocol to pass virtual modem line status and optionally
 *	to indicate break signals. Unpack it, convert to Linux representation
 *	and if need be stuff a break message down the tty.
 */

static void gsm_control_modem(struct gsm_mux *gsm, const u8 *data, int clen)
{
	unsigned int addr = 0;
	unsigned int modem = 0;
	unsigned int brk = 0;
	struct gsm_dlci *dlci;
	int len = clen;
	const u8 *dp = data;
	struct tty_struct *tty;

	while (gsm_read_ea(&addr, *dp++) == 0) {
		len--;
		if (len == 0)
			return;
	}
	/* Must be at least one byte following the EA */
	len--;
	if (len <= 0)
		return;

	addr >>= 1;
	/* Closed port, or invalid ? */
	if (addr == 0 || addr >= NUM_DLCI || gsm->dlci[addr] == NULL)
		return;
	dlci = gsm->dlci[addr];

	while (gsm_read_ea(&modem, *dp++) == 0) {
		len--;
		if (len == 0)
			return;
	}
	len--;
	if (len > 0) {
		while (gsm_read_ea(&brk, *dp++) == 0) {
			len--;
			if (len == 0)
				return;
		}
		modem <<= 7;
		modem |= (brk & 0x7f);
	}
	tty = tty_port_tty_get(&dlci->port);
	gsm_process_modem(tty, dlci, modem, clen);
	if (tty) {
		tty_wakeup(tty);
		tty_kref_put(tty);
	}
	gsm_control_reply(gsm, CMD_MSC, data, clen);
}

/**
 *	gsm_control_rls		-	remote line status
 *	@gsm: GSM channel
 *	@data: data bytes
 *	@clen: data length
 *
 *	The modem sends us a two byte message on the control channel whenever
 *	it wishes to send us an error state from the virtual link. Stuff
 *	this into the uplink tty if present
 */

static void gsm_control_rls(struct gsm_mux *gsm, const u8 *data, int clen)
{
	struct tty_port *port;
	unsigned int addr = 0;
	u8 bits;
	int len = clen;
	const u8 *dp = data;

	while (gsm_read_ea(&addr, *dp++) == 0) {
		len--;
		if (len == 0)
			return;
	}
	/* Must be at least one byte following ea */
	len--;
	if (len <= 0)
		return;
	addr >>= 1;
	/* Closed port, or invalid ? */
	if (addr == 0 || addr >= NUM_DLCI || gsm->dlci[addr] == NULL)
		return;
	/* No error ? */
	bits = *dp;
	if ((bits & 1) == 0)
		return;

	port = &gsm->dlci[addr]->port;

	if (bits & 2)
		tty_insert_flip_char(port, 0, TTY_OVERRUN);
	if (bits & 4)
		tty_insert_flip_char(port, 0, TTY_PARITY);
	if (bits & 8)
		tty_insert_flip_char(port, 0, TTY_FRAME);

	tty_flip_buffer_push(port);

	gsm_control_reply(gsm, CMD_RLS, data, clen);
}

static void gsm_dlci_begin_close(struct gsm_dlci *dlci);

/**
 *	gsm_control_message	-	DLCI 0 control processing
 *	@gsm: our GSM mux
 *	@command:  the command EA
 *	@data: data beyond the command/length EAs
 *	@clen: length
 *
 *	Input processor for control messages from the other end of the link.
 *	Processes the incoming request and queues a response frame or an
 *	NSC response if not supported
 */

static void gsm_control_message(struct gsm_mux *gsm, unsigned int command,
						const u8 *data, int clen)
{
	u8 buf[1];
	unsigned long flags;

	switch (command) {
	case CMD_CLD: {
		struct gsm_dlci *dlci = gsm->dlci[0];
		/* Modem wishes to close down */
		if (dlci) {
			dlci->dead = true;
			gsm->dead = true;
			gsm_dlci_begin_close(dlci);
		}
		}
		break;
	case CMD_TEST:
		/* Modem wishes to test, reply with the data */
		gsm_control_reply(gsm, CMD_TEST, data, clen);
		break;
	case CMD_FCON:
		/* Modem can accept data again */
		gsm->constipated = false;
		gsm_control_reply(gsm, CMD_FCON, NULL, 0);
		/* Kick the link in case it is idling */
		spin_lock_irqsave(&gsm->tx_lock, flags);
		gsm_data_kick(gsm, NULL);
		spin_unlock_irqrestore(&gsm->tx_lock, flags);
		break;
	case CMD_FCOFF:
		/* Modem wants us to STFU */
		gsm->constipated = true;
		gsm_control_reply(gsm, CMD_FCOFF, NULL, 0);
		break;
	case CMD_MSC:
		/* Out of band modem line change indicator for a DLCI */
		gsm_control_modem(gsm, data, clen);
		break;
	case CMD_RLS:
		/* Out of band error reception for a DLCI */
		gsm_control_rls(gsm, data, clen);
		break;
	case CMD_PSC:
		/* Modem wishes to enter power saving state */
		gsm_control_reply(gsm, CMD_PSC, NULL, 0);
		break;
		/* Optional unsupported commands */
	case CMD_PN:	/* Parameter negotiation */
	case CMD_RPN:	/* Remote port negotiation */
	case CMD_SNC:	/* Service negotiation command */
	default:
		/* Reply to bad commands with an NSC */
		buf[0] = command;
		gsm_control_reply(gsm, CMD_NSC, buf, 1);
		break;
	}
}

/**
 *	gsm_control_response	-	process a response to our control
 *	@gsm: our GSM mux
 *	@command: the command (response) EA
 *	@data: data beyond the command/length EA
 *	@clen: length
 *
 *	Process a response to an outstanding command. We only allow a single
 *	control message in flight so this is fairly easy. All the clean up
 *	is done by the caller, we just update the fields, flag it as done
 *	and return
 */

static void gsm_control_response(struct gsm_mux *gsm, unsigned int command,
						const u8 *data, int clen)
{
	struct gsm_control *ctrl;
	unsigned long flags;

	spin_lock_irqsave(&gsm->control_lock, flags);

	ctrl = gsm->pending_cmd;
	/* Does the reply match our command */
	command |= 1;
	if (ctrl != NULL && (command == ctrl->cmd || command == CMD_NSC)) {
		/* Our command was replied to, kill the retry timer */
		del_timer(&gsm->t2_timer);
		gsm->pending_cmd = NULL;
		/* Rejected by the other end */
		if (command == CMD_NSC)
			ctrl->error = -EOPNOTSUPP;
		ctrl->done = 1;
		wake_up(&gsm->event);
	}
	spin_unlock_irqrestore(&gsm->control_lock, flags);
}

/**
 *	gsm_control_transmit	-	send control packet
 *	@gsm: gsm mux
 *	@ctrl: frame to send
 *
 *	Send out a pending control command (called under control lock)
 */

static void gsm_control_transmit(struct gsm_mux *gsm, struct gsm_control *ctrl)
{
	struct gsm_msg *msg = gsm_data_alloc(gsm, 0, ctrl->len + 1, gsm->ftype);
	if (msg == NULL)
		return;
	msg->data[0] = (ctrl->cmd << 1) | 2 | EA;	/* command */
	memcpy(msg->data + 1, ctrl->data, ctrl->len);
	gsm_data_queue(gsm->dlci[0], msg);
}

/**
 *	gsm_control_retransmit	-	retransmit a control frame
 *	@data: pointer to our gsm object
 *
 *	Called off the T2 timer expiry in order to retransmit control frames
 *	that have been lost in the system somewhere. The control_lock protects
 *	us from colliding with another sender or a receive completion event.
 *	In that situation the timer may still occur in a small window but
 *	gsm->pending_cmd will be NULL and we just let the timer expire.
 */

static void gsm_control_retransmit(struct timer_list *t)
{
	struct gsm_mux *gsm = from_timer(gsm, t, t2_timer);
	struct gsm_control *ctrl;
	unsigned long flags;
	spin_lock_irqsave(&gsm->control_lock, flags);
	ctrl = gsm->pending_cmd;
	if (ctrl) {
		gsm->cretries--;
		if (gsm->cretries == 0) {
			gsm->pending_cmd = NULL;
			ctrl->error = -ETIMEDOUT;
			ctrl->done = 1;
			spin_unlock_irqrestore(&gsm->control_lock, flags);
			wake_up(&gsm->event);
			return;
		}
		gsm_control_transmit(gsm, ctrl);
		mod_timer(&gsm->t2_timer, jiffies + gsm->t2 * HZ / 100);
	}
	spin_unlock_irqrestore(&gsm->control_lock, flags);
}

/**
 *	gsm_control_send	-	send a control frame on DLCI 0
 *	@gsm: the GSM channel
 *	@command: command  to send including CR bit
 *	@data: bytes of data (must be kmalloced)
 *	@len: length of the block to send
 *
 *	Queue and dispatch a control command. Only one command can be
 *	active at a time. In theory more can be outstanding but the matching
 *	gets really complicated so for now stick to one outstanding.
 */

static struct gsm_control *gsm_control_send(struct gsm_mux *gsm,
		unsigned int command, u8 *data, int clen)
{
	struct gsm_control *ctrl = kzalloc(sizeof(struct gsm_control),
						GFP_KERNEL);
	unsigned long flags;
	if (ctrl == NULL)
		return NULL;
retry:
	wait_event(gsm->event, gsm->pending_cmd == NULL);
	spin_lock_irqsave(&gsm->control_lock, flags);
	if (gsm->pending_cmd != NULL) {
		spin_unlock_irqrestore(&gsm->control_lock, flags);
		goto retry;
	}
	ctrl->cmd = command;
	ctrl->data = data;
	ctrl->len = clen;
	gsm->pending_cmd = ctrl;

	/* If DLCI0 is in ADM mode skip retries, it won't respond */
	if (gsm->dlci[0]->mode == DLCI_MODE_ADM)
		gsm->cretries = 1;
	else
		gsm->cretries = gsm->n2;

	mod_timer(&gsm->t2_timer, jiffies + gsm->t2 * HZ / 100);
	gsm_control_transmit(gsm, ctrl);
	spin_unlock_irqrestore(&gsm->control_lock, flags);
	return ctrl;
}

/**
 *	gsm_control_wait	-	wait for a control to finish
 *	@gsm: GSM mux
 *	@control: control we are waiting on
 *
 *	Waits for the control to complete or time out. Frees any used
 *	resources and returns 0 for success, or an error if the remote
 *	rejected or ignored the request.
 */

static int gsm_control_wait(struct gsm_mux *gsm, struct gsm_control *control)
{
	int err;
	wait_event(gsm->event, control->done == 1);
	err = control->error;
	kfree(control);
	return err;
}


/*
 *	DLCI level handling: Needs krefs
 */

/*
 *	State transitions and timers
 */

/**
 *	gsm_dlci_close		-	a DLCI has closed
 *	@dlci: DLCI that closed
 *
 *	Perform processing when moving a DLCI into closed state. If there
 *	is an attached tty this is hung up
 */

static void gsm_dlci_close(struct gsm_dlci *dlci)
{
	del_timer(&dlci->t1);
	if (debug & 8)
		pr_debug("DLCI %d goes closed.\n", dlci->addr);
	dlci->state = DLCI_CLOSED;
	if (dlci->addr != 0) {
		tty_port_tty_hangup(&dlci->port, false);
		kfifo_reset(&dlci->fifo);
	} else
		dlci->gsm->dead = true;
	wake_up(&dlci->gsm->event);
	/* A DLCI 0 close is a MUX termination so we need to kick that
	   back to userspace somehow */
}

/**
 *	gsm_dlci_open		-	a DLCI has opened
 *	@dlci: DLCI that opened
 *
 *	Perform processing when moving a DLCI into open state.
 */

static void gsm_dlci_open(struct gsm_dlci *dlci)
{
	/* Note that SABM UA .. SABM UA first UA lost can mean that we go
	   open -> open */
	del_timer(&dlci->t1);
	/* This will let a tty open continue */
	dlci->state = DLCI_OPEN;
	if (debug & 8)
		pr_debug("DLCI %d goes open.\n", dlci->addr);
	wake_up(&dlci->gsm->event);
}

/**
 *	gsm_dlci_t1		-	T1 timer expiry
 *	@dlci: DLCI that opened
 *
 *	The T1 timer handles retransmits of control frames (essentially of
 *	SABM and DISC). We resend the command until the retry count runs out
 *	in which case an opening port goes back to closed and a closing port
 *	is simply put into closed state (any further frames from the other
 *	end will get a DM response)
 *
 *	Some control dlci can stay in ADM mode with other dlci working just
 *	fine. In that case we can just keep the control dlci open after the
 *	DLCI_OPENING retries time out.
 */

static void gsm_dlci_t1(struct timer_list *t)
{
	struct gsm_dlci *dlci = from_timer(dlci, t, t1);
	struct gsm_mux *gsm = dlci->gsm;

	switch (dlci->state) {
	case DLCI_OPENING:
		dlci->retries--;
		if (dlci->retries) {
			gsm_command(dlci->gsm, dlci->addr, SABM|PF);
			mod_timer(&dlci->t1, jiffies + gsm->t1 * HZ / 100);
		} else if (!dlci->addr && gsm->control == (DM | PF)) {
			if (debug & 8)
				pr_info("DLCI %d opening in ADM mode.\n",
					dlci->addr);
			dlci->mode = DLCI_MODE_ADM;
			gsm_dlci_open(dlci);
		} else {
			gsm_dlci_close(dlci);
		}

		break;
	case DLCI_CLOSING:
		dlci->retries--;
		if (dlci->retries) {
			gsm_command(dlci->gsm, dlci->addr, DISC|PF);
			mod_timer(&dlci->t1, jiffies + gsm->t1 * HZ / 100);
		} else
			gsm_dlci_close(dlci);
		break;
	default:
		pr_debug("%s: unhandled state: %d\n", __func__, dlci->state);
		break;
	}
}

/**
 *	gsm_dlci_begin_open	-	start channel open procedure
 *	@dlci: DLCI to open
 *
 *	Commence opening a DLCI from the Linux side. We issue SABM messages
 *	to the modem which should then reply with a UA or ADM, at which point
 *	we will move into open state. Opening is done asynchronously with retry
 *	running off timers and the responses.
 */

static void gsm_dlci_begin_open(struct gsm_dlci *dlci)
{
	struct gsm_mux *gsm = dlci->gsm;
	if (dlci->state == DLCI_OPEN || dlci->state == DLCI_OPENING)
		return;
	dlci->retries = gsm->n2;
	dlci->state = DLCI_OPENING;
	gsm_command(dlci->gsm, dlci->addr, SABM|PF);
	mod_timer(&dlci->t1, jiffies + gsm->t1 * HZ / 100);
}

/**
 *	gsm_dlci_begin_close	-	start channel open procedure
 *	@dlci: DLCI to open
 *
 *	Commence closing a DLCI from the Linux side. We issue DISC messages
 *	to the modem which should then reply with a UA, at which point we
 *	will move into closed state. Closing is done asynchronously with retry
 *	off timers. We may also receive a DM reply from the other end which
 *	indicates the channel was already closed.
 */

static void gsm_dlci_begin_close(struct gsm_dlci *dlci)
{
	struct gsm_mux *gsm = dlci->gsm;
	if (dlci->state == DLCI_CLOSED || dlci->state == DLCI_CLOSING)
		return;
	dlci->retries = gsm->n2;
	dlci->state = DLCI_CLOSING;
	gsm_command(dlci->gsm, dlci->addr, DISC|PF);
	mod_timer(&dlci->t1, jiffies + gsm->t1 * HZ / 100);
}

/**
 *	gsm_dlci_data		-	data arrived
 *	@dlci: channel
 *	@data: block of bytes received
 *	@len: length of received block
 *
 *	A UI or UIH frame has arrived which contains data for a channel
 *	other than the control channel. If the relevant virtual tty is
 *	open we shovel the bits down it, if not we drop them.
 */

static void gsm_dlci_data(struct gsm_dlci *dlci, const u8 *data, int clen)
{
	/* krefs .. */
	struct tty_port *port = &dlci->port;
	struct tty_struct *tty;
	unsigned int modem = 0;
	int len = clen;

	if (debug & 16)
		pr_debug("%d bytes for tty\n", len);
	switch (dlci->adaption)  {
	/* Unsupported types */
	case 4:		/* Packetised interruptible data */
		break;
	case 3:		/* Packetised uininterruptible voice/data */
		break;
	case 2:		/* Asynchronous serial with line state in each frame */
		while (gsm_read_ea(&modem, *data++) == 0) {
			len--;
			if (len == 0)
				return;
		}
		tty = tty_port_tty_get(port);
		if (tty) {
			gsm_process_modem(tty, dlci, modem, clen);
			tty_kref_put(tty);
		}
		/* Fall through */
	case 1:		/* Line state will go via DLCI 0 controls only */
	default:
		tty_insert_flip_string(port, data, len);
		tty_flip_buffer_push(port);
	}
}

/**
 *	gsm_dlci_control	-	data arrived on control channel
 *	@dlci: channel
 *	@data: block of bytes received
 *	@len: length of received block
 *
 *	A UI or UIH frame has arrived which contains data for DLCI 0 the
 *	control channel. This should contain a command EA followed by
 *	control data bytes. The command EA contains a command/response bit
 *	and we divide up the work accordingly.
 */

static void gsm_dlci_command(struct gsm_dlci *dlci, const u8 *data, int len)
{
	/* See what command is involved */
	unsigned int command = 0;
	while (len-- > 0) {
		if (gsm_read_ea(&command, *data++) == 1) {
			int clen = *data++;
			len--;
			/* FIXME: this is properly an EA */
			clen >>= 1;
			/* Malformed command ? */
			if (clen > len)
				return;
			if (command & 1)
				gsm_control_message(dlci->gsm, command,
								data, clen);
			else
				gsm_control_response(dlci->gsm, command,
								data, clen);
			return;
		}
	}
}

/*
 *	Allocate/Free DLCI channels
 */

/**
 *	gsm_dlci_alloc		-	allocate a DLCI
 *	@gsm: GSM mux
 *	@addr: address of the DLCI
 *
 *	Allocate and install a new DLCI object into the GSM mux.
 *
 *	FIXME: review locking races
 */

static struct gsm_dlci *gsm_dlci_alloc(struct gsm_mux *gsm, int addr)
{
	struct gsm_dlci *dlci = kzalloc(sizeof(struct gsm_dlci), GFP_ATOMIC);
	if (dlci == NULL)
		return NULL;
	spin_lock_init(&dlci->lock);
	mutex_init(&dlci->mutex);
	if (kfifo_alloc(&dlci->fifo, 4096, GFP_KERNEL) < 0) {
		kfree(dlci);
		return NULL;
	}

	skb_queue_head_init(&dlci->skb_list);
	timer_setup(&dlci->t1, gsm_dlci_t1, 0);
	tty_port_init(&dlci->port);
	dlci->port.ops = &gsm_port_ops;
	dlci->gsm = gsm;
	dlci->addr = addr;
	dlci->adaption = gsm->adaption;
	dlci->state = DLCI_CLOSED;
	if (addr)
		dlci->data = gsm_dlci_data;
	else
		dlci->data = gsm_dlci_command;
	gsm->dlci[addr] = dlci;
	return dlci;
}

/**
 *	gsm_dlci_free		-	free DLCI
 *	@dlci: DLCI to free
 *
 *	Free up a DLCI.
 *
 *	Can sleep.
 */
static void gsm_dlci_free(struct tty_port *port)
{
	struct gsm_dlci *dlci = container_of(port, struct gsm_dlci, port);

	del_timer_sync(&dlci->t1);
	dlci->gsm->dlci[dlci->addr] = NULL;
	kfifo_free(&dlci->fifo);
	while ((dlci->skb = skb_dequeue(&dlci->skb_list)))
		dev_kfree_skb(dlci->skb);
	kfree(dlci);
}

static inline void dlci_get(struct gsm_dlci *dlci)
{
	tty_port_get(&dlci->port);
}

static inline void dlci_put(struct gsm_dlci *dlci)
{
	tty_port_put(&dlci->port);
}

static void gsm_destroy_network(struct gsm_dlci *dlci);

/**
 *	gsm_dlci_release		-	release DLCI
 *	@dlci: DLCI to destroy
 *
 *	Release a DLCI. Actual free is deferred until either
 *	mux is closed or tty is closed - whichever is last.
 *
 *	Can sleep.
 */
static void gsm_dlci_release(struct gsm_dlci *dlci)
{
	struct tty_struct *tty = tty_port_tty_get(&dlci->port);
	if (tty) {
		mutex_lock(&dlci->mutex);
		gsm_destroy_network(dlci);
		mutex_unlock(&dlci->mutex);

		tty_hangup(tty);

		tty_port_tty_set(&dlci->port, NULL);
		tty_kref_put(tty);
	}
	dlci->state = DLCI_CLOSED;
	dlci_put(dlci);
}

/*
 *	LAPBish link layer logic
 */

/**
 *	gsm_queue		-	a GSM frame is ready to process
 *	@gsm: pointer to our gsm mux
 *
 *	At this point in time a frame has arrived and been demangled from
 *	the line encoding. All the differences between the encodings have
 *	been handled below us and the frame is unpacked into the structures.
 *	The fcs holds the header FCS but any data FCS must be added here.
 */

static void gsm_queue(struct gsm_mux *gsm)
{
	struct gsm_dlci *dlci;
	u8 cr;
	int address;
	/* We have to sneak a look at the packet body to do the FCS.
	   A somewhat layering violation in the spec */

	if ((gsm->control & ~PF) == UI)
		gsm->fcs = gsm_fcs_add_block(gsm->fcs, gsm->buf, gsm->len);
	if (gsm->encoding == 0) {
		/* WARNING: gsm->received_fcs is used for
		gsm->encoding = 0 only.
		In this case it contain the last piece of data
		required to generate final CRC */
		gsm->fcs = gsm_fcs_add(gsm->fcs, gsm->received_fcs);
	}
	if (gsm->fcs != GOOD_FCS) {
		gsm->bad_fcs++;
		if (debug & 4)
			pr_debug("BAD FCS %02x\n", gsm->fcs);
		return;
	}
	address = gsm->address >> 1;
	if (address >= NUM_DLCI)
		goto invalid;

	cr = gsm->address & 1;		/* C/R bit */

	gsm_print_packet("<--", address, cr, gsm->control, gsm->buf, gsm->len);

	cr ^= 1 - gsm->initiator;	/* Flip so 1 always means command */
	dlci = gsm->dlci[address];

	switch (gsm->control) {
	case SABM|PF:
		if (cr == 0)
			goto invalid;
		if (dlci == NULL)
			dlci = gsm_dlci_alloc(gsm, address);
		if (dlci == NULL)
			return;
		if (dlci->dead)
			gsm_response(gsm, address, DM);
		else {
			gsm_response(gsm, address, UA);
			gsm_dlci_open(dlci);
		}
		break;
	case DISC|PF:
		if (cr == 0)
			goto invalid;
		if (dlci == NULL || dlci->state == DLCI_CLOSED) {
			gsm_response(gsm, address, DM);
			return;
		}
		/* Real close complete */
		gsm_response(gsm, address, UA);
		gsm_dlci_close(dlci);
		break;
	case UA:
	case UA|PF:
		if (cr == 0 || dlci == NULL)
			break;
		switch (dlci->state) {
		case DLCI_CLOSING:
			gsm_dlci_close(dlci);
			break;
		case DLCI_OPENING:
			gsm_dlci_open(dlci);
			break;
		default:
			pr_debug("%s: unhandled state: %d\n", __func__,
					dlci->state);
			break;
		}
		break;
	case DM:	/* DM can be valid unsolicited */
	case DM|PF:
		if (cr)
			goto invalid;
		if (dlci == NULL)
			return;
		gsm_dlci_close(dlci);
		break;
	case UI:
	case UI|PF:
	case UIH:
	case UIH|PF:
#if 0
		if (cr)
			goto invalid;
#endif
		if (dlci == NULL || dlci->state != DLCI_OPEN) {
			gsm_command(gsm, address, DM|PF);
			return;
		}
		dlci->data(dlci, gsm->buf, gsm->len);
		break;
	default:
		goto invalid;
	}
	return;
invalid:
	gsm->malformed++;
	return;
}


/**
 *	gsm0_receive	-	perform processing for non-transparency
 *	@gsm: gsm data for this ldisc instance
 *	@c: character
 *
 *	Receive bytes in gsm mode 0
 */

static void gsm0_receive(struct gsm_mux *gsm, unsigned char c)
{
	unsigned int len;

	switch (gsm->state) {
	case GSM_SEARCH:	/* SOF marker */
		if (c == GSM0_SOF) {
			gsm->state = GSM_ADDRESS;
			gsm->address = 0;
			gsm->len = 0;
			gsm->fcs = INIT_FCS;
		}
		break;
	case GSM_ADDRESS:	/* Address EA */
		gsm->fcs = gsm_fcs_add(gsm->fcs, c);
		if (gsm_read_ea(&gsm->address, c))
			gsm->state = GSM_CONTROL;
		break;
	case GSM_CONTROL:	/* Control Byte */
		gsm->fcs = gsm_fcs_add(gsm->fcs, c);
		gsm->control = c;
		gsm->state = GSM_LEN0;
		break;
	case GSM_LEN0:		/* Length EA */
		gsm->fcs = gsm_fcs_add(gsm->fcs, c);
		if (gsm_read_ea(&gsm->len, c)) {
			if (gsm->len > gsm->mru) {
				gsm->bad_size++;
				gsm->state = GSM_SEARCH;
				break;
			}
			gsm->count = 0;
			if (!gsm->len)
				gsm->state = GSM_FCS;
			else
				gsm->state = GSM_DATA;
			break;
		}
		gsm->state = GSM_LEN1;
		break;
	case GSM_LEN1:
		gsm->fcs = gsm_fcs_add(gsm->fcs, c);
		len = c;
		gsm->len |= len << 7;
		if (gsm->len > gsm->mru) {
			gsm->bad_size++;
			gsm->state = GSM_SEARCH;
			break;
		}
		gsm->count = 0;
		if (!gsm->len)
			gsm->state = GSM_FCS;
		else
			gsm->state = GSM_DATA;
		break;
	case GSM_DATA:		/* Data */
		gsm->buf[gsm->count++] = c;
		if (gsm->count == gsm->len)
			gsm->state = GSM_FCS;
		break;
	case GSM_FCS:		/* FCS follows the packet */
		gsm->received_fcs = c;
		gsm_queue(gsm);
		gsm->state = GSM_SSOF;
		break;
	case GSM_SSOF:
		if (c == GSM0_SOF) {
			gsm->state = GSM_SEARCH;
			break;
		}
		break;
	default:
		pr_debug("%s: unhandled state: %d\n", __func__, gsm->state);
		break;
	}
}

/**
 *	gsm1_receive	-	perform processing for non-transparency
 *	@gsm: gsm data for this ldisc instance
 *	@c: character
 *
 *	Receive bytes in mode 1 (Advanced option)
 */

static void gsm1_receive(struct gsm_mux *gsm, unsigned char c)
{
	if (c == GSM1_SOF) {
		/* EOF is only valid in frame if we have got to the data state
		   and received at least one byte (the FCS) */
		if (gsm->state == GSM_DATA && gsm->count) {
			/* Extract the FCS */
			gsm->count--;
			gsm->fcs = gsm_fcs_add(gsm->fcs, gsm->buf[gsm->count]);
			gsm->len = gsm->count;
			gsm_queue(gsm);
			gsm->state  = GSM_START;
			return;
		}
		/* Any partial frame was a runt so go back to start */
		if (gsm->state != GSM_START) {
			gsm->malformed++;
			gsm->state = GSM_START;
		}
		/* A SOF in GSM_START means we are still reading idling or
		   framing bytes */
		return;
	}

	if (c == GSM1_ESCAPE) {
		gsm->escape = true;
		return;
	}

	/* Only an unescaped SOF gets us out of GSM search */
	if (gsm->state == GSM_SEARCH)
		return;

	if (gsm->escape) {
		c ^= GSM1_ESCAPE_BITS;
		gsm->escape = false;
	}
	switch (gsm->state) {
	case GSM_START:		/* First byte after SOF */
		gsm->address = 0;
		gsm->state = GSM_ADDRESS;
		gsm->fcs = INIT_FCS;
		/* Fall through */
	case GSM_ADDRESS:	/* Address continuation */
		gsm->fcs = gsm_fcs_add(gsm->fcs, c);
		if (gsm_read_ea(&gsm->address, c))
			gsm->state = GSM_CONTROL;
		break;
	case GSM_CONTROL:	/* Control Byte */
		gsm->fcs = gsm_fcs_add(gsm->fcs, c);
		gsm->control = c;
		gsm->count = 0;
		gsm->state = GSM_DATA;
		break;
	case GSM_DATA:		/* Data */
		if (gsm->count > gsm->mru) {	/* Allow one for the FCS */
			gsm->state = GSM_OVERRUN;
			gsm->bad_size++;
		} else
			gsm->buf[gsm->count++] = c;
		break;
	case GSM_OVERRUN:	/* Over-long - eg a dropped SOF */
		break;
	default:
		pr_debug("%s: unhandled state: %d\n", __func__, gsm->state);
		break;
	}
}

/**
 *	gsm_error		-	handle tty error
 *	@gsm: ldisc data
 *	@data: byte received (may be invalid)
 *	@flag: error received
 *
 *	Handle an error in the receipt of data for a frame. Currently we just
 *	go back to hunting for a SOF.
 *
 *	FIXME: better diagnostics ?
 */

static void gsm_error(struct gsm_mux *gsm,
				unsigned char data, unsigned char flag)
{
	gsm->state = GSM_SEARCH;
	gsm->io_error++;
}

static int gsm_disconnect(struct gsm_mux *gsm)
{
	struct gsm_dlci *dlci = gsm->dlci[0];
	struct gsm_control *gc;

	if (!dlci)
		return 0;

	/* In theory disconnecting DLCI 0 is sufficient but for some
	   modems this is apparently not the case. */
	gc = gsm_control_send(gsm, CMD_CLD, NULL, 0);
	if (gc)
		gsm_control_wait(gsm, gc);

	del_timer_sync(&gsm->t2_timer);
	/* Now we are sure T2 has stopped */

	gsm_dlci_begin_close(dlci);
	wait_event_interruptible(gsm->event,
				dlci->state == DLCI_CLOSED);

	if (signal_pending(current))
		return -EINTR;

	return 0;
}

/**
 *	gsm_cleanup_mux		-	generic GSM protocol cleanup
 *	@gsm: our mux
 *
 *	Clean up the bits of the mux which are the same for all framing
 *	protocols. Remove the mux from the mux table, stop all the timers
 *	and then shut down each device hanging up the channels as we go.
 */

static void gsm_cleanup_mux(struct gsm_mux *gsm)
{
	int i;
	struct gsm_dlci *dlci = gsm->dlci[0];
	struct gsm_msg *txq, *ntxq;

	gsm->dead = true;

	spin_lock(&gsm_mux_lock);
	for (i = 0; i < MAX_MUX; i++) {
		if (gsm_mux[i] == gsm) {
			gsm_mux[i] = NULL;
			break;
		}
	}
	spin_unlock(&gsm_mux_lock);
	/* open failed before registering => nothing to do */
	if (i == MAX_MUX)
		return;

	del_timer_sync(&gsm->t2_timer);
	/* Now we are sure T2 has stopped */
	if (dlci)
		dlci->dead = true;

	/* Free up any link layer users */
	mutex_lock(&gsm->mutex);
	for (i = 0; i < NUM_DLCI; i++)
		if (gsm->dlci[i])
			gsm_dlci_release(gsm->dlci[i]);
	mutex_unlock(&gsm->mutex);
	/* Now wipe the queues */
	list_for_each_entry_safe(txq, ntxq, &gsm->tx_list, list)
		kfree(txq);
	INIT_LIST_HEAD(&gsm->tx_list);
}

/**
 *	gsm_activate_mux	-	generic GSM setup
 *	@gsm: our mux
 *
 *	Set up the bits of the mux which are the same for all framing
 *	protocols. Add the mux to the mux table so it can be opened and
 *	finally kick off connecting to DLCI 0 on the modem.
 */

static int gsm_activate_mux(struct gsm_mux *gsm)
{
	struct gsm_dlci *dlci;
	int i = 0;

	timer_setup(&gsm->t2_timer, gsm_control_retransmit, 0);
	init_waitqueue_head(&gsm->event);
	spin_lock_init(&gsm->control_lock);
	spin_lock_init(&gsm->tx_lock);

	if (gsm->encoding == 0)
		gsm->receive = gsm0_receive;
	else
		gsm->receive = gsm1_receive;
	gsm->error = gsm_error;

	spin_lock(&gsm_mux_lock);
	for (i = 0; i < MAX_MUX; i++) {
		if (gsm_mux[i] == NULL) {
			gsm->num = i;
			gsm_mux[i] = gsm;
			break;
		}
	}
	spin_unlock(&gsm_mux_lock);
	if (i == MAX_MUX)
		return -EBUSY;

	dlci = gsm_dlci_alloc(gsm, 0);
	if (dlci == NULL)
		return -ENOMEM;
	gsm->dead = false;		/* Tty opens are now permissible */
	return 0;
}

/**
 *	gsm_free_mux		-	free up a mux
 *	@mux: mux to free
 *
 *	Dispose of allocated resources for a dead mux
 */
static void gsm_free_mux(struct gsm_mux *gsm)
{
	kfree(gsm->txframe);
	kfree(gsm->buf);
	kfree(gsm);
}

/**
 *	gsm_free_muxr		-	free up a mux
 *	@mux: mux to free
 *
 *	Dispose of allocated resources for a dead mux
 */
static void gsm_free_muxr(struct kref *ref)
{
	struct gsm_mux *gsm = container_of(ref, struct gsm_mux, ref);
	gsm_free_mux(gsm);
}

static inline void mux_get(struct gsm_mux *gsm)
{
	kref_get(&gsm->ref);
}

static inline void mux_put(struct gsm_mux *gsm)
{
	kref_put(&gsm->ref, gsm_free_muxr);
}

static inline unsigned int mux_num_to_base(struct gsm_mux *gsm)
{
	return gsm->num * NUM_DLCI;
}

static inline unsigned int mux_line_to_num(unsigned int line)
{
	return line / NUM_DLCI;
}

/**
 *	gsm_alloc_mux		-	allocate a mux
 *
 *	Creates a new mux ready for activation.
 */

static struct gsm_mux *gsm_alloc_mux(void)
{
	struct gsm_mux *gsm = kzalloc(sizeof(struct gsm_mux), GFP_KERNEL);
	if (gsm == NULL)
		return NULL;
	gsm->buf = kmalloc(MAX_MRU + 1, GFP_KERNEL);
	if (gsm->buf == NULL) {
		kfree(gsm);
		return NULL;
	}
	gsm->txframe = kmalloc(2 * MAX_MRU + 2, GFP_KERNEL);
	if (gsm->txframe == NULL) {
		kfree(gsm->buf);
		kfree(gsm);
		return NULL;
	}
	spin_lock_init(&gsm->lock);
	mutex_init(&gsm->mutex);
	kref_init(&gsm->ref);
	INIT_LIST_HEAD(&gsm->tx_list);

	gsm->t1 = T1;
	gsm->t2 = T2;
	gsm->n2 = N2;
	gsm->ftype = UIH;
	gsm->adaption = 1;
	gsm->encoding = 1;
	gsm->mru = 64;	/* Default to encoding 1 so these should be 64 */
	gsm->mtu = 64;
	gsm->dead = true;	/* Avoid early tty opens */

	return gsm;
}

static void gsm_copy_config_values(struct gsm_mux *gsm,
				   struct gsm_config *c)
{
	memset(c, 0, sizeof(*c));
	c->adaption = gsm->adaption;
	c->encapsulation = gsm->encoding;
	c->initiator = gsm->initiator;
	c->t1 = gsm->t1;
	c->t2 = gsm->t2;
	c->t3 = 0;	/* Not supported */
	c->n2 = gsm->n2;
	if (gsm->ftype == UIH)
		c->i = 1;
	else
		c->i = 2;
	pr_debug("Ftype %d i %d\n", gsm->ftype, c->i);
	c->mru = gsm->mru;
	c->mtu = gsm->mtu;
	c->k = 0;
}

static int gsm_config(struct gsm_mux *gsm, struct gsm_config *c)
{
	int need_close = 0;
	int need_restart = 0;

	/* Stuff we don't support yet - UI or I frame transport, windowing */
	if ((c->adaption != 1 && c->adaption != 2) || c->k)
		return -EOPNOTSUPP;
	/* Check the MRU/MTU range looks sane */
	if (c->mru > MAX_MRU || c->mtu > MAX_MTU || c->mru < 8 || c->mtu < 8)
		return -EINVAL;
	if (c->n2 < 3)
		return -EINVAL;
	if (c->encapsulation > 1)	/* Basic, advanced, no I */
		return -EINVAL;
	if (c->initiator > 1)
		return -EINVAL;
	if (c->i == 0 || c->i > 2)	/* UIH and UI only */
		return -EINVAL;
	/*
	 * See what is needed for reconfiguration
	 */

	/* Timing fields */
	if (c->t1 != 0 && c->t1 != gsm->t1)
		need_restart = 1;
	if (c->t2 != 0 && c->t2 != gsm->t2)
		need_restart = 1;
	if (c->encapsulation != gsm->encoding)
		need_restart = 1;
	if (c->adaption != gsm->adaption)
		need_restart = 1;
	/* Requires care */
	if (c->initiator != gsm->initiator)
		need_close = 1;
	if (c->mru != gsm->mru)
		need_restart = 1;
	if (c->mtu != gsm->mtu)
		need_restart = 1;

	/*
	 * Close down what is needed, restart and initiate the new
	 * configuration
	 */

	if (need_close || need_restart) {
		int ret;

		ret = gsm_disconnect(gsm);

		if (ret)
			return ret;
	}
	if (need_restart)
		gsm_cleanup_mux(gsm);

	gsm->initiator = c->initiator;
	gsm->mru = c->mru;
	gsm->mtu = c->mtu;
	gsm->encoding = c->encapsulation;
	gsm->adaption = c->adaption;
	gsm->n2 = c->n2;

	if (c->i == 1)
		gsm->ftype = UIH;
	else if (c->i == 2)
		gsm->ftype = UI;

	if (c->t1)
		gsm->t1 = c->t1;
	if (c->t2)
		gsm->t2 = c->t2;

	/*
	 * FIXME: We need to separate activation/deactivation from adding
	 * and removing from the mux array
	 */
	if (need_restart)
		gsm_activate_mux(gsm);
	if (gsm->initiator && need_close)
		gsm_dlci_begin_open(gsm->dlci[0]);
	return 0;
}

/**
 *	gsmld_output		-	write to link
 *	@gsm: our mux
 *	@data: bytes to output
 *	@len: size
 *
 *	Write a block of data from the GSM mux to the data channel. This
 *	will eventually be serialized from above but at the moment isn't.
 */

static int gsmld_output(struct gsm_mux *gsm, u8 *data, int len)
{
	if (tty_write_room(gsm->tty) < len) {
		set_bit(TTY_DO_WRITE_WAKEUP, &gsm->tty->flags);
		return -ENOSPC;
	}
	if (debug & 4)
		print_hex_dump_bytes("gsmld_output: ", DUMP_PREFIX_OFFSET,
				     data, len);
	gsm->tty->ops->write(gsm->tty, data, len);
	return len;
}

/**
 *	gsmld_attach_gsm	-	mode set up
 *	@tty: our tty structure
 *	@gsm: our mux
 *
 *	Set up the MUX for basic mode and commence connecting to the
 *	modem. Currently called from the line discipline set up but
 *	will need moving to an ioctl path.
 */

static int gsmld_attach_gsm(struct tty_struct *tty, struct gsm_mux *gsm)
{
	unsigned int base;
	int ret, i;

	gsm->tty = tty_kref_get(tty);
	gsm->output = gsmld_output;
	ret =  gsm_activate_mux(gsm);
	if (ret != 0)
		tty_kref_put(gsm->tty);
	else {
		/* Don't register device 0 - this is the control channel and not
		   a usable tty interface */
		base = mux_num_to_base(gsm); /* Base for this MUX */
		for (i = 1; i < NUM_DLCI; i++)
			tty_register_device(gsm_tty_driver, base + i, NULL);
	}
	return ret;
}


/**
 *	gsmld_detach_gsm	-	stop doing 0710 mux
 *	@tty: tty attached to the mux
 *	@gsm: mux
 *
 *	Shutdown and then clean up the resources used by the line discipline
 */

static void gsmld_detach_gsm(struct tty_struct *tty, struct gsm_mux *gsm)
{
	unsigned int base = mux_num_to_base(gsm); /* Base for this MUX */
	int i;

	WARN_ON(tty != gsm->tty);
	for (i = 1; i < NUM_DLCI; i++)
		tty_unregister_device(gsm_tty_driver, base + i);
	gsm_cleanup_mux(gsm);
	tty_kref_put(gsm->tty);
	gsm->tty = NULL;
}

static void gsmld_receive_buf(struct tty_struct *tty, const unsigned char *cp,
			      char *fp, int count)
{
	struct gsm_mux *gsm = tty->disc_data;
	const unsigned char *dp;
	char *f;
	int i;
	char flags = TTY_NORMAL;

	if (debug & 4)
		print_hex_dump_bytes("gsmld_receive: ", DUMP_PREFIX_OFFSET,
				     cp, count);

	for (i = count, dp = cp, f = fp; i; i--, dp++) {
		if (f)
			flags = *f++;
		switch (flags) {
		case TTY_NORMAL:
			gsm->receive(gsm, *dp);
			break;
		case TTY_OVERRUN:
		case TTY_BREAK:
		case TTY_PARITY:
		case TTY_FRAME:
			gsm->error(gsm, *dp, flags);
			break;
		default:
			WARN_ONCE(1, "%s: unknown flag %d\n",
			       tty_name(tty), flags);
			break;
		}
	}
	/* FASYNC if needed ? */
	/* If clogged call tty_throttle(tty); */
}

/**
 *	gsmld_flush_buffer	-	clean input queue
 *	@tty:	terminal device
 *
 *	Flush the input buffer. Called when the line discipline is
 *	being closed, when the tty layer wants the buffer flushed (eg
 *	at hangup).
 */

static void gsmld_flush_buffer(struct tty_struct *tty)
{
}

/**
 *	gsmld_close		-	close the ldisc for this tty
 *	@tty: device
 *
 *	Called from the terminal layer when this line discipline is
 *	being shut down, either because of a close or becsuse of a
 *	discipline change. The function will not be called while other
 *	ldisc methods are in progress.
 */

static void gsmld_close(struct tty_struct *tty)
{
	struct gsm_mux *gsm = tty->disc_data;

	gsmld_detach_gsm(tty, gsm);

	gsmld_flush_buffer(tty);
	/* Do other clean up here */
	mux_put(gsm);
}

/**
 *	gsmld_open		-	open an ldisc
 *	@tty: terminal to open
 *
 *	Called when this line discipline is being attached to the
 *	terminal device. Can sleep. Called serialized so that no
 *	other events will occur in parallel. No further open will occur
 *	until a close.
 */

static int gsmld_open(struct tty_struct *tty)
{
	struct gsm_mux *gsm;
	int ret;

	if (tty->ops->write == NULL)
		return -EINVAL;

	/* Attach our ldisc data */
	gsm = gsm_alloc_mux();
	if (gsm == NULL)
		return -ENOMEM;

	tty->disc_data = gsm;
	tty->receive_room = 65536;

	/* Attach the initial passive connection */
	gsm->encoding = 1;

	ret = gsmld_attach_gsm(tty, gsm);
	if (ret != 0) {
		gsm_cleanup_mux(gsm);
		mux_put(gsm);
	}
	return ret;
}

/**
 *	gsmld_write_wakeup	-	asynchronous I/O notifier
 *	@tty: tty device
 *
 *	Required for the ptys, serial driver etc. since processes
 *	that attach themselves to the master and rely on ASYNC
 *	IO must be woken up
 */

static void gsmld_write_wakeup(struct tty_struct *tty)
{
	struct gsm_mux *gsm = tty->disc_data;
	unsigned long flags;

	/* Queue poll */
	clear_bit(TTY_DO_WRITE_WAKEUP, &tty->flags);
	spin_lock_irqsave(&gsm->tx_lock, flags);
	gsm_data_kick(gsm, NULL);
	if (gsm->tx_bytes < TX_THRESH_LO) {
		gsm_dlci_data_sweep(gsm);
	}
	spin_unlock_irqrestore(&gsm->tx_lock, flags);
}

/**
 *	gsmld_read		-	read function for tty
 *	@tty: tty device
 *	@file: file object
 *	@buf: userspace buffer pointer
 *	@nr: size of I/O
 *
 *	Perform reads for the line discipline. We are guaranteed that the
 *	line discipline will not be closed under us but we may get multiple
 *	parallel readers and must handle this ourselves. We may also get
 *	a hangup. Always called in user context, may sleep.
 *
 *	This code must be sure never to sleep through a hangup.
 */

static ssize_t gsmld_read(struct tty_struct *tty, struct file *file,
			 unsigned char __user *buf, size_t nr)
{
	return -EOPNOTSUPP;
}

/**
 *	gsmld_write		-	write function for tty
 *	@tty: tty device
 *	@file: file object
 *	@buf: userspace buffer pointer
 *	@nr: size of I/O
 *
 *	Called when the owner of the device wants to send a frame
 *	itself (or some other control data). The data is transferred
 *	as-is and must be properly framed and checksummed as appropriate
 *	by userspace. Frames are either sent whole or not at all as this
 *	avoids pain user side.
 */

static ssize_t gsmld_write(struct tty_struct *tty, struct file *file,
			   const unsigned char *buf, size_t nr)
{
	int space = tty_write_room(tty);
	if (space >= nr)
		return tty->ops->write(tty, buf, nr);
	set_bit(TTY_DO_WRITE_WAKEUP, &tty->flags);
	return -ENOBUFS;
}

/**
 *	gsmld_poll		-	poll method for N_GSM0710
 *	@tty: terminal device
 *	@file: file accessing it
 *	@wait: poll table
 *
 *	Called when the line discipline is asked to poll() for data or
 *	for special events. This code is not serialized with respect to
 *	other events save open/close.
 *
 *	This code must be sure never to sleep through a hangup.
 *	Called without the kernel lock held - fine
 */

static __poll_t gsmld_poll(struct tty_struct *tty, struct file *file,
							poll_table *wait)
{
	__poll_t mask = 0;
	struct gsm_mux *gsm = tty->disc_data;

	poll_wait(file, &tty->read_wait, wait);
	poll_wait(file, &tty->write_wait, wait);
	if (tty_hung_up_p(file))
		mask |= EPOLLHUP;
	if (!tty_is_writelocked(tty) && tty_write_room(tty) > 0)
		mask |= EPOLLOUT | EPOLLWRNORM;
	if (gsm->dead)
		mask |= EPOLLHUP;
	return mask;
}

static int gsmld_ioctl(struct tty_struct *tty, struct file *file,
		       unsigned int cmd, unsigned long arg)
{
	struct gsm_config c;
	struct gsm_mux *gsm = tty->disc_data;
	unsigned int base;

	switch (cmd) {
	case GSMIOC_GETCONF:
		gsm_copy_config_values(gsm, &c);
		if (copy_to_user((void __user *)arg, &c, sizeof(c)))
			return -EFAULT;
		return 0;
	case GSMIOC_SETCONF:
		if (copy_from_user(&c, (void __user *)arg, sizeof(c)))
			return -EFAULT;
		return gsm_config(gsm, &c);
	case GSMIOC_GETFIRST:
		base = mux_num_to_base(gsm);
		return put_user(base + 1, (__u32 __user *)arg);
	default:
		return n_tty_ioctl_helper(tty, file, cmd, arg);
	}
}

/*
 *	Network interface
 *
 */

static int gsm_mux_net_open(struct net_device *net)
{
	pr_debug("%s called\n", __func__);
	netif_start_queue(net);
	return 0;
}

static int gsm_mux_net_close(struct net_device *net)
{
	netif_stop_queue(net);
	return 0;
}

static void dlci_net_free(struct gsm_dlci *dlci)
{
	if (!dlci->net) {
		WARN_ON(1);
		return;
	}
	dlci->adaption = dlci->prev_adaption;
	dlci->data = dlci->prev_data;
	free_netdev(dlci->net);
	dlci->net = NULL;
}
static void net_free(struct kref *ref)
{
	struct gsm_mux_net *mux_net;
	struct gsm_dlci *dlci;

	mux_net = container_of(ref, struct gsm_mux_net, ref);
	dlci = mux_net->dlci;

	if (dlci->net) {
		unregister_netdev(dlci->net);
		dlci_net_free(dlci);
	}
}

static inline void muxnet_get(struct gsm_mux_net *mux_net)
{
	kref_get(&mux_net->ref);
}

static inline void muxnet_put(struct gsm_mux_net *mux_net)
{
	kref_put(&mux_net->ref, net_free);
}

static netdev_tx_t gsm_mux_net_start_xmit(struct sk_buff *skb,
				      struct net_device *net)
{
	struct gsm_mux_net *mux_net = netdev_priv(net);
	struct gsm_dlci *dlci = mux_net->dlci;
	muxnet_get(mux_net);

	skb_queue_head(&dlci->skb_list, skb);
	net->stats.tx_packets++;
	net->stats.tx_bytes += skb->len;
	gsm_dlci_data_kick(dlci);
	/* And tell the kernel when the last transmit started. */
	netif_trans_update(net);
	muxnet_put(mux_net);
	return NETDEV_TX_OK;
}

/* called when a packet did not ack after watchdogtimeout */
static void gsm_mux_net_tx_timeout(struct net_device *net, unsigned int txqueue)
{
	/* Tell syslog we are hosed. */
	dev_dbg(&net->dev, "Tx timed out.\n");

	/* Update statistics */
	net->stats.tx_errors++;
}

static void gsm_mux_rx_netchar(struct gsm_dlci *dlci,
				const unsigned char *in_buf, int size)
{
	struct net_device *net = dlci->net;
	struct sk_buff *skb;
	struct gsm_mux_net *mux_net = netdev_priv(net);
	muxnet_get(mux_net);

	/* Allocate an sk_buff */
	skb = dev_alloc_skb(size + NET_IP_ALIGN);
	if (!skb) {
		/* We got no receive buffer. */
		net->stats.rx_dropped++;
		muxnet_put(mux_net);
		return;
	}
	skb_reserve(skb, NET_IP_ALIGN);
	skb_put_data(skb, in_buf, size);

	skb->dev = net;
	skb->protocol = htons(ETH_P_IP);

	/* Ship it off to the kernel */
	netif_rx(skb);

	/* update out statistics */
	net->stats.rx_packets++;
	net->stats.rx_bytes += size;
	muxnet_put(mux_net);
	return;
}

static void gsm_mux_net_init(struct net_device *net)
{
	static const struct net_device_ops gsm_netdev_ops = {
		.ndo_open		= gsm_mux_net_open,
		.ndo_stop		= gsm_mux_net_close,
		.ndo_start_xmit		= gsm_mux_net_start_xmit,
		.ndo_tx_timeout		= gsm_mux_net_tx_timeout,
	};

	net->netdev_ops = &gsm_netdev_ops;

	/* fill in the other fields */
	net->watchdog_timeo = GSM_NET_TX_TIMEOUT;
	net->flags = IFF_POINTOPOINT | IFF_NOARP | IFF_MULTICAST;
	net->type = ARPHRD_NONE;
	net->tx_queue_len = 10;
}


/* caller holds the dlci mutex */
static void gsm_destroy_network(struct gsm_dlci *dlci)
{
	struct gsm_mux_net *mux_net;

	pr_debug("destroy network interface\n");
	if (!dlci->net)
		return;
	mux_net = netdev_priv(dlci->net);
	muxnet_put(mux_net);
}


/* caller holds the dlci mutex */
static int gsm_create_network(struct gsm_dlci *dlci, struct gsm_netconfig *nc)
{
	char *netname;
	int retval = 0;
	struct net_device *net;
	struct gsm_mux_net *mux_net;

	if (!capable(CAP_NET_ADMIN))
		return -EPERM;

	/* Already in a non tty mode */
	if (dlci->adaption > 2)
		return -EBUSY;

	if (nc->protocol != htons(ETH_P_IP))
		return -EPROTONOSUPPORT;

	if (nc->adaption != 3 && nc->adaption != 4)
		return -EPROTONOSUPPORT;

	pr_debug("create network interface\n");

	netname = "gsm%d";
	if (nc->if_name[0] != '\0')
		netname = nc->if_name;
	net = alloc_netdev(sizeof(struct gsm_mux_net), netname,
			   NET_NAME_UNKNOWN, gsm_mux_net_init);
	if (!net) {
		pr_err("alloc_netdev failed\n");
		return -ENOMEM;
	}
	net->mtu = dlci->gsm->mtu;
	net->min_mtu = 8;
	net->max_mtu = dlci->gsm->mtu;
	mux_net = netdev_priv(net);
	mux_net->dlci = dlci;
	kref_init(&mux_net->ref);
	strncpy(nc->if_name, net->name, IFNAMSIZ); /* return net name */

	/* reconfigure dlci for network */
	dlci->prev_adaption = dlci->adaption;
	dlci->prev_data = dlci->data;
	dlci->adaption = nc->adaption;
	dlci->data = gsm_mux_rx_netchar;
	dlci->net = net;

	pr_debug("register netdev\n");
	retval = register_netdev(net);
	if (retval) {
		pr_err("network register fail %d\n", retval);
		dlci_net_free(dlci);
		return retval;
	}
	return net->ifindex;	/* return network index */
}

/* Line discipline for real tty */
static struct tty_ldisc_ops tty_ldisc_packet = {
	.owner		 = THIS_MODULE,
	.magic           = TTY_LDISC_MAGIC,
	.name            = "n_gsm",
	.open            = gsmld_open,
	.close           = gsmld_close,
	.flush_buffer    = gsmld_flush_buffer,
	.read            = gsmld_read,
	.write           = gsmld_write,
	.ioctl           = gsmld_ioctl,
	.poll            = gsmld_poll,
	.receive_buf     = gsmld_receive_buf,
	.write_wakeup    = gsmld_write_wakeup
};

/*
 *	Virtual tty side
 */

#define TX_SIZE		512

static int gsmtty_modem_update(struct gsm_dlci *dlci, u8 brk)
{
	u8 modembits[5];
	struct gsm_control *ctrl;
	int len = 2;

	if (brk)
		len++;

	modembits[0] = len << 1 | EA;		/* Data bytes */
	modembits[1] = dlci->addr << 2 | 3;	/* DLCI, EA, 1 */
	modembits[2] = gsm_encode_modem(dlci) << 1 | EA;
	if (brk)
		modembits[3] = brk << 4 | 2 | EA;	/* Valid, EA */
	ctrl = gsm_control_send(dlci->gsm, CMD_MSC, modembits, len + 1);
	if (ctrl == NULL)
		return -ENOMEM;
	return gsm_control_wait(dlci->gsm, ctrl);
}

static int gsm_carrier_raised(struct tty_port *port)
{
	struct gsm_dlci *dlci = container_of(port, struct gsm_dlci, port);
	struct gsm_mux *gsm = dlci->gsm;

	/* Not yet open so no carrier info */
	if (dlci->state != DLCI_OPEN)
		return 0;
	if (debug & 2)
		return 1;

	/*
	 * Basic mode with control channel in ADM mode may not respond
	 * to CMD_MSC at all and modem_rx is empty.
	 */
	if (gsm->encoding == 0 && gsm->dlci[0]->mode == DLCI_MODE_ADM &&
	    !dlci->modem_rx)
		return 1;

	return dlci->modem_rx & TIOCM_CD;
}

static void gsm_dtr_rts(struct tty_port *port, int onoff)
{
	struct gsm_dlci *dlci = container_of(port, struct gsm_dlci, port);
	unsigned int modem_tx = dlci->modem_tx;
	if (onoff)
		modem_tx |= TIOCM_DTR | TIOCM_RTS;
	else
		modem_tx &= ~(TIOCM_DTR | TIOCM_RTS);
	if (modem_tx != dlci->modem_tx) {
		dlci->modem_tx = modem_tx;
		gsmtty_modem_update(dlci, 0);
	}
}

static const struct tty_port_operations gsm_port_ops = {
	.carrier_raised = gsm_carrier_raised,
	.dtr_rts = gsm_dtr_rts,
	.destruct = gsm_dlci_free,
};

static int gsmtty_install(struct tty_driver *driver, struct tty_struct *tty)
{
	struct gsm_mux *gsm;
	struct gsm_dlci *dlci;
	unsigned int line = tty->index;
	unsigned int mux = mux_line_to_num(line);
	bool alloc = false;
	int ret;

	line = line & 0x3F;

	if (mux >= MAX_MUX)
		return -ENXIO;
	/* FIXME: we need to lock gsm_mux for lifetimes of ttys eventually */
	if (gsm_mux[mux] == NULL)
		return -EUNATCH;
	if (line == 0 || line > 61)	/* 62/63 reserved */
		return -ECHRNG;
	gsm = gsm_mux[mux];
	if (gsm->dead)
		return -EL2HLT;
	/* If DLCI 0 is not yet fully open return an error.
	This is ok from a locking
	perspective as we don't have to worry about this
	if DLCI0 is lost */
	mutex_lock(&gsm->mutex);
	if (gsm->dlci[0] && gsm->dlci[0]->state != DLCI_OPEN) {
		mutex_unlock(&gsm->mutex);
		return -EL2NSYNC;
	}
	dlci = gsm->dlci[line];
	if (dlci == NULL) {
		alloc = true;
		dlci = gsm_dlci_alloc(gsm, line);
	}
	if (dlci == NULL) {
		mutex_unlock(&gsm->mutex);
		return -ENOMEM;
	}
	ret = tty_port_install(&dlci->port, driver, tty);
	if (ret) {
		if (alloc)
			dlci_put(dlci);
		mutex_unlock(&gsm->mutex);
		return ret;
	}

	dlci_get(dlci);
	dlci_get(gsm->dlci[0]);
	mux_get(gsm);
	tty->driver_data = dlci;
	mutex_unlock(&gsm->mutex);

	return 0;
}

static int gsmtty_open(struct tty_struct *tty, struct file *filp)
{
	struct gsm_dlci *dlci = tty->driver_data;
	struct tty_port *port = &dlci->port;

	port->count++;
	tty_port_tty_set(port, tty);

	dlci->modem_rx = 0;
	/* We could in theory open and close before we wait - eg if we get
	   a DM straight back. This is ok as that will have caused a hangup */
	tty_port_set_initialized(port, 1);
	/* Start sending off SABM messages */
	gsm_dlci_begin_open(dlci);
	/* And wait for virtual carrier */
	return tty_port_block_til_ready(port, tty, filp);
}

static void gsmtty_close(struct tty_struct *tty, struct file *filp)
{
	struct gsm_dlci *dlci = tty->driver_data;

	if (dlci == NULL)
		return;
	if (dlci->state == DLCI_CLOSED)
		return;
	mutex_lock(&dlci->mutex);
	gsm_destroy_network(dlci);
	mutex_unlock(&dlci->mutex);
	if (tty_port_close_start(&dlci->port, tty, filp) == 0)
		return;
	gsm_dlci_begin_close(dlci);
	if (tty_port_initialized(&dlci->port) && C_HUPCL(tty))
		tty_port_lower_dtr_rts(&dlci->port);
	tty_port_close_end(&dlci->port, tty);
	tty_port_tty_set(&dlci->port, NULL);
	return;
}

static void gsmtty_hangup(struct tty_struct *tty)
{
	struct gsm_dlci *dlci = tty->driver_data;
	if (dlci->state == DLCI_CLOSED)
		return;
	tty_port_hangup(&dlci->port);
	gsm_dlci_begin_close(dlci);
}

static int gsmtty_write(struct tty_struct *tty, const unsigned char *buf,
								    int len)
{
	int sent;
	struct gsm_dlci *dlci = tty->driver_data;
	if (dlci->state == DLCI_CLOSED)
		return -EINVAL;
	/* Stuff the bytes into the fifo queue */
	sent = kfifo_in_locked(&dlci->fifo, buf, len, &dlci->lock);
	/* Need to kick the channel */
	gsm_dlci_data_kick(dlci);
	return sent;
}

static int gsmtty_write_room(struct tty_struct *tty)
{
	struct gsm_dlci *dlci = tty->driver_data;
	if (dlci->state == DLCI_CLOSED)
		return -EINVAL;
	return TX_SIZE - kfifo_len(&dlci->fifo);
}

static int gsmtty_chars_in_buffer(struct tty_struct *tty)
{
	struct gsm_dlci *dlci = tty->driver_data;
	if (dlci->state == DLCI_CLOSED)
		return -EINVAL;
	return kfifo_len(&dlci->fifo);
}

static void gsmtty_flush_buffer(struct tty_struct *tty)
{
	struct gsm_dlci *dlci = tty->driver_data;
	if (dlci->state == DLCI_CLOSED)
		return;
	/* Caution needed: If we implement reliable transport classes
	   then the data being transmitted can't simply be junked once
	   it has first hit the stack. Until then we can just blow it
	   away */
	kfifo_reset(&dlci->fifo);
	/* Need to unhook this DLCI from the transmit queue logic */
}

static void gsmtty_wait_until_sent(struct tty_struct *tty, int timeout)
{
	/* The FIFO handles the queue so the kernel will do the right
	   thing waiting on chars_in_buffer before calling us. No work
	   to do here */
}

static int gsmtty_tiocmget(struct tty_struct *tty)
{
	struct gsm_dlci *dlci = tty->driver_data;
	if (dlci->state == DLCI_CLOSED)
		return -EINVAL;
	return dlci->modem_rx;
}

static int gsmtty_tiocmset(struct tty_struct *tty,
	unsigned int set, unsigned int clear)
{
	struct gsm_dlci *dlci = tty->driver_data;
	unsigned int modem_tx = dlci->modem_tx;

	if (dlci->state == DLCI_CLOSED)
		return -EINVAL;
	modem_tx &= ~clear;
	modem_tx |= set;

	if (modem_tx != dlci->modem_tx) {
		dlci->modem_tx = modem_tx;
		return gsmtty_modem_update(dlci, 0);
	}
	return 0;
}


static int gsmtty_ioctl(struct tty_struct *tty,
			unsigned int cmd, unsigned long arg)
{
	struct gsm_dlci *dlci = tty->driver_data;
	struct gsm_netconfig nc;
	int index;

	if (dlci->state == DLCI_CLOSED)
		return -EINVAL;
	switch (cmd) {
	case GSMIOC_ENABLE_NET:
		if (copy_from_user(&nc, (void __user *)arg, sizeof(nc)))
			return -EFAULT;
		nc.if_name[IFNAMSIZ-1] = '\0';
		/* return net interface index or error code */
		mutex_lock(&dlci->mutex);
		index = gsm_create_network(dlci, &nc);
		mutex_unlock(&dlci->mutex);
		if (copy_to_user((void __user *)arg, &nc, sizeof(nc)))
			return -EFAULT;
		return index;
	case GSMIOC_DISABLE_NET:
		if (!capable(CAP_NET_ADMIN))
			return -EPERM;
		mutex_lock(&dlci->mutex);
		gsm_destroy_network(dlci);
		mutex_unlock(&dlci->mutex);
		return 0;
	default:
		return -ENOIOCTLCMD;
	}
}

static void gsmtty_set_termios(struct tty_struct *tty, struct ktermios *old)
{
	struct gsm_dlci *dlci = tty->driver_data;
	if (dlci->state == DLCI_CLOSED)
		return;
	/* For the moment its fixed. In actual fact the speed information
	   for the virtual channel can be propogated in both directions by
	   the RPN control message. This however rapidly gets nasty as we
	   then have to remap modem signals each way according to whether
	   our virtual cable is null modem etc .. */
	tty_termios_copy_hw(&tty->termios, old);
}

static void gsmtty_throttle(struct tty_struct *tty)
{
	struct gsm_dlci *dlci = tty->driver_data;
	if (dlci->state == DLCI_CLOSED)
		return;
	if (C_CRTSCTS(tty))
		dlci->modem_tx &= ~TIOCM_DTR;
	dlci->throttled = true;
	/* Send an MSC with DTR cleared */
	gsmtty_modem_update(dlci, 0);
}

static void gsmtty_unthrottle(struct tty_struct *tty)
{
	struct gsm_dlci *dlci = tty->driver_data;
	if (dlci->state == DLCI_CLOSED)
		return;
	if (C_CRTSCTS(tty))
		dlci->modem_tx |= TIOCM_DTR;
	dlci->throttled = false;
	/* Send an MSC with DTR set */
	gsmtty_modem_update(dlci, 0);
}

static int gsmtty_break_ctl(struct tty_struct *tty, int state)
{
	struct gsm_dlci *dlci = tty->driver_data;
	int encode = 0;	/* Off */
	if (dlci->state == DLCI_CLOSED)
		return -EINVAL;

	if (state == -1)	/* "On indefinitely" - we can't encode this
				    properly */
		encode = 0x0F;
	else if (state > 0) {
		encode = state / 200;	/* mS to encoding */
		if (encode > 0x0F)
			encode = 0x0F;	/* Best effort */
	}
	return gsmtty_modem_update(dlci, encode);
}

static void gsmtty_cleanup(struct tty_struct *tty)
{
	struct gsm_dlci *dlci = tty->driver_data;
	struct gsm_mux *gsm = dlci->gsm;

	dlci_put(dlci);
	dlci_put(gsm->dlci[0]);
	mux_put(gsm);
}

/* Virtual ttys for the demux */
static const struct tty_operations gsmtty_ops = {
	.install		= gsmtty_install,
	.open			= gsmtty_open,
	.close			= gsmtty_close,
	.write			= gsmtty_write,
	.write_room		= gsmtty_write_room,
	.chars_in_buffer	= gsmtty_chars_in_buffer,
	.flush_buffer		= gsmtty_flush_buffer,
	.ioctl			= gsmtty_ioctl,
	.throttle		= gsmtty_throttle,
	.unthrottle		= gsmtty_unthrottle,
	.set_termios		= gsmtty_set_termios,
	.hangup			= gsmtty_hangup,
	.wait_until_sent	= gsmtty_wait_until_sent,
	.tiocmget		= gsmtty_tiocmget,
	.tiocmset		= gsmtty_tiocmset,
	.break_ctl		= gsmtty_break_ctl,
	.cleanup		= gsmtty_cleanup,
};



static int __init gsm_init(void)
{
	/* Fill in our line protocol discipline, and register it */
	int status = tty_register_ldisc(N_GSM0710, &tty_ldisc_packet);
	if (status != 0) {
		pr_err("n_gsm: can't register line discipline (err = %d)\n",
								status);
		return status;
	}

	gsm_tty_driver = alloc_tty_driver(256);
	if (!gsm_tty_driver) {
		tty_unregister_ldisc(N_GSM0710);
		pr_err("gsm_init: tty allocation failed.\n");
		return -EINVAL;
	}
	gsm_tty_driver->driver_name	= "gsmtty";
	gsm_tty_driver->name		= "gsmtty";
	gsm_tty_driver->major		= 0;	/* Dynamic */
	gsm_tty_driver->minor_start	= 0;
	gsm_tty_driver->type		= TTY_DRIVER_TYPE_SERIAL;
	gsm_tty_driver->subtype	= SERIAL_TYPE_NORMAL;
	gsm_tty_driver->flags	= TTY_DRIVER_REAL_RAW | TTY_DRIVER_DYNAMIC_DEV
						| TTY_DRIVER_HARDWARE_BREAK;
	gsm_tty_driver->init_termios	= tty_std_termios;
	/* Fixme */
	gsm_tty_driver->init_termios.c_lflag &= ~ECHO;
	tty_set_operations(gsm_tty_driver, &gsmtty_ops);

	spin_lock_init(&gsm_mux_lock);

	if (tty_register_driver(gsm_tty_driver)) {
		put_tty_driver(gsm_tty_driver);
		tty_unregister_ldisc(N_GSM0710);
		pr_err("gsm_init: tty registration failed.\n");
		return -EBUSY;
	}
	pr_debug("gsm_init: loaded as %d,%d.\n",
			gsm_tty_driver->major, gsm_tty_driver->minor_start);
	return 0;
}

static void __exit gsm_exit(void)
{
	int status = tty_unregister_ldisc(N_GSM0710);
	if (status != 0)
		pr_err("n_gsm: can't unregister line discipline (err = %d)\n",
								status);
	tty_unregister_driver(gsm_tty_driver);
	put_tty_driver(gsm_tty_driver);
}

module_init(gsm_init);
module_exit(gsm_exit);


MODULE_LICENSE("GPL");
MODULE_ALIAS_LDISC(N_GSM0710);<|MERGE_RESOLUTION|>--- conflicted
+++ resolved
@@ -504,12 +504,7 @@
 	else
 		pr_cont("(F)");
 
-<<<<<<< HEAD
-	if (dlen)
-		print_hex_dump_bytes("", DUMP_PREFIX_NONE, data, dlen);
-=======
 	print_hex_dump_bytes("", DUMP_PREFIX_NONE, data, dlen);
->>>>>>> af7b4801
 }
 
 
@@ -705,23 +700,9 @@
 		} else {
 			int i = 0;
 
-<<<<<<< HEAD
-			for (i = 0; i < NUM_DLCI; i++) {
-				struct gsm_dlci *dlci;
-
-				dlci = gsm->dlci[i];
-				if (dlci == NULL) {
-					i++;
-					continue;
-				}
-
-				tty_port_tty_wakeup(&dlci->port);
-			}
-=======
 			for (i = 0; i < NUM_DLCI; i++)
 				if (gsm->dlci[i])
 					tty_port_tty_wakeup(&gsm->dlci[i]->port);
->>>>>>> af7b4801
 		}
 	}
 }
