--- conflicted
+++ resolved
@@ -3332,8 +3332,6 @@
 		rs485conf->flags |= SER_RS485_RTS_AFTER_SEND;
 	}
 
-<<<<<<< HEAD
-=======
 	/*
 	 * Disabling termination by default is the safe choice:  Else if many
 	 * bus participants enable it, no communication is possible at all.
@@ -3349,7 +3347,6 @@
 		return ret;
 	}
 
->>>>>>> af7b4801
 	return 0;
 }
 EXPORT_SYMBOL_GPL(uart_get_rs485_mode);
