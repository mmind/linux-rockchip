--- conflicted
+++ resolved
@@ -1534,25 +1534,11 @@
 	u32 uartbaud;
 	int ret;
 
-<<<<<<< HEAD
-	sport->dma_tx_chan = dma_request_chan(sport->port.dev, "tx");
-	if (IS_ERR(sport->dma_tx_chan)) {
-		dev_info_once(sport->port.dev,
-			      "DMA tx channel request failed, operating without tx DMA (%ld)\n",
-			      PTR_ERR(sport->dma_tx_chan));
-		sport->dma_tx_chan = NULL;
-		goto err;
-	}
-
-	ret = lpuart_dma_tx_request(&sport->port);
-	if (!ret)
-=======
 	if (!sport->dma_tx_chan)
 		goto err;
 
 	ret = lpuart_dma_tx_request(&sport->port);
 	if (ret)
->>>>>>> 5364abc5
 		goto err;
 
 	init_waitqueue_head(&sport->dma_wait);
@@ -1576,19 +1562,8 @@
 {
 	int ret;
 
-<<<<<<< HEAD
-	sport->dma_rx_chan = dma_request_chan(sport->port.dev, "rx");
-	if (IS_ERR(sport->dma_rx_chan)) {
-		dev_info_once(sport->port.dev,
-			      "DMA rx channel request failed, operating without rx DMA (%ld)\n",
-			      PTR_ERR(sport->dma_rx_chan));
-		sport->dma_rx_chan = NULL;
-		goto err;
-	}
-=======
 	if (!sport->dma_rx_chan)
 		goto err;
->>>>>>> 5364abc5
 
 	ret = lpuart_start_rx_dma(sport);
 	if (ret)
@@ -1683,11 +1658,8 @@
 		sport->port.fifosize = sport->txfifo_size;
 	}
 
-<<<<<<< HEAD
-=======
 	lpuart_request_dma(sport);
 
->>>>>>> 5364abc5
 	spin_lock_irqsave(&sport->port.lock, flags);
 
 	lpuart32_setup_watermark_enable(sport);
@@ -1987,7 +1959,6 @@
 		tmp &= ~UARTBAUD_TDMAE;
 
 	lpuart32_write(port, tmp, UARTBAUD);
-<<<<<<< HEAD
 }
 
 static void lpuart32_serial_setbrg(struct lpuart_port *sport,
@@ -1998,18 +1969,6 @@
 				 sport->lpuart_dma_tx_use);
 }
 
-=======
-}
-
-static void lpuart32_serial_setbrg(struct lpuart_port *sport,
-				   unsigned int baudrate)
-{
-	__lpuart32_serial_setbrg(&sport->port, baudrate,
-				 sport->lpuart_dma_rx_use,
-				 sport->lpuart_dma_tx_use);
-}
-
->>>>>>> 5364abc5
 
 static void
 lpuart32_set_termios(struct uart_port *port, struct ktermios *termios,
