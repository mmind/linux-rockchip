/*
 * Synopsys DesignWare 8250 driver.
 *
 * Copyright 2011 Picochip, Jamie Iles.
 * Copyright 2013 Intel Corporation
 *
 * This program is free software; you can redistribute it and/or modify
 * it under the terms of the GNU General Public License as published by
 * the Free Software Foundation; either version 2 of the License, or
 * (at your option) any later version.
 *
 * The Synopsys DesignWare 8250 has an extra feature whereby it detects if the
 * LCR is written whilst busy.  If it is, then a busy detect interrupt is
 * raised, the LCR needs to be rewritten and the uart status register read.
 */
#include <linux/device.h>
#include <linux/io.h>
#include <linux/module.h>
#include <linux/serial_8250.h>
#include <linux/serial_core.h>
#include <linux/serial_reg.h>
#include <linux/of.h>
#include <linux/of_irq.h>
#include <linux/of_platform.h>
#include <linux/platform_device.h>
#include <linux/slab.h>
#include <linux/acpi.h>
#include <linux/clk.h>
#include <linux/reset.h>
#include <linux/pm_runtime.h>

#include <asm/byteorder.h>

#include "8250.h"

/* Offsets for the DesignWare specific registers */
#define DW_UART_USR	0x1f /* UART Status Register */
#define DW_UART_CPR	0xf4 /* Component Parameter Register */
#define DW_UART_UCV	0xf8 /* UART Component Version */

/* Component Parameter Register bits */
#define DW_UART_CPR_ABP_DATA_WIDTH	(3 << 0)
#define DW_UART_CPR_AFCE_MODE		(1 << 4)
#define DW_UART_CPR_THRE_MODE		(1 << 5)
#define DW_UART_CPR_SIR_MODE		(1 << 6)
#define DW_UART_CPR_SIR_LP_MODE		(1 << 7)
#define DW_UART_CPR_ADDITIONAL_FEATURES	(1 << 8)
#define DW_UART_CPR_FIFO_ACCESS		(1 << 9)
#define DW_UART_CPR_FIFO_STAT		(1 << 10)
#define DW_UART_CPR_SHADOW		(1 << 11)
#define DW_UART_CPR_ENCODED_PARMS	(1 << 12)
#define DW_UART_CPR_DMA_EXTRA		(1 << 13)
#define DW_UART_CPR_FIFO_MODE		(0xff << 16)
/* Helper for fifo size calculation */
#define DW_UART_CPR_FIFO_SIZE(a)	(((a >> 16) & 0xff) * 16)


struct dw8250_data {
	u8			usr_reg;
	int			last_mcr;
	int			line;
	struct clk		*clk;
	struct clk		*pclk;
<<<<<<< HEAD
=======
	struct reset_control	*rst;
>>>>>>> c309bfa9
	struct uart_8250_dma	dma;
};

#define BYT_PRV_CLK			0x800
#define BYT_PRV_CLK_EN			(1 << 0)
#define BYT_PRV_CLK_M_VAL_SHIFT		1
#define BYT_PRV_CLK_N_VAL_SHIFT		16
#define BYT_PRV_CLK_UPDATE		(1 << 31)

static inline int dw8250_modify_msr(struct uart_port *p, int offset, int value)
{
	struct dw8250_data *d = p->private_data;

	/* If reading MSR, report CTS asserted when auto-CTS/RTS enabled */
	if (offset == UART_MSR && d->last_mcr & UART_MCR_AFE) {
		value |= UART_MSR_CTS;
		value &= ~UART_MSR_DCTS;
	}

	return value;
}

static void dw8250_force_idle(struct uart_port *p)
{
	struct uart_8250_port *up = up_to_u8250p(p);

	serial8250_clear_and_reinit_fifos(up);
	(void)p->serial_in(p, UART_RX);
}

static void dw8250_serial_out(struct uart_port *p, int offset, int value)
{
	struct dw8250_data *d = p->private_data;

	if (offset == UART_MCR)
		d->last_mcr = value;

	writeb(value, p->membase + (offset << p->regshift));

	/* Make sure LCR write wasn't ignored */
	if (offset == UART_LCR) {
		int tries = 1000;
		while (tries--) {
			unsigned int lcr = p->serial_in(p, UART_LCR);
			if ((value & ~UART_LCR_SPAR) == (lcr & ~UART_LCR_SPAR))
				return;
			dw8250_force_idle(p);
			writeb(value, p->membase + (UART_LCR << p->regshift));
		}
		dev_err(p->dev, "Couldn't set LCR to %d\n", value);
	}
}

static unsigned int dw8250_serial_in(struct uart_port *p, int offset)
{
	unsigned int value = readb(p->membase + (offset << p->regshift));

	return dw8250_modify_msr(p, offset, value);
}

/* Read Back (rb) version to ensure register access ording. */
static void dw8250_serial_out_rb(struct uart_port *p, int offset, int value)
{
	dw8250_serial_out(p, offset, value);
	dw8250_serial_in(p, UART_LCR);
}

static void dw8250_serial_out32(struct uart_port *p, int offset, int value)
{
	struct dw8250_data *d = p->private_data;

	if (offset == UART_MCR)
		d->last_mcr = value;

	writel(value, p->membase + (offset << p->regshift));

	/* Make sure LCR write wasn't ignored */
	if (offset == UART_LCR) {
		int tries = 1000;
		while (tries--) {
			unsigned int lcr = p->serial_in(p, UART_LCR);
			if ((value & ~UART_LCR_SPAR) == (lcr & ~UART_LCR_SPAR))
				return;
			dw8250_force_idle(p);
			writel(value, p->membase + (UART_LCR << p->regshift));
		}
		dev_err(p->dev, "Couldn't set LCR to %d\n", value);
	}
}

static unsigned int dw8250_serial_in32(struct uart_port *p, int offset)
{
	unsigned int value = readl(p->membase + (offset << p->regshift));

	return dw8250_modify_msr(p, offset, value);
}

static int dw8250_handle_irq(struct uart_port *p)
{
	struct dw8250_data *d = p->private_data;
	unsigned int iir = p->serial_in(p, UART_IIR);

	if (serial8250_handle_irq(p, iir)) {
		return 1;
	} else if ((iir & UART_IIR_BUSY) == UART_IIR_BUSY) {
		/* Clear the USR */
		(void)p->serial_in(p, d->usr_reg);

		return 1;
	}

	return 0;
}

static void
dw8250_do_pm(struct uart_port *port, unsigned int state, unsigned int old)
{
	if (!state)
		pm_runtime_get_sync(port->dev);

	serial8250_do_pm(port, state, old);

	if (state)
		pm_runtime_put_sync_suspend(port->dev);
}

static void dw8250_set_termios(struct uart_port *p, struct ktermios *termios,
			       struct ktermios *old)
{
	unsigned int baud = tty_termios_baud_rate(termios);
	struct dw8250_data *d = p->private_data;
	unsigned int rate;
	int ret;

	if (IS_ERR(d->clk) || !old)
		goto out;

	/* Not requesting clock rates below 1.8432Mhz */
	if (baud < 115200)
		baud = 115200;

	clk_disable_unprepare(d->clk);
	rate = clk_round_rate(d->clk, baud * 16);
	ret = clk_set_rate(d->clk, rate);
	clk_prepare_enable(d->clk);

	if (!ret)
		p->uartclk = rate;
out:
	serial8250_do_set_termios(p, termios, old);
}

static bool dw8250_dma_filter(struct dma_chan *chan, void *param)
{
	struct dw8250_data *data = param;

	return chan->chan_id == data->dma.tx_chan_id ||
	       chan->chan_id == data->dma.rx_chan_id;
}

static void dw8250_setup_port(struct uart_8250_port *up)
{
	struct uart_port	*p = &up->port;
	u32			reg = readl(p->membase + DW_UART_UCV);

	/*
	 * If the Component Version Register returns zero, we know that
	 * ADDITIONAL_FEATURES are not enabled. No need to go any further.
	 */
	if (!reg)
		return;

	dev_dbg_ratelimited(p->dev, "Designware UART version %c.%c%c\n",
		(reg >> 24) & 0xff, (reg >> 16) & 0xff, (reg >> 8) & 0xff);

	reg = readl(p->membase + DW_UART_CPR);
	if (!reg)
		return;

	/* Select the type based on fifo */
	if (reg & DW_UART_CPR_FIFO_MODE) {
		p->type = PORT_16550A;
		p->flags |= UPF_FIXED_TYPE;
		p->fifosize = DW_UART_CPR_FIFO_SIZE(reg);
		up->tx_loadsz = p->fifosize;
		up->capabilities = UART_CAP_FIFO;
	}

	if (reg & DW_UART_CPR_AFCE_MODE)
		up->capabilities |= UART_CAP_AFE;
}

static int dw8250_probe_of(struct uart_port *p,
			   struct dw8250_data *data)
{
	struct device_node	*np = p->dev->of_node;
	struct uart_8250_port *up = up_to_u8250p(p);
	u32			val;
	bool has_ucv = true;

	if (of_device_is_compatible(np, "cavium,octeon-3860-uart")) {
#ifdef __BIG_ENDIAN
		/*
		 * Low order bits of these 64-bit registers, when
		 * accessed as a byte, are 7 bytes further down in the
		 * address space in big endian mode.
		 */
		p->membase += 7;
#endif
		p->serial_out = dw8250_serial_out_rb;
		p->flags = UPF_SKIP_TEST | UPF_SHARE_IRQ | UPF_FIXED_TYPE;
		p->type = PORT_OCTEON;
		data->usr_reg = 0x27;
		has_ucv = false;
	} else if (!of_property_read_u32(np, "reg-io-width", &val)) {
		switch (val) {
		case 1:
			break;
		case 4:
			p->iotype = UPIO_MEM32;
			p->serial_in = dw8250_serial_in32;
			p->serial_out = dw8250_serial_out32;
			break;
		default:
			dev_err(p->dev, "unsupported reg-io-width (%u)\n", val);
			return -EINVAL;
		}
	}
	if (has_ucv)
		dw8250_setup_port(up);

	if (!of_property_read_u32(np, "reg-shift", &val))
		p->regshift = val;

	/* clock got configured through clk api, all done */
	if (p->uartclk)
		return 0;

	/* try to find out clock frequency from DT as fallback */
	if (of_property_read_u32(np, "clock-frequency", &val)) {
		dev_err(p->dev, "clk or clock-frequency not defined\n");
		return -EINVAL;
	}
	p->uartclk = val;

	return 0;
}

static int dw8250_probe_acpi(struct uart_8250_port *up,
			     struct dw8250_data *data)
{
	struct uart_port *p = &up->port;

	dw8250_setup_port(up);

	p->iotype = UPIO_MEM32;
	p->serial_in = dw8250_serial_in32;
	p->serial_out = dw8250_serial_out32;
	p->regshift = 2;

	up->dma = &data->dma;

	up->dma->rxconf.src_maxburst = p->fifosize / 4;
	up->dma->txconf.dst_maxburst = p->fifosize / 4;

	up->port.set_termios = dw8250_set_termios;

	return 0;
}

static int dw8250_probe(struct platform_device *pdev)
{
	struct uart_8250_port uart = {};
	struct resource *regs = platform_get_resource(pdev, IORESOURCE_MEM, 0);
	struct resource *irq = platform_get_resource(pdev, IORESOURCE_IRQ, 0);
	struct dw8250_data *data;
	int err;

	if (!regs || !irq) {
		dev_err(&pdev->dev, "no registers/irq defined\n");
		return -EINVAL;
	}

	spin_lock_init(&uart.port.lock);
	uart.port.mapbase = regs->start;
	uart.port.irq = irq->start;
	uart.port.handle_irq = dw8250_handle_irq;
	uart.port.pm = dw8250_do_pm;
	uart.port.type = PORT_8250;
	uart.port.flags = UPF_SHARE_IRQ | UPF_BOOT_AUTOCONF | UPF_FIXED_PORT;
	uart.port.dev = &pdev->dev;

	uart.port.membase = devm_ioremap(&pdev->dev, regs->start,
					 resource_size(regs));
	if (!uart.port.membase)
		return -ENOMEM;

	data = devm_kzalloc(&pdev->dev, sizeof(*data), GFP_KERNEL);
	if (!data)
		return -ENOMEM;

	data->usr_reg = DW_UART_USR;
	data->clk = devm_clk_get(&pdev->dev, "baudclk");
<<<<<<< HEAD
	if (IS_ERR(data->clk))
		data->clk = devm_clk_get(&pdev->dev, NULL);
=======
	if (IS_ERR(data->clk) && PTR_ERR(data->clk) != -EPROBE_DEFER)
		data->clk = devm_clk_get(&pdev->dev, NULL);
	if (IS_ERR(data->clk) && PTR_ERR(data->clk) == -EPROBE_DEFER)
		return -EPROBE_DEFER;
>>>>>>> c309bfa9
	if (!IS_ERR(data->clk)) {
		err = clk_prepare_enable(data->clk);
		if (err)
			dev_warn(&pdev->dev, "could not enable optional baudclk: %d\n",
				 err);
		else
			uart.port.uartclk = clk_get_rate(data->clk);
	}

	data->pclk = devm_clk_get(&pdev->dev, "apb_pclk");
<<<<<<< HEAD
	if (!IS_ERR(data->pclk)) {
		err = clk_prepare_enable(data->pclk);
		if (err) {
			dev_err(&pdev->dev, "could not enable apb_pclk\n");
			return err;
		}
=======
	if (IS_ERR(data->clk) && PTR_ERR(data->clk) == -EPROBE_DEFER) {
		err = -EPROBE_DEFER;
		goto err_clk;
>>>>>>> c309bfa9
	}
	if (!IS_ERR(data->pclk)) {
		err = clk_prepare_enable(data->pclk);
		if (err) {
			dev_err(&pdev->dev, "could not enable apb_pclk\n");
			goto err_clk;
		}
	}

	data->rst = devm_reset_control_get_optional(&pdev->dev, NULL);
	if (IS_ERR(data->rst) && PTR_ERR(data->rst) == -EPROBE_DEFER) {
		err = -EPROBE_DEFER;
		goto err_pclk;
	}
	if (!IS_ERR(data->rst))
		reset_control_deassert(data->rst);

	data->dma.rx_chan_id = -1;
	data->dma.tx_chan_id = -1;
	data->dma.rx_param = data;
	data->dma.tx_param = data;
	data->dma.fn = dw8250_dma_filter;

	uart.port.iotype = UPIO_MEM;
	uart.port.serial_in = dw8250_serial_in;
	uart.port.serial_out = dw8250_serial_out;
	uart.port.private_data = data;

	if (pdev->dev.of_node) {
		err = dw8250_probe_of(&uart.port, data);
		if (err)
			goto err_reset;
	} else if (ACPI_HANDLE(&pdev->dev)) {
		err = dw8250_probe_acpi(&uart, data);
		if (err)
			goto err_reset;
	} else {
		err = -ENODEV;
		goto err_reset;
	}

	data->line = serial8250_register_8250_port(&uart);
	if (data->line < 0) {
		err = data->line;
		goto err_reset;
	}

	platform_set_drvdata(pdev, data);

	pm_runtime_set_active(&pdev->dev);
	pm_runtime_enable(&pdev->dev);

	return 0;

err_reset:
	if (!IS_ERR(data->rst))
		reset_control_assert(data->rst);

err_pclk:
	if (!IS_ERR(data->pclk))
		clk_disable_unprepare(data->pclk);

err_clk:
	if (!IS_ERR(data->clk))
		clk_disable_unprepare(data->clk);

	return err;
}

static int dw8250_remove(struct platform_device *pdev)
{
	struct dw8250_data *data = platform_get_drvdata(pdev);

	pm_runtime_get_sync(&pdev->dev);

	serial8250_unregister_port(data->line);

<<<<<<< HEAD
=======
	if (!IS_ERR(data->rst))
		reset_control_assert(data->rst);

>>>>>>> c309bfa9
	if (!IS_ERR(data->pclk))
		clk_disable_unprepare(data->pclk);

	if (!IS_ERR(data->clk))
		clk_disable_unprepare(data->clk);

	pm_runtime_disable(&pdev->dev);
	pm_runtime_put_noidle(&pdev->dev);

	return 0;
}

#ifdef CONFIG_PM_SLEEP
static int dw8250_suspend(struct device *dev)
{
	struct dw8250_data *data = dev_get_drvdata(dev);

	serial8250_suspend_port(data->line);

	return 0;
}

static int dw8250_resume(struct device *dev)
{
	struct dw8250_data *data = dev_get_drvdata(dev);

	serial8250_resume_port(data->line);

	return 0;
}
#endif /* CONFIG_PM_SLEEP */

#ifdef CONFIG_PM_RUNTIME
static int dw8250_runtime_suspend(struct device *dev)
{
	struct dw8250_data *data = dev_get_drvdata(dev);

	if (!IS_ERR(data->clk))
		clk_disable_unprepare(data->clk);

	if (!IS_ERR(data->pclk))
		clk_disable_unprepare(data->pclk);

	return 0;
}

static int dw8250_runtime_resume(struct device *dev)
{
	struct dw8250_data *data = dev_get_drvdata(dev);

	if (!IS_ERR(data->pclk))
		clk_prepare_enable(data->pclk);

	if (!IS_ERR(data->clk))
		clk_prepare_enable(data->clk);

	return 0;
}
#endif

static const struct dev_pm_ops dw8250_pm_ops = {
	SET_SYSTEM_SLEEP_PM_OPS(dw8250_suspend, dw8250_resume)
	SET_RUNTIME_PM_OPS(dw8250_runtime_suspend, dw8250_runtime_resume, NULL)
};

static const struct of_device_id dw8250_of_match[] = {
	{ .compatible = "snps,dw-apb-uart" },
	{ .compatible = "cavium,octeon-3860-uart" },
	{ /* Sentinel */ }
};
MODULE_DEVICE_TABLE(of, dw8250_of_match);

static const struct acpi_device_id dw8250_acpi_match[] = {
	{ "INT33C4", 0 },
	{ "INT33C5", 0 },
	{ "INT3434", 0 },
	{ "INT3435", 0 },
	{ "80860F0A", 0 },
	{ },
};
MODULE_DEVICE_TABLE(acpi, dw8250_acpi_match);

static struct platform_driver dw8250_platform_driver = {
	.driver = {
		.name		= "dw-apb-uart",
		.owner		= THIS_MODULE,
		.pm		= &dw8250_pm_ops,
		.of_match_table	= dw8250_of_match,
		.acpi_match_table = ACPI_PTR(dw8250_acpi_match),
	},
	.probe			= dw8250_probe,
	.remove			= dw8250_remove,
};

module_platform_driver(dw8250_platform_driver);

MODULE_AUTHOR("Jamie Iles");
MODULE_LICENSE("GPL");
MODULE_DESCRIPTION("Synopsys DesignWare 8250 serial port driver");<|MERGE_RESOLUTION|>--- conflicted
+++ resolved
@@ -61,10 +61,7 @@
 	int			line;
 	struct clk		*clk;
 	struct clk		*pclk;
-<<<<<<< HEAD
-=======
 	struct reset_control	*rst;
->>>>>>> c309bfa9
 	struct uart_8250_dma	dma;
 };
 
@@ -368,15 +365,10 @@
 
 	data->usr_reg = DW_UART_USR;
 	data->clk = devm_clk_get(&pdev->dev, "baudclk");
-<<<<<<< HEAD
-	if (IS_ERR(data->clk))
-		data->clk = devm_clk_get(&pdev->dev, NULL);
-=======
 	if (IS_ERR(data->clk) && PTR_ERR(data->clk) != -EPROBE_DEFER)
 		data->clk = devm_clk_get(&pdev->dev, NULL);
 	if (IS_ERR(data->clk) && PTR_ERR(data->clk) == -EPROBE_DEFER)
 		return -EPROBE_DEFER;
->>>>>>> c309bfa9
 	if (!IS_ERR(data->clk)) {
 		err = clk_prepare_enable(data->clk);
 		if (err)
@@ -387,18 +379,9 @@
 	}
 
 	data->pclk = devm_clk_get(&pdev->dev, "apb_pclk");
-<<<<<<< HEAD
-	if (!IS_ERR(data->pclk)) {
-		err = clk_prepare_enable(data->pclk);
-		if (err) {
-			dev_err(&pdev->dev, "could not enable apb_pclk\n");
-			return err;
-		}
-=======
 	if (IS_ERR(data->clk) && PTR_ERR(data->clk) == -EPROBE_DEFER) {
 		err = -EPROBE_DEFER;
 		goto err_clk;
->>>>>>> c309bfa9
 	}
 	if (!IS_ERR(data->pclk)) {
 		err = clk_prepare_enable(data->pclk);
@@ -476,12 +459,9 @@
 
 	serial8250_unregister_port(data->line);
 
-<<<<<<< HEAD
-=======
 	if (!IS_ERR(data->rst))
 		reset_control_assert(data->rst);
 
->>>>>>> c309bfa9
 	if (!IS_ERR(data->pclk))
 		clk_disable_unprepare(data->pclk);
 
