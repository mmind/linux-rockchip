// SPDX-License-Identifier: GPL-2.0-only
/*
 * Fence mechanism for dma-buf and to allow for asynchronous dma access
 *
 * Copyright (C) 2012 Canonical Ltd
 * Copyright (C) 2012 Texas Instruments
 *
 * Authors:
 * Rob Clark <robdclark@gmail.com>
 * Maarten Lankhorst <maarten.lankhorst@canonical.com>
 */

#include <linux/slab.h>
#include <linux/export.h>
#include <linux/atomic.h>
#include <linux/dma-fence.h>
#include <linux/sched/signal.h>

#define CREATE_TRACE_POINTS
#include <trace/events/dma_fence.h>

EXPORT_TRACEPOINT_SYMBOL(dma_fence_emit);
EXPORT_TRACEPOINT_SYMBOL(dma_fence_enable_signal);
EXPORT_TRACEPOINT_SYMBOL(dma_fence_signaled);

static DEFINE_SPINLOCK(dma_fence_stub_lock);
static struct dma_fence dma_fence_stub;

/*
 * fence context counter: each execution context should have its own
 * fence context, this allows checking if fences belong to the same
 * context or not. One device can have multiple separate contexts,
 * and they're used if some engine can run independently of another.
 */
static atomic64_t dma_fence_context_counter = ATOMIC64_INIT(1);

/**
 * DOC: DMA fences overview
 *
 * DMA fences, represented by &struct dma_fence, are the kernel internal
 * synchronization primitive for DMA operations like GPU rendering, video
 * encoding/decoding, or displaying buffers on a screen.
 *
 * A fence is initialized using dma_fence_init() and completed using
 * dma_fence_signal(). Fences are associated with a context, allocated through
 * dma_fence_context_alloc(), and all fences on the same context are
 * fully ordered.
 *
 * Since the purposes of fences is to facilitate cross-device and
 * cross-application synchronization, there's multiple ways to use one:
 *
 * - Individual fences can be exposed as a &sync_file, accessed as a file
 *   descriptor from userspace, created by calling sync_file_create(). This is
 *   called explicit fencing, since userspace passes around explicit
 *   synchronization points.
 *
 * - Some subsystems also have their own explicit fencing primitives, like
 *   &drm_syncobj. Compared to &sync_file, a &drm_syncobj allows the underlying
 *   fence to be updated.
 *
 * - Then there's also implicit fencing, where the synchronization points are
 *   implicitly passed around as part of shared &dma_buf instances. Such
 *   implicit fences are stored in &struct dma_resv through the
 *   &dma_buf.resv pointer.
 */

/**
 * DOC: fence cross-driver contract
 *
 * Since &dma_fence provide a cross driver contract, all drivers must follow the
 * same rules:
 *
 * * Fences must complete in a reasonable time. Fences which represent kernels
 *   and shaders submitted by userspace, which could run forever, must be backed
 *   up by timeout and gpu hang recovery code. Minimally that code must prevent
 *   further command submission and force complete all in-flight fences, e.g.
 *   when the driver or hardware do not support gpu reset, or if the gpu reset
 *   failed for some reason. Ideally the driver supports gpu recovery which only
 *   affects the offending userspace context, and no other userspace
 *   submissions.
 *
 * * Drivers may have different ideas of what completion within a reasonable
 *   time means. Some hang recovery code uses a fixed timeout, others a mix
 *   between observing forward progress and increasingly strict timeouts.
 *   Drivers should not try to second guess timeout handling of fences from
 *   other drivers.
 *
 * * To ensure there's no deadlocks of dma_fence_wait() against other locks
 *   drivers should annotate all code required to reach dma_fence_signal(),
 *   which completes the fences, with dma_fence_begin_signalling() and
 *   dma_fence_end_signalling().
 *
 * * Drivers are allowed to call dma_fence_wait() while holding dma_resv_lock().
 *   This means any code required for fence completion cannot acquire a
 *   &dma_resv lock. Note that this also pulls in the entire established
 *   locking hierarchy around dma_resv_lock() and dma_resv_unlock().
 *
 * * Drivers are allowed to call dma_fence_wait() from their &shrinker
 *   callbacks. This means any code required for fence completion cannot
 *   allocate memory with GFP_KERNEL.
 *
 * * Drivers are allowed to call dma_fence_wait() from their &mmu_notifier
 *   respectively &mmu_interval_notifier callbacks. This means any code required
 *   for fence completeion cannot allocate memory with GFP_NOFS or GFP_NOIO.
 *   Only GFP_ATOMIC is permissible, which might fail.
 *
 * Note that only GPU drivers have a reasonable excuse for both requiring
 * &mmu_interval_notifier and &shrinker callbacks at the same time as having to
 * track asynchronous compute work using &dma_fence. No driver outside of
 * drivers/gpu should ever call dma_fence_wait() in such contexts.
 */

static const char *dma_fence_stub_get_name(struct dma_fence *fence)
{
        return "stub";
}

static const struct dma_fence_ops dma_fence_stub_ops = {
	.get_driver_name = dma_fence_stub_get_name,
	.get_timeline_name = dma_fence_stub_get_name,
};

/**
 * dma_fence_get_stub - return a signaled fence
 *
 * Return a stub fence which is already signaled.
 */
struct dma_fence *dma_fence_get_stub(void)
{
	spin_lock(&dma_fence_stub_lock);
	if (!dma_fence_stub.ops) {
		dma_fence_init(&dma_fence_stub,
			       &dma_fence_stub_ops,
			       &dma_fence_stub_lock,
			       0, 0);
		dma_fence_signal_locked(&dma_fence_stub);
	}
	spin_unlock(&dma_fence_stub_lock);

	return dma_fence_get(&dma_fence_stub);
}
EXPORT_SYMBOL(dma_fence_get_stub);

/**
 * dma_fence_context_alloc - allocate an array of fence contexts
 * @num: amount of contexts to allocate
 *
 * This function will return the first index of the number of fence contexts
 * allocated.  The fence context is used for setting &dma_fence.context to a
 * unique number by passing the context to dma_fence_init().
 */
u64 dma_fence_context_alloc(unsigned num)
{
	WARN_ON(!num);
	return atomic64_fetch_add(num, &dma_fence_context_counter);
}
EXPORT_SYMBOL(dma_fence_context_alloc);

/**
 * DOC: fence signalling annotation
 *
 * Proving correctness of all the kernel code around &dma_fence through code
 * review and testing is tricky for a few reasons:
 *
 * * It is a cross-driver contract, and therefore all drivers must follow the
 *   same rules for lock nesting order, calling contexts for various functions
 *   and anything else significant for in-kernel interfaces. But it is also
 *   impossible to test all drivers in a single machine, hence brute-force N vs.
 *   N testing of all combinations is impossible. Even just limiting to the
 *   possible combinations is infeasible.
 *
 * * There is an enormous amount of driver code involved. For render drivers
 *   there's the tail of command submission, after fences are published,
 *   scheduler code, interrupt and workers to process job completion,
 *   and timeout, gpu reset and gpu hang recovery code. Plus for integration
 *   with core mm with have &mmu_notifier, respectively &mmu_interval_notifier,
 *   and &shrinker. For modesetting drivers there's the commit tail functions
 *   between when fences for an atomic modeset are published, and when the
 *   corresponding vblank completes, including any interrupt processing and
 *   related workers. Auditing all that code, across all drivers, is not
 *   feasible.
 *
 * * Due to how many other subsystems are involved and the locking hierarchies
 *   this pulls in there is extremely thin wiggle-room for driver-specific
 *   differences. &dma_fence interacts with almost all of the core memory
 *   handling through page fault handlers via &dma_resv, dma_resv_lock() and
 *   dma_resv_unlock(). On the other side it also interacts through all
 *   allocation sites through &mmu_notifier and &shrinker.
 *
 * Furthermore lockdep does not handle cross-release dependencies, which means
 * any deadlocks between dma_fence_wait() and dma_fence_signal() can't be caught
 * at runtime with some quick testing. The simplest example is one thread
 * waiting on a &dma_fence while holding a lock::
 *
 *     lock(A);
 *     dma_fence_wait(B);
 *     unlock(A);
 *
 * while the other thread is stuck trying to acquire the same lock, which
 * prevents it from signalling the fence the previous thread is stuck waiting
 * on::
 *
 *     lock(A);
 *     unlock(A);
 *     dma_fence_signal(B);
 *
 * By manually annotating all code relevant to signalling a &dma_fence we can
 * teach lockdep about these dependencies, which also helps with the validation
 * headache since now lockdep can check all the rules for us::
 *
 *    cookie = dma_fence_begin_signalling();
 *    lock(A);
 *    unlock(A);
 *    dma_fence_signal(B);
 *    dma_fence_end_signalling(cookie);
 *
 * For using dma_fence_begin_signalling() and dma_fence_end_signalling() to
 * annotate critical sections the following rules need to be observed:
 *
 * * All code necessary to complete a &dma_fence must be annotated, from the
 *   point where a fence is accessible to other threads, to the point where
 *   dma_fence_signal() is called. Un-annotated code can contain deadlock issues,
 *   and due to the very strict rules and many corner cases it is infeasible to
 *   catch these just with review or normal stress testing.
 *
 * * &struct dma_resv deserves a special note, since the readers are only
 *   protected by rcu. This means the signalling critical section starts as soon
 *   as the new fences are installed, even before dma_resv_unlock() is called.
 *
 * * The only exception are fast paths and opportunistic signalling code, which
 *   calls dma_fence_signal() purely as an optimization, but is not required to
 *   guarantee completion of a &dma_fence. The usual example is a wait IOCTL
 *   which calls dma_fence_signal(), while the mandatory completion path goes
 *   through a hardware interrupt and possible job completion worker.
 *
 * * To aid composability of code, the annotations can be freely nested, as long
 *   as the overall locking hierarchy is consistent. The annotations also work
 *   both in interrupt and process context. Due to implementation details this
 *   requires that callers pass an opaque cookie from
 *   dma_fence_begin_signalling() to dma_fence_end_signalling().
 *
 * * Validation against the cross driver contract is implemented by priming
 *   lockdep with the relevant hierarchy at boot-up. This means even just
 *   testing with a single device is enough to validate a driver, at least as
 *   far as deadlocks with dma_fence_wait() against dma_fence_signal() are
 *   concerned.
 */
#ifdef CONFIG_LOCKDEP
static struct lockdep_map dma_fence_lockdep_map = {
	.name = "dma_fence_map"
};

/**
 * dma_fence_begin_signalling - begin a critical DMA fence signalling section
 *
 * Drivers should use this to annotate the beginning of any code section
 * required to eventually complete &dma_fence by calling dma_fence_signal().
 *
 * The end of these critical sections are annotated with
 * dma_fence_end_signalling().
 *
 * Returns:
 *
 * Opaque cookie needed by the implementation, which needs to be passed to
 * dma_fence_end_signalling().
 */
bool dma_fence_begin_signalling(void)
{
	/* explicitly nesting ... */
	if (lock_is_held_type(&dma_fence_lockdep_map, 1))
		return true;

	/* rely on might_sleep check for soft/hardirq locks */
	if (in_atomic())
		return true;

	/* ... and non-recursive readlock */
	lock_acquire(&dma_fence_lockdep_map, 0, 0, 1, 1, NULL, _RET_IP_);

	return false;
}
EXPORT_SYMBOL(dma_fence_begin_signalling);

/**
 * dma_fence_end_signalling - end a critical DMA fence signalling section
 *
 * Closes a critical section annotation opened by dma_fence_begin_signalling().
 */
void dma_fence_end_signalling(bool cookie)
{
	if (cookie)
		return;

	lock_release(&dma_fence_lockdep_map, _RET_IP_);
}
EXPORT_SYMBOL(dma_fence_end_signalling);

void __dma_fence_might_wait(void)
{
	bool tmp;

	tmp = lock_is_held_type(&dma_fence_lockdep_map, 1);
	if (tmp)
		lock_release(&dma_fence_lockdep_map, _THIS_IP_);
	lock_map_acquire(&dma_fence_lockdep_map);
	lock_map_release(&dma_fence_lockdep_map);
	if (tmp)
		lock_acquire(&dma_fence_lockdep_map, 0, 0, 1, 1, NULL, _THIS_IP_);
}
#endif


/**
 * dma_fence_signal_locked - signal completion of a fence
 * @fence: the fence to signal
 *
 * Signal completion for software callbacks on a fence, this will unblock
 * dma_fence_wait() calls and run all the callbacks added with
 * dma_fence_add_callback(). Can be called multiple times, but since a fence
 * can only go from the unsignaled to the signaled state and not back, it will
 * only be effective the first time.
 *
 * Unlike dma_fence_signal(), this function must be called with &dma_fence.lock
 * held.
 *
 * Returns 0 on success and a negative error value when @fence has been
 * signalled already.
 */
int dma_fence_signal_locked(struct dma_fence *fence)
{
	struct dma_fence_cb *cur, *tmp;
	struct list_head cb_list;

	lockdep_assert_held(fence->lock);

	if (unlikely(test_and_set_bit(DMA_FENCE_FLAG_SIGNALED_BIT,
				      &fence->flags)))
		return -EINVAL;

	/* Stash the cb_list before replacing it with the timestamp */
	list_replace(&fence->cb_list, &cb_list);

	fence->timestamp = ktime_get();
	set_bit(DMA_FENCE_FLAG_TIMESTAMP_BIT, &fence->flags);
	trace_dma_fence_signaled(fence);

	list_for_each_entry_safe(cur, tmp, &cb_list, node) {
		INIT_LIST_HEAD(&cur->node);
		cur->func(fence, cur);
	}

	return 0;
}
EXPORT_SYMBOL(dma_fence_signal_locked);

/**
 * dma_fence_signal - signal completion of a fence
 * @fence: the fence to signal
 *
 * Signal completion for software callbacks on a fence, this will unblock
 * dma_fence_wait() calls and run all the callbacks added with
 * dma_fence_add_callback(). Can be called multiple times, but since a fence
 * can only go from the unsignaled to the signaled state and not back, it will
 * only be effective the first time.
 *
 * Returns 0 on success and a negative error value when @fence has been
 * signalled already.
 */
int dma_fence_signal(struct dma_fence *fence)
{
	unsigned long flags;
	int ret;
	bool tmp;

	if (!fence)
		return -EINVAL;

	tmp = dma_fence_begin_signalling();

	spin_lock_irqsave(fence->lock, flags);
	ret = dma_fence_signal_locked(fence);
	spin_unlock_irqrestore(fence->lock, flags);

	dma_fence_end_signalling(tmp);

	return ret;
}
EXPORT_SYMBOL(dma_fence_signal);

/**
 * dma_fence_wait_timeout - sleep until the fence gets signaled
 * or until timeout elapses
 * @fence: the fence to wait on
 * @intr: if true, do an interruptible wait
 * @timeout: timeout value in jiffies, or MAX_SCHEDULE_TIMEOUT
 *
 * Returns -ERESTARTSYS if interrupted, 0 if the wait timed out, or the
 * remaining timeout in jiffies on success. Other error values may be
 * returned on custom implementations.
 *
 * Performs a synchronous wait on this fence. It is assumed the caller
 * directly or indirectly (buf-mgr between reservation and committing)
 * holds a reference to the fence, otherwise the fence might be
 * freed before return, resulting in undefined behavior.
 *
 * See also dma_fence_wait() and dma_fence_wait_any_timeout().
 */
signed long
dma_fence_wait_timeout(struct dma_fence *fence, bool intr, signed long timeout)
{
	signed long ret;

	if (WARN_ON(timeout < 0))
		return -EINVAL;

	might_sleep();

<<<<<<< HEAD
=======
	__dma_fence_might_wait();

>>>>>>> 9123e3a7
	trace_dma_fence_wait_start(fence);
	if (fence->ops->wait)
		ret = fence->ops->wait(fence, intr, timeout);
	else
		ret = dma_fence_default_wait(fence, intr, timeout);
	trace_dma_fence_wait_end(fence);
	return ret;
}
EXPORT_SYMBOL(dma_fence_wait_timeout);

/**
 * dma_fence_release - default relese function for fences
 * @kref: &dma_fence.recfount
 *
 * This is the default release functions for &dma_fence. Drivers shouldn't call
 * this directly, but instead call dma_fence_put().
 */
void dma_fence_release(struct kref *kref)
{
	struct dma_fence *fence =
		container_of(kref, struct dma_fence, refcount);

	trace_dma_fence_destroy(fence);

	if (WARN(!list_empty(&fence->cb_list) &&
		 !test_bit(DMA_FENCE_FLAG_SIGNALED_BIT, &fence->flags),
		 "Fence %s:%s:%llx:%llx released with pending signals!\n",
		 fence->ops->get_driver_name(fence),
		 fence->ops->get_timeline_name(fence),
		 fence->context, fence->seqno)) {
		unsigned long flags;

		/*
		 * Failed to signal before release, likely a refcounting issue.
		 *
		 * This should never happen, but if it does make sure that we
		 * don't leave chains dangling. We set the error flag first
		 * so that the callbacks know this signal is due to an error.
		 */
		spin_lock_irqsave(fence->lock, flags);
		fence->error = -EDEADLK;
		dma_fence_signal_locked(fence);
		spin_unlock_irqrestore(fence->lock, flags);
	}

	if (fence->ops->release)
		fence->ops->release(fence);
	else
		dma_fence_free(fence);
}
EXPORT_SYMBOL(dma_fence_release);

/**
 * dma_fence_free - default release function for &dma_fence.
 * @fence: fence to release
 *
 * This is the default implementation for &dma_fence_ops.release. It calls
 * kfree_rcu() on @fence.
 */
void dma_fence_free(struct dma_fence *fence)
{
	kfree_rcu(fence, rcu);
}
EXPORT_SYMBOL(dma_fence_free);

static bool __dma_fence_enable_signaling(struct dma_fence *fence)
{
	bool was_set;

	lockdep_assert_held(fence->lock);

	was_set = test_and_set_bit(DMA_FENCE_FLAG_ENABLE_SIGNAL_BIT,
				   &fence->flags);

	if (test_bit(DMA_FENCE_FLAG_SIGNALED_BIT, &fence->flags))
		return false;

	if (!was_set && fence->ops->enable_signaling) {
		trace_dma_fence_enable_signal(fence);

		if (!fence->ops->enable_signaling(fence)) {
			dma_fence_signal_locked(fence);
			return false;
		}
	}

	return true;
}

/**
 * dma_fence_enable_sw_signaling - enable signaling on fence
 * @fence: the fence to enable
 *
 * This will request for sw signaling to be enabled, to make the fence
 * complete as soon as possible. This calls &dma_fence_ops.enable_signaling
 * internally.
 */
void dma_fence_enable_sw_signaling(struct dma_fence *fence)
{
	unsigned long flags;

	if (test_bit(DMA_FENCE_FLAG_SIGNALED_BIT, &fence->flags))
		return;

	spin_lock_irqsave(fence->lock, flags);
	__dma_fence_enable_signaling(fence);
	spin_unlock_irqrestore(fence->lock, flags);
}
EXPORT_SYMBOL(dma_fence_enable_sw_signaling);

/**
 * dma_fence_add_callback - add a callback to be called when the fence
 * is signaled
 * @fence: the fence to wait on
 * @cb: the callback to register
 * @func: the function to call
 *
 * @cb will be initialized by dma_fence_add_callback(), no initialization
 * by the caller is required. Any number of callbacks can be registered
 * to a fence, but a callback can only be registered to one fence at a time.
 *
 * Note that the callback can be called from an atomic context.  If
 * fence is already signaled, this function will return -ENOENT (and
 * *not* call the callback).
 *
 * Add a software callback to the fence. Same restrictions apply to
 * refcount as it does to dma_fence_wait(), however the caller doesn't need to
 * keep a refcount to fence afterward dma_fence_add_callback() has returned:
 * when software access is enabled, the creator of the fence is required to keep
 * the fence alive until after it signals with dma_fence_signal(). The callback
 * itself can be called from irq context.
 *
 * Returns 0 in case of success, -ENOENT if the fence is already signaled
 * and -EINVAL in case of error.
 */
int dma_fence_add_callback(struct dma_fence *fence, struct dma_fence_cb *cb,
			   dma_fence_func_t func)
{
	unsigned long flags;
	int ret = 0;

	if (WARN_ON(!fence || !func))
		return -EINVAL;

	if (test_bit(DMA_FENCE_FLAG_SIGNALED_BIT, &fence->flags)) {
		INIT_LIST_HEAD(&cb->node);
		return -ENOENT;
	}

	spin_lock_irqsave(fence->lock, flags);

	if (__dma_fence_enable_signaling(fence)) {
		cb->func = func;
		list_add_tail(&cb->node, &fence->cb_list);
	} else {
		INIT_LIST_HEAD(&cb->node);
		ret = -ENOENT;
	}

	spin_unlock_irqrestore(fence->lock, flags);

	return ret;
}
EXPORT_SYMBOL(dma_fence_add_callback);

/**
 * dma_fence_get_status - returns the status upon completion
 * @fence: the dma_fence to query
 *
 * This wraps dma_fence_get_status_locked() to return the error status
 * condition on a signaled fence. See dma_fence_get_status_locked() for more
 * details.
 *
 * Returns 0 if the fence has not yet been signaled, 1 if the fence has
 * been signaled without an error condition, or a negative error code
 * if the fence has been completed in err.
 */
int dma_fence_get_status(struct dma_fence *fence)
{
	unsigned long flags;
	int status;

	spin_lock_irqsave(fence->lock, flags);
	status = dma_fence_get_status_locked(fence);
	spin_unlock_irqrestore(fence->lock, flags);

	return status;
}
EXPORT_SYMBOL(dma_fence_get_status);

/**
 * dma_fence_remove_callback - remove a callback from the signaling list
 * @fence: the fence to wait on
 * @cb: the callback to remove
 *
 * Remove a previously queued callback from the fence. This function returns
 * true if the callback is successfully removed, or false if the fence has
 * already been signaled.
 *
 * *WARNING*:
 * Cancelling a callback should only be done if you really know what you're
 * doing, since deadlocks and race conditions could occur all too easily. For
 * this reason, it should only ever be done on hardware lockup recovery,
 * with a reference held to the fence.
 *
 * Behaviour is undefined if @cb has not been added to @fence using
 * dma_fence_add_callback() beforehand.
 */
bool
dma_fence_remove_callback(struct dma_fence *fence, struct dma_fence_cb *cb)
{
	unsigned long flags;
	bool ret;

	spin_lock_irqsave(fence->lock, flags);

	ret = !list_empty(&cb->node);
	if (ret)
		list_del_init(&cb->node);

	spin_unlock_irqrestore(fence->lock, flags);

	return ret;
}
EXPORT_SYMBOL(dma_fence_remove_callback);

struct default_wait_cb {
	struct dma_fence_cb base;
	struct task_struct *task;
};

static void
dma_fence_default_wait_cb(struct dma_fence *fence, struct dma_fence_cb *cb)
{
	struct default_wait_cb *wait =
		container_of(cb, struct default_wait_cb, base);

	wake_up_state(wait->task, TASK_NORMAL);
}

/**
 * dma_fence_default_wait - default sleep until the fence gets signaled
 * or until timeout elapses
 * @fence: the fence to wait on
 * @intr: if true, do an interruptible wait
 * @timeout: timeout value in jiffies, or MAX_SCHEDULE_TIMEOUT
 *
 * Returns -ERESTARTSYS if interrupted, 0 if the wait timed out, or the
 * remaining timeout in jiffies on success. If timeout is zero the value one is
 * returned if the fence is already signaled for consistency with other
 * functions taking a jiffies timeout.
 */
signed long
dma_fence_default_wait(struct dma_fence *fence, bool intr, signed long timeout)
{
	struct default_wait_cb cb;
	unsigned long flags;
	signed long ret = timeout ? timeout : 1;

	if (test_bit(DMA_FENCE_FLAG_SIGNALED_BIT, &fence->flags))
		return ret;

	spin_lock_irqsave(fence->lock, flags);

	if (intr && signal_pending(current)) {
		ret = -ERESTARTSYS;
		goto out;
	}

	if (!__dma_fence_enable_signaling(fence))
		goto out;

	if (!timeout) {
		ret = 0;
		goto out;
	}

	cb.base.func = dma_fence_default_wait_cb;
	cb.task = current;
	list_add(&cb.base.node, &fence->cb_list);

	while (!test_bit(DMA_FENCE_FLAG_SIGNALED_BIT, &fence->flags) && ret > 0) {
		if (intr)
			__set_current_state(TASK_INTERRUPTIBLE);
		else
			__set_current_state(TASK_UNINTERRUPTIBLE);
		spin_unlock_irqrestore(fence->lock, flags);

		ret = schedule_timeout(ret);

		spin_lock_irqsave(fence->lock, flags);
		if (ret > 0 && intr && signal_pending(current))
			ret = -ERESTARTSYS;
	}

	if (!list_empty(&cb.base.node))
		list_del(&cb.base.node);
	__set_current_state(TASK_RUNNING);

out:
	spin_unlock_irqrestore(fence->lock, flags);
	return ret;
}
EXPORT_SYMBOL(dma_fence_default_wait);

static bool
dma_fence_test_signaled_any(struct dma_fence **fences, uint32_t count,
			    uint32_t *idx)
{
	int i;

	for (i = 0; i < count; ++i) {
		struct dma_fence *fence = fences[i];
		if (test_bit(DMA_FENCE_FLAG_SIGNALED_BIT, &fence->flags)) {
			if (idx)
				*idx = i;
			return true;
		}
	}
	return false;
}

/**
 * dma_fence_wait_any_timeout - sleep until any fence gets signaled
 * or until timeout elapses
 * @fences: array of fences to wait on
 * @count: number of fences to wait on
 * @intr: if true, do an interruptible wait
 * @timeout: timeout value in jiffies, or MAX_SCHEDULE_TIMEOUT
 * @idx: used to store the first signaled fence index, meaningful only on
 *	positive return
 *
 * Returns -EINVAL on custom fence wait implementation, -ERESTARTSYS if
 * interrupted, 0 if the wait timed out, or the remaining timeout in jiffies
 * on success.
 *
 * Synchronous waits for the first fence in the array to be signaled. The
 * caller needs to hold a reference to all fences in the array, otherwise a
 * fence might be freed before return, resulting in undefined behavior.
 *
 * See also dma_fence_wait() and dma_fence_wait_timeout().
 */
signed long
dma_fence_wait_any_timeout(struct dma_fence **fences, uint32_t count,
			   bool intr, signed long timeout, uint32_t *idx)
{
	struct default_wait_cb *cb;
	signed long ret = timeout;
	unsigned i;

	if (WARN_ON(!fences || !count || timeout < 0))
		return -EINVAL;

	if (timeout == 0) {
		for (i = 0; i < count; ++i)
			if (dma_fence_is_signaled(fences[i])) {
				if (idx)
					*idx = i;
				return 1;
			}

		return 0;
	}

	cb = kcalloc(count, sizeof(struct default_wait_cb), GFP_KERNEL);
	if (cb == NULL) {
		ret = -ENOMEM;
		goto err_free_cb;
	}

	for (i = 0; i < count; ++i) {
		struct dma_fence *fence = fences[i];

		cb[i].task = current;
		if (dma_fence_add_callback(fence, &cb[i].base,
					   dma_fence_default_wait_cb)) {
			/* This fence is already signaled */
			if (idx)
				*idx = i;
			goto fence_rm_cb;
		}
	}

	while (ret > 0) {
		if (intr)
			set_current_state(TASK_INTERRUPTIBLE);
		else
			set_current_state(TASK_UNINTERRUPTIBLE);

		if (dma_fence_test_signaled_any(fences, count, idx))
			break;

		ret = schedule_timeout(ret);

		if (ret > 0 && intr && signal_pending(current))
			ret = -ERESTARTSYS;
	}

	__set_current_state(TASK_RUNNING);

fence_rm_cb:
	while (i-- > 0)
		dma_fence_remove_callback(fences[i], &cb[i].base);

err_free_cb:
	kfree(cb);

	return ret;
}
EXPORT_SYMBOL(dma_fence_wait_any_timeout);

/**
 * dma_fence_init - Initialize a custom fence.
 * @fence: the fence to initialize
 * @ops: the dma_fence_ops for operations on this fence
 * @lock: the irqsafe spinlock to use for locking this fence
 * @context: the execution context this fence is run on
 * @seqno: a linear increasing sequence number for this context
 *
 * Initializes an allocated fence, the caller doesn't have to keep its
 * refcount after committing with this fence, but it will need to hold a
 * refcount again if &dma_fence_ops.enable_signaling gets called.
 *
 * context and seqno are used for easy comparison between fences, allowing
 * to check which fence is later by simply using dma_fence_later().
 */
void
dma_fence_init(struct dma_fence *fence, const struct dma_fence_ops *ops,
	       spinlock_t *lock, u64 context, u64 seqno)
{
	BUG_ON(!lock);
	BUG_ON(!ops || !ops->get_driver_name || !ops->get_timeline_name);

	kref_init(&fence->refcount);
	fence->ops = ops;
	INIT_LIST_HEAD(&fence->cb_list);
	fence->lock = lock;
	fence->context = context;
	fence->seqno = seqno;
	fence->flags = 0UL;
	fence->error = 0;

	trace_dma_fence_init(fence);
}
EXPORT_SYMBOL(dma_fence_init);<|MERGE_RESOLUTION|>--- conflicted
+++ resolved
@@ -415,11 +415,8 @@
 
 	might_sleep();
 
-<<<<<<< HEAD
-=======
 	__dma_fence_might_wait();
 
->>>>>>> 9123e3a7
 	trace_dma_fence_wait_start(fence);
 	if (fence->ops->wait)
 		ret = fence->ops->wait(fence, intr, timeout);
