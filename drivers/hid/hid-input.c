/*
 *  Copyright (c) 2000-2001 Vojtech Pavlik
 *  Copyright (c) 2006-2010 Jiri Kosina
 *
 *  HID to Linux Input mapping
 */

/*
 * This program is free software; you can redistribute it and/or modify
 * it under the terms of the GNU General Public License as published by
 * the Free Software Foundation; either version 2 of the License, or
 * (at your option) any later version.
 *
 * This program is distributed in the hope that it will be useful,
 * but WITHOUT ANY WARRANTY; without even the implied warranty of
 * MERCHANTABILITY or FITNESS FOR A PARTICULAR PURPOSE.  See the
 * GNU General Public License for more details.
 *
 * You should have received a copy of the GNU General Public License
 * along with this program; if not, write to the Free Software
 * Foundation, Inc., 59 Temple Place, Suite 330, Boston, MA 02111-1307 USA
 *
 * Should you need to contact me, the author, you can do so either by
 * e-mail - mail your message to <vojtech@ucw.cz>, or by paper mail:
 * Vojtech Pavlik, Simunkova 1594, Prague 8, 182 00 Czech Republic
 */

#include <linux/module.h>
#include <linux/slab.h>
#include <linux/kernel.h>

#include <linux/hid.h>
#include <linux/hid-debug.h>

#include "hid-ids.h"

#define unk	KEY_UNKNOWN

static const unsigned char hid_keyboard[256] = {
	  0,  0,  0,  0, 30, 48, 46, 32, 18, 33, 34, 35, 23, 36, 37, 38,
	 50, 49, 24, 25, 16, 19, 31, 20, 22, 47, 17, 45, 21, 44,  2,  3,
	  4,  5,  6,  7,  8,  9, 10, 11, 28,  1, 14, 15, 57, 12, 13, 26,
	 27, 43, 43, 39, 40, 41, 51, 52, 53, 58, 59, 60, 61, 62, 63, 64,
	 65, 66, 67, 68, 87, 88, 99, 70,119,110,102,104,111,107,109,106,
	105,108,103, 69, 98, 55, 74, 78, 96, 79, 80, 81, 75, 76, 77, 71,
	 72, 73, 82, 83, 86,127,116,117,183,184,185,186,187,188,189,190,
	191,192,193,194,134,138,130,132,128,129,131,137,133,135,136,113,
	115,114,unk,unk,unk,121,unk, 89, 93,124, 92, 94, 95,unk,unk,unk,
	122,123, 90, 91, 85,unk,unk,unk,unk,unk,unk,unk,111,unk,unk,unk,
	unk,unk,unk,unk,unk,unk,unk,unk,unk,unk,unk,unk,unk,unk,unk,unk,
	unk,unk,unk,unk,unk,unk,179,180,unk,unk,unk,unk,unk,unk,unk,unk,
	unk,unk,unk,unk,unk,unk,unk,unk,unk,unk,unk,unk,unk,unk,unk,unk,
	unk,unk,unk,unk,unk,unk,unk,unk,111,unk,unk,unk,unk,unk,unk,unk,
	 29, 42, 56,125, 97, 54,100,126,164,166,165,163,161,115,114,113,
	150,158,159,128,136,177,178,176,142,152,173,140,unk,unk,unk,unk
};

static const struct {
	__s32 x;
	__s32 y;
}  hid_hat_to_axis[] = {{ 0, 0}, { 0,-1}, { 1,-1}, { 1, 0}, { 1, 1}, { 0, 1}, {-1, 1}, {-1, 0}, {-1,-1}};

#define map_abs(c)	hid_map_usage(hidinput, usage, &bit, &max, EV_ABS, (c))
#define map_rel(c)	hid_map_usage(hidinput, usage, &bit, &max, EV_REL, (c))
#define map_key(c)	hid_map_usage(hidinput, usage, &bit, &max, EV_KEY, (c))
#define map_led(c)	hid_map_usage(hidinput, usage, &bit, &max, EV_LED, (c))

#define map_abs_clear(c)	hid_map_usage_clear(hidinput, usage, &bit, \
		&max, EV_ABS, (c))
#define map_key_clear(c)	hid_map_usage_clear(hidinput, usage, &bit, \
		&max, EV_KEY, (c))

static bool match_scancode(struct hid_usage *usage,
			   unsigned int cur_idx, unsigned int scancode)
{
	return (usage->hid & (HID_USAGE_PAGE | HID_USAGE)) == scancode;
}

static bool match_keycode(struct hid_usage *usage,
			  unsigned int cur_idx, unsigned int keycode)
{
	/*
	 * We should exclude unmapped usages when doing lookup by keycode.
	 */
	return (usage->type == EV_KEY && usage->code == keycode);
}

static bool match_index(struct hid_usage *usage,
			unsigned int cur_idx, unsigned int idx)
{
	return cur_idx == idx;
}

typedef bool (*hid_usage_cmp_t)(struct hid_usage *usage,
				unsigned int cur_idx, unsigned int val);

static struct hid_usage *hidinput_find_key(struct hid_device *hid,
					   hid_usage_cmp_t match,
					   unsigned int value,
					   unsigned int *usage_idx)
{
	unsigned int i, j, k, cur_idx = 0;
	struct hid_report *report;
	struct hid_usage *usage;

	for (k = HID_INPUT_REPORT; k <= HID_OUTPUT_REPORT; k++) {
		list_for_each_entry(report, &hid->report_enum[k].report_list, list) {
			for (i = 0; i < report->maxfield; i++) {
				for (j = 0; j < report->field[i]->maxusage; j++) {
					usage = report->field[i]->usage + j;
					if (usage->type == EV_KEY || usage->type == 0) {
						if (match(usage, cur_idx, value)) {
							if (usage_idx)
								*usage_idx = cur_idx;
							return usage;
						}
						cur_idx++;
					}
				}
			}
		}
	}
	return NULL;
}

static struct hid_usage *hidinput_locate_usage(struct hid_device *hid,
					const struct input_keymap_entry *ke,
					unsigned int *index)
{
	struct hid_usage *usage;
	unsigned int scancode;

	if (ke->flags & INPUT_KEYMAP_BY_INDEX)
		usage = hidinput_find_key(hid, match_index, ke->index, index);
	else if (input_scancode_to_scalar(ke, &scancode) == 0)
		usage = hidinput_find_key(hid, match_scancode, scancode, index);
	else
		usage = NULL;

	return usage;
}

static int hidinput_getkeycode(struct input_dev *dev,
			       struct input_keymap_entry *ke)
{
	struct hid_device *hid = input_get_drvdata(dev);
	struct hid_usage *usage;
	unsigned int scancode, index;

	usage = hidinput_locate_usage(hid, ke, &index);
	if (usage) {
		ke->keycode = usage->type == EV_KEY ?
				usage->code : KEY_RESERVED;
		ke->index = index;
		scancode = usage->hid & (HID_USAGE_PAGE | HID_USAGE);
		ke->len = sizeof(scancode);
		memcpy(ke->scancode, &scancode, sizeof(scancode));
		return 0;
	}

	return -EINVAL;
}

static int hidinput_setkeycode(struct input_dev *dev,
			       const struct input_keymap_entry *ke,
			       unsigned int *old_keycode)
{
	struct hid_device *hid = input_get_drvdata(dev);
	struct hid_usage *usage;

	usage = hidinput_locate_usage(hid, ke, NULL);
	if (usage) {
		*old_keycode = usage->type == EV_KEY ?
				usage->code : KEY_RESERVED;
		usage->code = ke->keycode;

		clear_bit(*old_keycode, dev->keybit);
		set_bit(usage->code, dev->keybit);
		dbg_hid("Assigned keycode %d to HID usage code %x\n",
			usage->code, usage->hid);

		/*
		 * Set the keybit for the old keycode if the old keycode is used
		 * by another key
		 */
		if (hidinput_find_key(hid, match_keycode, *old_keycode, NULL))
			set_bit(*old_keycode, dev->keybit);

		return 0;
	}

	return -EINVAL;
}


/**
 * hidinput_calc_abs_res - calculate an absolute axis resolution
 * @field: the HID report field to calculate resolution for
 * @code: axis code
 *
 * The formula is:
 *                         (logical_maximum - logical_minimum)
 * resolution = ----------------------------------------------------------
 *              (physical_maximum - physical_minimum) * 10 ^ unit_exponent
 *
 * as seen in the HID specification v1.11 6.2.2.7 Global Items.
 *
 * Only exponent 1 length units are processed. Centimeters and inches are
 * converted to millimeters. Degrees are converted to radians.
 */
__s32 hidinput_calc_abs_res(const struct hid_field *field, __u16 code)
{
	__s32 unit_exponent = field->unit_exponent;
	__s32 logical_extents = field->logical_maximum -
					field->logical_minimum;
	__s32 physical_extents = field->physical_maximum -
					field->physical_minimum;
	__s32 prev;

	/* Check if the extents are sane */
	if (logical_extents <= 0 || physical_extents <= 0)
		return 0;

	/*
	 * Verify and convert units.
	 * See HID specification v1.11 6.2.2.7 Global Items for unit decoding
	 */
	switch (code) {
	case ABS_X:
	case ABS_Y:
	case ABS_Z:
	case ABS_MT_POSITION_X:
	case ABS_MT_POSITION_Y:
	case ABS_MT_TOOL_X:
	case ABS_MT_TOOL_Y:
	case ABS_MT_TOUCH_MAJOR:
	case ABS_MT_TOUCH_MINOR:
		if (field->unit == 0x11) {		/* If centimeters */
			/* Convert to millimeters */
			unit_exponent += 1;
		} else if (field->unit == 0x13) {	/* If inches */
			/* Convert to millimeters */
			prev = physical_extents;
			physical_extents *= 254;
			if (physical_extents < prev)
				return 0;
			unit_exponent -= 1;
		} else {
			return 0;
		}
		break;

	case ABS_RX:
	case ABS_RY:
	case ABS_RZ:
	case ABS_TILT_X:
	case ABS_TILT_Y:
		if (field->unit == 0x14) {		/* If degrees */
			/* Convert to radians */
			prev = logical_extents;
			logical_extents *= 573;
			if (logical_extents < prev)
				return 0;
			unit_exponent += 1;
		} else if (field->unit != 0x12) {	/* If not radians */
			return 0;
		}
		break;

	default:
		return 0;
	}

	/* Apply negative unit exponent */
	for (; unit_exponent < 0; unit_exponent++) {
		prev = logical_extents;
		logical_extents *= 10;
		if (logical_extents < prev)
			return 0;
	}
	/* Apply positive unit exponent */
	for (; unit_exponent > 0; unit_exponent--) {
		prev = physical_extents;
		physical_extents *= 10;
		if (physical_extents < prev)
			return 0;
	}

	/* Calculate resolution */
	return DIV_ROUND_CLOSEST(logical_extents, physical_extents);
}
EXPORT_SYMBOL_GPL(hidinput_calc_abs_res);

#ifdef CONFIG_HID_BATTERY_STRENGTH
static enum power_supply_property hidinput_battery_props[] = {
	POWER_SUPPLY_PROP_PRESENT,
	POWER_SUPPLY_PROP_ONLINE,
	POWER_SUPPLY_PROP_CAPACITY,
	POWER_SUPPLY_PROP_MODEL_NAME,
	POWER_SUPPLY_PROP_STATUS,
	POWER_SUPPLY_PROP_SCOPE,
};

#define HID_BATTERY_QUIRK_PERCENT	(1 << 0) /* always reports percent */
#define HID_BATTERY_QUIRK_FEATURE	(1 << 1) /* ask for feature report */

static const struct hid_device_id hid_battery_quirks[] = {
	{ HID_BLUETOOTH_DEVICE(USB_VENDOR_ID_APPLE,
			USB_DEVICE_ID_APPLE_ALU_WIRELESS_2009_ISO),
	HID_BATTERY_QUIRK_PERCENT | HID_BATTERY_QUIRK_FEATURE },
	{ HID_BLUETOOTH_DEVICE(USB_VENDOR_ID_APPLE,
			       USB_DEVICE_ID_APPLE_ALU_WIRELESS_2011_ANSI),
	  HID_BATTERY_QUIRK_PERCENT | HID_BATTERY_QUIRK_FEATURE },
	{ HID_BLUETOOTH_DEVICE(USB_VENDOR_ID_APPLE,
		USB_DEVICE_ID_APPLE_ALU_WIRELESS_ANSI),
	  HID_BATTERY_QUIRK_PERCENT | HID_BATTERY_QUIRK_FEATURE },
	{}
};

static unsigned find_battery_quirk(struct hid_device *hdev)
{
	unsigned quirks = 0;
	const struct hid_device_id *match;

	match = hid_match_id(hdev, hid_battery_quirks);
	if (match != NULL)
		quirks = match->driver_data;

	return quirks;
}

static int hidinput_get_battery_property(struct power_supply *psy,
					 enum power_supply_property prop,
					 union power_supply_propval *val)
{
	struct hid_device *dev = container_of(psy, struct hid_device, battery);
	int ret = 0;
	__u8 *buf;

	switch (prop) {
	case POWER_SUPPLY_PROP_PRESENT:
	case POWER_SUPPLY_PROP_ONLINE:
		val->intval = 1;
		break;

	case POWER_SUPPLY_PROP_CAPACITY:

		buf = kmalloc(2 * sizeof(__u8), GFP_KERNEL);
		if (!buf) {
			ret = -ENOMEM;
			break;
		}
		ret = hid_hw_raw_request(dev, dev->battery_report_id, buf, 2,
					 dev->battery_report_type,
					 HID_REQ_GET_REPORT);

		if (ret != 2) {
			ret = -ENODATA;
			kfree(buf);
			break;
		}
		ret = 0;

		if (dev->battery_min < dev->battery_max &&
		    buf[1] >= dev->battery_min &&
		    buf[1] <= dev->battery_max)
			val->intval = (100 * (buf[1] - dev->battery_min)) /
				(dev->battery_max - dev->battery_min);
		kfree(buf);
		break;

	case POWER_SUPPLY_PROP_MODEL_NAME:
		val->strval = dev->name;
		break;

	case POWER_SUPPLY_PROP_STATUS:
		val->intval = POWER_SUPPLY_STATUS_DISCHARGING;
		break;

	case POWER_SUPPLY_PROP_SCOPE:
		val->intval = POWER_SUPPLY_SCOPE_DEVICE;
		break;

	default:
		ret = -EINVAL;
		break;
	}

	return ret;
}

static bool hidinput_setup_battery(struct hid_device *dev, unsigned report_type, struct hid_field *field)
{
	struct power_supply *battery = &dev->battery;
	int ret;
	unsigned quirks;
	s32 min, max;

	if (field->usage->hid != HID_DC_BATTERYSTRENGTH)
		return false;	/* no match */

	if (battery->name != NULL)
		goto out;	/* already initialized? */

	battery->name = kasprintf(GFP_KERNEL, "hid-%s-battery", dev->uniq);
	if (battery->name == NULL)
		goto out;

	battery->type = POWER_SUPPLY_TYPE_BATTERY;
	battery->properties = hidinput_battery_props;
	battery->num_properties = ARRAY_SIZE(hidinput_battery_props);
	battery->use_for_apm = 0;
	battery->get_property = hidinput_get_battery_property;

	quirks = find_battery_quirk(dev);

	hid_dbg(dev, "device %x:%x:%x %d quirks %d\n",
		dev->bus, dev->vendor, dev->product, dev->version, quirks);

	min = field->logical_minimum;
	max = field->logical_maximum;

	if (quirks & HID_BATTERY_QUIRK_PERCENT) {
		min = 0;
		max = 100;
	}

	if (quirks & HID_BATTERY_QUIRK_FEATURE)
		report_type = HID_FEATURE_REPORT;

	dev->battery_min = min;
	dev->battery_max = max;
	dev->battery_report_type = report_type;
	dev->battery_report_id = field->report->id;

	ret = power_supply_register(&dev->dev, battery);
	if (ret != 0) {
		hid_warn(dev, "can't register power supply: %d\n", ret);
		kfree(battery->name);
		battery->name = NULL;
	}

	power_supply_powers(battery, &dev->dev);

out:
	return true;
}

static void hidinput_cleanup_battery(struct hid_device *dev)
{
	if (!dev->battery.name)
		return;

	power_supply_unregister(&dev->battery);
	kfree(dev->battery.name);
	dev->battery.name = NULL;
}
#else  /* !CONFIG_HID_BATTERY_STRENGTH */
static bool hidinput_setup_battery(struct hid_device *dev, unsigned report_type,
				   struct hid_field *field)
{
	return false;
}

static void hidinput_cleanup_battery(struct hid_device *dev)
{
}
#endif	/* CONFIG_HID_BATTERY_STRENGTH */

static void hidinput_configure_usage(struct hid_input *hidinput, struct hid_field *field,
				     struct hid_usage *usage)
{
	struct input_dev *input = hidinput->input;
	struct hid_device *device = input_get_drvdata(input);
	int max = 0, code;
	unsigned long *bit = NULL;

	field->hidinput = hidinput;

	if (field->flags & HID_MAIN_ITEM_CONSTANT)
		goto ignore;

	/* Ignore if report count is out of bounds. */
	if (field->report_count < 1)
		goto ignore;

	/* only LED usages are supported in output fields */
	if (field->report_type == HID_OUTPUT_REPORT &&
			(usage->hid & HID_USAGE_PAGE) != HID_UP_LED) {
		goto ignore;
	}

	if (device->driver->input_mapping) {
		int ret = device->driver->input_mapping(device, hidinput, field,
				usage, &bit, &max);
		if (ret > 0)
			goto mapped;
		if (ret < 0)
			goto ignore;
	}

	switch (usage->hid & HID_USAGE_PAGE) {
	case HID_UP_UNDEFINED:
		goto ignore;

	case HID_UP_KEYBOARD:
		set_bit(EV_REP, input->evbit);

		if ((usage->hid & HID_USAGE) < 256) {
			if (!hid_keyboard[usage->hid & HID_USAGE]) goto ignore;
			map_key_clear(hid_keyboard[usage->hid & HID_USAGE]);
		} else
			map_key(KEY_UNKNOWN);

		break;

	case HID_UP_BUTTON:
		code = ((usage->hid - 1) & HID_USAGE);

		switch (field->application) {
		case HID_GD_MOUSE:
		case HID_GD_POINTER:  code += BTN_MOUSE; break;
		case HID_GD_JOYSTICK:
				if (code <= 0xf)
					code += BTN_JOYSTICK;
				else
					code += BTN_TRIGGER_HAPPY - 0x10;
				break;
		case HID_GD_GAMEPAD:
				if (code <= 0xf)
					code += BTN_GAMEPAD;
				else
					code += BTN_TRIGGER_HAPPY - 0x10;
				break;
		default:
			switch (field->physical) {
			case HID_GD_MOUSE:
			case HID_GD_POINTER:  code += BTN_MOUSE; break;
			case HID_GD_JOYSTICK: code += BTN_JOYSTICK; break;
			case HID_GD_GAMEPAD:  code += BTN_GAMEPAD; break;
			default:              code += BTN_MISC;
			}
		}

		map_key(code);
		break;

	case HID_UP_SIMULATION:
		switch (usage->hid & 0xffff) {
		case 0xba: map_abs(ABS_RUDDER);   break;
		case 0xbb: map_abs(ABS_THROTTLE); break;
		case 0xc4: map_abs(ABS_GAS);      break;
		case 0xc5: map_abs(ABS_BRAKE);    break;
		case 0xc8: map_abs(ABS_WHEEL);    break;
		default:   goto ignore;
		}
		break;

	case HID_UP_GENDESK:
		if ((usage->hid & 0xf0) == 0x80) {	/* SystemControl */
			switch (usage->hid & 0xf) {
			case 0x1: map_key_clear(KEY_POWER);  break;
			case 0x2: map_key_clear(KEY_SLEEP);  break;
			case 0x3: map_key_clear(KEY_WAKEUP); break;
			case 0x4: map_key_clear(KEY_CONTEXT_MENU); break;
			case 0x5: map_key_clear(KEY_MENU); break;
			case 0x6: map_key_clear(KEY_PROG1); break;
			case 0x7: map_key_clear(KEY_HELP); break;
			case 0x8: map_key_clear(KEY_EXIT); break;
			case 0x9: map_key_clear(KEY_SELECT); break;
			case 0xa: map_key_clear(KEY_RIGHT); break;
			case 0xb: map_key_clear(KEY_LEFT); break;
			case 0xc: map_key_clear(KEY_UP); break;
			case 0xd: map_key_clear(KEY_DOWN); break;
			case 0xe: map_key_clear(KEY_POWER2); break;
			case 0xf: map_key_clear(KEY_RESTART); break;
			default: goto unknown;
			}
			break;
		}

		if ((usage->hid & 0xf0) == 0x90) {	/* D-pad */
			switch (usage->hid) {
			case HID_GD_UP:	   usage->hat_dir = 1; break;
			case HID_GD_DOWN:  usage->hat_dir = 5; break;
			case HID_GD_RIGHT: usage->hat_dir = 3; break;
			case HID_GD_LEFT:  usage->hat_dir = 7; break;
			default: goto unknown;
			}
			if (field->dpad) {
				map_abs(field->dpad);
				goto ignore;
			}
			map_abs(ABS_HAT0X);
			break;
		}

		switch (usage->hid) {
		/* These usage IDs map directly to the usage codes. */
		case HID_GD_X: case HID_GD_Y: case HID_GD_Z:
		case HID_GD_RX: case HID_GD_RY: case HID_GD_RZ:
			if (field->flags & HID_MAIN_ITEM_RELATIVE)
				map_rel(usage->hid & 0xf);
			else
				map_abs_clear(usage->hid & 0xf);
			break;

		case HID_GD_SLIDER: case HID_GD_DIAL: case HID_GD_WHEEL:
			if (field->flags & HID_MAIN_ITEM_RELATIVE)
				map_rel(usage->hid & 0xf);
			else
				map_abs(usage->hid & 0xf);
			break;

		case HID_GD_HATSWITCH:
			usage->hat_min = field->logical_minimum;
			usage->hat_max = field->logical_maximum;
			map_abs(ABS_HAT0X);
			break;

		case HID_GD_START:	map_key_clear(BTN_START);	break;
		case HID_GD_SELECT:	map_key_clear(BTN_SELECT);	break;

		default: goto unknown;
		}

		break;

	case HID_UP_LED:
		switch (usage->hid & 0xffff) {		      /* HID-Value:                   */
		case 0x01:  map_led (LED_NUML);     break;    /*   "Num Lock"                 */
		case 0x02:  map_led (LED_CAPSL);    break;    /*   "Caps Lock"                */
		case 0x03:  map_led (LED_SCROLLL);  break;    /*   "Scroll Lock"              */
		case 0x04:  map_led (LED_COMPOSE);  break;    /*   "Compose"                  */
		case 0x05:  map_led (LED_KANA);     break;    /*   "Kana"                     */
		case 0x27:  map_led (LED_SLEEP);    break;    /*   "Stand-By"                 */
		case 0x4c:  map_led (LED_SUSPEND);  break;    /*   "System Suspend"           */
		case 0x09:  map_led (LED_MUTE);     break;    /*   "Mute"                     */
		case 0x4b:  map_led (LED_MISC);     break;    /*   "Generic Indicator"        */
		case 0x19:  map_led (LED_MAIL);     break;    /*   "Message Waiting"          */
		case 0x4d:  map_led (LED_CHARGING); break;    /*   "External Power Connected" */

		default: goto ignore;
		}
		break;

	case HID_UP_DIGITIZER:
		switch (usage->hid & 0xff) {
		case 0x00: /* Undefined */
			goto ignore;

		case 0x30: /* TipPressure */
			if (!test_bit(BTN_TOUCH, input->keybit)) {
				device->quirks |= HID_QUIRK_NOTOUCH;
				set_bit(EV_KEY, input->evbit);
				set_bit(BTN_TOUCH, input->keybit);
			}
			map_abs_clear(ABS_PRESSURE);
			break;

		case 0x32: /* InRange */
			switch (field->physical & 0xff) {
			case 0x21: map_key(BTN_TOOL_MOUSE); break;
			case 0x22: map_key(BTN_TOOL_FINGER); break;
			default: map_key(BTN_TOOL_PEN); break;
			}
			break;

		case 0x3c: /* Invert */
			map_key_clear(BTN_TOOL_RUBBER);
			break;

		case 0x3d: /* X Tilt */
			map_abs_clear(ABS_TILT_X);
			break;

		case 0x3e: /* Y Tilt */
			map_abs_clear(ABS_TILT_Y);
			break;

		case 0x33: /* Touch */
		case 0x42: /* TipSwitch */
		case 0x43: /* TipSwitch2 */
			device->quirks &= ~HID_QUIRK_NOTOUCH;
			map_key_clear(BTN_TOUCH);
			break;

		case 0x44: /* BarrelSwitch */
			map_key_clear(BTN_STYLUS);
			break;

		case 0x46: /* TabletPick */
		case 0x5a: /* SecondaryBarrelSwitch */
			map_key_clear(BTN_STYLUS2);
			break;

		case 0x5b: /* TransducerSerialNumber */
			usage->type = EV_MSC;
			usage->code = MSC_SERIAL;
			bit = input->mscbit;
			max = MSC_MAX;
			break;

		default:  goto unknown;
		}
		break;

	case HID_UP_CONSUMER:	/* USB HUT v1.12, pages 75-84 */
		switch (usage->hid & HID_USAGE) {
		case 0x000: goto ignore;
		case 0x030: map_key_clear(KEY_POWER);		break;
		case 0x031: map_key_clear(KEY_RESTART);		break;
		case 0x032: map_key_clear(KEY_SLEEP);		break;
		case 0x034: map_key_clear(KEY_SLEEP);		break;
		case 0x035: map_key_clear(KEY_KBDILLUMTOGGLE);	break;
		case 0x036: map_key_clear(BTN_MISC);		break;

		case 0x040: map_key_clear(KEY_MENU);		break; /* Menu */
		case 0x041: map_key_clear(KEY_SELECT);		break; /* Menu Pick */
		case 0x042: map_key_clear(KEY_UP);		break; /* Menu Up */
		case 0x043: map_key_clear(KEY_DOWN);		break; /* Menu Down */
		case 0x044: map_key_clear(KEY_LEFT);		break; /* Menu Left */
		case 0x045: map_key_clear(KEY_RIGHT);		break; /* Menu Right */
		case 0x046: map_key_clear(KEY_ESC);		break; /* Menu Escape */
		case 0x047: map_key_clear(KEY_KPPLUS);		break; /* Menu Value Increase */
		case 0x048: map_key_clear(KEY_KPMINUS);		break; /* Menu Value Decrease */

		case 0x060: map_key_clear(KEY_INFO);		break; /* Data On Screen */
		case 0x061: map_key_clear(KEY_SUBTITLE);	break; /* Closed Caption */
		case 0x063: map_key_clear(KEY_VCR);		break; /* VCR/TV */
		case 0x065: map_key_clear(KEY_CAMERA);		break; /* Snapshot */
		case 0x069: map_key_clear(KEY_RED);		break;
		case 0x06a: map_key_clear(KEY_GREEN);		break;
		case 0x06b: map_key_clear(KEY_BLUE);		break;
		case 0x06c: map_key_clear(KEY_YELLOW);		break;
		case 0x06d: map_key_clear(KEY_ZOOM);		break;

		case 0x06f: map_key_clear(KEY_BRIGHTNESSUP);		break;
		case 0x070: map_key_clear(KEY_BRIGHTNESSDOWN);		break;
		case 0x072: map_key_clear(KEY_BRIGHTNESS_TOGGLE);	break;
		case 0x073: map_key_clear(KEY_BRIGHTNESS_MIN);		break;
		case 0x074: map_key_clear(KEY_BRIGHTNESS_MAX);		break;
		case 0x075: map_key_clear(KEY_BRIGHTNESS_AUTO);		break;

		case 0x082: map_key_clear(KEY_VIDEO_NEXT);	break;
		case 0x083: map_key_clear(KEY_LAST);		break;
		case 0x084: map_key_clear(KEY_ENTER);		break;
		case 0x088: map_key_clear(KEY_PC);		break;
		case 0x089: map_key_clear(KEY_TV);		break;
		case 0x08a: map_key_clear(KEY_WWW);		break;
		case 0x08b: map_key_clear(KEY_DVD);		break;
		case 0x08c: map_key_clear(KEY_PHONE);		break;
		case 0x08d: map_key_clear(KEY_PROGRAM);		break;
		case 0x08e: map_key_clear(KEY_VIDEOPHONE);	break;
		case 0x08f: map_key_clear(KEY_GAMES);		break;
		case 0x090: map_key_clear(KEY_MEMO);		break;
		case 0x091: map_key_clear(KEY_CD);		break;
		case 0x092: map_key_clear(KEY_VCR);		break;
		case 0x093: map_key_clear(KEY_TUNER);		break;
		case 0x094: map_key_clear(KEY_EXIT);		break;
		case 0x095: map_key_clear(KEY_HELP);		break;
		case 0x096: map_key_clear(KEY_TAPE);		break;
		case 0x097: map_key_clear(KEY_TV2);		break;
		case 0x098: map_key_clear(KEY_SAT);		break;
		case 0x09a: map_key_clear(KEY_PVR);		break;

		case 0x09c: map_key_clear(KEY_CHANNELUP);	break;
		case 0x09d: map_key_clear(KEY_CHANNELDOWN);	break;
		case 0x0a0: map_key_clear(KEY_VCR2);		break;

		case 0x0b0: map_key_clear(KEY_PLAY);		break;
		case 0x0b1: map_key_clear(KEY_PAUSE);		break;
		case 0x0b2: map_key_clear(KEY_RECORD);		break;
		case 0x0b3: map_key_clear(KEY_FASTFORWARD);	break;
		case 0x0b4: map_key_clear(KEY_REWIND);		break;
		case 0x0b5: map_key_clear(KEY_NEXTSONG);	break;
		case 0x0b6: map_key_clear(KEY_PREVIOUSSONG);	break;
		case 0x0b7: map_key_clear(KEY_STOPCD);		break;
		case 0x0b8: map_key_clear(KEY_EJECTCD);		break;
		case 0x0bc: map_key_clear(KEY_MEDIA_REPEAT);	break;
		case 0x0b9: map_key_clear(KEY_SHUFFLE);		break;
		case 0x0bf: map_key_clear(KEY_SLOW);		break;

		case 0x0cd: map_key_clear(KEY_PLAYPAUSE);	break;
		case 0x0cf: map_key_clear(KEY_VOICECOMMAND);	break;
		case 0x0e0: map_abs_clear(ABS_VOLUME);		break;
		case 0x0e2: map_key_clear(KEY_MUTE);		break;
		case 0x0e5: map_key_clear(KEY_BASSBOOST);	break;
		case 0x0e9: map_key_clear(KEY_VOLUMEUP);	break;
		case 0x0ea: map_key_clear(KEY_VOLUMEDOWN);	break;
		case 0x0f5: map_key_clear(KEY_SLOW);		break;

		case 0x181: map_key_clear(KEY_BUTTONCONFIG);	break;
		case 0x182: map_key_clear(KEY_BOOKMARKS);	break;
		case 0x183: map_key_clear(KEY_CONFIG);		break;
		case 0x184: map_key_clear(KEY_WORDPROCESSOR);	break;
		case 0x185: map_key_clear(KEY_EDITOR);		break;
		case 0x186: map_key_clear(KEY_SPREADSHEET);	break;
		case 0x187: map_key_clear(KEY_GRAPHICSEDITOR);	break;
		case 0x188: map_key_clear(KEY_PRESENTATION);	break;
		case 0x189: map_key_clear(KEY_DATABASE);	break;
		case 0x18a: map_key_clear(KEY_MAIL);		break;
		case 0x18b: map_key_clear(KEY_NEWS);		break;
		case 0x18c: map_key_clear(KEY_VOICEMAIL);	break;
		case 0x18d: map_key_clear(KEY_ADDRESSBOOK);	break;
		case 0x18e: map_key_clear(KEY_CALENDAR);	break;
		case 0x18f: map_key_clear(KEY_TASKMANAGER);	break;
		case 0x190: map_key_clear(KEY_JOURNAL);		break;
		case 0x191: map_key_clear(KEY_FINANCE);		break;
		case 0x192: map_key_clear(KEY_CALC);		break;
		case 0x193: map_key_clear(KEY_PLAYER);		break;
		case 0x194: map_key_clear(KEY_FILE);		break;
		case 0x196: map_key_clear(KEY_WWW);		break;
		case 0x199: map_key_clear(KEY_CHAT);		break;
		case 0x19c: map_key_clear(KEY_LOGOFF);		break;
		case 0x19e: map_key_clear(KEY_COFFEE);		break;
		case 0x19f: map_key_clear(KEY_CONTROLPANEL);		break;
		case 0x1a2: map_key_clear(KEY_APPSELECT);		break;
		case 0x1a3: map_key_clear(KEY_NEXT);		break;
		case 0x1a4: map_key_clear(KEY_PREVIOUS);	break;
		case 0x1a6: map_key_clear(KEY_HELP);		break;
		case 0x1a7: map_key_clear(KEY_DOCUMENTS);	break;
		case 0x1ab: map_key_clear(KEY_SPELLCHECK);	break;
		case 0x1ae: map_key_clear(KEY_KEYBOARD);	break;
		case 0x1b1: map_key_clear(KEY_SCREENSAVER);		break;
		case 0x1b4: map_key_clear(KEY_FILE);		break;
		case 0x1b6: map_key_clear(KEY_IMAGES);		break;
		case 0x1b7: map_key_clear(KEY_AUDIO);		break;
		case 0x1b8: map_key_clear(KEY_VIDEO);		break;
		case 0x1bc: map_key_clear(KEY_MESSENGER);	break;
		case 0x1bd: map_key_clear(KEY_INFO);		break;
		case 0x201: map_key_clear(KEY_NEW);		break;
		case 0x202: map_key_clear(KEY_OPEN);		break;
		case 0x203: map_key_clear(KEY_CLOSE);		break;
		case 0x204: map_key_clear(KEY_EXIT);		break;
		case 0x207: map_key_clear(KEY_SAVE);		break;
		case 0x208: map_key_clear(KEY_PRINT);		break;
		case 0x209: map_key_clear(KEY_PROPS);		break;
		case 0x21a: map_key_clear(KEY_UNDO);		break;
		case 0x21b: map_key_clear(KEY_COPY);		break;
		case 0x21c: map_key_clear(KEY_CUT);		break;
		case 0x21d: map_key_clear(KEY_PASTE);		break;
		case 0x21f: map_key_clear(KEY_FIND);		break;
		case 0x221: map_key_clear(KEY_SEARCH);		break;
		case 0x222: map_key_clear(KEY_GOTO);		break;
		case 0x223: map_key_clear(KEY_HOMEPAGE);	break;
		case 0x224: map_key_clear(KEY_BACK);		break;
		case 0x225: map_key_clear(KEY_FORWARD);		break;
		case 0x226: map_key_clear(KEY_STOP);		break;
		case 0x227: map_key_clear(KEY_REFRESH);		break;
		case 0x22a: map_key_clear(KEY_BOOKMARKS);	break;
		case 0x22d: map_key_clear(KEY_ZOOMIN);		break;
		case 0x22e: map_key_clear(KEY_ZOOMOUT);		break;
		case 0x22f: map_key_clear(KEY_ZOOMRESET);	break;
		case 0x233: map_key_clear(KEY_SCROLLUP);	break;
		case 0x234: map_key_clear(KEY_SCROLLDOWN);	break;
		case 0x238: map_rel(REL_HWHEEL);		break;
		case 0x23d: map_key_clear(KEY_EDIT);		break;
		case 0x25f: map_key_clear(KEY_CANCEL);		break;
		case 0x269: map_key_clear(KEY_INSERT);		break;
		case 0x26a: map_key_clear(KEY_DELETE);		break;
		case 0x279: map_key_clear(KEY_REDO);		break;

		case 0x289: map_key_clear(KEY_REPLY);		break;
		case 0x28b: map_key_clear(KEY_FORWARDMAIL);	break;
		case 0x28c: map_key_clear(KEY_SEND);		break;

		case 0x2c7: map_key_clear(KEY_KBDINPUTASSIST_PREV);		break;
		case 0x2c8: map_key_clear(KEY_KBDINPUTASSIST_NEXT);		break;
		case 0x2c9: map_key_clear(KEY_KBDINPUTASSIST_PREVGROUP);		break;
		case 0x2ca: map_key_clear(KEY_KBDINPUTASSIST_NEXTGROUP);		break;
		case 0x2cb: map_key_clear(KEY_KBDINPUTASSIST_ACCEPT);	break;
		case 0x2cc: map_key_clear(KEY_KBDINPUTASSIST_CANCEL);	break;

<<<<<<< HEAD
		default:    goto ignore;
=======
		default: map_key_clear(KEY_UNKNOWN);
>>>>>>> 2dbfca5a
		}
		break;

	case HID_UP_GENDEVCTRLS:
		if (hidinput_setup_battery(device, HID_INPUT_REPORT, field))
			goto ignore;
		else
			goto unknown;
		break;

	case HID_UP_HPVENDOR:	/* Reported on a Dutch layout HP5308 */
		set_bit(EV_REP, input->evbit);
		switch (usage->hid & HID_USAGE) {
		case 0x021: map_key_clear(KEY_PRINT);           break;
		case 0x070: map_key_clear(KEY_HP);		break;
		case 0x071: map_key_clear(KEY_CAMERA);		break;
		case 0x072: map_key_clear(KEY_SOUND);		break;
		case 0x073: map_key_clear(KEY_QUESTION);	break;
		case 0x080: map_key_clear(KEY_EMAIL);		break;
		case 0x081: map_key_clear(KEY_CHAT);		break;
		case 0x082: map_key_clear(KEY_SEARCH);		break;
		case 0x083: map_key_clear(KEY_CONNECT);	        break;
		case 0x084: map_key_clear(KEY_FINANCE);		break;
		case 0x085: map_key_clear(KEY_SPORT);		break;
		case 0x086: map_key_clear(KEY_SHOP);	        break;
		default:    goto ignore;
		}
		break;

	case HID_UP_HPVENDOR2:
		set_bit(EV_REP, input->evbit);
		switch (usage->hid & HID_USAGE) {
		case 0x003: map_key_clear(KEY_BRIGHTNESSDOWN);	break;
		case 0x004: map_key_clear(KEY_BRIGHTNESSUP);	break;
		default:    goto ignore;
		}
		break;

	case HID_UP_MSVENDOR:
		goto ignore;

	case HID_UP_CUSTOM: /* Reported on Logitech and Apple USB keyboards */
		set_bit(EV_REP, input->evbit);
		goto ignore;

	case HID_UP_LOGIVENDOR:
		goto ignore;

	case HID_UP_PID:
		switch (usage->hid & HID_USAGE) {
		case 0xa4: map_key_clear(BTN_DEAD);	break;
		default: goto ignore;
		}
		break;

	default:
	unknown:
		if (field->report_size == 1) {
			if (field->report->type == HID_OUTPUT_REPORT) {
				map_led(LED_MISC);
				break;
			}
			map_key(BTN_MISC);
			break;
		}
		if (field->flags & HID_MAIN_ITEM_RELATIVE) {
			map_rel(REL_MISC);
			break;
		}
		map_abs(ABS_MISC);
		break;
	}

mapped:
	if (device->driver->input_mapped && device->driver->input_mapped(device,
				hidinput, field, usage, &bit, &max) < 0)
		goto ignore;

	set_bit(usage->type, input->evbit);

	while (usage->code <= max && test_and_set_bit(usage->code, bit))
		usage->code = find_next_zero_bit(bit, max + 1, usage->code);

	if (usage->code > max)
		goto ignore;


	if (usage->type == EV_ABS) {

		int a = field->logical_minimum;
		int b = field->logical_maximum;

		if ((device->quirks & HID_QUIRK_BADPAD) && (usage->code == ABS_X || usage->code == ABS_Y)) {
			a = field->logical_minimum = 0;
			b = field->logical_maximum = 255;
		}

		if (field->application == HID_GD_GAMEPAD || field->application == HID_GD_JOYSTICK)
			input_set_abs_params(input, usage->code, a, b, (b - a) >> 8, (b - a) >> 4);
		else	input_set_abs_params(input, usage->code, a, b, 0, 0);

		input_abs_set_res(input, usage->code,
				  hidinput_calc_abs_res(field, usage->code));

		/* use a larger default input buffer for MT devices */
		if (usage->code == ABS_MT_POSITION_X && input->hint_events_per_packet == 0)
			input_set_events_per_packet(input, 60);
	}

	if (usage->type == EV_ABS &&
	    (usage->hat_min < usage->hat_max || usage->hat_dir)) {
		int i;
		for (i = usage->code; i < usage->code + 2 && i <= max; i++) {
			input_set_abs_params(input, i, -1, 1, 0, 0);
			set_bit(i, input->absbit);
		}
		if (usage->hat_dir && !field->dpad)
			field->dpad = usage->code;
	}

	/* for those devices which produce Consumer volume usage as relative,
	 * we emulate pressing volumeup/volumedown appropriate number of times
	 * in hidinput_hid_event()
	 */
	if ((usage->type == EV_ABS) && (field->flags & HID_MAIN_ITEM_RELATIVE) &&
			(usage->code == ABS_VOLUME)) {
		set_bit(KEY_VOLUMEUP, input->keybit);
		set_bit(KEY_VOLUMEDOWN, input->keybit);
	}

	if (usage->type == EV_KEY) {
		set_bit(EV_MSC, input->evbit);
		set_bit(MSC_SCAN, input->mscbit);
	}

ignore:
	return;

}

void hidinput_hid_event(struct hid_device *hid, struct hid_field *field, struct hid_usage *usage, __s32 value)
{
	struct input_dev *input;
	unsigned *quirks = &hid->quirks;

	if (!field->hidinput)
		return;

	input = field->hidinput->input;

	if (!usage->type)
		return;

	if (usage->hat_min < usage->hat_max || usage->hat_dir) {
		int hat_dir = usage->hat_dir;
		if (!hat_dir)
			hat_dir = (value - usage->hat_min) * 8 / (usage->hat_max - usage->hat_min + 1) + 1;
		if (hat_dir < 0 || hat_dir > 8) hat_dir = 0;
		input_event(input, usage->type, usage->code    , hid_hat_to_axis[hat_dir].x);
		input_event(input, usage->type, usage->code + 1, hid_hat_to_axis[hat_dir].y);
		return;
	}

	if (usage->hid == (HID_UP_DIGITIZER | 0x003c)) { /* Invert */
		*quirks = value ? (*quirks | HID_QUIRK_INVERT) : (*quirks & ~HID_QUIRK_INVERT);
		return;
	}

	if (usage->hid == (HID_UP_DIGITIZER | 0x0032)) { /* InRange */
		if (value) {
			input_event(input, usage->type, (*quirks & HID_QUIRK_INVERT) ? BTN_TOOL_RUBBER : usage->code, 1);
			return;
		}
		input_event(input, usage->type, usage->code, 0);
		input_event(input, usage->type, BTN_TOOL_RUBBER, 0);
		return;
	}

	if (usage->hid == (HID_UP_DIGITIZER | 0x0030) && (*quirks & HID_QUIRK_NOTOUCH)) { /* Pressure */
		int a = field->logical_minimum;
		int b = field->logical_maximum;
		input_event(input, EV_KEY, BTN_TOUCH, value > a + ((b - a) >> 3));
	}

	if (usage->hid == (HID_UP_PID | 0x83UL)) { /* Simultaneous Effects Max */
		dbg_hid("Maximum Effects - %d\n",value);
		return;
	}

	if (usage->hid == (HID_UP_PID | 0x7fUL)) {
		dbg_hid("PID Pool Report\n");
		return;
	}

	if ((usage->type == EV_KEY) && (usage->code == 0)) /* Key 0 is "unassigned", not KEY_UNKNOWN */
		return;

	if ((usage->type == EV_ABS) && (field->flags & HID_MAIN_ITEM_RELATIVE) &&
			(usage->code == ABS_VOLUME)) {
		int count = abs(value);
		int direction = value > 0 ? KEY_VOLUMEUP : KEY_VOLUMEDOWN;
		int i;

		for (i = 0; i < count; i++) {
			input_event(input, EV_KEY, direction, 1);
			input_sync(input);
			input_event(input, EV_KEY, direction, 0);
			input_sync(input);
		}
		return;
	}

	/*
	 * Ignore out-of-range values as per HID specification,
	 * section 5.10 and 6.2.25.
	 *
	 * The logical_minimum < logical_maximum check is done so that we
	 * don't unintentionally discard values sent by devices which
	 * don't specify logical min and max.
	 */
	if ((field->flags & HID_MAIN_ITEM_VARIABLE) &&
	    (field->logical_minimum < field->logical_maximum) &&
	    (value < field->logical_minimum ||
	     value > field->logical_maximum)) {
		dbg_hid("Ignoring out-of-range value %x\n", value);
		return;
	}

	/* report the usage code as scancode if the key status has changed */
	if (usage->type == EV_KEY && !!test_bit(usage->code, input->key) != value)
		input_event(input, EV_MSC, MSC_SCAN, usage->hid);

	input_event(input, usage->type, usage->code, value);

	if ((field->flags & HID_MAIN_ITEM_RELATIVE) && (usage->type == EV_KEY))
		input_event(input, usage->type, usage->code, 0);
}

void hidinput_report_event(struct hid_device *hid, struct hid_report *report)
{
	struct hid_input *hidinput;

	if (hid->quirks & HID_QUIRK_NO_INPUT_SYNC)
		return;

	list_for_each_entry(hidinput, &hid->inputs, list)
		input_sync(hidinput->input);
}
EXPORT_SYMBOL_GPL(hidinput_report_event);

int hidinput_find_field(struct hid_device *hid, unsigned int type, unsigned int code, struct hid_field **field)
{
	struct hid_report *report;
	int i, j;

	list_for_each_entry(report, &hid->report_enum[HID_OUTPUT_REPORT].report_list, list) {
		for (i = 0; i < report->maxfield; i++) {
			*field = report->field[i];
			for (j = 0; j < (*field)->maxusage; j++)
				if ((*field)->usage[j].type == type && (*field)->usage[j].code == code)
					return j;
		}
	}
	return -1;
}
EXPORT_SYMBOL_GPL(hidinput_find_field);

struct hid_field *hidinput_get_led_field(struct hid_device *hid)
{
	struct hid_report *report;
	struct hid_field *field;
	int i, j;

	list_for_each_entry(report,
			    &hid->report_enum[HID_OUTPUT_REPORT].report_list,
			    list) {
		for (i = 0; i < report->maxfield; i++) {
			field = report->field[i];
			for (j = 0; j < field->maxusage; j++)
				if (field->usage[j].type == EV_LED)
					return field;
		}
	}
	return NULL;
}
EXPORT_SYMBOL_GPL(hidinput_get_led_field);

unsigned int hidinput_count_leds(struct hid_device *hid)
{
	struct hid_report *report;
	struct hid_field *field;
	int i, j;
	unsigned int count = 0;

	list_for_each_entry(report,
			    &hid->report_enum[HID_OUTPUT_REPORT].report_list,
			    list) {
		for (i = 0; i < report->maxfield; i++) {
			field = report->field[i];
			for (j = 0; j < field->maxusage; j++)
				if (field->usage[j].type == EV_LED &&
				    field->value[j])
					count += 1;
		}
	}
	return count;
}
EXPORT_SYMBOL_GPL(hidinput_count_leds);

static void hidinput_led_worker(struct work_struct *work)
{
	struct hid_device *hid = container_of(work, struct hid_device,
					      led_work);
	struct hid_field *field;
	struct hid_report *report;
	int len, ret;
	__u8 *buf;

	field = hidinput_get_led_field(hid);
	if (!field)
		return;

	/*
	 * field->report is accessed unlocked regarding HID core. So there might
	 * be another incoming SET-LED request from user-space, which changes
	 * the LED state while we assemble our outgoing buffer. However, this
	 * doesn't matter as hid_output_report() correctly converts it into a
	 * boolean value no matter what information is currently set on the LED
	 * field (even garbage). So the remote device will always get a valid
	 * request.
	 * And in case we send a wrong value, a next led worker is spawned
	 * for every SET-LED request so the following worker will send the
	 * correct value, guaranteed!
	 */

	report = field->report;

	/* use custom SET_REPORT request if possible (asynchronous) */
	if (hid->ll_driver->request)
		return hid->ll_driver->request(hid, report, HID_REQ_SET_REPORT);

	/* fall back to generic raw-output-report */
	len = hid_report_len(report);
	buf = hid_alloc_report_buf(report, GFP_KERNEL);
	if (!buf)
		return;

	hid_output_report(report, buf);
	/* synchronous output report */
	ret = hid_hw_output_report(hid, buf, len);
	if (ret == -ENOSYS)
		hid_hw_raw_request(hid, report->id, buf, len, HID_OUTPUT_REPORT,
				HID_REQ_SET_REPORT);
	kfree(buf);
}

static int hidinput_input_event(struct input_dev *dev, unsigned int type,
				unsigned int code, int value)
{
	struct hid_device *hid = input_get_drvdata(dev);
	struct hid_field *field;
	int offset;

	if (type == EV_FF)
		return input_ff_event(dev, type, code, value);

	if (type != EV_LED)
		return -1;

	if ((offset = hidinput_find_field(hid, type, code, &field)) == -1) {
		hid_warn(dev, "event field not found\n");
		return -1;
	}

	hid_set_field(field, offset, value);

	schedule_work(&hid->led_work);
	return 0;
}

static int hidinput_open(struct input_dev *dev)
{
	struct hid_device *hid = input_get_drvdata(dev);

	return hid_hw_open(hid);
}

static void hidinput_close(struct input_dev *dev)
{
	struct hid_device *hid = input_get_drvdata(dev);

	hid_hw_close(hid);
}

static void report_features(struct hid_device *hid)
{
	struct hid_driver *drv = hid->driver;
	struct hid_report_enum *rep_enum;
	struct hid_report *rep;
	int i, j;

	rep_enum = &hid->report_enum[HID_FEATURE_REPORT];
	list_for_each_entry(rep, &rep_enum->report_list, list)
		for (i = 0; i < rep->maxfield; i++) {
			/* Ignore if report count is out of bounds. */
			if (rep->field[i]->report_count < 1)
				continue;

			for (j = 0; j < rep->field[i]->maxusage; j++) {
				/* Verify if Battery Strength feature is available */
				hidinput_setup_battery(hid, HID_FEATURE_REPORT, rep->field[i]);

				if (drv->feature_mapping)
					drv->feature_mapping(hid, rep->field[i],
							     rep->field[i]->usage + j);
			}
		}
}

static struct hid_input *hidinput_allocate(struct hid_device *hid)
{
	struct hid_input *hidinput = kzalloc(sizeof(*hidinput), GFP_KERNEL);
	struct input_dev *input_dev = input_allocate_device();
	if (!hidinput || !input_dev) {
		kfree(hidinput);
		input_free_device(input_dev);
		hid_err(hid, "Out of memory during hid input probe\n");
		return NULL;
	}

	input_set_drvdata(input_dev, hid);
	input_dev->event = hidinput_input_event;
	input_dev->open = hidinput_open;
	input_dev->close = hidinput_close;
	input_dev->setkeycode = hidinput_setkeycode;
	input_dev->getkeycode = hidinput_getkeycode;

	input_dev->name = hid->name;
	input_dev->phys = hid->phys;
	input_dev->uniq = hid->uniq;
	input_dev->id.bustype = hid->bus;
	input_dev->id.vendor  = hid->vendor;
	input_dev->id.product = hid->product;
	input_dev->id.version = hid->version;
	input_dev->dev.parent = &hid->dev;
	hidinput->input = input_dev;
	list_add_tail(&hidinput->list, &hid->inputs);

	return hidinput;
}

static bool hidinput_has_been_populated(struct hid_input *hidinput)
{
	int i;
	unsigned long r = 0;

	for (i = 0; i < BITS_TO_LONGS(EV_CNT); i++)
		r |= hidinput->input->evbit[i];

	for (i = 0; i < BITS_TO_LONGS(KEY_CNT); i++)
		r |= hidinput->input->keybit[i];

	for (i = 0; i < BITS_TO_LONGS(REL_CNT); i++)
		r |= hidinput->input->relbit[i];

	for (i = 0; i < BITS_TO_LONGS(ABS_CNT); i++)
		r |= hidinput->input->absbit[i];

	for (i = 0; i < BITS_TO_LONGS(MSC_CNT); i++)
		r |= hidinput->input->mscbit[i];

	for (i = 0; i < BITS_TO_LONGS(LED_CNT); i++)
		r |= hidinput->input->ledbit[i];

	for (i = 0; i < BITS_TO_LONGS(SND_CNT); i++)
		r |= hidinput->input->sndbit[i];

	for (i = 0; i < BITS_TO_LONGS(FF_CNT); i++)
		r |= hidinput->input->ffbit[i];

	for (i = 0; i < BITS_TO_LONGS(SW_CNT); i++)
		r |= hidinput->input->swbit[i];

	return !!r;
}

static void hidinput_cleanup_hidinput(struct hid_device *hid,
		struct hid_input *hidinput)
{
	struct hid_report *report;
	int i, k;

	list_del(&hidinput->list);
	input_free_device(hidinput->input);

	for (k = HID_INPUT_REPORT; k <= HID_OUTPUT_REPORT; k++) {
		if (k == HID_OUTPUT_REPORT &&
			hid->quirks & HID_QUIRK_SKIP_OUTPUT_REPORTS)
			continue;

		list_for_each_entry(report, &hid->report_enum[k].report_list,
				    list) {

			for (i = 0; i < report->maxfield; i++)
				if (report->field[i]->hidinput == hidinput)
					report->field[i]->hidinput = NULL;
		}
	}

	kfree(hidinput);
}

/*
 * Register the input device; print a message.
 * Configure the input layer interface
 * Read all reports and initialize the absolute field values.
 */

int hidinput_connect(struct hid_device *hid, unsigned int force)
{
	struct hid_driver *drv = hid->driver;
	struct hid_report *report;
	struct hid_input *hidinput = NULL;
	int i, j, k;

	INIT_LIST_HEAD(&hid->inputs);
	INIT_WORK(&hid->led_work, hidinput_led_worker);

	if (!force) {
		for (i = 0; i < hid->maxcollection; i++) {
			struct hid_collection *col = &hid->collection[i];
			if (col->type == HID_COLLECTION_APPLICATION ||
					col->type == HID_COLLECTION_PHYSICAL)
				if (IS_INPUT_APPLICATION(col->usage))
					break;
		}

		if (i == hid->maxcollection)
			return -1;
	}

	report_features(hid);

	for (k = HID_INPUT_REPORT; k <= HID_OUTPUT_REPORT; k++) {
		if (k == HID_OUTPUT_REPORT &&
			hid->quirks & HID_QUIRK_SKIP_OUTPUT_REPORTS)
			continue;

		list_for_each_entry(report, &hid->report_enum[k].report_list, list) {

			if (!report->maxfield)
				continue;

			if (!hidinput) {
				hidinput = hidinput_allocate(hid);
				if (!hidinput)
					goto out_unwind;
			}

			for (i = 0; i < report->maxfield; i++)
				for (j = 0; j < report->field[i]->maxusage; j++)
					hidinput_configure_usage(hidinput, report->field[i],
								 report->field[i]->usage + j);

			if ((hid->quirks & HID_QUIRK_NO_EMPTY_INPUT) &&
			    !hidinput_has_been_populated(hidinput))
				continue;

			if (hid->quirks & HID_QUIRK_MULTI_INPUT) {
				/* This will leave hidinput NULL, so that it
				 * allocates another one if we have more inputs on
				 * the same interface. Some devices (e.g. Happ's
				 * UGCI) cram a lot of unrelated inputs into the
				 * same interface. */
				hidinput->report = report;
				if (drv->input_configured)
					drv->input_configured(hid, hidinput);
				if (input_register_device(hidinput->input))
					goto out_cleanup;
				hidinput = NULL;
			}
		}
	}

	if (hidinput && (hid->quirks & HID_QUIRK_NO_EMPTY_INPUT) &&
	    !hidinput_has_been_populated(hidinput)) {
		/* no need to register an input device not populated */
		hidinput_cleanup_hidinput(hid, hidinput);
		hidinput = NULL;
	}

	if (list_empty(&hid->inputs)) {
		hid_err(hid, "No inputs registered, leaving\n");
		goto out_unwind;
	}

	if (hidinput) {
		if (drv->input_configured)
			drv->input_configured(hid, hidinput);
		if (input_register_device(hidinput->input))
			goto out_cleanup;
	}

	return 0;

out_cleanup:
	list_del(&hidinput->list);
	input_free_device(hidinput->input);
	kfree(hidinput);
out_unwind:
	/* unwind the ones we already registered */
	hidinput_disconnect(hid);

	return -1;
}
EXPORT_SYMBOL_GPL(hidinput_connect);

void hidinput_disconnect(struct hid_device *hid)
{
	struct hid_input *hidinput, *next;

	hidinput_cleanup_battery(hid);

	list_for_each_entry_safe(hidinput, next, &hid->inputs, list) {
		list_del(&hidinput->list);
		input_unregister_device(hidinput->input);
		kfree(hidinput);
	}

	/* led_work is spawned by input_dev callbacks, but doesn't access the
	 * parent input_dev at all. Once all input devices are removed, we
	 * know that led_work will never get restarted, so we can cancel it
	 * synchronously and are safe. */
	cancel_work_sync(&hid->led_work);
}
EXPORT_SYMBOL_GPL(hidinput_disconnect);
<|MERGE_RESOLUTION|>--- conflicted
+++ resolved
@@ -872,11 +872,7 @@
 		case 0x2cb: map_key_clear(KEY_KBDINPUTASSIST_ACCEPT);	break;
 		case 0x2cc: map_key_clear(KEY_KBDINPUTASSIST_CANCEL);	break;
 
-<<<<<<< HEAD
-		default:    goto ignore;
-=======
 		default: map_key_clear(KEY_UNKNOWN);
->>>>>>> 2dbfca5a
 		}
 		break;
 
