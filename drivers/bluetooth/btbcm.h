/*
 *
 *  Bluetooth support for Broadcom devices
 *
 *  Copyright (C) 2015  Intel Corporation
 *
 *
 *  This program is free software; you can redistribute it and/or modify
 *  it under the terms of the GNU General Public License as published by
 *  the Free Software Foundation; either version 2 of the License, or
 *  (at your option) any later version.
 *
 *  This program is distributed in the hope that it will be useful,
 *  but WITHOUT ANY WARRANTY; without even the implied warranty of
 *  MERCHANTABILITY or FITNESS FOR A PARTICULAR PURPOSE.  See the
 *  GNU General Public License for more details.
 *
 *  You should have received a copy of the GNU General Public License
 *  along with this program; if not, write to the Free Software
 *  Foundation, Inc., 59 Temple Place, Suite 330, Boston, MA  02111-1307  USA
 *
 */

#define BCM_UART_CLOCK_48MHZ	0x01
#define BCM_UART_CLOCK_24MHZ	0x02

struct bcm_update_uart_baud_rate {
	__le16 zero;
	__le32 baud_rate;
} __packed;

struct bcm_write_uart_clock_setting {
	__u8 type;
} __packed;

struct bcm_set_sleep_mode {
	__u8 sleep_mode;
	__u8 idle_host;
	__u8 idle_dev;
	__u8 bt_wake_active;
	__u8 host_wake_active;
	__u8 allow_host_sleep;
	__u8 combine_modes;
	__u8 tristate_control;
	__u8 usb_auto_sleep;
	__u8 usb_resume_timeout;
	__u8 pulsed_host_wake;
	__u8 break_to_host;
} __packed;

struct bcm_set_pcm_int_params {
	__u8 routing;
	__u8 rate;
	__u8 frame_sync;
	__u8 sync_mode;
	__u8 clock_mode;
} __packed;

struct bcm_set_pcm_format_params {
	__u8 lsb_first;
	__u8 fill_value;
	__u8 fill_method;
	__u8 fill_num;
	__u8 right_justify;
} __packed;

#if IS_ENABLED(CONFIG_BT_BCM)

int btbcm_check_bdaddr(struct hci_dev *hdev);
int btbcm_set_bdaddr(struct hci_dev *hdev, const bdaddr_t *bdaddr);
<<<<<<< HEAD
int btbcm_patchram(struct hci_dev *hdev, const char *firmware);
=======
int btbcm_patchram(struct hci_dev *hdev, const struct firmware *fw);
>>>>>>> aefbef10

int btbcm_setup_patchram(struct hci_dev *hdev);
int btbcm_setup_apple(struct hci_dev *hdev);

int btbcm_initialize(struct hci_dev *hdev, char *fw_name, size_t len);
int btbcm_finalize(struct hci_dev *hdev);

#else

static inline int btbcm_check_bdaddr(struct hci_dev *hdev)
{
	return -EOPNOTSUPP;
}

static inline int btbcm_set_bdaddr(struct hci_dev *hdev, const bdaddr_t *bdaddr)
{
	return -EOPNOTSUPP;
}

<<<<<<< HEAD
static inline int btbcm_patchram(struct hci_dev *hdev, const char *firmware)
=======
static inline int btbcm_patchram(struct hci_dev *hdev, const struct firmware *fw)
>>>>>>> aefbef10
{
	return -EOPNOTSUPP;
}

static inline int btbcm_setup_patchram(struct hci_dev *hdev)
{
	return 0;
}

static inline int btbcm_setup_apple(struct hci_dev *hdev)
{
	return 0;
}

static inline int btbcm_initialize(struct hci_dev *hdev, char *fw_name,
				   size_t len)
{
	return 0;
}

static inline int btbcm_finalize(struct hci_dev *hdev)
{
	return 0;
}

#endif<|MERGE_RESOLUTION|>--- conflicted
+++ resolved
@@ -68,11 +68,7 @@
 
 int btbcm_check_bdaddr(struct hci_dev *hdev);
 int btbcm_set_bdaddr(struct hci_dev *hdev, const bdaddr_t *bdaddr);
-<<<<<<< HEAD
-int btbcm_patchram(struct hci_dev *hdev, const char *firmware);
-=======
 int btbcm_patchram(struct hci_dev *hdev, const struct firmware *fw);
->>>>>>> aefbef10
 
 int btbcm_setup_patchram(struct hci_dev *hdev);
 int btbcm_setup_apple(struct hci_dev *hdev);
@@ -92,11 +88,7 @@
 	return -EOPNOTSUPP;
 }
 
-<<<<<<< HEAD
-static inline int btbcm_patchram(struct hci_dev *hdev, const char *firmware)
-=======
 static inline int btbcm_patchram(struct hci_dev *hdev, const struct firmware *fw)
->>>>>>> aefbef10
 {
 	return -EOPNOTSUPP;
 }
