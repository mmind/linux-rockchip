/*
 * Generic OPP Interface
 *
 * Copyright (C) 2009-2010 Texas Instruments Incorporated.
 *	Nishanth Menon
 *	Romit Dasgupta
 *	Kevin Hilman
 *
 * This program is free software; you can redistribute it and/or modify
 * it under the terms of the GNU General Public License version 2 as
 * published by the Free Software Foundation.
 */

#include <linux/kernel.h>
#include <linux/errno.h>
#include <linux/err.h>
#include <linux/slab.h>
#include <linux/device.h>
#include <linux/list.h>
#include <linux/rculist.h>
#include <linux/rcupdate.h>
#include <linux/pm_opp.h>
#include <linux/of.h>
#include <linux/export.h>

/*
 * Internal data structure organization with the OPP layer library is as
 * follows:
 * dev_opp_list (root)
 *	|- device 1 (represents voltage domain 1)
 *	|	|- opp 1 (availability, freq, voltage)
 *	|	|- opp 2 ..
 *	...	...
 *	|	`- opp n ..
 *	|- device 2 (represents the next voltage domain)
 *	...
 *	`- device m (represents mth voltage domain)
 * device 1, 2.. are represented by dev_opp structure while each opp
 * is represented by the opp structure.
 */

/**
 * struct dev_pm_opp - Generic OPP description structure
 * @node:	opp list node. The nodes are maintained throughout the lifetime
 *		of boot. It is expected only an optimal set of OPPs are
 *		added to the library by the SoC framework.
 *		RCU usage: opp list is traversed with RCU locks. node
 *		modification is possible realtime, hence the modifications
 *		are protected by the dev_opp_list_lock for integrity.
 *		IMPORTANT: the opp nodes should be maintained in increasing
 *		order.
 * @dynamic:	not-created from static DT entries.
 * @available:	true/false - marks if this OPP as available or not
 * @rate:	Frequency in hertz
 * @u_volt:	Nominal voltage in microvolts corresponding to this OPP
 * @dev_opp:	points back to the device_opp struct this opp belongs to
 * @rcu_head:	RCU callback head used for deferred freeing
 *
 * This structure stores the OPP information for a given device.
 */
struct dev_pm_opp {
	struct list_head node;

	bool available;
	bool dynamic;
	unsigned long rate;
	unsigned long u_volt;

	struct device_opp *dev_opp;
	struct rcu_head rcu_head;
};

/**
 * struct device_opp - Device opp structure
 * @node:	list node - contains the devices with OPPs that
 *		have been registered. Nodes once added are not modified in this
 *		list.
 *		RCU usage: nodes are not modified in the list of device_opp,
 *		however addition is possible and is secured by dev_opp_list_lock
 * @dev:	device pointer
 * @srcu_head:	notifier head to notify the OPP availability changes.
 * @rcu_head:	RCU callback head used for deferred freeing
 * @opp_list:	list of opps
 *
 * This is an internal data structure maintaining the link to opps attached to
 * a device. This structure is not meant to be shared to users as it is
 * meant for book keeping and private to OPP library.
 *
 * Because the opp structures can be used from both rcu and srcu readers, we
 * need to wait for the grace period of both of them before freeing any
 * resources. And so we have used kfree_rcu() from within call_srcu() handlers.
 */
struct device_opp {
	struct list_head node;

	struct device *dev;
	struct srcu_notifier_head srcu_head;
	struct rcu_head rcu_head;
	struct list_head opp_list;
};

/*
 * The root of the list of all devices. All device_opp structures branch off
 * from here, with each device_opp containing the list of opp it supports in
 * various states of availability.
 */
static LIST_HEAD(dev_opp_list);
/* Lock to allow exclusive modification to the device and opp lists */
static DEFINE_MUTEX(dev_opp_list_lock);

#define opp_rcu_lockdep_assert()					\
do {									\
	rcu_lockdep_assert(rcu_read_lock_held() ||			\
				lockdep_is_held(&dev_opp_list_lock),	\
			   "Missing rcu_read_lock() or "		\
			   "dev_opp_list_lock protection");		\
} while (0)

/**
 * _find_device_opp() - find device_opp struct using device pointer
 * @dev:	device pointer used to lookup device OPPs
 *
 * Search list of device OPPs for one containing matching device. Does a RCU
 * reader operation to grab the pointer needed.
 *
 * Return: pointer to 'struct device_opp' if found, otherwise -ENODEV or
 * -EINVAL based on type of error.
 *
 * Locking: This function must be called under rcu_read_lock(). device_opp
 * is a RCU protected pointer. This means that device_opp is valid as long
 * as we are under RCU lock.
 */
static struct device_opp *_find_device_opp(struct device *dev)
{
	struct device_opp *tmp_dev_opp, *dev_opp = ERR_PTR(-ENODEV);

	if (unlikely(IS_ERR_OR_NULL(dev))) {
		pr_err("%s: Invalid parameters\n", __func__);
		return ERR_PTR(-EINVAL);
	}

	list_for_each_entry_rcu(tmp_dev_opp, &dev_opp_list, node) {
		if (tmp_dev_opp->dev == dev) {
			dev_opp = tmp_dev_opp;
			break;
		}
	}

	return dev_opp;
}

/**
 * dev_pm_opp_get_voltage() - Gets the voltage corresponding to an available opp
 * @opp:	opp for which voltage has to be returned for
 *
 * Return: voltage in micro volt corresponding to the opp, else
 * return 0
 *
 * Locking: This function must be called under rcu_read_lock(). opp is a rcu
 * protected pointer. This means that opp which could have been fetched by
 * opp_find_freq_{exact,ceil,floor} functions is valid as long as we are
 * under RCU lock. The pointer returned by the opp_find_freq family must be
 * used in the same section as the usage of this function with the pointer
 * prior to unlocking with rcu_read_unlock() to maintain the integrity of the
 * pointer.
 */
unsigned long dev_pm_opp_get_voltage(struct dev_pm_opp *opp)
{
	struct dev_pm_opp *tmp_opp;
	unsigned long v = 0;

	opp_rcu_lockdep_assert();

	tmp_opp = rcu_dereference(opp);
	if (unlikely(IS_ERR_OR_NULL(tmp_opp)) || !tmp_opp->available)
		pr_err("%s: Invalid parameters\n", __func__);
	else
		v = tmp_opp->u_volt;

	return v;
}
EXPORT_SYMBOL_GPL(dev_pm_opp_get_voltage);

/**
 * dev_pm_opp_get_freq() - Gets the frequency corresponding to an available opp
 * @opp:	opp for which frequency has to be returned for
 *
 * Return: frequency in hertz corresponding to the opp, else
 * return 0
 *
 * Locking: This function must be called under rcu_read_lock(). opp is a rcu
 * protected pointer. This means that opp which could have been fetched by
 * opp_find_freq_{exact,ceil,floor} functions is valid as long as we are
 * under RCU lock. The pointer returned by the opp_find_freq family must be
 * used in the same section as the usage of this function with the pointer
 * prior to unlocking with rcu_read_unlock() to maintain the integrity of the
 * pointer.
 */
unsigned long dev_pm_opp_get_freq(struct dev_pm_opp *opp)
{
	struct dev_pm_opp *tmp_opp;
	unsigned long f = 0;

	opp_rcu_lockdep_assert();

	tmp_opp = rcu_dereference(opp);
	if (unlikely(IS_ERR_OR_NULL(tmp_opp)) || !tmp_opp->available)
		pr_err("%s: Invalid parameters\n", __func__);
	else
		f = tmp_opp->rate;

	return f;
}
EXPORT_SYMBOL_GPL(dev_pm_opp_get_freq);

/**
 * dev_pm_opp_get_opp_count() - Get number of opps available in the opp list
 * @dev:	device for which we do this operation
 *
 * Return: This function returns the number of available opps if there are any,
 * else returns 0 if none or the corresponding error value.
 *
 * Locking: This function takes rcu_read_lock().
 */
int dev_pm_opp_get_opp_count(struct device *dev)
{
	struct device_opp *dev_opp;
	struct dev_pm_opp *temp_opp;
	int count = 0;

	rcu_read_lock();

<<<<<<< HEAD
	dev_opp = find_device_opp(dev);
=======
	dev_opp = _find_device_opp(dev);
>>>>>>> 03891159
	if (IS_ERR(dev_opp)) {
		count = PTR_ERR(dev_opp);
		dev_err(dev, "%s: device OPP not found (%d)\n",
			__func__, count);
		goto out_unlock;
	}

	list_for_each_entry_rcu(temp_opp, &dev_opp->opp_list, node) {
		if (temp_opp->available)
			count++;
	}

out_unlock:
	rcu_read_unlock();
	return count;
}
EXPORT_SYMBOL_GPL(dev_pm_opp_get_opp_count);

/**
 * dev_pm_opp_find_freq_exact() - search for an exact frequency
 * @dev:		device for which we do this operation
 * @freq:		frequency to search for
 * @available:		true/false - match for available opp
 *
 * Return: Searches for exact match in the opp list and returns pointer to the
 * matching opp if found, else returns ERR_PTR in case of error and should
 * be handled using IS_ERR. Error return values can be:
 * EINVAL:	for bad pointer
 * ERANGE:	no match found for search
 * ENODEV:	if device not found in list of registered devices
 *
 * Note: available is a modifier for the search. if available=true, then the
 * match is for exact matching frequency and is available in the stored OPP
 * table. if false, the match is for exact frequency which is not available.
 *
 * This provides a mechanism to enable an opp which is not available currently
 * or the opposite as well.
 *
 * Locking: This function must be called under rcu_read_lock(). opp is a rcu
 * protected pointer. The reason for the same is that the opp pointer which is
 * returned will remain valid for use with opp_get_{voltage, freq} only while
 * under the locked area. The pointer returned must be used prior to unlocking
 * with rcu_read_unlock() to maintain the integrity of the pointer.
 */
struct dev_pm_opp *dev_pm_opp_find_freq_exact(struct device *dev,
					      unsigned long freq,
					      bool available)
{
	struct device_opp *dev_opp;
	struct dev_pm_opp *temp_opp, *opp = ERR_PTR(-ERANGE);

	opp_rcu_lockdep_assert();

<<<<<<< HEAD
	dev_opp = find_device_opp(dev);
=======
	dev_opp = _find_device_opp(dev);
>>>>>>> 03891159
	if (IS_ERR(dev_opp)) {
		int r = PTR_ERR(dev_opp);
		dev_err(dev, "%s: device OPP not found (%d)\n", __func__, r);
		return ERR_PTR(r);
	}

	list_for_each_entry_rcu(temp_opp, &dev_opp->opp_list, node) {
		if (temp_opp->available == available &&
				temp_opp->rate == freq) {
			opp = temp_opp;
			break;
		}
	}

	return opp;
}
EXPORT_SYMBOL_GPL(dev_pm_opp_find_freq_exact);

/**
 * dev_pm_opp_find_freq_ceil() - Search for an rounded ceil freq
 * @dev:	device for which we do this operation
 * @freq:	Start frequency
 *
 * Search for the matching ceil *available* OPP from a starting freq
 * for a device.
 *
 * Return: matching *opp and refreshes *freq accordingly, else returns
 * ERR_PTR in case of error and should be handled using IS_ERR. Error return
 * values can be:
 * EINVAL:	for bad pointer
 * ERANGE:	no match found for search
 * ENODEV:	if device not found in list of registered devices
 *
 * Locking: This function must be called under rcu_read_lock(). opp is a rcu
 * protected pointer. The reason for the same is that the opp pointer which is
 * returned will remain valid for use with opp_get_{voltage, freq} only while
 * under the locked area. The pointer returned must be used prior to unlocking
 * with rcu_read_unlock() to maintain the integrity of the pointer.
 */
struct dev_pm_opp *dev_pm_opp_find_freq_ceil(struct device *dev,
					     unsigned long *freq)
{
	struct device_opp *dev_opp;
	struct dev_pm_opp *temp_opp, *opp = ERR_PTR(-ERANGE);

	opp_rcu_lockdep_assert();

	if (!dev || !freq) {
		dev_err(dev, "%s: Invalid argument freq=%p\n", __func__, freq);
		return ERR_PTR(-EINVAL);
	}

	dev_opp = _find_device_opp(dev);
	if (IS_ERR(dev_opp))
		return ERR_CAST(dev_opp);

	list_for_each_entry_rcu(temp_opp, &dev_opp->opp_list, node) {
		if (temp_opp->available && temp_opp->rate >= *freq) {
			opp = temp_opp;
			*freq = opp->rate;
			break;
		}
	}

	return opp;
}
EXPORT_SYMBOL_GPL(dev_pm_opp_find_freq_ceil);

/**
 * dev_pm_opp_find_freq_floor() - Search for a rounded floor freq
 * @dev:	device for which we do this operation
 * @freq:	Start frequency
 *
 * Search for the matching floor *available* OPP from a starting freq
 * for a device.
 *
 * Return: matching *opp and refreshes *freq accordingly, else returns
 * ERR_PTR in case of error and should be handled using IS_ERR. Error return
 * values can be:
 * EINVAL:	for bad pointer
 * ERANGE:	no match found for search
 * ENODEV:	if device not found in list of registered devices
 *
 * Locking: This function must be called under rcu_read_lock(). opp is a rcu
 * protected pointer. The reason for the same is that the opp pointer which is
 * returned will remain valid for use with opp_get_{voltage, freq} only while
 * under the locked area. The pointer returned must be used prior to unlocking
 * with rcu_read_unlock() to maintain the integrity of the pointer.
 */
struct dev_pm_opp *dev_pm_opp_find_freq_floor(struct device *dev,
					      unsigned long *freq)
{
	struct device_opp *dev_opp;
	struct dev_pm_opp *temp_opp, *opp = ERR_PTR(-ERANGE);

	opp_rcu_lockdep_assert();

	if (!dev || !freq) {
		dev_err(dev, "%s: Invalid argument freq=%p\n", __func__, freq);
		return ERR_PTR(-EINVAL);
	}

	dev_opp = _find_device_opp(dev);
	if (IS_ERR(dev_opp))
		return ERR_CAST(dev_opp);

	list_for_each_entry_rcu(temp_opp, &dev_opp->opp_list, node) {
		if (temp_opp->available) {
			/* go to the next node, before choosing prev */
			if (temp_opp->rate > *freq)
				break;
			else
				opp = temp_opp;
		}
	}
	if (!IS_ERR(opp))
		*freq = opp->rate;

	return opp;
}
EXPORT_SYMBOL_GPL(dev_pm_opp_find_freq_floor);

/**
 * _add_device_opp() - Allocate a new device OPP table
 * @dev:	device for which we do this operation
 *
 * New device node which uses OPPs - used when multiple devices with OPP tables
 * are maintained.
 *
 * Return: valid device_opp pointer if success, else NULL.
 */
static struct device_opp *_add_device_opp(struct device *dev)
{
	struct device_opp *dev_opp;

	/*
	 * Allocate a new device OPP table. In the infrequent case where a new
	 * device is needed to be added, we pay this penalty.
	 */
	dev_opp = kzalloc(sizeof(*dev_opp), GFP_KERNEL);
	if (!dev_opp)
		return NULL;

	dev_opp->dev = dev;
	srcu_init_notifier_head(&dev_opp->srcu_head);
	INIT_LIST_HEAD(&dev_opp->opp_list);

	/* Secure the device list modification */
	list_add_rcu(&dev_opp->node, &dev_opp_list);
	return dev_opp;
}

/**
 * _opp_add_dynamic() - Allocate a dynamic OPP.
 * @dev:	device for which we do this operation
 * @freq:	Frequency in Hz for this OPP
 * @u_volt:	Voltage in uVolts for this OPP
 * @dynamic:	Dynamically added OPPs.
 *
 * This function adds an opp definition to the opp list and returns status.
 * The opp is made available by default and it can be controlled using
 * dev_pm_opp_enable/disable functions and may be removed by dev_pm_opp_remove.
 *
 * NOTE: "dynamic" parameter impacts OPPs added by the of_init_opp_table and
 * freed by of_free_opp_table.
 *
 * Locking: The internal device_opp and opp structures are RCU protected.
 * Hence this function internally uses RCU updater strategy with mutex locks
 * to keep the integrity of the internal data structures. Callers should ensure
 * that this function is *NOT* called under RCU protection or in contexts where
 * mutex cannot be locked.
 *
 * Return:
 * 0		On success OR
 *		Duplicate OPPs (both freq and volt are same) and opp->available
 * -EEXIST	Freq are same and volt are different OR
 *		Duplicate OPPs (both freq and volt are same) and !opp->available
 * -ENOMEM	Memory allocation failure
 */
static int _opp_add_dynamic(struct device *dev, unsigned long freq,
			    long u_volt, bool dynamic)
{
	struct device_opp *dev_opp = NULL;
	struct dev_pm_opp *opp, *new_opp;
	struct list_head *head;
	int ret;

	/* allocate new OPP node */
	new_opp = kzalloc(sizeof(*new_opp), GFP_KERNEL);
	if (!new_opp)
		return -ENOMEM;

	/* Hold our list modification lock here */
	mutex_lock(&dev_opp_list_lock);

	/* populate the opp table */
	new_opp->rate = freq;
	new_opp->u_volt = u_volt;
	new_opp->available = true;
	new_opp->dynamic = dynamic;

	/* Check for existing list for 'dev' */
	dev_opp = _find_device_opp(dev);
	if (IS_ERR(dev_opp)) {
		dev_opp = _add_device_opp(dev);
		if (!dev_opp) {
			ret = -ENOMEM;
			goto free_opp;
		}

		head = &dev_opp->opp_list;
		goto list_add;
	}

	/*
	 * Insert new OPP in order of increasing frequency
	 * and discard if already present
	 */
	head = &dev_opp->opp_list;
	list_for_each_entry_rcu(opp, &dev_opp->opp_list, node) {
		if (new_opp->rate <= opp->rate)
			break;
		else
			head = &opp->node;
	}

	/* Duplicate OPPs ? */
	if (new_opp->rate == opp->rate) {
		ret = opp->available && new_opp->u_volt == opp->u_volt ?
			0 : -EEXIST;

		dev_warn(dev, "%s: duplicate OPPs detected. Existing: freq: %lu, volt: %lu, enabled: %d. New: freq: %lu, volt: %lu, enabled: %d\n",
			 __func__, opp->rate, opp->u_volt, opp->available,
			 new_opp->rate, new_opp->u_volt, new_opp->available);
		goto free_opp;
	}

list_add:
	new_opp->dev_opp = dev_opp;
	list_add_rcu(&new_opp->node, head);
	mutex_unlock(&dev_opp_list_lock);

	/*
	 * Notify the changes in the availability of the operable
	 * frequency/voltage list.
	 */
	srcu_notifier_call_chain(&dev_opp->srcu_head, OPP_EVENT_ADD, new_opp);
	return 0;

free_opp:
	mutex_unlock(&dev_opp_list_lock);
	kfree(new_opp);
	return ret;
}

/**
 * dev_pm_opp_add()  - Add an OPP table from a table definitions
 * @dev:	device for which we do this operation
 * @freq:	Frequency in Hz for this OPP
 * @u_volt:	Voltage in uVolts for this OPP
 *
 * This function adds an opp definition to the opp list and returns status.
 * The opp is made available by default and it can be controlled using
 * dev_pm_opp_enable/disable functions.
 *
 * Locking: The internal device_opp and opp structures are RCU protected.
 * Hence this function internally uses RCU updater strategy with mutex locks
 * to keep the integrity of the internal data structures. Callers should ensure
 * that this function is *NOT* called under RCU protection or in contexts where
 * mutex cannot be locked.
 *
 * Return:
 * 0		On success OR
 *		Duplicate OPPs (both freq and volt are same) and opp->available
 * -EEXIST	Freq are same and volt are different OR
 *		Duplicate OPPs (both freq and volt are same) and !opp->available
 * -ENOMEM	Memory allocation failure
 */
int dev_pm_opp_add(struct device *dev, unsigned long freq, unsigned long u_volt)
{
	return _opp_add_dynamic(dev, freq, u_volt, true);
}
EXPORT_SYMBOL_GPL(dev_pm_opp_add);

/**
 * _kfree_opp_rcu() - Free OPP RCU handler
 * @head:	RCU head
 */
static void _kfree_opp_rcu(struct rcu_head *head)
{
	struct dev_pm_opp *opp = container_of(head, struct dev_pm_opp, rcu_head);

	kfree_rcu(opp, rcu_head);
}

/**
 * _kfree_device_rcu() - Free device_opp RCU handler
 * @head:	RCU head
 */
static void _kfree_device_rcu(struct rcu_head *head)
{
	struct device_opp *device_opp = container_of(head, struct device_opp, rcu_head);

	kfree_rcu(device_opp, rcu_head);
}

/**
 * _opp_remove()  - Remove an OPP from a table definition
 * @dev_opp:	points back to the device_opp struct this opp belongs to
 * @opp:	pointer to the OPP to remove
 *
 * This function removes an opp definition from the opp list.
 *
 * Locking: The internal device_opp and opp structures are RCU protected.
 * It is assumed that the caller holds required mutex for an RCU updater
 * strategy.
 */
static void _opp_remove(struct device_opp *dev_opp,
			struct dev_pm_opp *opp)
{
	/*
	 * Notify the changes in the availability of the operable
	 * frequency/voltage list.
	 */
	srcu_notifier_call_chain(&dev_opp->srcu_head, OPP_EVENT_REMOVE, opp);
	list_del_rcu(&opp->node);
	call_srcu(&dev_opp->srcu_head.srcu, &opp->rcu_head, _kfree_opp_rcu);

	if (list_empty(&dev_opp->opp_list)) {
		list_del_rcu(&dev_opp->node);
		call_srcu(&dev_opp->srcu_head.srcu, &dev_opp->rcu_head,
			  _kfree_device_rcu);
	}
}

/**
 * dev_pm_opp_remove()  - Remove an OPP from OPP list
 * @dev:	device for which we do this operation
 * @freq:	OPP to remove with matching 'freq'
 *
 * This function removes an opp from the opp list.
 *
 * Locking: The internal device_opp and opp structures are RCU protected.
 * Hence this function internally uses RCU updater strategy with mutex locks
 * to keep the integrity of the internal data structures. Callers should ensure
 * that this function is *NOT* called under RCU protection or in contexts where
 * mutex cannot be locked.
 */
void dev_pm_opp_remove(struct device *dev, unsigned long freq)
{
	struct dev_pm_opp *opp;
	struct device_opp *dev_opp;
	bool found = false;

	/* Hold our list modification lock here */
	mutex_lock(&dev_opp_list_lock);

	dev_opp = _find_device_opp(dev);
	if (IS_ERR(dev_opp))
		goto unlock;

	list_for_each_entry(opp, &dev_opp->opp_list, node) {
		if (opp->rate == freq) {
			found = true;
			break;
		}
	}

	if (!found) {
		dev_warn(dev, "%s: Couldn't find OPP with freq: %lu\n",
			 __func__, freq);
		goto unlock;
	}

	_opp_remove(dev_opp, opp);
unlock:
	mutex_unlock(&dev_opp_list_lock);
}
EXPORT_SYMBOL_GPL(dev_pm_opp_remove);

/**
 * _opp_set_availability() - helper to set the availability of an opp
 * @dev:		device for which we do this operation
 * @freq:		OPP frequency to modify availability
 * @availability_req:	availability status requested for this opp
 *
 * Set the availability of an OPP with an RCU operation, opp_{enable,disable}
 * share a common logic which is isolated here.
 *
 * Return: -EINVAL for bad pointers, -ENOMEM if no memory available for the
 * copy operation, returns 0 if no modifcation was done OR modification was
 * successful.
 *
 * Locking: The internal device_opp and opp structures are RCU protected.
 * Hence this function internally uses RCU updater strategy with mutex locks to
 * keep the integrity of the internal data structures. Callers should ensure
 * that this function is *NOT* called under RCU protection or in contexts where
 * mutex locking or synchronize_rcu() blocking calls cannot be used.
 */
static int _opp_set_availability(struct device *dev, unsigned long freq,
				 bool availability_req)
{
	struct device_opp *dev_opp;
	struct dev_pm_opp *new_opp, *tmp_opp, *opp = ERR_PTR(-ENODEV);
	int r = 0;

	/* keep the node allocated */
	new_opp = kmalloc(sizeof(*new_opp), GFP_KERNEL);
	if (!new_opp)
		return -ENOMEM;

	mutex_lock(&dev_opp_list_lock);

	/* Find the device_opp */
	dev_opp = _find_device_opp(dev);
	if (IS_ERR(dev_opp)) {
		r = PTR_ERR(dev_opp);
		dev_warn(dev, "%s: Device OPP not found (%d)\n", __func__, r);
		goto unlock;
	}

	/* Do we have the frequency? */
	list_for_each_entry(tmp_opp, &dev_opp->opp_list, node) {
		if (tmp_opp->rate == freq) {
			opp = tmp_opp;
			break;
		}
	}
	if (IS_ERR(opp)) {
		r = PTR_ERR(opp);
		goto unlock;
	}

	/* Is update really needed? */
	if (opp->available == availability_req)
		goto unlock;
	/* copy the old data over */
	*new_opp = *opp;

	/* plug in new node */
	new_opp->available = availability_req;

	list_replace_rcu(&opp->node, &new_opp->node);
	mutex_unlock(&dev_opp_list_lock);
	call_srcu(&dev_opp->srcu_head.srcu, &opp->rcu_head, _kfree_opp_rcu);

	/* Notify the change of the OPP availability */
	if (availability_req)
		srcu_notifier_call_chain(&dev_opp->srcu_head, OPP_EVENT_ENABLE,
					 new_opp);
	else
		srcu_notifier_call_chain(&dev_opp->srcu_head, OPP_EVENT_DISABLE,
					 new_opp);

	return 0;

unlock:
	mutex_unlock(&dev_opp_list_lock);
	kfree(new_opp);
	return r;
}

/**
 * dev_pm_opp_enable() - Enable a specific OPP
 * @dev:	device for which we do this operation
 * @freq:	OPP frequency to enable
 *
 * Enables a provided opp. If the operation is valid, this returns 0, else the
 * corresponding error value. It is meant to be used for users an OPP available
 * after being temporarily made unavailable with dev_pm_opp_disable.
 *
 * Locking: The internal device_opp and opp structures are RCU protected.
 * Hence this function indirectly uses RCU and mutex locks to keep the
 * integrity of the internal data structures. Callers should ensure that
 * this function is *NOT* called under RCU protection or in contexts where
 * mutex locking or synchronize_rcu() blocking calls cannot be used.
 *
 * Return: -EINVAL for bad pointers, -ENOMEM if no memory available for the
 * copy operation, returns 0 if no modifcation was done OR modification was
 * successful.
 */
int dev_pm_opp_enable(struct device *dev, unsigned long freq)
{
	return _opp_set_availability(dev, freq, true);
}
EXPORT_SYMBOL_GPL(dev_pm_opp_enable);

/**
 * dev_pm_opp_disable() - Disable a specific OPP
 * @dev:	device for which we do this operation
 * @freq:	OPP frequency to disable
 *
 * Disables a provided opp. If the operation is valid, this returns
 * 0, else the corresponding error value. It is meant to be a temporary
 * control by users to make this OPP not available until the circumstances are
 * right to make it available again (with a call to dev_pm_opp_enable).
 *
 * Locking: The internal device_opp and opp structures are RCU protected.
 * Hence this function indirectly uses RCU and mutex locks to keep the
 * integrity of the internal data structures. Callers should ensure that
 * this function is *NOT* called under RCU protection or in contexts where
 * mutex locking or synchronize_rcu() blocking calls cannot be used.
 *
 * Return: -EINVAL for bad pointers, -ENOMEM if no memory available for the
 * copy operation, returns 0 if no modifcation was done OR modification was
 * successful.
 */
int dev_pm_opp_disable(struct device *dev, unsigned long freq)
{
	return _opp_set_availability(dev, freq, false);
}
EXPORT_SYMBOL_GPL(dev_pm_opp_disable);

/**
 * dev_pm_opp_get_notifier() - find notifier_head of the device with opp
 * @dev:	device pointer used to lookup device OPPs.
 *
 * Return: pointer to  notifier head if found, otherwise -ENODEV or
 * -EINVAL based on type of error casted as pointer. value must be checked
 *  with IS_ERR to determine valid pointer or error result.
 *
 * Locking: This function must be called under rcu_read_lock(). dev_opp is a RCU
 * protected pointer. The reason for the same is that the opp pointer which is
 * returned will remain valid for use with opp_get_{voltage, freq} only while
 * under the locked area. The pointer returned must be used prior to unlocking
 * with rcu_read_unlock() to maintain the integrity of the pointer.
 */
struct srcu_notifier_head *dev_pm_opp_get_notifier(struct device *dev)
{
	struct device_opp *dev_opp = _find_device_opp(dev);

	if (IS_ERR(dev_opp))
		return ERR_CAST(dev_opp); /* matching type */

	return &dev_opp->srcu_head;
}
EXPORT_SYMBOL_GPL(dev_pm_opp_get_notifier);

#ifdef CONFIG_OF
/**
 * of_init_opp_table() - Initialize opp table from device tree
 * @dev:	device pointer used to lookup device OPPs.
 *
 * Register the initial OPP table with the OPP library for given device.
 *
 * Locking: The internal device_opp and opp structures are RCU protected.
 * Hence this function indirectly uses RCU updater strategy with mutex locks
 * to keep the integrity of the internal data structures. Callers should ensure
 * that this function is *NOT* called under RCU protection or in contexts where
 * mutex cannot be locked.
 *
 * Return:
 * 0		On success OR
 *		Duplicate OPPs (both freq and volt are same) and opp->available
 * -EEXIST	Freq are same and volt are different OR
 *		Duplicate OPPs (both freq and volt are same) and !opp->available
 * -ENOMEM	Memory allocation failure
 * -ENODEV	when 'operating-points' property is not found or is invalid data
 *		in device node.
 * -ENODATA	when empty 'operating-points' property is found
 */
int of_init_opp_table(struct device *dev)
{
	const struct property *prop;
	const __be32 *val;
	int nr;

	prop = of_find_property(dev->of_node, "operating-points", NULL);
	if (!prop)
		return -ENODEV;
	if (!prop->value)
		return -ENODATA;

	/*
	 * Each OPP is a set of tuples consisting of frequency and
	 * voltage like <freq-kHz vol-uV>.
	 */
	nr = prop->length / sizeof(u32);
	if (nr % 2) {
		dev_err(dev, "%s: Invalid OPP list\n", __func__);
		return -EINVAL;
	}

	val = prop->value;
	while (nr) {
		unsigned long freq = be32_to_cpup(val++) * 1000;
		unsigned long volt = be32_to_cpup(val++);

		if (_opp_add_dynamic(dev, freq, volt, false))
			dev_warn(dev, "%s: Failed to add OPP %ld\n",
				 __func__, freq);
		nr -= 2;
	}

	return 0;
}
EXPORT_SYMBOL_GPL(of_init_opp_table);

/**
 * of_free_opp_table() - Free OPP table entries created from static DT entries
 * @dev:	device pointer used to lookup device OPPs.
 *
 * Free OPPs created using static entries present in DT.
 *
 * Locking: The internal device_opp and opp structures are RCU protected.
 * Hence this function indirectly uses RCU updater strategy with mutex locks
 * to keep the integrity of the internal data structures. Callers should ensure
 * that this function is *NOT* called under RCU protection or in contexts where
 * mutex cannot be locked.
 */
void of_free_opp_table(struct device *dev)
{
	struct device_opp *dev_opp;
	struct dev_pm_opp *opp, *tmp;

	/* Check for existing list for 'dev' */
<<<<<<< HEAD
	dev_opp = find_device_opp(dev);
=======
	dev_opp = _find_device_opp(dev);
>>>>>>> 03891159
	if (IS_ERR(dev_opp)) {
		int error = PTR_ERR(dev_opp);
		if (error != -ENODEV)
			WARN(1, "%s: dev_opp: %d\n",
			     IS_ERR_OR_NULL(dev) ?
					"Invalid device" : dev_name(dev),
			     error);
		return;
	}

	/* Hold our list modification lock here */
	mutex_lock(&dev_opp_list_lock);

	/* Free static OPPs */
	list_for_each_entry_safe(opp, tmp, &dev_opp->opp_list, node) {
		if (!opp->dynamic)
			_opp_remove(dev_opp, opp);
	}

	mutex_unlock(&dev_opp_list_lock);
}
EXPORT_SYMBOL_GPL(of_free_opp_table);
#endif<|MERGE_RESOLUTION|>--- conflicted
+++ resolved
@@ -230,11 +230,7 @@
 
 	rcu_read_lock();
 
-<<<<<<< HEAD
-	dev_opp = find_device_opp(dev);
-=======
 	dev_opp = _find_device_opp(dev);
->>>>>>> 03891159
 	if (IS_ERR(dev_opp)) {
 		count = PTR_ERR(dev_opp);
 		dev_err(dev, "%s: device OPP not found (%d)\n",
@@ -288,11 +284,7 @@
 
 	opp_rcu_lockdep_assert();
 
-<<<<<<< HEAD
-	dev_opp = find_device_opp(dev);
-=======
 	dev_opp = _find_device_opp(dev);
->>>>>>> 03891159
 	if (IS_ERR(dev_opp)) {
 		int r = PTR_ERR(dev_opp);
 		dev_err(dev, "%s: device OPP not found (%d)\n", __func__, r);
@@ -909,11 +901,7 @@
 	struct dev_pm_opp *opp, *tmp;
 
 	/* Check for existing list for 'dev' */
-<<<<<<< HEAD
-	dev_opp = find_device_opp(dev);
-=======
 	dev_opp = _find_device_opp(dev);
->>>>>>> 03891159
 	if (IS_ERR(dev_opp)) {
 		int error = PTR_ERR(dev_opp);
 		if (error != -ENODEV)
