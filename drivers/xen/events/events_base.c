--- conflicted
+++ resolved
@@ -243,9 +243,6 @@
 /* Get info for IRQ */
 static struct irq_info *info_for_irq(unsigned irq)
 {
-<<<<<<< HEAD
-	return irq_get_chip_data(irq);
-=======
 	if (irq < nr_legacy_irqs())
 		return legacy_info_ptrs[irq];
 	else
@@ -258,7 +255,6 @@
 		legacy_info_ptrs[irq] = info;
 	else
 		irq_set_chip_data(irq, info);
->>>>>>> 2c85ebc5
 }
 
 /* Constructors for packed IRQ information. */
@@ -631,11 +627,7 @@
 	info->type = IRQT_UNBOUND;
 	info->refcnt = -1;
 
-<<<<<<< HEAD
-	irq_set_chip_data(irq, info);
-=======
 	set_info_for_irq(irq, info);
->>>>>>> 2c85ebc5
 
 	INIT_LIST_HEAD(&info->eoi_list);
 	list_add_tail(&info->list, &xen_irq_list_head);
@@ -685,12 +677,8 @@
 
 static void xen_free_irq(unsigned irq)
 {
-<<<<<<< HEAD
-	struct irq_info *info = irq_get_chip_data(irq);
-=======
 	struct irq_info *info = info_for_irq(irq);
 	unsigned long flags;
->>>>>>> 2c85ebc5
 
 	if (WARN_ON(!info))
 		return;
@@ -702,11 +690,7 @@
 
 	list_del(&info->list);
 
-<<<<<<< HEAD
-	irq_set_chip_data(irq, NULL);
-=======
 	set_info_for_irq(irq, NULL);
->>>>>>> 2c85ebc5
 
 	WARN_ON(info->refcnt > 0);
 
@@ -878,11 +862,7 @@
 static void __unbind_from_irq(unsigned int irq)
 {
 	evtchn_port_t evtchn = evtchn_from_irq(irq);
-<<<<<<< HEAD
-	struct irq_info *info = irq_get_chip_data(irq);
-=======
 	struct irq_info *info = info_for_irq(irq);
->>>>>>> 2c85ebc5
 
 	if (info->refcnt > 0) {
 		info->refcnt--;
@@ -1440,11 +1420,7 @@
 
 void unbind_from_irqhandler(unsigned int irq, void *dev_id)
 {
-<<<<<<< HEAD
-	struct irq_info *info = irq_get_chip_data(irq);
-=======
 	struct irq_info *info = info_for_irq(irq);
->>>>>>> 2c85ebc5
 
 	if (WARN_ON(!info))
 		return;
@@ -1478,11 +1454,7 @@
 	if (irq == -1)
 		return -ENOENT;
 
-<<<<<<< HEAD
-	info = irq_get_chip_data(irq);
-=======
 	info = info_for_irq(irq);
->>>>>>> 2c85ebc5
 
 	if (!info)
 		return -ENOENT;
@@ -1510,11 +1482,7 @@
 	if (irq == -1)
 		goto done;
 
-<<<<<<< HEAD
-	info = irq_get_chip_data(irq);
-=======
 	info = info_for_irq(irq);
->>>>>>> 2c85ebc5
 
 	if (!info)
 		goto done;
