--- conflicted
+++ resolved
@@ -186,17 +186,10 @@
 		__entry->param1 = params->param1;
 		__entry->param2 = params->param2;
 	),
-<<<<<<< HEAD
-	TP_printk("%s: cmd '%s' [%d] params %08x %08x %08x\n",
-		__get_str(name), dwc3_gadget_ep_cmd_string(__entry->cmd),
-		__entry->cmd, __entry->params->param0,
-		__entry->params->param1, __entry->params->param2
-=======
 	TP_printk("%s: cmd '%s' [%d] params %08x %08x %08x",
 		__get_str(name), dwc3_gadget_ep_cmd_string(__entry->cmd),
 		__entry->cmd, __entry->param0,
 		__entry->param1, __entry->param2
->>>>>>> 2dbfca5a
 	)
 );
 
@@ -225,11 +218,7 @@
 		__entry->size = trb->size;
 		__entry->ctrl = trb->ctrl;
 	),
-<<<<<<< HEAD
-	TP_printk("%s: trb %p bph %08x bpl %08x size %08x ctrl %08x\n",
-=======
 	TP_printk("%s: trb %p bph %08x bpl %08x size %08x ctrl %08x",
->>>>>>> 2dbfca5a
 		__get_str(name), __entry->trb, __entry->bph, __entry->bpl,
 		__entry->size, __entry->ctrl
 	)
