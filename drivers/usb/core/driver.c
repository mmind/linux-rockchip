--- conflicted
+++ resolved
@@ -943,38 +943,18 @@
 	return 0;
 }
 
-<<<<<<< HEAD
-static bool is_dev_usb_generic_driver(struct device *dev)
-{
-	struct usb_device_driver *udd = dev->driver ?
-		to_usb_device_driver(dev->driver) : NULL;
-
-	return udd == &usb_generic_driver;
-}
-
-=======
->>>>>>> 2c85ebc5
 static int __usb_bus_reprobe_drivers(struct device *dev, void *data)
 {
 	struct usb_device_driver *new_udriver = data;
 	struct usb_device *udev;
 	int ret;
 
-<<<<<<< HEAD
-	if (!is_dev_usb_generic_driver(dev))
-		return 0;
-
-	udev = to_usb_device(dev);
-	if (usb_device_match_id(udev, new_udriver->id_table) == NULL &&
-	    (!new_udriver->match || new_udriver->match(udev) != 0))
-=======
 	/* Don't reprobe if current driver isn't usb_generic_driver */
 	if (dev->driver != &usb_generic_driver.drvwrap.driver)
 		return 0;
 
 	udev = to_usb_device(dev);
 	if (!usb_driver_applicable(udev, new_udriver))
->>>>>>> 2c85ebc5
 		return 0;
 
 	ret = device_reprobe(dev);
@@ -1023,12 +1003,7 @@
 		bus_for_each_dev(&usb_bus_type, NULL, new_udriver,
 				 __usb_bus_reprobe_drivers);
 	} else {
-<<<<<<< HEAD
-		printk(KERN_ERR "%s: error %d registering device "
-			"	driver %s\n",
-=======
 		pr_err("%s: error %d registering device driver %s\n",
->>>>>>> 2c85ebc5
 			usbcore_name, retval, new_udriver->name);
 	}
 
