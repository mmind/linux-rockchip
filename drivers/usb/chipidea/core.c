--- conflicted
+++ resolved
@@ -810,9 +810,6 @@
 	dbg_remove_files(ci);
 	ci_role_destroy(ci);
 	ci_hdrc_enter_lpm(ci, true);
-<<<<<<< HEAD
-	usb_phy_shutdown(ci->transceiver);
-=======
 	ci_usb_phy_exit(ci);
 
 	return 0;
@@ -840,7 +837,6 @@
 		usb_phy_set_wakeup(ci->usb_phy, false);
 		hw_wait_phy_stable();
 	}
->>>>>>> 2dbfca5a
 
 	return 0;
 }
