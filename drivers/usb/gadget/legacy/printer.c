/*
 * printer.c -- Printer gadget driver
 *
 * Copyright (C) 2003-2005 David Brownell
 * Copyright (C) 2006 Craig W. Nadler
 *
 * This program is free software; you can redistribute it and/or modify
 * it under the terms of the GNU General Public License as published by
 * the Free Software Foundation; either version 2 of the License, or
 * (at your option) any later version.
 */

#include <linux/module.h>
#include <linux/kernel.h>
#include <asm/byteorder.h>

#include <linux/usb/ch9.h>
#include <linux/usb/composite.h>
#include <linux/usb/gadget.h>
#include <linux/usb/g_printer.h>

#include "gadget_chips.h"

USB_GADGET_COMPOSITE_OPTIONS();

#define DRIVER_DESC		"Printer Gadget"
#define DRIVER_VERSION		"2015 FEB 17"

static const char shortname [] = "printer";
static const char driver_desc [] = DRIVER_DESC;

#include "u_printer.h"

/*-------------------------------------------------------------------------*/

/* DO NOT REUSE THESE IDs with a protocol-incompatible driver!!  Ever!!
 * Instead:  allocate your own, using normal USB-IF procedures.
 */

/* Thanks to NetChip Technologies for donating this product ID.
 */
#define PRINTER_VENDOR_NUM	0x0525		/* NetChip */
#define PRINTER_PRODUCT_NUM	0xa4a8		/* Linux-USB Printer Gadget */

/* Some systems will want different product identifiers published in the
 * device descriptor, either numbers or strings or both.  These string
 * parameters are in UTF-8 (superset of ASCII's 7 bit characters).
 */

module_param_named(iSerialNum, coverwrite.serial_number, charp, S_IRUGO);
MODULE_PARM_DESC(iSerialNum, "1");

static char *iPNPstring;
module_param(iPNPstring, charp, S_IRUGO);
MODULE_PARM_DESC(iPNPstring, "MFG:linux;MDL:g_printer;CLS:PRINTER;SN:1;");

/* Number of requests to allocate per endpoint, not used for ep0. */
static unsigned qlen = 10;
module_param(qlen, uint, S_IRUGO|S_IWUSR);

#define QLEN	qlen

static struct usb_function_instance *fi_printer;
static struct usb_function *f_printer;

/*-------------------------------------------------------------------------*/

/*
 * DESCRIPTORS ... most are static, but strings and (full) configuration
 * descriptors are built on demand.
 */

static struct usb_device_descriptor device_desc = {
	.bLength =		sizeof device_desc,
	.bDescriptorType =	USB_DT_DEVICE,
	.bcdUSB =		cpu_to_le16(0x0200),
	.bDeviceClass =		USB_CLASS_PER_INTERFACE,
	.bDeviceSubClass =	0,
	.bDeviceProtocol =	0,
	.idVendor =		cpu_to_le16(PRINTER_VENDOR_NUM),
	.idProduct =		cpu_to_le16(PRINTER_PRODUCT_NUM),
	.bNumConfigurations =	1
};

static struct usb_otg_descriptor otg_descriptor = {
	.bLength =              sizeof otg_descriptor,
	.bDescriptorType =      USB_DT_OTG,
	.bmAttributes =         USB_OTG_SRP,
};

static const struct usb_descriptor_header *otg_desc[] = {
	(struct usb_descriptor_header *) &otg_descriptor,
	NULL,
};

/*-------------------------------------------------------------------------*/

/* descriptors that are built on-demand */

static char				product_desc [40] = DRIVER_DESC;
static char				serial_num [40] = "1";
static char				pnp_string[PNP_STRING_LEN] =
	"XXMFG:linux;MDL:g_printer;CLS:PRINTER;SN:1;";

/* static strings, in UTF-8 */
static struct usb_string		strings [] = {
	[USB_GADGET_MANUFACTURER_IDX].s = "",
	[USB_GADGET_PRODUCT_IDX].s = product_desc,
	[USB_GADGET_SERIAL_IDX].s =	serial_num,
	{  }		/* end of list */
};

static struct usb_gadget_strings	stringtab_dev = {
	.language	= 0x0409,	/* en-us */
	.strings	= strings,
};

static struct usb_gadget_strings *dev_strings[] = {
	&stringtab_dev,
	NULL,
};

static struct usb_configuration printer_cfg_driver = {
	.label			= "printer",
	.bConfigurationValue	= 1,
	.bmAttributes		= USB_CONFIG_ATT_ONE | USB_CONFIG_ATT_SELFPOWER,
};

<<<<<<< HEAD
static int __init printer_do_config(struct usb_configuration *c)
=======
static int printer_do_config(struct usb_configuration *c)
>>>>>>> 1113cdfe
{
	struct usb_gadget	*gadget = c->cdev->gadget;
	int			status = 0;

	usb_ep_autoconfig_reset(gadget);

	usb_gadget_set_selfpowered(gadget);

	if (gadget_is_otg(gadget)) {
		otg_descriptor.bmAttributes |= USB_OTG_HNP;
		printer_cfg_driver.descriptors = otg_desc;
		printer_cfg_driver.bmAttributes |= USB_CONFIG_ATT_WAKEUP;
	}

	f_printer = usb_get_function(fi_printer);
	if (IS_ERR(f_printer))
		return PTR_ERR(f_printer);

	status = usb_add_function(c, f_printer);
	if (status < 0)
		usb_put_function(f_printer);

	return status;
}

<<<<<<< HEAD
static int __init printer_bind(struct usb_composite_dev *cdev)
=======
static int printer_bind(struct usb_composite_dev *cdev)
>>>>>>> 1113cdfe
{
	struct f_printer_opts *opts;
	int ret, len;

	fi_printer = usb_get_function_instance("printer");
	if (IS_ERR(fi_printer))
		return PTR_ERR(fi_printer);

	if (iPNPstring)
		strlcpy(&pnp_string[2], iPNPstring, PNP_STRING_LEN - 2);

	len = strlen(pnp_string);
	pnp_string[0] = (len >> 8) & 0xFF;
	pnp_string[1] = len & 0xFF;

	opts = container_of(fi_printer, struct f_printer_opts, func_inst);
	opts->minor = 0;
	memcpy(opts->pnp_string, pnp_string, PNP_STRING_LEN);
	opts->q_len = QLEN;

	ret = usb_string_ids_tab(cdev, strings);
	if (ret < 0) {
		usb_put_function_instance(fi_printer);
		return ret;
	}
	device_desc.iManufacturer = strings[USB_GADGET_MANUFACTURER_IDX].id;
	device_desc.iProduct = strings[USB_GADGET_PRODUCT_IDX].id;
	device_desc.iSerialNumber = strings[USB_GADGET_SERIAL_IDX].id;

	ret = usb_add_config(cdev, &printer_cfg_driver, printer_do_config);
	if (ret) {
		usb_put_function_instance(fi_printer);
		return ret;
	}
	usb_composite_overwrite_options(cdev, &coverwrite);
	return ret;
}

<<<<<<< HEAD
static int __exit printer_unbind(struct usb_composite_dev *cdev)
=======
static int printer_unbind(struct usb_composite_dev *cdev)
>>>>>>> 1113cdfe
{
	usb_put_function(f_printer);
	usb_put_function_instance(fi_printer);

	return 0;
}

<<<<<<< HEAD
static __refdata struct usb_composite_driver printer_driver = {
=======
static struct usb_composite_driver printer_driver = {
>>>>>>> 1113cdfe
	.name           = shortname,
	.dev            = &device_desc,
	.strings        = dev_strings,
	.max_speed      = USB_SPEED_SUPER,
	.bind		= printer_bind,
	.unbind		= printer_unbind,
};

module_usb_composite_driver(printer_driver);

MODULE_DESCRIPTION(DRIVER_DESC);
MODULE_AUTHOR("Craig Nadler");
MODULE_LICENSE("GPL");<|MERGE_RESOLUTION|>--- conflicted
+++ resolved
@@ -126,11 +126,7 @@
 	.bmAttributes		= USB_CONFIG_ATT_ONE | USB_CONFIG_ATT_SELFPOWER,
 };
 
-<<<<<<< HEAD
-static int __init printer_do_config(struct usb_configuration *c)
-=======
 static int printer_do_config(struct usb_configuration *c)
->>>>>>> 1113cdfe
 {
 	struct usb_gadget	*gadget = c->cdev->gadget;
 	int			status = 0;
@@ -156,11 +152,7 @@
 	return status;
 }
 
-<<<<<<< HEAD
-static int __init printer_bind(struct usb_composite_dev *cdev)
-=======
 static int printer_bind(struct usb_composite_dev *cdev)
->>>>>>> 1113cdfe
 {
 	struct f_printer_opts *opts;
 	int ret, len;
@@ -199,11 +191,7 @@
 	return ret;
 }
 
-<<<<<<< HEAD
-static int __exit printer_unbind(struct usb_composite_dev *cdev)
-=======
 static int printer_unbind(struct usb_composite_dev *cdev)
->>>>>>> 1113cdfe
 {
 	usb_put_function(f_printer);
 	usb_put_function_instance(fi_printer);
@@ -211,11 +199,7 @@
 	return 0;
 }
 
-<<<<<<< HEAD
-static __refdata struct usb_composite_driver printer_driver = {
-=======
 static struct usb_composite_driver printer_driver = {
->>>>>>> 1113cdfe
 	.name           = shortname,
 	.dev            = &device_desc,
 	.strings        = dev_strings,
