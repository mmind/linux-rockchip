/*
 * f_hid.c -- USB HID function driver
 *
 * Copyright (C) 2010 Fabien Chouteau <fabien.chouteau@barco.com>
 *
 * This program is free software; you can redistribute it and/or modify
 * it under the terms of the GNU General Public License as published by
 * the Free Software Foundation; either version 2 of the License, or
 * (at your option) any later version.
 */

#include <linux/kernel.h>
#include <linux/module.h>
#include <linux/hid.h>
#include <linux/idr.h>
#include <linux/cdev.h>
#include <linux/mutex.h>
#include <linux/poll.h>
#include <linux/uaccess.h>
#include <linux/wait.h>
#include <linux/sched.h>
#include <linux/usb/g_hid.h>

#include "u_f.h"
#include "u_hid.h"

#define HIDG_MINORS	4

static int major, minors;
static struct class *hidg_class;
static DEFINE_IDA(hidg_ida);
static DEFINE_MUTEX(hidg_ida_lock); /* protects access to hidg_ida */

/*-------------------------------------------------------------------------*/
/*                            HID gadget struct                            */

struct f_hidg_req_list {
	struct usb_request	*req;
	unsigned int		pos;
	struct list_head 	list;
};

struct f_hidg {
	/* configuration */
	unsigned char			bInterfaceSubClass;
	unsigned char			bInterfaceProtocol;
	unsigned short			report_desc_length;
	char				*report_desc;
	unsigned short			report_length;

	/* recv report */
	struct list_head		completed_out_req;
	spinlock_t			spinlock;
	wait_queue_head_t		read_queue;
	unsigned int			qlen;

	/* send report */
	struct mutex			lock;
	bool				write_pending;
	wait_queue_head_t		write_queue;
	struct usb_request		*req;

	int				minor;
	struct cdev			cdev;
	struct usb_function		func;

	struct usb_ep			*in_ep;
	struct usb_ep			*out_ep;
};

static inline struct f_hidg *func_to_hidg(struct usb_function *f)
{
	return container_of(f, struct f_hidg, func);
}

/*-------------------------------------------------------------------------*/
/*                           Static descriptors                            */

static struct usb_interface_descriptor hidg_interface_desc = {
	.bLength		= sizeof hidg_interface_desc,
	.bDescriptorType	= USB_DT_INTERFACE,
	/* .bInterfaceNumber	= DYNAMIC */
	.bAlternateSetting	= 0,
	.bNumEndpoints		= 2,
	.bInterfaceClass	= USB_CLASS_HID,
	/* .bInterfaceSubClass	= DYNAMIC */
	/* .bInterfaceProtocol	= DYNAMIC */
	/* .iInterface		= DYNAMIC */
};

static struct hid_descriptor hidg_desc = {
	.bLength			= sizeof hidg_desc,
	.bDescriptorType		= HID_DT_HID,
	.bcdHID				= 0x0101,
	.bCountryCode			= 0x00,
	.bNumDescriptors		= 0x1,
	/*.desc[0].bDescriptorType	= DYNAMIC */
	/*.desc[0].wDescriptorLenght	= DYNAMIC */
};

/* High-Speed Support */

static struct usb_endpoint_descriptor hidg_hs_in_ep_desc = {
	.bLength		= USB_DT_ENDPOINT_SIZE,
	.bDescriptorType	= USB_DT_ENDPOINT,
	.bEndpointAddress	= USB_DIR_IN,
	.bmAttributes		= USB_ENDPOINT_XFER_INT,
	/*.wMaxPacketSize	= DYNAMIC */
	.bInterval		= 4, /* FIXME: Add this field in the
				      * HID gadget configuration?
				      * (struct hidg_func_descriptor)
				      */
};

static struct usb_endpoint_descriptor hidg_hs_out_ep_desc = {
	.bLength		= USB_DT_ENDPOINT_SIZE,
	.bDescriptorType	= USB_DT_ENDPOINT,
	.bEndpointAddress	= USB_DIR_OUT,
	.bmAttributes		= USB_ENDPOINT_XFER_INT,
	/*.wMaxPacketSize	= DYNAMIC */
	.bInterval		= 4, /* FIXME: Add this field in the
				      * HID gadget configuration?
				      * (struct hidg_func_descriptor)
				      */
};

static struct usb_descriptor_header *hidg_hs_descriptors[] = {
	(struct usb_descriptor_header *)&hidg_interface_desc,
	(struct usb_descriptor_header *)&hidg_desc,
	(struct usb_descriptor_header *)&hidg_hs_in_ep_desc,
	(struct usb_descriptor_header *)&hidg_hs_out_ep_desc,
	NULL,
};

/* Full-Speed Support */

static struct usb_endpoint_descriptor hidg_fs_in_ep_desc = {
	.bLength		= USB_DT_ENDPOINT_SIZE,
	.bDescriptorType	= USB_DT_ENDPOINT,
	.bEndpointAddress	= USB_DIR_IN,
	.bmAttributes		= USB_ENDPOINT_XFER_INT,
	/*.wMaxPacketSize	= DYNAMIC */
	.bInterval		= 10, /* FIXME: Add this field in the
				       * HID gadget configuration?
				       * (struct hidg_func_descriptor)
				       */
};

static struct usb_endpoint_descriptor hidg_fs_out_ep_desc = {
	.bLength		= USB_DT_ENDPOINT_SIZE,
	.bDescriptorType	= USB_DT_ENDPOINT,
	.bEndpointAddress	= USB_DIR_OUT,
	.bmAttributes		= USB_ENDPOINT_XFER_INT,
	/*.wMaxPacketSize	= DYNAMIC */
	.bInterval		= 10, /* FIXME: Add this field in the
				       * HID gadget configuration?
				       * (struct hidg_func_descriptor)
				       */
};

static struct usb_descriptor_header *hidg_fs_descriptors[] = {
	(struct usb_descriptor_header *)&hidg_interface_desc,
	(struct usb_descriptor_header *)&hidg_desc,
	(struct usb_descriptor_header *)&hidg_fs_in_ep_desc,
	(struct usb_descriptor_header *)&hidg_fs_out_ep_desc,
	NULL,
};

/*-------------------------------------------------------------------------*/
/*                                 Strings                                 */

#define CT_FUNC_HID_IDX	0

static struct usb_string ct_func_string_defs[] = {
	[CT_FUNC_HID_IDX].s	= "HID Interface",
	{},			/* end of list */
};

static struct usb_gadget_strings ct_func_string_table = {
	.language	= 0x0409,	/* en-US */
	.strings	= ct_func_string_defs,
};

static struct usb_gadget_strings *ct_func_strings[] = {
	&ct_func_string_table,
	NULL,
};

/*-------------------------------------------------------------------------*/
/*                              Char Device                                */

static ssize_t f_hidg_read(struct file *file, char __user *buffer,
			size_t count, loff_t *ptr)
{
	struct f_hidg *hidg = file->private_data;
	struct f_hidg_req_list *list;
	struct usb_request *req;
	unsigned long flags;
	int ret;

	if (!count)
		return 0;

	if (!access_ok(VERIFY_WRITE, buffer, count))
		return -EFAULT;

	spin_lock_irqsave(&hidg->spinlock, flags);

#define READ_COND (!list_empty(&hidg->completed_out_req))

	/* wait for at least one buffer to complete */
	while (!READ_COND) {
		spin_unlock_irqrestore(&hidg->spinlock, flags);
		if (file->f_flags & O_NONBLOCK)
			return -EAGAIN;

		if (wait_event_interruptible(hidg->read_queue, READ_COND))
			return -ERESTARTSYS;

		spin_lock_irqsave(&hidg->spinlock, flags);
	}

	/* pick the first one */
	list = list_first_entry(&hidg->completed_out_req,
				struct f_hidg_req_list, list);
	req = list->req;
	count = min_t(unsigned int, count, req->actual - list->pos);
	spin_unlock_irqrestore(&hidg->spinlock, flags);

	/* copy to user outside spinlock */
	count -= copy_to_user(buffer, req->buf + list->pos, count);
	list->pos += count;

	/*
	 * if this request is completely handled and transfered to
	 * userspace, remove its entry from the list and requeue it
	 * again. Otherwise, we will revisit it again upon the next
	 * call, taking into account its current read position.
	 */
	if (list->pos == req->actual) {
		spin_lock_irqsave(&hidg->spinlock, flags);
		list_del(&list->list);
		kfree(list);
		spin_unlock_irqrestore(&hidg->spinlock, flags);

		req->length = hidg->report_length;
		ret = usb_ep_queue(hidg->out_ep, req, GFP_KERNEL);
		if (ret < 0)
			return ret;
	}

	return count;
}

static void f_hidg_req_complete(struct usb_ep *ep, struct usb_request *req)
{
	struct f_hidg *hidg = (struct f_hidg *)ep->driver_data;

	if (req->status != 0) {
		ERROR(hidg->func.config->cdev,
			"End Point Request ERROR: %d\n", req->status);
	}

	hidg->write_pending = 0;
	wake_up(&hidg->write_queue);
}

static ssize_t f_hidg_write(struct file *file, const char __user *buffer,
			    size_t count, loff_t *offp)
{
	struct f_hidg *hidg  = file->private_data;
	ssize_t status = -ENOMEM;

	if (!access_ok(VERIFY_READ, buffer, count))
		return -EFAULT;

	mutex_lock(&hidg->lock);

#define WRITE_COND (!hidg->write_pending)

	/* write queue */
	while (!WRITE_COND) {
		mutex_unlock(&hidg->lock);
		if (file->f_flags & O_NONBLOCK)
			return -EAGAIN;

		if (wait_event_interruptible_exclusive(
				hidg->write_queue, WRITE_COND))
			return -ERESTARTSYS;

		mutex_lock(&hidg->lock);
	}

	count  = min_t(unsigned, count, hidg->report_length);
	status = copy_from_user(hidg->req->buf, buffer, count);

	if (status != 0) {
		ERROR(hidg->func.config->cdev,
			"copy_from_user error\n");
		mutex_unlock(&hidg->lock);
		return -EINVAL;
	}

	hidg->req->status   = 0;
	hidg->req->zero     = 0;
	hidg->req->length   = count;
	hidg->req->complete = f_hidg_req_complete;
	hidg->req->context  = hidg;
	hidg->write_pending = 1;

	status = usb_ep_queue(hidg->in_ep, hidg->req, GFP_ATOMIC);
	if (status < 0) {
		ERROR(hidg->func.config->cdev,
			"usb_ep_queue error on int endpoint %zd\n", status);
		hidg->write_pending = 0;
		wake_up(&hidg->write_queue);
	} else {
		status = count;
	}

	mutex_unlock(&hidg->lock);

	return status;
}

static unsigned int f_hidg_poll(struct file *file, poll_table *wait)
{
	struct f_hidg	*hidg  = file->private_data;
	unsigned int	ret = 0;

	poll_wait(file, &hidg->read_queue, wait);
	poll_wait(file, &hidg->write_queue, wait);

	if (WRITE_COND)
		ret |= POLLOUT | POLLWRNORM;

	if (READ_COND)
		ret |= POLLIN | POLLRDNORM;

	return ret;
}

#undef WRITE_COND
#undef READ_COND

static int f_hidg_release(struct inode *inode, struct file *fd)
{
	fd->private_data = NULL;
	return 0;
}

static int f_hidg_open(struct inode *inode, struct file *fd)
{
	struct f_hidg *hidg =
		container_of(inode->i_cdev, struct f_hidg, cdev);

	fd->private_data = hidg;

	return 0;
}

/*-------------------------------------------------------------------------*/
/*                                usb_function                             */

static inline struct usb_request *hidg_alloc_ep_req(struct usb_ep *ep,
						    unsigned length)
{
	return alloc_ep_req(ep, length, length);
}

static void hidg_set_report_complete(struct usb_ep *ep, struct usb_request *req)
{
	struct f_hidg *hidg = (struct f_hidg *) req->context;
	struct f_hidg_req_list *req_list;
	unsigned long flags;

	req_list = kzalloc(sizeof(*req_list), GFP_ATOMIC);
	if (!req_list)
		return;

	req_list->req = req;

	spin_lock_irqsave(&hidg->spinlock, flags);
	list_add_tail(&req_list->list, &hidg->completed_out_req);
	spin_unlock_irqrestore(&hidg->spinlock, flags);

	wake_up(&hidg->read_queue);
}

static int hidg_setup(struct usb_function *f,
		const struct usb_ctrlrequest *ctrl)
{
	struct f_hidg			*hidg = func_to_hidg(f);
	struct usb_composite_dev	*cdev = f->config->cdev;
	struct usb_request		*req  = cdev->req;
	int status = 0;
	__u16 value, length;

	value	= __le16_to_cpu(ctrl->wValue);
	length	= __le16_to_cpu(ctrl->wLength);

	VDBG(cdev, "hid_setup crtl_request : bRequestType:0x%x bRequest:0x%x "
		"Value:0x%x\n", ctrl->bRequestType, ctrl->bRequest, value);

	switch ((ctrl->bRequestType << 8) | ctrl->bRequest) {
	case ((USB_DIR_IN | USB_TYPE_CLASS | USB_RECIP_INTERFACE) << 8
		  | HID_REQ_GET_REPORT):
		VDBG(cdev, "get_report\n");

		/* send an empty report */
		length = min_t(unsigned, length, hidg->report_length);
		memset(req->buf, 0x0, length);

		goto respond;
		break;

	case ((USB_DIR_IN | USB_TYPE_CLASS | USB_RECIP_INTERFACE) << 8
		  | HID_REQ_GET_PROTOCOL):
		VDBG(cdev, "get_protocol\n");
		goto stall;
		break;

	case ((USB_DIR_OUT | USB_TYPE_CLASS | USB_RECIP_INTERFACE) << 8
		  | HID_REQ_SET_REPORT):
		VDBG(cdev, "set_report | wLength=%d\n", ctrl->wLength);
		goto stall;
		break;

	case ((USB_DIR_OUT | USB_TYPE_CLASS | USB_RECIP_INTERFACE) << 8
		  | HID_REQ_SET_PROTOCOL):
		VDBG(cdev, "set_protocol\n");
		goto stall;
		break;

	case ((USB_DIR_IN | USB_TYPE_STANDARD | USB_RECIP_INTERFACE) << 8
		  | USB_REQ_GET_DESCRIPTOR):
		switch (value >> 8) {
		case HID_DT_HID:
			VDBG(cdev, "USB_REQ_GET_DESCRIPTOR: HID\n");
			length = min_t(unsigned short, length,
						   hidg_desc.bLength);
			memcpy(req->buf, &hidg_desc, length);
			goto respond;
			break;
		case HID_DT_REPORT:
			VDBG(cdev, "USB_REQ_GET_DESCRIPTOR: REPORT\n");
			length = min_t(unsigned short, length,
						   hidg->report_desc_length);
			memcpy(req->buf, hidg->report_desc, length);
			goto respond;
			break;

		default:
			VDBG(cdev, "Unknown descriptor request 0x%x\n",
				 value >> 8);
			goto stall;
			break;
		}
		break;

	default:
		VDBG(cdev, "Unknown request 0x%x\n",
			 ctrl->bRequest);
		goto stall;
		break;
	}

stall:
	return -EOPNOTSUPP;

respond:
	req->zero = 0;
	req->length = length;
	status = usb_ep_queue(cdev->gadget->ep0, req, GFP_ATOMIC);
	if (status < 0)
		ERROR(cdev, "usb_ep_queue error on ep0 %d\n", value);
	return status;
}

static void hidg_disable(struct usb_function *f)
{
	struct f_hidg *hidg = func_to_hidg(f);
	struct f_hidg_req_list *list, *next;

	usb_ep_disable(hidg->in_ep);
	hidg->in_ep->driver_data = NULL;

	usb_ep_disable(hidg->out_ep);
	hidg->out_ep->driver_data = NULL;

	list_for_each_entry_safe(list, next, &hidg->completed_out_req, list) {
		list_del(&list->list);
		kfree(list);
	}
}

static int hidg_set_alt(struct usb_function *f, unsigned intf, unsigned alt)
{
	struct usb_composite_dev		*cdev = f->config->cdev;
	struct f_hidg				*hidg = func_to_hidg(f);
	int i, status = 0;

	VDBG(cdev, "hidg_set_alt intf:%d alt:%d\n", intf, alt);

	if (hidg->in_ep != NULL) {
		/* restart endpoint */
		if (hidg->in_ep->driver_data != NULL)
			usb_ep_disable(hidg->in_ep);

		status = config_ep_by_speed(f->config->cdev->gadget, f,
					    hidg->in_ep);
		if (status) {
			ERROR(cdev, "config_ep_by_speed FAILED!\n");
			goto fail;
		}
		status = usb_ep_enable(hidg->in_ep);
		if (status < 0) {
			ERROR(cdev, "Enable IN endpoint FAILED!\n");
			goto fail;
		}
		hidg->in_ep->driver_data = hidg;
	}


	if (hidg->out_ep != NULL) {
		/* restart endpoint */
		if (hidg->out_ep->driver_data != NULL)
			usb_ep_disable(hidg->out_ep);

		status = config_ep_by_speed(f->config->cdev->gadget, f,
					    hidg->out_ep);
		if (status) {
			ERROR(cdev, "config_ep_by_speed FAILED!\n");
			goto fail;
		}
		status = usb_ep_enable(hidg->out_ep);
		if (status < 0) {
			ERROR(cdev, "Enable IN endpoint FAILED!\n");
			goto fail;
		}
		hidg->out_ep->driver_data = hidg;

		/*
		 * allocate a bunch of read buffers and queue them all at once.
		 */
		for (i = 0; i < hidg->qlen && status == 0; i++) {
			struct usb_request *req =
					hidg_alloc_ep_req(hidg->out_ep,
							  hidg->report_length);
			if (req) {
				req->complete = hidg_set_report_complete;
				req->context  = hidg;
				status = usb_ep_queue(hidg->out_ep, req,
						      GFP_ATOMIC);
				if (status)
					ERROR(cdev, "%s queue req --> %d\n",
						hidg->out_ep->name, status);
			} else {
				usb_ep_disable(hidg->out_ep);
				hidg->out_ep->driver_data = NULL;
				status = -ENOMEM;
				goto fail;
			}
		}
	}

fail:
	return status;
}

const struct file_operations f_hidg_fops = {
	.owner		= THIS_MODULE,
	.open		= f_hidg_open,
	.release	= f_hidg_release,
	.write		= f_hidg_write,
	.read		= f_hidg_read,
	.poll		= f_hidg_poll,
	.llseek		= noop_llseek,
};

static int hidg_bind(struct usb_configuration *c, struct usb_function *f)
{
	struct usb_ep		*ep;
	struct f_hidg		*hidg = func_to_hidg(f);
	struct usb_string	*us;
	struct device		*device;
	int			status;
	dev_t			dev;

	/* maybe allocate device-global string IDs, and patch descriptors */
	us = usb_gstrings_attach(c->cdev, ct_func_strings,
				 ARRAY_SIZE(ct_func_string_defs));
	if (IS_ERR(us))
		return PTR_ERR(us);
	hidg_interface_desc.iInterface = us[CT_FUNC_HID_IDX].id;

	/* allocate instance-specific interface IDs, and patch descriptors */
	status = usb_interface_id(c, f);
	if (status < 0)
		goto fail;
	hidg_interface_desc.bInterfaceNumber = status;

	/* allocate instance-specific endpoints */
	status = -ENODEV;
	ep = usb_ep_autoconfig(c->cdev->gadget, &hidg_fs_in_ep_desc);
	if (!ep)
		goto fail;
	ep->driver_data = c->cdev;	/* claim */
	hidg->in_ep = ep;

	ep = usb_ep_autoconfig(c->cdev->gadget, &hidg_fs_out_ep_desc);
	if (!ep)
		goto fail;
	ep->driver_data = c->cdev;	/* claim */
	hidg->out_ep = ep;

	/* preallocate request and buffer */
	status = -ENOMEM;
	hidg->req = usb_ep_alloc_request(hidg->in_ep, GFP_KERNEL);
	if (!hidg->req)
		goto fail;

	hidg->req->buf = kmalloc(hidg->report_length, GFP_KERNEL);
	if (!hidg->req->buf)
		goto fail;

	/* set descriptor dynamic values */
	hidg_interface_desc.bInterfaceSubClass = hidg->bInterfaceSubClass;
	hidg_interface_desc.bInterfaceProtocol = hidg->bInterfaceProtocol;
	hidg_hs_in_ep_desc.wMaxPacketSize = cpu_to_le16(hidg->report_length);
	hidg_fs_in_ep_desc.wMaxPacketSize = cpu_to_le16(hidg->report_length);
	hidg_hs_out_ep_desc.wMaxPacketSize = cpu_to_le16(hidg->report_length);
	hidg_fs_out_ep_desc.wMaxPacketSize = cpu_to_le16(hidg->report_length);
	hidg_desc.desc[0].bDescriptorType = HID_DT_REPORT;
	hidg_desc.desc[0].wDescriptorLength =
		cpu_to_le16(hidg->report_desc_length);

	hidg_hs_in_ep_desc.bEndpointAddress =
		hidg_fs_in_ep_desc.bEndpointAddress;
	hidg_hs_out_ep_desc.bEndpointAddress =
		hidg_fs_out_ep_desc.bEndpointAddress;

	status = usb_assign_descriptors(f, hidg_fs_descriptors,
			hidg_hs_descriptors, NULL);
	if (status)
		goto fail;

	mutex_init(&hidg->lock);
	spin_lock_init(&hidg->spinlock);
	init_waitqueue_head(&hidg->write_queue);
	init_waitqueue_head(&hidg->read_queue);
	INIT_LIST_HEAD(&hidg->completed_out_req);

	/* create char device */
	cdev_init(&hidg->cdev, &f_hidg_fops);
	dev = MKDEV(major, hidg->minor);
	status = cdev_add(&hidg->cdev, dev, 1);
	if (status)
		goto fail_free_descs;

	device = device_create(hidg_class, NULL, dev, NULL,
			       "%s%d", "hidg", hidg->minor);
	if (IS_ERR(device)) {
		status = PTR_ERR(device);
		goto del;
	}

	return 0;
<<<<<<< HEAD

=======
del:
	cdev_del(&hidg->cdev);
>>>>>>> 2dbfca5a
fail_free_descs:
	usb_free_all_descriptors(f);
fail:
	ERROR(f->config->cdev, "hidg_bind FAILED\n");
	if (hidg->req != NULL) {
		kfree(hidg->req->buf);
		if (hidg->in_ep != NULL)
			usb_ep_free_request(hidg->in_ep, hidg->req);
	}

	return status;
}

static inline int hidg_get_minor(void)
{
	int ret;

	ret = ida_simple_get(&hidg_ida, 0, 0, GFP_KERNEL);

	return ret;
}

static inline struct f_hid_opts *to_f_hid_opts(struct config_item *item)
{
	return container_of(to_config_group(item), struct f_hid_opts,
			    func_inst.group);
}

CONFIGFS_ATTR_STRUCT(f_hid_opts);
CONFIGFS_ATTR_OPS(f_hid_opts);

static void hid_attr_release(struct config_item *item)
{
	struct f_hid_opts *opts = to_f_hid_opts(item);

	usb_put_function_instance(&opts->func_inst);
}

static struct configfs_item_operations hidg_item_ops = {
	.release	= hid_attr_release,
	.show_attribute	= f_hid_opts_attr_show,
	.store_attribute = f_hid_opts_attr_store,
};

#define F_HID_OPT(name, prec, limit)					\
static ssize_t f_hid_opts_##name##_show(struct f_hid_opts *opts, char *page)\
{									\
	int result;							\
									\
	mutex_lock(&opts->lock);					\
	result = sprintf(page, "%d\n", opts->name);			\
	mutex_unlock(&opts->lock);					\
									\
	return result;							\
}									\
									\
static ssize_t f_hid_opts_##name##_store(struct f_hid_opts *opts,	\
					 const char *page, size_t len)	\
{									\
	int ret;							\
	u##prec num;							\
									\
	mutex_lock(&opts->lock);					\
	if (opts->refcnt) {						\
		ret = -EBUSY;						\
		goto end;						\
	}								\
									\
	ret = kstrtou##prec(page, 0, &num);				\
	if (ret)							\
		goto end;						\
									\
	if (num > limit) {						\
		ret = -EINVAL;						\
		goto end;						\
	}								\
	opts->name = num;						\
	ret = len;							\
									\
end:									\
	mutex_unlock(&opts->lock);					\
	return ret;							\
}									\
									\
static struct f_hid_opts_attribute f_hid_opts_##name =			\
	__CONFIGFS_ATTR(name, S_IRUGO | S_IWUSR, f_hid_opts_##name##_show,\
			f_hid_opts_##name##_store)

F_HID_OPT(subclass, 8, 255);
F_HID_OPT(protocol, 8, 255);
F_HID_OPT(report_length, 16, 65536);

static ssize_t f_hid_opts_report_desc_show(struct f_hid_opts *opts, char *page)
{
	int result;

	mutex_lock(&opts->lock);
	result = opts->report_desc_length;
	memcpy(page, opts->report_desc, opts->report_desc_length);
	mutex_unlock(&opts->lock);

	return result;
}

static ssize_t f_hid_opts_report_desc_store(struct f_hid_opts *opts,
					    const char *page, size_t len)
{
	int ret = -EBUSY;
	char *d;

	mutex_lock(&opts->lock);

	if (opts->refcnt)
		goto end;
	if (len > PAGE_SIZE) {
		ret = -ENOSPC;
		goto end;
	}
	d = kmemdup(page, len, GFP_KERNEL);
	if (!d) {
		ret = -ENOMEM;
		goto end;
	}
	kfree(opts->report_desc);
	opts->report_desc = d;
	opts->report_desc_length = len;
	opts->report_desc_alloc = true;
	ret = len;
end:
	mutex_unlock(&opts->lock);
	return ret;
}

static struct f_hid_opts_attribute f_hid_opts_report_desc =
	__CONFIGFS_ATTR(report_desc, S_IRUGO | S_IWUSR,
			f_hid_opts_report_desc_show,
			f_hid_opts_report_desc_store);

static struct configfs_attribute *hid_attrs[] = {
	&f_hid_opts_subclass.attr,
	&f_hid_opts_protocol.attr,
	&f_hid_opts_report_length.attr,
	&f_hid_opts_report_desc.attr,
	NULL,
};

static struct config_item_type hid_func_type = {
	.ct_item_ops	= &hidg_item_ops,
	.ct_attrs	= hid_attrs,
	.ct_owner	= THIS_MODULE,
};

static inline void hidg_put_minor(int minor)
{
	ida_simple_remove(&hidg_ida, minor);
}

static void hidg_free_inst(struct usb_function_instance *f)
{
	struct f_hid_opts *opts;

	opts = container_of(f, struct f_hid_opts, func_inst);

	mutex_lock(&hidg_ida_lock);

	hidg_put_minor(opts->minor);
	if (idr_is_empty(&hidg_ida.idr))
		ghid_cleanup();

	mutex_unlock(&hidg_ida_lock);

	if (opts->report_desc_alloc)
		kfree(opts->report_desc);

	kfree(opts);
}

static struct usb_function_instance *hidg_alloc_inst(void)
{
	struct f_hid_opts *opts;
	struct usb_function_instance *ret;
	int status = 0;

	opts = kzalloc(sizeof(*opts), GFP_KERNEL);
	if (!opts)
		return ERR_PTR(-ENOMEM);
	mutex_init(&opts->lock);
	opts->func_inst.free_func_inst = hidg_free_inst;
	ret = &opts->func_inst;

	mutex_lock(&hidg_ida_lock);

	if (idr_is_empty(&hidg_ida.idr)) {
		status = ghid_setup(NULL, HIDG_MINORS);
		if (status)  {
			ret = ERR_PTR(status);
			kfree(opts);
			goto unlock;
		}
	}

	opts->minor = hidg_get_minor();
	if (opts->minor < 0) {
		ret = ERR_PTR(opts->minor);
		kfree(opts);
		if (idr_is_empty(&hidg_ida.idr))
			ghid_cleanup();
		goto unlock;
	}
	config_group_init_type_name(&opts->func_inst.group, "", &hid_func_type);

unlock:
	mutex_unlock(&hidg_ida_lock);
	return ret;
}

static void hidg_free(struct usb_function *f)
{
	struct f_hidg *hidg;
	struct f_hid_opts *opts;

	hidg = func_to_hidg(f);
	opts = container_of(f->fi, struct f_hid_opts, func_inst);
	kfree(hidg->report_desc);
	kfree(hidg);
	mutex_lock(&opts->lock);
	--opts->refcnt;
	mutex_unlock(&opts->lock);
}

static void hidg_unbind(struct usb_configuration *c, struct usb_function *f)
{
	struct f_hidg *hidg = func_to_hidg(f);

	device_destroy(hidg_class, MKDEV(major, hidg->minor));
	cdev_del(&hidg->cdev);

	/* disable/free request and end point */
	usb_ep_disable(hidg->in_ep);
	usb_ep_dequeue(hidg->in_ep, hidg->req);
	kfree(hidg->req->buf);
	usb_ep_free_request(hidg->in_ep, hidg->req);

	usb_free_all_descriptors(f);
}

static struct usb_function *hidg_alloc(struct usb_function_instance *fi)
{
	struct f_hidg *hidg;
	struct f_hid_opts *opts;

	/* allocate and initialize one new instance */
	hidg = kzalloc(sizeof(*hidg), GFP_KERNEL);
	if (!hidg)
		return ERR_PTR(-ENOMEM);

	opts = container_of(fi, struct f_hid_opts, func_inst);

	mutex_lock(&opts->lock);
	++opts->refcnt;

	hidg->minor = opts->minor;
	hidg->bInterfaceSubClass = opts->subclass;
	hidg->bInterfaceProtocol = opts->protocol;
	hidg->report_length = opts->report_length;
	hidg->report_desc_length = opts->report_desc_length;
	if (opts->report_desc) {
		hidg->report_desc = kmemdup(opts->report_desc,
					    opts->report_desc_length,
					    GFP_KERNEL);
		if (!hidg->report_desc) {
			kfree(hidg);
			mutex_unlock(&opts->lock);
			return ERR_PTR(-ENOMEM);
		}
	}

	mutex_unlock(&opts->lock);

	hidg->func.name    = "hid";
	hidg->func.bind    = hidg_bind;
	hidg->func.unbind  = hidg_unbind;
	hidg->func.set_alt = hidg_set_alt;
	hidg->func.disable = hidg_disable;
	hidg->func.setup   = hidg_setup;
	hidg->func.free_func = hidg_free;

	/* this could me made configurable at some point */
	hidg->qlen	   = 4;

	return &hidg->func;
}

DECLARE_USB_FUNCTION_INIT(hid, hidg_alloc_inst, hidg_alloc);
MODULE_LICENSE("GPL");
MODULE_AUTHOR("Fabien Chouteau");

int ghid_setup(struct usb_gadget *g, int count)
{
	int status;
	dev_t dev;

	hidg_class = class_create(THIS_MODULE, "hidg");
	if (IS_ERR(hidg_class)) {
		status = PTR_ERR(hidg_class);
		hidg_class = NULL;
		return status;
	}

	status = alloc_chrdev_region(&dev, 0, count, "hidg");
	if (status) {
		class_destroy(hidg_class);
		hidg_class = NULL;
		return status;
	}

	major = MAJOR(dev);
	minors = count;

	return 0;
}

void ghid_cleanup(void)
{
	if (major) {
		unregister_chrdev_region(MKDEV(major, 0), minors);
		major = minors = 0;
	}

	class_destroy(hidg_class);
	hidg_class = NULL;
}<|MERGE_RESOLUTION|>--- conflicted
+++ resolved
@@ -666,12 +666,8 @@
 	}
 
 	return 0;
-<<<<<<< HEAD
-
-=======
 del:
 	cdev_del(&hidg->cdev);
->>>>>>> 2dbfca5a
 fail_free_descs:
 	usb_free_all_descriptors(f);
 fail:
