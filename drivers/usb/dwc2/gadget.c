// SPDX-License-Identifier: GPL-2.0
/*
 * Copyright (c) 2011 Samsung Electronics Co., Ltd.
 *		http://www.samsung.com
 *
 * Copyright 2008 Openmoko, Inc.
 * Copyright 2008 Simtec Electronics
 *      Ben Dooks <ben@simtec.co.uk>
 *      http://armlinux.simtec.co.uk/
 *
 * S3C USB2.0 High-speed / OtG driver
 */

#include <linux/kernel.h>
#include <linux/module.h>
#include <linux/spinlock.h>
#include <linux/interrupt.h>
#include <linux/platform_device.h>
#include <linux/dma-mapping.h>
#include <linux/mutex.h>
#include <linux/seq_file.h>
#include <linux/delay.h>
#include <linux/io.h>
#include <linux/slab.h>
#include <linux/of_platform.h>

#include <linux/usb/ch9.h>
#include <linux/usb/gadget.h>
#include <linux/usb/phy.h>

#include "core.h"
#include "hw.h"

/* conversion functions */
static inline struct dwc2_hsotg_req *our_req(struct usb_request *req)
{
	return container_of(req, struct dwc2_hsotg_req, req);
}

static inline struct dwc2_hsotg_ep *our_ep(struct usb_ep *ep)
{
	return container_of(ep, struct dwc2_hsotg_ep, ep);
}

static inline struct dwc2_hsotg *to_hsotg(struct usb_gadget *gadget)
{
	return container_of(gadget, struct dwc2_hsotg, gadget);
}

static inline void dwc2_set_bit(void __iomem *ptr, u32 val)
{
	dwc2_writel(dwc2_readl(ptr) | val, ptr);
}

static inline void dwc2_clear_bit(void __iomem *ptr, u32 val)
{
	dwc2_writel(dwc2_readl(ptr) & ~val, ptr);
}

static inline struct dwc2_hsotg_ep *index_to_ep(struct dwc2_hsotg *hsotg,
						u32 ep_index, u32 dir_in)
{
	if (dir_in)
		return hsotg->eps_in[ep_index];
	else
		return hsotg->eps_out[ep_index];
}

/* forward declaration of functions */
static void dwc2_hsotg_dump(struct dwc2_hsotg *hsotg);

/**
 * using_dma - return the DMA status of the driver.
 * @hsotg: The driver state.
 *
 * Return true if we're using DMA.
 *
 * Currently, we have the DMA support code worked into everywhere
 * that needs it, but the AMBA DMA implementation in the hardware can
 * only DMA from 32bit aligned addresses. This means that gadgets such
 * as the CDC Ethernet cannot work as they often pass packets which are
 * not 32bit aligned.
 *
 * Unfortunately the choice to use DMA or not is global to the controller
 * and seems to be only settable when the controller is being put through
 * a core reset. This means we either need to fix the gadgets to take
 * account of DMA alignment, or add bounce buffers (yuerk).
 *
 * g_using_dma is set depending on dts flag.
 */
static inline bool using_dma(struct dwc2_hsotg *hsotg)
{
	return hsotg->params.g_dma;
}

/*
 * using_desc_dma - return the descriptor DMA status of the driver.
 * @hsotg: The driver state.
 *
 * Return true if we're using descriptor DMA.
 */
static inline bool using_desc_dma(struct dwc2_hsotg *hsotg)
{
	return hsotg->params.g_dma_desc;
}

/**
 * dwc2_gadget_incr_frame_num - Increments the targeted frame number.
 * @hs_ep: The endpoint
 *
 * This function will also check if the frame number overruns DSTS_SOFFN_LIMIT.
 * If an overrun occurs it will wrap the value and set the frame_overrun flag.
 */
static inline void dwc2_gadget_incr_frame_num(struct dwc2_hsotg_ep *hs_ep)
{
	hs_ep->target_frame += hs_ep->interval;
	if (hs_ep->target_frame > DSTS_SOFFN_LIMIT) {
		hs_ep->frame_overrun = true;
		hs_ep->target_frame &= DSTS_SOFFN_LIMIT;
	} else {
		hs_ep->frame_overrun = false;
	}
}

/**
 * dwc2_hsotg_en_gsint - enable one or more of the general interrupt
 * @hsotg: The device state
 * @ints: A bitmask of the interrupts to enable
 */
static void dwc2_hsotg_en_gsint(struct dwc2_hsotg *hsotg, u32 ints)
{
	u32 gsintmsk = dwc2_readl(hsotg->regs + GINTMSK);
	u32 new_gsintmsk;

	new_gsintmsk = gsintmsk | ints;

	if (new_gsintmsk != gsintmsk) {
		dev_dbg(hsotg->dev, "gsintmsk now 0x%08x\n", new_gsintmsk);
		dwc2_writel(new_gsintmsk, hsotg->regs + GINTMSK);
	}
}

/**
 * dwc2_hsotg_disable_gsint - disable one or more of the general interrupt
 * @hsotg: The device state
 * @ints: A bitmask of the interrupts to enable
 */
static void dwc2_hsotg_disable_gsint(struct dwc2_hsotg *hsotg, u32 ints)
{
	u32 gsintmsk = dwc2_readl(hsotg->regs + GINTMSK);
	u32 new_gsintmsk;

	new_gsintmsk = gsintmsk & ~ints;

	if (new_gsintmsk != gsintmsk)
		dwc2_writel(new_gsintmsk, hsotg->regs + GINTMSK);
}

/**
 * dwc2_hsotg_ctrl_epint - enable/disable an endpoint irq
 * @hsotg: The device state
 * @ep: The endpoint index
 * @dir_in: True if direction is in.
 * @en: The enable value, true to enable
 *
 * Set or clear the mask for an individual endpoint's interrupt
 * request.
 */
static void dwc2_hsotg_ctrl_epint(struct dwc2_hsotg *hsotg,
				  unsigned int ep, unsigned int dir_in,
				 unsigned int en)
{
	unsigned long flags;
	u32 bit = 1 << ep;
	u32 daint;

	if (!dir_in)
		bit <<= 16;

	local_irq_save(flags);
	daint = dwc2_readl(hsotg->regs + DAINTMSK);
	if (en)
		daint |= bit;
	else
		daint &= ~bit;
	dwc2_writel(daint, hsotg->regs + DAINTMSK);
	local_irq_restore(flags);
}

/**
 * dwc2_hsotg_tx_fifo_count - return count of TX FIFOs in device mode
 *
 * @hsotg: Programming view of the DWC_otg controller
 */
int dwc2_hsotg_tx_fifo_count(struct dwc2_hsotg *hsotg)
{
	if (hsotg->hw_params.en_multiple_tx_fifo)
		/* In dedicated FIFO mode we need count of IN EPs */
		return hsotg->hw_params.num_dev_in_eps;
	else
		/* In shared FIFO mode we need count of Periodic IN EPs */
		return hsotg->hw_params.num_dev_perio_in_ep;
}

/**
 * dwc2_hsotg_tx_fifo_total_depth - return total FIFO depth available for
 * device mode TX FIFOs
 *
 * @hsotg: Programming view of the DWC_otg controller
 */
int dwc2_hsotg_tx_fifo_total_depth(struct dwc2_hsotg *hsotg)
{
	int addr;
	int tx_addr_max;
	u32 np_tx_fifo_size;

	np_tx_fifo_size = min_t(u32, hsotg->hw_params.dev_nperio_tx_fifo_size,
				hsotg->params.g_np_tx_fifo_size);

	/* Get Endpoint Info Control block size in DWORDs. */
	tx_addr_max = hsotg->hw_params.total_fifo_size;

	addr = hsotg->params.g_rx_fifo_size + np_tx_fifo_size;
	if (tx_addr_max <= addr)
		return 0;

	return tx_addr_max - addr;
}

/**
 * dwc2_hsotg_tx_fifo_average_depth - returns average depth of device mode
 * TX FIFOs
 *
 * @hsotg: Programming view of the DWC_otg controller
 */
int dwc2_hsotg_tx_fifo_average_depth(struct dwc2_hsotg *hsotg)
{
	int tx_fifo_count;
	int tx_fifo_depth;

	tx_fifo_depth = dwc2_hsotg_tx_fifo_total_depth(hsotg);

	tx_fifo_count = dwc2_hsotg_tx_fifo_count(hsotg);

	if (!tx_fifo_count)
		return tx_fifo_depth;
	else
		return tx_fifo_depth / tx_fifo_count;
}

/**
 * dwc2_hsotg_init_fifo - initialise non-periodic FIFOs
 * @hsotg: The device instance.
 */
static void dwc2_hsotg_init_fifo(struct dwc2_hsotg *hsotg)
{
	unsigned int ep;
	unsigned int addr;
	int timeout;

	u32 val;
	u32 *txfsz = hsotg->params.g_tx_fifo_size;

	/* Reset fifo map if not correctly cleared during previous session */
	WARN_ON(hsotg->fifo_map);
	hsotg->fifo_map = 0;

	/* set RX/NPTX FIFO sizes */
	dwc2_writel(hsotg->params.g_rx_fifo_size, hsotg->regs + GRXFSIZ);
	dwc2_writel((hsotg->params.g_rx_fifo_size << FIFOSIZE_STARTADDR_SHIFT) |
		    (hsotg->params.g_np_tx_fifo_size << FIFOSIZE_DEPTH_SHIFT),
		    hsotg->regs + GNPTXFSIZ);

	/*
	 * arange all the rest of the TX FIFOs, as some versions of this
	 * block have overlapping default addresses. This also ensures
	 * that if the settings have been changed, then they are set to
	 * known values.
	 */

	/* start at the end of the GNPTXFSIZ, rounded up */
	addr = hsotg->params.g_rx_fifo_size + hsotg->params.g_np_tx_fifo_size;

	/*
	 * Configure fifos sizes from provided configuration and assign
	 * them to endpoints dynamically according to maxpacket size value of
	 * given endpoint.
	 */
	for (ep = 1; ep < MAX_EPS_CHANNELS; ep++) {
		if (!txfsz[ep])
			continue;
		val = addr;
		val |= txfsz[ep] << FIFOSIZE_DEPTH_SHIFT;
		WARN_ONCE(addr + txfsz[ep] > hsotg->fifo_mem,
			  "insufficient fifo memory");
		addr += txfsz[ep];

		dwc2_writel(val, hsotg->regs + DPTXFSIZN(ep));
		val = dwc2_readl(hsotg->regs + DPTXFSIZN(ep));
	}

	dwc2_writel(hsotg->hw_params.total_fifo_size |
		    addr << GDFIFOCFG_EPINFOBASE_SHIFT,
		    hsotg->regs + GDFIFOCFG);
	/*
	 * according to p428 of the design guide, we need to ensure that
	 * all fifos are flushed before continuing
	 */

	dwc2_writel(GRSTCTL_TXFNUM(0x10) | GRSTCTL_TXFFLSH |
	       GRSTCTL_RXFFLSH, hsotg->regs + GRSTCTL);

	/* wait until the fifos are both flushed */
	timeout = 100;
	while (1) {
		val = dwc2_readl(hsotg->regs + GRSTCTL);

		if ((val & (GRSTCTL_TXFFLSH | GRSTCTL_RXFFLSH)) == 0)
			break;

		if (--timeout == 0) {
			dev_err(hsotg->dev,
				"%s: timeout flushing fifos (GRSTCTL=%08x)\n",
				__func__, val);
			break;
		}

		udelay(1);
	}

	dev_dbg(hsotg->dev, "FIFOs reset, timeout at %d\n", timeout);
}

/**
 * dwc2_hsotg_ep_alloc_request - allocate USB rerequest structure
 * @ep: USB endpoint to allocate request for.
 * @flags: Allocation flags
 *
 * Allocate a new USB request structure appropriate for the specified endpoint
 */
static struct usb_request *dwc2_hsotg_ep_alloc_request(struct usb_ep *ep,
						       gfp_t flags)
{
	struct dwc2_hsotg_req *req;

	req = kzalloc(sizeof(*req), flags);
	if (!req)
		return NULL;

	INIT_LIST_HEAD(&req->queue);

	return &req->req;
}

/**
 * is_ep_periodic - return true if the endpoint is in periodic mode.
 * @hs_ep: The endpoint to query.
 *
 * Returns true if the endpoint is in periodic mode, meaning it is being
 * used for an Interrupt or ISO transfer.
 */
static inline int is_ep_periodic(struct dwc2_hsotg_ep *hs_ep)
{
	return hs_ep->periodic;
}

/**
 * dwc2_hsotg_unmap_dma - unmap the DMA memory being used for the request
 * @hsotg: The device state.
 * @hs_ep: The endpoint for the request
 * @hs_req: The request being processed.
 *
 * This is the reverse of dwc2_hsotg_map_dma(), called for the completion
 * of a request to ensure the buffer is ready for access by the caller.
 */
static void dwc2_hsotg_unmap_dma(struct dwc2_hsotg *hsotg,
				 struct dwc2_hsotg_ep *hs_ep,
				struct dwc2_hsotg_req *hs_req)
{
	struct usb_request *req = &hs_req->req;

	usb_gadget_unmap_request(&hsotg->gadget, req, hs_ep->dir_in);
}

/*
 * dwc2_gadget_alloc_ctrl_desc_chains - allocate DMA descriptor chains
 * for Control endpoint
 * @hsotg: The device state.
 *
 * This function will allocate 4 descriptor chains for EP 0: 2 for
 * Setup stage, per one for IN and OUT data/status transactions.
 */
static int dwc2_gadget_alloc_ctrl_desc_chains(struct dwc2_hsotg *hsotg)
{
	hsotg->setup_desc[0] =
		dmam_alloc_coherent(hsotg->dev,
				    sizeof(struct dwc2_dma_desc),
				    &hsotg->setup_desc_dma[0],
				    GFP_KERNEL);
	if (!hsotg->setup_desc[0])
		goto fail;

	hsotg->setup_desc[1] =
		dmam_alloc_coherent(hsotg->dev,
				    sizeof(struct dwc2_dma_desc),
				    &hsotg->setup_desc_dma[1],
				    GFP_KERNEL);
	if (!hsotg->setup_desc[1])
		goto fail;

	hsotg->ctrl_in_desc =
		dmam_alloc_coherent(hsotg->dev,
				    sizeof(struct dwc2_dma_desc),
				    &hsotg->ctrl_in_desc_dma,
				    GFP_KERNEL);
	if (!hsotg->ctrl_in_desc)
		goto fail;

	hsotg->ctrl_out_desc =
		dmam_alloc_coherent(hsotg->dev,
				    sizeof(struct dwc2_dma_desc),
				    &hsotg->ctrl_out_desc_dma,
				    GFP_KERNEL);
	if (!hsotg->ctrl_out_desc)
		goto fail;

	return 0;

fail:
	return -ENOMEM;
}

/**
 * dwc2_hsotg_write_fifo - write packet Data to the TxFIFO
 * @hsotg: The controller state.
 * @hs_ep: The endpoint we're going to write for.
 * @hs_req: The request to write data for.
 *
 * This is called when the TxFIFO has some space in it to hold a new
 * transmission and we have something to give it. The actual setup of
 * the data size is done elsewhere, so all we have to do is to actually
 * write the data.
 *
 * The return value is zero if there is more space (or nothing was done)
 * otherwise -ENOSPC is returned if the FIFO space was used up.
 *
 * This routine is only needed for PIO
 */
static int dwc2_hsotg_write_fifo(struct dwc2_hsotg *hsotg,
				 struct dwc2_hsotg_ep *hs_ep,
				struct dwc2_hsotg_req *hs_req)
{
	bool periodic = is_ep_periodic(hs_ep);
	u32 gnptxsts = dwc2_readl(hsotg->regs + GNPTXSTS);
	int buf_pos = hs_req->req.actual;
	int to_write = hs_ep->size_loaded;
	void *data;
	int can_write;
	int pkt_round;
	int max_transfer;

	to_write -= (buf_pos - hs_ep->last_load);

	/* if there's nothing to write, get out early */
	if (to_write == 0)
		return 0;

	if (periodic && !hsotg->dedicated_fifos) {
		u32 epsize = dwc2_readl(hsotg->regs + DIEPTSIZ(hs_ep->index));
		int size_left;
		int size_done;

		/*
		 * work out how much data was loaded so we can calculate
		 * how much data is left in the fifo.
		 */

		size_left = DXEPTSIZ_XFERSIZE_GET(epsize);

		/*
		 * if shared fifo, we cannot write anything until the
		 * previous data has been completely sent.
		 */
		if (hs_ep->fifo_load != 0) {
			dwc2_hsotg_en_gsint(hsotg, GINTSTS_PTXFEMP);
			return -ENOSPC;
		}

		dev_dbg(hsotg->dev, "%s: left=%d, load=%d, fifo=%d, size %d\n",
			__func__, size_left,
			hs_ep->size_loaded, hs_ep->fifo_load, hs_ep->fifo_size);

		/* how much of the data has moved */
		size_done = hs_ep->size_loaded - size_left;

		/* how much data is left in the fifo */
		can_write = hs_ep->fifo_load - size_done;
		dev_dbg(hsotg->dev, "%s: => can_write1=%d\n",
			__func__, can_write);

		can_write = hs_ep->fifo_size - can_write;
		dev_dbg(hsotg->dev, "%s: => can_write2=%d\n",
			__func__, can_write);

		if (can_write <= 0) {
			dwc2_hsotg_en_gsint(hsotg, GINTSTS_PTXFEMP);
			return -ENOSPC;
		}
	} else if (hsotg->dedicated_fifos && hs_ep->index != 0) {
		can_write = dwc2_readl(hsotg->regs +
				DTXFSTS(hs_ep->fifo_index));

		can_write &= 0xffff;
		can_write *= 4;
	} else {
		if (GNPTXSTS_NP_TXQ_SPC_AVAIL_GET(gnptxsts) == 0) {
			dev_dbg(hsotg->dev,
				"%s: no queue slots available (0x%08x)\n",
				__func__, gnptxsts);

			dwc2_hsotg_en_gsint(hsotg, GINTSTS_NPTXFEMP);
			return -ENOSPC;
		}

		can_write = GNPTXSTS_NP_TXF_SPC_AVAIL_GET(gnptxsts);
		can_write *= 4;	/* fifo size is in 32bit quantities. */
	}

	max_transfer = hs_ep->ep.maxpacket * hs_ep->mc;

	dev_dbg(hsotg->dev, "%s: GNPTXSTS=%08x, can=%d, to=%d, max_transfer %d\n",
		__func__, gnptxsts, can_write, to_write, max_transfer);

	/*
	 * limit to 512 bytes of data, it seems at least on the non-periodic
	 * FIFO, requests of >512 cause the endpoint to get stuck with a
	 * fragment of the end of the transfer in it.
	 */
	if (can_write > 512 && !periodic)
		can_write = 512;

	/*
	 * limit the write to one max-packet size worth of data, but allow
	 * the transfer to return that it did not run out of fifo space
	 * doing it.
	 */
	if (to_write > max_transfer) {
		to_write = max_transfer;

		/* it's needed only when we do not use dedicated fifos */
		if (!hsotg->dedicated_fifos)
			dwc2_hsotg_en_gsint(hsotg,
					    periodic ? GINTSTS_PTXFEMP :
					   GINTSTS_NPTXFEMP);
	}

	/* see if we can write data */

	if (to_write > can_write) {
		to_write = can_write;
		pkt_round = to_write % max_transfer;

		/*
		 * Round the write down to an
		 * exact number of packets.
		 *
		 * Note, we do not currently check to see if we can ever
		 * write a full packet or not to the FIFO.
		 */

		if (pkt_round)
			to_write -= pkt_round;

		/*
		 * enable correct FIFO interrupt to alert us when there
		 * is more room left.
		 */

		/* it's needed only when we do not use dedicated fifos */
		if (!hsotg->dedicated_fifos)
			dwc2_hsotg_en_gsint(hsotg,
					    periodic ? GINTSTS_PTXFEMP :
					   GINTSTS_NPTXFEMP);
	}

	dev_dbg(hsotg->dev, "write %d/%d, can_write %d, done %d\n",
		to_write, hs_req->req.length, can_write, buf_pos);

	if (to_write <= 0)
		return -ENOSPC;

	hs_req->req.actual = buf_pos + to_write;
	hs_ep->total_data += to_write;

	if (periodic)
		hs_ep->fifo_load += to_write;

	to_write = DIV_ROUND_UP(to_write, 4);
	data = hs_req->req.buf + buf_pos;

	iowrite32_rep(hsotg->regs + EPFIFO(hs_ep->index), data, to_write);

	return (to_write >= can_write) ? -ENOSPC : 0;
}

/**
 * get_ep_limit - get the maximum data legnth for this endpoint
 * @hs_ep: The endpoint
 *
 * Return the maximum data that can be queued in one go on a given endpoint
 * so that transfers that are too long can be split.
 */
static unsigned int get_ep_limit(struct dwc2_hsotg_ep *hs_ep)
{
	int index = hs_ep->index;
	unsigned int maxsize;
	unsigned int maxpkt;

	if (index != 0) {
		maxsize = DXEPTSIZ_XFERSIZE_LIMIT + 1;
		maxpkt = DXEPTSIZ_PKTCNT_LIMIT + 1;
	} else {
		maxsize = 64 + 64;
		if (hs_ep->dir_in)
			maxpkt = DIEPTSIZ0_PKTCNT_LIMIT + 1;
		else
			maxpkt = 2;
	}

	/* we made the constant loading easier above by using +1 */
	maxpkt--;
	maxsize--;

	/*
	 * constrain by packet count if maxpkts*pktsize is greater
	 * than the length register size.
	 */

	if ((maxpkt * hs_ep->ep.maxpacket) < maxsize)
		maxsize = maxpkt * hs_ep->ep.maxpacket;

	return maxsize;
}

/**
 * dwc2_hsotg_read_frameno - read current frame number
 * @hsotg: The device instance
 *
 * Return the current frame number
 */
static u32 dwc2_hsotg_read_frameno(struct dwc2_hsotg *hsotg)
{
	u32 dsts;

	dsts = dwc2_readl(hsotg->regs + DSTS);
	dsts &= DSTS_SOFFN_MASK;
	dsts >>= DSTS_SOFFN_SHIFT;

	return dsts;
}

/**
 * dwc2_gadget_get_chain_limit - get the maximum data payload value of the
 * DMA descriptor chain prepared for specific endpoint
 * @hs_ep: The endpoint
 *
 * Return the maximum data that can be queued in one go on a given endpoint
 * depending on its descriptor chain capacity so that transfers that
 * are too long can be split.
 */
static unsigned int dwc2_gadget_get_chain_limit(struct dwc2_hsotg_ep *hs_ep)
{
	int is_isoc = hs_ep->isochronous;
	unsigned int maxsize;

	if (is_isoc)
		maxsize = hs_ep->dir_in ? DEV_DMA_ISOC_TX_NBYTES_LIMIT :
					   DEV_DMA_ISOC_RX_NBYTES_LIMIT;
	else
		maxsize = DEV_DMA_NBYTES_LIMIT;

	/* Above size of one descriptor was chosen, multiple it */
	maxsize *= MAX_DMA_DESC_NUM_GENERIC;

	return maxsize;
}

/*
 * dwc2_gadget_get_desc_params - get DMA descriptor parameters.
 * @hs_ep: The endpoint
 * @mask: RX/TX bytes mask to be defined
 *
 * Returns maximum data payload for one descriptor after analyzing endpoint
 * characteristics.
 * DMA descriptor transfer bytes limit depends on EP type:
 * Control out - MPS,
 * Isochronous - descriptor rx/tx bytes bitfield limit,
 * Control In/Bulk/Interrupt - multiple of mps. This will allow to not
 * have concatenations from various descriptors within one packet.
 *
 * Selects corresponding mask for RX/TX bytes as well.
 */
static u32 dwc2_gadget_get_desc_params(struct dwc2_hsotg_ep *hs_ep, u32 *mask)
{
	u32 mps = hs_ep->ep.maxpacket;
	int dir_in = hs_ep->dir_in;
	u32 desc_size = 0;

	if (!hs_ep->index && !dir_in) {
		desc_size = mps;
		*mask = DEV_DMA_NBYTES_MASK;
	} else if (hs_ep->isochronous) {
		if (dir_in) {
			desc_size = DEV_DMA_ISOC_TX_NBYTES_LIMIT;
			*mask = DEV_DMA_ISOC_TX_NBYTES_MASK;
		} else {
			desc_size = DEV_DMA_ISOC_RX_NBYTES_LIMIT;
			*mask = DEV_DMA_ISOC_RX_NBYTES_MASK;
		}
	} else {
		desc_size = DEV_DMA_NBYTES_LIMIT;
		*mask = DEV_DMA_NBYTES_MASK;

		/* Round down desc_size to be mps multiple */
		desc_size -= desc_size % mps;
	}

	return desc_size;
}

/*
 * dwc2_gadget_config_nonisoc_xfer_ddma - prepare non ISOC DMA desc chain.
 * @hs_ep: The endpoint
 * @dma_buff: DMA address to use
 * @len: Length of the transfer
 *
 * This function will iterate over descriptor chain and fill its entries
 * with corresponding information based on transfer data.
 */
static void dwc2_gadget_config_nonisoc_xfer_ddma(struct dwc2_hsotg_ep *hs_ep,
						 dma_addr_t dma_buff,
						 unsigned int len)
{
	struct dwc2_hsotg *hsotg = hs_ep->parent;
	int dir_in = hs_ep->dir_in;
	struct dwc2_dma_desc *desc = hs_ep->desc_list;
	u32 mps = hs_ep->ep.maxpacket;
	u32 maxsize = 0;
	u32 offset = 0;
	u32 mask = 0;
	int i;

	maxsize = dwc2_gadget_get_desc_params(hs_ep, &mask);

	hs_ep->desc_count = (len / maxsize) +
				((len % maxsize) ? 1 : 0);
	if (len == 0)
		hs_ep->desc_count = 1;

	for (i = 0; i < hs_ep->desc_count; ++i) {
		desc->status = 0;
		desc->status |= (DEV_DMA_BUFF_STS_HBUSY
				 << DEV_DMA_BUFF_STS_SHIFT);

		if (len > maxsize) {
			if (!hs_ep->index && !dir_in)
				desc->status |= (DEV_DMA_L | DEV_DMA_IOC);

			desc->status |= (maxsize <<
						DEV_DMA_NBYTES_SHIFT & mask);
			desc->buf = dma_buff + offset;

			len -= maxsize;
			offset += maxsize;
		} else {
			desc->status |= (DEV_DMA_L | DEV_DMA_IOC);

			if (dir_in)
				desc->status |= (len % mps) ? DEV_DMA_SHORT :
					((hs_ep->send_zlp) ? DEV_DMA_SHORT : 0);
			if (len > maxsize)
				dev_err(hsotg->dev, "wrong len %d\n", len);

			desc->status |=
				len << DEV_DMA_NBYTES_SHIFT & mask;
			desc->buf = dma_buff + offset;
		}

		desc->status &= ~DEV_DMA_BUFF_STS_MASK;
		desc->status |= (DEV_DMA_BUFF_STS_HREADY
				 << DEV_DMA_BUFF_STS_SHIFT);
		desc++;
	}
}

/*
 * dwc2_gadget_fill_isoc_desc - fills next isochronous descriptor in chain.
 * @hs_ep: The isochronous endpoint.
 * @dma_buff: usb requests dma buffer.
 * @len: usb request transfer length.
 *
 * Fills next free descriptor with the data of the arrived usb request,
 * frame info, sets Last and IOC bits increments next_desc. If filled
 * descriptor is not the first one, removes L bit from the previous descriptor
 * status.
 */
static int dwc2_gadget_fill_isoc_desc(struct dwc2_hsotg_ep *hs_ep,
				      dma_addr_t dma_buff, unsigned int len)
{
	struct dwc2_dma_desc *desc;
	struct dwc2_hsotg *hsotg = hs_ep->parent;
	u32 index;
	u32 maxsize = 0;
	u32 mask = 0;
	u8 pid = 0;

	maxsize = dwc2_gadget_get_desc_params(hs_ep, &mask);

	index = hs_ep->next_desc;
	desc = &hs_ep->desc_list[index];

	/* Check if descriptor chain full */
	if ((desc->status >> DEV_DMA_BUFF_STS_SHIFT) ==
	    DEV_DMA_BUFF_STS_HREADY) {
		dev_dbg(hsotg->dev, "%s: desc chain full\n", __func__);
		return 1;
	}

	/* Clear L bit of previous desc if more than one entries in the chain */
	if (hs_ep->next_desc)
		hs_ep->desc_list[index - 1].status &= ~DEV_DMA_L;

	dev_dbg(hsotg->dev, "%s: Filling ep %d, dir %s isoc desc # %d\n",
		__func__, hs_ep->index, hs_ep->dir_in ? "in" : "out", index);

	desc->status = 0;
	desc->status |= (DEV_DMA_BUFF_STS_HBUSY	<< DEV_DMA_BUFF_STS_SHIFT);

	desc->buf = dma_buff;
	desc->status |= (DEV_DMA_L | DEV_DMA_IOC |
			 ((len << DEV_DMA_NBYTES_SHIFT) & mask));

	if (hs_ep->dir_in) {
		if (len)
			pid = DIV_ROUND_UP(len, hs_ep->ep.maxpacket);
		else
			pid = 1;
		desc->status |= ((pid << DEV_DMA_ISOC_PID_SHIFT) &
				 DEV_DMA_ISOC_PID_MASK) |
				((len % hs_ep->ep.maxpacket) ?
				 DEV_DMA_SHORT : 0) |
				((hs_ep->target_frame <<
				  DEV_DMA_ISOC_FRNUM_SHIFT) &
				 DEV_DMA_ISOC_FRNUM_MASK);
	}

	desc->status &= ~DEV_DMA_BUFF_STS_MASK;
	desc->status |= (DEV_DMA_BUFF_STS_HREADY << DEV_DMA_BUFF_STS_SHIFT);

	/* Increment frame number by interval for IN */
	if (hs_ep->dir_in)
		dwc2_gadget_incr_frame_num(hs_ep);

	/* Update index of last configured entry in the chain */
	hs_ep->next_desc++;
	if (hs_ep->next_desc >= MAX_DMA_DESC_NUM_GENERIC)
		hs_ep->next_desc = 0;

	return 0;
}

/*
 * dwc2_gadget_start_isoc_ddma - start isochronous transfer in DDMA
 * @hs_ep: The isochronous endpoint.
 *
 * Prepare descriptor chain for isochronous endpoints. Afterwards
 * write DMA address to HW and enable the endpoint.
 */
static void dwc2_gadget_start_isoc_ddma(struct dwc2_hsotg_ep *hs_ep)
{
	struct dwc2_hsotg *hsotg = hs_ep->parent;
	struct dwc2_hsotg_req *hs_req, *treq;
	int index = hs_ep->index;
	int ret;
	int i;
	u32 dma_reg;
	u32 depctl;
	u32 ctrl;
	struct dwc2_dma_desc *desc;

	if (list_empty(&hs_ep->queue)) {
		hs_ep->target_frame = TARGET_FRAME_INITIAL;
		dev_dbg(hsotg->dev, "%s: No requests in queue\n", __func__);
		return;
	}

	/* Initialize descriptor chain by Host Busy status */
	for (i = 0; i < MAX_DMA_DESC_NUM_GENERIC; i++) {
		desc = &hs_ep->desc_list[i];
		desc->status = 0;
		desc->status |= (DEV_DMA_BUFF_STS_HBUSY
				    << DEV_DMA_BUFF_STS_SHIFT);
	}

	hs_ep->next_desc = 0;
	list_for_each_entry_safe(hs_req, treq, &hs_ep->queue, queue) {
		ret = dwc2_gadget_fill_isoc_desc(hs_ep, hs_req->req.dma,
						 hs_req->req.length);
		if (ret)
			break;
	}

	hs_ep->compl_desc = 0;
	depctl = hs_ep->dir_in ? DIEPCTL(index) : DOEPCTL(index);
	dma_reg = hs_ep->dir_in ? DIEPDMA(index) : DOEPDMA(index);

	/* write descriptor chain address to control register */
	dwc2_writel(hs_ep->desc_list_dma, hsotg->regs + dma_reg);

	ctrl = dwc2_readl(hsotg->regs + depctl);
	ctrl |= DXEPCTL_EPENA | DXEPCTL_CNAK;
	dwc2_writel(ctrl, hsotg->regs + depctl);
}

/**
 * dwc2_hsotg_start_req - start a USB request from an endpoint's queue
 * @hsotg: The controller state.
 * @hs_ep: The endpoint to process a request for
 * @hs_req: The request to start.
 * @continuing: True if we are doing more for the current request.
 *
 * Start the given request running by setting the endpoint registers
 * appropriately, and writing any data to the FIFOs.
 */
static void dwc2_hsotg_start_req(struct dwc2_hsotg *hsotg,
				 struct dwc2_hsotg_ep *hs_ep,
				struct dwc2_hsotg_req *hs_req,
				bool continuing)
{
	struct usb_request *ureq = &hs_req->req;
	int index = hs_ep->index;
	int dir_in = hs_ep->dir_in;
	u32 epctrl_reg;
	u32 epsize_reg;
	u32 epsize;
	u32 ctrl;
	unsigned int length;
	unsigned int packets;
	unsigned int maxreq;
	unsigned int dma_reg;

	if (index != 0) {
		if (hs_ep->req && !continuing) {
			dev_err(hsotg->dev, "%s: active request\n", __func__);
			WARN_ON(1);
			return;
		} else if (hs_ep->req != hs_req && continuing) {
			dev_err(hsotg->dev,
				"%s: continue different req\n", __func__);
			WARN_ON(1);
			return;
		}
	}

	dma_reg = dir_in ? DIEPDMA(index) : DOEPDMA(index);
	epctrl_reg = dir_in ? DIEPCTL(index) : DOEPCTL(index);
	epsize_reg = dir_in ? DIEPTSIZ(index) : DOEPTSIZ(index);

	dev_dbg(hsotg->dev, "%s: DxEPCTL=0x%08x, ep %d, dir %s\n",
		__func__, dwc2_readl(hsotg->regs + epctrl_reg), index,
		hs_ep->dir_in ? "in" : "out");

	/* If endpoint is stalled, we will restart request later */
	ctrl = dwc2_readl(hsotg->regs + epctrl_reg);

	if (index && ctrl & DXEPCTL_STALL) {
		dev_warn(hsotg->dev, "%s: ep%d is stalled\n", __func__, index);
		return;
	}

	length = ureq->length - ureq->actual;
	dev_dbg(hsotg->dev, "ureq->length:%d ureq->actual:%d\n",
		ureq->length, ureq->actual);

	if (!using_desc_dma(hsotg))
		maxreq = get_ep_limit(hs_ep);
	else
		maxreq = dwc2_gadget_get_chain_limit(hs_ep);

	if (length > maxreq) {
		int round = maxreq % hs_ep->ep.maxpacket;

		dev_dbg(hsotg->dev, "%s: length %d, max-req %d, r %d\n",
			__func__, length, maxreq, round);

		/* round down to multiple of packets */
		if (round)
			maxreq -= round;

		length = maxreq;
	}

	if (length)
		packets = DIV_ROUND_UP(length, hs_ep->ep.maxpacket);
	else
		packets = 1;	/* send one packet if length is zero. */

	if (hs_ep->isochronous && length > (hs_ep->mc * hs_ep->ep.maxpacket)) {
		dev_err(hsotg->dev, "req length > maxpacket*mc\n");
		return;
	}

	if (dir_in && index != 0)
		if (hs_ep->isochronous)
			epsize = DXEPTSIZ_MC(packets);
		else
			epsize = DXEPTSIZ_MC(1);
	else
		epsize = 0;

	/*
	 * zero length packet should be programmed on its own and should not
	 * be counted in DIEPTSIZ.PktCnt with other packets.
	 */
	if (dir_in && ureq->zero && !continuing) {
		/* Test if zlp is actually required. */
		if ((ureq->length >= hs_ep->ep.maxpacket) &&
		    !(ureq->length % hs_ep->ep.maxpacket))
			hs_ep->send_zlp = 1;
	}

	epsize |= DXEPTSIZ_PKTCNT(packets);
	epsize |= DXEPTSIZ_XFERSIZE(length);

	dev_dbg(hsotg->dev, "%s: %d@%d/%d, 0x%08x => 0x%08x\n",
		__func__, packets, length, ureq->length, epsize, epsize_reg);

	/* store the request as the current one we're doing */
	hs_ep->req = hs_req;

	if (using_desc_dma(hsotg)) {
		u32 offset = 0;
		u32 mps = hs_ep->ep.maxpacket;

		/* Adjust length: EP0 - MPS, other OUT EPs - multiple of MPS */
		if (!dir_in) {
			if (!index)
				length = mps;
			else if (length % mps)
				length += (mps - (length % mps));
		}

		/*
		 * If more data to send, adjust DMA for EP0 out data stage.
		 * ureq->dma stays unchanged, hence increment it by already
		 * passed passed data count before starting new transaction.
		 */
		if (!index && hsotg->ep0_state == DWC2_EP0_DATA_OUT &&
		    continuing)
			offset = ureq->actual;

		/* Fill DDMA chain entries */
		dwc2_gadget_config_nonisoc_xfer_ddma(hs_ep, ureq->dma + offset,
						     length);

		/* write descriptor chain address to control register */
		dwc2_writel(hs_ep->desc_list_dma, hsotg->regs + dma_reg);

		dev_dbg(hsotg->dev, "%s: %08x pad => 0x%08x\n",
			__func__, (u32)hs_ep->desc_list_dma, dma_reg);
	} else {
		/* write size / packets */
		dwc2_writel(epsize, hsotg->regs + epsize_reg);

		if (using_dma(hsotg) && !continuing && (length != 0)) {
			/*
			 * write DMA address to control register, buffer
			 * already synced by dwc2_hsotg_ep_queue().
			 */

			dwc2_writel(ureq->dma, hsotg->regs + dma_reg);

			dev_dbg(hsotg->dev, "%s: %pad => 0x%08x\n",
				__func__, &ureq->dma, dma_reg);
		}
	}

	if (hs_ep->isochronous && hs_ep->interval == 1) {
		hs_ep->target_frame = dwc2_hsotg_read_frameno(hsotg);
		dwc2_gadget_incr_frame_num(hs_ep);

		if (hs_ep->target_frame & 0x1)
			ctrl |= DXEPCTL_SETODDFR;
		else
			ctrl |= DXEPCTL_SETEVENFR;
	}

	ctrl |= DXEPCTL_EPENA;	/* ensure ep enabled */

	dev_dbg(hsotg->dev, "ep0 state:%d\n", hsotg->ep0_state);

	/* For Setup request do not clear NAK */
	if (!(index == 0 && hsotg->ep0_state == DWC2_EP0_SETUP))
		ctrl |= DXEPCTL_CNAK;	/* clear NAK set by core */

	dev_dbg(hsotg->dev, "%s: DxEPCTL=0x%08x\n", __func__, ctrl);
	dwc2_writel(ctrl, hsotg->regs + epctrl_reg);

	/*
	 * set these, it seems that DMA support increments past the end
	 * of the packet buffer so we need to calculate the length from
	 * this information.
	 */
	hs_ep->size_loaded = length;
	hs_ep->last_load = ureq->actual;

	if (dir_in && !using_dma(hsotg)) {
		/* set these anyway, we may need them for non-periodic in */
		hs_ep->fifo_load = 0;

		dwc2_hsotg_write_fifo(hsotg, hs_ep, hs_req);
	}

	/*
	 * Note, trying to clear the NAK here causes problems with transmit
	 * on the S3C6400 ending up with the TXFIFO becoming full.
	 */

	/* check ep is enabled */
	if (!(dwc2_readl(hsotg->regs + epctrl_reg) & DXEPCTL_EPENA))
		dev_dbg(hsotg->dev,
			"ep%d: failed to become enabled (DXEPCTL=0x%08x)?\n",
			 index, dwc2_readl(hsotg->regs + epctrl_reg));

	dev_dbg(hsotg->dev, "%s: DXEPCTL=0x%08x\n",
		__func__, dwc2_readl(hsotg->regs + epctrl_reg));

	/* enable ep interrupts */
	dwc2_hsotg_ctrl_epint(hsotg, hs_ep->index, hs_ep->dir_in, 1);
}

/**
 * dwc2_hsotg_map_dma - map the DMA memory being used for the request
 * @hsotg: The device state.
 * @hs_ep: The endpoint the request is on.
 * @req: The request being processed.
 *
 * We've been asked to queue a request, so ensure that the memory buffer
 * is correctly setup for DMA. If we've been passed an extant DMA address
 * then ensure the buffer has been synced to memory. If our buffer has no
 * DMA memory, then we map the memory and mark our request to allow us to
 * cleanup on completion.
 */
static int dwc2_hsotg_map_dma(struct dwc2_hsotg *hsotg,
			      struct dwc2_hsotg_ep *hs_ep,
			     struct usb_request *req)
{
	int ret;

	ret = usb_gadget_map_request(&hsotg->gadget, req, hs_ep->dir_in);
	if (ret)
		goto dma_error;

	return 0;

dma_error:
	dev_err(hsotg->dev, "%s: failed to map buffer %p, %d bytes\n",
		__func__, req->buf, req->length);

	return -EIO;
}

static int dwc2_hsotg_handle_unaligned_buf_start(struct dwc2_hsotg *hsotg,
						 struct dwc2_hsotg_ep *hs_ep,
						 struct dwc2_hsotg_req *hs_req)
{
	void *req_buf = hs_req->req.buf;

	/* If dma is not being used or buffer is aligned */
	if (!using_dma(hsotg) || !((long)req_buf & 3))
		return 0;

	WARN_ON(hs_req->saved_req_buf);

	dev_dbg(hsotg->dev, "%s: %s: buf=%p length=%d\n", __func__,
		hs_ep->ep.name, req_buf, hs_req->req.length);

	hs_req->req.buf = kmalloc(hs_req->req.length, GFP_ATOMIC);
	if (!hs_req->req.buf) {
		hs_req->req.buf = req_buf;
		dev_err(hsotg->dev,
			"%s: unable to allocate memory for bounce buffer\n",
			__func__);
		return -ENOMEM;
	}

	/* Save actual buffer */
	hs_req->saved_req_buf = req_buf;

	if (hs_ep->dir_in)
		memcpy(hs_req->req.buf, req_buf, hs_req->req.length);
	return 0;
}

static void
dwc2_hsotg_handle_unaligned_buf_complete(struct dwc2_hsotg *hsotg,
					 struct dwc2_hsotg_ep *hs_ep,
					 struct dwc2_hsotg_req *hs_req)
{
	/* If dma is not being used or buffer was aligned */
	if (!using_dma(hsotg) || !hs_req->saved_req_buf)
		return;

	dev_dbg(hsotg->dev, "%s: %s: status=%d actual-length=%d\n", __func__,
		hs_ep->ep.name, hs_req->req.status, hs_req->req.actual);

	/* Copy data from bounce buffer on successful out transfer */
	if (!hs_ep->dir_in && !hs_req->req.status)
		memcpy(hs_req->saved_req_buf, hs_req->req.buf,
		       hs_req->req.actual);

	/* Free bounce buffer */
	kfree(hs_req->req.buf);

	hs_req->req.buf = hs_req->saved_req_buf;
	hs_req->saved_req_buf = NULL;
}

/**
 * dwc2_gadget_target_frame_elapsed - Checks target frame
 * @hs_ep: The driver endpoint to check
 *
 * Returns 1 if targeted frame elapsed. If returned 1 then we need to drop
 * corresponding transfer.
 */
static bool dwc2_gadget_target_frame_elapsed(struct dwc2_hsotg_ep *hs_ep)
{
	struct dwc2_hsotg *hsotg = hs_ep->parent;
	u32 target_frame = hs_ep->target_frame;
	u32 current_frame = hsotg->frame_number;
	bool frame_overrun = hs_ep->frame_overrun;

	if (!frame_overrun && current_frame >= target_frame)
		return true;

	if (frame_overrun && current_frame >= target_frame &&
	    ((current_frame - target_frame) < DSTS_SOFFN_LIMIT / 2))
		return true;

	return false;
}

/*
 * dwc2_gadget_set_ep0_desc_chain - Set EP's desc chain pointers
 * @hsotg: The driver state
 * @hs_ep: the ep descriptor chain is for
 *
 * Called to update EP0 structure's pointers depend on stage of
 * control transfer.
 */
static int dwc2_gadget_set_ep0_desc_chain(struct dwc2_hsotg *hsotg,
					  struct dwc2_hsotg_ep *hs_ep)
{
	switch (hsotg->ep0_state) {
	case DWC2_EP0_SETUP:
	case DWC2_EP0_STATUS_OUT:
		hs_ep->desc_list = hsotg->setup_desc[0];
		hs_ep->desc_list_dma = hsotg->setup_desc_dma[0];
		break;
	case DWC2_EP0_DATA_IN:
	case DWC2_EP0_STATUS_IN:
		hs_ep->desc_list = hsotg->ctrl_in_desc;
		hs_ep->desc_list_dma = hsotg->ctrl_in_desc_dma;
		break;
	case DWC2_EP0_DATA_OUT:
		hs_ep->desc_list = hsotg->ctrl_out_desc;
		hs_ep->desc_list_dma = hsotg->ctrl_out_desc_dma;
		break;
	default:
		dev_err(hsotg->dev, "invalid EP 0 state in queue %d\n",
			hsotg->ep0_state);
		return -EINVAL;
	}

	return 0;
}

static int dwc2_hsotg_ep_queue(struct usb_ep *ep, struct usb_request *req,
			       gfp_t gfp_flags)
{
	struct dwc2_hsotg_req *hs_req = our_req(req);
	struct dwc2_hsotg_ep *hs_ep = our_ep(ep);
	struct dwc2_hsotg *hs = hs_ep->parent;
	bool first;
	int ret;
	u32 maxsize = 0;
	u32 mask = 0;


	dev_dbg(hs->dev, "%s: req %p: %d@%p, noi=%d, zero=%d, snok=%d\n",
		ep->name, req, req->length, req->buf, req->no_interrupt,
		req->zero, req->short_not_ok);

	/* Prevent new request submission when controller is suspended */
	if (hs->lx_state != DWC2_L0) {
		dev_dbg(hs->dev, "%s: submit request only in active state\n",
			__func__);
		return -EAGAIN;
	}

	/* initialise status of the request */
	INIT_LIST_HEAD(&hs_req->queue);
	req->actual = 0;
	req->status = -EINPROGRESS;

	/* In DDMA mode for ISOC's don't queue request if length greater
	 * than descriptor limits.
	 */
	if (using_desc_dma(hs) && hs_ep->isochronous) {
		maxsize = dwc2_gadget_get_desc_params(hs_ep, &mask);
		if (hs_ep->dir_in && req->length > maxsize) {
			dev_err(hs->dev, "wrong length %d (maxsize=%d)\n",
				req->length, maxsize);
			return -EINVAL;
		}

		if (!hs_ep->dir_in && req->length > hs_ep->ep.maxpacket) {
			dev_err(hs->dev, "ISOC OUT: wrong length %d (mps=%d)\n",
				req->length, hs_ep->ep.maxpacket);
			return -EINVAL;
		}
	}

	ret = dwc2_hsotg_handle_unaligned_buf_start(hs, hs_ep, hs_req);
	if (ret)
		return ret;

	/* if we're using DMA, sync the buffers as necessary */
	if (using_dma(hs)) {
		ret = dwc2_hsotg_map_dma(hs, hs_ep, req);
		if (ret)
			return ret;
	}
	/* If using descriptor DMA configure EP0 descriptor chain pointers */
	if (using_desc_dma(hs) && !hs_ep->index) {
		ret = dwc2_gadget_set_ep0_desc_chain(hs, hs_ep);
		if (ret)
			return ret;
	}

	first = list_empty(&hs_ep->queue);
	list_add_tail(&hs_req->queue, &hs_ep->queue);

	/*
	 * Handle DDMA isochronous transfers separately - just add new entry
	 * to the descriptor chain.
	 * Transfer will be started once SW gets either one of NAK or
	 * OutTknEpDis interrupts.
	 */
	if (using_desc_dma(hs) && hs_ep->isochronous) {
		if (hs_ep->target_frame != TARGET_FRAME_INITIAL) {
			dwc2_gadget_fill_isoc_desc(hs_ep, hs_req->req.dma,
						   hs_req->req.length);
		}
		return 0;
	}

	if (first) {
		if (!hs_ep->isochronous) {
			dwc2_hsotg_start_req(hs, hs_ep, hs_req, false);
			return 0;
		}

		/* Update current frame number value. */
		hs->frame_number = dwc2_hsotg_read_frameno(hs);
		while (dwc2_gadget_target_frame_elapsed(hs_ep)) {
			dwc2_gadget_incr_frame_num(hs_ep);
			/* Update current frame number value once more as it
			 * changes here.
			 */
			hs->frame_number = dwc2_hsotg_read_frameno(hs);
		}

		if (hs_ep->target_frame != TARGET_FRAME_INITIAL)
			dwc2_hsotg_start_req(hs, hs_ep, hs_req, false);
	}
	return 0;
}

static int dwc2_hsotg_ep_queue_lock(struct usb_ep *ep, struct usb_request *req,
				    gfp_t gfp_flags)
{
	struct dwc2_hsotg_ep *hs_ep = our_ep(ep);
	struct dwc2_hsotg *hs = hs_ep->parent;
	unsigned long flags = 0;
	int ret = 0;

	spin_lock_irqsave(&hs->lock, flags);
	ret = dwc2_hsotg_ep_queue(ep, req, gfp_flags);
	spin_unlock_irqrestore(&hs->lock, flags);

	return ret;
}

static void dwc2_hsotg_ep_free_request(struct usb_ep *ep,
				       struct usb_request *req)
{
	struct dwc2_hsotg_req *hs_req = our_req(req);

	kfree(hs_req);
}

/**
 * dwc2_hsotg_complete_oursetup - setup completion callback
 * @ep: The endpoint the request was on.
 * @req: The request completed.
 *
 * Called on completion of any requests the driver itself
 * submitted that need cleaning up.
 */
static void dwc2_hsotg_complete_oursetup(struct usb_ep *ep,
					 struct usb_request *req)
{
	struct dwc2_hsotg_ep *hs_ep = our_ep(ep);
	struct dwc2_hsotg *hsotg = hs_ep->parent;

	dev_dbg(hsotg->dev, "%s: ep %p, req %p\n", __func__, ep, req);

	dwc2_hsotg_ep_free_request(ep, req);
}

/**
 * ep_from_windex - convert control wIndex value to endpoint
 * @hsotg: The driver state.
 * @windex: The control request wIndex field (in host order).
 *
 * Convert the given wIndex into a pointer to an driver endpoint
 * structure, or return NULL if it is not a valid endpoint.
 */
static struct dwc2_hsotg_ep *ep_from_windex(struct dwc2_hsotg *hsotg,
					    u32 windex)
{
	struct dwc2_hsotg_ep *ep;
	int dir = (windex & USB_DIR_IN) ? 1 : 0;
	int idx = windex & 0x7F;

	if (windex >= 0x100)
		return NULL;

	if (idx > hsotg->num_of_eps)
		return NULL;

	ep = index_to_ep(hsotg, idx, dir);

	if (idx && ep->dir_in != dir)
		return NULL;

	return ep;
}

/**
 * dwc2_hsotg_set_test_mode - Enable usb Test Modes
 * @hsotg: The driver state.
 * @testmode: requested usb test mode
 * Enable usb Test Mode requested by the Host.
 */
int dwc2_hsotg_set_test_mode(struct dwc2_hsotg *hsotg, int testmode)
{
	int dctl = dwc2_readl(hsotg->regs + DCTL);

	dctl &= ~DCTL_TSTCTL_MASK;
	switch (testmode) {
	case TEST_J:
	case TEST_K:
	case TEST_SE0_NAK:
	case TEST_PACKET:
	case TEST_FORCE_EN:
		dctl |= testmode << DCTL_TSTCTL_SHIFT;
		break;
	default:
		return -EINVAL;
	}
	dwc2_writel(dctl, hsotg->regs + DCTL);
	return 0;
}

/**
 * dwc2_hsotg_send_reply - send reply to control request
 * @hsotg: The device state
 * @ep: Endpoint 0
 * @buff: Buffer for request
 * @length: Length of reply.
 *
 * Create a request and queue it on the given endpoint. This is useful as
 * an internal method of sending replies to certain control requests, etc.
 */
static int dwc2_hsotg_send_reply(struct dwc2_hsotg *hsotg,
				 struct dwc2_hsotg_ep *ep,
				void *buff,
				int length)
{
	struct usb_request *req;
	int ret;

	dev_dbg(hsotg->dev, "%s: buff %p, len %d\n", __func__, buff, length);

	req = dwc2_hsotg_ep_alloc_request(&ep->ep, GFP_ATOMIC);
	hsotg->ep0_reply = req;
	if (!req) {
		dev_warn(hsotg->dev, "%s: cannot alloc req\n", __func__);
		return -ENOMEM;
	}

	req->buf = hsotg->ep0_buff;
	req->length = length;
	/*
	 * zero flag is for sending zlp in DATA IN stage. It has no impact on
	 * STATUS stage.
	 */
	req->zero = 0;
	req->complete = dwc2_hsotg_complete_oursetup;

	if (length)
		memcpy(req->buf, buff, length);

	ret = dwc2_hsotg_ep_queue(&ep->ep, req, GFP_ATOMIC);
	if (ret) {
		dev_warn(hsotg->dev, "%s: cannot queue req\n", __func__);
		return ret;
	}

	return 0;
}

/**
 * dwc2_hsotg_process_req_status - process request GET_STATUS
 * @hsotg: The device state
 * @ctrl: USB control request
 */
static int dwc2_hsotg_process_req_status(struct dwc2_hsotg *hsotg,
					 struct usb_ctrlrequest *ctrl)
{
	struct dwc2_hsotg_ep *ep0 = hsotg->eps_out[0];
	struct dwc2_hsotg_ep *ep;
	__le16 reply;
	int ret;

	dev_dbg(hsotg->dev, "%s: USB_REQ_GET_STATUS\n", __func__);

	if (!ep0->dir_in) {
		dev_warn(hsotg->dev, "%s: direction out?\n", __func__);
		return -EINVAL;
	}

	switch (ctrl->bRequestType & USB_RECIP_MASK) {
	case USB_RECIP_DEVICE:
		/*
		 * bit 0 => self powered
		 * bit 1 => remote wakeup
		 */
		reply = cpu_to_le16(0);
		break;

	case USB_RECIP_INTERFACE:
		/* currently, the data result should be zero */
		reply = cpu_to_le16(0);
		break;

	case USB_RECIP_ENDPOINT:
		ep = ep_from_windex(hsotg, le16_to_cpu(ctrl->wIndex));
		if (!ep)
			return -ENOENT;

		reply = cpu_to_le16(ep->halted ? 1 : 0);
		break;

	default:
		return 0;
	}

	if (le16_to_cpu(ctrl->wLength) != 2)
		return -EINVAL;

	ret = dwc2_hsotg_send_reply(hsotg, ep0, &reply, 2);
	if (ret) {
		dev_err(hsotg->dev, "%s: failed to send reply\n", __func__);
		return ret;
	}

	return 1;
}

static int dwc2_hsotg_ep_sethalt(struct usb_ep *ep, int value, bool now);

/**
 * get_ep_head - return the first request on the endpoint
 * @hs_ep: The controller endpoint to get
 *
 * Get the first request on the endpoint.
 */
static struct dwc2_hsotg_req *get_ep_head(struct dwc2_hsotg_ep *hs_ep)
{
	return list_first_entry_or_null(&hs_ep->queue, struct dwc2_hsotg_req,
					queue);
}

/**
 * dwc2_gadget_start_next_request - Starts next request from ep queue
 * @hs_ep: Endpoint structure
 *
 * If queue is empty and EP is ISOC-OUT - unmasks OUTTKNEPDIS which is masked
 * in its handler. Hence we need to unmask it here to be able to do
 * resynchronization.
 */
static void dwc2_gadget_start_next_request(struct dwc2_hsotg_ep *hs_ep)
{
	u32 mask;
	struct dwc2_hsotg *hsotg = hs_ep->parent;
	int dir_in = hs_ep->dir_in;
	struct dwc2_hsotg_req *hs_req;
	u32 epmsk_reg = dir_in ? DIEPMSK : DOEPMSK;

	if (!list_empty(&hs_ep->queue)) {
		hs_req = get_ep_head(hs_ep);
		dwc2_hsotg_start_req(hsotg, hs_ep, hs_req, false);
		return;
	}
	if (!hs_ep->isochronous)
		return;

	if (dir_in) {
		dev_dbg(hsotg->dev, "%s: No more ISOC-IN requests\n",
			__func__);
	} else {
		dev_dbg(hsotg->dev, "%s: No more ISOC-OUT requests\n",
			__func__);
		mask = dwc2_readl(hsotg->regs + epmsk_reg);
		mask |= DOEPMSK_OUTTKNEPDISMSK;
		dwc2_writel(mask, hsotg->regs + epmsk_reg);
	}
}

/**
 * dwc2_hsotg_process_req_feature - process request {SET,CLEAR}_FEATURE
 * @hsotg: The device state
 * @ctrl: USB control request
 */
static int dwc2_hsotg_process_req_feature(struct dwc2_hsotg *hsotg,
					  struct usb_ctrlrequest *ctrl)
{
	struct dwc2_hsotg_ep *ep0 = hsotg->eps_out[0];
	struct dwc2_hsotg_req *hs_req;
	bool set = (ctrl->bRequest == USB_REQ_SET_FEATURE);
	struct dwc2_hsotg_ep *ep;
	int ret;
	bool halted;
	u32 recip;
	u32 wValue;
	u32 wIndex;

	dev_dbg(hsotg->dev, "%s: %s_FEATURE\n",
		__func__, set ? "SET" : "CLEAR");

	wValue = le16_to_cpu(ctrl->wValue);
	wIndex = le16_to_cpu(ctrl->wIndex);
	recip = ctrl->bRequestType & USB_RECIP_MASK;

	switch (recip) {
	case USB_RECIP_DEVICE:
		switch (wValue) {
		case USB_DEVICE_REMOTE_WAKEUP:
			hsotg->remote_wakeup_allowed = 1;
			break;

		case USB_DEVICE_TEST_MODE:
			if ((wIndex & 0xff) != 0)
				return -EINVAL;
			if (!set)
				return -EINVAL;

			hsotg->test_mode = wIndex >> 8;
			ret = dwc2_hsotg_send_reply(hsotg, ep0, NULL, 0);
			if (ret) {
				dev_err(hsotg->dev,
					"%s: failed to send reply\n", __func__);
				return ret;
			}
			break;
		default:
			return -ENOENT;
		}
		break;

	case USB_RECIP_ENDPOINT:
		ep = ep_from_windex(hsotg, wIndex);
		if (!ep) {
			dev_dbg(hsotg->dev, "%s: no endpoint for 0x%04x\n",
				__func__, wIndex);
			return -ENOENT;
		}

		switch (wValue) {
		case USB_ENDPOINT_HALT:
			halted = ep->halted;

			dwc2_hsotg_ep_sethalt(&ep->ep, set, true);

			ret = dwc2_hsotg_send_reply(hsotg, ep0, NULL, 0);
			if (ret) {
				dev_err(hsotg->dev,
					"%s: failed to send reply\n", __func__);
				return ret;
			}

			/*
			 * we have to complete all requests for ep if it was
			 * halted, and the halt was cleared by CLEAR_FEATURE
			 */

			if (!set && halted) {
				/*
				 * If we have request in progress,
				 * then complete it
				 */
				if (ep->req) {
					hs_req = ep->req;
					ep->req = NULL;
					list_del_init(&hs_req->queue);
					if (hs_req->req.complete) {
						spin_unlock(&hsotg->lock);
						usb_gadget_giveback_request(
							&ep->ep, &hs_req->req);
						spin_lock(&hsotg->lock);
					}
				}

				/* If we have pending request, then start it */
				if (!ep->req)
					dwc2_gadget_start_next_request(ep);
			}

			break;

		default:
			return -ENOENT;
		}
		break;
	default:
		return -ENOENT;
	}
	return 1;
}

static void dwc2_hsotg_enqueue_setup(struct dwc2_hsotg *hsotg);

/**
 * dwc2_hsotg_stall_ep0 - stall ep0
 * @hsotg: The device state
 *
 * Set stall for ep0 as response for setup request.
 */
static void dwc2_hsotg_stall_ep0(struct dwc2_hsotg *hsotg)
{
	struct dwc2_hsotg_ep *ep0 = hsotg->eps_out[0];
	u32 reg;
	u32 ctrl;

	dev_dbg(hsotg->dev, "ep0 stall (dir=%d)\n", ep0->dir_in);
	reg = (ep0->dir_in) ? DIEPCTL0 : DOEPCTL0;

	/*
	 * DxEPCTL_Stall will be cleared by EP once it has
	 * taken effect, so no need to clear later.
	 */

	ctrl = dwc2_readl(hsotg->regs + reg);
	ctrl |= DXEPCTL_STALL;
	ctrl |= DXEPCTL_CNAK;
	dwc2_writel(ctrl, hsotg->regs + reg);

	dev_dbg(hsotg->dev,
		"written DXEPCTL=0x%08x to %08x (DXEPCTL=0x%08x)\n",
		ctrl, reg, dwc2_readl(hsotg->regs + reg));

	 /*
	  * complete won't be called, so we enqueue
	  * setup request here
	  */
	 dwc2_hsotg_enqueue_setup(hsotg);
}

/**
 * dwc2_hsotg_process_control - process a control request
 * @hsotg: The device state
 * @ctrl: The control request received
 *
 * The controller has received the SETUP phase of a control request, and
 * needs to work out what to do next (and whether to pass it on to the
 * gadget driver).
 */
static void dwc2_hsotg_process_control(struct dwc2_hsotg *hsotg,
				       struct usb_ctrlrequest *ctrl)
{
	struct dwc2_hsotg_ep *ep0 = hsotg->eps_out[0];
	int ret = 0;
	u32 dcfg;

	dev_dbg(hsotg->dev,
		"ctrl Type=%02x, Req=%02x, V=%04x, I=%04x, L=%04x\n",
		ctrl->bRequestType, ctrl->bRequest, ctrl->wValue,
		ctrl->wIndex, ctrl->wLength);

	if (ctrl->wLength == 0) {
		ep0->dir_in = 1;
		hsotg->ep0_state = DWC2_EP0_STATUS_IN;
	} else if (ctrl->bRequestType & USB_DIR_IN) {
		ep0->dir_in = 1;
		hsotg->ep0_state = DWC2_EP0_DATA_IN;
	} else {
		ep0->dir_in = 0;
		hsotg->ep0_state = DWC2_EP0_DATA_OUT;
	}

	if ((ctrl->bRequestType & USB_TYPE_MASK) == USB_TYPE_STANDARD) {
		switch (ctrl->bRequest) {
		case USB_REQ_SET_ADDRESS:
			hsotg->connected = 1;
			dcfg = dwc2_readl(hsotg->regs + DCFG);
			dcfg &= ~DCFG_DEVADDR_MASK;
			dcfg |= (le16_to_cpu(ctrl->wValue) <<
				 DCFG_DEVADDR_SHIFT) & DCFG_DEVADDR_MASK;
			dwc2_writel(dcfg, hsotg->regs + DCFG);

			dev_info(hsotg->dev, "new address %d\n", ctrl->wValue);

			ret = dwc2_hsotg_send_reply(hsotg, ep0, NULL, 0);
			return;

		case USB_REQ_GET_STATUS:
			ret = dwc2_hsotg_process_req_status(hsotg, ctrl);
			break;

		case USB_REQ_CLEAR_FEATURE:
		case USB_REQ_SET_FEATURE:
			ret = dwc2_hsotg_process_req_feature(hsotg, ctrl);
			break;
		}
	}

	/* as a fallback, try delivering it to the driver to deal with */

	if (ret == 0 && hsotg->driver) {
		spin_unlock(&hsotg->lock);
		ret = hsotg->driver->setup(&hsotg->gadget, ctrl);
		spin_lock(&hsotg->lock);
		if (ret < 0)
			dev_dbg(hsotg->dev, "driver->setup() ret %d\n", ret);
	}

	/*
	 * the request is either unhandlable, or is not formatted correctly
	 * so respond with a STALL for the status stage to indicate failure.
	 */

	if (ret < 0)
		dwc2_hsotg_stall_ep0(hsotg);
}

/**
 * dwc2_hsotg_complete_setup - completion of a setup transfer
 * @ep: The endpoint the request was on.
 * @req: The request completed.
 *
 * Called on completion of any requests the driver itself submitted for
 * EP0 setup packets
 */
static void dwc2_hsotg_complete_setup(struct usb_ep *ep,
				      struct usb_request *req)
{
	struct dwc2_hsotg_ep *hs_ep = our_ep(ep);
	struct dwc2_hsotg *hsotg = hs_ep->parent;

	if (req->status < 0) {
		dev_dbg(hsotg->dev, "%s: failed %d\n", __func__, req->status);
		return;
	}

	spin_lock(&hsotg->lock);
	if (req->actual == 0)
		dwc2_hsotg_enqueue_setup(hsotg);
	else
		dwc2_hsotg_process_control(hsotg, req->buf);
	spin_unlock(&hsotg->lock);
}

/**
 * dwc2_hsotg_enqueue_setup - start a request for EP0 packets
 * @hsotg: The device state.
 *
 * Enqueue a request on EP0 if necessary to received any SETUP packets
 * received from the host.
 */
static void dwc2_hsotg_enqueue_setup(struct dwc2_hsotg *hsotg)
{
	struct usb_request *req = hsotg->ctrl_req;
	struct dwc2_hsotg_req *hs_req = our_req(req);
	int ret;

	dev_dbg(hsotg->dev, "%s: queueing setup request\n", __func__);

	req->zero = 0;
	req->length = 8;
	req->buf = hsotg->ctrl_buff;
	req->complete = dwc2_hsotg_complete_setup;

	if (!list_empty(&hs_req->queue)) {
		dev_dbg(hsotg->dev, "%s already queued???\n", __func__);
		return;
	}

	hsotg->eps_out[0]->dir_in = 0;
	hsotg->eps_out[0]->send_zlp = 0;
	hsotg->ep0_state = DWC2_EP0_SETUP;

	ret = dwc2_hsotg_ep_queue(&hsotg->eps_out[0]->ep, req, GFP_ATOMIC);
	if (ret < 0) {
		dev_err(hsotg->dev, "%s: failed queue (%d)\n", __func__, ret);
		/*
		 * Don't think there's much we can do other than watch the
		 * driver fail.
		 */
	}
}

static void dwc2_hsotg_program_zlp(struct dwc2_hsotg *hsotg,
				   struct dwc2_hsotg_ep *hs_ep)
{
	u32 ctrl;
	u8 index = hs_ep->index;
	u32 epctl_reg = hs_ep->dir_in ? DIEPCTL(index) : DOEPCTL(index);
	u32 epsiz_reg = hs_ep->dir_in ? DIEPTSIZ(index) : DOEPTSIZ(index);

	if (hs_ep->dir_in)
		dev_dbg(hsotg->dev, "Sending zero-length packet on ep%d\n",
			index);
	else
		dev_dbg(hsotg->dev, "Receiving zero-length packet on ep%d\n",
			index);
	if (using_desc_dma(hsotg)) {
		/* Not specific buffer needed for ep0 ZLP */
		dma_addr_t dma = hs_ep->desc_list_dma;

		if (!index)
			dwc2_gadget_set_ep0_desc_chain(hsotg, hs_ep);

		dwc2_gadget_config_nonisoc_xfer_ddma(hs_ep, dma, 0);
	} else {
		dwc2_writel(DXEPTSIZ_MC(1) | DXEPTSIZ_PKTCNT(1) |
			    DXEPTSIZ_XFERSIZE(0), hsotg->regs +
			    epsiz_reg);
	}

	ctrl = dwc2_readl(hsotg->regs + epctl_reg);
	ctrl |= DXEPCTL_CNAK;  /* clear NAK set by core */
	ctrl |= DXEPCTL_EPENA; /* ensure ep enabled */
	ctrl |= DXEPCTL_USBACTEP;
	dwc2_writel(ctrl, hsotg->regs + epctl_reg);
}

/**
 * dwc2_hsotg_complete_request - complete a request given to us
 * @hsotg: The device state.
 * @hs_ep: The endpoint the request was on.
 * @hs_req: The request to complete.
 * @result: The result code (0 => Ok, otherwise errno)
 *
 * The given request has finished, so call the necessary completion
 * if it has one and then look to see if we can start a new request
 * on the endpoint.
 *
 * Note, expects the ep to already be locked as appropriate.
 */
static void dwc2_hsotg_complete_request(struct dwc2_hsotg *hsotg,
					struct dwc2_hsotg_ep *hs_ep,
				       struct dwc2_hsotg_req *hs_req,
				       int result)
{
	if (!hs_req) {
		dev_dbg(hsotg->dev, "%s: nothing to complete?\n", __func__);
		return;
	}

	dev_dbg(hsotg->dev, "complete: ep %p %s, req %p, %d => %p\n",
		hs_ep, hs_ep->ep.name, hs_req, result, hs_req->req.complete);

	/*
	 * only replace the status if we've not already set an error
	 * from a previous transaction
	 */

	if (hs_req->req.status == -EINPROGRESS)
		hs_req->req.status = result;

	if (using_dma(hsotg))
		dwc2_hsotg_unmap_dma(hsotg, hs_ep, hs_req);

	dwc2_hsotg_handle_unaligned_buf_complete(hsotg, hs_ep, hs_req);

	hs_ep->req = NULL;
	list_del_init(&hs_req->queue);

	/*
	 * call the complete request with the locks off, just in case the
	 * request tries to queue more work for this endpoint.
	 */

	if (hs_req->req.complete) {
		spin_unlock(&hsotg->lock);
		usb_gadget_giveback_request(&hs_ep->ep, &hs_req->req);
		spin_lock(&hsotg->lock);
	}

	/* In DDMA don't need to proceed to starting of next ISOC request */
	if (using_desc_dma(hsotg) && hs_ep->isochronous)
		return;

	/*
	 * Look to see if there is anything else to do. Note, the completion
	 * of the previous request may have caused a new request to be started
	 * so be careful when doing this.
	 */

	if (!hs_ep->req && result >= 0)
		dwc2_gadget_start_next_request(hs_ep);
}

/*
 * dwc2_gadget_complete_isoc_request_ddma - complete an isoc request in DDMA
 * @hs_ep: The endpoint the request was on.
 *
 * Get first request from the ep queue, determine descriptor on which complete
 * happened. SW discovers which descriptor currently in use by HW, adjusts
 * dma_address and calculates index of completed descriptor based on the value
 * of DEPDMA register. Update actual length of request, giveback to gadget.
 */
static void dwc2_gadget_complete_isoc_request_ddma(struct dwc2_hsotg_ep *hs_ep)
{
	struct dwc2_hsotg *hsotg = hs_ep->parent;
	struct dwc2_hsotg_req *hs_req;
	struct usb_request *ureq;
	u32 desc_sts;
	u32 mask;

	desc_sts = hs_ep->desc_list[hs_ep->compl_desc].status;

	/* Process only descriptors with buffer status set to DMA done */
	while ((desc_sts & DEV_DMA_BUFF_STS_MASK) >>
		DEV_DMA_BUFF_STS_SHIFT == DEV_DMA_BUFF_STS_DMADONE) {

		hs_req = get_ep_head(hs_ep);
		if (!hs_req) {
			dev_warn(hsotg->dev, "%s: ISOC EP queue empty\n", __func__);
			return;
		}
		ureq = &hs_req->req;

		/* Check completion status */
		if ((desc_sts & DEV_DMA_STS_MASK) >> DEV_DMA_STS_SHIFT ==
			DEV_DMA_STS_SUCC) {
			mask = hs_ep->dir_in ? DEV_DMA_ISOC_TX_NBYTES_MASK :
				DEV_DMA_ISOC_RX_NBYTES_MASK;
			ureq->actual = ureq->length - ((desc_sts & mask) >>
				DEV_DMA_ISOC_NBYTES_SHIFT);

			/* Adjust actual len for ISOC Out if len is
			 * not align of 4
			 */
			if (!hs_ep->dir_in && ureq->length & 0x3)
				ureq->actual += 4 - (ureq->length & 0x3);
		}

		dwc2_hsotg_complete_request(hsotg, hs_ep, hs_req, 0);

		hs_ep->compl_desc++;
		if (hs_ep->compl_desc > (MAX_DMA_DESC_NUM_GENERIC - 1))
			hs_ep->compl_desc = 0;
		desc_sts = hs_ep->desc_list[hs_ep->compl_desc].status;
	}
}

/*
 * dwc2_gadget_handle_isoc_bna - handle BNA interrupt for ISOC.
 * @hs_ep: The isochronous endpoint.
 *
 * If EP ISOC OUT then need to flush RX FIFO to remove source of BNA
 * interrupt. Reset target frame and next_desc to allow to start
 * ISOC's on NAK interrupt for IN direction or on OUTTKNEPDIS
 * interrupt for OUT direction.
 */
static void dwc2_gadget_handle_isoc_bna(struct dwc2_hsotg_ep *hs_ep)
{
	struct dwc2_hsotg *hsotg = hs_ep->parent;

	if (!hs_ep->dir_in)
		dwc2_flush_rx_fifo(hsotg);
	dwc2_hsotg_complete_request(hsotg, hs_ep, get_ep_head(hs_ep), 0);

	hs_ep->target_frame = TARGET_FRAME_INITIAL;
	hs_ep->next_desc = 0;
	hs_ep->compl_desc = 0;
}

/**
 * dwc2_hsotg_rx_data - receive data from the FIFO for an endpoint
 * @hsotg: The device state.
 * @ep_idx: The endpoint index for the data
 * @size: The size of data in the fifo, in bytes
 *
 * The FIFO status shows there is data to read from the FIFO for a given
 * endpoint, so sort out whether we need to read the data into a request
 * that has been made for that endpoint.
 */
static void dwc2_hsotg_rx_data(struct dwc2_hsotg *hsotg, int ep_idx, int size)
{
	struct dwc2_hsotg_ep *hs_ep = hsotg->eps_out[ep_idx];
	struct dwc2_hsotg_req *hs_req = hs_ep->req;
	void __iomem *fifo = hsotg->regs + EPFIFO(ep_idx);
	int to_read;
	int max_req;
	int read_ptr;

	if (!hs_req) {
		u32 epctl = dwc2_readl(hsotg->regs + DOEPCTL(ep_idx));
		int ptr;

		dev_dbg(hsotg->dev,
			"%s: FIFO %d bytes on ep%d but no req (DXEPCTl=0x%08x)\n",
			 __func__, size, ep_idx, epctl);

		/* dump the data from the FIFO, we've nothing we can do */
		for (ptr = 0; ptr < size; ptr += 4)
			(void)dwc2_readl(fifo);

		return;
	}

	to_read = size;
	read_ptr = hs_req->req.actual;
	max_req = hs_req->req.length - read_ptr;

	dev_dbg(hsotg->dev, "%s: read %d/%d, done %d/%d\n",
		__func__, to_read, max_req, read_ptr, hs_req->req.length);

	if (to_read > max_req) {
		/*
		 * more data appeared than we where willing
		 * to deal with in this request.
		 */

		/* currently we don't deal this */
		WARN_ON_ONCE(1);
	}

	hs_ep->total_data += to_read;
	hs_req->req.actual += to_read;
	to_read = DIV_ROUND_UP(to_read, 4);

	/*
	 * note, we might over-write the buffer end by 3 bytes depending on
	 * alignment of the data.
	 */
	ioread32_rep(fifo, hs_req->req.buf + read_ptr, to_read);
}

/**
 * dwc2_hsotg_ep0_zlp - send/receive zero-length packet on control endpoint
 * @hsotg: The device instance
 * @dir_in: If IN zlp
 *
 * Generate a zero-length IN packet request for terminating a SETUP
 * transaction.
 *
 * Note, since we don't write any data to the TxFIFO, then it is
 * currently believed that we do not need to wait for any space in
 * the TxFIFO.
 */
static void dwc2_hsotg_ep0_zlp(struct dwc2_hsotg *hsotg, bool dir_in)
{
	/* eps_out[0] is used in both directions */
	hsotg->eps_out[0]->dir_in = dir_in;
	hsotg->ep0_state = dir_in ? DWC2_EP0_STATUS_IN : DWC2_EP0_STATUS_OUT;

	dwc2_hsotg_program_zlp(hsotg, hsotg->eps_out[0]);
}

static void dwc2_hsotg_change_ep_iso_parity(struct dwc2_hsotg *hsotg,
					    u32 epctl_reg)
{
	u32 ctrl;

	ctrl = dwc2_readl(hsotg->regs + epctl_reg);
	if (ctrl & DXEPCTL_EOFRNUM)
		ctrl |= DXEPCTL_SETEVENFR;
	else
		ctrl |= DXEPCTL_SETODDFR;
	dwc2_writel(ctrl, hsotg->regs + epctl_reg);
}

/*
 * dwc2_gadget_get_xfersize_ddma - get transferred bytes amount from desc
 * @hs_ep - The endpoint on which transfer went
 *
 * Iterate over endpoints descriptor chain and get info on bytes remained
 * in DMA descriptors after transfer has completed. Used for non isoc EPs.
 */
static unsigned int dwc2_gadget_get_xfersize_ddma(struct dwc2_hsotg_ep *hs_ep)
{
	struct dwc2_hsotg *hsotg = hs_ep->parent;
	unsigned int bytes_rem = 0;
	struct dwc2_dma_desc *desc = hs_ep->desc_list;
	int i;
	u32 status;

	if (!desc)
		return -EINVAL;

	for (i = 0; i < hs_ep->desc_count; ++i) {
		status = desc->status;
		bytes_rem += status & DEV_DMA_NBYTES_MASK;

		if (status & DEV_DMA_STS_MASK)
			dev_err(hsotg->dev, "descriptor %d closed with %x\n",
				i, status & DEV_DMA_STS_MASK);
	}

	return bytes_rem;
}

/**
 * dwc2_hsotg_handle_outdone - handle receiving OutDone/SetupDone from RXFIFO
 * @hsotg: The device instance
 * @epnum: The endpoint received from
 *
 * The RXFIFO has delivered an OutDone event, which means that the data
 * transfer for an OUT endpoint has been completed, either by a short
 * packet or by the finish of a transfer.
 */
static void dwc2_hsotg_handle_outdone(struct dwc2_hsotg *hsotg, int epnum)
{
	u32 epsize = dwc2_readl(hsotg->regs + DOEPTSIZ(epnum));
	struct dwc2_hsotg_ep *hs_ep = hsotg->eps_out[epnum];
	struct dwc2_hsotg_req *hs_req = hs_ep->req;
	struct usb_request *req = &hs_req->req;
	unsigned int size_left = DXEPTSIZ_XFERSIZE_GET(epsize);
	int result = 0;

	if (!hs_req) {
		dev_dbg(hsotg->dev, "%s: no request active\n", __func__);
		return;
	}

	if (epnum == 0 && hsotg->ep0_state == DWC2_EP0_STATUS_OUT) {
		dev_dbg(hsotg->dev, "zlp packet received\n");
		dwc2_hsotg_complete_request(hsotg, hs_ep, hs_req, 0);
		dwc2_hsotg_enqueue_setup(hsotg);
		return;
	}

	if (using_desc_dma(hsotg))
		size_left = dwc2_gadget_get_xfersize_ddma(hs_ep);

	if (using_dma(hsotg)) {
		unsigned int size_done;

		/*
		 * Calculate the size of the transfer by checking how much
		 * is left in the endpoint size register and then working it
		 * out from the amount we loaded for the transfer.
		 *
		 * We need to do this as DMA pointers are always 32bit aligned
		 * so may overshoot/undershoot the transfer.
		 */

		size_done = hs_ep->size_loaded - size_left;
		size_done += hs_ep->last_load;

		req->actual = size_done;
	}

	/* if there is more request to do, schedule new transfer */
	if (req->actual < req->length && size_left == 0) {
		dwc2_hsotg_start_req(hsotg, hs_ep, hs_req, true);
		return;
	}

	if (req->actual < req->length && req->short_not_ok) {
		dev_dbg(hsotg->dev, "%s: got %d/%d (short not ok) => error\n",
			__func__, req->actual, req->length);

		/*
		 * todo - what should we return here? there's no one else
		 * even bothering to check the status.
		 */
	}

	/* DDMA IN status phase will start from StsPhseRcvd interrupt */
	if (!using_desc_dma(hsotg) && epnum == 0 &&
	    hsotg->ep0_state == DWC2_EP0_DATA_OUT) {
		/* Move to STATUS IN */
		dwc2_hsotg_ep0_zlp(hsotg, true);
		return;
	}

	/*
	 * Slave mode OUT transfers do not go through XferComplete so
	 * adjust the ISOC parity here.
	 */
	if (!using_dma(hsotg)) {
		if (hs_ep->isochronous && hs_ep->interval == 1)
			dwc2_hsotg_change_ep_iso_parity(hsotg, DOEPCTL(epnum));
		else if (hs_ep->isochronous && hs_ep->interval > 1)
			dwc2_gadget_incr_frame_num(hs_ep);
	}

	dwc2_hsotg_complete_request(hsotg, hs_ep, hs_req, result);
}

/**
 * dwc2_hsotg_handle_rx - RX FIFO has data
 * @hsotg: The device instance
 *
 * The IRQ handler has detected that the RX FIFO has some data in it
 * that requires processing, so find out what is in there and do the
 * appropriate read.
 *
 * The RXFIFO is a true FIFO, the packets coming out are still in packet
 * chunks, so if you have x packets received on an endpoint you'll get x
 * FIFO events delivered, each with a packet's worth of data in it.
 *
 * When using DMA, we should not be processing events from the RXFIFO
 * as the actual data should be sent to the memory directly and we turn
 * on the completion interrupts to get notifications of transfer completion.
 */
static void dwc2_hsotg_handle_rx(struct dwc2_hsotg *hsotg)
{
	u32 grxstsr = dwc2_readl(hsotg->regs + GRXSTSP);
	u32 epnum, status, size;

	WARN_ON(using_dma(hsotg));

	epnum = grxstsr & GRXSTS_EPNUM_MASK;
	status = grxstsr & GRXSTS_PKTSTS_MASK;

	size = grxstsr & GRXSTS_BYTECNT_MASK;
	size >>= GRXSTS_BYTECNT_SHIFT;

	dev_dbg(hsotg->dev, "%s: GRXSTSP=0x%08x (%d@%d)\n",
		__func__, grxstsr, size, epnum);

	switch ((status & GRXSTS_PKTSTS_MASK) >> GRXSTS_PKTSTS_SHIFT) {
	case GRXSTS_PKTSTS_GLOBALOUTNAK:
		dev_dbg(hsotg->dev, "GLOBALOUTNAK\n");
		break;

	case GRXSTS_PKTSTS_OUTDONE:
		dev_dbg(hsotg->dev, "OutDone (Frame=0x%08x)\n",
			dwc2_hsotg_read_frameno(hsotg));

		if (!using_dma(hsotg))
			dwc2_hsotg_handle_outdone(hsotg, epnum);
		break;

	case GRXSTS_PKTSTS_SETUPDONE:
		dev_dbg(hsotg->dev,
			"SetupDone (Frame=0x%08x, DOPEPCTL=0x%08x)\n",
			dwc2_hsotg_read_frameno(hsotg),
			dwc2_readl(hsotg->regs + DOEPCTL(0)));
		/*
		 * Call dwc2_hsotg_handle_outdone here if it was not called from
		 * GRXSTS_PKTSTS_OUTDONE. That is, if the core didn't
		 * generate GRXSTS_PKTSTS_OUTDONE for setup packet.
		 */
		if (hsotg->ep0_state == DWC2_EP0_SETUP)
			dwc2_hsotg_handle_outdone(hsotg, epnum);
		break;

	case GRXSTS_PKTSTS_OUTRX:
		dwc2_hsotg_rx_data(hsotg, epnum, size);
		break;

	case GRXSTS_PKTSTS_SETUPRX:
		dev_dbg(hsotg->dev,
			"SetupRX (Frame=0x%08x, DOPEPCTL=0x%08x)\n",
			dwc2_hsotg_read_frameno(hsotg),
			dwc2_readl(hsotg->regs + DOEPCTL(0)));

		WARN_ON(hsotg->ep0_state != DWC2_EP0_SETUP);

		dwc2_hsotg_rx_data(hsotg, epnum, size);
		break;

	default:
		dev_warn(hsotg->dev, "%s: unknown status %08x\n",
			 __func__, grxstsr);

		dwc2_hsotg_dump(hsotg);
		break;
	}
}

/**
 * dwc2_hsotg_ep0_mps - turn max packet size into register setting
 * @mps: The maximum packet size in bytes.
 */
static u32 dwc2_hsotg_ep0_mps(unsigned int mps)
{
	switch (mps) {
	case 64:
		return D0EPCTL_MPS_64;
	case 32:
		return D0EPCTL_MPS_32;
	case 16:
		return D0EPCTL_MPS_16;
	case 8:
		return D0EPCTL_MPS_8;
	}

	/* bad max packet size, warn and return invalid result */
	WARN_ON(1);
	return (u32)-1;
}

/**
 * dwc2_hsotg_set_ep_maxpacket - set endpoint's max-packet field
 * @hsotg: The driver state.
 * @ep: The index number of the endpoint
 * @mps: The maximum packet size in bytes
 * @mc: The multicount value
 * @dir_in: True if direction is in.
 *
 * Configure the maximum packet size for the given endpoint, updating
 * the hardware control registers to reflect this.
 */
static void dwc2_hsotg_set_ep_maxpacket(struct dwc2_hsotg *hsotg,
					unsigned int ep, unsigned int mps,
					unsigned int mc, unsigned int dir_in)
{
	struct dwc2_hsotg_ep *hs_ep;
	void __iomem *regs = hsotg->regs;
	u32 reg;

	hs_ep = index_to_ep(hsotg, ep, dir_in);
	if (!hs_ep)
		return;

	if (ep == 0) {
		u32 mps_bytes = mps;

		/* EP0 is a special case */
		mps = dwc2_hsotg_ep0_mps(mps_bytes);
		if (mps > 3)
			goto bad_mps;
		hs_ep->ep.maxpacket = mps_bytes;
		hs_ep->mc = 1;
	} else {
		if (mps > 1024)
			goto bad_mps;
		hs_ep->mc = mc;
		if (mc > 3)
			goto bad_mps;
		hs_ep->ep.maxpacket = mps;
	}

	if (dir_in) {
		reg = dwc2_readl(regs + DIEPCTL(ep));
		reg &= ~DXEPCTL_MPS_MASK;
		reg |= mps;
		dwc2_writel(reg, regs + DIEPCTL(ep));
	} else {
		reg = dwc2_readl(regs + DOEPCTL(ep));
		reg &= ~DXEPCTL_MPS_MASK;
		reg |= mps;
		dwc2_writel(reg, regs + DOEPCTL(ep));
	}

	return;

bad_mps:
	dev_err(hsotg->dev, "ep%d: bad mps of %d\n", ep, mps);
}

/**
 * dwc2_hsotg_txfifo_flush - flush Tx FIFO
 * @hsotg: The driver state
 * @idx: The index for the endpoint (0..15)
 */
static void dwc2_hsotg_txfifo_flush(struct dwc2_hsotg *hsotg, unsigned int idx)
{
	dwc2_writel(GRSTCTL_TXFNUM(idx) | GRSTCTL_TXFFLSH,
		    hsotg->regs + GRSTCTL);

	/* wait until the fifo is flushed */
	if (dwc2_hsotg_wait_bit_clear(hsotg, GRSTCTL, GRSTCTL_TXFFLSH, 100))
		dev_warn(hsotg->dev, "%s: timeout flushing fifo GRSTCTL_TXFFLSH\n",
			 __func__);
}

/**
 * dwc2_hsotg_trytx - check to see if anything needs transmitting
 * @hsotg: The driver state
 * @hs_ep: The driver endpoint to check.
 *
 * Check to see if there is a request that has data to send, and if so
 * make an attempt to write data into the FIFO.
 */
static int dwc2_hsotg_trytx(struct dwc2_hsotg *hsotg,
			    struct dwc2_hsotg_ep *hs_ep)
{
	struct dwc2_hsotg_req *hs_req = hs_ep->req;

	if (!hs_ep->dir_in || !hs_req) {
		/**
		 * if request is not enqueued, we disable interrupts
		 * for endpoints, excepting ep0
		 */
		if (hs_ep->index != 0)
			dwc2_hsotg_ctrl_epint(hsotg, hs_ep->index,
					      hs_ep->dir_in, 0);
		return 0;
	}

	if (hs_req->req.actual < hs_req->req.length) {
		dev_dbg(hsotg->dev, "trying to write more for ep%d\n",
			hs_ep->index);
		return dwc2_hsotg_write_fifo(hsotg, hs_ep, hs_req);
	}

	return 0;
}

/**
 * dwc2_hsotg_complete_in - complete IN transfer
 * @hsotg: The device state.
 * @hs_ep: The endpoint that has just completed.
 *
 * An IN transfer has been completed, update the transfer's state and then
 * call the relevant completion routines.
 */
static void dwc2_hsotg_complete_in(struct dwc2_hsotg *hsotg,
				   struct dwc2_hsotg_ep *hs_ep)
{
	struct dwc2_hsotg_req *hs_req = hs_ep->req;
	u32 epsize = dwc2_readl(hsotg->regs + DIEPTSIZ(hs_ep->index));
	int size_left, size_done;

	if (!hs_req) {
		dev_dbg(hsotg->dev, "XferCompl but no req\n");
		return;
	}

	/* Finish ZLP handling for IN EP0 transactions */
	if (hs_ep->index == 0 && hsotg->ep0_state == DWC2_EP0_STATUS_IN) {
		dev_dbg(hsotg->dev, "zlp packet sent\n");

		/*
		 * While send zlp for DWC2_EP0_STATUS_IN EP direction was
		 * changed to IN. Change back to complete OUT transfer request
		 */
		hs_ep->dir_in = 0;

		dwc2_hsotg_complete_request(hsotg, hs_ep, hs_req, 0);
		if (hsotg->test_mode) {
			int ret;

			ret = dwc2_hsotg_set_test_mode(hsotg, hsotg->test_mode);
			if (ret < 0) {
				dev_dbg(hsotg->dev, "Invalid Test #%d\n",
					hsotg->test_mode);
				dwc2_hsotg_stall_ep0(hsotg);
				return;
			}
		}
		dwc2_hsotg_enqueue_setup(hsotg);
		return;
	}

	/*
	 * Calculate the size of the transfer by checking how much is left
	 * in the endpoint size register and then working it out from
	 * the amount we loaded for the transfer.
	 *
	 * We do this even for DMA, as the transfer may have incremented
	 * past the end of the buffer (DMA transfers are always 32bit
	 * aligned).
	 */
	if (using_desc_dma(hsotg)) {
		size_left = dwc2_gadget_get_xfersize_ddma(hs_ep);
		if (size_left < 0)
			dev_err(hsotg->dev, "error parsing DDMA results %d\n",
				size_left);
	} else {
		size_left = DXEPTSIZ_XFERSIZE_GET(epsize);
	}

	size_done = hs_ep->size_loaded - size_left;
	size_done += hs_ep->last_load;

	if (hs_req->req.actual != size_done)
		dev_dbg(hsotg->dev, "%s: adjusting size done %d => %d\n",
			__func__, hs_req->req.actual, size_done);

	hs_req->req.actual = size_done;
	dev_dbg(hsotg->dev, "req->length:%d req->actual:%d req->zero:%d\n",
		hs_req->req.length, hs_req->req.actual, hs_req->req.zero);

	if (!size_left && hs_req->req.actual < hs_req->req.length) {
		dev_dbg(hsotg->dev, "%s trying more for req...\n", __func__);
		dwc2_hsotg_start_req(hsotg, hs_ep, hs_req, true);
		return;
	}

	/* Zlp for all endpoints, for ep0 only in DATA IN stage */
	if (hs_ep->send_zlp) {
		dwc2_hsotg_program_zlp(hsotg, hs_ep);
		hs_ep->send_zlp = 0;
		/* transfer will be completed on next complete interrupt */
		return;
	}

	if (hs_ep->index == 0 && hsotg->ep0_state == DWC2_EP0_DATA_IN) {
		/* Move to STATUS OUT */
		dwc2_hsotg_ep0_zlp(hsotg, false);
		return;
	}

	dwc2_hsotg_complete_request(hsotg, hs_ep, hs_req, 0);
}

/**
 * dwc2_gadget_read_ep_interrupts - reads interrupts for given ep
 * @hsotg: The device state.
 * @idx: Index of ep.
 * @dir_in: Endpoint direction 1-in 0-out.
 *
 * Reads for endpoint with given index and direction, by masking
 * epint_reg with coresponding mask.
 */
static u32 dwc2_gadget_read_ep_interrupts(struct dwc2_hsotg *hsotg,
					  unsigned int idx, int dir_in)
{
	u32 epmsk_reg = dir_in ? DIEPMSK : DOEPMSK;
	u32 epint_reg = dir_in ? DIEPINT(idx) : DOEPINT(idx);
	u32 ints;
	u32 mask;
	u32 diepempmsk;

	mask = dwc2_readl(hsotg->regs + epmsk_reg);
	diepempmsk = dwc2_readl(hsotg->regs + DIEPEMPMSK);
	mask |= ((diepempmsk >> idx) & 0x1) ? DIEPMSK_TXFIFOEMPTY : 0;
	mask |= DXEPINT_SETUP_RCVD;

	ints = dwc2_readl(hsotg->regs + epint_reg);
	ints &= mask;
	return ints;
}

/**
 * dwc2_gadget_handle_ep_disabled - handle DXEPINT_EPDISBLD
 * @hs_ep: The endpoint on which interrupt is asserted.
 *
 * This interrupt indicates that the endpoint has been disabled per the
 * application's request.
 *
 * For IN endpoints flushes txfifo, in case of BULK clears DCTL_CGNPINNAK,
 * in case of ISOC completes current request.
 *
 * For ISOC-OUT endpoints completes expired requests. If there is remaining
 * request starts it.
 */
static void dwc2_gadget_handle_ep_disabled(struct dwc2_hsotg_ep *hs_ep)
{
	struct dwc2_hsotg *hsotg = hs_ep->parent;
	struct dwc2_hsotg_req *hs_req;
	unsigned char idx = hs_ep->index;
	int dir_in = hs_ep->dir_in;
	u32 epctl_reg = dir_in ? DIEPCTL(idx) : DOEPCTL(idx);
	int dctl = dwc2_readl(hsotg->regs + DCTL);

	dev_dbg(hsotg->dev, "%s: EPDisbld\n", __func__);

	if (dir_in) {
		int epctl = dwc2_readl(hsotg->regs + epctl_reg);

		dwc2_hsotg_txfifo_flush(hsotg, hs_ep->fifo_index);

		if (hs_ep->isochronous) {
			dwc2_hsotg_complete_in(hsotg, hs_ep);
			return;
		}

		if ((epctl & DXEPCTL_STALL) && (epctl & DXEPCTL_EPTYPE_BULK)) {
			int dctl = dwc2_readl(hsotg->regs + DCTL);

			dctl |= DCTL_CGNPINNAK;
			dwc2_writel(dctl, hsotg->regs + DCTL);
		}
		return;
	}

	if (dctl & DCTL_GOUTNAKSTS) {
		dctl |= DCTL_CGOUTNAK;
		dwc2_writel(dctl, hsotg->regs + DCTL);
	}

	if (!hs_ep->isochronous)
		return;

	if (list_empty(&hs_ep->queue)) {
		dev_dbg(hsotg->dev, "%s: complete_ep 0x%p, ep->queue empty!\n",
			__func__, hs_ep);
		return;
	}

	do {
		hs_req = get_ep_head(hs_ep);
		if (hs_req)
			dwc2_hsotg_complete_request(hsotg, hs_ep, hs_req,
						    -ENODATA);
		dwc2_gadget_incr_frame_num(hs_ep);
		/* Update current frame number value. */
		hsotg->frame_number = dwc2_hsotg_read_frameno(hsotg);
	} while (dwc2_gadget_target_frame_elapsed(hs_ep));

	dwc2_gadget_start_next_request(hs_ep);
}

/**
 * dwc2_gadget_handle_out_token_ep_disabled - handle DXEPINT_OUTTKNEPDIS
 * @ep: The endpoint on which interrupt is asserted.
 *
 * This is starting point for ISOC-OUT transfer, synchronization done with
 * first out token received from host while corresponding EP is disabled.
 *
 * Device does not know initial frame in which out token will come. For this
 * HW generates OUTTKNEPDIS - out token is received while EP is disabled. Upon
 * getting this interrupt SW starts calculation for next transfer frame.
 */
static void dwc2_gadget_handle_out_token_ep_disabled(struct dwc2_hsotg_ep *ep)
{
	struct dwc2_hsotg *hsotg = ep->parent;
	int dir_in = ep->dir_in;
	u32 doepmsk;
	u32 tmp;

	if (dir_in || !ep->isochronous)
		return;

	/*
	 * Store frame in which irq was asserted here, as
	 * it can change while completing request below.
	 */
	tmp = dwc2_hsotg_read_frameno(hsotg);

	if (using_desc_dma(hsotg)) {
		if (ep->target_frame == TARGET_FRAME_INITIAL) {
			/* Start first ISO Out */
			ep->target_frame = tmp;
			dwc2_gadget_start_isoc_ddma(ep);
		}
		return;
	}

	if (ep->interval > 1 &&
	    ep->target_frame == TARGET_FRAME_INITIAL) {
		u32 dsts;
		u32 ctrl;

		dsts = dwc2_readl(hsotg->regs + DSTS);
		ep->target_frame = dwc2_hsotg_read_frameno(hsotg);
		dwc2_gadget_incr_frame_num(ep);

		ctrl = dwc2_readl(hsotg->regs + DOEPCTL(ep->index));
		if (ep->target_frame & 0x1)
			ctrl |= DXEPCTL_SETODDFR;
		else
			ctrl |= DXEPCTL_SETEVENFR;

		dwc2_writel(ctrl, hsotg->regs + DOEPCTL(ep->index));
	}

	dwc2_gadget_start_next_request(ep);
	doepmsk = dwc2_readl(hsotg->regs + DOEPMSK);
	doepmsk &= ~DOEPMSK_OUTTKNEPDISMSK;
	dwc2_writel(doepmsk, hsotg->regs + DOEPMSK);
}

/**
 * dwc2_gadget_handle_nak - handle NAK interrupt
 * @hs_ep: The endpoint on which interrupt is asserted.
 *
 * This is starting point for ISOC-IN transfer, synchronization done with
 * first IN token received from host while corresponding EP is disabled.
 *
 * Device does not know when first one token will arrive from host. On first
 * token arrival HW generates 2 interrupts: 'in token received while FIFO empty'
 * and 'NAK'. NAK interrupt for ISOC-IN means that token has arrived and ZLP was
 * sent in response to that as there was no data in FIFO. SW is basing on this
 * interrupt to obtain frame in which token has come and then based on the
 * interval calculates next frame for transfer.
 */
static void dwc2_gadget_handle_nak(struct dwc2_hsotg_ep *hs_ep)
{
	struct dwc2_hsotg *hsotg = hs_ep->parent;
	int dir_in = hs_ep->dir_in;
	u32 tmp;

	if (!dir_in || !hs_ep->isochronous)
		return;

	if (hs_ep->target_frame == TARGET_FRAME_INITIAL) {

		tmp = dwc2_hsotg_read_frameno(hsotg);
		if (using_desc_dma(hsotg)) {
			hs_ep->target_frame = tmp;
			dwc2_gadget_incr_frame_num(hs_ep);
			dwc2_gadget_start_isoc_ddma(hs_ep);
			return;
		}

		hs_ep->target_frame = tmp;
		if (hs_ep->interval > 1) {
			u32 ctrl = dwc2_readl(hsotg->regs +
					      DIEPCTL(hs_ep->index));
			if (hs_ep->target_frame & 0x1)
				ctrl |= DXEPCTL_SETODDFR;
			else
				ctrl |= DXEPCTL_SETEVENFR;

			dwc2_writel(ctrl, hsotg->regs + DIEPCTL(hs_ep->index));
		}

		dwc2_hsotg_complete_request(hsotg, hs_ep,
					    get_ep_head(hs_ep), 0);
	}

	if (!using_desc_dma(hsotg))
		dwc2_gadget_incr_frame_num(hs_ep);
}

/**
 * dwc2_hsotg_epint - handle an in/out endpoint interrupt
 * @hsotg: The driver state
 * @idx: The index for the endpoint (0..15)
 * @dir_in: Set if this is an IN endpoint
 *
 * Process and clear any interrupt pending for an individual endpoint
 */
static void dwc2_hsotg_epint(struct dwc2_hsotg *hsotg, unsigned int idx,
			     int dir_in)
{
	struct dwc2_hsotg_ep *hs_ep = index_to_ep(hsotg, idx, dir_in);
	u32 epint_reg = dir_in ? DIEPINT(idx) : DOEPINT(idx);
	u32 epctl_reg = dir_in ? DIEPCTL(idx) : DOEPCTL(idx);
	u32 epsiz_reg = dir_in ? DIEPTSIZ(idx) : DOEPTSIZ(idx);
	u32 ints;
	u32 ctrl;

	ints = dwc2_gadget_read_ep_interrupts(hsotg, idx, dir_in);
	ctrl = dwc2_readl(hsotg->regs + epctl_reg);

	/* Clear endpoint interrupts */
	dwc2_writel(ints, hsotg->regs + epint_reg);

	if (!hs_ep) {
		dev_err(hsotg->dev, "%s:Interrupt for unconfigured ep%d(%s)\n",
			__func__, idx, dir_in ? "in" : "out");
		return;
	}

	dev_dbg(hsotg->dev, "%s: ep%d(%s) DxEPINT=0x%08x\n",
		__func__, idx, dir_in ? "in" : "out", ints);

	/* Don't process XferCompl interrupt if it is a setup packet */
	if (idx == 0 && (ints & (DXEPINT_SETUP | DXEPINT_SETUP_RCVD)))
		ints &= ~DXEPINT_XFERCOMPL;

	/*
	 * Don't process XferCompl interrupt in DDMA if EP0 is still in SETUP
	 * stage and xfercomplete was generated without SETUP phase done
	 * interrupt. SW should parse received setup packet only after host's
	 * exit from setup phase of control transfer.
	 */
	if (using_desc_dma(hsotg) && idx == 0 && !hs_ep->dir_in &&
	    hsotg->ep0_state == DWC2_EP0_SETUP && !(ints & DXEPINT_SETUP))
		ints &= ~DXEPINT_XFERCOMPL;

	if (ints & DXEPINT_XFERCOMPL) {
		dev_dbg(hsotg->dev,
			"%s: XferCompl: DxEPCTL=0x%08x, DXEPTSIZ=%08x\n",
			__func__, dwc2_readl(hsotg->regs + epctl_reg),
			dwc2_readl(hsotg->regs + epsiz_reg));

		/* In DDMA handle isochronous requests separately */
		if (using_desc_dma(hsotg) && hs_ep->isochronous) {
			/* XferCompl set along with BNA */
			if (!(ints & DXEPINT_BNAINTR))
				dwc2_gadget_complete_isoc_request_ddma(hs_ep);
		} else if (dir_in) {
			/*
			 * We get OutDone from the FIFO, so we only
			 * need to look at completing IN requests here
			 * if operating slave mode
			 */
			if (hs_ep->isochronous && hs_ep->interval > 1)
				dwc2_gadget_incr_frame_num(hs_ep);

			dwc2_hsotg_complete_in(hsotg, hs_ep);
			if (ints & DXEPINT_NAKINTRPT)
				ints &= ~DXEPINT_NAKINTRPT;

			if (idx == 0 && !hs_ep->req)
				dwc2_hsotg_enqueue_setup(hsotg);
		} else if (using_dma(hsotg)) {
			/*
			 * We're using DMA, we need to fire an OutDone here
			 * as we ignore the RXFIFO.
			 */
			if (hs_ep->isochronous && hs_ep->interval > 1)
				dwc2_gadget_incr_frame_num(hs_ep);

			dwc2_hsotg_handle_outdone(hsotg, idx);
		}
	}

	if (ints & DXEPINT_EPDISBLD)
		dwc2_gadget_handle_ep_disabled(hs_ep);

	if (ints & DXEPINT_OUTTKNEPDIS)
		dwc2_gadget_handle_out_token_ep_disabled(hs_ep);

	if (ints & DXEPINT_NAKINTRPT)
		dwc2_gadget_handle_nak(hs_ep);

	if (ints & DXEPINT_AHBERR)
		dev_dbg(hsotg->dev, "%s: AHBErr\n", __func__);

	if (ints & DXEPINT_SETUP) {  /* Setup or Timeout */
		dev_dbg(hsotg->dev, "%s: Setup/Timeout\n",  __func__);

		if (using_dma(hsotg) && idx == 0) {
			/*
			 * this is the notification we've received a
			 * setup packet. In non-DMA mode we'd get this
			 * from the RXFIFO, instead we need to process
			 * the setup here.
			 */

			if (dir_in)
				WARN_ON_ONCE(1);
			else
				dwc2_hsotg_handle_outdone(hsotg, 0);
		}
	}

	if (ints & DXEPINT_STSPHSERCVD) {
		dev_dbg(hsotg->dev, "%s: StsPhseRcvd\n", __func__);

		/* Safety check EP0 state when STSPHSERCVD asserted */
		if (hsotg->ep0_state == DWC2_EP0_DATA_OUT) {
			/* Move to STATUS IN for DDMA */
			if (using_desc_dma(hsotg))
				dwc2_hsotg_ep0_zlp(hsotg, true);
		}

	}

	if (ints & DXEPINT_BACK2BACKSETUP)
		dev_dbg(hsotg->dev, "%s: B2BSetup/INEPNakEff\n", __func__);

	if (ints & DXEPINT_BNAINTR) {
		dev_dbg(hsotg->dev, "%s: BNA interrupt\n", __func__);
		if (hs_ep->isochronous)
			dwc2_gadget_handle_isoc_bna(hs_ep);
	}

	if (dir_in && !hs_ep->isochronous) {
		/* not sure if this is important, but we'll clear it anyway */
		if (ints & DXEPINT_INTKNTXFEMP) {
			dev_dbg(hsotg->dev, "%s: ep%d: INTknTXFEmpMsk\n",
				__func__, idx);
		}

		/* this probably means something bad is happening */
		if (ints & DXEPINT_INTKNEPMIS) {
			dev_warn(hsotg->dev, "%s: ep%d: INTknEP\n",
				 __func__, idx);
		}

		/* FIFO has space or is empty (see GAHBCFG) */
		if (hsotg->dedicated_fifos &&
		    ints & DXEPINT_TXFEMP) {
			dev_dbg(hsotg->dev, "%s: ep%d: TxFIFOEmpty\n",
				__func__, idx);
			if (!using_dma(hsotg))
				dwc2_hsotg_trytx(hsotg, hs_ep);
		}
	}
}

/**
 * dwc2_hsotg_irq_enumdone - Handle EnumDone interrupt (enumeration done)
 * @hsotg: The device state.
 *
 * Handle updating the device settings after the enumeration phase has
 * been completed.
 */
static void dwc2_hsotg_irq_enumdone(struct dwc2_hsotg *hsotg)
{
	u32 dsts = dwc2_readl(hsotg->regs + DSTS);
	int ep0_mps = 0, ep_mps = 8;

	/*
	 * This should signal the finish of the enumeration phase
	 * of the USB handshaking, so we should now know what rate
	 * we connected at.
	 */

	dev_dbg(hsotg->dev, "EnumDone (DSTS=0x%08x)\n", dsts);

	/*
	 * note, since we're limited by the size of transfer on EP0, and
	 * it seems IN transfers must be a even number of packets we do
	 * not advertise a 64byte MPS on EP0.
	 */

	/* catch both EnumSpd_FS and EnumSpd_FS48 */
	switch ((dsts & DSTS_ENUMSPD_MASK) >> DSTS_ENUMSPD_SHIFT) {
	case DSTS_ENUMSPD_FS:
	case DSTS_ENUMSPD_FS48:
		hsotg->gadget.speed = USB_SPEED_FULL;
		ep0_mps = EP0_MPS_LIMIT;
		ep_mps = 1023;
		break;

	case DSTS_ENUMSPD_HS:
		hsotg->gadget.speed = USB_SPEED_HIGH;
		ep0_mps = EP0_MPS_LIMIT;
		ep_mps = 1024;
		break;

	case DSTS_ENUMSPD_LS:
		hsotg->gadget.speed = USB_SPEED_LOW;
		ep0_mps = 8;
		ep_mps = 8;
		/*
		 * note, we don't actually support LS in this driver at the
		 * moment, and the documentation seems to imply that it isn't
		 * supported by the PHYs on some of the devices.
		 */
		break;
	}
	dev_info(hsotg->dev, "new device is %s\n",
		 usb_speed_string(hsotg->gadget.speed));

	/*
	 * we should now know the maximum packet size for an
	 * endpoint, so set the endpoints to a default value.
	 */

	if (ep0_mps) {
		int i;
		/* Initialize ep0 for both in and out directions */
		dwc2_hsotg_set_ep_maxpacket(hsotg, 0, ep0_mps, 0, 1);
		dwc2_hsotg_set_ep_maxpacket(hsotg, 0, ep0_mps, 0, 0);
		for (i = 1; i < hsotg->num_of_eps; i++) {
			if (hsotg->eps_in[i])
				dwc2_hsotg_set_ep_maxpacket(hsotg, i, ep_mps,
							    0, 1);
			if (hsotg->eps_out[i])
				dwc2_hsotg_set_ep_maxpacket(hsotg, i, ep_mps,
							    0, 0);
		}
	}

	/* ensure after enumeration our EP0 is active */

	dwc2_hsotg_enqueue_setup(hsotg);

	dev_dbg(hsotg->dev, "EP0: DIEPCTL0=0x%08x, DOEPCTL0=0x%08x\n",
		dwc2_readl(hsotg->regs + DIEPCTL0),
		dwc2_readl(hsotg->regs + DOEPCTL0));
}

/**
 * kill_all_requests - remove all requests from the endpoint's queue
 * @hsotg: The device state.
 * @ep: The endpoint the requests may be on.
 * @result: The result code to use.
 *
 * Go through the requests on the given endpoint and mark them
 * completed with the given result code.
 */
static void kill_all_requests(struct dwc2_hsotg *hsotg,
			      struct dwc2_hsotg_ep *ep,
			      int result)
{
	struct dwc2_hsotg_req *req, *treq;
	unsigned int size;

	ep->req = NULL;

	list_for_each_entry_safe(req, treq, &ep->queue, queue)
		dwc2_hsotg_complete_request(hsotg, ep, req,
					    result);

	if (!hsotg->dedicated_fifos)
		return;
	size = (dwc2_readl(hsotg->regs + DTXFSTS(ep->fifo_index)) & 0xffff) * 4;
	if (size < ep->fifo_size)
		dwc2_hsotg_txfifo_flush(hsotg, ep->fifo_index);
}

/**
 * dwc2_hsotg_disconnect - disconnect service
 * @hsotg: The device state.
 *
 * The device has been disconnected. Remove all current
 * transactions and signal the gadget driver that this
 * has happened.
 */
void dwc2_hsotg_disconnect(struct dwc2_hsotg *hsotg)
{
	unsigned int ep;

	if (!hsotg->connected)
		return;

	hsotg->connected = 0;
	hsotg->test_mode = 0;

	for (ep = 0; ep < hsotg->num_of_eps; ep++) {
		if (hsotg->eps_in[ep])
			kill_all_requests(hsotg, hsotg->eps_in[ep],
					  -ESHUTDOWN);
		if (hsotg->eps_out[ep])
			kill_all_requests(hsotg, hsotg->eps_out[ep],
					  -ESHUTDOWN);
	}

	call_gadget(hsotg, disconnect);
	hsotg->lx_state = DWC2_L3;

	usb_gadget_set_state(&hsotg->gadget, USB_STATE_NOTATTACHED);
}

/**
 * dwc2_hsotg_irq_fifoempty - TX FIFO empty interrupt handler
 * @hsotg: The device state:
 * @periodic: True if this is a periodic FIFO interrupt
 */
static void dwc2_hsotg_irq_fifoempty(struct dwc2_hsotg *hsotg, bool periodic)
{
	struct dwc2_hsotg_ep *ep;
	int epno, ret;

	/* look through for any more data to transmit */
	for (epno = 0; epno < hsotg->num_of_eps; epno++) {
		ep = index_to_ep(hsotg, epno, 1);

		if (!ep)
			continue;

		if (!ep->dir_in)
			continue;

		if ((periodic && !ep->periodic) ||
		    (!periodic && ep->periodic))
			continue;

		ret = dwc2_hsotg_trytx(hsotg, ep);
		if (ret < 0)
			break;
	}
}

/* IRQ flags which will trigger a retry around the IRQ loop */
#define IRQ_RETRY_MASK (GINTSTS_NPTXFEMP | \
			GINTSTS_PTXFEMP |  \
			GINTSTS_RXFLVL)

/**
 * dwc2_hsotg_core_init - issue softreset to the core
 * @hsotg: The device state
 * @is_usb_reset: Usb resetting flag
 *
 * Issue a soft reset to the core, and await the core finishing it.
 */
void dwc2_hsotg_core_init_disconnected(struct dwc2_hsotg *hsotg,
				       bool is_usb_reset)
{
	u32 intmsk;
	u32 val;
	u32 usbcfg;
	u32 dcfg = 0;

	/* Kill any ep0 requests as controller will be reinitialized */
	kill_all_requests(hsotg, hsotg->eps_out[0], -ECONNRESET);

	if (!is_usb_reset)
		if (dwc2_core_reset(hsotg, true))
			return;

	/*
	 * we must now enable ep0 ready for host detection and then
	 * set configuration.
	 */

	/* keep other bits untouched (so e.g. forced modes are not lost) */
	usbcfg = dwc2_readl(hsotg->regs + GUSBCFG);
	usbcfg &= ~(GUSBCFG_TOUTCAL_MASK | GUSBCFG_PHYIF16 | GUSBCFG_SRPCAP |
		GUSBCFG_HNPCAP | GUSBCFG_USBTRDTIM_MASK);

	if (hsotg->params.phy_type == DWC2_PHY_TYPE_PARAM_FS &&
	    (hsotg->params.speed == DWC2_SPEED_PARAM_FULL ||
	     hsotg->params.speed == DWC2_SPEED_PARAM_LOW)) {
		/* FS/LS Dedicated Transceiver Interface */
		usbcfg |= GUSBCFG_PHYSEL;
	} else {
		/* set the PLL on, remove the HNP/SRP and set the PHY */
		val = (hsotg->phyif == GUSBCFG_PHYIF8) ? 9 : 5;
		usbcfg |= hsotg->phyif | GUSBCFG_TOUTCAL(7) |
			(val << GUSBCFG_USBTRDTIM_SHIFT);
	}
	dwc2_writel(usbcfg, hsotg->regs + GUSBCFG);

	dwc2_hsotg_init_fifo(hsotg);

	if (!is_usb_reset)
		dwc2_set_bit(hsotg->regs + DCTL, DCTL_SFTDISCON);

	dcfg |= DCFG_EPMISCNT(1);

	switch (hsotg->params.speed) {
	case DWC2_SPEED_PARAM_LOW:
		dcfg |= DCFG_DEVSPD_LS;
		break;
	case DWC2_SPEED_PARAM_FULL:
		if (hsotg->params.phy_type == DWC2_PHY_TYPE_PARAM_FS)
			dcfg |= DCFG_DEVSPD_FS48;
		else
			dcfg |= DCFG_DEVSPD_FS;
		break;
	default:
		dcfg |= DCFG_DEVSPD_HS;
	}

	if (hsotg->params.ipg_isoc_en)
		dcfg |= DCFG_IPG_ISOC_SUPPORDED;

	dwc2_writel(dcfg,  hsotg->regs + DCFG);

	/* Clear any pending OTG interrupts */
	dwc2_writel(0xffffffff, hsotg->regs + GOTGINT);

	/* Clear any pending interrupts */
	dwc2_writel(0xffffffff, hsotg->regs + GINTSTS);
	intmsk = GINTSTS_ERLYSUSP | GINTSTS_SESSREQINT |
		GINTSTS_GOUTNAKEFF | GINTSTS_GINNAKEFF |
		GINTSTS_USBRST | GINTSTS_RESETDET |
		GINTSTS_ENUMDONE | GINTSTS_OTGINT |
		GINTSTS_USBSUSP | GINTSTS_WKUPINT |
		GINTSTS_LPMTRANRCVD;

	if (!using_desc_dma(hsotg))
		intmsk |= GINTSTS_INCOMPL_SOIN | GINTSTS_INCOMPL_SOOUT;

	if (!hsotg->params.external_id_pin_ctl)
		intmsk |= GINTSTS_CONIDSTSCHNG;

	dwc2_writel(intmsk, hsotg->regs + GINTMSK);

	if (using_dma(hsotg)) {
		dwc2_writel(GAHBCFG_GLBL_INTR_EN | GAHBCFG_DMA_EN |
			    hsotg->params.ahbcfg,
			    hsotg->regs + GAHBCFG);

		/* Set DDMA mode support in the core if needed */
		if (using_desc_dma(hsotg))
			dwc2_set_bit(hsotg->regs + DCFG, DCFG_DESCDMA_EN);

	} else {
		dwc2_writel(((hsotg->dedicated_fifos) ?
						(GAHBCFG_NP_TXF_EMP_LVL |
						 GAHBCFG_P_TXF_EMP_LVL) : 0) |
			    GAHBCFG_GLBL_INTR_EN, hsotg->regs + GAHBCFG);
	}

	/*
	 * If INTknTXFEmpMsk is enabled, it's important to disable ep interrupts
	 * when we have no data to transfer. Otherwise we get being flooded by
	 * interrupts.
	 */

	dwc2_writel(((hsotg->dedicated_fifos && !using_dma(hsotg)) ?
		DIEPMSK_TXFIFOEMPTY | DIEPMSK_INTKNTXFEMPMSK : 0) |
		DIEPMSK_EPDISBLDMSK | DIEPMSK_XFERCOMPLMSK |
		DIEPMSK_TIMEOUTMSK | DIEPMSK_AHBERRMSK,
		hsotg->regs + DIEPMSK);

	/*
	 * don't need XferCompl, we get that from RXFIFO in slave mode. In
	 * DMA mode we may need this and StsPhseRcvd.
	 */
	dwc2_writel((using_dma(hsotg) ? (DIEPMSK_XFERCOMPLMSK |
		DOEPMSK_STSPHSERCVDMSK) : 0) |
		DOEPMSK_EPDISBLDMSK | DOEPMSK_AHBERRMSK |
		DOEPMSK_SETUPMSK,
		hsotg->regs + DOEPMSK);

	/* Enable BNA interrupt for DDMA */
	if (using_desc_dma(hsotg)) {
		dwc2_set_bit(hsotg->regs + DOEPMSK, DOEPMSK_BNAMSK);
		dwc2_set_bit(hsotg->regs + DIEPMSK, DIEPMSK_BNAININTRMSK);
	}

	dwc2_writel(0, hsotg->regs + DAINTMSK);

	dev_dbg(hsotg->dev, "EP0: DIEPCTL0=0x%08x, DOEPCTL0=0x%08x\n",
		dwc2_readl(hsotg->regs + DIEPCTL0),
		dwc2_readl(hsotg->regs + DOEPCTL0));

	/* enable in and out endpoint interrupts */
	dwc2_hsotg_en_gsint(hsotg, GINTSTS_OEPINT | GINTSTS_IEPINT);

	/*
	 * Enable the RXFIFO when in slave mode, as this is how we collect
	 * the data. In DMA mode, we get events from the FIFO but also
	 * things we cannot process, so do not use it.
	 */
	if (!using_dma(hsotg))
		dwc2_hsotg_en_gsint(hsotg, GINTSTS_RXFLVL);

	/* Enable interrupts for EP0 in and out */
	dwc2_hsotg_ctrl_epint(hsotg, 0, 0, 1);
	dwc2_hsotg_ctrl_epint(hsotg, 0, 1, 1);

	if (!is_usb_reset) {
		dwc2_set_bit(hsotg->regs + DCTL, DCTL_PWRONPRGDONE);
		udelay(10);  /* see openiboot */
		dwc2_clear_bit(hsotg->regs + DCTL, DCTL_PWRONPRGDONE);
	}

	dev_dbg(hsotg->dev, "DCTL=0x%08x\n", dwc2_readl(hsotg->regs + DCTL));

	/*
	 * DxEPCTL_USBActEp says RO in manual, but seems to be set by
	 * writing to the EPCTL register..
	 */

	/* set to read 1 8byte packet */
	dwc2_writel(DXEPTSIZ_MC(1) | DXEPTSIZ_PKTCNT(1) |
	       DXEPTSIZ_XFERSIZE(8), hsotg->regs + DOEPTSIZ0);

	dwc2_writel(dwc2_hsotg_ep0_mps(hsotg->eps_out[0]->ep.maxpacket) |
	       DXEPCTL_CNAK | DXEPCTL_EPENA |
	       DXEPCTL_USBACTEP,
	       hsotg->regs + DOEPCTL0);

	/* enable, but don't activate EP0in */
	dwc2_writel(dwc2_hsotg_ep0_mps(hsotg->eps_out[0]->ep.maxpacket) |
	       DXEPCTL_USBACTEP, hsotg->regs + DIEPCTL0);

	/* clear global NAKs */
	val = DCTL_CGOUTNAK | DCTL_CGNPINNAK;
	if (!is_usb_reset)
		val |= DCTL_SFTDISCON;
	dwc2_set_bit(hsotg->regs + DCTL, val);

	/* configure the core to support LPM */
	dwc2_gadget_init_lpm(hsotg);

	/* must be at-least 3ms to allow bus to see disconnect */
	mdelay(3);

	hsotg->lx_state = DWC2_L0;

	dwc2_hsotg_enqueue_setup(hsotg);

	dev_dbg(hsotg->dev, "EP0: DIEPCTL0=0x%08x, DOEPCTL0=0x%08x\n",
		dwc2_readl(hsotg->regs + DIEPCTL0),
		dwc2_readl(hsotg->regs + DOEPCTL0));
}

static void dwc2_hsotg_core_disconnect(struct dwc2_hsotg *hsotg)
{
	/* set the soft-disconnect bit */
	dwc2_set_bit(hsotg->regs + DCTL, DCTL_SFTDISCON);
}

void dwc2_hsotg_core_connect(struct dwc2_hsotg *hsotg)
{
	/* remove the soft-disconnect and let's go */
	dwc2_clear_bit(hsotg->regs + DCTL, DCTL_SFTDISCON);
}

/**
 * dwc2_gadget_handle_incomplete_isoc_in - handle incomplete ISO IN Interrupt.
 * @hsotg: The device state:
 *
 * This interrupt indicates one of the following conditions occurred while
 * transmitting an ISOC transaction.
 * - Corrupted IN Token for ISOC EP.
 * - Packet not complete in FIFO.
 *
 * The following actions will be taken:
 * - Determine the EP
 * - Disable EP; when 'Endpoint Disabled' interrupt is received Flush FIFO
 */
static void dwc2_gadget_handle_incomplete_isoc_in(struct dwc2_hsotg *hsotg)
{
	struct dwc2_hsotg_ep *hs_ep;
	u32 epctrl;
	u32 daintmsk;
	u32 idx;

	dev_dbg(hsotg->dev, "Incomplete isoc in interrupt received:\n");

	daintmsk = dwc2_readl(hsotg->regs + DAINTMSK);

	for (idx = 1; idx < hsotg->num_of_eps; idx++) {
		hs_ep = hsotg->eps_in[idx];
		/* Proceed only unmasked ISOC EPs */
		if (!hs_ep->isochronous || (BIT(idx) & ~daintmsk))
			continue;

		epctrl = dwc2_readl(hsotg->regs + DIEPCTL(idx));
		if ((epctrl & DXEPCTL_EPENA) &&
		    dwc2_gadget_target_frame_elapsed(hs_ep)) {
			epctrl |= DXEPCTL_SNAK;
			epctrl |= DXEPCTL_EPDIS;
			dwc2_writel(epctrl, hsotg->regs + DIEPCTL(idx));
		}
	}

	/* Clear interrupt */
	dwc2_writel(GINTSTS_INCOMPL_SOIN, hsotg->regs + GINTSTS);
}

/**
 * dwc2_gadget_handle_incomplete_isoc_out - handle incomplete ISO OUT Interrupt
 * @hsotg: The device state:
 *
 * This interrupt indicates one of the following conditions occurred while
 * transmitting an ISOC transaction.
 * - Corrupted OUT Token for ISOC EP.
 * - Packet not complete in FIFO.
 *
 * The following actions will be taken:
 * - Determine the EP
 * - Set DCTL_SGOUTNAK and unmask GOUTNAKEFF if target frame elapsed.
 */
static void dwc2_gadget_handle_incomplete_isoc_out(struct dwc2_hsotg *hsotg)
{
	u32 gintsts;
	u32 gintmsk;
	u32 daintmsk;
	u32 epctrl;
	struct dwc2_hsotg_ep *hs_ep;
	int idx;

	dev_dbg(hsotg->dev, "%s: GINTSTS_INCOMPL_SOOUT\n", __func__);

	daintmsk = dwc2_readl(hsotg->regs + DAINTMSK);
	daintmsk >>= DAINT_OUTEP_SHIFT;

	for (idx = 1; idx < hsotg->num_of_eps; idx++) {
		hs_ep = hsotg->eps_out[idx];
		/* Proceed only unmasked ISOC EPs */
		if (!hs_ep->isochronous || (BIT(idx) & ~daintmsk))
			continue;

		epctrl = dwc2_readl(hsotg->regs + DOEPCTL(idx));
		if ((epctrl & DXEPCTL_EPENA) &&
		    dwc2_gadget_target_frame_elapsed(hs_ep)) {
			/* Unmask GOUTNAKEFF interrupt */
			gintmsk = dwc2_readl(hsotg->regs + GINTMSK);
			gintmsk |= GINTSTS_GOUTNAKEFF;
			dwc2_writel(gintmsk, hsotg->regs + GINTMSK);

			gintsts = dwc2_readl(hsotg->regs + GINTSTS);
			if (!(gintsts & GINTSTS_GOUTNAKEFF)) {
				dwc2_set_bit(hsotg->regs + DCTL, DCTL_SGOUTNAK);
				break;
			}
		}
	}

	/* Clear interrupt */
	dwc2_writel(GINTSTS_INCOMPL_SOOUT, hsotg->regs + GINTSTS);
}

/**
 * dwc2_hsotg_irq - handle device interrupt
 * @irq: The IRQ number triggered
 * @pw: The pw value when registered the handler.
 */
static irqreturn_t dwc2_hsotg_irq(int irq, void *pw)
{
	struct dwc2_hsotg *hsotg = pw;
	int retry_count = 8;
	u32 gintsts;
	u32 gintmsk;

	if (!dwc2_is_device_mode(hsotg))
		return IRQ_NONE;

	spin_lock(&hsotg->lock);
irq_retry:
	gintsts = dwc2_readl(hsotg->regs + GINTSTS);
	gintmsk = dwc2_readl(hsotg->regs + GINTMSK);

	dev_dbg(hsotg->dev, "%s: %08x %08x (%08x) retry %d\n",
		__func__, gintsts, gintsts & gintmsk, gintmsk, retry_count);

	gintsts &= gintmsk;

	if (gintsts & GINTSTS_RESETDET) {
		dev_dbg(hsotg->dev, "%s: USBRstDet\n", __func__);

		dwc2_writel(GINTSTS_RESETDET, hsotg->regs + GINTSTS);

		/* This event must be used only if controller is suspended */
		if (hsotg->lx_state == DWC2_L2) {
			dwc2_exit_partial_power_down(hsotg, true);
			hsotg->lx_state = DWC2_L0;
		}
	}

	if (gintsts & (GINTSTS_USBRST | GINTSTS_RESETDET)) {
		u32 usb_status = dwc2_readl(hsotg->regs + GOTGCTL);
		u32 connected = hsotg->connected;

		dev_dbg(hsotg->dev, "%s: USBRst\n", __func__);
		dev_dbg(hsotg->dev, "GNPTXSTS=%08x\n",
			dwc2_readl(hsotg->regs + GNPTXSTS));

		dwc2_writel(GINTSTS_USBRST, hsotg->regs + GINTSTS);

		/* Report disconnection if it is not already done. */
		dwc2_hsotg_disconnect(hsotg);

		/* Reset device address to zero */
		dwc2_clear_bit(hsotg->regs + DCFG, DCFG_DEVADDR_MASK);

		if (usb_status & GOTGCTL_BSESVLD && connected)
			dwc2_hsotg_core_init_disconnected(hsotg, true);
	}

	if (gintsts & GINTSTS_ENUMDONE) {
		dwc2_writel(GINTSTS_ENUMDONE, hsotg->regs + GINTSTS);

		dwc2_hsotg_irq_enumdone(hsotg);
	}

	if (gintsts & (GINTSTS_OEPINT | GINTSTS_IEPINT)) {
		u32 daint = dwc2_readl(hsotg->regs + DAINT);
		u32 daintmsk = dwc2_readl(hsotg->regs + DAINTMSK);
		u32 daint_out, daint_in;
		int ep;

		daint &= daintmsk;
		daint_out = daint >> DAINT_OUTEP_SHIFT;
		daint_in = daint & ~(daint_out << DAINT_OUTEP_SHIFT);

		dev_dbg(hsotg->dev, "%s: daint=%08x\n", __func__, daint);

		for (ep = 0; ep < hsotg->num_of_eps && daint_out;
						ep++, daint_out >>= 1) {
			if (daint_out & 1)
				dwc2_hsotg_epint(hsotg, ep, 0);
		}

		for (ep = 0; ep < hsotg->num_of_eps  && daint_in;
						ep++, daint_in >>= 1) {
			if (daint_in & 1)
				dwc2_hsotg_epint(hsotg, ep, 1);
		}
	}

	/* check both FIFOs */

	if (gintsts & GINTSTS_NPTXFEMP) {
		dev_dbg(hsotg->dev, "NPTxFEmp\n");

		/*
		 * Disable the interrupt to stop it happening again
		 * unless one of these endpoint routines decides that
		 * it needs re-enabling
		 */

		dwc2_hsotg_disable_gsint(hsotg, GINTSTS_NPTXFEMP);
		dwc2_hsotg_irq_fifoempty(hsotg, false);
	}

	if (gintsts & GINTSTS_PTXFEMP) {
		dev_dbg(hsotg->dev, "PTxFEmp\n");

		/* See note in GINTSTS_NPTxFEmp */

		dwc2_hsotg_disable_gsint(hsotg, GINTSTS_PTXFEMP);
		dwc2_hsotg_irq_fifoempty(hsotg, true);
	}

	if (gintsts & GINTSTS_RXFLVL) {
		/*
		 * note, since GINTSTS_RxFLvl doubles as FIFO-not-empty,
		 * we need to retry dwc2_hsotg_handle_rx if this is still
		 * set.
		 */

		dwc2_hsotg_handle_rx(hsotg);
	}

	if (gintsts & GINTSTS_ERLYSUSP) {
		dev_dbg(hsotg->dev, "GINTSTS_ErlySusp\n");
		dwc2_writel(GINTSTS_ERLYSUSP, hsotg->regs + GINTSTS);
	}

	/*
	 * these next two seem to crop-up occasionally causing the core
	 * to shutdown the USB transfer, so try clearing them and logging
	 * the occurrence.
	 */

	if (gintsts & GINTSTS_GOUTNAKEFF) {
		u8 idx;
		u32 epctrl;
		u32 gintmsk;
		u32 daintmsk;
		struct dwc2_hsotg_ep *hs_ep;

		daintmsk = dwc2_readl(hsotg->regs + DAINTMSK);
		daintmsk >>= DAINT_OUTEP_SHIFT;
		/* Mask this interrupt */
		gintmsk = dwc2_readl(hsotg->regs + GINTMSK);
		gintmsk &= ~GINTSTS_GOUTNAKEFF;
		dwc2_writel(gintmsk, hsotg->regs + GINTMSK);

		dev_dbg(hsotg->dev, "GOUTNakEff triggered\n");
		for (idx = 1; idx < hsotg->num_of_eps; idx++) {
			hs_ep = hsotg->eps_out[idx];
			/* Proceed only unmasked ISOC EPs */
			if (!hs_ep->isochronous || (BIT(idx) & ~daintmsk))
				continue;

			epctrl = dwc2_readl(hsotg->regs + DOEPCTL(idx));

			if (epctrl & DXEPCTL_EPENA) {
				epctrl |= DXEPCTL_SNAK;
				epctrl |= DXEPCTL_EPDIS;
				dwc2_writel(epctrl, hsotg->regs + DOEPCTL(idx));
			}
		}

		/* This interrupt bit is cleared in DXEPINT_EPDISBLD handler */
	}

	if (gintsts & GINTSTS_GINNAKEFF) {
		dev_info(hsotg->dev, "GINNakEff triggered\n");

		dwc2_set_bit(hsotg->regs + DCTL, DCTL_CGNPINNAK);

		dwc2_hsotg_dump(hsotg);
	}

	if (gintsts & GINTSTS_INCOMPL_SOIN)
		dwc2_gadget_handle_incomplete_isoc_in(hsotg);

	if (gintsts & GINTSTS_INCOMPL_SOOUT)
		dwc2_gadget_handle_incomplete_isoc_out(hsotg);

	/*
	 * if we've had fifo events, we should try and go around the
	 * loop again to see if there's any point in returning yet.
	 */

	if (gintsts & IRQ_RETRY_MASK && --retry_count > 0)
		goto irq_retry;

	spin_unlock(&hsotg->lock);

	return IRQ_HANDLED;
}

static void dwc2_hsotg_ep_stop_xfr(struct dwc2_hsotg *hsotg,
				   struct dwc2_hsotg_ep *hs_ep)
{
	u32 epctrl_reg;
	u32 epint_reg;

	epctrl_reg = hs_ep->dir_in ? DIEPCTL(hs_ep->index) :
		DOEPCTL(hs_ep->index);
	epint_reg = hs_ep->dir_in ? DIEPINT(hs_ep->index) :
		DOEPINT(hs_ep->index);

	dev_dbg(hsotg->dev, "%s: stopping transfer on %s\n", __func__,
		hs_ep->name);

	if (hs_ep->dir_in) {
		if (hsotg->dedicated_fifos || hs_ep->periodic) {
			dwc2_set_bit(hsotg->regs + epctrl_reg, DXEPCTL_SNAK);
			/* Wait for Nak effect */
			if (dwc2_hsotg_wait_bit_set(hsotg, epint_reg,
						    DXEPINT_INEPNAKEFF, 100))
				dev_warn(hsotg->dev,
					 "%s: timeout DIEPINT.NAKEFF\n",
					 __func__);
		} else {
			dwc2_set_bit(hsotg->regs + DCTL, DCTL_SGNPINNAK);
			/* Wait for Nak effect */
			if (dwc2_hsotg_wait_bit_set(hsotg, GINTSTS,
						    GINTSTS_GINNAKEFF, 100))
				dev_warn(hsotg->dev,
					 "%s: timeout GINTSTS.GINNAKEFF\n",
					 __func__);
		}
	} else {
		if (!(dwc2_readl(hsotg->regs + GINTSTS) & GINTSTS_GOUTNAKEFF))
			dwc2_set_bit(hsotg->regs + DCTL, DCTL_SGOUTNAK);

		/* Wait for global nak to take effect */
		if (dwc2_hsotg_wait_bit_set(hsotg, GINTSTS,
					    GINTSTS_GOUTNAKEFF, 100))
			dev_warn(hsotg->dev, "%s: timeout GINTSTS.GOUTNAKEFF\n",
				 __func__);
	}

	/* Disable ep */
	dwc2_set_bit(hsotg->regs + epctrl_reg, DXEPCTL_EPDIS | DXEPCTL_SNAK);

	/* Wait for ep to be disabled */
	if (dwc2_hsotg_wait_bit_set(hsotg, epint_reg, DXEPINT_EPDISBLD, 100))
		dev_warn(hsotg->dev,
			 "%s: timeout DOEPCTL.EPDisable\n", __func__);

	/* Clear EPDISBLD interrupt */
	dwc2_set_bit(hsotg->regs + epint_reg, DXEPINT_EPDISBLD);

	if (hs_ep->dir_in) {
		unsigned short fifo_index;

		if (hsotg->dedicated_fifos || hs_ep->periodic)
			fifo_index = hs_ep->fifo_index;
		else
			fifo_index = 0;

		/* Flush TX FIFO */
		dwc2_flush_tx_fifo(hsotg, fifo_index);

		/* Clear Global In NP NAK in Shared FIFO for non periodic ep */
		if (!hsotg->dedicated_fifos && !hs_ep->periodic)
			dwc2_set_bit(hsotg->regs + DCTL, DCTL_CGNPINNAK);

	} else {
		/* Remove global NAKs */
		dwc2_set_bit(hsotg->regs + DCTL, DCTL_CGOUTNAK);
	}
}

/**
 * dwc2_hsotg_ep_enable - enable the given endpoint
 * @ep: The USB endpint to configure
 * @desc: The USB endpoint descriptor to configure with.
 *
 * This is called from the USB gadget code's usb_ep_enable().
 */
static int dwc2_hsotg_ep_enable(struct usb_ep *ep,
				const struct usb_endpoint_descriptor *desc)
{
	struct dwc2_hsotg_ep *hs_ep = our_ep(ep);
	struct dwc2_hsotg *hsotg = hs_ep->parent;
	unsigned long flags;
	unsigned int index = hs_ep->index;
	u32 epctrl_reg;
	u32 epctrl;
	u32 mps;
	u32 mc;
	u32 mask;
	unsigned int dir_in;
	unsigned int i, val, size;
	int ret = 0;
	unsigned char ep_type;

	dev_dbg(hsotg->dev,
		"%s: ep %s: a 0x%02x, attr 0x%02x, mps 0x%04x, intr %d\n",
		__func__, ep->name, desc->bEndpointAddress, desc->bmAttributes,
		desc->wMaxPacketSize, desc->bInterval);

	/* not to be called for EP0 */
	if (index == 0) {
		dev_err(hsotg->dev, "%s: called for EP 0\n", __func__);
		return -EINVAL;
	}

	dir_in = (desc->bEndpointAddress & USB_ENDPOINT_DIR_MASK) ? 1 : 0;
	if (dir_in != hs_ep->dir_in) {
		dev_err(hsotg->dev, "%s: direction mismatch!\n", __func__);
		return -EINVAL;
	}

	ep_type = desc->bmAttributes & USB_ENDPOINT_XFERTYPE_MASK;
	mps = usb_endpoint_maxp(desc);
	mc = usb_endpoint_maxp_mult(desc);

	/* ISOC IN in DDMA supported bInterval up to 10 */
	if (using_desc_dma(hsotg) && ep_type == USB_ENDPOINT_XFER_ISOC &&
	    dir_in && desc->bInterval > 10) {
		dev_err(hsotg->dev,
			"%s: ISOC IN, DDMA: bInterval>10 not supported!\n", __func__);
		return -EINVAL;
	}

	/* High bandwidth ISOC OUT in DDMA not supported */
	if (using_desc_dma(hsotg) && ep_type == USB_ENDPOINT_XFER_ISOC &&
	    !dir_in && mc > 1) {
		dev_err(hsotg->dev,
			"%s: ISOC OUT, DDMA: HB not supported!\n", __func__);
		return -EINVAL;
	}

	/* note, we handle this here instead of dwc2_hsotg_set_ep_maxpacket */

	epctrl_reg = dir_in ? DIEPCTL(index) : DOEPCTL(index);
	epctrl = dwc2_readl(hsotg->regs + epctrl_reg);

	dev_dbg(hsotg->dev, "%s: read DxEPCTL=0x%08x from 0x%08x\n",
		__func__, epctrl, epctrl_reg);

	/* Allocate DMA descriptor chain for non-ctrl endpoints */
	if (using_desc_dma(hsotg) && !hs_ep->desc_list) {
		hs_ep->desc_list = dmam_alloc_coherent(hsotg->dev,
			MAX_DMA_DESC_NUM_GENERIC *
			sizeof(struct dwc2_dma_desc),
			&hs_ep->desc_list_dma, GFP_ATOMIC);
		if (!hs_ep->desc_list) {
			ret = -ENOMEM;
			goto error2;
		}
	}

	spin_lock_irqsave(&hsotg->lock, flags);

	epctrl &= ~(DXEPCTL_EPTYPE_MASK | DXEPCTL_MPS_MASK);
	epctrl |= DXEPCTL_MPS(mps);

	/*
	 * mark the endpoint as active, otherwise the core may ignore
	 * transactions entirely for this endpoint
	 */
	epctrl |= DXEPCTL_USBACTEP;

	/* update the endpoint state */
	dwc2_hsotg_set_ep_maxpacket(hsotg, hs_ep->index, mps, mc, dir_in);

	/* default, set to non-periodic */
	hs_ep->isochronous = 0;
	hs_ep->periodic = 0;
	hs_ep->halted = 0;
	hs_ep->interval = desc->bInterval;

	switch (ep_type) {
	case USB_ENDPOINT_XFER_ISOC:
		epctrl |= DXEPCTL_EPTYPE_ISO;
		epctrl |= DXEPCTL_SETEVENFR;
		hs_ep->isochronous = 1;
		hs_ep->interval = 1 << (desc->bInterval - 1);
		hs_ep->target_frame = TARGET_FRAME_INITIAL;
		hs_ep->next_desc = 0;
		hs_ep->compl_desc = 0;
		if (dir_in) {
			hs_ep->periodic = 1;
			mask = dwc2_readl(hsotg->regs + DIEPMSK);
			mask |= DIEPMSK_NAKMSK;
			dwc2_writel(mask, hsotg->regs + DIEPMSK);
		} else {
			mask = dwc2_readl(hsotg->regs + DOEPMSK);
			mask |= DOEPMSK_OUTTKNEPDISMSK;
			dwc2_writel(mask, hsotg->regs + DOEPMSK);
		}
		break;

	case USB_ENDPOINT_XFER_BULK:
		epctrl |= DXEPCTL_EPTYPE_BULK;
		break;

	case USB_ENDPOINT_XFER_INT:
		if (dir_in)
			hs_ep->periodic = 1;

		if (hsotg->gadget.speed == USB_SPEED_HIGH)
			hs_ep->interval = 1 << (desc->bInterval - 1);

		epctrl |= DXEPCTL_EPTYPE_INTERRUPT;
		break;

	case USB_ENDPOINT_XFER_CONTROL:
		epctrl |= DXEPCTL_EPTYPE_CONTROL;
		break;
	}

	/*
	 * if the hardware has dedicated fifos, we must give each IN EP
	 * a unique tx-fifo even if it is non-periodic.
	 */
	if (dir_in && hsotg->dedicated_fifos) {
		u32 fifo_index = 0;
		u32 fifo_size = UINT_MAX;

		size = hs_ep->ep.maxpacket * hs_ep->mc;
		for (i = 1; i < hsotg->num_of_eps; ++i) {
			if (hsotg->fifo_map & (1 << i))
				continue;
			val = dwc2_readl(hsotg->regs + DPTXFSIZN(i));
			val = (val >> FIFOSIZE_DEPTH_SHIFT) * 4;
			if (val < size)
				continue;
			/* Search for smallest acceptable fifo */
			if (val < fifo_size) {
				fifo_size = val;
				fifo_index = i;
			}
		}
		if (!fifo_index) {
			dev_err(hsotg->dev,
				"%s: No suitable fifo found\n", __func__);
			ret = -ENOMEM;
			goto error1;
		}
		hsotg->fifo_map |= 1 << fifo_index;
		epctrl |= DXEPCTL_TXFNUM(fifo_index);
		hs_ep->fifo_index = fifo_index;
		hs_ep->fifo_size = fifo_size;
	}

	/* for non control endpoints, set PID to D0 */
	if (index && !hs_ep->isochronous)
		epctrl |= DXEPCTL_SETD0PID;

	/* WA for Full speed ISOC IN in DDMA mode.
	 * By Clear NAK status of EP, core will send ZLP
	 * to IN token and assert NAK interrupt relying
	 * on TxFIFO status only
	 */

	if (hsotg->gadget.speed == USB_SPEED_FULL &&
	    hs_ep->isochronous && dir_in) {
		/* The WA applies only to core versions from 2.72a
		 * to 4.00a (including both). Also for FS_IOT_1.00a
		 * and HS_IOT_1.00a.
		 */
		u32 gsnpsid = dwc2_readl(hsotg->regs + GSNPSID);

		if ((gsnpsid >= DWC2_CORE_REV_2_72a &&
		     gsnpsid <= DWC2_CORE_REV_4_00a) ||
		     gsnpsid == DWC2_FS_IOT_REV_1_00a ||
		     gsnpsid == DWC2_HS_IOT_REV_1_00a)
			epctrl |= DXEPCTL_CNAK;
	}

	dev_dbg(hsotg->dev, "%s: write DxEPCTL=0x%08x\n",
		__func__, epctrl);

	dwc2_writel(epctrl, hsotg->regs + epctrl_reg);
	dev_dbg(hsotg->dev, "%s: read DxEPCTL=0x%08x\n",
		__func__, dwc2_readl(hsotg->regs + epctrl_reg));

	/* enable the endpoint interrupt */
	dwc2_hsotg_ctrl_epint(hsotg, index, dir_in, 1);

error1:
	spin_unlock_irqrestore(&hsotg->lock, flags);

error2:
	if (ret && using_desc_dma(hsotg) && hs_ep->desc_list) {
		dmam_free_coherent(hsotg->dev, MAX_DMA_DESC_NUM_GENERIC *
			sizeof(struct dwc2_dma_desc),
			hs_ep->desc_list, hs_ep->desc_list_dma);
		hs_ep->desc_list = NULL;
	}

	return ret;
}

/**
 * dwc2_hsotg_ep_disable - disable given endpoint
 * @ep: The endpoint to disable.
 */
static int dwc2_hsotg_ep_disable(struct usb_ep *ep)
{
	struct dwc2_hsotg_ep *hs_ep = our_ep(ep);
	struct dwc2_hsotg *hsotg = hs_ep->parent;
	int dir_in = hs_ep->dir_in;
	int index = hs_ep->index;
	unsigned long flags;
	u32 epctrl_reg;
	u32 ctrl;

	dev_dbg(hsotg->dev, "%s(ep %p)\n", __func__, ep);

	if (ep == &hsotg->eps_out[0]->ep) {
		dev_err(hsotg->dev, "%s: called for ep0\n", __func__);
		return -EINVAL;
	}

	if (hsotg->op_state != OTG_STATE_B_PERIPHERAL) {
		dev_err(hsotg->dev, "%s: called in host mode?\n", __func__);
		return -EINVAL;
	}

	epctrl_reg = dir_in ? DIEPCTL(index) : DOEPCTL(index);

	spin_lock_irqsave(&hsotg->lock, flags);

	ctrl = dwc2_readl(hsotg->regs + epctrl_reg);

	if (ctrl & DXEPCTL_EPENA)
		dwc2_hsotg_ep_stop_xfr(hsotg, hs_ep);

	ctrl &= ~DXEPCTL_EPENA;
	ctrl &= ~DXEPCTL_USBACTEP;
	ctrl |= DXEPCTL_SNAK;

	dev_dbg(hsotg->dev, "%s: DxEPCTL=0x%08x\n", __func__, ctrl);
	dwc2_writel(ctrl, hsotg->regs + epctrl_reg);

	/* disable endpoint interrupts */
	dwc2_hsotg_ctrl_epint(hsotg, hs_ep->index, hs_ep->dir_in, 0);

	/* terminate all requests with shutdown */
	kill_all_requests(hsotg, hs_ep, -ESHUTDOWN);

	hsotg->fifo_map &= ~(1 << hs_ep->fifo_index);
	hs_ep->fifo_index = 0;
	hs_ep->fifo_size = 0;

	spin_unlock_irqrestore(&hsotg->lock, flags);
	return 0;
}

/**
 * on_list - check request is on the given endpoint
 * @ep: The endpoint to check.
 * @test: The request to test if it is on the endpoint.
 */
static bool on_list(struct dwc2_hsotg_ep *ep, struct dwc2_hsotg_req *test)
{
	struct dwc2_hsotg_req *req, *treq;

	list_for_each_entry_safe(req, treq, &ep->queue, queue) {
		if (req == test)
			return true;
	}

	return false;
}

/**
 * dwc2_hsotg_ep_dequeue - dequeue given endpoint
 * @ep: The endpoint to dequeue.
 * @req: The request to be removed from a queue.
 */
static int dwc2_hsotg_ep_dequeue(struct usb_ep *ep, struct usb_request *req)
{
	struct dwc2_hsotg_req *hs_req = our_req(req);
	struct dwc2_hsotg_ep *hs_ep = our_ep(ep);
	struct dwc2_hsotg *hs = hs_ep->parent;
	unsigned long flags;

	dev_dbg(hs->dev, "ep_dequeue(%p,%p)\n", ep, req);

	spin_lock_irqsave(&hs->lock, flags);

	if (!on_list(hs_ep, hs_req)) {
		spin_unlock_irqrestore(&hs->lock, flags);
		return -EINVAL;
	}

	/* Dequeue already started request */
	if (req == &hs_ep->req->req)
		dwc2_hsotg_ep_stop_xfr(hs, hs_ep);

	dwc2_hsotg_complete_request(hs, hs_ep, hs_req, -ECONNRESET);
	spin_unlock_irqrestore(&hs->lock, flags);

	return 0;
}

/**
 * dwc2_hsotg_ep_sethalt - set halt on a given endpoint
 * @ep: The endpoint to set halt.
 * @value: Set or unset the halt.
 * @now: If true, stall the endpoint now. Otherwise return -EAGAIN if
 *       the endpoint is busy processing requests.
 *
 * We need to stall the endpoint immediately if request comes from set_feature
 * protocol command handler.
 */
static int dwc2_hsotg_ep_sethalt(struct usb_ep *ep, int value, bool now)
{
	struct dwc2_hsotg_ep *hs_ep = our_ep(ep);
	struct dwc2_hsotg *hs = hs_ep->parent;
	int index = hs_ep->index;
	u32 epreg;
	u32 epctl;
	u32 xfertype;

	dev_info(hs->dev, "%s(ep %p %s, %d)\n", __func__, ep, ep->name, value);

	if (index == 0) {
		if (value)
			dwc2_hsotg_stall_ep0(hs);
		else
			dev_warn(hs->dev,
				 "%s: can't clear halt on ep0\n", __func__);
		return 0;
	}

	if (hs_ep->isochronous) {
		dev_err(hs->dev, "%s is Isochronous Endpoint\n", ep->name);
		return -EINVAL;
	}

	if (!now && value && !list_empty(&hs_ep->queue)) {
		dev_dbg(hs->dev, "%s request is pending, cannot halt\n",
			ep->name);
		return -EAGAIN;
	}

	if (hs_ep->dir_in) {
		epreg = DIEPCTL(index);
		epctl = dwc2_readl(hs->regs + epreg);

		if (value) {
			epctl |= DXEPCTL_STALL | DXEPCTL_SNAK;
			if (epctl & DXEPCTL_EPENA)
				epctl |= DXEPCTL_EPDIS;
		} else {
			epctl &= ~DXEPCTL_STALL;
			xfertype = epctl & DXEPCTL_EPTYPE_MASK;
			if (xfertype == DXEPCTL_EPTYPE_BULK ||
			    xfertype == DXEPCTL_EPTYPE_INTERRUPT)
				epctl |= DXEPCTL_SETD0PID;
		}
		dwc2_writel(epctl, hs->regs + epreg);
	} else {
		epreg = DOEPCTL(index);
		epctl = dwc2_readl(hs->regs + epreg);

		if (value) {
			epctl |= DXEPCTL_STALL;
		} else {
			epctl &= ~DXEPCTL_STALL;
			xfertype = epctl & DXEPCTL_EPTYPE_MASK;
			if (xfertype == DXEPCTL_EPTYPE_BULK ||
			    xfertype == DXEPCTL_EPTYPE_INTERRUPT)
				epctl |= DXEPCTL_SETD0PID;
		}
		dwc2_writel(epctl, hs->regs + epreg);
	}

	hs_ep->halted = value;

	return 0;
}

/**
 * dwc2_hsotg_ep_sethalt_lock - set halt on a given endpoint with lock held
 * @ep: The endpoint to set halt.
 * @value: Set or unset the halt.
 */
static int dwc2_hsotg_ep_sethalt_lock(struct usb_ep *ep, int value)
{
	struct dwc2_hsotg_ep *hs_ep = our_ep(ep);
	struct dwc2_hsotg *hs = hs_ep->parent;
	unsigned long flags = 0;
	int ret = 0;

	spin_lock_irqsave(&hs->lock, flags);
	ret = dwc2_hsotg_ep_sethalt(ep, value, false);
	spin_unlock_irqrestore(&hs->lock, flags);

	return ret;
}

static const struct usb_ep_ops dwc2_hsotg_ep_ops = {
	.enable		= dwc2_hsotg_ep_enable,
	.disable	= dwc2_hsotg_ep_disable,
	.alloc_request	= dwc2_hsotg_ep_alloc_request,
	.free_request	= dwc2_hsotg_ep_free_request,
	.queue		= dwc2_hsotg_ep_queue_lock,
	.dequeue	= dwc2_hsotg_ep_dequeue,
	.set_halt	= dwc2_hsotg_ep_sethalt_lock,
	/* note, don't believe we have any call for the fifo routines */
};

/**
 * dwc2_hsotg_init - initialize the usb core
 * @hsotg: The driver state
 */
static void dwc2_hsotg_init(struct dwc2_hsotg *hsotg)
{
	u32 trdtim;
	u32 usbcfg;
	/* unmask subset of endpoint interrupts */

	dwc2_writel(DIEPMSK_TIMEOUTMSK | DIEPMSK_AHBERRMSK |
		    DIEPMSK_EPDISBLDMSK | DIEPMSK_XFERCOMPLMSK,
		    hsotg->regs + DIEPMSK);

	dwc2_writel(DOEPMSK_SETUPMSK | DOEPMSK_AHBERRMSK |
		    DOEPMSK_EPDISBLDMSK | DOEPMSK_XFERCOMPLMSK,
		    hsotg->regs + DOEPMSK);

	dwc2_writel(0, hsotg->regs + DAINTMSK);

	/* Be in disconnected state until gadget is registered */
	dwc2_set_bit(hsotg->regs + DCTL, DCTL_SFTDISCON);

	/* setup fifos */

	dev_dbg(hsotg->dev, "GRXFSIZ=0x%08x, GNPTXFSIZ=0x%08x\n",
		dwc2_readl(hsotg->regs + GRXFSIZ),
		dwc2_readl(hsotg->regs + GNPTXFSIZ));

	dwc2_hsotg_init_fifo(hsotg);

	/* keep other bits untouched (so e.g. forced modes are not lost) */
	usbcfg = dwc2_readl(hsotg->regs + GUSBCFG);
	usbcfg &= ~(GUSBCFG_TOUTCAL_MASK | GUSBCFG_PHYIF16 | GUSBCFG_SRPCAP |
		GUSBCFG_HNPCAP | GUSBCFG_USBTRDTIM_MASK);

	/* set the PLL on, remove the HNP/SRP and set the PHY */
	trdtim = (hsotg->phyif == GUSBCFG_PHYIF8) ? 9 : 5;
	usbcfg |= hsotg->phyif | GUSBCFG_TOUTCAL(7) |
		(trdtim << GUSBCFG_USBTRDTIM_SHIFT);
	dwc2_writel(usbcfg, hsotg->regs + GUSBCFG);

	if (using_dma(hsotg))
		dwc2_set_bit(hsotg->regs + GAHBCFG, GAHBCFG_DMA_EN);
}

/**
 * dwc2_hsotg_udc_start - prepare the udc for work
 * @gadget: The usb gadget state
 * @driver: The usb gadget driver
 *
 * Perform initialization to prepare udc device and driver
 * to work.
 */
static int dwc2_hsotg_udc_start(struct usb_gadget *gadget,
				struct usb_gadget_driver *driver)
{
	struct dwc2_hsotg *hsotg = to_hsotg(gadget);
	unsigned long flags;
	int ret;

	if (!hsotg) {
		pr_err("%s: called with no device\n", __func__);
		return -ENODEV;
	}

	if (!driver) {
		dev_err(hsotg->dev, "%s: no driver\n", __func__);
		return -EINVAL;
	}

	if (driver->max_speed < USB_SPEED_FULL)
		dev_err(hsotg->dev, "%s: bad speed\n", __func__);

	if (!driver->setup) {
		dev_err(hsotg->dev, "%s: missing entry points\n", __func__);
		return -EINVAL;
	}

	WARN_ON(hsotg->driver);

	driver->driver.bus = NULL;
	hsotg->driver = driver;
	hsotg->gadget.dev.of_node = hsotg->dev->of_node;
	hsotg->gadget.speed = USB_SPEED_UNKNOWN;

	if (hsotg->dr_mode == USB_DR_MODE_PERIPHERAL) {
		ret = dwc2_lowlevel_hw_enable(hsotg);
		if (ret)
			goto err;
	}

	if (!IS_ERR_OR_NULL(hsotg->uphy))
		otg_set_peripheral(hsotg->uphy->otg, &hsotg->gadget);

	spin_lock_irqsave(&hsotg->lock, flags);
	if (dwc2_hw_is_device(hsotg)) {
		dwc2_hsotg_init(hsotg);
		dwc2_hsotg_core_init_disconnected(hsotg, false);
	}

	hsotg->enabled = 0;
	spin_unlock_irqrestore(&hsotg->lock, flags);

	dev_info(hsotg->dev, "bound driver %s\n", driver->driver.name);

	return 0;

err:
	hsotg->driver = NULL;
	return ret;
}

/**
 * dwc2_hsotg_udc_stop - stop the udc
 * @gadget: The usb gadget state
 *
 * Stop udc hw block and stay tunned for future transmissions
 */
static int dwc2_hsotg_udc_stop(struct usb_gadget *gadget)
{
	struct dwc2_hsotg *hsotg = to_hsotg(gadget);
	unsigned long flags = 0;
	int ep;

	if (!hsotg)
		return -ENODEV;

	/* all endpoints should be shutdown */
	for (ep = 1; ep < hsotg->num_of_eps; ep++) {
		if (hsotg->eps_in[ep])
			dwc2_hsotg_ep_disable(&hsotg->eps_in[ep]->ep);
		if (hsotg->eps_out[ep])
			dwc2_hsotg_ep_disable(&hsotg->eps_out[ep]->ep);
	}

	spin_lock_irqsave(&hsotg->lock, flags);

	hsotg->driver = NULL;
	hsotg->gadget.speed = USB_SPEED_UNKNOWN;
	hsotg->enabled = 0;

	spin_unlock_irqrestore(&hsotg->lock, flags);

	if (!IS_ERR_OR_NULL(hsotg->uphy))
		otg_set_peripheral(hsotg->uphy->otg, NULL);

	if (hsotg->dr_mode == USB_DR_MODE_PERIPHERAL)
		dwc2_lowlevel_hw_disable(hsotg);

	return 0;
}

/**
 * dwc2_hsotg_gadget_getframe - read the frame number
 * @gadget: The usb gadget state
 *
 * Read the {micro} frame number
 */
static int dwc2_hsotg_gadget_getframe(struct usb_gadget *gadget)
{
	return dwc2_hsotg_read_frameno(to_hsotg(gadget));
}

/**
 * dwc2_hsotg_pullup - connect/disconnect the USB PHY
 * @gadget: The usb gadget state
 * @is_on: Current state of the USB PHY
 *
 * Connect/Disconnect the USB PHY pullup
 */
static int dwc2_hsotg_pullup(struct usb_gadget *gadget, int is_on)
{
	struct dwc2_hsotg *hsotg = to_hsotg(gadget);
	unsigned long flags = 0;

	dev_dbg(hsotg->dev, "%s: is_on: %d op_state: %d\n", __func__, is_on,
		hsotg->op_state);

	/* Don't modify pullup state while in host mode */
	if (hsotg->op_state != OTG_STATE_B_PERIPHERAL) {
		hsotg->enabled = is_on;
		return 0;
	}

	spin_lock_irqsave(&hsotg->lock, flags);
	if (is_on) {
		hsotg->enabled = 1;
		dwc2_hsotg_core_init_disconnected(hsotg, false);
		/* Enable ACG feature in device mode,if supported */
		dwc2_enable_acg(hsotg);
		dwc2_hsotg_core_connect(hsotg);
	} else {
		dwc2_hsotg_core_disconnect(hsotg);
		dwc2_hsotg_disconnect(hsotg);
		hsotg->enabled = 0;
	}

	hsotg->gadget.speed = USB_SPEED_UNKNOWN;
	spin_unlock_irqrestore(&hsotg->lock, flags);

	return 0;
}

static int dwc2_hsotg_vbus_session(struct usb_gadget *gadget, int is_active)
{
	struct dwc2_hsotg *hsotg = to_hsotg(gadget);
	unsigned long flags;

	dev_dbg(hsotg->dev, "%s: is_active: %d\n", __func__, is_active);
	spin_lock_irqsave(&hsotg->lock, flags);

	/*
	 * If controller is hibernated, it must exit from power_down
	 * before being initialized / de-initialized
	 */
	if (hsotg->lx_state == DWC2_L2)
		dwc2_exit_partial_power_down(hsotg, false);

	if (is_active) {
		hsotg->op_state = OTG_STATE_B_PERIPHERAL;

		dwc2_hsotg_core_init_disconnected(hsotg, false);
		if (hsotg->enabled) {
			/* Enable ACG feature in device mode,if supported */
			dwc2_enable_acg(hsotg);
			dwc2_hsotg_core_connect(hsotg);
		}
	} else {
		dwc2_hsotg_core_disconnect(hsotg);
		dwc2_hsotg_disconnect(hsotg);
	}

	spin_unlock_irqrestore(&hsotg->lock, flags);
	return 0;
}

/**
 * dwc2_hsotg_vbus_draw - report bMaxPower field
 * @gadget: The usb gadget state
 * @mA: Amount of current
 *
 * Report how much power the device may consume to the phy.
 */
static int dwc2_hsotg_vbus_draw(struct usb_gadget *gadget, unsigned int mA)
{
	struct dwc2_hsotg *hsotg = to_hsotg(gadget);

	if (IS_ERR_OR_NULL(hsotg->uphy))
		return -ENOTSUPP;
	return usb_phy_set_power(hsotg->uphy, mA);
}

static const struct usb_gadget_ops dwc2_hsotg_gadget_ops = {
	.get_frame	= dwc2_hsotg_gadget_getframe,
	.udc_start		= dwc2_hsotg_udc_start,
	.udc_stop		= dwc2_hsotg_udc_stop,
	.pullup                 = dwc2_hsotg_pullup,
	.vbus_session		= dwc2_hsotg_vbus_session,
	.vbus_draw		= dwc2_hsotg_vbus_draw,
};

/**
 * dwc2_hsotg_initep - initialise a single endpoint
 * @hsotg: The device state.
 * @hs_ep: The endpoint to be initialised.
 * @epnum: The endpoint number
 * @dir_in: True if direction is in.
 *
 * Initialise the given endpoint (as part of the probe and device state
 * creation) to give to the gadget driver. Setup the endpoint name, any
 * direction information and other state that may be required.
 */
static void dwc2_hsotg_initep(struct dwc2_hsotg *hsotg,
			      struct dwc2_hsotg_ep *hs_ep,
				       int epnum,
				       bool dir_in)
{
	char *dir;

	if (epnum == 0)
		dir = "";
	else if (dir_in)
		dir = "in";
	else
		dir = "out";

	hs_ep->dir_in = dir_in;
	hs_ep->index = epnum;

	snprintf(hs_ep->name, sizeof(hs_ep->name), "ep%d%s", epnum, dir);

	INIT_LIST_HEAD(&hs_ep->queue);
	INIT_LIST_HEAD(&hs_ep->ep.ep_list);

	/* add to the list of endpoints known by the gadget driver */
	if (epnum)
		list_add_tail(&hs_ep->ep.ep_list, &hsotg->gadget.ep_list);

	hs_ep->parent = hsotg;
	hs_ep->ep.name = hs_ep->name;

	if (hsotg->params.speed == DWC2_SPEED_PARAM_LOW)
		usb_ep_set_maxpacket_limit(&hs_ep->ep, 8);
	else
		usb_ep_set_maxpacket_limit(&hs_ep->ep,
					   epnum ? 1024 : EP0_MPS_LIMIT);
	hs_ep->ep.ops = &dwc2_hsotg_ep_ops;

	if (epnum == 0) {
		hs_ep->ep.caps.type_control = true;
	} else {
		if (hsotg->params.speed != DWC2_SPEED_PARAM_LOW) {
			hs_ep->ep.caps.type_iso = true;
			hs_ep->ep.caps.type_bulk = true;
		}
		hs_ep->ep.caps.type_int = true;
	}

	if (dir_in)
		hs_ep->ep.caps.dir_in = true;
	else
		hs_ep->ep.caps.dir_out = true;

	/*
	 * if we're using dma, we need to set the next-endpoint pointer
	 * to be something valid.
	 */

	if (using_dma(hsotg)) {
		u32 next = DXEPCTL_NEXTEP((epnum + 1) % 15);

		if (dir_in)
			dwc2_writel(next, hsotg->regs + DIEPCTL(epnum));
		else
			dwc2_writel(next, hsotg->regs + DOEPCTL(epnum));
	}
}

/**
 * dwc2_hsotg_hw_cfg - read HW configuration registers
 * @hsotg: Programming view of the DWC_otg controller
 *
 * Read the USB core HW configuration registers
 */
static int dwc2_hsotg_hw_cfg(struct dwc2_hsotg *hsotg)
{
	u32 cfg;
	u32 ep_type;
	u32 i;

	/* check hardware configuration */

	hsotg->num_of_eps = hsotg->hw_params.num_dev_ep;

	/* Add ep0 */
	hsotg->num_of_eps++;

	hsotg->eps_in[0] = devm_kzalloc(hsotg->dev,
					sizeof(struct dwc2_hsotg_ep),
					GFP_KERNEL);
	if (!hsotg->eps_in[0])
		return -ENOMEM;
	/* Same dwc2_hsotg_ep is used in both directions for ep0 */
	hsotg->eps_out[0] = hsotg->eps_in[0];

	cfg = hsotg->hw_params.dev_ep_dirs;
	for (i = 1, cfg >>= 2; i < hsotg->num_of_eps; i++, cfg >>= 2) {
		ep_type = cfg & 3;
		/* Direction in or both */
		if (!(ep_type & 2)) {
			hsotg->eps_in[i] = devm_kzalloc(hsotg->dev,
				sizeof(struct dwc2_hsotg_ep), GFP_KERNEL);
			if (!hsotg->eps_in[i])
				return -ENOMEM;
		}
		/* Direction out or both */
		if (!(ep_type & 1)) {
			hsotg->eps_out[i] = devm_kzalloc(hsotg->dev,
				sizeof(struct dwc2_hsotg_ep), GFP_KERNEL);
			if (!hsotg->eps_out[i])
				return -ENOMEM;
		}
	}

	hsotg->fifo_mem = hsotg->hw_params.total_fifo_size;
	hsotg->dedicated_fifos = hsotg->hw_params.en_multiple_tx_fifo;

	dev_info(hsotg->dev, "EPs: %d, %s fifos, %d entries in SPRAM\n",
		 hsotg->num_of_eps,
		 hsotg->dedicated_fifos ? "dedicated" : "shared",
		 hsotg->fifo_mem);
	return 0;
}

/**
 * dwc2_hsotg_dump - dump state of the udc
 * @hsotg: Programming view of the DWC_otg controller
 *
 */
static void dwc2_hsotg_dump(struct dwc2_hsotg *hsotg)
{
#ifdef DEBUG
	struct device *dev = hsotg->dev;
	void __iomem *regs = hsotg->regs;
	u32 val;
	int idx;

	dev_info(dev, "DCFG=0x%08x, DCTL=0x%08x, DIEPMSK=%08x\n",
		 dwc2_readl(regs + DCFG), dwc2_readl(regs + DCTL),
		 dwc2_readl(regs + DIEPMSK));

	dev_info(dev, "GAHBCFG=0x%08x, GHWCFG1=0x%08x\n",
		 dwc2_readl(regs + GAHBCFG), dwc2_readl(regs + GHWCFG1));

	dev_info(dev, "GRXFSIZ=0x%08x, GNPTXFSIZ=0x%08x\n",
		 dwc2_readl(regs + GRXFSIZ), dwc2_readl(regs + GNPTXFSIZ));

	/* show periodic fifo settings */

	for (idx = 1; idx < hsotg->num_of_eps; idx++) {
		val = dwc2_readl(regs + DPTXFSIZN(idx));
		dev_info(dev, "DPTx[%d] FSize=%d, StAddr=0x%08x\n", idx,
			 val >> FIFOSIZE_DEPTH_SHIFT,
			 val & FIFOSIZE_STARTADDR_MASK);
	}

	for (idx = 0; idx < hsotg->num_of_eps; idx++) {
		dev_info(dev,
			 "ep%d-in: EPCTL=0x%08x, SIZ=0x%08x, DMA=0x%08x\n", idx,
			 dwc2_readl(regs + DIEPCTL(idx)),
			 dwc2_readl(regs + DIEPTSIZ(idx)),
			 dwc2_readl(regs + DIEPDMA(idx)));

		val = dwc2_readl(regs + DOEPCTL(idx));
		dev_info(dev,
			 "ep%d-out: EPCTL=0x%08x, SIZ=0x%08x, DMA=0x%08x\n",
			 idx, dwc2_readl(regs + DOEPCTL(idx)),
			 dwc2_readl(regs + DOEPTSIZ(idx)),
			 dwc2_readl(regs + DOEPDMA(idx)));
	}

	dev_info(dev, "DVBUSDIS=0x%08x, DVBUSPULSE=%08x\n",
		 dwc2_readl(regs + DVBUSDIS), dwc2_readl(regs + DVBUSPULSE));
#endif
}

/**
 * dwc2_gadget_init - init function for gadget
 * @hsotg: Programming view of the DWC_otg controller
 *
 */
int dwc2_gadget_init(struct dwc2_hsotg *hsotg)
{
	struct device *dev = hsotg->dev;
	int epnum;
	int ret;

	/* Dump fifo information */
	dev_dbg(dev, "NonPeriodic TXFIFO size: %d\n",
		hsotg->params.g_np_tx_fifo_size);
	dev_dbg(dev, "RXFIFO size: %d\n", hsotg->params.g_rx_fifo_size);

	hsotg->gadget.max_speed = USB_SPEED_HIGH;
	hsotg->gadget.ops = &dwc2_hsotg_gadget_ops;
	hsotg->gadget.name = dev_name(dev);
	hsotg->remote_wakeup_allowed = 0;

	if (hsotg->params.lpm)
		hsotg->gadget.lpm_capable = true;

	if (hsotg->dr_mode == USB_DR_MODE_OTG)
		hsotg->gadget.is_otg = 1;
	else if (hsotg->dr_mode == USB_DR_MODE_PERIPHERAL)
		hsotg->op_state = OTG_STATE_B_PERIPHERAL;

	ret = dwc2_hsotg_hw_cfg(hsotg);
	if (ret) {
		dev_err(hsotg->dev, "Hardware configuration failed: %d\n", ret);
		return ret;
	}

	hsotg->ctrl_buff = devm_kzalloc(hsotg->dev,
			DWC2_CTRL_BUFF_SIZE, GFP_KERNEL);
	if (!hsotg->ctrl_buff)
		return -ENOMEM;

	hsotg->ep0_buff = devm_kzalloc(hsotg->dev,
			DWC2_CTRL_BUFF_SIZE, GFP_KERNEL);
	if (!hsotg->ep0_buff)
		return -ENOMEM;

	if (using_desc_dma(hsotg)) {
		ret = dwc2_gadget_alloc_ctrl_desc_chains(hsotg);
		if (ret < 0)
			return ret;
	}

	ret = devm_request_irq(hsotg->dev, hsotg->irq, dwc2_hsotg_irq,
			       IRQF_SHARED, dev_name(hsotg->dev), hsotg);
	if (ret < 0) {
		dev_err(dev, "cannot claim IRQ for gadget\n");
		return ret;
	}

	/* hsotg->num_of_eps holds number of EPs other than ep0 */

	if (hsotg->num_of_eps == 0) {
		dev_err(dev, "wrong number of EPs (zero)\n");
		return -EINVAL;
	}

	/* setup endpoint information */

	INIT_LIST_HEAD(&hsotg->gadget.ep_list);
	hsotg->gadget.ep0 = &hsotg->eps_out[0]->ep;

	ret = usb_add_gadget_udc(dev, &hsotg->gadget);
	if (ret)
		return ret;

	/* allocate EP0 request */

	hsotg->ctrl_req = dwc2_hsotg_ep_alloc_request(&hsotg->eps_out[0]->ep,
						     GFP_KERNEL);
	if (!hsotg->ctrl_req) {
		dev_err(dev, "failed to allocate ctrl req\n");
		return -ENOMEM;
	}

	/* initialise the endpoints now the core has been initialised */
	for (epnum = 0; epnum < hsotg->num_of_eps; epnum++) {
		if (hsotg->eps_in[epnum])
			dwc2_hsotg_initep(hsotg, hsotg->eps_in[epnum],
					  epnum, 1);
		if (hsotg->eps_out[epnum])
			dwc2_hsotg_initep(hsotg, hsotg->eps_out[epnum],
					  epnum, 0);
	}

<<<<<<< HEAD
=======
	ret = usb_add_gadget_udc(dev, &hsotg->gadget);
	if (ret) {
		dwc2_hsotg_ep_free_request(&hsotg->eps_out[0]->ep,
					   hsotg->ctrl_req);
		return ret;
	}
>>>>>>> 021c9179
	dwc2_hsotg_dump(hsotg);

	return 0;
}

/**
 * dwc2_hsotg_remove - remove function for hsotg driver
 * @hsotg: Programming view of the DWC_otg controller
 *
 */
int dwc2_hsotg_remove(struct dwc2_hsotg *hsotg)
{
	usb_del_gadget_udc(&hsotg->gadget);
	dwc2_hsotg_ep_free_request(&hsotg->eps_out[0]->ep, hsotg->ctrl_req);

	return 0;
}

int dwc2_hsotg_suspend(struct dwc2_hsotg *hsotg)
{
	unsigned long flags;

	if (hsotg->lx_state != DWC2_L0)
		return 0;

	if (hsotg->driver) {
		int ep;

		dev_info(hsotg->dev, "suspending usb gadget %s\n",
			 hsotg->driver->driver.name);

		spin_lock_irqsave(&hsotg->lock, flags);
		if (hsotg->enabled)
			dwc2_hsotg_core_disconnect(hsotg);
		dwc2_hsotg_disconnect(hsotg);
		hsotg->gadget.speed = USB_SPEED_UNKNOWN;
		spin_unlock_irqrestore(&hsotg->lock, flags);

		for (ep = 0; ep < hsotg->num_of_eps; ep++) {
			if (hsotg->eps_in[ep])
				dwc2_hsotg_ep_disable(&hsotg->eps_in[ep]->ep);
			if (hsotg->eps_out[ep])
				dwc2_hsotg_ep_disable(&hsotg->eps_out[ep]->ep);
		}
	}

	return 0;
}

int dwc2_hsotg_resume(struct dwc2_hsotg *hsotg)
{
	unsigned long flags;

	if (hsotg->lx_state == DWC2_L2)
		return 0;

	if (hsotg->driver) {
		dev_info(hsotg->dev, "resuming usb gadget %s\n",
			 hsotg->driver->driver.name);

		spin_lock_irqsave(&hsotg->lock, flags);
		dwc2_hsotg_core_init_disconnected(hsotg, false);
		if (hsotg->enabled) {
			/* Enable ACG feature in device mode,if supported */
			dwc2_enable_acg(hsotg);
			dwc2_hsotg_core_connect(hsotg);
		}
		spin_unlock_irqrestore(&hsotg->lock, flags);
	}

	return 0;
}

/**
 * dwc2_backup_device_registers() - Backup controller device registers.
 * When suspending usb bus, registers needs to be backuped
 * if controller power is disabled once suspended.
 *
 * @hsotg: Programming view of the DWC_otg controller
 */
int dwc2_backup_device_registers(struct dwc2_hsotg *hsotg)
{
	struct dwc2_dregs_backup *dr;
	int i;

	dev_dbg(hsotg->dev, "%s\n", __func__);

	/* Backup dev regs */
	dr = &hsotg->dr_backup;

	dr->dcfg = dwc2_readl(hsotg->regs + DCFG);
	dr->dctl = dwc2_readl(hsotg->regs + DCTL);
	dr->daintmsk = dwc2_readl(hsotg->regs + DAINTMSK);
	dr->diepmsk = dwc2_readl(hsotg->regs + DIEPMSK);
	dr->doepmsk = dwc2_readl(hsotg->regs + DOEPMSK);

	for (i = 0; i < hsotg->num_of_eps; i++) {
		/* Backup IN EPs */
		dr->diepctl[i] = dwc2_readl(hsotg->regs + DIEPCTL(i));

		/* Ensure DATA PID is correctly configured */
		if (dr->diepctl[i] & DXEPCTL_DPID)
			dr->diepctl[i] |= DXEPCTL_SETD1PID;
		else
			dr->diepctl[i] |= DXEPCTL_SETD0PID;

		dr->dieptsiz[i] = dwc2_readl(hsotg->regs + DIEPTSIZ(i));
		dr->diepdma[i] = dwc2_readl(hsotg->regs + DIEPDMA(i));

		/* Backup OUT EPs */
		dr->doepctl[i] = dwc2_readl(hsotg->regs + DOEPCTL(i));

		/* Ensure DATA PID is correctly configured */
		if (dr->doepctl[i] & DXEPCTL_DPID)
			dr->doepctl[i] |= DXEPCTL_SETD1PID;
		else
			dr->doepctl[i] |= DXEPCTL_SETD0PID;

		dr->doeptsiz[i] = dwc2_readl(hsotg->regs + DOEPTSIZ(i));
		dr->doepdma[i] = dwc2_readl(hsotg->regs + DOEPDMA(i));
		dr->dtxfsiz[i] = dwc2_readl(hsotg->regs + DPTXFSIZN(i));
	}
	dr->valid = true;
	return 0;
}

/**
 * dwc2_restore_device_registers() - Restore controller device registers.
 * When resuming usb bus, device registers needs to be restored
 * if controller power were disabled.
 *
 * @hsotg: Programming view of the DWC_otg controller
 * @remote_wakeup: Indicates whether resume is initiated by Device or Host.
 *
 * Return: 0 if successful, negative error code otherwise
 */
int dwc2_restore_device_registers(struct dwc2_hsotg *hsotg, int remote_wakeup)
{
	struct dwc2_dregs_backup *dr;
	int i;

	dev_dbg(hsotg->dev, "%s\n", __func__);

	/* Restore dev regs */
	dr = &hsotg->dr_backup;
	if (!dr->valid) {
		dev_err(hsotg->dev, "%s: no device registers to restore\n",
			__func__);
		return -EINVAL;
	}
	dr->valid = false;

	if (!remote_wakeup)
		dwc2_writel(dr->dctl, hsotg->regs + DCTL);

	dwc2_writel(dr->daintmsk, hsotg->regs + DAINTMSK);
	dwc2_writel(dr->diepmsk, hsotg->regs + DIEPMSK);
	dwc2_writel(dr->doepmsk, hsotg->regs + DOEPMSK);

	for (i = 0; i < hsotg->num_of_eps; i++) {
		/* Restore IN EPs */
		dwc2_writel(dr->dieptsiz[i], hsotg->regs + DIEPTSIZ(i));
		dwc2_writel(dr->diepdma[i], hsotg->regs + DIEPDMA(i));
		dwc2_writel(dr->doeptsiz[i], hsotg->regs + DOEPTSIZ(i));
		/** WA for enabled EPx's IN in DDMA mode. On entering to
		 * hibernation wrong value read and saved from DIEPDMAx,
		 * as result BNA interrupt asserted on hibernation exit
		 * by restoring from saved area.
		 */
		if (hsotg->params.g_dma_desc &&
		    (dr->diepctl[i] & DXEPCTL_EPENA))
			dr->diepdma[i] = hsotg->eps_in[i]->desc_list_dma;
		dwc2_writel(dr->dtxfsiz[i], hsotg->regs + DPTXFSIZN(i));
		dwc2_writel(dr->diepctl[i], hsotg->regs + DIEPCTL(i));
		/* Restore OUT EPs */
		dwc2_writel(dr->doeptsiz[i], hsotg->regs + DOEPTSIZ(i));
		/* WA for enabled EPx's OUT in DDMA mode. On entering to
		 * hibernation wrong value read and saved from DOEPDMAx,
		 * as result BNA interrupt asserted on hibernation exit
		 * by restoring from saved area.
		 */
		if (hsotg->params.g_dma_desc &&
		    (dr->doepctl[i] & DXEPCTL_EPENA))
			dr->doepdma[i] = hsotg->eps_out[i]->desc_list_dma;
		dwc2_writel(dr->doepdma[i], hsotg->regs + DOEPDMA(i));
		dwc2_writel(dr->doepctl[i], hsotg->regs + DOEPCTL(i));
	}

	return 0;
}

/**
 * dwc2_gadget_init_lpm - Configure the core to support LPM in device mode
 *
 * @hsotg: Programming view of DWC_otg controller
 *
 */
void dwc2_gadget_init_lpm(struct dwc2_hsotg *hsotg)
{
	u32 val;

	if (!hsotg->params.lpm)
		return;

	val = GLPMCFG_LPMCAP | GLPMCFG_APPL1RES;
	val |= hsotg->params.hird_threshold_en ? GLPMCFG_HIRD_THRES_EN : 0;
	val |= hsotg->params.lpm_clock_gating ? GLPMCFG_ENBLSLPM : 0;
	val |= hsotg->params.hird_threshold << GLPMCFG_HIRD_THRES_SHIFT;
	val |= hsotg->params.besl ? GLPMCFG_ENBESL : 0;
	dwc2_writel(val, hsotg->regs + GLPMCFG);
	dev_dbg(hsotg->dev, "GLPMCFG=0x%08x\n", dwc2_readl(hsotg->regs
		+ GLPMCFG));
}

/**
 * dwc2_gadget_enter_hibernation() - Put controller in Hibernation.
 *
 * @hsotg: Programming view of the DWC_otg controller
 *
 * Return non-zero if failed to enter to hibernation.
 */
int dwc2_gadget_enter_hibernation(struct dwc2_hsotg *hsotg)
{
	u32 gpwrdn;
	int ret = 0;

	/* Change to L2(suspend) state */
	hsotg->lx_state = DWC2_L2;
	dev_dbg(hsotg->dev, "Start of hibernation completed\n");
	ret = dwc2_backup_global_registers(hsotg);
	if (ret) {
		dev_err(hsotg->dev, "%s: failed to backup global registers\n",
			__func__);
		return ret;
	}
	ret = dwc2_backup_device_registers(hsotg);
	if (ret) {
		dev_err(hsotg->dev, "%s: failed to backup device registers\n",
			__func__);
		return ret;
	}

	gpwrdn = GPWRDN_PWRDNRSTN;
	gpwrdn |= GPWRDN_PMUACTV;
	dwc2_writel(gpwrdn, hsotg->regs + GPWRDN);
	udelay(10);

	/* Set flag to indicate that we are in hibernation */
	hsotg->hibernated = 1;

	/* Enable interrupts from wake up logic */
	gpwrdn = dwc2_readl(hsotg->regs + GPWRDN);
	gpwrdn |= GPWRDN_PMUINTSEL;
	dwc2_writel(gpwrdn, hsotg->regs + GPWRDN);
	udelay(10);

	/* Unmask device mode interrupts in GPWRDN */
	gpwrdn = dwc2_readl(hsotg->regs + GPWRDN);
	gpwrdn |= GPWRDN_RST_DET_MSK;
	gpwrdn |= GPWRDN_LNSTSCHG_MSK;
	gpwrdn |= GPWRDN_STS_CHGINT_MSK;
	dwc2_writel(gpwrdn, hsotg->regs + GPWRDN);
	udelay(10);

	/* Enable Power Down Clamp */
	gpwrdn = dwc2_readl(hsotg->regs + GPWRDN);
	gpwrdn |= GPWRDN_PWRDNCLMP;
	dwc2_writel(gpwrdn, hsotg->regs + GPWRDN);
	udelay(10);

	/* Switch off VDD */
	gpwrdn = dwc2_readl(hsotg->regs + GPWRDN);
	gpwrdn |= GPWRDN_PWRDNSWTCH;
	dwc2_writel(gpwrdn, hsotg->regs + GPWRDN);
	udelay(10);

	/* Save gpwrdn register for further usage if stschng interrupt */
	hsotg->gr_backup.gpwrdn = dwc2_readl(hsotg->regs + GPWRDN);
	dev_dbg(hsotg->dev, "Hibernation completed\n");

	return ret;
}

/**
 * dwc2_gadget_exit_hibernation()
 * This function is for exiting from Device mode hibernation by host initiated
 * resume/reset and device initiated remote-wakeup.
 *
 * @hsotg: Programming view of the DWC_otg controller
 * @rem_wakeup: indicates whether resume is initiated by Device or Host.
 * @reset: indicates whether resume is initiated by Reset.
 *
 * Return non-zero if failed to exit from hibernation.
 */
int dwc2_gadget_exit_hibernation(struct dwc2_hsotg *hsotg,
				 int rem_wakeup, int reset)
{
	u32 pcgcctl;
	u32 gpwrdn;
	u32 dctl;
	int ret = 0;
	struct dwc2_gregs_backup *gr;
	struct dwc2_dregs_backup *dr;

	gr = &hsotg->gr_backup;
	dr = &hsotg->dr_backup;

	if (!hsotg->hibernated) {
		dev_dbg(hsotg->dev, "Already exited from Hibernation\n");
		return 1;
	}
	dev_dbg(hsotg->dev,
		"%s: called with rem_wakeup = %d reset = %d\n",
		__func__, rem_wakeup, reset);

	dwc2_hib_restore_common(hsotg, rem_wakeup, 0);

	if (!reset) {
		/* Clear all pending interupts */
		dwc2_writel(0xffffffff, hsotg->regs + GINTSTS);
	}

	/* De-assert Restore */
	gpwrdn = dwc2_readl(hsotg->regs + GPWRDN);
	gpwrdn &= ~GPWRDN_RESTORE;
	dwc2_writel(gpwrdn, hsotg->regs + GPWRDN);
	udelay(10);

	if (!rem_wakeup) {
		pcgcctl = dwc2_readl(hsotg->regs + PCGCTL);
		pcgcctl &= ~PCGCTL_RSTPDWNMODULE;
		dwc2_writel(pcgcctl, hsotg->regs + PCGCTL);
	}

	/* Restore GUSBCFG, DCFG and DCTL */
	dwc2_writel(gr->gusbcfg, hsotg->regs + GUSBCFG);
	dwc2_writel(dr->dcfg, hsotg->regs + DCFG);
	dwc2_writel(dr->dctl, hsotg->regs + DCTL);

	/* De-assert Wakeup Logic */
	gpwrdn = dwc2_readl(hsotg->regs + GPWRDN);
	gpwrdn &= ~GPWRDN_PMUACTV;
	dwc2_writel(gpwrdn, hsotg->regs + GPWRDN);

	if (rem_wakeup) {
		udelay(10);
		/* Start Remote Wakeup Signaling */
		dwc2_writel(dr->dctl | DCTL_RMTWKUPSIG, hsotg->regs + DCTL);
	} else {
		udelay(50);
		/* Set Device programming done bit */
		dctl = dwc2_readl(hsotg->regs + DCTL);
		dctl |= DCTL_PWRONPRGDONE;
		dwc2_writel(dctl, hsotg->regs + DCTL);
	}
	/* Wait for interrupts which must be cleared */
	mdelay(2);
	/* Clear all pending interupts */
	dwc2_writel(0xffffffff, hsotg->regs + GINTSTS);

	/* Restore global registers */
	ret = dwc2_restore_global_registers(hsotg);
	if (ret) {
		dev_err(hsotg->dev, "%s: failed to restore registers\n",
			__func__);
		return ret;
	}

	/* Restore device registers */
	ret = dwc2_restore_device_registers(hsotg, rem_wakeup);
	if (ret) {
		dev_err(hsotg->dev, "%s: failed to restore device registers\n",
			__func__);
		return ret;
	}

	if (rem_wakeup) {
		mdelay(10);
		dctl = dwc2_readl(hsotg->regs + DCTL);
		dctl &= ~DCTL_RMTWKUPSIG;
		dwc2_writel(dctl, hsotg->regs + DCTL);
	}

	hsotg->hibernated = 0;
	hsotg->lx_state = DWC2_L0;
	dev_dbg(hsotg->dev, "Hibernation recovery completes here\n");

	return ret;
}<|MERGE_RESOLUTION|>--- conflicted
+++ resolved
@@ -4743,15 +4743,12 @@
 					  epnum, 0);
 	}
 
-<<<<<<< HEAD
-=======
 	ret = usb_add_gadget_udc(dev, &hsotg->gadget);
 	if (ret) {
 		dwc2_hsotg_ep_free_request(&hsotg->eps_out[0]->ep,
 					   hsotg->ctrl_req);
 		return ret;
 	}
->>>>>>> 021c9179
 	dwc2_hsotg_dump(hsotg);
 
 	return 0;
