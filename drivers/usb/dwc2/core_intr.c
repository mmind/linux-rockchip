--- conflicted
+++ resolved
@@ -435,8 +435,7 @@
 
 			/* Restart the Phy Clock */
 			pcgcctl &= ~PCGCTL_STOPPCLK;
-<<<<<<< HEAD
-			dwc2_writel(pcgcctl, hsotg->regs + PCGCTL);
+			dwc2_writel(hsotg, pcgcctl, PCGCTL);
 
 			/*
 			 * It is a quirk in Rockchip RK3288, causing by
@@ -447,9 +446,6 @@
 			if (of_device_is_compatible(np, "rockchip,rk3288-usb"))
 				schedule_work(&hsotg->phy_rst_work);
 
-=======
-			dwc2_writel(hsotg, pcgcctl, PCGCTL);
->>>>>>> 769ebb94
 			mod_timer(&hsotg->wkp_timer,
 				  jiffies + msecs_to_jiffies(71));
 		} else {
