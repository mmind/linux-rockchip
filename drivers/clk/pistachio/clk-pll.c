/*
 * Copyright (C) 2014 Google, Inc.
 *
 * This program is free software; you can redistribute it and/or modify it
 * under the terms and conditions of the GNU General Public License,
 * version 2, as published by the Free Software Foundation.
 */

#define pr_fmt(fmt) "%s: " fmt, __func__

#include <linux/clk-provider.h>
#include <linux/io.h>
#include <linux/kernel.h>
#include <linux/printk.h>
#include <linux/slab.h>

#include "clk.h"

#define PLL_STATUS			0x0
#define PLL_STATUS_LOCK			BIT(0)

#define PLL_CTRL1			0x4
#define PLL_CTRL1_REFDIV_SHIFT		0
#define PLL_CTRL1_REFDIV_MASK		0x3f
#define PLL_CTRL1_FBDIV_SHIFT		6
#define PLL_CTRL1_FBDIV_MASK		0xfff
#define PLL_INT_CTRL1_POSTDIV1_SHIFT	18
#define PLL_INT_CTRL1_POSTDIV1_MASK	0x7
#define PLL_INT_CTRL1_POSTDIV2_SHIFT	21
#define PLL_INT_CTRL1_POSTDIV2_MASK	0x7
#define PLL_INT_CTRL1_PD		BIT(24)
#define PLL_INT_CTRL1_DSMPD		BIT(25)
#define PLL_INT_CTRL1_FOUTPOSTDIVPD	BIT(26)
#define PLL_INT_CTRL1_FOUTVCOPD		BIT(27)

#define PLL_CTRL2			0x8
#define PLL_FRAC_CTRL2_FRAC_SHIFT	0
#define PLL_FRAC_CTRL2_FRAC_MASK	0xffffff
#define PLL_FRAC_CTRL2_POSTDIV1_SHIFT	24
#define PLL_FRAC_CTRL2_POSTDIV1_MASK	0x7
#define PLL_FRAC_CTRL2_POSTDIV2_SHIFT	27
#define PLL_FRAC_CTRL2_POSTDIV2_MASK	0x7
#define PLL_INT_CTRL2_BYPASS		BIT(28)

#define PLL_CTRL3			0xc
#define PLL_FRAC_CTRL3_PD		BIT(0)
#define PLL_FRAC_CTRL3_DACPD		BIT(1)
#define PLL_FRAC_CTRL3_DSMPD		BIT(2)
#define PLL_FRAC_CTRL3_FOUTPOSTDIVPD	BIT(3)
#define PLL_FRAC_CTRL3_FOUT4PHASEPD	BIT(4)
#define PLL_FRAC_CTRL3_FOUTVCOPD	BIT(5)

#define PLL_CTRL4			0x10
#define PLL_FRAC_CTRL4_BYPASS		BIT(28)

#define MIN_PFD				9600000UL
#define MIN_VCO_LA			400000000UL
#define MAX_VCO_LA			1600000000UL
#define MIN_VCO_FRAC_INT		600000000UL
#define MAX_VCO_FRAC_INT		1600000000UL
#define MIN_VCO_FRAC_FRAC		600000000UL
#define MAX_VCO_FRAC_FRAC		2400000000UL
#define MIN_OUTPUT_LA			8000000UL
#define MAX_OUTPUT_LA			1600000000UL
#define MIN_OUTPUT_FRAC			12000000UL
#define MAX_OUTPUT_FRAC			1600000000UL

/* Fractional PLL operating modes */
enum pll_mode {
	PLL_MODE_FRAC,
	PLL_MODE_INT,
};

struct pistachio_clk_pll {
	struct clk_hw hw;
	void __iomem *base;
	struct pistachio_pll_rate_table *rates;
	unsigned int nr_rates;
};

static inline u32 pll_readl(struct pistachio_clk_pll *pll, u32 reg)
{
	return readl(pll->base + reg);
}

static inline void pll_writel(struct pistachio_clk_pll *pll, u32 val, u32 reg)
{
	writel(val, pll->base + reg);
}

static inline void pll_lock(struct pistachio_clk_pll *pll)
{
	while (!(pll_readl(pll, PLL_STATUS) & PLL_STATUS_LOCK))
		cpu_relax();
}

static inline u64 do_div_round_closest(u64 dividend, u64 divisor)
{
	dividend += divisor / 2;
	return div64_u64(dividend, divisor);
}

static inline struct pistachio_clk_pll *to_pistachio_pll(struct clk_hw *hw)
{
	return container_of(hw, struct pistachio_clk_pll, hw);
}

static inline enum pll_mode pll_frac_get_mode(struct clk_hw *hw)
{
	struct pistachio_clk_pll *pll = to_pistachio_pll(hw);
	u32 val;

	val = pll_readl(pll, PLL_CTRL3) & PLL_FRAC_CTRL3_DSMPD;
	return val ? PLL_MODE_INT : PLL_MODE_FRAC;
}

static inline void pll_frac_set_mode(struct clk_hw *hw, enum pll_mode mode)
{
	struct pistachio_clk_pll *pll = to_pistachio_pll(hw);
	u32 val;

	val = pll_readl(pll, PLL_CTRL3);
	if (mode == PLL_MODE_INT)
		val |= PLL_FRAC_CTRL3_DSMPD | PLL_FRAC_CTRL3_DACPD;
	else
		val &= ~(PLL_FRAC_CTRL3_DSMPD | PLL_FRAC_CTRL3_DACPD);

	pll_writel(pll, val, PLL_CTRL3);
}

static struct pistachio_pll_rate_table *
pll_get_params(struct pistachio_clk_pll *pll, unsigned long fref,
	       unsigned long fout)
{
	unsigned int i;

	for (i = 0; i < pll->nr_rates; i++) {
		if (pll->rates[i].fref == fref && pll->rates[i].fout == fout)
			return &pll->rates[i];
	}

	return NULL;
}

static long pll_round_rate(struct clk_hw *hw, unsigned long rate,
			   unsigned long *parent_rate)
{
	struct pistachio_clk_pll *pll = to_pistachio_pll(hw);
	unsigned int i;

	for (i = 0; i < pll->nr_rates; i++) {
		if (i > 0 && pll->rates[i].fref == *parent_rate &&
		    pll->rates[i].fout <= rate)
			return pll->rates[i - 1].fout;
	}

	return pll->rates[0].fout;
}

static int pll_gf40lp_frac_enable(struct clk_hw *hw)
{
	struct pistachio_clk_pll *pll = to_pistachio_pll(hw);
	u32 val;

	val = pll_readl(pll, PLL_CTRL3);
	val &= ~(PLL_FRAC_CTRL3_PD | PLL_FRAC_CTRL3_FOUTPOSTDIVPD |
		 PLL_FRAC_CTRL3_FOUT4PHASEPD | PLL_FRAC_CTRL3_FOUTVCOPD);
	pll_writel(pll, val, PLL_CTRL3);

	val = pll_readl(pll, PLL_CTRL4);
	val &= ~PLL_FRAC_CTRL4_BYPASS;
	pll_writel(pll, val, PLL_CTRL4);

	pll_lock(pll);

	return 0;
}

static void pll_gf40lp_frac_disable(struct clk_hw *hw)
{
	struct pistachio_clk_pll *pll = to_pistachio_pll(hw);
	u32 val;

	val = pll_readl(pll, PLL_CTRL3);
	val |= PLL_FRAC_CTRL3_PD;
	pll_writel(pll, val, PLL_CTRL3);
}

static int pll_gf40lp_frac_is_enabled(struct clk_hw *hw)
{
	struct pistachio_clk_pll *pll = to_pistachio_pll(hw);

	return !(pll_readl(pll, PLL_CTRL3) & PLL_FRAC_CTRL3_PD);
}

static int pll_gf40lp_frac_set_rate(struct clk_hw *hw, unsigned long rate,
				    unsigned long parent_rate)
{
	struct pistachio_clk_pll *pll = to_pistachio_pll(hw);
	struct pistachio_pll_rate_table *params;
	int enabled = pll_gf40lp_frac_is_enabled(hw);
<<<<<<< HEAD
	u32 val, vco, old_postdiv1, old_postdiv2;
=======
	u64 val, vco, old_postdiv1, old_postdiv2;
>>>>>>> 65a99597
	const char *name = clk_hw_get_name(hw);

	if (rate < MIN_OUTPUT_FRAC || rate > MAX_OUTPUT_FRAC)
		return -EINVAL;

	params = pll_get_params(pll, parent_rate, rate);
	if (!params || !params->refdiv)
		return -EINVAL;

	/* calculate vco */
	vco = params->fref;
	vco *= (params->fbdiv << 24) + params->frac;
	vco = div64_u64(vco, params->refdiv << 24);

	if (vco < MIN_VCO_FRAC_FRAC || vco > MAX_VCO_FRAC_FRAC)
		pr_warn("%s: VCO %llu is out of range %lu..%lu\n", name, vco,
			MIN_VCO_FRAC_FRAC, MAX_VCO_FRAC_FRAC);

	val = div64_u64(params->fref, params->refdiv);
	if (val < MIN_PFD)
		pr_warn("%s: PFD %llu is too low (min %lu)\n",
			name, val, MIN_PFD);
	if (val > vco / 16)
		pr_warn("%s: PFD %llu is too high (max %llu)\n",
			name, val, vco / 16);

	val = pll_readl(pll, PLL_CTRL1);
	val &= ~((PLL_CTRL1_REFDIV_MASK << PLL_CTRL1_REFDIV_SHIFT) |
		 (PLL_CTRL1_FBDIV_MASK << PLL_CTRL1_FBDIV_SHIFT));
	val |= (params->refdiv << PLL_CTRL1_REFDIV_SHIFT) |
		(params->fbdiv << PLL_CTRL1_FBDIV_SHIFT);
	pll_writel(pll, val, PLL_CTRL1);

	val = pll_readl(pll, PLL_CTRL2);

	old_postdiv1 = (val >> PLL_FRAC_CTRL2_POSTDIV1_SHIFT) &
		       PLL_FRAC_CTRL2_POSTDIV1_MASK;
	old_postdiv2 = (val >> PLL_FRAC_CTRL2_POSTDIV2_SHIFT) &
		       PLL_FRAC_CTRL2_POSTDIV2_MASK;
	if (enabled &&
	    (params->postdiv1 != old_postdiv1 ||
	     params->postdiv2 != old_postdiv2))
		pr_warn("%s: changing postdiv while PLL is enabled\n", name);

	if (params->postdiv2 > params->postdiv1)
		pr_warn("%s: postdiv2 should not exceed postdiv1\n", name);

	val &= ~((PLL_FRAC_CTRL2_FRAC_MASK << PLL_FRAC_CTRL2_FRAC_SHIFT) |
		 (PLL_FRAC_CTRL2_POSTDIV1_MASK <<
		  PLL_FRAC_CTRL2_POSTDIV1_SHIFT) |
		 (PLL_FRAC_CTRL2_POSTDIV2_MASK <<
		  PLL_FRAC_CTRL2_POSTDIV2_SHIFT));
	val |= (params->frac << PLL_FRAC_CTRL2_FRAC_SHIFT) |
		(params->postdiv1 << PLL_FRAC_CTRL2_POSTDIV1_SHIFT) |
		(params->postdiv2 << PLL_FRAC_CTRL2_POSTDIV2_SHIFT);
	pll_writel(pll, val, PLL_CTRL2);

	/* set operating mode */
	if (params->frac)
		pll_frac_set_mode(hw, PLL_MODE_FRAC);
	else
		pll_frac_set_mode(hw, PLL_MODE_INT);

	if (enabled)
		pll_lock(pll);

	return 0;
}

static unsigned long pll_gf40lp_frac_recalc_rate(struct clk_hw *hw,
						 unsigned long parent_rate)
{
	struct pistachio_clk_pll *pll = to_pistachio_pll(hw);
	u64 val, prediv, fbdiv, frac, postdiv1, postdiv2, rate;

	val = pll_readl(pll, PLL_CTRL1);
	prediv = (val >> PLL_CTRL1_REFDIV_SHIFT) & PLL_CTRL1_REFDIV_MASK;
	fbdiv = (val >> PLL_CTRL1_FBDIV_SHIFT) & PLL_CTRL1_FBDIV_MASK;

	val = pll_readl(pll, PLL_CTRL2);
	postdiv1 = (val >> PLL_FRAC_CTRL2_POSTDIV1_SHIFT) &
		PLL_FRAC_CTRL2_POSTDIV1_MASK;
	postdiv2 = (val >> PLL_FRAC_CTRL2_POSTDIV2_SHIFT) &
		PLL_FRAC_CTRL2_POSTDIV2_MASK;
	frac = (val >> PLL_FRAC_CTRL2_FRAC_SHIFT) & PLL_FRAC_CTRL2_FRAC_MASK;

	/* get operating mode (int/frac) and calculate rate accordingly */
	rate = parent_rate;
	if (pll_frac_get_mode(hw) == PLL_MODE_FRAC)
		rate *= (fbdiv << 24) + frac;
	else
		rate *= (fbdiv << 24);

	rate = do_div_round_closest(rate, (prediv * postdiv1 * postdiv2) << 24);

	return rate;
}

static struct clk_ops pll_gf40lp_frac_ops = {
	.enable = pll_gf40lp_frac_enable,
	.disable = pll_gf40lp_frac_disable,
	.is_enabled = pll_gf40lp_frac_is_enabled,
	.recalc_rate = pll_gf40lp_frac_recalc_rate,
	.round_rate = pll_round_rate,
	.set_rate = pll_gf40lp_frac_set_rate,
};

static struct clk_ops pll_gf40lp_frac_fixed_ops = {
	.enable = pll_gf40lp_frac_enable,
	.disable = pll_gf40lp_frac_disable,
	.is_enabled = pll_gf40lp_frac_is_enabled,
	.recalc_rate = pll_gf40lp_frac_recalc_rate,
};

static int pll_gf40lp_laint_enable(struct clk_hw *hw)
{
	struct pistachio_clk_pll *pll = to_pistachio_pll(hw);
	u32 val;

	val = pll_readl(pll, PLL_CTRL1);
	val &= ~(PLL_INT_CTRL1_PD |
		 PLL_INT_CTRL1_FOUTPOSTDIVPD | PLL_INT_CTRL1_FOUTVCOPD);
	pll_writel(pll, val, PLL_CTRL1);

	val = pll_readl(pll, PLL_CTRL2);
	val &= ~PLL_INT_CTRL2_BYPASS;
	pll_writel(pll, val, PLL_CTRL2);

	pll_lock(pll);

	return 0;
}

static void pll_gf40lp_laint_disable(struct clk_hw *hw)
{
	struct pistachio_clk_pll *pll = to_pistachio_pll(hw);
	u32 val;

	val = pll_readl(pll, PLL_CTRL1);
	val |= PLL_INT_CTRL1_PD;
	pll_writel(pll, val, PLL_CTRL1);
}

static int pll_gf40lp_laint_is_enabled(struct clk_hw *hw)
{
	struct pistachio_clk_pll *pll = to_pistachio_pll(hw);

	return !(pll_readl(pll, PLL_CTRL1) & PLL_INT_CTRL1_PD);
}

static int pll_gf40lp_laint_set_rate(struct clk_hw *hw, unsigned long rate,
				     unsigned long parent_rate)
{
	struct pistachio_clk_pll *pll = to_pistachio_pll(hw);
	struct pistachio_pll_rate_table *params;
	int enabled = pll_gf40lp_laint_is_enabled(hw);
	u32 val, vco, old_postdiv1, old_postdiv2;
	const char *name = clk_hw_get_name(hw);

	if (rate < MIN_OUTPUT_LA || rate > MAX_OUTPUT_LA)
		return -EINVAL;

	params = pll_get_params(pll, parent_rate, rate);
	if (!params || !params->refdiv)
		return -EINVAL;

	vco = div_u64(params->fref * params->fbdiv, params->refdiv);
	if (vco < MIN_VCO_LA || vco > MAX_VCO_LA)
		pr_warn("%s: VCO %u is out of range %lu..%lu\n", name, vco,
			MIN_VCO_LA, MAX_VCO_LA);

	val = div_u64(params->fref, params->refdiv);
	if (val < MIN_PFD)
		pr_warn("%s: PFD %u is too low (min %lu)\n",
			name, val, MIN_PFD);
	if (val > vco / 16)
		pr_warn("%s: PFD %u is too high (max %u)\n",
			name, val, vco / 16);

	val = pll_readl(pll, PLL_CTRL1);

	old_postdiv1 = (val >> PLL_INT_CTRL1_POSTDIV1_SHIFT) &
		       PLL_INT_CTRL1_POSTDIV1_MASK;
	old_postdiv2 = (val >> PLL_INT_CTRL1_POSTDIV2_SHIFT) &
		       PLL_INT_CTRL1_POSTDIV2_MASK;
	if (enabled &&
	    (params->postdiv1 != old_postdiv1 ||
	     params->postdiv2 != old_postdiv2))
		pr_warn("%s: changing postdiv while PLL is enabled\n", name);

	if (params->postdiv2 > params->postdiv1)
		pr_warn("%s: postdiv2 should not exceed postdiv1\n", name);

	val &= ~((PLL_CTRL1_REFDIV_MASK << PLL_CTRL1_REFDIV_SHIFT) |
		 (PLL_CTRL1_FBDIV_MASK << PLL_CTRL1_FBDIV_SHIFT) |
		 (PLL_INT_CTRL1_POSTDIV1_MASK << PLL_INT_CTRL1_POSTDIV1_SHIFT) |
		 (PLL_INT_CTRL1_POSTDIV2_MASK << PLL_INT_CTRL1_POSTDIV2_SHIFT));
	val |= (params->refdiv << PLL_CTRL1_REFDIV_SHIFT) |
		(params->fbdiv << PLL_CTRL1_FBDIV_SHIFT) |
		(params->postdiv1 << PLL_INT_CTRL1_POSTDIV1_SHIFT) |
		(params->postdiv2 << PLL_INT_CTRL1_POSTDIV2_SHIFT);
	pll_writel(pll, val, PLL_CTRL1);

	if (enabled)
		pll_lock(pll);

	return 0;
}

static unsigned long pll_gf40lp_laint_recalc_rate(struct clk_hw *hw,
						  unsigned long parent_rate)
{
	struct pistachio_clk_pll *pll = to_pistachio_pll(hw);
	u32 val, prediv, fbdiv, postdiv1, postdiv2;
	u64 rate = parent_rate;

	val = pll_readl(pll, PLL_CTRL1);
	prediv = (val >> PLL_CTRL1_REFDIV_SHIFT) & PLL_CTRL1_REFDIV_MASK;
	fbdiv = (val >> PLL_CTRL1_FBDIV_SHIFT) & PLL_CTRL1_FBDIV_MASK;
	postdiv1 = (val >> PLL_INT_CTRL1_POSTDIV1_SHIFT) &
		PLL_INT_CTRL1_POSTDIV1_MASK;
	postdiv2 = (val >> PLL_INT_CTRL1_POSTDIV2_SHIFT) &
		PLL_INT_CTRL1_POSTDIV2_MASK;

	rate *= fbdiv;
	rate = do_div_round_closest(rate, prediv * postdiv1 * postdiv2);

	return rate;
}

static struct clk_ops pll_gf40lp_laint_ops = {
	.enable = pll_gf40lp_laint_enable,
	.disable = pll_gf40lp_laint_disable,
	.is_enabled = pll_gf40lp_laint_is_enabled,
	.recalc_rate = pll_gf40lp_laint_recalc_rate,
	.round_rate = pll_round_rate,
	.set_rate = pll_gf40lp_laint_set_rate,
};

static struct clk_ops pll_gf40lp_laint_fixed_ops = {
	.enable = pll_gf40lp_laint_enable,
	.disable = pll_gf40lp_laint_disable,
	.is_enabled = pll_gf40lp_laint_is_enabled,
	.recalc_rate = pll_gf40lp_laint_recalc_rate,
};

static struct clk *pll_register(const char *name, const char *parent_name,
				unsigned long flags, void __iomem *base,
				enum pistachio_pll_type type,
				struct pistachio_pll_rate_table *rates,
				unsigned int nr_rates)
{
	struct pistachio_clk_pll *pll;
	struct clk_init_data init;
	struct clk *clk;

	pll = kzalloc(sizeof(*pll), GFP_KERNEL);
	if (!pll)
		return ERR_PTR(-ENOMEM);

	init.name = name;
	init.flags = flags | CLK_GET_RATE_NOCACHE;
	init.parent_names = &parent_name;
	init.num_parents = 1;

	switch (type) {
	case PLL_GF40LP_FRAC:
		if (rates)
			init.ops = &pll_gf40lp_frac_ops;
		else
			init.ops = &pll_gf40lp_frac_fixed_ops;
		break;
	case PLL_GF40LP_LAINT:
		if (rates)
			init.ops = &pll_gf40lp_laint_ops;
		else
			init.ops = &pll_gf40lp_laint_fixed_ops;
		break;
	default:
		pr_err("Unrecognized PLL type %u\n", type);
		kfree(pll);
		return ERR_PTR(-EINVAL);
	}

	pll->hw.init = &init;
	pll->base = base;
	pll->rates = rates;
	pll->nr_rates = nr_rates;

	clk = clk_register(NULL, &pll->hw);
	if (IS_ERR(clk))
		kfree(pll);

	return clk;
}

void pistachio_clk_register_pll(struct pistachio_clk_provider *p,
				struct pistachio_pll *pll,
				unsigned int num)
{
	struct clk *clk;
	unsigned int i;

	for (i = 0; i < num; i++) {
		clk = pll_register(pll[i].name, pll[i].parent,
				   0, p->base + pll[i].reg_base,
				   pll[i].type, pll[i].rates,
				   pll[i].nr_rates);
		p->clk_data.clks[pll[i].id] = clk;
	}
}<|MERGE_RESOLUTION|>--- conflicted
+++ resolved
@@ -199,11 +199,7 @@
 	struct pistachio_clk_pll *pll = to_pistachio_pll(hw);
 	struct pistachio_pll_rate_table *params;
 	int enabled = pll_gf40lp_frac_is_enabled(hw);
-<<<<<<< HEAD
-	u32 val, vco, old_postdiv1, old_postdiv2;
-=======
 	u64 val, vco, old_postdiv1, old_postdiv2;
->>>>>>> 65a99597
 	const char *name = clk_hw_get_name(hw);
 
 	if (rate < MIN_OUTPUT_FRAC || rate > MAX_OUTPUT_FRAC)
