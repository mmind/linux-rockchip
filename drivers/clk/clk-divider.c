--- conflicted
+++ resolved
@@ -41,11 +41,6 @@
 		writel(val, divider->reg);
 }
 
-<<<<<<< HEAD
-#define div_mask(width)	((1 << (width)) - 1)
-
-=======
->>>>>>> 1fb3b526
 static unsigned int _get_table_maxdiv(const struct clk_div_table *table,
 				      u8 width)
 {
