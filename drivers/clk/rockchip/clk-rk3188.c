--- conflicted
+++ resolved
@@ -20,10 +20,7 @@
 #include "clk.h"
 
 #define RK3066_GRF_SOC_STATUS	0x15c
-<<<<<<< HEAD
 #define RK3188_GRF_SOC_CON1	0xa4
-=======
->>>>>>> b0a3a608
 #define RK3188_GRF_SOC_STATUS	0xac
 
 enum rk3188_plls {
@@ -144,11 +141,7 @@
 		},							\
 	}
 
-<<<<<<< HEAD
-static struct rockchip_cpuclk_rate_table rk3066_cpuclk_rates[] = {
-=======
 static struct rockchip_cpuclk_rate_table rk3066_cpuclk_rates[] __initdata = {
->>>>>>> b0a3a608
 	RK3066_CPUCLK_RATE(1416000000, 2, 3, 1, 2, 1),
 	RK3066_CPUCLK_RATE(1200000000, 2, 3, 1, 2, 1),
 	RK3066_CPUCLK_RATE(1008000000, 2, 2, 1, 2, 1),
@@ -183,11 +176,7 @@
 		},						\
 	}
 
-<<<<<<< HEAD
-static struct rockchip_cpuclk_rate_table rk3188_cpuclk_rates[] = {
-=======
 static struct rockchip_cpuclk_rate_table rk3188_cpuclk_rates[] __initdata = {
->>>>>>> b0a3a608
 	RK3188_CPUCLK_RATE(1608000000, 2, 3),
 	RK3188_CPUCLK_RATE(1416000000, 2, 3),
 	RK3188_CPUCLK_RATE(1200000000, 2, 3),
@@ -196,10 +185,6 @@
 	RK3188_CPUCLK_RATE( 600000000, 1, 3),
 	RK3188_CPUCLK_RATE( 504000000, 1, 3),
 	RK3188_CPUCLK_RATE( 312000000, 0, 1),
-<<<<<<< HEAD
-	{ /* sentinel */ },
-=======
->>>>>>> b0a3a608
 };
 
 static const struct rockchip_cpuclk_reg_data rk3188_cpuclk_data = {
@@ -289,11 +274,7 @@
 			RK2928_CLKGATE_CON(0), 6, GFLAGS),
 	GATE(PCLK_CPU, "pclk_cpu", "pclk_cpu_pre", 0,
 			RK2928_CLKGATE_CON(0), 5, GFLAGS),
-<<<<<<< HEAD
 	GATE(HCLK_CPU, "hclk_cpu", "hclk_cpu_pre", 0,
-=======
-	GATE(0, "hclk_cpu", "hclk_cpu_pre", 0,
->>>>>>> b0a3a608
 			RK2928_CLKGATE_CON(0), 4, GFLAGS),
 
 	COMPOSITE(0, "aclk_lcdc0_pre", mux_pll_src_cpll_gpll_p, 0,
@@ -530,22 +511,14 @@
 	DIVTBL(0, "aclk_cpu_pre", "armclk", 0,
 			RK2928_CLKSEL_CON(1), 0, 3, DFLAGS | CLK_DIVIDER_READ_ONLY, div_aclk_cpu_t),
 	DIV(0, "pclk_cpu_pre", "aclk_cpu_pre", 0,
-<<<<<<< HEAD
-			RK2928_CLKSEL_CON(1), 12, 2, DFLAGS | CLK_DIVIDER_POWER_OF_TWO | CLK_DIVIDER_READ_ONLY),
-	DIV(0, "hclk_cpu_pre", "aclk_cpu_pre", 0,
-			RK2928_CLKSEL_CON(1), 8, 2, DFLAGS | CLK_DIVIDER_POWER_OF_TWO | CLK_DIVIDER_READ_ONLY),
-	COMPOSITE_NOMUX(HCLK_AHB2APB, "hclk_ahb2apb", "hclk_cpu_pre", 0,
-			RK2928_CLKSEL_CON(1), 14, 2, DFLAGS | CLK_DIVIDER_POWER_OF_TWO | CLK_DIVIDER_READ_ONLY,
-=======
 			RK2928_CLKSEL_CON(1), 12, 2, DFLAGS | CLK_DIVIDER_POWER_OF_TWO
 							    | CLK_DIVIDER_READ_ONLY),
 	DIV(0, "hclk_cpu_pre", "aclk_cpu_pre", 0,
 			RK2928_CLKSEL_CON(1), 8, 2, DFLAGS | CLK_DIVIDER_POWER_OF_TWO
 							   | CLK_DIVIDER_READ_ONLY),
-	COMPOSITE_NOMUX(0, "hclk_ahb2apb", "hclk_cpu_pre", 0,
+	COMPOSITE_NOMUX(HCLK_AHB2APB, "hclk_ahb2apb", "hclk_cpu_pre", 0,
 			RK2928_CLKSEL_CON(1), 14, 2, DFLAGS | CLK_DIVIDER_POWER_OF_TWO
 							    | CLK_DIVIDER_READ_ONLY,
->>>>>>> b0a3a608
 			RK2928_CLKGATE_CON(4), 9, GFLAGS),
 
 	GATE(CORE_L2C, "core_l2c", "aclk_cpu", 0,
@@ -670,11 +643,7 @@
 			RK2928_CLKSEL_CON(1), 12, 2, DFLAGS | CLK_DIVIDER_POWER_OF_TWO),
 	DIV(0, "hclk_cpu_pre", "aclk_cpu_pre", 0,
 			RK2928_CLKSEL_CON(1), 8, 2, DFLAGS | CLK_DIVIDER_POWER_OF_TWO),
-<<<<<<< HEAD
 	COMPOSITE_NOMUX(HCLK_AHB2APB, "hclk_ahb2apb", "hclk_cpu_pre", 0,
-=======
-	COMPOSITE_NOMUX(0, "hclk_ahb2apb", "hclk_cpu_pre", 0,
->>>>>>> b0a3a608
 			RK2928_CLKSEL_CON(1), 14, 2, DFLAGS | CLK_DIVIDER_POWER_OF_TWO,
 			RK2928_CLKGATE_CON(4), 9, GFLAGS),
 
@@ -797,22 +766,15 @@
 				  ARRAY_SIZE(rk3066a_clk_branches));
 	rockchip_clk_register_armclk(ARMCLK, "armclk",
 			mux_armclk_p, ARRAY_SIZE(mux_armclk_p),
-<<<<<<< HEAD
-			&rk3066_cpuclk_data, rk3066_cpuclk_rates);
-=======
 			&rk3066_cpuclk_data, rk3066_cpuclk_rates,
 			ARRAY_SIZE(rk3066_cpuclk_rates));
->>>>>>> b0a3a608
 }
 CLK_OF_DECLARE(rk3066a_cru, "rockchip,rk3066a-cru", rk3066a_clk_init);
 
 static void __init rk3188a_clk_init(struct device_node *np)
 {
 	struct clk *clk1, *clk2;
-<<<<<<< HEAD
-=======
 	unsigned long rate;
->>>>>>> b0a3a608
 	int ret;
 
 	rk3188_common_clk_init(np);
@@ -823,24 +785,13 @@
 				  ARRAY_SIZE(rk3188_clk_branches));
 	rockchip_clk_register_armclk(ARMCLK, "armclk",
 				  mux_armclk_p, ARRAY_SIZE(mux_armclk_p),
-<<<<<<< HEAD
-				  &rk3188_cpuclk_data, rk3188_cpuclk_rates);
-=======
 				  &rk3188_cpuclk_data, rk3188_cpuclk_rates,
 				  ARRAY_SIZE(rk3188_cpuclk_rates));
->>>>>>> b0a3a608
 
 	/* reparent aclk_cpu_pre from apll */
 	clk1 = __clk_lookup("aclk_cpu_pre");
 	clk2 = __clk_lookup("gpll");
 	if (clk1 && clk2) {
-<<<<<<< HEAD
-		ret = clk_set_parent(clk1, clk2);
-		if (ret < 0)
-			pr_warn("%s: could not reparent aclk_cpu_pre to gpll\n", __func__);
-	} else {
-		pr_warn("%s: missing clocks to reparent aclk_cpu_pre to gpll\n", __func__);
-=======
 		rate = clk_get_rate(clk1);
 
 		ret = clk_set_parent(clk1, clk2);
@@ -852,7 +803,6 @@
 	} else {
 		pr_warn("%s: missing clocks to reparent aclk_cpu_pre to gpll\n",
 			__func__);
->>>>>>> b0a3a608
 	}
 }
 CLK_OF_DECLARE(rk3188a_cru, "rockchip,rk3188a-cru", rk3188a_clk_init);
