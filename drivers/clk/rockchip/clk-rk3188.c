/*
 * Copyright (c) 2014 MundoReader S.L.
 * Author: Heiko Stuebner <heiko@sntech.de>
 *
 * This program is free software; you can redistribute it and/or modify
 * it under the terms of the GNU General Public License as published by
 * the Free Software Foundation; either version 2 of the License, or
 * (at your option) any later version.
 *
 * This program is distributed in the hope that it will be useful,
 * but WITHOUT ANY WARRANTY; without even the implied warranty of
 * MERCHANTABILITY or FITNESS FOR A PARTICULAR PURPOSE.  See the
 * GNU General Public License for more details.
 */

#include <linux/clk-provider.h>
#include <linux/of.h>
#include <linux/of_address.h>
#include <dt-bindings/clock/rk3188-cru-common.h>
#include "clk.h"

#define RK3066_GRF_SOC_STATUS	0x15c
#define RK3188_GRF_SOC_STATUS	0xac

enum rk3188_plls {
	apll, cpll, dpll, gpll,
};

struct rockchip_pll_rate_table rk3188_pll_rates[] = {
	RK3066_PLL_RATE(2208000000, 1, 92, 1),
	RK3066_PLL_RATE(2184000000, 1, 91, 1),
	RK3066_PLL_RATE(2160000000, 1, 90, 1),
	RK3066_PLL_RATE(2136000000, 1, 89, 1),
	RK3066_PLL_RATE(2112000000, 1, 88, 1),
	RK3066_PLL_RATE(2088000000, 1, 87, 1),
	RK3066_PLL_RATE(2064000000, 1, 86, 1),
	RK3066_PLL_RATE(2040000000, 1, 85, 1),
	RK3066_PLL_RATE(2016000000, 1, 84, 1),
	RK3066_PLL_RATE(1992000000, 1, 83, 1),
	RK3066_PLL_RATE(1968000000, 1, 82, 1),
	RK3066_PLL_RATE(1944000000, 1, 81, 1),
	RK3066_PLL_RATE(1920000000, 1, 80, 1),
	RK3066_PLL_RATE(1896000000, 1, 79, 1),
	RK3066_PLL_RATE(1872000000, 1, 78, 1),
	RK3066_PLL_RATE(1848000000, 1, 77, 1),
	RK3066_PLL_RATE(1824000000, 1, 76, 1),
	RK3066_PLL_RATE(1800000000, 1, 75, 1),
	RK3066_PLL_RATE(1776000000, 1, 74, 1),
	RK3066_PLL_RATE(1752000000, 1, 73, 1),
	RK3066_PLL_RATE(1728000000, 1, 72, 1),
	RK3066_PLL_RATE(1704000000, 1, 71, 1),
	RK3066_PLL_RATE(1680000000, 1, 70, 1),
	RK3066_PLL_RATE(1656000000, 1, 69, 1),
	RK3066_PLL_RATE(1632000000, 1, 68, 1),
	RK3066_PLL_RATE(1608000000, 1, 67, 1),
	RK3066_PLL_RATE(1560000000, 1, 65, 1),
	RK3066_PLL_RATE(1512000000, 1, 63, 1),
	RK3066_PLL_RATE(1488000000, 1, 62, 1),
	RK3066_PLL_RATE(1464000000, 1, 61, 1),
	RK3066_PLL_RATE(1440000000, 1, 60, 1),
	RK3066_PLL_RATE(1416000000, 1, 59, 1),
	RK3066_PLL_RATE(1392000000, 1, 58, 1),
	RK3066_PLL_RATE(1368000000, 1, 57, 1),
	RK3066_PLL_RATE(1344000000, 1, 56, 1),
	RK3066_PLL_RATE(1320000000, 1, 55, 1),
	RK3066_PLL_RATE(1296000000, 1, 54, 1),
	RK3066_PLL_RATE(1272000000, 1, 53, 1),
	RK3066_PLL_RATE(1248000000, 1, 52, 1),
	RK3066_PLL_RATE(1224000000, 1, 51, 1),
	RK3066_PLL_RATE(1200000000, 1, 50, 1),
	RK3066_PLL_RATE(1188000000, 2, 99, 1),
	RK3066_PLL_RATE(1176000000, 1, 49, 1),
	RK3066_PLL_RATE(1128000000, 1, 47, 1),
	RK3066_PLL_RATE(1104000000, 1, 46, 1),
	RK3066_PLL_RATE(1008000000, 1, 84, 2),
	RK3066_PLL_RATE( 912000000, 1, 76, 2),
	RK3066_PLL_RATE( 891000000, 8, 594, 2),
	RK3066_PLL_RATE( 888000000, 1, 74, 2),
	RK3066_PLL_RATE( 816000000, 1, 68, 2),
	RK3066_PLL_RATE( 798000000, 2, 133, 2),
	RK3066_PLL_RATE( 792000000, 1, 66, 2),
	RK3066_PLL_RATE( 768000000, 1, 64, 2),
	RK3066_PLL_RATE( 742500000, 8, 495, 2),
	RK3066_PLL_RATE( 696000000, 1, 58, 2),
	RK3066_PLL_RATE( 600000000, 1, 50, 2),
	RK3066_PLL_RATE( 594000000, 2, 198, 4),
	RK3066_PLL_RATE( 552000000, 1, 46, 2),
	RK3066_PLL_RATE( 504000000, 1, 84, 4),
	RK3066_PLL_RATE( 456000000, 1, 76, 4),
	RK3066_PLL_RATE( 408000000, 1, 68, 4),
	RK3066_PLL_RATE( 384000000, 2, 128, 4),
	RK3066_PLL_RATE( 360000000, 1, 60, 4),
	RK3066_PLL_RATE( 312000000, 1, 52, 4),
	RK3066_PLL_RATE( 300000000, 1, 50, 4),
	RK3066_PLL_RATE( 297000000, 2, 198, 8),
	RK3066_PLL_RATE( 252000000, 1, 84, 8),
	RK3066_PLL_RATE( 216000000, 1, 72, 8),
	RK3066_PLL_RATE( 148500000, 2, 99, 8),
	RK3066_PLL_RATE( 126000000, 1, 84, 16),
	RK3066_PLL_RATE(  48000000, 1, 64, 32),
	{ /* sentinel */ },
};

#define RK3066_DIV_CORE_PERIPH_MASK	0x3
#define RK3066_DIV_CORE_PERIPH_SHIFT	6
#define RK3066_DIV_ACLK_CORE_MASK	0x7
#define RK3066_DIV_ACLK_CORE_SHIFT	0
#define RK3066_DIV_ACLK_HCLK_MASK	0x3
#define RK3066_DIV_ACLK_HCLK_SHIFT	8
#define RK3066_DIV_ACLK_PCLK_MASK	0x3
#define RK3066_DIV_ACLK_PCLK_SHIFT	12
#define RK3066_DIV_AHB2APB_MASK		0x3
#define RK3066_DIV_AHB2APB_SHIFT	14

#define RK3066_CLKSEL0(_core_peri)					\
	{								\
		.reg = RK2928_CLKSEL_CON(0),				\
		.val = HIWORD_UPDATE(_core_peri, RK3066_DIV_CORE_PERIPH_MASK, \
				RK3066_DIV_CORE_PERIPH_SHIFT)		\
	}
#define RK3066_CLKSEL1(_aclk_core, _aclk_hclk, _aclk_pclk, _ahb2apb)	\
	{								\
		.reg = RK2928_CLKSEL_CON(1),				\
		.val = HIWORD_UPDATE(_aclk_core, RK3066_DIV_ACLK_CORE_MASK, \
				RK3066_DIV_ACLK_CORE_SHIFT) |		\
		       HIWORD_UPDATE(_aclk_hclk, RK3066_DIV_ACLK_HCLK_MASK, \
				RK3066_DIV_ACLK_HCLK_SHIFT) |		\
		       HIWORD_UPDATE(_aclk_pclk, RK3066_DIV_ACLK_PCLK_MASK, \
				RK3066_DIV_ACLK_PCLK_SHIFT) |		\
		       HIWORD_UPDATE(_ahb2apb, RK3066_DIV_AHB2APB_MASK,	\
				RK3066_DIV_AHB2APB_SHIFT),		\
	}

#define RK3066_CPUCLK_RATE(_prate, _core_peri, _acore, _ahclk, _apclk, _h2p) \
	{								\
		.prate = _prate,					\
		.divs = {						\
			RK3066_CLKSEL0(_core_peri),			\
			RK3066_CLKSEL1(_acore, _ahclk, _apclk, _h2p),	\
		},							\
	}

static struct rockchip_cpuclk_rate_table rk3066_cpuclk_rates[] __initdata = {
	RK3066_CPUCLK_RATE(1416000000, 2, 3, 1, 2, 1),
	RK3066_CPUCLK_RATE(1200000000, 2, 3, 1, 2, 1),
	RK3066_CPUCLK_RATE(1008000000, 2, 2, 1, 2, 1),
	RK3066_CPUCLK_RATE( 816000000, 2, 2, 1, 2, 1),
	RK3066_CPUCLK_RATE( 600000000, 1, 2, 1, 2, 1),
	RK3066_CPUCLK_RATE( 504000000, 1, 1, 1, 2, 1),
	RK3066_CPUCLK_RATE( 312000000, 0, 1, 1, 1, 0),
};

static const struct rockchip_cpuclk_reg_data rk3066_cpuclk_data = {
	.core_reg = RK2928_CLKSEL_CON(0),
	.div_core_shift = 0,
	.div_core_mask = 0x1f,
	.mux_core_shift = 8,
};

#define RK3188_DIV_ACLK_CORE_MASK	0x7
#define RK3188_DIV_ACLK_CORE_SHIFT	3

#define RK3188_CLKSEL1(_aclk_core)		\
	{					\
		.reg = RK2928_CLKSEL_CON(1),	\
		.val = HIWORD_UPDATE(_aclk_core, RK3188_DIV_ACLK_CORE_MASK,\
				 RK3188_DIV_ACLK_CORE_SHIFT) \
	}
#define RK3188_CPUCLK_RATE(_prate, _core_peri, _aclk_core)	\
	{							\
		.prate = _prate,				\
		.divs = {					\
			RK3066_CLKSEL0(_core_peri),		\
			RK3188_CLKSEL1(_aclk_core),		\
		},						\
	}

static struct rockchip_cpuclk_rate_table rk3188_cpuclk_rates[] __initdata = {
	RK3188_CPUCLK_RATE(1608000000, 2, 3),
	RK3188_CPUCLK_RATE(1416000000, 2, 3),
	RK3188_CPUCLK_RATE(1200000000, 2, 3),
	RK3188_CPUCLK_RATE(1008000000, 2, 3),
	RK3188_CPUCLK_RATE( 816000000, 2, 3),
	RK3188_CPUCLK_RATE( 600000000, 1, 3),
	RK3188_CPUCLK_RATE( 504000000, 1, 3),
	RK3188_CPUCLK_RATE( 312000000, 0, 1),
};

static const struct rockchip_cpuclk_reg_data rk3188_cpuclk_data = {
	.core_reg = RK2928_CLKSEL_CON(0),
	.div_core_shift = 9,
	.div_core_mask = 0x1f,
	.mux_core_shift = 8,
};

PNAME(mux_pll_p)		= { "xin24m", "xin32k" };
PNAME(mux_armclk_p)		= { "apll", "gpll_armclk" };
PNAME(mux_ddrphy_p)		= { "dpll", "gpll_ddr" };
PNAME(mux_pll_src_gpll_cpll_p)	= { "gpll", "cpll" };
PNAME(mux_pll_src_cpll_gpll_p)	= { "cpll", "gpll" };
PNAME(mux_aclk_cpu_p)		= { "apll", "gpll" };
PNAME(mux_sclk_cif0_p)		= { "cif0_pre", "xin24m" };
PNAME(mux_sclk_i2s0_p)		= { "i2s0_pre", "i2s0_frac", "xin12m" };
PNAME(mux_sclk_spdif_p)		= { "spdif_src", "spdif_frac", "xin12m" };
PNAME(mux_sclk_uart0_p)		= { "uart0_pre", "uart0_frac", "xin24m" };
PNAME(mux_sclk_uart1_p)		= { "uart1_pre", "uart1_frac", "xin24m" };
PNAME(mux_sclk_uart2_p)		= { "uart2_pre", "uart2_frac", "xin24m" };
PNAME(mux_sclk_uart3_p)		= { "uart3_pre", "uart3_frac", "xin24m" };
PNAME(mux_sclk_hsadc_p)		= { "hsadc_src", "hsadc_frac", "ext_hsadc" };
PNAME(mux_mac_p)		= { "gpll", "dpll" };
PNAME(mux_sclk_macref_p)	= { "mac_src", "ext_rmii" };

static struct rockchip_pll_clock rk3188_pll_clks[] __initdata = {
	[apll] = PLL(pll_rk3066, PLL_APLL, "apll", mux_pll_p, 0, RK2928_PLL_CON(0),
		     RK2928_MODE_CON, 0, 6, rk3188_pll_rates),
	[dpll] = PLL(pll_rk3066, PLL_DPLL, "dpll", mux_pll_p, 0, RK2928_PLL_CON(4),
		     RK2928_MODE_CON, 4, 5, NULL),
	[cpll] = PLL(pll_rk3066, PLL_CPLL, "cpll", mux_pll_p, 0, RK2928_PLL_CON(8),
		     RK2928_MODE_CON, 8, 7, rk3188_pll_rates),
	[gpll] = PLL(pll_rk3066, PLL_GPLL, "gpll", mux_pll_p, 0, RK2928_PLL_CON(12),
		     RK2928_MODE_CON, 12, 8, rk3188_pll_rates),
};

#define MFLAGS CLK_MUX_HIWORD_MASK
#define DFLAGS CLK_DIVIDER_HIWORD_MASK
#define GFLAGS (CLK_GATE_HIWORD_MASK | CLK_GATE_SET_TO_DISABLE)

/* 2 ^ (val + 1) */
static struct clk_div_table div_core_peri_t[] = {
	{ .val = 0, .div = 2 },
	{ .val = 1, .div = 4 },
	{ .val = 2, .div = 8 },
	{ .val = 3, .div = 16 },
	{ /* sentinel */ },
};

static struct rockchip_clk_branch common_clk_branches[] __initdata = {
	/*
	 * Clock-Architecture Diagram 2
	 */

	GATE(0, "gpll_armclk", "gpll", 0, RK2928_CLKGATE_CON(0), 1, GFLAGS),

	/* these two are set by the cpuclk and should not be changed */
	COMPOSITE_NOMUX_DIVTBL(CORE_PERI, "core_peri", "armclk", 0,
			RK2928_CLKSEL_CON(0), 6, 2, DFLAGS | CLK_DIVIDER_READ_ONLY,
			div_core_peri_t, RK2928_CLKGATE_CON(0), 0, GFLAGS),

	COMPOSITE(0, "aclk_vepu", mux_pll_src_cpll_gpll_p, 0,
			RK2928_CLKSEL_CON(32), 7, 1, MFLAGS, 0, 5, DFLAGS,
			RK2928_CLKGATE_CON(3), 9, GFLAGS),
	GATE(0, "hclk_vepu", "aclk_vepu", 0,
			RK2928_CLKGATE_CON(3), 10, GFLAGS),
	COMPOSITE(0, "aclk_vdpu", mux_pll_src_cpll_gpll_p, 0,
			RK2928_CLKSEL_CON(32), 15, 1, MFLAGS, 8, 5, DFLAGS,
			RK2928_CLKGATE_CON(3), 11, GFLAGS),
	GATE(0, "hclk_vdpu", "aclk_vdpu", 0,
			RK2928_CLKGATE_CON(3), 12, GFLAGS),

	GATE(0, "gpll_ddr", "gpll", 0,
			RK2928_CLKGATE_CON(1), 7, GFLAGS),
	COMPOSITE(0, "ddrphy", mux_ddrphy_p, 0,
			RK2928_CLKSEL_CON(26), 8, 1, MFLAGS, 0, 2, DFLAGS | CLK_DIVIDER_POWER_OF_TWO,
			RK2928_CLKGATE_CON(0), 2, GFLAGS),

	GATE(0, "aclk_cpu", "aclk_cpu_pre", 0,
			RK2928_CLKGATE_CON(0), 3, GFLAGS),

	GATE(0, "atclk_cpu", "pclk_cpu_pre", 0,
			RK2928_CLKGATE_CON(0), 6, GFLAGS),
	GATE(0, "pclk_cpu", "pclk_cpu_pre", 0,
			RK2928_CLKGATE_CON(0), 5, GFLAGS),
	GATE(0, "hclk_cpu", "hclk_cpu_pre", 0,
			RK2928_CLKGATE_CON(0), 4, GFLAGS),

	COMPOSITE(0, "aclk_lcdc0_pre", mux_pll_src_cpll_gpll_p, 0,
			RK2928_CLKSEL_CON(31), 7, 1, MFLAGS, 0, 5, DFLAGS,
			RK2928_CLKGATE_CON(3), 0, GFLAGS),
	COMPOSITE(0, "aclk_lcdc1_pre", mux_pll_src_cpll_gpll_p, 0,
			RK2928_CLKSEL_CON(31), 15, 1, MFLAGS, 8, 5, DFLAGS,
			RK2928_CLKGATE_CON(1), 4, GFLAGS),

	GATE(0, "aclk_peri", "aclk_peri_pre", 0,
			RK2928_CLKGATE_CON(2), 1, GFLAGS),
	COMPOSITE_NOMUX(0, "hclk_peri", "aclk_peri_pre", 0,
			RK2928_CLKSEL_CON(10), 8, 2, DFLAGS | CLK_DIVIDER_POWER_OF_TWO,
			RK2928_CLKGATE_CON(2), 2, GFLAGS),
	COMPOSITE_NOMUX(0, "pclk_peri", "aclk_peri_pre", 0,
			RK2928_CLKSEL_CON(10), 12, 2, DFLAGS | CLK_DIVIDER_POWER_OF_TWO,
			RK2928_CLKGATE_CON(2), 3, GFLAGS),

	MUX(0, "cif_src", mux_pll_src_cpll_gpll_p, 0,
			RK2928_CLKSEL_CON(29), 0, 1, MFLAGS),
	COMPOSITE_NOMUX(0, "cif0_pre", "cif_src", 0,
			RK2928_CLKSEL_CON(29), 1, 5, DFLAGS,
			RK2928_CLKGATE_CON(3), 7, GFLAGS),
	MUX(SCLK_CIF0, "sclk_cif0", mux_sclk_cif0_p, 0,
			RK2928_CLKSEL_CON(29), 7, 1, MFLAGS),

	GATE(0, "pclkin_cif0", "ext_cif0", 0,
			RK2928_CLKGATE_CON(3), 3, GFLAGS),

	/*
	 * the 480m are generated inside the usb block from these clocks,
	 * but they are also a source for the hsicphy clock.
	 */
	GATE(SCLK_OTGPHY0, "sclk_otgphy0", "usb480m", 0,
			RK2928_CLKGATE_CON(1), 5, GFLAGS),
	GATE(SCLK_OTGPHY1, "sclk_otgphy1", "usb480m", 0,
			RK2928_CLKGATE_CON(1), 6, GFLAGS),

	COMPOSITE(0, "mac_src", mux_mac_p, 0,
			RK2928_CLKSEL_CON(21), 0, 1, MFLAGS, 8, 5, DFLAGS,
			RK2928_CLKGATE_CON(2), 5, GFLAGS),
	MUX(SCLK_MAC, "sclk_macref", mux_sclk_macref_p, CLK_SET_RATE_PARENT,
			RK2928_CLKSEL_CON(21), 4, 1, MFLAGS),
	GATE(0, "sclk_mac_lbtest", "sclk_macref",
			RK2928_CLKGATE_CON(2), 12, 0, GFLAGS),

	COMPOSITE(0, "hsadc_src", mux_pll_src_gpll_cpll_p, 0,
			RK2928_CLKSEL_CON(22), 0, 1, MFLAGS, 8, 8, DFLAGS,
			RK2928_CLKGATE_CON(2), 6, GFLAGS),
	COMPOSITE_FRAC(0, "hsadc_frac", "hsadc_src",
			RK2928_CLKSEL_CON(23), 0,
			RK2928_CLKGATE_CON(2), 7, 0, GFLAGS),
	MUX(SCLK_HSADC, "sclk_hsadc", mux_sclk_hsadc_p, 0,
			RK2928_CLKSEL_CON(22), 4, 2, MFLAGS),

	COMPOSITE_NOMUX(SCLK_SARADC, "sclk_saradc", "xin24m", 0,
			RK2928_CLKSEL_CON(24), 8, 8, DFLAGS,
			RK2928_CLKGATE_CON(2), 8, GFLAGS),

	/*
	 * Clock-Architecture Diagram 4
	 */

	GATE(SCLK_SMC, "sclk_smc", "hclk_peri",
			RK2928_CLKGATE_CON(2), 4, 0, GFLAGS),

	COMPOSITE_NOMUX(SCLK_SPI0, "sclk_spi0", "pclk_peri", 0,
			RK2928_CLKSEL_CON(25), 0, 7, DFLAGS,
			RK2928_CLKGATE_CON(2), 9, GFLAGS),
	COMPOSITE_NOMUX(SCLK_SPI1, "sclk_spi1", "pclk_peri", 0,
			RK2928_CLKSEL_CON(25), 8, 7, DFLAGS,
			RK2928_CLKGATE_CON(2), 10, GFLAGS),

	COMPOSITE_NOMUX(SCLK_SDMMC, "sclk_sdmmc", "hclk_peri", 0,
			RK2928_CLKSEL_CON(11), 0, 6, DFLAGS,
			RK2928_CLKGATE_CON(2), 11, GFLAGS),
	COMPOSITE_NOMUX(SCLK_SDIO, "sclk_sdio", "hclk_peri", 0,
			RK2928_CLKSEL_CON(12), 0, 6, DFLAGS,
			RK2928_CLKGATE_CON(2), 13, GFLAGS),
	COMPOSITE_NOMUX(SCLK_EMMC, "sclk_emmc", "hclk_peri", 0,
			RK2928_CLKSEL_CON(12), 8, 6, DFLAGS,
			RK2928_CLKGATE_CON(2), 14, GFLAGS),

	MUX(0, "uart_src", mux_pll_src_gpll_cpll_p, 0,
			RK2928_CLKSEL_CON(12), 15, 1, MFLAGS),
	COMPOSITE_NOMUX(0, "uart0_pre", "uart_src", 0,
			RK2928_CLKSEL_CON(13), 0, 7, DFLAGS,
			RK2928_CLKGATE_CON(1), 8, GFLAGS),
	COMPOSITE_FRAC(0, "uart0_frac", "uart0_pre", 0,
			RK2928_CLKSEL_CON(17), 0,
			RK2928_CLKGATE_CON(1), 9, GFLAGS),
	MUX(SCLK_UART0, "sclk_uart0", mux_sclk_uart0_p, 0,
			RK2928_CLKSEL_CON(13), 8, 2, MFLAGS),
	COMPOSITE_NOMUX(0, "uart1_pre", "uart_src", 0,
			RK2928_CLKSEL_CON(14), 0, 7, DFLAGS,
			RK2928_CLKGATE_CON(1), 10, GFLAGS),
	COMPOSITE_FRAC(0, "uart1_frac", "uart1_pre", 0,
			RK2928_CLKSEL_CON(18), 0,
			RK2928_CLKGATE_CON(1), 11, GFLAGS),
	MUX(SCLK_UART1, "sclk_uart1", mux_sclk_uart1_p, 0,
			RK2928_CLKSEL_CON(14), 8, 2, MFLAGS),
	COMPOSITE_NOMUX(0, "uart2_pre", "uart_src", 0,
			RK2928_CLKSEL_CON(15), 0, 7, DFLAGS,
			RK2928_CLKGATE_CON(1), 12, GFLAGS),
	COMPOSITE_FRAC(0, "uart2_frac", "uart2_pre", 0,
			RK2928_CLKSEL_CON(19), 0,
			RK2928_CLKGATE_CON(1), 13, GFLAGS),
	MUX(SCLK_UART2, "sclk_uart2", mux_sclk_uart2_p, 0,
			RK2928_CLKSEL_CON(15), 8, 2, MFLAGS),
	COMPOSITE_NOMUX(0, "uart3_pre", "uart_src", 0,
			RK2928_CLKSEL_CON(16), 0, 7, DFLAGS,
			RK2928_CLKGATE_CON(1), 14, GFLAGS),
	COMPOSITE_FRAC(0, "uart3_frac", "uart3_pre", 0,
			RK2928_CLKSEL_CON(20), 0,
			RK2928_CLKGATE_CON(1), 15, GFLAGS),
	MUX(SCLK_UART3, "sclk_uart3", mux_sclk_uart3_p, 0,
			RK2928_CLKSEL_CON(16), 8, 2, MFLAGS),

	GATE(SCLK_JTAG, "jtag", "ext_jtag", 0, RK2928_CLKGATE_CON(1), 3, GFLAGS),

	GATE(SCLK_TIMER0, "timer0", "xin24m", 0, RK2928_CLKGATE_CON(1), 0, GFLAGS),
	GATE(SCLK_TIMER1, "timer1", "xin24m", 0, RK2928_CLKGATE_CON(1), 1, GFLAGS),

	/* clk_core_pre gates */
	GATE(0, "core_dbg", "armclk", 0, RK2928_CLKGATE_CON(9), 0, GFLAGS),

	/* aclk_cpu gates */
	GATE(ACLK_DMA1, "aclk_dma1", "aclk_cpu", 0, RK2928_CLKGATE_CON(5), 0, GFLAGS),
	GATE(0, "aclk_intmem", "aclk_cpu", 0, RK2928_CLKGATE_CON(4), 12, GFLAGS),
	GATE(0, "aclk_strc_sys", "aclk_cpu", 0, RK2928_CLKGATE_CON(4), 10, GFLAGS),

	/* hclk_cpu gates */
	GATE(HCLK_ROM, "hclk_rom", "hclk_cpu", 0, RK2928_CLKGATE_CON(5), 6, GFLAGS),
	GATE(HCLK_I2S0, "hclk_i2s0", "hclk_cpu", 0, RK2928_CLKGATE_CON(7), 2, GFLAGS),
	GATE(HCLK_SPDIF, "hclk_spdif", "hclk_cpu", 0, RK2928_CLKGATE_CON(7), 1, GFLAGS),
	GATE(0, "hclk_cpubus", "hclk_cpu", 0, RK2928_CLKGATE_CON(4), 8, GFLAGS),
	/* hclk_ahb2apb is part of a clk branch */
	GATE(0, "hclk_vio_bus", "hclk_cpu", 0, RK2928_CLKGATE_CON(6), 12, GFLAGS),
	GATE(HCLK_LCDC0, "hclk_lcdc0", "hclk_cpu", 0, RK2928_CLKGATE_CON(6), 1, GFLAGS),
	GATE(HCLK_LCDC1, "hclk_lcdc1", "aclk_cpu", 0, RK2928_CLKGATE_CON(6), 2, GFLAGS),
	GATE(HCLK_CIF0, "hclk_cif0", "hclk_cpu", 0, RK2928_CLKGATE_CON(6), 4, GFLAGS),
	GATE(HCLK_IPP, "hclk_ipp", "hclk_cpu", 0, RK2928_CLKGATE_CON(6), 9, GFLAGS),
	GATE(HCLK_RGA, "hclk_rga", "hclk_cpu", 0, RK2928_CLKGATE_CON(6), 10, GFLAGS),

	/* hclk_peri gates */
	GATE(0, "hclk_peri_axi_matrix", "hclk_peri", 0, RK2928_CLKGATE_CON(4), 0, GFLAGS),
	GATE(0, "hclk_peri_ahb_arbi", "hclk_peri", 0, RK2928_CLKGATE_CON(4), 6, GFLAGS),
	GATE(0, "hclk_emem_peri", "hclk_peri", 0, RK2928_CLKGATE_CON(4), 7, GFLAGS),
	GATE(HCLK_EMAC, "hclk_emac", "hclk_peri", 0, RK2928_CLKGATE_CON(7), 0, GFLAGS),
	GATE(HCLK_NANDC0, "hclk_nandc0", "hclk_peri", 0, RK2928_CLKGATE_CON(5), 9, GFLAGS),
	GATE(0, "hclk_usb_peri", "hclk_peri", 0, RK2928_CLKGATE_CON(4), 5, GFLAGS),
	GATE(HCLK_OTG0, "hclk_usbotg0", "hclk_peri", 0, RK2928_CLKGATE_CON(5), 13, GFLAGS),
	GATE(HCLK_HSADC, "hclk_hsadc", "hclk_peri", 0, RK2928_CLKGATE_CON(7), 5, GFLAGS),
	GATE(HCLK_PIDF, "hclk_pidfilter", "hclk_peri", 0, RK2928_CLKGATE_CON(7), 6, GFLAGS),
	GATE(HCLK_SDMMC, "hclk_sdmmc", "hclk_peri", 0, RK2928_CLKGATE_CON(5), 10, GFLAGS),
	GATE(HCLK_SDIO, "hclk_sdio", "hclk_peri", 0, RK2928_CLKGATE_CON(5), 11, GFLAGS),
	GATE(HCLK_EMMC, "hclk_emmc", "hclk_peri", 0, RK2928_CLKGATE_CON(5), 12, GFLAGS),

	/* aclk_lcdc0_pre gates */
	GATE(0, "aclk_vio0", "aclk_lcdc0_pre", 0, RK2928_CLKGATE_CON(6), 13, GFLAGS),
	GATE(ACLK_LCDC0, "aclk_lcdc0", "aclk_vio0", 0, RK2928_CLKGATE_CON(6), 0, GFLAGS),
	GATE(ACLK_CIF0, "aclk_cif0", "aclk_vio0", 0, RK2928_CLKGATE_CON(6), 5, GFLAGS),
	GATE(ACLK_IPP, "aclk_ipp", "aclk_vio0", 0, RK2928_CLKGATE_CON(6), 8, GFLAGS),

	/* aclk_lcdc1_pre gates */
	GATE(0, "aclk_vio1", "aclk_lcdc1_pre", 0, RK2928_CLKGATE_CON(9), 5, GFLAGS),
	GATE(ACLK_LCDC1, "aclk_lcdc1", "aclk_vio1", 0, RK2928_CLKGATE_CON(6), 3, GFLAGS),
	GATE(ACLK_RGA, "aclk_rga", "aclk_vio1", 0, RK2928_CLKGATE_CON(6), 11, GFLAGS),

	/* atclk_cpu gates */
	GATE(0, "atclk", "atclk_cpu", 0, RK2928_CLKGATE_CON(9), 3, GFLAGS),
	GATE(0, "trace", "atclk_cpu", 0, RK2928_CLKGATE_CON(9), 2, GFLAGS),

	/* pclk_cpu gates */
	GATE(PCLK_PWM01, "pclk_pwm01", "pclk_cpu", 0, RK2928_CLKGATE_CON(7), 10, GFLAGS),
	GATE(PCLK_TIMER0, "pclk_timer0", "pclk_cpu", 0, RK2928_CLKGATE_CON(7), 7, GFLAGS),
	GATE(PCLK_I2C0, "pclk_i2c0", "pclk_cpu", 0, RK2928_CLKGATE_CON(8), 4, GFLAGS),
	GATE(PCLK_I2C1, "pclk_i2c1", "pclk_cpu", 0, RK2928_CLKGATE_CON(8), 5, GFLAGS),
	GATE(PCLK_GPIO0, "pclk_gpio0", "pclk_cpu", 0, RK2928_CLKGATE_CON(8), 9, GFLAGS),
	GATE(PCLK_GPIO1, "pclk_gpio1", "pclk_cpu", 0, RK2928_CLKGATE_CON(8), 10, GFLAGS),
	GATE(PCLK_GPIO2, "pclk_gpio2", "pclk_cpu", 0, RK2928_CLKGATE_CON(8), 11, GFLAGS),
	GATE(PCLK_EFUSE, "pclk_efuse", "pclk_cpu", 0, RK2928_CLKGATE_CON(5), 2, GFLAGS),
	GATE(PCLK_TZPC, "pclk_tzpc", "pclk_cpu", 0, RK2928_CLKGATE_CON(5), 3, GFLAGS),
	GATE(0, "pclk_ddrupctl", "pclk_cpu", 0, RK2928_CLKGATE_CON(5), 7, GFLAGS),
	GATE(0, "pclk_ddrpubl", "pclk_cpu", 0, RK2928_CLKGATE_CON(9), 6, GFLAGS),
	GATE(0, "pclk_dbg", "pclk_cpu", 0, RK2928_CLKGATE_CON(9), 1, GFLAGS),
	GATE(PCLK_GRF, "pclk_grf", "pclk_cpu", 0, RK2928_CLKGATE_CON(5), 4, GFLAGS),
	GATE(PCLK_PMU, "pclk_pmu", "pclk_cpu", 0, RK2928_CLKGATE_CON(5), 5, GFLAGS),

	/* aclk_peri */
	GATE(ACLK_DMA2, "aclk_dma2", "aclk_peri", 0, RK2928_CLKGATE_CON(5), 1, GFLAGS),
	GATE(ACLK_SMC, "aclk_smc", "aclk_peri", 0, RK2928_CLKGATE_CON(5), 8, GFLAGS),
	GATE(0, "aclk_peri_niu", "aclk_peri", 0, RK2928_CLKGATE_CON(4), 4, GFLAGS),
	GATE(0, "aclk_cpu_peri", "aclk_peri", 0, RK2928_CLKGATE_CON(4), 2, GFLAGS),
	GATE(0, "aclk_peri_axi_matrix", "aclk_peri", 0, RK2928_CLKGATE_CON(4), 3, GFLAGS),

	/* pclk_peri gates */
	GATE(0, "pclk_peri_axi_matrix", "pclk_peri", 0, RK2928_CLKGATE_CON(4), 1, GFLAGS),
	GATE(PCLK_PWM23, "pclk_pwm23", "pclk_peri", 0, RK2928_CLKGATE_CON(7), 11, GFLAGS),
	GATE(PCLK_WDT, "pclk_wdt", "pclk_peri", 0, RK2928_CLKGATE_CON(7), 15, GFLAGS),
	GATE(PCLK_SPI0, "pclk_spi0", "pclk_peri", 0, RK2928_CLKGATE_CON(7), 12, GFLAGS),
	GATE(PCLK_SPI1, "pclk_spi1", "pclk_peri", 0, RK2928_CLKGATE_CON(7), 13, GFLAGS),
	GATE(PCLK_UART2, "pclk_uart2", "pclk_peri", 0, RK2928_CLKGATE_CON(8), 2, GFLAGS),
	GATE(PCLK_UART3, "pclk_uart3", "pclk_peri", 0, RK2928_CLKGATE_CON(8), 3, GFLAGS),
	GATE(PCLK_I2C2, "pclk_i2c2", "pclk_peri", 0, RK2928_CLKGATE_CON(8), 6, GFLAGS),
	GATE(PCLK_I2C3, "pclk_i2c3", "pclk_peri", 0, RK2928_CLKGATE_CON(8), 7, GFLAGS),
	GATE(PCLK_I2C4, "pclk_i2c4", "pclk_peri", 0, RK2928_CLKGATE_CON(8), 8, GFLAGS),
	GATE(PCLK_GPIO3, "pclk_gpio3", "pclk_peri", 0, RK2928_CLKGATE_CON(8), 12, GFLAGS),
	GATE(PCLK_SARADC, "pclk_saradc", "pclk_peri", 0, RK2928_CLKGATE_CON(7), 14, GFLAGS),
};

PNAME(mux_rk3066_lcdc0_p)	= { "dclk_lcdc0_src", "xin27m" };
PNAME(mux_rk3066_lcdc1_p)	= { "dclk_lcdc1_src", "xin27m" };
PNAME(mux_sclk_cif1_p)		= { "cif1_pre", "xin24m" };
PNAME(mux_sclk_i2s1_p)		= { "i2s1_pre", "i2s1_frac", "xin12m" };
PNAME(mux_sclk_i2s2_p)		= { "i2s2_pre", "i2s2_frac", "xin12m" };

static struct clk_div_table div_aclk_cpu_t[] = {
	{ .val = 0, .div = 1 },
	{ .val = 1, .div = 2 },
	{ .val = 2, .div = 3 },
	{ .val = 3, .div = 4 },
	{ .val = 4, .div = 8 },
	{ /* sentinel */ },
};

static struct rockchip_clk_branch rk3066a_clk_branches[] __initdata = {
	DIVTBL(0, "aclk_cpu_pre", "armclk", 0,
			RK2928_CLKSEL_CON(1), 0, 3, DFLAGS | CLK_DIVIDER_READ_ONLY, div_aclk_cpu_t),
	DIV(0, "pclk_cpu_pre", "aclk_cpu_pre", 0,
			RK2928_CLKSEL_CON(1), 12, 2, DFLAGS | CLK_DIVIDER_POWER_OF_TWO
							    | CLK_DIVIDER_READ_ONLY),
	DIV(0, "hclk_cpu_pre", "aclk_cpu_pre", 0,
			RK2928_CLKSEL_CON(1), 8, 2, DFLAGS | CLK_DIVIDER_POWER_OF_TWO
							   | CLK_DIVIDER_READ_ONLY),
	COMPOSITE_NOMUX(0, "hclk_ahb2apb", "hclk_cpu_pre", 0,
			RK2928_CLKSEL_CON(1), 14, 2, DFLAGS | CLK_DIVIDER_POWER_OF_TWO
							    | CLK_DIVIDER_READ_ONLY,
			RK2928_CLKGATE_CON(4), 9, GFLAGS),

	GATE(CORE_L2C, "core_l2c", "aclk_cpu", 0,
			RK2928_CLKGATE_CON(9), 4, GFLAGS),

	COMPOSITE(0, "aclk_peri_pre", mux_pll_src_gpll_cpll_p, 0,
			RK2928_CLKSEL_CON(10), 15, 1, MFLAGS, 0, 5, DFLAGS,
			RK2928_CLKGATE_CON(2), 0, GFLAGS),

	COMPOSITE(0, "dclk_lcdc0_src", mux_pll_src_cpll_gpll_p, 0,
			RK2928_CLKSEL_CON(27), 0, 1, MFLAGS, 8, 8, DFLAGS,
			RK2928_CLKGATE_CON(3), 1, GFLAGS),
	MUX(DCLK_LCDC0, "dclk_lcdc0", mux_rk3066_lcdc0_p, 0,
			RK2928_CLKSEL_CON(27), 4, 1, MFLAGS),
	COMPOSITE(0, "dclk_lcdc1_src", mux_pll_src_cpll_gpll_p, 0,
			RK2928_CLKSEL_CON(28), 0, 1, MFLAGS, 8, 8, DFLAGS,
			RK2928_CLKGATE_CON(3), 2, GFLAGS),
	MUX(DCLK_LCDC1, "dclk_lcdc1", mux_rk3066_lcdc1_p, 0,
			RK2928_CLKSEL_CON(28), 4, 1, MFLAGS),

	COMPOSITE_NOMUX(0, "cif1_pre", "cif_src", 0,
			RK2928_CLKSEL_CON(29), 8, 5, DFLAGS,
			RK2928_CLKGATE_CON(3), 8, GFLAGS),
	MUX(SCLK_CIF1, "sclk_cif1", mux_sclk_cif1_p, 0,
			RK2928_CLKSEL_CON(29), 15, 1, MFLAGS),

	GATE(0, "pclkin_cif1", "ext_cif1", 0,
			RK2928_CLKGATE_CON(3), 4, GFLAGS),

	COMPOSITE(0, "aclk_gpu_src", mux_pll_src_cpll_gpll_p, 0,
			RK2928_CLKSEL_CON(33), 8, 1, MFLAGS, 0, 5, DFLAGS,
			RK2928_CLKGATE_CON(3), 13, GFLAGS),
	GATE(ACLK_GPU, "aclk_gpu", "aclk_gpu_src", 0,
			RK2928_CLKGATE_CON(5), 15, GFLAGS),

	GATE(SCLK_TIMER2, "timer2", "xin24m", 0,
			RK2928_CLKGATE_CON(3), 2, GFLAGS),

	COMPOSITE_NOMUX(0, "sclk_tsadc", "xin24m", 0,
			RK2928_CLKSEL_CON(34), 0, 16, DFLAGS,
			RK2928_CLKGATE_CON(2), 15, GFLAGS),

	MUX(0, "i2s_src", mux_pll_src_gpll_cpll_p, 0,
			RK2928_CLKSEL_CON(2), 15, 1, MFLAGS),
	COMPOSITE_NOMUX(0, "i2s0_pre", "i2s_src", 0,
			RK2928_CLKSEL_CON(2), 0, 7, DFLAGS,
			RK2928_CLKGATE_CON(0), 7, GFLAGS),
	COMPOSITE_FRAC(0, "i2s0_frac", "i2s0_pre", 0,
			RK2928_CLKSEL_CON(6), 0,
			RK2928_CLKGATE_CON(0), 8, GFLAGS),
	MUX(SCLK_I2S0, "sclk_i2s0", mux_sclk_i2s0_p, 0,
			RK2928_CLKSEL_CON(2), 8, 2, MFLAGS),
	COMPOSITE_NOMUX(0, "i2s1_pre", "i2s_src", 0,
			RK2928_CLKSEL_CON(3), 0, 7, DFLAGS,
			RK2928_CLKGATE_CON(0), 9, GFLAGS),
	COMPOSITE_FRAC(0, "i2s1_frac", "i2s1_pre", 0,
			RK2928_CLKSEL_CON(7), 0,
			RK2928_CLKGATE_CON(0), 10, GFLAGS),
	MUX(SCLK_I2S1, "sclk_i2s1", mux_sclk_i2s1_p, 0,
			RK2928_CLKSEL_CON(3), 8, 2, MFLAGS),
	COMPOSITE_NOMUX(0, "i2s2_pre", "i2s_src", 0,
			RK2928_CLKSEL_CON(4), 0, 7, DFLAGS,
			RK2928_CLKGATE_CON(0), 11, GFLAGS),
	COMPOSITE_FRAC(0, "i2s2_frac", "i2s2_pre", 0,
			RK2928_CLKSEL_CON(8), 0,
			RK2928_CLKGATE_CON(0), 12, GFLAGS),
	MUX(SCLK_I2S2, "sclk_i2s2", mux_sclk_i2s2_p, 0,
			RK2928_CLKSEL_CON(4), 8, 2, MFLAGS),
	COMPOSITE_NOMUX(0, "spdif_pre", "i2s_src", 0,
			RK2928_CLKSEL_CON(5), 0, 7, DFLAGS,
			RK2928_CLKGATE_CON(0), 13, GFLAGS),
	COMPOSITE_FRAC(0, "spdif_frac", "spdif_pll", 0,
			RK2928_CLKSEL_CON(9), 0,
			RK2928_CLKGATE_CON(0), 14, GFLAGS),
	MUX(SCLK_SPDIF, "sclk_spdif", mux_sclk_spdif_p, 0,
			RK2928_CLKSEL_CON(5), 8, 2, MFLAGS),

	GATE(HCLK_I2S1, "hclk_i2s1", "hclk_cpu", 0, RK2928_CLKGATE_CON(7), 3, GFLAGS),
	GATE(HCLK_I2S2, "hclk_i2s2", "hclk_cpu", 0, RK2928_CLKGATE_CON(7), 4, GFLAGS),
	GATE(0, "hclk_cif1", "hclk_cpu", 0, RK2928_CLKGATE_CON(6), 6, GFLAGS),
	GATE(0, "hclk_hdmi", "hclk_cpu", 0, RK2928_CLKGATE_CON(4), 14, GFLAGS),

	GATE(HCLK_OTG1, "hclk_usbotg1", "hclk_peri", 0, RK2928_CLKGATE_CON(5), 14, GFLAGS),

	GATE(0, "aclk_cif1", "aclk_vio1", 0, RK2928_CLKGATE_CON(6), 7, GFLAGS),

	GATE(PCLK_TIMER1, "pclk_timer1", "pclk_cpu", 0, RK2928_CLKGATE_CON(7), 8, GFLAGS),
	GATE(PCLK_TIMER2, "pclk_timer2", "pclk_cpu", 0, RK2928_CLKGATE_CON(7), 9, GFLAGS),
	GATE(PCLK_GPIO6, "pclk_gpio6", "pclk_cpu", 0, RK2928_CLKGATE_CON(8), 15, GFLAGS),
	GATE(PCLK_UART0, "pclk_uart0", "pclk_cpu", 0, RK2928_CLKGATE_CON(8), 0, GFLAGS),
	GATE(PCLK_UART1, "pclk_uart1", "pclk_cpu", 0, RK2928_CLKGATE_CON(8), 1, GFLAGS),

	GATE(PCLK_GPIO4, "pclk_gpio4", "pclk_peri", 0, RK2928_CLKGATE_CON(8), 13, GFLAGS),
	GATE(PCLK_TSADC, "pclk_tsadc", "pclk_peri", 0, RK2928_CLKGATE_CON(4), 13, GFLAGS),
};

static struct clk_div_table div_rk3188_aclk_core_t[] = {
	{ .val = 0, .div = 1 },
	{ .val = 1, .div = 2 },
	{ .val = 2, .div = 3 },
	{ .val = 3, .div = 4 },
	{ .val = 4, .div = 8 },
	{ /* sentinel */ },
};

PNAME(mux_hsicphy_p)		= { "sclk_otgphy0", "sclk_otgphy1",
				    "gpll", "cpll" };

static struct rockchip_clk_branch rk3188_clk_branches[] __initdata = {
	COMPOSITE_NOMUX_DIVTBL(0, "aclk_core", "armclk", 0,
			RK2928_CLKSEL_CON(1), 3, 3, DFLAGS | CLK_DIVIDER_READ_ONLY,
			div_rk3188_aclk_core_t, RK2928_CLKGATE_CON(0), 7, GFLAGS),

	/* do not source aclk_cpu_pre from the apll, to keep complexity down */
	COMPOSITE_NOGATE(0, "aclk_cpu_pre", mux_aclk_cpu_p, CLK_SET_RATE_NO_REPARENT,
			RK2928_CLKSEL_CON(0), 5, 1, MFLAGS, 0, 5, DFLAGS),
	DIV(0, "pclk_cpu_pre", "aclk_cpu_pre", 0,
			RK2928_CLKSEL_CON(1), 12, 2, DFLAGS | CLK_DIVIDER_POWER_OF_TWO),
	DIV(0, "hclk_cpu_pre", "aclk_cpu_pre", 0,
			RK2928_CLKSEL_CON(1), 8, 2, DFLAGS | CLK_DIVIDER_POWER_OF_TWO),
	COMPOSITE_NOMUX(0, "hclk_ahb2apb", "hclk_cpu_pre", 0,
			RK2928_CLKSEL_CON(1), 14, 2, DFLAGS | CLK_DIVIDER_POWER_OF_TWO,
			RK2928_CLKGATE_CON(4), 9, GFLAGS),

	GATE(CORE_L2C, "core_l2c", "armclk", 0,
			RK2928_CLKGATE_CON(9), 4, GFLAGS),

	COMPOSITE(0, "aclk_peri_pre", mux_pll_src_cpll_gpll_p, 0,
			RK2928_CLKSEL_CON(10), 15, 1, MFLAGS, 0, 5, DFLAGS,
			RK2928_CLKGATE_CON(2), 0, GFLAGS),

	COMPOSITE(DCLK_LCDC0, "dclk_lcdc0", mux_pll_src_cpll_gpll_p, 0,
			RK2928_CLKSEL_CON(27), 0, 1, MFLAGS, 8, 8, DFLAGS,
			RK2928_CLKGATE_CON(3), 1, GFLAGS),
	COMPOSITE(DCLK_LCDC1, "dclk_lcdc1", mux_pll_src_cpll_gpll_p, 0,
			RK2928_CLKSEL_CON(28), 0, 1, MFLAGS, 8, 8, DFLAGS,
			RK2928_CLKGATE_CON(3), 2, GFLAGS),

	COMPOSITE(0, "aclk_gpu_src", mux_pll_src_cpll_gpll_p, 0,
			RK2928_CLKSEL_CON(34), 7, 1, MFLAGS, 0, 5, DFLAGS,
			RK2928_CLKGATE_CON(3), 15, GFLAGS),
	GATE(ACLK_GPU, "aclk_gpu", "aclk_gpu_src", 0,
			RK2928_CLKGATE_CON(9), 7, GFLAGS),

	GATE(SCLK_TIMER2, "timer2", "xin24m", 0, RK2928_CLKGATE_CON(3), 4, GFLAGS),
	GATE(SCLK_TIMER3, "timer3", "xin24m", 0, RK2928_CLKGATE_CON(1), 2, GFLAGS),
	GATE(SCLK_TIMER4, "timer4", "xin24m", 0, RK2928_CLKGATE_CON(3), 5, GFLAGS),
	GATE(SCLK_TIMER5, "timer5", "xin24m", 0, RK2928_CLKGATE_CON(3), 8, GFLAGS),
	GATE(SCLK_TIMER6, "timer6", "xin24m", 0, RK2928_CLKGATE_CON(3), 14, GFLAGS),

	COMPOSITE_NODIV(0, "sclk_hsicphy_480m", mux_hsicphy_p, 0,
			RK2928_CLKSEL_CON(30), 0, 2, DFLAGS,
			RK2928_CLKGATE_CON(3), 6, GFLAGS),
	DIV(0, "sclk_hsicphy_12m", "sclk_hsicphy_480m", 0,
			RK2928_CLKGATE_CON(11), 8, 6, DFLAGS),

	MUX(0, "i2s_src", mux_pll_src_gpll_cpll_p, 0,
			RK2928_CLKSEL_CON(2), 15, 1, MFLAGS),
	COMPOSITE_NOMUX(0, "i2s0_pre", "i2s_src", 0,
			RK2928_CLKSEL_CON(3), 0, 7, DFLAGS,
			RK2928_CLKGATE_CON(0), 9, GFLAGS),
	COMPOSITE_FRAC(0, "i2s0_frac", "i2s0_pre", 0,
			RK2928_CLKSEL_CON(7), 0,
			RK2928_CLKGATE_CON(0), 10, GFLAGS),
	MUX(SCLK_I2S0, "sclk_i2s0", mux_sclk_i2s0_p, 0,
			RK2928_CLKSEL_CON(3), 8, 2, MFLAGS),
	COMPOSITE_NOMUX(0, "spdif_pre", "i2s_src", 0,
			RK2928_CLKSEL_CON(5), 0, 7, DFLAGS,
			RK2928_CLKGATE_CON(13), 13, GFLAGS),
	COMPOSITE_FRAC(0, "spdif_frac", "spdif_pll", 0,
			RK2928_CLKSEL_CON(9), 0,
			RK2928_CLKGATE_CON(0), 14, GFLAGS),
	MUX(SCLK_SPDIF, "sclk_spdif", mux_sclk_spdif_p, 0,
			RK2928_CLKSEL_CON(5), 8, 2, MFLAGS),

	GATE(0, "hclk_imem0", "hclk_cpu", 0, RK2928_CLKGATE_CON(4), 14, GFLAGS),
	GATE(0, "hclk_imem1", "hclk_cpu", 0, RK2928_CLKGATE_CON(4), 15, GFLAGS),

	GATE(HCLK_OTG1, "hclk_usbotg1", "hclk_peri", 0, RK2928_CLKGATE_CON(7), 3, GFLAGS),
	GATE(HCLK_HSIC, "hclk_hsic", "hclk_peri", 0, RK2928_CLKGATE_CON(7), 4, GFLAGS),

	GATE(PCLK_TIMER3, "pclk_timer3", "pclk_cpu", 0, RK2928_CLKGATE_CON(7), 9, GFLAGS),

	GATE(PCLK_UART0, "pclk_uart0", "hclk_ahb2apb", 0, RK2928_CLKGATE_CON(8), 0, GFLAGS),
	GATE(PCLK_UART1, "pclk_uart1", "hclk_ahb2apb", 0, RK2928_CLKGATE_CON(8), 1, GFLAGS),

	GATE(ACLK_GPS, "aclk_gps", "aclk_peri", 0, RK2928_CLKGATE_CON(8), 13, GFLAGS),
};

static const char *rk3188_critical_clocks[] __initconst = {
	"aclk_cpu",
	"aclk_peri",
<<<<<<< HEAD
=======
	"hclk_peri",
>>>>>>> 0e5bdb3f
};

static void __init rk3188_common_clk_init(struct device_node *np)
{
	void __iomem *reg_base;
	struct clk *clk;

	reg_base = of_iomap(np, 0);
	if (!reg_base) {
		pr_err("%s: could not map cru region\n", __func__);
		return;
	}

	rockchip_clk_init(np, reg_base, CLK_NR_CLKS);

	/* xin12m is created by an cru-internal divider */
	clk = clk_register_fixed_factor(NULL, "xin12m", "xin24m", 0, 1, 2);
	if (IS_ERR(clk))
		pr_warn("%s: could not register clock xin12m: %ld\n",
			__func__, PTR_ERR(clk));

	clk = clk_register_fixed_factor(NULL, "usb480m", "xin24m", 0, 20, 1);
	if (IS_ERR(clk))
		pr_warn("%s: could not register clock usb480m: %ld\n",
			__func__, PTR_ERR(clk));

	rockchip_clk_register_branches(common_clk_branches,
				  ARRAY_SIZE(common_clk_branches));
	rockchip_clk_protect_critical(rk3188_critical_clocks,
				      ARRAY_SIZE(rk3188_critical_clocks));

	rockchip_register_softrst(np, 9, reg_base + RK2928_SOFTRST_CON(0),
				  ROCKCHIP_SOFTRST_HIWORD_MASK);

	rockchip_register_restart_notifier(RK2928_GLB_SRST_FST);
}

static void __init rk3066a_clk_init(struct device_node *np)
{
	rk3188_common_clk_init(np);
	rockchip_clk_register_plls(rk3188_pll_clks,
				   ARRAY_SIZE(rk3188_pll_clks),
				   RK3066_GRF_SOC_STATUS);
	rockchip_clk_register_branches(rk3066a_clk_branches,
				  ARRAY_SIZE(rk3066a_clk_branches));
	rockchip_clk_register_armclk(ARMCLK, "armclk",
			mux_armclk_p, ARRAY_SIZE(mux_armclk_p),
			&rk3066_cpuclk_data, rk3066_cpuclk_rates,
			ARRAY_SIZE(rk3066_cpuclk_rates));
}
CLK_OF_DECLARE(rk3066a_cru, "rockchip,rk3066a-cru", rk3066a_clk_init);

static void __init rk3188a_clk_init(struct device_node *np)
{
	struct clk *clk1, *clk2;
	unsigned long rate;
	int ret;

	rk3188_common_clk_init(np);
	rockchip_clk_register_plls(rk3188_pll_clks,
				   ARRAY_SIZE(rk3188_pll_clks),
				   RK3188_GRF_SOC_STATUS);
	rockchip_clk_register_branches(rk3188_clk_branches,
				  ARRAY_SIZE(rk3188_clk_branches));
	rockchip_clk_register_armclk(ARMCLK, "armclk",
				  mux_armclk_p, ARRAY_SIZE(mux_armclk_p),
				  &rk3188_cpuclk_data, rk3188_cpuclk_rates,
				  ARRAY_SIZE(rk3188_cpuclk_rates));

	/* reparent aclk_cpu_pre from apll */
	clk1 = __clk_lookup("aclk_cpu_pre");
	clk2 = __clk_lookup("gpll");
	if (clk1 && clk2) {
		rate = clk_get_rate(clk1);

		ret = clk_set_parent(clk1, clk2);
		if (ret < 0)
			pr_warn("%s: could not reparent aclk_cpu_pre to gpll\n",
				__func__);

		clk_set_rate(clk1, rate);
	} else {
		pr_warn("%s: missing clocks to reparent aclk_cpu_pre to gpll\n",
			__func__);
	}
}
CLK_OF_DECLARE(rk3188a_cru, "rockchip,rk3188a-cru", rk3188a_clk_init);

static void __init rk3188_clk_init(struct device_node *np)
{
	int i;

	for (i = 0; i < ARRAY_SIZE(rk3188_pll_clks); i++) {
		struct rockchip_pll_clock *pll = &rk3188_pll_clks[i];
		struct rockchip_pll_rate_table *rate;

		if (!pll->rate_table)
			continue;

		rate = pll->rate_table;
		while (rate->rate > 0) {
			rate->bwadj = 0;
			rate++;
		}
	}

	rk3188a_clk_init(np);
}
CLK_OF_DECLARE(rk3188_cru, "rockchip,rk3188-cru", rk3188_clk_init);<|MERGE_RESOLUTION|>--- conflicted
+++ resolved
@@ -701,10 +701,7 @@
 static const char *rk3188_critical_clocks[] __initconst = {
 	"aclk_cpu",
 	"aclk_peri",
-<<<<<<< HEAD
-=======
 	"hclk_peri",
->>>>>>> 0e5bdb3f
 };
 
 static void __init rk3188_common_clk_init(struct device_node *np)
