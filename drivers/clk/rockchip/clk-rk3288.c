--- conflicted
+++ resolved
@@ -822,13 +822,10 @@
 				  ARRAY_SIZE(rk3288_clk_branches));
 	rockchip_clk_protect_critical(rk3288_critical_clocks,
 				      ARRAY_SIZE(rk3288_critical_clocks));
-<<<<<<< HEAD
 
 	rockchip_clk_register_armclk(ARMCLK, "armclk",
 			mux_armclk_p, ARRAY_SIZE(mux_armclk_p),
 			&rk3288_cpuclk_data, rk3288_cpuclk_rates);
-=======
->>>>>>> 63ee8443
 
 	rockchip_register_softrst(np, 9, reg_base + RK3288_SOFTRST_CON(0),
 				  ROCKCHIP_SOFTRST_HIWORD_MASK);
