/*
 * Copyright (c) 2014 MundoReader S.L.
 * Author: Heiko Stuebner <heiko@sntech.de>
 *
 * This program is free software; you can redistribute it and/or modify
 * it under the terms of the GNU General Public License as published by
 * the Free Software Foundation; either version 2 of the License, or
 * (at your option) any later version.
 *
 * This program is distributed in the hope that it will be useful,
 * but WITHOUT ANY WARRANTY; without even the implied warranty of
 * MERCHANTABILITY or FITNESS FOR A PARTICULAR PURPOSE.  See the
 * GNU General Public License for more details.
 */

#include <linux/clk-provider.h>
#include <linux/of.h>
#include <linux/of_address.h>
#include <linux/syscore_ops.h>
#include <dt-bindings/clock/rk3288-cru.h>
#include "clk.h"

#define RK3288_GRF_SOC_CON(x)	(0x244 + x * 4)
#define RK3288_GRF_SOC_STATUS1	0x284

enum rk3288_plls {
	apll, dpll, cpll, gpll, npll,
};

static struct rockchip_pll_rate_table rk3288_pll_rates[] = {
	RK3066_PLL_RATE(2208000000, 1, 92, 1),
	RK3066_PLL_RATE(2184000000, 1, 91, 1),
	RK3066_PLL_RATE(2160000000, 1, 90, 1),
	RK3066_PLL_RATE(2136000000, 1, 89, 1),
	RK3066_PLL_RATE(2112000000, 1, 88, 1),
	RK3066_PLL_RATE(2088000000, 1, 87, 1),
	RK3066_PLL_RATE(2064000000, 1, 86, 1),
	RK3066_PLL_RATE(2040000000, 1, 85, 1),
	RK3066_PLL_RATE(2016000000, 1, 84, 1),
	RK3066_PLL_RATE(1992000000, 1, 83, 1),
	RK3066_PLL_RATE(1968000000, 1, 82, 1),
	RK3066_PLL_RATE(1944000000, 1, 81, 1),
	RK3066_PLL_RATE(1920000000, 1, 80, 1),
	RK3066_PLL_RATE(1896000000, 1, 79, 1),
	RK3066_PLL_RATE(1872000000, 1, 78, 1),
	RK3066_PLL_RATE(1848000000, 1, 77, 1),
	RK3066_PLL_RATE(1824000000, 1, 76, 1),
	RK3066_PLL_RATE(1800000000, 1, 75, 1),
	RK3066_PLL_RATE(1776000000, 1, 74, 1),
	RK3066_PLL_RATE(1752000000, 1, 73, 1),
	RK3066_PLL_RATE(1728000000, 1, 72, 1),
	RK3066_PLL_RATE(1704000000, 1, 71, 1),
	RK3066_PLL_RATE(1680000000, 1, 70, 1),
	RK3066_PLL_RATE(1656000000, 1, 69, 1),
	RK3066_PLL_RATE(1632000000, 1, 68, 1),
	RK3066_PLL_RATE(1608000000, 1, 67, 1),
	RK3066_PLL_RATE(1560000000, 1, 65, 1),
	RK3066_PLL_RATE(1512000000, 1, 63, 1),
	RK3066_PLL_RATE(1488000000, 1, 62, 1),
	RK3066_PLL_RATE(1464000000, 1, 61, 1),
	RK3066_PLL_RATE(1440000000, 1, 60, 1),
	RK3066_PLL_RATE(1416000000, 1, 59, 1),
	RK3066_PLL_RATE(1392000000, 1, 58, 1),
	RK3066_PLL_RATE(1368000000, 1, 57, 1),
	RK3066_PLL_RATE(1344000000, 1, 56, 1),
	RK3066_PLL_RATE(1320000000, 1, 55, 1),
	RK3066_PLL_RATE(1296000000, 1, 54, 1),
	RK3066_PLL_RATE(1272000000, 1, 53, 1),
	RK3066_PLL_RATE(1248000000, 1, 52, 1),
	RK3066_PLL_RATE(1224000000, 1, 51, 1),
	RK3066_PLL_RATE(1200000000, 1, 50, 1),
	RK3066_PLL_RATE(1188000000, 2, 99, 1),
	RK3066_PLL_RATE(1176000000, 1, 49, 1),
	RK3066_PLL_RATE(1128000000, 1, 47, 1),
	RK3066_PLL_RATE(1104000000, 1, 46, 1),
	RK3066_PLL_RATE(1008000000, 1, 84, 2),
	RK3066_PLL_RATE( 912000000, 1, 76, 2),
	RK3066_PLL_RATE( 891000000, 8, 594, 2),
	RK3066_PLL_RATE( 888000000, 1, 74, 2),
	RK3066_PLL_RATE( 816000000, 1, 68, 2),
	RK3066_PLL_RATE( 798000000, 2, 133, 2),
	RK3066_PLL_RATE( 792000000, 1, 66, 2),
	RK3066_PLL_RATE( 768000000, 1, 64, 2),
	RK3066_PLL_RATE( 742500000, 8, 495, 2),
	RK3066_PLL_RATE( 696000000, 1, 58, 2),
	RK3066_PLL_RATE( 600000000, 1, 50, 2),
	RK3066_PLL_RATE_NB(594000000, 1, 198, 8, 1),
	RK3066_PLL_RATE( 552000000, 1, 46, 2),
	RK3066_PLL_RATE( 504000000, 1, 84, 4),
	RK3066_PLL_RATE( 500000000, 3, 125, 2),
	RK3066_PLL_RATE( 456000000, 1, 76, 4),
	RK3066_PLL_RATE( 408000000, 1, 68, 4),
	RK3066_PLL_RATE( 400000000, 3, 100, 2),
	RK3066_PLL_RATE( 384000000, 2, 128, 4),
	RK3066_PLL_RATE( 360000000, 1, 60, 4),
	RK3066_PLL_RATE( 312000000, 1, 52, 4),
	RK3066_PLL_RATE( 300000000, 1, 50, 4),
	RK3066_PLL_RATE( 297000000, 2, 198, 8),
	RK3066_PLL_RATE( 252000000, 1, 84, 8),
	RK3066_PLL_RATE( 216000000, 1, 72, 8),
	RK3066_PLL_RATE( 148500000, 2, 99, 8),
	RK3066_PLL_RATE( 126000000, 1, 84, 16),
	RK3066_PLL_RATE(  48000000, 1, 64, 32),
	{ /* sentinel */ },
};

#define RK3288_DIV_ACLK_CORE_M0_MASK	0xf
#define RK3288_DIV_ACLK_CORE_M0_SHIFT	0
#define RK3288_DIV_ACLK_CORE_MP_MASK	0xf
#define RK3288_DIV_ACLK_CORE_MP_SHIFT	4
#define RK3288_DIV_L2RAM_MASK		0x7
#define RK3288_DIV_L2RAM_SHIFT		0
#define RK3288_DIV_ATCLK_MASK		0x1f
#define RK3288_DIV_ATCLK_SHIFT		4
#define RK3288_DIV_PCLK_DBGPRE_MASK	0x1f
#define RK3288_DIV_PCLK_DBGPRE_SHIFT	9

#define RK3288_CLKSEL0(_core_m0, _core_mp)				\
	{								\
		.reg = RK3288_CLKSEL_CON(0),				\
		.val = HIWORD_UPDATE(_core_m0, RK3288_DIV_ACLK_CORE_M0_MASK, \
				RK3288_DIV_ACLK_CORE_M0_SHIFT) |	\
		       HIWORD_UPDATE(_core_mp, RK3288_DIV_ACLK_CORE_MP_MASK, \
				RK3288_DIV_ACLK_CORE_MP_SHIFT),		\
	}
#define RK3288_CLKSEL37(_l2ram, _atclk, _pclk_dbg_pre)			\
	{								\
		.reg = RK3288_CLKSEL_CON(37),				\
		.val = HIWORD_UPDATE(_l2ram, RK3288_DIV_L2RAM_MASK,	\
				RK3288_DIV_L2RAM_SHIFT) |		\
		       HIWORD_UPDATE(_atclk, RK3288_DIV_ATCLK_MASK,	\
				RK3288_DIV_ATCLK_SHIFT) |		\
		       HIWORD_UPDATE(_pclk_dbg_pre,			\
				RK3288_DIV_PCLK_DBGPRE_MASK,		\
				RK3288_DIV_PCLK_DBGPRE_SHIFT),		\
	}

#define RK3288_CPUCLK_RATE(_prate, _core_m0, _core_mp, _l2ram, _atclk, _pdbg) \
	{								\
		.prate = _prate,					\
		.divs = {						\
			RK3288_CLKSEL0(_core_m0, _core_mp),		\
			RK3288_CLKSEL37(_l2ram, _atclk, _pdbg),		\
		},							\
	}

static struct rockchip_cpuclk_rate_table rk3288_cpuclk_rates[] __initdata = {
	RK3288_CPUCLK_RATE(1800000000, 1, 3, 1, 3, 3),
	RK3288_CPUCLK_RATE(1704000000, 1, 3, 1, 3, 3),
	RK3288_CPUCLK_RATE(1608000000, 1, 3, 1, 3, 3),
	RK3288_CPUCLK_RATE(1512000000, 1, 3, 1, 3, 3),
	RK3288_CPUCLK_RATE(1416000000, 1, 3, 1, 3, 3),
	RK3288_CPUCLK_RATE(1200000000, 1, 3, 1, 3, 3),
	RK3288_CPUCLK_RATE(1008000000, 1, 3, 1, 3, 3),
	RK3288_CPUCLK_RATE( 816000000, 1, 3, 1, 3, 3),
	RK3288_CPUCLK_RATE( 696000000, 1, 3, 1, 3, 3),
	RK3288_CPUCLK_RATE( 600000000, 1, 3, 1, 3, 3),
	RK3288_CPUCLK_RATE( 408000000, 1, 3, 1, 3, 3),
	RK3288_CPUCLK_RATE( 312000000, 1, 3, 1, 3, 3),
	RK3288_CPUCLK_RATE( 216000000, 1, 3, 1, 3, 3),
	RK3288_CPUCLK_RATE( 126000000, 1, 3, 1, 3, 3),
};

static const struct rockchip_cpuclk_reg_data rk3288_cpuclk_data = {
	.core_reg = RK3288_CLKSEL_CON(0),
	.div_core_shift = 8,
	.div_core_mask = 0x1f,
	.mux_core_shift = 15,
};

PNAME(mux_pll_p)		= { "xin24m", "xin32k" };
PNAME(mux_armclk_p)		= { "apll_core", "gpll_core" };
PNAME(mux_ddrphy_p)		= { "dpll_ddr", "gpll_ddr" };
PNAME(mux_aclk_cpu_src_p)	= { "cpll_aclk_cpu", "gpll_aclk_cpu" };

PNAME(mux_pll_src_cpll_gpll_p)		= { "cpll", "gpll" };
PNAME(mux_pll_src_npll_cpll_gpll_p)	= { "npll", "cpll", "gpll" };
PNAME(mux_pll_src_cpll_gpll_npll_p)	= { "cpll", "gpll", "npll" };
PNAME(mux_pll_src_cpll_gpll_usb480m_p)	= { "cpll", "gpll", "usbphy480m_src" };
PNAME(mux_pll_src_cpll_gll_usb_npll_p)	= { "cpll", "gpll", "usbphy480m_src", "npll" };

PNAME(mux_mmc_src_p)	= { "cpll", "gpll", "xin24m", "xin24m" };
PNAME(mux_i2s_pre_p)	= { "i2s_src", "i2s_frac", "ext_i2s", "xin12m" };
PNAME(mux_i2s_clkout_p)	= { "i2s_pre", "xin12m" };
PNAME(mux_spdif_p)	= { "spdif_pre", "spdif_frac", "xin12m" };
PNAME(mux_spdif_8ch_p)	= { "spdif_8ch_pre", "spdif_8ch_frac", "xin12m" };
PNAME(mux_uart0_p)	= { "uart0_src", "uart0_frac", "xin24m" };
PNAME(mux_uart1_p)	= { "uart1_src", "uart1_frac", "xin24m" };
PNAME(mux_uart2_p)	= { "uart2_src", "uart2_frac", "xin24m" };
PNAME(mux_uart3_p)	= { "uart3_src", "uart3_frac", "xin24m" };
PNAME(mux_uart4_p)	= { "uart4_src", "uart4_frac", "xin24m" };
PNAME(mux_vip_out_p)	= { "vip_src", "xin24m" };
PNAME(mux_mac_p)	= { "mac_pll_src", "ext_gmac" };
PNAME(mux_hsadcout_p)	= { "hsadc_src", "ext_hsadc" };
PNAME(mux_edp_24m_p)	= { "ext_edp_24m", "xin24m" };
PNAME(mux_tspout_p)	= { "cpll", "gpll", "npll", "xin27m" };

PNAME(mux_usbphy480m_p)		= { "sclk_otgphy1_480m", "sclk_otgphy2_480m",
				    "sclk_otgphy0_480m" };
PNAME(mux_hsicphy480m_p)	= { "cpll", "gpll", "usbphy480m_src" };
PNAME(mux_hsicphy12m_p)		= { "hsicphy12m_xin12m", "hsicphy12m_usbphy" };

static struct rockchip_pll_clock rk3288_pll_clks[] __initdata = {
	[apll] = PLL(pll_rk3066, PLL_APLL, "apll", mux_pll_p, 0, RK3288_PLL_CON(0),
		     RK3288_MODE_CON, 0, 6, 0, rk3288_pll_rates),
	[dpll] = PLL(pll_rk3066, PLL_DPLL, "dpll", mux_pll_p, 0, RK3288_PLL_CON(4),
		     RK3288_MODE_CON, 4, 5, 0, NULL),
	[cpll] = PLL(pll_rk3066, PLL_CPLL, "cpll", mux_pll_p, 0, RK3288_PLL_CON(8),
		     RK3288_MODE_CON, 8, 7, ROCKCHIP_PLL_SYNC_RATE, rk3288_pll_rates),
	[gpll] = PLL(pll_rk3066, PLL_GPLL, "gpll", mux_pll_p, 0, RK3288_PLL_CON(12),
		     RK3288_MODE_CON, 12, 8, ROCKCHIP_PLL_SYNC_RATE, rk3288_pll_rates),
	[npll] = PLL(pll_rk3066, PLL_NPLL, "npll",  mux_pll_p, 0, RK3288_PLL_CON(16),
		     RK3288_MODE_CON, 14, 9, ROCKCHIP_PLL_SYNC_RATE, rk3288_pll_rates),
};

static struct clk_div_table div_hclk_cpu_t[] = {
	{ .val = 0, .div = 1 },
	{ .val = 1, .div = 2 },
	{ .val = 3, .div = 4 },
	{ /* sentinel */},
};

#define MFLAGS CLK_MUX_HIWORD_MASK
#define DFLAGS CLK_DIVIDER_HIWORD_MASK
#define GFLAGS (CLK_GATE_HIWORD_MASK | CLK_GATE_SET_TO_DISABLE)
#define IFLAGS ROCKCHIP_INVERTER_HIWORD_MASK

static struct rockchip_clk_branch rk3288_clk_branches[] __initdata = {
	/*
	 * Clock-Architecture Diagram 1
	 */

	GATE(0, "apll_core", "apll", CLK_IGNORE_UNUSED,
			RK3288_CLKGATE_CON(0), 1, GFLAGS),
	GATE(0, "gpll_core", "gpll", CLK_IGNORE_UNUSED,
			RK3288_CLKGATE_CON(0), 2, GFLAGS),

	COMPOSITE_NOMUX(0, "armcore0", "armclk", CLK_IGNORE_UNUSED,
			RK3288_CLKSEL_CON(36), 0, 3, DFLAGS | CLK_DIVIDER_READ_ONLY,
			RK3288_CLKGATE_CON(12), 0, GFLAGS),
	COMPOSITE_NOMUX(0, "armcore1", "armclk", CLK_IGNORE_UNUSED,
			RK3288_CLKSEL_CON(36), 4, 3, DFLAGS | CLK_DIVIDER_READ_ONLY,
			RK3288_CLKGATE_CON(12), 1, GFLAGS),
	COMPOSITE_NOMUX(0, "armcore2", "armclk", CLK_IGNORE_UNUSED,
			RK3288_CLKSEL_CON(36), 8, 3, DFLAGS | CLK_DIVIDER_READ_ONLY,
			RK3288_CLKGATE_CON(12), 2, GFLAGS),
	COMPOSITE_NOMUX(0, "armcore3", "armclk", CLK_IGNORE_UNUSED,
			RK3288_CLKSEL_CON(36), 12, 3, DFLAGS | CLK_DIVIDER_READ_ONLY,
			RK3288_CLKGATE_CON(12), 3, GFLAGS),
	COMPOSITE_NOMUX(0, "l2ram", "armclk", CLK_IGNORE_UNUSED,
			RK3288_CLKSEL_CON(37), 0, 3, DFLAGS | CLK_DIVIDER_READ_ONLY,
			RK3288_CLKGATE_CON(12), 4, GFLAGS),
	COMPOSITE_NOMUX(0, "aclk_core_m0", "armclk", CLK_IGNORE_UNUSED,
			RK3288_CLKSEL_CON(0), 0, 4, DFLAGS | CLK_DIVIDER_READ_ONLY,
			RK3288_CLKGATE_CON(12), 5, GFLAGS),
	COMPOSITE_NOMUX(0, "aclk_core_mp", "armclk", CLK_IGNORE_UNUSED,
			RK3288_CLKSEL_CON(0), 4, 4, DFLAGS | CLK_DIVIDER_READ_ONLY,
			RK3288_CLKGATE_CON(12), 6, GFLAGS),
	COMPOSITE_NOMUX(0, "atclk", "armclk", 0,
			RK3288_CLKSEL_CON(37), 4, 5, DFLAGS | CLK_DIVIDER_READ_ONLY,
			RK3288_CLKGATE_CON(12), 7, GFLAGS),
	COMPOSITE_NOMUX(0, "pclk_dbg_pre", "armclk", CLK_IGNORE_UNUSED,
			RK3288_CLKSEL_CON(37), 9, 5, DFLAGS | CLK_DIVIDER_READ_ONLY,
			RK3288_CLKGATE_CON(12), 8, GFLAGS),
	GATE(0, "pclk_dbg", "pclk_dbg_pre", 0,
			RK3288_CLKGATE_CON(12), 9, GFLAGS),
	GATE(0, "cs_dbg", "pclk_dbg_pre", CLK_IGNORE_UNUSED,
			RK3288_CLKGATE_CON(12), 10, GFLAGS),
	GATE(0, "pclk_core_niu", "pclk_dbg_pre", 0,
			RK3288_CLKGATE_CON(12), 11, GFLAGS),

	GATE(0, "dpll_ddr", "dpll", CLK_IGNORE_UNUSED,
			RK3288_CLKGATE_CON(0), 8, GFLAGS),
	GATE(0, "gpll_ddr", "gpll", 0,
			RK3288_CLKGATE_CON(0), 9, GFLAGS),
	COMPOSITE_NOGATE(0, "ddrphy", mux_ddrphy_p, CLK_IGNORE_UNUSED,
			RK3288_CLKSEL_CON(26), 2, 1, MFLAGS, 0, 2,
					DFLAGS | CLK_DIVIDER_POWER_OF_TWO),

	GATE(0, "gpll_aclk_cpu", "gpll", CLK_IGNORE_UNUSED,
			RK3288_CLKGATE_CON(0), 10, GFLAGS),
	GATE(0, "cpll_aclk_cpu", "cpll", CLK_IGNORE_UNUSED,
			RK3288_CLKGATE_CON(0), 11, GFLAGS),
	COMPOSITE_NOGATE(0, "aclk_cpu_src", mux_aclk_cpu_src_p, CLK_IGNORE_UNUSED,
			RK3288_CLKSEL_CON(1), 15, 1, MFLAGS, 3, 5, DFLAGS),
	DIV(0, "aclk_cpu_pre", "aclk_cpu_src", CLK_SET_RATE_PARENT,
			RK3288_CLKSEL_CON(1), 0, 3, DFLAGS),
	GATE(ACLK_CPU, "aclk_cpu", "aclk_cpu_pre", CLK_IGNORE_UNUSED,
			RK3288_CLKGATE_CON(0), 3, GFLAGS),
	COMPOSITE_NOMUX(PCLK_CPU, "pclk_cpu", "aclk_cpu_pre", CLK_IGNORE_UNUSED,
			RK3288_CLKSEL_CON(1), 12, 3, DFLAGS,
			RK3288_CLKGATE_CON(0), 5, GFLAGS),
	COMPOSITE_NOMUX_DIVTBL(HCLK_CPU, "hclk_cpu", "aclk_cpu_pre", CLK_IGNORE_UNUSED,
			RK3288_CLKSEL_CON(1), 8, 2, DFLAGS, div_hclk_cpu_t,
			RK3288_CLKGATE_CON(0), 4, GFLAGS),
	GATE(0, "c2c_host", "aclk_cpu_src", 0,
			RK3288_CLKGATE_CON(13), 8, GFLAGS),
	COMPOSITE_NOMUX(SCLK_CRYPTO, "crypto", "aclk_cpu_pre", 0,
			RK3288_CLKSEL_CON(26), 6, 2, DFLAGS,
			RK3288_CLKGATE_CON(5), 4, GFLAGS),
	GATE(0, "aclk_bus_2pmu", "aclk_cpu_pre", CLK_IGNORE_UNUSED,
			RK3288_CLKGATE_CON(0), 7, GFLAGS),

	COMPOSITE(0, "i2s_src", mux_pll_src_cpll_gpll_p, 0,
			RK3288_CLKSEL_CON(4), 15, 1, MFLAGS, 0, 7, DFLAGS,
			RK3288_CLKGATE_CON(4), 1, GFLAGS),
	COMPOSITE_FRAC(0, "i2s_frac", "i2s_src", CLK_SET_RATE_PARENT,
			RK3288_CLKSEL_CON(8), 0,
			RK3288_CLKGATE_CON(4), 2, GFLAGS),
	MUX(0, "i2s_pre", mux_i2s_pre_p, CLK_SET_RATE_PARENT,
			RK3288_CLKSEL_CON(4), 8, 2, MFLAGS),
	COMPOSITE_NODIV(SCLK_I2S0_OUT, "i2s0_clkout", mux_i2s_clkout_p, 0,
			RK3288_CLKSEL_CON(4), 12, 1, MFLAGS,
			RK3288_CLKGATE_CON(4), 0, GFLAGS),
	GATE(SCLK_I2S0, "sclk_i2s0", "i2s_pre", CLK_SET_RATE_PARENT,
			RK3288_CLKGATE_CON(4), 3, GFLAGS),

	MUX(0, "spdif_src", mux_pll_src_cpll_gpll_p, 0,
			RK3288_CLKSEL_CON(5), 15, 1, MFLAGS),
	COMPOSITE_NOMUX(0, "spdif_pre", "spdif_src", 0,
			RK3288_CLKSEL_CON(5), 0, 7, DFLAGS,
			RK3288_CLKGATE_CON(4), 4, GFLAGS),
	COMPOSITE_FRAC(0, "spdif_frac", "spdif_src", 0,
			RK3288_CLKSEL_CON(9), 0,
			RK3288_CLKGATE_CON(4), 5, GFLAGS),
	COMPOSITE_NODIV(SCLK_SPDIF, "sclk_spdif", mux_spdif_p, 0,
			RK3288_CLKSEL_CON(5), 8, 2, MFLAGS,
			RK3288_CLKGATE_CON(4), 6, GFLAGS),
	COMPOSITE_NOMUX(0, "spdif_8ch_pre", "spdif_src", 0,
			RK3288_CLKSEL_CON(40), 0, 7, DFLAGS,
			RK3288_CLKGATE_CON(4), 7, GFLAGS),
	COMPOSITE_FRAC(0, "spdif_8ch_frac", "spdif_8ch_pre", 0,
			RK3288_CLKSEL_CON(41), 0,
			RK3288_CLKGATE_CON(4), 8, GFLAGS),
	COMPOSITE_NODIV(SCLK_SPDIF8CH, "sclk_spdif_8ch", mux_spdif_8ch_p, 0,
			RK3288_CLKSEL_CON(40), 8, 2, MFLAGS,
			RK3288_CLKGATE_CON(4), 9, GFLAGS),

	GATE(0, "sclk_acc_efuse", "xin24m", 0,
			RK3288_CLKGATE_CON(0), 12, GFLAGS),

	GATE(SCLK_TIMER0, "sclk_timer0", "xin24m", 0,
			RK3288_CLKGATE_CON(1), 0, GFLAGS),
	GATE(SCLK_TIMER1, "sclk_timer1", "xin24m", 0,
			RK3288_CLKGATE_CON(1), 1, GFLAGS),
	GATE(SCLK_TIMER2, "sclk_timer2", "xin24m", 0,
			RK3288_CLKGATE_CON(1), 2, GFLAGS),
	GATE(SCLK_TIMER3, "sclk_timer3", "xin24m", 0,
			RK3288_CLKGATE_CON(1), 3, GFLAGS),
	GATE(SCLK_TIMER4, "sclk_timer4", "xin24m", 0,
			RK3288_CLKGATE_CON(1), 4, GFLAGS),
	GATE(SCLK_TIMER5, "sclk_timer5", "xin24m", 0,
			RK3288_CLKGATE_CON(1), 5, GFLAGS),

	/*
	 * Clock-Architecture Diagram 2
	 */

	COMPOSITE(0, "aclk_vepu", mux_pll_src_cpll_gpll_usb480m_p, 0,
			RK3288_CLKSEL_CON(32), 6, 2, MFLAGS, 0, 5, DFLAGS,
			RK3288_CLKGATE_CON(3), 9, GFLAGS),
	COMPOSITE(0, "aclk_vdpu", mux_pll_src_cpll_gpll_usb480m_p, 0,
			RK3288_CLKSEL_CON(32), 14, 2, MFLAGS, 8, 5, DFLAGS,
			RK3288_CLKGATE_CON(3), 11, GFLAGS),
	/*
	 * We use aclk_vdpu by default GRF_SOC_CON0[7] setting in system,
	 * so we ignore the mux and make clocks nodes as following,
	 */
	GATE(ACLK_VCODEC, "aclk_vcodec", "aclk_vdpu", 0,
		RK3288_CLKGATE_CON(9), 0, GFLAGS),
	/*
	 * We introduce a virtul node of hclk_vodec_pre_v to split one clock
	 * struct with a gate and a fix divider into two node in software.
	 */
	GATE(0, "hclk_vcodec_pre_v", "aclk_vdpu", 0,
		RK3288_CLKGATE_CON(3), 10, GFLAGS),
	GATE(HCLK_VCODEC, "hclk_vcodec", "hclk_vcodec_pre", 0,
		RK3288_CLKGATE_CON(9), 1, GFLAGS),

	COMPOSITE(0, "aclk_vio0", mux_pll_src_cpll_gpll_usb480m_p, CLK_IGNORE_UNUSED,
			RK3288_CLKSEL_CON(31), 6, 2, MFLAGS, 0, 5, DFLAGS,
			RK3288_CLKGATE_CON(3), 0, GFLAGS),
	DIV(0, "hclk_vio", "aclk_vio0", 0,
			RK3288_CLKSEL_CON(28), 8, 5, DFLAGS),
	COMPOSITE(0, "aclk_vio1", mux_pll_src_cpll_gpll_usb480m_p, CLK_IGNORE_UNUSED,
			RK3288_CLKSEL_CON(31), 14, 2, MFLAGS, 8, 5, DFLAGS,
			RK3288_CLKGATE_CON(3), 2, GFLAGS),

	COMPOSITE(0, "aclk_rga_pre", mux_pll_src_cpll_gpll_usb480m_p, 0,
			RK3288_CLKSEL_CON(30), 6, 2, MFLAGS, 0, 5, DFLAGS,
			RK3288_CLKGATE_CON(3), 5, GFLAGS),
	COMPOSITE(SCLK_RGA, "sclk_rga", mux_pll_src_cpll_gpll_usb480m_p, 0,
			RK3288_CLKSEL_CON(30), 14, 2, MFLAGS, 8, 5, DFLAGS,
			RK3288_CLKGATE_CON(3), 4, GFLAGS),

	COMPOSITE(DCLK_VOP0, "dclk_vop0", mux_pll_src_cpll_gpll_npll_p, 0,
			RK3288_CLKSEL_CON(27), 0, 2, MFLAGS, 8, 8, DFLAGS,
			RK3288_CLKGATE_CON(3), 1, GFLAGS),
	COMPOSITE(DCLK_VOP1, "dclk_vop1", mux_pll_src_cpll_gpll_npll_p, 0,
			RK3288_CLKSEL_CON(29), 6, 2, MFLAGS, 8, 8, DFLAGS,
			RK3288_CLKGATE_CON(3), 3, GFLAGS),

	COMPOSITE_NODIV(SCLK_EDP_24M, "sclk_edp_24m", mux_edp_24m_p, 0,
			RK3288_CLKSEL_CON(28), 15, 1, MFLAGS,
			RK3288_CLKGATE_CON(3), 12, GFLAGS),
	COMPOSITE(SCLK_EDP, "sclk_edp", mux_pll_src_cpll_gpll_npll_p, 0,
			RK3288_CLKSEL_CON(28), 6, 2, MFLAGS, 0, 6, DFLAGS,
			RK3288_CLKGATE_CON(3), 13, GFLAGS),

	COMPOSITE(SCLK_ISP, "sclk_isp", mux_pll_src_cpll_gpll_npll_p, 0,
			RK3288_CLKSEL_CON(6), 6, 2, MFLAGS, 0, 6, DFLAGS,
			RK3288_CLKGATE_CON(3), 14, GFLAGS),
	COMPOSITE(SCLK_ISP_JPE, "sclk_isp_jpe", mux_pll_src_cpll_gpll_npll_p, 0,
			RK3288_CLKSEL_CON(6), 14, 2, MFLAGS, 8, 6, DFLAGS,
			RK3288_CLKGATE_CON(3), 15, GFLAGS),

	GATE(SCLK_HDMI_HDCP, "sclk_hdmi_hdcp", "xin24m", 0,
			RK3288_CLKGATE_CON(5), 12, GFLAGS),
	GATE(SCLK_HDMI_CEC, "sclk_hdmi_cec", "xin32k", 0,
			RK3288_CLKGATE_CON(5), 11, GFLAGS),

	COMPOSITE(ACLK_HEVC, "aclk_hevc", mux_pll_src_cpll_gpll_npll_p, 0,
			RK3288_CLKSEL_CON(39), 14, 2, MFLAGS, 8, 5, DFLAGS,
			RK3288_CLKGATE_CON(13), 13, GFLAGS),
	DIV(HCLK_HEVC, "hclk_hevc", "aclk_hevc", 0,
			RK3288_CLKSEL_CON(40), 12, 2, DFLAGS),

	COMPOSITE(SCLK_HEVC_CABAC, "sclk_hevc_cabac", mux_pll_src_cpll_gpll_npll_p, 0,
			RK3288_CLKSEL_CON(42), 6, 2, MFLAGS, 0, 5, DFLAGS,
			RK3288_CLKGATE_CON(13), 14, GFLAGS),
	COMPOSITE(SCLK_HEVC_CORE, "sclk_hevc_core", mux_pll_src_cpll_gpll_npll_p, 0,
			RK3288_CLKSEL_CON(42), 14, 2, MFLAGS, 8, 5, DFLAGS,
			RK3288_CLKGATE_CON(13), 15, GFLAGS),

	COMPOSITE_NODIV(0, "vip_src", mux_pll_src_cpll_gpll_p, 0,
			RK3288_CLKSEL_CON(26), 8, 1, MFLAGS,
			RK3288_CLKGATE_CON(3), 7, GFLAGS),
	COMPOSITE_NOGATE(0, "sclk_vip_out", mux_vip_out_p, 0,
			RK3288_CLKSEL_CON(26), 15, 1, MFLAGS, 9, 5, DFLAGS),

	DIV(0, "pclk_pd_alive", "gpll", 0,
			RK3288_CLKSEL_CON(33), 8, 5, DFLAGS),
	COMPOSITE_NOMUX(0, "pclk_pd_pmu", "gpll", CLK_IGNORE_UNUSED,
			RK3288_CLKSEL_CON(33), 0, 5, DFLAGS,
			RK3288_CLKGATE_CON(5), 8, GFLAGS),

	COMPOSITE(SCLK_GPU, "sclk_gpu", mux_pll_src_cpll_gll_usb_npll_p, 0,
			RK3288_CLKSEL_CON(34), 6, 2, MFLAGS, 0, 5, DFLAGS,
			RK3288_CLKGATE_CON(5), 7, GFLAGS),

	COMPOSITE(0, "aclk_peri_src", mux_pll_src_cpll_gpll_p, CLK_IGNORE_UNUSED,
			RK3288_CLKSEL_CON(10), 15, 1, MFLAGS, 0, 5, DFLAGS,
			RK3288_CLKGATE_CON(2), 0, GFLAGS),
	COMPOSITE_NOMUX(PCLK_PERI, "pclk_peri", "aclk_peri_src", 0,
			RK3288_CLKSEL_CON(10), 12, 2, DFLAGS | CLK_DIVIDER_POWER_OF_TWO,
			RK3288_CLKGATE_CON(2), 3, GFLAGS),
	COMPOSITE_NOMUX(HCLK_PERI, "hclk_peri", "aclk_peri_src", CLK_IGNORE_UNUSED,
			RK3288_CLKSEL_CON(10), 8, 2, DFLAGS | CLK_DIVIDER_POWER_OF_TWO,
			RK3288_CLKGATE_CON(2), 2, GFLAGS),
	GATE(ACLK_PERI, "aclk_peri", "aclk_peri_src", CLK_IGNORE_UNUSED,
			RK3288_CLKGATE_CON(2), 1, GFLAGS),

	/*
	 * Clock-Architecture Diagram 3
	 */

	COMPOSITE(SCLK_SPI0, "sclk_spi0", mux_pll_src_cpll_gpll_p, 0,
			RK3288_CLKSEL_CON(25), 7, 1, MFLAGS, 0, 7, DFLAGS,
			RK3288_CLKGATE_CON(2), 9, GFLAGS),
	COMPOSITE(SCLK_SPI1, "sclk_spi1", mux_pll_src_cpll_gpll_p, 0,
			RK3288_CLKSEL_CON(25), 15, 1, MFLAGS, 8, 7, DFLAGS,
			RK3288_CLKGATE_CON(2), 10, GFLAGS),
	COMPOSITE(SCLK_SPI2, "sclk_spi2", mux_pll_src_cpll_gpll_p, 0,
			RK3288_CLKSEL_CON(39), 7, 1, MFLAGS, 0, 7, DFLAGS,
			RK3288_CLKGATE_CON(2), 11, GFLAGS),

	COMPOSITE(SCLK_SDMMC, "sclk_sdmmc", mux_mmc_src_p, 0,
			RK3288_CLKSEL_CON(11), 6, 2, MFLAGS, 0, 6, DFLAGS,
			RK3288_CLKGATE_CON(13), 0, GFLAGS),
	COMPOSITE(SCLK_SDIO0, "sclk_sdio0", mux_mmc_src_p, 0,
			RK3288_CLKSEL_CON(12), 6, 2, MFLAGS, 0, 6, DFLAGS,
			RK3288_CLKGATE_CON(13), 1, GFLAGS),
	COMPOSITE(SCLK_SDIO1, "sclk_sdio1", mux_mmc_src_p, 0,
			RK3288_CLKSEL_CON(34), 14, 2, MFLAGS, 8, 6, DFLAGS,
			RK3288_CLKGATE_CON(13), 2, GFLAGS),
	COMPOSITE(SCLK_EMMC, "sclk_emmc", mux_mmc_src_p, 0,
			RK3288_CLKSEL_CON(12), 14, 2, MFLAGS, 8, 6, DFLAGS,
			RK3288_CLKGATE_CON(13), 3, GFLAGS),

	MMC(SCLK_SDMMC_DRV,    "sdmmc_drv",    "sclk_sdmmc", RK3288_SDMMC_CON0, 1),
	MMC(SCLK_SDMMC_SAMPLE, "sdmmc_sample", "sclk_sdmmc", RK3288_SDMMC_CON1, 0),

	MMC(SCLK_SDIO0_DRV,    "sdio0_drv",    "sclk_sdio0", RK3288_SDIO0_CON0, 1),
	MMC(SCLK_SDIO0_SAMPLE, "sdio0_sample", "sclk_sdio0", RK3288_SDIO0_CON1, 0),

	MMC(SCLK_SDIO1_DRV,    "sdio1_drv",    "sclk_sdio1", RK3288_SDIO1_CON0, 1),
	MMC(SCLK_SDIO1_SAMPLE, "sdio1_sample", "sclk_sdio1", RK3288_SDIO1_CON1, 0),

	MMC(SCLK_EMMC_DRV,     "emmc_drv",     "sclk_emmc",  RK3288_EMMC_CON0,  1),
	MMC(SCLK_EMMC_SAMPLE,  "emmc_sample",  "sclk_emmc",  RK3288_EMMC_CON1,  0),

	COMPOSITE(0, "sclk_tspout", mux_tspout_p, 0,
			RK3288_CLKSEL_CON(35), 14, 2, MFLAGS, 8, 5, DFLAGS,
			RK3288_CLKGATE_CON(4), 11, GFLAGS),
	COMPOSITE(0, "sclk_tsp", mux_pll_src_cpll_gpll_npll_p, 0,
			RK3288_CLKSEL_CON(35), 6, 2, MFLAGS, 0, 5, DFLAGS,
			RK3288_CLKGATE_CON(4), 10, GFLAGS),

	GATE(SCLK_OTGPHY0, "sclk_otgphy0", "xin24m", CLK_IGNORE_UNUSED,
			RK3288_CLKGATE_CON(13), 4, GFLAGS),
	GATE(SCLK_OTGPHY1, "sclk_otgphy1", "xin24m", CLK_IGNORE_UNUSED,
			RK3288_CLKGATE_CON(13), 5, GFLAGS),
	GATE(SCLK_OTGPHY2, "sclk_otgphy2", "xin24m", CLK_IGNORE_UNUSED,
			RK3288_CLKGATE_CON(13), 6, GFLAGS),
	GATE(SCLK_OTG_ADP, "sclk_otg_adp", "xin32k", CLK_IGNORE_UNUSED,
			RK3288_CLKGATE_CON(13), 7, GFLAGS),

	COMPOSITE_NOMUX(SCLK_TSADC, "sclk_tsadc", "xin32k", 0,
			RK3288_CLKSEL_CON(2), 0, 6, DFLAGS,
			RK3288_CLKGATE_CON(2), 7, GFLAGS),

	COMPOSITE_NOMUX(SCLK_SARADC, "sclk_saradc", "xin24m", 0,
			RK3288_CLKSEL_CON(24), 8, 8, DFLAGS,
			RK3288_CLKGATE_CON(2), 8, GFLAGS),

	GATE(SCLK_PS2C, "sclk_ps2c", "xin24m", 0,
			RK3288_CLKGATE_CON(5), 13, GFLAGS),

	COMPOSITE(SCLK_NANDC0, "sclk_nandc0", mux_pll_src_cpll_gpll_p, 0,
			RK3288_CLKSEL_CON(38), 7, 1, MFLAGS, 0, 5, DFLAGS,
			RK3288_CLKGATE_CON(5), 5, GFLAGS),
	COMPOSITE(SCLK_NANDC1, "sclk_nandc1", mux_pll_src_cpll_gpll_p, 0,
			RK3288_CLKSEL_CON(38), 15, 1, MFLAGS, 8, 5, DFLAGS,
			RK3288_CLKGATE_CON(5), 6, GFLAGS),

	COMPOSITE(0, "uart0_src", mux_pll_src_cpll_gll_usb_npll_p, 0,
			RK3288_CLKSEL_CON(13), 13, 2, MFLAGS, 0, 7, DFLAGS,
			RK3288_CLKGATE_CON(1), 8, GFLAGS),
	COMPOSITE_FRAC(0, "uart0_frac", "uart0_src", CLK_SET_RATE_PARENT,
			RK3288_CLKSEL_CON(17), 0,
			RK3288_CLKGATE_CON(1), 9, GFLAGS),
	MUX(SCLK_UART0, "sclk_uart0", mux_uart0_p, CLK_SET_RATE_PARENT,
			RK3288_CLKSEL_CON(13), 8, 2, MFLAGS),
	MUX(0, "uart_src", mux_pll_src_cpll_gpll_p, 0,
			RK3288_CLKSEL_CON(13), 15, 1, MFLAGS),
	COMPOSITE_NOMUX(0, "uart1_src", "uart_src", 0,
			RK3288_CLKSEL_CON(14), 0, 7, DFLAGS,
			RK3288_CLKGATE_CON(1), 10, GFLAGS),
	COMPOSITE_FRAC(0, "uart1_frac", "uart1_src", CLK_SET_RATE_PARENT,
			RK3288_CLKSEL_CON(18), 0,
			RK3288_CLKGATE_CON(1), 11, GFLAGS),
	MUX(SCLK_UART1, "sclk_uart1", mux_uart1_p, CLK_SET_RATE_PARENT,
			RK3288_CLKSEL_CON(14), 8, 2, MFLAGS),
	COMPOSITE_NOMUX(0, "uart2_src", "uart_src", 0,
			RK3288_CLKSEL_CON(15), 0, 7, DFLAGS,
			RK3288_CLKGATE_CON(1), 12, GFLAGS),
	COMPOSITE_FRAC(0, "uart2_frac", "uart2_src", CLK_SET_RATE_PARENT,
			RK3288_CLKSEL_CON(19), 0,
			RK3288_CLKGATE_CON(1), 13, GFLAGS),
	MUX(SCLK_UART2, "sclk_uart2", mux_uart2_p, CLK_SET_RATE_PARENT,
			RK3288_CLKSEL_CON(15), 8, 2, MFLAGS),
	COMPOSITE_NOMUX(0, "uart3_src", "uart_src", 0,
			RK3288_CLKSEL_CON(16), 0, 7, DFLAGS,
			RK3288_CLKGATE_CON(1), 14, GFLAGS),
	COMPOSITE_FRAC(0, "uart3_frac", "uart3_src", CLK_SET_RATE_PARENT,
			RK3288_CLKSEL_CON(20), 0,
			RK3288_CLKGATE_CON(1), 15, GFLAGS),
	MUX(SCLK_UART3, "sclk_uart3", mux_uart3_p, CLK_SET_RATE_PARENT,
			RK3288_CLKSEL_CON(16), 8, 2, MFLAGS),
	COMPOSITE_NOMUX(0, "uart4_src", "uart_src", 0,
			RK3288_CLKSEL_CON(3), 0, 7, DFLAGS,
			RK3288_CLKGATE_CON(2), 12, GFLAGS),
	COMPOSITE_FRAC(0, "uart4_frac", "uart4_src", CLK_SET_RATE_PARENT,
			RK3288_CLKSEL_CON(7), 0,
			RK3288_CLKGATE_CON(2), 13, GFLAGS),
	MUX(SCLK_UART4, "sclk_uart4", mux_uart4_p, CLK_SET_RATE_PARENT,
			RK3288_CLKSEL_CON(3), 8, 2, MFLAGS),

	COMPOSITE(0, "mac_pll_src", mux_pll_src_npll_cpll_gpll_p, 0,
			RK3288_CLKSEL_CON(21), 0, 2, MFLAGS, 8, 5, DFLAGS,
			RK3288_CLKGATE_CON(2), 5, GFLAGS),
	MUX(SCLK_MAC, "mac_clk", mux_mac_p, CLK_SET_RATE_PARENT,
			RK3288_CLKSEL_CON(21), 4, 1, MFLAGS),
	GATE(SCLK_MACREF_OUT, "sclk_macref_out", "mac_clk", 0,
			RK3288_CLKGATE_CON(5), 3, GFLAGS),
	GATE(SCLK_MACREF, "sclk_macref", "mac_clk", 0,
			RK3288_CLKGATE_CON(5), 2, GFLAGS),
	GATE(SCLK_MAC_RX, "sclk_mac_rx", "mac_clk", 0,
			RK3288_CLKGATE_CON(5), 0, GFLAGS),
	GATE(SCLK_MAC_TX, "sclk_mac_tx", "mac_clk", 0,
			RK3288_CLKGATE_CON(5), 1, GFLAGS),

	COMPOSITE(0, "hsadc_src", mux_pll_src_cpll_gpll_p, 0,
			RK3288_CLKSEL_CON(22), 0, 1, MFLAGS, 8, 8, DFLAGS,
			RK3288_CLKGATE_CON(2), 6, GFLAGS),
	MUX(0, "sclk_hsadc_out", mux_hsadcout_p, 0,
			RK3288_CLKSEL_CON(22), 4, 1, MFLAGS),
	INVERTER(SCLK_HSADC, "sclk_hsadc", "sclk_hsadc_out",
			RK3288_CLKSEL_CON(22), 7, IFLAGS),

	GATE(0, "jtag", "ext_jtag", 0,
			RK3288_CLKGATE_CON(4), 14, GFLAGS),

	COMPOSITE_NODIV(SCLK_USBPHY480M_SRC, "usbphy480m_src", mux_usbphy480m_p, 0,
			RK3288_CLKSEL_CON(13), 11, 2, MFLAGS,
			RK3288_CLKGATE_CON(5), 14, GFLAGS),
	COMPOSITE_NODIV(SCLK_HSICPHY480M, "sclk_hsicphy480m", mux_hsicphy480m_p, 0,
			RK3288_CLKSEL_CON(29), 0, 2, MFLAGS,
			RK3288_CLKGATE_CON(3), 6, GFLAGS),
	GATE(0, "hsicphy12m_xin12m", "xin12m", 0,
			RK3288_CLKGATE_CON(13), 9, GFLAGS),
	DIV(0, "hsicphy12m_usbphy", "sclk_hsicphy480m", 0,
			RK3288_CLKSEL_CON(11), 8, 6, DFLAGS),
	MUX(SCLK_HSICPHY12M, "sclk_hsicphy12m", mux_hsicphy12m_p, 0,
			RK3288_CLKSEL_CON(22), 4, 1, MFLAGS),

	/*
	 * Clock-Architecture Diagram 4
	 */

	/* aclk_cpu gates */
	GATE(0, "sclk_intmem0", "aclk_cpu", CLK_IGNORE_UNUSED, RK3288_CLKGATE_CON(10), 5, GFLAGS),
	GATE(0, "sclk_intmem1", "aclk_cpu", CLK_IGNORE_UNUSED, RK3288_CLKGATE_CON(10), 6, GFLAGS),
	GATE(0, "sclk_intmem2", "aclk_cpu", CLK_IGNORE_UNUSED, RK3288_CLKGATE_CON(10), 7, GFLAGS),
	GATE(ACLK_DMAC1, "aclk_dmac1", "aclk_cpu", 0, RK3288_CLKGATE_CON(10), 12, GFLAGS),
	GATE(0, "aclk_strc_sys", "aclk_cpu", CLK_IGNORE_UNUSED, RK3288_CLKGATE_CON(10), 13, GFLAGS),
	GATE(0, "aclk_intmem", "aclk_cpu", CLK_IGNORE_UNUSED, RK3288_CLKGATE_CON(10), 4, GFLAGS),
	GATE(ACLK_CRYPTO, "aclk_crypto", "aclk_cpu", 0, RK3288_CLKGATE_CON(11), 6, GFLAGS),
	GATE(0, "aclk_ccp", "aclk_cpu", 0, RK3288_CLKGATE_CON(11), 8, GFLAGS),

	/* hclk_cpu gates */
	GATE(HCLK_CRYPTO, "hclk_crypto", "hclk_cpu", 0, RK3288_CLKGATE_CON(11), 7, GFLAGS),
	GATE(HCLK_I2S0, "hclk_i2s0", "hclk_cpu", 0, RK3288_CLKGATE_CON(10), 8, GFLAGS),
	GATE(HCLK_ROM, "hclk_rom", "hclk_cpu", CLK_IGNORE_UNUSED, RK3288_CLKGATE_CON(10), 9, GFLAGS),
	GATE(HCLK_SPDIF, "hclk_spdif", "hclk_cpu", 0, RK3288_CLKGATE_CON(10), 10, GFLAGS),
	GATE(HCLK_SPDIF8CH, "hclk_spdif_8ch", "hclk_cpu", 0, RK3288_CLKGATE_CON(10), 11, GFLAGS),

	/* pclk_cpu gates */
	GATE(PCLK_PWM, "pclk_pwm", "pclk_cpu", 0, RK3288_CLKGATE_CON(10), 0, GFLAGS),
	GATE(PCLK_TIMER, "pclk_timer", "pclk_cpu", 0, RK3288_CLKGATE_CON(10), 1, GFLAGS),
	GATE(PCLK_I2C0, "pclk_i2c0", "pclk_cpu", 0, RK3288_CLKGATE_CON(10), 2, GFLAGS),
	GATE(PCLK_I2C2, "pclk_i2c2", "pclk_cpu", 0, RK3288_CLKGATE_CON(10), 3, GFLAGS),
	GATE(PCLK_DDRUPCTL0, "pclk_ddrupctl0", "pclk_cpu", 0, RK3288_CLKGATE_CON(10), 14, GFLAGS),
	GATE(PCLK_PUBL0, "pclk_publ0", "pclk_cpu", 0, RK3288_CLKGATE_CON(10), 15, GFLAGS),
	GATE(PCLK_DDRUPCTL1, "pclk_ddrupctl1", "pclk_cpu", 0, RK3288_CLKGATE_CON(11), 0, GFLAGS),
	GATE(PCLK_PUBL1, "pclk_publ1", "pclk_cpu", 0, RK3288_CLKGATE_CON(11), 1, GFLAGS),
	GATE(PCLK_EFUSE1024, "pclk_efuse_1024", "pclk_cpu", 0, RK3288_CLKGATE_CON(11), 2, GFLAGS),
	GATE(PCLK_TZPC, "pclk_tzpc", "pclk_cpu", 0, RK3288_CLKGATE_CON(11), 3, GFLAGS),
	GATE(PCLK_UART2, "pclk_uart2", "pclk_cpu", 0, RK3288_CLKGATE_CON(11), 9, GFLAGS),
	GATE(PCLK_EFUSE256, "pclk_efuse_256", "pclk_cpu", 0, RK3288_CLKGATE_CON(11), 10, GFLAGS),
	GATE(PCLK_RKPWM, "pclk_rkpwm", "pclk_cpu", CLK_IGNORE_UNUSED, RK3288_CLKGATE_CON(11), 11, GFLAGS),

	/* ddrctrl [DDR Controller PHY clock] gates */
	GATE(0, "nclk_ddrupctl0", "ddrphy", CLK_IGNORE_UNUSED, RK3288_CLKGATE_CON(11), 4, GFLAGS),
	GATE(0, "nclk_ddrupctl1", "ddrphy", CLK_IGNORE_UNUSED, RK3288_CLKGATE_CON(11), 5, GFLAGS),

	/* ddrphy gates */
	GATE(0, "sclk_ddrphy0", "ddrphy", CLK_IGNORE_UNUSED, RK3288_CLKGATE_CON(4), 12, GFLAGS),
	GATE(0, "sclk_ddrphy1", "ddrphy", CLK_IGNORE_UNUSED, RK3288_CLKGATE_CON(4), 13, GFLAGS),

	/* aclk_peri gates */
	GATE(0, "aclk_peri_axi_matrix", "aclk_peri", CLK_IGNORE_UNUSED, RK3288_CLKGATE_CON(6), 2, GFLAGS),
	GATE(ACLK_DMAC2, "aclk_dmac2", "aclk_peri", 0, RK3288_CLKGATE_CON(6), 3, GFLAGS),
	GATE(0, "aclk_peri_niu", "aclk_peri", CLK_IGNORE_UNUSED, RK3288_CLKGATE_CON(7), 11, GFLAGS),
	GATE(ACLK_MMU, "aclk_mmu", "aclk_peri", CLK_IGNORE_UNUSED, RK3288_CLKGATE_CON(8), 12, GFLAGS),
	GATE(ACLK_GMAC, "aclk_gmac", "aclk_peri", 0, RK3288_CLKGATE_CON(8), 0, GFLAGS),
	GATE(HCLK_GPS, "hclk_gps", "aclk_peri", 0, RK3288_CLKGATE_CON(8), 2, GFLAGS),

	/* hclk_peri gates */
	GATE(0, "hclk_peri_matrix", "hclk_peri", CLK_IGNORE_UNUSED, RK3288_CLKGATE_CON(6), 0, GFLAGS),
	GATE(HCLK_OTG0, "hclk_otg0", "hclk_peri", CLK_IGNORE_UNUSED, RK3288_CLKGATE_CON(7), 4, GFLAGS),
	GATE(HCLK_USBHOST0, "hclk_host0", "hclk_peri", 0, RK3288_CLKGATE_CON(7), 6, GFLAGS),
	GATE(HCLK_USBHOST1, "hclk_host1", "hclk_peri", CLK_IGNORE_UNUSED, RK3288_CLKGATE_CON(7), 7, GFLAGS),
	GATE(HCLK_HSIC, "hclk_hsic", "hclk_peri", 0, RK3288_CLKGATE_CON(7), 8, GFLAGS),
	GATE(0, "hclk_usb_peri", "hclk_peri", CLK_IGNORE_UNUSED, RK3288_CLKGATE_CON(7), 9, GFLAGS),
	GATE(0, "hclk_peri_ahb_arbi", "hclk_peri", CLK_IGNORE_UNUSED, RK3288_CLKGATE_CON(7), 10, GFLAGS),
	GATE(0, "hclk_emem", "hclk_peri", CLK_IGNORE_UNUSED, RK3288_CLKGATE_CON(7), 12, GFLAGS),
	GATE(0, "hclk_mem", "hclk_peri", CLK_IGNORE_UNUSED, RK3288_CLKGATE_CON(7), 13, GFLAGS),
	GATE(HCLK_NANDC0, "hclk_nandc0", "hclk_peri", 0, RK3288_CLKGATE_CON(7), 14, GFLAGS),
	GATE(HCLK_NANDC1, "hclk_nandc1", "hclk_peri", 0, RK3288_CLKGATE_CON(7), 15, GFLAGS),
	GATE(HCLK_TSP, "hclk_tsp", "hclk_peri", 0, RK3288_CLKGATE_CON(8), 8, GFLAGS),
	GATE(HCLK_SDMMC, "hclk_sdmmc", "hclk_peri", 0, RK3288_CLKGATE_CON(8), 3, GFLAGS),
	GATE(HCLK_SDIO0, "hclk_sdio0", "hclk_peri", 0, RK3288_CLKGATE_CON(8), 4, GFLAGS),
	GATE(HCLK_SDIO1, "hclk_sdio1", "hclk_peri", 0, RK3288_CLKGATE_CON(8), 5, GFLAGS),
	GATE(HCLK_EMMC, "hclk_emmc", "hclk_peri", 0, RK3288_CLKGATE_CON(8), 6, GFLAGS),
	GATE(HCLK_HSADC, "hclk_hsadc", "hclk_peri", 0, RK3288_CLKGATE_CON(8), 7, GFLAGS),
	GATE(0, "pmu_hclk_otg0", "hclk_peri", 0, RK3288_CLKGATE_CON(7), 5, GFLAGS),

	/* pclk_peri gates */
	GATE(0, "pclk_peri_matrix", "pclk_peri", CLK_IGNORE_UNUSED, RK3288_CLKGATE_CON(6), 1, GFLAGS),
	GATE(PCLK_SPI0, "pclk_spi0", "pclk_peri", 0, RK3288_CLKGATE_CON(6), 4, GFLAGS),
	GATE(PCLK_SPI1, "pclk_spi1", "pclk_peri", 0, RK3288_CLKGATE_CON(6), 5, GFLAGS),
	GATE(PCLK_SPI2, "pclk_spi2", "pclk_peri", 0, RK3288_CLKGATE_CON(6), 6, GFLAGS),
	GATE(PCLK_PS2C, "pclk_ps2c", "pclk_peri", 0, RK3288_CLKGATE_CON(6), 7, GFLAGS),
	GATE(PCLK_UART0, "pclk_uart0", "pclk_peri", 0, RK3288_CLKGATE_CON(6), 8, GFLAGS),
	GATE(PCLK_UART1, "pclk_uart1", "pclk_peri", 0, RK3288_CLKGATE_CON(6), 9, GFLAGS),
	GATE(PCLK_I2C4, "pclk_i2c4", "pclk_peri", 0, RK3288_CLKGATE_CON(6), 15, GFLAGS),
	GATE(PCLK_UART3, "pclk_uart3", "pclk_peri", 0, RK3288_CLKGATE_CON(6), 11, GFLAGS),
	GATE(PCLK_UART4, "pclk_uart4", "pclk_peri", 0, RK3288_CLKGATE_CON(6), 12, GFLAGS),
	GATE(PCLK_I2C1, "pclk_i2c1", "pclk_peri", 0, RK3288_CLKGATE_CON(6), 13, GFLAGS),
	GATE(PCLK_I2C3, "pclk_i2c3", "pclk_peri", 0, RK3288_CLKGATE_CON(6), 14, GFLAGS),
	GATE(PCLK_SARADC, "pclk_saradc", "pclk_peri", 0, RK3288_CLKGATE_CON(7), 1, GFLAGS),
	GATE(PCLK_TSADC, "pclk_tsadc", "pclk_peri", 0, RK3288_CLKGATE_CON(7), 2, GFLAGS),
	GATE(PCLK_SIM, "pclk_sim", "pclk_peri", 0, RK3288_CLKGATE_CON(7), 3, GFLAGS),
	GATE(PCLK_I2C5, "pclk_i2c5", "pclk_peri", 0, RK3288_CLKGATE_CON(7), 0, GFLAGS),
	GATE(PCLK_GMAC, "pclk_gmac", "pclk_peri", 0, RK3288_CLKGATE_CON(8), 1, GFLAGS),

	GATE(SCLK_LCDC_PWM0, "sclk_lcdc_pwm0", "xin24m", 0, RK3288_CLKGATE_CON(13), 10, GFLAGS),
	GATE(SCLK_LCDC_PWM1, "sclk_lcdc_pwm1", "xin24m", 0, RK3288_CLKGATE_CON(13), 11, GFLAGS),
	GATE(SCLK_PVTM_CORE, "sclk_pvtm_core", "xin24m", 0, RK3288_CLKGATE_CON(5), 9, GFLAGS),
	GATE(SCLK_PVTM_GPU, "sclk_pvtm_gpu", "xin24m", 0, RK3288_CLKGATE_CON(5), 10, GFLAGS),
	GATE(SCLK_MIPIDSI_24M, "sclk_mipidsi_24m", "xin24m", 0, RK3288_CLKGATE_CON(5), 15, GFLAGS),

	/* sclk_gpu gates */
	GATE(ACLK_GPU, "aclk_gpu", "sclk_gpu", 0, RK3288_CLKGATE_CON(18), 0, GFLAGS),

	/* pclk_pd_alive gates */
	GATE(PCLK_GPIO8, "pclk_gpio8", "pclk_pd_alive", 0, RK3288_CLKGATE_CON(14), 8, GFLAGS),
	GATE(PCLK_GPIO7, "pclk_gpio7", "pclk_pd_alive", 0, RK3288_CLKGATE_CON(14), 7, GFLAGS),
	GATE(PCLK_GPIO1, "pclk_gpio1", "pclk_pd_alive", 0, RK3288_CLKGATE_CON(14), 1, GFLAGS),
	GATE(PCLK_GPIO2, "pclk_gpio2", "pclk_pd_alive", 0, RK3288_CLKGATE_CON(14), 2, GFLAGS),
	GATE(PCLK_GPIO3, "pclk_gpio3", "pclk_pd_alive", 0, RK3288_CLKGATE_CON(14), 3, GFLAGS),
	GATE(PCLK_GPIO4, "pclk_gpio4", "pclk_pd_alive", 0, RK3288_CLKGATE_CON(14), 4, GFLAGS),
	GATE(PCLK_GPIO5, "pclk_gpio5", "pclk_pd_alive", 0, RK3288_CLKGATE_CON(14), 5, GFLAGS),
	GATE(PCLK_GPIO6, "pclk_gpio6", "pclk_pd_alive", 0, RK3288_CLKGATE_CON(14), 6, GFLAGS),
	GATE(PCLK_GRF, "pclk_grf", "pclk_pd_alive", CLK_IGNORE_UNUSED, RK3288_CLKGATE_CON(14), 11, GFLAGS),
	GATE(0, "pclk_alive_niu", "pclk_pd_alive", CLK_IGNORE_UNUSED, RK3288_CLKGATE_CON(14), 12, GFLAGS),

	/* pclk_pd_pmu gates */
	GATE(PCLK_PMU, "pclk_pmu", "pclk_pd_pmu", CLK_IGNORE_UNUSED, RK3288_CLKGATE_CON(17), 0, GFLAGS),
	GATE(0, "pclk_intmem1", "pclk_pd_pmu", CLK_IGNORE_UNUSED, RK3288_CLKGATE_CON(17), 1, GFLAGS),
	GATE(0, "pclk_pmu_niu", "pclk_pd_pmu", CLK_IGNORE_UNUSED, RK3288_CLKGATE_CON(17), 2, GFLAGS),
	GATE(PCLK_SGRF, "pclk_sgrf", "pclk_pd_pmu", CLK_IGNORE_UNUSED, RK3288_CLKGATE_CON(17), 3, GFLAGS),
	GATE(PCLK_GPIO0, "pclk_gpio0", "pclk_pd_pmu", 0, RK3288_CLKGATE_CON(17), 4, GFLAGS),

	/* hclk_vio gates */
	GATE(HCLK_RGA, "hclk_rga", "hclk_vio", 0, RK3288_CLKGATE_CON(15), 1, GFLAGS),
	GATE(HCLK_VOP0, "hclk_vop0", "hclk_vio", 0, RK3288_CLKGATE_CON(15), 6, GFLAGS),
	GATE(HCLK_VOP1, "hclk_vop1", "hclk_vio", 0, RK3288_CLKGATE_CON(15), 8, GFLAGS),
	GATE(HCLK_VIO_AHB_ARBI, "hclk_vio_ahb_arbi", "hclk_vio", CLK_IGNORE_UNUSED, RK3288_CLKGATE_CON(15), 9, GFLAGS),
	GATE(HCLK_VIO_NIU, "hclk_vio_niu", "hclk_vio", CLK_IGNORE_UNUSED, RK3288_CLKGATE_CON(15), 10, GFLAGS),
	GATE(HCLK_VIP, "hclk_vip", "hclk_vio", 0, RK3288_CLKGATE_CON(15), 15, GFLAGS),
	GATE(HCLK_IEP, "hclk_iep", "hclk_vio", 0, RK3288_CLKGATE_CON(15), 3, GFLAGS),
	GATE(HCLK_ISP, "hclk_isp", "hclk_vio", 0, RK3288_CLKGATE_CON(16), 1, GFLAGS),
	GATE(HCLK_VIO2_H2P, "hclk_vio2_h2p", "hclk_vio", CLK_IGNORE_UNUSED, RK3288_CLKGATE_CON(16), 10, GFLAGS),
	GATE(PCLK_MIPI_DSI0, "pclk_mipi_dsi0", "hclk_vio", 0, RK3288_CLKGATE_CON(16), 4, GFLAGS),
	GATE(PCLK_MIPI_DSI1, "pclk_mipi_dsi1", "hclk_vio", 0, RK3288_CLKGATE_CON(16), 5, GFLAGS),
	GATE(PCLK_MIPI_CSI, "pclk_mipi_csi", "hclk_vio", 0, RK3288_CLKGATE_CON(16), 6, GFLAGS),
	GATE(PCLK_LVDS_PHY, "pclk_lvds_phy", "hclk_vio", 0, RK3288_CLKGATE_CON(16), 7, GFLAGS),
	GATE(PCLK_EDP_CTRL, "pclk_edp_ctrl", "hclk_vio", CLK_IGNORE_UNUSED, RK3288_CLKGATE_CON(16), 8, GFLAGS),
	GATE(PCLK_HDMI_CTRL, "pclk_hdmi_ctrl", "hclk_vio", 0, RK3288_CLKGATE_CON(16), 9, GFLAGS),
	GATE(PCLK_VIO2_H2P, "pclk_vio2_h2p", "hclk_vio", CLK_IGNORE_UNUSED, RK3288_CLKGATE_CON(16), 11, GFLAGS),

	/* aclk_vio0 gates */
	GATE(ACLK_VOP0, "aclk_vop0", "aclk_vio0", 0, RK3288_CLKGATE_CON(15), 5, GFLAGS),
	GATE(ACLK_IEP, "aclk_iep", "aclk_vio0", 0, RK3288_CLKGATE_CON(15), 2, GFLAGS),
	GATE(ACLK_VIO0_NIU, "aclk_vio0_niu", "aclk_vio0", CLK_IGNORE_UNUSED, RK3288_CLKGATE_CON(15), 11, GFLAGS),
	GATE(ACLK_VIP, "aclk_vip", "aclk_vio0", 0, RK3288_CLKGATE_CON(15), 14, GFLAGS),

	/* aclk_vio1 gates */
	GATE(ACLK_VOP1, "aclk_vop1", "aclk_vio1", 0, RK3288_CLKGATE_CON(15), 7, GFLAGS),
	GATE(ACLK_ISP, "aclk_isp", "aclk_vio1", 0, RK3288_CLKGATE_CON(16), 2, GFLAGS),
	GATE(ACLK_VIO1_NIU, "aclk_vio1_niu", "aclk_vio1", CLK_IGNORE_UNUSED, RK3288_CLKGATE_CON(15), 12, GFLAGS),

	/* aclk_rga_pre gates */
	GATE(ACLK_RGA, "aclk_rga", "aclk_rga_pre", 0, RK3288_CLKGATE_CON(15), 0, GFLAGS),
	GATE(ACLK_RGA_NIU, "aclk_rga_niu", "aclk_rga_pre", CLK_IGNORE_UNUSED, RK3288_CLKGATE_CON(15), 13, GFLAGS),

	/*
	 * Other ungrouped clocks.
	 */

	GATE(0, "pclk_vip_in", "ext_vip", 0, RK3288_CLKGATE_CON(16), 0, GFLAGS),
	INVERTER(0, "pclk_vip", "pclk_vip_in", RK3288_CLKSEL_CON(29), 4, IFLAGS),
	GATE(0, "pclk_isp_in", "ext_isp", 0, RK3288_CLKGATE_CON(16), 3, GFLAGS),
	INVERTER(0, "pclk_isp", "pclk_isp_in", RK3288_CLKSEL_CON(29), 3, IFLAGS),
};

static const char *const rk3288_critical_clocks[] __initconst = {
	"aclk_cpu",
	"aclk_peri",
	"hclk_peri",
	"pclk_pd_pmu",
};

static void __iomem *rk3288_cru_base;

/*
 * Some CRU registers will be reset in maskrom when the system
 * wakes up from fastboot.
 * So save them before suspend, restore them after resume.
 */
static const int rk3288_saved_cru_reg_ids[] = {
	RK3288_MODE_CON,
	RK3288_CLKSEL_CON(0),
	RK3288_CLKSEL_CON(1),
	RK3288_CLKSEL_CON(10),
	RK3288_CLKSEL_CON(33),
	RK3288_CLKSEL_CON(37),
};

static u32 rk3288_saved_cru_regs[ARRAY_SIZE(rk3288_saved_cru_reg_ids)];

static int rk3288_clk_suspend(void)
{
	int i, reg_id;

	for (i = 0; i < ARRAY_SIZE(rk3288_saved_cru_reg_ids); i++) {
		reg_id = rk3288_saved_cru_reg_ids[i];

		rk3288_saved_cru_regs[i] =
				readl_relaxed(rk3288_cru_base + reg_id);
	}

	/*
	 * Switch PLLs other than DPLL (for SDRAM) to slow mode to
	 * avoid crashes on resume. The Mask ROM on the system will
	 * put APLL, CPLL, and GPLL into slow mode at resume time
	 * anyway (which is why we restore them), but we might not
	 * even make it to the Mask ROM if this isn't done at suspend
	 * time.
	 *
	 * NOTE: only APLL truly matters here, but we'll do them all.
	 */

	writel_relaxed(0xf3030000, rk3288_cru_base + RK3288_MODE_CON);

	return 0;
}

static void rk3288_clk_resume(void)
{
	int i, reg_id;

	for (i = ARRAY_SIZE(rk3288_saved_cru_reg_ids) - 1; i >= 0; i--) {
		reg_id = rk3288_saved_cru_reg_ids[i];

		writel_relaxed(rk3288_saved_cru_regs[i] | 0xffff0000,
			       rk3288_cru_base + reg_id);
	}
}

static void rk3288_clk_shutdown(void)
{
	writel_relaxed(0xf3030000, rk3288_cru_base + RK3288_MODE_CON);
}

static struct syscore_ops rk3288_clk_syscore_ops = {
	.suspend = rk3288_clk_suspend,
	.resume = rk3288_clk_resume,
	.shutdown = rk3288_clk_shutdown,
};

static void __init rk3288_clk_init(struct device_node *np)
{
	struct clk *clk;

	rk3288_cru_base = of_iomap(np, 0);
	if (!rk3288_cru_base) {
		pr_err("%s: could not map cru region\n", __func__);
		return;
	}

	rockchip_clk_init(np, rk3288_cru_base, CLK_NR_CLKS);

	/* xin12m is created by an cru-internal divider */
	clk = clk_register_fixed_factor(NULL, "xin12m", "xin24m", 0, 1, 2);
	if (IS_ERR(clk))
		pr_warn("%s: could not register clock xin12m: %ld\n",
			__func__, PTR_ERR(clk));

	clk = clk_register_fixed_factor(NULL, "hclk_vcodec_pre",
					"hclk_vcodec_pre_v", 0, 1, 4);
	if (IS_ERR(clk))
		pr_warn("%s: could not register clock hclk_vcodec_pre: %ld\n",
			__func__, PTR_ERR(clk));

	/* Watchdog pclk is controlled by RK3288_SGRF_SOC_CON0[1]. */
	clk = clk_register_fixed_factor(NULL, "pclk_wdt", "pclk_pd_alive", 0, 1, 1);
	if (IS_ERR(clk))
		pr_warn("%s: could not register clock pclk_wdt: %ld\n",
			__func__, PTR_ERR(clk));
	else
		rockchip_clk_add_lookup(clk, PCLK_WDT);

	rockchip_clk_register_plls(rk3288_pll_clks,
				   ARRAY_SIZE(rk3288_pll_clks),
				   RK3288_GRF_SOC_STATUS1);
	rockchip_clk_register_branches(rk3288_clk_branches,
				  ARRAY_SIZE(rk3288_clk_branches));
	rockchip_clk_protect_critical(rk3288_critical_clocks,
				      ARRAY_SIZE(rk3288_critical_clocks));

	rockchip_clk_register_armclk(ARMCLK, "armclk",
			mux_armclk_p, ARRAY_SIZE(mux_armclk_p),
			&rk3288_cpuclk_data, rk3288_cpuclk_rates,
			ARRAY_SIZE(rk3288_cpuclk_rates));

	rockchip_register_softrst(np, 12,
				  rk3288_cru_base + RK3288_SOFTRST_CON(0),
				  ROCKCHIP_SOFTRST_HIWORD_MASK);

<<<<<<< HEAD
	rockchip_register_restart_notifier(RK3288_GLB_SRST_FST);
=======
	rockchip_register_restart_notifier(RK3288_GLB_SRST_FST,
					   rk3288_clk_shutdown);
>>>>>>> f592917e
	register_syscore_ops(&rk3288_clk_syscore_ops);
}
CLK_OF_DECLARE(rk3288_cru, "rockchip,rk3288-cru", rk3288_clk_init);<|MERGE_RESOLUTION|>--- conflicted
+++ resolved
@@ -848,7 +848,6 @@
 static struct syscore_ops rk3288_clk_syscore_ops = {
 	.suspend = rk3288_clk_suspend,
 	.resume = rk3288_clk_resume,
-	.shutdown = rk3288_clk_shutdown,
 };
 
 static void __init rk3288_clk_init(struct device_node *np)
@@ -900,12 +899,8 @@
 				  rk3288_cru_base + RK3288_SOFTRST_CON(0),
 				  ROCKCHIP_SOFTRST_HIWORD_MASK);
 
-<<<<<<< HEAD
-	rockchip_register_restart_notifier(RK3288_GLB_SRST_FST);
-=======
 	rockchip_register_restart_notifier(RK3288_GLB_SRST_FST,
 					   rk3288_clk_shutdown);
->>>>>>> f592917e
 	register_syscore_ops(&rk3288_clk_syscore_ops);
 }
 CLK_OF_DECLARE(rk3288_cru, "rockchip,rk3288-cru", rk3288_clk_init);