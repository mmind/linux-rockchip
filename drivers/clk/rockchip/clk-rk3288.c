--- conflicted
+++ resolved
@@ -308,11 +308,7 @@
 			RK3288_CLKGATE_CON(4), 2, GFLAGS),
 	MUX(0, "i2s_pre", mux_i2s_pre_p, CLK_SET_RATE_PARENT,
 			RK3288_CLKSEL_CON(4), 8, 2, MFLAGS),
-<<<<<<< HEAD
-	COMPOSITE_NODIV(0, "i2s0_clkout", mux_i2s_clkout_p, 0,
-=======
 	COMPOSITE_NODIV(SCLK_I2S0_OUT, "i2s0_clkout", mux_i2s_clkout_p, 0,
->>>>>>> 97bf6af1
 			RK3288_CLKSEL_CON(4), 12, 1, MFLAGS,
 			RK3288_CLKGATE_CON(4), 0, GFLAGS),
 	GATE(SCLK_I2S0, "sclk_i2s0", "i2s_pre", CLK_SET_RATE_PARENT,
