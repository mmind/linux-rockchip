/*
 * Copyright (c) 2014 MundoReader S.L.
 * Author: Heiko Stuebner <heiko@sntech.de>
 *
 * based on
 *
 * samsung/clk.c
 * Copyright (c) 2013 Samsung Electronics Co., Ltd.
 * Copyright (c) 2013 Linaro Ltd.
 * Author: Thomas Abraham <thomas.ab@samsung.com>
 *
 * This program is free software; you can redistribute it and/or modify
 * it under the terms of the GNU General Public License as published by
 * the Free Software Foundation; either version 2 of the License, or
 * (at your option) any later version.
 *
 * This program is distributed in the hope that it will be useful,
 * but WITHOUT ANY WARRANTY; without even the implied warranty of
 * MERCHANTABILITY or FITNESS FOR A PARTICULAR PURPOSE.  See the
 * GNU General Public License for more details.
 */

#include <linux/slab.h>
#include <linux/clk.h>
#include <linux/clk-provider.h>
#include <linux/clk/clk-conf.h>
#include <linux/mfd/syscon.h>
#include <linux/regmap.h>
#include <linux/reboot.h>
#include "clk.h"

/**
 * Register a clock branch.
 * Most clock branches have a form like
 *
 * src1 --|--\
 *        |M |--[GATE]-[DIV]-
 * src2 --|--/
 *
 * sometimes without one of those components.
 */
struct clk *rockchip_clk_register_branch(const char *name,
		const char **parent_names, u8 num_parents, void __iomem *base,
		int muxdiv_offset, u8 mux_shift, u8 mux_width, u8 mux_flags,
		u8 div_shift, u8 div_width, u8 div_flags,
		struct clk_div_table *div_table, int gate_offset,
		u8 gate_shift, u8 gate_flags, unsigned long flags,
		spinlock_t *lock)
{
	struct clk *clk;
	struct clk_mux *mux = NULL;
	struct clk_gate *gate = NULL;
	struct clk_divider *div = NULL;
	const struct clk_ops *mux_ops = NULL, *div_ops = NULL,
			     *gate_ops = NULL;

	if (num_parents > 1) {
		mux = kzalloc(sizeof(*mux), GFP_KERNEL);
		if (!mux)
			return ERR_PTR(-ENOMEM);

		mux->reg = base + muxdiv_offset;
		mux->shift = mux_shift;
		mux->mask = BIT(mux_width) - 1;
		mux->flags = mux_flags;
		mux->lock = lock;
		mux_ops = (mux_flags & CLK_MUX_READ_ONLY) ? &clk_mux_ro_ops
							: &clk_mux_ops;
	}

	if (gate_offset >= 0) {
		gate = kzalloc(sizeof(*gate), GFP_KERNEL);
		if (!gate)
			return ERR_PTR(-ENOMEM);

		gate->flags = gate_flags;
		gate->reg = base + gate_offset;
		gate->bit_idx = gate_shift;
		gate->lock = lock;
		gate_ops = &clk_gate_ops;
	}

	if (div_width > 0) {
		div = kzalloc(sizeof(*div), GFP_KERNEL);
		if (!div)
			return ERR_PTR(-ENOMEM);

		div->flags = div_flags;
		div->reg = base + muxdiv_offset;
		div->shift = div_shift;
		div->width = div_width;
		div->lock = lock;
		div->table = div_table;
		div_ops = (div_flags & CLK_DIVIDER_READ_ONLY)
						? &clk_divider_ro_ops
						: &clk_divider_ops;
	}

	clk = clk_register_composite(NULL, name, parent_names, num_parents,
				     mux ? &mux->hw : NULL, mux_ops,
				     div ? &div->hw : NULL, div_ops,
				     gate ? &gate->hw : NULL, gate_ops,
				     flags);

	return clk;
}

static DEFINE_SPINLOCK(clk_lock);
static struct clk **clk_table;
static void __iomem *reg_base;
static struct clk_onecell_data clk_data;
static struct device_node *cru_node;
static struct regmap *grf;

void __init rockchip_clk_init(struct device_node *np, void __iomem *base,
			      unsigned long nr_clks)
{
	reg_base = base;
	cru_node = np;
	grf = ERR_PTR(-EPROBE_DEFER);

	clk_table = kcalloc(nr_clks, sizeof(struct clk *), GFP_KERNEL);
	if (!clk_table)
		pr_err("%s: could not allocate clock lookup table\n", __func__);

	clk_data.clks = clk_table;
	clk_data.clk_num = nr_clks;
	of_clk_add_provider(np, of_clk_src_onecell_get, &clk_data);
}

/**
 * Set clock-defaults again, after grf regmap is available for PLLs.
 */
static int __init rockchip_clk_set_defaults(void)
{
	if (cru_node)
		return of_clk_set_defaults(cru_node, true);

	return 0;
}
arch_initcall(rockchip_clk_set_defaults);

struct regmap *rockchip_clk_get_grf(void)
{
	if (IS_ERR(grf))
		grf = syscon_regmap_lookup_by_phandle(cru_node, "rockchip,grf");
	return grf;
}

void rockchip_clk_add_lookup(struct clk *clk, unsigned int id)
{
	if (clk_table && id)
		clk_table[id] = clk;
}

void __init rockchip_clk_register_plls(struct rockchip_pll_clock *list,
				unsigned int nr_pll, int grf_lock_offset)
{
	struct clk *clk;
	int idx;

	for (idx = 0; idx < nr_pll; idx++, list++) {
		clk = rockchip_clk_register_pll(list->type, list->name,
				list->parent_names, list->num_parents,
				reg_base, list->con_offset, grf_lock_offset,
				list->lock_shift, list->mode_offset,
				list->mode_shift, list->rate_table, &clk_lock);
		if (IS_ERR(clk)) {
			pr_err("%s: failed to register clock %s\n", __func__,
				list->name);
			continue;
		}

		rockchip_clk_add_lookup(clk, list->id);
	}
}

void __init rockchip_clk_register_branches(
				      struct rockchip_clk_branch *list,
				      unsigned int nr_clk)
{
	struct clk *clk = NULL;
	unsigned int idx;
	unsigned long flags;

	for (idx = 0; idx < nr_clk; idx++, list++) {
		flags = list->flags;

		/* catch simple muxes */
		switch (list->branch_type) {
		case branch_mux:
			clk = clk_register_mux(NULL, list->name,
				list->parent_names, list->num_parents,
				flags, reg_base + list->muxdiv_offset,
				list->mux_shift, list->mux_width,
				list->mux_flags, &clk_lock);
			break;
		case branch_divider:
			if (list->div_table)
				clk = clk_register_divider_table(NULL,
					list->name, list->parent_names[0],
					flags, reg_base + list->muxdiv_offset,
					list->div_shift, list->div_width,
					list->div_flags, list->div_table,
					&clk_lock);
			else
				clk = clk_register_divider(NULL, list->name,
					list->parent_names[0], flags,
					reg_base + list->muxdiv_offset,
					list->div_shift, list->div_width,
					list->div_flags, &clk_lock);
			break;
		case branch_fraction_divider:
		case branch_muxgrf:
			/* unimplemented */
			continue;
			break;
		case branch_gate:
			flags |= CLK_SET_RATE_PARENT;

			/* keep all gates untouched for now */
			flags |= CLK_IGNORE_UNUSED;

			clk = clk_register_gate(NULL, list->name,
				list->parent_names[0], flags,
				reg_base + list->gate_offset,
				list->gate_shift, list->gate_flags, &clk_lock);
			break;
		case branch_composite:
			/* keep all gates untouched for now */
			flags |= CLK_IGNORE_UNUSED;

			clk = rockchip_clk_register_branch(list->name,
				list->parent_names, list->num_parents,
				reg_base, list->muxdiv_offset, list->mux_shift,
				list->mux_width, list->mux_flags,
				list->div_shift, list->div_width,
				list->div_flags, list->div_table,
				list->gate_offset, list->gate_shift,
				list->gate_flags, flags, &clk_lock);
			break;
		}

		/* none of the cases above matched */
		if (!clk) {
			pr_err("%s: unknown clock type %d\n",
			       __func__, list->branch_type);
			continue;
		}

		if (IS_ERR(clk)) {
			pr_err("%s: failed to register clock %s: %ld\n",
			       __func__, list->name, PTR_ERR(clk));
			continue;
		}

		rockchip_clk_add_lookup(clk, list->id);
	}
}

<<<<<<< HEAD
void __init rockchip_clk_register_armclk(unsigned int lookup_id,
			const char *name, const char **parent_names,
			unsigned int num_parents, void __iomem *reg_base,
			struct device_node *np)
{
	struct clk *clk;

	clk = rockchip_clk_register_cpuclk(name, parent_names, num_parents,
					   reg_base, np, &clk_lock);
	if (IS_ERR(clk)) {
		pr_err("%s: failed to register clock %s: %ld\n",
		       __func__, name, PTR_ERR(clk));
		return;
	}

	rockchip_clk_add_lookup(clk, lookup_id);
}

void __init rockchip_clk_init_from_table(struct rockchip_clk_init_table *tbl,
					 unsigned int nr_tbl)
{
	struct clk *clk;
	unsigned int idx;

	for (idx = 0; idx < nr_tbl; idx++, tbl++) {
		clk = __clk_lookup(tbl->name);
		if (!clk) {
			pr_err("%s: Failed to find clock %s\n",
			       __func__, tbl->name);
			continue;
		}

		if (tbl->parent_name) {
			struct clk *parent = __clk_lookup(tbl->parent_name);
			pr_info("%s: setting parent of %s to %s\n", __func__, tbl->name, tbl->parent_name);
			if (clk_set_parent(clk, parent)) {
				pr_err("%s: Failed to set parent %s of %s\n",
				       __func__, tbl->parent_name, tbl->name);
				WARN_ON(1);
			}
		}

		if (tbl->rate) {
			pr_info("%s: setting rate of %s to %lu\n", __func__, tbl->name, tbl->rate);
			if (clk_set_rate(clk, tbl->rate)) {
				pr_err("%s: Failed to set rate %lu of %s\n",
				       __func__, tbl->rate, tbl->name);
				WARN_ON(1);
			}
		}

		if (tbl->state) {
			pr_info("%s: enabling %s\n", __func__, tbl->name);
			if (clk_prepare_enable(clk)) {
				pr_err("%s: Failed to enable %s\n", __func__,
				       tbl->name);
				WARN_ON(1);
			}
		}
	}
}

rockchip_clk_apply_init_table_func rockchip_clk_apply_init_table;

void __init rockchip_clocks_apply_init_table(void)
{
	if (!rockchip_clk_apply_init_table)
		return;

	pr_info("%s: applying initial clock settings\n", __func__);
	rockchip_clk_apply_init_table();
}

void __init rockchip_clk_protect_critical(const char *clocks[], int nclocks)
{
	int i;

	/* Protect the clocks that needs to stay on */
	for (i = 0; i < nclocks; i++) {
		struct clk *clk = __clk_lookup(clocks[i]);

		if (clk)
			clk_prepare_enable(clk);
	}
=======
static unsigned int reg_restart;
static int rockchip_restart_notify(struct notifier_block *this,
				   unsigned long mode, void *cmd)
{
	writel(0xfdb9, reg_base + reg_restart);
	return NOTIFY_DONE;
}

static struct notifier_block rockchip_restart_handler = {
	.notifier_call = rockchip_restart_notify,
	.priority = 128,
};

void __init rockchip_register_restart_notifier(unsigned int reg)
{
	int ret;

	reg_restart = reg;
	ret = register_restart_handler(&rockchip_restart_handler);
	if (ret)
		pr_err("%s: cannot register restart notifier, %d\n",
		       __func__, ret);
>>>>>>> ed6082df
}<|MERGE_RESOLUTION|>--- conflicted
+++ resolved
@@ -258,7 +258,6 @@
 	}
 }
 
-<<<<<<< HEAD
 void __init rockchip_clk_register_armclk(unsigned int lookup_id,
 			const char *name, const char **parent_names,
 			unsigned int num_parents, void __iomem *reg_base,
@@ -343,7 +342,8 @@
 		if (clk)
 			clk_prepare_enable(clk);
 	}
-=======
+}
+
 static unsigned int reg_restart;
 static int rockchip_restart_notify(struct notifier_block *this,
 				   unsigned long mode, void *cmd)
@@ -366,5 +366,4 @@
 	if (ret)
 		pr_err("%s: cannot register restart notifier, %d\n",
 		       __func__, ret);
->>>>>>> ed6082df
 }