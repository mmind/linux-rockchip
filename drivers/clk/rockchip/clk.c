--- conflicted
+++ resolved
@@ -258,7 +258,6 @@
 	}
 }
 
-<<<<<<< HEAD
 void __init rockchip_clk_register_armclk(unsigned int lookup_id,
 			const char *name, const char **parent_names,
 			unsigned int num_parents, void __iomem *reg_base,
@@ -345,8 +344,6 @@
 	}
 }
 
-=======
->>>>>>> 8ae7bf36
 static unsigned int reg_restart;
 static int rockchip_restart_notify(struct notifier_block *this,
 				   unsigned long mode, void *cmd)
@@ -367,10 +364,6 @@
 	reg_restart = reg;
 	ret = register_restart_handler(&rockchip_restart_handler);
 	if (ret)
-<<<<<<< HEAD
-		pr_err("%s: cannot register restart notifier, %d\n",
-=======
 		pr_err("%s: cannot register restart handler, %d\n",
->>>>>>> 8ae7bf36
 		       __func__, ret);
 }