--- conflicted
+++ resolved
@@ -315,17 +315,6 @@
 	}
 }
 
-<<<<<<< HEAD
-void __init rockchip_clk_register_armclk(unsigned int lookup_id, const char *name,
-			const char **parent_names, u8 num_parents,
-			const struct rockchip_cpuclk_reg_data *reg_data,
-			struct rockchip_cpuclk_rate_table *rate_table)
-{
-	struct clk *clk;
-
-	clk = rockchip_clk_register_cpuclk(name, parent_names, num_parents, reg_data,
-					   rate_table, reg_base, &clk_lock);
-=======
 void __init rockchip_clk_register_armclk(unsigned int lookup_id,
 			const char *name, const char **parent_names,
 			u8 num_parents,
@@ -338,7 +327,6 @@
 	clk = rockchip_clk_register_cpuclk(name, parent_names, num_parents,
 					   reg_data, rates, nrates, reg_base,
 					   &clk_lock);
->>>>>>> b0a3a608
 	if (IS_ERR(clk)) {
 		pr_err("%s: failed to register clock %s: %ld\n",
 		       __func__, name, PTR_ERR(clk));
