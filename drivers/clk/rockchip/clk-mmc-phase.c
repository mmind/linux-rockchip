--- conflicted
+++ resolved
@@ -170,24 +170,13 @@
 					unsigned long event, void *data)
 {
 	struct rockchip_mmc_clock *mmc_clock = to_rockchip_mmc_clock(nb);
-<<<<<<< HEAD
-=======
 	struct clk_notifier_data *ndata = data;
->>>>>>> 48023102
 
 	/*
 	 * rockchip_mmc_clk is mostly used by mmc controllers to sample
 	 * the intput data, which expects the fixed phase after the tuning
 	 * process. However if the clock rate is changed, the phase is stale
 	 * and may break the data sampling. So here we try to restore the phase
-<<<<<<< HEAD
-	 * for that case.
-	 */
-	if (event == PRE_RATE_CHANGE)
-		mmc_clock->cached_phase =
-			rockchip_mmc_get_phase(&mmc_clock->hw);
-	else if (event == POST_RATE_CHANGE)
-=======
 	 * for that case, except that
 	 * (1) cached_phase is invaild since we inevitably cached it when the
 	 * clock provider be reparented from orphan to its real parent in the
@@ -205,7 +194,6 @@
 			rockchip_mmc_get_phase(&mmc_clock->hw);
 	else if (mmc_clock->cached_phase != -EINVAL &&
 		 event == POST_RATE_CHANGE)
->>>>>>> 48023102
 		rockchip_mmc_set_phase(&mmc_clock->hw, mmc_clock->cached_phase);
 
 	return NOTIFY_DONE;
@@ -235,10 +223,6 @@
 	mmc_clock->shift = shift;
 
 	clk = clk_register(NULL, &mmc_clock->hw);
-<<<<<<< HEAD
-	if (IS_ERR(clk))
-		goto err_register;
-=======
 	if (IS_ERR(clk)) {
 		ret = PTR_ERR(clk);
 		goto err_register;
@@ -249,19 +233,7 @@
 	ret = clk_notifier_register(clk, &mmc_clock->clk_rate_change_nb);
 	if (ret)
 		goto err_notifier;
->>>>>>> 48023102
-
-	mmc_clock->clk_rate_change_nb.notifier_call =
-				&rockchip_mmc_clk_rate_notify;
-	ret = clk_notifier_register(clk, &mmc_clock->clk_rate_change_nb);
-	if (ret)
-		goto err_notifier;
-
-	return clk;
-err_notifier:
-	clk_unregister(clk);
-err_register:
-	kfree(mmc_clock);
+
 	return clk;
 err_notifier:
 	clk_unregister(clk);
