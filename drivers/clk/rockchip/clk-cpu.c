--- conflicted
+++ resolved
@@ -124,11 +124,7 @@
 {
 	const struct rockchip_cpuclk_reg_data *reg_data = cpuclk->reg_data;
 	unsigned long alt_prate, alt_div;
-<<<<<<< HEAD
-	unsigned long flags = 0;
-=======
 	unsigned long flags;
->>>>>>> 03891159
 
 	alt_prate = clk_get_rate(cpuclk->alt_parent);
 
@@ -178,11 +174,7 @@
 {
 	const struct rockchip_cpuclk_reg_data *reg_data = cpuclk->reg_data;
 	const struct rockchip_cpuclk_rate_table *rate;
-<<<<<<< HEAD
-	unsigned long flags = 0;
-=======
 	unsigned long flags;
->>>>>>> 03891159
 
 	rate = rockchip_get_cpuclk_settings(cpuclk, ndata->new_rate);
 	if (!rate) {
