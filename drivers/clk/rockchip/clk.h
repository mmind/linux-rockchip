--- conflicted
+++ resolved
@@ -350,15 +350,12 @@
 				    unsigned int nr_clk);
 void rockchip_clk_register_plls(struct rockchip_pll_clock *pll_list,
 				unsigned int nr_pll, int grf_lock_offset);
-<<<<<<< HEAD
 void rockchip_clk_register_armclk(unsigned int lookup_id,
 			const char *name, const char **parent_names,
 			unsigned int num_parents, void __iomem *reg_base,
 			struct device_node *np);
 void rockchip_clk_protect_critical(const char *clocks[], int nclocks);
-=======
 void rockchip_register_restart_notifier(unsigned int reg);
->>>>>>> ed6082df
 
 #define ROCKCHIP_SOFTRST_HIWORD_MASK	BIT(0)
 
