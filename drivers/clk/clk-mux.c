--- conflicted
+++ resolved
@@ -178,7 +178,7 @@
 				      flags, reg, shift, mask, clk_mux_flags,
 				      NULL, lock);
 }
-<<<<<<< HEAD
+EXPORT_SYMBOL_GPL(clk_register_mux);
 
 #ifdef CONFIG_OF
 /**
@@ -239,7 +239,4 @@
 }
 EXPORT_SYMBOL_GPL(of_mux_clk_setup);
 CLK_OF_DECLARE(mux_clk, "mux-clock", of_mux_clk_setup);
-#endif
-=======
-EXPORT_SYMBOL_GPL(clk_register_mux);
->>>>>>> abdb10fc
+#endif