/*
 * Copyright (C) 2010-2011 Canonical Ltd <jeremy.kerr@canonical.com>
 * Copyright (C) 2011-2012 Linaro Ltd <mturquette@linaro.org>
 *
 * This program is free software; you can redistribute it and/or modify
 * it under the terms of the GNU General Public License version 2 as
 * published by the Free Software Foundation.
 *
 * Standard functionality for the common clock API.  See Documentation/clk.txt
 */

#include <linux/clk.h>
#include <linux/clk-provider.h>
#include <linux/clk/clk-conf.h>
#include <linux/module.h>
#include <linux/mutex.h>
#include <linux/spinlock.h>
#include <linux/err.h>
#include <linux/list.h>
#include <linux/slab.h>
#include <linux/of.h>
#include <linux/device.h>
#include <linux/init.h>
#include <linux/sched.h>
#include <linux/clkdev.h>

#include "clk.h"

static DEFINE_SPINLOCK(enable_lock);
static DEFINE_MUTEX(prepare_lock);

static struct task_struct *prepare_owner;
static struct task_struct *enable_owner;

static int prepare_refcnt;
static int enable_refcnt;

static HLIST_HEAD(clk_root_list);
static HLIST_HEAD(clk_orphan_list);
static LIST_HEAD(clk_notifier_list);

/***    private data structures    ***/

struct clk_core {
	const char		*name;
	const struct clk_ops	*ops;
	struct clk_hw		*hw;
	struct module		*owner;
	struct clk_core		*parent;
	const char		**parent_names;
	struct clk_core		**parents;
	u8			num_parents;
	u8			new_parent_index;
	unsigned long		rate;
	unsigned long		req_rate;
	unsigned long		new_rate;
	struct clk_core		*new_parent;
	struct clk_core		*new_child;
	unsigned long		flags;
	bool			orphan;
	unsigned int		enable_count;
	unsigned int		prepare_count;
	unsigned long		min_rate;
	unsigned long		max_rate;
	unsigned long		accuracy;
	int			phase;
	struct hlist_head	children;
	struct hlist_node	child_node;
	struct hlist_head	clks;
	unsigned int		notifier_count;
#ifdef CONFIG_DEBUG_FS
	struct dentry		*dentry;
	struct hlist_node	debug_node;
#endif
	struct kref		ref;
};

#define CREATE_TRACE_POINTS
#include <trace/events/clk.h>

struct clk {
	struct clk_core	*core;
	const char *dev_id;
	const char *con_id;
	unsigned long min_rate;
	unsigned long max_rate;
	struct hlist_node clks_node;
};

/***           locking             ***/
static void clk_prepare_lock(void)
{
	if (!mutex_trylock(&prepare_lock)) {
		if (prepare_owner == current) {
			prepare_refcnt++;
			return;
		}
		mutex_lock(&prepare_lock);
	}
	WARN_ON_ONCE(prepare_owner != NULL);
	WARN_ON_ONCE(prepare_refcnt != 0);
	prepare_owner = current;
	prepare_refcnt = 1;
}

static void clk_prepare_unlock(void)
{
	WARN_ON_ONCE(prepare_owner != current);
	WARN_ON_ONCE(prepare_refcnt == 0);

	if (--prepare_refcnt)
		return;
	prepare_owner = NULL;
	mutex_unlock(&prepare_lock);
}

static unsigned long clk_enable_lock(void)
	__acquires(enable_lock)
{
	unsigned long flags;

	if (!spin_trylock_irqsave(&enable_lock, flags)) {
		if (enable_owner == current) {
			enable_refcnt++;
			__acquire(enable_lock);
			return flags;
		}
		spin_lock_irqsave(&enable_lock, flags);
	}
	WARN_ON_ONCE(enable_owner != NULL);
	WARN_ON_ONCE(enable_refcnt != 0);
	enable_owner = current;
	enable_refcnt = 1;
	return flags;
}

static void clk_enable_unlock(unsigned long flags)
	__releases(enable_lock)
{
	WARN_ON_ONCE(enable_owner != current);
	WARN_ON_ONCE(enable_refcnt == 0);

	if (--enable_refcnt) {
		__release(enable_lock);
		return;
	}
	enable_owner = NULL;
	spin_unlock_irqrestore(&enable_lock, flags);
}

static bool clk_core_is_prepared(struct clk_core *core)
{
	/*
	 * .is_prepared is optional for clocks that can prepare
	 * fall back to software usage counter if it is missing
	 */
	if (!core->ops->is_prepared)
		return core->prepare_count;

	return core->ops->is_prepared(core->hw);
}

static bool clk_core_is_enabled(struct clk_core *core)
{
	/*
	 * .is_enabled is only mandatory for clocks that gate
	 * fall back to software usage counter if .is_enabled is missing
	 */
	if (!core->ops->is_enabled)
		return core->enable_count;

	return core->ops->is_enabled(core->hw);
}

/***    helper functions   ***/

const char *__clk_get_name(const struct clk *clk)
{
	return !clk ? NULL : clk->core->name;
}
EXPORT_SYMBOL_GPL(__clk_get_name);

const char *clk_hw_get_name(const struct clk_hw *hw)
{
	return hw->core->name;
}
EXPORT_SYMBOL_GPL(clk_hw_get_name);

struct clk_hw *__clk_get_hw(struct clk *clk)
{
	return !clk ? NULL : clk->core->hw;
}
EXPORT_SYMBOL_GPL(__clk_get_hw);

unsigned int clk_hw_get_num_parents(const struct clk_hw *hw)
{
	return hw->core->num_parents;
}
EXPORT_SYMBOL_GPL(clk_hw_get_num_parents);

struct clk_hw *clk_hw_get_parent(const struct clk_hw *hw)
{
	return hw->core->parent ? hw->core->parent->hw : NULL;
}
EXPORT_SYMBOL_GPL(clk_hw_get_parent);

static struct clk_core *__clk_lookup_subtree(const char *name,
					     struct clk_core *core)
{
	struct clk_core *child;
	struct clk_core *ret;

	if (!strcmp(core->name, name))
		return core;

	hlist_for_each_entry(child, &core->children, child_node) {
		ret = __clk_lookup_subtree(name, child);
		if (ret)
			return ret;
	}

	return NULL;
}

static struct clk_core *clk_core_lookup(const char *name)
{
	struct clk_core *root_clk;
	struct clk_core *ret;

	if (!name)
		return NULL;

	/* search the 'proper' clk tree first */
	hlist_for_each_entry(root_clk, &clk_root_list, child_node) {
		ret = __clk_lookup_subtree(name, root_clk);
		if (ret)
			return ret;
	}

	/* if not found, then search the orphan tree */
	hlist_for_each_entry(root_clk, &clk_orphan_list, child_node) {
		ret = __clk_lookup_subtree(name, root_clk);
		if (ret)
			return ret;
	}

	return NULL;
}

static struct clk_core *clk_core_get_parent_by_index(struct clk_core *core,
							 u8 index)
{
	if (!core || index >= core->num_parents)
		return NULL;

	if (!core->parents[index])
		core->parents[index] =
				clk_core_lookup(core->parent_names[index]);

	return core->parents[index];
}

struct clk_hw *
clk_hw_get_parent_by_index(const struct clk_hw *hw, unsigned int index)
{
	struct clk_core *parent;

	parent = clk_core_get_parent_by_index(hw->core, index);

	return !parent ? NULL : parent->hw;
}
EXPORT_SYMBOL_GPL(clk_hw_get_parent_by_index);

unsigned int __clk_get_enable_count(struct clk *clk)
{
	return !clk ? 0 : clk->core->enable_count;
}

static unsigned long clk_core_get_rate_nolock(struct clk_core *core)
{
	unsigned long ret;

	if (!core) {
		ret = 0;
		goto out;
	}

	ret = core->rate;

	if (!core->num_parents)
		goto out;

	if (!core->parent)
		ret = 0;

out:
	return ret;
}

unsigned long clk_hw_get_rate(const struct clk_hw *hw)
{
	return clk_core_get_rate_nolock(hw->core);
}
EXPORT_SYMBOL_GPL(clk_hw_get_rate);

static unsigned long __clk_get_accuracy(struct clk_core *core)
{
	if (!core)
		return 0;

	return core->accuracy;
}

unsigned long __clk_get_flags(struct clk *clk)
{
	return !clk ? 0 : clk->core->flags;
}
EXPORT_SYMBOL_GPL(__clk_get_flags);

unsigned long clk_hw_get_flags(const struct clk_hw *hw)
{
	return hw->core->flags;
}
EXPORT_SYMBOL_GPL(clk_hw_get_flags);

bool clk_hw_is_prepared(const struct clk_hw *hw)
{
	return clk_core_is_prepared(hw->core);
}

bool clk_hw_is_enabled(const struct clk_hw *hw)
{
	return clk_core_is_enabled(hw->core);
}

bool __clk_is_enabled(struct clk *clk)
{
	if (!clk)
		return false;

	return clk_core_is_enabled(clk->core);
}
EXPORT_SYMBOL_GPL(__clk_is_enabled);

static bool mux_is_better_rate(unsigned long rate, unsigned long now,
			   unsigned long best, unsigned long flags)
{
	if (flags & CLK_MUX_ROUND_CLOSEST)
		return abs(now - rate) < abs(best - rate);

	return now <= rate && now > best;
}

static int
clk_mux_determine_rate_flags(struct clk_hw *hw, struct clk_rate_request *req,
			     unsigned long flags)
{
	struct clk_core *core = hw->core, *parent, *best_parent = NULL;
	int i, num_parents, ret;
	unsigned long best = 0;
	struct clk_rate_request parent_req = *req;

	/* if NO_REPARENT flag set, pass through to current parent */
	if (core->flags & CLK_SET_RATE_NO_REPARENT) {
		parent = core->parent;
		if (core->flags & CLK_SET_RATE_PARENT) {
			ret = __clk_determine_rate(parent ? parent->hw : NULL,
						   &parent_req);
			if (ret)
				return ret;

			best = parent_req.rate;
		} else if (parent) {
			best = clk_core_get_rate_nolock(parent);
		} else {
			best = clk_core_get_rate_nolock(core);
		}

		goto out;
	}

	/* find the parent that can provide the fastest rate <= rate */
	num_parents = core->num_parents;
	for (i = 0; i < num_parents; i++) {
		parent = clk_core_get_parent_by_index(core, i);
		if (!parent)
			continue;

		if (core->flags & CLK_SET_RATE_PARENT) {
			parent_req = *req;
			ret = __clk_determine_rate(parent->hw, &parent_req);
			if (ret)
				continue;
		} else {
			parent_req.rate = clk_core_get_rate_nolock(parent);
		}

		if (mux_is_better_rate(req->rate, parent_req.rate,
				       best, flags)) {
			best_parent = parent;
			best = parent_req.rate;
		}
	}

	if (!best_parent)
		return -EINVAL;

out:
	if (best_parent)
		req->best_parent_hw = best_parent->hw;
	req->best_parent_rate = best;
	req->rate = best;

	return 0;
}

struct clk *__clk_lookup(const char *name)
{
	struct clk_core *core = clk_core_lookup(name);

	return !core ? NULL : core->hw->clk;
}

static void clk_core_get_boundaries(struct clk_core *core,
				    unsigned long *min_rate,
				    unsigned long *max_rate)
{
	struct clk *clk_user;

	*min_rate = core->min_rate;
	*max_rate = core->max_rate;

	hlist_for_each_entry(clk_user, &core->clks, clks_node)
		*min_rate = max(*min_rate, clk_user->min_rate);

	hlist_for_each_entry(clk_user, &core->clks, clks_node)
		*max_rate = min(*max_rate, clk_user->max_rate);
}

void clk_hw_set_rate_range(struct clk_hw *hw, unsigned long min_rate,
			   unsigned long max_rate)
{
	hw->core->min_rate = min_rate;
	hw->core->max_rate = max_rate;
}
EXPORT_SYMBOL_GPL(clk_hw_set_rate_range);

/*
 * Helper for finding best parent to provide a given frequency. This can be used
 * directly as a determine_rate callback (e.g. for a mux), or from a more
 * complex clock that may combine a mux with other operations.
 */
int __clk_mux_determine_rate(struct clk_hw *hw,
			     struct clk_rate_request *req)
{
	return clk_mux_determine_rate_flags(hw, req, 0);
}
EXPORT_SYMBOL_GPL(__clk_mux_determine_rate);

int __clk_mux_determine_rate_closest(struct clk_hw *hw,
				     struct clk_rate_request *req)
{
	return clk_mux_determine_rate_flags(hw, req, CLK_MUX_ROUND_CLOSEST);
}
EXPORT_SYMBOL_GPL(__clk_mux_determine_rate_closest);

/***        clk api        ***/

static void clk_core_unprepare(struct clk_core *core)
{
	lockdep_assert_held(&prepare_lock);

	if (!core)
		return;

	if (WARN_ON(core->prepare_count == 0))
		return;

	if (WARN_ON(core->prepare_count == 1 && core->flags & CLK_IS_CRITICAL))
		return;

	if (--core->prepare_count > 0)
		return;

	WARN_ON(core->enable_count > 0);

	trace_clk_unprepare(core);

	if (core->ops->unprepare)
		core->ops->unprepare(core->hw);

	trace_clk_unprepare_complete(core);
	clk_core_unprepare(core->parent);
}

static void clk_core_unprepare_lock(struct clk_core *core)
{
	clk_prepare_lock();
	clk_core_unprepare(core);
	clk_prepare_unlock();
}

/**
 * clk_unprepare - undo preparation of a clock source
 * @clk: the clk being unprepared
 *
 * clk_unprepare may sleep, which differentiates it from clk_disable.  In a
 * simple case, clk_unprepare can be used instead of clk_disable to gate a clk
 * if the operation may sleep.  One example is a clk which is accessed over
 * I2c.  In the complex case a clk gate operation may require a fast and a slow
 * part.  It is this reason that clk_unprepare and clk_disable are not mutually
 * exclusive.  In fact clk_disable must be called before clk_unprepare.
 */
void clk_unprepare(struct clk *clk)
{
	if (IS_ERR_OR_NULL(clk))
		return;

	clk_core_unprepare_lock(clk->core);
}
EXPORT_SYMBOL_GPL(clk_unprepare);

static int clk_core_prepare(struct clk_core *core)
{
	int ret = 0;

	lockdep_assert_held(&prepare_lock);

	if (!core)
		return 0;

	if (core->prepare_count == 0) {
		ret = clk_core_prepare(core->parent);
		if (ret)
			return ret;

		trace_clk_prepare(core);

		if (core->ops->prepare)
			ret = core->ops->prepare(core->hw);

		trace_clk_prepare_complete(core);

		if (ret) {
			clk_core_unprepare(core->parent);
			return ret;
		}
	}

	core->prepare_count++;

	return 0;
}

static int clk_core_prepare_lock(struct clk_core *core)
{
	int ret;

	clk_prepare_lock();
	ret = clk_core_prepare(core);
	clk_prepare_unlock();

	return ret;
}

/**
 * clk_prepare - prepare a clock source
 * @clk: the clk being prepared
 *
 * clk_prepare may sleep, which differentiates it from clk_enable.  In a simple
 * case, clk_prepare can be used instead of clk_enable to ungate a clk if the
 * operation may sleep.  One example is a clk which is accessed over I2c.  In
 * the complex case a clk ungate operation may require a fast and a slow part.
 * It is this reason that clk_prepare and clk_enable are not mutually
 * exclusive.  In fact clk_prepare must be called before clk_enable.
 * Returns 0 on success, -EERROR otherwise.
 */
int clk_prepare(struct clk *clk)
{
	if (!clk)
		return 0;

	return clk_core_prepare_lock(clk->core);
}
EXPORT_SYMBOL_GPL(clk_prepare);

static void clk_core_disable(struct clk_core *core)
{
	lockdep_assert_held(&enable_lock);

	if (!core)
		return;

	if (WARN_ON(core->enable_count == 0))
		return;

	if (WARN_ON(core->enable_count == 1 && core->flags & CLK_IS_CRITICAL))
		return;

	if (--core->enable_count > 0)
		return;

	trace_clk_disable_rcuidle(core);

	if (core->ops->disable)
		core->ops->disable(core->hw);

	trace_clk_disable_complete_rcuidle(core);

	clk_core_disable(core->parent);
}

static void clk_core_disable_lock(struct clk_core *core)
{
	unsigned long flags;

	flags = clk_enable_lock();
	clk_core_disable(core);
	clk_enable_unlock(flags);
}

/**
 * clk_disable - gate a clock
 * @clk: the clk being gated
 *
 * clk_disable must not sleep, which differentiates it from clk_unprepare.  In
 * a simple case, clk_disable can be used instead of clk_unprepare to gate a
 * clk if the operation is fast and will never sleep.  One example is a
 * SoC-internal clk which is controlled via simple register writes.  In the
 * complex case a clk gate operation may require a fast and a slow part.  It is
 * this reason that clk_unprepare and clk_disable are not mutually exclusive.
 * In fact clk_disable must be called before clk_unprepare.
 */
void clk_disable(struct clk *clk)
{
	if (IS_ERR_OR_NULL(clk))
		return;

	clk_core_disable_lock(clk->core);
}
EXPORT_SYMBOL_GPL(clk_disable);

static int clk_core_enable(struct clk_core *core)
{
	int ret = 0;

	lockdep_assert_held(&enable_lock);

	if (!core)
		return 0;

	if (WARN_ON(core->prepare_count == 0))
		return -ESHUTDOWN;

	if (core->enable_count == 0) {
		ret = clk_core_enable(core->parent);

		if (ret)
			return ret;

		trace_clk_enable_rcuidle(core);

		if (core->ops->enable)
			ret = core->ops->enable(core->hw);

		trace_clk_enable_complete_rcuidle(core);

		if (ret) {
			clk_core_disable(core->parent);
			return ret;
		}
	}

	core->enable_count++;
	return 0;
}

static int clk_core_enable_lock(struct clk_core *core)
{
	unsigned long flags;
	int ret;

	flags = clk_enable_lock();
	ret = clk_core_enable(core);
	clk_enable_unlock(flags);

	return ret;
}

/**
 * clk_enable - ungate a clock
 * @clk: the clk being ungated
 *
 * clk_enable must not sleep, which differentiates it from clk_prepare.  In a
 * simple case, clk_enable can be used instead of clk_prepare to ungate a clk
 * if the operation will never sleep.  One example is a SoC-internal clk which
 * is controlled via simple register writes.  In the complex case a clk ungate
 * operation may require a fast and a slow part.  It is this reason that
 * clk_enable and clk_prepare are not mutually exclusive.  In fact clk_prepare
 * must be called before clk_enable.  Returns 0 on success, -EERROR
 * otherwise.
 */
int clk_enable(struct clk *clk)
{
	if (!clk)
		return 0;

	return clk_core_enable_lock(clk->core);
}
EXPORT_SYMBOL_GPL(clk_enable);

static int clk_core_prepare_enable(struct clk_core *core)
{
	int ret;

	ret = clk_core_prepare_lock(core);
	if (ret)
		return ret;

	ret = clk_core_enable_lock(core);
	if (ret)
		clk_core_unprepare_lock(core);

	return ret;
}

static void clk_core_disable_unprepare(struct clk_core *core)
{
	clk_core_disable_lock(core);
	clk_core_unprepare_lock(core);
}

static void clk_unprepare_unused_subtree(struct clk_core *core)
{
	struct clk_core *child;

	lockdep_assert_held(&prepare_lock);

	hlist_for_each_entry(child, &core->children, child_node)
		clk_unprepare_unused_subtree(child);

	if (core->prepare_count)
		return;

	if (core->flags & CLK_IGNORE_UNUSED)
		return;

	if (clk_core_is_prepared(core)) {
		trace_clk_unprepare(core);
		if (core->ops->unprepare_unused)
			core->ops->unprepare_unused(core->hw);
		else if (core->ops->unprepare)
			core->ops->unprepare(core->hw);
		trace_clk_unprepare_complete(core);
	}
}

static void clk_disable_unused_subtree(struct clk_core *core)
{
	struct clk_core *child;
	unsigned long flags;

	lockdep_assert_held(&prepare_lock);

	hlist_for_each_entry(child, &core->children, child_node)
		clk_disable_unused_subtree(child);

	if (core->flags & CLK_OPS_PARENT_ENABLE)
		clk_core_prepare_enable(core->parent);

	flags = clk_enable_lock();

	if (core->enable_count)
		goto unlock_out;

	if (core->flags & CLK_IGNORE_UNUSED)
		goto unlock_out;

	/*
	 * some gate clocks have special needs during the disable-unused
	 * sequence.  call .disable_unused if available, otherwise fall
	 * back to .disable
	 */
	if (clk_core_is_enabled(core)) {
		trace_clk_disable(core);
		if (core->ops->disable_unused)
			core->ops->disable_unused(core->hw);
		else if (core->ops->disable)
			core->ops->disable(core->hw);
		trace_clk_disable_complete(core);
	}

unlock_out:
	clk_enable_unlock(flags);
	if (core->flags & CLK_OPS_PARENT_ENABLE)
		clk_core_disable_unprepare(core->parent);
}

static bool clk_ignore_unused;
static int __init clk_ignore_unused_setup(char *__unused)
{
	clk_ignore_unused = true;
	return 1;
}
__setup("clk_ignore_unused", clk_ignore_unused_setup);

static int clk_disable_unused(void)
{
	struct clk_core *core;

	if (clk_ignore_unused) {
		pr_warn("clk: Not disabling unused clocks\n");
		return 0;
	}

	clk_prepare_lock();

	hlist_for_each_entry(core, &clk_root_list, child_node)
		clk_disable_unused_subtree(core);

	hlist_for_each_entry(core, &clk_orphan_list, child_node)
		clk_disable_unused_subtree(core);

	hlist_for_each_entry(core, &clk_root_list, child_node)
		clk_unprepare_unused_subtree(core);

	hlist_for_each_entry(core, &clk_orphan_list, child_node)
		clk_unprepare_unused_subtree(core);

	clk_prepare_unlock();

	return 0;
}
late_initcall_sync(clk_disable_unused);

static int clk_core_round_rate_nolock(struct clk_core *core,
				      struct clk_rate_request *req)
{
	struct clk_core *parent;
	long rate;

	lockdep_assert_held(&prepare_lock);

	if (!core)
		return 0;

	parent = core->parent;
	if (parent) {
		req->best_parent_hw = parent->hw;
		req->best_parent_rate = parent->rate;
	} else {
		req->best_parent_hw = NULL;
		req->best_parent_rate = 0;
	}

	if (core->ops->determine_rate) {
		return core->ops->determine_rate(core->hw, req);
	} else if (core->ops->round_rate) {
		rate = core->ops->round_rate(core->hw, req->rate,
					     &req->best_parent_rate);
		if (rate < 0)
			return rate;

		req->rate = rate;
	} else if (core->flags & CLK_SET_RATE_PARENT) {
		return clk_core_round_rate_nolock(parent, req);
	} else {
		req->rate = core->rate;
	}

	return 0;
}

/**
 * __clk_determine_rate - get the closest rate actually supported by a clock
 * @hw: determine the rate of this clock
 * @req: target rate request
 *
 * Useful for clk_ops such as .set_rate and .determine_rate.
 */
int __clk_determine_rate(struct clk_hw *hw, struct clk_rate_request *req)
{
	if (!hw) {
		req->rate = 0;
		return 0;
	}

	return clk_core_round_rate_nolock(hw->core, req);
}
EXPORT_SYMBOL_GPL(__clk_determine_rate);

unsigned long clk_hw_round_rate(struct clk_hw *hw, unsigned long rate)
{
	int ret;
	struct clk_rate_request req;

	clk_core_get_boundaries(hw->core, &req.min_rate, &req.max_rate);
	req.rate = rate;

	ret = clk_core_round_rate_nolock(hw->core, &req);
	if (ret)
		return 0;

	return req.rate;
}
EXPORT_SYMBOL_GPL(clk_hw_round_rate);

/**
 * clk_round_rate - round the given rate for a clk
 * @clk: the clk for which we are rounding a rate
 * @rate: the rate which is to be rounded
 *
 * Takes in a rate as input and rounds it to a rate that the clk can actually
 * use which is then returned.  If clk doesn't support round_rate operation
 * then the parent rate is returned.
 */
long clk_round_rate(struct clk *clk, unsigned long rate)
{
	struct clk_rate_request req;
	int ret;

	if (!clk)
		return 0;

	clk_prepare_lock();

	clk_core_get_boundaries(clk->core, &req.min_rate, &req.max_rate);
	req.rate = rate;

	ret = clk_core_round_rate_nolock(clk->core, &req);
	clk_prepare_unlock();

	if (ret)
		return ret;

	return req.rate;
}
EXPORT_SYMBOL_GPL(clk_round_rate);

/**
 * __clk_notify - call clk notifier chain
 * @core: clk that is changing rate
 * @msg: clk notifier type (see include/linux/clk.h)
 * @old_rate: old clk rate
 * @new_rate: new clk rate
 *
 * Triggers a notifier call chain on the clk rate-change notification
 * for 'clk'.  Passes a pointer to the struct clk and the previous
 * and current rates to the notifier callback.  Intended to be called by
 * internal clock code only.  Returns NOTIFY_DONE from the last driver
 * called if all went well, or NOTIFY_STOP or NOTIFY_BAD immediately if
 * a driver returns that.
 */
static int __clk_notify(struct clk_core *core, unsigned long msg,
		unsigned long old_rate, unsigned long new_rate)
{
	struct clk_notifier *cn;
	struct clk_notifier_data cnd;
	int ret = NOTIFY_DONE;

	cnd.old_rate = old_rate;
	cnd.new_rate = new_rate;

	list_for_each_entry(cn, &clk_notifier_list, node) {
		if (cn->clk->core == core) {
			cnd.clk = cn->clk;
			ret = srcu_notifier_call_chain(&cn->notifier_head, msg,
					&cnd);
		}
	}

	return ret;
}

/**
 * __clk_recalc_accuracies
 * @core: first clk in the subtree
 *
 * Walks the subtree of clks starting with clk and recalculates accuracies as
 * it goes.  Note that if a clk does not implement the .recalc_accuracy
 * callback then it is assumed that the clock will take on the accuracy of its
 * parent.
 */
static void __clk_recalc_accuracies(struct clk_core *core)
{
	unsigned long parent_accuracy = 0;
	struct clk_core *child;

	lockdep_assert_held(&prepare_lock);

	if (core->parent)
		parent_accuracy = core->parent->accuracy;

	if (core->ops->recalc_accuracy)
		core->accuracy = core->ops->recalc_accuracy(core->hw,
							  parent_accuracy);
	else
		core->accuracy = parent_accuracy;

	hlist_for_each_entry(child, &core->children, child_node)
		__clk_recalc_accuracies(child);
}

static long clk_core_get_accuracy(struct clk_core *core)
{
	unsigned long accuracy;

	clk_prepare_lock();
	if (core && (core->flags & CLK_GET_ACCURACY_NOCACHE))
		__clk_recalc_accuracies(core);

	accuracy = __clk_get_accuracy(core);
	clk_prepare_unlock();

	return accuracy;
}

/**
 * clk_get_accuracy - return the accuracy of clk
 * @clk: the clk whose accuracy is being returned
 *
 * Simply returns the cached accuracy of the clk, unless
 * CLK_GET_ACCURACY_NOCACHE flag is set, which means a recalc_rate will be
 * issued.
 * If clk is NULL then returns 0.
 */
long clk_get_accuracy(struct clk *clk)
{
	if (!clk)
		return 0;

	return clk_core_get_accuracy(clk->core);
}
EXPORT_SYMBOL_GPL(clk_get_accuracy);

static unsigned long clk_recalc(struct clk_core *core,
				unsigned long parent_rate)
{
	if (core->ops->recalc_rate)
		return core->ops->recalc_rate(core->hw, parent_rate);
	return parent_rate;
}

/**
 * __clk_recalc_rates
 * @core: first clk in the subtree
 * @msg: notification type (see include/linux/clk.h)
 *
 * Walks the subtree of clks starting with clk and recalculates rates as it
 * goes.  Note that if a clk does not implement the .recalc_rate callback then
 * it is assumed that the clock will take on the rate of its parent.
 *
 * clk_recalc_rates also propagates the POST_RATE_CHANGE notification,
 * if necessary.
 */
static void __clk_recalc_rates(struct clk_core *core, unsigned long msg)
{
	unsigned long old_rate;
	unsigned long parent_rate = 0;
	struct clk_core *child;

	lockdep_assert_held(&prepare_lock);

	old_rate = core->rate;

	if (core->parent)
		parent_rate = core->parent->rate;

	core->rate = clk_recalc(core, parent_rate);

	/*
	 * ignore NOTIFY_STOP and NOTIFY_BAD return values for POST_RATE_CHANGE
	 * & ABORT_RATE_CHANGE notifiers
	 */
	if (core->notifier_count && msg)
		__clk_notify(core, msg, old_rate, core->rate);

	hlist_for_each_entry(child, &core->children, child_node)
		__clk_recalc_rates(child, msg);
}

static unsigned long clk_core_get_rate(struct clk_core *core)
{
	unsigned long rate;

	clk_prepare_lock();

	if (core && (core->flags & CLK_GET_RATE_NOCACHE))
		__clk_recalc_rates(core, 0);

	rate = clk_core_get_rate_nolock(core);
	clk_prepare_unlock();

	return rate;
}

/**
 * clk_get_rate - return the rate of clk
 * @clk: the clk whose rate is being returned
 *
 * Simply returns the cached rate of the clk, unless CLK_GET_RATE_NOCACHE flag
 * is set, which means a recalc_rate will be issued.
 * If clk is NULL then returns 0.
 */
unsigned long clk_get_rate(struct clk *clk)
{
	if (!clk)
		return 0;

	return clk_core_get_rate(clk->core);
}
EXPORT_SYMBOL_GPL(clk_get_rate);

static int clk_fetch_parent_index(struct clk_core *core,
				  struct clk_core *parent)
{
	int i;

	if (!parent)
		return -EINVAL;

	for (i = 0; i < core->num_parents; i++)
		if (clk_core_get_parent_by_index(core, i) == parent)
			return i;

	return -EINVAL;
}

/*
 * Update the orphan status of @core and all its children.
 */
static void clk_core_update_orphan_status(struct clk_core *core, bool is_orphan)
{
	struct clk_core *child;

	core->orphan = is_orphan;

	hlist_for_each_entry(child, &core->children, child_node)
		clk_core_update_orphan_status(child, is_orphan);
}

static void clk_reparent(struct clk_core *core, struct clk_core *new_parent)
{
	bool was_orphan = core->orphan;

	hlist_del(&core->child_node);

	if (new_parent) {
		bool becomes_orphan = new_parent->orphan;

		/* avoid duplicate POST_RATE_CHANGE notifications */
		if (new_parent->new_child == core)
			new_parent->new_child = NULL;

		hlist_add_head(&core->child_node, &new_parent->children);

		if (was_orphan != becomes_orphan)
			clk_core_update_orphan_status(core, becomes_orphan);
	} else {
		hlist_add_head(&core->child_node, &clk_orphan_list);
		if (!was_orphan)
			clk_core_update_orphan_status(core, true);
	}

	core->parent = new_parent;
}

static struct clk_core *__clk_set_parent_before(struct clk_core *core,
					   struct clk_core *parent)
{
	unsigned long flags;
	struct clk_core *old_parent = core->parent;

	/*
	 * 1. enable parents for CLK_OPS_PARENT_ENABLE clock
	 *
	 * 2. Migrate prepare state between parents and prevent race with
	 * clk_enable().
	 *
	 * If the clock is not prepared, then a race with
	 * clk_enable/disable() is impossible since we already have the
	 * prepare lock (future calls to clk_enable() need to be preceded by
	 * a clk_prepare()).
	 *
	 * If the clock is prepared, migrate the prepared state to the new
	 * parent and also protect against a race with clk_enable() by
	 * forcing the clock and the new parent on.  This ensures that all
	 * future calls to clk_enable() are practically NOPs with respect to
	 * hardware and software states.
	 *
	 * See also: Comment for clk_set_parent() below.
	 */

	/* enable old_parent & parent if CLK_OPS_PARENT_ENABLE is set */
	if (core->flags & CLK_OPS_PARENT_ENABLE) {
		clk_core_prepare_enable(old_parent);
		clk_core_prepare_enable(parent);
	}

	/* migrate prepare count if > 0 */
	if (core->prepare_count) {
		clk_core_prepare_enable(parent);
		clk_core_enable_lock(core);
	}

	/* update the clk tree topology */
	flags = clk_enable_lock();
	clk_reparent(core, parent);
	clk_enable_unlock(flags);

	return old_parent;
}

static void __clk_set_parent_after(struct clk_core *core,
				   struct clk_core *parent,
				   struct clk_core *old_parent)
{
	/*
	 * Finish the migration of prepare state and undo the changes done
	 * for preventing a race with clk_enable().
	 */
	if (core->prepare_count) {
		clk_core_disable_lock(core);
		clk_core_disable_unprepare(old_parent);
	}

	/* re-balance ref counting if CLK_OPS_PARENT_ENABLE is set */
	if (core->flags & CLK_OPS_PARENT_ENABLE) {
		clk_core_disable_unprepare(parent);
		clk_core_disable_unprepare(old_parent);
	}
}

static int __clk_set_parent(struct clk_core *core, struct clk_core *parent,
			    u8 p_index)
{
	unsigned long flags;
	int ret = 0;
	struct clk_core *old_parent;

	old_parent = __clk_set_parent_before(core, parent);

	trace_clk_set_parent(core, parent);

	/* change clock input source */
	if (parent && core->ops->set_parent)
		ret = core->ops->set_parent(core->hw, p_index);

	trace_clk_set_parent_complete(core, parent);

	if (ret) {
		flags = clk_enable_lock();
		clk_reparent(core, old_parent);
		clk_enable_unlock(flags);
		__clk_set_parent_after(core, old_parent, parent);

		return ret;
	}

	__clk_set_parent_after(core, parent, old_parent);

	return 0;
}

/**
 * __clk_speculate_rates
 * @core: first clk in the subtree
 * @parent_rate: the "future" rate of clk's parent
 *
 * Walks the subtree of clks starting with clk, speculating rates as it
 * goes and firing off PRE_RATE_CHANGE notifications as necessary.
 *
 * Unlike clk_recalc_rates, clk_speculate_rates exists only for sending
 * pre-rate change notifications and returns early if no clks in the
 * subtree have subscribed to the notifications.  Note that if a clk does not
 * implement the .recalc_rate callback then it is assumed that the clock will
 * take on the rate of its parent.
 */
static int __clk_speculate_rates(struct clk_core *core,
				 unsigned long parent_rate)
{
	struct clk_core *child;
	unsigned long new_rate;
	int ret = NOTIFY_DONE;

	lockdep_assert_held(&prepare_lock);

	new_rate = clk_recalc(core, parent_rate);

	/* abort rate change if a driver returns NOTIFY_BAD or NOTIFY_STOP */
	if (core->notifier_count)
		ret = __clk_notify(core, PRE_RATE_CHANGE, core->rate, new_rate);

	if (ret & NOTIFY_STOP_MASK) {
		pr_debug("%s: clk notifier callback for clock %s aborted with error %d\n",
				__func__, core->name, ret);
		goto out;
	}

	hlist_for_each_entry(child, &core->children, child_node) {
		ret = __clk_speculate_rates(child, new_rate);
		if (ret & NOTIFY_STOP_MASK)
			break;
	}

out:
	return ret;
}

static void clk_calc_subtree(struct clk_core *core, unsigned long new_rate,
			     struct clk_core *new_parent, u8 p_index)
{
	struct clk_core *child;

	core->new_rate = new_rate;
	core->new_parent = new_parent;
	core->new_parent_index = p_index;
	/* include clk in new parent's PRE_RATE_CHANGE notifications */
	core->new_child = NULL;
	if (new_parent && new_parent != core->parent)
		new_parent->new_child = core;

	hlist_for_each_entry(child, &core->children, child_node) {
		child->new_rate = clk_recalc(child, new_rate);
		clk_calc_subtree(child, child->new_rate, NULL, 0);
	}
}

/*
 * calculate the new rates returning the topmost clock that has to be
 * changed.
 */
static struct clk_core *clk_calc_new_rates(struct clk_core *core,
					   unsigned long rate)
{
	struct clk_core *top = core;
	struct clk_core *old_parent, *parent;
	unsigned long best_parent_rate = 0;
	unsigned long new_rate;
	unsigned long min_rate;
	unsigned long max_rate;
	int p_index = 0;
	long ret;

	/* sanity */
	if (IS_ERR_OR_NULL(core))
		return NULL;

	/* save parent rate, if it exists */
	parent = old_parent = core->parent;
	if (parent)
		best_parent_rate = parent->rate;

	clk_core_get_boundaries(core, &min_rate, &max_rate);

	/* find the closest rate and parent clk/rate */
	if (core->ops->determine_rate) {
		struct clk_rate_request req;

		req.rate = rate;
		req.min_rate = min_rate;
		req.max_rate = max_rate;
		if (parent) {
			req.best_parent_hw = parent->hw;
			req.best_parent_rate = parent->rate;
		} else {
			req.best_parent_hw = NULL;
			req.best_parent_rate = 0;
		}

		ret = core->ops->determine_rate(core->hw, &req);
		if (ret < 0)
			return NULL;

		best_parent_rate = req.best_parent_rate;
		new_rate = req.rate;
		parent = req.best_parent_hw ? req.best_parent_hw->core : NULL;
	} else if (core->ops->round_rate) {
		ret = core->ops->round_rate(core->hw, rate,
					    &best_parent_rate);
		if (ret < 0)
			return NULL;

		new_rate = ret;
		if (new_rate < min_rate || new_rate > max_rate)
			return NULL;
	} else if (!parent || !(core->flags & CLK_SET_RATE_PARENT)) {
		/* pass-through clock without adjustable parent */
		core->new_rate = core->rate;
		return NULL;
	} else {
		/* pass-through clock with adjustable parent */
		top = clk_calc_new_rates(parent, rate);
		new_rate = parent->new_rate;
		goto out;
	}

	/* some clocks must be gated to change parent */
	if (parent != old_parent &&
	    (core->flags & CLK_SET_PARENT_GATE) && core->prepare_count) {
		pr_debug("%s: %s not gated but wants to reparent\n",
			 __func__, core->name);
		return NULL;
	}

	/* try finding the new parent index */
	if (parent && core->num_parents > 1) {
		p_index = clk_fetch_parent_index(core, parent);
		if (p_index < 0) {
			pr_debug("%s: clk %s can not be parent of clk %s\n",
				 __func__, parent->name, core->name);
			return NULL;
		}
	}

	if ((core->flags & CLK_SET_RATE_PARENT) && parent &&
	    best_parent_rate != parent->rate)
		top = clk_calc_new_rates(parent, best_parent_rate);

out:
	clk_calc_subtree(core, new_rate, parent, p_index);

	return top;
}

/*
 * Notify about rate changes in a subtree. Always walk down the whole tree
 * so that in case of an error we can walk down the whole tree again and
 * abort the change.
 */
static struct clk_core *clk_propagate_rate_change(struct clk_core *core,
						  unsigned long event)
{
	struct clk_core *child, *tmp_clk, *fail_clk = NULL;
	int ret = NOTIFY_DONE;

	if (core->rate == core->new_rate)
		return NULL;

	if (core->notifier_count) {
		ret = __clk_notify(core, event, core->rate, core->new_rate);
		if (ret & NOTIFY_STOP_MASK)
			fail_clk = core;
	}

	hlist_for_each_entry(child, &core->children, child_node) {
		/* Skip children who will be reparented to another clock */
		if (child->new_parent && child->new_parent != core)
			continue;
		tmp_clk = clk_propagate_rate_change(child, event);
		if (tmp_clk)
			fail_clk = tmp_clk;
	}

	/* handle the new child who might not be in core->children yet */
	if (core->new_child) {
		tmp_clk = clk_propagate_rate_change(core->new_child, event);
		if (tmp_clk)
			fail_clk = tmp_clk;
	}

	return fail_clk;
}

/*
 * walk down a subtree and set the new rates notifying the rate
 * change on the way
 */
static void clk_change_rate(struct clk_core *core)
{
	struct clk_core *child;
	struct hlist_node *tmp;
	unsigned long old_rate;
	unsigned long best_parent_rate = 0;
	bool skip_set_rate = false;
	struct clk_core *old_parent;
	struct clk_core *parent = NULL;

	old_rate = core->rate;

	if (core->new_parent) {
		parent = core->new_parent;
		best_parent_rate = core->new_parent->rate;
	} else if (core->parent) {
		parent = core->parent;
		best_parent_rate = core->parent->rate;
	}

	if (core->flags & CLK_SET_RATE_UNGATE) {
		unsigned long flags;

		clk_core_prepare(core);
		flags = clk_enable_lock();
		clk_core_enable(core);
		clk_enable_unlock(flags);
	}

	if (core->new_parent && core->new_parent != core->parent) {
		old_parent = __clk_set_parent_before(core, core->new_parent);
		trace_clk_set_parent(core, core->new_parent);

		if (core->ops->set_rate_and_parent) {
			skip_set_rate = true;
			core->ops->set_rate_and_parent(core->hw, core->new_rate,
					best_parent_rate,
					core->new_parent_index);
		} else if (core->ops->set_parent) {
			core->ops->set_parent(core->hw, core->new_parent_index);
		}

		trace_clk_set_parent_complete(core, core->new_parent);
		__clk_set_parent_after(core, core->new_parent, old_parent);
	}

	if (core->flags & CLK_OPS_PARENT_ENABLE)
		clk_core_prepare_enable(parent);

	trace_clk_set_rate(core, core->new_rate);

	if (!skip_set_rate && core->ops->set_rate)
		core->ops->set_rate(core->hw, core->new_rate, best_parent_rate);

	trace_clk_set_rate_complete(core, core->new_rate);

	core->rate = clk_recalc(core, best_parent_rate);

	if (core->flags & CLK_SET_RATE_UNGATE) {
		unsigned long flags;

		flags = clk_enable_lock();
		clk_core_disable(core);
		clk_enable_unlock(flags);
		clk_core_unprepare(core);
	}

	if (core->flags & CLK_OPS_PARENT_ENABLE)
		clk_core_disable_unprepare(parent);

	if (core->notifier_count && old_rate != core->rate)
		__clk_notify(core, POST_RATE_CHANGE, old_rate, core->rate);

	if (core->flags & CLK_RECALC_NEW_RATES)
		(void)clk_calc_new_rates(core, core->new_rate);

	/*
	 * Use safe iteration, as change_rate can actually swap parents
	 * for certain clock types.
	 */
	hlist_for_each_entry_safe(child, tmp, &core->children, child_node) {
		/* Skip children who will be reparented to another clock */
		if (child->new_parent && child->new_parent != core)
			continue;
		clk_change_rate(child);
	}

	/* handle the new child who might not be in core->children yet */
	if (core->new_child)
		clk_change_rate(core->new_child);
}

static int clk_core_set_rate_nolock(struct clk_core *core,
				    unsigned long req_rate)
{
	struct clk_core *top, *fail_clk;
	unsigned long rate = req_rate;

	if (!core)
		return 0;

	/* bail early if nothing to do */
	if (rate == clk_core_get_rate_nolock(core))
		return 0;

	if ((core->flags & CLK_SET_RATE_GATE) && core->prepare_count)
		return -EBUSY;

	/* calculate new rates and get the topmost changed clock */
	top = clk_calc_new_rates(core, rate);
	if (!top)
		return -EINVAL;

	/* notify that we are about to change rates */
	fail_clk = clk_propagate_rate_change(top, PRE_RATE_CHANGE);
	if (fail_clk) {
		pr_debug("%s: failed to set %s rate\n", __func__,
				fail_clk->name);
		clk_propagate_rate_change(top, ABORT_RATE_CHANGE);
		return -EBUSY;
	}

	/* change the rates */
	clk_change_rate(top);

	core->req_rate = req_rate;

	return 0;
}

/**
 * clk_set_rate - specify a new rate for clk
 * @clk: the clk whose rate is being changed
 * @rate: the new rate for clk
 *
 * In the simplest case clk_set_rate will only adjust the rate of clk.
 *
 * Setting the CLK_SET_RATE_PARENT flag allows the rate change operation to
 * propagate up to clk's parent; whether or not this happens depends on the
 * outcome of clk's .round_rate implementation.  If *parent_rate is unchanged
 * after calling .round_rate then upstream parent propagation is ignored.  If
 * *parent_rate comes back with a new rate for clk's parent then we propagate
 * up to clk's parent and set its rate.  Upward propagation will continue
 * until either a clk does not support the CLK_SET_RATE_PARENT flag or
 * .round_rate stops requesting changes to clk's parent_rate.
 *
 * Rate changes are accomplished via tree traversal that also recalculates the
 * rates for the clocks and fires off POST_RATE_CHANGE notifiers.
 *
 * Returns 0 on success, -EERROR otherwise.
 */
int clk_set_rate(struct clk *clk, unsigned long rate)
{
	int ret;

	if (!clk)
		return 0;

	/* prevent racing with updates to the clock topology */
	clk_prepare_lock();

	ret = clk_core_set_rate_nolock(clk->core, rate);

	clk_prepare_unlock();

	return ret;
}
EXPORT_SYMBOL_GPL(clk_set_rate);

/**
 * clk_set_rate_range - set a rate range for a clock source
 * @clk: clock source
 * @min: desired minimum clock rate in Hz, inclusive
 * @max: desired maximum clock rate in Hz, inclusive
 *
 * Returns success (0) or negative errno.
 */
int clk_set_rate_range(struct clk *clk, unsigned long min, unsigned long max)
{
	int ret = 0;

	if (!clk)
		return 0;

	if (min > max) {
		pr_err("%s: clk %s dev %s con %s: invalid range [%lu, %lu]\n",
		       __func__, clk->core->name, clk->dev_id, clk->con_id,
		       min, max);
		return -EINVAL;
	}

	clk_prepare_lock();

	if (min != clk->min_rate || max != clk->max_rate) {
		clk->min_rate = min;
		clk->max_rate = max;
		ret = clk_core_set_rate_nolock(clk->core, clk->core->req_rate);
	}

	clk_prepare_unlock();

	return ret;
}
EXPORT_SYMBOL_GPL(clk_set_rate_range);

/**
 * clk_set_min_rate - set a minimum clock rate for a clock source
 * @clk: clock source
 * @rate: desired minimum clock rate in Hz, inclusive
 *
 * Returns success (0) or negative errno.
 */
int clk_set_min_rate(struct clk *clk, unsigned long rate)
{
	if (!clk)
		return 0;

	return clk_set_rate_range(clk, rate, clk->max_rate);
}
EXPORT_SYMBOL_GPL(clk_set_min_rate);

/**
 * clk_set_max_rate - set a maximum clock rate for a clock source
 * @clk: clock source
 * @rate: desired maximum clock rate in Hz, inclusive
 *
 * Returns success (0) or negative errno.
 */
int clk_set_max_rate(struct clk *clk, unsigned long rate)
{
	if (!clk)
		return 0;

	return clk_set_rate_range(clk, clk->min_rate, rate);
}
EXPORT_SYMBOL_GPL(clk_set_max_rate);

/**
 * clk_get_parent - return the parent of a clk
 * @clk: the clk whose parent gets returned
 *
 * Simply returns clk->parent.  Returns NULL if clk is NULL.
 */
struct clk *clk_get_parent(struct clk *clk)
{
	struct clk *parent;

	if (!clk)
		return NULL;

	clk_prepare_lock();
	/* TODO: Create a per-user clk and change callers to call clk_put */
	parent = !clk->core->parent ? NULL : clk->core->parent->hw->clk;
	clk_prepare_unlock();

	return parent;
}
EXPORT_SYMBOL_GPL(clk_get_parent);

static struct clk_core *__clk_init_parent(struct clk_core *core)
{
	u8 index = 0;

	if (core->num_parents > 1 && core->ops->get_parent)
		index = core->ops->get_parent(core->hw);

	return clk_core_get_parent_by_index(core, index);
}

static void clk_core_reparent(struct clk_core *core,
				  struct clk_core *new_parent)
{
	clk_reparent(core, new_parent);
	__clk_recalc_accuracies(core);
	__clk_recalc_rates(core, POST_RATE_CHANGE);
}

void clk_hw_reparent(struct clk_hw *hw, struct clk_hw *new_parent)
{
	if (!hw)
		return;

	clk_core_reparent(hw->core, !new_parent ? NULL : new_parent->core);
}

/**
 * clk_has_parent - check if a clock is a possible parent for another
 * @clk: clock source
 * @parent: parent clock source
 *
 * This function can be used in drivers that need to check that a clock can be
 * the parent of another without actually changing the parent.
 *
 * Returns true if @parent is a possible parent for @clk, false otherwise.
 */
bool clk_has_parent(struct clk *clk, struct clk *parent)
{
	struct clk_core *core, *parent_core;
	unsigned int i;

	/* NULL clocks should be nops, so return success if either is NULL. */
	if (!clk || !parent)
		return true;

	core = clk->core;
	parent_core = parent->core;

	/* Optimize for the case where the parent is already the parent. */
	if (core->parent == parent_core)
		return true;

	for (i = 0; i < core->num_parents; i++)
		if (strcmp(core->parent_names[i], parent_core->name) == 0)
			return true;

	return false;
}
EXPORT_SYMBOL_GPL(clk_has_parent);

static int clk_core_set_parent(struct clk_core *core, struct clk_core *parent)
{
	int ret = 0;
	int p_index = 0;
	unsigned long p_rate = 0;

	if (!core)
		return 0;

	/* prevent racing with updates to the clock topology */
	clk_prepare_lock();

	if (core->parent == parent)
		goto out;

	/* verify ops for for multi-parent clks */
	if ((core->num_parents > 1) && (!core->ops->set_parent)) {
		ret = -ENOSYS;
		goto out;
	}

	/* check that we are allowed to re-parent if the clock is in use */
	if ((core->flags & CLK_SET_PARENT_GATE) && core->prepare_count) {
		ret = -EBUSY;
		goto out;
	}

	/* try finding the new parent index */
	if (parent) {
		p_index = clk_fetch_parent_index(core, parent);
		if (p_index < 0) {
			pr_debug("%s: clk %s can not be parent of clk %s\n",
					__func__, parent->name, core->name);
			ret = p_index;
			goto out;
		}
		p_rate = parent->rate;
	}

	/* propagate PRE_RATE_CHANGE notifications */
	ret = __clk_speculate_rates(core, p_rate);

	/* abort if a driver objects */
	if (ret & NOTIFY_STOP_MASK)
		goto out;

	/* do the re-parent */
	ret = __clk_set_parent(core, parent, p_index);

	/* propagate rate an accuracy recalculation accordingly */
	if (ret) {
		__clk_recalc_rates(core, ABORT_RATE_CHANGE);
	} else {
		__clk_recalc_rates(core, POST_RATE_CHANGE);
		__clk_recalc_accuracies(core);
	}

out:
	clk_prepare_unlock();

	return ret;
}

/**
 * clk_set_parent - switch the parent of a mux clk
 * @clk: the mux clk whose input we are switching
 * @parent: the new input to clk
 *
 * Re-parent clk to use parent as its new input source.  If clk is in
 * prepared state, the clk will get enabled for the duration of this call. If
 * that's not acceptable for a specific clk (Eg: the consumer can't handle
 * that, the reparenting is glitchy in hardware, etc), use the
 * CLK_SET_PARENT_GATE flag to allow reparenting only when clk is unprepared.
 *
 * After successfully changing clk's parent clk_set_parent will update the
 * clk topology, sysfs topology and propagate rate recalculation via
 * __clk_recalc_rates.
 *
 * Returns 0 on success, -EERROR otherwise.
 */
int clk_set_parent(struct clk *clk, struct clk *parent)
{
	if (!clk)
		return 0;

	return clk_core_set_parent(clk->core, parent ? parent->core : NULL);
}
EXPORT_SYMBOL_GPL(clk_set_parent);

/**
 * clk_set_phase - adjust the phase shift of a clock signal
 * @clk: clock signal source
 * @degrees: number of degrees the signal is shifted
 *
 * Shifts the phase of a clock signal by the specified
 * degrees. Returns 0 on success, -EERROR otherwise.
 *
 * This function makes no distinction about the input or reference
 * signal that we adjust the clock signal phase against. For example
 * phase locked-loop clock signal generators we may shift phase with
 * respect to feedback clock signal input, but for other cases the
 * clock phase may be shifted with respect to some other, unspecified
 * signal.
 *
 * Additionally the concept of phase shift does not propagate through
 * the clock tree hierarchy, which sets it apart from clock rates and
 * clock accuracy. A parent clock phase attribute does not have an
 * impact on the phase attribute of a child clock.
 */
int clk_set_phase(struct clk *clk, int degrees)
{
	int ret = -EINVAL;

	if (!clk)
		return 0;

	/* sanity check degrees */
	degrees %= 360;
	if (degrees < 0)
		degrees += 360;

	clk_prepare_lock();

	trace_clk_set_phase(clk->core, degrees);

	if (clk->core->ops->set_phase)
		ret = clk->core->ops->set_phase(clk->core->hw, degrees);

	trace_clk_set_phase_complete(clk->core, degrees);

	if (!ret)
		clk->core->phase = degrees;

	clk_prepare_unlock();

	return ret;
}
EXPORT_SYMBOL_GPL(clk_set_phase);

static int clk_core_get_phase(struct clk_core *core)
{
	int ret;

	clk_prepare_lock();
	ret = core->phase;
	clk_prepare_unlock();

	return ret;
}

/**
 * clk_get_phase - return the phase shift of a clock signal
 * @clk: clock signal source
 *
 * Returns the phase shift of a clock node in degrees, otherwise returns
 * -EERROR.
 */
int clk_get_phase(struct clk *clk)
{
	if (!clk)
		return 0;

	return clk_core_get_phase(clk->core);
}
EXPORT_SYMBOL_GPL(clk_get_phase);

/**
 * clk_is_match - check if two clk's point to the same hardware clock
 * @p: clk compared against q
 * @q: clk compared against p
 *
 * Returns true if the two struct clk pointers both point to the same hardware
 * clock node. Put differently, returns true if struct clk *p and struct clk *q
 * share the same struct clk_core object.
 *
 * Returns false otherwise. Note that two NULL clks are treated as matching.
 */
bool clk_is_match(const struct clk *p, const struct clk *q)
{
	/* trivial case: identical struct clk's or both NULL */
	if (p == q)
		return true;

	/* true if clk->core pointers match. Avoid dereferencing garbage */
	if (!IS_ERR_OR_NULL(p) && !IS_ERR_OR_NULL(q))
		if (p->core == q->core)
			return true;

	return false;
}
EXPORT_SYMBOL_GPL(clk_is_match);

/***        debugfs support        ***/

#ifdef CONFIG_DEBUG_FS
#include <linux/debugfs.h>

static struct dentry *rootdir;
static int inited = 0;
static DEFINE_MUTEX(clk_debug_lock);
static HLIST_HEAD(clk_debug_list);

static struct hlist_head *all_lists[] = {
	&clk_root_list,
	&clk_orphan_list,
	NULL,
};

static struct hlist_head *orphan_list[] = {
	&clk_orphan_list,
	NULL,
};

static void clk_summary_show_one(struct seq_file *s, struct clk_core *c,
				 int level)
{
	if (!c)
		return;

	seq_printf(s, "%*s%-*s %11d %12d %11lu %10lu %-3d\n",
		   level * 3 + 1, "",
		   30 - level * 3, c->name,
		   c->enable_count, c->prepare_count, clk_core_get_rate(c),
		   clk_core_get_accuracy(c), clk_core_get_phase(c));
}

static void clk_summary_show_subtree(struct seq_file *s, struct clk_core *c,
				     int level)
{
	struct clk_core *child;

	if (!c)
		return;

	clk_summary_show_one(s, c, level);

	hlist_for_each_entry(child, &c->children, child_node)
		clk_summary_show_subtree(s, child, level + 1);
}

static int clk_summary_show(struct seq_file *s, void *data)
{
	struct clk_core *c;
	struct hlist_head **lists = (struct hlist_head **)s->private;

	seq_puts(s, "   clock                         enable_cnt  prepare_cnt        rate   accuracy   phase\n");
	seq_puts(s, "----------------------------------------------------------------------------------------\n");

	clk_prepare_lock();

	for (; *lists; lists++)
		hlist_for_each_entry(c, *lists, child_node)
			clk_summary_show_subtree(s, c, 0);

	clk_prepare_unlock();

	return 0;
}


static int clk_summary_open(struct inode *inode, struct file *file)
{
	return single_open(file, clk_summary_show, inode->i_private);
}

static const struct file_operations clk_summary_fops = {
	.open		= clk_summary_open,
	.read		= seq_read,
	.llseek		= seq_lseek,
	.release	= single_release,
};

static void clk_dump_one(struct seq_file *s, struct clk_core *c, int level)
{
	if (!c)
		return;

	/* This should be JSON format, i.e. elements separated with a comma */
	seq_printf(s, "\"%s\": { ", c->name);
	seq_printf(s, "\"enable_count\": %d,", c->enable_count);
	seq_printf(s, "\"prepare_count\": %d,", c->prepare_count);
	seq_printf(s, "\"rate\": %lu,", clk_core_get_rate(c));
	seq_printf(s, "\"accuracy\": %lu,", clk_core_get_accuracy(c));
	seq_printf(s, "\"phase\": %d", clk_core_get_phase(c));
}

static void clk_dump_subtree(struct seq_file *s, struct clk_core *c, int level)
{
	struct clk_core *child;

	if (!c)
		return;

	clk_dump_one(s, c, level);

	hlist_for_each_entry(child, &c->children, child_node) {
		seq_printf(s, ",");
		clk_dump_subtree(s, child, level + 1);
	}

	seq_printf(s, "}");
}

static int clk_dump(struct seq_file *s, void *data)
{
	struct clk_core *c;
	bool first_node = true;
	struct hlist_head **lists = (struct hlist_head **)s->private;

	seq_printf(s, "{");

	clk_prepare_lock();

	for (; *lists; lists++) {
		hlist_for_each_entry(c, *lists, child_node) {
			if (!first_node)
				seq_puts(s, ",");
			first_node = false;
			clk_dump_subtree(s, c, 0);
		}
	}

	clk_prepare_unlock();

	seq_puts(s, "}\n");
	return 0;
}


static int clk_dump_open(struct inode *inode, struct file *file)
{
	return single_open(file, clk_dump, inode->i_private);
}

static const struct file_operations clk_dump_fops = {
	.open		= clk_dump_open,
	.read		= seq_read,
	.llseek		= seq_lseek,
	.release	= single_release,
};

static int clk_debug_create_one(struct clk_core *core, struct dentry *pdentry)
{
	struct dentry *d;
	int ret = -ENOMEM;

	if (!core || !pdentry) {
		ret = -EINVAL;
		goto out;
	}

	d = debugfs_create_dir(core->name, pdentry);
	if (!d)
		goto out;

	core->dentry = d;

	d = debugfs_create_u32("clk_rate", S_IRUGO, core->dentry,
			(u32 *)&core->rate);
	if (!d)
		goto err_out;

	d = debugfs_create_u32("clk_accuracy", S_IRUGO, core->dentry,
			(u32 *)&core->accuracy);
	if (!d)
		goto err_out;

	d = debugfs_create_u32("clk_phase", S_IRUGO, core->dentry,
			(u32 *)&core->phase);
	if (!d)
		goto err_out;

	d = debugfs_create_x32("clk_flags", S_IRUGO, core->dentry,
			(u32 *)&core->flags);
	if (!d)
		goto err_out;

	d = debugfs_create_u32("clk_prepare_count", S_IRUGO, core->dentry,
			(u32 *)&core->prepare_count);
	if (!d)
		goto err_out;

	d = debugfs_create_u32("clk_enable_count", S_IRUGO, core->dentry,
			(u32 *)&core->enable_count);
	if (!d)
		goto err_out;

	d = debugfs_create_u32("clk_notifier_count", S_IRUGO, core->dentry,
			(u32 *)&core->notifier_count);
	if (!d)
		goto err_out;

	if (core->ops->debug_init) {
		ret = core->ops->debug_init(core->hw, core->dentry);
		if (ret)
			goto err_out;
	}

	ret = 0;
	goto out;

err_out:
	debugfs_remove_recursive(core->dentry);
	core->dentry = NULL;
out:
	return ret;
}

/**
 * clk_debug_register - add a clk node to the debugfs clk directory
 * @core: the clk being added to the debugfs clk directory
 *
 * Dynamically adds a clk to the debugfs clk directory if debugfs has been
 * initialized.  Otherwise it bails out early since the debugfs clk directory
 * will be created lazily by clk_debug_init as part of a late_initcall.
 */
static int clk_debug_register(struct clk_core *core)
{
	int ret = 0;

	mutex_lock(&clk_debug_lock);
	hlist_add_head(&core->debug_node, &clk_debug_list);

	if (!inited)
		goto unlock;

	ret = clk_debug_create_one(core, rootdir);
unlock:
	mutex_unlock(&clk_debug_lock);

	return ret;
}

 /**
 * clk_debug_unregister - remove a clk node from the debugfs clk directory
 * @core: the clk being removed from the debugfs clk directory
 *
 * Dynamically removes a clk and all its child nodes from the
 * debugfs clk directory if clk->dentry points to debugfs created by
 * clk_debug_register in __clk_core_init.
 */
static void clk_debug_unregister(struct clk_core *core)
{
	mutex_lock(&clk_debug_lock);
	hlist_del_init(&core->debug_node);
	debugfs_remove_recursive(core->dentry);
	core->dentry = NULL;
	mutex_unlock(&clk_debug_lock);
}

struct dentry *clk_debugfs_add_file(struct clk_hw *hw, char *name, umode_t mode,
				void *data, const struct file_operations *fops)
{
	struct dentry *d = NULL;

	if (hw->core->dentry)
		d = debugfs_create_file(name, mode, hw->core->dentry, data,
					fops);

	return d;
}
EXPORT_SYMBOL_GPL(clk_debugfs_add_file);

/**
 * clk_debug_init - lazily populate the debugfs clk directory
 *
 * clks are often initialized very early during boot before memory can be
 * dynamically allocated and well before debugfs is setup. This function
 * populates the debugfs clk directory once at boot-time when we know that
 * debugfs is setup. It should only be called once at boot-time, all other clks
 * added dynamically will be done so with clk_debug_register.
 */
static int __init clk_debug_init(void)
{
	struct clk_core *core;
	struct dentry *d;

	rootdir = debugfs_create_dir("clk", NULL);

	if (!rootdir)
		return -ENOMEM;

	d = debugfs_create_file("clk_summary", S_IRUGO, rootdir, &all_lists,
				&clk_summary_fops);
	if (!d)
		return -ENOMEM;

	d = debugfs_create_file("clk_dump", S_IRUGO, rootdir, &all_lists,
				&clk_dump_fops);
	if (!d)
		return -ENOMEM;

	d = debugfs_create_file("clk_orphan_summary", S_IRUGO, rootdir,
				&orphan_list, &clk_summary_fops);
	if (!d)
		return -ENOMEM;

	d = debugfs_create_file("clk_orphan_dump", S_IRUGO, rootdir,
				&orphan_list, &clk_dump_fops);
	if (!d)
		return -ENOMEM;

	mutex_lock(&clk_debug_lock);
	hlist_for_each_entry(core, &clk_debug_list, debug_node)
		clk_debug_create_one(core, rootdir);

	inited = 1;
	mutex_unlock(&clk_debug_lock);

	return 0;
}
late_initcall(clk_debug_init);
#else
static inline int clk_debug_register(struct clk_core *core) { return 0; }
static inline void clk_debug_reparent(struct clk_core *core,
				      struct clk_core *new_parent)
{
}
static inline void clk_debug_unregister(struct clk_core *core)
{
}
#endif

/**
 * __clk_core_init - initialize the data structures in a struct clk_core
 * @core:	clk_core being initialized
 *
 * Initializes the lists in struct clk_core, queries the hardware for the
 * parent and rate and sets them both.
 */
static int __clk_core_init(struct clk_core *core)
{
	int i, ret = 0;
	struct clk_core *orphan;
	struct hlist_node *tmp2;
	unsigned long rate;

	if (!core)
		return -EINVAL;

	clk_prepare_lock();

	/* check to see if a clock with this name is already registered */
	if (clk_core_lookup(core->name)) {
		pr_debug("%s: clk %s already initialized\n",
				__func__, core->name);
		ret = -EEXIST;
		goto out;
	}

	/* check that clk_ops are sane.  See Documentation/clk.txt */
	if (core->ops->set_rate &&
	    !((core->ops->round_rate || core->ops->determine_rate) &&
	      core->ops->recalc_rate)) {
		pr_err("%s: %s must implement .round_rate or .determine_rate in addition to .recalc_rate\n",
		       __func__, core->name);
		ret = -EINVAL;
		goto out;
	}

	if (core->ops->set_parent && !core->ops->get_parent) {
		pr_err("%s: %s must implement .get_parent & .set_parent\n",
		       __func__, core->name);
		ret = -EINVAL;
		goto out;
	}

	if (core->num_parents > 1 && !core->ops->get_parent) {
		pr_err("%s: %s must implement .get_parent as it has multi parents\n",
		       __func__, core->name);
		ret = -EINVAL;
		goto out;
	}

	if (core->ops->set_rate_and_parent &&
			!(core->ops->set_parent && core->ops->set_rate)) {
		pr_err("%s: %s must implement .set_parent & .set_rate\n",
				__func__, core->name);
		ret = -EINVAL;
		goto out;
	}

	/* throw a WARN if any entries in parent_names are NULL */
	for (i = 0; i < core->num_parents; i++)
		WARN(!core->parent_names[i],
				"%s: invalid NULL in %s's .parent_names\n",
				__func__, core->name);

	core->parent = __clk_init_parent(core);

	/*
	 * Populate core->parent if parent has already been clk_core_init'd. If
	 * parent has not yet been clk_core_init'd then place clk in the orphan
	 * list.  If clk doesn't have any parents then place it in the root
	 * clk list.
	 *
	 * Every time a new clk is clk_init'd then we walk the list of orphan
	 * clocks and re-parent any that are children of the clock currently
	 * being clk_init'd.
	 */
	if (core->parent) {
		hlist_add_head(&core->child_node,
				&core->parent->children);
		core->orphan = core->parent->orphan;
	} else if (!core->num_parents) {
		hlist_add_head(&core->child_node, &clk_root_list);
		core->orphan = false;
	} else {
		hlist_add_head(&core->child_node, &clk_orphan_list);
		core->orphan = true;
	}

	/*
	 * Set clk's accuracy.  The preferred method is to use
	 * .recalc_accuracy. For simple clocks and lazy developers the default
	 * fallback is to use the parent's accuracy.  If a clock doesn't have a
	 * parent (or is orphaned) then accuracy is set to zero (perfect
	 * clock).
	 */
	if (core->ops->recalc_accuracy)
		core->accuracy = core->ops->recalc_accuracy(core->hw,
					__clk_get_accuracy(core->parent));
	else if (core->parent)
		core->accuracy = core->parent->accuracy;
	else
		core->accuracy = 0;

	/*
	 * Set clk's phase.
	 * Since a phase is by definition relative to its parent, just
	 * query the current clock phase, or just assume it's in phase.
	 */
	if (core->ops->get_phase)
		core->phase = core->ops->get_phase(core->hw);
	else
		core->phase = 0;

	/*
	 * Set clk's rate.  The preferred method is to use .recalc_rate.  For
	 * simple clocks and lazy developers the default fallback is to use the
	 * parent's rate.  If a clock doesn't have a parent (or is orphaned)
	 * then rate is set to zero.
	 */
	if (core->ops->recalc_rate)
		rate = core->ops->recalc_rate(core->hw,
				clk_core_get_rate_nolock(core->parent));
	else if (core->parent)
		rate = core->parent->rate;
	else
		rate = 0;
	core->rate = core->req_rate = rate;

	/*
	 * walk the list of orphan clocks and reparent any that newly finds a
	 * parent.
	 */
	hlist_for_each_entry_safe(orphan, tmp2, &clk_orphan_list, child_node) {
		struct clk_core *parent = __clk_init_parent(orphan);

		/*
		 * we could call __clk_set_parent, but that would result in a
		 * redundant call to the .set_rate op, if it exists
		 */
		if (parent) {
			__clk_set_parent_before(orphan, parent);
			__clk_set_parent_after(orphan, parent, NULL);
			__clk_recalc_accuracies(orphan);
			__clk_recalc_rates(orphan, 0);
		}
	}

	/*
	 * optional platform-specific magic
	 *
	 * The .init callback is not used by any of the basic clock types, but
	 * exists for weird hardware that must perform initialization magic.
	 * Please consider other ways of solving initialization problems before
	 * using this callback, as its use is discouraged.
	 */
	if (core->ops->init)
		core->ops->init(core->hw);

	if (core->flags & CLK_IS_CRITICAL) {
		unsigned long flags;

		clk_core_prepare(core);

		flags = clk_enable_lock();
		clk_core_enable(core);
		clk_enable_unlock(flags);
	}

	kref_init(&core->ref);
out:
	clk_prepare_unlock();

	if (!ret)
		clk_debug_register(core);

	return ret;
}

static struct clk *clk_hw_create_clk(struct clk_hw *hw, const char *dev_id,
				     const char *con_id)
{
	struct clk *clk;

	/* This is to allow this function to be chained to others */
	if (IS_ERR_OR_NULL(hw))
		return ERR_CAST(hw);

	clk = kzalloc(sizeof(*clk), GFP_KERNEL);
	if (!clk)
		return ERR_PTR(-ENOMEM);

	clk->core = hw->core;
	clk->dev_id = dev_id;
	clk->con_id = con_id;
	clk->max_rate = ULONG_MAX;

	clk_prepare_lock();
	hlist_add_head(&clk->clks_node, &hw->core->clks);
	clk_prepare_unlock();

	return clk;
}

struct clk *__clk_create_clk(struct clk_hw *hw, const char *dev_id,
			     const char *con_id, bool with_orphans)
{
	/* This is to allow this function to be chained to others */
	if (!hw || IS_ERR(hw))
		return (struct clk *) hw;

	if (hw->core->orphan && !with_orphans)
		return ERR_PTR(-EPROBE_DEFER);

	return clk_hw_create_clk(hw, dev_id, con_id);
}

void __clk_free_clk(struct clk *clk)
{
	clk_prepare_lock();
	hlist_del(&clk->clks_node);
	clk_prepare_unlock();

	kfree(clk);
}

/**
 * clk_register - allocate a new clock, register it and return an opaque cookie
 * @dev: device that is registering this clock
 * @hw: link to hardware-specific clock data
 *
 * clk_register is the primary interface for populating the clock tree with new
 * clock nodes.  It returns a pointer to the newly allocated struct clk which
 * cannot be dereferenced by driver code but may be used in conjunction with the
 * rest of the clock API.  In the event of an error clk_register will return an
 * error code; drivers must test for an error code after calling clk_register.
 */
struct clk *clk_register(struct device *dev, struct clk_hw *hw)
{
	int i, ret;
	struct clk_core *core;

	core = kzalloc(sizeof(*core), GFP_KERNEL);
	if (!core) {
		ret = -ENOMEM;
		goto fail_out;
	}

	core->name = kstrdup_const(hw->init->name, GFP_KERNEL);
	if (!core->name) {
		ret = -ENOMEM;
		goto fail_name;
	}
	core->ops = hw->init->ops;
	if (dev && dev->driver)
		core->owner = dev->driver->owner;
	core->hw = hw;
	core->flags = hw->init->flags;
	core->num_parents = hw->init->num_parents;
	core->min_rate = 0;
	core->max_rate = ULONG_MAX;
	hw->core = core;

	/* allocate local copy in case parent_names is __initdata */
	core->parent_names = kcalloc(core->num_parents, sizeof(char *),
					GFP_KERNEL);

	if (!core->parent_names) {
		ret = -ENOMEM;
		goto fail_parent_names;
	}


	/* copy each string name in case parent_names is __initdata */
	for (i = 0; i < core->num_parents; i++) {
		core->parent_names[i] = kstrdup_const(hw->init->parent_names[i],
						GFP_KERNEL);
		if (!core->parent_names[i]) {
			ret = -ENOMEM;
			goto fail_parent_names_copy;
		}
	}

	/* avoid unnecessary string look-ups of clk_core's possible parents. */
	core->parents = kcalloc(core->num_parents, sizeof(*core->parents),
				GFP_KERNEL);
	if (!core->parents) {
		ret = -ENOMEM;
		goto fail_parents;
	};

	INIT_HLIST_HEAD(&core->clks);

	hw->clk = clk_hw_create_clk(hw, NULL, NULL);
	if (IS_ERR(hw->clk)) {
		ret = PTR_ERR(hw->clk);
		goto fail_parents;
	}

	ret = __clk_core_init(core);
	if (!ret)
		return hw->clk;

	__clk_free_clk(hw->clk);
	hw->clk = NULL;

fail_parents:
	kfree(core->parents);
fail_parent_names_copy:
	while (--i >= 0)
		kfree_const(core->parent_names[i]);
	kfree(core->parent_names);
fail_parent_names:
	kfree_const(core->name);
fail_name:
	kfree(core);
fail_out:
	return ERR_PTR(ret);
}
EXPORT_SYMBOL_GPL(clk_register);

/**
 * clk_hw_register - register a clk_hw and return an error code
 * @dev: device that is registering this clock
 * @hw: link to hardware-specific clock data
 *
 * clk_hw_register is the primary interface for populating the clock tree with
 * new clock nodes. It returns an integer equal to zero indicating success or
 * less than zero indicating failure. Drivers must test for an error code after
 * calling clk_hw_register().
 */
int clk_hw_register(struct device *dev, struct clk_hw *hw)
{
	return PTR_ERR_OR_ZERO(clk_register(dev, hw));
}
EXPORT_SYMBOL_GPL(clk_hw_register);

/* Free memory allocated for a clock. */
static void __clk_release(struct kref *ref)
{
	struct clk_core *core = container_of(ref, struct clk_core, ref);
	int i = core->num_parents;

	lockdep_assert_held(&prepare_lock);

	kfree(core->parents);
	while (--i >= 0)
		kfree_const(core->parent_names[i]);

	kfree(core->parent_names);
	kfree_const(core->name);
	kfree(core);
}

/*
 * Empty clk_ops for unregistered clocks. These are used temporarily
 * after clk_unregister() was called on a clock and until last clock
 * consumer calls clk_put() and the struct clk object is freed.
 */
static int clk_nodrv_prepare_enable(struct clk_hw *hw)
{
	return -ENXIO;
}

static void clk_nodrv_disable_unprepare(struct clk_hw *hw)
{
	WARN_ON_ONCE(1);
}

static int clk_nodrv_set_rate(struct clk_hw *hw, unsigned long rate,
					unsigned long parent_rate)
{
	return -ENXIO;
}

static int clk_nodrv_set_parent(struct clk_hw *hw, u8 index)
{
	return -ENXIO;
}

static const struct clk_ops clk_nodrv_ops = {
	.enable		= clk_nodrv_prepare_enable,
	.disable	= clk_nodrv_disable_unprepare,
	.prepare	= clk_nodrv_prepare_enable,
	.unprepare	= clk_nodrv_disable_unprepare,
	.set_rate	= clk_nodrv_set_rate,
	.set_parent	= clk_nodrv_set_parent,
};

/**
 * clk_unregister - unregister a currently registered clock
 * @clk: clock to unregister
 */
void clk_unregister(struct clk *clk)
{
	unsigned long flags;

	if (!clk || WARN_ON_ONCE(IS_ERR(clk)))
		return;

	clk_debug_unregister(clk->core);

	clk_prepare_lock();

	if (clk->core->ops == &clk_nodrv_ops) {
		pr_err("%s: unregistered clock: %s\n", __func__,
		       clk->core->name);
		goto unlock;
	}
	/*
	 * Assign empty clock ops for consumers that might still hold
	 * a reference to this clock.
	 */
	flags = clk_enable_lock();
	clk->core->ops = &clk_nodrv_ops;
	clk_enable_unlock(flags);

	if (!hlist_empty(&clk->core->children)) {
		struct clk_core *child;
		struct hlist_node *t;

		/* Reparent all children to the orphan list. */
		hlist_for_each_entry_safe(child, t, &clk->core->children,
					  child_node)
			clk_core_set_parent(child, NULL);
	}

	hlist_del_init(&clk->core->child_node);

	if (clk->core->prepare_count)
		pr_warn("%s: unregistering prepared clock: %s\n",
					__func__, clk->core->name);
	kref_put(&clk->core->ref, __clk_release);
unlock:
	clk_prepare_unlock();
}
EXPORT_SYMBOL_GPL(clk_unregister);

/**
 * clk_hw_unregister - unregister a currently registered clk_hw
 * @hw: hardware-specific clock data to unregister
 */
void clk_hw_unregister(struct clk_hw *hw)
{
	clk_unregister(hw->clk);
}
EXPORT_SYMBOL_GPL(clk_hw_unregister);

static void devm_clk_release(struct device *dev, void *res)
{
	clk_unregister(*(struct clk **)res);
}

static void devm_clk_hw_release(struct device *dev, void *res)
{
	clk_hw_unregister(*(struct clk_hw **)res);
}

/**
 * devm_clk_register - resource managed clk_register()
 * @dev: device that is registering this clock
 * @hw: link to hardware-specific clock data
 *
 * Managed clk_register(). Clocks returned from this function are
 * automatically clk_unregister()ed on driver detach. See clk_register() for
 * more information.
 */
struct clk *devm_clk_register(struct device *dev, struct clk_hw *hw)
{
	struct clk *clk;
	struct clk **clkp;

	clkp = devres_alloc(devm_clk_release, sizeof(*clkp), GFP_KERNEL);
	if (!clkp)
		return ERR_PTR(-ENOMEM);

	clk = clk_register(dev, hw);
	if (!IS_ERR(clk)) {
		*clkp = clk;
		devres_add(dev, clkp);
	} else {
		devres_free(clkp);
	}

	return clk;
}
EXPORT_SYMBOL_GPL(devm_clk_register);

/**
 * devm_clk_hw_register - resource managed clk_hw_register()
 * @dev: device that is registering this clock
 * @hw: link to hardware-specific clock data
 *
 * Managed clk_hw_register(). Clocks registered by this function are
 * automatically clk_hw_unregister()ed on driver detach. See clk_hw_register()
 * for more information.
 */
int devm_clk_hw_register(struct device *dev, struct clk_hw *hw)
{
	struct clk_hw **hwp;
	int ret;

	hwp = devres_alloc(devm_clk_hw_release, sizeof(*hwp), GFP_KERNEL);
	if (!hwp)
		return -ENOMEM;

	ret = clk_hw_register(dev, hw);
	if (!ret) {
		*hwp = hw;
		devres_add(dev, hwp);
	} else {
		devres_free(hwp);
	}

	return ret;
}
EXPORT_SYMBOL_GPL(devm_clk_hw_register);

static int devm_clk_match(struct device *dev, void *res, void *data)
{
	struct clk *c = res;
	if (WARN_ON(!c))
		return 0;
	return c == data;
}

static int devm_clk_hw_match(struct device *dev, void *res, void *data)
{
	struct clk_hw *hw = res;

	if (WARN_ON(!hw))
		return 0;
	return hw == data;
}

/**
 * devm_clk_unregister - resource managed clk_unregister()
 * @clk: clock to unregister
 *
 * Deallocate a clock allocated with devm_clk_register(). Normally
 * this function will not need to be called and the resource management
 * code will ensure that the resource is freed.
 */
void devm_clk_unregister(struct device *dev, struct clk *clk)
{
	WARN_ON(devres_release(dev, devm_clk_release, devm_clk_match, clk));
}
EXPORT_SYMBOL_GPL(devm_clk_unregister);

/**
 * devm_clk_hw_unregister - resource managed clk_hw_unregister()
 * @dev: device that is unregistering the hardware-specific clock data
 * @hw: link to hardware-specific clock data
 *
 * Unregister a clk_hw registered with devm_clk_hw_register(). Normally
 * this function will not need to be called and the resource management
 * code will ensure that the resource is freed.
 */
void devm_clk_hw_unregister(struct device *dev, struct clk_hw *hw)
{
	WARN_ON(devres_release(dev, devm_clk_hw_release, devm_clk_hw_match,
				hw));
}
EXPORT_SYMBOL_GPL(devm_clk_hw_unregister);

/*
 * clkdev helpers
 */
int __clk_get(struct clk *clk)
{
	struct clk_core *core = !clk ? NULL : clk->core;

	if (core) {
		if (!try_module_get(core->owner))
			return 0;

		kref_get(&core->ref);
	}
	return 1;
}

void __clk_put(struct clk *clk)
{
	struct module *owner;

	if (!clk || WARN_ON_ONCE(IS_ERR(clk)))
		return;

	clk_prepare_lock();

	hlist_del(&clk->clks_node);
	if (clk->min_rate > clk->core->req_rate ||
	    clk->max_rate < clk->core->req_rate)
		clk_core_set_rate_nolock(clk->core, clk->core->req_rate);

	owner = clk->core->owner;
	kref_put(&clk->core->ref, __clk_release);

	clk_prepare_unlock();

	module_put(owner);

	kfree(clk);
}

/***        clk rate change notifiers        ***/

/**
 * clk_notifier_register - add a clk rate change notifier
 * @clk: struct clk * to watch
 * @nb: struct notifier_block * with callback info
 *
 * Request notification when clk's rate changes.  This uses an SRCU
 * notifier because we want it to block and notifier unregistrations are
 * uncommon.  The callbacks associated with the notifier must not
 * re-enter into the clk framework by calling any top-level clk APIs;
 * this will cause a nested prepare_lock mutex.
 *
 * In all notification cases (pre, post and abort rate change) the original
 * clock rate is passed to the callback via struct clk_notifier_data.old_rate
 * and the new frequency is passed via struct clk_notifier_data.new_rate.
 *
 * clk_notifier_register() must be called from non-atomic context.
 * Returns -EINVAL if called with null arguments, -ENOMEM upon
 * allocation failure; otherwise, passes along the return value of
 * srcu_notifier_chain_register().
 */
int clk_notifier_register(struct clk *clk, struct notifier_block *nb)
{
	struct clk_notifier *cn;
	int ret = -ENOMEM;

	if (!clk || !nb)
		return -EINVAL;

	clk_prepare_lock();

	/* search the list of notifiers for this clk */
	list_for_each_entry(cn, &clk_notifier_list, node)
		if (cn->clk == clk)
			break;

	/* if clk wasn't in the notifier list, allocate new clk_notifier */
	if (cn->clk != clk) {
		cn = kzalloc(sizeof(struct clk_notifier), GFP_KERNEL);
		if (!cn)
			goto out;

		cn->clk = clk;
		srcu_init_notifier_head(&cn->notifier_head);

		list_add(&cn->node, &clk_notifier_list);
	}

	ret = srcu_notifier_chain_register(&cn->notifier_head, nb);

	clk->core->notifier_count++;

out:
	clk_prepare_unlock();

	return ret;
}
EXPORT_SYMBOL_GPL(clk_notifier_register);

/**
 * clk_notifier_unregister - remove a clk rate change notifier
 * @clk: struct clk *
 * @nb: struct notifier_block * with callback info
 *
 * Request no further notification for changes to 'clk' and frees memory
 * allocated in clk_notifier_register.
 *
 * Returns -EINVAL if called with null arguments; otherwise, passes
 * along the return value of srcu_notifier_chain_unregister().
 */
int clk_notifier_unregister(struct clk *clk, struct notifier_block *nb)
{
	struct clk_notifier *cn = NULL;
	int ret = -EINVAL;

	if (!clk || !nb)
		return -EINVAL;

	clk_prepare_lock();

	list_for_each_entry(cn, &clk_notifier_list, node)
		if (cn->clk == clk)
			break;

	if (cn->clk == clk) {
		ret = srcu_notifier_chain_unregister(&cn->notifier_head, nb);

		clk->core->notifier_count--;

		/* XXX the notifier code should handle this better */
		if (!cn->notifier_head.head) {
			srcu_cleanup_notifier_head(&cn->notifier_head);
			list_del(&cn->node);
			kfree(cn);
		}

	} else {
		ret = -ENOENT;
	}

	clk_prepare_unlock();

	return ret;
}
EXPORT_SYMBOL_GPL(clk_notifier_unregister);

#ifdef CONFIG_OF
/**
 * struct of_clk_provider - Clock provider registration structure
 * @link: Entry in global list of clock providers
 * @node: Pointer to device tree node of clock provider
 * @get: Get clock callback.  Returns NULL or a struct clk for the
 *       given clock specifier
 * @data: context pointer to be passed into @get callback
 */
struct of_clk_provider {
	struct list_head link;

	struct device_node *node;
	struct clk *(*get)(struct of_phandle_args *clkspec, void *data);
	struct clk_hw *(*get_hw)(struct of_phandle_args *clkspec, void *data);
	void *data;
};

static const struct of_device_id __clk_of_table_sentinel
	__used __section(__clk_of_table_end);

static LIST_HEAD(of_clk_providers);
static DEFINE_MUTEX(of_clk_mutex);

struct clk *of_clk_src_simple_get(struct of_phandle_args *clkspec,
				     void *data)
{
	return data;
}
EXPORT_SYMBOL_GPL(of_clk_src_simple_get);

struct clk_hw *of_clk_hw_simple_get(struct of_phandle_args *clkspec, void *data)
{
	return data;
}
EXPORT_SYMBOL_GPL(of_clk_hw_simple_get);

struct clk *of_clk_src_onecell_get(struct of_phandle_args *clkspec, void *data)
{
	struct clk_onecell_data *clk_data = data;
	unsigned int idx = clkspec->args[0];

	if (idx >= clk_data->clk_num) {
		pr_err("%s: invalid clock index %u\n", __func__, idx);
		return ERR_PTR(-EINVAL);
	}

	return clk_data->clks[idx];
}
EXPORT_SYMBOL_GPL(of_clk_src_onecell_get);

struct clk_hw *
of_clk_hw_onecell_get(struct of_phandle_args *clkspec, void *data)
{
	struct clk_hw_onecell_data *hw_data = data;
	unsigned int idx = clkspec->args[0];

	if (idx >= hw_data->num) {
		pr_err("%s: invalid index %u\n", __func__, idx);
		return ERR_PTR(-EINVAL);
	}

	return hw_data->hws[idx];
}
EXPORT_SYMBOL_GPL(of_clk_hw_onecell_get);

/**
 * of_clk_add_provider() - Register a clock provider for a node
 * @np: Device node pointer associated with clock provider
 * @clk_src_get: callback for decoding clock
 * @data: context pointer for @clk_src_get callback.
 */
int of_clk_add_provider(struct device_node *np,
			struct clk *(*clk_src_get)(struct of_phandle_args *clkspec,
						   void *data),
			void *data)
{
	struct of_clk_provider *cp;
	int ret;

	cp = kzalloc(sizeof(struct of_clk_provider), GFP_KERNEL);
	if (!cp)
		return -ENOMEM;

	cp->node = of_node_get(np);
	cp->data = data;
	cp->get = clk_src_get;

	mutex_lock(&of_clk_mutex);
	list_add(&cp->link, &of_clk_providers);
	mutex_unlock(&of_clk_mutex);
	pr_debug("Added clock from %s\n", np->full_name);

	ret = of_clk_set_defaults(np, true);
	if (ret < 0)
		of_clk_del_provider(np);

	return ret;
}
EXPORT_SYMBOL_GPL(of_clk_add_provider);

/**
 * of_clk_add_hw_provider() - Register a clock provider for a node
 * @np: Device node pointer associated with clock provider
 * @get: callback for decoding clk_hw
 * @data: context pointer for @get callback.
 */
int of_clk_add_hw_provider(struct device_node *np,
			   struct clk_hw *(*get)(struct of_phandle_args *clkspec,
						 void *data),
			   void *data)
{
	struct of_clk_provider *cp;
	int ret;

	cp = kzalloc(sizeof(*cp), GFP_KERNEL);
	if (!cp)
		return -ENOMEM;

	cp->node = of_node_get(np);
	cp->data = data;
	cp->get_hw = get;

	mutex_lock(&of_clk_mutex);
	list_add(&cp->link, &of_clk_providers);
	mutex_unlock(&of_clk_mutex);
	pr_debug("Added clk_hw provider from %s\n", np->full_name);

	ret = of_clk_set_defaults(np, true);
	if (ret < 0)
		of_clk_del_provider(np);

	return ret;
}
EXPORT_SYMBOL_GPL(of_clk_add_hw_provider);

/**
 * of_clk_del_provider() - Remove a previously registered clock provider
 * @np: Device node pointer associated with clock provider
 */
void of_clk_del_provider(struct device_node *np)
{
	struct of_clk_provider *cp;

	mutex_lock(&of_clk_mutex);
	list_for_each_entry(cp, &of_clk_providers, link) {
		if (cp->node == np) {
			list_del(&cp->link);
			of_node_put(cp->node);
			kfree(cp);
			break;
		}
	}
	mutex_unlock(&of_clk_mutex);
}
EXPORT_SYMBOL_GPL(of_clk_del_provider);

static struct clk_hw *
__of_clk_get_hw_from_provider(struct of_clk_provider *provider,
			      struct of_phandle_args *clkspec)
{
	struct clk *clk;

	if (provider->get_hw)
		return provider->get_hw(clkspec, provider->data);

	clk = provider->get(clkspec, provider->data);
	if (IS_ERR(clk))
		return ERR_CAST(clk);
	return __clk_get_hw(clk);
}

struct clk *__of_clk_get_from_provider(struct of_phandle_args *clkspec,
				       const char *dev_id, const char *con_id,
				       bool with_orphans)
{
	struct of_clk_provider *provider;
	struct clk *clk = ERR_PTR(-EPROBE_DEFER);
	struct clk_hw *hw;

	if (!clkspec)
		return ERR_PTR(-EINVAL);

	/* Check if we have such a provider in our array */
	mutex_lock(&of_clk_mutex);
	list_for_each_entry(provider, &of_clk_providers, link) {
		if (provider->node == clkspec->np) {
			hw = __of_clk_get_hw_from_provider(provider, clkspec);
<<<<<<< HEAD
		if (!IS_ERR(hw)) {
			clk = __clk_create_clk(hw, dev_id, con_id, with_orphans);
=======
			clk = __clk_create_clk(hw, dev_id, con_id);
		}
>>>>>>> 5437e1bb

		if (!IS_ERR(clk)) {
			if (!__clk_get(clk)) {
				__clk_free_clk(clk);
				clk = ERR_PTR(-ENOENT);
			}

			break;
		}
	}
	mutex_unlock(&of_clk_mutex);

	return clk;
}

/**
 * of_clk_get_from_provider() - Lookup a clock from a clock provider
 * @clkspec: pointer to a clock specifier data structure
 *
 * This function looks up a struct clk from the registered list of clock
 * providers, an input is a clock specifier data structure as returned
 * from the of_parse_phandle_with_args() function call.
 */
struct clk *of_clk_get_from_provider(struct of_phandle_args *clkspec)
{
	return __of_clk_get_from_provider(clkspec, NULL, __func__, false);
}

/**
 * of_clk_get_from_provider_with_orphans() - Lookup clock from a clock provider
 * @clkspec: pointer to a clock specifier data structure
 *
 * This function looks up a struct clk from the registered list of clock
 * providers, an input is a clock specifier data structure as returned
 * from the of_parse_phandle_with_args() function call.
 *
 * The difference to of_clk_get_from_provider() is that this function will
 * also successfully lookup orphan-clocks, as it in some cases may be
 * necessary to access such orphan-clocks as well.
 */
struct clk *
of_clk_get_from_provider_with_orphans(struct of_phandle_args *clkspec)
{
	return __of_clk_get_from_provider(clkspec, NULL, __func__, true);
}
EXPORT_SYMBOL_GPL(of_clk_get_from_provider);

/**
 * of_clk_get_parent_count() - Count the number of clocks a device node has
 * @np: device node to count
 *
 * Returns: The number of clocks that are possible parents of this node
 */
unsigned int of_clk_get_parent_count(struct device_node *np)
{
	int count;

	count = of_count_phandle_with_args(np, "clocks", "#clock-cells");
	if (count < 0)
		return 0;

	return count;
}
EXPORT_SYMBOL_GPL(of_clk_get_parent_count);

const char *of_clk_get_parent_name(struct device_node *np, int index)
{
	struct of_phandle_args clkspec;
	struct property *prop;
	const char *clk_name;
	const __be32 *vp;
	u32 pv;
	int rc;
	int count;
	struct clk *clk;

	rc = of_parse_phandle_with_args(np, "clocks", "#clock-cells", index,
					&clkspec);
	if (rc)
		return NULL;

	index = clkspec.args_count ? clkspec.args[0] : 0;
	count = 0;

	/* if there is an indices property, use it to transfer the index
	 * specified into an array offset for the clock-output-names property.
	 */
	of_property_for_each_u32(clkspec.np, "clock-indices", prop, vp, pv) {
		if (index == pv) {
			index = count;
			break;
		}
		count++;
	}
	/* We went off the end of 'clock-indices' without finding it */
	if (prop && !vp)
		return NULL;

	if (of_property_read_string_index(clkspec.np, "clock-output-names",
					  index,
					  &clk_name) < 0) {
		/*
		 * Best effort to get the name if the clock has been
		 * registered with the framework. If the clock isn't
		 * registered, we return the node name as the name of
		 * the clock as long as #clock-cells = 0.
		 */
		clk = of_clk_get_from_provider(&clkspec);
		if (IS_ERR(clk)) {
			if (clkspec.args_count == 0)
				clk_name = clkspec.np->name;
			else
				clk_name = NULL;
		} else {
			clk_name = __clk_get_name(clk);
			clk_put(clk);
		}
	}


	of_node_put(clkspec.np);
	return clk_name;
}
EXPORT_SYMBOL_GPL(of_clk_get_parent_name);

/**
 * of_clk_parent_fill() - Fill @parents with names of @np's parents and return
 * number of parents
 * @np: Device node pointer associated with clock provider
 * @parents: pointer to char array that hold the parents' names
 * @size: size of the @parents array
 *
 * Return: number of parents for the clock node.
 */
int of_clk_parent_fill(struct device_node *np, const char **parents,
		       unsigned int size)
{
	unsigned int i = 0;

	while (i < size && (parents[i] = of_clk_get_parent_name(np, i)) != NULL)
		i++;

	return i;
}
EXPORT_SYMBOL_GPL(of_clk_parent_fill);

struct clock_provider {
	of_clk_init_cb_t clk_init_cb;
	struct device_node *np;
	struct list_head node;
};

/*
 * This function looks for a parent clock. If there is one, then it
 * checks that the provider for this parent clock was initialized, in
 * this case the parent clock will be ready.
 */
static int parent_ready(struct device_node *np)
{
	int i = 0;

	while (true) {
		struct clk *clk = of_clk_get(np, i);

		/* this parent is ready we can check the next one */
		if (!IS_ERR(clk)) {
			clk_put(clk);
			i++;
			continue;
		}

		/* at least one parent is not ready, we exit now */
		if (PTR_ERR(clk) == -EPROBE_DEFER)
			return 0;

		/*
		 * Here we make assumption that the device tree is
		 * written correctly. So an error means that there is
		 * no more parent. As we didn't exit yet, then the
		 * previous parent are ready. If there is no clock
		 * parent, no need to wait for them, then we can
		 * consider their absence as being ready
		 */
		return 1;
	}
}

/**
 * of_clk_detect_critical() - set CLK_IS_CRITICAL flag from Device Tree
 * @np: Device node pointer associated with clock provider
 * @index: clock index
 * @flags: pointer to clk_core->flags
 *
 * Detects if the clock-critical property exists and, if so, sets the
 * corresponding CLK_IS_CRITICAL flag.
 *
 * Do not use this function. It exists only for legacy Device Tree
 * bindings, such as the one-clock-per-node style that are outdated.
 * Those bindings typically put all clock data into .dts and the Linux
 * driver has no clock data, thus making it impossible to set this flag
 * correctly from the driver. Only those drivers may call
 * of_clk_detect_critical from their setup functions.
 *
 * Return: error code or zero on success
 */
int of_clk_detect_critical(struct device_node *np,
					  int index, unsigned long *flags)
{
	struct property *prop;
	const __be32 *cur;
	uint32_t idx;

	if (!np || !flags)
		return -EINVAL;

	of_property_for_each_u32(np, "clock-critical", prop, cur, idx)
		if (index == idx)
			*flags |= CLK_IS_CRITICAL;

	return 0;
}

/**
 * of_clk_init() - Scan and init clock providers from the DT
 * @matches: array of compatible values and init functions for providers.
 *
 * This function scans the device tree for matching clock providers
 * and calls their initialization functions. It also does it by trying
 * to follow the dependencies.
 */
void __init of_clk_init(const struct of_device_id *matches)
{
	const struct of_device_id *match;
	struct device_node *np;
	struct clock_provider *clk_provider, *next;
	bool is_init_done;
	bool force = false;
	LIST_HEAD(clk_provider_list);

	if (!matches)
		matches = &__clk_of_table;

	/* First prepare the list of the clocks providers */
	for_each_matching_node_and_match(np, matches, &match) {
		struct clock_provider *parent;

		if (!of_device_is_available(np))
			continue;

		parent = kzalloc(sizeof(*parent), GFP_KERNEL);
		if (!parent) {
			list_for_each_entry_safe(clk_provider, next,
						 &clk_provider_list, node) {
				list_del(&clk_provider->node);
				of_node_put(clk_provider->np);
				kfree(clk_provider);
			}
			of_node_put(np);
			return;
		}

		parent->clk_init_cb = match->data;
		parent->np = of_node_get(np);
		list_add_tail(&parent->node, &clk_provider_list);
	}

	while (!list_empty(&clk_provider_list)) {
		is_init_done = false;
		list_for_each_entry_safe(clk_provider, next,
					&clk_provider_list, node) {
			if (force || parent_ready(clk_provider->np)) {

				/* Don't populate platform devices */
				of_node_set_flag(clk_provider->np,
						 OF_POPULATED);

				clk_provider->clk_init_cb(clk_provider->np);
				of_clk_set_defaults(clk_provider->np, true);

				list_del(&clk_provider->node);
				of_node_put(clk_provider->np);
				kfree(clk_provider);
				is_init_done = true;
			}
		}

		/*
		 * We didn't manage to initialize any of the
		 * remaining providers during the last loop, so now we
		 * initialize all the remaining ones unconditionally
		 * in case the clock parent was not mandatory
		 */
		if (!is_init_done)
			force = true;
	}
}
#endif<|MERGE_RESOLUTION|>--- conflicted
+++ resolved
@@ -3208,13 +3208,8 @@
 	list_for_each_entry(provider, &of_clk_providers, link) {
 		if (provider->node == clkspec->np) {
 			hw = __of_clk_get_hw_from_provider(provider, clkspec);
-<<<<<<< HEAD
-		if (!IS_ERR(hw)) {
-			clk = __clk_create_clk(hw, dev_id, con_id, with_orphans);
-=======
 			clk = __clk_create_clk(hw, dev_id, con_id);
 		}
->>>>>>> 5437e1bb
 
 		if (!IS_ERR(clk)) {
 			if (!__clk_get(clk)) {
