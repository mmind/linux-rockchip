/*
 * extcon-arizona.c - Extcon driver Wolfson Arizona devices
 *
 *  Copyright (C) 2012-2014 Wolfson Microelectronics plc
 *
 * This program is free software; you can redistribute it and/or modify
 * it under the terms of the GNU General Public License as published by
 * the Free Software Foundation; either version 2 of the License, or
 * (at your option) any later version.
 *
 * This program is distributed in the hope that it will be useful,
 * but WITHOUT ANY WARRANTY; without even the implied warranty of
 * MERCHANTABILITY or FITNESS FOR A PARTICULAR PURPOSE.  See the
 * GNU General Public License for more details.
 */

#include <linux/kernel.h>
#include <linux/module.h>
#include <linux/i2c.h>
#include <linux/slab.h>
#include <linux/interrupt.h>
#include <linux/err.h>
#include <linux/gpio/consumer.h>
#include <linux/gpio.h>
#include <linux/input.h>
#include <linux/platform_device.h>
#include <linux/pm_runtime.h>
#include <linux/property.h>
#include <linux/regulator/consumer.h>
#include <linux/extcon.h>

#include <sound/soc.h>

#include <linux/mfd/arizona/core.h>
#include <linux/mfd/arizona/pdata.h>
#include <linux/mfd/arizona/registers.h>
#include <dt-bindings/mfd/arizona.h>

#define ARIZONA_MAX_MICD_RANGE 8

#define ARIZONA_MICD_CLAMP_MODE_JDL      0x4
#define ARIZONA_MICD_CLAMP_MODE_JDH      0x5
#define ARIZONA_MICD_CLAMP_MODE_JDL_GP5H 0x9
#define ARIZONA_MICD_CLAMP_MODE_JDH_GP5H 0xb

#define ARIZONA_TST_CAP_DEFAULT 0x3
#define ARIZONA_TST_CAP_CLAMP   0x1

#define ARIZONA_HPDET_MAX 10000

#define HPDET_DEBOUNCE 500
#define DEFAULT_MICD_TIMEOUT 2000

#define QUICK_HEADPHONE_MAX_OHM 3
#define MICROPHONE_MIN_OHM      1257
#define MICROPHONE_MAX_OHM      30000

#define MICD_DBTIME_TWO_READINGS 2
#define MICD_DBTIME_FOUR_READINGS 4

#define MICD_LVL_1_TO_7 (ARIZONA_MICD_LVL_1 | ARIZONA_MICD_LVL_2 | \
			 ARIZONA_MICD_LVL_3 | ARIZONA_MICD_LVL_4 | \
			 ARIZONA_MICD_LVL_5 | ARIZONA_MICD_LVL_6 | \
			 ARIZONA_MICD_LVL_7)

#define MICD_LVL_0_TO_7 (ARIZONA_MICD_LVL_0 | MICD_LVL_1_TO_7)

#define MICD_LVL_0_TO_8 (MICD_LVL_0_TO_7 | ARIZONA_MICD_LVL_8)

struct arizona_extcon_info {
	struct device *dev;
	struct arizona *arizona;
	struct mutex lock;
	struct regulator *micvdd;
	struct input_dev *input;

	u16 last_jackdet;

	int micd_mode;
	const struct arizona_micd_config *micd_modes;
	int micd_num_modes;

	const struct arizona_micd_range *micd_ranges;
	int num_micd_ranges;

	int micd_timeout;

	bool micd_reva;
	bool micd_clamp;

	struct delayed_work hpdet_work;
	struct delayed_work micd_detect_work;
	struct delayed_work micd_timeout_work;

	bool hpdet_active;
	bool hpdet_done;
	bool hpdet_retried;

	int num_hpdet_res;
	unsigned int hpdet_res[3];

	bool mic;
	bool detecting;
	int jack_flips;

	int hpdet_ip_version;

	struct extcon_dev *edev;

	struct gpio_desc *micd_pol_gpio;
};

static const struct arizona_micd_config micd_default_modes[] = {
	{ ARIZONA_ACCDET_SRC, 1, 0 },
	{ 0,                  2, 1 },
};

static const struct arizona_micd_range micd_default_ranges[] = {
	{ .max =  11, .key = BTN_0 },
	{ .max =  28, .key = BTN_1 },
	{ .max =  54, .key = BTN_2 },
	{ .max = 100, .key = BTN_3 },
	{ .max = 186, .key = BTN_4 },
	{ .max = 430, .key = BTN_5 },
};

/* The number of levels in arizona_micd_levels valid for button thresholds */
#define ARIZONA_NUM_MICD_BUTTON_LEVELS 64

static const int arizona_micd_levels[] = {
	3, 6, 8, 11, 13, 16, 18, 21, 23, 26, 28, 31, 34, 36, 39, 41, 44, 46,
	49, 52, 54, 57, 60, 62, 65, 67, 70, 73, 75, 78, 81, 83, 89, 94, 100,
	105, 111, 116, 122, 127, 139, 150, 161, 173, 186, 196, 209, 220, 245,
	270, 295, 321, 348, 375, 402, 430, 489, 550, 614, 681, 752, 903, 1071,
	1257, 30000,
};

static const unsigned int arizona_cable[] = {
	EXTCON_MECHANICAL,
	EXTCON_JACK_MICROPHONE,
	EXTCON_JACK_HEADPHONE,
	EXTCON_JACK_LINE_OUT,
	EXTCON_NONE,
};

static void arizona_start_hpdet_acc_id(struct arizona_extcon_info *info);

static void arizona_extcon_hp_clamp(struct arizona_extcon_info *info,
				    bool clamp)
{
	struct arizona *arizona = info->arizona;
	unsigned int mask = 0, val = 0;
	unsigned int cap_sel = 0;
	int ret;

	switch (arizona->type) {
	case WM8998:
	case WM1814:
		mask = 0;
		break;
	case WM5110:
	case WM8280:
		mask = ARIZONA_HP1L_SHRTO | ARIZONA_HP1L_FLWR |
		       ARIZONA_HP1L_SHRTI;
		if (clamp) {
			val = ARIZONA_HP1L_SHRTO;
			cap_sel = ARIZONA_TST_CAP_CLAMP;
		} else {
			val = ARIZONA_HP1L_FLWR | ARIZONA_HP1L_SHRTI;
			cap_sel = ARIZONA_TST_CAP_DEFAULT;
		}

		ret = regmap_update_bits(arizona->regmap,
					 ARIZONA_HP_TEST_CTRL_1,
					 ARIZONA_HP1_TST_CAP_SEL_MASK,
					 cap_sel);
		if (ret != 0)
			dev_warn(arizona->dev,
				 "Failed to set TST_CAP_SEL: %d\n", ret);
		break;
	default:
		mask = ARIZONA_RMV_SHRT_HP1L;
		if (clamp)
			val = ARIZONA_RMV_SHRT_HP1L;
		break;
	}

	snd_soc_dapm_mutex_lock(arizona->dapm);

	arizona->hpdet_clamp = clamp;

	/* Keep the HP output stages disabled while doing the clamp */
	if (clamp) {
		ret = regmap_update_bits(arizona->regmap,
					 ARIZONA_OUTPUT_ENABLES_1,
					 ARIZONA_OUT1L_ENA |
					 ARIZONA_OUT1R_ENA, 0);
		if (ret != 0)
			dev_warn(arizona->dev,
				"Failed to disable headphone outputs: %d\n",
				 ret);
	}

	if (mask) {
		ret = regmap_update_bits(arizona->regmap, ARIZONA_HP_CTRL_1L,
					 mask, val);
		if (ret != 0)
			dev_warn(arizona->dev, "Failed to do clamp: %d\n",
				 ret);

		ret = regmap_update_bits(arizona->regmap, ARIZONA_HP_CTRL_1R,
					 mask, val);
		if (ret != 0)
			dev_warn(arizona->dev, "Failed to do clamp: %d\n",
				 ret);
	}

	/* Restore the desired state while not doing the clamp */
	if (!clamp) {
		ret = regmap_update_bits(arizona->regmap,
					 ARIZONA_OUTPUT_ENABLES_1,
					 ARIZONA_OUT1L_ENA |
					 ARIZONA_OUT1R_ENA, arizona->hp_ena);
		if (ret != 0)
			dev_warn(arizona->dev,
				 "Failed to restore headphone outputs: %d\n",
				 ret);
	}

	snd_soc_dapm_mutex_unlock(arizona->dapm);
}

static void arizona_extcon_set_mode(struct arizona_extcon_info *info, int mode)
{
	struct arizona *arizona = info->arizona;

	mode %= info->micd_num_modes;

	if (arizona->pdata.micd_pol_gpio > 0)
		gpio_set_value_cansleep(arizona->pdata.micd_pol_gpio,
					info->micd_modes[mode].gpio);
	else
		gpiod_set_value_cansleep(info->micd_pol_gpio,
					 info->micd_modes[mode].gpio);

	regmap_update_bits(arizona->regmap, ARIZONA_MIC_DETECT_1,
			   ARIZONA_MICD_BIAS_SRC_MASK,
			   info->micd_modes[mode].bias <<
			   ARIZONA_MICD_BIAS_SRC_SHIFT);
	regmap_update_bits(arizona->regmap, ARIZONA_ACCESSORY_DETECT_MODE_1,
			   ARIZONA_ACCDET_SRC, info->micd_modes[mode].src);

	info->micd_mode = mode;

	dev_dbg(arizona->dev, "Set jack polarity to %d\n", mode);
}

static const char *arizona_extcon_get_micbias(struct arizona_extcon_info *info)
{
	switch (info->micd_modes[0].bias) {
	case 1:
		return "MICBIAS1";
	case 2:
		return "MICBIAS2";
	case 3:
		return "MICBIAS3";
	default:
		return "MICVDD";
	}
}

static void arizona_extcon_pulse_micbias(struct arizona_extcon_info *info)
{
	struct arizona *arizona = info->arizona;
	const char *widget = arizona_extcon_get_micbias(info);
	struct snd_soc_dapm_context *dapm = arizona->dapm;
	int ret;

	ret = snd_soc_dapm_force_enable_pin(dapm, widget);
	if (ret != 0)
		dev_warn(arizona->dev, "Failed to enable %s: %d\n",
			 widget, ret);

	snd_soc_dapm_sync(dapm);

	if (!arizona->pdata.micd_force_micbias) {
		ret = snd_soc_dapm_disable_pin(arizona->dapm, widget);
		if (ret != 0)
			dev_warn(arizona->dev, "Failed to disable %s: %d\n",
				 widget, ret);

		snd_soc_dapm_sync(dapm);
	}
}

static void arizona_start_mic(struct arizona_extcon_info *info)
{
	struct arizona *arizona = info->arizona;
	bool change;
	int ret;
	unsigned int mode;

	/* Microphone detection can't use idle mode */
	pm_runtime_get(info->dev);

	if (info->detecting) {
		ret = regulator_allow_bypass(info->micvdd, false);
		if (ret != 0) {
			dev_err(arizona->dev,
				"Failed to regulate MICVDD: %d\n",
				ret);
		}
	}

	ret = regulator_enable(info->micvdd);
	if (ret != 0) {
		dev_err(arizona->dev, "Failed to enable MICVDD: %d\n",
			ret);
	}

	if (info->micd_reva) {
		regmap_write(arizona->regmap, 0x80, 0x3);
		regmap_write(arizona->regmap, 0x294, 0);
		regmap_write(arizona->regmap, 0x80, 0x0);
	}

	if (info->detecting && arizona->pdata.micd_software_compare)
		mode = ARIZONA_ACCDET_MODE_ADC;
	else
		mode = ARIZONA_ACCDET_MODE_MIC;

	regmap_update_bits(arizona->regmap,
			   ARIZONA_ACCESSORY_DETECT_MODE_1,
			   ARIZONA_ACCDET_MODE_MASK, mode);

	arizona_extcon_pulse_micbias(info);

	regmap_update_bits_check(arizona->regmap, ARIZONA_MIC_DETECT_1,
				 ARIZONA_MICD_ENA, ARIZONA_MICD_ENA,
				 &change);
	if (!change) {
		regulator_disable(info->micvdd);
		pm_runtime_put_autosuspend(info->dev);
	}
}

static void arizona_stop_mic(struct arizona_extcon_info *info)
{
	struct arizona *arizona = info->arizona;
	const char *widget = arizona_extcon_get_micbias(info);
	struct snd_soc_dapm_context *dapm = arizona->dapm;
	bool change;
	int ret;

	regmap_update_bits_check(arizona->regmap, ARIZONA_MIC_DETECT_1,
				 ARIZONA_MICD_ENA, 0,
				 &change);

	ret = snd_soc_dapm_disable_pin(dapm, widget);
	if (ret != 0)
		dev_warn(arizona->dev,
			 "Failed to disable %s: %d\n",
			 widget, ret);

	snd_soc_dapm_sync(dapm);

	if (info->micd_reva) {
		regmap_write(arizona->regmap, 0x80, 0x3);
		regmap_write(arizona->regmap, 0x294, 2);
		regmap_write(arizona->regmap, 0x80, 0x0);
	}

	ret = regulator_allow_bypass(info->micvdd, true);
	if (ret != 0) {
		dev_err(arizona->dev, "Failed to bypass MICVDD: %d\n",
			ret);
	}

	if (change) {
		regulator_disable(info->micvdd);
		pm_runtime_mark_last_busy(info->dev);
		pm_runtime_put_autosuspend(info->dev);
	}
}

static struct {
	unsigned int threshold;
	unsigned int factor_a;
	unsigned int factor_b;
} arizona_hpdet_b_ranges[] = {
	{ 100,  5528,   362464 },
	{ 169, 11084,  6186851 },
	{ 169, 11065, 65460395 },
};

#define ARIZONA_HPDET_B_RANGE_MAX 0x3fb

static struct {
	int min;
	int max;
} arizona_hpdet_c_ranges[] = {
	{ 0,       30 },
	{ 8,      100 },
	{ 100,   1000 },
	{ 1000, 10000 },
};

static int arizona_hpdet_read(struct arizona_extcon_info *info)
{
	struct arizona *arizona = info->arizona;
	unsigned int val, range;
	int ret;

	ret = regmap_read(arizona->regmap, ARIZONA_HEADPHONE_DETECT_2, &val);
	if (ret != 0) {
		dev_err(arizona->dev, "Failed to read HPDET status: %d\n",
			ret);
		return ret;
	}

	switch (info->hpdet_ip_version) {
	case 0:
		if (!(val & ARIZONA_HP_DONE)) {
			dev_err(arizona->dev, "HPDET did not complete: %x\n",
				val);
			return -EAGAIN;
		}

		val &= ARIZONA_HP_LVL_MASK;
		break;

	case 1:
		if (!(val & ARIZONA_HP_DONE_B)) {
			dev_err(arizona->dev, "HPDET did not complete: %x\n",
				val);
			return -EAGAIN;
		}

		ret = regmap_read(arizona->regmap, ARIZONA_HP_DACVAL, &val);
		if (ret != 0) {
			dev_err(arizona->dev, "Failed to read HP value: %d\n",
				ret);
			return -EAGAIN;
		}

		regmap_read(arizona->regmap, ARIZONA_HEADPHONE_DETECT_1,
			    &range);
		range = (range & ARIZONA_HP_IMPEDANCE_RANGE_MASK)
			   >> ARIZONA_HP_IMPEDANCE_RANGE_SHIFT;

		if (range < ARRAY_SIZE(arizona_hpdet_b_ranges) - 1 &&
		    (val < arizona_hpdet_b_ranges[range].threshold ||
		     val >= ARIZONA_HPDET_B_RANGE_MAX)) {
			range++;
			dev_dbg(arizona->dev, "Moving to HPDET range %d\n",
				range);
			regmap_update_bits(arizona->regmap,
					   ARIZONA_HEADPHONE_DETECT_1,
					   ARIZONA_HP_IMPEDANCE_RANGE_MASK,
					   range <<
					   ARIZONA_HP_IMPEDANCE_RANGE_SHIFT);
			return -EAGAIN;
		}

		/* If we go out of range report top of range */
		if (val < arizona_hpdet_b_ranges[range].threshold ||
		    val >= ARIZONA_HPDET_B_RANGE_MAX) {
			dev_dbg(arizona->dev, "Measurement out of range\n");
			return ARIZONA_HPDET_MAX;
		}

		dev_dbg(arizona->dev, "HPDET read %d in range %d\n",
			val, range);

		val = arizona_hpdet_b_ranges[range].factor_b
			/ ((val * 100) -
			   arizona_hpdet_b_ranges[range].factor_a);
		break;

	case 2:
		if (!(val & ARIZONA_HP_DONE_B)) {
			dev_err(arizona->dev, "HPDET did not complete: %x\n",
				val);
			return -EAGAIN;
		}

		val &= ARIZONA_HP_LVL_B_MASK;
		/* Convert to ohms, the value is in 0.5 ohm increments */
		val /= 2;

		regmap_read(arizona->regmap, ARIZONA_HEADPHONE_DETECT_1,
			    &range);
		range = (range & ARIZONA_HP_IMPEDANCE_RANGE_MASK)
			   >> ARIZONA_HP_IMPEDANCE_RANGE_SHIFT;

		/* Skip up a range, or report? */
		if (range < ARRAY_SIZE(arizona_hpdet_c_ranges) - 1 &&
		    (val >= arizona_hpdet_c_ranges[range].max)) {
			range++;
			dev_dbg(arizona->dev, "Moving to HPDET range %d-%d\n",
				arizona_hpdet_c_ranges[range].min,
				arizona_hpdet_c_ranges[range].max);
			regmap_update_bits(arizona->regmap,
					   ARIZONA_HEADPHONE_DETECT_1,
					   ARIZONA_HP_IMPEDANCE_RANGE_MASK,
					   range <<
					   ARIZONA_HP_IMPEDANCE_RANGE_SHIFT);
			return -EAGAIN;
		}

		if (range && (val < arizona_hpdet_c_ranges[range].min)) {
			dev_dbg(arizona->dev, "Reporting range boundary %d\n",
				arizona_hpdet_c_ranges[range].min);
			val = arizona_hpdet_c_ranges[range].min;
		}
		break;

	default:
		dev_warn(arizona->dev, "Unknown HPDET IP revision %d\n",
			 info->hpdet_ip_version);
		return -EINVAL;
	}

	dev_dbg(arizona->dev, "HP impedance %d ohms\n", val);
	return val;
}

static int arizona_hpdet_do_id(struct arizona_extcon_info *info, int *reading,
			       bool *mic)
{
	struct arizona *arizona = info->arizona;
	int id_gpio = arizona->pdata.hpdet_id_gpio;

	/*
	 * If we're using HPDET for accessory identification we need
	 * to take multiple measurements, step through them in sequence.
	 */
	if (arizona->pdata.hpdet_acc_id) {
		info->hpdet_res[info->num_hpdet_res++] = *reading;

		/* Only check the mic directly if we didn't already ID it */
		if (id_gpio && info->num_hpdet_res == 1) {
			dev_dbg(arizona->dev, "Measuring mic\n");

			regmap_update_bits(arizona->regmap,
					   ARIZONA_ACCESSORY_DETECT_MODE_1,
					   ARIZONA_ACCDET_MODE_MASK |
					   ARIZONA_ACCDET_SRC,
					   ARIZONA_ACCDET_MODE_HPR |
					   info->micd_modes[0].src);

			gpio_set_value_cansleep(id_gpio, 1);

			regmap_update_bits(arizona->regmap,
					   ARIZONA_HEADPHONE_DETECT_1,
					   ARIZONA_HP_POLL, ARIZONA_HP_POLL);
			return -EAGAIN;
		}

		/* OK, got both.  Now, compare... */
		dev_dbg(arizona->dev, "HPDET measured %d %d\n",
			info->hpdet_res[0], info->hpdet_res[1]);

		/* Take the headphone impedance for the main report */
		*reading = info->hpdet_res[0];

		/* Sometimes we get false readings due to slow insert */
		if (*reading >= ARIZONA_HPDET_MAX && !info->hpdet_retried) {
			dev_dbg(arizona->dev, "Retrying high impedance\n");
			info->num_hpdet_res = 0;
			info->hpdet_retried = true;
			arizona_start_hpdet_acc_id(info);
			pm_runtime_put(info->dev);
			return -EAGAIN;
		}

		/*
		 * If we measure the mic as high impedance
		 */
		if (!id_gpio || info->hpdet_res[1] > 50) {
			dev_dbg(arizona->dev, "Detected mic\n");
			*mic = true;
			info->detecting = true;
		} else {
			dev_dbg(arizona->dev, "Detected headphone\n");
		}

		/* Make sure everything is reset back to the real polarity */
		regmap_update_bits(arizona->regmap,
				   ARIZONA_ACCESSORY_DETECT_MODE_1,
				   ARIZONA_ACCDET_SRC,
				   info->micd_modes[0].src);
	}

	return 0;
}

static irqreturn_t arizona_hpdet_irq(int irq, void *data)
{
	struct arizona_extcon_info *info = data;
	struct arizona *arizona = info->arizona;
	int id_gpio = arizona->pdata.hpdet_id_gpio;
	unsigned int report = EXTCON_JACK_HEADPHONE;
	int ret, reading;
	bool mic = false;

	mutex_lock(&info->lock);

	/* If we got a spurious IRQ for some reason then ignore it */
	if (!info->hpdet_active) {
		dev_warn(arizona->dev, "Spurious HPDET IRQ\n");
		mutex_unlock(&info->lock);
		return IRQ_NONE;
	}

	/* If the cable was removed while measuring ignore the result */
	ret = extcon_get_state(info->edev, EXTCON_MECHANICAL);
	if (ret < 0) {
		dev_err(arizona->dev, "Failed to check cable state: %d\n",
			ret);
		goto out;
	} else if (!ret) {
		dev_dbg(arizona->dev, "Ignoring HPDET for removed cable\n");
		goto done;
	}

	ret = arizona_hpdet_read(info);
	if (ret == -EAGAIN)
		goto out;
	else if (ret < 0)
		goto done;
	reading = ret;

	/* Reset back to starting range */
	regmap_update_bits(arizona->regmap,
			   ARIZONA_HEADPHONE_DETECT_1,
			   ARIZONA_HP_IMPEDANCE_RANGE_MASK | ARIZONA_HP_POLL,
			   0);

	ret = arizona_hpdet_do_id(info, &reading, &mic);
	if (ret == -EAGAIN)
		goto out;
	else if (ret < 0)
		goto done;

	/* Report high impedence cables as line outputs */
	if (reading >= 5000)
		report = EXTCON_JACK_LINE_OUT;
	else
		report = EXTCON_JACK_HEADPHONE;

	ret = extcon_set_state_sync(info->edev, report, true);
	if (ret != 0)
		dev_err(arizona->dev, "Failed to report HP/line: %d\n",
			ret);

done:
	/* Reset back to starting range */
	regmap_update_bits(arizona->regmap,
			   ARIZONA_HEADPHONE_DETECT_1,
			   ARIZONA_HP_IMPEDANCE_RANGE_MASK | ARIZONA_HP_POLL,
			   0);

	arizona_extcon_hp_clamp(info, false);

	if (id_gpio)
		gpio_set_value_cansleep(id_gpio, 0);

	/* Revert back to MICDET mode */
	regmap_update_bits(arizona->regmap,
			   ARIZONA_ACCESSORY_DETECT_MODE_1,
			   ARIZONA_ACCDET_MODE_MASK, ARIZONA_ACCDET_MODE_MIC);

	/* If we have a mic then reenable MICDET */
	if (mic || info->mic)
		arizona_start_mic(info);

	if (info->hpdet_active) {
		pm_runtime_put_autosuspend(info->dev);
		info->hpdet_active = false;
	}

	info->hpdet_done = true;

out:
	mutex_unlock(&info->lock);

	return IRQ_HANDLED;
}

static void arizona_identify_headphone(struct arizona_extcon_info *info)
{
	struct arizona *arizona = info->arizona;
	int ret;

	if (info->hpdet_done)
		return;

	dev_dbg(arizona->dev, "Starting HPDET\n");

	/* Make sure we keep the device enabled during the measurement */
	pm_runtime_get(info->dev);

	info->hpdet_active = true;

	if (info->mic)
		arizona_stop_mic(info);

	arizona_extcon_hp_clamp(info, true);

	ret = regmap_update_bits(arizona->regmap,
				 ARIZONA_ACCESSORY_DETECT_MODE_1,
				 ARIZONA_ACCDET_MODE_MASK,
				 arizona->pdata.hpdet_channel);
	if (ret != 0) {
		dev_err(arizona->dev, "Failed to set HPDET mode: %d\n", ret);
		goto err;
	}

	ret = regmap_update_bits(arizona->regmap, ARIZONA_HEADPHONE_DETECT_1,
				 ARIZONA_HP_POLL, ARIZONA_HP_POLL);
	if (ret != 0) {
		dev_err(arizona->dev, "Can't start HPDETL measurement: %d\n",
			ret);
		goto err;
	}

	return;

err:
	regmap_update_bits(arizona->regmap, ARIZONA_ACCESSORY_DETECT_MODE_1,
			   ARIZONA_ACCDET_MODE_MASK, ARIZONA_ACCDET_MODE_MIC);

	/* Just report headphone */
	ret = extcon_set_state_sync(info->edev, EXTCON_JACK_HEADPHONE, true);
	if (ret != 0)
		dev_err(arizona->dev, "Failed to report headphone: %d\n", ret);

	if (info->mic)
		arizona_start_mic(info);

	info->hpdet_active = false;
}

static void arizona_start_hpdet_acc_id(struct arizona_extcon_info *info)
{
	struct arizona *arizona = info->arizona;
	int hp_reading = 32;
	bool mic;
	int ret;

	dev_dbg(arizona->dev, "Starting identification via HPDET\n");

	/* Make sure we keep the device enabled during the measurement */
	pm_runtime_get_sync(info->dev);

	info->hpdet_active = true;

	arizona_extcon_hp_clamp(info, true);

	ret = regmap_update_bits(arizona->regmap,
				 ARIZONA_ACCESSORY_DETECT_MODE_1,
				 ARIZONA_ACCDET_SRC | ARIZONA_ACCDET_MODE_MASK,
				 info->micd_modes[0].src |
				 arizona->pdata.hpdet_channel);
	if (ret != 0) {
		dev_err(arizona->dev, "Failed to set HPDET mode: %d\n", ret);
		goto err;
	}

	if (arizona->pdata.hpdet_acc_id_line) {
		ret = regmap_update_bits(arizona->regmap,
					 ARIZONA_HEADPHONE_DETECT_1,
					 ARIZONA_HP_POLL, ARIZONA_HP_POLL);
		if (ret != 0) {
			dev_err(arizona->dev,
				"Can't start HPDETL measurement: %d\n",
				ret);
			goto err;
		}
	} else {
		arizona_hpdet_do_id(info, &hp_reading, &mic);
	}

	return;

err:
	regmap_update_bits(arizona->regmap, ARIZONA_ACCESSORY_DETECT_MODE_1,
			   ARIZONA_ACCDET_MODE_MASK, ARIZONA_ACCDET_MODE_MIC);

	/* Just report headphone */
	ret = extcon_set_state_sync(info->edev, EXTCON_JACK_HEADPHONE, true);
	if (ret != 0)
		dev_err(arizona->dev, "Failed to report headphone: %d\n", ret);

	info->hpdet_active = false;
}

static void arizona_micd_timeout_work(struct work_struct *work)
{
	struct arizona_extcon_info *info = container_of(work,
						struct arizona_extcon_info,
						micd_timeout_work.work);

	mutex_lock(&info->lock);

	dev_dbg(info->arizona->dev, "MICD timed out, reporting HP\n");

	info->detecting = false;

	arizona_identify_headphone(info);

	arizona_stop_mic(info);

	mutex_unlock(&info->lock);
}

static void arizona_micd_detect(struct work_struct *work)
{
	struct arizona_extcon_info *info = container_of(work,
						struct arizona_extcon_info,
						micd_detect_work.work);
	struct arizona *arizona = info->arizona;
	unsigned int val = 0, lvl;
	int ret, i, key;

	cancel_delayed_work_sync(&info->micd_timeout_work);

	mutex_lock(&info->lock);

	/* If the cable was removed while measuring ignore the result */
	ret = extcon_get_state(info->edev, EXTCON_MECHANICAL);
	if (ret < 0) {
		dev_err(arizona->dev, "Failed to check cable state: %d\n",
				ret);
		mutex_unlock(&info->lock);
		return;
	} else if (!ret) {
		dev_dbg(arizona->dev, "Ignoring MICDET for removed cable\n");
		mutex_unlock(&info->lock);
		return;
	}

	if (info->detecting && arizona->pdata.micd_software_compare) {
		/* Must disable MICD before we read the ADCVAL */
		regmap_update_bits(arizona->regmap, ARIZONA_MIC_DETECT_1,
				   ARIZONA_MICD_ENA, 0);
		ret = regmap_read(arizona->regmap, ARIZONA_MIC_DETECT_4, &val);
		if (ret != 0) {
			dev_err(arizona->dev,
				"Failed to read MICDET_ADCVAL: %d\n",
				ret);
			mutex_unlock(&info->lock);
			return;
		}

		dev_dbg(arizona->dev, "MICDET_ADCVAL: %x\n", val);

		val &= ARIZONA_MICDET_ADCVAL_MASK;
		if (val < ARRAY_SIZE(arizona_micd_levels))
			val = arizona_micd_levels[val];
		else
			val = INT_MAX;

		if (val <= QUICK_HEADPHONE_MAX_OHM)
			val = ARIZONA_MICD_STS | ARIZONA_MICD_LVL_0;
		else if (val <= MICROPHONE_MIN_OHM)
			val = ARIZONA_MICD_STS | ARIZONA_MICD_LVL_1;
		else if (val <= MICROPHONE_MAX_OHM)
			val = ARIZONA_MICD_STS | ARIZONA_MICD_LVL_8;
		else
			val = ARIZONA_MICD_LVL_8;
	}

	for (i = 0; i < 10 && !(val & MICD_LVL_0_TO_8); i++) {
		ret = regmap_read(arizona->regmap, ARIZONA_MIC_DETECT_3, &val);
		if (ret != 0) {
			dev_err(arizona->dev,
				"Failed to read MICDET: %d\n", ret);
			mutex_unlock(&info->lock);
			return;
		}

		dev_dbg(arizona->dev, "MICDET: %x\n", val);

		if (!(val & ARIZONA_MICD_VALID)) {
			dev_warn(arizona->dev,
				 "Microphone detection state invalid\n");
			mutex_unlock(&info->lock);
			return;
		}
	}

	if (i == 10 && !(val & MICD_LVL_0_TO_8)) {
		dev_err(arizona->dev, "Failed to get valid MICDET value\n");
		mutex_unlock(&info->lock);
		return;
	}

	/* Due to jack detect this should never happen */
	if (!(val & ARIZONA_MICD_STS)) {
		dev_warn(arizona->dev, "Detected open circuit\n");
		info->mic = false;
		arizona_stop_mic(info);
		info->detecting = false;
		arizona_identify_headphone(info);
		goto handled;
	}

	/* If we got a high impedence we should have a headset, report it. */
	if (info->detecting && (val & ARIZONA_MICD_LVL_8)) {
		info->mic = true;
		info->detecting = false;

		arizona_identify_headphone(info);

		ret = extcon_set_state_sync(info->edev,
					      EXTCON_JACK_MICROPHONE, true);
		if (ret != 0)
			dev_err(arizona->dev, "Headset report failed: %d\n",
				ret);

		/* Don't need to regulate for button detection */
		ret = regulator_allow_bypass(info->micvdd, true);
		if (ret != 0) {
			dev_err(arizona->dev, "Failed to bypass MICVDD: %d\n",
				ret);
		}

		goto handled;
	}

	/* If we detected a lower impedence during initial startup
	 * then we probably have the wrong polarity, flip it.  Don't
	 * do this for the lowest impedences to speed up detection of
	 * plain headphones.  If both polarities report a low
	 * impedence then give up and report headphones.
	 */
	if (info->detecting && (val & MICD_LVL_1_TO_7)) {
		if (info->jack_flips >= info->micd_num_modes * 10) {
			dev_dbg(arizona->dev, "Detected HP/line\n");

			info->detecting = false;

			arizona_identify_headphone(info);

			arizona_stop_mic(info);
		} else {
			info->micd_mode++;
			if (info->micd_mode == info->micd_num_modes)
				info->micd_mode = 0;
			arizona_extcon_set_mode(info, info->micd_mode);

			info->jack_flips++;
		}

		goto handled;
	}

	/*
	 * If we're still detecting and we detect a short then we've
	 * got a headphone.  Otherwise it's a button press.
	 */
	if (val & MICD_LVL_0_TO_7) {
		if (info->mic) {
			dev_dbg(arizona->dev, "Mic button detected\n");

			lvl = val & ARIZONA_MICD_LVL_MASK;
			lvl >>= ARIZONA_MICD_LVL_SHIFT;

			for (i = 0; i < info->num_micd_ranges; i++)
				input_report_key(info->input,
						 info->micd_ranges[i].key, 0);

			WARN_ON(!lvl);
			WARN_ON(ffs(lvl) - 1 >= info->num_micd_ranges);
			if (lvl && ffs(lvl) - 1 < info->num_micd_ranges) {
				key = info->micd_ranges[ffs(lvl) - 1].key;
				input_report_key(info->input, key, 1);
				input_sync(info->input);
			}

		} else if (info->detecting) {
			dev_dbg(arizona->dev, "Headphone detected\n");
			info->detecting = false;
			arizona_stop_mic(info);

			arizona_identify_headphone(info);
		} else {
			dev_warn(arizona->dev, "Button with no mic: %x\n",
				 val);
		}
	} else {
		dev_dbg(arizona->dev, "Mic button released\n");
		for (i = 0; i < info->num_micd_ranges; i++)
			input_report_key(info->input,
					 info->micd_ranges[i].key, 0);
		input_sync(info->input);
		arizona_extcon_pulse_micbias(info);
	}

handled:
	if (info->detecting) {
		if (arizona->pdata.micd_software_compare)
			regmap_update_bits(arizona->regmap,
					   ARIZONA_MIC_DETECT_1,
					   ARIZONA_MICD_ENA,
					   ARIZONA_MICD_ENA);

		queue_delayed_work(system_power_efficient_wq,
				   &info->micd_timeout_work,
				   msecs_to_jiffies(info->micd_timeout));
	}

	pm_runtime_mark_last_busy(info->dev);
	mutex_unlock(&info->lock);
}

static irqreturn_t arizona_micdet(int irq, void *data)
{
	struct arizona_extcon_info *info = data;
	struct arizona *arizona = info->arizona;
	int debounce = arizona->pdata.micd_detect_debounce;

	cancel_delayed_work_sync(&info->micd_detect_work);
	cancel_delayed_work_sync(&info->micd_timeout_work);

	mutex_lock(&info->lock);
	if (!info->detecting)
		debounce = 0;
	mutex_unlock(&info->lock);

	if (debounce)
		queue_delayed_work(system_power_efficient_wq,
				   &info->micd_detect_work,
				   msecs_to_jiffies(debounce));
	else
		arizona_micd_detect(&info->micd_detect_work.work);

	return IRQ_HANDLED;
}

static void arizona_hpdet_work(struct work_struct *work)
{
	struct arizona_extcon_info *info = container_of(work,
						struct arizona_extcon_info,
						hpdet_work.work);

	mutex_lock(&info->lock);
	arizona_start_hpdet_acc_id(info);
	mutex_unlock(&info->lock);
}

static irqreturn_t arizona_jackdet(int irq, void *data)
{
	struct arizona_extcon_info *info = data;
	struct arizona *arizona = info->arizona;
	unsigned int val, present, mask;
	bool cancelled_hp, cancelled_mic;
	int ret, i;

	cancelled_hp = cancel_delayed_work_sync(&info->hpdet_work);
	cancelled_mic = cancel_delayed_work_sync(&info->micd_timeout_work);

	pm_runtime_get_sync(info->dev);

	mutex_lock(&info->lock);

	if (info->micd_clamp) {
		mask = ARIZONA_MICD_CLAMP_STS;
		present = 0;
	} else {
		mask = ARIZONA_JD1_STS;
		if (arizona->pdata.jd_invert)
			present = 0;
		else
			present = ARIZONA_JD1_STS;
	}

	ret = regmap_read(arizona->regmap, ARIZONA_AOD_IRQ_RAW_STATUS, &val);
	if (ret != 0) {
		dev_err(arizona->dev, "Failed to read jackdet status: %d\n",
			ret);
		mutex_unlock(&info->lock);
		pm_runtime_put_autosuspend(info->dev);
		return IRQ_NONE;
	}

	val &= mask;
	if (val == info->last_jackdet) {
		dev_dbg(arizona->dev, "Suppressing duplicate JACKDET\n");
		if (cancelled_hp)
			queue_delayed_work(system_power_efficient_wq,
					   &info->hpdet_work,
					   msecs_to_jiffies(HPDET_DEBOUNCE));

		if (cancelled_mic) {
			int micd_timeout = info->micd_timeout;

			queue_delayed_work(system_power_efficient_wq,
					   &info->micd_timeout_work,
					   msecs_to_jiffies(micd_timeout));
		}

		goto out;
	}
	info->last_jackdet = val;

	if (info->last_jackdet == present) {
		dev_dbg(arizona->dev, "Detected jack\n");
		ret = extcon_set_state_sync(info->edev,
					      EXTCON_MECHANICAL, true);

		if (ret != 0)
			dev_err(arizona->dev, "Mechanical report failed: %d\n",
				ret);

		if (!arizona->pdata.hpdet_acc_id) {
			info->detecting = true;
			info->mic = false;
			info->jack_flips = 0;

			arizona_start_mic(info);
		} else {
			queue_delayed_work(system_power_efficient_wq,
					   &info->hpdet_work,
					   msecs_to_jiffies(HPDET_DEBOUNCE));
		}

		if (info->micd_clamp || !arizona->pdata.jd_invert)
			regmap_update_bits(arizona->regmap,
					   ARIZONA_JACK_DETECT_DEBOUNCE,
					   ARIZONA_MICD_CLAMP_DB |
					   ARIZONA_JD1_DB, 0);
	} else {
		dev_dbg(arizona->dev, "Detected jack removal\n");

		arizona_stop_mic(info);

		info->num_hpdet_res = 0;
		for (i = 0; i < ARRAY_SIZE(info->hpdet_res); i++)
			info->hpdet_res[i] = 0;
		info->mic = false;
		info->hpdet_done = false;
		info->hpdet_retried = false;

		for (i = 0; i < info->num_micd_ranges; i++)
			input_report_key(info->input,
					 info->micd_ranges[i].key, 0);
		input_sync(info->input);

		for (i = 0; i < ARRAY_SIZE(arizona_cable) - 1; i++) {
<<<<<<< HEAD
			ret = extcon_set_cable_state_(info->edev,
=======
			ret = extcon_set_state_sync(info->edev,
>>>>>>> 1573d2ca
					arizona_cable[i], false);
			if (ret != 0)
				dev_err(arizona->dev,
					"Removal report failed: %d\n", ret);
		}

		regmap_update_bits(arizona->regmap,
				   ARIZONA_JACK_DETECT_DEBOUNCE,
				   ARIZONA_MICD_CLAMP_DB | ARIZONA_JD1_DB,
				   ARIZONA_MICD_CLAMP_DB | ARIZONA_JD1_DB);
	}

	if (arizona->pdata.micd_timeout)
		info->micd_timeout = arizona->pdata.micd_timeout;
	else
		info->micd_timeout = DEFAULT_MICD_TIMEOUT;

out:
	/* Clear trig_sts to make sure DCVDD is not forced up */
	regmap_write(arizona->regmap, ARIZONA_AOD_WKUP_AND_TRIG,
		     ARIZONA_MICD_CLAMP_FALL_TRIG_STS |
		     ARIZONA_MICD_CLAMP_RISE_TRIG_STS |
		     ARIZONA_JD1_FALL_TRIG_STS |
		     ARIZONA_JD1_RISE_TRIG_STS);

	mutex_unlock(&info->lock);

	pm_runtime_mark_last_busy(info->dev);
	pm_runtime_put_autosuspend(info->dev);

	return IRQ_HANDLED;
}

/* Map a level onto a slot in the register bank */
static void arizona_micd_set_level(struct arizona *arizona, int index,
				   unsigned int level)
{
	int reg;
	unsigned int mask;

	reg = ARIZONA_MIC_DETECT_LEVEL_4 - (index / 2);

	if (!(index % 2)) {
		mask = 0x3f00;
		level <<= 8;
	} else {
		mask = 0x3f;
	}

	/* Program the level itself */
	regmap_update_bits(arizona->regmap, reg, mask, level);
}

static int arizona_extcon_get_micd_configs(struct device *dev,
					   struct arizona *arizona)
{
	const char * const prop = "wlf,micd-configs";
	const int entries_per_config = 3;
	struct arizona_micd_config *micd_configs;
	int nconfs, ret;
	int i, j;
	u32 *vals;

	nconfs = device_property_read_u32_array(arizona->dev, prop, NULL, 0);
	if (nconfs <= 0)
		return 0;

	vals = kcalloc(nconfs, sizeof(u32), GFP_KERNEL);
	if (!vals)
		return -ENOMEM;

	ret = device_property_read_u32_array(arizona->dev, prop, vals, nconfs);
	if (ret < 0)
		goto out;

	nconfs /= entries_per_config;

	micd_configs = devm_kzalloc(dev,
				    nconfs * sizeof(struct arizona_micd_range),
				    GFP_KERNEL);
	if (!micd_configs) {
		ret = -ENOMEM;
		goto out;
	}

	for (i = 0, j = 0; i < nconfs; ++i) {
		micd_configs[i].src = vals[j++] ? ARIZONA_ACCDET_SRC : 0;
		micd_configs[i].bias = vals[j++];
		micd_configs[i].gpio = vals[j++];
	}

	arizona->pdata.micd_configs = micd_configs;
	arizona->pdata.num_micd_configs = nconfs;

out:
	kfree(vals);
	return ret;
}

static int arizona_extcon_device_get_pdata(struct device *dev,
					   struct arizona *arizona)
{
	struct arizona_pdata *pdata = &arizona->pdata;
	unsigned int val = ARIZONA_ACCDET_MODE_HPL;
	int ret;

	device_property_read_u32(arizona->dev, "wlf,hpdet-channel", &val);
	switch (val) {
	case ARIZONA_ACCDET_MODE_HPL:
	case ARIZONA_ACCDET_MODE_HPR:
		pdata->hpdet_channel = val;
		break;
	default:
		dev_err(arizona->dev,
			"Wrong wlf,hpdet-channel DT value %d\n", val);
		pdata->hpdet_channel = ARIZONA_ACCDET_MODE_HPL;
	}

	device_property_read_u32(arizona->dev, "wlf,micd-detect-debounce",
				 &pdata->micd_detect_debounce);

	device_property_read_u32(arizona->dev, "wlf,micd-bias-start-time",
				 &pdata->micd_bias_start_time);

	device_property_read_u32(arizona->dev, "wlf,micd-rate",
				 &pdata->micd_rate);

	device_property_read_u32(arizona->dev, "wlf,micd-dbtime",
				 &pdata->micd_dbtime);

	device_property_read_u32(arizona->dev, "wlf,micd-timeout-ms",
				 &pdata->micd_timeout);

	pdata->micd_force_micbias = device_property_read_bool(arizona->dev,
						"wlf,micd-force-micbias");

	pdata->micd_software_compare = device_property_read_bool(arizona->dev,
						"wlf,micd-software-compare");

	pdata->jd_invert = device_property_read_bool(arizona->dev,
						     "wlf,jd-invert");

	device_property_read_u32(arizona->dev, "wlf,gpsw", &pdata->gpsw);

	pdata->jd_gpio5 = device_property_read_bool(arizona->dev,
						    "wlf,use-jd2");
	pdata->jd_gpio5_nopull = device_property_read_bool(arizona->dev,
						"wlf,use-jd2-nopull");

	ret = arizona_extcon_get_micd_configs(dev, arizona);
	if (ret < 0)
		dev_err(arizona->dev, "Failed to read micd configs: %d\n", ret);

	return 0;
}

static int arizona_extcon_probe(struct platform_device *pdev)
{
	struct arizona *arizona = dev_get_drvdata(pdev->dev.parent);
	struct arizona_pdata *pdata = &arizona->pdata;
	struct arizona_extcon_info *info;
	unsigned int val;
	unsigned int clamp_mode;
	int jack_irq_fall, jack_irq_rise;
	int ret, mode, i, j;

	if (!arizona->dapm || !arizona->dapm->card)
		return -EPROBE_DEFER;

	info = devm_kzalloc(&pdev->dev, sizeof(*info), GFP_KERNEL);
	if (!info)
		return -ENOMEM;

	if (!dev_get_platdata(arizona->dev))
		arizona_extcon_device_get_pdata(&pdev->dev, arizona);

	info->micvdd = devm_regulator_get(&pdev->dev, "MICVDD");
	if (IS_ERR(info->micvdd)) {
		ret = PTR_ERR(info->micvdd);
		dev_err(arizona->dev, "Failed to get MICVDD: %d\n", ret);
		return ret;
	}

	mutex_init(&info->lock);
	info->arizona = arizona;
	info->dev = &pdev->dev;
	info->last_jackdet = ~(ARIZONA_MICD_CLAMP_STS | ARIZONA_JD1_STS);
	INIT_DELAYED_WORK(&info->hpdet_work, arizona_hpdet_work);
	INIT_DELAYED_WORK(&info->micd_detect_work, arizona_micd_detect);
	INIT_DELAYED_WORK(&info->micd_timeout_work, arizona_micd_timeout_work);
	platform_set_drvdata(pdev, info);

	switch (arizona->type) {
	case WM5102:
		switch (arizona->rev) {
		case 0:
			info->micd_reva = true;
			break;
		default:
			info->micd_clamp = true;
			info->hpdet_ip_version = 1;
			break;
		}
		break;
	case WM5110:
	case WM8280:
		switch (arizona->rev) {
		case 0 ... 2:
			break;
		default:
			info->micd_clamp = true;
			info->hpdet_ip_version = 2;
			break;
		}
		break;
	case WM8998:
	case WM1814:
		info->micd_clamp = true;
		info->hpdet_ip_version = 2;
		break;
	default:
		break;
	}

	info->edev = devm_extcon_dev_allocate(&pdev->dev, arizona_cable);
	if (IS_ERR(info->edev)) {
		dev_err(&pdev->dev, "failed to allocate extcon device\n");
		return -ENOMEM;
	}

	ret = devm_extcon_dev_register(&pdev->dev, info->edev);
	if (ret < 0) {
		dev_err(arizona->dev, "extcon_dev_register() failed: %d\n",
			ret);
		return ret;
	}

	info->input = devm_input_allocate_device(&pdev->dev);
	if (!info->input) {
		dev_err(arizona->dev, "Can't allocate input dev\n");
		ret = -ENOMEM;
		goto err_register;
	}

	info->input->name = "Headset";
	info->input->phys = "arizona/extcon";

	if (pdata->num_micd_configs) {
		info->micd_modes = pdata->micd_configs;
		info->micd_num_modes = pdata->num_micd_configs;
	} else {
		info->micd_modes = micd_default_modes;
		info->micd_num_modes = ARRAY_SIZE(micd_default_modes);
	}

	if (arizona->pdata.gpsw > 0)
		regmap_update_bits(arizona->regmap, ARIZONA_GP_SWITCH_1,
				ARIZONA_SW1_MODE_MASK, arizona->pdata.gpsw);

	if (arizona->pdata.micd_pol_gpio > 0) {
		if (info->micd_modes[0].gpio)
			mode = GPIOF_OUT_INIT_HIGH;
		else
			mode = GPIOF_OUT_INIT_LOW;

		ret = devm_gpio_request_one(&pdev->dev,
					    arizona->pdata.micd_pol_gpio,
					    mode,
					    "MICD polarity");
		if (ret != 0) {
			dev_err(arizona->dev, "Failed to request GPIO%d: %d\n",
				arizona->pdata.micd_pol_gpio, ret);
			goto err_register;
		}
	} else {
		if (info->micd_modes[0].gpio)
			mode = GPIOD_OUT_HIGH;
		else
			mode = GPIOD_OUT_LOW;

		/* We can't use devm here because we need to do the get
		 * against the MFD device, as that is where the of_node
		 * will reside, but if we devm against that the GPIO
		 * will not be freed if the extcon driver is unloaded.
		 */
		info->micd_pol_gpio = gpiod_get_optional(arizona->dev,
							 "wlf,micd-pol",
							 GPIOD_OUT_LOW);
		if (IS_ERR(info->micd_pol_gpio)) {
			ret = PTR_ERR(info->micd_pol_gpio);
			dev_err(arizona->dev,
				"Failed to get microphone polarity GPIO: %d\n",
				ret);
			goto err_register;
		}
	}

	if (arizona->pdata.hpdet_id_gpio > 0) {
		ret = devm_gpio_request_one(&pdev->dev,
					    arizona->pdata.hpdet_id_gpio,
					    GPIOF_OUT_INIT_LOW,
					    "HPDET");
		if (ret != 0) {
			dev_err(arizona->dev, "Failed to request GPIO%d: %d\n",
				arizona->pdata.hpdet_id_gpio, ret);
			goto err_gpio;
		}
	}

	if (arizona->pdata.micd_bias_start_time)
		regmap_update_bits(arizona->regmap, ARIZONA_MIC_DETECT_1,
				   ARIZONA_MICD_BIAS_STARTTIME_MASK,
				   arizona->pdata.micd_bias_start_time
				   << ARIZONA_MICD_BIAS_STARTTIME_SHIFT);

	if (arizona->pdata.micd_rate)
		regmap_update_bits(arizona->regmap, ARIZONA_MIC_DETECT_1,
				   ARIZONA_MICD_RATE_MASK,
				   arizona->pdata.micd_rate
				   << ARIZONA_MICD_RATE_SHIFT);

	switch (arizona->pdata.micd_dbtime) {
	case MICD_DBTIME_FOUR_READINGS:
		regmap_update_bits(arizona->regmap, ARIZONA_MIC_DETECT_1,
				   ARIZONA_MICD_DBTIME_MASK,
				   ARIZONA_MICD_DBTIME);
		break;
	case MICD_DBTIME_TWO_READINGS:
		regmap_update_bits(arizona->regmap, ARIZONA_MIC_DETECT_1,
				   ARIZONA_MICD_DBTIME_MASK, 0);
		break;
	default:
		break;
	}

	BUILD_BUG_ON(ARRAY_SIZE(arizona_micd_levels) <
		     ARIZONA_NUM_MICD_BUTTON_LEVELS);

	if (arizona->pdata.num_micd_ranges) {
		info->micd_ranges = pdata->micd_ranges;
		info->num_micd_ranges = pdata->num_micd_ranges;
	} else {
		info->micd_ranges = micd_default_ranges;
		info->num_micd_ranges = ARRAY_SIZE(micd_default_ranges);
	}

	if (arizona->pdata.num_micd_ranges > ARIZONA_MAX_MICD_RANGE) {
		dev_err(arizona->dev, "Too many MICD ranges: %d\n",
			arizona->pdata.num_micd_ranges);
	}

	if (info->num_micd_ranges > 1) {
		for (i = 1; i < info->num_micd_ranges; i++) {
			if (info->micd_ranges[i - 1].max >
			    info->micd_ranges[i].max) {
				dev_err(arizona->dev,
					"MICD ranges must be sorted\n");
				ret = -EINVAL;
				goto err_gpio;
			}
		}
	}

	/* Disable all buttons by default */
	regmap_update_bits(arizona->regmap, ARIZONA_MIC_DETECT_2,
			   ARIZONA_MICD_LVL_SEL_MASK, 0x81);

	/* Set up all the buttons the user specified */
	for (i = 0; i < info->num_micd_ranges; i++) {
		for (j = 0; j < ARIZONA_NUM_MICD_BUTTON_LEVELS; j++)
			if (arizona_micd_levels[j] >= info->micd_ranges[i].max)
				break;

		if (j == ARIZONA_NUM_MICD_BUTTON_LEVELS) {
			dev_err(arizona->dev, "Unsupported MICD level %d\n",
				info->micd_ranges[i].max);
			ret = -EINVAL;
			goto err_gpio;
		}

		dev_dbg(arizona->dev, "%d ohms for MICD threshold %d\n",
			arizona_micd_levels[j], i);

		arizona_micd_set_level(arizona, i, j);
		input_set_capability(info->input, EV_KEY,
				     info->micd_ranges[i].key);

		/* Enable reporting of that range */
		regmap_update_bits(arizona->regmap, ARIZONA_MIC_DETECT_2,
				   1 << i, 1 << i);
	}

	/* Set all the remaining keys to a maximum */
	for (; i < ARIZONA_MAX_MICD_RANGE; i++)
		arizona_micd_set_level(arizona, i, 0x3f);

	/*
	 * If we have a clamp use it, activating in conjunction with
	 * GPIO5 if that is connected for jack detect operation.
	 */
	if (info->micd_clamp) {
		if (arizona->pdata.jd_gpio5) {
			/* Put the GPIO into input mode with optional pull */
			val = 0xc101;
			if (arizona->pdata.jd_gpio5_nopull)
				val &= ~ARIZONA_GPN_PU;

			regmap_write(arizona->regmap, ARIZONA_GPIO5_CTRL,
				     val);

			if (arizona->pdata.jd_invert)
				clamp_mode = ARIZONA_MICD_CLAMP_MODE_JDH_GP5H;
			else
				clamp_mode = ARIZONA_MICD_CLAMP_MODE_JDL_GP5H;
		} else {
			if (arizona->pdata.jd_invert)
				clamp_mode = ARIZONA_MICD_CLAMP_MODE_JDH;
			else
				clamp_mode = ARIZONA_MICD_CLAMP_MODE_JDL;
		}

		regmap_update_bits(arizona->regmap,
				   ARIZONA_MICD_CLAMP_CONTROL,
				   ARIZONA_MICD_CLAMP_MODE_MASK, clamp_mode);

		regmap_update_bits(arizona->regmap,
				   ARIZONA_JACK_DETECT_DEBOUNCE,
				   ARIZONA_MICD_CLAMP_DB,
				   ARIZONA_MICD_CLAMP_DB);
	}

	arizona_extcon_set_mode(info, 0);

	pm_runtime_enable(&pdev->dev);
	pm_runtime_idle(&pdev->dev);
	pm_runtime_get_sync(&pdev->dev);

	if (info->micd_clamp) {
		jack_irq_rise = ARIZONA_IRQ_MICD_CLAMP_RISE;
		jack_irq_fall = ARIZONA_IRQ_MICD_CLAMP_FALL;
	} else {
		jack_irq_rise = ARIZONA_IRQ_JD_RISE;
		jack_irq_fall = ARIZONA_IRQ_JD_FALL;
	}

	ret = arizona_request_irq(arizona, jack_irq_rise,
				  "JACKDET rise", arizona_jackdet, info);
	if (ret != 0) {
		dev_err(&pdev->dev, "Failed to get JACKDET rise IRQ: %d\n",
			ret);
		goto err_gpio;
	}

	ret = arizona_set_irq_wake(arizona, jack_irq_rise, 1);
	if (ret != 0) {
		dev_err(&pdev->dev, "Failed to set JD rise IRQ wake: %d\n",
			ret);
		goto err_rise;
	}

	ret = arizona_request_irq(arizona, jack_irq_fall,
				  "JACKDET fall", arizona_jackdet, info);
	if (ret != 0) {
		dev_err(&pdev->dev, "Failed to get JD fall IRQ: %d\n", ret);
		goto err_rise_wake;
	}

	ret = arizona_set_irq_wake(arizona, jack_irq_fall, 1);
	if (ret != 0) {
		dev_err(&pdev->dev, "Failed to set JD fall IRQ wake: %d\n",
			ret);
		goto err_fall;
	}

	ret = arizona_request_irq(arizona, ARIZONA_IRQ_MICDET,
				  "MICDET", arizona_micdet, info);
	if (ret != 0) {
		dev_err(&pdev->dev, "Failed to get MICDET IRQ: %d\n", ret);
		goto err_fall_wake;
	}

	ret = arizona_request_irq(arizona, ARIZONA_IRQ_HPDET,
				  "HPDET", arizona_hpdet_irq, info);
	if (ret != 0) {
		dev_err(&pdev->dev, "Failed to get HPDET IRQ: %d\n", ret);
		goto err_micdet;
	}

	arizona_clk32k_enable(arizona);
	regmap_update_bits(arizona->regmap, ARIZONA_JACK_DETECT_DEBOUNCE,
			   ARIZONA_JD1_DB, ARIZONA_JD1_DB);
	regmap_update_bits(arizona->regmap, ARIZONA_JACK_DETECT_ANALOGUE,
			   ARIZONA_JD1_ENA, ARIZONA_JD1_ENA);

	ret = regulator_allow_bypass(info->micvdd, true);
	if (ret != 0)
		dev_warn(arizona->dev, "Failed to set MICVDD to bypass: %d\n",
			 ret);

	pm_runtime_put(&pdev->dev);

	ret = input_register_device(info->input);
	if (ret) {
		dev_err(&pdev->dev, "Can't register input device: %d\n", ret);
		goto err_hpdet;
	}

	return 0;

err_hpdet:
	arizona_free_irq(arizona, ARIZONA_IRQ_HPDET, info);
err_micdet:
	arizona_free_irq(arizona, ARIZONA_IRQ_MICDET, info);
err_fall_wake:
	arizona_set_irq_wake(arizona, jack_irq_fall, 0);
err_fall:
	arizona_free_irq(arizona, jack_irq_fall, info);
err_rise_wake:
	arizona_set_irq_wake(arizona, jack_irq_rise, 0);
err_rise:
	arizona_free_irq(arizona, jack_irq_rise, info);
err_gpio:
	gpiod_put(info->micd_pol_gpio);
err_register:
	pm_runtime_disable(&pdev->dev);
	return ret;
}

static int arizona_extcon_remove(struct platform_device *pdev)
{
	struct arizona_extcon_info *info = platform_get_drvdata(pdev);
	struct arizona *arizona = info->arizona;
	int jack_irq_rise, jack_irq_fall;

	gpiod_put(info->micd_pol_gpio);

	pm_runtime_disable(&pdev->dev);

	regmap_update_bits(arizona->regmap,
			   ARIZONA_MICD_CLAMP_CONTROL,
			   ARIZONA_MICD_CLAMP_MODE_MASK, 0);

	if (info->micd_clamp) {
		jack_irq_rise = ARIZONA_IRQ_MICD_CLAMP_RISE;
		jack_irq_fall = ARIZONA_IRQ_MICD_CLAMP_FALL;
	} else {
		jack_irq_rise = ARIZONA_IRQ_JD_RISE;
		jack_irq_fall = ARIZONA_IRQ_JD_FALL;
	}

	arizona_set_irq_wake(arizona, jack_irq_rise, 0);
	arizona_set_irq_wake(arizona, jack_irq_fall, 0);
	arizona_free_irq(arizona, ARIZONA_IRQ_HPDET, info);
	arizona_free_irq(arizona, ARIZONA_IRQ_MICDET, info);
	arizona_free_irq(arizona, jack_irq_rise, info);
	arizona_free_irq(arizona, jack_irq_fall, info);
	cancel_delayed_work_sync(&info->hpdet_work);
	regmap_update_bits(arizona->regmap, ARIZONA_JACK_DETECT_ANALOGUE,
			   ARIZONA_JD1_ENA, 0);
	arizona_clk32k_disable(arizona);

	return 0;
}

static struct platform_driver arizona_extcon_driver = {
	.driver		= {
		.name	= "arizona-extcon",
	},
	.probe		= arizona_extcon_probe,
	.remove		= arizona_extcon_remove,
};

module_platform_driver(arizona_extcon_driver);

MODULE_DESCRIPTION("Arizona Extcon driver");
MODULE_AUTHOR("Mark Brown <broonie@opensource.wolfsonmicro.com>");
MODULE_LICENSE("GPL");
MODULE_ALIAS("platform:extcon-arizona");<|MERGE_RESOLUTION|>--- conflicted
+++ resolved
@@ -1150,11 +1150,7 @@
 		input_sync(info->input);
 
 		for (i = 0; i < ARRAY_SIZE(arizona_cable) - 1; i++) {
-<<<<<<< HEAD
-			ret = extcon_set_cable_state_(info->edev,
-=======
 			ret = extcon_set_state_sync(info->edev,
->>>>>>> 1573d2ca
 					arizona_cable[i], false);
 			if (ret != 0)
 				dev_err(arizona->dev,
