--- conflicted
+++ resolved
@@ -2053,10 +2053,6 @@
 	.probe		= rockchip_pinctrl_probe,
 	.driver = {
 		.name	= "rockchip-pinctrl",
-<<<<<<< HEAD
-		.owner	= THIS_MODULE,
-=======
->>>>>>> 2dbfca5a
 		.pm = &rockchip_pinctrl_dev_pm_ops,
 		.of_match_table = rockchip_pinctrl_dt_match,
 	},
