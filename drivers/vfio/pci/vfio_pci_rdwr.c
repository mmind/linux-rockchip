--- conflicted
+++ resolved
@@ -361,17 +361,6 @@
 {
 	switch (ioeventfd->count) {
 	case 1:
-<<<<<<< HEAD
-		vfio_pci_iowrite8(ioeventfd->vdev, ioeventfd->test_mem,
-				  ioeventfd->data, ioeventfd->addr);
-		break;
-	case 2:
-		vfio_pci_iowrite16(ioeventfd->vdev, ioeventfd->test_mem,
-				   ioeventfd->data, ioeventfd->addr);
-		break;
-	case 4:
-		vfio_pci_iowrite32(ioeventfd->vdev, ioeventfd->test_mem,
-=======
 		vfio_pci_iowrite8(ioeventfd->vdev, test_mem,
 				  ioeventfd->data, ioeventfd->addr);
 		break;
@@ -381,16 +370,11 @@
 		break;
 	case 4:
 		vfio_pci_iowrite32(ioeventfd->vdev, test_mem,
->>>>>>> 2c85ebc5
 				   ioeventfd->data, ioeventfd->addr);
 		break;
 #ifdef iowrite64
 	case 8:
-<<<<<<< HEAD
-		vfio_pci_iowrite64(ioeventfd->vdev, ioeventfd->test_mem,
-=======
 		vfio_pci_iowrite64(ioeventfd->vdev, test_mem,
->>>>>>> 2c85ebc5
 				   ioeventfd->data, ioeventfd->addr);
 		break;
 #endif
