// SPDX-License-Identifier: GPL-2.0-only
/* The industrial I/O core
 *
 * Copyright (c) 2008 Jonathan Cameron
 *
 * Based on elements of hwmon and input subsystems.
 */

#define pr_fmt(fmt) "iio-core: " fmt

#include <linux/kernel.h>
#include <linux/module.h>
#include <linux/idr.h>
#include <linux/kdev_t.h>
#include <linux/err.h>
#include <linux/device.h>
#include <linux/fs.h>
#include <linux/poll.h>
#include <linux/property.h>
#include <linux/sched.h>
#include <linux/wait.h>
#include <linux/cdev.h>
#include <linux/slab.h>
#include <linux/anon_inodes.h>
#include <linux/debugfs.h>
#include <linux/mutex.h>
#include <linux/iio/iio.h>
#include <linux/iio/iio-opaque.h>
#include "iio_core.h"
#include "iio_core_trigger.h"
#include <linux/iio/sysfs.h>
#include <linux/iio/events.h>
#include <linux/iio/buffer.h>
#include <linux/iio/buffer_impl.h>

/* IDA to assign each registered device a unique id */
static DEFINE_IDA(iio_ida);

static dev_t iio_devt;

#define IIO_DEV_MAX 256
struct bus_type iio_bus_type = {
	.name = "iio",
};
EXPORT_SYMBOL(iio_bus_type);

static struct dentry *iio_debugfs_dentry;

static const char * const iio_direction[] = {
	[0] = "in",
	[1] = "out",
};

static const char * const iio_chan_type_name_spec[] = {
	[IIO_VOLTAGE] = "voltage",
	[IIO_CURRENT] = "current",
	[IIO_POWER] = "power",
	[IIO_ACCEL] = "accel",
	[IIO_ANGL_VEL] = "anglvel",
	[IIO_MAGN] = "magn",
	[IIO_LIGHT] = "illuminance",
	[IIO_INTENSITY] = "intensity",
	[IIO_PROXIMITY] = "proximity",
	[IIO_TEMP] = "temp",
	[IIO_INCLI] = "incli",
	[IIO_ROT] = "rot",
	[IIO_ANGL] = "angl",
	[IIO_TIMESTAMP] = "timestamp",
	[IIO_CAPACITANCE] = "capacitance",
	[IIO_ALTVOLTAGE] = "altvoltage",
	[IIO_CCT] = "cct",
	[IIO_PRESSURE] = "pressure",
	[IIO_HUMIDITYRELATIVE] = "humidityrelative",
	[IIO_ACTIVITY] = "activity",
	[IIO_STEPS] = "steps",
	[IIO_ENERGY] = "energy",
	[IIO_DISTANCE] = "distance",
	[IIO_VELOCITY] = "velocity",
	[IIO_CONCENTRATION] = "concentration",
	[IIO_RESISTANCE] = "resistance",
	[IIO_PH] = "ph",
	[IIO_UVINDEX] = "uvindex",
	[IIO_ELECTRICALCONDUCTIVITY] = "electricalconductivity",
	[IIO_COUNT] = "count",
	[IIO_INDEX] = "index",
	[IIO_GRAVITY]  = "gravity",
	[IIO_POSITIONRELATIVE]  = "positionrelative",
	[IIO_PHASE] = "phase",
	[IIO_MASSCONCENTRATION] = "massconcentration",
};

static const char * const iio_modifier_names[] = {
	[IIO_MOD_X] = "x",
	[IIO_MOD_Y] = "y",
	[IIO_MOD_Z] = "z",
	[IIO_MOD_X_AND_Y] = "x&y",
	[IIO_MOD_X_AND_Z] = "x&z",
	[IIO_MOD_Y_AND_Z] = "y&z",
	[IIO_MOD_X_AND_Y_AND_Z] = "x&y&z",
	[IIO_MOD_X_OR_Y] = "x|y",
	[IIO_MOD_X_OR_Z] = "x|z",
	[IIO_MOD_Y_OR_Z] = "y|z",
	[IIO_MOD_X_OR_Y_OR_Z] = "x|y|z",
	[IIO_MOD_ROOT_SUM_SQUARED_X_Y] = "sqrt(x^2+y^2)",
	[IIO_MOD_SUM_SQUARED_X_Y_Z] = "x^2+y^2+z^2",
	[IIO_MOD_LIGHT_BOTH] = "both",
	[IIO_MOD_LIGHT_IR] = "ir",
	[IIO_MOD_LIGHT_CLEAR] = "clear",
	[IIO_MOD_LIGHT_RED] = "red",
	[IIO_MOD_LIGHT_GREEN] = "green",
	[IIO_MOD_LIGHT_BLUE] = "blue",
	[IIO_MOD_LIGHT_UV] = "uv",
	[IIO_MOD_LIGHT_DUV] = "duv",
	[IIO_MOD_QUATERNION] = "quaternion",
	[IIO_MOD_TEMP_AMBIENT] = "ambient",
	[IIO_MOD_TEMP_OBJECT] = "object",
	[IIO_MOD_NORTH_MAGN] = "from_north_magnetic",
	[IIO_MOD_NORTH_TRUE] = "from_north_true",
	[IIO_MOD_NORTH_MAGN_TILT_COMP] = "from_north_magnetic_tilt_comp",
	[IIO_MOD_NORTH_TRUE_TILT_COMP] = "from_north_true_tilt_comp",
	[IIO_MOD_RUNNING] = "running",
	[IIO_MOD_JOGGING] = "jogging",
	[IIO_MOD_WALKING] = "walking",
	[IIO_MOD_STILL] = "still",
	[IIO_MOD_ROOT_SUM_SQUARED_X_Y_Z] = "sqrt(x^2+y^2+z^2)",
	[IIO_MOD_I] = "i",
	[IIO_MOD_Q] = "q",
	[IIO_MOD_CO2] = "co2",
	[IIO_MOD_VOC] = "voc",
	[IIO_MOD_PM1] = "pm1",
	[IIO_MOD_PM2P5] = "pm2p5",
	[IIO_MOD_PM4] = "pm4",
	[IIO_MOD_PM10] = "pm10",
	[IIO_MOD_ETHANOL] = "ethanol",
	[IIO_MOD_H2] = "h2",
};

/* relies on pairs of these shared then separate */
static const char * const iio_chan_info_postfix[] = {
	[IIO_CHAN_INFO_RAW] = "raw",
	[IIO_CHAN_INFO_PROCESSED] = "input",
	[IIO_CHAN_INFO_SCALE] = "scale",
	[IIO_CHAN_INFO_OFFSET] = "offset",
	[IIO_CHAN_INFO_CALIBSCALE] = "calibscale",
	[IIO_CHAN_INFO_CALIBBIAS] = "calibbias",
	[IIO_CHAN_INFO_PEAK] = "peak_raw",
	[IIO_CHAN_INFO_PEAK_SCALE] = "peak_scale",
	[IIO_CHAN_INFO_QUADRATURE_CORRECTION_RAW] = "quadrature_correction_raw",
	[IIO_CHAN_INFO_AVERAGE_RAW] = "mean_raw",
	[IIO_CHAN_INFO_LOW_PASS_FILTER_3DB_FREQUENCY]
	= "filter_low_pass_3db_frequency",
	[IIO_CHAN_INFO_HIGH_PASS_FILTER_3DB_FREQUENCY]
	= "filter_high_pass_3db_frequency",
	[IIO_CHAN_INFO_SAMP_FREQ] = "sampling_frequency",
	[IIO_CHAN_INFO_FREQUENCY] = "frequency",
	[IIO_CHAN_INFO_PHASE] = "phase",
	[IIO_CHAN_INFO_HARDWAREGAIN] = "hardwaregain",
	[IIO_CHAN_INFO_HYSTERESIS] = "hysteresis",
	[IIO_CHAN_INFO_INT_TIME] = "integration_time",
	[IIO_CHAN_INFO_ENABLE] = "en",
	[IIO_CHAN_INFO_CALIBHEIGHT] = "calibheight",
	[IIO_CHAN_INFO_CALIBWEIGHT] = "calibweight",
	[IIO_CHAN_INFO_DEBOUNCE_COUNT] = "debounce_count",
	[IIO_CHAN_INFO_DEBOUNCE_TIME] = "debounce_time",
	[IIO_CHAN_INFO_CALIBEMISSIVITY] = "calibemissivity",
	[IIO_CHAN_INFO_OVERSAMPLING_RATIO] = "oversampling_ratio",
	[IIO_CHAN_INFO_THERMOCOUPLE_TYPE] = "thermocouple_type",
};

#if defined(CONFIG_DEBUG_FS)
/**
 * There's also a CONFIG_DEBUG_FS guard in include/linux/iio/iio.h for
 * iio_get_debugfs_dentry() to make it inline if CONFIG_DEBUG_FS is undefined
 */
struct dentry *iio_get_debugfs_dentry(struct iio_dev *indio_dev)
{
	struct iio_dev_opaque *iio_dev_opaque = to_iio_dev_opaque(indio_dev);
	return iio_dev_opaque->debugfs_dentry;
}
EXPORT_SYMBOL_GPL(iio_get_debugfs_dentry);
#endif

/**
 * iio_find_channel_from_si() - get channel from its scan index
 * @indio_dev:		device
 * @si:			scan index to match
 */
const struct iio_chan_spec
*iio_find_channel_from_si(struct iio_dev *indio_dev, int si)
{
	int i;

	for (i = 0; i < indio_dev->num_channels; i++)
		if (indio_dev->channels[i].scan_index == si)
			return &indio_dev->channels[i];
	return NULL;
}

/* This turns up an awful lot */
ssize_t iio_read_const_attr(struct device *dev,
			    struct device_attribute *attr,
			    char *buf)
{
	return sprintf(buf, "%s\n", to_iio_const_attr(attr)->string);
}
EXPORT_SYMBOL(iio_read_const_attr);

/**
 * iio_device_set_clock() - Set current timestamping clock for the device
 * @indio_dev: IIO device structure containing the device
 * @clock_id: timestamping clock posix identifier to set.
 */
int iio_device_set_clock(struct iio_dev *indio_dev, clockid_t clock_id)
{
	int ret;
	struct iio_dev_opaque *iio_dev_opaque = to_iio_dev_opaque(indio_dev);
	const struct iio_event_interface *ev_int = iio_dev_opaque->event_interface;

	ret = mutex_lock_interruptible(&indio_dev->mlock);
	if (ret)
		return ret;
	if ((ev_int && iio_event_enabled(ev_int)) ||
	    iio_buffer_enabled(indio_dev)) {
		mutex_unlock(&indio_dev->mlock);
		return -EBUSY;
	}
	indio_dev->clock_id = clock_id;
	mutex_unlock(&indio_dev->mlock);

	return 0;
}
EXPORT_SYMBOL(iio_device_set_clock);

/**
 * iio_get_time_ns() - utility function to get a time stamp for events etc
 * @indio_dev: device
 */
s64 iio_get_time_ns(const struct iio_dev *indio_dev)
{
	struct timespec64 tp;

	switch (iio_device_get_clock(indio_dev)) {
	case CLOCK_REALTIME:
		return ktime_get_real_ns();
	case CLOCK_MONOTONIC:
		return ktime_get_ns();
	case CLOCK_MONOTONIC_RAW:
		return ktime_get_raw_ns();
	case CLOCK_REALTIME_COARSE:
		return ktime_to_ns(ktime_get_coarse_real());
	case CLOCK_MONOTONIC_COARSE:
		ktime_get_coarse_ts64(&tp);
		return timespec64_to_ns(&tp);
	case CLOCK_BOOTTIME:
		return ktime_get_boottime_ns();
	case CLOCK_TAI:
		return ktime_get_clocktai_ns();
	default:
		BUG();
	}
}
EXPORT_SYMBOL(iio_get_time_ns);

/**
 * iio_get_time_res() - utility function to get time stamp clock resolution in
 *                      nano seconds.
 * @indio_dev: device
 */
unsigned int iio_get_time_res(const struct iio_dev *indio_dev)
{
	switch (iio_device_get_clock(indio_dev)) {
	case CLOCK_REALTIME:
	case CLOCK_MONOTONIC:
	case CLOCK_MONOTONIC_RAW:
	case CLOCK_BOOTTIME:
	case CLOCK_TAI:
		return hrtimer_resolution;
	case CLOCK_REALTIME_COARSE:
	case CLOCK_MONOTONIC_COARSE:
		return LOW_RES_NSEC;
	default:
		BUG();
	}
}
EXPORT_SYMBOL(iio_get_time_res);

static int __init iio_init(void)
{
	int ret;

	/* Register sysfs bus */
	ret  = bus_register(&iio_bus_type);
	if (ret < 0) {
		pr_err("could not register bus type\n");
		goto error_nothing;
	}

	ret = alloc_chrdev_region(&iio_devt, 0, IIO_DEV_MAX, "iio");
	if (ret < 0) {
		pr_err("failed to allocate char dev region\n");
		goto error_unregister_bus_type;
	}

	iio_debugfs_dentry = debugfs_create_dir("iio", NULL);

	return 0;

error_unregister_bus_type:
	bus_unregister(&iio_bus_type);
error_nothing:
	return ret;
}

static void __exit iio_exit(void)
{
	if (iio_devt)
		unregister_chrdev_region(iio_devt, IIO_DEV_MAX);
	bus_unregister(&iio_bus_type);
	debugfs_remove(iio_debugfs_dentry);
}

#if defined(CONFIG_DEBUG_FS)
static ssize_t iio_debugfs_read_reg(struct file *file, char __user *userbuf,
			      size_t count, loff_t *ppos)
{
	struct iio_dev *indio_dev = file->private_data;
	struct iio_dev_opaque *iio_dev_opaque = to_iio_dev_opaque(indio_dev);
	unsigned val = 0;
	int ret;

	if (*ppos > 0)
		return simple_read_from_buffer(userbuf, count, ppos,
					       iio_dev_opaque->read_buf,
					       iio_dev_opaque->read_buf_len);

	ret = indio_dev->info->debugfs_reg_access(indio_dev,
						  iio_dev_opaque->cached_reg_addr,
						  0, &val);
	if (ret) {
		dev_err(indio_dev->dev.parent, "%s: read failed\n", __func__);
		return ret;
	}

	iio_dev_opaque->read_buf_len = snprintf(iio_dev_opaque->read_buf,
					      sizeof(iio_dev_opaque->read_buf),
					      "0x%X\n", val);

	return simple_read_from_buffer(userbuf, count, ppos,
				       iio_dev_opaque->read_buf,
				       iio_dev_opaque->read_buf_len);
}

static ssize_t iio_debugfs_write_reg(struct file *file,
		     const char __user *userbuf, size_t count, loff_t *ppos)
{
	struct iio_dev *indio_dev = file->private_data;
	struct iio_dev_opaque *iio_dev_opaque = to_iio_dev_opaque(indio_dev);
	unsigned reg, val;
	char buf[80];
	int ret;

	count = min_t(size_t, count, (sizeof(buf)-1));
	if (copy_from_user(buf, userbuf, count))
		return -EFAULT;

	buf[count] = 0;

	ret = sscanf(buf, "%i %i", &reg, &val);

	switch (ret) {
	case 1:
		iio_dev_opaque->cached_reg_addr = reg;
		break;
	case 2:
		iio_dev_opaque->cached_reg_addr = reg;
		ret = indio_dev->info->debugfs_reg_access(indio_dev, reg,
							  val, NULL);
		if (ret) {
			dev_err(indio_dev->dev.parent, "%s: write failed\n",
				__func__);
			return ret;
		}
		break;
	default:
		return -EINVAL;
	}

	return count;
}

static const struct file_operations iio_debugfs_reg_fops = {
	.open = simple_open,
	.read = iio_debugfs_read_reg,
	.write = iio_debugfs_write_reg,
};

static void iio_device_unregister_debugfs(struct iio_dev *indio_dev)
{
	struct iio_dev_opaque *iio_dev_opaque = to_iio_dev_opaque(indio_dev);
	debugfs_remove_recursive(iio_dev_opaque->debugfs_dentry);
}

static void iio_device_register_debugfs(struct iio_dev *indio_dev)
{
	struct iio_dev_opaque *iio_dev_opaque;

	if (indio_dev->info->debugfs_reg_access == NULL)
		return;

	if (!iio_debugfs_dentry)
		return;

	iio_dev_opaque = to_iio_dev_opaque(indio_dev);

	iio_dev_opaque->debugfs_dentry =
		debugfs_create_dir(dev_name(&indio_dev->dev),
				   iio_debugfs_dentry);

	debugfs_create_file("direct_reg_access", 0644,
			    iio_dev_opaque->debugfs_dentry, indio_dev,
			    &iio_debugfs_reg_fops);
}
#else
static void iio_device_register_debugfs(struct iio_dev *indio_dev)
{
}

static void iio_device_unregister_debugfs(struct iio_dev *indio_dev)
{
}
#endif /* CONFIG_DEBUG_FS */

static ssize_t iio_read_channel_ext_info(struct device *dev,
				     struct device_attribute *attr,
				     char *buf)
{
	struct iio_dev *indio_dev = dev_to_iio_dev(dev);
	struct iio_dev_attr *this_attr = to_iio_dev_attr(attr);
	const struct iio_chan_spec_ext_info *ext_info;

	ext_info = &this_attr->c->ext_info[this_attr->address];

	return ext_info->read(indio_dev, ext_info->private, this_attr->c, buf);
}

static ssize_t iio_write_channel_ext_info(struct device *dev,
				     struct device_attribute *attr,
				     const char *buf,
					 size_t len)
{
	struct iio_dev *indio_dev = dev_to_iio_dev(dev);
	struct iio_dev_attr *this_attr = to_iio_dev_attr(attr);
	const struct iio_chan_spec_ext_info *ext_info;

	ext_info = &this_attr->c->ext_info[this_attr->address];

	return ext_info->write(indio_dev, ext_info->private,
			       this_attr->c, buf, len);
}

ssize_t iio_enum_available_read(struct iio_dev *indio_dev,
	uintptr_t priv, const struct iio_chan_spec *chan, char *buf)
{
	const struct iio_enum *e = (const struct iio_enum *)priv;
	unsigned int i;
	size_t len = 0;

	if (!e->num_items)
		return 0;

	for (i = 0; i < e->num_items; ++i)
		len += scnprintf(buf + len, PAGE_SIZE - len, "%s ", e->items[i]);

	/* replace last space with a newline */
	buf[len - 1] = '\n';

	return len;
}
EXPORT_SYMBOL_GPL(iio_enum_available_read);

ssize_t iio_enum_read(struct iio_dev *indio_dev,
	uintptr_t priv, const struct iio_chan_spec *chan, char *buf)
{
	const struct iio_enum *e = (const struct iio_enum *)priv;
	int i;

	if (!e->get)
		return -EINVAL;

	i = e->get(indio_dev, chan);
	if (i < 0)
		return i;
	else if (i >= e->num_items)
		return -EINVAL;

	return snprintf(buf, PAGE_SIZE, "%s\n", e->items[i]);
}
EXPORT_SYMBOL_GPL(iio_enum_read);

ssize_t iio_enum_write(struct iio_dev *indio_dev,
	uintptr_t priv, const struct iio_chan_spec *chan, const char *buf,
	size_t len)
{
	const struct iio_enum *e = (const struct iio_enum *)priv;
	int ret;

	if (!e->set)
		return -EINVAL;

	ret = __sysfs_match_string(e->items, e->num_items, buf);
	if (ret < 0)
		return ret;

	ret = e->set(indio_dev, chan, ret);
	return ret ? ret : len;
}
EXPORT_SYMBOL_GPL(iio_enum_write);

static const struct iio_mount_matrix iio_mount_idmatrix = {
	.rotation = {
		"1", "0", "0",
		"0", "1", "0",
		"0", "0", "1"
	}
};

static int iio_setup_mount_idmatrix(const struct device *dev,
				    struct iio_mount_matrix *matrix)
{
	*matrix = iio_mount_idmatrix;
	dev_info(dev, "mounting matrix not found: using identity...\n");
	return 0;
}

ssize_t iio_show_mount_matrix(struct iio_dev *indio_dev, uintptr_t priv,
			      const struct iio_chan_spec *chan, char *buf)
{
	const struct iio_mount_matrix *mtx = ((iio_get_mount_matrix_t *)
					      priv)(indio_dev, chan);

	if (IS_ERR(mtx))
		return PTR_ERR(mtx);

	if (!mtx)
		mtx = &iio_mount_idmatrix;

	return snprintf(buf, PAGE_SIZE, "%s, %s, %s; %s, %s, %s; %s, %s, %s\n",
			mtx->rotation[0], mtx->rotation[1], mtx->rotation[2],
			mtx->rotation[3], mtx->rotation[4], mtx->rotation[5],
			mtx->rotation[6], mtx->rotation[7], mtx->rotation[8]);
}
EXPORT_SYMBOL_GPL(iio_show_mount_matrix);

/**
 * iio_read_mount_matrix() - retrieve iio device mounting matrix from
 *                           device "mount-matrix" property
 * @dev:	device the mounting matrix property is assigned to
 * @propname:	device specific mounting matrix property name
 * @matrix:	where to store retrieved matrix
 *
 * If device is assigned no mounting matrix property, a default 3x3 identity
 * matrix will be filled in.
 *
 * Return: 0 if success, or a negative error code on failure.
 */
int iio_read_mount_matrix(struct device *dev, const char *propname,
			  struct iio_mount_matrix *matrix)
{
	size_t len = ARRAY_SIZE(iio_mount_idmatrix.rotation);
	int err;

	err = device_property_read_string_array(dev, propname,
						matrix->rotation, len);
	if (err == len)
		return 0;

	if (err >= 0)
		/* Invalid number of matrix entries. */
		return -EINVAL;

	if (err != -EINVAL)
		/* Invalid matrix declaration format. */
		return err;

	/* Matrix was not declared at all: fallback to identity. */
	return iio_setup_mount_idmatrix(dev, matrix);
}
EXPORT_SYMBOL(iio_read_mount_matrix);

static ssize_t __iio_format_value(char *buf, size_t len, unsigned int type,
				  int size, const int *vals)
{
	unsigned long long tmp;
	int tmp0, tmp1;
	bool scale_db = false;

	switch (type) {
	case IIO_VAL_INT:
		return scnprintf(buf, len, "%d", vals[0]);
	case IIO_VAL_INT_PLUS_MICRO_DB:
		scale_db = true;
		/* fall through */
	case IIO_VAL_INT_PLUS_MICRO:
		if (vals[1] < 0)
			return scnprintf(buf, len, "-%d.%06u%s", abs(vals[0]),
					-vals[1], scale_db ? " dB" : "");
		else
			return scnprintf(buf, len, "%d.%06u%s", vals[0], vals[1],
					scale_db ? " dB" : "");
	case IIO_VAL_INT_PLUS_NANO:
		if (vals[1] < 0)
			return scnprintf(buf, len, "-%d.%09u", abs(vals[0]),
					-vals[1]);
		else
			return scnprintf(buf, len, "%d.%09u", vals[0], vals[1]);
	case IIO_VAL_FRACTIONAL:
		tmp = div_s64((s64)vals[0] * 1000000000LL, vals[1]);
		tmp1 = vals[1];
		tmp0 = (int)div_s64_rem(tmp, 1000000000, &tmp1);
		return scnprintf(buf, len, "%d.%09u", tmp0, abs(tmp1));
	case IIO_VAL_FRACTIONAL_LOG2:
		tmp = shift_right((s64)vals[0] * 1000000000LL, vals[1]);
		tmp0 = (int)div_s64_rem(tmp, 1000000000LL, &tmp1);
		return scnprintf(buf, len, "%d.%09u", tmp0, abs(tmp1));
	case IIO_VAL_INT_MULTIPLE:
	{
		int i;
		int l = 0;

		for (i = 0; i < size; ++i) {
			l += scnprintf(&buf[l], len - l, "%d ", vals[i]);
			if (l >= len)
				break;
		}
		return l;
	}
	case IIO_VAL_CHAR:
		return scnprintf(buf, len, "%c", (char)vals[0]);
	default:
		return 0;
	}
}

/**
 * iio_format_value() - Formats a IIO value into its string representation
 * @buf:	The buffer to which the formatted value gets written
 *		which is assumed to be big enough (i.e. PAGE_SIZE).
 * @type:	One of the IIO_VAL_* constants. This decides how the val
 *		and val2 parameters are formatted.
 * @size:	Number of IIO value entries contained in vals
 * @vals:	Pointer to the values, exact meaning depends on the
 *		type parameter.
 *
 * Return: 0 by default, a negative number on failure or the
 *	   total number of characters written for a type that belongs
 *	   to the IIO_VAL_* constant.
 */
ssize_t iio_format_value(char *buf, unsigned int type, int size, int *vals)
{
	ssize_t len;

	len = __iio_format_value(buf, PAGE_SIZE, type, size, vals);
	if (len >= PAGE_SIZE - 1)
		return -EFBIG;

	return len + sprintf(buf + len, "\n");
}
EXPORT_SYMBOL_GPL(iio_format_value);

static ssize_t iio_read_channel_info(struct device *dev,
				     struct device_attribute *attr,
				     char *buf)
{
	struct iio_dev *indio_dev = dev_to_iio_dev(dev);
	struct iio_dev_attr *this_attr = to_iio_dev_attr(attr);
	int vals[INDIO_MAX_RAW_ELEMENTS];
	int ret;
	int val_len = 2;

	if (indio_dev->info->read_raw_multi)
		ret = indio_dev->info->read_raw_multi(indio_dev, this_attr->c,
							INDIO_MAX_RAW_ELEMENTS,
							vals, &val_len,
							this_attr->address);
	else
		ret = indio_dev->info->read_raw(indio_dev, this_attr->c,
				    &vals[0], &vals[1], this_attr->address);

	if (ret < 0)
		return ret;

	return iio_format_value(buf, ret, val_len, vals);
}

static ssize_t iio_format_avail_list(char *buf, const int *vals,
				     int type, int length)
{
	int i;
	ssize_t len = 0;

	switch (type) {
	case IIO_VAL_INT:
		for (i = 0; i < length; i++) {
			len += __iio_format_value(buf + len, PAGE_SIZE - len,
						  type, 1, &vals[i]);
			if (len >= PAGE_SIZE)
				return -EFBIG;
			if (i < length - 1)
				len += scnprintf(buf + len, PAGE_SIZE - len,
						" ");
			else
				len += scnprintf(buf + len, PAGE_SIZE - len,
						"\n");
			if (len >= PAGE_SIZE)
				return -EFBIG;
		}
		break;
	default:
		for (i = 0; i < length / 2; i++) {
			len += __iio_format_value(buf + len, PAGE_SIZE - len,
						  type, 2, &vals[i * 2]);
			if (len >= PAGE_SIZE)
				return -EFBIG;
			if (i < length / 2 - 1)
				len += scnprintf(buf + len, PAGE_SIZE - len,
						" ");
			else
				len += scnprintf(buf + len, PAGE_SIZE - len,
						"\n");
			if (len >= PAGE_SIZE)
				return -EFBIG;
		}
	}

	return len;
}

static ssize_t iio_format_avail_range(char *buf, const int *vals, int type)
{
	int i;
	ssize_t len;

	len = snprintf(buf, PAGE_SIZE, "[");
	switch (type) {
	case IIO_VAL_INT:
		for (i = 0; i < 3; i++) {
			len += __iio_format_value(buf + len, PAGE_SIZE - len,
						  type, 1, &vals[i]);
			if (len >= PAGE_SIZE)
				return -EFBIG;
			if (i < 2)
				len += scnprintf(buf + len, PAGE_SIZE - len,
						" ");
			else
				len += scnprintf(buf + len, PAGE_SIZE - len,
						"]\n");
			if (len >= PAGE_SIZE)
				return -EFBIG;
		}
		break;
	default:
		for (i = 0; i < 3; i++) {
			len += __iio_format_value(buf + len, PAGE_SIZE - len,
						  type, 2, &vals[i * 2]);
			if (len >= PAGE_SIZE)
				return -EFBIG;
			if (i < 2)
				len += scnprintf(buf + len, PAGE_SIZE - len,
						" ");
			else
				len += scnprintf(buf + len, PAGE_SIZE - len,
						"]\n");
			if (len >= PAGE_SIZE)
				return -EFBIG;
		}
	}

	return len;
}

static ssize_t iio_read_channel_info_avail(struct device *dev,
					   struct device_attribute *attr,
					   char *buf)
{
	struct iio_dev *indio_dev = dev_to_iio_dev(dev);
	struct iio_dev_attr *this_attr = to_iio_dev_attr(attr);
	const int *vals;
	int ret;
	int length;
	int type;

	ret = indio_dev->info->read_avail(indio_dev, this_attr->c,
					  &vals, &type, &length,
					  this_attr->address);

	if (ret < 0)
		return ret;
	switch (ret) {
	case IIO_AVAIL_LIST:
		return iio_format_avail_list(buf, vals, type, length);
	case IIO_AVAIL_RANGE:
		return iio_format_avail_range(buf, vals, type);
	default:
		return -EINVAL;
	}
}

/**
 * __iio_str_to_fixpoint() - Parse a fixed-point number from a string
 * @str: The string to parse
 * @fract_mult: Multiplier for the first decimal place, should be a power of 10
 * @integer: The integer part of the number
 * @fract: The fractional part of the number
 * @scale_db: True if this should parse as dB
 *
 * Returns 0 on success, or a negative error code if the string could not be
 * parsed.
 */
static int __iio_str_to_fixpoint(const char *str, int fract_mult,
				 int *integer, int *fract, bool scale_db)
{
	int i = 0, f = 0;
	bool integer_part = true, negative = false;

	if (fract_mult == 0) {
		*fract = 0;

		return kstrtoint(str, 0, integer);
	}

	if (str[0] == '-') {
		negative = true;
		str++;
	} else if (str[0] == '+') {
		str++;
	}

	while (*str) {
		if ('0' <= *str && *str <= '9') {
			if (integer_part) {
				i = i * 10 + *str - '0';
			} else {
				f += fract_mult * (*str - '0');
				fract_mult /= 10;
			}
		} else if (*str == '\n') {
			if (*(str + 1) == '\0')
				break;
			else
				return -EINVAL;
		} else if (!strncmp(str, " dB", sizeof(" dB") - 1) && scale_db) {
			/* Ignore the dB suffix */
			str += sizeof(" dB") - 1;
			continue;
		} else if (!strncmp(str, "dB", sizeof("dB") - 1) && scale_db) {
			/* Ignore the dB suffix */
			str += sizeof("dB") - 1;
			continue;
		} else if (*str == '.' && integer_part) {
			integer_part = false;
		} else {
			return -EINVAL;
		}
		str++;
	}

	if (negative) {
		if (i)
			i = -i;
		else
			f = -f;
	}

	*integer = i;
	*fract = f;

	return 0;
}

/**
 * iio_str_to_fixpoint() - Parse a fixed-point number from a string
 * @str: The string to parse
 * @fract_mult: Multiplier for the first decimal place, should be a power of 10
 * @integer: The integer part of the number
 * @fract: The fractional part of the number
 *
 * Returns 0 on success, or a negative error code if the string could not be
 * parsed.
 */
int iio_str_to_fixpoint(const char *str, int fract_mult,
			int *integer, int *fract)
{
	return __iio_str_to_fixpoint(str, fract_mult, integer, fract, false);
}
EXPORT_SYMBOL_GPL(iio_str_to_fixpoint);

static ssize_t iio_write_channel_info(struct device *dev,
				      struct device_attribute *attr,
				      const char *buf,
				      size_t len)
{
	struct iio_dev *indio_dev = dev_to_iio_dev(dev);
	struct iio_dev_attr *this_attr = to_iio_dev_attr(attr);
	int ret, fract_mult = 100000;
	int integer, fract = 0;
	bool is_char = false;
	bool scale_db = false;

	/* Assumes decimal - precision based on number of digits */
	if (!indio_dev->info->write_raw)
		return -EINVAL;

	if (indio_dev->info->write_raw_get_fmt)
		switch (indio_dev->info->write_raw_get_fmt(indio_dev,
			this_attr->c, this_attr->address)) {
		case IIO_VAL_INT:
			fract_mult = 0;
			break;
		case IIO_VAL_INT_PLUS_MICRO_DB:
			scale_db = true;
			/* fall through */
		case IIO_VAL_INT_PLUS_MICRO:
			fract_mult = 100000;
			break;
		case IIO_VAL_INT_PLUS_NANO:
			fract_mult = 100000000;
			break;
		case IIO_VAL_CHAR:
			is_char = true;
			break;
		default:
			return -EINVAL;
		}

	if (is_char) {
		char ch;

		if (sscanf(buf, "%c", &ch) != 1)
			return -EINVAL;
		integer = ch;
	} else {
		ret = __iio_str_to_fixpoint(buf, fract_mult, &integer, &fract,
					    scale_db);
		if (ret)
			return ret;
	}

	ret = indio_dev->info->write_raw(indio_dev, this_attr->c,
					 integer, fract, this_attr->address);
	if (ret)
		return ret;

	return len;
}

static
int __iio_device_attr_init(struct device_attribute *dev_attr,
			   const char *postfix,
			   struct iio_chan_spec const *chan,
			   ssize_t (*readfunc)(struct device *dev,
					       struct device_attribute *attr,
					       char *buf),
			   ssize_t (*writefunc)(struct device *dev,
						struct device_attribute *attr,
						const char *buf,
						size_t len),
			   enum iio_shared_by shared_by)
{
	int ret = 0;
	char *name = NULL;
	char *full_postfix;
	sysfs_attr_init(&dev_attr->attr);

	/* Build up postfix of <extend_name>_<modifier>_postfix */
	if (chan->modified && (shared_by == IIO_SEPARATE)) {
		if (chan->extend_name)
			full_postfix = kasprintf(GFP_KERNEL, "%s_%s_%s",
						 iio_modifier_names[chan
								    ->channel2],
						 chan->extend_name,
						 postfix);
		else
			full_postfix = kasprintf(GFP_KERNEL, "%s_%s",
						 iio_modifier_names[chan
								    ->channel2],
						 postfix);
	} else {
		if (chan->extend_name == NULL || shared_by != IIO_SEPARATE)
			full_postfix = kstrdup(postfix, GFP_KERNEL);
		else
			full_postfix = kasprintf(GFP_KERNEL,
						 "%s_%s",
						 chan->extend_name,
						 postfix);
	}
	if (full_postfix == NULL)
		return -ENOMEM;

	if (chan->differential) { /* Differential can not have modifier */
		switch (shared_by) {
		case IIO_SHARED_BY_ALL:
			name = kasprintf(GFP_KERNEL, "%s", full_postfix);
			break;
		case IIO_SHARED_BY_DIR:
			name = kasprintf(GFP_KERNEL, "%s_%s",
						iio_direction[chan->output],
						full_postfix);
			break;
		case IIO_SHARED_BY_TYPE:
			name = kasprintf(GFP_KERNEL, "%s_%s-%s_%s",
					    iio_direction[chan->output],
					    iio_chan_type_name_spec[chan->type],
					    iio_chan_type_name_spec[chan->type],
					    full_postfix);
			break;
		case IIO_SEPARATE:
			if (!chan->indexed) {
				WARN(1, "Differential channels must be indexed\n");
				ret = -EINVAL;
				goto error_free_full_postfix;
			}
			name = kasprintf(GFP_KERNEL,
					    "%s_%s%d-%s%d_%s",
					    iio_direction[chan->output],
					    iio_chan_type_name_spec[chan->type],
					    chan->channel,
					    iio_chan_type_name_spec[chan->type],
					    chan->channel2,
					    full_postfix);
			break;
		}
	} else { /* Single ended */
		switch (shared_by) {
		case IIO_SHARED_BY_ALL:
			name = kasprintf(GFP_KERNEL, "%s", full_postfix);
			break;
		case IIO_SHARED_BY_DIR:
			name = kasprintf(GFP_KERNEL, "%s_%s",
						iio_direction[chan->output],
						full_postfix);
			break;
		case IIO_SHARED_BY_TYPE:
			name = kasprintf(GFP_KERNEL, "%s_%s_%s",
					    iio_direction[chan->output],
					    iio_chan_type_name_spec[chan->type],
					    full_postfix);
			break;

		case IIO_SEPARATE:
			if (chan->indexed)
				name = kasprintf(GFP_KERNEL, "%s_%s%d_%s",
						    iio_direction[chan->output],
						    iio_chan_type_name_spec[chan->type],
						    chan->channel,
						    full_postfix);
			else
				name = kasprintf(GFP_KERNEL, "%s_%s_%s",
						    iio_direction[chan->output],
						    iio_chan_type_name_spec[chan->type],
						    full_postfix);
			break;
		}
	}
	if (name == NULL) {
		ret = -ENOMEM;
		goto error_free_full_postfix;
	}
	dev_attr->attr.name = name;

	if (readfunc) {
		dev_attr->attr.mode |= S_IRUGO;
		dev_attr->show = readfunc;
	}

	if (writefunc) {
		dev_attr->attr.mode |= S_IWUSR;
		dev_attr->store = writefunc;
	}

error_free_full_postfix:
	kfree(full_postfix);

	return ret;
}

static void __iio_device_attr_deinit(struct device_attribute *dev_attr)
{
	kfree(dev_attr->attr.name);
}

int __iio_add_chan_devattr(const char *postfix,
			   struct iio_chan_spec const *chan,
			   ssize_t (*readfunc)(struct device *dev,
					       struct device_attribute *attr,
					       char *buf),
			   ssize_t (*writefunc)(struct device *dev,
						struct device_attribute *attr,
						const char *buf,
						size_t len),
			   u64 mask,
			   enum iio_shared_by shared_by,
			   struct device *dev,
			   struct list_head *attr_list)
{
	int ret;
	struct iio_dev_attr *iio_attr, *t;

	iio_attr = kzalloc(sizeof(*iio_attr), GFP_KERNEL);
	if (iio_attr == NULL)
		return -ENOMEM;
	ret = __iio_device_attr_init(&iio_attr->dev_attr,
				     postfix, chan,
				     readfunc, writefunc, shared_by);
	if (ret)
		goto error_iio_dev_attr_free;
	iio_attr->c = chan;
	iio_attr->address = mask;
	list_for_each_entry(t, attr_list, l)
		if (strcmp(t->dev_attr.attr.name,
			   iio_attr->dev_attr.attr.name) == 0) {
			if (shared_by == IIO_SEPARATE)
				dev_err(dev, "tried to double register : %s\n",
					t->dev_attr.attr.name);
			ret = -EBUSY;
			goto error_device_attr_deinit;
		}
	list_add(&iio_attr->l, attr_list);

	return 0;

error_device_attr_deinit:
	__iio_device_attr_deinit(&iio_attr->dev_attr);
error_iio_dev_attr_free:
	kfree(iio_attr);
	return ret;
}

static int iio_device_add_info_mask_type(struct iio_dev *indio_dev,
					 struct iio_chan_spec const *chan,
					 enum iio_shared_by shared_by,
					 const long *infomask)
{
	struct iio_dev_opaque *iio_dev_opaque = to_iio_dev_opaque(indio_dev);
	int i, ret, attrcount = 0;

	for_each_set_bit(i, infomask, sizeof(*infomask)*8) {
		if (i >= ARRAY_SIZE(iio_chan_info_postfix))
			return -EINVAL;
		ret = __iio_add_chan_devattr(iio_chan_info_postfix[i],
					     chan,
					     &iio_read_channel_info,
					     &iio_write_channel_info,
					     i,
					     shared_by,
					     &indio_dev->dev,
					     &iio_dev_opaque->channel_attr_list);
		if ((ret == -EBUSY) && (shared_by != IIO_SEPARATE))
			continue;
		else if (ret < 0)
			return ret;
		attrcount++;
	}

	return attrcount;
}

static int iio_device_add_info_mask_type_avail(struct iio_dev *indio_dev,
					       struct iio_chan_spec const *chan,
					       enum iio_shared_by shared_by,
					       const long *infomask)
{
	struct iio_dev_opaque *iio_dev_opaque = to_iio_dev_opaque(indio_dev);
	int i, ret, attrcount = 0;
	char *avail_postfix;

	for_each_set_bit(i, infomask, sizeof(*infomask) * 8) {
		if (i >= ARRAY_SIZE(iio_chan_info_postfix))
			return -EINVAL;
		avail_postfix = kasprintf(GFP_KERNEL,
					  "%s_available",
					  iio_chan_info_postfix[i]);
		if (!avail_postfix)
			return -ENOMEM;

		ret = __iio_add_chan_devattr(avail_postfix,
					     chan,
					     &iio_read_channel_info_avail,
					     NULL,
					     i,
					     shared_by,
					     &indio_dev->dev,
					     &iio_dev_opaque->channel_attr_list);
		kfree(avail_postfix);
		if ((ret == -EBUSY) && (shared_by != IIO_SEPARATE))
			continue;
		else if (ret < 0)
			return ret;
		attrcount++;
	}

	return attrcount;
}

static int iio_device_add_channel_sysfs(struct iio_dev *indio_dev,
					struct iio_chan_spec const *chan)
{
	struct iio_dev_opaque *iio_dev_opaque = to_iio_dev_opaque(indio_dev);
	int ret, attrcount = 0;
	const struct iio_chan_spec_ext_info *ext_info;

	if (chan->channel < 0)
		return 0;
	ret = iio_device_add_info_mask_type(indio_dev, chan,
					    IIO_SEPARATE,
					    &chan->info_mask_separate);
	if (ret < 0)
		return ret;
	attrcount += ret;

	ret = iio_device_add_info_mask_type_avail(indio_dev, chan,
						  IIO_SEPARATE,
						  &chan->
						  info_mask_separate_available);
	if (ret < 0)
		return ret;
	attrcount += ret;

	ret = iio_device_add_info_mask_type(indio_dev, chan,
					    IIO_SHARED_BY_TYPE,
					    &chan->info_mask_shared_by_type);
	if (ret < 0)
		return ret;
	attrcount += ret;

	ret = iio_device_add_info_mask_type_avail(indio_dev, chan,
						  IIO_SHARED_BY_TYPE,
						  &chan->
						  info_mask_shared_by_type_available);
	if (ret < 0)
		return ret;
	attrcount += ret;

	ret = iio_device_add_info_mask_type(indio_dev, chan,
					    IIO_SHARED_BY_DIR,
					    &chan->info_mask_shared_by_dir);
	if (ret < 0)
		return ret;
	attrcount += ret;

	ret = iio_device_add_info_mask_type_avail(indio_dev, chan,
						  IIO_SHARED_BY_DIR,
						  &chan->info_mask_shared_by_dir_available);
	if (ret < 0)
		return ret;
	attrcount += ret;

	ret = iio_device_add_info_mask_type(indio_dev, chan,
					    IIO_SHARED_BY_ALL,
					    &chan->info_mask_shared_by_all);
	if (ret < 0)
		return ret;
	attrcount += ret;

	ret = iio_device_add_info_mask_type_avail(indio_dev, chan,
						  IIO_SHARED_BY_ALL,
						  &chan->info_mask_shared_by_all_available);
	if (ret < 0)
		return ret;
	attrcount += ret;

	if (chan->ext_info) {
		unsigned int i = 0;
		for (ext_info = chan->ext_info; ext_info->name; ext_info++) {
			ret = __iio_add_chan_devattr(ext_info->name,
					chan,
					ext_info->read ?
					    &iio_read_channel_ext_info : NULL,
					ext_info->write ?
					    &iio_write_channel_ext_info : NULL,
					i,
					ext_info->shared,
					&indio_dev->dev,
					&iio_dev_opaque->channel_attr_list);
			i++;
			if (ret == -EBUSY && ext_info->shared)
				continue;

			if (ret)
				return ret;

			attrcount++;
		}
	}

	return attrcount;
}

/**
 * iio_free_chan_devattr_list() - Free a list of IIO device attributes
 * @attr_list: List of IIO device attributes
 *
 * This function frees the memory allocated for each of the IIO device
 * attributes in the list.
 */
void iio_free_chan_devattr_list(struct list_head *attr_list)
{
	struct iio_dev_attr *p, *n;

	list_for_each_entry_safe(p, n, attr_list, l) {
		kfree(p->dev_attr.attr.name);
		list_del(&p->l);
		kfree(p);
	}
}

static ssize_t iio_show_dev_name(struct device *dev,
				 struct device_attribute *attr,
				 char *buf)
{
	struct iio_dev *indio_dev = dev_to_iio_dev(dev);
	return snprintf(buf, PAGE_SIZE, "%s\n", indio_dev->name);
}

static DEVICE_ATTR(name, S_IRUGO, iio_show_dev_name, NULL);

static ssize_t iio_show_dev_label(struct device *dev,
				 struct device_attribute *attr,
				 char *buf)
{
	struct iio_dev *indio_dev = dev_to_iio_dev(dev);
	return snprintf(buf, PAGE_SIZE, "%s\n", indio_dev->label);
}

static DEVICE_ATTR(label, S_IRUGO, iio_show_dev_label, NULL);

static ssize_t iio_show_timestamp_clock(struct device *dev,
					struct device_attribute *attr,
					char *buf)
{
	const struct iio_dev *indio_dev = dev_to_iio_dev(dev);
	const clockid_t clk = iio_device_get_clock(indio_dev);
	const char *name;
	ssize_t sz;

	switch (clk) {
	case CLOCK_REALTIME:
		name = "realtime\n";
		sz = sizeof("realtime\n");
		break;
	case CLOCK_MONOTONIC:
		name = "monotonic\n";
		sz = sizeof("monotonic\n");
		break;
	case CLOCK_MONOTONIC_RAW:
		name = "monotonic_raw\n";
		sz = sizeof("monotonic_raw\n");
		break;
	case CLOCK_REALTIME_COARSE:
		name = "realtime_coarse\n";
		sz = sizeof("realtime_coarse\n");
		break;
	case CLOCK_MONOTONIC_COARSE:
		name = "monotonic_coarse\n";
		sz = sizeof("monotonic_coarse\n");
		break;
	case CLOCK_BOOTTIME:
		name = "boottime\n";
		sz = sizeof("boottime\n");
		break;
	case CLOCK_TAI:
		name = "tai\n";
		sz = sizeof("tai\n");
		break;
	default:
		BUG();
	}

	memcpy(buf, name, sz);
	return sz;
}

static ssize_t iio_store_timestamp_clock(struct device *dev,
					 struct device_attribute *attr,
					 const char *buf, size_t len)
{
	clockid_t clk;
	int ret;

	if (sysfs_streq(buf, "realtime"))
		clk = CLOCK_REALTIME;
	else if (sysfs_streq(buf, "monotonic"))
		clk = CLOCK_MONOTONIC;
	else if (sysfs_streq(buf, "monotonic_raw"))
		clk = CLOCK_MONOTONIC_RAW;
	else if (sysfs_streq(buf, "realtime_coarse"))
		clk = CLOCK_REALTIME_COARSE;
	else if (sysfs_streq(buf, "monotonic_coarse"))
		clk = CLOCK_MONOTONIC_COARSE;
	else if (sysfs_streq(buf, "boottime"))
		clk = CLOCK_BOOTTIME;
	else if (sysfs_streq(buf, "tai"))
		clk = CLOCK_TAI;
	else
		return -EINVAL;

	ret = iio_device_set_clock(dev_to_iio_dev(dev), clk);
	if (ret)
		return ret;

	return len;
}

static DEVICE_ATTR(current_timestamp_clock, S_IRUGO | S_IWUSR,
		   iio_show_timestamp_clock, iio_store_timestamp_clock);

static int iio_device_register_sysfs(struct iio_dev *indio_dev)
{
	struct iio_dev_opaque *iio_dev_opaque = to_iio_dev_opaque(indio_dev);
	int i, ret = 0, attrcount, attrn, attrcount_orig = 0;
	struct iio_dev_attr *p;
	struct attribute **attr, *clk = NULL;

	/* First count elements in any existing group */
	if (indio_dev->info->attrs) {
		attr = indio_dev->info->attrs->attrs;
		while (*attr++ != NULL)
			attrcount_orig++;
	}
	attrcount = attrcount_orig;
	/*
	 * New channel registration method - relies on the fact a group does
	 * not need to be initialized if its name is NULL.
	 */
	if (indio_dev->channels)
		for (i = 0; i < indio_dev->num_channels; i++) {
			const struct iio_chan_spec *chan =
				&indio_dev->channels[i];

			if (chan->type == IIO_TIMESTAMP)
				clk = &dev_attr_current_timestamp_clock.attr;

			ret = iio_device_add_channel_sysfs(indio_dev, chan);
			if (ret < 0)
				goto error_clear_attrs;
			attrcount += ret;
		}

	if (iio_dev_opaque->event_interface)
		clk = &dev_attr_current_timestamp_clock.attr;

	if (indio_dev->name)
		attrcount++;
	if (indio_dev->label)
		attrcount++;
	if (clk)
		attrcount++;

	iio_dev_opaque->chan_attr_group.attrs =
		kcalloc(attrcount + 1,
			sizeof(iio_dev_opaque->chan_attr_group.attrs[0]),
			GFP_KERNEL);
	if (iio_dev_opaque->chan_attr_group.attrs == NULL) {
		ret = -ENOMEM;
		goto error_clear_attrs;
	}
	/* Copy across original attributes */
	if (indio_dev->info->attrs)
		memcpy(iio_dev_opaque->chan_attr_group.attrs,
		       indio_dev->info->attrs->attrs,
		       sizeof(iio_dev_opaque->chan_attr_group.attrs[0])
		       *attrcount_orig);
	attrn = attrcount_orig;
	/* Add all elements from the list. */
	list_for_each_entry(p, &iio_dev_opaque->channel_attr_list, l)
		iio_dev_opaque->chan_attr_group.attrs[attrn++] = &p->dev_attr.attr;
	if (indio_dev->name)
		iio_dev_opaque->chan_attr_group.attrs[attrn++] = &dev_attr_name.attr;
	if (indio_dev->label)
		iio_dev_opaque->chan_attr_group.attrs[attrn++] = &dev_attr_label.attr;
	if (clk)
		iio_dev_opaque->chan_attr_group.attrs[attrn++] = clk;

	indio_dev->groups[indio_dev->groupcounter++] =
		&iio_dev_opaque->chan_attr_group;

	return 0;

error_clear_attrs:
	iio_free_chan_devattr_list(&iio_dev_opaque->channel_attr_list);

	return ret;
}

static void iio_device_unregister_sysfs(struct iio_dev *indio_dev)
{
	struct iio_dev_opaque *iio_dev_opaque = to_iio_dev_opaque(indio_dev);

	iio_free_chan_devattr_list(&iio_dev_opaque->channel_attr_list);
	kfree(iio_dev_opaque->chan_attr_group.attrs);
	iio_dev_opaque->chan_attr_group.attrs = NULL;
}

static void iio_dev_release(struct device *device)
{
	struct iio_dev *indio_dev = dev_to_iio_dev(device);
	struct iio_dev_opaque *iio_dev_opaque = to_iio_dev_opaque(indio_dev);

	if (indio_dev->modes & INDIO_ALL_TRIGGERED_MODES)
		iio_device_unregister_trigger_consumer(indio_dev);
	iio_device_unregister_eventset(indio_dev);
	iio_device_unregister_sysfs(indio_dev);

	iio_buffer_put(indio_dev->buffer);

	ida_simple_remove(&iio_ida, indio_dev->id);
	kfree(iio_dev_opaque);
}

struct device_type iio_device_type = {
	.name = "iio_device",
	.release = iio_dev_release,
};

/**
 * iio_device_alloc() - allocate an iio_dev from a driver
 * @sizeof_priv:	Space to allocate for private structure.
 **/
struct iio_dev *iio_device_alloc(struct device *parent, int sizeof_priv)
{
	struct iio_dev_opaque *iio_dev_opaque;
	struct iio_dev *dev;
	size_t alloc_size;

	alloc_size = sizeof(struct iio_dev_opaque);
	if (sizeof_priv) {
		alloc_size = ALIGN(alloc_size, IIO_ALIGN);
		alloc_size += sizeof_priv;
	}

	iio_dev_opaque = kzalloc(alloc_size, GFP_KERNEL);
	if (!iio_dev_opaque)
		return NULL;

	dev = &iio_dev_opaque->indio_dev;
	dev->priv = (char *)iio_dev_opaque +
		ALIGN(sizeof(struct iio_dev_opaque), IIO_ALIGN);

<<<<<<< HEAD
=======
	dev->dev.parent = parent;
>>>>>>> 9123e3a7
	dev->dev.groups = dev->groups;
	dev->dev.type = &iio_device_type;
	dev->dev.bus = &iio_bus_type;
	device_initialize(&dev->dev);
	dev_set_drvdata(&dev->dev, (void *)dev);
	mutex_init(&dev->mlock);
	mutex_init(&dev->info_exist_lock);
	INIT_LIST_HEAD(&iio_dev_opaque->channel_attr_list);

	dev->id = ida_simple_get(&iio_ida, 0, 0, GFP_KERNEL);
	if (dev->id < 0) {
		/* cannot use a dev_err as the name isn't available */
		pr_err("failed to get device id\n");
		kfree(iio_dev_opaque);
		return NULL;
	}
	dev_set_name(&dev->dev, "iio:device%d", dev->id);
	INIT_LIST_HEAD(&iio_dev_opaque->buffer_list);

	return dev;
}
EXPORT_SYMBOL(iio_device_alloc);

/**
 * iio_device_free() - free an iio_dev from a driver
 * @dev:		the iio_dev associated with the device
 **/
void iio_device_free(struct iio_dev *dev)
{
	if (dev)
		put_device(&dev->dev);
}
EXPORT_SYMBOL(iio_device_free);

static void devm_iio_device_release(struct device *dev, void *res)
{
	iio_device_free(*(struct iio_dev **)res);
}

/**
 * devm_iio_device_alloc - Resource-managed iio_device_alloc()
 * @parent:		Device to allocate iio_dev for, and parent for this IIO device
 * @sizeof_priv:	Space to allocate for private structure.
 *
 * Managed iio_device_alloc. iio_dev allocated with this function is
 * automatically freed on driver detach.
 *
 * RETURNS:
 * Pointer to allocated iio_dev on success, NULL on failure.
 */
struct iio_dev *devm_iio_device_alloc(struct device *parent, int sizeof_priv)
{
	struct iio_dev **ptr, *iio_dev;

	ptr = devres_alloc(devm_iio_device_release, sizeof(*ptr),
			   GFP_KERNEL);
	if (!ptr)
		return NULL;

	iio_dev = iio_device_alloc(parent, sizeof_priv);
	if (iio_dev) {
		*ptr = iio_dev;
		devres_add(parent, ptr);
	} else {
		devres_free(ptr);
	}

	return iio_dev;
}
EXPORT_SYMBOL_GPL(devm_iio_device_alloc);

/**
 * iio_chrdev_open() - chrdev file open for buffer access and ioctls
 * @inode:	Inode structure for identifying the device in the file system
 * @filp:	File structure for iio device used to keep and later access
 *		private data
 *
 * Return: 0 on success or -EBUSY if the device is already opened
 **/
static int iio_chrdev_open(struct inode *inode, struct file *filp)
{
	struct iio_dev *indio_dev = container_of(inode->i_cdev,
						struct iio_dev, chrdev);

	if (test_and_set_bit(IIO_BUSY_BIT_POS, &indio_dev->flags))
		return -EBUSY;

	iio_device_get(indio_dev);

	filp->private_data = indio_dev;

	return 0;
}

/**
 * iio_chrdev_release() - chrdev file close buffer access and ioctls
 * @inode:	Inode structure pointer for the char device
 * @filp:	File structure pointer for the char device
 *
 * Return: 0 for successful release
 */
static int iio_chrdev_release(struct inode *inode, struct file *filp)
{
	struct iio_dev *indio_dev = container_of(inode->i_cdev,
						struct iio_dev, chrdev);
	clear_bit(IIO_BUSY_BIT_POS, &indio_dev->flags);
	iio_device_put(indio_dev);

	return 0;
}

/* Somewhat of a cross file organization violation - ioctls here are actually
 * event related */
static long iio_ioctl(struct file *filp, unsigned int cmd, unsigned long arg)
{
	struct iio_dev *indio_dev = filp->private_data;
	int __user *ip = (int __user *)arg;
	int fd;

	if (!indio_dev->info)
		return -ENODEV;

	if (cmd == IIO_GET_EVENT_FD_IOCTL) {
		fd = iio_event_getfd(indio_dev);
		if (fd < 0)
			return fd;
		if (copy_to_user(ip, &fd, sizeof(fd)))
			return -EFAULT;
		return 0;
	}
	return -EINVAL;
}

static const struct file_operations iio_buffer_fileops = {
	.read = iio_buffer_read_outer_addr,
	.release = iio_chrdev_release,
	.open = iio_chrdev_open,
	.poll = iio_buffer_poll_addr,
	.owner = THIS_MODULE,
	.llseek = noop_llseek,
	.unlocked_ioctl = iio_ioctl,
	.compat_ioctl = compat_ptr_ioctl,
};

static int iio_check_unique_scan_index(struct iio_dev *indio_dev)
{
	int i, j;
	const struct iio_chan_spec *channels = indio_dev->channels;

	if (!(indio_dev->modes & INDIO_ALL_BUFFER_MODES))
		return 0;

	for (i = 0; i < indio_dev->num_channels - 1; i++) {
		if (channels[i].scan_index < 0)
			continue;
		for (j = i + 1; j < indio_dev->num_channels; j++)
			if (channels[i].scan_index == channels[j].scan_index) {
				dev_err(&indio_dev->dev,
					"Duplicate scan index %d\n",
					channels[i].scan_index);
				return -EINVAL;
			}
	}

	return 0;
}

static const struct iio_buffer_setup_ops noop_ring_setup_ops;

int __iio_device_register(struct iio_dev *indio_dev, struct module *this_mod)
{
	int ret;

	if (!indio_dev->info)
		return -EINVAL;

	indio_dev->driver_module = this_mod;
	/* If the calling driver did not initialize of_node, do it here */
	if (!indio_dev->dev.of_node && indio_dev->dev.parent)
		indio_dev->dev.of_node = indio_dev->dev.parent->of_node;

	indio_dev->label = of_get_property(indio_dev->dev.of_node, "label",
					   NULL);

	ret = iio_check_unique_scan_index(indio_dev);
	if (ret < 0)
		return ret;

	/* configure elements for the chrdev */
	indio_dev->dev.devt = MKDEV(MAJOR(iio_devt), indio_dev->id);

	iio_device_register_debugfs(indio_dev);

	ret = iio_buffer_alloc_sysfs_and_mask(indio_dev);
	if (ret) {
		dev_err(indio_dev->dev.parent,
			"Failed to create buffer sysfs interfaces\n");
		goto error_unreg_debugfs;
	}

	ret = iio_device_register_sysfs(indio_dev);
	if (ret) {
		dev_err(indio_dev->dev.parent,
			"Failed to register sysfs interfaces\n");
		goto error_buffer_free_sysfs;
	}
	ret = iio_device_register_eventset(indio_dev);
	if (ret) {
		dev_err(indio_dev->dev.parent,
			"Failed to register event set\n");
		goto error_free_sysfs;
	}
	if (indio_dev->modes & INDIO_ALL_TRIGGERED_MODES)
		iio_device_register_trigger_consumer(indio_dev);

	if ((indio_dev->modes & INDIO_ALL_BUFFER_MODES) &&
		indio_dev->setup_ops == NULL)
		indio_dev->setup_ops = &noop_ring_setup_ops;

	cdev_init(&indio_dev->chrdev, &iio_buffer_fileops);

	indio_dev->chrdev.owner = this_mod;

	ret = cdev_device_add(&indio_dev->chrdev, &indio_dev->dev);
	if (ret < 0)
		goto error_unreg_eventset;

	return 0;

error_unreg_eventset:
	iio_device_unregister_eventset(indio_dev);
error_free_sysfs:
	iio_device_unregister_sysfs(indio_dev);
error_buffer_free_sysfs:
	iio_buffer_free_sysfs_and_mask(indio_dev);
error_unreg_debugfs:
	iio_device_unregister_debugfs(indio_dev);
	return ret;
}
EXPORT_SYMBOL(__iio_device_register);

/**
 * iio_device_unregister() - unregister a device from the IIO subsystem
 * @indio_dev:		Device structure representing the device.
 **/
void iio_device_unregister(struct iio_dev *indio_dev)
{
	cdev_device_del(&indio_dev->chrdev, &indio_dev->dev);

	mutex_lock(&indio_dev->info_exist_lock);

	iio_device_unregister_debugfs(indio_dev);

	iio_disable_all_buffers(indio_dev);

	indio_dev->info = NULL;

	iio_device_wakeup_eventset(indio_dev);
	iio_buffer_wakeup_poll(indio_dev);

	mutex_unlock(&indio_dev->info_exist_lock);

	iio_buffer_free_sysfs_and_mask(indio_dev);
}
EXPORT_SYMBOL(iio_device_unregister);

static void devm_iio_device_unreg(struct device *dev, void *res)
{
	iio_device_unregister(*(struct iio_dev **)res);
}

int __devm_iio_device_register(struct device *dev, struct iio_dev *indio_dev,
			       struct module *this_mod)
{
	struct iio_dev **ptr;
	int ret;

	ptr = devres_alloc(devm_iio_device_unreg, sizeof(*ptr), GFP_KERNEL);
	if (!ptr)
		return -ENOMEM;

	*ptr = indio_dev;
	ret = __iio_device_register(indio_dev, this_mod);
	if (!ret)
		devres_add(dev, ptr);
	else
		devres_free(ptr);

	return ret;
}
EXPORT_SYMBOL_GPL(__devm_iio_device_register);

/**
 * iio_device_claim_direct_mode - Keep device in direct mode
 * @indio_dev:	the iio_dev associated with the device
 *
 * If the device is in direct mode it is guaranteed to stay
 * that way until iio_device_release_direct_mode() is called.
 *
 * Use with iio_device_release_direct_mode()
 *
 * Returns: 0 on success, -EBUSY on failure
 */
int iio_device_claim_direct_mode(struct iio_dev *indio_dev)
{
	mutex_lock(&indio_dev->mlock);

	if (iio_buffer_enabled(indio_dev)) {
		mutex_unlock(&indio_dev->mlock);
		return -EBUSY;
	}
	return 0;
}
EXPORT_SYMBOL_GPL(iio_device_claim_direct_mode);

/**
 * iio_device_release_direct_mode - releases claim on direct mode
 * @indio_dev:	the iio_dev associated with the device
 *
 * Release the claim. Device is no longer guaranteed to stay
 * in direct mode.
 *
 * Use with iio_device_claim_direct_mode()
 */
void iio_device_release_direct_mode(struct iio_dev *indio_dev)
{
	mutex_unlock(&indio_dev->mlock);
}
EXPORT_SYMBOL_GPL(iio_device_release_direct_mode);

subsys_initcall(iio_init);
module_exit(iio_exit);

MODULE_AUTHOR("Jonathan Cameron <jic23@kernel.org>");
MODULE_DESCRIPTION("Industrial I/O core");
MODULE_LICENSE("GPL");<|MERGE_RESOLUTION|>--- conflicted
+++ resolved
@@ -1545,10 +1545,7 @@
 	dev->priv = (char *)iio_dev_opaque +
 		ALIGN(sizeof(struct iio_dev_opaque), IIO_ALIGN);
 
-<<<<<<< HEAD
-=======
 	dev->dev.parent = parent;
->>>>>>> 9123e3a7
 	dev->dev.groups = dev->groups;
 	dev->dev.type = &iio_device_type;
 	dev->dev.bus = &iio_bus_type;
