// SPDX-License-Identifier: GPL-2.0-only
/*
 * Driver for the Asahi Kasei EMD Corporation AK8974
 * and Aichi Steel AMI305 magnetometer chips.
 * Based on a patch from Samu Onkalo and the AK8975 IIO driver.
 *
 * Copyright (C) 2010 Nokia Corporation and/or its subsidiary(-ies).
 * Copyright (c) 2010 NVIDIA Corporation.
 * Copyright (C) 2016 Linaro Ltd.
 *
 * Author: Samu Onkalo <samu.p.onkalo@nokia.com>
 * Author: Linus Walleij <linus.walleij@linaro.org>
 */
#include <linux/module.h>
#include <linux/kernel.h>
#include <linux/i2c.h>
#include <linux/interrupt.h>
#include <linux/irq.h> /* For irq_get_irq_data() */
#include <linux/completion.h>
#include <linux/err.h>
#include <linux/mutex.h>
#include <linux/delay.h>
#include <linux/bitops.h>
#include <linux/random.h>
#include <linux/regmap.h>
#include <linux/regulator/consumer.h>
#include <linux/pm_runtime.h>

#include <linux/iio/iio.h>
#include <linux/iio/sysfs.h>
#include <linux/iio/buffer.h>
#include <linux/iio/trigger.h>
#include <linux/iio/trigger_consumer.h>
#include <linux/iio/triggered_buffer.h>

/*
 * 16-bit registers are little-endian. LSB is at the address defined below
 * and MSB is at the next higher address.
 */

/* These registers are common for AK8974 and AMI30x */
#define AK8974_SELFTEST		0x0C
#define AK8974_SELFTEST_IDLE	0x55
#define AK8974_SELFTEST_OK	0xAA

#define AK8974_INFO		0x0D

#define AK8974_WHOAMI		0x0F
#define AK8974_WHOAMI_VALUE_AMI306 0x46
#define AK8974_WHOAMI_VALUE_AMI305 0x47
#define AK8974_WHOAMI_VALUE_AK8974 0x48
#define AK8974_WHOAMI_VALUE_HSCDTD008A 0x49

#define AK8974_DATA_X		0x10
#define AK8974_DATA_Y		0x12
#define AK8974_DATA_Z		0x14
#define AK8974_INT_SRC		0x16
#define AK8974_STATUS		0x18
#define AK8974_INT_CLEAR	0x1A
#define AK8974_CTRL1		0x1B
#define AK8974_CTRL2		0x1C
#define AK8974_CTRL3		0x1D
#define AK8974_INT_CTRL		0x1E
#define AK8974_INT_THRES	0x26  /* Absolute any axis value threshold */
#define AK8974_PRESET		0x30

/* AK8974-specific offsets */
#define AK8974_OFFSET_X		0x20
#define AK8974_OFFSET_Y		0x22
#define AK8974_OFFSET_Z		0x24
/* AMI305-specific offsets */
#define AMI305_OFFSET_X		0x6C
#define AMI305_OFFSET_Y		0x72
#define AMI305_OFFSET_Z		0x78

/* Different temperature registers */
#define AK8974_TEMP		0x31
#define AMI305_TEMP		0x60

/* AMI306-specific control register */
#define AMI306_CTRL4		0x5C

/* AMI306 factory calibration data */

/* fine axis sensitivity */
#define AMI306_FINEOUTPUT_X	0x90
#define AMI306_FINEOUTPUT_Y	0x92
#define AMI306_FINEOUTPUT_Z	0x94

/* axis sensitivity */
#define AMI306_SENS_X		0x96
#define AMI306_SENS_Y		0x98
#define AMI306_SENS_Z		0x9A

/* axis cross-interference */
#define AMI306_GAIN_PARA_XZ	0x9C
#define AMI306_GAIN_PARA_XY	0x9D
#define AMI306_GAIN_PARA_YZ	0x9E
#define AMI306_GAIN_PARA_YX	0x9F
#define AMI306_GAIN_PARA_ZY	0xA0
#define AMI306_GAIN_PARA_ZX	0xA1

/* offset at ZERO magnetic field */
#define AMI306_OFFZERO_X	0xF8
#define AMI306_OFFZERO_Y	0xFA
#define AMI306_OFFZERO_Z	0xFC


#define AK8974_INT_X_HIGH	BIT(7) /* Axis over +threshold  */
#define AK8974_INT_Y_HIGH	BIT(6)
#define AK8974_INT_Z_HIGH	BIT(5)
#define AK8974_INT_X_LOW	BIT(4) /* Axis below -threshold	*/
#define AK8974_INT_Y_LOW	BIT(3)
#define AK8974_INT_Z_LOW	BIT(2)
#define AK8974_INT_RANGE	BIT(1) /* Range overflow (any axis) */

#define AK8974_STATUS_DRDY	BIT(6) /* Data ready */
#define AK8974_STATUS_OVERRUN	BIT(5) /* Data overrun */
#define AK8974_STATUS_INT	BIT(4) /* Interrupt occurred */

#define AK8974_CTRL1_POWER	BIT(7) /* 0 = standby; 1 = active */
#define AK8974_CTRL1_RATE	BIT(4) /* 0 = 10 Hz; 1 = 20 Hz	 */
#define AK8974_CTRL1_FORCE_EN	BIT(1) /* 0 = normal; 1 = force	 */
#define AK8974_CTRL1_MODE2	BIT(0) /* 0 */

#define AK8974_CTRL2_INT_EN	BIT(4)  /* 1 = enable interrupts	      */
#define AK8974_CTRL2_DRDY_EN	BIT(3)  /* 1 = enable data ready signal */
#define AK8974_CTRL2_DRDY_POL	BIT(2)  /* 1 = data ready active high   */
#define AK8974_CTRL2_RESDEF	(AK8974_CTRL2_DRDY_POL)

#define AK8974_CTRL3_RESET	BIT(7) /* Software reset		  */
#define AK8974_CTRL3_FORCE	BIT(6) /* Start forced measurement */
#define AK8974_CTRL3_SELFTEST	BIT(4) /* Set selftest register	  */
#define AK8974_CTRL3_RESDEF	0x00

#define AK8974_INT_CTRL_XEN	BIT(7) /* Enable interrupt for this axis */
#define AK8974_INT_CTRL_YEN	BIT(6)
#define AK8974_INT_CTRL_ZEN	BIT(5)
#define AK8974_INT_CTRL_XYZEN	(BIT(7)|BIT(6)|BIT(5))
#define AK8974_INT_CTRL_POL	BIT(3) /* 0 = active low; 1 = active high */
#define AK8974_INT_CTRL_PULSE	BIT(1) /* 0 = latched; 1 = pulse (50 usec) */
#define AK8974_INT_CTRL_RESDEF	(AK8974_INT_CTRL_XYZEN | AK8974_INT_CTRL_POL)

/* HSCDTD008A-specific control register */
#define HSCDTD008A_CTRL4	0x1E
#define HSCDTD008A_CTRL4_MMD	BIT(7)	/* must be set to 1 */
#define HSCDTD008A_CTRL4_RANGE	BIT(4)	/* 0 = 14-bit output; 1 = 15-bit output */
#define HSCDTD008A_CTRL4_RESDEF	(HSCDTD008A_CTRL4_MMD | HSCDTD008A_CTRL4_RANGE)

/* The AMI305 has elaborate FW version and serial number registers */
#define AMI305_VER		0xE8
#define AMI305_SN		0xEA

#define AK8974_MAX_RANGE	2048

#define AK8974_POWERON_DELAY	50
#define AK8974_ACTIVATE_DELAY	1
#define AK8974_SELFTEST_DELAY	1
/*
 * Set the autosuspend to two orders of magnitude larger than the poweron
 * delay to make sane reasonable power tradeoff savings (5 seconds in
 * this case).
 */
#define AK8974_AUTOSUSPEND_DELAY 5000

#define AK8974_MEASTIME		3

#define AK8974_PWR_ON		1
#define AK8974_PWR_OFF		0

/**
 * struct ak8974 - state container for the AK8974 driver
 * @i2c: parent I2C client
 * @orientation: mounting matrix, flipped axis etc
 * @map: regmap to access the AK8974 registers over I2C
 * @regs: the avdd and dvdd power regulators
 * @name: the name of the part
 * @variant: the whoami ID value (for selecting code paths)
 * @lock: locks the magnetometer for exclusive use during a measurement
 * @drdy_irq: uses the DRDY IRQ line
 * @drdy_complete: completion for DRDY
 * @drdy_active_low: the DRDY IRQ is active low
 * @scan: timestamps
 */
struct ak8974 {
	struct i2c_client *i2c;
	struct iio_mount_matrix orientation;
	struct regmap *map;
	struct regulator_bulk_data regs[2];
	const char *name;
	u8 variant;
	struct mutex lock;
	bool drdy_irq;
	struct completion drdy_complete;
	bool drdy_active_low;
	/* Ensure timestamp is naturally aligned */
	struct {
		__le16 channels[3];
		s64 ts __aligned(8);
	} scan;
};

static const char ak8974_reg_avdd[] = "avdd";
static const char ak8974_reg_dvdd[] = "dvdd";

static int ak8974_get_u16_val(struct ak8974 *ak8974, u8 reg, u16 *val)
{
	int ret;
	__le16 bulk;

	ret = regmap_bulk_read(ak8974->map, reg, &bulk, 2);
	if (ret)
		return ret;
	*val = le16_to_cpu(bulk);

	return 0;
}

static int ak8974_set_u16_val(struct ak8974 *ak8974, u8 reg, u16 val)
{
	__le16 bulk = cpu_to_le16(val);

	return regmap_bulk_write(ak8974->map, reg, &bulk, 2);
}

static int ak8974_set_power(struct ak8974 *ak8974, bool mode)
{
	int ret;
	u8 val;

	val = mode ? AK8974_CTRL1_POWER : 0;
	val |= AK8974_CTRL1_FORCE_EN;
	ret = regmap_write(ak8974->map, AK8974_CTRL1, val);
	if (ret < 0)
		return ret;

	if (mode)
		msleep(AK8974_ACTIVATE_DELAY);

	return 0;
}

static int ak8974_reset(struct ak8974 *ak8974)
{
	int ret;

	/* Power on to get register access. Sets CTRL1 reg to reset state */
	ret = ak8974_set_power(ak8974, AK8974_PWR_ON);
	if (ret)
		return ret;
	ret = regmap_write(ak8974->map, AK8974_CTRL2, AK8974_CTRL2_RESDEF);
	if (ret)
		return ret;
	ret = regmap_write(ak8974->map, AK8974_CTRL3, AK8974_CTRL3_RESDEF);
	if (ret)
		return ret;
	if (ak8974->variant != AK8974_WHOAMI_VALUE_HSCDTD008A) {
		ret = regmap_write(ak8974->map, AK8974_INT_CTRL,
				   AK8974_INT_CTRL_RESDEF);
		if (ret)
			return ret;
	} else {
		ret = regmap_write(ak8974->map, HSCDTD008A_CTRL4,
				   HSCDTD008A_CTRL4_RESDEF);
		if (ret)
			return ret;
	}

	/* After reset, power off is default state */
	return ak8974_set_power(ak8974, AK8974_PWR_OFF);
}

static int ak8974_configure(struct ak8974 *ak8974)
{
	int ret;

	ret = regmap_write(ak8974->map, AK8974_CTRL2, AK8974_CTRL2_DRDY_EN |
			   AK8974_CTRL2_INT_EN);
	if (ret)
		return ret;
	ret = regmap_write(ak8974->map, AK8974_CTRL3, 0);
	if (ret)
		return ret;
	if (ak8974->variant == AK8974_WHOAMI_VALUE_AMI306) {
		/* magic from datasheet: set high-speed measurement mode */
		ret = ak8974_set_u16_val(ak8974, AMI306_CTRL4, 0xA07E);
		if (ret)
			return ret;
	}
	if (ak8974->variant == AK8974_WHOAMI_VALUE_HSCDTD008A)
		return 0;
	ret = regmap_write(ak8974->map, AK8974_INT_CTRL, AK8974_INT_CTRL_POL);
	if (ret)
		return ret;

	return regmap_write(ak8974->map, AK8974_PRESET, 0);
}

static int ak8974_trigmeas(struct ak8974 *ak8974)
{
	unsigned int clear;
	u8 mask;
	u8 val;
	int ret;

	/* Clear any previous measurement overflow status */
	ret = regmap_read(ak8974->map, AK8974_INT_CLEAR, &clear);
	if (ret)
		return ret;

	/* If we have a DRDY IRQ line, use it */
	if (ak8974->drdy_irq) {
		mask = AK8974_CTRL2_INT_EN |
			AK8974_CTRL2_DRDY_EN |
			AK8974_CTRL2_DRDY_POL;
		val = AK8974_CTRL2_DRDY_EN;

		if (!ak8974->drdy_active_low)
			val |= AK8974_CTRL2_DRDY_POL;

		init_completion(&ak8974->drdy_complete);
		ret = regmap_update_bits(ak8974->map, AK8974_CTRL2,
					 mask, val);
		if (ret)
			return ret;
	}

	/* Force a measurement */
	return regmap_update_bits(ak8974->map,
				  AK8974_CTRL3,
				  AK8974_CTRL3_FORCE,
				  AK8974_CTRL3_FORCE);
}

static int ak8974_await_drdy(struct ak8974 *ak8974)
{
	int timeout = 2;
	unsigned int val;
	int ret;

	if (ak8974->drdy_irq) {
		ret = wait_for_completion_timeout(&ak8974->drdy_complete,
					1 + msecs_to_jiffies(1000));
		if (!ret) {
			dev_err(&ak8974->i2c->dev,
				"timeout waiting for DRDY IRQ\n");
			return -ETIMEDOUT;
		}
		return 0;
	}

	/* Default delay-based poll loop */
	do {
		msleep(AK8974_MEASTIME);
		ret = regmap_read(ak8974->map, AK8974_STATUS, &val);
		if (ret < 0)
			return ret;
		if (val & AK8974_STATUS_DRDY)
			return 0;
	} while (--timeout);

	dev_err(&ak8974->i2c->dev, "timeout waiting for DRDY\n");
	return -ETIMEDOUT;
}

static int ak8974_getresult(struct ak8974 *ak8974, __le16 *result)
{
	unsigned int src;
	int ret;

	ret = ak8974_await_drdy(ak8974);
	if (ret)
		return ret;
	ret = regmap_read(ak8974->map, AK8974_INT_SRC, &src);
	if (ret < 0)
		return ret;

	/* Out of range overflow! Strong magnet close? */
	if (src & AK8974_INT_RANGE) {
		dev_err(&ak8974->i2c->dev,
			"range overflow in sensor\n");
		return -ERANGE;
	}

	ret = regmap_bulk_read(ak8974->map, AK8974_DATA_X, result, 6);
	if (ret)
		return ret;

	return ret;
}

static irqreturn_t ak8974_drdy_irq(int irq, void *d)
{
	struct ak8974 *ak8974 = d;

	if (!ak8974->drdy_irq)
		return IRQ_NONE;

	/* TODO: timestamp here to get good measurement stamps */
	return IRQ_WAKE_THREAD;
}

static irqreturn_t ak8974_drdy_irq_thread(int irq, void *d)
{
	struct ak8974 *ak8974 = d;
	unsigned int val;
	int ret;

	/* Check if this was a DRDY from us */
	ret = regmap_read(ak8974->map, AK8974_STATUS, &val);
	if (ret < 0) {
		dev_err(&ak8974->i2c->dev, "error reading DRDY status\n");
		return IRQ_HANDLED;
	}
	if (val & AK8974_STATUS_DRDY) {
		/* Yes this was our IRQ */
		complete(&ak8974->drdy_complete);
		return IRQ_HANDLED;
	}

	/* We may be on a shared IRQ, let the next client check */
	return IRQ_NONE;
}

static int ak8974_selftest(struct ak8974 *ak8974)
{
	struct device *dev = &ak8974->i2c->dev;
	unsigned int val;
	int ret;

	ret = regmap_read(ak8974->map, AK8974_SELFTEST, &val);
	if (ret)
		return ret;
	if (val != AK8974_SELFTEST_IDLE) {
		dev_err(dev, "selftest not idle before test\n");
		return -EIO;
	}

	/* Trigger self-test */
	ret = regmap_update_bits(ak8974->map,
			AK8974_CTRL3,
			AK8974_CTRL3_SELFTEST,
			AK8974_CTRL3_SELFTEST);
	if (ret) {
		dev_err(dev, "could not write CTRL3\n");
		return ret;
	}

	msleep(AK8974_SELFTEST_DELAY);

	ret = regmap_read(ak8974->map, AK8974_SELFTEST, &val);
	if (ret)
		return ret;
	if (val != AK8974_SELFTEST_OK) {
		dev_err(dev, "selftest result NOT OK (%02x)\n", val);
		return -EIO;
	}

	ret = regmap_read(ak8974->map, AK8974_SELFTEST, &val);
	if (ret)
		return ret;
	if (val != AK8974_SELFTEST_IDLE) {
		dev_err(dev, "selftest not idle after test (%02x)\n", val);
		return -EIO;
	}
	dev_dbg(dev, "passed self-test\n");

	return 0;
}

static void ak8974_read_calib_data(struct ak8974 *ak8974, unsigned int reg,
				   __le16 *tab, size_t tab_size)
{
	int ret = regmap_bulk_read(ak8974->map, reg, tab, tab_size);
	if (ret) {
		memset(tab, 0xFF, tab_size);
		dev_warn(&ak8974->i2c->dev,
			 "can't read calibration data (regs %u..%zu): %d\n",
			 reg, reg + tab_size - 1, ret);
	} else {
		add_device_randomness(tab, tab_size);
	}
}

static int ak8974_detect(struct ak8974 *ak8974)
{
	unsigned int whoami;
	const char *name;
	int ret;
	unsigned int fw;
	u16 sn;

	ret = regmap_read(ak8974->map, AK8974_WHOAMI, &whoami);
	if (ret)
		return ret;

	name = "ami305";

	switch (whoami) {
	case AK8974_WHOAMI_VALUE_AMI306:
		name = "ami306";
		/* fall-through */
	case AK8974_WHOAMI_VALUE_AMI305:
		ret = regmap_read(ak8974->map, AMI305_VER, &fw);
		if (ret)
			return ret;
		fw &= 0x7f; /* only bits 0 thru 6 valid */
		ret = ak8974_get_u16_val(ak8974, AMI305_SN, &sn);
		if (ret)
			return ret;
		add_device_randomness(&sn, sizeof(sn));
		dev_info(&ak8974->i2c->dev,
			 "detected %s, FW ver %02x, S/N: %04x\n",
			 name, fw, sn);
		break;
	case AK8974_WHOAMI_VALUE_AK8974:
		name = "ak8974";
		dev_info(&ak8974->i2c->dev, "detected AK8974\n");
		break;
	case AK8974_WHOAMI_VALUE_HSCDTD008A:
		name = "hscdtd008a";
		dev_info(&ak8974->i2c->dev, "detected hscdtd008a\n");
		break;
	default:
		dev_err(&ak8974->i2c->dev, "unsupported device (%02x) ",
			whoami);
		return -ENODEV;
	}

	ak8974->name = name;
	ak8974->variant = whoami;

	if (whoami == AK8974_WHOAMI_VALUE_AMI306) {
		__le16 fab_data1[9], fab_data2[3];
		int i;

		ak8974_read_calib_data(ak8974, AMI306_FINEOUTPUT_X,
				       fab_data1, sizeof(fab_data1));
		ak8974_read_calib_data(ak8974, AMI306_OFFZERO_X,
				       fab_data2, sizeof(fab_data2));

		for (i = 0; i < 3; ++i) {
			static const char axis[3] = "XYZ";
			static const char pgaxis[6] = "ZYZXYX";
			unsigned offz = le16_to_cpu(fab_data2[i]) & 0x7F;
			unsigned fine = le16_to_cpu(fab_data1[i]);
			unsigned sens = le16_to_cpu(fab_data1[i + 3]);
			unsigned pgain1 = le16_to_cpu(fab_data1[i + 6]);
			unsigned pgain2 = pgain1 >> 8;

			pgain1 &= 0xFF;

			dev_info(&ak8974->i2c->dev,
				 "factory calibration for axis %c: offz=%u sens=%u fine=%u pga%c=%u pga%c=%u\n",
				 axis[i], offz, sens, fine, pgaxis[i * 2],
				 pgain1, pgaxis[i * 2 + 1], pgain2);
		}
	}

	return 0;
}

static int ak8974_measure_channel(struct ak8974 *ak8974, unsigned long address,
				  int *val)
{
	__le16 hw_values[3];
	int ret;

	pm_runtime_get_sync(&ak8974->i2c->dev);
	mutex_lock(&ak8974->lock);

	/*
	 * We read all axes and discard all but one, for optimized
	 * reading, use the triggered buffer.
	 */
	ret = ak8974_trigmeas(ak8974);
	if (ret)
		goto out_unlock;
	ret = ak8974_getresult(ak8974, hw_values);
	if (ret)
		goto out_unlock;
	/*
	 * This explicit cast to (s16) is necessary as the measurement
	 * is done in 2's complement with positive and negative values.
	 * The follwing assignment to *val will then convert the signed
	 * s16 value to a signed int value.
	 */
	*val = (s16)le16_to_cpu(hw_values[address]);
out_unlock:
	mutex_unlock(&ak8974->lock);
	pm_runtime_mark_last_busy(&ak8974->i2c->dev);
	pm_runtime_put_autosuspend(&ak8974->i2c->dev);

	return ret;
}

static int ak8974_read_raw(struct iio_dev *indio_dev,
			   struct iio_chan_spec const *chan,
			   int *val, int *val2,
			   long mask)
{
	struct ak8974 *ak8974 = iio_priv(indio_dev);
	int ret;

	switch (mask) {
	case IIO_CHAN_INFO_RAW:
		if (chan->address > 2) {
			dev_err(&ak8974->i2c->dev, "faulty channel address\n");
			return -EIO;
		}
		ret = ak8974_measure_channel(ak8974, chan->address, val);
		if (ret)
			return ret;
		return IIO_VAL_INT;
	case IIO_CHAN_INFO_SCALE:
		switch (ak8974->variant) {
		case AK8974_WHOAMI_VALUE_AMI306:
		case AK8974_WHOAMI_VALUE_AMI305:
			/*
			 * The datasheet for AMI305 and AMI306, page 6
			 * specifies the range of the sensor to be
			 * +/- 12 Gauss.
			 */
			*val = 12;
			/*
			 * 12 bits are used, +/- 2^11
			 * [ -2048 .. 2047 ] (manual page 20)
			 * [ 0xf800 .. 0x07ff ]
			 */
			*val2 = 11;
			return IIO_VAL_FRACTIONAL_LOG2;
		case AK8974_WHOAMI_VALUE_HSCDTD008A:
			/*
			 * The datasheet for HSCDTF008A, page 3 specifies the
			 * range of the sensor as +/- 2.4 mT per axis, which
			 * corresponds to +/- 2400 uT = +/- 24 Gauss.
			 */
			*val = 24;
			/*
			 * 15 bits are used (set up in CTRL4), +/- 2^14
			 * [ -16384 .. 16383 ] (manual page 24)
			 * [ 0xc000 .. 0x3fff ]
			 */
			*val2 = 14;
			return IIO_VAL_FRACTIONAL_LOG2;
		default:
			/* GUESSING +/- 12 Gauss */
			*val = 12;
			/* GUESSING 12 bits ADC +/- 2^11 */
			*val2 = 11;
			return IIO_VAL_FRACTIONAL_LOG2;
		}
		break;
	default:
		/* Unknown request */
		break;
	}

	return -EINVAL;
}

static void ak8974_fill_buffer(struct iio_dev *indio_dev)
{
	struct ak8974 *ak8974 = iio_priv(indio_dev);
	int ret;

	pm_runtime_get_sync(&ak8974->i2c->dev);
	mutex_lock(&ak8974->lock);

	ret = ak8974_trigmeas(ak8974);
	if (ret) {
		dev_err(&ak8974->i2c->dev, "error triggering measure\n");
		goto out_unlock;
	}
	ret = ak8974_getresult(ak8974, ak8974->scan.channels);
	if (ret) {
		dev_err(&ak8974->i2c->dev, "error getting measures\n");
		goto out_unlock;
	}

	iio_push_to_buffers_with_timestamp(indio_dev, &ak8974->scan,
					   iio_get_time_ns(indio_dev));

 out_unlock:
	mutex_unlock(&ak8974->lock);
	pm_runtime_mark_last_busy(&ak8974->i2c->dev);
	pm_runtime_put_autosuspend(&ak8974->i2c->dev);
}

static irqreturn_t ak8974_handle_trigger(int irq, void *p)
{
	const struct iio_poll_func *pf = p;
	struct iio_dev *indio_dev = pf->indio_dev;

	ak8974_fill_buffer(indio_dev);
	iio_trigger_notify_done(indio_dev->trig);

	return IRQ_HANDLED;
}

static const struct iio_mount_matrix *
ak8974_get_mount_matrix(const struct iio_dev *indio_dev,
			const struct iio_chan_spec *chan)
{
	struct ak8974 *ak8974 = iio_priv(indio_dev);

	return &ak8974->orientation;
}

static const struct iio_chan_spec_ext_info ak8974_ext_info[] = {
	IIO_MOUNT_MATRIX(IIO_SHARED_BY_DIR, ak8974_get_mount_matrix),
	{ },
};

#define AK8974_AXIS_CHANNEL(axis, index, bits)				\
	{								\
		.type = IIO_MAGN,					\
		.modified = 1,						\
		.channel2 = IIO_MOD_##axis,				\
		.info_mask_separate = BIT(IIO_CHAN_INFO_RAW) |		\
			BIT(IIO_CHAN_INFO_SCALE),			\
		.ext_info = ak8974_ext_info,				\
		.address = index,					\
		.scan_index = index,					\
		.scan_type = {						\
			.sign = 's',					\
			.realbits = bits,				\
			.storagebits = 16,				\
			.endianness = IIO_LE				\
		},							\
	}

/*
 * We have no datasheet for the AK8974 but we guess that its
 * ADC is 12 bits. The AMI305 and AMI306 certainly has 12bit
 * ADC.
 */
static const struct iio_chan_spec ak8974_12_bits_channels[] = {
	AK8974_AXIS_CHANNEL(X, 0, 12),
	AK8974_AXIS_CHANNEL(Y, 1, 12),
	AK8974_AXIS_CHANNEL(Z, 2, 12),
	IIO_CHAN_SOFT_TIMESTAMP(3),
};

/*
 * The HSCDTD008A has 15 bits resolution the way we set it up
 * in CTRL4.
 */
static const struct iio_chan_spec ak8974_15_bits_channels[] = {
	AK8974_AXIS_CHANNEL(X, 0, 15),
	AK8974_AXIS_CHANNEL(Y, 1, 15),
	AK8974_AXIS_CHANNEL(Z, 2, 15),
	IIO_CHAN_SOFT_TIMESTAMP(3),
};

static const unsigned long ak8974_scan_masks[] = { 0x7, 0 };

static const struct iio_info ak8974_info = {
	.read_raw = &ak8974_read_raw,
};

static bool ak8974_writeable_reg(struct device *dev, unsigned int reg)
{
	struct i2c_client *i2c = to_i2c_client(dev);
	struct iio_dev *indio_dev = i2c_get_clientdata(i2c);
	struct ak8974 *ak8974 = iio_priv(indio_dev);

	switch (reg) {
	case AK8974_CTRL1:
	case AK8974_CTRL2:
	case AK8974_CTRL3:
	case AK8974_INT_CTRL:
	case AK8974_INT_THRES:
	case AK8974_INT_THRES + 1:
		return true;
	case AK8974_PRESET:
	case AK8974_PRESET + 1:
		return ak8974->variant != AK8974_WHOAMI_VALUE_HSCDTD008A;
	case AK8974_OFFSET_X:
	case AK8974_OFFSET_X + 1:
	case AK8974_OFFSET_Y:
	case AK8974_OFFSET_Y + 1:
	case AK8974_OFFSET_Z:
	case AK8974_OFFSET_Z + 1:
		return ak8974->variant == AK8974_WHOAMI_VALUE_AK8974 ||
		       ak8974->variant == AK8974_WHOAMI_VALUE_HSCDTD008A;
	case AMI305_OFFSET_X:
	case AMI305_OFFSET_X + 1:
	case AMI305_OFFSET_Y:
	case AMI305_OFFSET_Y + 1:
	case AMI305_OFFSET_Z:
	case AMI305_OFFSET_Z + 1:
		return ak8974->variant == AK8974_WHOAMI_VALUE_AMI305 ||
		       ak8974->variant == AK8974_WHOAMI_VALUE_AMI306;
	case AMI306_CTRL4:
	case AMI306_CTRL4 + 1:
		return ak8974->variant == AK8974_WHOAMI_VALUE_AMI306;
	default:
		return false;
	}
}

static bool ak8974_precious_reg(struct device *dev, unsigned int reg)
{
	return reg == AK8974_INT_CLEAR;
}

static const struct regmap_config ak8974_regmap_config = {
	.reg_bits = 8,
	.val_bits = 8,
	.max_register = 0xff,
	.writeable_reg = ak8974_writeable_reg,
	.precious_reg = ak8974_precious_reg,
};

static int ak8974_probe(struct i2c_client *i2c,
			const struct i2c_device_id *id)
{
	struct iio_dev *indio_dev;
	struct ak8974 *ak8974;
	unsigned long irq_trig;
	int irq = i2c->irq;
	int ret;

	/* Register with IIO */
	indio_dev = devm_iio_device_alloc(&i2c->dev, sizeof(*ak8974));
	if (indio_dev == NULL)
		return -ENOMEM;

	ak8974 = iio_priv(indio_dev);
	i2c_set_clientdata(i2c, indio_dev);
	ak8974->i2c = i2c;
	mutex_init(&ak8974->lock);

	ret = iio_read_mount_matrix(&i2c->dev, "mount-matrix",
				    &ak8974->orientation);
	if (ret)
		return ret;

	ak8974->regs[0].supply = ak8974_reg_avdd;
	ak8974->regs[1].supply = ak8974_reg_dvdd;

	ret = devm_regulator_bulk_get(&i2c->dev,
				      ARRAY_SIZE(ak8974->regs),
				      ak8974->regs);
	if (ret < 0) {
		if (ret != -EPROBE_DEFER)
			dev_err(&i2c->dev, "cannot get regulators: %d\n", ret);
		else
			dev_dbg(&i2c->dev,
				"regulators unavailable, deferring probe\n");

		return ret;
	}

	ret = regulator_bulk_enable(ARRAY_SIZE(ak8974->regs), ak8974->regs);
	if (ret < 0) {
		dev_err(&i2c->dev, "cannot enable regulators\n");
		return ret;
	}

	/* Take runtime PM online */
	pm_runtime_get_noresume(&i2c->dev);
	pm_runtime_set_active(&i2c->dev);
	pm_runtime_enable(&i2c->dev);

	ak8974->map = devm_regmap_init_i2c(i2c, &ak8974_regmap_config);
	if (IS_ERR(ak8974->map)) {
		dev_err(&i2c->dev, "failed to allocate register map\n");
		pm_runtime_put_noidle(&i2c->dev);
		pm_runtime_disable(&i2c->dev);
		return PTR_ERR(ak8974->map);
	}

	ret = ak8974_set_power(ak8974, AK8974_PWR_ON);
	if (ret) {
		dev_err(&i2c->dev, "could not power on\n");
		goto disable_pm;
	}

	ret = ak8974_detect(ak8974);
	if (ret) {
		dev_err(&i2c->dev, "neither AK8974 nor AMI30x found\n");
		goto disable_pm;
	}

	ret = ak8974_selftest(ak8974);
	if (ret)
		dev_err(&i2c->dev, "selftest failed (continuing anyway)\n");

	ret = ak8974_reset(ak8974);
	if (ret) {
		dev_err(&i2c->dev, "AK8974 reset failed\n");
		goto disable_pm;
	}

<<<<<<< HEAD
	pm_runtime_set_autosuspend_delay(&i2c->dev,
					 AK8974_AUTOSUSPEND_DELAY);
	pm_runtime_use_autosuspend(&i2c->dev);
	pm_runtime_put(&i2c->dev);

=======
>>>>>>> 9123e3a7
	switch (ak8974->variant) {
	case AK8974_WHOAMI_VALUE_AMI306:
	case AK8974_WHOAMI_VALUE_AMI305:
		indio_dev->channels = ak8974_12_bits_channels;
		indio_dev->num_channels = ARRAY_SIZE(ak8974_12_bits_channels);
		break;
	case AK8974_WHOAMI_VALUE_HSCDTD008A:
		indio_dev->channels = ak8974_15_bits_channels;
		indio_dev->num_channels = ARRAY_SIZE(ak8974_15_bits_channels);
		break;
	default:
		indio_dev->channels = ak8974_12_bits_channels;
		indio_dev->num_channels = ARRAY_SIZE(ak8974_12_bits_channels);
		break;
	}
	indio_dev->info = &ak8974_info;
	indio_dev->available_scan_masks = ak8974_scan_masks;
	indio_dev->modes = INDIO_DIRECT_MODE;
	indio_dev->name = ak8974->name;

	ret = iio_triggered_buffer_setup(indio_dev, NULL,
					 ak8974_handle_trigger,
					 NULL);
	if (ret) {
		dev_err(&i2c->dev, "triggered buffer setup failed\n");
		goto disable_pm;
	}

	/* If we have a valid DRDY IRQ, make use of it */
	if (irq > 0) {
		irq_trig = irqd_get_trigger_type(irq_get_irq_data(irq));
		if (irq_trig == IRQF_TRIGGER_RISING) {
			dev_info(&i2c->dev, "enable rising edge DRDY IRQ\n");
		} else if (irq_trig == IRQF_TRIGGER_FALLING) {
			ak8974->drdy_active_low = true;
			dev_info(&i2c->dev, "enable falling edge DRDY IRQ\n");
		} else {
			irq_trig = IRQF_TRIGGER_RISING;
		}
		irq_trig |= IRQF_ONESHOT;
		irq_trig |= IRQF_SHARED;

		ret = devm_request_threaded_irq(&i2c->dev,
						irq,
						ak8974_drdy_irq,
						ak8974_drdy_irq_thread,
						irq_trig,
						ak8974->name,
						ak8974);
		if (ret) {
			dev_err(&i2c->dev, "unable to request DRDY IRQ "
				"- proceeding without IRQ\n");
			goto no_irq;
		}
		ak8974->drdy_irq = true;
	}

no_irq:
	ret = iio_device_register(indio_dev);
	if (ret) {
		dev_err(&i2c->dev, "device register failed\n");
		goto cleanup_buffer;
	}

	pm_runtime_set_autosuspend_delay(&i2c->dev,
					 AK8974_AUTOSUSPEND_DELAY);
	pm_runtime_use_autosuspend(&i2c->dev);
	pm_runtime_put(&i2c->dev);

	return 0;

cleanup_buffer:
	iio_triggered_buffer_cleanup(indio_dev);
disable_pm:
	pm_runtime_put_noidle(&i2c->dev);
	pm_runtime_disable(&i2c->dev);
	ak8974_set_power(ak8974, AK8974_PWR_OFF);
	regulator_bulk_disable(ARRAY_SIZE(ak8974->regs), ak8974->regs);

	return ret;
}

static int ak8974_remove(struct i2c_client *i2c)
{
	struct iio_dev *indio_dev = i2c_get_clientdata(i2c);
	struct ak8974 *ak8974 = iio_priv(indio_dev);

	iio_device_unregister(indio_dev);
	iio_triggered_buffer_cleanup(indio_dev);
	pm_runtime_get_sync(&i2c->dev);
	pm_runtime_put_noidle(&i2c->dev);
	pm_runtime_disable(&i2c->dev);
	ak8974_set_power(ak8974, AK8974_PWR_OFF);
	regulator_bulk_disable(ARRAY_SIZE(ak8974->regs), ak8974->regs);

	return 0;
}

static int __maybe_unused ak8974_runtime_suspend(struct device *dev)
{
	struct ak8974 *ak8974 =
		iio_priv(i2c_get_clientdata(to_i2c_client(dev)));

	ak8974_set_power(ak8974, AK8974_PWR_OFF);
	regulator_bulk_disable(ARRAY_SIZE(ak8974->regs), ak8974->regs);

	return 0;
}

static int __maybe_unused ak8974_runtime_resume(struct device *dev)
{
	struct ak8974 *ak8974 =
		iio_priv(i2c_get_clientdata(to_i2c_client(dev)));
	int ret;

	ret = regulator_bulk_enable(ARRAY_SIZE(ak8974->regs), ak8974->regs);
	if (ret)
		return ret;
	msleep(AK8974_POWERON_DELAY);
	ret = ak8974_set_power(ak8974, AK8974_PWR_ON);
	if (ret)
		goto out_regulator_disable;

	ret = ak8974_configure(ak8974);
	if (ret)
		goto out_disable_power;

	return 0;

out_disable_power:
	ak8974_set_power(ak8974, AK8974_PWR_OFF);
out_regulator_disable:
	regulator_bulk_disable(ARRAY_SIZE(ak8974->regs), ak8974->regs);

	return ret;
}

static const struct dev_pm_ops ak8974_dev_pm_ops = {
	SET_SYSTEM_SLEEP_PM_OPS(pm_runtime_force_suspend,
				pm_runtime_force_resume)
	SET_RUNTIME_PM_OPS(ak8974_runtime_suspend,
			   ak8974_runtime_resume, NULL)
};

static const struct i2c_device_id ak8974_id[] = {
	{"ami305", 0 },
	{"ami306", 0 },
	{"ak8974", 0 },
	{"hscdtd008a", 0 },
	{}
};
MODULE_DEVICE_TABLE(i2c, ak8974_id);

static const struct of_device_id ak8974_of_match[] = {
	{ .compatible = "asahi-kasei,ak8974", },
	{ .compatible = "alps,hscdtd008a", },
	{}
};
MODULE_DEVICE_TABLE(of, ak8974_of_match);

static struct i2c_driver ak8974_driver = {
	.driver	 = {
		.name	= "ak8974",
		.pm = &ak8974_dev_pm_ops,
		.of_match_table = of_match_ptr(ak8974_of_match),
	},
	.probe	  = ak8974_probe,
	.remove	  = ak8974_remove,
	.id_table = ak8974_id,
};
module_i2c_driver(ak8974_driver);

MODULE_DESCRIPTION("AK8974 and AMI30x 3-axis magnetometer driver");
MODULE_AUTHOR("Samu Onkalo");
MODULE_AUTHOR("Linus Walleij");
MODULE_LICENSE("GPL v2");<|MERGE_RESOLUTION|>--- conflicted
+++ resolved
@@ -894,14 +894,6 @@
 		goto disable_pm;
 	}
 
-<<<<<<< HEAD
-	pm_runtime_set_autosuspend_delay(&i2c->dev,
-					 AK8974_AUTOSUSPEND_DELAY);
-	pm_runtime_use_autosuspend(&i2c->dev);
-	pm_runtime_put(&i2c->dev);
-
-=======
->>>>>>> 9123e3a7
 	switch (ak8974->variant) {
 	case AK8974_WHOAMI_VALUE_AMI306:
 	case AK8974_WHOAMI_VALUE_AMI305:
