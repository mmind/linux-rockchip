--- conflicted
+++ resolved
@@ -50,14 +50,8 @@
 	if (ctx->pwm_value == pwm)
 		goto exit_set_pwm_err;
 
-<<<<<<< HEAD
-	duty = DIV_ROUND_UP(pwm * (pwm_get_default_period((ctx->pwm)) - 1),
-			    MAX_PWM);
-	ret = pwm_config(ctx->pwm, duty, pwm_get_default_period((ctx->pwm)));
-=======
 	duty = DIV_ROUND_UP(pwm * (pargs.period - 1), MAX_PWM);
 	ret = pwm_config(ctx->pwm, duty, pargs.period);
->>>>>>> 31d4a8c6
 	if (ret)
 		goto exit_set_pwm_err;
 
@@ -250,20 +244,12 @@
 	pwm_apply_args(ctx->pwm);
 
 	/* Set duty cycle to maximum allowed */
-<<<<<<< HEAD
-	duty_cycle = pwm_get_default_period((ctx->pwm)) - 1;
-	ctx->pwm_value = MAX_PWM;
-
-	ret = pwm_config(ctx->pwm, duty_cycle,
-			 pwm_get_default_period((ctx->pwm)));
-=======
 	pwm_get_args(ctx->pwm, &pargs);
 
 	duty_cycle = pargs.period - 1;
 	ctx->pwm_value = MAX_PWM;
 
 	ret = pwm_config(ctx->pwm, duty_cycle, pargs.period);
->>>>>>> 31d4a8c6
 	if (ret) {
 		dev_err(&pdev->dev, "Failed to configure PWM\n");
 		return ret;
@@ -336,16 +322,9 @@
 	if (ctx->pwm_value == 0)
 		return 0;
 
-<<<<<<< HEAD
-	duty = DIV_ROUND_UP(ctx->pwm_value *
-			    (pwm_get_default_period((ctx->pwm)) - 1),
-			    MAX_PWM);
-	ret = pwm_config(ctx->pwm, duty, pwm_get_default_period((ctx->pwm)));
-=======
 	pwm_get_args(ctx->pwm, &pargs);
 	duty = DIV_ROUND_UP(ctx->pwm_value * (pargs.period - 1), MAX_PWM);
 	ret = pwm_config(ctx->pwm, duty, pargs.period);
->>>>>>> 31d4a8c6
 	if (ret)
 		return ret;
 	return pwm_enable(ctx->pwm);
