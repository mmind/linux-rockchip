--- conflicted
+++ resolved
@@ -90,10 +90,7 @@
 	struct at86rf2xx_chip_data *data;
 	struct regmap *regmap;
 	int slp_tr;
-<<<<<<< HEAD
-=======
 	bool sleep;
->>>>>>> aefbef10
 
 	struct completion state_complete;
 	struct at86rf230_state_change state;
@@ -110,203 +107,6 @@
 	struct at86rf230_state_change tx;
 };
 
-<<<<<<< HEAD
-#define RG_TRX_STATUS	(0x01)
-#define SR_TRX_STATUS		0x01, 0x1f, 0
-#define SR_RESERVED_01_3	0x01, 0x20, 5
-#define SR_CCA_STATUS		0x01, 0x40, 6
-#define SR_CCA_DONE		0x01, 0x80, 7
-#define RG_TRX_STATE	(0x02)
-#define SR_TRX_CMD		0x02, 0x1f, 0
-#define SR_TRAC_STATUS		0x02, 0xe0, 5
-#define RG_TRX_CTRL_0	(0x03)
-#define SR_CLKM_CTRL		0x03, 0x07, 0
-#define SR_CLKM_SHA_SEL		0x03, 0x08, 3
-#define SR_PAD_IO_CLKM		0x03, 0x30, 4
-#define SR_PAD_IO		0x03, 0xc0, 6
-#define RG_TRX_CTRL_1	(0x04)
-#define SR_IRQ_POLARITY		0x04, 0x01, 0
-#define SR_IRQ_MASK_MODE	0x04, 0x02, 1
-#define SR_SPI_CMD_MODE		0x04, 0x0c, 2
-#define SR_RX_BL_CTRL		0x04, 0x10, 4
-#define SR_TX_AUTO_CRC_ON	0x04, 0x20, 5
-#define SR_IRQ_2_EXT_EN		0x04, 0x40, 6
-#define SR_PA_EXT_EN		0x04, 0x80, 7
-#define RG_PHY_TX_PWR	(0x05)
-#define SR_TX_PWR		0x05, 0x0f, 0
-#define SR_PA_LT		0x05, 0x30, 4
-#define SR_PA_BUF_LT		0x05, 0xc0, 6
-#define RG_PHY_RSSI	(0x06)
-#define SR_RSSI			0x06, 0x1f, 0
-#define SR_RND_VALUE		0x06, 0x60, 5
-#define SR_RX_CRC_VALID		0x06, 0x80, 7
-#define RG_PHY_ED_LEVEL	(0x07)
-#define SR_ED_LEVEL		0x07, 0xff, 0
-#define RG_PHY_CC_CCA	(0x08)
-#define SR_CHANNEL		0x08, 0x1f, 0
-#define SR_CCA_MODE		0x08, 0x60, 5
-#define SR_CCA_REQUEST		0x08, 0x80, 7
-#define RG_CCA_THRES	(0x09)
-#define SR_CCA_ED_THRES		0x09, 0x0f, 0
-#define SR_RESERVED_09_1	0x09, 0xf0, 4
-#define RG_RX_CTRL	(0x0a)
-#define SR_PDT_THRES		0x0a, 0x0f, 0
-#define SR_RESERVED_0a_1	0x0a, 0xf0, 4
-#define RG_SFD_VALUE	(0x0b)
-#define SR_SFD_VALUE		0x0b, 0xff, 0
-#define RG_TRX_CTRL_2	(0x0c)
-#define SR_OQPSK_DATA_RATE	0x0c, 0x03, 0
-#define SR_SUB_MODE		0x0c, 0x04, 2
-#define SR_BPSK_QPSK		0x0c, 0x08, 3
-#define SR_OQPSK_SUB1_RC_EN	0x0c, 0x10, 4
-#define SR_RESERVED_0c_5	0x0c, 0x60, 5
-#define SR_RX_SAFE_MODE		0x0c, 0x80, 7
-#define RG_ANT_DIV	(0x0d)
-#define SR_ANT_CTRL		0x0d, 0x03, 0
-#define SR_ANT_EXT_SW_EN	0x0d, 0x04, 2
-#define SR_ANT_DIV_EN		0x0d, 0x08, 3
-#define SR_RESERVED_0d_2	0x0d, 0x70, 4
-#define SR_ANT_SEL		0x0d, 0x80, 7
-#define RG_IRQ_MASK	(0x0e)
-#define SR_IRQ_MASK		0x0e, 0xff, 0
-#define RG_IRQ_STATUS	(0x0f)
-#define SR_IRQ_0_PLL_LOCK	0x0f, 0x01, 0
-#define SR_IRQ_1_PLL_UNLOCK	0x0f, 0x02, 1
-#define SR_IRQ_2_RX_START	0x0f, 0x04, 2
-#define SR_IRQ_3_TRX_END	0x0f, 0x08, 3
-#define SR_IRQ_4_CCA_ED_DONE	0x0f, 0x10, 4
-#define SR_IRQ_5_AMI		0x0f, 0x20, 5
-#define SR_IRQ_6_TRX_UR		0x0f, 0x40, 6
-#define SR_IRQ_7_BAT_LOW	0x0f, 0x80, 7
-#define RG_VREG_CTRL	(0x10)
-#define SR_RESERVED_10_6	0x10, 0x03, 0
-#define SR_DVDD_OK		0x10, 0x04, 2
-#define SR_DVREG_EXT		0x10, 0x08, 3
-#define SR_RESERVED_10_3	0x10, 0x30, 4
-#define SR_AVDD_OK		0x10, 0x40, 6
-#define SR_AVREG_EXT		0x10, 0x80, 7
-#define RG_BATMON	(0x11)
-#define SR_BATMON_VTH		0x11, 0x0f, 0
-#define SR_BATMON_HR		0x11, 0x10, 4
-#define SR_BATMON_OK		0x11, 0x20, 5
-#define SR_RESERVED_11_1	0x11, 0xc0, 6
-#define RG_XOSC_CTRL	(0x12)
-#define SR_XTAL_TRIM		0x12, 0x0f, 0
-#define SR_XTAL_MODE		0x12, 0xf0, 4
-#define RG_RX_SYN	(0x15)
-#define SR_RX_PDT_LEVEL		0x15, 0x0f, 0
-#define SR_RESERVED_15_2	0x15, 0x70, 4
-#define SR_RX_PDT_DIS		0x15, 0x80, 7
-#define RG_XAH_CTRL_1	(0x17)
-#define SR_RESERVED_17_8	0x17, 0x01, 0
-#define SR_AACK_PROM_MODE	0x17, 0x02, 1
-#define SR_AACK_ACK_TIME	0x17, 0x04, 2
-#define SR_RESERVED_17_5	0x17, 0x08, 3
-#define SR_AACK_UPLD_RES_FT	0x17, 0x10, 4
-#define SR_AACK_FLTR_RES_FT	0x17, 0x20, 5
-#define SR_CSMA_LBT_MODE	0x17, 0x40, 6
-#define SR_RESERVED_17_1	0x17, 0x80, 7
-#define RG_FTN_CTRL	(0x18)
-#define SR_RESERVED_18_2	0x18, 0x7f, 0
-#define SR_FTN_START		0x18, 0x80, 7
-#define RG_PLL_CF	(0x1a)
-#define SR_RESERVED_1a_2	0x1a, 0x7f, 0
-#define SR_PLL_CF_START		0x1a, 0x80, 7
-#define RG_PLL_DCU	(0x1b)
-#define SR_RESERVED_1b_3	0x1b, 0x3f, 0
-#define SR_RESERVED_1b_2	0x1b, 0x40, 6
-#define SR_PLL_DCU_START	0x1b, 0x80, 7
-#define RG_PART_NUM	(0x1c)
-#define SR_PART_NUM		0x1c, 0xff, 0
-#define RG_VERSION_NUM	(0x1d)
-#define SR_VERSION_NUM		0x1d, 0xff, 0
-#define RG_MAN_ID_0	(0x1e)
-#define SR_MAN_ID_0		0x1e, 0xff, 0
-#define RG_MAN_ID_1	(0x1f)
-#define SR_MAN_ID_1		0x1f, 0xff, 0
-#define RG_SHORT_ADDR_0	(0x20)
-#define SR_SHORT_ADDR_0		0x20, 0xff, 0
-#define RG_SHORT_ADDR_1	(0x21)
-#define SR_SHORT_ADDR_1		0x21, 0xff, 0
-#define RG_PAN_ID_0	(0x22)
-#define SR_PAN_ID_0		0x22, 0xff, 0
-#define RG_PAN_ID_1	(0x23)
-#define SR_PAN_ID_1		0x23, 0xff, 0
-#define RG_IEEE_ADDR_0	(0x24)
-#define SR_IEEE_ADDR_0		0x24, 0xff, 0
-#define RG_IEEE_ADDR_1	(0x25)
-#define SR_IEEE_ADDR_1		0x25, 0xff, 0
-#define RG_IEEE_ADDR_2	(0x26)
-#define SR_IEEE_ADDR_2		0x26, 0xff, 0
-#define RG_IEEE_ADDR_3	(0x27)
-#define SR_IEEE_ADDR_3		0x27, 0xff, 0
-#define RG_IEEE_ADDR_4	(0x28)
-#define SR_IEEE_ADDR_4		0x28, 0xff, 0
-#define RG_IEEE_ADDR_5	(0x29)
-#define SR_IEEE_ADDR_5		0x29, 0xff, 0
-#define RG_IEEE_ADDR_6	(0x2a)
-#define SR_IEEE_ADDR_6		0x2a, 0xff, 0
-#define RG_IEEE_ADDR_7	(0x2b)
-#define SR_IEEE_ADDR_7		0x2b, 0xff, 0
-#define RG_XAH_CTRL_0	(0x2c)
-#define SR_SLOTTED_OPERATION	0x2c, 0x01, 0
-#define SR_MAX_CSMA_RETRIES	0x2c, 0x0e, 1
-#define SR_MAX_FRAME_RETRIES	0x2c, 0xf0, 4
-#define RG_CSMA_SEED_0	(0x2d)
-#define SR_CSMA_SEED_0		0x2d, 0xff, 0
-#define RG_CSMA_SEED_1	(0x2e)
-#define SR_CSMA_SEED_1		0x2e, 0x07, 0
-#define SR_AACK_I_AM_COORD	0x2e, 0x08, 3
-#define SR_AACK_DIS_ACK		0x2e, 0x10, 4
-#define SR_AACK_SET_PD		0x2e, 0x20, 5
-#define SR_AACK_FVN_MODE	0x2e, 0xc0, 6
-#define RG_CSMA_BE	(0x2f)
-#define SR_MIN_BE		0x2f, 0x0f, 0
-#define SR_MAX_BE		0x2f, 0xf0, 4
-
-#define CMD_REG		0x80
-#define CMD_REG_MASK	0x3f
-#define CMD_WRITE	0x40
-#define CMD_FB		0x20
-
-#define IRQ_BAT_LOW	(1 << 7)
-#define IRQ_TRX_UR	(1 << 6)
-#define IRQ_AMI		(1 << 5)
-#define IRQ_CCA_ED	(1 << 4)
-#define IRQ_TRX_END	(1 << 3)
-#define IRQ_RX_START	(1 << 2)
-#define IRQ_PLL_UNL	(1 << 1)
-#define IRQ_PLL_LOCK	(1 << 0)
-
-#define IRQ_ACTIVE_HIGH	0
-#define IRQ_ACTIVE_LOW	1
-
-#define STATE_P_ON		0x00	/* BUSY */
-#define STATE_BUSY_RX		0x01
-#define STATE_BUSY_TX		0x02
-#define STATE_FORCE_TRX_OFF	0x03
-#define STATE_FORCE_TX_ON	0x04	/* IDLE */
-/* 0x05 */				/* INVALID_PARAMETER */
-#define STATE_RX_ON		0x06
-/* 0x07 */				/* SUCCESS */
-#define STATE_TRX_OFF		0x08
-#define STATE_TX_ON		0x09
-/* 0x0a - 0x0e */			/* 0x0a - UNSUPPORTED_ATTRIBUTE */
-#define STATE_SLEEP		0x0F
-#define STATE_PREP_DEEP_SLEEP	0x10
-#define STATE_BUSY_RX_AACK	0x11
-#define STATE_BUSY_TX_ARET	0x12
-#define STATE_RX_AACK_ON	0x16
-#define STATE_TX_ARET_ON	0x19
-#define STATE_RX_ON_NOCLK	0x1C
-#define STATE_RX_AACK_ON_NOCLK	0x1D
-#define STATE_BUSY_RX_AACK_NOCLK 0x1E
-#define STATE_TRANSITION_IN_PROGRESS 0x1F
-
-#define TRX_STATE_MASK		(0x1F)
-
-=======
->>>>>>> aefbef10
 #define AT86RF2XX_NUMREGS 0x3F
 
 static void
@@ -410,14 +210,6 @@
 		at86rf230_sleep(lp);
 
 	return ret;
-}
-
-static inline void
-at86rf230_slp_tr_rising_edge(struct at86rf230_local *lp)
-{
-	gpio_set_value(lp->slp_tr, 1);
-	udelay(1);
-	gpio_set_value(lp->slp_tr, 0);
 }
 
 static inline void
@@ -1090,11 +882,7 @@
 		if (lp->is_tx_from_off) {
 			lp->is_tx_from_off = false;
 			at86rf230_async_state_change(lp, ctx, STATE_TX_ARET_ON,
-<<<<<<< HEAD
-						     at86rf230_xmit_tx_on,
-=======
 						     at86rf230_write_frame,
->>>>>>> aefbef10
 						     false);
 		} else {
 			at86rf230_async_state_change(lp, ctx, STATE_TX_ON,
@@ -1145,16 +933,12 @@
 static int
 at86rf230_start(struct ieee802154_hw *hw)
 {
-<<<<<<< HEAD
-	return at86rf230_sync_state_change(hw->priv, STATE_RX_AACK_ON);
-=======
 	struct at86rf230_local *lp = hw->priv;
 
 	at86rf230_awake(lp);
 	enable_irq(lp->spi->irq);
 
 	return at86rf230_sync_state_change(lp, STATE_RX_AACK_ON);
->>>>>>> aefbef10
 }
 
 static void
