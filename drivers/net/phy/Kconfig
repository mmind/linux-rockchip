--- conflicted
+++ resolved
@@ -24,16 +24,6 @@
 	---help---
 	  Currently supports the am79c874
 
-<<<<<<< HEAD
-config AMD_XGBE_PHY
-	tristate "Driver for the AMD 10GbE (amd-xgbe) PHYs"
-	depends on (OF || ACPI) && HAS_IOMEM
-	depends on ARM64 || COMPILE_TEST
-	---help---
-	  Currently supports the AMD 10GbE PHY
-
-=======
->>>>>>> aefbef10
 config MARVELL_PHY
 	tristate "Drivers for Marvell PHYs"
 	---help---
