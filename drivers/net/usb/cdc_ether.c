--- conflicted
+++ resolved
@@ -71,20 +71,6 @@
 {
 	struct cdc_state	*info = (void *) &dev->data;
 	struct usb_interface	*intf = info->control;
-<<<<<<< HEAD
-
-	u16 cdc_filter =
-	    USB_CDC_PACKET_TYPE_ALL_MULTICAST | USB_CDC_PACKET_TYPE_DIRECTED |
-	    USB_CDC_PACKET_TYPE_BROADCAST;
-
-	if (dev->net->flags & IFF_PROMISC)
-		cdc_filter |= USB_CDC_PACKET_TYPE_PROMISCUOUS;
-
-	/* FIXME cdc-ether has some multicast code too, though it complains
-	 * in routine cases.  info->ether describes the multicast support.
-	 * Implement that here, manipulating the cdc filter as needed.
-	 */
-=======
 	struct net_device	*net = dev->net;
 
 	u16 cdc_filter = USB_CDC_PACKET_TYPE_DIRECTED
@@ -98,7 +84,6 @@
 		cdc_filter |= USB_CDC_PACKET_TYPE_PROMISCUOUS;
 	if (!netdev_mc_empty(net) || (net->flags & IFF_ALLMULTI))
 		cdc_filter |= USB_CDC_PACKET_TYPE_ALL_MULTICAST;
->>>>>>> 2dbfca5a
 
 	usb_control_msg(dev->udev,
 			usb_sndctrlpipe(dev->udev, 0),
