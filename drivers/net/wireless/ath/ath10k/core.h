--- conflicted
+++ resolved
@@ -610,11 +610,8 @@
 		 */
 		bool continuous_frag_desc;
 
-<<<<<<< HEAD
-=======
 		u32 channel_counters_freq_hz;
 
->>>>>>> 807249d3
 		struct ath10k_hw_params_fw {
 			const char *dir;
 			const char *fw;
@@ -723,12 +720,9 @@
 	int max_num_tdls_vdevs;
 	int num_active_peers;
 	int num_tids;
-<<<<<<< HEAD
-=======
 
 	struct work_struct svc_rdy_work;
 	struct sk_buff *svc_rdy_skb;
->>>>>>> 807249d3
 
 	struct work_struct offchan_tx_work;
 	struct sk_buff_head offchan_tx_queue;
