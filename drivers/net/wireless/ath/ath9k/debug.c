--- conflicted
+++ resolved
@@ -440,20 +440,11 @@
 			dcuBase++;
 		}
 
-<<<<<<< HEAD
-		len += scnprintf(buf + len, DMA_BUF_LEN - len,
-			 "%2d          %2x      %1x     %2x           %2x\n",
-			 i, (*qcuBase & (0x7 << qcuOffset)) >> qcuOffset,
-			 (*qcuBase & (0x8 << qcuOffset)) >> (qcuOffset + 3),
-			 (val[2] & (0x7 << (i * 3))) >> (i * 3),
-			 (*dcuBase & (0x1f << dcuOffset)) >> dcuOffset);
-=======
 		seq_printf(file, "%2d          %2x      %1x     %2x           %2x\n",
 			   i, (*qcuBase & (0x7 << qcuOffset)) >> qcuOffset,
 			   (*qcuBase & (0x8 << qcuOffset)) >> (qcuOffset + 3),
 			   (val[2] & (0x7 << (i * 3))) >> (i * 3),
 			   (*dcuBase & (0x1f << dcuOffset)) >> dcuOffset);
->>>>>>> 2dbfca5a
 	}
 
 	seq_puts(file, "\n");
