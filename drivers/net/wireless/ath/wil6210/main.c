/*
 * Copyright (c) 2012-2014 Qualcomm Atheros, Inc.
 *
 * Permission to use, copy, modify, and/or distribute this software for any
 * purpose with or without fee is hereby granted, provided that the above
 * copyright notice and this permission notice appear in all copies.
 *
 * THE SOFTWARE IS PROVIDED "AS IS" AND THE AUTHOR DISCLAIMS ALL WARRANTIES
 * WITH REGARD TO THIS SOFTWARE INCLUDING ALL IMPLIED WARRANTIES OF
 * MERCHANTABILITY AND FITNESS. IN NO EVENT SHALL THE AUTHOR BE LIABLE FOR
 * ANY SPECIAL, DIRECT, INDIRECT, OR CONSEQUENTIAL DAMAGES OR ANY DAMAGES
 * WHATSOEVER RESULTING FROM LOSS OF USE, DATA OR PROFITS, WHETHER IN AN
 * ACTION OF CONTRACT, NEGLIGENCE OR OTHER TORTIOUS ACTION, ARISING OUT OF
 * OR IN CONNECTION WITH THE USE OR PERFORMANCE OF THIS SOFTWARE.
 */

#include <linux/moduleparam.h>
#include <linux/if_arp.h>
#include <linux/etherdevice.h>

#include "wil6210.h"
#include "txrx.h"
#include "wmi.h"

#define WAIT_FOR_DISCONNECT_TIMEOUT_MS 2000
#define WAIT_FOR_DISCONNECT_INTERVAL_MS 10

bool no_fw_recovery;
module_param(no_fw_recovery, bool, S_IRUGO | S_IWUSR);
MODULE_PARM_DESC(no_fw_recovery, " disable automatic FW error recovery");

static bool no_fw_load = true;
module_param(no_fw_load, bool, S_IRUGO | S_IWUSR);
MODULE_PARM_DESC(no_fw_load, " do not download FW, use one in on-card flash.");

static unsigned int itr_trsh = WIL6210_ITR_TRSH_DEFAULT;

module_param(itr_trsh, uint, S_IRUGO);
MODULE_PARM_DESC(itr_trsh, " Interrupt moderation threshold, usecs.");

/* We allow allocation of more than 1 page buffers to support large packets.
 * It is suboptimal behavior performance wise in case MTU above page size.
 */
unsigned int mtu_max = TXRX_BUF_LEN_DEFAULT - ETH_HLEN;
static int mtu_max_set(const char *val, const struct kernel_param *kp)
{
	int ret;

	/* sets mtu_max directly. no need to restore it in case of
	 * illegal value since we assume this will fail insmod
	 */
	ret = param_set_uint(val, kp);
	if (ret)
		return ret;

	if (mtu_max < 68 || mtu_max > IEEE80211_MAX_DATA_LEN_DMG)
		ret = -EINVAL;

	return ret;
}

static struct kernel_param_ops mtu_max_ops = {
	.set = mtu_max_set,
	.get = param_get_uint,
};

module_param_cb(mtu_max, &mtu_max_ops, &mtu_max, S_IRUGO);
MODULE_PARM_DESC(mtu_max, " Max MTU value.");

<<<<<<< HEAD
=======
static uint rx_ring_order = WIL_RX_RING_SIZE_ORDER_DEFAULT;
static uint tx_ring_order = WIL_TX_RING_SIZE_ORDER_DEFAULT;

static int ring_order_set(const char *val, const struct kernel_param *kp)
{
	int ret;
	uint x;

	ret = kstrtouint(val, 0, &x);
	if (ret)
		return ret;

	if ((x < WIL_RING_SIZE_ORDER_MIN) || (x > WIL_RING_SIZE_ORDER_MAX))
		return -EINVAL;

	*((uint *)kp->arg) = x;

	return 0;
}

static struct kernel_param_ops ring_order_ops = {
	.set = ring_order_set,
	.get = param_get_uint,
};

module_param_cb(rx_ring_order, &ring_order_ops, &rx_ring_order, S_IRUGO);
MODULE_PARM_DESC(rx_ring_order, " Rx ring order; size = 1 << order");
module_param_cb(tx_ring_order, &ring_order_ops, &tx_ring_order, S_IRUGO);
MODULE_PARM_DESC(tx_ring_order, " Tx ring order; size = 1 << order");

>>>>>>> 81c41260
#define RST_DELAY (20) /* msec, for loop in @wil_target_reset */
#define RST_COUNT (1 + 1000/RST_DELAY) /* round up to be above 1 sec total */

/*
 * Due to a hardware issue,
 * one has to read/write to/from NIC in 32-bit chunks;
 * regular memcpy_fromio and siblings will
 * not work on 64-bit platform - it uses 64-bit transactions
 *
 * Force 32-bit transactions to enable NIC on 64-bit platforms
 *
 * To avoid byte swap on big endian host, __raw_{read|write}l
 * should be used - {read|write}l would swap bytes to provide
 * little endian on PCI value in host endianness.
 */
void wil_memcpy_fromio_32(void *dst, const volatile void __iomem *src,
			  size_t count)
{
	u32 *d = dst;
	const volatile u32 __iomem *s = src;

	/* size_t is unsigned, if (count%4 != 0) it will wrap */
	for (count += 4; count > 4; count -= 4)
		*d++ = __raw_readl(s++);
}

void wil_memcpy_toio_32(volatile void __iomem *dst, const void *src,
			size_t count)
{
	volatile u32 __iomem *d = dst;
	const u32 *s = src;

	for (count += 4; count > 4; count -= 4)
		__raw_writel(*s++, d++);
}

static void wil_disconnect_cid(struct wil6210_priv *wil, int cid,
<<<<<<< HEAD
			       bool from_event)
=======
			       u16 reason_code, bool from_event)
>>>>>>> 81c41260
{
	uint i;
	struct net_device *ndev = wil_to_ndev(wil);
	struct wireless_dev *wdev = wil->wdev;
	struct wil_sta_info *sta = &wil->sta[cid];

	wil_dbg_misc(wil, "%s(CID %d, status %d)\n", __func__, cid,
		     sta->status);

	sta->data_port_open = false;
	if (sta->status != wil_sta_unused) {
		if (!from_event)
<<<<<<< HEAD
			wmi_disconnect_sta(wil, sta->addr,
					   WLAN_REASON_DEAUTH_LEAVING);
=======
			wmi_disconnect_sta(wil, sta->addr, reason_code);
>>>>>>> 81c41260

		switch (wdev->iftype) {
		case NL80211_IFTYPE_AP:
		case NL80211_IFTYPE_P2P_GO:
			/* AP-like interface */
			cfg80211_del_sta(ndev, sta->addr, GFP_KERNEL);
			break;
		default:
			break;
		}
		sta->status = wil_sta_unused;
	}

	for (i = 0; i < WIL_STA_TID_NUM; i++) {
		struct wil_tid_ampdu_rx *r;
		unsigned long flags;

		spin_lock_irqsave(&sta->tid_rx_lock, flags);

		r = sta->tid_rx[i];
		sta->tid_rx[i] = NULL;
		wil_tid_ampdu_rx_free(wil, r);

		spin_unlock_irqrestore(&sta->tid_rx_lock, flags);
	}
	for (i = 0; i < ARRAY_SIZE(wil->vring_tx); i++) {
		if (wil->vring2cid_tid[i][0] == cid)
			wil_vring_fini_tx(wil, i);
	}
	memset(&sta->stats, 0, sizeof(sta->stats));
}

static void _wil6210_disconnect(struct wil6210_priv *wil, const u8 *bssid,
<<<<<<< HEAD
				bool from_event)
=======
				u16 reason_code, bool from_event)
>>>>>>> 81c41260
{
	int cid = -ENOENT;
	struct net_device *ndev = wil_to_ndev(wil);
	struct wireless_dev *wdev = wil->wdev;

	might_sleep();
	if (bssid) {
		cid = wil_find_cid(wil, bssid);
		wil_dbg_misc(wil, "%s(%pM, CID %d)\n", __func__, bssid, cid);
	} else {
		wil_dbg_misc(wil, "%s(all)\n", __func__);
	}

	if (cid >= 0) /* disconnect 1 peer */
<<<<<<< HEAD
		wil_disconnect_cid(wil, cid, from_event);
	else /* disconnect all */
		for (cid = 0; cid < WIL6210_MAX_CID; cid++)
			wil_disconnect_cid(wil, cid, from_event);
=======
		wil_disconnect_cid(wil, cid, reason_code, from_event);
	else /* disconnect all */
		for (cid = 0; cid < WIL6210_MAX_CID; cid++)
			wil_disconnect_cid(wil, cid, reason_code, from_event);
>>>>>>> 81c41260

	/* link state */
	switch (wdev->iftype) {
	case NL80211_IFTYPE_STATION:
	case NL80211_IFTYPE_P2P_CLIENT:
		wil_link_off(wil);
		if (test_bit(wil_status_fwconnected, &wil->status)) {
			clear_bit(wil_status_fwconnected, &wil->status);
			cfg80211_disconnected(ndev, reason_code,
					      NULL, 0, GFP_KERNEL);
		} else if (test_bit(wil_status_fwconnecting, &wil->status)) {
			cfg80211_connect_result(ndev, bssid, NULL, 0, NULL, 0,
						WLAN_STATUS_UNSPECIFIED_FAILURE,
						GFP_KERNEL);
		}
		clear_bit(wil_status_fwconnecting, &wil->status);
		break;
	default:
		break;
	}
}

static void wil_disconnect_worker(struct work_struct *work)
{
	struct wil6210_priv *wil = container_of(work,
			struct wil6210_priv, disconnect_worker);

	mutex_lock(&wil->mutex);
<<<<<<< HEAD
	_wil6210_disconnect(wil, NULL, false);
=======
	_wil6210_disconnect(wil, NULL, WLAN_REASON_UNSPECIFIED, false);
>>>>>>> 81c41260
	mutex_unlock(&wil->mutex);
}

static void wil_connect_timer_fn(ulong x)
{
	struct wil6210_priv *wil = (void *)x;

	wil_dbg_misc(wil, "Connect timeout\n");

	/* reschedule to thread context - disconnect won't
	 * run from atomic context
	 */
	schedule_work(&wil->disconnect_worker);
}

static void wil_scan_timer_fn(ulong x)
{
	struct wil6210_priv *wil = (void *)x;

	clear_bit(wil_status_fwready, &wil->status);
	wil_err(wil, "Scan timeout detected, start fw error recovery\n");
	wil->recovery_state = fw_recovery_pending;
	schedule_work(&wil->fw_error_worker);
}

static int wil_wait_for_recovery(struct wil6210_priv *wil)
{
	if (wait_event_interruptible(wil->wq, wil->recovery_state !=
				     fw_recovery_pending)) {
		wil_err(wil, "Interrupt, canceling recovery\n");
		return -ERESTARTSYS;
	}
	if (wil->recovery_state != fw_recovery_running) {
		wil_info(wil, "Recovery cancelled\n");
		return -EINTR;
	}
	wil_info(wil, "Proceed with recovery\n");
	return 0;
}

void wil_set_recovery_state(struct wil6210_priv *wil, int state)
{
	wil_dbg_misc(wil, "%s(%d -> %d)\n", __func__,
		     wil->recovery_state, state);

	wil->recovery_state = state;
	wake_up_interruptible(&wil->wq);
}

static void wil_fw_error_worker(struct work_struct *work)
{
	struct wil6210_priv *wil = container_of(work, struct wil6210_priv,
						fw_error_worker);
	struct wireless_dev *wdev = wil->wdev;

	wil_dbg_misc(wil, "fw error worker\n");

	if (!netif_running(wil_to_ndev(wil))) {
		wil_info(wil, "No recovery - interface is down\n");
		return;
	}

	/* increment @recovery_count if less then WIL6210_FW_RECOVERY_TO
	 * passed since last recovery attempt
	 */
	if (time_is_after_jiffies(wil->last_fw_recovery +
				  WIL6210_FW_RECOVERY_TO))
		wil->recovery_count++;
	else
		wil->recovery_count = 1; /* fw was alive for a long time */

	if (wil->recovery_count > WIL6210_FW_RECOVERY_RETRIES) {
		wil_err(wil, "too many recovery attempts (%d), giving up\n",
			wil->recovery_count);
		return;
	}

	wil->last_fw_recovery = jiffies;

	mutex_lock(&wil->mutex);
	switch (wdev->iftype) {
	case NL80211_IFTYPE_STATION:
	case NL80211_IFTYPE_P2P_CLIENT:
	case NL80211_IFTYPE_MONITOR:
		wil_info(wil, "fw error recovery requested (try %d)...\n",
			 wil->recovery_count);
		if (!no_fw_recovery)
			wil->recovery_state = fw_recovery_running;
		if (0 != wil_wait_for_recovery(wil))
			break;

		__wil_down(wil);
		__wil_up(wil);
		break;
	case NL80211_IFTYPE_AP:
	case NL80211_IFTYPE_P2P_GO:
		wil_info(wil, "No recovery for AP-like interface\n");
		/* recovery in these modes is done by upper layers */
		break;
	default:
		wil_err(wil, "No recovery - unknown interface type %d\n",
			wdev->iftype);
		break;
	}
	mutex_unlock(&wil->mutex);
}

static int wil_find_free_vring(struct wil6210_priv *wil)
{
	int i;

	for (i = 0; i < WIL6210_MAX_TX_RINGS; i++) {
		if (!wil->vring_tx[i].va)
			return i;
	}
	return -EINVAL;
}

static void wil_connect_worker(struct work_struct *work)
{
	int rc;
	struct wil6210_priv *wil = container_of(work, struct wil6210_priv,
						connect_worker);
	int cid = wil->pending_connect_cid;
	int ringid = wil_find_free_vring(wil);

	if (cid < 0) {
		wil_err(wil, "No connection pending\n");
		return;
	}

	wil_dbg_wmi(wil, "Configure for connection CID %d\n", cid);

	rc = wil_vring_init_tx(wil, ringid, 1 << tx_ring_order, cid, 0);
	wil->pending_connect_cid = -1;
	if (rc == 0) {
		wil->sta[cid].status = wil_sta_connected;
		wil_link_on(wil);
	} else {
		wil->sta[cid].status = wil_sta_unused;
	}
}

int wil_priv_init(struct wil6210_priv *wil)
{
	uint i;

	wil_dbg_misc(wil, "%s()\n", __func__);

	memset(wil->sta, 0, sizeof(wil->sta));
	for (i = 0; i < WIL6210_MAX_CID; i++)
		spin_lock_init(&wil->sta[i].tid_rx_lock);

	mutex_init(&wil->mutex);
	mutex_init(&wil->wmi_mutex);

	init_completion(&wil->wmi_ready);
	init_completion(&wil->wmi_call);

	wil->pending_connect_cid = -1;
	setup_timer(&wil->connect_timer, wil_connect_timer_fn, (ulong)wil);
	setup_timer(&wil->scan_timer, wil_scan_timer_fn, (ulong)wil);

	INIT_WORK(&wil->connect_worker, wil_connect_worker);
	INIT_WORK(&wil->disconnect_worker, wil_disconnect_worker);
	INIT_WORK(&wil->wmi_event_worker, wmi_event_worker);
	INIT_WORK(&wil->fw_error_worker, wil_fw_error_worker);

	INIT_LIST_HEAD(&wil->pending_wmi_ev);
	spin_lock_init(&wil->wmi_ev_lock);
	init_waitqueue_head(&wil->wq);

	wil->wmi_wq = create_singlethread_workqueue(WIL_NAME"_wmi");
	if (!wil->wmi_wq)
		return -EAGAIN;

	wil->wmi_wq_conn = create_singlethread_workqueue(WIL_NAME"_connect");
	if (!wil->wmi_wq_conn) {
		destroy_workqueue(wil->wmi_wq);
		return -EAGAIN;
	}

	wil->last_fw_recovery = jiffies;
	wil->itr_trsh = itr_trsh;

	return 0;
}

/**
 * wil6210_disconnect - disconnect one connection
 * @wil: driver context
 * @bssid: peer to disconnect, NULL to disconnect all
<<<<<<< HEAD
=======
 * @reason_code: Reason code for the Disassociation frame
>>>>>>> 81c41260
 * @from_event: whether is invoked from FW event handler
 *
 * Disconnect and release associated resources. If invoked not from the
 * FW event handler, issue WMI command(s) to trigger MAC disconnect.
 */
void wil6210_disconnect(struct wil6210_priv *wil, const u8 *bssid,
<<<<<<< HEAD
			bool from_event)
=======
			u16 reason_code, bool from_event)
>>>>>>> 81c41260
{
	wil_dbg_misc(wil, "%s()\n", __func__);

	del_timer_sync(&wil->connect_timer);
<<<<<<< HEAD
	_wil6210_disconnect(wil, bssid, from_event);
=======
	_wil6210_disconnect(wil, bssid, reason_code, from_event);
>>>>>>> 81c41260
}

void wil_priv_deinit(struct wil6210_priv *wil)
{
	wil_dbg_misc(wil, "%s()\n", __func__);

	wil_set_recovery_state(wil, fw_recovery_idle);
	del_timer_sync(&wil->scan_timer);
	cancel_work_sync(&wil->disconnect_worker);
	cancel_work_sync(&wil->fw_error_worker);
	mutex_lock(&wil->mutex);
<<<<<<< HEAD
	wil6210_disconnect(wil, NULL, false);
=======
	wil6210_disconnect(wil, NULL, WLAN_REASON_DEAUTH_LEAVING, false);
>>>>>>> 81c41260
	mutex_unlock(&wil->mutex);
	wmi_event_flush(wil);
	destroy_workqueue(wil->wmi_wq_conn);
	destroy_workqueue(wil->wmi_wq);
}

/* target operations */
/* register read */
#define R(a) ioread32(wil->csr + HOSTADDR(a))
/* register write. wmb() to make sure it is completed */
#define W(a, v) do { iowrite32(v, wil->csr + HOSTADDR(a)); wmb(); } while (0)
/* register set = read, OR, write */
#define S(a, v) W(a, R(a) | v)
/* register clear = read, AND with inverted, write */
#define C(a, v) W(a, R(a) & ~v)

static inline void wil_halt_cpu(struct wil6210_priv *wil)
{
	W(RGF_USER_USER_CPU_0, BIT_USER_USER_CPU_MAN_RST);
	W(RGF_USER_MAC_CPU_0,  BIT_USER_MAC_CPU_MAN_RST);
}

static inline void wil_release_cpu(struct wil6210_priv *wil)
{
	/* Start CPU */
	W(RGF_USER_USER_CPU_0, 1);
}

static int wil_target_reset(struct wil6210_priv *wil)
{
	int delay = 0;
	u32 x;
	u32 rev_id;
	bool is_sparrow = (wil->board->board == WIL_BOARD_SPARROW);

	wil_dbg_misc(wil, "Resetting \"%s\"...\n", wil->board->name);

	wil->hw_version = R(RGF_USER_FW_REV_ID);
	rev_id = wil->hw_version & 0xff;

	/* Clear MAC link up */
	S(RGF_HP_CTRL, BIT(15));
	S(RGF_USER_CLKS_CTL_SW_RST_MASK_0, BIT_HPAL_PERST_FROM_PAD);
	S(RGF_USER_CLKS_CTL_SW_RST_MASK_0, BIT_CAR_PERST_RST);

	wil_halt_cpu(wil);
<<<<<<< HEAD
=======

	/* Clear Fw Download notification */
	C(RGF_USER_USAGE_6, BIT(0));
>>>>>>> 81c41260

	if (is_sparrow) {
		S(RGF_CAF_OSC_CONTROL, BIT_CAF_OSC_XTAL_EN);
		/* XTAL stabilization should take about 3ms */
		usleep_range(5000, 7000);
		x = R(RGF_CAF_PLL_LOCK_STATUS);
		if (!(x & BIT_CAF_OSC_DIG_XTAL_STABLE)) {
			wil_err(wil, "Xtal stabilization timeout\n"
				"RGF_CAF_PLL_LOCK_STATUS = 0x%08x\n", x);
			return -ETIME;
		}
		/* switch 10k to XTAL*/
		C(RGF_USER_SPARROW_M_4, BIT_SPARROW_M_4_SEL_SLEEP_OR_REF);
		/* 40 MHz */
		C(RGF_USER_CLKS_CTL_0, BIT_USER_CLKS_CAR_AHB_SW_SEL);

		W(RGF_USER_CLKS_CTL_EXT_SW_RST_VEC_0, 0x3ff81f);
		W(RGF_USER_CLKS_CTL_EXT_SW_RST_VEC_1, 0xf);
	}

	W(RGF_USER_CLKS_CTL_SW_RST_VEC_2, 0xFE000000);
	W(RGF_USER_CLKS_CTL_SW_RST_VEC_1, 0x0000003F);
	W(RGF_USER_CLKS_CTL_SW_RST_VEC_3, is_sparrow ? 0x000000f0 : 0x00000170);
	W(RGF_USER_CLKS_CTL_SW_RST_VEC_0, 0xFFE7FE00);

	if (is_sparrow) {
		W(RGF_USER_CLKS_CTL_EXT_SW_RST_VEC_0, 0x0);
		W(RGF_USER_CLKS_CTL_EXT_SW_RST_VEC_1, 0x0);
	}

	W(RGF_USER_CLKS_CTL_SW_RST_VEC_3, 0);
	W(RGF_USER_CLKS_CTL_SW_RST_VEC_2, 0);
	W(RGF_USER_CLKS_CTL_SW_RST_VEC_1, 0);
	W(RGF_USER_CLKS_CTL_SW_RST_VEC_0, 0);

	if (is_sparrow) {
		W(RGF_USER_CLKS_CTL_SW_RST_VEC_3, 0x00000003);
		/* reset A2 PCIE AHB */
		W(RGF_USER_CLKS_CTL_SW_RST_VEC_2, 0x00008000);
	} else {
		W(RGF_USER_CLKS_CTL_SW_RST_VEC_3, 0x00000001);
		if (rev_id == 1) {
			/* reset A1 BOTH PCIE AHB & PCIE RGF */
			W(RGF_USER_CLKS_CTL_SW_RST_VEC_2, 0x00000080);
		} else {
			W(RGF_PCIE_LOS_COUNTER_CTL, BIT(6) | BIT(8));
			W(RGF_USER_CLKS_CTL_SW_RST_VEC_2, 0x00008000);
		}
	}

	/* TODO: check order here!!! Erez code is different */
	W(RGF_USER_CLKS_CTL_SW_RST_VEC_0, 0);

	/* wait until device ready. typical time is 200..250 msec */
	do {
		msleep(RST_DELAY);
		x = R(RGF_USER_HW_MACHINE_STATE);
		if (delay++ > RST_COUNT) {
			wil_err(wil, "Reset not completed, hw_state 0x%08x\n",
				x);
			return -ETIME;
		}
	} while (x != HW_MACHINE_BOOT_DONE);

	/* TODO: Erez check rev_id != 1 */
	if (!is_sparrow && (rev_id != 1))
		W(RGF_PCIE_LOS_COUNTER_CTL, BIT(8));

	C(RGF_USER_CLKS_CTL_0, BIT_USER_CLKS_RST_PWGD);

	wil_dbg_misc(wil, "Reset completed in %d ms\n", delay * RST_DELAY);
	return 0;
}

/**
 * wil_set_itr_trsh: - apply interrupt coalescing params
 */
void wil_set_itr_trsh(struct wil6210_priv *wil)
{
	/* disable, use usec resolution */
	W(RGF_DMA_ITR_CNT_CRL, BIT_DMA_ITR_CNT_CRL_EXT_TICK);

	/* disable interrupt moderation for monitor
	 * to get better timestamp precision
	 */
	if (wil->wdev->iftype == NL80211_IFTYPE_MONITOR)
		return;

	wil_info(wil, "set ITR_TRSH = %d usec\n", wil->itr_trsh);
	W(RGF_DMA_ITR_CNT_TRSH, wil->itr_trsh);
	W(RGF_DMA_ITR_CNT_CRL, BIT_DMA_ITR_CNT_CRL_EN |
	  BIT_DMA_ITR_CNT_CRL_EXT_TICK); /* start it */
}

#undef R
#undef W
#undef S
#undef C

void wil_mbox_ring_le2cpus(struct wil6210_mbox_ring *r)
{
	le32_to_cpus(&r->base);
	le16_to_cpus(&r->entry_size);
	le16_to_cpus(&r->size);
	le32_to_cpus(&r->tail);
	le32_to_cpus(&r->head);
}

static int wil_wait_for_fw_ready(struct wil6210_priv *wil)
{
	ulong to = msecs_to_jiffies(1000);
	ulong left = wait_for_completion_timeout(&wil->wmi_ready, to);

	if (0 == left) {
		wil_err(wil, "Firmware not ready\n");
		return -ETIME;
	} else {
		wil_info(wil, "FW ready after %d ms. HW version 0x%08x\n",
			 jiffies_to_msecs(to-left), wil->hw_version);
	}
	return 0;
}

/*
 * We reset all the structures, and we reset the UMAC.
 * After calling this routine, you're expected to reload
 * the firmware.
 */
int wil_reset(struct wil6210_priv *wil)
{
	int rc;

	wil_dbg_misc(wil, "%s()\n", __func__);

	WARN_ON(!mutex_is_locked(&wil->mutex));
	WARN_ON(test_bit(wil_status_napi_en, &wil->status));

	cancel_work_sync(&wil->disconnect_worker);
<<<<<<< HEAD
	wil6210_disconnect(wil, NULL, false);
=======
	wil6210_disconnect(wil, NULL, WLAN_REASON_DEAUTH_LEAVING, false);
>>>>>>> 81c41260

	wil->status = 0; /* prevent NAPI from being scheduled */

	if (wil->scan_request) {
		wil_dbg_misc(wil, "Abort scan_request 0x%p\n",
			     wil->scan_request);
		del_timer_sync(&wil->scan_timer);
		cfg80211_scan_done(wil->scan_request, true);
		wil->scan_request = NULL;
	}

	wil_mask_irq(wil);

	wmi_event_flush(wil);

	flush_workqueue(wil->wmi_wq_conn);
	flush_workqueue(wil->wmi_wq);

	rc = wil_target_reset(wil);
	wil_rx_fini(wil);
	if (rc)
		return rc;

	if (!no_fw_load) {
		wil_info(wil, "Use firmware <%s>\n", WIL_FW_NAME);
		wil_halt_cpu(wil);
		/* Loading f/w from the file */
		rc = wil_request_firmware(wil, WIL_FW_NAME);
		if (rc)
			return rc;

		/* clear any interrupts which on-card-firmware may have set */
		wil6210_clear_irq(wil);
		{ /* CAF_ICR - clear and mask */
			u32 a = HOSTADDR(RGF_CAF_ICR) +
				offsetof(struct RGF_ICR, ICR);
			u32 m = HOSTADDR(RGF_CAF_ICR) +
				offsetof(struct RGF_ICR, IMV);
			u32 icr = ioread32(wil->csr + a);

			iowrite32(icr, wil->csr + a); /* W1C */
			iowrite32(~0, wil->csr + m);
			wmb(); /* wait for completion */
		}
		wil_release_cpu(wil);
	} else {
		wil_info(wil, "Use firmware from on-card flash\n");
	}

	/* init after reset */
	wil->pending_connect_cid = -1;
	reinit_completion(&wil->wmi_ready);
	reinit_completion(&wil->wmi_call);

	wil_unmask_irq(wil);

	/* we just started MAC, wait for FW ready */
	rc = wil_wait_for_fw_ready(wil);

	return rc;
}

void wil_fw_error_recovery(struct wil6210_priv *wil)
{
	wil_dbg_misc(wil, "starting fw error recovery\n");
	wil->recovery_state = fw_recovery_pending;
	schedule_work(&wil->fw_error_worker);
}

void wil_link_on(struct wil6210_priv *wil)
{
	struct net_device *ndev = wil_to_ndev(wil);

	wil_dbg_misc(wil, "%s()\n", __func__);

	netif_carrier_on(ndev);
	wil_dbg_misc(wil, "netif_tx_wake : link on\n");
	netif_tx_wake_all_queues(ndev);
}

void wil_link_off(struct wil6210_priv *wil)
{
	struct net_device *ndev = wil_to_ndev(wil);

	wil_dbg_misc(wil, "%s()\n", __func__);

	netif_tx_stop_all_queues(ndev);
	wil_dbg_misc(wil, "netif_tx_stop : link off\n");
	netif_carrier_off(ndev);
}

int __wil_up(struct wil6210_priv *wil)
{
	struct net_device *ndev = wil_to_ndev(wil);
	struct wireless_dev *wdev = wil->wdev;
	int rc;

	WARN_ON(!mutex_is_locked(&wil->mutex));

	rc = wil_reset(wil);
	if (rc)
		return rc;

	/* Rx VRING. After MAC and beacon */
	rc = wil_rx_init(wil, 1 << rx_ring_order);
	if (rc)
		return rc;

	switch (wdev->iftype) {
	case NL80211_IFTYPE_STATION:
		wil_dbg_misc(wil, "type: STATION\n");
		ndev->type = ARPHRD_ETHER;
		break;
	case NL80211_IFTYPE_AP:
		wil_dbg_misc(wil, "type: AP\n");
		ndev->type = ARPHRD_ETHER;
		break;
	case NL80211_IFTYPE_P2P_CLIENT:
		wil_dbg_misc(wil, "type: P2P_CLIENT\n");
		ndev->type = ARPHRD_ETHER;
		break;
	case NL80211_IFTYPE_P2P_GO:
		wil_dbg_misc(wil, "type: P2P_GO\n");
		ndev->type = ARPHRD_ETHER;
		break;
	case NL80211_IFTYPE_MONITOR:
		wil_dbg_misc(wil, "type: Monitor\n");
		ndev->type = ARPHRD_IEEE80211_RADIOTAP;
		/* ARPHRD_IEEE80211 or ARPHRD_IEEE80211_RADIOTAP ? */
		break;
	default:
		return -EOPNOTSUPP;
	}

	/* MAC address - pre-requisite for other commands */
	wmi_set_mac_address(wil, ndev->dev_addr);

	wil_dbg_misc(wil, "NAPI enable\n");
	napi_enable(&wil->napi_rx);
	napi_enable(&wil->napi_tx);
	set_bit(wil_status_napi_en, &wil->status);

	if (wil->platform_ops.bus_request)
		wil->platform_ops.bus_request(wil->platform_handle,
					      WIL_MAX_BUS_REQUEST_KBPS);

	return 0;
}

int wil_up(struct wil6210_priv *wil)
{
	int rc;

	wil_dbg_misc(wil, "%s()\n", __func__);

	mutex_lock(&wil->mutex);
	rc = __wil_up(wil);
	mutex_unlock(&wil->mutex);

	return rc;
}

int __wil_down(struct wil6210_priv *wil)
{
	int iter = WAIT_FOR_DISCONNECT_TIMEOUT_MS /
			WAIT_FOR_DISCONNECT_INTERVAL_MS;

	WARN_ON(!mutex_is_locked(&wil->mutex));

	if (wil->platform_ops.bus_request)
		wil->platform_ops.bus_request(wil->platform_handle, 0);

	wil_disable_irq(wil);
	if (test_and_clear_bit(wil_status_napi_en, &wil->status)) {
		napi_disable(&wil->napi_rx);
		napi_disable(&wil->napi_tx);
		wil_dbg_misc(wil, "NAPI disable\n");
	}
	wil_enable_irq(wil);

	if (wil->scan_request) {
		wil_dbg_misc(wil, "Abort scan_request 0x%p\n",
			     wil->scan_request);
		del_timer_sync(&wil->scan_timer);
		cfg80211_scan_done(wil->scan_request, true);
		wil->scan_request = NULL;
	}

	if (test_bit(wil_status_fwconnected, &wil->status) ||
	    test_bit(wil_status_fwconnecting, &wil->status))
		wmi_send(wil, WMI_DISCONNECT_CMDID, NULL, 0);

	/* make sure wil is idle (not connected) */
	mutex_unlock(&wil->mutex);
	while (iter--) {
		int idle = !test_bit(wil_status_fwconnected, &wil->status) &&
			   !test_bit(wil_status_fwconnecting, &wil->status);
		if (idle)
			break;
		msleep(WAIT_FOR_DISCONNECT_INTERVAL_MS);
	}
	mutex_lock(&wil->mutex);

	if (!iter)
		wil_err(wil, "timeout waiting for idle FW/HW\n");

	wil_rx_fini(wil);

	return 0;
}

int wil_down(struct wil6210_priv *wil)
{
	int rc;

	wil_dbg_misc(wil, "%s()\n", __func__);

	wil_set_recovery_state(wil, fw_recovery_idle);
	mutex_lock(&wil->mutex);
	rc = __wil_down(wil);
	mutex_unlock(&wil->mutex);

	return rc;
}

int wil_find_cid(struct wil6210_priv *wil, const u8 *mac)
{
	int i;
	int rc = -ENOENT;

	for (i = 0; i < ARRAY_SIZE(wil->sta); i++) {
		if ((wil->sta[i].status != wil_sta_unused) &&
		    ether_addr_equal(wil->sta[i].addr, mac)) {
			rc = i;
			break;
		}
	}

	return rc;
}<|MERGE_RESOLUTION|>--- conflicted
+++ resolved
@@ -67,8 +67,6 @@
 module_param_cb(mtu_max, &mtu_max_ops, &mtu_max, S_IRUGO);
 MODULE_PARM_DESC(mtu_max, " Max MTU value.");
 
-<<<<<<< HEAD
-=======
 static uint rx_ring_order = WIL_RX_RING_SIZE_ORDER_DEFAULT;
 static uint tx_ring_order = WIL_TX_RING_SIZE_ORDER_DEFAULT;
 
@@ -99,7 +97,6 @@
 module_param_cb(tx_ring_order, &ring_order_ops, &tx_ring_order, S_IRUGO);
 MODULE_PARM_DESC(tx_ring_order, " Tx ring order; size = 1 << order");
 
->>>>>>> 81c41260
 #define RST_DELAY (20) /* msec, for loop in @wil_target_reset */
 #define RST_COUNT (1 + 1000/RST_DELAY) /* round up to be above 1 sec total */
 
@@ -137,11 +134,7 @@
 }
 
 static void wil_disconnect_cid(struct wil6210_priv *wil, int cid,
-<<<<<<< HEAD
-			       bool from_event)
-=======
 			       u16 reason_code, bool from_event)
->>>>>>> 81c41260
 {
 	uint i;
 	struct net_device *ndev = wil_to_ndev(wil);
@@ -154,12 +147,7 @@
 	sta->data_port_open = false;
 	if (sta->status != wil_sta_unused) {
 		if (!from_event)
-<<<<<<< HEAD
-			wmi_disconnect_sta(wil, sta->addr,
-					   WLAN_REASON_DEAUTH_LEAVING);
-=======
 			wmi_disconnect_sta(wil, sta->addr, reason_code);
->>>>>>> 81c41260
 
 		switch (wdev->iftype) {
 		case NL80211_IFTYPE_AP:
@@ -193,11 +181,7 @@
 }
 
 static void _wil6210_disconnect(struct wil6210_priv *wil, const u8 *bssid,
-<<<<<<< HEAD
-				bool from_event)
-=======
 				u16 reason_code, bool from_event)
->>>>>>> 81c41260
 {
 	int cid = -ENOENT;
 	struct net_device *ndev = wil_to_ndev(wil);
@@ -212,17 +196,10 @@
 	}
 
 	if (cid >= 0) /* disconnect 1 peer */
-<<<<<<< HEAD
-		wil_disconnect_cid(wil, cid, from_event);
-	else /* disconnect all */
-		for (cid = 0; cid < WIL6210_MAX_CID; cid++)
-			wil_disconnect_cid(wil, cid, from_event);
-=======
 		wil_disconnect_cid(wil, cid, reason_code, from_event);
 	else /* disconnect all */
 		for (cid = 0; cid < WIL6210_MAX_CID; cid++)
 			wil_disconnect_cid(wil, cid, reason_code, from_event);
->>>>>>> 81c41260
 
 	/* link state */
 	switch (wdev->iftype) {
@@ -251,11 +228,7 @@
 			struct wil6210_priv, disconnect_worker);
 
 	mutex_lock(&wil->mutex);
-<<<<<<< HEAD
-	_wil6210_disconnect(wil, NULL, false);
-=======
 	_wil6210_disconnect(wil, NULL, WLAN_REASON_UNSPECIFIED, false);
->>>>>>> 81c41260
 	mutex_unlock(&wil->mutex);
 }
 
@@ -448,30 +421,19 @@
  * wil6210_disconnect - disconnect one connection
  * @wil: driver context
  * @bssid: peer to disconnect, NULL to disconnect all
-<<<<<<< HEAD
-=======
  * @reason_code: Reason code for the Disassociation frame
->>>>>>> 81c41260
  * @from_event: whether is invoked from FW event handler
  *
  * Disconnect and release associated resources. If invoked not from the
  * FW event handler, issue WMI command(s) to trigger MAC disconnect.
  */
 void wil6210_disconnect(struct wil6210_priv *wil, const u8 *bssid,
-<<<<<<< HEAD
-			bool from_event)
-=======
 			u16 reason_code, bool from_event)
->>>>>>> 81c41260
 {
 	wil_dbg_misc(wil, "%s()\n", __func__);
 
 	del_timer_sync(&wil->connect_timer);
-<<<<<<< HEAD
-	_wil6210_disconnect(wil, bssid, from_event);
-=======
 	_wil6210_disconnect(wil, bssid, reason_code, from_event);
->>>>>>> 81c41260
 }
 
 void wil_priv_deinit(struct wil6210_priv *wil)
@@ -483,11 +445,7 @@
 	cancel_work_sync(&wil->disconnect_worker);
 	cancel_work_sync(&wil->fw_error_worker);
 	mutex_lock(&wil->mutex);
-<<<<<<< HEAD
-	wil6210_disconnect(wil, NULL, false);
-=======
 	wil6210_disconnect(wil, NULL, WLAN_REASON_DEAUTH_LEAVING, false);
->>>>>>> 81c41260
 	mutex_unlock(&wil->mutex);
 	wmi_event_flush(wil);
 	destroy_workqueue(wil->wmi_wq_conn);
@@ -534,12 +492,9 @@
 	S(RGF_USER_CLKS_CTL_SW_RST_MASK_0, BIT_CAR_PERST_RST);
 
 	wil_halt_cpu(wil);
-<<<<<<< HEAD
-=======
 
 	/* Clear Fw Download notification */
 	C(RGF_USER_USAGE_6, BIT(0));
->>>>>>> 81c41260
 
 	if (is_sparrow) {
 		S(RGF_CAF_OSC_CONTROL, BIT_CAF_OSC_XTAL_EN);
@@ -678,11 +633,7 @@
 	WARN_ON(test_bit(wil_status_napi_en, &wil->status));
 
 	cancel_work_sync(&wil->disconnect_worker);
-<<<<<<< HEAD
-	wil6210_disconnect(wil, NULL, false);
-=======
 	wil6210_disconnect(wil, NULL, WLAN_REASON_DEAUTH_LEAVING, false);
->>>>>>> 81c41260
 
 	wil->status = 0; /* prevent NAPI from being scheduled */
 
