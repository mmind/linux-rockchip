--- conflicted
+++ resolved
@@ -51,10 +51,7 @@
 	hw->queues = 4;
 	hw->max_rx_aggregation_subframes = 64;
 	hw->max_tx_aggregation_subframes = 128;
-<<<<<<< HEAD
-=======
 	hw->netdev_features = NETIF_F_RXCSUM;
->>>>>>> 50be9417
 
 	hw->radiotap_timestamp.units_pos =
 		IEEE80211_RADIOTAP_TIMESTAMP_UNIT_US;
