// SPDX-License-Identifier: ISC
/* Copyright (C) 2019 MediaTek Inc.
 *
 * Author: Ryder Lee <ryder.lee@mediatek.com>
 *         Roy Luo <royluo@google.com>
 *         Felix Fietkau <nbd@nbd.name>
 *         Lorenzo Bianconi <lorenzo@kernel.org>
 */

#include <linux/devcoredump.h>
#include <linux/etherdevice.h>
#include <linux/timekeeping.h>
#include "mt7615.h"
#include "../trace.h"
#include "../dma.h"
#include "mt7615_trace.h"
#include "mac.h"
#include "mcu.h"

#define to_rssi(field, rxv)		((FIELD_GET(field, rxv) - 220) / 2)

static const struct mt7615_dfs_radar_spec etsi_radar_specs = {
	.pulse_th = { 110, -10, -80, 40, 5200, 128, 5200 },
	.radar_pattern = {
		[5] =  { 1, 0,  6, 32, 28, 0, 17,  990, 5010, 1, 1 },
		[6] =  { 1, 0,  9, 32, 28, 0, 27,  615, 5010, 1, 1 },
		[7] =  { 1, 0, 15, 32, 28, 0, 27,  240,  445, 1, 1 },
		[8] =  { 1, 0, 12, 32, 28, 0, 42,  240,  510, 1, 1 },
		[9] =  { 1, 1,  0,  0,  0, 0, 14, 2490, 3343, 0, 0, 12, 32, 28 },
		[10] = { 1, 1,  0,  0,  0, 0, 14, 2490, 3343, 0, 0, 15, 32, 24 },
		[11] = { 1, 1,  0,  0,  0, 0, 14,  823, 2510, 0, 0, 18, 32, 28 },
		[12] = { 1, 1,  0,  0,  0, 0, 14,  823, 2510, 0, 0, 27, 32, 24 },
	},
};

static const struct mt7615_dfs_radar_spec fcc_radar_specs = {
	.pulse_th = { 110, -10, -80, 40, 5200, 128, 5200 },
	.radar_pattern = {
		[0] = { 1, 0,  9,  32, 28, 0, 13, 508, 3076, 1,  1 },
		[1] = { 1, 0, 12,  32, 28, 0, 17, 140,  240, 1,  1 },
		[2] = { 1, 0,  8,  32, 28, 0, 22, 190,  510, 1,  1 },
		[3] = { 1, 0,  6,  32, 28, 0, 32, 190,  510, 1,  1 },
		[4] = { 1, 0,  9, 255, 28, 0, 13, 323,  343, 1, 32 },
	},
};

static const struct mt7615_dfs_radar_spec jp_radar_specs = {
	.pulse_th = { 110, -10, -80, 40, 5200, 128, 5200 },
	.radar_pattern = {
		[0] =  { 1, 0,  8, 32, 28, 0, 13,  508, 3076, 1,  1 },
		[1] =  { 1, 0, 12, 32, 28, 0, 17,  140,  240, 1,  1 },
		[2] =  { 1, 0,  8, 32, 28, 0, 22,  190,  510, 1,  1 },
		[3] =  { 1, 0,  6, 32, 28, 0, 32,  190,  510, 1,  1 },
		[4] =  { 1, 0,  9, 32, 28, 0, 13,  323,  343, 1, 32 },
		[13] = { 1, 0, 8,  32, 28, 0, 14, 3836, 3856, 1,  1 },
		[14] = { 1, 0, 8,  32, 28, 0, 14, 3990, 4010, 1,  1 },
	},
};

static enum mt76_cipher_type
mt7615_mac_get_cipher(int cipher)
{
	switch (cipher) {
	case WLAN_CIPHER_SUITE_WEP40:
		return MT_CIPHER_WEP40;
	case WLAN_CIPHER_SUITE_WEP104:
		return MT_CIPHER_WEP104;
	case WLAN_CIPHER_SUITE_TKIP:
		return MT_CIPHER_TKIP;
	case WLAN_CIPHER_SUITE_AES_CMAC:
		return MT_CIPHER_BIP_CMAC_128;
	case WLAN_CIPHER_SUITE_CCMP:
		return MT_CIPHER_AES_CCMP;
	case WLAN_CIPHER_SUITE_CCMP_256:
		return MT_CIPHER_CCMP_256;
	case WLAN_CIPHER_SUITE_GCMP:
		return MT_CIPHER_GCMP;
	case WLAN_CIPHER_SUITE_GCMP_256:
		return MT_CIPHER_GCMP_256;
	case WLAN_CIPHER_SUITE_SMS4:
		return MT_CIPHER_WAPI;
	default:
		return MT_CIPHER_NONE;
	}
}

static struct mt76_wcid *mt7615_rx_get_wcid(struct mt7615_dev *dev,
					    u8 idx, bool unicast)
{
	struct mt7615_sta *sta;
	struct mt76_wcid *wcid;

	if (idx >= MT7615_WTBL_SIZE)
		return NULL;

	wcid = rcu_dereference(dev->mt76.wcid[idx]);
	if (unicast || !wcid)
		return wcid;

	if (!wcid->sta)
		return NULL;

	sta = container_of(wcid, struct mt7615_sta, wcid);
	if (!sta->vif)
		return NULL;

	return &sta->vif->sta.wcid;
}

void mt7615_mac_reset_counters(struct mt7615_dev *dev)
{
	int i;

	for (i = 0; i < 4; i++) {
		mt76_rr(dev, MT_TX_AGG_CNT(0, i));
		mt76_rr(dev, MT_TX_AGG_CNT(1, i));
	}

	memset(dev->mt76.aggr_stats, 0, sizeof(dev->mt76.aggr_stats));
	dev->mt76.phy.survey_time = ktime_get_boottime();
	if (dev->mt76.phy2)
		dev->mt76.phy2->survey_time = ktime_get_boottime();

	/* reset airtime counters */
	mt76_rr(dev, MT_MIB_SDR9(0));
	mt76_rr(dev, MT_MIB_SDR9(1));

	mt76_rr(dev, MT_MIB_SDR36(0));
	mt76_rr(dev, MT_MIB_SDR36(1));

	mt76_rr(dev, MT_MIB_SDR37(0));
	mt76_rr(dev, MT_MIB_SDR37(1));

	mt76_set(dev, MT_WF_RMAC_MIB_TIME0, MT_WF_RMAC_MIB_RXTIME_CLR);
	mt76_set(dev, MT_WF_RMAC_MIB_AIRTIME0, MT_WF_RMAC_MIB_RXTIME_CLR);
}

void mt7615_mac_set_timing(struct mt7615_phy *phy)
{
	s16 coverage_class = phy->coverage_class;
	struct mt7615_dev *dev = phy->dev;
	bool ext_phy = phy != &dev->phy;
	u32 val, reg_offset;
	u32 cck = FIELD_PREP(MT_TIMEOUT_VAL_PLCP, 231) |
		  FIELD_PREP(MT_TIMEOUT_VAL_CCA, 48);
	u32 ofdm = FIELD_PREP(MT_TIMEOUT_VAL_PLCP, 60) |
		   FIELD_PREP(MT_TIMEOUT_VAL_CCA, 28);
	int sifs, offset;
	bool is_5ghz = phy->mt76->chandef.chan->band == NL80211_BAND_5GHZ;

	if (!test_bit(MT76_STATE_RUNNING, &phy->mt76->state))
		return;

	if (is_5ghz)
		sifs = 16;
	else
		sifs = 10;

	if (ext_phy) {
		coverage_class = max_t(s16, dev->phy.coverage_class,
				       coverage_class);
		mt76_set(dev, MT_ARB_SCR,
			 MT_ARB_SCR_TX1_DISABLE | MT_ARB_SCR_RX1_DISABLE);
	} else {
		struct mt7615_phy *phy_ext = mt7615_ext_phy(dev);

		if (phy_ext)
			coverage_class = max_t(s16, phy_ext->coverage_class,
					       coverage_class);
		mt76_set(dev, MT_ARB_SCR,
			 MT_ARB_SCR_TX0_DISABLE | MT_ARB_SCR_RX0_DISABLE);
	}
	udelay(1);

	offset = 3 * coverage_class;
	reg_offset = FIELD_PREP(MT_TIMEOUT_VAL_PLCP, offset) |
		     FIELD_PREP(MT_TIMEOUT_VAL_CCA, offset);
	mt76_wr(dev, MT_TMAC_CDTR, cck + reg_offset);
	mt76_wr(dev, MT_TMAC_ODTR, ofdm + reg_offset);

	mt76_wr(dev, MT_TMAC_ICR(ext_phy),
		FIELD_PREP(MT_IFS_EIFS, 360) |
		FIELD_PREP(MT_IFS_RIFS, 2) |
		FIELD_PREP(MT_IFS_SIFS, sifs) |
		FIELD_PREP(MT_IFS_SLOT, phy->slottime));

	if (phy->slottime < 20 || is_5ghz)
		val = MT7615_CFEND_RATE_DEFAULT;
	else
		val = MT7615_CFEND_RATE_11B;

	mt76_rmw_field(dev, MT_AGG_ACR(ext_phy), MT_AGG_ACR_CFEND_RATE, val);
	if (ext_phy)
		mt76_clear(dev, MT_ARB_SCR,
			   MT_ARB_SCR_TX1_DISABLE | MT_ARB_SCR_RX1_DISABLE);
	else
		mt76_clear(dev, MT_ARB_SCR,
			   MT_ARB_SCR_TX0_DISABLE | MT_ARB_SCR_RX0_DISABLE);

}

static void
mt7615_get_status_freq_info(struct mt7615_dev *dev, struct mt76_phy *mphy,
			    struct mt76_rx_status *status, u8 chfreq)
{
	if (!test_bit(MT76_HW_SCANNING, &mphy->state) &&
	    !test_bit(MT76_HW_SCHED_SCANNING, &mphy->state) &&
	    !test_bit(MT76_STATE_ROC, &mphy->state)) {
		status->freq = mphy->chandef.chan->center_freq;
		status->band = mphy->chandef.chan->band;
		return;
	}

	status->band = chfreq <= 14 ? NL80211_BAND_2GHZ : NL80211_BAND_5GHZ;
	status->freq = ieee80211_channel_to_frequency(chfreq, status->band);
}

static void mt7615_mac_fill_tm_rx(struct mt7615_phy *phy, __le32 *rxv)
{
#ifdef CONFIG_NL80211_TESTMODE
	u32 rxv1 = le32_to_cpu(rxv[0]);
	u32 rxv3 = le32_to_cpu(rxv[2]);
	u32 rxv4 = le32_to_cpu(rxv[3]);
	u32 rxv5 = le32_to_cpu(rxv[4]);
	u8 cbw = FIELD_GET(MT_RXV1_FRAME_MODE, rxv1);
	u8 mode = FIELD_GET(MT_RXV1_TX_MODE, rxv1);
	s16 foe = FIELD_GET(MT_RXV5_FOE, rxv5);
	u32 foe_const = (BIT(cbw + 1) & 0xf) * 10000;

	if (!mode) {
		/* CCK */
		foe &= ~BIT(11);
		foe *= 1000;
		foe >>= 11;
	} else {
		if (foe > 2048)
			foe -= 4096;

		foe = (foe * foe_const) >> 15;
	}

	phy->test.last_freq_offset = foe;
	phy->test.last_rcpi[0] = FIELD_GET(MT_RXV4_RCPI0, rxv4);
	phy->test.last_rcpi[1] = FIELD_GET(MT_RXV4_RCPI1, rxv4);
	phy->test.last_rcpi[2] = FIELD_GET(MT_RXV4_RCPI2, rxv4);
	phy->test.last_rcpi[3] = FIELD_GET(MT_RXV4_RCPI3, rxv4);
	phy->test.last_ib_rssi[0] = FIELD_GET(MT_RXV3_IB_RSSI, rxv3);
	phy->test.last_wb_rssi[0] = FIELD_GET(MT_RXV3_WB_RSSI, rxv3);
#endif
}

static int mt7615_mac_fill_rx(struct mt7615_dev *dev, struct sk_buff *skb)
{
	struct mt76_rx_status *status = (struct mt76_rx_status *)skb->cb;
	struct mt76_phy *mphy = &dev->mt76.phy;
	struct mt7615_phy *phy = &dev->phy;
	struct mt7615_phy *phy2 = dev->mt76.phy2 ? dev->mt76.phy2->priv : NULL;
	struct ieee80211_supported_band *sband;
	struct ieee80211_hdr *hdr;
	__le32 *rxd = (__le32 *)skb->data;
	u32 rxd0 = le32_to_cpu(rxd[0]);
	u32 rxd1 = le32_to_cpu(rxd[1]);
	u32 rxd2 = le32_to_cpu(rxd[2]);
	u32 csum_mask = MT_RXD0_NORMAL_IP_SUM | MT_RXD0_NORMAL_UDP_TCP_SUM;
	bool unicast, hdr_trans, remove_pad, insert_ccmp_hdr = false;
	int phy_idx;
	int i, idx;
	u8 chfreq, amsdu_info, qos_ctl = 0;
	u16 seq_ctrl = 0;
	__le16 fc = 0;

	memset(status, 0, sizeof(*status));

	chfreq = FIELD_GET(MT_RXD1_NORMAL_CH_FREQ, rxd1);
	if (!phy2)
		phy_idx = 0;
	else if (phy2->chfreq == phy->chfreq)
		phy_idx = -1;
	else if (phy->chfreq == chfreq)
		phy_idx = 0;
	else if (phy2->chfreq == chfreq)
		phy_idx = 1;
	else
		phy_idx = -1;

	if (rxd2 & MT_RXD2_NORMAL_AMSDU_ERR)
		return -EINVAL;

	unicast = (rxd1 & MT_RXD1_NORMAL_ADDR_TYPE) == MT_RXD1_NORMAL_U2M;
	idx = FIELD_GET(MT_RXD2_NORMAL_WLAN_IDX, rxd2);
	hdr_trans = rxd1 & MT_RXD1_NORMAL_HDR_TRANS;
	status->wcid = mt7615_rx_get_wcid(dev, idx, unicast);

	if (status->wcid) {
		struct mt7615_sta *msta;

		msta = container_of(status->wcid, struct mt7615_sta, wcid);
		spin_lock_bh(&dev->sta_poll_lock);
		if (list_empty(&msta->poll_list))
			list_add_tail(&msta->poll_list, &dev->sta_poll_list);
		spin_unlock_bh(&dev->sta_poll_lock);
	}

	if ((rxd0 & csum_mask) == csum_mask)
		skb->ip_summed = CHECKSUM_UNNECESSARY;

	if (rxd2 & MT_RXD2_NORMAL_FCS_ERR)
		status->flag |= RX_FLAG_FAILED_FCS_CRC;

	if (rxd2 & MT_RXD2_NORMAL_TKIP_MIC_ERR)
		status->flag |= RX_FLAG_MMIC_ERROR;

	if (FIELD_GET(MT_RXD2_NORMAL_SEC_MODE, rxd2) != 0 &&
	    !(rxd2 & (MT_RXD2_NORMAL_CLM | MT_RXD2_NORMAL_CM))) {
		status->flag |= RX_FLAG_DECRYPTED;
		status->flag |= RX_FLAG_IV_STRIPPED;
		status->flag |= RX_FLAG_MMIC_STRIPPED | RX_FLAG_MIC_STRIPPED;
	}

	remove_pad = rxd1 & MT_RXD1_NORMAL_HDR_OFFSET;

	if (rxd2 & MT_RXD2_NORMAL_MAX_LEN_ERROR)
		return -EINVAL;

	rxd += 4;
	if (rxd0 & MT_RXD0_NORMAL_GROUP_4) {
		u32 v0 = le32_to_cpu(rxd[0]);
		u32 v2 = le32_to_cpu(rxd[2]);

		fc = cpu_to_le16(FIELD_GET(MT_RXD4_FRAME_CONTROL, v0));
		qos_ctl = FIELD_GET(MT_RXD6_QOS_CTL, v2);
		seq_ctrl = FIELD_GET(MT_RXD6_SEQ_CTRL, v2);

		rxd += 4;
		if ((u8 *)rxd - skb->data >= skb->len)
			return -EINVAL;
	}

	if (rxd0 & MT_RXD0_NORMAL_GROUP_1) {
		u8 *data = (u8 *)rxd;

		if (status->flag & RX_FLAG_DECRYPTED) {
			switch (FIELD_GET(MT_RXD2_NORMAL_SEC_MODE, rxd2)) {
			case MT_CIPHER_AES_CCMP:
			case MT_CIPHER_CCMP_CCX:
			case MT_CIPHER_CCMP_256:
				insert_ccmp_hdr =
					FIELD_GET(MT_RXD2_NORMAL_FRAG, rxd2);
				fallthrough;
			case MT_CIPHER_TKIP:
			case MT_CIPHER_TKIP_NO_MIC:
			case MT_CIPHER_GCMP:
			case MT_CIPHER_GCMP_256:
				status->iv[0] = data[5];
				status->iv[1] = data[4];
				status->iv[2] = data[3];
				status->iv[3] = data[2];
				status->iv[4] = data[1];
				status->iv[5] = data[0];
				break;
			default:
				break;
			}
		}
		rxd += 4;
		if ((u8 *)rxd - skb->data >= skb->len)
			return -EINVAL;
	}

	if (rxd0 & MT_RXD0_NORMAL_GROUP_2) {
		status->timestamp = le32_to_cpu(rxd[0]);
		status->flag |= RX_FLAG_MACTIME_START;

		if (!(rxd2 & (MT_RXD2_NORMAL_NON_AMPDU_SUB |
			      MT_RXD2_NORMAL_NON_AMPDU))) {
			status->flag |= RX_FLAG_AMPDU_DETAILS;

			/* all subframes of an A-MPDU have the same timestamp */
			if (phy->rx_ampdu_ts != status->timestamp) {
				if (!++phy->ampdu_ref)
					phy->ampdu_ref++;
			}
			phy->rx_ampdu_ts = status->timestamp;

			status->ampdu_ref = phy->ampdu_ref;
		}

		rxd += 2;
		if ((u8 *)rxd - skb->data >= skb->len)
			return -EINVAL;
	}

	if (rxd0 & MT_RXD0_NORMAL_GROUP_3) {
		u32 rxdg5 = le32_to_cpu(rxd[5]);

		/*
		 * If both PHYs are on the same channel and we don't have a WCID,
		 * we need to figure out which PHY this packet was received on.
		 * On the primary PHY, the noise value for the chains belonging to the
		 * second PHY will be set to the noise value of the last packet from
		 * that PHY.
		 */
		if (phy_idx < 0) {
			int first_chain = ffs(phy2->mt76->chainmask) - 1;

			phy_idx = ((rxdg5 >> (first_chain * 8)) & 0xff) == 0;
		}
	}

	if (phy_idx == 1 && phy2) {
		mphy = dev->mt76.phy2;
		phy = phy2;
		status->ext_phy = true;
	}

	if (!mt7615_firmware_offload(dev) && chfreq != phy->chfreq)
		return -EINVAL;

	mt7615_get_status_freq_info(dev, mphy, status, chfreq);
	if (status->band == NL80211_BAND_5GHZ)
		sband = &mphy->sband_5g.sband;
	else
		sband = &mphy->sband_2g.sband;

	if (!test_bit(MT76_STATE_RUNNING, &mphy->state))
		return -EINVAL;

	if (!sband->channels)
		return -EINVAL;

	if (rxd0 & MT_RXD0_NORMAL_GROUP_3) {
		u32 rxdg0 = le32_to_cpu(rxd[0]);
		u32 rxdg1 = le32_to_cpu(rxd[1]);
		u32 rxdg3 = le32_to_cpu(rxd[3]);
		u8 stbc = FIELD_GET(MT_RXV1_HT_STBC, rxdg0);
		bool cck = false;

		i = FIELD_GET(MT_RXV1_TX_RATE, rxdg0);
		switch (FIELD_GET(MT_RXV1_TX_MODE, rxdg0)) {
		case MT_PHY_TYPE_CCK:
			cck = true;
			fallthrough;
		case MT_PHY_TYPE_OFDM:
			i = mt76_get_rate(&dev->mt76, sband, i, cck);
			break;
		case MT_PHY_TYPE_HT_GF:
		case MT_PHY_TYPE_HT:
			status->encoding = RX_ENC_HT;
			if (i > 31)
				return -EINVAL;
			break;
		case MT_PHY_TYPE_VHT:
			status->nss = FIELD_GET(MT_RXV2_NSTS, rxdg1) + 1;
			status->encoding = RX_ENC_VHT;
			break;
		default:
			return -EINVAL;
		}
		status->rate_idx = i;

		switch (FIELD_GET(MT_RXV1_FRAME_MODE, rxdg0)) {
		case MT_PHY_BW_20:
			break;
		case MT_PHY_BW_40:
			status->bw = RATE_INFO_BW_40;
			break;
		case MT_PHY_BW_80:
			status->bw = RATE_INFO_BW_80;
			break;
		case MT_PHY_BW_160:
			status->bw = RATE_INFO_BW_160;
			break;
		default:
			return -EINVAL;
		}

		if (rxdg0 & MT_RXV1_HT_SHORT_GI)
			status->enc_flags |= RX_ENC_FLAG_SHORT_GI;
		if (rxdg0 & MT_RXV1_HT_AD_CODE)
			status->enc_flags |= RX_ENC_FLAG_LDPC;

		status->enc_flags |= RX_ENC_FLAG_STBC_MASK * stbc;

		status->chains = mphy->antenna_mask;
		status->chain_signal[0] = to_rssi(MT_RXV4_RCPI0, rxdg3);
		status->chain_signal[1] = to_rssi(MT_RXV4_RCPI1, rxdg3);
		status->chain_signal[2] = to_rssi(MT_RXV4_RCPI2, rxdg3);
		status->chain_signal[3] = to_rssi(MT_RXV4_RCPI3, rxdg3);
		status->signal = status->chain_signal[0];

		for (i = 1; i < hweight8(mphy->antenna_mask); i++) {
			if (!(status->chains & BIT(i)))
				continue;

			status->signal = max(status->signal,
					     status->chain_signal[i]);
		}

		mt7615_mac_fill_tm_rx(mphy->priv, rxd);

		rxd += 6;
		if ((u8 *)rxd - skb->data >= skb->len)
			return -EINVAL;
	}

	skb_pull(skb, (u8 *)rxd - skb->data + 2 * remove_pad);

	amsdu_info = FIELD_GET(MT_RXD1_NORMAL_PAYLOAD_FORMAT, rxd1);
	status->amsdu = !!amsdu_info;
	if (status->amsdu) {
		status->first_amsdu = amsdu_info == MT_RXD1_FIRST_AMSDU_FRAME;
		status->last_amsdu = amsdu_info == MT_RXD1_LAST_AMSDU_FRAME;
		if (!hdr_trans) {
			memmove(skb->data + 2, skb->data,
				ieee80211_get_hdrlen_from_skb(skb));
			skb_pull(skb, 2);
		}
	}

	if (insert_ccmp_hdr && !hdr_trans) {
		u8 key_id = FIELD_GET(MT_RXD1_NORMAL_KEY_ID, rxd1);

		mt76_insert_ccmp_hdr(skb, key_id);
	}

	if (!hdr_trans) {
		hdr = (struct ieee80211_hdr *)skb->data;
		fc = hdr->frame_control;
		if (ieee80211_is_data_qos(fc)) {
			seq_ctrl = le16_to_cpu(hdr->seq_ctrl);
			qos_ctl = *ieee80211_get_qos_ctl(hdr);
		}
	} else {
		status->flag |= RX_FLAG_8023;
	}

	if (!status->wcid || !ieee80211_is_data_qos(fc))
		return 0;

	status->aggr = unicast &&
		       !ieee80211_is_qos_nullfunc(fc);
	status->qos_ctl = qos_ctl;
	status->seqno = IEEE80211_SEQ_TO_SN(seq_ctrl);

	return 0;
}

void mt7615_sta_ps(struct mt76_dev *mdev, struct ieee80211_sta *sta, bool ps)
{
}
EXPORT_SYMBOL_GPL(mt7615_sta_ps);

static u16
mt7615_mac_tx_rate_val(struct mt7615_dev *dev,
		       struct mt76_phy *mphy,
		       const struct ieee80211_tx_rate *rate,
		       bool stbc, u8 *bw)
{
	u8 phy, nss, rate_idx;
	u16 rateval = 0;

	*bw = 0;

	if (rate->flags & IEEE80211_TX_RC_VHT_MCS) {
		rate_idx = ieee80211_rate_get_vht_mcs(rate);
		nss = ieee80211_rate_get_vht_nss(rate);
		phy = MT_PHY_TYPE_VHT;
		if (rate->flags & IEEE80211_TX_RC_40_MHZ_WIDTH)
			*bw = 1;
		else if (rate->flags & IEEE80211_TX_RC_80_MHZ_WIDTH)
			*bw = 2;
		else if (rate->flags & IEEE80211_TX_RC_160_MHZ_WIDTH)
			*bw = 3;
	} else if (rate->flags & IEEE80211_TX_RC_MCS) {
		rate_idx = rate->idx;
		nss = 1 + (rate->idx >> 3);
		phy = MT_PHY_TYPE_HT;
		if (rate->flags & IEEE80211_TX_RC_GREEN_FIELD)
			phy = MT_PHY_TYPE_HT_GF;
		if (rate->flags & IEEE80211_TX_RC_40_MHZ_WIDTH)
			*bw = 1;
	} else {
		const struct ieee80211_rate *r;
		int band = mphy->chandef.chan->band;
		u16 val;

		nss = 1;
		r = &mphy->hw->wiphy->bands[band]->bitrates[rate->idx];
		if (rate->flags & IEEE80211_TX_RC_USE_SHORT_PREAMBLE)
			val = r->hw_value_short;
		else
			val = r->hw_value;

		phy = val >> 8;
		rate_idx = val & 0xff;
	}

	if (stbc && nss == 1) {
		nss++;
		rateval |= MT_TX_RATE_STBC;
	}

	rateval |= (FIELD_PREP(MT_TX_RATE_IDX, rate_idx) |
		    FIELD_PREP(MT_TX_RATE_MODE, phy) |
		    FIELD_PREP(MT_TX_RATE_NSS, nss - 1));

	return rateval;
}

int mt7615_mac_write_txwi(struct mt7615_dev *dev, __le32 *txwi,
			  struct sk_buff *skb, struct mt76_wcid *wcid,
			  struct ieee80211_sta *sta, int pid,
			  struct ieee80211_key_conf *key, bool beacon)
{
	struct ieee80211_hdr *hdr = (struct ieee80211_hdr *)skb->data;
	u8 fc_type, fc_stype, p_fmt, q_idx, omac_idx = 0, wmm_idx = 0;
	struct ieee80211_tx_info *info = IEEE80211_SKB_CB(skb);
	struct ieee80211_tx_rate *rate = &info->control.rates[0];
	bool ext_phy = info->hw_queue & MT_TX_HW_QUEUE_EXT_PHY;
	bool multicast = is_multicast_ether_addr(hdr->addr1);
	struct ieee80211_vif *vif = info->control.vif;
	bool is_mmio = mt76_is_mmio(&dev->mt76);
	u32 val, sz_txd = is_mmio ? MT_TXD_SIZE : MT_USB_TXD_SIZE;
	struct mt76_phy *mphy = &dev->mphy;
	__le16 fc = hdr->frame_control;
	int tx_count = 8;
	u16 seqno = 0;

	if (vif) {
		struct mt76_vif *mvif = (struct mt76_vif *)vif->drv_priv;

		omac_idx = mvif->omac_idx;
		wmm_idx = mvif->wmm_idx;
	}

	if (sta) {
		struct mt7615_sta *msta = (struct mt7615_sta *)sta->drv_priv;

		tx_count = msta->rate_count;
	}

	if (ext_phy && dev->mt76.phy2)
		mphy = dev->mt76.phy2;

	fc_type = (le16_to_cpu(fc) & IEEE80211_FCTL_FTYPE) >> 2;
	fc_stype = (le16_to_cpu(fc) & IEEE80211_FCTL_STYPE) >> 4;

	if (beacon) {
		p_fmt = MT_TX_TYPE_FW;
		q_idx = ext_phy ? MT_LMAC_BCN1 : MT_LMAC_BCN0;
	} else if (skb_get_queue_mapping(skb) >= MT_TXQ_PSD) {
		p_fmt = is_mmio ? MT_TX_TYPE_CT : MT_TX_TYPE_SF;
		q_idx = ext_phy ? MT_LMAC_ALTX1 : MT_LMAC_ALTX0;
	} else {
		p_fmt = is_mmio ? MT_TX_TYPE_CT : MT_TX_TYPE_SF;
		q_idx = wmm_idx * MT7615_MAX_WMM_SETS +
			mt7615_lmac_mapping(dev, skb_get_queue_mapping(skb));
	}

	val = FIELD_PREP(MT_TXD0_TX_BYTES, skb->len + sz_txd) |
	      FIELD_PREP(MT_TXD0_P_IDX, MT_TX_PORT_IDX_LMAC) |
	      FIELD_PREP(MT_TXD0_Q_IDX, q_idx);
	txwi[0] = cpu_to_le32(val);

	val = MT_TXD1_LONG_FORMAT |
	      FIELD_PREP(MT_TXD1_WLAN_IDX, wcid->idx) |
	      FIELD_PREP(MT_TXD1_HDR_FORMAT, MT_HDR_FORMAT_802_11) |
	      FIELD_PREP(MT_TXD1_HDR_INFO,
			 ieee80211_get_hdrlen_from_skb(skb) / 2) |
	      FIELD_PREP(MT_TXD1_TID,
			 skb->priority & IEEE80211_QOS_CTL_TID_MASK) |
	      FIELD_PREP(MT_TXD1_PKT_FMT, p_fmt) |
	      FIELD_PREP(MT_TXD1_OWN_MAC, omac_idx);
	txwi[1] = cpu_to_le32(val);

	val = FIELD_PREP(MT_TXD2_FRAME_TYPE, fc_type) |
	      FIELD_PREP(MT_TXD2_SUB_TYPE, fc_stype) |
	      FIELD_PREP(MT_TXD2_MULTICAST, multicast);
	if (key) {
		if (multicast && ieee80211_is_robust_mgmt_frame(skb) &&
		    key->cipher == WLAN_CIPHER_SUITE_AES_CMAC) {
			val |= MT_TXD2_BIP;
			txwi[3] = 0;
		} else {
			txwi[3] = cpu_to_le32(MT_TXD3_PROTECT_FRAME);
		}
	} else {
		txwi[3] = 0;
	}
	txwi[2] = cpu_to_le32(val);

	if (!(info->flags & IEEE80211_TX_CTL_AMPDU))
		txwi[2] |= cpu_to_le32(MT_TXD2_BA_DISABLE);

	txwi[4] = 0;
	txwi[6] = 0;

	if (rate->idx >= 0 && rate->count &&
	    !(info->flags & IEEE80211_TX_CTL_RATE_CTRL_PROBE)) {
		bool stbc = info->flags & IEEE80211_TX_CTL_STBC;
		u8 bw;
		u16 rateval = mt7615_mac_tx_rate_val(dev, mphy, rate, stbc,
						     &bw);

		txwi[2] |= cpu_to_le32(MT_TXD2_FIX_RATE);

		val = MT_TXD6_FIXED_BW |
		      FIELD_PREP(MT_TXD6_BW, bw) |
		      FIELD_PREP(MT_TXD6_TX_RATE, rateval);
		txwi[6] |= cpu_to_le32(val);

		if (rate->flags & IEEE80211_TX_RC_SHORT_GI)
			txwi[6] |= cpu_to_le32(MT_TXD6_SGI);

		if (info->flags & IEEE80211_TX_CTL_LDPC)
			txwi[6] |= cpu_to_le32(MT_TXD6_LDPC);

		if (!(rate->flags & (IEEE80211_TX_RC_MCS |
				     IEEE80211_TX_RC_VHT_MCS)))
			txwi[2] |= cpu_to_le32(MT_TXD2_BA_DISABLE);

		tx_count = rate->count;
	}

	if (!ieee80211_is_beacon(fc)) {
		struct ieee80211_hw *hw = mt76_hw(dev);

		val = MT_TXD5_TX_STATUS_HOST | FIELD_PREP(MT_TXD5_PID, pid);
		if (!ieee80211_hw_check(hw, SUPPORTS_PS))
			val |= MT_TXD5_SW_POWER_MGMT;
		txwi[5] = cpu_to_le32(val);
	} else {
		txwi[5] = 0;
		/* use maximum tx count for beacons */
		tx_count = 0x1f;
	}

	val = FIELD_PREP(MT_TXD3_REM_TX_COUNT, tx_count);
	if (info->flags & IEEE80211_TX_CTL_INJECTED) {
		seqno = le16_to_cpu(hdr->seq_ctrl);

		if (ieee80211_is_back_req(hdr->frame_control)) {
			struct ieee80211_bar *bar;

			bar = (struct ieee80211_bar *)skb->data;
			seqno = le16_to_cpu(bar->start_seq_num);
		}

		val |= MT_TXD3_SN_VALID |
		       FIELD_PREP(MT_TXD3_SEQ, IEEE80211_SEQ_TO_SN(seqno));
	}

	txwi[3] |= cpu_to_le32(val);

	if (info->flags & IEEE80211_TX_CTL_NO_ACK)
		txwi[3] |= cpu_to_le32(MT_TXD3_NO_ACK);

	txwi[7] = FIELD_PREP(MT_TXD7_TYPE, fc_type) |
		  FIELD_PREP(MT_TXD7_SUB_TYPE, fc_stype) |
		  FIELD_PREP(MT_TXD7_SPE_IDX, 0x18);
	if (!is_mmio)
		txwi[8] = FIELD_PREP(MT_TXD8_L_TYPE, fc_type) |
			  FIELD_PREP(MT_TXD8_L_SUB_TYPE, fc_stype);

	return 0;
}
EXPORT_SYMBOL_GPL(mt7615_mac_write_txwi);

static void
mt7615_txp_skb_unmap_fw(struct mt76_dev *dev, struct mt7615_fw_txp *txp)
{
	int i;

	for (i = 0; i < txp->nbuf; i++)
		dma_unmap_single(dev->dev, le32_to_cpu(txp->buf[i]),
				 le16_to_cpu(txp->len[i]), DMA_TO_DEVICE);
}

static void
mt7615_txp_skb_unmap_hw(struct mt76_dev *dev, struct mt7615_hw_txp *txp)
{
	u32 last_mask;
	int i;

	last_mask = is_mt7663(dev) ? MT_TXD_LEN_LAST : MT_TXD_LEN_MSDU_LAST;

	for (i = 0; i < ARRAY_SIZE(txp->ptr); i++) {
		struct mt7615_txp_ptr *ptr = &txp->ptr[i];
		bool last;
		u16 len;

		len = le16_to_cpu(ptr->len0);
		last = len & last_mask;
		len &= MT_TXD_LEN_MASK;
		dma_unmap_single(dev->dev, le32_to_cpu(ptr->buf0), len,
				 DMA_TO_DEVICE);
		if (last)
			break;

		len = le16_to_cpu(ptr->len1);
		last = len & last_mask;
		len &= MT_TXD_LEN_MASK;
		dma_unmap_single(dev->dev, le32_to_cpu(ptr->buf1), len,
				 DMA_TO_DEVICE);
		if (last)
			break;
	}
}

void mt7615_txp_skb_unmap(struct mt76_dev *dev,
			  struct mt76_txwi_cache *t)
{
	struct mt7615_txp_common *txp;

	txp = mt7615_txwi_to_txp(dev, t);
	if (is_mt7615(dev))
		mt7615_txp_skb_unmap_fw(dev, &txp->fw);
	else
		mt7615_txp_skb_unmap_hw(dev, &txp->hw);
}
EXPORT_SYMBOL_GPL(mt7615_txp_skb_unmap);

bool mt7615_mac_wtbl_update(struct mt7615_dev *dev, int idx, u32 mask)
{
	mt76_rmw(dev, MT_WTBL_UPDATE, MT_WTBL_UPDATE_WLAN_IDX,
		 FIELD_PREP(MT_WTBL_UPDATE_WLAN_IDX, idx) | mask);

	return mt76_poll(dev, MT_WTBL_UPDATE, MT_WTBL_UPDATE_BUSY,
			 0, 5000);
}

void mt7615_mac_sta_poll(struct mt7615_dev *dev)
{
	static const u8 ac_to_tid[4] = {
		[IEEE80211_AC_BE] = 0,
		[IEEE80211_AC_BK] = 1,
		[IEEE80211_AC_VI] = 4,
		[IEEE80211_AC_VO] = 6
	};
	static const u8 hw_queue_map[] = {
		[IEEE80211_AC_BK] = 0,
		[IEEE80211_AC_BE] = 1,
		[IEEE80211_AC_VI] = 2,
		[IEEE80211_AC_VO] = 3,
	};
	struct ieee80211_sta *sta;
	struct mt7615_sta *msta;
	u32 addr, tx_time[4], rx_time[4];
	struct list_head sta_poll_list;
	int i;

	INIT_LIST_HEAD(&sta_poll_list);
	spin_lock_bh(&dev->sta_poll_lock);
	list_splice_init(&dev->sta_poll_list, &sta_poll_list);
	spin_unlock_bh(&dev->sta_poll_lock);

	while (!list_empty(&sta_poll_list)) {
		bool clear = false;

		msta = list_first_entry(&sta_poll_list, struct mt7615_sta,
					poll_list);
		list_del_init(&msta->poll_list);

		addr = mt7615_mac_wtbl_addr(dev, msta->wcid.idx) + 19 * 4;

		for (i = 0; i < 4; i++, addr += 8) {
			u32 tx_last = msta->airtime_ac[i];
			u32 rx_last = msta->airtime_ac[i + 4];

			msta->airtime_ac[i] = mt76_rr(dev, addr);
			msta->airtime_ac[i + 4] = mt76_rr(dev, addr + 4);
			tx_time[i] = msta->airtime_ac[i] - tx_last;
			rx_time[i] = msta->airtime_ac[i + 4] - rx_last;

			if ((tx_last | rx_last) & BIT(30))
				clear = true;
		}

		if (clear) {
			mt7615_mac_wtbl_update(dev, msta->wcid.idx,
					       MT_WTBL_UPDATE_ADM_COUNT_CLEAR);
			memset(msta->airtime_ac, 0, sizeof(msta->airtime_ac));
		}

		if (!msta->wcid.sta)
			continue;

		sta = container_of((void *)msta, struct ieee80211_sta,
				   drv_priv);
		for (i = 0; i < 4; i++) {
			u32 tx_cur = tx_time[i];
			u32 rx_cur = rx_time[hw_queue_map[i]];
			u8 tid = ac_to_tid[i];

			if (!tx_cur && !rx_cur)
				continue;

			ieee80211_sta_register_airtime(sta, tid, tx_cur,
						       rx_cur);
		}
	}
}
EXPORT_SYMBOL_GPL(mt7615_mac_sta_poll);

static void
mt7615_mac_update_rate_desc(struct mt7615_phy *phy, struct mt7615_sta *sta,
			    struct ieee80211_tx_rate *probe_rate,
			    struct ieee80211_tx_rate *rates,
			    struct mt7615_rate_desc *rd)
{
	struct mt7615_dev *dev = phy->dev;
	struct mt76_phy *mphy = phy->mt76;
	struct ieee80211_tx_rate *ref;
	bool rateset, stbc = false;
	int n_rates = sta->n_rates;
	u8 bw, bw_prev;
	int i, j;

	for (i = n_rates; i < 4; i++)
		rates[i] = rates[n_rates - 1];

	rateset = !(sta->rate_set_tsf & BIT(0));
	memcpy(sta->rateset[rateset].rates, rates,
	       sizeof(sta->rateset[rateset].rates));
	if (probe_rate) {
		sta->rateset[rateset].probe_rate = *probe_rate;
		ref = &sta->rateset[rateset].probe_rate;
	} else {
		sta->rateset[rateset].probe_rate.idx = -1;
		ref = &sta->rateset[rateset].rates[0];
	}

	rates = sta->rateset[rateset].rates;
	for (i = 0; i < ARRAY_SIZE(sta->rateset[rateset].rates); i++) {
		/*
		 * We don't support switching between short and long GI
		 * within the rate set. For accurate tx status reporting, we
		 * need to make sure that flags match.
		 * For improved performance, avoid duplicate entries by
		 * decrementing the MCS index if necessary
		 */
		if ((ref->flags ^ rates[i].flags) & IEEE80211_TX_RC_SHORT_GI)
			rates[i].flags ^= IEEE80211_TX_RC_SHORT_GI;

		for (j = 0; j < i; j++) {
			if (rates[i].idx != rates[j].idx)
				continue;
			if ((rates[i].flags ^ rates[j].flags) &
			    (IEEE80211_TX_RC_40_MHZ_WIDTH |
			     IEEE80211_TX_RC_80_MHZ_WIDTH |
			     IEEE80211_TX_RC_160_MHZ_WIDTH))
				continue;

			if (!rates[i].idx)
				continue;

			rates[i].idx--;
		}
	}

	rd->val[0] = mt7615_mac_tx_rate_val(dev, mphy, &rates[0], stbc, &bw);
	bw_prev = bw;

	if (probe_rate) {
		rd->probe_val = mt7615_mac_tx_rate_val(dev, mphy, probe_rate,
						       stbc, &bw);
		if (bw)
			rd->bw_idx = 1;
		else
			bw_prev = 0;
	} else {
		rd->probe_val = rd->val[0];
	}

	rd->val[1] = mt7615_mac_tx_rate_val(dev, mphy, &rates[1], stbc, &bw);
	if (bw_prev) {
		rd->bw_idx = 3;
		bw_prev = bw;
	}

	rd->val[2] = mt7615_mac_tx_rate_val(dev, mphy, &rates[2], stbc, &bw);
	if (bw_prev) {
		rd->bw_idx = 5;
		bw_prev = bw;
	}

	rd->val[3] = mt7615_mac_tx_rate_val(dev, mphy, &rates[3], stbc, &bw);
	if (bw_prev)
		rd->bw_idx = 7;

	rd->rateset = rateset;
	rd->bw = bw;
}

static int
mt7615_mac_queue_rate_update(struct mt7615_phy *phy, struct mt7615_sta *sta,
			     struct ieee80211_tx_rate *probe_rate,
			     struct ieee80211_tx_rate *rates)
{
	struct mt7615_dev *dev = phy->dev;
	struct mt7615_wtbl_rate_desc *wrd;

	if (work_pending(&dev->rate_work))
		return -EBUSY;

	wrd = kzalloc(sizeof(*wrd), GFP_ATOMIC);
	if (!wrd)
		return -ENOMEM;

	wrd->sta = sta;
	mt7615_mac_update_rate_desc(phy, sta, probe_rate, rates,
				    &wrd->rate);
	list_add_tail(&wrd->node, &dev->wrd_head);
	queue_work(dev->mt76.wq, &dev->rate_work);

	return 0;
}

u32 mt7615_mac_get_sta_tid_sn(struct mt7615_dev *dev, int wcid, u8 tid)
{
	u32 addr, val, val2;
	u8 offset;

	addr = mt7615_mac_wtbl_addr(dev, wcid) + 11 * 4;

	offset = tid * 12;
	addr += 4 * (offset / 32);
	offset %= 32;

	val = mt76_rr(dev, addr);
	val >>= (tid % 32);

	if (offset > 20) {
		addr += 4;
		val2 = mt76_rr(dev, addr);
		val |= val2 << (32 - offset);
	}

	return val & GENMASK(11, 0);
}

void mt7615_mac_set_rates(struct mt7615_phy *phy, struct mt7615_sta *sta,
			  struct ieee80211_tx_rate *probe_rate,
			  struct ieee80211_tx_rate *rates)
{
	int wcid = sta->wcid.idx, n_rates = sta->n_rates;
	struct mt7615_dev *dev = phy->dev;
	struct mt7615_rate_desc rd;
	u32 w5, w27, addr;
	u16 idx = sta->vif->mt76.omac_idx;

	if (!mt76_is_mmio(&dev->mt76)) {
		mt7615_mac_queue_rate_update(phy, sta, probe_rate, rates);
		return;
	}

	if (!mt76_poll(dev, MT_WTBL_UPDATE, MT_WTBL_UPDATE_BUSY, 0, 5000))
		return;

	memset(&rd, 0, sizeof(struct mt7615_rate_desc));
	mt7615_mac_update_rate_desc(phy, sta, probe_rate, rates, &rd);

	addr = mt7615_mac_wtbl_addr(dev, wcid);
	w27 = mt76_rr(dev, addr + 27 * 4);
	w27 &= ~MT_WTBL_W27_CC_BW_SEL;
	w27 |= FIELD_PREP(MT_WTBL_W27_CC_BW_SEL, rd.bw);

	w5 = mt76_rr(dev, addr + 5 * 4);
	w5 &= ~(MT_WTBL_W5_BW_CAP | MT_WTBL_W5_CHANGE_BW_RATE |
		MT_WTBL_W5_MPDU_OK_COUNT |
		MT_WTBL_W5_MPDU_FAIL_COUNT |
		MT_WTBL_W5_RATE_IDX);
	w5 |= FIELD_PREP(MT_WTBL_W5_BW_CAP, rd.bw) |
	      FIELD_PREP(MT_WTBL_W5_CHANGE_BW_RATE,
			 rd.bw_idx ? rd.bw_idx - 1 : 7);

	mt76_wr(dev, MT_WTBL_RIUCR0, w5);

	mt76_wr(dev, MT_WTBL_RIUCR1,
		FIELD_PREP(MT_WTBL_RIUCR1_RATE0, rd.probe_val) |
		FIELD_PREP(MT_WTBL_RIUCR1_RATE1, rd.val[0]) |
		FIELD_PREP(MT_WTBL_RIUCR1_RATE2_LO, rd.val[1]));

	mt76_wr(dev, MT_WTBL_RIUCR2,
		FIELD_PREP(MT_WTBL_RIUCR2_RATE2_HI, rd.val[1] >> 8) |
		FIELD_PREP(MT_WTBL_RIUCR2_RATE3, rd.val[1]) |
		FIELD_PREP(MT_WTBL_RIUCR2_RATE4, rd.val[2]) |
		FIELD_PREP(MT_WTBL_RIUCR2_RATE5_LO, rd.val[2]));

	mt76_wr(dev, MT_WTBL_RIUCR3,
		FIELD_PREP(MT_WTBL_RIUCR3_RATE5_HI, rd.val[2] >> 4) |
		FIELD_PREP(MT_WTBL_RIUCR3_RATE6, rd.val[3]) |
		FIELD_PREP(MT_WTBL_RIUCR3_RATE7, rd.val[3]));

	mt76_wr(dev, MT_WTBL_UPDATE,
		FIELD_PREP(MT_WTBL_UPDATE_WLAN_IDX, wcid) |
		MT_WTBL_UPDATE_RATE_UPDATE |
		MT_WTBL_UPDATE_TX_COUNT_CLEAR);

	mt76_wr(dev, addr + 27 * 4, w27);

	idx = idx > HW_BSSID_MAX ? HW_BSSID_0 : idx;
	addr = idx > 1 ? MT_LPON_TCR2(idx): MT_LPON_TCR0(idx);

	mt76_rmw(dev, addr, MT_LPON_TCR_MODE, MT_LPON_TCR_READ); /* TSF read */
	sta->rate_set_tsf = mt76_rr(dev, MT_LPON_UTTR0) & ~BIT(0);
	sta->rate_set_tsf |= rd.rateset;

	if (!(sta->wcid.tx_info & MT_WCID_TX_INFO_SET))
		mt76_poll(dev, MT_WTBL_UPDATE, MT_WTBL_UPDATE_BUSY, 0, 5000);

	sta->rate_count = 2 * MT7615_RATE_RETRY * n_rates;
	sta->wcid.tx_info |= MT_WCID_TX_INFO_SET;
	sta->rate_probe = !!probe_rate;
}
EXPORT_SYMBOL_GPL(mt7615_mac_set_rates);

static int
mt7615_mac_wtbl_update_key(struct mt7615_dev *dev, struct mt76_wcid *wcid,
			   struct ieee80211_key_conf *key,
			   enum mt76_cipher_type cipher, u16 cipher_mask,
			   enum set_key_cmd cmd)
{
	u32 addr = mt7615_mac_wtbl_addr(dev, wcid->idx) + 30 * 4;
	u8 data[32] = {};

	if (key->keylen > sizeof(data))
		return -EINVAL;

	mt76_rr_copy(dev, addr, data, sizeof(data));
	if (cmd == SET_KEY) {
		if (cipher == MT_CIPHER_TKIP) {
			/* Rx/Tx MIC keys are swapped */
			memcpy(data, key->key, 16);
			memcpy(data + 16, key->key + 24, 8);
			memcpy(data + 24, key->key + 16, 8);
		} else {
			if (cipher_mask == BIT(cipher))
				memcpy(data, key->key, key->keylen);
			else if (cipher != MT_CIPHER_BIP_CMAC_128)
				memcpy(data, key->key, 16);
			if (cipher == MT_CIPHER_BIP_CMAC_128)
				memcpy(data + 16, key->key, 16);
		}
	} else {
		if (cipher == MT_CIPHER_BIP_CMAC_128)
			memset(data + 16, 0, 16);
		else if (cipher_mask)
			memset(data, 0, 16);
		if (!cipher_mask)
			memset(data, 0, sizeof(data));
	}

	mt76_wr_copy(dev, addr, data, sizeof(data));

	return 0;
}

static int
mt7615_mac_wtbl_update_pk(struct mt7615_dev *dev, struct mt76_wcid *wcid,
			  enum mt76_cipher_type cipher, u16 cipher_mask,
			  int keyidx, enum set_key_cmd cmd)
{
	u32 addr = mt7615_mac_wtbl_addr(dev, wcid->idx), w0, w1;

	if (!mt76_poll(dev, MT_WTBL_UPDATE, MT_WTBL_UPDATE_BUSY, 0, 5000))
		return -ETIMEDOUT;

	w0 = mt76_rr(dev, addr);
	w1 = mt76_rr(dev, addr + 4);

	if (cipher_mask)
		w0 |= MT_WTBL_W0_RX_KEY_VALID;
	else
		w0 &= ~(MT_WTBL_W0_RX_KEY_VALID | MT_WTBL_W0_KEY_IDX);
	if (cipher_mask & BIT(MT_CIPHER_BIP_CMAC_128))
		w0 |= MT_WTBL_W0_RX_IK_VALID;
	else
		w0 &= ~MT_WTBL_W0_RX_IK_VALID;

	if (cmd == SET_KEY &&
	    (cipher != MT_CIPHER_BIP_CMAC_128 ||
	     cipher_mask == BIT(cipher))) {
		w0 &= ~MT_WTBL_W0_KEY_IDX;
		w0 |= FIELD_PREP(MT_WTBL_W0_KEY_IDX, keyidx);
	}

	mt76_wr(dev, MT_WTBL_RICR0, w0);
	mt76_wr(dev, MT_WTBL_RICR1, w1);

	if (!mt7615_mac_wtbl_update(dev, wcid->idx,
				    MT_WTBL_UPDATE_RXINFO_UPDATE))
		return -ETIMEDOUT;

	return 0;
}

static void
mt7615_mac_wtbl_update_cipher(struct mt7615_dev *dev, struct mt76_wcid *wcid,
			      enum mt76_cipher_type cipher, u16 cipher_mask,
			      enum set_key_cmd cmd)
{
	u32 addr = mt7615_mac_wtbl_addr(dev, wcid->idx);

	if (!cipher_mask) {
		mt76_clear(dev, addr + 2 * 4, MT_WTBL_W2_KEY_TYPE);
		return;
	}

	if (cmd != SET_KEY)
		return;

	if (cipher == MT_CIPHER_BIP_CMAC_128 &&
	    cipher_mask & ~BIT(MT_CIPHER_BIP_CMAC_128))
		return;

	mt76_rmw(dev, addr + 2 * 4, MT_WTBL_W2_KEY_TYPE,
		 FIELD_PREP(MT_WTBL_W2_KEY_TYPE, cipher));
}

int __mt7615_mac_wtbl_set_key(struct mt7615_dev *dev,
			      struct mt76_wcid *wcid,
			      struct ieee80211_key_conf *key,
			      enum set_key_cmd cmd)
{
	enum mt76_cipher_type cipher;
	u16 cipher_mask = wcid->cipher;
	int err;

	cipher = mt7615_mac_get_cipher(key->cipher);
	if (cipher == MT_CIPHER_NONE)
		return -EOPNOTSUPP;

	if (cmd == SET_KEY)
		cipher_mask |= BIT(cipher);
	else
		cipher_mask &= ~BIT(cipher);

	mt7615_mac_wtbl_update_cipher(dev, wcid, cipher, cipher_mask, cmd);
	err = mt7615_mac_wtbl_update_key(dev, wcid, key, cipher, cipher_mask,
					 cmd);
	if (err < 0)
		return err;

	err = mt7615_mac_wtbl_update_pk(dev, wcid, cipher, cipher_mask,
					key->keyidx, cmd);
	if (err < 0)
		return err;

	wcid->cipher = cipher_mask;

	return 0;
}

int mt7615_mac_wtbl_set_key(struct mt7615_dev *dev,
			    struct mt76_wcid *wcid,
			    struct ieee80211_key_conf *key,
			    enum set_key_cmd cmd)
{
	int err;

	spin_lock_bh(&dev->mt76.lock);
	err = __mt7615_mac_wtbl_set_key(dev, wcid, key, cmd);
	spin_unlock_bh(&dev->mt76.lock);

	return err;
}

static bool mt7615_fill_txs(struct mt7615_dev *dev, struct mt7615_sta *sta,
			    struct ieee80211_tx_info *info, __le32 *txs_data)
{
	struct ieee80211_supported_band *sband;
	struct mt7615_rate_set *rs;
	struct mt76_phy *mphy;
	int first_idx = 0, last_idx;
	int i, idx, count;
	bool fixed_rate, ack_timeout;
	bool ampdu, cck = false;
	bool rs_idx;
	u32 rate_set_tsf;
	u32 final_rate, final_rate_flags, final_nss, txs;

	txs = le32_to_cpu(txs_data[1]);
	ampdu = txs & MT_TXS1_AMPDU;

	txs = le32_to_cpu(txs_data[3]);
	count = FIELD_GET(MT_TXS3_TX_COUNT, txs);
	last_idx = FIELD_GET(MT_TXS3_LAST_TX_RATE, txs);

	txs = le32_to_cpu(txs_data[0]);
	fixed_rate = txs & MT_TXS0_FIXED_RATE;
	final_rate = FIELD_GET(MT_TXS0_TX_RATE, txs);
	ack_timeout = txs & MT_TXS0_ACK_TIMEOUT;

	if (!ampdu && (txs & MT_TXS0_RTS_TIMEOUT))
		return false;

	if (txs & MT_TXS0_QUEUE_TIMEOUT)
		return false;

	if (!ack_timeout)
		info->flags |= IEEE80211_TX_STAT_ACK;

	info->status.ampdu_len = 1;
	info->status.ampdu_ack_len = !!(info->flags &
					IEEE80211_TX_STAT_ACK);

	if (ampdu || (info->flags & IEEE80211_TX_CTL_AMPDU))
		info->flags |= IEEE80211_TX_STAT_AMPDU | IEEE80211_TX_CTL_AMPDU;

	first_idx = max_t(int, 0, last_idx - (count - 1) / MT7615_RATE_RETRY);

	if (fixed_rate) {
		info->status.rates[0].count = count;
		i = 0;
		goto out;
	}

	rate_set_tsf = READ_ONCE(sta->rate_set_tsf);
	rs_idx = !((u32)(FIELD_GET(MT_TXS4_F0_TIMESTAMP, le32_to_cpu(txs_data[4])) -
			 rate_set_tsf) < 1000000);
	rs_idx ^= rate_set_tsf & BIT(0);
	rs = &sta->rateset[rs_idx];

	if (!first_idx && rs->probe_rate.idx >= 0) {
		info->status.rates[0] = rs->probe_rate;

		spin_lock_bh(&dev->mt76.lock);
		if (sta->rate_probe) {
			struct mt7615_phy *phy = &dev->phy;

			if (sta->wcid.ext_phy && dev->mt76.phy2)
				phy = dev->mt76.phy2->priv;

			mt7615_mac_set_rates(phy, sta, NULL, sta->rates);
		}
		spin_unlock_bh(&dev->mt76.lock);
	} else {
		info->status.rates[0] = rs->rates[first_idx / 2];
	}
	info->status.rates[0].count = 0;

	for (i = 0, idx = first_idx; count && idx <= last_idx; idx++) {
		struct ieee80211_tx_rate *cur_rate;
		int cur_count;

		cur_rate = &rs->rates[idx / 2];
		cur_count = min_t(int, MT7615_RATE_RETRY, count);
		count -= cur_count;

		if (idx && (cur_rate->idx != info->status.rates[i].idx ||
			    cur_rate->flags != info->status.rates[i].flags)) {
			i++;
			if (i == ARRAY_SIZE(info->status.rates)) {
				i--;
				break;
			}

			info->status.rates[i] = *cur_rate;
			info->status.rates[i].count = 0;
		}

		info->status.rates[i].count += cur_count;
	}

out:
	final_rate_flags = info->status.rates[i].flags;

	switch (FIELD_GET(MT_TX_RATE_MODE, final_rate)) {
	case MT_PHY_TYPE_CCK:
		cck = true;
		fallthrough;
	case MT_PHY_TYPE_OFDM:
		mphy = &dev->mphy;
		if (sta->wcid.ext_phy && dev->mt76.phy2)
			mphy = dev->mt76.phy2;

		if (mphy->chandef.chan->band == NL80211_BAND_5GHZ)
			sband = &mphy->sband_5g.sband;
		else
			sband = &mphy->sband_2g.sband;
		final_rate &= MT_TX_RATE_IDX;
		final_rate = mt76_get_rate(&dev->mt76, sband, final_rate,
					   cck);
		final_rate_flags = 0;
		break;
	case MT_PHY_TYPE_HT_GF:
	case MT_PHY_TYPE_HT:
		final_rate_flags |= IEEE80211_TX_RC_MCS;
		final_rate &= MT_TX_RATE_IDX;
		if (final_rate > 31)
			return false;
		break;
	case MT_PHY_TYPE_VHT:
		final_nss = FIELD_GET(MT_TX_RATE_NSS, final_rate);

		if ((final_rate & MT_TX_RATE_STBC) && final_nss)
			final_nss--;

		final_rate_flags |= IEEE80211_TX_RC_VHT_MCS;
		final_rate = (final_rate & MT_TX_RATE_IDX) | (final_nss << 4);
		break;
	default:
		return false;
	}

	info->status.rates[i].idx = final_rate;
	info->status.rates[i].flags = final_rate_flags;

	return true;
}

static bool mt7615_mac_add_txs_skb(struct mt7615_dev *dev,
				   struct mt7615_sta *sta, int pid,
				   __le32 *txs_data)
{
	struct mt76_dev *mdev = &dev->mt76;
	struct sk_buff_head list;
	struct sk_buff *skb;

	if (pid < MT_PACKET_ID_FIRST)
		return false;

	trace_mac_txdone(mdev, sta->wcid.idx, pid);

	mt76_tx_status_lock(mdev, &list);
	skb = mt76_tx_status_skb_get(mdev, &sta->wcid, pid, &list);
	if (skb) {
		struct ieee80211_tx_info *info = IEEE80211_SKB_CB(skb);

		if (!mt7615_fill_txs(dev, sta, info, txs_data)) {
			info->status.rates[0].count = 0;
			info->status.rates[0].idx = -1;
		}

		mt76_tx_status_skb_done(mdev, skb, &list);
	}
	mt76_tx_status_unlock(mdev, &list);

	return !!skb;
}

static void mt7615_mac_add_txs(struct mt7615_dev *dev, void *data)
{
	struct ieee80211_tx_info info = {};
	struct ieee80211_sta *sta = NULL;
	struct mt7615_sta *msta = NULL;
	struct mt76_wcid *wcid;
	struct mt76_phy *mphy = &dev->mt76.phy;
	__le32 *txs_data = data;
	u32 txs;
	u8 wcidx;
	u8 pid;

	txs = le32_to_cpu(txs_data[0]);
	pid = FIELD_GET(MT_TXS0_PID, txs);
	txs = le32_to_cpu(txs_data[2]);
	wcidx = FIELD_GET(MT_TXS2_WCID, txs);

	if (pid == MT_PACKET_ID_NO_ACK)
		return;

	if (wcidx >= MT7615_WTBL_SIZE)
		return;

	rcu_read_lock();

	wcid = rcu_dereference(dev->mt76.wcid[wcidx]);
	if (!wcid)
		goto out;

	msta = container_of(wcid, struct mt7615_sta, wcid);
	sta = wcid_to_sta(wcid);

	spin_lock_bh(&dev->sta_poll_lock);
	if (list_empty(&msta->poll_list))
		list_add_tail(&msta->poll_list, &dev->sta_poll_list);
	spin_unlock_bh(&dev->sta_poll_lock);

	if (mt7615_mac_add_txs_skb(dev, msta, pid, txs_data))
		goto out;

	if (wcidx >= MT7615_WTBL_STA || !sta)
		goto out;

	if (wcid->ext_phy && dev->mt76.phy2)
		mphy = dev->mt76.phy2;

	if (mt7615_fill_txs(dev, msta, &info, txs_data))
		ieee80211_tx_status_noskb(mphy->hw, sta, &info);

out:
	rcu_read_unlock();
}

static void
mt7615_mac_tx_free_token(struct mt7615_dev *dev, u16 token)
{
	struct mt76_dev *mdev = &dev->mt76;
	struct mt76_txwi_cache *txwi;
	__le32 *txwi_data;
	u32 val;
	u8 wcid;

	trace_mac_tx_free(dev, token);
	txwi = mt76_token_put(mdev, token);
	if (!txwi)
		return;

	txwi_data = (__le32 *)mt76_get_txwi_ptr(mdev, txwi);
	val = le32_to_cpu(txwi_data[1]);
	wcid = FIELD_GET(MT_TXD1_WLAN_IDX, val);

	mt7615_txp_skb_unmap(mdev, txwi);
	if (txwi->skb) {
		mt76_tx_complete_skb(mdev, wcid, txwi->skb);
		txwi->skb = NULL;
	}

	mt76_put_txwi(mdev, txwi);
}

static void mt7615_mac_tx_free(struct mt7615_dev *dev, struct sk_buff *skb)
{
	struct mt7615_tx_free *free = (struct mt7615_tx_free *)skb->data;
	u8 i, count;

	mt76_queue_tx_cleanup(dev, dev->mphy.q_tx[MT_TXQ_PSD], false);
	if (is_mt7615(&dev->mt76)) {
		mt76_queue_tx_cleanup(dev, dev->mphy.q_tx[MT_TXQ_BE], false);
	} else {
		for (i = 0; i < IEEE80211_NUM_ACS; i++)
			mt76_queue_tx_cleanup(dev, dev->mphy.q_tx[i], false);
	}

	count = FIELD_GET(MT_TX_FREE_MSDU_ID_CNT, le16_to_cpu(free->ctrl));
	if (is_mt7615(&dev->mt76)) {
		__le16 *token = &free->token[0];

		for (i = 0; i < count; i++)
			mt7615_mac_tx_free_token(dev, le16_to_cpu(token[i]));
	} else {
		__le32 *token = (__le32 *)&free->token[0];

		for (i = 0; i < count; i++)
			mt7615_mac_tx_free_token(dev, le32_to_cpu(token[i]));
	}

	dev_kfree_skb(skb);

	rcu_read_lock();
	mt7615_mac_sta_poll(dev);
	rcu_read_unlock();

	mt76_worker_schedule(&dev->mt76.tx_worker);
}

void mt7615_queue_rx_skb(struct mt76_dev *mdev, enum mt76_rxq_id q,
			 struct sk_buff *skb)
{
	struct mt7615_dev *dev = container_of(mdev, struct mt7615_dev, mt76);
	__le32 *rxd = (__le32 *)skb->data;
	__le32 *end = (__le32 *)&skb->data[skb->len];
	enum rx_pkt_type type;
	u16 flag;

	type = FIELD_GET(MT_RXD0_PKT_TYPE, le32_to_cpu(rxd[0]));
	flag = FIELD_GET(MT_RXD0_PKT_FLAG, le32_to_cpu(rxd[0]));
	if (type == PKT_TYPE_RX_EVENT && flag == 0x1)
		type = PKT_TYPE_NORMAL_MCU;

	switch (type) {
	case PKT_TYPE_TXS:
		for (rxd++; rxd + 7 <= end; rxd += 7)
			mt7615_mac_add_txs(dev, rxd);
		dev_kfree_skb(skb);
		break;
	case PKT_TYPE_TXRX_NOTIFY:
		mt7615_mac_tx_free(dev, skb);
		break;
	case PKT_TYPE_RX_EVENT:
		mt7615_mcu_rx_event(dev, skb);
		break;
	case PKT_TYPE_NORMAL_MCU:
	case PKT_TYPE_NORMAL:
		if (!mt7615_mac_fill_rx(dev, skb)) {
			mt76_rx(&dev->mt76, q, skb);
			return;
		}
		fallthrough;
	default:
		dev_kfree_skb(skb);
		break;
	}
}
EXPORT_SYMBOL_GPL(mt7615_queue_rx_skb);

static void
mt7615_mac_set_sensitivity(struct mt7615_phy *phy, int val, bool ofdm)
{
	struct mt7615_dev *dev = phy->dev;
	bool ext_phy = phy != &dev->phy;

	if (is_mt7663(&dev->mt76)) {
		if (ofdm)
			mt76_rmw(dev, MT7663_WF_PHY_MIN_PRI_PWR(ext_phy),
				 MT_WF_PHY_PD_OFDM_MASK(0),
				 MT_WF_PHY_PD_OFDM(0, val));
		else
			mt76_rmw(dev, MT7663_WF_PHY_RXTD_CCK_PD(ext_phy),
				 MT_WF_PHY_PD_CCK_MASK(ext_phy),
				 MT_WF_PHY_PD_CCK(ext_phy, val));
		return;
	}

	if (ofdm)
		mt76_rmw(dev, MT_WF_PHY_MIN_PRI_PWR(ext_phy),
			 MT_WF_PHY_PD_OFDM_MASK(ext_phy),
			 MT_WF_PHY_PD_OFDM(ext_phy, val));
	else
		mt76_rmw(dev, MT_WF_PHY_RXTD_CCK_PD(ext_phy),
			 MT_WF_PHY_PD_CCK_MASK(ext_phy),
			 MT_WF_PHY_PD_CCK(ext_phy, val));
}

static void
mt7615_mac_set_default_sensitivity(struct mt7615_phy *phy)
{
	/* ofdm */
	mt7615_mac_set_sensitivity(phy, 0x13c, true);
	/* cck */
	mt7615_mac_set_sensitivity(phy, 0x92, false);

	phy->ofdm_sensitivity = -98;
	phy->cck_sensitivity = -110;
	phy->last_cca_adj = jiffies;
}

void mt7615_mac_set_scs(struct mt7615_phy *phy, bool enable)
{
	struct mt7615_dev *dev = phy->dev;
	bool ext_phy = phy != &dev->phy;
	u32 reg, mask;

	mt7615_mutex_acquire(dev);

	if (phy->scs_en == enable)
		goto out;

	if (is_mt7663(&dev->mt76)) {
		reg = MT7663_WF_PHY_MIN_PRI_PWR(ext_phy);
		mask = MT_WF_PHY_PD_BLK(0);
	} else {
		reg = MT_WF_PHY_MIN_PRI_PWR(ext_phy);
		mask = MT_WF_PHY_PD_BLK(ext_phy);
	}

	if (enable) {
		mt76_set(dev, reg, mask);
		if (is_mt7622(&dev->mt76)) {
			mt76_set(dev, MT_MIB_M0_MISC_CR(0), 0x7 << 8);
			mt76_set(dev, MT_MIB_M0_MISC_CR(0), 0x7);
		}
	} else {
		mt76_clear(dev, reg, mask);
	}

	mt7615_mac_set_default_sensitivity(phy);
	phy->scs_en = enable;

out:
	mt7615_mutex_release(dev);
}

void mt7615_mac_enable_nf(struct mt7615_dev *dev, bool ext_phy)
{
	u32 rxtd, reg;

	if (is_mt7663(&dev->mt76))
		reg = MT7663_WF_PHY_R0_PHYMUX_5;
	else
		reg = MT_WF_PHY_R0_PHYMUX_5(ext_phy);

	if (ext_phy)
		rxtd = MT_WF_PHY_RXTD2(10);
	else
		rxtd = MT_WF_PHY_RXTD(12);

	mt76_set(dev, rxtd, BIT(18) | BIT(29));
	mt76_set(dev, reg, 0x5 << 12);
}

void mt7615_mac_cca_stats_reset(struct mt7615_phy *phy)
{
	struct mt7615_dev *dev = phy->dev;
	bool ext_phy = phy != &dev->phy;
	u32 reg;

	if (is_mt7663(&dev->mt76))
		reg = MT7663_WF_PHY_R0_PHYMUX_5;
	else
		reg = MT_WF_PHY_R0_PHYMUX_5(ext_phy);

	/* reset PD and MDRDY counters */
	mt76_clear(dev, reg, GENMASK(22, 20));
	mt76_set(dev, reg, BIT(22) | BIT(20));
}

static void
mt7615_mac_adjust_sensitivity(struct mt7615_phy *phy,
			      u32 rts_err_rate, bool ofdm)
{
	struct mt7615_dev *dev = phy->dev;
	int false_cca = ofdm ? phy->false_cca_ofdm : phy->false_cca_cck;
	bool ext_phy = phy != &dev->phy;
	u16 def_th = ofdm ? -98 : -110;
	bool update = false;
	s8 *sensitivity;
	int signal;

	sensitivity = ofdm ? &phy->ofdm_sensitivity : &phy->cck_sensitivity;
	signal = mt76_get_min_avg_rssi(&dev->mt76, ext_phy);
	if (!signal) {
		mt7615_mac_set_default_sensitivity(phy);
		return;
	}

	signal = min(signal, -72);
	if (false_cca > 500) {
		if (rts_err_rate > MT_FRAC(40, 100))
			return;

		/* decrease coverage */
		if (*sensitivity == def_th && signal > -90) {
			*sensitivity = -90;
			update = true;
		} else if (*sensitivity + 2 < signal) {
			*sensitivity += 2;
			update = true;
		}
	} else if ((false_cca > 0 && false_cca < 50) ||
		   rts_err_rate > MT_FRAC(60, 100)) {
		/* increase coverage */
		if (*sensitivity - 2 >= def_th) {
			*sensitivity -= 2;
			update = true;
		}
	}

	if (*sensitivity > signal) {
		*sensitivity = signal;
		update = true;
	}

	if (update) {
		u16 val = ofdm ? *sensitivity * 2 + 512 : *sensitivity + 256;

		mt7615_mac_set_sensitivity(phy, val, ofdm);
		phy->last_cca_adj = jiffies;
	}
}

static void
mt7615_mac_scs_check(struct mt7615_phy *phy)
{
	struct mt7615_dev *dev = phy->dev;
	struct mib_stats *mib = &phy->mib;
	u32 val, rts_err_rate = 0;
	u32 mdrdy_cck, mdrdy_ofdm, pd_cck, pd_ofdm;
	bool ext_phy = phy != &dev->phy;

	if (!phy->scs_en)
		return;

	if (is_mt7663(&dev->mt76))
		val = mt76_rr(dev, MT7663_WF_PHY_R0_PHYCTRL_STS0(ext_phy));
	else
		val = mt76_rr(dev, MT_WF_PHY_R0_PHYCTRL_STS0(ext_phy));
	pd_cck = FIELD_GET(MT_WF_PHYCTRL_STAT_PD_CCK, val);
	pd_ofdm = FIELD_GET(MT_WF_PHYCTRL_STAT_PD_OFDM, val);

	if (is_mt7663(&dev->mt76))
		val = mt76_rr(dev, MT7663_WF_PHY_R0_PHYCTRL_STS5(ext_phy));
	else
		val = mt76_rr(dev, MT_WF_PHY_R0_PHYCTRL_STS5(ext_phy));
	mdrdy_cck = FIELD_GET(MT_WF_PHYCTRL_STAT_MDRDY_CCK, val);
	mdrdy_ofdm = FIELD_GET(MT_WF_PHYCTRL_STAT_MDRDY_OFDM, val);

	phy->false_cca_ofdm = pd_ofdm - mdrdy_ofdm;
	phy->false_cca_cck = pd_cck - mdrdy_cck;
	mt7615_mac_cca_stats_reset(phy);

	if (mib->rts_cnt + mib->rts_retries_cnt)
		rts_err_rate = MT_FRAC(mib->rts_retries_cnt,
				       mib->rts_cnt + mib->rts_retries_cnt);

	/* cck */
	mt7615_mac_adjust_sensitivity(phy, rts_err_rate, false);
	/* ofdm */
	mt7615_mac_adjust_sensitivity(phy, rts_err_rate, true);

	if (time_after(jiffies, phy->last_cca_adj + 10 * HZ))
		mt7615_mac_set_default_sensitivity(phy);
}

static u8
mt7615_phy_get_nf(struct mt7615_dev *dev, int idx)
{
	static const u8 nf_power[] = { 92, 89, 86, 83, 80, 75, 70, 65, 60, 55, 52 };
	u32 reg, val, sum = 0, n = 0;
	int i;

	if (is_mt7663(&dev->mt76))
		reg = MT7663_WF_PHY_RXTD(20);
	else
		reg = idx ? MT_WF_PHY_RXTD2(17) : MT_WF_PHY_RXTD(20);

	for (i = 0; i < ARRAY_SIZE(nf_power); i++, reg += 4) {
		val = mt76_rr(dev, reg);
		sum += val * nf_power[i];
		n += val;
	}

	if (!n)
		return 0;

	return sum / n;
}

static void
mt7615_phy_update_channel(struct mt76_phy *mphy, int idx)
{
	struct mt7615_dev *dev = container_of(mphy->dev, struct mt7615_dev, mt76);
	struct mt7615_phy *phy = mphy->priv;
	struct mt76_channel_state *state;
	u64 busy_time, tx_time, rx_time, obss_time;
	u32 obss_reg = idx ? MT_WF_RMAC_MIB_TIME6 : MT_WF_RMAC_MIB_TIME5;
	int nf;

	busy_time = mt76_get_field(dev, MT_MIB_SDR9(idx),
				   MT_MIB_SDR9_BUSY_MASK);
	tx_time = mt76_get_field(dev, MT_MIB_SDR36(idx),
				 MT_MIB_SDR36_TXTIME_MASK);
	rx_time = mt76_get_field(dev, MT_MIB_SDR37(idx),
				 MT_MIB_SDR37_RXTIME_MASK);
	obss_time = mt76_get_field(dev, obss_reg, MT_MIB_OBSSTIME_MASK);

	nf = mt7615_phy_get_nf(dev, idx);
	if (!phy->noise)
		phy->noise = nf << 4;
	else if (nf)
		phy->noise += nf - (phy->noise >> 4);

	state = mphy->chan_state;
	state->cc_busy += busy_time;
	state->cc_tx += tx_time;
	state->cc_rx += rx_time + obss_time;
	state->cc_bss_rx += rx_time;
	state->noise = -(phy->noise >> 4);
}

static void mt7615_update_survey(struct mt7615_dev *dev)
{
	struct mt76_dev *mdev = &dev->mt76;
	ktime_t cur_time;

	/* MT7615 can only update both phys simultaneously
	 * since some reisters are shared across bands.
	 */

	mt7615_phy_update_channel(&mdev->phy, 0);
	if (mdev->phy2)
		mt7615_phy_update_channel(mdev->phy2, 1);

	cur_time = ktime_get_boottime();

	mt76_update_survey_active_time(&mdev->phy, cur_time);
	if (mdev->phy2)
		mt76_update_survey_active_time(mdev->phy2, cur_time);

	/* reset obss airtime */
	mt76_set(dev, MT_WF_RMAC_MIB_TIME0, MT_WF_RMAC_MIB_RXTIME_CLR);
}

void mt7615_update_channel(struct mt76_phy *mphy)
{
	struct mt7615_dev *dev = container_of(mphy->dev, struct mt7615_dev, mt76);

	if (mt76_connac_pm_wake(&dev->mphy, &dev->pm))
		return;

	mt7615_update_survey(dev);
	mt76_connac_power_save_sched(&dev->mphy, &dev->pm);
}
EXPORT_SYMBOL_GPL(mt7615_update_channel);

static void
mt7615_mac_update_mib_stats(struct mt7615_phy *phy)
{
	struct mt7615_dev *dev = phy->dev;
	struct mib_stats *mib = &phy->mib;
	bool ext_phy = phy != &dev->phy;
	int i, aggr;
	u32 val, val2;

	mib->fcs_err_cnt += mt76_get_field(dev, MT_MIB_SDR3(ext_phy),
					   MT_MIB_SDR3_FCS_ERR_MASK);

	val = mt76_get_field(dev, MT_MIB_SDR14(ext_phy),
			     MT_MIB_AMPDU_MPDU_COUNT);
	if (val) {
		val2 = mt76_get_field(dev, MT_MIB_SDR15(ext_phy),
				      MT_MIB_AMPDU_ACK_COUNT);
		mib->aggr_per = 1000 * (val - val2) / val;
	}

	aggr = ext_phy ? ARRAY_SIZE(dev->mt76.aggr_stats) / 2 : 0;
	for (i = 0; i < 4; i++) {
		val = mt76_rr(dev, MT_MIB_MB_SDR1(ext_phy, i));
		mib->ba_miss_cnt += FIELD_GET(MT_MIB_BA_MISS_COUNT_MASK, val);
		mib->ack_fail_cnt += FIELD_GET(MT_MIB_ACK_FAIL_COUNT_MASK,
					       val);

		val = mt76_rr(dev, MT_MIB_MB_SDR0(ext_phy, i));
		mib->rts_cnt += FIELD_GET(MT_MIB_RTS_COUNT_MASK, val);
		mib->rts_retries_cnt += FIELD_GET(MT_MIB_RTS_RETRIES_COUNT_MASK,
						  val);

		val = mt76_rr(dev, MT_TX_AGG_CNT(ext_phy, i));
		dev->mt76.aggr_stats[aggr++] += val & 0xffff;
		dev->mt76.aggr_stats[aggr++] += val >> 16;
	}
}

void mt7615_pm_wake_work(struct work_struct *work)
{
	struct mt7615_dev *dev;
	struct mt76_phy *mphy;

	dev = (struct mt7615_dev *)container_of(work, struct mt7615_dev,
						pm.wake_work);
	mphy = dev->phy.mt76;

	if (!mt7615_mcu_set_drv_ctrl(dev)) {
		struct mt76_dev *mdev = &dev->mt76;
		int i;

<<<<<<< HEAD
		mt76_for_each_q_rx(&dev->mt76, i)
			napi_schedule(&dev->mt76.napi[i]);
		mt76_connac_pm_dequeue_skbs(mphy, &dev->pm);
		mt76_queue_tx_cleanup(dev, dev->mt76.q_mcu[MT_MCUQ_WM], false);
		if (test_bit(MT76_STATE_RUNNING, &mphy->state))
			ieee80211_queue_delayed_work(mphy->hw, &mphy->mac_work,
						     MT7615_WATCHDOG_TIME);
=======
		if (mt76_is_sdio(mdev)) {
			mt76_worker_schedule(&mdev->sdio.txrx_worker);
		} else {
			mt76_for_each_q_rx(mdev, i)
				napi_schedule(&mdev->napi[i]);
			mt76_connac_pm_dequeue_skbs(mphy, &dev->pm);
			mt76_queue_tx_cleanup(dev, mdev->q_mcu[MT_MCUQ_WM],
					      false);
		}

		if (test_bit(MT76_STATE_RUNNING, &mphy->state)) {
			unsigned long timeout;

			timeout = mt7615_get_macwork_timeout(dev);
			ieee80211_queue_delayed_work(mphy->hw, &mphy->mac_work,
						     timeout);
		}
>>>>>>> 50be9417
	}

	ieee80211_wake_queues(mphy->hw);
	wake_up(&dev->pm.wait);
}

void mt7615_pm_power_save_work(struct work_struct *work)
{
	struct mt7615_dev *dev;
	unsigned long delta;

	dev = (struct mt7615_dev *)container_of(work, struct mt7615_dev,
						pm.ps_work.work);

	delta = dev->pm.idle_timeout;
	if (test_bit(MT76_HW_SCANNING, &dev->mphy.state) ||
	    test_bit(MT76_HW_SCHED_SCANNING, &dev->mphy.state))
		goto out;

	if (time_is_after_jiffies(dev->pm.last_activity + delta)) {
		delta = dev->pm.last_activity + delta - jiffies;
		goto out;
	}

	if (!mt7615_mcu_set_fw_ctrl(dev))
		return;
out:
	queue_delayed_work(dev->mt76.wq, &dev->pm.ps_work, delta);
}

void mt7615_mac_work(struct work_struct *work)
{
	struct mt7615_phy *phy;
	struct mt76_phy *mphy;
	unsigned long timeout;

	mphy = (struct mt76_phy *)container_of(work, struct mt76_phy,
					       mac_work.work);
	phy = mphy->priv;

	mt7615_mutex_acquire(phy->dev);

	mt7615_update_survey(phy->dev);
	if (++mphy->mac_work_count == 5) {
		mphy->mac_work_count = 0;

		mt7615_mac_update_mib_stats(phy);
		mt7615_mac_scs_check(phy);
	}

	mt7615_mutex_release(phy->dev);

	mt76_tx_status_check(mphy->dev, NULL, false);

	timeout = mt7615_get_macwork_timeout(phy->dev);
	ieee80211_queue_delayed_work(mphy->hw, &mphy->mac_work, timeout);
}

void mt7615_tx_token_put(struct mt7615_dev *dev)
{
	struct mt76_txwi_cache *txwi;
	int id;

	spin_lock_bh(&dev->mt76.token_lock);
	idr_for_each_entry(&dev->mt76.token, txwi, id) {
		mt7615_txp_skb_unmap(&dev->mt76, txwi);
		if (txwi->skb) {
			struct ieee80211_hw *hw;

			hw = mt76_tx_status_get_hw(&dev->mt76, txwi->skb);
			ieee80211_free_txskb(hw, txwi->skb);
		}
		mt76_put_txwi(&dev->mt76, txwi);
	}
	spin_unlock_bh(&dev->mt76.token_lock);
	idr_destroy(&dev->mt76.token);
}
EXPORT_SYMBOL_GPL(mt7615_tx_token_put);

static void mt7615_dfs_stop_radar_detector(struct mt7615_phy *phy)
{
	struct mt7615_dev *dev = phy->dev;

	if (phy->rdd_state & BIT(0))
		mt7615_mcu_rdd_cmd(dev, RDD_STOP, 0, MT_RX_SEL0, 0);
	if (phy->rdd_state & BIT(1))
		mt7615_mcu_rdd_cmd(dev, RDD_STOP, 1, MT_RX_SEL0, 0);
}

static int mt7615_dfs_start_rdd(struct mt7615_dev *dev, int chain)
{
	int err;

	err = mt7615_mcu_rdd_cmd(dev, RDD_START, chain, MT_RX_SEL0, 0);
	if (err < 0)
		return err;

	return mt7615_mcu_rdd_cmd(dev, RDD_DET_MODE, chain,
				  MT_RX_SEL0, 1);
}

static int mt7615_dfs_start_radar_detector(struct mt7615_phy *phy)
{
	struct cfg80211_chan_def *chandef = &phy->mt76->chandef;
	struct mt7615_dev *dev = phy->dev;
	bool ext_phy = phy != &dev->phy;
	int err;

	/* start CAC */
	err = mt7615_mcu_rdd_cmd(dev, RDD_CAC_START, ext_phy, MT_RX_SEL0, 0);
	if (err < 0)
		return err;

	err = mt7615_dfs_start_rdd(dev, ext_phy);
	if (err < 0)
		return err;

	phy->rdd_state |= BIT(ext_phy);

	if (chandef->width == NL80211_CHAN_WIDTH_160 ||
	    chandef->width == NL80211_CHAN_WIDTH_80P80) {
		err = mt7615_dfs_start_rdd(dev, 1);
		if (err < 0)
			return err;

		phy->rdd_state |= BIT(1);
	}

	return 0;
}

static int
mt7615_dfs_init_radar_specs(struct mt7615_phy *phy)
{
	const struct mt7615_dfs_radar_spec *radar_specs;
	struct mt7615_dev *dev = phy->dev;
	int err, i, lpn = 500;

	switch (dev->mt76.region) {
	case NL80211_DFS_FCC:
		radar_specs = &fcc_radar_specs;
		lpn = 8;
		break;
	case NL80211_DFS_ETSI:
		radar_specs = &etsi_radar_specs;
		break;
	case NL80211_DFS_JP:
		radar_specs = &jp_radar_specs;
		break;
	default:
		return -EINVAL;
	}

	/* avoid FCC radar detection in non-FCC region */
	err = mt7615_mcu_set_fcc5_lpn(dev, lpn);
	if (err < 0)
		return err;

	for (i = 0; i < ARRAY_SIZE(radar_specs->radar_pattern); i++) {
		err = mt7615_mcu_set_radar_th(dev, i,
					      &radar_specs->radar_pattern[i]);
		if (err < 0)
			return err;
	}

	return mt7615_mcu_set_pulse_th(dev, &radar_specs->pulse_th);
}

int mt7615_dfs_init_radar_detector(struct mt7615_phy *phy)
{
	struct cfg80211_chan_def *chandef = &phy->mt76->chandef;
	struct mt7615_dev *dev = phy->dev;
	bool ext_phy = phy != &dev->phy;
	int err;

	if (is_mt7663(&dev->mt76))
		return 0;

	if (dev->mt76.region == NL80211_DFS_UNSET) {
		phy->dfs_state = -1;
		if (phy->rdd_state)
			goto stop;

		return 0;
	}

	if (test_bit(MT76_SCANNING, &phy->mt76->state))
		return 0;

	if (phy->dfs_state == chandef->chan->dfs_state)
		return 0;

	err = mt7615_dfs_init_radar_specs(phy);
	if (err < 0) {
		phy->dfs_state = -1;
		goto stop;
	}

	phy->dfs_state = chandef->chan->dfs_state;

	if (chandef->chan->flags & IEEE80211_CHAN_RADAR) {
		if (chandef->chan->dfs_state != NL80211_DFS_AVAILABLE)
			return mt7615_dfs_start_radar_detector(phy);

		return mt7615_mcu_rdd_cmd(dev, RDD_CAC_END, ext_phy,
					  MT_RX_SEL0, 0);
	}

stop:
	err = mt7615_mcu_rdd_cmd(dev, RDD_NORMAL_START, ext_phy, MT_RX_SEL0, 0);
	if (err < 0)
		return err;

	mt7615_dfs_stop_radar_detector(phy);
	return 0;
}

int mt7615_mac_set_beacon_filter(struct mt7615_phy *phy,
				 struct ieee80211_vif *vif,
				 bool enable)
{
	struct mt7615_dev *dev = phy->dev;
	bool ext_phy = phy != &dev->phy;
	int err;

	if (!mt7615_firmware_offload(dev))
		return -EOPNOTSUPP;

	switch (vif->type) {
	case NL80211_IFTYPE_MONITOR:
		return 0;
	case NL80211_IFTYPE_MESH_POINT:
	case NL80211_IFTYPE_ADHOC:
	case NL80211_IFTYPE_AP:
		if (enable)
			phy->n_beacon_vif++;
		else
			phy->n_beacon_vif--;
		fallthrough;
	default:
		break;
	}

	err = mt7615_mcu_set_bss_pm(dev, vif, !phy->n_beacon_vif);
	if (err)
		return err;

	if (phy->n_beacon_vif) {
		vif->driver_flags &= ~IEEE80211_VIF_BEACON_FILTER;
		mt76_clear(dev, MT_WF_RFCR(ext_phy),
			   MT_WF_RFCR_DROP_OTHER_BEACON);
	} else {
		vif->driver_flags |= IEEE80211_VIF_BEACON_FILTER;
		mt76_set(dev, MT_WF_RFCR(ext_phy),
			 MT_WF_RFCR_DROP_OTHER_BEACON);
	}

	return 0;
}

void mt7615_coredump_work(struct work_struct *work)
{
	struct mt7615_dev *dev;
	char *dump, *data;

	dev = (struct mt7615_dev *)container_of(work, struct mt7615_dev,
						coredump.work.work);

	if (time_is_after_jiffies(dev->coredump.last_activity +
				  4 * MT76_CONNAC_COREDUMP_TIMEOUT)) {
		queue_delayed_work(dev->mt76.wq, &dev->coredump.work,
				   MT76_CONNAC_COREDUMP_TIMEOUT);
		return;
	}

	dump = vzalloc(MT76_CONNAC_COREDUMP_SZ);
	data = dump;

	while (true) {
		struct sk_buff *skb;

		spin_lock_bh(&dev->mt76.lock);
		skb = __skb_dequeue(&dev->coredump.msg_list);
		spin_unlock_bh(&dev->mt76.lock);

		if (!skb)
			break;

		skb_pull(skb, sizeof(struct mt7615_mcu_rxd));
		if (data + skb->len - dump > MT76_CONNAC_COREDUMP_SZ) {
			dev_kfree_skb(skb);
			continue;
		}

		memcpy(data, skb->data, skb->len);
		data += skb->len;

		dev_kfree_skb(skb);
	}
	dev_coredumpv(dev->mt76.dev, dump, MT76_CONNAC_COREDUMP_SZ,
		      GFP_KERNEL);
}<|MERGE_RESOLUTION|>--- conflicted
+++ resolved
@@ -1945,15 +1945,6 @@
 		struct mt76_dev *mdev = &dev->mt76;
 		int i;
 
-<<<<<<< HEAD
-		mt76_for_each_q_rx(&dev->mt76, i)
-			napi_schedule(&dev->mt76.napi[i]);
-		mt76_connac_pm_dequeue_skbs(mphy, &dev->pm);
-		mt76_queue_tx_cleanup(dev, dev->mt76.q_mcu[MT_MCUQ_WM], false);
-		if (test_bit(MT76_STATE_RUNNING, &mphy->state))
-			ieee80211_queue_delayed_work(mphy->hw, &mphy->mac_work,
-						     MT7615_WATCHDOG_TIME);
-=======
 		if (mt76_is_sdio(mdev)) {
 			mt76_worker_schedule(&mdev->sdio.txrx_worker);
 		} else {
@@ -1971,7 +1962,6 @@
 			ieee80211_queue_delayed_work(mphy->hw, &mphy->mac_work,
 						     timeout);
 		}
->>>>>>> 50be9417
 	}
 
 	ieee80211_wake_queues(mphy->hw);
