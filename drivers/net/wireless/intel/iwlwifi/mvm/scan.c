--- conflicted
+++ resolved
@@ -3239,10 +3239,6 @@
 		struct iwl_mvm_vif_link_info *link_info =
 			scan_vif->link[mvm->scan_link_id];
 
-<<<<<<< HEAD
-		if (!WARN_ON(!link_info))
-			memcpy(info.tsf_bssid, link_info->bssid, ETH_ALEN);
-=======
 		/* It is possible that by the time the scan is complete the link
 		 * was already removed and is not valid.
 		 */
@@ -3250,7 +3246,6 @@
 			memcpy(info.tsf_bssid, link_info->bssid, ETH_ALEN);
 		else
 			IWL_DEBUG_SCAN(mvm, "Scan link is no longer valid\n");
->>>>>>> 0c383648
 
 		ieee80211_scan_completed(mvm->hw, &info);
 		mvm->scan_vif = NULL;
