--- conflicted
+++ resolved
@@ -122,10 +122,7 @@
 	struct ieee80211_sta_eht_cap *eht_cap = &sta->deflink.eht_cap;
 	struct ieee80211_eht_mcs_nss_supp_20mhz_only *mcs_nss_20mhz;
 	struct ieee80211_eht_mcs_nss_supp_bw *mcs_nss;
-<<<<<<< HEAD
-=======
 	u8 *he_phy_cap = sta->deflink.he_cap.he_cap_elem.phy_cap_info;
->>>>>>> 0c383648
 
 	switch (sta->deflink.bandwidth) {
 	case IEEE80211_STA_RX_BW_320:
@@ -136,8 +133,6 @@
 		mcs_nss = &eht_cap->eht_mcs_nss_supp.bw._160;
 		/* MCS 9, 11, 13 */
 		return get_eht_mcs_ra_mask(mcs_nss->rx_tx_max_nss, 9, 3);
-<<<<<<< HEAD
-=======
 	case IEEE80211_STA_RX_BW_20:
 		if (!(he_phy_cap[0] &
 		      IEEE80211_HE_PHY_CAP0_CHANNEL_WIDTH_SET_MASK_ALL)) {
@@ -146,19 +141,11 @@
 			return get_eht_mcs_ra_mask(mcs_nss_20mhz->rx_tx_max_nss, 7, 4);
 		}
 		fallthrough;
->>>>>>> 0c383648
 	case IEEE80211_STA_RX_BW_80:
 	default:
 		mcs_nss = &eht_cap->eht_mcs_nss_supp.bw._80;
 		/* MCS 9, 11, 13 */
 		return get_eht_mcs_ra_mask(mcs_nss->rx_tx_max_nss, 9, 3);
-<<<<<<< HEAD
-	case IEEE80211_STA_RX_BW_20:
-		mcs_nss_20mhz = &eht_cap->eht_mcs_nss_supp.only_20mhz;
-		/* MCS 7, 9, 11, 13 */
-		return get_eht_mcs_ra_mask(mcs_nss_20mhz->rx_tx_max_nss, 7, 4);
-=======
->>>>>>> 0c383648
 	}
 }
 
@@ -1700,7 +1687,6 @@
 	if (ret)
 		rtw89_err(rtwdev, "failed to poll nctl block\n");
 }
-<<<<<<< HEAD
 
 static void rtw89_phy_init_rf_nctl(struct rtw89_dev *rtwdev)
 {
@@ -1710,17 +1696,6 @@
 
 	rtw89_phy_preinit_rf_nctl(rtwdev);
 
-=======
-
-static void rtw89_phy_init_rf_nctl(struct rtw89_dev *rtwdev)
-{
-	struct rtw89_fw_elm_info *elm_info = &rtwdev->fw.elm_info;
-	const struct rtw89_chip_info *chip = rtwdev->chip;
-	const struct rtw89_phy_table *nctl_table;
-
-	rtw89_phy_preinit_rf_nctl(rtwdev);
-
->>>>>>> 0c383648
 	nctl_table = elm_info->rf_nctl ? elm_info->rf_nctl : chip->nctl_table;
 	rtw89_phy_init_reg(rtwdev, nctl_table, rtw89_phy_config_bb_reg, NULL);
 
@@ -1868,17 +1843,10 @@
 static s8 rtw89_phy_txpwr_rf_to_mac(struct rtw89_dev *rtwdev, s8 txpwr_rf)
 {
 	const struct rtw89_chip_info *chip = rtwdev->chip;
-<<<<<<< HEAD
 
 	return txpwr_rf >> (chip->txpwr_factor_rf - chip->txpwr_factor_mac);
 }
 
-=======
-
-	return txpwr_rf >> (chip->txpwr_factor_rf - chip->txpwr_factor_mac);
-}
-
->>>>>>> 0c383648
 s8 rtw89_phy_read_txpwr_byrate(struct rtw89_dev *rtwdev, u8 band, u8 bw,
 			       const struct rtw89_rate_desc *rate_desc)
 {
@@ -3642,7 +3610,6 @@
 		gidx = phy_tssi_get_cck_group(ch);
 		cck_de = tssi_info->tssi_cck[i][gidx];
 		val = u32_get_bits(cck_de + trim_de, 0xff);
-<<<<<<< HEAD
 
 		h2c->curr_tssi_cck_de[i] = 0x0;
 		h2c->curr_tssi_cck_de_20m[i] = val;
@@ -3663,28 +3630,6 @@
 		h2c->curr_tssi_ofdm_de_320m[i] = val;
 		h2c->curr_tssi_efuse_ofdm_de[i] = ofdm_de;
 
-=======
-
-		h2c->curr_tssi_cck_de[i] = 0x0;
-		h2c->curr_tssi_cck_de_20m[i] = val;
-		h2c->curr_tssi_cck_de_40m[i] = val;
-		h2c->curr_tssi_efuse_cck_de[i] = cck_de;
-
-		rtw89_debug(rtwdev, RTW89_DBG_TSSI,
-			    "[TSSI][TRIM]: path=%d cck_de=0x%x\n", i, cck_de);
-
-		ofdm_de = phy_tssi_get_ofdm_de(rtwdev, phy, chan, i);
-		val = u32_get_bits(ofdm_de + trim_de, 0xff);
-
-		h2c->curr_tssi_ofdm_de[i] = 0x0;
-		h2c->curr_tssi_ofdm_de_20m[i] = val;
-		h2c->curr_tssi_ofdm_de_40m[i] = val;
-		h2c->curr_tssi_ofdm_de_80m[i] = val;
-		h2c->curr_tssi_ofdm_de_160m[i] = val;
-		h2c->curr_tssi_ofdm_de_320m[i] = val;
-		h2c->curr_tssi_efuse_ofdm_de[i] = ofdm_de;
-
->>>>>>> 0c383648
 		rtw89_debug(rtwdev, RTW89_DBG_TSSI,
 			    "[TSSI][TRIM]: path=%d ofdm_de=0x%x\n", i, ofdm_de);
 	}
@@ -4412,21 +4357,12 @@
 			ul_tb_data->high_tf_client = true;
 		else if (stats->rx_tf_periodic < UL_TB_TF_CNT_H2L_TH)
 			ul_tb_data->low_tf_client = true;
-<<<<<<< HEAD
 
 		ul_tb_data->valid = true;
 		ul_tb_data->def_tri_idx = rtwvif->def_tri_idx;
 		ul_tb_data->dyn_tb_bedge_en = rtwvif->dyn_tb_bedge_en;
 	}
 
-=======
-
-		ul_tb_data->valid = true;
-		ul_tb_data->def_tri_idx = rtwvif->def_tri_idx;
-		ul_tb_data->dyn_tb_bedge_en = rtwvif->dyn_tb_bedge_en;
-	}
-
->>>>>>> 0c383648
 	rtw89_phy_ofdma_power_diff(rtwdev, rtwvif);
 }
 
@@ -5982,19 +5918,11 @@
 		rtw89_phy_set_phy_regs(rtwdev, R_SEGSND, B_SEGSND_EN, 1);
 		rtw89_phy_set_phy_regs(rtwdev, R_DFS_FFT_CG, B_DFS_FFT_EN, 1);
 	}
-<<<<<<< HEAD
 
 	rtw89_phy_write32_mask(rtwdev, edcca_regs->tx_collision_t2r_st,
 			       edcca_regs->tx_collision_t2r_st_mask, 0x29);
 }
 
-=======
-
-	rtw89_phy_write32_mask(rtwdev, edcca_regs->tx_collision_t2r_st,
-			       edcca_regs->tx_collision_t2r_st_mask, 0x29);
-}
-
->>>>>>> 0c383648
 void rtw89_phy_dm_init(struct rtw89_dev *rtwdev)
 {
 	rtw89_phy_stat_init(rtwdev);
@@ -6475,15 +6403,8 @@
 			return RF_D;
 	case MLO_0_PLUS_2_1RF:
 	case MLO_2_PLUS_0_1RF:
-<<<<<<< HEAD
-		if (phy_idx == RTW89_PHY_0)
-			return RF_AB;
-		else
-			return RF_AB;
-=======
 		/* for both PHY 0/1 */
 		return RF_AB;
->>>>>>> 0c383648
 	case MLO_0_PLUS_2_2RF:
 	case MLO_2_PLUS_0_2RF:
 	case MLO_2_PLUS_2_2RF:
