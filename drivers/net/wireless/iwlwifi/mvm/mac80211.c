--- conflicted
+++ resolved
@@ -2575,11 +2575,6 @@
 
 	switch (vif->type) {
 	case NL80211_IFTYPE_STATION:
-<<<<<<< HEAD
-		/* Use aux roc framework (HS20) */
-		ret = iwl_mvm_send_aux_roc_cmd(mvm, channel,
-					       vif, duration);
-=======
 		if (mvm->fw->ucode_capa.capa[0] &
 		    IWL_UCODE_TLV_CAPA_HOTSPOT_SUPPORT) {
 			/* Use aux roc framework (HS20) */
@@ -2589,7 +2584,6 @@
 		}
 		IWL_ERR(mvm, "hotspot not supported\n");
 		ret = -EINVAL;
->>>>>>> 2dbfca5a
 		goto out_unlock;
 	case NL80211_IFTYPE_P2P_DEVICE:
 		/* handle below */
