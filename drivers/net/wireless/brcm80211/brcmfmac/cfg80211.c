/*
 * Copyright (c) 2010 Broadcom Corporation
 *
 * Permission to use, copy, modify, and/or distribute this software for any
 * purpose with or without fee is hereby granted, provided that the above
 * copyright notice and this permission notice appear in all copies.
 *
 * THE SOFTWARE IS PROVIDED "AS IS" AND THE AUTHOR DISCLAIMS ALL WARRANTIES
 * WITH REGARD TO THIS SOFTWARE INCLUDING ALL IMPLIED WARRANTIES OF
 * MERCHANTABILITY AND FITNESS. IN NO EVENT SHALL THE AUTHOR BE LIABLE FOR ANY
 * SPECIAL, DIRECT, INDIRECT, OR CONSEQUENTIAL DAMAGES OR ANY DAMAGES
 * WHATSOEVER RESULTING FROM LOSS OF USE, DATA OR PROFITS, WHETHER IN AN ACTION
 * OF CONTRACT, NEGLIGENCE OR OTHER TORTIOUS ACTION, ARISING OUT OF OR IN
 * CONNECTION WITH THE USE OR PERFORMANCE OF THIS SOFTWARE.
 */

/* Toplevel file. Relies on dhd_linux.c to send commands to the dongle. */

#include <linux/kernel.h>
#include <linux/etherdevice.h>
#include <linux/module.h>
#include <linux/vmalloc.h>
#include <net/cfg80211.h>
#include <net/netlink.h>

#include <brcmu_utils.h>
#include <defs.h>
#include <brcmu_wifi.h>
#include "core.h"
#include "debug.h"
#include "tracepoint.h"
#include "fwil_types.h"
#include "p2p.h"
#include "btcoex.h"
#include "cfg80211.h"
#include "feature.h"
#include "fwil.h"
#include "proto.h"
#include "vendor.h"
#include "bus.h"
#include "common.h"

#define BRCMF_SCAN_IE_LEN_MAX		2048
#define BRCMF_PNO_VERSION		2
#define BRCMF_PNO_TIME			30
#define BRCMF_PNO_REPEAT		4
#define BRCMF_PNO_FREQ_EXPO_MAX		3
#define BRCMF_PNO_MAX_PFN_COUNT		16
#define BRCMF_PNO_ENABLE_ADAPTSCAN_BIT	6
#define BRCMF_PNO_HIDDEN_BIT		2
#define BRCMF_PNO_WPA_AUTH_ANY		0xFFFFFFFF
#define BRCMF_PNO_SCAN_COMPLETE		1
#define BRCMF_PNO_SCAN_INCOMPLETE	0

#define WPA_OUI				"\x00\x50\xF2"	/* WPA OUI */
#define WPA_OUI_TYPE			1
#define RSN_OUI				"\x00\x0F\xAC"	/* RSN OUI */
#define	WME_OUI_TYPE			2
#define WPS_OUI_TYPE			4

#define VS_IE_FIXED_HDR_LEN		6
#define WPA_IE_VERSION_LEN		2
#define WPA_IE_MIN_OUI_LEN		4
#define WPA_IE_SUITE_COUNT_LEN		2

#define WPA_CIPHER_NONE			0	/* None */
#define WPA_CIPHER_WEP_40		1	/* WEP (40-bit) */
#define WPA_CIPHER_TKIP			2	/* TKIP: default for WPA */
#define WPA_CIPHER_AES_CCM		4	/* AES (CCM) */
#define WPA_CIPHER_WEP_104		5	/* WEP (104-bit) */

#define RSN_AKM_NONE			0	/* None (IBSS) */
#define RSN_AKM_UNSPECIFIED		1	/* Over 802.1x */
#define RSN_AKM_PSK			2	/* Pre-shared Key */
#define RSN_CAP_LEN			2	/* Length of RSN capabilities */
#define RSN_CAP_PTK_REPLAY_CNTR_MASK	0x000C

#define VNDR_IE_CMD_LEN			4	/* length of the set command
						 * string :"add", "del" (+ NUL)
						 */
#define VNDR_IE_COUNT_OFFSET		4
#define VNDR_IE_PKTFLAG_OFFSET		8
#define VNDR_IE_VSIE_OFFSET		12
#define VNDR_IE_HDR_SIZE		12
#define VNDR_IE_PARSE_LIMIT		5

#define	DOT11_MGMT_HDR_LEN		24	/* d11 management header len */
#define	DOT11_BCN_PRB_FIXED_LEN		12	/* beacon/probe fixed length */

#define BRCMF_SCAN_JOIN_ACTIVE_DWELL_TIME_MS	320
#define BRCMF_SCAN_JOIN_PASSIVE_DWELL_TIME_MS	400
#define BRCMF_SCAN_JOIN_PROBE_INTERVAL_MS	20

#define BRCMF_ASSOC_PARAMS_FIXED_SIZE \
	(sizeof(struct brcmf_assoc_params_le) - sizeof(u16))

static bool check_vif_up(struct brcmf_cfg80211_vif *vif)
{
	if (!test_bit(BRCMF_VIF_STATUS_READY, &vif->sme_state)) {
		brcmf_dbg(INFO, "device is not ready : status (%lu)\n",
			  vif->sme_state);
		return false;
	}
	return true;
}

#define RATE_TO_BASE100KBPS(rate)   (((rate) * 10) / 2)
#define RATETAB_ENT(_rateid, _flags) \
	{                                                               \
		.bitrate        = RATE_TO_BASE100KBPS(_rateid),     \
		.hw_value       = (_rateid),                            \
		.flags          = (_flags),                             \
	}

static struct ieee80211_rate __wl_rates[] = {
	RATETAB_ENT(BRCM_RATE_1M, 0),
	RATETAB_ENT(BRCM_RATE_2M, IEEE80211_RATE_SHORT_PREAMBLE),
	RATETAB_ENT(BRCM_RATE_5M5, IEEE80211_RATE_SHORT_PREAMBLE),
	RATETAB_ENT(BRCM_RATE_11M, IEEE80211_RATE_SHORT_PREAMBLE),
	RATETAB_ENT(BRCM_RATE_6M, 0),
	RATETAB_ENT(BRCM_RATE_9M, 0),
	RATETAB_ENT(BRCM_RATE_12M, 0),
	RATETAB_ENT(BRCM_RATE_18M, 0),
	RATETAB_ENT(BRCM_RATE_24M, 0),
	RATETAB_ENT(BRCM_RATE_36M, 0),
	RATETAB_ENT(BRCM_RATE_48M, 0),
	RATETAB_ENT(BRCM_RATE_54M, 0),
};

#define wl_g_rates		(__wl_rates + 0)
#define wl_g_rates_size		ARRAY_SIZE(__wl_rates)
#define wl_a_rates		(__wl_rates + 4)
#define wl_a_rates_size		(wl_g_rates_size - 4)

#define CHAN2G(_channel, _freq) {				\
	.band			= IEEE80211_BAND_2GHZ,		\
	.center_freq		= (_freq),			\
	.hw_value		= (_channel),			\
	.flags			= IEEE80211_CHAN_DISABLED,	\
	.max_antenna_gain	= 0,				\
	.max_power		= 30,				\
}

#define CHAN5G(_channel) {					\
	.band			= IEEE80211_BAND_5GHZ,		\
	.center_freq		= 5000 + (5 * (_channel)),	\
	.hw_value		= (_channel),			\
	.flags			= IEEE80211_CHAN_DISABLED,	\
	.max_antenna_gain	= 0,				\
	.max_power		= 30,				\
}

static struct ieee80211_channel __wl_2ghz_channels[] = {
	CHAN2G(1, 2412), CHAN2G(2, 2417), CHAN2G(3, 2422), CHAN2G(4, 2427),
	CHAN2G(5, 2432), CHAN2G(6, 2437), CHAN2G(7, 2442), CHAN2G(8, 2447),
	CHAN2G(9, 2452), CHAN2G(10, 2457), CHAN2G(11, 2462), CHAN2G(12, 2467),
	CHAN2G(13, 2472), CHAN2G(14, 2484)
};

static struct ieee80211_channel __wl_5ghz_channels[] = {
	CHAN5G(34), CHAN5G(36), CHAN5G(38), CHAN5G(40), CHAN5G(42),
	CHAN5G(44), CHAN5G(46), CHAN5G(48), CHAN5G(52), CHAN5G(56),
	CHAN5G(60), CHAN5G(64), CHAN5G(100), CHAN5G(104), CHAN5G(108),
	CHAN5G(112), CHAN5G(116), CHAN5G(120), CHAN5G(124), CHAN5G(128),
	CHAN5G(132), CHAN5G(136), CHAN5G(140), CHAN5G(144), CHAN5G(149),
	CHAN5G(153), CHAN5G(157), CHAN5G(161), CHAN5G(165)
};

/* Band templates duplicated per wiphy. The channel info
 * above is added to the band during setup.
 */
static const struct ieee80211_supported_band __wl_band_2ghz = {
	.band = IEEE80211_BAND_2GHZ,
	.bitrates = wl_g_rates,
	.n_bitrates = wl_g_rates_size,
};

static const struct ieee80211_supported_band __wl_band_5ghz = {
	.band = IEEE80211_BAND_5GHZ,
	.bitrates = wl_a_rates,
	.n_bitrates = wl_a_rates_size,
};

/* This is to override regulatory domains defined in cfg80211 module (reg.c)
 * By default world regulatory domain defined in reg.c puts the flags
 * NL80211_RRF_NO_IR for 5GHz channels (for * 36..48 and 149..165).
 * With respect to these flags, wpa_supplicant doesn't * start p2p
 * operations on 5GHz channels. All the changes in world regulatory
 * domain are to be done here.
 */
static const struct ieee80211_regdomain brcmf_regdom = {
	.n_reg_rules = 4,
	.alpha2 =  "99",
	.reg_rules = {
		/* IEEE 802.11b/g, channels 1..11 */
		REG_RULE(2412-10, 2472+10, 40, 6, 20, 0),
		/* If any */
		/* IEEE 802.11 channel 14 - Only JP enables
		 * this and for 802.11b only
		 */
		REG_RULE(2484-10, 2484+10, 20, 6, 20, 0),
		/* IEEE 802.11a, channel 36..64 */
		REG_RULE(5150-10, 5350+10, 80, 6, 20, 0),
		/* IEEE 802.11a, channel 100..165 */
		REG_RULE(5470-10, 5850+10, 80, 6, 20, 0), }
};

static const u32 __wl_cipher_suites[] = {
	WLAN_CIPHER_SUITE_WEP40,
	WLAN_CIPHER_SUITE_WEP104,
	WLAN_CIPHER_SUITE_TKIP,
	WLAN_CIPHER_SUITE_CCMP,
	WLAN_CIPHER_SUITE_AES_CMAC,
};

/* Vendor specific ie. id = 221, oui and type defines exact ie */
struct brcmf_vs_tlv {
	u8 id;
	u8 len;
	u8 oui[3];
	u8 oui_type;
};

struct parsed_vndr_ie_info {
	u8 *ie_ptr;
	u32 ie_len;	/* total length including id & length field */
	struct brcmf_vs_tlv vndrie;
};

struct parsed_vndr_ies {
	u32 count;
	struct parsed_vndr_ie_info ie_info[VNDR_IE_PARSE_LIMIT];
};

static int brcmf_roamoff;
module_param_named(roamoff, brcmf_roamoff, int, S_IRUSR);
MODULE_PARM_DESC(roamoff, "do not use internal roaming engine");

/* Quarter dBm units to mW
 * Table starts at QDBM_OFFSET, so the first entry is mW for qdBm=153
 * Table is offset so the last entry is largest mW value that fits in
 * a u16.
 */

#define QDBM_OFFSET 153		/* Offset for first entry */
#define QDBM_TABLE_LEN 40	/* Table size */

/* Smallest mW value that will round up to the first table entry, QDBM_OFFSET.
 * Value is ( mW(QDBM_OFFSET - 1) + mW(QDBM_OFFSET) ) / 2
 */
#define QDBM_TABLE_LOW_BOUND 6493	/* Low bound */

/* Largest mW value that will round down to the last table entry,
 * QDBM_OFFSET + QDBM_TABLE_LEN-1.
 * Value is ( mW(QDBM_OFFSET + QDBM_TABLE_LEN - 1) +
 * mW(QDBM_OFFSET + QDBM_TABLE_LEN) ) / 2.
 */
#define QDBM_TABLE_HIGH_BOUND 64938	/* High bound */

static const u16 nqdBm_to_mW_map[QDBM_TABLE_LEN] = {
/* qdBm:	+0	+1	+2	+3	+4	+5	+6	+7 */
/* 153: */ 6683, 7079, 7499, 7943, 8414, 8913, 9441, 10000,
/* 161: */ 10593, 11220, 11885, 12589, 13335, 14125, 14962, 15849,
/* 169: */ 16788, 17783, 18836, 19953, 21135, 22387, 23714, 25119,
/* 177: */ 26607, 28184, 29854, 31623, 33497, 35481, 37584, 39811,
/* 185: */ 42170, 44668, 47315, 50119, 53088, 56234, 59566, 63096
};

static u16 brcmf_qdbm_to_mw(u8 qdbm)
{
	uint factor = 1;
	int idx = qdbm - QDBM_OFFSET;

	if (idx >= QDBM_TABLE_LEN)
		/* clamp to max u16 mW value */
		return 0xFFFF;

	/* scale the qdBm index up to the range of the table 0-40
	 * where an offset of 40 qdBm equals a factor of 10 mW.
	 */
	while (idx < 0) {
		idx += 40;
		factor *= 10;
	}

	/* return the mW value scaled down to the correct factor of 10,
	 * adding in factor/2 to get proper rounding.
	 */
	return (nqdBm_to_mW_map[idx] + factor / 2) / factor;
}

static u8 brcmf_mw_to_qdbm(u16 mw)
{
	u8 qdbm;
	int offset;
	uint mw_uint = mw;
	uint boundary;

	/* handle boundary case */
	if (mw_uint <= 1)
		return 0;

	offset = QDBM_OFFSET;

	/* move mw into the range of the table */
	while (mw_uint < QDBM_TABLE_LOW_BOUND) {
		mw_uint *= 10;
		offset -= 40;
	}

	for (qdbm = 0; qdbm < QDBM_TABLE_LEN - 1; qdbm++) {
		boundary = nqdBm_to_mW_map[qdbm] + (nqdBm_to_mW_map[qdbm + 1] -
						    nqdBm_to_mW_map[qdbm]) / 2;
		if (mw_uint < boundary)
			break;
	}

	qdbm += (u8) offset;

	return qdbm;
}

static u16 chandef_to_chanspec(struct brcmu_d11inf *d11inf,
			       struct cfg80211_chan_def *ch)
{
	struct brcmu_chan ch_inf;
	s32 primary_offset;

	brcmf_dbg(TRACE, "chandef: control %d center %d width %d\n",
		  ch->chan->center_freq, ch->center_freq1, ch->width);
	ch_inf.chnum = ieee80211_frequency_to_channel(ch->center_freq1);
	primary_offset = ch->center_freq1 - ch->chan->center_freq;
	switch (ch->width) {
	case NL80211_CHAN_WIDTH_20:
	case NL80211_CHAN_WIDTH_20_NOHT:
		ch_inf.bw = BRCMU_CHAN_BW_20;
		WARN_ON(primary_offset != 0);
		break;
	case NL80211_CHAN_WIDTH_40:
		ch_inf.bw = BRCMU_CHAN_BW_40;
		if (primary_offset < 0)
			ch_inf.sb = BRCMU_CHAN_SB_U;
		else
			ch_inf.sb = BRCMU_CHAN_SB_L;
		break;
	case NL80211_CHAN_WIDTH_80:
		ch_inf.bw = BRCMU_CHAN_BW_80;
		if (primary_offset < 0) {
			if (primary_offset < -CH_10MHZ_APART)
				ch_inf.sb = BRCMU_CHAN_SB_UU;
			else
				ch_inf.sb = BRCMU_CHAN_SB_UL;
		} else {
			if (primary_offset > CH_10MHZ_APART)
				ch_inf.sb = BRCMU_CHAN_SB_LL;
			else
				ch_inf.sb = BRCMU_CHAN_SB_LU;
		}
		break;
	case NL80211_CHAN_WIDTH_80P80:
	case NL80211_CHAN_WIDTH_160:
	case NL80211_CHAN_WIDTH_5:
	case NL80211_CHAN_WIDTH_10:
	default:
		WARN_ON_ONCE(1);
	}
	switch (ch->chan->band) {
	case IEEE80211_BAND_2GHZ:
		ch_inf.band = BRCMU_CHAN_BAND_2G;
		break;
	case IEEE80211_BAND_5GHZ:
		ch_inf.band = BRCMU_CHAN_BAND_5G;
		break;
	case IEEE80211_BAND_60GHZ:
	default:
		WARN_ON_ONCE(1);
	}
	d11inf->encchspec(&ch_inf);

	return ch_inf.chspec;
}

u16 channel_to_chanspec(struct brcmu_d11inf *d11inf,
			struct ieee80211_channel *ch)
{
	struct brcmu_chan ch_inf;

	ch_inf.chnum = ieee80211_frequency_to_channel(ch->center_freq);
	ch_inf.bw = BRCMU_CHAN_BW_20;
	d11inf->encchspec(&ch_inf);

	return ch_inf.chspec;
}

/* Traverse a string of 1-byte tag/1-byte length/variable-length value
 * triples, returning a pointer to the substring whose first element
 * matches tag
 */
const struct brcmf_tlv *
brcmf_parse_tlvs(const void *buf, int buflen, uint key)
{
	const struct brcmf_tlv *elt = buf;
	int totlen = buflen;

	/* find tagged parameter */
	while (totlen >= TLV_HDR_LEN) {
		int len = elt->len;

		/* validate remaining totlen */
		if ((elt->id == key) && (totlen >= (len + TLV_HDR_LEN)))
			return elt;

		elt = (struct brcmf_tlv *)((u8 *)elt + (len + TLV_HDR_LEN));
		totlen -= (len + TLV_HDR_LEN);
	}

	return NULL;
}

/* Is any of the tlvs the expected entry? If
 * not update the tlvs buffer pointer/length.
 */
static bool
brcmf_tlv_has_ie(const u8 *ie, const u8 **tlvs, u32 *tlvs_len,
		 const u8 *oui, u32 oui_len, u8 type)
{
	/* If the contents match the OUI and the type */
	if (ie[TLV_LEN_OFF] >= oui_len + 1 &&
	    !memcmp(&ie[TLV_BODY_OFF], oui, oui_len) &&
	    type == ie[TLV_BODY_OFF + oui_len]) {
		return true;
	}

	if (tlvs == NULL)
		return false;
	/* point to the next ie */
	ie += ie[TLV_LEN_OFF] + TLV_HDR_LEN;
	/* calculate the length of the rest of the buffer */
	*tlvs_len -= (int)(ie - *tlvs);
	/* update the pointer to the start of the buffer */
	*tlvs = ie;

	return false;
}

static struct brcmf_vs_tlv *
brcmf_find_wpaie(const u8 *parse, u32 len)
{
	const struct brcmf_tlv *ie;

	while ((ie = brcmf_parse_tlvs(parse, len, WLAN_EID_VENDOR_SPECIFIC))) {
		if (brcmf_tlv_has_ie((const u8 *)ie, &parse, &len,
				     WPA_OUI, TLV_OUI_LEN, WPA_OUI_TYPE))
			return (struct brcmf_vs_tlv *)ie;
	}
	return NULL;
}

static struct brcmf_vs_tlv *
brcmf_find_wpsie(const u8 *parse, u32 len)
{
	const struct brcmf_tlv *ie;

	while ((ie = brcmf_parse_tlvs(parse, len, WLAN_EID_VENDOR_SPECIFIC))) {
		if (brcmf_tlv_has_ie((u8 *)ie, &parse, &len,
				     WPA_OUI, TLV_OUI_LEN, WPS_OUI_TYPE))
			return (struct brcmf_vs_tlv *)ie;
	}
	return NULL;
}

static int brcmf_vif_change_validate(struct brcmf_cfg80211_info *cfg,
				     struct brcmf_cfg80211_vif *vif,
				     enum nl80211_iftype new_type)
{
	int iftype_num[NUM_NL80211_IFTYPES];
	struct brcmf_cfg80211_vif *pos;

	memset(&iftype_num[0], 0, sizeof(iftype_num));
	list_for_each_entry(pos, &cfg->vif_list, list)
		if (pos == vif)
			iftype_num[new_type]++;
		else
			iftype_num[pos->wdev.iftype]++;

	return cfg80211_check_combinations(cfg->wiphy, 1, 0, iftype_num);
}

static int brcmf_vif_add_validate(struct brcmf_cfg80211_info *cfg,
				  enum nl80211_iftype new_type)
{
	int iftype_num[NUM_NL80211_IFTYPES];
	struct brcmf_cfg80211_vif *pos;

	memset(&iftype_num[0], 0, sizeof(iftype_num));
	list_for_each_entry(pos, &cfg->vif_list, list)
		iftype_num[pos->wdev.iftype]++;

	iftype_num[new_type]++;
	return cfg80211_check_combinations(cfg->wiphy, 1, 0, iftype_num);
}

static void convert_key_from_CPU(struct brcmf_wsec_key *key,
				 struct brcmf_wsec_key_le *key_le)
{
	key_le->index = cpu_to_le32(key->index);
	key_le->len = cpu_to_le32(key->len);
	key_le->algo = cpu_to_le32(key->algo);
	key_le->flags = cpu_to_le32(key->flags);
	key_le->rxiv.hi = cpu_to_le32(key->rxiv.hi);
	key_le->rxiv.lo = cpu_to_le16(key->rxiv.lo);
	key_le->iv_initialized = cpu_to_le32(key->iv_initialized);
	memcpy(key_le->data, key->data, sizeof(key->data));
	memcpy(key_le->ea, key->ea, sizeof(key->ea));
}

static int
send_key_to_dongle(struct brcmf_if *ifp, struct brcmf_wsec_key *key)
{
	int err;
	struct brcmf_wsec_key_le key_le;

	convert_key_from_CPU(key, &key_le);

	brcmf_netdev_wait_pend8021x(ifp);

	err = brcmf_fil_bsscfg_data_set(ifp, "wsec_key", &key_le,
					sizeof(key_le));

	if (err)
		brcmf_err("wsec_key error (%d)\n", err);
	return err;
}

static s32
brcmf_configure_arp_offload(struct brcmf_if *ifp, bool enable)
{
	s32 err;
	u32 mode;

	if (enable)
		mode = BRCMF_ARP_OL_AGENT | BRCMF_ARP_OL_PEER_AUTO_REPLY;
	else
		mode = 0;

	/* Try to set and enable ARP offload feature, this may fail, then it  */
	/* is simply not supported and err 0 will be returned                 */
	err = brcmf_fil_iovar_int_set(ifp, "arp_ol", mode);
	if (err) {
		brcmf_dbg(TRACE, "failed to set ARP offload mode to 0x%x, err = %d\n",
			  mode, err);
		err = 0;
	} else {
		err = brcmf_fil_iovar_int_set(ifp, "arpoe", enable);
		if (err) {
			brcmf_dbg(TRACE, "failed to configure (%d) ARP offload err = %d\n",
				  enable, err);
			err = 0;
		} else
			brcmf_dbg(TRACE, "successfully configured (%d) ARP offload to 0x%x\n",
				  enable, mode);
	}

	return err;
}

static void
brcmf_cfg80211_update_proto_addr_mode(struct wireless_dev *wdev)
{
	struct brcmf_cfg80211_vif *vif;
	struct brcmf_if *ifp;

	vif = container_of(wdev, struct brcmf_cfg80211_vif, wdev);
	ifp = vif->ifp;

	if ((wdev->iftype == NL80211_IFTYPE_ADHOC) ||
	    (wdev->iftype == NL80211_IFTYPE_AP) ||
	    (wdev->iftype == NL80211_IFTYPE_P2P_GO))
		brcmf_proto_configure_addr_mode(ifp->drvr, ifp->ifidx,
						ADDR_DIRECT);
	else
		brcmf_proto_configure_addr_mode(ifp->drvr, ifp->ifidx,
						ADDR_INDIRECT);
}

static int brcmf_cfg80211_request_ap_if(struct brcmf_if *ifp)
{
	struct brcmf_mbss_ssid_le mbss_ssid_le;
	int bsscfgidx;
	int err;

	memset(&mbss_ssid_le, 0, sizeof(mbss_ssid_le));
	bsscfgidx = brcmf_get_next_free_bsscfgidx(ifp->drvr);
	if (bsscfgidx < 0)
		return bsscfgidx;

	mbss_ssid_le.bsscfgidx = cpu_to_le32(bsscfgidx);
	mbss_ssid_le.SSID_len = cpu_to_le32(5);
	sprintf(mbss_ssid_le.SSID, "ssid%d" , bsscfgidx);

	err = brcmf_fil_bsscfg_data_set(ifp, "bsscfg:ssid", &mbss_ssid_le,
					sizeof(mbss_ssid_le));
	if (err < 0)
		brcmf_err("setting ssid failed %d\n", err);

	return err;
}

/**
 * brcmf_ap_add_vif() - create a new AP virtual interface for multiple BSS
 *
 * @wiphy: wiphy device of new interface.
 * @name: name of the new interface.
 * @flags: not used.
 * @params: contains mac address for AP device.
 */
static
struct wireless_dev *brcmf_ap_add_vif(struct wiphy *wiphy, const char *name,
				      u32 *flags, struct vif_params *params)
{
	struct brcmf_cfg80211_info *cfg = wiphy_to_cfg(wiphy);
	struct brcmf_if *ifp = netdev_priv(cfg_to_ndev(cfg));
	struct brcmf_cfg80211_vif *vif;
	int err;

	if (brcmf_cfg80211_vif_event_armed(cfg))
		return ERR_PTR(-EBUSY);

	brcmf_dbg(INFO, "Adding vif \"%s\"\n", name);

	vif = brcmf_alloc_vif(cfg, NL80211_IFTYPE_AP, false);
	if (IS_ERR(vif))
		return (struct wireless_dev *)vif;

	brcmf_cfg80211_arm_vif_event(cfg, vif);

	err = brcmf_cfg80211_request_ap_if(ifp);
	if (err) {
		brcmf_cfg80211_arm_vif_event(cfg, NULL);
		goto fail;
	}

	/* wait for firmware event */
	err = brcmf_cfg80211_wait_vif_event_timeout(cfg, BRCMF_E_IF_ADD,
						    msecs_to_jiffies(1500));
	brcmf_cfg80211_arm_vif_event(cfg, NULL);
	if (!err) {
		brcmf_err("timeout occurred\n");
		err = -EIO;
		goto fail;
	}

	/* interface created in firmware */
	ifp = vif->ifp;
	if (!ifp) {
		brcmf_err("no if pointer provided\n");
		err = -ENOENT;
		goto fail;
	}

	strncpy(ifp->ndev->name, name, sizeof(ifp->ndev->name) - 1);
	err = brcmf_net_attach(ifp, true);
	if (err) {
		brcmf_err("Registering netdevice failed\n");
		goto fail;
	}

	return &ifp->vif->wdev;

fail:
	brcmf_free_vif(vif);
	return ERR_PTR(err);
}

static bool brcmf_is_apmode(struct brcmf_cfg80211_vif *vif)
{
	enum nl80211_iftype iftype;

	iftype = vif->wdev.iftype;
	return iftype == NL80211_IFTYPE_AP || iftype == NL80211_IFTYPE_P2P_GO;
}

static bool brcmf_is_ibssmode(struct brcmf_cfg80211_vif *vif)
{
	return vif->wdev.iftype == NL80211_IFTYPE_ADHOC;
}

static struct wireless_dev *brcmf_cfg80211_add_iface(struct wiphy *wiphy,
						     const char *name,
						     unsigned char name_assign_type,
						     enum nl80211_iftype type,
						     u32 *flags,
						     struct vif_params *params)
{
	struct wireless_dev *wdev;
	int err;

	brcmf_dbg(TRACE, "enter: %s type %d\n", name, type);
	err = brcmf_vif_add_validate(wiphy_to_cfg(wiphy), type);
	if (err) {
		brcmf_err("iface validation failed: err=%d\n", err);
		return ERR_PTR(err);
	}
	switch (type) {
	case NL80211_IFTYPE_ADHOC:
	case NL80211_IFTYPE_STATION:
	case NL80211_IFTYPE_AP_VLAN:
	case NL80211_IFTYPE_WDS:
	case NL80211_IFTYPE_MONITOR:
	case NL80211_IFTYPE_MESH_POINT:
		return ERR_PTR(-EOPNOTSUPP);
	case NL80211_IFTYPE_AP:
		wdev = brcmf_ap_add_vif(wiphy, name, flags, params);
		if (!IS_ERR(wdev))
			brcmf_cfg80211_update_proto_addr_mode(wdev);
		return wdev;
	case NL80211_IFTYPE_P2P_CLIENT:
	case NL80211_IFTYPE_P2P_GO:
	case NL80211_IFTYPE_P2P_DEVICE:
		wdev = brcmf_p2p_add_vif(wiphy, name, name_assign_type, type, flags, params);
		if (!IS_ERR(wdev))
			brcmf_cfg80211_update_proto_addr_mode(wdev);
		return wdev;
	case NL80211_IFTYPE_UNSPECIFIED:
	default:
		return ERR_PTR(-EINVAL);
	}
}

static void brcmf_scan_config_mpc(struct brcmf_if *ifp, int mpc)
{
	if (brcmf_feat_is_quirk_enabled(ifp, BRCMF_FEAT_QUIRK_NEED_MPC))
		brcmf_set_mpc(ifp, mpc);
}

void brcmf_set_mpc(struct brcmf_if *ifp, int mpc)
{
	s32 err = 0;

	if (check_vif_up(ifp->vif)) {
		err = brcmf_fil_iovar_int_set(ifp, "mpc", mpc);
		if (err) {
			brcmf_err("fail to set mpc\n");
			return;
		}
		brcmf_dbg(INFO, "MPC : %d\n", mpc);
	}
}

s32 brcmf_notify_escan_complete(struct brcmf_cfg80211_info *cfg,
				struct brcmf_if *ifp, bool aborted,
				bool fw_abort)
{
	struct brcmf_scan_params_le params_le;
	struct cfg80211_scan_request *scan_request;
	s32 err = 0;

	brcmf_dbg(SCAN, "Enter\n");

	/* clear scan request, because the FW abort can cause a second call */
	/* to this functon and might cause a double cfg80211_scan_done      */
	scan_request = cfg->scan_request;
	cfg->scan_request = NULL;

	if (timer_pending(&cfg->escan_timeout))
		del_timer_sync(&cfg->escan_timeout);

	if (fw_abort) {
		/* Do a scan abort to stop the driver's scan engine */
		brcmf_dbg(SCAN, "ABORT scan in firmware\n");
		memset(&params_le, 0, sizeof(params_le));
		eth_broadcast_addr(params_le.bssid);
		params_le.bss_type = DOT11_BSSTYPE_ANY;
		params_le.scan_type = 0;
		params_le.channel_num = cpu_to_le32(1);
		params_le.nprobes = cpu_to_le32(1);
		params_le.active_time = cpu_to_le32(-1);
		params_le.passive_time = cpu_to_le32(-1);
		params_le.home_time = cpu_to_le32(-1);
		/* Scan is aborted by setting channel_list[0] to -1 */
		params_le.channel_list[0] = cpu_to_le16(-1);
		/* E-Scan (or anyother type) can be aborted by SCAN */
		err = brcmf_fil_cmd_data_set(ifp, BRCMF_C_SCAN,
					     &params_le, sizeof(params_le));
		if (err)
			brcmf_err("Scan abort  failed\n");
	}

	brcmf_scan_config_mpc(ifp, 1);

	/*
	 * e-scan can be initiated by scheduled scan
	 * which takes precedence.
	 */
	if (cfg->sched_escan) {
		brcmf_dbg(SCAN, "scheduled scan completed\n");
		cfg->sched_escan = false;
		if (!aborted)
			cfg80211_sched_scan_results(cfg_to_wiphy(cfg));
	} else if (scan_request) {
		brcmf_dbg(SCAN, "ESCAN Completed scan: %s\n",
			  aborted ? "Aborted" : "Done");
		cfg80211_scan_done(scan_request, aborted);
	}
	if (!test_and_clear_bit(BRCMF_SCAN_STATUS_BUSY, &cfg->scan_status))
		brcmf_dbg(SCAN, "Scan complete, probably P2P scan\n");

	return err;
}

static
int brcmf_cfg80211_del_iface(struct wiphy *wiphy, struct wireless_dev *wdev)
{
	struct brcmf_cfg80211_info *cfg = wiphy_priv(wiphy);
	struct net_device *ndev = wdev->netdev;

	/* vif event pending in firmware */
	if (brcmf_cfg80211_vif_event_armed(cfg))
		return -EBUSY;

	if (ndev) {
		if (test_bit(BRCMF_SCAN_STATUS_BUSY, &cfg->scan_status) &&
		    cfg->escan_info.ifp == netdev_priv(ndev))
			brcmf_notify_escan_complete(cfg, netdev_priv(ndev),
						    true, true);

		brcmf_fil_iovar_int_set(netdev_priv(ndev), "mpc", 1);
	}

	switch (wdev->iftype) {
	case NL80211_IFTYPE_ADHOC:
	case NL80211_IFTYPE_STATION:
	case NL80211_IFTYPE_AP:
	case NL80211_IFTYPE_AP_VLAN:
	case NL80211_IFTYPE_WDS:
	case NL80211_IFTYPE_MONITOR:
	case NL80211_IFTYPE_MESH_POINT:
		return -EOPNOTSUPP;
	case NL80211_IFTYPE_P2P_CLIENT:
	case NL80211_IFTYPE_P2P_GO:
	case NL80211_IFTYPE_P2P_DEVICE:
		return brcmf_p2p_del_vif(wiphy, wdev);
	case NL80211_IFTYPE_UNSPECIFIED:
	default:
		return -EINVAL;
	}
	return -EOPNOTSUPP;
}

static s32
brcmf_cfg80211_change_iface(struct wiphy *wiphy, struct net_device *ndev,
			 enum nl80211_iftype type, u32 *flags,
			 struct vif_params *params)
{
	struct brcmf_cfg80211_info *cfg = wiphy_priv(wiphy);
	struct brcmf_if *ifp = netdev_priv(ndev);
	struct brcmf_cfg80211_vif *vif = ifp->vif;
	s32 infra = 0;
	s32 ap = 0;
	s32 err = 0;

	brcmf_dbg(TRACE, "Enter, idx=%d, type=%d\n", ifp->bssidx, type);
	err = brcmf_vif_change_validate(wiphy_to_cfg(wiphy), vif, type);
	if (err) {
		brcmf_err("iface validation failed: err=%d\n", err);
		return err;
	}
	switch (type) {
	case NL80211_IFTYPE_MONITOR:
	case NL80211_IFTYPE_WDS:
		brcmf_err("type (%d) : currently we do not support this type\n",
			  type);
		return -EOPNOTSUPP;
	case NL80211_IFTYPE_ADHOC:
		infra = 0;
		break;
	case NL80211_IFTYPE_STATION:
		/* Ignore change for p2p IF. Unclear why supplicant does this */
		if ((vif->wdev.iftype == NL80211_IFTYPE_P2P_CLIENT) ||
		    (vif->wdev.iftype == NL80211_IFTYPE_P2P_GO)) {
			brcmf_dbg(TRACE, "Ignoring cmd for p2p if\n");
			/* WAR: It is unexpected to get a change of VIF for P2P
			 * IF, but it happens. The request can not be handled
			 * but returning EPERM causes a crash. Returning 0
			 * without setting ieee80211_ptr->iftype causes trace
			 * (WARN_ON) but it works with wpa_supplicant
			 */
			return 0;
		}
		infra = 1;
		break;
	case NL80211_IFTYPE_AP:
	case NL80211_IFTYPE_P2P_GO:
		ap = 1;
		break;
	default:
		err = -EINVAL;
		goto done;
	}

	if (ap) {
		if (type == NL80211_IFTYPE_P2P_GO) {
			brcmf_dbg(INFO, "IF Type = P2P GO\n");
			err = brcmf_p2p_ifchange(cfg, BRCMF_FIL_P2P_IF_GO);
		}
		if (!err) {
			set_bit(BRCMF_VIF_STATUS_AP_CREATING, &vif->sme_state);
			brcmf_dbg(INFO, "IF Type = AP\n");
		}
	} else {
		err = brcmf_fil_cmd_int_set(ifp, BRCMF_C_SET_INFRA, infra);
		if (err) {
			brcmf_err("WLC_SET_INFRA error (%d)\n", err);
			err = -EAGAIN;
			goto done;
		}
		brcmf_dbg(INFO, "IF Type = %s\n", brcmf_is_ibssmode(vif) ?
			  "Adhoc" : "Infra");
	}
	ndev->ieee80211_ptr->iftype = type;

	brcmf_cfg80211_update_proto_addr_mode(&vif->wdev);

done:
	brcmf_dbg(TRACE, "Exit\n");

	return err;
}

static void brcmf_escan_prep(struct brcmf_cfg80211_info *cfg,
			     struct brcmf_scan_params_le *params_le,
			     struct cfg80211_scan_request *request)
{
	u32 n_ssids;
	u32 n_channels;
	s32 i;
	s32 offset;
	u16 chanspec;
	char *ptr;
	struct brcmf_ssid_le ssid_le;

	eth_broadcast_addr(params_le->bssid);
	params_le->bss_type = DOT11_BSSTYPE_ANY;
	params_le->scan_type = 0;
	params_le->channel_num = 0;
	params_le->nprobes = cpu_to_le32(-1);
	params_le->active_time = cpu_to_le32(-1);
	params_le->passive_time = cpu_to_le32(-1);
	params_le->home_time = cpu_to_le32(-1);
	memset(&params_le->ssid_le, 0, sizeof(params_le->ssid_le));

	/* if request is null exit so it will be all channel broadcast scan */
	if (!request)
		return;

	n_ssids = request->n_ssids;
	n_channels = request->n_channels;
	/* Copy channel array if applicable */
	brcmf_dbg(SCAN, "### List of channelspecs to scan ### %d\n",
		  n_channels);
	if (n_channels > 0) {
		for (i = 0; i < n_channels; i++) {
			chanspec = channel_to_chanspec(&cfg->d11inf,
						       request->channels[i]);
			brcmf_dbg(SCAN, "Chan : %d, Channel spec: %x\n",
				  request->channels[i]->hw_value, chanspec);
			params_le->channel_list[i] = cpu_to_le16(chanspec);
		}
	} else {
		brcmf_dbg(SCAN, "Scanning all channels\n");
	}
	/* Copy ssid array if applicable */
	brcmf_dbg(SCAN, "### List of SSIDs to scan ### %d\n", n_ssids);
	if (n_ssids > 0) {
		offset = offsetof(struct brcmf_scan_params_le, channel_list) +
				n_channels * sizeof(u16);
		offset = roundup(offset, sizeof(u32));
		ptr = (char *)params_le + offset;
		for (i = 0; i < n_ssids; i++) {
			memset(&ssid_le, 0, sizeof(ssid_le));
			ssid_le.SSID_len =
					cpu_to_le32(request->ssids[i].ssid_len);
			memcpy(ssid_le.SSID, request->ssids[i].ssid,
			       request->ssids[i].ssid_len);
			if (!ssid_le.SSID_len)
				brcmf_dbg(SCAN, "%d: Broadcast scan\n", i);
			else
				brcmf_dbg(SCAN, "%d: scan for  %s size =%d\n",
					  i, ssid_le.SSID, ssid_le.SSID_len);
			memcpy(ptr, &ssid_le, sizeof(ssid_le));
			ptr += sizeof(ssid_le);
		}
	} else {
		brcmf_dbg(SCAN, "Broadcast scan %p\n", request->ssids);
		if ((request->ssids) && request->ssids->ssid_len) {
			brcmf_dbg(SCAN, "SSID %s len=%d\n",
				  params_le->ssid_le.SSID,
				  request->ssids->ssid_len);
			params_le->ssid_le.SSID_len =
				cpu_to_le32(request->ssids->ssid_len);
			memcpy(&params_le->ssid_le.SSID, request->ssids->ssid,
				request->ssids->ssid_len);
		}
	}
	/* Adding mask to channel numbers */
	params_le->channel_num =
		cpu_to_le32((n_ssids << BRCMF_SCAN_PARAMS_NSSID_SHIFT) |
			(n_channels & BRCMF_SCAN_PARAMS_COUNT_MASK));
}

static s32
brcmf_run_escan(struct brcmf_cfg80211_info *cfg, struct brcmf_if *ifp,
		struct cfg80211_scan_request *request, u16 action)
{
	s32 params_size = BRCMF_SCAN_PARAMS_FIXED_SIZE +
			  offsetof(struct brcmf_escan_params_le, params_le);
	struct brcmf_escan_params_le *params;
	s32 err = 0;

	brcmf_dbg(SCAN, "E-SCAN START\n");

	if (request != NULL) {
		/* Allocate space for populating ssids in struct */
		params_size += sizeof(u32) * ((request->n_channels + 1) / 2);

		/* Allocate space for populating ssids in struct */
		params_size += sizeof(struct brcmf_ssid) * request->n_ssids;
	}

	params = kzalloc(params_size, GFP_KERNEL);
	if (!params) {
		err = -ENOMEM;
		goto exit;
	}
	BUG_ON(params_size + sizeof("escan") >= BRCMF_DCMD_MEDLEN);
	brcmf_escan_prep(cfg, &params->params_le, request);
	params->version = cpu_to_le32(BRCMF_ESCAN_REQ_VERSION);
	params->action = cpu_to_le16(action);
	params->sync_id = cpu_to_le16(0x1234);

	err = brcmf_fil_iovar_data_set(ifp, "escan", params, params_size);
	if (err) {
		if (err == -EBUSY)
			brcmf_dbg(INFO, "system busy : escan canceled\n");
		else
			brcmf_err("error (%d)\n", err);
	}

	kfree(params);
exit:
	return err;
}

static s32
brcmf_do_escan(struct brcmf_cfg80211_info *cfg, struct wiphy *wiphy,
	       struct brcmf_if *ifp, struct cfg80211_scan_request *request)
{
	s32 err;
	u32 passive_scan;
	struct brcmf_scan_results *results;
	struct escan_info *escan = &cfg->escan_info;

	brcmf_dbg(SCAN, "Enter\n");
	escan->ifp = ifp;
	escan->wiphy = wiphy;
	escan->escan_state = WL_ESCAN_STATE_SCANNING;
	passive_scan = cfg->active_scan ? 0 : 1;
	err = brcmf_fil_cmd_int_set(ifp, BRCMF_C_SET_PASSIVE_SCAN,
				    passive_scan);
	if (err) {
		brcmf_err("error (%d)\n", err);
		return err;
	}
	brcmf_scan_config_mpc(ifp, 0);
	results = (struct brcmf_scan_results *)cfg->escan_info.escan_buf;
	results->version = 0;
	results->count = 0;
	results->buflen = WL_ESCAN_RESULTS_FIXED_SIZE;

	err = escan->run(cfg, ifp, request, WL_ESCAN_ACTION_START);
	if (err)
		brcmf_scan_config_mpc(ifp, 1);
	return err;
}

static s32
brcmf_cfg80211_escan(struct wiphy *wiphy, struct brcmf_cfg80211_vif *vif,
		     struct cfg80211_scan_request *request,
		     struct cfg80211_ssid *this_ssid)
{
	struct brcmf_if *ifp = vif->ifp;
	struct brcmf_cfg80211_info *cfg = wiphy_to_cfg(wiphy);
	struct cfg80211_ssid *ssids;
	struct brcmf_cfg80211_scan_req *sr = &cfg->scan_req_int;
	u32 passive_scan;
	bool escan_req;
	bool spec_scan;
	s32 err;
	u32 SSID_len;

	brcmf_dbg(SCAN, "START ESCAN\n");

	if (test_bit(BRCMF_SCAN_STATUS_BUSY, &cfg->scan_status)) {
		brcmf_err("Scanning already: status (%lu)\n", cfg->scan_status);
		return -EAGAIN;
	}
	if (test_bit(BRCMF_SCAN_STATUS_ABORT, &cfg->scan_status)) {
		brcmf_err("Scanning being aborted: status (%lu)\n",
			  cfg->scan_status);
		return -EAGAIN;
	}
	if (test_bit(BRCMF_SCAN_STATUS_SUPPRESS, &cfg->scan_status)) {
		brcmf_err("Scanning suppressed: status (%lu)\n",
			  cfg->scan_status);
		return -EAGAIN;
	}
	if (test_bit(BRCMF_VIF_STATUS_CONNECTING, &ifp->vif->sme_state)) {
		brcmf_err("Connecting: status (%lu)\n", ifp->vif->sme_state);
		return -EAGAIN;
	}

	/* If scan req comes for p2p0, send it over primary I/F */
	if (vif == cfg->p2p.bss_idx[P2PAPI_BSSCFG_DEVICE].vif)
		vif = cfg->p2p.bss_idx[P2PAPI_BSSCFG_PRIMARY].vif;

	escan_req = false;
	if (request) {
		/* scan bss */
		ssids = request->ssids;
		escan_req = true;
	} else {
		/* scan in ibss */
		/* we don't do escan in ibss */
		ssids = this_ssid;
	}

	cfg->scan_request = request;
	set_bit(BRCMF_SCAN_STATUS_BUSY, &cfg->scan_status);
	if (escan_req) {
		cfg->escan_info.run = brcmf_run_escan;
		err = brcmf_p2p_scan_prep(wiphy, request, vif);
		if (err)
			goto scan_out;

		err = brcmf_do_escan(cfg, wiphy, vif->ifp, request);
		if (err)
			goto scan_out;
	} else {
		brcmf_dbg(SCAN, "ssid \"%s\", ssid_len (%d)\n",
			  ssids->ssid, ssids->ssid_len);
		memset(&sr->ssid_le, 0, sizeof(sr->ssid_le));
		SSID_len = min_t(u8, sizeof(sr->ssid_le.SSID), ssids->ssid_len);
		sr->ssid_le.SSID_len = cpu_to_le32(0);
		spec_scan = false;
		if (SSID_len) {
			memcpy(sr->ssid_le.SSID, ssids->ssid, SSID_len);
			sr->ssid_le.SSID_len = cpu_to_le32(SSID_len);
			spec_scan = true;
		} else
			brcmf_dbg(SCAN, "Broadcast scan\n");

		passive_scan = cfg->active_scan ? 0 : 1;
		err = brcmf_fil_cmd_int_set(ifp, BRCMF_C_SET_PASSIVE_SCAN,
					    passive_scan);
		if (err) {
			brcmf_err("WLC_SET_PASSIVE_SCAN error (%d)\n", err);
			goto scan_out;
		}
		brcmf_scan_config_mpc(ifp, 0);
		err = brcmf_fil_cmd_data_set(ifp, BRCMF_C_SCAN,
					     &sr->ssid_le, sizeof(sr->ssid_le));
		if (err) {
			if (err == -EBUSY)
				brcmf_dbg(INFO, "BUSY: scan for \"%s\" canceled\n",
					  sr->ssid_le.SSID);
			else
				brcmf_err("WLC_SCAN error (%d)\n", err);

			brcmf_scan_config_mpc(ifp, 1);
			goto scan_out;
		}
	}

	/* Arm scan timeout timer */
	mod_timer(&cfg->escan_timeout, jiffies +
			WL_ESCAN_TIMER_INTERVAL_MS * HZ / 1000);

	return 0;

scan_out:
	clear_bit(BRCMF_SCAN_STATUS_BUSY, &cfg->scan_status);
	cfg->scan_request = NULL;
	return err;
}

static s32
brcmf_cfg80211_scan(struct wiphy *wiphy, struct cfg80211_scan_request *request)
{
	struct brcmf_cfg80211_vif *vif;
	s32 err = 0;

	brcmf_dbg(TRACE, "Enter\n");
	vif = container_of(request->wdev, struct brcmf_cfg80211_vif, wdev);
	if (!check_vif_up(vif))
		return -EIO;

	err = brcmf_cfg80211_escan(wiphy, vif, request, NULL);

	if (err)
		brcmf_err("scan error (%d)\n", err);

	brcmf_dbg(TRACE, "Exit\n");
	return err;
}

static s32 brcmf_set_rts(struct net_device *ndev, u32 rts_threshold)
{
	s32 err = 0;

	err = brcmf_fil_iovar_int_set(netdev_priv(ndev), "rtsthresh",
				      rts_threshold);
	if (err)
		brcmf_err("Error (%d)\n", err);

	return err;
}

static s32 brcmf_set_frag(struct net_device *ndev, u32 frag_threshold)
{
	s32 err = 0;

	err = brcmf_fil_iovar_int_set(netdev_priv(ndev), "fragthresh",
				      frag_threshold);
	if (err)
		brcmf_err("Error (%d)\n", err);

	return err;
}

static s32 brcmf_set_retry(struct net_device *ndev, u32 retry, bool l)
{
	s32 err = 0;
	u32 cmd = (l ? BRCMF_C_SET_LRL : BRCMF_C_SET_SRL);

	err = brcmf_fil_cmd_int_set(netdev_priv(ndev), cmd, retry);
	if (err) {
		brcmf_err("cmd (%d) , error (%d)\n", cmd, err);
		return err;
	}
	return err;
}

static s32 brcmf_cfg80211_set_wiphy_params(struct wiphy *wiphy, u32 changed)
{
	struct brcmf_cfg80211_info *cfg = wiphy_to_cfg(wiphy);
	struct net_device *ndev = cfg_to_ndev(cfg);
	struct brcmf_if *ifp = netdev_priv(ndev);
	s32 err = 0;

	brcmf_dbg(TRACE, "Enter\n");
	if (!check_vif_up(ifp->vif))
		return -EIO;

	if (changed & WIPHY_PARAM_RTS_THRESHOLD &&
	    (cfg->conf->rts_threshold != wiphy->rts_threshold)) {
		cfg->conf->rts_threshold = wiphy->rts_threshold;
		err = brcmf_set_rts(ndev, cfg->conf->rts_threshold);
		if (!err)
			goto done;
	}
	if (changed & WIPHY_PARAM_FRAG_THRESHOLD &&
	    (cfg->conf->frag_threshold != wiphy->frag_threshold)) {
		cfg->conf->frag_threshold = wiphy->frag_threshold;
		err = brcmf_set_frag(ndev, cfg->conf->frag_threshold);
		if (!err)
			goto done;
	}
	if (changed & WIPHY_PARAM_RETRY_LONG
	    && (cfg->conf->retry_long != wiphy->retry_long)) {
		cfg->conf->retry_long = wiphy->retry_long;
		err = brcmf_set_retry(ndev, cfg->conf->retry_long, true);
		if (!err)
			goto done;
	}
	if (changed & WIPHY_PARAM_RETRY_SHORT
	    && (cfg->conf->retry_short != wiphy->retry_short)) {
		cfg->conf->retry_short = wiphy->retry_short;
		err = brcmf_set_retry(ndev, cfg->conf->retry_short, false);
		if (!err)
			goto done;
	}

done:
	brcmf_dbg(TRACE, "Exit\n");
	return err;
}

static void brcmf_init_prof(struct brcmf_cfg80211_profile *prof)
{
	memset(prof, 0, sizeof(*prof));
}

static u16 brcmf_map_fw_linkdown_reason(const struct brcmf_event_msg *e)
{
	u16 reason;

	switch (e->event_code) {
	case BRCMF_E_DEAUTH:
	case BRCMF_E_DEAUTH_IND:
	case BRCMF_E_DISASSOC_IND:
		reason = e->reason;
		break;
	case BRCMF_E_LINK:
	default:
		reason = 0;
		break;
	}
	return reason;
}

static void brcmf_link_down(struct brcmf_cfg80211_vif *vif, u16 reason)
{
	struct brcmf_cfg80211_info *cfg = wiphy_to_cfg(vif->wdev.wiphy);
	s32 err = 0;

	brcmf_dbg(TRACE, "Enter\n");

	if (test_bit(BRCMF_VIF_STATUS_CONNECTED, &vif->sme_state)) {
		brcmf_dbg(INFO, "Call WLC_DISASSOC to stop excess roaming\n ");
		err = brcmf_fil_cmd_data_set(vif->ifp,
					     BRCMF_C_DISASSOC, NULL, 0);
		if (err) {
			brcmf_err("WLC_DISASSOC failed (%d)\n", err);
		}
		clear_bit(BRCMF_VIF_STATUS_CONNECTED, &vif->sme_state);
		cfg80211_disconnected(vif->wdev.netdev, reason, NULL, 0,
				      true, GFP_KERNEL);

	}
	clear_bit(BRCMF_VIF_STATUS_CONNECTING, &vif->sme_state);
	clear_bit(BRCMF_SCAN_STATUS_SUPPRESS, &cfg->scan_status);
	brcmf_btcoex_set_mode(vif, BRCMF_BTCOEX_ENABLED, 0);
	brcmf_dbg(TRACE, "Exit\n");
}

static s32
brcmf_cfg80211_join_ibss(struct wiphy *wiphy, struct net_device *ndev,
		      struct cfg80211_ibss_params *params)
{
	struct brcmf_cfg80211_info *cfg = wiphy_to_cfg(wiphy);
	struct brcmf_if *ifp = netdev_priv(ndev);
	struct brcmf_cfg80211_profile *profile = &ifp->vif->profile;
	struct brcmf_join_params join_params;
	size_t join_params_size = 0;
	s32 err = 0;
	s32 wsec = 0;
	s32 bcnprd;
	u16 chanspec;

	brcmf_dbg(TRACE, "Enter\n");
	if (!check_vif_up(ifp->vif))
		return -EIO;

	if (params->ssid)
		brcmf_dbg(CONN, "SSID: %s\n", params->ssid);
	else {
		brcmf_dbg(CONN, "SSID: NULL, Not supported\n");
		return -EOPNOTSUPP;
	}

	set_bit(BRCMF_VIF_STATUS_CONNECTING, &ifp->vif->sme_state);

	if (params->bssid)
		brcmf_dbg(CONN, "BSSID: %pM\n", params->bssid);
	else
		brcmf_dbg(CONN, "No BSSID specified\n");

	if (params->chandef.chan)
		brcmf_dbg(CONN, "channel: %d\n",
			  params->chandef.chan->center_freq);
	else
		brcmf_dbg(CONN, "no channel specified\n");

	if (params->channel_fixed)
		brcmf_dbg(CONN, "fixed channel required\n");
	else
		brcmf_dbg(CONN, "no fixed channel required\n");

	if (params->ie && params->ie_len)
		brcmf_dbg(CONN, "ie len: %d\n", params->ie_len);
	else
		brcmf_dbg(CONN, "no ie specified\n");

	if (params->beacon_interval)
		brcmf_dbg(CONN, "beacon interval: %d\n",
			  params->beacon_interval);
	else
		brcmf_dbg(CONN, "no beacon interval specified\n");

	if (params->basic_rates)
		brcmf_dbg(CONN, "basic rates: %08X\n", params->basic_rates);
	else
		brcmf_dbg(CONN, "no basic rates specified\n");

	if (params->privacy)
		brcmf_dbg(CONN, "privacy required\n");
	else
		brcmf_dbg(CONN, "no privacy required\n");

	/* Configure Privacy for starter */
	if (params->privacy)
		wsec |= WEP_ENABLED;

	err = brcmf_fil_iovar_int_set(ifp, "wsec", wsec);
	if (err) {
		brcmf_err("wsec failed (%d)\n", err);
		goto done;
	}

	/* Configure Beacon Interval for starter */
	if (params->beacon_interval)
		bcnprd = params->beacon_interval;
	else
		bcnprd = 100;

	err = brcmf_fil_cmd_int_set(ifp, BRCMF_C_SET_BCNPRD, bcnprd);
	if (err) {
		brcmf_err("WLC_SET_BCNPRD failed (%d)\n", err);
		goto done;
	}

	/* Configure required join parameter */
	memset(&join_params, 0, sizeof(struct brcmf_join_params));

	/* SSID */
	profile->ssid.SSID_len = min_t(u32, params->ssid_len, 32);
	memcpy(profile->ssid.SSID, params->ssid, profile->ssid.SSID_len);
	memcpy(join_params.ssid_le.SSID, params->ssid, profile->ssid.SSID_len);
	join_params.ssid_le.SSID_len = cpu_to_le32(profile->ssid.SSID_len);
	join_params_size = sizeof(join_params.ssid_le);

	/* BSSID */
	if (params->bssid) {
		memcpy(join_params.params_le.bssid, params->bssid, ETH_ALEN);
		join_params_size = sizeof(join_params.ssid_le) +
				   BRCMF_ASSOC_PARAMS_FIXED_SIZE;
		memcpy(profile->bssid, params->bssid, ETH_ALEN);
	} else {
		eth_broadcast_addr(join_params.params_le.bssid);
		eth_zero_addr(profile->bssid);
	}

	/* Channel */
	if (params->chandef.chan) {
		u32 target_channel;

		cfg->channel =
			ieee80211_frequency_to_channel(
				params->chandef.chan->center_freq);
		if (params->channel_fixed) {
			/* adding chanspec */
			chanspec = chandef_to_chanspec(&cfg->d11inf,
						       &params->chandef);
			join_params.params_le.chanspec_list[0] =
				cpu_to_le16(chanspec);
			join_params.params_le.chanspec_num = cpu_to_le32(1);
			join_params_size += sizeof(join_params.params_le);
		}

		/* set channel for starter */
		target_channel = cfg->channel;
		err = brcmf_fil_cmd_int_set(ifp, BRCMF_C_SET_CHANNEL,
					    target_channel);
		if (err) {
			brcmf_err("WLC_SET_CHANNEL failed (%d)\n", err);
			goto done;
		}
	} else
		cfg->channel = 0;

	cfg->ibss_starter = false;


	err = brcmf_fil_cmd_data_set(ifp, BRCMF_C_SET_SSID,
				     &join_params, join_params_size);
	if (err) {
		brcmf_err("WLC_SET_SSID failed (%d)\n", err);
		goto done;
	}

done:
	if (err)
		clear_bit(BRCMF_VIF_STATUS_CONNECTING, &ifp->vif->sme_state);
	brcmf_dbg(TRACE, "Exit\n");
	return err;
}

static s32
brcmf_cfg80211_leave_ibss(struct wiphy *wiphy, struct net_device *ndev)
{
	struct brcmf_if *ifp = netdev_priv(ndev);

	brcmf_dbg(TRACE, "Enter\n");
	if (!check_vif_up(ifp->vif))
		return -EIO;

	brcmf_link_down(ifp->vif, WLAN_REASON_DEAUTH_LEAVING);

	brcmf_dbg(TRACE, "Exit\n");

	return 0;
}

static s32 brcmf_set_wpa_version(struct net_device *ndev,
				 struct cfg80211_connect_params *sme)
{
	struct brcmf_cfg80211_profile *profile = ndev_to_prof(ndev);
	struct brcmf_cfg80211_security *sec;
	s32 val = 0;
	s32 err = 0;

	if (sme->crypto.wpa_versions & NL80211_WPA_VERSION_1)
		val = WPA_AUTH_PSK | WPA_AUTH_UNSPECIFIED;
	else if (sme->crypto.wpa_versions & NL80211_WPA_VERSION_2)
		val = WPA2_AUTH_PSK | WPA2_AUTH_UNSPECIFIED;
	else
		val = WPA_AUTH_DISABLED;
	brcmf_dbg(CONN, "setting wpa_auth to 0x%0x\n", val);
	err = brcmf_fil_bsscfg_int_set(netdev_priv(ndev), "wpa_auth", val);
	if (err) {
		brcmf_err("set wpa_auth failed (%d)\n", err);
		return err;
	}
	sec = &profile->sec;
	sec->wpa_versions = sme->crypto.wpa_versions;
	return err;
}

static s32 brcmf_set_auth_type(struct net_device *ndev,
			       struct cfg80211_connect_params *sme)
{
	struct brcmf_cfg80211_profile *profile = ndev_to_prof(ndev);
	struct brcmf_cfg80211_security *sec;
	s32 val = 0;
	s32 err = 0;

	switch (sme->auth_type) {
	case NL80211_AUTHTYPE_OPEN_SYSTEM:
		val = 0;
		brcmf_dbg(CONN, "open system\n");
		break;
	case NL80211_AUTHTYPE_SHARED_KEY:
		val = 1;
		brcmf_dbg(CONN, "shared key\n");
		break;
	case NL80211_AUTHTYPE_AUTOMATIC:
		val = 2;
		brcmf_dbg(CONN, "automatic\n");
		break;
	case NL80211_AUTHTYPE_NETWORK_EAP:
		brcmf_dbg(CONN, "network eap\n");
	default:
		val = 2;
		brcmf_err("invalid auth type (%d)\n", sme->auth_type);
		break;
	}

	err = brcmf_fil_bsscfg_int_set(netdev_priv(ndev), "auth", val);
	if (err) {
		brcmf_err("set auth failed (%d)\n", err);
		return err;
	}
	sec = &profile->sec;
	sec->auth_type = sme->auth_type;
	return err;
}

static s32
brcmf_set_wsec_mode(struct net_device *ndev,
		     struct cfg80211_connect_params *sme, bool mfp)
{
	struct brcmf_cfg80211_profile *profile = ndev_to_prof(ndev);
	struct brcmf_cfg80211_security *sec;
	s32 pval = 0;
	s32 gval = 0;
	s32 wsec;
	s32 err = 0;

	if (sme->crypto.n_ciphers_pairwise) {
		switch (sme->crypto.ciphers_pairwise[0]) {
		case WLAN_CIPHER_SUITE_WEP40:
		case WLAN_CIPHER_SUITE_WEP104:
			pval = WEP_ENABLED;
			break;
		case WLAN_CIPHER_SUITE_TKIP:
			pval = TKIP_ENABLED;
			break;
		case WLAN_CIPHER_SUITE_CCMP:
			pval = AES_ENABLED;
			break;
		case WLAN_CIPHER_SUITE_AES_CMAC:
			pval = AES_ENABLED;
			break;
		default:
			brcmf_err("invalid cipher pairwise (%d)\n",
				  sme->crypto.ciphers_pairwise[0]);
			return -EINVAL;
		}
	}
	if (sme->crypto.cipher_group) {
		switch (sme->crypto.cipher_group) {
		case WLAN_CIPHER_SUITE_WEP40:
		case WLAN_CIPHER_SUITE_WEP104:
			gval = WEP_ENABLED;
			break;
		case WLAN_CIPHER_SUITE_TKIP:
			gval = TKIP_ENABLED;
			break;
		case WLAN_CIPHER_SUITE_CCMP:
			gval = AES_ENABLED;
			break;
		case WLAN_CIPHER_SUITE_AES_CMAC:
			gval = AES_ENABLED;
			break;
		default:
			brcmf_err("invalid cipher group (%d)\n",
				  sme->crypto.cipher_group);
			return -EINVAL;
		}
	}

	brcmf_dbg(CONN, "pval (%d) gval (%d)\n", pval, gval);
	/* In case of privacy, but no security and WPS then simulate */
	/* setting AES. WPS-2.0 allows no security                   */
	if (brcmf_find_wpsie(sme->ie, sme->ie_len) && !pval && !gval &&
	    sme->privacy)
		pval = AES_ENABLED;

	if (mfp)
		wsec = pval | gval | MFP_CAPABLE;
	else
		wsec = pval | gval;
	err = brcmf_fil_bsscfg_int_set(netdev_priv(ndev), "wsec", wsec);
	if (err) {
		brcmf_err("error (%d)\n", err);
		return err;
	}

	sec = &profile->sec;
	sec->cipher_pairwise = sme->crypto.ciphers_pairwise[0];
	sec->cipher_group = sme->crypto.cipher_group;

	return err;
}

static s32
brcmf_set_key_mgmt(struct net_device *ndev, struct cfg80211_connect_params *sme)
{
	struct brcmf_cfg80211_profile *profile = ndev_to_prof(ndev);
	struct brcmf_cfg80211_security *sec;
	s32 val = 0;
	s32 err = 0;

	if (sme->crypto.n_akm_suites) {
		err = brcmf_fil_bsscfg_int_get(netdev_priv(ndev),
					       "wpa_auth", &val);
		if (err) {
			brcmf_err("could not get wpa_auth (%d)\n", err);
			return err;
		}
		if (val & (WPA_AUTH_PSK | WPA_AUTH_UNSPECIFIED)) {
			switch (sme->crypto.akm_suites[0]) {
			case WLAN_AKM_SUITE_8021X:
				val = WPA_AUTH_UNSPECIFIED;
				break;
			case WLAN_AKM_SUITE_PSK:
				val = WPA_AUTH_PSK;
				break;
			default:
				brcmf_err("invalid cipher group (%d)\n",
					  sme->crypto.cipher_group);
				return -EINVAL;
			}
		} else if (val & (WPA2_AUTH_PSK | WPA2_AUTH_UNSPECIFIED)) {
			switch (sme->crypto.akm_suites[0]) {
			case WLAN_AKM_SUITE_8021X:
				val = WPA2_AUTH_UNSPECIFIED;
				break;
			case WLAN_AKM_SUITE_PSK:
				val = WPA2_AUTH_PSK;
				break;
			default:
				brcmf_err("invalid cipher group (%d)\n",
					  sme->crypto.cipher_group);
				return -EINVAL;
			}
		}

		brcmf_dbg(CONN, "setting wpa_auth to %d\n", val);
		err = brcmf_fil_bsscfg_int_set(netdev_priv(ndev),
					       "wpa_auth", val);
		if (err) {
			brcmf_err("could not set wpa_auth (%d)\n", err);
			return err;
		}
	}
	sec = &profile->sec;
	sec->wpa_auth = sme->crypto.akm_suites[0];

	return err;
}

static s32
brcmf_set_sharedkey(struct net_device *ndev,
		    struct cfg80211_connect_params *sme)
{
	struct brcmf_cfg80211_profile *profile = ndev_to_prof(ndev);
	struct brcmf_cfg80211_security *sec;
	struct brcmf_wsec_key key;
	s32 val;
	s32 err = 0;

	brcmf_dbg(CONN, "key len (%d)\n", sme->key_len);

	if (sme->key_len == 0)
		return 0;

	sec = &profile->sec;
	brcmf_dbg(CONN, "wpa_versions 0x%x cipher_pairwise 0x%x\n",
		  sec->wpa_versions, sec->cipher_pairwise);

	if (sec->wpa_versions & (NL80211_WPA_VERSION_1 | NL80211_WPA_VERSION_2))
		return 0;

	if (!(sec->cipher_pairwise &
	    (WLAN_CIPHER_SUITE_WEP40 | WLAN_CIPHER_SUITE_WEP104)))
		return 0;

	memset(&key, 0, sizeof(key));
	key.len = (u32) sme->key_len;
	key.index = (u32) sme->key_idx;
	if (key.len > sizeof(key.data)) {
		brcmf_err("Too long key length (%u)\n", key.len);
		return -EINVAL;
	}
	memcpy(key.data, sme->key, key.len);
	key.flags = BRCMF_PRIMARY_KEY;
	switch (sec->cipher_pairwise) {
	case WLAN_CIPHER_SUITE_WEP40:
		key.algo = CRYPTO_ALGO_WEP1;
		break;
	case WLAN_CIPHER_SUITE_WEP104:
		key.algo = CRYPTO_ALGO_WEP128;
		break;
	default:
		brcmf_err("Invalid algorithm (%d)\n",
			  sme->crypto.ciphers_pairwise[0]);
		return -EINVAL;
	}
	/* Set the new key/index */
	brcmf_dbg(CONN, "key length (%d) key index (%d) algo (%d)\n",
		  key.len, key.index, key.algo);
	brcmf_dbg(CONN, "key \"%s\"\n", key.data);
	err = send_key_to_dongle(netdev_priv(ndev), &key);
	if (err)
		return err;

	if (sec->auth_type == NL80211_AUTHTYPE_SHARED_KEY) {
		brcmf_dbg(CONN, "set auth_type to shared key\n");
		val = WL_AUTH_SHARED_KEY;	/* shared key */
		err = brcmf_fil_bsscfg_int_set(netdev_priv(ndev), "auth", val);
		if (err)
			brcmf_err("set auth failed (%d)\n", err);
	}
	return err;
}

static
enum nl80211_auth_type brcmf_war_auth_type(struct brcmf_if *ifp,
					   enum nl80211_auth_type type)
{
	if (type == NL80211_AUTHTYPE_AUTOMATIC &&
	    brcmf_feat_is_quirk_enabled(ifp, BRCMF_FEAT_QUIRK_AUTO_AUTH)) {
		brcmf_dbg(CONN, "WAR: use OPEN instead of AUTO\n");
		type = NL80211_AUTHTYPE_OPEN_SYSTEM;
	}
	return type;
}

static s32
brcmf_cfg80211_connect(struct wiphy *wiphy, struct net_device *ndev,
		       struct cfg80211_connect_params *sme)
{
	struct brcmf_cfg80211_info *cfg = wiphy_to_cfg(wiphy);
	struct brcmf_if *ifp = netdev_priv(ndev);
	struct brcmf_cfg80211_profile *profile = &ifp->vif->profile;
	struct ieee80211_channel *chan = sme->channel;
	struct brcmf_join_params join_params;
	size_t join_params_size;
	const struct brcmf_tlv *rsn_ie;
	const struct brcmf_vs_tlv *wpa_ie;
	const void *ie;
	u32 ie_len;
	struct brcmf_ext_join_params_le *ext_join_params;
	u16 chanspec;
	s32 err = 0;

	brcmf_dbg(TRACE, "Enter\n");
	if (!check_vif_up(ifp->vif))
		return -EIO;

	if (!sme->ssid) {
		brcmf_err("Invalid ssid\n");
		return -EOPNOTSUPP;
	}

	if (ifp->vif == cfg->p2p.bss_idx[P2PAPI_BSSCFG_PRIMARY].vif) {
		/* A normal (non P2P) connection request setup. */
		ie = NULL;
		ie_len = 0;
		/* find the WPA_IE */
		wpa_ie = brcmf_find_wpaie((u8 *)sme->ie, sme->ie_len);
		if (wpa_ie) {
			ie = wpa_ie;
			ie_len = wpa_ie->len + TLV_HDR_LEN;
		} else {
			/* find the RSN_IE */
			rsn_ie = brcmf_parse_tlvs((const u8 *)sme->ie,
						  sme->ie_len,
						  WLAN_EID_RSN);
			if (rsn_ie) {
				ie = rsn_ie;
				ie_len = rsn_ie->len + TLV_HDR_LEN;
			}
		}
		brcmf_fil_iovar_data_set(ifp, "wpaie", ie, ie_len);
	}

	err = brcmf_vif_set_mgmt_ie(ifp->vif, BRCMF_VNDR_IE_ASSOCREQ_FLAG,
				    sme->ie, sme->ie_len);
	if (err)
		brcmf_err("Set Assoc REQ IE Failed\n");
	else
		brcmf_dbg(TRACE, "Applied Vndr IEs for Assoc request\n");

	set_bit(BRCMF_VIF_STATUS_CONNECTING, &ifp->vif->sme_state);

	if (chan) {
		cfg->channel =
			ieee80211_frequency_to_channel(chan->center_freq);
		chanspec = channel_to_chanspec(&cfg->d11inf, chan);
		brcmf_dbg(CONN, "channel=%d, center_req=%d, chanspec=0x%04x\n",
			  cfg->channel, chan->center_freq, chanspec);
	} else {
		cfg->channel = 0;
		chanspec = 0;
	}

	brcmf_dbg(INFO, "ie (%p), ie_len (%zd)\n", sme->ie, sme->ie_len);

	err = brcmf_set_wpa_version(ndev, sme);
	if (err) {
		brcmf_err("wl_set_wpa_version failed (%d)\n", err);
		goto done;
	}

	sme->auth_type = brcmf_war_auth_type(ifp, sme->auth_type);
	err = brcmf_set_auth_type(ndev, sme);
	if (err) {
		brcmf_err("wl_set_auth_type failed (%d)\n", err);
		goto done;
	}

	err = brcmf_set_wsec_mode(ndev, sme, sme->mfp == NL80211_MFP_REQUIRED);
	if (err) {
		brcmf_err("wl_set_set_cipher failed (%d)\n", err);
		goto done;
	}

	err = brcmf_set_key_mgmt(ndev, sme);
	if (err) {
		brcmf_err("wl_set_key_mgmt failed (%d)\n", err);
		goto done;
	}

	err = brcmf_set_sharedkey(ndev, sme);
	if (err) {
		brcmf_err("brcmf_set_sharedkey failed (%d)\n", err);
		goto done;
	}

	profile->ssid.SSID_len = min_t(u32, (u32)sizeof(profile->ssid.SSID),
				       (u32)sme->ssid_len);
	memcpy(&profile->ssid.SSID, sme->ssid, profile->ssid.SSID_len);
	if (profile->ssid.SSID_len < IEEE80211_MAX_SSID_LEN) {
		profile->ssid.SSID[profile->ssid.SSID_len] = 0;
		brcmf_dbg(CONN, "SSID \"%s\", len (%d)\n", profile->ssid.SSID,
			  profile->ssid.SSID_len);
	}

	/* Join with specific BSSID and cached SSID
	 * If SSID is zero join based on BSSID only
	 */
	join_params_size = offsetof(struct brcmf_ext_join_params_le, assoc_le) +
		offsetof(struct brcmf_assoc_params_le, chanspec_list);
	if (cfg->channel)
		join_params_size += sizeof(u16);
	ext_join_params = kzalloc(join_params_size, GFP_KERNEL);
	if (ext_join_params == NULL) {
		err = -ENOMEM;
		goto done;
	}
	ext_join_params->ssid_le.SSID_len = cpu_to_le32(profile->ssid.SSID_len);
	memcpy(&ext_join_params->ssid_le.SSID, sme->ssid,
	       profile->ssid.SSID_len);

	/* Set up join scan parameters */
	ext_join_params->scan_le.scan_type = -1;
	ext_join_params->scan_le.home_time = cpu_to_le32(-1);

	if (sme->bssid)
		memcpy(&ext_join_params->assoc_le.bssid, sme->bssid, ETH_ALEN);
	else
		eth_broadcast_addr(ext_join_params->assoc_le.bssid);

	if (cfg->channel) {
		ext_join_params->assoc_le.chanspec_num = cpu_to_le32(1);

		ext_join_params->assoc_le.chanspec_list[0] =
			cpu_to_le16(chanspec);
		/* Increase dwell time to receive probe response or detect
		 * beacon from target AP at a noisy air only during connect
		 * command.
		 */
		ext_join_params->scan_le.active_time =
			cpu_to_le32(BRCMF_SCAN_JOIN_ACTIVE_DWELL_TIME_MS);
		ext_join_params->scan_le.passive_time =
			cpu_to_le32(BRCMF_SCAN_JOIN_PASSIVE_DWELL_TIME_MS);
		/* To sync with presence period of VSDB GO send probe request
		 * more frequently. Probe request will be stopped when it gets
		 * probe response from target AP/GO.
		 */
		ext_join_params->scan_le.nprobes =
			cpu_to_le32(BRCMF_SCAN_JOIN_ACTIVE_DWELL_TIME_MS /
				    BRCMF_SCAN_JOIN_PROBE_INTERVAL_MS);
	} else {
		ext_join_params->scan_le.active_time = cpu_to_le32(-1);
		ext_join_params->scan_le.passive_time = cpu_to_le32(-1);
		ext_join_params->scan_le.nprobes = cpu_to_le32(-1);
	}

	err  = brcmf_fil_bsscfg_data_set(ifp, "join", ext_join_params,
					 join_params_size);
	kfree(ext_join_params);
	if (!err)
		/* This is it. join command worked, we are done */
		goto done;

	/* join command failed, fallback to set ssid */
	memset(&join_params, 0, sizeof(join_params));
	join_params_size = sizeof(join_params.ssid_le);

	memcpy(&join_params.ssid_le.SSID, sme->ssid, profile->ssid.SSID_len);
	join_params.ssid_le.SSID_len = cpu_to_le32(profile->ssid.SSID_len);

	if (sme->bssid)
		memcpy(join_params.params_le.bssid, sme->bssid, ETH_ALEN);
	else
		eth_broadcast_addr(join_params.params_le.bssid);

	if (cfg->channel) {
		join_params.params_le.chanspec_list[0] = cpu_to_le16(chanspec);
		join_params.params_le.chanspec_num = cpu_to_le32(1);
		join_params_size += sizeof(join_params.params_le);
	}
	err = brcmf_fil_cmd_data_set(ifp, BRCMF_C_SET_SSID,
				     &join_params, join_params_size);
	if (err)
		brcmf_err("BRCMF_C_SET_SSID failed (%d)\n", err);

done:
	if (err)
		clear_bit(BRCMF_VIF_STATUS_CONNECTING, &ifp->vif->sme_state);
	brcmf_dbg(TRACE, "Exit\n");
	return err;
}

static s32
brcmf_cfg80211_disconnect(struct wiphy *wiphy, struct net_device *ndev,
		       u16 reason_code)
{
	struct brcmf_if *ifp = netdev_priv(ndev);
	struct brcmf_cfg80211_profile *profile = &ifp->vif->profile;
	struct brcmf_scb_val_le scbval;
	s32 err = 0;

	brcmf_dbg(TRACE, "Enter. Reason code = %d\n", reason_code);
	if (!check_vif_up(ifp->vif))
		return -EIO;

	clear_bit(BRCMF_VIF_STATUS_CONNECTED, &ifp->vif->sme_state);
	clear_bit(BRCMF_VIF_STATUS_CONNECTING, &ifp->vif->sme_state);
	cfg80211_disconnected(ndev, reason_code, NULL, 0, true, GFP_KERNEL);

	memcpy(&scbval.ea, &profile->bssid, ETH_ALEN);
	scbval.val = cpu_to_le32(reason_code);
	err = brcmf_fil_cmd_data_set(ifp, BRCMF_C_DISASSOC,
				     &scbval, sizeof(scbval));
	if (err)
		brcmf_err("error (%d)\n", err);

	brcmf_dbg(TRACE, "Exit\n");
	return err;
}

static s32
brcmf_cfg80211_set_tx_power(struct wiphy *wiphy, struct wireless_dev *wdev,
			    enum nl80211_tx_power_setting type, s32 mbm)
{

	struct brcmf_cfg80211_info *cfg = wiphy_to_cfg(wiphy);
	struct net_device *ndev = cfg_to_ndev(cfg);
	struct brcmf_if *ifp = netdev_priv(ndev);
	u16 txpwrmw;
	s32 err = 0;
	s32 disable = 0;
	s32 dbm = MBM_TO_DBM(mbm);

	brcmf_dbg(TRACE, "Enter\n");
	if (!check_vif_up(ifp->vif))
		return -EIO;

	switch (type) {
	case NL80211_TX_POWER_AUTOMATIC:
		break;
	case NL80211_TX_POWER_LIMITED:
	case NL80211_TX_POWER_FIXED:
		if (dbm < 0) {
			brcmf_err("TX_POWER_FIXED - dbm is negative\n");
			err = -EINVAL;
			goto done;
		}
		break;
	}
	/* Make sure radio is off or on as far as software is concerned */
	disable = WL_RADIO_SW_DISABLE << 16;
	err = brcmf_fil_cmd_int_set(ifp, BRCMF_C_SET_RADIO, disable);
	if (err)
		brcmf_err("WLC_SET_RADIO error (%d)\n", err);

	if (dbm > 0xffff)
		txpwrmw = 0xffff;
	else
		txpwrmw = (u16) dbm;
	err = brcmf_fil_iovar_int_set(ifp, "qtxpower",
				      (s32)brcmf_mw_to_qdbm(txpwrmw));
	if (err)
		brcmf_err("qtxpower error (%d)\n", err);
	cfg->conf->tx_power = dbm;

done:
	brcmf_dbg(TRACE, "Exit\n");
	return err;
}

static s32 brcmf_cfg80211_get_tx_power(struct wiphy *wiphy,
				       struct wireless_dev *wdev,
				       s32 *dbm)
{
	struct brcmf_cfg80211_info *cfg = wiphy_to_cfg(wiphy);
	struct brcmf_if *ifp = netdev_priv(cfg_to_ndev(cfg));
	s32 txpwrdbm;
	u8 result;
	s32 err = 0;

	brcmf_dbg(TRACE, "Enter\n");
	if (!check_vif_up(ifp->vif))
		return -EIO;

	err = brcmf_fil_iovar_int_get(ifp, "qtxpower", &txpwrdbm);
	if (err) {
		brcmf_err("error (%d)\n", err);
		goto done;
	}

	result = (u8) (txpwrdbm & ~WL_TXPWR_OVERRIDE);
	*dbm = (s32) brcmf_qdbm_to_mw(result);

done:
	brcmf_dbg(TRACE, "Exit\n");
	return err;
}

static s32
brcmf_cfg80211_config_default_key(struct wiphy *wiphy, struct net_device *ndev,
			       u8 key_idx, bool unicast, bool multicast)
{
	struct brcmf_if *ifp = netdev_priv(ndev);
	u32 index;
	u32 wsec;
	s32 err = 0;

	brcmf_dbg(TRACE, "Enter\n");
	brcmf_dbg(CONN, "key index (%d)\n", key_idx);
	if (!check_vif_up(ifp->vif))
		return -EIO;

	err = brcmf_fil_bsscfg_int_get(ifp, "wsec", &wsec);
	if (err) {
		brcmf_err("WLC_GET_WSEC error (%d)\n", err);
		goto done;
	}

	if (wsec & WEP_ENABLED) {
		/* Just select a new current key */
		index = key_idx;
		err = brcmf_fil_cmd_int_set(ifp,
					    BRCMF_C_SET_KEY_PRIMARY, index);
		if (err)
			brcmf_err("error (%d)\n", err);
	}
done:
	brcmf_dbg(TRACE, "Exit\n");
	return err;
}

static s32
brcmf_add_keyext(struct wiphy *wiphy, struct net_device *ndev,
	      u8 key_idx, const u8 *mac_addr, struct key_params *params)
{
	struct brcmf_if *ifp = netdev_priv(ndev);
	struct brcmf_wsec_key key;
	s32 err = 0;
	u8 keybuf[8];

	memset(&key, 0, sizeof(key));
	key.index = (u32) key_idx;
	/* Instead of bcast for ea address for default wep keys,
		 driver needs it to be Null */
	if (!is_multicast_ether_addr(mac_addr))
		memcpy((char *)&key.ea, (void *)mac_addr, ETH_ALEN);
	key.len = (u32) params->key_len;
	/* check for key index change */
	if (key.len == 0) {
		/* key delete */
		err = send_key_to_dongle(ifp, &key);
		if (err)
			brcmf_err("key delete error (%d)\n", err);
	} else {
		if (key.len > sizeof(key.data)) {
			brcmf_err("Invalid key length (%d)\n", key.len);
			return -EINVAL;
		}

		brcmf_dbg(CONN, "Setting the key index %d\n", key.index);
		memcpy(key.data, params->key, key.len);

		if (!brcmf_is_apmode(ifp->vif) &&
		    (params->cipher == WLAN_CIPHER_SUITE_TKIP)) {
			brcmf_dbg(CONN, "Swapping RX/TX MIC key\n");
			memcpy(keybuf, &key.data[24], sizeof(keybuf));
			memcpy(&key.data[24], &key.data[16], sizeof(keybuf));
			memcpy(&key.data[16], keybuf, sizeof(keybuf));
		}

		/* if IW_ENCODE_EXT_RX_SEQ_VALID set */
		if (params->seq && params->seq_len == 6) {
			/* rx iv */
			u8 *ivptr;
			ivptr = (u8 *) params->seq;
			key.rxiv.hi = (ivptr[5] << 24) | (ivptr[4] << 16) |
			    (ivptr[3] << 8) | ivptr[2];
			key.rxiv.lo = (ivptr[1] << 8) | ivptr[0];
			key.iv_initialized = true;
		}

		switch (params->cipher) {
		case WLAN_CIPHER_SUITE_WEP40:
			key.algo = CRYPTO_ALGO_WEP1;
			brcmf_dbg(CONN, "WLAN_CIPHER_SUITE_WEP40\n");
			break;
		case WLAN_CIPHER_SUITE_WEP104:
			key.algo = CRYPTO_ALGO_WEP128;
			brcmf_dbg(CONN, "WLAN_CIPHER_SUITE_WEP104\n");
			break;
		case WLAN_CIPHER_SUITE_TKIP:
			key.algo = CRYPTO_ALGO_TKIP;
			brcmf_dbg(CONN, "WLAN_CIPHER_SUITE_TKIP\n");
			break;
		case WLAN_CIPHER_SUITE_AES_CMAC:
			key.algo = CRYPTO_ALGO_AES_CCM;
			brcmf_dbg(CONN, "WLAN_CIPHER_SUITE_AES_CMAC\n");
			break;
		case WLAN_CIPHER_SUITE_CCMP:
			key.algo = CRYPTO_ALGO_AES_CCM;
			brcmf_dbg(CONN, "WLAN_CIPHER_SUITE_CCMP\n");
			break;
		default:
			brcmf_err("Invalid cipher (0x%x)\n", params->cipher);
			return -EINVAL;
		}
		err = send_key_to_dongle(ifp, &key);
		if (err)
			brcmf_err("wsec_key error (%d)\n", err);
	}
	return err;
}

static s32
brcmf_cfg80211_add_key(struct wiphy *wiphy, struct net_device *ndev,
		    u8 key_idx, bool pairwise, const u8 *mac_addr,
		    struct key_params *params)
{
	struct brcmf_if *ifp = netdev_priv(ndev);
	struct brcmf_wsec_key *key;
	s32 val;
	s32 wsec;
	s32 err = 0;
	u8 keybuf[8];

	brcmf_dbg(TRACE, "Enter\n");
	brcmf_dbg(CONN, "key index (%d)\n", key_idx);
	if (!check_vif_up(ifp->vif))
		return -EIO;

	if (key_idx >= BRCMF_MAX_DEFAULT_KEYS) {
		/* we ignore this key index in this case */
		brcmf_err("invalid key index (%d)\n", key_idx);
		return -EINVAL;
	}

	if (mac_addr &&
		(params->cipher != WLAN_CIPHER_SUITE_WEP40) &&
		(params->cipher != WLAN_CIPHER_SUITE_WEP104)) {
		brcmf_dbg(TRACE, "Exit");
		return brcmf_add_keyext(wiphy, ndev, key_idx, mac_addr, params);
	}

	key = &ifp->vif->profile.key[key_idx];
	memset(key, 0, sizeof(*key));

	if (params->key_len > sizeof(key->data)) {
		brcmf_err("Too long key length (%u)\n", params->key_len);
		err = -EINVAL;
		goto done;
	}
	key->len = params->key_len;
	key->index = key_idx;

	memcpy(key->data, params->key, key->len);

	key->flags = BRCMF_PRIMARY_KEY;
	switch (params->cipher) {
	case WLAN_CIPHER_SUITE_WEP40:
		key->algo = CRYPTO_ALGO_WEP1;
		val = WEP_ENABLED;
		brcmf_dbg(CONN, "WLAN_CIPHER_SUITE_WEP40\n");
		break;
	case WLAN_CIPHER_SUITE_WEP104:
		key->algo = CRYPTO_ALGO_WEP128;
		val = WEP_ENABLED;
		brcmf_dbg(CONN, "WLAN_CIPHER_SUITE_WEP104\n");
		break;
	case WLAN_CIPHER_SUITE_TKIP:
		if (!brcmf_is_apmode(ifp->vif)) {
			brcmf_dbg(CONN, "Swapping RX/TX MIC key\n");
			memcpy(keybuf, &key->data[24], sizeof(keybuf));
			memcpy(&key->data[24], &key->data[16], sizeof(keybuf));
			memcpy(&key->data[16], keybuf, sizeof(keybuf));
		}
		key->algo = CRYPTO_ALGO_TKIP;
		val = TKIP_ENABLED;
		brcmf_dbg(CONN, "WLAN_CIPHER_SUITE_TKIP\n");
		break;
	case WLAN_CIPHER_SUITE_AES_CMAC:
		key->algo = CRYPTO_ALGO_AES_CCM;
		val = AES_ENABLED;
		brcmf_dbg(CONN, "WLAN_CIPHER_SUITE_AES_CMAC\n");
		break;
	case WLAN_CIPHER_SUITE_CCMP:
		key->algo = CRYPTO_ALGO_AES_CCM;
		val = AES_ENABLED;
		brcmf_dbg(CONN, "WLAN_CIPHER_SUITE_CCMP\n");
		break;
	default:
		brcmf_err("Invalid cipher (0x%x)\n", params->cipher);
		err = -EINVAL;
		goto done;
	}

	err = send_key_to_dongle(ifp, key);
	if (err)
		goto done;

	err = brcmf_fil_bsscfg_int_get(ifp, "wsec", &wsec);
	if (err) {
		brcmf_err("get wsec error (%d)\n", err);
		goto done;
	}
	wsec |= val;
	err = brcmf_fil_bsscfg_int_set(ifp, "wsec", wsec);
	if (err) {
		brcmf_err("set wsec error (%d)\n", err);
		goto done;
	}

done:
	brcmf_dbg(TRACE, "Exit\n");
	return err;
}

static s32
brcmf_cfg80211_del_key(struct wiphy *wiphy, struct net_device *ndev,
		    u8 key_idx, bool pairwise, const u8 *mac_addr)
{
	struct brcmf_if *ifp = netdev_priv(ndev);
	struct brcmf_wsec_key key;
	s32 err = 0;

	brcmf_dbg(TRACE, "Enter\n");
	if (!check_vif_up(ifp->vif))
		return -EIO;

	if (key_idx >= BRCMF_MAX_DEFAULT_KEYS) {
		/* we ignore this key index in this case */
		return -EINVAL;
	}

	memset(&key, 0, sizeof(key));

	key.index = (u32) key_idx;
	key.flags = BRCMF_PRIMARY_KEY;
	key.algo = CRYPTO_ALGO_OFF;

	brcmf_dbg(CONN, "key index (%d)\n", key_idx);

	/* Set the new key/index */
	err = send_key_to_dongle(ifp, &key);

	brcmf_dbg(TRACE, "Exit\n");
	return err;
}

static s32
brcmf_cfg80211_get_key(struct wiphy *wiphy, struct net_device *ndev,
		    u8 key_idx, bool pairwise, const u8 *mac_addr, void *cookie,
		    void (*callback) (void *cookie, struct key_params * params))
{
	struct key_params params;
	struct brcmf_if *ifp = netdev_priv(ndev);
	struct brcmf_cfg80211_profile *profile = &ifp->vif->profile;
	struct brcmf_cfg80211_security *sec;
	s32 wsec;
	s32 err = 0;

	brcmf_dbg(TRACE, "Enter\n");
	brcmf_dbg(CONN, "key index (%d)\n", key_idx);
	if (!check_vif_up(ifp->vif))
		return -EIO;

	memset(&params, 0, sizeof(params));

	err = brcmf_fil_bsscfg_int_get(ifp, "wsec", &wsec);
	if (err) {
		brcmf_err("WLC_GET_WSEC error (%d)\n", err);
		/* Ignore this error, may happen during DISASSOC */
		err = -EAGAIN;
		goto done;
	}
	if (wsec & WEP_ENABLED) {
		sec = &profile->sec;
		if (sec->cipher_pairwise & WLAN_CIPHER_SUITE_WEP40) {
			params.cipher = WLAN_CIPHER_SUITE_WEP40;
			brcmf_dbg(CONN, "WLAN_CIPHER_SUITE_WEP40\n");
		} else if (sec->cipher_pairwise & WLAN_CIPHER_SUITE_WEP104) {
			params.cipher = WLAN_CIPHER_SUITE_WEP104;
			brcmf_dbg(CONN, "WLAN_CIPHER_SUITE_WEP104\n");
		}
	} else if (wsec & TKIP_ENABLED) {
		params.cipher = WLAN_CIPHER_SUITE_TKIP;
		brcmf_dbg(CONN, "WLAN_CIPHER_SUITE_TKIP\n");
	} else if (wsec & AES_ENABLED) {
		params.cipher = WLAN_CIPHER_SUITE_AES_CMAC;
		brcmf_dbg(CONN, "WLAN_CIPHER_SUITE_AES_CMAC\n");
	} else  {
		brcmf_err("Invalid algo (0x%x)\n", wsec);
		err = -EINVAL;
		goto done;
	}
	callback(cookie, &params);

done:
	brcmf_dbg(TRACE, "Exit\n");
	return err;
}

static s32
brcmf_cfg80211_config_default_mgmt_key(struct wiphy *wiphy,
				    struct net_device *ndev, u8 key_idx)
{
	brcmf_dbg(INFO, "Not supported\n");

	return -EOPNOTSUPP;
}

static void
brcmf_cfg80211_reconfigure_wep(struct brcmf_if *ifp)
{
	s32 err;
	u8 key_idx;
	struct brcmf_wsec_key *key;
	s32 wsec;

	for (key_idx = 0; key_idx < BRCMF_MAX_DEFAULT_KEYS; key_idx++) {
		key = &ifp->vif->profile.key[key_idx];
		if ((key->algo == CRYPTO_ALGO_WEP1) ||
		    (key->algo == CRYPTO_ALGO_WEP128))
			break;
	}
	if (key_idx == BRCMF_MAX_DEFAULT_KEYS)
		return;

	err = send_key_to_dongle(ifp, key);
	if (err) {
		brcmf_err("Setting WEP key failed (%d)\n", err);
		return;
	}
	err = brcmf_fil_bsscfg_int_get(ifp, "wsec", &wsec);
	if (err) {
		brcmf_err("get wsec error (%d)\n", err);
		return;
	}
	wsec |= WEP_ENABLED;
	err = brcmf_fil_bsscfg_int_set(ifp, "wsec", wsec);
	if (err)
		brcmf_err("set wsec error (%d)\n", err);
}

static void brcmf_convert_sta_flags(u32 fw_sta_flags, struct station_info *si)
{
	struct nl80211_sta_flag_update *sfu;

	brcmf_dbg(TRACE, "flags %08x\n", fw_sta_flags);
	si->filled |= BIT(NL80211_STA_INFO_STA_FLAGS);
	sfu = &si->sta_flags;
	sfu->mask = BIT(NL80211_STA_FLAG_WME) |
		    BIT(NL80211_STA_FLAG_AUTHENTICATED) |
		    BIT(NL80211_STA_FLAG_ASSOCIATED) |
		    BIT(NL80211_STA_FLAG_AUTHORIZED);
	if (fw_sta_flags & BRCMF_STA_WME)
		sfu->set |= BIT(NL80211_STA_FLAG_WME);
	if (fw_sta_flags & BRCMF_STA_AUTHE)
		sfu->set |= BIT(NL80211_STA_FLAG_AUTHENTICATED);
	if (fw_sta_flags & BRCMF_STA_ASSOC)
		sfu->set |= BIT(NL80211_STA_FLAG_ASSOCIATED);
	if (fw_sta_flags & BRCMF_STA_AUTHO)
		sfu->set |= BIT(NL80211_STA_FLAG_AUTHORIZED);
}

static void brcmf_fill_bss_param(struct brcmf_if *ifp, struct station_info *si)
{
	struct {
		__le32 len;
		struct brcmf_bss_info_le bss_le;
	} *buf;
	u16 capability;
	int err;

	buf = kzalloc(WL_BSS_INFO_MAX, GFP_KERNEL);
	if (!buf)
		return;

	buf->len = cpu_to_le32(WL_BSS_INFO_MAX);
	err = brcmf_fil_cmd_data_get(ifp, BRCMF_C_GET_BSS_INFO, buf,
				     WL_BSS_INFO_MAX);
	if (err) {
		brcmf_err("Failed to get bss info (%d)\n", err);
		return;
	}
	si->filled |= BIT(NL80211_STA_INFO_BSS_PARAM);
	si->bss_param.beacon_interval = le16_to_cpu(buf->bss_le.beacon_period);
	si->bss_param.dtim_period = buf->bss_le.dtim_period;
	capability = le16_to_cpu(buf->bss_le.capability);
	if (capability & IEEE80211_HT_STBC_PARAM_DUAL_CTS_PROT)
		si->bss_param.flags |= BSS_PARAM_FLAGS_CTS_PROT;
	if (capability & WLAN_CAPABILITY_SHORT_PREAMBLE)
		si->bss_param.flags |= BSS_PARAM_FLAGS_SHORT_PREAMBLE;
	if (capability & WLAN_CAPABILITY_SHORT_SLOT_TIME)
		si->bss_param.flags |= BSS_PARAM_FLAGS_SHORT_SLOT_TIME;
}

static s32
brcmf_cfg80211_get_station(struct wiphy *wiphy, struct net_device *ndev,
			   const u8 *mac, struct station_info *sinfo)
{
	struct brcmf_if *ifp = netdev_priv(ndev);
	s32 err = 0;
	struct brcmf_sta_info_le sta_info_le;
	u32 sta_flags;
	u32 is_tdls_peer;

	brcmf_dbg(TRACE, "Enter, MAC %pM\n", mac);
	if (!check_vif_up(ifp->vif))
		return -EIO;

	memset(&sta_info_le, 0, sizeof(sta_info_le));
	memcpy(&sta_info_le, mac, ETH_ALEN);
	err = brcmf_fil_iovar_data_get(ifp, "tdls_sta_info",
				       &sta_info_le,
				       sizeof(sta_info_le));
	is_tdls_peer = !err;
	if (err) {
		err = brcmf_fil_iovar_data_get(ifp, "sta_info",
					       &sta_info_le,
					       sizeof(sta_info_le));
		if (err < 0) {
			brcmf_err("GET STA INFO failed, %d\n", err);
			goto done;
		}
	}
	brcmf_dbg(TRACE, "version %d\n", le16_to_cpu(sta_info_le.ver));
	sinfo->filled = BIT(NL80211_STA_INFO_INACTIVE_TIME);
	sinfo->inactive_time = le32_to_cpu(sta_info_le.idle) * 1000;
	sta_flags = le32_to_cpu(sta_info_le.flags);
	brcmf_convert_sta_flags(sta_flags, sinfo);
	sinfo->sta_flags.mask |= BIT(NL80211_STA_FLAG_TDLS_PEER);
	if (is_tdls_peer)
		sinfo->sta_flags.set |= BIT(NL80211_STA_FLAG_TDLS_PEER);
	else
		sinfo->sta_flags.set &= ~BIT(NL80211_STA_FLAG_TDLS_PEER);
	if (sta_flags & BRCMF_STA_ASSOC) {
		sinfo->filled |= BIT(NL80211_STA_INFO_CONNECTED_TIME);
		sinfo->connected_time = le32_to_cpu(sta_info_le.in);
		brcmf_fill_bss_param(ifp, sinfo);
	}
	if (sta_flags & BRCMF_STA_SCBSTATS) {
		sinfo->filled |= BIT(NL80211_STA_INFO_TX_FAILED);
		sinfo->tx_failed = le32_to_cpu(sta_info_le.tx_failures);
		sinfo->filled |= BIT(NL80211_STA_INFO_TX_PACKETS);
		sinfo->tx_packets = le32_to_cpu(sta_info_le.tx_pkts);
		sinfo->tx_packets += le32_to_cpu(sta_info_le.tx_mcast_pkts);
		sinfo->filled |= BIT(NL80211_STA_INFO_RX_PACKETS);
		sinfo->rx_packets = le32_to_cpu(sta_info_le.rx_ucast_pkts);
		sinfo->rx_packets += le32_to_cpu(sta_info_le.rx_mcast_pkts);
		if (sinfo->tx_packets) {
			sinfo->filled |= BIT(NL80211_STA_INFO_TX_BITRATE);
			sinfo->txrate.legacy = le32_to_cpu(sta_info_le.tx_rate);
			sinfo->txrate.legacy /= 100;
		}
		if (sinfo->rx_packets) {
			sinfo->filled |= BIT(NL80211_STA_INFO_RX_BITRATE);
			sinfo->rxrate.legacy = le32_to_cpu(sta_info_le.rx_rate);
			sinfo->rxrate.legacy /= 100;
		}
		if (le16_to_cpu(sta_info_le.ver) >= 4) {
			sinfo->filled |= BIT(NL80211_STA_INFO_TX_BYTES);
			sinfo->tx_bytes = le64_to_cpu(sta_info_le.tx_tot_bytes);
			sinfo->filled |= BIT(NL80211_STA_INFO_RX_BYTES);
			sinfo->rx_bytes = le64_to_cpu(sta_info_le.rx_tot_bytes);
		}
	}
done:
	brcmf_dbg(TRACE, "Exit\n");
	return err;
}

static s32
brcmf_cfg80211_set_power_mgmt(struct wiphy *wiphy, struct net_device *ndev,
			   bool enabled, s32 timeout)
{
	s32 pm;
	s32 err = 0;
	struct brcmf_cfg80211_info *cfg = wiphy_to_cfg(wiphy);
	struct brcmf_if *ifp = netdev_priv(ndev);

	brcmf_dbg(TRACE, "Enter\n");

	/*
	 * Powersave enable/disable request is coming from the
	 * cfg80211 even before the interface is up. In that
	 * scenario, driver will be storing the power save
	 * preference in cfg struct to apply this to
	 * FW later while initializing the dongle
	 */
	cfg->pwr_save = enabled;
	if (!check_vif_up(ifp->vif)) {

		brcmf_dbg(INFO, "Device is not ready, storing the value in cfg_info struct\n");
		goto done;
	}

	pm = enabled ? PM_FAST : PM_OFF;
	/* Do not enable the power save after assoc if it is a p2p interface */
	if (ifp->vif->wdev.iftype == NL80211_IFTYPE_P2P_CLIENT) {
		brcmf_dbg(INFO, "Do not enable power save for P2P clients\n");
		pm = PM_OFF;
	}
	brcmf_dbg(INFO, "power save %s\n", (pm ? "enabled" : "disabled"));

	err = brcmf_fil_cmd_int_set(ifp, BRCMF_C_SET_PM, pm);
	if (err) {
		if (err == -ENODEV)
			brcmf_err("net_device is not ready yet\n");
		else
			brcmf_err("error (%d)\n", err);
	}
done:
	brcmf_dbg(TRACE, "Exit\n");
	return err;
}

static s32 brcmf_inform_single_bss(struct brcmf_cfg80211_info *cfg,
				   struct brcmf_bss_info_le *bi)
{
	struct wiphy *wiphy = cfg_to_wiphy(cfg);
	struct ieee80211_channel *notify_channel;
	struct cfg80211_bss *bss;
	struct ieee80211_supported_band *band;
	struct brcmu_chan ch;
	u16 channel;
	u32 freq;
	u16 notify_capability;
	u16 notify_interval;
	u8 *notify_ie;
	size_t notify_ielen;
	s32 notify_signal;

	if (le32_to_cpu(bi->length) > WL_BSS_INFO_MAX) {
		brcmf_err("Bss info is larger than buffer. Discarding\n");
		return 0;
	}

	if (!bi->ctl_ch) {
		ch.chspec = le16_to_cpu(bi->chanspec);
		cfg->d11inf.decchspec(&ch);
		bi->ctl_ch = ch.chnum;
	}
	channel = bi->ctl_ch;

	if (channel <= CH_MAX_2G_CHANNEL)
		band = wiphy->bands[IEEE80211_BAND_2GHZ];
	else
		band = wiphy->bands[IEEE80211_BAND_5GHZ];

	freq = ieee80211_channel_to_frequency(channel, band->band);
	notify_channel = ieee80211_get_channel(wiphy, freq);

	notify_capability = le16_to_cpu(bi->capability);
	notify_interval = le16_to_cpu(bi->beacon_period);
	notify_ie = (u8 *)bi + le16_to_cpu(bi->ie_offset);
	notify_ielen = le32_to_cpu(bi->ie_length);
	notify_signal = (s16)le16_to_cpu(bi->RSSI) * 100;

	brcmf_dbg(CONN, "bssid: %pM\n", bi->BSSID);
	brcmf_dbg(CONN, "Channel: %d(%d)\n", channel, freq);
	brcmf_dbg(CONN, "Capability: %X\n", notify_capability);
	brcmf_dbg(CONN, "Beacon interval: %d\n", notify_interval);
	brcmf_dbg(CONN, "Signal: %d\n", notify_signal);

	bss = cfg80211_inform_bss(wiphy, notify_channel,
				  CFG80211_BSS_FTYPE_UNKNOWN,
				  (const u8 *)bi->BSSID,
				  0, notify_capability,
				  notify_interval, notify_ie,
				  notify_ielen, notify_signal,
				  GFP_KERNEL);

	if (!bss)
		return -ENOMEM;

	cfg80211_put_bss(wiphy, bss);

	return 0;
}

static struct brcmf_bss_info_le *
next_bss_le(struct brcmf_scan_results *list, struct brcmf_bss_info_le *bss)
{
	if (bss == NULL)
		return list->bss_info_le;
	return (struct brcmf_bss_info_le *)((unsigned long)bss +
					    le32_to_cpu(bss->length));
}

static s32 brcmf_inform_bss(struct brcmf_cfg80211_info *cfg)
{
	struct brcmf_scan_results *bss_list;
	struct brcmf_bss_info_le *bi = NULL;	/* must be initialized */
	s32 err = 0;
	int i;

	bss_list = (struct brcmf_scan_results *)cfg->escan_info.escan_buf;
	if (bss_list->count != 0 &&
	    bss_list->version != BRCMF_BSS_INFO_VERSION) {
		brcmf_err("Version %d != WL_BSS_INFO_VERSION\n",
			  bss_list->version);
		return -EOPNOTSUPP;
	}
	brcmf_dbg(SCAN, "scanned AP count (%d)\n", bss_list->count);
	for (i = 0; i < bss_list->count; i++) {
		bi = next_bss_le(bss_list, bi);
		err = brcmf_inform_single_bss(cfg, bi);
		if (err)
			break;
	}
	return err;
}

static s32 wl_inform_ibss(struct brcmf_cfg80211_info *cfg,
			  struct net_device *ndev, const u8 *bssid)
{
	struct wiphy *wiphy = cfg_to_wiphy(cfg);
	struct ieee80211_channel *notify_channel;
	struct brcmf_bss_info_le *bi = NULL;
	struct ieee80211_supported_band *band;
	struct cfg80211_bss *bss;
	struct brcmu_chan ch;
	u8 *buf = NULL;
	s32 err = 0;
	u32 freq;
	u16 notify_capability;
	u16 notify_interval;
	u8 *notify_ie;
	size_t notify_ielen;
	s32 notify_signal;

	brcmf_dbg(TRACE, "Enter\n");

	buf = kzalloc(WL_BSS_INFO_MAX, GFP_KERNEL);
	if (buf == NULL) {
		err = -ENOMEM;
		goto CleanUp;
	}

	*(__le32 *)buf = cpu_to_le32(WL_BSS_INFO_MAX);

	err = brcmf_fil_cmd_data_get(netdev_priv(ndev), BRCMF_C_GET_BSS_INFO,
				     buf, WL_BSS_INFO_MAX);
	if (err) {
		brcmf_err("WLC_GET_BSS_INFO failed: %d\n", err);
		goto CleanUp;
	}

	bi = (struct brcmf_bss_info_le *)(buf + 4);

	ch.chspec = le16_to_cpu(bi->chanspec);
	cfg->d11inf.decchspec(&ch);

	if (ch.band == BRCMU_CHAN_BAND_2G)
		band = wiphy->bands[IEEE80211_BAND_2GHZ];
	else
		band = wiphy->bands[IEEE80211_BAND_5GHZ];

	freq = ieee80211_channel_to_frequency(ch.chnum, band->band);
	notify_channel = ieee80211_get_channel(wiphy, freq);

	notify_capability = le16_to_cpu(bi->capability);
	notify_interval = le16_to_cpu(bi->beacon_period);
	notify_ie = (u8 *)bi + le16_to_cpu(bi->ie_offset);
	notify_ielen = le32_to_cpu(bi->ie_length);
	notify_signal = (s16)le16_to_cpu(bi->RSSI) * 100;

	brcmf_dbg(CONN, "channel: %d(%d)\n", ch.chnum, freq);
	brcmf_dbg(CONN, "capability: %X\n", notify_capability);
	brcmf_dbg(CONN, "beacon interval: %d\n", notify_interval);
	brcmf_dbg(CONN, "signal: %d\n", notify_signal);

	bss = cfg80211_inform_bss(wiphy, notify_channel,
				  CFG80211_BSS_FTYPE_UNKNOWN, bssid, 0,
				  notify_capability, notify_interval,
				  notify_ie, notify_ielen, notify_signal,
				  GFP_KERNEL);

	if (!bss) {
		err = -ENOMEM;
		goto CleanUp;
	}

	cfg80211_put_bss(wiphy, bss);

CleanUp:

	kfree(buf);

	brcmf_dbg(TRACE, "Exit\n");

	return err;
}

static s32 brcmf_update_bss_info(struct brcmf_cfg80211_info *cfg,
				 struct brcmf_if *ifp)
{
	struct brcmf_cfg80211_profile *profile = ndev_to_prof(ifp->ndev);
	struct brcmf_bss_info_le *bi;
	struct brcmf_ssid *ssid;
	const struct brcmf_tlv *tim;
	u16 beacon_interval;
	u8 dtim_period;
	size_t ie_len;
	u8 *ie;
	s32 err = 0;

	brcmf_dbg(TRACE, "Enter\n");
	if (brcmf_is_ibssmode(ifp->vif))
		return err;

	ssid = &profile->ssid;

	*(__le32 *)cfg->extra_buf = cpu_to_le32(WL_EXTRA_BUF_MAX);
	err = brcmf_fil_cmd_data_get(ifp, BRCMF_C_GET_BSS_INFO,
				     cfg->extra_buf, WL_EXTRA_BUF_MAX);
	if (err) {
		brcmf_err("Could not get bss info %d\n", err);
		goto update_bss_info_out;
	}

	bi = (struct brcmf_bss_info_le *)(cfg->extra_buf + 4);
	err = brcmf_inform_single_bss(cfg, bi);
	if (err)
		goto update_bss_info_out;

	ie = ((u8 *)bi) + le16_to_cpu(bi->ie_offset);
	ie_len = le32_to_cpu(bi->ie_length);
	beacon_interval = le16_to_cpu(bi->beacon_period);

	tim = brcmf_parse_tlvs(ie, ie_len, WLAN_EID_TIM);
	if (tim)
		dtim_period = tim->data[1];
	else {
		/*
		* active scan was done so we could not get dtim
		* information out of probe response.
		* so we speficially query dtim information to dongle.
		*/
		u32 var;
		err = brcmf_fil_iovar_int_get(ifp, "dtim_assoc", &var);
		if (err) {
			brcmf_err("wl dtim_assoc failed (%d)\n", err);
			goto update_bss_info_out;
		}
		dtim_period = (u8)var;
	}

update_bss_info_out:
	brcmf_dbg(TRACE, "Exit");
	return err;
}

void brcmf_abort_scanning(struct brcmf_cfg80211_info *cfg)
{
	struct escan_info *escan = &cfg->escan_info;

	set_bit(BRCMF_SCAN_STATUS_ABORT, &cfg->scan_status);
	if (cfg->scan_request) {
		escan->escan_state = WL_ESCAN_STATE_IDLE;
		brcmf_notify_escan_complete(cfg, escan->ifp, true, true);
	}
	clear_bit(BRCMF_SCAN_STATUS_BUSY, &cfg->scan_status);
	clear_bit(BRCMF_SCAN_STATUS_ABORT, &cfg->scan_status);
}

static void brcmf_cfg80211_escan_timeout_worker(struct work_struct *work)
{
	struct brcmf_cfg80211_info *cfg =
			container_of(work, struct brcmf_cfg80211_info,
				     escan_timeout_work);

	brcmf_inform_bss(cfg);
	brcmf_notify_escan_complete(cfg, cfg->escan_info.ifp, true, true);
}

static void brcmf_escan_timeout(unsigned long data)
{
	struct brcmf_cfg80211_info *cfg =
			(struct brcmf_cfg80211_info *)data;

	if (cfg->scan_request) {
		brcmf_err("timer expired\n");
		schedule_work(&cfg->escan_timeout_work);
	}
}

static s32
brcmf_compare_update_same_bss(struct brcmf_cfg80211_info *cfg,
			      struct brcmf_bss_info_le *bss,
			      struct brcmf_bss_info_le *bss_info_le)
{
	struct brcmu_chan ch_bss, ch_bss_info_le;

	ch_bss.chspec = le16_to_cpu(bss->chanspec);
	cfg->d11inf.decchspec(&ch_bss);
	ch_bss_info_le.chspec = le16_to_cpu(bss_info_le->chanspec);
	cfg->d11inf.decchspec(&ch_bss_info_le);

	if (!memcmp(&bss_info_le->BSSID, &bss->BSSID, ETH_ALEN) &&
		ch_bss.band == ch_bss_info_le.band &&
		bss_info_le->SSID_len == bss->SSID_len &&
		!memcmp(bss_info_le->SSID, bss->SSID, bss_info_le->SSID_len)) {
		if ((bss->flags & BRCMF_BSS_RSSI_ON_CHANNEL) ==
			(bss_info_le->flags & BRCMF_BSS_RSSI_ON_CHANNEL)) {
			s16 bss_rssi = le16_to_cpu(bss->RSSI);
			s16 bss_info_rssi = le16_to_cpu(bss_info_le->RSSI);

			/* preserve max RSSI if the measurements are
			* both on-channel or both off-channel
			*/
			if (bss_info_rssi > bss_rssi)
				bss->RSSI = bss_info_le->RSSI;
		} else if ((bss->flags & BRCMF_BSS_RSSI_ON_CHANNEL) &&
			(bss_info_le->flags & BRCMF_BSS_RSSI_ON_CHANNEL) == 0) {
			/* preserve the on-channel rssi measurement
			* if the new measurement is off channel
			*/
			bss->RSSI = bss_info_le->RSSI;
			bss->flags |= BRCMF_BSS_RSSI_ON_CHANNEL;
		}
		return 1;
	}
	return 0;
}

static s32
brcmf_cfg80211_escan_handler(struct brcmf_if *ifp,
			     const struct brcmf_event_msg *e, void *data)
{
	struct brcmf_cfg80211_info *cfg = ifp->drvr->config;
	s32 status;
	struct brcmf_escan_result_le *escan_result_le;
	struct brcmf_bss_info_le *bss_info_le;
	struct brcmf_bss_info_le *bss = NULL;
	u32 bi_length;
	struct brcmf_scan_results *list;
	u32 i;
	bool aborted;

	status = e->status;

	if (!test_bit(BRCMF_SCAN_STATUS_BUSY, &cfg->scan_status)) {
		brcmf_err("scan not ready, bssidx=%d\n", ifp->bssidx);
		return -EPERM;
	}

	if (status == BRCMF_E_STATUS_PARTIAL) {
		brcmf_dbg(SCAN, "ESCAN Partial result\n");
		escan_result_le = (struct brcmf_escan_result_le *) data;
		if (!escan_result_le) {
			brcmf_err("Invalid escan result (NULL pointer)\n");
			goto exit;
		}
		if (le16_to_cpu(escan_result_le->bss_count) != 1) {
			brcmf_err("Invalid bss_count %d: ignoring\n",
				  escan_result_le->bss_count);
			goto exit;
		}
		bss_info_le = &escan_result_le->bss_info_le;

		if (brcmf_p2p_scan_finding_common_channel(cfg, bss_info_le))
			goto exit;

		if (!cfg->scan_request) {
			brcmf_dbg(SCAN, "result without cfg80211 request\n");
			goto exit;
		}

		bi_length = le32_to_cpu(bss_info_le->length);
		if (bi_length != (le32_to_cpu(escan_result_le->buflen) -
					WL_ESCAN_RESULTS_FIXED_SIZE)) {
			brcmf_err("Invalid bss_info length %d: ignoring\n",
				  bi_length);
			goto exit;
		}

		if (!(cfg_to_wiphy(cfg)->interface_modes &
					BIT(NL80211_IFTYPE_ADHOC))) {
			if (le16_to_cpu(bss_info_le->capability) &
						WLAN_CAPABILITY_IBSS) {
				brcmf_err("Ignoring IBSS result\n");
				goto exit;
			}
		}

		list = (struct brcmf_scan_results *)
				cfg->escan_info.escan_buf;
		if (bi_length > WL_ESCAN_BUF_SIZE - list->buflen) {
			brcmf_err("Buffer is too small: ignoring\n");
			goto exit;
		}

		for (i = 0; i < list->count; i++) {
			bss = bss ? (struct brcmf_bss_info_le *)
				((unsigned char *)bss +
				le32_to_cpu(bss->length)) : list->bss_info_le;
			if (brcmf_compare_update_same_bss(cfg, bss,
							  bss_info_le))
				goto exit;
		}
		memcpy(&(cfg->escan_info.escan_buf[list->buflen]),
			bss_info_le, bi_length);
		list->version = le32_to_cpu(bss_info_le->version);
		list->buflen += bi_length;
		list->count++;
	} else {
		cfg->escan_info.escan_state = WL_ESCAN_STATE_IDLE;
		if (brcmf_p2p_scan_finding_common_channel(cfg, NULL))
			goto exit;
		if (cfg->scan_request) {
			brcmf_inform_bss(cfg);
			aborted = status != BRCMF_E_STATUS_SUCCESS;
			brcmf_notify_escan_complete(cfg, ifp, aborted, false);
		} else
			brcmf_dbg(SCAN, "Ignored scan complete result 0x%x\n",
				  status);
	}
exit:
	return 0;
}

static void brcmf_init_escan(struct brcmf_cfg80211_info *cfg)
{
	brcmf_fweh_register(cfg->pub, BRCMF_E_ESCAN_RESULT,
			    brcmf_cfg80211_escan_handler);
	cfg->escan_info.escan_state = WL_ESCAN_STATE_IDLE;
	/* Init scan_timeout timer */
	init_timer(&cfg->escan_timeout);
	cfg->escan_timeout.data = (unsigned long) cfg;
	cfg->escan_timeout.function = brcmf_escan_timeout;
	INIT_WORK(&cfg->escan_timeout_work,
		  brcmf_cfg80211_escan_timeout_worker);
}

static __always_inline void brcmf_delay(u32 ms)
{
	if (ms < 1000 / HZ) {
		cond_resched();
		mdelay(ms);
	} else {
		msleep(ms);
	}
}

static s32 brcmf_config_wowl_pattern(struct brcmf_if *ifp, u8 cmd[4],
				     u8 *pattern, u32 patternsize, u8 *mask,
				     u32 packet_offset)
{
	struct brcmf_fil_wowl_pattern_le *filter;
	u32 masksize;
	u32 patternoffset;
	u8 *buf;
	u32 bufsize;
	s32 ret;

	masksize = (patternsize + 7) / 8;
	patternoffset = sizeof(*filter) - sizeof(filter->cmd) + masksize;

	bufsize = sizeof(*filter) + patternsize + masksize;
	buf = kzalloc(bufsize, GFP_KERNEL);
	if (!buf)
		return -ENOMEM;
	filter = (struct brcmf_fil_wowl_pattern_le *)buf;

	memcpy(filter->cmd, cmd, 4);
	filter->masksize = cpu_to_le32(masksize);
	filter->offset = cpu_to_le32(packet_offset);
	filter->patternoffset = cpu_to_le32(patternoffset);
	filter->patternsize = cpu_to_le32(patternsize);
	filter->type = cpu_to_le32(BRCMF_WOWL_PATTERN_TYPE_BITMAP);

	if ((mask) && (masksize))
		memcpy(buf + sizeof(*filter), mask, masksize);
	if ((pattern) && (patternsize))
		memcpy(buf + sizeof(*filter) + masksize, pattern, patternsize);

	ret = brcmf_fil_iovar_data_set(ifp, "wowl_pattern", buf, bufsize);

	kfree(buf);
	return ret;
}

static s32 brcmf_cfg80211_resume(struct wiphy *wiphy)
{
	struct brcmf_cfg80211_info *cfg = wiphy_to_cfg(wiphy);
	struct net_device *ndev = cfg_to_ndev(cfg);
	struct brcmf_if *ifp = netdev_priv(ndev);

	brcmf_dbg(TRACE, "Enter\n");

	if (cfg->wowl_enabled) {
		brcmf_configure_arp_offload(ifp, true);
		brcmf_fil_cmd_int_set(ifp, BRCMF_C_SET_PM,
				      cfg->pre_wowl_pmmode);
		brcmf_fil_iovar_int_set(ifp, "wowl_clear", 0);
		brcmf_config_wowl_pattern(ifp, "clr", NULL, 0, NULL, 0);
		cfg->wowl_enabled = false;
	}
	return 0;
}

static void brcmf_configure_wowl(struct brcmf_cfg80211_info *cfg,
				 struct brcmf_if *ifp,
				 struct cfg80211_wowlan *wowl)
{
	u32 wowl_config;
	u32 i;

	brcmf_dbg(TRACE, "Suspend, wowl config.\n");

	brcmf_configure_arp_offload(ifp, false);
	brcmf_fil_cmd_int_get(ifp, BRCMF_C_GET_PM, &cfg->pre_wowl_pmmode);
	brcmf_fil_cmd_int_set(ifp, BRCMF_C_SET_PM, PM_MAX);

	wowl_config = 0;
	if (wowl->disconnect)
		wowl_config = BRCMF_WOWL_DIS | BRCMF_WOWL_BCN | BRCMF_WOWL_RETR;
	if (wowl->magic_pkt)
		wowl_config |= BRCMF_WOWL_MAGIC;
	if ((wowl->patterns) && (wowl->n_patterns)) {
		wowl_config |= BRCMF_WOWL_NET;
		for (i = 0; i < wowl->n_patterns; i++) {
			brcmf_config_wowl_pattern(ifp, "add",
				(u8 *)wowl->patterns[i].pattern,
				wowl->patterns[i].pattern_len,
				(u8 *)wowl->patterns[i].mask,
				wowl->patterns[i].pkt_offset);
		}
	}
	brcmf_fil_iovar_int_set(ifp, "wowl", wowl_config);
	brcmf_fil_iovar_int_set(ifp, "wowl_activate", 1);
	brcmf_bus_wowl_config(cfg->pub->bus_if, true);
	cfg->wowl_enabled = true;
}

static s32 brcmf_cfg80211_suspend(struct wiphy *wiphy,
				  struct cfg80211_wowlan *wowl)
{
	struct brcmf_cfg80211_info *cfg = wiphy_to_cfg(wiphy);
	struct net_device *ndev = cfg_to_ndev(cfg);
	struct brcmf_if *ifp = netdev_priv(ndev);
	struct brcmf_cfg80211_vif *vif;

	brcmf_dbg(TRACE, "Enter\n");

	/* if the primary net_device is not READY there is nothing
	 * we can do but pray resume goes smoothly.
	 */
	if (!check_vif_up(ifp->vif))
		goto exit;

	/* end any scanning */
	if (test_bit(BRCMF_SCAN_STATUS_BUSY, &cfg->scan_status))
		brcmf_abort_scanning(cfg);

	if (wowl == NULL) {
		brcmf_bus_wowl_config(cfg->pub->bus_if, false);
		list_for_each_entry(vif, &cfg->vif_list, list) {
			if (!test_bit(BRCMF_VIF_STATUS_READY, &vif->sme_state))
				continue;
			/* While going to suspend if associated with AP
			 * disassociate from AP to save power while system is
			 * in suspended state
			 */
			brcmf_link_down(vif, WLAN_REASON_UNSPECIFIED);
			/* Make sure WPA_Supplicant receives all the event
			 * generated due to DISASSOC call to the fw to keep
			 * the state fw and WPA_Supplicant state consistent
			 */
			brcmf_delay(500);
		}
		/* Configure MPC */
		brcmf_set_mpc(ifp, 1);

	} else {
		/* Configure WOWL paramaters */
		brcmf_configure_wowl(cfg, ifp, wowl);
	}

exit:
	brcmf_dbg(TRACE, "Exit\n");
	/* clear any scanning activity */
	cfg->scan_status = 0;
	return 0;
}

static __used s32
brcmf_update_pmklist(struct net_device *ndev,
		     struct brcmf_cfg80211_pmk_list *pmk_list, s32 err)
{
	int i, j;
	u32 pmkid_len;

	pmkid_len = le32_to_cpu(pmk_list->pmkids.npmkid);

	brcmf_dbg(CONN, "No of elements %d\n", pmkid_len);
	for (i = 0; i < pmkid_len; i++) {
		brcmf_dbg(CONN, "PMKID[%d]: %pM =\n", i,
			  &pmk_list->pmkids.pmkid[i].BSSID);
		for (j = 0; j < WLAN_PMKID_LEN; j++)
			brcmf_dbg(CONN, "%02x\n",
				  pmk_list->pmkids.pmkid[i].PMKID[j]);
	}

	if (!err)
		brcmf_fil_iovar_data_set(netdev_priv(ndev), "pmkid_info",
					 (char *)pmk_list, sizeof(*pmk_list));

	return err;
}

static s32
brcmf_cfg80211_set_pmksa(struct wiphy *wiphy, struct net_device *ndev,
			 struct cfg80211_pmksa *pmksa)
{
	struct brcmf_cfg80211_info *cfg = wiphy_to_cfg(wiphy);
	struct brcmf_if *ifp = netdev_priv(ndev);
	struct pmkid_list *pmkids = &cfg->pmk_list->pmkids;
	s32 err = 0;
	u32 pmkid_len, i;

	brcmf_dbg(TRACE, "Enter\n");
	if (!check_vif_up(ifp->vif))
		return -EIO;

	pmkid_len = le32_to_cpu(pmkids->npmkid);
	for (i = 0; i < pmkid_len; i++)
		if (!memcmp(pmksa->bssid, pmkids->pmkid[i].BSSID, ETH_ALEN))
			break;
	if (i < WL_NUM_PMKIDS_MAX) {
		memcpy(pmkids->pmkid[i].BSSID, pmksa->bssid, ETH_ALEN);
		memcpy(pmkids->pmkid[i].PMKID, pmksa->pmkid, WLAN_PMKID_LEN);
		if (i == pmkid_len) {
			pmkid_len++;
			pmkids->npmkid = cpu_to_le32(pmkid_len);
		}
	} else
		err = -EINVAL;

	brcmf_dbg(CONN, "set_pmksa,IW_PMKSA_ADD - PMKID: %pM =\n",
		  pmkids->pmkid[pmkid_len].BSSID);
	for (i = 0; i < WLAN_PMKID_LEN; i++)
		brcmf_dbg(CONN, "%02x\n", pmkids->pmkid[pmkid_len].PMKID[i]);

	err = brcmf_update_pmklist(ndev, cfg->pmk_list, err);

	brcmf_dbg(TRACE, "Exit\n");
	return err;
}

static s32
brcmf_cfg80211_del_pmksa(struct wiphy *wiphy, struct net_device *ndev,
		      struct cfg80211_pmksa *pmksa)
{
	struct brcmf_cfg80211_info *cfg = wiphy_to_cfg(wiphy);
	struct brcmf_if *ifp = netdev_priv(ndev);
	struct pmkid_list pmkid;
	s32 err = 0;
	u32 pmkid_len, i;

	brcmf_dbg(TRACE, "Enter\n");
	if (!check_vif_up(ifp->vif))
		return -EIO;

	memcpy(&pmkid.pmkid[0].BSSID, pmksa->bssid, ETH_ALEN);
	memcpy(&pmkid.pmkid[0].PMKID, pmksa->pmkid, WLAN_PMKID_LEN);

	brcmf_dbg(CONN, "del_pmksa,IW_PMKSA_REMOVE - PMKID: %pM =\n",
		  &pmkid.pmkid[0].BSSID);
	for (i = 0; i < WLAN_PMKID_LEN; i++)
		brcmf_dbg(CONN, "%02x\n", pmkid.pmkid[0].PMKID[i]);

	pmkid_len = le32_to_cpu(cfg->pmk_list->pmkids.npmkid);
	for (i = 0; i < pmkid_len; i++)
		if (!memcmp
		    (pmksa->bssid, &cfg->pmk_list->pmkids.pmkid[i].BSSID,
		     ETH_ALEN))
			break;

	if ((pmkid_len > 0)
	    && (i < pmkid_len)) {
		memset(&cfg->pmk_list->pmkids.pmkid[i], 0,
		       sizeof(struct pmkid));
		for (; i < (pmkid_len - 1); i++) {
			memcpy(&cfg->pmk_list->pmkids.pmkid[i].BSSID,
			       &cfg->pmk_list->pmkids.pmkid[i + 1].BSSID,
			       ETH_ALEN);
			memcpy(&cfg->pmk_list->pmkids.pmkid[i].PMKID,
			       &cfg->pmk_list->pmkids.pmkid[i + 1].PMKID,
			       WLAN_PMKID_LEN);
		}
		cfg->pmk_list->pmkids.npmkid = cpu_to_le32(pmkid_len - 1);
	} else
		err = -EINVAL;

	err = brcmf_update_pmklist(ndev, cfg->pmk_list, err);

	brcmf_dbg(TRACE, "Exit\n");
	return err;

}

static s32
brcmf_cfg80211_flush_pmksa(struct wiphy *wiphy, struct net_device *ndev)
{
	struct brcmf_cfg80211_info *cfg = wiphy_to_cfg(wiphy);
	struct brcmf_if *ifp = netdev_priv(ndev);
	s32 err = 0;

	brcmf_dbg(TRACE, "Enter\n");
	if (!check_vif_up(ifp->vif))
		return -EIO;

	memset(cfg->pmk_list, 0, sizeof(*cfg->pmk_list));
	err = brcmf_update_pmklist(ndev, cfg->pmk_list, err);

	brcmf_dbg(TRACE, "Exit\n");
	return err;

}

/*
 * PFN result doesn't have all the info which are
 * required by the supplicant
 * (For e.g IEs) Do a target Escan so that sched scan results are reported
 * via wl_inform_single_bss in the required format. Escan does require the
 * scan request in the form of cfg80211_scan_request. For timebeing, create
 * cfg80211_scan_request one out of the received PNO event.
 */
static s32
brcmf_notify_sched_scan_results(struct brcmf_if *ifp,
				const struct brcmf_event_msg *e, void *data)
{
	struct brcmf_cfg80211_info *cfg = ifp->drvr->config;
	struct brcmf_pno_net_info_le *netinfo, *netinfo_start;
	struct cfg80211_scan_request *request = NULL;
	struct cfg80211_ssid *ssid = NULL;
	struct ieee80211_channel *channel = NULL;
	struct wiphy *wiphy = cfg_to_wiphy(cfg);
	int err = 0;
	int channel_req = 0;
	int band = 0;
	struct brcmf_pno_scanresults_le *pfn_result;
	u32 result_count;
	u32 status;

	brcmf_dbg(SCAN, "Enter\n");

	if (e->event_code == BRCMF_E_PFN_NET_LOST) {
		brcmf_dbg(SCAN, "PFN NET LOST event. Do Nothing\n");
		return 0;
	}

	pfn_result = (struct brcmf_pno_scanresults_le *)data;
	result_count = le32_to_cpu(pfn_result->count);
	status = le32_to_cpu(pfn_result->status);

	/*
	 * PFN event is limited to fit 512 bytes so we may get
	 * multiple NET_FOUND events. For now place a warning here.
	 */
	WARN_ON(status != BRCMF_PNO_SCAN_COMPLETE);
	brcmf_dbg(SCAN, "PFN NET FOUND event. count: %d\n", result_count);
	if (result_count > 0) {
		int i;

		request = kzalloc(sizeof(*request), GFP_KERNEL);
		ssid = kcalloc(result_count, sizeof(*ssid), GFP_KERNEL);
		channel = kcalloc(result_count, sizeof(*channel), GFP_KERNEL);
		if (!request || !ssid || !channel) {
			err = -ENOMEM;
			goto out_err;
		}

		request->wiphy = wiphy;
		data += sizeof(struct brcmf_pno_scanresults_le);
		netinfo_start = (struct brcmf_pno_net_info_le *)data;

		for (i = 0; i < result_count; i++) {
			netinfo = &netinfo_start[i];
			if (!netinfo) {
				brcmf_err("Invalid netinfo ptr. index: %d\n",
					  i);
				err = -EINVAL;
				goto out_err;
			}

			brcmf_dbg(SCAN, "SSID:%s Channel:%d\n",
				  netinfo->SSID, netinfo->channel);
			memcpy(ssid[i].ssid, netinfo->SSID, netinfo->SSID_len);
			ssid[i].ssid_len = netinfo->SSID_len;
			request->n_ssids++;

			channel_req = netinfo->channel;
			if (channel_req <= CH_MAX_2G_CHANNEL)
				band = NL80211_BAND_2GHZ;
			else
				band = NL80211_BAND_5GHZ;
			channel[i].center_freq =
				ieee80211_channel_to_frequency(channel_req,
							       band);
			channel[i].band = band;
			channel[i].flags |= IEEE80211_CHAN_NO_HT40;
			request->channels[i] = &channel[i];
			request->n_channels++;
		}

		/* assign parsed ssid array */
		if (request->n_ssids)
			request->ssids = &ssid[0];

		if (test_bit(BRCMF_SCAN_STATUS_BUSY, &cfg->scan_status)) {
			/* Abort any on-going scan */
			brcmf_abort_scanning(cfg);
		}

		set_bit(BRCMF_SCAN_STATUS_BUSY, &cfg->scan_status);
		cfg->escan_info.run = brcmf_run_escan;
		err = brcmf_do_escan(cfg, wiphy, ifp, request);
		if (err) {
			clear_bit(BRCMF_SCAN_STATUS_BUSY, &cfg->scan_status);
			goto out_err;
		}
		cfg->sched_escan = true;
		cfg->scan_request = request;
	} else {
		brcmf_err("FALSE PNO Event. (pfn_count == 0)\n");
		goto out_err;
	}

	kfree(ssid);
	kfree(channel);
	kfree(request);
	return 0;

out_err:
	kfree(ssid);
	kfree(channel);
	kfree(request);
	cfg80211_sched_scan_stopped(wiphy);
	return err;
}

static int brcmf_dev_pno_clean(struct net_device *ndev)
{
	int ret;

	/* Disable pfn */
	ret = brcmf_fil_iovar_int_set(netdev_priv(ndev), "pfn", 0);
	if (ret == 0) {
		/* clear pfn */
		ret = brcmf_fil_iovar_data_set(netdev_priv(ndev), "pfnclear",
					       NULL, 0);
	}
	if (ret < 0)
		brcmf_err("failed code %d\n", ret);

	return ret;
}

static int brcmf_dev_pno_config(struct net_device *ndev)
{
	struct brcmf_pno_param_le pfn_param;

	memset(&pfn_param, 0, sizeof(pfn_param));
	pfn_param.version = cpu_to_le32(BRCMF_PNO_VERSION);

	/* set extra pno params */
	pfn_param.flags = cpu_to_le16(1 << BRCMF_PNO_ENABLE_ADAPTSCAN_BIT);
	pfn_param.repeat = BRCMF_PNO_REPEAT;
	pfn_param.exp = BRCMF_PNO_FREQ_EXPO_MAX;

	/* set up pno scan fr */
	pfn_param.scan_freq = cpu_to_le32(BRCMF_PNO_TIME);

	return brcmf_fil_iovar_data_set(netdev_priv(ndev), "pfn_set",
					&pfn_param, sizeof(pfn_param));
}

static int
brcmf_cfg80211_sched_scan_start(struct wiphy *wiphy,
				struct net_device *ndev,
				struct cfg80211_sched_scan_request *request)
{
	struct brcmf_if *ifp = netdev_priv(ndev);
	struct brcmf_cfg80211_info *cfg = wiphy_priv(wiphy);
	struct brcmf_pno_net_param_le pfn;
	int i;
	int ret = 0;

	brcmf_dbg(SCAN, "Enter n_match_sets:%d n_ssids:%d\n",
		  request->n_match_sets, request->n_ssids);
	if (test_bit(BRCMF_SCAN_STATUS_BUSY, &cfg->scan_status)) {
		brcmf_err("Scanning already: status (%lu)\n", cfg->scan_status);
		return -EAGAIN;
	}
	if (test_bit(BRCMF_SCAN_STATUS_SUPPRESS, &cfg->scan_status)) {
		brcmf_err("Scanning suppressed: status (%lu)\n",
			  cfg->scan_status);
		return -EAGAIN;
	}

	if (!request->n_ssids || !request->n_match_sets) {
		brcmf_dbg(SCAN, "Invalid sched scan req!! n_ssids:%d\n",
			  request->n_ssids);
		return -EINVAL;
	}

	if (request->n_ssids > 0) {
		for (i = 0; i < request->n_ssids; i++) {
			/* Active scan req for ssids */
			brcmf_dbg(SCAN, ">>> Active scan req for ssid (%s)\n",
				  request->ssids[i].ssid);

			/*
			 * match_set ssids is a supert set of n_ssid list,
			 * so we need not add these set seperately.
			 */
		}
	}

	if (request->n_match_sets > 0) {
		/* clean up everything */
		ret = brcmf_dev_pno_clean(ndev);
		if  (ret < 0) {
			brcmf_err("failed error=%d\n", ret);
			return ret;
		}

		/* configure pno */
		ret = brcmf_dev_pno_config(ndev);
		if (ret < 0) {
			brcmf_err("PNO setup failed!! ret=%d\n", ret);
			return -EINVAL;
		}

		/* configure each match set */
		for (i = 0; i < request->n_match_sets; i++) {
			struct cfg80211_ssid *ssid;
			u32 ssid_len;

			ssid = &request->match_sets[i].ssid;
			ssid_len = ssid->ssid_len;

			if (!ssid_len) {
				brcmf_err("skip broadcast ssid\n");
				continue;
			}
			pfn.auth = cpu_to_le32(WLAN_AUTH_OPEN);
			pfn.wpa_auth = cpu_to_le32(BRCMF_PNO_WPA_AUTH_ANY);
			pfn.wsec = cpu_to_le32(0);
			pfn.infra = cpu_to_le32(1);
			pfn.flags = cpu_to_le32(1 << BRCMF_PNO_HIDDEN_BIT);
			pfn.ssid.SSID_len = cpu_to_le32(ssid_len);
			memcpy(pfn.ssid.SSID, ssid->ssid, ssid_len);
			ret = brcmf_fil_iovar_data_set(ifp, "pfn_add", &pfn,
						       sizeof(pfn));
			brcmf_dbg(SCAN, ">>> PNO filter %s for ssid (%s)\n",
				  ret == 0 ? "set" : "failed", ssid->ssid);
		}
		/* Enable the PNO */
		if (brcmf_fil_iovar_int_set(ifp, "pfn", 1) < 0) {
			brcmf_err("PNO enable failed!! ret=%d\n", ret);
			return -EINVAL;
		}
	} else {
		return -EINVAL;
	}

	return 0;
}

static int brcmf_cfg80211_sched_scan_stop(struct wiphy *wiphy,
					  struct net_device *ndev)
{
	struct brcmf_cfg80211_info *cfg = wiphy_to_cfg(wiphy);

	brcmf_dbg(SCAN, "enter\n");
	brcmf_dev_pno_clean(ndev);
	if (cfg->sched_escan)
		brcmf_notify_escan_complete(cfg, netdev_priv(ndev), true, true);
	return 0;
}

static s32 brcmf_configure_opensecurity(struct brcmf_if *ifp)
{
	s32 err;

	/* set auth */
	err = brcmf_fil_bsscfg_int_set(ifp, "auth", 0);
	if (err < 0) {
		brcmf_err("auth error %d\n", err);
		return err;
	}
	/* set wsec */
	err = brcmf_fil_bsscfg_int_set(ifp, "wsec", 0);
	if (err < 0) {
		brcmf_err("wsec error %d\n", err);
		return err;
	}
	/* set upper-layer auth */
	err = brcmf_fil_bsscfg_int_set(ifp, "wpa_auth", WPA_AUTH_NONE);
	if (err < 0) {
		brcmf_err("wpa_auth error %d\n", err);
		return err;
	}

	return 0;
}

static bool brcmf_valid_wpa_oui(u8 *oui, bool is_rsn_ie)
{
	if (is_rsn_ie)
		return (memcmp(oui, RSN_OUI, TLV_OUI_LEN) == 0);

	return (memcmp(oui, WPA_OUI, TLV_OUI_LEN) == 0);
}

static s32
brcmf_configure_wpaie(struct brcmf_if *ifp,
		      const struct brcmf_vs_tlv *wpa_ie,
		      bool is_rsn_ie)
{
	u32 auth = 0; /* d11 open authentication */
	u16 count;
	s32 err = 0;
	s32 len = 0;
	u32 i;
	u32 wsec;
	u32 pval = 0;
	u32 gval = 0;
	u32 wpa_auth = 0;
	u32 offset;
	u8 *data;
	u16 rsn_cap;
	u32 wme_bss_disable;

	brcmf_dbg(TRACE, "Enter\n");
	if (wpa_ie == NULL)
		goto exit;

	len = wpa_ie->len + TLV_HDR_LEN;
	data = (u8 *)wpa_ie;
	offset = TLV_HDR_LEN;
	if (!is_rsn_ie)
		offset += VS_IE_FIXED_HDR_LEN;
	else
		offset += WPA_IE_VERSION_LEN;

	/* check for multicast cipher suite */
	if (offset + WPA_IE_MIN_OUI_LEN > len) {
		err = -EINVAL;
		brcmf_err("no multicast cipher suite\n");
		goto exit;
	}

	if (!brcmf_valid_wpa_oui(&data[offset], is_rsn_ie)) {
		err = -EINVAL;
		brcmf_err("ivalid OUI\n");
		goto exit;
	}
	offset += TLV_OUI_LEN;

	/* pick up multicast cipher */
	switch (data[offset]) {
	case WPA_CIPHER_NONE:
		gval = 0;
		break;
	case WPA_CIPHER_WEP_40:
	case WPA_CIPHER_WEP_104:
		gval = WEP_ENABLED;
		break;
	case WPA_CIPHER_TKIP:
		gval = TKIP_ENABLED;
		break;
	case WPA_CIPHER_AES_CCM:
		gval = AES_ENABLED;
		break;
	default:
		err = -EINVAL;
		brcmf_err("Invalid multi cast cipher info\n");
		goto exit;
	}

	offset++;
	/* walk thru unicast cipher list and pick up what we recognize */
	count = data[offset] + (data[offset + 1] << 8);
	offset += WPA_IE_SUITE_COUNT_LEN;
	/* Check for unicast suite(s) */
	if (offset + (WPA_IE_MIN_OUI_LEN * count) > len) {
		err = -EINVAL;
		brcmf_err("no unicast cipher suite\n");
		goto exit;
	}
	for (i = 0; i < count; i++) {
		if (!brcmf_valid_wpa_oui(&data[offset], is_rsn_ie)) {
			err = -EINVAL;
			brcmf_err("ivalid OUI\n");
			goto exit;
		}
		offset += TLV_OUI_LEN;
		switch (data[offset]) {
		case WPA_CIPHER_NONE:
			break;
		case WPA_CIPHER_WEP_40:
		case WPA_CIPHER_WEP_104:
			pval |= WEP_ENABLED;
			break;
		case WPA_CIPHER_TKIP:
			pval |= TKIP_ENABLED;
			break;
		case WPA_CIPHER_AES_CCM:
			pval |= AES_ENABLED;
			break;
		default:
			brcmf_err("Ivalid unicast security info\n");
		}
		offset++;
	}
	/* walk thru auth management suite list and pick up what we recognize */
	count = data[offset] + (data[offset + 1] << 8);
	offset += WPA_IE_SUITE_COUNT_LEN;
	/* Check for auth key management suite(s) */
	if (offset + (WPA_IE_MIN_OUI_LEN * count) > len) {
		err = -EINVAL;
		brcmf_err("no auth key mgmt suite\n");
		goto exit;
	}
	for (i = 0; i < count; i++) {
		if (!brcmf_valid_wpa_oui(&data[offset], is_rsn_ie)) {
			err = -EINVAL;
			brcmf_err("ivalid OUI\n");
			goto exit;
		}
		offset += TLV_OUI_LEN;
		switch (data[offset]) {
		case RSN_AKM_NONE:
			brcmf_dbg(TRACE, "RSN_AKM_NONE\n");
			wpa_auth |= WPA_AUTH_NONE;
			break;
		case RSN_AKM_UNSPECIFIED:
			brcmf_dbg(TRACE, "RSN_AKM_UNSPECIFIED\n");
			is_rsn_ie ? (wpa_auth |= WPA2_AUTH_UNSPECIFIED) :
				    (wpa_auth |= WPA_AUTH_UNSPECIFIED);
			break;
		case RSN_AKM_PSK:
			brcmf_dbg(TRACE, "RSN_AKM_PSK\n");
			is_rsn_ie ? (wpa_auth |= WPA2_AUTH_PSK) :
				    (wpa_auth |= WPA_AUTH_PSK);
			break;
		default:
			brcmf_err("Ivalid key mgmt info\n");
		}
		offset++;
	}

	if (is_rsn_ie) {
		wme_bss_disable = 1;
		if ((offset + RSN_CAP_LEN) <= len) {
			rsn_cap = data[offset] + (data[offset + 1] << 8);
			if (rsn_cap & RSN_CAP_PTK_REPLAY_CNTR_MASK)
				wme_bss_disable = 0;
		}
		/* set wme_bss_disable to sync RSN Capabilities */
		err = brcmf_fil_bsscfg_int_set(ifp, "wme_bss_disable",
					       wme_bss_disable);
		if (err < 0) {
			brcmf_err("wme_bss_disable error %d\n", err);
			goto exit;
		}
	}
	/* FOR WPS , set SES_OW_ENABLED */
	wsec = (pval | gval | SES_OW_ENABLED);

	/* set auth */
	err = brcmf_fil_bsscfg_int_set(ifp, "auth", auth);
	if (err < 0) {
		brcmf_err("auth error %d\n", err);
		goto exit;
	}
	/* set wsec */
	err = brcmf_fil_bsscfg_int_set(ifp, "wsec", wsec);
	if (err < 0) {
		brcmf_err("wsec error %d\n", err);
		goto exit;
	}
	/* set upper-layer auth */
	err = brcmf_fil_bsscfg_int_set(ifp, "wpa_auth", wpa_auth);
	if (err < 0) {
		brcmf_err("wpa_auth error %d\n", err);
		goto exit;
	}

exit:
	return err;
}

static s32
brcmf_parse_vndr_ies(const u8 *vndr_ie_buf, u32 vndr_ie_len,
		     struct parsed_vndr_ies *vndr_ies)
{
	struct brcmf_vs_tlv *vndrie;
	struct brcmf_tlv *ie;
	struct parsed_vndr_ie_info *parsed_info;
	s32 remaining_len;

	remaining_len = (s32)vndr_ie_len;
	memset(vndr_ies, 0, sizeof(*vndr_ies));

	ie = (struct brcmf_tlv *)vndr_ie_buf;
	while (ie) {
		if (ie->id != WLAN_EID_VENDOR_SPECIFIC)
			goto next;
		vndrie = (struct brcmf_vs_tlv *)ie;
		/* len should be bigger than OUI length + one */
		if (vndrie->len < (VS_IE_FIXED_HDR_LEN - TLV_HDR_LEN + 1)) {
			brcmf_err("invalid vndr ie. length is too small %d\n",
				  vndrie->len);
			goto next;
		}
		/* if wpa or wme ie, do not add ie */
		if (!memcmp(vndrie->oui, (u8 *)WPA_OUI, TLV_OUI_LEN) &&
		    ((vndrie->oui_type == WPA_OUI_TYPE) ||
		    (vndrie->oui_type == WME_OUI_TYPE))) {
			brcmf_dbg(TRACE, "Found WPA/WME oui. Do not add it\n");
			goto next;
		}

		parsed_info = &vndr_ies->ie_info[vndr_ies->count];

		/* save vndr ie information */
		parsed_info->ie_ptr = (char *)vndrie;
		parsed_info->ie_len = vndrie->len + TLV_HDR_LEN;
		memcpy(&parsed_info->vndrie, vndrie, sizeof(*vndrie));

		vndr_ies->count++;

		brcmf_dbg(TRACE, "** OUI %02x %02x %02x, type 0x%02x\n",
			  parsed_info->vndrie.oui[0],
			  parsed_info->vndrie.oui[1],
			  parsed_info->vndrie.oui[2],
			  parsed_info->vndrie.oui_type);

		if (vndr_ies->count >= VNDR_IE_PARSE_LIMIT)
			break;
next:
		remaining_len -= (ie->len + TLV_HDR_LEN);
		if (remaining_len <= TLV_HDR_LEN)
			ie = NULL;
		else
			ie = (struct brcmf_tlv *)(((u8 *)ie) + ie->len +
				TLV_HDR_LEN);
	}
	return 0;
}

static u32
brcmf_vndr_ie(u8 *iebuf, s32 pktflag, u8 *ie_ptr, u32 ie_len, s8 *add_del_cmd)
{

	strncpy(iebuf, add_del_cmd, VNDR_IE_CMD_LEN - 1);
	iebuf[VNDR_IE_CMD_LEN - 1] = '\0';

	put_unaligned_le32(1, &iebuf[VNDR_IE_COUNT_OFFSET]);

	put_unaligned_le32(pktflag, &iebuf[VNDR_IE_PKTFLAG_OFFSET]);

	memcpy(&iebuf[VNDR_IE_VSIE_OFFSET], ie_ptr, ie_len);

	return ie_len + VNDR_IE_HDR_SIZE;
}

s32 brcmf_vif_set_mgmt_ie(struct brcmf_cfg80211_vif *vif, s32 pktflag,
			  const u8 *vndr_ie_buf, u32 vndr_ie_len)
{
	struct brcmf_if *ifp;
	struct vif_saved_ie *saved_ie;
	s32 err = 0;
	u8  *iovar_ie_buf;
	u8  *curr_ie_buf;
	u8  *mgmt_ie_buf = NULL;
	int mgmt_ie_buf_len;
	u32 *mgmt_ie_len;
	u32 del_add_ie_buf_len = 0;
	u32 total_ie_buf_len = 0;
	u32 parsed_ie_buf_len = 0;
	struct parsed_vndr_ies old_vndr_ies;
	struct parsed_vndr_ies new_vndr_ies;
	struct parsed_vndr_ie_info *vndrie_info;
	s32 i;
	u8 *ptr;
	int remained_buf_len;

	if (!vif)
		return -ENODEV;
	ifp = vif->ifp;
	saved_ie = &vif->saved_ie;

	brcmf_dbg(TRACE, "bssidx %d, pktflag : 0x%02X\n", ifp->bssidx, pktflag);
	iovar_ie_buf = kzalloc(WL_EXTRA_BUF_MAX, GFP_KERNEL);
	if (!iovar_ie_buf)
		return -ENOMEM;
	curr_ie_buf = iovar_ie_buf;
	switch (pktflag) {
	case BRCMF_VNDR_IE_PRBREQ_FLAG:
		mgmt_ie_buf = saved_ie->probe_req_ie;
		mgmt_ie_len = &saved_ie->probe_req_ie_len;
		mgmt_ie_buf_len = sizeof(saved_ie->probe_req_ie);
		break;
	case BRCMF_VNDR_IE_PRBRSP_FLAG:
		mgmt_ie_buf = saved_ie->probe_res_ie;
		mgmt_ie_len = &saved_ie->probe_res_ie_len;
		mgmt_ie_buf_len = sizeof(saved_ie->probe_res_ie);
		break;
	case BRCMF_VNDR_IE_BEACON_FLAG:
		mgmt_ie_buf = saved_ie->beacon_ie;
		mgmt_ie_len = &saved_ie->beacon_ie_len;
		mgmt_ie_buf_len = sizeof(saved_ie->beacon_ie);
		break;
	case BRCMF_VNDR_IE_ASSOCREQ_FLAG:
		mgmt_ie_buf = saved_ie->assoc_req_ie;
		mgmt_ie_len = &saved_ie->assoc_req_ie_len;
		mgmt_ie_buf_len = sizeof(saved_ie->assoc_req_ie);
		break;
	default:
		err = -EPERM;
		brcmf_err("not suitable type\n");
		goto exit;
	}

	if (vndr_ie_len > mgmt_ie_buf_len) {
		err = -ENOMEM;
		brcmf_err("extra IE size too big\n");
		goto exit;
	}

	/* parse and save new vndr_ie in curr_ie_buff before comparing it */
	if (vndr_ie_buf && vndr_ie_len && curr_ie_buf) {
		ptr = curr_ie_buf;
		brcmf_parse_vndr_ies(vndr_ie_buf, vndr_ie_len, &new_vndr_ies);
		for (i = 0; i < new_vndr_ies.count; i++) {
			vndrie_info = &new_vndr_ies.ie_info[i];
			memcpy(ptr + parsed_ie_buf_len, vndrie_info->ie_ptr,
			       vndrie_info->ie_len);
			parsed_ie_buf_len += vndrie_info->ie_len;
		}
	}

	if (mgmt_ie_buf && *mgmt_ie_len) {
		if (parsed_ie_buf_len && (parsed_ie_buf_len == *mgmt_ie_len) &&
		    (memcmp(mgmt_ie_buf, curr_ie_buf,
			    parsed_ie_buf_len) == 0)) {
			brcmf_dbg(TRACE, "Previous mgmt IE equals to current IE\n");
			goto exit;
		}

		/* parse old vndr_ie */
		brcmf_parse_vndr_ies(mgmt_ie_buf, *mgmt_ie_len, &old_vndr_ies);

		/* make a command to delete old ie */
		for (i = 0; i < old_vndr_ies.count; i++) {
			vndrie_info = &old_vndr_ies.ie_info[i];

			brcmf_dbg(TRACE, "DEL ID : %d, Len: %d , OUI:%02x:%02x:%02x\n",
				  vndrie_info->vndrie.id,
				  vndrie_info->vndrie.len,
				  vndrie_info->vndrie.oui[0],
				  vndrie_info->vndrie.oui[1],
				  vndrie_info->vndrie.oui[2]);

			del_add_ie_buf_len = brcmf_vndr_ie(curr_ie_buf, pktflag,
							   vndrie_info->ie_ptr,
							   vndrie_info->ie_len,
							   "del");
			curr_ie_buf += del_add_ie_buf_len;
			total_ie_buf_len += del_add_ie_buf_len;
		}
	}

	*mgmt_ie_len = 0;
	/* Add if there is any extra IE */
	if (mgmt_ie_buf && parsed_ie_buf_len) {
		ptr = mgmt_ie_buf;

		remained_buf_len = mgmt_ie_buf_len;

		/* make a command to add new ie */
		for (i = 0; i < new_vndr_ies.count; i++) {
			vndrie_info = &new_vndr_ies.ie_info[i];

			/* verify remained buf size before copy data */
			if (remained_buf_len < (vndrie_info->vndrie.len +
							VNDR_IE_VSIE_OFFSET)) {
				brcmf_err("no space in mgmt_ie_buf: len left %d",
					  remained_buf_len);
				break;
			}
			remained_buf_len -= (vndrie_info->ie_len +
					     VNDR_IE_VSIE_OFFSET);

			brcmf_dbg(TRACE, "ADDED ID : %d, Len: %d, OUI:%02x:%02x:%02x\n",
				  vndrie_info->vndrie.id,
				  vndrie_info->vndrie.len,
				  vndrie_info->vndrie.oui[0],
				  vndrie_info->vndrie.oui[1],
				  vndrie_info->vndrie.oui[2]);

			del_add_ie_buf_len = brcmf_vndr_ie(curr_ie_buf, pktflag,
							   vndrie_info->ie_ptr,
							   vndrie_info->ie_len,
							   "add");

			/* save the parsed IE in wl struct */
			memcpy(ptr + (*mgmt_ie_len), vndrie_info->ie_ptr,
			       vndrie_info->ie_len);
			*mgmt_ie_len += vndrie_info->ie_len;

			curr_ie_buf += del_add_ie_buf_len;
			total_ie_buf_len += del_add_ie_buf_len;
		}
	}
	if (total_ie_buf_len) {
		err  = brcmf_fil_bsscfg_data_set(ifp, "vndr_ie", iovar_ie_buf,
						 total_ie_buf_len);
		if (err)
			brcmf_err("vndr ie set error : %d\n", err);
	}

exit:
	kfree(iovar_ie_buf);
	return err;
}

s32 brcmf_vif_clear_mgmt_ies(struct brcmf_cfg80211_vif *vif)
{
	s32 pktflags[] = {
		BRCMF_VNDR_IE_PRBREQ_FLAG,
		BRCMF_VNDR_IE_PRBRSP_FLAG,
		BRCMF_VNDR_IE_BEACON_FLAG
	};
	int i;

	for (i = 0; i < ARRAY_SIZE(pktflags); i++)
		brcmf_vif_set_mgmt_ie(vif, pktflags[i], NULL, 0);

	memset(&vif->saved_ie, 0, sizeof(vif->saved_ie));
	return 0;
}

static s32
brcmf_config_ap_mgmt_ie(struct brcmf_cfg80211_vif *vif,
			struct cfg80211_beacon_data *beacon)
{
	s32 err;

	/* Set Beacon IEs to FW */
	err = brcmf_vif_set_mgmt_ie(vif, BRCMF_VNDR_IE_BEACON_FLAG,
				    beacon->tail, beacon->tail_len);
	if (err) {
		brcmf_err("Set Beacon IE Failed\n");
		return err;
	}
	brcmf_dbg(TRACE, "Applied Vndr IEs for Beacon\n");

	/* Set Probe Response IEs to FW */
	err = brcmf_vif_set_mgmt_ie(vif, BRCMF_VNDR_IE_PRBRSP_FLAG,
				    beacon->proberesp_ies,
				    beacon->proberesp_ies_len);
	if (err)
		brcmf_err("Set Probe Resp IE Failed\n");
	else
		brcmf_dbg(TRACE, "Applied Vndr IEs for Probe Resp\n");

	return err;
}

static s32
brcmf_cfg80211_start_ap(struct wiphy *wiphy, struct net_device *ndev,
			struct cfg80211_ap_settings *settings)
{
	s32 ie_offset;
	struct brcmf_cfg80211_info *cfg = wiphy_to_cfg(wiphy);
	struct brcmf_if *ifp = netdev_priv(ndev);
	const struct brcmf_tlv *ssid_ie;
	const struct brcmf_tlv *country_ie;
	struct brcmf_ssid_le ssid_le;
	s32 err = -EPERM;
	const struct brcmf_tlv *rsn_ie;
	const struct brcmf_vs_tlv *wpa_ie;
	struct brcmf_join_params join_params;
	enum nl80211_iftype dev_role;
	struct brcmf_fil_bss_enable_le bss_enable;
	u16 chanspec;
	bool mbss;
	int is_11d;

	brcmf_dbg(TRACE, "ctrlchn=%d, center=%d, bw=%d, beacon_interval=%d, dtim_period=%d,\n",
		  settings->chandef.chan->hw_value,
		  settings->chandef.center_freq1, settings->chandef.width,
		  settings->beacon_interval, settings->dtim_period);
	brcmf_dbg(TRACE, "ssid=%s(%zu), auth_type=%d, inactivity_timeout=%d\n",
		  settings->ssid, settings->ssid_len, settings->auth_type,
		  settings->inactivity_timeout);
	dev_role = ifp->vif->wdev.iftype;
	mbss = ifp->vif->mbss;

	/* store current 11d setting */
	brcmf_fil_cmd_int_get(ifp, BRCMF_C_GET_REGULATORY, &ifp->vif->is_11d);
	country_ie = brcmf_parse_tlvs((u8 *)settings->beacon.tail,
				      settings->beacon.tail_len,
				      WLAN_EID_COUNTRY);
	is_11d = country_ie ? 1 : 0;

	memset(&ssid_le, 0, sizeof(ssid_le));
	if (settings->ssid == NULL || settings->ssid_len == 0) {
		ie_offset = DOT11_MGMT_HDR_LEN + DOT11_BCN_PRB_FIXED_LEN;
		ssid_ie = brcmf_parse_tlvs(
				(u8 *)&settings->beacon.head[ie_offset],
				settings->beacon.head_len - ie_offset,
				WLAN_EID_SSID);
		if (!ssid_ie)
			return -EINVAL;

		memcpy(ssid_le.SSID, ssid_ie->data, ssid_ie->len);
		ssid_le.SSID_len = cpu_to_le32(ssid_ie->len);
		brcmf_dbg(TRACE, "SSID is (%s) in Head\n", ssid_le.SSID);
	} else {
		memcpy(ssid_le.SSID, settings->ssid, settings->ssid_len);
		ssid_le.SSID_len = cpu_to_le32((u32)settings->ssid_len);
	}

	if (!mbss) {
		brcmf_set_mpc(ifp, 0);
		brcmf_configure_arp_offload(ifp, false);
	}

	/* find the RSN_IE */
	rsn_ie = brcmf_parse_tlvs((u8 *)settings->beacon.tail,
				  settings->beacon.tail_len, WLAN_EID_RSN);

	/* find the WPA_IE */
	wpa_ie = brcmf_find_wpaie((u8 *)settings->beacon.tail,
				  settings->beacon.tail_len);

	if ((wpa_ie != NULL || rsn_ie != NULL)) {
		brcmf_dbg(TRACE, "WPA(2) IE is found\n");
		if (wpa_ie != NULL) {
			/* WPA IE */
			err = brcmf_configure_wpaie(ifp, wpa_ie, false);
			if (err < 0)
				goto exit;
		} else {
			struct brcmf_vs_tlv *tmp_ie;

			tmp_ie = (struct brcmf_vs_tlv *)rsn_ie;

			/* RSN IE */
			err = brcmf_configure_wpaie(ifp, tmp_ie, true);
			if (err < 0)
				goto exit;
		}
	} else {
		brcmf_dbg(TRACE, "No WPA(2) IEs found\n");
		brcmf_configure_opensecurity(ifp);
	}

	brcmf_config_ap_mgmt_ie(ifp->vif, &settings->beacon);

	if (!mbss) {
		chanspec = chandef_to_chanspec(&cfg->d11inf,
					       &settings->chandef);
		err = brcmf_fil_iovar_int_set(ifp, "chanspec", chanspec);
		if (err < 0) {
			brcmf_err("Set Channel failed: chspec=%d, %d\n",
				  chanspec, err);
			goto exit;
		}

		if (is_11d != ifp->vif->is_11d) {
			err = brcmf_fil_cmd_int_set(ifp, BRCMF_C_SET_REGULATORY,
						    is_11d);
			if (err < 0) {
				brcmf_err("Regulatory Set Error, %d\n", err);
				goto exit;
			}
		}
		if (settings->beacon_interval) {
			err = brcmf_fil_cmd_int_set(ifp, BRCMF_C_SET_BCNPRD,
						    settings->beacon_interval);
			if (err < 0) {
				brcmf_err("Beacon Interval Set Error, %d\n",
					  err);
				goto exit;
			}
		}
		if (settings->dtim_period) {
			err = brcmf_fil_cmd_int_set(ifp, BRCMF_C_SET_DTIMPRD,
						    settings->dtim_period);
			if (err < 0) {
				brcmf_err("DTIM Interval Set Error, %d\n", err);
				goto exit;
			}
		}

		if (dev_role == NL80211_IFTYPE_AP) {
			err = brcmf_fil_cmd_int_set(ifp, BRCMF_C_DOWN, 1);
			if (err < 0) {
				brcmf_err("BRCMF_C_DOWN error %d\n", err);
				goto exit;
			}
			brcmf_fil_iovar_int_set(ifp, "apsta", 0);
		}

		err = brcmf_fil_cmd_int_set(ifp, BRCMF_C_SET_INFRA, 1);
		if (err < 0) {
			brcmf_err("SET INFRA error %d\n", err);
			goto exit;
		}
	} else if (WARN_ON(is_11d != ifp->vif->is_11d)) {
		/* Multiple-BSS should use same 11d configuration */
		err = -EINVAL;
		goto exit;
	}
	if (dev_role == NL80211_IFTYPE_AP) {
		if ((brcmf_feat_is_enabled(ifp, BRCMF_FEAT_MBSS)) && (!mbss))
			brcmf_fil_iovar_int_set(ifp, "mbss", 1);

		err = brcmf_fil_cmd_int_set(ifp, BRCMF_C_SET_AP, 1);
		if (err < 0) {
			brcmf_err("setting AP mode failed %d\n", err);
			goto exit;
		}
		err = brcmf_fil_cmd_int_set(ifp, BRCMF_C_UP, 1);
		if (err < 0) {
			brcmf_err("BRCMF_C_UP error (%d)\n", err);
			goto exit;
		}
		/* On DOWN the firmware removes the WEP keys, reconfigure
		 * them if they were set.
		 */
		brcmf_cfg80211_reconfigure_wep(ifp);

		memset(&join_params, 0, sizeof(join_params));
		/* join parameters starts with ssid */
		memcpy(&join_params.ssid_le, &ssid_le, sizeof(ssid_le));
		/* create softap */
		err = brcmf_fil_cmd_data_set(ifp, BRCMF_C_SET_SSID,
					     &join_params, sizeof(join_params));
		if (err < 0) {
			brcmf_err("SET SSID error (%d)\n", err);
			goto exit;
		}
		brcmf_dbg(TRACE, "AP mode configuration complete\n");
	} else {
		err = brcmf_fil_bsscfg_data_set(ifp, "ssid", &ssid_le,
						sizeof(ssid_le));
		if (err < 0) {
			brcmf_err("setting ssid failed %d\n", err);
			goto exit;
		}
		bss_enable.bsscfg_idx = cpu_to_le32(ifp->bssidx);
		bss_enable.enable = cpu_to_le32(1);
		err = brcmf_fil_iovar_data_set(ifp, "bss", &bss_enable,
					       sizeof(bss_enable));
		if (err < 0) {
			brcmf_err("bss_enable config failed %d\n", err);
			goto exit;
		}

		brcmf_dbg(TRACE, "GO mode configuration complete\n");
	}
	clear_bit(BRCMF_VIF_STATUS_AP_CREATING, &ifp->vif->sme_state);
	set_bit(BRCMF_VIF_STATUS_AP_CREATED, &ifp->vif->sme_state);

exit:
	if ((err) && (!mbss)) {
		brcmf_set_mpc(ifp, 1);
		brcmf_configure_arp_offload(ifp, true);
	}
	return err;
}

static int brcmf_cfg80211_stop_ap(struct wiphy *wiphy, struct net_device *ndev)
{
	struct brcmf_if *ifp = netdev_priv(ndev);
	s32 err;
	struct brcmf_fil_bss_enable_le bss_enable;
	struct brcmf_join_params join_params;

	brcmf_dbg(TRACE, "Enter\n");

	if (ifp->vif->wdev.iftype == NL80211_IFTYPE_AP) {
		/* Due to most likely deauths outstanding we sleep */
		/* first to make sure they get processed by fw. */
		msleep(400);

		if (ifp->vif->mbss) {
			err = brcmf_fil_cmd_int_set(ifp, BRCMF_C_DOWN, 1);
			return err;
		}

		memset(&join_params, 0, sizeof(join_params));
		err = brcmf_fil_cmd_data_set(ifp, BRCMF_C_SET_SSID,
					     &join_params, sizeof(join_params));
		if (err < 0)
			brcmf_err("SET SSID error (%d)\n", err);
		err = brcmf_fil_cmd_int_set(ifp, BRCMF_C_DOWN, 1);
		if (err < 0)
			brcmf_err("BRCMF_C_DOWN error %d\n", err);
		err = brcmf_fil_cmd_int_set(ifp, BRCMF_C_SET_AP, 0);
		if (err < 0)
			brcmf_err("setting AP mode failed %d\n", err);
		err = brcmf_fil_cmd_int_set(ifp, BRCMF_C_SET_INFRA, 0);
		if (err < 0)
			brcmf_err("setting INFRA mode failed %d\n", err);
		if (brcmf_feat_is_enabled(ifp, BRCMF_FEAT_MBSS))
			brcmf_fil_iovar_int_set(ifp, "mbss", 0);
		err = brcmf_fil_cmd_int_set(ifp, BRCMF_C_SET_REGULATORY,
					    ifp->vif->is_11d);
		if (err < 0)
			brcmf_err("restoring REGULATORY setting failed %d\n",
				  err);
		/* Bring device back up so it can be used again */
		err = brcmf_fil_cmd_int_set(ifp, BRCMF_C_UP, 1);
		if (err < 0)
			brcmf_err("BRCMF_C_UP error %d\n", err);
	} else {
		bss_enable.bsscfg_idx = cpu_to_le32(ifp->bssidx);
		bss_enable.enable = cpu_to_le32(0);
		err = brcmf_fil_iovar_data_set(ifp, "bss", &bss_enable,
					       sizeof(bss_enable));
		if (err < 0)
			brcmf_err("bss_enable config failed %d\n", err);
	}
	brcmf_set_mpc(ifp, 1);
	brcmf_configure_arp_offload(ifp, true);
	set_bit(BRCMF_VIF_STATUS_AP_CREATING, &ifp->vif->sme_state);
	clear_bit(BRCMF_VIF_STATUS_AP_CREATED, &ifp->vif->sme_state);

	return err;
}

static s32
brcmf_cfg80211_change_beacon(struct wiphy *wiphy, struct net_device *ndev,
			     struct cfg80211_beacon_data *info)
{
	struct brcmf_if *ifp = netdev_priv(ndev);
	s32 err;

	brcmf_dbg(TRACE, "Enter\n");

	err = brcmf_config_ap_mgmt_ie(ifp->vif, info);

	return err;
}

static int
brcmf_cfg80211_del_station(struct wiphy *wiphy, struct net_device *ndev,
			   struct station_del_parameters *params)
{
	struct brcmf_cfg80211_info *cfg = wiphy_to_cfg(wiphy);
	struct brcmf_scb_val_le scbval;
	struct brcmf_if *ifp = netdev_priv(ndev);
	s32 err;

	if (!params->mac)
		return -EFAULT;

	brcmf_dbg(TRACE, "Enter %pM\n", params->mac);

	if (ifp->vif == cfg->p2p.bss_idx[P2PAPI_BSSCFG_DEVICE].vif)
		ifp = cfg->p2p.bss_idx[P2PAPI_BSSCFG_PRIMARY].vif->ifp;
	if (!check_vif_up(ifp->vif))
		return -EIO;

	memcpy(&scbval.ea, params->mac, ETH_ALEN);
	scbval.val = cpu_to_le32(params->reason_code);
	err = brcmf_fil_cmd_data_set(ifp, BRCMF_C_SCB_DEAUTHENTICATE_FOR_REASON,
				     &scbval, sizeof(scbval));
	if (err)
		brcmf_err("SCB_DEAUTHENTICATE_FOR_REASON failed %d\n", err);

	brcmf_dbg(TRACE, "Exit\n");
	return err;
}

static int
brcmf_cfg80211_change_station(struct wiphy *wiphy, struct net_device *ndev,
			      const u8 *mac, struct station_parameters *params)
{
	struct brcmf_if *ifp = netdev_priv(ndev);
	s32 err;

	brcmf_dbg(TRACE, "Enter, MAC %pM, mask 0x%04x set 0x%04x\n", mac,
		  params->sta_flags_mask, params->sta_flags_set);

	/* Ignore all 00 MAC */
	if (is_zero_ether_addr(mac))
		return 0;

	if (!(params->sta_flags_mask & BIT(NL80211_STA_FLAG_AUTHORIZED)))
		return 0;

	if (params->sta_flags_set & BIT(NL80211_STA_FLAG_AUTHORIZED))
		err = brcmf_fil_cmd_data_set(ifp, BRCMF_C_SET_SCB_AUTHORIZE,
					     (void *)mac, ETH_ALEN);
	else
		err = brcmf_fil_cmd_data_set(ifp, BRCMF_C_SET_SCB_DEAUTHORIZE,
					     (void *)mac, ETH_ALEN);
	if (err < 0)
		brcmf_err("Setting SCB (de-)authorize failed, %d\n", err);

	return err;
}

static void
brcmf_cfg80211_mgmt_frame_register(struct wiphy *wiphy,
				   struct wireless_dev *wdev,
				   u16 frame_type, bool reg)
{
	struct brcmf_cfg80211_vif *vif;
	u16 mgmt_type;

	brcmf_dbg(TRACE, "Enter, frame_type %04x, reg=%d\n", frame_type, reg);

	mgmt_type = (frame_type & IEEE80211_FCTL_STYPE) >> 4;
	vif = container_of(wdev, struct brcmf_cfg80211_vif, wdev);
	if (reg)
		vif->mgmt_rx_reg |= BIT(mgmt_type);
	else
		vif->mgmt_rx_reg &= ~BIT(mgmt_type);
}


static int
brcmf_cfg80211_mgmt_tx(struct wiphy *wiphy, struct wireless_dev *wdev,
		       struct cfg80211_mgmt_tx_params *params, u64 *cookie)
{
	struct brcmf_cfg80211_info *cfg = wiphy_to_cfg(wiphy);
	struct ieee80211_channel *chan = params->chan;
	const u8 *buf = params->buf;
	size_t len = params->len;
	const struct ieee80211_mgmt *mgmt;
	struct brcmf_cfg80211_vif *vif;
	s32 err = 0;
	s32 ie_offset;
	s32 ie_len;
	struct brcmf_fil_action_frame_le *action_frame;
	struct brcmf_fil_af_params_le *af_params;
	bool ack;
	s32 chan_nr;
	u32 freq;

	brcmf_dbg(TRACE, "Enter\n");

	*cookie = 0;

	mgmt = (const struct ieee80211_mgmt *)buf;

	if (!ieee80211_is_mgmt(mgmt->frame_control)) {
		brcmf_err("Driver only allows MGMT packet type\n");
		return -EPERM;
	}

	vif = container_of(wdev, struct brcmf_cfg80211_vif, wdev);

	if (ieee80211_is_probe_resp(mgmt->frame_control)) {
		/* Right now the only reason to get a probe response */
		/* is for p2p listen response or for p2p GO from     */
		/* wpa_supplicant. Unfortunately the probe is send   */
		/* on primary ndev, while dongle wants it on the p2p */
		/* vif. Since this is only reason for a probe        */
		/* response to be sent, the vif is taken from cfg.   */
		/* If ever desired to send proberesp for non p2p     */
		/* response then data should be checked for          */
		/* "DIRECT-". Note in future supplicant will take    */
		/* dedicated p2p wdev to do this and then this 'hack'*/
		/* is not needed anymore.                            */
		ie_offset =  DOT11_MGMT_HDR_LEN +
			     DOT11_BCN_PRB_FIXED_LEN;
		ie_len = len - ie_offset;
		if (vif == cfg->p2p.bss_idx[P2PAPI_BSSCFG_PRIMARY].vif)
			vif = cfg->p2p.bss_idx[P2PAPI_BSSCFG_DEVICE].vif;
		err = brcmf_vif_set_mgmt_ie(vif,
					    BRCMF_VNDR_IE_PRBRSP_FLAG,
					    &buf[ie_offset],
					    ie_len);
		cfg80211_mgmt_tx_status(wdev, *cookie, buf, len, true,
					GFP_KERNEL);
	} else if (ieee80211_is_action(mgmt->frame_control)) {
		af_params = kzalloc(sizeof(*af_params), GFP_KERNEL);
		if (af_params == NULL) {
			brcmf_err("unable to allocate frame\n");
			err = -ENOMEM;
			goto exit;
		}
		action_frame = &af_params->action_frame;
		/* Add the packet Id */
		action_frame->packet_id = cpu_to_le32(*cookie);
		/* Add BSSID */
		memcpy(&action_frame->da[0], &mgmt->da[0], ETH_ALEN);
		memcpy(&af_params->bssid[0], &mgmt->bssid[0], ETH_ALEN);
		/* Add the length exepted for 802.11 header  */
		action_frame->len = cpu_to_le16(len - DOT11_MGMT_HDR_LEN);
		/* Add the channel. Use the one specified as parameter if any or
		 * the current one (got from the firmware) otherwise
		 */
		if (chan)
			freq = chan->center_freq;
		else
			brcmf_fil_cmd_int_get(vif->ifp, BRCMF_C_GET_CHANNEL,
					      &freq);
		chan_nr = ieee80211_frequency_to_channel(freq);
		af_params->channel = cpu_to_le32(chan_nr);

		memcpy(action_frame->data, &buf[DOT11_MGMT_HDR_LEN],
		       le16_to_cpu(action_frame->len));

		brcmf_dbg(TRACE, "Action frame, cookie=%lld, len=%d, freq=%d\n",
			  *cookie, le16_to_cpu(action_frame->len), freq);

		ack = brcmf_p2p_send_action_frame(cfg, cfg_to_ndev(cfg),
						  af_params);

		cfg80211_mgmt_tx_status(wdev, *cookie, buf, len, ack,
					GFP_KERNEL);
		kfree(af_params);
	} else {
		brcmf_dbg(TRACE, "Unhandled, fc=%04x!!\n", mgmt->frame_control);
		brcmf_dbg_hex_dump(true, buf, len, "payload, len=%Zu\n", len);
	}

exit:
	return err;
}


static int
brcmf_cfg80211_cancel_remain_on_channel(struct wiphy *wiphy,
					struct wireless_dev *wdev,
					u64 cookie)
{
	struct brcmf_cfg80211_info *cfg = wiphy_to_cfg(wiphy);
	struct brcmf_cfg80211_vif *vif;
	int err = 0;

	brcmf_dbg(TRACE, "Enter p2p listen cancel\n");

	vif = cfg->p2p.bss_idx[P2PAPI_BSSCFG_DEVICE].vif;
	if (vif == NULL) {
		brcmf_err("No p2p device available for probe response\n");
		err = -ENODEV;
		goto exit;
	}
	brcmf_p2p_cancel_remain_on_channel(vif->ifp);
exit:
	return err;
}

static int brcmf_cfg80211_crit_proto_start(struct wiphy *wiphy,
					   struct wireless_dev *wdev,
					   enum nl80211_crit_proto_id proto,
					   u16 duration)
{
	struct brcmf_cfg80211_info *cfg = wiphy_to_cfg(wiphy);
	struct brcmf_cfg80211_vif *vif;

	vif = container_of(wdev, struct brcmf_cfg80211_vif, wdev);

	/* only DHCP support for now */
	if (proto != NL80211_CRIT_PROTO_DHCP)
		return -EINVAL;

	/* suppress and abort scanning */
	set_bit(BRCMF_SCAN_STATUS_SUPPRESS, &cfg->scan_status);
	brcmf_abort_scanning(cfg);

	return brcmf_btcoex_set_mode(vif, BRCMF_BTCOEX_DISABLED, duration);
}

static void brcmf_cfg80211_crit_proto_stop(struct wiphy *wiphy,
					   struct wireless_dev *wdev)
{
	struct brcmf_cfg80211_info *cfg = wiphy_to_cfg(wiphy);
	struct brcmf_cfg80211_vif *vif;

	vif = container_of(wdev, struct brcmf_cfg80211_vif, wdev);

	brcmf_btcoex_set_mode(vif, BRCMF_BTCOEX_ENABLED, 0);
	clear_bit(BRCMF_SCAN_STATUS_SUPPRESS, &cfg->scan_status);
}

static s32
brcmf_notify_tdls_peer_event(struct brcmf_if *ifp,
			     const struct brcmf_event_msg *e, void *data)
{
	switch (e->reason) {
	case BRCMF_E_REASON_TDLS_PEER_DISCOVERED:
		brcmf_dbg(TRACE, "TDLS Peer Discovered\n");
		break;
	case BRCMF_E_REASON_TDLS_PEER_CONNECTED:
		brcmf_dbg(TRACE, "TDLS Peer Connected\n");
		brcmf_proto_add_tdls_peer(ifp->drvr, ifp->ifidx, (u8 *)e->addr);
		break;
	case BRCMF_E_REASON_TDLS_PEER_DISCONNECTED:
		brcmf_dbg(TRACE, "TDLS Peer Disconnected\n");
		brcmf_proto_delete_peer(ifp->drvr, ifp->ifidx, (u8 *)e->addr);
		break;
	}

	return 0;
}

static int brcmf_convert_nl80211_tdls_oper(enum nl80211_tdls_operation oper)
{
	int ret;

	switch (oper) {
	case NL80211_TDLS_DISCOVERY_REQ:
		ret = BRCMF_TDLS_MANUAL_EP_DISCOVERY;
		break;
	case NL80211_TDLS_SETUP:
		ret = BRCMF_TDLS_MANUAL_EP_CREATE;
		break;
	case NL80211_TDLS_TEARDOWN:
		ret = BRCMF_TDLS_MANUAL_EP_DELETE;
		break;
	default:
		brcmf_err("unsupported operation: %d\n", oper);
		ret = -EOPNOTSUPP;
	}
	return ret;
}

static int brcmf_cfg80211_tdls_oper(struct wiphy *wiphy,
				    struct net_device *ndev, const u8 *peer,
				    enum nl80211_tdls_operation oper)
{
	struct brcmf_if *ifp;
	struct brcmf_tdls_iovar_le info;
	int ret = 0;

	ret = brcmf_convert_nl80211_tdls_oper(oper);
	if (ret < 0)
		return ret;

	ifp = netdev_priv(ndev);
	memset(&info, 0, sizeof(info));
	info.mode = (u8)ret;
	if (peer)
		memcpy(info.ea, peer, ETH_ALEN);

	ret = brcmf_fil_iovar_data_set(ifp, "tdls_endpoint",
				       &info, sizeof(info));
	if (ret < 0)
		brcmf_err("tdls_endpoint iovar failed: ret=%d\n", ret);

	return ret;
}

static struct cfg80211_ops wl_cfg80211_ops = {
	.add_virtual_intf = brcmf_cfg80211_add_iface,
	.del_virtual_intf = brcmf_cfg80211_del_iface,
	.change_virtual_intf = brcmf_cfg80211_change_iface,
	.scan = brcmf_cfg80211_scan,
	.set_wiphy_params = brcmf_cfg80211_set_wiphy_params,
	.join_ibss = brcmf_cfg80211_join_ibss,
	.leave_ibss = brcmf_cfg80211_leave_ibss,
	.get_station = brcmf_cfg80211_get_station,
	.set_tx_power = brcmf_cfg80211_set_tx_power,
	.get_tx_power = brcmf_cfg80211_get_tx_power,
	.add_key = brcmf_cfg80211_add_key,
	.del_key = brcmf_cfg80211_del_key,
	.get_key = brcmf_cfg80211_get_key,
	.set_default_key = brcmf_cfg80211_config_default_key,
	.set_default_mgmt_key = brcmf_cfg80211_config_default_mgmt_key,
	.set_power_mgmt = brcmf_cfg80211_set_power_mgmt,
	.connect = brcmf_cfg80211_connect,
	.disconnect = brcmf_cfg80211_disconnect,
	.suspend = brcmf_cfg80211_suspend,
	.resume = brcmf_cfg80211_resume,
	.set_pmksa = brcmf_cfg80211_set_pmksa,
	.del_pmksa = brcmf_cfg80211_del_pmksa,
	.flush_pmksa = brcmf_cfg80211_flush_pmksa,
	.start_ap = brcmf_cfg80211_start_ap,
	.stop_ap = brcmf_cfg80211_stop_ap,
	.change_beacon = brcmf_cfg80211_change_beacon,
	.del_station = brcmf_cfg80211_del_station,
	.change_station = brcmf_cfg80211_change_station,
	.sched_scan_start = brcmf_cfg80211_sched_scan_start,
	.sched_scan_stop = brcmf_cfg80211_sched_scan_stop,
	.mgmt_frame_register = brcmf_cfg80211_mgmt_frame_register,
	.mgmt_tx = brcmf_cfg80211_mgmt_tx,
	.remain_on_channel = brcmf_p2p_remain_on_channel,
	.cancel_remain_on_channel = brcmf_cfg80211_cancel_remain_on_channel,
	.start_p2p_device = brcmf_p2p_start_device,
	.stop_p2p_device = brcmf_p2p_stop_device,
	.crit_proto_start = brcmf_cfg80211_crit_proto_start,
	.crit_proto_stop = brcmf_cfg80211_crit_proto_stop,
	.tdls_oper = brcmf_cfg80211_tdls_oper,
};

struct brcmf_cfg80211_vif *brcmf_alloc_vif(struct brcmf_cfg80211_info *cfg,
					   enum nl80211_iftype type,
					   bool pm_block)
{
	struct brcmf_cfg80211_vif *vif_walk;
	struct brcmf_cfg80211_vif *vif;
	bool mbss;

	brcmf_dbg(TRACE, "allocating virtual interface (size=%zu)\n",
		  sizeof(*vif));
	vif = kzalloc(sizeof(*vif), GFP_KERNEL);
	if (!vif)
		return ERR_PTR(-ENOMEM);

	vif->wdev.wiphy = cfg->wiphy;
	vif->wdev.iftype = type;

	vif->pm_block = pm_block;
	vif->roam_off = -1;

	brcmf_init_prof(&vif->profile);

	if (type == NL80211_IFTYPE_AP) {
		mbss = false;
		list_for_each_entry(vif_walk, &cfg->vif_list, list) {
			if (vif_walk->wdev.iftype == NL80211_IFTYPE_AP) {
				mbss = true;
				break;
			}
		}
		vif->mbss = mbss;
	}

	list_add_tail(&vif->list, &cfg->vif_list);
	return vif;
}

void brcmf_free_vif(struct brcmf_cfg80211_vif *vif)
{
	list_del(&vif->list);
	kfree(vif);
}

void brcmf_cfg80211_free_netdev(struct net_device *ndev)
{
	struct brcmf_cfg80211_vif *vif;
	struct brcmf_if *ifp;

	ifp = netdev_priv(ndev);
	vif = ifp->vif;

	brcmf_free_vif(vif);
	free_netdev(ndev);
}

static bool brcmf_is_linkup(const struct brcmf_event_msg *e)
{
	u32 event = e->event_code;
	u32 status = e->status;

	if (event == BRCMF_E_SET_SSID && status == BRCMF_E_STATUS_SUCCESS) {
		brcmf_dbg(CONN, "Processing set ssid\n");
		return true;
	}

	return false;
}

static bool brcmf_is_linkdown(const struct brcmf_event_msg *e)
{
	u32 event = e->event_code;
	u16 flags = e->flags;

	if ((event == BRCMF_E_DEAUTH) || (event == BRCMF_E_DEAUTH_IND) ||
	    (event == BRCMF_E_DISASSOC_IND) ||
	    ((event == BRCMF_E_LINK) && (!(flags & BRCMF_EVENT_MSG_LINK)))) {
		brcmf_dbg(CONN, "Processing link down\n");
		return true;
	}
	return false;
}

static bool brcmf_is_nonetwork(struct brcmf_cfg80211_info *cfg,
			       const struct brcmf_event_msg *e)
{
	u32 event = e->event_code;
	u32 status = e->status;

	if (event == BRCMF_E_LINK && status == BRCMF_E_STATUS_NO_NETWORKS) {
		brcmf_dbg(CONN, "Processing Link %s & no network found\n",
			  e->flags & BRCMF_EVENT_MSG_LINK ? "up" : "down");
		return true;
	}

	if (event == BRCMF_E_SET_SSID && status != BRCMF_E_STATUS_SUCCESS) {
		brcmf_dbg(CONN, "Processing connecting & no network found\n");
		return true;
	}

	return false;
}

static void brcmf_clear_assoc_ies(struct brcmf_cfg80211_info *cfg)
{
	struct brcmf_cfg80211_connect_info *conn_info = cfg_to_conn(cfg);

	kfree(conn_info->req_ie);
	conn_info->req_ie = NULL;
	conn_info->req_ie_len = 0;
	kfree(conn_info->resp_ie);
	conn_info->resp_ie = NULL;
	conn_info->resp_ie_len = 0;
}

static s32 brcmf_get_assoc_ies(struct brcmf_cfg80211_info *cfg,
			       struct brcmf_if *ifp)
{
	struct brcmf_cfg80211_assoc_ielen_le *assoc_info;
	struct brcmf_cfg80211_connect_info *conn_info = cfg_to_conn(cfg);
	u32 req_len;
	u32 resp_len;
	s32 err = 0;

	brcmf_clear_assoc_ies(cfg);

	err = brcmf_fil_iovar_data_get(ifp, "assoc_info",
				       cfg->extra_buf, WL_ASSOC_INFO_MAX);
	if (err) {
		brcmf_err("could not get assoc info (%d)\n", err);
		return err;
	}
	assoc_info =
		(struct brcmf_cfg80211_assoc_ielen_le *)cfg->extra_buf;
	req_len = le32_to_cpu(assoc_info->req_len);
	resp_len = le32_to_cpu(assoc_info->resp_len);
	if (req_len) {
		err = brcmf_fil_iovar_data_get(ifp, "assoc_req_ies",
					       cfg->extra_buf,
					       WL_ASSOC_INFO_MAX);
		if (err) {
			brcmf_err("could not get assoc req (%d)\n", err);
			return err;
		}
		conn_info->req_ie_len = req_len;
		conn_info->req_ie =
		    kmemdup(cfg->extra_buf, conn_info->req_ie_len,
			    GFP_KERNEL);
	} else {
		conn_info->req_ie_len = 0;
		conn_info->req_ie = NULL;
	}
	if (resp_len) {
		err = brcmf_fil_iovar_data_get(ifp, "assoc_resp_ies",
					       cfg->extra_buf,
					       WL_ASSOC_INFO_MAX);
		if (err) {
			brcmf_err("could not get assoc resp (%d)\n", err);
			return err;
		}
		conn_info->resp_ie_len = resp_len;
		conn_info->resp_ie =
		    kmemdup(cfg->extra_buf, conn_info->resp_ie_len,
			    GFP_KERNEL);
	} else {
		conn_info->resp_ie_len = 0;
		conn_info->resp_ie = NULL;
	}
	brcmf_dbg(CONN, "req len (%d) resp len (%d)\n",
		  conn_info->req_ie_len, conn_info->resp_ie_len);

	return err;
}

static s32
brcmf_bss_roaming_done(struct brcmf_cfg80211_info *cfg,
		       struct net_device *ndev,
		       const struct brcmf_event_msg *e)
{
	struct brcmf_if *ifp = netdev_priv(ndev);
	struct brcmf_cfg80211_profile *profile = &ifp->vif->profile;
	struct brcmf_cfg80211_connect_info *conn_info = cfg_to_conn(cfg);
	struct wiphy *wiphy = cfg_to_wiphy(cfg);
	struct ieee80211_channel *notify_channel = NULL;
	struct ieee80211_supported_band *band;
	struct brcmf_bss_info_le *bi;
	struct brcmu_chan ch;
	u32 freq;
	s32 err = 0;
	u8 *buf;

	brcmf_dbg(TRACE, "Enter\n");

	brcmf_get_assoc_ies(cfg, ifp);
	memcpy(profile->bssid, e->addr, ETH_ALEN);
	brcmf_update_bss_info(cfg, ifp);

	buf = kzalloc(WL_BSS_INFO_MAX, GFP_KERNEL);
	if (buf == NULL) {
		err = -ENOMEM;
		goto done;
	}

	/* data sent to dongle has to be little endian */
	*(__le32 *)buf = cpu_to_le32(WL_BSS_INFO_MAX);
	err = brcmf_fil_cmd_data_get(ifp, BRCMF_C_GET_BSS_INFO,
				     buf, WL_BSS_INFO_MAX);

	if (err)
		goto done;

	bi = (struct brcmf_bss_info_le *)(buf + 4);
	ch.chspec = le16_to_cpu(bi->chanspec);
	cfg->d11inf.decchspec(&ch);

	if (ch.band == BRCMU_CHAN_BAND_2G)
		band = wiphy->bands[IEEE80211_BAND_2GHZ];
	else
		band = wiphy->bands[IEEE80211_BAND_5GHZ];

	freq = ieee80211_channel_to_frequency(ch.chnum, band->band);
	notify_channel = ieee80211_get_channel(wiphy, freq);

done:
	kfree(buf);
	cfg80211_roamed(ndev, notify_channel, (u8 *)profile->bssid,
			conn_info->req_ie, conn_info->req_ie_len,
			conn_info->resp_ie, conn_info->resp_ie_len, GFP_KERNEL);
	brcmf_dbg(CONN, "Report roaming result\n");

	set_bit(BRCMF_VIF_STATUS_CONNECTED, &ifp->vif->sme_state);
	brcmf_dbg(TRACE, "Exit\n");
	return err;
}

static s32
brcmf_bss_connect_done(struct brcmf_cfg80211_info *cfg,
		       struct net_device *ndev, const struct brcmf_event_msg *e,
		       bool completed)
{
	struct brcmf_if *ifp = netdev_priv(ndev);
	struct brcmf_cfg80211_profile *profile = &ifp->vif->profile;
	struct brcmf_cfg80211_connect_info *conn_info = cfg_to_conn(cfg);

	brcmf_dbg(TRACE, "Enter\n");

	if (test_and_clear_bit(BRCMF_VIF_STATUS_CONNECTING,
			       &ifp->vif->sme_state)) {
		if (completed) {
			brcmf_get_assoc_ies(cfg, ifp);
			memcpy(profile->bssid, e->addr, ETH_ALEN);
			brcmf_update_bss_info(cfg, ifp);
			set_bit(BRCMF_VIF_STATUS_CONNECTED,
				&ifp->vif->sme_state);
		}
		cfg80211_connect_result(ndev,
					(u8 *)profile->bssid,
					conn_info->req_ie,
					conn_info->req_ie_len,
					conn_info->resp_ie,
					conn_info->resp_ie_len,
					completed ? WLAN_STATUS_SUCCESS :
						    WLAN_STATUS_AUTH_TIMEOUT,
					GFP_KERNEL);
		brcmf_dbg(CONN, "Report connect result - connection %s\n",
			  completed ? "succeeded" : "failed");
	}
	brcmf_dbg(TRACE, "Exit\n");
	return 0;
}

static s32
brcmf_notify_connect_status_ap(struct brcmf_cfg80211_info *cfg,
			       struct net_device *ndev,
			       const struct brcmf_event_msg *e, void *data)
{
	struct brcmf_if *ifp = netdev_priv(ndev);
	static int generation;
	u32 event = e->event_code;
	u32 reason = e->reason;
	struct station_info sinfo;

	brcmf_dbg(CONN, "event %d, reason %d\n", event, reason);
	if (event == BRCMF_E_LINK && reason == BRCMF_E_REASON_LINK_BSSCFG_DIS &&
	    ndev != cfg_to_ndev(cfg)) {
		brcmf_dbg(CONN, "AP mode link down\n");
		complete(&cfg->vif_disabled);
		if (ifp->vif->mbss)
			brcmf_remove_interface(ifp->drvr, ifp->bssidx);
		return 0;
	}

	if (((event == BRCMF_E_ASSOC_IND) || (event == BRCMF_E_REASSOC_IND)) &&
	    (reason == BRCMF_E_STATUS_SUCCESS)) {
		memset(&sinfo, 0, sizeof(sinfo));
		if (!data) {
			brcmf_err("No IEs present in ASSOC/REASSOC_IND");
			return -EINVAL;
		}
		sinfo.assoc_req_ies = data;
		sinfo.assoc_req_ies_len = e->datalen;
		generation++;
		sinfo.generation = generation;
		cfg80211_new_sta(ndev, e->addr, &sinfo, GFP_KERNEL);
	} else if ((event == BRCMF_E_DISASSOC_IND) ||
		   (event == BRCMF_E_DEAUTH_IND) ||
		   (event == BRCMF_E_DEAUTH)) {
		cfg80211_del_sta(ndev, e->addr, GFP_KERNEL);
	}
	return 0;
}

static s32
brcmf_notify_connect_status(struct brcmf_if *ifp,
			    const struct brcmf_event_msg *e, void *data)
{
	struct brcmf_cfg80211_info *cfg = ifp->drvr->config;
	struct net_device *ndev = ifp->ndev;
	struct brcmf_cfg80211_profile *profile = &ifp->vif->profile;
	struct ieee80211_channel *chan;
	s32 err = 0;

	if ((e->event_code == BRCMF_E_DEAUTH) ||
	    (e->event_code == BRCMF_E_DEAUTH_IND) ||
	    (e->event_code == BRCMF_E_DISASSOC_IND) ||
	    ((e->event_code == BRCMF_E_LINK) && (!e->flags))) {
		brcmf_proto_delete_peer(ifp->drvr, ifp->ifidx, (u8 *)e->addr);
	}

	if (brcmf_is_apmode(ifp->vif)) {
		err = brcmf_notify_connect_status_ap(cfg, ndev, e, data);
	} else if (brcmf_is_linkup(e)) {
		brcmf_dbg(CONN, "Linkup\n");
		if (brcmf_is_ibssmode(ifp->vif)) {
			chan = ieee80211_get_channel(cfg->wiphy, cfg->channel);
			memcpy(profile->bssid, e->addr, ETH_ALEN);
			wl_inform_ibss(cfg, ndev, e->addr);
			cfg80211_ibss_joined(ndev, e->addr, chan, GFP_KERNEL);
			clear_bit(BRCMF_VIF_STATUS_CONNECTING,
				  &ifp->vif->sme_state);
			set_bit(BRCMF_VIF_STATUS_CONNECTED,
				&ifp->vif->sme_state);
		} else
			brcmf_bss_connect_done(cfg, ndev, e, true);
	} else if (brcmf_is_linkdown(e)) {
		brcmf_dbg(CONN, "Linkdown\n");
		if (!brcmf_is_ibssmode(ifp->vif)) {
			brcmf_bss_connect_done(cfg, ndev, e, false);
		}
		brcmf_link_down(ifp->vif, brcmf_map_fw_linkdown_reason(e));
		brcmf_init_prof(ndev_to_prof(ndev));
		if (ndev != cfg_to_ndev(cfg))
			complete(&cfg->vif_disabled);
	} else if (brcmf_is_nonetwork(cfg, e)) {
		if (brcmf_is_ibssmode(ifp->vif))
			clear_bit(BRCMF_VIF_STATUS_CONNECTING,
				  &ifp->vif->sme_state);
		else
			brcmf_bss_connect_done(cfg, ndev, e, false);
	}

	return err;
}

static s32
brcmf_notify_roaming_status(struct brcmf_if *ifp,
			    const struct brcmf_event_msg *e, void *data)
{
	struct brcmf_cfg80211_info *cfg = ifp->drvr->config;
	u32 event = e->event_code;
	u32 status = e->status;

	if (event == BRCMF_E_ROAM && status == BRCMF_E_STATUS_SUCCESS) {
		if (test_bit(BRCMF_VIF_STATUS_CONNECTED, &ifp->vif->sme_state))
			brcmf_bss_roaming_done(cfg, ifp->ndev, e);
		else
			brcmf_bss_connect_done(cfg, ifp->ndev, e, true);
	}

	return 0;
}

static s32
brcmf_notify_mic_status(struct brcmf_if *ifp,
			const struct brcmf_event_msg *e, void *data)
{
	u16 flags = e->flags;
	enum nl80211_key_type key_type;

	if (flags & BRCMF_EVENT_MSG_GROUP)
		key_type = NL80211_KEYTYPE_GROUP;
	else
		key_type = NL80211_KEYTYPE_PAIRWISE;

	cfg80211_michael_mic_failure(ifp->ndev, (u8 *)&e->addr, key_type, -1,
				     NULL, GFP_KERNEL);

	return 0;
}

static s32 brcmf_notify_vif_event(struct brcmf_if *ifp,
				  const struct brcmf_event_msg *e, void *data)
{
	struct brcmf_cfg80211_info *cfg = ifp->drvr->config;
	struct brcmf_if_event *ifevent = (struct brcmf_if_event *)data;
	struct brcmf_cfg80211_vif_event *event = &cfg->vif_event;
	struct brcmf_cfg80211_vif *vif;

	brcmf_dbg(TRACE, "Enter: action %u flags %u ifidx %u bsscfg %u\n",
		  ifevent->action, ifevent->flags, ifevent->ifidx,
		  ifevent->bssidx);

	mutex_lock(&event->vif_event_lock);
	event->action = ifevent->action;
	vif = event->vif;

	switch (ifevent->action) {
	case BRCMF_E_IF_ADD:
		/* waiting process may have timed out */
		if (!cfg->vif_event.vif) {
			mutex_unlock(&event->vif_event_lock);
			return -EBADF;
		}

		ifp->vif = vif;
		vif->ifp = ifp;
		if (ifp->ndev) {
			vif->wdev.netdev = ifp->ndev;
			ifp->ndev->ieee80211_ptr = &vif->wdev;
			SET_NETDEV_DEV(ifp->ndev, wiphy_dev(cfg->wiphy));
		}
		mutex_unlock(&event->vif_event_lock);
		wake_up(&event->vif_wq);
		return 0;

	case BRCMF_E_IF_DEL:
		mutex_unlock(&event->vif_event_lock);
		/* event may not be upon user request */
		if (brcmf_cfg80211_vif_event_armed(cfg))
			wake_up(&event->vif_wq);
		return 0;

	case BRCMF_E_IF_CHANGE:
		mutex_unlock(&event->vif_event_lock);
		wake_up(&event->vif_wq);
		return 0;

	default:
		mutex_unlock(&event->vif_event_lock);
		break;
	}
	return -EINVAL;
}

static void brcmf_init_conf(struct brcmf_cfg80211_conf *conf)
{
	conf->frag_threshold = (u32)-1;
	conf->rts_threshold = (u32)-1;
	conf->retry_short = (u32)-1;
	conf->retry_long = (u32)-1;
	conf->tx_power = -1;
}

static void brcmf_register_event_handlers(struct brcmf_cfg80211_info *cfg)
{
	brcmf_fweh_register(cfg->pub, BRCMF_E_LINK,
			    brcmf_notify_connect_status);
	brcmf_fweh_register(cfg->pub, BRCMF_E_DEAUTH_IND,
			    brcmf_notify_connect_status);
	brcmf_fweh_register(cfg->pub, BRCMF_E_DEAUTH,
			    brcmf_notify_connect_status);
	brcmf_fweh_register(cfg->pub, BRCMF_E_DISASSOC_IND,
			    brcmf_notify_connect_status);
	brcmf_fweh_register(cfg->pub, BRCMF_E_ASSOC_IND,
			    brcmf_notify_connect_status);
	brcmf_fweh_register(cfg->pub, BRCMF_E_REASSOC_IND,
			    brcmf_notify_connect_status);
	brcmf_fweh_register(cfg->pub, BRCMF_E_ROAM,
			    brcmf_notify_roaming_status);
	brcmf_fweh_register(cfg->pub, BRCMF_E_MIC_ERROR,
			    brcmf_notify_mic_status);
	brcmf_fweh_register(cfg->pub, BRCMF_E_SET_SSID,
			    brcmf_notify_connect_status);
	brcmf_fweh_register(cfg->pub, BRCMF_E_PFN_NET_FOUND,
			    brcmf_notify_sched_scan_results);
	brcmf_fweh_register(cfg->pub, BRCMF_E_IF,
			    brcmf_notify_vif_event);
	brcmf_fweh_register(cfg->pub, BRCMF_E_P2P_PROBEREQ_MSG,
			    brcmf_p2p_notify_rx_mgmt_p2p_probereq);
	brcmf_fweh_register(cfg->pub, BRCMF_E_P2P_DISC_LISTEN_COMPLETE,
			    brcmf_p2p_notify_listen_complete);
	brcmf_fweh_register(cfg->pub, BRCMF_E_ACTION_FRAME_RX,
			    brcmf_p2p_notify_action_frame_rx);
	brcmf_fweh_register(cfg->pub, BRCMF_E_ACTION_FRAME_COMPLETE,
			    brcmf_p2p_notify_action_tx_complete);
	brcmf_fweh_register(cfg->pub, BRCMF_E_ACTION_FRAME_OFF_CHAN_COMPLETE,
			    brcmf_p2p_notify_action_tx_complete);
}

static void brcmf_deinit_priv_mem(struct brcmf_cfg80211_info *cfg)
{
	kfree(cfg->conf);
	cfg->conf = NULL;
	kfree(cfg->escan_ioctl_buf);
	cfg->escan_ioctl_buf = NULL;
	kfree(cfg->extra_buf);
	cfg->extra_buf = NULL;
	kfree(cfg->pmk_list);
	cfg->pmk_list = NULL;
}

static s32 brcmf_init_priv_mem(struct brcmf_cfg80211_info *cfg)
{
	cfg->conf = kzalloc(sizeof(*cfg->conf), GFP_KERNEL);
	if (!cfg->conf)
		goto init_priv_mem_out;
	cfg->escan_ioctl_buf = kzalloc(BRCMF_DCMD_MEDLEN, GFP_KERNEL);
	if (!cfg->escan_ioctl_buf)
		goto init_priv_mem_out;
	cfg->extra_buf = kzalloc(WL_EXTRA_BUF_MAX, GFP_KERNEL);
	if (!cfg->extra_buf)
		goto init_priv_mem_out;
	cfg->pmk_list = kzalloc(sizeof(*cfg->pmk_list), GFP_KERNEL);
	if (!cfg->pmk_list)
		goto init_priv_mem_out;

	return 0;

init_priv_mem_out:
	brcmf_deinit_priv_mem(cfg);

	return -ENOMEM;
}

static s32 wl_init_priv(struct brcmf_cfg80211_info *cfg)
{
	s32 err = 0;

	cfg->scan_request = NULL;
	cfg->pwr_save = true;
	cfg->active_scan = true;	/* we do active scan per default */
	cfg->dongle_up = false;		/* dongle is not up yet */
	err = brcmf_init_priv_mem(cfg);
	if (err)
		return err;
	brcmf_register_event_handlers(cfg);
	mutex_init(&cfg->usr_sync);
	brcmf_init_escan(cfg);
	brcmf_init_conf(cfg->conf);
	init_completion(&cfg->vif_disabled);
	return err;
}

static void wl_deinit_priv(struct brcmf_cfg80211_info *cfg)
{
	cfg->dongle_up = false;	/* dongle down */
	brcmf_abort_scanning(cfg);
	brcmf_deinit_priv_mem(cfg);
}

static void init_vif_event(struct brcmf_cfg80211_vif_event *event)
{
	init_waitqueue_head(&event->vif_wq);
	mutex_init(&event->vif_event_lock);
}

static s32
brcmf_dongle_roam(struct brcmf_if *ifp, u32 bcn_timeout)
{
	s32 err = 0;
	__le32 roamtrigger[2];
	__le32 roam_delta[2];

	/*
	 * Setup timeout if Beacons are lost and roam is
	 * off to report link down
	 */
	if (brcmf_roamoff) {
		err = brcmf_fil_iovar_int_set(ifp, "bcn_timeout", bcn_timeout);
		if (err) {
			brcmf_err("bcn_timeout error (%d)\n", err);
			goto dongle_rom_out;
		}
	}

	/*
	 * Enable/Disable built-in roaming to allow supplicant
	 * to take care of roaming
	 */
	brcmf_dbg(INFO, "Internal Roaming = %s\n",
		  brcmf_roamoff ? "Off" : "On");
	err = brcmf_fil_iovar_int_set(ifp, "roam_off", !!(brcmf_roamoff));
	if (err) {
		brcmf_err("roam_off error (%d)\n", err);
		goto dongle_rom_out;
	}

	roamtrigger[0] = cpu_to_le32(WL_ROAM_TRIGGER_LEVEL);
	roamtrigger[1] = cpu_to_le32(BRCM_BAND_ALL);
	err = brcmf_fil_cmd_data_set(ifp, BRCMF_C_SET_ROAM_TRIGGER,
				     (void *)roamtrigger, sizeof(roamtrigger));
	if (err) {
		brcmf_err("WLC_SET_ROAM_TRIGGER error (%d)\n", err);
		goto dongle_rom_out;
	}

	roam_delta[0] = cpu_to_le32(WL_ROAM_DELTA);
	roam_delta[1] = cpu_to_le32(BRCM_BAND_ALL);
	err = brcmf_fil_cmd_data_set(ifp, BRCMF_C_SET_ROAM_DELTA,
				     (void *)roam_delta, sizeof(roam_delta));
	if (err) {
		brcmf_err("WLC_SET_ROAM_DELTA error (%d)\n", err);
		goto dongle_rom_out;
	}

dongle_rom_out:
	return err;
}

static s32
brcmf_dongle_scantime(struct brcmf_if *ifp, s32 scan_assoc_time,
		      s32 scan_unassoc_time, s32 scan_passive_time)
{
	s32 err = 0;

	err = brcmf_fil_cmd_int_set(ifp, BRCMF_C_SET_SCAN_CHANNEL_TIME,
				    scan_assoc_time);
	if (err) {
		if (err == -EOPNOTSUPP)
			brcmf_dbg(INFO, "Scan assoc time is not supported\n");
		else
			brcmf_err("Scan assoc time error (%d)\n", err);
		goto dongle_scantime_out;
	}
	err = brcmf_fil_cmd_int_set(ifp, BRCMF_C_SET_SCAN_UNASSOC_TIME,
				    scan_unassoc_time);
	if (err) {
		if (err == -EOPNOTSUPP)
			brcmf_dbg(INFO, "Scan unassoc time is not supported\n");
		else
			brcmf_err("Scan unassoc time error (%d)\n", err);
		goto dongle_scantime_out;
	}

	err = brcmf_fil_cmd_int_set(ifp, BRCMF_C_SET_SCAN_PASSIVE_TIME,
				    scan_passive_time);
	if (err) {
		if (err == -EOPNOTSUPP)
			brcmf_dbg(INFO, "Scan passive time is not supported\n");
		else
			brcmf_err("Scan passive time error (%d)\n", err);
		goto dongle_scantime_out;
	}

dongle_scantime_out:
	return err;
}

static void brcmf_update_bw40_channel_flag(struct ieee80211_channel *channel,
					   struct brcmu_chan *ch)
{
	u32 ht40_flag;

	ht40_flag = channel->flags & IEEE80211_CHAN_NO_HT40;
	if (ch->sb == BRCMU_CHAN_SB_U) {
		if (ht40_flag == IEEE80211_CHAN_NO_HT40)
			channel->flags &= ~IEEE80211_CHAN_NO_HT40;
		channel->flags |= IEEE80211_CHAN_NO_HT40PLUS;
	} else {
		/* It should be one of
		 * IEEE80211_CHAN_NO_HT40 or
		 * IEEE80211_CHAN_NO_HT40PLUS
		 */
		channel->flags &= ~IEEE80211_CHAN_NO_HT40;
		if (ht40_flag == IEEE80211_CHAN_NO_HT40)
			channel->flags |= IEEE80211_CHAN_NO_HT40MINUS;
	}
}

static int brcmf_construct_chaninfo(struct brcmf_cfg80211_info *cfg,
				    u32 bw_cap[])
{
	struct brcmf_if *ifp = netdev_priv(cfg_to_ndev(cfg));
	struct ieee80211_supported_band *band;
	struct ieee80211_channel *channel;
	struct wiphy *wiphy;
	struct brcmf_chanspec_list *list;
	struct brcmu_chan ch;
	int err;
	u8 *pbuf;
	u32 i, j;
	u32 total;
	u32 chaninfo;
	u32 index;

	pbuf = kzalloc(BRCMF_DCMD_MEDLEN, GFP_KERNEL);

	if (pbuf == NULL)
		return -ENOMEM;

	list = (struct brcmf_chanspec_list *)pbuf;

	err = brcmf_fil_iovar_data_get(ifp, "chanspecs", pbuf,
				       BRCMF_DCMD_MEDLEN);
	if (err) {
		brcmf_err("get chanspecs error (%d)\n", err);
		goto fail_pbuf;
	}

	wiphy = cfg_to_wiphy(cfg);
	band = wiphy->bands[IEEE80211_BAND_2GHZ];
	if (band)
		for (i = 0; i < band->n_channels; i++)
			band->channels[i].flags = IEEE80211_CHAN_DISABLED;
	band = wiphy->bands[IEEE80211_BAND_5GHZ];
	if (band)
		for (i = 0; i < band->n_channels; i++)
			band->channels[i].flags = IEEE80211_CHAN_DISABLED;

	total = le32_to_cpu(list->count);
	for (i = 0; i < total; i++) {
		ch.chspec = (u16)le32_to_cpu(list->element[i]);
		cfg->d11inf.decchspec(&ch);

		if (ch.band == BRCMU_CHAN_BAND_2G) {
			band = wiphy->bands[IEEE80211_BAND_2GHZ];
		} else if (ch.band == BRCMU_CHAN_BAND_5G) {
			band = wiphy->bands[IEEE80211_BAND_5GHZ];
		} else {
			brcmf_err("Invalid channel Spec. 0x%x.\n", ch.chspec);
			continue;
		}
		if (!band)
			continue;
		if (!(bw_cap[band->band] & WLC_BW_40MHZ_BIT) &&
		    ch.bw == BRCMU_CHAN_BW_40)
			continue;
		if (!(bw_cap[band->band] & WLC_BW_80MHZ_BIT) &&
		    ch.bw == BRCMU_CHAN_BW_80)
			continue;

		channel = band->channels;
		index = band->n_channels;
		for (j = 0; j < band->n_channels; j++) {
			if (channel[j].hw_value == ch.chnum) {
				index = j;
				break;
			}
		}
		channel[index].center_freq =
			ieee80211_channel_to_frequency(ch.chnum, band->band);
		channel[index].hw_value = ch.chnum;

		/* assuming the chanspecs order is HT20,
		 * HT40 upper, HT40 lower, and VHT80.
		 */
		if (ch.bw == BRCMU_CHAN_BW_80) {
			channel[index].flags &= ~IEEE80211_CHAN_NO_80MHZ;
		} else if (ch.bw == BRCMU_CHAN_BW_40) {
			brcmf_update_bw40_channel_flag(&channel[index], &ch);
		} else {
			/* enable the channel and disable other bandwidths
			 * for now as mentioned order assure they are enabled
			 * for subsequent chanspecs.
			 */
			channel[index].flags = IEEE80211_CHAN_NO_HT40 |
					       IEEE80211_CHAN_NO_80MHZ;
			ch.bw = BRCMU_CHAN_BW_20;
			cfg->d11inf.encchspec(&ch);
			chaninfo = ch.chspec;
			err = brcmf_fil_bsscfg_int_get(ifp, "per_chan_info",
						       &chaninfo);
			if (!err) {
				if (chaninfo & WL_CHAN_RADAR)
					channel[index].flags |=
						(IEEE80211_CHAN_RADAR |
						 IEEE80211_CHAN_NO_IR);
				if (chaninfo & WL_CHAN_PASSIVE)
					channel[index].flags |=
						IEEE80211_CHAN_NO_IR;
			}
		}
	}

fail_pbuf:
	kfree(pbuf);
	return err;
}

static int brcmf_enable_bw40_2g(struct brcmf_cfg80211_info *cfg)
{
	struct brcmf_if *ifp = netdev_priv(cfg_to_ndev(cfg));
	struct ieee80211_supported_band *band;
	struct brcmf_fil_bwcap_le band_bwcap;
	struct brcmf_chanspec_list *list;
	u8 *pbuf;
	u32 val;
	int err;
	struct brcmu_chan ch;
	u32 num_chan;
	int i, j;

	/* verify support for bw_cap command */
	val = WLC_BAND_5G;
	err = brcmf_fil_iovar_int_get(ifp, "bw_cap", &val);

	if (!err) {
		/* only set 2G bandwidth using bw_cap command */
		band_bwcap.band = cpu_to_le32(WLC_BAND_2G);
		band_bwcap.bw_cap = cpu_to_le32(WLC_BW_CAP_40MHZ);
		err = brcmf_fil_iovar_data_set(ifp, "bw_cap", &band_bwcap,
					       sizeof(band_bwcap));
	} else {
		brcmf_dbg(INFO, "fallback to mimo_bw_cap\n");
		val = WLC_N_BW_40ALL;
		err = brcmf_fil_iovar_int_set(ifp, "mimo_bw_cap", val);
	}

	if (!err) {
		/* update channel info in 2G band */
		pbuf = kzalloc(BRCMF_DCMD_MEDLEN, GFP_KERNEL);

		if (pbuf == NULL)
			return -ENOMEM;

		ch.band = BRCMU_CHAN_BAND_2G;
		ch.bw = BRCMU_CHAN_BW_40;
		ch.sb = BRCMU_CHAN_SB_NONE;
		ch.chnum = 0;
		cfg->d11inf.encchspec(&ch);

		/* pass encoded chanspec in query */
		*(__le16 *)pbuf = cpu_to_le16(ch.chspec);

		err = brcmf_fil_iovar_data_get(ifp, "chanspecs", pbuf,
					       BRCMF_DCMD_MEDLEN);
		if (err) {
			brcmf_err("get chanspecs error (%d)\n", err);
			kfree(pbuf);
			return err;
		}

		band = cfg_to_wiphy(cfg)->bands[IEEE80211_BAND_2GHZ];
		list = (struct brcmf_chanspec_list *)pbuf;
		num_chan = le32_to_cpu(list->count);
		for (i = 0; i < num_chan; i++) {
			ch.chspec = (u16)le32_to_cpu(list->element[i]);
			cfg->d11inf.decchspec(&ch);
			if (WARN_ON(ch.band != BRCMU_CHAN_BAND_2G))
				continue;
			if (WARN_ON(ch.bw != BRCMU_CHAN_BW_40))
				continue;
			for (j = 0; j < band->n_channels; j++) {
				if (band->channels[j].hw_value == ch.chnum)
					break;
			}
			if (WARN_ON(j == band->n_channels))
				continue;

			brcmf_update_bw40_channel_flag(&band->channels[j], &ch);
		}
		kfree(pbuf);
	}
	return err;
}

static void brcmf_get_bwcap(struct brcmf_if *ifp, u32 bw_cap[])
{
	u32 band, mimo_bwcap;
	int err;

	band = WLC_BAND_2G;
	err = brcmf_fil_iovar_int_get(ifp, "bw_cap", &band);
	if (!err) {
		bw_cap[IEEE80211_BAND_2GHZ] = band;
		band = WLC_BAND_5G;
		err = brcmf_fil_iovar_int_get(ifp, "bw_cap", &band);
		if (!err) {
			bw_cap[IEEE80211_BAND_5GHZ] = band;
			return;
		}
		WARN_ON(1);
		return;
	}
	brcmf_dbg(INFO, "fallback to mimo_bw_cap info\n");
	mimo_bwcap = 0;
	err = brcmf_fil_iovar_int_get(ifp, "mimo_bw_cap", &mimo_bwcap);
	if (err)
		/* assume 20MHz if firmware does not give a clue */
		mimo_bwcap = WLC_N_BW_20ALL;

	switch (mimo_bwcap) {
	case WLC_N_BW_40ALL:
		bw_cap[IEEE80211_BAND_2GHZ] |= WLC_BW_40MHZ_BIT;
		/* fall-thru */
	case WLC_N_BW_20IN2G_40IN5G:
		bw_cap[IEEE80211_BAND_5GHZ] |= WLC_BW_40MHZ_BIT;
		/* fall-thru */
	case WLC_N_BW_20ALL:
		bw_cap[IEEE80211_BAND_2GHZ] |= WLC_BW_20MHZ_BIT;
		bw_cap[IEEE80211_BAND_5GHZ] |= WLC_BW_20MHZ_BIT;
		break;
	default:
		brcmf_err("invalid mimo_bw_cap value\n");
	}
}

static void brcmf_update_ht_cap(struct ieee80211_supported_band *band,
				u32 bw_cap[2], u32 nchain)
{
	band->ht_cap.ht_supported = true;
	if (bw_cap[band->band] & WLC_BW_40MHZ_BIT) {
		band->ht_cap.cap |= IEEE80211_HT_CAP_SGI_40;
		band->ht_cap.cap |= IEEE80211_HT_CAP_SUP_WIDTH_20_40;
	}
	band->ht_cap.cap |= IEEE80211_HT_CAP_SGI_20;
	band->ht_cap.cap |= IEEE80211_HT_CAP_DSSSCCK40;
	band->ht_cap.ampdu_factor = IEEE80211_HT_MAX_AMPDU_64K;
	band->ht_cap.ampdu_density = IEEE80211_HT_MPDU_DENSITY_16;
	memset(band->ht_cap.mcs.rx_mask, 0xff, nchain);
	band->ht_cap.mcs.tx_params = IEEE80211_HT_MCS_TX_DEFINED;
}

static __le16 brcmf_get_mcs_map(u32 nchain, enum ieee80211_vht_mcs_support supp)
{
	u16 mcs_map;
	int i;

	for (i = 0, mcs_map = 0xFFFF; i < nchain; i++)
		mcs_map = (mcs_map << 2) | supp;

	return cpu_to_le16(mcs_map);
}

static void brcmf_update_vht_cap(struct ieee80211_supported_band *band,
				 u32 bw_cap[2], u32 nchain)
{
	__le16 mcs_map;

	/* not allowed in 2.4G band */
	if (band->band == IEEE80211_BAND_2GHZ)
		return;

	band->vht_cap.vht_supported = true;
	/* 80MHz is mandatory */
	band->vht_cap.cap |= IEEE80211_VHT_CAP_SHORT_GI_80;
	if (bw_cap[band->band] & WLC_BW_160MHZ_BIT) {
		band->vht_cap.cap |= IEEE80211_VHT_CAP_SUPP_CHAN_WIDTH_160MHZ;
		band->vht_cap.cap |= IEEE80211_VHT_CAP_SHORT_GI_160;
	}
	/* all support 256-QAM */
	mcs_map = brcmf_get_mcs_map(nchain, IEEE80211_VHT_MCS_SUPPORT_0_9);
	band->vht_cap.vht_mcs.rx_mcs_map = mcs_map;
	band->vht_cap.vht_mcs.tx_mcs_map = mcs_map;
}

static int brcmf_setup_wiphybands(struct wiphy *wiphy)
{
	struct brcmf_cfg80211_info *cfg = wiphy_priv(wiphy);
	struct brcmf_if *ifp = netdev_priv(cfg_to_ndev(cfg));
	u32 nmode = 0;
	u32 vhtmode = 0;
	u32 bw_cap[2] = { WLC_BW_20MHZ_BIT, WLC_BW_20MHZ_BIT };
	u32 rxchain;
	u32 nchain;
	int err;
	s32 i;
	struct ieee80211_supported_band *band;

	(void)brcmf_fil_iovar_int_get(ifp, "vhtmode", &vhtmode);
	err = brcmf_fil_iovar_int_get(ifp, "nmode", &nmode);
	if (err) {
		brcmf_err("nmode error (%d)\n", err);
	} else {
		brcmf_get_bwcap(ifp, bw_cap);
	}
	brcmf_dbg(INFO, "nmode=%d, vhtmode=%d, bw_cap=(%d, %d)\n",
		  nmode, vhtmode, bw_cap[IEEE80211_BAND_2GHZ],
		  bw_cap[IEEE80211_BAND_5GHZ]);

	err = brcmf_fil_iovar_int_get(ifp, "rxchain", &rxchain);
	if (err) {
		brcmf_err("rxchain error (%d)\n", err);
		nchain = 1;
	} else {
		for (nchain = 0; rxchain; nchain++)
			rxchain = rxchain & (rxchain - 1);
	}
	brcmf_dbg(INFO, "nchain=%d\n", nchain);

	err = brcmf_construct_chaninfo(cfg, bw_cap);
	if (err) {
		brcmf_err("brcmf_construct_chaninfo failed (%d)\n", err);
		return err;
	}

	wiphy = cfg_to_wiphy(cfg);
	for (i = 0; i < ARRAY_SIZE(wiphy->bands); i++) {
		band = wiphy->bands[i];
		if (band == NULL)
			continue;

		if (nmode)
			brcmf_update_ht_cap(band, bw_cap, nchain);
		if (vhtmode)
			brcmf_update_vht_cap(band, bw_cap, nchain);
	}

	return 0;
}

static const struct ieee80211_txrx_stypes
brcmf_txrx_stypes[NUM_NL80211_IFTYPES] = {
	[NL80211_IFTYPE_STATION] = {
		.tx = 0xffff,
		.rx = BIT(IEEE80211_STYPE_ACTION >> 4) |
		      BIT(IEEE80211_STYPE_PROBE_REQ >> 4)
	},
	[NL80211_IFTYPE_P2P_CLIENT] = {
		.tx = 0xffff,
		.rx = BIT(IEEE80211_STYPE_ACTION >> 4) |
		      BIT(IEEE80211_STYPE_PROBE_REQ >> 4)
	},
	[NL80211_IFTYPE_P2P_GO] = {
		.tx = 0xffff,
		.rx = BIT(IEEE80211_STYPE_ASSOC_REQ >> 4) |
		      BIT(IEEE80211_STYPE_REASSOC_REQ >> 4) |
		      BIT(IEEE80211_STYPE_PROBE_REQ >> 4) |
		      BIT(IEEE80211_STYPE_DISASSOC >> 4) |
		      BIT(IEEE80211_STYPE_AUTH >> 4) |
		      BIT(IEEE80211_STYPE_DEAUTH >> 4) |
		      BIT(IEEE80211_STYPE_ACTION >> 4)
	},
	[NL80211_IFTYPE_P2P_DEVICE] = {
		.tx = 0xffff,
		.rx = BIT(IEEE80211_STYPE_ACTION >> 4) |
		      BIT(IEEE80211_STYPE_PROBE_REQ >> 4)
	}
};

/**
 * brcmf_setup_ifmodes() - determine interface modes and combinations.
 *
 * @wiphy: wiphy object.
 * @ifp: interface object needed for feat module api.
 *
 * The interface modes and combinations are determined dynamically here
 * based on firmware functionality.
 *
 * no p2p and no mbss:
 *
 *	#STA <= 1, #AP <= 1, channels = 1, 2 total
 *
 * no p2p and mbss:
 *
 *	#STA <= 1, #AP <= 1, channels = 1, 2 total
 *	#AP <= 4, matching BI, channels = 1, 4 total
 *
 * p2p, no mchan, and mbss:
 *
 *	#STA <= 1, #P2P-DEV <= 1, #{P2P-CL, P2P-GO} <= 1, channels = 1, 3 total
 *	#STA <= 1, #P2P-DEV <= 1, #AP <= 1, #P2P-CL <= 1, channels = 1, 4 total
 *	#AP <= 4, matching BI, channels = 1, 4 total
 *
 * p2p, mchan, and mbss:
 *
 *	#STA <= 1, #P2P-DEV <= 1, #{P2P-CL, P2P-GO} <= 1, channels = 2, 3 total
 *	#STA <= 1, #P2P-DEV <= 1, #AP <= 1, #P2P-CL <= 1, channels = 1, 4 total
 *	#AP <= 4, matching BI, channels = 1, 4 total
 */
static int brcmf_setup_ifmodes(struct wiphy *wiphy, struct brcmf_if *ifp)
{
	struct ieee80211_iface_combination *combo = NULL;
	struct ieee80211_iface_limit *c0_limits = NULL;
	struct ieee80211_iface_limit *p2p_limits = NULL;
	struct ieee80211_iface_limit *mbss_limits = NULL;
	bool mbss, p2p;
	int i, c, n_combos;

	mbss = brcmf_feat_is_enabled(ifp, BRCMF_FEAT_MBSS);
	p2p = brcmf_feat_is_enabled(ifp, BRCMF_FEAT_P2P);

	n_combos = 1 + !!p2p + !!mbss;
	combo = kcalloc(n_combos, sizeof(*combo), GFP_KERNEL);
	if (!combo)
		goto err;

	c0_limits = kcalloc(p2p ? 3 : 2, sizeof(*c0_limits), GFP_KERNEL);
	if (!c0_limits)
		goto err;

	if (p2p) {
		p2p_limits = kcalloc(4, sizeof(*p2p_limits), GFP_KERNEL);
		if (!p2p_limits)
			goto err;
	}

	if (mbss) {
		mbss_limits = kcalloc(1, sizeof(*mbss_limits), GFP_KERNEL);
		if (!mbss_limits)
			goto err;
	}

	wiphy->interface_modes = BIT(NL80211_IFTYPE_STATION) |
				 BIT(NL80211_IFTYPE_ADHOC) |
				 BIT(NL80211_IFTYPE_AP);

	c = 0;
	i = 0;
	combo[c].num_different_channels = 1;
	c0_limits[i].max = 1;
	c0_limits[i++].types = BIT(NL80211_IFTYPE_STATION);
	if (p2p) {
		if (brcmf_feat_is_enabled(ifp, BRCMF_FEAT_MCHAN))
			combo[c].num_different_channels = 2;
		wiphy->interface_modes |= BIT(NL80211_IFTYPE_P2P_CLIENT) |
					  BIT(NL80211_IFTYPE_P2P_GO) |
					  BIT(NL80211_IFTYPE_P2P_DEVICE);
		c0_limits[i].max = 1;
		c0_limits[i++].types = BIT(NL80211_IFTYPE_P2P_DEVICE);
		c0_limits[i].max = 1;
		c0_limits[i++].types = BIT(NL80211_IFTYPE_P2P_CLIENT) |
				       BIT(NL80211_IFTYPE_P2P_GO);
	} else {
		c0_limits[i].max = 1;
		c0_limits[i++].types = BIT(NL80211_IFTYPE_AP);
	}
	combo[c].max_interfaces = i;
	combo[c].n_limits = i;
	combo[c].limits = c0_limits;

	if (p2p) {
		c++;
		i = 0;
		combo[c].num_different_channels = 1;
		p2p_limits[i].max = 1;
		p2p_limits[i++].types = BIT(NL80211_IFTYPE_STATION);
		p2p_limits[i].max = 1;
		p2p_limits[i++].types = BIT(NL80211_IFTYPE_AP);
		p2p_limits[i].max = 1;
		p2p_limits[i++].types = BIT(NL80211_IFTYPE_P2P_CLIENT);
		p2p_limits[i].max = 1;
		p2p_limits[i++].types = BIT(NL80211_IFTYPE_P2P_DEVICE);
		combo[c].max_interfaces = i;
		combo[c].n_limits = i;
		combo[c].limits = p2p_limits;
	}

	if (mbss) {
		c++;
		combo[c].beacon_int_infra_match = true;
		combo[c].num_different_channels = 1;
		mbss_limits[0].max = 4;
		mbss_limits[0].types = BIT(NL80211_IFTYPE_AP);
		combo[c].max_interfaces = 4;
		combo[c].n_limits = 1;
		combo[c].limits = mbss_limits;
	}
	wiphy->n_iface_combinations = n_combos;
	wiphy->iface_combinations = combo;
	return 0;

err:
	kfree(c0_limits);
	kfree(p2p_limits);
	kfree(mbss_limits);
	kfree(combo);
	return -ENOMEM;
}

static void brcmf_wiphy_pno_params(struct wiphy *wiphy)
{
	/* scheduled scan settings */
	wiphy->max_sched_scan_ssids = BRCMF_PNO_MAX_PFN_COUNT;
	wiphy->max_match_sets = BRCMF_PNO_MAX_PFN_COUNT;
	wiphy->max_sched_scan_ie_len = BRCMF_SCAN_IE_LEN_MAX;
	wiphy->flags |= WIPHY_FLAG_SUPPORTS_SCHED_SCAN;
}

#ifdef CONFIG_PM
static const struct wiphy_wowlan_support brcmf_wowlan_support = {
	.flags = WIPHY_WOWLAN_MAGIC_PKT | WIPHY_WOWLAN_DISCONNECT,
	.n_patterns = BRCMF_WOWL_MAXPATTERNS,
	.pattern_max_len = BRCMF_WOWL_MAXPATTERNSIZE,
	.pattern_min_len = 1,
	.max_pkt_offset = 1500,
};
#endif

static void brcmf_wiphy_wowl_params(struct wiphy *wiphy)
{
#ifdef CONFIG_PM
	/* wowl settings */
	wiphy->wowlan = &brcmf_wowlan_support;
#endif
}

static int brcmf_setup_wiphy(struct wiphy *wiphy, struct brcmf_if *ifp)
{
	struct brcmf_pub *drvr = ifp->drvr;
<<<<<<< HEAD
=======
	const struct ieee80211_iface_combination *combo;
>>>>>>> 807249d3
	struct ieee80211_supported_band *band;
	u16 max_interfaces = 0;
	__le32 bandlist[3];
	u32 n_bands;
	int err, i;

	wiphy->max_scan_ssids = WL_NUM_SCAN_MAX;
	wiphy->max_scan_ie_len = BRCMF_SCAN_IE_LEN_MAX;
	wiphy->max_num_pmkids = WL_NUM_PMKIDS_MAX;

	err = brcmf_setup_ifmodes(wiphy, ifp);
	if (err)
		return err;

<<<<<<< HEAD
	for (i = 0; i < wiphy->iface_combinations->max_interfaces &&
	     i < ARRAY_SIZE(drvr->addresses); i++) {
=======
	for (i = 0, combo = wiphy->iface_combinations;
	     i < wiphy->n_iface_combinations; i++, combo++) {
		max_interfaces = max(max_interfaces, combo->max_interfaces);
	}

	for (i = 0; i < max_interfaces && i < ARRAY_SIZE(drvr->addresses);
	     i++) {
>>>>>>> 807249d3
		u8 *addr = drvr->addresses[i].addr;

		memcpy(addr, drvr->mac, ETH_ALEN);
		if (i) {
			addr[0] |= BIT(1);
			addr[ETH_ALEN - 1] ^= i;
		}
	}
	wiphy->addresses = drvr->addresses;
	wiphy->n_addresses = i;

	wiphy->signal_type = CFG80211_SIGNAL_TYPE_MBM;
	wiphy->cipher_suites = __wl_cipher_suites;
	wiphy->n_cipher_suites = ARRAY_SIZE(__wl_cipher_suites);
	wiphy->flags |= WIPHY_FLAG_PS_ON_BY_DEFAULT |
			WIPHY_FLAG_OFFCHAN_TX |
			WIPHY_FLAG_HAS_REMAIN_ON_CHANNEL |
			WIPHY_FLAG_SUPPORTS_TDLS;
	if (!brcmf_roamoff)
		wiphy->flags |= WIPHY_FLAG_SUPPORTS_FW_ROAM;
	wiphy->mgmt_stypes = brcmf_txrx_stypes;
	wiphy->max_remain_on_channel_duration = 5000;
	if (brcmf_feat_is_enabled(ifp, BRCMF_FEAT_PNO))
		brcmf_wiphy_pno_params(wiphy);

	/* vendor commands/events support */
	wiphy->vendor_commands = brcmf_vendor_cmds;
	wiphy->n_vendor_commands = BRCMF_VNDR_CMDS_LAST - 1;

	if (brcmf_feat_is_enabled(ifp, BRCMF_FEAT_WOWL))
		brcmf_wiphy_wowl_params(wiphy);

	err = brcmf_fil_cmd_data_get(ifp, BRCMF_C_GET_BANDLIST, &bandlist,
				     sizeof(bandlist));
	if (err) {
		brcmf_err("could not obtain band info: err=%d\n", err);
		return err;
	}
	/* first entry in bandlist is number of bands */
	n_bands = le32_to_cpu(bandlist[0]);
	for (i = 1; i <= n_bands && i < ARRAY_SIZE(bandlist); i++) {
		if (bandlist[i] == cpu_to_le32(WLC_BAND_2G)) {
			band = kmemdup(&__wl_band_2ghz, sizeof(__wl_band_2ghz),
				       GFP_KERNEL);
			if (!band)
				return -ENOMEM;

			band->channels = kmemdup(&__wl_2ghz_channels,
						 sizeof(__wl_2ghz_channels),
						 GFP_KERNEL);
			if (!band->channels) {
				kfree(band);
				return -ENOMEM;
			}

			band->n_channels = ARRAY_SIZE(__wl_2ghz_channels);
			wiphy->bands[IEEE80211_BAND_2GHZ] = band;
		}
		if (bandlist[i] == cpu_to_le32(WLC_BAND_5G)) {
			band = kmemdup(&__wl_band_5ghz, sizeof(__wl_band_5ghz),
				       GFP_KERNEL);
			if (!band)
				return -ENOMEM;

			band->channels = kmemdup(&__wl_5ghz_channels,
						 sizeof(__wl_5ghz_channels),
						 GFP_KERNEL);
			if (!band->channels) {
				kfree(band);
				return -ENOMEM;
			}

			band->n_channels = ARRAY_SIZE(__wl_5ghz_channels);
			wiphy->bands[IEEE80211_BAND_5GHZ] = band;
		}
	}
	err = brcmf_setup_wiphybands(wiphy);
	return err;
}

static s32 brcmf_config_dongle(struct brcmf_cfg80211_info *cfg)
{
	struct net_device *ndev;
	struct wireless_dev *wdev;
	struct brcmf_if *ifp;
	s32 power_mode;
	s32 err = 0;

	if (cfg->dongle_up)
		return err;

	ndev = cfg_to_ndev(cfg);
	wdev = ndev->ieee80211_ptr;
	ifp = netdev_priv(ndev);

	/* make sure RF is ready for work */
	brcmf_fil_cmd_int_set(ifp, BRCMF_C_UP, 0);

	brcmf_dongle_scantime(ifp, WL_SCAN_CHANNEL_TIME,
			      WL_SCAN_UNASSOC_TIME, WL_SCAN_PASSIVE_TIME);

	power_mode = cfg->pwr_save ? PM_FAST : PM_OFF;
	err = brcmf_fil_cmd_int_set(ifp, BRCMF_C_SET_PM, power_mode);
	if (err)
		goto default_conf_out;
	brcmf_dbg(INFO, "power save set to %s\n",
		  (power_mode ? "enabled" : "disabled"));

	err = brcmf_dongle_roam(ifp, WL_BEACON_TIMEOUT);
	if (err)
		goto default_conf_out;
	err = brcmf_cfg80211_change_iface(wdev->wiphy, ndev, wdev->iftype,
					  NULL, NULL);
	if (err)
		goto default_conf_out;

	brcmf_configure_arp_offload(ifp, true);

	cfg->dongle_up = true;
default_conf_out:

	return err;

}

static s32 __brcmf_cfg80211_up(struct brcmf_if *ifp)
{
	set_bit(BRCMF_VIF_STATUS_READY, &ifp->vif->sme_state);

	return brcmf_config_dongle(ifp->drvr->config);
}

static s32 __brcmf_cfg80211_down(struct brcmf_if *ifp)
{
	struct brcmf_cfg80211_info *cfg = ifp->drvr->config;

	/*
	 * While going down, if associated with AP disassociate
	 * from AP to save power
	 */
	if (check_vif_up(ifp->vif)) {
		brcmf_link_down(ifp->vif, WLAN_REASON_UNSPECIFIED);

		/* Make sure WPA_Supplicant receives all the event
		   generated due to DISASSOC call to the fw to keep
		   the state fw and WPA_Supplicant state consistent
		 */
		brcmf_delay(500);
	}

	brcmf_abort_scanning(cfg);
	clear_bit(BRCMF_VIF_STATUS_READY, &ifp->vif->sme_state);

	return 0;
}

s32 brcmf_cfg80211_up(struct net_device *ndev)
{
	struct brcmf_if *ifp = netdev_priv(ndev);
	struct brcmf_cfg80211_info *cfg = ifp->drvr->config;
	s32 err = 0;

	mutex_lock(&cfg->usr_sync);
	err = __brcmf_cfg80211_up(ifp);
	mutex_unlock(&cfg->usr_sync);

	return err;
}

s32 brcmf_cfg80211_down(struct net_device *ndev)
{
	struct brcmf_if *ifp = netdev_priv(ndev);
	struct brcmf_cfg80211_info *cfg = ifp->drvr->config;
	s32 err = 0;

	mutex_lock(&cfg->usr_sync);
	err = __brcmf_cfg80211_down(ifp);
	mutex_unlock(&cfg->usr_sync);

	return err;
}

enum nl80211_iftype brcmf_cfg80211_get_iftype(struct brcmf_if *ifp)
{
	struct wireless_dev *wdev = &ifp->vif->wdev;

	return wdev->iftype;
}

bool brcmf_get_vif_state_any(struct brcmf_cfg80211_info *cfg,
			     unsigned long state)
{
	struct brcmf_cfg80211_vif *vif;

	list_for_each_entry(vif, &cfg->vif_list, list) {
		if (test_bit(state, &vif->sme_state))
			return true;
	}
	return false;
}

static inline bool vif_event_equals(struct brcmf_cfg80211_vif_event *event,
				    u8 action)
{
	u8 evt_action;

	mutex_lock(&event->vif_event_lock);
	evt_action = event->action;
	mutex_unlock(&event->vif_event_lock);
	return evt_action == action;
}

void brcmf_cfg80211_arm_vif_event(struct brcmf_cfg80211_info *cfg,
				  struct brcmf_cfg80211_vif *vif)
{
	struct brcmf_cfg80211_vif_event *event = &cfg->vif_event;

	mutex_lock(&event->vif_event_lock);
	event->vif = vif;
	event->action = 0;
	mutex_unlock(&event->vif_event_lock);
}

bool brcmf_cfg80211_vif_event_armed(struct brcmf_cfg80211_info *cfg)
{
	struct brcmf_cfg80211_vif_event *event = &cfg->vif_event;
	bool armed;

	mutex_lock(&event->vif_event_lock);
	armed = event->vif != NULL;
	mutex_unlock(&event->vif_event_lock);

	return armed;
}
int brcmf_cfg80211_wait_vif_event_timeout(struct brcmf_cfg80211_info *cfg,
					  u8 action, ulong timeout)
{
	struct brcmf_cfg80211_vif_event *event = &cfg->vif_event;

	return wait_event_timeout(event->vif_wq,
				  vif_event_equals(event, action), timeout);
}

static void brcmf_cfg80211_reg_notifier(struct wiphy *wiphy,
					struct regulatory_request *req)
{
	struct brcmf_cfg80211_info *cfg = wiphy_priv(wiphy);
	struct brcmf_if *ifp = netdev_priv(cfg_to_ndev(cfg));
	struct brcmf_fil_country_le ccreq;
	int i;

	brcmf_dbg(TRACE, "enter: initiator=%d, alpha=%c%c\n", req->initiator,
		  req->alpha2[0], req->alpha2[1]);

	/* ignore non-ISO3166 country codes */
	for (i = 0; i < sizeof(req->alpha2); i++)
		if (req->alpha2[i] < 'A' || req->alpha2[i] > 'Z') {
			brcmf_err("not a ISO3166 code\n");
			return;
		}
	memset(&ccreq, 0, sizeof(ccreq));
	ccreq.rev = cpu_to_le32(-1);
	memcpy(ccreq.ccode, req->alpha2, sizeof(req->alpha2));
	if (brcmf_fil_iovar_data_set(ifp, "country", &ccreq, sizeof(ccreq))) {
		brcmf_err("firmware rejected country setting\n");
		return;
	}
	brcmf_setup_wiphybands(wiphy);
}

static void brcmf_free_wiphy(struct wiphy *wiphy)
{
	int i;

	if (!wiphy)
		return;

	if (wiphy->iface_combinations) {
		for (i = 0; i < wiphy->n_iface_combinations; i++)
			kfree(wiphy->iface_combinations[i].limits);
	}
	kfree(wiphy->iface_combinations);
	if (wiphy->bands[IEEE80211_BAND_2GHZ]) {
		kfree(wiphy->bands[IEEE80211_BAND_2GHZ]->channels);
		kfree(wiphy->bands[IEEE80211_BAND_2GHZ]);
	}
	if (wiphy->bands[IEEE80211_BAND_5GHZ]) {
		kfree(wiphy->bands[IEEE80211_BAND_5GHZ]->channels);
		kfree(wiphy->bands[IEEE80211_BAND_5GHZ]);
	}
	wiphy_free(wiphy);
}

struct brcmf_cfg80211_info *brcmf_cfg80211_attach(struct brcmf_pub *drvr,
						  struct device *busdev)
{
	struct net_device *ndev = drvr->iflist[0]->ndev;
	struct brcmf_cfg80211_info *cfg;
	struct wiphy *wiphy;
	struct brcmf_cfg80211_vif *vif;
	struct brcmf_if *ifp;
	s32 err = 0;
	s32 io_type;
	u16 *cap = NULL;

	if (!ndev) {
		brcmf_err("ndev is invalid\n");
		return NULL;
	}

	ifp = netdev_priv(ndev);
	wiphy = wiphy_new(&wl_cfg80211_ops, sizeof(struct brcmf_cfg80211_info));
	if (!wiphy) {
		brcmf_err("Could not allocate wiphy device\n");
		return NULL;
	}
	memcpy(wiphy->perm_addr, drvr->mac, ETH_ALEN);
	set_wiphy_dev(wiphy, busdev);

	cfg = wiphy_priv(wiphy);
	cfg->wiphy = wiphy;
	cfg->pub = drvr;
	init_vif_event(&cfg->vif_event);
	INIT_LIST_HEAD(&cfg->vif_list);

	vif = brcmf_alloc_vif(cfg, NL80211_IFTYPE_STATION, false);
	if (IS_ERR(vif))
		goto wiphy_out;

	vif->ifp = ifp;
	vif->wdev.netdev = ndev;
	ndev->ieee80211_ptr = &vif->wdev;
	SET_NETDEV_DEV(ndev, wiphy_dev(cfg->wiphy));

	err = wl_init_priv(cfg);
	if (err) {
		brcmf_err("Failed to init iwm_priv (%d)\n", err);
		brcmf_free_vif(vif);
		goto wiphy_out;
	}
	ifp->vif = vif;

	/* determine d11 io type before wiphy setup */
	err = brcmf_fil_cmd_int_get(ifp, BRCMF_C_GET_VERSION, &io_type);
	if (err) {
		brcmf_err("Failed to get D11 version (%d)\n", err);
		goto priv_out;
	}
	cfg->d11inf.io_type = (u8)io_type;
	brcmu_d11_attach(&cfg->d11inf);

	err = brcmf_setup_wiphy(wiphy, ifp);
	if (err < 0)
		goto priv_out;

	brcmf_dbg(INFO, "Registering custom regulatory\n");
	wiphy->reg_notifier = brcmf_cfg80211_reg_notifier;
	wiphy->regulatory_flags |= REGULATORY_CUSTOM_REG;
	wiphy_apply_custom_regulatory(wiphy, &brcmf_regdom);

	/* firmware defaults to 40MHz disabled in 2G band. We signal
	 * cfg80211 here that we do and have it decide we can enable
	 * it. But first check if device does support 2G operation.
	 */
	if (wiphy->bands[IEEE80211_BAND_2GHZ]) {
		cap = &wiphy->bands[IEEE80211_BAND_2GHZ]->ht_cap.cap;
		*cap |= IEEE80211_HT_CAP_SUP_WIDTH_20_40;
	}
	err = wiphy_register(wiphy);
	if (err < 0) {
		brcmf_err("Could not register wiphy device (%d)\n", err);
		goto priv_out;
	}

	/* If cfg80211 didn't disable 40MHz HT CAP in wiphy_register(),
	 * setup 40MHz in 2GHz band and enable OBSS scanning.
	 */
	if (cap && (*cap & IEEE80211_HT_CAP_SUP_WIDTH_20_40)) {
		err = brcmf_enable_bw40_2g(cfg);
		if (!err)
			err = brcmf_fil_iovar_int_set(ifp, "obss_coex",
						      BRCMF_OBSS_COEX_AUTO);
		else
			*cap &= ~IEEE80211_HT_CAP_SUP_WIDTH_20_40;
	}

	err = brcmf_p2p_attach(cfg);
	if (err) {
		brcmf_err("P2P initilisation failed (%d)\n", err);
		goto wiphy_unreg_out;
	}
	err = brcmf_btcoex_attach(cfg);
	if (err) {
		brcmf_err("BT-coex initialisation failed (%d)\n", err);
		brcmf_p2p_detach(&cfg->p2p);
		goto wiphy_unreg_out;
	}

	err = brcmf_fil_iovar_int_set(ifp, "tdls_enable", 1);
	if (err) {
		brcmf_dbg(INFO, "TDLS not enabled (%d)\n", err);
		wiphy->flags &= ~WIPHY_FLAG_SUPPORTS_TDLS;
	} else {
		brcmf_fweh_register(cfg->pub, BRCMF_E_TDLS_PEER_EVENT,
				    brcmf_notify_tdls_peer_event);
	}

	return cfg;

wiphy_unreg_out:
	wiphy_unregister(cfg->wiphy);
priv_out:
	wl_deinit_priv(cfg);
	brcmf_free_vif(vif);
wiphy_out:
	brcmf_free_wiphy(wiphy);
	return NULL;
}

void brcmf_cfg80211_detach(struct brcmf_cfg80211_info *cfg)
{
	if (!cfg)
		return;

	brcmf_btcoex_detach(cfg);
	wiphy_unregister(cfg->wiphy);
	wl_deinit_priv(cfg);
	brcmf_free_wiphy(cfg->wiphy);
}<|MERGE_RESOLUTION|>--- conflicted
+++ resolved
@@ -5895,10 +5895,7 @@
 static int brcmf_setup_wiphy(struct wiphy *wiphy, struct brcmf_if *ifp)
 {
 	struct brcmf_pub *drvr = ifp->drvr;
-<<<<<<< HEAD
-=======
 	const struct ieee80211_iface_combination *combo;
->>>>>>> 807249d3
 	struct ieee80211_supported_band *band;
 	u16 max_interfaces = 0;
 	__le32 bandlist[3];
@@ -5913,10 +5910,6 @@
 	if (err)
 		return err;
 
-<<<<<<< HEAD
-	for (i = 0; i < wiphy->iface_combinations->max_interfaces &&
-	     i < ARRAY_SIZE(drvr->addresses); i++) {
-=======
 	for (i = 0, combo = wiphy->iface_combinations;
 	     i < wiphy->n_iface_combinations; i++, combo++) {
 		max_interfaces = max(max_interfaces, combo->max_interfaces);
@@ -5924,7 +5917,6 @@
 
 	for (i = 0; i < max_interfaces && i < ARRAY_SIZE(drvr->addresses);
 	     i++) {
->>>>>>> 807249d3
 		u8 *addr = drvr->addresses[i].addr;
 
 		memcpy(addr, drvr->mac, ETH_ALEN);
