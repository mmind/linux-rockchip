--- conflicted
+++ resolved
@@ -10,16 +10,6 @@
 	select FSL_ENETC_MDIO
 	select PCS_LYNX
 	help
-<<<<<<< HEAD
-	  This driver supports network switches from the Vitesse /
-	  Microsemi / Microchip Ocelot family of switching cores that are
-	  connected to their host CPU via Ethernet.
-	  The following switches are supported:
-	  - VSC9959 (Felix): embedded as a PCIe function of the NXP LS1028A
-	    ENETC integrated endpoint.
-	  - VSC9953 (Seville): embedded as a platform device on the
-	    NXP T1040 SoC.
-=======
 	  This driver supports the VSC9959 (Felix) switch, which is embedded as
 	  a PCIe function of the NXP LS1028A ENETC RCiEP.
 
@@ -33,5 +23,4 @@
 	select PCS_LYNX
 	help
 	  This driver supports the VSC9953 (Seville) switch, which is embedded
-	  as a platform device on the NXP T1040 SoC.
->>>>>>> 2c85ebc5
+	  as a platform device on the NXP T1040 SoC.