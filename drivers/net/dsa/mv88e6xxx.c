--- conflicted
+++ resolved
@@ -1542,8 +1542,6 @@
 			GLOBAL_VTU_DATA_MEMBER_TAG_TAGGED :
 			GLOBAL_VTU_DATA_MEMBER_TAG_NON_MEMBER;
 
-<<<<<<< HEAD
-=======
 	if (mv88e6xxx_6097_family(ds) || mv88e6xxx_6165_family(ds) ||
 	    mv88e6xxx_6351_family(ds) || mv88e6xxx_6352_family(ds)) {
 		struct mv88e6xxx_vtu_stu_entry vstp;
@@ -1990,7 +1988,6 @@
 
 	mutex_lock(&ps->smi_mutex);
 
->>>>>>> 807249d3
 	if (mv88e6xxx_6352_family(ds) || mv88e6xxx_6351_family(ds) ||
 	    mv88e6xxx_6165_family(ds) || mv88e6xxx_6097_family(ds) ||
 	    mv88e6xxx_6185_family(ds) || mv88e6xxx_6095_family(ds) ||
@@ -2063,20 +2060,12 @@
 				reg |= PORT_CONTROL_EGRESS_ADD_TAG;
 		}
 	}
-<<<<<<< HEAD
-	if (mv88e6xxx_6352_family(ds) || mv88e6xxx_6351_family(ds) ||
-	    mv88e6xxx_6165_family(ds) || mv88e6xxx_6097_family(ds) ||
-	    mv88e6xxx_6095_family(ds) || mv88e6xxx_6065_family(ds) ||
-	    mv88e6xxx_6320_family(ds)) {
-		if (ds->dsa_port_mask & (1 << port))
-=======
 	if (dsa_is_dsa_port(ds, port)) {
 		if (mv88e6xxx_6095_family(ds) || mv88e6xxx_6185_family(ds))
 			reg |= PORT_CONTROL_DSA_TAG;
 		if (mv88e6xxx_6352_family(ds) || mv88e6xxx_6351_family(ds) ||
 		    mv88e6xxx_6165_family(ds) || mv88e6xxx_6097_family(ds) ||
 		    mv88e6xxx_6320_family(ds)) {
->>>>>>> 807249d3
 			reg |= PORT_CONTROL_FRAME_MODE_DSA;
 		}
 
@@ -2643,10 +2632,6 @@
 	/* Wait for the flush to complete. */
 	mutex_lock(&ps->smi_mutex);
 	ret = _mv88e6xxx_stats_wait(ds);
-<<<<<<< HEAD
-	mutex_unlock(&ps->smi_mutex);
-
-=======
 	if (ret < 0)
 		goto unlock;
 
@@ -2655,7 +2640,6 @@
 unlock:
 	mutex_unlock(&ps->smi_mutex);
 
->>>>>>> 807249d3
 	return ret;
 }
 
