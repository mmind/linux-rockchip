--- conflicted
+++ resolved
@@ -1136,11 +1136,7 @@
 	union vxlan_addr *remote_ip;
 
 	/* For flow based devices, map all packets to VNI 0 */
-<<<<<<< HEAD
-	if (vs->flags & VXLAN_F_FLOW_BASED)
-=======
 	if (vs->flags & VXLAN_F_COLLECT_METADATA)
->>>>>>> 807249d3
 		vni = 0;
 
 	/* Is this VNI defined? */
@@ -1182,11 +1178,7 @@
 
 	skb_reset_network_header(skb);
 	/* In flow-based mode, GBP is carried in dst_metadata */
-<<<<<<< HEAD
-	if (!(vs->flags & VXLAN_F_FLOW_BASED))
-=======
 	if (!(vs->flags & VXLAN_F_COLLECT_METADATA))
->>>>>>> 807249d3
 		skb->mark = md->gbp;
 
 	if (oip6)
@@ -1216,11 +1208,7 @@
 	stats->rx_bytes += skb->len;
 	u64_stats_update_end(&stats->syncp);
 
-<<<<<<< HEAD
-	netif_rx(skb);
-=======
 	gro_cells_receive(&vxlan->gro_cells, skb);
->>>>>>> 807249d3
 
 	return;
 drop:
@@ -1276,37 +1264,14 @@
 	}
 
 	if (vxlan_collect_metadata(vs)) {
-<<<<<<< HEAD
-		const struct iphdr *iph = ip_hdr(skb);
-
-		tun_dst = metadata_dst_alloc(sizeof(*md), GFP_ATOMIC);
-=======
 		tun_dst = udp_tun_rx_dst(skb, vxlan_get_sk_family(vs), TUNNEL_KEY,
 					 cpu_to_be64(vni >> 8), sizeof(*md));
 
->>>>>>> 807249d3
 		if (!tun_dst)
 			goto drop;
 
 		info = &tun_dst->u.tun_info;
-<<<<<<< HEAD
-		info->key.ipv4_src = iph->saddr;
-		info->key.ipv4_dst = iph->daddr;
-		info->key.ipv4_tos = iph->tos;
-		info->key.ipv4_ttl = iph->ttl;
-		info->key.tp_src = udp_hdr(skb)->source;
-		info->key.tp_dst = udp_hdr(skb)->dest;
-
-		info->mode = IP_TUNNEL_INFO_RX;
-		info->key.tun_flags = TUNNEL_KEY;
-		info->key.tun_id = cpu_to_be64(vni >> 8);
-		if (udp_hdr(skb)->check != 0)
-			info->key.tun_flags |= TUNNEL_CSUM;
-
-		md = ip_tunnel_info_opts(info, sizeof(*md));
-=======
 		md = ip_tunnel_info_opts(info);
->>>>>>> 807249d3
 	} else {
 		memset(md, 0, sizeof(*md));
 	}
@@ -1925,10 +1890,8 @@
 	__u8 tos, ttl;
 	int err;
 	u32 flags = vxlan->flags;
-<<<<<<< HEAD
-
-	/* FIXME: Support IPv6 */
-	info = skb_tunnel_info(skb, AF_INET);
+
+	info = skb_tunnel_info(skb);
 
 	if (rdst) {
 		dst_port = rdst->remote_port ? rdst->remote_port : vxlan->cfg.dst_port;
@@ -1940,25 +1903,6 @@
 				  dev->name);
 			goto drop;
 		}
-
-		dst_port = info->key.tp_dst ? : vxlan->cfg.dst_port;
-		vni = be64_to_cpu(info->key.tun_id);
-		remote_ip.sin.sin_family = AF_INET;
-		remote_ip.sin.sin_addr.s_addr = info->key.ipv4_dst;
-=======
-
-	info = skb_tunnel_info(skb);
-
-	if (rdst) {
-		dst_port = rdst->remote_port ? rdst->remote_port : vxlan->cfg.dst_port;
-		vni = rdst->remote_vni;
-		dst = &rdst->remote_ip;
-	} else {
-		if (!info) {
-			WARN_ONCE(1, "%s: Missing encapsulation instructions\n",
-				  dev->name);
-			goto drop;
-		}
 		if (family != ip_tunnel_info_af(info))
 			goto drop;
 
@@ -1969,7 +1913,6 @@
 			remote_ip.sin.sin_addr.s_addr = info->key.u.ipv4.dst;
 		else
 			remote_ip.sin6.sin6_addr = info->key.u.ipv6.dst;
->>>>>>> 807249d3
 		dst = &remote_ip;
 	}
 
@@ -1994,26 +1937,6 @@
 
 	src_port = udp_flow_src_port(dev_net(dev), skb, vxlan->cfg.port_min,
 				     vxlan->cfg.port_max, true);
-<<<<<<< HEAD
-
-	if (dst->sa.sa_family == AF_INET) {
-		if (info) {
-			if (info->key.tun_flags & TUNNEL_DONT_FRAGMENT)
-				df = htons(IP_DF);
-			if (info->key.tun_flags & TUNNEL_CSUM)
-				flags |= VXLAN_F_UDP_CSUM;
-			else
-				flags &= ~VXLAN_F_UDP_CSUM;
-
-			ttl = info->key.ipv4_ttl;
-			tos = info->key.ipv4_tos;
-
-			if (info->options_len)
-				md = ip_tunnel_info_opts(info, sizeof(*md));
-		} else {
-			md->gbp = skb->mark;
-		}
-=======
 
 	if (info) {
 		if (info->key.tun_flags & TUNNEL_CSUM)
@@ -2033,7 +1956,6 @@
 	if (dst->sa.sa_family == AF_INET) {
 		if (info && (info->key.tun_flags & TUNNEL_DONT_FRAGMENT))
 			df = htons(IP_DF);
->>>>>>> 807249d3
 
 		memset(&fl4, 0, sizeof(fl4));
 		fl4.flowi4_oif = rdst ? rdst->remote_ifindex : 0;
@@ -2132,11 +2054,6 @@
 		}
 
 		ttl = ttl ? : ip6_dst_hoplimit(ndst);
-<<<<<<< HEAD
-		md->gbp = skb->mark;
-
-=======
->>>>>>> 807249d3
 		err = vxlan6_xmit_skb(ndst, sk, skb, dev, &fl6.saddr, &fl6.daddr,
 				      0, ttl, src_port, dst_port, htonl(vni << 8), md,
 				      !net_eq(vxlan->net, dev_net(vxlan->dev)),
@@ -2173,12 +2090,7 @@
 	struct vxlan_rdst *rdst, *fdst = NULL;
 	struct vxlan_fdb *f;
 
-<<<<<<< HEAD
-	/* FIXME: Support IPv6 */
-	info = skb_tunnel_info(skb, AF_INET);
-=======
 	info = skb_tunnel_info(skb);
->>>>>>> 807249d3
 
 	skb_reset_mac_header(skb);
 	eth = eth_hdr(skb);
@@ -2202,13 +2114,8 @@
 #endif
 	}
 
-<<<<<<< HEAD
-	if (vxlan->flags & VXLAN_F_FLOW_BASED &&
-	    info && info->mode == IP_TUNNEL_INFO_TX) {
-=======
 	if (vxlan->flags & VXLAN_F_COLLECT_METADATA &&
 	    info && info->mode & IP_TUNNEL_INFO_TX) {
->>>>>>> 807249d3
 		vxlan_xmit_one(skb, dev, NULL, false);
 		return NETDEV_TX_OK;
 	}
@@ -2543,10 +2450,6 @@
 	[IFLA_VXLAN_RSC]	= { .type = NLA_U8 },
 	[IFLA_VXLAN_L2MISS]	= { .type = NLA_U8 },
 	[IFLA_VXLAN_L3MISS]	= { .type = NLA_U8 },
-<<<<<<< HEAD
-	[IFLA_VXLAN_FLOWBASED]	= { .type = NLA_U8 },
-=======
->>>>>>> 807249d3
 	[IFLA_VXLAN_COLLECT_METADATA]	= { .type = NLA_U8 },
 	[IFLA_VXLAN_PORT]	= { .type = NLA_U16 },
 	[IFLA_VXLAN_UDP_CSUM]	= { .type = NLA_U8 },
@@ -2899,13 +2802,6 @@
 	if (data[IFLA_VXLAN_LIMIT])
 		conf.addrmax = nla_get_u32(data[IFLA_VXLAN_LIMIT]);
 
-<<<<<<< HEAD
-	if (data[IFLA_VXLAN_FLOWBASED] &&
-	    nla_get_u8(data[IFLA_VXLAN_FLOWBASED]))
-		conf.flags |= VXLAN_F_FLOW_BASED;
-
-=======
->>>>>>> 807249d3
 	if (data[IFLA_VXLAN_COLLECT_METADATA] &&
 	    nla_get_u8(data[IFLA_VXLAN_COLLECT_METADATA]))
 		conf.flags |= VXLAN_F_COLLECT_METADATA;
@@ -2992,11 +2888,7 @@
 		nla_total_size(sizeof(__u8)) +	/* IFLA_VXLAN_RSC */
 		nla_total_size(sizeof(__u8)) +	/* IFLA_VXLAN_L2MISS */
 		nla_total_size(sizeof(__u8)) +	/* IFLA_VXLAN_L3MISS */
-<<<<<<< HEAD
-		nla_total_size(sizeof(__u8)) +	/* IFLA_VXLAN_FLOWBASED */
-=======
 		nla_total_size(sizeof(__u8)) +	/* IFLA_VXLAN_COLLECT_METADATA */
->>>>>>> 807249d3
 		nla_total_size(sizeof(__u32)) +	/* IFLA_VXLAN_AGEING */
 		nla_total_size(sizeof(__u32)) +	/* IFLA_VXLAN_LIMIT */
 		nla_total_size(sizeof(struct ifla_vxlan_port_range)) +
@@ -3063,13 +2955,8 @@
 			!!(vxlan->flags & VXLAN_F_L2MISS)) ||
 	    nla_put_u8(skb, IFLA_VXLAN_L3MISS,
 			!!(vxlan->flags & VXLAN_F_L3MISS)) ||
-<<<<<<< HEAD
-	    nla_put_u8(skb, IFLA_VXLAN_FLOWBASED,
-		       !!(vxlan->flags & VXLAN_F_FLOW_BASED)) ||
-=======
 	    nla_put_u8(skb, IFLA_VXLAN_COLLECT_METADATA,
 		       !!(vxlan->flags & VXLAN_F_COLLECT_METADATA)) ||
->>>>>>> 807249d3
 	    nla_put_u32(skb, IFLA_VXLAN_AGEING, vxlan->cfg.age_interval) ||
 	    nla_put_u32(skb, IFLA_VXLAN_LIMIT, vxlan->cfg.addrmax) ||
 	    nla_put_be16(skb, IFLA_VXLAN_PORT, vxlan->cfg.dst_port) ||
