--- conflicted
+++ resolved
@@ -406,11 +406,7 @@
 	 * add_recvbuf_mergeable() + get_mergeable_buf_len()
 	 */
 	truesize = headroom ? PAGE_SIZE : truesize;
-<<<<<<< HEAD
-	tailroom = truesize - len - headroom;
-=======
 	tailroom = truesize - len - headroom - (hdr_padded_len - hdr_len);
->>>>>>> 6195eb15
 	buf = p - headroom;
 
 	len -= hdr_len;
