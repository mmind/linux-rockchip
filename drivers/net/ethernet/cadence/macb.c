--- conflicted
+++ resolved
@@ -2739,8 +2739,6 @@
 	.init = at91ether_init,
 };
 
-<<<<<<< HEAD
-=======
 
 static const struct macb_config zynqmp_config = {
 	.caps = MACB_CAPS_SG_DISABLED | MACB_CAPS_GIGABIT_MODE_AVAILABLE |
@@ -2751,7 +2749,6 @@
 	.jumbo_max_len = 10240,
 };
 
->>>>>>> aefbef10
 static const struct macb_config zynq_config = {
 	.caps = MACB_CAPS_SG_DISABLED | MACB_CAPS_GIGABIT_MODE_AVAILABLE |
 		MACB_CAPS_NO_GIGABIT_HALF,
@@ -2771,10 +2768,7 @@
 	{ .compatible = "atmel,sama5d4-gem", .data = &sama5d4_config },
 	{ .compatible = "cdns,at91rm9200-emac", .data = &emac_config },
 	{ .compatible = "cdns,emac", .data = &emac_config },
-<<<<<<< HEAD
-=======
 	{ .compatible = "cdns,zynqmp-gem", .data = &zynqmp_config},
->>>>>>> aefbef10
 	{ .compatible = "cdns,zynq-gem", .data = &zynq_config },
 	{ /* sentinel */ }
 };
