--- conflicted
+++ resolved
@@ -30,13 +30,11 @@
 #include "stmmac.h"
 
 static const struct of_device_id stmmac_dt_ids[] = {
-<<<<<<< HEAD
+#ifdef CONFIG_DWMAC_MESON
+	{ .compatible = "amlogic,meson6-dwmac", .data = &meson6_dwmac_data},
+#endif
 #ifdef CONFIG_DWMAC_ROCKCHIP
 	{ .compatible = "rockchip,rk3288-gmac", .data = &rk3288_gmac_data},
-=======
-#ifdef CONFIG_DWMAC_MESON
-	{ .compatible = "amlogic,meson6-dwmac", .data = &meson6_dwmac_data},
->>>>>>> 11d15c3c
 #endif
 #ifdef CONFIG_DWMAC_SUNXI
 	{ .compatible = "allwinner,sun7i-a20-gmac", .data = &sun7i_gmac_data},
