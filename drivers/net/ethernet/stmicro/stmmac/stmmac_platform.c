--- conflicted
+++ resolved
@@ -34,14 +34,6 @@
 static const struct of_device_id stmmac_dt_ids[] = {
 	/* SoC specific glue layers should come before generic bindings */
 	{ .compatible = "amlogic,meson6-dwmac", .data = &meson6_dwmac_data},
-<<<<<<< HEAD
-#endif
-#ifdef CONFIG_DWMAC_ROCKCHIP
-	{ .compatible = "rockchip,rk3288-gmac", .data = &rk3288_gmac_data},
-#endif
-#ifdef CONFIG_DWMAC_SUNXI
-=======
->>>>>>> da3d788b
 	{ .compatible = "allwinner,sun7i-a20-gmac", .data = &sun7i_gmac_data},
 	{ .compatible = "st,stih415-dwmac", .data = &stih4xx_dwmac_data},
 	{ .compatible = "st,stih416-dwmac", .data = &stih4xx_dwmac_data},
