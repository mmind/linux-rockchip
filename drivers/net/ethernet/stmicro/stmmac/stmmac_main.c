// SPDX-License-Identifier: GPL-2.0-only
/*******************************************************************************
  This is the driver for the ST MAC 10/100/1000 on-chip Ethernet controllers.
  ST Ethernet IPs are built around a Synopsys IP Core.

	Copyright(C) 2007-2011 STMicroelectronics Ltd


  Author: Giuseppe Cavallaro <peppe.cavallaro@st.com>

  Documentation available at:
	http://www.stlinux.com
  Support available at:
	https://bugzilla.stlinux.com/
*******************************************************************************/

#include <linux/clk.h>
#include <linux/kernel.h>
#include <linux/interrupt.h>
#include <linux/ip.h>
#include <linux/tcp.h>
#include <linux/skbuff.h>
#include <linux/ethtool.h>
#include <linux/if_ether.h>
#include <linux/crc32.h>
#include <linux/mii.h>
#include <linux/if.h>
#include <linux/if_vlan.h>
#include <linux/dma-mapping.h>
#include <linux/slab.h>
#include <linux/prefetch.h>
#include <linux/pinctrl/consumer.h>
#ifdef CONFIG_DEBUG_FS
#include <linux/debugfs.h>
#include <linux/seq_file.h>
#endif /* CONFIG_DEBUG_FS */
#include <linux/net_tstamp.h>
#include <linux/phylink.h>
#include <linux/udp.h>
#include <net/pkt_cls.h>
#include "stmmac_ptp.h"
#include "stmmac.h"
#include <linux/reset.h>
#include <linux/of_mdio.h>
#include "dwmac1000.h"
#include "dwxgmac2.h"
#include "hwif.h"

#define	STMMAC_ALIGN(x)		ALIGN(ALIGN(x, SMP_CACHE_BYTES), 16)
#define	TSO_MAX_BUFF_SIZE	(SZ_16K - 1)

/* Module parameters */
#define TX_TIMEO	5000
static int watchdog = TX_TIMEO;
module_param(watchdog, int, 0644);
MODULE_PARM_DESC(watchdog, "Transmit timeout in milliseconds (default 5s)");

static int debug = -1;
module_param(debug, int, 0644);
MODULE_PARM_DESC(debug, "Message Level (-1: default, 0: no output, 16: all)");

static int phyaddr = -1;
module_param(phyaddr, int, 0444);
MODULE_PARM_DESC(phyaddr, "Physical device address");

#define STMMAC_TX_THRESH	(DMA_TX_SIZE / 4)
#define STMMAC_RX_THRESH	(DMA_RX_SIZE / 4)

static int flow_ctrl = FLOW_AUTO;
module_param(flow_ctrl, int, 0644);
MODULE_PARM_DESC(flow_ctrl, "Flow control ability [on/off]");

static int pause = PAUSE_TIME;
module_param(pause, int, 0644);
MODULE_PARM_DESC(pause, "Flow Control Pause Time");

#define TC_DEFAULT 64
static int tc = TC_DEFAULT;
module_param(tc, int, 0644);
MODULE_PARM_DESC(tc, "DMA threshold control value");

#define	DEFAULT_BUFSIZE	1536
static int buf_sz = DEFAULT_BUFSIZE;
module_param(buf_sz, int, 0644);
MODULE_PARM_DESC(buf_sz, "DMA buffer size");

#define	STMMAC_RX_COPYBREAK	256

static const u32 default_msg_level = (NETIF_MSG_DRV | NETIF_MSG_PROBE |
				      NETIF_MSG_LINK | NETIF_MSG_IFUP |
				      NETIF_MSG_IFDOWN | NETIF_MSG_TIMER);

#define STMMAC_DEFAULT_LPI_TIMER	1000
static int eee_timer = STMMAC_DEFAULT_LPI_TIMER;
module_param(eee_timer, int, 0644);
MODULE_PARM_DESC(eee_timer, "LPI tx expiration time in msec");
#define STMMAC_LPI_T(x) (jiffies + msecs_to_jiffies(x))

/* By default the driver will use the ring mode to manage tx and rx descriptors,
 * but allow user to force to use the chain instead of the ring
 */
static unsigned int chain_mode;
module_param(chain_mode, int, 0444);
MODULE_PARM_DESC(chain_mode, "To use chain instead of ring mode");

static irqreturn_t stmmac_interrupt(int irq, void *dev_id);

#ifdef CONFIG_DEBUG_FS
static const struct net_device_ops stmmac_netdev_ops;
static void stmmac_init_fs(struct net_device *dev);
static void stmmac_exit_fs(struct net_device *dev);
#endif

#define STMMAC_COAL_TIMER(x) (jiffies + usecs_to_jiffies(x))

/**
 * stmmac_verify_args - verify the driver parameters.
 * Description: it checks the driver parameters and set a default in case of
 * errors.
 */
static void stmmac_verify_args(void)
{
	if (unlikely(watchdog < 0))
		watchdog = TX_TIMEO;
	if (unlikely((buf_sz < DEFAULT_BUFSIZE) || (buf_sz > BUF_SIZE_16KiB)))
		buf_sz = DEFAULT_BUFSIZE;
	if (unlikely(flow_ctrl > 1))
		flow_ctrl = FLOW_AUTO;
	else if (likely(flow_ctrl < 0))
		flow_ctrl = FLOW_OFF;
	if (unlikely((pause < 0) || (pause > 0xffff)))
		pause = PAUSE_TIME;
	if (eee_timer < 0)
		eee_timer = STMMAC_DEFAULT_LPI_TIMER;
}

/**
 * stmmac_disable_all_queues - Disable all queues
 * @priv: driver private structure
 */
static void stmmac_disable_all_queues(struct stmmac_priv *priv)
{
	u32 rx_queues_cnt = priv->plat->rx_queues_to_use;
	u32 tx_queues_cnt = priv->plat->tx_queues_to_use;
	u32 maxq = max(rx_queues_cnt, tx_queues_cnt);
	u32 queue;

	for (queue = 0; queue < maxq; queue++) {
		struct stmmac_channel *ch = &priv->channel[queue];

		if (queue < rx_queues_cnt)
			napi_disable(&ch->rx_napi);
		if (queue < tx_queues_cnt)
			napi_disable(&ch->tx_napi);
	}
}

/**
 * stmmac_enable_all_queues - Enable all queues
 * @priv: driver private structure
 */
static void stmmac_enable_all_queues(struct stmmac_priv *priv)
{
	u32 rx_queues_cnt = priv->plat->rx_queues_to_use;
	u32 tx_queues_cnt = priv->plat->tx_queues_to_use;
	u32 maxq = max(rx_queues_cnt, tx_queues_cnt);
	u32 queue;

	for (queue = 0; queue < maxq; queue++) {
		struct stmmac_channel *ch = &priv->channel[queue];

		if (queue < rx_queues_cnt)
			napi_enable(&ch->rx_napi);
		if (queue < tx_queues_cnt)
			napi_enable(&ch->tx_napi);
	}
}

/**
 * stmmac_stop_all_queues - Stop all queues
 * @priv: driver private structure
 */
static void stmmac_stop_all_queues(struct stmmac_priv *priv)
{
	u32 tx_queues_cnt = priv->plat->tx_queues_to_use;
	u32 queue;

	for (queue = 0; queue < tx_queues_cnt; queue++)
		netif_tx_stop_queue(netdev_get_tx_queue(priv->dev, queue));
}

/**
 * stmmac_start_all_queues - Start all queues
 * @priv: driver private structure
 */
static void stmmac_start_all_queues(struct stmmac_priv *priv)
{
	u32 tx_queues_cnt = priv->plat->tx_queues_to_use;
	u32 queue;

	for (queue = 0; queue < tx_queues_cnt; queue++)
		netif_tx_start_queue(netdev_get_tx_queue(priv->dev, queue));
}

static void stmmac_service_event_schedule(struct stmmac_priv *priv)
{
	if (!test_bit(STMMAC_DOWN, &priv->state) &&
	    !test_and_set_bit(STMMAC_SERVICE_SCHED, &priv->state))
		queue_work(priv->wq, &priv->service_task);
}

static void stmmac_global_err(struct stmmac_priv *priv)
{
	netif_carrier_off(priv->dev);
	set_bit(STMMAC_RESET_REQUESTED, &priv->state);
	stmmac_service_event_schedule(priv);
}

/**
 * stmmac_clk_csr_set - dynamically set the MDC clock
 * @priv: driver private structure
 * Description: this is to dynamically set the MDC clock according to the csr
 * clock input.
 * Note:
 *	If a specific clk_csr value is passed from the platform
 *	this means that the CSR Clock Range selection cannot be
 *	changed at run-time and it is fixed (as reported in the driver
 *	documentation). Viceversa the driver will try to set the MDC
 *	clock dynamically according to the actual clock input.
 */
static void stmmac_clk_csr_set(struct stmmac_priv *priv)
{
	u32 clk_rate;

	clk_rate = clk_get_rate(priv->plat->stmmac_clk);

	/* Platform provided default clk_csr would be assumed valid
	 * for all other cases except for the below mentioned ones.
	 * For values higher than the IEEE 802.3 specified frequency
	 * we can not estimate the proper divider as it is not known
	 * the frequency of clk_csr_i. So we do not change the default
	 * divider.
	 */
	if (!(priv->clk_csr & MAC_CSR_H_FRQ_MASK)) {
		if (clk_rate < CSR_F_35M)
			priv->clk_csr = STMMAC_CSR_20_35M;
		else if ((clk_rate >= CSR_F_35M) && (clk_rate < CSR_F_60M))
			priv->clk_csr = STMMAC_CSR_35_60M;
		else if ((clk_rate >= CSR_F_60M) && (clk_rate < CSR_F_100M))
			priv->clk_csr = STMMAC_CSR_60_100M;
		else if ((clk_rate >= CSR_F_100M) && (clk_rate < CSR_F_150M))
			priv->clk_csr = STMMAC_CSR_100_150M;
		else if ((clk_rate >= CSR_F_150M) && (clk_rate < CSR_F_250M))
			priv->clk_csr = STMMAC_CSR_150_250M;
		else if ((clk_rate >= CSR_F_250M) && (clk_rate < CSR_F_300M))
			priv->clk_csr = STMMAC_CSR_250_300M;
	}

	if (priv->plat->has_sun8i) {
		if (clk_rate > 160000000)
			priv->clk_csr = 0x03;
		else if (clk_rate > 80000000)
			priv->clk_csr = 0x02;
		else if (clk_rate > 40000000)
			priv->clk_csr = 0x01;
		else
			priv->clk_csr = 0;
	}

	if (priv->plat->has_xgmac) {
		if (clk_rate > 400000000)
			priv->clk_csr = 0x5;
		else if (clk_rate > 350000000)
			priv->clk_csr = 0x4;
		else if (clk_rate > 300000000)
			priv->clk_csr = 0x3;
		else if (clk_rate > 250000000)
			priv->clk_csr = 0x2;
		else if (clk_rate > 150000000)
			priv->clk_csr = 0x1;
		else
			priv->clk_csr = 0x0;
	}
}

static void print_pkt(unsigned char *buf, int len)
{
	pr_debug("len = %d byte, buf addr: 0x%p\n", len, buf);
	print_hex_dump_bytes("", DUMP_PREFIX_OFFSET, buf, len);
}

static inline u32 stmmac_tx_avail(struct stmmac_priv *priv, u32 queue)
{
	struct stmmac_tx_queue *tx_q = &priv->tx_queue[queue];
	u32 avail;

	if (tx_q->dirty_tx > tx_q->cur_tx)
		avail = tx_q->dirty_tx - tx_q->cur_tx - 1;
	else
		avail = DMA_TX_SIZE - tx_q->cur_tx + tx_q->dirty_tx - 1;

	return avail;
}

/**
 * stmmac_rx_dirty - Get RX queue dirty
 * @priv: driver private structure
 * @queue: RX queue index
 */
static inline u32 stmmac_rx_dirty(struct stmmac_priv *priv, u32 queue)
{
	struct stmmac_rx_queue *rx_q = &priv->rx_queue[queue];
	u32 dirty;

	if (rx_q->dirty_rx <= rx_q->cur_rx)
		dirty = rx_q->cur_rx - rx_q->dirty_rx;
	else
		dirty = DMA_RX_SIZE - rx_q->dirty_rx + rx_q->cur_rx;

	return dirty;
}

/**
 * stmmac_enable_eee_mode - check and enter in LPI mode
 * @priv: driver private structure
 * Description: this function is to verify and enter in LPI mode in case of
 * EEE.
 */
static void stmmac_enable_eee_mode(struct stmmac_priv *priv)
{
	u32 tx_cnt = priv->plat->tx_queues_to_use;
	u32 queue;

	/* check if all TX queues have the work finished */
	for (queue = 0; queue < tx_cnt; queue++) {
		struct stmmac_tx_queue *tx_q = &priv->tx_queue[queue];

		if (tx_q->dirty_tx != tx_q->cur_tx)
			return; /* still unfinished work */
	}

	/* Check and enter in LPI mode */
	if (!priv->tx_path_in_lpi_mode)
		stmmac_set_eee_mode(priv, priv->hw,
				priv->plat->en_tx_lpi_clockgating);
}

/**
 * stmmac_disable_eee_mode - disable and exit from LPI mode
 * @priv: driver private structure
 * Description: this function is to exit and disable EEE in case of
 * LPI state is true. This is called by the xmit.
 */
void stmmac_disable_eee_mode(struct stmmac_priv *priv)
{
	stmmac_reset_eee_mode(priv, priv->hw);
	del_timer_sync(&priv->eee_ctrl_timer);
	priv->tx_path_in_lpi_mode = false;
}

/**
 * stmmac_eee_ctrl_timer - EEE TX SW timer.
 * @arg : data hook
 * Description:
 *  if there is no data transfer and if we are not in LPI state,
 *  then MAC Transmitter can be moved to LPI state.
 */
static void stmmac_eee_ctrl_timer(struct timer_list *t)
{
	struct stmmac_priv *priv = from_timer(priv, t, eee_ctrl_timer);

	stmmac_enable_eee_mode(priv);
	mod_timer(&priv->eee_ctrl_timer, STMMAC_LPI_T(eee_timer));
}

/**
 * stmmac_eee_init - init EEE
 * @priv: driver private structure
 * Description:
 *  if the GMAC supports the EEE (from the HW cap reg) and the phy device
 *  can also manage EEE, this function enable the LPI state and start related
 *  timer.
 */
bool stmmac_eee_init(struct stmmac_priv *priv)
{
	int tx_lpi_timer = priv->tx_lpi_timer;

	/* Using PCS we cannot dial with the phy registers at this stage
	 * so we do not support extra feature like EEE.
	 */
	if (priv->hw->pcs == STMMAC_PCS_TBI ||
	    priv->hw->pcs == STMMAC_PCS_RTBI)
		return false;

	/* Check if MAC core supports the EEE feature. */
	if (!priv->dma_cap.eee)
		return false;

	mutex_lock(&priv->lock);

	/* Check if it needs to be deactivated */
	if (!priv->eee_active) {
		if (priv->eee_enabled) {
			netdev_dbg(priv->dev, "disable EEE\n");
			del_timer_sync(&priv->eee_ctrl_timer);
			stmmac_set_eee_timer(priv, priv->hw, 0, tx_lpi_timer);
		}
		mutex_unlock(&priv->lock);
		return false;
	}

	if (priv->eee_active && !priv->eee_enabled) {
		timer_setup(&priv->eee_ctrl_timer, stmmac_eee_ctrl_timer, 0);
		mod_timer(&priv->eee_ctrl_timer, STMMAC_LPI_T(eee_timer));
		stmmac_set_eee_timer(priv, priv->hw, STMMAC_DEFAULT_LIT_LS,
				     tx_lpi_timer);
	}

	mutex_unlock(&priv->lock);
	netdev_dbg(priv->dev, "Energy-Efficient Ethernet initialized\n");
	return true;
}

/* stmmac_get_tx_hwtstamp - get HW TX timestamps
 * @priv: driver private structure
 * @p : descriptor pointer
 * @skb : the socket buffer
 * Description :
 * This function will read timestamp from the descriptor & pass it to stack.
 * and also perform some sanity checks.
 */
static void stmmac_get_tx_hwtstamp(struct stmmac_priv *priv,
				   struct dma_desc *p, struct sk_buff *skb)
{
	struct skb_shared_hwtstamps shhwtstamp;
	bool found = false;
	u64 ns = 0;

	if (!priv->hwts_tx_en)
		return;

	/* exit if skb doesn't support hw tstamp */
	if (likely(!skb || !(skb_shinfo(skb)->tx_flags & SKBTX_IN_PROGRESS)))
		return;

	/* check tx tstamp status */
	if (stmmac_get_tx_timestamp_status(priv, p)) {
		stmmac_get_timestamp(priv, p, priv->adv_ts, &ns);
		found = true;
	} else if (!stmmac_get_mac_tx_timestamp(priv, priv->hw, &ns)) {
		found = true;
	}

	if (found) {
		memset(&shhwtstamp, 0, sizeof(struct skb_shared_hwtstamps));
		shhwtstamp.hwtstamp = ns_to_ktime(ns);

		netdev_dbg(priv->dev, "get valid TX hw timestamp %llu\n", ns);
		/* pass tstamp to stack */
		skb_tstamp_tx(skb, &shhwtstamp);
	}
}

/* stmmac_get_rx_hwtstamp - get HW RX timestamps
 * @priv: driver private structure
 * @p : descriptor pointer
 * @np : next descriptor pointer
 * @skb : the socket buffer
 * Description :
 * This function will read received packet's timestamp from the descriptor
 * and pass it to stack. It also perform some sanity checks.
 */
static void stmmac_get_rx_hwtstamp(struct stmmac_priv *priv, struct dma_desc *p,
				   struct dma_desc *np, struct sk_buff *skb)
{
	struct skb_shared_hwtstamps *shhwtstamp = NULL;
	struct dma_desc *desc = p;
	u64 ns = 0;

	if (!priv->hwts_rx_en)
		return;
	/* For GMAC4, the valid timestamp is from CTX next desc. */
	if (priv->plat->has_gmac4 || priv->plat->has_xgmac)
		desc = np;

	/* Check if timestamp is available */
	if (stmmac_get_rx_timestamp_status(priv, p, np, priv->adv_ts)) {
		stmmac_get_timestamp(priv, desc, priv->adv_ts, &ns);
		netdev_dbg(priv->dev, "get valid RX hw timestamp %llu\n", ns);
		shhwtstamp = skb_hwtstamps(skb);
		memset(shhwtstamp, 0, sizeof(struct skb_shared_hwtstamps));
		shhwtstamp->hwtstamp = ns_to_ktime(ns);
	} else  {
		netdev_dbg(priv->dev, "cannot get RX hw timestamp\n");
	}
}

/**
 *  stmmac_hwtstamp_set - control hardware timestamping.
 *  @dev: device pointer.
 *  @ifr: An IOCTL specific structure, that can contain a pointer to
 *  a proprietary structure used to pass information to the driver.
 *  Description:
 *  This function configures the MAC to enable/disable both outgoing(TX)
 *  and incoming(RX) packets time stamping based on user input.
 *  Return Value:
 *  0 on success and an appropriate -ve integer on failure.
 */
static int stmmac_hwtstamp_set(struct net_device *dev, struct ifreq *ifr)
{
	struct stmmac_priv *priv = netdev_priv(dev);
	struct hwtstamp_config config;
	struct timespec64 now;
	u64 temp = 0;
	u32 ptp_v2 = 0;
	u32 tstamp_all = 0;
	u32 ptp_over_ipv4_udp = 0;
	u32 ptp_over_ipv6_udp = 0;
	u32 ptp_over_ethernet = 0;
	u32 snap_type_sel = 0;
	u32 ts_master_en = 0;
	u32 ts_event_en = 0;
	u32 sec_inc = 0;
	u32 value = 0;
	bool xmac;

	xmac = priv->plat->has_gmac4 || priv->plat->has_xgmac;

	if (!(priv->dma_cap.time_stamp || priv->adv_ts)) {
		netdev_alert(priv->dev, "No support for HW time stamping\n");
		priv->hwts_tx_en = 0;
		priv->hwts_rx_en = 0;

		return -EOPNOTSUPP;
	}

	if (copy_from_user(&config, ifr->ifr_data,
			   sizeof(config)))
		return -EFAULT;

	netdev_dbg(priv->dev, "%s config flags:0x%x, tx_type:0x%x, rx_filter:0x%x\n",
		   __func__, config.flags, config.tx_type, config.rx_filter);

	/* reserved for future extensions */
	if (config.flags)
		return -EINVAL;

	if (config.tx_type != HWTSTAMP_TX_OFF &&
	    config.tx_type != HWTSTAMP_TX_ON)
		return -ERANGE;

	if (priv->adv_ts) {
		switch (config.rx_filter) {
		case HWTSTAMP_FILTER_NONE:
			/* time stamp no incoming packet at all */
			config.rx_filter = HWTSTAMP_FILTER_NONE;
			break;

		case HWTSTAMP_FILTER_PTP_V1_L4_EVENT:
			/* PTP v1, UDP, any kind of event packet */
			config.rx_filter = HWTSTAMP_FILTER_PTP_V1_L4_EVENT;
			/* 'xmac' hardware can support Sync, Pdelay_Req and
			 * Pdelay_resp by setting bit14 and bits17/16 to 01
			 * This leaves Delay_Req timestamps out.
			 * Enable all events *and* general purpose message
			 * timestamping
			 */
			snap_type_sel = PTP_TCR_SNAPTYPSEL_1;
			ptp_over_ipv4_udp = PTP_TCR_TSIPV4ENA;
			ptp_over_ipv6_udp = PTP_TCR_TSIPV6ENA;
			break;

		case HWTSTAMP_FILTER_PTP_V1_L4_SYNC:
			/* PTP v1, UDP, Sync packet */
			config.rx_filter = HWTSTAMP_FILTER_PTP_V1_L4_SYNC;
			/* take time stamp for SYNC messages only */
			ts_event_en = PTP_TCR_TSEVNTENA;

			ptp_over_ipv4_udp = PTP_TCR_TSIPV4ENA;
			ptp_over_ipv6_udp = PTP_TCR_TSIPV6ENA;
			break;

		case HWTSTAMP_FILTER_PTP_V1_L4_DELAY_REQ:
			/* PTP v1, UDP, Delay_req packet */
			config.rx_filter = HWTSTAMP_FILTER_PTP_V1_L4_DELAY_REQ;
			/* take time stamp for Delay_Req messages only */
			ts_master_en = PTP_TCR_TSMSTRENA;
			ts_event_en = PTP_TCR_TSEVNTENA;

			ptp_over_ipv4_udp = PTP_TCR_TSIPV4ENA;
			ptp_over_ipv6_udp = PTP_TCR_TSIPV6ENA;
			break;

		case HWTSTAMP_FILTER_PTP_V2_L4_EVENT:
			/* PTP v2, UDP, any kind of event packet */
			config.rx_filter = HWTSTAMP_FILTER_PTP_V2_L4_EVENT;
			ptp_v2 = PTP_TCR_TSVER2ENA;
			/* take time stamp for all event messages */
			snap_type_sel = PTP_TCR_SNAPTYPSEL_1;

			ptp_over_ipv4_udp = PTP_TCR_TSIPV4ENA;
			ptp_over_ipv6_udp = PTP_TCR_TSIPV6ENA;
			break;

		case HWTSTAMP_FILTER_PTP_V2_L4_SYNC:
			/* PTP v2, UDP, Sync packet */
			config.rx_filter = HWTSTAMP_FILTER_PTP_V2_L4_SYNC;
			ptp_v2 = PTP_TCR_TSVER2ENA;
			/* take time stamp for SYNC messages only */
			ts_event_en = PTP_TCR_TSEVNTENA;

			ptp_over_ipv4_udp = PTP_TCR_TSIPV4ENA;
			ptp_over_ipv6_udp = PTP_TCR_TSIPV6ENA;
			break;

		case HWTSTAMP_FILTER_PTP_V2_L4_DELAY_REQ:
			/* PTP v2, UDP, Delay_req packet */
			config.rx_filter = HWTSTAMP_FILTER_PTP_V2_L4_DELAY_REQ;
			ptp_v2 = PTP_TCR_TSVER2ENA;
			/* take time stamp for Delay_Req messages only */
			ts_master_en = PTP_TCR_TSMSTRENA;
			ts_event_en = PTP_TCR_TSEVNTENA;

			ptp_over_ipv4_udp = PTP_TCR_TSIPV4ENA;
			ptp_over_ipv6_udp = PTP_TCR_TSIPV6ENA;
			break;

		case HWTSTAMP_FILTER_PTP_V2_EVENT:
			/* PTP v2/802.AS1 any layer, any kind of event packet */
			config.rx_filter = HWTSTAMP_FILTER_PTP_V2_EVENT;
			ptp_v2 = PTP_TCR_TSVER2ENA;
			snap_type_sel = PTP_TCR_SNAPTYPSEL_1;
			ts_event_en = PTP_TCR_TSEVNTENA;
			ptp_over_ipv4_udp = PTP_TCR_TSIPV4ENA;
			ptp_over_ipv6_udp = PTP_TCR_TSIPV6ENA;
			ptp_over_ethernet = PTP_TCR_TSIPENA;
			break;

		case HWTSTAMP_FILTER_PTP_V2_SYNC:
			/* PTP v2/802.AS1, any layer, Sync packet */
			config.rx_filter = HWTSTAMP_FILTER_PTP_V2_SYNC;
			ptp_v2 = PTP_TCR_TSVER2ENA;
			/* take time stamp for SYNC messages only */
			ts_event_en = PTP_TCR_TSEVNTENA;

			ptp_over_ipv4_udp = PTP_TCR_TSIPV4ENA;
			ptp_over_ipv6_udp = PTP_TCR_TSIPV6ENA;
			ptp_over_ethernet = PTP_TCR_TSIPENA;
			break;

		case HWTSTAMP_FILTER_PTP_V2_DELAY_REQ:
			/* PTP v2/802.AS1, any layer, Delay_req packet */
			config.rx_filter = HWTSTAMP_FILTER_PTP_V2_DELAY_REQ;
			ptp_v2 = PTP_TCR_TSVER2ENA;
			/* take time stamp for Delay_Req messages only */
			ts_master_en = PTP_TCR_TSMSTRENA;
			ts_event_en = PTP_TCR_TSEVNTENA;

			ptp_over_ipv4_udp = PTP_TCR_TSIPV4ENA;
			ptp_over_ipv6_udp = PTP_TCR_TSIPV6ENA;
			ptp_over_ethernet = PTP_TCR_TSIPENA;
			break;

		case HWTSTAMP_FILTER_NTP_ALL:
		case HWTSTAMP_FILTER_ALL:
			/* time stamp any incoming packet */
			config.rx_filter = HWTSTAMP_FILTER_ALL;
			tstamp_all = PTP_TCR_TSENALL;
			break;

		default:
			return -ERANGE;
		}
	} else {
		switch (config.rx_filter) {
		case HWTSTAMP_FILTER_NONE:
			config.rx_filter = HWTSTAMP_FILTER_NONE;
			break;
		default:
			/* PTP v1, UDP, any kind of event packet */
			config.rx_filter = HWTSTAMP_FILTER_PTP_V1_L4_EVENT;
			break;
		}
	}
	priv->hwts_rx_en = ((config.rx_filter == HWTSTAMP_FILTER_NONE) ? 0 : 1);
	priv->hwts_tx_en = config.tx_type == HWTSTAMP_TX_ON;

	if (!priv->hwts_tx_en && !priv->hwts_rx_en)
		stmmac_config_hw_tstamping(priv, priv->ptpaddr, 0);
	else {
		value = (PTP_TCR_TSENA | PTP_TCR_TSCFUPDT | PTP_TCR_TSCTRLSSR |
			 tstamp_all | ptp_v2 | ptp_over_ethernet |
			 ptp_over_ipv6_udp | ptp_over_ipv4_udp | ts_event_en |
			 ts_master_en | snap_type_sel);
		stmmac_config_hw_tstamping(priv, priv->ptpaddr, value);

		/* program Sub Second Increment reg */
		stmmac_config_sub_second_increment(priv,
				priv->ptpaddr, priv->plat->clk_ptp_rate,
				xmac, &sec_inc);
		temp = div_u64(1000000000ULL, sec_inc);

		/* Store sub second increment and flags for later use */
		priv->sub_second_inc = sec_inc;
		priv->systime_flags = value;

		/* calculate default added value:
		 * formula is :
		 * addend = (2^32)/freq_div_ratio;
		 * where, freq_div_ratio = 1e9ns/sec_inc
		 */
		temp = (u64)(temp << 32);
		priv->default_addend = div_u64(temp, priv->plat->clk_ptp_rate);
		stmmac_config_addend(priv, priv->ptpaddr, priv->default_addend);

		/* initialize system time */
		ktime_get_real_ts64(&now);

		/* lower 32 bits of tv_sec are safe until y2106 */
		stmmac_init_systime(priv, priv->ptpaddr,
				(u32)now.tv_sec, now.tv_nsec);
	}

	memcpy(&priv->tstamp_config, &config, sizeof(config));

	return copy_to_user(ifr->ifr_data, &config,
			    sizeof(config)) ? -EFAULT : 0;
}

/**
 *  stmmac_hwtstamp_get - read hardware timestamping.
 *  @dev: device pointer.
 *  @ifr: An IOCTL specific structure, that can contain a pointer to
 *  a proprietary structure used to pass information to the driver.
 *  Description:
 *  This function obtain the current hardware timestamping settings
    as requested.
 */
static int stmmac_hwtstamp_get(struct net_device *dev, struct ifreq *ifr)
{
	struct stmmac_priv *priv = netdev_priv(dev);
	struct hwtstamp_config *config = &priv->tstamp_config;

	if (!(priv->dma_cap.time_stamp || priv->dma_cap.atime_stamp))
		return -EOPNOTSUPP;

	return copy_to_user(ifr->ifr_data, config,
			    sizeof(*config)) ? -EFAULT : 0;
}

/**
 * stmmac_init_ptp - init PTP
 * @priv: driver private structure
 * Description: this is to verify if the HW supports the PTPv1 or PTPv2.
 * This is done by looking at the HW cap. register.
 * This function also registers the ptp driver.
 */
static int stmmac_init_ptp(struct stmmac_priv *priv)
{
	bool xmac = priv->plat->has_gmac4 || priv->plat->has_xgmac;

	if (!(priv->dma_cap.time_stamp || priv->dma_cap.atime_stamp))
		return -EOPNOTSUPP;

	priv->adv_ts = 0;
	/* Check if adv_ts can be enabled for dwmac 4.x / xgmac core */
	if (xmac && priv->dma_cap.atime_stamp)
		priv->adv_ts = 1;
	/* Dwmac 3.x core with extend_desc can support adv_ts */
	else if (priv->extend_desc && priv->dma_cap.atime_stamp)
		priv->adv_ts = 1;

	if (priv->dma_cap.time_stamp)
		netdev_info(priv->dev, "IEEE 1588-2002 Timestamp supported\n");

	if (priv->adv_ts)
		netdev_info(priv->dev,
			    "IEEE 1588-2008 Advanced Timestamp supported\n");

	priv->hwts_tx_en = 0;
	priv->hwts_rx_en = 0;

	stmmac_ptp_register(priv);

	return 0;
}

static void stmmac_release_ptp(struct stmmac_priv *priv)
{
	if (priv->plat->clk_ptp_ref)
		clk_disable_unprepare(priv->plat->clk_ptp_ref);
	stmmac_ptp_unregister(priv);
}

/**
 *  stmmac_mac_flow_ctrl - Configure flow control in all queues
 *  @priv: driver private structure
 *  Description: It is used for configuring the flow control in all queues
 */
static void stmmac_mac_flow_ctrl(struct stmmac_priv *priv, u32 duplex)
{
	u32 tx_cnt = priv->plat->tx_queues_to_use;

	stmmac_flow_ctrl(priv, priv->hw, duplex, priv->flow_ctrl,
			priv->pause, tx_cnt);
}

static void stmmac_validate(struct phylink_config *config,
			    unsigned long *supported,
			    struct phylink_link_state *state)
{
	struct stmmac_priv *priv = netdev_priv(to_net_dev(config->dev));
	__ETHTOOL_DECLARE_LINK_MODE_MASK(mac_supported) = { 0, };
	__ETHTOOL_DECLARE_LINK_MODE_MASK(mask) = { 0, };
	int tx_cnt = priv->plat->tx_queues_to_use;
	int max_speed = priv->plat->max_speed;

	phylink_set(mac_supported, 10baseT_Half);
	phylink_set(mac_supported, 10baseT_Full);
	phylink_set(mac_supported, 100baseT_Half);
	phylink_set(mac_supported, 100baseT_Full);
	phylink_set(mac_supported, 1000baseT_Half);
	phylink_set(mac_supported, 1000baseT_Full);
	phylink_set(mac_supported, 1000baseKX_Full);

	phylink_set(mac_supported, Autoneg);
	phylink_set(mac_supported, Pause);
	phylink_set(mac_supported, Asym_Pause);
	phylink_set_port_modes(mac_supported);

	/* Cut down 1G if asked to */
	if ((max_speed > 0) && (max_speed < 1000)) {
		phylink_set(mask, 1000baseT_Full);
		phylink_set(mask, 1000baseX_Full);
	} else if (priv->plat->has_xgmac) {
		if (!max_speed || (max_speed >= 2500)) {
			phylink_set(mac_supported, 2500baseT_Full);
			phylink_set(mac_supported, 2500baseX_Full);
		}
		if (!max_speed || (max_speed >= 5000)) {
			phylink_set(mac_supported, 5000baseT_Full);
		}
		if (!max_speed || (max_speed >= 10000)) {
			phylink_set(mac_supported, 10000baseSR_Full);
			phylink_set(mac_supported, 10000baseLR_Full);
			phylink_set(mac_supported, 10000baseER_Full);
			phylink_set(mac_supported, 10000baseLRM_Full);
			phylink_set(mac_supported, 10000baseT_Full);
			phylink_set(mac_supported, 10000baseKX4_Full);
			phylink_set(mac_supported, 10000baseKR_Full);
		}
		if (!max_speed || (max_speed >= 25000)) {
			phylink_set(mac_supported, 25000baseCR_Full);
			phylink_set(mac_supported, 25000baseKR_Full);
			phylink_set(mac_supported, 25000baseSR_Full);
		}
		if (!max_speed || (max_speed >= 40000)) {
			phylink_set(mac_supported, 40000baseKR4_Full);
			phylink_set(mac_supported, 40000baseCR4_Full);
			phylink_set(mac_supported, 40000baseSR4_Full);
			phylink_set(mac_supported, 40000baseLR4_Full);
		}
		if (!max_speed || (max_speed >= 50000)) {
			phylink_set(mac_supported, 50000baseCR2_Full);
			phylink_set(mac_supported, 50000baseKR2_Full);
			phylink_set(mac_supported, 50000baseSR2_Full);
			phylink_set(mac_supported, 50000baseKR_Full);
			phylink_set(mac_supported, 50000baseSR_Full);
			phylink_set(mac_supported, 50000baseCR_Full);
			phylink_set(mac_supported, 50000baseLR_ER_FR_Full);
			phylink_set(mac_supported, 50000baseDR_Full);
		}
		if (!max_speed || (max_speed >= 100000)) {
			phylink_set(mac_supported, 100000baseKR4_Full);
			phylink_set(mac_supported, 100000baseSR4_Full);
			phylink_set(mac_supported, 100000baseCR4_Full);
			phylink_set(mac_supported, 100000baseLR4_ER4_Full);
			phylink_set(mac_supported, 100000baseKR2_Full);
			phylink_set(mac_supported, 100000baseSR2_Full);
			phylink_set(mac_supported, 100000baseCR2_Full);
			phylink_set(mac_supported, 100000baseLR2_ER2_FR2_Full);
			phylink_set(mac_supported, 100000baseDR2_Full);
		}
	}

	/* Half-Duplex can only work with single queue */
	if (tx_cnt > 1) {
		phylink_set(mask, 10baseT_Half);
		phylink_set(mask, 100baseT_Half);
		phylink_set(mask, 1000baseT_Half);
	}

	linkmode_and(supported, supported, mac_supported);
	linkmode_andnot(supported, supported, mask);

	linkmode_and(state->advertising, state->advertising, mac_supported);
	linkmode_andnot(state->advertising, state->advertising, mask);

	/* If PCS is supported, check which modes it supports. */
	stmmac_xpcs_validate(priv, &priv->hw->xpcs_args, supported, state);
}

static void stmmac_mac_pcs_get_state(struct phylink_config *config,
				     struct phylink_link_state *state)
{
	struct stmmac_priv *priv = netdev_priv(to_net_dev(config->dev));

	state->link = 0;
	stmmac_xpcs_get_state(priv, &priv->hw->xpcs_args, state);
}

static void stmmac_mac_config(struct phylink_config *config, unsigned int mode,
			      const struct phylink_link_state *state)
{
	struct stmmac_priv *priv = netdev_priv(to_net_dev(config->dev));

	stmmac_xpcs_config(priv, &priv->hw->xpcs_args, state);
}

static void stmmac_mac_an_restart(struct phylink_config *config)
{
	/* Not Supported */
}

static void stmmac_mac_link_down(struct phylink_config *config,
				 unsigned int mode, phy_interface_t interface)
{
	struct stmmac_priv *priv = netdev_priv(to_net_dev(config->dev));

	stmmac_mac_set(priv, priv->ioaddr, false);
	priv->eee_active = false;
	stmmac_eee_init(priv);
	stmmac_set_eee_pls(priv, priv->hw, false);
}

static void stmmac_mac_link_up(struct phylink_config *config,
			       struct phy_device *phy,
			       unsigned int mode, phy_interface_t interface,
			       int speed, int duplex,
			       bool tx_pause, bool rx_pause)
{
	struct stmmac_priv *priv = netdev_priv(to_net_dev(config->dev));
	u32 ctrl;

	stmmac_xpcs_link_up(priv, &priv->hw->xpcs_args, speed, interface);

	ctrl = readl(priv->ioaddr + MAC_CTRL_REG);
	ctrl &= ~priv->hw->link.speed_mask;

	if (interface == PHY_INTERFACE_MODE_USXGMII) {
		switch (speed) {
		case SPEED_10000:
			ctrl |= priv->hw->link.xgmii.speed10000;
			break;
		case SPEED_5000:
			ctrl |= priv->hw->link.xgmii.speed5000;
			break;
		case SPEED_2500:
			ctrl |= priv->hw->link.xgmii.speed2500;
			break;
		default:
			return;
		}
	} else if (interface == PHY_INTERFACE_MODE_XLGMII) {
		switch (speed) {
		case SPEED_100000:
			ctrl |= priv->hw->link.xlgmii.speed100000;
			break;
		case SPEED_50000:
			ctrl |= priv->hw->link.xlgmii.speed50000;
			break;
		case SPEED_40000:
			ctrl |= priv->hw->link.xlgmii.speed40000;
			break;
		case SPEED_25000:
			ctrl |= priv->hw->link.xlgmii.speed25000;
			break;
		case SPEED_10000:
			ctrl |= priv->hw->link.xgmii.speed10000;
			break;
		case SPEED_2500:
			ctrl |= priv->hw->link.speed2500;
			break;
		case SPEED_1000:
			ctrl |= priv->hw->link.speed1000;
			break;
		default:
			return;
		}
	} else {
		switch (speed) {
		case SPEED_2500:
			ctrl |= priv->hw->link.speed2500;
			break;
		case SPEED_1000:
			ctrl |= priv->hw->link.speed1000;
			break;
		case SPEED_100:
			ctrl |= priv->hw->link.speed100;
			break;
		case SPEED_10:
			ctrl |= priv->hw->link.speed10;
			break;
		default:
			return;
		}
	}

	priv->speed = speed;

	if (priv->plat->fix_mac_speed)
		priv->plat->fix_mac_speed(priv->plat->bsp_priv, speed);

	if (!duplex)
		ctrl &= ~priv->hw->link.duplex;
	else
		ctrl |= priv->hw->link.duplex;

	/* Flow Control operation */
	if (tx_pause && rx_pause)
		stmmac_mac_flow_ctrl(priv, duplex);

	writel(ctrl, priv->ioaddr + MAC_CTRL_REG);

	stmmac_mac_set(priv, priv->ioaddr, true);
	if (phy && priv->dma_cap.eee) {
		priv->eee_active = phy_init_eee(phy, 1) >= 0;
		priv->eee_enabled = stmmac_eee_init(priv);
		stmmac_set_eee_pls(priv, priv->hw, true);
	}
}

static const struct phylink_mac_ops stmmac_phylink_mac_ops = {
	.validate = stmmac_validate,
	.mac_pcs_get_state = stmmac_mac_pcs_get_state,
	.mac_config = stmmac_mac_config,
	.mac_an_restart = stmmac_mac_an_restart,
	.mac_link_down = stmmac_mac_link_down,
	.mac_link_up = stmmac_mac_link_up,
};

/**
 * stmmac_check_pcs_mode - verify if RGMII/SGMII is supported
 * @priv: driver private structure
 * Description: this is to verify if the HW supports the PCS.
 * Physical Coding Sublayer (PCS) interface that can be used when the MAC is
 * configured for the TBI, RTBI, or SGMII PHY interface.
 */
static void stmmac_check_pcs_mode(struct stmmac_priv *priv)
{
	int interface = priv->plat->interface;

	if (priv->dma_cap.pcs) {
		if ((interface == PHY_INTERFACE_MODE_RGMII) ||
		    (interface == PHY_INTERFACE_MODE_RGMII_ID) ||
		    (interface == PHY_INTERFACE_MODE_RGMII_RXID) ||
		    (interface == PHY_INTERFACE_MODE_RGMII_TXID)) {
			netdev_dbg(priv->dev, "PCS RGMII support enabled\n");
			priv->hw->pcs = STMMAC_PCS_RGMII;
		} else if (interface == PHY_INTERFACE_MODE_SGMII) {
			netdev_dbg(priv->dev, "PCS SGMII support enabled\n");
			priv->hw->pcs = STMMAC_PCS_SGMII;
		}
	}
}

/**
 * stmmac_init_phy - PHY initialization
 * @dev: net device structure
 * Description: it initializes the driver's PHY state, and attaches the PHY
 * to the mac driver.
 *  Return value:
 *  0 on success
 */
static int stmmac_init_phy(struct net_device *dev)
{
	struct stmmac_priv *priv = netdev_priv(dev);
	struct device_node *node;
	int ret;

	node = priv->plat->phylink_node;

	if (node)
		ret = phylink_of_phy_connect(priv->phylink, node, 0);

	/* Some DT bindings do not set-up the PHY handle. Let's try to
	 * manually parse it
	 */
	if (!node || ret) {
		int addr = priv->plat->phy_addr;
		struct phy_device *phydev;

		phydev = mdiobus_get_phy(priv->mii, addr);
		if (!phydev) {
			netdev_err(priv->dev, "no phy at addr %d\n", addr);
			return -ENODEV;
		}

		ret = phylink_connect_phy(priv->phylink, phydev);
	}

	return ret;
}

static int stmmac_phy_setup(struct stmmac_priv *priv)
{
	struct fwnode_handle *fwnode = of_fwnode_handle(priv->plat->phylink_node);
	int mode = priv->plat->phy_interface;
	struct phylink *phylink;

	priv->phylink_config.dev = &priv->dev->dev;
	priv->phylink_config.type = PHYLINK_NETDEV;
	priv->phylink_config.pcs_poll = true;

	if (!fwnode)
		fwnode = dev_fwnode(priv->device);

	phylink = phylink_create(&priv->phylink_config, fwnode,
				 mode, &stmmac_phylink_mac_ops);
	if (IS_ERR(phylink))
		return PTR_ERR(phylink);

	priv->phylink = phylink;
	return 0;
}

static void stmmac_display_rx_rings(struct stmmac_priv *priv)
{
	u32 rx_cnt = priv->plat->rx_queues_to_use;
	void *head_rx;
	u32 queue;

	/* Display RX rings */
	for (queue = 0; queue < rx_cnt; queue++) {
		struct stmmac_rx_queue *rx_q = &priv->rx_queue[queue];

		pr_info("\tRX Queue %u rings\n", queue);

		if (priv->extend_desc)
			head_rx = (void *)rx_q->dma_erx;
		else
			head_rx = (void *)rx_q->dma_rx;

		/* Display RX ring */
		stmmac_display_ring(priv, head_rx, DMA_RX_SIZE, true);
	}
}

static void stmmac_display_tx_rings(struct stmmac_priv *priv)
{
	u32 tx_cnt = priv->plat->tx_queues_to_use;
	void *head_tx;
	u32 queue;

	/* Display TX rings */
	for (queue = 0; queue < tx_cnt; queue++) {
		struct stmmac_tx_queue *tx_q = &priv->tx_queue[queue];

		pr_info("\tTX Queue %d rings\n", queue);

		if (priv->extend_desc)
			head_tx = (void *)tx_q->dma_etx;
		else if (tx_q->tbs & STMMAC_TBS_AVAIL)
			head_tx = (void *)tx_q->dma_entx;
		else
			head_tx = (void *)tx_q->dma_tx;

		stmmac_display_ring(priv, head_tx, DMA_TX_SIZE, false);
	}
}

static void stmmac_display_rings(struct stmmac_priv *priv)
{
	/* Display RX ring */
	stmmac_display_rx_rings(priv);

	/* Display TX ring */
	stmmac_display_tx_rings(priv);
}

static int stmmac_set_bfsize(int mtu, int bufsize)
{
	int ret = bufsize;

	if (mtu >= BUF_SIZE_8KiB)
		ret = BUF_SIZE_16KiB;
	else if (mtu >= BUF_SIZE_4KiB)
		ret = BUF_SIZE_8KiB;
	else if (mtu >= BUF_SIZE_2KiB)
		ret = BUF_SIZE_4KiB;
	else if (mtu > DEFAULT_BUFSIZE)
		ret = BUF_SIZE_2KiB;
	else
		ret = DEFAULT_BUFSIZE;

	return ret;
}

/**
 * stmmac_clear_rx_descriptors - clear RX descriptors
 * @priv: driver private structure
 * @queue: RX queue index
 * Description: this function is called to clear the RX descriptors
 * in case of both basic and extended descriptors are used.
 */
static void stmmac_clear_rx_descriptors(struct stmmac_priv *priv, u32 queue)
{
	struct stmmac_rx_queue *rx_q = &priv->rx_queue[queue];
	int i;

	/* Clear the RX descriptors */
	for (i = 0; i < DMA_RX_SIZE; i++)
		if (priv->extend_desc)
			stmmac_init_rx_desc(priv, &rx_q->dma_erx[i].basic,
					priv->use_riwt, priv->mode,
					(i == DMA_RX_SIZE - 1),
					priv->dma_buf_sz);
		else
			stmmac_init_rx_desc(priv, &rx_q->dma_rx[i],
					priv->use_riwt, priv->mode,
					(i == DMA_RX_SIZE - 1),
					priv->dma_buf_sz);
}

/**
 * stmmac_clear_tx_descriptors - clear tx descriptors
 * @priv: driver private structure
 * @queue: TX queue index.
 * Description: this function is called to clear the TX descriptors
 * in case of both basic and extended descriptors are used.
 */
static void stmmac_clear_tx_descriptors(struct stmmac_priv *priv, u32 queue)
{
	struct stmmac_tx_queue *tx_q = &priv->tx_queue[queue];
	int i;

	/* Clear the TX descriptors */
	for (i = 0; i < DMA_TX_SIZE; i++) {
		int last = (i == (DMA_TX_SIZE - 1));
		struct dma_desc *p;

		if (priv->extend_desc)
			p = &tx_q->dma_etx[i].basic;
		else if (tx_q->tbs & STMMAC_TBS_AVAIL)
			p = &tx_q->dma_entx[i].basic;
		else
			p = &tx_q->dma_tx[i];

		stmmac_init_tx_desc(priv, p, priv->mode, last);
	}
}

/**
 * stmmac_clear_descriptors - clear descriptors
 * @priv: driver private structure
 * Description: this function is called to clear the TX and RX descriptors
 * in case of both basic and extended descriptors are used.
 */
static void stmmac_clear_descriptors(struct stmmac_priv *priv)
{
	u32 rx_queue_cnt = priv->plat->rx_queues_to_use;
	u32 tx_queue_cnt = priv->plat->tx_queues_to_use;
	u32 queue;

	/* Clear the RX descriptors */
	for (queue = 0; queue < rx_queue_cnt; queue++)
		stmmac_clear_rx_descriptors(priv, queue);

	/* Clear the TX descriptors */
	for (queue = 0; queue < tx_queue_cnt; queue++)
		stmmac_clear_tx_descriptors(priv, queue);
}

/**
 * stmmac_init_rx_buffers - init the RX descriptor buffer.
 * @priv: driver private structure
 * @p: descriptor pointer
 * @i: descriptor index
 * @flags: gfp flag
 * @queue: RX queue index
 * Description: this function is called to allocate a receive buffer, perform
 * the DMA mapping and init the descriptor.
 */
static int stmmac_init_rx_buffers(struct stmmac_priv *priv, struct dma_desc *p,
				  int i, gfp_t flags, u32 queue)
{
	struct stmmac_rx_queue *rx_q = &priv->rx_queue[queue];
	struct stmmac_rx_buffer *buf = &rx_q->buf_pool[i];

	buf->page = page_pool_dev_alloc_pages(rx_q->page_pool);
	if (!buf->page)
		return -ENOMEM;

	if (priv->sph) {
		buf->sec_page = page_pool_dev_alloc_pages(rx_q->page_pool);
		if (!buf->sec_page)
			return -ENOMEM;

		buf->sec_addr = page_pool_get_dma_addr(buf->sec_page);
		stmmac_set_desc_sec_addr(priv, p, buf->sec_addr);
	} else {
		buf->sec_page = NULL;
	}

	buf->addr = page_pool_get_dma_addr(buf->page);
	stmmac_set_desc_addr(priv, p, buf->addr);
	if (priv->dma_buf_sz == BUF_SIZE_16KiB)
		stmmac_init_desc3(priv, p);

	return 0;
}

/**
 * stmmac_free_rx_buffer - free RX dma buffers
 * @priv: private structure
 * @queue: RX queue index
 * @i: buffer index.
 */
static void stmmac_free_rx_buffer(struct stmmac_priv *priv, u32 queue, int i)
{
	struct stmmac_rx_queue *rx_q = &priv->rx_queue[queue];
	struct stmmac_rx_buffer *buf = &rx_q->buf_pool[i];

	if (buf->page)
		page_pool_put_full_page(rx_q->page_pool, buf->page, false);
	buf->page = NULL;

	if (buf->sec_page)
		page_pool_put_full_page(rx_q->page_pool, buf->sec_page, false);
	buf->sec_page = NULL;
}

/**
 * stmmac_free_tx_buffer - free RX dma buffers
 * @priv: private structure
 * @queue: RX queue index
 * @i: buffer index.
 */
static void stmmac_free_tx_buffer(struct stmmac_priv *priv, u32 queue, int i)
{
	struct stmmac_tx_queue *tx_q = &priv->tx_queue[queue];

	if (tx_q->tx_skbuff_dma[i].buf) {
		if (tx_q->tx_skbuff_dma[i].map_as_page)
			dma_unmap_page(priv->device,
				       tx_q->tx_skbuff_dma[i].buf,
				       tx_q->tx_skbuff_dma[i].len,
				       DMA_TO_DEVICE);
		else
			dma_unmap_single(priv->device,
					 tx_q->tx_skbuff_dma[i].buf,
					 tx_q->tx_skbuff_dma[i].len,
					 DMA_TO_DEVICE);
	}

	if (tx_q->tx_skbuff[i]) {
		dev_kfree_skb_any(tx_q->tx_skbuff[i]);
		tx_q->tx_skbuff[i] = NULL;
		tx_q->tx_skbuff_dma[i].buf = 0;
		tx_q->tx_skbuff_dma[i].map_as_page = false;
	}
}

/**
 * init_dma_rx_desc_rings - init the RX descriptor rings
 * @dev: net device structure
 * @flags: gfp flag.
 * Description: this function initializes the DMA RX descriptors
 * and allocates the socket buffers. It supports the chained and ring
 * modes.
 */
static int init_dma_rx_desc_rings(struct net_device *dev, gfp_t flags)
{
	struct stmmac_priv *priv = netdev_priv(dev);
	u32 rx_count = priv->plat->rx_queues_to_use;
	int ret = -ENOMEM;
	int queue;
	int i;

	/* RX INITIALIZATION */
	netif_dbg(priv, probe, priv->dev,
		  "SKB addresses:\nskb\t\tskb data\tdma data\n");

	for (queue = 0; queue < rx_count; queue++) {
		struct stmmac_rx_queue *rx_q = &priv->rx_queue[queue];

		netif_dbg(priv, probe, priv->dev,
			  "(%s) dma_rx_phy=0x%08x\n", __func__,
			  (u32)rx_q->dma_rx_phy);

		stmmac_clear_rx_descriptors(priv, queue);

		for (i = 0; i < DMA_RX_SIZE; i++) {
			struct dma_desc *p;

			if (priv->extend_desc)
				p = &((rx_q->dma_erx + i)->basic);
			else
				p = rx_q->dma_rx + i;

			ret = stmmac_init_rx_buffers(priv, p, i, flags,
						     queue);
			if (ret)
				goto err_init_rx_buffers;
		}

		rx_q->cur_rx = 0;
		rx_q->dirty_rx = (unsigned int)(i - DMA_RX_SIZE);

		/* Setup the chained descriptor addresses */
		if (priv->mode == STMMAC_CHAIN_MODE) {
			if (priv->extend_desc)
				stmmac_mode_init(priv, rx_q->dma_erx,
						rx_q->dma_rx_phy, DMA_RX_SIZE, 1);
			else
				stmmac_mode_init(priv, rx_q->dma_rx,
						rx_q->dma_rx_phy, DMA_RX_SIZE, 0);
		}
	}

	return 0;

err_init_rx_buffers:
	while (queue >= 0) {
		while (--i >= 0)
			stmmac_free_rx_buffer(priv, queue, i);

		if (queue == 0)
			break;

		i = DMA_RX_SIZE;
		queue--;
	}

	return ret;
}

/**
 * init_dma_tx_desc_rings - init the TX descriptor rings
 * @dev: net device structure.
 * Description: this function initializes the DMA TX descriptors
 * and allocates the socket buffers. It supports the chained and ring
 * modes.
 */
static int init_dma_tx_desc_rings(struct net_device *dev)
{
	struct stmmac_priv *priv = netdev_priv(dev);
	u32 tx_queue_cnt = priv->plat->tx_queues_to_use;
	u32 queue;
	int i;

	for (queue = 0; queue < tx_queue_cnt; queue++) {
		struct stmmac_tx_queue *tx_q = &priv->tx_queue[queue];

		netif_dbg(priv, probe, priv->dev,
			  "(%s) dma_tx_phy=0x%08x\n", __func__,
			 (u32)tx_q->dma_tx_phy);

		/* Setup the chained descriptor addresses */
		if (priv->mode == STMMAC_CHAIN_MODE) {
			if (priv->extend_desc)
				stmmac_mode_init(priv, tx_q->dma_etx,
						tx_q->dma_tx_phy, DMA_TX_SIZE, 1);
			else if (!(tx_q->tbs & STMMAC_TBS_AVAIL))
				stmmac_mode_init(priv, tx_q->dma_tx,
						tx_q->dma_tx_phy, DMA_TX_SIZE, 0);
		}

		for (i = 0; i < DMA_TX_SIZE; i++) {
			struct dma_desc *p;
			if (priv->extend_desc)
				p = &((tx_q->dma_etx + i)->basic);
			else if (tx_q->tbs & STMMAC_TBS_AVAIL)
				p = &((tx_q->dma_entx + i)->basic);
			else
				p = tx_q->dma_tx + i;

			stmmac_clear_desc(priv, p);

			tx_q->tx_skbuff_dma[i].buf = 0;
			tx_q->tx_skbuff_dma[i].map_as_page = false;
			tx_q->tx_skbuff_dma[i].len = 0;
			tx_q->tx_skbuff_dma[i].last_segment = false;
			tx_q->tx_skbuff[i] = NULL;
		}

		tx_q->dirty_tx = 0;
		tx_q->cur_tx = 0;
		tx_q->mss = 0;

		netdev_tx_reset_queue(netdev_get_tx_queue(priv->dev, queue));
	}

	return 0;
}

/**
 * init_dma_desc_rings - init the RX/TX descriptor rings
 * @dev: net device structure
 * @flags: gfp flag.
 * Description: this function initializes the DMA RX/TX descriptors
 * and allocates the socket buffers. It supports the chained and ring
 * modes.
 */
static int init_dma_desc_rings(struct net_device *dev, gfp_t flags)
{
	struct stmmac_priv *priv = netdev_priv(dev);
	int ret;

	ret = init_dma_rx_desc_rings(dev, flags);
	if (ret)
		return ret;

	ret = init_dma_tx_desc_rings(dev);

	stmmac_clear_descriptors(priv);

	if (netif_msg_hw(priv))
		stmmac_display_rings(priv);

	return ret;
}

/**
 * dma_free_rx_skbufs - free RX dma buffers
 * @priv: private structure
 * @queue: RX queue index
 */
static void dma_free_rx_skbufs(struct stmmac_priv *priv, u32 queue)
{
	int i;

	for (i = 0; i < DMA_RX_SIZE; i++)
		stmmac_free_rx_buffer(priv, queue, i);
}

/**
 * dma_free_tx_skbufs - free TX dma buffers
 * @priv: private structure
 * @queue: TX queue index
 */
static void dma_free_tx_skbufs(struct stmmac_priv *priv, u32 queue)
{
	int i;

	for (i = 0; i < DMA_TX_SIZE; i++)
		stmmac_free_tx_buffer(priv, queue, i);
}

/**
 * free_dma_rx_desc_resources - free RX dma desc resources
 * @priv: private structure
 */
static void free_dma_rx_desc_resources(struct stmmac_priv *priv)
{
	u32 rx_count = priv->plat->rx_queues_to_use;
	u32 queue;

	/* Free RX queue resources */
	for (queue = 0; queue < rx_count; queue++) {
		struct stmmac_rx_queue *rx_q = &priv->rx_queue[queue];

		/* Release the DMA RX socket buffers */
		dma_free_rx_skbufs(priv, queue);

		/* Free DMA regions of consistent memory previously allocated */
		if (!priv->extend_desc)
			dma_free_coherent(priv->device,
					  DMA_RX_SIZE * sizeof(struct dma_desc),
					  rx_q->dma_rx, rx_q->dma_rx_phy);
		else
			dma_free_coherent(priv->device, DMA_RX_SIZE *
					  sizeof(struct dma_extended_desc),
					  rx_q->dma_erx, rx_q->dma_rx_phy);

		kfree(rx_q->buf_pool);
		if (rx_q->page_pool)
			page_pool_destroy(rx_q->page_pool);
	}
}

/**
 * free_dma_tx_desc_resources - free TX dma desc resources
 * @priv: private structure
 */
static void free_dma_tx_desc_resources(struct stmmac_priv *priv)
{
	u32 tx_count = priv->plat->tx_queues_to_use;
	u32 queue;

	/* Free TX queue resources */
	for (queue = 0; queue < tx_count; queue++) {
		struct stmmac_tx_queue *tx_q = &priv->tx_queue[queue];
		size_t size;
		void *addr;

		/* Release the DMA TX socket buffers */
		dma_free_tx_skbufs(priv, queue);

		if (priv->extend_desc) {
			size = sizeof(struct dma_extended_desc);
			addr = tx_q->dma_etx;
		} else if (tx_q->tbs & STMMAC_TBS_AVAIL) {
			size = sizeof(struct dma_edesc);
			addr = tx_q->dma_entx;
		} else {
			size = sizeof(struct dma_desc);
			addr = tx_q->dma_tx;
		}

		size *= DMA_TX_SIZE;

		dma_free_coherent(priv->device, size, addr, tx_q->dma_tx_phy);

		kfree(tx_q->tx_skbuff_dma);
		kfree(tx_q->tx_skbuff);
	}
}

/**
 * alloc_dma_rx_desc_resources - alloc RX resources.
 * @priv: private structure
 * Description: according to which descriptor can be used (extend or basic)
 * this function allocates the resources for TX and RX paths. In case of
 * reception, for example, it pre-allocated the RX socket buffer in order to
 * allow zero-copy mechanism.
 */
static int alloc_dma_rx_desc_resources(struct stmmac_priv *priv)
{
	u32 rx_count = priv->plat->rx_queues_to_use;
	int ret = -ENOMEM;
	u32 queue;

	/* RX queues buffers and DMA */
	for (queue = 0; queue < rx_count; queue++) {
		struct stmmac_rx_queue *rx_q = &priv->rx_queue[queue];
		struct page_pool_params pp_params = { 0 };
		unsigned int num_pages;

		rx_q->queue_index = queue;
		rx_q->priv_data = priv;

		pp_params.flags = PP_FLAG_DMA_MAP;
		pp_params.pool_size = DMA_RX_SIZE;
		num_pages = DIV_ROUND_UP(priv->dma_buf_sz, PAGE_SIZE);
		pp_params.order = ilog2(num_pages);
		pp_params.nid = dev_to_node(priv->device);
		pp_params.dev = priv->device;
		pp_params.dma_dir = DMA_FROM_DEVICE;

		rx_q->page_pool = page_pool_create(&pp_params);
		if (IS_ERR(rx_q->page_pool)) {
			ret = PTR_ERR(rx_q->page_pool);
			rx_q->page_pool = NULL;
			goto err_dma;
		}

		rx_q->buf_pool = kcalloc(DMA_RX_SIZE, sizeof(*rx_q->buf_pool),
					 GFP_KERNEL);
		if (!rx_q->buf_pool)
			goto err_dma;

		if (priv->extend_desc) {
			rx_q->dma_erx = dma_alloc_coherent(priv->device,
							   DMA_RX_SIZE * sizeof(struct dma_extended_desc),
							   &rx_q->dma_rx_phy,
							   GFP_KERNEL);
			if (!rx_q->dma_erx)
				goto err_dma;

		} else {
			rx_q->dma_rx = dma_alloc_coherent(priv->device,
							  DMA_RX_SIZE * sizeof(struct dma_desc),
							  &rx_q->dma_rx_phy,
							  GFP_KERNEL);
			if (!rx_q->dma_rx)
				goto err_dma;
		}
	}

	return 0;

err_dma:
	free_dma_rx_desc_resources(priv);

	return ret;
}

/**
 * alloc_dma_tx_desc_resources - alloc TX resources.
 * @priv: private structure
 * Description: according to which descriptor can be used (extend or basic)
 * this function allocates the resources for TX and RX paths. In case of
 * reception, for example, it pre-allocated the RX socket buffer in order to
 * allow zero-copy mechanism.
 */
static int alloc_dma_tx_desc_resources(struct stmmac_priv *priv)
{
	u32 tx_count = priv->plat->tx_queues_to_use;
	int ret = -ENOMEM;
	u32 queue;

	/* TX queues buffers and DMA */
	for (queue = 0; queue < tx_count; queue++) {
		struct stmmac_tx_queue *tx_q = &priv->tx_queue[queue];
		size_t size;
		void *addr;

		tx_q->queue_index = queue;
		tx_q->priv_data = priv;

		tx_q->tx_skbuff_dma = kcalloc(DMA_TX_SIZE,
					      sizeof(*tx_q->tx_skbuff_dma),
					      GFP_KERNEL);
		if (!tx_q->tx_skbuff_dma)
			goto err_dma;

		tx_q->tx_skbuff = kcalloc(DMA_TX_SIZE,
					  sizeof(struct sk_buff *),
					  GFP_KERNEL);
		if (!tx_q->tx_skbuff)
			goto err_dma;

		if (priv->extend_desc)
			size = sizeof(struct dma_extended_desc);
		else if (tx_q->tbs & STMMAC_TBS_AVAIL)
			size = sizeof(struct dma_edesc);
		else
			size = sizeof(struct dma_desc);

		size *= DMA_TX_SIZE;

		addr = dma_alloc_coherent(priv->device, size,
					  &tx_q->dma_tx_phy, GFP_KERNEL);
		if (!addr)
			goto err_dma;

		if (priv->extend_desc)
			tx_q->dma_etx = addr;
		else if (tx_q->tbs & STMMAC_TBS_AVAIL)
			tx_q->dma_entx = addr;
		else
			tx_q->dma_tx = addr;
	}

	return 0;

err_dma:
	free_dma_tx_desc_resources(priv);
	return ret;
}

/**
 * alloc_dma_desc_resources - alloc TX/RX resources.
 * @priv: private structure
 * Description: according to which descriptor can be used (extend or basic)
 * this function allocates the resources for TX and RX paths. In case of
 * reception, for example, it pre-allocated the RX socket buffer in order to
 * allow zero-copy mechanism.
 */
static int alloc_dma_desc_resources(struct stmmac_priv *priv)
{
	/* RX Allocation */
	int ret = alloc_dma_rx_desc_resources(priv);

	if (ret)
		return ret;

	ret = alloc_dma_tx_desc_resources(priv);

	return ret;
}

/**
 * free_dma_desc_resources - free dma desc resources
 * @priv: private structure
 */
static void free_dma_desc_resources(struct stmmac_priv *priv)
{
	/* Release the DMA RX socket buffers */
	free_dma_rx_desc_resources(priv);

	/* Release the DMA TX socket buffers */
	free_dma_tx_desc_resources(priv);
}

/**
 *  stmmac_mac_enable_rx_queues - Enable MAC rx queues
 *  @priv: driver private structure
 *  Description: It is used for enabling the rx queues in the MAC
 */
static void stmmac_mac_enable_rx_queues(struct stmmac_priv *priv)
{
	u32 rx_queues_count = priv->plat->rx_queues_to_use;
	int queue;
	u8 mode;

	for (queue = 0; queue < rx_queues_count; queue++) {
		mode = priv->plat->rx_queues_cfg[queue].mode_to_use;
		stmmac_rx_queue_enable(priv, priv->hw, mode, queue);
	}
}

/**
 * stmmac_start_rx_dma - start RX DMA channel
 * @priv: driver private structure
 * @chan: RX channel index
 * Description:
 * This starts a RX DMA channel
 */
static void stmmac_start_rx_dma(struct stmmac_priv *priv, u32 chan)
{
	netdev_dbg(priv->dev, "DMA RX processes started in channel %d\n", chan);
	stmmac_start_rx(priv, priv->ioaddr, chan);
}

/**
 * stmmac_start_tx_dma - start TX DMA channel
 * @priv: driver private structure
 * @chan: TX channel index
 * Description:
 * This starts a TX DMA channel
 */
static void stmmac_start_tx_dma(struct stmmac_priv *priv, u32 chan)
{
	netdev_dbg(priv->dev, "DMA TX processes started in channel %d\n", chan);
	stmmac_start_tx(priv, priv->ioaddr, chan);
}

/**
 * stmmac_stop_rx_dma - stop RX DMA channel
 * @priv: driver private structure
 * @chan: RX channel index
 * Description:
 * This stops a RX DMA channel
 */
static void stmmac_stop_rx_dma(struct stmmac_priv *priv, u32 chan)
{
	netdev_dbg(priv->dev, "DMA RX processes stopped in channel %d\n", chan);
	stmmac_stop_rx(priv, priv->ioaddr, chan);
}

/**
 * stmmac_stop_tx_dma - stop TX DMA channel
 * @priv: driver private structure
 * @chan: TX channel index
 * Description:
 * This stops a TX DMA channel
 */
static void stmmac_stop_tx_dma(struct stmmac_priv *priv, u32 chan)
{
	netdev_dbg(priv->dev, "DMA TX processes stopped in channel %d\n", chan);
	stmmac_stop_tx(priv, priv->ioaddr, chan);
}

/**
 * stmmac_start_all_dma - start all RX and TX DMA channels
 * @priv: driver private structure
 * Description:
 * This starts all the RX and TX DMA channels
 */
static void stmmac_start_all_dma(struct stmmac_priv *priv)
{
	u32 rx_channels_count = priv->plat->rx_queues_to_use;
	u32 tx_channels_count = priv->plat->tx_queues_to_use;
	u32 chan = 0;

	for (chan = 0; chan < rx_channels_count; chan++)
		stmmac_start_rx_dma(priv, chan);

	for (chan = 0; chan < tx_channels_count; chan++)
		stmmac_start_tx_dma(priv, chan);
}

/**
 * stmmac_stop_all_dma - stop all RX and TX DMA channels
 * @priv: driver private structure
 * Description:
 * This stops the RX and TX DMA channels
 */
static void stmmac_stop_all_dma(struct stmmac_priv *priv)
{
	u32 rx_channels_count = priv->plat->rx_queues_to_use;
	u32 tx_channels_count = priv->plat->tx_queues_to_use;
	u32 chan = 0;

	for (chan = 0; chan < rx_channels_count; chan++)
		stmmac_stop_rx_dma(priv, chan);

	for (chan = 0; chan < tx_channels_count; chan++)
		stmmac_stop_tx_dma(priv, chan);
}

/**
 *  stmmac_dma_operation_mode - HW DMA operation mode
 *  @priv: driver private structure
 *  Description: it is used for configuring the DMA operation mode register in
 *  order to program the tx/rx DMA thresholds or Store-And-Forward mode.
 */
static void stmmac_dma_operation_mode(struct stmmac_priv *priv)
{
	u32 rx_channels_count = priv->plat->rx_queues_to_use;
	u32 tx_channels_count = priv->plat->tx_queues_to_use;
	int rxfifosz = priv->plat->rx_fifo_size;
	int txfifosz = priv->plat->tx_fifo_size;
	u32 txmode = 0;
	u32 rxmode = 0;
	u32 chan = 0;
	u8 qmode = 0;

	if (rxfifosz == 0)
		rxfifosz = priv->dma_cap.rx_fifo_size;
	if (txfifosz == 0)
		txfifosz = priv->dma_cap.tx_fifo_size;

	/* Adjust for real per queue fifo size */
	rxfifosz /= rx_channels_count;
	txfifosz /= tx_channels_count;

	if (priv->plat->force_thresh_dma_mode) {
		txmode = tc;
		rxmode = tc;
	} else if (priv->plat->force_sf_dma_mode || priv->plat->tx_coe) {
		/*
		 * In case of GMAC, SF mode can be enabled
		 * to perform the TX COE in HW. This depends on:
		 * 1) TX COE if actually supported
		 * 2) There is no bugged Jumbo frame support
		 *    that needs to not insert csum in the TDES.
		 */
		txmode = SF_DMA_MODE;
		rxmode = SF_DMA_MODE;
		priv->xstats.threshold = SF_DMA_MODE;
	} else {
		txmode = tc;
		rxmode = SF_DMA_MODE;
	}

	/* configure all channels */
	for (chan = 0; chan < rx_channels_count; chan++) {
		qmode = priv->plat->rx_queues_cfg[chan].mode_to_use;

		stmmac_dma_rx_mode(priv, priv->ioaddr, rxmode, chan,
				rxfifosz, qmode);
		stmmac_set_dma_bfsize(priv, priv->ioaddr, priv->dma_buf_sz,
				chan);
	}

	for (chan = 0; chan < tx_channels_count; chan++) {
		qmode = priv->plat->tx_queues_cfg[chan].mode_to_use;

		stmmac_dma_tx_mode(priv, priv->ioaddr, txmode, chan,
				txfifosz, qmode);
	}
}

/**
 * stmmac_tx_clean - to manage the transmission completion
 * @priv: driver private structure
 * @queue: TX queue index
 * Description: it reclaims the transmit resources after transmission completes.
 */
static int stmmac_tx_clean(struct stmmac_priv *priv, int budget, u32 queue)
{
	struct stmmac_tx_queue *tx_q = &priv->tx_queue[queue];
	unsigned int bytes_compl = 0, pkts_compl = 0;
	unsigned int entry, count = 0;

	__netif_tx_lock_bh(netdev_get_tx_queue(priv->dev, queue));

	priv->xstats.tx_clean++;

	entry = tx_q->dirty_tx;
	while ((entry != tx_q->cur_tx) && (count < budget)) {
		struct sk_buff *skb = tx_q->tx_skbuff[entry];
		struct dma_desc *p;
		int status;

		if (priv->extend_desc)
			p = (struct dma_desc *)(tx_q->dma_etx + entry);
		else if (tx_q->tbs & STMMAC_TBS_AVAIL)
			p = &tx_q->dma_entx[entry].basic;
		else
			p = tx_q->dma_tx + entry;

		status = stmmac_tx_status(priv, &priv->dev->stats,
				&priv->xstats, p, priv->ioaddr);
		/* Check if the descriptor is owned by the DMA */
		if (unlikely(status & tx_dma_own))
			break;

		count++;

		/* Make sure descriptor fields are read after reading
		 * the own bit.
		 */
		dma_rmb();

		/* Just consider the last segment and ...*/
		if (likely(!(status & tx_not_ls))) {
			/* ... verify the status error condition */
			if (unlikely(status & tx_err)) {
				priv->dev->stats.tx_errors++;
			} else {
				priv->dev->stats.tx_packets++;
				priv->xstats.tx_pkt_n++;
			}
			stmmac_get_tx_hwtstamp(priv, p, skb);
		}

		if (likely(tx_q->tx_skbuff_dma[entry].buf)) {
			if (tx_q->tx_skbuff_dma[entry].map_as_page)
				dma_unmap_page(priv->device,
					       tx_q->tx_skbuff_dma[entry].buf,
					       tx_q->tx_skbuff_dma[entry].len,
					       DMA_TO_DEVICE);
			else
				dma_unmap_single(priv->device,
						 tx_q->tx_skbuff_dma[entry].buf,
						 tx_q->tx_skbuff_dma[entry].len,
						 DMA_TO_DEVICE);
			tx_q->tx_skbuff_dma[entry].buf = 0;
			tx_q->tx_skbuff_dma[entry].len = 0;
			tx_q->tx_skbuff_dma[entry].map_as_page = false;
		}

		stmmac_clean_desc3(priv, tx_q, p);

		tx_q->tx_skbuff_dma[entry].last_segment = false;
		tx_q->tx_skbuff_dma[entry].is_jumbo = false;

		if (likely(skb != NULL)) {
			pkts_compl++;
			bytes_compl += skb->len;
			dev_consume_skb_any(skb);
			tx_q->tx_skbuff[entry] = NULL;
		}

		stmmac_release_tx_desc(priv, p, priv->mode);

		entry = STMMAC_GET_ENTRY(entry, DMA_TX_SIZE);
	}
	tx_q->dirty_tx = entry;

	netdev_tx_completed_queue(netdev_get_tx_queue(priv->dev, queue),
				  pkts_compl, bytes_compl);

	if (unlikely(netif_tx_queue_stopped(netdev_get_tx_queue(priv->dev,
								queue))) &&
	    stmmac_tx_avail(priv, queue) > STMMAC_TX_THRESH) {

		netif_dbg(priv, tx_done, priv->dev,
			  "%s: restart transmit\n", __func__);
		netif_tx_wake_queue(netdev_get_tx_queue(priv->dev, queue));
	}

	if ((priv->eee_enabled) && (!priv->tx_path_in_lpi_mode)) {
		stmmac_enable_eee_mode(priv);
		mod_timer(&priv->eee_ctrl_timer, STMMAC_LPI_T(eee_timer));
	}

	/* We still have pending packets, let's call for a new scheduling */
	if (tx_q->dirty_tx != tx_q->cur_tx)
		mod_timer(&tx_q->txtimer, STMMAC_COAL_TIMER(priv->tx_coal_timer));

	__netif_tx_unlock_bh(netdev_get_tx_queue(priv->dev, queue));

	return count;
}

/**
 * stmmac_tx_err - to manage the tx error
 * @priv: driver private structure
 * @chan: channel index
 * Description: it cleans the descriptors and restarts the transmission
 * in case of transmission errors.
 */
static void stmmac_tx_err(struct stmmac_priv *priv, u32 chan)
{
	struct stmmac_tx_queue *tx_q = &priv->tx_queue[chan];

	netif_tx_stop_queue(netdev_get_tx_queue(priv->dev, chan));

	stmmac_stop_tx_dma(priv, chan);
	dma_free_tx_skbufs(priv, chan);
	stmmac_clear_tx_descriptors(priv, chan);
	tx_q->dirty_tx = 0;
	tx_q->cur_tx = 0;
	tx_q->mss = 0;
	netdev_tx_reset_queue(netdev_get_tx_queue(priv->dev, chan));
	stmmac_init_tx_chan(priv, priv->ioaddr, priv->plat->dma_cfg,
			    tx_q->dma_tx_phy, chan);
	stmmac_start_tx_dma(priv, chan);

	priv->dev->stats.tx_errors++;
	netif_tx_wake_queue(netdev_get_tx_queue(priv->dev, chan));
}

/**
 *  stmmac_set_dma_operation_mode - Set DMA operation mode by channel
 *  @priv: driver private structure
 *  @txmode: TX operating mode
 *  @rxmode: RX operating mode
 *  @chan: channel index
 *  Description: it is used for configuring of the DMA operation mode in
 *  runtime in order to program the tx/rx DMA thresholds or Store-And-Forward
 *  mode.
 */
static void stmmac_set_dma_operation_mode(struct stmmac_priv *priv, u32 txmode,
					  u32 rxmode, u32 chan)
{
	u8 rxqmode = priv->plat->rx_queues_cfg[chan].mode_to_use;
	u8 txqmode = priv->plat->tx_queues_cfg[chan].mode_to_use;
	u32 rx_channels_count = priv->plat->rx_queues_to_use;
	u32 tx_channels_count = priv->plat->tx_queues_to_use;
	int rxfifosz = priv->plat->rx_fifo_size;
	int txfifosz = priv->plat->tx_fifo_size;

	if (rxfifosz == 0)
		rxfifosz = priv->dma_cap.rx_fifo_size;
	if (txfifosz == 0)
		txfifosz = priv->dma_cap.tx_fifo_size;

	/* Adjust for real per queue fifo size */
	rxfifosz /= rx_channels_count;
	txfifosz /= tx_channels_count;

	stmmac_dma_rx_mode(priv, priv->ioaddr, rxmode, chan, rxfifosz, rxqmode);
	stmmac_dma_tx_mode(priv, priv->ioaddr, txmode, chan, txfifosz, txqmode);
}

static bool stmmac_safety_feat_interrupt(struct stmmac_priv *priv)
{
	int ret;

	ret = stmmac_safety_feat_irq_status(priv, priv->dev,
			priv->ioaddr, priv->dma_cap.asp, &priv->sstats);
	if (ret && (ret != -EINVAL)) {
		stmmac_global_err(priv);
		return true;
	}

	return false;
}

static int stmmac_napi_check(struct stmmac_priv *priv, u32 chan)
{
	int status = stmmac_dma_interrupt_status(priv, priv->ioaddr,
						 &priv->xstats, chan);
	struct stmmac_channel *ch = &priv->channel[chan];
	unsigned long flags;

	if ((status & handle_rx) && (chan < priv->plat->rx_queues_to_use)) {
		if (napi_schedule_prep(&ch->rx_napi)) {
			spin_lock_irqsave(&ch->lock, flags);
			stmmac_disable_dma_irq(priv, priv->ioaddr, chan, 1, 0);
			spin_unlock_irqrestore(&ch->lock, flags);
			__napi_schedule_irqoff(&ch->rx_napi);
		}
	}

	if ((status & handle_tx) && (chan < priv->plat->tx_queues_to_use)) {
		if (napi_schedule_prep(&ch->tx_napi)) {
			spin_lock_irqsave(&ch->lock, flags);
			stmmac_disable_dma_irq(priv, priv->ioaddr, chan, 0, 1);
			spin_unlock_irqrestore(&ch->lock, flags);
			__napi_schedule_irqoff(&ch->tx_napi);
		}
	}

	return status;
}

/**
 * stmmac_dma_interrupt - DMA ISR
 * @priv: driver private structure
 * Description: this is the DMA ISR. It is called by the main ISR.
 * It calls the dwmac dma routine and schedule poll method in case of some
 * work can be done.
 */
static void stmmac_dma_interrupt(struct stmmac_priv *priv)
{
	u32 tx_channel_count = priv->plat->tx_queues_to_use;
	u32 rx_channel_count = priv->plat->rx_queues_to_use;
	u32 channels_to_check = tx_channel_count > rx_channel_count ?
				tx_channel_count : rx_channel_count;
	u32 chan;
	int status[max_t(u32, MTL_MAX_TX_QUEUES, MTL_MAX_RX_QUEUES)];

	/* Make sure we never check beyond our status buffer. */
	if (WARN_ON_ONCE(channels_to_check > ARRAY_SIZE(status)))
		channels_to_check = ARRAY_SIZE(status);

	for (chan = 0; chan < channels_to_check; chan++)
		status[chan] = stmmac_napi_check(priv, chan);

	for (chan = 0; chan < tx_channel_count; chan++) {
		if (unlikely(status[chan] & tx_hard_error_bump_tc)) {
			/* Try to bump up the dma threshold on this failure */
			if (unlikely(priv->xstats.threshold != SF_DMA_MODE) &&
			    (tc <= 256)) {
				tc += 64;
				if (priv->plat->force_thresh_dma_mode)
					stmmac_set_dma_operation_mode(priv,
								      tc,
								      tc,
								      chan);
				else
					stmmac_set_dma_operation_mode(priv,
								    tc,
								    SF_DMA_MODE,
								    chan);
				priv->xstats.threshold = tc;
			}
		} else if (unlikely(status[chan] == tx_hard_error)) {
			stmmac_tx_err(priv, chan);
		}
	}
}

/**
 * stmmac_mmc_setup: setup the Mac Management Counters (MMC)
 * @priv: driver private structure
 * Description: this masks the MMC irq, in fact, the counters are managed in SW.
 */
static void stmmac_mmc_setup(struct stmmac_priv *priv)
{
	unsigned int mode = MMC_CNTRL_RESET_ON_READ | MMC_CNTRL_COUNTER_RESET |
			    MMC_CNTRL_PRESET | MMC_CNTRL_FULL_HALF_PRESET;

	stmmac_mmc_intr_all_mask(priv, priv->mmcaddr);

	if (priv->dma_cap.rmon) {
		stmmac_mmc_ctrl(priv, priv->mmcaddr, mode);
		memset(&priv->mmc, 0, sizeof(struct stmmac_counters));
	} else
		netdev_info(priv->dev, "No MAC Management Counters available\n");
}

/**
 * stmmac_get_hw_features - get MAC capabilities from the HW cap. register.
 * @priv: driver private structure
 * Description:
 *  new GMAC chip generations have a new register to indicate the
 *  presence of the optional feature/functions.
 *  This can be also used to override the value passed through the
 *  platform and necessary for old MAC10/100 and GMAC chips.
 */
static int stmmac_get_hw_features(struct stmmac_priv *priv)
{
	return stmmac_get_hw_feature(priv, priv->ioaddr, &priv->dma_cap) == 0;
}

/**
 * stmmac_check_ether_addr - check if the MAC addr is valid
 * @priv: driver private structure
 * Description:
 * it is to verify if the MAC address is valid, in case of failures it
 * generates a random MAC address
 */
static void stmmac_check_ether_addr(struct stmmac_priv *priv)
{
	if (!is_valid_ether_addr(priv->dev->dev_addr)) {
		stmmac_get_umac_addr(priv, priv->hw, priv->dev->dev_addr, 0);
		if (!is_valid_ether_addr(priv->dev->dev_addr))
			eth_hw_addr_random(priv->dev);
		dev_info(priv->device, "device MAC address %pM\n",
			 priv->dev->dev_addr);
	}
}

/**
 * stmmac_init_dma_engine - DMA init.
 * @priv: driver private structure
 * Description:
 * It inits the DMA invoking the specific MAC/GMAC callback.
 * Some DMA parameters can be passed from the platform;
 * in case of these are not passed a default is kept for the MAC or GMAC.
 */
static int stmmac_init_dma_engine(struct stmmac_priv *priv)
{
	u32 rx_channels_count = priv->plat->rx_queues_to_use;
	u32 tx_channels_count = priv->plat->tx_queues_to_use;
	u32 dma_csr_ch = max(rx_channels_count, tx_channels_count);
	struct stmmac_rx_queue *rx_q;
	struct stmmac_tx_queue *tx_q;
	u32 chan = 0;
	int atds = 0;
	int ret = 0;

	if (!priv->plat->dma_cfg || !priv->plat->dma_cfg->pbl) {
		dev_err(priv->device, "Invalid DMA configuration\n");
		return -EINVAL;
	}

	if (priv->extend_desc && (priv->mode == STMMAC_RING_MODE))
		atds = 1;

	ret = stmmac_reset(priv, priv->ioaddr);
	if (ret) {
		dev_err(priv->device, "Failed to reset the dma\n");
		return ret;
	}

	/* DMA Configuration */
	stmmac_dma_init(priv, priv->ioaddr, priv->plat->dma_cfg, atds);

	if (priv->plat->axi)
		stmmac_axi(priv, priv->ioaddr, priv->plat->axi);

	/* DMA CSR Channel configuration */
	for (chan = 0; chan < dma_csr_ch; chan++)
		stmmac_init_chan(priv, priv->ioaddr, priv->plat->dma_cfg, chan);

	/* DMA RX Channel Configuration */
	for (chan = 0; chan < rx_channels_count; chan++) {
		rx_q = &priv->rx_queue[chan];

		stmmac_init_rx_chan(priv, priv->ioaddr, priv->plat->dma_cfg,
				    rx_q->dma_rx_phy, chan);

		rx_q->rx_tail_addr = rx_q->dma_rx_phy +
			    (DMA_RX_SIZE * sizeof(struct dma_desc));
		stmmac_set_rx_tail_ptr(priv, priv->ioaddr,
				       rx_q->rx_tail_addr, chan);
	}

	/* DMA TX Channel Configuration */
	for (chan = 0; chan < tx_channels_count; chan++) {
		tx_q = &priv->tx_queue[chan];

		stmmac_init_tx_chan(priv, priv->ioaddr, priv->plat->dma_cfg,
				    tx_q->dma_tx_phy, chan);

		tx_q->tx_tail_addr = tx_q->dma_tx_phy;
		stmmac_set_tx_tail_ptr(priv, priv->ioaddr,
				       tx_q->tx_tail_addr, chan);
	}

	return ret;
}

static void stmmac_tx_timer_arm(struct stmmac_priv *priv, u32 queue)
{
	struct stmmac_tx_queue *tx_q = &priv->tx_queue[queue];

	mod_timer(&tx_q->txtimer, STMMAC_COAL_TIMER(priv->tx_coal_timer));
}

/**
 * stmmac_tx_timer - mitigation sw timer for tx.
 * @data: data pointer
 * Description:
 * This is the timer handler to directly invoke the stmmac_tx_clean.
 */
static void stmmac_tx_timer(struct timer_list *t)
{
	struct stmmac_tx_queue *tx_q = from_timer(tx_q, t, txtimer);
	struct stmmac_priv *priv = tx_q->priv_data;
	struct stmmac_channel *ch;

	ch = &priv->channel[tx_q->queue_index];

	if (likely(napi_schedule_prep(&ch->tx_napi))) {
		unsigned long flags;

		spin_lock_irqsave(&ch->lock, flags);
		stmmac_disable_dma_irq(priv, priv->ioaddr, ch->index, 0, 1);
		spin_unlock_irqrestore(&ch->lock, flags);
		__napi_schedule(&ch->tx_napi);
	}
}

/**
 * stmmac_init_coalesce - init mitigation options.
 * @priv: driver private structure
 * Description:
 * This inits the coalesce parameters: i.e. timer rate,
 * timer handler and default threshold used for enabling the
 * interrupt on completion bit.
 */
static void stmmac_init_coalesce(struct stmmac_priv *priv)
{
	u32 tx_channel_count = priv->plat->tx_queues_to_use;
	u32 chan;

	priv->tx_coal_frames = STMMAC_TX_FRAMES;
	priv->tx_coal_timer = STMMAC_COAL_TX_TIMER;
	priv->rx_coal_frames = STMMAC_RX_FRAMES;

	for (chan = 0; chan < tx_channel_count; chan++) {
		struct stmmac_tx_queue *tx_q = &priv->tx_queue[chan];

		timer_setup(&tx_q->txtimer, stmmac_tx_timer, 0);
	}
}

static void stmmac_set_rings_length(struct stmmac_priv *priv)
{
	u32 rx_channels_count = priv->plat->rx_queues_to_use;
	u32 tx_channels_count = priv->plat->tx_queues_to_use;
	u32 chan;

	/* set TX ring length */
	for (chan = 0; chan < tx_channels_count; chan++)
		stmmac_set_tx_ring_len(priv, priv->ioaddr,
				(DMA_TX_SIZE - 1), chan);

	/* set RX ring length */
	for (chan = 0; chan < rx_channels_count; chan++)
		stmmac_set_rx_ring_len(priv, priv->ioaddr,
				(DMA_RX_SIZE - 1), chan);
}

/**
 *  stmmac_set_tx_queue_weight - Set TX queue weight
 *  @priv: driver private structure
 *  Description: It is used for setting TX queues weight
 */
static void stmmac_set_tx_queue_weight(struct stmmac_priv *priv)
{
	u32 tx_queues_count = priv->plat->tx_queues_to_use;
	u32 weight;
	u32 queue;

	for (queue = 0; queue < tx_queues_count; queue++) {
		weight = priv->plat->tx_queues_cfg[queue].weight;
		stmmac_set_mtl_tx_queue_weight(priv, priv->hw, weight, queue);
	}
}

/**
 *  stmmac_configure_cbs - Configure CBS in TX queue
 *  @priv: driver private structure
 *  Description: It is used for configuring CBS in AVB TX queues
 */
static void stmmac_configure_cbs(struct stmmac_priv *priv)
{
	u32 tx_queues_count = priv->plat->tx_queues_to_use;
	u32 mode_to_use;
	u32 queue;

	/* queue 0 is reserved for legacy traffic */
	for (queue = 1; queue < tx_queues_count; queue++) {
		mode_to_use = priv->plat->tx_queues_cfg[queue].mode_to_use;
		if (mode_to_use == MTL_QUEUE_DCB)
			continue;

		stmmac_config_cbs(priv, priv->hw,
				priv->plat->tx_queues_cfg[queue].send_slope,
				priv->plat->tx_queues_cfg[queue].idle_slope,
				priv->plat->tx_queues_cfg[queue].high_credit,
				priv->plat->tx_queues_cfg[queue].low_credit,
				queue);
	}
}

/**
 *  stmmac_rx_queue_dma_chan_map - Map RX queue to RX dma channel
 *  @priv: driver private structure
 *  Description: It is used for mapping RX queues to RX dma channels
 */
static void stmmac_rx_queue_dma_chan_map(struct stmmac_priv *priv)
{
	u32 rx_queues_count = priv->plat->rx_queues_to_use;
	u32 queue;
	u32 chan;

	for (queue = 0; queue < rx_queues_count; queue++) {
		chan = priv->plat->rx_queues_cfg[queue].chan;
		stmmac_map_mtl_to_dma(priv, priv->hw, queue, chan);
	}
}

/**
 *  stmmac_mac_config_rx_queues_prio - Configure RX Queue priority
 *  @priv: driver private structure
 *  Description: It is used for configuring the RX Queue Priority
 */
static void stmmac_mac_config_rx_queues_prio(struct stmmac_priv *priv)
{
	u32 rx_queues_count = priv->plat->rx_queues_to_use;
	u32 queue;
	u32 prio;

	for (queue = 0; queue < rx_queues_count; queue++) {
		if (!priv->plat->rx_queues_cfg[queue].use_prio)
			continue;

		prio = priv->plat->rx_queues_cfg[queue].prio;
		stmmac_rx_queue_prio(priv, priv->hw, prio, queue);
	}
}

/**
 *  stmmac_mac_config_tx_queues_prio - Configure TX Queue priority
 *  @priv: driver private structure
 *  Description: It is used for configuring the TX Queue Priority
 */
static void stmmac_mac_config_tx_queues_prio(struct stmmac_priv *priv)
{
	u32 tx_queues_count = priv->plat->tx_queues_to_use;
	u32 queue;
	u32 prio;

	for (queue = 0; queue < tx_queues_count; queue++) {
		if (!priv->plat->tx_queues_cfg[queue].use_prio)
			continue;

		prio = priv->plat->tx_queues_cfg[queue].prio;
		stmmac_tx_queue_prio(priv, priv->hw, prio, queue);
	}
}

/**
 *  stmmac_mac_config_rx_queues_routing - Configure RX Queue Routing
 *  @priv: driver private structure
 *  Description: It is used for configuring the RX queue routing
 */
static void stmmac_mac_config_rx_queues_routing(struct stmmac_priv *priv)
{
	u32 rx_queues_count = priv->plat->rx_queues_to_use;
	u32 queue;
	u8 packet;

	for (queue = 0; queue < rx_queues_count; queue++) {
		/* no specific packet type routing specified for the queue */
		if (priv->plat->rx_queues_cfg[queue].pkt_route == 0x0)
			continue;

		packet = priv->plat->rx_queues_cfg[queue].pkt_route;
		stmmac_rx_queue_routing(priv, priv->hw, packet, queue);
	}
}

static void stmmac_mac_config_rss(struct stmmac_priv *priv)
{
	if (!priv->dma_cap.rssen || !priv->plat->rss_en) {
		priv->rss.enable = false;
		return;
	}

	if (priv->dev->features & NETIF_F_RXHASH)
		priv->rss.enable = true;
	else
		priv->rss.enable = false;

	stmmac_rss_configure(priv, priv->hw, &priv->rss,
			     priv->plat->rx_queues_to_use);
}

/**
 *  stmmac_mtl_configuration - Configure MTL
 *  @priv: driver private structure
 *  Description: It is used for configurring MTL
 */
static void stmmac_mtl_configuration(struct stmmac_priv *priv)
{
	u32 rx_queues_count = priv->plat->rx_queues_to_use;
	u32 tx_queues_count = priv->plat->tx_queues_to_use;

	if (tx_queues_count > 1)
		stmmac_set_tx_queue_weight(priv);

	/* Configure MTL RX algorithms */
	if (rx_queues_count > 1)
		stmmac_prog_mtl_rx_algorithms(priv, priv->hw,
				priv->plat->rx_sched_algorithm);

	/* Configure MTL TX algorithms */
	if (tx_queues_count > 1)
		stmmac_prog_mtl_tx_algorithms(priv, priv->hw,
				priv->plat->tx_sched_algorithm);

	/* Configure CBS in AVB TX queues */
	if (tx_queues_count > 1)
		stmmac_configure_cbs(priv);

	/* Map RX MTL to DMA channels */
	stmmac_rx_queue_dma_chan_map(priv);

	/* Enable MAC RX Queues */
	stmmac_mac_enable_rx_queues(priv);

	/* Set RX priorities */
	if (rx_queues_count > 1)
		stmmac_mac_config_rx_queues_prio(priv);

	/* Set TX priorities */
	if (tx_queues_count > 1)
		stmmac_mac_config_tx_queues_prio(priv);

	/* Set RX routing */
	if (rx_queues_count > 1)
		stmmac_mac_config_rx_queues_routing(priv);

	/* Receive Side Scaling */
	if (rx_queues_count > 1)
		stmmac_mac_config_rss(priv);
}

static void stmmac_safety_feat_configuration(struct stmmac_priv *priv)
{
	if (priv->dma_cap.asp) {
		netdev_info(priv->dev, "Enabling Safety Features\n");
		stmmac_safety_feat_config(priv, priv->ioaddr, priv->dma_cap.asp);
	} else {
		netdev_info(priv->dev, "No Safety Features support found\n");
	}
}

/**
 * stmmac_hw_setup - setup mac in a usable state.
 *  @dev : pointer to the device structure.
 *  Description:
 *  this is the main function to setup the HW in a usable state because the
 *  dma engine is reset, the core registers are configured (e.g. AXI,
 *  Checksum features, timers). The DMA is ready to start receiving and
 *  transmitting.
 *  Return value:
 *  0 on success and an appropriate (-)ve integer as defined in errno.h
 *  file on failure.
 */
static int stmmac_hw_setup(struct net_device *dev, bool init_ptp)
{
	struct stmmac_priv *priv = netdev_priv(dev);
	u32 rx_cnt = priv->plat->rx_queues_to_use;
	u32 tx_cnt = priv->plat->tx_queues_to_use;
	u32 chan;
	int ret;

	/* DMA initialization and SW reset */
	ret = stmmac_init_dma_engine(priv);
	if (ret < 0) {
		netdev_err(priv->dev, "%s: DMA engine initialization failed\n",
			   __func__);
		return ret;
	}

	/* Copy the MAC addr into the HW  */
	stmmac_set_umac_addr(priv, priv->hw, dev->dev_addr, 0);

	/* PS and related bits will be programmed according to the speed */
	if (priv->hw->pcs) {
		int speed = priv->plat->mac_port_sel_speed;

		if ((speed == SPEED_10) || (speed == SPEED_100) ||
		    (speed == SPEED_1000)) {
			priv->hw->ps = speed;
		} else {
			dev_warn(priv->device, "invalid port speed\n");
			priv->hw->ps = 0;
		}
	}

	/* Initialize the MAC Core */
	stmmac_core_init(priv, priv->hw, dev);

	/* Initialize MTL*/
	stmmac_mtl_configuration(priv);

	/* Initialize Safety Features */
	stmmac_safety_feat_configuration(priv);

	ret = stmmac_rx_ipc(priv, priv->hw);
	if (!ret) {
		netdev_warn(priv->dev, "RX IPC Checksum Offload disabled\n");
		priv->plat->rx_coe = STMMAC_RX_COE_NONE;
		priv->hw->rx_csum = 0;
	}

	/* Enable the MAC Rx/Tx */
	stmmac_mac_set(priv, priv->ioaddr, true);

	/* Set the HW DMA mode and the COE */
	stmmac_dma_operation_mode(priv);

	stmmac_mmc_setup(priv);

	if (init_ptp) {
		ret = clk_prepare_enable(priv->plat->clk_ptp_ref);
		if (ret < 0)
			netdev_warn(priv->dev, "failed to enable PTP reference clock: %d\n", ret);

		ret = stmmac_init_ptp(priv);
		if (ret == -EOPNOTSUPP)
			netdev_warn(priv->dev, "PTP not supported by HW\n");
		else if (ret)
			netdev_warn(priv->dev, "PTP init failed\n");
	}

	priv->tx_lpi_timer = STMMAC_DEFAULT_TWT_LS;

	if (priv->use_riwt) {
		if (!priv->rx_riwt)
			priv->rx_riwt = DEF_DMA_RIWT;

		ret = stmmac_rx_watchdog(priv, priv->ioaddr, priv->rx_riwt, rx_cnt);
	}

	if (priv->hw->pcs)
		stmmac_pcs_ctrl_ane(priv, priv->ioaddr, 1, priv->hw->ps, 0);

	/* set TX and RX rings length */
	stmmac_set_rings_length(priv);

	/* Enable TSO */
	if (priv->tso) {
		for (chan = 0; chan < tx_cnt; chan++)
			stmmac_enable_tso(priv, priv->ioaddr, 1, chan);
	}

	/* Enable Split Header */
	if (priv->sph && priv->hw->rx_csum) {
		for (chan = 0; chan < rx_cnt; chan++)
			stmmac_enable_sph(priv, priv->ioaddr, 1, chan);
	}

	/* VLAN Tag Insertion */
	if (priv->dma_cap.vlins)
		stmmac_enable_vlan(priv, priv->hw, STMMAC_VLAN_INSERT);

	/* TBS */
	for (chan = 0; chan < tx_cnt; chan++) {
		struct stmmac_tx_queue *tx_q = &priv->tx_queue[chan];
		int enable = tx_q->tbs & STMMAC_TBS_AVAIL;

		stmmac_enable_tbs(priv, priv->ioaddr, enable, chan);
	}

	/* Start the ball rolling... */
	stmmac_start_all_dma(priv);

	return 0;
}

static void stmmac_hw_teardown(struct net_device *dev)
{
	struct stmmac_priv *priv = netdev_priv(dev);

	clk_disable_unprepare(priv->plat->clk_ptp_ref);
}

/**
 *  stmmac_open - open entry point of the driver
 *  @dev : pointer to the device structure.
 *  Description:
 *  This function is the open entry point of the driver.
 *  Return value:
 *  0 on success and an appropriate (-)ve integer as defined in errno.h
 *  file on failure.
 */
static int stmmac_open(struct net_device *dev)
{
	struct stmmac_priv *priv = netdev_priv(dev);
	int bfsize = 0;
	u32 chan;
	int ret;

	if (priv->hw->pcs != STMMAC_PCS_TBI &&
	    priv->hw->pcs != STMMAC_PCS_RTBI &&
	    priv->hw->xpcs == NULL) {
		ret = stmmac_init_phy(dev);
		if (ret) {
			netdev_err(priv->dev,
				   "%s: Cannot attach to PHY (error: %d)\n",
				   __func__, ret);
			return ret;
		}
	}

	/* Extra statistics */
	memset(&priv->xstats, 0, sizeof(struct stmmac_extra_stats));
	priv->xstats.threshold = tc;

	bfsize = stmmac_set_16kib_bfsize(priv, dev->mtu);
	if (bfsize < 0)
		bfsize = 0;

	if (bfsize < BUF_SIZE_16KiB)
		bfsize = stmmac_set_bfsize(dev->mtu, priv->dma_buf_sz);

	priv->dma_buf_sz = bfsize;
	buf_sz = bfsize;

	priv->rx_copybreak = STMMAC_RX_COPYBREAK;

	/* Earlier check for TBS */
	for (chan = 0; chan < priv->plat->tx_queues_to_use; chan++) {
		struct stmmac_tx_queue *tx_q = &priv->tx_queue[chan];
		int tbs_en = priv->plat->tx_queues_cfg[chan].tbs_en;

		tx_q->tbs |= tbs_en ? STMMAC_TBS_AVAIL : 0;
		if (stmmac_enable_tbs(priv, priv->ioaddr, tbs_en, chan))
			tx_q->tbs &= ~STMMAC_TBS_AVAIL;
	}

	ret = alloc_dma_desc_resources(priv);
	if (ret < 0) {
		netdev_err(priv->dev, "%s: DMA descriptors allocation failed\n",
			   __func__);
		goto dma_desc_error;
	}

	ret = init_dma_desc_rings(dev, GFP_KERNEL);
	if (ret < 0) {
		netdev_err(priv->dev, "%s: DMA descriptors initialization failed\n",
			   __func__);
		goto init_error;
	}

	ret = stmmac_hw_setup(dev, true);
	if (ret < 0) {
		netdev_err(priv->dev, "%s: Hw setup failed\n", __func__);
		goto init_error;
	}

	stmmac_init_coalesce(priv);

	phylink_start(priv->phylink);

	/* Request the IRQ lines */
	ret = request_irq(dev->irq, stmmac_interrupt,
			  IRQF_SHARED, dev->name, dev);
	if (unlikely(ret < 0)) {
		netdev_err(priv->dev,
			   "%s: ERROR: allocating the IRQ %d (error: %d)\n",
			   __func__, dev->irq, ret);
		goto irq_error;
	}

	/* Request the Wake IRQ in case of another line is used for WoL */
	if (priv->wol_irq != dev->irq) {
		ret = request_irq(priv->wol_irq, stmmac_interrupt,
				  IRQF_SHARED, dev->name, dev);
		if (unlikely(ret < 0)) {
			netdev_err(priv->dev,
				   "%s: ERROR: allocating the WoL IRQ %d (%d)\n",
				   __func__, priv->wol_irq, ret);
			goto wolirq_error;
		}
	}

	/* Request the IRQ lines */
	if (priv->lpi_irq > 0) {
		ret = request_irq(priv->lpi_irq, stmmac_interrupt, IRQF_SHARED,
				  dev->name, dev);
		if (unlikely(ret < 0)) {
			netdev_err(priv->dev,
				   "%s: ERROR: allocating the LPI IRQ %d (%d)\n",
				   __func__, priv->lpi_irq, ret);
			goto lpiirq_error;
		}
	}

	stmmac_enable_all_queues(priv);
	stmmac_start_all_queues(priv);

	return 0;

lpiirq_error:
	if (priv->wol_irq != dev->irq)
		free_irq(priv->wol_irq, dev);
wolirq_error:
	free_irq(dev->irq, dev);
irq_error:
	phylink_stop(priv->phylink);

	for (chan = 0; chan < priv->plat->tx_queues_to_use; chan++)
		del_timer_sync(&priv->tx_queue[chan].txtimer);

	stmmac_hw_teardown(dev);
init_error:
	free_dma_desc_resources(priv);
dma_desc_error:
	phylink_disconnect_phy(priv->phylink);
	return ret;
}

/**
 *  stmmac_release - close entry point of the driver
 *  @dev : device pointer.
 *  Description:
 *  This is the stop entry point of the driver.
 */
static int stmmac_release(struct net_device *dev)
{
	struct stmmac_priv *priv = netdev_priv(dev);
	u32 chan;

	if (priv->eee_enabled)
		del_timer_sync(&priv->eee_ctrl_timer);

	/* Stop and disconnect the PHY */
	phylink_stop(priv->phylink);
	phylink_disconnect_phy(priv->phylink);

	stmmac_stop_all_queues(priv);

	stmmac_disable_all_queues(priv);

	for (chan = 0; chan < priv->plat->tx_queues_to_use; chan++)
		del_timer_sync(&priv->tx_queue[chan].txtimer);

	/* Free the IRQ lines */
	free_irq(dev->irq, dev);
	if (priv->wol_irq != dev->irq)
		free_irq(priv->wol_irq, dev);
	if (priv->lpi_irq > 0)
		free_irq(priv->lpi_irq, dev);

	/* Stop TX/RX DMA and clear the descriptors */
	stmmac_stop_all_dma(priv);

	/* Release and free the Rx/Tx resources */
	free_dma_desc_resources(priv);

	/* Disable the MAC Rx/Tx */
	stmmac_mac_set(priv, priv->ioaddr, false);

	netif_carrier_off(dev);

	stmmac_release_ptp(priv);

	return 0;
}

static bool stmmac_vlan_insert(struct stmmac_priv *priv, struct sk_buff *skb,
			       struct stmmac_tx_queue *tx_q)
{
	u16 tag = 0x0, inner_tag = 0x0;
	u32 inner_type = 0x0;
	struct dma_desc *p;

	if (!priv->dma_cap.vlins)
		return false;
	if (!skb_vlan_tag_present(skb))
		return false;
	if (skb->vlan_proto == htons(ETH_P_8021AD)) {
		inner_tag = skb_vlan_tag_get(skb);
		inner_type = STMMAC_VLAN_INSERT;
	}

	tag = skb_vlan_tag_get(skb);

	if (tx_q->tbs & STMMAC_TBS_AVAIL)
		p = &tx_q->dma_entx[tx_q->cur_tx].basic;
	else
		p = &tx_q->dma_tx[tx_q->cur_tx];

	if (stmmac_set_desc_vlan_tag(priv, p, tag, inner_tag, inner_type))
		return false;

	stmmac_set_tx_owner(priv, p);
	tx_q->cur_tx = STMMAC_GET_ENTRY(tx_q->cur_tx, DMA_TX_SIZE);
	return true;
}

/**
 *  stmmac_tso_allocator - close entry point of the driver
 *  @priv: driver private structure
 *  @des: buffer start address
 *  @total_len: total length to fill in descriptors
 *  @last_segmant: condition for the last descriptor
 *  @queue: TX queue index
 *  Description:
 *  This function fills descriptor and request new descriptors according to
 *  buffer length to fill
 */
static void stmmac_tso_allocator(struct stmmac_priv *priv, dma_addr_t des,
				 int total_len, bool last_segment, u32 queue)
{
	struct stmmac_tx_queue *tx_q = &priv->tx_queue[queue];
	struct dma_desc *desc;
	u32 buff_size;
	int tmp_len;

	tmp_len = total_len;

	while (tmp_len > 0) {
		dma_addr_t curr_addr;

		tx_q->cur_tx = STMMAC_GET_ENTRY(tx_q->cur_tx, DMA_TX_SIZE);
		WARN_ON(tx_q->tx_skbuff[tx_q->cur_tx]);

		if (tx_q->tbs & STMMAC_TBS_AVAIL)
			desc = &tx_q->dma_entx[tx_q->cur_tx].basic;
		else
			desc = &tx_q->dma_tx[tx_q->cur_tx];

		curr_addr = des + (total_len - tmp_len);
		if (priv->dma_cap.addr64 <= 32)
			desc->des0 = cpu_to_le32(curr_addr);
		else
			stmmac_set_desc_addr(priv, desc, curr_addr);

		buff_size = tmp_len >= TSO_MAX_BUFF_SIZE ?
			    TSO_MAX_BUFF_SIZE : tmp_len;

		stmmac_prepare_tso_tx_desc(priv, desc, 0, buff_size,
				0, 1,
				(last_segment) && (tmp_len <= TSO_MAX_BUFF_SIZE),
				0, 0);

		tmp_len -= TSO_MAX_BUFF_SIZE;
	}
}

/**
 *  stmmac_tso_xmit - Tx entry point of the driver for oversized frames (TSO)
 *  @skb : the socket buffer
 *  @dev : device pointer
 *  Description: this is the transmit function that is called on TSO frames
 *  (support available on GMAC4 and newer chips).
 *  Diagram below show the ring programming in case of TSO frames:
 *
 *  First Descriptor
 *   --------
 *   | DES0 |---> buffer1 = L2/L3/L4 header
 *   | DES1 |---> TCP Payload (can continue on next descr...)
 *   | DES2 |---> buffer 1 and 2 len
 *   | DES3 |---> must set TSE, TCP hdr len-> [22:19]. TCP payload len [17:0]
 *   --------
 *	|
 *     ...
 *	|
 *   --------
 *   | DES0 | --| Split TCP Payload on Buffers 1 and 2
 *   | DES1 | --|
 *   | DES2 | --> buffer 1 and 2 len
 *   | DES3 |
 *   --------
 *
 * mss is fixed when enable tso, so w/o programming the TDES3 ctx field.
 */
static netdev_tx_t stmmac_tso_xmit(struct sk_buff *skb, struct net_device *dev)
{
	struct dma_desc *desc, *first, *mss_desc = NULL;
	struct stmmac_priv *priv = netdev_priv(dev);
	int desc_size, tmp_pay_len = 0, first_tx;
	int nfrags = skb_shinfo(skb)->nr_frags;
	u32 queue = skb_get_queue_mapping(skb);
	unsigned int first_entry, tx_packets;
	struct stmmac_tx_queue *tx_q;
	bool has_vlan, set_ic;
	u8 proto_hdr_len, hdr;
	u32 pay_len, mss;
	dma_addr_t des;
	int i;

	tx_q = &priv->tx_queue[queue];
	first_tx = tx_q->cur_tx;

	/* Compute header lengths */
	if (skb_shinfo(skb)->gso_type & SKB_GSO_UDP_L4) {
		proto_hdr_len = skb_transport_offset(skb) + sizeof(struct udphdr);
		hdr = sizeof(struct udphdr);
	} else {
		proto_hdr_len = skb_transport_offset(skb) + tcp_hdrlen(skb);
		hdr = tcp_hdrlen(skb);
	}

	/* Desc availability based on threshold should be enough safe */
	if (unlikely(stmmac_tx_avail(priv, queue) <
		(((skb->len - proto_hdr_len) / TSO_MAX_BUFF_SIZE + 1)))) {
		if (!netif_tx_queue_stopped(netdev_get_tx_queue(dev, queue))) {
			netif_tx_stop_queue(netdev_get_tx_queue(priv->dev,
								queue));
			/* This is a hard error, log it. */
			netdev_err(priv->dev,
				   "%s: Tx Ring full when queue awake\n",
				   __func__);
		}
		return NETDEV_TX_BUSY;
	}

	pay_len = skb_headlen(skb) - proto_hdr_len; /* no frags */

	mss = skb_shinfo(skb)->gso_size;

	/* set new MSS value if needed */
	if (mss != tx_q->mss) {
		if (tx_q->tbs & STMMAC_TBS_AVAIL)
			mss_desc = &tx_q->dma_entx[tx_q->cur_tx].basic;
		else
			mss_desc = &tx_q->dma_tx[tx_q->cur_tx];

		stmmac_set_mss(priv, mss_desc, mss);
		tx_q->mss = mss;
		tx_q->cur_tx = STMMAC_GET_ENTRY(tx_q->cur_tx, DMA_TX_SIZE);
		WARN_ON(tx_q->tx_skbuff[tx_q->cur_tx]);
	}

	if (netif_msg_tx_queued(priv)) {
		pr_info("%s: hdrlen %d, hdr_len %d, pay_len %d, mss %d\n",
			__func__, hdr, proto_hdr_len, pay_len, mss);
		pr_info("\tskb->len %d, skb->data_len %d\n", skb->len,
			skb->data_len);
	}

	/* Check if VLAN can be inserted by HW */
	has_vlan = stmmac_vlan_insert(priv, skb, tx_q);

	first_entry = tx_q->cur_tx;
	WARN_ON(tx_q->tx_skbuff[first_entry]);

	if (tx_q->tbs & STMMAC_TBS_AVAIL)
		desc = &tx_q->dma_entx[first_entry].basic;
	else
		desc = &tx_q->dma_tx[first_entry];
	first = desc;

	if (has_vlan)
		stmmac_set_desc_vlan(priv, first, STMMAC_VLAN_INSERT);

	/* first descriptor: fill Headers on Buf1 */
	des = dma_map_single(priv->device, skb->data, skb_headlen(skb),
			     DMA_TO_DEVICE);
	if (dma_mapping_error(priv->device, des))
		goto dma_map_err;

	tx_q->tx_skbuff_dma[first_entry].buf = des;
	tx_q->tx_skbuff_dma[first_entry].len = skb_headlen(skb);

	if (priv->dma_cap.addr64 <= 32) {
		first->des0 = cpu_to_le32(des);

		/* Fill start of payload in buff2 of first descriptor */
		if (pay_len)
			first->des1 = cpu_to_le32(des + proto_hdr_len);

		/* If needed take extra descriptors to fill the remaining payload */
		tmp_pay_len = pay_len - TSO_MAX_BUFF_SIZE;
	} else {
		stmmac_set_desc_addr(priv, first, des);
		tmp_pay_len = pay_len;
		des += proto_hdr_len;
		pay_len = 0;
	}

	stmmac_tso_allocator(priv, des, tmp_pay_len, (nfrags == 0), queue);

	/* Prepare fragments */
	for (i = 0; i < nfrags; i++) {
		const skb_frag_t *frag = &skb_shinfo(skb)->frags[i];

		des = skb_frag_dma_map(priv->device, frag, 0,
				       skb_frag_size(frag),
				       DMA_TO_DEVICE);
		if (dma_mapping_error(priv->device, des))
			goto dma_map_err;

		stmmac_tso_allocator(priv, des, skb_frag_size(frag),
				     (i == nfrags - 1), queue);

		tx_q->tx_skbuff_dma[tx_q->cur_tx].buf = des;
		tx_q->tx_skbuff_dma[tx_q->cur_tx].len = skb_frag_size(frag);
		tx_q->tx_skbuff_dma[tx_q->cur_tx].map_as_page = true;
	}

	tx_q->tx_skbuff_dma[tx_q->cur_tx].last_segment = true;

	/* Only the last descriptor gets to point to the skb. */
	tx_q->tx_skbuff[tx_q->cur_tx] = skb;

	/* Manage tx mitigation */
	tx_packets = (tx_q->cur_tx + 1) - first_tx;
	tx_q->tx_count_frames += tx_packets;

	if ((skb_shinfo(skb)->tx_flags & SKBTX_HW_TSTAMP) && priv->hwts_tx_en)
		set_ic = true;
	else if (!priv->tx_coal_frames)
		set_ic = false;
	else if (tx_packets > priv->tx_coal_frames)
		set_ic = true;
	else if ((tx_q->tx_count_frames % priv->tx_coal_frames) < tx_packets)
		set_ic = true;
	else
		set_ic = false;

	if (set_ic) {
		if (tx_q->tbs & STMMAC_TBS_AVAIL)
			desc = &tx_q->dma_entx[tx_q->cur_tx].basic;
		else
			desc = &tx_q->dma_tx[tx_q->cur_tx];

		tx_q->tx_count_frames = 0;
		stmmac_set_tx_ic(priv, desc);
		priv->xstats.tx_set_ic_bit++;
	}

	/* We've used all descriptors we need for this skb, however,
	 * advance cur_tx so that it references a fresh descriptor.
	 * ndo_start_xmit will fill this descriptor the next time it's
	 * called and stmmac_tx_clean may clean up to this descriptor.
	 */
	tx_q->cur_tx = STMMAC_GET_ENTRY(tx_q->cur_tx, DMA_TX_SIZE);

	if (unlikely(stmmac_tx_avail(priv, queue) <= (MAX_SKB_FRAGS + 1))) {
		netif_dbg(priv, hw, priv->dev, "%s: stop transmitted packets\n",
			  __func__);
		netif_tx_stop_queue(netdev_get_tx_queue(priv->dev, queue));
	}

	dev->stats.tx_bytes += skb->len;
	priv->xstats.tx_tso_frames++;
	priv->xstats.tx_tso_nfrags += nfrags;

	if (priv->sarc_type)
		stmmac_set_desc_sarc(priv, first, priv->sarc_type);

	skb_tx_timestamp(skb);

	if (unlikely((skb_shinfo(skb)->tx_flags & SKBTX_HW_TSTAMP) &&
		     priv->hwts_tx_en)) {
		/* declare that device is doing timestamping */
		skb_shinfo(skb)->tx_flags |= SKBTX_IN_PROGRESS;
		stmmac_enable_tx_timestamp(priv, first);
	}

	/* Complete the first descriptor before granting the DMA */
	stmmac_prepare_tso_tx_desc(priv, first, 1,
			proto_hdr_len,
			pay_len,
			1, tx_q->tx_skbuff_dma[first_entry].last_segment,
			hdr / 4, (skb->len - proto_hdr_len));

	/* If context desc is used to change MSS */
	if (mss_desc) {
		/* Make sure that first descriptor has been completely
		 * written, including its own bit. This is because MSS is
		 * actually before first descriptor, so we need to make
		 * sure that MSS's own bit is the last thing written.
		 */
		dma_wmb();
		stmmac_set_tx_owner(priv, mss_desc);
	}

	/* The own bit must be the latest setting done when prepare the
	 * descriptor and then barrier is needed to make sure that
	 * all is coherent before granting the DMA engine.
	 */
	wmb();

	if (netif_msg_pktdata(priv)) {
		pr_info("%s: curr=%d dirty=%d f=%d, e=%d, f_p=%p, nfrags %d\n",
			__func__, tx_q->cur_tx, tx_q->dirty_tx, first_entry,
			tx_q->cur_tx, first, nfrags);
		pr_info(">>> frame to be transmitted: ");
		print_pkt(skb->data, skb_headlen(skb));
	}

	netdev_tx_sent_queue(netdev_get_tx_queue(dev, queue), skb->len);

	if (tx_q->tbs & STMMAC_TBS_AVAIL)
		desc_size = sizeof(struct dma_edesc);
	else
		desc_size = sizeof(struct dma_desc);

	tx_q->tx_tail_addr = tx_q->dma_tx_phy + (tx_q->cur_tx * desc_size);
	stmmac_set_tx_tail_ptr(priv, priv->ioaddr, tx_q->tx_tail_addr, queue);
	stmmac_tx_timer_arm(priv, queue);

	return NETDEV_TX_OK;

dma_map_err:
	dev_err(priv->device, "Tx dma map failed\n");
	dev_kfree_skb(skb);
	priv->dev->stats.tx_dropped++;
	return NETDEV_TX_OK;
}

/**
 *  stmmac_xmit - Tx entry point of the driver
 *  @skb : the socket buffer
 *  @dev : device pointer
 *  Description : this is the tx entry point of the driver.
 *  It programs the chain or the ring and supports oversized frames
 *  and SG feature.
 */
static netdev_tx_t stmmac_xmit(struct sk_buff *skb, struct net_device *dev)
{
	unsigned int first_entry, tx_packets, enh_desc;
	struct stmmac_priv *priv = netdev_priv(dev);
	unsigned int nopaged_len = skb_headlen(skb);
	int i, csum_insertion = 0, is_jumbo = 0;
	u32 queue = skb_get_queue_mapping(skb);
	int nfrags = skb_shinfo(skb)->nr_frags;
	int gso = skb_shinfo(skb)->gso_type;
	struct dma_edesc *tbs_desc = NULL;
	int entry, desc_size, first_tx;
	struct dma_desc *desc, *first;
	struct stmmac_tx_queue *tx_q;
	bool has_vlan, set_ic;
	dma_addr_t des;

	tx_q = &priv->tx_queue[queue];
	first_tx = tx_q->cur_tx;

	if (priv->tx_path_in_lpi_mode)
		stmmac_disable_eee_mode(priv);

	/* Manage oversized TCP frames for GMAC4 device */
	if (skb_is_gso(skb) && priv->tso) {
		if (gso & (SKB_GSO_TCPV4 | SKB_GSO_TCPV6))
			return stmmac_tso_xmit(skb, dev);
		if (priv->plat->has_gmac4 && (gso & SKB_GSO_UDP_L4))
			return stmmac_tso_xmit(skb, dev);
	}

	if (unlikely(stmmac_tx_avail(priv, queue) < nfrags + 1)) {
		if (!netif_tx_queue_stopped(netdev_get_tx_queue(dev, queue))) {
			netif_tx_stop_queue(netdev_get_tx_queue(priv->dev,
								queue));
			/* This is a hard error, log it. */
			netdev_err(priv->dev,
				   "%s: Tx Ring full when queue awake\n",
				   __func__);
		}
		return NETDEV_TX_BUSY;
	}

	/* Check if VLAN can be inserted by HW */
	has_vlan = stmmac_vlan_insert(priv, skb, tx_q);

	entry = tx_q->cur_tx;
	first_entry = entry;
	WARN_ON(tx_q->tx_skbuff[first_entry]);

	csum_insertion = (skb->ip_summed == CHECKSUM_PARTIAL);

	if (likely(priv->extend_desc))
		desc = (struct dma_desc *)(tx_q->dma_etx + entry);
	else if (tx_q->tbs & STMMAC_TBS_AVAIL)
		desc = &tx_q->dma_entx[entry].basic;
	else
		desc = tx_q->dma_tx + entry;

	first = desc;

	if (has_vlan)
		stmmac_set_desc_vlan(priv, first, STMMAC_VLAN_INSERT);

	enh_desc = priv->plat->enh_desc;
	/* To program the descriptors according to the size of the frame */
	if (enh_desc)
		is_jumbo = stmmac_is_jumbo_frm(priv, skb->len, enh_desc);

	if (unlikely(is_jumbo)) {
		entry = stmmac_jumbo_frm(priv, tx_q, skb, csum_insertion);
		if (unlikely(entry < 0) && (entry != -EINVAL))
			goto dma_map_err;
	}

	for (i = 0; i < nfrags; i++) {
		const skb_frag_t *frag = &skb_shinfo(skb)->frags[i];
		int len = skb_frag_size(frag);
		bool last_segment = (i == (nfrags - 1));

		entry = STMMAC_GET_ENTRY(entry, DMA_TX_SIZE);
		WARN_ON(tx_q->tx_skbuff[entry]);

		if (likely(priv->extend_desc))
			desc = (struct dma_desc *)(tx_q->dma_etx + entry);
		else if (tx_q->tbs & STMMAC_TBS_AVAIL)
			desc = &tx_q->dma_entx[entry].basic;
		else
			desc = tx_q->dma_tx + entry;

		des = skb_frag_dma_map(priv->device, frag, 0, len,
				       DMA_TO_DEVICE);
		if (dma_mapping_error(priv->device, des))
			goto dma_map_err; /* should reuse desc w/o issues */

		tx_q->tx_skbuff_dma[entry].buf = des;

		stmmac_set_desc_addr(priv, desc, des);

		tx_q->tx_skbuff_dma[entry].map_as_page = true;
		tx_q->tx_skbuff_dma[entry].len = len;
		tx_q->tx_skbuff_dma[entry].last_segment = last_segment;

		/* Prepare the descriptor and set the own bit too */
		stmmac_prepare_tx_desc(priv, desc, 0, len, csum_insertion,
				priv->mode, 1, last_segment, skb->len);
	}

	/* Only the last descriptor gets to point to the skb. */
	tx_q->tx_skbuff[entry] = skb;

	/* According to the coalesce parameter the IC bit for the latest
	 * segment is reset and the timer re-started to clean the tx status.
	 * This approach takes care about the fragments: desc is the first
	 * element in case of no SG.
	 */
	tx_packets = (entry + 1) - first_tx;
	tx_q->tx_count_frames += tx_packets;

	if ((skb_shinfo(skb)->tx_flags & SKBTX_HW_TSTAMP) && priv->hwts_tx_en)
		set_ic = true;
	else if (!priv->tx_coal_frames)
		set_ic = false;
	else if (tx_packets > priv->tx_coal_frames)
		set_ic = true;
	else if ((tx_q->tx_count_frames % priv->tx_coal_frames) < tx_packets)
		set_ic = true;
	else
		set_ic = false;

	if (set_ic) {
		if (likely(priv->extend_desc))
			desc = &tx_q->dma_etx[entry].basic;
		else if (tx_q->tbs & STMMAC_TBS_AVAIL)
			desc = &tx_q->dma_entx[entry].basic;
		else
			desc = &tx_q->dma_tx[entry];

		tx_q->tx_count_frames = 0;
		stmmac_set_tx_ic(priv, desc);
		priv->xstats.tx_set_ic_bit++;
	}

	/* We've used all descriptors we need for this skb, however,
	 * advance cur_tx so that it references a fresh descriptor.
	 * ndo_start_xmit will fill this descriptor the next time it's
	 * called and stmmac_tx_clean may clean up to this descriptor.
	 */
	entry = STMMAC_GET_ENTRY(entry, DMA_TX_SIZE);
	tx_q->cur_tx = entry;

	if (netif_msg_pktdata(priv)) {
		netdev_dbg(priv->dev,
			   "%s: curr=%d dirty=%d f=%d, e=%d, first=%p, nfrags=%d",
			   __func__, tx_q->cur_tx, tx_q->dirty_tx, first_entry,
			   entry, first, nfrags);

		netdev_dbg(priv->dev, ">>> frame to be transmitted: ");
		print_pkt(skb->data, skb->len);
	}

	if (unlikely(stmmac_tx_avail(priv, queue) <= (MAX_SKB_FRAGS + 1))) {
		netif_dbg(priv, hw, priv->dev, "%s: stop transmitted packets\n",
			  __func__);
		netif_tx_stop_queue(netdev_get_tx_queue(priv->dev, queue));
	}

	dev->stats.tx_bytes += skb->len;

	if (priv->sarc_type)
		stmmac_set_desc_sarc(priv, first, priv->sarc_type);

	skb_tx_timestamp(skb);

	/* Ready to fill the first descriptor and set the OWN bit w/o any
	 * problems because all the descriptors are actually ready to be
	 * passed to the DMA engine.
	 */
	if (likely(!is_jumbo)) {
		bool last_segment = (nfrags == 0);

		des = dma_map_single(priv->device, skb->data,
				     nopaged_len, DMA_TO_DEVICE);
		if (dma_mapping_error(priv->device, des))
			goto dma_map_err;

		tx_q->tx_skbuff_dma[first_entry].buf = des;

		stmmac_set_desc_addr(priv, first, des);

		tx_q->tx_skbuff_dma[first_entry].len = nopaged_len;
		tx_q->tx_skbuff_dma[first_entry].last_segment = last_segment;

		if (unlikely((skb_shinfo(skb)->tx_flags & SKBTX_HW_TSTAMP) &&
			     priv->hwts_tx_en)) {
			/* declare that device is doing timestamping */
			skb_shinfo(skb)->tx_flags |= SKBTX_IN_PROGRESS;
			stmmac_enable_tx_timestamp(priv, first);
		}

		/* Prepare the first descriptor setting the OWN bit too */
		stmmac_prepare_tx_desc(priv, first, 1, nopaged_len,
				csum_insertion, priv->mode, 0, last_segment,
				skb->len);
	}

	if (tx_q->tbs & STMMAC_TBS_EN) {
		struct timespec64 ts = ns_to_timespec64(skb->tstamp);

		tbs_desc = &tx_q->dma_entx[first_entry];
		stmmac_set_desc_tbs(priv, tbs_desc, ts.tv_sec, ts.tv_nsec);
	}

	stmmac_set_tx_owner(priv, first);

	/* The own bit must be the latest setting done when prepare the
	 * descriptor and then barrier is needed to make sure that
	 * all is coherent before granting the DMA engine.
	 */
	wmb();

	netdev_tx_sent_queue(netdev_get_tx_queue(dev, queue), skb->len);

	stmmac_enable_dma_transmission(priv, priv->ioaddr);

	if (likely(priv->extend_desc))
		desc_size = sizeof(struct dma_extended_desc);
	else if (tx_q->tbs & STMMAC_TBS_AVAIL)
		desc_size = sizeof(struct dma_edesc);
	else
		desc_size = sizeof(struct dma_desc);

	tx_q->tx_tail_addr = tx_q->dma_tx_phy + (tx_q->cur_tx * desc_size);
	stmmac_set_tx_tail_ptr(priv, priv->ioaddr, tx_q->tx_tail_addr, queue);
	stmmac_tx_timer_arm(priv, queue);

	return NETDEV_TX_OK;

dma_map_err:
	netdev_err(priv->dev, "Tx DMA map failed\n");
	dev_kfree_skb(skb);
	priv->dev->stats.tx_dropped++;
	return NETDEV_TX_OK;
}

static void stmmac_rx_vlan(struct net_device *dev, struct sk_buff *skb)
{
	struct vlan_ethhdr *veth;
	__be16 vlan_proto;
	u16 vlanid;

	veth = (struct vlan_ethhdr *)skb->data;
	vlan_proto = veth->h_vlan_proto;

	if ((vlan_proto == htons(ETH_P_8021Q) &&
	     dev->features & NETIF_F_HW_VLAN_CTAG_RX) ||
	    (vlan_proto == htons(ETH_P_8021AD) &&
	     dev->features & NETIF_F_HW_VLAN_STAG_RX)) {
		/* pop the vlan tag */
		vlanid = ntohs(veth->h_vlan_TCI);
		memmove(skb->data + VLAN_HLEN, veth, ETH_ALEN * 2);
		skb_pull(skb, VLAN_HLEN);
		__vlan_hwaccel_put_tag(skb, vlan_proto, vlanid);
	}
}


static inline int stmmac_rx_threshold_count(struct stmmac_rx_queue *rx_q)
{
	if (rx_q->rx_zeroc_thresh < STMMAC_RX_THRESH)
		return 0;

	return 1;
}

/**
 * stmmac_rx_refill - refill used skb preallocated buffers
 * @priv: driver private structure
 * @queue: RX queue index
 * Description : this is to reallocate the skb for the reception process
 * that is based on zero-copy.
 */
static inline void stmmac_rx_refill(struct stmmac_priv *priv, u32 queue)
{
	struct stmmac_rx_queue *rx_q = &priv->rx_queue[queue];
	int len, dirty = stmmac_rx_dirty(priv, queue);
	unsigned int entry = rx_q->dirty_rx;

	len = DIV_ROUND_UP(priv->dma_buf_sz, PAGE_SIZE) * PAGE_SIZE;

	while (dirty-- > 0) {
		struct stmmac_rx_buffer *buf = &rx_q->buf_pool[entry];
		struct dma_desc *p;
		bool use_rx_wd;

		if (priv->extend_desc)
			p = (struct dma_desc *)(rx_q->dma_erx + entry);
		else
			p = rx_q->dma_rx + entry;

		if (!buf->page) {
			buf->page = page_pool_dev_alloc_pages(rx_q->page_pool);
			if (!buf->page)
				break;
		}

		if (priv->sph && !buf->sec_page) {
			buf->sec_page = page_pool_dev_alloc_pages(rx_q->page_pool);
			if (!buf->sec_page)
				break;

			buf->sec_addr = page_pool_get_dma_addr(buf->sec_page);

			dma_sync_single_for_device(priv->device, buf->sec_addr,
						   len, DMA_FROM_DEVICE);
		}

		buf->addr = page_pool_get_dma_addr(buf->page);

		/* Sync whole allocation to device. This will invalidate old
		 * data.
		 */
		dma_sync_single_for_device(priv->device, buf->addr, len,
					   DMA_FROM_DEVICE);

		stmmac_set_desc_addr(priv, p, buf->addr);
		stmmac_set_desc_sec_addr(priv, p, buf->sec_addr);
		stmmac_refill_desc3(priv, rx_q, p);

		rx_q->rx_count_frames++;
		rx_q->rx_count_frames += priv->rx_coal_frames;
		if (rx_q->rx_count_frames > priv->rx_coal_frames)
			rx_q->rx_count_frames = 0;

		use_rx_wd = !priv->rx_coal_frames;
		use_rx_wd |= rx_q->rx_count_frames > 0;
		if (!priv->use_riwt)
			use_rx_wd = false;

		dma_wmb();
		stmmac_set_rx_owner(priv, p, use_rx_wd);

		entry = STMMAC_GET_ENTRY(entry, DMA_RX_SIZE);
	}
	rx_q->dirty_rx = entry;
	rx_q->rx_tail_addr = rx_q->dma_rx_phy +
			    (rx_q->dirty_rx * sizeof(struct dma_desc));
	stmmac_set_rx_tail_ptr(priv, priv->ioaddr, rx_q->rx_tail_addr, queue);
}

static unsigned int stmmac_rx_buf1_len(struct stmmac_priv *priv,
				       struct dma_desc *p,
				       int status, unsigned int len)
{
	int ret, coe = priv->hw->rx_csum;
	unsigned int plen = 0, hlen = 0;

	/* Not first descriptor, buffer is always zero */
	if (priv->sph && len)
		return 0;

	/* First descriptor, get split header length */
	ret = stmmac_get_rx_header_len(priv, p, &hlen);
	if (priv->sph && hlen) {
		priv->xstats.rx_split_hdr_pkt_n++;
		return hlen;
	}

	/* First descriptor, not last descriptor and not split header */
	if (status & rx_not_ls)
		return priv->dma_buf_sz;

	plen = stmmac_get_rx_frame_len(priv, p, coe);

	/* First descriptor and last descriptor and not split header */
	return min_t(unsigned int, priv->dma_buf_sz, plen);
}

static unsigned int stmmac_rx_buf2_len(struct stmmac_priv *priv,
				       struct dma_desc *p,
				       int status, unsigned int len)
{
	int coe = priv->hw->rx_csum;
	unsigned int plen = 0;

	/* Not split header, buffer is not available */
	if (!priv->sph)
		return 0;

	/* Not last descriptor */
	if (status & rx_not_ls)
		return priv->dma_buf_sz;

	plen = stmmac_get_rx_frame_len(priv, p, coe);

	/* Last descriptor */
	return plen - len;
}

/**
 * stmmac_rx - manage the receive process
 * @priv: driver private structure
 * @limit: napi bugget
 * @queue: RX queue index.
 * Description :  this the function called by the napi poll method.
 * It gets all the frames inside the ring.
 */
static int stmmac_rx(struct stmmac_priv *priv, int limit, u32 queue)
{
	struct stmmac_rx_queue *rx_q = &priv->rx_queue[queue];
	struct stmmac_channel *ch = &priv->channel[queue];
	unsigned int count = 0, error = 0, len = 0;
	int status = 0, coe = priv->hw->rx_csum;
	unsigned int next_entry = rx_q->cur_rx;
	struct sk_buff *skb = NULL;

	if (netif_msg_rx_status(priv)) {
		void *rx_head;

		netdev_dbg(priv->dev, "%s: descriptor ring:\n", __func__);
		if (priv->extend_desc)
			rx_head = (void *)rx_q->dma_erx;
		else
			rx_head = (void *)rx_q->dma_rx;

		stmmac_display_ring(priv, rx_head, DMA_RX_SIZE, true);
	}
	while (count < limit) {
		unsigned int buf1_len = 0, buf2_len = 0;
		enum pkt_hash_types hash_type;
		struct stmmac_rx_buffer *buf;
		struct dma_desc *np, *p;
		int entry;
		u32 hash;

		if (!count && rx_q->state_saved) {
			skb = rx_q->state.skb;
			error = rx_q->state.error;
			len = rx_q->state.len;
		} else {
			rx_q->state_saved = false;
			skb = NULL;
			error = 0;
			len = 0;
		}

		if (count >= limit)
			break;

read_again:
		buf1_len = 0;
		buf2_len = 0;
		entry = next_entry;
		buf = &rx_q->buf_pool[entry];

		if (priv->extend_desc)
			p = (struct dma_desc *)(rx_q->dma_erx + entry);
		else
			p = rx_q->dma_rx + entry;

		/* read the status of the incoming frame */
		status = stmmac_rx_status(priv, &priv->dev->stats,
				&priv->xstats, p);
		/* check if managed by the DMA otherwise go ahead */
		if (unlikely(status & dma_own))
			break;

		rx_q->cur_rx = STMMAC_GET_ENTRY(rx_q->cur_rx, DMA_RX_SIZE);
		next_entry = rx_q->cur_rx;

		if (priv->extend_desc)
			np = (struct dma_desc *)(rx_q->dma_erx + next_entry);
		else
			np = rx_q->dma_rx + next_entry;

		prefetch(np);

		if (priv->extend_desc)
			stmmac_rx_extended_status(priv, &priv->dev->stats,
					&priv->xstats, rx_q->dma_erx + entry);
		if (unlikely(status == discard_frame)) {
			page_pool_recycle_direct(rx_q->page_pool, buf->page);
			buf->page = NULL;
			error = 1;
			if (!priv->hwts_rx_en)
				priv->dev->stats.rx_errors++;
		}

		if (unlikely(error && (status & rx_not_ls)))
			goto read_again;
		if (unlikely(error)) {
			dev_kfree_skb(skb);
			skb = NULL;
			count++;
			continue;
		}

		/* Buffer is good. Go on. */

		prefetch(page_address(buf->page));
		if (buf->sec_page)
			prefetch(page_address(buf->sec_page));

		buf1_len = stmmac_rx_buf1_len(priv, p, status, len);
		len += buf1_len;
		buf2_len = stmmac_rx_buf2_len(priv, p, status, len);
		len += buf2_len;

		/* ACS is set; GMAC core strips PAD/FCS for IEEE 802.3
		 * Type frames (LLC/LLC-SNAP)
		 *
		 * llc_snap is never checked in GMAC >= 4, so this ACS
		 * feature is always disabled and packets need to be
		 * stripped manually.
		 */
		if (likely(!(status & rx_not_ls)) &&
		    (likely(priv->synopsys_id >= DWMAC_CORE_4_00) ||
		     unlikely(status != llc_snap))) {
			if (buf2_len)
				buf2_len -= ETH_FCS_LEN;
			else
				buf1_len -= ETH_FCS_LEN;

			len -= ETH_FCS_LEN;
		}

		if (!skb) {
			skb = napi_alloc_skb(&ch->rx_napi, buf1_len);
			if (!skb) {
				priv->dev->stats.rx_dropped++;
				count++;
				goto drain_data;
			}

			dma_sync_single_for_cpu(priv->device, buf->addr,
						buf1_len, DMA_FROM_DEVICE);
			skb_copy_to_linear_data(skb, page_address(buf->page),
						buf1_len);
			skb_put(skb, buf1_len);

			/* Data payload copied into SKB, page ready for recycle */
			page_pool_recycle_direct(rx_q->page_pool, buf->page);
			buf->page = NULL;
		} else if (buf1_len) {
			dma_sync_single_for_cpu(priv->device, buf->addr,
						buf1_len, DMA_FROM_DEVICE);
			skb_add_rx_frag(skb, skb_shinfo(skb)->nr_frags,
					buf->page, 0, buf1_len,
					priv->dma_buf_sz);

			/* Data payload appended into SKB */
			page_pool_release_page(rx_q->page_pool, buf->page);
			buf->page = NULL;
		}

		if (buf2_len) {
			dma_sync_single_for_cpu(priv->device, buf->sec_addr,
						buf2_len, DMA_FROM_DEVICE);
			skb_add_rx_frag(skb, skb_shinfo(skb)->nr_frags,
					buf->sec_page, 0, buf2_len,
					priv->dma_buf_sz);

			/* Data payload appended into SKB */
			page_pool_release_page(rx_q->page_pool, buf->sec_page);
			buf->sec_page = NULL;
		}

drain_data:
		if (likely(status & rx_not_ls))
			goto read_again;
		if (!skb)
			continue;

		/* Got entire packet into SKB. Finish it. */

		stmmac_get_rx_hwtstamp(priv, p, np, skb);
		stmmac_rx_vlan(priv->dev, skb);
		skb->protocol = eth_type_trans(skb, priv->dev);

		if (unlikely(!coe))
			skb_checksum_none_assert(skb);
		else
			skb->ip_summed = CHECKSUM_UNNECESSARY;

		if (!stmmac_get_rx_hash(priv, p, &hash, &hash_type))
			skb_set_hash(skb, hash, hash_type);

		skb_record_rx_queue(skb, queue);
		napi_gro_receive(&ch->rx_napi, skb);
		skb = NULL;

		priv->dev->stats.rx_packets++;
		priv->dev->stats.rx_bytes += len;
		count++;
	}

	if (status & rx_not_ls || skb) {
		rx_q->state_saved = true;
		rx_q->state.skb = skb;
		rx_q->state.error = error;
		rx_q->state.len = len;
	}

	stmmac_rx_refill(priv, queue);

	priv->xstats.rx_pkt_n += count;

	return count;
}

static int stmmac_napi_poll_rx(struct napi_struct *napi, int budget)
{
	struct stmmac_channel *ch =
		container_of(napi, struct stmmac_channel, rx_napi);
	struct stmmac_priv *priv = ch->priv_data;
	u32 chan = ch->index;
	int work_done;

	priv->xstats.napi_poll++;

	work_done = stmmac_rx(priv, budget, chan);
	if (work_done < budget && napi_complete_done(napi, work_done)) {
		unsigned long flags;

		spin_lock_irqsave(&ch->lock, flags);
		stmmac_enable_dma_irq(priv, priv->ioaddr, chan, 1, 0);
		spin_unlock_irqrestore(&ch->lock, flags);
	}

	return work_done;
}

static int stmmac_napi_poll_tx(struct napi_struct *napi, int budget)
{
	struct stmmac_channel *ch =
		container_of(napi, struct stmmac_channel, tx_napi);
	struct stmmac_priv *priv = ch->priv_data;
	u32 chan = ch->index;
	int work_done;

	priv->xstats.napi_poll++;

	work_done = stmmac_tx_clean(priv, DMA_TX_SIZE, chan);
	work_done = min(work_done, budget);

	if (work_done < budget && napi_complete_done(napi, work_done)) {
		unsigned long flags;

		spin_lock_irqsave(&ch->lock, flags);
		stmmac_enable_dma_irq(priv, priv->ioaddr, chan, 0, 1);
		spin_unlock_irqrestore(&ch->lock, flags);
	}

	return work_done;
}

/**
 *  stmmac_tx_timeout
 *  @dev : Pointer to net device structure
 *  Description: this function is called when a packet transmission fails to
 *   complete within a reasonable time. The driver will mark the error in the
 *   netdev structure and arrange for the device to be reset to a sane state
 *   in order to transmit a new packet.
 */
static void stmmac_tx_timeout(struct net_device *dev, unsigned int txqueue)
{
	struct stmmac_priv *priv = netdev_priv(dev);

	stmmac_global_err(priv);
}

/**
 *  stmmac_set_rx_mode - entry point for multicast addressing
 *  @dev : pointer to the device structure
 *  Description:
 *  This function is a driver entry point which gets called by the kernel
 *  whenever multicast addresses must be enabled/disabled.
 *  Return value:
 *  void.
 */
static void stmmac_set_rx_mode(struct net_device *dev)
{
	struct stmmac_priv *priv = netdev_priv(dev);

	stmmac_set_filter(priv, priv->hw, dev);
}

/**
 *  stmmac_change_mtu - entry point to change MTU size for the device.
 *  @dev : device pointer.
 *  @new_mtu : the new MTU size for the device.
 *  Description: the Maximum Transfer Unit (MTU) is used by the network layer
 *  to drive packet transmission. Ethernet has an MTU of 1500 octets
 *  (ETH_DATA_LEN). This value can be changed with ifconfig.
 *  Return value:
 *  0 on success and an appropriate (-)ve integer as defined in errno.h
 *  file on failure.
 */
static int stmmac_change_mtu(struct net_device *dev, int new_mtu)
{
	struct stmmac_priv *priv = netdev_priv(dev);
	int txfifosz = priv->plat->tx_fifo_size;

	if (txfifosz == 0)
		txfifosz = priv->dma_cap.tx_fifo_size;

	txfifosz /= priv->plat->tx_queues_to_use;

	if (netif_running(dev)) {
		netdev_err(priv->dev, "must be stopped to change its MTU\n");
		return -EBUSY;
	}

	new_mtu = STMMAC_ALIGN(new_mtu);

	/* If condition true, FIFO is too small or MTU too large */
	if ((txfifosz < new_mtu) || (new_mtu > BUF_SIZE_16KiB))
		return -EINVAL;

	dev->mtu = new_mtu;

	netdev_update_features(dev);

	return 0;
}

static netdev_features_t stmmac_fix_features(struct net_device *dev,
					     netdev_features_t features)
{
	struct stmmac_priv *priv = netdev_priv(dev);

	if (priv->plat->rx_coe == STMMAC_RX_COE_NONE)
		features &= ~NETIF_F_RXCSUM;

	if (!priv->plat->tx_coe)
		features &= ~NETIF_F_CSUM_MASK;

	/* Some GMAC devices have a bugged Jumbo frame support that
	 * needs to have the Tx COE disabled for oversized frames
	 * (due to limited buffer sizes). In this case we disable
	 * the TX csum insertion in the TDES and not use SF.
	 */
	if (priv->plat->bugged_jumbo && (dev->mtu > ETH_DATA_LEN))
		features &= ~NETIF_F_CSUM_MASK;

	/* Disable tso if asked by ethtool */
	if ((priv->plat->tso_en) && (priv->dma_cap.tsoen)) {
		if (features & NETIF_F_TSO)
			priv->tso = true;
		else
			priv->tso = false;
	}

	return features;
}

static int stmmac_set_features(struct net_device *netdev,
			       netdev_features_t features)
{
	struct stmmac_priv *priv = netdev_priv(netdev);
	bool sph_en;
	u32 chan;

	/* Keep the COE Type in case of csum is supporting */
	if (features & NETIF_F_RXCSUM)
		priv->hw->rx_csum = priv->plat->rx_coe;
	else
		priv->hw->rx_csum = 0;
	/* No check needed because rx_coe has been set before and it will be
	 * fixed in case of issue.
	 */
	stmmac_rx_ipc(priv, priv->hw);

	sph_en = (priv->hw->rx_csum > 0) && priv->sph;
	for (chan = 0; chan < priv->plat->rx_queues_to_use; chan++)
		stmmac_enable_sph(priv, priv->ioaddr, sph_en, chan);

	return 0;
}

/**
 *  stmmac_interrupt - main ISR
 *  @irq: interrupt number.
 *  @dev_id: to pass the net device pointer (must be valid).
 *  Description: this is the main driver interrupt service routine.
 *  It can call:
 *  o DMA service routine (to manage incoming frame reception and transmission
 *    status)
 *  o Core interrupts to manage: remote wake-up, management counter, LPI
 *    interrupts.
 */
static irqreturn_t stmmac_interrupt(int irq, void *dev_id)
{
	struct net_device *dev = (struct net_device *)dev_id;
	struct stmmac_priv *priv = netdev_priv(dev);
	u32 rx_cnt = priv->plat->rx_queues_to_use;
	u32 tx_cnt = priv->plat->tx_queues_to_use;
	u32 queues_count;
	u32 queue;
	bool xmac;

	xmac = priv->plat->has_gmac4 || priv->plat->has_xgmac;
	queues_count = (rx_cnt > tx_cnt) ? rx_cnt : tx_cnt;

	if (priv->irq_wake)
		pm_wakeup_event(priv->device, 0);

	/* Check if adapter is up */
	if (test_bit(STMMAC_DOWN, &priv->state))
		return IRQ_HANDLED;
	/* Check if a fatal error happened */
	if (stmmac_safety_feat_interrupt(priv))
		return IRQ_HANDLED;

	/* To handle GMAC own interrupts */
	if ((priv->plat->has_gmac) || xmac) {
		int status = stmmac_host_irq_status(priv, priv->hw, &priv->xstats);
		int mtl_status;

		if (unlikely(status)) {
			/* For LPI we need to save the tx status */
			if (status & CORE_IRQ_TX_PATH_IN_LPI_MODE)
				priv->tx_path_in_lpi_mode = true;
			if (status & CORE_IRQ_TX_PATH_EXIT_LPI_MODE)
				priv->tx_path_in_lpi_mode = false;
		}

		for (queue = 0; queue < queues_count; queue++) {
			struct stmmac_rx_queue *rx_q = &priv->rx_queue[queue];

			mtl_status = stmmac_host_mtl_irq_status(priv, priv->hw,
								queue);
			if (mtl_status != -EINVAL)
				status |= mtl_status;

			if (status & CORE_IRQ_MTL_RX_OVERFLOW)
				stmmac_set_rx_tail_ptr(priv, priv->ioaddr,
						       rx_q->rx_tail_addr,
						       queue);
		}

		/* PCS link status */
		if (priv->hw->pcs) {
			if (priv->xstats.pcs_link)
				netif_carrier_on(dev);
			else
				netif_carrier_off(dev);
		}
	}

	/* To handle DMA interrupts */
	stmmac_dma_interrupt(priv);

	return IRQ_HANDLED;
}

#ifdef CONFIG_NET_POLL_CONTROLLER
/* Polling receive - used by NETCONSOLE and other diagnostic tools
 * to allow network I/O with interrupts disabled.
 */
static void stmmac_poll_controller(struct net_device *dev)
{
	disable_irq(dev->irq);
	stmmac_interrupt(dev->irq, dev);
	enable_irq(dev->irq);
}
#endif

/**
 *  stmmac_ioctl - Entry point for the Ioctl
 *  @dev: Device pointer.
 *  @rq: An IOCTL specefic structure, that can contain a pointer to
 *  a proprietary structure used to pass information to the driver.
 *  @cmd: IOCTL command
 *  Description:
 *  Currently it supports the phy_mii_ioctl(...) and HW time stamping.
 */
static int stmmac_ioctl(struct net_device *dev, struct ifreq *rq, int cmd)
{
	struct stmmac_priv *priv = netdev_priv (dev);
	int ret = -EOPNOTSUPP;

	if (!netif_running(dev))
		return -EINVAL;

	switch (cmd) {
	case SIOCGMIIPHY:
	case SIOCGMIIREG:
	case SIOCSMIIREG:
		ret = phylink_mii_ioctl(priv->phylink, rq, cmd);
		break;
	case SIOCSHWTSTAMP:
		ret = stmmac_hwtstamp_set(dev, rq);
		break;
	case SIOCGHWTSTAMP:
		ret = stmmac_hwtstamp_get(dev, rq);
		break;
	default:
		break;
	}

	return ret;
}

static int stmmac_setup_tc_block_cb(enum tc_setup_type type, void *type_data,
				    void *cb_priv)
{
	struct stmmac_priv *priv = cb_priv;
	int ret = -EOPNOTSUPP;

	if (!tc_cls_can_offload_and_chain0(priv->dev, type_data))
		return ret;

	stmmac_disable_all_queues(priv);

	switch (type) {
	case TC_SETUP_CLSU32:
		ret = stmmac_tc_setup_cls_u32(priv, priv, type_data);
		break;
	case TC_SETUP_CLSFLOWER:
		ret = stmmac_tc_setup_cls(priv, priv, type_data);
		break;
	default:
		break;
	}

	stmmac_enable_all_queues(priv);
	return ret;
}

static LIST_HEAD(stmmac_block_cb_list);

static int stmmac_setup_tc(struct net_device *ndev, enum tc_setup_type type,
			   void *type_data)
{
	struct stmmac_priv *priv = netdev_priv(ndev);

	switch (type) {
	case TC_SETUP_BLOCK:
		return flow_block_cb_setup_simple(type_data,
						  &stmmac_block_cb_list,
						  stmmac_setup_tc_block_cb,
						  priv, priv, true);
	case TC_SETUP_QDISC_CBS:
		return stmmac_tc_setup_cbs(priv, priv, type_data);
	case TC_SETUP_QDISC_TAPRIO:
		return stmmac_tc_setup_taprio(priv, priv, type_data);
	case TC_SETUP_QDISC_ETF:
		return stmmac_tc_setup_etf(priv, priv, type_data);
	default:
		return -EOPNOTSUPP;
	}
}

static u16 stmmac_select_queue(struct net_device *dev, struct sk_buff *skb,
			       struct net_device *sb_dev)
{
	int gso = skb_shinfo(skb)->gso_type;

	if (gso & (SKB_GSO_TCPV4 | SKB_GSO_TCPV6 | SKB_GSO_UDP_L4)) {
		/*
		 * There is no way to determine the number of TSO/USO
		 * capable Queues. Let's use always the Queue 0
		 * because if TSO/USO is supported then at least this
		 * one will be capable.
		 */
		return 0;
	}

	return netdev_pick_tx(dev, skb, NULL) % dev->real_num_tx_queues;
}

static int stmmac_set_mac_address(struct net_device *ndev, void *addr)
{
	struct stmmac_priv *priv = netdev_priv(ndev);
	int ret = 0;

	ret = eth_mac_addr(ndev, addr);
	if (ret)
		return ret;

	stmmac_set_umac_addr(priv, priv->hw, ndev->dev_addr, 0);

	return ret;
}

#ifdef CONFIG_DEBUG_FS
static struct dentry *stmmac_fs_dir;

static void sysfs_display_ring(void *head, int size, int extend_desc,
			       struct seq_file *seq)
{
	int i;
	struct dma_extended_desc *ep = (struct dma_extended_desc *)head;
	struct dma_desc *p = (struct dma_desc *)head;

	for (i = 0; i < size; i++) {
		if (extend_desc) {
			seq_printf(seq, "%d [0x%x]: 0x%x 0x%x 0x%x 0x%x\n",
				   i, (unsigned int)virt_to_phys(ep),
				   le32_to_cpu(ep->basic.des0),
				   le32_to_cpu(ep->basic.des1),
				   le32_to_cpu(ep->basic.des2),
				   le32_to_cpu(ep->basic.des3));
			ep++;
		} else {
			seq_printf(seq, "%d [0x%x]: 0x%x 0x%x 0x%x 0x%x\n",
				   i, (unsigned int)virt_to_phys(p),
				   le32_to_cpu(p->des0), le32_to_cpu(p->des1),
				   le32_to_cpu(p->des2), le32_to_cpu(p->des3));
			p++;
		}
		seq_printf(seq, "\n");
	}
}

static int stmmac_rings_status_show(struct seq_file *seq, void *v)
{
	struct net_device *dev = seq->private;
	struct stmmac_priv *priv = netdev_priv(dev);
	u32 rx_count = priv->plat->rx_queues_to_use;
	u32 tx_count = priv->plat->tx_queues_to_use;
	u32 queue;

	if ((dev->flags & IFF_UP) == 0)
		return 0;

	for (queue = 0; queue < rx_count; queue++) {
		struct stmmac_rx_queue *rx_q = &priv->rx_queue[queue];

		seq_printf(seq, "RX Queue %d:\n", queue);

		if (priv->extend_desc) {
			seq_printf(seq, "Extended descriptor ring:\n");
			sysfs_display_ring((void *)rx_q->dma_erx,
					   DMA_RX_SIZE, 1, seq);
		} else {
			seq_printf(seq, "Descriptor ring:\n");
			sysfs_display_ring((void *)rx_q->dma_rx,
					   DMA_RX_SIZE, 0, seq);
		}
	}

	for (queue = 0; queue < tx_count; queue++) {
		struct stmmac_tx_queue *tx_q = &priv->tx_queue[queue];

		seq_printf(seq, "TX Queue %d:\n", queue);

		if (priv->extend_desc) {
			seq_printf(seq, "Extended descriptor ring:\n");
			sysfs_display_ring((void *)tx_q->dma_etx,
					   DMA_TX_SIZE, 1, seq);
		} else if (!(tx_q->tbs & STMMAC_TBS_AVAIL)) {
			seq_printf(seq, "Descriptor ring:\n");
			sysfs_display_ring((void *)tx_q->dma_tx,
					   DMA_TX_SIZE, 0, seq);
		}
	}

	return 0;
}
DEFINE_SHOW_ATTRIBUTE(stmmac_rings_status);

static int stmmac_dma_cap_show(struct seq_file *seq, void *v)
{
	struct net_device *dev = seq->private;
	struct stmmac_priv *priv = netdev_priv(dev);

	if (!priv->hw_cap_support) {
		seq_printf(seq, "DMA HW features not supported\n");
		return 0;
	}

	seq_printf(seq, "==============================\n");
	seq_printf(seq, "\tDMA HW features\n");
	seq_printf(seq, "==============================\n");

	seq_printf(seq, "\t10/100 Mbps: %s\n",
		   (priv->dma_cap.mbps_10_100) ? "Y" : "N");
	seq_printf(seq, "\t1000 Mbps: %s\n",
		   (priv->dma_cap.mbps_1000) ? "Y" : "N");
	seq_printf(seq, "\tHalf duplex: %s\n",
		   (priv->dma_cap.half_duplex) ? "Y" : "N");
	seq_printf(seq, "\tHash Filter: %s\n",
		   (priv->dma_cap.hash_filter) ? "Y" : "N");
	seq_printf(seq, "\tMultiple MAC address registers: %s\n",
		   (priv->dma_cap.multi_addr) ? "Y" : "N");
	seq_printf(seq, "\tPCS (TBI/SGMII/RTBI PHY interfaces): %s\n",
		   (priv->dma_cap.pcs) ? "Y" : "N");
	seq_printf(seq, "\tSMA (MDIO) Interface: %s\n",
		   (priv->dma_cap.sma_mdio) ? "Y" : "N");
	seq_printf(seq, "\tPMT Remote wake up: %s\n",
		   (priv->dma_cap.pmt_remote_wake_up) ? "Y" : "N");
	seq_printf(seq, "\tPMT Magic Frame: %s\n",
		   (priv->dma_cap.pmt_magic_frame) ? "Y" : "N");
	seq_printf(seq, "\tRMON module: %s\n",
		   (priv->dma_cap.rmon) ? "Y" : "N");
	seq_printf(seq, "\tIEEE 1588-2002 Time Stamp: %s\n",
		   (priv->dma_cap.time_stamp) ? "Y" : "N");
	seq_printf(seq, "\tIEEE 1588-2008 Advanced Time Stamp: %s\n",
		   (priv->dma_cap.atime_stamp) ? "Y" : "N");
	seq_printf(seq, "\t802.3az - Energy-Efficient Ethernet (EEE): %s\n",
		   (priv->dma_cap.eee) ? "Y" : "N");
	seq_printf(seq, "\tAV features: %s\n", (priv->dma_cap.av) ? "Y" : "N");
	seq_printf(seq, "\tChecksum Offload in TX: %s\n",
		   (priv->dma_cap.tx_coe) ? "Y" : "N");
	if (priv->synopsys_id >= DWMAC_CORE_4_00) {
		seq_printf(seq, "\tIP Checksum Offload in RX: %s\n",
			   (priv->dma_cap.rx_coe) ? "Y" : "N");
	} else {
		seq_printf(seq, "\tIP Checksum Offload (type1) in RX: %s\n",
			   (priv->dma_cap.rx_coe_type1) ? "Y" : "N");
		seq_printf(seq, "\tIP Checksum Offload (type2) in RX: %s\n",
			   (priv->dma_cap.rx_coe_type2) ? "Y" : "N");
	}
	seq_printf(seq, "\tRXFIFO > 2048bytes: %s\n",
		   (priv->dma_cap.rxfifo_over_2048) ? "Y" : "N");
	seq_printf(seq, "\tNumber of Additional RX channel: %d\n",
		   priv->dma_cap.number_rx_channel);
	seq_printf(seq, "\tNumber of Additional TX channel: %d\n",
		   priv->dma_cap.number_tx_channel);
	seq_printf(seq, "\tNumber of Additional RX queues: %d\n",
		   priv->dma_cap.number_rx_queues);
	seq_printf(seq, "\tNumber of Additional TX queues: %d\n",
		   priv->dma_cap.number_tx_queues);
	seq_printf(seq, "\tEnhanced descriptors: %s\n",
		   (priv->dma_cap.enh_desc) ? "Y" : "N");
	seq_printf(seq, "\tTX Fifo Size: %d\n", priv->dma_cap.tx_fifo_size);
	seq_printf(seq, "\tRX Fifo Size: %d\n", priv->dma_cap.rx_fifo_size);
	seq_printf(seq, "\tHash Table Size: %d\n", priv->dma_cap.hash_tb_sz);
	seq_printf(seq, "\tTSO: %s\n", priv->dma_cap.tsoen ? "Y" : "N");
	seq_printf(seq, "\tNumber of PPS Outputs: %d\n",
		   priv->dma_cap.pps_out_num);
	seq_printf(seq, "\tSafety Features: %s\n",
		   priv->dma_cap.asp ? "Y" : "N");
	seq_printf(seq, "\tFlexible RX Parser: %s\n",
		   priv->dma_cap.frpsel ? "Y" : "N");
	seq_printf(seq, "\tEnhanced Addressing: %d\n",
		   priv->dma_cap.addr64);
	seq_printf(seq, "\tReceive Side Scaling: %s\n",
		   priv->dma_cap.rssen ? "Y" : "N");
	seq_printf(seq, "\tVLAN Hash Filtering: %s\n",
		   priv->dma_cap.vlhash ? "Y" : "N");
	seq_printf(seq, "\tSplit Header: %s\n",
		   priv->dma_cap.sphen ? "Y" : "N");
	seq_printf(seq, "\tVLAN TX Insertion: %s\n",
		   priv->dma_cap.vlins ? "Y" : "N");
	seq_printf(seq, "\tDouble VLAN: %s\n",
		   priv->dma_cap.dvlan ? "Y" : "N");
	seq_printf(seq, "\tNumber of L3/L4 Filters: %d\n",
		   priv->dma_cap.l3l4fnum);
	seq_printf(seq, "\tARP Offloading: %s\n",
		   priv->dma_cap.arpoffsel ? "Y" : "N");
	seq_printf(seq, "\tEnhancements to Scheduled Traffic (EST): %s\n",
		   priv->dma_cap.estsel ? "Y" : "N");
	seq_printf(seq, "\tFrame Preemption (FPE): %s\n",
		   priv->dma_cap.fpesel ? "Y" : "N");
	seq_printf(seq, "\tTime-Based Scheduling (TBS): %s\n",
		   priv->dma_cap.tbssel ? "Y" : "N");
	return 0;
}
DEFINE_SHOW_ATTRIBUTE(stmmac_dma_cap);

/* Use network device events to rename debugfs file entries.
 */
static int stmmac_device_event(struct notifier_block *unused,
			       unsigned long event, void *ptr)
{
	struct net_device *dev = netdev_notifier_info_to_dev(ptr);
	struct stmmac_priv *priv = netdev_priv(dev);

	if (dev->netdev_ops != &stmmac_netdev_ops)
		goto done;

	switch (event) {
	case NETDEV_CHANGENAME:
		if (priv->dbgfs_dir)
			priv->dbgfs_dir = debugfs_rename(stmmac_fs_dir,
							 priv->dbgfs_dir,
							 stmmac_fs_dir,
							 dev->name);
		break;
	}
done:
	return NOTIFY_DONE;
}

static struct notifier_block stmmac_notifier = {
	.notifier_call = stmmac_device_event,
};

static void stmmac_init_fs(struct net_device *dev)
{
	struct stmmac_priv *priv = netdev_priv(dev);

	rtnl_lock();

	/* Create per netdev entries */
	priv->dbgfs_dir = debugfs_create_dir(dev->name, stmmac_fs_dir);

	/* Entry to report DMA RX/TX rings */
	debugfs_create_file("descriptors_status", 0444, priv->dbgfs_dir, dev,
			    &stmmac_rings_status_fops);

	/* Entry to report the DMA HW features */
	debugfs_create_file("dma_cap", 0444, priv->dbgfs_dir, dev,
			    &stmmac_dma_cap_fops);

	rtnl_unlock();
}

static void stmmac_exit_fs(struct net_device *dev)
{
	struct stmmac_priv *priv = netdev_priv(dev);

	debugfs_remove_recursive(priv->dbgfs_dir);
}
#endif /* CONFIG_DEBUG_FS */

static u32 stmmac_vid_crc32_le(__le16 vid_le)
{
	unsigned char *data = (unsigned char *)&vid_le;
	unsigned char data_byte = 0;
	u32 crc = ~0x0;
	u32 temp = 0;
	int i, bits;

	bits = get_bitmask_order(VLAN_VID_MASK);
	for (i = 0; i < bits; i++) {
		if ((i % 8) == 0)
			data_byte = data[i / 8];

		temp = ((crc & 1) ^ data_byte) & 1;
		crc >>= 1;
		data_byte >>= 1;

		if (temp)
			crc ^= 0xedb88320;
	}

	return crc;
}

static int stmmac_vlan_update(struct stmmac_priv *priv, bool is_double)
{
	u32 crc, hash = 0;
	__le16 pmatch = 0;
	int count = 0;
	u16 vid = 0;

	for_each_set_bit(vid, priv->active_vlans, VLAN_N_VID) {
		__le16 vid_le = cpu_to_le16(vid);
		crc = bitrev32(~stmmac_vid_crc32_le(vid_le)) >> 28;
		hash |= (1 << crc);
		count++;
	}

	if (!priv->dma_cap.vlhash) {
		if (count > 2) /* VID = 0 always passes filter */
			return -EOPNOTSUPP;

		pmatch = cpu_to_le16(vid);
		hash = 0;
	}

	return stmmac_update_vlan_hash(priv, priv->hw, hash, pmatch, is_double);
}

static int stmmac_vlan_rx_add_vid(struct net_device *ndev, __be16 proto, u16 vid)
{
	struct stmmac_priv *priv = netdev_priv(ndev);
	bool is_double = false;
	int ret;

	if (be16_to_cpu(proto) == ETH_P_8021AD)
		is_double = true;

	set_bit(vid, priv->active_vlans);
	ret = stmmac_vlan_update(priv, is_double);
	if (ret) {
		clear_bit(vid, priv->active_vlans);
		return ret;
	}

	if (priv->hw->num_vlan) {
		ret = stmmac_add_hw_vlan_rx_fltr(priv, ndev, priv->hw, proto, vid);
		if (ret)
			return ret;
	}

	return 0;
}

static int stmmac_vlan_rx_kill_vid(struct net_device *ndev, __be16 proto, u16 vid)
{
	struct stmmac_priv *priv = netdev_priv(ndev);
	bool is_double = false;
	int ret;

	if (be16_to_cpu(proto) == ETH_P_8021AD)
		is_double = true;

	clear_bit(vid, priv->active_vlans);

	if (priv->hw->num_vlan) {
		ret = stmmac_del_hw_vlan_rx_fltr(priv, ndev, priv->hw, proto, vid);
		if (ret)
			return ret;
	}

	return stmmac_vlan_update(priv, is_double);
}

static const struct net_device_ops stmmac_netdev_ops = {
	.ndo_open = stmmac_open,
	.ndo_start_xmit = stmmac_xmit,
	.ndo_stop = stmmac_release,
	.ndo_change_mtu = stmmac_change_mtu,
	.ndo_fix_features = stmmac_fix_features,
	.ndo_set_features = stmmac_set_features,
	.ndo_set_rx_mode = stmmac_set_rx_mode,
	.ndo_tx_timeout = stmmac_tx_timeout,
	.ndo_do_ioctl = stmmac_ioctl,
	.ndo_setup_tc = stmmac_setup_tc,
	.ndo_select_queue = stmmac_select_queue,
#ifdef CONFIG_NET_POLL_CONTROLLER
	.ndo_poll_controller = stmmac_poll_controller,
#endif
	.ndo_set_mac_address = stmmac_set_mac_address,
	.ndo_vlan_rx_add_vid = stmmac_vlan_rx_add_vid,
	.ndo_vlan_rx_kill_vid = stmmac_vlan_rx_kill_vid,
};

static void stmmac_reset_subtask(struct stmmac_priv *priv)
{
	if (!test_and_clear_bit(STMMAC_RESET_REQUESTED, &priv->state))
		return;
	if (test_bit(STMMAC_DOWN, &priv->state))
		return;

	netdev_err(priv->dev, "Reset adapter.\n");

	rtnl_lock();
	netif_trans_update(priv->dev);
	while (test_and_set_bit(STMMAC_RESETING, &priv->state))
		usleep_range(1000, 2000);

	set_bit(STMMAC_DOWN, &priv->state);
	dev_close(priv->dev);
	dev_open(priv->dev, NULL);
	clear_bit(STMMAC_DOWN, &priv->state);
	clear_bit(STMMAC_RESETING, &priv->state);
	rtnl_unlock();
}

static void stmmac_service_task(struct work_struct *work)
{
	struct stmmac_priv *priv = container_of(work, struct stmmac_priv,
			service_task);

	stmmac_reset_subtask(priv);
	clear_bit(STMMAC_SERVICE_SCHED, &priv->state);
}

/**
 *  stmmac_hw_init - Init the MAC device
 *  @priv: driver private structure
 *  Description: this function is to configure the MAC device according to
 *  some platform parameters or the HW capability register. It prepares the
 *  driver to use either ring or chain modes and to setup either enhanced or
 *  normal descriptors.
 */
static int stmmac_hw_init(struct stmmac_priv *priv)
{
	int ret;

	/* dwmac-sun8i only work in chain mode */
	if (priv->plat->has_sun8i)
		chain_mode = 1;
	priv->chain_mode = chain_mode;

	/* Initialize HW Interface */
	ret = stmmac_hwif_init(priv);
	if (ret)
		return ret;

	/* Get the HW capability (new GMAC newer than 3.50a) */
	priv->hw_cap_support = stmmac_get_hw_features(priv);
	if (priv->hw_cap_support) {
		dev_info(priv->device, "DMA HW capability register supported\n");

		/* We can override some gmac/dma configuration fields: e.g.
		 * enh_desc, tx_coe (e.g. that are passed through the
		 * platform) with the values from the HW capability
		 * register (if supported).
		 */
		priv->plat->enh_desc = priv->dma_cap.enh_desc;
		priv->plat->pmt = priv->dma_cap.pmt_remote_wake_up;
		priv->hw->pmt = priv->plat->pmt;
		if (priv->dma_cap.hash_tb_sz) {
			priv->hw->multicast_filter_bins =
					(BIT(priv->dma_cap.hash_tb_sz) << 5);
			priv->hw->mcast_bits_log2 =
					ilog2(priv->hw->multicast_filter_bins);
		}

		/* TXCOE doesn't work in thresh DMA mode */
		if (priv->plat->force_thresh_dma_mode)
			priv->plat->tx_coe = 0;
		else
			priv->plat->tx_coe = priv->dma_cap.tx_coe;

		/* In case of GMAC4 rx_coe is from HW cap register. */
		priv->plat->rx_coe = priv->dma_cap.rx_coe;

		if (priv->dma_cap.rx_coe_type2)
			priv->plat->rx_coe = STMMAC_RX_COE_TYPE2;
		else if (priv->dma_cap.rx_coe_type1)
			priv->plat->rx_coe = STMMAC_RX_COE_TYPE1;

	} else {
		dev_info(priv->device, "No HW DMA feature register supported\n");
	}

	if (priv->plat->rx_coe) {
		priv->hw->rx_csum = priv->plat->rx_coe;
		dev_info(priv->device, "RX Checksum Offload Engine supported\n");
		if (priv->synopsys_id < DWMAC_CORE_4_00)
			dev_info(priv->device, "COE Type %d\n", priv->hw->rx_csum);
	}
	if (priv->plat->tx_coe)
		dev_info(priv->device, "TX Checksum insertion supported\n");

	if (priv->plat->pmt) {
		dev_info(priv->device, "Wake-Up On Lan supported\n");
		device_set_wakeup_capable(priv->device, 1);
	}

	if (priv->dma_cap.tsoen)
		dev_info(priv->device, "TSO supported\n");

	/* Run HW quirks, if any */
	if (priv->hwif_quirks) {
		ret = priv->hwif_quirks(priv);
		if (ret)
			return ret;
	}

	/* Rx Watchdog is available in the COREs newer than the 3.40.
	 * In some case, for example on bugged HW this feature
	 * has to be disable and this can be done by passing the
	 * riwt_off field from the platform.
	 */
	if (((priv->synopsys_id >= DWMAC_CORE_3_50) ||
	    (priv->plat->has_xgmac)) && (!priv->plat->riwt_off)) {
		priv->use_riwt = 1;
		dev_info(priv->device,
			 "Enable RX Mitigation via HW Watchdog Timer\n");
	}

	return 0;
}

/**
 * stmmac_dvr_probe
 * @device: device pointer
 * @plat_dat: platform data pointer
 * @res: stmmac resource pointer
 * Description: this is the main probe function used to
 * call the alloc_etherdev, allocate the priv structure.
 * Return:
 * returns 0 on success, otherwise errno.
 */
int stmmac_dvr_probe(struct device *device,
		     struct plat_stmmacenet_data *plat_dat,
		     struct stmmac_resources *res)
{
	struct net_device *ndev = NULL;
	struct stmmac_priv *priv;
	u32 queue, rxq, maxq;
	int i, ret = 0;

	ndev = devm_alloc_etherdev_mqs(device, sizeof(struct stmmac_priv),
				       MTL_MAX_TX_QUEUES, MTL_MAX_RX_QUEUES);
	if (!ndev)
		return -ENOMEM;

	SET_NETDEV_DEV(ndev, device);

	priv = netdev_priv(ndev);
	priv->device = device;
	priv->dev = ndev;

	stmmac_set_ethtool_ops(ndev);
	priv->pause = pause;
	priv->plat = plat_dat;
	priv->ioaddr = res->addr;
	priv->dev->base_addr = (unsigned long)res->addr;

	priv->dev->irq = res->irq;
	priv->wol_irq = res->wol_irq;
	priv->lpi_irq = res->lpi_irq;

	if (!IS_ERR_OR_NULL(res->mac))
		memcpy(priv->dev->dev_addr, res->mac, ETH_ALEN);

	dev_set_drvdata(device, priv->dev);

	/* Verify driver arguments */
	stmmac_verify_args();

	/* Allocate workqueue */
	priv->wq = create_singlethread_workqueue("stmmac_wq");
	if (!priv->wq) {
		dev_err(priv->device, "failed to create workqueue\n");
		return -ENOMEM;
	}

	INIT_WORK(&priv->service_task, stmmac_service_task);

	/* Override with kernel parameters if supplied XXX CRS XXX
	 * this needs to have multiple instances
	 */
	if ((phyaddr >= 0) && (phyaddr <= 31))
		priv->plat->phy_addr = phyaddr;

	if (priv->plat->stmmac_rst) {
		ret = reset_control_assert(priv->plat->stmmac_rst);
		reset_control_deassert(priv->plat->stmmac_rst);
		/* Some reset controllers have only reset callback instead of
		 * assert + deassert callbacks pair.
		 */
		if (ret == -ENOTSUPP)
			reset_control_reset(priv->plat->stmmac_rst);
	}

	/* Init MAC and get the capabilities */
	ret = stmmac_hw_init(priv);
	if (ret)
		goto error_hw_init;

	stmmac_check_ether_addr(priv);

	/* Configure real RX and TX queues */
	netif_set_real_num_rx_queues(ndev, priv->plat->rx_queues_to_use);
	netif_set_real_num_tx_queues(ndev, priv->plat->tx_queues_to_use);

	ndev->netdev_ops = &stmmac_netdev_ops;

	ndev->hw_features = NETIF_F_SG | NETIF_F_IP_CSUM | NETIF_F_IPV6_CSUM |
			    NETIF_F_RXCSUM;

	ret = stmmac_tc_init(priv, priv);
	if (!ret) {
		ndev->hw_features |= NETIF_F_HW_TC;
	}

	if ((priv->plat->tso_en) && (priv->dma_cap.tsoen)) {
		ndev->hw_features |= NETIF_F_TSO | NETIF_F_TSO6;
		if (priv->plat->has_gmac4)
			ndev->hw_features |= NETIF_F_GSO_UDP_L4;
		priv->tso = true;
		dev_info(priv->device, "TSO feature enabled\n");
	}

	if (priv->dma_cap.sphen) {
		ndev->hw_features |= NETIF_F_GRO;
		priv->sph = true;
		dev_info(priv->device, "SPH feature enabled\n");
	}

	if (priv->dma_cap.addr64) {
		ret = dma_set_mask_and_coherent(device,
				DMA_BIT_MASK(priv->dma_cap.addr64));
		if (!ret) {
			dev_info(priv->device, "Using %d bits DMA width\n",
				 priv->dma_cap.addr64);

			/*
			 * If more than 32 bits can be addressed, make sure to
			 * enable enhanced addressing mode.
			 */
			if (IS_ENABLED(CONFIG_ARCH_DMA_ADDR_T_64BIT))
				priv->plat->dma_cfg->eame = true;
		} else {
			ret = dma_set_mask_and_coherent(device, DMA_BIT_MASK(32));
			if (ret) {
				dev_err(priv->device, "Failed to set DMA Mask\n");
				goto error_hw_init;
			}

			priv->dma_cap.addr64 = 32;
		}
	}

	ndev->features |= ndev->hw_features | NETIF_F_HIGHDMA;
	ndev->watchdog_timeo = msecs_to_jiffies(watchdog);
#ifdef STMMAC_VLAN_TAG_USED
	/* Both mac100 and gmac support receive VLAN tag detection */
	ndev->features |= NETIF_F_HW_VLAN_CTAG_RX | NETIF_F_HW_VLAN_STAG_RX;
	if (priv->dma_cap.vlhash) {
		ndev->features |= NETIF_F_HW_VLAN_CTAG_FILTER;
		ndev->features |= NETIF_F_HW_VLAN_STAG_FILTER;
	}
	if (priv->dma_cap.vlins) {
		ndev->features |= NETIF_F_HW_VLAN_CTAG_TX;
		if (priv->dma_cap.dvlan)
			ndev->features |= NETIF_F_HW_VLAN_STAG_TX;
	}
#endif
	priv->msg_enable = netif_msg_init(debug, default_msg_level);

	/* Initialize RSS */
	rxq = priv->plat->rx_queues_to_use;
	netdev_rss_key_fill(priv->rss.key, sizeof(priv->rss.key));
	for (i = 0; i < ARRAY_SIZE(priv->rss.table); i++)
		priv->rss.table[i] = ethtool_rxfh_indir_default(i, rxq);

	if (priv->dma_cap.rssen && priv->plat->rss_en)
		ndev->features |= NETIF_F_RXHASH;

	/* MTU range: 46 - hw-specific max */
	ndev->min_mtu = ETH_ZLEN - ETH_HLEN;
	if (priv->plat->has_xgmac)
		ndev->max_mtu = XGMAC_JUMBO_LEN;
	else if ((priv->plat->enh_desc) || (priv->synopsys_id >= DWMAC_CORE_4_00))
		ndev->max_mtu = JUMBO_LEN;
	else
		ndev->max_mtu = SKB_MAX_HEAD(NET_SKB_PAD + NET_IP_ALIGN);
	/* Will not overwrite ndev->max_mtu if plat->maxmtu > ndev->max_mtu
	 * as well as plat->maxmtu < ndev->min_mtu which is a invalid range.
	 */
	if ((priv->plat->maxmtu < ndev->max_mtu) &&
	    (priv->plat->maxmtu >= ndev->min_mtu))
		ndev->max_mtu = priv->plat->maxmtu;
	else if (priv->plat->maxmtu < ndev->min_mtu)
		dev_warn(priv->device,
			 "%s: warning: maxmtu having invalid value (%d)\n",
			 __func__, priv->plat->maxmtu);

	if (flow_ctrl)
		priv->flow_ctrl = FLOW_AUTO;	/* RX/TX pause on */

	/* Setup channels NAPI */
	maxq = max(priv->plat->rx_queues_to_use, priv->plat->tx_queues_to_use);

	for (queue = 0; queue < maxq; queue++) {
		struct stmmac_channel *ch = &priv->channel[queue];

		spin_lock_init(&ch->lock);
		ch->priv_data = priv;
		ch->index = queue;

		if (queue < priv->plat->rx_queues_to_use) {
			netif_napi_add(ndev, &ch->rx_napi, stmmac_napi_poll_rx,
				       NAPI_POLL_WEIGHT);
		}
		if (queue < priv->plat->tx_queues_to_use) {
			netif_tx_napi_add(ndev, &ch->tx_napi,
					  stmmac_napi_poll_tx,
					  NAPI_POLL_WEIGHT);
		}
	}

	mutex_init(&priv->lock);

	/* If a specific clk_csr value is passed from the platform
	 * this means that the CSR Clock Range selection cannot be
	 * changed at run-time and it is fixed. Viceversa the driver'll try to
	 * set the MDC clock dynamically according to the csr actual
	 * clock input.
	 */
	if (priv->plat->clk_csr >= 0)
		priv->clk_csr = priv->plat->clk_csr;
	else
		stmmac_clk_csr_set(priv);

	stmmac_check_pcs_mode(priv);

	if (priv->hw->pcs != STMMAC_PCS_TBI &&
	    priv->hw->pcs != STMMAC_PCS_RTBI) {
		/* MDIO bus Registration */
		ret = stmmac_mdio_register(ndev);
		if (ret < 0) {
			dev_err(priv->device,
				"%s: MDIO bus (id: %d) registration failed",
				__func__, priv->plat->bus_id);
			goto error_mdio_register;
		}
	}

	ret = stmmac_phy_setup(priv);
	if (ret) {
		netdev_err(ndev, "failed to setup phy (%d)\n", ret);
		goto error_phy_setup;
	}

	ret = register_netdev(ndev);
	if (ret) {
		dev_err(priv->device, "%s: ERROR %i registering the device\n",
			__func__, ret);
		goto error_netdev_register;
	}

	if (priv->plat->serdes_powerup) {
		ret = priv->plat->serdes_powerup(ndev,
						 priv->plat->bsp_priv);

		if (ret < 0)
<<<<<<< HEAD
			return ret;
=======
			goto error_serdes_powerup;
>>>>>>> 5a9ffb95
	}

#ifdef CONFIG_DEBUG_FS
	stmmac_init_fs(ndev);
#endif

	return ret;

error_serdes_powerup:
	unregister_netdev(ndev);
error_netdev_register:
	phylink_destroy(priv->phylink);
error_phy_setup:
	if (priv->hw->pcs != STMMAC_PCS_TBI &&
	    priv->hw->pcs != STMMAC_PCS_RTBI)
		stmmac_mdio_unregister(ndev);
error_mdio_register:
	for (queue = 0; queue < maxq; queue++) {
		struct stmmac_channel *ch = &priv->channel[queue];

		if (queue < priv->plat->rx_queues_to_use)
			netif_napi_del(&ch->rx_napi);
		if (queue < priv->plat->tx_queues_to_use)
			netif_napi_del(&ch->tx_napi);
	}
error_hw_init:
	destroy_workqueue(priv->wq);

	return ret;
}
EXPORT_SYMBOL_GPL(stmmac_dvr_probe);

/**
 * stmmac_dvr_remove
 * @dev: device pointer
 * Description: this function resets the TX/RX processes, disables the MAC RX/TX
 * changes the link status, releases the DMA descriptor rings.
 */
int stmmac_dvr_remove(struct device *dev)
{
	struct net_device *ndev = dev_get_drvdata(dev);
	struct stmmac_priv *priv = netdev_priv(ndev);

	netdev_info(priv->dev, "%s: removing driver", __func__);

	stmmac_stop_all_dma(priv);

	if (priv->plat->serdes_powerdown)
		priv->plat->serdes_powerdown(ndev, priv->plat->bsp_priv);

	stmmac_mac_set(priv, priv->ioaddr, false);
	netif_carrier_off(ndev);
	unregister_netdev(ndev);
#ifdef CONFIG_DEBUG_FS
	stmmac_exit_fs(ndev);
#endif
	phylink_destroy(priv->phylink);
	if (priv->plat->stmmac_rst)
		reset_control_assert(priv->plat->stmmac_rst);
	clk_disable_unprepare(priv->plat->pclk);
	clk_disable_unprepare(priv->plat->stmmac_clk);
	if (priv->hw->pcs != STMMAC_PCS_TBI &&
	    priv->hw->pcs != STMMAC_PCS_RTBI)
		stmmac_mdio_unregister(ndev);
	destroy_workqueue(priv->wq);
	mutex_destroy(&priv->lock);

	return 0;
}
EXPORT_SYMBOL_GPL(stmmac_dvr_remove);

/**
 * stmmac_suspend - suspend callback
 * @dev: device pointer
 * Description: this is the function to suspend the device and it is called
 * by the platform driver to stop the network queue, release the resources,
 * program the PMT register (for WoL), clean and release driver resources.
 */
int stmmac_suspend(struct device *dev)
{
	struct net_device *ndev = dev_get_drvdata(dev);
	struct stmmac_priv *priv = netdev_priv(ndev);
	u32 chan;

	if (!ndev || !netif_running(ndev))
		return 0;

	phylink_mac_change(priv->phylink, false);

	mutex_lock(&priv->lock);

	netif_device_detach(ndev);
	stmmac_stop_all_queues(priv);

	stmmac_disable_all_queues(priv);

	for (chan = 0; chan < priv->plat->tx_queues_to_use; chan++)
		del_timer_sync(&priv->tx_queue[chan].txtimer);

	/* Stop TX/RX DMA */
	stmmac_stop_all_dma(priv);

	if (priv->plat->serdes_powerdown)
		priv->plat->serdes_powerdown(ndev, priv->plat->bsp_priv);

	/* Enable Power down mode by programming the PMT regs */
	if (device_may_wakeup(priv->device)) {
		stmmac_pmt(priv, priv->hw, priv->wolopts);
		priv->irq_wake = 1;
	} else {
		mutex_unlock(&priv->lock);
		rtnl_lock();
		phylink_stop(priv->phylink);
		rtnl_unlock();
		mutex_lock(&priv->lock);

		stmmac_mac_set(priv, priv->ioaddr, false);
		pinctrl_pm_select_sleep_state(priv->device);
		/* Disable clock in case of PWM is off */
		if (priv->plat->clk_ptp_ref)
			clk_disable_unprepare(priv->plat->clk_ptp_ref);
		clk_disable_unprepare(priv->plat->pclk);
		clk_disable_unprepare(priv->plat->stmmac_clk);
	}
	mutex_unlock(&priv->lock);

	priv->speed = SPEED_UNKNOWN;
	return 0;
}
EXPORT_SYMBOL_GPL(stmmac_suspend);

/**
 * stmmac_reset_queues_param - reset queue parameters
 * @dev: device pointer
 */
static void stmmac_reset_queues_param(struct stmmac_priv *priv)
{
	u32 rx_cnt = priv->plat->rx_queues_to_use;
	u32 tx_cnt = priv->plat->tx_queues_to_use;
	u32 queue;

	for (queue = 0; queue < rx_cnt; queue++) {
		struct stmmac_rx_queue *rx_q = &priv->rx_queue[queue];

		rx_q->cur_rx = 0;
		rx_q->dirty_rx = 0;
	}

	for (queue = 0; queue < tx_cnt; queue++) {
		struct stmmac_tx_queue *tx_q = &priv->tx_queue[queue];

		tx_q->cur_tx = 0;
		tx_q->dirty_tx = 0;
		tx_q->mss = 0;
	}
}

/**
 * stmmac_resume - resume callback
 * @dev: device pointer
 * Description: when resume this function is invoked to setup the DMA and CORE
 * in a usable state.
 */
int stmmac_resume(struct device *dev)
{
	struct net_device *ndev = dev_get_drvdata(dev);
	struct stmmac_priv *priv = netdev_priv(ndev);
	int ret;

	if (!netif_running(ndev))
		return 0;

	/* Power Down bit, into the PM register, is cleared
	 * automatically as soon as a magic packet or a Wake-up frame
	 * is received. Anyway, it's better to manually clear
	 * this bit because it can generate problems while resuming
	 * from another devices (e.g. serial console).
	 */
	if (device_may_wakeup(priv->device)) {
		mutex_lock(&priv->lock);
		stmmac_pmt(priv, priv->hw, 0);
		mutex_unlock(&priv->lock);
		priv->irq_wake = 0;
	} else {
		pinctrl_pm_select_default_state(priv->device);
		/* enable the clk previously disabled */
		clk_prepare_enable(priv->plat->stmmac_clk);
		clk_prepare_enable(priv->plat->pclk);
		if (priv->plat->clk_ptp_ref)
			clk_prepare_enable(priv->plat->clk_ptp_ref);
		/* reset the phy so that it's ready */
		if (priv->mii)
			stmmac_mdio_reset(priv->mii);
	}

	if (priv->plat->serdes_powerup) {
		ret = priv->plat->serdes_powerup(ndev,
						 priv->plat->bsp_priv);

		if (ret < 0)
			return ret;
	}

	netif_device_attach(ndev);

	mutex_lock(&priv->lock);

	stmmac_reset_queues_param(priv);

	stmmac_clear_descriptors(priv);

	stmmac_hw_setup(ndev, false);
	stmmac_init_coalesce(priv);
	stmmac_set_rx_mode(ndev);

	stmmac_restore_hw_vlan_rx_fltr(priv, ndev, priv->hw);

	stmmac_enable_all_queues(priv);

	stmmac_start_all_queues(priv);

	mutex_unlock(&priv->lock);

	if (!device_may_wakeup(priv->device)) {
		rtnl_lock();
		phylink_start(priv->phylink);
		rtnl_unlock();
	}

	phylink_mac_change(priv->phylink, true);

	return 0;
}
EXPORT_SYMBOL_GPL(stmmac_resume);

#ifndef MODULE
static int __init stmmac_cmdline_opt(char *str)
{
	char *opt;

	if (!str || !*str)
		return -EINVAL;
	while ((opt = strsep(&str, ",")) != NULL) {
		if (!strncmp(opt, "debug:", 6)) {
			if (kstrtoint(opt + 6, 0, &debug))
				goto err;
		} else if (!strncmp(opt, "phyaddr:", 8)) {
			if (kstrtoint(opt + 8, 0, &phyaddr))
				goto err;
		} else if (!strncmp(opt, "buf_sz:", 7)) {
			if (kstrtoint(opt + 7, 0, &buf_sz))
				goto err;
		} else if (!strncmp(opt, "tc:", 3)) {
			if (kstrtoint(opt + 3, 0, &tc))
				goto err;
		} else if (!strncmp(opt, "watchdog:", 9)) {
			if (kstrtoint(opt + 9, 0, &watchdog))
				goto err;
		} else if (!strncmp(opt, "flow_ctrl:", 10)) {
			if (kstrtoint(opt + 10, 0, &flow_ctrl))
				goto err;
		} else if (!strncmp(opt, "pause:", 6)) {
			if (kstrtoint(opt + 6, 0, &pause))
				goto err;
		} else if (!strncmp(opt, "eee_timer:", 10)) {
			if (kstrtoint(opt + 10, 0, &eee_timer))
				goto err;
		} else if (!strncmp(opt, "chain_mode:", 11)) {
			if (kstrtoint(opt + 11, 0, &chain_mode))
				goto err;
		}
	}
	return 0;

err:
	pr_err("%s: ERROR broken module parameter conversion", __func__);
	return -EINVAL;
}

__setup("stmmaceth=", stmmac_cmdline_opt);
#endif /* MODULE */

static int __init stmmac_init(void)
{
#ifdef CONFIG_DEBUG_FS
	/* Create debugfs main directory if it doesn't exist yet */
	if (!stmmac_fs_dir)
		stmmac_fs_dir = debugfs_create_dir(STMMAC_RESOURCE_NAME, NULL);
	register_netdevice_notifier(&stmmac_notifier);
#endif

	return 0;
}

static void __exit stmmac_exit(void)
{
#ifdef CONFIG_DEBUG_FS
	unregister_netdevice_notifier(&stmmac_notifier);
	debugfs_remove_recursive(stmmac_fs_dir);
#endif
}

module_init(stmmac_init)
module_exit(stmmac_exit)

MODULE_DESCRIPTION("STMMAC 10/100/1000 Ethernet device driver");
MODULE_AUTHOR("Giuseppe Cavallaro <peppe.cavallaro@st.com>");
MODULE_LICENSE("GPL");<|MERGE_RESOLUTION|>--- conflicted
+++ resolved
@@ -4986,11 +4986,7 @@
 						 priv->plat->bsp_priv);
 
 		if (ret < 0)
-<<<<<<< HEAD
-			return ret;
-=======
 			goto error_serdes_powerup;
->>>>>>> 5a9ffb95
 	}
 
 #ifdef CONFIG_DEBUG_FS
