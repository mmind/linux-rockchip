/*******************************************************************************
  This is the driver for the ST MAC 10/100/1000 on-chip Ethernet controllers.
  ST Ethernet IPs are built around a Synopsys IP Core.

	Copyright(C) 2007-2011 STMicroelectronics Ltd

  This program is free software; you can redistribute it and/or modify it
  under the terms and conditions of the GNU General Public License,
  version 2, as published by the Free Software Foundation.

  This program is distributed in the hope it will be useful, but WITHOUT
  ANY WARRANTY; without even the implied warranty of MERCHANTABILITY or
  FITNESS FOR A PARTICULAR PURPOSE.  See the GNU General Public License for
  more details.

  You should have received a copy of the GNU General Public License along with
  this program; if not, write to the Free Software Foundation, Inc.,
  51 Franklin St - Fifth Floor, Boston, MA 02110-1301 USA.

  The full GNU General Public License is included in this distribution in
  the file called "COPYING".

  Author: Giuseppe Cavallaro <peppe.cavallaro@st.com>

  Documentation available at:
	http://www.stlinux.com
  Support available at:
	https://bugzilla.stlinux.com/
*******************************************************************************/

#include <linux/clk.h>
#include <linux/kernel.h>
#include <linux/interrupt.h>
#include <linux/ip.h>
#include <linux/tcp.h>
#include <linux/skbuff.h>
#include <linux/ethtool.h>
#include <linux/if_ether.h>
#include <linux/crc32.h>
#include <linux/mii.h>
#include <linux/if.h>
#include <linux/if_vlan.h>
#include <linux/dma-mapping.h>
#include <linux/slab.h>
#include <linux/prefetch.h>
#include <linux/pinctrl/consumer.h>
#ifdef CONFIG_DEBUG_FS
#include <linux/debugfs.h>
#include <linux/seq_file.h>
#endif /* CONFIG_DEBUG_FS */
#include <linux/net_tstamp.h>
#include "stmmac_ptp.h"
#include "stmmac.h"
#include <linux/reset.h>
#include <linux/of_mdio.h>

#define STMMAC_ALIGN(x)	L1_CACHE_ALIGN(x)

/* Module parameters */
#define TX_TIMEO	5000
static int watchdog = TX_TIMEO;
module_param(watchdog, int, S_IRUGO | S_IWUSR);
MODULE_PARM_DESC(watchdog, "Transmit timeout in milliseconds (default 5s)");

static int debug = -1;
module_param(debug, int, S_IRUGO | S_IWUSR);
MODULE_PARM_DESC(debug, "Message Level (-1: default, 0: no output, 16: all)");

static int phyaddr = -1;
module_param(phyaddr, int, S_IRUGO);
MODULE_PARM_DESC(phyaddr, "Physical device address");

#define DMA_TX_SIZE 256
static int dma_txsize = DMA_TX_SIZE;
module_param(dma_txsize, int, S_IRUGO | S_IWUSR);
MODULE_PARM_DESC(dma_txsize, "Number of descriptors in the TX list");

#define DMA_RX_SIZE 256
static int dma_rxsize = DMA_RX_SIZE;
module_param(dma_rxsize, int, S_IRUGO | S_IWUSR);
MODULE_PARM_DESC(dma_rxsize, "Number of descriptors in the RX list");

static int flow_ctrl = FLOW_OFF;
module_param(flow_ctrl, int, S_IRUGO | S_IWUSR);
MODULE_PARM_DESC(flow_ctrl, "Flow control ability [on/off]");

static int pause = PAUSE_TIME;
module_param(pause, int, S_IRUGO | S_IWUSR);
MODULE_PARM_DESC(pause, "Flow Control Pause Time");

#define TC_DEFAULT 64
static int tc = TC_DEFAULT;
module_param(tc, int, S_IRUGO | S_IWUSR);
MODULE_PARM_DESC(tc, "DMA threshold control value");

#define	DEFAULT_BUFSIZE	1536
static int buf_sz = DEFAULT_BUFSIZE;
module_param(buf_sz, int, S_IRUGO | S_IWUSR);
MODULE_PARM_DESC(buf_sz, "DMA buffer size");

static const u32 default_msg_level = (NETIF_MSG_DRV | NETIF_MSG_PROBE |
				      NETIF_MSG_LINK | NETIF_MSG_IFUP |
				      NETIF_MSG_IFDOWN | NETIF_MSG_TIMER);

#define STMMAC_DEFAULT_LPI_TIMER	1000
static int eee_timer = STMMAC_DEFAULT_LPI_TIMER;
module_param(eee_timer, int, S_IRUGO | S_IWUSR);
MODULE_PARM_DESC(eee_timer, "LPI tx expiration time in msec");
#define STMMAC_LPI_T(x) (jiffies + msecs_to_jiffies(x))

/* By default the driver will use the ring mode to manage tx and rx descriptors
 * but passing this value so user can force to use the chain instead of the ring
 */
static unsigned int chain_mode;
module_param(chain_mode, int, S_IRUGO);
MODULE_PARM_DESC(chain_mode, "To use chain instead of ring mode");

static irqreturn_t stmmac_interrupt(int irq, void *dev_id);

#ifdef CONFIG_DEBUG_FS
static int stmmac_init_fs(struct net_device *dev);
static void stmmac_exit_fs(struct net_device *dev);
#endif

#define STMMAC_COAL_TIMER(x) (jiffies + usecs_to_jiffies(x))

/**
 * stmmac_verify_args - verify the driver parameters.
 * Description: it checks the driver parameters and set a default in case of
 * errors.
 */
static void stmmac_verify_args(void)
{
	if (unlikely(watchdog < 0))
		watchdog = TX_TIMEO;
	if (unlikely(dma_rxsize < 0))
		dma_rxsize = DMA_RX_SIZE;
	if (unlikely(dma_txsize < 0))
		dma_txsize = DMA_TX_SIZE;
	if (unlikely((buf_sz < DEFAULT_BUFSIZE) || (buf_sz > BUF_SIZE_16KiB)))
		buf_sz = DEFAULT_BUFSIZE;
	if (unlikely(flow_ctrl > 1))
		flow_ctrl = FLOW_AUTO;
	else if (likely(flow_ctrl < 0))
		flow_ctrl = FLOW_OFF;
	if (unlikely((pause < 0) || (pause > 0xffff)))
		pause = PAUSE_TIME;
	if (eee_timer < 0)
		eee_timer = STMMAC_DEFAULT_LPI_TIMER;
}

/**
 * stmmac_clk_csr_set - dynamically set the MDC clock
 * @priv: driver private structure
 * Description: this is to dynamically set the MDC clock according to the csr
 * clock input.
 * Note:
 *	If a specific clk_csr value is passed from the platform
 *	this means that the CSR Clock Range selection cannot be
 *	changed at run-time and it is fixed (as reported in the driver
 *	documentation). Viceversa the driver will try to set the MDC
 *	clock dynamically according to the actual clock input.
 */
static void stmmac_clk_csr_set(struct stmmac_priv *priv)
{
	u32 clk_rate;

	clk_rate = clk_get_rate(priv->stmmac_clk);

	/* Platform provided default clk_csr would be assumed valid
	 * for all other cases except for the below mentioned ones.
	 * For values higher than the IEEE 802.3 specified frequency
	 * we can not estimate the proper divider as it is not known
	 * the frequency of clk_csr_i. So we do not change the default
	 * divider.
	 */
	if (!(priv->clk_csr & MAC_CSR_H_FRQ_MASK)) {
		if (clk_rate < CSR_F_35M)
			priv->clk_csr = STMMAC_CSR_20_35M;
		else if ((clk_rate >= CSR_F_35M) && (clk_rate < CSR_F_60M))
			priv->clk_csr = STMMAC_CSR_35_60M;
		else if ((clk_rate >= CSR_F_60M) && (clk_rate < CSR_F_100M))
			priv->clk_csr = STMMAC_CSR_60_100M;
		else if ((clk_rate >= CSR_F_100M) && (clk_rate < CSR_F_150M))
			priv->clk_csr = STMMAC_CSR_100_150M;
		else if ((clk_rate >= CSR_F_150M) && (clk_rate < CSR_F_250M))
			priv->clk_csr = STMMAC_CSR_150_250M;
		else if ((clk_rate >= CSR_F_250M) && (clk_rate < CSR_F_300M))
			priv->clk_csr = STMMAC_CSR_250_300M;
	}
}

static void print_pkt(unsigned char *buf, int len)
{
	pr_debug("len = %d byte, buf addr: 0x%p\n", len, buf);
	print_hex_dump_bytes("", DUMP_PREFIX_OFFSET, buf, len);
}

/* minimum number of free TX descriptors required to wake up TX process */
#define STMMAC_TX_THRESH(x)	(x->dma_tx_size/4)

static inline u32 stmmac_tx_avail(struct stmmac_priv *priv)
{
	return priv->dirty_tx + priv->dma_tx_size - priv->cur_tx - 1;
}

/**
 * stmmac_hw_fix_mac_speed - callback for speed selection
 * @priv: driver private structure
 * Description: on some platforms (e.g. ST), some HW system configuraton
 * registers have to be set according to the link speed negotiated.
 */
static inline void stmmac_hw_fix_mac_speed(struct stmmac_priv *priv)
{
	struct phy_device *phydev = priv->phydev;

	if (likely(priv->plat->fix_mac_speed))
		priv->plat->fix_mac_speed(priv->plat->bsp_priv, phydev->speed);
}

/**
 * stmmac_enable_eee_mode - check and enter in LPI mode
 * @priv: driver private structure
 * Description: this function is to verify and enter in LPI mode in case of
 * EEE.
 */
static void stmmac_enable_eee_mode(struct stmmac_priv *priv)
{
	/* Check and enter in LPI mode */
	if ((priv->dirty_tx == priv->cur_tx) &&
	    (priv->tx_path_in_lpi_mode == false))
		priv->hw->mac->set_eee_mode(priv->hw);
}

/**
 * stmmac_disable_eee_mode - disable and exit from LPI mode
 * @priv: driver private structure
 * Description: this function is to exit and disable EEE in case of
 * LPI state is true. This is called by the xmit.
 */
void stmmac_disable_eee_mode(struct stmmac_priv *priv)
{
	priv->hw->mac->reset_eee_mode(priv->hw);
	del_timer_sync(&priv->eee_ctrl_timer);
	priv->tx_path_in_lpi_mode = false;
}

/**
 * stmmac_eee_ctrl_timer - EEE TX SW timer.
 * @arg : data hook
 * Description:
 *  if there is no data transfer and if we are not in LPI state,
 *  then MAC Transmitter can be moved to LPI state.
 */
static void stmmac_eee_ctrl_timer(unsigned long arg)
{
	struct stmmac_priv *priv = (struct stmmac_priv *)arg;

	stmmac_enable_eee_mode(priv);
	mod_timer(&priv->eee_ctrl_timer, STMMAC_LPI_T(eee_timer));
}

/**
 * stmmac_eee_init - init EEE
 * @priv: driver private structure
 * Description:
 *  if the GMAC supports the EEE (from the HW cap reg) and the phy device
 *  can also manage EEE, this function enable the LPI state and start related
 *  timer.
 */
bool stmmac_eee_init(struct stmmac_priv *priv)
{
	char *phy_bus_name = priv->plat->phy_bus_name;
	unsigned long flags;
	bool ret = false;

	/* Using PCS we cannot dial with the phy registers at this stage
	 * so we do not support extra feature like EEE.
	 */
	if ((priv->pcs == STMMAC_PCS_RGMII) || (priv->pcs == STMMAC_PCS_TBI) ||
	    (priv->pcs == STMMAC_PCS_RTBI))
		goto out;

	/* Never init EEE in case of a switch is attached */
	if (phy_bus_name && (!strcmp(phy_bus_name, "fixed")))
		goto out;

	/* MAC core supports the EEE feature. */
	if (priv->dma_cap.eee) {
		int tx_lpi_timer = priv->tx_lpi_timer;

		/* Check if the PHY supports EEE */
		if (phy_init_eee(priv->phydev, 1)) {
			/* To manage at run-time if the EEE cannot be supported
			 * anymore (for example because the lp caps have been
			 * changed).
			 * In that case the driver disable own timers.
			 */
			spin_lock_irqsave(&priv->lock, flags);
			if (priv->eee_active) {
				pr_debug("stmmac: disable EEE\n");
				del_timer_sync(&priv->eee_ctrl_timer);
				priv->hw->mac->set_eee_timer(priv->hw, 0,
							     tx_lpi_timer);
			}
			priv->eee_active = 0;
			spin_unlock_irqrestore(&priv->lock, flags);
			goto out;
		}
		/* Activate the EEE and start timers */
		spin_lock_irqsave(&priv->lock, flags);
		if (!priv->eee_active) {
			priv->eee_active = 1;
			setup_timer(&priv->eee_ctrl_timer,
				    stmmac_eee_ctrl_timer,
				    (unsigned long)priv);
			mod_timer(&priv->eee_ctrl_timer,
				  STMMAC_LPI_T(eee_timer));

			priv->hw->mac->set_eee_timer(priv->hw,
						     STMMAC_DEFAULT_LIT_LS,
						     tx_lpi_timer);
		}
		/* Set HW EEE according to the speed */
		priv->hw->mac->set_eee_pls(priv->hw, priv->phydev->link);

		ret = true;
		spin_unlock_irqrestore(&priv->lock, flags);

		pr_debug("stmmac: Energy-Efficient Ethernet initialized\n");
	}
out:
	return ret;
}

/* stmmac_get_tx_hwtstamp - get HW TX timestamps
 * @priv: driver private structure
 * @entry : descriptor index to be used.
 * @skb : the socket buffer
 * Description :
 * This function will read timestamp from the descriptor & pass it to stack.
 * and also perform some sanity checks.
 */
static void stmmac_get_tx_hwtstamp(struct stmmac_priv *priv,
				   unsigned int entry, struct sk_buff *skb)
{
	struct skb_shared_hwtstamps shhwtstamp;
	u64 ns;
	void *desc = NULL;

	if (!priv->hwts_tx_en)
		return;

	/* exit if skb doesn't support hw tstamp */
	if (likely(!skb || !(skb_shinfo(skb)->tx_flags & SKBTX_IN_PROGRESS)))
		return;

	if (priv->adv_ts)
		desc = (priv->dma_etx + entry);
	else
		desc = (priv->dma_tx + entry);

	/* check tx tstamp status */
	if (!priv->hw->desc->get_tx_timestamp_status((struct dma_desc *)desc))
		return;

	/* get the valid tstamp */
	ns = priv->hw->desc->get_timestamp(desc, priv->adv_ts);

	memset(&shhwtstamp, 0, sizeof(struct skb_shared_hwtstamps));
	shhwtstamp.hwtstamp = ns_to_ktime(ns);
	/* pass tstamp to stack */
	skb_tstamp_tx(skb, &shhwtstamp);

	return;
}

/* stmmac_get_rx_hwtstamp - get HW RX timestamps
 * @priv: driver private structure
 * @entry : descriptor index to be used.
 * @skb : the socket buffer
 * Description :
 * This function will read received packet's timestamp from the descriptor
 * and pass it to stack. It also perform some sanity checks.
 */
static void stmmac_get_rx_hwtstamp(struct stmmac_priv *priv,
				   unsigned int entry, struct sk_buff *skb)
{
	struct skb_shared_hwtstamps *shhwtstamp = NULL;
	u64 ns;
	void *desc = NULL;

	if (!priv->hwts_rx_en)
		return;

	if (priv->adv_ts)
		desc = (priv->dma_erx + entry);
	else
		desc = (priv->dma_rx + entry);

	/* exit if rx tstamp is not valid */
	if (!priv->hw->desc->get_rx_timestamp_status(desc, priv->adv_ts))
		return;

	/* get valid tstamp */
	ns = priv->hw->desc->get_timestamp(desc, priv->adv_ts);
	shhwtstamp = skb_hwtstamps(skb);
	memset(shhwtstamp, 0, sizeof(struct skb_shared_hwtstamps));
	shhwtstamp->hwtstamp = ns_to_ktime(ns);
}

/**
 *  stmmac_hwtstamp_ioctl - control hardware timestamping.
 *  @dev: device pointer.
 *  @ifr: An IOCTL specefic structure, that can contain a pointer to
 *  a proprietary structure used to pass information to the driver.
 *  Description:
 *  This function configures the MAC to enable/disable both outgoing(TX)
 *  and incoming(RX) packets time stamping based on user input.
 *  Return Value:
 *  0 on success and an appropriate -ve integer on failure.
 */
static int stmmac_hwtstamp_ioctl(struct net_device *dev, struct ifreq *ifr)
{
	struct stmmac_priv *priv = netdev_priv(dev);
	struct hwtstamp_config config;
	struct timespec now;
	u64 temp = 0;
	u32 ptp_v2 = 0;
	u32 tstamp_all = 0;
	u32 ptp_over_ipv4_udp = 0;
	u32 ptp_over_ipv6_udp = 0;
	u32 ptp_over_ethernet = 0;
	u32 snap_type_sel = 0;
	u32 ts_master_en = 0;
	u32 ts_event_en = 0;
	u32 value = 0;

	if (!(priv->dma_cap.time_stamp || priv->adv_ts)) {
		netdev_alert(priv->dev, "No support for HW time stamping\n");
		priv->hwts_tx_en = 0;
		priv->hwts_rx_en = 0;

		return -EOPNOTSUPP;
	}

	if (copy_from_user(&config, ifr->ifr_data,
			   sizeof(struct hwtstamp_config)))
		return -EFAULT;

	pr_debug("%s config flags:0x%x, tx_type:0x%x, rx_filter:0x%x\n",
		 __func__, config.flags, config.tx_type, config.rx_filter);

	/* reserved for future extensions */
	if (config.flags)
		return -EINVAL;

	if (config.tx_type != HWTSTAMP_TX_OFF &&
	    config.tx_type != HWTSTAMP_TX_ON)
		return -ERANGE;

	if (priv->adv_ts) {
		switch (config.rx_filter) {
		case HWTSTAMP_FILTER_NONE:
			/* time stamp no incoming packet at all */
			config.rx_filter = HWTSTAMP_FILTER_NONE;
			break;

		case HWTSTAMP_FILTER_PTP_V1_L4_EVENT:
			/* PTP v1, UDP, any kind of event packet */
			config.rx_filter = HWTSTAMP_FILTER_PTP_V1_L4_EVENT;
			/* take time stamp for all event messages */
			snap_type_sel = PTP_TCR_SNAPTYPSEL_1;

			ptp_over_ipv4_udp = PTP_TCR_TSIPV4ENA;
			ptp_over_ipv6_udp = PTP_TCR_TSIPV6ENA;
			break;

		case HWTSTAMP_FILTER_PTP_V1_L4_SYNC:
			/* PTP v1, UDP, Sync packet */
			config.rx_filter = HWTSTAMP_FILTER_PTP_V1_L4_SYNC;
			/* take time stamp for SYNC messages only */
			ts_event_en = PTP_TCR_TSEVNTENA;

			ptp_over_ipv4_udp = PTP_TCR_TSIPV4ENA;
			ptp_over_ipv6_udp = PTP_TCR_TSIPV6ENA;
			break;

		case HWTSTAMP_FILTER_PTP_V1_L4_DELAY_REQ:
			/* PTP v1, UDP, Delay_req packet */
			config.rx_filter = HWTSTAMP_FILTER_PTP_V1_L4_DELAY_REQ;
			/* take time stamp for Delay_Req messages only */
			ts_master_en = PTP_TCR_TSMSTRENA;
			ts_event_en = PTP_TCR_TSEVNTENA;

			ptp_over_ipv4_udp = PTP_TCR_TSIPV4ENA;
			ptp_over_ipv6_udp = PTP_TCR_TSIPV6ENA;
			break;

		case HWTSTAMP_FILTER_PTP_V2_L4_EVENT:
			/* PTP v2, UDP, any kind of event packet */
			config.rx_filter = HWTSTAMP_FILTER_PTP_V2_L4_EVENT;
			ptp_v2 = PTP_TCR_TSVER2ENA;
			/* take time stamp for all event messages */
			snap_type_sel = PTP_TCR_SNAPTYPSEL_1;

			ptp_over_ipv4_udp = PTP_TCR_TSIPV4ENA;
			ptp_over_ipv6_udp = PTP_TCR_TSIPV6ENA;
			break;

		case HWTSTAMP_FILTER_PTP_V2_L4_SYNC:
			/* PTP v2, UDP, Sync packet */
			config.rx_filter = HWTSTAMP_FILTER_PTP_V2_L4_SYNC;
			ptp_v2 = PTP_TCR_TSVER2ENA;
			/* take time stamp for SYNC messages only */
			ts_event_en = PTP_TCR_TSEVNTENA;

			ptp_over_ipv4_udp = PTP_TCR_TSIPV4ENA;
			ptp_over_ipv6_udp = PTP_TCR_TSIPV6ENA;
			break;

		case HWTSTAMP_FILTER_PTP_V2_L4_DELAY_REQ:
			/* PTP v2, UDP, Delay_req packet */
			config.rx_filter = HWTSTAMP_FILTER_PTP_V2_L4_DELAY_REQ;
			ptp_v2 = PTP_TCR_TSVER2ENA;
			/* take time stamp for Delay_Req messages only */
			ts_master_en = PTP_TCR_TSMSTRENA;
			ts_event_en = PTP_TCR_TSEVNTENA;

			ptp_over_ipv4_udp = PTP_TCR_TSIPV4ENA;
			ptp_over_ipv6_udp = PTP_TCR_TSIPV6ENA;
			break;

		case HWTSTAMP_FILTER_PTP_V2_EVENT:
			/* PTP v2/802.AS1 any layer, any kind of event packet */
			config.rx_filter = HWTSTAMP_FILTER_PTP_V2_EVENT;
			ptp_v2 = PTP_TCR_TSVER2ENA;
			/* take time stamp for all event messages */
			snap_type_sel = PTP_TCR_SNAPTYPSEL_1;

			ptp_over_ipv4_udp = PTP_TCR_TSIPV4ENA;
			ptp_over_ipv6_udp = PTP_TCR_TSIPV6ENA;
			ptp_over_ethernet = PTP_TCR_TSIPENA;
			break;

		case HWTSTAMP_FILTER_PTP_V2_SYNC:
			/* PTP v2/802.AS1, any layer, Sync packet */
			config.rx_filter = HWTSTAMP_FILTER_PTP_V2_SYNC;
			ptp_v2 = PTP_TCR_TSVER2ENA;
			/* take time stamp for SYNC messages only */
			ts_event_en = PTP_TCR_TSEVNTENA;

			ptp_over_ipv4_udp = PTP_TCR_TSIPV4ENA;
			ptp_over_ipv6_udp = PTP_TCR_TSIPV6ENA;
			ptp_over_ethernet = PTP_TCR_TSIPENA;
			break;

		case HWTSTAMP_FILTER_PTP_V2_DELAY_REQ:
			/* PTP v2/802.AS1, any layer, Delay_req packet */
			config.rx_filter = HWTSTAMP_FILTER_PTP_V2_DELAY_REQ;
			ptp_v2 = PTP_TCR_TSVER2ENA;
			/* take time stamp for Delay_Req messages only */
			ts_master_en = PTP_TCR_TSMSTRENA;
			ts_event_en = PTP_TCR_TSEVNTENA;

			ptp_over_ipv4_udp = PTP_TCR_TSIPV4ENA;
			ptp_over_ipv6_udp = PTP_TCR_TSIPV6ENA;
			ptp_over_ethernet = PTP_TCR_TSIPENA;
			break;

		case HWTSTAMP_FILTER_ALL:
			/* time stamp any incoming packet */
			config.rx_filter = HWTSTAMP_FILTER_ALL;
			tstamp_all = PTP_TCR_TSENALL;
			break;

		default:
			return -ERANGE;
		}
	} else {
		switch (config.rx_filter) {
		case HWTSTAMP_FILTER_NONE:
			config.rx_filter = HWTSTAMP_FILTER_NONE;
			break;
		default:
			/* PTP v1, UDP, any kind of event packet */
			config.rx_filter = HWTSTAMP_FILTER_PTP_V1_L4_EVENT;
			break;
		}
	}
	priv->hwts_rx_en = ((config.rx_filter == HWTSTAMP_FILTER_NONE) ? 0 : 1);
	priv->hwts_tx_en = config.tx_type == HWTSTAMP_TX_ON;

	if (!priv->hwts_tx_en && !priv->hwts_rx_en)
		priv->hw->ptp->config_hw_tstamping(priv->ioaddr, 0);
	else {
		value = (PTP_TCR_TSENA | PTP_TCR_TSCFUPDT | PTP_TCR_TSCTRLSSR |
			 tstamp_all | ptp_v2 | ptp_over_ethernet |
			 ptp_over_ipv6_udp | ptp_over_ipv4_udp | ts_event_en |
			 ts_master_en | snap_type_sel);

		priv->hw->ptp->config_hw_tstamping(priv->ioaddr, value);

		/* program Sub Second Increment reg */
		priv->hw->ptp->config_sub_second_increment(priv->ioaddr);

		/* calculate default added value:
		 * formula is :
		 * addend = (2^32)/freq_div_ratio;
		 * where, freq_div_ratio = clk_ptp_ref_i/50MHz
		 * hence, addend = ((2^32) * 50MHz)/clk_ptp_ref_i;
		 * NOTE: clk_ptp_ref_i should be >= 50MHz to
		 *       achieve 20ns accuracy.
		 *
		 * 2^x * y == (y << x), hence
		 * 2^32 * 50000000 ==> (50000000 << 32)
		 */
		temp = (u64) (50000000ULL << 32);
		priv->default_addend = div_u64(temp, priv->clk_ptp_rate);
		priv->hw->ptp->config_addend(priv->ioaddr,
					     priv->default_addend);

		/* initialize system time */
		getnstimeofday(&now);
		priv->hw->ptp->init_systime(priv->ioaddr, now.tv_sec,
					    now.tv_nsec);
	}

	return copy_to_user(ifr->ifr_data, &config,
			    sizeof(struct hwtstamp_config)) ? -EFAULT : 0;
}

/**
 * stmmac_init_ptp - init PTP
 * @priv: driver private structure
 * Description: this is to verify if the HW supports the PTPv1 or PTPv2.
 * This is done by looking at the HW cap. register.
 * This function also registers the ptp driver.
 */
static int stmmac_init_ptp(struct stmmac_priv *priv)
{
	if (!(priv->dma_cap.time_stamp || priv->dma_cap.atime_stamp))
		return -EOPNOTSUPP;

	/* Fall-back to main clock in case of no PTP ref is passed */
	priv->clk_ptp_ref = devm_clk_get(priv->device, "clk_ptp_ref");
	if (IS_ERR(priv->clk_ptp_ref)) {
		priv->clk_ptp_rate = clk_get_rate(priv->stmmac_clk);
		priv->clk_ptp_ref = NULL;
	} else {
		clk_prepare_enable(priv->clk_ptp_ref);
		priv->clk_ptp_rate = clk_get_rate(priv->clk_ptp_ref);
	}

	priv->adv_ts = 0;
	if (priv->dma_cap.atime_stamp && priv->extend_desc)
		priv->adv_ts = 1;

	if (netif_msg_hw(priv) && priv->dma_cap.time_stamp)
		pr_debug("IEEE 1588-2002 Time Stamp supported\n");

	if (netif_msg_hw(priv) && priv->adv_ts)
		pr_debug("IEEE 1588-2008 Advanced Time Stamp supported\n");

	priv->hw->ptp = &stmmac_ptp;
	priv->hwts_tx_en = 0;
	priv->hwts_rx_en = 0;

	return stmmac_ptp_register(priv);
}

static void stmmac_release_ptp(struct stmmac_priv *priv)
{
	if (priv->clk_ptp_ref)
		clk_disable_unprepare(priv->clk_ptp_ref);
	stmmac_ptp_unregister(priv);
}

/**
 * stmmac_adjust_link - adjusts the link parameters
 * @dev: net device structure
 * Description: this is the helper called by the physical abstraction layer
 * drivers to communicate the phy link status. According the speed and duplex
 * this driver can invoke registered glue-logic as well.
 * It also invoke the eee initialization because it could happen when switch
 * on different networks (that are eee capable).
 */
static void stmmac_adjust_link(struct net_device *dev)
{
	struct stmmac_priv *priv = netdev_priv(dev);
	struct phy_device *phydev = priv->phydev;
	unsigned long flags;
	int new_state = 0;
	unsigned int fc = priv->flow_ctrl, pause_time = priv->pause;

	if (phydev == NULL)
		return;

	spin_lock_irqsave(&priv->lock, flags);

	if (phydev->link) {
		u32 ctrl = readl(priv->ioaddr + MAC_CTRL_REG);

		/* Now we make sure that we can be in full duplex mode.
		 * If not, we operate in half-duplex mode. */
		if (phydev->duplex != priv->oldduplex) {
			new_state = 1;
			if (!(phydev->duplex))
				ctrl &= ~priv->hw->link.duplex;
			else
				ctrl |= priv->hw->link.duplex;
			priv->oldduplex = phydev->duplex;
		}
		/* Flow Control operation */
		if (phydev->pause)
			priv->hw->mac->flow_ctrl(priv->hw, phydev->duplex,
						 fc, pause_time);

		if (phydev->speed != priv->speed) {
			new_state = 1;
			switch (phydev->speed) {
			case 1000:
				if (likely(priv->plat->has_gmac))
					ctrl &= ~priv->hw->link.port;
				stmmac_hw_fix_mac_speed(priv);
				break;
			case 100:
			case 10:
				if (priv->plat->has_gmac) {
					ctrl |= priv->hw->link.port;
					if (phydev->speed == SPEED_100) {
						ctrl |= priv->hw->link.speed;
					} else {
						ctrl &= ~(priv->hw->link.speed);
					}
				} else {
					ctrl &= ~priv->hw->link.port;
				}
				stmmac_hw_fix_mac_speed(priv);
				break;
			default:
				if (netif_msg_link(priv))
					pr_warn("%s: Speed (%d) not 10/100\n",
						dev->name, phydev->speed);
				break;
			}

			priv->speed = phydev->speed;
		}

		writel(ctrl, priv->ioaddr + MAC_CTRL_REG);

		if (!priv->oldlink) {
			new_state = 1;
			priv->oldlink = 1;
		}
	} else if (priv->oldlink) {
		new_state = 1;
		priv->oldlink = 0;
		priv->speed = 0;
		priv->oldduplex = -1;
	}

	if (new_state && netif_msg_link(priv))
		phy_print_status(phydev);

	spin_unlock_irqrestore(&priv->lock, flags);

	/* At this stage, it could be needed to setup the EEE or adjust some
	 * MAC related HW registers.
	 */
	priv->eee_enabled = stmmac_eee_init(priv);
}

/**
 * stmmac_check_pcs_mode - verify if RGMII/SGMII is supported
 * @priv: driver private structure
 * Description: this is to verify if the HW supports the PCS.
 * Physical Coding Sublayer (PCS) interface that can be used when the MAC is
 * configured for the TBI, RTBI, or SGMII PHY interface.
 */
static void stmmac_check_pcs_mode(struct stmmac_priv *priv)
{
	int interface = priv->plat->interface;

	if (priv->dma_cap.pcs) {
		if ((interface == PHY_INTERFACE_MODE_RGMII) ||
		    (interface == PHY_INTERFACE_MODE_RGMII_ID) ||
		    (interface == PHY_INTERFACE_MODE_RGMII_RXID) ||
		    (interface == PHY_INTERFACE_MODE_RGMII_TXID)) {
			pr_debug("STMMAC: PCS RGMII support enable\n");
			priv->pcs = STMMAC_PCS_RGMII;
		} else if (interface == PHY_INTERFACE_MODE_SGMII) {
			pr_debug("STMMAC: PCS SGMII support enable\n");
			priv->pcs = STMMAC_PCS_SGMII;
		}
	}
}

/**
 * stmmac_init_phy - PHY initialization
 * @dev: net device structure
 * Description: it initializes the driver's PHY state, and attaches the PHY
 * to the mac driver.
 *  Return value:
 *  0 on success
 */
static int stmmac_init_phy(struct net_device *dev)
{
	struct stmmac_priv *priv = netdev_priv(dev);
	struct phy_device *phydev;
	char phy_id_fmt[MII_BUS_ID_SIZE + 3];
	char bus_id[MII_BUS_ID_SIZE];
	int interface = priv->plat->interface;
	int max_speed = priv->plat->max_speed;
	priv->oldlink = 0;
	priv->speed = 0;
	priv->oldduplex = -1;

	if (priv->plat->phy_node) {
		phydev = of_phy_connect(dev, priv->plat->phy_node,
					&stmmac_adjust_link, 0, interface);
	} else {
		if (priv->plat->phy_bus_name)
			snprintf(bus_id, MII_BUS_ID_SIZE, "%s-%x",
				 priv->plat->phy_bus_name, priv->plat->bus_id);
		else
			snprintf(bus_id, MII_BUS_ID_SIZE, "stmmac-%x",
				 priv->plat->bus_id);

		snprintf(phy_id_fmt, MII_BUS_ID_SIZE + 3, PHY_ID_FMT, bus_id,
			 priv->plat->phy_addr);
		pr_debug("stmmac_init_phy:  trying to attach to %s\n",
			 phy_id_fmt);

		phydev = phy_connect(dev, phy_id_fmt, &stmmac_adjust_link,
				     interface);
	}

	if (IS_ERR(phydev)) {
		pr_err("%s: Could not attach to PHY\n", dev->name);
		return PTR_ERR(phydev);
	}

	/* Stop Advertising 1000BASE Capability if interface is not GMII */
	if ((interface == PHY_INTERFACE_MODE_MII) ||
	    (interface == PHY_INTERFACE_MODE_RMII) ||
		(max_speed < 1000 && max_speed > 0))
		phydev->advertising &= ~(SUPPORTED_1000baseT_Half |
					 SUPPORTED_1000baseT_Full);

	/*
	 * Broken HW is sometimes missing the pull-up resistor on the
	 * MDIO line, which results in reads to non-existent devices returning
	 * 0 rather than 0xffff. Catch this here and treat 0 as a non-existent
	 * device as well.
	 * Note: phydev->phy_id is the result of reading the UID PHY registers.
	 */
	if (!priv->plat->phy_node && phydev->phy_id == 0) {
		phy_disconnect(phydev);
		return -ENODEV;
	}
	pr_debug("stmmac_init_phy:  %s: attached to PHY (UID 0x%x)"
		 " Link = %d\n", dev->name, phydev->phy_id, phydev->link);

	priv->phydev = phydev;

	return 0;
}

/**
 * stmmac_display_ring - display ring
 * @head: pointer to the head of the ring passed.
 * @size: size of the ring.
 * @extend_desc: to verify if extended descriptors are used.
 * Description: display the control/status and buffer descriptors.
 */
static void stmmac_display_ring(void *head, int size, int extend_desc)
{
	int i;
	struct dma_extended_desc *ep = (struct dma_extended_desc *)head;
	struct dma_desc *p = (struct dma_desc *)head;

	for (i = 0; i < size; i++) {
		u64 x;
		if (extend_desc) {
			x = *(u64 *) ep;
			pr_info("%d [0x%x]: 0x%x 0x%x 0x%x 0x%x\n",
				i, (unsigned int)virt_to_phys(ep),
				(unsigned int)x, (unsigned int)(x >> 32),
				ep->basic.des2, ep->basic.des3);
			ep++;
		} else {
			x = *(u64 *) p;
			pr_info("%d [0x%x]: 0x%x 0x%x 0x%x 0x%x",
				i, (unsigned int)virt_to_phys(p),
				(unsigned int)x, (unsigned int)(x >> 32),
				p->des2, p->des3);
			p++;
		}
		pr_info("\n");
	}
}

static void stmmac_display_rings(struct stmmac_priv *priv)
{
	unsigned int txsize = priv->dma_tx_size;
	unsigned int rxsize = priv->dma_rx_size;

	if (priv->extend_desc) {
		pr_info("Extended RX descriptor ring:\n");
		stmmac_display_ring((void *)priv->dma_erx, rxsize, 1);
		pr_info("Extended TX descriptor ring:\n");
		stmmac_display_ring((void *)priv->dma_etx, txsize, 1);
	} else {
		pr_info("RX descriptor ring:\n");
		stmmac_display_ring((void *)priv->dma_rx, rxsize, 0);
		pr_info("TX descriptor ring:\n");
		stmmac_display_ring((void *)priv->dma_tx, txsize, 0);
	}
}

static int stmmac_set_bfsize(int mtu, int bufsize)
{
	int ret = bufsize;

	if (mtu >= BUF_SIZE_4KiB)
		ret = BUF_SIZE_8KiB;
	else if (mtu >= BUF_SIZE_2KiB)
		ret = BUF_SIZE_4KiB;
	else if (mtu > DEFAULT_BUFSIZE)
		ret = BUF_SIZE_2KiB;
	else
		ret = DEFAULT_BUFSIZE;

	return ret;
}

/**
 * stmmac_clear_descriptors - clear descriptors
 * @priv: driver private structure
 * Description: this function is called to clear the tx and rx descriptors
 * in case of both basic and extended descriptors are used.
 */
static void stmmac_clear_descriptors(struct stmmac_priv *priv)
{
	int i;
	unsigned int txsize = priv->dma_tx_size;
	unsigned int rxsize = priv->dma_rx_size;

	/* Clear the Rx/Tx descriptors */
	for (i = 0; i < rxsize; i++)
		if (priv->extend_desc)
			priv->hw->desc->init_rx_desc(&priv->dma_erx[i].basic,
						     priv->use_riwt, priv->mode,
						     (i == rxsize - 1));
		else
			priv->hw->desc->init_rx_desc(&priv->dma_rx[i],
						     priv->use_riwt, priv->mode,
						     (i == rxsize - 1));
	for (i = 0; i < txsize; i++)
		if (priv->extend_desc)
			priv->hw->desc->init_tx_desc(&priv->dma_etx[i].basic,
						     priv->mode,
						     (i == txsize - 1));
		else
			priv->hw->desc->init_tx_desc(&priv->dma_tx[i],
						     priv->mode,
						     (i == txsize - 1));
}

/**
 * stmmac_init_rx_buffers - init the RX descriptor buffer.
 * @priv: driver private structure
 * @p: descriptor pointer
 * @i: descriptor index
 * @flags: gfp flag.
 * Description: this function is called to allocate a receive buffer, perform
 * the DMA mapping and init the descriptor.
 */
static int stmmac_init_rx_buffers(struct stmmac_priv *priv, struct dma_desc *p,
				  int i, gfp_t flags)
{
	struct sk_buff *skb;

	skb = __netdev_alloc_skb_ip_align(priv->dev, priv->dma_buf_sz, flags);
	if (!skb) {
		pr_err("%s: Rx init fails; skb is NULL\n", __func__);
		return -ENOMEM;
	}
	priv->rx_skbuff[i] = skb;
	priv->rx_skbuff_dma[i] = dma_map_single(priv->device, skb->data,
						priv->dma_buf_sz,
						DMA_FROM_DEVICE);
	if (dma_mapping_error(priv->device, priv->rx_skbuff_dma[i])) {
		pr_err("%s: DMA mapping error\n", __func__);
		dev_kfree_skb_any(skb);
		return -EINVAL;
	}

	p->des2 = priv->rx_skbuff_dma[i];

	if ((priv->hw->mode->init_desc3) &&
	    (priv->dma_buf_sz == BUF_SIZE_16KiB))
		priv->hw->mode->init_desc3(p);

	return 0;
}

static void stmmac_free_rx_buffers(struct stmmac_priv *priv, int i)
{
	if (priv->rx_skbuff[i]) {
		dma_unmap_single(priv->device, priv->rx_skbuff_dma[i],
				 priv->dma_buf_sz, DMA_FROM_DEVICE);
		dev_kfree_skb_any(priv->rx_skbuff[i]);
	}
	priv->rx_skbuff[i] = NULL;
}

/**
 * init_dma_desc_rings - init the RX/TX descriptor rings
 * @dev: net device structure
 * @flags: gfp flag.
 * Description: this function initializes the DMA RX/TX descriptors
 * and allocates the socket buffers. It suppors the chained and ring
 * modes.
 */
static int init_dma_desc_rings(struct net_device *dev, gfp_t flags)
{
	int i;
	struct stmmac_priv *priv = netdev_priv(dev);
	unsigned int txsize = priv->dma_tx_size;
	unsigned int rxsize = priv->dma_rx_size;
	unsigned int bfsize = 0;
	int ret = -ENOMEM;

	if (priv->hw->mode->set_16kib_bfsize)
		bfsize = priv->hw->mode->set_16kib_bfsize(dev->mtu);

	if (bfsize < BUF_SIZE_16KiB)
		bfsize = stmmac_set_bfsize(dev->mtu, priv->dma_buf_sz);

	priv->dma_buf_sz = bfsize;

	if (netif_msg_probe(priv))
		pr_debug("%s: txsize %d, rxsize %d, bfsize %d\n", __func__,
			 txsize, rxsize, bfsize);

	if (netif_msg_probe(priv)) {
		pr_debug("(%s) dma_rx_phy=0x%08x dma_tx_phy=0x%08x\n", __func__,
			 (u32) priv->dma_rx_phy, (u32) priv->dma_tx_phy);

		/* RX INITIALIZATION */
		pr_debug("\tSKB addresses:\nskb\t\tskb data\tdma data\n");
	}
	for (i = 0; i < rxsize; i++) {
		struct dma_desc *p;
		if (priv->extend_desc)
			p = &((priv->dma_erx + i)->basic);
		else
			p = priv->dma_rx + i;

		ret = stmmac_init_rx_buffers(priv, p, i, flags);
		if (ret)
			goto err_init_rx_buffers;

		if (netif_msg_probe(priv))
			pr_debug("[%p]\t[%p]\t[%x]\n", priv->rx_skbuff[i],
				 priv->rx_skbuff[i]->data,
				 (unsigned int)priv->rx_skbuff_dma[i]);
	}
	priv->cur_rx = 0;
	priv->dirty_rx = (unsigned int)(i - rxsize);
	buf_sz = bfsize;

	/* Setup the chained descriptor addresses */
	if (priv->mode == STMMAC_CHAIN_MODE) {
		if (priv->extend_desc) {
			priv->hw->mode->init(priv->dma_erx, priv->dma_rx_phy,
					     rxsize, 1);
			priv->hw->mode->init(priv->dma_etx, priv->dma_tx_phy,
					     txsize, 1);
		} else {
			priv->hw->mode->init(priv->dma_rx, priv->dma_rx_phy,
					     rxsize, 0);
			priv->hw->mode->init(priv->dma_tx, priv->dma_tx_phy,
					     txsize, 0);
		}
	}

	/* TX INITIALIZATION */
	for (i = 0; i < txsize; i++) {
		struct dma_desc *p;
		if (priv->extend_desc)
			p = &((priv->dma_etx + i)->basic);
		else
			p = priv->dma_tx + i;
		p->des2 = 0;
		priv->tx_skbuff_dma[i].buf = 0;
		priv->tx_skbuff_dma[i].map_as_page = false;
		priv->tx_skbuff[i] = NULL;
	}

	priv->dirty_tx = 0;
	priv->cur_tx = 0;
	netdev_reset_queue(priv->dev);

	stmmac_clear_descriptors(priv);

	if (netif_msg_hw(priv))
		stmmac_display_rings(priv);

	return 0;
err_init_rx_buffers:
	while (--i >= 0)
		stmmac_free_rx_buffers(priv, i);
	return ret;
}

static void dma_free_rx_skbufs(struct stmmac_priv *priv)
{
	int i;

	for (i = 0; i < priv->dma_rx_size; i++)
		stmmac_free_rx_buffers(priv, i);
}

static void dma_free_tx_skbufs(struct stmmac_priv *priv)
{
	int i;

	for (i = 0; i < priv->dma_tx_size; i++) {
		struct dma_desc *p;

		if (priv->extend_desc)
			p = &((priv->dma_etx + i)->basic);
		else
			p = priv->dma_tx + i;

		if (priv->tx_skbuff_dma[i].buf) {
			if (priv->tx_skbuff_dma[i].map_as_page)
				dma_unmap_page(priv->device,
					       priv->tx_skbuff_dma[i].buf,
					       priv->hw->desc->get_tx_len(p),
					       DMA_TO_DEVICE);
			else
				dma_unmap_single(priv->device,
						 priv->tx_skbuff_dma[i].buf,
						 priv->hw->desc->get_tx_len(p),
						 DMA_TO_DEVICE);
		}

		if (priv->tx_skbuff[i] != NULL) {
			dev_kfree_skb_any(priv->tx_skbuff[i]);
			priv->tx_skbuff[i] = NULL;
			priv->tx_skbuff_dma[i].buf = 0;
			priv->tx_skbuff_dma[i].map_as_page = false;
		}
	}
}

/**
 * alloc_dma_desc_resources - alloc TX/RX resources.
 * @priv: private structure
 * Description: according to which descriptor can be used (extend or basic)
 * this function allocates the resources for TX and RX paths. In case of
 * reception, for example, it pre-allocated the RX socket buffer in order to
 * allow zero-copy mechanism.
 */
static int alloc_dma_desc_resources(struct stmmac_priv *priv)
{
	unsigned int txsize = priv->dma_tx_size;
	unsigned int rxsize = priv->dma_rx_size;
	int ret = -ENOMEM;

	priv->rx_skbuff_dma = kmalloc_array(rxsize, sizeof(dma_addr_t),
					    GFP_KERNEL);
	if (!priv->rx_skbuff_dma)
		return -ENOMEM;

	priv->rx_skbuff = kmalloc_array(rxsize, sizeof(struct sk_buff *),
					GFP_KERNEL);
	if (!priv->rx_skbuff)
		goto err_rx_skbuff;

	priv->tx_skbuff_dma = kmalloc_array(txsize,
					    sizeof(*priv->tx_skbuff_dma),
					    GFP_KERNEL);
	if (!priv->tx_skbuff_dma)
		goto err_tx_skbuff_dma;

	priv->tx_skbuff = kmalloc_array(txsize, sizeof(struct sk_buff *),
					GFP_KERNEL);
	if (!priv->tx_skbuff)
		goto err_tx_skbuff;

	if (priv->extend_desc) {
		priv->dma_erx = dma_zalloc_coherent(priv->device, rxsize *
						    sizeof(struct
							   dma_extended_desc),
						    &priv->dma_rx_phy,
						    GFP_KERNEL);
		if (!priv->dma_erx)
			goto err_dma;

		priv->dma_etx = dma_zalloc_coherent(priv->device, txsize *
						    sizeof(struct
							   dma_extended_desc),
						    &priv->dma_tx_phy,
						    GFP_KERNEL);
		if (!priv->dma_etx) {
			dma_free_coherent(priv->device, priv->dma_rx_size *
					  sizeof(struct dma_extended_desc),
					  priv->dma_erx, priv->dma_rx_phy);
			goto err_dma;
		}
	} else {
		priv->dma_rx = dma_zalloc_coherent(priv->device, rxsize *
						   sizeof(struct dma_desc),
						   &priv->dma_rx_phy,
						   GFP_KERNEL);
		if (!priv->dma_rx)
			goto err_dma;

		priv->dma_tx = dma_zalloc_coherent(priv->device, txsize *
						   sizeof(struct dma_desc),
						   &priv->dma_tx_phy,
						   GFP_KERNEL);
		if (!priv->dma_tx) {
			dma_free_coherent(priv->device, priv->dma_rx_size *
					  sizeof(struct dma_desc),
					  priv->dma_rx, priv->dma_rx_phy);
			goto err_dma;
		}
	}

	return 0;

err_dma:
	kfree(priv->tx_skbuff);
err_tx_skbuff:
	kfree(priv->tx_skbuff_dma);
err_tx_skbuff_dma:
	kfree(priv->rx_skbuff);
err_rx_skbuff:
	kfree(priv->rx_skbuff_dma);
	return ret;
}

static void free_dma_desc_resources(struct stmmac_priv *priv)
{
	/* Release the DMA TX/RX socket buffers */
	dma_free_rx_skbufs(priv);
	dma_free_tx_skbufs(priv);

	/* Free DMA regions of consistent memory previously allocated */
	if (!priv->extend_desc) {
		dma_free_coherent(priv->device,
				  priv->dma_tx_size * sizeof(struct dma_desc),
				  priv->dma_tx, priv->dma_tx_phy);
		dma_free_coherent(priv->device,
				  priv->dma_rx_size * sizeof(struct dma_desc),
				  priv->dma_rx, priv->dma_rx_phy);
	} else {
		dma_free_coherent(priv->device, priv->dma_tx_size *
				  sizeof(struct dma_extended_desc),
				  priv->dma_etx, priv->dma_tx_phy);
		dma_free_coherent(priv->device, priv->dma_rx_size *
				  sizeof(struct dma_extended_desc),
				  priv->dma_erx, priv->dma_rx_phy);
	}
	kfree(priv->rx_skbuff_dma);
	kfree(priv->rx_skbuff);
	kfree(priv->tx_skbuff_dma);
	kfree(priv->tx_skbuff);
}

/**
 *  stmmac_dma_operation_mode - HW DMA operation mode
 *  @priv: driver private structure
 *  Description: it is used for configuring the DMA operation mode register in
 *  order to program the tx/rx DMA thresholds or Store-And-Forward mode.
 */
static void stmmac_dma_operation_mode(struct stmmac_priv *priv)
{
	int rxfifosz = priv->plat->rx_fifo_size;

	if (priv->plat->force_thresh_dma_mode)
		priv->hw->dma->dma_mode(priv->ioaddr, tc, tc, rxfifosz);
	else if (priv->plat->force_sf_dma_mode || priv->plat->tx_coe) {
		/*
		 * In case of GMAC, SF mode can be enabled
		 * to perform the TX COE in HW. This depends on:
		 * 1) TX COE if actually supported
		 * 2) There is no bugged Jumbo frame support
		 *    that needs to not insert csum in the TDES.
		 */
		priv->hw->dma->dma_mode(priv->ioaddr, SF_DMA_MODE, SF_DMA_MODE,
					rxfifosz);
		priv->xstats.threshold = SF_DMA_MODE;
	} else
		priv->hw->dma->dma_mode(priv->ioaddr, tc, SF_DMA_MODE,
					rxfifosz);
}

/**
 * stmmac_tx_clean - to manage the transmission completion
 * @priv: driver private structure
 * Description: it reclaims the transmit resources after transmission completes.
 */
static void stmmac_tx_clean(struct stmmac_priv *priv)
{
	unsigned int txsize = priv->dma_tx_size;
	unsigned int bytes_compl = 0, pkts_compl = 0;

	spin_lock(&priv->tx_lock);

	priv->xstats.tx_clean++;

	while (priv->dirty_tx != priv->cur_tx) {
		int last;
		unsigned int entry = priv->dirty_tx % txsize;
		struct sk_buff *skb = priv->tx_skbuff[entry];
		struct dma_desc *p;

		if (priv->extend_desc)
			p = (struct dma_desc *)(priv->dma_etx + entry);
		else
			p = priv->dma_tx + entry;

		/* Check if the descriptor is owned by the DMA. */
		if (priv->hw->desc->get_tx_owner(p))
			break;

		/* Verify tx error by looking at the last segment. */
		last = priv->hw->desc->get_tx_ls(p);
		if (likely(last)) {
			int tx_error =
			    priv->hw->desc->tx_status(&priv->dev->stats,
						      &priv->xstats, p,
						      priv->ioaddr);
			if (likely(tx_error == 0)) {
				priv->dev->stats.tx_packets++;
				priv->xstats.tx_pkt_n++;
			} else
				priv->dev->stats.tx_errors++;

			stmmac_get_tx_hwtstamp(priv, entry, skb);
		}
		if (netif_msg_tx_done(priv))
			pr_debug("%s: curr %d, dirty %d\n", __func__,
				 priv->cur_tx, priv->dirty_tx);

		if (likely(priv->tx_skbuff_dma[entry].buf)) {
			if (priv->tx_skbuff_dma[entry].map_as_page)
				dma_unmap_page(priv->device,
					       priv->tx_skbuff_dma[entry].buf,
					       priv->hw->desc->get_tx_len(p),
					       DMA_TO_DEVICE);
			else
				dma_unmap_single(priv->device,
						 priv->tx_skbuff_dma[entry].buf,
						 priv->hw->desc->get_tx_len(p),
						 DMA_TO_DEVICE);
			priv->tx_skbuff_dma[entry].buf = 0;
			priv->tx_skbuff_dma[entry].map_as_page = false;
		}
		priv->hw->mode->clean_desc3(priv, p);

		if (likely(skb != NULL)) {
			pkts_compl++;
			bytes_compl += skb->len;
			dev_consume_skb_any(skb);
			priv->tx_skbuff[entry] = NULL;
		}

		priv->hw->desc->release_tx_desc(p, priv->mode);

		priv->dirty_tx++;
	}

	netdev_completed_queue(priv->dev, pkts_compl, bytes_compl);

	if (unlikely(netif_queue_stopped(priv->dev) &&
		     stmmac_tx_avail(priv) > STMMAC_TX_THRESH(priv))) {
		netif_tx_lock(priv->dev);
		if (netif_queue_stopped(priv->dev) &&
		    stmmac_tx_avail(priv) > STMMAC_TX_THRESH(priv)) {
			if (netif_msg_tx_done(priv))
				pr_debug("%s: restart transmit\n", __func__);
			netif_wake_queue(priv->dev);
		}
		netif_tx_unlock(priv->dev);
	}

	if ((priv->eee_enabled) && (!priv->tx_path_in_lpi_mode)) {
		stmmac_enable_eee_mode(priv);
		mod_timer(&priv->eee_ctrl_timer, STMMAC_LPI_T(eee_timer));
	}
	spin_unlock(&priv->tx_lock);
}

static inline void stmmac_enable_dma_irq(struct stmmac_priv *priv)
{
	priv->hw->dma->enable_dma_irq(priv->ioaddr);
}

static inline void stmmac_disable_dma_irq(struct stmmac_priv *priv)
{
	priv->hw->dma->disable_dma_irq(priv->ioaddr);
}

/**
 * stmmac_tx_err - to manage the tx error
 * @priv: driver private structure
 * Description: it cleans the descriptors and restarts the transmission
 * in case of transmission errors.
 */
static void stmmac_tx_err(struct stmmac_priv *priv)
{
	int i;
	int txsize = priv->dma_tx_size;
	netif_stop_queue(priv->dev);

	priv->hw->dma->stop_tx(priv->ioaddr);
	dma_free_tx_skbufs(priv);
	for (i = 0; i < txsize; i++)
		if (priv->extend_desc)
			priv->hw->desc->init_tx_desc(&priv->dma_etx[i].basic,
						     priv->mode,
						     (i == txsize - 1));
		else
			priv->hw->desc->init_tx_desc(&priv->dma_tx[i],
						     priv->mode,
						     (i == txsize - 1));
	priv->dirty_tx = 0;
	priv->cur_tx = 0;
	netdev_reset_queue(priv->dev);
	priv->hw->dma->start_tx(priv->ioaddr);

	priv->dev->stats.tx_errors++;
	netif_wake_queue(priv->dev);
}

/**
 * stmmac_dma_interrupt - DMA ISR
 * @priv: driver private structure
 * Description: this is the DMA ISR. It is called by the main ISR.
 * It calls the dwmac dma routine and schedule poll method in case of some
 * work can be done.
 */
static void stmmac_dma_interrupt(struct stmmac_priv *priv)
{
	int status;
	int rxfifosz = priv->plat->rx_fifo_size;

	status = priv->hw->dma->dma_interrupt(priv->ioaddr, &priv->xstats);
	if (likely((status & handle_rx)) || (status & handle_tx)) {
		if (likely(napi_schedule_prep(&priv->napi))) {
			stmmac_disable_dma_irq(priv);
			__napi_schedule(&priv->napi);
		}
	}
	if (unlikely(status & tx_hard_error_bump_tc)) {
		/* Try to bump up the dma threshold on this failure */
		if (unlikely(priv->xstats.threshold != SF_DMA_MODE) &&
		    (tc <= 256)) {
			tc += 64;
			if (priv->plat->force_thresh_dma_mode)
				priv->hw->dma->dma_mode(priv->ioaddr, tc, tc,
							rxfifosz);
			else
				priv->hw->dma->dma_mode(priv->ioaddr, tc,
							SF_DMA_MODE, rxfifosz);
			priv->xstats.threshold = tc;
		}
	} else if (unlikely(status == tx_hard_error))
		stmmac_tx_err(priv);
}

/**
 * stmmac_mmc_setup: setup the Mac Management Counters (MMC)
 * @priv: driver private structure
 * Description: this masks the MMC irq, in fact, the counters are managed in SW.
 */
static void stmmac_mmc_setup(struct stmmac_priv *priv)
{
	unsigned int mode = MMC_CNTRL_RESET_ON_READ | MMC_CNTRL_COUNTER_RESET |
	    MMC_CNTRL_PRESET | MMC_CNTRL_FULL_HALF_PRESET;

	dwmac_mmc_intr_all_mask(priv->ioaddr);

	if (priv->dma_cap.rmon) {
		dwmac_mmc_ctrl(priv->ioaddr, mode);
		memset(&priv->mmc, 0, sizeof(struct stmmac_counters));
	} else
		pr_info(" No MAC Management Counters available\n");
}

/**
 * stmmac_get_synopsys_id - return the SYINID.
 * @priv: driver private structure
 * Description: this simple function is to decode and return the SYINID
 * starting from the HW core register.
 */
static u32 stmmac_get_synopsys_id(struct stmmac_priv *priv)
{
	u32 hwid = priv->hw->synopsys_uid;

	/* Check Synopsys Id (not available on old chips) */
	if (likely(hwid)) {
		u32 uid = ((hwid & 0x0000ff00) >> 8);
		u32 synid = (hwid & 0x000000ff);

		pr_info("stmmac - user ID: 0x%x, Synopsys ID: 0x%x\n",
			uid, synid);

		return synid;
	}
	return 0;
}

/**
 * stmmac_selec_desc_mode - to select among: normal/alternate/extend descriptors
 * @priv: driver private structure
 * Description: select the Enhanced/Alternate or Normal descriptors.
 * In case of Enhanced/Alternate, it checks if the extended descriptors are
 * supported by the HW capability register.
 */
static void stmmac_selec_desc_mode(struct stmmac_priv *priv)
{
	if (priv->plat->enh_desc) {
		pr_info(" Enhanced/Alternate descriptors\n");

		/* GMAC older than 3.50 has no extended descriptors */
		if (priv->synopsys_id >= DWMAC_CORE_3_50) {
			pr_info("\tEnabled extended descriptors\n");
			priv->extend_desc = 1;
		} else
			pr_warn("Extended descriptors not supported\n");

		priv->hw->desc = &enh_desc_ops;
	} else {
		pr_info(" Normal descriptors\n");
		priv->hw->desc = &ndesc_ops;
	}
}

/**
 * stmmac_get_hw_features - get MAC capabilities from the HW cap. register.
 * @priv: driver private structure
 * Description:
 *  new GMAC chip generations have a new register to indicate the
 *  presence of the optional feature/functions.
 *  This can be also used to override the value passed through the
 *  platform and necessary for old MAC10/100 and GMAC chips.
 */
static int stmmac_get_hw_features(struct stmmac_priv *priv)
{
	u32 hw_cap = 0;

	if (priv->hw->dma->get_hw_feature) {
		hw_cap = priv->hw->dma->get_hw_feature(priv->ioaddr);

		priv->dma_cap.mbps_10_100 = (hw_cap & DMA_HW_FEAT_MIISEL);
		priv->dma_cap.mbps_1000 = (hw_cap & DMA_HW_FEAT_GMIISEL) >> 1;
		priv->dma_cap.half_duplex = (hw_cap & DMA_HW_FEAT_HDSEL) >> 2;
		priv->dma_cap.hash_filter = (hw_cap & DMA_HW_FEAT_HASHSEL) >> 4;
		priv->dma_cap.multi_addr = (hw_cap & DMA_HW_FEAT_ADDMAC) >> 5;
		priv->dma_cap.pcs = (hw_cap & DMA_HW_FEAT_PCSSEL) >> 6;
		priv->dma_cap.sma_mdio = (hw_cap & DMA_HW_FEAT_SMASEL) >> 8;
		priv->dma_cap.pmt_remote_wake_up =
		    (hw_cap & DMA_HW_FEAT_RWKSEL) >> 9;
		priv->dma_cap.pmt_magic_frame =
		    (hw_cap & DMA_HW_FEAT_MGKSEL) >> 10;
		/* MMC */
		priv->dma_cap.rmon = (hw_cap & DMA_HW_FEAT_MMCSEL) >> 11;
		/* IEEE 1588-2002 */
		priv->dma_cap.time_stamp =
		    (hw_cap & DMA_HW_FEAT_TSVER1SEL) >> 12;
		/* IEEE 1588-2008 */
		priv->dma_cap.atime_stamp =
		    (hw_cap & DMA_HW_FEAT_TSVER2SEL) >> 13;
		/* 802.3az - Energy-Efficient Ethernet (EEE) */
		priv->dma_cap.eee = (hw_cap & DMA_HW_FEAT_EEESEL) >> 14;
		priv->dma_cap.av = (hw_cap & DMA_HW_FEAT_AVSEL) >> 15;
		/* TX and RX csum */
		priv->dma_cap.tx_coe = (hw_cap & DMA_HW_FEAT_TXCOESEL) >> 16;
		priv->dma_cap.rx_coe_type1 =
		    (hw_cap & DMA_HW_FEAT_RXTYP1COE) >> 17;
		priv->dma_cap.rx_coe_type2 =
		    (hw_cap & DMA_HW_FEAT_RXTYP2COE) >> 18;
		priv->dma_cap.rxfifo_over_2048 =
		    (hw_cap & DMA_HW_FEAT_RXFIFOSIZE) >> 19;
		/* TX and RX number of channels */
		priv->dma_cap.number_rx_channel =
		    (hw_cap & DMA_HW_FEAT_RXCHCNT) >> 20;
		priv->dma_cap.number_tx_channel =
		    (hw_cap & DMA_HW_FEAT_TXCHCNT) >> 22;
		/* Alternate (enhanced) DESC mode */
		priv->dma_cap.enh_desc = (hw_cap & DMA_HW_FEAT_ENHDESSEL) >> 24;
	}

	return hw_cap;
}

/**
 * stmmac_check_ether_addr - check if the MAC addr is valid
 * @priv: driver private structure
 * Description:
 * it is to verify if the MAC address is valid, in case of failures it
 * generates a random MAC address
 */
static void stmmac_check_ether_addr(struct stmmac_priv *priv)
{
	if (!is_valid_ether_addr(priv->dev->dev_addr)) {
		priv->hw->mac->get_umac_addr(priv->hw,
					     priv->dev->dev_addr, 0);
		if (!is_valid_ether_addr(priv->dev->dev_addr))
			eth_hw_addr_random(priv->dev);
		pr_info("%s: device MAC address %pM\n", priv->dev->name,
			priv->dev->dev_addr);
	}
}

/**
 * stmmac_init_dma_engine - DMA init.
 * @priv: driver private structure
 * Description:
 * It inits the DMA invoking the specific MAC/GMAC callback.
 * Some DMA parameters can be passed from the platform;
 * in case of these are not passed a default is kept for the MAC or GMAC.
 */
static int stmmac_init_dma_engine(struct stmmac_priv *priv)
{
	int pbl = DEFAULT_DMA_PBL, fixed_burst = 0, burst_len = 0;
	int mixed_burst = 0;
	int atds = 0;

	if (priv->plat->dma_cfg) {
		pbl = priv->plat->dma_cfg->pbl;
		fixed_burst = priv->plat->dma_cfg->fixed_burst;
		mixed_burst = priv->plat->dma_cfg->mixed_burst;
		burst_len = priv->plat->dma_cfg->burst_len;
	}

	if (priv->extend_desc && (priv->mode == STMMAC_RING_MODE))
		atds = 1;

	return priv->hw->dma->init(priv->ioaddr, pbl, fixed_burst, mixed_burst,
				   burst_len, priv->dma_tx_phy,
				   priv->dma_rx_phy, atds);
}

/**
 * stmmac_tx_timer - mitigation sw timer for tx.
 * @data: data pointer
 * Description:
 * This is the timer handler to directly invoke the stmmac_tx_clean.
 */
static void stmmac_tx_timer(unsigned long data)
{
	struct stmmac_priv *priv = (struct stmmac_priv *)data;

	stmmac_tx_clean(priv);
}

/**
 * stmmac_init_tx_coalesce - init tx mitigation options.
 * @priv: driver private structure
 * Description:
 * This inits the transmit coalesce parameters: i.e. timer rate,
 * timer handler and default threshold used for enabling the
 * interrupt on completion bit.
 */
static void stmmac_init_tx_coalesce(struct stmmac_priv *priv)
{
	priv->tx_coal_frames = STMMAC_TX_FRAMES;
	priv->tx_coal_timer = STMMAC_COAL_TX_TIMER;
	init_timer(&priv->txtimer);
	priv->txtimer.expires = STMMAC_COAL_TIMER(priv->tx_coal_timer);
	priv->txtimer.data = (unsigned long)priv;
	priv->txtimer.function = stmmac_tx_timer;
	add_timer(&priv->txtimer);
}

/**
 * stmmac_hw_setup - setup mac in a usable state.
 *  @dev : pointer to the device structure.
 *  Description:
 *  this is the main function to setup the HW in a usable state because the
 *  dma engine is reset, the core registers are configured (e.g. AXI,
 *  Checksum features, timers). The DMA is ready to start receiving and
 *  transmitting.
 *  Return value:
 *  0 on success and an appropriate (-)ve integer as defined in errno.h
 *  file on failure.
 */
static int stmmac_hw_setup(struct net_device *dev, bool init_ptp)
{
	struct stmmac_priv *priv = netdev_priv(dev);
	int ret;

	/* DMA initialization and SW reset */
	ret = stmmac_init_dma_engine(priv);
	if (ret < 0) {
		pr_err("%s: DMA engine initialization failed\n", __func__);
		return ret;
	}

	/* Copy the MAC addr into the HW  */
	priv->hw->mac->set_umac_addr(priv->hw, dev->dev_addr, 0);

	/* If required, perform hw setup of the bus. */
	if (priv->plat->bus_setup)
		priv->plat->bus_setup(priv->ioaddr);

	/* Initialize the MAC Core */
	priv->hw->mac->core_init(priv->hw, dev->mtu);

	ret = priv->hw->mac->rx_ipc(priv->hw);
	if (!ret) {
		pr_warn(" RX IPC Checksum Offload disabled\n");
		priv->plat->rx_coe = STMMAC_RX_COE_NONE;
		priv->hw->rx_csum = 0;
	}

	/* Enable the MAC Rx/Tx */
	stmmac_set_mac(priv->ioaddr, true);

	/* Set the HW DMA mode and the COE */
	stmmac_dma_operation_mode(priv);

	stmmac_mmc_setup(priv);

	if (init_ptp) {
		ret = stmmac_init_ptp(priv);
		if (ret && ret != -EOPNOTSUPP)
			pr_warn("%s: failed PTP initialisation\n", __func__);
	}

#ifdef CONFIG_DEBUG_FS
	ret = stmmac_init_fs(dev);
	if (ret < 0)
		pr_warn("%s: failed debugFS registration\n", __func__);
#endif
	/* Start the ball rolling... */
	pr_debug("%s: DMA RX/TX processes started...\n", dev->name);
	priv->hw->dma->start_tx(priv->ioaddr);
	priv->hw->dma->start_rx(priv->ioaddr);

	/* Dump DMA/MAC registers */
	if (netif_msg_hw(priv)) {
		priv->hw->mac->dump_regs(priv->hw);
		priv->hw->dma->dump_regs(priv->ioaddr);
	}
	priv->tx_lpi_timer = STMMAC_DEFAULT_TWT_LS;

	if ((priv->use_riwt) && (priv->hw->dma->rx_watchdog)) {
		priv->rx_riwt = MAX_DMA_RIWT;
		priv->hw->dma->rx_watchdog(priv->ioaddr, MAX_DMA_RIWT);
	}

	if (priv->pcs && priv->hw->mac->ctrl_ane)
		priv->hw->mac->ctrl_ane(priv->hw, 0);

	return 0;
}

/**
 *  stmmac_open - open entry point of the driver
 *  @dev : pointer to the device structure.
 *  Description:
 *  This function is the open entry point of the driver.
 *  Return value:
 *  0 on success and an appropriate (-)ve integer as defined in errno.h
 *  file on failure.
 */
static int stmmac_open(struct net_device *dev)
{
	struct stmmac_priv *priv = netdev_priv(dev);
	int ret;

	stmmac_check_ether_addr(priv);

	if (priv->pcs != STMMAC_PCS_RGMII && priv->pcs != STMMAC_PCS_TBI &&
	    priv->pcs != STMMAC_PCS_RTBI) {
		ret = stmmac_init_phy(dev);
		if (ret) {
			pr_err("%s: Cannot attach to PHY (error: %d)\n",
			       __func__, ret);
			return ret;
		}
	}

	/* Extra statistics */
	memset(&priv->xstats, 0, sizeof(struct stmmac_extra_stats));
	priv->xstats.threshold = tc;

	/* Create and initialize the TX/RX descriptors chains. */
	priv->dma_tx_size = STMMAC_ALIGN(dma_txsize);
	priv->dma_rx_size = STMMAC_ALIGN(dma_rxsize);
	priv->dma_buf_sz = STMMAC_ALIGN(buf_sz);

	ret = alloc_dma_desc_resources(priv);
	if (ret < 0) {
		pr_err("%s: DMA descriptors allocation failed\n", __func__);
		goto dma_desc_error;
	}

	ret = init_dma_desc_rings(dev, GFP_KERNEL);
	if (ret < 0) {
		pr_err("%s: DMA descriptors initialization failed\n", __func__);
		goto init_error;
	}

	ret = stmmac_hw_setup(dev, true);
	if (ret < 0) {
		pr_err("%s: Hw setup failed\n", __func__);
		goto init_error;
	}

	stmmac_init_tx_coalesce(priv);

	if (priv->phydev)
		phy_start(priv->phydev);

	/* Request the IRQ lines */
	ret = request_irq(dev->irq, stmmac_interrupt,
			  IRQF_SHARED, dev->name, dev);
	if (unlikely(ret < 0)) {
		pr_err("%s: ERROR: allocating the IRQ %d (error: %d)\n",
		       __func__, dev->irq, ret);
		goto init_error;
	}

	/* Request the Wake IRQ in case of another line is used for WoL */
	if (priv->wol_irq != dev->irq) {
		ret = request_irq(priv->wol_irq, stmmac_interrupt,
				  IRQF_SHARED, dev->name, dev);
		if (unlikely(ret < 0)) {
			pr_err("%s: ERROR: allocating the WoL IRQ %d (%d)\n",
			       __func__, priv->wol_irq, ret);
			goto wolirq_error;
		}
	}

	/* Request the IRQ lines */
	if (priv->lpi_irq > 0) {
		ret = request_irq(priv->lpi_irq, stmmac_interrupt, IRQF_SHARED,
				  dev->name, dev);
		if (unlikely(ret < 0)) {
			pr_err("%s: ERROR: allocating the LPI IRQ %d (%d)\n",
			       __func__, priv->lpi_irq, ret);
			goto lpiirq_error;
		}
	}

	napi_enable(&priv->napi);
	netif_start_queue(dev);

	return 0;

lpiirq_error:
	if (priv->wol_irq != dev->irq)
		free_irq(priv->wol_irq, dev);
wolirq_error:
	free_irq(dev->irq, dev);

init_error:
	free_dma_desc_resources(priv);
dma_desc_error:
	if (priv->phydev)
		phy_disconnect(priv->phydev);

	return ret;
}

/**
 *  stmmac_release - close entry point of the driver
 *  @dev : device pointer.
 *  Description:
 *  This is the stop entry point of the driver.
 */
static int stmmac_release(struct net_device *dev)
{
	struct stmmac_priv *priv = netdev_priv(dev);

	if (priv->eee_enabled)
		del_timer_sync(&priv->eee_ctrl_timer);

	/* Stop and disconnect the PHY */
	if (priv->phydev) {
		phy_stop(priv->phydev);
		phy_disconnect(priv->phydev);
		priv->phydev = NULL;
	}

	netif_stop_queue(dev);

	napi_disable(&priv->napi);

	del_timer_sync(&priv->txtimer);

	/* Free the IRQ lines */
	free_irq(dev->irq, dev);
	if (priv->wol_irq != dev->irq)
		free_irq(priv->wol_irq, dev);
	if (priv->lpi_irq > 0)
		free_irq(priv->lpi_irq, dev);

	/* Stop TX/RX DMA and clear the descriptors */
	priv->hw->dma->stop_tx(priv->ioaddr);
	priv->hw->dma->stop_rx(priv->ioaddr);

	/* Release and free the Rx/Tx resources */
	free_dma_desc_resources(priv);

	/* Disable the MAC Rx/Tx */
	stmmac_set_mac(priv->ioaddr, false);

	netif_carrier_off(dev);

#ifdef CONFIG_DEBUG_FS
	stmmac_exit_fs(dev);
#endif

	stmmac_release_ptp(priv);

	return 0;
}

/**
 *  stmmac_xmit - Tx entry point of the driver
 *  @skb : the socket buffer
 *  @dev : device pointer
 *  Description : this is the tx entry point of the driver.
 *  It programs the chain or the ring and supports oversized frames
 *  and SG feature.
 */
static netdev_tx_t stmmac_xmit(struct sk_buff *skb, struct net_device *dev)
{
	struct stmmac_priv *priv = netdev_priv(dev);
	unsigned int txsize = priv->dma_tx_size;
	unsigned int entry;
	int i, csum_insertion = 0, is_jumbo = 0;
	int nfrags = skb_shinfo(skb)->nr_frags;
	struct dma_desc *desc, *first;
	unsigned int nopaged_len = skb_headlen(skb);
	unsigned int enh_desc = priv->plat->enh_desc;

	spin_lock(&priv->tx_lock);

	if (unlikely(stmmac_tx_avail(priv) < nfrags + 1)) {
		spin_unlock(&priv->tx_lock);
		if (!netif_queue_stopped(dev)) {
			netif_stop_queue(dev);
			/* This is a hard error, log it. */
			pr_err("%s: Tx Ring full when queue awake\n", __func__);
		}
		return NETDEV_TX_BUSY;
	}

	if (priv->tx_path_in_lpi_mode)
		stmmac_disable_eee_mode(priv);

	entry = priv->cur_tx % txsize;

	csum_insertion = (skb->ip_summed == CHECKSUM_PARTIAL);

	if (priv->extend_desc)
		desc = (struct dma_desc *)(priv->dma_etx + entry);
	else
		desc = priv->dma_tx + entry;

	first = desc;

	/* To program the descriptors according to the size of the frame */
	if (enh_desc)
		is_jumbo = priv->hw->mode->is_jumbo_frm(skb->len, enh_desc);

	if (likely(!is_jumbo)) {
		desc->des2 = dma_map_single(priv->device, skb->data,
					    nopaged_len, DMA_TO_DEVICE);
		if (dma_mapping_error(priv->device, desc->des2))
			goto dma_map_err;
		priv->tx_skbuff_dma[entry].buf = desc->des2;
		priv->hw->desc->prepare_tx_desc(desc, 1, nopaged_len,
						csum_insertion, priv->mode);
	} else {
		desc = first;
		entry = priv->hw->mode->jumbo_frm(priv, skb, csum_insertion);
		if (unlikely(entry < 0))
			goto dma_map_err;
	}

	for (i = 0; i < nfrags; i++) {
		const skb_frag_t *frag = &skb_shinfo(skb)->frags[i];
		int len = skb_frag_size(frag);

		priv->tx_skbuff[entry] = NULL;
		entry = (++priv->cur_tx) % txsize;
		if (priv->extend_desc)
			desc = (struct dma_desc *)(priv->dma_etx + entry);
		else
			desc = priv->dma_tx + entry;

		desc->des2 = skb_frag_dma_map(priv->device, frag, 0, len,
					      DMA_TO_DEVICE);
		if (dma_mapping_error(priv->device, desc->des2))
			goto dma_map_err; /* should reuse desc w/o issues */

		priv->tx_skbuff_dma[entry].buf = desc->des2;
		priv->tx_skbuff_dma[entry].map_as_page = true;
		priv->hw->desc->prepare_tx_desc(desc, 0, len, csum_insertion,
						priv->mode);
		wmb();
		priv->hw->desc->set_tx_owner(desc);
		wmb();
	}

	priv->tx_skbuff[entry] = skb;

	/* Finalize the latest segment. */
	priv->hw->desc->close_tx_desc(desc);

	wmb();
	/* According to the coalesce parameter the IC bit for the latest
	 * segment could be reset and the timer re-started to invoke the
	 * stmmac_tx function. This approach takes care about the fragments.
	 */
	priv->tx_count_frames += nfrags + 1;
	if (priv->tx_coal_frames > priv->tx_count_frames) {
		priv->hw->desc->clear_tx_ic(desc);
		priv->xstats.tx_reset_ic_bit++;
		mod_timer(&priv->txtimer,
			  STMMAC_COAL_TIMER(priv->tx_coal_timer));
	} else
		priv->tx_count_frames = 0;

	/* To avoid raise condition */
	priv->hw->desc->set_tx_owner(first);
	wmb();

	priv->cur_tx++;

	if (netif_msg_pktdata(priv)) {
		pr_debug("%s: curr %d dirty=%d entry=%d, first=%p, nfrags=%d",
			__func__, (priv->cur_tx % txsize),
			(priv->dirty_tx % txsize), entry, first, nfrags);

		if (priv->extend_desc)
			stmmac_display_ring((void *)priv->dma_etx, txsize, 1);
		else
			stmmac_display_ring((void *)priv->dma_tx, txsize, 0);

		pr_debug(">>> frame to be transmitted: ");
		print_pkt(skb->data, skb->len);
	}
	if (unlikely(stmmac_tx_avail(priv) <= (MAX_SKB_FRAGS + 1))) {
		if (netif_msg_hw(priv))
			pr_debug("%s: stop transmitted packets\n", __func__);
		netif_stop_queue(dev);
	}

	dev->stats.tx_bytes += skb->len;

	if (unlikely((skb_shinfo(skb)->tx_flags & SKBTX_HW_TSTAMP) &&
		     priv->hwts_tx_en)) {
		/* declare that device is doing timestamping */
		skb_shinfo(skb)->tx_flags |= SKBTX_IN_PROGRESS;
		priv->hw->desc->enable_tx_timestamp(first);
	}

	if (!priv->hwts_tx_en)
		skb_tx_timestamp(skb);

	netdev_sent_queue(dev, skb->len);
	priv->hw->dma->enable_dma_transmission(priv->ioaddr);

	spin_unlock(&priv->tx_lock);
	return NETDEV_TX_OK;

dma_map_err:
	spin_unlock(&priv->tx_lock);
	dev_err(priv->device, "Tx dma map failed\n");
	dev_kfree_skb(skb);
	priv->dev->stats.tx_dropped++;
	return NETDEV_TX_OK;
}

static void stmmac_rx_vlan(struct net_device *dev, struct sk_buff *skb)
{
	struct ethhdr *ehdr;
	u16 vlanid;

	if ((dev->features & NETIF_F_HW_VLAN_CTAG_RX) ==
	    NETIF_F_HW_VLAN_CTAG_RX &&
	    !__vlan_get_tag(skb, &vlanid)) {
		/* pop the vlan tag */
		ehdr = (struct ethhdr *)skb->data;
		memmove(skb->data + VLAN_HLEN, ehdr, ETH_ALEN * 2);
		skb_pull(skb, VLAN_HLEN);
		__vlan_hwaccel_put_tag(skb, htons(ETH_P_8021Q), vlanid);
	}
}


/**
 * stmmac_rx_refill - refill used skb preallocated buffers
 * @priv: driver private structure
 * Description : this is to reallocate the skb for the reception process
 * that is based on zero-copy.
 */
static inline void stmmac_rx_refill(struct stmmac_priv *priv)
{
	unsigned int rxsize = priv->dma_rx_size;
	int bfsize = priv->dma_buf_sz;

	for (; priv->cur_rx - priv->dirty_rx > 0; priv->dirty_rx++) {
		unsigned int entry = priv->dirty_rx % rxsize;
		struct dma_desc *p;

		if (priv->extend_desc)
			p = (struct dma_desc *)(priv->dma_erx + entry);
		else
			p = priv->dma_rx + entry;

		if (likely(priv->rx_skbuff[entry] == NULL)) {
			struct sk_buff *skb;

			skb = netdev_alloc_skb_ip_align(priv->dev, bfsize);

			if (unlikely(skb == NULL))
				break;

			priv->rx_skbuff[entry] = skb;
			priv->rx_skbuff_dma[entry] =
			    dma_map_single(priv->device, skb->data, bfsize,
					   DMA_FROM_DEVICE);
			if (dma_mapping_error(priv->device,
					      priv->rx_skbuff_dma[entry])) {
				dev_err(priv->device, "Rx dma map failed\n");
				dev_kfree_skb(skb);
				break;
			}
			p->des2 = priv->rx_skbuff_dma[entry];

			priv->hw->mode->refill_desc3(priv, p);

			if (netif_msg_rx_status(priv))
				pr_debug("\trefill entry #%d\n", entry);
		}
		wmb();
		priv->hw->desc->set_rx_owner(p);
		wmb();
	}
}

/**
 * stmmac_rx - manage the receive process
 * @priv: driver private structure
 * @limit: napi bugget.
 * Description :  this the function called by the napi poll method.
 * It gets all the frames inside the ring.
 */
static int stmmac_rx(struct stmmac_priv *priv, int limit)
{
	unsigned int rxsize = priv->dma_rx_size;
	unsigned int entry = priv->cur_rx % rxsize;
	unsigned int next_entry;
	unsigned int count = 0;
	int coe = priv->hw->rx_csum;

	if (netif_msg_rx_status(priv)) {
		pr_debug("%s: descriptor ring:\n", __func__);
		if (priv->extend_desc)
			stmmac_display_ring((void *)priv->dma_erx, rxsize, 1);
		else
			stmmac_display_ring((void *)priv->dma_rx, rxsize, 0);
	}
	while (count < limit) {
		int status;
		struct dma_desc *p;

		if (priv->extend_desc)
			p = (struct dma_desc *)(priv->dma_erx + entry);
		else
			p = priv->dma_rx + entry;

		if (priv->hw->desc->get_rx_owner(p))
			break;

		count++;

		next_entry = (++priv->cur_rx) % rxsize;
		if (priv->extend_desc)
			prefetch(priv->dma_erx + next_entry);
		else
			prefetch(priv->dma_rx + next_entry);

		/* read the status of the incoming frame */
		status = priv->hw->desc->rx_status(&priv->dev->stats,
						   &priv->xstats, p);
		if ((priv->extend_desc) && (priv->hw->desc->rx_extended_status))
			priv->hw->desc->rx_extended_status(&priv->dev->stats,
							   &priv->xstats,
							   priv->dma_erx +
							   entry);
		if (unlikely(status == discard_frame)) {
			priv->dev->stats.rx_errors++;
			if (priv->hwts_rx_en && !priv->extend_desc) {
				/* DESC2 & DESC3 will be overwitten by device
				 * with timestamp value, hence reinitialize
				 * them in stmmac_rx_refill() function so that
				 * device can reuse it.
				 */
				priv->rx_skbuff[entry] = NULL;
				dma_unmap_single(priv->device,
						 priv->rx_skbuff_dma[entry],
						 priv->dma_buf_sz,
						 DMA_FROM_DEVICE);
			}
		} else {
			struct sk_buff *skb;
			int frame_len;

			frame_len = priv->hw->desc->get_rx_frame_len(p, coe);

			/* ACS is set; GMAC core strips PAD/FCS for IEEE 802.3
			 * Type frames (LLC/LLC-SNAP)
			 */
			if (unlikely(status != llc_snap))
				frame_len -= ETH_FCS_LEN;

			if (netif_msg_rx_status(priv)) {
				pr_debug("\tdesc: %p [entry %d] buff=0x%x\n",
					 p, entry, p->des2);
				if (frame_len > ETH_FRAME_LEN)
					pr_debug("\tframe size %d, COE: %d\n",
						 frame_len, status);
			}
			skb = priv->rx_skbuff[entry];
			if (unlikely(!skb)) {
				pr_err("%s: Inconsistent Rx descriptor chain\n",
				       priv->dev->name);
				priv->dev->stats.rx_dropped++;
				break;
			}
			prefetch(skb->data - NET_IP_ALIGN);
			priv->rx_skbuff[entry] = NULL;

			stmmac_get_rx_hwtstamp(priv, entry, skb);

			skb_put(skb, frame_len);
			dma_unmap_single(priv->device,
					 priv->rx_skbuff_dma[entry],
					 priv->dma_buf_sz, DMA_FROM_DEVICE);

			if (netif_msg_pktdata(priv)) {
				pr_debug("frame received (%dbytes)", frame_len);
				print_pkt(skb->data, frame_len);
			}

			stmmac_rx_vlan(priv->dev, skb);

			skb->protocol = eth_type_trans(skb, priv->dev);

			if (unlikely(!coe))
				skb_checksum_none_assert(skb);
			else
				skb->ip_summed = CHECKSUM_UNNECESSARY;

			napi_gro_receive(&priv->napi, skb);

			priv->dev->stats.rx_packets++;
			priv->dev->stats.rx_bytes += frame_len;
		}
		entry = next_entry;
	}

	stmmac_rx_refill(priv);

	priv->xstats.rx_pkt_n += count;

	return count;
}

/**
 *  stmmac_poll - stmmac poll method (NAPI)
 *  @napi : pointer to the napi structure.
 *  @budget : maximum number of packets that the current CPU can receive from
 *	      all interfaces.
 *  Description :
 *  To look at the incoming frames and clear the tx resources.
 */
static int stmmac_poll(struct napi_struct *napi, int budget)
{
	struct stmmac_priv *priv = container_of(napi, struct stmmac_priv, napi);
	int work_done = 0;

	priv->xstats.napi_poll++;
	stmmac_tx_clean(priv);

	work_done = stmmac_rx(priv, budget);
	if (work_done < budget) {
		napi_complete(napi);
		stmmac_enable_dma_irq(priv);
	}
	return work_done;
}

/**
 *  stmmac_tx_timeout
 *  @dev : Pointer to net device structure
 *  Description: this function is called when a packet transmission fails to
 *   complete within a reasonable time. The driver will mark the error in the
 *   netdev structure and arrange for the device to be reset to a sane state
 *   in order to transmit a new packet.
 */
static void stmmac_tx_timeout(struct net_device *dev)
{
	struct stmmac_priv *priv = netdev_priv(dev);

	/* Clear Tx resources and restart transmitting again */
	stmmac_tx_err(priv);
}

/**
 *  stmmac_set_rx_mode - entry point for multicast addressing
 *  @dev : pointer to the device structure
 *  Description:
 *  This function is a driver entry point which gets called by the kernel
 *  whenever multicast addresses must be enabled/disabled.
 *  Return value:
 *  void.
 */
static void stmmac_set_rx_mode(struct net_device *dev)
{
	struct stmmac_priv *priv = netdev_priv(dev);

	priv->hw->mac->set_filter(priv->hw, dev);
}

/**
 *  stmmac_change_mtu - entry point to change MTU size for the device.
 *  @dev : device pointer.
 *  @new_mtu : the new MTU size for the device.
 *  Description: the Maximum Transfer Unit (MTU) is used by the network layer
 *  to drive packet transmission. Ethernet has an MTU of 1500 octets
 *  (ETH_DATA_LEN). This value can be changed with ifconfig.
 *  Return value:
 *  0 on success and an appropriate (-)ve integer as defined in errno.h
 *  file on failure.
 */
static int stmmac_change_mtu(struct net_device *dev, int new_mtu)
{
	struct stmmac_priv *priv = netdev_priv(dev);
	int max_mtu;

	if (netif_running(dev)) {
		pr_err("%s: must be stopped to change its MTU\n", dev->name);
		return -EBUSY;
	}

	if (priv->plat->enh_desc)
		max_mtu = JUMBO_LEN;
	else
		max_mtu = SKB_MAX_HEAD(NET_SKB_PAD + NET_IP_ALIGN);

	if (priv->plat->maxmtu < max_mtu)
		max_mtu = priv->plat->maxmtu;

	if ((new_mtu < 46) || (new_mtu > max_mtu)) {
		pr_err("%s: invalid MTU, max MTU is: %d\n", dev->name, max_mtu);
		return -EINVAL;
	}

	dev->mtu = new_mtu;
	netdev_update_features(dev);

	return 0;
}

static netdev_features_t stmmac_fix_features(struct net_device *dev,
					     netdev_features_t features)
{
	struct stmmac_priv *priv = netdev_priv(dev);

	if (priv->plat->rx_coe == STMMAC_RX_COE_NONE)
		features &= ~NETIF_F_RXCSUM;

	if (!priv->plat->tx_coe)
		features &= ~NETIF_F_ALL_CSUM;

	/* Some GMAC devices have a bugged Jumbo frame support that
	 * needs to have the Tx COE disabled for oversized frames
	 * (due to limited buffer sizes). In this case we disable
	 * the TX csum insertionin the TDES and not use SF.
	 */
	if (priv->plat->bugged_jumbo && (dev->mtu > ETH_DATA_LEN))
		features &= ~NETIF_F_ALL_CSUM;

	return features;
}

static int stmmac_set_features(struct net_device *netdev,
			       netdev_features_t features)
{
	struct stmmac_priv *priv = netdev_priv(netdev);

	/* Keep the COE Type in case of csum is supporting */
	if (features & NETIF_F_RXCSUM)
		priv->hw->rx_csum = priv->plat->rx_coe;
	else
		priv->hw->rx_csum = 0;
	/* No check needed because rx_coe has been set before and it will be
	 * fixed in case of issue.
	 */
	priv->hw->mac->rx_ipc(priv->hw);

	return 0;
}

/**
 *  stmmac_interrupt - main ISR
 *  @irq: interrupt number.
 *  @dev_id: to pass the net device pointer.
 *  Description: this is the main driver interrupt service routine.
 *  It can call:
 *  o DMA service routine (to manage incoming frame reception and transmission
 *    status)
 *  o Core interrupts to manage: remote wake-up, management counter, LPI
 *    interrupts.
 */
static irqreturn_t stmmac_interrupt(int irq, void *dev_id)
{
	struct net_device *dev = (struct net_device *)dev_id;
	struct stmmac_priv *priv = netdev_priv(dev);

	if (priv->irq_wake)
		pm_wakeup_event(priv->device, 0);

	if (unlikely(!dev)) {
		pr_err("%s: invalid dev pointer\n", __func__);
		return IRQ_NONE;
	}

	/* To handle GMAC own interrupts */
	if (priv->plat->has_gmac) {
		int status = priv->hw->mac->host_irq_status(priv->hw,
							    &priv->xstats);
		if (unlikely(status)) {
			/* For LPI we need to save the tx status */
			if (status & CORE_IRQ_TX_PATH_IN_LPI_MODE)
				priv->tx_path_in_lpi_mode = true;
			if (status & CORE_IRQ_TX_PATH_EXIT_LPI_MODE)
				priv->tx_path_in_lpi_mode = false;
		}
	}

	/* To handle DMA interrupts */
	stmmac_dma_interrupt(priv);

	return IRQ_HANDLED;
}

#ifdef CONFIG_NET_POLL_CONTROLLER
/* Polling receive - used by NETCONSOLE and other diagnostic tools
 * to allow network I/O with interrupts disabled.
 */
static void stmmac_poll_controller(struct net_device *dev)
{
	disable_irq(dev->irq);
	stmmac_interrupt(dev->irq, dev);
	enable_irq(dev->irq);
}
#endif

/**
 *  stmmac_ioctl - Entry point for the Ioctl
 *  @dev: Device pointer.
 *  @rq: An IOCTL specefic structure, that can contain a pointer to
 *  a proprietary structure used to pass information to the driver.
 *  @cmd: IOCTL command
 *  Description:
 *  Currently it supports the phy_mii_ioctl(...) and HW time stamping.
 */
static int stmmac_ioctl(struct net_device *dev, struct ifreq *rq, int cmd)
{
	struct stmmac_priv *priv = netdev_priv(dev);
	int ret = -EOPNOTSUPP;

	if (!netif_running(dev))
		return -EINVAL;

	switch (cmd) {
	case SIOCGMIIPHY:
	case SIOCGMIIREG:
	case SIOCSMIIREG:
		if (!priv->phydev)
			return -EINVAL;
		ret = phy_mii_ioctl(priv->phydev, rq, cmd);
		break;
	case SIOCSHWTSTAMP:
		ret = stmmac_hwtstamp_ioctl(dev, rq);
		break;
	default:
		break;
	}

	return ret;
}

#ifdef CONFIG_DEBUG_FS
static struct dentry *stmmac_fs_dir;

static void sysfs_display_ring(void *head, int size, int extend_desc,
			       struct seq_file *seq)
{
	int i;
	struct dma_extended_desc *ep = (struct dma_extended_desc *)head;
	struct dma_desc *p = (struct dma_desc *)head;

	for (i = 0; i < size; i++) {
		u64 x;
		if (extend_desc) {
			x = *(u64 *) ep;
			seq_printf(seq, "%d [0x%x]: 0x%x 0x%x 0x%x 0x%x\n",
				   i, (unsigned int)virt_to_phys(ep),
				   (unsigned int)x, (unsigned int)(x >> 32),
				   ep->basic.des2, ep->basic.des3);
			ep++;
		} else {
			x = *(u64 *) p;
			seq_printf(seq, "%d [0x%x]: 0x%x 0x%x 0x%x 0x%x\n",
				   i, (unsigned int)virt_to_phys(ep),
				   (unsigned int)x, (unsigned int)(x >> 32),
				   p->des2, p->des3);
			p++;
		}
		seq_printf(seq, "\n");
	}
}

static int stmmac_sysfs_ring_read(struct seq_file *seq, void *v)
{
	struct net_device *dev = seq->private;
	struct stmmac_priv *priv = netdev_priv(dev);
	unsigned int txsize = priv->dma_tx_size;
	unsigned int rxsize = priv->dma_rx_size;

	if (priv->extend_desc) {
		seq_printf(seq, "Extended RX descriptor ring:\n");
		sysfs_display_ring((void *)priv->dma_erx, rxsize, 1, seq);
		seq_printf(seq, "Extended TX descriptor ring:\n");
		sysfs_display_ring((void *)priv->dma_etx, txsize, 1, seq);
	} else {
		seq_printf(seq, "RX descriptor ring:\n");
		sysfs_display_ring((void *)priv->dma_rx, rxsize, 0, seq);
		seq_printf(seq, "TX descriptor ring:\n");
		sysfs_display_ring((void *)priv->dma_tx, txsize, 0, seq);
	}

	return 0;
}

static int stmmac_sysfs_ring_open(struct inode *inode, struct file *file)
{
	return single_open(file, stmmac_sysfs_ring_read, inode->i_private);
}

static const struct file_operations stmmac_rings_status_fops = {
	.owner = THIS_MODULE,
	.open = stmmac_sysfs_ring_open,
	.read = seq_read,
	.llseek = seq_lseek,
	.release = single_release,
};

static int stmmac_sysfs_dma_cap_read(struct seq_file *seq, void *v)
{
	struct net_device *dev = seq->private;
	struct stmmac_priv *priv = netdev_priv(dev);

	if (!priv->hw_cap_support) {
		seq_printf(seq, "DMA HW features not supported\n");
		return 0;
	}

	seq_printf(seq, "==============================\n");
	seq_printf(seq, "\tDMA HW features\n");
	seq_printf(seq, "==============================\n");

	seq_printf(seq, "\t10/100 Mbps %s\n",
		   (priv->dma_cap.mbps_10_100) ? "Y" : "N");
	seq_printf(seq, "\t1000 Mbps %s\n",
		   (priv->dma_cap.mbps_1000) ? "Y" : "N");
	seq_printf(seq, "\tHalf duple %s\n",
		   (priv->dma_cap.half_duplex) ? "Y" : "N");
	seq_printf(seq, "\tHash Filter: %s\n",
		   (priv->dma_cap.hash_filter) ? "Y" : "N");
	seq_printf(seq, "\tMultiple MAC address registers: %s\n",
		   (priv->dma_cap.multi_addr) ? "Y" : "N");
	seq_printf(seq, "\tPCS (TBI/SGMII/RTBI PHY interfatces): %s\n",
		   (priv->dma_cap.pcs) ? "Y" : "N");
	seq_printf(seq, "\tSMA (MDIO) Interface: %s\n",
		   (priv->dma_cap.sma_mdio) ? "Y" : "N");
	seq_printf(seq, "\tPMT Remote wake up: %s\n",
		   (priv->dma_cap.pmt_remote_wake_up) ? "Y" : "N");
	seq_printf(seq, "\tPMT Magic Frame: %s\n",
		   (priv->dma_cap.pmt_magic_frame) ? "Y" : "N");
	seq_printf(seq, "\tRMON module: %s\n",
		   (priv->dma_cap.rmon) ? "Y" : "N");
	seq_printf(seq, "\tIEEE 1588-2002 Time Stamp: %s\n",
		   (priv->dma_cap.time_stamp) ? "Y" : "N");
	seq_printf(seq, "\tIEEE 1588-2008 Advanced Time Stamp:%s\n",
		   (priv->dma_cap.atime_stamp) ? "Y" : "N");
	seq_printf(seq, "\t802.3az - Energy-Efficient Ethernet (EEE) %s\n",
		   (priv->dma_cap.eee) ? "Y" : "N");
	seq_printf(seq, "\tAV features: %s\n", (priv->dma_cap.av) ? "Y" : "N");
	seq_printf(seq, "\tChecksum Offload in TX: %s\n",
		   (priv->dma_cap.tx_coe) ? "Y" : "N");
	seq_printf(seq, "\tIP Checksum Offload (type1) in RX: %s\n",
		   (priv->dma_cap.rx_coe_type1) ? "Y" : "N");
	seq_printf(seq, "\tIP Checksum Offload (type2) in RX: %s\n",
		   (priv->dma_cap.rx_coe_type2) ? "Y" : "N");
	seq_printf(seq, "\tRXFIFO > 2048bytes: %s\n",
		   (priv->dma_cap.rxfifo_over_2048) ? "Y" : "N");
	seq_printf(seq, "\tNumber of Additional RX channel: %d\n",
		   priv->dma_cap.number_rx_channel);
	seq_printf(seq, "\tNumber of Additional TX channel: %d\n",
		   priv->dma_cap.number_tx_channel);
	seq_printf(seq, "\tEnhanced descriptors: %s\n",
		   (priv->dma_cap.enh_desc) ? "Y" : "N");

	return 0;
}

static int stmmac_sysfs_dma_cap_open(struct inode *inode, struct file *file)
{
	return single_open(file, stmmac_sysfs_dma_cap_read, inode->i_private);
}

static const struct file_operations stmmac_dma_cap_fops = {
	.owner = THIS_MODULE,
	.open = stmmac_sysfs_dma_cap_open,
	.read = seq_read,
	.llseek = seq_lseek,
	.release = single_release,
};

static int stmmac_init_fs(struct net_device *dev)
{
	struct stmmac_priv *priv = netdev_priv(dev);
<<<<<<< HEAD

	/* Create per netdev entries */
	priv->dbgfs_dir = debugfs_create_dir(dev->name, stmmac_fs_dir);

=======

	/* Create per netdev entries */
	priv->dbgfs_dir = debugfs_create_dir(dev->name, stmmac_fs_dir);

>>>>>>> aefbef10
	if (!priv->dbgfs_dir || IS_ERR(priv->dbgfs_dir)) {
		pr_err("ERROR %s/%s, debugfs create directory failed\n",
		       STMMAC_RESOURCE_NAME, dev->name);

		return -ENOMEM;
	}

	/* Entry to report DMA RX/TX rings */
	priv->dbgfs_rings_status =
		debugfs_create_file("descriptors_status", S_IRUGO,
				    priv->dbgfs_dir, dev,
				    &stmmac_rings_status_fops);

	if (!priv->dbgfs_rings_status || IS_ERR(priv->dbgfs_rings_status)) {
		pr_info("ERROR creating stmmac ring debugfs file\n");
		debugfs_remove_recursive(priv->dbgfs_dir);

		return -ENOMEM;
	}

	/* Entry to report the DMA HW features */
	priv->dbgfs_dma_cap = debugfs_create_file("dma_cap", S_IRUGO,
					    priv->dbgfs_dir,
					    dev, &stmmac_dma_cap_fops);

	if (!priv->dbgfs_dma_cap || IS_ERR(priv->dbgfs_dma_cap)) {
		pr_info("ERROR creating stmmac MMC debugfs file\n");
		debugfs_remove_recursive(priv->dbgfs_dir);

		return -ENOMEM;
	}

	return 0;
}

static void stmmac_exit_fs(struct net_device *dev)
{
	struct stmmac_priv *priv = netdev_priv(dev);

	debugfs_remove_recursive(priv->dbgfs_dir);
}
#endif /* CONFIG_DEBUG_FS */

static const struct net_device_ops stmmac_netdev_ops = {
	.ndo_open = stmmac_open,
	.ndo_start_xmit = stmmac_xmit,
	.ndo_stop = stmmac_release,
	.ndo_change_mtu = stmmac_change_mtu,
	.ndo_fix_features = stmmac_fix_features,
	.ndo_set_features = stmmac_set_features,
	.ndo_set_rx_mode = stmmac_set_rx_mode,
	.ndo_tx_timeout = stmmac_tx_timeout,
	.ndo_do_ioctl = stmmac_ioctl,
#ifdef CONFIG_NET_POLL_CONTROLLER
	.ndo_poll_controller = stmmac_poll_controller,
#endif
	.ndo_set_mac_address = eth_mac_addr,
};

/**
 *  stmmac_hw_init - Init the MAC device
 *  @priv: driver private structure
 *  Description: this function is to configure the MAC device according to
 *  some platform parameters or the HW capability register. It prepares the
 *  driver to use either ring or chain modes and to setup either enhanced or
 *  normal descriptors.
 */
static int stmmac_hw_init(struct stmmac_priv *priv)
{
	struct mac_device_info *mac;

	/* Identify the MAC HW device */
	if (priv->plat->has_gmac) {
		priv->dev->priv_flags |= IFF_UNICAST_FLT;
		mac = dwmac1000_setup(priv->ioaddr,
				      priv->plat->multicast_filter_bins,
				      priv->plat->unicast_filter_entries);
	} else {
		mac = dwmac100_setup(priv->ioaddr);
	}
	if (!mac)
		return -ENOMEM;

	priv->hw = mac;

	/* Get and dump the chip ID */
	priv->synopsys_id = stmmac_get_synopsys_id(priv);

	/* To use the chained or ring mode */
	if (chain_mode) {
		priv->hw->mode = &chain_mode_ops;
		pr_info(" Chain mode enabled\n");
		priv->mode = STMMAC_CHAIN_MODE;
	} else {
		priv->hw->mode = &ring_mode_ops;
		pr_info(" Ring mode enabled\n");
		priv->mode = STMMAC_RING_MODE;
	}

	/* Get the HW capability (new GMAC newer than 3.50a) */
	priv->hw_cap_support = stmmac_get_hw_features(priv);
	if (priv->hw_cap_support) {
		pr_info(" DMA HW capability register supported");

		/* We can override some gmac/dma configuration fields: e.g.
		 * enh_desc, tx_coe (e.g. that are passed through the
		 * platform) with the values from the HW capability
		 * register (if supported).
		 */
		priv->plat->enh_desc = priv->dma_cap.enh_desc;
		priv->plat->pmt = priv->dma_cap.pmt_remote_wake_up;

		/* TXCOE doesn't work in thresh DMA mode */
		if (priv->plat->force_thresh_dma_mode)
			priv->plat->tx_coe = 0;
		else
			priv->plat->tx_coe = priv->dma_cap.tx_coe;

		if (priv->dma_cap.rx_coe_type2)
			priv->plat->rx_coe = STMMAC_RX_COE_TYPE2;
		else if (priv->dma_cap.rx_coe_type1)
			priv->plat->rx_coe = STMMAC_RX_COE_TYPE1;

	} else
		pr_info(" No HW DMA feature register supported");

	/* To use alternate (extended) or normal descriptor structures */
	stmmac_selec_desc_mode(priv);

	if (priv->plat->rx_coe) {
		priv->hw->rx_csum = priv->plat->rx_coe;
		pr_info(" RX Checksum Offload Engine supported (type %d)\n",
			priv->plat->rx_coe);
	}
	if (priv->plat->tx_coe)
		pr_info(" TX Checksum insertion supported\n");

	if (priv->plat->pmt) {
		pr_info(" Wake-Up On Lan supported\n");
		device_set_wakeup_capable(priv->device, 1);
	}

	return 0;
}

/**
 * stmmac_dvr_probe
 * @device: device pointer
 * @plat_dat: platform data pointer
 * @res: stmmac resource pointer
 * Description: this is the main probe function used to
 * call the alloc_etherdev, allocate the priv structure.
 * Return:
 * returns 0 on success, otherwise errno.
 */
int stmmac_dvr_probe(struct device *device,
		     struct plat_stmmacenet_data *plat_dat,
		     struct stmmac_resources *res)
{
	int ret = 0;
	struct net_device *ndev = NULL;
	struct stmmac_priv *priv;

	ndev = alloc_etherdev(sizeof(struct stmmac_priv));
	if (!ndev)
		return -ENOMEM;

	SET_NETDEV_DEV(ndev, device);

	priv = netdev_priv(ndev);
	priv->device = device;
	priv->dev = ndev;

	stmmac_set_ethtool_ops(ndev);
	priv->pause = pause;
	priv->plat = plat_dat;
	priv->ioaddr = res->addr;
	priv->dev->base_addr = (unsigned long)res->addr;

	priv->dev->irq = res->irq;
	priv->wol_irq = res->wol_irq;
	priv->lpi_irq = res->lpi_irq;

	if (res->mac)
		memcpy(priv->dev->dev_addr, res->mac, ETH_ALEN);

	dev_set_drvdata(device, priv);

	/* Verify driver arguments */
	stmmac_verify_args();

	/* Override with kernel parameters if supplied XXX CRS XXX
	 * this needs to have multiple instances
	 */
	if ((phyaddr >= 0) && (phyaddr <= 31))
		priv->plat->phy_addr = phyaddr;

	priv->stmmac_clk = devm_clk_get(priv->device, STMMAC_RESOURCE_NAME);
	if (IS_ERR(priv->stmmac_clk)) {
		dev_warn(priv->device, "%s: warning: cannot get CSR clock\n",
			 __func__);
		/* If failed to obtain stmmac_clk and specific clk_csr value
		 * is NOT passed from the platform, probe fail.
		 */
		if (!priv->plat->clk_csr) {
			ret = PTR_ERR(priv->stmmac_clk);
			goto error_clk_get;
		} else {
			priv->stmmac_clk = NULL;
		}
	}
	clk_prepare_enable(priv->stmmac_clk);

	priv->pclk = devm_clk_get(priv->device, "pclk");
	if (IS_ERR(priv->pclk)) {
		if (PTR_ERR(priv->pclk) == -EPROBE_DEFER) {
			ret = -EPROBE_DEFER;
			goto error_pclk_get;
		}
		priv->pclk = NULL;
	}
	clk_prepare_enable(priv->pclk);

	priv->stmmac_rst = devm_reset_control_get(priv->device,
						  STMMAC_RESOURCE_NAME);
	if (IS_ERR(priv->stmmac_rst)) {
		if (PTR_ERR(priv->stmmac_rst) == -EPROBE_DEFER) {
			ret = -EPROBE_DEFER;
			goto error_hw_init;
		}
		dev_info(priv->device, "no reset control found\n");
		priv->stmmac_rst = NULL;
	}
	if (priv->stmmac_rst)
		reset_control_deassert(priv->stmmac_rst);

	/* Init MAC and get the capabilities */
	ret = stmmac_hw_init(priv);
	if (ret)
		goto error_hw_init;

	ndev->netdev_ops = &stmmac_netdev_ops;

	ndev->hw_features = NETIF_F_SG | NETIF_F_IP_CSUM | NETIF_F_IPV6_CSUM |
			    NETIF_F_RXCSUM;
	ndev->features |= ndev->hw_features | NETIF_F_HIGHDMA;
	ndev->watchdog_timeo = msecs_to_jiffies(watchdog);
#ifdef STMMAC_VLAN_TAG_USED
	/* Both mac100 and gmac support receive VLAN tag detection */
	ndev->features |= NETIF_F_HW_VLAN_CTAG_RX;
#endif
	priv->msg_enable = netif_msg_init(debug, default_msg_level);

	if (flow_ctrl)
		priv->flow_ctrl = FLOW_AUTO;	/* RX/TX pause on */

	/* Rx Watchdog is available in the COREs newer than the 3.40.
	 * In some case, for example on bugged HW this feature
	 * has to be disable and this can be done by passing the
	 * riwt_off field from the platform.
	 */
	if ((priv->synopsys_id >= DWMAC_CORE_3_50) && (!priv->plat->riwt_off)) {
		priv->use_riwt = 1;
		pr_info(" Enable RX Mitigation via HW Watchdog Timer\n");
	}

	netif_napi_add(ndev, &priv->napi, stmmac_poll, 64);

	spin_lock_init(&priv->lock);
	spin_lock_init(&priv->tx_lock);

	ret = register_netdev(ndev);
	if (ret) {
		pr_err("%s: ERROR %i registering the device\n", __func__, ret);
		goto error_netdev_register;
	}

	/* If a specific clk_csr value is passed from the platform
	 * this means that the CSR Clock Range selection cannot be
	 * changed at run-time and it is fixed. Viceversa the driver'll try to
	 * set the MDC clock dynamically according to the csr actual
	 * clock input.
	 */
	if (!priv->plat->clk_csr)
		stmmac_clk_csr_set(priv);
	else
		priv->clk_csr = priv->plat->clk_csr;

	stmmac_check_pcs_mode(priv);

	if (priv->pcs != STMMAC_PCS_RGMII && priv->pcs != STMMAC_PCS_TBI &&
	    priv->pcs != STMMAC_PCS_RTBI) {
		/* MDIO bus Registration */
		ret = stmmac_mdio_register(ndev);
		if (ret < 0) {
			pr_debug("%s: MDIO bus (id: %d) registration failed",
				 __func__, priv->plat->bus_id);
			goto error_mdio_register;
		}
	}

	return 0;

error_mdio_register:
	unregister_netdev(ndev);
error_netdev_register:
	netif_napi_del(&priv->napi);
error_hw_init:
	clk_disable_unprepare(priv->pclk);
error_pclk_get:
	clk_disable_unprepare(priv->stmmac_clk);
error_clk_get:
	free_netdev(ndev);

	return ret;
}
EXPORT_SYMBOL_GPL(stmmac_dvr_probe);

/**
 * stmmac_dvr_remove
 * @ndev: net device pointer
 * Description: this function resets the TX/RX processes, disables the MAC RX/TX
 * changes the link status, releases the DMA descriptor rings.
 */
int stmmac_dvr_remove(struct net_device *ndev)
{
	struct stmmac_priv *priv = netdev_priv(ndev);

	pr_info("%s:\n\tremoving driver", __func__);

	priv->hw->dma->stop_rx(priv->ioaddr);
	priv->hw->dma->stop_tx(priv->ioaddr);

	stmmac_set_mac(priv->ioaddr, false);
	netif_carrier_off(ndev);
	unregister_netdev(ndev);
	if (priv->stmmac_rst)
		reset_control_assert(priv->stmmac_rst);
	clk_disable_unprepare(priv->pclk);
	clk_disable_unprepare(priv->stmmac_clk);
	if (priv->pcs != STMMAC_PCS_RGMII && priv->pcs != STMMAC_PCS_TBI &&
	    priv->pcs != STMMAC_PCS_RTBI)
		stmmac_mdio_unregister(ndev);
	free_netdev(ndev);

	return 0;
}
EXPORT_SYMBOL_GPL(stmmac_dvr_remove);

/**
 * stmmac_suspend - suspend callback
 * @ndev: net device pointer
 * Description: this is the function to suspend the device and it is called
 * by the platform driver to stop the network queue, release the resources,
 * program the PMT register (for WoL), clean and release driver resources.
 */
int stmmac_suspend(struct net_device *ndev)
{
	struct stmmac_priv *priv = netdev_priv(ndev);
	unsigned long flags;

	if (!ndev || !netif_running(ndev))
		return 0;

	if (priv->phydev)
		phy_stop(priv->phydev);

	spin_lock_irqsave(&priv->lock, flags);

	netif_device_detach(ndev);
	netif_stop_queue(ndev);

	napi_disable(&priv->napi);

	/* Stop TX/RX DMA */
	priv->hw->dma->stop_tx(priv->ioaddr);
	priv->hw->dma->stop_rx(priv->ioaddr);

	stmmac_clear_descriptors(priv);

	/* Enable Power down mode by programming the PMT regs */
	if (device_may_wakeup(priv->device)) {
		priv->hw->mac->pmt(priv->hw, priv->wolopts);
		priv->irq_wake = 1;
	} else {
		stmmac_set_mac(priv->ioaddr, false);
		pinctrl_pm_select_sleep_state(priv->device);
		/* Disable clock in case of PWM is off */
		clk_disable(priv->pclk);
		clk_disable(priv->stmmac_clk);
	}
	spin_unlock_irqrestore(&priv->lock, flags);

	priv->oldlink = 0;
	priv->speed = 0;
	priv->oldduplex = -1;
	return 0;
}
EXPORT_SYMBOL_GPL(stmmac_suspend);

/**
 * stmmac_resume - resume callback
 * @ndev: net device pointer
 * Description: when resume this function is invoked to setup the DMA and CORE
 * in a usable state.
 */
int stmmac_resume(struct net_device *ndev)
{
	struct stmmac_priv *priv = netdev_priv(ndev);
	unsigned long flags;

	if (!netif_running(ndev))
		return 0;

	spin_lock_irqsave(&priv->lock, flags);

	/* Power Down bit, into the PM register, is cleared
	 * automatically as soon as a magic packet or a Wake-up frame
	 * is received. Anyway, it's better to manually clear
	 * this bit because it can generate problems while resuming
	 * from another devices (e.g. serial console).
	 */
	if (device_may_wakeup(priv->device)) {
		priv->hw->mac->pmt(priv->hw, 0);
		priv->irq_wake = 0;
	} else {
		pinctrl_pm_select_default_state(priv->device);
		/* enable the clk prevously disabled */
		clk_enable(priv->stmmac_clk);
		clk_enable(priv->pclk);
		/* reset the phy so that it's ready */
		if (priv->mii)
			stmmac_mdio_reset(priv->mii);
	}

	netif_device_attach(ndev);

	init_dma_desc_rings(ndev, GFP_ATOMIC);
	stmmac_hw_setup(ndev, false);
	stmmac_init_tx_coalesce(priv);

	napi_enable(&priv->napi);

	netif_start_queue(ndev);

	spin_unlock_irqrestore(&priv->lock, flags);

	if (priv->phydev)
		phy_start(priv->phydev);

	return 0;
}
EXPORT_SYMBOL_GPL(stmmac_resume);

#ifndef MODULE
static int __init stmmac_cmdline_opt(char *str)
{
	char *opt;

	if (!str || !*str)
		return -EINVAL;
	while ((opt = strsep(&str, ",")) != NULL) {
		if (!strncmp(opt, "debug:", 6)) {
			if (kstrtoint(opt + 6, 0, &debug))
				goto err;
		} else if (!strncmp(opt, "phyaddr:", 8)) {
			if (kstrtoint(opt + 8, 0, &phyaddr))
				goto err;
		} else if (!strncmp(opt, "dma_txsize:", 11)) {
			if (kstrtoint(opt + 11, 0, &dma_txsize))
				goto err;
		} else if (!strncmp(opt, "dma_rxsize:", 11)) {
			if (kstrtoint(opt + 11, 0, &dma_rxsize))
				goto err;
		} else if (!strncmp(opt, "buf_sz:", 7)) {
			if (kstrtoint(opt + 7, 0, &buf_sz))
				goto err;
		} else if (!strncmp(opt, "tc:", 3)) {
			if (kstrtoint(opt + 3, 0, &tc))
				goto err;
		} else if (!strncmp(opt, "watchdog:", 9)) {
			if (kstrtoint(opt + 9, 0, &watchdog))
				goto err;
		} else if (!strncmp(opt, "flow_ctrl:", 10)) {
			if (kstrtoint(opt + 10, 0, &flow_ctrl))
				goto err;
		} else if (!strncmp(opt, "pause:", 6)) {
			if (kstrtoint(opt + 6, 0, &pause))
				goto err;
		} else if (!strncmp(opt, "eee_timer:", 10)) {
			if (kstrtoint(opt + 10, 0, &eee_timer))
				goto err;
		} else if (!strncmp(opt, "chain_mode:", 11)) {
			if (kstrtoint(opt + 11, 0, &chain_mode))
				goto err;
		}
	}
	return 0;

err:
	pr_err("%s: ERROR broken module parameter conversion", __func__);
	return -EINVAL;
}

__setup("stmmaceth=", stmmac_cmdline_opt);
#endif /* MODULE */

static int __init stmmac_init(void)
{
#ifdef CONFIG_DEBUG_FS
	/* Create debugfs main directory if it doesn't exist yet */
	if (!stmmac_fs_dir) {
		stmmac_fs_dir = debugfs_create_dir(STMMAC_RESOURCE_NAME, NULL);

		if (!stmmac_fs_dir || IS_ERR(stmmac_fs_dir)) {
			pr_err("ERROR %s, debugfs create directory failed\n",
			       STMMAC_RESOURCE_NAME);

			return -ENOMEM;
		}
	}
#endif

	return 0;
}

static void __exit stmmac_exit(void)
{
#ifdef CONFIG_DEBUG_FS
	debugfs_remove_recursive(stmmac_fs_dir);
#endif
}

module_init(stmmac_init)
module_exit(stmmac_exit)

MODULE_DESCRIPTION("STMMAC 10/100/1000 Ethernet device driver");
MODULE_AUTHOR("Giuseppe Cavallaro <peppe.cavallaro@st.com>");
MODULE_LICENSE("GPL");<|MERGE_RESOLUTION|>--- conflicted
+++ resolved
@@ -2653,17 +2653,10 @@
 static int stmmac_init_fs(struct net_device *dev)
 {
 	struct stmmac_priv *priv = netdev_priv(dev);
-<<<<<<< HEAD
 
 	/* Create per netdev entries */
 	priv->dbgfs_dir = debugfs_create_dir(dev->name, stmmac_fs_dir);
 
-=======
-
-	/* Create per netdev entries */
-	priv->dbgfs_dir = debugfs_create_dir(dev->name, stmmac_fs_dir);
-
->>>>>>> aefbef10
 	if (!priv->dbgfs_dir || IS_ERR(priv->dbgfs_dir)) {
 		pr_err("ERROR %s/%s, debugfs create directory failed\n",
 		       STMMAC_RESOURCE_NAME, dev->name);
