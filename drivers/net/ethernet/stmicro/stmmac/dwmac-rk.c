/**
 * dwmac-rk.c - Rockchip RK3288 DWMAC specific glue layer
 *
 * Copyright (C) 2014 Chen-Zhi (Roger Chen)
 *
 * Chen-Zhi (Roger Chen)  <roger.chen@rock-chips.com>
 *
 * This program is free software; you can redistribute it and/or modify
 * it under the terms of the GNU General Public License as published by
 * the Free Software Foundation; either version 2 of the License, or
 * (at your option) any later version.
 *
 * This program is distributed in the hope that it will be useful,
 * but WITHOUT ANY WARRANTY; without even the implied warranty of
 * MERCHANTABILITY or FITNESS FOR A PARTICULAR PURPOSE.  See the
 * GNU General Public License for more details.
 */

#include <linux/stmmac.h>
#include <linux/bitops.h>
#include <linux/clk.h>
#include <linux/phy.h>
#include <linux/of_net.h>
#include <linux/gpio.h>
#include <linux/module.h>
#include <linux/of_gpio.h>
#include <linux/of_device.h>
#include <linux/platform_device.h>
#include <linux/regulator/consumer.h>
#include <linux/delay.h>
#include <linux/mfd/syscon.h>
#include <linux/regmap.h>

#include "stmmac_platform.h"

struct rk_priv_data;
struct rk_gmac_ops {
	void (*set_to_rgmii)(struct rk_priv_data *bsp_priv,
			     int tx_delay, int rx_delay);
	void (*set_to_rmii)(struct rk_priv_data *bsp_priv);
	void (*set_rgmii_speed)(struct rk_priv_data *bsp_priv, int speed);
	void (*set_rmii_speed)(struct rk_priv_data *bsp_priv, int speed);
};

struct rk_priv_data {
	struct platform_device *pdev;
	int phy_iface;
	struct regulator *regulator;
	struct rk_gmac_ops *ops;

	bool clk_enabled;
	bool clock_input;

	struct clk *clk_mac;
	struct clk *gmac_clkin;
	struct clk *mac_clk_rx;
	struct clk *mac_clk_tx;
	struct clk *clk_mac_ref;
	struct clk *clk_mac_refout;
	struct clk *aclk_mac;
	struct clk *pclk_mac;

	int tx_delay;
	int rx_delay;

	struct regmap *grf;
};

#define HIWORD_UPDATE(val, mask, shift) \
		((val) << (shift) | (mask) << ((shift) + 16))

#define GRF_BIT(nr)	(BIT(nr) | BIT(nr+16))
#define GRF_CLR_BIT(nr)	(BIT(nr+16))

#define RK3288_GRF_SOC_CON1	0x0248
#define RK3288_GRF_SOC_CON3	0x0250

/*RK3288_GRF_SOC_CON1*/
#define RK3288_GMAC_PHY_INTF_SEL_RGMII	(GRF_BIT(6) | GRF_CLR_BIT(7) | \
					 GRF_CLR_BIT(8))
#define RK3288_GMAC_PHY_INTF_SEL_RMII	(GRF_CLR_BIT(6) | GRF_CLR_BIT(7) | \
					 GRF_BIT(8))
#define RK3288_GMAC_FLOW_CTRL		GRF_BIT(9)
#define RK3288_GMAC_FLOW_CTRL_CLR	GRF_CLR_BIT(9)
#define RK3288_GMAC_SPEED_10M		GRF_CLR_BIT(10)
#define RK3288_GMAC_SPEED_100M		GRF_BIT(10)
#define RK3288_GMAC_RMII_CLK_25M	GRF_BIT(11)
#define RK3288_GMAC_RMII_CLK_2_5M	GRF_CLR_BIT(11)
#define RK3288_GMAC_CLK_125M		(GRF_CLR_BIT(12) | GRF_CLR_BIT(13))
#define RK3288_GMAC_CLK_25M		(GRF_BIT(12) | GRF_BIT(13))
#define RK3288_GMAC_CLK_2_5M		(GRF_CLR_BIT(12) | GRF_BIT(13))
#define RK3288_GMAC_RMII_MODE		GRF_BIT(14)
#define RK3288_GMAC_RMII_MODE_CLR	GRF_CLR_BIT(14)

/*RK3288_GRF_SOC_CON3*/
#define RK3288_GMAC_TXCLK_DLY_ENABLE	GRF_BIT(14)
#define RK3288_GMAC_TXCLK_DLY_DISABLE	GRF_CLR_BIT(14)
#define RK3288_GMAC_RXCLK_DLY_ENABLE	GRF_BIT(15)
#define RK3288_GMAC_RXCLK_DLY_DISABLE	GRF_CLR_BIT(15)
#define RK3288_GMAC_CLK_RX_DL_CFG(val)	HIWORD_UPDATE(val, 0x7F, 7)
#define RK3288_GMAC_CLK_TX_DL_CFG(val)	HIWORD_UPDATE(val, 0x7F, 0)

static void rk3288_set_to_rgmii(struct rk_priv_data *bsp_priv,
				int tx_delay, int rx_delay)
{
	struct device *dev = &bsp_priv->pdev->dev;

	if (IS_ERR(bsp_priv->grf)) {
		dev_err(dev, "Missing rockchip,grf property\n");
		return;
	}

	regmap_write(bsp_priv->grf, RK3288_GRF_SOC_CON1,
		     RK3288_GMAC_PHY_INTF_SEL_RGMII |
		     RK3288_GMAC_RMII_MODE_CLR);
	regmap_write(bsp_priv->grf, RK3288_GRF_SOC_CON3,
		     RK3288_GMAC_RXCLK_DLY_ENABLE |
		     RK3288_GMAC_TXCLK_DLY_ENABLE |
		     RK3288_GMAC_CLK_RX_DL_CFG(rx_delay) |
		     RK3288_GMAC_CLK_TX_DL_CFG(tx_delay));
}

static void rk3288_set_to_rmii(struct rk_priv_data *bsp_priv)
{
	struct device *dev = &bsp_priv->pdev->dev;

	if (IS_ERR(bsp_priv->grf)) {
		dev_err(dev, "Missing rockchip,grf property\n");
		return;
	}

	regmap_write(bsp_priv->grf, RK3288_GRF_SOC_CON1,
		     RK3288_GMAC_PHY_INTF_SEL_RMII | RK3288_GMAC_RMII_MODE);
}

static void rk3288_set_rgmii_speed(struct rk_priv_data *bsp_priv, int speed)
{
	struct device *dev = &bsp_priv->pdev->dev;

	if (IS_ERR(bsp_priv->grf)) {
		dev_err(dev, "Missing rockchip,grf property\n");
		return;
	}

	if (speed == 10)
		regmap_write(bsp_priv->grf, RK3288_GRF_SOC_CON1,
			     RK3288_GMAC_CLK_2_5M);
	else if (speed == 100)
		regmap_write(bsp_priv->grf, RK3288_GRF_SOC_CON1,
			     RK3288_GMAC_CLK_25M);
	else if (speed == 1000)
		regmap_write(bsp_priv->grf, RK3288_GRF_SOC_CON1,
			     RK3288_GMAC_CLK_125M);
	else
		dev_err(dev, "unknown speed value for RGMII! speed=%d", speed);
}

static void rk3288_set_rmii_speed(struct rk_priv_data *bsp_priv, int speed)
{
	struct device *dev = &bsp_priv->pdev->dev;

	if (IS_ERR(bsp_priv->grf)) {
		dev_err(dev, "Missing rockchip,grf property\n");
		return;
	}

	if (speed == 10) {
		regmap_write(bsp_priv->grf, RK3288_GRF_SOC_CON1,
			     RK3288_GMAC_RMII_CLK_2_5M |
			     RK3288_GMAC_SPEED_10M);
	} else if (speed == 100) {
		regmap_write(bsp_priv->grf, RK3288_GRF_SOC_CON1,
			     RK3288_GMAC_RMII_CLK_25M |
			     RK3288_GMAC_SPEED_100M);
<<<<<<< HEAD
=======
	} else {
		dev_err(dev, "unknown speed value for RMII! speed=%d", speed);
	}
}

struct rk_gmac_ops rk3288_ops = {
	.set_to_rgmii = rk3288_set_to_rgmii,
	.set_to_rmii = rk3288_set_to_rmii,
	.set_rgmii_speed = rk3288_set_rgmii_speed,
	.set_rmii_speed = rk3288_set_rmii_speed,
};

#define RK3368_GRF_SOC_CON15	0x043c
#define RK3368_GRF_SOC_CON16	0x0440

/* RK3368_GRF_SOC_CON15 */
#define RK3368_GMAC_PHY_INTF_SEL_RGMII	(GRF_BIT(9) | GRF_CLR_BIT(10) | \
					 GRF_CLR_BIT(11))
#define RK3368_GMAC_PHY_INTF_SEL_RMII	(GRF_CLR_BIT(9) | GRF_CLR_BIT(10) | \
					 GRF_BIT(11))
#define RK3368_GMAC_FLOW_CTRL		GRF_BIT(8)
#define RK3368_GMAC_FLOW_CTRL_CLR	GRF_CLR_BIT(8)
#define RK3368_GMAC_SPEED_10M		GRF_CLR_BIT(7)
#define RK3368_GMAC_SPEED_100M		GRF_BIT(7)
#define RK3368_GMAC_RMII_CLK_25M	GRF_BIT(3)
#define RK3368_GMAC_RMII_CLK_2_5M	GRF_CLR_BIT(3)
#define RK3368_GMAC_CLK_125M		(GRF_CLR_BIT(4) | GRF_CLR_BIT(5))
#define RK3368_GMAC_CLK_25M		(GRF_BIT(4) | GRF_BIT(5))
#define RK3368_GMAC_CLK_2_5M		(GRF_CLR_BIT(4) | GRF_BIT(5))
#define RK3368_GMAC_RMII_MODE		GRF_BIT(6)
#define RK3368_GMAC_RMII_MODE_CLR	GRF_CLR_BIT(6)

/* RK3368_GRF_SOC_CON16 */
#define RK3368_GMAC_TXCLK_DLY_ENABLE	GRF_BIT(7)
#define RK3368_GMAC_TXCLK_DLY_DISABLE	GRF_CLR_BIT(7)
#define RK3368_GMAC_RXCLK_DLY_ENABLE	GRF_BIT(15)
#define RK3368_GMAC_RXCLK_DLY_DISABLE	GRF_CLR_BIT(15)
#define RK3368_GMAC_CLK_RX_DL_CFG(val)	HIWORD_UPDATE(val, 0x7F, 8)
#define RK3368_GMAC_CLK_TX_DL_CFG(val)	HIWORD_UPDATE(val, 0x7F, 0)

static void rk3368_set_to_rgmii(struct rk_priv_data *bsp_priv,
				int tx_delay, int rx_delay)
{
	struct device *dev = &bsp_priv->pdev->dev;

	if (IS_ERR(bsp_priv->grf)) {
		dev_err(dev, "%s: Missing rockchip,grf property\n", __func__);
		return;
	}

	regmap_write(bsp_priv->grf, RK3368_GRF_SOC_CON15,
		     RK3368_GMAC_PHY_INTF_SEL_RGMII |
		     RK3368_GMAC_RMII_MODE_CLR);
	regmap_write(bsp_priv->grf, RK3368_GRF_SOC_CON16,
		     RK3368_GMAC_RXCLK_DLY_ENABLE |
		     RK3368_GMAC_TXCLK_DLY_ENABLE |
		     RK3368_GMAC_CLK_RX_DL_CFG(rx_delay) |
		     RK3368_GMAC_CLK_TX_DL_CFG(tx_delay));
}

static void rk3368_set_to_rmii(struct rk_priv_data *bsp_priv)
{
	struct device *dev = &bsp_priv->pdev->dev;

	if (IS_ERR(bsp_priv->grf)) {
		dev_err(dev, "%s: Missing rockchip,grf property\n", __func__);
		return;
	}

	regmap_write(bsp_priv->grf, RK3368_GRF_SOC_CON15,
		     RK3368_GMAC_PHY_INTF_SEL_RMII | RK3368_GMAC_RMII_MODE);
}

static void rk3368_set_rgmii_speed(struct rk_priv_data *bsp_priv, int speed)
{
	struct device *dev = &bsp_priv->pdev->dev;

	if (IS_ERR(bsp_priv->grf)) {
		dev_err(dev, "%s: Missing rockchip,grf property\n", __func__);
		return;
	}

	if (speed == 10)
		regmap_write(bsp_priv->grf, RK3368_GRF_SOC_CON15,
			     RK3368_GMAC_CLK_2_5M);
	else if (speed == 100)
		regmap_write(bsp_priv->grf, RK3368_GRF_SOC_CON15,
			     RK3368_GMAC_CLK_25M);
	else if (speed == 1000)
		regmap_write(bsp_priv->grf, RK3368_GRF_SOC_CON15,
			     RK3368_GMAC_CLK_125M);
	else
		dev_err(dev, "unknown speed value for RGMII! speed=%d", speed);
}

static void rk3368_set_rmii_speed(struct rk_priv_data *bsp_priv, int speed)
{
	struct device *dev = &bsp_priv->pdev->dev;

	if (IS_ERR(bsp_priv->grf)) {
		dev_err(dev, "%s: Missing rockchip,grf property\n", __func__);
		return;
	}

	if (speed == 10) {
		regmap_write(bsp_priv->grf, RK3368_GRF_SOC_CON15,
			     RK3368_GMAC_RMII_CLK_2_5M |
			     RK3368_GMAC_SPEED_10M);
	} else if (speed == 100) {
		regmap_write(bsp_priv->grf, RK3368_GRF_SOC_CON15,
			     RK3368_GMAC_RMII_CLK_25M |
			     RK3368_GMAC_SPEED_100M);
>>>>>>> daca844c
	} else {
		dev_err(dev, "unknown speed value for RMII! speed=%d", speed);
	}
}

<<<<<<< HEAD
struct rk_gmac_ops rk3288_ops = {
	.set_to_rgmii = rk3288_set_to_rgmii,
	.set_to_rmii = rk3288_set_to_rmii,
	.set_rgmii_speed = rk3288_set_rgmii_speed,
	.set_rmii_speed = rk3288_set_rmii_speed,
};

#define RK3368_GRF_SOC_CON15	0x043c
#define RK3368_GRF_SOC_CON16	0x0440

/* RK3368_GRF_SOC_CON15 */
#define RK3368_GMAC_PHY_INTF_SEL_RGMII	(GRF_BIT(9) | GRF_CLR_BIT(10) | \
					 GRF_CLR_BIT(11))
#define RK3368_GMAC_PHY_INTF_SEL_RMII	(GRF_CLR_BIT(9) | GRF_CLR_BIT(10) | \
					 GRF_BIT(11))
#define RK3368_GMAC_FLOW_CTRL		GRF_BIT(8)
#define RK3368_GMAC_FLOW_CTRL_CLR	GRF_CLR_BIT(8)
#define RK3368_GMAC_SPEED_10M		GRF_CLR_BIT(7)
#define RK3368_GMAC_SPEED_100M		GRF_BIT(7)
#define RK3368_GMAC_RMII_CLK_25M	GRF_BIT(3)
#define RK3368_GMAC_RMII_CLK_2_5M	GRF_CLR_BIT(3)
#define RK3368_GMAC_CLK_125M		(GRF_CLR_BIT(4) | GRF_CLR_BIT(5))
#define RK3368_GMAC_CLK_25M		(GRF_BIT(4) | GRF_BIT(5))
#define RK3368_GMAC_CLK_2_5M		(GRF_CLR_BIT(4) | GRF_BIT(5))
#define RK3368_GMAC_RMII_MODE		GRF_BIT(6)
#define RK3368_GMAC_RMII_MODE_CLR	GRF_CLR_BIT(6)

/* RK3368_GRF_SOC_CON16 */
#define RK3368_GMAC_TXCLK_DLY_ENABLE	GRF_BIT(7)
#define RK3368_GMAC_TXCLK_DLY_DISABLE	GRF_CLR_BIT(7)
#define RK3368_GMAC_RXCLK_DLY_ENABLE	GRF_BIT(15)
#define RK3368_GMAC_RXCLK_DLY_DISABLE	GRF_CLR_BIT(15)
#define RK3368_GMAC_CLK_RX_DL_CFG(val)	HIWORD_UPDATE(val, 0x7F, 8)
#define RK3368_GMAC_CLK_TX_DL_CFG(val)	HIWORD_UPDATE(val, 0x7F, 0)

static void rk3368_set_to_rgmii(struct rk_priv_data *bsp_priv,
				int tx_delay, int rx_delay)
{
	struct device *dev = &bsp_priv->pdev->dev;

	if (IS_ERR(bsp_priv->grf)) {
		dev_err(dev, "%s: Missing rockchip,grf property\n", __func__);
		return;
	}

	regmap_write(bsp_priv->grf, RK3368_GRF_SOC_CON15,
		     RK3368_GMAC_PHY_INTF_SEL_RGMII |
		     RK3368_GMAC_RMII_MODE_CLR);
	regmap_write(bsp_priv->grf, RK3368_GRF_SOC_CON16,
		     RK3368_GMAC_RXCLK_DLY_ENABLE |
		     RK3368_GMAC_TXCLK_DLY_ENABLE |
		     RK3368_GMAC_CLK_RX_DL_CFG(rx_delay) |
		     RK3368_GMAC_CLK_TX_DL_CFG(tx_delay));
}

static void rk3368_set_to_rmii(struct rk_priv_data *bsp_priv)
{
	struct device *dev = &bsp_priv->pdev->dev;

	if (IS_ERR(bsp_priv->grf)) {
		dev_err(dev, "%s: Missing rockchip,grf property\n", __func__);
		return;
	}

	regmap_write(bsp_priv->grf, RK3368_GRF_SOC_CON15,
		     RK3368_GMAC_PHY_INTF_SEL_RMII | RK3368_GMAC_RMII_MODE);
}

static void rk3368_set_rgmii_speed(struct rk_priv_data *bsp_priv, int speed)
{
	struct device *dev = &bsp_priv->pdev->dev;

	if (IS_ERR(bsp_priv->grf)) {
		dev_err(dev, "%s: Missing rockchip,grf property\n", __func__);
		return;
	}

	if (speed == 10)
		regmap_write(bsp_priv->grf, RK3368_GRF_SOC_CON15,
			     RK3368_GMAC_CLK_2_5M);
	else if (speed == 100)
		regmap_write(bsp_priv->grf, RK3368_GRF_SOC_CON15,
			     RK3368_GMAC_CLK_25M);
	else if (speed == 1000)
		regmap_write(bsp_priv->grf, RK3368_GRF_SOC_CON15,
			     RK3368_GMAC_CLK_125M);
	else
		dev_err(dev, "unknown speed value for RGMII! speed=%d", speed);
}

static void rk3368_set_rmii_speed(struct rk_priv_data *bsp_priv, int speed)
{
	struct device *dev = &bsp_priv->pdev->dev;

	if (IS_ERR(bsp_priv->grf)) {
		dev_err(dev, "%s: Missing rockchip,grf property\n", __func__);
		return;
	}

	if (speed == 10) {
		regmap_write(bsp_priv->grf, RK3368_GRF_SOC_CON15,
			     RK3368_GMAC_RMII_CLK_2_5M |
			     RK3368_GMAC_SPEED_10M);
	} else if (speed == 100) {
		regmap_write(bsp_priv->grf, RK3368_GRF_SOC_CON15,
			     RK3368_GMAC_RMII_CLK_25M |
			     RK3368_GMAC_SPEED_100M);
	} else {
		dev_err(dev, "unknown speed value for RMII! speed=%d", speed);
	}
}

=======
>>>>>>> daca844c
struct rk_gmac_ops rk3368_ops = {
	.set_to_rgmii = rk3368_set_to_rgmii,
	.set_to_rmii = rk3368_set_to_rmii,
	.set_rgmii_speed = rk3368_set_rgmii_speed,
	.set_rmii_speed = rk3368_set_rmii_speed,
};

static int gmac_clk_init(struct rk_priv_data *bsp_priv)
{
	struct device *dev = &bsp_priv->pdev->dev;

	bsp_priv->clk_enabled = false;

	bsp_priv->mac_clk_rx = devm_clk_get(dev, "mac_clk_rx");
	if (IS_ERR(bsp_priv->mac_clk_rx))
		dev_err(dev, "cannot get clock %s\n",
			"mac_clk_rx");

	bsp_priv->mac_clk_tx = devm_clk_get(dev, "mac_clk_tx");
	if (IS_ERR(bsp_priv->mac_clk_tx))
		dev_err(dev, "cannot get clock %s\n",
			"mac_clk_tx");

	bsp_priv->aclk_mac = devm_clk_get(dev, "aclk_mac");
	if (IS_ERR(bsp_priv->aclk_mac))
		dev_err(dev, "cannot get clock %s\n",
			"aclk_mac");

	bsp_priv->pclk_mac = devm_clk_get(dev, "pclk_mac");
	if (IS_ERR(bsp_priv->pclk_mac))
		dev_err(dev, "cannot get clock %s\n",
			"pclk_mac");

	bsp_priv->clk_mac = devm_clk_get(dev, "stmmaceth");
	if (IS_ERR(bsp_priv->clk_mac))
		dev_err(dev, "cannot get clock %s\n",
			"stmmaceth");

	if (bsp_priv->phy_iface == PHY_INTERFACE_MODE_RMII) {
		bsp_priv->clk_mac_ref = devm_clk_get(dev, "clk_mac_ref");
		if (IS_ERR(bsp_priv->clk_mac_ref))
			dev_err(dev, "cannot get clock %s\n",
				"clk_mac_ref");

		if (!bsp_priv->clock_input) {
			bsp_priv->clk_mac_refout =
				devm_clk_get(dev, "clk_mac_refout");
			if (IS_ERR(bsp_priv->clk_mac_refout))
				dev_err(dev, "cannot get clock %s\n",
					"clk_mac_refout");
		}
	}

	if (bsp_priv->clock_input) {
		dev_info(dev, "clock input from PHY\n");
	} else {
		if (bsp_priv->phy_iface == PHY_INTERFACE_MODE_RMII)
			clk_set_rate(bsp_priv->clk_mac, 50000000);
	}

	return 0;
}

static int gmac_clk_enable(struct rk_priv_data *bsp_priv, bool enable)
{
	int phy_iface = phy_iface = bsp_priv->phy_iface;

	if (enable) {
		if (!bsp_priv->clk_enabled) {
			if (phy_iface == PHY_INTERFACE_MODE_RMII) {
				if (!IS_ERR(bsp_priv->mac_clk_rx))
					clk_prepare_enable(
						bsp_priv->mac_clk_rx);

				if (!IS_ERR(bsp_priv->clk_mac_ref))
					clk_prepare_enable(
						bsp_priv->clk_mac_ref);

				if (!IS_ERR(bsp_priv->clk_mac_refout))
					clk_prepare_enable(
						bsp_priv->clk_mac_refout);
			}

			if (!IS_ERR(bsp_priv->aclk_mac))
				clk_prepare_enable(bsp_priv->aclk_mac);

			if (!IS_ERR(bsp_priv->pclk_mac))
				clk_prepare_enable(bsp_priv->pclk_mac);

			if (!IS_ERR(bsp_priv->mac_clk_tx))
				clk_prepare_enable(bsp_priv->mac_clk_tx);

			/**
			 * if (!IS_ERR(bsp_priv->clk_mac))
			 *	clk_prepare_enable(bsp_priv->clk_mac);
			 */
			mdelay(5);
			bsp_priv->clk_enabled = true;
		}
	} else {
		if (bsp_priv->clk_enabled) {
			if (phy_iface == PHY_INTERFACE_MODE_RMII) {
				if (!IS_ERR(bsp_priv->mac_clk_rx))
					clk_disable_unprepare(
						bsp_priv->mac_clk_rx);

				if (!IS_ERR(bsp_priv->clk_mac_ref))
					clk_disable_unprepare(
						bsp_priv->clk_mac_ref);

				if (!IS_ERR(bsp_priv->clk_mac_refout))
					clk_disable_unprepare(
						bsp_priv->clk_mac_refout);
			}

			if (!IS_ERR(bsp_priv->aclk_mac))
				clk_disable_unprepare(bsp_priv->aclk_mac);

			if (!IS_ERR(bsp_priv->pclk_mac))
				clk_disable_unprepare(bsp_priv->pclk_mac);

			if (!IS_ERR(bsp_priv->mac_clk_tx))
				clk_disable_unprepare(bsp_priv->mac_clk_tx);
			/**
			 * if (!IS_ERR(bsp_priv->clk_mac))
			 *	clk_disable_unprepare(bsp_priv->clk_mac);
			 */
			bsp_priv->clk_enabled = false;
		}
	}

	return 0;
}

static int phy_power_on(struct rk_priv_data *bsp_priv, bool enable)
{
	struct regulator *ldo = bsp_priv->regulator;
	int ret;
	struct device *dev = &bsp_priv->pdev->dev;

	if (!ldo) {
		dev_err(dev, "no regulator found\n");
		return -1;
	}

	if (enable) {
		ret = regulator_enable(ldo);
		if (ret)
			dev_err(dev, "fail to enable phy-supply\n");
	} else {
		ret = regulator_disable(ldo);
		if (ret)
			dev_err(dev, "fail to disable phy-supply\n");
	}

	return 0;
}

static struct rk_priv_data *rk_gmac_setup(struct platform_device *pdev,
					  struct rk_gmac_ops *ops)
{
	struct rk_priv_data *bsp_priv;
	struct device *dev = &pdev->dev;
	int ret;
	const char *strings = NULL;
	int value;

	bsp_priv = devm_kzalloc(dev, sizeof(*bsp_priv), GFP_KERNEL);
	if (!bsp_priv)
		return ERR_PTR(-ENOMEM);

	bsp_priv->phy_iface = of_get_phy_mode(dev->of_node);
	bsp_priv->ops = ops;

	bsp_priv->regulator = devm_regulator_get_optional(dev, "phy");
	if (IS_ERR(bsp_priv->regulator)) {
		if (PTR_ERR(bsp_priv->regulator) == -EPROBE_DEFER) {
			dev_err(dev, "phy regulator is not available yet, deferred probing\n");
			return ERR_PTR(-EPROBE_DEFER);
		}
		dev_err(dev, "no regulator found\n");
		bsp_priv->regulator = NULL;
	}

	ret = of_property_read_string(dev->of_node, "clock_in_out", &strings);
	if (ret) {
		dev_err(dev, "Can not read property: clock_in_out.\n");
		bsp_priv->clock_input = true;
	} else {
		dev_info(dev, "clock input or output? (%s).\n",
			 strings);
		if (!strcmp(strings, "input"))
			bsp_priv->clock_input = true;
		else
			bsp_priv->clock_input = false;
	}

	ret = of_property_read_u32(dev->of_node, "tx_delay", &value);
	if (ret) {
		bsp_priv->tx_delay = 0x30;
		dev_err(dev, "Can not read property: tx_delay.");
		dev_err(dev, "set tx_delay to 0x%x\n",
			bsp_priv->tx_delay);
	} else {
		dev_info(dev, "TX delay(0x%x).\n", value);
		bsp_priv->tx_delay = value;
	}

	ret = of_property_read_u32(dev->of_node, "rx_delay", &value);
	if (ret) {
		bsp_priv->rx_delay = 0x10;
		dev_err(dev, "Can not read property: rx_delay.");
		dev_err(dev, "set rx_delay to 0x%x\n",
			bsp_priv->rx_delay);
	} else {
		dev_info(dev, "RX delay(0x%x).\n", value);
		bsp_priv->rx_delay = value;
	}

	bsp_priv->grf = syscon_regmap_lookup_by_phandle(dev->of_node,
							"rockchip,grf");
	bsp_priv->pdev = pdev;

	/*rmii or rgmii*/
	if (bsp_priv->phy_iface == PHY_INTERFACE_MODE_RGMII) {
<<<<<<< HEAD
		dev_info(dev, "%s: init for RGMII\n", __func__);
		bsp_priv->ops->set_to_rgmii(bsp_priv, bsp_priv->tx_delay,
					    bsp_priv->rx_delay);
	} else if (bsp_priv->phy_iface == PHY_INTERFACE_MODE_RMII) {
		dev_info(dev, "%s: init for RMII\n", __func__);
=======
		dev_info(dev, "init for RGMII\n");
		bsp_priv->ops->set_to_rgmii(bsp_priv, bsp_priv->tx_delay,
					    bsp_priv->rx_delay);
	} else if (bsp_priv->phy_iface == PHY_INTERFACE_MODE_RMII) {
		dev_info(dev, "init for RMII\n");
>>>>>>> daca844c
		bsp_priv->ops->set_to_rmii(bsp_priv);
	} else {
		dev_err(dev, "NO interface defined!\n");
	}

	gmac_clk_init(bsp_priv);

	return bsp_priv;
}

static void *rk3288_gmac_setup(struct platform_device *pdev)
{
	return rk_gmac_setup(pdev, &rk3288_ops);
}

static void *rk3368_gmac_setup(struct platform_device *pdev)
{
	return rk_gmac_setup(pdev, &rk3368_ops);
}

static int rk_gmac_init(struct platform_device *pdev, void *priv)
{
	struct rk_priv_data *bsp_priv = priv;
	int ret;

	ret = phy_power_on(bsp_priv, true);
	if (ret)
		return ret;

	ret = gmac_clk_enable(bsp_priv, true);
	if (ret)
		return ret;

	return 0;
}

static void rk_gmac_exit(struct platform_device *pdev, void *priv)
{
	struct rk_priv_data *gmac = priv;

	phy_power_on(gmac, false);
	gmac_clk_enable(gmac, false);
}

static void rk_fix_speed(void *priv, unsigned int speed)
{
	struct rk_priv_data *bsp_priv = priv;
	struct device *dev = &bsp_priv->pdev->dev;

	if (bsp_priv->phy_iface == PHY_INTERFACE_MODE_RGMII)
		bsp_priv->ops->set_rgmii_speed(bsp_priv, speed);
	else if (bsp_priv->phy_iface == PHY_INTERFACE_MODE_RMII)
		bsp_priv->ops->set_rmii_speed(bsp_priv, speed);
	else
		dev_err(dev, "unsupported interface %d", bsp_priv->phy_iface);
}

static const struct stmmac_of_data rk3288_gmac_data = {
	.has_gmac = 1,
	.fix_mac_speed = rk_fix_speed,
	.setup = rk3288_gmac_setup,
	.init = rk_gmac_init,
	.exit = rk_gmac_exit,
};

static const struct stmmac_of_data rk3368_gmac_data = {
	.has_gmac = 1,
	.fix_mac_speed = rk_fix_speed,
	.setup = rk3368_gmac_setup,
	.init = rk_gmac_init,
	.exit = rk_gmac_exit,
};

static const struct of_device_id rk_gmac_dwmac_match[] = {
	{ .compatible = "rockchip,rk3288-gmac", .data = &rk3288_gmac_data},
	{ .compatible = "rockchip,rk3368-gmac", .data = &rk3368_gmac_data},
	{ }
};
MODULE_DEVICE_TABLE(of, rk_gmac_dwmac_match);

static struct platform_driver rk_gmac_dwmac_driver = {
	.probe  = stmmac_pltfr_probe,
	.remove = stmmac_pltfr_remove,
	.driver = {
		.name           = "rk_gmac-dwmac",
		.pm		= &stmmac_pltfr_pm_ops,
		.of_match_table = rk_gmac_dwmac_match,
	},
};
module_platform_driver(rk_gmac_dwmac_driver);

MODULE_AUTHOR("Chen-Zhi (Roger Chen) <roger.chen@rock-chips.com>");
MODULE_DESCRIPTION("Rockchip RK3288 DWMAC specific glue layer");
MODULE_LICENSE("GPL");<|MERGE_RESOLUTION|>--- conflicted
+++ resolved
@@ -172,8 +172,6 @@
 		regmap_write(bsp_priv->grf, RK3288_GRF_SOC_CON1,
 			     RK3288_GMAC_RMII_CLK_25M |
 			     RK3288_GMAC_SPEED_100M);
-<<<<<<< HEAD
-=======
 	} else {
 		dev_err(dev, "unknown speed value for RMII! speed=%d", speed);
 	}
@@ -286,127 +284,11 @@
 		regmap_write(bsp_priv->grf, RK3368_GRF_SOC_CON15,
 			     RK3368_GMAC_RMII_CLK_25M |
 			     RK3368_GMAC_SPEED_100M);
->>>>>>> daca844c
 	} else {
 		dev_err(dev, "unknown speed value for RMII! speed=%d", speed);
 	}
 }
 
-<<<<<<< HEAD
-struct rk_gmac_ops rk3288_ops = {
-	.set_to_rgmii = rk3288_set_to_rgmii,
-	.set_to_rmii = rk3288_set_to_rmii,
-	.set_rgmii_speed = rk3288_set_rgmii_speed,
-	.set_rmii_speed = rk3288_set_rmii_speed,
-};
-
-#define RK3368_GRF_SOC_CON15	0x043c
-#define RK3368_GRF_SOC_CON16	0x0440
-
-/* RK3368_GRF_SOC_CON15 */
-#define RK3368_GMAC_PHY_INTF_SEL_RGMII	(GRF_BIT(9) | GRF_CLR_BIT(10) | \
-					 GRF_CLR_BIT(11))
-#define RK3368_GMAC_PHY_INTF_SEL_RMII	(GRF_CLR_BIT(9) | GRF_CLR_BIT(10) | \
-					 GRF_BIT(11))
-#define RK3368_GMAC_FLOW_CTRL		GRF_BIT(8)
-#define RK3368_GMAC_FLOW_CTRL_CLR	GRF_CLR_BIT(8)
-#define RK3368_GMAC_SPEED_10M		GRF_CLR_BIT(7)
-#define RK3368_GMAC_SPEED_100M		GRF_BIT(7)
-#define RK3368_GMAC_RMII_CLK_25M	GRF_BIT(3)
-#define RK3368_GMAC_RMII_CLK_2_5M	GRF_CLR_BIT(3)
-#define RK3368_GMAC_CLK_125M		(GRF_CLR_BIT(4) | GRF_CLR_BIT(5))
-#define RK3368_GMAC_CLK_25M		(GRF_BIT(4) | GRF_BIT(5))
-#define RK3368_GMAC_CLK_2_5M		(GRF_CLR_BIT(4) | GRF_BIT(5))
-#define RK3368_GMAC_RMII_MODE		GRF_BIT(6)
-#define RK3368_GMAC_RMII_MODE_CLR	GRF_CLR_BIT(6)
-
-/* RK3368_GRF_SOC_CON16 */
-#define RK3368_GMAC_TXCLK_DLY_ENABLE	GRF_BIT(7)
-#define RK3368_GMAC_TXCLK_DLY_DISABLE	GRF_CLR_BIT(7)
-#define RK3368_GMAC_RXCLK_DLY_ENABLE	GRF_BIT(15)
-#define RK3368_GMAC_RXCLK_DLY_DISABLE	GRF_CLR_BIT(15)
-#define RK3368_GMAC_CLK_RX_DL_CFG(val)	HIWORD_UPDATE(val, 0x7F, 8)
-#define RK3368_GMAC_CLK_TX_DL_CFG(val)	HIWORD_UPDATE(val, 0x7F, 0)
-
-static void rk3368_set_to_rgmii(struct rk_priv_data *bsp_priv,
-				int tx_delay, int rx_delay)
-{
-	struct device *dev = &bsp_priv->pdev->dev;
-
-	if (IS_ERR(bsp_priv->grf)) {
-		dev_err(dev, "%s: Missing rockchip,grf property\n", __func__);
-		return;
-	}
-
-	regmap_write(bsp_priv->grf, RK3368_GRF_SOC_CON15,
-		     RK3368_GMAC_PHY_INTF_SEL_RGMII |
-		     RK3368_GMAC_RMII_MODE_CLR);
-	regmap_write(bsp_priv->grf, RK3368_GRF_SOC_CON16,
-		     RK3368_GMAC_RXCLK_DLY_ENABLE |
-		     RK3368_GMAC_TXCLK_DLY_ENABLE |
-		     RK3368_GMAC_CLK_RX_DL_CFG(rx_delay) |
-		     RK3368_GMAC_CLK_TX_DL_CFG(tx_delay));
-}
-
-static void rk3368_set_to_rmii(struct rk_priv_data *bsp_priv)
-{
-	struct device *dev = &bsp_priv->pdev->dev;
-
-	if (IS_ERR(bsp_priv->grf)) {
-		dev_err(dev, "%s: Missing rockchip,grf property\n", __func__);
-		return;
-	}
-
-	regmap_write(bsp_priv->grf, RK3368_GRF_SOC_CON15,
-		     RK3368_GMAC_PHY_INTF_SEL_RMII | RK3368_GMAC_RMII_MODE);
-}
-
-static void rk3368_set_rgmii_speed(struct rk_priv_data *bsp_priv, int speed)
-{
-	struct device *dev = &bsp_priv->pdev->dev;
-
-	if (IS_ERR(bsp_priv->grf)) {
-		dev_err(dev, "%s: Missing rockchip,grf property\n", __func__);
-		return;
-	}
-
-	if (speed == 10)
-		regmap_write(bsp_priv->grf, RK3368_GRF_SOC_CON15,
-			     RK3368_GMAC_CLK_2_5M);
-	else if (speed == 100)
-		regmap_write(bsp_priv->grf, RK3368_GRF_SOC_CON15,
-			     RK3368_GMAC_CLK_25M);
-	else if (speed == 1000)
-		regmap_write(bsp_priv->grf, RK3368_GRF_SOC_CON15,
-			     RK3368_GMAC_CLK_125M);
-	else
-		dev_err(dev, "unknown speed value for RGMII! speed=%d", speed);
-}
-
-static void rk3368_set_rmii_speed(struct rk_priv_data *bsp_priv, int speed)
-{
-	struct device *dev = &bsp_priv->pdev->dev;
-
-	if (IS_ERR(bsp_priv->grf)) {
-		dev_err(dev, "%s: Missing rockchip,grf property\n", __func__);
-		return;
-	}
-
-	if (speed == 10) {
-		regmap_write(bsp_priv->grf, RK3368_GRF_SOC_CON15,
-			     RK3368_GMAC_RMII_CLK_2_5M |
-			     RK3368_GMAC_SPEED_10M);
-	} else if (speed == 100) {
-		regmap_write(bsp_priv->grf, RK3368_GRF_SOC_CON15,
-			     RK3368_GMAC_RMII_CLK_25M |
-			     RK3368_GMAC_SPEED_100M);
-	} else {
-		dev_err(dev, "unknown speed value for RMII! speed=%d", speed);
-	}
-}
-
-=======
->>>>>>> daca844c
 struct rk_gmac_ops rk3368_ops = {
 	.set_to_rgmii = rk3368_set_to_rgmii,
 	.set_to_rmii = rk3368_set_to_rmii,
@@ -632,19 +514,11 @@
 
 	/*rmii or rgmii*/
 	if (bsp_priv->phy_iface == PHY_INTERFACE_MODE_RGMII) {
-<<<<<<< HEAD
-		dev_info(dev, "%s: init for RGMII\n", __func__);
-		bsp_priv->ops->set_to_rgmii(bsp_priv, bsp_priv->tx_delay,
-					    bsp_priv->rx_delay);
-	} else if (bsp_priv->phy_iface == PHY_INTERFACE_MODE_RMII) {
-		dev_info(dev, "%s: init for RMII\n", __func__);
-=======
 		dev_info(dev, "init for RGMII\n");
 		bsp_priv->ops->set_to_rgmii(bsp_priv, bsp_priv->tx_delay,
 					    bsp_priv->rx_delay);
 	} else if (bsp_priv->phy_iface == PHY_INTERFACE_MODE_RMII) {
 		dev_info(dev, "init for RMII\n");
->>>>>>> daca844c
 		bsp_priv->ops->set_to_rmii(bsp_priv);
 	} else {
 		dev_err(dev, "NO interface defined!\n");
