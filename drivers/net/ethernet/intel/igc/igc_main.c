--- conflicted
+++ resolved
@@ -2216,20 +2216,11 @@
 	case XDP_TX:
 		if (igc_xdp_xmit_back(adapter, xdp) < 0)
 			goto out_failure;
-<<<<<<< HEAD
-		res = IGC_XDP_TX;
-		break;
-	case XDP_REDIRECT:
-		if (xdp_do_redirect(adapter->netdev, xdp, prog) < 0)
-			goto out_failure;
-		res = IGC_XDP_REDIRECT;
-=======
 		return IGC_XDP_TX;
 	case XDP_REDIRECT:
 		if (xdp_do_redirect(adapter->netdev, xdp, prog) < 0)
 			goto out_failure;
 		return IGC_XDP_REDIRECT;
->>>>>>> 50be9417
 		break;
 	default:
 		bpf_warn_invalid_xdp_action(act);
