--- conflicted
+++ resolved
@@ -836,13 +836,8 @@
 {
 	u32 val = I40E_PFINT_DYN_CTLN_INTENA_MASK |
 		  I40E_PFINT_DYN_CTLN_SWINT_TRIG_MASK |
-<<<<<<< HEAD
-		  I40E_PFINT_DYN_CTLN_SW_ITR_INDX_ENA_MASK
-		  /* allow 00 to be written to the index */;
-=======
 		  I40E_PFINT_DYN_CTLN_SW_ITR_INDX_ENA_MASK;
 		  /* allow 00 to be written to the index */
->>>>>>> 4ee825d2
 
 	wr32(&vsi->back->hw,
 	     I40E_PFINT_DYN_CTLN(q_vector->v_idx + vsi->base_vector - 1),
@@ -1350,17 +1345,10 @@
 					iph->saddr, iph->daddr,
 					(skb->len - skb_transport_offset(skb)),
 					IPPROTO_UDP, rx_udp_csum);
-<<<<<<< HEAD
 
 			if (udp_hdr(skb)->check != csum)
 				goto checksum_fail;
 
-=======
-
-			if (udp_hdr(skb)->check != csum)
-				goto checksum_fail;
-
->>>>>>> 4ee825d2
 		} /* else its GRE and so no outer UDP header */
 	}
 
