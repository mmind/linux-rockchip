--- conflicted
+++ resolved
@@ -1626,14 +1626,11 @@
 			/* indicate we're in test mode */
 			dev_close(netdev);
 		else
-<<<<<<< HEAD
-=======
 			/* This reset does not affect link - if it is
 			 * changed to a type of reset that does affect
 			 * link then the following link test would have
 			 * to be moved to before the reset
 			 */
->>>>>>> 807249d3
 			i40e_do_reset(pf, BIT(__I40E_PF_RESET_REQUESTED));
 
 		if (i40e_link_test(netdev, &data[I40E_ETH_TEST_LINK]))
