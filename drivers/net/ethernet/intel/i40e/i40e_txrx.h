/*******************************************************************************
 *
 * Intel Ethernet Controller XL710 Family Linux Driver
 * Copyright(c) 2013 - 2014 Intel Corporation.
 *
 * This program is free software; you can redistribute it and/or modify it
 * under the terms and conditions of the GNU General Public License,
 * version 2, as published by the Free Software Foundation.
 *
 * This program is distributed in the hope it will be useful, but WITHOUT
 * ANY WARRANTY; without even the implied warranty of MERCHANTABILITY or
 * FITNESS FOR A PARTICULAR PURPOSE.  See the GNU General Public License for
 * more details.
 *
 * You should have received a copy of the GNU General Public License along
 * with this program.  If not, see <http://www.gnu.org/licenses/>.
 *
 * The full GNU General Public License is included in this distribution in
 * the file called "COPYING".
 *
 * Contact Information:
 * e1000-devel Mailing List <e1000-devel@lists.sourceforge.net>
 * Intel Corporation, 5200 N.E. Elam Young Parkway, Hillsboro, OR 97124-6497
 *
 ******************************************************************************/

#ifndef _I40E_TXRX_H_
#define _I40E_TXRX_H_

/* Interrupt Throttling and Rate Limiting Goodies */

#define I40E_MAX_ITR               0x0FF0  /* reg uses 2 usec resolution */
#define I40E_MIN_ITR               0x0001  /* reg uses 2 usec resolution */
#define I40E_ITR_100K              0x0005
#define I40E_ITR_20K               0x0019
#define I40E_ITR_8K                0x003E
#define I40E_ITR_4K                0x007A
#define I40E_ITR_RX_DEF            I40E_ITR_8K
#define I40E_ITR_TX_DEF            I40E_ITR_4K
#define I40E_ITR_DYNAMIC           0x8000  /* use top bit as a flag */
#define I40E_MIN_INT_RATE          250     /* ~= 1000000 / (I40E_MAX_ITR * 2) */
#define I40E_MAX_INT_RATE          500000  /* == 1000000 / (I40E_MIN_ITR * 2) */
#define I40E_DEFAULT_IRQ_WORK      256
#define ITR_TO_REG(setting) ((setting & ~I40E_ITR_DYNAMIC) >> 1)
#define ITR_IS_DYNAMIC(setting) (!!(setting & I40E_ITR_DYNAMIC))
#define ITR_REG_TO_USEC(itr_reg) (itr_reg << 1)

#define I40E_QUEUE_END_OF_LIST 0x7FF

/* this enum matches hardware bits and is meant to be used by DYN_CTLN
 * registers and QINT registers or more generally anywhere in the manual
 * mentioning ITR_INDX, ITR_NONE cannot be used as an index 'n' into any
 * register but instead is a special value meaning "don't update" ITR0/1/2.
 */
enum i40e_dyn_idx_t {
	I40E_IDX_ITR0 = 0,
	I40E_IDX_ITR1 = 1,
	I40E_IDX_ITR2 = 2,
	I40E_ITR_NONE = 3	/* ITR_NONE must not be used as an index */
};

/* these are indexes into ITRN registers */
#define I40E_RX_ITR    I40E_IDX_ITR0
#define I40E_TX_ITR    I40E_IDX_ITR1
#define I40E_PE_ITR    I40E_IDX_ITR2

/* Supported RSS offloads */
#define I40E_DEFAULT_RSS_HENA ( \
	BIT_ULL(I40E_FILTER_PCTYPE_NONF_IPV4_UDP) | \
	BIT_ULL(I40E_FILTER_PCTYPE_NONF_IPV4_SCTP) | \
	BIT_ULL(I40E_FILTER_PCTYPE_NONF_IPV4_TCP) | \
	BIT_ULL(I40E_FILTER_PCTYPE_NONF_IPV4_OTHER) | \
	BIT_ULL(I40E_FILTER_PCTYPE_FRAG_IPV4) | \
	BIT_ULL(I40E_FILTER_PCTYPE_NONF_IPV6_UDP) | \
	BIT_ULL(I40E_FILTER_PCTYPE_NONF_IPV6_TCP) | \
	BIT_ULL(I40E_FILTER_PCTYPE_NONF_IPV6_SCTP) | \
	BIT_ULL(I40E_FILTER_PCTYPE_NONF_IPV6_OTHER) | \
	BIT_ULL(I40E_FILTER_PCTYPE_FRAG_IPV6) | \
	BIT_ULL(I40E_FILTER_PCTYPE_L2_PAYLOAD))
<<<<<<< HEAD
=======

#define I40E_DEFAULT_RSS_HENA_EXPANDED (I40E_DEFAULT_RSS_HENA | \
	BIT(I40E_FILTER_PCTYPE_NONF_IPV4_TCP_SYN_NO_ACK) | \
	BIT(I40E_FILTER_PCTYPE_NONF_UNICAST_IPV4_UDP) | \
	BIT(I40E_FILTER_PCTYPE_NONF_MULTICAST_IPV4_UDP) | \
	BIT(I40E_FILTER_PCTYPE_NONF_IPV6_TCP_SYN_NO_ACK) | \
	BIT(I40E_FILTER_PCTYPE_NONF_UNICAST_IPV6_UDP) | \
	BIT(I40E_FILTER_PCTYPE_NONF_MULTICAST_IPV6_UDP))

#define i40e_pf_get_default_rss_hena(pf) \
	(((pf)->flags & I40E_FLAG_MULTIPLE_TCP_UDP_RSS_PCTYPE) ? \
	  I40E_DEFAULT_RSS_HENA_EXPANDED : I40E_DEFAULT_RSS_HENA)
>>>>>>> 807249d3

/* Supported Rx Buffer Sizes */
#define I40E_RXBUFFER_512   512    /* Used for packet split */
#define I40E_RXBUFFER_2048  2048
#define I40E_RXBUFFER_3072  3072   /* For FCoE MTU of 2158 */
#define I40E_RXBUFFER_4096  4096
#define I40E_RXBUFFER_8192  8192
#define I40E_MAX_RXBUFFER   9728  /* largest size for single descriptor */

/* NOTE: netdev_alloc_skb reserves up to 64 bytes, NET_IP_ALIGN means we
 * reserve 2 more, and skb_shared_info adds an additional 384 bytes more,
 * this adds up to 512 bytes of extra data meaning the smallest allocation
 * we could have is 1K.
 * i.e. RXBUFFER_512 --> size-1024 slab
 */
#define I40E_RX_HDR_SIZE  I40E_RXBUFFER_512

/* How many Rx Buffers do we bundle into one write to the hardware ? */
#define I40E_RX_BUFFER_WRITE	16	/* Must be power of 2 */
#define I40E_RX_INCREMENT(r, i) \
	do {					\
		(i)++;				\
		if ((i) == (r)->count)		\
			i = 0;			\
		r->next_to_clean = i;		\
	} while (0)

#define I40E_RX_NEXT_DESC(r, i, n)		\
	do {					\
		(i)++;				\
		if ((i) == (r)->count)		\
			i = 0;			\
		(n) = I40E_RX_DESC((r), (i));	\
	} while (0)

#define I40E_RX_NEXT_DESC_PREFETCH(r, i, n)		\
	do {						\
		I40E_RX_NEXT_DESC((r), (i), (n));	\
		prefetch((n));				\
	} while (0)

#define i40e_rx_desc i40e_32byte_rx_desc

#define I40E_MAX_BUFFER_TXD	8
#define I40E_MIN_TX_LEN		17
#define I40E_MAX_DATA_PER_TXD	8192

/* Tx Descriptors needed, worst case */
#define TXD_USE_COUNT(S) DIV_ROUND_UP((S), I40E_MAX_DATA_PER_TXD)
#define DESC_NEEDED (MAX_SKB_FRAGS + 4)
#define I40E_MIN_DESC_PENDING	4

#define I40E_TX_FLAGS_CSUM		BIT(0)
#define I40E_TX_FLAGS_HW_VLAN		BIT(1)
#define I40E_TX_FLAGS_SW_VLAN		BIT(2)
#define I40E_TX_FLAGS_TSO		BIT(3)
#define I40E_TX_FLAGS_IPV4		BIT(4)
#define I40E_TX_FLAGS_IPV6		BIT(5)
#define I40E_TX_FLAGS_FCCRC		BIT(6)
#define I40E_TX_FLAGS_FSO		BIT(7)
#define I40E_TX_FLAGS_TSYN		BIT(8)
#define I40E_TX_FLAGS_FD_SB		BIT(9)
#define I40E_TX_FLAGS_VXLAN_TUNNEL	BIT(10)
#define I40E_TX_FLAGS_VLAN_MASK		0xffff0000
#define I40E_TX_FLAGS_VLAN_PRIO_MASK	0xe0000000
#define I40E_TX_FLAGS_VLAN_PRIO_SHIFT	29
#define I40E_TX_FLAGS_VLAN_SHIFT	16

struct i40e_tx_buffer {
	struct i40e_tx_desc *next_to_watch;
	union {
		struct sk_buff *skb;
		void *raw_buf;
	};
	unsigned int bytecount;
	unsigned short gso_segs;
	DEFINE_DMA_UNMAP_ADDR(dma);
	DEFINE_DMA_UNMAP_LEN(len);
	u32 tx_flags;
};

struct i40e_rx_buffer {
	struct sk_buff *skb;
	void *hdr_buf;
	dma_addr_t dma;
	struct page *page;
	dma_addr_t page_dma;
	unsigned int page_offset;
};

struct i40e_queue_stats {
	u64 packets;
	u64 bytes;
};

struct i40e_tx_queue_stats {
	u64 restart_queue;
	u64 tx_busy;
	u64 tx_done_old;
};

struct i40e_rx_queue_stats {
	u64 non_eop_descs;
	u64 alloc_page_failed;
	u64 alloc_buff_failed;
};

enum i40e_ring_state_t {
	__I40E_TX_FDIR_INIT_DONE,
	__I40E_TX_XPS_INIT_DONE,
	__I40E_TX_DETECT_HANG,
	__I40E_HANG_CHECK_ARMED,
	__I40E_RX_PS_ENABLED,
	__I40E_RX_16BYTE_DESC_ENABLED,
};

#define ring_is_ps_enabled(ring) \
	test_bit(__I40E_RX_PS_ENABLED, &(ring)->state)
#define set_ring_ps_enabled(ring) \
	set_bit(__I40E_RX_PS_ENABLED, &(ring)->state)
#define clear_ring_ps_enabled(ring) \
	clear_bit(__I40E_RX_PS_ENABLED, &(ring)->state)
#define check_for_tx_hang(ring) \
	test_bit(__I40E_TX_DETECT_HANG, &(ring)->state)
#define set_check_for_tx_hang(ring) \
	set_bit(__I40E_TX_DETECT_HANG, &(ring)->state)
#define clear_check_for_tx_hang(ring) \
	clear_bit(__I40E_TX_DETECT_HANG, &(ring)->state)
#define ring_is_16byte_desc_enabled(ring) \
	test_bit(__I40E_RX_16BYTE_DESC_ENABLED, &(ring)->state)
#define set_ring_16byte_desc_enabled(ring) \
	set_bit(__I40E_RX_16BYTE_DESC_ENABLED, &(ring)->state)
#define clear_ring_16byte_desc_enabled(ring) \
	clear_bit(__I40E_RX_16BYTE_DESC_ENABLED, &(ring)->state)

/* struct that defines a descriptor ring, associated with a VSI */
struct i40e_ring {
	struct i40e_ring *next;		/* pointer to next ring in q_vector */
	void *desc;			/* Descriptor ring memory */
	struct device *dev;		/* Used for DMA mapping */
	struct net_device *netdev;	/* netdev ring maps to */
	union {
		struct i40e_tx_buffer *tx_bi;
		struct i40e_rx_buffer *rx_bi;
	};
	unsigned long state;
	u16 queue_index;		/* Queue number of ring */
	u8 dcb_tc;			/* Traffic class of ring */
	u8 __iomem *tail;

	u16 count;			/* Number of descriptors */
	u16 reg_idx;			/* HW register index of the ring */
	u16 rx_hdr_len;
	u16 rx_buf_len;
	u8  dtype;
#define I40E_RX_DTYPE_NO_SPLIT      0
#define I40E_RX_DTYPE_HEADER_SPLIT  1
#define I40E_RX_DTYPE_SPLIT_ALWAYS  2
	u8  hsplit;
#define I40E_RX_SPLIT_L2      0x1
#define I40E_RX_SPLIT_IP      0x2
#define I40E_RX_SPLIT_TCP_UDP 0x4
#define I40E_RX_SPLIT_SCTP    0x8

	/* used in interrupt processing */
	u16 next_to_use;
	u16 next_to_clean;

	u8 atr_sample_rate;
	u8 atr_count;

	unsigned long last_rx_timestamp;

	bool ring_active;		/* is ring online or not */
	bool arm_wb;		/* do something to arm write back */

	u16 flags;
#define I40E_TXR_FLAGS_WB_ON_ITR	BIT(0)
#define I40E_TXR_FLAGS_OUTER_UDP_CSUM	BIT(1)

	/* stats structs */
	struct i40e_queue_stats	stats;
	struct u64_stats_sync syncp;
	union {
		struct i40e_tx_queue_stats tx_stats;
		struct i40e_rx_queue_stats rx_stats;
	};

	unsigned int size;		/* length of descriptor ring in bytes */
	dma_addr_t dma;			/* physical address of ring */

	struct i40e_vsi *vsi;		/* Backreference to associated VSI */
	struct i40e_q_vector *q_vector;	/* Backreference to associated vector */

	struct rcu_head rcu;		/* to avoid race on free */
} ____cacheline_internodealigned_in_smp;

enum i40e_latency_range {
	I40E_LOWEST_LATENCY = 0,
	I40E_LOW_LATENCY = 1,
	I40E_BULK_LATENCY = 2,
};

struct i40e_ring_container {
	/* array of pointers to rings */
	struct i40e_ring *ring;
	unsigned int total_bytes;	/* total bytes processed this int */
	unsigned int total_packets;	/* total packets processed this int */
	u16 count;
	enum i40e_latency_range latency_range;
	u16 itr;
};

/* iterator for handling rings in ring container */
#define i40e_for_each_ring(pos, head) \
	for (pos = (head).ring; pos != NULL; pos = pos->next)

void i40e_alloc_rx_buffers_ps(struct i40e_ring *rxr, u16 cleaned_count);
void i40e_alloc_rx_buffers_1buf(struct i40e_ring *rxr, u16 cleaned_count);
void i40e_alloc_rx_headers(struct i40e_ring *rxr);
netdev_tx_t i40e_lan_xmit_frame(struct sk_buff *skb, struct net_device *netdev);
void i40e_clean_tx_ring(struct i40e_ring *tx_ring);
void i40e_clean_rx_ring(struct i40e_ring *rx_ring);
int i40e_setup_tx_descriptors(struct i40e_ring *tx_ring);
int i40e_setup_rx_descriptors(struct i40e_ring *rx_ring);
void i40e_free_tx_resources(struct i40e_ring *tx_ring);
void i40e_free_rx_resources(struct i40e_ring *rx_ring);
int i40e_napi_poll(struct napi_struct *napi, int budget);
#ifdef I40E_FCOE
void i40e_tx_map(struct i40e_ring *tx_ring, struct sk_buff *skb,
		 struct i40e_tx_buffer *first, u32 tx_flags,
		 const u8 hdr_len, u32 td_cmd, u32 td_offset);
int i40e_maybe_stop_tx(struct i40e_ring *tx_ring, int size);
int i40e_xmit_descriptor_count(struct sk_buff *skb, struct i40e_ring *tx_ring);
int i40e_tx_prepare_vlan_flags(struct sk_buff *skb,
			       struct i40e_ring *tx_ring, u32 *flags);
#endif
#endif /* _I40E_TXRX_H_ */<|MERGE_RESOLUTION|>--- conflicted
+++ resolved
@@ -77,8 +77,6 @@
 	BIT_ULL(I40E_FILTER_PCTYPE_NONF_IPV6_OTHER) | \
 	BIT_ULL(I40E_FILTER_PCTYPE_FRAG_IPV6) | \
 	BIT_ULL(I40E_FILTER_PCTYPE_L2_PAYLOAD))
-<<<<<<< HEAD
-=======
 
 #define I40E_DEFAULT_RSS_HENA_EXPANDED (I40E_DEFAULT_RSS_HENA | \
 	BIT(I40E_FILTER_PCTYPE_NONF_IPV4_TCP_SYN_NO_ACK) | \
@@ -91,7 +89,6 @@
 #define i40e_pf_get_default_rss_hena(pf) \
 	(((pf)->flags & I40E_FLAG_MULTIPLE_TCP_UDP_RSS_PCTYPE) ? \
 	  I40E_DEFAULT_RSS_HENA_EXPANDED : I40E_DEFAULT_RSS_HENA)
->>>>>>> 807249d3
 
 /* Supported Rx Buffer Sizes */
 #define I40E_RXBUFFER_512   512    /* Used for packet split */
