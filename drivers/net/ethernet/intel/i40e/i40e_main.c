--- conflicted
+++ resolved
@@ -39,11 +39,7 @@
 
 #define DRV_VERSION_MAJOR 1
 #define DRV_VERSION_MINOR 3
-<<<<<<< HEAD
-#define DRV_VERSION_BUILD 6
-=======
 #define DRV_VERSION_BUILD 9
->>>>>>> 807249d3
 #define DRV_VERSION __stringify(DRV_VERSION_MAJOR) "." \
 	     __stringify(DRV_VERSION_MINOR) "." \
 	     __stringify(DRV_VERSION_BUILD)    DRV_KERN
@@ -1941,17 +1937,6 @@
 		cur_promisc = (!!(vsi->current_netdev_flags & IFF_PROMISC) ||
 			       test_bit(__I40E_FILTER_OVERFLOW_PROMISC,
 					&vsi->state));
-<<<<<<< HEAD
-		ret = i40e_aq_set_vsi_unicast_promiscuous(&vsi->back->hw,
-							  vsi->seid,
-							  cur_promisc, NULL);
-		if (ret)
-			dev_info(&pf->pdev->dev,
-				 "set uni promisc failed, err %s, aq_err %s\n",
-				 i40e_stat_str(&pf->hw, ret),
-				 i40e_aq_str(&pf->hw,
-					     pf->hw.aq.asq_last_status));
-=======
 		if (vsi->type == I40E_VSI_MAIN && pf->lan_veb != I40E_NO_VEB) {
 			/* set defport ON for Main VSI instead of true promisc
 			 * this way we will get all unicast/multicast and VLAN
@@ -1981,7 +1966,6 @@
 					 "set multicast promisc failed, err %d, aq_err %d\n",
 					 ret, pf->hw.aq.asq_last_status);
 		}
->>>>>>> 807249d3
 		ret = i40e_aq_set_vsi_broadcast(&vsi->back->hw,
 						vsi->seid,
 						cur_promisc, NULL);
@@ -7680,35 +7664,10 @@
 			(reg_val & ~I40E_PFQF_CTL_0_HASHLUTSIZE_512);
 	wr32(hw, I40E_PFQF_CTL_0, reg_val);
 
-<<<<<<< HEAD
-	/* Populate the LUT with max no. of queues in round robin fashion */
-	for (i = 0, j = 0; i < pf->rss_table_size; i++, j++) {
-
-		/* The assumption is that lan qp count will be the highest
-		 * qp count for any PF VSI that needs RSS.
-		 * If multiple VSIs need RSS support, all the qp counts
-		 * for those VSIs should be a power of 2 for RSS to work.
-		 * If LAN VSI is the only consumer for RSS then this requirement
-		 * is not necessary.
-		 */
-		if (j == vsi->rss_size)
-			j = 0;
-		/* lut = 4-byte sliding window of 4 lut entries */
-		lut = (lut << 8) | (j &
-			 (BIT(pf->hw.func_caps.rss_table_entry_width) - 1));
-		/* On i = 3, we have 4 entries in lut; write to the register */
-		if ((i & 3) == 3)
-			wr32(hw, I40E_PFQF_HLUT(i >> 2), lut);
-	}
-	i40e_flush(hw);
-
-	return 0;
-=======
 	if (pf->flags & I40E_FLAG_RSS_AQ_CAPABLE)
 		return i40e_config_rss_aq(pf->vsi[pf->lan_vsi], seed);
 	else
 		return i40e_config_rss_reg(pf, seed);
->>>>>>> 807249d3
 }
 
 /**
@@ -9374,11 +9333,7 @@
 static int i40e_add_veb(struct i40e_veb *veb, struct i40e_vsi *vsi)
 {
 	struct i40e_pf *pf = veb->pf;
-<<<<<<< HEAD
-	bool is_default = false;
-=======
 	bool is_default = veb->pf->cur_promisc;
->>>>>>> 807249d3
 	bool is_cloud = false;
 	int ret;
 
