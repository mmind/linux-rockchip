--- conflicted
+++ resolved
@@ -163,10 +163,6 @@
 		err = xdp_do_redirect(rx_ring->netdev, xdp, xdp_prog);
 		if (err)
 			goto out_failure;
-<<<<<<< HEAD
-		rcu_read_unlock();
-=======
->>>>>>> 50be9417
 		return I40E_XDP_REDIR;
 	}
 
