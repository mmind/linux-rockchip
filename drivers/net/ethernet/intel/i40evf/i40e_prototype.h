/*******************************************************************************
 *
 * Intel Ethernet Controller XL710 Family Linux Virtual Function Driver
 * Copyright(c) 2013 - 2014 Intel Corporation.
 *
 * This program is free software; you can redistribute it and/or modify it
 * under the terms and conditions of the GNU General Public License,
 * version 2, as published by the Free Software Foundation.
 *
 * This program is distributed in the hope it will be useful, but WITHOUT
 * ANY WARRANTY; without even the implied warranty of MERCHANTABILITY or
 * FITNESS FOR A PARTICULAR PURPOSE.  See the GNU General Public License for
 * more details.
 *
 * You should have received a copy of the GNU General Public License along
 * with this program.  If not, see <http://www.gnu.org/licenses/>.
 *
 * The full GNU General Public License is included in this distribution in
 * the file called "COPYING".
 *
 * Contact Information:
 * e1000-devel Mailing List <e1000-devel@lists.sourceforge.net>
 * Intel Corporation, 5200 N.E. Elam Young Parkway, Hillsboro, OR 97124-6497
 *
 ******************************************************************************/

#ifndef _I40E_PROTOTYPE_H_
#define _I40E_PROTOTYPE_H_

#include "i40e_type.h"
#include "i40e_alloc.h"
#include "i40e_virtchnl.h"

/* Prototypes for shared code functions that are not in
 * the standard function pointer structures.  These are
 * mostly because they are needed even before the init
 * has happened and will assist in the early SW and FW
 * setup.
 */

/* adminq functions */
i40e_status i40evf_init_adminq(struct i40e_hw *hw);
i40e_status i40evf_shutdown_adminq(struct i40e_hw *hw);
void i40e_adminq_init_ring_data(struct i40e_hw *hw);
i40e_status i40evf_clean_arq_element(struct i40e_hw *hw,
					     struct i40e_arq_event_info *e,
					     u16 *events_pending);
i40e_status i40evf_asq_send_command(struct i40e_hw *hw,
				struct i40e_aq_desc *desc,
				void *buff, /* can be NULL */
				u16  buff_size,
				struct i40e_asq_cmd_details *cmd_details);
bool i40evf_asq_done(struct i40e_hw *hw);

/* debug function for adminq */
void i40evf_debug_aq(struct i40e_hw *hw, enum i40e_debug_mask mask,
		     void *desc, void *buffer, u16 buf_len);

void i40e_idle_aq(struct i40e_hw *hw);
void i40evf_resume_aq(struct i40e_hw *hw);
bool i40evf_check_asq_alive(struct i40e_hw *hw);
i40e_status i40evf_aq_queue_shutdown(struct i40e_hw *hw, bool unloading);
char *i40evf_aq_str(struct i40e_hw *hw, enum i40e_admin_queue_err aq_err);
char *i40evf_stat_str(struct i40e_hw *hw, i40e_status stat_err);
<<<<<<< HEAD
=======

i40e_status i40evf_aq_get_rss_lut(struct i40e_hw *hw, u16 seid,
				  bool pf_lut, u8 *lut, u16 lut_size);
i40e_status i40evf_aq_set_rss_lut(struct i40e_hw *hw, u16 seid,
				  bool pf_lut, u8 *lut, u16 lut_size);
i40e_status i40evf_aq_get_rss_key(struct i40e_hw *hw,
				  u16 seid,
				  struct i40e_aqc_get_set_rss_key_data *key);
i40e_status i40evf_aq_set_rss_key(struct i40e_hw *hw,
				  u16 seid,
				  struct i40e_aqc_get_set_rss_key_data *key);
>>>>>>> 807249d3

i40e_status i40e_set_mac_type(struct i40e_hw *hw);

extern struct i40e_rx_ptype_decoded i40evf_ptype_lookup[];

static inline struct i40e_rx_ptype_decoded decode_rx_desc_ptype(u8 ptype)
{
	return i40evf_ptype_lookup[ptype];
}

/* prototype for functions used for SW locks */

/* i40e_common for VF drivers*/
void i40e_vf_parse_hw_config(struct i40e_hw *hw,
			     struct i40e_virtchnl_vf_resource *msg);
i40e_status i40e_vf_reset(struct i40e_hw *hw);
i40e_status i40e_aq_send_msg_to_pf(struct i40e_hw *hw,
				enum i40e_virtchnl_ops v_opcode,
				i40e_status v_retval,
				u8 *msg, u16 msglen,
				struct i40e_asq_cmd_details *cmd_details);
i40e_status i40e_set_filter_control(struct i40e_hw *hw,
				struct i40e_filter_control_settings *settings);
i40e_status i40e_aq_add_rem_control_packet_filter(struct i40e_hw *hw,
				u8 *mac_addr, u16 ethtype, u16 flags,
				u16 vsi_seid, u16 queue, bool is_add,
				struct i40e_control_filter_stats *stats,
				struct i40e_asq_cmd_details *cmd_details);
#endif /* _I40E_PROTOTYPE_H_ */<|MERGE_RESOLUTION|>--- conflicted
+++ resolved
@@ -62,8 +62,6 @@
 i40e_status i40evf_aq_queue_shutdown(struct i40e_hw *hw, bool unloading);
 char *i40evf_aq_str(struct i40e_hw *hw, enum i40e_admin_queue_err aq_err);
 char *i40evf_stat_str(struct i40e_hw *hw, i40e_status stat_err);
-<<<<<<< HEAD
-=======
 
 i40e_status i40evf_aq_get_rss_lut(struct i40e_hw *hw, u16 seid,
 				  bool pf_lut, u8 *lut, u16 lut_size);
@@ -75,7 +73,6 @@
 i40e_status i40evf_aq_set_rss_key(struct i40e_hw *hw,
 				  u16 seid,
 				  struct i40e_aqc_get_set_rss_key_data *key);
->>>>>>> 807249d3
 
 i40e_status i40e_set_mac_type(struct i40e_hw *hw);
 
