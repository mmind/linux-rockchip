/*******************************************************************************
 *
 * Intel Ethernet Controller XL710 Family Linux Virtual Function Driver
 * Copyright(c) 2013 - 2014 Intel Corporation.
 *
 * This program is free software; you can redistribute it and/or modify it
 * under the terms and conditions of the GNU General Public License,
 * version 2, as published by the Free Software Foundation.
 *
 * This program is distributed in the hope it will be useful, but WITHOUT
 * ANY WARRANTY; without even the implied warranty of MERCHANTABILITY or
 * FITNESS FOR A PARTICULAR PURPOSE.  See the GNU General Public License for
 * more details.
 *
 * You should have received a copy of the GNU General Public License along
 * with this program.  If not, see <http://www.gnu.org/licenses/>.
 *
 * The full GNU General Public License is included in this distribution in
 * the file called "COPYING".
 *
 * Contact Information:
 * e1000-devel Mailing List <e1000-devel@lists.sourceforge.net>
 * Intel Corporation, 5200 N.E. Elam Young Parkway, Hillsboro, OR 97124-6497
 *
 ******************************************************************************/

#include <linux/prefetch.h>
#include <net/busy_poll.h>

#include "i40evf.h"
#include "i40e_prototype.h"

static inline __le64 build_ctob(u32 td_cmd, u32 td_offset, unsigned int size,
				u32 td_tag)
{
	return cpu_to_le64(I40E_TX_DESC_DTYPE_DATA |
			   ((u64)td_cmd  << I40E_TXD_QW1_CMD_SHIFT) |
			   ((u64)td_offset << I40E_TXD_QW1_OFFSET_SHIFT) |
			   ((u64)size  << I40E_TXD_QW1_TX_BUF_SZ_SHIFT) |
			   ((u64)td_tag  << I40E_TXD_QW1_L2TAG1_SHIFT));
}

#define I40E_TXD_CMD (I40E_TX_DESC_CMD_EOP | I40E_TX_DESC_CMD_RS)

/**
 * i40e_unmap_and_free_tx_resource - Release a Tx buffer
 * @ring:      the ring that owns the buffer
 * @tx_buffer: the buffer to free
 **/
static void i40e_unmap_and_free_tx_resource(struct i40e_ring *ring,
					    struct i40e_tx_buffer *tx_buffer)
{
	if (tx_buffer->skb) {
		if (tx_buffer->tx_flags & I40E_TX_FLAGS_FD_SB)
			kfree(tx_buffer->raw_buf);
		else
			dev_kfree_skb_any(tx_buffer->skb);

		if (dma_unmap_len(tx_buffer, len))
			dma_unmap_single(ring->dev,
					 dma_unmap_addr(tx_buffer, dma),
					 dma_unmap_len(tx_buffer, len),
					 DMA_TO_DEVICE);
	} else if (dma_unmap_len(tx_buffer, len)) {
		dma_unmap_page(ring->dev,
			       dma_unmap_addr(tx_buffer, dma),
			       dma_unmap_len(tx_buffer, len),
			       DMA_TO_DEVICE);
	}
	tx_buffer->next_to_watch = NULL;
	tx_buffer->skb = NULL;
	dma_unmap_len_set(tx_buffer, len, 0);
	/* tx_buffer must be completely set up in the transmit path */
}

/**
 * i40evf_clean_tx_ring - Free any empty Tx buffers
 * @tx_ring: ring to be cleaned
 **/
void i40evf_clean_tx_ring(struct i40e_ring *tx_ring)
{
	unsigned long bi_size;
	u16 i;

	/* ring already cleared, nothing to do */
	if (!tx_ring->tx_bi)
		return;

	/* Free all the Tx ring sk_buffs */
	for (i = 0; i < tx_ring->count; i++)
		i40e_unmap_and_free_tx_resource(tx_ring, &tx_ring->tx_bi[i]);

	bi_size = sizeof(struct i40e_tx_buffer) * tx_ring->count;
	memset(tx_ring->tx_bi, 0, bi_size);

	/* Zero out the descriptor ring */
	memset(tx_ring->desc, 0, tx_ring->size);

	tx_ring->next_to_use = 0;
	tx_ring->next_to_clean = 0;

	if (!tx_ring->netdev)
		return;

	/* cleanup Tx queue statistics */
	netdev_tx_reset_queue(netdev_get_tx_queue(tx_ring->netdev,
						  tx_ring->queue_index));
}

/**
 * i40evf_free_tx_resources - Free Tx resources per queue
 * @tx_ring: Tx descriptor ring for a specific queue
 *
 * Free all transmit software resources
 **/
void i40evf_free_tx_resources(struct i40e_ring *tx_ring)
{
	i40evf_clean_tx_ring(tx_ring);
	kfree(tx_ring->tx_bi);
	tx_ring->tx_bi = NULL;

	if (tx_ring->desc) {
		dma_free_coherent(tx_ring->dev, tx_ring->size,
				  tx_ring->desc, tx_ring->dma);
		tx_ring->desc = NULL;
	}
}

/**
 * i40e_get_head - Retrieve head from head writeback
 * @tx_ring:  tx ring to fetch head of
 *
 * Returns value of Tx ring head based on value stored
 * in head write-back location
 **/
static inline u32 i40e_get_head(struct i40e_ring *tx_ring)
{
	void *head = (struct i40e_tx_desc *)tx_ring->desc + tx_ring->count;

	return le32_to_cpu(*(volatile __le32 *)head);
}

/**
 * i40e_get_tx_pending - how many tx descriptors not processed
 * @tx_ring: the ring of descriptors
 *
 * Since there is no access to the ring head register
 * in XL710, we need to use our local copies
 **/
static u32 i40e_get_tx_pending(struct i40e_ring *ring)
{
	u32 head, tail;

	head = i40e_get_head(ring);
	tail = readl(ring->tail);

	if (head != tail)
		return (head < tail) ?
			tail - head : (tail + ring->count - head);

	return 0;
}

/**
 * i40e_check_tx_hang - Is there a hang in the Tx queue
 * @tx_ring: the ring of descriptors
 **/
static bool i40e_check_tx_hang(struct i40e_ring *tx_ring)
{
	u32 tx_done = tx_ring->stats.packets;
	u32 tx_done_old = tx_ring->tx_stats.tx_done_old;
	u32 tx_pending = i40e_get_tx_pending(tx_ring);
	bool ret = false;

	clear_check_for_tx_hang(tx_ring);

	/* Check for a hung queue, but be thorough. This verifies
	 * that a transmit has been completed since the previous
	 * check AND there is at least one packet pending. The
	 * ARMED bit is set to indicate a potential hang. The
	 * bit is cleared if a pause frame is received to remove
	 * false hang detection due to PFC or 802.3x frames. By
	 * requiring this to fail twice we avoid races with
	 * PFC clearing the ARMED bit and conditions where we
	 * run the check_tx_hang logic with a transmit completion
	 * pending but without time to complete it yet.
	 */
	if ((tx_done_old == tx_done) && tx_pending) {
		/* make sure it is true for two checks in a row */
		ret = test_and_set_bit(__I40E_HANG_CHECK_ARMED,
				       &tx_ring->state);
	} else if (tx_done_old == tx_done &&
		   (tx_pending < I40E_MIN_DESC_PENDING) && (tx_pending > 0)) {
		/* update completed stats and disarm the hang check */
		tx_ring->tx_stats.tx_done_old = tx_done;
		clear_bit(__I40E_HANG_CHECK_ARMED, &tx_ring->state);
	}

	return ret;
}

#define WB_STRIDE 0x3

/**
 * i40e_clean_tx_irq - Reclaim resources after transmit completes
 * @tx_ring:  tx ring to clean
 * @budget:   how many cleans we're allowed
 *
 * Returns true if there's any budget left (e.g. the clean is finished)
 **/
static bool i40e_clean_tx_irq(struct i40e_ring *tx_ring, int budget)
{
	u16 i = tx_ring->next_to_clean;
	struct i40e_tx_buffer *tx_buf;
	struct i40e_tx_desc *tx_head;
	struct i40e_tx_desc *tx_desc;
	unsigned int total_packets = 0;
	unsigned int total_bytes = 0;

	tx_buf = &tx_ring->tx_bi[i];
	tx_desc = I40E_TX_DESC(tx_ring, i);
	i -= tx_ring->count;

	tx_head = I40E_TX_DESC(tx_ring, i40e_get_head(tx_ring));

	do {
		struct i40e_tx_desc *eop_desc = tx_buf->next_to_watch;

		/* if next_to_watch is not set then there is no work pending */
		if (!eop_desc)
			break;

		/* prevent any other reads prior to eop_desc */
		read_barrier_depends();

		/* we have caught up to head, no work left to do */
		if (tx_head == tx_desc)
			break;

		/* clear next_to_watch to prevent false hangs */
		tx_buf->next_to_watch = NULL;

		/* update the statistics for this packet */
		total_bytes += tx_buf->bytecount;
		total_packets += tx_buf->gso_segs;

		/* free the skb */
		dev_kfree_skb_any(tx_buf->skb);

		/* unmap skb header data */
		dma_unmap_single(tx_ring->dev,
				 dma_unmap_addr(tx_buf, dma),
				 dma_unmap_len(tx_buf, len),
				 DMA_TO_DEVICE);

		/* clear tx_buffer data */
		tx_buf->skb = NULL;
		dma_unmap_len_set(tx_buf, len, 0);

		/* unmap remaining buffers */
		while (tx_desc != eop_desc) {

			tx_buf++;
			tx_desc++;
			i++;
			if (unlikely(!i)) {
				i -= tx_ring->count;
				tx_buf = tx_ring->tx_bi;
				tx_desc = I40E_TX_DESC(tx_ring, 0);
			}

			/* unmap any remaining paged data */
			if (dma_unmap_len(tx_buf, len)) {
				dma_unmap_page(tx_ring->dev,
					       dma_unmap_addr(tx_buf, dma),
					       dma_unmap_len(tx_buf, len),
					       DMA_TO_DEVICE);
				dma_unmap_len_set(tx_buf, len, 0);
			}
		}

		/* move us one more past the eop_desc for start of next pkt */
		tx_buf++;
		tx_desc++;
		i++;
		if (unlikely(!i)) {
			i -= tx_ring->count;
			tx_buf = tx_ring->tx_bi;
			tx_desc = I40E_TX_DESC(tx_ring, 0);
		}

		prefetch(tx_desc);

		/* update budget accounting */
		budget--;
	} while (likely(budget));

	i += tx_ring->count;
	tx_ring->next_to_clean = i;
	u64_stats_update_begin(&tx_ring->syncp);
	tx_ring->stats.bytes += total_bytes;
	tx_ring->stats.packets += total_packets;
	u64_stats_update_end(&tx_ring->syncp);
	tx_ring->q_vector->tx.total_bytes += total_bytes;
	tx_ring->q_vector->tx.total_packets += total_packets;

	if (budget &&
	    !((i & WB_STRIDE) == WB_STRIDE) &&
	    !test_bit(__I40E_DOWN, &tx_ring->vsi->state) &&
	    (I40E_DESC_UNUSED(tx_ring) != tx_ring->count))
		tx_ring->arm_wb = true;
	else
		tx_ring->arm_wb = false;

	if (check_for_tx_hang(tx_ring) && i40e_check_tx_hang(tx_ring)) {
		/* schedule immediate reset if we believe we hung */
		dev_info(tx_ring->dev, "Detected Tx Unit Hang\n"
			 "  VSI                  <%d>\n"
			 "  Tx Queue             <%d>\n"
			 "  next_to_use          <%x>\n"
			 "  next_to_clean        <%x>\n",
			 tx_ring->vsi->seid,
			 tx_ring->queue_index,
			 tx_ring->next_to_use, i);

		netif_stop_subqueue(tx_ring->netdev, tx_ring->queue_index);

		dev_info(tx_ring->dev,
			 "tx hang detected on queue %d, resetting adapter\n",
			 tx_ring->queue_index);

		tx_ring->netdev->netdev_ops->ndo_tx_timeout(tx_ring->netdev);

		/* the adapter is about to reset, no point in enabling stuff */
		return true;
	}

	netdev_tx_completed_queue(netdev_get_tx_queue(tx_ring->netdev,
						      tx_ring->queue_index),
				  total_packets, total_bytes);

#define TX_WAKE_THRESHOLD (DESC_NEEDED * 2)
	if (unlikely(total_packets && netif_carrier_ok(tx_ring->netdev) &&
		     (I40E_DESC_UNUSED(tx_ring) >= TX_WAKE_THRESHOLD))) {
		/* Make sure that anybody stopping the queue after this
		 * sees the new next_to_clean.
		 */
		smp_mb();
		if (__netif_subqueue_stopped(tx_ring->netdev,
					     tx_ring->queue_index) &&
		   !test_bit(__I40E_DOWN, &tx_ring->vsi->state)) {
			netif_wake_subqueue(tx_ring->netdev,
					    tx_ring->queue_index);
			++tx_ring->tx_stats.restart_queue;
		}
	}

	return budget > 0;
}

/**
 * i40e_force_wb -Arm hardware to do a wb on noncache aligned descriptors
 * @vsi: the VSI we care about
 * @q_vector: the vector  on which to force writeback
 *
 **/
static void i40e_force_wb(struct i40e_vsi *vsi, struct i40e_q_vector *q_vector)
{
	u16 flags = q_vector->tx.ring[0].flags;

	if (flags & I40E_TXR_FLAGS_WB_ON_ITR) {
		u32 val;

		if (q_vector->arm_wb_state)
			return;

		val = I40E_VFINT_DYN_CTLN1_WB_ON_ITR_MASK;

		wr32(&vsi->back->hw,
		     I40E_VFINT_DYN_CTLN1(q_vector->v_idx +
					  vsi->base_vector - 1),
		     val);
		q_vector->arm_wb_state = true;
	} else {
		u32 val = I40E_VFINT_DYN_CTLN1_INTENA_MASK |
			  I40E_VFINT_DYN_CTLN1_ITR_INDX_MASK | /* set noitr */
			  I40E_VFINT_DYN_CTLN1_SWINT_TRIG_MASK |
			  I40E_VFINT_DYN_CTLN1_SW_ITR_INDX_ENA_MASK;
			  /* allow 00 to be written to the index */

		wr32(&vsi->back->hw,
		     I40E_VFINT_DYN_CTLN1(q_vector->v_idx +
					  vsi->base_vector - 1), val);
	}
}

/**
 * i40e_set_new_dynamic_itr - Find new ITR level
 * @rc: structure containing ring performance data
 *
 * Stores a new ITR value based on packets and byte counts during
 * the last interrupt.  The advantage of per interrupt computation
 * is faster updates and more accurate ITR for the current traffic
 * pattern.  Constants in this function were computed based on
 * theoretical maximum wire speed and thresholds were set based on
 * testing data as well as attempting to minimize response time
 * while increasing bulk throughput.
 **/
static void i40e_set_new_dynamic_itr(struct i40e_ring_container *rc)
{
	enum i40e_latency_range new_latency_range = rc->latency_range;
	u32 new_itr = rc->itr;
	int bytes_per_int;

	if (rc->total_packets == 0 || !rc->itr)
		return;

	/* simple throttlerate management
	 *   0-10MB/s   lowest (100000 ints/s)
	 *  10-20MB/s   low    (20000 ints/s)
	 *  20-1249MB/s bulk   (8000 ints/s)
	 */
	bytes_per_int = rc->total_bytes / rc->itr;
	switch (new_latency_range) {
	case I40E_LOWEST_LATENCY:
		if (bytes_per_int > 10)
			new_latency_range = I40E_LOW_LATENCY;
		break;
	case I40E_LOW_LATENCY:
		if (bytes_per_int > 20)
			new_latency_range = I40E_BULK_LATENCY;
		else if (bytes_per_int <= 10)
			new_latency_range = I40E_LOWEST_LATENCY;
		break;
	case I40E_BULK_LATENCY:
		if (bytes_per_int <= 20)
			new_latency_range = I40E_LOW_LATENCY;
		break;
	default:
		if (bytes_per_int <= 20)
			new_latency_range = I40E_LOW_LATENCY;
		break;
	}
	rc->latency_range = new_latency_range;

	switch (new_latency_range) {
	case I40E_LOWEST_LATENCY:
		new_itr = I40E_ITR_100K;
		break;
	case I40E_LOW_LATENCY:
		new_itr = I40E_ITR_20K;
		break;
	case I40E_BULK_LATENCY:
		new_itr = I40E_ITR_8K;
		break;
	default:
		break;
	}

	if (new_itr != rc->itr)
		rc->itr = new_itr;

	rc->total_bytes = 0;
	rc->total_packets = 0;
}

/*
 * i40evf_setup_tx_descriptors - Allocate the Tx descriptors
 * @tx_ring: the tx ring to set up
 *
 * Return 0 on success, negative on error
 **/
int i40evf_setup_tx_descriptors(struct i40e_ring *tx_ring)
{
	struct device *dev = tx_ring->dev;
	int bi_size;

	if (!dev)
		return -ENOMEM;

	/* warn if we are about to overwrite the pointer */
	WARN_ON(tx_ring->tx_bi);
	bi_size = sizeof(struct i40e_tx_buffer) * tx_ring->count;
	tx_ring->tx_bi = kzalloc(bi_size, GFP_KERNEL);
	if (!tx_ring->tx_bi)
		goto err;

	/* round up to nearest 4K */
	tx_ring->size = tx_ring->count * sizeof(struct i40e_tx_desc);
	/* add u32 for head writeback, align after this takes care of
	 * guaranteeing this is at least one cache line in size
	 */
	tx_ring->size += sizeof(u32);
	tx_ring->size = ALIGN(tx_ring->size, 4096);
	tx_ring->desc = dma_alloc_coherent(dev, tx_ring->size,
					   &tx_ring->dma, GFP_KERNEL);
	if (!tx_ring->desc) {
		dev_info(dev, "Unable to allocate memory for the Tx descriptor ring, size=%d\n",
			 tx_ring->size);
		goto err;
	}

	tx_ring->next_to_use = 0;
	tx_ring->next_to_clean = 0;
	return 0;

err:
	kfree(tx_ring->tx_bi);
	tx_ring->tx_bi = NULL;
	return -ENOMEM;
}

/**
 * i40evf_clean_rx_ring - Free Rx buffers
 * @rx_ring: ring to be cleaned
 **/
void i40evf_clean_rx_ring(struct i40e_ring *rx_ring)
{
	struct device *dev = rx_ring->dev;
	struct i40e_rx_buffer *rx_bi;
	unsigned long bi_size;
	u16 i;

	/* ring already cleared, nothing to do */
	if (!rx_ring->rx_bi)
		return;

	if (ring_is_ps_enabled(rx_ring)) {
		int bufsz = ALIGN(rx_ring->rx_hdr_len, 256) * rx_ring->count;

		rx_bi = &rx_ring->rx_bi[0];
		if (rx_bi->hdr_buf) {
			dma_free_coherent(dev,
					  bufsz,
					  rx_bi->hdr_buf,
					  rx_bi->dma);
			for (i = 0; i < rx_ring->count; i++) {
				rx_bi = &rx_ring->rx_bi[i];
				rx_bi->dma = 0;
				rx_bi->hdr_buf = NULL;
			}
		}
	}
	/* Free all the Rx ring sk_buffs */
	for (i = 0; i < rx_ring->count; i++) {
		rx_bi = &rx_ring->rx_bi[i];
		if (rx_bi->dma) {
			dma_unmap_single(dev,
					 rx_bi->dma,
					 rx_ring->rx_buf_len,
					 DMA_FROM_DEVICE);
			rx_bi->dma = 0;
		}
		if (rx_bi->skb) {
			dev_kfree_skb(rx_bi->skb);
			rx_bi->skb = NULL;
		}
		if (rx_bi->page) {
			if (rx_bi->page_dma) {
				dma_unmap_page(dev,
					       rx_bi->page_dma,
					       PAGE_SIZE / 2,
					       DMA_FROM_DEVICE);
				rx_bi->page_dma = 0;
			}
			__free_page(rx_bi->page);
			rx_bi->page = NULL;
			rx_bi->page_offset = 0;
		}
	}

	bi_size = sizeof(struct i40e_rx_buffer) * rx_ring->count;
	memset(rx_ring->rx_bi, 0, bi_size);

	/* Zero out the descriptor ring */
	memset(rx_ring->desc, 0, rx_ring->size);

	rx_ring->next_to_clean = 0;
	rx_ring->next_to_use = 0;
}

/**
 * i40evf_free_rx_resources - Free Rx resources
 * @rx_ring: ring to clean the resources from
 *
 * Free all receive software resources
 **/
void i40evf_free_rx_resources(struct i40e_ring *rx_ring)
{
	i40evf_clean_rx_ring(rx_ring);
	kfree(rx_ring->rx_bi);
	rx_ring->rx_bi = NULL;

	if (rx_ring->desc) {
		dma_free_coherent(rx_ring->dev, rx_ring->size,
				  rx_ring->desc, rx_ring->dma);
		rx_ring->desc = NULL;
	}
}

/**
 * i40evf_alloc_rx_headers - allocate rx header buffers
 * @rx_ring: ring to alloc buffers
 *
 * Allocate rx header buffers for the entire ring. As these are static,
 * this is only called when setting up a new ring.
 **/
void i40evf_alloc_rx_headers(struct i40e_ring *rx_ring)
{
	struct device *dev = rx_ring->dev;
	struct i40e_rx_buffer *rx_bi;
	dma_addr_t dma;
	void *buffer;
	int buf_size;
	int i;

	if (rx_ring->rx_bi[0].hdr_buf)
		return;
	/* Make sure the buffers don't cross cache line boundaries. */
	buf_size = ALIGN(rx_ring->rx_hdr_len, 256);
	buffer = dma_alloc_coherent(dev, buf_size * rx_ring->count,
				    &dma, GFP_KERNEL);
	if (!buffer)
		return;
	for (i = 0; i < rx_ring->count; i++) {
		rx_bi = &rx_ring->rx_bi[i];
		rx_bi->dma = dma + (i * buf_size);
		rx_bi->hdr_buf = buffer + (i * buf_size);
	}
}

/**
 * i40evf_setup_rx_descriptors - Allocate Rx descriptors
 * @rx_ring: Rx descriptor ring (for a specific queue) to setup
 *
 * Returns 0 on success, negative on failure
 **/
int i40evf_setup_rx_descriptors(struct i40e_ring *rx_ring)
{
	struct device *dev = rx_ring->dev;
	int bi_size;

	/* warn if we are about to overwrite the pointer */
	WARN_ON(rx_ring->rx_bi);
	bi_size = sizeof(struct i40e_rx_buffer) * rx_ring->count;
	rx_ring->rx_bi = kzalloc(bi_size, GFP_KERNEL);
	if (!rx_ring->rx_bi)
		goto err;

	u64_stats_init(&rx_ring->syncp);

	/* Round up to nearest 4K */
	rx_ring->size = ring_is_16byte_desc_enabled(rx_ring)
		? rx_ring->count * sizeof(union i40e_16byte_rx_desc)
		: rx_ring->count * sizeof(union i40e_32byte_rx_desc);
	rx_ring->size = ALIGN(rx_ring->size, 4096);
	rx_ring->desc = dma_alloc_coherent(dev, rx_ring->size,
					   &rx_ring->dma, GFP_KERNEL);

	if (!rx_ring->desc) {
		dev_info(dev, "Unable to allocate memory for the Rx descriptor ring, size=%d\n",
			 rx_ring->size);
		goto err;
	}

	rx_ring->next_to_clean = 0;
	rx_ring->next_to_use = 0;

	return 0;
err:
	kfree(rx_ring->rx_bi);
	rx_ring->rx_bi = NULL;
	return -ENOMEM;
}

/**
 * i40e_release_rx_desc - Store the new tail and head values
 * @rx_ring: ring to bump
 * @val: new head index
 **/
static inline void i40e_release_rx_desc(struct i40e_ring *rx_ring, u32 val)
{
	rx_ring->next_to_use = val;
	/* Force memory writes to complete before letting h/w
	 * know there are new descriptors to fetch.  (Only
	 * applicable for weak-ordered memory model archs,
	 * such as IA-64).
	 */
	wmb();
	writel(val, rx_ring->tail);
}

/**
 * i40evf_alloc_rx_buffers_ps - Replace used receive buffers; packet split
 * @rx_ring: ring to place buffers on
 * @cleaned_count: number of buffers to replace
 **/
void i40evf_alloc_rx_buffers_ps(struct i40e_ring *rx_ring, u16 cleaned_count)
{
	u16 i = rx_ring->next_to_use;
	union i40e_rx_desc *rx_desc;
	struct i40e_rx_buffer *bi;

	/* do nothing if no valid netdev defined */
	if (!rx_ring->netdev || !cleaned_count)
		return;

	while (cleaned_count--) {
		rx_desc = I40E_RX_DESC(rx_ring, i);
		bi = &rx_ring->rx_bi[i];

		if (bi->skb) /* desc is in use */
			goto no_buffers;
		if (!bi->page) {
			bi->page = alloc_page(GFP_ATOMIC);
			if (!bi->page) {
				rx_ring->rx_stats.alloc_page_failed++;
				goto no_buffers;
			}
		}

		if (!bi->page_dma) {
			/* use a half page if we're re-using */
			bi->page_offset ^= PAGE_SIZE / 2;
			bi->page_dma = dma_map_page(rx_ring->dev,
						    bi->page,
						    bi->page_offset,
						    PAGE_SIZE / 2,
						    DMA_FROM_DEVICE);
			if (dma_mapping_error(rx_ring->dev,
					      bi->page_dma)) {
				rx_ring->rx_stats.alloc_page_failed++;
				bi->page_dma = 0;
				goto no_buffers;
			}
		}

		dma_sync_single_range_for_device(rx_ring->dev,
						 bi->dma,
						 0,
						 rx_ring->rx_hdr_len,
						 DMA_FROM_DEVICE);
		/* Refresh the desc even if buffer_addrs didn't change
		 * because each write-back erases this info.
		 */
		rx_desc->read.pkt_addr = cpu_to_le64(bi->page_dma);
		rx_desc->read.hdr_addr = cpu_to_le64(bi->dma);
		i++;
		if (i == rx_ring->count)
			i = 0;
	}

no_buffers:
	if (rx_ring->next_to_use != i)
		i40e_release_rx_desc(rx_ring, i);
}

/**
 * i40evf_alloc_rx_buffers_1buf - Replace used receive buffers; single buffer
 * @rx_ring: ring to place buffers on
 * @cleaned_count: number of buffers to replace
 **/
void i40evf_alloc_rx_buffers_1buf(struct i40e_ring *rx_ring, u16 cleaned_count)
{
	u16 i = rx_ring->next_to_use;
	union i40e_rx_desc *rx_desc;
	struct i40e_rx_buffer *bi;
	struct sk_buff *skb;

	/* do nothing if no valid netdev defined */
	if (!rx_ring->netdev || !cleaned_count)
		return;

	while (cleaned_count--) {
		rx_desc = I40E_RX_DESC(rx_ring, i);
		bi = &rx_ring->rx_bi[i];
		skb = bi->skb;

		if (!skb) {
			skb = netdev_alloc_skb_ip_align(rx_ring->netdev,
							rx_ring->rx_buf_len);
			if (!skb) {
				rx_ring->rx_stats.alloc_buff_failed++;
				goto no_buffers;
			}
			/* initialize queue mapping */
			skb_record_rx_queue(skb, rx_ring->queue_index);
			bi->skb = skb;
		}

		if (!bi->dma) {
			bi->dma = dma_map_single(rx_ring->dev,
						 skb->data,
						 rx_ring->rx_buf_len,
						 DMA_FROM_DEVICE);
			if (dma_mapping_error(rx_ring->dev, bi->dma)) {
				rx_ring->rx_stats.alloc_buff_failed++;
				bi->dma = 0;
				goto no_buffers;
			}
		}

		rx_desc->read.pkt_addr = cpu_to_le64(bi->dma);
		rx_desc->read.hdr_addr = 0;
		i++;
		if (i == rx_ring->count)
			i = 0;
	}

no_buffers:
	if (rx_ring->next_to_use != i)
		i40e_release_rx_desc(rx_ring, i);
}

/**
 * i40e_receive_skb - Send a completed packet up the stack
 * @rx_ring:  rx ring in play
 * @skb: packet to send up
 * @vlan_tag: vlan tag for packet
 **/
static void i40e_receive_skb(struct i40e_ring *rx_ring,
			     struct sk_buff *skb, u16 vlan_tag)
{
	struct i40e_q_vector *q_vector = rx_ring->q_vector;
	struct i40e_vsi *vsi = rx_ring->vsi;
	u64 flags = vsi->back->flags;

	if (vlan_tag & VLAN_VID_MASK)
		__vlan_hwaccel_put_tag(skb, htons(ETH_P_8021Q), vlan_tag);

	if (flags & I40E_FLAG_IN_NETPOLL)
		netif_rx(skb);
	else
		napi_gro_receive(&q_vector->napi, skb);
}

/**
 * i40e_rx_checksum - Indicate in skb if hw indicated a good cksum
 * @vsi: the VSI we care about
 * @skb: skb currently being received and modified
 * @rx_status: status value of last descriptor in packet
 * @rx_error: error value of last descriptor in packet
 * @rx_ptype: ptype value of last descriptor in packet
 **/
static inline void i40e_rx_checksum(struct i40e_vsi *vsi,
				    struct sk_buff *skb,
				    u32 rx_status,
				    u32 rx_error,
				    u16 rx_ptype)
{
	struct i40e_rx_ptype_decoded decoded = decode_rx_desc_ptype(rx_ptype);
	bool ipv4 = false, ipv6 = false;
	bool ipv4_tunnel, ipv6_tunnel;
	__wsum rx_udp_csum;
	struct iphdr *iph;
	__sum16 csum;

	ipv4_tunnel = (rx_ptype >= I40E_RX_PTYPE_GRENAT4_MAC_PAY3) &&
		     (rx_ptype <= I40E_RX_PTYPE_GRENAT4_MACVLAN_IPV6_ICMP_PAY4);
	ipv6_tunnel = (rx_ptype >= I40E_RX_PTYPE_GRENAT6_MAC_PAY3) &&
		     (rx_ptype <= I40E_RX_PTYPE_GRENAT6_MACVLAN_IPV6_ICMP_PAY4);

	skb->ip_summed = CHECKSUM_NONE;

	/* Rx csum enabled and ip headers found? */
	if (!(vsi->netdev->features & NETIF_F_RXCSUM))
		return;

	/* did the hardware decode the packet and checksum? */
	if (!(rx_status & BIT(I40E_RX_DESC_STATUS_L3L4P_SHIFT)))
		return;

	/* both known and outer_ip must be set for the below code to work */
	if (!(decoded.known && decoded.outer_ip))
		return;

	if (decoded.outer_ip == I40E_RX_PTYPE_OUTER_IP &&
	    decoded.outer_ip_ver == I40E_RX_PTYPE_OUTER_IPV4)
		ipv4 = true;
	else if (decoded.outer_ip == I40E_RX_PTYPE_OUTER_IP &&
		 decoded.outer_ip_ver == I40E_RX_PTYPE_OUTER_IPV6)
		ipv6 = true;

	if (ipv4 &&
	    (rx_error & (BIT(I40E_RX_DESC_ERROR_IPE_SHIFT) |
			 BIT(I40E_RX_DESC_ERROR_EIPE_SHIFT))))
		goto checksum_fail;

	/* likely incorrect csum if alternate IP extension headers found */
	if (ipv6 &&
	    rx_status & BIT(I40E_RX_DESC_STATUS_IPV6EXADD_SHIFT))
		/* don't increment checksum err here, non-fatal err */
		return;

	/* there was some L4 error, count error and punt packet to the stack */
	if (rx_error & BIT(I40E_RX_DESC_ERROR_L4E_SHIFT))
		goto checksum_fail;

	/* handle packets that were not able to be checksummed due
	 * to arrival speed, in this case the stack can compute
	 * the csum.
	 */
	if (rx_error & BIT(I40E_RX_DESC_ERROR_PPRS_SHIFT))
		return;

	/* If VXLAN traffic has an outer UDPv4 checksum we need to check
	 * it in the driver, hardware does not do it for us.
	 * Since L3L4P bit was set we assume a valid IHL value (>=5)
	 * so the total length of IPv4 header is IHL*4 bytes
	 * The UDP_0 bit *may* bet set if the *inner* header is UDP
	 */
	if (ipv4_tunnel) {
		skb->transport_header = skb->mac_header +
					sizeof(struct ethhdr) +
					(ip_hdr(skb)->ihl * 4);

		/* Add 4 bytes for VLAN tagged packets */
		skb->transport_header += (skb->protocol == htons(ETH_P_8021Q) ||
					  skb->protocol == htons(ETH_P_8021AD))
					  ? VLAN_HLEN : 0;

		if ((ip_hdr(skb)->protocol == IPPROTO_UDP) &&
		    (udp_hdr(skb)->check != 0)) {
			rx_udp_csum = udp_csum(skb);
			iph = ip_hdr(skb);
			csum = csum_tcpudp_magic(iph->saddr, iph->daddr,
						 (skb->len -
						  skb_transport_offset(skb)),
						 IPPROTO_UDP, rx_udp_csum);

			if (udp_hdr(skb)->check != csum)
				goto checksum_fail;

		} /* else its GRE and so no outer UDP header */
	}

	skb->ip_summed = CHECKSUM_UNNECESSARY;
	skb->csum_level = ipv4_tunnel || ipv6_tunnel;

	return;

checksum_fail:
	vsi->back->hw_csum_rx_error++;
}

/**
 * i40e_rx_hash - returns the hash value from the Rx descriptor
 * @ring: descriptor ring
 * @rx_desc: specific descriptor
 **/
static inline u32 i40e_rx_hash(struct i40e_ring *ring,
			       union i40e_rx_desc *rx_desc)
{
	const __le64 rss_mask =
		cpu_to_le64((u64)I40E_RX_DESC_FLTSTAT_RSS_HASH <<
			    I40E_RX_DESC_STATUS_FLTSTAT_SHIFT);

	if ((ring->netdev->features & NETIF_F_RXHASH) &&
	    (rx_desc->wb.qword1.status_error_len & rss_mask) == rss_mask)
		return le32_to_cpu(rx_desc->wb.qword0.hi_dword.rss);
	else
		return 0;
}

/**
 * i40e_ptype_to_hash - get a hash type
 * @ptype: the ptype value from the descriptor
 *
 * Returns a hash type to be used by skb_set_hash
 **/
static inline enum pkt_hash_types i40e_ptype_to_hash(u8 ptype)
{
	struct i40e_rx_ptype_decoded decoded = decode_rx_desc_ptype(ptype);

	if (!decoded.known)
		return PKT_HASH_TYPE_NONE;

	if (decoded.outer_ip == I40E_RX_PTYPE_OUTER_IP &&
	    decoded.payload_layer == I40E_RX_PTYPE_PAYLOAD_LAYER_PAY4)
		return PKT_HASH_TYPE_L4;
	else if (decoded.outer_ip == I40E_RX_PTYPE_OUTER_IP &&
		 decoded.payload_layer == I40E_RX_PTYPE_PAYLOAD_LAYER_PAY3)
		return PKT_HASH_TYPE_L3;
	else
		return PKT_HASH_TYPE_L2;
}

/**
 * i40e_clean_rx_irq_ps - Reclaim resources after receive; packet split
 * @rx_ring:  rx ring to clean
 * @budget:   how many cleans we're allowed
 *
 * Returns true if there's any budget left (e.g. the clean is finished)
 **/
static int i40e_clean_rx_irq_ps(struct i40e_ring *rx_ring, int budget)
{
	unsigned int total_rx_bytes = 0, total_rx_packets = 0;
	u16 rx_packet_len, rx_header_len, rx_sph, rx_hbo;
	u16 cleaned_count = I40E_DESC_UNUSED(rx_ring);
	const int current_node = numa_node_id();
	struct i40e_vsi *vsi = rx_ring->vsi;
	u16 i = rx_ring->next_to_clean;
	union i40e_rx_desc *rx_desc;
	u32 rx_error, rx_status;
	u8 rx_ptype;
	u64 qword;

	do {
		struct i40e_rx_buffer *rx_bi;
		struct sk_buff *skb;
		u16 vlan_tag;
		/* return some buffers to hardware, one at a time is too slow */
		if (cleaned_count >= I40E_RX_BUFFER_WRITE) {
			i40evf_alloc_rx_buffers_ps(rx_ring, cleaned_count);
			cleaned_count = 0;
		}

		i = rx_ring->next_to_clean;
		rx_desc = I40E_RX_DESC(rx_ring, i);
		qword = le64_to_cpu(rx_desc->wb.qword1.status_error_len);
		rx_status = (qword & I40E_RXD_QW1_STATUS_MASK) >>
			I40E_RXD_QW1_STATUS_SHIFT;

		if (!(rx_status & BIT(I40E_RX_DESC_STATUS_DD_SHIFT)))
			break;

		/* This memory barrier is needed to keep us from reading
		 * any other fields out of the rx_desc until we know the
		 * DD bit is set.
		 */
		dma_rmb();
		rx_bi = &rx_ring->rx_bi[i];
		skb = rx_bi->skb;
		if (likely(!skb)) {
			skb = netdev_alloc_skb_ip_align(rx_ring->netdev,
							rx_ring->rx_hdr_len);
			if (!skb) {
				rx_ring->rx_stats.alloc_buff_failed++;
				break;
			}

			/* initialize queue mapping */
			skb_record_rx_queue(skb, rx_ring->queue_index);
			/* we are reusing so sync this buffer for CPU use */
			dma_sync_single_range_for_cpu(rx_ring->dev,
						      rx_bi->dma,
						      0,
						      rx_ring->rx_hdr_len,
						      DMA_FROM_DEVICE);
		}
		rx_packet_len = (qword & I40E_RXD_QW1_LENGTH_PBUF_MASK) >>
				I40E_RXD_QW1_LENGTH_PBUF_SHIFT;
		rx_header_len = (qword & I40E_RXD_QW1_LENGTH_HBUF_MASK) >>
				I40E_RXD_QW1_LENGTH_HBUF_SHIFT;
		rx_sph = (qword & I40E_RXD_QW1_LENGTH_SPH_MASK) >>
			 I40E_RXD_QW1_LENGTH_SPH_SHIFT;

		rx_error = (qword & I40E_RXD_QW1_ERROR_MASK) >>
			   I40E_RXD_QW1_ERROR_SHIFT;
		rx_hbo = rx_error & BIT(I40E_RX_DESC_ERROR_HBO_SHIFT);
		rx_error &= ~BIT(I40E_RX_DESC_ERROR_HBO_SHIFT);

		rx_ptype = (qword & I40E_RXD_QW1_PTYPE_MASK) >>
			   I40E_RXD_QW1_PTYPE_SHIFT;
		prefetch(rx_bi->page);
		rx_bi->skb = NULL;
		cleaned_count++;
		if (rx_hbo || rx_sph) {
			int len;
			if (rx_hbo)
				len = I40E_RX_HDR_SIZE;
			else
				len = rx_header_len;
			memcpy(__skb_put(skb, len), rx_bi->hdr_buf, len);
		} else if (skb->len == 0) {
			int len;

			len = (rx_packet_len > skb_headlen(skb) ?
				skb_headlen(skb) : rx_packet_len);
			memcpy(__skb_put(skb, len),
			       rx_bi->page + rx_bi->page_offset,
			       len);
			rx_bi->page_offset += len;
			rx_packet_len -= len;
		}

		/* Get the rest of the data if this was a header split */
		if (rx_packet_len) {
			skb_fill_page_desc(skb, skb_shinfo(skb)->nr_frags,
					   rx_bi->page,
					   rx_bi->page_offset,
					   rx_packet_len);

			skb->len += rx_packet_len;
			skb->data_len += rx_packet_len;
			skb->truesize += rx_packet_len;

			if ((page_count(rx_bi->page) == 1) &&
			    (page_to_nid(rx_bi->page) == current_node))
				get_page(rx_bi->page);
			else
				rx_bi->page = NULL;

			dma_unmap_page(rx_ring->dev,
				       rx_bi->page_dma,
				       PAGE_SIZE / 2,
				       DMA_FROM_DEVICE);
			rx_bi->page_dma = 0;
		}
		I40E_RX_INCREMENT(rx_ring, i);

		if (unlikely(
		    !(rx_status & BIT(I40E_RX_DESC_STATUS_EOF_SHIFT)))) {
			struct i40e_rx_buffer *next_buffer;

			next_buffer = &rx_ring->rx_bi[i];
			next_buffer->skb = skb;
			rx_ring->rx_stats.non_eop_descs++;
			continue;
		}

		/* ERR_MASK will only have valid bits if EOP set */
		if (unlikely(rx_error & BIT(I40E_RX_DESC_ERROR_RXE_SHIFT))) {
			dev_kfree_skb_any(skb);
			continue;
		}

		skb_set_hash(skb, i40e_rx_hash(rx_ring, rx_desc),
			     i40e_ptype_to_hash(rx_ptype));
		/* probably a little skewed due to removing CRC */
		total_rx_bytes += skb->len;
		total_rx_packets++;

		skb->protocol = eth_type_trans(skb, rx_ring->netdev);

		i40e_rx_checksum(vsi, skb, rx_status, rx_error, rx_ptype);

		vlan_tag = rx_status & BIT(I40E_RX_DESC_STATUS_L2TAG1P_SHIFT)
			 ? le16_to_cpu(rx_desc->wb.qword0.lo_dword.l2tag1)
			 : 0;
#ifdef I40E_FCOE
		if (!i40e_fcoe_handle_offload(rx_ring, rx_desc, skb)) {
			dev_kfree_skb_any(skb);
			continue;
		}
#endif
		skb_mark_napi_id(skb, &rx_ring->q_vector->napi);
		i40e_receive_skb(rx_ring, skb, vlan_tag);

		rx_desc->wb.qword1.status_error_len = 0;

	} while (likely(total_rx_packets < budget));

	u64_stats_update_begin(&rx_ring->syncp);
	rx_ring->stats.packets += total_rx_packets;
	rx_ring->stats.bytes += total_rx_bytes;
	u64_stats_update_end(&rx_ring->syncp);
	rx_ring->q_vector->rx.total_packets += total_rx_packets;
	rx_ring->q_vector->rx.total_bytes += total_rx_bytes;

	return total_rx_packets;
}

/**
 * i40e_clean_rx_irq_1buf - Reclaim resources after receive; single buffer
 * @rx_ring:  rx ring to clean
 * @budget:   how many cleans we're allowed
 *
 * Returns number of packets cleaned
 **/
static int i40e_clean_rx_irq_1buf(struct i40e_ring *rx_ring, int budget)
{
	unsigned int total_rx_bytes = 0, total_rx_packets = 0;
	u16 cleaned_count = I40E_DESC_UNUSED(rx_ring);
	struct i40e_vsi *vsi = rx_ring->vsi;
	union i40e_rx_desc *rx_desc;
	u32 rx_error, rx_status;
	u16 rx_packet_len;
	u8 rx_ptype;
	u64 qword;
	u16 i;

	do {
		struct i40e_rx_buffer *rx_bi;
		struct sk_buff *skb;
		u16 vlan_tag;
		/* return some buffers to hardware, one at a time is too slow */
		if (cleaned_count >= I40E_RX_BUFFER_WRITE) {
			i40evf_alloc_rx_buffers_1buf(rx_ring, cleaned_count);
			cleaned_count = 0;
		}

		i = rx_ring->next_to_clean;
		rx_desc = I40E_RX_DESC(rx_ring, i);
		qword = le64_to_cpu(rx_desc->wb.qword1.status_error_len);
		rx_status = (qword & I40E_RXD_QW1_STATUS_MASK) >>
			I40E_RXD_QW1_STATUS_SHIFT;

		if (!(rx_status & BIT(I40E_RX_DESC_STATUS_DD_SHIFT)))
			break;

		/* This memory barrier is needed to keep us from reading
		 * any other fields out of the rx_desc until we know the
		 * DD bit is set.
		 */
		dma_rmb();

		rx_bi = &rx_ring->rx_bi[i];
		skb = rx_bi->skb;
		prefetch(skb->data);

		rx_packet_len = (qword & I40E_RXD_QW1_LENGTH_PBUF_MASK) >>
				I40E_RXD_QW1_LENGTH_PBUF_SHIFT;

		rx_error = (qword & I40E_RXD_QW1_ERROR_MASK) >>
			   I40E_RXD_QW1_ERROR_SHIFT;
		rx_error &= ~BIT(I40E_RX_DESC_ERROR_HBO_SHIFT);

		rx_ptype = (qword & I40E_RXD_QW1_PTYPE_MASK) >>
			   I40E_RXD_QW1_PTYPE_SHIFT;
		rx_bi->skb = NULL;
		cleaned_count++;

		/* Get the header and possibly the whole packet
		 * If this is an skb from previous receive dma will be 0
		 */
		skb_put(skb, rx_packet_len);
		dma_unmap_single(rx_ring->dev, rx_bi->dma, rx_ring->rx_buf_len,
				 DMA_FROM_DEVICE);
		rx_bi->dma = 0;

		I40E_RX_INCREMENT(rx_ring, i);

		if (unlikely(
		    !(rx_status & BIT(I40E_RX_DESC_STATUS_EOF_SHIFT)))) {
			rx_ring->rx_stats.non_eop_descs++;
			continue;
		}

		/* ERR_MASK will only have valid bits if EOP set */
		if (unlikely(rx_error & BIT(I40E_RX_DESC_ERROR_RXE_SHIFT))) {
			dev_kfree_skb_any(skb);
			/* TODO: shouldn't we increment a counter indicating the
			 * drop?
			 */
			continue;
		}

		skb_set_hash(skb, i40e_rx_hash(rx_ring, rx_desc),
			     i40e_ptype_to_hash(rx_ptype));
		/* probably a little skewed due to removing CRC */
		total_rx_bytes += skb->len;
		total_rx_packets++;

		skb->protocol = eth_type_trans(skb, rx_ring->netdev);

		i40e_rx_checksum(vsi, skb, rx_status, rx_error, rx_ptype);

		vlan_tag = rx_status & BIT(I40E_RX_DESC_STATUS_L2TAG1P_SHIFT)
			 ? le16_to_cpu(rx_desc->wb.qword0.lo_dword.l2tag1)
			 : 0;
		i40e_receive_skb(rx_ring, skb, vlan_tag);

		rx_desc->wb.qword1.status_error_len = 0;
	} while (likely(total_rx_packets < budget));

	u64_stats_update_begin(&rx_ring->syncp);
	rx_ring->stats.packets += total_rx_packets;
	rx_ring->stats.bytes += total_rx_bytes;
	u64_stats_update_end(&rx_ring->syncp);
	rx_ring->q_vector->rx.total_packets += total_rx_packets;
	rx_ring->q_vector->rx.total_bytes += total_rx_bytes;

	return total_rx_packets;
}

/**
 * i40e_update_enable_itr - Update itr and re-enable MSIX interrupt
 * @vsi: the VSI we care about
 * @q_vector: q_vector for which itr is being updated and interrupt enabled
 *
 **/
static inline void i40e_update_enable_itr(struct i40e_vsi *vsi,
					  struct i40e_q_vector *q_vector)
{
	struct i40e_hw *hw = &vsi->back->hw;
	u16 old_itr;
	int vector;
	u32 val;

	vector = (q_vector->v_idx + vsi->base_vector);
	if (ITR_IS_DYNAMIC(vsi->rx_itr_setting)) {
		old_itr = q_vector->rx.itr;
		i40e_set_new_dynamic_itr(&q_vector->rx);
		if (old_itr != q_vector->rx.itr) {
<<<<<<< HEAD
			val = I40E_VFINT_DYN_CTLN_INTENA_MASK |
			I40E_VFINT_DYN_CTLN_CLEARPBA_MASK |
			(I40E_RX_ITR <<
				I40E_VFINT_DYN_CTLN_ITR_INDX_SHIFT) |
			(q_vector->rx.itr <<
				I40E_VFINT_DYN_CTLN_INTERVAL_SHIFT);
		} else {
			val = I40E_VFINT_DYN_CTLN_INTENA_MASK |
			I40E_VFINT_DYN_CTLN_CLEARPBA_MASK |
			(I40E_ITR_NONE <<
				I40E_VFINT_DYN_CTLN_ITR_INDX_SHIFT);
=======
			val = I40E_VFINT_DYN_CTLN1_INTENA_MASK |
			I40E_VFINT_DYN_CTLN1_CLEARPBA_MASK |
			(I40E_RX_ITR <<
				I40E_VFINT_DYN_CTLN1_ITR_INDX_SHIFT) |
			(q_vector->rx.itr <<
				I40E_VFINT_DYN_CTLN1_INTERVAL_SHIFT);
		} else {
			val = I40E_VFINT_DYN_CTLN1_INTENA_MASK |
			I40E_VFINT_DYN_CTLN1_CLEARPBA_MASK |
			(I40E_ITR_NONE <<
				I40E_VFINT_DYN_CTLN1_ITR_INDX_SHIFT);
>>>>>>> 807249d3
		}
		if (!test_bit(__I40E_DOWN, &vsi->state))
			wr32(hw, I40E_VFINT_DYN_CTLN1(vector - 1), val);
	} else {
		i40evf_irq_enable_queues(vsi->back, 1
			<< q_vector->v_idx);
	}
	if (ITR_IS_DYNAMIC(vsi->tx_itr_setting)) {
		old_itr = q_vector->tx.itr;
		i40e_set_new_dynamic_itr(&q_vector->tx);
		if (old_itr != q_vector->tx.itr) {
<<<<<<< HEAD
			val = I40E_VFINT_DYN_CTLN_INTENA_MASK |
				I40E_VFINT_DYN_CTLN_CLEARPBA_MASK |
				(I40E_TX_ITR <<
				   I40E_VFINT_DYN_CTLN_ITR_INDX_SHIFT) |
				(q_vector->tx.itr <<
				   I40E_VFINT_DYN_CTLN_INTERVAL_SHIFT);

		} else {
			val = I40E_VFINT_DYN_CTLN_INTENA_MASK |
				I40E_VFINT_DYN_CTLN_CLEARPBA_MASK |
				(I40E_ITR_NONE <<
				   I40E_VFINT_DYN_CTLN_ITR_INDX_SHIFT);
=======
			val = I40E_VFINT_DYN_CTLN1_INTENA_MASK |
				I40E_VFINT_DYN_CTLN1_CLEARPBA_MASK |
				(I40E_TX_ITR <<
				   I40E_VFINT_DYN_CTLN1_ITR_INDX_SHIFT) |
				(q_vector->tx.itr <<
				   I40E_VFINT_DYN_CTLN1_INTERVAL_SHIFT);

		} else {
			val = I40E_VFINT_DYN_CTLN1_INTENA_MASK |
				I40E_VFINT_DYN_CTLN1_CLEARPBA_MASK |
				(I40E_ITR_NONE <<
				   I40E_VFINT_DYN_CTLN1_ITR_INDX_SHIFT);
>>>>>>> 807249d3
		}
		if (!test_bit(__I40E_DOWN, &vsi->state))
			wr32(hw, I40E_VFINT_DYN_CTLN1(vector - 1), val);
	} else {
		i40evf_irq_enable_queues(vsi->back, BIT(q_vector->v_idx));
	}
}

/**
 * i40evf_napi_poll - NAPI polling Rx/Tx cleanup routine
 * @napi: napi struct with our devices info in it
 * @budget: amount of work driver is allowed to do this pass, in packets
 *
 * This function will clean all queues associated with a q_vector.
 *
 * Returns the amount of work done
 **/
int i40evf_napi_poll(struct napi_struct *napi, int budget)
{
	struct i40e_q_vector *q_vector =
			       container_of(napi, struct i40e_q_vector, napi);
	struct i40e_vsi *vsi = q_vector->vsi;
	struct i40e_ring *ring;
	bool clean_complete = true;
	bool arm_wb = false;
	int budget_per_ring;
	int cleaned;

	if (test_bit(__I40E_DOWN, &vsi->state)) {
		napi_complete(napi);
		return 0;
	}

	/* Since the actual Tx work is minimal, we can give the Tx a larger
	 * budget and be more aggressive about cleaning up the Tx descriptors.
	 */
	i40e_for_each_ring(ring, q_vector->tx) {
		clean_complete &= i40e_clean_tx_irq(ring, vsi->work_limit);
		arm_wb |= ring->arm_wb;
	}

	/* We attempt to distribute budget to each Rx queue fairly, but don't
	 * allow the budget to go below 1 because that would exit polling early.
	 */
	budget_per_ring = max(budget/q_vector->num_ringpairs, 1);

	i40e_for_each_ring(ring, q_vector->rx) {
		if (ring_is_ps_enabled(ring))
			cleaned = i40e_clean_rx_irq_ps(ring, budget_per_ring);
		else
			cleaned = i40e_clean_rx_irq_1buf(ring, budget_per_ring);
		/* if we didn't clean as many as budgeted, we must be done */
		clean_complete &= (budget_per_ring != cleaned);
	}

	/* If work not completed, return budget and polling will return */
	if (!clean_complete) {
		if (arm_wb)
			i40e_force_wb(vsi, q_vector);
		return budget;
	}

	if (vsi->back->flags & I40E_TXR_FLAGS_WB_ON_ITR)
		q_vector->arm_wb_state = false;

	/* Work is done so exit the polling mode and re-enable the interrupt */
	napi_complete(napi);
	i40e_update_enable_itr(vsi, q_vector);
	return 0;
}

/**
 * i40evf_tx_prepare_vlan_flags - prepare generic TX VLAN tagging flags for HW
 * @skb:     send buffer
 * @tx_ring: ring to send buffer on
 * @flags:   the tx flags to be set
 *
 * Checks the skb and set up correspondingly several generic transmit flags
 * related to VLAN tagging for the HW, such as VLAN, DCB, etc.
 *
 * Returns error code indicate the frame should be dropped upon error and the
 * otherwise  returns 0 to indicate the flags has been set properly.
 **/
static inline int i40evf_tx_prepare_vlan_flags(struct sk_buff *skb,
					       struct i40e_ring *tx_ring,
					       u32 *flags)
{
	__be16 protocol = skb->protocol;
	u32  tx_flags = 0;

	if (protocol == htons(ETH_P_8021Q) &&
	    !(tx_ring->netdev->features & NETIF_F_HW_VLAN_CTAG_TX)) {
		/* When HW VLAN acceleration is turned off by the user the
		 * stack sets the protocol to 8021q so that the driver
		 * can take any steps required to support the SW only
		 * VLAN handling.  In our case the driver doesn't need
		 * to take any further steps so just set the protocol
		 * to the encapsulated ethertype.
		 */
		skb->protocol = vlan_get_protocol(skb);
		goto out;
	}

	/* if we have a HW VLAN tag being added, default to the HW one */
	if (skb_vlan_tag_present(skb)) {
		tx_flags |= skb_vlan_tag_get(skb) << I40E_TX_FLAGS_VLAN_SHIFT;
		tx_flags |= I40E_TX_FLAGS_HW_VLAN;
	/* else if it is a SW VLAN, check the next protocol and store the tag */
	} else if (protocol == htons(ETH_P_8021Q)) {
		struct vlan_hdr *vhdr, _vhdr;
		vhdr = skb_header_pointer(skb, ETH_HLEN, sizeof(_vhdr), &_vhdr);
		if (!vhdr)
			return -EINVAL;

		protocol = vhdr->h_vlan_encapsulated_proto;
		tx_flags |= ntohs(vhdr->h_vlan_TCI) << I40E_TX_FLAGS_VLAN_SHIFT;
		tx_flags |= I40E_TX_FLAGS_SW_VLAN;
	}

out:
	*flags = tx_flags;
	return 0;
}

/**
 * i40e_tso - set up the tso context descriptor
 * @tx_ring:  ptr to the ring to send
 * @skb:      ptr to the skb we're sending
 * @hdr_len:  ptr to the size of the packet header
 * @cd_tunneling: ptr to context descriptor bits
 *
 * Returns 0 if no TSO can happen, 1 if tso is going, or error
 **/
static int i40e_tso(struct i40e_ring *tx_ring, struct sk_buff *skb,
		    u8 *hdr_len, u64 *cd_type_cmd_tso_mss,
		    u32 *cd_tunneling)
{
	u32 cd_cmd, cd_tso_len, cd_mss;
	struct ipv6hdr *ipv6h;
	struct tcphdr *tcph;
	struct iphdr *iph;
	u32 l4len;
	int err;

	if (!skb_is_gso(skb))
		return 0;

	err = skb_cow_head(skb, 0);
	if (err < 0)
		return err;

	iph = skb->encapsulation ? inner_ip_hdr(skb) : ip_hdr(skb);
	ipv6h = skb->encapsulation ? inner_ipv6_hdr(skb) : ipv6_hdr(skb);

	if (iph->version == 4) {
		tcph = skb->encapsulation ? inner_tcp_hdr(skb) : tcp_hdr(skb);
		iph->tot_len = 0;
		iph->check = 0;
		tcph->check = ~csum_tcpudp_magic(iph->saddr, iph->daddr,
						 0, IPPROTO_TCP, 0);
	} else if (ipv6h->version == 6) {
		tcph = skb->encapsulation ? inner_tcp_hdr(skb) : tcp_hdr(skb);
		ipv6h->payload_len = 0;
		tcph->check = ~csum_ipv6_magic(&ipv6h->saddr, &ipv6h->daddr,
					       0, IPPROTO_TCP, 0);
	}

	l4len = skb->encapsulation ? inner_tcp_hdrlen(skb) : tcp_hdrlen(skb);
	*hdr_len = (skb->encapsulation
		    ? (skb_inner_transport_header(skb) - skb->data)
		    : skb_transport_offset(skb)) + l4len;

	/* find the field values */
	cd_cmd = I40E_TX_CTX_DESC_TSO;
	cd_tso_len = skb->len - *hdr_len;
	cd_mss = skb_shinfo(skb)->gso_size;
	*cd_type_cmd_tso_mss |= ((u64)cd_cmd << I40E_TXD_CTX_QW1_CMD_SHIFT) |
				((u64)cd_tso_len <<
				 I40E_TXD_CTX_QW1_TSO_LEN_SHIFT) |
				((u64)cd_mss << I40E_TXD_CTX_QW1_MSS_SHIFT);
	return 1;
}

/**
 * i40e_tx_enable_csum - Enable Tx checksum offloads
 * @skb: send buffer
 * @tx_flags: pointer to Tx flags currently set
 * @td_cmd: Tx descriptor command bits to set
 * @td_offset: Tx descriptor header offsets to set
 * @cd_tunneling: ptr to context desc bits
 **/
static void i40e_tx_enable_csum(struct sk_buff *skb, u32 *tx_flags,
				u32 *td_cmd, u32 *td_offset,
				struct i40e_ring *tx_ring,
				u32 *cd_tunneling)
{
	struct ipv6hdr *this_ipv6_hdr;
	unsigned int this_tcp_hdrlen;
	struct iphdr *this_ip_hdr;
	u32 network_hdr_len;
	u8 l4_hdr = 0;
	struct udphdr *oudph;
	struct iphdr *oiph;
	u32 l4_tunnel = 0;

	if (skb->encapsulation) {
		switch (ip_hdr(skb)->protocol) {
		case IPPROTO_UDP:
			oudph = udp_hdr(skb);
			oiph = ip_hdr(skb);
			l4_tunnel = I40E_TXD_CTX_UDP_TUNNELING;
			*tx_flags |= I40E_TX_FLAGS_VXLAN_TUNNEL;
			break;
		default:
			return;
		}
		network_hdr_len = skb_inner_network_header_len(skb);
		this_ip_hdr = inner_ip_hdr(skb);
		this_ipv6_hdr = inner_ipv6_hdr(skb);
		this_tcp_hdrlen = inner_tcp_hdrlen(skb);

		if (*tx_flags & I40E_TX_FLAGS_IPV4) {
			if (*tx_flags & I40E_TX_FLAGS_TSO) {
				*cd_tunneling |= I40E_TX_CTX_EXT_IP_IPV4;
				ip_hdr(skb)->check = 0;
			} else {
				*cd_tunneling |=
					 I40E_TX_CTX_EXT_IP_IPV4_NO_CSUM;
			}
		} else if (*tx_flags & I40E_TX_FLAGS_IPV6) {
			*cd_tunneling |= I40E_TX_CTX_EXT_IP_IPV6;
			if (*tx_flags & I40E_TX_FLAGS_TSO)
				ip_hdr(skb)->check = 0;
		}

		/* Now set the ctx descriptor fields */
		*cd_tunneling |= (skb_network_header_len(skb) >> 2) <<
				   I40E_TXD_CTX_QW0_EXT_IPLEN_SHIFT      |
				   l4_tunnel                             |
				   ((skb_inner_network_offset(skb) -
					skb_transport_offset(skb)) >> 1) <<
				   I40E_TXD_CTX_QW0_NATLEN_SHIFT;
		if (this_ip_hdr->version == 6) {
			*tx_flags &= ~I40E_TX_FLAGS_IPV4;
			*tx_flags |= I40E_TX_FLAGS_IPV6;
		}


		if ((tx_ring->flags & I40E_TXR_FLAGS_OUTER_UDP_CSUM) &&
		    (l4_tunnel == I40E_TXD_CTX_UDP_TUNNELING)        &&
		    (*cd_tunneling & I40E_TXD_CTX_QW0_EXT_IP_MASK)) {
			oudph->check = ~csum_tcpudp_magic(oiph->saddr,
					oiph->daddr,
					(skb->len - skb_transport_offset(skb)),
					IPPROTO_UDP, 0);
			*cd_tunneling |= I40E_TXD_CTX_QW0_L4T_CS_MASK;
		}
	} else {
		network_hdr_len = skb_network_header_len(skb);
		this_ip_hdr = ip_hdr(skb);
		this_ipv6_hdr = ipv6_hdr(skb);
		this_tcp_hdrlen = tcp_hdrlen(skb);
	}

	/* Enable IP checksum offloads */
	if (*tx_flags & I40E_TX_FLAGS_IPV4) {
		l4_hdr = this_ip_hdr->protocol;
		/* the stack computes the IP header already, the only time we
		 * need the hardware to recompute it is in the case of TSO.
		 */
		if (*tx_flags & I40E_TX_FLAGS_TSO) {
			*td_cmd |= I40E_TX_DESC_CMD_IIPT_IPV4_CSUM;
			this_ip_hdr->check = 0;
		} else {
			*td_cmd |= I40E_TX_DESC_CMD_IIPT_IPV4;
		}
		/* Now set the td_offset for IP header length */
		*td_offset = (network_hdr_len >> 2) <<
			      I40E_TX_DESC_LENGTH_IPLEN_SHIFT;
	} else if (*tx_flags & I40E_TX_FLAGS_IPV6) {
		l4_hdr = this_ipv6_hdr->nexthdr;
		*td_cmd |= I40E_TX_DESC_CMD_IIPT_IPV6;
		/* Now set the td_offset for IP header length */
		*td_offset = (network_hdr_len >> 2) <<
			      I40E_TX_DESC_LENGTH_IPLEN_SHIFT;
	}
	/* words in MACLEN + dwords in IPLEN + dwords in L4Len */
	*td_offset |= (skb_network_offset(skb) >> 1) <<
		       I40E_TX_DESC_LENGTH_MACLEN_SHIFT;

	/* Enable L4 checksum offloads */
	switch (l4_hdr) {
	case IPPROTO_TCP:
		/* enable checksum offloads */
		*td_cmd |= I40E_TX_DESC_CMD_L4T_EOFT_TCP;
		*td_offset |= (this_tcp_hdrlen >> 2) <<
			       I40E_TX_DESC_LENGTH_L4_FC_LEN_SHIFT;
		break;
	case IPPROTO_SCTP:
		/* enable SCTP checksum offload */
		*td_cmd |= I40E_TX_DESC_CMD_L4T_EOFT_SCTP;
		*td_offset |= (sizeof(struct sctphdr) >> 2) <<
			       I40E_TX_DESC_LENGTH_L4_FC_LEN_SHIFT;
		break;
	case IPPROTO_UDP:
		/* enable UDP checksum offload */
		*td_cmd |= I40E_TX_DESC_CMD_L4T_EOFT_UDP;
		*td_offset |= (sizeof(struct udphdr) >> 2) <<
			       I40E_TX_DESC_LENGTH_L4_FC_LEN_SHIFT;
		break;
	default:
		break;
	}
}

/**
 * i40e_create_tx_ctx Build the Tx context descriptor
 * @tx_ring:  ring to create the descriptor on
 * @cd_type_cmd_tso_mss: Quad Word 1
 * @cd_tunneling: Quad Word 0 - bits 0-31
 * @cd_l2tag2: Quad Word 0 - bits 32-63
 **/
static void i40e_create_tx_ctx(struct i40e_ring *tx_ring,
			       const u64 cd_type_cmd_tso_mss,
			       const u32 cd_tunneling, const u32 cd_l2tag2)
{
	struct i40e_tx_context_desc *context_desc;
	int i = tx_ring->next_to_use;

	if ((cd_type_cmd_tso_mss == I40E_TX_DESC_DTYPE_CONTEXT) &&
	    !cd_tunneling && !cd_l2tag2)
		return;

	/* grab the next descriptor */
	context_desc = I40E_TX_CTXTDESC(tx_ring, i);

	i++;
	tx_ring->next_to_use = (i < tx_ring->count) ? i : 0;

	/* cpu_to_le32 and assign to struct fields */
	context_desc->tunneling_params = cpu_to_le32(cd_tunneling);
	context_desc->l2tag2 = cpu_to_le16(cd_l2tag2);
	context_desc->rsvd = cpu_to_le16(0);
	context_desc->type_cmd_tso_mss = cpu_to_le64(cd_type_cmd_tso_mss);
}

 /**
 * i40e_chk_linearize - Check if there are more than 8 fragments per packet
 * @skb:      send buffer
 * @tx_flags: collected send information
 *
 * Note: Our HW can't scatter-gather more than 8 fragments to build
 * a packet on the wire and so we need to figure out the cases where we
 * need to linearize the skb.
 **/
static bool i40e_chk_linearize(struct sk_buff *skb, u32 tx_flags)
{
	struct skb_frag_struct *frag;
	bool linearize = false;
	unsigned int size = 0;
	u16 num_frags;
	u16 gso_segs;

	num_frags = skb_shinfo(skb)->nr_frags;
	gso_segs = skb_shinfo(skb)->gso_segs;

	if (tx_flags & (I40E_TX_FLAGS_TSO | I40E_TX_FLAGS_FSO)) {
		u16 j = 0;

		if (num_frags < (I40E_MAX_BUFFER_TXD))
			goto linearize_chk_done;
		/* try the simple math, if we have too many frags per segment */
		if (DIV_ROUND_UP((num_frags + gso_segs), gso_segs) >
		    I40E_MAX_BUFFER_TXD) {
			linearize = true;
			goto linearize_chk_done;
		}
		frag = &skb_shinfo(skb)->frags[0];
		/* we might still have more fragments per segment */
		do {
			size += skb_frag_size(frag);
			frag++; j++;
			if ((size >= skb_shinfo(skb)->gso_size) &&
			    (j < I40E_MAX_BUFFER_TXD)) {
				size = (size % skb_shinfo(skb)->gso_size);
				j = (size) ? 1 : 0;
			}
			if (j == I40E_MAX_BUFFER_TXD) {
				linearize = true;
				break;
			}
			num_frags--;
		} while (num_frags);
	} else {
		if (num_frags >= I40E_MAX_BUFFER_TXD)
			linearize = true;
	}

linearize_chk_done:
	return linearize;
}

/**
 * __i40evf_maybe_stop_tx - 2nd level check for tx stop conditions
 * @tx_ring: the ring to be checked
 * @size:    the size buffer we want to assure is available
 *
 * Returns -EBUSY if a stop is needed, else 0
 **/
static inline int __i40evf_maybe_stop_tx(struct i40e_ring *tx_ring, int size)
{
	netif_stop_subqueue(tx_ring->netdev, tx_ring->queue_index);
	/* Memory barrier before checking head and tail */
	smp_mb();

	/* Check again in a case another CPU has just made room available. */
	if (likely(I40E_DESC_UNUSED(tx_ring) < size))
		return -EBUSY;

	/* A reprieve! - use start_queue because it doesn't call schedule */
	netif_start_subqueue(tx_ring->netdev, tx_ring->queue_index);
	++tx_ring->tx_stats.restart_queue;
	return 0;
}

/**
 * i40evf_maybe_stop_tx - 1st level check for tx stop conditions
 * @tx_ring: the ring to be checked
 * @size:    the size buffer we want to assure is available
 *
 * Returns 0 if stop is not needed
 **/
static inline int i40evf_maybe_stop_tx(struct i40e_ring *tx_ring, int size)
{
	if (likely(I40E_DESC_UNUSED(tx_ring) >= size))
		return 0;
	return __i40evf_maybe_stop_tx(tx_ring, size);
}

/**
 * i40evf_tx_map - Build the Tx descriptor
 * @tx_ring:  ring to send buffer on
 * @skb:      send buffer
 * @first:    first buffer info buffer to use
 * @tx_flags: collected send information
 * @hdr_len:  size of the packet header
 * @td_cmd:   the command field in the descriptor
 * @td_offset: offset for checksum or crc
 **/
static inline void i40evf_tx_map(struct i40e_ring *tx_ring, struct sk_buff *skb,
				 struct i40e_tx_buffer *first, u32 tx_flags,
				 const u8 hdr_len, u32 td_cmd, u32 td_offset)
{
	unsigned int data_len = skb->data_len;
	unsigned int size = skb_headlen(skb);
	struct skb_frag_struct *frag;
	struct i40e_tx_buffer *tx_bi;
	struct i40e_tx_desc *tx_desc;
	u16 i = tx_ring->next_to_use;
	u32 td_tag = 0;
	dma_addr_t dma;
	u16 gso_segs;

	if (tx_flags & I40E_TX_FLAGS_HW_VLAN) {
		td_cmd |= I40E_TX_DESC_CMD_IL2TAG1;
		td_tag = (tx_flags & I40E_TX_FLAGS_VLAN_MASK) >>
			 I40E_TX_FLAGS_VLAN_SHIFT;
	}

	if (tx_flags & (I40E_TX_FLAGS_TSO | I40E_TX_FLAGS_FSO))
		gso_segs = skb_shinfo(skb)->gso_segs;
	else
		gso_segs = 1;

	/* multiply data chunks by size of headers */
	first->bytecount = skb->len - hdr_len + (gso_segs * hdr_len);
	first->gso_segs = gso_segs;
	first->skb = skb;
	first->tx_flags = tx_flags;

	dma = dma_map_single(tx_ring->dev, skb->data, size, DMA_TO_DEVICE);

	tx_desc = I40E_TX_DESC(tx_ring, i);
	tx_bi = first;

	for (frag = &skb_shinfo(skb)->frags[0];; frag++) {
		if (dma_mapping_error(tx_ring->dev, dma))
			goto dma_error;

		/* record length, and DMA address */
		dma_unmap_len_set(tx_bi, len, size);
		dma_unmap_addr_set(tx_bi, dma, dma);

		tx_desc->buffer_addr = cpu_to_le64(dma);

		while (unlikely(size > I40E_MAX_DATA_PER_TXD)) {
			tx_desc->cmd_type_offset_bsz =
				build_ctob(td_cmd, td_offset,
					   I40E_MAX_DATA_PER_TXD, td_tag);

			tx_desc++;
			i++;
			if (i == tx_ring->count) {
				tx_desc = I40E_TX_DESC(tx_ring, 0);
				i = 0;
			}

			dma += I40E_MAX_DATA_PER_TXD;
			size -= I40E_MAX_DATA_PER_TXD;

			tx_desc->buffer_addr = cpu_to_le64(dma);
		}

		if (likely(!data_len))
			break;

		tx_desc->cmd_type_offset_bsz = build_ctob(td_cmd, td_offset,
							  size, td_tag);

		tx_desc++;
		i++;
		if (i == tx_ring->count) {
			tx_desc = I40E_TX_DESC(tx_ring, 0);
			i = 0;
		}

		size = skb_frag_size(frag);
		data_len -= size;

		dma = skb_frag_dma_map(tx_ring->dev, frag, 0, size,
				       DMA_TO_DEVICE);

		tx_bi = &tx_ring->tx_bi[i];
	}

	/* Place RS bit on last descriptor of any packet that spans across the
	 * 4th descriptor (WB_STRIDE aka 0x3) in a 64B cacheline.
	 */
#define WB_STRIDE 0x3
	if (((i & WB_STRIDE) != WB_STRIDE) &&
	    (first <= &tx_ring->tx_bi[i]) &&
	    (first >= &tx_ring->tx_bi[i & ~WB_STRIDE])) {
		tx_desc->cmd_type_offset_bsz =
			build_ctob(td_cmd, td_offset, size, td_tag) |
			cpu_to_le64((u64)I40E_TX_DESC_CMD_EOP <<
					 I40E_TXD_QW1_CMD_SHIFT);
	} else {
		tx_desc->cmd_type_offset_bsz =
			build_ctob(td_cmd, td_offset, size, td_tag) |
			cpu_to_le64((u64)I40E_TXD_CMD <<
					 I40E_TXD_QW1_CMD_SHIFT);
	}

	netdev_tx_sent_queue(netdev_get_tx_queue(tx_ring->netdev,
						 tx_ring->queue_index),
			     first->bytecount);

	/* Force memory writes to complete before letting h/w
	 * know there are new descriptors to fetch.  (Only
	 * applicable for weak-ordered memory model archs,
	 * such as IA-64).
	 */
	wmb();

	/* set next_to_watch value indicating a packet is present */
	first->next_to_watch = tx_desc;

	i++;
	if (i == tx_ring->count)
		i = 0;

	tx_ring->next_to_use = i;

	i40evf_maybe_stop_tx(tx_ring, DESC_NEEDED);
	/* notify HW of packet */
	if (!skb->xmit_more ||
	    netif_xmit_stopped(netdev_get_tx_queue(tx_ring->netdev,
						   tx_ring->queue_index)))
		writel(i, tx_ring->tail);
	else
		prefetchw(tx_desc + 1);

	return;

dma_error:
	dev_info(tx_ring->dev, "TX DMA map failed\n");

	/* clear dma mappings for failed tx_bi map */
	for (;;) {
		tx_bi = &tx_ring->tx_bi[i];
		i40e_unmap_and_free_tx_resource(tx_ring, tx_bi);
		if (tx_bi == first)
			break;
		if (i == 0)
			i = tx_ring->count;
		i--;
	}

	tx_ring->next_to_use = i;
}

/**
 * i40evf_xmit_descriptor_count - calculate number of tx descriptors needed
 * @skb:     send buffer
 * @tx_ring: ring to send buffer on
 *
 * Returns number of data descriptors needed for this skb. Returns 0 to indicate
 * there is not enough descriptors available in this ring since we need at least
 * one descriptor.
 **/
static inline int i40evf_xmit_descriptor_count(struct sk_buff *skb,
					       struct i40e_ring *tx_ring)
{
	unsigned int f;
	int count = 0;

	/* need: 1 descriptor per page * PAGE_SIZE/I40E_MAX_DATA_PER_TXD,
	 *       + 1 desc for skb_head_len/I40E_MAX_DATA_PER_TXD,
	 *       + 4 desc gap to avoid the cache line where head is,
	 *       + 1 desc for context descriptor,
	 * otherwise try next time
	 */
	for (f = 0; f < skb_shinfo(skb)->nr_frags; f++)
		count += TXD_USE_COUNT(skb_shinfo(skb)->frags[f].size);

	count += TXD_USE_COUNT(skb_headlen(skb));
	if (i40evf_maybe_stop_tx(tx_ring, count + 4 + 1)) {
		tx_ring->tx_stats.tx_busy++;
		return 0;
	}
	return count;
}

/**
 * i40e_xmit_frame_ring - Sends buffer on Tx ring
 * @skb:     send buffer
 * @tx_ring: ring to send buffer on
 *
 * Returns NETDEV_TX_OK if sent, else an error code
 **/
static netdev_tx_t i40e_xmit_frame_ring(struct sk_buff *skb,
					struct i40e_ring *tx_ring)
{
	u64 cd_type_cmd_tso_mss = I40E_TX_DESC_DTYPE_CONTEXT;
	u32 cd_tunneling = 0, cd_l2tag2 = 0;
	struct i40e_tx_buffer *first;
	u32 td_offset = 0;
	u32 tx_flags = 0;
	__be16 protocol;
	u32 td_cmd = 0;
	u8 hdr_len = 0;
	int tso;
	if (0 == i40evf_xmit_descriptor_count(skb, tx_ring))
		return NETDEV_TX_BUSY;

	/* prepare the xmit flags */
	if (i40evf_tx_prepare_vlan_flags(skb, tx_ring, &tx_flags))
		goto out_drop;

	/* obtain protocol of skb */
	protocol = vlan_get_protocol(skb);

	/* record the location of the first descriptor for this packet */
	first = &tx_ring->tx_bi[tx_ring->next_to_use];

	/* setup IPv4/IPv6 offloads */
	if (protocol == htons(ETH_P_IP))
		tx_flags |= I40E_TX_FLAGS_IPV4;
	else if (protocol == htons(ETH_P_IPV6))
		tx_flags |= I40E_TX_FLAGS_IPV6;

	tso = i40e_tso(tx_ring, skb, &hdr_len,
		       &cd_type_cmd_tso_mss, &cd_tunneling);

	if (tso < 0)
		goto out_drop;
	else if (tso)
		tx_flags |= I40E_TX_FLAGS_TSO;

	if (i40e_chk_linearize(skb, tx_flags))
		if (skb_linearize(skb))
			goto out_drop;

	skb_tx_timestamp(skb);

	/* always enable CRC insertion offload */
	td_cmd |= I40E_TX_DESC_CMD_ICRC;

	/* Always offload the checksum, since it's in the data descriptor */
	if (skb->ip_summed == CHECKSUM_PARTIAL) {
		tx_flags |= I40E_TX_FLAGS_CSUM;

		i40e_tx_enable_csum(skb, &tx_flags, &td_cmd, &td_offset,
				    tx_ring, &cd_tunneling);
	}

	i40e_create_tx_ctx(tx_ring, cd_type_cmd_tso_mss,
			   cd_tunneling, cd_l2tag2);

	i40evf_tx_map(tx_ring, skb, first, tx_flags, hdr_len,
		      td_cmd, td_offset);

	return NETDEV_TX_OK;

out_drop:
	dev_kfree_skb_any(skb);
	return NETDEV_TX_OK;
}

/**
 * i40evf_xmit_frame - Selects the correct VSI and Tx queue to send buffer
 * @skb:    send buffer
 * @netdev: network interface device structure
 *
 * Returns NETDEV_TX_OK if sent, else an error code
 **/
netdev_tx_t i40evf_xmit_frame(struct sk_buff *skb, struct net_device *netdev)
{
	struct i40evf_adapter *adapter = netdev_priv(netdev);
	struct i40e_ring *tx_ring = adapter->tx_rings[skb->queue_mapping];

	/* hardware can't handle really short frames, hardware padding works
	 * beyond this point
	 */
	if (unlikely(skb->len < I40E_MIN_TX_LEN)) {
		if (skb_pad(skb, I40E_MIN_TX_LEN - skb->len))
			return NETDEV_TX_OK;
		skb->len = I40E_MIN_TX_LEN;
		skb_set_tail_pointer(skb, I40E_MIN_TX_LEN);
	}

	return i40e_xmit_frame_ring(skb, tx_ring);
}<|MERGE_RESOLUTION|>--- conflicted
+++ resolved
@@ -1293,19 +1293,6 @@
 		old_itr = q_vector->rx.itr;
 		i40e_set_new_dynamic_itr(&q_vector->rx);
 		if (old_itr != q_vector->rx.itr) {
-<<<<<<< HEAD
-			val = I40E_VFINT_DYN_CTLN_INTENA_MASK |
-			I40E_VFINT_DYN_CTLN_CLEARPBA_MASK |
-			(I40E_RX_ITR <<
-				I40E_VFINT_DYN_CTLN_ITR_INDX_SHIFT) |
-			(q_vector->rx.itr <<
-				I40E_VFINT_DYN_CTLN_INTERVAL_SHIFT);
-		} else {
-			val = I40E_VFINT_DYN_CTLN_INTENA_MASK |
-			I40E_VFINT_DYN_CTLN_CLEARPBA_MASK |
-			(I40E_ITR_NONE <<
-				I40E_VFINT_DYN_CTLN_ITR_INDX_SHIFT);
-=======
 			val = I40E_VFINT_DYN_CTLN1_INTENA_MASK |
 			I40E_VFINT_DYN_CTLN1_CLEARPBA_MASK |
 			(I40E_RX_ITR <<
@@ -1317,7 +1304,6 @@
 			I40E_VFINT_DYN_CTLN1_CLEARPBA_MASK |
 			(I40E_ITR_NONE <<
 				I40E_VFINT_DYN_CTLN1_ITR_INDX_SHIFT);
->>>>>>> 807249d3
 		}
 		if (!test_bit(__I40E_DOWN, &vsi->state))
 			wr32(hw, I40E_VFINT_DYN_CTLN1(vector - 1), val);
@@ -1329,20 +1315,6 @@
 		old_itr = q_vector->tx.itr;
 		i40e_set_new_dynamic_itr(&q_vector->tx);
 		if (old_itr != q_vector->tx.itr) {
-<<<<<<< HEAD
-			val = I40E_VFINT_DYN_CTLN_INTENA_MASK |
-				I40E_VFINT_DYN_CTLN_CLEARPBA_MASK |
-				(I40E_TX_ITR <<
-				   I40E_VFINT_DYN_CTLN_ITR_INDX_SHIFT) |
-				(q_vector->tx.itr <<
-				   I40E_VFINT_DYN_CTLN_INTERVAL_SHIFT);
-
-		} else {
-			val = I40E_VFINT_DYN_CTLN_INTENA_MASK |
-				I40E_VFINT_DYN_CTLN_CLEARPBA_MASK |
-				(I40E_ITR_NONE <<
-				   I40E_VFINT_DYN_CTLN_ITR_INDX_SHIFT);
-=======
 			val = I40E_VFINT_DYN_CTLN1_INTENA_MASK |
 				I40E_VFINT_DYN_CTLN1_CLEARPBA_MASK |
 				(I40E_TX_ITR <<
@@ -1355,7 +1327,6 @@
 				I40E_VFINT_DYN_CTLN1_CLEARPBA_MASK |
 				(I40E_ITR_NONE <<
 				   I40E_VFINT_DYN_CTLN1_ITR_INDX_SHIFT);
->>>>>>> 807249d3
 		}
 		if (!test_bit(__I40E_DOWN, &vsi->state))
 			wr32(hw, I40E_VFINT_DYN_CTLN1(vector - 1), val);
