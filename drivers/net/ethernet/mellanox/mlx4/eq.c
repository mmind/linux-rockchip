/*
 * Copyright (c) 2005, 2006, 2007, 2008 Mellanox Technologies. All rights reserved.
 * Copyright (c) 2005, 2006, 2007 Cisco Systems, Inc. All rights reserved.
 *
 * This software is available to you under a choice of one of two
 * licenses.  You may choose to be licensed under the terms of the GNU
 * General Public License (GPL) Version 2, available from the file
 * COPYING in the main directory of this source tree, or the
 * OpenIB.org BSD license below:
 *
 *     Redistribution and use in source and binary forms, with or
 *     without modification, are permitted provided that the following
 *     conditions are met:
 *
 *	- Redistributions of source code must retain the above
 *	  copyright notice, this list of conditions and the following
 *	  disclaimer.
 *
 *	- Redistributions in binary form must reproduce the above
 *	  copyright notice, this list of conditions and the following
 *	  disclaimer in the documentation and/or other materials
 *	  provided with the distribution.
 *
 * THE SOFTWARE IS PROVIDED "AS IS", WITHOUT WARRANTY OF ANY KIND,
 * EXPRESS OR IMPLIED, INCLUDING BUT NOT LIMITED TO THE WARRANTIES OF
 * MERCHANTABILITY, FITNESS FOR A PARTICULAR PURPOSE AND
 * NONINFRINGEMENT. IN NO EVENT SHALL THE AUTHORS OR COPYRIGHT HOLDERS
 * BE LIABLE FOR ANY CLAIM, DAMAGES OR OTHER LIABILITY, WHETHER IN AN
 * ACTION OF CONTRACT, TORT OR OTHERWISE, ARISING FROM, OUT OF OR IN
 * CONNECTION WITH THE SOFTWARE OR THE USE OR OTHER DEALINGS IN THE
 * SOFTWARE.
 */

#include <linux/interrupt.h>
#include <linux/slab.h>
#include <linux/export.h>
#include <linux/mm.h>
#include <linux/dma-mapping.h>

#include <linux/mlx4/cmd.h>
#include <linux/cpu_rmap.h>

#include "mlx4.h"
#include "fw.h"

enum {
	MLX4_IRQNAME_SIZE	= 32
};

enum {
	MLX4_NUM_ASYNC_EQE	= 0x100,
	MLX4_NUM_SPARE_EQE	= 0x80,
	MLX4_EQ_ENTRY_SIZE	= 0x20
};

#define MLX4_EQ_STATUS_OK	   ( 0 << 28)
#define MLX4_EQ_STATUS_WRITE_FAIL  (10 << 28)
#define MLX4_EQ_OWNER_SW	   ( 0 << 24)
#define MLX4_EQ_OWNER_HW	   ( 1 << 24)
#define MLX4_EQ_FLAG_EC		   ( 1 << 18)
#define MLX4_EQ_FLAG_OI		   ( 1 << 17)
#define MLX4_EQ_STATE_ARMED	   ( 9 <<  8)
#define MLX4_EQ_STATE_FIRED	   (10 <<  8)
#define MLX4_EQ_STATE_ALWAYS_ARMED (11 <<  8)

#define MLX4_ASYNC_EVENT_MASK ((1ull << MLX4_EVENT_TYPE_PATH_MIG)	    | \
			       (1ull << MLX4_EVENT_TYPE_COMM_EST)	    | \
			       (1ull << MLX4_EVENT_TYPE_SQ_DRAINED)	    | \
			       (1ull << MLX4_EVENT_TYPE_CQ_ERROR)	    | \
			       (1ull << MLX4_EVENT_TYPE_WQ_CATAS_ERROR)	    | \
			       (1ull << MLX4_EVENT_TYPE_EEC_CATAS_ERROR)    | \
			       (1ull << MLX4_EVENT_TYPE_PATH_MIG_FAILED)    | \
			       (1ull << MLX4_EVENT_TYPE_WQ_INVAL_REQ_ERROR) | \
			       (1ull << MLX4_EVENT_TYPE_WQ_ACCESS_ERROR)    | \
			       (1ull << MLX4_EVENT_TYPE_PORT_CHANGE)	    | \
			       (1ull << MLX4_EVENT_TYPE_ECC_DETECT)	    | \
			       (1ull << MLX4_EVENT_TYPE_SRQ_CATAS_ERROR)    | \
			       (1ull << MLX4_EVENT_TYPE_SRQ_QP_LAST_WQE)    | \
			       (1ull << MLX4_EVENT_TYPE_SRQ_LIMIT)	    | \
			       (1ull << MLX4_EVENT_TYPE_CMD)		    | \
			       (1ull << MLX4_EVENT_TYPE_OP_REQUIRED)	    | \
			       (1ull << MLX4_EVENT_TYPE_COMM_CHANNEL)       | \
			       (1ull << MLX4_EVENT_TYPE_FLR_EVENT)	    | \
			       (1ull << MLX4_EVENT_TYPE_FATAL_WARNING))

static u64 get_async_ev_mask(struct mlx4_dev *dev)
{
	u64 async_ev_mask = MLX4_ASYNC_EVENT_MASK;
	if (dev->caps.flags & MLX4_DEV_CAP_FLAG_PORT_MNG_CHG_EV)
		async_ev_mask |= (1ull << MLX4_EVENT_TYPE_PORT_MNG_CHG_EVENT);

	return async_ev_mask;
}

static void eq_set_ci(struct mlx4_eq *eq, int req_not)
{
	__raw_writel((__force u32) cpu_to_be32((eq->cons_index & 0xffffff) |
					       req_not << 31),
		     eq->doorbell);
	/* We still want ordering, just not swabbing, so add a barrier */
	mb();
}

static struct mlx4_eqe *get_eqe(struct mlx4_eq *eq, u32 entry, u8 eqe_factor,
				u8 eqe_size)
{
	/* (entry & (eq->nent - 1)) gives us a cyclic array */
	unsigned long offset = (entry & (eq->nent - 1)) * eqe_size;
	/* CX3 is capable of extending the EQE from 32 to 64 bytes with
	 * strides of 64B,128B and 256B.
	 * When 64B EQE is used, the first (in the lower addresses)
	 * 32 bytes in the 64 byte EQE are reserved and the next 32 bytes
	 * contain the legacy EQE information.
	 * In all other cases, the first 32B contains the legacy EQE info.
	 */
	return eq->page_list[offset / PAGE_SIZE].buf + (offset + (eqe_factor ? MLX4_EQ_ENTRY_SIZE : 0)) % PAGE_SIZE;
}

static struct mlx4_eqe *next_eqe_sw(struct mlx4_eq *eq, u8 eqe_factor, u8 size)
{
	struct mlx4_eqe *eqe = get_eqe(eq, eq->cons_index, eqe_factor, size);
	return !!(eqe->owner & 0x80) ^ !!(eq->cons_index & eq->nent) ? NULL : eqe;
}

static struct mlx4_eqe *next_slave_event_eqe(struct mlx4_slave_event_eq *slave_eq)
{
	struct mlx4_eqe *eqe =
		&slave_eq->event_eqe[slave_eq->cons & (SLAVE_EVENT_EQ_SIZE - 1)];
	return (!!(eqe->owner & 0x80) ^
		!!(slave_eq->cons & SLAVE_EVENT_EQ_SIZE)) ?
		eqe : NULL;
}

void mlx4_gen_slave_eqe(struct work_struct *work)
{
	struct mlx4_mfunc_master_ctx *master =
		container_of(work, struct mlx4_mfunc_master_ctx,
			     slave_event_work);
	struct mlx4_mfunc *mfunc =
		container_of(master, struct mlx4_mfunc, master);
	struct mlx4_priv *priv = container_of(mfunc, struct mlx4_priv, mfunc);
	struct mlx4_dev *dev = &priv->dev;
	struct mlx4_slave_event_eq *slave_eq = &mfunc->master.slave_eq;
	struct mlx4_eqe *eqe;
	u8 slave;
	int i;

	for (eqe = next_slave_event_eqe(slave_eq); eqe;
	      eqe = next_slave_event_eqe(slave_eq)) {
		slave = eqe->slave_id;

		/* All active slaves need to receive the event */
		if (slave == ALL_SLAVES) {
			for (i = 0; i < dev->num_slaves; i++) {
				if (i != dev->caps.function &&
				    master->slave_state[i].active)
					if (mlx4_GEN_EQE(dev, i, eqe))
						mlx4_warn(dev, "Failed to generate event for slave %d\n",
							  i);
			}
		} else {
			if (mlx4_GEN_EQE(dev, slave, eqe))
				mlx4_warn(dev, "Failed to generate event for slave %d\n",
					  slave);
		}
		++slave_eq->cons;
	}
}


static void slave_event(struct mlx4_dev *dev, u8 slave, struct mlx4_eqe *eqe)
{
	struct mlx4_priv *priv = mlx4_priv(dev);
	struct mlx4_slave_event_eq *slave_eq = &priv->mfunc.master.slave_eq;
	struct mlx4_eqe *s_eqe;
	unsigned long flags;

	spin_lock_irqsave(&slave_eq->event_lock, flags);
	s_eqe = &slave_eq->event_eqe[slave_eq->prod & (SLAVE_EVENT_EQ_SIZE - 1)];
	if ((!!(s_eqe->owner & 0x80)) ^
	    (!!(slave_eq->prod & SLAVE_EVENT_EQ_SIZE))) {
		mlx4_warn(dev, "Master failed to generate an EQE for slave: %d. No free EQE on slave events queue\n",
			  slave);
		spin_unlock_irqrestore(&slave_eq->event_lock, flags);
		return;
	}

	memcpy(s_eqe, eqe, dev->caps.eqe_size - 1);
	s_eqe->slave_id = slave;
	/* ensure all information is written before setting the ownersip bit */
	wmb();
	s_eqe->owner = !!(slave_eq->prod & SLAVE_EVENT_EQ_SIZE) ? 0x0 : 0x80;
	++slave_eq->prod;

	queue_work(priv->mfunc.master.comm_wq,
		   &priv->mfunc.master.slave_event_work);
	spin_unlock_irqrestore(&slave_eq->event_lock, flags);
}

static void mlx4_slave_event(struct mlx4_dev *dev, int slave,
			     struct mlx4_eqe *eqe)
{
	struct mlx4_priv *priv = mlx4_priv(dev);
	struct mlx4_slave_state *s_slave =
		&priv->mfunc.master.slave_state[slave];

	if (!s_slave->active) {
		/*mlx4_warn(dev, "Trying to pass event to inactive slave\n");*/
		return;
	}

	slave_event(dev, slave, eqe);
}

int mlx4_gen_pkey_eqe(struct mlx4_dev *dev, int slave, u8 port)
{
	struct mlx4_eqe eqe;

	struct mlx4_priv *priv = mlx4_priv(dev);
	struct mlx4_slave_state *s_slave = &priv->mfunc.master.slave_state[slave];

	if (!s_slave->active)
		return 0;

	memset(&eqe, 0, sizeof eqe);

	eqe.type = MLX4_EVENT_TYPE_PORT_MNG_CHG_EVENT;
	eqe.subtype = MLX4_DEV_PMC_SUBTYPE_PKEY_TABLE;
	eqe.event.port_mgmt_change.port = port;

	return mlx4_GEN_EQE(dev, slave, &eqe);
}
EXPORT_SYMBOL(mlx4_gen_pkey_eqe);

int mlx4_gen_guid_change_eqe(struct mlx4_dev *dev, int slave, u8 port)
{
	struct mlx4_eqe eqe;

	/*don't send if we don't have the that slave */
	if (dev->num_vfs < slave)
		return 0;
	memset(&eqe, 0, sizeof eqe);

	eqe.type = MLX4_EVENT_TYPE_PORT_MNG_CHG_EVENT;
	eqe.subtype = MLX4_DEV_PMC_SUBTYPE_GUID_INFO;
	eqe.event.port_mgmt_change.port = port;

	return mlx4_GEN_EQE(dev, slave, &eqe);
}
EXPORT_SYMBOL(mlx4_gen_guid_change_eqe);

int mlx4_gen_port_state_change_eqe(struct mlx4_dev *dev, int slave, u8 port,
				   u8 port_subtype_change)
{
	struct mlx4_eqe eqe;

	/*don't send if we don't have the that slave */
	if (dev->num_vfs < slave)
		return 0;
	memset(&eqe, 0, sizeof eqe);

	eqe.type = MLX4_EVENT_TYPE_PORT_CHANGE;
	eqe.subtype = port_subtype_change;
	eqe.event.port_change.port = cpu_to_be32(port << 28);

	mlx4_dbg(dev, "%s: sending: %d to slave: %d on port: %d\n", __func__,
		 port_subtype_change, slave, port);
	return mlx4_GEN_EQE(dev, slave, &eqe);
}
EXPORT_SYMBOL(mlx4_gen_port_state_change_eqe);

enum slave_port_state mlx4_get_slave_port_state(struct mlx4_dev *dev, int slave, u8 port)
{
	struct mlx4_priv *priv = mlx4_priv(dev);
	struct mlx4_slave_state *s_state = priv->mfunc.master.slave_state;
	struct mlx4_active_ports actv_ports = mlx4_get_active_ports(dev, slave);

	if (slave >= dev->num_slaves || port > dev->caps.num_ports ||
	    port <= 0 || !test_bit(port - 1, actv_ports.ports)) {
		pr_err("%s: Error: asking for slave:%d, port:%d\n",
		       __func__, slave, port);
		return SLAVE_PORT_DOWN;
	}
	return s_state[slave].port_state[port];
}
EXPORT_SYMBOL(mlx4_get_slave_port_state);

static int mlx4_set_slave_port_state(struct mlx4_dev *dev, int slave, u8 port,
				     enum slave_port_state state)
{
	struct mlx4_priv *priv = mlx4_priv(dev);
	struct mlx4_slave_state *s_state = priv->mfunc.master.slave_state;
	struct mlx4_active_ports actv_ports = mlx4_get_active_ports(dev, slave);

	if (slave >= dev->num_slaves || port > dev->caps.num_ports ||
	    port <= 0 || !test_bit(port - 1, actv_ports.ports)) {
		pr_err("%s: Error: asking for slave:%d, port:%d\n",
		       __func__, slave, port);
		return -1;
	}
	s_state[slave].port_state[port] = state;

	return 0;
}

static void set_all_slave_state(struct mlx4_dev *dev, u8 port, int event)
{
	int i;
	enum slave_port_gen_event gen_event;
	struct mlx4_slaves_pport slaves_pport = mlx4_phys_to_slaves_pport(dev,
									  port);

	for (i = 0; i < dev->num_vfs + 1; i++)
		if (test_bit(i, slaves_pport.slaves))
			set_and_calc_slave_port_state(dev, i, port,
						      event, &gen_event);
}
/**************************************************************************
	The function get as input the new event to that port,
	and according to the prev state change the slave's port state.
	The events are:
		MLX4_PORT_STATE_DEV_EVENT_PORT_DOWN,
		MLX4_PORT_STATE_DEV_EVENT_PORT_UP
		MLX4_PORT_STATE_IB_EVENT_GID_VALID
		MLX4_PORT_STATE_IB_EVENT_GID_INVALID
***************************************************************************/
int set_and_calc_slave_port_state(struct mlx4_dev *dev, int slave,
				  u8 port, int event,
				  enum slave_port_gen_event *gen_event)
{
	struct mlx4_priv *priv = mlx4_priv(dev);
	struct mlx4_slave_state *ctx = NULL;
	unsigned long flags;
	int ret = -1;
	struct mlx4_active_ports actv_ports = mlx4_get_active_ports(dev, slave);
	enum slave_port_state cur_state =
		mlx4_get_slave_port_state(dev, slave, port);

	*gen_event = SLAVE_PORT_GEN_EVENT_NONE;

	if (slave >= dev->num_slaves || port > dev->caps.num_ports ||
	    port <= 0 || !test_bit(port - 1, actv_ports.ports)) {
		pr_err("%s: Error: asking for slave:%d, port:%d\n",
		       __func__, slave, port);
		return ret;
	}

	ctx = &priv->mfunc.master.slave_state[slave];
	spin_lock_irqsave(&ctx->lock, flags);

	switch (cur_state) {
	case SLAVE_PORT_DOWN:
		if (MLX4_PORT_STATE_DEV_EVENT_PORT_UP == event)
			mlx4_set_slave_port_state(dev, slave, port,
						  SLAVE_PENDING_UP);
		break;
	case SLAVE_PENDING_UP:
		if (MLX4_PORT_STATE_DEV_EVENT_PORT_DOWN == event)
			mlx4_set_slave_port_state(dev, slave, port,
						  SLAVE_PORT_DOWN);
		else if (MLX4_PORT_STATE_IB_PORT_STATE_EVENT_GID_VALID == event) {
			mlx4_set_slave_port_state(dev, slave, port,
						  SLAVE_PORT_UP);
			*gen_event = SLAVE_PORT_GEN_EVENT_UP;
		}
		break;
	case SLAVE_PORT_UP:
		if (MLX4_PORT_STATE_DEV_EVENT_PORT_DOWN == event) {
			mlx4_set_slave_port_state(dev, slave, port,
						  SLAVE_PORT_DOWN);
			*gen_event = SLAVE_PORT_GEN_EVENT_DOWN;
		} else if (MLX4_PORT_STATE_IB_EVENT_GID_INVALID ==
				event) {
			mlx4_set_slave_port_state(dev, slave, port,
						  SLAVE_PENDING_UP);
			*gen_event = SLAVE_PORT_GEN_EVENT_DOWN;
		}
		break;
	default:
		pr_err("%s: BUG!!! UNKNOWN state: slave:%d, port:%d\n",
		       __func__, slave, port);
		goto out;
	}
	ret = mlx4_get_slave_port_state(dev, slave, port);

out:
	spin_unlock_irqrestore(&ctx->lock, flags);
	return ret;
}

EXPORT_SYMBOL(set_and_calc_slave_port_state);

int mlx4_gen_slaves_port_mgt_ev(struct mlx4_dev *dev, u8 port, int attr)
{
	struct mlx4_eqe eqe;

	memset(&eqe, 0, sizeof eqe);

	eqe.type = MLX4_EVENT_TYPE_PORT_MNG_CHG_EVENT;
	eqe.subtype = MLX4_DEV_PMC_SUBTYPE_PORT_INFO;
	eqe.event.port_mgmt_change.port = port;
	eqe.event.port_mgmt_change.params.port_info.changed_attr =
		cpu_to_be32((u32) attr);

	slave_event(dev, ALL_SLAVES, &eqe);
	return 0;
}
EXPORT_SYMBOL(mlx4_gen_slaves_port_mgt_ev);

void mlx4_master_handle_slave_flr(struct work_struct *work)
{
	struct mlx4_mfunc_master_ctx *master =
		container_of(work, struct mlx4_mfunc_master_ctx,
			     slave_flr_event_work);
	struct mlx4_mfunc *mfunc =
		container_of(master, struct mlx4_mfunc, master);
	struct mlx4_priv *priv =
		container_of(mfunc, struct mlx4_priv, mfunc);
	struct mlx4_dev *dev = &priv->dev;
	struct mlx4_slave_state *slave_state = priv->mfunc.master.slave_state;
	int i;
	int err;
	unsigned long flags;

	mlx4_dbg(dev, "mlx4_handle_slave_flr\n");

	for (i = 0 ; i < dev->num_slaves; i++) {

		if (MLX4_COMM_CMD_FLR == slave_state[i].last_cmd) {
			mlx4_dbg(dev, "mlx4_handle_slave_flr: clean slave: %d\n",
				 i);

			mlx4_delete_all_resources_for_slave(dev, i);
			/*return the slave to running mode*/
			spin_lock_irqsave(&priv->mfunc.master.slave_state_lock, flags);
			slave_state[i].last_cmd = MLX4_COMM_CMD_RESET;
			slave_state[i].is_slave_going_down = 0;
			spin_unlock_irqrestore(&priv->mfunc.master.slave_state_lock, flags);
			/*notify the FW:*/
			err = mlx4_cmd(dev, 0, i, 0, MLX4_CMD_INFORM_FLR_DONE,
				       MLX4_CMD_TIME_CLASS_A, MLX4_CMD_WRAPPED);
			if (err)
				mlx4_warn(dev, "Failed to notify FW on FLR done (slave:%d)\n",
					  i);
		}
	}
}

static int mlx4_eq_int(struct mlx4_dev *dev, struct mlx4_eq *eq)
{
	struct mlx4_priv *priv = mlx4_priv(dev);
	struct mlx4_eqe *eqe;
	int cqn = -1;
	int eqes_found = 0;
	int set_ci = 0;
	int port;
	int slave = 0;
	int ret;
	u32 flr_slave;
	u8 update_slave_state;
	int i;
	enum slave_port_gen_event gen_event;
	unsigned long flags;
	struct mlx4_vport_state *s_info;
	int eqe_size = dev->caps.eqe_size;

	while ((eqe = next_eqe_sw(eq, dev->caps.eqe_factor, eqe_size))) {
		/*
		 * Make sure we read EQ entry contents after we've
		 * checked the ownership bit.
		 */
		rmb();

		switch (eqe->type) {
		case MLX4_EVENT_TYPE_COMP:
			cqn = be32_to_cpu(eqe->event.comp.cqn) & 0xffffff;
			mlx4_cq_completion(dev, cqn);
			break;

		case MLX4_EVENT_TYPE_PATH_MIG:
		case MLX4_EVENT_TYPE_COMM_EST:
		case MLX4_EVENT_TYPE_SQ_DRAINED:
		case MLX4_EVENT_TYPE_SRQ_QP_LAST_WQE:
		case MLX4_EVENT_TYPE_WQ_CATAS_ERROR:
		case MLX4_EVENT_TYPE_PATH_MIG_FAILED:
		case MLX4_EVENT_TYPE_WQ_INVAL_REQ_ERROR:
		case MLX4_EVENT_TYPE_WQ_ACCESS_ERROR:
			mlx4_dbg(dev, "event %d arrived\n", eqe->type);
			if (mlx4_is_master(dev)) {
				/* forward only to slave owning the QP */
				ret = mlx4_get_slave_from_resource_id(dev,
						RES_QP,
						be32_to_cpu(eqe->event.qp.qpn)
						& 0xffffff, &slave);
				if (ret && ret != -ENOENT) {
					mlx4_dbg(dev, "QP event %02x(%02x) on EQ %d at index %u: could not get slave id (%d)\n",
						 eqe->type, eqe->subtype,
						 eq->eqn, eq->cons_index, ret);
					break;
				}

				if (!ret && slave != dev->caps.function) {
					mlx4_slave_event(dev, slave, eqe);
					break;
				}

			}
			mlx4_qp_event(dev, be32_to_cpu(eqe->event.qp.qpn) &
				      0xffffff, eqe->type);
			break;

		case MLX4_EVENT_TYPE_SRQ_LIMIT:
			mlx4_dbg(dev, "%s: MLX4_EVENT_TYPE_SRQ_LIMIT\n",
				 __func__);
		case MLX4_EVENT_TYPE_SRQ_CATAS_ERROR:
			if (mlx4_is_master(dev)) {
				/* forward only to slave owning the SRQ */
				ret = mlx4_get_slave_from_resource_id(dev,
						RES_SRQ,
						be32_to_cpu(eqe->event.srq.srqn)
						& 0xffffff,
						&slave);
				if (ret && ret != -ENOENT) {
					mlx4_warn(dev, "SRQ event %02x(%02x) on EQ %d at index %u: could not get slave id (%d)\n",
						  eqe->type, eqe->subtype,
						  eq->eqn, eq->cons_index, ret);
					break;
				}
				mlx4_warn(dev, "%s: slave:%d, srq_no:0x%x, event: %02x(%02x)\n",
					  __func__, slave,
					  be32_to_cpu(eqe->event.srq.srqn),
					  eqe->type, eqe->subtype);

				if (!ret && slave != dev->caps.function) {
					mlx4_warn(dev, "%s: sending event %02x(%02x) to slave:%d\n",
						  __func__, eqe->type,
						  eqe->subtype, slave);
					mlx4_slave_event(dev, slave, eqe);
					break;
				}
			}
			mlx4_srq_event(dev, be32_to_cpu(eqe->event.srq.srqn) &
				       0xffffff, eqe->type);
			break;

		case MLX4_EVENT_TYPE_CMD:
			mlx4_cmd_event(dev,
				       be16_to_cpu(eqe->event.cmd.token),
				       eqe->event.cmd.status,
				       be64_to_cpu(eqe->event.cmd.out_param));
			break;

		case MLX4_EVENT_TYPE_PORT_CHANGE: {
			struct mlx4_slaves_pport slaves_port;
			port = be32_to_cpu(eqe->event.port_change.port) >> 28;
			slaves_port = mlx4_phys_to_slaves_pport(dev, port);
			if (eqe->subtype == MLX4_PORT_CHANGE_SUBTYPE_DOWN) {
				mlx4_dispatch_event(dev, MLX4_DEV_EVENT_PORT_DOWN,
						    port);
				mlx4_priv(dev)->sense.do_sense_port[port] = 1;
				if (!mlx4_is_master(dev))
					break;
				for (i = 0; i < dev->num_vfs + 1; i++) {
					if (!test_bit(i, slaves_port.slaves))
						continue;
					if (dev->caps.port_type[port] == MLX4_PORT_TYPE_ETH) {
						if (i == mlx4_master_func_num(dev))
							continue;
						mlx4_dbg(dev, "%s: Sending MLX4_PORT_CHANGE_SUBTYPE_DOWN to slave: %d, port:%d\n",
							 __func__, i, port);
						s_info = &priv->mfunc.master.vf_oper[slave].vport[port].state;
						if (IFLA_VF_LINK_STATE_AUTO == s_info->link_state) {
							eqe->event.port_change.port =
								cpu_to_be32(
								(be32_to_cpu(eqe->event.port_change.port) & 0xFFFFFFF)
								| (mlx4_phys_to_slave_port(dev, i, port) << 28));
							mlx4_slave_event(dev, i, eqe);
						}
					} else {  /* IB port */
						set_and_calc_slave_port_state(dev, i, port,
									      MLX4_PORT_STATE_DEV_EVENT_PORT_DOWN,
									      &gen_event);
						/*we can be in pending state, then do not send port_down event*/
						if (SLAVE_PORT_GEN_EVENT_DOWN ==  gen_event) {
							if (i == mlx4_master_func_num(dev))
								continue;
							mlx4_slave_event(dev, i, eqe);
						}
					}
				}
			} else {
				mlx4_dispatch_event(dev, MLX4_DEV_EVENT_PORT_UP, port);

				mlx4_priv(dev)->sense.do_sense_port[port] = 0;

				if (!mlx4_is_master(dev))
					break;
				if (dev->caps.port_type[port] == MLX4_PORT_TYPE_ETH)
					for (i = 0; i < dev->num_vfs + 1; i++) {
						if (!test_bit(i, slaves_port.slaves))
							continue;
						if (i == mlx4_master_func_num(dev))
							continue;
						s_info = &priv->mfunc.master.vf_oper[slave].vport[port].state;
						if (IFLA_VF_LINK_STATE_AUTO == s_info->link_state) {
							eqe->event.port_change.port =
								cpu_to_be32(
								(be32_to_cpu(eqe->event.port_change.port) & 0xFFFFFFF)
								| (mlx4_phys_to_slave_port(dev, i, port) << 28));
							mlx4_slave_event(dev, i, eqe);
						}
					}
				else /* IB port */
					/* port-up event will be sent to a slave when the
					 * slave's alias-guid is set. This is done in alias_GUID.c
					 */
					set_all_slave_state(dev, port, MLX4_DEV_EVENT_PORT_UP);
			}
			break;
		}

		case MLX4_EVENT_TYPE_CQ_ERROR:
			mlx4_warn(dev, "CQ %s on CQN %06x\n",
				  eqe->event.cq_err.syndrome == 1 ?
				  "overrun" : "access violation",
				  be32_to_cpu(eqe->event.cq_err.cqn) & 0xffffff);
			if (mlx4_is_master(dev)) {
				ret = mlx4_get_slave_from_resource_id(dev,
					RES_CQ,
					be32_to_cpu(eqe->event.cq_err.cqn)
					& 0xffffff, &slave);
				if (ret && ret != -ENOENT) {
					mlx4_dbg(dev, "CQ event %02x(%02x) on EQ %d at index %u: could not get slave id (%d)\n",
						 eqe->type, eqe->subtype,
						 eq->eqn, eq->cons_index, ret);
					break;
				}

				if (!ret && slave != dev->caps.function) {
					mlx4_slave_event(dev, slave, eqe);
					break;
				}
			}
			mlx4_cq_event(dev,
				      be32_to_cpu(eqe->event.cq_err.cqn)
				      & 0xffffff,
				      eqe->type);
			break;

		case MLX4_EVENT_TYPE_EQ_OVERFLOW:
			mlx4_warn(dev, "EQ overrun on EQN %d\n", eq->eqn);
			break;

		case MLX4_EVENT_TYPE_OP_REQUIRED:
			atomic_inc(&priv->opreq_count);
			/* FW commands can't be executed from interrupt context
			 * working in deferred task
			 */
			queue_work(mlx4_wq, &priv->opreq_task);
			break;

		case MLX4_EVENT_TYPE_COMM_CHANNEL:
			if (!mlx4_is_master(dev)) {
				mlx4_warn(dev, "Received comm channel event for non master device\n");
				break;
			}
			memcpy(&priv->mfunc.master.comm_arm_bit_vector,
			       eqe->event.comm_channel_arm.bit_vec,
			       sizeof eqe->event.comm_channel_arm.bit_vec);
			queue_work(priv->mfunc.master.comm_wq,
				   &priv->mfunc.master.comm_work);
			break;

		case MLX4_EVENT_TYPE_FLR_EVENT:
			flr_slave = be32_to_cpu(eqe->event.flr_event.slave_id);
			if (!mlx4_is_master(dev)) {
				mlx4_warn(dev, "Non-master function received FLR event\n");
				break;
			}

			mlx4_dbg(dev, "FLR event for slave: %d\n", flr_slave);

			if (flr_slave >= dev->num_slaves) {
				mlx4_warn(dev,
					  "Got FLR for unknown function: %d\n",
					  flr_slave);
				update_slave_state = 0;
			} else
				update_slave_state = 1;

			spin_lock_irqsave(&priv->mfunc.master.slave_state_lock, flags);
			if (update_slave_state) {
				priv->mfunc.master.slave_state[flr_slave].active = false;
				priv->mfunc.master.slave_state[flr_slave].last_cmd = MLX4_COMM_CMD_FLR;
				priv->mfunc.master.slave_state[flr_slave].is_slave_going_down = 1;
			}
			spin_unlock_irqrestore(&priv->mfunc.master.slave_state_lock, flags);
			queue_work(priv->mfunc.master.comm_wq,
				   &priv->mfunc.master.slave_flr_event_work);
			break;

		case MLX4_EVENT_TYPE_FATAL_WARNING:
			if (eqe->subtype == MLX4_FATAL_WARNING_SUBTYPE_WARMING) {
				if (mlx4_is_master(dev))
					for (i = 0; i < dev->num_slaves; i++) {
						mlx4_dbg(dev, "%s: Sending MLX4_FATAL_WARNING_SUBTYPE_WARMING to slave: %d\n",
							 __func__, i);
						if (i == dev->caps.function)
							continue;
						mlx4_slave_event(dev, i, eqe);
					}
				mlx4_err(dev, "Temperature Threshold was reached! Threshold: %d celsius degrees; Current Temperature: %d\n",
					 be16_to_cpu(eqe->event.warming.warning_threshold),
					 be16_to_cpu(eqe->event.warming.current_temperature));
			} else
				mlx4_warn(dev, "Unhandled event FATAL WARNING (%02x), subtype %02x on EQ %d at index %u. owner=%x, nent=0x%x, slave=%x, ownership=%s\n",
					  eqe->type, eqe->subtype, eq->eqn,
					  eq->cons_index, eqe->owner, eq->nent,
					  eqe->slave_id,
					  !!(eqe->owner & 0x80) ^
					  !!(eq->cons_index & eq->nent) ? "HW" : "SW");

			break;

		case MLX4_EVENT_TYPE_PORT_MNG_CHG_EVENT:
			mlx4_dispatch_event(dev, MLX4_DEV_EVENT_PORT_MGMT_CHANGE,
					    (unsigned long) eqe);
			break;

		case MLX4_EVENT_TYPE_EEC_CATAS_ERROR:
		case MLX4_EVENT_TYPE_ECC_DETECT:
		default:
			mlx4_warn(dev, "Unhandled event %02x(%02x) on EQ %d at index %u. owner=%x, nent=0x%x, slave=%x, ownership=%s\n",
				  eqe->type, eqe->subtype, eq->eqn,
				  eq->cons_index, eqe->owner, eq->nent,
				  eqe->slave_id,
				  !!(eqe->owner & 0x80) ^
				  !!(eq->cons_index & eq->nent) ? "HW" : "SW");
			break;
		};

		++eq->cons_index;
		eqes_found = 1;
		++set_ci;

		/*
		 * The HCA will think the queue has overflowed if we
		 * don't tell it we've been processing events.  We
		 * create our EQs with MLX4_NUM_SPARE_EQE extra
		 * entries, so we must update our consumer index at
		 * least that often.
		 */
		if (unlikely(set_ci >= MLX4_NUM_SPARE_EQE)) {
			eq_set_ci(eq, 0);
			set_ci = 0;
		}
	}

	eq_set_ci(eq, 1);

	/* cqn is 24bit wide but is initialized such that its higher bits
	 * are ones too. Thus, if we got any event, cqn's high bits should be off
	 * and we need to schedule the tasklet.
	 */
	if (!(cqn & ~0xffffff))
		tasklet_schedule(&eq->tasklet_ctx.task);

	return eqes_found;
}

static irqreturn_t mlx4_interrupt(int irq, void *dev_ptr)
{
	struct mlx4_dev *dev = dev_ptr;
	struct mlx4_priv *priv = mlx4_priv(dev);
	int work = 0;
	int i;

	writel(priv->eq_table.clr_mask, priv->eq_table.clr_int);

	for (i = 0; i < dev->caps.num_comp_vectors + 1; ++i)
		work |= mlx4_eq_int(dev, &priv->eq_table.eq[i]);

	return IRQ_RETVAL(work);
}

static irqreturn_t mlx4_msi_x_interrupt(int irq, void *eq_ptr)
{
	struct mlx4_eq  *eq  = eq_ptr;
	struct mlx4_dev *dev = eq->dev;

	mlx4_eq_int(dev, eq);

	/* MSI-X vectors always belong to us */
	return IRQ_HANDLED;
}

int mlx4_MAP_EQ_wrapper(struct mlx4_dev *dev, int slave,
			struct mlx4_vhcr *vhcr,
			struct mlx4_cmd_mailbox *inbox,
			struct mlx4_cmd_mailbox *outbox,
			struct mlx4_cmd_info *cmd)
{
	struct mlx4_priv *priv = mlx4_priv(dev);
	struct mlx4_slave_event_eq_info *event_eq =
		priv->mfunc.master.slave_state[slave].event_eq;
	u32 in_modifier = vhcr->in_modifier;
	u32 eqn = in_modifier & 0x3FF;
	u64 in_param =  vhcr->in_param;
	int err = 0;
	int i;

	if (slave == dev->caps.function)
		err = mlx4_cmd(dev, in_param, (in_modifier & 0x80000000) | eqn,
			       0, MLX4_CMD_MAP_EQ, MLX4_CMD_TIME_CLASS_B,
			       MLX4_CMD_NATIVE);
	if (!err)
		for (i = 0; i < MLX4_EVENT_TYPES_NUM; ++i)
			if (in_param & (1LL << i))
				event_eq[i].eqn = in_modifier >> 31 ? -1 : eqn;

	return err;
}

static int mlx4_MAP_EQ(struct mlx4_dev *dev, u64 event_mask, int unmap,
			int eq_num)
{
	return mlx4_cmd(dev, event_mask, (unmap << 31) | eq_num,
			0, MLX4_CMD_MAP_EQ, MLX4_CMD_TIME_CLASS_B,
			MLX4_CMD_WRAPPED);
}

static int mlx4_SW2HW_EQ(struct mlx4_dev *dev, struct mlx4_cmd_mailbox *mailbox,
			 int eq_num)
{
	return mlx4_cmd(dev, mailbox->dma, eq_num, 0,
			MLX4_CMD_SW2HW_EQ, MLX4_CMD_TIME_CLASS_A,
			MLX4_CMD_WRAPPED);
}

static int mlx4_HW2SW_EQ(struct mlx4_dev *dev, struct mlx4_cmd_mailbox *mailbox,
			 int eq_num)
{
	return mlx4_cmd_box(dev, 0, mailbox->dma, eq_num,
			    0, MLX4_CMD_HW2SW_EQ, MLX4_CMD_TIME_CLASS_A,
			    MLX4_CMD_WRAPPED);
}

static int mlx4_num_eq_uar(struct mlx4_dev *dev)
{
	/*
	 * Each UAR holds 4 EQ doorbells.  To figure out how many UARs
	 * we need to map, take the difference of highest index and
	 * the lowest index we'll use and add 1.
	 */
	return (dev->caps.num_comp_vectors + 1 + dev->caps.reserved_eqs +
		 dev->caps.comp_pool)/4 - dev->caps.reserved_eqs/4 + 1;
}

static void __iomem *mlx4_get_eq_uar(struct mlx4_dev *dev, struct mlx4_eq *eq)
{
	struct mlx4_priv *priv = mlx4_priv(dev);
	int index;

	index = eq->eqn / 4 - dev->caps.reserved_eqs / 4;

	if (!priv->eq_table.uar_map[index]) {
		priv->eq_table.uar_map[index] =
			ioremap(pci_resource_start(dev->pdev, 2) +
				((eq->eqn / 4) << PAGE_SHIFT),
				PAGE_SIZE);
		if (!priv->eq_table.uar_map[index]) {
			mlx4_err(dev, "Couldn't map EQ doorbell for EQN 0x%06x\n",
				 eq->eqn);
			return NULL;
		}
	}

	return priv->eq_table.uar_map[index] + 0x800 + 8 * (eq->eqn % 4);
}

static void mlx4_unmap_uar(struct mlx4_dev *dev)
{
	struct mlx4_priv *priv = mlx4_priv(dev);
	int i;

	for (i = 0; i < mlx4_num_eq_uar(dev); ++i)
		if (priv->eq_table.uar_map[i]) {
			iounmap(priv->eq_table.uar_map[i]);
			priv->eq_table.uar_map[i] = NULL;
		}
}

static int mlx4_create_eq(struct mlx4_dev *dev, int nent,
			  u8 intr, struct mlx4_eq *eq)
{
	struct mlx4_priv *priv = mlx4_priv(dev);
	struct mlx4_cmd_mailbox *mailbox;
	struct mlx4_eq_context *eq_context;
	int npages;
	u64 *dma_list = NULL;
	dma_addr_t t;
	u64 mtt_addr;
	int err = -ENOMEM;
	int i;

	eq->dev   = dev;
	eq->nent  = roundup_pow_of_two(max(nent, 2));
	/* CX3 is capable of extending the CQE/EQE from 32 to 64 bytes, with
	 * strides of 64B,128B and 256B.
	 */
	npages = PAGE_ALIGN(eq->nent * dev->caps.eqe_size) / PAGE_SIZE;

	eq->page_list = kmalloc(npages * sizeof *eq->page_list,
				GFP_KERNEL);
	if (!eq->page_list)
		goto err_out;

	for (i = 0; i < npages; ++i)
		eq->page_list[i].buf = NULL;

	dma_list = kmalloc(npages * sizeof *dma_list, GFP_KERNEL);
	if (!dma_list)
		goto err_out_free;

	mailbox = mlx4_alloc_cmd_mailbox(dev);
	if (IS_ERR(mailbox))
		goto err_out_free;
	eq_context = mailbox->buf;

	for (i = 0; i < npages; ++i) {
		eq->page_list[i].buf = dma_alloc_coherent(&dev->pdev->dev,
							  PAGE_SIZE, &t, GFP_KERNEL);
		if (!eq->page_list[i].buf)
			goto err_out_free_pages;

		dma_list[i] = t;
		eq->page_list[i].map = t;

		memset(eq->page_list[i].buf, 0, PAGE_SIZE);
	}

	eq->eqn = mlx4_bitmap_alloc(&priv->eq_table.bitmap);
	if (eq->eqn == -1)
		goto err_out_free_pages;

	eq->doorbell = mlx4_get_eq_uar(dev, eq);
	if (!eq->doorbell) {
		err = -ENOMEM;
		goto err_out_free_eq;
	}

	err = mlx4_mtt_init(dev, npages, PAGE_SHIFT, &eq->mtt);
	if (err)
		goto err_out_free_eq;

	err = mlx4_write_mtt(dev, &eq->mtt, 0, npages, dma_list);
	if (err)
		goto err_out_free_mtt;

	eq_context->flags	  = cpu_to_be32(MLX4_EQ_STATUS_OK   |
						MLX4_EQ_STATE_ARMED);
	eq_context->log_eq_size	  = ilog2(eq->nent);
	eq_context->intr	  = intr;
	eq_context->log_page_size = PAGE_SHIFT - MLX4_ICM_PAGE_SHIFT;

	mtt_addr = mlx4_mtt_addr(dev, &eq->mtt);
	eq_context->mtt_base_addr_h = mtt_addr >> 32;
	eq_context->mtt_base_addr_l = cpu_to_be32(mtt_addr & 0xffffffff);

	err = mlx4_SW2HW_EQ(dev, mailbox, eq->eqn);
	if (err) {
		mlx4_warn(dev, "SW2HW_EQ failed (%d)\n", err);
		goto err_out_free_mtt;
	}

	kfree(dma_list);
	mlx4_free_cmd_mailbox(dev, mailbox);

	eq->cons_index = 0;

	INIT_LIST_HEAD(&eq->tasklet_ctx.list);
	INIT_LIST_HEAD(&eq->tasklet_ctx.process_list);
	spin_lock_init(&eq->tasklet_ctx.lock);
	tasklet_init(&eq->tasklet_ctx.task, mlx4_cq_tasklet_cb,
		     (unsigned long)&eq->tasklet_ctx);

	return err;

err_out_free_mtt:
	mlx4_mtt_cleanup(dev, &eq->mtt);

err_out_free_eq:
	mlx4_bitmap_free(&priv->eq_table.bitmap, eq->eqn, MLX4_USE_RR);

err_out_free_pages:
	for (i = 0; i < npages; ++i)
		if (eq->page_list[i].buf)
			dma_free_coherent(&dev->pdev->dev, PAGE_SIZE,
					  eq->page_list[i].buf,
					  eq->page_list[i].map);

	mlx4_free_cmd_mailbox(dev, mailbox);

err_out_free:
	kfree(eq->page_list);
	kfree(dma_list);

err_out:
	return err;
}

static void mlx4_free_eq(struct mlx4_dev *dev,
			 struct mlx4_eq *eq)
{
	struct mlx4_priv *priv = mlx4_priv(dev);
	struct mlx4_cmd_mailbox *mailbox;
	int err;
	int i;
	/* CX3 is capable of extending the CQE/EQE from 32 to 64 bytes, with
	 * strides of 64B,128B and 256B
	 */
	int npages = PAGE_ALIGN(dev->caps.eqe_size  * eq->nent) / PAGE_SIZE;

	mailbox = mlx4_alloc_cmd_mailbox(dev);
	if (IS_ERR(mailbox))
		return;

	err = mlx4_HW2SW_EQ(dev, mailbox, eq->eqn);
	if (err)
		mlx4_warn(dev, "HW2SW_EQ failed (%d)\n", err);

	if (0) {
		mlx4_dbg(dev, "Dumping EQ context %02x:\n", eq->eqn);
		for (i = 0; i < sizeof (struct mlx4_eq_context) / 4; ++i) {
			if (i % 4 == 0)
				pr_cont("[%02x] ", i * 4);
			pr_cont(" %08x", be32_to_cpup(mailbox->buf + i * 4));
			if ((i + 1) % 4 == 0)
				pr_cont("\n");
		}
	}
	synchronize_irq(eq->irq);
<<<<<<< HEAD
=======
	tasklet_disable(&eq->tasklet_ctx.task);
>>>>>>> 2dbfca5a

	mlx4_mtt_cleanup(dev, &eq->mtt);
	for (i = 0; i < npages; ++i)
		dma_free_coherent(&dev->pdev->dev, PAGE_SIZE,
				    eq->page_list[i].buf,
				    eq->page_list[i].map);

	kfree(eq->page_list);
	mlx4_bitmap_free(&priv->eq_table.bitmap, eq->eqn, MLX4_USE_RR);
	mlx4_free_cmd_mailbox(dev, mailbox);
}

static void mlx4_free_irqs(struct mlx4_dev *dev)
{
	struct mlx4_eq_table *eq_table = &mlx4_priv(dev)->eq_table;
	struct mlx4_priv *priv = mlx4_priv(dev);
	int	i, vec;

	if (eq_table->have_irq)
		free_irq(dev->pdev->irq, dev);

	for (i = 0; i < dev->caps.num_comp_vectors + 1; ++i)
		if (eq_table->eq[i].have_irq) {
			free_irq(eq_table->eq[i].irq, eq_table->eq + i);
			eq_table->eq[i].have_irq = 0;
		}

	for (i = 0; i < dev->caps.comp_pool; i++) {
		/*
		 * Freeing the assigned irq's
		 * all bits should be 0, but we need to validate
		 */
		if (priv->msix_ctl.pool_bm & 1ULL << i) {
			/* NO need protecting*/
			vec = dev->caps.num_comp_vectors + 1 + i;
			free_irq(priv->eq_table.eq[vec].irq,
				 &priv->eq_table.eq[vec]);
		}
	}


	kfree(eq_table->irq_names);
}

static int mlx4_map_clr_int(struct mlx4_dev *dev)
{
	struct mlx4_priv *priv = mlx4_priv(dev);

	priv->clr_base = ioremap(pci_resource_start(dev->pdev, priv->fw.clr_int_bar) +
				 priv->fw.clr_int_base, MLX4_CLR_INT_SIZE);
	if (!priv->clr_base) {
		mlx4_err(dev, "Couldn't map interrupt clear register, aborting\n");
		return -ENOMEM;
	}

	return 0;
}

static void mlx4_unmap_clr_int(struct mlx4_dev *dev)
{
	struct mlx4_priv *priv = mlx4_priv(dev);

	iounmap(priv->clr_base);
}

int mlx4_alloc_eq_table(struct mlx4_dev *dev)
{
	struct mlx4_priv *priv = mlx4_priv(dev);

	priv->eq_table.eq = kcalloc(dev->caps.num_eqs - dev->caps.reserved_eqs,
				    sizeof *priv->eq_table.eq, GFP_KERNEL);
	if (!priv->eq_table.eq)
		return -ENOMEM;

	return 0;
}

void mlx4_free_eq_table(struct mlx4_dev *dev)
{
	kfree(mlx4_priv(dev)->eq_table.eq);
}

int mlx4_init_eq_table(struct mlx4_dev *dev)
{
	struct mlx4_priv *priv = mlx4_priv(dev);
	int err;
	int i;

	priv->eq_table.uar_map = kcalloc(mlx4_num_eq_uar(dev),
					 sizeof *priv->eq_table.uar_map,
					 GFP_KERNEL);
	if (!priv->eq_table.uar_map) {
		err = -ENOMEM;
		goto err_out_free;
	}

	err = mlx4_bitmap_init(&priv->eq_table.bitmap,
			       roundup_pow_of_two(dev->caps.num_eqs),
			       dev->caps.num_eqs - 1,
			       dev->caps.reserved_eqs,
			       roundup_pow_of_two(dev->caps.num_eqs) -
			       dev->caps.num_eqs);
	if (err)
		goto err_out_free;

	for (i = 0; i < mlx4_num_eq_uar(dev); ++i)
		priv->eq_table.uar_map[i] = NULL;

	if (!mlx4_is_slave(dev)) {
		err = mlx4_map_clr_int(dev);
		if (err)
			goto err_out_bitmap;

		priv->eq_table.clr_mask =
			swab32(1 << (priv->eq_table.inta_pin & 31));
		priv->eq_table.clr_int  = priv->clr_base +
			(priv->eq_table.inta_pin < 32 ? 4 : 0);
	}

	priv->eq_table.irq_names =
		kmalloc(MLX4_IRQNAME_SIZE * (dev->caps.num_comp_vectors + 1 +
					     dev->caps.comp_pool),
			GFP_KERNEL);
	if (!priv->eq_table.irq_names) {
		err = -ENOMEM;
		goto err_out_bitmap;
	}

	for (i = 0; i < dev->caps.num_comp_vectors; ++i) {
		err = mlx4_create_eq(dev, dev->caps.num_cqs -
					  dev->caps.reserved_cqs +
					  MLX4_NUM_SPARE_EQE,
				     (dev->flags & MLX4_FLAG_MSI_X) ? i : 0,
				     &priv->eq_table.eq[i]);
		if (err) {
			--i;
			goto err_out_unmap;
		}
	}

	err = mlx4_create_eq(dev, MLX4_NUM_ASYNC_EQE + MLX4_NUM_SPARE_EQE,
			     (dev->flags & MLX4_FLAG_MSI_X) ? dev->caps.num_comp_vectors : 0,
			     &priv->eq_table.eq[dev->caps.num_comp_vectors]);
	if (err)
		goto err_out_comp;

	/*if additional completion vectors poolsize is 0 this loop will not run*/
	for (i = dev->caps.num_comp_vectors + 1;
	      i < dev->caps.num_comp_vectors + dev->caps.comp_pool + 1; ++i) {

		err = mlx4_create_eq(dev, dev->caps.num_cqs -
					  dev->caps.reserved_cqs +
					  MLX4_NUM_SPARE_EQE,
				     (dev->flags & MLX4_FLAG_MSI_X) ? i : 0,
				     &priv->eq_table.eq[i]);
		if (err) {
			--i;
			goto err_out_unmap;
		}
	}


	if (dev->flags & MLX4_FLAG_MSI_X) {
		const char *eq_name;

		for (i = 0; i < dev->caps.num_comp_vectors + 1; ++i) {
			if (i < dev->caps.num_comp_vectors) {
				snprintf(priv->eq_table.irq_names +
					 i * MLX4_IRQNAME_SIZE,
					 MLX4_IRQNAME_SIZE,
					 "mlx4-comp-%d@pci:%s", i,
					 pci_name(dev->pdev));
			} else {
				snprintf(priv->eq_table.irq_names +
					 i * MLX4_IRQNAME_SIZE,
					 MLX4_IRQNAME_SIZE,
					 "mlx4-async@pci:%s",
					 pci_name(dev->pdev));
			}

			eq_name = priv->eq_table.irq_names +
				  i * MLX4_IRQNAME_SIZE;
			err = request_irq(priv->eq_table.eq[i].irq,
					  mlx4_msi_x_interrupt, 0, eq_name,
					  priv->eq_table.eq + i);
			if (err)
				goto err_out_async;

			priv->eq_table.eq[i].have_irq = 1;
		}
	} else {
		snprintf(priv->eq_table.irq_names,
			 MLX4_IRQNAME_SIZE,
			 DRV_NAME "@pci:%s",
			 pci_name(dev->pdev));
		err = request_irq(dev->pdev->irq, mlx4_interrupt,
				  IRQF_SHARED, priv->eq_table.irq_names, dev);
		if (err)
			goto err_out_async;

		priv->eq_table.have_irq = 1;
	}

	err = mlx4_MAP_EQ(dev, get_async_ev_mask(dev), 0,
			  priv->eq_table.eq[dev->caps.num_comp_vectors].eqn);
	if (err)
		mlx4_warn(dev, "MAP_EQ for async EQ %d failed (%d)\n",
			   priv->eq_table.eq[dev->caps.num_comp_vectors].eqn, err);

	for (i = 0; i < dev->caps.num_comp_vectors + 1; ++i)
		eq_set_ci(&priv->eq_table.eq[i], 1);

	return 0;

err_out_async:
	mlx4_free_eq(dev, &priv->eq_table.eq[dev->caps.num_comp_vectors]);

err_out_comp:
	i = dev->caps.num_comp_vectors - 1;

err_out_unmap:
	while (i >= 0) {
		mlx4_free_eq(dev, &priv->eq_table.eq[i]);
		--i;
	}
	if (!mlx4_is_slave(dev))
		mlx4_unmap_clr_int(dev);
	mlx4_free_irqs(dev);

err_out_bitmap:
	mlx4_unmap_uar(dev);
	mlx4_bitmap_cleanup(&priv->eq_table.bitmap);

err_out_free:
	kfree(priv->eq_table.uar_map);

	return err;
}

void mlx4_cleanup_eq_table(struct mlx4_dev *dev)
{
	struct mlx4_priv *priv = mlx4_priv(dev);
	int i;

	mlx4_MAP_EQ(dev, get_async_ev_mask(dev), 1,
		    priv->eq_table.eq[dev->caps.num_comp_vectors].eqn);

	mlx4_free_irqs(dev);

	for (i = 0; i < dev->caps.num_comp_vectors + dev->caps.comp_pool + 1; ++i)
		mlx4_free_eq(dev, &priv->eq_table.eq[i]);

	if (!mlx4_is_slave(dev))
		mlx4_unmap_clr_int(dev);

	mlx4_unmap_uar(dev);
	mlx4_bitmap_cleanup(&priv->eq_table.bitmap);

	kfree(priv->eq_table.uar_map);
}

/* A test that verifies that we can accept interrupts on all
 * the irq vectors of the device.
 * Interrupts are checked using the NOP command.
 */
int mlx4_test_interrupts(struct mlx4_dev *dev)
{
	struct mlx4_priv *priv = mlx4_priv(dev);
	int i;
	int err;

	err = mlx4_NOP(dev);
	/* When not in MSI_X, there is only one irq to check */
	if (!(dev->flags & MLX4_FLAG_MSI_X) || mlx4_is_slave(dev))
		return err;

	/* A loop over all completion vectors, for each vector we will check
	 * whether it works by mapping command completions to that vector
	 * and performing a NOP command
	 */
	for(i = 0; !err && (i < dev->caps.num_comp_vectors); ++i) {
		/* Temporary use polling for command completions */
		mlx4_cmd_use_polling(dev);

		/* Map the new eq to handle all asynchronous events */
		err = mlx4_MAP_EQ(dev, get_async_ev_mask(dev), 0,
				  priv->eq_table.eq[i].eqn);
		if (err) {
			mlx4_warn(dev, "Failed mapping eq for interrupt test\n");
			mlx4_cmd_use_events(dev);
			break;
		}

		/* Go back to using events */
		mlx4_cmd_use_events(dev);
		err = mlx4_NOP(dev);
	}

	/* Return to default */
	mlx4_MAP_EQ(dev, get_async_ev_mask(dev), 0,
		    priv->eq_table.eq[dev->caps.num_comp_vectors].eqn);
	return err;
}
EXPORT_SYMBOL(mlx4_test_interrupts);

int mlx4_assign_eq(struct mlx4_dev *dev, char *name, struct cpu_rmap *rmap,
		   int *vector)
{

	struct mlx4_priv *priv = mlx4_priv(dev);
	int vec = 0, err = 0, i;

	mutex_lock(&priv->msix_ctl.pool_lock);
	for (i = 0; !vec && i < dev->caps.comp_pool; i++) {
		if (~priv->msix_ctl.pool_bm & 1ULL << i) {
			priv->msix_ctl.pool_bm |= 1ULL << i;
			vec = dev->caps.num_comp_vectors + 1 + i;
			snprintf(priv->eq_table.irq_names +
					vec * MLX4_IRQNAME_SIZE,
					MLX4_IRQNAME_SIZE, "%s", name);
#ifdef CONFIG_RFS_ACCEL
			if (rmap) {
				err = irq_cpu_rmap_add(rmap,
						       priv->eq_table.eq[vec].irq);
				if (err)
					mlx4_warn(dev, "Failed adding irq rmap\n");
			}
#endif
			err = request_irq(priv->eq_table.eq[vec].irq,
					  mlx4_msi_x_interrupt, 0,
					  &priv->eq_table.irq_names[vec<<5],
					  priv->eq_table.eq + vec);
			if (err) {
				/*zero out bit by fliping it*/
				priv->msix_ctl.pool_bm ^= 1 << i;
				vec = 0;
				continue;
				/*we dont want to break here*/
			}

			eq_set_ci(&priv->eq_table.eq[vec], 1);
		}
	}
	mutex_unlock(&priv->msix_ctl.pool_lock);

	if (vec) {
		*vector = vec;
	} else {
		*vector = 0;
		err = (i == dev->caps.comp_pool) ? -ENOSPC : err;
	}
	return err;
}
EXPORT_SYMBOL(mlx4_assign_eq);

int mlx4_eq_get_irq(struct mlx4_dev *dev, int vec)
{
	struct mlx4_priv *priv = mlx4_priv(dev);

	return priv->eq_table.eq[vec].irq;
}
EXPORT_SYMBOL(mlx4_eq_get_irq);

void mlx4_release_eq(struct mlx4_dev *dev, int vec)
{
	struct mlx4_priv *priv = mlx4_priv(dev);
	/*bm index*/
	int i = vec - dev->caps.num_comp_vectors - 1;

	if (likely(i >= 0)) {
		/*sanity check , making sure were not trying to free irq's
		  Belonging to a legacy EQ*/
		mutex_lock(&priv->msix_ctl.pool_lock);
		if (priv->msix_ctl.pool_bm & 1ULL << i) {
			free_irq(priv->eq_table.eq[vec].irq,
				 &priv->eq_table.eq[vec]);
			priv->msix_ctl.pool_bm &= ~(1ULL << i);
		}
		mutex_unlock(&priv->msix_ctl.pool_lock);
	}

}
EXPORT_SYMBOL(mlx4_release_eq);
<|MERGE_RESOLUTION|>--- conflicted
+++ resolved
@@ -1040,10 +1040,7 @@
 		}
 	}
 	synchronize_irq(eq->irq);
-<<<<<<< HEAD
-=======
 	tasklet_disable(&eq->tasklet_ctx.task);
->>>>>>> 2dbfca5a
 
 	mlx4_mtt_cleanup(dev, &eq->mtt);
 	for (i = 0; i < npages; ++i)
