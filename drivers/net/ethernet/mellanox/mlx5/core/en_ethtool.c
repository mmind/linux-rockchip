/*
 * Copyright (c) 2015, Mellanox Technologies. All rights reserved.
 *
 * This software is available to you under a choice of one of two
 * licenses.  You may choose to be licensed under the terms of the GNU
 * General Public License (GPL) Version 2, available from the file
 * COPYING in the main directory of this source tree, or the
 * OpenIB.org BSD license below:
 *
 *     Redistribution and use in source and binary forms, with or
 *     without modification, are permitted provided that the following
 *     conditions are met:
 *
 *      - Redistributions of source code must retain the above
 *        copyright notice, this list of conditions and the following
 *        disclaimer.
 *
 *      - Redistributions in binary form must reproduce the above
 *        copyright notice, this list of conditions and the following
 *        disclaimer in the documentation and/or other materials
 *        provided with the distribution.
 *
 * THE SOFTWARE IS PROVIDED "AS IS", WITHOUT WARRANTY OF ANY KIND,
 * EXPRESS OR IMPLIED, INCLUDING BUT NOT LIMITED TO THE WARRANTIES OF
 * MERCHANTABILITY, FITNESS FOR A PARTICULAR PURPOSE AND
 * NONINFRINGEMENT. IN NO EVENT SHALL THE AUTHORS OR COPYRIGHT HOLDERS
 * BE LIABLE FOR ANY CLAIM, DAMAGES OR OTHER LIABILITY, WHETHER IN AN
 * ACTION OF CONTRACT, TORT OR OTHERWISE, ARISING FROM, OUT OF OR IN
 * CONNECTION WITH THE SOFTWARE OR THE USE OR OTHER DEALINGS IN THE
 * SOFTWARE.
 */

#include "en.h"

static void mlx5e_get_drvinfo(struct net_device *dev,
			      struct ethtool_drvinfo *drvinfo)
{
	struct mlx5e_priv *priv = netdev_priv(dev);
	struct mlx5_core_dev *mdev = priv->mdev;

	strlcpy(drvinfo->driver, DRIVER_NAME, sizeof(drvinfo->driver));
	strlcpy(drvinfo->version, DRIVER_VERSION " (" DRIVER_RELDATE ")",
		sizeof(drvinfo->version));
	snprintf(drvinfo->fw_version, sizeof(drvinfo->fw_version),
		 "%d.%d.%d",
		 fw_rev_maj(mdev), fw_rev_min(mdev), fw_rev_sub(mdev));
	strlcpy(drvinfo->bus_info, pci_name(mdev->pdev),
		sizeof(drvinfo->bus_info));
}

static const struct {
	u32 supported;
	u32 advertised;
	u32 speed;
} ptys2ethtool_table[MLX5E_LINK_MODES_NUMBER] = {
	[MLX5E_1000BASE_CX_SGMII] = {
		.supported  = SUPPORTED_1000baseKX_Full,
		.advertised = ADVERTISED_1000baseKX_Full,
		.speed      = 1000,
	},
	[MLX5E_1000BASE_KX] = {
		.supported  = SUPPORTED_1000baseKX_Full,
		.advertised = ADVERTISED_1000baseKX_Full,
		.speed      = 1000,
	},
	[MLX5E_10GBASE_CX4] = {
		.supported  = SUPPORTED_10000baseKX4_Full,
		.advertised = ADVERTISED_10000baseKX4_Full,
		.speed      = 10000,
	},
	[MLX5E_10GBASE_KX4] = {
		.supported  = SUPPORTED_10000baseKX4_Full,
		.advertised = ADVERTISED_10000baseKX4_Full,
		.speed      = 10000,
	},
	[MLX5E_10GBASE_KR] = {
		.supported  = SUPPORTED_10000baseKR_Full,
		.advertised = ADVERTISED_10000baseKR_Full,
		.speed      = 10000,
	},
	[MLX5E_20GBASE_KR2] = {
		.supported  = SUPPORTED_20000baseKR2_Full,
		.advertised = ADVERTISED_20000baseKR2_Full,
		.speed      = 20000,
	},
	[MLX5E_40GBASE_CR4] = {
		.supported  = SUPPORTED_40000baseCR4_Full,
		.advertised = ADVERTISED_40000baseCR4_Full,
		.speed      = 40000,
	},
	[MLX5E_40GBASE_KR4] = {
		.supported  = SUPPORTED_40000baseKR4_Full,
		.advertised = ADVERTISED_40000baseKR4_Full,
		.speed      = 40000,
	},
	[MLX5E_56GBASE_R4] = {
		.supported  = SUPPORTED_56000baseKR4_Full,
		.advertised = ADVERTISED_56000baseKR4_Full,
		.speed      = 56000,
	},
	[MLX5E_10GBASE_CR] = {
		.supported  = SUPPORTED_10000baseKR_Full,
		.advertised = ADVERTISED_10000baseKR_Full,
		.speed      = 10000,
	},
	[MLX5E_10GBASE_SR] = {
		.supported  = SUPPORTED_10000baseKR_Full,
		.advertised = ADVERTISED_10000baseKR_Full,
		.speed      = 10000,
	},
	[MLX5E_10GBASE_ER] = {
		.supported  = SUPPORTED_10000baseKR_Full,
		.advertised = ADVERTISED_10000baseKR_Full,
		.speed      = 10000,
	},
	[MLX5E_40GBASE_SR4] = {
		.supported  = SUPPORTED_40000baseSR4_Full,
		.advertised = ADVERTISED_40000baseSR4_Full,
		.speed      = 40000,
	},
	[MLX5E_40GBASE_LR4] = {
		.supported  = SUPPORTED_40000baseLR4_Full,
		.advertised = ADVERTISED_40000baseLR4_Full,
		.speed      = 40000,
	},
	[MLX5E_100GBASE_CR4] = {
		.speed      = 100000,
	},
	[MLX5E_100GBASE_SR4] = {
		.speed      = 100000,
	},
	[MLX5E_100GBASE_KR4] = {
		.speed      = 100000,
	},
	[MLX5E_100GBASE_LR4] = {
		.speed      = 100000,
	},
	[MLX5E_100BASE_TX]   = {
		.speed      = 100,
	},
	[MLX5E_100BASE_T]    = {
		.supported  = SUPPORTED_100baseT_Full,
		.advertised = ADVERTISED_100baseT_Full,
		.speed      = 100,
	},
	[MLX5E_10GBASE_T]    = {
		.supported  = SUPPORTED_10000baseT_Full,
		.advertised = ADVERTISED_10000baseT_Full,
		.speed      = 1000,
	},
	[MLX5E_25GBASE_CR]   = {
		.speed      = 25000,
	},
	[MLX5E_25GBASE_KR]   = {
		.speed      = 25000,
	},
	[MLX5E_25GBASE_SR]   = {
		.speed      = 25000,
	},
	[MLX5E_50GBASE_CR2]  = {
		.speed      = 50000,
	},
	[MLX5E_50GBASE_KR2]  = {
		.speed      = 50000,
	},
};

static int mlx5e_get_sset_count(struct net_device *dev, int sset)
{
	struct mlx5e_priv *priv = netdev_priv(dev);

	switch (sset) {
	case ETH_SS_STATS:
		return NUM_VPORT_COUNTERS + NUM_PPORT_COUNTERS +
		       priv->params.num_channels * NUM_RQ_STATS +
		       priv->params.num_channels * priv->params.num_tc *
						   NUM_SQ_STATS;
	/* fallthrough */
	default:
		return -EOPNOTSUPP;
	}
}

static void mlx5e_get_strings(struct net_device *dev,
			      uint32_t stringset, uint8_t *data)
{
	int i, j, tc, idx = 0;
	struct mlx5e_priv *priv = netdev_priv(dev);

	switch (stringset) {
	case ETH_SS_PRIV_FLAGS:
		break;

	case ETH_SS_TEST:
		break;

	case ETH_SS_STATS:
		/* VPORT counters */
		for (i = 0; i < NUM_VPORT_COUNTERS; i++)
			strcpy(data + (idx++) * ETH_GSTRING_LEN,
			       vport_strings[i]);

		/* PPORT counters */
		for (i = 0; i < NUM_PPORT_COUNTERS; i++)
			strcpy(data + (idx++) * ETH_GSTRING_LEN,
			       pport_strings[i]);

		/* per channel counters */
		for (i = 0; i < priv->params.num_channels; i++)
			for (j = 0; j < NUM_RQ_STATS; j++)
				sprintf(data + (idx++) * ETH_GSTRING_LEN,
					"rx%d_%s", i, rq_stats_strings[j]);

		for (i = 0; i < priv->params.num_channels; i++)
			for (tc = 0; tc < priv->params.num_tc; tc++)
				for (j = 0; j < NUM_SQ_STATS; j++)
					sprintf(data +
						(idx++) * ETH_GSTRING_LEN,
						"tx%d_%d_%s", i, tc,
						sq_stats_strings[j]);
		break;
	}
}

static void mlx5e_get_ethtool_stats(struct net_device *dev,
				    struct ethtool_stats *stats, u64 *data)
{
	struct mlx5e_priv *priv = netdev_priv(dev);
	int i, j, tc, idx = 0;

	if (!data)
		return;

	mutex_lock(&priv->state_lock);
	if (test_bit(MLX5E_STATE_OPENED, &priv->state))
		mlx5e_update_stats(priv);
	mutex_unlock(&priv->state_lock);

	for (i = 0; i < NUM_VPORT_COUNTERS; i++)
		data[idx++] = ((u64 *)&priv->stats.vport)[i];

	for (i = 0; i < NUM_PPORT_COUNTERS; i++)
		data[idx++] = be64_to_cpu(((__be64 *)&priv->stats.pport)[i]);

	/* per channel counters */
	for (i = 0; i < priv->params.num_channels; i++)
		for (j = 0; j < NUM_RQ_STATS; j++)
			data[idx++] = !test_bit(MLX5E_STATE_OPENED,
						&priv->state) ? 0 :
				       ((u64 *)&priv->channel[i]->rq.stats)[j];

	for (i = 0; i < priv->params.num_channels; i++)
		for (tc = 0; tc < priv->params.num_tc; tc++)
			for (j = 0; j < NUM_SQ_STATS; j++)
				data[idx++] = !test_bit(MLX5E_STATE_OPENED,
							&priv->state) ? 0 :
				((u64 *)&priv->channel[i]->sq[tc].stats)[j];
}

static void mlx5e_get_ringparam(struct net_device *dev,
				struct ethtool_ringparam *param)
{
	struct mlx5e_priv *priv = netdev_priv(dev);

	param->rx_max_pending = 1 << MLX5E_PARAMS_MAXIMUM_LOG_RQ_SIZE;
	param->tx_max_pending = 1 << MLX5E_PARAMS_MAXIMUM_LOG_SQ_SIZE;
	param->rx_pending     = 1 << priv->params.log_rq_size;
	param->tx_pending     = 1 << priv->params.log_sq_size;
}

static int mlx5e_set_ringparam(struct net_device *dev,
			       struct ethtool_ringparam *param)
{
	struct mlx5e_priv *priv = netdev_priv(dev);
	bool was_opened;
	u16 min_rx_wqes;
	u8 log_rq_size;
	u8 log_sq_size;
	int err = 0;

	if (param->rx_jumbo_pending) {
		netdev_info(dev, "%s: rx_jumbo_pending not supported\n",
			    __func__);
		return -EINVAL;
	}
	if (param->rx_mini_pending) {
		netdev_info(dev, "%s: rx_mini_pending not supported\n",
			    __func__);
		return -EINVAL;
	}
	if (param->rx_pending < (1 << MLX5E_PARAMS_MINIMUM_LOG_RQ_SIZE)) {
		netdev_info(dev, "%s: rx_pending (%d) < min (%d)\n",
			    __func__, param->rx_pending,
			    1 << MLX5E_PARAMS_MINIMUM_LOG_RQ_SIZE);
		return -EINVAL;
	}
	if (param->rx_pending > (1 << MLX5E_PARAMS_MAXIMUM_LOG_RQ_SIZE)) {
		netdev_info(dev, "%s: rx_pending (%d) > max (%d)\n",
			    __func__, param->rx_pending,
			    1 << MLX5E_PARAMS_MAXIMUM_LOG_RQ_SIZE);
		return -EINVAL;
	}
	if (param->tx_pending < (1 << MLX5E_PARAMS_MINIMUM_LOG_SQ_SIZE)) {
		netdev_info(dev, "%s: tx_pending (%d) < min (%d)\n",
			    __func__, param->tx_pending,
			    1 << MLX5E_PARAMS_MINIMUM_LOG_SQ_SIZE);
		return -EINVAL;
	}
	if (param->tx_pending > (1 << MLX5E_PARAMS_MAXIMUM_LOG_SQ_SIZE)) {
		netdev_info(dev, "%s: tx_pending (%d) > max (%d)\n",
			    __func__, param->tx_pending,
			    1 << MLX5E_PARAMS_MAXIMUM_LOG_SQ_SIZE);
		return -EINVAL;
	}

	log_rq_size = order_base_2(param->rx_pending);
	log_sq_size = order_base_2(param->tx_pending);
	min_rx_wqes = min_t(u16, param->rx_pending - 1,
			    MLX5E_PARAMS_DEFAULT_MIN_RX_WQES);

	if (log_rq_size == priv->params.log_rq_size &&
	    log_sq_size == priv->params.log_sq_size &&
	    min_rx_wqes == priv->params.min_rx_wqes)
		return 0;

	mutex_lock(&priv->state_lock);

	was_opened = test_bit(MLX5E_STATE_OPENED, &priv->state);
	if (was_opened)
		mlx5e_close_locked(dev);

	priv->params.log_rq_size = log_rq_size;
	priv->params.log_sq_size = log_sq_size;
	priv->params.min_rx_wqes = min_rx_wqes;

	if (was_opened)
		err = mlx5e_open_locked(dev);

	mutex_unlock(&priv->state_lock);

	return err;
}

static void mlx5e_get_channels(struct net_device *dev,
			       struct ethtool_channels *ch)
{
	struct mlx5e_priv *priv = netdev_priv(dev);
	int ncv = priv->mdev->priv.eq_table.num_comp_vectors;

	ch->max_combined   = ncv;
	ch->combined_count = priv->params.num_channels;
}

static int mlx5e_set_channels(struct net_device *dev,
			      struct ethtool_channels *ch)
{
	struct mlx5e_priv *priv = netdev_priv(dev);
	int ncv = priv->mdev->priv.eq_table.num_comp_vectors;
	unsigned int count = ch->combined_count;
	bool was_opened;
	int err = 0;

	if (!count) {
		netdev_info(dev, "%s: combined_count=0 not supported\n",
			    __func__);
		return -EINVAL;
	}
	if (ch->rx_count || ch->tx_count) {
		netdev_info(dev, "%s: separate rx/tx count not supported\n",
			    __func__);
		return -EINVAL;
	}
	if (count > ncv) {
		netdev_info(dev, "%s: count (%d) > max (%d)\n",
			    __func__, count, ncv);
		return -EINVAL;
	}

	if (priv->params.num_channels == count)
		return 0;

	mutex_lock(&priv->state_lock);

	was_opened = test_bit(MLX5E_STATE_OPENED, &priv->state);
	if (was_opened)
		mlx5e_close_locked(dev);

	priv->params.num_channels = count;

	if (was_opened)
		err = mlx5e_open_locked(dev);

	mutex_unlock(&priv->state_lock);

	return err;
}

static int mlx5e_get_coalesce(struct net_device *netdev,
			      struct ethtool_coalesce *coal)
{
	struct mlx5e_priv *priv = netdev_priv(netdev);

	coal->rx_coalesce_usecs       = priv->params.rx_cq_moderation_usec;
	coal->rx_max_coalesced_frames = priv->params.rx_cq_moderation_pkts;
	coal->tx_coalesce_usecs       = priv->params.tx_cq_moderation_usec;
	coal->tx_max_coalesced_frames = priv->params.tx_cq_moderation_pkts;

	return 0;
}

static int mlx5e_set_coalesce(struct net_device *netdev,
			      struct ethtool_coalesce *coal)
{
	struct mlx5e_priv *priv    = netdev_priv(netdev);
	struct mlx5_core_dev *mdev = priv->mdev;
	struct mlx5e_channel *c;
	int tc;
	int i;

	priv->params.tx_cq_moderation_usec = coal->tx_coalesce_usecs;
	priv->params.tx_cq_moderation_pkts = coal->tx_max_coalesced_frames;
	priv->params.rx_cq_moderation_usec = coal->rx_coalesce_usecs;
	priv->params.rx_cq_moderation_pkts = coal->rx_max_coalesced_frames;

	for (i = 0; i < priv->params.num_channels; ++i) {
		c = priv->channel[i];

		for (tc = 0; tc < c->num_tc; tc++) {
			mlx5_core_modify_cq_moderation(mdev,
						&c->sq[tc].cq.mcq,
						coal->tx_coalesce_usecs,
						coal->tx_max_coalesced_frames);
		}

		mlx5_core_modify_cq_moderation(mdev, &c->rq.cq.mcq,
					       coal->rx_coalesce_usecs,
					       coal->rx_max_coalesced_frames);
	}

	return 0;
}

static u32 ptys2ethtool_supported_link(u32 eth_proto_cap)
{
	int i;
	u32 supported_modes = 0;

	for (i = 0; i < MLX5E_LINK_MODES_NUMBER; ++i) {
		if (eth_proto_cap & MLX5E_PROT_MASK(i))
			supported_modes |= ptys2ethtool_table[i].supported;
	}
	return supported_modes;
}

static u32 ptys2ethtool_adver_link(u32 eth_proto_cap)
{
	int i;
	u32 advertising_modes = 0;

	for (i = 0; i < MLX5E_LINK_MODES_NUMBER; ++i) {
		if (eth_proto_cap & MLX5E_PROT_MASK(i))
			advertising_modes |= ptys2ethtool_table[i].advertised;
	}
	return advertising_modes;
}

static u32 ptys2ethtool_supported_port(u32 eth_proto_cap)
{
	if (eth_proto_cap & (MLX5E_PROT_MASK(MLX5E_10GBASE_CR)
			   | MLX5E_PROT_MASK(MLX5E_10GBASE_SR)
			   | MLX5E_PROT_MASK(MLX5E_40GBASE_CR4)
			   | MLX5E_PROT_MASK(MLX5E_40GBASE_SR4)
			   | MLX5E_PROT_MASK(MLX5E_100GBASE_SR4)
			   | MLX5E_PROT_MASK(MLX5E_1000BASE_CX_SGMII))) {
		return SUPPORTED_FIBRE;
	}

	if (eth_proto_cap & (MLX5E_PROT_MASK(MLX5E_100GBASE_KR4)
			   | MLX5E_PROT_MASK(MLX5E_40GBASE_KR4)
			   | MLX5E_PROT_MASK(MLX5E_10GBASE_KR)
			   | MLX5E_PROT_MASK(MLX5E_10GBASE_KX4)
			   | MLX5E_PROT_MASK(MLX5E_1000BASE_KX))) {
		return SUPPORTED_Backplane;
	}
	return 0;
}

static void get_speed_duplex(struct net_device *netdev,
			     u32 eth_proto_oper,
			     struct ethtool_cmd *cmd)
{
	int i;
	u32 speed = SPEED_UNKNOWN;
	u8 duplex = DUPLEX_UNKNOWN;

	if (!netif_carrier_ok(netdev))
		goto out;

	for (i = 0; i < MLX5E_LINK_MODES_NUMBER; ++i) {
		if (eth_proto_oper & MLX5E_PROT_MASK(i)) {
			speed = ptys2ethtool_table[i].speed;
			duplex = DUPLEX_FULL;
			break;
		}
	}
out:
	ethtool_cmd_speed_set(cmd, speed);
	cmd->duplex = duplex;
}

static void get_supported(u32 eth_proto_cap, u32 *supported)
{
	*supported |= ptys2ethtool_supported_port(eth_proto_cap);
	*supported |= ptys2ethtool_supported_link(eth_proto_cap);
	*supported |= SUPPORTED_Pause | SUPPORTED_Asym_Pause;
}

static void get_advertising(u32 eth_proto_cap, u8 tx_pause,
			    u8 rx_pause, u32 *advertising)
{
	*advertising |= ptys2ethtool_adver_link(eth_proto_cap);
	*advertising |= tx_pause ? ADVERTISED_Pause : 0;
	*advertising |= (tx_pause ^ rx_pause) ? ADVERTISED_Asym_Pause : 0;
}

static u8 get_connector_port(u32 eth_proto)
{
	if (eth_proto & (MLX5E_PROT_MASK(MLX5E_10GBASE_SR)
			 | MLX5E_PROT_MASK(MLX5E_40GBASE_SR4)
			 | MLX5E_PROT_MASK(MLX5E_100GBASE_SR4)
			 | MLX5E_PROT_MASK(MLX5E_1000BASE_CX_SGMII))) {
			return PORT_FIBRE;
	}

	if (eth_proto & (MLX5E_PROT_MASK(MLX5E_40GBASE_CR4)
			 | MLX5E_PROT_MASK(MLX5E_10GBASE_CR)
			 | MLX5E_PROT_MASK(MLX5E_100GBASE_CR4))) {
			return PORT_DA;
	}

	if (eth_proto & (MLX5E_PROT_MASK(MLX5E_10GBASE_KX4)
			 | MLX5E_PROT_MASK(MLX5E_10GBASE_KR)
			 | MLX5E_PROT_MASK(MLX5E_40GBASE_KR4)
			 | MLX5E_PROT_MASK(MLX5E_100GBASE_KR4))) {
			return PORT_NONE;
	}

	return PORT_OTHER;
}

static void get_lp_advertising(u32 eth_proto_lp, u32 *lp_advertising)
{
	*lp_advertising = ptys2ethtool_adver_link(eth_proto_lp);
}

static int mlx5e_get_settings(struct net_device *netdev,
			      struct ethtool_cmd *cmd)
{
	struct mlx5e_priv *priv    = netdev_priv(netdev);
	struct mlx5_core_dev *mdev = priv->mdev;
	u32 out[MLX5_ST_SZ_DW(ptys_reg)];
	u32 eth_proto_cap;
	u32 eth_proto_admin;
	u32 eth_proto_lp;
	u32 eth_proto_oper;
	int err;

	err = mlx5_query_port_ptys(mdev, out, sizeof(out), MLX5_PTYS_EN, 1);

	if (err) {
		netdev_err(netdev, "%s: query port ptys failed: %d\n",
			   __func__, err);
		goto err_query_ptys;
	}

	eth_proto_cap   = MLX5_GET(ptys_reg, out, eth_proto_capability);
	eth_proto_admin = MLX5_GET(ptys_reg, out, eth_proto_admin);
	eth_proto_oper  = MLX5_GET(ptys_reg, out, eth_proto_oper);
	eth_proto_lp    = MLX5_GET(ptys_reg, out, eth_proto_lp_advertise);

	cmd->supported   = 0;
	cmd->advertising = 0;

	get_supported(eth_proto_cap, &cmd->supported);
	get_advertising(eth_proto_admin, 0, 0, &cmd->advertising);
	get_speed_duplex(netdev, eth_proto_oper, cmd);

	eth_proto_oper = eth_proto_oper ? eth_proto_oper : eth_proto_cap;

	cmd->port = get_connector_port(eth_proto_oper);
	get_lp_advertising(eth_proto_lp, &cmd->lp_advertising);

	cmd->transceiver = XCVR_INTERNAL;

err_query_ptys:
	return err;
}

static u32 mlx5e_ethtool2ptys_adver_link(u32 link_modes)
{
	u32 i, ptys_modes = 0;

	for (i = 0; i < MLX5E_LINK_MODES_NUMBER; ++i) {
		if (ptys2ethtool_table[i].advertised & link_modes)
			ptys_modes |= MLX5E_PROT_MASK(i);
	}

	return ptys_modes;
}

static u32 mlx5e_ethtool2ptys_speed_link(u32 speed)
{
	u32 i, speed_links = 0;

	for (i = 0; i < MLX5E_LINK_MODES_NUMBER; ++i) {
		if (ptys2ethtool_table[i].speed == speed)
			speed_links |= MLX5E_PROT_MASK(i);
	}

	return speed_links;
}

static int mlx5e_set_settings(struct net_device *netdev,
			      struct ethtool_cmd *cmd)
{
	struct mlx5e_priv *priv    = netdev_priv(netdev);
	struct mlx5_core_dev *mdev = priv->mdev;
	u32 link_modes;
	u32 speed;
	u32 eth_proto_cap, eth_proto_admin;
	enum mlx5_port_status ps;
	int err;

	speed = ethtool_cmd_speed(cmd);

	link_modes = cmd->autoneg == AUTONEG_ENABLE ?
		mlx5e_ethtool2ptys_adver_link(cmd->advertising) :
		mlx5e_ethtool2ptys_speed_link(speed);

	err = mlx5_query_port_proto_cap(mdev, &eth_proto_cap, MLX5_PTYS_EN);
	if (err) {
		netdev_err(netdev, "%s: query port eth proto cap failed: %d\n",
			   __func__, err);
		goto out;
	}

	link_modes = link_modes & eth_proto_cap;
	if (!link_modes) {
		netdev_err(netdev, "%s: Not supported link mode(s) requested",
			   __func__);
		err = -EINVAL;
		goto out;
	}

	err = mlx5_query_port_proto_admin(mdev, &eth_proto_admin, MLX5_PTYS_EN);
	if (err) {
		netdev_err(netdev, "%s: query port eth proto admin failed: %d\n",
			   __func__, err);
		goto out;
	}

	if (link_modes == eth_proto_admin)
		goto out;

	mlx5_query_port_admin_status(mdev, &ps);
	if (ps == MLX5_PORT_UP)
		mlx5_set_port_admin_status(mdev, MLX5_PORT_DOWN);
	mlx5_set_port_proto(mdev, link_modes, MLX5_PTYS_EN);
	if (ps == MLX5_PORT_UP)
		mlx5_set_port_admin_status(mdev, MLX5_PORT_UP);

out:
	return err;
}

static u32 mlx5e_get_rxfh_key_size(struct net_device *netdev)
{
	struct mlx5e_priv *priv = netdev_priv(netdev);

	return sizeof(priv->params.toeplitz_hash_key);
}

static u32 mlx5e_get_rxfh_indir_size(struct net_device *netdev)
{
	return MLX5E_INDIR_RQT_SIZE;
}

static int mlx5e_get_rxfh(struct net_device *netdev, u32 *indir, u8 *key,
			  u8 *hfunc)
{
	struct mlx5e_priv *priv = netdev_priv(netdev);

	if (indir)
		memcpy(indir, priv->params.indirection_rqt,
		       sizeof(priv->params.indirection_rqt));

	if (key)
		memcpy(key, priv->params.toeplitz_hash_key,
		       sizeof(priv->params.toeplitz_hash_key));

	if (hfunc)
		*hfunc = priv->params.rss_hfunc;

	return 0;
}

static int mlx5e_set_rxfh(struct net_device *dev, const u32 *indir,
			  const u8 *key, const u8 hfunc)
{
	struct mlx5e_priv *priv = netdev_priv(dev);
	bool close_open;
	int err = 0;

	if ((hfunc != ETH_RSS_HASH_NO_CHANGE) &&
	    (hfunc != ETH_RSS_HASH_XOR) &&
	    (hfunc != ETH_RSS_HASH_TOP))
		return -EINVAL;

	mutex_lock(&priv->state_lock);

	if (indir) {
		memcpy(priv->params.indirection_rqt, indir,
		       sizeof(priv->params.indirection_rqt));
		mlx5e_redirect_rqt(priv, MLX5E_INDIRECTION_RQT);
	}

	close_open = (key || (hfunc != ETH_RSS_HASH_NO_CHANGE)) &&
		     test_bit(MLX5E_STATE_OPENED, &priv->state);
	if (close_open)
		mlx5e_close_locked(dev);

	if (key)
		memcpy(priv->params.toeplitz_hash_key, key,
		       sizeof(priv->params.toeplitz_hash_key));

	if (hfunc != ETH_RSS_HASH_NO_CHANGE)
		priv->params.rss_hfunc = hfunc;

	if (close_open)
		err = mlx5e_open_locked(priv->netdev);

	mutex_unlock(&priv->state_lock);

	return err;
}

static int mlx5e_get_rxnfc(struct net_device *netdev,
			   struct ethtool_rxnfc *info, u32 *rule_locs)
{
	struct mlx5e_priv *priv = netdev_priv(netdev);
	int err = 0;

	switch (info->cmd) {
	case ETHTOOL_GRXRINGS:
		info->data = priv->params.num_channels;
		break;
	default:
		err = -EOPNOTSUPP;
		break;
	}

	return err;
}

static int mlx5e_get_tunable(struct net_device *dev,
			     const struct ethtool_tunable *tuna,
			     void *data)
{
	const struct mlx5e_priv *priv = netdev_priv(dev);
	int err = 0;

	switch (tuna->id) {
	case ETHTOOL_TX_COPYBREAK:
		*(u32 *)data = priv->params.tx_max_inline;
		break;
	default:
		err = -EINVAL;
		break;
	}

	return err;
}

static int mlx5e_set_tunable(struct net_device *dev,
			     const struct ethtool_tunable *tuna,
			     const void *data)
{
	struct mlx5e_priv *priv = netdev_priv(dev);
	struct mlx5_core_dev *mdev = priv->mdev;
	bool was_opened;
	u32 val;
	int err = 0;

	switch (tuna->id) {
	case ETHTOOL_TX_COPYBREAK:
		val = *(u32 *)data;
		if (val > mlx5e_get_max_inline_cap(mdev)) {
			err = -EINVAL;
			break;
		}

		mutex_lock(&priv->state_lock);

		was_opened = test_bit(MLX5E_STATE_OPENED, &priv->state);
		if (was_opened)
			mlx5e_close_locked(dev);

		priv->params.tx_max_inline = val;

		if (was_opened)
			err = mlx5e_open_locked(dev);

		mutex_unlock(&priv->state_lock);
		break;
	default:
		err = -EINVAL;
		break;
	}

	return err;
}

static void mlx5e_get_pauseparam(struct net_device *netdev,
				 struct ethtool_pauseparam *pauseparam)
{
	struct mlx5e_priv *priv    = netdev_priv(netdev);
	struct mlx5_core_dev *mdev = priv->mdev;
	int err;

	err = mlx5_query_port_pause(mdev, &pauseparam->rx_pause,
				    &pauseparam->tx_pause);
	if (err) {
		netdev_err(netdev, "%s: mlx5_query_port_pause failed:0x%x\n",
			   __func__, err);
	}
}

static int mlx5e_set_pauseparam(struct net_device *netdev,
				struct ethtool_pauseparam *pauseparam)
{
	struct mlx5e_priv *priv    = netdev_priv(netdev);
	struct mlx5_core_dev *mdev = priv->mdev;
	int err;

	if (pauseparam->autoneg)
		return -EINVAL;

	err = mlx5_set_port_pause(mdev,
				  pauseparam->rx_pause ? 1 : 0,
				  pauseparam->tx_pause ? 1 : 0);
	if (err) {
		netdev_err(netdev, "%s: mlx5_set_port_pause failed:0x%x\n",
			   __func__, err);
	}

	return err;
}

static int mlx5e_get_rxfh(struct net_device *netdev, u32 *indir, u8 *key,
			  u8 *hfunc)
{
	struct mlx5e_priv *priv = netdev_priv(netdev);

	if (hfunc)
		*hfunc = priv->params.rss_hfunc;

	return 0;
}

static int mlx5e_set_rxfh(struct net_device *dev, const u32 *indir,
			  const u8 *key, const u8 hfunc)
{
	struct mlx5e_priv *priv = netdev_priv(dev);
	int err = 0;

	if (hfunc == ETH_RSS_HASH_NO_CHANGE)
		return 0;

	if ((hfunc != ETH_RSS_HASH_XOR) &&
	    (hfunc != ETH_RSS_HASH_TOP))
		return -EINVAL;

	mutex_lock(&priv->state_lock);

	priv->params.rss_hfunc = hfunc;
	if (test_bit(MLX5E_STATE_OPENED, &priv->state)) {
		mlx5e_close_locked(dev);
		err = mlx5e_open_locked(dev);
	}

	mutex_unlock(&priv->state_lock);

	return err;
}

static int mlx5e_get_tunable(struct net_device *dev,
			     const struct ethtool_tunable *tuna,
			     void *data)
{
	const struct mlx5e_priv *priv = netdev_priv(dev);
	int err = 0;

	switch (tuna->id) {
	case ETHTOOL_TX_COPYBREAK:
		*(u32 *)data = priv->params.tx_max_inline;
		break;
	default:
		err = -EINVAL;
		break;
	}

	return err;
}

static int mlx5e_set_tunable(struct net_device *dev,
			     const struct ethtool_tunable *tuna,
			     const void *data)
{
	struct mlx5e_priv *priv = netdev_priv(dev);
	struct mlx5_core_dev *mdev = priv->mdev;
	bool was_opened;
	u32 val;
	int err = 0;

	switch (tuna->id) {
	case ETHTOOL_TX_COPYBREAK:
		val = *(u32 *)data;
		if (val > mlx5e_get_max_inline_cap(mdev)) {
			err = -EINVAL;
			break;
		}

		mutex_lock(&priv->state_lock);

		was_opened = test_bit(MLX5E_STATE_OPENED, &priv->state);
		if (was_opened)
			mlx5e_close_locked(dev);

		priv->params.tx_max_inline = val;

		if (was_opened)
			err = mlx5e_open_locked(dev);

		mutex_unlock(&priv->state_lock);
		break;
	default:
		err = -EINVAL;
		break;
	}

	return err;
}

const struct ethtool_ops mlx5e_ethtool_ops = {
	.get_drvinfo       = mlx5e_get_drvinfo,
	.get_link          = ethtool_op_get_link,
	.get_strings       = mlx5e_get_strings,
	.get_sset_count    = mlx5e_get_sset_count,
	.get_ethtool_stats = mlx5e_get_ethtool_stats,
	.get_ringparam     = mlx5e_get_ringparam,
	.set_ringparam     = mlx5e_set_ringparam,
	.get_channels      = mlx5e_get_channels,
	.set_channels      = mlx5e_set_channels,
	.get_coalesce      = mlx5e_get_coalesce,
	.set_coalesce      = mlx5e_set_coalesce,
	.get_settings      = mlx5e_get_settings,
	.set_settings      = mlx5e_set_settings,
<<<<<<< HEAD
	.get_rxfh          = mlx5e_get_rxfh,
	.set_rxfh          = mlx5e_set_rxfh,
	.get_tunable       = mlx5e_get_tunable,
	.set_tunable       = mlx5e_set_tunable,
=======
	.get_rxfh_key_size   = mlx5e_get_rxfh_key_size,
	.get_rxfh_indir_size = mlx5e_get_rxfh_indir_size,
	.get_rxfh          = mlx5e_get_rxfh,
	.set_rxfh          = mlx5e_set_rxfh,
	.get_rxnfc         = mlx5e_get_rxnfc,
	.get_tunable       = mlx5e_get_tunable,
	.set_tunable       = mlx5e_set_tunable,
	.get_pauseparam    = mlx5e_get_pauseparam,
	.set_pauseparam    = mlx5e_set_pauseparam,
>>>>>>> 807249d3
};<|MERGE_RESOLUTION|>--- conflicted
+++ resolved
@@ -856,101 +856,6 @@
 	return err;
 }
 
-static int mlx5e_get_rxfh(struct net_device *netdev, u32 *indir, u8 *key,
-			  u8 *hfunc)
-{
-	struct mlx5e_priv *priv = netdev_priv(netdev);
-
-	if (hfunc)
-		*hfunc = priv->params.rss_hfunc;
-
-	return 0;
-}
-
-static int mlx5e_set_rxfh(struct net_device *dev, const u32 *indir,
-			  const u8 *key, const u8 hfunc)
-{
-	struct mlx5e_priv *priv = netdev_priv(dev);
-	int err = 0;
-
-	if (hfunc == ETH_RSS_HASH_NO_CHANGE)
-		return 0;
-
-	if ((hfunc != ETH_RSS_HASH_XOR) &&
-	    (hfunc != ETH_RSS_HASH_TOP))
-		return -EINVAL;
-
-	mutex_lock(&priv->state_lock);
-
-	priv->params.rss_hfunc = hfunc;
-	if (test_bit(MLX5E_STATE_OPENED, &priv->state)) {
-		mlx5e_close_locked(dev);
-		err = mlx5e_open_locked(dev);
-	}
-
-	mutex_unlock(&priv->state_lock);
-
-	return err;
-}
-
-static int mlx5e_get_tunable(struct net_device *dev,
-			     const struct ethtool_tunable *tuna,
-			     void *data)
-{
-	const struct mlx5e_priv *priv = netdev_priv(dev);
-	int err = 0;
-
-	switch (tuna->id) {
-	case ETHTOOL_TX_COPYBREAK:
-		*(u32 *)data = priv->params.tx_max_inline;
-		break;
-	default:
-		err = -EINVAL;
-		break;
-	}
-
-	return err;
-}
-
-static int mlx5e_set_tunable(struct net_device *dev,
-			     const struct ethtool_tunable *tuna,
-			     const void *data)
-{
-	struct mlx5e_priv *priv = netdev_priv(dev);
-	struct mlx5_core_dev *mdev = priv->mdev;
-	bool was_opened;
-	u32 val;
-	int err = 0;
-
-	switch (tuna->id) {
-	case ETHTOOL_TX_COPYBREAK:
-		val = *(u32 *)data;
-		if (val > mlx5e_get_max_inline_cap(mdev)) {
-			err = -EINVAL;
-			break;
-		}
-
-		mutex_lock(&priv->state_lock);
-
-		was_opened = test_bit(MLX5E_STATE_OPENED, &priv->state);
-		if (was_opened)
-			mlx5e_close_locked(dev);
-
-		priv->params.tx_max_inline = val;
-
-		if (was_opened)
-			err = mlx5e_open_locked(dev);
-
-		mutex_unlock(&priv->state_lock);
-		break;
-	default:
-		err = -EINVAL;
-		break;
-	}
-
-	return err;
-}
-
 const struct ethtool_ops mlx5e_ethtool_ops = {
 	.get_drvinfo       = mlx5e_get_drvinfo,
 	.get_link          = ethtool_op_get_link,
@@ -965,12 +870,6 @@
 	.set_coalesce      = mlx5e_set_coalesce,
 	.get_settings      = mlx5e_get_settings,
 	.set_settings      = mlx5e_set_settings,
-<<<<<<< HEAD
-	.get_rxfh          = mlx5e_get_rxfh,
-	.set_rxfh          = mlx5e_set_rxfh,
-	.get_tunable       = mlx5e_get_tunable,
-	.set_tunable       = mlx5e_set_tunable,
-=======
 	.get_rxfh_key_size   = mlx5e_get_rxfh_key_size,
 	.get_rxfh_indir_size = mlx5e_get_rxfh_indir_size,
 	.get_rxfh          = mlx5e_get_rxfh,
@@ -980,5 +879,4 @@
 	.set_tunable       = mlx5e_set_tunable,
 	.get_pauseparam    = mlx5e_get_pauseparam,
 	.set_pauseparam    = mlx5e_set_pauseparam,
->>>>>>> 807249d3
 };