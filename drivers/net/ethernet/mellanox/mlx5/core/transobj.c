/*
 * Copyright (c) 2013-2015, Mellanox Technologies, Ltd.  All rights reserved.
 *
 * This software is available to you under a choice of one of two
 * licenses.  You may choose to be licensed under the terms of the GNU
 * General Public License (GPL) Version 2, available from the file
 * COPYING in the main directory of this source tree, or the
 * OpenIB.org BSD license below:
 *
 *     Redistribution and use in source and binary forms, with or
 *     without modification, are permitted provided that the following
 *     conditions are met:
 *
 *      - Redistributions of source code must retain the above
 *        copyright notice, this list of conditions and the following
 *        disclaimer.
 *
 *      - Redistributions in binary form must reproduce the above
 *        copyright notice, this list of conditions and the following
 *        disclaimer in the documentation and/or other materials
 *        provided with the distribution.
 *
 * THE SOFTWARE IS PROVIDED "AS IS", WITHOUT WARRANTY OF ANY KIND,
 * EXPRESS OR IMPLIED, INCLUDING BUT NOT LIMITED TO THE WARRANTIES OF
 * MERCHANTABILITY, FITNESS FOR A PARTICULAR PURPOSE AND
 * NONINFRINGEMENT. IN NO EVENT SHALL THE AUTHORS OR COPYRIGHT HOLDERS
 * BE LIABLE FOR ANY CLAIM, DAMAGES OR OTHER LIABILITY, WHETHER IN AN
 * ACTION OF CONTRACT, TORT OR OTHERWISE, ARISING FROM, OUT OF OR IN
 * CONNECTION WITH THE SOFTWARE OR THE USE OR OTHER DEALINGS IN THE
 * SOFTWARE.
 */

#include <linux/mlx5/driver.h>
#include "mlx5_core.h"
#include "transobj.h"

int mlx5_alloc_transport_domain(struct mlx5_core_dev *dev, u32 *tdn)
{
	u32 in[MLX5_ST_SZ_DW(alloc_transport_domain_in)];
	u32 out[MLX5_ST_SZ_DW(alloc_transport_domain_out)];
	int err;

	memset(in, 0, sizeof(in));
	memset(out, 0, sizeof(out));

	MLX5_SET(alloc_transport_domain_in, in, opcode,
		 MLX5_CMD_OP_ALLOC_TRANSPORT_DOMAIN);

	err = mlx5_cmd_exec_check_status(dev, in, sizeof(in), out, sizeof(out));
	if (!err)
		*tdn = MLX5_GET(alloc_transport_domain_out, out,
				transport_domain);

	return err;
}

void mlx5_dealloc_transport_domain(struct mlx5_core_dev *dev, u32 tdn)
{
	u32 in[MLX5_ST_SZ_DW(dealloc_transport_domain_in)];
	u32 out[MLX5_ST_SZ_DW(dealloc_transport_domain_out)];

	memset(in, 0, sizeof(in));
	memset(out, 0, sizeof(out));

	MLX5_SET(dealloc_transport_domain_in, in, opcode,
		 MLX5_CMD_OP_DEALLOC_TRANSPORT_DOMAIN);
	MLX5_SET(dealloc_transport_domain_in, in, transport_domain, tdn);

	mlx5_cmd_exec_check_status(dev, in, sizeof(in), out, sizeof(out));
}

int mlx5_core_create_rq(struct mlx5_core_dev *dev, u32 *in, int inlen, u32 *rqn)
{
	u32 out[MLX5_ST_SZ_DW(create_rq_out)];
	int err;

	MLX5_SET(create_rq_in, in, opcode, MLX5_CMD_OP_CREATE_RQ);

	memset(out, 0, sizeof(out));
	err = mlx5_cmd_exec_check_status(dev, in, inlen, out, sizeof(out));
	if (!err)
		*rqn = MLX5_GET(create_rq_out, out, rqn);

	return err;
}

int mlx5_core_modify_rq(struct mlx5_core_dev *dev, u32 rqn, u32 *in, int inlen)
{
	u32 out[MLX5_ST_SZ_DW(modify_rq_out)];

	MLX5_SET(modify_rq_in, in, rqn, rqn);
	MLX5_SET(modify_rq_in, in, opcode, MLX5_CMD_OP_MODIFY_RQ);

	memset(out, 0, sizeof(out));
	return mlx5_cmd_exec_check_status(dev, in, inlen, out, sizeof(out));
}

void mlx5_core_destroy_rq(struct mlx5_core_dev *dev, u32 rqn)
{
	u32 in[MLX5_ST_SZ_DW(destroy_rq_in)];
	u32 out[MLX5_ST_SZ_DW(destroy_rq_out)];

	memset(in, 0, sizeof(in));

	MLX5_SET(destroy_rq_in, in, opcode, MLX5_CMD_OP_DESTROY_RQ);
	MLX5_SET(destroy_rq_in, in, rqn, rqn);

	mlx5_cmd_exec_check_status(dev, in, sizeof(in), out, sizeof(out));
}

int mlx5_core_create_sq(struct mlx5_core_dev *dev, u32 *in, int inlen, u32 *sqn)
{
	u32 out[MLX5_ST_SZ_DW(create_sq_out)];
	int err;

	MLX5_SET(create_sq_in, in, opcode, MLX5_CMD_OP_CREATE_SQ);

	memset(out, 0, sizeof(out));
	err = mlx5_cmd_exec_check_status(dev, in, inlen, out, sizeof(out));
	if (!err)
		*sqn = MLX5_GET(create_sq_out, out, sqn);

	return err;
}

int mlx5_core_modify_sq(struct mlx5_core_dev *dev, u32 sqn, u32 *in, int inlen)
{
	u32 out[MLX5_ST_SZ_DW(modify_sq_out)];

	MLX5_SET(modify_sq_in, in, sqn, sqn);
	MLX5_SET(modify_sq_in, in, opcode, MLX5_CMD_OP_MODIFY_SQ);

	memset(out, 0, sizeof(out));
	return mlx5_cmd_exec_check_status(dev, in, inlen, out, sizeof(out));
}

void mlx5_core_destroy_sq(struct mlx5_core_dev *dev, u32 sqn)
{
	u32 in[MLX5_ST_SZ_DW(destroy_sq_in)];
	u32 out[MLX5_ST_SZ_DW(destroy_sq_out)];

	memset(in, 0, sizeof(in));

	MLX5_SET(destroy_sq_in, in, opcode, MLX5_CMD_OP_DESTROY_SQ);
	MLX5_SET(destroy_sq_in, in, sqn, sqn);

	mlx5_cmd_exec_check_status(dev, in, sizeof(in), out, sizeof(out));
}

int mlx5_core_create_tir(struct mlx5_core_dev *dev, u32 *in, int inlen,
			 u32 *tirn)
{
	u32 out[MLX5_ST_SZ_DW(create_tir_out)];
	int err;

	MLX5_SET(create_tir_in, in, opcode, MLX5_CMD_OP_CREATE_TIR);

	memset(out, 0, sizeof(out));
	err = mlx5_cmd_exec_check_status(dev, in, inlen, out, sizeof(out));
	if (!err)
		*tirn = MLX5_GET(create_tir_out, out, tirn);

	return err;
}

int mlx5_core_modify_tir(struct mlx5_core_dev *dev, u32 tirn, u32 *in,
			 int inlen)
{
	u32 out[MLX5_ST_SZ_DW(modify_tir_out)];

	MLX5_SET(modify_tir_in, in, tirn, tirn);
	MLX5_SET(modify_tir_in, in, opcode, MLX5_CMD_OP_MODIFY_TIR);

	memset(out, 0, sizeof(out));
	return mlx5_cmd_exec_check_status(dev, in, inlen, out, sizeof(out));
}

void mlx5_core_destroy_tir(struct mlx5_core_dev *dev, u32 tirn)
{
	u32 in[MLX5_ST_SZ_DW(destroy_tir_out)];
	u32 out[MLX5_ST_SZ_DW(destroy_tir_out)];

	memset(in, 0, sizeof(in));

	MLX5_SET(destroy_tir_in, in, opcode, MLX5_CMD_OP_DESTROY_TIR);
	MLX5_SET(destroy_tir_in, in, tirn, tirn);

	mlx5_cmd_exec_check_status(dev, in, sizeof(in), out, sizeof(out));
}

int mlx5_core_create_tis(struct mlx5_core_dev *dev, u32 *in, int inlen,
			 u32 *tisn)
{
	u32 out[MLX5_ST_SZ_DW(create_tis_out)];
	int err;

	MLX5_SET(create_tis_in, in, opcode, MLX5_CMD_OP_CREATE_TIS);

	memset(out, 0, sizeof(out));
	err = mlx5_cmd_exec_check_status(dev, in, inlen, out, sizeof(out));
	if (!err)
		*tisn = MLX5_GET(create_tis_out, out, tisn);

	return err;
}

void mlx5_core_destroy_tis(struct mlx5_core_dev *dev, u32 tisn)
{
	u32 in[MLX5_ST_SZ_DW(destroy_tis_out)];
	u32 out[MLX5_ST_SZ_DW(destroy_tis_out)];

	memset(in, 0, sizeof(in));

	MLX5_SET(destroy_tis_in, in, opcode, MLX5_CMD_OP_DESTROY_TIS);
	MLX5_SET(destroy_tis_in, in, tisn, tisn);

	mlx5_cmd_exec_check_status(dev, in, sizeof(in), out, sizeof(out));
}

int mlx5_core_create_rmp(struct mlx5_core_dev *dev, u32 *in, int inlen,
			 u32 *rmpn)
{
	u32 out[MLX5_ST_SZ_DW(create_rmp_out)];
	int err;

	MLX5_SET(create_rmp_in, in, opcode, MLX5_CMD_OP_CREATE_RMP);

	memset(out, 0, sizeof(out));
	err = mlx5_cmd_exec_check_status(dev, in, inlen, out, sizeof(out));
	if (!err)
		*rmpn = MLX5_GET(create_rmp_out, out, rmpn);

	return err;
}

int mlx5_core_modify_rmp(struct mlx5_core_dev *dev, u32 *in, int inlen)
{
	u32 out[MLX5_ST_SZ_DW(modify_rmp_out)];

	MLX5_SET(modify_rmp_in, in, opcode, MLX5_CMD_OP_MODIFY_RMP);

	memset(out, 0, sizeof(out));
	return mlx5_cmd_exec_check_status(dev, in, inlen, out, sizeof(out));
}

int mlx5_core_destroy_rmp(struct mlx5_core_dev *dev, u32 rmpn)
{
	u32 in[MLX5_ST_SZ_DW(destroy_rmp_in)];
	u32 out[MLX5_ST_SZ_DW(destroy_rmp_out)];

	memset(in, 0, sizeof(in));

	MLX5_SET(destroy_rmp_in, in, opcode, MLX5_CMD_OP_DESTROY_RMP);
	MLX5_SET(destroy_rmp_in, in, rmpn, rmpn);

	return mlx5_cmd_exec_check_status(dev, in, sizeof(in), out,
					  sizeof(out));
}

int mlx5_core_query_rmp(struct mlx5_core_dev *dev, u32 rmpn, u32 *out)
{
	u32 in[MLX5_ST_SZ_DW(query_rmp_in)];
	int outlen = MLX5_ST_SZ_BYTES(query_rmp_out);

	memset(in, 0, sizeof(in));
	MLX5_SET(query_rmp_in, in, opcode, MLX5_CMD_OP_QUERY_RMP);
	MLX5_SET(query_rmp_in, in, rmpn,   rmpn);

	return mlx5_cmd_exec_check_status(dev, in, sizeof(in), out, outlen);
}

int mlx5_core_arm_rmp(struct mlx5_core_dev *dev, u32 rmpn, u16 lwm)
{
	void *in;
	void *rmpc;
	void *wq;
	void *bitmask;
	int  err;

	in = mlx5_vzalloc(MLX5_ST_SZ_BYTES(modify_rmp_in));
	if (!in)
		return -ENOMEM;

	rmpc    = MLX5_ADDR_OF(modify_rmp_in,   in,   ctx);
	bitmask = MLX5_ADDR_OF(modify_rmp_in,   in,   bitmask);
	wq      = MLX5_ADDR_OF(rmpc,	        rmpc, wq);

	MLX5_SET(modify_rmp_in, in,	 rmp_state, MLX5_RMPC_STATE_RDY);
	MLX5_SET(modify_rmp_in, in,	 rmpn,      rmpn);
	MLX5_SET(wq,		wq,	 lwm,	    lwm);
	MLX5_SET(rmp_bitmask,	bitmask, lwm,	    1);
	MLX5_SET(rmpc,		rmpc,	 state,	    MLX5_RMPC_STATE_RDY);

	err =  mlx5_core_modify_rmp(dev, in, MLX5_ST_SZ_BYTES(modify_rmp_in));

	kvfree(in);

	return err;
}

int mlx5_core_create_xsrq(struct mlx5_core_dev *dev, u32 *in, int inlen,
			  u32 *xsrqn)
{
	u32 out[MLX5_ST_SZ_DW(create_xrc_srq_out)];
	int err;

	MLX5_SET(create_xrc_srq_in, in, opcode,     MLX5_CMD_OP_CREATE_XRC_SRQ);

	memset(out, 0, sizeof(out));
	err = mlx5_cmd_exec_check_status(dev, in, inlen, out, sizeof(out));
	if (!err)
		*xsrqn = MLX5_GET(create_xrc_srq_out, out, xrc_srqn);

	return err;
}

int mlx5_core_destroy_xsrq(struct mlx5_core_dev *dev, u32 xsrqn)
{
	u32 in[MLX5_ST_SZ_DW(destroy_xrc_srq_in)];
	u32 out[MLX5_ST_SZ_DW(destroy_xrc_srq_out)];

	memset(in, 0, sizeof(in));
	memset(out, 0, sizeof(out));

	MLX5_SET(destroy_xrc_srq_in, in, opcode,   MLX5_CMD_OP_DESTROY_XRC_SRQ);
	MLX5_SET(destroy_xrc_srq_in, in, xrc_srqn, xsrqn);

	return mlx5_cmd_exec_check_status(dev, in, sizeof(in), out,
					  sizeof(out));
}

int mlx5_core_query_xsrq(struct mlx5_core_dev *dev, u32 xsrqn, u32 *out)
{
	u32 in[MLX5_ST_SZ_DW(query_xrc_srq_in)];
	void *srqc;
	void *xrc_srqc;
	int err;

	memset(in, 0, sizeof(in));
	MLX5_SET(query_xrc_srq_in, in, opcode,   MLX5_CMD_OP_QUERY_XRC_SRQ);
	MLX5_SET(query_xrc_srq_in, in, xrc_srqn, xsrqn);

	err =  mlx5_cmd_exec_check_status(dev, in, sizeof(in),
					  out,
					  MLX5_ST_SZ_BYTES(query_xrc_srq_out));
	if (!err) {
		xrc_srqc = MLX5_ADDR_OF(query_xrc_srq_out, out,
					xrc_srq_context_entry);
		srqc = MLX5_ADDR_OF(query_srq_out, out, srq_context_entry);
		memcpy(srqc, xrc_srqc, MLX5_ST_SZ_BYTES(srqc));
	}

	return err;
}

int mlx5_core_arm_xsrq(struct mlx5_core_dev *dev, u32 xsrqn, u16 lwm)
{
	u32 in[MLX5_ST_SZ_DW(arm_xrc_srq_in)];
	u32 out[MLX5_ST_SZ_DW(arm_xrc_srq_out)];

	memset(in, 0, sizeof(in));
	memset(out, 0, sizeof(out));

	MLX5_SET(arm_xrc_srq_in, in, opcode,   MLX5_CMD_OP_ARM_XRC_SRQ);
	MLX5_SET(arm_xrc_srq_in, in, xrc_srqn, xsrqn);
	MLX5_SET(arm_xrc_srq_in, in, lwm,      lwm);
	MLX5_SET(arm_xrc_srq_in, in, op_mod,
		 MLX5_ARM_XRC_SRQ_IN_OP_MOD_XRC_SRQ);

	return  mlx5_cmd_exec_check_status(dev, in, sizeof(in), out,
					   sizeof(out));
}

int mlx5_core_create_rqt(struct mlx5_core_dev *dev, u32 *in, int inlen,
			 u32 *rqtn)
{
	u32 out[MLX5_ST_SZ_DW(create_rqt_out)];
	int err;

	MLX5_SET(create_rqt_in, in, opcode, MLX5_CMD_OP_CREATE_RQT);

	memset(out, 0, sizeof(out));
	err = mlx5_cmd_exec_check_status(dev, in, inlen, out, sizeof(out));
	if (!err)
		*rqtn = MLX5_GET(create_rqt_out, out, rqtn);

	return err;
}

<<<<<<< HEAD
=======
int mlx5_core_modify_rqt(struct mlx5_core_dev *dev, u32 rqtn, u32 *in,
			 int inlen)
{
	u32 out[MLX5_ST_SZ_DW(modify_rqt_out)];

	MLX5_SET(modify_rqt_in, in, rqtn, rqtn);
	MLX5_SET(modify_rqt_in, in, opcode, MLX5_CMD_OP_MODIFY_RQT);

	memset(out, 0, sizeof(out));
	return mlx5_cmd_exec_check_status(dev, in, inlen, out, sizeof(out));
}

>>>>>>> 807249d3
void mlx5_core_destroy_rqt(struct mlx5_core_dev *dev, u32 rqtn)
{
	u32 in[MLX5_ST_SZ_DW(destroy_rqt_in)];
	u32 out[MLX5_ST_SZ_DW(destroy_rqt_out)];

	memset(in, 0, sizeof(in));

	MLX5_SET(destroy_rqt_in, in, opcode, MLX5_CMD_OP_DESTROY_RQT);
	MLX5_SET(destroy_rqt_in, in, rqtn, rqtn);

	mlx5_cmd_exec_check_status(dev, in, sizeof(in), out, sizeof(out));
}<|MERGE_RESOLUTION|>--- conflicted
+++ resolved
@@ -387,8 +387,6 @@
 	return err;
 }
 
-<<<<<<< HEAD
-=======
 int mlx5_core_modify_rqt(struct mlx5_core_dev *dev, u32 rqtn, u32 *in,
 			 int inlen)
 {
@@ -401,7 +399,6 @@
 	return mlx5_cmd_exec_check_status(dev, in, inlen, out, sizeof(out));
 }
 
->>>>>>> 807249d3
 void mlx5_core_destroy_rqt(struct mlx5_core_dev *dev, u32 rqtn)
 {
 	u32 in[MLX5_ST_SZ_DW(destroy_rqt_in)];
