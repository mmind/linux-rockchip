--- conflicted
+++ resolved
@@ -852,10 +852,6 @@
 
 int arc_emac_remove(struct net_device *ndev)
 {
-<<<<<<< HEAD
-	struct device *dev = ndev->dev.parent;
-=======
->>>>>>> 35a9ad8a
 	struct arc_emac_priv *priv = netdev_priv(ndev);
 
 	phy_disconnect(priv->phy_dev);
