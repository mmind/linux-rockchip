--- conflicted
+++ resolved
@@ -784,17 +784,10 @@
 out_mdio:
 	arc_mdio_remove(priv);
 out_clken:
-<<<<<<< HEAD
-	if (IS_ERR(priv->clk))
-		clk_disable_unprepare(priv->clk);
-out_clkget:
-	if (IS_ERR(priv->clk))
-=======
 	if (!IS_ERR(priv->clk))
 		clk_disable_unprepare(priv->clk);
 out_clkget:
 	if (!IS_ERR(priv->clk))
->>>>>>> 8ff92e61
 		clk_put(priv->clk);
 out_netdev:
 	free_netdev(ndev);
