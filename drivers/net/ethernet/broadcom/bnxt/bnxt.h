--- conflicted
+++ resolved
@@ -978,20 +978,6 @@
 #define BNXT_CAG_REG_LEGACY_INT_STATUS	0x4014
 #define BNXT_CAG_REG_BASE		0x300000
 
-<<<<<<< HEAD
-struct bnxt_coal {
-	u16			coal_ticks;
-	u16			coal_ticks_irq;
-	u16			coal_bufs;
-	u16			coal_bufs_irq;
-			/* RING_IDLE enabled when coal ticks < idle_thresh  */
-	u16			idle_thresh;
-	u8			bufs_per_record;
-	u8			budget;
-};
-
-=======
->>>>>>> 661e50bc
 struct bnxt_tc_flow_stats {
 	u64		packets;
 	u64		bytes;
@@ -1385,10 +1371,7 @@
 	enum devlink_eswitch_mode eswitch_mode;
 	struct bnxt_vf_rep	**vf_reps; /* array of vf-rep ptrs */
 	u16			*cfa_code_map; /* cfa_code -> vf_idx map */
-<<<<<<< HEAD
-=======
 	u8			switch_id[8];
->>>>>>> 661e50bc
 	struct bnxt_tc_info	*tc_info;
 };
 
