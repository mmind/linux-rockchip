--- conflicted
+++ resolved
@@ -4694,9 +4694,6 @@
 					   struct net_device *dev,
 					   netdev_features_t features)
 {
-<<<<<<< HEAD
-	return vxlan_features_check(skb, features);
-=======
 	struct be_adapter *adapter = netdev_priv(dev);
 	u8 l4_hdr = 0;
 
@@ -4732,7 +4729,6 @@
 		return features & ~(NETIF_F_ALL_CSUM | NETIF_F_GSO_MASK);
 
 	return features;
->>>>>>> 03891159
 }
 #endif
 
