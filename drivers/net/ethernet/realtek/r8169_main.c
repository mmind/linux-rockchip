--- conflicted
+++ resolved
@@ -5339,12 +5339,7 @@
 	int jumbo_max, region, rc;
 	enum mac_version chipset;
 	struct net_device *dev;
-<<<<<<< HEAD
-	int chipset, region;
-	int jumbo_max, rc;
-=======
 	u16 xid;
->>>>>>> 5364abc5
 
 	dev = devm_alloc_etherdev(&pdev->dev, sizeof (*tp));
 	if (!dev)
