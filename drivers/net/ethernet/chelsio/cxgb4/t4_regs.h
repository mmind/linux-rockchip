--- conflicted
+++ resolved
@@ -2788,21 +2788,15 @@
 #define T6_LIPMISS_F    T6_LIPMISS_V(1U)
 
 #define LE_DB_CONFIG_A 0x19c04
-<<<<<<< HEAD
-=======
 #define LE_DB_SERVER_INDEX_A 0x19c18
 #define LE_DB_SRVR_START_INDEX_A 0x19c18
 #define LE_DB_ACT_CNT_IPV4_A 0x19c20
 #define LE_DB_ACT_CNT_IPV6_A 0x19c24
->>>>>>> 807249d3
 #define LE_DB_HASH_TID_BASE_A 0x19c30
 #define LE_DB_HASH_TBL_BASE_ADDR_A 0x19c30
 #define LE_DB_INT_CAUSE_A 0x19c3c
 #define LE_DB_TID_HASHBASE_A 0x19df8
-<<<<<<< HEAD
-=======
 #define T6_LE_DB_HASH_TID_BASE_A 0x19df8
->>>>>>> 807249d3
 
 #define HASHEN_S    20
 #define HASHEN_V(x) ((x) << HASHEN_S)
