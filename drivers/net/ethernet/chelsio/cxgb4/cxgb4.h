/*
 * This file is part of the Chelsio T4 Ethernet driver for Linux.
 *
 * Copyright (c) 2003-2014 Chelsio Communications, Inc. All rights reserved.
 *
 * This software is available to you under a choice of one of two
 * licenses.  You may choose to be licensed under the terms of the GNU
 * General Public License (GPL) Version 2, available from the file
 * COPYING in the main directory of this source tree, or the
 * OpenIB.org BSD license below:
 *
 *     Redistribution and use in source and binary forms, with or
 *     without modification, are permitted provided that the following
 *     conditions are met:
 *
 *      - Redistributions of source code must retain the above
 *        copyright notice, this list of conditions and the following
 *        disclaimer.
 *
 *      - Redistributions in binary form must reproduce the above
 *        copyright notice, this list of conditions and the following
 *        disclaimer in the documentation and/or other materials
 *        provided with the distribution.
 *
 * THE SOFTWARE IS PROVIDED "AS IS", WITHOUT WARRANTY OF ANY KIND,
 * EXPRESS OR IMPLIED, INCLUDING BUT NOT LIMITED TO THE WARRANTIES OF
 * MERCHANTABILITY, FITNESS FOR A PARTICULAR PURPOSE AND
 * NONINFRINGEMENT. IN NO EVENT SHALL THE AUTHORS OR COPYRIGHT HOLDERS
 * BE LIABLE FOR ANY CLAIM, DAMAGES OR OTHER LIABILITY, WHETHER IN AN
 * ACTION OF CONTRACT, TORT OR OTHERWISE, ARISING FROM, OUT OF OR IN
 * CONNECTION WITH THE SOFTWARE OR THE USE OR OTHER DEALINGS IN THE
 * SOFTWARE.
 */

#ifndef __CXGB4_H__
#define __CXGB4_H__

#include "t4_hw.h"

#include <linux/bitops.h>
#include <linux/cache.h>
#include <linux/interrupt.h>
#include <linux/list.h>
#include <linux/netdevice.h>
#include <linux/pci.h>
#include <linux/spinlock.h>
#include <linux/timer.h>
#include <linux/vmalloc.h>
#include <linux/etherdevice.h>
#include <asm/io.h>
#include "cxgb4_uld.h"

#define CH_WARN(adap, fmt, ...) dev_warn(adap->pdev_dev, fmt, ## __VA_ARGS__)

enum {
	MAX_NPORTS	= 4,     /* max # of ports */
	SERNUM_LEN	= 24,    /* Serial # length */
	EC_LEN		= 16,    /* E/C length */
	ID_LEN		= 16,    /* ID length */
	PN_LEN		= 16,    /* Part Number length */
	MACADDR_LEN	= 12,    /* MAC Address length */
};

enum {
	T4_REGMAP_SIZE = (160 * 1024),
	T5_REGMAP_SIZE = (332 * 1024),
};

enum {
	MEM_EDC0,
	MEM_EDC1,
	MEM_MC,
	MEM_MC0 = MEM_MC,
	MEM_MC1
};

enum {
	MEMWIN0_APERTURE = 2048,
	MEMWIN0_BASE     = 0x1b800,
	MEMWIN1_APERTURE = 32768,
	MEMWIN1_BASE     = 0x28000,
	MEMWIN1_BASE_T5  = 0x52000,
	MEMWIN2_APERTURE = 65536,
	MEMWIN2_BASE     = 0x30000,
	MEMWIN2_APERTURE_T5 = 131072,
	MEMWIN2_BASE_T5  = 0x60000,
};

enum dev_master {
	MASTER_CANT,
	MASTER_MAY,
	MASTER_MUST
};

enum dev_state {
	DEV_STATE_UNINIT,
	DEV_STATE_INIT,
	DEV_STATE_ERR
};

enum {
	PAUSE_RX      = 1 << 0,
	PAUSE_TX      = 1 << 1,
	PAUSE_AUTONEG = 1 << 2
};

struct port_stats {
	u64 tx_octets;            /* total # of octets in good frames */
	u64 tx_frames;            /* all good frames */
	u64 tx_bcast_frames;      /* all broadcast frames */
	u64 tx_mcast_frames;      /* all multicast frames */
	u64 tx_ucast_frames;      /* all unicast frames */
	u64 tx_error_frames;      /* all error frames */

	u64 tx_frames_64;         /* # of Tx frames in a particular range */
	u64 tx_frames_65_127;
	u64 tx_frames_128_255;
	u64 tx_frames_256_511;
	u64 tx_frames_512_1023;
	u64 tx_frames_1024_1518;
	u64 tx_frames_1519_max;

	u64 tx_drop;              /* # of dropped Tx frames */
	u64 tx_pause;             /* # of transmitted pause frames */
	u64 tx_ppp0;              /* # of transmitted PPP prio 0 frames */
	u64 tx_ppp1;              /* # of transmitted PPP prio 1 frames */
	u64 tx_ppp2;              /* # of transmitted PPP prio 2 frames */
	u64 tx_ppp3;              /* # of transmitted PPP prio 3 frames */
	u64 tx_ppp4;              /* # of transmitted PPP prio 4 frames */
	u64 tx_ppp5;              /* # of transmitted PPP prio 5 frames */
	u64 tx_ppp6;              /* # of transmitted PPP prio 6 frames */
	u64 tx_ppp7;              /* # of transmitted PPP prio 7 frames */

	u64 rx_octets;            /* total # of octets in good frames */
	u64 rx_frames;            /* all good frames */
	u64 rx_bcast_frames;      /* all broadcast frames */
	u64 rx_mcast_frames;      /* all multicast frames */
	u64 rx_ucast_frames;      /* all unicast frames */
	u64 rx_too_long;          /* # of frames exceeding MTU */
	u64 rx_jabber;            /* # of jabber frames */
	u64 rx_fcs_err;           /* # of received frames with bad FCS */
	u64 rx_len_err;           /* # of received frames with length error */
	u64 rx_symbol_err;        /* symbol errors */
	u64 rx_runt;              /* # of short frames */

	u64 rx_frames_64;         /* # of Rx frames in a particular range */
	u64 rx_frames_65_127;
	u64 rx_frames_128_255;
	u64 rx_frames_256_511;
	u64 rx_frames_512_1023;
	u64 rx_frames_1024_1518;
	u64 rx_frames_1519_max;

	u64 rx_pause;             /* # of received pause frames */
	u64 rx_ppp0;              /* # of received PPP prio 0 frames */
	u64 rx_ppp1;              /* # of received PPP prio 1 frames */
	u64 rx_ppp2;              /* # of received PPP prio 2 frames */
	u64 rx_ppp3;              /* # of received PPP prio 3 frames */
	u64 rx_ppp4;              /* # of received PPP prio 4 frames */
	u64 rx_ppp5;              /* # of received PPP prio 5 frames */
	u64 rx_ppp6;              /* # of received PPP prio 6 frames */
	u64 rx_ppp7;              /* # of received PPP prio 7 frames */

	u64 rx_ovflow0;           /* drops due to buffer-group 0 overflows */
	u64 rx_ovflow1;           /* drops due to buffer-group 1 overflows */
	u64 rx_ovflow2;           /* drops due to buffer-group 2 overflows */
	u64 rx_ovflow3;           /* drops due to buffer-group 3 overflows */
	u64 rx_trunc0;            /* buffer-group 0 truncated packets */
	u64 rx_trunc1;            /* buffer-group 1 truncated packets */
	u64 rx_trunc2;            /* buffer-group 2 truncated packets */
	u64 rx_trunc3;            /* buffer-group 3 truncated packets */
};

struct lb_port_stats {
	u64 octets;
	u64 frames;
	u64 bcast_frames;
	u64 mcast_frames;
	u64 ucast_frames;
	u64 error_frames;

	u64 frames_64;
	u64 frames_65_127;
	u64 frames_128_255;
	u64 frames_256_511;
	u64 frames_512_1023;
	u64 frames_1024_1518;
	u64 frames_1519_max;

	u64 drop;

	u64 ovflow0;
	u64 ovflow1;
	u64 ovflow2;
	u64 ovflow3;
	u64 trunc0;
	u64 trunc1;
	u64 trunc2;
	u64 trunc3;
};

struct tp_tcp_stats {
	u32 tcp_out_rsts;
	u64 tcp_in_segs;
	u64 tcp_out_segs;
	u64 tcp_retrans_segs;
};

struct tp_usm_stats {
	u32 frames;
	u32 drops;
	u64 octets;
};

struct tp_fcoe_stats {
	u32 frames_ddp;
	u32 frames_drop;
	u64 octets_ddp;
};

struct tp_err_stats {
	u32 mac_in_errs[4];
	u32 hdr_in_errs[4];
	u32 tcp_in_errs[4];
	u32 tnl_cong_drops[4];
	u32 ofld_chan_drops[4];
	u32 tnl_tx_drops[4];
	u32 ofld_vlan_drops[4];
	u32 tcp6_in_errs[4];
	u32 ofld_no_neigh;
	u32 ofld_cong_defer;
};

struct tp_cpl_stats {
	u32 req[4];
	u32 rsp[4];
};

struct tp_rdma_stats {
	u32 rqe_dfr_pkt;
	u32 rqe_dfr_mod;
};

struct sge_params {
	u32 hps;			/* host page size for our PF/VF */
	u32 eq_qpp;			/* egress queues/page for our PF/VF */
	u32 iq_qpp;			/* egress queues/page for our PF/VF */
};

struct tp_params {
	unsigned int tre;            /* log2 of core clocks per TP tick */
	unsigned int la_mask;        /* what events are recorded by TP LA */
	unsigned short tx_modq_map;  /* TX modulation scheduler queue to */
				     /* channel map */

	uint32_t dack_re;            /* DACK timer resolution */
	unsigned short tx_modq[NCHAN];	/* channel to modulation queue map */

	u32 vlan_pri_map;               /* cached TP_VLAN_PRI_MAP */
	u32 ingress_config;             /* cached TP_INGRESS_CONFIG */

	/* TP_VLAN_PRI_MAP Compressed Filter Tuple field offsets.  This is a
	 * subset of the set of fields which may be present in the Compressed
	 * Filter Tuple portion of filters and TCP TCB connections.  The
	 * fields which are present are controlled by the TP_VLAN_PRI_MAP.
	 * Since a variable number of fields may or may not be present, their
	 * shifted field positions within the Compressed Filter Tuple may
	 * vary, or not even be present if the field isn't selected in
	 * TP_VLAN_PRI_MAP.  Since some of these fields are needed in various
	 * places we store their offsets here, or a -1 if the field isn't
	 * present.
	 */
	int vlan_shift;
	int vnic_shift;
	int port_shift;
	int protocol_shift;
};

struct vpd_params {
	unsigned int cclk;
	u8 ec[EC_LEN + 1];
	u8 sn[SERNUM_LEN + 1];
	u8 id[ID_LEN + 1];
	u8 pn[PN_LEN + 1];
	u8 na[MACADDR_LEN + 1];
};

struct pci_params {
	unsigned char speed;
	unsigned char width;
};

#define CHELSIO_CHIP_CODE(version, revision) (((version) << 4) | (revision))
#define CHELSIO_CHIP_FPGA          0x100
#define CHELSIO_CHIP_VERSION(code) (((code) >> 4) & 0xf)
#define CHELSIO_CHIP_RELEASE(code) ((code) & 0xf)

#define CHELSIO_T4		0x4
#define CHELSIO_T5		0x5
#define CHELSIO_T6		0x6

enum chip_type {
	T4_A1 = CHELSIO_CHIP_CODE(CHELSIO_T4, 1),
	T4_A2 = CHELSIO_CHIP_CODE(CHELSIO_T4, 2),
	T4_FIRST_REV	= T4_A1,
	T4_LAST_REV	= T4_A2,

	T5_A0 = CHELSIO_CHIP_CODE(CHELSIO_T5, 0),
	T5_A1 = CHELSIO_CHIP_CODE(CHELSIO_T5, 1),
	T5_FIRST_REV	= T5_A0,
	T5_LAST_REV	= T5_A1,

	T6_A0 = CHELSIO_CHIP_CODE(CHELSIO_T6, 0),
	T6_FIRST_REV    = T6_A0,
	T6_LAST_REV     = T6_A0,
};

struct devlog_params {
	u32 memtype;                    /* which memory (EDC0, EDC1, MC) */
	u32 start;                      /* start of log in firmware memory */
	u32 size;                       /* size of log */
};

/* Stores chip specific parameters */
struct arch_specific_params {
	u8 nchan;
	u16 mps_rplc_size;
	u16 vfcount;
	u32 sge_fl_db;
	u16 mps_tcam_size;
};

struct adapter_params {
	struct sge_params sge;
	struct tp_params  tp;
	struct vpd_params vpd;
	struct pci_params pci;
	struct devlog_params devlog;
	enum pcie_memwin drv_memwin;

	unsigned int cim_la_size;

	unsigned int sf_size;             /* serial flash size in bytes */
	unsigned int sf_nsec;             /* # of flash sectors */
	unsigned int sf_fw_start;         /* start of FW image in flash */

	unsigned int fw_vers;
	unsigned int tp_vers;
	u8 api_vers[7];

	unsigned short mtus[NMTUS];
	unsigned short a_wnd[NCCTRL_WIN];
	unsigned short b_wnd[NCCTRL_WIN];

	unsigned char nports;             /* # of ethernet ports */
	unsigned char portvec;
	enum chip_type chip;               /* chip code */
	struct arch_specific_params arch;  /* chip specific params */
	unsigned char offload;

	unsigned char bypass;

	unsigned int ofldq_wr_cred;
	bool ulptx_memwrite_dsgl;          /* use of T5 DSGL allowed */

	unsigned int max_ordird_qp;       /* Max read depth per RDMA QP */
	unsigned int max_ird_adapter;     /* Max read depth per adapter */
};

/* State needed to monitor the forward progress of SGE Ingress DMA activities
 * and possible hangs.
 */
struct sge_idma_monitor_state {
	unsigned int idma_1s_thresh;	/* 1s threshold in Core Clock ticks */
	unsigned int idma_stalled[2];	/* synthesized stalled timers in HZ */
	unsigned int idma_state[2];	/* IDMA Hang detect state */
	unsigned int idma_qid[2];	/* IDMA Hung Ingress Queue ID */
	unsigned int idma_warn[2];	/* time to warning in HZ */
};

#include "t4fw_api.h"

#define FW_VERSION(chip) ( \
		FW_HDR_FW_VER_MAJOR_G(chip##FW_VERSION_MAJOR) | \
		FW_HDR_FW_VER_MINOR_G(chip##FW_VERSION_MINOR) | \
		FW_HDR_FW_VER_MICRO_G(chip##FW_VERSION_MICRO) | \
		FW_HDR_FW_VER_BUILD_G(chip##FW_VERSION_BUILD))
#define FW_INTFVER(chip, intf) (FW_HDR_INTFVER_##intf)

struct fw_info {
	u8 chip;
	char *fs_name;
	char *fw_mod_name;
	struct fw_hdr fw_hdr;
};


struct trace_params {
	u32 data[TRACE_LEN / 4];
	u32 mask[TRACE_LEN / 4];
	unsigned short snap_len;
	unsigned short min_len;
	unsigned char skip_ofst;
	unsigned char skip_len;
	unsigned char invert;
	unsigned char port;
};

struct link_config {
	unsigned short supported;        /* link capabilities */
	unsigned short advertising;      /* advertised capabilities */
	unsigned short requested_speed;  /* speed user has requested */
	unsigned short speed;            /* actual link speed */
	unsigned char  requested_fc;     /* flow control user has requested */
	unsigned char  fc;               /* actual link flow control */
	unsigned char  autoneg;          /* autonegotiating? */
	unsigned char  link_ok;          /* link up? */
};

#define FW_LEN16(fw_struct) FW_CMD_LEN16_V(sizeof(fw_struct) / 16)

enum {
	MAX_ETH_QSETS = 32,           /* # of Ethernet Tx/Rx queue sets */
	MAX_OFLD_QSETS = 16,          /* # of offload Tx/Rx queue sets */
	MAX_CTRL_QUEUES = NCHAN,      /* # of control Tx queues */
	MAX_RDMA_QUEUES = NCHAN,      /* # of streaming RDMA Rx queues */
	MAX_RDMA_CIQS = 32,        /* # of  RDMA concentrator IQs */
	MAX_ISCSI_QUEUES = NCHAN,     /* # of streaming iSCSI Rx queues */
};

enum {
	MAX_TXQ_ENTRIES      = 16384,
	MAX_CTRL_TXQ_ENTRIES = 1024,
	MAX_RSPQ_ENTRIES     = 16384,
	MAX_RX_BUFFERS       = 16384,
	MIN_TXQ_ENTRIES      = 32,
	MIN_CTRL_TXQ_ENTRIES = 32,
	MIN_RSPQ_ENTRIES     = 128,
	MIN_FL_ENTRIES       = 16
};

enum {
	INGQ_EXTRAS = 2,        /* firmware event queue and */
				/*   forwarded interrupts */
	MAX_INGQ = MAX_ETH_QSETS + MAX_OFLD_QSETS + MAX_RDMA_QUEUES
		   + MAX_RDMA_CIQS + MAX_ISCSI_QUEUES + INGQ_EXTRAS,
};

struct adapter;
struct sge_rspq;

#include "cxgb4_dcb.h"

#ifdef CONFIG_CHELSIO_T4_FCOE
#include "cxgb4_fcoe.h"
#endif /* CONFIG_CHELSIO_T4_FCOE */

struct port_info {
	struct adapter *adapter;
	u16    viid;
	s16    xact_addr_filt;        /* index of exact MAC address filter */
	u16    rss_size;              /* size of VI's RSS table slice */
	s8     mdio_addr;
	enum fw_port_type port_type;
	u8     mod_type;
	u8     port_id;
	u8     tx_chan;
	u8     lport;                 /* associated offload logical port */
	u8     nqsets;                /* # of qsets */
	u8     first_qset;            /* index of first qset */
	u8     rss_mode;
	struct link_config link_cfg;
	u16   *rss;
	struct port_stats stats_base;
#ifdef CONFIG_CHELSIO_T4_DCB
	struct port_dcb_info dcb;     /* Data Center Bridging support */
#endif
#ifdef CONFIG_CHELSIO_T4_FCOE
	struct cxgb_fcoe fcoe;
#endif /* CONFIG_CHELSIO_T4_FCOE */
};

struct dentry;
struct work_struct;

enum {                                 /* adapter flags */
	FULL_INIT_DONE     = (1 << 0),
	DEV_ENABLED        = (1 << 1),
	USING_MSI          = (1 << 2),
	USING_MSIX         = (1 << 3),
	FW_OK              = (1 << 4),
	RSS_TNLALLLOOKUP   = (1 << 5),
	USING_SOFT_PARAMS  = (1 << 6),
	MASTER_PF          = (1 << 7),
	FW_OFLD_CONN       = (1 << 9),
};

struct rx_sw_desc;

struct sge_fl {                     /* SGE free-buffer queue state */
	unsigned int avail;         /* # of available Rx buffers */
	unsigned int pend_cred;     /* new buffers since last FL DB ring */
	unsigned int cidx;          /* consumer index */
	unsigned int pidx;          /* producer index */
	unsigned long alloc_failed; /* # of times buffer allocation failed */
	unsigned long large_alloc_failed;
	unsigned long starving;
	/* RO fields */
	unsigned int cntxt_id;      /* SGE context id for the free list */
	unsigned int size;          /* capacity of free list */
	struct rx_sw_desc *sdesc;   /* address of SW Rx descriptor ring */
	__be64 *desc;               /* address of HW Rx descriptor ring */
	dma_addr_t addr;            /* bus address of HW ring start */
	void __iomem *bar2_addr;    /* address of BAR2 Queue registers */
	unsigned int bar2_qid;      /* Queue ID for BAR2 Queue registers */
};

/* A packet gather list */
struct pkt_gl {
	struct page_frag frags[MAX_SKB_FRAGS];
	void *va;                         /* virtual address of first byte */
	unsigned int nfrags;              /* # of fragments */
	unsigned int tot_len;             /* total length of fragments */
};

typedef int (*rspq_handler_t)(struct sge_rspq *q, const __be64 *rsp,
			      const struct pkt_gl *gl);

struct sge_rspq {                   /* state for an SGE response queue */
	struct napi_struct napi;
	const __be64 *cur_desc;     /* current descriptor in queue */
	unsigned int cidx;          /* consumer index */
	u8 gen;                     /* current generation bit */
	u8 intr_params;             /* interrupt holdoff parameters */
	u8 next_intr_params;        /* holdoff params for next interrupt */
	u8 adaptive_rx;
	u8 pktcnt_idx;              /* interrupt packet threshold */
	u8 uld;                     /* ULD handling this queue */
	u8 idx;                     /* queue index within its group */
	int offset;                 /* offset into current Rx buffer */
	u16 cntxt_id;               /* SGE context id for the response q */
	u16 abs_id;                 /* absolute SGE id for the response q */
	__be64 *desc;               /* address of HW response ring */
	dma_addr_t phys_addr;       /* physical address of the ring */
	void __iomem *bar2_addr;    /* address of BAR2 Queue registers */
	unsigned int bar2_qid;      /* Queue ID for BAR2 Queue registers */
	unsigned int iqe_len;       /* entry size */
	unsigned int size;          /* capacity of response queue */
	struct adapter *adap;
	struct net_device *netdev;  /* associated net device */
	rspq_handler_t handler;
#ifdef CONFIG_NET_RX_BUSY_POLL
#define CXGB_POLL_STATE_IDLE		0
#define CXGB_POLL_STATE_NAPI		BIT(0) /* NAPI owns this poll */
#define CXGB_POLL_STATE_POLL		BIT(1) /* poll owns this poll */
#define CXGB_POLL_STATE_NAPI_YIELD	BIT(2) /* NAPI yielded this poll */
#define CXGB_POLL_STATE_POLL_YIELD	BIT(3) /* poll yielded this poll */
#define CXGB_POLL_YIELD			(CXGB_POLL_STATE_NAPI_YIELD |   \
					 CXGB_POLL_STATE_POLL_YIELD)
#define CXGB_POLL_LOCKED		(CXGB_POLL_STATE_NAPI |         \
					 CXGB_POLL_STATE_POLL)
#define CXGB_POLL_USER_PEND		(CXGB_POLL_STATE_POLL |         \
					 CXGB_POLL_STATE_POLL_YIELD)
	unsigned int bpoll_state;
	spinlock_t bpoll_lock;		/* lock for busy poll */
#endif /* CONFIG_NET_RX_BUSY_POLL */

};

struct sge_eth_stats {              /* Ethernet queue statistics */
	unsigned long pkts;         /* # of ethernet packets */
	unsigned long lro_pkts;     /* # of LRO super packets */
	unsigned long lro_merged;   /* # of wire packets merged by LRO */
	unsigned long rx_cso;       /* # of Rx checksum offloads */
	unsigned long vlan_ex;      /* # of Rx VLAN extractions */
	unsigned long rx_drops;     /* # of packets dropped due to no mem */
};

struct sge_eth_rxq {                /* SW Ethernet Rx queue */
	struct sge_rspq rspq;
	struct sge_fl fl;
	struct sge_eth_stats stats;
} ____cacheline_aligned_in_smp;

struct sge_ofld_stats {             /* offload queue statistics */
	unsigned long pkts;         /* # of packets */
	unsigned long imm;          /* # of immediate-data packets */
	unsigned long an;           /* # of asynchronous notifications */
	unsigned long nomem;        /* # of responses deferred due to no mem */
};

struct sge_ofld_rxq {               /* SW offload Rx queue */
	struct sge_rspq rspq;
	struct sge_fl fl;
	struct sge_ofld_stats stats;
} ____cacheline_aligned_in_smp;

struct tx_desc {
	__be64 flit[8];
};

struct tx_sw_desc;

struct sge_txq {
	unsigned int  in_use;       /* # of in-use Tx descriptors */
	unsigned int  size;         /* # of descriptors */
	unsigned int  cidx;         /* SW consumer index */
	unsigned int  pidx;         /* producer index */
	unsigned long stops;        /* # of times q has been stopped */
	unsigned long restarts;     /* # of queue restarts */
	unsigned int  cntxt_id;     /* SGE context id for the Tx q */
	struct tx_desc *desc;       /* address of HW Tx descriptor ring */
	struct tx_sw_desc *sdesc;   /* address of SW Tx descriptor ring */
	struct sge_qstat *stat;     /* queue status entry */
	dma_addr_t    phys_addr;    /* physical address of the ring */
	spinlock_t db_lock;
	int db_disabled;
	unsigned short db_pidx;
	unsigned short db_pidx_inc;
	void __iomem *bar2_addr;    /* address of BAR2 Queue registers */
	unsigned int bar2_qid;      /* Queue ID for BAR2 Queue registers */
};

struct sge_eth_txq {                /* state for an SGE Ethernet Tx queue */
	struct sge_txq q;
	struct netdev_queue *txq;   /* associated netdev TX queue */
#ifdef CONFIG_CHELSIO_T4_DCB
	u8 dcb_prio;		    /* DCB Priority bound to queue */
#endif
	unsigned long tso;          /* # of TSO requests */
	unsigned long tx_cso;       /* # of Tx checksum offloads */
	unsigned long vlan_ins;     /* # of Tx VLAN insertions */
	unsigned long mapping_err;  /* # of I/O MMU packet mapping errors */
} ____cacheline_aligned_in_smp;

struct sge_ofld_txq {               /* state for an SGE offload Tx queue */
	struct sge_txq q;
	struct adapter *adap;
	struct sk_buff_head sendq;  /* list of backpressured packets */
	struct tasklet_struct qresume_tsk; /* restarts the queue */
	u8 full;                    /* the Tx ring is full */
	unsigned long mapping_err;  /* # of I/O MMU packet mapping errors */
} ____cacheline_aligned_in_smp;

struct sge_ctrl_txq {               /* state for an SGE control Tx queue */
	struct sge_txq q;
	struct adapter *adap;
	struct sk_buff_head sendq;  /* list of backpressured packets */
	struct tasklet_struct qresume_tsk; /* restarts the queue */
	u8 full;                    /* the Tx ring is full */
} ____cacheline_aligned_in_smp;

struct sge {
	struct sge_eth_txq ethtxq[MAX_ETH_QSETS];
	struct sge_ofld_txq ofldtxq[MAX_OFLD_QSETS];
	struct sge_ctrl_txq ctrlq[MAX_CTRL_QUEUES];

	struct sge_eth_rxq ethrxq[MAX_ETH_QSETS];
	struct sge_ofld_rxq ofldrxq[MAX_OFLD_QSETS];
	struct sge_ofld_rxq rdmarxq[MAX_RDMA_QUEUES];
	struct sge_ofld_rxq rdmaciq[MAX_RDMA_CIQS];
	struct sge_rspq fw_evtq ____cacheline_aligned_in_smp;

	struct sge_rspq intrq ____cacheline_aligned_in_smp;
	spinlock_t intrq_lock;

	u16 max_ethqsets;           /* # of available Ethernet queue sets */
	u16 ethqsets;               /* # of active Ethernet queue sets */
	u16 ethtxq_rover;           /* Tx queue to clean up next */
	u16 ofldqsets;              /* # of active offload queue sets */
	u16 rdmaqs;                 /* # of available RDMA Rx queues */
	u16 rdmaciqs;               /* # of available RDMA concentrator IQs */
	u16 ofld_rxq[MAX_OFLD_QSETS];
	u16 rdma_rxq[MAX_RDMA_QUEUES];
	u16 rdma_ciq[MAX_RDMA_CIQS];
	u16 timer_val[SGE_NTIMERS];
	u8 counter_val[SGE_NCOUNTERS];
	u32 fl_pg_order;            /* large page allocation size */
	u32 stat_len;               /* length of status page at ring end */
	u32 pktshift;               /* padding between CPL & packet data */
	u32 fl_align;               /* response queue message alignment */
	u32 fl_starve_thres;        /* Free List starvation threshold */

	struct sge_idma_monitor_state idma_monitor;
	unsigned int egr_start;
	unsigned int egr_sz;
	unsigned int ingr_start;
	unsigned int ingr_sz;
	void **egr_map;    /* qid->queue egress queue map */
	struct sge_rspq **ingr_map; /* qid->queue ingress queue map */
	unsigned long *starving_fl;
	unsigned long *txq_maperr;
	unsigned long *blocked_fl;
	struct timer_list rx_timer; /* refills starving FLs */
	struct timer_list tx_timer; /* checks Tx queues */
};

#define for_each_ethrxq(sge, i) for (i = 0; i < (sge)->ethqsets; i++)
#define for_each_ofldrxq(sge, i) for (i = 0; i < (sge)->ofldqsets; i++)
#define for_each_rdmarxq(sge, i) for (i = 0; i < (sge)->rdmaqs; i++)
#define for_each_rdmaciq(sge, i) for (i = 0; i < (sge)->rdmaciqs; i++)

struct l2t_data;

#ifdef CONFIG_PCI_IOV

/* T4 supports SRIOV on PF0-3 and T5 on PF0-7.  However, the Serial
 * Configuration initialization for T5 only has SR-IOV functionality enabled
 * on PF0-3 in order to simplify everything.
 */
#define NUM_OF_PF_WITH_SRIOV 4

#endif

struct doorbell_stats {
	u32 db_drop;
	u32 db_empty;
	u32 db_full;
};

struct adapter {
	void __iomem *regs;
	void __iomem *bar2;
	u32 t4_bar0;
	struct pci_dev *pdev;
	struct device *pdev_dev;
	unsigned int mbox;
	unsigned int pf;
	unsigned int flags;
	enum chip_type chip;

	int msg_enable;

	struct adapter_params params;
	struct cxgb4_virt_res vres;
	unsigned int swintr;

	struct {
		unsigned short vec;
		char desc[IFNAMSIZ + 10];
	} msix_info[MAX_INGQ + 1];

	struct doorbell_stats db_stats;
	struct sge sge;

	struct net_device *port[MAX_NPORTS];
	u8 chan_map[NCHAN];                   /* channel -> port map */

	u32 filter_mode;
	unsigned int l2t_start;
	unsigned int l2t_end;
	struct l2t_data *l2t;
	unsigned int clipt_start;
	unsigned int clipt_end;
	struct clip_tbl *clipt;
	void *uld_handle[CXGB4_ULD_MAX];
	struct list_head list_node;
	struct list_head rcu_node;

	struct tid_info tids;
	void **tid_release_head;
	spinlock_t tid_release_lock;
	struct workqueue_struct *workq;
	struct work_struct tid_release_task;
	struct work_struct db_full_task;
	struct work_struct db_drop_task;
	bool tid_release_task_busy;

	struct dentry *debugfs_root;
	u32 use_bd;     /* Use SGE Back Door intfc for reading SGE Contexts */
<<<<<<< HEAD
=======
	u32 trace_rss;	/* 1 implies that different RSS flit per filter is
			 * used per filter else if 0 default RSS flit is
			 * used for all 4 filters.
			 */
>>>>>>> 807249d3

	spinlock_t stats_lock;
	spinlock_t win0_lock ____cacheline_aligned_in_smp;
};

/* Defined bit width of user definable filter tuples
 */
#define ETHTYPE_BITWIDTH 16
#define FRAG_BITWIDTH 1
#define MACIDX_BITWIDTH 9
#define FCOE_BITWIDTH 1
#define IPORT_BITWIDTH 3
#define MATCHTYPE_BITWIDTH 3
#define PROTO_BITWIDTH 8
#define TOS_BITWIDTH 8
#define PF_BITWIDTH 8
#define VF_BITWIDTH 8
#define IVLAN_BITWIDTH 16
#define OVLAN_BITWIDTH 16

/* Filter matching rules.  These consist of a set of ingress packet field
 * (value, mask) tuples.  The associated ingress packet field matches the
 * tuple when ((field & mask) == value).  (Thus a wildcard "don't care" field
 * rule can be constructed by specifying a tuple of (0, 0).)  A filter rule
 * matches an ingress packet when all of the individual individual field
 * matching rules are true.
 *
 * Partial field masks are always valid, however, while it may be easy to
 * understand their meanings for some fields (e.g. IP address to match a
 * subnet), for others making sensible partial masks is less intuitive (e.g.
 * MPS match type) ...
 *
 * Most of the following data structures are modeled on T4 capabilities.
 * Drivers for earlier chips use the subsets which make sense for those chips.
 * We really need to come up with a hardware-independent mechanism to
 * represent hardware filter capabilities ...
 */
struct ch_filter_tuple {
	/* Compressed header matching field rules.  The TP_VLAN_PRI_MAP
	 * register selects which of these fields will participate in the
	 * filter match rules -- up to a maximum of 36 bits.  Because
	 * TP_VLAN_PRI_MAP is a global register, all filters must use the same
	 * set of fields.
	 */
	uint32_t ethtype:ETHTYPE_BITWIDTH;      /* Ethernet type */
	uint32_t frag:FRAG_BITWIDTH;            /* IP fragmentation header */
	uint32_t ivlan_vld:1;                   /* inner VLAN valid */
	uint32_t ovlan_vld:1;                   /* outer VLAN valid */
	uint32_t pfvf_vld:1;                    /* PF/VF valid */
	uint32_t macidx:MACIDX_BITWIDTH;        /* exact match MAC index */
	uint32_t fcoe:FCOE_BITWIDTH;            /* FCoE packet */
	uint32_t iport:IPORT_BITWIDTH;          /* ingress port */
	uint32_t matchtype:MATCHTYPE_BITWIDTH;  /* MPS match type */
	uint32_t proto:PROTO_BITWIDTH;          /* protocol type */
	uint32_t tos:TOS_BITWIDTH;              /* TOS/Traffic Type */
	uint32_t pf:PF_BITWIDTH;                /* PCI-E PF ID */
	uint32_t vf:VF_BITWIDTH;                /* PCI-E VF ID */
	uint32_t ivlan:IVLAN_BITWIDTH;          /* inner VLAN */
	uint32_t ovlan:OVLAN_BITWIDTH;          /* outer VLAN */

	/* Uncompressed header matching field rules.  These are always
	 * available for field rules.
	 */
	uint8_t lip[16];        /* local IP address (IPv4 in [3:0]) */
	uint8_t fip[16];        /* foreign IP address (IPv4 in [3:0]) */
	uint16_t lport;         /* local port */
	uint16_t fport;         /* foreign port */
};

/* A filter ioctl command.
 */
struct ch_filter_specification {
	/* Administrative fields for filter.
	 */
	uint32_t hitcnts:1;     /* count filter hits in TCB */
	uint32_t prio:1;        /* filter has priority over active/server */

	/* Fundamental filter typing.  This is the one element of filter
	 * matching that doesn't exist as a (value, mask) tuple.
	 */
	uint32_t type:1;        /* 0 => IPv4, 1 => IPv6 */

	/* Packet dispatch information.  Ingress packets which match the
	 * filter rules will be dropped, passed to the host or switched back
	 * out as egress packets.
	 */
	uint32_t action:2;      /* drop, pass, switch */

	uint32_t rpttid:1;      /* report TID in RSS hash field */

	uint32_t dirsteer:1;    /* 0 => RSS, 1 => steer to iq */
	uint32_t iq:10;         /* ingress queue */

	uint32_t maskhash:1;    /* dirsteer=0: store RSS hash in TCB */
	uint32_t dirsteerhash:1;/* dirsteer=1: 0 => TCB contains RSS hash */
				/*             1 => TCB contains IQ ID */

	/* Switch proxy/rewrite fields.  An ingress packet which matches a
	 * filter with "switch" set will be looped back out as an egress
	 * packet -- potentially with some Ethernet header rewriting.
	 */
	uint32_t eport:2;       /* egress port to switch packet out */
	uint32_t newdmac:1;     /* rewrite destination MAC address */
	uint32_t newsmac:1;     /* rewrite source MAC address */
	uint32_t newvlan:2;     /* rewrite VLAN Tag */
	uint8_t dmac[ETH_ALEN]; /* new destination MAC address */
	uint8_t smac[ETH_ALEN]; /* new source MAC address */
	uint16_t vlan;          /* VLAN Tag to insert */

	/* Filter rule value/mask pairs.
	 */
	struct ch_filter_tuple val;
	struct ch_filter_tuple mask;
};

enum {
	FILTER_PASS = 0,        /* default */
	FILTER_DROP,
	FILTER_SWITCH
};

enum {
	VLAN_NOCHANGE = 0,      /* default */
	VLAN_REMOVE,
	VLAN_INSERT,
	VLAN_REWRITE
};

static inline int is_offload(const struct adapter *adap)
{
	return adap->params.offload;
}

static inline int is_t6(enum chip_type chip)
{
	return CHELSIO_CHIP_VERSION(chip) == CHELSIO_T6;
}

static inline int is_t5(enum chip_type chip)
{
	return CHELSIO_CHIP_VERSION(chip) == CHELSIO_T5;
}

static inline int is_t4(enum chip_type chip)
{
	return CHELSIO_CHIP_VERSION(chip) == CHELSIO_T4;
}

static inline u32 t4_read_reg(struct adapter *adap, u32 reg_addr)
{
	return readl(adap->regs + reg_addr);
}

static inline void t4_write_reg(struct adapter *adap, u32 reg_addr, u32 val)
{
	writel(val, adap->regs + reg_addr);
}

#ifndef readq
static inline u64 readq(const volatile void __iomem *addr)
{
	return readl(addr) + ((u64)readl(addr + 4) << 32);
}

static inline void writeq(u64 val, volatile void __iomem *addr)
{
	writel(val, addr);
	writel(val >> 32, addr + 4);
}
#endif

static inline u64 t4_read_reg64(struct adapter *adap, u32 reg_addr)
{
	return readq(adap->regs + reg_addr);
}

static inline void t4_write_reg64(struct adapter *adap, u32 reg_addr, u64 val)
{
	writeq(val, adap->regs + reg_addr);
}

/**
 * t4_set_hw_addr - store a port's MAC address in SW
 * @adapter: the adapter
 * @port_idx: the port index
 * @hw_addr: the Ethernet address
 *
 * Store the Ethernet address of the given port in SW.  Called by the common
 * code when it retrieves a port's Ethernet address from EEPROM.
 */
static inline void t4_set_hw_addr(struct adapter *adapter, int port_idx,
				  u8 hw_addr[])
{
	ether_addr_copy(adapter->port[port_idx]->dev_addr, hw_addr);
	ether_addr_copy(adapter->port[port_idx]->perm_addr, hw_addr);
}

/**
 * netdev2pinfo - return the port_info structure associated with a net_device
 * @dev: the netdev
 *
 * Return the struct port_info associated with a net_device
 */
static inline struct port_info *netdev2pinfo(const struct net_device *dev)
{
	return netdev_priv(dev);
}

/**
 * adap2pinfo - return the port_info of a port
 * @adap: the adapter
 * @idx: the port index
 *
 * Return the port_info structure for the port of the given index.
 */
static inline struct port_info *adap2pinfo(struct adapter *adap, int idx)
{
	return netdev_priv(adap->port[idx]);
}

/**
 * netdev2adap - return the adapter structure associated with a net_device
 * @dev: the netdev
 *
 * Return the struct adapter associated with a net_device
 */
static inline struct adapter *netdev2adap(const struct net_device *dev)
{
	return netdev2pinfo(dev)->adapter;
}

#ifdef CONFIG_NET_RX_BUSY_POLL
static inline void cxgb_busy_poll_init_lock(struct sge_rspq *q)
{
	spin_lock_init(&q->bpoll_lock);
	q->bpoll_state = CXGB_POLL_STATE_IDLE;
}

static inline bool cxgb_poll_lock_napi(struct sge_rspq *q)
{
	bool rc = true;

	spin_lock(&q->bpoll_lock);
	if (q->bpoll_state & CXGB_POLL_LOCKED) {
		q->bpoll_state |= CXGB_POLL_STATE_NAPI_YIELD;
		rc = false;
	} else {
		q->bpoll_state = CXGB_POLL_STATE_NAPI;
	}
	spin_unlock(&q->bpoll_lock);
	return rc;
}

static inline bool cxgb_poll_unlock_napi(struct sge_rspq *q)
{
	bool rc = false;

	spin_lock(&q->bpoll_lock);
	if (q->bpoll_state & CXGB_POLL_STATE_POLL_YIELD)
		rc = true;
	q->bpoll_state = CXGB_POLL_STATE_IDLE;
	spin_unlock(&q->bpoll_lock);
	return rc;
}

static inline bool cxgb_poll_lock_poll(struct sge_rspq *q)
{
	bool rc = true;

	spin_lock_bh(&q->bpoll_lock);
	if (q->bpoll_state & CXGB_POLL_LOCKED) {
		q->bpoll_state |= CXGB_POLL_STATE_POLL_YIELD;
		rc = false;
	} else {
		q->bpoll_state |= CXGB_POLL_STATE_POLL;
	}
	spin_unlock_bh(&q->bpoll_lock);
	return rc;
}

static inline bool cxgb_poll_unlock_poll(struct sge_rspq *q)
{
	bool rc = false;

	spin_lock_bh(&q->bpoll_lock);
	if (q->bpoll_state & CXGB_POLL_STATE_POLL_YIELD)
		rc = true;
	q->bpoll_state = CXGB_POLL_STATE_IDLE;
	spin_unlock_bh(&q->bpoll_lock);
	return rc;
}

static inline bool cxgb_poll_busy_polling(struct sge_rspq *q)
{
	return q->bpoll_state & CXGB_POLL_USER_PEND;
}
#else
static inline void cxgb_busy_poll_init_lock(struct sge_rspq *q)
{
}

static inline bool cxgb_poll_lock_napi(struct sge_rspq *q)
{
	return true;
}

static inline bool cxgb_poll_unlock_napi(struct sge_rspq *q)
{
	return false;
}

static inline bool cxgb_poll_lock_poll(struct sge_rspq *q)
{
	return false;
}

static inline bool cxgb_poll_unlock_poll(struct sge_rspq *q)
{
	return false;
}

static inline bool cxgb_poll_busy_polling(struct sge_rspq *q)
{
	return false;
}
#endif /* CONFIG_NET_RX_BUSY_POLL */

/* Return a version number to identify the type of adapter.  The scheme is:
 * - bits 0..9: chip version
 * - bits 10..15: chip revision
 * - bits 16..23: register dump version
 */
static inline unsigned int mk_adap_vers(struct adapter *ap)
{
	return CHELSIO_CHIP_VERSION(ap->params.chip) |
		(CHELSIO_CHIP_RELEASE(ap->params.chip) << 10) | (1 << 16);
}

/* Return a queue's interrupt hold-off time in us.  0 means no timer. */
static inline unsigned int qtimer_val(const struct adapter *adap,
				      const struct sge_rspq *q)
{
	unsigned int idx = q->intr_params >> 1;

	return idx < SGE_NTIMERS ? adap->sge.timer_val[idx] : 0;
}

/* driver version & name used for ethtool_drvinfo */
extern char cxgb4_driver_name[];
extern const char cxgb4_driver_version[];

void t4_os_portmod_changed(const struct adapter *adap, int port_id);
void t4_os_link_changed(struct adapter *adap, int port_id, int link_stat);

void *t4_alloc_mem(size_t size);

void t4_free_sge_resources(struct adapter *adap);
void t4_free_ofld_rxqs(struct adapter *adap, int n, struct sge_ofld_rxq *q);
irq_handler_t t4_intr_handler(struct adapter *adap);
netdev_tx_t t4_eth_xmit(struct sk_buff *skb, struct net_device *dev);
int t4_ethrx_handler(struct sge_rspq *q, const __be64 *rsp,
		     const struct pkt_gl *gl);
int t4_mgmt_tx(struct adapter *adap, struct sk_buff *skb);
int t4_ofld_send(struct adapter *adap, struct sk_buff *skb);
int t4_sge_alloc_rxq(struct adapter *adap, struct sge_rspq *iq, bool fwevtq,
		     struct net_device *dev, int intr_idx,
		     struct sge_fl *fl, rspq_handler_t hnd, int cong);
int t4_sge_alloc_eth_txq(struct adapter *adap, struct sge_eth_txq *txq,
			 struct net_device *dev, struct netdev_queue *netdevq,
			 unsigned int iqid);
int t4_sge_alloc_ctrl_txq(struct adapter *adap, struct sge_ctrl_txq *txq,
			  struct net_device *dev, unsigned int iqid,
			  unsigned int cmplqid);
int t4_sge_alloc_ofld_txq(struct adapter *adap, struct sge_ofld_txq *txq,
			  struct net_device *dev, unsigned int iqid);
irqreturn_t t4_sge_intr_msix(int irq, void *cookie);
int t4_sge_init(struct adapter *adap);
void t4_sge_start(struct adapter *adap);
void t4_sge_stop(struct adapter *adap);
int cxgb_busy_poll(struct napi_struct *napi);
int cxgb4_set_rspq_intr_params(struct sge_rspq *q, unsigned int us,
			       unsigned int cnt);
void cxgb4_set_ethtool_ops(struct net_device *netdev);
int cxgb4_write_rss(const struct port_info *pi, const u16 *queues);
extern int dbfifo_int_thresh;

#define for_each_port(adapter, iter) \
	for (iter = 0; iter < (adapter)->params.nports; ++iter)

static inline int is_bypass(struct adapter *adap)
{
	return adap->params.bypass;
}

static inline int is_bypass_device(int device)
{
	/* this should be set based upon device capabilities */
	switch (device) {
	case 0x440b:
	case 0x440c:
		return 1;
	default:
		return 0;
	}
}

static inline int is_10gbt_device(int device)
{
	/* this should be set based upon device capabilities */
	switch (device) {
	case 0x4409:
	case 0x4486:
		return 1;

	default:
		return 0;
	}
}

static inline unsigned int core_ticks_per_usec(const struct adapter *adap)
{
	return adap->params.vpd.cclk / 1000;
}

static inline unsigned int us_to_core_ticks(const struct adapter *adap,
					    unsigned int us)
{
	return (us * adap->params.vpd.cclk) / 1000;
}

static inline unsigned int core_ticks_to_us(const struct adapter *adapter,
					    unsigned int ticks)
{
	/* add Core Clock / 2 to round ticks to nearest uS */
	return ((ticks * 1000 + adapter->params.vpd.cclk/2) /
		adapter->params.vpd.cclk);
}

void t4_set_reg_field(struct adapter *adap, unsigned int addr, u32 mask,
		      u32 val);

int t4_wr_mbox_meat_timeout(struct adapter *adap, int mbox, const void *cmd,
			    int size, void *rpl, bool sleep_ok, int timeout);
int t4_wr_mbox_meat(struct adapter *adap, int mbox, const void *cmd, int size,
		    void *rpl, bool sleep_ok);

static inline int t4_wr_mbox_timeout(struct adapter *adap, int mbox,
				     const void *cmd, int size, void *rpl,
				     int timeout)
{
	return t4_wr_mbox_meat_timeout(adap, mbox, cmd, size, rpl, true,
				       timeout);
}

static inline int t4_wr_mbox(struct adapter *adap, int mbox, const void *cmd,
			     int size, void *rpl)
{
	return t4_wr_mbox_meat(adap, mbox, cmd, size, rpl, true);
}

static inline int t4_wr_mbox_ns(struct adapter *adap, int mbox, const void *cmd,
				int size, void *rpl)
{
	return t4_wr_mbox_meat(adap, mbox, cmd, size, rpl, false);
}

void t4_write_indirect(struct adapter *adap, unsigned int addr_reg,
		       unsigned int data_reg, const u32 *vals,
		       unsigned int nregs, unsigned int start_idx);
void t4_read_indirect(struct adapter *adap, unsigned int addr_reg,
		      unsigned int data_reg, u32 *vals, unsigned int nregs,
		      unsigned int start_idx);
void t4_hw_pci_read_cfg4(struct adapter *adapter, int reg, u32 *val);

struct fw_filter_wr;

void t4_intr_enable(struct adapter *adapter);
void t4_intr_disable(struct adapter *adapter);
int t4_slow_intr_handler(struct adapter *adapter);

int t4_wait_dev_ready(void __iomem *regs);
int t4_link_l1cfg(struct adapter *adap, unsigned int mbox, unsigned int port,
		  struct link_config *lc);
int t4_restart_aneg(struct adapter *adap, unsigned int mbox, unsigned int port);

u32 t4_read_pcie_cfg4(struct adapter *adap, int reg);
u32 t4_get_util_window(struct adapter *adap);
void t4_setup_memwin(struct adapter *adap, u32 memwin_base, u32 window);

#define T4_MEMORY_WRITE	0
#define T4_MEMORY_READ	1
int t4_memory_rw(struct adapter *adap, int win, int mtype, u32 addr, u32 len,
		 void *buf, int dir);
static inline int t4_memory_write(struct adapter *adap, int mtype, u32 addr,
				  u32 len, __be32 *buf)
{
	return t4_memory_rw(adap, 0, mtype, addr, len, buf, 0);
}

unsigned int t4_get_regs_len(struct adapter *adapter);
void t4_get_regs(struct adapter *adap, void *buf, size_t buf_size);

int t4_seeprom_wp(struct adapter *adapter, bool enable);
int t4_get_raw_vpd_params(struct adapter *adapter, struct vpd_params *p);
int t4_get_vpd_params(struct adapter *adapter, struct vpd_params *p);
int t4_read_flash(struct adapter *adapter, unsigned int addr,
		  unsigned int nwords, u32 *data, int byte_oriented);
int t4_load_fw(struct adapter *adapter, const u8 *fw_data, unsigned int size);
int t4_load_phy_fw(struct adapter *adap,
		   int win, spinlock_t *lock,
		   int (*phy_fw_version)(const u8 *, size_t),
		   const u8 *phy_fw_data, size_t phy_fw_size);
int t4_phy_fw_ver(struct adapter *adap, int *phy_fw_ver);
int t4_fwcache(struct adapter *adap, enum fw_params_param_dev_fwcache op);
int t4_fw_upgrade(struct adapter *adap, unsigned int mbox,
		  const u8 *fw_data, unsigned int size, int force);
unsigned int t4_flash_cfg_addr(struct adapter *adapter);
int t4_check_fw_version(struct adapter *adap);
int t4_get_fw_version(struct adapter *adapter, u32 *vers);
int t4_get_tp_version(struct adapter *adapter, u32 *vers);
int t4_get_exprom_version(struct adapter *adapter, u32 *vers);
int t4_prep_fw(struct adapter *adap, struct fw_info *fw_info,
	       const u8 *fw_data, unsigned int fw_size,
	       struct fw_hdr *card_fw, enum dev_state state, int *reset);
int t4_prep_adapter(struct adapter *adapter);

enum t4_bar2_qtype { T4_BAR2_QTYPE_EGRESS, T4_BAR2_QTYPE_INGRESS };
int t4_bar2_sge_qregs(struct adapter *adapter,
		      unsigned int qid,
		      enum t4_bar2_qtype qtype,
		      int user,
		      u64 *pbar2_qoffset,
		      unsigned int *pbar2_qid);

unsigned int qtimer_val(const struct adapter *adap,
			const struct sge_rspq *q);

int t4_init_devlog_params(struct adapter *adapter);
int t4_init_sge_params(struct adapter *adapter);
int t4_init_tp_params(struct adapter *adap);
int t4_filter_field_shift(const struct adapter *adap, int filter_sel);
int t4_init_rss_mode(struct adapter *adap, int mbox);
int t4_port_init(struct adapter *adap, int mbox, int pf, int vf);
void t4_fatal_err(struct adapter *adapter);
int t4_config_rss_range(struct adapter *adapter, int mbox, unsigned int viid,
			int start, int n, const u16 *rspq, unsigned int nrspq);
int t4_config_glbl_rss(struct adapter *adapter, int mbox, unsigned int mode,
		       unsigned int flags);
int t4_config_vi_rss(struct adapter *adapter, int mbox, unsigned int viid,
		     unsigned int flags, unsigned int defq);
int t4_read_rss(struct adapter *adapter, u16 *entries);
void t4_read_rss_key(struct adapter *adapter, u32 *key);
void t4_write_rss_key(struct adapter *adap, const u32 *key, int idx);
void t4_read_rss_pf_config(struct adapter *adapter, unsigned int index,
			   u32 *valp);
void t4_read_rss_vf_config(struct adapter *adapter, unsigned int index,
			   u32 *vfl, u32 *vfh);
u32 t4_read_rss_pf_map(struct adapter *adapter);
u32 t4_read_rss_pf_mask(struct adapter *adapter);

unsigned int t4_get_mps_bg_map(struct adapter *adapter, int idx);
void t4_pmtx_get_stats(struct adapter *adap, u32 cnt[], u64 cycles[]);
void t4_pmrx_get_stats(struct adapter *adap, u32 cnt[], u64 cycles[]);
int t4_read_cim_ibq(struct adapter *adap, unsigned int qid, u32 *data,
		    size_t n);
int t4_read_cim_obq(struct adapter *adap, unsigned int qid, u32 *data,
		    size_t n);
int t4_cim_read(struct adapter *adap, unsigned int addr, unsigned int n,
		unsigned int *valp);
int t4_cim_write(struct adapter *adap, unsigned int addr, unsigned int n,
		 const unsigned int *valp);
int t4_cim_read_la(struct adapter *adap, u32 *la_buf, unsigned int *wrptr);
void t4_cim_read_pif_la(struct adapter *adap, u32 *pif_req, u32 *pif_rsp,
			unsigned int *pif_req_wrptr,
			unsigned int *pif_rsp_wrptr);
void t4_cim_read_ma_la(struct adapter *adap, u32 *ma_req, u32 *ma_rsp);
void t4_read_cimq_cfg(struct adapter *adap, u16 *base, u16 *size, u16 *thres);
const char *t4_get_port_type_description(enum fw_port_type port_type);
void t4_get_port_stats(struct adapter *adap, int idx, struct port_stats *p);
void t4_get_port_stats_offset(struct adapter *adap, int idx,
			      struct port_stats *stats,
			      struct port_stats *offset);
void t4_get_lb_stats(struct adapter *adap, int idx, struct lb_port_stats *p);
void t4_read_mtu_tbl(struct adapter *adap, u16 *mtus, u8 *mtu_log);
void t4_read_cong_tbl(struct adapter *adap, u16 incr[NMTUS][NCCTRL_WIN]);
void t4_tp_wr_bits_indirect(struct adapter *adap, unsigned int addr,
			    unsigned int mask, unsigned int val);
void t4_tp_read_la(struct adapter *adap, u64 *la_buf, unsigned int *wrptr);
void t4_tp_get_err_stats(struct adapter *adap, struct tp_err_stats *st);
void t4_tp_get_cpl_stats(struct adapter *adap, struct tp_cpl_stats *st);
void t4_tp_get_rdma_stats(struct adapter *adap, struct tp_rdma_stats *st);
void t4_get_usm_stats(struct adapter *adap, struct tp_usm_stats *st);
void t4_tp_get_tcp_stats(struct adapter *adap, struct tp_tcp_stats *v4,
			 struct tp_tcp_stats *v6);
void t4_get_fcoe_stats(struct adapter *adap, unsigned int idx,
		       struct tp_fcoe_stats *st);
void t4_load_mtus(struct adapter *adap, const unsigned short *mtus,
		  const unsigned short *alpha, const unsigned short *beta);

void t4_ulprx_read_la(struct adapter *adap, u32 *la_buf);

void t4_get_chan_txrate(struct adapter *adap, u64 *nic_rate, u64 *ofld_rate);
void t4_mk_filtdelwr(unsigned int ftid, struct fw_filter_wr *wr, int qid);

void t4_wol_magic_enable(struct adapter *adap, unsigned int port,
			 const u8 *addr);
int t4_wol_pat_enable(struct adapter *adap, unsigned int port, unsigned int map,
		      u64 mask0, u64 mask1, unsigned int crc, bool enable);

int t4_fw_hello(struct adapter *adap, unsigned int mbox, unsigned int evt_mbox,
		enum dev_master master, enum dev_state *state);
int t4_fw_bye(struct adapter *adap, unsigned int mbox);
int t4_early_init(struct adapter *adap, unsigned int mbox);
int t4_fw_reset(struct adapter *adap, unsigned int mbox, int reset);
int t4_fixup_host_params(struct adapter *adap, unsigned int page_size,
			  unsigned int cache_line_size);
int t4_fw_initialize(struct adapter *adap, unsigned int mbox);
int t4_query_params(struct adapter *adap, unsigned int mbox, unsigned int pf,
		    unsigned int vf, unsigned int nparams, const u32 *params,
		    u32 *val);
int t4_query_params_rw(struct adapter *adap, unsigned int mbox, unsigned int pf,
		       unsigned int vf, unsigned int nparams, const u32 *params,
		       u32 *val, int rw);
int t4_set_params_timeout(struct adapter *adap, unsigned int mbox,
			  unsigned int pf, unsigned int vf,
			  unsigned int nparams, const u32 *params,
			  const u32 *val, int timeout);
int t4_set_params(struct adapter *adap, unsigned int mbox, unsigned int pf,
		  unsigned int vf, unsigned int nparams, const u32 *params,
		  const u32 *val);
int t4_cfg_pfvf(struct adapter *adap, unsigned int mbox, unsigned int pf,
		unsigned int vf, unsigned int txq, unsigned int txq_eth_ctrl,
		unsigned int rxqi, unsigned int rxq, unsigned int tc,
		unsigned int vi, unsigned int cmask, unsigned int pmask,
		unsigned int nexact, unsigned int rcaps, unsigned int wxcaps);
int t4_alloc_vi(struct adapter *adap, unsigned int mbox, unsigned int port,
		unsigned int pf, unsigned int vf, unsigned int nmac, u8 *mac,
		unsigned int *rss_size);
int t4_free_vi(struct adapter *adap, unsigned int mbox,
	       unsigned int pf, unsigned int vf,
	       unsigned int viid);
int t4_set_rxmode(struct adapter *adap, unsigned int mbox, unsigned int viid,
		int mtu, int promisc, int all_multi, int bcast, int vlanex,
		bool sleep_ok);
int t4_alloc_mac_filt(struct adapter *adap, unsigned int mbox,
		      unsigned int viid, bool free, unsigned int naddr,
		      const u8 **addr, u16 *idx, u64 *hash, bool sleep_ok);
int t4_change_mac(struct adapter *adap, unsigned int mbox, unsigned int viid,
		  int idx, const u8 *addr, bool persist, bool add_smt);
int t4_set_addr_hash(struct adapter *adap, unsigned int mbox, unsigned int viid,
		     bool ucast, u64 vec, bool sleep_ok);
int t4_enable_vi_params(struct adapter *adap, unsigned int mbox,
			unsigned int viid, bool rx_en, bool tx_en, bool dcb_en);
int t4_enable_vi(struct adapter *adap, unsigned int mbox, unsigned int viid,
		 bool rx_en, bool tx_en);
int t4_identify_port(struct adapter *adap, unsigned int mbox, unsigned int viid,
		     unsigned int nblinks);
int t4_mdio_rd(struct adapter *adap, unsigned int mbox, unsigned int phy_addr,
	       unsigned int mmd, unsigned int reg, u16 *valp);
int t4_mdio_wr(struct adapter *adap, unsigned int mbox, unsigned int phy_addr,
	       unsigned int mmd, unsigned int reg, u16 val);
int t4_iq_free(struct adapter *adap, unsigned int mbox, unsigned int pf,
	       unsigned int vf, unsigned int iqtype, unsigned int iqid,
	       unsigned int fl0id, unsigned int fl1id);
int t4_eth_eq_free(struct adapter *adap, unsigned int mbox, unsigned int pf,
		   unsigned int vf, unsigned int eqid);
int t4_ctrl_eq_free(struct adapter *adap, unsigned int mbox, unsigned int pf,
		    unsigned int vf, unsigned int eqid);
int t4_ofld_eq_free(struct adapter *adap, unsigned int mbox, unsigned int pf,
		    unsigned int vf, unsigned int eqid);
int t4_sge_ctxt_flush(struct adapter *adap, unsigned int mbox);
int t4_handle_fw_rpl(struct adapter *adap, const __be64 *rpl);
void t4_db_full(struct adapter *adapter);
void t4_db_dropped(struct adapter *adapter);
int t4_set_trace_filter(struct adapter *adapter, const struct trace_params *tp,
			int filter_index, int enable);
void t4_get_trace_filter(struct adapter *adapter, struct trace_params *tp,
			 int filter_index, int *enabled);
int t4_fwaddrspace_write(struct adapter *adap, unsigned int mbox,
			 u32 addr, u32 val);
void t4_sge_decode_idma_state(struct adapter *adapter, int state);
void t4_free_mem(void *addr);
void t4_idma_monitor_init(struct adapter *adapter,
			  struct sge_idma_monitor_state *idma);
void t4_idma_monitor(struct adapter *adapter,
		     struct sge_idma_monitor_state *idma,
		     int hz, int ticks);
#endif /* __CXGB4_H__ */<|MERGE_RESOLUTION|>--- conflicted
+++ resolved
@@ -768,13 +768,10 @@
 
 	struct dentry *debugfs_root;
 	u32 use_bd;     /* Use SGE Back Door intfc for reading SGE Contexts */
-<<<<<<< HEAD
-=======
 	u32 trace_rss;	/* 1 implies that different RSS flit per filter is
 			 * used per filter else if 0 default RSS flit is
 			 * used for all 4 filters.
 			 */
->>>>>>> 807249d3
 
 	spinlock_t stats_lock;
 	spinlock_t win0_lock ____cacheline_aligned_in_smp;
