/*
 * This file is part of the Chelsio T4 PCI-E SR-IOV Virtual Function Ethernet
 * driver for Linux.
 *
 * Copyright (c) 2009-2010 Chelsio Communications, Inc. All rights reserved.
 *
 * This software is available to you under a choice of one of two
 * licenses.  You may choose to be licensed under the terms of the GNU
 * General Public License (GPL) Version 2, available from the file
 * COPYING in the main directory of this source tree, or the
 * OpenIB.org BSD license below:
 *
 *     Redistribution and use in source and binary forms, with or
 *     without modification, are permitted provided that the following
 *     conditions are met:
 *
 *      - Redistributions of source code must retain the above
 *        copyright notice, this list of conditions and the following
 *        disclaimer.
 *
 *      - Redistributions in binary form must reproduce the above
 *        copyright notice, this list of conditions and the following
 *        disclaimer in the documentation and/or other materials
 *        provided with the distribution.
 *
 * THE SOFTWARE IS PROVIDED "AS IS", WITHOUT WARRANTY OF ANY KIND,
 * EXPRESS OR IMPLIED, INCLUDING BUT NOT LIMITED TO THE WARRANTIES OF
 * MERCHANTABILITY, FITNESS FOR A PARTICULAR PURPOSE AND
 * NONINFRINGEMENT. IN NO EVENT SHALL THE AUTHORS OR COPYRIGHT HOLDERS
 * BE LIABLE FOR ANY CLAIM, DAMAGES OR OTHER LIABILITY, WHETHER IN AN
 * ACTION OF CONTRACT, TORT OR OTHERWISE, ARISING FROM, OUT OF OR IN
 * CONNECTION WITH THE SOFTWARE OR THE USE OR OTHER DEALINGS IN THE
 * SOFTWARE.
 */

#include <linux/pci.h>

#include "t4vf_common.h"
#include "t4vf_defs.h"

#include "../cxgb4/t4_regs.h"
#include "../cxgb4/t4_values.h"
#include "../cxgb4/t4fw_api.h"

/*
 * Wait for the device to become ready (signified by our "who am I" register
 * returning a value other than all 1's).  Return an error if it doesn't
 * become ready ...
 */
int t4vf_wait_dev_ready(struct adapter *adapter)
{
	const u32 whoami = T4VF_PL_BASE_ADDR + PL_VF_WHOAMI;
	const u32 notready1 = 0xffffffff;
	const u32 notready2 = 0xeeeeeeee;
	u32 val;

	val = t4_read_reg(adapter, whoami);
	if (val != notready1 && val != notready2)
		return 0;
	msleep(500);
	val = t4_read_reg(adapter, whoami);
	if (val != notready1 && val != notready2)
		return 0;
	else
		return -EIO;
}

/*
 * Get the reply to a mailbox command and store it in @rpl in big-endian order
 * (since the firmware data structures are specified in a big-endian layout).
 */
static void get_mbox_rpl(struct adapter *adapter, __be64 *rpl, int size,
			 u32 mbox_data)
{
	for ( ; size; size -= 8, mbox_data += 8)
		*rpl++ = cpu_to_be64(t4_read_reg64(adapter, mbox_data));
}

/*
 * Dump contents of mailbox with a leading tag.
 */
static void dump_mbox(struct adapter *adapter, const char *tag, u32 mbox_data)
{
	dev_err(adapter->pdev_dev,
		"mbox %s: %llx %llx %llx %llx %llx %llx %llx %llx\n", tag,
		(unsigned long long)t4_read_reg64(adapter, mbox_data +  0),
		(unsigned long long)t4_read_reg64(adapter, mbox_data +  8),
		(unsigned long long)t4_read_reg64(adapter, mbox_data + 16),
		(unsigned long long)t4_read_reg64(adapter, mbox_data + 24),
		(unsigned long long)t4_read_reg64(adapter, mbox_data + 32),
		(unsigned long long)t4_read_reg64(adapter, mbox_data + 40),
		(unsigned long long)t4_read_reg64(adapter, mbox_data + 48),
		(unsigned long long)t4_read_reg64(adapter, mbox_data + 56));
}

/**
 *	t4vf_wr_mbox_core - send a command to FW through the mailbox
 *	@adapter: the adapter
 *	@cmd: the command to write
 *	@size: command length in bytes
 *	@rpl: where to optionally store the reply
 *	@sleep_ok: if true we may sleep while awaiting command completion
 *
 *	Sends the given command to FW through the mailbox and waits for the
 *	FW to execute the command.  If @rpl is not %NULL it is used to store
 *	the FW's reply to the command.  The command and its optional reply
 *	are of the same length.  FW can take up to 500 ms to respond.
 *	@sleep_ok determines whether we may sleep while awaiting the response.
 *	If sleeping is allowed we use progressive backoff otherwise we spin.
 *
 *	The return value is 0 on success or a negative errno on failure.  A
 *	failure can happen either because we are not able to execute the
 *	command or FW executes it but signals an error.  In the latter case
 *	the return value is the error code indicated by FW (negated).
 */
int t4vf_wr_mbox_core(struct adapter *adapter, const void *cmd, int size,
		      void *rpl, bool sleep_ok)
{
	static const int delay[] = {
		1, 1, 3, 5, 10, 10, 20, 50, 100
	};

	u32 v;
	int i, ms, delay_idx;
	const __be64 *p;
	u32 mbox_data = T4VF_MBDATA_BASE_ADDR;
	u32 mbox_ctl = T4VF_CIM_BASE_ADDR + CIM_VF_EXT_MAILBOX_CTRL;

	/*
	 * Commands must be multiples of 16 bytes in length and may not be
	 * larger than the size of the Mailbox Data register array.
	 */
	if ((size % 16) != 0 ||
	    size > NUM_CIM_VF_MAILBOX_DATA_INSTANCES * 4)
		return -EINVAL;

	/*
	 * Loop trying to get ownership of the mailbox.  Return an error
	 * if we can't gain ownership.
	 */
	v = MBOWNER_G(t4_read_reg(adapter, mbox_ctl));
	for (i = 0; v == MBOX_OWNER_NONE && i < 3; i++)
		v = MBOWNER_G(t4_read_reg(adapter, mbox_ctl));
	if (v != MBOX_OWNER_DRV)
		return v == MBOX_OWNER_FW ? -EBUSY : -ETIMEDOUT;

	/*
	 * Write the command array into the Mailbox Data register array and
	 * transfer ownership of the mailbox to the firmware.
	 *
	 * For the VFs, the Mailbox Data "registers" are actually backed by
	 * T4's "MA" interface rather than PL Registers (as is the case for
	 * the PFs).  Because these are in different coherency domains, the
	 * write to the VF's PL-register-backed Mailbox Control can race in
	 * front of the writes to the MA-backed VF Mailbox Data "registers".
	 * So we need to do a read-back on at least one byte of the VF Mailbox
	 * Data registers before doing the write to the VF Mailbox Control
	 * register.
	 */
	for (i = 0, p = cmd; i < size; i += 8)
		t4_write_reg64(adapter, mbox_data + i, be64_to_cpu(*p++));
	t4_read_reg(adapter, mbox_data);         /* flush write */

	t4_write_reg(adapter, mbox_ctl,
		     MBMSGVALID_F | MBOWNER_V(MBOX_OWNER_FW));
	t4_read_reg(adapter, mbox_ctl);          /* flush write */

	/*
	 * Spin waiting for firmware to acknowledge processing our command.
	 */
	delay_idx = 0;
	ms = delay[0];

	for (i = 0; i < FW_CMD_MAX_TIMEOUT; i += ms) {
		if (sleep_ok) {
			ms = delay[delay_idx];
			if (delay_idx < ARRAY_SIZE(delay) - 1)
				delay_idx++;
			msleep(ms);
		} else
			mdelay(ms);

		/*
		 * If we're the owner, see if this is the reply we wanted.
		 */
		v = t4_read_reg(adapter, mbox_ctl);
		if (MBOWNER_G(v) == MBOX_OWNER_DRV) {
			/*
			 * If the Message Valid bit isn't on, revoke ownership
			 * of the mailbox and continue waiting for our reply.
			 */
			if ((v & MBMSGVALID_F) == 0) {
				t4_write_reg(adapter, mbox_ctl,
					     MBOWNER_V(MBOX_OWNER_NONE));
				continue;
			}

			/*
			 * We now have our reply.  Extract the command return
			 * value, copy the reply back to our caller's buffer
			 * (if specified) and revoke ownership of the mailbox.
			 * We return the (negated) firmware command return
			 * code (this depends on FW_SUCCESS == 0).
			 */

			/* return value in low-order little-endian word */
			v = t4_read_reg(adapter, mbox_data);
			if (FW_CMD_RETVAL_G(v))
				dump_mbox(adapter, "FW Error", mbox_data);

			if (rpl) {
				/* request bit in high-order BE word */
				WARN_ON((be32_to_cpu(*(const u32 *)cmd)
					 & FW_CMD_REQUEST_F) == 0);
				get_mbox_rpl(adapter, rpl, size, mbox_data);
				WARN_ON((be32_to_cpu(*(u32 *)rpl)
					 & FW_CMD_REQUEST_F) != 0);
			}
			t4_write_reg(adapter, mbox_ctl,
				     MBOWNER_V(MBOX_OWNER_NONE));
			return -FW_CMD_RETVAL_G(v);
		}
	}

	/*
	 * We timed out.  Return the error ...
	 */
	dump_mbox(adapter, "FW Timeout", mbox_data);
	return -ETIMEDOUT;
}

/**
 *	hash_mac_addr - return the hash value of a MAC address
 *	@addr: the 48-bit Ethernet MAC address
 *
 *	Hashes a MAC address according to the hash function used by hardware
 *	inexact (hash) address matching.
 */
static int hash_mac_addr(const u8 *addr)
{
	u32 a = ((u32)addr[0] << 16) | ((u32)addr[1] << 8) | addr[2];
	u32 b = ((u32)addr[3] << 16) | ((u32)addr[4] << 8) | addr[5];
	a ^= b;
	a ^= (a >> 12);
	a ^= (a >> 6);
	return a & 0x3f;
}

#define ADVERT_MASK (FW_PORT_CAP_SPEED_100M | FW_PORT_CAP_SPEED_1G |\
		     FW_PORT_CAP_SPEED_10G | FW_PORT_CAP_SPEED_40G | \
		     FW_PORT_CAP_SPEED_100G | FW_PORT_CAP_ANEG)

/**
 *	init_link_config - initialize a link's SW state
 *	@lc: structure holding the link state
 *	@caps: link capabilities
 *
 *	Initializes the SW state maintained for each link, including the link's
 *	capabilities and default speed/flow-control/autonegotiation settings.
 */
static void init_link_config(struct link_config *lc, unsigned int caps)
{
	lc->supported = caps;
	lc->requested_speed = 0;
	lc->speed = 0;
	lc->requested_fc = lc->fc = PAUSE_RX | PAUSE_TX;
	if (lc->supported & FW_PORT_CAP_ANEG) {
		lc->advertising = lc->supported & ADVERT_MASK;
		lc->autoneg = AUTONEG_ENABLE;
		lc->requested_fc |= PAUSE_AUTONEG;
	} else {
		lc->advertising = 0;
		lc->autoneg = AUTONEG_DISABLE;
	}
}

/**
 *	t4vf_port_init - initialize port hardware/software state
 *	@adapter: the adapter
 *	@pidx: the adapter port index
 */
int t4vf_port_init(struct adapter *adapter, int pidx)
{
	struct port_info *pi = adap2pinfo(adapter, pidx);
	struct fw_vi_cmd vi_cmd, vi_rpl;
	struct fw_port_cmd port_cmd, port_rpl;
	int v;

	/*
	 * Execute a VI Read command to get our Virtual Interface information
	 * like MAC address, etc.
	 */
	memset(&vi_cmd, 0, sizeof(vi_cmd));
	vi_cmd.op_to_vfn = cpu_to_be32(FW_CMD_OP_V(FW_VI_CMD) |
				       FW_CMD_REQUEST_F |
				       FW_CMD_READ_F);
	vi_cmd.alloc_to_len16 = cpu_to_be32(FW_LEN16(vi_cmd));
	vi_cmd.type_viid = cpu_to_be16(FW_VI_CMD_VIID_V(pi->viid));
	v = t4vf_wr_mbox(adapter, &vi_cmd, sizeof(vi_cmd), &vi_rpl);
	if (v)
		return v;

	BUG_ON(pi->port_id != FW_VI_CMD_PORTID_G(vi_rpl.portid_pkd));
	pi->rss_size = FW_VI_CMD_RSSSIZE_G(be16_to_cpu(vi_rpl.rsssize_pkd));
	t4_os_set_hw_addr(adapter, pidx, vi_rpl.mac);

	/*
	 * If we don't have read access to our port information, we're done
	 * now.  Otherwise, execute a PORT Read command to get it ...
	 */
	if (!(adapter->params.vfres.r_caps & FW_CMD_CAP_PORT))
		return 0;

	memset(&port_cmd, 0, sizeof(port_cmd));
	port_cmd.op_to_portid = cpu_to_be32(FW_CMD_OP_V(FW_PORT_CMD) |
					    FW_CMD_REQUEST_F |
					    FW_CMD_READ_F |
					    FW_PORT_CMD_PORTID_V(pi->port_id));
	port_cmd.action_to_len16 =
		cpu_to_be32(FW_PORT_CMD_ACTION_V(FW_PORT_ACTION_GET_PORT_INFO) |
			    FW_LEN16(port_cmd));
	v = t4vf_wr_mbox(adapter, &port_cmd, sizeof(port_cmd), &port_rpl);
	if (v)
		return v;

	v = be32_to_cpu(port_rpl.u.info.lstatus_to_modtype);
<<<<<<< HEAD
=======
	pi->mdio_addr = (v & FW_PORT_CMD_MDIOCAP_F) ?
			FW_PORT_CMD_MDIOADDR_G(v) : -1;
>>>>>>> 03891159
	pi->port_type = FW_PORT_CMD_PTYPE_G(v);
	pi->mod_type = FW_PORT_MOD_TYPE_NA;

	init_link_config(&pi->link_cfg, be16_to_cpu(port_rpl.u.info.pcap));

	return 0;
}

/**
 *      t4vf_fw_reset - issue a reset to FW
 *      @adapter: the adapter
 *
 *	Issues a reset command to FW.  For a Physical Function this would
 *	result in the Firmware reseting all of its state.  For a Virtual
 *	Function this just resets the state associated with the VF.
 */
int t4vf_fw_reset(struct adapter *adapter)
{
	struct fw_reset_cmd cmd;

	memset(&cmd, 0, sizeof(cmd));
	cmd.op_to_write = cpu_to_be32(FW_CMD_OP_V(FW_RESET_CMD) |
				      FW_CMD_WRITE_F);
	cmd.retval_len16 = cpu_to_be32(FW_LEN16(cmd));
	return t4vf_wr_mbox(adapter, &cmd, sizeof(cmd), NULL);
}

/**
 *	t4vf_query_params - query FW or device parameters
 *	@adapter: the adapter
 *	@nparams: the number of parameters
 *	@params: the parameter names
 *	@vals: the parameter values
 *
 *	Reads the values of firmware or device parameters.  Up to 7 parameters
 *	can be queried at once.
 */
static int t4vf_query_params(struct adapter *adapter, unsigned int nparams,
			     const u32 *params, u32 *vals)
{
	int i, ret;
	struct fw_params_cmd cmd, rpl;
	struct fw_params_param *p;
	size_t len16;

	if (nparams > 7)
		return -EINVAL;

	memset(&cmd, 0, sizeof(cmd));
	cmd.op_to_vfn = cpu_to_be32(FW_CMD_OP_V(FW_PARAMS_CMD) |
				    FW_CMD_REQUEST_F |
				    FW_CMD_READ_F);
	len16 = DIV_ROUND_UP(offsetof(struct fw_params_cmd,
				      param[nparams].mnem), 16);
	cmd.retval_len16 = cpu_to_be32(FW_CMD_LEN16_V(len16));
	for (i = 0, p = &cmd.param[0]; i < nparams; i++, p++)
		p->mnem = htonl(*params++);

	ret = t4vf_wr_mbox(adapter, &cmd, sizeof(cmd), &rpl);
	if (ret == 0)
		for (i = 0, p = &rpl.param[0]; i < nparams; i++, p++)
			*vals++ = be32_to_cpu(p->val);
	return ret;
}

/**
 *	t4vf_set_params - sets FW or device parameters
 *	@adapter: the adapter
 *	@nparams: the number of parameters
 *	@params: the parameter names
 *	@vals: the parameter values
 *
 *	Sets the values of firmware or device parameters.  Up to 7 parameters
 *	can be specified at once.
 */
int t4vf_set_params(struct adapter *adapter, unsigned int nparams,
		    const u32 *params, const u32 *vals)
{
	int i;
	struct fw_params_cmd cmd;
	struct fw_params_param *p;
	size_t len16;

	if (nparams > 7)
		return -EINVAL;

	memset(&cmd, 0, sizeof(cmd));
	cmd.op_to_vfn = cpu_to_be32(FW_CMD_OP_V(FW_PARAMS_CMD) |
				    FW_CMD_REQUEST_F |
				    FW_CMD_WRITE_F);
	len16 = DIV_ROUND_UP(offsetof(struct fw_params_cmd,
				      param[nparams]), 16);
	cmd.retval_len16 = cpu_to_be32(FW_CMD_LEN16_V(len16));
	for (i = 0, p = &cmd.param[0]; i < nparams; i++, p++) {
		p->mnem = cpu_to_be32(*params++);
		p->val = cpu_to_be32(*vals++);
	}

	return t4vf_wr_mbox(adapter, &cmd, sizeof(cmd), NULL);
}

/**
 *	t4_bar2_sge_qregs - return BAR2 SGE Queue register information
 *	@adapter: the adapter
 *	@qid: the Queue ID
 *	@qtype: the Ingress or Egress type for @qid
 *	@pbar2_qoffset: BAR2 Queue Offset
 *	@pbar2_qid: BAR2 Queue ID or 0 for Queue ID inferred SGE Queues
 *
 *	Returns the BAR2 SGE Queue Registers information associated with the
 *	indicated Absolute Queue ID.  These are passed back in return value
 *	pointers.  @qtype should be T4_BAR2_QTYPE_EGRESS for Egress Queue
 *	and T4_BAR2_QTYPE_INGRESS for Ingress Queues.
 *
 *	This may return an error which indicates that BAR2 SGE Queue
 *	registers aren't available.  If an error is not returned, then the
 *	following values are returned:
 *
 *	  *@pbar2_qoffset: the BAR2 Offset of the @qid Registers
 *	  *@pbar2_qid: the BAR2 SGE Queue ID or 0 of @qid
 *
 *	If the returned BAR2 Queue ID is 0, then BAR2 SGE registers which
 *	require the "Inferred Queue ID" ability may be used.  E.g. the
 *	Write Combining Doorbell Buffer. If the BAR2 Queue ID is not 0,
 *	then these "Inferred Queue ID" register may not be used.
 */
int t4_bar2_sge_qregs(struct adapter *adapter,
		      unsigned int qid,
		      enum t4_bar2_qtype qtype,
		      u64 *pbar2_qoffset,
		      unsigned int *pbar2_qid)
{
	unsigned int page_shift, page_size, qpp_shift, qpp_mask;
	u64 bar2_page_offset, bar2_qoffset;
	unsigned int bar2_qid, bar2_qid_offset, bar2_qinferred;

	/* T4 doesn't support BAR2 SGE Queue registers.
	 */
	if (is_t4(adapter->params.chip))
		return -EINVAL;

	/* Get our SGE Page Size parameters.
	 */
	page_shift = adapter->params.sge.sge_vf_hps + 10;
	page_size = 1 << page_shift;

	/* Get the right Queues per Page parameters for our Queue.
	 */
	qpp_shift = (qtype == T4_BAR2_QTYPE_EGRESS
		     ? adapter->params.sge.sge_vf_eq_qpp
		     : adapter->params.sge.sge_vf_iq_qpp);
	qpp_mask = (1 << qpp_shift) - 1;

	/* Calculate the basics of the BAR2 SGE Queue register area:
	 *  o The BAR2 page the Queue registers will be in.
	 *  o The BAR2 Queue ID.
	 *  o The BAR2 Queue ID Offset into the BAR2 page.
	 */
	bar2_page_offset = ((qid >> qpp_shift) << page_shift);
	bar2_qid = qid & qpp_mask;
	bar2_qid_offset = bar2_qid * SGE_UDB_SIZE;

	/* If the BAR2 Queue ID Offset is less than the Page Size, then the
	 * hardware will infer the Absolute Queue ID simply from the writes to
	 * the BAR2 Queue ID Offset within the BAR2 Page (and we need to use a
	 * BAR2 Queue ID of 0 for those writes).  Otherwise, we'll simply
	 * write to the first BAR2 SGE Queue Area within the BAR2 Page with
	 * the BAR2 Queue ID and the hardware will infer the Absolute Queue ID
	 * from the BAR2 Page and BAR2 Queue ID.
	 *
	 * One important censequence of this is that some BAR2 SGE registers
	 * have a "Queue ID" field and we can write the BAR2 SGE Queue ID
	 * there.  But other registers synthesize the SGE Queue ID purely
	 * from the writes to the registers -- the Write Combined Doorbell
	 * Buffer is a good example.  These BAR2 SGE Registers are only
	 * available for those BAR2 SGE Register areas where the SGE Absolute
	 * Queue ID can be inferred from simple writes.
	 */
	bar2_qoffset = bar2_page_offset;
	bar2_qinferred = (bar2_qid_offset < page_size);
	if (bar2_qinferred) {
		bar2_qoffset += bar2_qid_offset;
		bar2_qid = 0;
	}

	*pbar2_qoffset = bar2_qoffset;
	*pbar2_qid = bar2_qid;
	return 0;
}

/**
 *	t4vf_get_sge_params - retrieve adapter Scatter gather Engine parameters
 *	@adapter: the adapter
 *
 *	Retrieves various core SGE parameters in the form of hardware SGE
 *	register values.  The caller is responsible for decoding these as
 *	needed.  The SGE parameters are stored in @adapter->params.sge.
 */
int t4vf_get_sge_params(struct adapter *adapter)
{
	struct sge_params *sge_params = &adapter->params.sge;
	u32 params[7], vals[7];
	int v;

	params[0] = (FW_PARAMS_MNEM_V(FW_PARAMS_MNEM_REG) |
		     FW_PARAMS_PARAM_XYZ_V(SGE_CONTROL_A));
	params[1] = (FW_PARAMS_MNEM_V(FW_PARAMS_MNEM_REG) |
		     FW_PARAMS_PARAM_XYZ_V(SGE_HOST_PAGE_SIZE_A));
	params[2] = (FW_PARAMS_MNEM_V(FW_PARAMS_MNEM_REG) |
		     FW_PARAMS_PARAM_XYZ_V(SGE_FL_BUFFER_SIZE0_A));
	params[3] = (FW_PARAMS_MNEM_V(FW_PARAMS_MNEM_REG) |
		     FW_PARAMS_PARAM_XYZ_V(SGE_FL_BUFFER_SIZE1_A));
	params[4] = (FW_PARAMS_MNEM_V(FW_PARAMS_MNEM_REG) |
		     FW_PARAMS_PARAM_XYZ_V(SGE_TIMER_VALUE_0_AND_1_A));
	params[5] = (FW_PARAMS_MNEM_V(FW_PARAMS_MNEM_REG) |
		     FW_PARAMS_PARAM_XYZ_V(SGE_TIMER_VALUE_2_AND_3_A));
	params[6] = (FW_PARAMS_MNEM_V(FW_PARAMS_MNEM_REG) |
		     FW_PARAMS_PARAM_XYZ_V(SGE_TIMER_VALUE_4_AND_5_A));
	v = t4vf_query_params(adapter, 7, params, vals);
	if (v)
		return v;
	sge_params->sge_control = vals[0];
	sge_params->sge_host_page_size = vals[1];
	sge_params->sge_fl_buffer_size[0] = vals[2];
	sge_params->sge_fl_buffer_size[1] = vals[3];
	sge_params->sge_timer_value_0_and_1 = vals[4];
	sge_params->sge_timer_value_2_and_3 = vals[5];
	sge_params->sge_timer_value_4_and_5 = vals[6];

	/* T4 uses a single control field to specify both the PCIe Padding and
	 * Packing Boundary.  T5 introduced the ability to specify these
	 * separately with the Padding Boundary in SGE_CONTROL and and Packing
	 * Boundary in SGE_CONTROL2.  So for T5 and later we need to grab
	 * SGE_CONTROL in order to determine how ingress packet data will be
	 * laid out in Packed Buffer Mode.  Unfortunately, older versions of
	 * the firmware won't let us retrieve SGE_CONTROL2 so if we get a
	 * failure grabbing it we throw an error since we can't figure out the
	 * right value.
	 */
	if (!is_t4(adapter->params.chip)) {
		params[0] = (FW_PARAMS_MNEM_V(FW_PARAMS_MNEM_REG) |
			     FW_PARAMS_PARAM_XYZ_V(SGE_CONTROL2_A));
		v = t4vf_query_params(adapter, 1, params, vals);
		if (v != FW_SUCCESS) {
			dev_err(adapter->pdev_dev,
				"Unable to get SGE Control2; "
				"probably old firmware.\n");
			return v;
		}
		sge_params->sge_control2 = vals[0];
	}

	params[0] = (FW_PARAMS_MNEM_V(FW_PARAMS_MNEM_REG) |
		     FW_PARAMS_PARAM_XYZ_V(SGE_INGRESS_RX_THRESHOLD_A));
	params[1] = (FW_PARAMS_MNEM_V(FW_PARAMS_MNEM_REG) |
		     FW_PARAMS_PARAM_XYZ_V(SGE_CONM_CTRL_A));
	v = t4vf_query_params(adapter, 2, params, vals);
	if (v)
		return v;
	sge_params->sge_ingress_rx_threshold = vals[0];
	sge_params->sge_congestion_control = vals[1];

	/* For T5 and later we want to use the new BAR2 Doorbells.
	 * Unfortunately, older firmware didn't allow the this register to be
	 * read.
	 */
	if (!is_t4(adapter->params.chip)) {
		u32 whoami;
		unsigned int pf, s_hps, s_qpp;

		params[0] = (FW_PARAMS_MNEM_V(FW_PARAMS_MNEM_REG) |
			     FW_PARAMS_PARAM_XYZ_V(
				     SGE_EGRESS_QUEUES_PER_PAGE_VF_A));
		params[1] = (FW_PARAMS_MNEM_V(FW_PARAMS_MNEM_REG) |
			     FW_PARAMS_PARAM_XYZ_V(
				     SGE_INGRESS_QUEUES_PER_PAGE_VF_A));
		v = t4vf_query_params(adapter, 2, params, vals);
		if (v != FW_SUCCESS) {
			dev_warn(adapter->pdev_dev,
				 "Unable to get VF SGE Queues/Page; "
				 "probably old firmware.\n");
			return v;
		}
		sge_params->sge_egress_queues_per_page = vals[0];
		sge_params->sge_ingress_queues_per_page = vals[1];

		/* We need the Queues/Page for our VF.  This is based on the
		 * PF from which we're instantiated and is indexed in the
		 * register we just read. Do it once here so other code in
		 * the driver can just use it.
		 */
		whoami = t4_read_reg(adapter,
				     T4VF_PL_BASE_ADDR + PL_VF_WHOAMI_A);
		pf = SOURCEPF_G(whoami);

		s_hps = (HOSTPAGESIZEPF0_S +
			 (HOSTPAGESIZEPF1_S - HOSTPAGESIZEPF0_S) * pf);
		sge_params->sge_vf_hps =
			((sge_params->sge_host_page_size >> s_hps)
			 & HOSTPAGESIZEPF0_M);

		s_qpp = (QUEUESPERPAGEPF0_S +
			 (QUEUESPERPAGEPF1_S - QUEUESPERPAGEPF0_S) * pf);
		sge_params->sge_vf_eq_qpp =
			((sge_params->sge_egress_queues_per_page >> s_qpp)
			 & QUEUESPERPAGEPF0_M);
		sge_params->sge_vf_iq_qpp =
			((sge_params->sge_ingress_queues_per_page >> s_qpp)
			 & QUEUESPERPAGEPF0_M);
	}

	return 0;
}

/**
 *	t4vf_get_vpd_params - retrieve device VPD paremeters
 *	@adapter: the adapter
 *
 *	Retrives various device Vital Product Data parameters.  The parameters
 *	are stored in @adapter->params.vpd.
 */
int t4vf_get_vpd_params(struct adapter *adapter)
{
	struct vpd_params *vpd_params = &adapter->params.vpd;
	u32 params[7], vals[7];
	int v;

	params[0] = (FW_PARAMS_MNEM_V(FW_PARAMS_MNEM_DEV) |
		     FW_PARAMS_PARAM_X_V(FW_PARAMS_PARAM_DEV_CCLK));
	v = t4vf_query_params(adapter, 1, params, vals);
	if (v)
		return v;
	vpd_params->cclk = vals[0];

	return 0;
}

/**
 *	t4vf_get_dev_params - retrieve device paremeters
 *	@adapter: the adapter
 *
 *	Retrives various device parameters.  The parameters are stored in
 *	@adapter->params.dev.
 */
int t4vf_get_dev_params(struct adapter *adapter)
{
	struct dev_params *dev_params = &adapter->params.dev;
	u32 params[7], vals[7];
	int v;

	params[0] = (FW_PARAMS_MNEM_V(FW_PARAMS_MNEM_DEV) |
		     FW_PARAMS_PARAM_X_V(FW_PARAMS_PARAM_DEV_FWREV));
	params[1] = (FW_PARAMS_MNEM_V(FW_PARAMS_MNEM_DEV) |
		     FW_PARAMS_PARAM_X_V(FW_PARAMS_PARAM_DEV_TPREV));
	v = t4vf_query_params(adapter, 2, params, vals);
	if (v)
		return v;
	dev_params->fwrev = vals[0];
	dev_params->tprev = vals[1];

	return 0;
}

/**
 *	t4vf_get_rss_glb_config - retrieve adapter RSS Global Configuration
 *	@adapter: the adapter
 *
 *	Retrieves global RSS mode and parameters with which we have to live
 *	and stores them in the @adapter's RSS parameters.
 */
int t4vf_get_rss_glb_config(struct adapter *adapter)
{
	struct rss_params *rss = &adapter->params.rss;
	struct fw_rss_glb_config_cmd cmd, rpl;
	int v;

	/*
	 * Execute an RSS Global Configuration read command to retrieve
	 * our RSS configuration.
	 */
	memset(&cmd, 0, sizeof(cmd));
	cmd.op_to_write = cpu_to_be32(FW_CMD_OP_V(FW_RSS_GLB_CONFIG_CMD) |
				      FW_CMD_REQUEST_F |
				      FW_CMD_READ_F);
	cmd.retval_len16 = cpu_to_be32(FW_LEN16(cmd));
	v = t4vf_wr_mbox(adapter, &cmd, sizeof(cmd), &rpl);
	if (v)
		return v;

	/*
	 * Transate the big-endian RSS Global Configuration into our
	 * cpu-endian format based on the RSS mode.  We also do first level
	 * filtering at this point to weed out modes which don't support
	 * VF Drivers ...
	 */
	rss->mode = FW_RSS_GLB_CONFIG_CMD_MODE_G(
			be32_to_cpu(rpl.u.manual.mode_pkd));
	switch (rss->mode) {
	case FW_RSS_GLB_CONFIG_CMD_MODE_BASICVIRTUAL: {
		u32 word = be32_to_cpu(
				rpl.u.basicvirtual.synmapen_to_hashtoeplitz);

		rss->u.basicvirtual.synmapen =
			((word & FW_RSS_GLB_CONFIG_CMD_SYNMAPEN_F) != 0);
		rss->u.basicvirtual.syn4tupenipv6 =
			((word & FW_RSS_GLB_CONFIG_CMD_SYN4TUPENIPV6_F) != 0);
		rss->u.basicvirtual.syn2tupenipv6 =
			((word & FW_RSS_GLB_CONFIG_CMD_SYN2TUPENIPV6_F) != 0);
		rss->u.basicvirtual.syn4tupenipv4 =
			((word & FW_RSS_GLB_CONFIG_CMD_SYN4TUPENIPV4_F) != 0);
		rss->u.basicvirtual.syn2tupenipv4 =
			((word & FW_RSS_GLB_CONFIG_CMD_SYN2TUPENIPV4_F) != 0);

		rss->u.basicvirtual.ofdmapen =
			((word & FW_RSS_GLB_CONFIG_CMD_OFDMAPEN_F) != 0);

		rss->u.basicvirtual.tnlmapen =
			((word & FW_RSS_GLB_CONFIG_CMD_TNLMAPEN_F) != 0);
		rss->u.basicvirtual.tnlalllookup =
			((word  & FW_RSS_GLB_CONFIG_CMD_TNLALLLKP_F) != 0);

		rss->u.basicvirtual.hashtoeplitz =
			((word & FW_RSS_GLB_CONFIG_CMD_HASHTOEPLITZ_F) != 0);

		/* we need at least Tunnel Map Enable to be set */
		if (!rss->u.basicvirtual.tnlmapen)
			return -EINVAL;
		break;
	}

	default:
		/* all unknown/unsupported RSS modes result in an error */
		return -EINVAL;
	}

	return 0;
}

/**
 *	t4vf_get_vfres - retrieve VF resource limits
 *	@adapter: the adapter
 *
 *	Retrieves configured resource limits and capabilities for a virtual
 *	function.  The results are stored in @adapter->vfres.
 */
int t4vf_get_vfres(struct adapter *adapter)
{
	struct vf_resources *vfres = &adapter->params.vfres;
	struct fw_pfvf_cmd cmd, rpl;
	int v;
	u32 word;

	/*
	 * Execute PFVF Read command to get VF resource limits; bail out early
	 * with error on command failure.
	 */
	memset(&cmd, 0, sizeof(cmd));
	cmd.op_to_vfn = cpu_to_be32(FW_CMD_OP_V(FW_PFVF_CMD) |
				    FW_CMD_REQUEST_F |
				    FW_CMD_READ_F);
	cmd.retval_len16 = cpu_to_be32(FW_LEN16(cmd));
	v = t4vf_wr_mbox(adapter, &cmd, sizeof(cmd), &rpl);
	if (v)
		return v;

	/*
	 * Extract VF resource limits and return success.
	 */
	word = be32_to_cpu(rpl.niqflint_niq);
	vfres->niqflint = FW_PFVF_CMD_NIQFLINT_G(word);
	vfres->niq = FW_PFVF_CMD_NIQ_G(word);

	word = be32_to_cpu(rpl.type_to_neq);
	vfres->neq = FW_PFVF_CMD_NEQ_G(word);
	vfres->pmask = FW_PFVF_CMD_PMASK_G(word);

	word = be32_to_cpu(rpl.tc_to_nexactf);
	vfres->tc = FW_PFVF_CMD_TC_G(word);
	vfres->nvi = FW_PFVF_CMD_NVI_G(word);
	vfres->nexactf = FW_PFVF_CMD_NEXACTF_G(word);

	word = be32_to_cpu(rpl.r_caps_to_nethctrl);
	vfres->r_caps = FW_PFVF_CMD_R_CAPS_G(word);
	vfres->wx_caps = FW_PFVF_CMD_WX_CAPS_G(word);
	vfres->nethctrl = FW_PFVF_CMD_NETHCTRL_G(word);

	return 0;
}

/**
 *	t4vf_read_rss_vi_config - read a VI's RSS configuration
 *	@adapter: the adapter
 *	@viid: Virtual Interface ID
 *	@config: pointer to host-native VI RSS Configuration buffer
 *
 *	Reads the Virtual Interface's RSS configuration information and
 *	translates it into CPU-native format.
 */
int t4vf_read_rss_vi_config(struct adapter *adapter, unsigned int viid,
			    union rss_vi_config *config)
{
	struct fw_rss_vi_config_cmd cmd, rpl;
	int v;

	memset(&cmd, 0, sizeof(cmd));
	cmd.op_to_viid = cpu_to_be32(FW_CMD_OP_V(FW_RSS_VI_CONFIG_CMD) |
				     FW_CMD_REQUEST_F |
				     FW_CMD_READ_F |
				     FW_RSS_VI_CONFIG_CMD_VIID(viid));
	cmd.retval_len16 = cpu_to_be32(FW_LEN16(cmd));
	v = t4vf_wr_mbox(adapter, &cmd, sizeof(cmd), &rpl);
	if (v)
		return v;

	switch (adapter->params.rss.mode) {
	case FW_RSS_GLB_CONFIG_CMD_MODE_BASICVIRTUAL: {
		u32 word = be32_to_cpu(rpl.u.basicvirtual.defaultq_to_udpen);

		config->basicvirtual.ip6fourtupen =
			((word & FW_RSS_VI_CONFIG_CMD_IP6FOURTUPEN_F) != 0);
		config->basicvirtual.ip6twotupen =
			((word & FW_RSS_VI_CONFIG_CMD_IP6TWOTUPEN_F) != 0);
		config->basicvirtual.ip4fourtupen =
			((word & FW_RSS_VI_CONFIG_CMD_IP4FOURTUPEN_F) != 0);
		config->basicvirtual.ip4twotupen =
			((word & FW_RSS_VI_CONFIG_CMD_IP4TWOTUPEN_F) != 0);
		config->basicvirtual.udpen =
			((word & FW_RSS_VI_CONFIG_CMD_UDPEN_F) != 0);
		config->basicvirtual.defaultq =
			FW_RSS_VI_CONFIG_CMD_DEFAULTQ_G(word);
		break;
	}

	default:
		return -EINVAL;
	}

	return 0;
}

/**
 *	t4vf_write_rss_vi_config - write a VI's RSS configuration
 *	@adapter: the adapter
 *	@viid: Virtual Interface ID
 *	@config: pointer to host-native VI RSS Configuration buffer
 *
 *	Write the Virtual Interface's RSS configuration information
 *	(translating it into firmware-native format before writing).
 */
int t4vf_write_rss_vi_config(struct adapter *adapter, unsigned int viid,
			     union rss_vi_config *config)
{
	struct fw_rss_vi_config_cmd cmd, rpl;

	memset(&cmd, 0, sizeof(cmd));
	cmd.op_to_viid = cpu_to_be32(FW_CMD_OP_V(FW_RSS_VI_CONFIG_CMD) |
				     FW_CMD_REQUEST_F |
				     FW_CMD_WRITE_F |
				     FW_RSS_VI_CONFIG_CMD_VIID(viid));
	cmd.retval_len16 = cpu_to_be32(FW_LEN16(cmd));
	switch (adapter->params.rss.mode) {
	case FW_RSS_GLB_CONFIG_CMD_MODE_BASICVIRTUAL: {
		u32 word = 0;

		if (config->basicvirtual.ip6fourtupen)
			word |= FW_RSS_VI_CONFIG_CMD_IP6FOURTUPEN_F;
		if (config->basicvirtual.ip6twotupen)
			word |= FW_RSS_VI_CONFIG_CMD_IP6TWOTUPEN_F;
		if (config->basicvirtual.ip4fourtupen)
			word |= FW_RSS_VI_CONFIG_CMD_IP4FOURTUPEN_F;
		if (config->basicvirtual.ip4twotupen)
			word |= FW_RSS_VI_CONFIG_CMD_IP4TWOTUPEN_F;
		if (config->basicvirtual.udpen)
			word |= FW_RSS_VI_CONFIG_CMD_UDPEN_F;
		word |= FW_RSS_VI_CONFIG_CMD_DEFAULTQ_V(
				config->basicvirtual.defaultq);
		cmd.u.basicvirtual.defaultq_to_udpen = cpu_to_be32(word);
		break;
	}

	default:
		return -EINVAL;
	}

	return t4vf_wr_mbox(adapter, &cmd, sizeof(cmd), &rpl);
}

/**
 *	t4vf_config_rss_range - configure a portion of the RSS mapping table
 *	@adapter: the adapter
 *	@viid: Virtual Interface of RSS Table Slice
 *	@start: starting entry in the table to write
 *	@n: how many table entries to write
 *	@rspq: values for the "Response Queue" (Ingress Queue) lookup table
 *	@nrspq: number of values in @rspq
 *
 *	Programs the selected part of the VI's RSS mapping table with the
 *	provided values.  If @nrspq < @n the supplied values are used repeatedly
 *	until the full table range is populated.
 *
 *	The caller must ensure the values in @rspq are in the range 0..1023.
 */
int t4vf_config_rss_range(struct adapter *adapter, unsigned int viid,
			  int start, int n, const u16 *rspq, int nrspq)
{
	const u16 *rsp = rspq;
	const u16 *rsp_end = rspq+nrspq;
	struct fw_rss_ind_tbl_cmd cmd;

	/*
	 * Initialize firmware command template to write the RSS table.
	 */
	memset(&cmd, 0, sizeof(cmd));
	cmd.op_to_viid = cpu_to_be32(FW_CMD_OP_V(FW_RSS_IND_TBL_CMD) |
				     FW_CMD_REQUEST_F |
				     FW_CMD_WRITE_F |
				     FW_RSS_IND_TBL_CMD_VIID_V(viid));
	cmd.retval_len16 = cpu_to_be32(FW_LEN16(cmd));

	/*
	 * Each firmware RSS command can accommodate up to 32 RSS Ingress
	 * Queue Identifiers.  These Ingress Queue IDs are packed three to
	 * a 32-bit word as 10-bit values with the upper remaining 2 bits
	 * reserved.
	 */
	while (n > 0) {
		__be32 *qp = &cmd.iq0_to_iq2;
		int nq = min(n, 32);
		int ret;

		/*
		 * Set up the firmware RSS command header to send the next
		 * "nq" Ingress Queue IDs to the firmware.
		 */
		cmd.niqid = cpu_to_be16(nq);
		cmd.startidx = cpu_to_be16(start);

		/*
		 * "nq" more done for the start of the next loop.
		 */
		start += nq;
		n -= nq;

		/*
		 * While there are still Ingress Queue IDs to stuff into the
		 * current firmware RSS command, retrieve them from the
		 * Ingress Queue ID array and insert them into the command.
		 */
		while (nq > 0) {
			/*
			 * Grab up to the next 3 Ingress Queue IDs (wrapping
			 * around the Ingress Queue ID array if necessary) and
			 * insert them into the firmware RSS command at the
			 * current 3-tuple position within the commad.
			 */
			u16 qbuf[3];
			u16 *qbp = qbuf;
			int nqbuf = min(3, nq);

			nq -= nqbuf;
			qbuf[0] = qbuf[1] = qbuf[2] = 0;
			while (nqbuf) {
				nqbuf--;
				*qbp++ = *rsp++;
				if (rsp >= rsp_end)
					rsp = rspq;
			}
			*qp++ = cpu_to_be32(FW_RSS_IND_TBL_CMD_IQ0_V(qbuf[0]) |
					    FW_RSS_IND_TBL_CMD_IQ1_V(qbuf[1]) |
					    FW_RSS_IND_TBL_CMD_IQ2_V(qbuf[2]));
		}

		/*
		 * Send this portion of the RRS table update to the firmware;
		 * bail out on any errors.
		 */
		ret = t4vf_wr_mbox(adapter, &cmd, sizeof(cmd), NULL);
		if (ret)
			return ret;
	}
	return 0;
}

/**
 *	t4vf_alloc_vi - allocate a virtual interface on a port
 *	@adapter: the adapter
 *	@port_id: physical port associated with the VI
 *
 *	Allocate a new Virtual Interface and bind it to the indicated
 *	physical port.  Return the new Virtual Interface Identifier on
 *	success, or a [negative] error number on failure.
 */
int t4vf_alloc_vi(struct adapter *adapter, int port_id)
{
	struct fw_vi_cmd cmd, rpl;
	int v;

	/*
	 * Execute a VI command to allocate Virtual Interface and return its
	 * VIID.
	 */
	memset(&cmd, 0, sizeof(cmd));
	cmd.op_to_vfn = cpu_to_be32(FW_CMD_OP_V(FW_VI_CMD) |
				    FW_CMD_REQUEST_F |
				    FW_CMD_WRITE_F |
				    FW_CMD_EXEC_F);
	cmd.alloc_to_len16 = cpu_to_be32(FW_LEN16(cmd) |
					 FW_VI_CMD_ALLOC_F);
	cmd.portid_pkd = FW_VI_CMD_PORTID_V(port_id);
	v = t4vf_wr_mbox(adapter, &cmd, sizeof(cmd), &rpl);
	if (v)
		return v;

	return FW_VI_CMD_VIID_G(be16_to_cpu(rpl.type_viid));
}

/**
 *	t4vf_free_vi -- free a virtual interface
 *	@adapter: the adapter
 *	@viid: the virtual interface identifier
 *
 *	Free a previously allocated Virtual Interface.  Return an error on
 *	failure.
 */
int t4vf_free_vi(struct adapter *adapter, int viid)
{
	struct fw_vi_cmd cmd;

	/*
	 * Execute a VI command to free the Virtual Interface.
	 */
	memset(&cmd, 0, sizeof(cmd));
	cmd.op_to_vfn = cpu_to_be32(FW_CMD_OP_V(FW_VI_CMD) |
				    FW_CMD_REQUEST_F |
				    FW_CMD_EXEC_F);
	cmd.alloc_to_len16 = cpu_to_be32(FW_LEN16(cmd) |
					 FW_VI_CMD_FREE_F);
	cmd.type_viid = cpu_to_be16(FW_VI_CMD_VIID_V(viid));
	return t4vf_wr_mbox(adapter, &cmd, sizeof(cmd), NULL);
}

/**
 *	t4vf_enable_vi - enable/disable a virtual interface
 *	@adapter: the adapter
 *	@viid: the Virtual Interface ID
 *	@rx_en: 1=enable Rx, 0=disable Rx
 *	@tx_en: 1=enable Tx, 0=disable Tx
 *
 *	Enables/disables a virtual interface.
 */
int t4vf_enable_vi(struct adapter *adapter, unsigned int viid,
		   bool rx_en, bool tx_en)
{
	struct fw_vi_enable_cmd cmd;

	memset(&cmd, 0, sizeof(cmd));
	cmd.op_to_viid = cpu_to_be32(FW_CMD_OP_V(FW_VI_ENABLE_CMD) |
				     FW_CMD_REQUEST_F |
				     FW_CMD_EXEC_F |
				     FW_VI_ENABLE_CMD_VIID_V(viid));
	cmd.ien_to_len16 = cpu_to_be32(FW_VI_ENABLE_CMD_IEN_V(rx_en) |
				       FW_VI_ENABLE_CMD_EEN_V(tx_en) |
				       FW_LEN16(cmd));
	return t4vf_wr_mbox(adapter, &cmd, sizeof(cmd), NULL);
}

/**
 *	t4vf_identify_port - identify a VI's port by blinking its LED
 *	@adapter: the adapter
 *	@viid: the Virtual Interface ID
 *	@nblinks: how many times to blink LED at 2.5 Hz
 *
 *	Identifies a VI's port by blinking its LED.
 */
int t4vf_identify_port(struct adapter *adapter, unsigned int viid,
		       unsigned int nblinks)
{
	struct fw_vi_enable_cmd cmd;

	memset(&cmd, 0, sizeof(cmd));
	cmd.op_to_viid = cpu_to_be32(FW_CMD_OP_V(FW_VI_ENABLE_CMD) |
				     FW_CMD_REQUEST_F |
				     FW_CMD_EXEC_F |
				     FW_VI_ENABLE_CMD_VIID_V(viid));
	cmd.ien_to_len16 = cpu_to_be32(FW_VI_ENABLE_CMD_LED_F |
				       FW_LEN16(cmd));
	cmd.blinkdur = cpu_to_be16(nblinks);
	return t4vf_wr_mbox(adapter, &cmd, sizeof(cmd), NULL);
}

/**
 *	t4vf_set_rxmode - set Rx properties of a virtual interface
 *	@adapter: the adapter
 *	@viid: the VI id
 *	@mtu: the new MTU or -1 for no change
 *	@promisc: 1 to enable promiscuous mode, 0 to disable it, -1 no change
 *	@all_multi: 1 to enable all-multi mode, 0 to disable it, -1 no change
 *	@bcast: 1 to enable broadcast Rx, 0 to disable it, -1 no change
 *	@vlanex: 1 to enable hardware VLAN Tag extraction, 0 to disable it,
 *		-1 no change
 *
 *	Sets Rx properties of a virtual interface.
 */
int t4vf_set_rxmode(struct adapter *adapter, unsigned int viid,
		    int mtu, int promisc, int all_multi, int bcast, int vlanex,
		    bool sleep_ok)
{
	struct fw_vi_rxmode_cmd cmd;

	/* convert to FW values */
	if (mtu < 0)
		mtu = FW_VI_RXMODE_CMD_MTU_M;
	if (promisc < 0)
		promisc = FW_VI_RXMODE_CMD_PROMISCEN_M;
	if (all_multi < 0)
		all_multi = FW_VI_RXMODE_CMD_ALLMULTIEN_M;
	if (bcast < 0)
		bcast = FW_VI_RXMODE_CMD_BROADCASTEN_M;
	if (vlanex < 0)
		vlanex = FW_VI_RXMODE_CMD_VLANEXEN_M;

	memset(&cmd, 0, sizeof(cmd));
	cmd.op_to_viid = cpu_to_be32(FW_CMD_OP_V(FW_VI_RXMODE_CMD) |
				     FW_CMD_REQUEST_F |
				     FW_CMD_WRITE_F |
				     FW_VI_RXMODE_CMD_VIID_V(viid));
	cmd.retval_len16 = cpu_to_be32(FW_LEN16(cmd));
	cmd.mtu_to_vlanexen =
		cpu_to_be32(FW_VI_RXMODE_CMD_MTU_V(mtu) |
			    FW_VI_RXMODE_CMD_PROMISCEN_V(promisc) |
			    FW_VI_RXMODE_CMD_ALLMULTIEN_V(all_multi) |
			    FW_VI_RXMODE_CMD_BROADCASTEN_V(bcast) |
			    FW_VI_RXMODE_CMD_VLANEXEN_V(vlanex));
	return t4vf_wr_mbox_core(adapter, &cmd, sizeof(cmd), NULL, sleep_ok);
}

/**
 *	t4vf_alloc_mac_filt - allocates exact-match filters for MAC addresses
 *	@adapter: the adapter
 *	@viid: the Virtual Interface Identifier
 *	@free: if true any existing filters for this VI id are first removed
 *	@naddr: the number of MAC addresses to allocate filters for (up to 7)
 *	@addr: the MAC address(es)
 *	@idx: where to store the index of each allocated filter
 *	@hash: pointer to hash address filter bitmap
 *	@sleep_ok: call is allowed to sleep
 *
 *	Allocates an exact-match filter for each of the supplied addresses and
 *	sets it to the corresponding address.  If @idx is not %NULL it should
 *	have at least @naddr entries, each of which will be set to the index of
 *	the filter allocated for the corresponding MAC address.  If a filter
 *	could not be allocated for an address its index is set to 0xffff.
 *	If @hash is not %NULL addresses that fail to allocate an exact filter
 *	are hashed and update the hash filter bitmap pointed at by @hash.
 *
 *	Returns a negative error number or the number of filters allocated.
 */
int t4vf_alloc_mac_filt(struct adapter *adapter, unsigned int viid, bool free,
			unsigned int naddr, const u8 **addr, u16 *idx,
			u64 *hash, bool sleep_ok)
{
	int offset, ret = 0;
	unsigned nfilters = 0;
	unsigned int rem = naddr;
	struct fw_vi_mac_cmd cmd, rpl;
	unsigned int max_naddr = is_t4(adapter->params.chip) ?
				 NUM_MPS_CLS_SRAM_L_INSTANCES :
				 NUM_MPS_T5_CLS_SRAM_L_INSTANCES;

	if (naddr > max_naddr)
		return -EINVAL;

	for (offset = 0; offset < naddr; /**/) {
		unsigned int fw_naddr = (rem < ARRAY_SIZE(cmd.u.exact)
					 ? rem
					 : ARRAY_SIZE(cmd.u.exact));
		size_t len16 = DIV_ROUND_UP(offsetof(struct fw_vi_mac_cmd,
						     u.exact[fw_naddr]), 16);
		struct fw_vi_mac_exact *p;
		int i;

		memset(&cmd, 0, sizeof(cmd));
		cmd.op_to_viid = cpu_to_be32(FW_CMD_OP_V(FW_VI_MAC_CMD) |
					     FW_CMD_REQUEST_F |
					     FW_CMD_WRITE_F |
					     (free ? FW_CMD_EXEC_F : 0) |
					     FW_VI_MAC_CMD_VIID_V(viid));
		cmd.freemacs_to_len16 =
			cpu_to_be32(FW_VI_MAC_CMD_FREEMACS_V(free) |
				    FW_CMD_LEN16_V(len16));

		for (i = 0, p = cmd.u.exact; i < fw_naddr; i++, p++) {
			p->valid_to_idx = cpu_to_be16(
				FW_VI_MAC_CMD_VALID_F |
				FW_VI_MAC_CMD_IDX_V(FW_VI_MAC_ADD_MAC));
			memcpy(p->macaddr, addr[offset+i], sizeof(p->macaddr));
		}


		ret = t4vf_wr_mbox_core(adapter, &cmd, sizeof(cmd), &rpl,
					sleep_ok);
		if (ret && ret != -ENOMEM)
			break;

		for (i = 0, p = rpl.u.exact; i < fw_naddr; i++, p++) {
			u16 index = FW_VI_MAC_CMD_IDX_G(
				be16_to_cpu(p->valid_to_idx));

			if (idx)
				idx[offset+i] =
					(index >= max_naddr
					 ? 0xffff
					 : index);
			if (index < max_naddr)
				nfilters++;
			else if (hash)
				*hash |= (1ULL << hash_mac_addr(addr[offset+i]));
		}

		free = false;
		offset += fw_naddr;
		rem -= fw_naddr;
	}

	/*
	 * If there were no errors or we merely ran out of room in our MAC
	 * address arena, return the number of filters actually written.
	 */
	if (ret == 0 || ret == -ENOMEM)
		ret = nfilters;
	return ret;
}

/**
 *	t4vf_change_mac - modifies the exact-match filter for a MAC address
 *	@adapter: the adapter
 *	@viid: the Virtual Interface ID
 *	@idx: index of existing filter for old value of MAC address, or -1
 *	@addr: the new MAC address value
 *	@persist: if idx < 0, the new MAC allocation should be persistent
 *
 *	Modifies an exact-match filter and sets it to the new MAC address.
 *	Note that in general it is not possible to modify the value of a given
 *	filter so the generic way to modify an address filter is to free the
 *	one being used by the old address value and allocate a new filter for
 *	the new address value.  @idx can be -1 if the address is a new
 *	addition.
 *
 *	Returns a negative error number or the index of the filter with the new
 *	MAC value.
 */
int t4vf_change_mac(struct adapter *adapter, unsigned int viid,
		    int idx, const u8 *addr, bool persist)
{
	int ret;
	struct fw_vi_mac_cmd cmd, rpl;
	struct fw_vi_mac_exact *p = &cmd.u.exact[0];
	size_t len16 = DIV_ROUND_UP(offsetof(struct fw_vi_mac_cmd,
					     u.exact[1]), 16);
	unsigned int max_naddr = is_t4(adapter->params.chip) ?
				 NUM_MPS_CLS_SRAM_L_INSTANCES :
				 NUM_MPS_T5_CLS_SRAM_L_INSTANCES;

	/*
	 * If this is a new allocation, determine whether it should be
	 * persistent (across a "freemacs" operation) or not.
	 */
	if (idx < 0)
		idx = persist ? FW_VI_MAC_ADD_PERSIST_MAC : FW_VI_MAC_ADD_MAC;

	memset(&cmd, 0, sizeof(cmd));
	cmd.op_to_viid = cpu_to_be32(FW_CMD_OP_V(FW_VI_MAC_CMD) |
				     FW_CMD_REQUEST_F |
				     FW_CMD_WRITE_F |
				     FW_VI_MAC_CMD_VIID_V(viid));
	cmd.freemacs_to_len16 = cpu_to_be32(FW_CMD_LEN16_V(len16));
	p->valid_to_idx = cpu_to_be16(FW_VI_MAC_CMD_VALID_F |
				      FW_VI_MAC_CMD_IDX_V(idx));
	memcpy(p->macaddr, addr, sizeof(p->macaddr));

	ret = t4vf_wr_mbox(adapter, &cmd, sizeof(cmd), &rpl);
	if (ret == 0) {
		p = &rpl.u.exact[0];
		ret = FW_VI_MAC_CMD_IDX_G(be16_to_cpu(p->valid_to_idx));
		if (ret >= max_naddr)
			ret = -ENOMEM;
	}
	return ret;
}

/**
 *	t4vf_set_addr_hash - program the MAC inexact-match hash filter
 *	@adapter: the adapter
 *	@viid: the Virtual Interface Identifier
 *	@ucast: whether the hash filter should also match unicast addresses
 *	@vec: the value to be written to the hash filter
 *	@sleep_ok: call is allowed to sleep
 *
 *	Sets the 64-bit inexact-match hash filter for a virtual interface.
 */
int t4vf_set_addr_hash(struct adapter *adapter, unsigned int viid,
		       bool ucast, u64 vec, bool sleep_ok)
{
	struct fw_vi_mac_cmd cmd;
	size_t len16 = DIV_ROUND_UP(offsetof(struct fw_vi_mac_cmd,
					     u.exact[0]), 16);

	memset(&cmd, 0, sizeof(cmd));
	cmd.op_to_viid = cpu_to_be32(FW_CMD_OP_V(FW_VI_MAC_CMD) |
				     FW_CMD_REQUEST_F |
				     FW_CMD_WRITE_F |
				     FW_VI_ENABLE_CMD_VIID_V(viid));
	cmd.freemacs_to_len16 = cpu_to_be32(FW_VI_MAC_CMD_HASHVECEN_F |
					    FW_VI_MAC_CMD_HASHUNIEN_V(ucast) |
					    FW_CMD_LEN16_V(len16));
	cmd.u.hash.hashvec = cpu_to_be64(vec);
	return t4vf_wr_mbox_core(adapter, &cmd, sizeof(cmd), NULL, sleep_ok);
}

/**
 *	t4vf_get_port_stats - collect "port" statistics
 *	@adapter: the adapter
 *	@pidx: the port index
 *	@s: the stats structure to fill
 *
 *	Collect statistics for the "port"'s Virtual Interface.
 */
int t4vf_get_port_stats(struct adapter *adapter, int pidx,
			struct t4vf_port_stats *s)
{
	struct port_info *pi = adap2pinfo(adapter, pidx);
	struct fw_vi_stats_vf fwstats;
	unsigned int rem = VI_VF_NUM_STATS;
	__be64 *fwsp = (__be64 *)&fwstats;

	/*
	 * Grab the Virtual Interface statistics a chunk at a time via mailbox
	 * commands.  We could use a Work Request and get all of them at once
	 * but that's an asynchronous interface which is awkward to use.
	 */
	while (rem) {
		unsigned int ix = VI_VF_NUM_STATS - rem;
		unsigned int nstats = min(6U, rem);
		struct fw_vi_stats_cmd cmd, rpl;
		size_t len = (offsetof(struct fw_vi_stats_cmd, u) +
			      sizeof(struct fw_vi_stats_ctl));
		size_t len16 = DIV_ROUND_UP(len, 16);
		int ret;

		memset(&cmd, 0, sizeof(cmd));
		cmd.op_to_viid = cpu_to_be32(FW_CMD_OP_V(FW_VI_STATS_CMD) |
					     FW_VI_STATS_CMD_VIID_V(pi->viid) |
					     FW_CMD_REQUEST_F |
					     FW_CMD_READ_F);
		cmd.retval_len16 = cpu_to_be32(FW_CMD_LEN16_V(len16));
		cmd.u.ctl.nstats_ix =
			cpu_to_be16(FW_VI_STATS_CMD_IX_V(ix) |
				    FW_VI_STATS_CMD_NSTATS_V(nstats));
		ret = t4vf_wr_mbox_ns(adapter, &cmd, len, &rpl);
		if (ret)
			return ret;

		memcpy(fwsp, &rpl.u.ctl.stat0, sizeof(__be64) * nstats);

		rem -= nstats;
		fwsp += nstats;
	}

	/*
	 * Translate firmware statistics into host native statistics.
	 */
	s->tx_bcast_bytes = be64_to_cpu(fwstats.tx_bcast_bytes);
	s->tx_bcast_frames = be64_to_cpu(fwstats.tx_bcast_frames);
	s->tx_mcast_bytes = be64_to_cpu(fwstats.tx_mcast_bytes);
	s->tx_mcast_frames = be64_to_cpu(fwstats.tx_mcast_frames);
	s->tx_ucast_bytes = be64_to_cpu(fwstats.tx_ucast_bytes);
	s->tx_ucast_frames = be64_to_cpu(fwstats.tx_ucast_frames);
	s->tx_drop_frames = be64_to_cpu(fwstats.tx_drop_frames);
	s->tx_offload_bytes = be64_to_cpu(fwstats.tx_offload_bytes);
	s->tx_offload_frames = be64_to_cpu(fwstats.tx_offload_frames);

	s->rx_bcast_bytes = be64_to_cpu(fwstats.rx_bcast_bytes);
	s->rx_bcast_frames = be64_to_cpu(fwstats.rx_bcast_frames);
	s->rx_mcast_bytes = be64_to_cpu(fwstats.rx_mcast_bytes);
	s->rx_mcast_frames = be64_to_cpu(fwstats.rx_mcast_frames);
	s->rx_ucast_bytes = be64_to_cpu(fwstats.rx_ucast_bytes);
	s->rx_ucast_frames = be64_to_cpu(fwstats.rx_ucast_frames);

	s->rx_err_frames = be64_to_cpu(fwstats.rx_err_frames);

	return 0;
}

/**
 *	t4vf_iq_free - free an ingress queue and its free lists
 *	@adapter: the adapter
 *	@iqtype: the ingress queue type (FW_IQ_TYPE_FL_INT_CAP, etc.)
 *	@iqid: ingress queue ID
 *	@fl0id: FL0 queue ID or 0xffff if no attached FL0
 *	@fl1id: FL1 queue ID or 0xffff if no attached FL1
 *
 *	Frees an ingress queue and its associated free lists, if any.
 */
int t4vf_iq_free(struct adapter *adapter, unsigned int iqtype,
		 unsigned int iqid, unsigned int fl0id, unsigned int fl1id)
{
	struct fw_iq_cmd cmd;

	memset(&cmd, 0, sizeof(cmd));
	cmd.op_to_vfn = cpu_to_be32(FW_CMD_OP_V(FW_IQ_CMD) |
				    FW_CMD_REQUEST_F |
				    FW_CMD_EXEC_F);
	cmd.alloc_to_len16 = cpu_to_be32(FW_IQ_CMD_FREE_F |
					 FW_LEN16(cmd));
	cmd.type_to_iqandstindex =
		cpu_to_be32(FW_IQ_CMD_TYPE_V(iqtype));

	cmd.iqid = cpu_to_be16(iqid);
	cmd.fl0id = cpu_to_be16(fl0id);
	cmd.fl1id = cpu_to_be16(fl1id);
	return t4vf_wr_mbox(adapter, &cmd, sizeof(cmd), NULL);
}

/**
 *	t4vf_eth_eq_free - free an Ethernet egress queue
 *	@adapter: the adapter
 *	@eqid: egress queue ID
 *
 *	Frees an Ethernet egress queue.
 */
int t4vf_eth_eq_free(struct adapter *adapter, unsigned int eqid)
{
	struct fw_eq_eth_cmd cmd;

	memset(&cmd, 0, sizeof(cmd));
	cmd.op_to_vfn = cpu_to_be32(FW_CMD_OP_V(FW_EQ_ETH_CMD) |
				    FW_CMD_REQUEST_F |
				    FW_CMD_EXEC_F);
	cmd.alloc_to_len16 = cpu_to_be32(FW_EQ_ETH_CMD_FREE_F |
					 FW_LEN16(cmd));
	cmd.eqid_pkd = cpu_to_be32(FW_EQ_ETH_CMD_EQID_V(eqid));
	return t4vf_wr_mbox(adapter, &cmd, sizeof(cmd), NULL);
}

/**
 *	t4vf_handle_fw_rpl - process a firmware reply message
 *	@adapter: the adapter
 *	@rpl: start of the firmware message
 *
 *	Processes a firmware message, such as link state change messages.
 */
int t4vf_handle_fw_rpl(struct adapter *adapter, const __be64 *rpl)
{
	const struct fw_cmd_hdr *cmd_hdr = (const struct fw_cmd_hdr *)rpl;
	u8 opcode = FW_CMD_OP_G(be32_to_cpu(cmd_hdr->hi));

	switch (opcode) {
	case FW_PORT_CMD: {
		/*
		 * Link/module state change message.
		 */
		const struct fw_port_cmd *port_cmd =
			(const struct fw_port_cmd *)rpl;
		u32 stat, mod;
		int action, port_id, link_ok, speed, fc, pidx;

		/*
		 * Extract various fields from port status change message.
		 */
		action = FW_PORT_CMD_ACTION_G(
			be32_to_cpu(port_cmd->action_to_len16));
		if (action != FW_PORT_ACTION_GET_PORT_INFO) {
			dev_err(adapter->pdev_dev,
				"Unknown firmware PORT reply action %x\n",
				action);
			break;
		}

		port_id = FW_PORT_CMD_PORTID_G(
			be32_to_cpu(port_cmd->op_to_portid));

		stat = be32_to_cpu(port_cmd->u.info.lstatus_to_modtype);
		link_ok = (stat & FW_PORT_CMD_LSTATUS_F) != 0;
		speed = 0;
		fc = 0;
		if (stat & FW_PORT_CMD_RXPAUSE_F)
			fc |= PAUSE_RX;
		if (stat & FW_PORT_CMD_TXPAUSE_F)
			fc |= PAUSE_TX;
		if (stat & FW_PORT_CMD_LSPEED_V(FW_PORT_CAP_SPEED_100M))
			speed = 100;
		else if (stat & FW_PORT_CMD_LSPEED_V(FW_PORT_CAP_SPEED_1G))
			speed = 1000;
		else if (stat & FW_PORT_CMD_LSPEED_V(FW_PORT_CAP_SPEED_10G))
			speed = 10000;
		else if (stat & FW_PORT_CMD_LSPEED_V(FW_PORT_CAP_SPEED_40G))
			speed = 40000;

		/*
		 * Scan all of our "ports" (Virtual Interfaces) looking for
		 * those bound to the physical port which has changed.  If
		 * our recorded state doesn't match the current state,
		 * signal that change to the OS code.
		 */
		for_each_port(adapter, pidx) {
			struct port_info *pi = adap2pinfo(adapter, pidx);
			struct link_config *lc;

			if (pi->port_id != port_id)
				continue;

			lc = &pi->link_cfg;

			mod = FW_PORT_CMD_MODTYPE_G(stat);
			if (mod != pi->mod_type) {
				pi->mod_type = mod;
				t4vf_os_portmod_changed(adapter, pidx);
			}

			if (link_ok != lc->link_ok || speed != lc->speed ||
			    fc != lc->fc) {
				/* something changed */
				lc->link_ok = link_ok;
				lc->speed = speed;
				lc->fc = fc;
				lc->supported =
					be16_to_cpu(port_cmd->u.info.pcap);
				t4vf_os_link_changed(adapter, pidx, link_ok);
			}
		}
		break;
	}

	default:
		dev_err(adapter->pdev_dev, "Unknown firmware reply %X\n",
			opcode);
	}
	return 0;
}

/**
 */
int t4vf_prep_adapter(struct adapter *adapter)
{
	int err;
	unsigned int chipid;

	/* Wait for the device to become ready before proceeding ...
	 */
	err = t4vf_wait_dev_ready(adapter);
	if (err)
		return err;

	/* Default port and clock for debugging in case we can't reach
	 * firmware.
	 */
	adapter->params.nports = 1;
	adapter->params.vfres.pmask = 1;
	adapter->params.vpd.cclk = 50000;

	adapter->params.chip = 0;
	switch (CHELSIO_PCI_ID_VER(adapter->pdev->device)) {
	case CHELSIO_T4:
		adapter->params.chip |= CHELSIO_CHIP_CODE(CHELSIO_T4, 0);
		break;

	case CHELSIO_T5:
		chipid = REV_G(t4_read_reg(adapter, PL_VF_REV_A));
		adapter->params.chip |= CHELSIO_CHIP_CODE(CHELSIO_T5, chipid);
		break;
	}

	return 0;
}<|MERGE_RESOLUTION|>--- conflicted
+++ resolved
@@ -324,11 +324,8 @@
 		return v;
 
 	v = be32_to_cpu(port_rpl.u.info.lstatus_to_modtype);
-<<<<<<< HEAD
-=======
 	pi->mdio_addr = (v & FW_PORT_CMD_MDIOCAP_F) ?
 			FW_PORT_CMD_MDIOADDR_G(v) : -1;
->>>>>>> 03891159
 	pi->port_type = FW_PORT_CMD_PTYPE_G(v);
 	pi->mod_type = FW_PORT_MOD_TYPE_NA;
 
