--- conflicted
+++ resolved
@@ -2490,8 +2490,6 @@
 					port);
 	if (ret)
 		goto unprepare;
-<<<<<<< HEAD
-=======
 
 	ret = gmac_setup_phy(netdev);
 	if (ret) {
@@ -2499,7 +2497,6 @@
 			   "PHY init failed\n");
 		goto unprepare;
 	}
->>>>>>> 2c85ebc5
 
 	ret = register_netdev(netdev);
 	if (ret)
@@ -2509,13 +2506,6 @@
 		    "irq %d, DMA @ 0x%pap, GMAC @ 0x%pap\n",
 		    port->irq, &dmares->start,
 		    &gmacres->start);
-<<<<<<< HEAD
-	ret = gmac_setup_phy(netdev);
-	if (ret)
-		netdev_info(netdev,
-			    "PHY init failed, deferring to ifup time\n");
-=======
->>>>>>> 2c85ebc5
 	return 0;
 
 unprepare:
@@ -2528,10 +2518,7 @@
 	struct gemini_ethernet_port *port = platform_get_drvdata(pdev);
 
 	gemini_port_remove(port);
-<<<<<<< HEAD
-=======
-
->>>>>>> 2c85ebc5
+
 	return 0;
 }
 
