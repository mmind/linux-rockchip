// SPDX-License-Identifier: GPL-2.0-or-later
/*
 *	"LAPB via ethernet" driver release 001
 *
 *	This code REQUIRES 2.1.15 or higher/ NET3.038
 *
 *	This is a "pseudo" network driver to allow LAPB over Ethernet.
 *
 *	This driver can use any ethernet destination address, and can be 
 *	limited to accept frames from one dedicated ethernet card only.
 *
 *	History
 *	LAPBETH 001	Jonathan Naylor		Cloned from bpqether.c
 *	2000-10-29	Henner Eisen	lapb_data_indication() return status.
 *	2000-11-14	Henner Eisen	dev_hold/put, NETDEV_GOING_DOWN support
 */

#define pr_fmt(fmt) KBUILD_MODNAME ": " fmt

#include <linux/errno.h>
#include <linux/types.h>
#include <linux/socket.h>
#include <linux/in.h>
#include <linux/slab.h>
#include <linux/kernel.h>
#include <linux/string.h>
#include <linux/net.h>
#include <linux/inet.h>
#include <linux/netdevice.h>
#include <linux/if_arp.h>
#include <linux/skbuff.h>
#include <net/sock.h>
#include <linux/uaccess.h>
#include <linux/mm.h>
#include <linux/interrupt.h>
#include <linux/notifier.h>
#include <linux/stat.h>
#include <linux/module.h>
#include <linux/lapb.h>
#include <linux/init.h>

#include <net/x25device.h>

static const u8 bcast_addr[6] = { 0xFF, 0xFF, 0xFF, 0xFF, 0xFF, 0xFF };

/* If this number is made larger, check that the temporary string buffer
 * in lapbeth_new_device is large enough to store the probe device name.*/
#define MAXLAPBDEV 100

struct lapbethdev {
	struct list_head	node;
	struct net_device	*ethdev;	/* link to ethernet device */
	struct net_device	*axdev;		/* lapbeth device (lapb#) */
};

static LIST_HEAD(lapbeth_devices);

/* ------------------------------------------------------------------------ */

/*
 *	Get the LAPB device for the ethernet device
 */
static struct lapbethdev *lapbeth_get_x25_dev(struct net_device *dev)
{
	struct lapbethdev *lapbeth;

	list_for_each_entry_rcu(lapbeth, &lapbeth_devices, node, lockdep_rtnl_is_held()) {
		if (lapbeth->ethdev == dev) 
			return lapbeth;
	}
	return NULL;
}

static __inline__ int dev_is_ethdev(struct net_device *dev)
{
	return dev->type == ARPHRD_ETHER && strncmp(dev->name, "dummy", 5);
}

/* ------------------------------------------------------------------------ */

/*
 *	Receive a LAPB frame via an ethernet interface.
 */
static int lapbeth_rcv(struct sk_buff *skb, struct net_device *dev, struct packet_type *ptype, struct net_device *orig_dev)
{
	int len, err;
	struct lapbethdev *lapbeth;

	if (dev_net(dev) != &init_net)
		goto drop;

	if ((skb = skb_share_check(skb, GFP_ATOMIC)) == NULL)
		return NET_RX_DROP;

	if (!pskb_may_pull(skb, 2))
		goto drop;

	rcu_read_lock();
	lapbeth = lapbeth_get_x25_dev(dev);
	if (!lapbeth)
		goto drop_unlock;
	if (!netif_running(lapbeth->axdev))
		goto drop_unlock;

	len = skb->data[0] + skb->data[1] * 256;
	dev->stats.rx_packets++;
	dev->stats.rx_bytes += len;

	skb_pull(skb, 2);	/* Remove the length bytes */
	skb_trim(skb, len);	/* Set the length of the data */

	if ((err = lapb_data_received(lapbeth->axdev, skb)) != LAPB_OK) {
		printk(KERN_DEBUG "lapbether: lapb_data_received err - %d\n", err);
		goto drop_unlock;
	}
out:
	rcu_read_unlock();
	return 0;
drop_unlock:
	kfree_skb(skb);
	goto out;
drop:
	kfree_skb(skb);
	return 0;
}

static int lapbeth_data_indication(struct net_device *dev, struct sk_buff *skb)
{
	unsigned char *ptr;

	if (skb_cow(skb, 1)) {
		kfree_skb(skb);
		return NET_RX_DROP;
	}

	skb_push(skb, 1);

	ptr  = skb->data;
	*ptr = X25_IFACE_DATA;

	skb->protocol = x25_type_trans(skb, dev);
	return netif_rx(skb);
}

/*
 *	Send a LAPB frame via an ethernet interface
 */
static netdev_tx_t lapbeth_xmit(struct sk_buff *skb,
				      struct net_device *dev)
{
	int err;

	/*
	 * Just to be *really* sure not to send anything if the interface
	 * is down, the ethernet device may have gone.
	 */
	if (!netif_running(dev))
		goto drop;

	/* There should be a pseudo header of 1 byte added by upper layers.
	 * Check to make sure it is there before reading it.
	 */
	if (skb->len < 1)
		goto drop;

	switch (skb->data[0]) {
	case X25_IFACE_DATA:
		break;
	case X25_IFACE_CONNECT:
		if ((err = lapb_connect_request(dev)) != LAPB_OK)
			pr_err("lapb_connect_request error: %d\n", err);
		goto drop;
	case X25_IFACE_DISCONNECT:
		if ((err = lapb_disconnect_request(dev)) != LAPB_OK)
			pr_err("lapb_disconnect_request err: %d\n", err);
		fallthrough;
	default:
		goto drop;
	}

	skb_pull(skb, 1);

	if ((err = lapb_data_request(dev, skb)) != LAPB_OK) {
		pr_err("lapb_data_request error - %d\n", err);
		goto drop;
	}
out:
	return NETDEV_TX_OK;
drop:
	kfree_skb(skb);
	goto out;
}

static void lapbeth_data_transmit(struct net_device *ndev, struct sk_buff *skb)
{
	struct lapbethdev *lapbeth = netdev_priv(ndev);
	unsigned char *ptr;
	struct net_device *dev;
	int size = skb->len;

	ptr = skb_push(skb, 2);

	*ptr++ = size % 256;
	*ptr++ = size / 256;

	ndev->stats.tx_packets++;
	ndev->stats.tx_bytes += size;

	skb->dev = dev = lapbeth->ethdev;

<<<<<<< HEAD
=======
	skb->protocol = htons(ETH_P_DEC);

>>>>>>> 2c85ebc5
	skb_reset_network_header(skb);

	dev_hard_header(skb, dev, ETH_P_DEC, bcast_addr, NULL, 0);

	dev_queue_xmit(skb);
}

static void lapbeth_connected(struct net_device *dev, int reason)
{
	unsigned char *ptr;
	struct sk_buff *skb = dev_alloc_skb(1);

	if (!skb) {
		pr_err("out of memory\n");
		return;
	}

	ptr  = skb_put(skb, 1);
	*ptr = X25_IFACE_CONNECT;

	skb->protocol = x25_type_trans(skb, dev);
	netif_rx(skb);
}

static void lapbeth_disconnected(struct net_device *dev, int reason)
{
	unsigned char *ptr;
	struct sk_buff *skb = dev_alloc_skb(1);

	if (!skb) {
		pr_err("out of memory\n");
		return;
	}

	ptr  = skb_put(skb, 1);
	*ptr = X25_IFACE_DISCONNECT;

	skb->protocol = x25_type_trans(skb, dev);
	netif_rx(skb);
}

/*
 *	Set AX.25 callsign
 */
static int lapbeth_set_mac_address(struct net_device *dev, void *addr)
{
	struct sockaddr *sa = addr;
	memcpy(dev->dev_addr, sa->sa_data, dev->addr_len);
	return 0;
}


static const struct lapb_register_struct lapbeth_callbacks = {
	.connect_confirmation    = lapbeth_connected,
	.connect_indication      = lapbeth_connected,
	.disconnect_confirmation = lapbeth_disconnected,
	.disconnect_indication   = lapbeth_disconnected,
	.data_indication         = lapbeth_data_indication,
	.data_transmit           = lapbeth_data_transmit,
};

/*
 * open/close a device
 */
static int lapbeth_open(struct net_device *dev)
{
	int err;

	if ((err = lapb_register(dev, &lapbeth_callbacks)) != LAPB_OK) {
		pr_err("lapb_register error: %d\n", err);
		return -ENODEV;
	}

	netif_start_queue(dev);
	return 0;
}

static int lapbeth_close(struct net_device *dev)
{
	int err;

	netif_stop_queue(dev);

	if ((err = lapb_unregister(dev)) != LAPB_OK)
		pr_err("lapb_unregister error: %d\n", err);

	return 0;
}

/* ------------------------------------------------------------------------ */

static const struct net_device_ops lapbeth_netdev_ops = {
	.ndo_open	     = lapbeth_open,
	.ndo_stop	     = lapbeth_close,
	.ndo_start_xmit	     = lapbeth_xmit,
	.ndo_set_mac_address = lapbeth_set_mac_address,
};

static void lapbeth_setup(struct net_device *dev)
{
	dev->netdev_ops	     = &lapbeth_netdev_ops;
	dev->needs_free_netdev = true;
	dev->type            = ARPHRD_X25;
	dev->hard_header_len = 0;
	dev->mtu             = 1000;
	dev->addr_len        = 0;
}

/*
 *	Setup a new device.
 */
static int lapbeth_new_device(struct net_device *dev)
{
	struct net_device *ndev;
	struct lapbethdev *lapbeth;
	int rc = -ENOMEM;

	ASSERT_RTNL();

	ndev = alloc_netdev(sizeof(*lapbeth), "lapb%d", NET_NAME_UNKNOWN,
			    lapbeth_setup);
	if (!ndev)
		goto out;

	/* When transmitting data:
	 * first this driver removes a pseudo header of 1 byte,
	 * then the lapb module prepends an LAPB header of at most 3 bytes,
	 * then this driver prepends a length field of 2 bytes,
	 * then the underlying Ethernet device prepends its own header.
	 */
	ndev->needed_headroom = -1 + 3 + 2 + dev->hard_header_len
					   + dev->needed_headroom;
	ndev->needed_tailroom = dev->needed_tailroom;

	lapbeth = netdev_priv(ndev);
	lapbeth->axdev = ndev;

	dev_hold(dev);
	lapbeth->ethdev = dev;

	rc = -EIO;
	if (register_netdevice(ndev))
		goto fail;

	list_add_rcu(&lapbeth->node, &lapbeth_devices);
	rc = 0;
out:
	return rc;
fail:
	dev_put(dev);
	free_netdev(ndev);
	goto out;
}

/*
 *	Free a lapb network device.
 */
static void lapbeth_free_device(struct lapbethdev *lapbeth)
{
	dev_put(lapbeth->ethdev);
	list_del_rcu(&lapbeth->node);
	unregister_netdevice(lapbeth->axdev);
}

/*
 *	Handle device status changes.
 *
 * Called from notifier with RTNL held.
 */
static int lapbeth_device_event(struct notifier_block *this,
				unsigned long event, void *ptr)
{
	struct lapbethdev *lapbeth;
	struct net_device *dev = netdev_notifier_info_to_dev(ptr);

	if (dev_net(dev) != &init_net)
		return NOTIFY_DONE;

	if (!dev_is_ethdev(dev))
		return NOTIFY_DONE;

	switch (event) {
	case NETDEV_UP:
		/* New ethernet device -> new LAPB interface	 */
		if (lapbeth_get_x25_dev(dev) == NULL)
			lapbeth_new_device(dev);
		break;
	case NETDEV_DOWN:	
		/* ethernet device closed -> close LAPB interface */
		lapbeth = lapbeth_get_x25_dev(dev);
		if (lapbeth) 
			dev_close(lapbeth->axdev);
		break;
	case NETDEV_UNREGISTER:
		/* ethernet device disappears -> remove LAPB interface */
		lapbeth = lapbeth_get_x25_dev(dev);
		if (lapbeth)
			lapbeth_free_device(lapbeth);
		break;
	}

	return NOTIFY_DONE;
}

/* ------------------------------------------------------------------------ */

static struct packet_type lapbeth_packet_type __read_mostly = {
	.type = cpu_to_be16(ETH_P_DEC),
	.func = lapbeth_rcv,
};

static struct notifier_block lapbeth_dev_notifier = {
	.notifier_call = lapbeth_device_event,
};

static const char banner[] __initconst =
	KERN_INFO "LAPB Ethernet driver version 0.02\n";

static int __init lapbeth_init_driver(void)
{
	dev_add_pack(&lapbeth_packet_type);

	register_netdevice_notifier(&lapbeth_dev_notifier);

	printk(banner);

	return 0;
}
module_init(lapbeth_init_driver);

static void __exit lapbeth_cleanup_driver(void)
{
	struct lapbethdev *lapbeth;
	struct list_head *entry, *tmp;

	dev_remove_pack(&lapbeth_packet_type);
	unregister_netdevice_notifier(&lapbeth_dev_notifier);

	rtnl_lock();
	list_for_each_safe(entry, tmp, &lapbeth_devices) {
		lapbeth = list_entry(entry, struct lapbethdev, node);

		dev_put(lapbeth->ethdev);
		unregister_netdevice(lapbeth->axdev);
	}
	rtnl_unlock();
}
module_exit(lapbeth_cleanup_driver);

MODULE_AUTHOR("Jonathan Naylor <g4klx@g4klx.demon.co.uk>");
MODULE_DESCRIPTION("The unofficial LAPB over Ethernet driver");
MODULE_LICENSE("GPL");<|MERGE_RESOLUTION|>--- conflicted
+++ resolved
@@ -208,11 +208,8 @@
 
 	skb->dev = dev = lapbeth->ethdev;
 
-<<<<<<< HEAD
-=======
 	skb->protocol = htons(ETH_P_DEC);
 
->>>>>>> 2c85ebc5
 	skb_reset_network_header(skb);
 
 	dev_hard_header(skb, dev, ETH_P_DEC, bcast_addr, NULL, 0);
