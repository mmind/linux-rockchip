--- conflicted
+++ resolved
@@ -383,11 +383,7 @@
 
 config SPI_QUP
 	tristate "Qualcomm SPI controller with QUP interface"
-<<<<<<< HEAD
-	depends on ARCH_MSM_DT || (ARM && COMPILE_TEST)
-=======
 	depends on ARCH_QCOM || (ARM && COMPILE_TEST)
->>>>>>> 6eadd846
 	help
 	  Qualcomm Universal Peripheral (QUP) core is an AHB slave that
 	  provides a common data path (an output FIFO and an input FIFO)
