--- conflicted
+++ resolved
@@ -384,10 +384,7 @@
 
 config SPI_ROCKCHIP
 	tristate "Rockchip SPI controller driver"
-<<<<<<< HEAD
-=======
 	depends on ARM || ARM64 || AVR32 || HEXAGON || MIPS || SUPERH
->>>>>>> c309bfa9
 	help
 	  This selects a driver for Rockchip SPI controller.
 
