--- conflicted
+++ resolved
@@ -1605,17 +1605,10 @@
 	spin_lock_irqsave(&spi->lock, flags);
 
 	spi->cur_xferlen = transfer->len;
-<<<<<<< HEAD
 
 	spi->cur_bpw = transfer->bits_per_word;
 	spi->cfg->set_bpw(spi);
 
-=======
-
-	spi->cur_bpw = transfer->bits_per_word;
-	spi->cfg->set_bpw(spi);
-
->>>>>>> 2c85ebc5
 	/* Update spi->cur_speed with real clock speed */
 	mbr = stm32_spi_prepare_mbr(spi, transfer->speed_hz,
 				    spi->cfg->baud_rate_div_min,
