/*
 * MEN Chameleon Bus.
 *
 * Copyright (C) 2014 MEN Mikroelektronik GmbH (www.men.de)
 * Author: Johannes Thumshirn <johannes.thumshirn@men.de>
 *
 * This program is free software; you can redistribute it and/or modify it
 * under the terms of the GNU General Public License as published by the Free
 * Software Foundation; version 2 of the License.
 */

#include <linux/module.h>
#include <linux/pci.h>
#include <linux/mcb.h>

#include "mcb-internal.h"

struct priv {
	struct mcb_bus *bus;
	phys_addr_t mapbase;
	void __iomem *base;
};

static int mcb_pci_get_irq(struct mcb_device *mdev)
{
	struct mcb_bus *mbus = mdev->bus;
	struct device *dev = mbus->carrier;
	struct pci_dev *pdev = to_pci_dev(dev);

	return pdev->irq;
}

static int mcb_pci_probe(struct pci_dev *pdev, const struct pci_device_id *id)
{
	struct resource *res;
	struct priv *priv;
	int ret;
	int num_cells;
	unsigned long flags;

	priv = devm_kzalloc(&pdev->dev, sizeof(struct priv), GFP_KERNEL);
	if (!priv)
		return -ENOMEM;

	ret = pci_enable_device(pdev);
	if (ret) {
		dev_err(&pdev->dev, "Failed to enable PCI device\n");
		return -ENODEV;
	}

	priv->mapbase = pci_resource_start(pdev, 0);
	if (!priv->mapbase) {
		dev_err(&pdev->dev, "No PCI resource\n");
		goto out_disable;
	}

	res = request_mem_region(priv->mapbase, CHAM_HEADER_SIZE,
				 KBUILD_MODNAME);
	if (IS_ERR(res)) {
		dev_err(&pdev->dev, "Failed to request PCI memory\n");
		ret = PTR_ERR(res);
<<<<<<< HEAD
		goto err_start;
=======
		goto out_disable;
>>>>>>> 4ee825d2
	}

	priv->base = ioremap(priv->mapbase, CHAM_HEADER_SIZE);
	if (!priv->base) {
		dev_err(&pdev->dev, "Cannot ioremap\n");
		ret = -ENOMEM;
		goto out_release;
	}

	flags = pci_resource_flags(pdev, 0);
	if (flags & IORESOURCE_IO) {
		ret = -ENOTSUPP;
		dev_err(&pdev->dev,
			"IO mapped PCI devices are not supported\n");
		goto out_release;
	}

	pci_set_drvdata(pdev, priv);

	priv->bus = mcb_alloc_bus(&pdev->dev);
	if (IS_ERR(priv->bus)) {
		ret = PTR_ERR(priv->bus);
		goto out_iounmap;
	}

	priv->bus->get_irq = mcb_pci_get_irq;

	ret = chameleon_parse_cells(priv->bus, priv->mapbase, priv->base);
	if (ret < 0)
		goto out_iounmap;
	num_cells = ret;

	dev_dbg(&pdev->dev, "Found %d cells\n", num_cells);

	mcb_bus_add_devices(priv->bus);

	return 0;

<<<<<<< HEAD
err_drvdata:
	iounmap(priv->base);
err_ioremap:
=======
out_iounmap:
	iounmap(priv->base);
out_release:
>>>>>>> 4ee825d2
	pci_release_region(pdev, 0);
out_disable:
	pci_disable_device(pdev);
	return ret;
}

static void mcb_pci_remove(struct pci_dev *pdev)
{
	struct priv *priv = pci_get_drvdata(pdev);

	mcb_release_bus(priv->bus);

	iounmap(priv->base);
	release_region(priv->mapbase, CHAM_HEADER_SIZE);
	pci_disable_device(pdev);
}

static const struct pci_device_id mcb_pci_tbl[] = {
	{ PCI_DEVICE(PCI_VENDOR_ID_MEN, PCI_DEVICE_ID_MEN_CHAMELEON) },
	{ 0 },
};
MODULE_DEVICE_TABLE(pci, mcb_pci_tbl);

static struct pci_driver mcb_pci_driver = {
	.name = "mcb-pci",
	.id_table = mcb_pci_tbl,
	.probe = mcb_pci_probe,
	.remove = mcb_pci_remove,
};

module_pci_driver(mcb_pci_driver);

MODULE_AUTHOR("Johannes Thumshirn <johannes.thumshirn@men.de>");
MODULE_LICENSE("GPL");
MODULE_DESCRIPTION("MCB over PCI support");<|MERGE_RESOLUTION|>--- conflicted
+++ resolved
@@ -59,11 +59,7 @@
 	if (IS_ERR(res)) {
 		dev_err(&pdev->dev, "Failed to request PCI memory\n");
 		ret = PTR_ERR(res);
-<<<<<<< HEAD
-		goto err_start;
-=======
 		goto out_disable;
->>>>>>> 4ee825d2
 	}
 
 	priv->base = ioremap(priv->mapbase, CHAM_HEADER_SIZE);
@@ -102,15 +98,9 @@
 
 	return 0;
 
-<<<<<<< HEAD
-err_drvdata:
-	iounmap(priv->base);
-err_ioremap:
-=======
 out_iounmap:
 	iounmap(priv->base);
 out_release:
->>>>>>> 4ee825d2
 	pci_release_region(pdev, 0);
 out_disable:
 	pci_disable_device(pdev);
