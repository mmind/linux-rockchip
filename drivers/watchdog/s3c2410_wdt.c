--- conflicted
+++ resolved
@@ -161,11 +161,7 @@
 static const struct s3c2410_wdt_variant drv_data_exynos7 = {
 	.disable_reg = EXYNOS5_WDT_DISABLE_REG_OFFSET,
 	.mask_reset_reg = EXYNOS5_WDT_MASK_RESET_REG_OFFSET,
-<<<<<<< HEAD
-	.mask_bit = 0,
-=======
 	.mask_bit = 23,
->>>>>>> 2dbfca5a
 	.rst_stat_reg = EXYNOS5_RST_STAT_REG_OFFSET,
 	.rst_stat_bit = 23,	/* A57 WDTRESET */
 	.quirks = QUIRK_HAS_PMU_CONFIG | QUIRK_HAS_RST_STAT,
