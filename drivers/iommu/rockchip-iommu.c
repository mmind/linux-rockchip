/*
 * This program is free software; you can redistribute it and/or modify
 * it under the terms of the GNU General Public License version 2 as
 * published by the Free Software Foundation.
 */

#include <asm/cacheflush.h>
#include <asm/pgtable.h>
#include <linux/compiler.h>
#include <linux/delay.h>
#include <linux/device.h>
#include <linux/errno.h>
#include <linux/interrupt.h>
#include <linux/io.h>
#include <linux/iommu.h>
#include <linux/jiffies.h>
#include <linux/list.h>
#include <linux/mm.h>
#include <linux/module.h>
#include <linux/of.h>
#include <linux/of_platform.h>
#include <linux/platform_device.h>
#include <linux/slab.h>
#include <linux/spinlock.h>

/** MMU register offsets */
#define RK_MMU_DTE_ADDR		0x00	/* Directory table address */
#define RK_MMU_STATUS		0x04
#define RK_MMU_COMMAND		0x08
#define RK_MMU_PAGE_FAULT_ADDR	0x0C	/* IOVA of last page fault */
#define RK_MMU_ZAP_ONE_LINE	0x10	/* Shootdown one IOTLB entry */
#define RK_MMU_INT_RAWSTAT	0x14	/* IRQ status ignoring mask */
#define RK_MMU_INT_CLEAR	0x18	/* Acknowledge and re-arm irq */
#define RK_MMU_INT_MASK		0x1C	/* IRQ enable */
#define RK_MMU_INT_STATUS	0x20	/* IRQ status after masking */
#define RK_MMU_AUTO_GATING	0x24

#define DTE_ADDR_DUMMY		0xCAFEBABE
#define FORCE_RESET_TIMEOUT	100	/* ms */

/* RK_MMU_STATUS fields */
#define RK_MMU_STATUS_PAGING_ENABLED       BIT(0)
#define RK_MMU_STATUS_PAGE_FAULT_ACTIVE    BIT(1)
#define RK_MMU_STATUS_STALL_ACTIVE         BIT(2)
#define RK_MMU_STATUS_IDLE                 BIT(3)
#define RK_MMU_STATUS_REPLAY_BUFFER_EMPTY  BIT(4)
#define RK_MMU_STATUS_PAGE_FAULT_IS_WRITE  BIT(5)
#define RK_MMU_STATUS_STALL_NOT_ACTIVE     BIT(31)

/* RK_MMU_COMMAND command values */
#define RK_MMU_CMD_ENABLE_PAGING    0  /* Enable memory translation */
#define RK_MMU_CMD_DISABLE_PAGING   1  /* Disable memory translation */
#define RK_MMU_CMD_ENABLE_STALL     2  /* Stall paging to allow other cmds */
#define RK_MMU_CMD_DISABLE_STALL    3  /* Stop stall re-enables paging */
#define RK_MMU_CMD_ZAP_CACHE        4  /* Shoot down entire IOTLB */
#define RK_MMU_CMD_PAGE_FAULT_DONE  5  /* Clear page fault */
#define RK_MMU_CMD_FORCE_RESET      6  /* Reset all registers */

/* RK_MMU_INT_* register fields */
#define RK_MMU_IRQ_PAGE_FAULT    0x01  /* page fault */
#define RK_MMU_IRQ_BUS_ERROR     0x02  /* bus read error */
#define RK_MMU_IRQ_MASK          (RK_MMU_IRQ_PAGE_FAULT | RK_MMU_IRQ_BUS_ERROR)

#define NUM_DT_ENTRIES 1024
#define NUM_PT_ENTRIES 1024

#define SPAGE_ORDER 12
#define SPAGE_SIZE (1 << SPAGE_ORDER)

 /*
  * Support mapping any size that fits in one page table:
  *   4 KiB to 4 MiB
  */
#define RK_IOMMU_PGSIZE_BITMAP 0x007ff000

#define IOMMU_REG_POLL_COUNT_FAST 1000

struct rk_iommu_domain {
	struct list_head iommus;
	u32 *dt; /* page directory table */
	spinlock_t iommus_lock; /* lock for iommus list */
	spinlock_t dt_lock; /* lock for modifying page directory table */
};

struct rk_iommu {
	struct device *dev;
	void __iomem *base;
	int irq;
	struct list_head node; /* entry in rk_iommu_domain.iommus */
	struct iommu_domain *domain; /* domain to which iommu is attached */
};

static inline void rk_table_flush(u32 *va, unsigned int count)
{
	phys_addr_t pa_start = virt_to_phys(va);
	phys_addr_t pa_end = virt_to_phys(va + count);
	size_t size = pa_end - pa_start;

	__cpuc_flush_dcache_area(va, size);
	outer_flush_range(pa_start, pa_end);
}

/**
 * Inspired by _wait_for in intel_drv.h
 * This is NOT safe for use in interrupt context.
 *
 * Note that it's important that we check the condition again after having
 * timed out, since the timeout could be due to preemption or similar and
 * we've never had a chance to check the condition before the timeout.
 */
#define rk_wait_for(COND, MS) ({ \
	unsigned long timeout__ = jiffies + msecs_to_jiffies(MS) + 1;	\
	int ret__ = 0;							\
	while (!(COND)) {						\
		if (time_after(jiffies, timeout__)) {			\
			ret__ = (COND) ? 0 : -ETIMEDOUT;		\
			break;						\
		}							\
		usleep_range(50, 100);					\
	}								\
	ret__;								\
})

/*
 * The Rockchip rk3288 iommu uses a 2-level page table.
 * The first level is the "Directory Table" (DT).
 * The DT consists of 1024 4-byte Directory Table Entries (DTEs), each pointing
 * to a "Page Table".
 * The second level is the 1024 Page Tables (PT).
 * Each PT consists of 1024 4-byte Page Table Entries (PTEs), each pointing to
 * a 4 KB page of physical memory.
 *
 * The DT and each PT fits in a single 4 KB page (4-bytes * 1024 entries).
 * Each iommu device has a MMU_DTE_ADDR register that contains the physical
 * address of the start of the DT page.
 *
 * The structure of the page table is as follows:
 *
 *                   DT
 * MMU_DTE_ADDR -> +-----+
 *                 |     |
 *                 +-----+     PT
 *                 | DTE | -> +-----+
 *                 +-----+    |     |     Memory
 *                 |     |    +-----+     Page
 *                 |     |    | PTE | -> +-----+
 *                 +-----+    +-----+    |     |
 *                            |     |    |     |
 *                            |     |    |     |
 *                            +-----+    |     |
 *                                       |     |
 *                                       |     |
 *                                       +-----+
 */

/*
 * Each DTE has a PT address and a valid bit:
 * +---------------------+-----------+-+
 * | PT address          | Reserved  |V|
 * +---------------------+-----------+-+
 *  31:12 - PT address (PTs always starts on a 4 KB boundary)
 *  11: 1 - Reserved
 *      0 - 1 if PT @ PT address is valid
 */
#define RK_DTE_PT_ADDRESS_MASK    0xfffff000
#define RK_DTE_PT_VALID           BIT(0)

static inline phys_addr_t rk_dte_pt_address(u32 dte)
{
	return (phys_addr_t)dte & RK_DTE_PT_ADDRESS_MASK;
}

static inline bool rk_dte_is_pt_valid(u32 dte)
{
	return dte & RK_DTE_PT_VALID;
}

static u32 rk_mk_dte(u32 *pt)
{
	phys_addr_t pt_phys = virt_to_phys(pt);
	return (pt_phys & RK_DTE_PT_ADDRESS_MASK) | RK_DTE_PT_VALID;
}

/*
 * Each PTE has a Page address, some flags and a valid bit:
 * +---------------------+---+-------+-+
 * | Page address        |Rsv| Flags |V|
 * +---------------------+---+-------+-+
 *  31:12 - Page address (Pages always start on a 4 KB boundary)
 *  11: 9 - Reserved
 *   8: 1 - Flags
 *      8 - Read allocate - allocate cache space on read misses
 *      7 - Read cache - enable cache & prefetch of data
 *      6 - Write buffer - enable delaying writes on their way to memory
 *      5 - Write allocate - allocate cache space on write misses
 *      4 - Write cache - different writes can be merged together
 *      3 - Override cache attributes
 *          if 1, bits 4-8 control cache attributes
 *          if 0, the system bus defaults are used
 *      2 - Writable
 *      1 - Readable
 *      0 - 1 if Page @ Page address is valid
 */
#define RK_PTE_PAGE_ADDRESS_MASK  0xfffff000
#define RK_PTE_PAGE_FLAGS_MASK    0x000001fe
#define RK_PTE_PAGE_WRITABLE      BIT(2)
#define RK_PTE_PAGE_READABLE      BIT(1)
#define RK_PTE_PAGE_VALID         BIT(0)

static inline phys_addr_t rk_pte_page_address(u32 pte)
{
	return (phys_addr_t)pte & RK_PTE_PAGE_ADDRESS_MASK;
}

static inline bool rk_pte_is_page_valid(u32 pte)
{
	return pte & RK_PTE_PAGE_VALID;
}

/* TODO: set cache flags per prot IOMMU_CACHE */
static u32 rk_mk_pte(phys_addr_t page, int prot)
{
	u32 flags = 0;
	flags |= (prot & IOMMU_READ) ? RK_PTE_PAGE_READABLE : 0;
	flags |= (prot & IOMMU_WRITE) ? RK_PTE_PAGE_WRITABLE : 0;
	page &= RK_PTE_PAGE_ADDRESS_MASK;
	return page | flags | RK_PTE_PAGE_VALID;
}

static u32 rk_mk_pte_invalid(u32 pte)
{
	return pte & ~RK_PTE_PAGE_VALID;
}

/*
 * rk3288 iova (IOMMU Virtual Address) format
 *  31       22.21       12.11          0
 * +-----------+-----------+-------------+
 * | DTE index | PTE index | Page offset |
 * +-----------+-----------+-------------+
 *  31:22 - DTE index   - index of DTE in DT
 *  21:12 - PTE index   - index of PTE in PT @ DTE.pt_address
 *  11: 0 - Page offset - offset into page @ PTE.page_address
 */
#define RK_IOVA_DTE_MASK    0xffc00000
#define RK_IOVA_DTE_SHIFT   22
#define RK_IOVA_PTE_MASK    0x003ff000
#define RK_IOVA_PTE_SHIFT   12
#define RK_IOVA_PAGE_MASK   0x00000fff
#define RK_IOVA_PAGE_SHIFT  0

static u32 rk_iova_dte_index(dma_addr_t iova)
{
	return (u32)(iova & RK_IOVA_DTE_MASK) >> RK_IOVA_DTE_SHIFT;
}

static u32 rk_iova_pte_index(dma_addr_t iova)
{
	return (u32)(iova & RK_IOVA_PTE_MASK) >> RK_IOVA_PTE_SHIFT;
}

static u32 rk_iova_page_offset(dma_addr_t iova)
{
	return (u32)(iova & RK_IOVA_PAGE_MASK) >> RK_IOVA_PAGE_SHIFT;
}

static u32 rk_iommu_read(struct rk_iommu *iommu, u32 offset)
{
	return readl(iommu->base + offset);
}

static void rk_iommu_write(struct rk_iommu *iommu, u32 offset, u32 value)
{
	writel(value, iommu->base + offset);
}

static void rk_iommu_command(struct rk_iommu *iommu, u32 command)
{
	writel(command, iommu->base + RK_MMU_COMMAND);
}

static void rk_iommu_zap_lines(struct rk_iommu *iommu, dma_addr_t iova,
			       size_t size)
{
	dma_addr_t iova_end = iova + size;
	/*
	 * TODO(djkurtz): Figure out when it is more efficient to shootdown the
	 * entire iotlb rather than iterate over individual iovas.
	 */
	for (; iova < iova_end; iova += SPAGE_SIZE)
		rk_iommu_write(iommu, RK_MMU_ZAP_ONE_LINE, iova);
}

static bool rk_iommu_is_stall_active(struct rk_iommu *iommu)
{
	return rk_iommu_read(iommu, RK_MMU_STATUS) & RK_MMU_STATUS_STALL_ACTIVE;
}

static bool rk_iommu_is_paging_enabled(struct rk_iommu *iommu)
{
	return rk_iommu_read(iommu, RK_MMU_STATUS) &
			     RK_MMU_STATUS_PAGING_ENABLED;
}

static int rk_iommu_enable_stall(struct rk_iommu *iommu)
{
	int ret;

	if (rk_iommu_is_stall_active(iommu))
		return 0;

	/* Stall can only be enabled if paging is enabled */
	if (!rk_iommu_is_paging_enabled(iommu))
		return 0;

	rk_iommu_command(iommu, RK_MMU_CMD_ENABLE_STALL);

	ret = rk_wait_for(rk_iommu_is_stall_active(iommu), 1);
	if (ret)
		dev_err(iommu->dev, "Enable stall request timed out, status: %#08x\n",
			rk_iommu_read(iommu, RK_MMU_STATUS));

	return ret;
}

static int rk_iommu_disable_stall(struct rk_iommu *iommu)
{
	int ret;

	if (!rk_iommu_is_stall_active(iommu))
		return 0;

	rk_iommu_command(iommu, RK_MMU_CMD_DISABLE_STALL);

	ret = rk_wait_for(!rk_iommu_is_stall_active(iommu), 1);
	if (ret)
		dev_err(iommu->dev, "Disable stall request timed out, status: %#08x\n",
			rk_iommu_read(iommu, RK_MMU_STATUS));

	return ret;
}

static int rk_iommu_enable_paging(struct rk_iommu *iommu)
{
	int ret;

	if (rk_iommu_is_paging_enabled(iommu))
		return 0;

	rk_iommu_command(iommu, RK_MMU_CMD_ENABLE_PAGING);

	ret = rk_wait_for(rk_iommu_is_paging_enabled(iommu), 1);
	if (ret)
		dev_err(iommu->dev, "Enable paging request timed out, status: %#08x\n",
			rk_iommu_read(iommu, RK_MMU_STATUS));

	return ret;
}

static int rk_iommu_disable_paging(struct rk_iommu *iommu)
{
	int ret;

	if (!rk_iommu_is_paging_enabled(iommu))
		return 0;

	rk_iommu_command(iommu, RK_MMU_CMD_DISABLE_PAGING);

	ret = rk_wait_for(!rk_iommu_is_paging_enabled(iommu), 1);
	if (ret)
		dev_err(iommu->dev, "Disable paging request timed out, status: #%08x\n",
			rk_iommu_read(iommu, RK_MMU_STATUS));

	return ret;
}

static int rk_iommu_force_reset(struct rk_iommu *iommu)
{
	int ret;
	u32 dte_addr;

	/*
	 * Check if register DTE_ADDR is working by writing DTE_ADDR_DUMMY
	 * and verifying that upper 5 nybbles are read back.
	 */
	rk_iommu_write(iommu, RK_MMU_DTE_ADDR, DTE_ADDR_DUMMY);

	dte_addr = rk_iommu_read(iommu, RK_MMU_DTE_ADDR);
	if (dte_addr != (DTE_ADDR_DUMMY & RK_DTE_PT_ADDRESS_MASK)) {
		dev_err(iommu->dev, "Error during raw reset. MMU_DTE_ADDR is not functioning\n");
		return -EFAULT;
	}

	rk_iommu_command(iommu, RK_MMU_CMD_FORCE_RESET);

	ret = rk_wait_for(rk_iommu_read(iommu, RK_MMU_DTE_ADDR) == 0x00000000,
			  FORCE_RESET_TIMEOUT);
	if (ret)
		dev_err(iommu->dev, "FORCE_RESET command timed out\n");

	return ret;
}

static void log_iova(struct rk_iommu *iommu, dma_addr_t iova)
{
	u32 dte_index, pte_index, page_offset;
	u32 mmu_dte_addr;
	phys_addr_t mmu_dte_addr_phys, dte_addr_phys;
	u32 *dte_addr;
	u32 dte;
	phys_addr_t pte_addr_phys = 0;
	u32 *pte_addr = NULL;
	u32 pte = 0;
	phys_addr_t page_addr_phys = 0;
	u32 page_flags = 0;

	dte_index = rk_iova_dte_index(iova);
	pte_index = rk_iova_pte_index(iova);
	page_offset = rk_iova_page_offset(iova);

	mmu_dte_addr = rk_iommu_read(iommu, RK_MMU_DTE_ADDR);
	mmu_dte_addr_phys = (phys_addr_t)mmu_dte_addr;

	dte_addr_phys = mmu_dte_addr_phys + (4 * dte_index);
	dte_addr = phys_to_virt(dte_addr_phys);
	dte = *dte_addr;

	if (!rk_dte_is_pt_valid(dte))
		goto print_it;

	pte_addr_phys = rk_dte_pt_address(dte) + (pte_index * 4);
	pte_addr = phys_to_virt(pte_addr_phys);
	pte = *pte_addr;

	if (!rk_pte_is_page_valid(pte))
		goto print_it;

	page_addr_phys = rk_pte_page_address(pte) + page_offset;
	page_flags = pte & RK_PTE_PAGE_FLAGS_MASK;

print_it:
	dev_err(iommu->dev, "iova = %pad: dte_index: 0x%03x pte_index: 0x%03x page_offset: 0x%03x\n",
		&iova, dte_index, pte_index, page_offset);
	dev_err(iommu->dev, "mmu_dte_addr: %pa dte@%pa: %#08x valid: %u pte@%pa: %#08x valid: %u page@%pa flags: %#03x\n",
		&mmu_dte_addr_phys, &dte_addr_phys, dte,
		rk_dte_is_pt_valid(dte), &pte_addr_phys, pte,
		rk_pte_is_page_valid(pte), &page_addr_phys, page_flags);
}

static irqreturn_t rk_iommu_irq(int irq, void *dev_id)
{
	struct rk_iommu *iommu = dev_id;
	u32 status;
	u32 int_status;
	dma_addr_t iova;

	int_status = rk_iommu_read(iommu, RK_MMU_INT_STATUS);
	if (int_status == 0)
		return IRQ_NONE;

	iova = rk_iommu_read(iommu, RK_MMU_PAGE_FAULT_ADDR);

	if (int_status & RK_MMU_IRQ_PAGE_FAULT) {
		int flags;

		status = rk_iommu_read(iommu, RK_MMU_STATUS);
		flags = (status & RK_MMU_STATUS_PAGE_FAULT_IS_WRITE) ?
				IOMMU_FAULT_WRITE : IOMMU_FAULT_READ;

		dev_err(iommu->dev, "Page fault at %pad of type %s\n",
			&iova,
			(flags == IOMMU_FAULT_WRITE) ? "write" : "read");

		log_iova(iommu, iova);

		/*
		 * Report page fault to any installed handlers.
		 * Ignore the return code, though, since we always zap cache
		 * and clear the page fault anyway.
		 */
		if (iommu->domain)
			report_iommu_fault(iommu->domain, iommu->dev, iova,
					   flags);
		else
			dev_err(iommu->dev, "Page fault while iommu not attached to domain?\n");

		rk_iommu_command(iommu, RK_MMU_CMD_ZAP_CACHE);
		rk_iommu_command(iommu, RK_MMU_CMD_PAGE_FAULT_DONE);
	}

	if (int_status & RK_MMU_IRQ_BUS_ERROR)
		dev_err(iommu->dev, "BUS_ERROR occurred at %pad\n", &iova);

	if (int_status & ~RK_MMU_IRQ_MASK)
		dev_err(iommu->dev, "unexpected int_status: %#08x\n",
			int_status);

	rk_iommu_write(iommu, RK_MMU_INT_CLEAR, int_status);

	return IRQ_HANDLED;
}

static phys_addr_t rk_iommu_iova_to_phys(struct iommu_domain *domain,
					 dma_addr_t iova)
{
	struct rk_iommu_domain *rk_domain = domain->priv;
	unsigned long flags;
	phys_addr_t pt_phys, phys = 0;
	u32 dte, pte;
	u32 *page_table;

	spin_lock_irqsave(&rk_domain->dt_lock, flags);

	dte = rk_domain->dt[rk_iova_dte_index(iova)];
	if (!rk_dte_is_pt_valid(dte))
		goto out;

	pt_phys = rk_dte_pt_address(dte);
	page_table = (u32 *)phys_to_virt(pt_phys);
	pte = page_table[rk_iova_pte_index(iova)];
	if (!rk_pte_is_page_valid(pte))
		goto out;

	phys = rk_pte_page_address(pte) + rk_iova_page_offset(iova);
out:
	spin_unlock_irqrestore(&rk_domain->dt_lock, flags);

	return phys;
}

static void rk_iommu_zap_iova(struct rk_iommu_domain *rk_domain,
			      dma_addr_t iova, size_t size)
{
	struct list_head *pos;
	unsigned long flags;

	/* shootdown these iova from all iommus using this domain */
	spin_lock_irqsave(&rk_domain->iommus_lock, flags);
	list_for_each(pos, &rk_domain->iommus) {
		struct rk_iommu *iommu;
		iommu = list_entry(pos, struct rk_iommu, node);
		rk_iommu_zap_lines(iommu, iova, size);
	}
	spin_unlock_irqrestore(&rk_domain->iommus_lock, flags);
}

static u32 *rk_dte_get_page_table(struct rk_iommu_domain *rk_domain,
				  dma_addr_t iova)
{
	u32 *page_table, *dte_addr;
	u32 dte;
	phys_addr_t pt_phys;

	assert_spin_locked(&rk_domain->dt_lock);

	dte_addr = &rk_domain->dt[rk_iova_dte_index(iova)];
	dte = *dte_addr;
	if (rk_dte_is_pt_valid(dte))
		goto done;

	page_table = (u32 *)get_zeroed_page(GFP_ATOMIC | GFP_DMA32);
	if (!page_table)
		return ERR_PTR(-ENOMEM);

	dte = rk_mk_dte(page_table);
	*dte_addr = dte;

	rk_table_flush(page_table, NUM_PT_ENTRIES);
	rk_table_flush(dte_addr, 1);

	/*
	 * Zap the first iova of newly allocated page table so iommu evicts
	 * old cached value of new dte from the iotlb.
	 */
	rk_iommu_zap_iova(rk_domain, iova, SPAGE_SIZE);

done:
	pt_phys = rk_dte_pt_address(dte);
	return (u32 *)phys_to_virt(pt_phys);
}

static size_t rk_iommu_unmap_iova(struct rk_iommu_domain *rk_domain,
				  u32 *pte_addr, dma_addr_t iova, size_t size)
{
	unsigned int pte_count;
	unsigned int pte_total = size / SPAGE_SIZE;

	assert_spin_locked(&rk_domain->dt_lock);

	for (pte_count = 0; pte_count < pte_total; pte_count++) {
		u32 pte = pte_addr[pte_count];
		if (!rk_pte_is_page_valid(pte))
			break;

		pte_addr[pte_count] = rk_mk_pte_invalid(pte);
	}

	rk_table_flush(pte_addr, pte_count);

	return pte_count * SPAGE_SIZE;
}

static int rk_iommu_map_iova(struct rk_iommu_domain *rk_domain, u32 *pte_addr,
			     dma_addr_t iova, phys_addr_t paddr, size_t size,
			     int prot)
{
	unsigned int pte_count;
	unsigned int pte_total = size / SPAGE_SIZE;
	phys_addr_t page_phys;

	assert_spin_locked(&rk_domain->dt_lock);

	for (pte_count = 0; pte_count < pte_total; pte_count++) {
		u32 pte = pte_addr[pte_count];

		if (rk_pte_is_page_valid(pte))
			goto unwind;

		pte_addr[pte_count] = rk_mk_pte(paddr, prot);

		paddr += SPAGE_SIZE;
	}

	rk_table_flush(pte_addr, pte_count);

	return 0;
unwind:
	/* Unmap the range of iovas that we just mapped */
	rk_iommu_unmap_iova(rk_domain, pte_addr, iova, pte_count * SPAGE_SIZE);

	iova += pte_count * SPAGE_SIZE;
	page_phys = rk_pte_page_address(pte_addr[pte_count]);
	pr_err("iova: %pad already mapped to %pa cannot remap to phys: %pa prot:%#x\n",
	       &iova, &page_phys, &paddr, prot);

	return -EADDRINUSE;
}

static int rk_iommu_map(struct iommu_domain *domain, unsigned long _iova,
			phys_addr_t paddr, size_t size, int prot)
{
	struct rk_iommu_domain *rk_domain = domain->priv;
	unsigned long flags;
	dma_addr_t iova = (dma_addr_t)_iova;
	u32 *page_table, *pte_addr;
	int ret;

	spin_lock_irqsave(&rk_domain->dt_lock, flags);

	/*
	 * pgsize_bitmap specifies iova sizes that fit in one page table
	 * (1024 4-KiB pages = 4 MiB).
	 * So, size will always be 4096 <= size <= 4194304.
	 * Since iommu_map() guarantees that both iova and size will be
	 * aligned, we will always only be mapping from a single dte here.
	 */
	page_table = rk_dte_get_page_table(rk_domain, iova);
	if (IS_ERR(page_table)) {
		spin_unlock_irqrestore(&rk_domain->dt_lock, flags);
		return PTR_ERR(page_table);
	}

	pte_addr = &page_table[rk_iova_pte_index(iova)];
	ret = rk_iommu_map_iova(rk_domain, pte_addr, iova, paddr, size, prot);
	spin_unlock_irqrestore(&rk_domain->dt_lock, flags);

	return ret;
}

static size_t rk_iommu_unmap(struct iommu_domain *domain, unsigned long _iova,
			     size_t size)
{
	struct rk_iommu_domain *rk_domain = domain->priv;
	unsigned long flags;
	dma_addr_t iova = (dma_addr_t)_iova;
	phys_addr_t pt_phys;
	u32 dte;
	u32 *pte_addr;
	size_t unmap_size;

	spin_lock_irqsave(&rk_domain->dt_lock, flags);

	/*
	 * pgsize_bitmap specifies iova sizes that fit in one page table
	 * (1024 4-KiB pages = 4 MiB).
	 * So, size will always be 4096 <= size <= 4194304.
	 * Since iommu_unmap() guarantees that both iova and size will be
	 * aligned, we will always only be unmapping from a single dte here.
	 */
	dte = rk_domain->dt[rk_iova_dte_index(iova)];
	/* Just return 0 if iova is unmapped */
	if (!rk_dte_is_pt_valid(dte)) {
		spin_unlock_irqrestore(&rk_domain->dt_lock, flags);
		return 0;
	}

	pt_phys = rk_dte_pt_address(dte);
	pte_addr = (u32 *)phys_to_virt(pt_phys) + rk_iova_pte_index(iova);
	unmap_size = rk_iommu_unmap_iova(rk_domain, pte_addr, iova, size);

	spin_unlock_irqrestore(&rk_domain->dt_lock, flags);

	/* Shootdown iotlb entries for iova range that was just unmapped */
	rk_iommu_zap_iova(rk_domain, iova, unmap_size);

	return unmap_size;
}

static struct rk_iommu *rk_iommu_from_dev(struct device *dev)
{
	struct iommu_group *group;
	struct device *iommu_dev;
	struct rk_iommu *rk_iommu;

	group = iommu_group_get(dev);
	if (!group)
		return NULL;
	iommu_dev = iommu_group_get_iommudata(group);
	rk_iommu = dev_get_drvdata(iommu_dev);
	iommu_group_put(group);

	return rk_iommu;
}

static int rk_iommu_attach_device(struct iommu_domain *domain,
				  struct device *dev)
{
<<<<<<< HEAD
=======
	struct rk_iommu *iommu;
>>>>>>> b2e19986
	struct rk_iommu_domain *rk_domain = domain->priv;
	struct rk_iommu *iommu;
	unsigned long flags;
	int ret;
	phys_addr_t dte_addr;

	/*
	 * Allow 'virtual devices' (e.g., drm) to attach to domain.
	 * Such a device does not belong to an iommu group.
	 */
<<<<<<< HEAD
	if (!dev->archdata.iommu)
=======
	iommu = rk_iommu_from_dev(dev);
	if (!iommu)
>>>>>>> b2e19986
		return 0;

	iommu = dev_get_drvdata(dev->archdata.iommu);

	ret = rk_iommu_enable_stall(iommu);
	if (ret)
		return ret;

	ret = rk_iommu_force_reset(iommu);
	if (ret)
		return ret;

	iommu->domain = domain;

	ret = devm_request_irq(dev, iommu->irq, rk_iommu_irq,
			       IRQF_SHARED, dev_name(dev), iommu);
	if (ret)
		return ret;

	dte_addr = virt_to_phys(rk_domain->dt);
	rk_iommu_write(iommu, RK_MMU_DTE_ADDR, dte_addr);
	rk_iommu_command(iommu, RK_MMU_CMD_ZAP_CACHE);
	rk_iommu_write(iommu, RK_MMU_INT_MASK, RK_MMU_IRQ_MASK);

	ret = rk_iommu_enable_paging(iommu);
	if (ret)
		return ret;

	spin_lock_irqsave(&rk_domain->iommus_lock, flags);
	list_add_tail(&iommu->node, &rk_domain->iommus);
	spin_unlock_irqrestore(&rk_domain->iommus_lock, flags);

	dev_info(dev, "Attached to iommu domain\n");

	rk_iommu_disable_stall(iommu);

	return 0;
}

static void rk_iommu_detach_device(struct iommu_domain *domain,
				   struct device *dev)
{
	struct rk_iommu *iommu;
	struct rk_iommu_domain *rk_domain = domain->priv;
	unsigned long flags;

	/* Allow 'virtual devices' (eg drm) to detach from domain */
	iommu = rk_iommu_from_dev(dev);
	if (!iommu)
		return;

	spin_lock_irqsave(&rk_domain->iommus_lock, flags);
	list_del_init(&iommu->node);
	spin_unlock_irqrestore(&rk_domain->iommus_lock, flags);

	/* Ignore error while disabling, just keep going */
	rk_iommu_enable_stall(iommu);
	rk_iommu_disable_paging(iommu);
	rk_iommu_write(iommu, RK_MMU_INT_MASK, 0);
	rk_iommu_write(iommu, RK_MMU_DTE_ADDR, 0);
	rk_iommu_disable_stall(iommu);

	devm_free_irq(dev, iommu->irq, iommu);

	iommu->domain = NULL;

	dev_info(dev, "Detached from iommu domain\n");
}

static int rk_iommu_domain_init(struct iommu_domain *domain)
{
	struct rk_iommu_domain *rk_domain;

	rk_domain = kzalloc(sizeof(*rk_domain), GFP_KERNEL);
	if (!rk_domain)
		return -ENOMEM;

	/*
	 * rk32xx iommus use a 2 level pagetable.
	 * Each level1 (dt) and level2 (pt) table has 1024 4-byte entries.
	 * Allocate one 4 KiB page for each table.
	 */
	rk_domain->dt = (u32 *)get_zeroed_page(GFP_KERNEL | GFP_DMA32);
	if (!rk_domain->dt)
		goto err_dt;

	rk_table_flush(rk_domain->dt, NUM_DT_ENTRIES);

	spin_lock_init(&rk_domain->iommus_lock);
	spin_lock_init(&rk_domain->dt_lock);
	INIT_LIST_HEAD(&rk_domain->iommus);

	domain->priv = rk_domain;

	return 0;
err_dt:
	kfree(rk_domain);
	return -ENOMEM;
}

static void rk_iommu_domain_destroy(struct iommu_domain *domain)
{
	struct rk_iommu_domain *rk_domain = domain->priv;
	int i;

	WARN_ON(!list_empty(&rk_domain->iommus));

	for (i = 0; i < NUM_DT_ENTRIES; i++) {
		u32 dte = rk_domain->dt[i];
		if (rk_dte_is_pt_valid(dte)) {
			phys_addr_t pt_phys = rk_dte_pt_address(dte);
			u32 *page_table = phys_to_virt(pt_phys);
			free_page((unsigned long)page_table);
		}
	}

	free_page((unsigned long)rk_domain->dt);
	kfree(domain->priv);
	domain->priv = NULL;
}

<<<<<<< HEAD
=======
static bool rk_iommu_is_dev_iommu_master(struct device *dev)
{
	struct device_node *np = dev->of_node;
	int ret;

	/*
	 * An iommu master has an iommus property containing a list of phandles
	 * to iommu nodes, each with an #iommu-cells property with value 0.
	 */
	ret = of_count_phandle_with_args(np, "iommus", "#iommu-cells");
	return (ret > 0);
}

static int rk_iommu_group_set_iommudata(struct iommu_group *group,
					struct device *dev)
{
	struct device_node *np = dev->of_node;
	struct platform_device *pd;
	int ret;
	struct of_phandle_args args;

	/*
	 * An iommu master has an iommus property containing a list of phandles
	 * to iommu nodes, each with an #iommu-cells property with value 0.
	 */
	ret = of_parse_phandle_with_args(np, "iommus", "#iommu-cells", 0,
					 &args);
	if (ret) {
		dev_err(dev, "of_parse_phandle_with_args(%s) => %d\n",
			np->full_name, ret);
		return ret;
	}
	if (args.args_count != 0) {
		dev_err(dev, "incorrect number of iommu params found for %s (found %d, expected 0)\n",
			args.np->full_name, args.args_count);
		return -EINVAL;
	}

	pd = of_find_device_by_node(args.np);
	of_node_put(args.np);
	if (!pd) {
		dev_err(dev, "iommu %s not found\n", args.np->full_name);
		return -EPROBE_DEFER;
	}

	/* TODO(djkurtz): handle multiple slave iommus for a single master */
	iommu_group_set_iommudata(group, &pd->dev, NULL);

	return 0;
}

>>>>>>> b2e19986
static int rk_iommu_add_device(struct device *dev)
{
	struct iommu_group *group;
	int ret;

<<<<<<< HEAD
	group = iommu_group_get(dev);

=======
	if (!rk_iommu_is_dev_iommu_master(dev))
		return -ENODEV;

	group = iommu_group_get(dev);
>>>>>>> b2e19986
	if (!group) {
		group = iommu_group_alloc();
		if (IS_ERR(group)) {
			dev_err(dev, "Failed to allocate IOMMU group\n");
			return PTR_ERR(group);
		}
	}

	ret = iommu_group_add_device(group, dev);
<<<<<<< HEAD
	iommu_group_put(group);

=======
	if (ret)
		goto err_put_group;

	ret = rk_iommu_group_set_iommudata(group, dev);
	if (ret)
		goto err_remove_device;

	iommu_group_put(group);

	return 0;

err_remove_device:
	iommu_group_remove_device(dev);
err_put_group:
	iommu_group_put(group);
>>>>>>> b2e19986
	return ret;
}

static void rk_iommu_remove_device(struct device *dev)
{
<<<<<<< HEAD
=======
	if (!rk_iommu_is_dev_iommu_master(dev))
		return;

>>>>>>> b2e19986
	iommu_group_remove_device(dev);
}

static const struct iommu_ops rk_iommu_ops = {
	.domain_init = rk_iommu_domain_init,
	.domain_destroy = rk_iommu_domain_destroy,
	.attach_dev = rk_iommu_attach_device,
	.detach_dev = rk_iommu_detach_device,
	.map = rk_iommu_map,
	.unmap = rk_iommu_unmap,
	.add_device = rk_iommu_add_device,
	.remove_device = rk_iommu_remove_device,
	.iova_to_phys = rk_iommu_iova_to_phys,
	.add_device = rk_iommu_add_device,
	.remove_device = rk_iommu_remove_device,
	.pgsize_bitmap = RK_IOMMU_PGSIZE_BITMAP,
};

static int rk_iommu_probe(struct platform_device *pdev)
{
	struct device *dev = &pdev->dev;
	struct rk_iommu *iommu;
	struct resource *res;

	iommu = devm_kzalloc(dev, sizeof(*iommu), GFP_KERNEL);
	if (!iommu)
		return -ENOMEM;

	platform_set_drvdata(pdev, iommu);
	iommu->dev = dev;

	res = platform_get_resource(pdev, IORESOURCE_MEM, 0);
	iommu->base = devm_ioremap_resource(&pdev->dev, res);
	if (IS_ERR(iommu->base))
		return PTR_ERR(iommu->base);

	iommu->irq = platform_get_irq(pdev, 0);
	if (iommu->irq < 0) {
		dev_err(dev, "Failed to get IRQ, %d\n", iommu->irq);
		return -ENXIO;
	}

	return 0;
}

static int rk_iommu_remove(struct platform_device *pdev)
{
	return 0;
}

#ifdef CONFIG_OF
static const struct of_device_id rk_iommu_dt_ids[] = {
	{ .compatible = "rockchip,iommu" },
	{ /* sentinel */ }
};
MODULE_DEVICE_TABLE(of, rk_iommu_dt_ids);
#endif

static struct platform_driver rk_iommu_driver = {
	.probe = rk_iommu_probe,
	.remove = rk_iommu_remove,
	.driver = {
		   .name = "rk_iommu",
		   .owner = THIS_MODULE,
		   .of_match_table = of_match_ptr(rk_iommu_dt_ids),
	},
};

static int __init rk_iommu_init(void)
{
	int ret;

	ret = bus_set_iommu(&platform_bus_type, &rk_iommu_ops);
	if (ret)
		return ret;

	return platform_driver_register(&rk_iommu_driver);
}
static void __exit rk_iommu_exit(void)
{
	platform_driver_unregister(&rk_iommu_driver);
}

subsys_initcall(rk_iommu_init);
module_exit(rk_iommu_exit);

MODULE_DESCRIPTION("IOMMU API for Rockchip");
MODULE_AUTHOR("Simon Xue <xxm@rock-chips.com> and Daniel Kurtz <djkurtz@chromium.org>");
MODULE_ALIAS("platform:rockchip-iommu");
MODULE_LICENSE("GPL v2");<|MERGE_RESOLUTION|>--- conflicted
+++ resolved
@@ -725,12 +725,8 @@
 static int rk_iommu_attach_device(struct iommu_domain *domain,
 				  struct device *dev)
 {
-<<<<<<< HEAD
-=======
 	struct rk_iommu *iommu;
->>>>>>> b2e19986
 	struct rk_iommu_domain *rk_domain = domain->priv;
-	struct rk_iommu *iommu;
 	unsigned long flags;
 	int ret;
 	phys_addr_t dte_addr;
@@ -739,12 +735,8 @@
 	 * Allow 'virtual devices' (e.g., drm) to attach to domain.
 	 * Such a device does not belong to an iommu group.
 	 */
-<<<<<<< HEAD
-	if (!dev->archdata.iommu)
-=======
 	iommu = rk_iommu_from_dev(dev);
 	if (!iommu)
->>>>>>> b2e19986
 		return 0;
 
 	iommu = dev_get_drvdata(dev->archdata.iommu);
@@ -866,8 +858,6 @@
 	domain->priv = NULL;
 }
 
-<<<<<<< HEAD
-=======
 static bool rk_iommu_is_dev_iommu_master(struct device *dev)
 {
 	struct device_node *np = dev->of_node;
@@ -919,21 +909,15 @@
 	return 0;
 }
 
->>>>>>> b2e19986
 static int rk_iommu_add_device(struct device *dev)
 {
 	struct iommu_group *group;
 	int ret;
 
-<<<<<<< HEAD
-	group = iommu_group_get(dev);
-
-=======
 	if (!rk_iommu_is_dev_iommu_master(dev))
 		return -ENODEV;
 
 	group = iommu_group_get(dev);
->>>>>>> b2e19986
 	if (!group) {
 		group = iommu_group_alloc();
 		if (IS_ERR(group)) {
@@ -943,10 +927,6 @@
 	}
 
 	ret = iommu_group_add_device(group, dev);
-<<<<<<< HEAD
-	iommu_group_put(group);
-
-=======
 	if (ret)
 		goto err_put_group;
 
@@ -962,18 +942,14 @@
 	iommu_group_remove_device(dev);
 err_put_group:
 	iommu_group_put(group);
->>>>>>> b2e19986
 	return ret;
 }
 
 static void rk_iommu_remove_device(struct device *dev)
 {
-<<<<<<< HEAD
-=======
 	if (!rk_iommu_is_dev_iommu_master(dev))
 		return;
 
->>>>>>> b2e19986
 	iommu_group_remove_device(dev);
 }
 
