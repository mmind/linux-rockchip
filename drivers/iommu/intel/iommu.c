// SPDX-License-Identifier: GPL-2.0-only
/*
 * Copyright © 2006-2014 Intel Corporation.
 *
 * Authors: David Woodhouse <dwmw2@infradead.org>,
 *          Ashok Raj <ashok.raj@intel.com>,
 *          Shaohua Li <shaohua.li@intel.com>,
 *          Anil S Keshavamurthy <anil.s.keshavamurthy@intel.com>,
 *          Fenghua Yu <fenghua.yu@intel.com>
 *          Joerg Roedel <jroedel@suse.de>
 */

#define pr_fmt(fmt)     "DMAR: " fmt
#define dev_fmt(fmt)    pr_fmt(fmt)

#include <linux/init.h>
#include <linux/bitmap.h>
#include <linux/debugfs.h>
#include <linux/export.h>
#include <linux/slab.h>
#include <linux/irq.h>
#include <linux/interrupt.h>
#include <linux/spinlock.h>
#include <linux/pci.h>
#include <linux/dmar.h>
#include <linux/dma-map-ops.h>
#include <linux/mempool.h>
#include <linux/memory.h>
#include <linux/cpu.h>
#include <linux/timer.h>
#include <linux/io.h>
#include <linux/iova.h>
#include <linux/iommu.h>
#include <linux/intel-iommu.h>
#include <linux/syscore_ops.h>
#include <linux/tboot.h>
#include <linux/dmi.h>
#include <linux/pci-ats.h>
#include <linux/memblock.h>
#include <linux/dma-map-ops.h>
#include <linux/dma-direct.h>
#include <linux/crash_dump.h>
#include <linux/numa.h>
#include <linux/swiotlb.h>
#include <asm/irq_remapping.h>
#include <asm/cacheflush.h>
#include <asm/iommu.h>
#include <trace/events/intel_iommu.h>

#include "../irq_remapping.h"
#include "pasid.h"

#define ROOT_SIZE		VTD_PAGE_SIZE
#define CONTEXT_SIZE		VTD_PAGE_SIZE

#define IS_GFX_DEVICE(pdev) ((pdev->class >> 16) == PCI_BASE_CLASS_DISPLAY)
#define IS_USB_DEVICE(pdev) ((pdev->class >> 8) == PCI_CLASS_SERIAL_USB)
#define IS_ISA_DEVICE(pdev) ((pdev->class >> 8) == PCI_CLASS_BRIDGE_ISA)
#define IS_AZALIA(pdev) ((pdev)->vendor == 0x8086 && (pdev)->device == 0x3a3e)

#define IOAPIC_RANGE_START	(0xfee00000)
#define IOAPIC_RANGE_END	(0xfeefffff)
#define IOVA_START_ADDR		(0x1000)

#define DEFAULT_DOMAIN_ADDRESS_WIDTH 57

#define MAX_AGAW_WIDTH 64
#define MAX_AGAW_PFN_WIDTH	(MAX_AGAW_WIDTH - VTD_PAGE_SHIFT)

#define __DOMAIN_MAX_PFN(gaw)  ((((uint64_t)1) << (gaw-VTD_PAGE_SHIFT)) - 1)
#define __DOMAIN_MAX_ADDR(gaw) ((((uint64_t)1) << gaw) - 1)

/* We limit DOMAIN_MAX_PFN to fit in an unsigned long, and DOMAIN_MAX_ADDR
   to match. That way, we can use 'unsigned long' for PFNs with impunity. */
#define DOMAIN_MAX_PFN(gaw)	((unsigned long) min_t(uint64_t, \
				__DOMAIN_MAX_PFN(gaw), (unsigned long)-1))
#define DOMAIN_MAX_ADDR(gaw)	(((uint64_t)__DOMAIN_MAX_PFN(gaw)) << VTD_PAGE_SHIFT)

/* IO virtual address start page frame number */
#define IOVA_START_PFN		(1)

#define IOVA_PFN(addr)		((addr) >> PAGE_SHIFT)

/* page table handling */
#define LEVEL_STRIDE		(9)
#define LEVEL_MASK		(((u64)1 << LEVEL_STRIDE) - 1)

/*
 * This bitmap is used to advertise the page sizes our hardware support
 * to the IOMMU core, which will then use this information to split
 * physically contiguous memory regions it is mapping into page sizes
 * that we support.
 *
 * Traditionally the IOMMU core just handed us the mappings directly,
 * after making sure the size is an order of a 4KiB page and that the
 * mapping has natural alignment.
 *
 * To retain this behavior, we currently advertise that we support
 * all page sizes that are an order of 4KiB.
 *
 * If at some point we'd like to utilize the IOMMU core's new behavior,
 * we could change this to advertise the real page sizes we support.
 */
#define INTEL_IOMMU_PGSIZES	(~0xFFFUL)

static inline int agaw_to_level(int agaw)
{
	return agaw + 2;
}

static inline int agaw_to_width(int agaw)
{
	return min_t(int, 30 + agaw * LEVEL_STRIDE, MAX_AGAW_WIDTH);
}

static inline int width_to_agaw(int width)
{
	return DIV_ROUND_UP(width - 30, LEVEL_STRIDE);
}

static inline unsigned int level_to_offset_bits(int level)
{
	return (level - 1) * LEVEL_STRIDE;
}

static inline int pfn_level_offset(u64 pfn, int level)
{
	return (pfn >> level_to_offset_bits(level)) & LEVEL_MASK;
}

static inline u64 level_mask(int level)
{
	return -1ULL << level_to_offset_bits(level);
}

static inline u64 level_size(int level)
{
	return 1ULL << level_to_offset_bits(level);
}

static inline u64 align_to_level(u64 pfn, int level)
{
	return (pfn + level_size(level) - 1) & level_mask(level);
}

static inline unsigned long lvl_to_nr_pages(unsigned int lvl)
{
	return 1UL << min_t(int, (lvl - 1) * LEVEL_STRIDE, MAX_AGAW_PFN_WIDTH);
}

/* VT-d pages must always be _smaller_ than MM pages. Otherwise things
   are never going to work. */
static inline unsigned long dma_to_mm_pfn(unsigned long dma_pfn)
{
	return dma_pfn >> (PAGE_SHIFT - VTD_PAGE_SHIFT);
}

static inline unsigned long mm_to_dma_pfn(unsigned long mm_pfn)
{
	return mm_pfn << (PAGE_SHIFT - VTD_PAGE_SHIFT);
}
static inline unsigned long page_to_dma_pfn(struct page *pg)
{
	return mm_to_dma_pfn(page_to_pfn(pg));
}
static inline unsigned long virt_to_dma_pfn(void *p)
{
	return page_to_dma_pfn(virt_to_page(p));
}

/* global iommu list, set NULL for ignored DMAR units */
static struct intel_iommu **g_iommus;

static void __init check_tylersburg_isoch(void);
static int rwbf_quirk;

/*
 * set to 1 to panic kernel if can't successfully enable VT-d
 * (used when kernel is launched w/ TXT)
 */
static int force_on = 0;
static int intel_iommu_tboot_noforce;
static int no_platform_optin;

#define ROOT_ENTRY_NR (VTD_PAGE_SIZE/sizeof(struct root_entry))

/*
 * Take a root_entry and return the Lower Context Table Pointer (LCTP)
 * if marked present.
 */
static phys_addr_t root_entry_lctp(struct root_entry *re)
{
	if (!(re->lo & 1))
		return 0;

	return re->lo & VTD_PAGE_MASK;
}

/*
 * Take a root_entry and return the Upper Context Table Pointer (UCTP)
 * if marked present.
 */
static phys_addr_t root_entry_uctp(struct root_entry *re)
{
	if (!(re->hi & 1))
		return 0;

	return re->hi & VTD_PAGE_MASK;
}

static inline void context_clear_pasid_enable(struct context_entry *context)
{
	context->lo &= ~(1ULL << 11);
}

static inline bool context_pasid_enabled(struct context_entry *context)
{
	return !!(context->lo & (1ULL << 11));
}

static inline void context_set_copied(struct context_entry *context)
{
	context->hi |= (1ull << 3);
}

static inline bool context_copied(struct context_entry *context)
{
	return !!(context->hi & (1ULL << 3));
}

static inline bool __context_present(struct context_entry *context)
{
	return (context->lo & 1);
}

bool context_present(struct context_entry *context)
{
	return context_pasid_enabled(context) ?
	     __context_present(context) :
	     __context_present(context) && !context_copied(context);
}

static inline void context_set_present(struct context_entry *context)
{
	context->lo |= 1;
}

static inline void context_set_fault_enable(struct context_entry *context)
{
	context->lo &= (((u64)-1) << 2) | 1;
}

static inline void context_set_translation_type(struct context_entry *context,
						unsigned long value)
{
	context->lo &= (((u64)-1) << 4) | 3;
	context->lo |= (value & 3) << 2;
}

static inline void context_set_address_root(struct context_entry *context,
					    unsigned long value)
{
	context->lo &= ~VTD_PAGE_MASK;
	context->lo |= value & VTD_PAGE_MASK;
}

static inline void context_set_address_width(struct context_entry *context,
					     unsigned long value)
{
	context->hi |= value & 7;
}

static inline void context_set_domain_id(struct context_entry *context,
					 unsigned long value)
{
	context->hi |= (value & ((1 << 16) - 1)) << 8;
}

static inline int context_domain_id(struct context_entry *c)
{
	return((c->hi >> 8) & 0xffff);
}

static inline void context_clear_entry(struct context_entry *context)
{
	context->lo = 0;
	context->hi = 0;
}

/*
 * This domain is a statically identity mapping domain.
 *	1. This domain creats a static 1:1 mapping to all usable memory.
 * 	2. It maps to each iommu if successful.
 *	3. Each iommu mapps to this domain if successful.
 */
static struct dmar_domain *si_domain;
static int hw_pass_through = 1;

#define for_each_domain_iommu(idx, domain)			\
	for (idx = 0; idx < g_num_of_iommus; idx++)		\
		if (domain->iommu_refcnt[idx])

struct dmar_rmrr_unit {
	struct list_head list;		/* list of rmrr units	*/
	struct acpi_dmar_header *hdr;	/* ACPI header		*/
	u64	base_address;		/* reserved base address*/
	u64	end_address;		/* reserved end address */
	struct dmar_dev_scope *devices;	/* target devices */
	int	devices_cnt;		/* target device count */
};

struct dmar_atsr_unit {
	struct list_head list;		/* list of ATSR units */
	struct acpi_dmar_header *hdr;	/* ACPI header */
	struct dmar_dev_scope *devices;	/* target devices */
	int devices_cnt;		/* target device count */
	u8 include_all:1;		/* include all ports */
};

static LIST_HEAD(dmar_atsr_units);
static LIST_HEAD(dmar_rmrr_units);

#define for_each_rmrr_units(rmrr) \
	list_for_each_entry(rmrr, &dmar_rmrr_units, list)

/* bitmap for indexing intel_iommus */
static int g_num_of_iommus;

static void domain_exit(struct dmar_domain *domain);
static void domain_remove_dev_info(struct dmar_domain *domain);
static void dmar_remove_one_dev_info(struct device *dev);
static void __dmar_remove_one_dev_info(struct device_domain_info *info);
static int intel_iommu_attach_device(struct iommu_domain *domain,
				     struct device *dev);
static phys_addr_t intel_iommu_iova_to_phys(struct iommu_domain *domain,
					    dma_addr_t iova);

#ifdef CONFIG_INTEL_IOMMU_DEFAULT_ON
int dmar_disabled = 0;
#else
int dmar_disabled = 1;
#endif /* CONFIG_INTEL_IOMMU_DEFAULT_ON */

#ifdef CONFIG_INTEL_IOMMU_SCALABLE_MODE_DEFAULT_ON
int intel_iommu_sm = 1;
#else
int intel_iommu_sm;
#endif /* CONFIG_INTEL_IOMMU_SCALABLE_MODE_DEFAULT_ON */

int intel_iommu_enabled = 0;
EXPORT_SYMBOL_GPL(intel_iommu_enabled);

static int dmar_map_gfx = 1;
static int dmar_forcedac;
static int intel_iommu_strict;
static int intel_iommu_superpage = 1;
static int iommu_identity_mapping;
static int intel_no_bounce;
static int iommu_skip_te_disable;

#define IDENTMAP_GFX		2
#define IDENTMAP_AZALIA		4

int intel_iommu_gfx_mapped;
EXPORT_SYMBOL_GPL(intel_iommu_gfx_mapped);

#define DEFER_DEVICE_DOMAIN_INFO ((struct device_domain_info *)(-2))
struct device_domain_info *get_domain_info(struct device *dev)
{
	struct device_domain_info *info;

	if (!dev)
		return NULL;

	info = dev_iommu_priv_get(dev);
	if (unlikely(info == DEFER_DEVICE_DOMAIN_INFO))
		return NULL;

	return info;
}

DEFINE_SPINLOCK(device_domain_lock);
static LIST_HEAD(device_domain_list);

#define device_needs_bounce(d) (!intel_no_bounce && dev_is_pci(d) &&	\
				to_pci_dev(d)->untrusted)

/*
 * Iterate over elements in device_domain_list and call the specified
 * callback @fn against each element.
 */
int for_each_device_domain(int (*fn)(struct device_domain_info *info,
				     void *data), void *data)
{
	int ret = 0;
	unsigned long flags;
	struct device_domain_info *info;

	spin_lock_irqsave(&device_domain_lock, flags);
	list_for_each_entry(info, &device_domain_list, global) {
		ret = fn(info, data);
		if (ret) {
			spin_unlock_irqrestore(&device_domain_lock, flags);
			return ret;
		}
	}
	spin_unlock_irqrestore(&device_domain_lock, flags);

	return 0;
}

const struct iommu_ops intel_iommu_ops;

static bool translation_pre_enabled(struct intel_iommu *iommu)
{
	return (iommu->flags & VTD_FLAG_TRANS_PRE_ENABLED);
}

static void clear_translation_pre_enabled(struct intel_iommu *iommu)
{
	iommu->flags &= ~VTD_FLAG_TRANS_PRE_ENABLED;
}

static void init_translation_status(struct intel_iommu *iommu)
{
	u32 gsts;

	gsts = readl(iommu->reg + DMAR_GSTS_REG);
	if (gsts & DMA_GSTS_TES)
		iommu->flags |= VTD_FLAG_TRANS_PRE_ENABLED;
}

static int __init intel_iommu_setup(char *str)
{
	if (!str)
		return -EINVAL;
	while (*str) {
		if (!strncmp(str, "on", 2)) {
			dmar_disabled = 0;
			pr_info("IOMMU enabled\n");
		} else if (!strncmp(str, "off", 3)) {
			dmar_disabled = 1;
			no_platform_optin = 1;
			pr_info("IOMMU disabled\n");
		} else if (!strncmp(str, "igfx_off", 8)) {
			dmar_map_gfx = 0;
			pr_info("Disable GFX device mapping\n");
		} else if (!strncmp(str, "forcedac", 8)) {
			pr_info("Forcing DAC for PCI devices\n");
			dmar_forcedac = 1;
		} else if (!strncmp(str, "strict", 6)) {
			pr_info("Disable batched IOTLB flush\n");
			intel_iommu_strict = 1;
		} else if (!strncmp(str, "sp_off", 6)) {
			pr_info("Disable supported super page\n");
			intel_iommu_superpage = 0;
		} else if (!strncmp(str, "sm_on", 5)) {
			pr_info("Intel-IOMMU: scalable mode supported\n");
			intel_iommu_sm = 1;
		} else if (!strncmp(str, "tboot_noforce", 13)) {
			pr_info("Intel-IOMMU: not forcing on after tboot. This could expose security risk for tboot\n");
			intel_iommu_tboot_noforce = 1;
		} else if (!strncmp(str, "nobounce", 8)) {
			pr_info("Intel-IOMMU: No bounce buffer. This could expose security risks of DMA attacks\n");
			intel_no_bounce = 1;
		}

		str += strcspn(str, ",");
		while (*str == ',')
			str++;
	}
	return 0;
}
__setup("intel_iommu=", intel_iommu_setup);

static struct kmem_cache *iommu_domain_cache;
static struct kmem_cache *iommu_devinfo_cache;

static struct dmar_domain* get_iommu_domain(struct intel_iommu *iommu, u16 did)
{
	struct dmar_domain **domains;
	int idx = did >> 8;

	domains = iommu->domains[idx];
	if (!domains)
		return NULL;

	return domains[did & 0xff];
}

static void set_iommu_domain(struct intel_iommu *iommu, u16 did,
			     struct dmar_domain *domain)
{
	struct dmar_domain **domains;
	int idx = did >> 8;

	if (!iommu->domains[idx]) {
		size_t size = 256 * sizeof(struct dmar_domain *);
		iommu->domains[idx] = kzalloc(size, GFP_ATOMIC);
	}

	domains = iommu->domains[idx];
	if (WARN_ON(!domains))
		return;
	else
		domains[did & 0xff] = domain;
}

void *alloc_pgtable_page(int node)
{
	struct page *page;
	void *vaddr = NULL;

	page = alloc_pages_node(node, GFP_ATOMIC | __GFP_ZERO, 0);
	if (page)
		vaddr = page_address(page);
	return vaddr;
}

void free_pgtable_page(void *vaddr)
{
	free_page((unsigned long)vaddr);
}

static inline void *alloc_domain_mem(void)
{
	return kmem_cache_alloc(iommu_domain_cache, GFP_ATOMIC);
}

static void free_domain_mem(void *vaddr)
{
	kmem_cache_free(iommu_domain_cache, vaddr);
}

static inline void * alloc_devinfo_mem(void)
{
	return kmem_cache_alloc(iommu_devinfo_cache, GFP_ATOMIC);
}

static inline void free_devinfo_mem(void *vaddr)
{
	kmem_cache_free(iommu_devinfo_cache, vaddr);
}

static inline int domain_type_is_si(struct dmar_domain *domain)
{
	return domain->flags & DOMAIN_FLAG_STATIC_IDENTITY;
}

static inline bool domain_use_first_level(struct dmar_domain *domain)
{
	return domain->flags & DOMAIN_FLAG_USE_FIRST_LEVEL;
}

static inline int domain_pfn_supported(struct dmar_domain *domain,
				       unsigned long pfn)
{
	int addr_width = agaw_to_width(domain->agaw) - VTD_PAGE_SHIFT;

	return !(addr_width < BITS_PER_LONG && pfn >> addr_width);
}

static int __iommu_calculate_agaw(struct intel_iommu *iommu, int max_gaw)
{
	unsigned long sagaw;
	int agaw = -1;

	sagaw = cap_sagaw(iommu->cap);
	for (agaw = width_to_agaw(max_gaw);
	     agaw >= 0; agaw--) {
		if (test_bit(agaw, &sagaw))
			break;
	}

	return agaw;
}

/*
 * Calculate max SAGAW for each iommu.
 */
int iommu_calculate_max_sagaw(struct intel_iommu *iommu)
{
	return __iommu_calculate_agaw(iommu, MAX_AGAW_WIDTH);
}

/*
 * calculate agaw for each iommu.
 * "SAGAW" may be different across iommus, use a default agaw, and
 * get a supported less agaw for iommus that don't support the default agaw.
 */
int iommu_calculate_agaw(struct intel_iommu *iommu)
{
	return __iommu_calculate_agaw(iommu, DEFAULT_DOMAIN_ADDRESS_WIDTH);
}

/* This functionin only returns single iommu in a domain */
struct intel_iommu *domain_get_iommu(struct dmar_domain *domain)
{
	int iommu_id;

	/* si_domain and vm domain should not get here. */
	if (WARN_ON(domain->domain.type != IOMMU_DOMAIN_DMA))
		return NULL;

	for_each_domain_iommu(iommu_id, domain)
		break;

	if (iommu_id < 0 || iommu_id >= g_num_of_iommus)
		return NULL;

	return g_iommus[iommu_id];
}

static inline bool iommu_paging_structure_coherency(struct intel_iommu *iommu)
{
	return sm_supported(iommu) ?
			ecap_smpwc(iommu->ecap) : ecap_coherent(iommu->ecap);
}

static void domain_update_iommu_coherency(struct dmar_domain *domain)
{
	struct dmar_drhd_unit *drhd;
	struct intel_iommu *iommu;
	bool found = false;
	int i;

	domain->iommu_coherency = 1;

	for_each_domain_iommu(i, domain) {
		found = true;
		if (!iommu_paging_structure_coherency(g_iommus[i])) {
			domain->iommu_coherency = 0;
			break;
		}
	}
	if (found)
		return;

	/* No hardware attached; use lowest common denominator */
	rcu_read_lock();
	for_each_active_iommu(iommu, drhd) {
		if (!iommu_paging_structure_coherency(iommu)) {
			domain->iommu_coherency = 0;
			break;
		}
	}
	rcu_read_unlock();
}

static int domain_update_iommu_snooping(struct intel_iommu *skip)
{
	struct dmar_drhd_unit *drhd;
	struct intel_iommu *iommu;
	int ret = 1;

	rcu_read_lock();
	for_each_active_iommu(iommu, drhd) {
		if (iommu != skip) {
			if (!ecap_sc_support(iommu->ecap)) {
				ret = 0;
				break;
			}
		}
	}
	rcu_read_unlock();

	return ret;
}

static int domain_update_iommu_superpage(struct dmar_domain *domain,
					 struct intel_iommu *skip)
{
	struct dmar_drhd_unit *drhd;
	struct intel_iommu *iommu;
	int mask = 0x3;

	if (!intel_iommu_superpage) {
		return 0;
	}

	/* set iommu_superpage to the smallest common denominator */
	rcu_read_lock();
	for_each_active_iommu(iommu, drhd) {
		if (iommu != skip) {
			if (domain && domain_use_first_level(domain)) {
				if (!cap_fl1gp_support(iommu->cap))
					mask = 0x1;
			} else {
				mask &= cap_super_page_val(iommu->cap);
			}

			if (!mask)
				break;
		}
	}
	rcu_read_unlock();

	return fls(mask);
}

static int domain_update_device_node(struct dmar_domain *domain)
{
	struct device_domain_info *info;
	int nid = NUMA_NO_NODE;

	assert_spin_locked(&device_domain_lock);

	if (list_empty(&domain->devices))
		return NUMA_NO_NODE;

	list_for_each_entry(info, &domain->devices, link) {
		if (!info->dev)
			continue;

		/*
		 * There could possibly be multiple device numa nodes as devices
		 * within the same domain may sit behind different IOMMUs. There
		 * isn't perfect answer in such situation, so we select first
		 * come first served policy.
		 */
		nid = dev_to_node(info->dev);
		if (nid != NUMA_NO_NODE)
			break;
	}

	return nid;
}

/* Some capabilities may be different across iommus */
static void domain_update_iommu_cap(struct dmar_domain *domain)
{
	domain_update_iommu_coherency(domain);
	domain->iommu_snooping = domain_update_iommu_snooping(NULL);
	domain->iommu_superpage = domain_update_iommu_superpage(domain, NULL);

	/*
	 * If RHSA is missing, we should default to the device numa domain
	 * as fall back.
	 */
	if (domain->nid == NUMA_NO_NODE)
		domain->nid = domain_update_device_node(domain);
}

struct context_entry *iommu_context_addr(struct intel_iommu *iommu, u8 bus,
					 u8 devfn, int alloc)
{
	struct root_entry *root = &iommu->root_entry[bus];
	struct context_entry *context;
	u64 *entry;

	entry = &root->lo;
	if (sm_supported(iommu)) {
		if (devfn >= 0x80) {
			devfn -= 0x80;
			entry = &root->hi;
		}
		devfn *= 2;
	}
	if (*entry & 1)
		context = phys_to_virt(*entry & VTD_PAGE_MASK);
	else {
		unsigned long phy_addr;
		if (!alloc)
			return NULL;

		context = alloc_pgtable_page(iommu->node);
		if (!context)
			return NULL;

		__iommu_flush_cache(iommu, (void *)context, CONTEXT_SIZE);
		phy_addr = virt_to_phys((void *)context);
		*entry = phy_addr | 1;
		__iommu_flush_cache(iommu, entry, sizeof(*entry));
	}
	return &context[devfn];
}

static bool attach_deferred(struct device *dev)
{
	return dev_iommu_priv_get(dev) == DEFER_DEVICE_DOMAIN_INFO;
}

/**
 * is_downstream_to_pci_bridge - test if a device belongs to the PCI
 *				 sub-hierarchy of a candidate PCI-PCI bridge
 * @dev: candidate PCI device belonging to @bridge PCI sub-hierarchy
 * @bridge: the candidate PCI-PCI bridge
 *
 * Return: true if @dev belongs to @bridge PCI sub-hierarchy, else false.
 */
static bool
is_downstream_to_pci_bridge(struct device *dev, struct device *bridge)
{
	struct pci_dev *pdev, *pbridge;

	if (!dev_is_pci(dev) || !dev_is_pci(bridge))
		return false;

	pdev = to_pci_dev(dev);
	pbridge = to_pci_dev(bridge);

	if (pbridge->subordinate &&
	    pbridge->subordinate->number <= pdev->bus->number &&
	    pbridge->subordinate->busn_res.end >= pdev->bus->number)
		return true;

	return false;
}

static bool quirk_ioat_snb_local_iommu(struct pci_dev *pdev)
{
	struct dmar_drhd_unit *drhd;
	u32 vtbar;
	int rc;

	/* We know that this device on this chipset has its own IOMMU.
	 * If we find it under a different IOMMU, then the BIOS is lying
	 * to us. Hope that the IOMMU for this device is actually
	 * disabled, and it needs no translation...
	 */
	rc = pci_bus_read_config_dword(pdev->bus, PCI_DEVFN(0, 0), 0xb0, &vtbar);
	if (rc) {
		/* "can't" happen */
		dev_info(&pdev->dev, "failed to run vt-d quirk\n");
		return false;
	}
	vtbar &= 0xffff0000;

	/* we know that the this iommu should be at offset 0xa000 from vtbar */
	drhd = dmar_find_matched_drhd_unit(pdev);
	if (!drhd || drhd->reg_base_addr - vtbar != 0xa000) {
		pr_warn_once(FW_BUG "BIOS assigned incorrect VT-d unit for Intel(R) QuickData Technology device\n");
		add_taint(TAINT_FIRMWARE_WORKAROUND, LOCKDEP_STILL_OK);
		return true;
	}

	return false;
}

static bool iommu_is_dummy(struct intel_iommu *iommu, struct device *dev)
{
	if (!iommu || iommu->drhd->ignored)
		return true;

	if (dev_is_pci(dev)) {
		struct pci_dev *pdev = to_pci_dev(dev);

		if (pdev->vendor == PCI_VENDOR_ID_INTEL &&
		    pdev->device == PCI_DEVICE_ID_INTEL_IOAT_SNB &&
		    quirk_ioat_snb_local_iommu(pdev))
			return true;
	}

	return false;
}

struct intel_iommu *device_to_iommu(struct device *dev, u8 *bus, u8 *devfn)
{
	struct dmar_drhd_unit *drhd = NULL;
	struct pci_dev *pdev = NULL;
	struct intel_iommu *iommu;
	struct device *tmp;
	u16 segment = 0;
	int i;

	if (!dev)
		return NULL;

	if (dev_is_pci(dev)) {
		struct pci_dev *pf_pdev;

		pdev = pci_real_dma_dev(to_pci_dev(dev));

		/* VFs aren't listed in scope tables; we need to look up
		 * the PF instead to find the IOMMU. */
		pf_pdev = pci_physfn(pdev);
		dev = &pf_pdev->dev;
		segment = pci_domain_nr(pdev->bus);
	} else if (has_acpi_companion(dev))
		dev = &ACPI_COMPANION(dev)->dev;

	rcu_read_lock();
	for_each_iommu(iommu, drhd) {
		if (pdev && segment != drhd->segment)
			continue;

		for_each_active_dev_scope(drhd->devices,
					  drhd->devices_cnt, i, tmp) {
			if (tmp == dev) {
				/* For a VF use its original BDF# not that of the PF
				 * which we used for the IOMMU lookup. Strictly speaking
				 * we could do this for all PCI devices; we only need to
				 * get the BDF# from the scope table for ACPI matches. */
				if (pdev && pdev->is_virtfn)
					goto got_pdev;

				if (bus && devfn) {
					*bus = drhd->devices[i].bus;
					*devfn = drhd->devices[i].devfn;
				}
				goto out;
			}

			if (is_downstream_to_pci_bridge(dev, tmp))
				goto got_pdev;
		}

		if (pdev && drhd->include_all) {
		got_pdev:
			if (bus && devfn) {
				*bus = pdev->bus->number;
				*devfn = pdev->devfn;
			}
			goto out;
		}
	}
	iommu = NULL;
 out:
	if (iommu_is_dummy(iommu, dev))
		iommu = NULL;

	rcu_read_unlock();

	return iommu;
}

static void domain_flush_cache(struct dmar_domain *domain,
			       void *addr, int size)
{
	if (!domain->iommu_coherency)
		clflush_cache_range(addr, size);
}

static int device_context_mapped(struct intel_iommu *iommu, u8 bus, u8 devfn)
{
	struct context_entry *context;
	int ret = 0;
	unsigned long flags;

	spin_lock_irqsave(&iommu->lock, flags);
	context = iommu_context_addr(iommu, bus, devfn, 0);
	if (context)
		ret = context_present(context);
	spin_unlock_irqrestore(&iommu->lock, flags);
	return ret;
}

static void free_context_table(struct intel_iommu *iommu)
{
	int i;
	unsigned long flags;
	struct context_entry *context;

	spin_lock_irqsave(&iommu->lock, flags);
	if (!iommu->root_entry) {
		goto out;
	}
	for (i = 0; i < ROOT_ENTRY_NR; i++) {
		context = iommu_context_addr(iommu, i, 0, 0);
		if (context)
			free_pgtable_page(context);

		if (!sm_supported(iommu))
			continue;

		context = iommu_context_addr(iommu, i, 0x80, 0);
		if (context)
			free_pgtable_page(context);

	}
	free_pgtable_page(iommu->root_entry);
	iommu->root_entry = NULL;
out:
	spin_unlock_irqrestore(&iommu->lock, flags);
}

static struct dma_pte *pfn_to_dma_pte(struct dmar_domain *domain,
				      unsigned long pfn, int *target_level)
{
	struct dma_pte *parent, *pte;
	int level = agaw_to_level(domain->agaw);
	int offset;

	BUG_ON(!domain->pgd);

	if (!domain_pfn_supported(domain, pfn))
		/* Address beyond IOMMU's addressing capabilities. */
		return NULL;

	parent = domain->pgd;

	while (1) {
		void *tmp_page;

		offset = pfn_level_offset(pfn, level);
		pte = &parent[offset];
		if (!*target_level && (dma_pte_superpage(pte) || !dma_pte_present(pte)))
			break;
		if (level == *target_level)
			break;

		if (!dma_pte_present(pte)) {
			uint64_t pteval;

			tmp_page = alloc_pgtable_page(domain->nid);

			if (!tmp_page)
				return NULL;

			domain_flush_cache(domain, tmp_page, VTD_PAGE_SIZE);
			pteval = ((uint64_t)virt_to_dma_pfn(tmp_page) << VTD_PAGE_SHIFT) | DMA_PTE_READ | DMA_PTE_WRITE;
			if (domain_use_first_level(domain))
				pteval |= DMA_FL_PTE_XD | DMA_FL_PTE_US;
			if (cmpxchg64(&pte->val, 0ULL, pteval))
				/* Someone else set it while we were thinking; use theirs. */
				free_pgtable_page(tmp_page);
			else
				domain_flush_cache(domain, pte, sizeof(*pte));
		}
		if (level == 1)
			break;

		parent = phys_to_virt(dma_pte_addr(pte));
		level--;
	}

	if (!*target_level)
		*target_level = level;

	return pte;
}

/* return address's pte at specific level */
static struct dma_pte *dma_pfn_level_pte(struct dmar_domain *domain,
					 unsigned long pfn,
					 int level, int *large_page)
{
	struct dma_pte *parent, *pte;
	int total = agaw_to_level(domain->agaw);
	int offset;

	parent = domain->pgd;
	while (level <= total) {
		offset = pfn_level_offset(pfn, total);
		pte = &parent[offset];
		if (level == total)
			return pte;

		if (!dma_pte_present(pte)) {
			*large_page = total;
			break;
		}

		if (dma_pte_superpage(pte)) {
			*large_page = total;
			return pte;
		}

		parent = phys_to_virt(dma_pte_addr(pte));
		total--;
	}
	return NULL;
}

/* clear last level pte, a tlb flush should be followed */
static void dma_pte_clear_range(struct dmar_domain *domain,
				unsigned long start_pfn,
				unsigned long last_pfn)
{
	unsigned int large_page;
	struct dma_pte *first_pte, *pte;

	BUG_ON(!domain_pfn_supported(domain, start_pfn));
	BUG_ON(!domain_pfn_supported(domain, last_pfn));
	BUG_ON(start_pfn > last_pfn);

	/* we don't need lock here; nobody else touches the iova range */
	do {
		large_page = 1;
		first_pte = pte = dma_pfn_level_pte(domain, start_pfn, 1, &large_page);
		if (!pte) {
			start_pfn = align_to_level(start_pfn + 1, large_page + 1);
			continue;
		}
		do {
			dma_clear_pte(pte);
			start_pfn += lvl_to_nr_pages(large_page);
			pte++;
		} while (start_pfn <= last_pfn && !first_pte_in_page(pte));

		domain_flush_cache(domain, first_pte,
				   (void *)pte - (void *)first_pte);

	} while (start_pfn && start_pfn <= last_pfn);
}

static void dma_pte_free_level(struct dmar_domain *domain, int level,
			       int retain_level, struct dma_pte *pte,
			       unsigned long pfn, unsigned long start_pfn,
			       unsigned long last_pfn)
{
	pfn = max(start_pfn, pfn);
	pte = &pte[pfn_level_offset(pfn, level)];

	do {
		unsigned long level_pfn;
		struct dma_pte *level_pte;

		if (!dma_pte_present(pte) || dma_pte_superpage(pte))
			goto next;

		level_pfn = pfn & level_mask(level);
		level_pte = phys_to_virt(dma_pte_addr(pte));

		if (level > 2) {
			dma_pte_free_level(domain, level - 1, retain_level,
					   level_pte, level_pfn, start_pfn,
					   last_pfn);
		}

		/*
		 * Free the page table if we're below the level we want to
		 * retain and the range covers the entire table.
		 */
		if (level < retain_level && !(start_pfn > level_pfn ||
		      last_pfn < level_pfn + level_size(level) - 1)) {
			dma_clear_pte(pte);
			domain_flush_cache(domain, pte, sizeof(*pte));
			free_pgtable_page(level_pte);
		}
next:
		pfn += level_size(level);
	} while (!first_pte_in_page(++pte) && pfn <= last_pfn);
}

/*
 * clear last level (leaf) ptes and free page table pages below the
 * level we wish to keep intact.
 */
static void dma_pte_free_pagetable(struct dmar_domain *domain,
				   unsigned long start_pfn,
				   unsigned long last_pfn,
				   int retain_level)
{
	BUG_ON(!domain_pfn_supported(domain, start_pfn));
	BUG_ON(!domain_pfn_supported(domain, last_pfn));
	BUG_ON(start_pfn > last_pfn);

	dma_pte_clear_range(domain, start_pfn, last_pfn);

	/* We don't need lock here; nobody else touches the iova range */
	dma_pte_free_level(domain, agaw_to_level(domain->agaw), retain_level,
			   domain->pgd, 0, start_pfn, last_pfn);

	/* free pgd */
	if (start_pfn == 0 && last_pfn == DOMAIN_MAX_PFN(domain->gaw)) {
		free_pgtable_page(domain->pgd);
		domain->pgd = NULL;
	}
}

/* When a page at a given level is being unlinked from its parent, we don't
   need to *modify* it at all. All we need to do is make a list of all the
   pages which can be freed just as soon as we've flushed the IOTLB and we
   know the hardware page-walk will no longer touch them.
   The 'pte' argument is the *parent* PTE, pointing to the page that is to
   be freed. */
static struct page *dma_pte_list_pagetables(struct dmar_domain *domain,
					    int level, struct dma_pte *pte,
					    struct page *freelist)
{
	struct page *pg;

	pg = pfn_to_page(dma_pte_addr(pte) >> PAGE_SHIFT);
	pg->freelist = freelist;
	freelist = pg;

	if (level == 1)
		return freelist;

	pte = page_address(pg);
	do {
		if (dma_pte_present(pte) && !dma_pte_superpage(pte))
			freelist = dma_pte_list_pagetables(domain, level - 1,
							   pte, freelist);
		pte++;
	} while (!first_pte_in_page(pte));

	return freelist;
}

static struct page *dma_pte_clear_level(struct dmar_domain *domain, int level,
					struct dma_pte *pte, unsigned long pfn,
					unsigned long start_pfn,
					unsigned long last_pfn,
					struct page *freelist)
{
	struct dma_pte *first_pte = NULL, *last_pte = NULL;

	pfn = max(start_pfn, pfn);
	pte = &pte[pfn_level_offset(pfn, level)];

	do {
		unsigned long level_pfn;

		if (!dma_pte_present(pte))
			goto next;

		level_pfn = pfn & level_mask(level);

		/* If range covers entire pagetable, free it */
		if (start_pfn <= level_pfn &&
		    last_pfn >= level_pfn + level_size(level) - 1) {
			/* These suborbinate page tables are going away entirely. Don't
			   bother to clear them; we're just going to *free* them. */
			if (level > 1 && !dma_pte_superpage(pte))
				freelist = dma_pte_list_pagetables(domain, level - 1, pte, freelist);

			dma_clear_pte(pte);
			if (!first_pte)
				first_pte = pte;
			last_pte = pte;
		} else if (level > 1) {
			/* Recurse down into a level that isn't *entirely* obsolete */
			freelist = dma_pte_clear_level(domain, level - 1,
						       phys_to_virt(dma_pte_addr(pte)),
						       level_pfn, start_pfn, last_pfn,
						       freelist);
		}
next:
		pfn += level_size(level);
	} while (!first_pte_in_page(++pte) && pfn <= last_pfn);

	if (first_pte)
		domain_flush_cache(domain, first_pte,
				   (void *)++last_pte - (void *)first_pte);

	return freelist;
}

/* We can't just free the pages because the IOMMU may still be walking
   the page tables, and may have cached the intermediate levels. The
   pages can only be freed after the IOTLB flush has been done. */
static struct page *domain_unmap(struct dmar_domain *domain,
				 unsigned long start_pfn,
				 unsigned long last_pfn)
{
	struct page *freelist;

	BUG_ON(!domain_pfn_supported(domain, start_pfn));
	BUG_ON(!domain_pfn_supported(domain, last_pfn));
	BUG_ON(start_pfn > last_pfn);

	/* we don't need lock here; nobody else touches the iova range */
	freelist = dma_pte_clear_level(domain, agaw_to_level(domain->agaw),
				       domain->pgd, 0, start_pfn, last_pfn, NULL);

	/* free pgd */
	if (start_pfn == 0 && last_pfn == DOMAIN_MAX_PFN(domain->gaw)) {
		struct page *pgd_page = virt_to_page(domain->pgd);
		pgd_page->freelist = freelist;
		freelist = pgd_page;

		domain->pgd = NULL;
	}

	return freelist;
}

static void dma_free_pagelist(struct page *freelist)
{
	struct page *pg;

	while ((pg = freelist)) {
		freelist = pg->freelist;
		free_pgtable_page(page_address(pg));
	}
}

static void iova_entry_free(unsigned long data)
{
	struct page *freelist = (struct page *)data;

	dma_free_pagelist(freelist);
}

/* iommu handling */
static int iommu_alloc_root_entry(struct intel_iommu *iommu)
{
	struct root_entry *root;
	unsigned long flags;

	root = (struct root_entry *)alloc_pgtable_page(iommu->node);
	if (!root) {
		pr_err("Allocating root entry for %s failed\n",
			iommu->name);
		return -ENOMEM;
	}

	__iommu_flush_cache(iommu, root, ROOT_SIZE);

	spin_lock_irqsave(&iommu->lock, flags);
	iommu->root_entry = root;
	spin_unlock_irqrestore(&iommu->lock, flags);

	return 0;
}

static void iommu_set_root_entry(struct intel_iommu *iommu)
{
	u64 addr;
	u32 sts;
	unsigned long flag;

	addr = virt_to_phys(iommu->root_entry);
	if (sm_supported(iommu))
		addr |= DMA_RTADDR_SMT;

	raw_spin_lock_irqsave(&iommu->register_lock, flag);
	dmar_writeq(iommu->reg + DMAR_RTADDR_REG, addr);

	writel(iommu->gcmd | DMA_GCMD_SRTP, iommu->reg + DMAR_GCMD_REG);

	/* Make sure hardware complete it */
	IOMMU_WAIT_OP(iommu, DMAR_GSTS_REG,
		      readl, (sts & DMA_GSTS_RTPS), sts);

	raw_spin_unlock_irqrestore(&iommu->register_lock, flag);
}

void iommu_flush_write_buffer(struct intel_iommu *iommu)
{
	u32 val;
	unsigned long flag;

	if (!rwbf_quirk && !cap_rwbf(iommu->cap))
		return;

	raw_spin_lock_irqsave(&iommu->register_lock, flag);
	writel(iommu->gcmd | DMA_GCMD_WBF, iommu->reg + DMAR_GCMD_REG);

	/* Make sure hardware complete it */
	IOMMU_WAIT_OP(iommu, DMAR_GSTS_REG,
		      readl, (!(val & DMA_GSTS_WBFS)), val);

	raw_spin_unlock_irqrestore(&iommu->register_lock, flag);
}

/* return value determine if we need a write buffer flush */
static void __iommu_flush_context(struct intel_iommu *iommu,
				  u16 did, u16 source_id, u8 function_mask,
				  u64 type)
{
	u64 val = 0;
	unsigned long flag;

	switch (type) {
	case DMA_CCMD_GLOBAL_INVL:
		val = DMA_CCMD_GLOBAL_INVL;
		break;
	case DMA_CCMD_DOMAIN_INVL:
		val = DMA_CCMD_DOMAIN_INVL|DMA_CCMD_DID(did);
		break;
	case DMA_CCMD_DEVICE_INVL:
		val = DMA_CCMD_DEVICE_INVL|DMA_CCMD_DID(did)
			| DMA_CCMD_SID(source_id) | DMA_CCMD_FM(function_mask);
		break;
	default:
		BUG();
	}
	val |= DMA_CCMD_ICC;

	raw_spin_lock_irqsave(&iommu->register_lock, flag);
	dmar_writeq(iommu->reg + DMAR_CCMD_REG, val);

	/* Make sure hardware complete it */
	IOMMU_WAIT_OP(iommu, DMAR_CCMD_REG,
		dmar_readq, (!(val & DMA_CCMD_ICC)), val);

	raw_spin_unlock_irqrestore(&iommu->register_lock, flag);
}

/* return value determine if we need a write buffer flush */
static void __iommu_flush_iotlb(struct intel_iommu *iommu, u16 did,
				u64 addr, unsigned int size_order, u64 type)
{
	int tlb_offset = ecap_iotlb_offset(iommu->ecap);
	u64 val = 0, val_iva = 0;
	unsigned long flag;

	switch (type) {
	case DMA_TLB_GLOBAL_FLUSH:
		/* global flush doesn't need set IVA_REG */
		val = DMA_TLB_GLOBAL_FLUSH|DMA_TLB_IVT;
		break;
	case DMA_TLB_DSI_FLUSH:
		val = DMA_TLB_DSI_FLUSH|DMA_TLB_IVT|DMA_TLB_DID(did);
		break;
	case DMA_TLB_PSI_FLUSH:
		val = DMA_TLB_PSI_FLUSH|DMA_TLB_IVT|DMA_TLB_DID(did);
		/* IH bit is passed in as part of address */
		val_iva = size_order | addr;
		break;
	default:
		BUG();
	}
	/* Note: set drain read/write */
#if 0
	/*
	 * This is probably to be super secure.. Looks like we can
	 * ignore it without any impact.
	 */
	if (cap_read_drain(iommu->cap))
		val |= DMA_TLB_READ_DRAIN;
#endif
	if (cap_write_drain(iommu->cap))
		val |= DMA_TLB_WRITE_DRAIN;

	raw_spin_lock_irqsave(&iommu->register_lock, flag);
	/* Note: Only uses first TLB reg currently */
	if (val_iva)
		dmar_writeq(iommu->reg + tlb_offset, val_iva);
	dmar_writeq(iommu->reg + tlb_offset + 8, val);

	/* Make sure hardware complete it */
	IOMMU_WAIT_OP(iommu, tlb_offset + 8,
		dmar_readq, (!(val & DMA_TLB_IVT)), val);

	raw_spin_unlock_irqrestore(&iommu->register_lock, flag);

	/* check IOTLB invalidation granularity */
	if (DMA_TLB_IAIG(val) == 0)
		pr_err("Flush IOTLB failed\n");
	if (DMA_TLB_IAIG(val) != DMA_TLB_IIRG(type))
		pr_debug("TLB flush request %Lx, actual %Lx\n",
			(unsigned long long)DMA_TLB_IIRG(type),
			(unsigned long long)DMA_TLB_IAIG(val));
}

static struct device_domain_info *
iommu_support_dev_iotlb (struct dmar_domain *domain, struct intel_iommu *iommu,
			 u8 bus, u8 devfn)
{
	struct device_domain_info *info;

	assert_spin_locked(&device_domain_lock);

	if (!iommu->qi)
		return NULL;

	list_for_each_entry(info, &domain->devices, link)
		if (info->iommu == iommu && info->bus == bus &&
		    info->devfn == devfn) {
			if (info->ats_supported && info->dev)
				return info;
			break;
		}

	return NULL;
}

static void domain_update_iotlb(struct dmar_domain *domain)
{
	struct device_domain_info *info;
	bool has_iotlb_device = false;

	assert_spin_locked(&device_domain_lock);

	list_for_each_entry(info, &domain->devices, link) {
		struct pci_dev *pdev;

		if (!info->dev || !dev_is_pci(info->dev))
			continue;

		pdev = to_pci_dev(info->dev);
		if (pdev->ats_enabled) {
			has_iotlb_device = true;
			break;
		}
	}

	domain->has_iotlb_device = has_iotlb_device;
}

static void iommu_enable_dev_iotlb(struct device_domain_info *info)
{
	struct pci_dev *pdev;

	assert_spin_locked(&device_domain_lock);

	if (!info || !dev_is_pci(info->dev))
		return;

	pdev = to_pci_dev(info->dev);
	/* For IOMMU that supports device IOTLB throttling (DIT), we assign
	 * PFSID to the invalidation desc of a VF such that IOMMU HW can gauge
	 * queue depth at PF level. If DIT is not set, PFSID will be treated as
	 * reserved, which should be set to 0.
	 */
	if (!ecap_dit(info->iommu->ecap))
		info->pfsid = 0;
	else {
		struct pci_dev *pf_pdev;

		/* pdev will be returned if device is not a vf */
		pf_pdev = pci_physfn(pdev);
		info->pfsid = pci_dev_id(pf_pdev);
	}

#ifdef CONFIG_INTEL_IOMMU_SVM
	/* The PCIe spec, in its wisdom, declares that the behaviour of
	   the device if you enable PASID support after ATS support is
	   undefined. So always enable PASID support on devices which
	   have it, even if we can't yet know if we're ever going to
	   use it. */
	if (info->pasid_supported && !pci_enable_pasid(pdev, info->pasid_supported & ~1))
		info->pasid_enabled = 1;

	if (info->pri_supported &&
	    (info->pasid_enabled ? pci_prg_resp_pasid_required(pdev) : 1)  &&
	    !pci_reset_pri(pdev) && !pci_enable_pri(pdev, 32))
		info->pri_enabled = 1;
#endif
	if (info->ats_supported && pci_ats_page_aligned(pdev) &&
	    !pci_enable_ats(pdev, VTD_PAGE_SHIFT)) {
		info->ats_enabled = 1;
		domain_update_iotlb(info->domain);
		info->ats_qdep = pci_ats_queue_depth(pdev);
	}
}

static void iommu_disable_dev_iotlb(struct device_domain_info *info)
{
	struct pci_dev *pdev;

	assert_spin_locked(&device_domain_lock);

	if (!dev_is_pci(info->dev))
		return;

	pdev = to_pci_dev(info->dev);

	if (info->ats_enabled) {
		pci_disable_ats(pdev);
		info->ats_enabled = 0;
		domain_update_iotlb(info->domain);
	}
#ifdef CONFIG_INTEL_IOMMU_SVM
	if (info->pri_enabled) {
		pci_disable_pri(pdev);
		info->pri_enabled = 0;
	}
	if (info->pasid_enabled) {
		pci_disable_pasid(pdev);
		info->pasid_enabled = 0;
	}
#endif
}

static void iommu_flush_dev_iotlb(struct dmar_domain *domain,
				  u64 addr, unsigned mask)
{
	u16 sid, qdep;
	unsigned long flags;
	struct device_domain_info *info;

	if (!domain->has_iotlb_device)
		return;

	spin_lock_irqsave(&device_domain_lock, flags);
	list_for_each_entry(info, &domain->devices, link) {
		if (!info->ats_enabled)
			continue;

		sid = info->bus << 8 | info->devfn;
		qdep = info->ats_qdep;
		qi_flush_dev_iotlb(info->iommu, sid, info->pfsid,
				qdep, addr, mask);
	}
	spin_unlock_irqrestore(&device_domain_lock, flags);
}

static void domain_flush_piotlb(struct intel_iommu *iommu,
				struct dmar_domain *domain,
				u64 addr, unsigned long npages, bool ih)
{
	u16 did = domain->iommu_did[iommu->seq_id];

	if (domain->default_pasid)
		qi_flush_piotlb(iommu, did, domain->default_pasid,
				addr, npages, ih);

	if (!list_empty(&domain->devices))
		qi_flush_piotlb(iommu, did, PASID_RID2PASID, addr, npages, ih);
}

static void iommu_flush_iotlb_psi(struct intel_iommu *iommu,
				  struct dmar_domain *domain,
				  unsigned long pfn, unsigned int pages,
				  int ih, int map)
{
	unsigned int mask = ilog2(__roundup_pow_of_two(pages));
	uint64_t addr = (uint64_t)pfn << VTD_PAGE_SHIFT;
	u16 did = domain->iommu_did[iommu->seq_id];

	BUG_ON(pages == 0);

	if (ih)
		ih = 1 << 6;

	if (domain_use_first_level(domain)) {
		domain_flush_piotlb(iommu, domain, addr, pages, ih);
	} else {
		/*
		 * Fallback to domain selective flush if no PSI support or
		 * the size is too big. PSI requires page size to be 2 ^ x,
		 * and the base address is naturally aligned to the size.
		 */
		if (!cap_pgsel_inv(iommu->cap) ||
		    mask > cap_max_amask_val(iommu->cap))
			iommu->flush.flush_iotlb(iommu, did, 0, 0,
							DMA_TLB_DSI_FLUSH);
		else
			iommu->flush.flush_iotlb(iommu, did, addr | ih, mask,
							DMA_TLB_PSI_FLUSH);
	}

	/*
	 * In caching mode, changes of pages from non-present to present require
	 * flush. However, device IOTLB doesn't need to be flushed in this case.
	 */
	if (!cap_caching_mode(iommu->cap) || !map)
		iommu_flush_dev_iotlb(domain, addr, mask);
}

/* Notification for newly created mappings */
static inline void __mapping_notify_one(struct intel_iommu *iommu,
					struct dmar_domain *domain,
					unsigned long pfn, unsigned int pages)
{
	/*
	 * It's a non-present to present mapping. Only flush if caching mode
	 * and second level.
	 */
	if (cap_caching_mode(iommu->cap) && !domain_use_first_level(domain))
		iommu_flush_iotlb_psi(iommu, domain, pfn, pages, 0, 1);
	else
		iommu_flush_write_buffer(iommu);
}

static void iommu_flush_iova(struct iova_domain *iovad)
{
	struct dmar_domain *domain;
	int idx;

	domain = container_of(iovad, struct dmar_domain, iovad);

	for_each_domain_iommu(idx, domain) {
		struct intel_iommu *iommu = g_iommus[idx];
		u16 did = domain->iommu_did[iommu->seq_id];

		if (domain_use_first_level(domain))
			domain_flush_piotlb(iommu, domain, 0, -1, 0);
		else
			iommu->flush.flush_iotlb(iommu, did, 0, 0,
						 DMA_TLB_DSI_FLUSH);

		if (!cap_caching_mode(iommu->cap))
			iommu_flush_dev_iotlb(get_iommu_domain(iommu, did),
					      0, MAX_AGAW_PFN_WIDTH);
	}
}

static void iommu_disable_protect_mem_regions(struct intel_iommu *iommu)
{
	u32 pmen;
	unsigned long flags;

	if (!cap_plmr(iommu->cap) && !cap_phmr(iommu->cap))
		return;

	raw_spin_lock_irqsave(&iommu->register_lock, flags);
	pmen = readl(iommu->reg + DMAR_PMEN_REG);
	pmen &= ~DMA_PMEN_EPM;
	writel(pmen, iommu->reg + DMAR_PMEN_REG);

	/* wait for the protected region status bit to clear */
	IOMMU_WAIT_OP(iommu, DMAR_PMEN_REG,
		readl, !(pmen & DMA_PMEN_PRS), pmen);

	raw_spin_unlock_irqrestore(&iommu->register_lock, flags);
}

static void iommu_enable_translation(struct intel_iommu *iommu)
{
	u32 sts;
	unsigned long flags;

	raw_spin_lock_irqsave(&iommu->register_lock, flags);
	iommu->gcmd |= DMA_GCMD_TE;
	writel(iommu->gcmd, iommu->reg + DMAR_GCMD_REG);

	/* Make sure hardware complete it */
	IOMMU_WAIT_OP(iommu, DMAR_GSTS_REG,
		      readl, (sts & DMA_GSTS_TES), sts);

	raw_spin_unlock_irqrestore(&iommu->register_lock, flags);
}

static void iommu_disable_translation(struct intel_iommu *iommu)
{
	u32 sts;
	unsigned long flag;

	if (iommu_skip_te_disable && iommu->drhd->gfx_dedicated &&
	    (cap_read_drain(iommu->cap) || cap_write_drain(iommu->cap)))
		return;

	raw_spin_lock_irqsave(&iommu->register_lock, flag);
	iommu->gcmd &= ~DMA_GCMD_TE;
	writel(iommu->gcmd, iommu->reg + DMAR_GCMD_REG);

	/* Make sure hardware complete it */
	IOMMU_WAIT_OP(iommu, DMAR_GSTS_REG,
		      readl, (!(sts & DMA_GSTS_TES)), sts);

	raw_spin_unlock_irqrestore(&iommu->register_lock, flag);
}

static int iommu_init_domains(struct intel_iommu *iommu)
{
	u32 ndomains, nlongs;
	size_t size;

	ndomains = cap_ndoms(iommu->cap);
	pr_debug("%s: Number of Domains supported <%d>\n",
		 iommu->name, ndomains);
	nlongs = BITS_TO_LONGS(ndomains);

	spin_lock_init(&iommu->lock);

	iommu->domain_ids = kcalloc(nlongs, sizeof(unsigned long), GFP_KERNEL);
	if (!iommu->domain_ids) {
		pr_err("%s: Allocating domain id array failed\n",
		       iommu->name);
		return -ENOMEM;
	}

	size = (ALIGN(ndomains, 256) >> 8) * sizeof(struct dmar_domain **);
	iommu->domains = kzalloc(size, GFP_KERNEL);

	if (iommu->domains) {
		size = 256 * sizeof(struct dmar_domain *);
		iommu->domains[0] = kzalloc(size, GFP_KERNEL);
	}

	if (!iommu->domains || !iommu->domains[0]) {
		pr_err("%s: Allocating domain array failed\n",
		       iommu->name);
		kfree(iommu->domain_ids);
		kfree(iommu->domains);
		iommu->domain_ids = NULL;
		iommu->domains    = NULL;
		return -ENOMEM;
	}

	/*
	 * If Caching mode is set, then invalid translations are tagged
	 * with domain-id 0, hence we need to pre-allocate it. We also
	 * use domain-id 0 as a marker for non-allocated domain-id, so
	 * make sure it is not used for a real domain.
	 */
	set_bit(0, iommu->domain_ids);

	/*
	 * Vt-d spec rev3.0 (section 6.2.3.1) requires that each pasid
	 * entry for first-level or pass-through translation modes should
	 * be programmed with a domain id different from those used for
	 * second-level or nested translation. We reserve a domain id for
	 * this purpose.
	 */
	if (sm_supported(iommu))
		set_bit(FLPT_DEFAULT_DID, iommu->domain_ids);

	return 0;
}

static void disable_dmar_iommu(struct intel_iommu *iommu)
{
	struct device_domain_info *info, *tmp;
	unsigned long flags;

	if (!iommu->domains || !iommu->domain_ids)
		return;

	spin_lock_irqsave(&device_domain_lock, flags);
	list_for_each_entry_safe(info, tmp, &device_domain_list, global) {
		if (info->iommu != iommu)
			continue;

		if (!info->dev || !info->domain)
			continue;

		__dmar_remove_one_dev_info(info);
	}
	spin_unlock_irqrestore(&device_domain_lock, flags);

	if (iommu->gcmd & DMA_GCMD_TE)
		iommu_disable_translation(iommu);
}

static void free_dmar_iommu(struct intel_iommu *iommu)
{
	if ((iommu->domains) && (iommu->domain_ids)) {
		int elems = ALIGN(cap_ndoms(iommu->cap), 256) >> 8;
		int i;

		for (i = 0; i < elems; i++)
			kfree(iommu->domains[i]);
		kfree(iommu->domains);
		kfree(iommu->domain_ids);
		iommu->domains = NULL;
		iommu->domain_ids = NULL;
	}

	g_iommus[iommu->seq_id] = NULL;

	/* free context mapping */
	free_context_table(iommu);

#ifdef CONFIG_INTEL_IOMMU_SVM
	if (pasid_supported(iommu)) {
		if (ecap_prs(iommu->ecap))
			intel_svm_finish_prq(iommu);
	}
	if (vccap_pasid(iommu->vccap))
		ioasid_unregister_allocator(&iommu->pasid_allocator);

#endif
}

/*
 * Check and return whether first level is used by default for
 * DMA translation.
 */
static bool first_level_by_default(void)
{
	struct dmar_drhd_unit *drhd;
	struct intel_iommu *iommu;
	static int first_level_support = -1;

	if (likely(first_level_support != -1))
		return first_level_support;

	first_level_support = 1;

	rcu_read_lock();
	for_each_active_iommu(iommu, drhd) {
		if (!sm_supported(iommu) || !ecap_flts(iommu->ecap)) {
			first_level_support = 0;
			break;
		}
	}
	rcu_read_unlock();

	return first_level_support;
}

static struct dmar_domain *alloc_domain(int flags)
{
	struct dmar_domain *domain;

	domain = alloc_domain_mem();
	if (!domain)
		return NULL;

	memset(domain, 0, sizeof(*domain));
	domain->nid = NUMA_NO_NODE;
	domain->flags = flags;
	if (first_level_by_default())
		domain->flags |= DOMAIN_FLAG_USE_FIRST_LEVEL;
	domain->has_iotlb_device = false;
	INIT_LIST_HEAD(&domain->devices);

	return domain;
}

/* Must be called with iommu->lock */
static int domain_attach_iommu(struct dmar_domain *domain,
			       struct intel_iommu *iommu)
{
	unsigned long ndomains;
	int num;

	assert_spin_locked(&device_domain_lock);
	assert_spin_locked(&iommu->lock);

	domain->iommu_refcnt[iommu->seq_id] += 1;
	domain->iommu_count += 1;
	if (domain->iommu_refcnt[iommu->seq_id] == 1) {
		ndomains = cap_ndoms(iommu->cap);
		num      = find_first_zero_bit(iommu->domain_ids, ndomains);

		if (num >= ndomains) {
			pr_err("%s: No free domain ids\n", iommu->name);
			domain->iommu_refcnt[iommu->seq_id] -= 1;
			domain->iommu_count -= 1;
			return -ENOSPC;
		}

		set_bit(num, iommu->domain_ids);
		set_iommu_domain(iommu, num, domain);

		domain->iommu_did[iommu->seq_id] = num;
		domain->nid			 = iommu->node;

		domain_update_iommu_cap(domain);
	}

	return 0;
}

static int domain_detach_iommu(struct dmar_domain *domain,
			       struct intel_iommu *iommu)
{
	int num, count;

	assert_spin_locked(&device_domain_lock);
	assert_spin_locked(&iommu->lock);

	domain->iommu_refcnt[iommu->seq_id] -= 1;
	count = --domain->iommu_count;
	if (domain->iommu_refcnt[iommu->seq_id] == 0) {
		num = domain->iommu_did[iommu->seq_id];
		clear_bit(num, iommu->domain_ids);
		set_iommu_domain(iommu, num, NULL);

		domain_update_iommu_cap(domain);
		domain->iommu_did[iommu->seq_id] = 0;
	}

	return count;
}

static struct iova_domain reserved_iova_list;
static struct lock_class_key reserved_rbtree_key;

static int dmar_init_reserved_ranges(void)
{
	struct pci_dev *pdev = NULL;
	struct iova *iova;
	int i;

	init_iova_domain(&reserved_iova_list, VTD_PAGE_SIZE, IOVA_START_PFN);

	lockdep_set_class(&reserved_iova_list.iova_rbtree_lock,
		&reserved_rbtree_key);

	/* IOAPIC ranges shouldn't be accessed by DMA */
	iova = reserve_iova(&reserved_iova_list, IOVA_PFN(IOAPIC_RANGE_START),
		IOVA_PFN(IOAPIC_RANGE_END));
	if (!iova) {
		pr_err("Reserve IOAPIC range failed\n");
		return -ENODEV;
	}

	/* Reserve all PCI MMIO to avoid peer-to-peer access */
	for_each_pci_dev(pdev) {
		struct resource *r;

		for (i = 0; i < PCI_NUM_RESOURCES; i++) {
			r = &pdev->resource[i];
			if (!r->flags || !(r->flags & IORESOURCE_MEM))
				continue;
			iova = reserve_iova(&reserved_iova_list,
					    IOVA_PFN(r->start),
					    IOVA_PFN(r->end));
			if (!iova) {
				pci_err(pdev, "Reserve iova for %pR failed\n", r);
				return -ENODEV;
			}
		}
	}
	return 0;
}

static inline int guestwidth_to_adjustwidth(int gaw)
{
	int agaw;
	int r = (gaw - 12) % 9;

	if (r == 0)
		agaw = gaw;
	else
		agaw = gaw + 9 - r;
	if (agaw > 64)
		agaw = 64;
	return agaw;
}

static void domain_exit(struct dmar_domain *domain)
{

	/* Remove associated devices and clear attached or cached domains */
	domain_remove_dev_info(domain);

	/* destroy iovas */
	if (domain->domain.type == IOMMU_DOMAIN_DMA)
		put_iova_domain(&domain->iovad);

	if (domain->pgd) {
		struct page *freelist;

		freelist = domain_unmap(domain, 0, DOMAIN_MAX_PFN(domain->gaw));
		dma_free_pagelist(freelist);
	}

	free_domain_mem(domain);
}

/*
 * Get the PASID directory size for scalable mode context entry.
 * Value of X in the PDTS field of a scalable mode context entry
 * indicates PASID directory with 2^(X + 7) entries.
 */
static inline unsigned long context_get_sm_pds(struct pasid_table *table)
{
	int pds, max_pde;

	max_pde = table->max_pasid >> PASID_PDE_SHIFT;
	pds = find_first_bit((unsigned long *)&max_pde, MAX_NR_PASID_BITS);
	if (pds < 7)
		return 0;

	return pds - 7;
}

/*
 * Set the RID_PASID field of a scalable mode context entry. The
 * IOMMU hardware will use the PASID value set in this field for
 * DMA translations of DMA requests without PASID.
 */
static inline void
context_set_sm_rid2pasid(struct context_entry *context, unsigned long pasid)
{
	context->hi |= pasid & ((1 << 20) - 1);
}

/*
 * Set the DTE(Device-TLB Enable) field of a scalable mode context
 * entry.
 */
static inline void context_set_sm_dte(struct context_entry *context)
{
	context->lo |= (1 << 2);
}

/*
 * Set the PRE(Page Request Enable) field of a scalable mode context
 * entry.
 */
static inline void context_set_sm_pre(struct context_entry *context)
{
	context->lo |= (1 << 4);
}

/* Convert value to context PASID directory size field coding. */
#define context_pdts(pds)	(((pds) & 0x7) << 9)

static int domain_context_mapping_one(struct dmar_domain *domain,
				      struct intel_iommu *iommu,
				      struct pasid_table *table,
				      u8 bus, u8 devfn)
{
	u16 did = domain->iommu_did[iommu->seq_id];
	int translation = CONTEXT_TT_MULTI_LEVEL;
	struct device_domain_info *info = NULL;
	struct context_entry *context;
	unsigned long flags;
	int ret;

	WARN_ON(did == 0);

	if (hw_pass_through && domain_type_is_si(domain))
		translation = CONTEXT_TT_PASS_THROUGH;

	pr_debug("Set context mapping for %02x:%02x.%d\n",
		bus, PCI_SLOT(devfn), PCI_FUNC(devfn));

	BUG_ON(!domain->pgd);

	spin_lock_irqsave(&device_domain_lock, flags);
	spin_lock(&iommu->lock);

	ret = -ENOMEM;
	context = iommu_context_addr(iommu, bus, devfn, 1);
	if (!context)
		goto out_unlock;

	ret = 0;
	if (context_present(context))
		goto out_unlock;

	/*
	 * For kdump cases, old valid entries may be cached due to the
	 * in-flight DMA and copied pgtable, but there is no unmapping
	 * behaviour for them, thus we need an explicit cache flush for
	 * the newly-mapped device. For kdump, at this point, the device
	 * is supposed to finish reset at its driver probe stage, so no
	 * in-flight DMA will exist, and we don't need to worry anymore
	 * hereafter.
	 */
	if (context_copied(context)) {
		u16 did_old = context_domain_id(context);

		if (did_old < cap_ndoms(iommu->cap)) {
			iommu->flush.flush_context(iommu, did_old,
						   (((u16)bus) << 8) | devfn,
						   DMA_CCMD_MASK_NOBIT,
						   DMA_CCMD_DEVICE_INVL);
			iommu->flush.flush_iotlb(iommu, did_old, 0, 0,
						 DMA_TLB_DSI_FLUSH);
		}
	}

	context_clear_entry(context);

	if (sm_supported(iommu)) {
		unsigned long pds;

		WARN_ON(!table);

		/* Setup the PASID DIR pointer: */
		pds = context_get_sm_pds(table);
		context->lo = (u64)virt_to_phys(table->table) |
				context_pdts(pds);

		/* Setup the RID_PASID field: */
		context_set_sm_rid2pasid(context, PASID_RID2PASID);

		/*
		 * Setup the Device-TLB enable bit and Page request
		 * Enable bit:
		 */
		info = iommu_support_dev_iotlb(domain, iommu, bus, devfn);
		if (info && info->ats_supported)
			context_set_sm_dte(context);
		if (info && info->pri_supported)
			context_set_sm_pre(context);
	} else {
		struct dma_pte *pgd = domain->pgd;
		int agaw;

		context_set_domain_id(context, did);

		if (translation != CONTEXT_TT_PASS_THROUGH) {
			/*
			 * Skip top levels of page tables for iommu which has
			 * less agaw than default. Unnecessary for PT mode.
			 */
			for (agaw = domain->agaw; agaw > iommu->agaw; agaw--) {
				ret = -ENOMEM;
				pgd = phys_to_virt(dma_pte_addr(pgd));
				if (!dma_pte_present(pgd))
					goto out_unlock;
			}

			info = iommu_support_dev_iotlb(domain, iommu, bus, devfn);
			if (info && info->ats_supported)
				translation = CONTEXT_TT_DEV_IOTLB;
			else
				translation = CONTEXT_TT_MULTI_LEVEL;

			context_set_address_root(context, virt_to_phys(pgd));
			context_set_address_width(context, agaw);
		} else {
			/*
			 * In pass through mode, AW must be programmed to
			 * indicate the largest AGAW value supported by
			 * hardware. And ASR is ignored by hardware.
			 */
			context_set_address_width(context, iommu->msagaw);
		}

		context_set_translation_type(context, translation);
	}

	context_set_fault_enable(context);
	context_set_present(context);
	if (!ecap_coherent(iommu->ecap))
		clflush_cache_range(context, sizeof(*context));

	/*
	 * It's a non-present to present mapping. If hardware doesn't cache
	 * non-present entry we only need to flush the write-buffer. If the
	 * _does_ cache non-present entries, then it does so in the special
	 * domain #0, which we have to flush:
	 */
	if (cap_caching_mode(iommu->cap)) {
		iommu->flush.flush_context(iommu, 0,
					   (((u16)bus) << 8) | devfn,
					   DMA_CCMD_MASK_NOBIT,
					   DMA_CCMD_DEVICE_INVL);
		iommu->flush.flush_iotlb(iommu, did, 0, 0, DMA_TLB_DSI_FLUSH);
	} else {
		iommu_flush_write_buffer(iommu);
	}
	iommu_enable_dev_iotlb(info);

	ret = 0;

out_unlock:
	spin_unlock(&iommu->lock);
	spin_unlock_irqrestore(&device_domain_lock, flags);

	return ret;
}

struct domain_context_mapping_data {
	struct dmar_domain *domain;
	struct intel_iommu *iommu;
	struct pasid_table *table;
};

static int domain_context_mapping_cb(struct pci_dev *pdev,
				     u16 alias, void *opaque)
{
	struct domain_context_mapping_data *data = opaque;

	return domain_context_mapping_one(data->domain, data->iommu,
					  data->table, PCI_BUS_NUM(alias),
					  alias & 0xff);
}

static int
domain_context_mapping(struct dmar_domain *domain, struct device *dev)
{
	struct domain_context_mapping_data data;
	struct pasid_table *table;
	struct intel_iommu *iommu;
	u8 bus, devfn;

	iommu = device_to_iommu(dev, &bus, &devfn);
	if (!iommu)
		return -ENODEV;

	table = intel_pasid_get_table(dev);

	if (!dev_is_pci(dev))
		return domain_context_mapping_one(domain, iommu, table,
						  bus, devfn);

	data.domain = domain;
	data.iommu = iommu;
	data.table = table;

	return pci_for_each_dma_alias(to_pci_dev(dev),
				      &domain_context_mapping_cb, &data);
}

static int domain_context_mapped_cb(struct pci_dev *pdev,
				    u16 alias, void *opaque)
{
	struct intel_iommu *iommu = opaque;

	return !device_context_mapped(iommu, PCI_BUS_NUM(alias), alias & 0xff);
}

static int domain_context_mapped(struct device *dev)
{
	struct intel_iommu *iommu;
	u8 bus, devfn;

	iommu = device_to_iommu(dev, &bus, &devfn);
	if (!iommu)
		return -ENODEV;

	if (!dev_is_pci(dev))
		return device_context_mapped(iommu, bus, devfn);

	return !pci_for_each_dma_alias(to_pci_dev(dev),
				       domain_context_mapped_cb, iommu);
}

/* Returns a number of VTD pages, but aligned to MM page size */
static inline unsigned long aligned_nrpages(unsigned long host_addr,
					    size_t size)
{
	host_addr &= ~PAGE_MASK;
	return PAGE_ALIGN(host_addr + size) >> VTD_PAGE_SHIFT;
}

/* Return largest possible superpage level for a given mapping */
static inline int hardware_largepage_caps(struct dmar_domain *domain,
					  unsigned long iov_pfn,
					  unsigned long phy_pfn,
					  unsigned long pages)
{
	int support, level = 1;
	unsigned long pfnmerge;

	support = domain->iommu_superpage;

	/* To use a large page, the virtual *and* physical addresses
	   must be aligned to 2MiB/1GiB/etc. Lower bits set in either
	   of them will mean we have to use smaller pages. So just
	   merge them and check both at once. */
	pfnmerge = iov_pfn | phy_pfn;

	while (support && !(pfnmerge & ~VTD_STRIDE_MASK)) {
		pages >>= VTD_STRIDE_SHIFT;
		if (!pages)
			break;
		pfnmerge >>= VTD_STRIDE_SHIFT;
		level++;
		support--;
	}
	return level;
}

static int __domain_mapping(struct dmar_domain *domain, unsigned long iov_pfn,
			    struct scatterlist *sg, unsigned long phys_pfn,
			    unsigned long nr_pages, int prot)
{
	struct dma_pte *first_pte = NULL, *pte = NULL;
	phys_addr_t pteval;
	unsigned long sg_res = 0;
	unsigned int largepage_lvl = 0;
	unsigned long lvl_pages = 0;
	u64 attr;

	BUG_ON(!domain_pfn_supported(domain, iov_pfn + nr_pages - 1));

	if ((prot & (DMA_PTE_READ|DMA_PTE_WRITE)) == 0)
		return -EINVAL;

	attr = prot & (DMA_PTE_READ | DMA_PTE_WRITE | DMA_PTE_SNP);
	if (domain_use_first_level(domain))
		attr |= DMA_FL_PTE_PRESENT | DMA_FL_PTE_XD | DMA_FL_PTE_US;

	if (!sg) {
		sg_res = nr_pages;
		pteval = ((phys_addr_t)phys_pfn << VTD_PAGE_SHIFT) | attr;
	}

	while (nr_pages > 0) {
		uint64_t tmp;

		if (!sg_res) {
			unsigned int pgoff = sg->offset & ~PAGE_MASK;

			sg_res = aligned_nrpages(sg->offset, sg->length);
			sg->dma_address = ((dma_addr_t)iov_pfn << VTD_PAGE_SHIFT) + pgoff;
			sg->dma_length = sg->length;
			pteval = (sg_phys(sg) - pgoff) | attr;
			phys_pfn = pteval >> VTD_PAGE_SHIFT;
		}

		if (!pte) {
			largepage_lvl = hardware_largepage_caps(domain, iov_pfn, phys_pfn, sg_res);

			first_pte = pte = pfn_to_dma_pte(domain, iov_pfn, &largepage_lvl);
			if (!pte)
				return -ENOMEM;
			/* It is large page*/
			if (largepage_lvl > 1) {
				unsigned long nr_superpages, end_pfn;

				pteval |= DMA_PTE_LARGE_PAGE;
				lvl_pages = lvl_to_nr_pages(largepage_lvl);

				nr_superpages = sg_res / lvl_pages;
				end_pfn = iov_pfn + nr_superpages * lvl_pages - 1;

				/*
				 * Ensure that old small page tables are
				 * removed to make room for superpage(s).
				 * We're adding new large pages, so make sure
				 * we don't remove their parent tables.
				 */
				dma_pte_free_pagetable(domain, iov_pfn, end_pfn,
						       largepage_lvl + 1);
			} else {
				pteval &= ~(uint64_t)DMA_PTE_LARGE_PAGE;
			}

		}
		/* We don't need lock here, nobody else
		 * touches the iova range
		 */
		tmp = cmpxchg64_local(&pte->val, 0ULL, pteval);
		if (tmp) {
			static int dumps = 5;
			pr_crit("ERROR: DMA PTE for vPFN 0x%lx already set (to %llx not %llx)\n",
				iov_pfn, tmp, (unsigned long long)pteval);
			if (dumps) {
				dumps--;
				debug_dma_dump_mappings(NULL);
			}
			WARN_ON(1);
		}

		lvl_pages = lvl_to_nr_pages(largepage_lvl);

		BUG_ON(nr_pages < lvl_pages);
		BUG_ON(sg_res < lvl_pages);

		nr_pages -= lvl_pages;
		iov_pfn += lvl_pages;
		phys_pfn += lvl_pages;
		pteval += lvl_pages * VTD_PAGE_SIZE;
		sg_res -= lvl_pages;

		/* If the next PTE would be the first in a new page, then we
		   need to flush the cache on the entries we've just written.
		   And then we'll need to recalculate 'pte', so clear it and
		   let it get set again in the if (!pte) block above.

		   If we're done (!nr_pages) we need to flush the cache too.

		   Also if we've been setting superpages, we may need to
		   recalculate 'pte' and switch back to smaller pages for the
		   end of the mapping, if the trailing size is not enough to
		   use another superpage (i.e. sg_res < lvl_pages). */
		pte++;
		if (!nr_pages || first_pte_in_page(pte) ||
		    (largepage_lvl > 1 && sg_res < lvl_pages)) {
			domain_flush_cache(domain, first_pte,
					   (void *)pte - (void *)first_pte);
			pte = NULL;
		}

		if (!sg_res && nr_pages)
			sg = sg_next(sg);
	}
	return 0;
}

static int domain_mapping(struct dmar_domain *domain, unsigned long iov_pfn,
			  struct scatterlist *sg, unsigned long phys_pfn,
			  unsigned long nr_pages, int prot)
{
	int iommu_id, ret;
	struct intel_iommu *iommu;

	/* Do the real mapping first */
	ret = __domain_mapping(domain, iov_pfn, sg, phys_pfn, nr_pages, prot);
	if (ret)
		return ret;

	for_each_domain_iommu(iommu_id, domain) {
		iommu = g_iommus[iommu_id];
		__mapping_notify_one(iommu, domain, iov_pfn, nr_pages);
	}

	return 0;
}

static inline int domain_sg_mapping(struct dmar_domain *domain, unsigned long iov_pfn,
				    struct scatterlist *sg, unsigned long nr_pages,
				    int prot)
{
	return domain_mapping(domain, iov_pfn, sg, 0, nr_pages, prot);
}

static inline int domain_pfn_mapping(struct dmar_domain *domain, unsigned long iov_pfn,
				     unsigned long phys_pfn, unsigned long nr_pages,
				     int prot)
{
	return domain_mapping(domain, iov_pfn, NULL, phys_pfn, nr_pages, prot);
}

static void domain_context_clear_one(struct intel_iommu *iommu, u8 bus, u8 devfn)
{
	unsigned long flags;
	struct context_entry *context;
	u16 did_old;

	if (!iommu)
		return;

	spin_lock_irqsave(&iommu->lock, flags);
	context = iommu_context_addr(iommu, bus, devfn, 0);
	if (!context) {
		spin_unlock_irqrestore(&iommu->lock, flags);
		return;
	}
	did_old = context_domain_id(context);
	context_clear_entry(context);
	__iommu_flush_cache(iommu, context, sizeof(*context));
	spin_unlock_irqrestore(&iommu->lock, flags);
	iommu->flush.flush_context(iommu,
				   did_old,
				   (((u16)bus) << 8) | devfn,
				   DMA_CCMD_MASK_NOBIT,
				   DMA_CCMD_DEVICE_INVL);
	iommu->flush.flush_iotlb(iommu,
				 did_old,
				 0,
				 0,
				 DMA_TLB_DSI_FLUSH);
}

static inline void unlink_domain_info(struct device_domain_info *info)
{
	assert_spin_locked(&device_domain_lock);
	list_del(&info->link);
	list_del(&info->global);
	if (info->dev)
		dev_iommu_priv_set(info->dev, NULL);
}

static void domain_remove_dev_info(struct dmar_domain *domain)
{
	struct device_domain_info *info, *tmp;
	unsigned long flags;

	spin_lock_irqsave(&device_domain_lock, flags);
	list_for_each_entry_safe(info, tmp, &domain->devices, link)
		__dmar_remove_one_dev_info(info);
	spin_unlock_irqrestore(&device_domain_lock, flags);
}

struct dmar_domain *find_domain(struct device *dev)
{
	struct device_domain_info *info;

<<<<<<< HEAD
=======
	if (unlikely(!dev || !dev->iommu))
		return NULL;

>>>>>>> 2c85ebc5
	if (unlikely(attach_deferred(dev)))
		return NULL;

	/* No lock here, assumes no domain exit in normal case */
	info = get_domain_info(dev);
	if (likely(info))
		return info->domain;

	return NULL;
}

static void do_deferred_attach(struct device *dev)
{
	struct iommu_domain *domain;

	dev_iommu_priv_set(dev, NULL);
	domain = iommu_get_domain_for_dev(dev);
	if (domain)
		intel_iommu_attach_device(domain, dev);
}

static inline struct device_domain_info *
dmar_search_domain_by_dev_info(int segment, int bus, int devfn)
{
	struct device_domain_info *info;

	list_for_each_entry(info, &device_domain_list, global)
		if (info->segment == segment && info->bus == bus &&
		    info->devfn == devfn)
			return info;

	return NULL;
}

static int domain_setup_first_level(struct intel_iommu *iommu,
				    struct dmar_domain *domain,
				    struct device *dev,
				    u32 pasid)
{
	int flags = PASID_FLAG_SUPERVISOR_MODE;
	struct dma_pte *pgd = domain->pgd;
	int agaw, level;

	/*
	 * Skip top levels of page tables for iommu which has
	 * less agaw than default. Unnecessary for PT mode.
	 */
	for (agaw = domain->agaw; agaw > iommu->agaw; agaw--) {
		pgd = phys_to_virt(dma_pte_addr(pgd));
		if (!dma_pte_present(pgd))
			return -ENOMEM;
	}

	level = agaw_to_level(agaw);
	if (level != 4 && level != 5)
		return -EINVAL;

	flags |= (level == 5) ? PASID_FLAG_FL5LP : 0;

	return intel_pasid_setup_first_level(iommu, dev, (pgd_t *)pgd, pasid,
					     domain->iommu_did[iommu->seq_id],
					     flags);
}

static bool dev_is_real_dma_subdevice(struct device *dev)
{
	return dev && dev_is_pci(dev) &&
	       pci_real_dma_dev(to_pci_dev(dev)) != to_pci_dev(dev);
}

static struct dmar_domain *dmar_insert_one_dev_info(struct intel_iommu *iommu,
						    int bus, int devfn,
						    struct device *dev,
						    struct dmar_domain *domain)
{
	struct dmar_domain *found = NULL;
	struct device_domain_info *info;
	unsigned long flags;
	int ret;

	info = alloc_devinfo_mem();
	if (!info)
		return NULL;

	if (!dev_is_real_dma_subdevice(dev)) {
		info->bus = bus;
		info->devfn = devfn;
		info->segment = iommu->segment;
	} else {
		struct pci_dev *pdev = to_pci_dev(dev);

		info->bus = pdev->bus->number;
		info->devfn = pdev->devfn;
		info->segment = pci_domain_nr(pdev->bus);
	}

	info->ats_supported = info->pasid_supported = info->pri_supported = 0;
	info->ats_enabled = info->pasid_enabled = info->pri_enabled = 0;
	info->ats_qdep = 0;
	info->dev = dev;
	info->domain = domain;
	info->iommu = iommu;
	info->pasid_table = NULL;
	info->auxd_enabled = 0;
	INIT_LIST_HEAD(&info->auxiliary_domains);

	if (dev && dev_is_pci(dev)) {
		struct pci_dev *pdev = to_pci_dev(info->dev);

		if (ecap_dev_iotlb_support(iommu->ecap) &&
		    pci_ats_supported(pdev) &&
		    dmar_find_matched_atsr_unit(pdev))
			info->ats_supported = 1;

		if (sm_supported(iommu)) {
			if (pasid_supported(iommu)) {
				int features = pci_pasid_features(pdev);
				if (features >= 0)
					info->pasid_supported = features | 1;
			}

			if (info->ats_supported && ecap_prs(iommu->ecap) &&
			    pci_pri_supported(pdev))
				info->pri_supported = 1;
		}
	}

	spin_lock_irqsave(&device_domain_lock, flags);
	if (dev)
		found = find_domain(dev);

	if (!found) {
		struct device_domain_info *info2;
		info2 = dmar_search_domain_by_dev_info(info->segment, info->bus,
						       info->devfn);
		if (info2) {
			found      = info2->domain;
			info2->dev = dev;
		}
	}

	if (found) {
		spin_unlock_irqrestore(&device_domain_lock, flags);
		free_devinfo_mem(info);
		/* Caller must free the original domain */
		return found;
	}

	spin_lock(&iommu->lock);
	ret = domain_attach_iommu(domain, iommu);
	spin_unlock(&iommu->lock);

	if (ret) {
		spin_unlock_irqrestore(&device_domain_lock, flags);
		free_devinfo_mem(info);
		return NULL;
	}

	list_add(&info->link, &domain->devices);
	list_add(&info->global, &device_domain_list);
	if (dev)
		dev_iommu_priv_set(dev, info);
	spin_unlock_irqrestore(&device_domain_lock, flags);

	/* PASID table is mandatory for a PCI device in scalable mode. */
	if (dev && dev_is_pci(dev) && sm_supported(iommu)) {
		ret = intel_pasid_alloc_table(dev);
		if (ret) {
			dev_err(dev, "PASID table allocation failed\n");
			dmar_remove_one_dev_info(dev);
			return NULL;
		}

		/* Setup the PASID entry for requests without PASID: */
		spin_lock_irqsave(&iommu->lock, flags);
		if (hw_pass_through && domain_type_is_si(domain))
			ret = intel_pasid_setup_pass_through(iommu, domain,
					dev, PASID_RID2PASID);
		else if (domain_use_first_level(domain))
			ret = domain_setup_first_level(iommu, domain, dev,
					PASID_RID2PASID);
		else
			ret = intel_pasid_setup_second_level(iommu, domain,
					dev, PASID_RID2PASID);
		spin_unlock_irqrestore(&iommu->lock, flags);
		if (ret) {
			dev_err(dev, "Setup RID2PASID failed\n");
			dmar_remove_one_dev_info(dev);
			return NULL;
		}
	}

	if (dev && domain_context_mapping(domain, dev)) {
		dev_err(dev, "Domain context map failed\n");
		dmar_remove_one_dev_info(dev);
		return NULL;
	}

	return domain;
}

static int iommu_domain_identity_map(struct dmar_domain *domain,
				     unsigned long first_vpfn,
				     unsigned long last_vpfn)
{
	/*
	 * RMRR range might have overlap with physical memory range,
	 * clear it first
	 */
	dma_pte_clear_range(domain, first_vpfn, last_vpfn);

	return __domain_mapping(domain, first_vpfn, NULL,
				first_vpfn, last_vpfn - first_vpfn + 1,
				DMA_PTE_READ|DMA_PTE_WRITE);
}

static int md_domain_init(struct dmar_domain *domain, int guest_width);

static int __init si_domain_init(int hw)
{
	struct dmar_rmrr_unit *rmrr;
	struct device *dev;
	int i, nid, ret;

	si_domain = alloc_domain(DOMAIN_FLAG_STATIC_IDENTITY);
	if (!si_domain)
		return -EFAULT;

	if (md_domain_init(si_domain, DEFAULT_DOMAIN_ADDRESS_WIDTH)) {
		domain_exit(si_domain);
		return -EFAULT;
	}

	if (hw)
		return 0;

	for_each_online_node(nid) {
		unsigned long start_pfn, end_pfn;
		int i;

		for_each_mem_pfn_range(i, nid, &start_pfn, &end_pfn, NULL) {
			ret = iommu_domain_identity_map(si_domain,
					mm_to_dma_pfn(start_pfn),
					mm_to_dma_pfn(end_pfn));
			if (ret)
				return ret;
		}
	}

	/*
	 * Identity map the RMRRs so that devices with RMRRs could also use
	 * the si_domain.
	 */
	for_each_rmrr_units(rmrr) {
		for_each_active_dev_scope(rmrr->devices, rmrr->devices_cnt,
					  i, dev) {
			unsigned long long start = rmrr->base_address;
			unsigned long long end = rmrr->end_address;

			if (WARN_ON(end < start ||
				    end >> agaw_to_width(si_domain->agaw)))
				continue;

			ret = iommu_domain_identity_map(si_domain,
					mm_to_dma_pfn(start >> PAGE_SHIFT),
					mm_to_dma_pfn(end >> PAGE_SHIFT));
			if (ret)
				return ret;
		}
	}

	return 0;
}

static int domain_add_dev_info(struct dmar_domain *domain, struct device *dev)
{
	struct dmar_domain *ndomain;
	struct intel_iommu *iommu;
	u8 bus, devfn;

	iommu = device_to_iommu(dev, &bus, &devfn);
	if (!iommu)
		return -ENODEV;

	ndomain = dmar_insert_one_dev_info(iommu, bus, devfn, dev, domain);
	if (ndomain != domain)
		return -EBUSY;

	return 0;
}

static bool device_has_rmrr(struct device *dev)
{
	struct dmar_rmrr_unit *rmrr;
	struct device *tmp;
	int i;

	rcu_read_lock();
	for_each_rmrr_units(rmrr) {
		/*
		 * Return TRUE if this RMRR contains the device that
		 * is passed in.
		 */
		for_each_active_dev_scope(rmrr->devices,
					  rmrr->devices_cnt, i, tmp)
			if (tmp == dev ||
			    is_downstream_to_pci_bridge(dev, tmp)) {
				rcu_read_unlock();
				return true;
			}
	}
	rcu_read_unlock();
	return false;
}

/**
 * device_rmrr_is_relaxable - Test whether the RMRR of this device
 * is relaxable (ie. is allowed to be not enforced under some conditions)
 * @dev: device handle
 *
 * We assume that PCI USB devices with RMRRs have them largely
 * for historical reasons and that the RMRR space is not actively used post
 * boot.  This exclusion may change if vendors begin to abuse it.
 *
 * The same exception is made for graphics devices, with the requirement that
 * any use of the RMRR regions will be torn down before assigning the device
 * to a guest.
 *
 * Return: true if the RMRR is relaxable, false otherwise
 */
static bool device_rmrr_is_relaxable(struct device *dev)
{
	struct pci_dev *pdev;

	if (!dev_is_pci(dev))
		return false;

	pdev = to_pci_dev(dev);
	if (IS_USB_DEVICE(pdev) || IS_GFX_DEVICE(pdev))
		return true;
	else
		return false;
}

/*
 * There are a couple cases where we need to restrict the functionality of
 * devices associated with RMRRs.  The first is when evaluating a device for
 * identity mapping because problems exist when devices are moved in and out
 * of domains and their respective RMRR information is lost.  This means that
 * a device with associated RMRRs will never be in a "passthrough" domain.
 * The second is use of the device through the IOMMU API.  This interface
 * expects to have full control of the IOVA space for the device.  We cannot
 * satisfy both the requirement that RMRR access is maintained and have an
 * unencumbered IOVA space.  We also have no ability to quiesce the device's
 * use of the RMRR space or even inform the IOMMU API user of the restriction.
 * We therefore prevent devices associated with an RMRR from participating in
 * the IOMMU API, which eliminates them from device assignment.
 *
 * In both cases, devices which have relaxable RMRRs are not concerned by this
 * restriction. See device_rmrr_is_relaxable comment.
 */
static bool device_is_rmrr_locked(struct device *dev)
{
	if (!device_has_rmrr(dev))
		return false;

	if (device_rmrr_is_relaxable(dev))
		return false;

	return true;
}

/*
 * Return the required default domain type for a specific device.
 *
 * @dev: the device in query
 * @startup: true if this is during early boot
 *
 * Returns:
 *  - IOMMU_DOMAIN_DMA: device requires a dynamic mapping domain
 *  - IOMMU_DOMAIN_IDENTITY: device requires an identical mapping domain
 *  - 0: both identity and dynamic domains work for this device
 */
static int device_def_domain_type(struct device *dev)
{
	if (dev_is_pci(dev)) {
		struct pci_dev *pdev = to_pci_dev(dev);

		/*
		 * Prevent any device marked as untrusted from getting
		 * placed into the statically identity mapping domain.
		 */
		if (pdev->untrusted)
			return IOMMU_DOMAIN_DMA;

		if ((iommu_identity_mapping & IDENTMAP_AZALIA) && IS_AZALIA(pdev))
			return IOMMU_DOMAIN_IDENTITY;

		if ((iommu_identity_mapping & IDENTMAP_GFX) && IS_GFX_DEVICE(pdev))
			return IOMMU_DOMAIN_IDENTITY;
	}

	return 0;
}

static void intel_iommu_init_qi(struct intel_iommu *iommu)
{
	/*
	 * Start from the sane iommu hardware state.
	 * If the queued invalidation is already initialized by us
	 * (for example, while enabling interrupt-remapping) then
	 * we got the things already rolling from a sane state.
	 */
	if (!iommu->qi) {
		/*
		 * Clear any previous faults.
		 */
		dmar_fault(-1, iommu);
		/*
		 * Disable queued invalidation if supported and already enabled
		 * before OS handover.
		 */
		dmar_disable_qi(iommu);
	}

	if (dmar_enable_qi(iommu)) {
		/*
		 * Queued Invalidate not enabled, use Register Based Invalidate
		 */
		iommu->flush.flush_context = __iommu_flush_context;
		iommu->flush.flush_iotlb = __iommu_flush_iotlb;
		pr_info("%s: Using Register based invalidation\n",
			iommu->name);
	} else {
		iommu->flush.flush_context = qi_flush_context;
		iommu->flush.flush_iotlb = qi_flush_iotlb;
		pr_info("%s: Using Queued invalidation\n", iommu->name);
	}
}

static int copy_context_table(struct intel_iommu *iommu,
			      struct root_entry *old_re,
			      struct context_entry **tbl,
			      int bus, bool ext)
{
	int tbl_idx, pos = 0, idx, devfn, ret = 0, did;
	struct context_entry *new_ce = NULL, ce;
	struct context_entry *old_ce = NULL;
	struct root_entry re;
	phys_addr_t old_ce_phys;

	tbl_idx = ext ? bus * 2 : bus;
	memcpy(&re, old_re, sizeof(re));

	for (devfn = 0; devfn < 256; devfn++) {
		/* First calculate the correct index */
		idx = (ext ? devfn * 2 : devfn) % 256;

		if (idx == 0) {
			/* First save what we may have and clean up */
			if (new_ce) {
				tbl[tbl_idx] = new_ce;
				__iommu_flush_cache(iommu, new_ce,
						    VTD_PAGE_SIZE);
				pos = 1;
			}

			if (old_ce)
				memunmap(old_ce);

			ret = 0;
			if (devfn < 0x80)
				old_ce_phys = root_entry_lctp(&re);
			else
				old_ce_phys = root_entry_uctp(&re);

			if (!old_ce_phys) {
				if (ext && devfn == 0) {
					/* No LCTP, try UCTP */
					devfn = 0x7f;
					continue;
				} else {
					goto out;
				}
			}

			ret = -ENOMEM;
			old_ce = memremap(old_ce_phys, PAGE_SIZE,
					MEMREMAP_WB);
			if (!old_ce)
				goto out;

			new_ce = alloc_pgtable_page(iommu->node);
			if (!new_ce)
				goto out_unmap;

			ret = 0;
		}

		/* Now copy the context entry */
		memcpy(&ce, old_ce + idx, sizeof(ce));

		if (!__context_present(&ce))
			continue;

		did = context_domain_id(&ce);
		if (did >= 0 && did < cap_ndoms(iommu->cap))
			set_bit(did, iommu->domain_ids);

		/*
		 * We need a marker for copied context entries. This
		 * marker needs to work for the old format as well as
		 * for extended context entries.
		 *
		 * Bit 67 of the context entry is used. In the old
		 * format this bit is available to software, in the
		 * extended format it is the PGE bit, but PGE is ignored
		 * by HW if PASIDs are disabled (and thus still
		 * available).
		 *
		 * So disable PASIDs first and then mark the entry
		 * copied. This means that we don't copy PASID
		 * translations from the old kernel, but this is fine as
		 * faults there are not fatal.
		 */
		context_clear_pasid_enable(&ce);
		context_set_copied(&ce);

		new_ce[idx] = ce;
	}

	tbl[tbl_idx + pos] = new_ce;

	__iommu_flush_cache(iommu, new_ce, VTD_PAGE_SIZE);

out_unmap:
	memunmap(old_ce);

out:
	return ret;
}

static int copy_translation_tables(struct intel_iommu *iommu)
{
	struct context_entry **ctxt_tbls;
	struct root_entry *old_rt;
	phys_addr_t old_rt_phys;
	int ctxt_table_entries;
	unsigned long flags;
	u64 rtaddr_reg;
	int bus, ret;
	bool new_ext, ext;

	rtaddr_reg = dmar_readq(iommu->reg + DMAR_RTADDR_REG);
	ext        = !!(rtaddr_reg & DMA_RTADDR_RTT);
	new_ext    = !!ecap_ecs(iommu->ecap);

	/*
	 * The RTT bit can only be changed when translation is disabled,
	 * but disabling translation means to open a window for data
	 * corruption. So bail out and don't copy anything if we would
	 * have to change the bit.
	 */
	if (new_ext != ext)
		return -EINVAL;

	old_rt_phys = rtaddr_reg & VTD_PAGE_MASK;
	if (!old_rt_phys)
		return -EINVAL;

	old_rt = memremap(old_rt_phys, PAGE_SIZE, MEMREMAP_WB);
	if (!old_rt)
		return -ENOMEM;

	/* This is too big for the stack - allocate it from slab */
	ctxt_table_entries = ext ? 512 : 256;
	ret = -ENOMEM;
	ctxt_tbls = kcalloc(ctxt_table_entries, sizeof(void *), GFP_KERNEL);
	if (!ctxt_tbls)
		goto out_unmap;

	for (bus = 0; bus < 256; bus++) {
		ret = copy_context_table(iommu, &old_rt[bus],
					 ctxt_tbls, bus, ext);
		if (ret) {
			pr_err("%s: Failed to copy context table for bus %d\n",
				iommu->name, bus);
			continue;
		}
	}

	spin_lock_irqsave(&iommu->lock, flags);

	/* Context tables are copied, now write them to the root_entry table */
	for (bus = 0; bus < 256; bus++) {
		int idx = ext ? bus * 2 : bus;
		u64 val;

		if (ctxt_tbls[idx]) {
			val = virt_to_phys(ctxt_tbls[idx]) | 1;
			iommu->root_entry[bus].lo = val;
		}

		if (!ext || !ctxt_tbls[idx + 1])
			continue;

		val = virt_to_phys(ctxt_tbls[idx + 1]) | 1;
		iommu->root_entry[bus].hi = val;
	}

	spin_unlock_irqrestore(&iommu->lock, flags);

	kfree(ctxt_tbls);

	__iommu_flush_cache(iommu, iommu->root_entry, PAGE_SIZE);

	ret = 0;

out_unmap:
	memunmap(old_rt);

	return ret;
}

#ifdef CONFIG_INTEL_IOMMU_SVM
static ioasid_t intel_vcmd_ioasid_alloc(ioasid_t min, ioasid_t max, void *data)
{
	struct intel_iommu *iommu = data;
	ioasid_t ioasid;

	if (!iommu)
		return INVALID_IOASID;
	/*
	 * VT-d virtual command interface always uses the full 20 bit
	 * PASID range. Host can partition guest PASID range based on
	 * policies but it is out of guest's control.
	 */
	if (min < PASID_MIN || max > intel_pasid_max_id)
		return INVALID_IOASID;

	if (vcmd_alloc_pasid(iommu, &ioasid))
		return INVALID_IOASID;

	return ioasid;
}

static void intel_vcmd_ioasid_free(ioasid_t ioasid, void *data)
{
	struct intel_iommu *iommu = data;

	if (!iommu)
		return;
	/*
	 * Sanity check the ioasid owner is done at upper layer, e.g. VFIO
	 * We can only free the PASID when all the devices are unbound.
	 */
	if (ioasid_find(NULL, ioasid, NULL)) {
		pr_alert("Cannot free active IOASID %d\n", ioasid);
		return;
	}
	vcmd_free_pasid(iommu, ioasid);
}

static void register_pasid_allocator(struct intel_iommu *iommu)
{
	/*
	 * If we are running in the host, no need for custom allocator
	 * in that PASIDs are allocated from the host system-wide.
	 */
	if (!cap_caching_mode(iommu->cap))
		return;

	if (!sm_supported(iommu)) {
		pr_warn("VT-d Scalable Mode not enabled, no PASID allocation\n");
		return;
	}

	/*
	 * Register a custom PASID allocator if we are running in a guest,
	 * guest PASID must be obtained via virtual command interface.
	 * There can be multiple vIOMMUs in each guest but only one allocator
	 * is active. All vIOMMU allocators will eventually be calling the same
	 * host allocator.
	 */
	if (!vccap_pasid(iommu->vccap))
		return;

	pr_info("Register custom PASID allocator\n");
	iommu->pasid_allocator.alloc = intel_vcmd_ioasid_alloc;
	iommu->pasid_allocator.free = intel_vcmd_ioasid_free;
	iommu->pasid_allocator.pdata = (void *)iommu;
	if (ioasid_register_allocator(&iommu->pasid_allocator)) {
		pr_warn("Custom PASID allocator failed, scalable mode disabled\n");
		/*
		 * Disable scalable mode on this IOMMU if there
		 * is no custom allocator. Mixing SM capable vIOMMU
		 * and non-SM vIOMMU are not supported.
		 */
		intel_iommu_sm = 0;
	}
}
#endif

static int __init init_dmars(void)
{
	struct dmar_drhd_unit *drhd;
	struct intel_iommu *iommu;
	int ret;

	/*
	 * for each drhd
	 *    allocate root
	 *    initialize and program root entry to not present
	 * endfor
	 */
	for_each_drhd_unit(drhd) {
		/*
		 * lock not needed as this is only incremented in the single
		 * threaded kernel __init code path all other access are read
		 * only
		 */
		if (g_num_of_iommus < DMAR_UNITS_SUPPORTED) {
			g_num_of_iommus++;
			continue;
		}
		pr_err_once("Exceeded %d IOMMUs\n", DMAR_UNITS_SUPPORTED);
	}

	/* Preallocate enough resources for IOMMU hot-addition */
	if (g_num_of_iommus < DMAR_UNITS_SUPPORTED)
		g_num_of_iommus = DMAR_UNITS_SUPPORTED;

	g_iommus = kcalloc(g_num_of_iommus, sizeof(struct intel_iommu *),
			GFP_KERNEL);
	if (!g_iommus) {
		pr_err("Allocating global iommu array failed\n");
		ret = -ENOMEM;
		goto error;
	}

	for_each_iommu(iommu, drhd) {
		if (drhd->ignored) {
			iommu_disable_translation(iommu);
			continue;
		}

		/*
		 * Find the max pasid size of all IOMMU's in the system.
		 * We need to ensure the system pasid table is no bigger
		 * than the smallest supported.
		 */
		if (pasid_supported(iommu)) {
			u32 temp = 2 << ecap_pss(iommu->ecap);

			intel_pasid_max_id = min_t(u32, temp,
						   intel_pasid_max_id);
		}

		g_iommus[iommu->seq_id] = iommu;

		intel_iommu_init_qi(iommu);

		ret = iommu_init_domains(iommu);
		if (ret)
			goto free_iommu;

		init_translation_status(iommu);

		if (translation_pre_enabled(iommu) && !is_kdump_kernel()) {
			iommu_disable_translation(iommu);
			clear_translation_pre_enabled(iommu);
			pr_warn("Translation was enabled for %s but we are not in kdump mode\n",
				iommu->name);
		}

		/*
		 * TBD:
		 * we could share the same root & context tables
		 * among all IOMMU's. Need to Split it later.
		 */
		ret = iommu_alloc_root_entry(iommu);
		if (ret)
			goto free_iommu;

		if (translation_pre_enabled(iommu)) {
			pr_info("Translation already enabled - trying to copy translation structures\n");

			ret = copy_translation_tables(iommu);
			if (ret) {
				/*
				 * We found the IOMMU with translation
				 * enabled - but failed to copy over the
				 * old root-entry table. Try to proceed
				 * by disabling translation now and
				 * allocating a clean root-entry table.
				 * This might cause DMAR faults, but
				 * probably the dump will still succeed.
				 */
				pr_err("Failed to copy translation tables from previous kernel for %s\n",
				       iommu->name);
				iommu_disable_translation(iommu);
				clear_translation_pre_enabled(iommu);
			} else {
				pr_info("Copied translation tables from previous kernel for %s\n",
					iommu->name);
			}
		}

		if (!ecap_pass_through(iommu->ecap))
			hw_pass_through = 0;
		intel_svm_check(iommu);
	}

	/*
	 * Now that qi is enabled on all iommus, set the root entry and flush
	 * caches. This is required on some Intel X58 chipsets, otherwise the
	 * flush_context function will loop forever and the boot hangs.
	 */
	for_each_active_iommu(iommu, drhd) {
		iommu_flush_write_buffer(iommu);
#ifdef CONFIG_INTEL_IOMMU_SVM
		register_pasid_allocator(iommu);
#endif
		iommu_set_root_entry(iommu);
		iommu->flush.flush_context(iommu, 0, 0, 0, DMA_CCMD_GLOBAL_INVL);
		iommu->flush.flush_iotlb(iommu, 0, 0, 0, DMA_TLB_GLOBAL_FLUSH);
	}

#ifdef CONFIG_INTEL_IOMMU_BROKEN_GFX_WA
	dmar_map_gfx = 0;
#endif

	if (!dmar_map_gfx)
		iommu_identity_mapping |= IDENTMAP_GFX;

	check_tylersburg_isoch();

	ret = si_domain_init(hw_pass_through);
	if (ret)
		goto free_iommu;

	/*
	 * for each drhd
	 *   enable fault log
	 *   global invalidate context cache
	 *   global invalidate iotlb
	 *   enable translation
	 */
	for_each_iommu(iommu, drhd) {
		if (drhd->ignored) {
			/*
			 * we always have to disable PMRs or DMA may fail on
			 * this device
			 */
			if (force_on)
				iommu_disable_protect_mem_regions(iommu);
			continue;
		}

		iommu_flush_write_buffer(iommu);

#ifdef CONFIG_INTEL_IOMMU_SVM
		if (pasid_supported(iommu) && ecap_prs(iommu->ecap)) {
			/*
			 * Call dmar_alloc_hwirq() with dmar_global_lock held,
			 * could cause possible lock race condition.
			 */
			up_write(&dmar_global_lock);
			ret = intel_svm_enable_prq(iommu);
			down_write(&dmar_global_lock);
			if (ret)
				goto free_iommu;
		}
#endif
		ret = dmar_set_interrupt(iommu);
		if (ret)
			goto free_iommu;
	}

	return 0;

free_iommu:
	for_each_active_iommu(iommu, drhd) {
		disable_dmar_iommu(iommu);
		free_dmar_iommu(iommu);
	}

	kfree(g_iommus);

error:
	return ret;
}

/* This takes a number of _MM_ pages, not VTD pages */
static unsigned long intel_alloc_iova(struct device *dev,
				     struct dmar_domain *domain,
				     unsigned long nrpages, uint64_t dma_mask)
{
	unsigned long iova_pfn;

	/*
	 * Restrict dma_mask to the width that the iommu can handle.
	 * First-level translation restricts the input-address to a
	 * canonical address (i.e., address bits 63:N have the same
	 * value as address bit [N-1], where N is 48-bits with 4-level
	 * paging and 57-bits with 5-level paging). Hence, skip bit
	 * [N-1].
	 */
	if (domain_use_first_level(domain))
		dma_mask = min_t(uint64_t, DOMAIN_MAX_ADDR(domain->gaw - 1),
				 dma_mask);
	else
		dma_mask = min_t(uint64_t, DOMAIN_MAX_ADDR(domain->gaw),
				 dma_mask);

	/* Ensure we reserve the whole size-aligned region */
	nrpages = __roundup_pow_of_two(nrpages);

	if (!dmar_forcedac && dma_mask > DMA_BIT_MASK(32)) {
		/*
		 * First try to allocate an io virtual address in
		 * DMA_BIT_MASK(32) and if that fails then try allocating
		 * from higher range
		 */
		iova_pfn = alloc_iova_fast(&domain->iovad, nrpages,
					   IOVA_PFN(DMA_BIT_MASK(32)), false);
		if (iova_pfn)
			return iova_pfn;
	}
	iova_pfn = alloc_iova_fast(&domain->iovad, nrpages,
				   IOVA_PFN(dma_mask), true);
	if (unlikely(!iova_pfn)) {
		dev_err_once(dev, "Allocating %ld-page iova failed\n",
			     nrpages);
		return 0;
	}

	return iova_pfn;
}

static dma_addr_t __intel_map_single(struct device *dev, phys_addr_t paddr,
				     size_t size, int dir, u64 dma_mask)
{
	struct dmar_domain *domain;
	phys_addr_t start_paddr;
	unsigned long iova_pfn;
	int prot = 0;
	int ret;
	struct intel_iommu *iommu;
	unsigned long paddr_pfn = paddr >> PAGE_SHIFT;

	BUG_ON(dir == DMA_NONE);

	if (unlikely(attach_deferred(dev)))
		do_deferred_attach(dev);

	domain = find_domain(dev);
	if (!domain)
		return DMA_MAPPING_ERROR;

	iommu = domain_get_iommu(domain);
	size = aligned_nrpages(paddr, size);

	iova_pfn = intel_alloc_iova(dev, domain, dma_to_mm_pfn(size), dma_mask);
	if (!iova_pfn)
		goto error;

	/*
	 * Check if DMAR supports zero-length reads on write only
	 * mappings..
	 */
	if (dir == DMA_TO_DEVICE || dir == DMA_BIDIRECTIONAL || \
			!cap_zlr(iommu->cap))
		prot |= DMA_PTE_READ;
	if (dir == DMA_FROM_DEVICE || dir == DMA_BIDIRECTIONAL)
		prot |= DMA_PTE_WRITE;
	/*
	 * paddr - (paddr + size) might be partial page, we should map the whole
	 * page.  Note: if two part of one page are separately mapped, we
	 * might have two guest_addr mapping to the same host paddr, but this
	 * is not a big problem
	 */
	ret = domain_pfn_mapping(domain, mm_to_dma_pfn(iova_pfn),
				 mm_to_dma_pfn(paddr_pfn), size, prot);
	if (ret)
		goto error;

	start_paddr = (phys_addr_t)iova_pfn << PAGE_SHIFT;
	start_paddr += paddr & ~PAGE_MASK;

	trace_map_single(dev, start_paddr, paddr, size << VTD_PAGE_SHIFT);

	return start_paddr;

error:
	if (iova_pfn)
		free_iova_fast(&domain->iovad, iova_pfn, dma_to_mm_pfn(size));
	dev_err(dev, "Device request: %zx@%llx dir %d --- failed\n",
		size, (unsigned long long)paddr, dir);
	return DMA_MAPPING_ERROR;
}

static dma_addr_t intel_map_page(struct device *dev, struct page *page,
				 unsigned long offset, size_t size,
				 enum dma_data_direction dir,
				 unsigned long attrs)
{
	return __intel_map_single(dev, page_to_phys(page) + offset,
				  size, dir, *dev->dma_mask);
}

static dma_addr_t intel_map_resource(struct device *dev, phys_addr_t phys_addr,
				     size_t size, enum dma_data_direction dir,
				     unsigned long attrs)
{
	return __intel_map_single(dev, phys_addr, size, dir, *dev->dma_mask);
}

static void intel_unmap(struct device *dev, dma_addr_t dev_addr, size_t size)
{
	struct dmar_domain *domain;
	unsigned long start_pfn, last_pfn;
	unsigned long nrpages;
	unsigned long iova_pfn;
	struct intel_iommu *iommu;
	struct page *freelist;
	struct pci_dev *pdev = NULL;

	domain = find_domain(dev);
	BUG_ON(!domain);

	iommu = domain_get_iommu(domain);

	iova_pfn = IOVA_PFN(dev_addr);

	nrpages = aligned_nrpages(dev_addr, size);
	start_pfn = mm_to_dma_pfn(iova_pfn);
	last_pfn = start_pfn + nrpages - 1;

	if (dev_is_pci(dev))
		pdev = to_pci_dev(dev);

	freelist = domain_unmap(domain, start_pfn, last_pfn);
	if (intel_iommu_strict || (pdev && pdev->untrusted) ||
			!has_iova_flush_queue(&domain->iovad)) {
		iommu_flush_iotlb_psi(iommu, domain, start_pfn,
				      nrpages, !freelist, 0);
		/* free iova */
		free_iova_fast(&domain->iovad, iova_pfn, dma_to_mm_pfn(nrpages));
		dma_free_pagelist(freelist);
	} else {
		queue_iova(&domain->iovad, iova_pfn, nrpages,
			   (unsigned long)freelist);
		/*
		 * queue up the release of the unmap to save the 1/6th of the
		 * cpu used up by the iotlb flush operation...
		 */
	}

	trace_unmap_single(dev, dev_addr, size);
}

static void intel_unmap_page(struct device *dev, dma_addr_t dev_addr,
			     size_t size, enum dma_data_direction dir,
			     unsigned long attrs)
{
	intel_unmap(dev, dev_addr, size);
}

static void intel_unmap_resource(struct device *dev, dma_addr_t dev_addr,
		size_t size, enum dma_data_direction dir, unsigned long attrs)
{
	intel_unmap(dev, dev_addr, size);
}

static void *intel_alloc_coherent(struct device *dev, size_t size,
				  dma_addr_t *dma_handle, gfp_t flags,
				  unsigned long attrs)
{
	struct page *page = NULL;
	int order;

	if (unlikely(attach_deferred(dev)))
		do_deferred_attach(dev);

	size = PAGE_ALIGN(size);
	order = get_order(size);

	if (gfpflags_allow_blocking(flags)) {
		unsigned int count = size >> PAGE_SHIFT;

		page = dma_alloc_from_contiguous(dev, count, order,
						 flags & __GFP_NOWARN);
	}

	if (!page)
		page = alloc_pages(flags, order);
	if (!page)
		return NULL;
	memset(page_address(page), 0, size);

	*dma_handle = __intel_map_single(dev, page_to_phys(page), size,
					 DMA_BIDIRECTIONAL,
					 dev->coherent_dma_mask);
	if (*dma_handle != DMA_MAPPING_ERROR)
		return page_address(page);
	if (!dma_release_from_contiguous(dev, page, size >> PAGE_SHIFT))
		__free_pages(page, order);

	return NULL;
}

static void intel_free_coherent(struct device *dev, size_t size, void *vaddr,
				dma_addr_t dma_handle, unsigned long attrs)
{
	int order;
	struct page *page = virt_to_page(vaddr);

	size = PAGE_ALIGN(size);
	order = get_order(size);

	intel_unmap(dev, dma_handle, size);
	if (!dma_release_from_contiguous(dev, page, size >> PAGE_SHIFT))
		__free_pages(page, order);
}

static void intel_unmap_sg(struct device *dev, struct scatterlist *sglist,
			   int nelems, enum dma_data_direction dir,
			   unsigned long attrs)
{
	dma_addr_t startaddr = sg_dma_address(sglist) & PAGE_MASK;
	unsigned long nrpages = 0;
	struct scatterlist *sg;
	int i;

	for_each_sg(sglist, sg, nelems, i) {
		nrpages += aligned_nrpages(sg_dma_address(sg), sg_dma_len(sg));
	}

	intel_unmap(dev, startaddr, nrpages << VTD_PAGE_SHIFT);

	trace_unmap_sg(dev, startaddr, nrpages << VTD_PAGE_SHIFT);
}

static int intel_map_sg(struct device *dev, struct scatterlist *sglist, int nelems,
			enum dma_data_direction dir, unsigned long attrs)
{
	int i;
	struct dmar_domain *domain;
	size_t size = 0;
	int prot = 0;
	unsigned long iova_pfn;
	int ret;
	struct scatterlist *sg;
	unsigned long start_vpfn;
	struct intel_iommu *iommu;

	BUG_ON(dir == DMA_NONE);

	if (unlikely(attach_deferred(dev)))
		do_deferred_attach(dev);

	domain = find_domain(dev);
	if (!domain)
		return 0;

	iommu = domain_get_iommu(domain);

	for_each_sg(sglist, sg, nelems, i)
		size += aligned_nrpages(sg->offset, sg->length);

	iova_pfn = intel_alloc_iova(dev, domain, dma_to_mm_pfn(size),
				*dev->dma_mask);
	if (!iova_pfn) {
		sglist->dma_length = 0;
		return 0;
	}

	/*
	 * Check if DMAR supports zero-length reads on write only
	 * mappings..
	 */
	if (dir == DMA_TO_DEVICE || dir == DMA_BIDIRECTIONAL || \
			!cap_zlr(iommu->cap))
		prot |= DMA_PTE_READ;
	if (dir == DMA_FROM_DEVICE || dir == DMA_BIDIRECTIONAL)
		prot |= DMA_PTE_WRITE;

	start_vpfn = mm_to_dma_pfn(iova_pfn);

	ret = domain_sg_mapping(domain, start_vpfn, sglist, size, prot);
	if (unlikely(ret)) {
		dma_pte_free_pagetable(domain, start_vpfn,
				       start_vpfn + size - 1,
				       agaw_to_level(domain->agaw) + 1);
		free_iova_fast(&domain->iovad, iova_pfn, dma_to_mm_pfn(size));
		return 0;
	}

	for_each_sg(sglist, sg, nelems, i)
		trace_map_sg(dev, i + 1, nelems, sg);

	return nelems;
}

static u64 intel_get_required_mask(struct device *dev)
{
	return DMA_BIT_MASK(32);
}

static const struct dma_map_ops intel_dma_ops = {
	.alloc = intel_alloc_coherent,
	.free = intel_free_coherent,
	.map_sg = intel_map_sg,
	.unmap_sg = intel_unmap_sg,
	.map_page = intel_map_page,
	.unmap_page = intel_unmap_page,
	.map_resource = intel_map_resource,
	.unmap_resource = intel_unmap_resource,
	.dma_supported = dma_direct_supported,
	.mmap = dma_common_mmap,
	.get_sgtable = dma_common_get_sgtable,
	.alloc_pages = dma_common_alloc_pages,
	.free_pages = dma_common_free_pages,
	.get_required_mask = intel_get_required_mask,
};

static void
bounce_sync_single(struct device *dev, dma_addr_t addr, size_t size,
		   enum dma_data_direction dir, enum dma_sync_target target)
{
	struct dmar_domain *domain;
	phys_addr_t tlb_addr;

	domain = find_domain(dev);
	if (WARN_ON(!domain))
		return;

	tlb_addr = intel_iommu_iova_to_phys(&domain->domain, addr);
	if (is_swiotlb_buffer(tlb_addr))
		swiotlb_tbl_sync_single(dev, tlb_addr, size, dir, target);
}

static dma_addr_t
bounce_map_single(struct device *dev, phys_addr_t paddr, size_t size,
		  enum dma_data_direction dir, unsigned long attrs,
		  u64 dma_mask)
{
	size_t aligned_size = ALIGN(size, VTD_PAGE_SIZE);
	struct dmar_domain *domain;
	struct intel_iommu *iommu;
	unsigned long iova_pfn;
	unsigned long nrpages;
	phys_addr_t tlb_addr;
	int prot = 0;
	int ret;

	if (unlikely(attach_deferred(dev)))
		do_deferred_attach(dev);

	domain = find_domain(dev);

	if (WARN_ON(dir == DMA_NONE || !domain))
		return DMA_MAPPING_ERROR;

	iommu = domain_get_iommu(domain);
	if (WARN_ON(!iommu))
		return DMA_MAPPING_ERROR;

	nrpages = aligned_nrpages(0, size);
	iova_pfn = intel_alloc_iova(dev, domain,
				    dma_to_mm_pfn(nrpages), dma_mask);
	if (!iova_pfn)
		return DMA_MAPPING_ERROR;

	/*
	 * Check if DMAR supports zero-length reads on write only
	 * mappings..
	 */
	if (dir == DMA_TO_DEVICE || dir == DMA_BIDIRECTIONAL ||
			!cap_zlr(iommu->cap))
		prot |= DMA_PTE_READ;
	if (dir == DMA_FROM_DEVICE || dir == DMA_BIDIRECTIONAL)
		prot |= DMA_PTE_WRITE;

	/*
	 * If both the physical buffer start address and size are
	 * page aligned, we don't need to use a bounce page.
	 */
	if (!IS_ALIGNED(paddr | size, VTD_PAGE_SIZE)) {
		tlb_addr = swiotlb_tbl_map_single(dev, paddr, size,
				aligned_size, dir, attrs);
		if (tlb_addr == DMA_MAPPING_ERROR) {
			goto swiotlb_error;
		} else {
			/* Cleanup the padding area. */
			void *padding_start = phys_to_virt(tlb_addr);
			size_t padding_size = aligned_size;

			if (!(attrs & DMA_ATTR_SKIP_CPU_SYNC) &&
			    (dir == DMA_TO_DEVICE ||
			     dir == DMA_BIDIRECTIONAL)) {
				padding_start += size;
				padding_size -= size;
			}

			memset(padding_start, 0, padding_size);
		}
	} else {
		tlb_addr = paddr;
	}

	ret = domain_pfn_mapping(domain, mm_to_dma_pfn(iova_pfn),
				 tlb_addr >> VTD_PAGE_SHIFT, nrpages, prot);
	if (ret)
		goto mapping_error;

	trace_bounce_map_single(dev, iova_pfn << PAGE_SHIFT, paddr, size);

	return (phys_addr_t)iova_pfn << PAGE_SHIFT;

mapping_error:
	if (is_swiotlb_buffer(tlb_addr))
		swiotlb_tbl_unmap_single(dev, tlb_addr, size,
					 aligned_size, dir, attrs);
swiotlb_error:
	free_iova_fast(&domain->iovad, iova_pfn, dma_to_mm_pfn(nrpages));
	dev_err(dev, "Device bounce map: %zx@%llx dir %d --- failed\n",
		size, (unsigned long long)paddr, dir);

	return DMA_MAPPING_ERROR;
}

static void
bounce_unmap_single(struct device *dev, dma_addr_t dev_addr, size_t size,
		    enum dma_data_direction dir, unsigned long attrs)
{
	size_t aligned_size = ALIGN(size, VTD_PAGE_SIZE);
	struct dmar_domain *domain;
	phys_addr_t tlb_addr;

	domain = find_domain(dev);
	if (WARN_ON(!domain))
		return;

	tlb_addr = intel_iommu_iova_to_phys(&domain->domain, dev_addr);
	if (WARN_ON(!tlb_addr))
		return;

	intel_unmap(dev, dev_addr, size);
	if (is_swiotlb_buffer(tlb_addr))
		swiotlb_tbl_unmap_single(dev, tlb_addr, size,
					 aligned_size, dir, attrs);

	trace_bounce_unmap_single(dev, dev_addr, size);
}

static dma_addr_t
bounce_map_page(struct device *dev, struct page *page, unsigned long offset,
		size_t size, enum dma_data_direction dir, unsigned long attrs)
{
	return bounce_map_single(dev, page_to_phys(page) + offset,
				 size, dir, attrs, *dev->dma_mask);
}

static dma_addr_t
bounce_map_resource(struct device *dev, phys_addr_t phys_addr, size_t size,
		    enum dma_data_direction dir, unsigned long attrs)
{
	return bounce_map_single(dev, phys_addr, size,
				 dir, attrs, *dev->dma_mask);
}

static void
bounce_unmap_page(struct device *dev, dma_addr_t dev_addr, size_t size,
		  enum dma_data_direction dir, unsigned long attrs)
{
	bounce_unmap_single(dev, dev_addr, size, dir, attrs);
}

static void
bounce_unmap_resource(struct device *dev, dma_addr_t dev_addr, size_t size,
		      enum dma_data_direction dir, unsigned long attrs)
{
	bounce_unmap_single(dev, dev_addr, size, dir, attrs);
}

static void
bounce_unmap_sg(struct device *dev, struct scatterlist *sglist, int nelems,
		enum dma_data_direction dir, unsigned long attrs)
{
	struct scatterlist *sg;
	int i;

	for_each_sg(sglist, sg, nelems, i)
		bounce_unmap_page(dev, sg->dma_address,
				  sg_dma_len(sg), dir, attrs);
}

static int
bounce_map_sg(struct device *dev, struct scatterlist *sglist, int nelems,
	      enum dma_data_direction dir, unsigned long attrs)
{
	int i;
	struct scatterlist *sg;

	for_each_sg(sglist, sg, nelems, i) {
		sg->dma_address = bounce_map_page(dev, sg_page(sg),
						  sg->offset, sg->length,
						  dir, attrs);
		if (sg->dma_address == DMA_MAPPING_ERROR)
			goto out_unmap;
		sg_dma_len(sg) = sg->length;
	}

	for_each_sg(sglist, sg, nelems, i)
		trace_bounce_map_sg(dev, i + 1, nelems, sg);

	return nelems;

out_unmap:
	bounce_unmap_sg(dev, sglist, i, dir, attrs | DMA_ATTR_SKIP_CPU_SYNC);
	return 0;
}

static void
bounce_sync_single_for_cpu(struct device *dev, dma_addr_t addr,
			   size_t size, enum dma_data_direction dir)
{
	bounce_sync_single(dev, addr, size, dir, SYNC_FOR_CPU);
}

static void
bounce_sync_single_for_device(struct device *dev, dma_addr_t addr,
			      size_t size, enum dma_data_direction dir)
{
	bounce_sync_single(dev, addr, size, dir, SYNC_FOR_DEVICE);
}

static void
bounce_sync_sg_for_cpu(struct device *dev, struct scatterlist *sglist,
		       int nelems, enum dma_data_direction dir)
{
	struct scatterlist *sg;
	int i;

	for_each_sg(sglist, sg, nelems, i)
		bounce_sync_single(dev, sg_dma_address(sg),
				   sg_dma_len(sg), dir, SYNC_FOR_CPU);
}

static void
bounce_sync_sg_for_device(struct device *dev, struct scatterlist *sglist,
			  int nelems, enum dma_data_direction dir)
{
	struct scatterlist *sg;
	int i;

	for_each_sg(sglist, sg, nelems, i)
		bounce_sync_single(dev, sg_dma_address(sg),
				   sg_dma_len(sg), dir, SYNC_FOR_DEVICE);
}

static const struct dma_map_ops bounce_dma_ops = {
	.alloc			= intel_alloc_coherent,
	.free			= intel_free_coherent,
	.map_sg			= bounce_map_sg,
	.unmap_sg		= bounce_unmap_sg,
	.map_page		= bounce_map_page,
	.unmap_page		= bounce_unmap_page,
	.sync_single_for_cpu	= bounce_sync_single_for_cpu,
	.sync_single_for_device	= bounce_sync_single_for_device,
	.sync_sg_for_cpu	= bounce_sync_sg_for_cpu,
	.sync_sg_for_device	= bounce_sync_sg_for_device,
	.map_resource		= bounce_map_resource,
	.unmap_resource		= bounce_unmap_resource,
	.alloc_pages		= dma_common_alloc_pages,
	.free_pages		= dma_common_free_pages,
	.dma_supported		= dma_direct_supported,
};

static inline int iommu_domain_cache_init(void)
{
	int ret = 0;

	iommu_domain_cache = kmem_cache_create("iommu_domain",
					 sizeof(struct dmar_domain),
					 0,
					 SLAB_HWCACHE_ALIGN,

					 NULL);
	if (!iommu_domain_cache) {
		pr_err("Couldn't create iommu_domain cache\n");
		ret = -ENOMEM;
	}

	return ret;
}

static inline int iommu_devinfo_cache_init(void)
{
	int ret = 0;

	iommu_devinfo_cache = kmem_cache_create("iommu_devinfo",
					 sizeof(struct device_domain_info),
					 0,
					 SLAB_HWCACHE_ALIGN,
					 NULL);
	if (!iommu_devinfo_cache) {
		pr_err("Couldn't create devinfo cache\n");
		ret = -ENOMEM;
	}

	return ret;
}

static int __init iommu_init_mempool(void)
{
	int ret;
	ret = iova_cache_get();
	if (ret)
		return ret;

	ret = iommu_domain_cache_init();
	if (ret)
		goto domain_error;

	ret = iommu_devinfo_cache_init();
	if (!ret)
		return ret;

	kmem_cache_destroy(iommu_domain_cache);
domain_error:
	iova_cache_put();

	return -ENOMEM;
}

static void __init iommu_exit_mempool(void)
{
	kmem_cache_destroy(iommu_devinfo_cache);
	kmem_cache_destroy(iommu_domain_cache);
	iova_cache_put();
}

static void __init init_no_remapping_devices(void)
{
	struct dmar_drhd_unit *drhd;
	struct device *dev;
	int i;

	for_each_drhd_unit(drhd) {
		if (!drhd->include_all) {
			for_each_active_dev_scope(drhd->devices,
						  drhd->devices_cnt, i, dev)
				break;
			/* ignore DMAR unit if no devices exist */
			if (i == drhd->devices_cnt)
				drhd->ignored = 1;
		}
	}

	for_each_active_drhd_unit(drhd) {
		if (drhd->include_all)
			continue;

		for_each_active_dev_scope(drhd->devices,
					  drhd->devices_cnt, i, dev)
			if (!dev_is_pci(dev) || !IS_GFX_DEVICE(to_pci_dev(dev)))
				break;
		if (i < drhd->devices_cnt)
			continue;

		/* This IOMMU has *only* gfx devices. Either bypass it or
		   set the gfx_mapped flag, as appropriate */
		drhd->gfx_dedicated = 1;
		if (!dmar_map_gfx)
			drhd->ignored = 1;
	}
}

#ifdef CONFIG_SUSPEND
static int init_iommu_hw(void)
{
	struct dmar_drhd_unit *drhd;
	struct intel_iommu *iommu = NULL;

	for_each_active_iommu(iommu, drhd)
		if (iommu->qi)
			dmar_reenable_qi(iommu);

	for_each_iommu(iommu, drhd) {
		if (drhd->ignored) {
			/*
			 * we always have to disable PMRs or DMA may fail on
			 * this device
			 */
			if (force_on)
				iommu_disable_protect_mem_regions(iommu);
			continue;
		}

		iommu_flush_write_buffer(iommu);

		iommu_set_root_entry(iommu);

		iommu->flush.flush_context(iommu, 0, 0, 0,
					   DMA_CCMD_GLOBAL_INVL);
		iommu->flush.flush_iotlb(iommu, 0, 0, 0, DMA_TLB_GLOBAL_FLUSH);
		iommu_enable_translation(iommu);
		iommu_disable_protect_mem_regions(iommu);
	}

	return 0;
}

static void iommu_flush_all(void)
{
	struct dmar_drhd_unit *drhd;
	struct intel_iommu *iommu;

	for_each_active_iommu(iommu, drhd) {
		iommu->flush.flush_context(iommu, 0, 0, 0,
					   DMA_CCMD_GLOBAL_INVL);
		iommu->flush.flush_iotlb(iommu, 0, 0, 0,
					 DMA_TLB_GLOBAL_FLUSH);
	}
}

static int iommu_suspend(void)
{
	struct dmar_drhd_unit *drhd;
	struct intel_iommu *iommu = NULL;
	unsigned long flag;

	for_each_active_iommu(iommu, drhd) {
		iommu->iommu_state = kcalloc(MAX_SR_DMAR_REGS, sizeof(u32),
						 GFP_ATOMIC);
		if (!iommu->iommu_state)
			goto nomem;
	}

	iommu_flush_all();

	for_each_active_iommu(iommu, drhd) {
		iommu_disable_translation(iommu);

		raw_spin_lock_irqsave(&iommu->register_lock, flag);

		iommu->iommu_state[SR_DMAR_FECTL_REG] =
			readl(iommu->reg + DMAR_FECTL_REG);
		iommu->iommu_state[SR_DMAR_FEDATA_REG] =
			readl(iommu->reg + DMAR_FEDATA_REG);
		iommu->iommu_state[SR_DMAR_FEADDR_REG] =
			readl(iommu->reg + DMAR_FEADDR_REG);
		iommu->iommu_state[SR_DMAR_FEUADDR_REG] =
			readl(iommu->reg + DMAR_FEUADDR_REG);

		raw_spin_unlock_irqrestore(&iommu->register_lock, flag);
	}
	return 0;

nomem:
	for_each_active_iommu(iommu, drhd)
		kfree(iommu->iommu_state);

	return -ENOMEM;
}

static void iommu_resume(void)
{
	struct dmar_drhd_unit *drhd;
	struct intel_iommu *iommu = NULL;
	unsigned long flag;

	if (init_iommu_hw()) {
		if (force_on)
			panic("tboot: IOMMU setup failed, DMAR can not resume!\n");
		else
			WARN(1, "IOMMU setup failed, DMAR can not resume!\n");
		return;
	}

	for_each_active_iommu(iommu, drhd) {

		raw_spin_lock_irqsave(&iommu->register_lock, flag);

		writel(iommu->iommu_state[SR_DMAR_FECTL_REG],
			iommu->reg + DMAR_FECTL_REG);
		writel(iommu->iommu_state[SR_DMAR_FEDATA_REG],
			iommu->reg + DMAR_FEDATA_REG);
		writel(iommu->iommu_state[SR_DMAR_FEADDR_REG],
			iommu->reg + DMAR_FEADDR_REG);
		writel(iommu->iommu_state[SR_DMAR_FEUADDR_REG],
			iommu->reg + DMAR_FEUADDR_REG);

		raw_spin_unlock_irqrestore(&iommu->register_lock, flag);
	}

	for_each_active_iommu(iommu, drhd)
		kfree(iommu->iommu_state);
}

static struct syscore_ops iommu_syscore_ops = {
	.resume		= iommu_resume,
	.suspend	= iommu_suspend,
};

static void __init init_iommu_pm_ops(void)
{
	register_syscore_ops(&iommu_syscore_ops);
}

#else
static inline void init_iommu_pm_ops(void) {}
#endif	/* CONFIG_PM */

static int rmrr_sanity_check(struct acpi_dmar_reserved_memory *rmrr)
{
	if (!IS_ALIGNED(rmrr->base_address, PAGE_SIZE) ||
	    !IS_ALIGNED(rmrr->end_address + 1, PAGE_SIZE) ||
	    rmrr->end_address <= rmrr->base_address ||
	    arch_rmrr_sanity_check(rmrr))
		return -EINVAL;

	return 0;
}

int __init dmar_parse_one_rmrr(struct acpi_dmar_header *header, void *arg)
{
	struct acpi_dmar_reserved_memory *rmrr;
	struct dmar_rmrr_unit *rmrru;

	rmrr = (struct acpi_dmar_reserved_memory *)header;
	if (rmrr_sanity_check(rmrr)) {
		pr_warn(FW_BUG
			   "Your BIOS is broken; bad RMRR [%#018Lx-%#018Lx]\n"
			   "BIOS vendor: %s; Ver: %s; Product Version: %s\n",
			   rmrr->base_address, rmrr->end_address,
			   dmi_get_system_info(DMI_BIOS_VENDOR),
			   dmi_get_system_info(DMI_BIOS_VERSION),
			   dmi_get_system_info(DMI_PRODUCT_VERSION));
		add_taint(TAINT_FIRMWARE_WORKAROUND, LOCKDEP_STILL_OK);
	}

	rmrru = kzalloc(sizeof(*rmrru), GFP_KERNEL);
	if (!rmrru)
		goto out;

	rmrru->hdr = header;

	rmrru->base_address = rmrr->base_address;
	rmrru->end_address = rmrr->end_address;

	rmrru->devices = dmar_alloc_dev_scope((void *)(rmrr + 1),
				((void *)rmrr) + rmrr->header.length,
				&rmrru->devices_cnt);
	if (rmrru->devices_cnt && rmrru->devices == NULL)
		goto free_rmrru;

	list_add(&rmrru->list, &dmar_rmrr_units);

	return 0;
free_rmrru:
	kfree(rmrru);
out:
	return -ENOMEM;
}

static struct dmar_atsr_unit *dmar_find_atsr(struct acpi_dmar_atsr *atsr)
{
	struct dmar_atsr_unit *atsru;
	struct acpi_dmar_atsr *tmp;

	list_for_each_entry_rcu(atsru, &dmar_atsr_units, list,
				dmar_rcu_check()) {
		tmp = (struct acpi_dmar_atsr *)atsru->hdr;
		if (atsr->segment != tmp->segment)
			continue;
		if (atsr->header.length != tmp->header.length)
			continue;
		if (memcmp(atsr, tmp, atsr->header.length) == 0)
			return atsru;
	}

	return NULL;
}

int dmar_parse_one_atsr(struct acpi_dmar_header *hdr, void *arg)
{
	struct acpi_dmar_atsr *atsr;
	struct dmar_atsr_unit *atsru;

	if (system_state >= SYSTEM_RUNNING && !intel_iommu_enabled)
		return 0;

	atsr = container_of(hdr, struct acpi_dmar_atsr, header);
	atsru = dmar_find_atsr(atsr);
	if (atsru)
		return 0;

	atsru = kzalloc(sizeof(*atsru) + hdr->length, GFP_KERNEL);
	if (!atsru)
		return -ENOMEM;

	/*
	 * If memory is allocated from slab by ACPI _DSM method, we need to
	 * copy the memory content because the memory buffer will be freed
	 * on return.
	 */
	atsru->hdr = (void *)(atsru + 1);
	memcpy(atsru->hdr, hdr, hdr->length);
	atsru->include_all = atsr->flags & 0x1;
	if (!atsru->include_all) {
		atsru->devices = dmar_alloc_dev_scope((void *)(atsr + 1),
				(void *)atsr + atsr->header.length,
				&atsru->devices_cnt);
		if (atsru->devices_cnt && atsru->devices == NULL) {
			kfree(atsru);
			return -ENOMEM;
		}
	}

	list_add_rcu(&atsru->list, &dmar_atsr_units);

	return 0;
}

static void intel_iommu_free_atsr(struct dmar_atsr_unit *atsru)
{
	dmar_free_dev_scope(&atsru->devices, &atsru->devices_cnt);
	kfree(atsru);
}

int dmar_release_one_atsr(struct acpi_dmar_header *hdr, void *arg)
{
	struct acpi_dmar_atsr *atsr;
	struct dmar_atsr_unit *atsru;

	atsr = container_of(hdr, struct acpi_dmar_atsr, header);
	atsru = dmar_find_atsr(atsr);
	if (atsru) {
		list_del_rcu(&atsru->list);
		synchronize_rcu();
		intel_iommu_free_atsr(atsru);
	}

	return 0;
}

int dmar_check_one_atsr(struct acpi_dmar_header *hdr, void *arg)
{
	int i;
	struct device *dev;
	struct acpi_dmar_atsr *atsr;
	struct dmar_atsr_unit *atsru;

	atsr = container_of(hdr, struct acpi_dmar_atsr, header);
	atsru = dmar_find_atsr(atsr);
	if (!atsru)
		return 0;

	if (!atsru->include_all && atsru->devices && atsru->devices_cnt) {
		for_each_active_dev_scope(atsru->devices, atsru->devices_cnt,
					  i, dev)
			return -EBUSY;
	}

	return 0;
}

static int intel_iommu_add(struct dmar_drhd_unit *dmaru)
{
	int sp, ret;
	struct intel_iommu *iommu = dmaru->iommu;

	if (g_iommus[iommu->seq_id])
		return 0;

	if (hw_pass_through && !ecap_pass_through(iommu->ecap)) {
		pr_warn("%s: Doesn't support hardware pass through.\n",
			iommu->name);
		return -ENXIO;
	}
	if (!ecap_sc_support(iommu->ecap) &&
	    domain_update_iommu_snooping(iommu)) {
		pr_warn("%s: Doesn't support snooping.\n",
			iommu->name);
		return -ENXIO;
	}
	sp = domain_update_iommu_superpage(NULL, iommu) - 1;
	if (sp >= 0 && !(cap_super_page_val(iommu->cap) & (1 << sp))) {
		pr_warn("%s: Doesn't support large page.\n",
			iommu->name);
		return -ENXIO;
	}

	/*
	 * Disable translation if already enabled prior to OS handover.
	 */
	if (iommu->gcmd & DMA_GCMD_TE)
		iommu_disable_translation(iommu);

	g_iommus[iommu->seq_id] = iommu;
	ret = iommu_init_domains(iommu);
	if (ret == 0)
		ret = iommu_alloc_root_entry(iommu);
	if (ret)
		goto out;

	intel_svm_check(iommu);

	if (dmaru->ignored) {
		/*
		 * we always have to disable PMRs or DMA may fail on this device
		 */
		if (force_on)
			iommu_disable_protect_mem_regions(iommu);
		return 0;
	}

	intel_iommu_init_qi(iommu);
	iommu_flush_write_buffer(iommu);

#ifdef CONFIG_INTEL_IOMMU_SVM
	if (pasid_supported(iommu) && ecap_prs(iommu->ecap)) {
		ret = intel_svm_enable_prq(iommu);
		if (ret)
			goto disable_iommu;
	}
#endif
	ret = dmar_set_interrupt(iommu);
	if (ret)
		goto disable_iommu;

	iommu_set_root_entry(iommu);
	iommu->flush.flush_context(iommu, 0, 0, 0, DMA_CCMD_GLOBAL_INVL);
	iommu->flush.flush_iotlb(iommu, 0, 0, 0, DMA_TLB_GLOBAL_FLUSH);
	iommu_enable_translation(iommu);

	iommu_disable_protect_mem_regions(iommu);
	return 0;

disable_iommu:
	disable_dmar_iommu(iommu);
out:
	free_dmar_iommu(iommu);
	return ret;
}

int dmar_iommu_hotplug(struct dmar_drhd_unit *dmaru, bool insert)
{
	int ret = 0;
	struct intel_iommu *iommu = dmaru->iommu;

	if (!intel_iommu_enabled)
		return 0;
	if (iommu == NULL)
		return -EINVAL;

	if (insert) {
		ret = intel_iommu_add(dmaru);
	} else {
		disable_dmar_iommu(iommu);
		free_dmar_iommu(iommu);
	}

	return ret;
}

static void intel_iommu_free_dmars(void)
{
	struct dmar_rmrr_unit *rmrru, *rmrr_n;
	struct dmar_atsr_unit *atsru, *atsr_n;

	list_for_each_entry_safe(rmrru, rmrr_n, &dmar_rmrr_units, list) {
		list_del(&rmrru->list);
		dmar_free_dev_scope(&rmrru->devices, &rmrru->devices_cnt);
		kfree(rmrru);
	}

	list_for_each_entry_safe(atsru, atsr_n, &dmar_atsr_units, list) {
		list_del(&atsru->list);
		intel_iommu_free_atsr(atsru);
	}
}

int dmar_find_matched_atsr_unit(struct pci_dev *dev)
{
	int i, ret = 1;
	struct pci_bus *bus;
	struct pci_dev *bridge = NULL;
	struct device *tmp;
	struct acpi_dmar_atsr *atsr;
	struct dmar_atsr_unit *atsru;

	dev = pci_physfn(dev);
	for (bus = dev->bus; bus; bus = bus->parent) {
		bridge = bus->self;
		/* If it's an integrated device, allow ATS */
		if (!bridge)
			return 1;
		/* Connected via non-PCIe: no ATS */
		if (!pci_is_pcie(bridge) ||
		    pci_pcie_type(bridge) == PCI_EXP_TYPE_PCI_BRIDGE)
			return 0;
		/* If we found the root port, look it up in the ATSR */
		if (pci_pcie_type(bridge) == PCI_EXP_TYPE_ROOT_PORT)
			break;
	}

	rcu_read_lock();
	list_for_each_entry_rcu(atsru, &dmar_atsr_units, list) {
		atsr = container_of(atsru->hdr, struct acpi_dmar_atsr, header);
		if (atsr->segment != pci_domain_nr(dev->bus))
			continue;

		for_each_dev_scope(atsru->devices, atsru->devices_cnt, i, tmp)
			if (tmp == &bridge->dev)
				goto out;

		if (atsru->include_all)
			goto out;
	}
	ret = 0;
out:
	rcu_read_unlock();

	return ret;
}

int dmar_iommu_notify_scope_dev(struct dmar_pci_notify_info *info)
{
	int ret;
	struct dmar_rmrr_unit *rmrru;
	struct dmar_atsr_unit *atsru;
	struct acpi_dmar_atsr *atsr;
	struct acpi_dmar_reserved_memory *rmrr;

	if (!intel_iommu_enabled && system_state >= SYSTEM_RUNNING)
		return 0;

	list_for_each_entry(rmrru, &dmar_rmrr_units, list) {
		rmrr = container_of(rmrru->hdr,
				    struct acpi_dmar_reserved_memory, header);
		if (info->event == BUS_NOTIFY_ADD_DEVICE) {
			ret = dmar_insert_dev_scope(info, (void *)(rmrr + 1),
				((void *)rmrr) + rmrr->header.length,
				rmrr->segment, rmrru->devices,
				rmrru->devices_cnt);
			if (ret < 0)
				return ret;
		} else if (info->event == BUS_NOTIFY_REMOVED_DEVICE) {
			dmar_remove_dev_scope(info, rmrr->segment,
				rmrru->devices, rmrru->devices_cnt);
		}
	}

	list_for_each_entry(atsru, &dmar_atsr_units, list) {
		if (atsru->include_all)
			continue;

		atsr = container_of(atsru->hdr, struct acpi_dmar_atsr, header);
		if (info->event == BUS_NOTIFY_ADD_DEVICE) {
			ret = dmar_insert_dev_scope(info, (void *)(atsr + 1),
					(void *)atsr + atsr->header.length,
					atsr->segment, atsru->devices,
					atsru->devices_cnt);
			if (ret > 0)
				break;
			else if (ret < 0)
				return ret;
		} else if (info->event == BUS_NOTIFY_REMOVED_DEVICE) {
			if (dmar_remove_dev_scope(info, atsr->segment,
					atsru->devices, atsru->devices_cnt))
				break;
		}
	}

	return 0;
}

static int intel_iommu_memory_notifier(struct notifier_block *nb,
				       unsigned long val, void *v)
{
	struct memory_notify *mhp = v;
	unsigned long start_vpfn = mm_to_dma_pfn(mhp->start_pfn);
	unsigned long last_vpfn = mm_to_dma_pfn(mhp->start_pfn +
			mhp->nr_pages - 1);

	switch (val) {
	case MEM_GOING_ONLINE:
		if (iommu_domain_identity_map(si_domain,
					      start_vpfn, last_vpfn)) {
			pr_warn("Failed to build identity map for [%lx-%lx]\n",
				start_vpfn, last_vpfn);
			return NOTIFY_BAD;
		}
		break;

	case MEM_OFFLINE:
	case MEM_CANCEL_ONLINE:
		{
			struct dmar_drhd_unit *drhd;
			struct intel_iommu *iommu;
			struct page *freelist;

			freelist = domain_unmap(si_domain,
						start_vpfn, last_vpfn);

			rcu_read_lock();
			for_each_active_iommu(iommu, drhd)
				iommu_flush_iotlb_psi(iommu, si_domain,
					start_vpfn, mhp->nr_pages,
					!freelist, 0);
			rcu_read_unlock();
			dma_free_pagelist(freelist);
		}
		break;
	}

	return NOTIFY_OK;
}

static struct notifier_block intel_iommu_memory_nb = {
	.notifier_call = intel_iommu_memory_notifier,
	.priority = 0
};

static void free_all_cpu_cached_iovas(unsigned int cpu)
{
	int i;

	for (i = 0; i < g_num_of_iommus; i++) {
		struct intel_iommu *iommu = g_iommus[i];
		struct dmar_domain *domain;
		int did;

		if (!iommu)
			continue;

		for (did = 0; did < cap_ndoms(iommu->cap); did++) {
			domain = get_iommu_domain(iommu, (u16)did);

			if (!domain || domain->domain.type != IOMMU_DOMAIN_DMA)
				continue;

			free_cpu_cached_iovas(cpu, &domain->iovad);
		}
	}
}

static int intel_iommu_cpu_dead(unsigned int cpu)
{
	free_all_cpu_cached_iovas(cpu);
	return 0;
}

static void intel_disable_iommus(void)
{
	struct intel_iommu *iommu = NULL;
	struct dmar_drhd_unit *drhd;

	for_each_iommu(iommu, drhd)
		iommu_disable_translation(iommu);
}

void intel_iommu_shutdown(void)
{
	struct dmar_drhd_unit *drhd;
	struct intel_iommu *iommu = NULL;

	if (no_iommu || dmar_disabled)
		return;

	down_write(&dmar_global_lock);

	/* Disable PMRs explicitly here. */
	for_each_iommu(iommu, drhd)
		iommu_disable_protect_mem_regions(iommu);

	/* Make sure the IOMMUs are switched off */
	intel_disable_iommus();

	up_write(&dmar_global_lock);
}

static inline struct intel_iommu *dev_to_intel_iommu(struct device *dev)
{
	struct iommu_device *iommu_dev = dev_to_iommu_device(dev);

	return container_of(iommu_dev, struct intel_iommu, iommu);
}

static ssize_t intel_iommu_show_version(struct device *dev,
					struct device_attribute *attr,
					char *buf)
{
	struct intel_iommu *iommu = dev_to_intel_iommu(dev);
	u32 ver = readl(iommu->reg + DMAR_VER_REG);
	return sprintf(buf, "%d:%d\n",
		       DMAR_VER_MAJOR(ver), DMAR_VER_MINOR(ver));
}
static DEVICE_ATTR(version, S_IRUGO, intel_iommu_show_version, NULL);

static ssize_t intel_iommu_show_address(struct device *dev,
					struct device_attribute *attr,
					char *buf)
{
	struct intel_iommu *iommu = dev_to_intel_iommu(dev);
	return sprintf(buf, "%llx\n", iommu->reg_phys);
}
static DEVICE_ATTR(address, S_IRUGO, intel_iommu_show_address, NULL);

static ssize_t intel_iommu_show_cap(struct device *dev,
				    struct device_attribute *attr,
				    char *buf)
{
	struct intel_iommu *iommu = dev_to_intel_iommu(dev);
	return sprintf(buf, "%llx\n", iommu->cap);
}
static DEVICE_ATTR(cap, S_IRUGO, intel_iommu_show_cap, NULL);

static ssize_t intel_iommu_show_ecap(struct device *dev,
				    struct device_attribute *attr,
				    char *buf)
{
	struct intel_iommu *iommu = dev_to_intel_iommu(dev);
	return sprintf(buf, "%llx\n", iommu->ecap);
}
static DEVICE_ATTR(ecap, S_IRUGO, intel_iommu_show_ecap, NULL);

static ssize_t intel_iommu_show_ndoms(struct device *dev,
				      struct device_attribute *attr,
				      char *buf)
{
	struct intel_iommu *iommu = dev_to_intel_iommu(dev);
	return sprintf(buf, "%ld\n", cap_ndoms(iommu->cap));
}
static DEVICE_ATTR(domains_supported, S_IRUGO, intel_iommu_show_ndoms, NULL);

static ssize_t intel_iommu_show_ndoms_used(struct device *dev,
					   struct device_attribute *attr,
					   char *buf)
{
	struct intel_iommu *iommu = dev_to_intel_iommu(dev);
	return sprintf(buf, "%d\n", bitmap_weight(iommu->domain_ids,
						  cap_ndoms(iommu->cap)));
}
static DEVICE_ATTR(domains_used, S_IRUGO, intel_iommu_show_ndoms_used, NULL);

static struct attribute *intel_iommu_attrs[] = {
	&dev_attr_version.attr,
	&dev_attr_address.attr,
	&dev_attr_cap.attr,
	&dev_attr_ecap.attr,
	&dev_attr_domains_supported.attr,
	&dev_attr_domains_used.attr,
	NULL,
};

static struct attribute_group intel_iommu_group = {
	.name = "intel-iommu",
	.attrs = intel_iommu_attrs,
};

const struct attribute_group *intel_iommu_groups[] = {
	&intel_iommu_group,
	NULL,
};

static inline bool has_external_pci(void)
{
	struct pci_dev *pdev = NULL;

	for_each_pci_dev(pdev)
		if (pdev->external_facing)
			return true;

	return false;
}

static int __init platform_optin_force_iommu(void)
{
	if (!dmar_platform_optin() || no_platform_optin || !has_external_pci())
		return 0;

	if (no_iommu || dmar_disabled)
		pr_info("Intel-IOMMU force enabled due to platform opt in\n");

	/*
	 * If Intel-IOMMU is disabled by default, we will apply identity
	 * map for all devices except those marked as being untrusted.
	 */
	if (dmar_disabled)
		iommu_set_default_passthrough(false);

	dmar_disabled = 0;
	no_iommu = 0;

	return 1;
}

static int __init probe_acpi_namespace_devices(void)
{
	struct dmar_drhd_unit *drhd;
	/* To avoid a -Wunused-but-set-variable warning. */
	struct intel_iommu *iommu __maybe_unused;
	struct device *dev;
	int i, ret = 0;

	for_each_active_iommu(iommu, drhd) {
		for_each_active_dev_scope(drhd->devices,
					  drhd->devices_cnt, i, dev) {
			struct acpi_device_physical_node *pn;
			struct iommu_group *group;
			struct acpi_device *adev;

			if (dev->bus != &acpi_bus_type)
				continue;

			adev = to_acpi_device(dev);
			mutex_lock(&adev->physical_node_lock);
			list_for_each_entry(pn,
					    &adev->physical_node_list, node) {
				group = iommu_group_get(pn->dev);
				if (group) {
					iommu_group_put(group);
					continue;
				}

				pn->dev->bus->iommu_ops = &intel_iommu_ops;
				ret = iommu_probe_device(pn->dev);
				if (ret)
					break;
			}
			mutex_unlock(&adev->physical_node_lock);

			if (ret)
				return ret;
		}
	}

	return 0;
}

int __init intel_iommu_init(void)
{
	int ret = -ENODEV;
	struct dmar_drhd_unit *drhd;
	struct intel_iommu *iommu;

	/*
	 * Intel IOMMU is required for a TXT/tboot launch or platform
	 * opt in, so enforce that.
	 */
	force_on = (!intel_iommu_tboot_noforce && tboot_force_iommu()) ||
		    platform_optin_force_iommu();

	if (iommu_init_mempool()) {
		if (force_on)
			panic("tboot: Failed to initialize iommu memory\n");
		return -ENOMEM;
	}

	down_write(&dmar_global_lock);
	if (dmar_table_init()) {
		if (force_on)
			panic("tboot: Failed to initialize DMAR table\n");
		goto out_free_dmar;
	}

	if (dmar_dev_scope_init() < 0) {
		if (force_on)
			panic("tboot: Failed to initialize DMAR device scope\n");
		goto out_free_dmar;
	}

	up_write(&dmar_global_lock);

	/*
	 * The bus notifier takes the dmar_global_lock, so lockdep will
	 * complain later when we register it under the lock.
	 */
	dmar_register_bus_notifier();

	down_write(&dmar_global_lock);

	if (!no_iommu)
		intel_iommu_debugfs_init();

	if (no_iommu || dmar_disabled) {
		/*
		 * We exit the function here to ensure IOMMU's remapping and
		 * mempool aren't setup, which means that the IOMMU's PMRs
		 * won't be disabled via the call to init_dmars(). So disable
		 * it explicitly here. The PMRs were setup by tboot prior to
		 * calling SENTER, but the kernel is expected to reset/tear
		 * down the PMRs.
		 */
		if (intel_iommu_tboot_noforce) {
			for_each_iommu(iommu, drhd)
				iommu_disable_protect_mem_regions(iommu);
		}

		/*
		 * Make sure the IOMMUs are switched off, even when we
		 * boot into a kexec kernel and the previous kernel left
		 * them enabled
		 */
		intel_disable_iommus();
		goto out_free_dmar;
	}

	if (list_empty(&dmar_rmrr_units))
		pr_info("No RMRR found\n");

	if (list_empty(&dmar_atsr_units))
		pr_info("No ATSR found\n");

	if (dmar_init_reserved_ranges()) {
		if (force_on)
			panic("tboot: Failed to reserve iommu ranges\n");
		goto out_free_reserved_range;
	}

	if (dmar_map_gfx)
		intel_iommu_gfx_mapped = 1;

	init_no_remapping_devices();

	ret = init_dmars();
	if (ret) {
		if (force_on)
			panic("tboot: Failed to initialize DMARs\n");
		pr_err("Initialization failed\n");
		goto out_free_reserved_range;
	}
	up_write(&dmar_global_lock);

	init_iommu_pm_ops();

	down_read(&dmar_global_lock);
	for_each_active_iommu(iommu, drhd) {
		iommu_device_sysfs_add(&iommu->iommu, NULL,
				       intel_iommu_groups,
				       "%s", iommu->name);
		iommu_device_set_ops(&iommu->iommu, &intel_iommu_ops);
		iommu_device_register(&iommu->iommu);
	}
	up_read(&dmar_global_lock);

	bus_set_iommu(&pci_bus_type, &intel_iommu_ops);
	if (si_domain && !hw_pass_through)
		register_memory_notifier(&intel_iommu_memory_nb);
	cpuhp_setup_state(CPUHP_IOMMU_INTEL_DEAD, "iommu/intel:dead", NULL,
			  intel_iommu_cpu_dead);

	down_read(&dmar_global_lock);
	if (probe_acpi_namespace_devices())
		pr_warn("ACPI name space devices didn't probe correctly\n");

	/* Finally, we enable the DMA remapping hardware. */
	for_each_iommu(iommu, drhd) {
		if (!drhd->ignored && !translation_pre_enabled(iommu))
			iommu_enable_translation(iommu);

		iommu_disable_protect_mem_regions(iommu);
	}
	up_read(&dmar_global_lock);

	pr_info("Intel(R) Virtualization Technology for Directed I/O\n");

	intel_iommu_enabled = 1;

	return 0;

out_free_reserved_range:
	put_iova_domain(&reserved_iova_list);
out_free_dmar:
	intel_iommu_free_dmars();
	up_write(&dmar_global_lock);
	iommu_exit_mempool();
	return ret;
}

static int domain_context_clear_one_cb(struct pci_dev *pdev, u16 alias, void *opaque)
{
	struct intel_iommu *iommu = opaque;

	domain_context_clear_one(iommu, PCI_BUS_NUM(alias), alias & 0xff);
	return 0;
}

/*
 * NB - intel-iommu lacks any sort of reference counting for the users of
 * dependent devices.  If multiple endpoints have intersecting dependent
 * devices, unbinding the driver from any one of them will possibly leave
 * the others unable to operate.
 */
static void domain_context_clear(struct intel_iommu *iommu, struct device *dev)
{
	if (!iommu || !dev || !dev_is_pci(dev))
		return;

	pci_for_each_dma_alias(to_pci_dev(dev), &domain_context_clear_one_cb, iommu);
}

static void __dmar_remove_one_dev_info(struct device_domain_info *info)
{
	struct dmar_domain *domain;
	struct intel_iommu *iommu;
	unsigned long flags;

	assert_spin_locked(&device_domain_lock);

	if (WARN_ON(!info))
		return;

	iommu = info->iommu;
	domain = info->domain;

	if (info->dev) {
		if (dev_is_pci(info->dev) && sm_supported(iommu))
			intel_pasid_tear_down_entry(iommu, info->dev,
					PASID_RID2PASID, false);

		iommu_disable_dev_iotlb(info);
		if (!dev_is_real_dma_subdevice(info->dev))
			domain_context_clear(iommu, info->dev);
		intel_pasid_free_table(info->dev);
	}

	unlink_domain_info(info);

	spin_lock_irqsave(&iommu->lock, flags);
	domain_detach_iommu(domain, iommu);
	spin_unlock_irqrestore(&iommu->lock, flags);

	free_devinfo_mem(info);
}

static void dmar_remove_one_dev_info(struct device *dev)
{
	struct device_domain_info *info;
	unsigned long flags;

	spin_lock_irqsave(&device_domain_lock, flags);
	info = get_domain_info(dev);
	if (info)
		__dmar_remove_one_dev_info(info);
	spin_unlock_irqrestore(&device_domain_lock, flags);
}

static int md_domain_init(struct dmar_domain *domain, int guest_width)
{
	int adjust_width;

	/* calculate AGAW */
	domain->gaw = guest_width;
	adjust_width = guestwidth_to_adjustwidth(guest_width);
	domain->agaw = width_to_agaw(adjust_width);

	domain->iommu_coherency = 0;
	domain->iommu_snooping = 0;
	domain->iommu_superpage = 0;
	domain->max_addr = 0;

	/* always allocate the top pgd */
	domain->pgd = (struct dma_pte *)alloc_pgtable_page(domain->nid);
	if (!domain->pgd)
		return -ENOMEM;
	domain_flush_cache(domain, domain->pgd, PAGE_SIZE);
	return 0;
}

static void intel_init_iova_domain(struct dmar_domain *dmar_domain)
{
	init_iova_domain(&dmar_domain->iovad, VTD_PAGE_SIZE, IOVA_START_PFN);
	copy_reserved_iova(&reserved_iova_list, &dmar_domain->iovad);

	if (!intel_iommu_strict &&
	    init_iova_flush_queue(&dmar_domain->iovad,
				  iommu_flush_iova, iova_entry_free))
		pr_info("iova flush queue initialization failed\n");
}

static struct iommu_domain *intel_iommu_domain_alloc(unsigned type)
{
	struct dmar_domain *dmar_domain;
	struct iommu_domain *domain;

	switch (type) {
	case IOMMU_DOMAIN_DMA:
	case IOMMU_DOMAIN_UNMANAGED:
		dmar_domain = alloc_domain(0);
		if (!dmar_domain) {
			pr_err("Can't allocate dmar_domain\n");
			return NULL;
		}
		if (md_domain_init(dmar_domain, DEFAULT_DOMAIN_ADDRESS_WIDTH)) {
			pr_err("Domain initialization failed\n");
			domain_exit(dmar_domain);
			return NULL;
		}

		if (type == IOMMU_DOMAIN_DMA)
			intel_init_iova_domain(dmar_domain);

		domain = &dmar_domain->domain;
		domain->geometry.aperture_start = 0;
		domain->geometry.aperture_end   =
				__DOMAIN_MAX_ADDR(dmar_domain->gaw);
		domain->geometry.force_aperture = true;

		return domain;
	case IOMMU_DOMAIN_IDENTITY:
		return &si_domain->domain;
	default:
		return NULL;
	}

	return NULL;
}

static void intel_iommu_domain_free(struct iommu_domain *domain)
{
	if (domain != &si_domain->domain)
		domain_exit(to_dmar_domain(domain));
}

/*
 * Check whether a @domain could be attached to the @dev through the
 * aux-domain attach/detach APIs.
 */
static inline bool
is_aux_domain(struct device *dev, struct iommu_domain *domain)
{
	struct device_domain_info *info = get_domain_info(dev);

	return info && info->auxd_enabled &&
			domain->type == IOMMU_DOMAIN_UNMANAGED;
}

static void auxiliary_link_device(struct dmar_domain *domain,
				  struct device *dev)
{
	struct device_domain_info *info = get_domain_info(dev);

	assert_spin_locked(&device_domain_lock);
	if (WARN_ON(!info))
		return;

	domain->auxd_refcnt++;
	list_add(&domain->auxd, &info->auxiliary_domains);
}

static void auxiliary_unlink_device(struct dmar_domain *domain,
				    struct device *dev)
{
	struct device_domain_info *info = get_domain_info(dev);

	assert_spin_locked(&device_domain_lock);
	if (WARN_ON(!info))
		return;

	list_del(&domain->auxd);
	domain->auxd_refcnt--;

	if (!domain->auxd_refcnt && domain->default_pasid > 0)
		ioasid_free(domain->default_pasid);
}

static int aux_domain_add_dev(struct dmar_domain *domain,
			      struct device *dev)
{
	int ret;
	unsigned long flags;
	struct intel_iommu *iommu;

	iommu = device_to_iommu(dev, NULL, NULL);
	if (!iommu)
		return -ENODEV;

	if (domain->default_pasid <= 0) {
		u32 pasid;

		/* No private data needed for the default pasid */
		pasid = ioasid_alloc(NULL, PASID_MIN,
				     pci_max_pasids(to_pci_dev(dev)) - 1,
				     NULL);
		if (pasid == INVALID_IOASID) {
			pr_err("Can't allocate default pasid\n");
			return -ENODEV;
		}
		domain->default_pasid = pasid;
	}

	spin_lock_irqsave(&device_domain_lock, flags);
	/*
	 * iommu->lock must be held to attach domain to iommu and setup the
	 * pasid entry for second level translation.
	 */
	spin_lock(&iommu->lock);
	ret = domain_attach_iommu(domain, iommu);
	if (ret)
		goto attach_failed;

	/* Setup the PASID entry for mediated devices: */
	if (domain_use_first_level(domain))
		ret = domain_setup_first_level(iommu, domain, dev,
					       domain->default_pasid);
	else
		ret = intel_pasid_setup_second_level(iommu, domain, dev,
						     domain->default_pasid);
	if (ret)
		goto table_failed;
	spin_unlock(&iommu->lock);

	auxiliary_link_device(domain, dev);

	spin_unlock_irqrestore(&device_domain_lock, flags);

	return 0;

table_failed:
	domain_detach_iommu(domain, iommu);
attach_failed:
	spin_unlock(&iommu->lock);
	spin_unlock_irqrestore(&device_domain_lock, flags);
	if (!domain->auxd_refcnt && domain->default_pasid > 0)
		ioasid_free(domain->default_pasid);

	return ret;
}

static void aux_domain_remove_dev(struct dmar_domain *domain,
				  struct device *dev)
{
	struct device_domain_info *info;
	struct intel_iommu *iommu;
	unsigned long flags;

	if (!is_aux_domain(dev, &domain->domain))
		return;

	spin_lock_irqsave(&device_domain_lock, flags);
	info = get_domain_info(dev);
	iommu = info->iommu;

	auxiliary_unlink_device(domain, dev);

	spin_lock(&iommu->lock);
	intel_pasid_tear_down_entry(iommu, dev, domain->default_pasid, false);
	domain_detach_iommu(domain, iommu);
	spin_unlock(&iommu->lock);

	spin_unlock_irqrestore(&device_domain_lock, flags);
}

static int prepare_domain_attach_device(struct iommu_domain *domain,
					struct device *dev)
{
	struct dmar_domain *dmar_domain = to_dmar_domain(domain);
	struct intel_iommu *iommu;
	int addr_width;

	iommu = device_to_iommu(dev, NULL, NULL);
	if (!iommu)
		return -ENODEV;

	/* check if this iommu agaw is sufficient for max mapped address */
	addr_width = agaw_to_width(iommu->agaw);
	if (addr_width > cap_mgaw(iommu->cap))
		addr_width = cap_mgaw(iommu->cap);

	if (dmar_domain->max_addr > (1LL << addr_width)) {
		dev_err(dev, "%s: iommu width (%d) is not "
		        "sufficient for the mapped address (%llx)\n",
		        __func__, addr_width, dmar_domain->max_addr);
		return -EFAULT;
	}
	dmar_domain->gaw = addr_width;

	/*
	 * Knock out extra levels of page tables if necessary
	 */
	while (iommu->agaw < dmar_domain->agaw) {
		struct dma_pte *pte;

		pte = dmar_domain->pgd;
		if (dma_pte_present(pte)) {
			dmar_domain->pgd = (struct dma_pte *)
				phys_to_virt(dma_pte_addr(pte));
			free_pgtable_page(pte);
		}
		dmar_domain->agaw--;
	}

	return 0;
}

static int intel_iommu_attach_device(struct iommu_domain *domain,
				     struct device *dev)
{
	int ret;

	if (domain->type == IOMMU_DOMAIN_UNMANAGED &&
	    device_is_rmrr_locked(dev)) {
		dev_warn(dev, "Device is ineligible for IOMMU domain attach due to platform RMRR requirement.  Contact your platform vendor.\n");
		return -EPERM;
	}

	if (is_aux_domain(dev, domain))
		return -EPERM;

	/* normally dev is not mapped */
	if (unlikely(domain_context_mapped(dev))) {
		struct dmar_domain *old_domain;

		old_domain = find_domain(dev);
		if (old_domain)
			dmar_remove_one_dev_info(dev);
	}

	ret = prepare_domain_attach_device(domain, dev);
	if (ret)
		return ret;

	return domain_add_dev_info(to_dmar_domain(domain), dev);
}

static int intel_iommu_aux_attach_device(struct iommu_domain *domain,
					 struct device *dev)
{
	int ret;

	if (!is_aux_domain(dev, domain))
		return -EPERM;

	ret = prepare_domain_attach_device(domain, dev);
	if (ret)
		return ret;

	return aux_domain_add_dev(to_dmar_domain(domain), dev);
}

static void intel_iommu_detach_device(struct iommu_domain *domain,
				      struct device *dev)
{
	dmar_remove_one_dev_info(dev);
}

static void intel_iommu_aux_detach_device(struct iommu_domain *domain,
					  struct device *dev)
{
	aux_domain_remove_dev(to_dmar_domain(domain), dev);
}

/*
 * 2D array for converting and sanitizing IOMMU generic TLB granularity to
 * VT-d granularity. Invalidation is typically included in the unmap operation
 * as a result of DMA or VFIO unmap. However, for assigned devices guest
 * owns the first level page tables. Invalidations of translation caches in the
 * guest are trapped and passed down to the host.
 *
 * vIOMMU in the guest will only expose first level page tables, therefore
 * we do not support IOTLB granularity for request without PASID (second level).
 *
 * For example, to find the VT-d granularity encoding for IOTLB
 * type and page selective granularity within PASID:
 * X: indexed by iommu cache type
 * Y: indexed by enum iommu_inv_granularity
 * [IOMMU_CACHE_INV_TYPE_IOTLB][IOMMU_INV_GRANU_ADDR]
 */

static const int
inv_type_granu_table[IOMMU_CACHE_INV_TYPE_NR][IOMMU_INV_GRANU_NR] = {
	/*
	 * PASID based IOTLB invalidation: PASID selective (per PASID),
	 * page selective (address granularity)
	 */
	{-EINVAL, QI_GRAN_NONG_PASID, QI_GRAN_PSI_PASID},
	/* PASID based dev TLBs */
	{-EINVAL, -EINVAL, QI_DEV_IOTLB_GRAN_PASID_SEL},
	/* PASID cache */
	{-EINVAL, -EINVAL, -EINVAL}
};

static inline int to_vtd_granularity(int type, int granu)
{
	return inv_type_granu_table[type][granu];
}

static inline u64 to_vtd_size(u64 granu_size, u64 nr_granules)
{
	u64 nr_pages = (granu_size * nr_granules) >> VTD_PAGE_SHIFT;

	/* VT-d size is encoded as 2^size of 4K pages, 0 for 4k, 9 for 2MB, etc.
	 * IOMMU cache invalidate API passes granu_size in bytes, and number of
	 * granu size in contiguous memory.
	 */
	return order_base_2(nr_pages);
}

#ifdef CONFIG_INTEL_IOMMU_SVM
static int
intel_iommu_sva_invalidate(struct iommu_domain *domain, struct device *dev,
			   struct iommu_cache_invalidate_info *inv_info)
{
	struct dmar_domain *dmar_domain = to_dmar_domain(domain);
	struct device_domain_info *info;
	struct intel_iommu *iommu;
	unsigned long flags;
	int cache_type;
	u8 bus, devfn;
	u16 did, sid;
	int ret = 0;
	u64 size = 0;

	if (!inv_info || !dmar_domain)
		return -EINVAL;

	if (!dev || !dev_is_pci(dev))
		return -ENODEV;

	iommu = device_to_iommu(dev, &bus, &devfn);
	if (!iommu)
		return -ENODEV;

	if (!(dmar_domain->flags & DOMAIN_FLAG_NESTING_MODE))
		return -EINVAL;

	spin_lock_irqsave(&device_domain_lock, flags);
	spin_lock(&iommu->lock);
	info = get_domain_info(dev);
	if (!info) {
		ret = -EINVAL;
		goto out_unlock;
	}
	did = dmar_domain->iommu_did[iommu->seq_id];
	sid = PCI_DEVID(bus, devfn);

	/* Size is only valid in address selective invalidation */
	if (inv_info->granularity == IOMMU_INV_GRANU_ADDR)
		size = to_vtd_size(inv_info->granu.addr_info.granule_size,
				   inv_info->granu.addr_info.nb_granules);

	for_each_set_bit(cache_type,
			 (unsigned long *)&inv_info->cache,
			 IOMMU_CACHE_INV_TYPE_NR) {
		int granu = 0;
		u64 pasid = 0;
		u64 addr = 0;

		granu = to_vtd_granularity(cache_type, inv_info->granularity);
		if (granu == -EINVAL) {
			pr_err_ratelimited("Invalid cache type and granu combination %d/%d\n",
					   cache_type, inv_info->granularity);
			break;
		}

		/*
		 * PASID is stored in different locations based on the
		 * granularity.
		 */
		if (inv_info->granularity == IOMMU_INV_GRANU_PASID &&
		    (inv_info->granu.pasid_info.flags & IOMMU_INV_PASID_FLAGS_PASID))
			pasid = inv_info->granu.pasid_info.pasid;
		else if (inv_info->granularity == IOMMU_INV_GRANU_ADDR &&
			 (inv_info->granu.addr_info.flags & IOMMU_INV_ADDR_FLAGS_PASID))
			pasid = inv_info->granu.addr_info.pasid;

		switch (BIT(cache_type)) {
		case IOMMU_CACHE_INV_TYPE_IOTLB:
			/* HW will ignore LSB bits based on address mask */
			if (inv_info->granularity == IOMMU_INV_GRANU_ADDR &&
			    size &&
			    (inv_info->granu.addr_info.addr & ((BIT(VTD_PAGE_SHIFT + size)) - 1))) {
				pr_err_ratelimited("User address not aligned, 0x%llx, size order %llu\n",
						   inv_info->granu.addr_info.addr, size);
			}

			/*
			 * If granu is PASID-selective, address is ignored.
			 * We use npages = -1 to indicate that.
			 */
			qi_flush_piotlb(iommu, did, pasid,
					mm_to_dma_pfn(inv_info->granu.addr_info.addr),
					(granu == QI_GRAN_NONG_PASID) ? -1 : 1 << size,
					inv_info->granu.addr_info.flags & IOMMU_INV_ADDR_FLAGS_LEAF);

			if (!info->ats_enabled)
				break;
			/*
			 * Always flush device IOTLB if ATS is enabled. vIOMMU
			 * in the guest may assume IOTLB flush is inclusive,
			 * which is more efficient.
			 */
			fallthrough;
		case IOMMU_CACHE_INV_TYPE_DEV_IOTLB:
			/*
			 * PASID based device TLB invalidation does not support
			 * IOMMU_INV_GRANU_PASID granularity but only supports
			 * IOMMU_INV_GRANU_ADDR.
			 * The equivalent of that is we set the size to be the
			 * entire range of 64 bit. User only provides PASID info
			 * without address info. So we set addr to 0.
			 */
			if (inv_info->granularity == IOMMU_INV_GRANU_PASID) {
				size = 64 - VTD_PAGE_SHIFT;
				addr = 0;
			} else if (inv_info->granularity == IOMMU_INV_GRANU_ADDR) {
				addr = inv_info->granu.addr_info.addr;
			}

			if (info->ats_enabled)
				qi_flush_dev_iotlb_pasid(iommu, sid,
						info->pfsid, pasid,
						info->ats_qdep, addr,
						size);
			else
				pr_warn_ratelimited("Passdown device IOTLB flush w/o ATS!\n");
			break;
		default:
			dev_err_ratelimited(dev, "Unsupported IOMMU invalidation type %d\n",
					    cache_type);
			ret = -EINVAL;
		}
	}
out_unlock:
	spin_unlock(&iommu->lock);
	spin_unlock_irqrestore(&device_domain_lock, flags);

	return ret;
}
#endif

static int intel_iommu_map(struct iommu_domain *domain,
			   unsigned long iova, phys_addr_t hpa,
			   size_t size, int iommu_prot, gfp_t gfp)
{
	struct dmar_domain *dmar_domain = to_dmar_domain(domain);
	u64 max_addr;
	int prot = 0;
	int ret;

	if (iommu_prot & IOMMU_READ)
		prot |= DMA_PTE_READ;
	if (iommu_prot & IOMMU_WRITE)
		prot |= DMA_PTE_WRITE;
	if ((iommu_prot & IOMMU_CACHE) && dmar_domain->iommu_snooping)
		prot |= DMA_PTE_SNP;

	max_addr = iova + size;
	if (dmar_domain->max_addr < max_addr) {
		u64 end;

		/* check if minimum agaw is sufficient for mapped address */
		end = __DOMAIN_MAX_ADDR(dmar_domain->gaw) + 1;
		if (end < max_addr) {
			pr_err("%s: iommu width (%d) is not "
			       "sufficient for the mapped address (%llx)\n",
			       __func__, dmar_domain->gaw, max_addr);
			return -EFAULT;
		}
		dmar_domain->max_addr = max_addr;
	}
	/* Round up size to next multiple of PAGE_SIZE, if it and
	   the low bits of hpa would take us onto the next page */
	size = aligned_nrpages(hpa, size);
	ret = domain_pfn_mapping(dmar_domain, iova >> VTD_PAGE_SHIFT,
				 hpa >> VTD_PAGE_SHIFT, size, prot);
	return ret;
}

static size_t intel_iommu_unmap(struct iommu_domain *domain,
				unsigned long iova, size_t size,
				struct iommu_iotlb_gather *gather)
{
	struct dmar_domain *dmar_domain = to_dmar_domain(domain);
	struct page *freelist = NULL;
	unsigned long start_pfn, last_pfn;
	unsigned int npages;
	int iommu_id, level = 0;

	/* Cope with horrid API which requires us to unmap more than the
	   size argument if it happens to be a large-page mapping. */
	BUG_ON(!pfn_to_dma_pte(dmar_domain, iova >> VTD_PAGE_SHIFT, &level));

	if (size < VTD_PAGE_SIZE << level_to_offset_bits(level))
		size = VTD_PAGE_SIZE << level_to_offset_bits(level);

	start_pfn = iova >> VTD_PAGE_SHIFT;
	last_pfn = (iova + size - 1) >> VTD_PAGE_SHIFT;

	freelist = domain_unmap(dmar_domain, start_pfn, last_pfn);

	npages = last_pfn - start_pfn + 1;

	for_each_domain_iommu(iommu_id, dmar_domain)
		iommu_flush_iotlb_psi(g_iommus[iommu_id], dmar_domain,
				      start_pfn, npages, !freelist, 0);

	dma_free_pagelist(freelist);

	if (dmar_domain->max_addr == iova + size)
		dmar_domain->max_addr = iova;

	return size;
}

static phys_addr_t intel_iommu_iova_to_phys(struct iommu_domain *domain,
					    dma_addr_t iova)
{
	struct dmar_domain *dmar_domain = to_dmar_domain(domain);
	struct dma_pte *pte;
	int level = 0;
	u64 phys = 0;

	pte = pfn_to_dma_pte(dmar_domain, iova >> VTD_PAGE_SHIFT, &level);
	if (pte && dma_pte_present(pte))
		phys = dma_pte_addr(pte) +
			(iova & (BIT_MASK(level_to_offset_bits(level) +
						VTD_PAGE_SHIFT) - 1));

	return phys;
}

static inline bool scalable_mode_support(void)
{
	struct dmar_drhd_unit *drhd;
	struct intel_iommu *iommu;
	bool ret = true;

	rcu_read_lock();
	for_each_active_iommu(iommu, drhd) {
		if (!sm_supported(iommu)) {
			ret = false;
			break;
		}
	}
	rcu_read_unlock();

	return ret;
}

static inline bool iommu_pasid_support(void)
{
	struct dmar_drhd_unit *drhd;
	struct intel_iommu *iommu;
	bool ret = true;

	rcu_read_lock();
	for_each_active_iommu(iommu, drhd) {
		if (!pasid_supported(iommu)) {
			ret = false;
			break;
		}
	}
	rcu_read_unlock();

	return ret;
}

static inline bool nested_mode_support(void)
{
	struct dmar_drhd_unit *drhd;
	struct intel_iommu *iommu;
	bool ret = true;

	rcu_read_lock();
	for_each_active_iommu(iommu, drhd) {
		if (!sm_supported(iommu) || !ecap_nest(iommu->ecap)) {
			ret = false;
			break;
		}
	}
	rcu_read_unlock();

	return ret;
}

static bool intel_iommu_capable(enum iommu_cap cap)
{
	if (cap == IOMMU_CAP_CACHE_COHERENCY)
		return domain_update_iommu_snooping(NULL) == 1;
	if (cap == IOMMU_CAP_INTR_REMAP)
		return irq_remapping_enabled == 1;

	return false;
}

static struct iommu_device *intel_iommu_probe_device(struct device *dev)
{
	struct intel_iommu *iommu;

	iommu = device_to_iommu(dev, NULL, NULL);
	if (!iommu)
		return ERR_PTR(-ENODEV);

	if (translation_pre_enabled(iommu))
		dev_iommu_priv_set(dev, DEFER_DEVICE_DOMAIN_INFO);

	return &iommu->iommu;
}

static void intel_iommu_release_device(struct device *dev)
{
	struct intel_iommu *iommu;

	iommu = device_to_iommu(dev, NULL, NULL);
	if (!iommu)
		return;

	dmar_remove_one_dev_info(dev);

	set_dma_ops(dev, NULL);
}

static void intel_iommu_probe_finalize(struct device *dev)
{
	struct iommu_domain *domain;

	domain = iommu_get_domain_for_dev(dev);
	if (device_needs_bounce(dev))
		set_dma_ops(dev, &bounce_dma_ops);
	else if (domain && domain->type == IOMMU_DOMAIN_DMA)
		set_dma_ops(dev, &intel_dma_ops);
	else
		set_dma_ops(dev, NULL);
}

static void intel_iommu_get_resv_regions(struct device *device,
					 struct list_head *head)
{
	int prot = DMA_PTE_READ | DMA_PTE_WRITE;
	struct iommu_resv_region *reg;
	struct dmar_rmrr_unit *rmrr;
	struct device *i_dev;
	int i;

	down_read(&dmar_global_lock);
	for_each_rmrr_units(rmrr) {
		for_each_active_dev_scope(rmrr->devices, rmrr->devices_cnt,
					  i, i_dev) {
			struct iommu_resv_region *resv;
			enum iommu_resv_type type;
			size_t length;

			if (i_dev != device &&
			    !is_downstream_to_pci_bridge(device, i_dev))
				continue;

			length = rmrr->end_address - rmrr->base_address + 1;

			type = device_rmrr_is_relaxable(device) ?
				IOMMU_RESV_DIRECT_RELAXABLE : IOMMU_RESV_DIRECT;

			resv = iommu_alloc_resv_region(rmrr->base_address,
						       length, prot, type);
			if (!resv)
				break;

			list_add_tail(&resv->list, head);
		}
	}
	up_read(&dmar_global_lock);

#ifdef CONFIG_INTEL_IOMMU_FLOPPY_WA
	if (dev_is_pci(device)) {
		struct pci_dev *pdev = to_pci_dev(device);

		if ((pdev->class >> 8) == PCI_CLASS_BRIDGE_ISA) {
			reg = iommu_alloc_resv_region(0, 1UL << 24, prot,
						   IOMMU_RESV_DIRECT_RELAXABLE);
			if (reg)
				list_add_tail(&reg->list, head);
		}
	}
#endif /* CONFIG_INTEL_IOMMU_FLOPPY_WA */

	reg = iommu_alloc_resv_region(IOAPIC_RANGE_START,
				      IOAPIC_RANGE_END - IOAPIC_RANGE_START + 1,
				      0, IOMMU_RESV_MSI);
	if (!reg)
		return;
	list_add_tail(&reg->list, head);
}

int intel_iommu_enable_pasid(struct intel_iommu *iommu, struct device *dev)
{
	struct device_domain_info *info;
	struct context_entry *context;
	struct dmar_domain *domain;
	unsigned long flags;
	u64 ctx_lo;
	int ret;

	domain = find_domain(dev);
	if (!domain)
		return -EINVAL;

	spin_lock_irqsave(&device_domain_lock, flags);
	spin_lock(&iommu->lock);

	ret = -EINVAL;
	info = get_domain_info(dev);
	if (!info || !info->pasid_supported)
		goto out;

	context = iommu_context_addr(iommu, info->bus, info->devfn, 0);
	if (WARN_ON(!context))
		goto out;

	ctx_lo = context[0].lo;

	if (!(ctx_lo & CONTEXT_PASIDE)) {
		ctx_lo |= CONTEXT_PASIDE;
		context[0].lo = ctx_lo;
		wmb();
		iommu->flush.flush_context(iommu,
					   domain->iommu_did[iommu->seq_id],
					   PCI_DEVID(info->bus, info->devfn),
					   DMA_CCMD_MASK_NOBIT,
					   DMA_CCMD_DEVICE_INVL);
	}

	/* Enable PASID support in the device, if it wasn't already */
	if (!info->pasid_enabled)
		iommu_enable_dev_iotlb(info);

	ret = 0;

 out:
	spin_unlock(&iommu->lock);
	spin_unlock_irqrestore(&device_domain_lock, flags);

	return ret;
}

static void intel_iommu_apply_resv_region(struct device *dev,
					  struct iommu_domain *domain,
					  struct iommu_resv_region *region)
{
	struct dmar_domain *dmar_domain = to_dmar_domain(domain);
	unsigned long start, end;

	start = IOVA_PFN(region->start);
	end   = IOVA_PFN(region->start + region->length - 1);

	WARN_ON_ONCE(!reserve_iova(&dmar_domain->iovad, start, end));
}

static struct iommu_group *intel_iommu_device_group(struct device *dev)
{
	if (dev_is_pci(dev))
		return pci_device_group(dev);
	return generic_device_group(dev);
}

static int intel_iommu_enable_auxd(struct device *dev)
{
	struct device_domain_info *info;
	struct intel_iommu *iommu;
	unsigned long flags;
	int ret;

	iommu = device_to_iommu(dev, NULL, NULL);
	if (!iommu || dmar_disabled)
		return -EINVAL;

	if (!sm_supported(iommu) || !pasid_supported(iommu))
		return -EINVAL;

	ret = intel_iommu_enable_pasid(iommu, dev);
	if (ret)
		return -ENODEV;

	spin_lock_irqsave(&device_domain_lock, flags);
	info = get_domain_info(dev);
	info->auxd_enabled = 1;
	spin_unlock_irqrestore(&device_domain_lock, flags);

	return 0;
}

static int intel_iommu_disable_auxd(struct device *dev)
{
	struct device_domain_info *info;
	unsigned long flags;

	spin_lock_irqsave(&device_domain_lock, flags);
	info = get_domain_info(dev);
	if (!WARN_ON(!info))
		info->auxd_enabled = 0;
	spin_unlock_irqrestore(&device_domain_lock, flags);

	return 0;
}

/*
 * A PCI express designated vendor specific extended capability is defined
 * in the section 3.7 of Intel scalable I/O virtualization technical spec
 * for system software and tools to detect endpoint devices supporting the
 * Intel scalable IO virtualization without host driver dependency.
 *
 * Returns the address of the matching extended capability structure within
 * the device's PCI configuration space or 0 if the device does not support
 * it.
 */
static int siov_find_pci_dvsec(struct pci_dev *pdev)
{
	int pos;
	u16 vendor, id;

	pos = pci_find_next_ext_capability(pdev, 0, 0x23);
	while (pos) {
		pci_read_config_word(pdev, pos + 4, &vendor);
		pci_read_config_word(pdev, pos + 8, &id);
		if (vendor == PCI_VENDOR_ID_INTEL && id == 5)
			return pos;

		pos = pci_find_next_ext_capability(pdev, pos, 0x23);
	}

	return 0;
}

static bool
intel_iommu_dev_has_feat(struct device *dev, enum iommu_dev_features feat)
{
	if (feat == IOMMU_DEV_FEAT_AUX) {
		int ret;

		if (!dev_is_pci(dev) || dmar_disabled ||
		    !scalable_mode_support() || !iommu_pasid_support())
			return false;

		ret = pci_pasid_features(to_pci_dev(dev));
		if (ret < 0)
			return false;

		return !!siov_find_pci_dvsec(to_pci_dev(dev));
	}

	if (feat == IOMMU_DEV_FEAT_SVA) {
		struct device_domain_info *info = get_domain_info(dev);

		return info && (info->iommu->flags & VTD_FLAG_SVM_CAPABLE) &&
			info->pasid_supported && info->pri_supported &&
			info->ats_supported;
	}

	return false;
}

static int
intel_iommu_dev_enable_feat(struct device *dev, enum iommu_dev_features feat)
{
	if (feat == IOMMU_DEV_FEAT_AUX)
		return intel_iommu_enable_auxd(dev);

	if (feat == IOMMU_DEV_FEAT_SVA) {
		struct device_domain_info *info = get_domain_info(dev);

		if (!info)
			return -EINVAL;

		if (info->iommu->flags & VTD_FLAG_SVM_CAPABLE)
			return 0;
	}

	return -ENODEV;
}

static int
intel_iommu_dev_disable_feat(struct device *dev, enum iommu_dev_features feat)
{
	if (feat == IOMMU_DEV_FEAT_AUX)
		return intel_iommu_disable_auxd(dev);

	return -ENODEV;
}

static bool
intel_iommu_dev_feat_enabled(struct device *dev, enum iommu_dev_features feat)
{
	struct device_domain_info *info = get_domain_info(dev);

	if (feat == IOMMU_DEV_FEAT_AUX)
		return scalable_mode_support() && info && info->auxd_enabled;

	return false;
}

static int
intel_iommu_aux_get_pasid(struct iommu_domain *domain, struct device *dev)
{
	struct dmar_domain *dmar_domain = to_dmar_domain(domain);

	return dmar_domain->default_pasid > 0 ?
			dmar_domain->default_pasid : -EINVAL;
}

static bool intel_iommu_is_attach_deferred(struct iommu_domain *domain,
					   struct device *dev)
{
	return attach_deferred(dev);
}

static int
intel_iommu_domain_set_attr(struct iommu_domain *domain,
			    enum iommu_attr attr, void *data)
{
	struct dmar_domain *dmar_domain = to_dmar_domain(domain);
	unsigned long flags;
	int ret = 0;

	if (domain->type != IOMMU_DOMAIN_UNMANAGED)
		return -EINVAL;

	switch (attr) {
	case DOMAIN_ATTR_NESTING:
		spin_lock_irqsave(&device_domain_lock, flags);
		if (nested_mode_support() &&
		    list_empty(&dmar_domain->devices)) {
			dmar_domain->flags |= DOMAIN_FLAG_NESTING_MODE;
			dmar_domain->flags &= ~DOMAIN_FLAG_USE_FIRST_LEVEL;
		} else {
			ret = -ENODEV;
		}
		spin_unlock_irqrestore(&device_domain_lock, flags);
		break;
	default:
		ret = -EINVAL;
		break;
	}

	return ret;
}

/*
 * Check that the device does not live on an external facing PCI port that is
 * marked as untrusted. Such devices should not be able to apply quirks and
 * thus not be able to bypass the IOMMU restrictions.
 */
static bool risky_device(struct pci_dev *pdev)
{
	if (pdev->untrusted) {
		pci_info(pdev,
			 "Skipping IOMMU quirk for dev [%04X:%04X] on untrusted PCI link\n",
			 pdev->vendor, pdev->device);
		pci_info(pdev, "Please check with your BIOS/Platform vendor about this\n");
		return true;
	}
	return false;
}

const struct iommu_ops intel_iommu_ops = {
	.capable		= intel_iommu_capable,
	.domain_alloc		= intel_iommu_domain_alloc,
	.domain_free		= intel_iommu_domain_free,
	.domain_set_attr	= intel_iommu_domain_set_attr,
	.attach_dev		= intel_iommu_attach_device,
	.detach_dev		= intel_iommu_detach_device,
	.aux_attach_dev		= intel_iommu_aux_attach_device,
	.aux_detach_dev		= intel_iommu_aux_detach_device,
	.aux_get_pasid		= intel_iommu_aux_get_pasid,
	.map			= intel_iommu_map,
	.unmap			= intel_iommu_unmap,
	.iova_to_phys		= intel_iommu_iova_to_phys,
	.probe_device		= intel_iommu_probe_device,
	.probe_finalize		= intel_iommu_probe_finalize,
	.release_device		= intel_iommu_release_device,
	.get_resv_regions	= intel_iommu_get_resv_regions,
	.put_resv_regions	= generic_iommu_put_resv_regions,
	.apply_resv_region	= intel_iommu_apply_resv_region,
	.device_group		= intel_iommu_device_group,
	.dev_has_feat		= intel_iommu_dev_has_feat,
	.dev_feat_enabled	= intel_iommu_dev_feat_enabled,
	.dev_enable_feat	= intel_iommu_dev_enable_feat,
	.dev_disable_feat	= intel_iommu_dev_disable_feat,
	.is_attach_deferred	= intel_iommu_is_attach_deferred,
	.def_domain_type	= device_def_domain_type,
	.pgsize_bitmap		= INTEL_IOMMU_PGSIZES,
#ifdef CONFIG_INTEL_IOMMU_SVM
	.cache_invalidate	= intel_iommu_sva_invalidate,
	.sva_bind_gpasid	= intel_svm_bind_gpasid,
	.sva_unbind_gpasid	= intel_svm_unbind_gpasid,
	.sva_bind		= intel_svm_bind,
	.sva_unbind		= intel_svm_unbind,
	.sva_get_pasid		= intel_svm_get_pasid,
	.page_response		= intel_svm_page_response,
#endif
};

static void quirk_iommu_igfx(struct pci_dev *dev)
{
	if (risky_device(dev))
		return;

	pci_info(dev, "Disabling IOMMU for graphics on this chipset\n");
	dmar_map_gfx = 0;
}

/* G4x/GM45 integrated gfx dmar support is totally busted. */
DECLARE_PCI_FIXUP_HEADER(PCI_VENDOR_ID_INTEL, 0x2a40, quirk_iommu_igfx);
DECLARE_PCI_FIXUP_HEADER(PCI_VENDOR_ID_INTEL, 0x2e00, quirk_iommu_igfx);
DECLARE_PCI_FIXUP_HEADER(PCI_VENDOR_ID_INTEL, 0x2e10, quirk_iommu_igfx);
DECLARE_PCI_FIXUP_HEADER(PCI_VENDOR_ID_INTEL, 0x2e20, quirk_iommu_igfx);
DECLARE_PCI_FIXUP_HEADER(PCI_VENDOR_ID_INTEL, 0x2e30, quirk_iommu_igfx);
DECLARE_PCI_FIXUP_HEADER(PCI_VENDOR_ID_INTEL, 0x2e40, quirk_iommu_igfx);
DECLARE_PCI_FIXUP_HEADER(PCI_VENDOR_ID_INTEL, 0x2e90, quirk_iommu_igfx);

/* Broadwell igfx malfunctions with dmar */
DECLARE_PCI_FIXUP_HEADER(PCI_VENDOR_ID_INTEL, 0x1606, quirk_iommu_igfx);
DECLARE_PCI_FIXUP_HEADER(PCI_VENDOR_ID_INTEL, 0x160B, quirk_iommu_igfx);
DECLARE_PCI_FIXUP_HEADER(PCI_VENDOR_ID_INTEL, 0x160E, quirk_iommu_igfx);
DECLARE_PCI_FIXUP_HEADER(PCI_VENDOR_ID_INTEL, 0x1602, quirk_iommu_igfx);
DECLARE_PCI_FIXUP_HEADER(PCI_VENDOR_ID_INTEL, 0x160A, quirk_iommu_igfx);
DECLARE_PCI_FIXUP_HEADER(PCI_VENDOR_ID_INTEL, 0x160D, quirk_iommu_igfx);
DECLARE_PCI_FIXUP_HEADER(PCI_VENDOR_ID_INTEL, 0x1616, quirk_iommu_igfx);
DECLARE_PCI_FIXUP_HEADER(PCI_VENDOR_ID_INTEL, 0x161B, quirk_iommu_igfx);
DECLARE_PCI_FIXUP_HEADER(PCI_VENDOR_ID_INTEL, 0x161E, quirk_iommu_igfx);
DECLARE_PCI_FIXUP_HEADER(PCI_VENDOR_ID_INTEL, 0x1612, quirk_iommu_igfx);
DECLARE_PCI_FIXUP_HEADER(PCI_VENDOR_ID_INTEL, 0x161A, quirk_iommu_igfx);
DECLARE_PCI_FIXUP_HEADER(PCI_VENDOR_ID_INTEL, 0x161D, quirk_iommu_igfx);
DECLARE_PCI_FIXUP_HEADER(PCI_VENDOR_ID_INTEL, 0x1626, quirk_iommu_igfx);
DECLARE_PCI_FIXUP_HEADER(PCI_VENDOR_ID_INTEL, 0x162B, quirk_iommu_igfx);
DECLARE_PCI_FIXUP_HEADER(PCI_VENDOR_ID_INTEL, 0x162E, quirk_iommu_igfx);
DECLARE_PCI_FIXUP_HEADER(PCI_VENDOR_ID_INTEL, 0x1622, quirk_iommu_igfx);
DECLARE_PCI_FIXUP_HEADER(PCI_VENDOR_ID_INTEL, 0x162A, quirk_iommu_igfx);
DECLARE_PCI_FIXUP_HEADER(PCI_VENDOR_ID_INTEL, 0x162D, quirk_iommu_igfx);
DECLARE_PCI_FIXUP_HEADER(PCI_VENDOR_ID_INTEL, 0x1636, quirk_iommu_igfx);
DECLARE_PCI_FIXUP_HEADER(PCI_VENDOR_ID_INTEL, 0x163B, quirk_iommu_igfx);
DECLARE_PCI_FIXUP_HEADER(PCI_VENDOR_ID_INTEL, 0x163E, quirk_iommu_igfx);
DECLARE_PCI_FIXUP_HEADER(PCI_VENDOR_ID_INTEL, 0x1632, quirk_iommu_igfx);
DECLARE_PCI_FIXUP_HEADER(PCI_VENDOR_ID_INTEL, 0x163A, quirk_iommu_igfx);
DECLARE_PCI_FIXUP_HEADER(PCI_VENDOR_ID_INTEL, 0x163D, quirk_iommu_igfx);

static void quirk_iommu_rwbf(struct pci_dev *dev)
{
	if (risky_device(dev))
		return;

	/*
	 * Mobile 4 Series Chipset neglects to set RWBF capability,
	 * but needs it. Same seems to hold for the desktop versions.
	 */
	pci_info(dev, "Forcing write-buffer flush capability\n");
	rwbf_quirk = 1;
}

DECLARE_PCI_FIXUP_HEADER(PCI_VENDOR_ID_INTEL, 0x2a40, quirk_iommu_rwbf);
DECLARE_PCI_FIXUP_HEADER(PCI_VENDOR_ID_INTEL, 0x2e00, quirk_iommu_rwbf);
DECLARE_PCI_FIXUP_HEADER(PCI_VENDOR_ID_INTEL, 0x2e10, quirk_iommu_rwbf);
DECLARE_PCI_FIXUP_HEADER(PCI_VENDOR_ID_INTEL, 0x2e20, quirk_iommu_rwbf);
DECLARE_PCI_FIXUP_HEADER(PCI_VENDOR_ID_INTEL, 0x2e30, quirk_iommu_rwbf);
DECLARE_PCI_FIXUP_HEADER(PCI_VENDOR_ID_INTEL, 0x2e40, quirk_iommu_rwbf);
DECLARE_PCI_FIXUP_HEADER(PCI_VENDOR_ID_INTEL, 0x2e90, quirk_iommu_rwbf);

#define GGC 0x52
#define GGC_MEMORY_SIZE_MASK	(0xf << 8)
#define GGC_MEMORY_SIZE_NONE	(0x0 << 8)
#define GGC_MEMORY_SIZE_1M	(0x1 << 8)
#define GGC_MEMORY_SIZE_2M	(0x3 << 8)
#define GGC_MEMORY_VT_ENABLED	(0x8 << 8)
#define GGC_MEMORY_SIZE_2M_VT	(0x9 << 8)
#define GGC_MEMORY_SIZE_3M_VT	(0xa << 8)
#define GGC_MEMORY_SIZE_4M_VT	(0xb << 8)

static void quirk_calpella_no_shadow_gtt(struct pci_dev *dev)
{
	unsigned short ggc;

	if (risky_device(dev))
		return;

	if (pci_read_config_word(dev, GGC, &ggc))
		return;

	if (!(ggc & GGC_MEMORY_VT_ENABLED)) {
		pci_info(dev, "BIOS has allocated no shadow GTT; disabling IOMMU for graphics\n");
		dmar_map_gfx = 0;
	} else if (dmar_map_gfx) {
		/* we have to ensure the gfx device is idle before we flush */
		pci_info(dev, "Disabling batched IOTLB flush on Ironlake\n");
		intel_iommu_strict = 1;
       }
}
DECLARE_PCI_FIXUP_HEADER(PCI_VENDOR_ID_INTEL, 0x0040, quirk_calpella_no_shadow_gtt);
DECLARE_PCI_FIXUP_HEADER(PCI_VENDOR_ID_INTEL, 0x0044, quirk_calpella_no_shadow_gtt);
DECLARE_PCI_FIXUP_HEADER(PCI_VENDOR_ID_INTEL, 0x0062, quirk_calpella_no_shadow_gtt);
DECLARE_PCI_FIXUP_HEADER(PCI_VENDOR_ID_INTEL, 0x006a, quirk_calpella_no_shadow_gtt);

static void quirk_igfx_skip_te_disable(struct pci_dev *dev)
{
	unsigned short ver;

	if (!IS_GFX_DEVICE(dev))
		return;

	ver = (dev->device >> 8) & 0xff;
	if (ver != 0x45 && ver != 0x46 && ver != 0x4c &&
	    ver != 0x4e && ver != 0x8a && ver != 0x98 &&
	    ver != 0x9a)
		return;

	if (risky_device(dev))
		return;

	pci_info(dev, "Skip IOMMU disabling for graphics\n");
	iommu_skip_te_disable = 1;
}
DECLARE_PCI_FIXUP_HEADER(PCI_VENDOR_ID_INTEL, PCI_ANY_ID, quirk_igfx_skip_te_disable);

/* On Tylersburg chipsets, some BIOSes have been known to enable the
   ISOCH DMAR unit for the Azalia sound device, but not give it any
   TLB entries, which causes it to deadlock. Check for that.  We do
   this in a function called from init_dmars(), instead of in a PCI
   quirk, because we don't want to print the obnoxious "BIOS broken"
   message if VT-d is actually disabled.
*/
static void __init check_tylersburg_isoch(void)
{
	struct pci_dev *pdev;
	uint32_t vtisochctrl;

	/* If there's no Azalia in the system anyway, forget it. */
	pdev = pci_get_device(PCI_VENDOR_ID_INTEL, 0x3a3e, NULL);
	if (!pdev)
		return;

	if (risky_device(pdev)) {
		pci_dev_put(pdev);
		return;
	}

	pci_dev_put(pdev);

	/* System Management Registers. Might be hidden, in which case
	   we can't do the sanity check. But that's OK, because the
	   known-broken BIOSes _don't_ actually hide it, so far. */
	pdev = pci_get_device(PCI_VENDOR_ID_INTEL, 0x342e, NULL);
	if (!pdev)
		return;

	if (risky_device(pdev)) {
		pci_dev_put(pdev);
		return;
	}

	if (pci_read_config_dword(pdev, 0x188, &vtisochctrl)) {
		pci_dev_put(pdev);
		return;
	}

	pci_dev_put(pdev);

	/* If Azalia DMA is routed to the non-isoch DMAR unit, fine. */
	if (vtisochctrl & 1)
		return;

	/* Drop all bits other than the number of TLB entries */
	vtisochctrl &= 0x1c;

	/* If we have the recommended number of TLB entries (16), fine. */
	if (vtisochctrl == 0x10)
		return;

	/* Zero TLB entries? You get to ride the short bus to school. */
	if (!vtisochctrl) {
		WARN(1, "Your BIOS is broken; DMA routed to ISOCH DMAR unit but no TLB space.\n"
		     "BIOS vendor: %s; Ver: %s; Product Version: %s\n",
		     dmi_get_system_info(DMI_BIOS_VENDOR),
		     dmi_get_system_info(DMI_BIOS_VERSION),
		     dmi_get_system_info(DMI_PRODUCT_VERSION));
		iommu_identity_mapping |= IDENTMAP_AZALIA;
		return;
	}

	pr_warn("Recommended TLB entries for ISOCH unit is 16; your BIOS set %d\n",
	       vtisochctrl);
}<|MERGE_RESOLUTION|>--- conflicted
+++ resolved
@@ -2525,12 +2525,9 @@
 {
 	struct device_domain_info *info;
 
-<<<<<<< HEAD
-=======
 	if (unlikely(!dev || !dev->iommu))
 		return NULL;
 
->>>>>>> 2c85ebc5
 	if (unlikely(attach_deferred(dev)))
 		return NULL;
 
