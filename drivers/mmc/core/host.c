/*
 *  linux/drivers/mmc/core/host.c
 *
 *  Copyright (C) 2003 Russell King, All Rights Reserved.
 *  Copyright (C) 2007-2008 Pierre Ossman
 *  Copyright (C) 2010 Linus Walleij
 *
 * This program is free software; you can redistribute it and/or modify
 * it under the terms of the GNU General Public License version 2 as
 * published by the Free Software Foundation.
 *
 *  MMC host class device management
 */

#include <linux/device.h>
#include <linux/err.h>
#include <linux/idr.h>
#include <linux/of.h>
#include <linux/of_gpio.h>
#include <linux/pagemap.h>
#include <linux/export.h>
#include <linux/leds.h>
#include <linux/slab.h>

#include <linux/mmc/host.h>
#include <linux/mmc/card.h>
#include <linux/mmc/slot-gpio.h>

#include "core.h"
#include "host.h"
#include "slot-gpio.h"
#include "pwrseq.h"

#define cls_dev_to_mmc_host(d)	container_of(d, struct mmc_host, class_dev)

static DEFINE_IDA(mmc_host_ida);
static DEFINE_SPINLOCK(mmc_host_lock);

static void mmc_host_classdev_release(struct device *dev)
{
	struct mmc_host *host = cls_dev_to_mmc_host(dev);
	spin_lock(&mmc_host_lock);
	ida_remove(&mmc_host_ida, host->index);
	spin_unlock(&mmc_host_lock);
	kfree(host);
}

static struct class mmc_host_class = {
	.name		= "mmc_host",
	.dev_release	= mmc_host_classdev_release,
};

int mmc_register_host_class(void)
{
	return class_register(&mmc_host_class);
}

void mmc_unregister_host_class(void)
{
	class_unregister(&mmc_host_class);
}

void mmc_retune_enable(struct mmc_host *host)
{
	host->can_retune = 1;
	if (host->retune_period)
		mod_timer(&host->retune_timer,
			  jiffies + host->retune_period * HZ);
}

/*
 * Pause re-tuning for a small set of operations.  The pause begins after the
 * next command and after first doing re-tuning.
 */
void mmc_retune_pause(struct mmc_host *host)
{
	if (!host->retune_paused) {
		host->retune_paused = 1;
		mmc_retune_needed(host);
		mmc_retune_hold(host);
	}
}
EXPORT_SYMBOL(mmc_retune_pause);

void mmc_retune_unpause(struct mmc_host *host)
{
	if (host->retune_paused) {
		host->retune_paused = 0;
		mmc_retune_release(host);
	}
}
EXPORT_SYMBOL(mmc_retune_unpause);

void mmc_retune_disable(struct mmc_host *host)
{
	mmc_retune_unpause(host);
	host->can_retune = 0;
	del_timer_sync(&host->retune_timer);
	host->retune_now = 0;
	host->need_retune = 0;
}

void mmc_retune_timer_stop(struct mmc_host *host)
{
	del_timer_sync(&host->retune_timer);
}
EXPORT_SYMBOL(mmc_retune_timer_stop);

void mmc_retune_hold(struct mmc_host *host)
{
	if (!host->hold_retune)
		host->retune_now = 1;
	host->hold_retune += 1;
}

void mmc_retune_release(struct mmc_host *host)
{
	if (host->hold_retune)
		host->hold_retune -= 1;
	else
		WARN_ON(1);
}

int mmc_retune(struct mmc_host *host)
{
	bool return_to_hs400 = false;
	int err;

	if (host->retune_now)
		host->retune_now = 0;
	else
		return 0;

	if (!host->need_retune || host->doing_retune || !host->card)
		return 0;

	host->need_retune = 0;

	host->doing_retune = 1;

	if (host->ios.timing == MMC_TIMING_MMC_HS400) {
		err = mmc_hs400_to_hs200(host->card);
		if (err)
			goto out;

		return_to_hs400 = true;

		if (host->ops->prepare_hs400_tuning)
			host->ops->prepare_hs400_tuning(host, &host->ios);
	}

	err = mmc_execute_tuning(host->card);
	if (err)
		goto out;

	if (return_to_hs400)
		err = mmc_hs200_to_hs400(host->card);
out:
	host->doing_retune = 0;

	return err;
}

static void mmc_retune_timer(unsigned long data)
{
	struct mmc_host *host = (struct mmc_host *)data;

	mmc_retune_needed(host);
}

/**
 *	mmc_of_parse() - parse host's device-tree node
 *	@host: host whose node should be parsed.
 *
 * To keep the rest of the MMC subsystem unaware of whether DT has been
 * used to to instantiate and configure this host instance or not, we
 * parse the properties and set respective generic mmc-host flags and
 * parameters.
 */
int mmc_of_parse(struct mmc_host *host)
{
	struct device_node *np;
	u32 bus_width;
	int ret;
	bool cd_cap_invert, cd_gpio_invert = false;
	bool ro_cap_invert, ro_gpio_invert = false;

	if (!host->parent || !host->parent->of_node)
		return 0;

	np = host->parent->of_node;

	/* "bus-width" is translated to MMC_CAP_*_BIT_DATA flags */
	if (of_property_read_u32(np, "bus-width", &bus_width) < 0) {
		dev_dbg(host->parent,
			"\"bus-width\" property is missing, assuming 1 bit.\n");
		bus_width = 1;
	}

	switch (bus_width) {
	case 8:
		host->caps |= MMC_CAP_8_BIT_DATA;
		/* Hosts capable of 8-bit transfers can also do 4 bits */
	case 4:
		host->caps |= MMC_CAP_4_BIT_DATA;
		break;
	case 1:
		break;
	default:
		dev_err(host->parent,
			"Invalid \"bus-width\" value %u!\n", bus_width);
		return -EINVAL;
	}

	/* f_max is obtained from the optional "max-frequency" property */
	of_property_read_u32(np, "max-frequency", &host->f_max);

	/*
	 * Configure CD and WP pins. They are both by default active low to
	 * match the SDHCI spec. If GPIOs are provided for CD and / or WP, the
	 * mmc-gpio helpers are used to attach, configure and use them. If
	 * polarity inversion is specified in DT, one of MMC_CAP2_CD_ACTIVE_HIGH
	 * and MMC_CAP2_RO_ACTIVE_HIGH capability-2 flags is set. If the
	 * "broken-cd" property is provided, the MMC_CAP_NEEDS_POLL capability
	 * is set. If the "non-removable" property is found, the
	 * MMC_CAP_NONREMOVABLE capability is set and no card-detection
	 * configuration is performed.
	 */

	/* Parse Card Detection */
	if (of_property_read_bool(np, "non-removable")) {
		host->caps |= MMC_CAP_NONREMOVABLE;
	} else {
		cd_cap_invert = of_property_read_bool(np, "cd-inverted");

		if (of_property_read_bool(np, "broken-cd"))
			host->caps |= MMC_CAP_NEEDS_POLL;

		ret = mmc_gpiod_request_cd(host, "cd", 0, true,
					   0, &cd_gpio_invert);
		if (!ret)
			dev_info(host->parent, "Got CD GPIO\n");
		else if (ret != -ENOENT && ret != -ENOSYS)
			return ret;

		/*
		 * There are two ways to flag that the CD line is inverted:
		 * through the cd-inverted flag and by the GPIO line itself
		 * being inverted from the GPIO subsystem. This is a leftover
		 * from the times when the GPIO subsystem did not make it
		 * possible to flag a line as inverted.
		 *
		 * If the capability on the host AND the GPIO line are
		 * both inverted, the end result is that the CD line is
		 * not inverted.
		 */
		if (cd_cap_invert ^ cd_gpio_invert)
			host->caps2 |= MMC_CAP2_CD_ACTIVE_HIGH;
	}

	/* Parse Write Protection */
	ro_cap_invert = of_property_read_bool(np, "wp-inverted");

	ret = mmc_gpiod_request_ro(host, "wp", 0, false, 0, &ro_gpio_invert);
	if (!ret)
		dev_info(host->parent, "Got WP GPIO\n");
	else if (ret != -ENOENT && ret != -ENOSYS)
		return ret;

	if (of_property_read_bool(np, "disable-wp"))
		host->caps2 |= MMC_CAP2_NO_WRITE_PROTECT;

	/* See the comment on CD inversion above */
	if (ro_cap_invert ^ ro_gpio_invert)
		host->caps2 |= MMC_CAP2_RO_ACTIVE_HIGH;

	if (of_property_read_bool(np, "cap-sd-highspeed"))
		host->caps |= MMC_CAP_SD_HIGHSPEED;
	if (of_property_read_bool(np, "cap-mmc-highspeed"))
		host->caps |= MMC_CAP_MMC_HIGHSPEED;
	if (of_property_read_bool(np, "sd-uhs-sdr12"))
		host->caps |= MMC_CAP_UHS_SDR12;
	if (of_property_read_bool(np, "sd-uhs-sdr25"))
		host->caps |= MMC_CAP_UHS_SDR25;
	if (of_property_read_bool(np, "sd-uhs-sdr50"))
		host->caps |= MMC_CAP_UHS_SDR50;
	if (of_property_read_bool(np, "sd-uhs-sdr104"))
		host->caps |= MMC_CAP_UHS_SDR104;
	if (of_property_read_bool(np, "sd-uhs-ddr50"))
		host->caps |= MMC_CAP_UHS_DDR50;
	if (of_property_read_bool(np, "cap-power-off-card"))
		host->caps |= MMC_CAP_POWER_OFF_CARD;
	if (of_property_read_bool(np, "cap-mmc-hw-reset"))
		host->caps |= MMC_CAP_HW_RESET;
	if (of_property_read_bool(np, "cap-sdio-irq"))
		host->caps |= MMC_CAP_SDIO_IRQ;
	if (of_property_read_bool(np, "full-pwr-cycle"))
		host->caps2 |= MMC_CAP2_FULL_PWR_CYCLE;
	if (of_property_read_bool(np, "keep-power-in-suspend"))
		host->pm_caps |= MMC_PM_KEEP_POWER;
	if (of_property_read_bool(np, "wakeup-source") ||
	    of_property_read_bool(np, "enable-sdio-wakeup")) /* legacy */
		host->pm_caps |= MMC_PM_WAKE_SDIO_IRQ;
	if (of_property_read_bool(np, "mmc-ddr-1_8v"))
		host->caps |= MMC_CAP_1_8V_DDR;
	if (of_property_read_bool(np, "mmc-ddr-1_2v"))
		host->caps |= MMC_CAP_1_2V_DDR;
	if (of_property_read_bool(np, "mmc-hs200-1_8v"))
		host->caps2 |= MMC_CAP2_HS200_1_8V_SDR;
	if (of_property_read_bool(np, "mmc-hs200-1_2v"))
		host->caps2 |= MMC_CAP2_HS200_1_2V_SDR;
	if (of_property_read_bool(np, "mmc-hs400-1_8v"))
		host->caps2 |= MMC_CAP2_HS400_1_8V | MMC_CAP2_HS200_1_8V_SDR;
	if (of_property_read_bool(np, "mmc-hs400-1_2v"))
		host->caps2 |= MMC_CAP2_HS400_1_2V | MMC_CAP2_HS200_1_2V_SDR;
	if (of_property_read_bool(np, "mmc-hs400-enhanced-strobe"))
		host->caps2 |= MMC_CAP2_HS400_ES;
<<<<<<< HEAD
=======
	if (of_property_read_bool(np, "no-sdio"))
		host->caps2 |= MMC_CAP2_NO_SDIO;
	if (of_property_read_bool(np, "no-sd"))
		host->caps2 |= MMC_CAP2_NO_SD;
	if (of_property_read_bool(np, "no-mmc"))
		host->caps2 |= MMC_CAP2_NO_MMC;
>>>>>>> dd7fd3a8

	host->dsr_req = !of_property_read_u32(np, "dsr", &host->dsr);
	if (host->dsr_req && (host->dsr & ~0xffff)) {
		dev_err(host->parent,
			"device tree specified broken value for DSR: 0x%x, ignoring\n",
			host->dsr);
		host->dsr_req = 0;
	}

	return mmc_pwrseq_alloc(host);
}

EXPORT_SYMBOL(mmc_of_parse);

/**
 *	mmc_alloc_host - initialise the per-host structure.
 *	@extra: sizeof private data structure
 *	@dev: pointer to host device model structure
 *
 *	Initialise the per-host structure.
 */
struct mmc_host *mmc_alloc_host(int extra, struct device *dev)
{
	int err;
	struct mmc_host *host;

	host = kzalloc(sizeof(struct mmc_host) + extra, GFP_KERNEL);
	if (!host)
		return NULL;

	/* scanning will be enabled when we're ready */
	host->rescan_disable = 1;

again:
	if (!ida_pre_get(&mmc_host_ida, GFP_KERNEL)) {
		kfree(host);
		return NULL;
	}

	spin_lock(&mmc_host_lock);
	err = ida_get_new(&mmc_host_ida, &host->index);
	spin_unlock(&mmc_host_lock);

	if (err == -EAGAIN) {
		goto again;
	} else if (err) {
		kfree(host);
		return NULL;
	}

	dev_set_name(&host->class_dev, "mmc%d", host->index);

	host->parent = dev;
	host->class_dev.parent = dev;
	host->class_dev.class = &mmc_host_class;
	device_initialize(&host->class_dev);
	device_enable_async_suspend(&host->class_dev);

	if (mmc_gpio_alloc(host)) {
		put_device(&host->class_dev);
		return NULL;
	}

	spin_lock_init(&host->lock);
	init_waitqueue_head(&host->wq);
	INIT_DELAYED_WORK(&host->detect, mmc_rescan);
	setup_timer(&host->retune_timer, mmc_retune_timer, (unsigned long)host);

	/*
	 * By default, hosts do not support SGIO or large requests.
	 * They have to set these according to their abilities.
	 */
	host->max_segs = 1;
	host->max_seg_size = PAGE_SIZE;

	host->max_req_size = PAGE_SIZE;
	host->max_blk_size = 512;
	host->max_blk_count = PAGE_SIZE / 512;

	return host;
}

EXPORT_SYMBOL(mmc_alloc_host);

/**
 *	mmc_add_host - initialise host hardware
 *	@host: mmc host
 *
 *	Register the host with the driver model. The host must be
 *	prepared to start servicing requests before this function
 *	completes.
 */
int mmc_add_host(struct mmc_host *host)
{
	int err;

	WARN_ON((host->caps & MMC_CAP_SDIO_IRQ) &&
		!host->ops->enable_sdio_irq);

	err = device_add(&host->class_dev);
	if (err)
		return err;

	led_trigger_register_simple(dev_name(&host->class_dev), &host->led);

#ifdef CONFIG_DEBUG_FS
	mmc_add_host_debugfs(host);
#endif

	mmc_start_host(host);
	mmc_register_pm_notifier(host);

	return 0;
}

EXPORT_SYMBOL(mmc_add_host);

/**
 *	mmc_remove_host - remove host hardware
 *	@host: mmc host
 *
 *	Unregister and remove all cards associated with this host,
 *	and power down the MMC bus. No new requests will be issued
 *	after this function has returned.
 */
void mmc_remove_host(struct mmc_host *host)
{
	mmc_unregister_pm_notifier(host);
	mmc_stop_host(host);

#ifdef CONFIG_DEBUG_FS
	mmc_remove_host_debugfs(host);
#endif

	device_del(&host->class_dev);

	led_trigger_unregister_simple(host->led);
}

EXPORT_SYMBOL(mmc_remove_host);

/**
 *	mmc_free_host - free the host structure
 *	@host: mmc host
 *
 *	Free the host once all references to it have been dropped.
 */
void mmc_free_host(struct mmc_host *host)
{
	mmc_pwrseq_free(host);
	put_device(&host->class_dev);
}

EXPORT_SYMBOL(mmc_free_host);<|MERGE_RESOLUTION|>--- conflicted
+++ resolved
@@ -315,15 +315,12 @@
 		host->caps2 |= MMC_CAP2_HS400_1_2V | MMC_CAP2_HS200_1_2V_SDR;
 	if (of_property_read_bool(np, "mmc-hs400-enhanced-strobe"))
 		host->caps2 |= MMC_CAP2_HS400_ES;
-<<<<<<< HEAD
-=======
 	if (of_property_read_bool(np, "no-sdio"))
 		host->caps2 |= MMC_CAP2_NO_SDIO;
 	if (of_property_read_bool(np, "no-sd"))
 		host->caps2 |= MMC_CAP2_NO_SD;
 	if (of_property_read_bool(np, "no-mmc"))
 		host->caps2 |= MMC_CAP2_NO_MMC;
->>>>>>> dd7fd3a8
 
 	host->dsr_req = !of_property_read_u32(np, "dsr", &host->dsr);
 	if (host->dsr_req && (host->dsr & ~0xffff)) {
