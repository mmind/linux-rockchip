/*
 *  linux/drivers/mmc/core/mmc.c
 *
 *  Copyright (C) 2003-2004 Russell King, All Rights Reserved.
 *  Copyright (C) 2005-2007 Pierre Ossman, All Rights Reserved.
 *  MMCv4 support Copyright (C) 2006 Philip Langdale, All Rights Reserved.
 *
 * This program is free software; you can redistribute it and/or modify
 * it under the terms of the GNU General Public License version 2 as
 * published by the Free Software Foundation.
 */

#include <linux/err.h>
#include <linux/of.h>
#include <linux/slab.h>
#include <linux/stat.h>
#include <linux/pm_runtime.h>

#include <linux/mmc/host.h>
#include <linux/mmc/card.h>
#include <linux/mmc/mmc.h>

#include "core.h"
#include "host.h"
#include "bus.h"
#include "mmc_ops.h"
#include "sd_ops.h"

static const unsigned int tran_exp[] = {
	10000,		100000,		1000000,	10000000,
	0,		0,		0,		0
};

static const unsigned char tran_mant[] = {
	0,	10,	12,	13,	15,	20,	25,	30,
	35,	40,	45,	50,	55,	60,	70,	80,
};

static const unsigned int tacc_exp[] = {
	1,	10,	100,	1000,	10000,	100000,	1000000, 10000000,
};

static const unsigned int tacc_mant[] = {
	0,	10,	12,	13,	15,	20,	25,	30,
	35,	40,	45,	50,	55,	60,	70,	80,
};

static const struct mmc_fixup mmc_ext_csd_fixups[] = {
	/*
	 * Certain Hynix eMMC 4.41 cards might get broken when HPI feature
	 * is used so disable the HPI feature for such buggy cards.
	 */
	MMC_FIXUP_EXT_CSD_REV(CID_NAME_ANY, CID_MANFID_HYNIX,
			      0x014a, add_quirk, MMC_QUIRK_BROKEN_HPI, 5),

	END_FIXUP
};

#define UNSTUFF_BITS(resp,start,size)					\
	({								\
		const int __size = size;				\
		const u32 __mask = (__size < 32 ? 1 << __size : 0) - 1;	\
		const int __off = 3 - ((start) / 32);			\
		const int __shft = (start) & 31;			\
		u32 __res;						\
									\
		__res = resp[__off] >> __shft;				\
		if (__size + __shft > 32)				\
			__res |= resp[__off-1] << ((32 - __shft) % 32);	\
		__res & __mask;						\
	})

/*
 * Given the decoded CSD structure, decode the raw CID to our CID structure.
 */
static int mmc_decode_cid(struct mmc_card *card)
{
	u32 *resp = card->raw_cid;

	/*
	 * The selection of the format here is based upon published
	 * specs from sandisk and from what people have reported.
	 */
	switch (card->csd.mmca_vsn) {
	case 0: /* MMC v1.0 - v1.2 */
	case 1: /* MMC v1.4 */
		card->cid.manfid	= UNSTUFF_BITS(resp, 104, 24);
		card->cid.prod_name[0]	= UNSTUFF_BITS(resp, 96, 8);
		card->cid.prod_name[1]	= UNSTUFF_BITS(resp, 88, 8);
		card->cid.prod_name[2]	= UNSTUFF_BITS(resp, 80, 8);
		card->cid.prod_name[3]	= UNSTUFF_BITS(resp, 72, 8);
		card->cid.prod_name[4]	= UNSTUFF_BITS(resp, 64, 8);
		card->cid.prod_name[5]	= UNSTUFF_BITS(resp, 56, 8);
		card->cid.prod_name[6]	= UNSTUFF_BITS(resp, 48, 8);
		card->cid.hwrev		= UNSTUFF_BITS(resp, 44, 4);
		card->cid.fwrev		= UNSTUFF_BITS(resp, 40, 4);
		card->cid.serial	= UNSTUFF_BITS(resp, 16, 24);
		card->cid.month		= UNSTUFF_BITS(resp, 12, 4);
		card->cid.year		= UNSTUFF_BITS(resp, 8, 4) + 1997;
		break;

	case 2: /* MMC v2.0 - v2.2 */
	case 3: /* MMC v3.1 - v3.3 */
	case 4: /* MMC v4 */
		card->cid.manfid	= UNSTUFF_BITS(resp, 120, 8);
		card->cid.oemid		= UNSTUFF_BITS(resp, 104, 16);
		card->cid.prod_name[0]	= UNSTUFF_BITS(resp, 96, 8);
		card->cid.prod_name[1]	= UNSTUFF_BITS(resp, 88, 8);
		card->cid.prod_name[2]	= UNSTUFF_BITS(resp, 80, 8);
		card->cid.prod_name[3]	= UNSTUFF_BITS(resp, 72, 8);
		card->cid.prod_name[4]	= UNSTUFF_BITS(resp, 64, 8);
		card->cid.prod_name[5]	= UNSTUFF_BITS(resp, 56, 8);
		card->cid.prv		= UNSTUFF_BITS(resp, 48, 8);
		card->cid.serial	= UNSTUFF_BITS(resp, 16, 32);
		card->cid.month		= UNSTUFF_BITS(resp, 12, 4);
		card->cid.year		= UNSTUFF_BITS(resp, 8, 4) + 1997;
		break;

	default:
		pr_err("%s: card has unknown MMCA version %d\n",
			mmc_hostname(card->host), card->csd.mmca_vsn);
		return -EINVAL;
	}

	return 0;
}

static void mmc_set_erase_size(struct mmc_card *card)
{
	if (card->ext_csd.erase_group_def & 1)
		card->erase_size = card->ext_csd.hc_erase_size;
	else
		card->erase_size = card->csd.erase_size;

	mmc_init_erase(card);
}

/*
 * Given a 128-bit response, decode to our card CSD structure.
 */
static int mmc_decode_csd(struct mmc_card *card)
{
	struct mmc_csd *csd = &card->csd;
	unsigned int e, m, a, b;
	u32 *resp = card->raw_csd;

	/*
	 * We only understand CSD structure v1.1 and v1.2.
	 * v1.2 has extra information in bits 15, 11 and 10.
	 * We also support eMMC v4.4 & v4.41.
	 */
	csd->structure = UNSTUFF_BITS(resp, 126, 2);
	if (csd->structure == 0) {
		pr_err("%s: unrecognised CSD structure version %d\n",
			mmc_hostname(card->host), csd->structure);
		return -EINVAL;
	}

	csd->mmca_vsn	 = UNSTUFF_BITS(resp, 122, 4);
	m = UNSTUFF_BITS(resp, 115, 4);
	e = UNSTUFF_BITS(resp, 112, 3);
	csd->tacc_ns	 = (tacc_exp[e] * tacc_mant[m] + 9) / 10;
	csd->tacc_clks	 = UNSTUFF_BITS(resp, 104, 8) * 100;

	m = UNSTUFF_BITS(resp, 99, 4);
	e = UNSTUFF_BITS(resp, 96, 3);
	csd->max_dtr	  = tran_exp[e] * tran_mant[m];
	csd->cmdclass	  = UNSTUFF_BITS(resp, 84, 12);

	e = UNSTUFF_BITS(resp, 47, 3);
	m = UNSTUFF_BITS(resp, 62, 12);
	csd->capacity	  = (1 + m) << (e + 2);

	csd->read_blkbits = UNSTUFF_BITS(resp, 80, 4);
	csd->read_partial = UNSTUFF_BITS(resp, 79, 1);
	csd->write_misalign = UNSTUFF_BITS(resp, 78, 1);
	csd->read_misalign = UNSTUFF_BITS(resp, 77, 1);
	csd->dsr_imp = UNSTUFF_BITS(resp, 76, 1);
	csd->r2w_factor = UNSTUFF_BITS(resp, 26, 3);
	csd->write_blkbits = UNSTUFF_BITS(resp, 22, 4);
	csd->write_partial = UNSTUFF_BITS(resp, 21, 1);

	if (csd->write_blkbits >= 9) {
		a = UNSTUFF_BITS(resp, 42, 5);
		b = UNSTUFF_BITS(resp, 37, 5);
		csd->erase_size = (a + 1) * (b + 1);
		csd->erase_size <<= csd->write_blkbits - 9;
	}

	return 0;
}

static void mmc_select_card_type(struct mmc_card *card)
{
	struct mmc_host *host = card->host;
	u8 card_type = card->ext_csd.raw_card_type;
	u32 caps = host->caps, caps2 = host->caps2;
	unsigned int hs_max_dtr = 0, hs200_max_dtr = 0;
	unsigned int avail_type = 0;

	if (caps & MMC_CAP_MMC_HIGHSPEED &&
	    card_type & EXT_CSD_CARD_TYPE_HS_26) {
		hs_max_dtr = MMC_HIGH_26_MAX_DTR;
		avail_type |= EXT_CSD_CARD_TYPE_HS_26;
	}

	if (caps & MMC_CAP_MMC_HIGHSPEED &&
	    card_type & EXT_CSD_CARD_TYPE_HS_52) {
		hs_max_dtr = MMC_HIGH_52_MAX_DTR;
		avail_type |= EXT_CSD_CARD_TYPE_HS_52;
	}

	if (caps & MMC_CAP_1_8V_DDR &&
	    card_type & EXT_CSD_CARD_TYPE_DDR_1_8V) {
		hs_max_dtr = MMC_HIGH_DDR_MAX_DTR;
		avail_type |= EXT_CSD_CARD_TYPE_DDR_1_8V;
	}

	if (caps & MMC_CAP_1_2V_DDR &&
	    card_type & EXT_CSD_CARD_TYPE_DDR_1_2V) {
		hs_max_dtr = MMC_HIGH_DDR_MAX_DTR;
		avail_type |= EXT_CSD_CARD_TYPE_DDR_1_2V;
	}

	if (caps2 & MMC_CAP2_HS200_1_8V_SDR &&
	    card_type & EXT_CSD_CARD_TYPE_HS200_1_8V) {
		hs200_max_dtr = MMC_HS200_MAX_DTR;
		avail_type |= EXT_CSD_CARD_TYPE_HS200_1_8V;
	}

	if (caps2 & MMC_CAP2_HS200_1_2V_SDR &&
	    card_type & EXT_CSD_CARD_TYPE_HS200_1_2V) {
		hs200_max_dtr = MMC_HS200_MAX_DTR;
		avail_type |= EXT_CSD_CARD_TYPE_HS200_1_2V;
	}

	if (caps2 & MMC_CAP2_HS400_1_8V &&
	    card_type & EXT_CSD_CARD_TYPE_HS400_1_8V) {
		hs200_max_dtr = MMC_HS200_MAX_DTR;
		avail_type |= EXT_CSD_CARD_TYPE_HS400_1_8V;
	}

	if (caps2 & MMC_CAP2_HS400_1_2V &&
	    card_type & EXT_CSD_CARD_TYPE_HS400_1_2V) {
		hs200_max_dtr = MMC_HS200_MAX_DTR;
		avail_type |= EXT_CSD_CARD_TYPE_HS400_1_2V;
	}

	if ((caps2 & MMC_CAP2_HS400_ES) &&
	    card->ext_csd.strobe_support &&
	    (avail_type & EXT_CSD_CARD_TYPE_HS400))
		avail_type |= EXT_CSD_CARD_TYPE_HS400ES;

	card->ext_csd.hs_max_dtr = hs_max_dtr;
	card->ext_csd.hs200_max_dtr = hs200_max_dtr;
	card->mmc_avail_type = avail_type;
}

static void mmc_manage_enhanced_area(struct mmc_card *card, u8 *ext_csd)
{
	u8 hc_erase_grp_sz, hc_wp_grp_sz;

	/*
	 * Disable these attributes by default
	 */
	card->ext_csd.enhanced_area_offset = -EINVAL;
	card->ext_csd.enhanced_area_size = -EINVAL;

	/*
	 * Enhanced area feature support -- check whether the eMMC
	 * card has the Enhanced area enabled.  If so, export enhanced
	 * area offset and size to user by adding sysfs interface.
	 */
	if ((ext_csd[EXT_CSD_PARTITION_SUPPORT] & 0x2) &&
	    (ext_csd[EXT_CSD_PARTITION_ATTRIBUTE] & 0x1)) {
		if (card->ext_csd.partition_setting_completed) {
			hc_erase_grp_sz =
				ext_csd[EXT_CSD_HC_ERASE_GRP_SIZE];
			hc_wp_grp_sz =
				ext_csd[EXT_CSD_HC_WP_GRP_SIZE];

			/*
			 * calculate the enhanced data area offset, in bytes
			 */
			card->ext_csd.enhanced_area_offset =
				(((unsigned long long)ext_csd[139]) << 24) +
				(((unsigned long long)ext_csd[138]) << 16) +
				(((unsigned long long)ext_csd[137]) << 8) +
				(((unsigned long long)ext_csd[136]));
			if (mmc_card_blockaddr(card))
				card->ext_csd.enhanced_area_offset <<= 9;
			/*
			 * calculate the enhanced data area size, in kilobytes
			 */
			card->ext_csd.enhanced_area_size =
				(ext_csd[142] << 16) + (ext_csd[141] << 8) +
				ext_csd[140];
			card->ext_csd.enhanced_area_size *=
				(size_t)(hc_erase_grp_sz * hc_wp_grp_sz);
			card->ext_csd.enhanced_area_size <<= 9;
		} else {
			pr_warn("%s: defines enhanced area without partition setting complete\n",
				mmc_hostname(card->host));
		}
	}
}

static void mmc_manage_gp_partitions(struct mmc_card *card, u8 *ext_csd)
{
	int idx;
	u8 hc_erase_grp_sz, hc_wp_grp_sz;
	unsigned int part_size;

	/*
	 * General purpose partition feature support --
	 * If ext_csd has the size of general purpose partitions,
	 * set size, part_cfg, partition name in mmc_part.
	 */
	if (ext_csd[EXT_CSD_PARTITION_SUPPORT] &
	    EXT_CSD_PART_SUPPORT_PART_EN) {
		hc_erase_grp_sz =
			ext_csd[EXT_CSD_HC_ERASE_GRP_SIZE];
		hc_wp_grp_sz =
			ext_csd[EXT_CSD_HC_WP_GRP_SIZE];

		for (idx = 0; idx < MMC_NUM_GP_PARTITION; idx++) {
			if (!ext_csd[EXT_CSD_GP_SIZE_MULT + idx * 3] &&
			    !ext_csd[EXT_CSD_GP_SIZE_MULT + idx * 3 + 1] &&
			    !ext_csd[EXT_CSD_GP_SIZE_MULT + idx * 3 + 2])
				continue;
			if (card->ext_csd.partition_setting_completed == 0) {
				pr_warn("%s: has partition size defined without partition complete\n",
					mmc_hostname(card->host));
				break;
			}
			part_size =
				(ext_csd[EXT_CSD_GP_SIZE_MULT + idx * 3 + 2]
				<< 16) +
				(ext_csd[EXT_CSD_GP_SIZE_MULT + idx * 3 + 1]
				<< 8) +
				ext_csd[EXT_CSD_GP_SIZE_MULT + idx * 3];
			part_size *= (size_t)(hc_erase_grp_sz *
				hc_wp_grp_sz);
			mmc_part_add(card, part_size << 19,
				EXT_CSD_PART_CONFIG_ACC_GP0 + idx,
				"gp%d", idx, false,
				MMC_BLK_DATA_AREA_GP);
		}
	}
}

/* Minimum partition switch timeout in milliseconds */
#define MMC_MIN_PART_SWITCH_TIME	300

/*
 * Decode extended CSD.
 */
static int mmc_decode_ext_csd(struct mmc_card *card, u8 *ext_csd)
{
	int err = 0, idx;
	unsigned int part_size;
	struct device_node *np;
	bool broken_hpi = false;

	/* Version is coded in the CSD_STRUCTURE byte in the EXT_CSD register */
	card->ext_csd.raw_ext_csd_structure = ext_csd[EXT_CSD_STRUCTURE];
	if (card->csd.structure == 3) {
		if (card->ext_csd.raw_ext_csd_structure > 2) {
			pr_err("%s: unrecognised EXT_CSD structure "
				"version %d\n", mmc_hostname(card->host),
					card->ext_csd.raw_ext_csd_structure);
			err = -EINVAL;
			goto out;
		}
	}

	np = mmc_of_find_child_device(card->host, 0);
	if (np && of_device_is_compatible(np, "mmc-card"))
		broken_hpi = of_property_read_bool(np, "broken-hpi");
	of_node_put(np);

	/*
	 * The EXT_CSD format is meant to be forward compatible. As long
	 * as CSD_STRUCTURE does not change, all values for EXT_CSD_REV
	 * are authorized, see JEDEC JESD84-B50 section B.8.
	 */
	card->ext_csd.rev = ext_csd[EXT_CSD_REV];

	/* fixup device after ext_csd revision field is updated */
	mmc_fixup_device(card, mmc_ext_csd_fixups);

	card->ext_csd.raw_sectors[0] = ext_csd[EXT_CSD_SEC_CNT + 0];
	card->ext_csd.raw_sectors[1] = ext_csd[EXT_CSD_SEC_CNT + 1];
	card->ext_csd.raw_sectors[2] = ext_csd[EXT_CSD_SEC_CNT + 2];
	card->ext_csd.raw_sectors[3] = ext_csd[EXT_CSD_SEC_CNT + 3];
	if (card->ext_csd.rev >= 2) {
		card->ext_csd.sectors =
			ext_csd[EXT_CSD_SEC_CNT + 0] << 0 |
			ext_csd[EXT_CSD_SEC_CNT + 1] << 8 |
			ext_csd[EXT_CSD_SEC_CNT + 2] << 16 |
			ext_csd[EXT_CSD_SEC_CNT + 3] << 24;

		/* Cards with density > 2GiB are sector addressed */
		if (card->ext_csd.sectors > (2u * 1024 * 1024 * 1024) / 512)
			mmc_card_set_blockaddr(card);
	}

	card->ext_csd.strobe_support = ext_csd[EXT_CSD_STROBE_SUPPORT];
	card->ext_csd.raw_card_type = ext_csd[EXT_CSD_CARD_TYPE];
	mmc_select_card_type(card);

	card->ext_csd.raw_s_a_timeout = ext_csd[EXT_CSD_S_A_TIMEOUT];
	card->ext_csd.raw_erase_timeout_mult =
		ext_csd[EXT_CSD_ERASE_TIMEOUT_MULT];
	card->ext_csd.raw_hc_erase_grp_size =
		ext_csd[EXT_CSD_HC_ERASE_GRP_SIZE];
	if (card->ext_csd.rev >= 3) {
		u8 sa_shift = ext_csd[EXT_CSD_S_A_TIMEOUT];
		card->ext_csd.part_config = ext_csd[EXT_CSD_PART_CONFIG];

		/* EXT_CSD value is in units of 10ms, but we store in ms */
		card->ext_csd.part_time = 10 * ext_csd[EXT_CSD_PART_SWITCH_TIME];
		/* Some eMMC set the value too low so set a minimum */
		if (card->ext_csd.part_time &&
		    card->ext_csd.part_time < MMC_MIN_PART_SWITCH_TIME)
			card->ext_csd.part_time = MMC_MIN_PART_SWITCH_TIME;

		/* Sleep / awake timeout in 100ns units */
		if (sa_shift > 0 && sa_shift <= 0x17)
			card->ext_csd.sa_timeout =
					1 << ext_csd[EXT_CSD_S_A_TIMEOUT];
		card->ext_csd.erase_group_def =
			ext_csd[EXT_CSD_ERASE_GROUP_DEF];
		card->ext_csd.hc_erase_timeout = 300 *
			ext_csd[EXT_CSD_ERASE_TIMEOUT_MULT];
		card->ext_csd.hc_erase_size =
			ext_csd[EXT_CSD_HC_ERASE_GRP_SIZE] << 10;

		card->ext_csd.rel_sectors = ext_csd[EXT_CSD_REL_WR_SEC_C];

		/*
		 * There are two boot regions of equal size, defined in
		 * multiples of 128K.
		 */
		if (ext_csd[EXT_CSD_BOOT_MULT] && mmc_boot_partition_access(card->host)) {
			for (idx = 0; idx < MMC_NUM_BOOT_PARTITION; idx++) {
				part_size = ext_csd[EXT_CSD_BOOT_MULT] << 17;
				mmc_part_add(card, part_size,
					EXT_CSD_PART_CONFIG_ACC_BOOT0 + idx,
					"boot%d", idx, true,
					MMC_BLK_DATA_AREA_BOOT);
			}
		}
	}

	card->ext_csd.raw_hc_erase_gap_size =
		ext_csd[EXT_CSD_HC_WP_GRP_SIZE];
	card->ext_csd.raw_sec_trim_mult =
		ext_csd[EXT_CSD_SEC_TRIM_MULT];
	card->ext_csd.raw_sec_erase_mult =
		ext_csd[EXT_CSD_SEC_ERASE_MULT];
	card->ext_csd.raw_sec_feature_support =
		ext_csd[EXT_CSD_SEC_FEATURE_SUPPORT];
	card->ext_csd.raw_trim_mult =
		ext_csd[EXT_CSD_TRIM_MULT];
	card->ext_csd.raw_partition_support = ext_csd[EXT_CSD_PARTITION_SUPPORT];
	card->ext_csd.raw_driver_strength = ext_csd[EXT_CSD_DRIVER_STRENGTH];
	if (card->ext_csd.rev >= 4) {
		if (ext_csd[EXT_CSD_PARTITION_SETTING_COMPLETED] &
		    EXT_CSD_PART_SETTING_COMPLETED)
			card->ext_csd.partition_setting_completed = 1;
		else
			card->ext_csd.partition_setting_completed = 0;

		mmc_manage_enhanced_area(card, ext_csd);

		mmc_manage_gp_partitions(card, ext_csd);

		card->ext_csd.sec_trim_mult =
			ext_csd[EXT_CSD_SEC_TRIM_MULT];
		card->ext_csd.sec_erase_mult =
			ext_csd[EXT_CSD_SEC_ERASE_MULT];
		card->ext_csd.sec_feature_support =
			ext_csd[EXT_CSD_SEC_FEATURE_SUPPORT];
		card->ext_csd.trim_timeout = 300 *
			ext_csd[EXT_CSD_TRIM_MULT];

		/*
		 * Note that the call to mmc_part_add above defaults to read
		 * only. If this default assumption is changed, the call must
		 * take into account the value of boot_locked below.
		 */
		card->ext_csd.boot_ro_lock = ext_csd[EXT_CSD_BOOT_WP];
		card->ext_csd.boot_ro_lockable = true;

		/* Save power class values */
		card->ext_csd.raw_pwr_cl_52_195 =
			ext_csd[EXT_CSD_PWR_CL_52_195];
		card->ext_csd.raw_pwr_cl_26_195 =
			ext_csd[EXT_CSD_PWR_CL_26_195];
		card->ext_csd.raw_pwr_cl_52_360 =
			ext_csd[EXT_CSD_PWR_CL_52_360];
		card->ext_csd.raw_pwr_cl_26_360 =
			ext_csd[EXT_CSD_PWR_CL_26_360];
		card->ext_csd.raw_pwr_cl_200_195 =
			ext_csd[EXT_CSD_PWR_CL_200_195];
		card->ext_csd.raw_pwr_cl_200_360 =
			ext_csd[EXT_CSD_PWR_CL_200_360];
		card->ext_csd.raw_pwr_cl_ddr_52_195 =
			ext_csd[EXT_CSD_PWR_CL_DDR_52_195];
		card->ext_csd.raw_pwr_cl_ddr_52_360 =
			ext_csd[EXT_CSD_PWR_CL_DDR_52_360];
		card->ext_csd.raw_pwr_cl_ddr_200_360 =
			ext_csd[EXT_CSD_PWR_CL_DDR_200_360];
	}

	if (card->ext_csd.rev >= 5) {
		/* Adjust production date as per JEDEC JESD84-B451 */
		if (card->cid.year < 2010)
			card->cid.year += 16;

		/* check whether the eMMC card supports BKOPS */
		if (!mmc_card_broken_hpi(card) &&
		    ext_csd[EXT_CSD_BKOPS_SUPPORT] & 0x1) {
			card->ext_csd.bkops = 1;
			card->ext_csd.man_bkops_en =
					(ext_csd[EXT_CSD_BKOPS_EN] &
						EXT_CSD_MANUAL_BKOPS_MASK);
			card->ext_csd.raw_bkops_status =
				ext_csd[EXT_CSD_BKOPS_STATUS];
			if (!card->ext_csd.man_bkops_en)
				pr_debug("%s: MAN_BKOPS_EN bit is not set\n",
					mmc_hostname(card->host));
		}

		/* check whether the eMMC card supports HPI */
		if (!mmc_card_broken_hpi(card) &&
		    !broken_hpi && (ext_csd[EXT_CSD_HPI_FEATURES] & 0x1)) {
			card->ext_csd.hpi = 1;
			if (ext_csd[EXT_CSD_HPI_FEATURES] & 0x2)
				card->ext_csd.hpi_cmd =	MMC_STOP_TRANSMISSION;
			else
				card->ext_csd.hpi_cmd = MMC_SEND_STATUS;
			/*
			 * Indicate the maximum timeout to close
			 * a command interrupted by HPI
			 */
			card->ext_csd.out_of_int_time =
				ext_csd[EXT_CSD_OUT_OF_INTERRUPT_TIME] * 10;
		}

		card->ext_csd.rel_param = ext_csd[EXT_CSD_WR_REL_PARAM];
		card->ext_csd.rst_n_function = ext_csd[EXT_CSD_RST_N_FUNCTION];

		/*
		 * RPMB regions are defined in multiples of 128K.
		 */
		card->ext_csd.raw_rpmb_size_mult = ext_csd[EXT_CSD_RPMB_MULT];
		if (ext_csd[EXT_CSD_RPMB_MULT] && mmc_host_cmd23(card->host)) {
			mmc_part_add(card, ext_csd[EXT_CSD_RPMB_MULT] << 17,
				EXT_CSD_PART_CONFIG_ACC_RPMB,
				"rpmb", 0, false,
				MMC_BLK_DATA_AREA_RPMB);
		}
	}

	card->ext_csd.raw_erased_mem_count = ext_csd[EXT_CSD_ERASED_MEM_CONT];
	if (ext_csd[EXT_CSD_ERASED_MEM_CONT])
		card->erased_byte = 0xFF;
	else
		card->erased_byte = 0x0;

	/* eMMC v4.5 or later */
	if (card->ext_csd.rev >= 6) {
		card->ext_csd.feature_support |= MMC_DISCARD_FEATURE;

		card->ext_csd.generic_cmd6_time = 10 *
			ext_csd[EXT_CSD_GENERIC_CMD6_TIME];
		card->ext_csd.power_off_longtime = 10 *
			ext_csd[EXT_CSD_POWER_OFF_LONG_TIME];

		card->ext_csd.cache_size =
			ext_csd[EXT_CSD_CACHE_SIZE + 0] << 0 |
			ext_csd[EXT_CSD_CACHE_SIZE + 1] << 8 |
			ext_csd[EXT_CSD_CACHE_SIZE + 2] << 16 |
			ext_csd[EXT_CSD_CACHE_SIZE + 3] << 24;

		if (ext_csd[EXT_CSD_DATA_SECTOR_SIZE] == 1)
			card->ext_csd.data_sector_size = 4096;
		else
			card->ext_csd.data_sector_size = 512;

		if ((ext_csd[EXT_CSD_DATA_TAG_SUPPORT] & 1) &&
		    (ext_csd[EXT_CSD_TAG_UNIT_SIZE] <= 8)) {
			card->ext_csd.data_tag_unit_size =
			((unsigned int) 1 << ext_csd[EXT_CSD_TAG_UNIT_SIZE]) *
			(card->ext_csd.data_sector_size);
		} else {
			card->ext_csd.data_tag_unit_size = 0;
		}

		card->ext_csd.max_packed_writes =
			ext_csd[EXT_CSD_MAX_PACKED_WRITES];
		card->ext_csd.max_packed_reads =
			ext_csd[EXT_CSD_MAX_PACKED_READS];
	} else {
		card->ext_csd.data_sector_size = 512;
	}

	/* eMMC v5 or later */
	if (card->ext_csd.rev >= 7) {
		memcpy(card->ext_csd.fwrev, &ext_csd[EXT_CSD_FIRMWARE_VERSION],
		       MMC_FIRMWARE_LEN);
		card->ext_csd.ffu_capable =
			(ext_csd[EXT_CSD_SUPPORTED_MODE] & 0x1) &&
			!(ext_csd[EXT_CSD_FW_CONFIG] & 0x1);
	}
out:
	return err;
}

static int mmc_read_ext_csd(struct mmc_card *card)
{
	u8 *ext_csd;
	int err;

	if (!mmc_can_ext_csd(card))
		return 0;

	err = mmc_get_ext_csd(card, &ext_csd);
	if (err) {
		/* If the host or the card can't do the switch,
		 * fail more gracefully. */
		if ((err != -EINVAL)
		 && (err != -ENOSYS)
		 && (err != -EFAULT))
			return err;

		/*
		 * High capacity cards should have this "magic" size
		 * stored in their CSD.
		 */
		if (card->csd.capacity == (4096 * 512)) {
			pr_err("%s: unable to read EXT_CSD on a possible high capacity card. Card will be ignored.\n",
				mmc_hostname(card->host));
		} else {
			pr_warn("%s: unable to read EXT_CSD, performance might suffer\n",
				mmc_hostname(card->host));
			err = 0;
		}

		return err;
	}

	err = mmc_decode_ext_csd(card, ext_csd);
	kfree(ext_csd);
	return err;
}

static int mmc_compare_ext_csds(struct mmc_card *card, unsigned bus_width)
{
	u8 *bw_ext_csd;
	int err;

	if (bus_width == MMC_BUS_WIDTH_1)
		return 0;

	err = mmc_get_ext_csd(card, &bw_ext_csd);
	if (err)
		return err;

	/* only compare read only fields */
	err = !((card->ext_csd.raw_partition_support ==
			bw_ext_csd[EXT_CSD_PARTITION_SUPPORT]) &&
		(card->ext_csd.raw_erased_mem_count ==
			bw_ext_csd[EXT_CSD_ERASED_MEM_CONT]) &&
		(card->ext_csd.rev ==
			bw_ext_csd[EXT_CSD_REV]) &&
		(card->ext_csd.raw_ext_csd_structure ==
			bw_ext_csd[EXT_CSD_STRUCTURE]) &&
		(card->ext_csd.raw_card_type ==
			bw_ext_csd[EXT_CSD_CARD_TYPE]) &&
		(card->ext_csd.raw_s_a_timeout ==
			bw_ext_csd[EXT_CSD_S_A_TIMEOUT]) &&
		(card->ext_csd.raw_hc_erase_gap_size ==
			bw_ext_csd[EXT_CSD_HC_WP_GRP_SIZE]) &&
		(card->ext_csd.raw_erase_timeout_mult ==
			bw_ext_csd[EXT_CSD_ERASE_TIMEOUT_MULT]) &&
		(card->ext_csd.raw_hc_erase_grp_size ==
			bw_ext_csd[EXT_CSD_HC_ERASE_GRP_SIZE]) &&
		(card->ext_csd.raw_sec_trim_mult ==
			bw_ext_csd[EXT_CSD_SEC_TRIM_MULT]) &&
		(card->ext_csd.raw_sec_erase_mult ==
			bw_ext_csd[EXT_CSD_SEC_ERASE_MULT]) &&
		(card->ext_csd.raw_sec_feature_support ==
			bw_ext_csd[EXT_CSD_SEC_FEATURE_SUPPORT]) &&
		(card->ext_csd.raw_trim_mult ==
			bw_ext_csd[EXT_CSD_TRIM_MULT]) &&
		(card->ext_csd.raw_sectors[0] ==
			bw_ext_csd[EXT_CSD_SEC_CNT + 0]) &&
		(card->ext_csd.raw_sectors[1] ==
			bw_ext_csd[EXT_CSD_SEC_CNT + 1]) &&
		(card->ext_csd.raw_sectors[2] ==
			bw_ext_csd[EXT_CSD_SEC_CNT + 2]) &&
		(card->ext_csd.raw_sectors[3] ==
			bw_ext_csd[EXT_CSD_SEC_CNT + 3]) &&
		(card->ext_csd.raw_pwr_cl_52_195 ==
			bw_ext_csd[EXT_CSD_PWR_CL_52_195]) &&
		(card->ext_csd.raw_pwr_cl_26_195 ==
			bw_ext_csd[EXT_CSD_PWR_CL_26_195]) &&
		(card->ext_csd.raw_pwr_cl_52_360 ==
			bw_ext_csd[EXT_CSD_PWR_CL_52_360]) &&
		(card->ext_csd.raw_pwr_cl_26_360 ==
			bw_ext_csd[EXT_CSD_PWR_CL_26_360]) &&
		(card->ext_csd.raw_pwr_cl_200_195 ==
			bw_ext_csd[EXT_CSD_PWR_CL_200_195]) &&
		(card->ext_csd.raw_pwr_cl_200_360 ==
			bw_ext_csd[EXT_CSD_PWR_CL_200_360]) &&
		(card->ext_csd.raw_pwr_cl_ddr_52_195 ==
			bw_ext_csd[EXT_CSD_PWR_CL_DDR_52_195]) &&
		(card->ext_csd.raw_pwr_cl_ddr_52_360 ==
			bw_ext_csd[EXT_CSD_PWR_CL_DDR_52_360]) &&
		(card->ext_csd.raw_pwr_cl_ddr_200_360 ==
			bw_ext_csd[EXT_CSD_PWR_CL_DDR_200_360]));

	if (err)
		err = -EINVAL;

	kfree(bw_ext_csd);
	return err;
}

MMC_DEV_ATTR(cid, "%08x%08x%08x%08x\n", card->raw_cid[0], card->raw_cid[1],
	card->raw_cid[2], card->raw_cid[3]);
MMC_DEV_ATTR(csd, "%08x%08x%08x%08x\n", card->raw_csd[0], card->raw_csd[1],
	card->raw_csd[2], card->raw_csd[3]);
MMC_DEV_ATTR(date, "%02d/%04d\n", card->cid.month, card->cid.year);
MMC_DEV_ATTR(erase_size, "%u\n", card->erase_size << 9);
MMC_DEV_ATTR(preferred_erase_size, "%u\n", card->pref_erase << 9);
MMC_DEV_ATTR(ffu_capable, "%d\n", card->ext_csd.ffu_capable);
MMC_DEV_ATTR(hwrev, "0x%x\n", card->cid.hwrev);
MMC_DEV_ATTR(manfid, "0x%06x\n", card->cid.manfid);
MMC_DEV_ATTR(name, "%s\n", card->cid.prod_name);
MMC_DEV_ATTR(oemid, "0x%04x\n", card->cid.oemid);
MMC_DEV_ATTR(prv, "0x%x\n", card->cid.prv);
MMC_DEV_ATTR(serial, "0x%08x\n", card->cid.serial);
MMC_DEV_ATTR(enhanced_area_offset, "%llu\n",
		card->ext_csd.enhanced_area_offset);
MMC_DEV_ATTR(enhanced_area_size, "%u\n", card->ext_csd.enhanced_area_size);
MMC_DEV_ATTR(raw_rpmb_size_mult, "%#x\n", card->ext_csd.raw_rpmb_size_mult);
MMC_DEV_ATTR(rel_sectors, "%#x\n", card->ext_csd.rel_sectors);
MMC_DEV_ATTR(ocr, "%08x\n", card->ocr);

static ssize_t mmc_fwrev_show(struct device *dev,
			      struct device_attribute *attr,
			      char *buf)
{
	struct mmc_card *card = mmc_dev_to_card(dev);

	if (card->ext_csd.rev < 7) {
		return sprintf(buf, "0x%x\n", card->cid.fwrev);
	} else {
		return sprintf(buf, "0x%*phN\n", MMC_FIRMWARE_LEN,
			       card->ext_csd.fwrev);
	}
}

static DEVICE_ATTR(fwrev, S_IRUGO, mmc_fwrev_show, NULL);

static ssize_t mmc_dsr_show(struct device *dev,
			    struct device_attribute *attr,
			    char *buf)
{
	struct mmc_card *card = mmc_dev_to_card(dev);
	struct mmc_host *host = card->host;

	if (card->csd.dsr_imp && host->dsr_req)
		return sprintf(buf, "0x%x\n", host->dsr);
	else
		/* return default DSR value */
		return sprintf(buf, "0x%x\n", 0x404);
}

static DEVICE_ATTR(dsr, S_IRUGO, mmc_dsr_show, NULL);

static struct attribute *mmc_std_attrs[] = {
	&dev_attr_cid.attr,
	&dev_attr_csd.attr,
	&dev_attr_date.attr,
	&dev_attr_erase_size.attr,
	&dev_attr_preferred_erase_size.attr,
	&dev_attr_fwrev.attr,
	&dev_attr_ffu_capable.attr,
	&dev_attr_hwrev.attr,
	&dev_attr_manfid.attr,
	&dev_attr_name.attr,
	&dev_attr_oemid.attr,
	&dev_attr_prv.attr,
	&dev_attr_serial.attr,
	&dev_attr_enhanced_area_offset.attr,
	&dev_attr_enhanced_area_size.attr,
	&dev_attr_raw_rpmb_size_mult.attr,
	&dev_attr_rel_sectors.attr,
	&dev_attr_ocr.attr,
	&dev_attr_dsr.attr,
	NULL,
};
ATTRIBUTE_GROUPS(mmc_std);

static struct device_type mmc_type = {
	.groups = mmc_std_groups,
};

/*
 * Select the PowerClass for the current bus width
 * If power class is defined for 4/8 bit bus in the
 * extended CSD register, select it by executing the
 * mmc_switch command.
 */
static int __mmc_select_powerclass(struct mmc_card *card,
				   unsigned int bus_width)
{
	struct mmc_host *host = card->host;
	struct mmc_ext_csd *ext_csd = &card->ext_csd;
	unsigned int pwrclass_val = 0;
	int err = 0;

	switch (1 << host->ios.vdd) {
	case MMC_VDD_165_195:
		if (host->ios.clock <= MMC_HIGH_26_MAX_DTR)
			pwrclass_val = ext_csd->raw_pwr_cl_26_195;
		else if (host->ios.clock <= MMC_HIGH_52_MAX_DTR)
			pwrclass_val = (bus_width <= EXT_CSD_BUS_WIDTH_8) ?
				ext_csd->raw_pwr_cl_52_195 :
				ext_csd->raw_pwr_cl_ddr_52_195;
		else if (host->ios.clock <= MMC_HS200_MAX_DTR)
			pwrclass_val = ext_csd->raw_pwr_cl_200_195;
		break;
	case MMC_VDD_27_28:
	case MMC_VDD_28_29:
	case MMC_VDD_29_30:
	case MMC_VDD_30_31:
	case MMC_VDD_31_32:
	case MMC_VDD_32_33:
	case MMC_VDD_33_34:
	case MMC_VDD_34_35:
	case MMC_VDD_35_36:
		if (host->ios.clock <= MMC_HIGH_26_MAX_DTR)
			pwrclass_val = ext_csd->raw_pwr_cl_26_360;
		else if (host->ios.clock <= MMC_HIGH_52_MAX_DTR)
			pwrclass_val = (bus_width <= EXT_CSD_BUS_WIDTH_8) ?
				ext_csd->raw_pwr_cl_52_360 :
				ext_csd->raw_pwr_cl_ddr_52_360;
		else if (host->ios.clock <= MMC_HS200_MAX_DTR)
			pwrclass_val = (bus_width == EXT_CSD_DDR_BUS_WIDTH_8) ?
				ext_csd->raw_pwr_cl_ddr_200_360 :
				ext_csd->raw_pwr_cl_200_360;
		break;
	default:
		pr_warn("%s: Voltage range not supported for power class\n",
			mmc_hostname(host));
		return -EINVAL;
	}

	if (bus_width & (EXT_CSD_BUS_WIDTH_8 | EXT_CSD_DDR_BUS_WIDTH_8))
		pwrclass_val = (pwrclass_val & EXT_CSD_PWR_CL_8BIT_MASK) >>
				EXT_CSD_PWR_CL_8BIT_SHIFT;
	else
		pwrclass_val = (pwrclass_val & EXT_CSD_PWR_CL_4BIT_MASK) >>
				EXT_CSD_PWR_CL_4BIT_SHIFT;

	/* If the power class is different from the default value */
	if (pwrclass_val > 0) {
		err = mmc_switch(card, EXT_CSD_CMD_SET_NORMAL,
				 EXT_CSD_POWER_CLASS,
				 pwrclass_val,
				 card->ext_csd.generic_cmd6_time);
	}

	return err;
}

static int mmc_select_powerclass(struct mmc_card *card)
{
	struct mmc_host *host = card->host;
	u32 bus_width, ext_csd_bits;
	int err, ddr;

	/* Power class selection is supported for versions >= 4.0 */
	if (!mmc_can_ext_csd(card))
		return 0;

	bus_width = host->ios.bus_width;
	/* Power class values are defined only for 4/8 bit bus */
	if (bus_width == MMC_BUS_WIDTH_1)
		return 0;

	ddr = card->mmc_avail_type & EXT_CSD_CARD_TYPE_DDR_52;
	if (ddr)
		ext_csd_bits = (bus_width == MMC_BUS_WIDTH_8) ?
			EXT_CSD_DDR_BUS_WIDTH_8 : EXT_CSD_DDR_BUS_WIDTH_4;
	else
		ext_csd_bits = (bus_width == MMC_BUS_WIDTH_8) ?
			EXT_CSD_BUS_WIDTH_8 :  EXT_CSD_BUS_WIDTH_4;

	err = __mmc_select_powerclass(card, ext_csd_bits);
	if (err)
		pr_warn("%s: power class selection to bus width %d ddr %d failed\n",
			mmc_hostname(host), 1 << bus_width, ddr);

	return err;
}

/*
 * Set the bus speed for the selected speed mode.
 */
static void mmc_set_bus_speed(struct mmc_card *card)
{
	unsigned int max_dtr = (unsigned int)-1;

	if ((mmc_card_hs200(card) || mmc_card_hs400(card)) &&
	     max_dtr > card->ext_csd.hs200_max_dtr)
		max_dtr = card->ext_csd.hs200_max_dtr;
	else if (mmc_card_hs(card) && max_dtr > card->ext_csd.hs_max_dtr)
		max_dtr = card->ext_csd.hs_max_dtr;
	else if (max_dtr > card->csd.max_dtr)
		max_dtr = card->csd.max_dtr;

	mmc_set_clock(card->host, max_dtr);
}

/*
 * Select the bus width amoung 4-bit and 8-bit(SDR).
 * If the bus width is changed successfully, return the selected width value.
 * Zero is returned instead of error value if the wide width is not supported.
 */
static int mmc_select_bus_width(struct mmc_card *card)
{
	static unsigned ext_csd_bits[] = {
		EXT_CSD_BUS_WIDTH_8,
		EXT_CSD_BUS_WIDTH_4,
	};
	static unsigned bus_widths[] = {
		MMC_BUS_WIDTH_8,
		MMC_BUS_WIDTH_4,
	};
	struct mmc_host *host = card->host;
	unsigned idx, bus_width = 0;
	int err = 0;

	if (!mmc_can_ext_csd(card) ||
	    !(host->caps & (MMC_CAP_4_BIT_DATA | MMC_CAP_8_BIT_DATA)))
		return 0;

	idx = (host->caps & MMC_CAP_8_BIT_DATA) ? 0 : 1;

	/*
	 * Unlike SD, MMC cards dont have a configuration register to notify
	 * supported bus width. So bus test command should be run to identify
	 * the supported bus width or compare the ext csd values of current
	 * bus width and ext csd values of 1 bit mode read earlier.
	 */
	for (; idx < ARRAY_SIZE(bus_widths); idx++) {
		/*
		 * Host is capable of 8bit transfer, then switch
		 * the device to work in 8bit transfer mode. If the
		 * mmc switch command returns error then switch to
		 * 4bit transfer mode. On success set the corresponding
		 * bus width on the host.
		 */
		err = mmc_switch(card, EXT_CSD_CMD_SET_NORMAL,
				 EXT_CSD_BUS_WIDTH,
				 ext_csd_bits[idx],
				 card->ext_csd.generic_cmd6_time);
		if (err)
			continue;

		bus_width = bus_widths[idx];
		mmc_set_bus_width(host, bus_width);

		/*
		 * If controller can't handle bus width test,
		 * compare ext_csd previously read in 1 bit mode
		 * against ext_csd at new bus width
		 */
		if (!(host->caps & MMC_CAP_BUS_WIDTH_TEST))
			err = mmc_compare_ext_csds(card, bus_width);
		else
			err = mmc_bus_test(card, bus_width);

		if (!err) {
			err = bus_width;
			break;
		} else {
			pr_warn("%s: switch to bus width %d failed\n",
				mmc_hostname(host), 1 << bus_width);
		}
	}

	return err;
}

/* Caller must hold re-tuning */
static int mmc_switch_status(struct mmc_card *card)
{
	u32 status;
	int err;

	err = mmc_send_status(card, &status);
	if (err)
		return err;

	return mmc_switch_status_error(card->host, status);
}

/*
 * Switch to the high-speed mode
 */
static int mmc_select_hs(struct mmc_card *card)
{
	int err;

	err = __mmc_switch(card, EXT_CSD_CMD_SET_NORMAL,
			   EXT_CSD_HS_TIMING, EXT_CSD_TIMING_HS,
			   card->ext_csd.generic_cmd6_time,
			   true, false, true);
	if (!err) {
		mmc_set_timing(card->host, MMC_TIMING_MMC_HS);
		err = mmc_switch_status(card);
	}

	return err;
}

/*
 * Activate wide bus and DDR if supported.
 */
static int mmc_select_hs_ddr(struct mmc_card *card)
{
	struct mmc_host *host = card->host;
	u32 bus_width, ext_csd_bits;
	int err = 0;

	if (!(card->mmc_avail_type & EXT_CSD_CARD_TYPE_DDR_52))
		return 0;

	bus_width = host->ios.bus_width;
	if (bus_width == MMC_BUS_WIDTH_1)
		return 0;

	ext_csd_bits = (bus_width == MMC_BUS_WIDTH_8) ?
		EXT_CSD_DDR_BUS_WIDTH_8 : EXT_CSD_DDR_BUS_WIDTH_4;

	err = mmc_switch(card, EXT_CSD_CMD_SET_NORMAL,
			EXT_CSD_BUS_WIDTH,
			ext_csd_bits,
			card->ext_csd.generic_cmd6_time);
	if (err) {
		pr_err("%s: switch to bus width %d ddr failed\n",
			mmc_hostname(host), 1 << bus_width);
		return err;
	}

	/*
	 * eMMC cards can support 3.3V to 1.2V i/o (vccq)
	 * signaling.
	 *
	 * EXT_CSD_CARD_TYPE_DDR_1_8V means 3.3V or 1.8V vccq.
	 *
	 * 1.8V vccq at 3.3V core voltage (vcc) is not required
	 * in the JEDEC spec for DDR.
	 *
	 * Even (e)MMC card can support 3.3v to 1.2v vccq, but not all
	 * host controller can support this, like some of the SDHCI
	 * controller which connect to an eMMC device. Some of these
	 * host controller still needs to use 1.8v vccq for supporting
	 * DDR mode.
	 *
	 * So the sequence will be:
	 * if (host and device can both support 1.2v IO)
	 *	use 1.2v IO;
	 * else if (host and device can both support 1.8v IO)
	 *	use 1.8v IO;
	 * so if host and device can only support 3.3v IO, this is the
	 * last choice.
	 *
	 * WARNING: eMMC rules are NOT the same as SD DDR
	 */
	err = -EINVAL;
	if (card->mmc_avail_type & EXT_CSD_CARD_TYPE_DDR_1_2V)
		err = __mmc_set_signal_voltage(host, MMC_SIGNAL_VOLTAGE_120);

	if (err && (card->mmc_avail_type & EXT_CSD_CARD_TYPE_DDR_1_8V))
		err = __mmc_set_signal_voltage(host, MMC_SIGNAL_VOLTAGE_180);

	/* make sure vccq is 3.3v after switching disaster */
	if (err)
		err = __mmc_set_signal_voltage(host, MMC_SIGNAL_VOLTAGE_330);

	if (!err)
		mmc_set_timing(host, MMC_TIMING_MMC_DDR52);

	return err;
}

static int mmc_select_hs400(struct mmc_card *card)
{
	struct mmc_host *host = card->host;
	unsigned int max_dtr;
	int err = 0;
	u8 val;

	/*
	 * HS400 mode requires 8-bit bus width
	 */
	if (!(card->mmc_avail_type & EXT_CSD_CARD_TYPE_HS400 &&
	      host->ios.bus_width == MMC_BUS_WIDTH_8))
		return 0;

	/* Switch card to HS mode */
	val = EXT_CSD_TIMING_HS;
	err = __mmc_switch(card, EXT_CSD_CMD_SET_NORMAL,
			   EXT_CSD_HS_TIMING, val,
			   card->ext_csd.generic_cmd6_time,
			   true, false, true);
	if (err) {
		pr_err("%s: switch to high-speed from hs200 failed, err:%d\n",
			mmc_hostname(host), err);
		return err;
	}

	/* Set host controller to HS timing */
	mmc_set_timing(card->host, MMC_TIMING_MMC_HS);

	/* Reduce frequency to HS frequency */
	max_dtr = card->ext_csd.hs_max_dtr;
	mmc_set_clock(host, max_dtr);

	err = mmc_switch_status(card);
	if (err)
		goto out_err;

	/* Switch card to DDR */
	err = mmc_switch(card, EXT_CSD_CMD_SET_NORMAL,
			 EXT_CSD_BUS_WIDTH,
			 EXT_CSD_DDR_BUS_WIDTH_8,
			 card->ext_csd.generic_cmd6_time);
	if (err) {
		pr_err("%s: switch to bus width for hs400 failed, err:%d\n",
			mmc_hostname(host), err);
		return err;
	}

	/* Switch card to HS400 */
	val = EXT_CSD_TIMING_HS400 |
	      card->drive_strength << EXT_CSD_DRV_STR_SHIFT;
	err = __mmc_switch(card, EXT_CSD_CMD_SET_NORMAL,
			   EXT_CSD_HS_TIMING, val,
			   card->ext_csd.generic_cmd6_time,
			   true, false, true);
	if (err) {
		pr_err("%s: switch to hs400 failed, err:%d\n",
			 mmc_hostname(host), err);
		return err;
	}

	/* Set host controller to HS400 timing and frequency */
	mmc_set_timing(host, MMC_TIMING_MMC_HS400);
	mmc_set_bus_speed(card);

	err = mmc_switch_status(card);
	if (err)
		goto out_err;

	return 0;

out_err:
	pr_err("%s: %s failed, error %d\n", mmc_hostname(card->host),
	       __func__, err);
	return err;
}

int mmc_hs200_to_hs400(struct mmc_card *card)
{
	return mmc_select_hs400(card);
}

int mmc_hs400_to_hs200(struct mmc_card *card)
{
	struct mmc_host *host = card->host;
	unsigned int max_dtr;
	int err;
	u8 val;

	/* Reduce frequency to HS */
	max_dtr = card->ext_csd.hs_max_dtr;
	mmc_set_clock(host, max_dtr);

	/* Switch HS400 to HS DDR */
	val = EXT_CSD_TIMING_HS;
	err = __mmc_switch(card, EXT_CSD_CMD_SET_NORMAL, EXT_CSD_HS_TIMING,
			   val, card->ext_csd.generic_cmd6_time,
			   true, false, true);
	if (err)
		goto out_err;

	mmc_set_timing(host, MMC_TIMING_MMC_DDR52);

	err = mmc_switch_status(card);
	if (err)
		goto out_err;

	/* Switch HS DDR to HS */
	err = __mmc_switch(card, EXT_CSD_CMD_SET_NORMAL, EXT_CSD_BUS_WIDTH,
			   EXT_CSD_BUS_WIDTH_8, card->ext_csd.generic_cmd6_time,
			   true, false, true);
	if (err)
		goto out_err;

	mmc_set_timing(host, MMC_TIMING_MMC_HS);

	err = mmc_switch_status(card);
	if (err)
		goto out_err;

	/* Switch HS to HS200 */
	val = EXT_CSD_TIMING_HS200 |
	      card->drive_strength << EXT_CSD_DRV_STR_SHIFT;
	err = __mmc_switch(card, EXT_CSD_CMD_SET_NORMAL, EXT_CSD_HS_TIMING,
			   val, card->ext_csd.generic_cmd6_time,
			   true, false, true);
	if (err)
		goto out_err;

	mmc_set_timing(host, MMC_TIMING_MMC_HS200);

	err = mmc_switch_status(card);
	if (err)
		goto out_err;

	mmc_set_bus_speed(card);

	return 0;

out_err:
	pr_err("%s: %s failed, error %d\n", mmc_hostname(card->host),
	       __func__, err);
	return err;
}

static int mmc_select_hs400es(struct mmc_card *card)
{
	struct mmc_host *host = card->host;
	int err = 0;
	u8 val;

	if (!(host->caps & MMC_CAP_8_BIT_DATA)) {
		err = -ENOTSUPP;
		goto out_err;
	}

	err = mmc_select_bus_width(card);
<<<<<<< HEAD
	if (IS_ERR_VALUE(err))
=======
	if (err < 0)
>>>>>>> dd7fd3a8
		goto out_err;

	/* Switch card to HS mode */
	err = mmc_select_hs(card);
	if (err) {
		pr_err("%s: switch to high-speed failed, err:%d\n",
			mmc_hostname(host), err);
		goto out_err;
	}

	err = mmc_switch_status(card);
	if (err)
		goto out_err;

	/* Switch card to DDR with strobe bit */
	val = EXT_CSD_DDR_BUS_WIDTH_8 | EXT_CSD_BUS_WIDTH_STROBE;
	err = mmc_switch(card, EXT_CSD_CMD_SET_NORMAL,
			 EXT_CSD_BUS_WIDTH,
			 val,
			 card->ext_csd.generic_cmd6_time);
	if (err) {
		pr_err("%s: switch to bus width for hs400es failed, err:%d\n",
			mmc_hostname(host), err);
		goto out_err;
	}

	/* Switch card to HS400 */
	val = EXT_CSD_TIMING_HS400 |
	      card->drive_strength << EXT_CSD_DRV_STR_SHIFT;
	err = __mmc_switch(card, EXT_CSD_CMD_SET_NORMAL,
			   EXT_CSD_HS_TIMING, val,
			   card->ext_csd.generic_cmd6_time,
			   true, false, true);
	if (err) {
		pr_err("%s: switch to hs400es failed, err:%d\n",
			mmc_hostname(host), err);
		goto out_err;
	}

	/* Set host controller to HS400 timing and frequency */
	mmc_set_timing(host, MMC_TIMING_MMC_HS400);

	/* Controller enable enhanced strobe function */
	host->ios.enhanced_strobe = true;
	if (host->ops->hs400_enhanced_strobe)
		host->ops->hs400_enhanced_strobe(host, &host->ios);

	err = mmc_switch_status(card);
	if (err)
		goto out_err;

	return 0;

out_err:
	pr_err("%s: %s failed, error %d\n", mmc_hostname(card->host),
	       __func__, err);
	return err;
}

static void mmc_select_driver_type(struct mmc_card *card)
{
	int card_drv_type, drive_strength, drv_type;

	card_drv_type = card->ext_csd.raw_driver_strength |
			mmc_driver_type_mask(0);

	drive_strength = mmc_select_drive_strength(card,
						   card->ext_csd.hs200_max_dtr,
						   card_drv_type, &drv_type);

	card->drive_strength = drive_strength;

	if (drv_type)
		mmc_set_driver_type(card->host, drv_type);
}

/*
 * For device supporting HS200 mode, the following sequence
 * should be done before executing the tuning process.
 * 1. set the desired bus width(4-bit or 8-bit, 1-bit is not supported)
 * 2. switch to HS200 mode
 * 3. set the clock to > 52Mhz and <=200MHz
 */
static int mmc_select_hs200(struct mmc_card *card)
{
	struct mmc_host *host = card->host;
	unsigned int old_timing, old_signal_voltage;
	int err = -EINVAL;
	u8 val;

	old_signal_voltage = host->ios.signal_voltage;
	if (card->mmc_avail_type & EXT_CSD_CARD_TYPE_HS200_1_2V)
		err = __mmc_set_signal_voltage(host, MMC_SIGNAL_VOLTAGE_120);

	if (err && card->mmc_avail_type & EXT_CSD_CARD_TYPE_HS200_1_8V)
		err = __mmc_set_signal_voltage(host, MMC_SIGNAL_VOLTAGE_180);

	/* If fails try again during next card power cycle */
	if (err)
		return err;

	mmc_select_driver_type(card);

	/*
	 * Set the bus width(4 or 8) with host's support and
	 * switch to HS200 mode if bus width is set successfully.
	 */
	err = mmc_select_bus_width(card);
	if (err > 0) {
		val = EXT_CSD_TIMING_HS200 |
		      card->drive_strength << EXT_CSD_DRV_STR_SHIFT;
		err = __mmc_switch(card, EXT_CSD_CMD_SET_NORMAL,
				   EXT_CSD_HS_TIMING, val,
				   card->ext_csd.generic_cmd6_time,
				   true, false, true);
		if (err)
			goto err;
		old_timing = host->ios.timing;
		mmc_set_timing(host, MMC_TIMING_MMC_HS200);

		err = mmc_switch_status(card);
		/*
		 * mmc_select_timing() assumes timing has not changed if
		 * it is a switch error.
		 */
		if (err == -EBADMSG)
			mmc_set_timing(host, old_timing);
	}
err:
	if (err) {
		/* fall back to the old signal voltage, if fails report error */
		if (__mmc_set_signal_voltage(host, old_signal_voltage))
			err = -EIO;

		pr_err("%s: %s failed, error %d\n", mmc_hostname(card->host),
		       __func__, err);
	}
	return err;
}

/*
 * Activate High Speed, HS200 or HS400ES mode if supported.
 */
static int mmc_select_timing(struct mmc_card *card)
{
	int err = 0;

	if (!mmc_can_ext_csd(card))
		goto bus_speed;

	if (card->mmc_avail_type & EXT_CSD_CARD_TYPE_HS400ES)
		err = mmc_select_hs400es(card);
	else if (card->mmc_avail_type & EXT_CSD_CARD_TYPE_HS200)
		err = mmc_select_hs200(card);
	else if (card->mmc_avail_type & EXT_CSD_CARD_TYPE_HS)
		err = mmc_select_hs(card);

	if (err && err != -EBADMSG)
		return err;

bus_speed:
	/*
	 * Set the bus speed to the selected bus timing.
	 * If timing is not selected, backward compatible is the default.
	 */
	mmc_set_bus_speed(card);
	return 0;
}

/*
 * Execute tuning sequence to seek the proper bus operating
 * conditions for HS200 and HS400, which sends CMD21 to the device.
 */
static int mmc_hs200_tuning(struct mmc_card *card)
{
	struct mmc_host *host = card->host;

	/*
	 * Timing should be adjusted to the HS400 target
	 * operation frequency for tuning process
	 */
	if (card->mmc_avail_type & EXT_CSD_CARD_TYPE_HS400 &&
	    host->ios.bus_width == MMC_BUS_WIDTH_8)
		if (host->ops->prepare_hs400_tuning)
			host->ops->prepare_hs400_tuning(host, &host->ios);

	return mmc_execute_tuning(card);
}

/*
 * Handle the detection and initialisation of a card.
 *
 * In the case of a resume, "oldcard" will contain the card
 * we're trying to reinitialise.
 */
static int mmc_init_card(struct mmc_host *host, u32 ocr,
	struct mmc_card *oldcard)
{
	struct mmc_card *card;
	int err;
	u32 cid[4];
	u32 rocr;

	BUG_ON(!host);
	WARN_ON(!host->claimed);

	/* Set correct bus mode for MMC before attempting init */
	if (!mmc_host_is_spi(host))
		mmc_set_bus_mode(host, MMC_BUSMODE_OPENDRAIN);

	/*
	 * Since we're changing the OCR value, we seem to
	 * need to tell some cards to go back to the idle
	 * state.  We wait 1ms to give cards time to
	 * respond.
	 * mmc_go_idle is needed for eMMC that are asleep
	 */
	mmc_go_idle(host);

	/* The extra bit indicates that we support high capacity */
	err = mmc_send_op_cond(host, ocr | (1 << 30), &rocr);
	if (err)
		goto err;

	/*
	 * For SPI, enable CRC as appropriate.
	 */
	if (mmc_host_is_spi(host)) {
		err = mmc_spi_set_crc(host, use_spi_crc);
		if (err)
			goto err;
	}

	/*
	 * Fetch CID from card.
	 */
	if (mmc_host_is_spi(host))
		err = mmc_send_cid(host, cid);
	else
		err = mmc_all_send_cid(host, cid);
	if (err)
		goto err;

	if (oldcard) {
		if (memcmp(cid, oldcard->raw_cid, sizeof(cid)) != 0) {
			err = -ENOENT;
			goto err;
		}

		card = oldcard;
	} else {
		/*
		 * Allocate card structure.
		 */
		card = mmc_alloc_card(host, &mmc_type);
		if (IS_ERR(card)) {
			err = PTR_ERR(card);
			goto err;
		}

		card->ocr = ocr;
		card->type = MMC_TYPE_MMC;
		card->rca = 1;
		memcpy(card->raw_cid, cid, sizeof(card->raw_cid));
	}

	/*
	 * Call the optional HC's init_card function to handle quirks.
	 */
	if (host->ops->init_card)
		host->ops->init_card(host, card);

	/*
	 * For native busses:  set card RCA and quit open drain mode.
	 */
	if (!mmc_host_is_spi(host)) {
		err = mmc_set_relative_addr(card);
		if (err)
			goto free_card;

		mmc_set_bus_mode(host, MMC_BUSMODE_PUSHPULL);
	}

	if (!oldcard) {
		/*
		 * Fetch CSD from card.
		 */
		err = mmc_send_csd(card, card->raw_csd);
		if (err)
			goto free_card;

		err = mmc_decode_csd(card);
		if (err)
			goto free_card;
		err = mmc_decode_cid(card);
		if (err)
			goto free_card;
	}

	/*
	 * handling only for cards supporting DSR and hosts requesting
	 * DSR configuration
	 */
	if (card->csd.dsr_imp && host->dsr_req)
		mmc_set_dsr(host);

	/*
	 * Select card, as all following commands rely on that.
	 */
	if (!mmc_host_is_spi(host)) {
		err = mmc_select_card(card);
		if (err)
			goto free_card;
	}

	if (!oldcard) {
		/* Read extended CSD. */
		err = mmc_read_ext_csd(card);
		if (err)
			goto free_card;

		/*
		 * If doing byte addressing, check if required to do sector
		 * addressing.  Handle the case of <2GB cards needing sector
		 * addressing.  See section 8.1 JEDEC Standard JED84-A441;
		 * ocr register has bit 30 set for sector addressing.
		 */
		if (rocr & BIT(30))
			mmc_card_set_blockaddr(card);

		/* Erase size depends on CSD and Extended CSD */
		mmc_set_erase_size(card);
	}

	/*
	 * If enhanced_area_en is TRUE, host needs to enable ERASE_GRP_DEF
	 * bit.  This bit will be lost every time after a reset or power off.
	 */
	if (card->ext_csd.partition_setting_completed ||
	    (card->ext_csd.rev >= 3 && (host->caps2 & MMC_CAP2_HC_ERASE_SZ))) {
		err = mmc_switch(card, EXT_CSD_CMD_SET_NORMAL,
				 EXT_CSD_ERASE_GROUP_DEF, 1,
				 card->ext_csd.generic_cmd6_time);

		if (err && err != -EBADMSG)
			goto free_card;

		if (err) {
			err = 0;
			/*
			 * Just disable enhanced area off & sz
			 * will try to enable ERASE_GROUP_DEF
			 * during next time reinit
			 */
			card->ext_csd.enhanced_area_offset = -EINVAL;
			card->ext_csd.enhanced_area_size = -EINVAL;
		} else {
			card->ext_csd.erase_group_def = 1;
			/*
			 * enable ERASE_GRP_DEF successfully.
			 * This will affect the erase size, so
			 * here need to reset erase size
			 */
			mmc_set_erase_size(card);
		}
	}

	/*
	 * Ensure eMMC user default partition is enabled
	 */
	if (card->ext_csd.part_config & EXT_CSD_PART_CONFIG_ACC_MASK) {
		card->ext_csd.part_config &= ~EXT_CSD_PART_CONFIG_ACC_MASK;
		err = mmc_switch(card, EXT_CSD_CMD_SET_NORMAL, EXT_CSD_PART_CONFIG,
				 card->ext_csd.part_config,
				 card->ext_csd.part_time);
		if (err && err != -EBADMSG)
			goto free_card;
	}

	/*
	 * Enable power_off_notification byte in the ext_csd register
	 */
	if (card->ext_csd.rev >= 6) {
		err = mmc_switch(card, EXT_CSD_CMD_SET_NORMAL,
				 EXT_CSD_POWER_OFF_NOTIFICATION,
				 EXT_CSD_POWER_ON,
				 card->ext_csd.generic_cmd6_time);
		if (err && err != -EBADMSG)
			goto free_card;

		/*
		 * The err can be -EBADMSG or 0,
		 * so check for success and update the flag
		 */
		if (!err)
			card->ext_csd.power_off_notification = EXT_CSD_POWER_ON;
	}

	/*
	 * Select timing interface
	 */
	err = mmc_select_timing(card);
	if (err)
		goto free_card;

	if (mmc_card_hs200(card)) {
		err = mmc_hs200_tuning(card);
		if (err)
			goto free_card;

		err = mmc_select_hs400(card);
		if (err)
			goto free_card;
	} else if (mmc_card_hs(card)) {
		/* Select the desired bus width optionally */
		err = mmc_select_bus_width(card);
		if (err > 0) {
			err = mmc_select_hs_ddr(card);
			if (err)
				goto free_card;
		}
	}

	/*
	 * Choose the power class with selected bus interface
	 */
	mmc_select_powerclass(card);

	/*
	 * Enable HPI feature (if supported)
	 */
	if (card->ext_csd.hpi) {
		err = mmc_switch(card, EXT_CSD_CMD_SET_NORMAL,
				EXT_CSD_HPI_MGMT, 1,
				card->ext_csd.generic_cmd6_time);
		if (err && err != -EBADMSG)
			goto free_card;
		if (err) {
			pr_warn("%s: Enabling HPI failed\n",
				mmc_hostname(card->host));
			err = 0;
		} else
			card->ext_csd.hpi_en = 1;
	}

	/*
	 * If cache size is higher than 0, this indicates
	 * the existence of cache and it can be turned on.
	 */
	if (!mmc_card_broken_hpi(card) &&
	    card->ext_csd.cache_size > 0) {
		err = mmc_switch(card, EXT_CSD_CMD_SET_NORMAL,
				EXT_CSD_CACHE_CTRL, 1,
				card->ext_csd.generic_cmd6_time);
		if (err && err != -EBADMSG)
			goto free_card;

		/*
		 * Only if no error, cache is turned on successfully.
		 */
		if (err) {
			pr_warn("%s: Cache is supported, but failed to turn on (%d)\n",
				mmc_hostname(card->host), err);
			card->ext_csd.cache_ctrl = 0;
			err = 0;
		} else {
			card->ext_csd.cache_ctrl = 1;
		}
	}

	/*
	 * The mandatory minimum values are defined for packed command.
	 * read: 5, write: 3
	 */
	if (card->ext_csd.max_packed_writes >= 3 &&
	    card->ext_csd.max_packed_reads >= 5 &&
	    host->caps2 & MMC_CAP2_PACKED_CMD) {
		err = mmc_switch(card, EXT_CSD_CMD_SET_NORMAL,
				EXT_CSD_EXP_EVENTS_CTRL,
				EXT_CSD_PACKED_EVENT_EN,
				card->ext_csd.generic_cmd6_time);
		if (err && err != -EBADMSG)
			goto free_card;
		if (err) {
			pr_warn("%s: Enabling packed event failed\n",
				mmc_hostname(card->host));
			card->ext_csd.packed_event_en = 0;
			err = 0;
		} else {
			card->ext_csd.packed_event_en = 1;
		}
	}

	if (!oldcard)
		host->card = card;

	return 0;

free_card:
	if (!oldcard)
		mmc_remove_card(card);
err:
	return err;
}

static int mmc_can_sleep(struct mmc_card *card)
{
	return (card && card->ext_csd.rev >= 3);
}

static int mmc_sleep(struct mmc_host *host)
{
	struct mmc_command cmd = {0};
	struct mmc_card *card = host->card;
	unsigned int timeout_ms = DIV_ROUND_UP(card->ext_csd.sa_timeout, 10000);
	int err;

	/* Re-tuning can't be done once the card is deselected */
	mmc_retune_hold(host);

	err = mmc_deselect_cards(host);
	if (err)
		goto out_release;

	cmd.opcode = MMC_SLEEP_AWAKE;
	cmd.arg = card->rca << 16;
	cmd.arg |= 1 << 15;

	/*
	 * If the max_busy_timeout of the host is specified, validate it against
	 * the sleep cmd timeout. A failure means we need to prevent the host
	 * from doing hw busy detection, which is done by converting to a R1
	 * response instead of a R1B.
	 */
	if (host->max_busy_timeout && (timeout_ms > host->max_busy_timeout)) {
		cmd.flags = MMC_RSP_R1 | MMC_CMD_AC;
	} else {
		cmd.flags = MMC_RSP_R1B | MMC_CMD_AC;
		cmd.busy_timeout = timeout_ms;
	}

	err = mmc_wait_for_cmd(host, &cmd, 0);
	if (err)
		goto out_release;

	/*
	 * If the host does not wait while the card signals busy, then we will
	 * will have to wait the sleep/awake timeout.  Note, we cannot use the
	 * SEND_STATUS command to poll the status because that command (and most
	 * others) is invalid while the card sleeps.
	 */
	if (!cmd.busy_timeout || !(host->caps & MMC_CAP_WAIT_WHILE_BUSY))
		mmc_delay(timeout_ms);

out_release:
	mmc_retune_release(host);
	return err;
}

static int mmc_can_poweroff_notify(const struct mmc_card *card)
{
	return card &&
		mmc_card_mmc(card) &&
		(card->ext_csd.power_off_notification == EXT_CSD_POWER_ON);
}

static int mmc_poweroff_notify(struct mmc_card *card, unsigned int notify_type)
{
	unsigned int timeout = card->ext_csd.generic_cmd6_time;
	int err;

	/* Use EXT_CSD_POWER_OFF_SHORT as default notification type. */
	if (notify_type == EXT_CSD_POWER_OFF_LONG)
		timeout = card->ext_csd.power_off_longtime;

	err = __mmc_switch(card, EXT_CSD_CMD_SET_NORMAL,
			EXT_CSD_POWER_OFF_NOTIFICATION,
			notify_type, timeout, true, false, false);
	if (err)
		pr_err("%s: Power Off Notification timed out, %u\n",
		       mmc_hostname(card->host), timeout);

	/* Disable the power off notification after the switch operation. */
	card->ext_csd.power_off_notification = EXT_CSD_NO_POWER_NOTIFICATION;

	return err;
}

/*
 * Host is being removed. Free up the current card.
 */
static void mmc_remove(struct mmc_host *host)
{
	BUG_ON(!host);
	BUG_ON(!host->card);

	mmc_remove_card(host->card);
	host->card = NULL;
}

/*
 * Card detection - card is alive.
 */
static int mmc_alive(struct mmc_host *host)
{
	return mmc_send_status(host->card, NULL);
}

/*
 * Card detection callback from host.
 */
static void mmc_detect(struct mmc_host *host)
{
	int err;

	BUG_ON(!host);
	BUG_ON(!host->card);

	mmc_get_card(host->card);

	/*
	 * Just check if our card has been removed.
	 */
	err = _mmc_detect_card_removed(host);

	mmc_put_card(host->card);

	if (err) {
		mmc_remove(host);

		mmc_claim_host(host);
		mmc_detach_bus(host);
		mmc_power_off(host);
		mmc_release_host(host);
	}
}

static int _mmc_suspend(struct mmc_host *host, bool is_suspend)
{
	int err = 0;
	unsigned int notify_type = is_suspend ? EXT_CSD_POWER_OFF_SHORT :
					EXT_CSD_POWER_OFF_LONG;

	BUG_ON(!host);
	BUG_ON(!host->card);

	mmc_claim_host(host);

	if (mmc_card_suspended(host->card))
		goto out;

	if (mmc_card_doing_bkops(host->card)) {
		err = mmc_stop_bkops(host->card);
		if (err)
			goto out;
	}

	err = mmc_flush_cache(host->card);
	if (err)
		goto out;

	if (mmc_can_poweroff_notify(host->card) &&
		((host->caps2 & MMC_CAP2_FULL_PWR_CYCLE) || !is_suspend))
		err = mmc_poweroff_notify(host->card, notify_type);
	else if (mmc_can_sleep(host->card))
		err = mmc_sleep(host);
	else if (!mmc_host_is_spi(host))
		err = mmc_deselect_cards(host);

	if (!err) {
		mmc_power_off(host);
		mmc_card_set_suspended(host->card);
	}
out:
	mmc_release_host(host);
	return err;
}

/*
 * Suspend callback
 */
static int mmc_suspend(struct mmc_host *host)
{
	int err;

	err = _mmc_suspend(host, true);
	if (!err) {
		pm_runtime_disable(&host->card->dev);
		pm_runtime_set_suspended(&host->card->dev);
	}

	return err;
}

/*
 * This function tries to determine if the same card is still present
 * and, if so, restore all state to it.
 */
static int _mmc_resume(struct mmc_host *host)
{
	int err = 0;

	BUG_ON(!host);
	BUG_ON(!host->card);

	mmc_claim_host(host);

	if (!mmc_card_suspended(host->card))
		goto out;

	mmc_power_up(host, host->card->ocr);
	err = mmc_init_card(host, host->card->ocr, host->card);
	mmc_card_clr_suspended(host->card);

out:
	mmc_release_host(host);
	return err;
}

/*
 * Shutdown callback
 */
static int mmc_shutdown(struct mmc_host *host)
{
	int err = 0;

	/*
	 * In a specific case for poweroff notify, we need to resume the card
	 * before we can shutdown it properly.
	 */
	if (mmc_can_poweroff_notify(host->card) &&
		!(host->caps2 & MMC_CAP2_FULL_PWR_CYCLE))
		err = _mmc_resume(host);

	if (!err)
		err = _mmc_suspend(host, false);

	return err;
}

/*
 * Callback for resume.
 */
static int mmc_resume(struct mmc_host *host)
{
	pm_runtime_enable(&host->card->dev);
	return 0;
}

/*
 * Callback for runtime_suspend.
 */
static int mmc_runtime_suspend(struct mmc_host *host)
{
	int err;

	if (!(host->caps & MMC_CAP_AGGRESSIVE_PM))
		return 0;

	err = _mmc_suspend(host, true);
	if (err)
		pr_err("%s: error %d doing aggressive suspend\n",
			mmc_hostname(host), err);

	return err;
}

/*
 * Callback for runtime_resume.
 */
static int mmc_runtime_resume(struct mmc_host *host)
{
	int err;

	err = _mmc_resume(host);
	if (err && err != -ENOMEDIUM)
		pr_err("%s: error %d doing runtime resume\n",
			mmc_hostname(host), err);

	return 0;
}

int mmc_can_reset(struct mmc_card *card)
{
	u8 rst_n_function;

	rst_n_function = card->ext_csd.rst_n_function;
	if ((rst_n_function & EXT_CSD_RST_N_EN_MASK) != EXT_CSD_RST_N_ENABLED)
		return 0;
	return 1;
}
EXPORT_SYMBOL(mmc_can_reset);

static int mmc_reset(struct mmc_host *host)
{
	struct mmc_card *card = host->card;

	/*
	 * In the case of recovery, we can't expect flushing the cache to work
	 * always, but we have a go and ignore errors.
	 */
	mmc_flush_cache(host->card);

	if ((host->caps & MMC_CAP_HW_RESET) && host->ops->hw_reset &&
	     mmc_can_reset(card)) {
		/* If the card accept RST_n signal, send it. */
		mmc_set_clock(host, host->f_init);
		host->ops->hw_reset(host);
		/* Set initial state and call mmc_set_ios */
		mmc_set_initial_state(host);
	} else {
		/* Do a brute force power cycle */
		mmc_power_cycle(host, card->ocr);
	}
	return mmc_init_card(host, card->ocr, card);
}

static const struct mmc_bus_ops mmc_ops = {
	.remove = mmc_remove,
	.detect = mmc_detect,
	.suspend = mmc_suspend,
	.resume = mmc_resume,
	.runtime_suspend = mmc_runtime_suspend,
	.runtime_resume = mmc_runtime_resume,
	.alive = mmc_alive,
	.shutdown = mmc_shutdown,
	.reset = mmc_reset,
};

/*
 * Starting point for MMC card init.
 */
int mmc_attach_mmc(struct mmc_host *host)
{
	int err;
	u32 ocr, rocr;

	BUG_ON(!host);
	WARN_ON(!host->claimed);

	/* Set correct bus mode for MMC before attempting attach */
	if (!mmc_host_is_spi(host))
		mmc_set_bus_mode(host, MMC_BUSMODE_OPENDRAIN);

	err = mmc_send_op_cond(host, 0, &ocr);
	if (err)
		return err;

	mmc_attach_bus(host, &mmc_ops);
	if (host->ocr_avail_mmc)
		host->ocr_avail = host->ocr_avail_mmc;

	/*
	 * We need to get OCR a different way for SPI.
	 */
	if (mmc_host_is_spi(host)) {
		err = mmc_spi_read_ocr(host, 1, &ocr);
		if (err)
			goto err;
	}

	rocr = mmc_select_voltage(host, ocr);

	/*
	 * Can we support the voltage of the card?
	 */
	if (!rocr) {
		err = -EINVAL;
		goto err;
	}

	/*
	 * Detect and init the card.
	 */
	err = mmc_init_card(host, rocr, NULL);
	if (err)
		goto err;

	mmc_release_host(host);
	err = mmc_add_card(host->card);
	if (err)
		goto remove_card;

	mmc_claim_host(host);
	return 0;

remove_card:
	mmc_remove_card(host->card);
	mmc_claim_host(host);
	host->card = NULL;
err:
	mmc_detach_bus(host);

	pr_err("%s: error %d whilst initialising MMC card\n",
		mmc_hostname(host), err);

	return err;
}<|MERGE_RESOLUTION|>--- conflicted
+++ resolved
@@ -1260,11 +1260,7 @@
 	}
 
 	err = mmc_select_bus_width(card);
-<<<<<<< HEAD
-	if (IS_ERR_VALUE(err))
-=======
 	if (err < 0)
->>>>>>> dd7fd3a8
 		goto out_err;
 
 	/* Switch card to HS mode */
