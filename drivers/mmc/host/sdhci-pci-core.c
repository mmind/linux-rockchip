// SPDX-License-Identifier: GPL-2.0-or-later
/*  linux/drivers/mmc/host/sdhci-pci.c - SDHCI on PCI bus interface
 *
 *  Copyright (C) 2005-2008 Pierre Ossman, All Rights Reserved.
 *
 * Thanks to the following companies for their support:
 *
 *     - JMicron (hardware and technical support)
 */

#include <linux/bitfield.h>
#include <linux/string.h>
#include <linux/delay.h>
#include <linux/highmem.h>
#include <linux/module.h>
#include <linux/pci.h>
#include <linux/dma-mapping.h>
#include <linux/slab.h>
#include <linux/device.h>
#include <linux/mmc/host.h>
#include <linux/mmc/mmc.h>
#include <linux/scatterlist.h>
#include <linux/io.h>
#include <linux/iopoll.h>
#include <linux/gpio.h>
#include <linux/pm_runtime.h>
#include <linux/pm_qos.h>
#include <linux/debugfs.h>
#include <linux/mmc/slot-gpio.h>
#include <linux/mmc/sdhci-pci-data.h>
#include <linux/acpi.h>
#include <linux/dmi.h>

#ifdef CONFIG_X86
#include <asm/iosf_mbi.h>
#endif

#include "cqhci.h"

#include "sdhci.h"
#include "sdhci-pci.h"

static void sdhci_pci_hw_reset(struct sdhci_host *host);

#ifdef CONFIG_PM_SLEEP
static int sdhci_pci_init_wakeup(struct sdhci_pci_chip *chip)
{
	mmc_pm_flag_t pm_flags = 0;
	bool cap_cd_wake = false;
	int i;

	for (i = 0; i < chip->num_slots; i++) {
		struct sdhci_pci_slot *slot = chip->slots[i];

		if (slot) {
			pm_flags |= slot->host->mmc->pm_flags;
			if (slot->host->mmc->caps & MMC_CAP_CD_WAKE)
				cap_cd_wake = true;
		}
	}

	if ((pm_flags & MMC_PM_KEEP_POWER) && (pm_flags & MMC_PM_WAKE_SDIO_IRQ))
		return device_wakeup_enable(&chip->pdev->dev);
	else if (!cap_cd_wake)
		return device_wakeup_disable(&chip->pdev->dev);

	return 0;
}

static int sdhci_pci_suspend_host(struct sdhci_pci_chip *chip)
{
	int i, ret;

	sdhci_pci_init_wakeup(chip);

	for (i = 0; i < chip->num_slots; i++) {
		struct sdhci_pci_slot *slot = chip->slots[i];
		struct sdhci_host *host;

		if (!slot)
			continue;

		host = slot->host;

		if (chip->pm_retune && host->tuning_mode != SDHCI_TUNING_MODE_3)
			mmc_retune_needed(host->mmc);

		ret = sdhci_suspend_host(host);
		if (ret)
			goto err_pci_suspend;

		if (device_may_wakeup(&chip->pdev->dev))
			mmc_gpio_set_cd_wake(host->mmc, true);
	}

	return 0;

err_pci_suspend:
	while (--i >= 0)
		sdhci_resume_host(chip->slots[i]->host);
	return ret;
}

int sdhci_pci_resume_host(struct sdhci_pci_chip *chip)
{
	struct sdhci_pci_slot *slot;
	int i, ret;

	for (i = 0; i < chip->num_slots; i++) {
		slot = chip->slots[i];
		if (!slot)
			continue;

		ret = sdhci_resume_host(slot->host);
		if (ret)
			return ret;

		mmc_gpio_set_cd_wake(slot->host->mmc, false);
	}

	return 0;
}

static int sdhci_cqhci_suspend(struct sdhci_pci_chip *chip)
{
	int ret;

	ret = cqhci_suspend(chip->slots[0]->host->mmc);
	if (ret)
		return ret;

	return sdhci_pci_suspend_host(chip);
}

static int sdhci_cqhci_resume(struct sdhci_pci_chip *chip)
{
	int ret;

	ret = sdhci_pci_resume_host(chip);
	if (ret)
		return ret;

	return cqhci_resume(chip->slots[0]->host->mmc);
}
#endif

#ifdef CONFIG_PM
static int sdhci_pci_runtime_suspend_host(struct sdhci_pci_chip *chip)
{
	struct sdhci_pci_slot *slot;
	struct sdhci_host *host;
	int i, ret;

	for (i = 0; i < chip->num_slots; i++) {
		slot = chip->slots[i];
		if (!slot)
			continue;

		host = slot->host;

		ret = sdhci_runtime_suspend_host(host);
		if (ret)
			goto err_pci_runtime_suspend;

		if (chip->rpm_retune &&
		    host->tuning_mode != SDHCI_TUNING_MODE_3)
			mmc_retune_needed(host->mmc);
	}

	return 0;

err_pci_runtime_suspend:
	while (--i >= 0)
		sdhci_runtime_resume_host(chip->slots[i]->host, 0);
	return ret;
}

static int sdhci_pci_runtime_resume_host(struct sdhci_pci_chip *chip)
{
	struct sdhci_pci_slot *slot;
	int i, ret;

	for (i = 0; i < chip->num_slots; i++) {
		slot = chip->slots[i];
		if (!slot)
			continue;

		ret = sdhci_runtime_resume_host(slot->host, 0);
		if (ret)
			return ret;
	}

	return 0;
}

static int sdhci_cqhci_runtime_suspend(struct sdhci_pci_chip *chip)
{
	int ret;

	ret = cqhci_suspend(chip->slots[0]->host->mmc);
	if (ret)
		return ret;

	return sdhci_pci_runtime_suspend_host(chip);
}

static int sdhci_cqhci_runtime_resume(struct sdhci_pci_chip *chip)
{
	int ret;

	ret = sdhci_pci_runtime_resume_host(chip);
	if (ret)
		return ret;

	return cqhci_resume(chip->slots[0]->host->mmc);
}
#endif

static u32 sdhci_cqhci_irq(struct sdhci_host *host, u32 intmask)
{
	int cmd_error = 0;
	int data_error = 0;

	if (!sdhci_cqe_irq(host, intmask, &cmd_error, &data_error))
		return intmask;

	cqhci_irq(host->mmc, intmask, cmd_error, data_error);

	return 0;
}

static void sdhci_pci_dumpregs(struct mmc_host *mmc)
{
	sdhci_dumpregs(mmc_priv(mmc));
}

static void sdhci_cqhci_reset(struct sdhci_host *host, u8 mask)
{
	if ((host->mmc->caps2 & MMC_CAP2_CQE) && (mask & SDHCI_RESET_ALL) &&
	    host->mmc->cqe_private)
		cqhci_deactivate(host->mmc);
	sdhci_reset(host, mask);
}

/*****************************************************************************\
 *                                                                           *
 * Hardware specific quirk handling                                          *
 *                                                                           *
\*****************************************************************************/

static int ricoh_probe(struct sdhci_pci_chip *chip)
{
	if (chip->pdev->subsystem_vendor == PCI_VENDOR_ID_SAMSUNG ||
	    chip->pdev->subsystem_vendor == PCI_VENDOR_ID_SONY)
		chip->quirks |= SDHCI_QUIRK_NO_CARD_NO_RESET;
	return 0;
}

static int ricoh_mmc_probe_slot(struct sdhci_pci_slot *slot)
{
	slot->host->caps =
		FIELD_PREP(SDHCI_TIMEOUT_CLK_MASK, 0x21) |
		FIELD_PREP(SDHCI_CLOCK_BASE_MASK, 0x21) |
		SDHCI_TIMEOUT_CLK_UNIT |
		SDHCI_CAN_VDD_330 |
		SDHCI_CAN_DO_HISPD |
		SDHCI_CAN_DO_SDMA;
	return 0;
}

#ifdef CONFIG_PM_SLEEP
static int ricoh_mmc_resume(struct sdhci_pci_chip *chip)
{
	/* Apply a delay to allow controller to settle */
	/* Otherwise it becomes confused if card state changed
		during suspend */
	msleep(500);
	return sdhci_pci_resume_host(chip);
}
#endif

static const struct sdhci_pci_fixes sdhci_ricoh = {
	.probe		= ricoh_probe,
	.quirks		= SDHCI_QUIRK_32BIT_DMA_ADDR |
			  SDHCI_QUIRK_FORCE_DMA |
			  SDHCI_QUIRK_CLOCK_BEFORE_RESET,
};

static const struct sdhci_pci_fixes sdhci_ricoh_mmc = {
	.probe_slot	= ricoh_mmc_probe_slot,
#ifdef CONFIG_PM_SLEEP
	.resume		= ricoh_mmc_resume,
#endif
	.quirks		= SDHCI_QUIRK_32BIT_DMA_ADDR |
			  SDHCI_QUIRK_CLOCK_BEFORE_RESET |
			  SDHCI_QUIRK_NO_CARD_NO_RESET |
			  SDHCI_QUIRK_MISSING_CAPS
};

static const struct sdhci_pci_fixes sdhci_ene_712 = {
	.quirks		= SDHCI_QUIRK_SINGLE_POWER_WRITE |
			  SDHCI_QUIRK_BROKEN_DMA,
};

static const struct sdhci_pci_fixes sdhci_ene_714 = {
	.quirks		= SDHCI_QUIRK_SINGLE_POWER_WRITE |
			  SDHCI_QUIRK_RESET_CMD_DATA_ON_IOS |
			  SDHCI_QUIRK_BROKEN_DMA,
};

static const struct sdhci_pci_fixes sdhci_cafe = {
	.quirks		= SDHCI_QUIRK_NO_SIMULT_VDD_AND_POWER |
			  SDHCI_QUIRK_NO_BUSY_IRQ |
			  SDHCI_QUIRK_BROKEN_CARD_DETECTION |
			  SDHCI_QUIRK_BROKEN_TIMEOUT_VAL,
};

static const struct sdhci_pci_fixes sdhci_intel_qrk = {
	.quirks		= SDHCI_QUIRK_NO_HISPD_BIT,
};

static int mrst_hc_probe_slot(struct sdhci_pci_slot *slot)
{
	slot->host->mmc->caps |= MMC_CAP_8_BIT_DATA;
	return 0;
}

/*
 * ADMA operation is disabled for Moorestown platform due to
 * hardware bugs.
 */
static int mrst_hc_probe(struct sdhci_pci_chip *chip)
{
	/*
	 * slots number is fixed here for MRST as SDIO3/5 are never used and
	 * have hardware bugs.
	 */
	chip->num_slots = 1;
	return 0;
}

static int pch_hc_probe_slot(struct sdhci_pci_slot *slot)
{
	slot->host->mmc->caps |= MMC_CAP_8_BIT_DATA;
	return 0;
}

#ifdef CONFIG_PM

static irqreturn_t sdhci_pci_sd_cd(int irq, void *dev_id)
{
	struct sdhci_pci_slot *slot = dev_id;
	struct sdhci_host *host = slot->host;

	mmc_detect_change(host->mmc, msecs_to_jiffies(200));
	return IRQ_HANDLED;
}

static void sdhci_pci_add_own_cd(struct sdhci_pci_slot *slot)
{
	int err, irq, gpio = slot->cd_gpio;

	slot->cd_gpio = -EINVAL;
	slot->cd_irq = -EINVAL;

	if (!gpio_is_valid(gpio))
		return;

	err = devm_gpio_request(&slot->chip->pdev->dev, gpio, "sd_cd");
	if (err < 0)
		goto out;

	err = gpio_direction_input(gpio);
	if (err < 0)
		goto out_free;

	irq = gpio_to_irq(gpio);
	if (irq < 0)
		goto out_free;

	err = request_irq(irq, sdhci_pci_sd_cd, IRQF_TRIGGER_RISING |
			  IRQF_TRIGGER_FALLING, "sd_cd", slot);
	if (err)
		goto out_free;

	slot->cd_gpio = gpio;
	slot->cd_irq = irq;

	return;

out_free:
	devm_gpio_free(&slot->chip->pdev->dev, gpio);
out:
	dev_warn(&slot->chip->pdev->dev, "failed to setup card detect wake up\n");
}

static void sdhci_pci_remove_own_cd(struct sdhci_pci_slot *slot)
{
	if (slot->cd_irq >= 0)
		free_irq(slot->cd_irq, slot);
}

#else

static inline void sdhci_pci_add_own_cd(struct sdhci_pci_slot *slot)
{
}

static inline void sdhci_pci_remove_own_cd(struct sdhci_pci_slot *slot)
{
}

#endif

static int mfd_emmc_probe_slot(struct sdhci_pci_slot *slot)
{
	slot->host->mmc->caps |= MMC_CAP_8_BIT_DATA | MMC_CAP_NONREMOVABLE;
	slot->host->mmc->caps2 |= MMC_CAP2_BOOTPART_NOACC;
	return 0;
}

static int mfd_sdio_probe_slot(struct sdhci_pci_slot *slot)
{
	slot->host->mmc->caps |= MMC_CAP_POWER_OFF_CARD | MMC_CAP_NONREMOVABLE;
	return 0;
}

static const struct sdhci_pci_fixes sdhci_intel_mrst_hc0 = {
	.quirks		= SDHCI_QUIRK_BROKEN_ADMA | SDHCI_QUIRK_NO_HISPD_BIT,
	.probe_slot	= mrst_hc_probe_slot,
};

static const struct sdhci_pci_fixes sdhci_intel_mrst_hc1_hc2 = {
	.quirks		= SDHCI_QUIRK_BROKEN_ADMA | SDHCI_QUIRK_NO_HISPD_BIT,
	.probe		= mrst_hc_probe,
};

static const struct sdhci_pci_fixes sdhci_intel_mfd_sd = {
	.quirks		= SDHCI_QUIRK_NO_ENDATTR_IN_NOPDESC,
	.allow_runtime_pm = true,
	.own_cd_for_runtime_pm = true,
};

static const struct sdhci_pci_fixes sdhci_intel_mfd_sdio = {
	.quirks		= SDHCI_QUIRK_NO_ENDATTR_IN_NOPDESC,
	.quirks2	= SDHCI_QUIRK2_HOST_OFF_CARD_ON,
	.allow_runtime_pm = true,
	.probe_slot	= mfd_sdio_probe_slot,
};

static const struct sdhci_pci_fixes sdhci_intel_mfd_emmc = {
	.quirks		= SDHCI_QUIRK_NO_ENDATTR_IN_NOPDESC,
	.allow_runtime_pm = true,
	.probe_slot	= mfd_emmc_probe_slot,
};

static const struct sdhci_pci_fixes sdhci_intel_pch_sdio = {
	.quirks		= SDHCI_QUIRK_BROKEN_ADMA,
	.probe_slot	= pch_hc_probe_slot,
};

#ifdef CONFIG_X86

#define BYT_IOSF_SCCEP			0x63
#define BYT_IOSF_OCP_NETCTRL0		0x1078
#define BYT_IOSF_OCP_TIMEOUT_BASE	GENMASK(10, 8)

static void byt_ocp_setting(struct pci_dev *pdev)
{
	u32 val = 0;

	if (pdev->device != PCI_DEVICE_ID_INTEL_BYT_EMMC &&
	    pdev->device != PCI_DEVICE_ID_INTEL_BYT_SDIO &&
	    pdev->device != PCI_DEVICE_ID_INTEL_BYT_SD &&
	    pdev->device != PCI_DEVICE_ID_INTEL_BYT_EMMC2)
		return;

	if (iosf_mbi_read(BYT_IOSF_SCCEP, MBI_CR_READ, BYT_IOSF_OCP_NETCTRL0,
			  &val)) {
		dev_err(&pdev->dev, "%s read error\n", __func__);
		return;
	}

	if (!(val & BYT_IOSF_OCP_TIMEOUT_BASE))
		return;

	val &= ~BYT_IOSF_OCP_TIMEOUT_BASE;

	if (iosf_mbi_write(BYT_IOSF_SCCEP, MBI_CR_WRITE, BYT_IOSF_OCP_NETCTRL0,
			   val)) {
		dev_err(&pdev->dev, "%s write error\n", __func__);
		return;
	}

	dev_dbg(&pdev->dev, "%s completed\n", __func__);
}

#else

static inline void byt_ocp_setting(struct pci_dev *pdev)
{
}

#endif

enum {
	INTEL_DSM_FNS		=  0,
	INTEL_DSM_V18_SWITCH	=  3,
	INTEL_DSM_V33_SWITCH	=  4,
	INTEL_DSM_DRV_STRENGTH	=  9,
	INTEL_DSM_D3_RETUNE	= 10,
};

struct intel_host {
	u32	dsm_fns;
	int	drv_strength;
	bool	d3_retune;
	bool	rpm_retune_ok;
	u32	glk_rx_ctrl1;
	u32	glk_tun_val;
	u32	active_ltr;
	u32	idle_ltr;
};

static const guid_t intel_dsm_guid =
	GUID_INIT(0xF6C13EA5, 0x65CD, 0x461F,
		  0xAB, 0x7A, 0x29, 0xF7, 0xE8, 0xD5, 0xBD, 0x61);

static int __intel_dsm(struct intel_host *intel_host, struct device *dev,
		       unsigned int fn, u32 *result)
{
	union acpi_object *obj;
	int err = 0;
	size_t len;

	obj = acpi_evaluate_dsm(ACPI_HANDLE(dev), &intel_dsm_guid, 0, fn, NULL);
	if (!obj)
		return -EOPNOTSUPP;

	if (obj->type != ACPI_TYPE_BUFFER || obj->buffer.length < 1) {
		err = -EINVAL;
		goto out;
	}

	len = min_t(size_t, obj->buffer.length, 4);

	*result = 0;
	memcpy(result, obj->buffer.pointer, len);
out:
	ACPI_FREE(obj);

	return err;
}

static int intel_dsm(struct intel_host *intel_host, struct device *dev,
		     unsigned int fn, u32 *result)
{
	if (fn > 31 || !(intel_host->dsm_fns & (1 << fn)))
		return -EOPNOTSUPP;

	return __intel_dsm(intel_host, dev, fn, result);
}

static void intel_dsm_init(struct intel_host *intel_host, struct device *dev,
			   struct mmc_host *mmc)
{
	int err;
	u32 val;

	intel_host->d3_retune = true;

	err = __intel_dsm(intel_host, dev, INTEL_DSM_FNS, &intel_host->dsm_fns);
	if (err) {
		pr_debug("%s: DSM not supported, error %d\n",
			 mmc_hostname(mmc), err);
		return;
	}

	pr_debug("%s: DSM function mask %#x\n",
		 mmc_hostname(mmc), intel_host->dsm_fns);

	err = intel_dsm(intel_host, dev, INTEL_DSM_DRV_STRENGTH, &val);
	intel_host->drv_strength = err ? 0 : val;

	err = intel_dsm(intel_host, dev, INTEL_DSM_D3_RETUNE, &val);
	intel_host->d3_retune = err ? true : !!val;
}

static void sdhci_pci_int_hw_reset(struct sdhci_host *host)
{
	u8 reg;

	reg = sdhci_readb(host, SDHCI_POWER_CONTROL);
	reg |= 0x10;
	sdhci_writeb(host, reg, SDHCI_POWER_CONTROL);
	/* For eMMC, minimum is 1us but give it 9us for good measure */
	udelay(9);
	reg &= ~0x10;
	sdhci_writeb(host, reg, SDHCI_POWER_CONTROL);
	/* For eMMC, minimum is 200us but give it 300us for good measure */
	usleep_range(300, 1000);
}

static int intel_select_drive_strength(struct mmc_card *card,
				       unsigned int max_dtr, int host_drv,
				       int card_drv, int *drv_type)
{
	struct sdhci_host *host = mmc_priv(card->host);
	struct sdhci_pci_slot *slot = sdhci_priv(host);
	struct intel_host *intel_host = sdhci_pci_priv(slot);

	if (!(mmc_driver_type_mask(intel_host->drv_strength) & card_drv))
		return 0;

	return intel_host->drv_strength;
}

static int bxt_get_cd(struct mmc_host *mmc)
{
	int gpio_cd = mmc_gpio_get_cd(mmc);
	struct sdhci_host *host = mmc_priv(mmc);
	unsigned long flags;
	int ret = 0;

	if (!gpio_cd)
		return 0;

	spin_lock_irqsave(&host->lock, flags);

	if (host->flags & SDHCI_DEVICE_DEAD)
		goto out;

	ret = !!(sdhci_readl(host, SDHCI_PRESENT_STATE) & SDHCI_CARD_PRESENT);
out:
	spin_unlock_irqrestore(&host->lock, flags);

	return ret;
}

#define SDHCI_INTEL_PWR_TIMEOUT_CNT	20
#define SDHCI_INTEL_PWR_TIMEOUT_UDELAY	100

static void sdhci_intel_set_power(struct sdhci_host *host, unsigned char mode,
				  unsigned short vdd)
{
	int cntr;
	u8 reg;

	sdhci_set_power(host, mode, vdd);

	if (mode == MMC_POWER_OFF)
		return;

	/*
	 * Bus power might not enable after D3 -> D0 transition due to the
	 * present state not yet having propagated. Retry for up to 2ms.
	 */
	for (cntr = 0; cntr < SDHCI_INTEL_PWR_TIMEOUT_CNT; cntr++) {
		reg = sdhci_readb(host, SDHCI_POWER_CONTROL);
		if (reg & SDHCI_POWER_ON)
			break;
		udelay(SDHCI_INTEL_PWR_TIMEOUT_UDELAY);
		reg |= SDHCI_POWER_ON;
		sdhci_writeb(host, reg, SDHCI_POWER_CONTROL);
	}
}

static void sdhci_intel_set_uhs_signaling(struct sdhci_host *host,
					  unsigned int timing)
{
	/* Set UHS timing to SDR25 for High Speed mode */
	if (timing == MMC_TIMING_MMC_HS || timing == MMC_TIMING_SD_HS)
		timing = MMC_TIMING_UHS_SDR25;
	sdhci_set_uhs_signaling(host, timing);
}

#define INTEL_HS400_ES_REG 0x78
#define INTEL_HS400_ES_BIT BIT(0)

static void intel_hs400_enhanced_strobe(struct mmc_host *mmc,
					struct mmc_ios *ios)
{
	struct sdhci_host *host = mmc_priv(mmc);
	u32 val;

	val = sdhci_readl(host, INTEL_HS400_ES_REG);
	if (ios->enhanced_strobe)
		val |= INTEL_HS400_ES_BIT;
	else
		val &= ~INTEL_HS400_ES_BIT;
	sdhci_writel(host, val, INTEL_HS400_ES_REG);
}

static int intel_start_signal_voltage_switch(struct mmc_host *mmc,
					     struct mmc_ios *ios)
{
	struct device *dev = mmc_dev(mmc);
	struct sdhci_host *host = mmc_priv(mmc);
	struct sdhci_pci_slot *slot = sdhci_priv(host);
	struct intel_host *intel_host = sdhci_pci_priv(slot);
	unsigned int fn;
	u32 result = 0;
	int err;

	err = sdhci_start_signal_voltage_switch(mmc, ios);
	if (err)
		return err;

	switch (ios->signal_voltage) {
	case MMC_SIGNAL_VOLTAGE_330:
		fn = INTEL_DSM_V33_SWITCH;
		break;
	case MMC_SIGNAL_VOLTAGE_180:
		fn = INTEL_DSM_V18_SWITCH;
		break;
	default:
		return 0;
	}

	err = intel_dsm(intel_host, dev, fn, &result);
	pr_debug("%s: %s DSM fn %u error %d result %u\n",
		 mmc_hostname(mmc), __func__, fn, err, result);

	return 0;
}

static const struct sdhci_ops sdhci_intel_byt_ops = {
	.set_clock		= sdhci_set_clock,
	.set_power		= sdhci_intel_set_power,
	.enable_dma		= sdhci_pci_enable_dma,
	.set_bus_width		= sdhci_set_bus_width,
	.reset			= sdhci_reset,
	.set_uhs_signaling	= sdhci_intel_set_uhs_signaling,
	.hw_reset		= sdhci_pci_hw_reset,
};

static const struct sdhci_ops sdhci_intel_glk_ops = {
	.set_clock		= sdhci_set_clock,
	.set_power		= sdhci_intel_set_power,
	.enable_dma		= sdhci_pci_enable_dma,
	.set_bus_width		= sdhci_set_bus_width,
	.reset			= sdhci_cqhci_reset,
<<<<<<< HEAD
	.set_uhs_signaling	= sdhci_set_uhs_signaling,
=======
	.set_uhs_signaling	= sdhci_intel_set_uhs_signaling,
>>>>>>> 2c85ebc5
	.hw_reset		= sdhci_pci_hw_reset,
	.irq			= sdhci_cqhci_irq,
};

static void byt_read_dsm(struct sdhci_pci_slot *slot)
{
	struct intel_host *intel_host = sdhci_pci_priv(slot);
	struct device *dev = &slot->chip->pdev->dev;
	struct mmc_host *mmc = slot->host->mmc;

	intel_dsm_init(intel_host, dev, mmc);
	slot->chip->rpm_retune = intel_host->d3_retune;
}

static int intel_execute_tuning(struct mmc_host *mmc, u32 opcode)
{
	int err = sdhci_execute_tuning(mmc, opcode);
	struct sdhci_host *host = mmc_priv(mmc);

	if (err)
		return err;

	/*
	 * Tuning can leave the IP in an active state (Buffer Read Enable bit
	 * set) which prevents the entry to low power states (i.e. S0i3). Data
	 * reset will clear it.
	 */
	sdhci_reset(host, SDHCI_RESET_DATA);

	return 0;
}

#define INTEL_ACTIVELTR		0x804
#define INTEL_IDLELTR		0x808

#define INTEL_LTR_REQ		BIT(15)
#define INTEL_LTR_SCALE_MASK	GENMASK(11, 10)
#define INTEL_LTR_SCALE_1US	(2 << 10)
#define INTEL_LTR_SCALE_32US	(3 << 10)
#define INTEL_LTR_VALUE_MASK	GENMASK(9, 0)

static void intel_cache_ltr(struct sdhci_pci_slot *slot)
{
	struct intel_host *intel_host = sdhci_pci_priv(slot);
	struct sdhci_host *host = slot->host;

	intel_host->active_ltr = readl(host->ioaddr + INTEL_ACTIVELTR);
	intel_host->idle_ltr = readl(host->ioaddr + INTEL_IDLELTR);
}

static void intel_ltr_set(struct device *dev, s32 val)
{
	struct sdhci_pci_chip *chip = dev_get_drvdata(dev);
	struct sdhci_pci_slot *slot = chip->slots[0];
	struct intel_host *intel_host = sdhci_pci_priv(slot);
	struct sdhci_host *host = slot->host;
	u32 ltr;

	pm_runtime_get_sync(dev);

	/*
	 * Program latency tolerance (LTR) accordingly what has been asked
	 * by the PM QoS layer or disable it in case we were passed
	 * negative value or PM_QOS_LATENCY_ANY.
	 */
	ltr = readl(host->ioaddr + INTEL_ACTIVELTR);

	if (val == PM_QOS_LATENCY_ANY || val < 0) {
		ltr &= ~INTEL_LTR_REQ;
	} else {
		ltr |= INTEL_LTR_REQ;
		ltr &= ~INTEL_LTR_SCALE_MASK;
		ltr &= ~INTEL_LTR_VALUE_MASK;

		if (val > INTEL_LTR_VALUE_MASK) {
			val >>= 5;
			if (val > INTEL_LTR_VALUE_MASK)
				val = INTEL_LTR_VALUE_MASK;
			ltr |= INTEL_LTR_SCALE_32US | val;
		} else {
			ltr |= INTEL_LTR_SCALE_1US | val;
		}
	}

	if (ltr == intel_host->active_ltr)
		goto out;

	writel(ltr, host->ioaddr + INTEL_ACTIVELTR);
	writel(ltr, host->ioaddr + INTEL_IDLELTR);

	/* Cache the values into lpss structure */
	intel_cache_ltr(slot);
out:
	pm_runtime_put_autosuspend(dev);
}

static bool intel_use_ltr(struct sdhci_pci_chip *chip)
{
	switch (chip->pdev->device) {
	case PCI_DEVICE_ID_INTEL_BYT_EMMC:
	case PCI_DEVICE_ID_INTEL_BYT_EMMC2:
	case PCI_DEVICE_ID_INTEL_BYT_SDIO:
	case PCI_DEVICE_ID_INTEL_BYT_SD:
	case PCI_DEVICE_ID_INTEL_BSW_EMMC:
	case PCI_DEVICE_ID_INTEL_BSW_SDIO:
	case PCI_DEVICE_ID_INTEL_BSW_SD:
		return false;
	default:
		return true;
	}
}

static void intel_ltr_expose(struct sdhci_pci_chip *chip)
{
	struct device *dev = &chip->pdev->dev;

	if (!intel_use_ltr(chip))
		return;

	dev->power.set_latency_tolerance = intel_ltr_set;
	dev_pm_qos_expose_latency_tolerance(dev);
}

static void intel_ltr_hide(struct sdhci_pci_chip *chip)
{
	struct device *dev = &chip->pdev->dev;

	if (!intel_use_ltr(chip))
		return;

	dev_pm_qos_hide_latency_tolerance(dev);
	dev->power.set_latency_tolerance = NULL;
}

static void byt_probe_slot(struct sdhci_pci_slot *slot)
{
	struct mmc_host_ops *ops = &slot->host->mmc_host_ops;
	struct device *dev = &slot->chip->pdev->dev;
	struct mmc_host *mmc = slot->host->mmc;

	byt_read_dsm(slot);

	byt_ocp_setting(slot->chip->pdev);

	ops->execute_tuning = intel_execute_tuning;
	ops->start_signal_voltage_switch = intel_start_signal_voltage_switch;

	device_property_read_u32(dev, "max-frequency", &mmc->f_max);

	if (!mmc->slotno) {
		slot->chip->slots[mmc->slotno] = slot;
		intel_ltr_expose(slot->chip);
	}
}

static void byt_add_debugfs(struct sdhci_pci_slot *slot)
{
	struct intel_host *intel_host = sdhci_pci_priv(slot);
	struct mmc_host *mmc = slot->host->mmc;
	struct dentry *dir = mmc->debugfs_root;

	if (!intel_use_ltr(slot->chip))
		return;

	debugfs_create_x32("active_ltr", 0444, dir, &intel_host->active_ltr);
	debugfs_create_x32("idle_ltr", 0444, dir, &intel_host->idle_ltr);

	intel_cache_ltr(slot);
}

static int byt_add_host(struct sdhci_pci_slot *slot)
{
	int ret = sdhci_add_host(slot->host);

	if (!ret)
		byt_add_debugfs(slot);
	return ret;
}

static void byt_remove_slot(struct sdhci_pci_slot *slot, int dead)
{
	struct mmc_host *mmc = slot->host->mmc;

	if (!mmc->slotno)
		intel_ltr_hide(slot->chip);
}

static int byt_emmc_probe_slot(struct sdhci_pci_slot *slot)
{
	byt_probe_slot(slot);
	slot->host->mmc->caps |= MMC_CAP_8_BIT_DATA | MMC_CAP_NONREMOVABLE |
				 MMC_CAP_HW_RESET | MMC_CAP_1_8V_DDR |
				 MMC_CAP_CMD_DURING_TFR |
				 MMC_CAP_WAIT_WHILE_BUSY;
	slot->hw_reset = sdhci_pci_int_hw_reset;
	if (slot->chip->pdev->device == PCI_DEVICE_ID_INTEL_BSW_EMMC)
		slot->host->timeout_clk = 1000; /* 1000 kHz i.e. 1 MHz */
	slot->host->mmc_host_ops.select_drive_strength =
						intel_select_drive_strength;
	return 0;
}

static bool glk_broken_cqhci(struct sdhci_pci_slot *slot)
{
	return slot->chip->pdev->device == PCI_DEVICE_ID_INTEL_GLK_EMMC &&
	       (dmi_match(DMI_BIOS_VENDOR, "LENOVO") ||
		dmi_match(DMI_SYS_VENDOR, "IRBIS"));
}

static int glk_emmc_probe_slot(struct sdhci_pci_slot *slot)
{
	int ret = byt_emmc_probe_slot(slot);

	if (!glk_broken_cqhci(slot))
		slot->host->mmc->caps2 |= MMC_CAP2_CQE;

	if (slot->chip->pdev->device != PCI_DEVICE_ID_INTEL_GLK_EMMC) {
		slot->host->mmc->caps2 |= MMC_CAP2_HS400_ES,
		slot->host->mmc_host_ops.hs400_enhanced_strobe =
						intel_hs400_enhanced_strobe;
		slot->host->mmc->caps2 |= MMC_CAP2_CQE_DCMD;
	}

	return ret;
}

static const struct cqhci_host_ops glk_cqhci_ops = {
	.enable		= sdhci_cqe_enable,
	.disable	= sdhci_cqe_disable,
	.dumpregs	= sdhci_pci_dumpregs,
};

static int glk_emmc_add_host(struct sdhci_pci_slot *slot)
{
	struct device *dev = &slot->chip->pdev->dev;
	struct sdhci_host *host = slot->host;
	struct cqhci_host *cq_host;
	bool dma64;
	int ret;

	ret = sdhci_setup_host(host);
	if (ret)
		return ret;

	cq_host = devm_kzalloc(dev, sizeof(*cq_host), GFP_KERNEL);
	if (!cq_host) {
		ret = -ENOMEM;
		goto cleanup;
	}

	cq_host->mmio = host->ioaddr + 0x200;
	cq_host->quirks |= CQHCI_QUIRK_SHORT_TXFR_DESC_SZ;
	cq_host->ops = &glk_cqhci_ops;

	dma64 = host->flags & SDHCI_USE_64_BIT_DMA;
	if (dma64)
		cq_host->caps |= CQHCI_TASK_DESC_SZ_128;

	ret = cqhci_init(cq_host, host->mmc, dma64);
	if (ret)
		goto cleanup;

	ret = __sdhci_add_host(host);
	if (ret)
		goto cleanup;

	byt_add_debugfs(slot);

	return 0;

cleanup:
	sdhci_cleanup_host(host);
	return ret;
}

#ifdef CONFIG_PM
#define GLK_RX_CTRL1	0x834
#define GLK_TUN_VAL	0x840
#define GLK_PATH_PLL	GENMASK(13, 8)
#define GLK_DLY		GENMASK(6, 0)
/* Workaround firmware failing to restore the tuning value */
static void glk_rpm_retune_wa(struct sdhci_pci_chip *chip, bool susp)
{
	struct sdhci_pci_slot *slot = chip->slots[0];
	struct intel_host *intel_host = sdhci_pci_priv(slot);
	struct sdhci_host *host = slot->host;
	u32 glk_rx_ctrl1;
	u32 glk_tun_val;
	u32 dly;

	if (intel_host->rpm_retune_ok || !mmc_can_retune(host->mmc))
		return;

	glk_rx_ctrl1 = sdhci_readl(host, GLK_RX_CTRL1);
	glk_tun_val = sdhci_readl(host, GLK_TUN_VAL);

	if (susp) {
		intel_host->glk_rx_ctrl1 = glk_rx_ctrl1;
		intel_host->glk_tun_val = glk_tun_val;
		return;
	}

	if (!intel_host->glk_tun_val)
		return;

	if (glk_rx_ctrl1 != intel_host->glk_rx_ctrl1) {
		intel_host->rpm_retune_ok = true;
		return;
	}

	dly = FIELD_PREP(GLK_DLY, FIELD_GET(GLK_PATH_PLL, glk_rx_ctrl1) +
				  (intel_host->glk_tun_val << 1));
	if (dly == FIELD_GET(GLK_DLY, glk_rx_ctrl1))
		return;

	glk_rx_ctrl1 = (glk_rx_ctrl1 & ~GLK_DLY) | dly;
	sdhci_writel(host, glk_rx_ctrl1, GLK_RX_CTRL1);

	intel_host->rpm_retune_ok = true;
	chip->rpm_retune = true;
	mmc_retune_needed(host->mmc);
	pr_info("%s: Requiring re-tune after rpm resume", mmc_hostname(host->mmc));
}

static void glk_rpm_retune_chk(struct sdhci_pci_chip *chip, bool susp)
{
	if (chip->pdev->device == PCI_DEVICE_ID_INTEL_GLK_EMMC &&
	    !chip->rpm_retune)
		glk_rpm_retune_wa(chip, susp);
}

static int glk_runtime_suspend(struct sdhci_pci_chip *chip)
{
	glk_rpm_retune_chk(chip, true);

	return sdhci_cqhci_runtime_suspend(chip);
}

static int glk_runtime_resume(struct sdhci_pci_chip *chip)
{
	glk_rpm_retune_chk(chip, false);

	return sdhci_cqhci_runtime_resume(chip);
}
#endif

#ifdef CONFIG_ACPI
static int ni_set_max_freq(struct sdhci_pci_slot *slot)
{
	acpi_status status;
	unsigned long long max_freq;

	status = acpi_evaluate_integer(ACPI_HANDLE(&slot->chip->pdev->dev),
				       "MXFQ", NULL, &max_freq);
	if (ACPI_FAILURE(status)) {
		dev_err(&slot->chip->pdev->dev,
			"MXFQ not found in acpi table\n");
		return -EINVAL;
	}

	slot->host->mmc->f_max = max_freq * 1000000;

	return 0;
}
#else
static inline int ni_set_max_freq(struct sdhci_pci_slot *slot)
{
	return 0;
}
#endif

static int ni_byt_sdio_probe_slot(struct sdhci_pci_slot *slot)
{
	int err;

	byt_probe_slot(slot);

	err = ni_set_max_freq(slot);
	if (err)
		return err;

	slot->host->mmc->caps |= MMC_CAP_POWER_OFF_CARD | MMC_CAP_NONREMOVABLE |
				 MMC_CAP_WAIT_WHILE_BUSY;
	return 0;
}

static int byt_sdio_probe_slot(struct sdhci_pci_slot *slot)
{
	byt_probe_slot(slot);
	slot->host->mmc->caps |= MMC_CAP_POWER_OFF_CARD | MMC_CAP_NONREMOVABLE |
				 MMC_CAP_WAIT_WHILE_BUSY;
	return 0;
}

static int byt_sd_probe_slot(struct sdhci_pci_slot *slot)
{
	byt_probe_slot(slot);
	slot->host->mmc->caps |= MMC_CAP_WAIT_WHILE_BUSY |
				 MMC_CAP_AGGRESSIVE_PM | MMC_CAP_CD_WAKE;
	slot->cd_idx = 0;
	slot->cd_override_level = true;
	if (slot->chip->pdev->device == PCI_DEVICE_ID_INTEL_BXT_SD ||
	    slot->chip->pdev->device == PCI_DEVICE_ID_INTEL_BXTM_SD ||
	    slot->chip->pdev->device == PCI_DEVICE_ID_INTEL_APL_SD ||
	    slot->chip->pdev->device == PCI_DEVICE_ID_INTEL_GLK_SD)
		slot->host->mmc_host_ops.get_cd = bxt_get_cd;

	if (slot->chip->pdev->subsystem_vendor == PCI_VENDOR_ID_NI &&
	    slot->chip->pdev->subsystem_device == PCI_SUBDEVICE_ID_NI_78E3)
		slot->host->mmc->caps2 |= MMC_CAP2_AVOID_3_3V;

	return 0;
}

#ifdef CONFIG_PM_SLEEP

static int byt_resume(struct sdhci_pci_chip *chip)
{
	byt_ocp_setting(chip->pdev);

	return sdhci_pci_resume_host(chip);
}

#endif

#ifdef CONFIG_PM

static int byt_runtime_resume(struct sdhci_pci_chip *chip)
{
	byt_ocp_setting(chip->pdev);

	return sdhci_pci_runtime_resume_host(chip);
}

#endif

static const struct sdhci_pci_fixes sdhci_intel_byt_emmc = {
#ifdef CONFIG_PM_SLEEP
	.resume		= byt_resume,
#endif
#ifdef CONFIG_PM
	.runtime_resume	= byt_runtime_resume,
#endif
	.allow_runtime_pm = true,
	.probe_slot	= byt_emmc_probe_slot,
	.add_host	= byt_add_host,
	.remove_slot	= byt_remove_slot,
	.quirks		= SDHCI_QUIRK_NO_ENDATTR_IN_NOPDESC |
			  SDHCI_QUIRK_NO_LED,
	.quirks2	= SDHCI_QUIRK2_PRESET_VALUE_BROKEN |
			  SDHCI_QUIRK2_CAPS_BIT63_FOR_HS400 |
			  SDHCI_QUIRK2_STOP_WITH_TC,
	.ops		= &sdhci_intel_byt_ops,
	.priv_size	= sizeof(struct intel_host),
};

static const struct sdhci_pci_fixes sdhci_intel_glk_emmc = {
	.allow_runtime_pm	= true,
	.probe_slot		= glk_emmc_probe_slot,
	.add_host		= glk_emmc_add_host,
	.remove_slot		= byt_remove_slot,
#ifdef CONFIG_PM_SLEEP
	.suspend		= sdhci_cqhci_suspend,
	.resume			= sdhci_cqhci_resume,
#endif
#ifdef CONFIG_PM
	.runtime_suspend	= glk_runtime_suspend,
	.runtime_resume		= glk_runtime_resume,
#endif
	.quirks			= SDHCI_QUIRK_NO_ENDATTR_IN_NOPDESC |
				  SDHCI_QUIRK_NO_LED,
	.quirks2		= SDHCI_QUIRK2_PRESET_VALUE_BROKEN |
				  SDHCI_QUIRK2_CAPS_BIT63_FOR_HS400 |
				  SDHCI_QUIRK2_STOP_WITH_TC,
	.ops			= &sdhci_intel_glk_ops,
	.priv_size		= sizeof(struct intel_host),
};

static const struct sdhci_pci_fixes sdhci_ni_byt_sdio = {
#ifdef CONFIG_PM_SLEEP
	.resume		= byt_resume,
#endif
#ifdef CONFIG_PM
	.runtime_resume	= byt_runtime_resume,
#endif
	.quirks		= SDHCI_QUIRK_NO_ENDATTR_IN_NOPDESC |
			  SDHCI_QUIRK_NO_LED,
	.quirks2	= SDHCI_QUIRK2_HOST_OFF_CARD_ON |
			  SDHCI_QUIRK2_PRESET_VALUE_BROKEN,
	.allow_runtime_pm = true,
	.probe_slot	= ni_byt_sdio_probe_slot,
	.add_host	= byt_add_host,
	.remove_slot	= byt_remove_slot,
	.ops		= &sdhci_intel_byt_ops,
	.priv_size	= sizeof(struct intel_host),
};

static const struct sdhci_pci_fixes sdhci_intel_byt_sdio = {
#ifdef CONFIG_PM_SLEEP
	.resume		= byt_resume,
#endif
#ifdef CONFIG_PM
	.runtime_resume	= byt_runtime_resume,
#endif
	.quirks		= SDHCI_QUIRK_NO_ENDATTR_IN_NOPDESC |
			  SDHCI_QUIRK_NO_LED,
	.quirks2	= SDHCI_QUIRK2_HOST_OFF_CARD_ON |
			SDHCI_QUIRK2_PRESET_VALUE_BROKEN,
	.allow_runtime_pm = true,
	.probe_slot	= byt_sdio_probe_slot,
	.add_host	= byt_add_host,
	.remove_slot	= byt_remove_slot,
	.ops		= &sdhci_intel_byt_ops,
	.priv_size	= sizeof(struct intel_host),
};

static const struct sdhci_pci_fixes sdhci_intel_byt_sd = {
#ifdef CONFIG_PM_SLEEP
	.resume		= byt_resume,
#endif
#ifdef CONFIG_PM
	.runtime_resume	= byt_runtime_resume,
#endif
	.quirks		= SDHCI_QUIRK_NO_ENDATTR_IN_NOPDESC |
			  SDHCI_QUIRK_NO_LED,
	.quirks2	= SDHCI_QUIRK2_CARD_ON_NEEDS_BUS_ON |
			  SDHCI_QUIRK2_PRESET_VALUE_BROKEN |
			  SDHCI_QUIRK2_STOP_WITH_TC,
	.allow_runtime_pm = true,
	.own_cd_for_runtime_pm = true,
	.probe_slot	= byt_sd_probe_slot,
	.add_host	= byt_add_host,
	.remove_slot	= byt_remove_slot,
	.ops		= &sdhci_intel_byt_ops,
	.priv_size	= sizeof(struct intel_host),
};

/* Define Host controllers for Intel Merrifield platform */
#define INTEL_MRFLD_EMMC_0	0
#define INTEL_MRFLD_EMMC_1	1
#define INTEL_MRFLD_SD		2
#define INTEL_MRFLD_SDIO	3

#ifdef CONFIG_ACPI
static void intel_mrfld_mmc_fix_up_power_slot(struct sdhci_pci_slot *slot)
{
	struct acpi_device *device, *child;

	device = ACPI_COMPANION(&slot->chip->pdev->dev);
	if (!device)
		return;

	acpi_device_fix_up_power(device);
	list_for_each_entry(child, &device->children, node)
		if (child->status.present && child->status.enabled)
			acpi_device_fix_up_power(child);
}
#else
static inline void intel_mrfld_mmc_fix_up_power_slot(struct sdhci_pci_slot *slot) {}
#endif

static int intel_mrfld_mmc_probe_slot(struct sdhci_pci_slot *slot)
{
	unsigned int func = PCI_FUNC(slot->chip->pdev->devfn);

	switch (func) {
	case INTEL_MRFLD_EMMC_0:
	case INTEL_MRFLD_EMMC_1:
		slot->host->mmc->caps |= MMC_CAP_NONREMOVABLE |
					 MMC_CAP_8_BIT_DATA |
					 MMC_CAP_1_8V_DDR;
		break;
	case INTEL_MRFLD_SD:
		slot->host->quirks2 |= SDHCI_QUIRK2_NO_1_8_V;
		break;
	case INTEL_MRFLD_SDIO:
		/* Advertise 2.0v for compatibility with the SDIO card's OCR */
		slot->host->ocr_mask = MMC_VDD_20_21 | MMC_VDD_165_195;
		slot->host->mmc->caps |= MMC_CAP_NONREMOVABLE |
					 MMC_CAP_POWER_OFF_CARD;
		break;
	default:
		return -ENODEV;
	}

	intel_mrfld_mmc_fix_up_power_slot(slot);
	return 0;
}

static const struct sdhci_pci_fixes sdhci_intel_mrfld_mmc = {
	.quirks		= SDHCI_QUIRK_NO_ENDATTR_IN_NOPDESC,
	.quirks2	= SDHCI_QUIRK2_BROKEN_HS200 |
			SDHCI_QUIRK2_PRESET_VALUE_BROKEN,
	.allow_runtime_pm = true,
	.probe_slot	= intel_mrfld_mmc_probe_slot,
};

static int jmicron_pmos(struct sdhci_pci_chip *chip, int on)
{
	u8 scratch;
	int ret;

	ret = pci_read_config_byte(chip->pdev, 0xAE, &scratch);
	if (ret)
		return ret;

	/*
	 * Turn PMOS on [bit 0], set over current detection to 2.4 V
	 * [bit 1:2] and enable over current debouncing [bit 6].
	 */
	if (on)
		scratch |= 0x47;
	else
		scratch &= ~0x47;

	return pci_write_config_byte(chip->pdev, 0xAE, scratch);
}

static int jmicron_probe(struct sdhci_pci_chip *chip)
{
	int ret;
	u16 mmcdev = 0;

	if (chip->pdev->revision == 0) {
		chip->quirks |= SDHCI_QUIRK_32BIT_DMA_ADDR |
			  SDHCI_QUIRK_32BIT_DMA_SIZE |
			  SDHCI_QUIRK_32BIT_ADMA_SIZE |
			  SDHCI_QUIRK_RESET_AFTER_REQUEST |
			  SDHCI_QUIRK_BROKEN_SMALL_PIO;
	}

	/*
	 * JMicron chips can have two interfaces to the same hardware
	 * in order to work around limitations in Microsoft's driver.
	 * We need to make sure we only bind to one of them.
	 *
	 * This code assumes two things:
	 *
	 * 1. The PCI code adds subfunctions in order.
	 *
	 * 2. The MMC interface has a lower subfunction number
	 *    than the SD interface.
	 */
	if (chip->pdev->device == PCI_DEVICE_ID_JMICRON_JMB38X_SD)
		mmcdev = PCI_DEVICE_ID_JMICRON_JMB38X_MMC;
	else if (chip->pdev->device == PCI_DEVICE_ID_JMICRON_JMB388_SD)
		mmcdev = PCI_DEVICE_ID_JMICRON_JMB388_ESD;

	if (mmcdev) {
		struct pci_dev *sd_dev;

		sd_dev = NULL;
		while ((sd_dev = pci_get_device(PCI_VENDOR_ID_JMICRON,
						mmcdev, sd_dev)) != NULL) {
			if ((PCI_SLOT(chip->pdev->devfn) ==
				PCI_SLOT(sd_dev->devfn)) &&
				(chip->pdev->bus == sd_dev->bus))
				break;
		}

		if (sd_dev) {
			pci_dev_put(sd_dev);
			dev_info(&chip->pdev->dev, "Refusing to bind to "
				"secondary interface.\n");
			return -ENODEV;
		}
	}

	/*
	 * JMicron chips need a bit of a nudge to enable the power
	 * output pins.
	 */
	ret = jmicron_pmos(chip, 1);
	if (ret) {
		dev_err(&chip->pdev->dev, "Failure enabling card power\n");
		return ret;
	}

	/* quirk for unsable RO-detection on JM388 chips */
	if (chip->pdev->device == PCI_DEVICE_ID_JMICRON_JMB388_SD ||
	    chip->pdev->device == PCI_DEVICE_ID_JMICRON_JMB388_ESD)
		chip->quirks |= SDHCI_QUIRK_UNSTABLE_RO_DETECT;

	return 0;
}

static void jmicron_enable_mmc(struct sdhci_host *host, int on)
{
	u8 scratch;

	scratch = readb(host->ioaddr + 0xC0);

	if (on)
		scratch |= 0x01;
	else
		scratch &= ~0x01;

	writeb(scratch, host->ioaddr + 0xC0);
}

static int jmicron_probe_slot(struct sdhci_pci_slot *slot)
{
	if (slot->chip->pdev->revision == 0) {
		u16 version;

		version = readl(slot->host->ioaddr + SDHCI_HOST_VERSION);
		version = (version & SDHCI_VENDOR_VER_MASK) >>
			SDHCI_VENDOR_VER_SHIFT;

		/*
		 * Older versions of the chip have lots of nasty glitches
		 * in the ADMA engine. It's best just to avoid it
		 * completely.
		 */
		if (version < 0xAC)
			slot->host->quirks |= SDHCI_QUIRK_BROKEN_ADMA;
	}

	/* JM388 MMC doesn't support 1.8V while SD supports it */
	if (slot->chip->pdev->device == PCI_DEVICE_ID_JMICRON_JMB388_ESD) {
		slot->host->ocr_avail_sd = MMC_VDD_32_33 | MMC_VDD_33_34 |
			MMC_VDD_29_30 | MMC_VDD_30_31 |
			MMC_VDD_165_195; /* allow 1.8V */
		slot->host->ocr_avail_mmc = MMC_VDD_32_33 | MMC_VDD_33_34 |
			MMC_VDD_29_30 | MMC_VDD_30_31; /* no 1.8V for MMC */
	}

	/*
	 * The secondary interface requires a bit set to get the
	 * interrupts.
	 */
	if (slot->chip->pdev->device == PCI_DEVICE_ID_JMICRON_JMB38X_MMC ||
	    slot->chip->pdev->device == PCI_DEVICE_ID_JMICRON_JMB388_ESD)
		jmicron_enable_mmc(slot->host, 1);

	slot->host->mmc->caps |= MMC_CAP_BUS_WIDTH_TEST;

	return 0;
}

static void jmicron_remove_slot(struct sdhci_pci_slot *slot, int dead)
{
	if (dead)
		return;

	if (slot->chip->pdev->device == PCI_DEVICE_ID_JMICRON_JMB38X_MMC ||
	    slot->chip->pdev->device == PCI_DEVICE_ID_JMICRON_JMB388_ESD)
		jmicron_enable_mmc(slot->host, 0);
}

#ifdef CONFIG_PM_SLEEP
static int jmicron_suspend(struct sdhci_pci_chip *chip)
{
	int i, ret;

	ret = sdhci_pci_suspend_host(chip);
	if (ret)
		return ret;

	if (chip->pdev->device == PCI_DEVICE_ID_JMICRON_JMB38X_MMC ||
	    chip->pdev->device == PCI_DEVICE_ID_JMICRON_JMB388_ESD) {
		for (i = 0; i < chip->num_slots; i++)
			jmicron_enable_mmc(chip->slots[i]->host, 0);
	}

	return 0;
}

static int jmicron_resume(struct sdhci_pci_chip *chip)
{
	int ret, i;

	if (chip->pdev->device == PCI_DEVICE_ID_JMICRON_JMB38X_MMC ||
	    chip->pdev->device == PCI_DEVICE_ID_JMICRON_JMB388_ESD) {
		for (i = 0; i < chip->num_slots; i++)
			jmicron_enable_mmc(chip->slots[i]->host, 1);
	}

	ret = jmicron_pmos(chip, 1);
	if (ret) {
		dev_err(&chip->pdev->dev, "Failure enabling card power\n");
		return ret;
	}

	return sdhci_pci_resume_host(chip);
}
#endif

static const struct sdhci_pci_fixes sdhci_jmicron = {
	.probe		= jmicron_probe,

	.probe_slot	= jmicron_probe_slot,
	.remove_slot	= jmicron_remove_slot,

#ifdef CONFIG_PM_SLEEP
	.suspend	= jmicron_suspend,
	.resume		= jmicron_resume,
#endif
};

/* SysKonnect CardBus2SDIO extra registers */
#define SYSKT_CTRL		0x200
#define SYSKT_RDFIFO_STAT	0x204
#define SYSKT_WRFIFO_STAT	0x208
#define SYSKT_POWER_DATA	0x20c
#define   SYSKT_POWER_330	0xef
#define   SYSKT_POWER_300	0xf8
#define   SYSKT_POWER_184	0xcc
#define SYSKT_POWER_CMD		0x20d
#define   SYSKT_POWER_START	(1 << 7)
#define SYSKT_POWER_STATUS	0x20e
#define   SYSKT_POWER_STATUS_OK	(1 << 0)
#define SYSKT_BOARD_REV		0x210
#define SYSKT_CHIP_REV		0x211
#define SYSKT_CONF_DATA		0x212
#define   SYSKT_CONF_DATA_1V8	(1 << 2)
#define   SYSKT_CONF_DATA_2V5	(1 << 1)
#define   SYSKT_CONF_DATA_3V3	(1 << 0)

static int syskt_probe(struct sdhci_pci_chip *chip)
{
	if ((chip->pdev->class & 0x0000FF) == PCI_SDHCI_IFVENDOR) {
		chip->pdev->class &= ~0x0000FF;
		chip->pdev->class |= PCI_SDHCI_IFDMA;
	}
	return 0;
}

static int syskt_probe_slot(struct sdhci_pci_slot *slot)
{
	int tm, ps;

	u8 board_rev = readb(slot->host->ioaddr + SYSKT_BOARD_REV);
	u8  chip_rev = readb(slot->host->ioaddr + SYSKT_CHIP_REV);
	dev_info(&slot->chip->pdev->dev, "SysKonnect CardBus2SDIO, "
					 "board rev %d.%d, chip rev %d.%d\n",
					 board_rev >> 4, board_rev & 0xf,
					 chip_rev >> 4,  chip_rev & 0xf);
	if (chip_rev >= 0x20)
		slot->host->quirks |= SDHCI_QUIRK_FORCE_DMA;

	writeb(SYSKT_POWER_330, slot->host->ioaddr + SYSKT_POWER_DATA);
	writeb(SYSKT_POWER_START, slot->host->ioaddr + SYSKT_POWER_CMD);
	udelay(50);
	tm = 10;  /* Wait max 1 ms */
	do {
		ps = readw(slot->host->ioaddr + SYSKT_POWER_STATUS);
		if (ps & SYSKT_POWER_STATUS_OK)
			break;
		udelay(100);
	} while (--tm);
	if (!tm) {
		dev_err(&slot->chip->pdev->dev,
			"power regulator never stabilized");
		writeb(0, slot->host->ioaddr + SYSKT_POWER_CMD);
		return -ENODEV;
	}

	return 0;
}

static const struct sdhci_pci_fixes sdhci_syskt = {
	.quirks		= SDHCI_QUIRK_NO_SIMULT_VDD_AND_POWER,
	.probe		= syskt_probe,
	.probe_slot	= syskt_probe_slot,
};

static int via_probe(struct sdhci_pci_chip *chip)
{
	if (chip->pdev->revision == 0x10)
		chip->quirks |= SDHCI_QUIRK_DELAY_AFTER_POWER;

	return 0;
}

static const struct sdhci_pci_fixes sdhci_via = {
	.probe		= via_probe,
};

static int rtsx_probe_slot(struct sdhci_pci_slot *slot)
{
	slot->host->mmc->caps2 |= MMC_CAP2_HS200;
	return 0;
}

static const struct sdhci_pci_fixes sdhci_rtsx = {
	.quirks2	= SDHCI_QUIRK2_PRESET_VALUE_BROKEN |
			SDHCI_QUIRK2_BROKEN_64_BIT_DMA |
			SDHCI_QUIRK2_BROKEN_DDR50,
	.probe_slot	= rtsx_probe_slot,
};

/*AMD chipset generation*/
enum amd_chipset_gen {
	AMD_CHIPSET_BEFORE_ML,
	AMD_CHIPSET_CZ,
	AMD_CHIPSET_NL,
	AMD_CHIPSET_UNKNOWN,
};

/* AMD registers */
#define AMD_SD_AUTO_PATTERN		0xB8
#define AMD_MSLEEP_DURATION		4
#define AMD_SD_MISC_CONTROL		0xD0
#define AMD_MAX_TUNE_VALUE		0x0B
#define AMD_AUTO_TUNE_SEL		0x10800
#define AMD_FIFO_PTR			0x30
#define AMD_BIT_MASK			0x1F

static void amd_tuning_reset(struct sdhci_host *host)
{
	unsigned int val;

	val = sdhci_readw(host, SDHCI_HOST_CONTROL2);
	val |= SDHCI_CTRL_PRESET_VAL_ENABLE | SDHCI_CTRL_EXEC_TUNING;
	sdhci_writew(host, val, SDHCI_HOST_CONTROL2);

	val = sdhci_readw(host, SDHCI_HOST_CONTROL2);
	val &= ~SDHCI_CTRL_EXEC_TUNING;
	sdhci_writew(host, val, SDHCI_HOST_CONTROL2);
}

static void amd_config_tuning_phase(struct pci_dev *pdev, u8 phase)
{
	unsigned int val;

	pci_read_config_dword(pdev, AMD_SD_AUTO_PATTERN, &val);
	val &= ~AMD_BIT_MASK;
	val |= (AMD_AUTO_TUNE_SEL | (phase << 1));
	pci_write_config_dword(pdev, AMD_SD_AUTO_PATTERN, val);
}

static void amd_enable_manual_tuning(struct pci_dev *pdev)
{
	unsigned int val;

	pci_read_config_dword(pdev, AMD_SD_MISC_CONTROL, &val);
	val |= AMD_FIFO_PTR;
	pci_write_config_dword(pdev, AMD_SD_MISC_CONTROL, val);
}

static int amd_execute_tuning_hs200(struct sdhci_host *host, u32 opcode)
{
	struct sdhci_pci_slot *slot = sdhci_priv(host);
	struct pci_dev *pdev = slot->chip->pdev;
	u8 valid_win = 0;
	u8 valid_win_max = 0;
	u8 valid_win_end = 0;
	u8 ctrl, tune_around;

	amd_tuning_reset(host);

	for (tune_around = 0; tune_around < 12; tune_around++) {
		amd_config_tuning_phase(pdev, tune_around);

		if (mmc_send_tuning(host->mmc, opcode, NULL)) {
			valid_win = 0;
			msleep(AMD_MSLEEP_DURATION);
			ctrl = SDHCI_RESET_CMD | SDHCI_RESET_DATA;
			sdhci_writeb(host, ctrl, SDHCI_SOFTWARE_RESET);
		} else if (++valid_win > valid_win_max) {
			valid_win_max = valid_win;
			valid_win_end = tune_around;
		}
	}

	if (!valid_win_max) {
		dev_err(&pdev->dev, "no tuning point found\n");
		return -EIO;
	}

	amd_config_tuning_phase(pdev, valid_win_end - valid_win_max / 2);

	amd_enable_manual_tuning(pdev);

	host->mmc->retune_period = 0;

	return 0;
}

static int amd_execute_tuning(struct mmc_host *mmc, u32 opcode)
{
	struct sdhci_host *host = mmc_priv(mmc);

	/* AMD requires custom HS200 tuning */
	if (host->timing == MMC_TIMING_MMC_HS200)
		return amd_execute_tuning_hs200(host, opcode);

	/* Otherwise perform standard SDHCI tuning */
	return sdhci_execute_tuning(mmc, opcode);
}

static int amd_probe_slot(struct sdhci_pci_slot *slot)
{
	struct mmc_host_ops *ops = &slot->host->mmc_host_ops;

	ops->execute_tuning = amd_execute_tuning;

	return 0;
}

static int amd_probe(struct sdhci_pci_chip *chip)
{
	struct pci_dev	*smbus_dev;
	enum amd_chipset_gen gen;

	smbus_dev = pci_get_device(PCI_VENDOR_ID_AMD,
			PCI_DEVICE_ID_AMD_HUDSON2_SMBUS, NULL);
	if (smbus_dev) {
		gen = AMD_CHIPSET_BEFORE_ML;
	} else {
		smbus_dev = pci_get_device(PCI_VENDOR_ID_AMD,
				PCI_DEVICE_ID_AMD_KERNCZ_SMBUS, NULL);
		if (smbus_dev) {
			if (smbus_dev->revision < 0x51)
				gen = AMD_CHIPSET_CZ;
			else
				gen = AMD_CHIPSET_NL;
		} else {
			gen = AMD_CHIPSET_UNKNOWN;
		}
	}

	if (gen == AMD_CHIPSET_BEFORE_ML || gen == AMD_CHIPSET_CZ)
		chip->quirks2 |= SDHCI_QUIRK2_CLEAR_TRANSFERMODE_REG_BEFORE_CMD;

	return 0;
}

static u32 sdhci_read_present_state(struct sdhci_host *host)
{
	return sdhci_readl(host, SDHCI_PRESENT_STATE);
}

static void amd_sdhci_reset(struct sdhci_host *host, u8 mask)
{
	struct sdhci_pci_slot *slot = sdhci_priv(host);
	struct pci_dev *pdev = slot->chip->pdev;
	u32 present_state;

	/*
	 * SDHC 0x7906 requires a hard reset to clear all internal state.
	 * Otherwise it can get into a bad state where the DATA lines are always
	 * read as zeros.
	 */
	if (pdev->device == 0x7906 && (mask & SDHCI_RESET_ALL)) {
		pci_clear_master(pdev);

		pci_save_state(pdev);

		pci_set_power_state(pdev, PCI_D3cold);
		pr_debug("%s: power_state=%u\n", mmc_hostname(host->mmc),
			pdev->current_state);
		pci_set_power_state(pdev, PCI_D0);

		pci_restore_state(pdev);

		/*
		 * SDHCI_RESET_ALL says the card detect logic should not be
		 * reset, but since we need to reset the entire controller
		 * we should wait until the card detect logic has stabilized.
		 *
		 * This normally takes about 40ms.
		 */
		readx_poll_timeout(
			sdhci_read_present_state,
			host,
			present_state,
			present_state & SDHCI_CD_STABLE,
			10000,
			100000
		);
	}

	return sdhci_reset(host, mask);
}

static const struct sdhci_ops amd_sdhci_pci_ops = {
	.set_clock			= sdhci_set_clock,
	.enable_dma			= sdhci_pci_enable_dma,
	.set_bus_width			= sdhci_set_bus_width,
	.reset				= amd_sdhci_reset,
	.set_uhs_signaling		= sdhci_set_uhs_signaling,
};

static const struct sdhci_pci_fixes sdhci_amd = {
	.probe		= amd_probe,
	.ops		= &amd_sdhci_pci_ops,
	.probe_slot	= amd_probe_slot,
};

static const struct pci_device_id pci_ids[] = {
	SDHCI_PCI_DEVICE(RICOH, R5C822,  ricoh),
	SDHCI_PCI_DEVICE(RICOH, R5C843,  ricoh_mmc),
	SDHCI_PCI_DEVICE(RICOH, R5CE822, ricoh_mmc),
	SDHCI_PCI_DEVICE(RICOH, R5CE823, ricoh_mmc),
	SDHCI_PCI_DEVICE(ENE, CB712_SD,   ene_712),
	SDHCI_PCI_DEVICE(ENE, CB712_SD_2, ene_712),
	SDHCI_PCI_DEVICE(ENE, CB714_SD,   ene_714),
	SDHCI_PCI_DEVICE(ENE, CB714_SD_2, ene_714),
	SDHCI_PCI_DEVICE(MARVELL, 88ALP01_SD, cafe),
	SDHCI_PCI_DEVICE(JMICRON, JMB38X_SD,  jmicron),
	SDHCI_PCI_DEVICE(JMICRON, JMB38X_MMC, jmicron),
	SDHCI_PCI_DEVICE(JMICRON, JMB388_SD,  jmicron),
	SDHCI_PCI_DEVICE(JMICRON, JMB388_ESD, jmicron),
	SDHCI_PCI_DEVICE(SYSKONNECT, 8000, syskt),
	SDHCI_PCI_DEVICE(VIA, 95D0, via),
	SDHCI_PCI_DEVICE(REALTEK, 5250, rtsx),
	SDHCI_PCI_DEVICE(INTEL, QRK_SD,    intel_qrk),
	SDHCI_PCI_DEVICE(INTEL, MRST_SD0,  intel_mrst_hc0),
	SDHCI_PCI_DEVICE(INTEL, MRST_SD1,  intel_mrst_hc1_hc2),
	SDHCI_PCI_DEVICE(INTEL, MRST_SD2,  intel_mrst_hc1_hc2),
	SDHCI_PCI_DEVICE(INTEL, MFD_SD,    intel_mfd_sd),
	SDHCI_PCI_DEVICE(INTEL, MFD_SDIO1, intel_mfd_sdio),
	SDHCI_PCI_DEVICE(INTEL, MFD_SDIO2, intel_mfd_sdio),
	SDHCI_PCI_DEVICE(INTEL, MFD_EMMC0, intel_mfd_emmc),
	SDHCI_PCI_DEVICE(INTEL, MFD_EMMC1, intel_mfd_emmc),
	SDHCI_PCI_DEVICE(INTEL, PCH_SDIO0, intel_pch_sdio),
	SDHCI_PCI_DEVICE(INTEL, PCH_SDIO1, intel_pch_sdio),
	SDHCI_PCI_DEVICE(INTEL, BYT_EMMC,  intel_byt_emmc),
	SDHCI_PCI_SUBDEVICE(INTEL, BYT_SDIO, NI, 7884, ni_byt_sdio),
	SDHCI_PCI_DEVICE(INTEL, BYT_SDIO,  intel_byt_sdio),
	SDHCI_PCI_DEVICE(INTEL, BYT_SD,    intel_byt_sd),
	SDHCI_PCI_DEVICE(INTEL, BYT_EMMC2, intel_byt_emmc),
	SDHCI_PCI_DEVICE(INTEL, BSW_EMMC,  intel_byt_emmc),
	SDHCI_PCI_DEVICE(INTEL, BSW_SDIO,  intel_byt_sdio),
	SDHCI_PCI_DEVICE(INTEL, BSW_SD,    intel_byt_sd),
	SDHCI_PCI_DEVICE(INTEL, CLV_SDIO0, intel_mfd_sd),
	SDHCI_PCI_DEVICE(INTEL, CLV_SDIO1, intel_mfd_sdio),
	SDHCI_PCI_DEVICE(INTEL, CLV_SDIO2, intel_mfd_sdio),
	SDHCI_PCI_DEVICE(INTEL, CLV_EMMC0, intel_mfd_emmc),
	SDHCI_PCI_DEVICE(INTEL, CLV_EMMC1, intel_mfd_emmc),
	SDHCI_PCI_DEVICE(INTEL, MRFLD_MMC, intel_mrfld_mmc),
	SDHCI_PCI_DEVICE(INTEL, SPT_EMMC,  intel_byt_emmc),
	SDHCI_PCI_DEVICE(INTEL, SPT_SDIO,  intel_byt_sdio),
	SDHCI_PCI_DEVICE(INTEL, SPT_SD,    intel_byt_sd),
	SDHCI_PCI_DEVICE(INTEL, DNV_EMMC,  intel_byt_emmc),
	SDHCI_PCI_DEVICE(INTEL, CDF_EMMC,  intel_glk_emmc),
	SDHCI_PCI_DEVICE(INTEL, BXT_EMMC,  intel_byt_emmc),
	SDHCI_PCI_DEVICE(INTEL, BXT_SDIO,  intel_byt_sdio),
	SDHCI_PCI_DEVICE(INTEL, BXT_SD,    intel_byt_sd),
	SDHCI_PCI_DEVICE(INTEL, BXTM_EMMC, intel_byt_emmc),
	SDHCI_PCI_DEVICE(INTEL, BXTM_SDIO, intel_byt_sdio),
	SDHCI_PCI_DEVICE(INTEL, BXTM_SD,   intel_byt_sd),
	SDHCI_PCI_DEVICE(INTEL, APL_EMMC,  intel_byt_emmc),
	SDHCI_PCI_DEVICE(INTEL, APL_SDIO,  intel_byt_sdio),
	SDHCI_PCI_DEVICE(INTEL, APL_SD,    intel_byt_sd),
	SDHCI_PCI_DEVICE(INTEL, GLK_EMMC,  intel_glk_emmc),
	SDHCI_PCI_DEVICE(INTEL, GLK_SDIO,  intel_byt_sdio),
	SDHCI_PCI_DEVICE(INTEL, GLK_SD,    intel_byt_sd),
	SDHCI_PCI_DEVICE(INTEL, CNP_EMMC,  intel_glk_emmc),
	SDHCI_PCI_DEVICE(INTEL, CNP_SD,    intel_byt_sd),
	SDHCI_PCI_DEVICE(INTEL, CNPH_SD,   intel_byt_sd),
	SDHCI_PCI_DEVICE(INTEL, ICP_EMMC,  intel_glk_emmc),
	SDHCI_PCI_DEVICE(INTEL, ICP_SD,    intel_byt_sd),
	SDHCI_PCI_DEVICE(INTEL, EHL_EMMC,  intel_glk_emmc),
	SDHCI_PCI_DEVICE(INTEL, EHL_SD,    intel_byt_sd),
	SDHCI_PCI_DEVICE(INTEL, CML_EMMC,  intel_glk_emmc),
	SDHCI_PCI_DEVICE(INTEL, CML_SD,    intel_byt_sd),
	SDHCI_PCI_DEVICE(INTEL, CMLH_SD,   intel_byt_sd),
	SDHCI_PCI_DEVICE(INTEL, JSL_EMMC,  intel_glk_emmc),
	SDHCI_PCI_DEVICE(INTEL, JSL_SD,    intel_byt_sd),
	SDHCI_PCI_DEVICE(O2, 8120,     o2),
	SDHCI_PCI_DEVICE(O2, 8220,     o2),
	SDHCI_PCI_DEVICE(O2, 8221,     o2),
	SDHCI_PCI_DEVICE(O2, 8320,     o2),
	SDHCI_PCI_DEVICE(O2, 8321,     o2),
	SDHCI_PCI_DEVICE(O2, FUJIN2,   o2),
	SDHCI_PCI_DEVICE(O2, SDS0,     o2),
	SDHCI_PCI_DEVICE(O2, SDS1,     o2),
	SDHCI_PCI_DEVICE(O2, SEABIRD0, o2),
	SDHCI_PCI_DEVICE(O2, SEABIRD1, o2),
	SDHCI_PCI_DEVICE(ARASAN, PHY_EMMC, arasan),
	SDHCI_PCI_DEVICE(SYNOPSYS, DWC_MSHC, snps),
	SDHCI_PCI_DEVICE(GLI, 9750, gl9750),
	SDHCI_PCI_DEVICE(GLI, 9755, gl9755),
	SDHCI_PCI_DEVICE(GLI, 9763E, gl9763e),
	SDHCI_PCI_DEVICE_CLASS(AMD, SYSTEM_SDHCI, PCI_CLASS_MASK, amd),
	/* Generic SD host controller */
	{PCI_DEVICE_CLASS(SYSTEM_SDHCI, PCI_CLASS_MASK)},
	{ /* end: all zeroes */ },
};

MODULE_DEVICE_TABLE(pci, pci_ids);

/*****************************************************************************\
 *                                                                           *
 * SDHCI core callbacks                                                      *
 *                                                                           *
\*****************************************************************************/

int sdhci_pci_enable_dma(struct sdhci_host *host)
{
	struct sdhci_pci_slot *slot;
	struct pci_dev *pdev;

	slot = sdhci_priv(host);
	pdev = slot->chip->pdev;

	if (((pdev->class & 0xFFFF00) == (PCI_CLASS_SYSTEM_SDHCI << 8)) &&
		((pdev->class & 0x0000FF) != PCI_SDHCI_IFDMA) &&
		(host->flags & SDHCI_USE_SDMA)) {
		dev_warn(&pdev->dev, "Will use DMA mode even though HW "
			"doesn't fully claim to support it.\n");
	}

	pci_set_master(pdev);

	return 0;
}

static void sdhci_pci_gpio_hw_reset(struct sdhci_host *host)
{
	struct sdhci_pci_slot *slot = sdhci_priv(host);
	int rst_n_gpio = slot->rst_n_gpio;

	if (!gpio_is_valid(rst_n_gpio))
		return;
	gpio_set_value_cansleep(rst_n_gpio, 0);
	/* For eMMC, minimum is 1us but give it 10us for good measure */
	udelay(10);
	gpio_set_value_cansleep(rst_n_gpio, 1);
	/* For eMMC, minimum is 200us but give it 300us for good measure */
	usleep_range(300, 1000);
}

static void sdhci_pci_hw_reset(struct sdhci_host *host)
{
	struct sdhci_pci_slot *slot = sdhci_priv(host);

	if (slot->hw_reset)
		slot->hw_reset(host);
}

static const struct sdhci_ops sdhci_pci_ops = {
	.set_clock	= sdhci_set_clock,
	.enable_dma	= sdhci_pci_enable_dma,
	.set_bus_width	= sdhci_set_bus_width,
	.reset		= sdhci_reset,
	.set_uhs_signaling = sdhci_set_uhs_signaling,
	.hw_reset		= sdhci_pci_hw_reset,
};

/*****************************************************************************\
 *                                                                           *
 * Suspend/resume                                                            *
 *                                                                           *
\*****************************************************************************/

#ifdef CONFIG_PM_SLEEP
static int sdhci_pci_suspend(struct device *dev)
{
	struct sdhci_pci_chip *chip = dev_get_drvdata(dev);

	if (!chip)
		return 0;

	if (chip->fixes && chip->fixes->suspend)
		return chip->fixes->suspend(chip);

	return sdhci_pci_suspend_host(chip);
}

static int sdhci_pci_resume(struct device *dev)
{
	struct sdhci_pci_chip *chip = dev_get_drvdata(dev);

	if (!chip)
		return 0;

	if (chip->fixes && chip->fixes->resume)
		return chip->fixes->resume(chip);

	return sdhci_pci_resume_host(chip);
}
#endif

#ifdef CONFIG_PM
static int sdhci_pci_runtime_suspend(struct device *dev)
{
	struct sdhci_pci_chip *chip = dev_get_drvdata(dev);

	if (!chip)
		return 0;

	if (chip->fixes && chip->fixes->runtime_suspend)
		return chip->fixes->runtime_suspend(chip);

	return sdhci_pci_runtime_suspend_host(chip);
}

static int sdhci_pci_runtime_resume(struct device *dev)
{
	struct sdhci_pci_chip *chip = dev_get_drvdata(dev);

	if (!chip)
		return 0;

	if (chip->fixes && chip->fixes->runtime_resume)
		return chip->fixes->runtime_resume(chip);

	return sdhci_pci_runtime_resume_host(chip);
}
#endif

static const struct dev_pm_ops sdhci_pci_pm_ops = {
	SET_SYSTEM_SLEEP_PM_OPS(sdhci_pci_suspend, sdhci_pci_resume)
	SET_RUNTIME_PM_OPS(sdhci_pci_runtime_suspend,
			sdhci_pci_runtime_resume, NULL)
};

/*****************************************************************************\
 *                                                                           *
 * Device probing/removal                                                    *
 *                                                                           *
\*****************************************************************************/

static struct sdhci_pci_slot *sdhci_pci_probe_slot(
	struct pci_dev *pdev, struct sdhci_pci_chip *chip, int first_bar,
	int slotno)
{
	struct sdhci_pci_slot *slot;
	struct sdhci_host *host;
	int ret, bar = first_bar + slotno;
	size_t priv_size = chip->fixes ? chip->fixes->priv_size : 0;

	if (!(pci_resource_flags(pdev, bar) & IORESOURCE_MEM)) {
		dev_err(&pdev->dev, "BAR %d is not iomem. Aborting.\n", bar);
		return ERR_PTR(-ENODEV);
	}

	if (pci_resource_len(pdev, bar) < 0x100) {
		dev_err(&pdev->dev, "Invalid iomem size. You may "
			"experience problems.\n");
	}

	if ((pdev->class & 0x0000FF) == PCI_SDHCI_IFVENDOR) {
		dev_err(&pdev->dev, "Vendor specific interface. Aborting.\n");
		return ERR_PTR(-ENODEV);
	}

	if ((pdev->class & 0x0000FF) > PCI_SDHCI_IFVENDOR) {
		dev_err(&pdev->dev, "Unknown interface. Aborting.\n");
		return ERR_PTR(-ENODEV);
	}

	host = sdhci_alloc_host(&pdev->dev, sizeof(*slot) + priv_size);
	if (IS_ERR(host)) {
		dev_err(&pdev->dev, "cannot allocate host\n");
		return ERR_CAST(host);
	}

	slot = sdhci_priv(host);

	slot->chip = chip;
	slot->host = host;
	slot->rst_n_gpio = -EINVAL;
	slot->cd_gpio = -EINVAL;
	slot->cd_idx = -1;

	/* Retrieve platform data if there is any */
	if (*sdhci_pci_get_data)
		slot->data = sdhci_pci_get_data(pdev, slotno);

	if (slot->data) {
		if (slot->data->setup) {
			ret = slot->data->setup(slot->data);
			if (ret) {
				dev_err(&pdev->dev, "platform setup failed\n");
				goto free;
			}
		}
		slot->rst_n_gpio = slot->data->rst_n_gpio;
		slot->cd_gpio = slot->data->cd_gpio;
	}

	host->hw_name = "PCI";
	host->ops = chip->fixes && chip->fixes->ops ?
		    chip->fixes->ops :
		    &sdhci_pci_ops;
	host->quirks = chip->quirks;
	host->quirks2 = chip->quirks2;

	host->irq = pdev->irq;

	ret = pcim_iomap_regions(pdev, BIT(bar), mmc_hostname(host->mmc));
	if (ret) {
		dev_err(&pdev->dev, "cannot request region\n");
		goto cleanup;
	}

	host->ioaddr = pcim_iomap_table(pdev)[bar];

	if (chip->fixes && chip->fixes->probe_slot) {
		ret = chip->fixes->probe_slot(slot);
		if (ret)
			goto cleanup;
	}

	if (gpio_is_valid(slot->rst_n_gpio)) {
		if (!devm_gpio_request(&pdev->dev, slot->rst_n_gpio, "eMMC_reset")) {
			gpio_direction_output(slot->rst_n_gpio, 1);
			slot->host->mmc->caps |= MMC_CAP_HW_RESET;
			slot->hw_reset = sdhci_pci_gpio_hw_reset;
		} else {
			dev_warn(&pdev->dev, "failed to request rst_n_gpio\n");
			slot->rst_n_gpio = -EINVAL;
		}
	}

	host->mmc->pm_caps = MMC_PM_KEEP_POWER;
	host->mmc->slotno = slotno;
	host->mmc->caps2 |= MMC_CAP2_NO_PRESCAN_POWERUP;

	if (device_can_wakeup(&pdev->dev))
		host->mmc->pm_caps |= MMC_PM_WAKE_SDIO_IRQ;

	if (host->mmc->caps & MMC_CAP_CD_WAKE)
		device_init_wakeup(&pdev->dev, true);

	if (slot->cd_idx >= 0) {
		ret = mmc_gpiod_request_cd(host->mmc, "cd", slot->cd_idx,
					   slot->cd_override_level, 0);
		if (ret && ret != -EPROBE_DEFER)
			ret = mmc_gpiod_request_cd(host->mmc, NULL,
						   slot->cd_idx,
						   slot->cd_override_level,
						   0);
		if (ret == -EPROBE_DEFER)
			goto remove;

		if (ret) {
			dev_warn(&pdev->dev, "failed to setup card detect gpio\n");
			slot->cd_idx = -1;
		}
	}

	if (chip->fixes && chip->fixes->add_host)
		ret = chip->fixes->add_host(slot);
	else
		ret = sdhci_add_host(host);
	if (ret)
		goto remove;

	sdhci_pci_add_own_cd(slot);

	/*
	 * Check if the chip needs a separate GPIO for card detect to wake up
	 * from runtime suspend.  If it is not there, don't allow runtime PM.
	 * Note sdhci_pci_add_own_cd() sets slot->cd_gpio to -EINVAL on failure.
	 */
	if (chip->fixes && chip->fixes->own_cd_for_runtime_pm &&
	    !gpio_is_valid(slot->cd_gpio) && slot->cd_idx < 0)
		chip->allow_runtime_pm = false;

	return slot;

remove:
	if (chip->fixes && chip->fixes->remove_slot)
		chip->fixes->remove_slot(slot, 0);

cleanup:
	if (slot->data && slot->data->cleanup)
		slot->data->cleanup(slot->data);

free:
	sdhci_free_host(host);

	return ERR_PTR(ret);
}

static void sdhci_pci_remove_slot(struct sdhci_pci_slot *slot)
{
	int dead;
	u32 scratch;

	sdhci_pci_remove_own_cd(slot);

	dead = 0;
	scratch = readl(slot->host->ioaddr + SDHCI_INT_STATUS);
	if (scratch == (u32)-1)
		dead = 1;

	sdhci_remove_host(slot->host, dead);

	if (slot->chip->fixes && slot->chip->fixes->remove_slot)
		slot->chip->fixes->remove_slot(slot, dead);

	if (slot->data && slot->data->cleanup)
		slot->data->cleanup(slot->data);

	sdhci_free_host(slot->host);
}

static void sdhci_pci_runtime_pm_allow(struct device *dev)
{
	pm_suspend_ignore_children(dev, 1);
	pm_runtime_set_autosuspend_delay(dev, 50);
	pm_runtime_use_autosuspend(dev);
	pm_runtime_allow(dev);
	/* Stay active until mmc core scans for a card */
	pm_runtime_put_noidle(dev);
}

static void sdhci_pci_runtime_pm_forbid(struct device *dev)
{
	pm_runtime_forbid(dev);
	pm_runtime_get_noresume(dev);
}

static int sdhci_pci_probe(struct pci_dev *pdev,
				     const struct pci_device_id *ent)
{
	struct sdhci_pci_chip *chip;
	struct sdhci_pci_slot *slot;

	u8 slots, first_bar;
	int ret, i;

	BUG_ON(pdev == NULL);
	BUG_ON(ent == NULL);

	dev_info(&pdev->dev, "SDHCI controller found [%04x:%04x] (rev %x)\n",
		 (int)pdev->vendor, (int)pdev->device, (int)pdev->revision);

	ret = pci_read_config_byte(pdev, PCI_SLOT_INFO, &slots);
	if (ret)
		return ret;

	slots = PCI_SLOT_INFO_SLOTS(slots) + 1;
	dev_dbg(&pdev->dev, "found %d slot(s)\n", slots);

	BUG_ON(slots > MAX_SLOTS);

	ret = pci_read_config_byte(pdev, PCI_SLOT_INFO, &first_bar);
	if (ret)
		return ret;

	first_bar &= PCI_SLOT_INFO_FIRST_BAR_MASK;

	if (first_bar > 5) {
		dev_err(&pdev->dev, "Invalid first BAR. Aborting.\n");
		return -ENODEV;
	}

	ret = pcim_enable_device(pdev);
	if (ret)
		return ret;

	chip = devm_kzalloc(&pdev->dev, sizeof(*chip), GFP_KERNEL);
	if (!chip)
		return -ENOMEM;

	chip->pdev = pdev;
	chip->fixes = (const struct sdhci_pci_fixes *)ent->driver_data;
	if (chip->fixes) {
		chip->quirks = chip->fixes->quirks;
		chip->quirks2 = chip->fixes->quirks2;
		chip->allow_runtime_pm = chip->fixes->allow_runtime_pm;
	}
	chip->num_slots = slots;
	chip->pm_retune = true;
	chip->rpm_retune = true;

	pci_set_drvdata(pdev, chip);

	if (chip->fixes && chip->fixes->probe) {
		ret = chip->fixes->probe(chip);
		if (ret)
			return ret;
	}

	slots = chip->num_slots;	/* Quirk may have changed this */

	for (i = 0; i < slots; i++) {
		slot = sdhci_pci_probe_slot(pdev, chip, first_bar, i);
		if (IS_ERR(slot)) {
			for (i--; i >= 0; i--)
				sdhci_pci_remove_slot(chip->slots[i]);
			return PTR_ERR(slot);
		}

		chip->slots[i] = slot;
	}

	if (chip->allow_runtime_pm)
		sdhci_pci_runtime_pm_allow(&pdev->dev);

	return 0;
}

static void sdhci_pci_remove(struct pci_dev *pdev)
{
	int i;
	struct sdhci_pci_chip *chip = pci_get_drvdata(pdev);

	if (chip->allow_runtime_pm)
		sdhci_pci_runtime_pm_forbid(&pdev->dev);

	for (i = 0; i < chip->num_slots; i++)
		sdhci_pci_remove_slot(chip->slots[i]);
}

static struct pci_driver sdhci_driver = {
	.name =		"sdhci-pci",
	.id_table =	pci_ids,
	.probe =	sdhci_pci_probe,
	.remove =	sdhci_pci_remove,
	.driver =	{
		.pm =   &sdhci_pci_pm_ops
	},
};

module_pci_driver(sdhci_driver);

MODULE_AUTHOR("Pierre Ossman <pierre@ossman.eu>");
MODULE_DESCRIPTION("Secure Digital Host Controller Interface PCI driver");
MODULE_LICENSE("GPL");<|MERGE_RESOLUTION|>--- conflicted
+++ resolved
@@ -740,11 +740,7 @@
 	.enable_dma		= sdhci_pci_enable_dma,
 	.set_bus_width		= sdhci_set_bus_width,
 	.reset			= sdhci_cqhci_reset,
-<<<<<<< HEAD
-	.set_uhs_signaling	= sdhci_set_uhs_signaling,
-=======
 	.set_uhs_signaling	= sdhci_intel_set_uhs_signaling,
->>>>>>> 2c85ebc5
 	.hw_reset		= sdhci_pci_hw_reset,
 	.irq			= sdhci_cqhci_irq,
 };
