/* SPDX-License-Identifier: GPL-2.0+ */
#ifndef _LINUX_OF_PRIVATE_H
#define _LINUX_OF_PRIVATE_H
/*
 * Private symbols used by OF support code
 *
 * Paul Mackerras	August 1996.
 * Copyright (C) 1996-2005 Paul Mackerras.
 */

#define FDT_ALIGN_SIZE 8
#define MAX_RESERVED_REGIONS    64

/**
 * struct alias_prop - Alias property in 'aliases' node
 * @link:	List node to link the structure in aliases_lookup list
 * @alias:	Alias property name
 * @np:		Pointer to device_node that the alias stands for
 * @id:		Index value from end of alias name
 * @stem:	Alias string without the index
 *
 * The structure represents one alias property of 'aliases' node as
 * an entry in aliases_lookup list.
 */
struct alias_prop {
	struct list_head link;
	const char *alias;
	struct device_node *np;
	int id;
	char stem[];
};

#if defined(CONFIG_SPARC)
#define OF_ROOT_NODE_ADDR_CELLS_DEFAULT 2
#else
#define OF_ROOT_NODE_ADDR_CELLS_DEFAULT 1
#endif

#define OF_ROOT_NODE_SIZE_CELLS_DEFAULT 1

extern struct mutex of_mutex;
extern raw_spinlock_t devtree_lock;
extern struct list_head aliases_lookup;
extern struct kset *of_kset;

struct kunit;
extern void of_root_kunit_skip(struct kunit *test);

#if defined(CONFIG_OF_DYNAMIC)
extern int of_property_notify(int action, struct device_node *np,
			      struct property *prop, struct property *old_prop);
extern void of_node_release(struct kobject *kobj);
extern int __of_changeset_apply_entries(struct of_changeset *ocs,
					int *ret_revert);
extern int __of_changeset_apply_notify(struct of_changeset *ocs);
extern int __of_changeset_revert_entries(struct of_changeset *ocs,
					 int *ret_apply);
extern int __of_changeset_revert_notify(struct of_changeset *ocs);
#else /* CONFIG_OF_DYNAMIC */
static inline int of_property_notify(int action, struct device_node *np,
				     struct property *prop, struct property *old_prop)
{
	return 0;
}
#endif /* CONFIG_OF_DYNAMIC */

#if defined(CONFIG_OF_DYNAMIC) && defined(CONFIG_OF_ADDRESS)
void of_platform_register_reconfig_notifier(void);
#else
static inline void of_platform_register_reconfig_notifier(void) { }
#endif

#if defined(CONFIG_OF_KOBJ)
int of_node_is_attached(const struct device_node *node);
int __of_add_property_sysfs(struct device_node *np, struct property *pp);
void __of_remove_property_sysfs(struct device_node *np, const struct property *prop);
void __of_update_property_sysfs(struct device_node *np, struct property *newprop,
		const struct property *oldprop);
int __of_attach_node_sysfs(struct device_node *np);
void __of_detach_node_sysfs(struct device_node *np);
#else
static inline int __of_add_property_sysfs(struct device_node *np, struct property *pp)
{
	return 0;
}
static inline void __of_remove_property_sysfs(struct device_node *np, const struct property *prop) {}
static inline void __of_update_property_sysfs(struct device_node *np,
		struct property *newprop, const struct property *oldprop) {}
static inline int __of_attach_node_sysfs(struct device_node *np)
{
	return 0;
}
static inline void __of_detach_node_sysfs(struct device_node *np) {}
#endif

#if defined(CONFIG_OF_RESOLVE)
int of_resolve_phandles(struct device_node *tree);
#endif

void __of_phandle_cache_inv_entry(phandle handle);

#if defined(CONFIG_OF_OVERLAY)
void of_overlay_mutex_lock(void);
void of_overlay_mutex_unlock(void);
#else
static inline void of_overlay_mutex_lock(void) {};
static inline void of_overlay_mutex_unlock(void) {};
#endif

#if defined(CONFIG_OF_UNITTEST) && defined(CONFIG_OF_OVERLAY)
extern void __init unittest_unflatten_overlay_base(void);
#else
static inline void unittest_unflatten_overlay_base(void) {};
#endif

extern void *__unflatten_device_tree(const void *blob,
			      struct device_node *dad,
			      struct device_node **mynodes,
			      void *(*dt_alloc)(u64 size, u64 align),
			      bool detached);

void of_alias_scan(void * (*dt_alloc)(u64 size, u64 align));

/**
 * General utilities for working with live trees.
 *
 * All functions with two leading underscores operate
 * without taking node references, so you either have to
 * own the devtree lock or work on detached trees only.
 */
struct property *__of_prop_dup(const struct property *prop, gfp_t allocflags);
void __of_prop_free(struct property *prop);
struct device_node *__of_node_dup(const struct device_node *np,
				  const char *full_name);

struct device_node *__of_find_node_by_path(const struct device_node *parent,
						const char *path);
struct device_node *__of_find_node_by_full_path(struct device_node *node,
						const char *path);

extern const void *__of_get_property(const struct device_node *np,
				     const char *name, int *lenp);
extern int __of_add_property(struct device_node *np, struct property *prop);
extern int __of_remove_property(struct device_node *np, struct property *prop);
extern int __of_update_property(struct device_node *np,
		struct property *newprop, struct property **oldprop);

extern void __of_detach_node(struct device_node *np);

extern void __of_sysfs_remove_bin_file(struct device_node *np,
				       const struct property *prop);

/* illegal phandle value (set when unresolved) */
#define OF_PHANDLE_ILLEGAL	0xdeadbeef

/* iterators for transactions, used for overlays */
/* forward iterator */
#define for_each_transaction_entry(_oft, _te) \
	list_for_each_entry(_te, &(_oft)->te_list, node)

/* reverse iterator */
#define for_each_transaction_entry_reverse(_oft, _te) \
	list_for_each_entry_reverse(_te, &(_oft)->te_list, node)

extern int of_bus_n_addr_cells(struct device_node *np);
extern int of_bus_n_size_cells(struct device_node *np);

const __be32 *of_irq_parse_imap_parent(const __be32 *imap, int len,
				       struct of_phandle_args *out_irq);

struct bus_dma_region;
#if defined(CONFIG_OF_ADDRESS) && defined(CONFIG_HAS_DMA)
int of_dma_get_range(struct device_node *np,
		const struct bus_dma_region **map);
struct device_node *__of_get_dma_parent(const struct device_node *np);
#else
static inline int of_dma_get_range(struct device_node *np,
		const struct bus_dma_region **map)
{
	return -ENODEV;
}
static inline struct device_node *__of_get_dma_parent(const struct device_node *np)
{
	return of_get_parent(np);
}
#endif

int fdt_scan_reserved_mem(void);
void __init fdt_scan_reserved_mem_reg_nodes(void);

bool of_fdt_device_is_available(const void *blob, unsigned long node);

/* Max address size we deal with */
#define OF_MAX_ADDR_CELLS	4
#define OF_CHECK_ADDR_COUNT(na)	((na) > 0 && (na) <= OF_MAX_ADDR_CELLS)
#define OF_CHECK_COUNTS(na, ns)	(OF_CHECK_ADDR_COUNT(na) && (ns) > 0)

/* Debug utility */
#ifdef DEBUG
static void __maybe_unused of_dump_addr(const char *s, const __be32 *addr, int na)
{
	pr_debug("%s", s);
	while (na--)
		pr_cont(" %08x", be32_to_cpu(*(addr++)));
	pr_cont("\n");
}
#else
static void __maybe_unused of_dump_addr(const char *s, const __be32 *addr, int na) { }
#endif

<<<<<<< HEAD
=======
#if IS_ENABLED(CONFIG_KUNIT)
int __of_address_resource_bounds(struct resource *r, u64 start, u64 size);
#endif

>>>>>>> fe0fb583
#endif /* _LINUX_OF_PRIVATE_H */<|MERGE_RESOLUTION|>--- conflicted
+++ resolved
@@ -208,11 +208,8 @@
 static void __maybe_unused of_dump_addr(const char *s, const __be32 *addr, int na) { }
 #endif
 
-<<<<<<< HEAD
-=======
 #if IS_ENABLED(CONFIG_KUNIT)
 int __of_address_resource_bounds(struct resource *r, u64 start, u64 size);
 #endif
 
->>>>>>> fe0fb583
 #endif /* _LINUX_OF_PRIVATE_H */