--- conflicted
+++ resolved
@@ -295,10 +295,7 @@
 	struct fixed_phy_status status = {};
 	struct device_node *fixed_link_node;
 	const __be32 *fixed_link_prop;
-<<<<<<< HEAD
-=======
 	int link_gpio;
->>>>>>> 807249d3
 	int len, err;
 	struct phy_device *phy;
 	const char *managed;
@@ -307,11 +304,7 @@
 	if (err == 0) {
 		if (strcmp(managed, "in-band-status") == 0) {
 			/* status is zeroed, namely its .link member */
-<<<<<<< HEAD
-			phy = fixed_phy_register(PHY_POLL, &status, np);
-=======
 			phy = fixed_phy_register(PHY_POLL, &status, -1, np);
->>>>>>> 807249d3
 			return IS_ERR(phy) ? PTR_ERR(phy) : 0;
 		}
 	}
