// SPDX-License-Identifier: GPL-2.0

/*
 * Copyright 2016-2019 HabanaLabs, Ltd.
 * All Rights Reserved.
 */

#include <uapi/misc/habanalabs.h>
#include "habanalabs.h"

#include <linux/mm.h>
#include <linux/slab.h>
#include <linux/uaccess.h>
#include <linux/genalloc.h>

static int cb_map_mem(struct hl_ctx *ctx, struct hl_cb *cb)
{
	struct hl_device *hdev = ctx->hdev;
	struct asic_fixed_properties *prop = &hdev->asic_prop;
	struct hl_vm_va_block *va_block, *tmp;
	dma_addr_t bus_addr;
	u64 virt_addr;
	u32 page_size = prop->pmmu.page_size;
	s32 offset;
	int rc;

	if (!hdev->supports_cb_mapping) {
		dev_err_ratelimited(hdev->dev,
				"Cannot map CB because no VA range is allocated for CB mapping\n");
		return -EINVAL;
	}

	if (!hdev->mmu_enable) {
		dev_err_ratelimited(hdev->dev,
				"Cannot map CB because MMU is disabled\n");
		return -EINVAL;
	}

	INIT_LIST_HEAD(&cb->va_block_list);

	for (bus_addr = cb->bus_address;
			bus_addr < cb->bus_address + cb->size;
			bus_addr += page_size) {

		virt_addr = (u64) gen_pool_alloc(ctx->cb_va_pool, page_size);
		if (!virt_addr) {
			dev_err(hdev->dev,
				"Failed to allocate device virtual address for CB\n");
			rc = -ENOMEM;
			goto err_va_pool_free;
		}

		va_block = kzalloc(sizeof(*va_block), GFP_KERNEL);
		if (!va_block) {
			rc = -ENOMEM;
			gen_pool_free(ctx->cb_va_pool, virt_addr, page_size);
			goto err_va_pool_free;
		}

		va_block->start = virt_addr;
		va_block->end = virt_addr + page_size;
		va_block->size = page_size;
		list_add_tail(&va_block->node, &cb->va_block_list);
	}

	mutex_lock(&ctx->mmu_lock);

	bus_addr = cb->bus_address;
	offset = 0;
	list_for_each_entry(va_block, &cb->va_block_list, node) {
		rc = hl_mmu_map(ctx, va_block->start, bus_addr, va_block->size,
				list_is_last(&va_block->node,
						&cb->va_block_list));
		if (rc) {
			dev_err(hdev->dev, "Failed to map VA %#llx to CB\n",
				va_block->start);
			goto err_va_umap;
		}

		bus_addr += va_block->size;
		offset += va_block->size;
	}

	hdev->asic_funcs->mmu_invalidate_cache(hdev, false, VM_TYPE_USERPTR);

	mutex_unlock(&ctx->mmu_lock);

	cb->is_mmu_mapped = true;

	return 0;

err_va_umap:
	list_for_each_entry(va_block, &cb->va_block_list, node) {
		if (offset <= 0)
			break;
		hl_mmu_unmap(ctx, va_block->start, va_block->size,
				offset <= va_block->size);
		offset -= va_block->size;
	}

	hdev->asic_funcs->mmu_invalidate_cache(hdev, true, VM_TYPE_USERPTR);

	mutex_unlock(&ctx->mmu_lock);

err_va_pool_free:
	list_for_each_entry_safe(va_block, tmp, &cb->va_block_list, node) {
		gen_pool_free(ctx->cb_va_pool, va_block->start, va_block->size);
		list_del(&va_block->node);
		kfree(va_block);
	}

	return rc;
}

static void cb_unmap_mem(struct hl_ctx *ctx, struct hl_cb *cb)
{
	struct hl_device *hdev = ctx->hdev;
	struct hl_vm_va_block *va_block, *tmp;

	mutex_lock(&ctx->mmu_lock);

	list_for_each_entry(va_block, &cb->va_block_list, node)
		if (hl_mmu_unmap(ctx, va_block->start, va_block->size,
				list_is_last(&va_block->node,
						&cb->va_block_list)))
			dev_warn_ratelimited(hdev->dev,
					"Failed to unmap CB's va 0x%llx\n",
					va_block->start);

	hdev->asic_funcs->mmu_invalidate_cache(hdev, true, VM_TYPE_USERPTR);

	mutex_unlock(&ctx->mmu_lock);

	list_for_each_entry_safe(va_block, tmp, &cb->va_block_list, node) {
		gen_pool_free(ctx->cb_va_pool, va_block->start, va_block->size);
		list_del(&va_block->node);
		kfree(va_block);
	}
}

static void cb_fini(struct hl_device *hdev, struct hl_cb *cb)
{
	if (cb->is_internal)
		gen_pool_free(hdev->internal_cb_pool,
				(uintptr_t)cb->kernel_address, cb->size);
	else
		hdev->asic_funcs->asic_dma_free_coherent(hdev, cb->size,
				cb->kernel_address, cb->bus_address);

	kfree(cb);
}

static void cb_do_release(struct hl_device *hdev, struct hl_cb *cb)
{
	if (cb->is_pool) {
		spin_lock(&hdev->cb_pool_lock);
		list_add(&cb->pool_list, &hdev->cb_pool);
		spin_unlock(&hdev->cb_pool_lock);
	} else {
		cb_fini(hdev, cb);
	}
}

static void cb_release(struct kref *ref)
{
	struct hl_device *hdev;
	struct hl_cb *cb;

	cb = container_of(ref, struct hl_cb, refcount);
	hdev = cb->hdev;

	hl_debugfs_remove_cb(cb);

	if (cb->is_mmu_mapped)
		cb_unmap_mem(cb->ctx, cb);

	hl_ctx_put(cb->ctx);

	cb_do_release(hdev, cb);
}

static struct hl_cb *hl_cb_alloc(struct hl_device *hdev, u32 cb_size,
					int ctx_id, bool internal_cb)
{
	struct hl_cb *cb;
	u32 cb_offset;
	void *p;

	/*
	 * We use of GFP_ATOMIC here because this function can be called from
	 * the latency-sensitive code path for command submission. Due to H/W
	 * limitations in some of the ASICs, the kernel must copy the user CB
	 * that is designated for an external queue and actually enqueue
	 * the kernel's copy. Hence, we must never sleep in this code section
	 * and must use GFP_ATOMIC for all memory allocations.
	 */
	if (ctx_id == HL_KERNEL_ASID_ID)
		cb = kzalloc(sizeof(*cb), GFP_ATOMIC);
	else
		cb = kzalloc(sizeof(*cb), GFP_KERNEL);

	if (!cb)
		return NULL;

	if (internal_cb) {
		p = (void *) gen_pool_alloc(hdev->internal_cb_pool, cb_size);
		if (!p) {
			kfree(cb);
			return NULL;
		}

		cb_offset = p - hdev->internal_cb_pool_virt_addr;
		cb->is_internal = true;
		cb->bus_address =  hdev->internal_cb_va_base + cb_offset;
	} else if (ctx_id == HL_KERNEL_ASID_ID) {
		p = hdev->asic_funcs->asic_dma_alloc_coherent(hdev, cb_size,
						&cb->bus_address, GFP_ATOMIC);
	} else {
		p = hdev->asic_funcs->asic_dma_alloc_coherent(hdev, cb_size,
						&cb->bus_address,
						GFP_USER | __GFP_ZERO);
	}

	if (!p) {
		dev_err(hdev->dev,
			"failed to allocate %d of dma memory for CB\n",
			cb_size);
		kfree(cb);
		return NULL;
	}

	cb->kernel_address = p;
	cb->size = cb_size;

	return cb;
}

int hl_cb_create(struct hl_device *hdev, struct hl_cb_mgr *mgr,
			struct hl_ctx *ctx, u32 cb_size, bool internal_cb,
			bool map_cb, u64 *handle)
{
	struct hl_cb *cb;
	bool alloc_new_cb = true;
	int rc, ctx_id = ctx->asid;

	/*
	 * Can't use generic function to check this because of special case
	 * where we create a CB as part of the reset process
	 */
	if ((hdev->disabled) || ((atomic_read(&hdev->in_reset)) &&
					(ctx_id != HL_KERNEL_ASID_ID))) {
		dev_warn_ratelimited(hdev->dev,
			"Device is disabled or in reset. Can't create new CBs\n");
		rc = -EBUSY;
		goto out_err;
	}

	if (cb_size > SZ_2M) {
		dev_err(hdev->dev, "CB size %d must be less than %d\n",
			cb_size, SZ_2M);
		rc = -EINVAL;
		goto out_err;
	}

	if (!internal_cb) {
		/* Minimum allocation must be PAGE SIZE */
		if (cb_size < PAGE_SIZE)
			cb_size = PAGE_SIZE;

		if (ctx_id == HL_KERNEL_ASID_ID &&
				cb_size <= hdev->asic_prop.cb_pool_cb_size) {

			spin_lock(&hdev->cb_pool_lock);
			if (!list_empty(&hdev->cb_pool)) {
				cb = list_first_entry(&hdev->cb_pool,
						typeof(*cb), pool_list);
				list_del(&cb->pool_list);
				spin_unlock(&hdev->cb_pool_lock);
				alloc_new_cb = false;
			} else {
				spin_unlock(&hdev->cb_pool_lock);
				dev_dbg(hdev->dev, "CB pool is empty\n");
			}
		}
	}

	if (alloc_new_cb) {
		cb = hl_cb_alloc(hdev, cb_size, ctx_id, internal_cb);
		if (!cb) {
			rc = -ENOMEM;
			goto out_err;
		}
	}

	cb->hdev = hdev;
	cb->ctx = ctx;
	hl_ctx_get(hdev, cb->ctx);

	if (map_cb) {
		if (ctx_id == HL_KERNEL_ASID_ID) {
			dev_err(hdev->dev,
				"CB mapping is not supported for kernel context\n");
			rc = -EINVAL;
			goto release_cb;
		}

		rc = cb_map_mem(ctx, cb);
		if (rc)
			goto release_cb;
	}

	spin_lock(&mgr->cb_lock);
	rc = idr_alloc(&mgr->cb_handles, cb, 1, 0, GFP_ATOMIC);
	spin_unlock(&mgr->cb_lock);

	if (rc < 0) {
		dev_err(hdev->dev, "Failed to allocate IDR for a new CB\n");
		goto unmap_mem;
	}

	cb->id = (u64) rc;

	kref_init(&cb->refcount);
	spin_lock_init(&cb->lock);

	/*
	 * idr is 32-bit so we can safely OR it with a mask that is above
	 * 32 bit
	 */
	*handle = cb->id | HL_MMAP_TYPE_CB;
	*handle <<= PAGE_SHIFT;

	hl_debugfs_add_cb(cb);

	return 0;

unmap_mem:
	if (cb->is_mmu_mapped)
		cb_unmap_mem(cb->ctx, cb);
release_cb:
	hl_ctx_put(cb->ctx);
	cb_do_release(hdev, cb);
out_err:
	*handle = 0;

	return rc;
}

int hl_cb_destroy(struct hl_device *hdev, struct hl_cb_mgr *mgr, u64 cb_handle)
{
	struct hl_cb *cb;
	u32 handle;
	int rc = 0;

	/*
	 * handle was given to user to do mmap, I need to shift it back to
	 * how the idr module gave it to me
	 */
	cb_handle >>= PAGE_SHIFT;
	handle = (u32) cb_handle;

	spin_lock(&mgr->cb_lock);

	cb = idr_find(&mgr->cb_handles, handle);
	if (cb) {
		idr_remove(&mgr->cb_handles, handle);
		spin_unlock(&mgr->cb_lock);
		kref_put(&cb->refcount, cb_release);
	} else {
		spin_unlock(&mgr->cb_lock);
		dev_err(hdev->dev,
			"CB destroy failed, no match to handle 0x%x\n", handle);
		rc = -EINVAL;
	}

	return rc;
}

int hl_cb_ioctl(struct hl_fpriv *hpriv, void *data)
{
	union hl_cb_args *args = data;
	struct hl_device *hdev = hpriv->hdev;
	u64 handle = 0;
	int rc;

	if (hl_device_disabled_or_in_reset(hdev)) {
		dev_warn_ratelimited(hdev->dev,
			"Device is %s. Can't execute CB IOCTL\n",
			atomic_read(&hdev->in_reset) ? "in_reset" : "disabled");
		return -EBUSY;
	}

	switch (args->in.op) {
	case HL_CB_OP_CREATE:
		if (args->in.cb_size > HL_MAX_CB_SIZE) {
			dev_err(hdev->dev,
				"User requested CB size %d must be less than %d\n",
				args->in.cb_size, HL_MAX_CB_SIZE);
			rc = -EINVAL;
		} else {
			rc = hl_cb_create(hdev, &hpriv->cb_mgr, hpriv->ctx,
					args->in.cb_size, false,
					!!(args->in.flags & HL_CB_FLAGS_MAP),
					&handle);
		}

		memset(args, 0, sizeof(*args));
		args->out.cb_handle = handle;
		break;

	case HL_CB_OP_DESTROY:
		rc = hl_cb_destroy(hdev, &hpriv->cb_mgr,
					args->in.cb_handle);
		break;

	default:
		rc = -ENOTTY;
		break;
	}

	return rc;
}

static void cb_vm_close(struct vm_area_struct *vma)
{
	struct hl_cb *cb = (struct hl_cb *) vma->vm_private_data;
	long new_mmap_size;

	new_mmap_size = cb->mmap_size - (vma->vm_end - vma->vm_start);

	if (new_mmap_size > 0) {
		cb->mmap_size = new_mmap_size;
		return;
	}

	spin_lock(&cb->lock);
	cb->mmap = false;
	spin_unlock(&cb->lock);

	hl_cb_put(cb);
	vma->vm_private_data = NULL;
}

static const struct vm_operations_struct cb_vm_ops = {
	.close = cb_vm_close
};

int hl_cb_mmap(struct hl_fpriv *hpriv, struct vm_area_struct *vma)
{
	struct hl_device *hdev = hpriv->hdev;
	struct hl_cb *cb;
<<<<<<< HEAD
	phys_addr_t address;
=======
>>>>>>> 2c85ebc5
	u32 handle, user_cb_size;
	int rc;

	/* We use the page offset to hold the idr and thus we need to clear
	 * it before doing the mmap itself
	 */
	handle = vma->vm_pgoff;
	vma->vm_pgoff = 0;

	/* reference was taken here */
	cb = hl_cb_get(hdev, &hpriv->cb_mgr, handle);
	if (!cb) {
		dev_err(hdev->dev,
			"CB mmap failed, no match to handle 0x%x\n", handle);
		return -EINVAL;
	}

	/* Validation check */
	user_cb_size = vma->vm_end - vma->vm_start;
	if (user_cb_size != ALIGN(cb->size, PAGE_SIZE)) {
		dev_err(hdev->dev,
			"CB mmap failed, mmap size 0x%lx != 0x%x cb size\n",
			vma->vm_end - vma->vm_start, cb->size);
		rc = -EINVAL;
		goto put_cb;
	}

	if (!access_ok((void __user *) (uintptr_t) vma->vm_start,
							user_cb_size)) {
		dev_err(hdev->dev,
			"user pointer is invalid - 0x%lx\n",
			vma->vm_start);

		rc = -EINVAL;
		goto put_cb;
	}

	spin_lock(&cb->lock);

	if (cb->mmap) {
		dev_err(hdev->dev,
			"CB mmap failed, CB already mmaped to user\n");
		rc = -EINVAL;
		goto release_lock;
	}

	cb->mmap = true;

	spin_unlock(&cb->lock);

	vma->vm_ops = &cb_vm_ops;

	/*
	 * Note: We're transferring the cb reference to
	 * vma->vm_private_data here.
	 */

	vma->vm_private_data = cb;

	rc = hdev->asic_funcs->cb_mmap(hdev, vma, cb->kernel_address,
					cb->bus_address, cb->size);
	if (rc) {
		spin_lock(&cb->lock);
		cb->mmap = false;
		goto release_lock;
	}

	cb->mmap_size = cb->size;

	return 0;

release_lock:
	spin_unlock(&cb->lock);
put_cb:
	hl_cb_put(cb);
	return rc;
}

struct hl_cb *hl_cb_get(struct hl_device *hdev, struct hl_cb_mgr *mgr,
			u32 handle)
{
	struct hl_cb *cb;

	spin_lock(&mgr->cb_lock);
	cb = idr_find(&mgr->cb_handles, handle);

	if (!cb) {
		spin_unlock(&mgr->cb_lock);
		dev_warn(hdev->dev,
			"CB get failed, no match to handle 0x%x\n", handle);
		return NULL;
	}

	kref_get(&cb->refcount);

	spin_unlock(&mgr->cb_lock);

	return cb;

}

void hl_cb_put(struct hl_cb *cb)
{
	kref_put(&cb->refcount, cb_release);
}

void hl_cb_mgr_init(struct hl_cb_mgr *mgr)
{
	spin_lock_init(&mgr->cb_lock);
	idr_init(&mgr->cb_handles);
}

void hl_cb_mgr_fini(struct hl_device *hdev, struct hl_cb_mgr *mgr)
{
	struct hl_cb *cb;
	struct idr *idp;
	u32 id;

	idp = &mgr->cb_handles;

	idr_for_each_entry(idp, cb, id) {
		if (kref_put(&cb->refcount, cb_release) != 1)
			dev_err(hdev->dev,
				"CB %d for CTX ID %d is still alive\n",
				id, cb->ctx->asid);
	}

	idr_destroy(&mgr->cb_handles);
}

struct hl_cb *hl_cb_kernel_create(struct hl_device *hdev, u32 cb_size,
					bool internal_cb)
{
	u64 cb_handle;
	struct hl_cb *cb;
	int rc;

	rc = hl_cb_create(hdev, &hdev->kernel_cb_mgr, hdev->kernel_ctx, cb_size,
				internal_cb, false, &cb_handle);
	if (rc) {
		dev_err(hdev->dev,
			"Failed to allocate CB for the kernel driver %d\n", rc);
		return NULL;
	}

	cb_handle >>= PAGE_SHIFT;
	cb = hl_cb_get(hdev, &hdev->kernel_cb_mgr, (u32) cb_handle);
	/* hl_cb_get should never fail here so use kernel WARN */
	WARN(!cb, "Kernel CB handle invalid 0x%x\n", (u32) cb_handle);
	if (!cb)
		goto destroy_cb;

	return cb;

destroy_cb:
	hl_cb_destroy(hdev, &hdev->kernel_cb_mgr, cb_handle << PAGE_SHIFT);

	return NULL;
}

int hl_cb_pool_init(struct hl_device *hdev)
{
	struct hl_cb *cb;
	int i;

	INIT_LIST_HEAD(&hdev->cb_pool);
	spin_lock_init(&hdev->cb_pool_lock);

	for (i = 0 ; i < hdev->asic_prop.cb_pool_cb_cnt ; i++) {
		cb = hl_cb_alloc(hdev, hdev->asic_prop.cb_pool_cb_size,
				HL_KERNEL_ASID_ID, false);
		if (cb) {
			cb->is_pool = true;
			list_add(&cb->pool_list, &hdev->cb_pool);
		} else {
			hl_cb_pool_fini(hdev);
			return -ENOMEM;
		}
	}

	return 0;
}

int hl_cb_pool_fini(struct hl_device *hdev)
{
	struct hl_cb *cb, *tmp;

	list_for_each_entry_safe(cb, tmp, &hdev->cb_pool, pool_list) {
		list_del(&cb->pool_list);
		cb_fini(hdev, cb);
	}

	return 0;
}

int hl_cb_va_pool_init(struct hl_ctx *ctx)
{
	struct hl_device *hdev = ctx->hdev;
	struct asic_fixed_properties *prop = &hdev->asic_prop;
	int rc;

	if (!hdev->supports_cb_mapping)
		return 0;

	ctx->cb_va_pool = gen_pool_create(__ffs(prop->pmmu.page_size), -1);
	if (!ctx->cb_va_pool) {
		dev_err(hdev->dev,
			"Failed to create VA gen pool for CB mapping\n");
		return -ENOMEM;
	}

	rc = gen_pool_add(ctx->cb_va_pool, prop->cb_va_start_addr,
			prop->cb_va_end_addr - prop->cb_va_start_addr, -1);
	if (rc) {
		dev_err(hdev->dev,
			"Failed to add memory to VA gen pool for CB mapping\n");
		goto err_pool_destroy;
	}

	return 0;

err_pool_destroy:
	gen_pool_destroy(ctx->cb_va_pool);

	return rc;
}

void hl_cb_va_pool_fini(struct hl_ctx *ctx)
{
	struct hl_device *hdev = ctx->hdev;

	if (!hdev->supports_cb_mapping)
		return;

	gen_pool_destroy(ctx->cb_va_pool);
}<|MERGE_RESOLUTION|>--- conflicted
+++ resolved
@@ -449,10 +449,6 @@
 {
 	struct hl_device *hdev = hpriv->hdev;
 	struct hl_cb *cb;
-<<<<<<< HEAD
-	phys_addr_t address;
-=======
->>>>>>> 2c85ebc5
 	u32 handle, user_cb_size;
 	int rc;
 
