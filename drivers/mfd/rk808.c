/*
 * MFD core driver for Rockchip RK808/RK818
 *
 * Copyright (c) 2014, Fuzhou Rockchip Electronics Co., Ltd
 *
 * Author: Chris Zhong <zyw@rock-chips.com>
 * Author: Zhang Qing <zhangqing@rock-chips.com>
 *
 * Copyright (C) 2016 PHYTEC Messtechnik GmbH
 *
 * Author: Wadim Egorov <w.egorov@phytec.de>
 *
 * This program is free software; you can redistribute it and/or modify it
 * under the terms and conditions of the GNU General Public License,
 * version 2, as published by the Free Software Foundation.
 *
 * This program is distributed in the hope it will be useful, but WITHOUT
 * ANY WARRANTY; without even the implied warranty of MERCHANTABILITY or
 * FITNESS FOR A PARTICULAR PURPOSE.  See the GNU General Public License for
 * more details.
 */

#include <linux/i2c.h>
#include <linux/interrupt.h>
#include <linux/mfd/rk808.h>
#include <linux/mfd/core.h>
#include <linux/module.h>
#include <linux/of_device.h>
#include <linux/regmap.h>

struct rk808_reg_data {
	int addr;
	int mask;
	int value;
};

static bool rk808_is_volatile_reg(struct device *dev, unsigned int reg)
{
	/*
	 * Notes:
	 * - Technically the ROUND_30s bit makes RTC_CTRL_REG volatile, but
	 *   we don't use that feature.  It's better to cache.
	 * - It's unlikely we care that RK808_DEVCTRL_REG is volatile since
	 *   bits are cleared in case when we shutoff anyway, but better safe.
	 */

	switch (reg) {
	case RK808_SECONDS_REG ... RK808_WEEKS_REG:
	case RK808_RTC_STATUS_REG:
	case RK808_VB_MON_REG:
	case RK808_THERMAL_REG:
	case RK808_DCDC_UV_STS_REG:
	case RK808_LDO_UV_STS_REG:
	case RK808_DCDC_PG_REG:
	case RK808_LDO_PG_REG:
	case RK808_DEVCTRL_REG:
	case RK808_INT_STS_REG1:
	case RK808_INT_STS_REG2:
		return true;
	}

	return false;
}

static const struct regmap_config rk818_regmap_config = {
	.reg_bits = 8,
	.val_bits = 8,
	.max_register = RK818_USB_CTRL_REG,
	.cache_type = REGCACHE_RBTREE,
	.volatile_reg = rk808_is_volatile_reg,
};

static const struct regmap_config rk805_regmap_config = {
	.reg_bits = 8,
	.val_bits = 8,
	.max_register = RK805_OFF_SOURCE_REG,
	.cache_type = REGCACHE_RBTREE,
	.volatile_reg = rk808_is_volatile_reg,
};

static const struct regmap_config rk808_regmap_config = {
	.reg_bits = 8,
	.val_bits = 8,
	.max_register = RK808_IO_POL_REG,
	.cache_type = REGCACHE_RBTREE,
	.volatile_reg = rk808_is_volatile_reg,
};

static struct resource rtc_resources[] = {
	{
		.start  = RK808_IRQ_RTC_ALARM,
		.end    = RK808_IRQ_RTC_ALARM,
		.flags  = IORESOURCE_IRQ,
	}
};

static struct resource rk805_key_resources[] = {
	{
		.start  = RK805_IRQ_PWRON_FALL,
		.end    = RK805_IRQ_PWRON_FALL,
		.flags  = IORESOURCE_IRQ,
	},
	{
		.start  = RK805_IRQ_PWRON_RISE,
		.end    = RK805_IRQ_PWRON_RISE,
		.flags  = IORESOURCE_IRQ,
	}
};

static const struct mfd_cell rk805s[] = {
	{ .name = "rk808-clkout", },
	{ .name = "rk808-regulator", },
	{ .name = "rk805-pinctrl", },
	{
		.name = "rk808-rtc",
		.num_resources = ARRAY_SIZE(rtc_resources),
		.resources = &rtc_resources[0],
	},
	{	.name = "rk805-pwrkey",
		.num_resources = ARRAY_SIZE(rk805_key_resources),
		.resources = &rk805_key_resources[0],
	},
};

static const struct mfd_cell rk808s[] = {
	{ .name = "rk808-clkout", },
	{ .name = "rk808-regulator", },
	{
		.name = "rk808-rtc",
		.num_resources = ARRAY_SIZE(rtc_resources),
		.resources = rtc_resources,
	},
};

static const struct mfd_cell rk818s[] = {
	{ .name = "rk808-clkout", },
	{ .name = "rk808-regulator", },
	{
		.name = "rk808-rtc",
		.num_resources = ARRAY_SIZE(rtc_resources),
		.resources = rtc_resources,
	},
};

static const struct rk808_reg_data rk805_pre_init_reg[] = {
	{RK805_BUCK1_CONFIG_REG, RK805_BUCK1_2_ILMAX_MASK,
				 RK805_BUCK1_2_ILMAX_4000MA},
	{RK805_BUCK2_CONFIG_REG, RK805_BUCK1_2_ILMAX_MASK,
				 RK805_BUCK1_2_ILMAX_4000MA},
	{RK805_BUCK3_CONFIG_REG, RK805_BUCK3_4_ILMAX_MASK,
				 RK805_BUCK3_ILMAX_3000MA},
	{RK805_BUCK4_CONFIG_REG, RK805_BUCK3_4_ILMAX_MASK,
				 RK805_BUCK4_ILMAX_3500MA},
	{RK805_BUCK4_CONFIG_REG, BUCK_ILMIN_MASK, BUCK_ILMIN_400MA},
	{RK805_GPIO_IO_POL_REG, SLP_SD_MSK, SLEEP_FUN},
	{RK805_THERMAL_REG, TEMP_HOTDIE_MSK, TEMP115C},
};

static const struct rk808_reg_data rk808_pre_init_reg[] = {
	{ RK808_BUCK3_CONFIG_REG, BUCK_ILMIN_MASK,  BUCK_ILMIN_150MA },
	{ RK808_BUCK4_CONFIG_REG, BUCK_ILMIN_MASK,  BUCK_ILMIN_200MA },
	{ RK808_BOOST_CONFIG_REG, BOOST_ILMIN_MASK, BOOST_ILMIN_100MA },
	{ RK808_BUCK1_CONFIG_REG, BUCK1_RATE_MASK,  BUCK_ILMIN_200MA },
	{ RK808_BUCK2_CONFIG_REG, BUCK2_RATE_MASK,  BUCK_ILMIN_200MA },
	{ RK808_DCDC_UV_ACT_REG,  BUCK_UV_ACT_MASK, BUCK_UV_ACT_DISABLE},
	{ RK808_VB_MON_REG,       MASK_ALL,         VB_LO_ACT |
						    VB_LO_SEL_3500MV },
};

static const struct rk808_reg_data rk818_pre_init_reg[] = {
	/* improve efficiency */
	{ RK818_BUCK2_CONFIG_REG, BUCK2_RATE_MASK,  BUCK_ILMIN_250MA },
	{ RK818_BUCK4_CONFIG_REG, BUCK_ILMIN_MASK,  BUCK_ILMIN_250MA },
	{ RK818_BOOST_CONFIG_REG, BOOST_ILMIN_MASK, BOOST_ILMIN_100MA },
	{ RK818_USB_CTRL_REG,	  RK818_USB_ILIM_SEL_MASK,
						    RK818_USB_ILMIN_2000MA },
	/* close charger when usb lower then 3.4V */
	{ RK818_USB_CTRL_REG,	  RK818_USB_CHG_SD_VSEL_MASK,
						    (0x7 << 4) },
	/* no action when vref */
	{ RK818_H5V_EN_REG,	  BIT(1),	    RK818_REF_RDY_CTRL },
	/* enable HDMI 5V */
	{ RK818_H5V_EN_REG,	  BIT(0),	    RK818_H5V_EN },
	{ RK808_VB_MON_REG,	  MASK_ALL,	    VB_LO_ACT |
						    VB_LO_SEL_3500MV },
};

static const struct regmap_irq rk805_irqs[] = {
	[RK805_IRQ_PWRON_RISE] = {
		.mask = RK805_IRQ_PWRON_RISE_MSK,
		.reg_offset = 0,
	},
	[RK805_IRQ_VB_LOW] = {
		.mask = RK805_IRQ_VB_LOW_MSK,
		.reg_offset = 0,
	},
	[RK805_IRQ_PWRON] = {
		.mask = RK805_IRQ_PWRON_MSK,
		.reg_offset = 0,
	},
	[RK805_IRQ_PWRON_LP] = {
		.mask = RK805_IRQ_PWRON_LP_MSK,
		.reg_offset = 0,
	},
	[RK805_IRQ_HOTDIE] = {
		.mask = RK805_IRQ_HOTDIE_MSK,
		.reg_offset = 0,
	},
	[RK805_IRQ_RTC_ALARM] = {
		.mask = RK805_IRQ_RTC_ALARM_MSK,
		.reg_offset = 0,
	},
	[RK805_IRQ_RTC_PERIOD] = {
		.mask = RK805_IRQ_RTC_PERIOD_MSK,
		.reg_offset = 0,
	},
	[RK805_IRQ_PWRON_FALL] = {
		.mask = RK805_IRQ_PWRON_FALL_MSK,
		.reg_offset = 0,
	},
};

static const struct regmap_irq rk808_irqs[] = {
	/* INT_STS */
	[RK808_IRQ_VOUT_LO] = {
		.mask = RK808_IRQ_VOUT_LO_MSK,
		.reg_offset = 0,
	},
	[RK808_IRQ_VB_LO] = {
		.mask = RK808_IRQ_VB_LO_MSK,
		.reg_offset = 0,
	},
	[RK808_IRQ_PWRON] = {
		.mask = RK808_IRQ_PWRON_MSK,
		.reg_offset = 0,
	},
	[RK808_IRQ_PWRON_LP] = {
		.mask = RK808_IRQ_PWRON_LP_MSK,
		.reg_offset = 0,
	},
	[RK808_IRQ_HOTDIE] = {
		.mask = RK808_IRQ_HOTDIE_MSK,
		.reg_offset = 0,
	},
	[RK808_IRQ_RTC_ALARM] = {
		.mask = RK808_IRQ_RTC_ALARM_MSK,
		.reg_offset = 0,
	},
	[RK808_IRQ_RTC_PERIOD] = {
		.mask = RK808_IRQ_RTC_PERIOD_MSK,
		.reg_offset = 0,
	},

	/* INT_STS2 */
	[RK808_IRQ_PLUG_IN_INT] = {
		.mask = RK808_IRQ_PLUG_IN_INT_MSK,
		.reg_offset = 1,
	},
	[RK808_IRQ_PLUG_OUT_INT] = {
		.mask = RK808_IRQ_PLUG_OUT_INT_MSK,
		.reg_offset = 1,
	},
};

static const struct regmap_irq rk818_irqs[] = {
	/* INT_STS */
	[RK818_IRQ_VOUT_LO] = {
		.mask = RK818_IRQ_VOUT_LO_MSK,
		.reg_offset = 0,
	},
	[RK818_IRQ_VB_LO] = {
		.mask = RK818_IRQ_VB_LO_MSK,
		.reg_offset = 0,
	},
	[RK818_IRQ_PWRON] = {
		.mask = RK818_IRQ_PWRON_MSK,
		.reg_offset = 0,
	},
	[RK818_IRQ_PWRON_LP] = {
		.mask = RK818_IRQ_PWRON_LP_MSK,
		.reg_offset = 0,
	},
	[RK818_IRQ_HOTDIE] = {
		.mask = RK818_IRQ_HOTDIE_MSK,
		.reg_offset = 0,
	},
	[RK818_IRQ_RTC_ALARM] = {
		.mask = RK818_IRQ_RTC_ALARM_MSK,
		.reg_offset = 0,
	},
	[RK818_IRQ_RTC_PERIOD] = {
		.mask = RK818_IRQ_RTC_PERIOD_MSK,
		.reg_offset = 0,
	},
	[RK818_IRQ_USB_OV] = {
		.mask = RK818_IRQ_USB_OV_MSK,
		.reg_offset = 0,
	},

	/* INT_STS2 */
	[RK818_IRQ_PLUG_IN] = {
		.mask = RK818_IRQ_PLUG_IN_MSK,
		.reg_offset = 1,
	},
	[RK818_IRQ_PLUG_OUT] = {
		.mask = RK818_IRQ_PLUG_OUT_MSK,
		.reg_offset = 1,
	},
	[RK818_IRQ_CHG_OK] = {
		.mask = RK818_IRQ_CHG_OK_MSK,
		.reg_offset = 1,
	},
	[RK818_IRQ_CHG_TE] = {
		.mask = RK818_IRQ_CHG_TE_MSK,
		.reg_offset = 1,
	},
	[RK818_IRQ_CHG_TS1] = {
		.mask = RK818_IRQ_CHG_TS1_MSK,
		.reg_offset = 1,
	},
	[RK818_IRQ_TS2] = {
		.mask = RK818_IRQ_TS2_MSK,
		.reg_offset = 1,
	},
	[RK818_IRQ_CHG_CVTLIM] = {
		.mask = RK818_IRQ_CHG_CVTLIM_MSK,
		.reg_offset = 1,
	},
	[RK818_IRQ_DISCHG_ILIM] = {
		.mask = RK818_IRQ_DISCHG_ILIM_MSK,
		.reg_offset = 1,
	},
};

static struct regmap_irq_chip rk805_irq_chip = {
	.name = "rk805",
	.irqs = rk805_irqs,
	.num_irqs = ARRAY_SIZE(rk805_irqs),
	.num_regs = 1,
	.status_base = RK805_INT_STS_REG,
	.mask_base = RK805_INT_STS_MSK_REG,
	.ack_base = RK805_INT_STS_REG,
	.init_ack_masked = true,
};

static const struct regmap_irq_chip rk808_irq_chip = {
	.name = "rk808",
	.irqs = rk808_irqs,
	.num_irqs = ARRAY_SIZE(rk808_irqs),
	.num_regs = 2,
	.irq_reg_stride = 2,
	.status_base = RK808_INT_STS_REG1,
	.mask_base = RK808_INT_STS_MSK_REG1,
	.ack_base = RK808_INT_STS_REG1,
	.init_ack_masked = true,
};

static const struct regmap_irq_chip rk818_irq_chip = {
	.name = "rk818",
	.irqs = rk818_irqs,
	.num_irqs = ARRAY_SIZE(rk818_irqs),
	.num_regs = 2,
	.irq_reg_stride = 2,
	.status_base = RK818_INT_STS_REG1,
	.mask_base = RK818_INT_STS_MSK_REG1,
	.ack_base = RK818_INT_STS_REG1,
	.init_ack_masked = true,
};

static struct i2c_client *rk808_i2c_client;

static void rk805_device_shutdown(void)
{
	int ret;
	struct rk808 *rk808 = i2c_get_clientdata(rk808_i2c_client);

	if (!rk808) {
		dev_warn(&rk808_i2c_client->dev,
			 "have no rk805, so do nothing here\n");
		return;
	}

	ret = regmap_update_bits(rk808->regmap,
				 RK805_DEV_CTRL_REG,
				 DEV_OFF, DEV_OFF);
	if (ret)
		dev_err(&rk808_i2c_client->dev, "power off error!\n");
}

static void rk808_device_shutdown(void)
{
	int ret;
	struct rk808 *rk808 = i2c_get_clientdata(rk808_i2c_client);

	if (!rk808) {
		dev_warn(&rk808_i2c_client->dev,
			 "have no rk808, so do nothing here\n");
		return;
	}

	ret = regmap_update_bits(rk808->regmap,
				 RK808_DEVCTRL_REG,
				 DEV_OFF_RST, DEV_OFF_RST);
	if (ret)
		dev_err(&rk808_i2c_client->dev, "power off error!\n");
}

static void rk818_device_shutdown(void)
{
	int ret;
	struct rk808 *rk808 = i2c_get_clientdata(rk808_i2c_client);

	if (!rk808) {
		dev_warn(&rk808_i2c_client->dev,
			 "have no rk818, so do nothing here\n");
		return;
	}

	ret = regmap_update_bits(rk808->regmap,
				 RK818_DEVCTRL_REG,
				 DEV_OFF, DEV_OFF);
	if (ret)
		dev_err(&rk808_i2c_client->dev, "power off error!\n");
}

static const struct of_device_id rk808_of_match[] = {
	{ .compatible = "rockchip,rk805" },
	{ .compatible = "rockchip,rk808" },
	{ .compatible = "rockchip,rk818" },
	{ },
};
MODULE_DEVICE_TABLE(of, rk808_of_match);

static int rk808_probe(struct i2c_client *client,
		       const struct i2c_device_id *id)
{
	struct device_node *np = client->dev.of_node;
	struct rk808 *rk808;
	const struct rk808_reg_data *pre_init_reg;
	const struct mfd_cell *cells;
	void (*pm_pwroff_fn)(void);
	int nr_pre_init_regs;
	int nr_cells;
	int pm_off = 0, msb, lsb;
	int ret;
	int i;

	rk808 = devm_kzalloc(&client->dev, sizeof(*rk808), GFP_KERNEL);
	if (!rk808)
		return -ENOMEM;

<<<<<<< HEAD
	/* read Chip variant */
=======
	/* Read chip variant */
>>>>>>> ad427abc
	msb = i2c_smbus_read_byte_data(client, RK808_ID_MSB);
	if (msb < 0) {
		dev_err(&client->dev, "failed to read the chip id at 0x%x\n",
			RK808_ID_MSB);
		return msb;
	}

	lsb = i2c_smbus_read_byte_data(client, RK808_ID_LSB);
	if (lsb < 0) {
		dev_err(&client->dev, "failed to read the chip id at 0x%x\n",
			RK808_ID_LSB);
		return lsb;
	}

	rk808->variant = ((msb << 8) | lsb) & RK8XX_ID_MSK;
<<<<<<< HEAD
	dev_info(&client->dev, "Chip id: 0x%x\n", (unsigned int)rk808->variant);
=======
	dev_info(&client->dev, "chip id: 0x%x\n", (unsigned int)rk808->variant);
>>>>>>> ad427abc

	switch (rk808->variant) {
	case RK805_ID:
		rk808->regmap_cfg = &rk805_regmap_config;
		rk808->regmap_irq_chip = &rk805_irq_chip;
		pre_init_reg = rk805_pre_init_reg;
		nr_pre_init_regs = ARRAY_SIZE(rk805_pre_init_reg);
		cells = rk805s;
		nr_cells = ARRAY_SIZE(rk805s);
		pm_pwroff_fn = rk805_device_shutdown;
		break;
	case RK808_ID:
		rk808->regmap_cfg = &rk808_regmap_config;
		rk808->regmap_irq_chip = &rk808_irq_chip;
		pre_init_reg = rk808_pre_init_reg;
		nr_pre_init_regs = ARRAY_SIZE(rk808_pre_init_reg);
		cells = rk808s;
		nr_cells = ARRAY_SIZE(rk808s);
		pm_pwroff_fn = rk808_device_shutdown;
		break;
	case RK818_ID:
		rk808->regmap_cfg = &rk818_regmap_config;
		rk808->regmap_irq_chip = &rk818_irq_chip;
		pre_init_reg = rk818_pre_init_reg;
		nr_pre_init_regs = ARRAY_SIZE(rk818_pre_init_reg);
		cells = rk818s;
		nr_cells = ARRAY_SIZE(rk818s);
		pm_pwroff_fn = rk818_device_shutdown;
		break;
	default:
		dev_err(&client->dev, "Unsupported RK8XX ID %lu\n",
			rk808->variant);
		return -EINVAL;
	}

	rk808->i2c = client;
	i2c_set_clientdata(client, rk808);

	rk808->regmap = devm_regmap_init_i2c(client, rk808->regmap_cfg);
	if (IS_ERR(rk808->regmap)) {
		dev_err(&client->dev, "regmap initialization failed\n");
		return PTR_ERR(rk808->regmap);
	}

	if (!client->irq) {
		dev_err(&client->dev, "No interrupt support, no core IRQ\n");
		return -EINVAL;
	}

	ret = regmap_add_irq_chip(rk808->regmap, client->irq,
				  IRQF_ONESHOT, -1,
				  rk808->regmap_irq_chip, &rk808->irq_data);
	if (ret) {
		dev_err(&client->dev, "Failed to add irq_chip %d\n", ret);
		return ret;
	}

	for (i = 0; i < nr_pre_init_regs; i++) {
		ret = regmap_update_bits(rk808->regmap,
					pre_init_reg[i].addr,
					pre_init_reg[i].mask,
					pre_init_reg[i].value);
		if (ret) {
			dev_err(&client->dev,
				"0x%x write err\n",
				pre_init_reg[i].addr);
			return ret;
		}
	}

	ret = devm_mfd_add_devices(&client->dev, PLATFORM_DEVID_NONE,
			      cells, nr_cells, NULL, 0,
			      regmap_irq_get_domain(rk808->irq_data));
	if (ret) {
		dev_err(&client->dev, "failed to add MFD devices %d\n", ret);
		goto err_irq;
	}

	pm_off = of_property_read_bool(np,
				"rockchip,system-power-controller");
	if (pm_off && !pm_power_off) {
		rk808_i2c_client = client;
		pm_power_off = pm_pwroff_fn;
	}

	return 0;

err_irq:
	regmap_del_irq_chip(client->irq, rk808->irq_data);
	return ret;
}

static int rk808_remove(struct i2c_client *client)
{
	struct rk808 *rk808 = i2c_get_clientdata(client);

	regmap_del_irq_chip(client->irq, rk808->irq_data);
	pm_power_off = NULL;

	return 0;
}

static const struct i2c_device_id rk808_ids[] = {
	{ "rk805" },
	{ "rk808" },
	{ "rk818" },
	{ },
};
MODULE_DEVICE_TABLE(i2c, rk808_ids);

static struct i2c_driver rk808_i2c_driver = {
	.driver = {
		.name = "rk808",
		.of_match_table = rk808_of_match,
	},
	.probe    = rk808_probe,
	.remove   = rk808_remove,
	.id_table = rk808_ids,
};

module_i2c_driver(rk808_i2c_driver);

MODULE_LICENSE("GPL");
MODULE_AUTHOR("Chris Zhong <zyw@rock-chips.com>");
MODULE_AUTHOR("Zhang Qing <zhangqing@rock-chips.com>");
MODULE_AUTHOR("Wadim Egorov <w.egorov@phytec.de>");
MODULE_DESCRIPTION("RK808/RK818 PMIC driver");<|MERGE_RESOLUTION|>--- conflicted
+++ resolved
@@ -449,11 +449,7 @@
 	if (!rk808)
 		return -ENOMEM;
 
-<<<<<<< HEAD
-	/* read Chip variant */
-=======
 	/* Read chip variant */
->>>>>>> ad427abc
 	msb = i2c_smbus_read_byte_data(client, RK808_ID_MSB);
 	if (msb < 0) {
 		dev_err(&client->dev, "failed to read the chip id at 0x%x\n",
@@ -469,11 +465,7 @@
 	}
 
 	rk808->variant = ((msb << 8) | lsb) & RK8XX_ID_MSK;
-<<<<<<< HEAD
-	dev_info(&client->dev, "Chip id: 0x%x\n", (unsigned int)rk808->variant);
-=======
 	dev_info(&client->dev, "chip id: 0x%x\n", (unsigned int)rk808->variant);
->>>>>>> ad427abc
 
 	switch (rk808->variant) {
 	case RK805_ID:
