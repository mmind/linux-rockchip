--- conflicted
+++ resolved
@@ -369,11 +369,7 @@
 	struct ec_host_request *request;
 	struct ec_host_response *response;
 	struct cros_ec_spi *ec_spi = ec_dev->priv;
-<<<<<<< HEAD
-	struct spi_transfer trans;
-=======
 	struct spi_transfer trans, trans_delay;
->>>>>>> 6b44f7dc
 	struct spi_message msg;
 	int i, len;
 	u8 *ptr;
@@ -400,8 +396,6 @@
 		goto exit;
 	}
 
-<<<<<<< HEAD
-=======
 	/*
 	 * Leave a gap between CS assertion and clocking of data to allow the
 	 * EC time to wakeup.
@@ -413,17 +407,12 @@
 		spi_message_add_tail(&trans_delay, &msg);
 	}
 
->>>>>>> 6b44f7dc
 	/* Transmit phase - send our message */
 	memset(&trans, 0, sizeof(trans));
 	trans.tx_buf = ec_dev->dout;
 	trans.rx_buf = rx_buf;
 	trans.len = len;
 	trans.cs_change = 1;
-<<<<<<< HEAD
-	spi_message_init(&msg);
-=======
->>>>>>> 6b44f7dc
 	spi_message_add_tail(&trans, &msg);
 	ret = spi_sync(ec_spi->spi, &msg);
 
@@ -665,10 +654,6 @@
 	ec_dev->irq = spi->irq;
 	ec_dev->cmd_xfer = cros_ec_cmd_xfer_spi;
 	ec_dev->pkt_xfer = cros_ec_pkt_xfer_spi;
-<<<<<<< HEAD
-	ec_dev->ec_name = ec_spi->spi->modalias;
-=======
->>>>>>> 6b44f7dc
 	ec_dev->phys_name = dev_name(&ec_spi->spi->dev);
 	ec_dev->din_size = EC_MSG_PREAMBLE_COUNT +
 			   sizeof(struct ec_host_response) +
