--- conflicted
+++ resolved
@@ -638,7 +638,6 @@
 	  through I2C interface. The device supports multiple sub-devices
 	  including interrupts, RTC, LDO & DCDC regulators, and onkey.
 
-<<<<<<< HEAD
 config MFD_RK1000
 	tristate "Rockchip RK1000 TV encoder support"
 	depends on I2C && GPIOLIB
@@ -649,7 +648,7 @@
 	  This driver provides common support for acessing the device
 	  through an I2C interface. The device supports both a drm
 	  tv-encoder as well as an audio codec which can connected to a TV.
-=======
+
 config MFD_RN5T618
 	tristate "Ricoh RN5T5618 PMIC"
 	depends on I2C
@@ -660,7 +659,6 @@
 	  driver provides common support for accessing the device,
 	  additional drivers must be enabled in order to use the
 	  functionality of the device.
->>>>>>> fded6630
 
 config MFD_SEC_CORE
 	bool "SAMSUNG Electronics PMIC Series Support"
