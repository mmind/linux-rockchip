--- conflicted
+++ resolved
@@ -303,12 +303,9 @@
 	ec_dev->cmd_xfer = cros_ec_cmd_xfer_i2c;
 	ec_dev->pkt_xfer = cros_ec_pkt_xfer_i2c;
 	ec_dev->phys_name = client->adapter->name;
-<<<<<<< HEAD
-=======
 	ec_dev->din_size = sizeof(struct ec_host_response_i2c) +
 			   sizeof(struct ec_response_get_protocol_info);
 	ec_dev->dout_size = sizeof(struct ec_host_request_i2c);
->>>>>>> ff4378f4
 
 	err = cros_ec_register(ec_dev);
 	if (err) {
