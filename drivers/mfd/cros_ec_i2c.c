/*
 * ChromeOS EC multi-function device (I2C)
 *
 * Copyright (C) 2012 Google, Inc
 *
 * This software is licensed under the terms of the GNU General Public
 * License version 2, as published by the Free Software Foundation, and
 * may be copied, distributed, and modified under those terms.
 *
 * This program is distributed in the hope that it will be useful,
 * but WITHOUT ANY WARRANTY; without even the implied warranty of
 * MERCHANTABILITY or FITNESS FOR A PARTICULAR PURPOSE.  See the
 * GNU General Public License for more details.
 */

#include <linux/delay.h>
#include <linux/kernel.h>
#include <linux/module.h>
#include <linux/i2c.h>
#include <linux/interrupt.h>
#include <linux/mfd/cros_ec.h>
#include <linux/mfd/cros_ec_commands.h>
#include <linux/platform_device.h>
#include <linux/slab.h>

/**
 * Request format for protocol v3
 * byte 0	0xda (EC_COMMAND_PROTOCOL_3)
 * byte 1-8	struct ec_host_request
 * byte 10-	response data
 */
struct ec_host_request_i2c {
	/* Always 0xda to backward compatible with v2 struct */
	uint8_t  command_protocol;
	struct ec_host_request ec_request;
} __packed;


/*
 * Response format for protocol v3
 * byte 0	result code
 * byte 1	packet_length
 * byte 2-9	struct ec_host_response
 * byte 10-	response data
 */
struct ec_host_response_i2c {
	uint8_t result;
	uint8_t packet_length;
	struct ec_host_response ec_response;
} __packed;

static inline struct cros_ec_device *to_ec_dev(struct device *dev)
{
	struct i2c_client *client = to_i2c_client(dev);

	return i2c_get_clientdata(client);
}

static int cros_ec_pkt_xfer_i2c(struct cros_ec_device *ec_dev,
				struct cros_ec_command *msg)
{
	struct i2c_client *client = ec_dev->priv;
	int ret = -ENOMEM;
	int i;
	int packet_len;
	u8 *out_buf = NULL;
	u8 *in_buf = NULL;
	u8 sum;
	struct i2c_msg i2c_msg[2];
	struct ec_host_response *ec_response;
	struct ec_host_request_i2c *ec_request_i2c;
	struct ec_host_response_i2c *ec_response_i2c;
	int request_header_size = sizeof(struct ec_host_request_i2c);
	int response_header_size = sizeof(struct ec_host_response_i2c);

	i2c_msg[0].addr = client->addr;
	i2c_msg[0].flags = 0;
	i2c_msg[1].addr = client->addr;
	i2c_msg[1].flags = I2C_M_RD;

	packet_len = msg->insize + response_header_size;
	BUG_ON(packet_len > ec_dev->din_size);
	in_buf = ec_dev->din;
	i2c_msg[1].len = packet_len;
	i2c_msg[1].buf = (char *) in_buf;

	packet_len = msg->outsize + request_header_size;
	BUG_ON(packet_len > ec_dev->dout_size);
	out_buf = ec_dev->dout;
	i2c_msg[0].len = packet_len;
	i2c_msg[0].buf = (char *) out_buf;

	/* create request data */
	ec_request_i2c = (struct ec_host_request_i2c *) out_buf;
	ec_request_i2c->command_protocol = EC_COMMAND_PROTOCOL_3;

	ec_dev->dout++;
	ret = cros_ec_prepare_tx(ec_dev, msg);
	ec_dev->dout--;

	/* send command to EC and read answer */
	ret = i2c_transfer(client->adapter, i2c_msg, 2);
	if (ret < 0) {
		dev_dbg(ec_dev->dev, "i2c transfer failed: %d\n", ret);
		goto done;
	} else if (ret != 2) {
		dev_err(ec_dev->dev, "failed to get response: %d\n", ret);
		ret = -EIO;
		goto done;
	}

	ec_response_i2c = (struct ec_host_response_i2c *) in_buf;
	msg->result = ec_response_i2c->result;
	ec_response = &ec_response_i2c->ec_response;

	switch (msg->result) {
	case EC_RES_SUCCESS:
		break;
	case EC_RES_IN_PROGRESS:
		ret = -EAGAIN;
		dev_dbg(ec_dev->dev, "command 0x%02x in progress\n",
			msg->command);
		goto done;

	default:
		dev_dbg(ec_dev->dev, "command 0x%02x returned %d\n",
			msg->command, msg->result);
		/*
		 * When we send v3 request to v2 ec, ec won't recognize the
		 * 0xda (EC_COMMAND_PROTOCOL_3) and will return with status
		 * EC_RES_INVALID_COMMAND with zero data length.
		 *
		 * In case of invalid command for v3 protocol the data length
		 * will be at least sizeof(struct ec_host_response)
		 */
		if (ec_response_i2c->result == EC_RES_INVALID_COMMAND &&
		    ec_response_i2c->packet_length == 0) {
			ret = -EPROTONOSUPPORT;
			goto done;
		}
	}

	if (ec_response_i2c->packet_length < sizeof(struct ec_host_response)) {
		dev_err(ec_dev->dev,
			"response of %u bytes too short; not a full header\n",
			ec_response_i2c->packet_length);
		ret = -EBADMSG;
		goto done;
	}

	if (msg->insize < ec_response->data_len) {
		dev_err(ec_dev->dev,
			"response data size is too large: expected %u, got %u\n",
			msg->insize,
			ec_response->data_len);
		ret = -EMSGSIZE;
		goto done;
	}

	/* copy response packet payload and compute checksum */
	sum = 0;
	for (i = 0; i < sizeof(struct ec_host_response); i++)
		sum += ((u8 *)ec_response)[i];

	memcpy(msg->data,
	       in_buf + response_header_size,
	       ec_response->data_len);
	for (i = 0; i < ec_response->data_len; i++)
		sum += msg->data[i];

	/* All bytes should sum to zero */
	if (sum) {
		dev_err(ec_dev->dev, "bad packet checksum\n");
		ret = -EBADMSG;
		goto done;
	}

	ret = ec_response->data_len;

done:
	if (msg->command == EC_CMD_REBOOT_EC)
		msleep(EC_REBOOT_DELAY_MS);

	return ret;
}

static int cros_ec_cmd_xfer_i2c(struct cros_ec_device *ec_dev,
				struct cros_ec_command *msg)
{
	struct i2c_client *client = ec_dev->priv;
	int ret = -ENOMEM;
	int i;
	int len;
	int packet_len;
	u8 *out_buf = NULL;
	u8 *in_buf = NULL;
	u8 sum;
	struct i2c_msg i2c_msg[2];

	i2c_msg[0].addr = client->addr;
	i2c_msg[0].flags = 0;
	i2c_msg[1].addr = client->addr;
	i2c_msg[1].flags = I2C_M_RD;

	/*
	 * allocate larger packet (one byte for checksum, one byte for
	 * length, and one for result code)
	 */
	packet_len = msg->insize + 3;
	in_buf = kzalloc(packet_len, GFP_KERNEL);
	if (!in_buf)
		goto done;
	i2c_msg[1].len = packet_len;
	i2c_msg[1].buf = (char *)in_buf;

	/*
	 * allocate larger packet (one byte for checksum, one for
	 * command code, one for length, and one for command version)
	 */
	packet_len = msg->outsize + 4;
	out_buf = kzalloc(packet_len, GFP_KERNEL);
	if (!out_buf)
		goto done;
	i2c_msg[0].len = packet_len;
	i2c_msg[0].buf = (char *)out_buf;

	out_buf[0] = EC_CMD_VERSION0 + msg->version;
	out_buf[1] = msg->command;
	out_buf[2] = msg->outsize;

	/* copy message payload and compute checksum */
	sum = out_buf[0] + out_buf[1] + out_buf[2];
	for (i = 0; i < msg->outsize; i++) {
		out_buf[3 + i] = msg->data[i];
		sum += out_buf[3 + i];
	}
	out_buf[3 + msg->outsize] = sum;

	/* send command to EC and read answer */
	ret = i2c_transfer(client->adapter, i2c_msg, 2);
	if (ret < 0) {
		dev_err(ec_dev->dev, "i2c transfer failed: %d\n", ret);
		goto done;
	} else if (ret != 2) {
		dev_err(ec_dev->dev, "failed to get response: %d\n", ret);
		ret = -EIO;
		goto done;
	}

	/* check response error code */
	msg->result = i2c_msg[1].buf[0];
	ret = cros_ec_check_result(ec_dev, msg);
	if (ret)
		goto done;

	len = in_buf[1];
	if (len > msg->insize) {
		dev_err(ec_dev->dev, "packet too long (%d bytes, expected %d)",
			len, msg->insize);
		ret = -ENOSPC;
		goto done;
	}

	/* copy response packet payload and compute checksum */
	sum = in_buf[0] + in_buf[1];
	for (i = 0; i < len; i++) {
		msg->data[i] = in_buf[2 + i];
		sum += in_buf[2 + i];
	}
	dev_dbg(ec_dev->dev, "packet: %*ph, sum = %02x\n",
		i2c_msg[1].len, in_buf, sum);
	if (sum != in_buf[2 + len]) {
		dev_err(ec_dev->dev, "bad packet checksum\n");
		ret = -EBADMSG;
		goto done;
	}

	ret = len;
done:
	kfree(in_buf);
	kfree(out_buf);
	if (msg->command == EC_CMD_REBOOT_EC)
		msleep(EC_REBOOT_DELAY_MS);

	return ret;
}

static int cros_ec_i2c_probe(struct i2c_client *client,
			     const struct i2c_device_id *dev_id)
{
	struct device *dev = &client->dev;
	struct cros_ec_device *ec_dev = NULL;
	int err;

 	ec_dev = devm_kzalloc(dev, sizeof(*ec_dev), GFP_KERNEL);
	if (!ec_dev)
		return -ENOMEM;

	i2c_set_clientdata(client, ec_dev);
	ec_dev->dev = dev;
	ec_dev->priv = client;
	ec_dev->irq = client->irq;
	ec_dev->cmd_xfer = cros_ec_cmd_xfer_i2c;
	ec_dev->pkt_xfer = cros_ec_pkt_xfer_i2c;
<<<<<<< HEAD
	ec_dev->ec_name = client->name;
=======
>>>>>>> 6b44f7dc
	ec_dev->phys_name = client->adapter->name;
	ec_dev->din_size = sizeof(struct ec_host_response_i2c) +
			   sizeof(struct ec_response_get_protocol_info);
	ec_dev->dout_size = sizeof(struct ec_host_request_i2c);

	err = cros_ec_register(ec_dev);
	if (err) {
		dev_err(dev, "cannot register EC\n");
		return err;
	}

	return 0;
}

static int cros_ec_i2c_remove(struct i2c_client *client)
{
	struct cros_ec_device *ec_dev = i2c_get_clientdata(client);

	cros_ec_remove(ec_dev);

	return 0;
}

#ifdef CONFIG_PM_SLEEP
static int cros_ec_i2c_suspend(struct device *dev)
{
	struct cros_ec_device *ec_dev = to_ec_dev(dev);

	return cros_ec_suspend(ec_dev);
}

static int cros_ec_i2c_resume(struct device *dev)
{
	struct cros_ec_device *ec_dev = to_ec_dev(dev);

	return cros_ec_resume(ec_dev);
}
#endif

static SIMPLE_DEV_PM_OPS(cros_ec_i2c_pm_ops, cros_ec_i2c_suspend,
			  cros_ec_i2c_resume);

static const struct i2c_device_id cros_ec_i2c_id[] = {
	{ "cros-ec-i2c", 0 },
	{ }
};
MODULE_DEVICE_TABLE(i2c, cros_ec_i2c_id);

static struct i2c_driver cros_ec_driver = {
	.driver	= {
		.name	= "cros-ec-i2c",
		.owner	= THIS_MODULE,
		.pm	= &cros_ec_i2c_pm_ops,
	},
	.probe		= cros_ec_i2c_probe,
	.remove		= cros_ec_i2c_remove,
	.id_table	= cros_ec_i2c_id,
};

module_i2c_driver(cros_ec_driver);

MODULE_LICENSE("GPL");
MODULE_DESCRIPTION("ChromeOS EC multi function device");<|MERGE_RESOLUTION|>--- conflicted
+++ resolved
@@ -302,10 +302,6 @@
 	ec_dev->irq = client->irq;
 	ec_dev->cmd_xfer = cros_ec_cmd_xfer_i2c;
 	ec_dev->pkt_xfer = cros_ec_pkt_xfer_i2c;
-<<<<<<< HEAD
-	ec_dev->ec_name = client->name;
-=======
->>>>>>> 6b44f7dc
 	ec_dev->phys_name = client->adapter->name;
 	ec_dev->din_size = sizeof(struct ec_host_response_i2c) +
 			   sizeof(struct ec_response_get_protocol_info);
