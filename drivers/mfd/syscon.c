--- conflicted
+++ resolved
@@ -219,10 +219,6 @@
 static struct platform_driver syscon_driver = {
 	.driver = {
 		.name = "syscon",
-<<<<<<< HEAD
-		.owner = THIS_MODULE,
-=======
->>>>>>> 2dbfca5a
 	},
 	.probe		= syscon_probe,
 	.id_table	= syscon_ids,
