/*
 * ChromeOS EC multi-function device
 *
 * Copyright (C) 2012 Google, Inc
 *
 * This software is licensed under the terms of the GNU General Public
 * License version 2, as published by the Free Software Foundation, and
 * may be copied, distributed, and modified under those terms.
 *
 * This program is distributed in the hope that it will be useful,
 * but WITHOUT ANY WARRANTY; without even the implied warranty of
 * MERCHANTABILITY or FITNESS FOR A PARTICULAR PURPOSE.  See the
 * GNU General Public License for more details.
 *
 * The ChromeOS EC multi function device is used to mux all the requests
 * to the EC device for its multiple features: keyboard controller,
 * battery charging and regulator control, firmware update.
 */

#include <linux/of_platform.h>
#include <linux/interrupt.h>
#include <linux/slab.h>
#include <linux/module.h>
#include <linux/mfd/core.h>
#include <linux/mfd/cros_ec.h>
#include <linux/suspend.h>
#include <asm/unaligned.h>

#define CROS_EC_DEV_EC_INDEX 0
#define CROS_EC_DEV_PD_INDEX 1

static struct cros_ec_platform ec_p = {
	.ec_name = CROS_EC_DEV_NAME,
	.cmd_offset = EC_CMD_PASSTHRU_OFFSET(CROS_EC_DEV_EC_INDEX),
};

static struct cros_ec_platform pd_p = {
	.ec_name = CROS_EC_DEV_PD_NAME,
	.cmd_offset = EC_CMD_PASSTHRU_OFFSET(CROS_EC_DEV_PD_INDEX),
};

static const struct mfd_cell ec_cell = {
	.name = "cros-ec-dev",
	.platform_data = &ec_p,
	.pdata_size = sizeof(ec_p),
};

static const struct mfd_cell ec_pd_cell = {
	.name = "cros-ec-dev",
	.platform_data = &pd_p,
	.pdata_size = sizeof(pd_p),
};

static irqreturn_t ec_irq_thread(int irq, void *data)
{
	struct cros_ec_device *ec_dev = data;
	bool wake_event = true;
	int ret;

	ret = cros_ec_get_next_event(ec_dev, &wake_event);

	/*
	 * Signal only if wake host events or any interrupt if
	 * cros_ec_get_next_event() returned an error (default value for
	 * wake_event is true)
	 */
	if (wake_event && device_may_wakeup(ec_dev->dev))
		pm_wakeup_event(ec_dev->dev, 0);

	if (ret > 0)
		blocking_notifier_call_chain(&ec_dev->event_notifier,
					     0, ec_dev);
	return IRQ_HANDLED;
}

static int cros_ec_sleep_event(struct cros_ec_device *ec_dev, u8 sleep_event)
{
	struct {
		struct cros_ec_command msg;
		struct ec_params_host_sleep_event req;
	} __packed buf;

	memset(&buf, 0, sizeof(buf));

	buf.req.sleep_event = sleep_event;

	buf.msg.command = EC_CMD_HOST_SLEEP_EVENT;
	buf.msg.version = 0;
	buf.msg.outsize = sizeof(buf.req);

	return cros_ec_cmd_xfer(ec_dev, &buf.msg);
}

int cros_ec_register(struct cros_ec_device *ec_dev)
{
	struct device *dev = ec_dev->dev;
	int err = 0;

	BLOCKING_INIT_NOTIFIER_HEAD(&ec_dev->event_notifier);

	ec_dev->max_request = sizeof(struct ec_params_hello);
	ec_dev->max_response = sizeof(struct ec_response_get_protocol_info);
	ec_dev->max_passthru = 0;

	ec_dev->din = devm_kzalloc(dev, ec_dev->din_size, GFP_KERNEL);
	if (!ec_dev->din)
		return -ENOMEM;

	ec_dev->dout = devm_kzalloc(dev, ec_dev->dout_size, GFP_KERNEL);
	if (!ec_dev->dout)
		return -ENOMEM;

	mutex_init(&ec_dev->lock);

	err = cros_ec_query_all(ec_dev);
	if (err) {
		dev_err(dev, "Cannot identify the EC: error %d\n", err);
		return err;
	}

	if (ec_dev->irq) {
		err = devm_request_threaded_irq(dev, ec_dev->irq, NULL,
				ec_irq_thread, IRQF_TRIGGER_LOW | IRQF_ONESHOT,
				"chromeos-ec", ec_dev);
		if (err) {
			dev_err(dev, "Failed to request IRQ %d: %d",
				ec_dev->irq, err);
			return err;
		}
	}

	err = mfd_add_devices(ec_dev->dev, PLATFORM_DEVID_AUTO, &ec_cell, 1,
			      NULL, ec_dev->irq, NULL);
	if (err) {
		dev_err(dev,
			"Failed to register Embedded Controller subdevice %d\n",
			err);
		return err;
	}

	if (ec_dev->max_passthru) {
		/*
		 * Register a PD device as well on top of this device.
		 * We make the following assumptions:
		 * - behind an EC, we have a pd
		 * - only one device added.
		 * - the EC is responsive at init time (it is not true for a
		 *   sensor hub.
		 */
		err = mfd_add_devices(ec_dev->dev, PLATFORM_DEVID_AUTO,
				      &ec_pd_cell, 1, NULL, ec_dev->irq, NULL);
		if (err) {
			dev_err(dev,
				"Failed to register Power Delivery subdevice %d\n",
				err);
			return err;
		}
	}

	if (IS_ENABLED(CONFIG_OF) && dev->of_node) {
		err = devm_of_platform_populate(dev);
		if (err) {
			mfd_remove_devices(dev);
			dev_err(dev, "Failed to register sub-devices\n");
			return err;
		}
	}

	/*
	 * Clear sleep event - this will fail harmlessly on platforms that
	 * don't implement the sleep event host command.
	 */
	err = cros_ec_sleep_event(ec_dev, 0);
	if (err < 0)
		dev_dbg(ec_dev->dev, "Error %d clearing sleep event to ec",
			err);

	dev_info(dev, "Chrome EC device registered\n");

	return 0;
}
EXPORT_SYMBOL(cros_ec_register);

int cros_ec_remove(struct cros_ec_device *ec_dev)
{
	mfd_remove_devices(ec_dev->dev);

<<<<<<< HEAD
	if (ec_dev->irq)
		free_irq(ec_dev->irq, ec_dev);

=======
>>>>>>> 8efcf34a
	return 0;
}
EXPORT_SYMBOL(cros_ec_remove);

#ifdef CONFIG_PM_SLEEP
int cros_ec_suspend(struct cros_ec_device *ec_dev)
{
	struct device *dev = ec_dev->dev;
	int ret;
	u8 sleep_event;

	sleep_event = (!IS_ENABLED(CONFIG_ACPI) || pm_suspend_via_firmware()) ?
		      HOST_SLEEP_EVENT_S3_SUSPEND :
		      HOST_SLEEP_EVENT_S0IX_SUSPEND;

	ret = cros_ec_sleep_event(ec_dev, sleep_event);
	if (ret < 0)
		dev_dbg(ec_dev->dev, "Error %d sending suspend event to ec",
			ret);

	if (device_may_wakeup(dev))
		ec_dev->wake_enabled = !enable_irq_wake(ec_dev->irq);

	disable_irq(ec_dev->irq);
	ec_dev->was_wake_device = ec_dev->wake_enabled;
	ec_dev->suspended = true;

	return 0;
}
EXPORT_SYMBOL(cros_ec_suspend);

static void cros_ec_report_events_during_suspend(struct cros_ec_device *ec_dev)
{
	while (cros_ec_get_next_event(ec_dev, NULL) > 0)
		blocking_notifier_call_chain(&ec_dev->event_notifier,
					     1, ec_dev);
}

int cros_ec_resume(struct cros_ec_device *ec_dev)
{
	int ret;
	u8 sleep_event;

	ec_dev->suspended = false;
	enable_irq(ec_dev->irq);

	sleep_event = (!IS_ENABLED(CONFIG_ACPI) || pm_suspend_via_firmware()) ?
		      HOST_SLEEP_EVENT_S3_RESUME :
		      HOST_SLEEP_EVENT_S0IX_RESUME;

	ret = cros_ec_sleep_event(ec_dev, sleep_event);
	if (ret < 0)
		dev_dbg(ec_dev->dev, "Error %d sending resume event to ec",
			ret);

	if (ec_dev->wake_enabled) {
		disable_irq_wake(ec_dev->irq);
		ec_dev->wake_enabled = 0;
	}
	/*
	 * Let the mfd devices know about events that occur during
	 * suspend. This way the clients know what to do with them.
	 */
	cros_ec_report_events_during_suspend(ec_dev);


	return 0;
}
EXPORT_SYMBOL(cros_ec_resume);

#endif

MODULE_LICENSE("GPL");
MODULE_DESCRIPTION("ChromeOS EC core driver");<|MERGE_RESOLUTION|>--- conflicted
+++ resolved
@@ -185,12 +185,6 @@
 {
 	mfd_remove_devices(ec_dev->dev);
 
-<<<<<<< HEAD
-	if (ec_dev->irq)
-		free_irq(ec_dev->irq, ec_dev);
-
-=======
->>>>>>> 8efcf34a
 	return 0;
 }
 EXPORT_SYMBOL(cros_ec_remove);
