/*
 * ChromeOS EC multi-function device
 *
 * Copyright (C) 2012 Google, Inc
 *
 * This software is licensed under the terms of the GNU General Public
 * License version 2, as published by the Free Software Foundation, and
 * may be copied, distributed, and modified under those terms.
 *
 * This program is distributed in the hope that it will be useful,
 * but WITHOUT ANY WARRANTY; without even the implied warranty of
 * MERCHANTABILITY or FITNESS FOR A PARTICULAR PURPOSE.  See the
 * GNU General Public License for more details.
 *
 * The ChromeOS EC multi function device is used to mux all the requests
 * to the EC device for its multiple features: keyboard controller,
 * battery charging and regulator control, firmware update.
 */

#include <linux/of_platform.h>
#include <linux/interrupt.h>
#include <linux/slab.h>
#include <linux/module.h>
#include <linux/mfd/core.h>
#include <linux/mfd/cros_ec.h>

<<<<<<< HEAD
static int dev_id;

static int cros_ec_dev_register(struct cros_ec_device *ec_dev,
				int dev_id, int devidx)
{
	struct device *dev = ec_dev->dev;
	struct cros_ec_platform ec_p = {
		.cmd_offset = 0,
	};

	struct mfd_cell ec_cell = {
		.name = "cros-ec-ctl",
		.id = PLATFORM_DEVID_AUTO,
		.platform_data = &ec_p,
		.pdata_size = sizeof(ec_p),
	};

	switch (devidx) {
	case 0:
		if (IS_ENABLED(CONFIG_OF) && dev->of_node) {
			ec_p.ec_name = of_get_property(dev->of_node, "devname",
						       NULL);
			if (ec_p.ec_name == NULL) {
				dev_dbg(dev,
					"Device name not found, using default");
				ec_p.ec_name = CROS_EC_DEV_NAME;
			}
		} else {
			ec_p.ec_name = CROS_EC_DEV_NAME;
		}
		break;
	case 1:
		ec_p.ec_name = CROS_EC_DEV_PD_NAME;
		break;
	default:
		return -EINVAL;
	}

	ec_p.cmd_offset = EC_CMD_PASSTHRU_OFFSET(devidx);
	return mfd_add_devices(dev, dev_id, &ec_cell, 1,
			       NULL, ec_dev->irq, NULL);
}
=======
#define CROS_EC_DEV_EC_INDEX 0
#define CROS_EC_DEV_PD_INDEX 1

struct cros_ec_platform ec_p = {
	.cmd_offset = EC_CMD_PASSTHRU_OFFSET(CROS_EC_DEV_EC_INDEX),
};

struct cros_ec_platform pd_p = {
	.cmd_offset = EC_CMD_PASSTHRU_OFFSET(CROS_EC_DEV_PD_INDEX),
};

struct mfd_cell ec_cell = {
	.name = "cros-ec-ctl",
	.id = PLATFORM_DEVID_AUTO,
	.platform_data = &ec_p,
	.pdata_size = sizeof(ec_p),
};

struct mfd_cell ec_pd_cell = {
	.name = "cros-ec-ctl",
	.id = PLATFORM_DEVID_AUTO,
	.platform_data = &pd_p,
	.pdata_size = sizeof(pd_p),
};
>>>>>>> cb2464b2

int cros_ec_register(struct cros_ec_device *ec_dev)
{
	struct device *dev = ec_dev->dev;
	int err = 0;

	ec_dev->max_request = sizeof(struct ec_params_hello);
	ec_dev->max_response = sizeof(struct ec_response_get_protocol_info);
	ec_dev->max_passthru = 0;

	ec_dev->din = devm_kzalloc(dev, ec_dev->din_size, GFP_KERNEL);
	if (!ec_dev->din)
		return -ENOMEM;

	ec_dev->dout = devm_kzalloc(dev, ec_dev->dout_size, GFP_KERNEL);
	if (!ec_dev->dout)
		return -ENOMEM;

	mutex_init(&ec_dev->lock);

	cros_ec_query_all(ec_dev);

<<<<<<< HEAD
	err = cros_ec_dev_register(ec_dev, dev_id++, 0);
=======
	if (IS_ENABLED(CONFIG_OF) && dev->of_node)
		ec_p.ec_name = of_get_property(dev->of_node, "devname",
					       NULL);

	if (!ec_p.ec_name)
		ec_p.ec_name = CROS_EC_DEV_NAME;

	err = mfd_add_devices(ec_dev->dev, CROS_EC_DEV_EC_INDEX, &ec_cell, 1,
			      NULL, ec_dev->irq, NULL);
>>>>>>> cb2464b2
	if (err) {
		dev_err(dev, "failed to add ec\n");
		return err;
	}

	if (ec_dev->max_passthru) {
		/*
		 * Register a PD device as well on top of this device.
		 * We make the following assumptions:
		 * - behind an EC, we have a pd
		 * - only one device added.
		 * - the EC is responsive at init time (it is not true for a
		 *   sensor hub.
		 */
<<<<<<< HEAD
		err = cros_ec_dev_register(ec_dev, dev_id++, 1);
		if (err) {
			dev_err(dev, "failed to add additional ec\n");
=======
		pd_p.ec_name = CROS_EC_DEV_PD_NAME;

		err = mfd_add_devices(ec_dev->dev, CROS_EC_DEV_PD_INDEX,
				      &ec_pd_cell, 1, NULL, ec_dev->irq, NULL);
		if (err) {
			dev_err(dev, "failed to add pd ec\n");
>>>>>>> cb2464b2
			return err;
		}
	}

	if (IS_ENABLED(CONFIG_OF) && dev->of_node) {
		err = of_platform_populate(dev->of_node, NULL, NULL, dev);
		if (err) {
			mfd_remove_devices(dev);
			dev_err(dev, "Failed to register sub-devices\n");
			return err;
		}
	}

	dev_info(dev, "Chrome EC device registered\n");

	return 0;
}
EXPORT_SYMBOL(cros_ec_register);

int cros_ec_remove(struct cros_ec_device *ec_dev)
{
	mfd_remove_devices(ec_dev->dev);

	return 0;
}
EXPORT_SYMBOL(cros_ec_remove);

#ifdef CONFIG_PM_SLEEP
int cros_ec_suspend(struct cros_ec_device *ec_dev)
{
	struct device *dev = ec_dev->dev;

	if (device_may_wakeup(dev))
		ec_dev->wake_enabled = !enable_irq_wake(ec_dev->irq);

	disable_irq(ec_dev->irq);
	ec_dev->was_wake_device = ec_dev->wake_enabled;

	return 0;
}
EXPORT_SYMBOL(cros_ec_suspend);

int cros_ec_resume(struct cros_ec_device *ec_dev)
{
	enable_irq(ec_dev->irq);

	if (ec_dev->wake_enabled) {
		disable_irq_wake(ec_dev->irq);
		ec_dev->wake_enabled = 0;
	}

	return 0;
}
EXPORT_SYMBOL(cros_ec_resume);

#endif

MODULE_LICENSE("GPL");
MODULE_DESCRIPTION("ChromeOS EC core driver");<|MERGE_RESOLUTION|>--- conflicted
+++ resolved
@@ -24,50 +24,6 @@
 #include <linux/mfd/core.h>
 #include <linux/mfd/cros_ec.h>
 
-<<<<<<< HEAD
-static int dev_id;
-
-static int cros_ec_dev_register(struct cros_ec_device *ec_dev,
-				int dev_id, int devidx)
-{
-	struct device *dev = ec_dev->dev;
-	struct cros_ec_platform ec_p = {
-		.cmd_offset = 0,
-	};
-
-	struct mfd_cell ec_cell = {
-		.name = "cros-ec-ctl",
-		.id = PLATFORM_DEVID_AUTO,
-		.platform_data = &ec_p,
-		.pdata_size = sizeof(ec_p),
-	};
-
-	switch (devidx) {
-	case 0:
-		if (IS_ENABLED(CONFIG_OF) && dev->of_node) {
-			ec_p.ec_name = of_get_property(dev->of_node, "devname",
-						       NULL);
-			if (ec_p.ec_name == NULL) {
-				dev_dbg(dev,
-					"Device name not found, using default");
-				ec_p.ec_name = CROS_EC_DEV_NAME;
-			}
-		} else {
-			ec_p.ec_name = CROS_EC_DEV_NAME;
-		}
-		break;
-	case 1:
-		ec_p.ec_name = CROS_EC_DEV_PD_NAME;
-		break;
-	default:
-		return -EINVAL;
-	}
-
-	ec_p.cmd_offset = EC_CMD_PASSTHRU_OFFSET(devidx);
-	return mfd_add_devices(dev, dev_id, &ec_cell, 1,
-			       NULL, ec_dev->irq, NULL);
-}
-=======
 #define CROS_EC_DEV_EC_INDEX 0
 #define CROS_EC_DEV_PD_INDEX 1
 
@@ -92,7 +48,6 @@
 	.platform_data = &pd_p,
 	.pdata_size = sizeof(pd_p),
 };
->>>>>>> cb2464b2
 
 int cros_ec_register(struct cros_ec_device *ec_dev)
 {
@@ -115,9 +70,6 @@
 
 	cros_ec_query_all(ec_dev);
 
-<<<<<<< HEAD
-	err = cros_ec_dev_register(ec_dev, dev_id++, 0);
-=======
 	if (IS_ENABLED(CONFIG_OF) && dev->of_node)
 		ec_p.ec_name = of_get_property(dev->of_node, "devname",
 					       NULL);
@@ -127,7 +79,6 @@
 
 	err = mfd_add_devices(ec_dev->dev, CROS_EC_DEV_EC_INDEX, &ec_cell, 1,
 			      NULL, ec_dev->irq, NULL);
->>>>>>> cb2464b2
 	if (err) {
 		dev_err(dev, "failed to add ec\n");
 		return err;
@@ -142,18 +93,12 @@
 		 * - the EC is responsive at init time (it is not true for a
 		 *   sensor hub.
 		 */
-<<<<<<< HEAD
-		err = cros_ec_dev_register(ec_dev, dev_id++, 1);
-		if (err) {
-			dev_err(dev, "failed to add additional ec\n");
-=======
 		pd_p.ec_name = CROS_EC_DEV_PD_NAME;
 
 		err = mfd_add_devices(ec_dev->dev, CROS_EC_DEV_PD_INDEX,
 				      &ec_pd_cell, 1, NULL, ec_dev->irq, NULL);
 		if (err) {
 			dev_err(dev, "failed to add pd ec\n");
->>>>>>> cb2464b2
 			return err;
 		}
 	}
