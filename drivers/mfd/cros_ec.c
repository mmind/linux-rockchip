/*
 * ChromeOS EC multi-function device
 *
 * Copyright (C) 2012 Google, Inc
 *
 * This software is licensed under the terms of the GNU General Public
 * License version 2, as published by the Free Software Foundation, and
 * may be copied, distributed, and modified under those terms.
 *
 * This program is distributed in the hope that it will be useful,
 * but WITHOUT ANY WARRANTY; without even the implied warranty of
 * MERCHANTABILITY or FITNESS FOR A PARTICULAR PURPOSE.  See the
 * GNU General Public License for more details.
 *
 * The ChromeOS EC multi function device is used to mux all the requests
 * to the EC device for its multiple features: keyboard controller,
 * battery charging and regulator control, firmware update.
 */

#include <linux/of_platform.h>
#include <linux/interrupt.h>
#include <linux/slab.h>
#include <linux/module.h>
#include <linux/mfd/core.h>
#include <linux/mfd/cros_ec.h>

#define CROS_EC_DEV_EC_INDEX 0
#define CROS_EC_DEV_PD_INDEX 1

struct cros_ec_platform ec_p = {
<<<<<<< HEAD
=======
	.ec_name = CROS_EC_DEV_NAME,
>>>>>>> 3061d843
	.cmd_offset = EC_CMD_PASSTHRU_OFFSET(CROS_EC_DEV_EC_INDEX),
};

struct cros_ec_platform pd_p = {
<<<<<<< HEAD
=======
	.ec_name = CROS_EC_DEV_PD_NAME,
>>>>>>> 3061d843
	.cmd_offset = EC_CMD_PASSTHRU_OFFSET(CROS_EC_DEV_PD_INDEX),
};

struct mfd_cell ec_cell = {
	.name = "cros-ec-ctl",
<<<<<<< HEAD
	.id = PLATFORM_DEVID_AUTO,
=======
>>>>>>> 3061d843
	.platform_data = &ec_p,
	.pdata_size = sizeof(ec_p),
};

struct mfd_cell ec_pd_cell = {
	.name = "cros-ec-ctl",
<<<<<<< HEAD
	.id = PLATFORM_DEVID_AUTO,
=======
>>>>>>> 3061d843
	.platform_data = &pd_p,
	.pdata_size = sizeof(pd_p),
};

int cros_ec_register(struct cros_ec_device *ec_dev)
{
	struct device *dev = ec_dev->dev;
	int err = 0;

	ec_dev->max_request = sizeof(struct ec_params_hello);
	ec_dev->max_response = sizeof(struct ec_response_get_protocol_info);
	ec_dev->max_passthru = 0;

	ec_dev->din = devm_kzalloc(dev, ec_dev->din_size, GFP_KERNEL);
	if (!ec_dev->din)
		return -ENOMEM;

	ec_dev->dout = devm_kzalloc(dev, ec_dev->dout_size, GFP_KERNEL);
	if (!ec_dev->dout)
		return -ENOMEM;

	mutex_init(&ec_dev->lock);

	cros_ec_query_all(ec_dev);

<<<<<<< HEAD
	if (IS_ENABLED(CONFIG_OF) && dev->of_node)
		ec_p.ec_name = of_get_property(dev->of_node, "devname",
					       NULL);

	if (!ec_p.ec_name)
		ec_p.ec_name = CROS_EC_DEV_NAME;

	err = mfd_add_devices(ec_dev->dev, CROS_EC_DEV_EC_INDEX, &ec_cell, 1,
			      NULL, ec_dev->irq, NULL);
	if (err) {
		dev_err(dev, "failed to add ec\n");
=======
	err = mfd_add_devices(ec_dev->dev, PLATFORM_DEVID_AUTO, &ec_cell, 1,
			      NULL, ec_dev->irq, NULL);
	if (err) {
		dev_err(dev,
			"Failed to register Embedded Controller subdevice %d\n",
			err);
>>>>>>> 3061d843
		return err;
	}

	if (ec_dev->max_passthru) {
		/*
		 * Register a PD device as well on top of this device.
		 * We make the following assumptions:
		 * - behind an EC, we have a pd
		 * - only one device added.
		 * - the EC is responsive at init time (it is not true for a
		 *   sensor hub.
		 */
<<<<<<< HEAD
		pd_p.ec_name = CROS_EC_DEV_PD_NAME;

		err = mfd_add_devices(ec_dev->dev, CROS_EC_DEV_PD_INDEX,
				      &ec_pd_cell, 1, NULL, ec_dev->irq, NULL);
		if (err) {
			dev_err(dev, "failed to add pd ec\n");
=======
		err = mfd_add_devices(ec_dev->dev, PLATFORM_DEVID_AUTO,
				      &ec_pd_cell, 1, NULL, ec_dev->irq, NULL);
		if (err) {
			dev_err(dev,
				"Failed to register Power Delivery subdevice %d\n",
				err);
>>>>>>> 3061d843
			return err;
		}
	}

	if (IS_ENABLED(CONFIG_OF) && dev->of_node) {
		err = of_platform_populate(dev->of_node, NULL, NULL, dev);
		if (err) {
			mfd_remove_devices(dev);
			dev_err(dev, "Failed to register sub-devices\n");
			return err;
		}
	}

	dev_info(dev, "Chrome EC device registered\n");

	return 0;
}
EXPORT_SYMBOL(cros_ec_register);

int cros_ec_remove(struct cros_ec_device *ec_dev)
{
	mfd_remove_devices(ec_dev->dev);

	return 0;
}
EXPORT_SYMBOL(cros_ec_remove);

#ifdef CONFIG_PM_SLEEP
int cros_ec_suspend(struct cros_ec_device *ec_dev)
{
	struct device *dev = ec_dev->dev;

	if (device_may_wakeup(dev))
		ec_dev->wake_enabled = !enable_irq_wake(ec_dev->irq);

	disable_irq(ec_dev->irq);
	ec_dev->was_wake_device = ec_dev->wake_enabled;

	return 0;
}
EXPORT_SYMBOL(cros_ec_suspend);

int cros_ec_resume(struct cros_ec_device *ec_dev)
{
	enable_irq(ec_dev->irq);

	if (ec_dev->wake_enabled) {
		disable_irq_wake(ec_dev->irq);
		ec_dev->wake_enabled = 0;
	}

	return 0;
}
EXPORT_SYMBOL(cros_ec_resume);

#endif

MODULE_LICENSE("GPL");
MODULE_DESCRIPTION("ChromeOS EC core driver");<|MERGE_RESOLUTION|>--- conflicted
+++ resolved
@@ -28,37 +28,23 @@
 #define CROS_EC_DEV_PD_INDEX 1
 
 struct cros_ec_platform ec_p = {
-<<<<<<< HEAD
-=======
 	.ec_name = CROS_EC_DEV_NAME,
->>>>>>> 3061d843
 	.cmd_offset = EC_CMD_PASSTHRU_OFFSET(CROS_EC_DEV_EC_INDEX),
 };
 
 struct cros_ec_platform pd_p = {
-<<<<<<< HEAD
-=======
 	.ec_name = CROS_EC_DEV_PD_NAME,
->>>>>>> 3061d843
 	.cmd_offset = EC_CMD_PASSTHRU_OFFSET(CROS_EC_DEV_PD_INDEX),
 };
 
 struct mfd_cell ec_cell = {
 	.name = "cros-ec-ctl",
-<<<<<<< HEAD
-	.id = PLATFORM_DEVID_AUTO,
-=======
->>>>>>> 3061d843
 	.platform_data = &ec_p,
 	.pdata_size = sizeof(ec_p),
 };
 
 struct mfd_cell ec_pd_cell = {
 	.name = "cros-ec-ctl",
-<<<<<<< HEAD
-	.id = PLATFORM_DEVID_AUTO,
-=======
->>>>>>> 3061d843
 	.platform_data = &pd_p,
 	.pdata_size = sizeof(pd_p),
 };
@@ -84,26 +70,12 @@
 
 	cros_ec_query_all(ec_dev);
 
-<<<<<<< HEAD
-	if (IS_ENABLED(CONFIG_OF) && dev->of_node)
-		ec_p.ec_name = of_get_property(dev->of_node, "devname",
-					       NULL);
-
-	if (!ec_p.ec_name)
-		ec_p.ec_name = CROS_EC_DEV_NAME;
-
-	err = mfd_add_devices(ec_dev->dev, CROS_EC_DEV_EC_INDEX, &ec_cell, 1,
-			      NULL, ec_dev->irq, NULL);
-	if (err) {
-		dev_err(dev, "failed to add ec\n");
-=======
 	err = mfd_add_devices(ec_dev->dev, PLATFORM_DEVID_AUTO, &ec_cell, 1,
 			      NULL, ec_dev->irq, NULL);
 	if (err) {
 		dev_err(dev,
 			"Failed to register Embedded Controller subdevice %d\n",
 			err);
->>>>>>> 3061d843
 		return err;
 	}
 
@@ -116,21 +88,12 @@
 		 * - the EC is responsive at init time (it is not true for a
 		 *   sensor hub.
 		 */
-<<<<<<< HEAD
-		pd_p.ec_name = CROS_EC_DEV_PD_NAME;
-
-		err = mfd_add_devices(ec_dev->dev, CROS_EC_DEV_PD_INDEX,
-				      &ec_pd_cell, 1, NULL, ec_dev->irq, NULL);
-		if (err) {
-			dev_err(dev, "failed to add pd ec\n");
-=======
 		err = mfd_add_devices(ec_dev->dev, PLATFORM_DEVID_AUTO,
 				      &ec_pd_cell, 1, NULL, ec_dev->irq, NULL);
 		if (err) {
 			dev_err(dev,
 				"Failed to register Power Delivery subdevice %d\n",
 				err);
->>>>>>> 3061d843
 			return err;
 		}
 	}
