--- conflicted
+++ resolved
@@ -254,11 +254,7 @@
 config SYSFB
 	bool
 	default y
-<<<<<<< HEAD
-	depends on X86 || ARM || ARM64 || RISCV || COMPILE_TEST
-=======
 	depends on X86 || EFI
->>>>>>> 7d066dc7
 
 config SYSFB_SIMPLEFB
 	bool "Mark VGA/VBE/EFI FB as generic system framebuffer"
