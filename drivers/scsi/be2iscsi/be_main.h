--- conflicted
+++ resolved
@@ -36,11 +36,7 @@
 #include <scsi/scsi_transport_iscsi.h>
 
 #define DRV_NAME		"be2iscsi"
-<<<<<<< HEAD
-#define BUILD_STR		"10.4.114.0"
-=======
 #define BUILD_STR		"10.6.0.0"
->>>>>>> aefbef10
 #define BE_NAME			"Avago Technologies OneConnect" \
 				"Open-iSCSI Driver version" BUILD_STR
 #define DRV_DESC		BE_NAME " " "Driver"
