/*
 * Copyright (C) 1999 Eric Youngdale
 * Copyright (C) 2014 Christoph Hellwig
 *
 *  SCSI queueing library.
 *      Initial versions: Eric Youngdale (eric@andante.org).
 *                        Based upon conversations with large numbers
 *                        of people at Linux Expo.
 */

#include <linux/bio.h>
#include <linux/bitops.h>
#include <linux/blkdev.h>
#include <linux/completion.h>
#include <linux/kernel.h>
#include <linux/export.h>
#include <linux/init.h>
#include <linux/pci.h>
#include <linux/delay.h>
#include <linux/hardirq.h>
#include <linux/scatterlist.h>
#include <linux/blk-mq.h>
#include <linux/ratelimit.h>
#include <asm/unaligned.h>

#include <scsi/scsi.h>
#include <scsi/scsi_cmnd.h>
#include <scsi/scsi_dbg.h>
#include <scsi/scsi_device.h>
#include <scsi/scsi_driver.h>
#include <scsi/scsi_eh.h>
#include <scsi/scsi_host.h>
#include <scsi/scsi_transport.h> /* __scsi_init_queue() */
#include <scsi/scsi_dh.h>

#include <trace/events/scsi.h>

#include "scsi_debugfs.h"
#include "scsi_priv.h"
#include "scsi_logging.h"

static struct kmem_cache *scsi_sdb_cache;
static struct kmem_cache *scsi_sense_cache;
static struct kmem_cache *scsi_sense_isadma_cache;
static DEFINE_MUTEX(scsi_sense_cache_mutex);

static void scsi_mq_uninit_cmd(struct scsi_cmnd *cmd);

static inline struct kmem_cache *
scsi_select_sense_cache(bool unchecked_isa_dma)
{
	return unchecked_isa_dma ? scsi_sense_isadma_cache : scsi_sense_cache;
}

static void scsi_free_sense_buffer(bool unchecked_isa_dma,
				   unsigned char *sense_buffer)
{
	kmem_cache_free(scsi_select_sense_cache(unchecked_isa_dma),
			sense_buffer);
}

static unsigned char *scsi_alloc_sense_buffer(bool unchecked_isa_dma,
	gfp_t gfp_mask, int numa_node)
{
	return kmem_cache_alloc_node(scsi_select_sense_cache(unchecked_isa_dma),
				     gfp_mask, numa_node);
}

int scsi_init_sense_cache(struct Scsi_Host *shost)
{
	struct kmem_cache *cache;
	int ret = 0;

	cache = scsi_select_sense_cache(shost->unchecked_isa_dma);
	if (cache)
		return 0;

	mutex_lock(&scsi_sense_cache_mutex);
	if (shost->unchecked_isa_dma) {
		scsi_sense_isadma_cache =
			kmem_cache_create("scsi_sense_cache(DMA)",
				SCSI_SENSE_BUFFERSIZE, 0,
				SLAB_HWCACHE_ALIGN | SLAB_CACHE_DMA, NULL);
		if (!scsi_sense_isadma_cache)
			ret = -ENOMEM;
	} else {
		scsi_sense_cache =
			kmem_cache_create_usercopy("scsi_sense_cache",
				SCSI_SENSE_BUFFERSIZE, 0, SLAB_HWCACHE_ALIGN,
				0, SCSI_SENSE_BUFFERSIZE, NULL);
		if (!scsi_sense_cache)
			ret = -ENOMEM;
	}

	mutex_unlock(&scsi_sense_cache_mutex);
	return ret;
}

/*
 * When to reinvoke queueing after a resource shortage. It's 3 msecs to
 * not change behaviour from the previous unplug mechanism, experimentation
 * may prove this needs changing.
 */
#define SCSI_QUEUE_DELAY	3

static void
scsi_set_blocked(struct scsi_cmnd *cmd, int reason)
{
	struct Scsi_Host *host = cmd->device->host;
	struct scsi_device *device = cmd->device;
	struct scsi_target *starget = scsi_target(device);

	/*
	 * Set the appropriate busy bit for the device/host.
	 *
	 * If the host/device isn't busy, assume that something actually
	 * completed, and that we should be able to queue a command now.
	 *
	 * Note that the prior mid-layer assumption that any host could
	 * always queue at least one command is now broken.  The mid-layer
	 * will implement a user specifiable stall (see
	 * scsi_host.max_host_blocked and scsi_device.max_device_blocked)
	 * if a command is requeued with no other commands outstanding
	 * either for the device or for the host.
	 */
	switch (reason) {
	case SCSI_MLQUEUE_HOST_BUSY:
		atomic_set(&host->host_blocked, host->max_host_blocked);
		break;
	case SCSI_MLQUEUE_DEVICE_BUSY:
	case SCSI_MLQUEUE_EH_RETRY:
		atomic_set(&device->device_blocked,
			   device->max_device_blocked);
		break;
	case SCSI_MLQUEUE_TARGET_BUSY:
		atomic_set(&starget->target_blocked,
			   starget->max_target_blocked);
		break;
	}
}

static void scsi_mq_requeue_cmd(struct scsi_cmnd *cmd)
{
	struct scsi_device *sdev = cmd->device;

	if (cmd->request->rq_flags & RQF_DONTPREP) {
		cmd->request->rq_flags &= ~RQF_DONTPREP;
		scsi_mq_uninit_cmd(cmd);
	} else {
		WARN_ON_ONCE(true);
	}
	blk_mq_requeue_request(cmd->request, true);
	put_device(&sdev->sdev_gendev);
}

/**
 * __scsi_queue_insert - private queue insertion
 * @cmd: The SCSI command being requeued
 * @reason:  The reason for the requeue
 * @unbusy: Whether the queue should be unbusied
 *
 * This is a private queue insertion.  The public interface
 * scsi_queue_insert() always assumes the queue should be unbusied
 * because it's always called before the completion.  This function is
 * for a requeue after completion, which should only occur in this
 * file.
 */
static void __scsi_queue_insert(struct scsi_cmnd *cmd, int reason, bool unbusy)
{
	struct scsi_device *device = cmd->device;

	SCSI_LOG_MLQUEUE(1, scmd_printk(KERN_INFO, cmd,
		"Inserting command %p into mlqueue\n", cmd));

	scsi_set_blocked(cmd, reason);

	/*
	 * Decrement the counters, since these commands are no longer
	 * active on the host/device.
	 */
	if (unbusy)
		scsi_device_unbusy(device);

	/*
	 * Requeue this command.  It will go before all other commands
	 * that are already in the queue. Schedule requeue work under
	 * lock such that the kblockd_schedule_work() call happens
	 * before blk_cleanup_queue() finishes.
	 */
	cmd->result = 0;

	/*
	 * Before a SCSI command is dispatched,
	 * get_device(&sdev->sdev_gendev) is called and the host,
	 * target and device busy counters are increased. Since
	 * requeuing a request causes these actions to be repeated and
	 * since scsi_device_unbusy() has already been called,
	 * put_device(&device->sdev_gendev) must still be called. Call
	 * put_device() after blk_mq_requeue_request() to avoid that
	 * removal of the SCSI device can start before requeueing has
	 * happened.
	 */
	blk_mq_requeue_request(cmd->request, true);
	put_device(&device->sdev_gendev);
}

/*
 * Function:    scsi_queue_insert()
 *
 * Purpose:     Insert a command in the midlevel queue.
 *
 * Arguments:   cmd    - command that we are adding to queue.
 *              reason - why we are inserting command to queue.
 *
 * Lock status: Assumed that lock is not held upon entry.
 *
 * Returns:     Nothing.
 *
 * Notes:       We do this for one of two cases.  Either the host is busy
 *              and it cannot accept any more commands for the time being,
 *              or the device returned QUEUE_FULL and can accept no more
 *              commands.
 * Notes:       This could be called either from an interrupt context or a
 *              normal process context.
 */
void scsi_queue_insert(struct scsi_cmnd *cmd, int reason)
{
	__scsi_queue_insert(cmd, reason, true);
}


/**
 * __scsi_execute - insert request and wait for the result
 * @sdev:	scsi device
 * @cmd:	scsi command
 * @data_direction: data direction
 * @buffer:	data buffer
 * @bufflen:	len of buffer
 * @sense:	optional sense buffer
 * @sshdr:	optional decoded sense header
 * @timeout:	request timeout in seconds
 * @retries:	number of times to retry request
 * @flags:	flags for ->cmd_flags
 * @rq_flags:	flags for ->rq_flags
 * @resid:	optional residual length
 *
 * Returns the scsi_cmnd result field if a command was executed, or a negative
 * Linux error code if we didn't get that far.
 */
int __scsi_execute(struct scsi_device *sdev, const unsigned char *cmd,
		 int data_direction, void *buffer, unsigned bufflen,
		 unsigned char *sense, struct scsi_sense_hdr *sshdr,
		 int timeout, int retries, u64 flags, req_flags_t rq_flags,
		 int *resid)
{
	struct request *req;
	struct scsi_request *rq;
	int ret = DRIVER_ERROR << 24;

	req = blk_get_request(sdev->request_queue,
			data_direction == DMA_TO_DEVICE ?
			REQ_OP_SCSI_OUT : REQ_OP_SCSI_IN, BLK_MQ_REQ_PREEMPT);
	if (IS_ERR(req))
		return ret;
	rq = scsi_req(req);

	if (bufflen &&	blk_rq_map_kern(sdev->request_queue, req,
					buffer, bufflen, GFP_NOIO))
		goto out;

	rq->cmd_len = COMMAND_SIZE(cmd[0]);
	memcpy(rq->cmd, cmd, rq->cmd_len);
	rq->retries = retries;
	req->timeout = timeout;
	req->cmd_flags |= flags;
	req->rq_flags |= rq_flags | RQF_QUIET;

	/*
	 * head injection *required* here otherwise quiesce won't work
	 */
	blk_execute_rq(req->q, NULL, req, 1);

	/*
	 * Some devices (USB mass-storage in particular) may transfer
	 * garbage data together with a residue indicating that the data
	 * is invalid.  Prevent the garbage from being misinterpreted
	 * and prevent security leaks by zeroing out the excess data.
	 */
	if (unlikely(rq->resid_len > 0 && rq->resid_len <= bufflen))
		memset(buffer + (bufflen - rq->resid_len), 0, rq->resid_len);

	if (resid)
		*resid = rq->resid_len;
	if (sense && rq->sense_len)
		memcpy(sense, rq->sense, SCSI_SENSE_BUFFERSIZE);
	if (sshdr)
		scsi_normalize_sense(rq->sense, rq->sense_len, sshdr);
	ret = rq->result;
 out:
	blk_put_request(req);

	return ret;
}
EXPORT_SYMBOL(__scsi_execute);

/*
 * Function:    scsi_init_cmd_errh()
 *
 * Purpose:     Initialize cmd fields related to error handling.
 *
 * Arguments:   cmd	- command that is ready to be queued.
 *
 * Notes:       This function has the job of initializing a number of
 *              fields related to error handling.   Typically this will
 *              be called once for each command, as required.
 */
static void scsi_init_cmd_errh(struct scsi_cmnd *cmd)
{
	cmd->serial_number = 0;
	scsi_set_resid(cmd, 0);
	memset(cmd->sense_buffer, 0, SCSI_SENSE_BUFFERSIZE);
	if (cmd->cmd_len == 0)
		cmd->cmd_len = scsi_command_size(cmd->cmnd);
}

/*
 * Decrement the host_busy counter and wake up the error handler if necessary.
 * Avoid as follows that the error handler is not woken up if shost->host_busy
 * == shost->host_failed: use call_rcu() in scsi_eh_scmd_add() in combination
 * with an RCU read lock in this function to ensure that this function in its
 * entirety either finishes before scsi_eh_scmd_add() increases the
 * host_failed counter or that it notices the shost state change made by
 * scsi_eh_scmd_add().
 */
static void scsi_dec_host_busy(struct Scsi_Host *shost)
{
	unsigned long flags;

	rcu_read_lock();
	atomic_dec(&shost->host_busy);
	if (unlikely(scsi_host_in_recovery(shost))) {
		spin_lock_irqsave(shost->host_lock, flags);
		if (shost->host_failed || shost->host_eh_scheduled)
			scsi_eh_wakeup(shost);
		spin_unlock_irqrestore(shost->host_lock, flags);
	}
	rcu_read_unlock();
}

void scsi_device_unbusy(struct scsi_device *sdev)
{
	struct Scsi_Host *shost = sdev->host;
	struct scsi_target *starget = scsi_target(sdev);

	scsi_dec_host_busy(shost);

	if (starget->can_queue > 0)
		atomic_dec(&starget->target_busy);

	atomic_dec(&sdev->device_busy);
}

static void scsi_kick_queue(struct request_queue *q)
{
	blk_mq_run_hw_queues(q, false);
}

/*
 * Called for single_lun devices on IO completion. Clear starget_sdev_user,
 * and call blk_run_queue for all the scsi_devices on the target -
 * including current_sdev first.
 *
 * Called with *no* scsi locks held.
 */
static void scsi_single_lun_run(struct scsi_device *current_sdev)
{
	struct Scsi_Host *shost = current_sdev->host;
	struct scsi_device *sdev, *tmp;
	struct scsi_target *starget = scsi_target(current_sdev);
	unsigned long flags;

	spin_lock_irqsave(shost->host_lock, flags);
	starget->starget_sdev_user = NULL;
	spin_unlock_irqrestore(shost->host_lock, flags);

	/*
	 * Call blk_run_queue for all LUNs on the target, starting with
	 * current_sdev. We race with others (to set starget_sdev_user),
	 * but in most cases, we will be first. Ideally, each LU on the
	 * target would get some limited time or requests on the target.
	 */
	scsi_kick_queue(current_sdev->request_queue);

	spin_lock_irqsave(shost->host_lock, flags);
	if (starget->starget_sdev_user)
		goto out;
	list_for_each_entry_safe(sdev, tmp, &starget->devices,
			same_target_siblings) {
		if (sdev == current_sdev)
			continue;
		if (scsi_device_get(sdev))
			continue;

		spin_unlock_irqrestore(shost->host_lock, flags);
		scsi_kick_queue(sdev->request_queue);
		spin_lock_irqsave(shost->host_lock, flags);
	
		scsi_device_put(sdev);
	}
 out:
	spin_unlock_irqrestore(shost->host_lock, flags);
}

static inline bool scsi_device_is_busy(struct scsi_device *sdev)
{
	if (atomic_read(&sdev->device_busy) >= sdev->queue_depth)
		return true;
	if (atomic_read(&sdev->device_blocked) > 0)
		return true;
	return false;
}

static inline bool scsi_target_is_busy(struct scsi_target *starget)
{
	if (starget->can_queue > 0) {
		if (atomic_read(&starget->target_busy) >= starget->can_queue)
			return true;
		if (atomic_read(&starget->target_blocked) > 0)
			return true;
	}
	return false;
}

static inline bool scsi_host_is_busy(struct Scsi_Host *shost)
{
	if (shost->can_queue > 0 &&
	    atomic_read(&shost->host_busy) >= shost->can_queue)
		return true;
	if (atomic_read(&shost->host_blocked) > 0)
		return true;
	if (shost->host_self_blocked)
		return true;
	return false;
}

static void scsi_starved_list_run(struct Scsi_Host *shost)
{
	LIST_HEAD(starved_list);
	struct scsi_device *sdev;
	unsigned long flags;

	spin_lock_irqsave(shost->host_lock, flags);
	list_splice_init(&shost->starved_list, &starved_list);

	while (!list_empty(&starved_list)) {
		struct request_queue *slq;

		/*
		 * As long as shost is accepting commands and we have
		 * starved queues, call blk_run_queue. scsi_request_fn
		 * drops the queue_lock and can add us back to the
		 * starved_list.
		 *
		 * host_lock protects the starved_list and starved_entry.
		 * scsi_request_fn must get the host_lock before checking
		 * or modifying starved_list or starved_entry.
		 */
		if (scsi_host_is_busy(shost))
			break;

		sdev = list_entry(starved_list.next,
				  struct scsi_device, starved_entry);
		list_del_init(&sdev->starved_entry);
		if (scsi_target_is_busy(scsi_target(sdev))) {
			list_move_tail(&sdev->starved_entry,
				       &shost->starved_list);
			continue;
		}

		/*
		 * Once we drop the host lock, a racing scsi_remove_device()
		 * call may remove the sdev from the starved list and destroy
		 * it and the queue.  Mitigate by taking a reference to the
		 * queue and never touching the sdev again after we drop the
		 * host lock.  Note: if __scsi_remove_device() invokes
		 * blk_cleanup_queue() before the queue is run from this
		 * function then blk_run_queue() will return immediately since
		 * blk_cleanup_queue() marks the queue with QUEUE_FLAG_DYING.
		 */
		slq = sdev->request_queue;
		if (!blk_get_queue(slq))
			continue;
		spin_unlock_irqrestore(shost->host_lock, flags);

		scsi_kick_queue(slq);
		blk_put_queue(slq);

		spin_lock_irqsave(shost->host_lock, flags);
	}
	/* put any unprocessed entries back */
	list_splice(&starved_list, &shost->starved_list);
	spin_unlock_irqrestore(shost->host_lock, flags);
}

/*
 * Function:   scsi_run_queue()
 *
 * Purpose:    Select a proper request queue to serve next
 *
 * Arguments:  q       - last request's queue
 *
 * Returns:     Nothing
 *
 * Notes:      The previous command was completely finished, start
 *             a new one if possible.
 */
static void scsi_run_queue(struct request_queue *q)
{
	struct scsi_device *sdev = q->queuedata;

	if (scsi_target(sdev)->single_lun)
		scsi_single_lun_run(sdev);
	if (!list_empty(&sdev->host->starved_list))
		scsi_starved_list_run(sdev->host);

	blk_mq_run_hw_queues(q, false);
}

void scsi_requeue_run_queue(struct work_struct *work)
{
	struct scsi_device *sdev;
	struct request_queue *q;

	sdev = container_of(work, struct scsi_device, requeue_work);
	q = sdev->request_queue;
	scsi_run_queue(q);
}

void scsi_run_host_queues(struct Scsi_Host *shost)
{
	struct scsi_device *sdev;

	shost_for_each_device(sdev, shost)
		scsi_run_queue(sdev->request_queue);
}

static void scsi_uninit_cmd(struct scsi_cmnd *cmd)
{
	if (!blk_rq_is_passthrough(cmd->request)) {
		struct scsi_driver *drv = scsi_cmd_to_driver(cmd);

		if (drv->uninit_command)
			drv->uninit_command(cmd);
	}
}

static void scsi_mq_free_sgtables(struct scsi_cmnd *cmd)
{
	struct scsi_data_buffer *sdb;

	if (cmd->sdb.table.nents)
		sg_free_table_chained(&cmd->sdb.table, true);
	if (cmd->request->next_rq) {
		sdb = cmd->request->next_rq->special;
		if (sdb)
			sg_free_table_chained(&sdb->table, true);
	}
	if (scsi_prot_sg_count(cmd))
		sg_free_table_chained(&cmd->prot_sdb->table, true);
}

static void scsi_mq_uninit_cmd(struct scsi_cmnd *cmd)
{
	scsi_mq_free_sgtables(cmd);
	scsi_uninit_cmd(cmd);
	scsi_del_cmd_from_list(cmd);
}

/* Returns false when no more bytes to process, true if there are more */
static bool scsi_end_request(struct request *req, blk_status_t error,
		unsigned int bytes, unsigned int bidi_bytes)
{
	struct scsi_cmnd *cmd = blk_mq_rq_to_pdu(req);
	struct scsi_device *sdev = cmd->device;
	struct request_queue *q = sdev->request_queue;

	if (blk_update_request(req, error, bytes))
		return true;

	/* Bidi request must be completed as a whole */
	if (unlikely(bidi_bytes) &&
	    blk_update_request(req->next_rq, error, bidi_bytes))
		return true;

	if (blk_queue_add_random(q))
		add_disk_randomness(req->rq_disk);

	if (!blk_rq_is_scsi(req)) {
		WARN_ON_ONCE(!(cmd->flags & SCMD_INITIALIZED));
		cmd->flags &= ~SCMD_INITIALIZED;
		destroy_rcu_head(&cmd->rcu);
	}

<<<<<<< HEAD
	/*
	 * In the MQ case the command gets freed by __blk_mq_end_request,
	 * so we have to do all cleanup that depends on it earlier.
	 *
	 * We also can't kick the queues from irq context, so we
	 * will have to defer it to a workqueue.
	 */
	scsi_mq_uninit_cmd(cmd);
=======
	if (req->mq_ctx) {
		/*
		 * In the MQ case the command gets freed by __blk_mq_end_request,
		 * so we have to do all cleanup that depends on it earlier.
		 *
		 * We also can't kick the queues from irq context, so we
		 * will have to defer it to a workqueue.
		 */
		scsi_mq_uninit_cmd(cmd);

		/*
		 * queue is still alive, so grab the ref for preventing it
		 * from being cleaned up during running queue.
		 */
		percpu_ref_get(&q->q_usage_counter);

		__blk_mq_end_request(req, error);

		if (scsi_target(sdev)->single_lun ||
		    !list_empty(&sdev->host->starved_list))
			kblockd_schedule_work(&sdev->requeue_work);
		else
			blk_mq_run_hw_queues(q, true);

		percpu_ref_put(&q->q_usage_counter);
	} else {
		unsigned long flags;

		if (bidi_bytes)
			scsi_release_bidi_buffers(cmd);
		scsi_release_buffers(cmd);
		scsi_put_command(cmd);
>>>>>>> 9ff01193

	__blk_mq_end_request(req, error);

	if (scsi_target(sdev)->single_lun ||
	    !list_empty(&sdev->host->starved_list))
		kblockd_schedule_work(&sdev->requeue_work);
	else
		blk_mq_run_hw_queues(q, true);

	put_device(&sdev->sdev_gendev);
	return false;
}

/**
 * scsi_result_to_blk_status - translate a SCSI result code into blk_status_t
 * @cmd:	SCSI command
 * @result:	scsi error code
 *
 * Translate a SCSI result code into a blk_status_t value. May reset the host
 * byte of @cmd->result.
 */
static blk_status_t scsi_result_to_blk_status(struct scsi_cmnd *cmd, int result)
{
	switch (host_byte(result)) {
	case DID_OK:
		/*
		 * Also check the other bytes than the status byte in result
		 * to handle the case when a SCSI LLD sets result to
		 * DRIVER_SENSE << 24 without setting SAM_STAT_CHECK_CONDITION.
		 */
		if (scsi_status_is_good(result) && (result & ~0xff) == 0)
			return BLK_STS_OK;
		return BLK_STS_IOERR;
	case DID_TRANSPORT_FAILFAST:
		return BLK_STS_TRANSPORT;
	case DID_TARGET_FAILURE:
		set_host_byte(cmd, DID_OK);
		return BLK_STS_TARGET;
	case DID_NEXUS_FAILURE:
		return BLK_STS_NEXUS;
	case DID_ALLOC_FAILURE:
		set_host_byte(cmd, DID_OK);
		return BLK_STS_NOSPC;
	case DID_MEDIUM_ERROR:
		set_host_byte(cmd, DID_OK);
		return BLK_STS_MEDIUM;
	default:
		return BLK_STS_IOERR;
	}
}

/* Helper for scsi_io_completion() when "reprep" action required. */
static void scsi_io_completion_reprep(struct scsi_cmnd *cmd,
				      struct request_queue *q)
{
	/* A new command will be prepared and issued. */
	scsi_mq_requeue_cmd(cmd);
}

/* Helper for scsi_io_completion() when special action required. */
static void scsi_io_completion_action(struct scsi_cmnd *cmd, int result)
{
	struct request_queue *q = cmd->device->request_queue;
	struct request *req = cmd->request;
	int level = 0;
	enum {ACTION_FAIL, ACTION_REPREP, ACTION_RETRY,
	      ACTION_DELAYED_RETRY} action;
	unsigned long wait_for = (cmd->allowed + 1) * req->timeout;
	struct scsi_sense_hdr sshdr;
	bool sense_valid;
	bool sense_current = true;      /* false implies "deferred sense" */
	blk_status_t blk_stat;

	sense_valid = scsi_command_normalize_sense(cmd, &sshdr);
	if (sense_valid)
		sense_current = !scsi_sense_is_deferred(&sshdr);

	blk_stat = scsi_result_to_blk_status(cmd, result);

	if (host_byte(result) == DID_RESET) {
		/* Third party bus reset or reset for error recovery
		 * reasons.  Just retry the command and see what
		 * happens.
		 */
		action = ACTION_RETRY;
	} else if (sense_valid && sense_current) {
		switch (sshdr.sense_key) {
		case UNIT_ATTENTION:
			if (cmd->device->removable) {
				/* Detected disc change.  Set a bit
				 * and quietly refuse further access.
				 */
				cmd->device->changed = 1;
				action = ACTION_FAIL;
			} else {
				/* Must have been a power glitch, or a
				 * bus reset.  Could not have been a
				 * media change, so we just retry the
				 * command and see what happens.
				 */
				action = ACTION_RETRY;
			}
			break;
		case ILLEGAL_REQUEST:
			/* If we had an ILLEGAL REQUEST returned, then
			 * we may have performed an unsupported
			 * command.  The only thing this should be
			 * would be a ten byte read where only a six
			 * byte read was supported.  Also, on a system
			 * where READ CAPACITY failed, we may have
			 * read past the end of the disk.
			 */
			if ((cmd->device->use_10_for_rw &&
			    sshdr.asc == 0x20 && sshdr.ascq == 0x00) &&
			    (cmd->cmnd[0] == READ_10 ||
			     cmd->cmnd[0] == WRITE_10)) {
				/* This will issue a new 6-byte command. */
				cmd->device->use_10_for_rw = 0;
				action = ACTION_REPREP;
			} else if (sshdr.asc == 0x10) /* DIX */ {
				action = ACTION_FAIL;
				blk_stat = BLK_STS_PROTECTION;
			/* INVALID COMMAND OPCODE or INVALID FIELD IN CDB */
			} else if (sshdr.asc == 0x20 || sshdr.asc == 0x24) {
				action = ACTION_FAIL;
				blk_stat = BLK_STS_TARGET;
			} else
				action = ACTION_FAIL;
			break;
		case ABORTED_COMMAND:
			action = ACTION_FAIL;
			if (sshdr.asc == 0x10) /* DIF */
				blk_stat = BLK_STS_PROTECTION;
			break;
		case NOT_READY:
			/* If the device is in the process of becoming
			 * ready, or has a temporary blockage, retry.
			 */
			if (sshdr.asc == 0x04) {
				switch (sshdr.ascq) {
				case 0x01: /* becoming ready */
				case 0x04: /* format in progress */
				case 0x05: /* rebuild in progress */
				case 0x06: /* recalculation in progress */
				case 0x07: /* operation in progress */
				case 0x08: /* Long write in progress */
				case 0x09: /* self test in progress */
				case 0x14: /* space allocation in progress */
				case 0x1a: /* start stop unit in progress */
				case 0x1b: /* sanitize in progress */
				case 0x1d: /* configuration in progress */
				case 0x24: /* depopulation in progress */
					action = ACTION_DELAYED_RETRY;
					break;
				default:
					action = ACTION_FAIL;
					break;
				}
			} else
				action = ACTION_FAIL;
			break;
		case VOLUME_OVERFLOW:
			/* See SSC3rXX or current. */
			action = ACTION_FAIL;
			break;
		default:
			action = ACTION_FAIL;
			break;
		}
	} else
		action = ACTION_FAIL;

	if (action != ACTION_FAIL &&
	    time_before(cmd->jiffies_at_alloc + wait_for, jiffies))
		action = ACTION_FAIL;

	switch (action) {
	case ACTION_FAIL:
		/* Give up and fail the remainder of the request */
		if (!(req->rq_flags & RQF_QUIET)) {
			static DEFINE_RATELIMIT_STATE(_rs,
					DEFAULT_RATELIMIT_INTERVAL,
					DEFAULT_RATELIMIT_BURST);

			if (unlikely(scsi_logging_level))
				level =
				     SCSI_LOG_LEVEL(SCSI_LOG_MLCOMPLETE_SHIFT,
						    SCSI_LOG_MLCOMPLETE_BITS);

			/*
			 * if logging is enabled the failure will be printed
			 * in scsi_log_completion(), so avoid duplicate messages
			 */
			if (!level && __ratelimit(&_rs)) {
				scsi_print_result(cmd, NULL, FAILED);
				if (driver_byte(result) == DRIVER_SENSE)
					scsi_print_sense(cmd);
				scsi_print_command(cmd);
			}
		}
		if (!scsi_end_request(req, blk_stat, blk_rq_err_bytes(req), 0))
			return;
		/*FALLTHRU*/
	case ACTION_REPREP:
		scsi_io_completion_reprep(cmd, q);
		break;
	case ACTION_RETRY:
		/* Retry the same command immediately */
		__scsi_queue_insert(cmd, SCSI_MLQUEUE_EH_RETRY, false);
		break;
	case ACTION_DELAYED_RETRY:
		/* Retry the same command after a delay */
		__scsi_queue_insert(cmd, SCSI_MLQUEUE_DEVICE_BUSY, false);
		break;
	}
}

/*
 * Helper for scsi_io_completion() when cmd->result is non-zero. Returns a
 * new result that may suppress further error checking. Also modifies
 * *blk_statp in some cases.
 */
static int scsi_io_completion_nz_result(struct scsi_cmnd *cmd, int result,
					blk_status_t *blk_statp)
{
	bool sense_valid;
	bool sense_current = true;	/* false implies "deferred sense" */
	struct request *req = cmd->request;
	struct scsi_sense_hdr sshdr;

	sense_valid = scsi_command_normalize_sense(cmd, &sshdr);
	if (sense_valid)
		sense_current = !scsi_sense_is_deferred(&sshdr);

	if (blk_rq_is_passthrough(req)) {
		if (sense_valid) {
			/*
			 * SG_IO wants current and deferred errors
			 */
			scsi_req(req)->sense_len =
				min(8 + cmd->sense_buffer[7],
				    SCSI_SENSE_BUFFERSIZE);
		}
		if (sense_current)
			*blk_statp = scsi_result_to_blk_status(cmd, result);
	} else if (blk_rq_bytes(req) == 0 && sense_current) {
		/*
		 * Flush commands do not transfers any data, and thus cannot use
		 * good_bytes != blk_rq_bytes(req) as the signal for an error.
		 * This sets *blk_statp explicitly for the problem case.
		 */
		*blk_statp = scsi_result_to_blk_status(cmd, result);
	}
	/*
	 * Recovered errors need reporting, but they're always treated as
	 * success, so fiddle the result code here.  For passthrough requests
	 * we already took a copy of the original into sreq->result which
	 * is what gets returned to the user
	 */
	if (sense_valid && (sshdr.sense_key == RECOVERED_ERROR)) {
		bool do_print = true;
		/*
		 * if ATA PASS-THROUGH INFORMATION AVAILABLE [0x0, 0x1d]
		 * skip print since caller wants ATA registers. Only occurs
		 * on SCSI ATA PASS_THROUGH commands when CK_COND=1
		 */
		if ((sshdr.asc == 0x0) && (sshdr.ascq == 0x1d))
			do_print = false;
		else if (req->rq_flags & RQF_QUIET)
			do_print = false;
		if (do_print)
			scsi_print_sense(cmd);
		result = 0;
		/* for passthrough, *blk_statp may be set */
		*blk_statp = BLK_STS_OK;
	}
	/*
	 * Another corner case: the SCSI status byte is non-zero but 'good'.
	 * Example: PRE-FETCH command returns SAM_STAT_CONDITION_MET when
	 * it is able to fit nominated LBs in its cache (and SAM_STAT_GOOD
	 * if it can't fit). Treat SAM_STAT_CONDITION_MET and the related
	 * intermediate statuses (both obsolete in SAM-4) as good.
	 */
	if (status_byte(result) && scsi_status_is_good(result)) {
		result = 0;
		*blk_statp = BLK_STS_OK;
	}
	return result;
}

/*
 * Function:    scsi_io_completion()
 *
 * Purpose:     Completion processing for block device I/O requests.
 *
 * Arguments:   cmd   - command that is finished.
 *
 * Lock status: Assumed that no lock is held upon entry.
 *
 * Returns:     Nothing
 *
 * Notes:       We will finish off the specified number of sectors.  If we
 *		are done, the command block will be released and the queue
 *		function will be goosed.  If we are not done then we have to
 *		figure out what to do next:
 *
 *		a) We can call scsi_requeue_command().  The request
 *		   will be unprepared and put back on the queue.  Then
 *		   a new command will be created for it.  This should
 *		   be used if we made forward progress, or if we want
 *		   to switch from READ(10) to READ(6) for example.
 *
 *		b) We can call __scsi_queue_insert().  The request will
 *		   be put back on the queue and retried using the same
 *		   command as before, possibly after a delay.
 *
 *		c) We can call scsi_end_request() with blk_stat other than
 *		   BLK_STS_OK, to fail the remainder of the request.
 */
void scsi_io_completion(struct scsi_cmnd *cmd, unsigned int good_bytes)
{
	int result = cmd->result;
	struct request_queue *q = cmd->device->request_queue;
	struct request *req = cmd->request;
	blk_status_t blk_stat = BLK_STS_OK;

	if (unlikely(result))	/* a nz result may or may not be an error */
		result = scsi_io_completion_nz_result(cmd, result, &blk_stat);

	if (unlikely(blk_rq_is_passthrough(req))) {
		/*
		 * scsi_result_to_blk_status may have reset the host_byte
		 */
		scsi_req(req)->result = cmd->result;
		scsi_req(req)->resid_len = scsi_get_resid(cmd);

		if (unlikely(scsi_bidi_cmnd(cmd))) {
			/*
			 * Bidi commands Must be complete as a whole,
			 * both sides at once.
			 */
			scsi_req(req->next_rq)->resid_len = scsi_in(cmd)->resid;
			if (scsi_end_request(req, BLK_STS_OK, blk_rq_bytes(req),
					blk_rq_bytes(req->next_rq)))
				WARN_ONCE(true,
					  "Bidi command with remaining bytes");
			return;
		}
	}

	/* no bidi support yet, other than in pass-through */
	if (unlikely(blk_bidi_rq(req))) {
		WARN_ONCE(true, "Only support bidi command in passthrough");
		scmd_printk(KERN_ERR, cmd, "Killing bidi command\n");
		if (scsi_end_request(req, BLK_STS_IOERR, blk_rq_bytes(req),
				     blk_rq_bytes(req->next_rq)))
			WARN_ONCE(true, "Bidi command with remaining bytes");
		return;
	}

	/*
	 * Next deal with any sectors which we were able to correctly
	 * handle.
	 */
	SCSI_LOG_HLCOMPLETE(1, scmd_printk(KERN_INFO, cmd,
		"%u sectors total, %d bytes done.\n",
		blk_rq_sectors(req), good_bytes));

	/*
	 * Next deal with any sectors which we were able to correctly
	 * handle. Failed, zero length commands always need to drop down
	 * to retry code. Fast path should return in this block.
	 */
	if (likely(blk_rq_bytes(req) > 0 || blk_stat == BLK_STS_OK)) {
		if (likely(!scsi_end_request(req, blk_stat, good_bytes, 0)))
			return; /* no bytes remaining */
	}

	/* Kill remainder if no retries. */
	if (unlikely(blk_stat && scsi_noretry_cmd(cmd))) {
		if (scsi_end_request(req, blk_stat, blk_rq_bytes(req), 0))
			WARN_ONCE(true,
			    "Bytes remaining after failed, no-retry command");
		return;
	}

	/*
	 * If there had been no error, but we have leftover bytes in the
	 * requeues just queue the command up again.
	 */
	if (likely(result == 0))
		scsi_io_completion_reprep(cmd, q);
	else
		scsi_io_completion_action(cmd, result);
}

static blk_status_t scsi_init_sgtable(struct request *req,
		struct scsi_data_buffer *sdb)
{
	int count;

	/*
	 * If sg table allocation fails, requeue request later.
	 */
	if (unlikely(sg_alloc_table_chained(&sdb->table,
			blk_rq_nr_phys_segments(req), sdb->table.sgl)))
		return BLK_STS_RESOURCE;

	/* 
	 * Next, walk the list, and fill in the addresses and sizes of
	 * each segment.
	 */
	count = blk_rq_map_sg(req->q, req, sdb->table.sgl);
	BUG_ON(count > sdb->table.nents);
	sdb->table.nents = count;
	sdb->length = blk_rq_payload_bytes(req);
	return BLK_STS_OK;
}

/*
 * Function:    scsi_init_io()
 *
 * Purpose:     SCSI I/O initialize function.
 *
 * Arguments:   cmd   - Command descriptor we wish to initialize
 *
 * Returns:     BLK_STS_OK on success
 *		BLK_STS_RESOURCE if the failure is retryable
 *		BLK_STS_IOERR if the failure is fatal
 */
blk_status_t scsi_init_io(struct scsi_cmnd *cmd)
{
	struct request *rq = cmd->request;
	blk_status_t ret;

	if (WARN_ON_ONCE(!blk_rq_nr_phys_segments(rq)))
		return BLK_STS_IOERR;

	ret = scsi_init_sgtable(rq, &cmd->sdb);
	if (ret)
		return ret;

	if (blk_bidi_rq(rq)) {
		ret = scsi_init_sgtable(rq->next_rq, rq->next_rq->special);
		if (ret)
			goto out_free_sgtables;
	}

	if (blk_integrity_rq(rq)) {
		struct scsi_data_buffer *prot_sdb = cmd->prot_sdb;
		int ivecs, count;

		if (WARN_ON_ONCE(!prot_sdb)) {
			/*
			 * This can happen if someone (e.g. multipath)
			 * queues a command to a device on an adapter
			 * that does not support DIX.
			 */
			ret = BLK_STS_IOERR;
			goto out_free_sgtables;
		}

		ivecs = blk_rq_count_integrity_sg(rq->q, rq->bio);

		if (sg_alloc_table_chained(&prot_sdb->table, ivecs,
				prot_sdb->table.sgl)) {
			ret = BLK_STS_RESOURCE;
			goto out_free_sgtables;
		}

		count = blk_rq_map_integrity_sg(rq->q, rq->bio,
						prot_sdb->table.sgl);
		BUG_ON(count > ivecs);
		BUG_ON(count > queue_max_integrity_segments(rq->q));

		cmd->prot_sdb = prot_sdb;
		cmd->prot_sdb->table.nents = count;
	}

	return BLK_STS_OK;
out_free_sgtables:
	scsi_mq_free_sgtables(cmd);
	return ret;
}
EXPORT_SYMBOL(scsi_init_io);

/**
 * scsi_initialize_rq - initialize struct scsi_cmnd partially
 * @rq: Request associated with the SCSI command to be initialized.
 *
 * This function initializes the members of struct scsi_cmnd that must be
 * initialized before request processing starts and that won't be
 * reinitialized if a SCSI command is requeued.
 *
 * Called from inside blk_get_request() for pass-through requests and from
 * inside scsi_init_command() for filesystem requests.
 */
static void scsi_initialize_rq(struct request *rq)
{
	struct scsi_cmnd *cmd = blk_mq_rq_to_pdu(rq);

	scsi_req_init(&cmd->req);
	init_rcu_head(&cmd->rcu);
	cmd->jiffies_at_alloc = jiffies;
	cmd->retries = 0;
}

/* Add a command to the list used by the aacraid and dpt_i2o drivers */
void scsi_add_cmd_to_list(struct scsi_cmnd *cmd)
{
	struct scsi_device *sdev = cmd->device;
	struct Scsi_Host *shost = sdev->host;
	unsigned long flags;

	if (shost->use_cmd_list) {
		spin_lock_irqsave(&sdev->list_lock, flags);
		list_add_tail(&cmd->list, &sdev->cmd_list);
		spin_unlock_irqrestore(&sdev->list_lock, flags);
	}
}

/* Remove a command from the list used by the aacraid and dpt_i2o drivers */
void scsi_del_cmd_from_list(struct scsi_cmnd *cmd)
{
	struct scsi_device *sdev = cmd->device;
	struct Scsi_Host *shost = sdev->host;
	unsigned long flags;

	if (shost->use_cmd_list) {
		spin_lock_irqsave(&sdev->list_lock, flags);
		BUG_ON(list_empty(&cmd->list));
		list_del_init(&cmd->list);
		spin_unlock_irqrestore(&sdev->list_lock, flags);
	}
}

/* Called after a request has been started. */
void scsi_init_command(struct scsi_device *dev, struct scsi_cmnd *cmd)
{
	void *buf = cmd->sense_buffer;
	void *prot = cmd->prot_sdb;
	struct request *rq = blk_mq_rq_from_pdu(cmd);
	unsigned int flags = cmd->flags & SCMD_PRESERVED_FLAGS;
	unsigned long jiffies_at_alloc;
	int retries;

	if (!blk_rq_is_scsi(rq) && !(flags & SCMD_INITIALIZED)) {
		flags |= SCMD_INITIALIZED;
		scsi_initialize_rq(rq);
	}

	jiffies_at_alloc = cmd->jiffies_at_alloc;
	retries = cmd->retries;
	/* zero out the cmd, except for the embedded scsi_request */
	memset((char *)cmd + sizeof(cmd->req), 0,
		sizeof(*cmd) - sizeof(cmd->req) + dev->host->hostt->cmd_size);

	cmd->device = dev;
	cmd->sense_buffer = buf;
	cmd->prot_sdb = prot;
	cmd->flags = flags;
	INIT_DELAYED_WORK(&cmd->abort_work, scmd_eh_abort_handler);
	cmd->jiffies_at_alloc = jiffies_at_alloc;
	cmd->retries = retries;

	scsi_add_cmd_to_list(cmd);
}

static blk_status_t scsi_setup_scsi_cmnd(struct scsi_device *sdev,
		struct request *req)
{
	struct scsi_cmnd *cmd = blk_mq_rq_to_pdu(req);

	/*
	 * Passthrough requests may transfer data, in which case they must
	 * a bio attached to them.  Or they might contain a SCSI command
	 * that does not transfer data, in which case they may optionally
	 * submit a request without an attached bio.
	 */
	if (req->bio) {
		blk_status_t ret = scsi_init_io(cmd);
		if (unlikely(ret != BLK_STS_OK))
			return ret;
	} else {
		BUG_ON(blk_rq_bytes(req));

		memset(&cmd->sdb, 0, sizeof(cmd->sdb));
	}

	cmd->cmd_len = scsi_req(req)->cmd_len;
	cmd->cmnd = scsi_req(req)->cmd;
	cmd->transfersize = blk_rq_bytes(req);
	cmd->allowed = scsi_req(req)->retries;
	return BLK_STS_OK;
}

/*
 * Setup a normal block command.  These are simple request from filesystems
 * that still need to be translated to SCSI CDBs from the ULD.
 */
static blk_status_t scsi_setup_fs_cmnd(struct scsi_device *sdev,
		struct request *req)
{
	struct scsi_cmnd *cmd = blk_mq_rq_to_pdu(req);

	if (unlikely(sdev->handler && sdev->handler->prep_fn)) {
		blk_status_t ret = sdev->handler->prep_fn(sdev, req);
		if (ret != BLK_STS_OK)
			return ret;
	}

	cmd->cmnd = scsi_req(req)->cmd = scsi_req(req)->__cmd;
	memset(cmd->cmnd, 0, BLK_MAX_CDB);
	return scsi_cmd_to_driver(cmd)->init_command(cmd);
}

static blk_status_t scsi_setup_cmnd(struct scsi_device *sdev,
		struct request *req)
{
	struct scsi_cmnd *cmd = blk_mq_rq_to_pdu(req);

	if (!blk_rq_bytes(req))
		cmd->sc_data_direction = DMA_NONE;
	else if (rq_data_dir(req) == WRITE)
		cmd->sc_data_direction = DMA_TO_DEVICE;
	else
		cmd->sc_data_direction = DMA_FROM_DEVICE;

	if (blk_rq_is_scsi(req))
		return scsi_setup_scsi_cmnd(sdev, req);
	else
		return scsi_setup_fs_cmnd(sdev, req);
}

static blk_status_t
scsi_prep_state_check(struct scsi_device *sdev, struct request *req)
{
	switch (sdev->sdev_state) {
	case SDEV_OFFLINE:
	case SDEV_TRANSPORT_OFFLINE:
		/*
		 * If the device is offline we refuse to process any
		 * commands.  The device must be brought online
		 * before trying any recovery commands.
		 */
		sdev_printk(KERN_ERR, sdev,
			    "rejecting I/O to offline device\n");
		return BLK_STS_IOERR;
	case SDEV_DEL:
		/*
		 * If the device is fully deleted, we refuse to
		 * process any commands as well.
		 */
		sdev_printk(KERN_ERR, sdev,
			    "rejecting I/O to dead device\n");
		return BLK_STS_IOERR;
	case SDEV_BLOCK:
	case SDEV_CREATED_BLOCK:
		return BLK_STS_RESOURCE;
	case SDEV_QUIESCE:
		/*
		 * If the devices is blocked we defer normal commands.
		 */
		if (req && !(req->rq_flags & RQF_PREEMPT))
			return BLK_STS_RESOURCE;
		return BLK_STS_OK;
	default:
		/*
		 * For any other not fully online state we only allow
		 * special commands.  In particular any user initiated
		 * command is not allowed.
		 */
		if (req && !(req->rq_flags & RQF_PREEMPT))
			return BLK_STS_IOERR;
		return BLK_STS_OK;
	}
}

/*
 * scsi_dev_queue_ready: if we can send requests to sdev, return 1 else
 * return 0.
 *
 * Called with the queue_lock held.
 */
static inline int scsi_dev_queue_ready(struct request_queue *q,
				  struct scsi_device *sdev)
{
	unsigned int busy;

	busy = atomic_inc_return(&sdev->device_busy) - 1;
	if (atomic_read(&sdev->device_blocked)) {
		if (busy)
			goto out_dec;

		/*
		 * unblock after device_blocked iterates to zero
		 */
		if (atomic_dec_return(&sdev->device_blocked) > 0)
			goto out_dec;
		SCSI_LOG_MLQUEUE(3, sdev_printk(KERN_INFO, sdev,
				   "unblocking device at zero depth\n"));
	}

	if (busy >= sdev->queue_depth)
		goto out_dec;

	return 1;
out_dec:
	atomic_dec(&sdev->device_busy);
	return 0;
}

/*
 * scsi_target_queue_ready: checks if there we can send commands to target
 * @sdev: scsi device on starget to check.
 */
static inline int scsi_target_queue_ready(struct Scsi_Host *shost,
					   struct scsi_device *sdev)
{
	struct scsi_target *starget = scsi_target(sdev);
	unsigned int busy;

	if (starget->single_lun) {
		spin_lock_irq(shost->host_lock);
		if (starget->starget_sdev_user &&
		    starget->starget_sdev_user != sdev) {
			spin_unlock_irq(shost->host_lock);
			return 0;
		}
		starget->starget_sdev_user = sdev;
		spin_unlock_irq(shost->host_lock);
	}

	if (starget->can_queue <= 0)
		return 1;

	busy = atomic_inc_return(&starget->target_busy) - 1;
	if (atomic_read(&starget->target_blocked) > 0) {
		if (busy)
			goto starved;

		/*
		 * unblock after target_blocked iterates to zero
		 */
		if (atomic_dec_return(&starget->target_blocked) > 0)
			goto out_dec;

		SCSI_LOG_MLQUEUE(3, starget_printk(KERN_INFO, starget,
				 "unblocking target at zero depth\n"));
	}

	if (busy >= starget->can_queue)
		goto starved;

	return 1;

starved:
	spin_lock_irq(shost->host_lock);
	list_move_tail(&sdev->starved_entry, &shost->starved_list);
	spin_unlock_irq(shost->host_lock);
out_dec:
	if (starget->can_queue > 0)
		atomic_dec(&starget->target_busy);
	return 0;
}

/*
 * scsi_host_queue_ready: if we can send requests to shost, return 1 else
 * return 0. We must end up running the queue again whenever 0 is
 * returned, else IO can hang.
 */
static inline int scsi_host_queue_ready(struct request_queue *q,
				   struct Scsi_Host *shost,
				   struct scsi_device *sdev)
{
	unsigned int busy;

	if (scsi_host_in_recovery(shost))
		return 0;

	busy = atomic_inc_return(&shost->host_busy) - 1;
	if (atomic_read(&shost->host_blocked) > 0) {
		if (busy)
			goto starved;

		/*
		 * unblock after host_blocked iterates to zero
		 */
		if (atomic_dec_return(&shost->host_blocked) > 0)
			goto out_dec;

		SCSI_LOG_MLQUEUE(3,
			shost_printk(KERN_INFO, shost,
				     "unblocking host at zero depth\n"));
	}

	if (shost->can_queue > 0 && busy >= shost->can_queue)
		goto starved;
	if (shost->host_self_blocked)
		goto starved;

	/* We're OK to process the command, so we can't be starved */
	if (!list_empty(&sdev->starved_entry)) {
		spin_lock_irq(shost->host_lock);
		if (!list_empty(&sdev->starved_entry))
			list_del_init(&sdev->starved_entry);
		spin_unlock_irq(shost->host_lock);
	}

	return 1;

starved:
	spin_lock_irq(shost->host_lock);
	if (list_empty(&sdev->starved_entry))
		list_add_tail(&sdev->starved_entry, &shost->starved_list);
	spin_unlock_irq(shost->host_lock);
out_dec:
	scsi_dec_host_busy(shost);
	return 0;
}

/*
 * Busy state exporting function for request stacking drivers.
 *
 * For efficiency, no lock is taken to check the busy state of
 * shost/starget/sdev, since the returned value is not guaranteed and
 * may be changed after request stacking drivers call the function,
 * regardless of taking lock or not.
 *
 * When scsi can't dispatch I/Os anymore and needs to kill I/Os scsi
 * needs to return 'not busy'. Otherwise, request stacking drivers
 * may hold requests forever.
 */
static bool scsi_mq_lld_busy(struct request_queue *q)
{
	struct scsi_device *sdev = q->queuedata;
	struct Scsi_Host *shost;

	if (blk_queue_dying(q))
		return false;

	shost = sdev->host;

	/*
	 * Ignore host/starget busy state.
	 * Since block layer does not have a concept of fairness across
	 * multiple queues, congestion of host/starget needs to be handled
	 * in SCSI layer.
	 */
	if (scsi_host_in_recovery(shost) || scsi_device_is_busy(sdev))
		return true;

	return false;
}

static void scsi_softirq_done(struct request *rq)
{
	struct scsi_cmnd *cmd = blk_mq_rq_to_pdu(rq);
	unsigned long wait_for = (cmd->allowed + 1) * rq->timeout;
	int disposition;

	INIT_LIST_HEAD(&cmd->eh_entry);

	atomic_inc(&cmd->device->iodone_cnt);
	if (cmd->result)
		atomic_inc(&cmd->device->ioerr_cnt);

	disposition = scsi_decide_disposition(cmd);
	if (disposition != SUCCESS &&
	    time_before(cmd->jiffies_at_alloc + wait_for, jiffies)) {
		sdev_printk(KERN_ERR, cmd->device,
			    "timing out command, waited %lus\n",
			    wait_for/HZ);
		disposition = SUCCESS;
	}

	scsi_log_completion(cmd, disposition);

	switch (disposition) {
		case SUCCESS:
			scsi_finish_command(cmd);
			break;
		case NEEDS_RETRY:
			scsi_queue_insert(cmd, SCSI_MLQUEUE_EH_RETRY);
			break;
		case ADD_TO_MLQUEUE:
			scsi_queue_insert(cmd, SCSI_MLQUEUE_DEVICE_BUSY);
			break;
		default:
			scsi_eh_scmd_add(cmd);
			break;
	}
}

/**
 * scsi_dispatch_command - Dispatch a command to the low-level driver.
 * @cmd: command block we are dispatching.
 *
 * Return: nonzero return request was rejected and device's queue needs to be
 * plugged.
 */
static int scsi_dispatch_cmd(struct scsi_cmnd *cmd)
{
	struct Scsi_Host *host = cmd->device->host;
	int rtn = 0;

	atomic_inc(&cmd->device->iorequest_cnt);

	/* check if the device is still usable */
	if (unlikely(cmd->device->sdev_state == SDEV_DEL)) {
		/* in SDEV_DEL we error all commands. DID_NO_CONNECT
		 * returns an immediate error upwards, and signals
		 * that the device is no longer present */
		cmd->result = DID_NO_CONNECT << 16;
		goto done;
	}

	/* Check to see if the scsi lld made this device blocked. */
	if (unlikely(scsi_device_blocked(cmd->device))) {
		/*
		 * in blocked state, the command is just put back on
		 * the device queue.  The suspend state has already
		 * blocked the queue so future requests should not
		 * occur until the device transitions out of the
		 * suspend state.
		 */
		SCSI_LOG_MLQUEUE(3, scmd_printk(KERN_INFO, cmd,
			"queuecommand : device blocked\n"));
		return SCSI_MLQUEUE_DEVICE_BUSY;
	}

	/* Store the LUN value in cmnd, if needed. */
	if (cmd->device->lun_in_cdb)
		cmd->cmnd[1] = (cmd->cmnd[1] & 0x1f) |
			       (cmd->device->lun << 5 & 0xe0);

	scsi_log_send(cmd);

	/*
	 * Before we queue this command, check if the command
	 * length exceeds what the host adapter can handle.
	 */
	if (cmd->cmd_len > cmd->device->host->max_cmd_len) {
		SCSI_LOG_MLQUEUE(3, scmd_printk(KERN_INFO, cmd,
			       "queuecommand : command too long. "
			       "cdb_size=%d host->max_cmd_len=%d\n",
			       cmd->cmd_len, cmd->device->host->max_cmd_len));
		cmd->result = (DID_ABORT << 16);
		goto done;
	}

	if (unlikely(host->shost_state == SHOST_DEL)) {
		cmd->result = (DID_NO_CONNECT << 16);
		goto done;

	}

	trace_scsi_dispatch_cmd_start(cmd);
	rtn = host->hostt->queuecommand(host, cmd);
	if (rtn) {
		trace_scsi_dispatch_cmd_error(cmd, rtn);
		if (rtn != SCSI_MLQUEUE_DEVICE_BUSY &&
		    rtn != SCSI_MLQUEUE_TARGET_BUSY)
			rtn = SCSI_MLQUEUE_HOST_BUSY;

		SCSI_LOG_MLQUEUE(3, scmd_printk(KERN_INFO, cmd,
			"queuecommand : request rejected\n"));
	}

	return rtn;
 done:
	cmd->scsi_done(cmd);
	return 0;
}

/* Size in bytes of the sg-list stored in the scsi-mq command-private data. */
static unsigned int scsi_mq_sgl_size(struct Scsi_Host *shost)
{
	return min_t(unsigned int, shost->sg_tablesize, SG_CHUNK_SIZE) *
		sizeof(struct scatterlist);
}

static blk_status_t scsi_mq_prep_fn(struct request *req)
{
	struct scsi_cmnd *cmd = blk_mq_rq_to_pdu(req);
	struct scsi_device *sdev = req->q->queuedata;
	struct Scsi_Host *shost = sdev->host;
	struct scatterlist *sg;

	scsi_init_command(sdev, cmd);

	req->special = cmd;

	cmd->request = req;

	cmd->tag = req->tag;
	cmd->prot_op = SCSI_PROT_NORMAL;

	sg = (void *)cmd + sizeof(struct scsi_cmnd) + shost->hostt->cmd_size;
	cmd->sdb.table.sgl = sg;

	if (scsi_host_get_prot(shost)) {
		memset(cmd->prot_sdb, 0, sizeof(struct scsi_data_buffer));

		cmd->prot_sdb->table.sgl =
			(struct scatterlist *)(cmd->prot_sdb + 1);
	}

	if (blk_bidi_rq(req)) {
		struct request *next_rq = req->next_rq;
		struct scsi_data_buffer *bidi_sdb = blk_mq_rq_to_pdu(next_rq);

		memset(bidi_sdb, 0, sizeof(struct scsi_data_buffer));
		bidi_sdb->table.sgl =
			(struct scatterlist *)(bidi_sdb + 1);

		next_rq->special = bidi_sdb;
	}

	blk_mq_start_request(req);

	return scsi_setup_cmnd(sdev, req);
}

static void scsi_mq_done(struct scsi_cmnd *cmd)
{
	trace_scsi_dispatch_cmd_done(cmd);
	blk_mq_complete_request(cmd->request);
}

static void scsi_mq_put_budget(struct blk_mq_hw_ctx *hctx)
{
	struct request_queue *q = hctx->queue;
	struct scsi_device *sdev = q->queuedata;

	atomic_dec(&sdev->device_busy);
	put_device(&sdev->sdev_gendev);
}

static bool scsi_mq_get_budget(struct blk_mq_hw_ctx *hctx)
{
	struct request_queue *q = hctx->queue;
	struct scsi_device *sdev = q->queuedata;

	if (!get_device(&sdev->sdev_gendev))
		goto out;
	if (!scsi_dev_queue_ready(q, sdev))
		goto out_put_device;

	return true;

out_put_device:
	put_device(&sdev->sdev_gendev);
out:
	if (atomic_read(&sdev->device_busy) == 0 && !scsi_device_blocked(sdev))
		blk_mq_delay_run_hw_queue(hctx, SCSI_QUEUE_DELAY);
	return false;
}

static blk_status_t scsi_queue_rq(struct blk_mq_hw_ctx *hctx,
			 const struct blk_mq_queue_data *bd)
{
	struct request *req = bd->rq;
	struct request_queue *q = req->q;
	struct scsi_device *sdev = q->queuedata;
	struct Scsi_Host *shost = sdev->host;
	struct scsi_cmnd *cmd = blk_mq_rq_to_pdu(req);
	blk_status_t ret;
	int reason;

	/*
	 * If the device is not in running state we will reject some or all
	 * commands.
	 */
	if (unlikely(sdev->sdev_state != SDEV_RUNNING)) {
		ret = scsi_prep_state_check(sdev, req);
		if (ret != BLK_STS_OK)
			goto out_put_budget;
	}

	ret = BLK_STS_RESOURCE;
	if (!scsi_target_queue_ready(shost, sdev))
		goto out_put_budget;
	if (!scsi_host_queue_ready(q, shost, sdev))
		goto out_dec_target_busy;

	if (!(req->rq_flags & RQF_DONTPREP)) {
		ret = scsi_mq_prep_fn(req);
		if (ret != BLK_STS_OK)
			goto out_dec_host_busy;
		req->rq_flags |= RQF_DONTPREP;
	} else {
		blk_mq_start_request(req);
	}

	if (sdev->simple_tags)
		cmd->flags |= SCMD_TAGGED;
	else
		cmd->flags &= ~SCMD_TAGGED;

	scsi_init_cmd_errh(cmd);
	cmd->scsi_done = scsi_mq_done;

	reason = scsi_dispatch_cmd(cmd);
	if (reason) {
		scsi_set_blocked(cmd, reason);
		ret = BLK_STS_RESOURCE;
		goto out_dec_host_busy;
	}

	return BLK_STS_OK;

out_dec_host_busy:
	scsi_dec_host_busy(shost);
out_dec_target_busy:
	if (scsi_target(sdev)->can_queue > 0)
		atomic_dec(&scsi_target(sdev)->target_busy);
out_put_budget:
	scsi_mq_put_budget(hctx);
	switch (ret) {
	case BLK_STS_OK:
		break;
	case BLK_STS_RESOURCE:
		if (atomic_read(&sdev->device_busy) ||
		    scsi_device_blocked(sdev))
			ret = BLK_STS_DEV_RESOURCE;
		break;
	default:
		/*
		 * Make sure to release all allocated ressources when
		 * we hit an error, as we will never see this command
		 * again.
		 */
		if (req->rq_flags & RQF_DONTPREP)
			scsi_mq_uninit_cmd(cmd);
		break;
	}
	return ret;
}

static enum blk_eh_timer_return scsi_timeout(struct request *req,
		bool reserved)
{
	if (reserved)
		return BLK_EH_RESET_TIMER;
	return scsi_times_out(req);
}

static int scsi_mq_init_request(struct blk_mq_tag_set *set, struct request *rq,
				unsigned int hctx_idx, unsigned int numa_node)
{
	struct Scsi_Host *shost = set->driver_data;
	const bool unchecked_isa_dma = shost->unchecked_isa_dma;
	struct scsi_cmnd *cmd = blk_mq_rq_to_pdu(rq);
	struct scatterlist *sg;

	if (unchecked_isa_dma)
		cmd->flags |= SCMD_UNCHECKED_ISA_DMA;
	cmd->sense_buffer = scsi_alloc_sense_buffer(unchecked_isa_dma,
						    GFP_KERNEL, numa_node);
	if (!cmd->sense_buffer)
		return -ENOMEM;
	cmd->req.sense = cmd->sense_buffer;

	if (scsi_host_get_prot(shost)) {
		sg = (void *)cmd + sizeof(struct scsi_cmnd) +
			shost->hostt->cmd_size;
		cmd->prot_sdb = (void *)sg + scsi_mq_sgl_size(shost);
	}

	return 0;
}

static void scsi_mq_exit_request(struct blk_mq_tag_set *set, struct request *rq,
				 unsigned int hctx_idx)
{
	struct scsi_cmnd *cmd = blk_mq_rq_to_pdu(rq);

	scsi_free_sense_buffer(cmd->flags & SCMD_UNCHECKED_ISA_DMA,
			       cmd->sense_buffer);
}

static int scsi_map_queues(struct blk_mq_tag_set *set)
{
	struct Scsi_Host *shost = container_of(set, struct Scsi_Host, tag_set);

	if (shost->hostt->map_queues)
		return shost->hostt->map_queues(shost);
	return blk_mq_map_queues(&set->map[0]);
}

void __scsi_init_queue(struct Scsi_Host *shost, struct request_queue *q)
{
	struct device *dev = shost->dma_dev;

	/*
	 * this limit is imposed by hardware restrictions
	 */
	blk_queue_max_segments(q, min_t(unsigned short, shost->sg_tablesize,
					SG_MAX_SEGMENTS));

	if (scsi_host_prot_dma(shost)) {
		shost->sg_prot_tablesize =
			min_not_zero(shost->sg_prot_tablesize,
				     (unsigned short)SCSI_MAX_PROT_SG_SEGMENTS);
		BUG_ON(shost->sg_prot_tablesize < shost->sg_tablesize);
		blk_queue_max_integrity_segments(q, shost->sg_prot_tablesize);
	}

	blk_queue_max_hw_sectors(q, shost->max_sectors);
	if (shost->unchecked_isa_dma)
		blk_queue_bounce_limit(q, BLK_BOUNCE_ISA);
	blk_queue_segment_boundary(q, shost->dma_boundary);
	dma_set_seg_boundary(dev, shost->dma_boundary);

	blk_queue_max_segment_size(q, dma_get_max_seg_size(dev));

	if (!shost->use_clustering)
		q->limits.cluster = 0;

	/*
	 * Set a reasonable default alignment:  The larger of 32-byte (dword),
	 * which is a common minimum for HBAs, and the minimum DMA alignment,
	 * which is set by the platform.
	 *
	 * Devices that require a bigger alignment can increase it later.
	 */
	blk_queue_dma_alignment(q, max(4, dma_get_cache_alignment()) - 1);
}
EXPORT_SYMBOL_GPL(__scsi_init_queue);

static const struct blk_mq_ops scsi_mq_ops = {
	.get_budget	= scsi_mq_get_budget,
	.put_budget	= scsi_mq_put_budget,
	.queue_rq	= scsi_queue_rq,
	.complete	= scsi_softirq_done,
	.timeout	= scsi_timeout,
#ifdef CONFIG_BLK_DEBUG_FS
	.show_rq	= scsi_show_rq,
#endif
	.init_request	= scsi_mq_init_request,
	.exit_request	= scsi_mq_exit_request,
	.initialize_rq_fn = scsi_initialize_rq,
	.busy		= scsi_mq_lld_busy,
	.map_queues	= scsi_map_queues,
};

struct request_queue *scsi_mq_alloc_queue(struct scsi_device *sdev)
{
	sdev->request_queue = blk_mq_init_queue(&sdev->host->tag_set);
	if (IS_ERR(sdev->request_queue))
		return NULL;

	sdev->request_queue->queuedata = sdev;
	__scsi_init_queue(sdev->host, sdev->request_queue);
	blk_queue_flag_set(QUEUE_FLAG_SCSI_PASSTHROUGH, sdev->request_queue);
	return sdev->request_queue;
}

int scsi_mq_setup_tags(struct Scsi_Host *shost)
{
	unsigned int cmd_size, sgl_size;

	sgl_size = scsi_mq_sgl_size(shost);
	cmd_size = sizeof(struct scsi_cmnd) + shost->hostt->cmd_size + sgl_size;
	if (scsi_host_get_prot(shost))
		cmd_size += sizeof(struct scsi_data_buffer) + sgl_size;

	memset(&shost->tag_set, 0, sizeof(shost->tag_set));
	shost->tag_set.ops = &scsi_mq_ops;
	shost->tag_set.nr_hw_queues = shost->nr_hw_queues ? : 1;
	shost->tag_set.queue_depth = shost->can_queue;
	shost->tag_set.cmd_size = cmd_size;
	shost->tag_set.numa_node = NUMA_NO_NODE;
	shost->tag_set.flags = BLK_MQ_F_SHOULD_MERGE | BLK_MQ_F_SG_MERGE;
	shost->tag_set.flags |=
		BLK_ALLOC_POLICY_TO_MQ_FLAG(shost->hostt->tag_alloc_policy);
	shost->tag_set.driver_data = shost;

	return blk_mq_alloc_tag_set(&shost->tag_set);
}

void scsi_mq_destroy_tags(struct Scsi_Host *shost)
{
	blk_mq_free_tag_set(&shost->tag_set);
}

/**
 * scsi_device_from_queue - return sdev associated with a request_queue
 * @q: The request queue to return the sdev from
 *
 * Return the sdev associated with a request queue or NULL if the
 * request_queue does not reference a SCSI device.
 */
struct scsi_device *scsi_device_from_queue(struct request_queue *q)
{
	struct scsi_device *sdev = NULL;

	if (q->mq_ops == &scsi_mq_ops)
		sdev = q->queuedata;
	if (!sdev || !get_device(&sdev->sdev_gendev))
		sdev = NULL;

	return sdev;
}
EXPORT_SYMBOL_GPL(scsi_device_from_queue);

/*
 * Function:    scsi_block_requests()
 *
 * Purpose:     Utility function used by low-level drivers to prevent further
 *		commands from being queued to the device.
 *
 * Arguments:   shost       - Host in question
 *
 * Returns:     Nothing
 *
 * Lock status: No locks are assumed held.
 *
 * Notes:       There is no timer nor any other means by which the requests
 *		get unblocked other than the low-level driver calling
 *		scsi_unblock_requests().
 */
void scsi_block_requests(struct Scsi_Host *shost)
{
	shost->host_self_blocked = 1;
}
EXPORT_SYMBOL(scsi_block_requests);

/*
 * Function:    scsi_unblock_requests()
 *
 * Purpose:     Utility function used by low-level drivers to allow further
 *		commands from being queued to the device.
 *
 * Arguments:   shost       - Host in question
 *
 * Returns:     Nothing
 *
 * Lock status: No locks are assumed held.
 *
 * Notes:       There is no timer nor any other means by which the requests
 *		get unblocked other than the low-level driver calling
 *		scsi_unblock_requests().
 *
 *		This is done as an API function so that changes to the
 *		internals of the scsi mid-layer won't require wholesale
 *		changes to drivers that use this feature.
 */
void scsi_unblock_requests(struct Scsi_Host *shost)
{
	shost->host_self_blocked = 0;
	scsi_run_host_queues(shost);
}
EXPORT_SYMBOL(scsi_unblock_requests);

int __init scsi_init_queue(void)
{
	scsi_sdb_cache = kmem_cache_create("scsi_data_buffer",
					   sizeof(struct scsi_data_buffer),
					   0, 0, NULL);
	if (!scsi_sdb_cache) {
		printk(KERN_ERR "SCSI: can't init scsi sdb cache\n");
		return -ENOMEM;
	}

	return 0;
}

void scsi_exit_queue(void)
{
	kmem_cache_destroy(scsi_sense_cache);
	kmem_cache_destroy(scsi_sense_isadma_cache);
	kmem_cache_destroy(scsi_sdb_cache);
}

/**
 *	scsi_mode_select - issue a mode select
 *	@sdev:	SCSI device to be queried
 *	@pf:	Page format bit (1 == standard, 0 == vendor specific)
 *	@sp:	Save page bit (0 == don't save, 1 == save)
 *	@modepage: mode page being requested
 *	@buffer: request buffer (may not be smaller than eight bytes)
 *	@len:	length of request buffer.
 *	@timeout: command timeout
 *	@retries: number of retries before failing
 *	@data: returns a structure abstracting the mode header data
 *	@sshdr: place to put sense data (or NULL if no sense to be collected).
 *		must be SCSI_SENSE_BUFFERSIZE big.
 *
 *	Returns zero if successful; negative error number or scsi
 *	status on error
 *
 */
int
scsi_mode_select(struct scsi_device *sdev, int pf, int sp, int modepage,
		 unsigned char *buffer, int len, int timeout, int retries,
		 struct scsi_mode_data *data, struct scsi_sense_hdr *sshdr)
{
	unsigned char cmd[10];
	unsigned char *real_buffer;
	int ret;

	memset(cmd, 0, sizeof(cmd));
	cmd[1] = (pf ? 0x10 : 0) | (sp ? 0x01 : 0);

	if (sdev->use_10_for_ms) {
		if (len > 65535)
			return -EINVAL;
		real_buffer = kmalloc(8 + len, GFP_KERNEL);
		if (!real_buffer)
			return -ENOMEM;
		memcpy(real_buffer + 8, buffer, len);
		len += 8;
		real_buffer[0] = 0;
		real_buffer[1] = 0;
		real_buffer[2] = data->medium_type;
		real_buffer[3] = data->device_specific;
		real_buffer[4] = data->longlba ? 0x01 : 0;
		real_buffer[5] = 0;
		real_buffer[6] = data->block_descriptor_length >> 8;
		real_buffer[7] = data->block_descriptor_length;

		cmd[0] = MODE_SELECT_10;
		cmd[7] = len >> 8;
		cmd[8] = len;
	} else {
		if (len > 255 || data->block_descriptor_length > 255 ||
		    data->longlba)
			return -EINVAL;

		real_buffer = kmalloc(4 + len, GFP_KERNEL);
		if (!real_buffer)
			return -ENOMEM;
		memcpy(real_buffer + 4, buffer, len);
		len += 4;
		real_buffer[0] = 0;
		real_buffer[1] = data->medium_type;
		real_buffer[2] = data->device_specific;
		real_buffer[3] = data->block_descriptor_length;
		

		cmd[0] = MODE_SELECT;
		cmd[4] = len;
	}

	ret = scsi_execute_req(sdev, cmd, DMA_TO_DEVICE, real_buffer, len,
			       sshdr, timeout, retries, NULL);
	kfree(real_buffer);
	return ret;
}
EXPORT_SYMBOL_GPL(scsi_mode_select);

/**
 *	scsi_mode_sense - issue a mode sense, falling back from 10 to six bytes if necessary.
 *	@sdev:	SCSI device to be queried
 *	@dbd:	set if mode sense will allow block descriptors to be returned
 *	@modepage: mode page being requested
 *	@buffer: request buffer (may not be smaller than eight bytes)
 *	@len:	length of request buffer.
 *	@timeout: command timeout
 *	@retries: number of retries before failing
 *	@data: returns a structure abstracting the mode header data
 *	@sshdr: place to put sense data (or NULL if no sense to be collected).
 *		must be SCSI_SENSE_BUFFERSIZE big.
 *
 *	Returns zero if unsuccessful, or the header offset (either 4
 *	or 8 depending on whether a six or ten byte command was
 *	issued) if successful.
 */
int
scsi_mode_sense(struct scsi_device *sdev, int dbd, int modepage,
		  unsigned char *buffer, int len, int timeout, int retries,
		  struct scsi_mode_data *data, struct scsi_sense_hdr *sshdr)
{
	unsigned char cmd[12];
	int use_10_for_ms;
	int header_length;
	int result, retry_count = retries;
	struct scsi_sense_hdr my_sshdr;

	memset(data, 0, sizeof(*data));
	memset(&cmd[0], 0, 12);
	cmd[1] = dbd & 0x18;	/* allows DBD and LLBA bits */
	cmd[2] = modepage;

	/* caller might not be interested in sense, but we need it */
	if (!sshdr)
		sshdr = &my_sshdr;

 retry:
	use_10_for_ms = sdev->use_10_for_ms;

	if (use_10_for_ms) {
		if (len < 8)
			len = 8;

		cmd[0] = MODE_SENSE_10;
		cmd[8] = len;
		header_length = 8;
	} else {
		if (len < 4)
			len = 4;

		cmd[0] = MODE_SENSE;
		cmd[4] = len;
		header_length = 4;
	}

	memset(buffer, 0, len);

	result = scsi_execute_req(sdev, cmd, DMA_FROM_DEVICE, buffer, len,
				  sshdr, timeout, retries, NULL);

	/* This code looks awful: what it's doing is making sure an
	 * ILLEGAL REQUEST sense return identifies the actual command
	 * byte as the problem.  MODE_SENSE commands can return
	 * ILLEGAL REQUEST if the code page isn't supported */

	if (use_10_for_ms && !scsi_status_is_good(result) &&
	    driver_byte(result) == DRIVER_SENSE) {
		if (scsi_sense_valid(sshdr)) {
			if ((sshdr->sense_key == ILLEGAL_REQUEST) &&
			    (sshdr->asc == 0x20) && (sshdr->ascq == 0)) {
				/* 
				 * Invalid command operation code
				 */
				sdev->use_10_for_ms = 0;
				goto retry;
			}
		}
	}

	if(scsi_status_is_good(result)) {
		if (unlikely(buffer[0] == 0x86 && buffer[1] == 0x0b &&
			     (modepage == 6 || modepage == 8))) {
			/* Initio breakage? */
			header_length = 0;
			data->length = 13;
			data->medium_type = 0;
			data->device_specific = 0;
			data->longlba = 0;
			data->block_descriptor_length = 0;
		} else if(use_10_for_ms) {
			data->length = buffer[0]*256 + buffer[1] + 2;
			data->medium_type = buffer[2];
			data->device_specific = buffer[3];
			data->longlba = buffer[4] & 0x01;
			data->block_descriptor_length = buffer[6]*256
				+ buffer[7];
		} else {
			data->length = buffer[0] + 1;
			data->medium_type = buffer[1];
			data->device_specific = buffer[2];
			data->block_descriptor_length = buffer[3];
		}
		data->header_length = header_length;
	} else if ((status_byte(result) == CHECK_CONDITION) &&
		   scsi_sense_valid(sshdr) &&
		   sshdr->sense_key == UNIT_ATTENTION && retry_count) {
		retry_count--;
		goto retry;
	}

	return result;
}
EXPORT_SYMBOL(scsi_mode_sense);

/**
 *	scsi_test_unit_ready - test if unit is ready
 *	@sdev:	scsi device to change the state of.
 *	@timeout: command timeout
 *	@retries: number of retries before failing
 *	@sshdr: outpout pointer for decoded sense information.
 *
 *	Returns zero if unsuccessful or an error if TUR failed.  For
 *	removable media, UNIT_ATTENTION sets ->changed flag.
 **/
int
scsi_test_unit_ready(struct scsi_device *sdev, int timeout, int retries,
		     struct scsi_sense_hdr *sshdr)
{
	char cmd[] = {
		TEST_UNIT_READY, 0, 0, 0, 0, 0,
	};
	int result;

	/* try to eat the UNIT_ATTENTION if there are enough retries */
	do {
		result = scsi_execute_req(sdev, cmd, DMA_NONE, NULL, 0, sshdr,
					  timeout, 1, NULL);
		if (sdev->removable && scsi_sense_valid(sshdr) &&
		    sshdr->sense_key == UNIT_ATTENTION)
			sdev->changed = 1;
	} while (scsi_sense_valid(sshdr) &&
		 sshdr->sense_key == UNIT_ATTENTION && --retries);

	return result;
}
EXPORT_SYMBOL(scsi_test_unit_ready);

/**
 *	scsi_device_set_state - Take the given device through the device state model.
 *	@sdev:	scsi device to change the state of.
 *	@state:	state to change to.
 *
 *	Returns zero if successful or an error if the requested
 *	transition is illegal.
 */
int
scsi_device_set_state(struct scsi_device *sdev, enum scsi_device_state state)
{
	enum scsi_device_state oldstate = sdev->sdev_state;

	if (state == oldstate)
		return 0;

	switch (state) {
	case SDEV_CREATED:
		switch (oldstate) {
		case SDEV_CREATED_BLOCK:
			break;
		default:
			goto illegal;
		}
		break;
			
	case SDEV_RUNNING:
		switch (oldstate) {
		case SDEV_CREATED:
		case SDEV_OFFLINE:
		case SDEV_TRANSPORT_OFFLINE:
		case SDEV_QUIESCE:
		case SDEV_BLOCK:
			break;
		default:
			goto illegal;
		}
		break;

	case SDEV_QUIESCE:
		switch (oldstate) {
		case SDEV_RUNNING:
		case SDEV_OFFLINE:
		case SDEV_TRANSPORT_OFFLINE:
			break;
		default:
			goto illegal;
		}
		break;

	case SDEV_OFFLINE:
	case SDEV_TRANSPORT_OFFLINE:
		switch (oldstate) {
		case SDEV_CREATED:
		case SDEV_RUNNING:
		case SDEV_QUIESCE:
		case SDEV_BLOCK:
			break;
		default:
			goto illegal;
		}
		break;

	case SDEV_BLOCK:
		switch (oldstate) {
		case SDEV_RUNNING:
		case SDEV_CREATED_BLOCK:
		case SDEV_OFFLINE:
			break;
		default:
			goto illegal;
		}
		break;

	case SDEV_CREATED_BLOCK:
		switch (oldstate) {
		case SDEV_CREATED:
			break;
		default:
			goto illegal;
		}
		break;

	case SDEV_CANCEL:
		switch (oldstate) {
		case SDEV_CREATED:
		case SDEV_RUNNING:
		case SDEV_QUIESCE:
		case SDEV_OFFLINE:
		case SDEV_TRANSPORT_OFFLINE:
			break;
		default:
			goto illegal;
		}
		break;

	case SDEV_DEL:
		switch (oldstate) {
		case SDEV_CREATED:
		case SDEV_RUNNING:
		case SDEV_OFFLINE:
		case SDEV_TRANSPORT_OFFLINE:
		case SDEV_CANCEL:
		case SDEV_BLOCK:
		case SDEV_CREATED_BLOCK:
			break;
		default:
			goto illegal;
		}
		break;

	}
	sdev->sdev_state = state;
	return 0;

 illegal:
	SCSI_LOG_ERROR_RECOVERY(1,
				sdev_printk(KERN_ERR, sdev,
					    "Illegal state transition %s->%s",
					    scsi_device_state_name(oldstate),
					    scsi_device_state_name(state))
				);
	return -EINVAL;
}
EXPORT_SYMBOL(scsi_device_set_state);

/**
 * 	sdev_evt_emit - emit a single SCSI device uevent
 *	@sdev: associated SCSI device
 *	@evt: event to emit
 *
 *	Send a single uevent (scsi_event) to the associated scsi_device.
 */
static void scsi_evt_emit(struct scsi_device *sdev, struct scsi_event *evt)
{
	int idx = 0;
	char *envp[3];

	switch (evt->evt_type) {
	case SDEV_EVT_MEDIA_CHANGE:
		envp[idx++] = "SDEV_MEDIA_CHANGE=1";
		break;
	case SDEV_EVT_INQUIRY_CHANGE_REPORTED:
		scsi_rescan_device(&sdev->sdev_gendev);
		envp[idx++] = "SDEV_UA=INQUIRY_DATA_HAS_CHANGED";
		break;
	case SDEV_EVT_CAPACITY_CHANGE_REPORTED:
		envp[idx++] = "SDEV_UA=CAPACITY_DATA_HAS_CHANGED";
		break;
	case SDEV_EVT_SOFT_THRESHOLD_REACHED_REPORTED:
	       envp[idx++] = "SDEV_UA=THIN_PROVISIONING_SOFT_THRESHOLD_REACHED";
		break;
	case SDEV_EVT_MODE_PARAMETER_CHANGE_REPORTED:
		envp[idx++] = "SDEV_UA=MODE_PARAMETERS_CHANGED";
		break;
	case SDEV_EVT_LUN_CHANGE_REPORTED:
		envp[idx++] = "SDEV_UA=REPORTED_LUNS_DATA_HAS_CHANGED";
		break;
	case SDEV_EVT_ALUA_STATE_CHANGE_REPORTED:
		envp[idx++] = "SDEV_UA=ASYMMETRIC_ACCESS_STATE_CHANGED";
		break;
	case SDEV_EVT_POWER_ON_RESET_OCCURRED:
		envp[idx++] = "SDEV_UA=POWER_ON_RESET_OCCURRED";
		break;
	default:
		/* do nothing */
		break;
	}

	envp[idx++] = NULL;

	kobject_uevent_env(&sdev->sdev_gendev.kobj, KOBJ_CHANGE, envp);
}

/**
 * 	sdev_evt_thread - send a uevent for each scsi event
 *	@work: work struct for scsi_device
 *
 *	Dispatch queued events to their associated scsi_device kobjects
 *	as uevents.
 */
void scsi_evt_thread(struct work_struct *work)
{
	struct scsi_device *sdev;
	enum scsi_device_event evt_type;
	LIST_HEAD(event_list);

	sdev = container_of(work, struct scsi_device, event_work);

	for (evt_type = SDEV_EVT_FIRST; evt_type <= SDEV_EVT_LAST; evt_type++)
		if (test_and_clear_bit(evt_type, sdev->pending_events))
			sdev_evt_send_simple(sdev, evt_type, GFP_KERNEL);

	while (1) {
		struct scsi_event *evt;
		struct list_head *this, *tmp;
		unsigned long flags;

		spin_lock_irqsave(&sdev->list_lock, flags);
		list_splice_init(&sdev->event_list, &event_list);
		spin_unlock_irqrestore(&sdev->list_lock, flags);

		if (list_empty(&event_list))
			break;

		list_for_each_safe(this, tmp, &event_list) {
			evt = list_entry(this, struct scsi_event, node);
			list_del(&evt->node);
			scsi_evt_emit(sdev, evt);
			kfree(evt);
		}
	}
}

/**
 * 	sdev_evt_send - send asserted event to uevent thread
 *	@sdev: scsi_device event occurred on
 *	@evt: event to send
 *
 *	Assert scsi device event asynchronously.
 */
void sdev_evt_send(struct scsi_device *sdev, struct scsi_event *evt)
{
	unsigned long flags;

#if 0
	/* FIXME: currently this check eliminates all media change events
	 * for polled devices.  Need to update to discriminate between AN
	 * and polled events */
	if (!test_bit(evt->evt_type, sdev->supported_events)) {
		kfree(evt);
		return;
	}
#endif

	spin_lock_irqsave(&sdev->list_lock, flags);
	list_add_tail(&evt->node, &sdev->event_list);
	schedule_work(&sdev->event_work);
	spin_unlock_irqrestore(&sdev->list_lock, flags);
}
EXPORT_SYMBOL_GPL(sdev_evt_send);

/**
 * 	sdev_evt_alloc - allocate a new scsi event
 *	@evt_type: type of event to allocate
 *	@gfpflags: GFP flags for allocation
 *
 *	Allocates and returns a new scsi_event.
 */
struct scsi_event *sdev_evt_alloc(enum scsi_device_event evt_type,
				  gfp_t gfpflags)
{
	struct scsi_event *evt = kzalloc(sizeof(struct scsi_event), gfpflags);
	if (!evt)
		return NULL;

	evt->evt_type = evt_type;
	INIT_LIST_HEAD(&evt->node);

	/* evt_type-specific initialization, if any */
	switch (evt_type) {
	case SDEV_EVT_MEDIA_CHANGE:
	case SDEV_EVT_INQUIRY_CHANGE_REPORTED:
	case SDEV_EVT_CAPACITY_CHANGE_REPORTED:
	case SDEV_EVT_SOFT_THRESHOLD_REACHED_REPORTED:
	case SDEV_EVT_MODE_PARAMETER_CHANGE_REPORTED:
	case SDEV_EVT_LUN_CHANGE_REPORTED:
	case SDEV_EVT_ALUA_STATE_CHANGE_REPORTED:
	case SDEV_EVT_POWER_ON_RESET_OCCURRED:
	default:
		/* do nothing */
		break;
	}

	return evt;
}
EXPORT_SYMBOL_GPL(sdev_evt_alloc);

/**
 * 	sdev_evt_send_simple - send asserted event to uevent thread
 *	@sdev: scsi_device event occurred on
 *	@evt_type: type of event to send
 *	@gfpflags: GFP flags for allocation
 *
 *	Assert scsi device event asynchronously, given an event type.
 */
void sdev_evt_send_simple(struct scsi_device *sdev,
			  enum scsi_device_event evt_type, gfp_t gfpflags)
{
	struct scsi_event *evt = sdev_evt_alloc(evt_type, gfpflags);
	if (!evt) {
		sdev_printk(KERN_ERR, sdev, "event %d eaten due to OOM\n",
			    evt_type);
		return;
	}

	sdev_evt_send(sdev, evt);
}
EXPORT_SYMBOL_GPL(sdev_evt_send_simple);

/**
 *	scsi_device_quiesce - Block user issued commands.
 *	@sdev:	scsi device to quiesce.
 *
 *	This works by trying to transition to the SDEV_QUIESCE state
 *	(which must be a legal transition).  When the device is in this
 *	state, only special requests will be accepted, all others will
 *	be deferred.  Since special requests may also be requeued requests,
 *	a successful return doesn't guarantee the device will be 
 *	totally quiescent.
 *
 *	Must be called with user context, may sleep.
 *
 *	Returns zero if unsuccessful or an error if not.
 */
int
scsi_device_quiesce(struct scsi_device *sdev)
{
	struct request_queue *q = sdev->request_queue;
	int err;

	/*
	 * It is allowed to call scsi_device_quiesce() multiple times from
	 * the same context but concurrent scsi_device_quiesce() calls are
	 * not allowed.
	 */
	WARN_ON_ONCE(sdev->quiesced_by && sdev->quiesced_by != current);

	if (sdev->quiesced_by == current)
		return 0;

	blk_set_pm_only(q);

	blk_mq_freeze_queue(q);
	/*
	 * Ensure that the effect of blk_set_pm_only() will be visible
	 * for percpu_ref_tryget() callers that occur after the queue
	 * unfreeze even if the queue was already frozen before this function
	 * was called. See also https://lwn.net/Articles/573497/.
	 */
	synchronize_rcu();
	blk_mq_unfreeze_queue(q);

	mutex_lock(&sdev->state_mutex);
	err = scsi_device_set_state(sdev, SDEV_QUIESCE);
	if (err == 0)
		sdev->quiesced_by = current;
	else
		blk_clear_pm_only(q);
	mutex_unlock(&sdev->state_mutex);

	return err;
}
EXPORT_SYMBOL(scsi_device_quiesce);

/**
 *	scsi_device_resume - Restart user issued commands to a quiesced device.
 *	@sdev:	scsi device to resume.
 *
 *	Moves the device from quiesced back to running and restarts the
 *	queues.
 *
 *	Must be called with user context, may sleep.
 */
void scsi_device_resume(struct scsi_device *sdev)
{
	/* check if the device state was mutated prior to resume, and if
	 * so assume the state is being managed elsewhere (for example
	 * device deleted during suspend)
	 */
	mutex_lock(&sdev->state_mutex);
	WARN_ON_ONCE(!sdev->quiesced_by);
	sdev->quiesced_by = NULL;
	blk_clear_pm_only(sdev->request_queue);
	if (sdev->sdev_state == SDEV_QUIESCE)
		scsi_device_set_state(sdev, SDEV_RUNNING);
	mutex_unlock(&sdev->state_mutex);
}
EXPORT_SYMBOL(scsi_device_resume);

static void
device_quiesce_fn(struct scsi_device *sdev, void *data)
{
	scsi_device_quiesce(sdev);
}

void
scsi_target_quiesce(struct scsi_target *starget)
{
	starget_for_each_device(starget, NULL, device_quiesce_fn);
}
EXPORT_SYMBOL(scsi_target_quiesce);

static void
device_resume_fn(struct scsi_device *sdev, void *data)
{
	scsi_device_resume(sdev);
}

void
scsi_target_resume(struct scsi_target *starget)
{
	starget_for_each_device(starget, NULL, device_resume_fn);
}
EXPORT_SYMBOL(scsi_target_resume);

/**
 * scsi_internal_device_block_nowait - try to transition to the SDEV_BLOCK state
 * @sdev: device to block
 *
 * Pause SCSI command processing on the specified device. Does not sleep.
 *
 * Returns zero if successful or a negative error code upon failure.
 *
 * Notes:
 * This routine transitions the device to the SDEV_BLOCK state (which must be
 * a legal transition). When the device is in this state, command processing
 * is paused until the device leaves the SDEV_BLOCK state. See also
 * scsi_internal_device_unblock_nowait().
 */
int scsi_internal_device_block_nowait(struct scsi_device *sdev)
{
	struct request_queue *q = sdev->request_queue;
	int err = 0;

	err = scsi_device_set_state(sdev, SDEV_BLOCK);
	if (err) {
		err = scsi_device_set_state(sdev, SDEV_CREATED_BLOCK);

		if (err)
			return err;
	}

	/* 
	 * The device has transitioned to SDEV_BLOCK.  Stop the
	 * block layer from calling the midlayer with this device's
	 * request queue. 
	 */
	blk_mq_quiesce_queue_nowait(q);
	return 0;
}
EXPORT_SYMBOL_GPL(scsi_internal_device_block_nowait);

/**
 * scsi_internal_device_block - try to transition to the SDEV_BLOCK state
 * @sdev: device to block
 *
 * Pause SCSI command processing on the specified device and wait until all
 * ongoing scsi_request_fn() / scsi_queue_rq() calls have finished. May sleep.
 *
 * Returns zero if successful or a negative error code upon failure.
 *
 * Note:
 * This routine transitions the device to the SDEV_BLOCK state (which must be
 * a legal transition). When the device is in this state, command processing
 * is paused until the device leaves the SDEV_BLOCK state. See also
 * scsi_internal_device_unblock().
 *
 * To do: avoid that scsi_send_eh_cmnd() calls queuecommand() after
 * scsi_internal_device_block() has blocked a SCSI device and also
 * remove the rport mutex lock and unlock calls from srp_queuecommand().
 */
static int scsi_internal_device_block(struct scsi_device *sdev)
{
	struct request_queue *q = sdev->request_queue;
	int err;

	mutex_lock(&sdev->state_mutex);
	err = scsi_internal_device_block_nowait(sdev);
	if (err == 0)
		blk_mq_quiesce_queue(q);
	mutex_unlock(&sdev->state_mutex);

	return err;
}
 
void scsi_start_queue(struct scsi_device *sdev)
{
	struct request_queue *q = sdev->request_queue;

	blk_mq_unquiesce_queue(q);
}

/**
 * scsi_internal_device_unblock_nowait - resume a device after a block request
 * @sdev:	device to resume
 * @new_state:	state to set the device to after unblocking
 *
 * Restart the device queue for a previously suspended SCSI device. Does not
 * sleep.
 *
 * Returns zero if successful or a negative error code upon failure.
 *
 * Notes:
 * This routine transitions the device to the SDEV_RUNNING state or to one of
 * the offline states (which must be a legal transition) allowing the midlayer
 * to goose the queue for this device.
 */
int scsi_internal_device_unblock_nowait(struct scsi_device *sdev,
					enum scsi_device_state new_state)
{
	/*
	 * Try to transition the scsi device to SDEV_RUNNING or one of the
	 * offlined states and goose the device queue if successful.
	 */
	switch (sdev->sdev_state) {
	case SDEV_BLOCK:
	case SDEV_TRANSPORT_OFFLINE:
		sdev->sdev_state = new_state;
		break;
	case SDEV_CREATED_BLOCK:
		if (new_state == SDEV_TRANSPORT_OFFLINE ||
		    new_state == SDEV_OFFLINE)
			sdev->sdev_state = new_state;
		else
			sdev->sdev_state = SDEV_CREATED;
		break;
	case SDEV_CANCEL:
	case SDEV_OFFLINE:
		break;
	default:
		return -EINVAL;
	}
	scsi_start_queue(sdev);

	return 0;
}
EXPORT_SYMBOL_GPL(scsi_internal_device_unblock_nowait);

/**
 * scsi_internal_device_unblock - resume a device after a block request
 * @sdev:	device to resume
 * @new_state:	state to set the device to after unblocking
 *
 * Restart the device queue for a previously suspended SCSI device. May sleep.
 *
 * Returns zero if successful or a negative error code upon failure.
 *
 * Notes:
 * This routine transitions the device to the SDEV_RUNNING state or to one of
 * the offline states (which must be a legal transition) allowing the midlayer
 * to goose the queue for this device.
 */
static int scsi_internal_device_unblock(struct scsi_device *sdev,
					enum scsi_device_state new_state)
{
	int ret;

	mutex_lock(&sdev->state_mutex);
	ret = scsi_internal_device_unblock_nowait(sdev, new_state);
	mutex_unlock(&sdev->state_mutex);

	return ret;
}

static void
device_block(struct scsi_device *sdev, void *data)
{
	scsi_internal_device_block(sdev);
}

static int
target_block(struct device *dev, void *data)
{
	if (scsi_is_target_device(dev))
		starget_for_each_device(to_scsi_target(dev), NULL,
					device_block);
	return 0;
}

void
scsi_target_block(struct device *dev)
{
	if (scsi_is_target_device(dev))
		starget_for_each_device(to_scsi_target(dev), NULL,
					device_block);
	else
		device_for_each_child(dev, NULL, target_block);
}
EXPORT_SYMBOL_GPL(scsi_target_block);

static void
device_unblock(struct scsi_device *sdev, void *data)
{
	scsi_internal_device_unblock(sdev, *(enum scsi_device_state *)data);
}

static int
target_unblock(struct device *dev, void *data)
{
	if (scsi_is_target_device(dev))
		starget_for_each_device(to_scsi_target(dev), data,
					device_unblock);
	return 0;
}

void
scsi_target_unblock(struct device *dev, enum scsi_device_state new_state)
{
	if (scsi_is_target_device(dev))
		starget_for_each_device(to_scsi_target(dev), &new_state,
					device_unblock);
	else
		device_for_each_child(dev, &new_state, target_unblock);
}
EXPORT_SYMBOL_GPL(scsi_target_unblock);

/**
 * scsi_kmap_atomic_sg - find and atomically map an sg-elemnt
 * @sgl:	scatter-gather list
 * @sg_count:	number of segments in sg
 * @offset:	offset in bytes into sg, on return offset into the mapped area
 * @len:	bytes to map, on return number of bytes mapped
 *
 * Returns virtual address of the start of the mapped page
 */
void *scsi_kmap_atomic_sg(struct scatterlist *sgl, int sg_count,
			  size_t *offset, size_t *len)
{
	int i;
	size_t sg_len = 0, len_complete = 0;
	struct scatterlist *sg;
	struct page *page;

	WARN_ON(!irqs_disabled());

	for_each_sg(sgl, sg, sg_count, i) {
		len_complete = sg_len; /* Complete sg-entries */
		sg_len += sg->length;
		if (sg_len > *offset)
			break;
	}

	if (unlikely(i == sg_count)) {
		printk(KERN_ERR "%s: Bytes in sg: %zu, requested offset %zu, "
			"elements %d\n",
		       __func__, sg_len, *offset, sg_count);
		WARN_ON(1);
		return NULL;
	}

	/* Offset starting from the beginning of first page in this sg-entry */
	*offset = *offset - len_complete + sg->offset;

	/* Assumption: contiguous pages can be accessed as "page + i" */
	page = nth_page(sg_page(sg), (*offset >> PAGE_SHIFT));
	*offset &= ~PAGE_MASK;

	/* Bytes in this sg-entry from *offset to the end of the page */
	sg_len = PAGE_SIZE - *offset;
	if (*len > sg_len)
		*len = sg_len;

	return kmap_atomic(page);
}
EXPORT_SYMBOL(scsi_kmap_atomic_sg);

/**
 * scsi_kunmap_atomic_sg - atomically unmap a virtual address, previously mapped with scsi_kmap_atomic_sg
 * @virt:	virtual address to be unmapped
 */
void scsi_kunmap_atomic_sg(void *virt)
{
	kunmap_atomic(virt);
}
EXPORT_SYMBOL(scsi_kunmap_atomic_sg);

void sdev_disable_disk_events(struct scsi_device *sdev)
{
	atomic_inc(&sdev->disk_events_disable_depth);
}
EXPORT_SYMBOL(sdev_disable_disk_events);

void sdev_enable_disk_events(struct scsi_device *sdev)
{
	if (WARN_ON_ONCE(atomic_read(&sdev->disk_events_disable_depth) <= 0))
		return;
	atomic_dec(&sdev->disk_events_disable_depth);
}
EXPORT_SYMBOL(sdev_enable_disk_events);

/**
 * scsi_vpd_lun_id - return a unique device identification
 * @sdev: SCSI device
 * @id:   buffer for the identification
 * @id_len:  length of the buffer
 *
 * Copies a unique device identification into @id based
 * on the information in the VPD page 0x83 of the device.
 * The string will be formatted as a SCSI name string.
 *
 * Returns the length of the identification or error on failure.
 * If the identifier is longer than the supplied buffer the actual
 * identifier length is returned and the buffer is not zero-padded.
 */
int scsi_vpd_lun_id(struct scsi_device *sdev, char *id, size_t id_len)
{
	u8 cur_id_type = 0xff;
	u8 cur_id_size = 0;
	const unsigned char *d, *cur_id_str;
	const struct scsi_vpd *vpd_pg83;
	int id_size = -EINVAL;

	rcu_read_lock();
	vpd_pg83 = rcu_dereference(sdev->vpd_pg83);
	if (!vpd_pg83) {
		rcu_read_unlock();
		return -ENXIO;
	}

	/*
	 * Look for the correct descriptor.
	 * Order of preference for lun descriptor:
	 * - SCSI name string
	 * - NAA IEEE Registered Extended
	 * - EUI-64 based 16-byte
	 * - EUI-64 based 12-byte
	 * - NAA IEEE Registered
	 * - NAA IEEE Extended
	 * - T10 Vendor ID
	 * as longer descriptors reduce the likelyhood
	 * of identification clashes.
	 */

	/* The id string must be at least 20 bytes + terminating NULL byte */
	if (id_len < 21) {
		rcu_read_unlock();
		return -EINVAL;
	}

	memset(id, 0, id_len);
	d = vpd_pg83->data + 4;
	while (d < vpd_pg83->data + vpd_pg83->len) {
		/* Skip designators not referring to the LUN */
		if ((d[1] & 0x30) != 0x00)
			goto next_desig;

		switch (d[1] & 0xf) {
		case 0x1:
			/* T10 Vendor ID */
			if (cur_id_size > d[3])
				break;
			/* Prefer anything */
			if (cur_id_type > 0x01 && cur_id_type != 0xff)
				break;
			cur_id_size = d[3];
			if (cur_id_size + 4 > id_len)
				cur_id_size = id_len - 4;
			cur_id_str = d + 4;
			cur_id_type = d[1] & 0xf;
			id_size = snprintf(id, id_len, "t10.%*pE",
					   cur_id_size, cur_id_str);
			break;
		case 0x2:
			/* EUI-64 */
			if (cur_id_size > d[3])
				break;
			/* Prefer NAA IEEE Registered Extended */
			if (cur_id_type == 0x3 &&
			    cur_id_size == d[3])
				break;
			cur_id_size = d[3];
			cur_id_str = d + 4;
			cur_id_type = d[1] & 0xf;
			switch (cur_id_size) {
			case 8:
				id_size = snprintf(id, id_len,
						   "eui.%8phN",
						   cur_id_str);
				break;
			case 12:
				id_size = snprintf(id, id_len,
						   "eui.%12phN",
						   cur_id_str);
				break;
			case 16:
				id_size = snprintf(id, id_len,
						   "eui.%16phN",
						   cur_id_str);
				break;
			default:
				cur_id_size = 0;
				break;
			}
			break;
		case 0x3:
			/* NAA */
			if (cur_id_size > d[3])
				break;
			cur_id_size = d[3];
			cur_id_str = d + 4;
			cur_id_type = d[1] & 0xf;
			switch (cur_id_size) {
			case 8:
				id_size = snprintf(id, id_len,
						   "naa.%8phN",
						   cur_id_str);
				break;
			case 16:
				id_size = snprintf(id, id_len,
						   "naa.%16phN",
						   cur_id_str);
				break;
			default:
				cur_id_size = 0;
				break;
			}
			break;
		case 0x8:
			/* SCSI name string */
			if (cur_id_size + 4 > d[3])
				break;
			/* Prefer others for truncated descriptor */
			if (cur_id_size && d[3] > id_len)
				break;
			cur_id_size = id_size = d[3];
			cur_id_str = d + 4;
			cur_id_type = d[1] & 0xf;
			if (cur_id_size >= id_len)
				cur_id_size = id_len - 1;
			memcpy(id, cur_id_str, cur_id_size);
			/* Decrease priority for truncated descriptor */
			if (cur_id_size != id_size)
				cur_id_size = 6;
			break;
		default:
			break;
		}
next_desig:
		d += d[3] + 4;
	}
	rcu_read_unlock();

	return id_size;
}
EXPORT_SYMBOL(scsi_vpd_lun_id);

/*
 * scsi_vpd_tpg_id - return a target port group identifier
 * @sdev: SCSI device
 *
 * Returns the Target Port Group identifier from the information
 * froom VPD page 0x83 of the device.
 *
 * Returns the identifier or error on failure.
 */
int scsi_vpd_tpg_id(struct scsi_device *sdev, int *rel_id)
{
	const unsigned char *d;
	const struct scsi_vpd *vpd_pg83;
	int group_id = -EAGAIN, rel_port = -1;

	rcu_read_lock();
	vpd_pg83 = rcu_dereference(sdev->vpd_pg83);
	if (!vpd_pg83) {
		rcu_read_unlock();
		return -ENXIO;
	}

	d = vpd_pg83->data + 4;
	while (d < vpd_pg83->data + vpd_pg83->len) {
		switch (d[1] & 0xf) {
		case 0x4:
			/* Relative target port */
			rel_port = get_unaligned_be16(&d[6]);
			break;
		case 0x5:
			/* Target port group */
			group_id = get_unaligned_be16(&d[6]);
			break;
		default:
			break;
		}
		d += d[3] + 4;
	}
	rcu_read_unlock();

	if (group_id >= 0 && rel_id && rel_port != -1)
		*rel_id = rel_port;

	return group_id;
}
EXPORT_SYMBOL(scsi_vpd_tpg_id);<|MERGE_RESOLUTION|>--- conflicted
+++ resolved
@@ -601,7 +601,6 @@
 		destroy_rcu_head(&cmd->rcu);
 	}
 
-<<<<<<< HEAD
 	/*
 	 * In the MQ case the command gets freed by __blk_mq_end_request,
 	 * so we have to do all cleanup that depends on it earlier.
@@ -610,40 +609,12 @@
 	 * will have to defer it to a workqueue.
 	 */
 	scsi_mq_uninit_cmd(cmd);
-=======
-	if (req->mq_ctx) {
-		/*
-		 * In the MQ case the command gets freed by __blk_mq_end_request,
-		 * so we have to do all cleanup that depends on it earlier.
-		 *
-		 * We also can't kick the queues from irq context, so we
-		 * will have to defer it to a workqueue.
-		 */
-		scsi_mq_uninit_cmd(cmd);
-
-		/*
-		 * queue is still alive, so grab the ref for preventing it
-		 * from being cleaned up during running queue.
-		 */
-		percpu_ref_get(&q->q_usage_counter);
-
-		__blk_mq_end_request(req, error);
-
-		if (scsi_target(sdev)->single_lun ||
-		    !list_empty(&sdev->host->starved_list))
-			kblockd_schedule_work(&sdev->requeue_work);
-		else
-			blk_mq_run_hw_queues(q, true);
-
-		percpu_ref_put(&q->q_usage_counter);
-	} else {
-		unsigned long flags;
-
-		if (bidi_bytes)
-			scsi_release_bidi_buffers(cmd);
-		scsi_release_buffers(cmd);
-		scsi_put_command(cmd);
->>>>>>> 9ff01193
+
+	/*
+	 * queue is still alive, so grab the ref for preventing it
+	 * from being cleaned up during running queue.
+	 */
+	percpu_ref_get(&q->q_usage_counter);
 
 	__blk_mq_end_request(req, error);
 
@@ -653,6 +624,7 @@
 	else
 		blk_mq_run_hw_queues(q, true);
 
+	percpu_ref_put(&q->q_usage_counter);
 	put_device(&sdev->sdev_gendev);
 	return false;
 }
