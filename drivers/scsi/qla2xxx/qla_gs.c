// SPDX-License-Identifier: GPL-2.0-only
/*
 * QLogic Fibre Channel HBA Driver
 * Copyright (c)  2003-2014 QLogic Corporation
 */
#include "qla_def.h"
#include "qla_target.h"
#include <linux/utsname.h>

static int qla2x00_sns_ga_nxt(scsi_qla_host_t *, fc_port_t *);
static int qla2x00_sns_gid_pt(scsi_qla_host_t *, sw_info_t *);
static int qla2x00_sns_gpn_id(scsi_qla_host_t *, sw_info_t *);
static int qla2x00_sns_gnn_id(scsi_qla_host_t *, sw_info_t *);
static int qla2x00_sns_rft_id(scsi_qla_host_t *);
static int qla2x00_sns_rnn_id(scsi_qla_host_t *);
static int qla_async_rftid(scsi_qla_host_t *, port_id_t *);
static int qla_async_rffid(scsi_qla_host_t *, port_id_t *, u8, u8);
static int qla_async_rnnid(scsi_qla_host_t *, port_id_t *, u8*);
static int qla_async_rsnn_nn(scsi_qla_host_t *);



/**
 * qla2x00_prep_ms_iocb() - Prepare common MS/CT IOCB fields for SNS CT query.
 * @vha: HA context
 * @arg: CT arguments
 *
 * Returns a pointer to the @vha's ms_iocb.
 */
void *
qla2x00_prep_ms_iocb(scsi_qla_host_t *vha, struct ct_arg *arg)
{
	struct qla_hw_data *ha = vha->hw;
	ms_iocb_entry_t *ms_pkt;

	ms_pkt = (ms_iocb_entry_t *)arg->iocb;
	memset(ms_pkt, 0, sizeof(ms_iocb_entry_t));

	ms_pkt->entry_type = MS_IOCB_TYPE;
	ms_pkt->entry_count = 1;
	SET_TARGET_ID(ha, ms_pkt->loop_id, SIMPLE_NAME_SERVER);
	ms_pkt->control_flags = cpu_to_le16(CF_READ | CF_HEAD_TAG);
	ms_pkt->timeout = cpu_to_le16(ha->r_a_tov / 10 * 2);
	ms_pkt->cmd_dsd_count = cpu_to_le16(1);
	ms_pkt->total_dsd_count = cpu_to_le16(2);
	ms_pkt->rsp_bytecount = cpu_to_le32(arg->rsp_size);
	ms_pkt->req_bytecount = cpu_to_le32(arg->req_size);

	put_unaligned_le64(arg->req_dma, &ms_pkt->req_dsd.address);
	ms_pkt->req_dsd.length = ms_pkt->req_bytecount;

	put_unaligned_le64(arg->rsp_dma, &ms_pkt->rsp_dsd.address);
	ms_pkt->rsp_dsd.length = ms_pkt->rsp_bytecount;

	vha->qla_stats.control_requests++;

	return (ms_pkt);
}

/**
 * qla24xx_prep_ms_iocb() - Prepare common CT IOCB fields for SNS CT query.
 * @vha: HA context
 * @arg: CT arguments
 *
 * Returns a pointer to the @ha's ms_iocb.
 */
void *
qla24xx_prep_ms_iocb(scsi_qla_host_t *vha, struct ct_arg *arg)
{
	struct qla_hw_data *ha = vha->hw;
	struct ct_entry_24xx *ct_pkt;

	ct_pkt = (struct ct_entry_24xx *)arg->iocb;
	memset(ct_pkt, 0, sizeof(struct ct_entry_24xx));

	ct_pkt->entry_type = CT_IOCB_TYPE;
	ct_pkt->entry_count = 1;
	ct_pkt->nport_handle = cpu_to_le16(arg->nport_handle);
	ct_pkt->timeout = cpu_to_le16(ha->r_a_tov / 10 * 2);
	ct_pkt->cmd_dsd_count = cpu_to_le16(1);
	ct_pkt->rsp_dsd_count = cpu_to_le16(1);
	ct_pkt->rsp_byte_count = cpu_to_le32(arg->rsp_size);
	ct_pkt->cmd_byte_count = cpu_to_le32(arg->req_size);

	put_unaligned_le64(arg->req_dma, &ct_pkt->dsd[0].address);
	ct_pkt->dsd[0].length = ct_pkt->cmd_byte_count;

	put_unaligned_le64(arg->rsp_dma, &ct_pkt->dsd[1].address);
	ct_pkt->dsd[1].length = ct_pkt->rsp_byte_count;
	ct_pkt->vp_index = vha->vp_idx;

	vha->qla_stats.control_requests++;

	return (ct_pkt);
}

/**
 * qla2x00_prep_ct_req() - Prepare common CT request fields for SNS query.
 * @p: CT request buffer
 * @cmd: GS command
 * @rsp_size: response size in bytes
 *
 * Returns a pointer to the intitialized @ct_req.
 */
static inline struct ct_sns_req *
qla2x00_prep_ct_req(struct ct_sns_pkt *p, uint16_t cmd, uint16_t rsp_size)
{
	memset(p, 0, sizeof(struct ct_sns_pkt));

	p->p.req.header.revision = 0x01;
	p->p.req.header.gs_type = 0xFC;
	p->p.req.header.gs_subtype = 0x02;
	p->p.req.command = cpu_to_be16(cmd);
	p->p.req.max_rsp_size = cpu_to_be16((rsp_size - 16) / 4);

	return &p->p.req;
}

int
qla2x00_chk_ms_status(scsi_qla_host_t *vha, ms_iocb_entry_t *ms_pkt,
    struct ct_sns_rsp *ct_rsp, const char *routine)
{
	int rval;
	uint16_t comp_status;
	struct qla_hw_data *ha = vha->hw;
	bool lid_is_sns = false;

	rval = QLA_FUNCTION_FAILED;
	if (ms_pkt->entry_status != 0) {
		ql_dbg(ql_dbg_disc, vha, 0x2031,
		    "%s failed, error status (%x) on port_id: %02x%02x%02x.\n",
		    routine, ms_pkt->entry_status, vha->d_id.b.domain,
		    vha->d_id.b.area, vha->d_id.b.al_pa);
	} else {
		if (IS_FWI2_CAPABLE(ha))
			comp_status = le16_to_cpu(
			    ((struct ct_entry_24xx *)ms_pkt)->comp_status);
		else
			comp_status = le16_to_cpu(ms_pkt->status);
		switch (comp_status) {
		case CS_COMPLETE:
		case CS_DATA_UNDERRUN:
		case CS_DATA_OVERRUN:		/* Overrun? */
			if (ct_rsp->header.response !=
			    cpu_to_be16(CT_ACCEPT_RESPONSE)) {
				ql_dbg(ql_dbg_disc + ql_dbg_buffer, vha, 0x2077,
				    "%s failed rejected request on port_id: %02x%02x%02x Completion status 0x%x, response 0x%x\n",
				    routine, vha->d_id.b.domain,
				    vha->d_id.b.area, vha->d_id.b.al_pa,
				    comp_status, ct_rsp->header.response);
				ql_dump_buffer(ql_dbg_disc + ql_dbg_buffer, vha,
				    0x2078, ct_rsp,
				    offsetof(typeof(*ct_rsp), rsp));
				rval = QLA_INVALID_COMMAND;
			} else
				rval = QLA_SUCCESS;
			break;
		case CS_PORT_LOGGED_OUT:
			if (IS_FWI2_CAPABLE(ha)) {
				if (le16_to_cpu(ms_pkt->loop_id.extended) ==
				    NPH_SNS)
					lid_is_sns = true;
			} else {
				if (le16_to_cpu(ms_pkt->loop_id.extended) ==
				    SIMPLE_NAME_SERVER)
					lid_is_sns = true;
			}
			if (lid_is_sns) {
				ql_dbg(ql_dbg_async, vha, 0x502b,
					"%s failed, Name server has logged out",
					routine);
				rval = QLA_NOT_LOGGED_IN;
				set_bit(LOOP_RESYNC_NEEDED, &vha->dpc_flags);
				set_bit(LOCAL_LOOP_UPDATE, &vha->dpc_flags);
			}
			break;
		case CS_TIMEOUT:
			rval = QLA_FUNCTION_TIMEOUT;
			fallthrough;
		default:
			ql_dbg(ql_dbg_disc, vha, 0x2033,
			    "%s failed, completion status (%x) on port_id: "
			    "%02x%02x%02x.\n", routine, comp_status,
			    vha->d_id.b.domain, vha->d_id.b.area,
			    vha->d_id.b.al_pa);
			break;
		}
	}
	return rval;
}

/**
 * qla2x00_ga_nxt() - SNS scan for fabric devices via GA_NXT command.
 * @vha: HA context
 * @fcport: fcport entry to updated
 *
 * Returns 0 on success.
 */
int
qla2x00_ga_nxt(scsi_qla_host_t *vha, fc_port_t *fcport)
{
	int		rval;

	ms_iocb_entry_t	*ms_pkt;
	struct ct_sns_req	*ct_req;
	struct ct_sns_rsp	*ct_rsp;
	struct qla_hw_data *ha = vha->hw;
	struct ct_arg arg;

	if (IS_QLA2100(ha) || IS_QLA2200(ha))
		return qla2x00_sns_ga_nxt(vha, fcport);

	arg.iocb = ha->ms_iocb;
	arg.req_dma = ha->ct_sns_dma;
	arg.rsp_dma = ha->ct_sns_dma;
	arg.req_size = GA_NXT_REQ_SIZE;
	arg.rsp_size = GA_NXT_RSP_SIZE;
	arg.nport_handle = NPH_SNS;

	/* Issue GA_NXT */
	/* Prepare common MS IOCB */
	ms_pkt = ha->isp_ops->prep_ms_iocb(vha, &arg);

	/* Prepare CT request */
	ct_req = qla2x00_prep_ct_req(ha->ct_sns, GA_NXT_CMD,
	    GA_NXT_RSP_SIZE);
	ct_rsp = &ha->ct_sns->p.rsp;

	/* Prepare CT arguments -- port_id */
	ct_req->req.port_id.port_id = port_id_to_be_id(fcport->d_id);

	/* Execute MS IOCB */
	rval = qla2x00_issue_iocb(vha, ha->ms_iocb, ha->ms_iocb_dma,
	    sizeof(ms_iocb_entry_t));
	if (rval != QLA_SUCCESS) {
		/*EMPTY*/
		ql_dbg(ql_dbg_disc, vha, 0x2062,
		    "GA_NXT issue IOCB failed (%d).\n", rval);
	} else if (qla2x00_chk_ms_status(vha, ms_pkt, ct_rsp, "GA_NXT") !=
	    QLA_SUCCESS) {
		rval = QLA_FUNCTION_FAILED;
	} else {
		/* Populate fc_port_t entry. */
		fcport->d_id = be_to_port_id(ct_rsp->rsp.ga_nxt.port_id);

		memcpy(fcport->node_name, ct_rsp->rsp.ga_nxt.node_name,
		    WWN_SIZE);
		memcpy(fcport->port_name, ct_rsp->rsp.ga_nxt.port_name,
		    WWN_SIZE);

		fcport->fc4_type = (ct_rsp->rsp.ga_nxt.fc4_types[2] & BIT_0) ?
		    FS_FC4TYPE_FCP : FC4_TYPE_OTHER;

		if (ct_rsp->rsp.ga_nxt.port_type != NS_N_PORT_TYPE &&
		    ct_rsp->rsp.ga_nxt.port_type != NS_NL_PORT_TYPE)
			fcport->d_id.b.domain = 0xf0;

		ql_dbg(ql_dbg_disc, vha, 0x2063,
		    "GA_NXT entry - nn %8phN pn %8phN "
		    "port_id=%02x%02x%02x.\n",
		    fcport->node_name, fcport->port_name,
		    fcport->d_id.b.domain, fcport->d_id.b.area,
		    fcport->d_id.b.al_pa);
	}

	return (rval);
}

static inline int
qla2x00_gid_pt_rsp_size(scsi_qla_host_t *vha)
{
	return vha->hw->max_fibre_devices * 4 + 16;
}

/**
 * qla2x00_gid_pt() - SNS scan for fabric devices via GID_PT command.
 * @vha: HA context
 * @list: switch info entries to populate
 *
 * NOTE: Non-Nx_Ports are not requested.
 *
 * Returns 0 on success.
 */
int
qla2x00_gid_pt(scsi_qla_host_t *vha, sw_info_t *list)
{
	int		rval;
	uint16_t	i;

	ms_iocb_entry_t	*ms_pkt;
	struct ct_sns_req	*ct_req;
	struct ct_sns_rsp	*ct_rsp;

	struct ct_sns_gid_pt_data *gid_data;
	struct qla_hw_data *ha = vha->hw;
	uint16_t gid_pt_rsp_size;
	struct ct_arg arg;

	if (IS_QLA2100(ha) || IS_QLA2200(ha))
		return qla2x00_sns_gid_pt(vha, list);

	gid_data = NULL;
	gid_pt_rsp_size = qla2x00_gid_pt_rsp_size(vha);

	arg.iocb = ha->ms_iocb;
	arg.req_dma = ha->ct_sns_dma;
	arg.rsp_dma = ha->ct_sns_dma;
	arg.req_size = GID_PT_REQ_SIZE;
	arg.rsp_size = gid_pt_rsp_size;
	arg.nport_handle = NPH_SNS;

	/* Issue GID_PT */
	/* Prepare common MS IOCB */
	ms_pkt = ha->isp_ops->prep_ms_iocb(vha, &arg);

	/* Prepare CT request */
	ct_req = qla2x00_prep_ct_req(ha->ct_sns, GID_PT_CMD, gid_pt_rsp_size);
	ct_rsp = &ha->ct_sns->p.rsp;

	/* Prepare CT arguments -- port_type */
	ct_req->req.gid_pt.port_type = NS_NX_PORT_TYPE;

	/* Execute MS IOCB */
	rval = qla2x00_issue_iocb(vha, ha->ms_iocb, ha->ms_iocb_dma,
	    sizeof(ms_iocb_entry_t));
	if (rval != QLA_SUCCESS) {
		/*EMPTY*/
		ql_dbg(ql_dbg_disc, vha, 0x2055,
		    "GID_PT issue IOCB failed (%d).\n", rval);
	} else if (qla2x00_chk_ms_status(vha, ms_pkt, ct_rsp, "GID_PT") !=
	    QLA_SUCCESS) {
		rval = QLA_FUNCTION_FAILED;
	} else {
		/* Set port IDs in switch info list. */
		for (i = 0; i < ha->max_fibre_devices; i++) {
			gid_data = &ct_rsp->rsp.gid_pt.entries[i];
			list[i].d_id = be_to_port_id(gid_data->port_id);
			memset(list[i].fabric_port_name, 0, WWN_SIZE);
			list[i].fp_speed = PORT_SPEED_UNKNOWN;

			/* Last one exit. */
			if (gid_data->control_byte & BIT_7) {
				list[i].d_id.b.rsvd_1 = gid_data->control_byte;
				break;
			}
		}

		/*
		 * If we've used all available slots, then the switch is
		 * reporting back more devices than we can handle with this
		 * single call.  Return a failed status, and let GA_NXT handle
		 * the overload.
		 */
		if (i == ha->max_fibre_devices)
			rval = QLA_FUNCTION_FAILED;
	}

	return (rval);
}

/**
 * qla2x00_gpn_id() - SNS Get Port Name (GPN_ID) query.
 * @vha: HA context
 * @list: switch info entries to populate
 *
 * Returns 0 on success.
 */
int
qla2x00_gpn_id(scsi_qla_host_t *vha, sw_info_t *list)
{
	int		rval = QLA_SUCCESS;
	uint16_t	i;

	ms_iocb_entry_t	*ms_pkt;
	struct ct_sns_req	*ct_req;
	struct ct_sns_rsp	*ct_rsp;
	struct qla_hw_data *ha = vha->hw;
	struct ct_arg arg;

	if (IS_QLA2100(ha) || IS_QLA2200(ha))
		return qla2x00_sns_gpn_id(vha, list);

	arg.iocb = ha->ms_iocb;
	arg.req_dma = ha->ct_sns_dma;
	arg.rsp_dma = ha->ct_sns_dma;
	arg.req_size = GPN_ID_REQ_SIZE;
	arg.rsp_size = GPN_ID_RSP_SIZE;
	arg.nport_handle = NPH_SNS;

	for (i = 0; i < ha->max_fibre_devices; i++) {
		/* Issue GPN_ID */
		/* Prepare common MS IOCB */
		ms_pkt = ha->isp_ops->prep_ms_iocb(vha, &arg);

		/* Prepare CT request */
		ct_req = qla2x00_prep_ct_req(ha->ct_sns, GPN_ID_CMD,
		    GPN_ID_RSP_SIZE);
		ct_rsp = &ha->ct_sns->p.rsp;

		/* Prepare CT arguments -- port_id */
		ct_req->req.port_id.port_id = port_id_to_be_id(list[i].d_id);

		/* Execute MS IOCB */
		rval = qla2x00_issue_iocb(vha, ha->ms_iocb, ha->ms_iocb_dma,
		    sizeof(ms_iocb_entry_t));
		if (rval != QLA_SUCCESS) {
			/*EMPTY*/
			ql_dbg(ql_dbg_disc, vha, 0x2056,
			    "GPN_ID issue IOCB failed (%d).\n", rval);
			break;
		} else if (qla2x00_chk_ms_status(vha, ms_pkt, ct_rsp,
		    "GPN_ID") != QLA_SUCCESS) {
			rval = QLA_FUNCTION_FAILED;
			break;
		} else {
			/* Save portname */
			memcpy(list[i].port_name,
			    ct_rsp->rsp.gpn_id.port_name, WWN_SIZE);
		}

		/* Last device exit. */
		if (list[i].d_id.b.rsvd_1 != 0)
			break;
	}

	return (rval);
}

/**
 * qla2x00_gnn_id() - SNS Get Node Name (GNN_ID) query.
 * @vha: HA context
 * @list: switch info entries to populate
 *
 * Returns 0 on success.
 */
int
qla2x00_gnn_id(scsi_qla_host_t *vha, sw_info_t *list)
{
	int		rval = QLA_SUCCESS;
	uint16_t	i;
	struct qla_hw_data *ha = vha->hw;
	ms_iocb_entry_t	*ms_pkt;
	struct ct_sns_req	*ct_req;
	struct ct_sns_rsp	*ct_rsp;
	struct ct_arg arg;

	if (IS_QLA2100(ha) || IS_QLA2200(ha))
		return qla2x00_sns_gnn_id(vha, list);

	arg.iocb = ha->ms_iocb;
	arg.req_dma = ha->ct_sns_dma;
	arg.rsp_dma = ha->ct_sns_dma;
	arg.req_size = GNN_ID_REQ_SIZE;
	arg.rsp_size = GNN_ID_RSP_SIZE;
	arg.nport_handle = NPH_SNS;

	for (i = 0; i < ha->max_fibre_devices; i++) {
		/* Issue GNN_ID */
		/* Prepare common MS IOCB */
		ms_pkt = ha->isp_ops->prep_ms_iocb(vha, &arg);

		/* Prepare CT request */
		ct_req = qla2x00_prep_ct_req(ha->ct_sns, GNN_ID_CMD,
		    GNN_ID_RSP_SIZE);
		ct_rsp = &ha->ct_sns->p.rsp;

		/* Prepare CT arguments -- port_id */
		ct_req->req.port_id.port_id = port_id_to_be_id(list[i].d_id);

		/* Execute MS IOCB */
		rval = qla2x00_issue_iocb(vha, ha->ms_iocb, ha->ms_iocb_dma,
		    sizeof(ms_iocb_entry_t));
		if (rval != QLA_SUCCESS) {
			/*EMPTY*/
			ql_dbg(ql_dbg_disc, vha, 0x2057,
			    "GNN_ID issue IOCB failed (%d).\n", rval);
			break;
		} else if (qla2x00_chk_ms_status(vha, ms_pkt, ct_rsp,
		    "GNN_ID") != QLA_SUCCESS) {
			rval = QLA_FUNCTION_FAILED;
			break;
		} else {
			/* Save nodename */
			memcpy(list[i].node_name,
			    ct_rsp->rsp.gnn_id.node_name, WWN_SIZE);

			ql_dbg(ql_dbg_disc, vha, 0x2058,
			    "GID_PT entry - nn %8phN pn %8phN "
			    "portid=%02x%02x%02x.\n",
			    list[i].node_name, list[i].port_name,
			    list[i].d_id.b.domain, list[i].d_id.b.area,
			    list[i].d_id.b.al_pa);
		}

		/* Last device exit. */
		if (list[i].d_id.b.rsvd_1 != 0)
			break;
	}

	return (rval);
}

static void qla2x00_async_sns_sp_done(srb_t *sp, int rc)
{
	struct scsi_qla_host *vha = sp->vha;
	struct ct_sns_pkt *ct_sns;
	struct qla_work_evt *e;

	sp->rc = rc;
	if (rc == QLA_SUCCESS) {
		ql_dbg(ql_dbg_disc, vha, 0x204f,
		    "Async done-%s exiting normally.\n",
		    sp->name);
	} else if (rc == QLA_FUNCTION_TIMEOUT) {
		ql_dbg(ql_dbg_disc, vha, 0x204f,
		    "Async done-%s timeout\n", sp->name);
	} else {
		ct_sns = (struct ct_sns_pkt *)sp->u.iocb_cmd.u.ctarg.rsp;
		memset(ct_sns, 0, sizeof(*ct_sns));
		sp->retry_count++;
		if (sp->retry_count > 3)
			goto err;

		ql_dbg(ql_dbg_disc, vha, 0x204f,
		    "Async done-%s fail rc %x.  Retry count %d\n",
		    sp->name, rc, sp->retry_count);

		e = qla2x00_alloc_work(vha, QLA_EVT_SP_RETRY);
		if (!e)
			goto err2;

		del_timer(&sp->u.iocb_cmd.timer);
		e->u.iosb.sp = sp;
		qla2x00_post_work(vha, e);
		return;
	}

err:
	e = qla2x00_alloc_work(vha, QLA_EVT_UNMAP);
err2:
	if (!e) {
		/* please ignore kernel warning. otherwise, we have mem leak. */
		if (sp->u.iocb_cmd.u.ctarg.req) {
			dma_free_coherent(&vha->hw->pdev->dev,
			    sp->u.iocb_cmd.u.ctarg.req_allocated_size,
			    sp->u.iocb_cmd.u.ctarg.req,
			    sp->u.iocb_cmd.u.ctarg.req_dma);
			sp->u.iocb_cmd.u.ctarg.req = NULL;
		}

		if (sp->u.iocb_cmd.u.ctarg.rsp) {
			dma_free_coherent(&vha->hw->pdev->dev,
			    sp->u.iocb_cmd.u.ctarg.rsp_allocated_size,
			    sp->u.iocb_cmd.u.ctarg.rsp,
			    sp->u.iocb_cmd.u.ctarg.rsp_dma);
			sp->u.iocb_cmd.u.ctarg.rsp = NULL;
		}

		sp->free(sp);

		return;
	}

	e->u.iosb.sp = sp;
	qla2x00_post_work(vha, e);
}

/**
 * qla2x00_rft_id() - SNS Register FC-4 TYPEs (RFT_ID) supported by the HBA.
 * @vha: HA context
 *
 * Returns 0 on success.
 */
int
qla2x00_rft_id(scsi_qla_host_t *vha)
{
	struct qla_hw_data *ha = vha->hw;

	if (IS_QLA2100(ha) || IS_QLA2200(ha))
		return qla2x00_sns_rft_id(vha);

	return qla_async_rftid(vha, &vha->d_id);
}

static int qla_async_rftid(scsi_qla_host_t *vha, port_id_t *d_id)
{
	int rval = QLA_MEMORY_ALLOC_FAILED;
	struct ct_sns_req *ct_req;
	srb_t *sp;
	struct ct_sns_pkt *ct_sns;

	if (!vha->flags.online)
		goto done;

	sp = qla2x00_get_sp(vha, NULL, GFP_KERNEL);
	if (!sp)
		goto done;

	sp->type = SRB_CT_PTHRU_CMD;
	sp->name = "rft_id";
	qla2x00_init_timer(sp, qla2x00_get_async_timeout(vha) + 2);

	sp->u.iocb_cmd.u.ctarg.req = dma_alloc_coherent(&vha->hw->pdev->dev,
	    sizeof(struct ct_sns_pkt), &sp->u.iocb_cmd.u.ctarg.req_dma,
	    GFP_KERNEL);
	sp->u.iocb_cmd.u.ctarg.req_allocated_size = sizeof(struct ct_sns_pkt);
	if (!sp->u.iocb_cmd.u.ctarg.req) {
		ql_log(ql_log_warn, vha, 0xd041,
		    "%s: Failed to allocate ct_sns request.\n",
		    __func__);
		goto done_free_sp;
	}

	sp->u.iocb_cmd.u.ctarg.rsp = dma_alloc_coherent(&vha->hw->pdev->dev,
	    sizeof(struct ct_sns_pkt), &sp->u.iocb_cmd.u.ctarg.rsp_dma,
	    GFP_KERNEL);
	sp->u.iocb_cmd.u.ctarg.rsp_allocated_size = sizeof(struct ct_sns_pkt);
	if (!sp->u.iocb_cmd.u.ctarg.rsp) {
		ql_log(ql_log_warn, vha, 0xd042,
		    "%s: Failed to allocate ct_sns request.\n",
		    __func__);
		goto done_free_sp;
	}
	ct_sns = (struct ct_sns_pkt *)sp->u.iocb_cmd.u.ctarg.rsp;
	memset(ct_sns, 0, sizeof(*ct_sns));
	ct_sns = (struct ct_sns_pkt *)sp->u.iocb_cmd.u.ctarg.req;

	/* Prepare CT request */
	ct_req = qla2x00_prep_ct_req(ct_sns, RFT_ID_CMD, RFT_ID_RSP_SIZE);

	/* Prepare CT arguments -- port_id, FC-4 types */
	ct_req->req.rft_id.port_id = port_id_to_be_id(vha->d_id);
	ct_req->req.rft_id.fc4_types[2] = 0x01;		/* FCP-3 */

	if (vha->flags.nvme_enabled)
		ct_req->req.rft_id.fc4_types[6] = 1;    /* NVMe type 28h */

	sp->u.iocb_cmd.u.ctarg.req_size = RFT_ID_REQ_SIZE;
	sp->u.iocb_cmd.u.ctarg.rsp_size = RFT_ID_RSP_SIZE;
	sp->u.iocb_cmd.u.ctarg.nport_handle = NPH_SNS;
	sp->u.iocb_cmd.timeout = qla2x00_async_iocb_timeout;
	sp->done = qla2x00_async_sns_sp_done;

	ql_dbg(ql_dbg_disc, vha, 0xffff,
	    "Async-%s - hdl=%x portid %06x.\n",
	    sp->name, sp->handle, d_id->b24);

	rval = qla2x00_start_sp(sp);
	if (rval != QLA_SUCCESS) {
		ql_dbg(ql_dbg_disc, vha, 0x2043,
		    "RFT_ID issue IOCB failed (%d).\n", rval);
		goto done_free_sp;
	}
	return rval;
done_free_sp:
	sp->free(sp);
done:
	return rval;
}

/**
 * qla2x00_rff_id() - SNS Register FC-4 Features (RFF_ID) supported by the HBA.
 * @vha: HA context
 * @type: not used
 *
 * Returns 0 on success.
 */
int
qla2x00_rff_id(scsi_qla_host_t *vha, u8 type)
{
	struct qla_hw_data *ha = vha->hw;

	if (IS_QLA2100(ha) || IS_QLA2200(ha)) {
		ql_dbg(ql_dbg_disc, vha, 0x2046,
		    "RFF_ID call not supported on ISP2100/ISP2200.\n");
		return (QLA_SUCCESS);
	}

	return qla_async_rffid(vha, &vha->d_id, qlt_rff_id(vha),
	    FC4_TYPE_FCP_SCSI);
}

static int qla_async_rffid(scsi_qla_host_t *vha, port_id_t *d_id,
    u8 fc4feature, u8 fc4type)
{
	int rval = QLA_MEMORY_ALLOC_FAILED;
	struct ct_sns_req *ct_req;
	srb_t *sp;
	struct ct_sns_pkt *ct_sns;

	sp = qla2x00_get_sp(vha, NULL, GFP_KERNEL);
	if (!sp)
		goto done;

	sp->type = SRB_CT_PTHRU_CMD;
	sp->name = "rff_id";
	qla2x00_init_timer(sp, qla2x00_get_async_timeout(vha) + 2);

	sp->u.iocb_cmd.u.ctarg.req = dma_alloc_coherent(&vha->hw->pdev->dev,
	    sizeof(struct ct_sns_pkt), &sp->u.iocb_cmd.u.ctarg.req_dma,
	    GFP_KERNEL);
	sp->u.iocb_cmd.u.ctarg.req_allocated_size = sizeof(struct ct_sns_pkt);
	if (!sp->u.iocb_cmd.u.ctarg.req) {
		ql_log(ql_log_warn, vha, 0xd041,
		    "%s: Failed to allocate ct_sns request.\n",
		    __func__);
		goto done_free_sp;
	}

	sp->u.iocb_cmd.u.ctarg.rsp = dma_alloc_coherent(&vha->hw->pdev->dev,
	    sizeof(struct ct_sns_pkt), &sp->u.iocb_cmd.u.ctarg.rsp_dma,
	    GFP_KERNEL);
	sp->u.iocb_cmd.u.ctarg.rsp_allocated_size = sizeof(struct ct_sns_pkt);
	if (!sp->u.iocb_cmd.u.ctarg.rsp) {
		ql_log(ql_log_warn, vha, 0xd042,
		    "%s: Failed to allocate ct_sns request.\n",
		    __func__);
		goto done_free_sp;
	}
	ct_sns = (struct ct_sns_pkt *)sp->u.iocb_cmd.u.ctarg.rsp;
	memset(ct_sns, 0, sizeof(*ct_sns));
	ct_sns = (struct ct_sns_pkt *)sp->u.iocb_cmd.u.ctarg.req;

	/* Prepare CT request */
	ct_req = qla2x00_prep_ct_req(ct_sns, RFF_ID_CMD, RFF_ID_RSP_SIZE);

	/* Prepare CT arguments -- port_id, FC-4 feature, FC-4 type */
	ct_req->req.rff_id.port_id = port_id_to_be_id(*d_id);
	ct_req->req.rff_id.fc4_feature = fc4feature;
	ct_req->req.rff_id.fc4_type = fc4type;		/* SCSI - FCP */

	sp->u.iocb_cmd.u.ctarg.req_size = RFF_ID_REQ_SIZE;
	sp->u.iocb_cmd.u.ctarg.rsp_size = RFF_ID_RSP_SIZE;
	sp->u.iocb_cmd.u.ctarg.nport_handle = NPH_SNS;
	sp->u.iocb_cmd.timeout = qla2x00_async_iocb_timeout;
	sp->done = qla2x00_async_sns_sp_done;

	ql_dbg(ql_dbg_disc, vha, 0xffff,
	    "Async-%s - hdl=%x portid %06x feature %x type %x.\n",
	    sp->name, sp->handle, d_id->b24, fc4feature, fc4type);

	rval = qla2x00_start_sp(sp);
	if (rval != QLA_SUCCESS) {
		ql_dbg(ql_dbg_disc, vha, 0x2047,
		    "RFF_ID issue IOCB failed (%d).\n", rval);
		goto done_free_sp;
	}

	return rval;

done_free_sp:
	sp->free(sp);
done:
	return rval;
}

/**
 * qla2x00_rnn_id() - SNS Register Node Name (RNN_ID) of the HBA.
 * @vha: HA context
 *
 * Returns 0 on success.
 */
int
qla2x00_rnn_id(scsi_qla_host_t *vha)
{
	struct qla_hw_data *ha = vha->hw;

	if (IS_QLA2100(ha) || IS_QLA2200(ha))
		return qla2x00_sns_rnn_id(vha);

	return  qla_async_rnnid(vha, &vha->d_id, vha->node_name);
}

static int qla_async_rnnid(scsi_qla_host_t *vha, port_id_t *d_id,
	u8 *node_name)
{
	int rval = QLA_MEMORY_ALLOC_FAILED;
	struct ct_sns_req *ct_req;
	srb_t *sp;
	struct ct_sns_pkt *ct_sns;

	sp = qla2x00_get_sp(vha, NULL, GFP_KERNEL);
	if (!sp)
		goto done;

	sp->type = SRB_CT_PTHRU_CMD;
	sp->name = "rnid";
	qla2x00_init_timer(sp, qla2x00_get_async_timeout(vha) + 2);

	sp->u.iocb_cmd.u.ctarg.req = dma_alloc_coherent(&vha->hw->pdev->dev,
	    sizeof(struct ct_sns_pkt), &sp->u.iocb_cmd.u.ctarg.req_dma,
	    GFP_KERNEL);
	sp->u.iocb_cmd.u.ctarg.req_allocated_size = sizeof(struct ct_sns_pkt);
	if (!sp->u.iocb_cmd.u.ctarg.req) {
		ql_log(ql_log_warn, vha, 0xd041,
		    "%s: Failed to allocate ct_sns request.\n",
		    __func__);
		goto done_free_sp;
	}

	sp->u.iocb_cmd.u.ctarg.rsp = dma_alloc_coherent(&vha->hw->pdev->dev,
	    sizeof(struct ct_sns_pkt), &sp->u.iocb_cmd.u.ctarg.rsp_dma,
	    GFP_KERNEL);
	sp->u.iocb_cmd.u.ctarg.rsp_allocated_size = sizeof(struct ct_sns_pkt);
	if (!sp->u.iocb_cmd.u.ctarg.rsp) {
		ql_log(ql_log_warn, vha, 0xd042,
		    "%s: Failed to allocate ct_sns request.\n",
		    __func__);
		goto done_free_sp;
	}
	ct_sns = (struct ct_sns_pkt *)sp->u.iocb_cmd.u.ctarg.rsp;
	memset(ct_sns, 0, sizeof(*ct_sns));
	ct_sns = (struct ct_sns_pkt *)sp->u.iocb_cmd.u.ctarg.req;

	/* Prepare CT request */
	ct_req = qla2x00_prep_ct_req(ct_sns, RNN_ID_CMD, RNN_ID_RSP_SIZE);

	/* Prepare CT arguments -- port_id, node_name */
	ct_req->req.rnn_id.port_id = port_id_to_be_id(vha->d_id);
	memcpy(ct_req->req.rnn_id.node_name, vha->node_name, WWN_SIZE);

	sp->u.iocb_cmd.u.ctarg.req_size = RNN_ID_REQ_SIZE;
	sp->u.iocb_cmd.u.ctarg.rsp_size = RNN_ID_RSP_SIZE;
	sp->u.iocb_cmd.u.ctarg.nport_handle = NPH_SNS;

	sp->u.iocb_cmd.timeout = qla2x00_async_iocb_timeout;
	sp->done = qla2x00_async_sns_sp_done;

	ql_dbg(ql_dbg_disc, vha, 0xffff,
	    "Async-%s - hdl=%x portid %06x\n",
	    sp->name, sp->handle, d_id->b24);

	rval = qla2x00_start_sp(sp);
	if (rval != QLA_SUCCESS) {
		ql_dbg(ql_dbg_disc, vha, 0x204d,
		    "RNN_ID issue IOCB failed (%d).\n", rval);
		goto done_free_sp;
	}

	return rval;

done_free_sp:
	sp->free(sp);
done:
	return rval;
}

size_t
qla2x00_get_sym_node_name(scsi_qla_host_t *vha, uint8_t *snn, size_t size)
{
	struct qla_hw_data *ha = vha->hw;

	if (IS_QLAFX00(ha))
		return scnprintf(snn, size, "%s FW:v%s DVR:v%s",
		    ha->model_number, ha->mr.fw_version, qla2x00_version_str);

	return scnprintf(snn, size, "%s FW:v%d.%02d.%02d DVR:v%s",
	    ha->model_number, ha->fw_major_version, ha->fw_minor_version,
	    ha->fw_subminor_version, qla2x00_version_str);
}

/**
 * qla2x00_rsnn_nn() - SNS Register Symbolic Node Name (RSNN_NN) of the HBA.
 * @vha: HA context
 *
 * Returns 0 on success.
 */
int
qla2x00_rsnn_nn(scsi_qla_host_t *vha)
{
	struct qla_hw_data *ha = vha->hw;

	if (IS_QLA2100(ha) || IS_QLA2200(ha)) {
		ql_dbg(ql_dbg_disc, vha, 0x2050,
		    "RSNN_ID call unsupported on ISP2100/ISP2200.\n");
		return (QLA_SUCCESS);
	}

	return qla_async_rsnn_nn(vha);
}

static int qla_async_rsnn_nn(scsi_qla_host_t *vha)
{
	int rval = QLA_MEMORY_ALLOC_FAILED;
	struct ct_sns_req *ct_req;
	srb_t *sp;
	struct ct_sns_pkt *ct_sns;

	sp = qla2x00_get_sp(vha, NULL, GFP_KERNEL);
	if (!sp)
		goto done;

	sp->type = SRB_CT_PTHRU_CMD;
	sp->name = "rsnn_nn";
	qla2x00_init_timer(sp, qla2x00_get_async_timeout(vha) + 2);

	sp->u.iocb_cmd.u.ctarg.req = dma_alloc_coherent(&vha->hw->pdev->dev,
	    sizeof(struct ct_sns_pkt), &sp->u.iocb_cmd.u.ctarg.req_dma,
	    GFP_KERNEL);
	sp->u.iocb_cmd.u.ctarg.req_allocated_size = sizeof(struct ct_sns_pkt);
	if (!sp->u.iocb_cmd.u.ctarg.req) {
		ql_log(ql_log_warn, vha, 0xd041,
		    "%s: Failed to allocate ct_sns request.\n",
		    __func__);
		goto done_free_sp;
	}

	sp->u.iocb_cmd.u.ctarg.rsp = dma_alloc_coherent(&vha->hw->pdev->dev,
	    sizeof(struct ct_sns_pkt), &sp->u.iocb_cmd.u.ctarg.rsp_dma,
	    GFP_KERNEL);
	sp->u.iocb_cmd.u.ctarg.rsp_allocated_size = sizeof(struct ct_sns_pkt);
	if (!sp->u.iocb_cmd.u.ctarg.rsp) {
		ql_log(ql_log_warn, vha, 0xd042,
		    "%s: Failed to allocate ct_sns request.\n",
		    __func__);
		goto done_free_sp;
	}
	ct_sns = (struct ct_sns_pkt *)sp->u.iocb_cmd.u.ctarg.rsp;
	memset(ct_sns, 0, sizeof(*ct_sns));
	ct_sns = (struct ct_sns_pkt *)sp->u.iocb_cmd.u.ctarg.req;

	/* Prepare CT request */
	ct_req = qla2x00_prep_ct_req(ct_sns, RSNN_NN_CMD, RSNN_NN_RSP_SIZE);

	/* Prepare CT arguments -- node_name, symbolic node_name, size */
	memcpy(ct_req->req.rsnn_nn.node_name, vha->node_name, WWN_SIZE);

	/* Prepare the Symbolic Node Name */
	qla2x00_get_sym_node_name(vha, ct_req->req.rsnn_nn.sym_node_name,
	    sizeof(ct_req->req.rsnn_nn.sym_node_name));
	ct_req->req.rsnn_nn.name_len =
	    (uint8_t)strlen(ct_req->req.rsnn_nn.sym_node_name);


	sp->u.iocb_cmd.u.ctarg.req_size = 24 + 1 + ct_req->req.rsnn_nn.name_len;
	sp->u.iocb_cmd.u.ctarg.rsp_size = RSNN_NN_RSP_SIZE;
	sp->u.iocb_cmd.u.ctarg.nport_handle = NPH_SNS;

	sp->u.iocb_cmd.timeout = qla2x00_async_iocb_timeout;
	sp->done = qla2x00_async_sns_sp_done;

	ql_dbg(ql_dbg_disc, vha, 0xffff,
	    "Async-%s - hdl=%x.\n",
	    sp->name, sp->handle);

	rval = qla2x00_start_sp(sp);
	if (rval != QLA_SUCCESS) {
		ql_dbg(ql_dbg_disc, vha, 0x2043,
		    "RFT_ID issue IOCB failed (%d).\n", rval);
		goto done_free_sp;
	}

	return rval;

done_free_sp:
	sp->free(sp);
done:
	return rval;
}

/**
 * qla2x00_prep_sns_cmd() - Prepare common SNS command request fields for query.
 * @vha: HA context
 * @cmd: GS command
 * @scmd_len: Subcommand length
 * @data_size: response size in bytes
 *
 * Returns a pointer to the @ha's sns_cmd.
 */
static inline struct sns_cmd_pkt *
qla2x00_prep_sns_cmd(scsi_qla_host_t *vha, uint16_t cmd, uint16_t scmd_len,
    uint16_t data_size)
{
	uint16_t		wc;
	struct sns_cmd_pkt	*sns_cmd;
	struct qla_hw_data *ha = vha->hw;

	sns_cmd = ha->sns_cmd;
	memset(sns_cmd, 0, sizeof(struct sns_cmd_pkt));
	wc = data_size / 2;			/* Size in 16bit words. */
	sns_cmd->p.cmd.buffer_length = cpu_to_le16(wc);
	put_unaligned_le64(ha->sns_cmd_dma, &sns_cmd->p.cmd.buffer_address);
	sns_cmd->p.cmd.subcommand_length = cpu_to_le16(scmd_len);
	sns_cmd->p.cmd.subcommand = cpu_to_le16(cmd);
	wc = (data_size - 16) / 4;		/* Size in 32bit words. */
	sns_cmd->p.cmd.size = cpu_to_le16(wc);

	vha->qla_stats.control_requests++;

	return (sns_cmd);
}

/**
 * qla2x00_sns_ga_nxt() - SNS scan for fabric devices via GA_NXT command.
 * @vha: HA context
 * @fcport: fcport entry to updated
 *
 * This command uses the old Exectute SNS Command mailbox routine.
 *
 * Returns 0 on success.
 */
static int
qla2x00_sns_ga_nxt(scsi_qla_host_t *vha, fc_port_t *fcport)
{
	int		rval = QLA_SUCCESS;
	struct qla_hw_data *ha = vha->hw;
	struct sns_cmd_pkt	*sns_cmd;

	/* Issue GA_NXT. */
	/* Prepare SNS command request. */
	sns_cmd = qla2x00_prep_sns_cmd(vha, GA_NXT_CMD, GA_NXT_SNS_SCMD_LEN,
	    GA_NXT_SNS_DATA_SIZE);

	/* Prepare SNS command arguments -- port_id. */
	sns_cmd->p.cmd.param[0] = fcport->d_id.b.al_pa;
	sns_cmd->p.cmd.param[1] = fcport->d_id.b.area;
	sns_cmd->p.cmd.param[2] = fcport->d_id.b.domain;

	/* Execute SNS command. */
	rval = qla2x00_send_sns(vha, ha->sns_cmd_dma, GA_NXT_SNS_CMD_SIZE / 2,
	    sizeof(struct sns_cmd_pkt));
	if (rval != QLA_SUCCESS) {
		/*EMPTY*/
		ql_dbg(ql_dbg_disc, vha, 0x205f,
		    "GA_NXT Send SNS failed (%d).\n", rval);
	} else if (sns_cmd->p.gan_data[8] != 0x80 ||
	    sns_cmd->p.gan_data[9] != 0x02) {
		ql_dbg(ql_dbg_disc + ql_dbg_buffer, vha, 0x2084,
		    "GA_NXT failed, rejected request ga_nxt_rsp:\n");
		ql_dump_buffer(ql_dbg_disc + ql_dbg_buffer, vha, 0x2074,
		    sns_cmd->p.gan_data, 16);
		rval = QLA_FUNCTION_FAILED;
	} else {
		/* Populate fc_port_t entry. */
		fcport->d_id.b.domain = sns_cmd->p.gan_data[17];
		fcport->d_id.b.area = sns_cmd->p.gan_data[18];
		fcport->d_id.b.al_pa = sns_cmd->p.gan_data[19];

		memcpy(fcport->node_name, &sns_cmd->p.gan_data[284], WWN_SIZE);
		memcpy(fcport->port_name, &sns_cmd->p.gan_data[20], WWN_SIZE);

		if (sns_cmd->p.gan_data[16] != NS_N_PORT_TYPE &&
		    sns_cmd->p.gan_data[16] != NS_NL_PORT_TYPE)
			fcport->d_id.b.domain = 0xf0;

		ql_dbg(ql_dbg_disc, vha, 0x2061,
		    "GA_NXT entry - nn %8phN pn %8phN "
		    "port_id=%02x%02x%02x.\n",
		    fcport->node_name, fcport->port_name,
		    fcport->d_id.b.domain, fcport->d_id.b.area,
		    fcport->d_id.b.al_pa);
	}

	return (rval);
}

/**
 * qla2x00_sns_gid_pt() - SNS scan for fabric devices via GID_PT command.
 * @vha: HA context
 * @list: switch info entries to populate
 *
 * This command uses the old Exectute SNS Command mailbox routine.
 *
 * NOTE: Non-Nx_Ports are not requested.
 *
 * Returns 0 on success.
 */
static int
qla2x00_sns_gid_pt(scsi_qla_host_t *vha, sw_info_t *list)
{
	int		rval;
	struct qla_hw_data *ha = vha->hw;
	uint16_t	i;
	uint8_t		*entry;
	struct sns_cmd_pkt	*sns_cmd;
	uint16_t gid_pt_sns_data_size;

	gid_pt_sns_data_size = qla2x00_gid_pt_rsp_size(vha);

	/* Issue GID_PT. */
	/* Prepare SNS command request. */
	sns_cmd = qla2x00_prep_sns_cmd(vha, GID_PT_CMD, GID_PT_SNS_SCMD_LEN,
	    gid_pt_sns_data_size);

	/* Prepare SNS command arguments -- port_type. */
	sns_cmd->p.cmd.param[0] = NS_NX_PORT_TYPE;

	/* Execute SNS command. */
	rval = qla2x00_send_sns(vha, ha->sns_cmd_dma, GID_PT_SNS_CMD_SIZE / 2,
	    sizeof(struct sns_cmd_pkt));
	if (rval != QLA_SUCCESS) {
		/*EMPTY*/
		ql_dbg(ql_dbg_disc, vha, 0x206d,
		    "GID_PT Send SNS failed (%d).\n", rval);
	} else if (sns_cmd->p.gid_data[8] != 0x80 ||
	    sns_cmd->p.gid_data[9] != 0x02) {
		ql_dbg(ql_dbg_disc, vha, 0x202f,
		    "GID_PT failed, rejected request, gid_rsp:\n");
		ql_dump_buffer(ql_dbg_disc + ql_dbg_buffer, vha, 0x2081,
		    sns_cmd->p.gid_data, 16);
		rval = QLA_FUNCTION_FAILED;
	} else {
		/* Set port IDs in switch info list. */
		for (i = 0; i < ha->max_fibre_devices; i++) {
			entry = &sns_cmd->p.gid_data[(i * 4) + 16];
			list[i].d_id.b.domain = entry[1];
			list[i].d_id.b.area = entry[2];
			list[i].d_id.b.al_pa = entry[3];

			/* Last one exit. */
			if (entry[0] & BIT_7) {
				list[i].d_id.b.rsvd_1 = entry[0];
				break;
			}
		}

		/*
		 * If we've used all available slots, then the switch is
		 * reporting back more devices that we can handle with this
		 * single call.  Return a failed status, and let GA_NXT handle
		 * the overload.
		 */
		if (i == ha->max_fibre_devices)
			rval = QLA_FUNCTION_FAILED;
	}

	return (rval);
}

/**
 * qla2x00_sns_gpn_id() - SNS Get Port Name (GPN_ID) query.
 * @vha: HA context
 * @list: switch info entries to populate
 *
 * This command uses the old Exectute SNS Command mailbox routine.
 *
 * Returns 0 on success.
 */
static int
qla2x00_sns_gpn_id(scsi_qla_host_t *vha, sw_info_t *list)
{
	int		rval = QLA_SUCCESS;
	struct qla_hw_data *ha = vha->hw;
	uint16_t	i;
	struct sns_cmd_pkt	*sns_cmd;

	for (i = 0; i < ha->max_fibre_devices; i++) {
		/* Issue GPN_ID */
		/* Prepare SNS command request. */
		sns_cmd = qla2x00_prep_sns_cmd(vha, GPN_ID_CMD,
		    GPN_ID_SNS_SCMD_LEN, GPN_ID_SNS_DATA_SIZE);

		/* Prepare SNS command arguments -- port_id. */
		sns_cmd->p.cmd.param[0] = list[i].d_id.b.al_pa;
		sns_cmd->p.cmd.param[1] = list[i].d_id.b.area;
		sns_cmd->p.cmd.param[2] = list[i].d_id.b.domain;

		/* Execute SNS command. */
		rval = qla2x00_send_sns(vha, ha->sns_cmd_dma,
		    GPN_ID_SNS_CMD_SIZE / 2, sizeof(struct sns_cmd_pkt));
		if (rval != QLA_SUCCESS) {
			/*EMPTY*/
			ql_dbg(ql_dbg_disc, vha, 0x2032,
			    "GPN_ID Send SNS failed (%d).\n", rval);
		} else if (sns_cmd->p.gpn_data[8] != 0x80 ||
		    sns_cmd->p.gpn_data[9] != 0x02) {
			ql_dbg(ql_dbg_disc + ql_dbg_buffer, vha, 0x207e,
			    "GPN_ID failed, rejected request, gpn_rsp:\n");
			ql_dump_buffer(ql_dbg_disc + ql_dbg_buffer, vha, 0x207f,
			    sns_cmd->p.gpn_data, 16);
			rval = QLA_FUNCTION_FAILED;
		} else {
			/* Save portname */
			memcpy(list[i].port_name, &sns_cmd->p.gpn_data[16],
			    WWN_SIZE);
		}

		/* Last device exit. */
		if (list[i].d_id.b.rsvd_1 != 0)
			break;
	}

	return (rval);
}

/**
 * qla2x00_sns_gnn_id() - SNS Get Node Name (GNN_ID) query.
 * @vha: HA context
 * @list: switch info entries to populate
 *
 * This command uses the old Exectute SNS Command mailbox routine.
 *
 * Returns 0 on success.
 */
static int
qla2x00_sns_gnn_id(scsi_qla_host_t *vha, sw_info_t *list)
{
	int		rval = QLA_SUCCESS;
	struct qla_hw_data *ha = vha->hw;
	uint16_t	i;
	struct sns_cmd_pkt	*sns_cmd;

	for (i = 0; i < ha->max_fibre_devices; i++) {
		/* Issue GNN_ID */
		/* Prepare SNS command request. */
		sns_cmd = qla2x00_prep_sns_cmd(vha, GNN_ID_CMD,
		    GNN_ID_SNS_SCMD_LEN, GNN_ID_SNS_DATA_SIZE);

		/* Prepare SNS command arguments -- port_id. */
		sns_cmd->p.cmd.param[0] = list[i].d_id.b.al_pa;
		sns_cmd->p.cmd.param[1] = list[i].d_id.b.area;
		sns_cmd->p.cmd.param[2] = list[i].d_id.b.domain;

		/* Execute SNS command. */
		rval = qla2x00_send_sns(vha, ha->sns_cmd_dma,
		    GNN_ID_SNS_CMD_SIZE / 2, sizeof(struct sns_cmd_pkt));
		if (rval != QLA_SUCCESS) {
			/*EMPTY*/
			ql_dbg(ql_dbg_disc, vha, 0x203f,
			    "GNN_ID Send SNS failed (%d).\n", rval);
		} else if (sns_cmd->p.gnn_data[8] != 0x80 ||
		    sns_cmd->p.gnn_data[9] != 0x02) {
			ql_dbg(ql_dbg_disc + ql_dbg_buffer, vha, 0x2082,
			    "GNN_ID failed, rejected request, gnn_rsp:\n");
			ql_dump_buffer(ql_dbg_disc + ql_dbg_buffer, vha, 0x207a,
			    sns_cmd->p.gnn_data, 16);
			rval = QLA_FUNCTION_FAILED;
		} else {
			/* Save nodename */
			memcpy(list[i].node_name, &sns_cmd->p.gnn_data[16],
			    WWN_SIZE);

			ql_dbg(ql_dbg_disc, vha, 0x206e,
			    "GID_PT entry - nn %8phN pn %8phN "
			    "port_id=%02x%02x%02x.\n",
			    list[i].node_name, list[i].port_name,
			    list[i].d_id.b.domain, list[i].d_id.b.area,
			    list[i].d_id.b.al_pa);
		}

		/* Last device exit. */
		if (list[i].d_id.b.rsvd_1 != 0)
			break;
	}

	return (rval);
}

/**
 * qla2x00_snd_rft_id() - SNS Register FC-4 TYPEs (RFT_ID) supported by the HBA.
 * @vha: HA context
 *
 * This command uses the old Exectute SNS Command mailbox routine.
 *
 * Returns 0 on success.
 */
static int
qla2x00_sns_rft_id(scsi_qla_host_t *vha)
{
	int		rval;
	struct qla_hw_data *ha = vha->hw;
	struct sns_cmd_pkt	*sns_cmd;

	/* Issue RFT_ID. */
	/* Prepare SNS command request. */
	sns_cmd = qla2x00_prep_sns_cmd(vha, RFT_ID_CMD, RFT_ID_SNS_SCMD_LEN,
	    RFT_ID_SNS_DATA_SIZE);

	/* Prepare SNS command arguments -- port_id, FC-4 types */
	sns_cmd->p.cmd.param[0] = vha->d_id.b.al_pa;
	sns_cmd->p.cmd.param[1] = vha->d_id.b.area;
	sns_cmd->p.cmd.param[2] = vha->d_id.b.domain;

	sns_cmd->p.cmd.param[5] = 0x01;			/* FCP-3 */

	/* Execute SNS command. */
	rval = qla2x00_send_sns(vha, ha->sns_cmd_dma, RFT_ID_SNS_CMD_SIZE / 2,
	    sizeof(struct sns_cmd_pkt));
	if (rval != QLA_SUCCESS) {
		/*EMPTY*/
		ql_dbg(ql_dbg_disc, vha, 0x2060,
		    "RFT_ID Send SNS failed (%d).\n", rval);
	} else if (sns_cmd->p.rft_data[8] != 0x80 ||
	    sns_cmd->p.rft_data[9] != 0x02) {
		ql_dbg(ql_dbg_disc + ql_dbg_buffer, vha, 0x2083,
		    "RFT_ID failed, rejected request rft_rsp:\n");
		ql_dump_buffer(ql_dbg_disc + ql_dbg_buffer, vha, 0x2080,
		    sns_cmd->p.rft_data, 16);
		rval = QLA_FUNCTION_FAILED;
	} else {
		ql_dbg(ql_dbg_disc, vha, 0x2073,
		    "RFT_ID exiting normally.\n");
	}

	return (rval);
}

/**
 * qla2x00_sns_rnn_id() - SNS Register Node Name (RNN_ID) of the HBA.
 * @vha: HA context
 *
 * This command uses the old Exectute SNS Command mailbox routine.
 *
 * Returns 0 on success.
 */
static int
qla2x00_sns_rnn_id(scsi_qla_host_t *vha)
{
	int		rval;
	struct qla_hw_data *ha = vha->hw;
	struct sns_cmd_pkt	*sns_cmd;

	/* Issue RNN_ID. */
	/* Prepare SNS command request. */
	sns_cmd = qla2x00_prep_sns_cmd(vha, RNN_ID_CMD, RNN_ID_SNS_SCMD_LEN,
	    RNN_ID_SNS_DATA_SIZE);

	/* Prepare SNS command arguments -- port_id, nodename. */
	sns_cmd->p.cmd.param[0] = vha->d_id.b.al_pa;
	sns_cmd->p.cmd.param[1] = vha->d_id.b.area;
	sns_cmd->p.cmd.param[2] = vha->d_id.b.domain;

	sns_cmd->p.cmd.param[4] = vha->node_name[7];
	sns_cmd->p.cmd.param[5] = vha->node_name[6];
	sns_cmd->p.cmd.param[6] = vha->node_name[5];
	sns_cmd->p.cmd.param[7] = vha->node_name[4];
	sns_cmd->p.cmd.param[8] = vha->node_name[3];
	sns_cmd->p.cmd.param[9] = vha->node_name[2];
	sns_cmd->p.cmd.param[10] = vha->node_name[1];
	sns_cmd->p.cmd.param[11] = vha->node_name[0];

	/* Execute SNS command. */
	rval = qla2x00_send_sns(vha, ha->sns_cmd_dma, RNN_ID_SNS_CMD_SIZE / 2,
	    sizeof(struct sns_cmd_pkt));
	if (rval != QLA_SUCCESS) {
		/*EMPTY*/
		ql_dbg(ql_dbg_disc, vha, 0x204a,
		    "RNN_ID Send SNS failed (%d).\n", rval);
	} else if (sns_cmd->p.rnn_data[8] != 0x80 ||
	    sns_cmd->p.rnn_data[9] != 0x02) {
		ql_dbg(ql_dbg_disc + ql_dbg_buffer, vha, 0x207b,
		    "RNN_ID failed, rejected request, rnn_rsp:\n");
		ql_dump_buffer(ql_dbg_disc + ql_dbg_buffer, vha, 0x207c,
		    sns_cmd->p.rnn_data, 16);
		rval = QLA_FUNCTION_FAILED;
	} else {
		ql_dbg(ql_dbg_disc, vha, 0x204c,
		    "RNN_ID exiting normally.\n");
	}

	return (rval);
}

/**
 * qla2x00_mgmt_svr_login() - Login to fabric Management Service.
 * @vha: HA context
 *
 * Returns 0 on success.
 */
int
qla2x00_mgmt_svr_login(scsi_qla_host_t *vha)
{
	int ret, rval;
	uint16_t mb[MAILBOX_REGISTER_COUNT];
	struct qla_hw_data *ha = vha->hw;

	ret = QLA_SUCCESS;
	if (vha->flags.management_server_logged_in)
		return ret;

	rval = ha->isp_ops->fabric_login(vha, vha->mgmt_svr_loop_id, 0xff, 0xff,
	    0xfa, mb, BIT_1);
	if (rval != QLA_SUCCESS || mb[0] != MBS_COMMAND_COMPLETE) {
		if (rval == QLA_MEMORY_ALLOC_FAILED)
			ql_dbg(ql_dbg_disc, vha, 0x2085,
			    "Failed management_server login: loopid=%x "
			    "rval=%d\n", vha->mgmt_svr_loop_id, rval);
		else
			ql_dbg(ql_dbg_disc, vha, 0x2024,
			    "Failed management_server login: loopid=%x "
			    "mb[0]=%x mb[1]=%x mb[2]=%x mb[6]=%x mb[7]=%x.\n",
			    vha->mgmt_svr_loop_id, mb[0], mb[1], mb[2], mb[6],
			    mb[7]);
		ret = QLA_FUNCTION_FAILED;
	} else
		vha->flags.management_server_logged_in = 1;

	return ret;
}

/**
 * qla2x00_prep_ms_fdmi_iocb() - Prepare common MS IOCB fields for FDMI query.
 * @vha: HA context
 * @req_size: request size in bytes
 * @rsp_size: response size in bytes
 *
 * Returns a pointer to the @ha's ms_iocb.
 */
void *
qla2x00_prep_ms_fdmi_iocb(scsi_qla_host_t *vha, uint32_t req_size,
    uint32_t rsp_size)
{
	ms_iocb_entry_t *ms_pkt;
	struct qla_hw_data *ha = vha->hw;

	ms_pkt = ha->ms_iocb;
	memset(ms_pkt, 0, sizeof(ms_iocb_entry_t));

	ms_pkt->entry_type = MS_IOCB_TYPE;
	ms_pkt->entry_count = 1;
	SET_TARGET_ID(ha, ms_pkt->loop_id, vha->mgmt_svr_loop_id);
	ms_pkt->control_flags = cpu_to_le16(CF_READ | CF_HEAD_TAG);
	ms_pkt->timeout = cpu_to_le16(ha->r_a_tov / 10 * 2);
	ms_pkt->cmd_dsd_count = cpu_to_le16(1);
	ms_pkt->total_dsd_count = cpu_to_le16(2);
	ms_pkt->rsp_bytecount = cpu_to_le32(rsp_size);
	ms_pkt->req_bytecount = cpu_to_le32(req_size);

	put_unaligned_le64(ha->ct_sns_dma, &ms_pkt->req_dsd.address);
	ms_pkt->req_dsd.length = ms_pkt->req_bytecount;

	put_unaligned_le64(ha->ct_sns_dma, &ms_pkt->rsp_dsd.address);
	ms_pkt->rsp_dsd.length = ms_pkt->rsp_bytecount;

	return ms_pkt;
}

/**
 * qla24xx_prep_ms_fdmi_iocb() - Prepare common MS IOCB fields for FDMI query.
 * @vha: HA context
 * @req_size: request size in bytes
 * @rsp_size: response size in bytes
 *
 * Returns a pointer to the @ha's ms_iocb.
 */
void *
qla24xx_prep_ms_fdmi_iocb(scsi_qla_host_t *vha, uint32_t req_size,
    uint32_t rsp_size)
{
	struct ct_entry_24xx *ct_pkt;
	struct qla_hw_data *ha = vha->hw;

	ct_pkt = (struct ct_entry_24xx *)ha->ms_iocb;
	memset(ct_pkt, 0, sizeof(struct ct_entry_24xx));

	ct_pkt->entry_type = CT_IOCB_TYPE;
	ct_pkt->entry_count = 1;
	ct_pkt->nport_handle = cpu_to_le16(vha->mgmt_svr_loop_id);
	ct_pkt->timeout = cpu_to_le16(ha->r_a_tov / 10 * 2);
	ct_pkt->cmd_dsd_count = cpu_to_le16(1);
	ct_pkt->rsp_dsd_count = cpu_to_le16(1);
	ct_pkt->rsp_byte_count = cpu_to_le32(rsp_size);
	ct_pkt->cmd_byte_count = cpu_to_le32(req_size);

	put_unaligned_le64(ha->ct_sns_dma, &ct_pkt->dsd[0].address);
	ct_pkt->dsd[0].length = ct_pkt->cmd_byte_count;

	put_unaligned_le64(ha->ct_sns_dma, &ct_pkt->dsd[1].address);
	ct_pkt->dsd[1].length = ct_pkt->rsp_byte_count;
	ct_pkt->vp_index = vha->vp_idx;

	return ct_pkt;
}

static void
qla2x00_update_ms_fdmi_iocb(scsi_qla_host_t *vha, uint32_t req_size)
{
	struct qla_hw_data *ha = vha->hw;
	ms_iocb_entry_t *ms_pkt = ha->ms_iocb;
	struct ct_entry_24xx *ct_pkt = (struct ct_entry_24xx *)ha->ms_iocb;

	if (IS_FWI2_CAPABLE(ha)) {
		ct_pkt->cmd_byte_count = cpu_to_le32(req_size);
		ct_pkt->dsd[0].length = ct_pkt->cmd_byte_count;
	} else {
		ms_pkt->req_bytecount = cpu_to_le32(req_size);
		ms_pkt->req_dsd.length = ms_pkt->req_bytecount;
	}
}

/**
 * qla2x00_prep_ct_req() - Prepare common CT request fields for SNS query.
 * @p: CT request buffer
 * @cmd: GS command
 * @rsp_size: response size in bytes
 *
 * Returns a pointer to the intitialized @ct_req.
 */
static inline struct ct_sns_req *
qla2x00_prep_ct_fdmi_req(struct ct_sns_pkt *p, uint16_t cmd,
    uint16_t rsp_size)
{
	memset(p, 0, sizeof(struct ct_sns_pkt));

	p->p.req.header.revision = 0x01;
	p->p.req.header.gs_type = 0xFA;
	p->p.req.header.gs_subtype = 0x10;
	p->p.req.command = cpu_to_be16(cmd);
	p->p.req.max_rsp_size = cpu_to_be16((rsp_size - 16) / 4);

	return &p->p.req;
}

uint
qla25xx_fdmi_port_speed_capability(struct qla_hw_data *ha)
{
	uint speeds = 0;

	if (IS_CNA_CAPABLE(ha))
		return FDMI_PORT_SPEED_10GB;
	if (IS_QLA28XX(ha) || IS_QLA27XX(ha)) {
		if (ha->max_supported_speed == 2) {
			if (ha->min_supported_speed <= 6)
				speeds |= FDMI_PORT_SPEED_64GB;
		}
		if (ha->max_supported_speed == 2 ||
		    ha->max_supported_speed == 1) {
			if (ha->min_supported_speed <= 5)
				speeds |= FDMI_PORT_SPEED_32GB;
		}
		if (ha->max_supported_speed == 2 ||
		    ha->max_supported_speed == 1 ||
		    ha->max_supported_speed == 0) {
			if (ha->min_supported_speed <= 4)
				speeds |= FDMI_PORT_SPEED_16GB;
		}
		if (ha->max_supported_speed == 1 ||
		    ha->max_supported_speed == 0) {
			if (ha->min_supported_speed <= 3)
				speeds |= FDMI_PORT_SPEED_8GB;
		}
		if (ha->max_supported_speed == 0) {
			if (ha->min_supported_speed <= 2)
				speeds |= FDMI_PORT_SPEED_4GB;
		}
		return speeds;
	}
	if (IS_QLA2031(ha)) {
		if ((ha->pdev->subsystem_vendor == 0x103C) &&
		    (ha->pdev->subsystem_device == 0x8002)) {
			speeds = FDMI_PORT_SPEED_16GB;
		} else {
			speeds = FDMI_PORT_SPEED_16GB|FDMI_PORT_SPEED_8GB|
				FDMI_PORT_SPEED_4GB;
		}
		return speeds;
	}
<<<<<<< HEAD
	if (IS_QLA25XX(ha))
=======
	if (IS_QLA25XX(ha) || IS_QLAFX00(ha))
>>>>>>> 2c85ebc5
		return FDMI_PORT_SPEED_8GB|FDMI_PORT_SPEED_4GB|
			FDMI_PORT_SPEED_2GB|FDMI_PORT_SPEED_1GB;
	if (IS_QLA24XX_TYPE(ha))
		return FDMI_PORT_SPEED_4GB|FDMI_PORT_SPEED_2GB|
			FDMI_PORT_SPEED_1GB;
	if (IS_QLA23XX(ha))
		return FDMI_PORT_SPEED_2GB|FDMI_PORT_SPEED_1GB;
	return FDMI_PORT_SPEED_1GB;
}

uint
qla25xx_fdmi_port_speed_currently(struct qla_hw_data *ha)
{
	switch (ha->link_data_rate) {
	case PORT_SPEED_1GB:
		return FDMI_PORT_SPEED_1GB;
	case PORT_SPEED_2GB:
		return FDMI_PORT_SPEED_2GB;
	case PORT_SPEED_4GB:
		return FDMI_PORT_SPEED_4GB;
	case PORT_SPEED_8GB:
		return FDMI_PORT_SPEED_8GB;
	case PORT_SPEED_10GB:
		return FDMI_PORT_SPEED_10GB;
	case PORT_SPEED_16GB:
		return FDMI_PORT_SPEED_16GB;
	case PORT_SPEED_32GB:
		return FDMI_PORT_SPEED_32GB;
	case PORT_SPEED_64GB:
		return FDMI_PORT_SPEED_64GB;
	default:
		return FDMI_PORT_SPEED_UNKNOWN;
	}
}

/**
 * qla2x00_hba_attributes() perform HBA attributes registration
 * @vha: HA context
 * @entries: number of entries to use
 * @callopt: Option to issue extended or standard FDMI
 *           command parameter
 *
 * Returns 0 on success.
 */
static unsigned long
qla2x00_hba_attributes(scsi_qla_host_t *vha, void *entries,
	unsigned int callopt)
{
	struct qla_hw_data *ha = vha->hw;
	struct init_cb_24xx *icb24 = (void *)ha->init_cb;
	struct new_utsname *p_sysid = utsname();
	struct ct_fdmi_hba_attr *eiter;
	uint16_t alen;
	unsigned long size = 0;

	/* Nodename. */
	eiter = entries + size;
	eiter->type = cpu_to_be16(FDMI_HBA_NODE_NAME);
	memcpy(eiter->a.node_name, vha->node_name, sizeof(eiter->a.node_name));
	alen = sizeof(eiter->a.node_name);
	alen += FDMI_ATTR_TYPELEN(eiter);
	eiter->len = cpu_to_be16(alen);
	size += alen;
	ql_dbg(ql_dbg_disc, vha, 0x20a0,
	    "NODENAME = %016llx.\n", wwn_to_u64(eiter->a.node_name));
	/* Manufacturer. */
	eiter = entries + size;
	eiter->type = cpu_to_be16(FDMI_HBA_MANUFACTURER);
	alen = scnprintf(
		eiter->a.manufacturer, sizeof(eiter->a.manufacturer),
		"%s", "QLogic Corporation");
	alen += FDMI_ATTR_ALIGNMENT(alen);
	alen += FDMI_ATTR_TYPELEN(eiter);
	eiter->len = cpu_to_be16(alen);
	size += alen;
	ql_dbg(ql_dbg_disc, vha, 0x20a1,
	    "MANUFACTURER = %s.\n", eiter->a.manufacturer);
	/* Serial number. */
	eiter = entries + size;
	eiter->type = cpu_to_be16(FDMI_HBA_SERIAL_NUMBER);
	alen = 0;
	if (IS_FWI2_CAPABLE(ha)) {
		alen = qla2xxx_get_vpd_field(vha, "SN",
		    eiter->a.serial_num, sizeof(eiter->a.serial_num));
	}
	if (!alen) {
		uint32_t sn = ((ha->serial0 & 0x1f) << 16) |
			(ha->serial2 << 8) | ha->serial1;
		alen = scnprintf(
			eiter->a.serial_num, sizeof(eiter->a.serial_num),
			"%c%05d", 'A' + sn / 100000, sn % 100000);
	}
	alen += FDMI_ATTR_ALIGNMENT(alen);
	alen += FDMI_ATTR_TYPELEN(eiter);
	eiter->len = cpu_to_be16(alen);
	size += alen;
	ql_dbg(ql_dbg_disc, vha, 0x20a2,
	    "SERIAL NUMBER = %s.\n", eiter->a.serial_num);
	/* Model name. */
	eiter = entries + size;
	eiter->type = cpu_to_be16(FDMI_HBA_MODEL);
	alen = scnprintf(
		eiter->a.model, sizeof(eiter->a.model),
		"%s", ha->model_number);
	alen += FDMI_ATTR_ALIGNMENT(alen);
	alen += FDMI_ATTR_TYPELEN(eiter);
	eiter->len = cpu_to_be16(alen);
	size += alen;
	ql_dbg(ql_dbg_disc, vha, 0x20a3,
	    "MODEL NAME = %s.\n", eiter->a.model);
	/* Model description. */
	eiter = entries + size;
	eiter->type = cpu_to_be16(FDMI_HBA_MODEL_DESCRIPTION);
	alen = scnprintf(
		eiter->a.model_desc, sizeof(eiter->a.model_desc),
		"%s", ha->model_desc);
	alen += FDMI_ATTR_ALIGNMENT(alen);
	alen += FDMI_ATTR_TYPELEN(eiter);
	eiter->len = cpu_to_be16(alen);
	size += alen;
	ql_dbg(ql_dbg_disc, vha, 0x20a4,
	    "MODEL DESCRIPTION = %s.\n", eiter->a.model_desc);
	/* Hardware version. */
	eiter = entries + size;
	eiter->type = cpu_to_be16(FDMI_HBA_HARDWARE_VERSION);
	alen = 0;
	if (IS_FWI2_CAPABLE(ha)) {
		if (!alen) {
			alen = qla2xxx_get_vpd_field(vha, "MN",
			    eiter->a.hw_version, sizeof(eiter->a.hw_version));
		}
		if (!alen) {
			alen = qla2xxx_get_vpd_field(vha, "EC",
			    eiter->a.hw_version, sizeof(eiter->a.hw_version));
		}
	}
	if (!alen) {
		alen = scnprintf(
			eiter->a.hw_version, sizeof(eiter->a.hw_version),
			"HW:%s", ha->adapter_id);
	}
	alen += FDMI_ATTR_ALIGNMENT(alen);
	alen += FDMI_ATTR_TYPELEN(eiter);
	eiter->len = cpu_to_be16(alen);
	size += alen;
	ql_dbg(ql_dbg_disc, vha, 0x20a5,
	    "HARDWARE VERSION = %s.\n", eiter->a.hw_version);
	/* Driver version. */
	eiter = entries + size;
	eiter->type = cpu_to_be16(FDMI_HBA_DRIVER_VERSION);
	alen = scnprintf(
		eiter->a.driver_version, sizeof(eiter->a.driver_version),
		"%s", qla2x00_version_str);
	alen += FDMI_ATTR_ALIGNMENT(alen);
	alen += FDMI_ATTR_TYPELEN(eiter);
	eiter->len = cpu_to_be16(alen);
	size += alen;
	ql_dbg(ql_dbg_disc, vha, 0x20a6,
	    "DRIVER VERSION = %s.\n", eiter->a.driver_version);
	/* Option ROM version. */
	eiter = entries + size;
	eiter->type = cpu_to_be16(FDMI_HBA_OPTION_ROM_VERSION);
	alen = scnprintf(
		eiter->a.orom_version, sizeof(eiter->a.orom_version),
		"%d.%02d", ha->bios_revision[1], ha->bios_revision[0]);
	alen += FDMI_ATTR_ALIGNMENT(alen);
	alen += FDMI_ATTR_TYPELEN(eiter);
	eiter->len = cpu_to_be16(alen);
	size += alen;

	ql_dbg(ql_dbg_disc, vha, 0x20a7,
	    "OPTROM VERSION = %d.%02d.\n",
	    eiter->a.orom_version[1], eiter->a.orom_version[0]);
	/* Firmware version */
	eiter = entries + size;
	eiter->type = cpu_to_be16(FDMI_HBA_FIRMWARE_VERSION);
	ha->isp_ops->fw_version_str(vha, eiter->a.fw_version,
	    sizeof(eiter->a.fw_version));
	alen += FDMI_ATTR_ALIGNMENT(alen);
	alen += FDMI_ATTR_TYPELEN(eiter);
	eiter->len = cpu_to_be16(alen);
	size += alen;
	ql_dbg(ql_dbg_disc, vha, 0x20a8,
	    "FIRMWARE VERSION = %s.\n", eiter->a.fw_version);
	if (callopt == CALLOPT_FDMI1)
		goto done;
	/* OS Name and Version */
	eiter = entries + size;
	eiter->type = cpu_to_be16(FDMI_HBA_OS_NAME_AND_VERSION);
	alen = 0;
	if (p_sysid) {
		alen = scnprintf(
			eiter->a.os_version, sizeof(eiter->a.os_version),
			"%s %s %s",
			p_sysid->sysname, p_sysid->release, p_sysid->machine);
	}
	if (!alen) {
		alen = scnprintf(
			eiter->a.os_version, sizeof(eiter->a.os_version),
			"%s %s",
			"Linux", fc_host_system_hostname(vha->host));
	}
	alen += FDMI_ATTR_ALIGNMENT(alen);
	alen += FDMI_ATTR_TYPELEN(eiter);
	eiter->len = cpu_to_be16(alen);
	size += alen;
	ql_dbg(ql_dbg_disc, vha, 0x20a9,
	    "OS VERSION = %s.\n", eiter->a.os_version);
	/* MAX CT Payload Length */
	eiter = entries + size;
	eiter->type = cpu_to_be16(FDMI_HBA_MAXIMUM_CT_PAYLOAD_LENGTH);
	eiter->a.max_ct_len = cpu_to_be32(le16_to_cpu(IS_FWI2_CAPABLE(ha) ?
		icb24->frame_payload_size : ha->init_cb->frame_payload_size));
	alen = sizeof(eiter->a.max_ct_len);
	alen += FDMI_ATTR_TYPELEN(eiter);
	eiter->len = cpu_to_be16(alen);
	size += alen;
	ql_dbg(ql_dbg_disc, vha, 0x20aa,
	    "CT PAYLOAD LENGTH = 0x%x.\n", be32_to_cpu(eiter->a.max_ct_len));
	/* Node Sybolic Name */
	eiter = entries + size;
	eiter->type = cpu_to_be16(FDMI_HBA_NODE_SYMBOLIC_NAME);
	alen = qla2x00_get_sym_node_name(vha, eiter->a.sym_name,
	    sizeof(eiter->a.sym_name));
	alen += FDMI_ATTR_ALIGNMENT(alen);
	alen += FDMI_ATTR_TYPELEN(eiter);
	eiter->len = cpu_to_be16(alen);
	size += alen;
	ql_dbg(ql_dbg_disc, vha, 0x20ab,
	    "SYMBOLIC NAME = %s.\n", eiter->a.sym_name);
	/* Vendor Specific information */
	eiter = entries + size;
	eiter->type = cpu_to_be16(FDMI_HBA_VENDOR_SPECIFIC_INFO);
	eiter->a.vendor_specific_info = cpu_to_be32(PCI_VENDOR_ID_QLOGIC);
	alen = sizeof(eiter->a.vendor_specific_info);
	alen += FDMI_ATTR_TYPELEN(eiter);
	eiter->len = cpu_to_be16(alen);
	size += alen;
	ql_dbg(ql_dbg_disc, vha, 0x20ac,
	    "VENDOR SPECIFIC INFO = 0x%x.\n",
	    be32_to_cpu(eiter->a.vendor_specific_info));
	/* Num Ports */
	eiter = entries + size;
	eiter->type = cpu_to_be16(FDMI_HBA_NUM_PORTS);
	eiter->a.num_ports = cpu_to_be32(1);
	alen = sizeof(eiter->a.num_ports);
	alen += FDMI_ATTR_TYPELEN(eiter);
	eiter->len = cpu_to_be16(alen);
	size += alen;
	ql_dbg(ql_dbg_disc, vha, 0x20ad,
	    "PORT COUNT = %x.\n", be32_to_cpu(eiter->a.num_ports));
	/* Fabric Name */
	eiter = entries + size;
	eiter->type = cpu_to_be16(FDMI_HBA_FABRIC_NAME);
	memcpy(eiter->a.fabric_name, vha->fabric_node_name,
	    sizeof(eiter->a.fabric_name));
	alen = sizeof(eiter->a.fabric_name);
	alen += FDMI_ATTR_TYPELEN(eiter);
	eiter->len = cpu_to_be16(alen);
	size += alen;
	ql_dbg(ql_dbg_disc, vha, 0x20ae,
	    "FABRIC NAME = %016llx.\n", wwn_to_u64(eiter->a.fabric_name));
	/* BIOS Version */
	eiter = entries + size;
	eiter->type = cpu_to_be16(FDMI_HBA_BOOT_BIOS_NAME);
	alen = scnprintf(
		eiter->a.bios_name, sizeof(eiter->a.bios_name),
		"BIOS %d.%02d", ha->bios_revision[1], ha->bios_revision[0]);
	alen += FDMI_ATTR_ALIGNMENT(alen);
	alen += FDMI_ATTR_TYPELEN(eiter);
	eiter->len = cpu_to_be16(alen);
	size += alen;
	ql_dbg(ql_dbg_disc, vha, 0x20af,
	    "BIOS NAME = %s\n", eiter->a.bios_name);
	/* Vendor Identifier */
	eiter = entries + size;
	eiter->type = cpu_to_be16(FDMI_HBA_VENDOR_IDENTIFIER);
	alen = scnprintf(
		eiter->a.vendor_identifier, sizeof(eiter->a.vendor_identifier),
		"%s", "QLGC");
	alen += FDMI_ATTR_ALIGNMENT(alen);
	alen += FDMI_ATTR_TYPELEN(eiter);
	eiter->len = cpu_to_be16(alen);
	size += alen;
	ql_dbg(ql_dbg_disc, vha, 0x20b0,
	    "VENDOR IDENTIFIER = %s.\n", eiter->a.vendor_identifier);
done:
	return size;
}

/**
 * qla2x00_port_attributes() perform Port attributes registration
 * @vha: HA context
 * @entries: number of entries to use
 * @callopt: Option to issue extended or standard FDMI
 *           command parameter
 *
 * Returns 0 on success.
 */
static unsigned long
qla2x00_port_attributes(scsi_qla_host_t *vha, void *entries,
	unsigned int callopt)
{
	struct qla_hw_data *ha = vha->hw;
	struct init_cb_24xx *icb24 = (void *)ha->init_cb;
	struct new_utsname *p_sysid = utsname();
	char *hostname = p_sysid ?
		p_sysid->nodename : fc_host_system_hostname(vha->host);
	struct ct_fdmi_port_attr *eiter;
	uint16_t alen;
	unsigned long size = 0;

	/* FC4 types. */
	eiter = entries + size;
	eiter->type = cpu_to_be16(FDMI_PORT_FC4_TYPES);
	eiter->a.fc4_types[0] = 0x00;
	eiter->a.fc4_types[1] = 0x00;
	eiter->a.fc4_types[2] = 0x01;
	eiter->a.fc4_types[3] = 0x00;
	alen = sizeof(eiter->a.fc4_types);
	alen += FDMI_ATTR_TYPELEN(eiter);
	eiter->len = cpu_to_be16(alen);
	size += alen;
	ql_dbg(ql_dbg_disc, vha, 0x20c0,
	    "FC4 TYPES = %016llx.\n", *(uint64_t *)eiter->a.fc4_types);
	if (vha->flags.nvme_enabled) {
		eiter->a.fc4_types[6] = 1;      /* NVMe type 28h */
		ql_dbg(ql_dbg_disc, vha, 0x211f,
		    "NVME FC4 Type = %02x 0x0 0x0 0x0 0x0 0x0.\n",
		    eiter->a.fc4_types[6]);
	}
	/* Supported speed. */
	eiter = entries + size;
	eiter->type = cpu_to_be16(FDMI_PORT_SUPPORT_SPEED);
	eiter->a.sup_speed = cpu_to_be32(
		qla25xx_fdmi_port_speed_capability(ha));
	alen = sizeof(eiter->a.sup_speed);
	alen += FDMI_ATTR_TYPELEN(eiter);
	eiter->len = cpu_to_be16(alen);
	size += alen;
	ql_dbg(ql_dbg_disc, vha, 0x20c1,
	    "SUPPORTED SPEED = %x.\n", be32_to_cpu(eiter->a.sup_speed));
	/* Current speed. */
	eiter = entries + size;
	eiter->type = cpu_to_be16(FDMI_PORT_CURRENT_SPEED);
	eiter->a.cur_speed = cpu_to_be32(
		qla25xx_fdmi_port_speed_currently(ha));
	alen = sizeof(eiter->a.cur_speed);
	alen += FDMI_ATTR_TYPELEN(eiter);
	eiter->len = cpu_to_be16(alen);
	size += alen;
	ql_dbg(ql_dbg_disc, vha, 0x20c2,
	    "CURRENT SPEED = %x.\n", be32_to_cpu(eiter->a.cur_speed));
	/* Max frame size. */
	eiter = entries + size;
	eiter->type = cpu_to_be16(FDMI_PORT_MAX_FRAME_SIZE);
	eiter->a.max_frame_size = cpu_to_be32(le16_to_cpu(IS_FWI2_CAPABLE(ha) ?
		icb24->frame_payload_size : ha->init_cb->frame_payload_size));
	alen = sizeof(eiter->a.max_frame_size);
	alen += FDMI_ATTR_TYPELEN(eiter);
	eiter->len = cpu_to_be16(alen);
	size += alen;
	ql_dbg(ql_dbg_disc, vha, 0x20c3,
	    "MAX FRAME SIZE = %x.\n", be32_to_cpu(eiter->a.max_frame_size));
	/* OS device name. */
	eiter = entries + size;
	eiter->type = cpu_to_be16(FDMI_PORT_OS_DEVICE_NAME);
	alen = scnprintf(
		eiter->a.os_dev_name, sizeof(eiter->a.os_dev_name),
		"%s:host%lu", QLA2XXX_DRIVER_NAME, vha->host_no);
	alen += FDMI_ATTR_ALIGNMENT(alen);
	alen += FDMI_ATTR_TYPELEN(eiter);
	eiter->len = cpu_to_be16(alen);
	size += alen;
	ql_dbg(ql_dbg_disc, vha, 0x20c4,
	    "OS DEVICE NAME = %s.\n", eiter->a.os_dev_name);
	/* Hostname. */
	eiter = entries + size;
	eiter->type = cpu_to_be16(FDMI_PORT_HOST_NAME);
	if (!*hostname || !strncmp(hostname, "(none)", 6))
		hostname = "Linux-default";
	alen = scnprintf(
		eiter->a.host_name, sizeof(eiter->a.host_name),
		"%s", hostname);
	alen += FDMI_ATTR_ALIGNMENT(alen);
	alen += FDMI_ATTR_TYPELEN(eiter);
	eiter->len = cpu_to_be16(alen);
	size += alen;
	ql_dbg(ql_dbg_disc, vha, 0x20c5,
	    "HOSTNAME = %s.\n", eiter->a.host_name);

	if (callopt == CALLOPT_FDMI1)
		goto done;

	/* Node Name */
	eiter = entries + size;
	eiter->type = cpu_to_be16(FDMI_PORT_NODE_NAME);
	memcpy(eiter->a.node_name, vha->node_name, sizeof(eiter->a.node_name));
	alen = sizeof(eiter->a.node_name);
	alen += FDMI_ATTR_TYPELEN(eiter);
	eiter->len = cpu_to_be16(alen);
	size += alen;
	ql_dbg(ql_dbg_disc, vha, 0x20c6,
	    "NODENAME = %016llx.\n", wwn_to_u64(eiter->a.node_name));

	/* Port Name */
	eiter = entries + size;
	eiter->type = cpu_to_be16(FDMI_PORT_NAME);
	memcpy(eiter->a.port_name, vha->port_name, sizeof(eiter->a.port_name));
	alen = sizeof(eiter->a.port_name);
	alen += FDMI_ATTR_TYPELEN(eiter);
	eiter->len = cpu_to_be16(alen);
	size += alen;
	ql_dbg(ql_dbg_disc, vha, 0x20c7,
	    "PORTNAME = %016llx.\n", wwn_to_u64(eiter->a.port_name));

	/* Port Symbolic Name */
	eiter = entries + size;
	eiter->type = cpu_to_be16(FDMI_PORT_SYM_NAME);
	alen = qla2x00_get_sym_node_name(vha, eiter->a.port_sym_name,
	    sizeof(eiter->a.port_sym_name));
	alen += FDMI_ATTR_ALIGNMENT(alen);
	alen += FDMI_ATTR_TYPELEN(eiter);
	eiter->len = cpu_to_be16(alen);
	size += alen;
	ql_dbg(ql_dbg_disc, vha, 0x20c8,
	    "PORT SYMBOLIC NAME = %s\n", eiter->a.port_sym_name);

	/* Port Type */
	eiter = entries + size;
	eiter->type = cpu_to_be16(FDMI_PORT_TYPE);
	eiter->a.port_type = cpu_to_be32(NS_NX_PORT_TYPE);
	alen = sizeof(eiter->a.port_type);
	alen += FDMI_ATTR_TYPELEN(eiter);
	eiter->len = cpu_to_be16(alen);
	size += alen;
	ql_dbg(ql_dbg_disc, vha, 0x20c9,
	    "PORT TYPE = %x.\n", be32_to_cpu(eiter->a.port_type));

	/* Supported Class of Service */
	eiter = entries + size;
	eiter->type = cpu_to_be16(FDMI_PORT_SUPP_COS);
	eiter->a.port_supported_cos = cpu_to_be32(FC_CLASS_3);
	alen = sizeof(eiter->a.port_supported_cos);
	alen += FDMI_ATTR_TYPELEN(eiter);
	eiter->len = cpu_to_be16(alen);
	size += alen;
	ql_dbg(ql_dbg_disc, vha, 0x20ca,
	    "SUPPORTED COS = %08x\n", be32_to_cpu(eiter->a.port_supported_cos));

	/* Port Fabric Name */
	eiter = entries + size;
	eiter->type = cpu_to_be16(FDMI_PORT_FABRIC_NAME);
	memcpy(eiter->a.fabric_name, vha->fabric_node_name,
	    sizeof(eiter->a.fabric_name));
	alen = sizeof(eiter->a.fabric_name);
	alen += FDMI_ATTR_TYPELEN(eiter);
	eiter->len = cpu_to_be16(alen);
	size += alen;
	ql_dbg(ql_dbg_disc, vha, 0x20cb,
	    "FABRIC NAME = %016llx.\n", wwn_to_u64(eiter->a.fabric_name));

	/* FC4_type */
	eiter = entries + size;
	eiter->type = cpu_to_be16(FDMI_PORT_FC4_TYPE);
	eiter->a.port_fc4_type[0] = 0x00;
	eiter->a.port_fc4_type[1] = 0x00;
	eiter->a.port_fc4_type[2] = 0x01;
	eiter->a.port_fc4_type[3] = 0x00;
	alen = sizeof(eiter->a.port_fc4_type);
	alen += FDMI_ATTR_TYPELEN(eiter);
	eiter->len = cpu_to_be16(alen);
	size += alen;
	ql_dbg(ql_dbg_disc, vha, 0x20cc,
	    "PORT ACTIVE FC4 TYPE = %016llx.\n",
	    *(uint64_t *)eiter->a.port_fc4_type);

	/* Port State */
	eiter = entries + size;
	eiter->type = cpu_to_be16(FDMI_PORT_STATE);
	eiter->a.port_state = cpu_to_be32(2);
	alen = sizeof(eiter->a.port_state);
	alen += FDMI_ATTR_TYPELEN(eiter);
	eiter->len = cpu_to_be16(alen);
	size += alen;
	ql_dbg(ql_dbg_disc, vha, 0x20cd,
	    "PORT_STATE = %x.\n", be32_to_cpu(eiter->a.port_state));

	/* Number of Ports */
	eiter = entries + size;
	eiter->type = cpu_to_be16(FDMI_PORT_COUNT);
	eiter->a.num_ports = cpu_to_be32(1);
	alen = sizeof(eiter->a.num_ports);
	alen += FDMI_ATTR_TYPELEN(eiter);
	eiter->len = cpu_to_be16(alen);
	size += alen;
	ql_dbg(ql_dbg_disc, vha, 0x20ce,
	    "PORT COUNT = %x.\n", be32_to_cpu(eiter->a.num_ports));

	/* Port Identifier */
	eiter = entries + size;
	eiter->type = cpu_to_be16(FDMI_PORT_IDENTIFIER);
	eiter->a.port_id = cpu_to_be32(vha->d_id.b24);
	alen = sizeof(eiter->a.port_id);
	alen += FDMI_ATTR_TYPELEN(eiter);
	eiter->len = cpu_to_be16(alen);
	size += alen;
	ql_dbg(ql_dbg_disc, vha, 0x20cf,
	    "PORT ID = %x.\n", be32_to_cpu(eiter->a.port_id));

	if (callopt == CALLOPT_FDMI2 || !ql2xsmartsan)
		goto done;

	/* Smart SAN Service Category (Populate Smart SAN Initiator)*/
	eiter = entries + size;
	eiter->type = cpu_to_be16(FDMI_SMARTSAN_SERVICE);
	alen = scnprintf(
		eiter->a.smartsan_service, sizeof(eiter->a.smartsan_service),
		"%s", "Smart SAN Initiator");
	alen += FDMI_ATTR_ALIGNMENT(alen);
	alen += FDMI_ATTR_TYPELEN(eiter);
	eiter->len = cpu_to_be16(alen);
	size += alen;
	ql_dbg(ql_dbg_disc, vha, 0x20d0,
	    "SMARTSAN SERVICE CATEGORY = %s.\n", eiter->a.smartsan_service);

	/* Smart SAN GUID (NWWN+PWWN) */
	eiter = entries + size;
	eiter->type = cpu_to_be16(FDMI_SMARTSAN_GUID);
	memcpy(eiter->a.smartsan_guid, vha->node_name, WWN_SIZE);
	memcpy(eiter->a.smartsan_guid + WWN_SIZE, vha->port_name, WWN_SIZE);
	alen = sizeof(eiter->a.smartsan_guid);
	alen += FDMI_ATTR_TYPELEN(eiter);
	eiter->len = cpu_to_be16(alen);
	size += alen;
	ql_dbg(ql_dbg_disc, vha, 0x20d1,
	    "Smart SAN GUID = %016llx-%016llx\n",
	    wwn_to_u64(eiter->a.smartsan_guid),
	    wwn_to_u64(eiter->a.smartsan_guid + WWN_SIZE));

	/* Smart SAN Version (populate "Smart SAN Version 1.0") */
	eiter = entries + size;
	eiter->type = cpu_to_be16(FDMI_SMARTSAN_VERSION);
	alen = scnprintf(
		eiter->a.smartsan_version, sizeof(eiter->a.smartsan_version),
		"%s", "Smart SAN Version 2.0");
	alen += FDMI_ATTR_ALIGNMENT(alen);
	alen += FDMI_ATTR_TYPELEN(eiter);
	eiter->len = cpu_to_be16(alen);
	size += alen;
	ql_dbg(ql_dbg_disc, vha, 0x20d2,
	    "SMARTSAN VERSION = %s\n", eiter->a.smartsan_version);

	/* Smart SAN Product Name (Specify Adapter Model No) */
	eiter = entries + size;
	eiter->type = cpu_to_be16(FDMI_SMARTSAN_PROD_NAME);
	alen = scnprintf(eiter->a.smartsan_prod_name,
		sizeof(eiter->a.smartsan_prod_name),
		"ISP%04x", ha->pdev->device);
	alen += FDMI_ATTR_ALIGNMENT(alen);
	alen += FDMI_ATTR_TYPELEN(eiter);
	eiter->len = cpu_to_be16(alen);
	size += alen;
	ql_dbg(ql_dbg_disc, vha, 0x20d3,
	    "SMARTSAN PRODUCT NAME = %s\n", eiter->a.smartsan_prod_name);

	/* Smart SAN Port Info (specify: 1=Physical, 2=NPIV, 3=SRIOV) */
	eiter = entries + size;
	eiter->type = cpu_to_be16(FDMI_SMARTSAN_PORT_INFO);
	eiter->a.smartsan_port_info = cpu_to_be32(vha->vp_idx ? 2 : 1);
	alen = sizeof(eiter->a.smartsan_port_info);
	alen += FDMI_ATTR_TYPELEN(eiter);
	eiter->len = cpu_to_be16(alen);
	size += alen;
	ql_dbg(ql_dbg_disc, vha, 0x20d4,
	    "SMARTSAN PORT INFO = %x\n", eiter->a.smartsan_port_info);

	/* Smart SAN Security Support */
	eiter = entries + size;
	eiter->type = cpu_to_be16(FDMI_SMARTSAN_SECURITY_SUPPORT);
	eiter->a.smartsan_security_support = cpu_to_be32(1);
	alen = sizeof(eiter->a.smartsan_security_support);
	alen += FDMI_ATTR_TYPELEN(eiter);
	eiter->len = cpu_to_be16(alen);
	size += alen;
	ql_dbg(ql_dbg_disc, vha, 0x20d6,
	    "SMARTSAN SECURITY SUPPORT = %d\n",
	    be32_to_cpu(eiter->a.smartsan_security_support));

done:
	return size;
}

/**
 * qla2x00_fdmi_rhba() - perform RHBA FDMI registration
 * @vha: HA context
 * @callopt: Option to issue FDMI registration
 *
 * Returns 0 on success.
 */
static int
qla2x00_fdmi_rhba(scsi_qla_host_t *vha, unsigned int callopt)
{
	struct qla_hw_data *ha = vha->hw;
	unsigned long size = 0;
	unsigned int rval, count;
	ms_iocb_entry_t *ms_pkt;
	struct ct_sns_req *ct_req;
	struct ct_sns_rsp *ct_rsp;
	void *entries;

	count = callopt != CALLOPT_FDMI1 ?
	    FDMI2_HBA_ATTR_COUNT : FDMI1_HBA_ATTR_COUNT;

	size = RHBA_RSP_SIZE;

	ql_dbg(ql_dbg_disc, vha, 0x20e0,
	    "RHBA (callopt=%x count=%u size=%lu).\n", callopt, count, size);

	/*   Request size adjusted after CT preparation */
	ms_pkt = ha->isp_ops->prep_ms_fdmi_iocb(vha, 0, size);

	/* Prepare CT request */
	ct_req = qla2x00_prep_ct_fdmi_req(ha->ct_sns, RHBA_CMD, size);
	ct_rsp = &ha->ct_sns->p.rsp;

	/* Prepare FDMI command entries */
	memcpy(ct_req->req.rhba.hba_identifier, vha->port_name,
	    sizeof(ct_req->req.rhba.hba_identifier));
	size += sizeof(ct_req->req.rhba.hba_identifier);

	ct_req->req.rhba.entry_count = cpu_to_be32(1);
	size += sizeof(ct_req->req.rhba.entry_count);

	memcpy(ct_req->req.rhba.port_name, vha->port_name,
	    sizeof(ct_req->req.rhba.port_name));
	size += sizeof(ct_req->req.rhba.port_name);

	/* Attribute count */
	ct_req->req.rhba.attrs.count = cpu_to_be32(count);
	size += sizeof(ct_req->req.rhba.attrs.count);

	/* Attribute block */
	entries = &ct_req->req.rhba.attrs.entry;

	size += qla2x00_hba_attributes(vha, entries, callopt);

	/* Update MS request size. */
	qla2x00_update_ms_fdmi_iocb(vha, size + 16);

	ql_dbg(ql_dbg_disc, vha, 0x20e1,
	    "RHBA %016llx %016llx.\n",
	    wwn_to_u64(ct_req->req.rhba.hba_identifier),
	    wwn_to_u64(ct_req->req.rhba.port_name));

	ql_dump_buffer(ql_dbg_disc + ql_dbg_buffer, vha, 0x20e2,
	    entries, size);

	/* Execute MS IOCB */
	rval = qla2x00_issue_iocb(vha, ha->ms_iocb, ha->ms_iocb_dma,
	    sizeof(*ha->ms_iocb));
	if (rval) {
		ql_dbg(ql_dbg_disc, vha, 0x20e3,
		    "RHBA iocb failed (%d).\n", rval);
		return rval;
	}

	rval = qla2x00_chk_ms_status(vha, ms_pkt, ct_rsp, "RHBA");
	if (rval) {
		if (ct_rsp->header.reason_code == CT_REASON_CANNOT_PERFORM &&
		    ct_rsp->header.explanation_code ==
		    CT_EXPL_ALREADY_REGISTERED) {
			ql_dbg(ql_dbg_disc, vha, 0x20e4,
			    "RHBA already registered.\n");
			return QLA_ALREADY_REGISTERED;
		}

		ql_dbg(ql_dbg_disc, vha, 0x20e5,
		    "RHBA failed, CT Reason %#x, CT Explanation %#x\n",
		    ct_rsp->header.reason_code,
		    ct_rsp->header.explanation_code);
		return rval;
	}

	ql_dbg(ql_dbg_disc, vha, 0x20e6, "RHBA exiting normally.\n");
	return rval;
}


static int
qla2x00_fdmi_dhba(scsi_qla_host_t *vha)
{
	int rval;
	struct qla_hw_data *ha = vha->hw;
	ms_iocb_entry_t *ms_pkt;
	struct ct_sns_req *ct_req;
	struct ct_sns_rsp *ct_rsp;
	/* Issue RPA */
	/* Prepare common MS IOCB */
	ms_pkt = ha->isp_ops->prep_ms_fdmi_iocb(vha, DHBA_REQ_SIZE,
	    DHBA_RSP_SIZE);
	/* Prepare CT request */
	ct_req = qla2x00_prep_ct_fdmi_req(ha->ct_sns, DHBA_CMD, DHBA_RSP_SIZE);
	ct_rsp = &ha->ct_sns->p.rsp;
	/* Prepare FDMI command arguments -- portname. */
	memcpy(ct_req->req.dhba.port_name, vha->port_name, WWN_SIZE);
	ql_dbg(ql_dbg_disc, vha, 0x2036,
	    "DHBA portname = %8phN.\n", ct_req->req.dhba.port_name);
	/* Execute MS IOCB */
	rval = qla2x00_issue_iocb(vha, ha->ms_iocb, ha->ms_iocb_dma,
	    sizeof(ms_iocb_entry_t));
	if (rval != QLA_SUCCESS) {
		/*EMPTY*/
		ql_dbg(ql_dbg_disc, vha, 0x2037,
		    "DHBA issue IOCB failed (%d).\n", rval);
	} else if (qla2x00_chk_ms_status(vha, ms_pkt, ct_rsp, "DHBA") !=
	    QLA_SUCCESS) {
		rval = QLA_FUNCTION_FAILED;
	} else {
		ql_dbg(ql_dbg_disc, vha, 0x2038,
		    "DHBA exiting normally.\n");
	}
	return rval;
}

/**
 * qla2x00_fdmi_rprt() perform RPRT registration
 * @vha: HA context
 * @callopt: Option to issue extended or standard FDMI
 *           command parameter
 *
 * Returns 0 on success.
 */
static int
qla2x00_fdmi_rprt(scsi_qla_host_t *vha, int callopt)
{
	struct scsi_qla_host *base_vha = pci_get_drvdata(vha->hw->pdev);
	struct qla_hw_data *ha = vha->hw;
	ulong size = 0;
	uint rval, count;
	ms_iocb_entry_t *ms_pkt;
	struct ct_sns_req *ct_req;
	struct ct_sns_rsp *ct_rsp;
	void *entries;
	count = callopt == CALLOPT_FDMI2_SMARTSAN && ql2xsmartsan ?
		FDMI2_SMARTSAN_PORT_ATTR_COUNT :
		callopt != CALLOPT_FDMI1 ?
		FDMI2_PORT_ATTR_COUNT : FDMI1_PORT_ATTR_COUNT;

	size = RPRT_RSP_SIZE;
	ql_dbg(ql_dbg_disc, vha, 0x20e8,
	    "RPRT (callopt=%x count=%u size=%lu).\n", callopt, count, size);
	/* Request size adjusted after CT preparation */
	ms_pkt = ha->isp_ops->prep_ms_fdmi_iocb(vha, 0, size);
	/* Prepare CT request */
	ct_req = qla2x00_prep_ct_fdmi_req(ha->ct_sns, RPRT_CMD, size);
	ct_rsp = &ha->ct_sns->p.rsp;
	/* Prepare FDMI command entries */
	memcpy(ct_req->req.rprt.hba_identifier, base_vha->port_name,
	    sizeof(ct_req->req.rprt.hba_identifier));
	size += sizeof(ct_req->req.rprt.hba_identifier);
	memcpy(ct_req->req.rprt.port_name, vha->port_name,
	    sizeof(ct_req->req.rprt.port_name));
	size += sizeof(ct_req->req.rprt.port_name);
	/* Attribute count */
	ct_req->req.rprt.attrs.count = cpu_to_be32(count);
	size += sizeof(ct_req->req.rprt.attrs.count);
	/* Attribute block */
	entries = ct_req->req.rprt.attrs.entry;
	size += qla2x00_port_attributes(vha, entries, callopt);
	/* Update MS request size. */
	qla2x00_update_ms_fdmi_iocb(vha, size + 16);
	ql_dbg(ql_dbg_disc, vha, 0x20e9,
	    "RPRT %016llx  %016llx.\n",
	    wwn_to_u64(ct_req->req.rprt.port_name),
	    wwn_to_u64(ct_req->req.rprt.port_name));
	ql_dump_buffer(ql_dbg_disc + ql_dbg_buffer, vha, 0x20ea,
	    entries, size);
	/* Execute MS IOCB */
	rval = qla2x00_issue_iocb(vha, ha->ms_iocb, ha->ms_iocb_dma,
	    sizeof(*ha->ms_iocb));
	if (rval) {
		ql_dbg(ql_dbg_disc, vha, 0x20eb,
		    "RPRT iocb failed (%d).\n", rval);
		return rval;
	}
	rval = qla2x00_chk_ms_status(vha, ms_pkt, ct_rsp, "RPRT");
	if (rval) {
		if (ct_rsp->header.reason_code == CT_REASON_CANNOT_PERFORM &&
		    ct_rsp->header.explanation_code ==
		    CT_EXPL_ALREADY_REGISTERED) {
			ql_dbg(ql_dbg_disc, vha, 0x20ec,
			    "RPRT already registered.\n");
			return QLA_ALREADY_REGISTERED;
		}

		ql_dbg(ql_dbg_disc, vha, 0x20ed,
		    "RPRT failed, CT Reason code: %#x, CT Explanation %#x\n",
		    ct_rsp->header.reason_code,
		    ct_rsp->header.explanation_code);
		return rval;
	}
	ql_dbg(ql_dbg_disc, vha, 0x20ee, "RPRT exiting normally.\n");
	return rval;
}

/**
 * qla2x00_fdmi_rpa() - perform RPA registration
 * @vha: HA context
 * @callopt: Option to issue FDMI registration
 *
 * Returns 0 on success.
 */
static int
qla2x00_fdmi_rpa(scsi_qla_host_t *vha, uint callopt)
{
	struct qla_hw_data *ha = vha->hw;
	ulong size = 0;
	uint rval, count;
	ms_iocb_entry_t *ms_pkt;
	struct ct_sns_req *ct_req;
	struct ct_sns_rsp *ct_rsp;
	void *entries;

	count =
	    callopt == CALLOPT_FDMI2_SMARTSAN && ql2xsmartsan ?
		FDMI2_SMARTSAN_PORT_ATTR_COUNT :
	    callopt != CALLOPT_FDMI1 ?
		FDMI2_PORT_ATTR_COUNT : FDMI1_PORT_ATTR_COUNT;

	size =
	    callopt != CALLOPT_FDMI1 ?
		SMARTSAN_RPA_RSP_SIZE : RPA_RSP_SIZE;

	ql_dbg(ql_dbg_disc, vha, 0x20f0,
	    "RPA (callopt=%x count=%u size=%lu).\n", callopt, count, size);

	/* Request size adjusted after CT preparation */
	ms_pkt = ha->isp_ops->prep_ms_fdmi_iocb(vha, 0, size);

	/* Prepare CT request */
	ct_req = qla2x00_prep_ct_fdmi_req(ha->ct_sns, RPA_CMD, size);
	ct_rsp = &ha->ct_sns->p.rsp;

	/* Prepare FDMI command entries. */
	memcpy(ct_req->req.rpa.port_name, vha->port_name,
	    sizeof(ct_req->req.rpa.port_name));
	size += sizeof(ct_req->req.rpa.port_name);

	/* Attribute count */
	ct_req->req.rpa.attrs.count = cpu_to_be32(count);
	size += sizeof(ct_req->req.rpa.attrs.count);

	/* Attribute block */
	entries = ct_req->req.rpa.attrs.entry;

	size += qla2x00_port_attributes(vha, entries, callopt);

	/* Update MS request size. */
	qla2x00_update_ms_fdmi_iocb(vha, size + 16);

	ql_dbg(ql_dbg_disc, vha, 0x20f1,
	    "RPA %016llx.\n", wwn_to_u64(ct_req->req.rpa.port_name));

	ql_dump_buffer(ql_dbg_disc + ql_dbg_buffer, vha, 0x20f2,
	    entries, size);

	/* Execute MS IOCB */
	rval = qla2x00_issue_iocb(vha, ha->ms_iocb, ha->ms_iocb_dma,
	    sizeof(*ha->ms_iocb));
	if (rval) {
		ql_dbg(ql_dbg_disc, vha, 0x20f3,
		    "RPA iocb failed (%d).\n", rval);
		return rval;
	}

	rval = qla2x00_chk_ms_status(vha, ms_pkt, ct_rsp, "RPA");
	if (rval) {
		if (ct_rsp->header.reason_code == CT_REASON_CANNOT_PERFORM &&
		    ct_rsp->header.explanation_code ==
		    CT_EXPL_ALREADY_REGISTERED) {
			ql_dbg(ql_dbg_disc, vha, 0x20f4,
			    "RPA already registered.\n");
			return QLA_ALREADY_REGISTERED;
		}

		ql_dbg(ql_dbg_disc, vha, 0x20f5,
		    "RPA failed, CT Reason code: %#x, CT Explanation %#x\n",
		    ct_rsp->header.reason_code,
		    ct_rsp->header.explanation_code);
		return rval;
	}

	ql_dbg(ql_dbg_disc, vha, 0x20f6, "RPA exiting normally.\n");
	return rval;
}

/**
 * qla2x00_fdmi_register() -
 * @vha: HA context
 *
 * Returns 0 on success.
 */
int
qla2x00_fdmi_register(scsi_qla_host_t *vha)
{
	int rval = QLA_SUCCESS;
	struct qla_hw_data *ha = vha->hw;

	if (IS_QLA2100(ha) || IS_QLA2200(ha) ||
	    IS_QLAFX00(ha))
		return rval;

	rval = qla2x00_mgmt_svr_login(vha);
	if (rval)
		return rval;

	/* For npiv/vport send rprt only */
	if (vha->vp_idx) {
		if (ql2xsmartsan)
			rval = qla2x00_fdmi_rprt(vha, CALLOPT_FDMI2_SMARTSAN);
		if (rval || !ql2xsmartsan)
			rval = qla2x00_fdmi_rprt(vha, CALLOPT_FDMI2);
		if (rval)
			rval = qla2x00_fdmi_rprt(vha, CALLOPT_FDMI1);

		return rval;
	}

	/* Try fdmi2 first, if fails then try fdmi1 */
	rval = qla2x00_fdmi_rhba(vha, CALLOPT_FDMI2);
	if (rval) {
		if (rval != QLA_ALREADY_REGISTERED)
			goto try_fdmi;

		rval = qla2x00_fdmi_dhba(vha);
		if (rval)
			goto try_fdmi;

		rval = qla2x00_fdmi_rhba(vha, CALLOPT_FDMI2);
		if (rval)
			goto try_fdmi;
	}

	if (ql2xsmartsan)
		rval = qla2x00_fdmi_rpa(vha, CALLOPT_FDMI2_SMARTSAN);
	if (rval || !ql2xsmartsan)
		rval = qla2x00_fdmi_rpa(vha, CALLOPT_FDMI2);
	if (rval)
		goto try_fdmi;

	return rval;

try_fdmi:
	rval = qla2x00_fdmi_rhba(vha, CALLOPT_FDMI1);
	if (rval) {
		if (rval != QLA_ALREADY_REGISTERED)
			return rval;

		rval = qla2x00_fdmi_dhba(vha);
		if (rval)
			return rval;

		rval = qla2x00_fdmi_rhba(vha, CALLOPT_FDMI1);
		if (rval)
			return rval;
	}

	rval = qla2x00_fdmi_rpa(vha, CALLOPT_FDMI1);

	return rval;
}

/**
 * qla2x00_gfpn_id() - SNS Get Fabric Port Name (GFPN_ID) query.
 * @vha: HA context
 * @list: switch info entries to populate
 *
 * Returns 0 on success.
 */
int
qla2x00_gfpn_id(scsi_qla_host_t *vha, sw_info_t *list)
{
	int		rval = QLA_SUCCESS;
	uint16_t	i;
	struct qla_hw_data *ha = vha->hw;
	ms_iocb_entry_t	*ms_pkt;
	struct ct_sns_req	*ct_req;
	struct ct_sns_rsp	*ct_rsp;
	struct ct_arg arg;

	if (!IS_IIDMA_CAPABLE(ha))
		return QLA_FUNCTION_FAILED;

	arg.iocb = ha->ms_iocb;
	arg.req_dma = ha->ct_sns_dma;
	arg.rsp_dma = ha->ct_sns_dma;
	arg.req_size = GFPN_ID_REQ_SIZE;
	arg.rsp_size = GFPN_ID_RSP_SIZE;
	arg.nport_handle = NPH_SNS;

	for (i = 0; i < ha->max_fibre_devices; i++) {
		/* Issue GFPN_ID */
		/* Prepare common MS IOCB */
		ms_pkt = ha->isp_ops->prep_ms_iocb(vha, &arg);

		/* Prepare CT request */
		ct_req = qla2x00_prep_ct_req(ha->ct_sns, GFPN_ID_CMD,
		    GFPN_ID_RSP_SIZE);
		ct_rsp = &ha->ct_sns->p.rsp;

		/* Prepare CT arguments -- port_id */
		ct_req->req.port_id.port_id = port_id_to_be_id(list[i].d_id);

		/* Execute MS IOCB */
		rval = qla2x00_issue_iocb(vha, ha->ms_iocb, ha->ms_iocb_dma,
		    sizeof(ms_iocb_entry_t));
		if (rval != QLA_SUCCESS) {
			/*EMPTY*/
			ql_dbg(ql_dbg_disc, vha, 0x2023,
			    "GFPN_ID issue IOCB failed (%d).\n", rval);
			break;
		} else if (qla2x00_chk_ms_status(vha, ms_pkt, ct_rsp,
		    "GFPN_ID") != QLA_SUCCESS) {
			rval = QLA_FUNCTION_FAILED;
			break;
		} else {
			/* Save fabric portname */
			memcpy(list[i].fabric_port_name,
			    ct_rsp->rsp.gfpn_id.port_name, WWN_SIZE);
		}

		/* Last device exit. */
		if (list[i].d_id.b.rsvd_1 != 0)
			break;
	}

	return (rval);
}


static inline struct ct_sns_req *
qla24xx_prep_ct_fm_req(struct ct_sns_pkt *p, uint16_t cmd,
    uint16_t rsp_size)
{
	memset(p, 0, sizeof(struct ct_sns_pkt));

	p->p.req.header.revision = 0x01;
	p->p.req.header.gs_type = 0xFA;
	p->p.req.header.gs_subtype = 0x01;
	p->p.req.command = cpu_to_be16(cmd);
	p->p.req.max_rsp_size = cpu_to_be16((rsp_size - 16) / 4);

	return &p->p.req;
}

static uint16_t
qla2x00_port_speed_capability(uint16_t speed)
{
	switch (speed) {
	case BIT_15:
		return PORT_SPEED_1GB;
	case BIT_14:
		return PORT_SPEED_2GB;
	case BIT_13:
		return PORT_SPEED_4GB;
	case BIT_12:
		return PORT_SPEED_10GB;
	case BIT_11:
		return PORT_SPEED_8GB;
	case BIT_10:
		return PORT_SPEED_16GB;
	case BIT_8:
		return PORT_SPEED_32GB;
	case BIT_7:
		return PORT_SPEED_64GB;
	default:
		return PORT_SPEED_UNKNOWN;
	}
}

/**
 * qla2x00_gpsc() - FCS Get Port Speed Capabilities (GPSC) query.
 * @vha: HA context
 * @list: switch info entries to populate
 *
 * Returns 0 on success.
 */
int
qla2x00_gpsc(scsi_qla_host_t *vha, sw_info_t *list)
{
	int		rval;
	uint16_t	i;
	struct qla_hw_data *ha = vha->hw;
	ms_iocb_entry_t *ms_pkt;
	struct ct_sns_req	*ct_req;
	struct ct_sns_rsp	*ct_rsp;
	struct ct_arg arg;

	if (!IS_IIDMA_CAPABLE(ha))
		return QLA_FUNCTION_FAILED;
	if (!ha->flags.gpsc_supported)
		return QLA_FUNCTION_FAILED;

	rval = qla2x00_mgmt_svr_login(vha);
	if (rval)
		return rval;

	arg.iocb = ha->ms_iocb;
	arg.req_dma = ha->ct_sns_dma;
	arg.rsp_dma = ha->ct_sns_dma;
	arg.req_size = GPSC_REQ_SIZE;
	arg.rsp_size = GPSC_RSP_SIZE;
	arg.nport_handle = vha->mgmt_svr_loop_id;

	for (i = 0; i < ha->max_fibre_devices; i++) {
		/* Issue GFPN_ID */
		/* Prepare common MS IOCB */
		ms_pkt = qla24xx_prep_ms_iocb(vha, &arg);

		/* Prepare CT request */
		ct_req = qla24xx_prep_ct_fm_req(ha->ct_sns, GPSC_CMD,
		    GPSC_RSP_SIZE);
		ct_rsp = &ha->ct_sns->p.rsp;

		/* Prepare CT arguments -- port_name */
		memcpy(ct_req->req.gpsc.port_name, list[i].fabric_port_name,
		    WWN_SIZE);

		/* Execute MS IOCB */
		rval = qla2x00_issue_iocb(vha, ha->ms_iocb, ha->ms_iocb_dma,
		    sizeof(ms_iocb_entry_t));
		if (rval != QLA_SUCCESS) {
			/*EMPTY*/
			ql_dbg(ql_dbg_disc, vha, 0x2059,
			    "GPSC issue IOCB failed (%d).\n", rval);
		} else if ((rval = qla2x00_chk_ms_status(vha, ms_pkt, ct_rsp,
		    "GPSC")) != QLA_SUCCESS) {
			/* FM command unsupported? */
			if (rval == QLA_INVALID_COMMAND &&
			    (ct_rsp->header.reason_code ==
				CT_REASON_INVALID_COMMAND_CODE ||
			     ct_rsp->header.reason_code ==
				CT_REASON_COMMAND_UNSUPPORTED)) {
				ql_dbg(ql_dbg_disc, vha, 0x205a,
				    "GPSC command unsupported, disabling "
				    "query.\n");
				ha->flags.gpsc_supported = 0;
				rval = QLA_FUNCTION_FAILED;
				break;
			}
			rval = QLA_FUNCTION_FAILED;
		} else {
			list->fp_speed = qla2x00_port_speed_capability(
			    be16_to_cpu(ct_rsp->rsp.gpsc.speed));
			ql_dbg(ql_dbg_disc, vha, 0x205b,
			    "GPSC ext entry - fpn "
			    "%8phN speeds=%04x speed=%04x.\n",
			    list[i].fabric_port_name,
			    be16_to_cpu(ct_rsp->rsp.gpsc.speeds),
			    be16_to_cpu(ct_rsp->rsp.gpsc.speed));
		}

		/* Last device exit. */
		if (list[i].d_id.b.rsvd_1 != 0)
			break;
	}

	return (rval);
}

/**
 * qla2x00_gff_id() - SNS Get FC-4 Features (GFF_ID) query.
 *
 * @vha: HA context
 * @list: switch info entries to populate
 *
 */
void
qla2x00_gff_id(scsi_qla_host_t *vha, sw_info_t *list)
{
	int		rval;
	uint16_t	i;

	ms_iocb_entry_t	*ms_pkt;
	struct ct_sns_req	*ct_req;
	struct ct_sns_rsp	*ct_rsp;
	struct qla_hw_data *ha = vha->hw;
	uint8_t fcp_scsi_features = 0, nvme_features = 0;
	struct ct_arg arg;

	for (i = 0; i < ha->max_fibre_devices; i++) {
		/* Set default FC4 Type as UNKNOWN so the default is to
		 * Process this port */
		list[i].fc4_type = 0;

		/* Do not attempt GFF_ID if we are not FWI_2 capable */
		if (!IS_FWI2_CAPABLE(ha))
			continue;

		arg.iocb = ha->ms_iocb;
		arg.req_dma = ha->ct_sns_dma;
		arg.rsp_dma = ha->ct_sns_dma;
		arg.req_size = GFF_ID_REQ_SIZE;
		arg.rsp_size = GFF_ID_RSP_SIZE;
		arg.nport_handle = NPH_SNS;

		/* Prepare common MS IOCB */
		ms_pkt = ha->isp_ops->prep_ms_iocb(vha, &arg);

		/* Prepare CT request */
		ct_req = qla2x00_prep_ct_req(ha->ct_sns, GFF_ID_CMD,
		    GFF_ID_RSP_SIZE);
		ct_rsp = &ha->ct_sns->p.rsp;

		/* Prepare CT arguments -- port_id */
		ct_req->req.port_id.port_id = port_id_to_be_id(list[i].d_id);

		/* Execute MS IOCB */
		rval = qla2x00_issue_iocb(vha, ha->ms_iocb, ha->ms_iocb_dma,
		   sizeof(ms_iocb_entry_t));

		if (rval != QLA_SUCCESS) {
			ql_dbg(ql_dbg_disc, vha, 0x205c,
			    "GFF_ID issue IOCB failed (%d).\n", rval);
		} else if (qla2x00_chk_ms_status(vha, ms_pkt, ct_rsp,
			       "GFF_ID") != QLA_SUCCESS) {
			ql_dbg(ql_dbg_disc, vha, 0x205d,
			    "GFF_ID IOCB status had a failure status code.\n");
		} else {
			fcp_scsi_features =
			   ct_rsp->rsp.gff_id.fc4_features[GFF_FCP_SCSI_OFFSET];
			fcp_scsi_features &= 0x0f;

			if (fcp_scsi_features) {
				list[i].fc4_type = FS_FC4TYPE_FCP;
				list[i].fc4_features = fcp_scsi_features;
			}

			nvme_features =
			    ct_rsp->rsp.gff_id.fc4_features[GFF_NVME_OFFSET];
			nvme_features &= 0xf;

			if (nvme_features) {
				list[i].fc4_type |= FS_FC4TYPE_NVME;
				list[i].fc4_features = nvme_features;
			}
		}

		/* Last device exit. */
		if (list[i].d_id.b.rsvd_1 != 0)
			break;
	}
}

int qla24xx_post_gpsc_work(struct scsi_qla_host *vha, fc_port_t *fcport)
{
	struct qla_work_evt *e;

	e = qla2x00_alloc_work(vha, QLA_EVT_GPSC);
	if (!e)
		return QLA_FUNCTION_FAILED;

	e->u.fcport.fcport = fcport;
	return qla2x00_post_work(vha, e);
}

void qla24xx_handle_gpsc_event(scsi_qla_host_t *vha, struct event_arg *ea)
{
	struct fc_port *fcport = ea->fcport;

	ql_dbg(ql_dbg_disc, vha, 0x20d8,
	    "%s %8phC DS %d LS %d rc %d login %d|%d rscn %d|%d lid %d\n",
	    __func__, fcport->port_name, fcport->disc_state,
	    fcport->fw_login_state, ea->rc, ea->sp->gen2, fcport->login_gen,
	    ea->sp->gen2, fcport->rscn_gen|ea->sp->gen1, fcport->loop_id);

	if (fcport->disc_state == DSC_DELETE_PEND)
		return;

	if (ea->sp->gen2 != fcport->login_gen) {
		/* target side must have changed it. */
		ql_dbg(ql_dbg_disc, vha, 0x20d3,
		    "%s %8phC generation changed\n",
		    __func__, fcport->port_name);
		return;
	} else if (ea->sp->gen1 != fcport->rscn_gen) {
		return;
	}

	qla_post_iidma_work(vha, fcport);
}

static void qla24xx_async_gpsc_sp_done(srb_t *sp, int res)
{
	struct scsi_qla_host *vha = sp->vha;
	struct qla_hw_data *ha = vha->hw;
	fc_port_t *fcport = sp->fcport;
	struct ct_sns_rsp       *ct_rsp;
	struct event_arg ea;

	ct_rsp = &fcport->ct_desc.ct_sns->p.rsp;

	ql_dbg(ql_dbg_disc, vha, 0x2053,
	    "Async done-%s res %x, WWPN %8phC \n",
	    sp->name, res, fcport->port_name);

	fcport->flags &= ~(FCF_ASYNC_SENT | FCF_ASYNC_ACTIVE);

	if (res == QLA_FUNCTION_TIMEOUT)
		goto done;

	if (res == (DID_ERROR << 16)) {
		/* entry status error */
		goto done;
	} else if (res) {
		if ((ct_rsp->header.reason_code ==
			 CT_REASON_INVALID_COMMAND_CODE) ||
			(ct_rsp->header.reason_code ==
			CT_REASON_COMMAND_UNSUPPORTED)) {
			ql_dbg(ql_dbg_disc, vha, 0x2019,
			    "GPSC command unsupported, disabling query.\n");
			ha->flags.gpsc_supported = 0;
			goto done;
		}
	} else {
		fcport->fp_speed = qla2x00_port_speed_capability(
		    be16_to_cpu(ct_rsp->rsp.gpsc.speed));

		ql_dbg(ql_dbg_disc, vha, 0x2054,
		    "Async-%s OUT WWPN %8phC speeds=%04x speed=%04x.\n",
		    sp->name, fcport->fabric_port_name,
		    be16_to_cpu(ct_rsp->rsp.gpsc.speeds),
		    be16_to_cpu(ct_rsp->rsp.gpsc.speed));
	}
	memset(&ea, 0, sizeof(ea));
	ea.rc = res;
	ea.fcport = fcport;
	ea.sp = sp;
	qla24xx_handle_gpsc_event(vha, &ea);

done:
	sp->free(sp);
}

int qla24xx_async_gpsc(scsi_qla_host_t *vha, fc_port_t *fcport)
{
	int rval = QLA_FUNCTION_FAILED;
	struct ct_sns_req       *ct_req;
	srb_t *sp;

	if (!vha->flags.online || (fcport->flags & FCF_ASYNC_SENT))
		return rval;

	sp = qla2x00_get_sp(vha, fcport, GFP_KERNEL);
	if (!sp)
		goto done;

	sp->type = SRB_CT_PTHRU_CMD;
	sp->name = "gpsc";
	sp->gen1 = fcport->rscn_gen;
	sp->gen2 = fcport->login_gen;

	qla2x00_init_timer(sp, qla2x00_get_async_timeout(vha) + 2);

	/* CT_IU preamble  */
	ct_req = qla24xx_prep_ct_fm_req(fcport->ct_desc.ct_sns, GPSC_CMD,
		GPSC_RSP_SIZE);

	/* GPSC req */
	memcpy(ct_req->req.gpsc.port_name, fcport->fabric_port_name,
		WWN_SIZE);

	sp->u.iocb_cmd.u.ctarg.req = fcport->ct_desc.ct_sns;
	sp->u.iocb_cmd.u.ctarg.req_dma = fcport->ct_desc.ct_sns_dma;
	sp->u.iocb_cmd.u.ctarg.rsp = fcport->ct_desc.ct_sns;
	sp->u.iocb_cmd.u.ctarg.rsp_dma = fcport->ct_desc.ct_sns_dma;
	sp->u.iocb_cmd.u.ctarg.req_size = GPSC_REQ_SIZE;
	sp->u.iocb_cmd.u.ctarg.rsp_size = GPSC_RSP_SIZE;
	sp->u.iocb_cmd.u.ctarg.nport_handle = vha->mgmt_svr_loop_id;

	sp->u.iocb_cmd.timeout = qla2x00_async_iocb_timeout;
	sp->done = qla24xx_async_gpsc_sp_done;

	ql_dbg(ql_dbg_disc, vha, 0x205e,
	    "Async-%s %8phC hdl=%x loopid=%x portid=%02x%02x%02x.\n",
	    sp->name, fcport->port_name, sp->handle,
	    fcport->loop_id, fcport->d_id.b.domain,
	    fcport->d_id.b.area, fcport->d_id.b.al_pa);

	rval = qla2x00_start_sp(sp);
	if (rval != QLA_SUCCESS)
		goto done_free_sp;
	return rval;

done_free_sp:
	sp->free(sp);
done:
	return rval;
}

int qla24xx_post_gpnid_work(struct scsi_qla_host *vha, port_id_t *id)
{
	struct qla_work_evt *e;

	if (test_bit(UNLOADING, &vha->dpc_flags) ||
	    (vha->vp_idx && test_bit(VPORT_DELETE, &vha->dpc_flags)))
		return 0;

	e = qla2x00_alloc_work(vha, QLA_EVT_GPNID);
	if (!e)
		return QLA_FUNCTION_FAILED;

	e->u.gpnid.id = *id;
	return qla2x00_post_work(vha, e);
}

void qla24xx_sp_unmap(scsi_qla_host_t *vha, srb_t *sp)
{
	struct srb_iocb *c = &sp->u.iocb_cmd;

	switch (sp->type) {
	case SRB_ELS_DCMD:
		qla2x00_els_dcmd2_free(vha, &c->u.els_plogi);
		break;
	case SRB_CT_PTHRU_CMD:
	default:
		if (sp->u.iocb_cmd.u.ctarg.req) {
			dma_free_coherent(&vha->hw->pdev->dev,
			    sp->u.iocb_cmd.u.ctarg.req_allocated_size,
			    sp->u.iocb_cmd.u.ctarg.req,
			    sp->u.iocb_cmd.u.ctarg.req_dma);
			sp->u.iocb_cmd.u.ctarg.req = NULL;
		}

		if (sp->u.iocb_cmd.u.ctarg.rsp) {
			dma_free_coherent(&vha->hw->pdev->dev,
			    sp->u.iocb_cmd.u.ctarg.rsp_allocated_size,
			    sp->u.iocb_cmd.u.ctarg.rsp,
			    sp->u.iocb_cmd.u.ctarg.rsp_dma);
			sp->u.iocb_cmd.u.ctarg.rsp = NULL;
		}
		break;
	}

	sp->free(sp);
}

void qla24xx_handle_gpnid_event(scsi_qla_host_t *vha, struct event_arg *ea)
{
	fc_port_t *fcport, *conflict, *t;
	u16 data[2];

	ql_dbg(ql_dbg_disc, vha, 0xffff,
	    "%s %d port_id: %06x\n",
	    __func__, __LINE__, ea->id.b24);

	if (ea->rc) {
		/* cable is disconnected */
		list_for_each_entry_safe(fcport, t, &vha->vp_fcports, list) {
			if (fcport->d_id.b24 == ea->id.b24)
				fcport->scan_state = QLA_FCPORT_SCAN;

			qlt_schedule_sess_for_deletion(fcport);
		}
	} else {
		/* cable is connected */
		fcport = qla2x00_find_fcport_by_wwpn(vha, ea->port_name, 1);
		if (fcport) {
			list_for_each_entry_safe(conflict, t, &vha->vp_fcports,
			    list) {
				if ((conflict->d_id.b24 == ea->id.b24) &&
				    (fcport != conflict))
					/*
					 * 2 fcports with conflict Nport ID or
					 * an existing fcport is having nport ID
					 * conflict with new fcport.
					 */

					conflict->scan_state = QLA_FCPORT_SCAN;

				qlt_schedule_sess_for_deletion(conflict);
			}

			fcport->scan_needed = 0;
			fcport->rscn_gen++;
			fcport->scan_state = QLA_FCPORT_FOUND;
			fcport->flags |= FCF_FABRIC_DEVICE;
			if (fcport->login_retry == 0) {
				fcport->login_retry =
					vha->hw->login_retry_count;
				ql_dbg(ql_dbg_disc, vha, 0xffff,
				    "Port login retry %8phN, lid 0x%04x cnt=%d.\n",
				    fcport->port_name, fcport->loop_id,
				    fcport->login_retry);
			}
			switch (fcport->disc_state) {
			case DSC_LOGIN_COMPLETE:
				/* recheck session is still intact. */
				ql_dbg(ql_dbg_disc, vha, 0x210d,
				    "%s %d %8phC revalidate session with ADISC\n",
				    __func__, __LINE__, fcport->port_name);
				data[0] = data[1] = 0;
				qla2x00_post_async_adisc_work(vha, fcport,
				    data);
				break;
			case DSC_DELETED:
				ql_dbg(ql_dbg_disc, vha, 0x210d,
				    "%s %d %8phC login\n", __func__, __LINE__,
				    fcport->port_name);
				fcport->d_id = ea->id;
				qla24xx_fcport_handle_login(vha, fcport);
				break;
			case DSC_DELETE_PEND:
				fcport->d_id = ea->id;
				break;
			default:
				fcport->d_id = ea->id;
				break;
			}
		} else {
			list_for_each_entry_safe(conflict, t, &vha->vp_fcports,
			    list) {
				if (conflict->d_id.b24 == ea->id.b24) {
					/* 2 fcports with conflict Nport ID or
					 * an existing fcport is having nport ID
					 * conflict with new fcport.
					 */
					ql_dbg(ql_dbg_disc, vha, 0xffff,
					    "%s %d %8phC DS %d\n",
					    __func__, __LINE__,
					    conflict->port_name,
					    conflict->disc_state);

					conflict->scan_state = QLA_FCPORT_SCAN;
					qlt_schedule_sess_for_deletion(conflict);
				}
			}

			/* create new fcport */
			ql_dbg(ql_dbg_disc, vha, 0x2065,
			    "%s %d %8phC post new sess\n",
			    __func__, __LINE__, ea->port_name);
			qla24xx_post_newsess_work(vha, &ea->id,
			    ea->port_name, NULL, NULL, 0);
		}
	}
}

static void qla2x00_async_gpnid_sp_done(srb_t *sp, int res)
{
	struct scsi_qla_host *vha = sp->vha;
	struct ct_sns_req *ct_req =
	    (struct ct_sns_req *)sp->u.iocb_cmd.u.ctarg.req;
	struct ct_sns_rsp *ct_rsp =
	    (struct ct_sns_rsp *)sp->u.iocb_cmd.u.ctarg.rsp;
	struct event_arg ea;
	struct qla_work_evt *e;
	unsigned long flags;

	if (res)
		ql_dbg(ql_dbg_disc, vha, 0x2066,
		    "Async done-%s fail res %x rscn gen %d ID %3phC. %8phC\n",
		    sp->name, res, sp->gen1, &ct_req->req.port_id.port_id,
		    ct_rsp->rsp.gpn_id.port_name);
	else
		ql_dbg(ql_dbg_disc, vha, 0x2066,
		    "Async done-%s good rscn gen %d ID %3phC. %8phC\n",
		    sp->name, sp->gen1, &ct_req->req.port_id.port_id,
		    ct_rsp->rsp.gpn_id.port_name);

	memset(&ea, 0, sizeof(ea));
	memcpy(ea.port_name, ct_rsp->rsp.gpn_id.port_name, WWN_SIZE);
	ea.sp = sp;
	ea.id = be_to_port_id(ct_req->req.port_id.port_id);
	ea.rc = res;

	spin_lock_irqsave(&vha->hw->tgt.sess_lock, flags);
	list_del(&sp->elem);
	spin_unlock_irqrestore(&vha->hw->tgt.sess_lock, flags);

	if (res) {
		if (res == QLA_FUNCTION_TIMEOUT) {
			qla24xx_post_gpnid_work(sp->vha, &ea.id);
			sp->free(sp);
			return;
		}
	} else if (sp->gen1) {
		/* There was another RSCN for this Nport ID */
		qla24xx_post_gpnid_work(sp->vha, &ea.id);
		sp->free(sp);
		return;
	}

	qla24xx_handle_gpnid_event(vha, &ea);

	e = qla2x00_alloc_work(vha, QLA_EVT_UNMAP);
	if (!e) {
		/* please ignore kernel warning. otherwise, we have mem leak. */
		dma_free_coherent(&vha->hw->pdev->dev,
				  sp->u.iocb_cmd.u.ctarg.req_allocated_size,
				  sp->u.iocb_cmd.u.ctarg.req,
				  sp->u.iocb_cmd.u.ctarg.req_dma);
		sp->u.iocb_cmd.u.ctarg.req = NULL;

		dma_free_coherent(&vha->hw->pdev->dev,
				  sp->u.iocb_cmd.u.ctarg.rsp_allocated_size,
				  sp->u.iocb_cmd.u.ctarg.rsp,
				  sp->u.iocb_cmd.u.ctarg.rsp_dma);
		sp->u.iocb_cmd.u.ctarg.rsp = NULL;

		sp->free(sp);
		return;
	}

	e->u.iosb.sp = sp;
	qla2x00_post_work(vha, e);
}

/* Get WWPN with Nport ID. */
int qla24xx_async_gpnid(scsi_qla_host_t *vha, port_id_t *id)
{
	int rval = QLA_FUNCTION_FAILED;
	struct ct_sns_req       *ct_req;
	srb_t *sp, *tsp;
	struct ct_sns_pkt *ct_sns;
	unsigned long flags;

	if (!vha->flags.online)
		goto done;

	sp = qla2x00_get_sp(vha, NULL, GFP_KERNEL);
	if (!sp)
		goto done;

	sp->type = SRB_CT_PTHRU_CMD;
	sp->name = "gpnid";
	sp->u.iocb_cmd.u.ctarg.id = *id;
	sp->gen1 = 0;
	qla2x00_init_timer(sp, qla2x00_get_async_timeout(vha) + 2);

	spin_lock_irqsave(&vha->hw->tgt.sess_lock, flags);
	list_for_each_entry(tsp, &vha->gpnid_list, elem) {
		if (tsp->u.iocb_cmd.u.ctarg.id.b24 == id->b24) {
			tsp->gen1++;
			spin_unlock_irqrestore(&vha->hw->tgt.sess_lock, flags);
			sp->free(sp);
			goto done;
		}
	}
	list_add_tail(&sp->elem, &vha->gpnid_list);
	spin_unlock_irqrestore(&vha->hw->tgt.sess_lock, flags);

	sp->u.iocb_cmd.u.ctarg.req = dma_alloc_coherent(&vha->hw->pdev->dev,
		sizeof(struct ct_sns_pkt), &sp->u.iocb_cmd.u.ctarg.req_dma,
		GFP_KERNEL);
	sp->u.iocb_cmd.u.ctarg.req_allocated_size = sizeof(struct ct_sns_pkt);
	if (!sp->u.iocb_cmd.u.ctarg.req) {
		ql_log(ql_log_warn, vha, 0xd041,
		    "Failed to allocate ct_sns request.\n");
		goto done_free_sp;
	}

	sp->u.iocb_cmd.u.ctarg.rsp = dma_alloc_coherent(&vha->hw->pdev->dev,
		sizeof(struct ct_sns_pkt), &sp->u.iocb_cmd.u.ctarg.rsp_dma,
		GFP_KERNEL);
	sp->u.iocb_cmd.u.ctarg.rsp_allocated_size = sizeof(struct ct_sns_pkt);
	if (!sp->u.iocb_cmd.u.ctarg.rsp) {
		ql_log(ql_log_warn, vha, 0xd042,
		    "Failed to allocate ct_sns request.\n");
		goto done_free_sp;
	}

	ct_sns = (struct ct_sns_pkt *)sp->u.iocb_cmd.u.ctarg.rsp;
	memset(ct_sns, 0, sizeof(*ct_sns));

	ct_sns = (struct ct_sns_pkt *)sp->u.iocb_cmd.u.ctarg.req;
	/* CT_IU preamble  */
	ct_req = qla2x00_prep_ct_req(ct_sns, GPN_ID_CMD, GPN_ID_RSP_SIZE);

	/* GPN_ID req */
	ct_req->req.port_id.port_id = port_id_to_be_id(*id);

	sp->u.iocb_cmd.u.ctarg.req_size = GPN_ID_REQ_SIZE;
	sp->u.iocb_cmd.u.ctarg.rsp_size = GPN_ID_RSP_SIZE;
	sp->u.iocb_cmd.u.ctarg.nport_handle = NPH_SNS;

	sp->u.iocb_cmd.timeout = qla2x00_async_iocb_timeout;
	sp->done = qla2x00_async_gpnid_sp_done;

	ql_dbg(ql_dbg_disc, vha, 0x2067,
	    "Async-%s hdl=%x ID %3phC.\n", sp->name,
	    sp->handle, &ct_req->req.port_id.port_id);

	rval = qla2x00_start_sp(sp);
	if (rval != QLA_SUCCESS)
		goto done_free_sp;

	return rval;

done_free_sp:
	spin_lock_irqsave(&vha->hw->vport_slock, flags);
	list_del(&sp->elem);
	spin_unlock_irqrestore(&vha->hw->vport_slock, flags);

	if (sp->u.iocb_cmd.u.ctarg.req) {
		dma_free_coherent(&vha->hw->pdev->dev,
			sizeof(struct ct_sns_pkt),
			sp->u.iocb_cmd.u.ctarg.req,
			sp->u.iocb_cmd.u.ctarg.req_dma);
		sp->u.iocb_cmd.u.ctarg.req = NULL;
	}
	if (sp->u.iocb_cmd.u.ctarg.rsp) {
		dma_free_coherent(&vha->hw->pdev->dev,
			sizeof(struct ct_sns_pkt),
			sp->u.iocb_cmd.u.ctarg.rsp,
			sp->u.iocb_cmd.u.ctarg.rsp_dma);
		sp->u.iocb_cmd.u.ctarg.rsp = NULL;
	}

	sp->free(sp);
done:
	return rval;
}

void qla24xx_handle_gffid_event(scsi_qla_host_t *vha, struct event_arg *ea)
{
	fc_port_t *fcport = ea->fcport;

	qla24xx_post_gnl_work(vha, fcport);
}

void qla24xx_async_gffid_sp_done(srb_t *sp, int res)
{
	struct scsi_qla_host *vha = sp->vha;
	fc_port_t *fcport = sp->fcport;
	struct ct_sns_rsp *ct_rsp;
	struct event_arg ea;
	uint8_t fc4_scsi_feat;
	uint8_t fc4_nvme_feat;

	ql_dbg(ql_dbg_disc, vha, 0x2133,
	       "Async done-%s res %x ID %x. %8phC\n",
	       sp->name, res, fcport->d_id.b24, fcport->port_name);

	fcport->flags &= ~FCF_ASYNC_SENT;
	ct_rsp = &fcport->ct_desc.ct_sns->p.rsp;
	fc4_scsi_feat = ct_rsp->rsp.gff_id.fc4_features[GFF_FCP_SCSI_OFFSET];
	fc4_nvme_feat = ct_rsp->rsp.gff_id.fc4_features[GFF_NVME_OFFSET];

	/*
	 * FC-GS-7, 5.2.3.12 FC-4 Features - format
	 * The format of the FC-4 Features object, as defined by the FC-4,
	 * Shall be an array of 4-bit values, one for each type code value
	 */
	if (!res) {
		if (fc4_scsi_feat & 0xf) {
			/* w1 b00:03 */
			fcport->fc4_type = FS_FC4TYPE_FCP;
			fcport->fc4_features = fc4_scsi_feat & 0xf;
		}

		if (fc4_nvme_feat & 0xf) {
			/* w5 [00:03]/28h */
			fcport->fc4_type |= FS_FC4TYPE_NVME;
			fcport->fc4_features = fc4_nvme_feat & 0xf;
		}
	}

	memset(&ea, 0, sizeof(ea));
	ea.sp = sp;
	ea.fcport = sp->fcport;
	ea.rc = res;

	qla24xx_handle_gffid_event(vha, &ea);
	sp->free(sp);
}

/* Get FC4 Feature with Nport ID. */
int qla24xx_async_gffid(scsi_qla_host_t *vha, fc_port_t *fcport)
{
	int rval = QLA_FUNCTION_FAILED;
	struct ct_sns_req       *ct_req;
	srb_t *sp;

	if (!vha->flags.online || (fcport->flags & FCF_ASYNC_SENT))
		return rval;

	sp = qla2x00_get_sp(vha, fcport, GFP_KERNEL);
	if (!sp)
		return rval;

	fcport->flags |= FCF_ASYNC_SENT;
	sp->type = SRB_CT_PTHRU_CMD;
	sp->name = "gffid";
	sp->gen1 = fcport->rscn_gen;
	sp->gen2 = fcport->login_gen;

	sp->u.iocb_cmd.timeout = qla2x00_async_iocb_timeout;
	qla2x00_init_timer(sp, qla2x00_get_async_timeout(vha) + 2);

	/* CT_IU preamble  */
	ct_req = qla2x00_prep_ct_req(fcport->ct_desc.ct_sns, GFF_ID_CMD,
	    GFF_ID_RSP_SIZE);

	ct_req->req.gff_id.port_id[0] = fcport->d_id.b.domain;
	ct_req->req.gff_id.port_id[1] = fcport->d_id.b.area;
	ct_req->req.gff_id.port_id[2] = fcport->d_id.b.al_pa;

	sp->u.iocb_cmd.u.ctarg.req = fcport->ct_desc.ct_sns;
	sp->u.iocb_cmd.u.ctarg.req_dma = fcport->ct_desc.ct_sns_dma;
	sp->u.iocb_cmd.u.ctarg.rsp = fcport->ct_desc.ct_sns;
	sp->u.iocb_cmd.u.ctarg.rsp_dma = fcport->ct_desc.ct_sns_dma;
	sp->u.iocb_cmd.u.ctarg.req_size = GFF_ID_REQ_SIZE;
	sp->u.iocb_cmd.u.ctarg.rsp_size = GFF_ID_RSP_SIZE;
	sp->u.iocb_cmd.u.ctarg.nport_handle = NPH_SNS;

	sp->done = qla24xx_async_gffid_sp_done;

	ql_dbg(ql_dbg_disc, vha, 0x2132,
	    "Async-%s hdl=%x  %8phC.\n", sp->name,
	    sp->handle, fcport->port_name);

	rval = qla2x00_start_sp(sp);
	if (rval != QLA_SUCCESS)
		goto done_free_sp;

	return rval;
done_free_sp:
	sp->free(sp);
	fcport->flags &= ~FCF_ASYNC_SENT;
	return rval;
}

/* GPN_FT + GNN_FT*/
static int qla2x00_is_a_vp(scsi_qla_host_t *vha, u64 wwn)
{
	struct qla_hw_data *ha = vha->hw;
	scsi_qla_host_t *vp;
	unsigned long flags;
	u64 twwn;
	int rc = 0;

	if (!ha->num_vhosts)
		return 0;

	spin_lock_irqsave(&ha->vport_slock, flags);
	list_for_each_entry(vp, &ha->vp_list, list) {
		twwn = wwn_to_u64(vp->port_name);
		if (wwn == twwn) {
			rc = 1;
			break;
		}
	}
	spin_unlock_irqrestore(&ha->vport_slock, flags);

	return rc;
}

void qla24xx_async_gnnft_done(scsi_qla_host_t *vha, srb_t *sp)
{
	fc_port_t *fcport;
	u32 i, rc;
	bool found;
	struct fab_scan_rp *rp, *trp;
	unsigned long flags;
	u8 recheck = 0;
	u16 dup = 0, dup_cnt = 0;

	ql_dbg(ql_dbg_disc + ql_dbg_verbose, vha, 0xffff,
	    "%s enter\n", __func__);

	if (sp->gen1 != vha->hw->base_qpair->chip_reset) {
		ql_dbg(ql_dbg_disc, vha, 0xffff,
		    "%s scan stop due to chip reset %x/%x\n",
		    sp->name, sp->gen1, vha->hw->base_qpair->chip_reset);
		goto out;
	}

	rc = sp->rc;
	if (rc) {
		vha->scan.scan_retry++;
		if (vha->scan.scan_retry < MAX_SCAN_RETRIES) {
			set_bit(LOCAL_LOOP_UPDATE, &vha->dpc_flags);
			set_bit(LOOP_RESYNC_NEEDED, &vha->dpc_flags);
			goto out;
		} else {
			ql_dbg(ql_dbg_disc, vha, 0xffff,
			    "%s: Fabric scan failed for %d retries.\n",
			    __func__, vha->scan.scan_retry);
			/*
			 * Unable to scan any rports. logout loop below
			 * will unregister all sessions.
			 */
			list_for_each_entry(fcport, &vha->vp_fcports, list) {
				if ((fcport->flags & FCF_FABRIC_DEVICE) != 0) {
					fcport->scan_state = QLA_FCPORT_SCAN;
				}
			}
			goto login_logout;
		}
	}
	vha->scan.scan_retry = 0;

	list_for_each_entry(fcport, &vha->vp_fcports, list)
		fcport->scan_state = QLA_FCPORT_SCAN;

	for (i = 0; i < vha->hw->max_fibre_devices; i++) {
		u64 wwn;
		int k;

		rp = &vha->scan.l[i];
		found = false;

		wwn = wwn_to_u64(rp->port_name);
		if (wwn == 0)
			continue;

		/* Remove duplicate NPORT ID entries from switch data base */
		for (k = i + 1; k < vha->hw->max_fibre_devices; k++) {
			trp = &vha->scan.l[k];
			if (rp->id.b24 == trp->id.b24) {
				dup = 1;
				dup_cnt++;
				ql_dbg(ql_dbg_disc + ql_dbg_verbose,
				    vha, 0xffff,
				    "Detected duplicate NPORT ID from switch data base: ID %06x WWN %8phN WWN %8phN\n",
				    rp->id.b24, rp->port_name, trp->port_name);
				memset(trp, 0, sizeof(*trp));
			}
		}

		if (!memcmp(rp->port_name, vha->port_name, WWN_SIZE))
			continue;

		/* Bypass reserved domain fields. */
		if ((rp->id.b.domain & 0xf0) == 0xf0)
			continue;

		/* Bypass virtual ports of the same host. */
		if (qla2x00_is_a_vp(vha, wwn))
			continue;

		list_for_each_entry(fcport, &vha->vp_fcports, list) {
			if (memcmp(rp->port_name, fcport->port_name, WWN_SIZE))
				continue;
			fcport->scan_state = QLA_FCPORT_FOUND;
			fcport->last_rscn_gen = fcport->rscn_gen;
			found = true;
			/*
			 * If device was not a fabric device before.
			 */
			if ((fcport->flags & FCF_FABRIC_DEVICE) == 0) {
				qla2x00_clear_loop_id(fcport);
				fcport->flags |= FCF_FABRIC_DEVICE;
			} else if (fcport->d_id.b24 != rp->id.b24 ||
				   (fcport->scan_needed &&
				    fcport->port_type != FCT_INITIATOR &&
				    fcport->port_type != FCT_NVME_INITIATOR)) {
				qlt_schedule_sess_for_deletion(fcport);
			}
			fcport->d_id.b24 = rp->id.b24;
			fcport->scan_needed = 0;
			break;
		}

		if (!found) {
			ql_dbg(ql_dbg_disc, vha, 0xffff,
			    "%s %d %8phC post new sess\n",
			    __func__, __LINE__, rp->port_name);
			qla24xx_post_newsess_work(vha, &rp->id, rp->port_name,
			    rp->node_name, NULL, rp->fc4type);
		}
	}

	if (dup) {
		ql_log(ql_log_warn, vha, 0xffff,
		    "Detected %d duplicate NPORT ID(s) from switch data base\n",
		    dup_cnt);
	}

login_logout:
	/*
	 * Logout all previous fabric dev marked lost, except FCP2 devices.
	 */
	list_for_each_entry(fcport, &vha->vp_fcports, list) {
		if ((fcport->flags & FCF_FABRIC_DEVICE) == 0) {
			fcport->scan_needed = 0;
			continue;
		}

		if (fcport->scan_state != QLA_FCPORT_FOUND) {
			bool do_delete = false;

			if (fcport->scan_needed &&
			    fcport->disc_state == DSC_LOGIN_PEND) {
				/* Cable got disconnected after we sent
				 * a login. Do delete to prevent timeout.
				 */
				fcport->logout_on_delete = 1;
				do_delete = true;
			}

			fcport->scan_needed = 0;
			if (((qla_dual_mode_enabled(vha) ||
			      qla_ini_mode_enabled(vha)) &&
			    atomic_read(&fcport->state) == FCS_ONLINE) ||
				do_delete) {
				if (fcport->loop_id != FC_NO_LOOP_ID) {
					if (fcport->flags & FCF_FCP2_DEVICE)
						fcport->logout_on_delete = 0;

					ql_dbg(ql_dbg_disc, vha, 0x20f0,
					    "%s %d %8phC post del sess\n",
					    __func__, __LINE__,
					    fcport->port_name);

					qlt_schedule_sess_for_deletion(fcport);
					continue;
				}
			}
		} else {
			if (fcport->scan_needed ||
			    fcport->disc_state != DSC_LOGIN_COMPLETE) {
				if (fcport->login_retry == 0) {
					fcport->login_retry =
						vha->hw->login_retry_count;
					ql_dbg(ql_dbg_disc, vha, 0x20a3,
					    "Port login retry %8phN, lid 0x%04x retry cnt=%d.\n",
					    fcport->port_name, fcport->loop_id,
					    fcport->login_retry);
				}
				fcport->scan_needed = 0;
				qla24xx_fcport_handle_login(vha, fcport);
			}
		}
	}

	recheck = 1;
out:
	qla24xx_sp_unmap(vha, sp);
	spin_lock_irqsave(&vha->work_lock, flags);
	vha->scan.scan_flags &= ~SF_SCANNING;
	spin_unlock_irqrestore(&vha->work_lock, flags);

	if (recheck) {
		list_for_each_entry(fcport, &vha->vp_fcports, list) {
			if (fcport->scan_needed) {
				set_bit(LOCAL_LOOP_UPDATE, &vha->dpc_flags);
				set_bit(LOOP_RESYNC_NEEDED, &vha->dpc_flags);
				break;
			}
		}
	}
}

static int qla2x00_post_gnnft_gpnft_done_work(struct scsi_qla_host *vha,
    srb_t *sp, int cmd)
{
	struct qla_work_evt *e;

	if (cmd != QLA_EVT_GPNFT_DONE && cmd != QLA_EVT_GNNFT_DONE)
		return QLA_PARAMETER_ERROR;

	e = qla2x00_alloc_work(vha, cmd);
	if (!e)
		return QLA_FUNCTION_FAILED;

	e->u.iosb.sp = sp;

	return qla2x00_post_work(vha, e);
}

static int qla2x00_post_nvme_gpnft_work(struct scsi_qla_host *vha,
    srb_t *sp, int cmd)
{
	struct qla_work_evt *e;

	if (cmd != QLA_EVT_GPNFT)
		return QLA_PARAMETER_ERROR;

	e = qla2x00_alloc_work(vha, cmd);
	if (!e)
		return QLA_FUNCTION_FAILED;

	e->u.gpnft.fc4_type = FC4_TYPE_NVME;
	e->u.gpnft.sp = sp;

	return qla2x00_post_work(vha, e);
}

static void qla2x00_find_free_fcp_nvme_slot(struct scsi_qla_host *vha,
	struct srb *sp)
{
	struct qla_hw_data *ha = vha->hw;
	int num_fibre_dev = ha->max_fibre_devices;
	struct ct_sns_req *ct_req =
		(struct ct_sns_req *)sp->u.iocb_cmd.u.ctarg.req;
	struct ct_sns_gpnft_rsp *ct_rsp =
		(struct ct_sns_gpnft_rsp *)sp->u.iocb_cmd.u.ctarg.rsp;
	struct ct_sns_gpn_ft_data *d;
	struct fab_scan_rp *rp;
	u16 cmd = be16_to_cpu(ct_req->command);
	u8 fc4_type = sp->gen2;
	int i, j, k;
	port_id_t id;
	u8 found;
	u64 wwn;

	j = 0;
	for (i = 0; i < num_fibre_dev; i++) {
		d  = &ct_rsp->entries[i];

		id.b.rsvd_1 = 0;
		id.b.domain = d->port_id[0];
		id.b.area   = d->port_id[1];
		id.b.al_pa  = d->port_id[2];
		wwn = wwn_to_u64(d->port_name);

		if (id.b24 == 0 || wwn == 0)
			continue;

		if (fc4_type == FC4_TYPE_FCP_SCSI) {
			if (cmd == GPN_FT_CMD) {
				rp = &vha->scan.l[j];
				rp->id = id;
				memcpy(rp->port_name, d->port_name, 8);
				j++;
				rp->fc4type = FS_FC4TYPE_FCP;
			} else {
				for (k = 0; k < num_fibre_dev; k++) {
					rp = &vha->scan.l[k];
					if (id.b24 == rp->id.b24) {
						memcpy(rp->node_name,
						    d->port_name, 8);
						break;
					}
				}
			}
		} else {
			/* Search if the fibre device supports FC4_TYPE_NVME */
			if (cmd == GPN_FT_CMD) {
				found = 0;

				for (k = 0; k < num_fibre_dev; k++) {
					rp = &vha->scan.l[k];
					if (!memcmp(rp->port_name,
					    d->port_name, 8)) {
						/*
						 * Supports FC-NVMe & FCP
						 */
						rp->fc4type |= FS_FC4TYPE_NVME;
						found = 1;
						break;
					}
				}

				/* We found new FC-NVMe only port */
				if (!found) {
					for (k = 0; k < num_fibre_dev; k++) {
						rp = &vha->scan.l[k];
						if (wwn_to_u64(rp->port_name)) {
							continue;
						} else {
							rp->id = id;
							memcpy(rp->port_name,
							    d->port_name, 8);
							rp->fc4type =
							    FS_FC4TYPE_NVME;
							break;
						}
					}
				}
			} else {
				for (k = 0; k < num_fibre_dev; k++) {
					rp = &vha->scan.l[k];
					if (id.b24 == rp->id.b24) {
						memcpy(rp->node_name,
						    d->port_name, 8);
						break;
					}
				}
			}
		}
	}
}

static void qla2x00_async_gpnft_gnnft_sp_done(srb_t *sp, int res)
{
	struct scsi_qla_host *vha = sp->vha;
	struct ct_sns_req *ct_req =
		(struct ct_sns_req *)sp->u.iocb_cmd.u.ctarg.req;
	u16 cmd = be16_to_cpu(ct_req->command);
	u8 fc4_type = sp->gen2;
	unsigned long flags;
	int rc;

	/* gen2 field is holding the fc4type */
	ql_dbg(ql_dbg_disc, vha, 0xffff,
	    "Async done-%s res %x FC4Type %x\n",
	    sp->name, res, sp->gen2);

	del_timer(&sp->u.iocb_cmd.timer);
	sp->rc = res;
	if (res) {
		unsigned long flags;
		const char *name = sp->name;

		if (res == QLA_OS_TIMER_EXPIRED) {
			/* switch is ignoring all commands.
			 * This might be a zone disable behavior.
			 * This means we hit 64s timeout.
			 * 22s GPNFT + 44s Abort = 64s
			 */
			ql_dbg(ql_dbg_disc, vha, 0xffff,
			       "%s: Switch Zone check please .\n",
			       name);
			qla2x00_mark_all_devices_lost(vha);
		}

		/*
		 * We are in an Interrupt context, queue up this
		 * sp for GNNFT_DONE work. This will allow all
		 * the resource to get freed up.
		 */
		rc = qla2x00_post_gnnft_gpnft_done_work(vha, sp,
		    QLA_EVT_GNNFT_DONE);
		if (rc) {
			/* Cleanup here to prevent memory leak */
			qla24xx_sp_unmap(vha, sp);

			spin_lock_irqsave(&vha->work_lock, flags);
			vha->scan.scan_flags &= ~SF_SCANNING;
			vha->scan.scan_retry++;
			spin_unlock_irqrestore(&vha->work_lock, flags);

			if (vha->scan.scan_retry < MAX_SCAN_RETRIES) {
				set_bit(LOCAL_LOOP_UPDATE, &vha->dpc_flags);
				set_bit(LOOP_RESYNC_NEEDED, &vha->dpc_flags);
				qla2xxx_wake_dpc(vha);
			} else {
				ql_dbg(ql_dbg_disc, vha, 0xffff,
				    "Async done-%s rescan failed on all retries.\n",
				    name);
			}
		}
		return;
	}

	qla2x00_find_free_fcp_nvme_slot(vha, sp);

	if ((fc4_type == FC4_TYPE_FCP_SCSI) && vha->flags.nvme_enabled &&
	    cmd == GNN_FT_CMD) {
		spin_lock_irqsave(&vha->work_lock, flags);
		vha->scan.scan_flags &= ~SF_SCANNING;
		spin_unlock_irqrestore(&vha->work_lock, flags);

		sp->rc = res;
		rc = qla2x00_post_nvme_gpnft_work(vha, sp, QLA_EVT_GPNFT);
		if (rc) {
			qla24xx_sp_unmap(vha, sp);
			set_bit(LOCAL_LOOP_UPDATE, &vha->dpc_flags);
			set_bit(LOOP_RESYNC_NEEDED, &vha->dpc_flags);
		}
		return;
	}

	if (cmd == GPN_FT_CMD) {
		rc = qla2x00_post_gnnft_gpnft_done_work(vha, sp,
		    QLA_EVT_GPNFT_DONE);
	} else {
		rc = qla2x00_post_gnnft_gpnft_done_work(vha, sp,
		    QLA_EVT_GNNFT_DONE);
	}

	if (rc) {
		qla24xx_sp_unmap(vha, sp);
		set_bit(LOCAL_LOOP_UPDATE, &vha->dpc_flags);
		set_bit(LOOP_RESYNC_NEEDED, &vha->dpc_flags);
		return;
	}
}

/*
 * Get WWNN list for fc4_type
 *
 * It is assumed the same SRB is re-used from GPNFT to avoid
 * mem free & re-alloc
 */
static int qla24xx_async_gnnft(scsi_qla_host_t *vha, struct srb *sp,
    u8 fc4_type)
{
	int rval = QLA_FUNCTION_FAILED;
	struct ct_sns_req *ct_req;
	struct ct_sns_pkt *ct_sns;
	unsigned long flags;

	if (!vha->flags.online) {
		spin_lock_irqsave(&vha->work_lock, flags);
		vha->scan.scan_flags &= ~SF_SCANNING;
		spin_unlock_irqrestore(&vha->work_lock, flags);
		goto done_free_sp;
	}

	if (!sp->u.iocb_cmd.u.ctarg.req || !sp->u.iocb_cmd.u.ctarg.rsp) {
		ql_log(ql_log_warn, vha, 0xffff,
		    "%s: req %p rsp %p are not setup\n",
		    __func__, sp->u.iocb_cmd.u.ctarg.req,
		    sp->u.iocb_cmd.u.ctarg.rsp);
		spin_lock_irqsave(&vha->work_lock, flags);
		vha->scan.scan_flags &= ~SF_SCANNING;
		spin_unlock_irqrestore(&vha->work_lock, flags);
		WARN_ON(1);
		set_bit(LOCAL_LOOP_UPDATE, &vha->dpc_flags);
		set_bit(LOOP_RESYNC_NEEDED, &vha->dpc_flags);
		goto done_free_sp;
	}

	ql_dbg(ql_dbg_disc, vha, 0xfffff,
	    "%s: FC4Type %x, CT-PASSTHRU %s command ctarg rsp size %d, ctarg req size %d\n",
	    __func__, fc4_type, sp->name, sp->u.iocb_cmd.u.ctarg.rsp_size,
	     sp->u.iocb_cmd.u.ctarg.req_size);

	sp->type = SRB_CT_PTHRU_CMD;
	sp->name = "gnnft";
	sp->gen1 = vha->hw->base_qpair->chip_reset;
	sp->gen2 = fc4_type;

	sp->u.iocb_cmd.timeout = qla2x00_async_iocb_timeout;
	qla2x00_init_timer(sp, qla2x00_get_async_timeout(vha) + 2);

	memset(sp->u.iocb_cmd.u.ctarg.rsp, 0, sp->u.iocb_cmd.u.ctarg.rsp_size);
	memset(sp->u.iocb_cmd.u.ctarg.req, 0, sp->u.iocb_cmd.u.ctarg.req_size);

	ct_sns = (struct ct_sns_pkt *)sp->u.iocb_cmd.u.ctarg.req;
	/* CT_IU preamble  */
	ct_req = qla2x00_prep_ct_req(ct_sns, GNN_FT_CMD,
	    sp->u.iocb_cmd.u.ctarg.rsp_size);

	/* GPN_FT req */
	ct_req->req.gpn_ft.port_type = fc4_type;

	sp->u.iocb_cmd.u.ctarg.req_size = GNN_FT_REQ_SIZE;
	sp->u.iocb_cmd.u.ctarg.nport_handle = NPH_SNS;

	sp->done = qla2x00_async_gpnft_gnnft_sp_done;

	ql_dbg(ql_dbg_disc, vha, 0xffff,
	    "Async-%s hdl=%x FC4Type %x.\n", sp->name,
	    sp->handle, ct_req->req.gpn_ft.port_type);

	rval = qla2x00_start_sp(sp);
	if (rval != QLA_SUCCESS) {
		goto done_free_sp;
	}

	return rval;

done_free_sp:
	if (sp->u.iocb_cmd.u.ctarg.req) {
		dma_free_coherent(&vha->hw->pdev->dev,
		    sp->u.iocb_cmd.u.ctarg.req_allocated_size,
		    sp->u.iocb_cmd.u.ctarg.req,
		    sp->u.iocb_cmd.u.ctarg.req_dma);
		sp->u.iocb_cmd.u.ctarg.req = NULL;
	}
	if (sp->u.iocb_cmd.u.ctarg.rsp) {
		dma_free_coherent(&vha->hw->pdev->dev,
		    sp->u.iocb_cmd.u.ctarg.rsp_allocated_size,
		    sp->u.iocb_cmd.u.ctarg.rsp,
		    sp->u.iocb_cmd.u.ctarg.rsp_dma);
		sp->u.iocb_cmd.u.ctarg.rsp = NULL;
	}

	sp->free(sp);

	spin_lock_irqsave(&vha->work_lock, flags);
	vha->scan.scan_flags &= ~SF_SCANNING;
	if (vha->scan.scan_flags == 0) {
		ql_dbg(ql_dbg_disc, vha, 0xffff,
		    "%s: schedule\n", __func__);
		vha->scan.scan_flags |= SF_QUEUED;
		schedule_delayed_work(&vha->scan.scan_work, 5);
	}
	spin_unlock_irqrestore(&vha->work_lock, flags);


	return rval;
} /* GNNFT */

void qla24xx_async_gpnft_done(scsi_qla_host_t *vha, srb_t *sp)
{
	ql_dbg(ql_dbg_disc + ql_dbg_verbose, vha, 0xffff,
	    "%s enter\n", __func__);
	qla24xx_async_gnnft(vha, sp, sp->gen2);
}

/* Get WWPN list for certain fc4_type */
int qla24xx_async_gpnft(scsi_qla_host_t *vha, u8 fc4_type, srb_t *sp)
{
	int rval = QLA_FUNCTION_FAILED;
	struct ct_sns_req       *ct_req;
	struct ct_sns_pkt *ct_sns;
	u32 rspsz;
	unsigned long flags;

	ql_dbg(ql_dbg_disc + ql_dbg_verbose, vha, 0xffff,
	    "%s enter\n", __func__);

	if (!vha->flags.online)
		return rval;

	spin_lock_irqsave(&vha->work_lock, flags);
	if (vha->scan.scan_flags & SF_SCANNING) {
		spin_unlock_irqrestore(&vha->work_lock, flags);
		ql_dbg(ql_dbg_disc + ql_dbg_verbose, vha, 0xffff,
		    "%s: scan active\n", __func__);
		return rval;
	}
	vha->scan.scan_flags |= SF_SCANNING;
	spin_unlock_irqrestore(&vha->work_lock, flags);

	if (fc4_type == FC4_TYPE_FCP_SCSI) {
		ql_dbg(ql_dbg_disc + ql_dbg_verbose, vha, 0xffff,
		    "%s: Performing FCP Scan\n", __func__);

		if (sp)
			sp->free(sp); /* should not happen */

		sp = qla2x00_get_sp(vha, NULL, GFP_KERNEL);
		if (!sp) {
			spin_lock_irqsave(&vha->work_lock, flags);
			vha->scan.scan_flags &= ~SF_SCANNING;
			spin_unlock_irqrestore(&vha->work_lock, flags);
			return rval;
		}

		sp->u.iocb_cmd.u.ctarg.req = dma_alloc_coherent(&vha->hw->pdev->dev,
								sizeof(struct ct_sns_pkt),
								&sp->u.iocb_cmd.u.ctarg.req_dma,
								GFP_KERNEL);
		sp->u.iocb_cmd.u.ctarg.req_allocated_size = sizeof(struct ct_sns_pkt);
		if (!sp->u.iocb_cmd.u.ctarg.req) {
			ql_log(ql_log_warn, vha, 0xffff,
			    "Failed to allocate ct_sns request.\n");
			spin_lock_irqsave(&vha->work_lock, flags);
			vha->scan.scan_flags &= ~SF_SCANNING;
			spin_unlock_irqrestore(&vha->work_lock, flags);
			qla2x00_rel_sp(sp);
			return rval;
		}
		sp->u.iocb_cmd.u.ctarg.req_size = GPN_FT_REQ_SIZE;

		rspsz = sizeof(struct ct_sns_gpnft_rsp) +
			((vha->hw->max_fibre_devices - 1) *
			    sizeof(struct ct_sns_gpn_ft_data));

		sp->u.iocb_cmd.u.ctarg.rsp = dma_alloc_coherent(&vha->hw->pdev->dev,
								rspsz,
								&sp->u.iocb_cmd.u.ctarg.rsp_dma,
								GFP_KERNEL);
		sp->u.iocb_cmd.u.ctarg.rsp_allocated_size = rspsz;
		if (!sp->u.iocb_cmd.u.ctarg.rsp) {
			ql_log(ql_log_warn, vha, 0xffff,
			    "Failed to allocate ct_sns request.\n");
			spin_lock_irqsave(&vha->work_lock, flags);
			vha->scan.scan_flags &= ~SF_SCANNING;
			spin_unlock_irqrestore(&vha->work_lock, flags);
			dma_free_coherent(&vha->hw->pdev->dev,
			    sp->u.iocb_cmd.u.ctarg.req_allocated_size,
			    sp->u.iocb_cmd.u.ctarg.req,
			    sp->u.iocb_cmd.u.ctarg.req_dma);
			sp->u.iocb_cmd.u.ctarg.req = NULL;
			qla2x00_rel_sp(sp);
			return rval;
		}
		sp->u.iocb_cmd.u.ctarg.rsp_size = rspsz;

		ql_dbg(ql_dbg_disc + ql_dbg_verbose, vha, 0xffff,
		    "%s scan list size %d\n", __func__, vha->scan.size);

		memset(vha->scan.l, 0, vha->scan.size);
	} else if (!sp) {
		ql_dbg(ql_dbg_disc, vha, 0xffff,
		    "NVME scan did not provide SP\n");
		return rval;
	}

	sp->type = SRB_CT_PTHRU_CMD;
	sp->name = "gpnft";
	sp->gen1 = vha->hw->base_qpair->chip_reset;
	sp->gen2 = fc4_type;

	sp->u.iocb_cmd.timeout = qla2x00_async_iocb_timeout;
	qla2x00_init_timer(sp, qla2x00_get_async_timeout(vha) + 2);

	rspsz = sp->u.iocb_cmd.u.ctarg.rsp_size;
	memset(sp->u.iocb_cmd.u.ctarg.rsp, 0, sp->u.iocb_cmd.u.ctarg.rsp_size);
	memset(sp->u.iocb_cmd.u.ctarg.req, 0, sp->u.iocb_cmd.u.ctarg.req_size);

	ct_sns = (struct ct_sns_pkt *)sp->u.iocb_cmd.u.ctarg.req;
	/* CT_IU preamble  */
	ct_req = qla2x00_prep_ct_req(ct_sns, GPN_FT_CMD, rspsz);

	/* GPN_FT req */
	ct_req->req.gpn_ft.port_type = fc4_type;

	sp->u.iocb_cmd.u.ctarg.nport_handle = NPH_SNS;

	sp->done = qla2x00_async_gpnft_gnnft_sp_done;

	ql_dbg(ql_dbg_disc, vha, 0xffff,
	    "Async-%s hdl=%x FC4Type %x.\n", sp->name,
	    sp->handle, ct_req->req.gpn_ft.port_type);

	rval = qla2x00_start_sp(sp);
	if (rval != QLA_SUCCESS) {
		goto done_free_sp;
	}

	return rval;

done_free_sp:
	if (sp->u.iocb_cmd.u.ctarg.req) {
		dma_free_coherent(&vha->hw->pdev->dev,
		    sp->u.iocb_cmd.u.ctarg.req_allocated_size,
		    sp->u.iocb_cmd.u.ctarg.req,
		    sp->u.iocb_cmd.u.ctarg.req_dma);
		sp->u.iocb_cmd.u.ctarg.req = NULL;
	}
	if (sp->u.iocb_cmd.u.ctarg.rsp) {
		dma_free_coherent(&vha->hw->pdev->dev,
		    sp->u.iocb_cmd.u.ctarg.rsp_allocated_size,
		    sp->u.iocb_cmd.u.ctarg.rsp,
		    sp->u.iocb_cmd.u.ctarg.rsp_dma);
		sp->u.iocb_cmd.u.ctarg.rsp = NULL;
	}

	sp->free(sp);

	spin_lock_irqsave(&vha->work_lock, flags);
	vha->scan.scan_flags &= ~SF_SCANNING;
	if (vha->scan.scan_flags == 0) {
		ql_dbg(ql_dbg_disc + ql_dbg_verbose, vha, 0xffff,
		    "%s: Scan scheduled.\n", __func__);
		vha->scan.scan_flags |= SF_QUEUED;
		schedule_delayed_work(&vha->scan.scan_work, 5);
	}
	spin_unlock_irqrestore(&vha->work_lock, flags);


	return rval;
}

void qla_scan_work_fn(struct work_struct *work)
{
	struct fab_scan *s = container_of(to_delayed_work(work),
	    struct fab_scan, scan_work);
	struct scsi_qla_host *vha = container_of(s, struct scsi_qla_host,
	    scan);
	unsigned long flags;

	ql_dbg(ql_dbg_disc, vha, 0xffff,
	    "%s: schedule loop resync\n", __func__);
	set_bit(LOCAL_LOOP_UPDATE, &vha->dpc_flags);
	set_bit(LOOP_RESYNC_NEEDED, &vha->dpc_flags);
	qla2xxx_wake_dpc(vha);
	spin_lock_irqsave(&vha->work_lock, flags);
	vha->scan.scan_flags &= ~SF_QUEUED;
	spin_unlock_irqrestore(&vha->work_lock, flags);
}

/* GNN_ID */
void qla24xx_handle_gnnid_event(scsi_qla_host_t *vha, struct event_arg *ea)
{
	qla24xx_post_gnl_work(vha, ea->fcport);
}

static void qla2x00_async_gnnid_sp_done(srb_t *sp, int res)
{
	struct scsi_qla_host *vha = sp->vha;
	fc_port_t *fcport = sp->fcport;
	u8 *node_name = fcport->ct_desc.ct_sns->p.rsp.rsp.gnn_id.node_name;
	struct event_arg ea;
	u64 wwnn;

	fcport->flags &= ~FCF_ASYNC_SENT;
	wwnn = wwn_to_u64(node_name);
	if (wwnn)
		memcpy(fcport->node_name, node_name, WWN_SIZE);

	memset(&ea, 0, sizeof(ea));
	ea.fcport = fcport;
	ea.sp = sp;
	ea.rc = res;

	ql_dbg(ql_dbg_disc, vha, 0x204f,
	    "Async done-%s res %x, WWPN %8phC %8phC\n",
	    sp->name, res, fcport->port_name, fcport->node_name);

	qla24xx_handle_gnnid_event(vha, &ea);

	sp->free(sp);
}

int qla24xx_async_gnnid(scsi_qla_host_t *vha, fc_port_t *fcport)
{
	int rval = QLA_FUNCTION_FAILED;
	struct ct_sns_req       *ct_req;
	srb_t *sp;

	if (!vha->flags.online || (fcport->flags & FCF_ASYNC_SENT))
		return rval;

	qla2x00_set_fcport_disc_state(fcport, DSC_GNN_ID);
	sp = qla2x00_get_sp(vha, fcport, GFP_ATOMIC);
	if (!sp)
		goto done;

	fcport->flags |= FCF_ASYNC_SENT;
	sp->type = SRB_CT_PTHRU_CMD;
	sp->name = "gnnid";
	sp->gen1 = fcport->rscn_gen;
	sp->gen2 = fcport->login_gen;

	sp->u.iocb_cmd.timeout = qla2x00_async_iocb_timeout;
	qla2x00_init_timer(sp, qla2x00_get_async_timeout(vha) + 2);

	/* CT_IU preamble  */
	ct_req = qla2x00_prep_ct_req(fcport->ct_desc.ct_sns, GNN_ID_CMD,
	    GNN_ID_RSP_SIZE);

	/* GNN_ID req */
	ct_req->req.port_id.port_id = port_id_to_be_id(fcport->d_id);


	/* req & rsp use the same buffer */
	sp->u.iocb_cmd.u.ctarg.req = fcport->ct_desc.ct_sns;
	sp->u.iocb_cmd.u.ctarg.req_dma = fcport->ct_desc.ct_sns_dma;
	sp->u.iocb_cmd.u.ctarg.rsp = fcport->ct_desc.ct_sns;
	sp->u.iocb_cmd.u.ctarg.rsp_dma = fcport->ct_desc.ct_sns_dma;
	sp->u.iocb_cmd.u.ctarg.req_size = GNN_ID_REQ_SIZE;
	sp->u.iocb_cmd.u.ctarg.rsp_size = GNN_ID_RSP_SIZE;
	sp->u.iocb_cmd.u.ctarg.nport_handle = NPH_SNS;

	sp->done = qla2x00_async_gnnid_sp_done;

	ql_dbg(ql_dbg_disc, vha, 0xffff,
	    "Async-%s - %8phC hdl=%x loopid=%x portid %06x.\n",
	    sp->name, fcport->port_name,
	    sp->handle, fcport->loop_id, fcport->d_id.b24);

	rval = qla2x00_start_sp(sp);
	if (rval != QLA_SUCCESS)
		goto done_free_sp;
	return rval;

done_free_sp:
	sp->free(sp);
	fcport->flags &= ~FCF_ASYNC_SENT;
done:
	return rval;
}

int qla24xx_post_gnnid_work(struct scsi_qla_host *vha, fc_port_t *fcport)
{
	struct qla_work_evt *e;
	int ls;

	ls = atomic_read(&vha->loop_state);
	if (((ls != LOOP_READY) && (ls != LOOP_UP)) ||
		test_bit(UNLOADING, &vha->dpc_flags))
		return 0;

	e = qla2x00_alloc_work(vha, QLA_EVT_GNNID);
	if (!e)
		return QLA_FUNCTION_FAILED;

	e->u.fcport.fcport = fcport;
	return qla2x00_post_work(vha, e);
}

/* GPFN_ID */
void qla24xx_handle_gfpnid_event(scsi_qla_host_t *vha, struct event_arg *ea)
{
	fc_port_t *fcport = ea->fcport;

	ql_dbg(ql_dbg_disc, vha, 0xffff,
	    "%s %8phC DS %d LS %d rc %d login %d|%d rscn %d|%d fcpcnt %d\n",
	    __func__, fcport->port_name, fcport->disc_state,
	    fcport->fw_login_state, ea->rc, fcport->login_gen, ea->sp->gen2,
	    fcport->rscn_gen, ea->sp->gen1, vha->fcport_count);

	if (fcport->disc_state == DSC_DELETE_PEND)
		return;

	if (ea->sp->gen2 != fcport->login_gen) {
		/* target side must have changed it. */
		ql_dbg(ql_dbg_disc, vha, 0x20d3,
		    "%s %8phC generation changed\n",
		    __func__, fcport->port_name);
		return;
	} else if (ea->sp->gen1 != fcport->rscn_gen) {
		return;
	}

	qla24xx_post_gpsc_work(vha, fcport);
}

static void qla2x00_async_gfpnid_sp_done(srb_t *sp, int res)
{
	struct scsi_qla_host *vha = sp->vha;
	fc_port_t *fcport = sp->fcport;
	u8 *fpn = fcport->ct_desc.ct_sns->p.rsp.rsp.gfpn_id.port_name;
	struct event_arg ea;
	u64 wwn;

	wwn = wwn_to_u64(fpn);
	if (wwn)
		memcpy(fcport->fabric_port_name, fpn, WWN_SIZE);

	memset(&ea, 0, sizeof(ea));
	ea.fcport = fcport;
	ea.sp = sp;
	ea.rc = res;

	ql_dbg(ql_dbg_disc, vha, 0x204f,
	    "Async done-%s res %x, WWPN %8phC %8phC\n",
	    sp->name, res, fcport->port_name, fcport->fabric_port_name);

	qla24xx_handle_gfpnid_event(vha, &ea);

	sp->free(sp);
}

int qla24xx_async_gfpnid(scsi_qla_host_t *vha, fc_port_t *fcport)
{
	int rval = QLA_FUNCTION_FAILED;
	struct ct_sns_req       *ct_req;
	srb_t *sp;

	if (!vha->flags.online || (fcport->flags & FCF_ASYNC_SENT))
		return rval;

	sp = qla2x00_get_sp(vha, fcport, GFP_ATOMIC);
	if (!sp)
		goto done;

	sp->type = SRB_CT_PTHRU_CMD;
	sp->name = "gfpnid";
	sp->gen1 = fcport->rscn_gen;
	sp->gen2 = fcport->login_gen;

	sp->u.iocb_cmd.timeout = qla2x00_async_iocb_timeout;
	qla2x00_init_timer(sp, qla2x00_get_async_timeout(vha) + 2);

	/* CT_IU preamble  */
	ct_req = qla2x00_prep_ct_req(fcport->ct_desc.ct_sns, GFPN_ID_CMD,
	    GFPN_ID_RSP_SIZE);

	/* GFPN_ID req */
	ct_req->req.port_id.port_id = port_id_to_be_id(fcport->d_id);


	/* req & rsp use the same buffer */
	sp->u.iocb_cmd.u.ctarg.req = fcport->ct_desc.ct_sns;
	sp->u.iocb_cmd.u.ctarg.req_dma = fcport->ct_desc.ct_sns_dma;
	sp->u.iocb_cmd.u.ctarg.rsp = fcport->ct_desc.ct_sns;
	sp->u.iocb_cmd.u.ctarg.rsp_dma = fcport->ct_desc.ct_sns_dma;
	sp->u.iocb_cmd.u.ctarg.req_size = GFPN_ID_REQ_SIZE;
	sp->u.iocb_cmd.u.ctarg.rsp_size = GFPN_ID_RSP_SIZE;
	sp->u.iocb_cmd.u.ctarg.nport_handle = NPH_SNS;

	sp->done = qla2x00_async_gfpnid_sp_done;

	ql_dbg(ql_dbg_disc, vha, 0xffff,
	    "Async-%s - %8phC hdl=%x loopid=%x portid %06x.\n",
	    sp->name, fcport->port_name,
	    sp->handle, fcport->loop_id, fcport->d_id.b24);

	rval = qla2x00_start_sp(sp);
	if (rval != QLA_SUCCESS)
		goto done_free_sp;

	return rval;

done_free_sp:
	sp->free(sp);
done:
	return rval;
}

int qla24xx_post_gfpnid_work(struct scsi_qla_host *vha, fc_port_t *fcport)
{
	struct qla_work_evt *e;
	int ls;

	ls = atomic_read(&vha->loop_state);
	if (((ls != LOOP_READY) && (ls != LOOP_UP)) ||
		test_bit(UNLOADING, &vha->dpc_flags))
		return 0;

	e = qla2x00_alloc_work(vha, QLA_EVT_GFPNID);
	if (!e)
		return QLA_FUNCTION_FAILED;

	e->u.fcport.fcport = fcport;
	return qla2x00_post_work(vha, e);
}<|MERGE_RESOLUTION|>--- conflicted
+++ resolved
@@ -1545,11 +1545,7 @@
 		}
 		return speeds;
 	}
-<<<<<<< HEAD
-	if (IS_QLA25XX(ha))
-=======
 	if (IS_QLA25XX(ha) || IS_QLAFX00(ha))
->>>>>>> 2c85ebc5
 		return FDMI_PORT_SPEED_8GB|FDMI_PORT_SPEED_4GB|
 			FDMI_PORT_SPEED_2GB|FDMI_PORT_SPEED_1GB;
 	if (IS_QLA24XX_TYPE(ha))
