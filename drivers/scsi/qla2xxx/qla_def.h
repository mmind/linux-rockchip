/* SPDX-License-Identifier: GPL-2.0-only */
/*
 * QLogic Fibre Channel HBA Driver
 * Copyright (c)  2003-2014 QLogic Corporation
 */
#ifndef __QLA_DEF_H
#define __QLA_DEF_H

#include <linux/kernel.h>
#include <linux/init.h>
#include <linux/types.h>
#include <linux/module.h>
#include <linux/list.h>
#include <linux/pci.h>
#include <linux/dma-mapping.h>
#include <linux/sched.h>
#include <linux/slab.h>
#include <linux/dmapool.h>
#include <linux/mempool.h>
#include <linux/spinlock.h>
#include <linux/completion.h>
#include <linux/interrupt.h>
#include <linux/workqueue.h>
#include <linux/firmware.h>
#include <linux/aer.h>
#include <linux/mutex.h>
#include <linux/btree.h>

#include <scsi/scsi.h>
#include <scsi/scsi_host.h>
#include <scsi/scsi_device.h>
#include <scsi/scsi_cmnd.h>
#include <scsi/scsi_transport_fc.h>
#include <scsi/scsi_bsg_fc.h>

#include <uapi/scsi/fc/fc_els.h>

/* Big endian Fibre Channel S_ID (source ID) or D_ID (destination ID). */
typedef struct {
	uint8_t domain;
	uint8_t area;
	uint8_t al_pa;
} be_id_t;

/* Little endian Fibre Channel S_ID (source ID) or D_ID (destination ID). */
typedef struct {
	uint8_t al_pa;
	uint8_t area;
	uint8_t domain;
} le_id_t;

#include "qla_bsg.h"
#include "qla_dsd.h"
#include "qla_nx.h"
#include "qla_nx2.h"
#include "qla_nvme.h"
#define QLA2XXX_DRIVER_NAME	"qla2xxx"
#define QLA2XXX_APIDEV		"ql2xapidev"
#define QLA2XXX_MANUFACTURER	"QLogic Corporation"

/*
 * We have MAILBOX_REGISTER_COUNT sized arrays in a few places,
 * but that's fine as we don't look at the last 24 ones for
 * ISP2100 HBAs.
 */
#define MAILBOX_REGISTER_COUNT_2100	8
#define MAILBOX_REGISTER_COUNT_2200	24
#define MAILBOX_REGISTER_COUNT		32

#define QLA2200A_RISC_ROM_VER	4
#define FPM_2300		6
#define FPM_2310		7

#include "qla_settings.h"

#define MODE_DUAL (MODE_TARGET | MODE_INITIATOR)

/*
 * Data bit definitions
 */
#define BIT_0	0x1
#define BIT_1	0x2
#define BIT_2	0x4
#define BIT_3	0x8
#define BIT_4	0x10
#define BIT_5	0x20
#define BIT_6	0x40
#define BIT_7	0x80
#define BIT_8	0x100
#define BIT_9	0x200
#define BIT_10	0x400
#define BIT_11	0x800
#define BIT_12	0x1000
#define BIT_13	0x2000
#define BIT_14	0x4000
#define BIT_15	0x8000
#define BIT_16	0x10000
#define BIT_17	0x20000
#define BIT_18	0x40000
#define BIT_19	0x80000
#define BIT_20	0x100000
#define BIT_21	0x200000
#define BIT_22	0x400000
#define BIT_23	0x800000
#define BIT_24	0x1000000
#define BIT_25	0x2000000
#define BIT_26	0x4000000
#define BIT_27	0x8000000
#define BIT_28	0x10000000
#define BIT_29	0x20000000
#define BIT_30	0x40000000
#define BIT_31	0x80000000

#define LSB(x)	((uint8_t)(x))
#define MSB(x)	((uint8_t)((uint16_t)(x) >> 8))

#define LSW(x)	((uint16_t)(x))
#define MSW(x)	((uint16_t)((uint32_t)(x) >> 16))

#define LSD(x)	((uint32_t)((uint64_t)(x)))
#define MSD(x)	((uint32_t)((((uint64_t)(x)) >> 16) >> 16))

static inline uint32_t make_handle(uint16_t x, uint16_t y)
{
	return ((uint32_t)x << 16) | y;
}

/*
 * I/O register
*/

static inline u8 rd_reg_byte(const volatile u8 __iomem *addr)
{
	return readb(addr);
}

static inline u16 rd_reg_word(const volatile __le16 __iomem *addr)
{
	return readw(addr);
}

static inline u32 rd_reg_dword(const volatile __le32 __iomem *addr)
{
	return readl(addr);
}

static inline u8 rd_reg_byte_relaxed(const volatile u8 __iomem *addr)
{
	return readb_relaxed(addr);
}

static inline u16 rd_reg_word_relaxed(const volatile __le16 __iomem *addr)
{
	return readw_relaxed(addr);
}

static inline u32 rd_reg_dword_relaxed(const volatile __le32 __iomem *addr)
{
	return readl_relaxed(addr);
}

static inline void wrt_reg_byte(volatile u8 __iomem *addr, u8 data)
{
	return writeb(data, addr);
}

static inline void wrt_reg_word(volatile __le16 __iomem *addr, u16 data)
{
	return writew(data, addr);
}

static inline void wrt_reg_dword(volatile __le32 __iomem *addr, u32 data)
{
	return writel(data, addr);
}

/*
 * ISP83XX specific remote register addresses
 */
#define QLA83XX_LED_PORT0			0x00201320
#define QLA83XX_LED_PORT1			0x00201328
#define QLA83XX_IDC_DEV_STATE		0x22102384
#define QLA83XX_IDC_MAJOR_VERSION	0x22102380
#define QLA83XX_IDC_MINOR_VERSION	0x22102398
#define QLA83XX_IDC_DRV_PRESENCE	0x22102388
#define QLA83XX_IDC_DRIVER_ACK		0x2210238c
#define QLA83XX_IDC_CONTROL			0x22102390
#define QLA83XX_IDC_AUDIT			0x22102394
#define QLA83XX_IDC_LOCK_RECOVERY	0x2210239c
#define QLA83XX_DRIVER_LOCKID		0x22102104
#define QLA83XX_DRIVER_LOCK			0x8111c028
#define QLA83XX_DRIVER_UNLOCK		0x8111c02c
#define QLA83XX_FLASH_LOCKID		0x22102100
#define QLA83XX_FLASH_LOCK			0x8111c010
#define QLA83XX_FLASH_UNLOCK		0x8111c014
#define QLA83XX_DEV_PARTINFO1		0x221023e0
#define QLA83XX_DEV_PARTINFO2		0x221023e4
#define QLA83XX_FW_HEARTBEAT		0x221020b0
#define QLA83XX_PEG_HALT_STATUS1	0x221020a8
#define QLA83XX_PEG_HALT_STATUS2	0x221020ac

/* 83XX: Macros defining 8200 AEN Reason codes */
#define IDC_DEVICE_STATE_CHANGE BIT_0
#define IDC_PEG_HALT_STATUS_CHANGE BIT_1
#define IDC_NIC_FW_REPORTED_FAILURE BIT_2
#define IDC_HEARTBEAT_FAILURE BIT_3

/* 83XX: Macros defining 8200 AEN Error-levels */
#define ERR_LEVEL_NON_FATAL 0x1
#define ERR_LEVEL_RECOVERABLE_FATAL 0x2
#define ERR_LEVEL_UNRECOVERABLE_FATAL 0x4

/* 83XX: Macros for IDC Version */
#define QLA83XX_SUPP_IDC_MAJOR_VERSION 0x01
#define QLA83XX_SUPP_IDC_MINOR_VERSION 0x0

/* 83XX: Macros for scheduling dpc tasks */
#define QLA83XX_NIC_CORE_RESET 0x1
#define QLA83XX_IDC_STATE_HANDLER 0x2
#define QLA83XX_NIC_CORE_UNRECOVERABLE 0x3

/* 83XX: Macros for defining IDC-Control bits */
#define QLA83XX_IDC_RESET_DISABLED BIT_0
#define QLA83XX_IDC_GRACEFUL_RESET BIT_1

/* 83XX: Macros for different timeouts */
#define QLA83XX_IDC_INITIALIZATION_TIMEOUT 30
#define QLA83XX_IDC_RESET_ACK_TIMEOUT 10
#define QLA83XX_MAX_LOCK_RECOVERY_WAIT (2 * HZ)

/* 83XX: Macros for defining class in DEV-Partition Info register */
#define QLA83XX_CLASS_TYPE_NONE		0x0
#define QLA83XX_CLASS_TYPE_NIC		0x1
#define QLA83XX_CLASS_TYPE_FCOE		0x2
#define QLA83XX_CLASS_TYPE_ISCSI	0x3

/* 83XX: Macros for IDC Lock-Recovery stages */
#define IDC_LOCK_RECOVERY_STAGE1	0x1 /* Stage1: Intent for
					     * lock-recovery
					     */
#define IDC_LOCK_RECOVERY_STAGE2	0x2 /* Stage2: Perform lock-recovery */

/* 83XX: Macros for IDC Audit type */
#define IDC_AUDIT_TIMESTAMP		0x0 /* IDC-AUDIT: Record timestamp of
					     * dev-state change to NEED-RESET
					     * or NEED-QUIESCENT
					     */
#define IDC_AUDIT_COMPLETION		0x1 /* IDC-AUDIT: Record duration of
					     * reset-recovery completion is
					     * second
					     */
/* ISP2031: Values for laser on/off */
#define PORT_0_2031	0x00201340
#define PORT_1_2031	0x00201350
#define LASER_ON_2031	0x01800100
#define LASER_OFF_2031	0x01800180

/*
 * The ISP2312 v2 chip cannot access the FLASH/GPIO registers via MMIO in an
 * 133Mhz slot.
 */
#define RD_REG_WORD_PIO(addr)		(inw((unsigned long)addr))
#define WRT_REG_WORD_PIO(addr, data)	(outw(data, (unsigned long)addr))

/*
 * Fibre Channel device definitions.
 */
#define WWN_SIZE		8	/* Size of WWPN, WWN & WWNN */
#define MAX_FIBRE_DEVICES_2100	512
#define MAX_FIBRE_DEVICES_2400	2048
#define MAX_FIBRE_DEVICES_LOOP	128
#define MAX_FIBRE_DEVICES_MAX	MAX_FIBRE_DEVICES_2400
#define LOOPID_MAP_SIZE		(ha->max_fibre_devices)
#define MAX_FIBRE_LUNS  	0xFFFF
#define	MAX_HOST_COUNT		16

/*
 * Host adapter default definitions.
 */
#define MAX_BUSES		1  /* We only have one bus today */
#define MIN_LUNS		8
#define MAX_LUNS		MAX_FIBRE_LUNS
#define MAX_CMDS_PER_LUN	255

/*
 * Fibre Channel device definitions.
 */
#define SNS_LAST_LOOP_ID_2100	0xfe
#define SNS_LAST_LOOP_ID_2300	0x7ff

#define LAST_LOCAL_LOOP_ID	0x7d
#define SNS_FL_PORT		0x7e
#define FABRIC_CONTROLLER	0x7f
#define SIMPLE_NAME_SERVER	0x80
#define SNS_FIRST_LOOP_ID	0x81
#define MANAGEMENT_SERVER	0xfe
#define BROADCAST		0xff

/*
 * There is no correspondence between an N-PORT id and an AL_PA.  Therefore the
 * valid range of an N-PORT id is 0 through 0x7ef.
 */
#define NPH_LAST_HANDLE		0x7ee
#define NPH_MGMT_SERVER		0x7ef		/*  FFFFEF */
#define NPH_SNS			0x7fc		/*  FFFFFC */
#define NPH_FABRIC_CONTROLLER	0x7fd		/*  FFFFFD */
#define NPH_F_PORT		0x7fe		/*  FFFFFE */
#define NPH_IP_BROADCAST	0x7ff		/*  FFFFFF */

#define NPH_SNS_LID(ha)	(IS_FWI2_CAPABLE(ha) ? NPH_SNS : SIMPLE_NAME_SERVER)

#define MAX_CMDSZ	16		/* SCSI maximum CDB size. */
#include "qla_fw.h"

struct name_list_extended {
	struct get_name_list_extended *l;
	dma_addr_t		ldma;
	struct list_head	fcports;
	u32			size;
	u8			sent;
};
/*
 * Timeout timer counts in seconds
 */
#define PORT_RETRY_TIME			1
#define LOOP_DOWN_TIMEOUT		60
#define LOOP_DOWN_TIME			255	/* 240 */
#define	LOOP_DOWN_RESET			(LOOP_DOWN_TIME - 30)

#define DEFAULT_OUTSTANDING_COMMANDS	4096
#define MIN_OUTSTANDING_COMMANDS	128

/* ISP request and response entry counts (37-65535) */
#define REQUEST_ENTRY_CNT_2100		128	/* Number of request entries. */
#define REQUEST_ENTRY_CNT_2200		2048	/* Number of request entries. */
#define REQUEST_ENTRY_CNT_24XX		2048	/* Number of request entries. */
#define REQUEST_ENTRY_CNT_83XX		8192	/* Number of request entries. */
#define RESPONSE_ENTRY_CNT_83XX		4096	/* Number of response entries.*/
#define RESPONSE_ENTRY_CNT_2100		64	/* Number of response entries.*/
#define RESPONSE_ENTRY_CNT_2300		512	/* Number of response entries.*/
#define RESPONSE_ENTRY_CNT_MQ		128	/* Number of response entries.*/
#define ATIO_ENTRY_CNT_24XX		4096	/* Number of ATIO entries. */
#define RESPONSE_ENTRY_CNT_FX00		256     /* Number of response entries.*/
#define FW_DEF_EXCHANGES_CNT 2048
#define FW_MAX_EXCHANGES_CNT (32 * 1024)
#define REDUCE_EXCHANGES_CNT  (8 * 1024)

struct req_que;
struct qla_tgt_sess;

/*
 * SCSI Request Block
 */
struct srb_cmd {
	struct scsi_cmnd *cmd;		/* Linux SCSI command pkt */
	uint32_t request_sense_length;
	uint32_t fw_sense_length;
	uint8_t *request_sense_ptr;
	struct ct6_dsd *ct6_ctx;
	struct crc_context *crc_ctx;
};

/*
 * SRB flag definitions
 */
#define SRB_DMA_VALID			BIT_0	/* Command sent to ISP */
#define SRB_FCP_CMND_DMA_VALID		BIT_12	/* DIF: DSD List valid */
#define SRB_CRC_CTX_DMA_VALID		BIT_2	/* DIF: context DMA valid */
#define SRB_CRC_PROT_DMA_VALID		BIT_4	/* DIF: prot DMA valid */
#define SRB_CRC_CTX_DSD_VALID		BIT_5	/* DIF: dsd_list valid */
#define SRB_WAKEUP_ON_COMP		BIT_6
#define SRB_DIF_BUNDL_DMA_VALID		BIT_7   /* DIF: DMA list valid */

/* To identify if a srb is of T10-CRC type. @sp => srb_t pointer */
#define IS_PROT_IO(sp)	(sp->flags & SRB_CRC_CTX_DSD_VALID)

/*
 * 24 bit port ID type definition.
 */
typedef union {
	uint32_t b24 : 24;

	struct {
#ifdef __BIG_ENDIAN
		uint8_t domain;
		uint8_t area;
		uint8_t al_pa;
#elif defined(__LITTLE_ENDIAN)
		uint8_t al_pa;
		uint8_t area;
		uint8_t domain;
#else
#error "__BIG_ENDIAN or __LITTLE_ENDIAN must be defined!"
#endif
		uint8_t rsvd_1;
	} b;
} port_id_t;
#define INVALID_PORT_ID	0xFFFFFF

static inline le_id_t be_id_to_le(be_id_t id)
{
	le_id_t res;

	res.domain = id.domain;
	res.area   = id.area;
	res.al_pa  = id.al_pa;

	return res;
}

static inline be_id_t le_id_to_be(le_id_t id)
{
	be_id_t res;

	res.domain = id.domain;
	res.area   = id.area;
	res.al_pa  = id.al_pa;

	return res;
}

static inline port_id_t be_to_port_id(be_id_t id)
{
	port_id_t res;

	res.b.domain = id.domain;
	res.b.area   = id.area;
	res.b.al_pa  = id.al_pa;
	res.b.rsvd_1 = 0;

	return res;
}

static inline be_id_t port_id_to_be_id(port_id_t port_id)
{
	be_id_t res;

	res.domain = port_id.b.domain;
	res.area   = port_id.b.area;
	res.al_pa  = port_id.b.al_pa;

	return res;
}

struct els_logo_payload {
	uint8_t opcode;
	uint8_t rsvd[3];
	uint8_t s_id[3];
	uint8_t rsvd1[1];
	uint8_t wwpn[WWN_SIZE];
};

struct els_plogi_payload {
	uint8_t opcode;
	uint8_t rsvd[3];
	__be32	data[112 / 4];
};

struct ct_arg {
	void		*iocb;
	u16		nport_handle;
	dma_addr_t	req_dma;
	dma_addr_t	rsp_dma;
	u32		req_size;
	u32		rsp_size;
	u32		req_allocated_size;
	u32		rsp_allocated_size;
	void		*req;
	void		*rsp;
	port_id_t	id;
};

/*
 * SRB extensions.
 */
struct srb_iocb {
	union {
		struct {
			uint16_t flags;
#define SRB_LOGIN_RETRIED	BIT_0
#define SRB_LOGIN_COND_PLOGI	BIT_1
#define SRB_LOGIN_SKIP_PRLI	BIT_2
#define SRB_LOGIN_NVME_PRLI	BIT_3
#define SRB_LOGIN_PRLI_ONLY	BIT_4
			uint16_t data[2];
			u32 iop[2];
		} logio;
		struct {
#define ELS_DCMD_TIMEOUT 20
#define ELS_DCMD_LOGO 0x5
			uint32_t flags;
			uint32_t els_cmd;
			struct completion comp;
			struct els_logo_payload *els_logo_pyld;
			dma_addr_t els_logo_pyld_dma;
		} els_logo;
		struct els_plogi {
#define ELS_DCMD_PLOGI 0x3
			uint32_t flags;
			uint32_t els_cmd;
			struct completion comp;
			struct els_plogi_payload *els_plogi_pyld;
			struct els_plogi_payload *els_resp_pyld;
			u32 tx_size;
			u32 rx_size;
			dma_addr_t els_plogi_pyld_dma;
			dma_addr_t els_resp_pyld_dma;
			__le32	fw_status[3];
			__le16	comp_status;
			__le16	len;
		} els_plogi;
		struct {
			/*
			 * Values for flags field below are as
			 * defined in tsk_mgmt_entry struct
			 * for control_flags field in qla_fw.h.
			 */
			uint64_t lun;
			uint32_t flags;
			uint32_t data;
			struct completion comp;
			__le16 comp_status;
		} tmf;
		struct {
#define SRB_FXDISC_REQ_DMA_VALID	BIT_0
#define SRB_FXDISC_RESP_DMA_VALID	BIT_1
#define SRB_FXDISC_REQ_DWRD_VALID	BIT_2
#define SRB_FXDISC_RSP_DWRD_VALID	BIT_3
#define FXDISC_TIMEOUT 20
			uint8_t flags;
			uint32_t req_len;
			uint32_t rsp_len;
			void *req_addr;
			void *rsp_addr;
			dma_addr_t req_dma_handle;
			dma_addr_t rsp_dma_handle;
			__le32 adapter_id;
			__le32 adapter_id_hi;
			__le16 req_func_type;
			__le32 req_data;
			__le32 req_data_extra;
			__le32 result;
			__le32 seq_number;
			__le16 fw_flags;
			struct completion fxiocb_comp;
			__le32 reserved_0;
			uint8_t reserved_1;
		} fxiocb;
		struct {
			uint32_t cmd_hndl;
			__le16 comp_status;
			__le16 req_que_no;
			struct completion comp;
		} abt;
		struct ct_arg ctarg;
#define MAX_IOCB_MB_REG 28
#define SIZEOF_IOCB_MB_REG (MAX_IOCB_MB_REG * sizeof(uint16_t))
		struct {
			u16 in_mb[MAX_IOCB_MB_REG];	/* from FW */
			u16 out_mb[MAX_IOCB_MB_REG];	/* to FW */
			void *out, *in;
			dma_addr_t out_dma, in_dma;
			struct completion comp;
			int rc;
		} mbx;
		struct {
			struct imm_ntfy_from_isp *ntfy;
		} nack;
		struct {
			__le16 comp_status;
			__le16 rsp_pyld_len;
			uint8_t	aen_op;
			void *desc;

			/* These are only used with ls4 requests */
			int cmd_len;
			int rsp_len;
			dma_addr_t cmd_dma;
			dma_addr_t rsp_dma;
			enum nvmefc_fcp_datadir dir;
			uint32_t dl;
			uint32_t timeout_sec;
			struct	list_head   entry;
		} nvme;
		struct {
			u16 cmd;
			u16 vp_index;
		} ctrlvp;
	} u;

	struct timer_list timer;
	void (*timeout)(void *);
};

/* Values for srb_ctx type */
#define SRB_LOGIN_CMD	1
#define SRB_LOGOUT_CMD	2
#define SRB_ELS_CMD_RPT 3
#define SRB_ELS_CMD_HST 4
#define SRB_CT_CMD	5
#define SRB_ADISC_CMD	6
#define SRB_TM_CMD	7
#define SRB_SCSI_CMD	8
#define SRB_BIDI_CMD	9
#define SRB_FXIOCB_DCMD	10
#define SRB_FXIOCB_BCMD	11
#define SRB_ABT_CMD	12
#define SRB_ELS_DCMD	13
#define SRB_MB_IOCB	14
#define SRB_CT_PTHRU_CMD 15
#define SRB_NACK_PLOGI	16
#define SRB_NACK_PRLI	17
#define SRB_NACK_LOGO	18
#define SRB_NVME_CMD	19
#define SRB_NVME_LS	20
#define SRB_PRLI_CMD	21
#define SRB_CTRL_VP	22
#define SRB_PRLO_CMD	23

enum {
	TYPE_SRB,
	TYPE_TGT_CMD,
	TYPE_TGT_TMCMD,		/* task management */
};

struct iocb_resource {
	u8 res_type;
	u8 pad;
	u16 iocb_cnt;
};

typedef struct srb {
	/*
	 * Do not move cmd_type field, it needs to
	 * line up with qla_tgt_cmd->cmd_type
	 */
	uint8_t cmd_type;
	uint8_t pad[3];
	struct iocb_resource iores;
	struct kref cmd_kref;	/* need to migrate ref_count over to this */
	void *priv;
	wait_queue_head_t nvme_ls_waitq;
	struct fc_port *fcport;
	struct scsi_qla_host *vha;
	unsigned int start_timer:1;

	uint32_t handle;
	uint16_t flags;
	uint16_t type;
	const char *name;
	int iocbs;
	struct qla_qpair *qpair;
	struct srb *cmd_sp;
	struct list_head elem;
	u32 gen1;	/* scratch */
	u32 gen2;	/* scratch */
	int rc;
	int retry_count;
	struct completion *comp;
	union {
		struct srb_iocb iocb_cmd;
		struct bsg_job *bsg_job;
		struct srb_cmd scmd;
	} u;
	/*
	 * Report completion status @res and call sp_put(@sp). @res is
	 * an NVMe status code, a SCSI result (e.g. DID_OK << 16) or a
	 * QLA_* status value.
	 */
	void (*done)(struct srb *sp, int res);
	/* Stop the timer and free @sp. Only used by the FCP code. */
	void (*free)(struct srb *sp);
	/*
	 * Call nvme_private->fd->done() and free @sp. Only used by the NVMe
	 * code.
	 */
	void (*put_fn)(struct kref *kref);
} srb_t;

#define GET_CMD_SP(sp) (sp->u.scmd.cmd)

#define GET_CMD_SENSE_LEN(sp) \
	(sp->u.scmd.request_sense_length)
#define SET_CMD_SENSE_LEN(sp, len) \
	(sp->u.scmd.request_sense_length = len)
#define GET_CMD_SENSE_PTR(sp) \
	(sp->u.scmd.request_sense_ptr)
#define SET_CMD_SENSE_PTR(sp, ptr) \
	(sp->u.scmd.request_sense_ptr = ptr)
#define GET_FW_SENSE_LEN(sp) \
	(sp->u.scmd.fw_sense_length)
#define SET_FW_SENSE_LEN(sp, len) \
	(sp->u.scmd.fw_sense_length = len)

struct msg_echo_lb {
	dma_addr_t send_dma;
	dma_addr_t rcv_dma;
	uint16_t req_sg_cnt;
	uint16_t rsp_sg_cnt;
	uint16_t options;
	uint32_t transfer_size;
	uint32_t iteration_count;
};

/*
 * ISP I/O Register Set structure definitions.
 */
struct device_reg_2xxx {
	__le16	flash_address; 	/* Flash BIOS address */
	__le16	flash_data;		/* Flash BIOS data */
	__le16	unused_1[1];		/* Gap */
	__le16	ctrl_status;		/* Control/Status */
#define CSR_FLASH_64K_BANK	BIT_3	/* Flash upper 64K bank select */
#define CSR_FLASH_ENABLE	BIT_1	/* Flash BIOS Read/Write enable */
#define CSR_ISP_SOFT_RESET	BIT_0	/* ISP soft reset */

	__le16	ictrl;			/* Interrupt control */
#define ICR_EN_INT		BIT_15	/* ISP enable interrupts. */
#define ICR_EN_RISC		BIT_3	/* ISP enable RISC interrupts. */

	__le16	istatus;		/* Interrupt status */
#define ISR_RISC_INT		BIT_3	/* RISC interrupt */

	__le16	semaphore;		/* Semaphore */
	__le16	nvram;			/* NVRAM register. */
#define NVR_DESELECT		0
#define NVR_BUSY		BIT_15
#define NVR_WRT_ENABLE		BIT_14	/* Write enable */
#define NVR_PR_ENABLE		BIT_13	/* Protection register enable */
#define NVR_DATA_IN		BIT_3
#define NVR_DATA_OUT		BIT_2
#define NVR_SELECT		BIT_1
#define NVR_CLOCK		BIT_0

#define NVR_WAIT_CNT		20000

	union {
		struct {
			__le16	mailbox0;
			__le16	mailbox1;
			__le16	mailbox2;
			__le16	mailbox3;
			__le16	mailbox4;
			__le16	mailbox5;
			__le16	mailbox6;
			__le16	mailbox7;
			__le16	unused_2[59];	/* Gap */
		} __attribute__((packed)) isp2100;
		struct {
						/* Request Queue */
			__le16	req_q_in;	/*  In-Pointer */
			__le16	req_q_out;	/*  Out-Pointer */
						/* Response Queue */
			__le16	rsp_q_in;	/*  In-Pointer */
			__le16	rsp_q_out;	/*  Out-Pointer */

						/* RISC to Host Status */
			__le32	host_status;
#define HSR_RISC_INT		BIT_15	/* RISC interrupt */
#define HSR_RISC_PAUSED		BIT_8	/* RISC Paused */

					/* Host to Host Semaphore */
			__le16	host_semaphore;
			__le16	unused_3[17];	/* Gap */
			__le16	mailbox0;
			__le16	mailbox1;
			__le16	mailbox2;
			__le16	mailbox3;
			__le16	mailbox4;
			__le16	mailbox5;
			__le16	mailbox6;
			__le16	mailbox7;
			__le16	mailbox8;
			__le16	mailbox9;
			__le16	mailbox10;
			__le16	mailbox11;
			__le16	mailbox12;
			__le16	mailbox13;
			__le16	mailbox14;
			__le16	mailbox15;
			__le16	mailbox16;
			__le16	mailbox17;
			__le16	mailbox18;
			__le16	mailbox19;
			__le16	mailbox20;
			__le16	mailbox21;
			__le16	mailbox22;
			__le16	mailbox23;
			__le16	mailbox24;
			__le16	mailbox25;
			__le16	mailbox26;
			__le16	mailbox27;
			__le16	mailbox28;
			__le16	mailbox29;
			__le16	mailbox30;
			__le16	mailbox31;
			__le16	fb_cmd;
			__le16	unused_4[10];	/* Gap */
		} __attribute__((packed)) isp2300;
	} u;

	__le16	fpm_diag_config;
	__le16	unused_5[0x4];		/* Gap */
	__le16	risc_hw;
	__le16	unused_5_1;		/* Gap */
	__le16	pcr;			/* Processor Control Register. */
	__le16	unused_6[0x5];		/* Gap */
	__le16	mctr;			/* Memory Configuration and Timing. */
	__le16	unused_7[0x3];		/* Gap */
	__le16	fb_cmd_2100;		/* Unused on 23XX */
	__le16	unused_8[0x3];		/* Gap */
	__le16	hccr;			/* Host command & control register. */
#define HCCR_HOST_INT		BIT_7	/* Host interrupt bit */
#define HCCR_RISC_PAUSE		BIT_5	/* Pause mode bit */
					/* HCCR commands */
#define HCCR_RESET_RISC		0x1000	/* Reset RISC */
#define HCCR_PAUSE_RISC		0x2000	/* Pause RISC */
#define HCCR_RELEASE_RISC	0x3000	/* Release RISC from reset. */
#define HCCR_SET_HOST_INT	0x5000	/* Set host interrupt */
#define HCCR_CLR_HOST_INT	0x6000	/* Clear HOST interrupt */
#define HCCR_CLR_RISC_INT	0x7000	/* Clear RISC interrupt */
#define	HCCR_DISABLE_PARITY_PAUSE 0x4001 /* Disable parity error RISC pause. */
#define HCCR_ENABLE_PARITY	0xA000	/* Enable PARITY interrupt */

	__le16	unused_9[5];		/* Gap */
	__le16	gpiod;			/* GPIO Data register. */
	__le16	gpioe;			/* GPIO Enable register. */
#define GPIO_LED_MASK			0x00C0
#define GPIO_LED_GREEN_OFF_AMBER_OFF	0x0000
#define GPIO_LED_GREEN_ON_AMBER_OFF	0x0040
#define GPIO_LED_GREEN_OFF_AMBER_ON	0x0080
#define GPIO_LED_GREEN_ON_AMBER_ON	0x00C0
#define GPIO_LED_ALL_OFF		0x0000
#define GPIO_LED_RED_ON_OTHER_OFF	0x0001	/* isp2322 */
#define GPIO_LED_RGA_ON			0x00C1	/* isp2322: red green amber */

	union {
		struct {
			__le16	unused_10[8];	/* Gap */
			__le16	mailbox8;
			__le16	mailbox9;
			__le16	mailbox10;
			__le16	mailbox11;
			__le16	mailbox12;
			__le16	mailbox13;
			__le16	mailbox14;
			__le16	mailbox15;
			__le16	mailbox16;
			__le16	mailbox17;
			__le16	mailbox18;
			__le16	mailbox19;
			__le16	mailbox20;
			__le16	mailbox21;
			__le16	mailbox22;
			__le16	mailbox23;	/* Also probe reg. */
		} __attribute__((packed)) isp2200;
	} u_end;
};

struct device_reg_25xxmq {
	__le32	req_q_in;
	__le32	req_q_out;
	__le32	rsp_q_in;
	__le32	rsp_q_out;
	__le32	atio_q_in;
	__le32	atio_q_out;
};


struct device_reg_fx00 {
	__le32	mailbox0;		/* 00 */
	__le32	mailbox1;		/* 04 */
	__le32	mailbox2;		/* 08 */
	__le32	mailbox3;		/* 0C */
	__le32	mailbox4;		/* 10 */
	__le32	mailbox5;		/* 14 */
	__le32	mailbox6;		/* 18 */
	__le32	mailbox7;		/* 1C */
	__le32	mailbox8;		/* 20 */
	__le32	mailbox9;		/* 24 */
	__le32	mailbox10;		/* 28 */
	__le32	mailbox11;
	__le32	mailbox12;
	__le32	mailbox13;
	__le32	mailbox14;
	__le32	mailbox15;
	__le32	mailbox16;
	__le32	mailbox17;
	__le32	mailbox18;
	__le32	mailbox19;
	__le32	mailbox20;
	__le32	mailbox21;
	__le32	mailbox22;
	__le32	mailbox23;
	__le32	mailbox24;
	__le32	mailbox25;
	__le32	mailbox26;
	__le32	mailbox27;
	__le32	mailbox28;
	__le32	mailbox29;
	__le32	mailbox30;
	__le32	mailbox31;
	__le32	aenmailbox0;
	__le32	aenmailbox1;
	__le32	aenmailbox2;
	__le32	aenmailbox3;
	__le32	aenmailbox4;
	__le32	aenmailbox5;
	__le32	aenmailbox6;
	__le32	aenmailbox7;
	/* Request Queue. */
	__le32	req_q_in;		/* A0 - Request Queue In-Pointer */
	__le32	req_q_out;		/* A4 - Request Queue Out-Pointer */
	/* Response Queue. */
	__le32	rsp_q_in;		/* A8 - Response Queue In-Pointer */
	__le32	rsp_q_out;		/* AC - Response Queue Out-Pointer */
	/* Init values shadowed on FW Up Event */
	__le32	initval0;		/* B0 */
	__le32	initval1;		/* B4 */
	__le32	initval2;		/* B8 */
	__le32	initval3;		/* BC */
	__le32	initval4;		/* C0 */
	__le32	initval5;		/* C4 */
	__le32	initval6;		/* C8 */
	__le32	initval7;		/* CC */
	__le32	fwheartbeat;		/* D0 */
	__le32	pseudoaen;		/* D4 */
};



typedef union {
		struct device_reg_2xxx isp;
		struct device_reg_24xx isp24;
		struct device_reg_25xxmq isp25mq;
		struct device_reg_82xx isp82;
		struct device_reg_fx00 ispfx00;
} __iomem device_reg_t;

#define ISP_REQ_Q_IN(ha, reg) \
	(IS_QLA2100(ha) || IS_QLA2200(ha) ? \
	 &(reg)->u.isp2100.mailbox4 : \
	 &(reg)->u.isp2300.req_q_in)
#define ISP_REQ_Q_OUT(ha, reg) \
	(IS_QLA2100(ha) || IS_QLA2200(ha) ? \
	 &(reg)->u.isp2100.mailbox4 : \
	 &(reg)->u.isp2300.req_q_out)
#define ISP_RSP_Q_IN(ha, reg) \
	(IS_QLA2100(ha) || IS_QLA2200(ha) ? \
	 &(reg)->u.isp2100.mailbox5 : \
	 &(reg)->u.isp2300.rsp_q_in)
#define ISP_RSP_Q_OUT(ha, reg) \
	(IS_QLA2100(ha) || IS_QLA2200(ha) ? \
	 &(reg)->u.isp2100.mailbox5 : \
	 &(reg)->u.isp2300.rsp_q_out)

#define ISP_ATIO_Q_IN(vha) (vha->hw->tgt.atio_q_in)
#define ISP_ATIO_Q_OUT(vha) (vha->hw->tgt.atio_q_out)

#define MAILBOX_REG(ha, reg, num) \
	(IS_QLA2100(ha) || IS_QLA2200(ha) ? \
	 (num < 8 ? \
	  &(reg)->u.isp2100.mailbox0 + (num) : \
	  &(reg)->u_end.isp2200.mailbox8 + (num) - 8) : \
	 &(reg)->u.isp2300.mailbox0 + (num))
#define RD_MAILBOX_REG(ha, reg, num) \
	rd_reg_word(MAILBOX_REG(ha, reg, num))
#define WRT_MAILBOX_REG(ha, reg, num, data) \
	wrt_reg_word(MAILBOX_REG(ha, reg, num), data)

#define FB_CMD_REG(ha, reg) \
	(IS_QLA2100(ha) || IS_QLA2200(ha) ? \
	 &(reg)->fb_cmd_2100 : \
	 &(reg)->u.isp2300.fb_cmd)
#define RD_FB_CMD_REG(ha, reg) \
	rd_reg_word(FB_CMD_REG(ha, reg))
#define WRT_FB_CMD_REG(ha, reg, data) \
	wrt_reg_word(FB_CMD_REG(ha, reg), data)

typedef struct {
	uint32_t	out_mb;		/* outbound from driver */
	uint32_t	in_mb;			/* Incoming from RISC */
	uint16_t	mb[MAILBOX_REGISTER_COUNT];
	long		buf_size;
	void		*bufp;
	uint32_t	tov;
	uint8_t		flags;
#define MBX_DMA_IN	BIT_0
#define	MBX_DMA_OUT	BIT_1
#define IOCTL_CMD	BIT_2
} mbx_cmd_t;

struct mbx_cmd_32 {
	uint32_t	out_mb;		/* outbound from driver */
	uint32_t	in_mb;			/* Incoming from RISC */
	uint32_t	mb[MAILBOX_REGISTER_COUNT];
	long		buf_size;
	void		*bufp;
	uint32_t	tov;
	uint8_t		flags;
#define MBX_DMA_IN	BIT_0
#define	MBX_DMA_OUT	BIT_1
#define IOCTL_CMD	BIT_2
};


#define	MBX_TOV_SECONDS	30

/*
 *  ISP product identification definitions in mailboxes after reset.
 */
#define PROD_ID_1		0x4953
#define PROD_ID_2		0x0000
#define PROD_ID_2a		0x5020
#define PROD_ID_3		0x2020

/*
 * ISP mailbox Self-Test status codes
 */
#define MBS_FRM_ALIVE		0	/* Firmware Alive. */
#define MBS_CHKSUM_ERR		1	/* Checksum Error. */
#define MBS_BUSY		4	/* Busy. */

/*
 * ISP mailbox command complete status codes
 */
#define MBS_COMMAND_COMPLETE		0x4000
#define MBS_INVALID_COMMAND		0x4001
#define MBS_HOST_INTERFACE_ERROR	0x4002
#define MBS_TEST_FAILED			0x4003
#define MBS_COMMAND_ERROR		0x4005
#define MBS_COMMAND_PARAMETER_ERROR	0x4006
#define MBS_PORT_ID_USED		0x4007
#define MBS_LOOP_ID_USED		0x4008
#define MBS_ALL_IDS_IN_USE		0x4009
#define MBS_NOT_LOGGED_IN		0x400A
#define MBS_LINK_DOWN_ERROR		0x400B
#define MBS_DIAG_ECHO_TEST_ERROR	0x400C

static inline bool qla2xxx_is_valid_mbs(unsigned int mbs)
{
	return MBS_COMMAND_COMPLETE <= mbs && mbs <= MBS_DIAG_ECHO_TEST_ERROR;
}

/*
 * ISP mailbox asynchronous event status codes
 */
#define MBA_ASYNC_EVENT		0x8000	/* Asynchronous event. */
#define MBA_RESET		0x8001	/* Reset Detected. */
#define MBA_SYSTEM_ERR		0x8002	/* System Error. */
#define MBA_REQ_TRANSFER_ERR	0x8003	/* Request Transfer Error. */
#define MBA_RSP_TRANSFER_ERR	0x8004	/* Response Transfer Error. */
#define MBA_WAKEUP_THRES	0x8005	/* Request Queue Wake-up. */
#define MBA_LIP_OCCURRED	0x8010	/* Loop Initialization Procedure */
					/* occurred. */
#define MBA_LOOP_UP		0x8011	/* FC Loop UP. */
#define MBA_LOOP_DOWN		0x8012	/* FC Loop Down. */
#define MBA_LIP_RESET		0x8013	/* LIP reset occurred. */
#define MBA_PORT_UPDATE		0x8014	/* Port Database update. */
#define MBA_RSCN_UPDATE		0x8015	/* Register State Chg Notification. */
#define MBA_LIP_F8		0x8016	/* Received a LIP F8. */
#define MBA_LOOP_INIT_ERR	0x8017	/* Loop Initialization Error. */
#define MBA_FABRIC_AUTH_REQ	0x801b	/* Fabric Authentication Required. */
#define MBA_CONGN_NOTI_RECV	0x801e	/* Congestion Notification Received */
#define MBA_SCSI_COMPLETION	0x8020	/* SCSI Command Complete. */
#define MBA_CTIO_COMPLETION	0x8021	/* CTIO Complete. */
#define MBA_IP_COMPLETION	0x8022	/* IP Transmit Command Complete. */
#define MBA_IP_RECEIVE		0x8023	/* IP Received. */
#define MBA_IP_BROADCAST	0x8024	/* IP Broadcast Received. */
#define MBA_IP_LOW_WATER_MARK	0x8025	/* IP Low Water Mark reached. */
#define MBA_IP_RCV_BUFFER_EMPTY 0x8026	/* IP receive buffer queue empty. */
#define MBA_IP_HDR_DATA_SPLIT	0x8027	/* IP header/data splitting feature */
					/* used. */
#define MBA_TRACE_NOTIFICATION	0x8028	/* Trace/Diagnostic notification. */
#define MBA_POINT_TO_POINT	0x8030	/* Point to point mode. */
#define MBA_CMPLT_1_16BIT	0x8031	/* Completion 1 16bit IOSB. */
#define MBA_CMPLT_2_16BIT	0x8032	/* Completion 2 16bit IOSB. */
#define MBA_CMPLT_3_16BIT	0x8033	/* Completion 3 16bit IOSB. */
#define MBA_CMPLT_4_16BIT	0x8034	/* Completion 4 16bit IOSB. */
#define MBA_CMPLT_5_16BIT	0x8035	/* Completion 5 16bit IOSB. */
#define MBA_CHG_IN_CONNECTION	0x8036	/* Change in connection mode. */
#define MBA_RIO_RESPONSE	0x8040	/* RIO response queue update. */
#define MBA_ZIO_RESPONSE	0x8040	/* ZIO response queue update. */
#define MBA_CMPLT_2_32BIT	0x8042	/* Completion 2 32bit IOSB. */
#define MBA_BYPASS_NOTIFICATION	0x8043	/* Auto bypass notification. */
#define MBA_DISCARD_RND_FRAME	0x8048	/* discard RND frame due to error. */
#define MBA_REJECTED_FCP_CMD	0x8049	/* rejected FCP_CMD. */
#define MBA_FW_NOT_STARTED	0x8050	/* Firmware not started */
#define MBA_FW_STARTING		0x8051	/* Firmware starting */
#define MBA_FW_RESTART_CMPLT	0x8060	/* Firmware restart complete */
#define MBA_INIT_REQUIRED	0x8061	/* Initialization required */
#define MBA_SHUTDOWN_REQUESTED	0x8062	/* Shutdown Requested */
#define MBA_TEMPERATURE_ALERT	0x8070	/* Temperature Alert */
#define MBA_DPORT_DIAGNOSTICS	0x8080	/* D-port Diagnostics */
#define MBA_TRANS_INSERT	0x8130	/* Transceiver Insertion */
#define MBA_TRANS_REMOVE	0x8131	/* Transceiver Removal */
#define MBA_FW_INIT_FAILURE	0x8401	/* Firmware initialization failure */
#define MBA_MIRROR_LUN_CHANGE	0x8402	/* Mirror LUN State Change
					   Notification */
#define MBA_FW_POLL_STATE	0x8600  /* Firmware in poll diagnostic state */
#define MBA_FW_RESET_FCT	0x8502	/* Firmware reset factory defaults */
#define MBA_FW_INIT_INPROGRESS	0x8500	/* Firmware boot in progress */
/* 83XX FCoE specific */
#define MBA_IDC_AEN		0x8200  /* FCoE: NIC Core state change AEN */

/* Interrupt type codes */
#define INTR_ROM_MB_SUCCESS		0x1
#define INTR_ROM_MB_FAILED		0x2
#define INTR_MB_SUCCESS			0x10
#define INTR_MB_FAILED			0x11
#define INTR_ASYNC_EVENT		0x12
#define INTR_RSP_QUE_UPDATE		0x13
#define INTR_RSP_QUE_UPDATE_83XX	0x14
#define INTR_ATIO_QUE_UPDATE		0x1C
#define INTR_ATIO_RSP_QUE_UPDATE	0x1D
#define INTR_ATIO_QUE_UPDATE_27XX	0x1E

/* ISP mailbox loopback echo diagnostic error code */
#define MBS_LB_RESET	0x17
/*
 * Firmware options 1, 2, 3.
 */
#define FO1_AE_ON_LIPF8			BIT_0
#define FO1_AE_ALL_LIP_RESET		BIT_1
#define FO1_CTIO_RETRY			BIT_3
#define FO1_DISABLE_LIP_F7_SW		BIT_4
#define FO1_DISABLE_100MS_LOS_WAIT	BIT_5
#define FO1_DISABLE_GPIO6_7		BIT_6	/* LED bits */
#define FO1_AE_ON_LOOP_INIT_ERR		BIT_7
#define FO1_SET_EMPHASIS_SWING		BIT_8
#define FO1_AE_AUTO_BYPASS		BIT_9
#define FO1_ENABLE_PURE_IOCB		BIT_10
#define FO1_AE_PLOGI_RJT		BIT_11
#define FO1_ENABLE_ABORT_SEQUENCE	BIT_12
#define FO1_AE_QUEUE_FULL		BIT_13

#define FO2_ENABLE_ATIO_TYPE_3		BIT_0
#define FO2_REV_LOOPBACK		BIT_1

#define FO3_ENABLE_EMERG_IOCB		BIT_0
#define FO3_AE_RND_ERROR		BIT_1

/* 24XX additional firmware options */
#define ADD_FO_COUNT			3
#define ADD_FO1_DISABLE_GPIO_LED_CTRL	BIT_6	/* LED bits */
#define ADD_FO1_ENABLE_PUREX_IOCB	BIT_10

#define ADD_FO2_ENABLE_SEL_CLS2		BIT_5

#define ADD_FO3_NO_ABT_ON_LINK_DOWN	BIT_14

/*
 * ISP mailbox commands
 */
#define MBC_LOAD_RAM			1	/* Load RAM. */
#define MBC_EXECUTE_FIRMWARE		2	/* Execute firmware. */
#define MBC_READ_RAM_WORD		5	/* Read RAM word. */
#define MBC_MAILBOX_REGISTER_TEST	6	/* Wrap incoming mailboxes */
#define MBC_VERIFY_CHECKSUM		7	/* Verify checksum. */
#define MBC_GET_FIRMWARE_VERSION	8	/* Get firmware revision. */
#define MBC_LOAD_RISC_RAM		9	/* Load RAM command. */
#define MBC_DUMP_RISC_RAM		0xa	/* Dump RAM command. */
#define MBC_SECURE_FLASH_UPDATE		0xa	/* Secure Flash Update(28xx) */
#define MBC_LOAD_RISC_RAM_EXTENDED	0xb	/* Load RAM extended. */
#define MBC_DUMP_RISC_RAM_EXTENDED	0xc	/* Dump RAM extended. */
#define MBC_WRITE_RAM_WORD_EXTENDED	0xd	/* Write RAM word extended */
#define MBC_READ_RAM_EXTENDED		0xf	/* Read RAM extended. */
#define MBC_IOCB_COMMAND		0x12	/* Execute IOCB command. */
#define MBC_STOP_FIRMWARE		0x14	/* Stop firmware. */
#define MBC_ABORT_COMMAND		0x15	/* Abort IOCB command. */
#define MBC_ABORT_DEVICE		0x16	/* Abort device (ID/LUN). */
#define MBC_ABORT_TARGET		0x17	/* Abort target (ID). */
#define MBC_RESET			0x18	/* Reset. */
#define MBC_GET_ADAPTER_LOOP_ID		0x20	/* Get loop id of ISP2200. */
#define MBC_GET_SET_ZIO_THRESHOLD	0x21	/* Get/SET ZIO THRESHOLD. */
#define MBC_GET_RETRY_COUNT		0x22	/* Get f/w retry cnt/delay. */
#define MBC_DISABLE_VI			0x24	/* Disable VI operation. */
#define MBC_ENABLE_VI			0x25	/* Enable VI operation. */
#define MBC_GET_FIRMWARE_OPTION		0x28	/* Get Firmware Options. */
#define MBC_GET_MEM_OFFLOAD_CNTRL_STAT	0x34	/* Memory Offload ctrl/Stat*/
#define MBC_SET_FIRMWARE_OPTION		0x38	/* Set Firmware Options. */
#define MBC_SET_GET_FC_LED_CONFIG	0x3b	/* Set/Get FC LED config */
#define MBC_LOOP_PORT_BYPASS		0x40	/* Loop Port Bypass. */
#define MBC_LOOP_PORT_ENABLE		0x41	/* Loop Port Enable. */
#define MBC_GET_RESOURCE_COUNTS		0x42	/* Get Resource Counts. */
#define MBC_NON_PARTICIPATE		0x43	/* Non-Participating Mode. */
#define MBC_DIAGNOSTIC_ECHO		0x44	/* Diagnostic echo. */
#define MBC_DIAGNOSTIC_LOOP_BACK	0x45	/* Diagnostic loop back. */
#define MBC_ONLINE_SELF_TEST		0x46	/* Online self-test. */
#define MBC_ENHANCED_GET_PORT_DATABASE	0x47	/* Get port database + login */
#define MBC_CONFIGURE_VF		0x4b	/* Configure VFs */
#define MBC_RESET_LINK_STATUS		0x52	/* Reset Link Error Status */
#define MBC_IOCB_COMMAND_A64		0x54	/* Execute IOCB command (64) */
#define MBC_PORT_LOGOUT			0x56	/* Port Logout request */
#define MBC_SEND_RNID_ELS		0x57	/* Send RNID ELS request */
#define MBC_SET_RNID_PARAMS		0x59	/* Set RNID parameters */
#define MBC_GET_RNID_PARAMS		0x5a	/* Get RNID parameters */
#define MBC_DATA_RATE			0x5d	/* Data Rate */
#define MBC_INITIALIZE_FIRMWARE		0x60	/* Initialize firmware */
#define MBC_INITIATE_LIP		0x62	/* Initiate Loop */
						/* Initialization Procedure */
#define MBC_GET_FC_AL_POSITION_MAP	0x63	/* Get FC_AL Position Map. */
#define MBC_GET_PORT_DATABASE		0x64	/* Get Port Database. */
#define MBC_CLEAR_ACA			0x65	/* Clear ACA. */
#define MBC_TARGET_RESET		0x66	/* Target Reset. */
#define MBC_CLEAR_TASK_SET		0x67	/* Clear Task Set. */
#define MBC_ABORT_TASK_SET		0x68	/* Abort Task Set. */
#define MBC_GET_FIRMWARE_STATE		0x69	/* Get firmware state. */
#define MBC_GET_PORT_NAME		0x6a	/* Get port name. */
#define MBC_GET_LINK_STATUS		0x6b	/* Get port link status. */
#define MBC_LIP_RESET			0x6c	/* LIP reset. */
#define MBC_SEND_SNS_COMMAND		0x6e	/* Send Simple Name Server */
						/* commandd. */
#define MBC_LOGIN_FABRIC_PORT		0x6f	/* Login fabric port. */
#define MBC_SEND_CHANGE_REQUEST		0x70	/* Send Change Request. */
#define MBC_LOGOUT_FABRIC_PORT		0x71	/* Logout fabric port. */
#define MBC_LIP_FULL_LOGIN		0x72	/* Full login LIP. */
#define MBC_LOGIN_LOOP_PORT		0x74	/* Login Loop Port. */
#define MBC_PORT_NODE_NAME_LIST		0x75	/* Get port/node name list. */
#define MBC_INITIALIZE_RECEIVE_QUEUE	0x77	/* Initialize receive queue */
#define MBC_UNLOAD_IP			0x79	/* Shutdown IP */
#define MBC_GET_ID_LIST			0x7C	/* Get Port ID list. */
#define MBC_SEND_LFA_COMMAND		0x7D	/* Send Loop Fabric Address */
#define MBC_LUN_RESET			0x7E	/* Send LUN reset */

/*
 * all the Mt. Rainier mailbox command codes that clash with FC/FCoE ones
 * should be defined with MBC_MR_*
 */
#define MBC_MR_DRV_SHUTDOWN		0x6A

/*
 * ISP24xx mailbox commands
 */
#define MBC_WRITE_SERDES		0x3	/* Write serdes word. */
#define MBC_READ_SERDES			0x4	/* Read serdes word. */
#define MBC_LOAD_DUMP_MPI_RAM		0x5	/* Load/Dump MPI RAM. */
#define MBC_SERDES_PARAMS		0x10	/* Serdes Tx Parameters. */
#define MBC_GET_IOCB_STATUS		0x12	/* Get IOCB status command. */
#define MBC_PORT_PARAMS			0x1A	/* Port iDMA Parameters. */
#define MBC_GET_TIMEOUT_PARAMS		0x22	/* Get FW timeouts. */
#define MBC_TRACE_CONTROL		0x27	/* Trace control command. */
#define MBC_GEN_SYSTEM_ERROR		0x2a	/* Generate System Error. */
#define MBC_WRITE_SFP			0x30	/* Write SFP Data. */
#define MBC_READ_SFP			0x31	/* Read SFP Data. */
#define MBC_SET_TIMEOUT_PARAMS		0x32	/* Set FW timeouts. */
#define MBC_DPORT_DIAGNOSTICS		0x47	/* D-Port Diagnostics */
#define MBC_MID_INITIALIZE_FIRMWARE	0x48	/* MID Initialize firmware. */
#define MBC_MID_GET_VP_DATABASE		0x49	/* MID Get VP Database. */
#define MBC_MID_GET_VP_ENTRY		0x4a	/* MID Get VP Entry. */
#define MBC_HOST_MEMORY_COPY		0x53	/* Host Memory Copy. */
#define MBC_SEND_RNFT_ELS		0x5e	/* Send RNFT ELS request */
#define MBC_GET_LINK_PRIV_STATS		0x6d	/* Get link & private data. */
#define MBC_LINK_INITIALIZATION		0x72	/* Do link initialization. */
#define MBC_SET_VENDOR_ID		0x76	/* Set Vendor ID. */
#define MBC_PORT_RESET			0x120	/* Port Reset */
#define MBC_SET_PORT_CONFIG		0x122	/* Set port configuration */
#define MBC_GET_PORT_CONFIG		0x123	/* Get port configuration */

/*
 * ISP81xx mailbox commands
 */
#define MBC_WRITE_MPI_REGISTER		0x01    /* Write MPI Register. */

/*
 * ISP8044 mailbox commands
 */
#define MBC_SET_GET_ETH_SERDES_REG	0x150
#define HCS_WRITE_SERDES		0x3
#define HCS_READ_SERDES			0x4

/* Firmware return data sizes */
#define FCAL_MAP_SIZE	128

/* Mailbox bit definitions for out_mb and in_mb */
#define	MBX_31		BIT_31
#define	MBX_30		BIT_30
#define	MBX_29		BIT_29
#define	MBX_28		BIT_28
#define	MBX_27		BIT_27
#define	MBX_26		BIT_26
#define	MBX_25		BIT_25
#define	MBX_24		BIT_24
#define	MBX_23		BIT_23
#define	MBX_22		BIT_22
#define	MBX_21		BIT_21
#define	MBX_20		BIT_20
#define	MBX_19		BIT_19
#define	MBX_18		BIT_18
#define	MBX_17		BIT_17
#define	MBX_16		BIT_16
#define	MBX_15		BIT_15
#define	MBX_14		BIT_14
#define	MBX_13		BIT_13
#define	MBX_12		BIT_12
#define	MBX_11		BIT_11
#define	MBX_10		BIT_10
#define	MBX_9		BIT_9
#define	MBX_8		BIT_8
#define	MBX_7		BIT_7
#define	MBX_6		BIT_6
#define	MBX_5		BIT_5
#define	MBX_4		BIT_4
#define	MBX_3		BIT_3
#define	MBX_2		BIT_2
#define	MBX_1		BIT_1
#define	MBX_0		BIT_0

#define RNID_TYPE_ELS_CMD	0x5
#define RNID_TYPE_PORT_LOGIN	0x7
#define RNID_BUFFER_CREDITS	0x8
#define RNID_TYPE_SET_VERSION	0x9
#define RNID_TYPE_ASIC_TEMP	0xC

#define ELS_CMD_MAP_SIZE	32

/*
 * Firmware state codes from get firmware state mailbox command
 */
#define FSTATE_CONFIG_WAIT      0
#define FSTATE_WAIT_AL_PA       1
#define FSTATE_WAIT_LOGIN       2
#define FSTATE_READY            3
#define FSTATE_LOSS_OF_SYNC     4
#define FSTATE_ERROR            5
#define FSTATE_REINIT           6
#define FSTATE_NON_PART         7

#define FSTATE_CONFIG_CORRECT      0
#define FSTATE_P2P_RCV_LIP         1
#define FSTATE_P2P_CHOOSE_LOOP     2
#define FSTATE_P2P_RCV_UNIDEN_LIP  3
#define FSTATE_FATAL_ERROR         4
#define FSTATE_LOOP_BACK_CONN      5

#define QLA27XX_IMG_STATUS_VER_MAJOR   0x01
#define QLA27XX_IMG_STATUS_VER_MINOR    0x00
#define QLA27XX_IMG_STATUS_SIGN   0xFACEFADE
#define QLA28XX_IMG_STATUS_SIGN    0xFACEFADF
#define QLA28XX_IMG_STATUS_SIGN		0xFACEFADF
#define QLA28XX_AUX_IMG_STATUS_SIGN	0xFACEFAED
#define QLA27XX_DEFAULT_IMAGE		0
#define QLA27XX_PRIMARY_IMAGE  1
#define QLA27XX_SECONDARY_IMAGE    2

/*
 * Port Database structure definition
 * Little endian except where noted.
 */
#define	PORT_DATABASE_SIZE	128	/* bytes */
typedef struct {
	uint8_t options;
	uint8_t control;
	uint8_t master_state;
	uint8_t slave_state;
	uint8_t reserved[2];
	uint8_t hard_address;
	uint8_t reserved_1;
	uint8_t port_id[4];
	uint8_t node_name[WWN_SIZE];
	uint8_t port_name[WWN_SIZE];
	__le16	execution_throttle;
	uint16_t execution_count;
	uint8_t reset_count;
	uint8_t reserved_2;
	uint16_t resource_allocation;
	uint16_t current_allocation;
	uint16_t queue_head;
	uint16_t queue_tail;
	uint16_t transmit_execution_list_next;
	uint16_t transmit_execution_list_previous;
	uint16_t common_features;
	uint16_t total_concurrent_sequences;
	uint16_t RO_by_information_category;
	uint8_t recipient;
	uint8_t initiator;
	uint16_t receive_data_size;
	uint16_t concurrent_sequences;
	uint16_t open_sequences_per_exchange;
	uint16_t lun_abort_flags;
	uint16_t lun_stop_flags;
	uint16_t stop_queue_head;
	uint16_t stop_queue_tail;
	uint16_t port_retry_timer;
	uint16_t next_sequence_id;
	uint16_t frame_count;
	uint16_t PRLI_payload_length;
	uint8_t prli_svc_param_word_0[2];	/* Big endian */
						/* Bits 15-0 of word 0 */
	uint8_t prli_svc_param_word_3[2];	/* Big endian */
						/* Bits 15-0 of word 3 */
	uint16_t loop_id;
	uint16_t extended_lun_info_list_pointer;
	uint16_t extended_lun_stop_list_pointer;
} port_database_t;

/*
 * Port database slave/master states
 */
#define PD_STATE_DISCOVERY			0
#define PD_STATE_WAIT_DISCOVERY_ACK		1
#define PD_STATE_PORT_LOGIN			2
#define PD_STATE_WAIT_PORT_LOGIN_ACK		3
#define PD_STATE_PROCESS_LOGIN			4
#define PD_STATE_WAIT_PROCESS_LOGIN_ACK		5
#define PD_STATE_PORT_LOGGED_IN			6
#define PD_STATE_PORT_UNAVAILABLE		7
#define PD_STATE_PROCESS_LOGOUT			8
#define PD_STATE_WAIT_PROCESS_LOGOUT_ACK	9
#define PD_STATE_PORT_LOGOUT			10
#define PD_STATE_WAIT_PORT_LOGOUT_ACK		11


#define QLA_ZIO_MODE_6		(BIT_2 | BIT_1)
#define QLA_ZIO_DISABLED	0
#define QLA_ZIO_DEFAULT_TIMER	2

/*
 * ISP Initialization Control Block.
 * Little endian except where noted.
 */
#define	ICB_VERSION 1
typedef struct {
	uint8_t  version;
	uint8_t  reserved_1;

	/*
	 * LSB BIT 0  = Enable Hard Loop Id
	 * LSB BIT 1  = Enable Fairness
	 * LSB BIT 2  = Enable Full-Duplex
	 * LSB BIT 3  = Enable Fast Posting
	 * LSB BIT 4  = Enable Target Mode
	 * LSB BIT 5  = Disable Initiator Mode
	 * LSB BIT 6  = Enable ADISC
	 * LSB BIT 7  = Enable Target Inquiry Data
	 *
	 * MSB BIT 0  = Enable PDBC Notify
	 * MSB BIT 1  = Non Participating LIP
	 * MSB BIT 2  = Descending Loop ID Search
	 * MSB BIT 3  = Acquire Loop ID in LIPA
	 * MSB BIT 4  = Stop PortQ on Full Status
	 * MSB BIT 5  = Full Login after LIP
	 * MSB BIT 6  = Node Name Option
	 * MSB BIT 7  = Ext IFWCB enable bit
	 */
	uint8_t  firmware_options[2];

	__le16	frame_payload_size;
	__le16	max_iocb_allocation;
	__le16	execution_throttle;
	uint8_t  retry_count;
	uint8_t	 retry_delay;			/* unused */
	uint8_t	 port_name[WWN_SIZE];		/* Big endian. */
	uint16_t hard_address;
	uint8_t	 inquiry_data;
	uint8_t	 login_timeout;
	uint8_t	 node_name[WWN_SIZE];		/* Big endian. */

	__le16	request_q_outpointer;
	__le16	response_q_inpointer;
	__le16	request_q_length;
	__le16	response_q_length;
	__le64  request_q_address __packed;
	__le64  response_q_address __packed;

	__le16	lun_enables;
	uint8_t  command_resource_count;
	uint8_t  immediate_notify_resource_count;
	__le16	timeout;
	uint8_t  reserved_2[2];

	/*
	 * LSB BIT 0 = Timer Operation mode bit 0
	 * LSB BIT 1 = Timer Operation mode bit 1
	 * LSB BIT 2 = Timer Operation mode bit 2
	 * LSB BIT 3 = Timer Operation mode bit 3
	 * LSB BIT 4 = Init Config Mode bit 0
	 * LSB BIT 5 = Init Config Mode bit 1
	 * LSB BIT 6 = Init Config Mode bit 2
	 * LSB BIT 7 = Enable Non part on LIHA failure
	 *
	 * MSB BIT 0 = Enable class 2
	 * MSB BIT 1 = Enable ACK0
	 * MSB BIT 2 =
	 * MSB BIT 3 =
	 * MSB BIT 4 = FC Tape Enable
	 * MSB BIT 5 = Enable FC Confirm
	 * MSB BIT 6 = Enable command queuing in target mode
	 * MSB BIT 7 = No Logo On Link Down
	 */
	uint8_t	 add_firmware_options[2];

	uint8_t	 response_accumulation_timer;
	uint8_t	 interrupt_delay_timer;

	/*
	 * LSB BIT 0 = Enable Read xfr_rdy
	 * LSB BIT 1 = Soft ID only
	 * LSB BIT 2 =
	 * LSB BIT 3 =
	 * LSB BIT 4 = FCP RSP Payload [0]
	 * LSB BIT 5 = FCP RSP Payload [1] / Sbus enable - 2200
	 * LSB BIT 6 = Enable Out-of-Order frame handling
	 * LSB BIT 7 = Disable Automatic PLOGI on Local Loop
	 *
	 * MSB BIT 0 = Sbus enable - 2300
	 * MSB BIT 1 =
	 * MSB BIT 2 =
	 * MSB BIT 3 =
	 * MSB BIT 4 = LED mode
	 * MSB BIT 5 = enable 50 ohm termination
	 * MSB BIT 6 = Data Rate (2300 only)
	 * MSB BIT 7 = Data Rate (2300 only)
	 */
	uint8_t	 special_options[2];

	uint8_t  reserved_3[26];
} init_cb_t;

/* Special Features Control Block */
struct init_sf_cb {
	uint8_t	format;
	uint8_t	reserved0;
	/*
	 * BIT 15-14 = Reserved
	 * BIT_13 = SAN Congestion Management (1 - Enabled, 0 - Disabled)
	 * BIT_12 = Remote Write Optimization (1 - Enabled, 0 - Disabled)
	 * BIT 11-0 = Reserved
	 */
	uint16_t flags;
	uint8_t	reserved1[32];
	uint16_t discard_OHRB_timeout_value;
	uint16_t remote_write_opt_queue_num;
	uint8_t	reserved2[40];
	uint8_t scm_related_parameter[16];
	uint8_t reserved3[32];
};

/*
 * Get Link Status mailbox command return buffer.
 */
#define GLSO_SEND_RPS	BIT_0
#define GLSO_USE_DID	BIT_3

struct link_statistics {
	__le32 link_fail_cnt;
	__le32 loss_sync_cnt;
	__le32 loss_sig_cnt;
	__le32 prim_seq_err_cnt;
	__le32 inval_xmit_word_cnt;
	__le32 inval_crc_cnt;
	__le32 lip_cnt;
	__le32 link_up_cnt;
	__le32 link_down_loop_init_tmo;
	__le32 link_down_los;
	__le32 link_down_loss_rcv_clk;
	uint32_t reserved0[5];
	__le32 port_cfg_chg;
	uint32_t reserved1[11];
	__le32 rsp_q_full;
	__le32 atio_q_full;
	__le32 drop_ae;
	__le32 els_proto_err;
	__le32 reserved2;
	__le32 tx_frames;
	__le32 rx_frames;
	__le32 discarded_frames;
	__le32 dropped_frames;
	uint32_t reserved3;
	__le32 nos_rcvd;
	uint32_t reserved4[4];
	__le32 tx_prjt;
	__le32 rcv_exfail;
	__le32 rcv_abts;
	__le32 seq_frm_miss;
	__le32 corr_err;
	__le32 mb_rqst;
	__le32 nport_full;
	__le32 eofa;
	uint32_t reserved5;
	__le64 fpm_recv_word_cnt;
	__le64 fpm_disc_word_cnt;
	__le64 fpm_xmit_word_cnt;
	uint32_t reserved6[70];
};

/*
 * NVRAM Command values.
 */
#define NV_START_BIT            BIT_2
#define NV_WRITE_OP             (BIT_26+BIT_24)
#define NV_READ_OP              (BIT_26+BIT_25)
#define NV_ERASE_OP             (BIT_26+BIT_25+BIT_24)
#define NV_MASK_OP              (BIT_26+BIT_25+BIT_24)
#define NV_DELAY_COUNT          10

/*
 * QLogic ISP2100, ISP2200 and ISP2300 NVRAM structure definition.
 */
typedef struct {
	/*
	 * NVRAM header
	 */
	uint8_t	id[4];
	uint8_t	nvram_version;
	uint8_t	reserved_0;

	/*
	 * NVRAM RISC parameter block
	 */
	uint8_t	parameter_block_version;
	uint8_t	reserved_1;

	/*
	 * LSB BIT 0  = Enable Hard Loop Id
	 * LSB BIT 1  = Enable Fairness
	 * LSB BIT 2  = Enable Full-Duplex
	 * LSB BIT 3  = Enable Fast Posting
	 * LSB BIT 4  = Enable Target Mode
	 * LSB BIT 5  = Disable Initiator Mode
	 * LSB BIT 6  = Enable ADISC
	 * LSB BIT 7  = Enable Target Inquiry Data
	 *
	 * MSB BIT 0  = Enable PDBC Notify
	 * MSB BIT 1  = Non Participating LIP
	 * MSB BIT 2  = Descending Loop ID Search
	 * MSB BIT 3  = Acquire Loop ID in LIPA
	 * MSB BIT 4  = Stop PortQ on Full Status
	 * MSB BIT 5  = Full Login after LIP
	 * MSB BIT 6  = Node Name Option
	 * MSB BIT 7  = Ext IFWCB enable bit
	 */
	uint8_t	 firmware_options[2];

	__le16	frame_payload_size;
	__le16	max_iocb_allocation;
	__le16	execution_throttle;
	uint8_t	 retry_count;
	uint8_t	 retry_delay;			/* unused */
	uint8_t	 port_name[WWN_SIZE];		/* Big endian. */
	uint16_t hard_address;
	uint8_t	 inquiry_data;
	uint8_t	 login_timeout;
	uint8_t	 node_name[WWN_SIZE];		/* Big endian. */

	/*
	 * LSB BIT 0 = Timer Operation mode bit 0
	 * LSB BIT 1 = Timer Operation mode bit 1
	 * LSB BIT 2 = Timer Operation mode bit 2
	 * LSB BIT 3 = Timer Operation mode bit 3
	 * LSB BIT 4 = Init Config Mode bit 0
	 * LSB BIT 5 = Init Config Mode bit 1
	 * LSB BIT 6 = Init Config Mode bit 2
	 * LSB BIT 7 = Enable Non part on LIHA failure
	 *
	 * MSB BIT 0 = Enable class 2
	 * MSB BIT 1 = Enable ACK0
	 * MSB BIT 2 =
	 * MSB BIT 3 =
	 * MSB BIT 4 = FC Tape Enable
	 * MSB BIT 5 = Enable FC Confirm
	 * MSB BIT 6 = Enable command queuing in target mode
	 * MSB BIT 7 = No Logo On Link Down
	 */
	uint8_t	 add_firmware_options[2];

	uint8_t	 response_accumulation_timer;
	uint8_t	 interrupt_delay_timer;

	/*
	 * LSB BIT 0 = Enable Read xfr_rdy
	 * LSB BIT 1 = Soft ID only
	 * LSB BIT 2 =
	 * LSB BIT 3 =
	 * LSB BIT 4 = FCP RSP Payload [0]
	 * LSB BIT 5 = FCP RSP Payload [1] / Sbus enable - 2200
	 * LSB BIT 6 = Enable Out-of-Order frame handling
	 * LSB BIT 7 = Disable Automatic PLOGI on Local Loop
	 *
	 * MSB BIT 0 = Sbus enable - 2300
	 * MSB BIT 1 =
	 * MSB BIT 2 =
	 * MSB BIT 3 =
	 * MSB BIT 4 = LED mode
	 * MSB BIT 5 = enable 50 ohm termination
	 * MSB BIT 6 = Data Rate (2300 only)
	 * MSB BIT 7 = Data Rate (2300 only)
	 */
	uint8_t	 special_options[2];

	/* Reserved for expanded RISC parameter block */
	uint8_t reserved_2[22];

	/*
	 * LSB BIT 0 = Tx Sensitivity 1G bit 0
	 * LSB BIT 1 = Tx Sensitivity 1G bit 1
	 * LSB BIT 2 = Tx Sensitivity 1G bit 2
	 * LSB BIT 3 = Tx Sensitivity 1G bit 3
	 * LSB BIT 4 = Rx Sensitivity 1G bit 0
	 * LSB BIT 5 = Rx Sensitivity 1G bit 1
	 * LSB BIT 6 = Rx Sensitivity 1G bit 2
	 * LSB BIT 7 = Rx Sensitivity 1G bit 3
	 *
	 * MSB BIT 0 = Tx Sensitivity 2G bit 0
	 * MSB BIT 1 = Tx Sensitivity 2G bit 1
	 * MSB BIT 2 = Tx Sensitivity 2G bit 2
	 * MSB BIT 3 = Tx Sensitivity 2G bit 3
	 * MSB BIT 4 = Rx Sensitivity 2G bit 0
	 * MSB BIT 5 = Rx Sensitivity 2G bit 1
	 * MSB BIT 6 = Rx Sensitivity 2G bit 2
	 * MSB BIT 7 = Rx Sensitivity 2G bit 3
	 *
	 * LSB BIT 0 = Output Swing 1G bit 0
	 * LSB BIT 1 = Output Swing 1G bit 1
	 * LSB BIT 2 = Output Swing 1G bit 2
	 * LSB BIT 3 = Output Emphasis 1G bit 0
	 * LSB BIT 4 = Output Emphasis 1G bit 1
	 * LSB BIT 5 = Output Swing 2G bit 0
	 * LSB BIT 6 = Output Swing 2G bit 1
	 * LSB BIT 7 = Output Swing 2G bit 2
	 *
	 * MSB BIT 0 = Output Emphasis 2G bit 0
	 * MSB BIT 1 = Output Emphasis 2G bit 1
	 * MSB BIT 2 = Output Enable
	 * MSB BIT 3 =
	 * MSB BIT 4 =
	 * MSB BIT 5 =
	 * MSB BIT 6 =
	 * MSB BIT 7 =
	 */
	uint8_t seriallink_options[4];

	/*
	 * NVRAM host parameter block
	 *
	 * LSB BIT 0 = Enable spinup delay
	 * LSB BIT 1 = Disable BIOS
	 * LSB BIT 2 = Enable Memory Map BIOS
	 * LSB BIT 3 = Enable Selectable Boot
	 * LSB BIT 4 = Disable RISC code load
	 * LSB BIT 5 = Set cache line size 1
	 * LSB BIT 6 = PCI Parity Disable
	 * LSB BIT 7 = Enable extended logging
	 *
	 * MSB BIT 0 = Enable 64bit addressing
	 * MSB BIT 1 = Enable lip reset
	 * MSB BIT 2 = Enable lip full login
	 * MSB BIT 3 = Enable target reset
	 * MSB BIT 4 = Enable database storage
	 * MSB BIT 5 = Enable cache flush read
	 * MSB BIT 6 = Enable database load
	 * MSB BIT 7 = Enable alternate WWN
	 */
	uint8_t host_p[2];

	uint8_t boot_node_name[WWN_SIZE];
	uint8_t boot_lun_number;
	uint8_t reset_delay;
	uint8_t port_down_retry_count;
	uint8_t boot_id_number;
	__le16	max_luns_per_target;
	uint8_t fcode_boot_port_name[WWN_SIZE];
	uint8_t alternate_port_name[WWN_SIZE];
	uint8_t alternate_node_name[WWN_SIZE];

	/*
	 * BIT 0 = Selective Login
	 * BIT 1 = Alt-Boot Enable
	 * BIT 2 =
	 * BIT 3 = Boot Order List
	 * BIT 4 =
	 * BIT 5 = Selective LUN
	 * BIT 6 =
	 * BIT 7 = unused
	 */
	uint8_t efi_parameters;

	uint8_t link_down_timeout;

	uint8_t adapter_id[16];

	uint8_t alt1_boot_node_name[WWN_SIZE];
	uint16_t alt1_boot_lun_number;
	uint8_t alt2_boot_node_name[WWN_SIZE];
	uint16_t alt2_boot_lun_number;
	uint8_t alt3_boot_node_name[WWN_SIZE];
	uint16_t alt3_boot_lun_number;
	uint8_t alt4_boot_node_name[WWN_SIZE];
	uint16_t alt4_boot_lun_number;
	uint8_t alt5_boot_node_name[WWN_SIZE];
	uint16_t alt5_boot_lun_number;
	uint8_t alt6_boot_node_name[WWN_SIZE];
	uint16_t alt6_boot_lun_number;
	uint8_t alt7_boot_node_name[WWN_SIZE];
	uint16_t alt7_boot_lun_number;

	uint8_t reserved_3[2];

	/* Offset 200-215 : Model Number */
	uint8_t model_number[16];

	/* OEM related items */
	uint8_t oem_specific[16];

	/*
	 * NVRAM Adapter Features offset 232-239
	 *
	 * LSB BIT 0 = External GBIC
	 * LSB BIT 1 = Risc RAM parity
	 * LSB BIT 2 = Buffer Plus Module
	 * LSB BIT 3 = Multi Chip Adapter
	 * LSB BIT 4 = Internal connector
	 * LSB BIT 5 =
	 * LSB BIT 6 =
	 * LSB BIT 7 =
	 *
	 * MSB BIT 0 =
	 * MSB BIT 1 =
	 * MSB BIT 2 =
	 * MSB BIT 3 =
	 * MSB BIT 4 =
	 * MSB BIT 5 =
	 * MSB BIT 6 =
	 * MSB BIT 7 =
	 */
	uint8_t	adapter_features[2];

	uint8_t reserved_4[16];

	/* Subsystem vendor ID for ISP2200 */
	uint16_t subsystem_vendor_id_2200;

	/* Subsystem device ID for ISP2200 */
	uint16_t subsystem_device_id_2200;

	uint8_t	 reserved_5;
	uint8_t	 checksum;
} nvram_t;

/*
 * ISP queue - response queue entry definition.
 */
typedef struct {
	uint8_t		entry_type;		/* Entry type. */
	uint8_t		entry_count;		/* Entry count. */
	uint8_t		sys_define;		/* System defined. */
	uint8_t		entry_status;		/* Entry Status. */
	uint32_t	handle;			/* System defined handle */
	uint8_t		data[52];
	uint32_t	signature;
#define RESPONSE_PROCESSED	0xDEADDEAD	/* Signature */
} response_t;

/*
 * ISP queue - ATIO queue entry definition.
 */
struct atio {
	uint8_t		entry_type;		/* Entry type. */
	uint8_t		entry_count;		/* Entry count. */
	__le16		attr_n_length;
	uint8_t		data[56];
	uint32_t	signature;
#define ATIO_PROCESSED 0xDEADDEAD		/* Signature */
};

typedef union {
	__le16	extended;
	struct {
		uint8_t reserved;
		uint8_t standard;
	} id;
} target_id_t;

#define SET_TARGET_ID(ha, to, from)			\
do {							\
	if (HAS_EXTENDED_IDS(ha))			\
		to.extended = cpu_to_le16(from);	\
	else						\
		to.id.standard = (uint8_t)from;		\
} while (0)

/*
 * ISP queue - command entry structure definition.
 */
#define COMMAND_TYPE	0x11		/* Command entry */
typedef struct {
	uint8_t entry_type;		/* Entry type. */
	uint8_t entry_count;		/* Entry count. */
	uint8_t sys_define;		/* System defined. */
	uint8_t entry_status;		/* Entry Status. */
	uint32_t handle;		/* System handle. */
	target_id_t target;		/* SCSI ID */
	__le16	lun;			/* SCSI LUN */
	__le16	control_flags;		/* Control flags. */
#define CF_WRITE	BIT_6
#define CF_READ		BIT_5
#define CF_SIMPLE_TAG	BIT_3
#define CF_ORDERED_TAG	BIT_2
#define CF_HEAD_TAG	BIT_1
	uint16_t reserved_1;
	__le16	timeout;		/* Command timeout. */
	__le16	dseg_count;		/* Data segment count. */
	uint8_t scsi_cdb[MAX_CMDSZ]; 	/* SCSI command words. */
	__le32	byte_count;		/* Total byte count. */
	union {
		struct dsd32 dsd32[3];
		struct dsd64 dsd64[2];
	};
} cmd_entry_t;

/*
 * ISP queue - 64-Bit addressing, command entry structure definition.
 */
#define COMMAND_A64_TYPE	0x19	/* Command A64 entry */
typedef struct {
	uint8_t entry_type;		/* Entry type. */
	uint8_t entry_count;		/* Entry count. */
	uint8_t sys_define;		/* System defined. */
	uint8_t entry_status;		/* Entry Status. */
	uint32_t handle;		/* System handle. */
	target_id_t target;		/* SCSI ID */
	__le16	lun;			/* SCSI LUN */
	__le16	control_flags;		/* Control flags. */
	uint16_t reserved_1;
	__le16	timeout;		/* Command timeout. */
	__le16	dseg_count;		/* Data segment count. */
	uint8_t scsi_cdb[MAX_CMDSZ];	/* SCSI command words. */
	uint32_t byte_count;		/* Total byte count. */
	struct dsd64 dsd[2];
} cmd_a64_entry_t, request_t;

/*
 * ISP queue - continuation entry structure definition.
 */
#define CONTINUE_TYPE		0x02	/* Continuation entry. */
typedef struct {
	uint8_t entry_type;		/* Entry type. */
	uint8_t entry_count;		/* Entry count. */
	uint8_t sys_define;		/* System defined. */
	uint8_t entry_status;		/* Entry Status. */
	uint32_t reserved;
	struct dsd32 dsd[7];
} cont_entry_t;

/*
 * ISP queue - 64-Bit addressing, continuation entry structure definition.
 */
#define CONTINUE_A64_TYPE	0x0A	/* Continuation A64 entry. */
typedef struct {
	uint8_t entry_type;		/* Entry type. */
	uint8_t entry_count;		/* Entry count. */
	uint8_t sys_define;		/* System defined. */
	uint8_t entry_status;		/* Entry Status. */
	struct dsd64 dsd[5];
} cont_a64_entry_t;

#define PO_MODE_DIF_INSERT	0
#define PO_MODE_DIF_REMOVE	1
#define PO_MODE_DIF_PASS	2
#define PO_MODE_DIF_REPLACE	3
#define PO_MODE_DIF_TCP_CKSUM	6
#define PO_ENABLE_INCR_GUARD_SEED	BIT_3
#define PO_DISABLE_GUARD_CHECK	BIT_4
#define PO_DISABLE_INCR_REF_TAG	BIT_5
#define PO_DIS_HEADER_MODE	BIT_7
#define PO_ENABLE_DIF_BUNDLING	BIT_8
#define PO_DIS_FRAME_MODE	BIT_9
#define PO_DIS_VALD_APP_ESC	BIT_10 /* Dis validation for escape tag/ffffh */
#define PO_DIS_VALD_APP_REF_ESC BIT_11

#define PO_DIS_APP_TAG_REPL	BIT_12 /* disable REG Tag replacement */
#define PO_DIS_REF_TAG_REPL	BIT_13
#define PO_DIS_APP_TAG_VALD	BIT_14 /* disable REF Tag validation */
#define PO_DIS_REF_TAG_VALD	BIT_15

/*
 * ISP queue - 64-Bit addressing, continuation crc entry structure definition.
 */
struct crc_context {
	uint32_t handle;		/* System handle. */
	__le32 ref_tag;
	__le16 app_tag;
	uint8_t ref_tag_mask[4];	/* Validation/Replacement Mask*/
	uint8_t app_tag_mask[2];	/* Validation/Replacement Mask*/
	__le16 guard_seed;		/* Initial Guard Seed */
	__le16 prot_opts;		/* Requested Data Protection Mode */
	__le16 blk_size;		/* Data size in bytes */
	__le16	runt_blk_guard;	/* Guard value for runt block (tape
					 * only) */
	__le32 byte_count;		/* Total byte count/ total data
					 * transfer count */
	union {
		struct {
			uint32_t	reserved_1;
			uint16_t	reserved_2;
			uint16_t	reserved_3;
			uint32_t	reserved_4;
			struct dsd64	data_dsd[1];
			uint32_t	reserved_5[2];
			uint32_t	reserved_6;
		} nobundling;
		struct {
			__le32	dif_byte_count;	/* Total DIF byte
							 * count */
			uint16_t	reserved_1;
			__le16	dseg_count;	/* Data segment count */
			uint32_t	reserved_2;
			struct dsd64	data_dsd[1];
			struct dsd64	dif_dsd;
		} bundling;
	} u;

	struct fcp_cmnd	fcp_cmnd;
	dma_addr_t	crc_ctx_dma;
	/* List of DMA context transfers */
	struct list_head dsd_list;

	/* List of DIF Bundling context DMA address */
	struct list_head ldif_dsd_list;
	u8 no_ldif_dsd;

	struct list_head ldif_dma_hndl_list;
	u32 dif_bundl_len;
	u8 no_dif_bundl;
	/* This structure should not exceed 512 bytes */
};

#define CRC_CONTEXT_LEN_FW	(offsetof(struct crc_context, fcp_cmnd.lun))
#define CRC_CONTEXT_FCPCMND_OFF	(offsetof(struct crc_context, fcp_cmnd.lun))

/*
 * ISP queue - status entry structure definition.
 */
#define	STATUS_TYPE	0x03		/* Status entry. */
typedef struct {
	uint8_t entry_type;		/* Entry type. */
	uint8_t entry_count;		/* Entry count. */
	uint8_t sys_define;		/* System defined. */
	uint8_t entry_status;		/* Entry Status. */
	uint32_t handle;		/* System handle. */
	__le16	scsi_status;		/* SCSI status. */
	__le16	comp_status;		/* Completion status. */
	__le16	state_flags;		/* State flags. */
	__le16	status_flags;		/* Status flags. */
	__le16	rsp_info_len;		/* Response Info Length. */
	__le16	req_sense_length;	/* Request sense data length. */
	__le32	residual_length;	/* Residual transfer length. */
	uint8_t rsp_info[8];		/* FCP response information. */
	uint8_t req_sense_data[32];	/* Request sense data. */
} sts_entry_t;

/*
 * Status entry entry status
 */
#define RF_RQ_DMA_ERROR	BIT_6		/* Request Queue DMA error. */
#define RF_INV_E_ORDER	BIT_5		/* Invalid entry order. */
#define RF_INV_E_COUNT	BIT_4		/* Invalid entry count. */
#define RF_INV_E_PARAM	BIT_3		/* Invalid entry parameter. */
#define RF_INV_E_TYPE	BIT_2		/* Invalid entry type. */
#define RF_BUSY		BIT_1		/* Busy */
#define RF_MASK		(RF_RQ_DMA_ERROR | RF_INV_E_ORDER | RF_INV_E_COUNT | \
			 RF_INV_E_PARAM | RF_INV_E_TYPE | RF_BUSY)
#define RF_MASK_24XX	(RF_INV_E_ORDER | RF_INV_E_COUNT | RF_INV_E_PARAM | \
			 RF_INV_E_TYPE)

/*
 * Status entry SCSI status bit definitions.
 */
#define SS_MASK				0xfff	/* Reserved bits BIT_12-BIT_15*/
#define SS_RESIDUAL_UNDER		BIT_11
#define SS_RESIDUAL_OVER		BIT_10
#define SS_SENSE_LEN_VALID		BIT_9
#define SS_RESPONSE_INFO_LEN_VALID	BIT_8
#define SS_SCSI_STATUS_BYTE	0xff

#define SS_RESERVE_CONFLICT		(BIT_4 | BIT_3)
#define SS_BUSY_CONDITION		BIT_3
#define SS_CONDITION_MET		BIT_2
#define SS_CHECK_CONDITION		BIT_1

/*
 * Status entry completion status
 */
#define CS_COMPLETE		0x0	/* No errors */
#define CS_INCOMPLETE		0x1	/* Incomplete transfer of cmd. */
#define CS_DMA			0x2	/* A DMA direction error. */
#define CS_TRANSPORT		0x3	/* Transport error. */
#define CS_RESET		0x4	/* SCSI bus reset occurred */
#define CS_ABORTED		0x5	/* System aborted command. */
#define CS_TIMEOUT		0x6	/* Timeout error. */
#define CS_DATA_OVERRUN		0x7	/* Data overrun. */
#define CS_DIF_ERROR		0xC	/* DIF error detected  */

#define CS_DATA_UNDERRUN	0x15	/* Data Underrun. */
#define CS_QUEUE_FULL		0x1C	/* Queue Full. */
#define CS_PORT_UNAVAILABLE	0x28	/* Port unavailable */
					/* (selection timeout) */
#define CS_PORT_LOGGED_OUT	0x29	/* Port Logged Out */
#define CS_PORT_CONFIG_CHG	0x2A	/* Port Configuration Changed */
#define CS_PORT_BUSY		0x2B	/* Port Busy */
#define CS_COMPLETE_CHKCOND	0x30	/* Error? */
#define CS_IOCB_ERROR		0x31	/* Generic error for IOCB request
					   failure */
#define CS_BAD_PAYLOAD		0x80	/* Driver defined */
#define CS_UNKNOWN		0x81	/* Driver defined */
#define CS_RETRY		0x82	/* Driver defined */
#define CS_LOOP_DOWN_ABORT	0x83	/* Driver defined */

#define CS_BIDIR_RD_OVERRUN			0x700
#define CS_BIDIR_RD_WR_OVERRUN			0x707
#define CS_BIDIR_RD_OVERRUN_WR_UNDERRUN		0x715
#define CS_BIDIR_RD_UNDERRUN			0x1500
#define CS_BIDIR_RD_UNDERRUN_WR_OVERRUN		0x1507
#define CS_BIDIR_RD_WR_UNDERRUN			0x1515
#define CS_BIDIR_DMA				0x200
/*
 * Status entry status flags
 */
#define SF_ABTS_TERMINATED	BIT_10
#define SF_LOGOUT_SENT		BIT_13

/*
 * ISP queue - status continuation entry structure definition.
 */
#define	STATUS_CONT_TYPE	0x10	/* Status continuation entry. */
typedef struct {
	uint8_t entry_type;		/* Entry type. */
	uint8_t entry_count;		/* Entry count. */
	uint8_t sys_define;		/* System defined. */
	uint8_t entry_status;		/* Entry Status. */
	uint8_t data[60];		/* data */
} sts_cont_entry_t;

/*
 * ISP queue -	RIO Type 1 status entry (32 bit I/O entry handles)
 *		structure definition.
 */
#define	STATUS_TYPE_21 0x21		/* Status entry. */
typedef struct {
	uint8_t entry_type;		/* Entry type. */
	uint8_t entry_count;		/* Entry count. */
	uint8_t handle_count;		/* Handle count. */
	uint8_t entry_status;		/* Entry Status. */
	uint32_t handle[15];		/* System handles. */
} sts21_entry_t;

/*
 * ISP queue -	RIO Type 2 status entry (16 bit I/O entry handles)
 *		structure definition.
 */
#define	STATUS_TYPE_22	0x22		/* Status entry. */
typedef struct {
	uint8_t entry_type;		/* Entry type. */
	uint8_t entry_count;		/* Entry count. */
	uint8_t handle_count;		/* Handle count. */
	uint8_t entry_status;		/* Entry Status. */
	uint16_t handle[30];		/* System handles. */
} sts22_entry_t;

/*
 * ISP queue - marker entry structure definition.
 */
#define MARKER_TYPE	0x04		/* Marker entry. */
typedef struct {
	uint8_t entry_type;		/* Entry type. */
	uint8_t entry_count;		/* Entry count. */
	uint8_t handle_count;		/* Handle count. */
	uint8_t entry_status;		/* Entry Status. */
	uint32_t sys_define_2;		/* System defined. */
	target_id_t target;		/* SCSI ID */
	uint8_t modifier;		/* Modifier (7-0). */
#define MK_SYNC_ID_LUN	0		/* Synchronize ID/LUN */
#define MK_SYNC_ID	1		/* Synchronize ID */
#define MK_SYNC_ALL	2		/* Synchronize all ID/LUN */
#define MK_SYNC_LIP	3		/* Synchronize all ID/LUN, */
					/* clear port changed, */
					/* use sequence number. */
	uint8_t reserved_1;
	__le16	sequence_number;	/* Sequence number of event */
	__le16	lun;			/* SCSI LUN */
	uint8_t reserved_2[48];
} mrk_entry_t;

/*
 * ISP queue - Management Server entry structure definition.
 */
#define MS_IOCB_TYPE		0x29	/* Management Server IOCB entry */
typedef struct {
	uint8_t entry_type;		/* Entry type. */
	uint8_t entry_count;		/* Entry count. */
	uint8_t handle_count;		/* Handle count. */
	uint8_t entry_status;		/* Entry Status. */
	uint32_t handle1;		/* System handle. */
	target_id_t loop_id;
	__le16	status;
	__le16	control_flags;		/* Control flags. */
	uint16_t reserved2;
	__le16	timeout;
	__le16	cmd_dsd_count;
	__le16	total_dsd_count;
	uint8_t type;
	uint8_t r_ctl;
	__le16	rx_id;
	uint16_t reserved3;
	uint32_t handle2;
	__le32	rsp_bytecount;
	__le32	req_bytecount;
	struct dsd64 req_dsd;
	struct dsd64 rsp_dsd;
} ms_iocb_entry_t;

#define SCM_EDC_ACC_RECEIVED		BIT_6
#define SCM_RDF_ACC_RECEIVED		BIT_7

/*
 * ISP queue - Mailbox Command entry structure definition.
 */
#define MBX_IOCB_TYPE	0x39
struct mbx_entry {
	uint8_t entry_type;
	uint8_t entry_count;
	uint8_t sys_define1;
	/* Use sys_define1 for source type */
#define SOURCE_SCSI	0x00
#define SOURCE_IP	0x01
#define SOURCE_VI	0x02
#define SOURCE_SCTP	0x03
#define SOURCE_MP	0x04
#define SOURCE_MPIOCTL	0x05
#define SOURCE_ASYNC_IOCB 0x07

	uint8_t entry_status;

	uint32_t handle;
	target_id_t loop_id;

	__le16	status;
	__le16	state_flags;
	__le16	status_flags;

	uint32_t sys_define2[2];

	__le16	mb0;
	__le16	mb1;
	__le16	mb2;
	__le16	mb3;
	__le16	mb6;
	__le16	mb7;
	__le16	mb9;
	__le16	mb10;
	uint32_t reserved_2[2];
	uint8_t node_name[WWN_SIZE];
	uint8_t port_name[WWN_SIZE];
};

#ifndef IMMED_NOTIFY_TYPE
#define IMMED_NOTIFY_TYPE 0x0D		/* Immediate notify entry. */
/*
 * ISP queue -	immediate notify entry structure definition.
 *		This is sent by the ISP to the Target driver.
 *		This IOCB would have report of events sent by the
 *		initiator, that needs to be handled by the target
 *		driver immediately.
 */
struct imm_ntfy_from_isp {
	uint8_t	 entry_type;		    /* Entry type. */
	uint8_t	 entry_count;		    /* Entry count. */
	uint8_t	 sys_define;		    /* System defined. */
	uint8_t	 entry_status;		    /* Entry Status. */
	union {
		struct {
			__le32	sys_define_2; /* System defined. */
			target_id_t target;
			__le16	lun;
			uint8_t  target_id;
			uint8_t  reserved_1;
			__le16	status_modifier;
			__le16	status;
			__le16	task_flags;
			__le16	seq_id;
			__le16	srr_rx_id;
			__le32	srr_rel_offs;
			__le16	srr_ui;
#define SRR_IU_DATA_IN	0x1
#define SRR_IU_DATA_OUT	0x5
#define SRR_IU_STATUS	0x7
			__le16	srr_ox_id;
			uint8_t reserved_2[28];
		} isp2x;
		struct {
			uint32_t reserved;
			__le16	nport_handle;
			uint16_t reserved_2;
			__le16	flags;
#define NOTIFY24XX_FLAGS_GLOBAL_TPRLO   BIT_1
#define NOTIFY24XX_FLAGS_PUREX_IOCB     BIT_0
			__le16	srr_rx_id;
			__le16	status;
			uint8_t  status_subcode;
			uint8_t  fw_handle;
			__le32	exchange_address;
			__le32	srr_rel_offs;
			__le16	srr_ui;
			__le16	srr_ox_id;
			union {
				struct {
					uint8_t node_name[8];
				} plogi; /* PLOGI/ADISC/PDISC */
				struct {
					/* PRLI word 3 bit 0-15 */
					__le16	wd3_lo;
					uint8_t resv0[6];
				} prli;
				struct {
					uint8_t port_id[3];
					uint8_t resv1;
					__le16	nport_handle;
					uint16_t resv2;
				} req_els;
			} u;
			uint8_t port_name[8];
			uint8_t resv3[3];
			uint8_t  vp_index;
			uint32_t reserved_5;
			uint8_t  port_id[3];
			uint8_t  reserved_6;
		} isp24;
	} u;
	uint16_t reserved_7;
	__le16	ox_id;
} __packed;
#endif

/*
 * ISP request and response queue entry sizes
 */
#define RESPONSE_ENTRY_SIZE	(sizeof(response_t))
#define REQUEST_ENTRY_SIZE	(sizeof(request_t))



/*
 * Switch info gathering structure.
 */
typedef struct {
	port_id_t d_id;
	uint8_t node_name[WWN_SIZE];
	uint8_t port_name[WWN_SIZE];
	uint8_t fabric_port_name[WWN_SIZE];
	uint16_t fp_speed;
	uint8_t fc4_type;
	uint8_t fc4_features;
} sw_info_t;

/* FCP-4 types */
#define FC4_TYPE_FCP_SCSI	0x08
#define FC4_TYPE_NVME		0x28
#define FC4_TYPE_OTHER		0x0
#define FC4_TYPE_UNKNOWN	0xff

/* mailbox command 4G & above */
struct mbx_24xx_entry {
	uint8_t		entry_type;
	uint8_t		entry_count;
	uint8_t		sys_define1;
	uint8_t		entry_status;
	uint32_t	handle;
	uint16_t	mb[28];
};

#define IOCB_SIZE 64

/*
 * Fibre channel port type.
 */
typedef enum {
	FCT_UNKNOWN,
	FCT_RSCN,
	FCT_SWITCH,
	FCT_BROADCAST,
	FCT_INITIATOR,
	FCT_TARGET,
	FCT_NVME_INITIATOR = 0x10,
	FCT_NVME_TARGET = 0x20,
	FCT_NVME_DISCOVERY = 0x40,
	FCT_NVME = 0xf0,
} fc_port_type_t;

enum qla_sess_deletion {
	QLA_SESS_DELETION_NONE		= 0,
	QLA_SESS_DELETION_IN_PROGRESS,
	QLA_SESS_DELETED,
};

enum qlt_plogi_link_t {
	QLT_PLOGI_LINK_SAME_WWN,
	QLT_PLOGI_LINK_CONFLICT,
	QLT_PLOGI_LINK_MAX
};

struct qlt_plogi_ack_t {
	struct list_head	list;
	struct imm_ntfy_from_isp iocb;
	port_id_t	id;
	int		ref_count;
	void		*fcport;
};

struct ct_sns_desc {
	struct ct_sns_pkt	*ct_sns;
	dma_addr_t		ct_sns_dma;
};

enum discovery_state {
	DSC_DELETED,
	DSC_GNN_ID,
	DSC_GNL,
	DSC_LOGIN_PEND,
	DSC_LOGIN_FAILED,
	DSC_GPDB,
	DSC_UPD_FCPORT,
	DSC_LOGIN_COMPLETE,
	DSC_ADISC,
	DSC_DELETE_PEND,
};

enum login_state {	/* FW control Target side */
	DSC_LS_LLIOCB_SENT = 2,
	DSC_LS_PLOGI_PEND,
	DSC_LS_PLOGI_COMP,
	DSC_LS_PRLI_PEND,
	DSC_LS_PRLI_COMP,
	DSC_LS_PORT_UNAVAIL,
	DSC_LS_PRLO_PEND = 9,
	DSC_LS_LOGO_PEND,
};

enum rscn_addr_format {
	RSCN_PORT_ADDR,
	RSCN_AREA_ADDR,
	RSCN_DOM_ADDR,
	RSCN_FAB_ADDR,
};

/*
 * Fibre channel port structure.
 */
typedef struct fc_port {
	struct list_head list;
	struct scsi_qla_host *vha;

	unsigned int conf_compl_supported:1;
	unsigned int deleted:2;
	unsigned int free_pending:1;
	unsigned int local:1;
	unsigned int logout_on_delete:1;
	unsigned int logo_ack_needed:1;
	unsigned int keep_nport_handle:1;
	unsigned int send_els_logo:1;
	unsigned int login_pause:1;
	unsigned int login_succ:1;
	unsigned int query:1;
	unsigned int id_changed:1;
	unsigned int scan_needed:1;
	unsigned int n2n_flag:1;
	unsigned int explicit_logout:1;
	unsigned int prli_pend_timer:1;
	uint8_t nvme_flag;

	uint8_t node_name[WWN_SIZE];
	uint8_t port_name[WWN_SIZE];
	port_id_t d_id;
	uint16_t loop_id;
	uint16_t old_loop_id;

	struct completion nvme_del_done;
	uint32_t nvme_prli_service_param;
#define NVME_PRLI_SP_PI_CTRL	BIT_9
#define NVME_PRLI_SP_SLER	BIT_8
#define NVME_PRLI_SP_CONF       BIT_7
#define NVME_PRLI_SP_INITIATOR  BIT_5
#define NVME_PRLI_SP_TARGET     BIT_4
#define NVME_PRLI_SP_DISCOVERY  BIT_3
#define NVME_PRLI_SP_FIRST_BURST	BIT_0

	uint32_t nvme_first_burst_size;
#define NVME_FLAG_REGISTERED 4
#define NVME_FLAG_DELETING 2
#define NVME_FLAG_RESETTING 1

	struct fc_port *conflict;
	unsigned char logout_completed;
	int generation;

	struct se_session *se_sess;
	struct kref sess_kref;
	struct qla_tgt *tgt;
	unsigned long expires;
	struct list_head del_list_entry;
	struct work_struct free_work;
	struct work_struct reg_work;
	uint64_t jiffies_at_registration;
	unsigned long prli_expired;
	struct qlt_plogi_ack_t *plogi_link[QLT_PLOGI_LINK_MAX];

	uint16_t tgt_id;
	uint16_t old_tgt_id;
	uint16_t sec_since_registration;

	uint8_t fcp_prio;

	uint8_t fabric_port_name[WWN_SIZE];
	uint16_t fp_speed;

	fc_port_type_t port_type;

	atomic_t state;
	uint32_t flags;

	int login_retry;

	struct fc_rport *rport, *drport;
	u32 supported_classes;

	uint8_t fc4_type;
	uint8_t fc4_features;
	uint8_t scan_state;

	unsigned long last_queue_full;
	unsigned long last_ramp_up;

	uint16_t port_id;

	struct nvme_fc_remote_port *nvme_remote_port;

	unsigned long retry_delay_timestamp;
	struct qla_tgt_sess *tgt_session;
	struct ct_sns_desc ct_desc;
	enum discovery_state disc_state;
	atomic_t shadow_disc_state;
	enum discovery_state next_disc_state;
	enum login_state fw_login_state;
	unsigned long dm_login_expire;
	unsigned long plogi_nack_done_deadline;

	u32 login_gen, last_login_gen;
	u32 rscn_gen, last_rscn_gen;
	u32 chip_reset;
	struct list_head gnl_entry;
	struct work_struct del_work;
	u8 iocb[IOCB_SIZE];
	u8 current_login_state;
	u8 last_login_state;
	u16 n2n_link_reset_cnt;
	u16 n2n_chip_reset;

	struct dentry *dfs_rport_dir;
} fc_port_t;

enum {
	FC4_PRIORITY_NVME = 1,
	FC4_PRIORITY_FCP  = 2,
};

#define QLA_FCPORT_SCAN		1
#define QLA_FCPORT_FOUND	2

struct event_arg {
	fc_port_t		*fcport;
	srb_t			*sp;
	port_id_t		id;
	u16			data[2], rc;
	u8			port_name[WWN_SIZE];
	u32			iop[2];
};

#include "qla_mr.h"

/*
 * Fibre channel port/lun states.
 */
#define FCS_UNCONFIGURED	1
#define FCS_DEVICE_DEAD		2
#define FCS_DEVICE_LOST		3
#define FCS_ONLINE		4

extern const char *const port_state_str[5];

static const char * const port_dstate_str[] = {
	"DELETED",
	"GNN_ID",
	"GNL",
	"LOGIN_PEND",
	"LOGIN_FAILED",
	"GPDB",
	"UPD_FCPORT",
	"LOGIN_COMPLETE",
	"ADISC",
	"DELETE_PEND"
};

/*
 * FC port flags.
 */
#define FCF_FABRIC_DEVICE	BIT_0
#define FCF_LOGIN_NEEDED	BIT_1
#define FCF_FCP2_DEVICE		BIT_2
#define FCF_ASYNC_SENT		BIT_3
#define FCF_CONF_COMP_SUPPORTED BIT_4
#define FCF_ASYNC_ACTIVE	BIT_5

/* No loop ID flag. */
#define FC_NO_LOOP_ID		0x1000

/*
 * FC-CT interface
 *
 * NOTE: All structures are big-endian in form.
 */

#define CT_REJECT_RESPONSE	0x8001
#define CT_ACCEPT_RESPONSE	0x8002
#define CT_REASON_INVALID_COMMAND_CODE		0x01
#define CT_REASON_CANNOT_PERFORM		0x09
#define CT_REASON_COMMAND_UNSUPPORTED		0x0b
#define CT_EXPL_ALREADY_REGISTERED		0x10
#define CT_EXPL_HBA_ATTR_NOT_REGISTERED		0x11
#define CT_EXPL_MULTIPLE_HBA_ATTR		0x12
#define CT_EXPL_INVALID_HBA_BLOCK_LENGTH	0x13
#define CT_EXPL_MISSING_REQ_HBA_ATTR		0x14
#define CT_EXPL_PORT_NOT_REGISTERED_		0x15
#define CT_EXPL_MISSING_HBA_ID_PORT_LIST	0x16
#define CT_EXPL_HBA_NOT_REGISTERED		0x17
#define CT_EXPL_PORT_ATTR_NOT_REGISTERED	0x20
#define CT_EXPL_PORT_NOT_REGISTERED		0x21
#define CT_EXPL_MULTIPLE_PORT_ATTR		0x22
#define CT_EXPL_INVALID_PORT_BLOCK_LENGTH	0x23

#define NS_N_PORT_TYPE	0x01
#define NS_NL_PORT_TYPE	0x02
#define NS_NX_PORT_TYPE	0x7F

#define	GA_NXT_CMD	0x100
#define	GA_NXT_REQ_SIZE	(16 + 4)
#define	GA_NXT_RSP_SIZE	(16 + 620)

#define	GPN_FT_CMD	0x172
#define	GPN_FT_REQ_SIZE	(16 + 4)
#define	GNN_FT_CMD	0x173
#define	GNN_FT_REQ_SIZE	(16 + 4)

#define	GID_PT_CMD	0x1A1
#define	GID_PT_REQ_SIZE	(16 + 4)

#define	GPN_ID_CMD	0x112
#define	GPN_ID_REQ_SIZE	(16 + 4)
#define	GPN_ID_RSP_SIZE	(16 + 8)

#define	GNN_ID_CMD	0x113
#define	GNN_ID_REQ_SIZE	(16 + 4)
#define	GNN_ID_RSP_SIZE	(16 + 8)

#define	GFT_ID_CMD	0x117
#define	GFT_ID_REQ_SIZE	(16 + 4)
#define	GFT_ID_RSP_SIZE	(16 + 32)

#define GID_PN_CMD 0x121
#define GID_PN_REQ_SIZE (16 + 8)
#define GID_PN_RSP_SIZE (16 + 4)

#define	RFT_ID_CMD	0x217
#define	RFT_ID_REQ_SIZE	(16 + 4 + 32)
#define	RFT_ID_RSP_SIZE	16

#define	RFF_ID_CMD	0x21F
#define	RFF_ID_REQ_SIZE	(16 + 4 + 2 + 1 + 1)
#define	RFF_ID_RSP_SIZE	16

#define	RNN_ID_CMD	0x213
#define	RNN_ID_REQ_SIZE	(16 + 4 + 8)
#define	RNN_ID_RSP_SIZE	16

#define	RSNN_NN_CMD	 0x239
#define	RSNN_NN_REQ_SIZE (16 + 8 + 1 + 255)
#define	RSNN_NN_RSP_SIZE 16

#define	GFPN_ID_CMD	0x11C
#define	GFPN_ID_REQ_SIZE (16 + 4)
#define	GFPN_ID_RSP_SIZE (16 + 8)

#define	GPSC_CMD	0x127
#define	GPSC_REQ_SIZE	(16 + 8)
#define	GPSC_RSP_SIZE	(16 + 2 + 2)

#define GFF_ID_CMD	0x011F
#define GFF_ID_REQ_SIZE	(16 + 4)
#define GFF_ID_RSP_SIZE (16 + 128)

/*
 * FDMI HBA attribute types.
 */
#define FDMI1_HBA_ATTR_COUNT			9
#define FDMI2_HBA_ATTR_COUNT			17

#define FDMI_HBA_NODE_NAME			0x1
#define FDMI_HBA_MANUFACTURER			0x2
#define FDMI_HBA_SERIAL_NUMBER			0x3
#define FDMI_HBA_MODEL				0x4
#define FDMI_HBA_MODEL_DESCRIPTION		0x5
#define FDMI_HBA_HARDWARE_VERSION		0x6
#define FDMI_HBA_DRIVER_VERSION			0x7
#define FDMI_HBA_OPTION_ROM_VERSION		0x8
#define FDMI_HBA_FIRMWARE_VERSION		0x9
#define FDMI_HBA_OS_NAME_AND_VERSION		0xa
#define FDMI_HBA_MAXIMUM_CT_PAYLOAD_LENGTH	0xb

#define FDMI_HBA_NODE_SYMBOLIC_NAME		0xc
#define FDMI_HBA_VENDOR_SPECIFIC_INFO		0xd
#define FDMI_HBA_NUM_PORTS			0xe
#define FDMI_HBA_FABRIC_NAME			0xf
#define FDMI_HBA_BOOT_BIOS_NAME			0x10
#define FDMI_HBA_VENDOR_IDENTIFIER		0xe0

struct ct_fdmi_hba_attr {
	__be16	type;
	__be16	len;
	union {
		uint8_t node_name[WWN_SIZE];
		uint8_t manufacturer[64];
		uint8_t serial_num[32];
		uint8_t model[16+1];
		uint8_t model_desc[80];
		uint8_t hw_version[32];
		uint8_t driver_version[32];
		uint8_t orom_version[16];
		uint8_t fw_version[32];
		uint8_t os_version[128];
		__be32	 max_ct_len;

		uint8_t sym_name[256];
		__be32	 vendor_specific_info;
		__be32	 num_ports;
		uint8_t fabric_name[WWN_SIZE];
		uint8_t bios_name[32];
		uint8_t vendor_identifier[8];
	} a;
};

struct ct_fdmi1_hba_attributes {
	__be32	count;
	struct ct_fdmi_hba_attr entry[FDMI1_HBA_ATTR_COUNT];
};

struct ct_fdmi2_hba_attributes {
	__be32	count;
	struct ct_fdmi_hba_attr entry[FDMI2_HBA_ATTR_COUNT];
};

/*
 * FDMI Port attribute types.
 */
#define FDMI1_PORT_ATTR_COUNT		6
#define FDMI2_PORT_ATTR_COUNT		16
#define FDMI2_SMARTSAN_PORT_ATTR_COUNT	23

#define FDMI_PORT_FC4_TYPES		0x1
#define FDMI_PORT_SUPPORT_SPEED		0x2
#define FDMI_PORT_CURRENT_SPEED		0x3
#define FDMI_PORT_MAX_FRAME_SIZE	0x4
#define FDMI_PORT_OS_DEVICE_NAME	0x5
#define FDMI_PORT_HOST_NAME		0x6

#define FDMI_PORT_NODE_NAME		0x7
#define FDMI_PORT_NAME			0x8
#define FDMI_PORT_SYM_NAME		0x9
#define FDMI_PORT_TYPE			0xa
#define FDMI_PORT_SUPP_COS		0xb
#define FDMI_PORT_FABRIC_NAME		0xc
#define FDMI_PORT_FC4_TYPE		0xd
#define FDMI_PORT_STATE			0x101
#define FDMI_PORT_COUNT			0x102
#define FDMI_PORT_IDENTIFIER		0x103

#define FDMI_SMARTSAN_SERVICE		0xF100
#define FDMI_SMARTSAN_GUID		0xF101
#define FDMI_SMARTSAN_VERSION		0xF102
#define FDMI_SMARTSAN_PROD_NAME		0xF103
#define FDMI_SMARTSAN_PORT_INFO		0xF104
#define FDMI_SMARTSAN_QOS_SUPPORT	0xF105
#define FDMI_SMARTSAN_SECURITY_SUPPORT	0xF106

#define FDMI_PORT_SPEED_1GB		0x1
#define FDMI_PORT_SPEED_2GB		0x2
#define FDMI_PORT_SPEED_10GB		0x4
#define FDMI_PORT_SPEED_4GB		0x8
#define FDMI_PORT_SPEED_8GB		0x10
#define FDMI_PORT_SPEED_16GB		0x20
#define FDMI_PORT_SPEED_32GB		0x40
#define FDMI_PORT_SPEED_64GB		0x80
#define FDMI_PORT_SPEED_UNKNOWN		0x8000

#define FC_CLASS_2	0x04
#define FC_CLASS_3	0x08
#define FC_CLASS_2_3	0x0C

struct ct_fdmi_port_attr {
	__be16	type;
	__be16	len;
	union {
		uint8_t fc4_types[32];
		__be32	sup_speed;
		__be32	cur_speed;
		__be32	max_frame_size;
		uint8_t os_dev_name[32];
		uint8_t host_name[256];

		uint8_t node_name[WWN_SIZE];
		uint8_t port_name[WWN_SIZE];
		uint8_t port_sym_name[128];
		__be32	port_type;
		__be32	port_supported_cos;
		uint8_t fabric_name[WWN_SIZE];
		uint8_t port_fc4_type[32];
		__be32	 port_state;
		__be32	 num_ports;
		__be32	 port_id;

		uint8_t smartsan_service[24];
		uint8_t smartsan_guid[16];
		uint8_t smartsan_version[24];
		uint8_t smartsan_prod_name[16];
		__be32	 smartsan_port_info;
		__be32	 smartsan_qos_support;
		__be32	 smartsan_security_support;
	} a;
};

struct ct_fdmi1_port_attributes {
	__be32	 count;
	struct ct_fdmi_port_attr entry[FDMI1_PORT_ATTR_COUNT];
};

struct ct_fdmi2_port_attributes {
	__be32	count;
	struct ct_fdmi_port_attr entry[FDMI2_PORT_ATTR_COUNT];
};

#define FDMI_ATTR_TYPELEN(obj) \
	(sizeof((obj)->type) + sizeof((obj)->len))

#define FDMI_ATTR_ALIGNMENT(len) \
	(4 - ((len) & 3))

/* FDMI register call options */
#define CALLOPT_FDMI1		0
#define CALLOPT_FDMI2		1
#define CALLOPT_FDMI2_SMARTSAN	2

/* FDMI definitions. */
#define GRHL_CMD	0x100
#define GHAT_CMD	0x101
#define GRPL_CMD	0x102
#define GPAT_CMD	0x110

#define RHBA_CMD	0x200
#define RHBA_RSP_SIZE	16

#define RHAT_CMD	0x201

#define RPRT_CMD	0x210
#define RPRT_RSP_SIZE	24

#define RPA_CMD		0x211
#define RPA_RSP_SIZE	16
#define SMARTSAN_RPA_RSP_SIZE	24

#define DHBA_CMD	0x300
#define DHBA_REQ_SIZE	(16 + 8)
#define DHBA_RSP_SIZE	16

#define DHAT_CMD	0x301
#define DPRT_CMD	0x310
#define DPA_CMD		0x311

/* CT command header -- request/response common fields */
struct ct_cmd_hdr {
	uint8_t revision;
	uint8_t in_id[3];
	uint8_t gs_type;
	uint8_t gs_subtype;
	uint8_t options;
	uint8_t reserved;
};

/* CT command request */
struct ct_sns_req {
	struct ct_cmd_hdr header;
	__be16	command;
	__be16	max_rsp_size;
	uint8_t fragment_id;
	uint8_t reserved[3];

	union {
		/* GA_NXT, GPN_ID, GNN_ID, GFT_ID, GFPN_ID */
		struct {
			uint8_t reserved;
			be_id_t port_id;
		} port_id;

		struct {
			uint8_t reserved;
			uint8_t domain;
			uint8_t area;
			uint8_t port_type;
		} gpn_ft;

		struct {
			uint8_t port_type;
			uint8_t domain;
			uint8_t area;
			uint8_t reserved;
		} gid_pt;

		struct {
			uint8_t reserved;
			be_id_t port_id;
			uint8_t fc4_types[32];
		} rft_id;

		struct {
			uint8_t reserved;
			be_id_t port_id;
			uint16_t reserved2;
			uint8_t fc4_feature;
			uint8_t fc4_type;
		} rff_id;

		struct {
			uint8_t reserved;
			be_id_t port_id;
			uint8_t node_name[8];
		} rnn_id;

		struct {
			uint8_t node_name[8];
			uint8_t name_len;
			uint8_t sym_node_name[255];
		} rsnn_nn;

		struct {
			uint8_t hba_identifier[8];
		} ghat;

		struct {
			uint8_t hba_identifier[8];
			__be32	entry_count;
			uint8_t port_name[8];
			struct ct_fdmi2_hba_attributes attrs;
		} rhba;

		struct {
			uint8_t hba_identifier[8];
			struct ct_fdmi1_hba_attributes attrs;
		} rhat;

		struct {
			uint8_t port_name[8];
			struct ct_fdmi2_port_attributes attrs;
		} rpa;

		struct {
			uint8_t hba_identifier[8];
			uint8_t port_name[8];
			struct ct_fdmi2_port_attributes attrs;
		} rprt;

		struct {
			uint8_t port_name[8];
		} dhba;

		struct {
			uint8_t port_name[8];
		} dhat;

		struct {
			uint8_t port_name[8];
		} dprt;

		struct {
			uint8_t port_name[8];
		} dpa;

		struct {
			uint8_t port_name[8];
		} gpsc;

		struct {
			uint8_t reserved;
			uint8_t port_id[3];
		} gff_id;

		struct {
			uint8_t port_name[8];
		} gid_pn;
	} req;
};

/* CT command response header */
struct ct_rsp_hdr {
	struct ct_cmd_hdr header;
	__be16	response;
	uint16_t residual;
	uint8_t fragment_id;
	uint8_t reason_code;
	uint8_t explanation_code;
	uint8_t vendor_unique;
};

struct ct_sns_gid_pt_data {
	uint8_t control_byte;
	be_id_t port_id;
};

/* It's the same for both GPN_FT and GNN_FT */
struct ct_sns_gpnft_rsp {
	struct {
		struct ct_cmd_hdr header;
		uint16_t response;
		uint16_t residual;
		uint8_t fragment_id;
		uint8_t reason_code;
		uint8_t explanation_code;
		uint8_t vendor_unique;
	};
	/* Assume the largest number of targets for the union */
	struct ct_sns_gpn_ft_data {
		u8 control_byte;
		u8 port_id[3];
		u32 reserved;
		u8 port_name[8];
	} entries[1];
};

/* CT command response */
struct ct_sns_rsp {
	struct ct_rsp_hdr header;

	union {
		struct {
			uint8_t port_type;
			be_id_t port_id;
			uint8_t port_name[8];
			uint8_t sym_port_name_len;
			uint8_t sym_port_name[255];
			uint8_t node_name[8];
			uint8_t sym_node_name_len;
			uint8_t sym_node_name[255];
			uint8_t init_proc_assoc[8];
			uint8_t node_ip_addr[16];
			uint8_t class_of_service[4];
			uint8_t fc4_types[32];
			uint8_t ip_address[16];
			uint8_t fabric_port_name[8];
			uint8_t reserved;
			uint8_t hard_address[3];
		} ga_nxt;

		struct {
			/* Assume the largest number of targets for the union */
			struct ct_sns_gid_pt_data
			    entries[MAX_FIBRE_DEVICES_MAX];
		} gid_pt;

		struct {
			uint8_t port_name[8];
		} gpn_id;

		struct {
			uint8_t node_name[8];
		} gnn_id;

		struct {
			uint8_t fc4_types[32];
		} gft_id;

		struct {
			uint32_t entry_count;
			uint8_t port_name[8];
			struct ct_fdmi1_hba_attributes attrs;
		} ghat;

		struct {
			uint8_t port_name[8];
		} gfpn_id;

		struct {
			__be16	speeds;
			__be16	speed;
		} gpsc;

#define GFF_FCP_SCSI_OFFSET	7
#define GFF_NVME_OFFSET		23 /* type = 28h */
		struct {
			uint8_t fc4_features[128];
		} gff_id;
		struct {
			uint8_t reserved;
			uint8_t port_id[3];
		} gid_pn;
	} rsp;
};

struct ct_sns_pkt {
	union {
		struct ct_sns_req req;
		struct ct_sns_rsp rsp;
	} p;
};

struct ct_sns_gpnft_pkt {
	union {
		struct ct_sns_req req;
		struct ct_sns_gpnft_rsp rsp;
	} p;
};

enum scan_flags_t {
	SF_SCANNING = BIT_0,
	SF_QUEUED = BIT_1,
};

enum fc4type_t {
	FS_FC4TYPE_FCP	= BIT_0,
	FS_FC4TYPE_NVME	= BIT_1,
	FS_FCP_IS_N2N = BIT_7,
};

struct fab_scan_rp {
	port_id_t id;
	enum fc4type_t fc4type;
	u8 port_name[8];
	u8 node_name[8];
};

struct fab_scan {
	struct fab_scan_rp *l;
	u32 size;
	u16 scan_retry;
#define MAX_SCAN_RETRIES 5
	enum scan_flags_t scan_flags;
	struct delayed_work scan_work;
};

/*
 * SNS command structures -- for 2200 compatibility.
 */
#define	RFT_ID_SNS_SCMD_LEN	22
#define	RFT_ID_SNS_CMD_SIZE	60
#define	RFT_ID_SNS_DATA_SIZE	16

#define	RNN_ID_SNS_SCMD_LEN	10
#define	RNN_ID_SNS_CMD_SIZE	36
#define	RNN_ID_SNS_DATA_SIZE	16

#define	GA_NXT_SNS_SCMD_LEN	6
#define	GA_NXT_SNS_CMD_SIZE	28
#define	GA_NXT_SNS_DATA_SIZE	(620 + 16)

#define	GID_PT_SNS_SCMD_LEN	6
#define	GID_PT_SNS_CMD_SIZE	28
/*
 * Assume MAX_FIBRE_DEVICES_2100 as these defines are only used with older
 * adapters.
 */
#define	GID_PT_SNS_DATA_SIZE	(MAX_FIBRE_DEVICES_2100 * 4 + 16)

#define	GPN_ID_SNS_SCMD_LEN	6
#define	GPN_ID_SNS_CMD_SIZE	28
#define	GPN_ID_SNS_DATA_SIZE	(8 + 16)

#define	GNN_ID_SNS_SCMD_LEN	6
#define	GNN_ID_SNS_CMD_SIZE	28
#define	GNN_ID_SNS_DATA_SIZE	(8 + 16)

struct sns_cmd_pkt {
	union {
		struct {
			__le16	buffer_length;
			__le16	reserved_1;
			__le64	buffer_address __packed;
			__le16	subcommand_length;
			__le16	reserved_2;
			__le16	subcommand;
			__le16	size;
			uint32_t reserved_3;
			uint8_t param[36];
		} cmd;

		uint8_t rft_data[RFT_ID_SNS_DATA_SIZE];
		uint8_t rnn_data[RNN_ID_SNS_DATA_SIZE];
		uint8_t gan_data[GA_NXT_SNS_DATA_SIZE];
		uint8_t gid_data[GID_PT_SNS_DATA_SIZE];
		uint8_t gpn_data[GPN_ID_SNS_DATA_SIZE];
		uint8_t gnn_data[GNN_ID_SNS_DATA_SIZE];
	} p;
};

struct fw_blob {
	char *name;
	uint32_t segs[4];
	const struct firmware *fw;
};

/* Return data from MBC_GET_ID_LIST call. */
struct gid_list_info {
	uint8_t	al_pa;
	uint8_t	area;
	uint8_t	domain;
	uint8_t	loop_id_2100;	/* ISP2100/ISP2200 -- 4 bytes. */
	__le16	loop_id;	/* ISP23XX         -- 6 bytes. */
	uint16_t reserved_1;	/* ISP24XX         -- 8 bytes. */
};

/* NPIV */
typedef struct vport_info {
	uint8_t		port_name[WWN_SIZE];
	uint8_t		node_name[WWN_SIZE];
	int		vp_id;
	uint16_t	loop_id;
	unsigned long	host_no;
	uint8_t		port_id[3];
	int		loop_state;
} vport_info_t;

typedef struct vport_params {
	uint8_t 	port_name[WWN_SIZE];
	uint8_t 	node_name[WWN_SIZE];
	uint32_t 	options;
#define	VP_OPTS_RETRY_ENABLE	BIT_0
#define	VP_OPTS_VP_DISABLE	BIT_1
} vport_params_t;

/* NPIV - return codes of VP create and modify */
#define VP_RET_CODE_OK			0
#define VP_RET_CODE_FATAL		1
#define VP_RET_CODE_WRONG_ID		2
#define VP_RET_CODE_WWPN		3
#define VP_RET_CODE_RESOURCES		4
#define VP_RET_CODE_NO_MEM		5
#define VP_RET_CODE_NOT_FOUND		6

struct qla_hw_data;
struct rsp_que;
/*
 * ISP operations
 */
struct isp_operations {

	int (*pci_config) (struct scsi_qla_host *);
	int (*reset_chip)(struct scsi_qla_host *);
	int (*chip_diag) (struct scsi_qla_host *);
	void (*config_rings) (struct scsi_qla_host *);
	int (*reset_adapter)(struct scsi_qla_host *);
	int (*nvram_config) (struct scsi_qla_host *);
	void (*update_fw_options) (struct scsi_qla_host *);
	int (*load_risc) (struct scsi_qla_host *, uint32_t *);

	char * (*pci_info_str)(struct scsi_qla_host *, char *, size_t);
	char * (*fw_version_str)(struct scsi_qla_host *, char *, size_t);

	irq_handler_t intr_handler;
	void (*enable_intrs) (struct qla_hw_data *);
	void (*disable_intrs) (struct qla_hw_data *);

	int (*abort_command) (srb_t *);
	int (*target_reset) (struct fc_port *, uint64_t, int);
	int (*lun_reset) (struct fc_port *, uint64_t, int);
	int (*fabric_login) (struct scsi_qla_host *, uint16_t, uint8_t,
		uint8_t, uint8_t, uint16_t *, uint8_t);
	int (*fabric_logout) (struct scsi_qla_host *, uint16_t, uint8_t,
	    uint8_t, uint8_t);

	uint16_t (*calc_req_entries) (uint16_t);
	void (*build_iocbs) (srb_t *, cmd_entry_t *, uint16_t);
	void *(*prep_ms_iocb) (struct scsi_qla_host *, struct ct_arg *);
	void *(*prep_ms_fdmi_iocb) (struct scsi_qla_host *, uint32_t,
	    uint32_t);

	uint8_t *(*read_nvram)(struct scsi_qla_host *, void *,
		uint32_t, uint32_t);
	int (*write_nvram)(struct scsi_qla_host *, void *, uint32_t,
		uint32_t);

	void (*fw_dump)(struct scsi_qla_host *vha);
	void (*mpi_fw_dump)(struct scsi_qla_host *, int);

	int (*beacon_on) (struct scsi_qla_host *);
	int (*beacon_off) (struct scsi_qla_host *);
	void (*beacon_blink) (struct scsi_qla_host *);

	void *(*read_optrom)(struct scsi_qla_host *, void *,
		uint32_t, uint32_t);
	int (*write_optrom)(struct scsi_qla_host *, void *, uint32_t,
		uint32_t);

	int (*get_flash_version) (struct scsi_qla_host *, void *);
	int (*start_scsi) (srb_t *);
	int (*start_scsi_mq) (srb_t *);
	int (*abort_isp) (struct scsi_qla_host *);
	int (*iospace_config)(struct qla_hw_data *);
	int (*initialize_adapter)(struct scsi_qla_host *);
};

/* MSI-X Support *************************************************************/

#define QLA_MSIX_CHIP_REV_24XX	3
#define QLA_MSIX_FW_MODE(m)	(((m) & (BIT_7|BIT_8|BIT_9)) >> 7)
#define QLA_MSIX_FW_MODE_1(m)	(QLA_MSIX_FW_MODE(m) == 1)

#define QLA_BASE_VECTORS	2 /* default + RSP */
#define QLA_MSIX_RSP_Q			0x01
#define QLA_ATIO_VECTOR		0x02
#define QLA_MSIX_QPAIR_MULTIQ_RSP_Q	0x03
#define QLA_MSIX_QPAIR_MULTIQ_RSP_Q_HS	0x04

#define QLA_MIDX_DEFAULT	0
#define QLA_MIDX_RSP_Q		1
#define QLA_PCI_MSIX_CONTROL	0xa2
#define QLA_83XX_PCI_MSIX_CONTROL	0x92

struct scsi_qla_host;


#define QLA83XX_RSPQ_MSIX_ENTRY_NUMBER 1 /* refer to qla83xx_msix_entries */

struct qla_msix_entry {
	int have_irq;
	int in_use;
	uint32_t vector;
	uint16_t entry;
	char name[30];
	void *handle;
	int cpuid;
};

#define	WATCH_INTERVAL		1       /* number of seconds */

/* Work events.  */
enum qla_work_type {
	QLA_EVT_AEN,
	QLA_EVT_IDC_ACK,
	QLA_EVT_ASYNC_LOGIN,
	QLA_EVT_ASYNC_LOGOUT,
	QLA_EVT_ASYNC_ADISC,
	QLA_EVT_UEVENT,
	QLA_EVT_AENFX,
	QLA_EVT_GPNID,
	QLA_EVT_UNMAP,
	QLA_EVT_NEW_SESS,
	QLA_EVT_GPDB,
	QLA_EVT_PRLI,
	QLA_EVT_GPSC,
	QLA_EVT_GNL,
	QLA_EVT_NACK,
	QLA_EVT_RELOGIN,
	QLA_EVT_ASYNC_PRLO,
	QLA_EVT_ASYNC_PRLO_DONE,
	QLA_EVT_GPNFT,
	QLA_EVT_GPNFT_DONE,
	QLA_EVT_GNNFT_DONE,
	QLA_EVT_GNNID,
	QLA_EVT_GFPNID,
	QLA_EVT_SP_RETRY,
	QLA_EVT_IIDMA,
	QLA_EVT_ELS_PLOGI,
};


struct qla_work_evt {
	struct list_head	list;
	enum qla_work_type	type;
	u32			flags;
#define QLA_EVT_FLAG_FREE	0x1

	union {
		struct {
			enum fc_host_event_code code;
			u32 data;
		} aen;
		struct {
#define QLA_IDC_ACK_REGS	7
			uint16_t mb[QLA_IDC_ACK_REGS];
		} idc_ack;
		struct {
			struct fc_port *fcport;
#define QLA_LOGIO_LOGIN_RETRIED	BIT_0
			u16 data[2];
		} logio;
		struct {
			u32 code;
#define QLA_UEVENT_CODE_FW_DUMP	0
		} uevent;
		struct {
			uint32_t        evtcode;
			uint32_t        mbx[8];
			uint32_t        count;
		} aenfx;
		struct {
			srb_t *sp;
		} iosb;
		struct {
			port_id_t id;
		} gpnid;
		struct {
			port_id_t id;
			u8 port_name[8];
			u8 node_name[8];
			void *pla;
			u8 fc4_type;
		} new_sess;
		struct { /*Get PDB, Get Speed, update fcport, gnl, gidpn */
			fc_port_t *fcport;
			u8 opt;
		} fcport;
		struct {
			fc_port_t *fcport;
			u8 iocb[IOCB_SIZE];
			int type;
		} nack;
		struct {
			u8 fc4_type;
			srb_t *sp;
		} gpnft;
	 } u;
};

struct qla_chip_state_84xx {
	struct list_head list;
	struct kref kref;

	void *bus;
	spinlock_t access_lock;
	struct mutex fw_update_mutex;
	uint32_t fw_update;
	uint32_t op_fw_version;
	uint32_t op_fw_size;
	uint32_t op_fw_seq_size;
	uint32_t diag_fw_version;
	uint32_t gold_fw_version;
};

struct qla_dif_statistics {
	uint64_t dif_input_bytes;
	uint64_t dif_output_bytes;
	uint64_t dif_input_requests;
	uint64_t dif_output_requests;
	uint32_t dif_guard_err;
	uint32_t dif_ref_tag_err;
	uint32_t dif_app_tag_err;
};

struct qla_statistics {
	uint32_t total_isp_aborts;
	uint64_t input_bytes;
	uint64_t output_bytes;
	uint64_t input_requests;
	uint64_t output_requests;
	uint32_t control_requests;

	uint64_t jiffies_at_last_reset;
	uint32_t stat_max_pend_cmds;
	uint32_t stat_max_qfull_cmds_alloc;
	uint32_t stat_max_qfull_cmds_dropped;

	struct qla_dif_statistics qla_dif_stats;
};

struct bidi_statistics {
	unsigned long long io_count;
	unsigned long long transfer_bytes;
};

struct qla_tc_param {
	struct scsi_qla_host *vha;
	uint32_t blk_sz;
	uint32_t bufflen;
	struct scatterlist *sg;
	struct scatterlist *prot_sg;
	struct crc_context *ctx;
	uint8_t *ctx_dsd_alloced;
};

/* Multi queue support */
#define MBC_INITIALIZE_MULTIQ 0x1f
#define QLA_QUE_PAGE 0X1000
#define QLA_MQ_SIZE 32
#define QLA_MAX_QUEUES 256
#define ISP_QUE_REG(ha, id) \
	((ha->mqenable || IS_QLA83XX(ha) || \
	  IS_QLA27XX(ha) || IS_QLA28XX(ha)) ? \
	 ((void __iomem *)ha->mqiobase + (QLA_QUE_PAGE * id)) :\
	 ((void __iomem *)ha->iobase))
#define QLA_REQ_QUE_ID(tag) \
	((tag < QLA_MAX_QUEUES && tag > 0) ? tag : 0)
#define QLA_DEFAULT_QUE_QOS 5
#define QLA_PRECONFIG_VPORTS 32
#define QLA_MAX_VPORTS_QLA24XX	128
#define QLA_MAX_VPORTS_QLA25XX	256

struct qla_tgt_counters {
	uint64_t qla_core_sbt_cmd;
	uint64_t core_qla_que_buf;
	uint64_t qla_core_ret_ctio;
	uint64_t core_qla_snd_status;
	uint64_t qla_core_ret_sta_ctio;
	uint64_t core_qla_free_cmd;
	uint64_t num_q_full_sent;
	uint64_t num_alloc_iocb_failed;
	uint64_t num_term_xchg_sent;
};

struct qla_counters {
	uint64_t input_bytes;
	uint64_t input_requests;
	uint64_t output_bytes;
	uint64_t output_requests;

};

struct qla_qpair;

/* Response queue data structure */
struct rsp_que {
	dma_addr_t  dma;
	response_t *ring;
	response_t *ring_ptr;
	__le32	__iomem *rsp_q_in;	/* FWI2-capable only. */
	__le32	__iomem *rsp_q_out;
	uint16_t  ring_index;
	uint16_t  out_ptr;
	uint16_t  *in_ptr;		/* queue shadow in index */
	uint16_t  length;
	uint16_t  options;
	uint16_t  rid;
	uint16_t  id;
	uint16_t  vp_idx;
	struct qla_hw_data *hw;
	struct qla_msix_entry *msix;
	struct req_que *req;
	srb_t *status_srb; /* status continuation entry */
	struct qla_qpair *qpair;

	dma_addr_t  dma_fx00;
	response_t *ring_fx00;
	uint16_t  length_fx00;
	uint8_t rsp_pkt[REQUEST_ENTRY_SIZE];
};

/* Request queue data structure */
struct req_que {
	dma_addr_t  dma;
	request_t *ring;
	request_t *ring_ptr;
	__le32	__iomem *req_q_in;	/* FWI2-capable only. */
	__le32	__iomem *req_q_out;
	uint16_t  ring_index;
	uint16_t  in_ptr;
	uint16_t  *out_ptr;		/* queue shadow out index */
	uint16_t  cnt;
	uint16_t  length;
	uint16_t  options;
	uint16_t  rid;
	uint16_t  id;
	uint16_t  qos;
	uint16_t  vp_idx;
	struct rsp_que *rsp;
	srb_t **outstanding_cmds;
	uint32_t current_outstanding_cmd;
	uint16_t num_outstanding_cmds;
	int max_q_depth;

	dma_addr_t  dma_fx00;
	request_t *ring_fx00;
	uint16_t  length_fx00;
	uint8_t req_pkt[REQUEST_ENTRY_SIZE];
};

struct qla_fw_resources {
	u16 iocbs_total;
	u16 iocbs_limit;
	u16 iocbs_qp_limit;
	u16 iocbs_used;
};

#define QLA_IOCB_PCT_LIMIT 95

/*Queue pair data structure */
struct qla_qpair {
	spinlock_t qp_lock;
	atomic_t ref_count;
	uint32_t lun_cnt;
	/*
	 * For qpair 0, qp_lock_ptr will point at hardware_lock due to
	 * legacy code. For other Qpair(s), it will point at qp_lock.
	 */
	spinlock_t *qp_lock_ptr;
	struct scsi_qla_host *vha;
	u32 chip_reset;

	/* distill these fields down to 'online=0/1'
	 * ha->flags.eeh_busy
	 * ha->flags.pci_channel_io_perm_failure
	 * base_vha->loop_state
	 */
	uint32_t online:1;
	/* move vha->flags.difdix_supported here */
	uint32_t difdix_supported:1;
	uint32_t delete_in_progress:1;
	uint32_t fw_started:1;
	uint32_t enable_class_2:1;
	uint32_t enable_explicit_conf:1;
	uint32_t use_shadow_reg:1;
	uint32_t rcv_intr:1;

	uint16_t id;			/* qp number used with FW */
	uint16_t vp_idx;		/* vport ID */
	mempool_t *srb_mempool;

	struct pci_dev  *pdev;
	void (*reqq_start_iocbs)(struct qla_qpair *);

	/* to do: New driver: move queues to here instead of pointers */
	struct req_que *req;
	struct rsp_que *rsp;
	struct atio_que *atio;
	struct qla_msix_entry *msix; /* point to &ha->msix_entries[x] */
	struct qla_hw_data *hw;
	struct work_struct q_work;
	struct qla_counters counters;

	struct list_head qp_list_elem; /* vha->qp_list */
	struct list_head hints_list;

	uint16_t retry_term_cnt;
	__le32	retry_term_exchg_addr;
	uint64_t retry_term_jiff;
	struct qla_tgt_counters tgt_counters;
	uint16_t cpuid;
	struct qla_fw_resources fwres ____cacheline_aligned;
};

/* Place holder for FW buffer parameters */
struct qlfc_fw {
	void *fw_buf;
	dma_addr_t fw_dma;
	uint32_t len;
};

struct rdp_req_payload {
	uint32_t	els_request;
	uint32_t	desc_list_len;

	/* NPIV descriptor */
	struct {
		uint32_t desc_tag;
		uint32_t desc_len;
		uint8_t  reserved;
		uint8_t  nport_id[3];
	} npiv_desc;
};

struct rdp_rsp_payload {
	struct {
		__be32	cmd;
		__be32	len;
	} hdr;

	/* LS Request Info descriptor */
	struct {
		__be32	desc_tag;
		__be32	desc_len;
		__be32	req_payload_word_0;
	} ls_req_info_desc;

	/* LS Request Info descriptor */
	struct {
		__be32	desc_tag;
		__be32	desc_len;
		__be32	req_payload_word_0;
	} ls_req_info_desc2;

	/* SFP diagnostic param descriptor */
	struct {
		__be32	desc_tag;
		__be32	desc_len;
		__be16	temperature;
		__be16	vcc;
		__be16	tx_bias;
		__be16	tx_power;
		__be16	rx_power;
		__be16	sfp_flags;
	} sfp_diag_desc;

	/* Port Speed Descriptor */
	struct {
		__be32	desc_tag;
		__be32	desc_len;
		__be16	speed_capab;
		__be16	operating_speed;
	} port_speed_desc;

	/* Link Error Status Descriptor */
	struct {
		__be32	desc_tag;
		__be32	desc_len;
		__be32	link_fail_cnt;
		__be32	loss_sync_cnt;
		__be32	loss_sig_cnt;
		__be32	prim_seq_err_cnt;
		__be32	inval_xmit_word_cnt;
		__be32	inval_crc_cnt;
		uint8_t  pn_port_phy_type;
		uint8_t  reserved[3];
	} ls_err_desc;

	/* Port name description with diag param */
	struct {
		__be32	desc_tag;
		__be32	desc_len;
		uint8_t WWNN[WWN_SIZE];
		uint8_t WWPN[WWN_SIZE];
	} port_name_diag_desc;

	/* Port Name desc for Direct attached Fx_Port or Nx_Port */
	struct {
		__be32	desc_tag;
		__be32	desc_len;
		uint8_t WWNN[WWN_SIZE];
		uint8_t WWPN[WWN_SIZE];
	} port_name_direct_desc;

	/* Buffer Credit descriptor */
	struct {
		__be32	desc_tag;
		__be32	desc_len;
		__be32	fcport_b2b;
		__be32	attached_fcport_b2b;
		__be32	fcport_rtt;
	} buffer_credit_desc;

	/* Optical Element Data Descriptor */
	struct {
		__be32	desc_tag;
		__be32	desc_len;
		__be16	high_alarm;
		__be16	low_alarm;
		__be16	high_warn;
		__be16	low_warn;
		__be32	element_flags;
	} optical_elmt_desc[5];

	/* Optical Product Data Descriptor */
	struct {
		__be32	desc_tag;
		__be32	desc_len;
		uint8_t  vendor_name[16];
		uint8_t  part_number[16];
		uint8_t  serial_number[16];
		uint8_t  revision[4];
		uint8_t  date[8];
	} optical_prod_desc;
};

#define RDP_DESC_LEN(obj) \
	(sizeof(obj) - sizeof((obj).desc_tag) - sizeof((obj).desc_len))

#define RDP_PORT_SPEED_1GB		BIT_15
#define RDP_PORT_SPEED_2GB		BIT_14
#define RDP_PORT_SPEED_4GB		BIT_13
#define RDP_PORT_SPEED_10GB		BIT_12
#define RDP_PORT_SPEED_8GB		BIT_11
#define RDP_PORT_SPEED_16GB		BIT_10
#define RDP_PORT_SPEED_32GB		BIT_9
#define RDP_PORT_SPEED_64GB             BIT_8
#define RDP_PORT_SPEED_UNKNOWN		BIT_0

struct scsi_qlt_host {
	void *target_lport_ptr;
	struct mutex tgt_mutex;
	struct mutex tgt_host_action_mutex;
	struct qla_tgt *qla_tgt;
};

struct qlt_hw_data {
	/* Protected by hw lock */
	uint32_t node_name_set:1;

	dma_addr_t atio_dma;	/* Physical address. */
	struct atio *atio_ring;	/* Base virtual address */
	struct atio *atio_ring_ptr;	/* Current address. */
	uint16_t atio_ring_index; /* Current index. */
	uint16_t atio_q_length;
	__le32 __iomem *atio_q_in;
	__le32 __iomem *atio_q_out;

	struct qla_tgt_func_tmpl *tgt_ops;
	struct qla_tgt_vp_map *tgt_vp_map;

	int saved_set;
	__le16	saved_exchange_count;
	__le32	saved_firmware_options_1;
	__le32	saved_firmware_options_2;
	__le32	saved_firmware_options_3;
	uint8_t saved_firmware_options[2];
	uint8_t saved_add_firmware_options[2];

	uint8_t tgt_node_name[WWN_SIZE];

	struct dentry *dfs_tgt_sess;
	struct dentry *dfs_tgt_port_database;
	struct dentry *dfs_naqp;

	struct list_head q_full_list;
	uint32_t num_pend_cmds;
	uint32_t num_qfull_cmds_alloc;
	uint32_t num_qfull_cmds_dropped;
	spinlock_t q_full_lock;
	uint32_t leak_exchg_thresh_hold;
	spinlock_t sess_lock;
	int num_act_qpairs;
#define DEFAULT_NAQP 2
	spinlock_t atio_lock ____cacheline_aligned;
	struct btree_head32 host_map;
};

#define MAX_QFULL_CMDS_ALLOC	8192
#define Q_FULL_THRESH_HOLD_PERCENT 90
#define Q_FULL_THRESH_HOLD(ha) \
	((ha->cur_fw_xcb_count/100) * Q_FULL_THRESH_HOLD_PERCENT)

#define LEAK_EXCHG_THRESH_HOLD_PERCENT 75	/* 75 percent */

struct qla_hw_data_stat {
	u32 num_fw_dump;
	u32 num_mpi_reset;
};

/*
 * Qlogic host adapter specific data structure.
*/
struct qla_hw_data {
	struct pci_dev  *pdev;
	/* SRB cache. */
#define SRB_MIN_REQ     128
	mempool_t       *srb_mempool;

	volatile struct {
		uint32_t	mbox_int		:1;
		uint32_t	mbox_busy		:1;
		uint32_t	disable_risc_code_load	:1;
		uint32_t	enable_64bit_addressing	:1;
		uint32_t	enable_lip_reset	:1;
		uint32_t	enable_target_reset	:1;
		uint32_t	enable_lip_full_login	:1;
		uint32_t	enable_led_scheme	:1;

		uint32_t	msi_enabled		:1;
		uint32_t	msix_enabled		:1;
		uint32_t	disable_serdes		:1;
		uint32_t	gpsc_supported		:1;
		uint32_t	npiv_supported		:1;
		uint32_t	pci_channel_io_perm_failure	:1;
		uint32_t	fce_enabled		:1;
		uint32_t	fac_supported		:1;

		uint32_t	chip_reset_done		:1;
		uint32_t	running_gold_fw		:1;
		uint32_t	eeh_busy		:1;
		uint32_t	disable_msix_handshake	:1;
		uint32_t	fcp_prio_enabled	:1;
		uint32_t	isp82xx_fw_hung:1;
		uint32_t	nic_core_hung:1;

		uint32_t	quiesce_owner:1;
		uint32_t	nic_core_reset_hdlr_active:1;
		uint32_t	nic_core_reset_owner:1;
		uint32_t	isp82xx_no_md_cap:1;
		uint32_t	host_shutting_down:1;
		uint32_t	idc_compl_status:1;
		uint32_t        mr_reset_hdlr_active:1;
		uint32_t        mr_intr_valid:1;

		uint32_t        dport_enabled:1;
		uint32_t	fawwpn_enabled:1;
		uint32_t	exlogins_enabled:1;
		uint32_t	exchoffld_enabled:1;

		uint32_t	lip_ae:1;
		uint32_t	n2n_ae:1;
		uint32_t	fw_started:1;
		uint32_t	fw_init_done:1;

		uint32_t	lr_detected:1;

		uint32_t	rida_fmt2:1;
		uint32_t	purge_mbox:1;
		uint32_t        n2n_bigger:1;
		uint32_t	secure_adapter:1;
		uint32_t	secure_fw:1;
				/* Supported by Adapter */
		uint32_t	scm_supported_a:1;
				/* Supported by Firmware */
		uint32_t	scm_supported_f:1;
				/* Enabled in Driver */
		uint32_t	scm_enabled:1;
		uint32_t	max_req_queue_warned:1;
<<<<<<< HEAD
=======
		uint32_t	plogi_template_valid:1;
>>>>>>> 2c85ebc5
	} flags;

	uint16_t max_exchg;
	uint16_t lr_distance;	/* 32G & above */
#define LR_DISTANCE_5K  1
#define LR_DISTANCE_10K 0

	/* This spinlock is used to protect "io transactions", you must
	* acquire it before doing any IO to the card, eg with RD_REG*() and
	* WRT_REG*() for the duration of your entire commandtransaction.
	*
	* This spinlock is of lower priority than the io request lock.
	*/

	spinlock_t	hardware_lock ____cacheline_aligned;
	int		bars;
	int		mem_only;
	device_reg_t *iobase;           /* Base I/O address */
	resource_size_t pio_address;

#define MIN_IOBASE_LEN          0x100
	dma_addr_t		bar0_hdl;

	void __iomem *cregbase;
	dma_addr_t		bar2_hdl;
#define BAR0_LEN_FX00			(1024 * 1024)
#define BAR2_LEN_FX00			(128 * 1024)

	uint32_t		rqstq_intr_code;
	uint32_t		mbx_intr_code;
	uint32_t		req_que_len;
	uint32_t		rsp_que_len;
	uint32_t		req_que_off;
	uint32_t		rsp_que_off;

	/* Multi queue data structs */
	device_reg_t *mqiobase;
	device_reg_t *msixbase;
	uint16_t        msix_count;
	uint8_t         mqenable;
	struct req_que **req_q_map;
	struct rsp_que **rsp_q_map;
	struct qla_qpair **queue_pair_map;
	unsigned long req_qid_map[(QLA_MAX_QUEUES / 8) / sizeof(unsigned long)];
	unsigned long rsp_qid_map[(QLA_MAX_QUEUES / 8) / sizeof(unsigned long)];
	unsigned long qpair_qid_map[(QLA_MAX_QUEUES / 8)
		/ sizeof(unsigned long)];
	uint8_t 	max_req_queues;
	uint8_t 	max_rsp_queues;
	uint8_t		max_qpairs;
	uint8_t		num_qpairs;
	struct qla_qpair *base_qpair;
	struct qla_npiv_entry *npiv_info;
	uint16_t	nvram_npiv_size;

	uint16_t        switch_cap;
#define FLOGI_SEQ_DEL           BIT_8
#define FLOGI_MID_SUPPORT       BIT_10
#define FLOGI_VSAN_SUPPORT      BIT_12
#define FLOGI_SP_SUPPORT        BIT_13

	uint8_t		port_no;		/* Physical port of adapter */
	uint8_t		exch_starvation;

	/* Timeout timers. */
	uint8_t 	loop_down_abort_time;    /* port down timer */
	atomic_t	loop_down_timer;         /* loop down timer */
	uint8_t		link_down_timeout;       /* link down timeout */
	uint16_t	max_loop_id;
	uint16_t	max_fibre_devices;	/* Maximum number of targets */

	uint16_t	fb_rev;
	uint16_t	min_external_loopid;    /* First external loop Id */

#define PORT_SPEED_UNKNOWN 0xFFFF
#define PORT_SPEED_1GB  0x00
#define PORT_SPEED_2GB  0x01
#define PORT_SPEED_AUTO 0x02
#define PORT_SPEED_4GB  0x03
#define PORT_SPEED_8GB  0x04
#define PORT_SPEED_16GB 0x05
#define PORT_SPEED_32GB 0x06
#define PORT_SPEED_64GB 0x07
#define PORT_SPEED_10GB	0x13
	uint16_t	link_data_rate;         /* F/W operating speed */
	uint16_t	set_data_rate;		/* Set by user */

	uint8_t		current_topology;
	uint8_t		prev_topology;
#define ISP_CFG_NL	1
#define ISP_CFG_N	2
#define ISP_CFG_FL	4
#define ISP_CFG_F	8

	uint8_t		operating_mode;         /* F/W operating mode */
#define LOOP      0
#define P2P       1
#define LOOP_P2P  2
#define P2P_LOOP  3
	uint8_t		interrupts_on;
	uint32_t	isp_abort_cnt;
#define PCI_DEVICE_ID_QLOGIC_ISP2532    0x2532
#define PCI_DEVICE_ID_QLOGIC_ISP8432    0x8432
#define PCI_DEVICE_ID_QLOGIC_ISP8001	0x8001
#define PCI_DEVICE_ID_QLOGIC_ISP8031	0x8031
#define PCI_DEVICE_ID_QLOGIC_ISP2031	0x2031
#define PCI_DEVICE_ID_QLOGIC_ISP2071	0x2071
#define PCI_DEVICE_ID_QLOGIC_ISP2271	0x2271
#define PCI_DEVICE_ID_QLOGIC_ISP2261	0x2261
#define PCI_DEVICE_ID_QLOGIC_ISP2061	0x2061
#define PCI_DEVICE_ID_QLOGIC_ISP2081	0x2081
#define PCI_DEVICE_ID_QLOGIC_ISP2089	0x2089
#define PCI_DEVICE_ID_QLOGIC_ISP2281	0x2281
#define PCI_DEVICE_ID_QLOGIC_ISP2289	0x2289

	uint32_t	isp_type;
#define DT_ISP2100                      BIT_0
#define DT_ISP2200                      BIT_1
#define DT_ISP2300                      BIT_2
#define DT_ISP2312                      BIT_3
#define DT_ISP2322                      BIT_4
#define DT_ISP6312                      BIT_5
#define DT_ISP6322                      BIT_6
#define DT_ISP2422                      BIT_7
#define DT_ISP2432                      BIT_8
#define DT_ISP5422                      BIT_9
#define DT_ISP5432                      BIT_10
#define DT_ISP2532                      BIT_11
#define DT_ISP8432                      BIT_12
#define DT_ISP8001			BIT_13
#define DT_ISP8021			BIT_14
#define DT_ISP2031			BIT_15
#define DT_ISP8031			BIT_16
#define DT_ISPFX00			BIT_17
#define DT_ISP8044			BIT_18
#define DT_ISP2071			BIT_19
#define DT_ISP2271			BIT_20
#define DT_ISP2261			BIT_21
#define DT_ISP2061			BIT_22
#define DT_ISP2081			BIT_23
#define DT_ISP2089			BIT_24
#define DT_ISP2281			BIT_25
#define DT_ISP2289			BIT_26
#define DT_ISP_LAST			(DT_ISP2289 << 1)

	uint32_t	device_type;
#define DT_T10_PI                       BIT_25
#define DT_IIDMA                        BIT_26
#define DT_FWI2                         BIT_27
#define DT_ZIO_SUPPORTED                BIT_28
#define DT_OEM_001                      BIT_29
#define DT_ISP2200A                     BIT_30
#define DT_EXTENDED_IDS                 BIT_31

#define DT_MASK(ha)     ((ha)->isp_type & (DT_ISP_LAST - 1))
#define IS_QLA2100(ha)  (DT_MASK(ha) & DT_ISP2100)
#define IS_QLA2200(ha)  (DT_MASK(ha) & DT_ISP2200)
#define IS_QLA2300(ha)  (DT_MASK(ha) & DT_ISP2300)
#define IS_QLA2312(ha)  (DT_MASK(ha) & DT_ISP2312)
#define IS_QLA2322(ha)  (DT_MASK(ha) & DT_ISP2322)
#define IS_QLA6312(ha)  (DT_MASK(ha) & DT_ISP6312)
#define IS_QLA6322(ha)  (DT_MASK(ha) & DT_ISP6322)
#define IS_QLA2422(ha)  (DT_MASK(ha) & DT_ISP2422)
#define IS_QLA2432(ha)  (DT_MASK(ha) & DT_ISP2432)
#define IS_QLA5422(ha)  (DT_MASK(ha) & DT_ISP5422)
#define IS_QLA5432(ha)  (DT_MASK(ha) & DT_ISP5432)
#define IS_QLA2532(ha)  (DT_MASK(ha) & DT_ISP2532)
#define IS_QLA8432(ha)  (DT_MASK(ha) & DT_ISP8432)
#define IS_QLA8001(ha)	(DT_MASK(ha) & DT_ISP8001)
#define IS_QLA81XX(ha)	(IS_QLA8001(ha))
#define IS_QLA82XX(ha)	(DT_MASK(ha) & DT_ISP8021)
#define IS_QLA8044(ha)  (DT_MASK(ha) & DT_ISP8044)
#define IS_QLA2031(ha)	(DT_MASK(ha) & DT_ISP2031)
#define IS_QLA8031(ha)	(DT_MASK(ha) & DT_ISP8031)
#define IS_QLAFX00(ha)	(DT_MASK(ha) & DT_ISPFX00)
#define IS_QLA2071(ha)	(DT_MASK(ha) & DT_ISP2071)
#define IS_QLA2271(ha)	(DT_MASK(ha) & DT_ISP2271)
#define IS_QLA2261(ha)	(DT_MASK(ha) & DT_ISP2261)
#define IS_QLA2081(ha)	(DT_MASK(ha) & DT_ISP2081)
#define IS_QLA2281(ha)	(DT_MASK(ha) & DT_ISP2281)

#define IS_QLA23XX(ha)  (IS_QLA2300(ha) || IS_QLA2312(ha) || IS_QLA2322(ha) || \
			IS_QLA6312(ha) || IS_QLA6322(ha))
#define IS_QLA24XX(ha)  (IS_QLA2422(ha) || IS_QLA2432(ha))
#define IS_QLA54XX(ha)  (IS_QLA5422(ha) || IS_QLA5432(ha))
#define IS_QLA25XX(ha)  (IS_QLA2532(ha))
#define IS_QLA83XX(ha)	(IS_QLA2031(ha) || IS_QLA8031(ha))
#define IS_QLA84XX(ha)  (IS_QLA8432(ha))
#define IS_QLA27XX(ha)  (IS_QLA2071(ha) || IS_QLA2271(ha) || IS_QLA2261(ha))
#define IS_QLA28XX(ha)	(IS_QLA2081(ha) || IS_QLA2281(ha))
#define IS_QLA24XX_TYPE(ha)     (IS_QLA24XX(ha) || IS_QLA54XX(ha) || \
				IS_QLA84XX(ha))
#define IS_CNA_CAPABLE(ha)	(IS_QLA81XX(ha) || IS_QLA82XX(ha) || \
				IS_QLA8031(ha) || IS_QLA8044(ha))
#define IS_P3P_TYPE(ha)		(IS_QLA82XX(ha) || IS_QLA8044(ha))
#define IS_QLA2XXX_MIDTYPE(ha)	(IS_QLA24XX(ha) || IS_QLA84XX(ha) || \
				IS_QLA25XX(ha) || IS_QLA81XX(ha) || \
				IS_QLA82XX(ha) || IS_QLA83XX(ha) || \
				IS_QLA8044(ha) || IS_QLA27XX(ha) || \
				IS_QLA28XX(ha))
#define IS_MSIX_NACK_CAPABLE(ha) (IS_QLA81XX(ha) || IS_QLA83XX(ha) || \
				IS_QLA27XX(ha) || IS_QLA28XX(ha))
#define IS_NOPOLLING_TYPE(ha)	(IS_QLA81XX(ha) && (ha)->flags.msix_enabled)
#define IS_FAC_REQUIRED(ha)	(IS_QLA81XX(ha) || IS_QLA83XX(ha) || \
				IS_QLA27XX(ha) || IS_QLA28XX(ha))
#define IS_NOCACHE_VPD_TYPE(ha)	(IS_QLA81XX(ha) || IS_QLA83XX(ha) || \
				IS_QLA27XX(ha) || IS_QLA28XX(ha))
#define IS_ALOGIO_CAPABLE(ha)	(IS_QLA23XX(ha) || IS_FWI2_CAPABLE(ha))

#define IS_T10_PI_CAPABLE(ha)   ((ha)->device_type & DT_T10_PI)
#define IS_IIDMA_CAPABLE(ha)    ((ha)->device_type & DT_IIDMA)
#define IS_FWI2_CAPABLE(ha)     ((ha)->device_type & DT_FWI2)
#define IS_ZIO_SUPPORTED(ha)    ((ha)->device_type & DT_ZIO_SUPPORTED)
#define IS_OEM_001(ha)          ((ha)->device_type & DT_OEM_001)
#define HAS_EXTENDED_IDS(ha)    ((ha)->device_type & DT_EXTENDED_IDS)
#define IS_CT6_SUPPORTED(ha)	((ha)->device_type & DT_CT6_SUPPORTED)
#define IS_MQUE_CAPABLE(ha)	((ha)->mqenable || IS_QLA83XX(ha) || \
				IS_QLA27XX(ha) || IS_QLA28XX(ha))
#define IS_BIDI_CAPABLE(ha) \
    (IS_QLA25XX(ha) || IS_QLA2031(ha) || IS_QLA27XX(ha) || IS_QLA28XX(ha))
/* Bit 21 of fw_attributes decides the MCTP capabilities */
#define IS_MCTP_CAPABLE(ha)	(IS_QLA2031(ha) && \
				((ha)->fw_attributes_ext[0] & BIT_0))
#define IS_PI_UNINIT_CAPABLE(ha)	(IS_QLA83XX(ha) || IS_QLA27XX(ha))
#define IS_PI_IPGUARD_CAPABLE(ha)	(IS_QLA83XX(ha) || IS_QLA27XX(ha))
#define IS_PI_DIFB_DIX0_CAPABLE(ha)	(0)
#define IS_PI_SPLIT_DET_CAPABLE_HBA(ha)	(IS_QLA83XX(ha) || IS_QLA27XX(ha) || \
					IS_QLA28XX(ha))
#define IS_PI_SPLIT_DET_CAPABLE(ha)	(IS_PI_SPLIT_DET_CAPABLE_HBA(ha) && \
    (((ha)->fw_attributes_h << 16 | (ha)->fw_attributes) & BIT_22))
#define IS_ATIO_MSIX_CAPABLE(ha) (IS_QLA83XX(ha) || IS_QLA27XX(ha) || \
				IS_QLA28XX(ha))
#define IS_TGT_MODE_CAPABLE(ha)	(ha->tgt.atio_q_length)
#define IS_SHADOW_REG_CAPABLE(ha)  (IS_QLA27XX(ha) || IS_QLA28XX(ha))
#define IS_DPORT_CAPABLE(ha)  (IS_QLA83XX(ha) || IS_QLA27XX(ha) || \
				IS_QLA28XX(ha))
#define IS_FAWWN_CAPABLE(ha)	(IS_QLA83XX(ha) || IS_QLA27XX(ha) || \
				IS_QLA28XX(ha))
#define IS_EXCHG_OFFLD_CAPABLE(ha) \
	(IS_QLA81XX(ha) || IS_QLA83XX(ha) || IS_QLA27XX(ha) || IS_QLA28XX(ha))
#define IS_EXLOGIN_OFFLD_CAPABLE(ha) \
	(IS_QLA25XX(ha) || IS_QLA81XX(ha) || IS_QLA83XX(ha) || \
	 IS_QLA27XX(ha) || IS_QLA28XX(ha))
#define USE_ASYNC_SCAN(ha) (IS_QLA25XX(ha) || IS_QLA81XX(ha) ||\
	IS_QLA83XX(ha) || IS_QLA27XX(ha) || IS_QLA28XX(ha))

#define IS_ZIO_THRESHOLD_CAPABLE(ha) \
	((IS_QLA83XX(ha) || IS_QLA27XX(ha) || IS_QLA28XX(ha)) &&\
	 (ha->zio_mode == QLA_ZIO_MODE_6))

	/* HBA serial number */
	uint8_t		serial0;
	uint8_t		serial1;
	uint8_t		serial2;

	/* NVRAM configuration data */
#define MAX_NVRAM_SIZE  4096
#define VPD_OFFSET      (MAX_NVRAM_SIZE / 2)
	uint16_t	nvram_size;
	uint16_t	nvram_base;
	void		*nvram;
	uint16_t	vpd_size;
	uint16_t	vpd_base;
	void		*vpd;

	uint16_t	loop_reset_delay;
	uint8_t		retry_count;
	uint8_t		login_timeout;
	uint16_t	r_a_tov;
	int		port_down_retry_count;
	uint8_t		mbx_count;
	uint8_t		aen_mbx_count;
	atomic_t	num_pend_mbx_stage1;
	atomic_t	num_pend_mbx_stage2;
	atomic_t	num_pend_mbx_stage3;
	uint16_t	frame_payload_size;

	uint32_t	login_retry_count;
	/* SNS command interfaces. */
	ms_iocb_entry_t		*ms_iocb;
	dma_addr_t		ms_iocb_dma;
	struct ct_sns_pkt	*ct_sns;
	dma_addr_t		ct_sns_dma;
	/* SNS command interfaces for 2200. */
	struct sns_cmd_pkt	*sns_cmd;
	dma_addr_t		sns_cmd_dma;

#define SFP_DEV_SIZE    512
#define SFP_BLOCK_SIZE  64
#define SFP_RTDI_LEN	SFP_BLOCK_SIZE

	void		*sfp_data;
	dma_addr_t	sfp_data_dma;

	struct qla_flt_header *flt;
	dma_addr_t	flt_dma;

#define XGMAC_DATA_SIZE	4096
	void		*xgmac_data;
	dma_addr_t	xgmac_data_dma;

#define DCBX_TLV_DATA_SIZE 4096
	void		*dcbx_tlv;
	dma_addr_t	dcbx_tlv_dma;

	struct task_struct	*dpc_thread;
	uint8_t dpc_active;                  /* DPC routine is active */

	dma_addr_t	gid_list_dma;
	struct gid_list_info *gid_list;
	int		gid_list_info_size;

	/* Small DMA pool allocations -- maximum 256 bytes in length. */
#define DMA_POOL_SIZE   256
	struct dma_pool *s_dma_pool;

	dma_addr_t	init_cb_dma;
	init_cb_t	*init_cb;
	int		init_cb_size;
	dma_addr_t	ex_init_cb_dma;
	struct ex_init_cb_81xx *ex_init_cb;
	dma_addr_t	sf_init_cb_dma;
	struct init_sf_cb *sf_init_cb;

	void		*scm_fpin_els_buff;
	uint64_t	scm_fpin_els_buff_size;
	bool		scm_fpin_valid;
	bool		scm_fpin_payload_size;

	void		*async_pd;
	dma_addr_t	async_pd_dma;

#define ENABLE_EXTENDED_LOGIN	BIT_7

	/* Extended Logins  */
	void		*exlogin_buf;
	dma_addr_t	exlogin_buf_dma;
	uint32_t	exlogin_size;

#define ENABLE_EXCHANGE_OFFLD	BIT_2

	/* Exchange Offload */
	void		*exchoffld_buf;
	dma_addr_t	exchoffld_buf_dma;
	int		exchoffld_size;
	int 		exchoffld_count;

	/* n2n */
	struct fc_els_flogi plogi_els_payld;
#define LOGIN_TEMPLATE_SIZE (sizeof(struct fc_els_flogi) - 4)

	void            *swl;

	/* These are used by mailbox operations. */
	uint16_t mailbox_out[MAILBOX_REGISTER_COUNT];
	uint32_t mailbox_out32[MAILBOX_REGISTER_COUNT];
	uint32_t aenmb[AEN_MAILBOX_REGISTER_COUNT_FX00];

	mbx_cmd_t	*mcp;
	struct mbx_cmd_32	*mcp32;

	unsigned long	mbx_cmd_flags;
#define MBX_INTERRUPT		1
#define MBX_INTR_WAIT		2
#define MBX_UPDATE_FLASH_ACTIVE	3

	struct mutex vport_lock;        /* Virtual port synchronization */
	spinlock_t vport_slock; /* order is hardware_lock, then vport_slock */
	struct mutex mq_lock;        /* multi-queue synchronization */
	struct completion mbx_cmd_comp; /* Serialize mbx access */
	struct completion mbx_intr_comp;  /* Used for completion notification */
	struct completion dcbx_comp;	/* For set port config notification */
	struct completion lb_portup_comp; /* Used to wait for link up during
					   * loopback */
#define DCBX_COMP_TIMEOUT	20
#define LB_PORTUP_COMP_TIMEOUT	10

	int notify_dcbx_comp;
	int notify_lb_portup_comp;
	struct mutex selflogin_lock;

	/* Basic firmware related information. */
	uint16_t	fw_major_version;
	uint16_t	fw_minor_version;
	uint16_t	fw_subminor_version;
	uint16_t	fw_attributes;
	uint16_t	fw_attributes_h;
#define FW_ATTR_H_NVME_FBURST 	BIT_1
#define FW_ATTR_H_NVME		BIT_10
#define FW_ATTR_H_NVME_UPDATED  BIT_14

	/* About firmware SCM support */
#define FW_ATTR_EXT0_SCM_SUPPORTED	BIT_12
	/* Brocade fabric attached */
#define FW_ATTR_EXT0_SCM_BROCADE	0x00001000
	/* Cisco fabric attached */
#define FW_ATTR_EXT0_SCM_CISCO		0x00002000
#define FW_ATTR_EXT0_NVME2	BIT_13
	uint16_t	fw_attributes_ext[2];
	uint32_t	fw_memory_size;
	uint32_t	fw_transfer_size;
	uint32_t	fw_srisc_address;
#define RISC_START_ADDRESS_2100 0x1000
#define RISC_START_ADDRESS_2300 0x800
#define RISC_START_ADDRESS_2400 0x100000

	uint16_t	orig_fw_tgt_xcb_count;
	uint16_t	cur_fw_tgt_xcb_count;
	uint16_t	orig_fw_xcb_count;
	uint16_t	cur_fw_xcb_count;
	uint16_t	orig_fw_iocb_count;
	uint16_t	cur_fw_iocb_count;
	uint16_t	fw_max_fcf_count;

	uint32_t	fw_shared_ram_start;
	uint32_t	fw_shared_ram_end;
	uint32_t	fw_ddr_ram_start;
	uint32_t	fw_ddr_ram_end;

	uint16_t	fw_options[16];         /* slots: 1,2,3,10,11 */
	uint8_t		fw_seriallink_options[4];
	__le16		fw_seriallink_options24[4];

	uint8_t		serdes_version[3];
	uint8_t		mpi_version[3];
	uint32_t	mpi_capabilities;
	uint8_t		phy_version[3];
	uint8_t		pep_version[3];

	/* Firmware dump template */
	struct fwdt {
		void *template;
		ulong length;
		ulong dump_size;
	} fwdt[2];
	struct qla2xxx_fw_dump *fw_dump;
	uint32_t	fw_dump_len;
	u32		fw_dump_alloc_len;
	bool		fw_dumped;
	unsigned long	fw_dump_cap_flags;
#define RISC_PAUSE_CMPL		0
#define DMA_SHUTDOWN_CMPL	1
#define ISP_RESET_CMPL		2
#define RISC_RDY_AFT_RESET	3
#define RISC_SRAM_DUMP_CMPL	4
#define RISC_EXT_MEM_DUMP_CMPL	5
#define ISP_MBX_RDY		6
#define ISP_SOFT_RESET_CMPL	7
	int		fw_dump_reading;
	void		*mpi_fw_dump;
	u32		mpi_fw_dump_len;
	unsigned int	mpi_fw_dump_reading:1;
	unsigned int	mpi_fw_dumped:1;
	int		prev_minidump_failed;
	dma_addr_t	eft_dma;
	void		*eft;
/* Current size of mctp dump is 0x086064 bytes */
#define MCTP_DUMP_SIZE  0x086064
	dma_addr_t	mctp_dump_dma;
	void		*mctp_dump;
	int		mctp_dumped;
	int		mctp_dump_reading;
	uint32_t	chain_offset;
	struct dentry *dfs_dir;
	struct dentry *dfs_fce;
	struct dentry *dfs_tgt_counters;
	struct dentry *dfs_fw_resource_cnt;

	dma_addr_t	fce_dma;
	void		*fce;
	uint32_t	fce_bufs;
	uint16_t	fce_mb[8];
	uint64_t	fce_wr, fce_rd;
	struct mutex	fce_mutex;

	uint32_t	pci_attr;
	uint16_t	chip_revision;

	uint16_t	product_id[4];

	uint8_t		model_number[16+1];
	char		model_desc[80];
	uint8_t		adapter_id[16+1];

	/* Option ROM information. */
	char		*optrom_buffer;
	uint32_t	optrom_size;
	int		optrom_state;
#define QLA_SWAITING	0
#define QLA_SREADING	1
#define QLA_SWRITING	2
	uint32_t	optrom_region_start;
	uint32_t	optrom_region_size;
	struct mutex	optrom_mutex;

/* PCI expansion ROM image information. */
#define ROM_CODE_TYPE_BIOS	0
#define ROM_CODE_TYPE_FCODE	1
#define ROM_CODE_TYPE_EFI	3
	uint8_t 	bios_revision[2];
	uint8_t 	efi_revision[2];
	uint8_t 	fcode_revision[16];
	uint32_t	fw_revision[4];

	uint32_t	gold_fw_version[4];

	/* Offsets for flash/nvram access (set to ~0 if not used). */
	uint32_t	flash_conf_off;
	uint32_t	flash_data_off;
	uint32_t	nvram_conf_off;
	uint32_t	nvram_data_off;

	uint32_t	fdt_wrt_disable;
	uint32_t	fdt_wrt_enable;
	uint32_t	fdt_erase_cmd;
	uint32_t	fdt_block_size;
	uint32_t	fdt_unprotect_sec_cmd;
	uint32_t	fdt_protect_sec_cmd;
	uint32_t	fdt_wrt_sts_reg_cmd;

	struct {
		uint32_t	flt_region_flt;
		uint32_t	flt_region_fdt;
		uint32_t	flt_region_boot;
		uint32_t	flt_region_boot_sec;
		uint32_t	flt_region_fw;
		uint32_t	flt_region_fw_sec;
		uint32_t	flt_region_vpd_nvram;
		uint32_t	flt_region_vpd_nvram_sec;
		uint32_t	flt_region_vpd;
		uint32_t	flt_region_vpd_sec;
		uint32_t	flt_region_nvram;
		uint32_t	flt_region_nvram_sec;
		uint32_t	flt_region_npiv_conf;
		uint32_t	flt_region_gold_fw;
		uint32_t	flt_region_fcp_prio;
		uint32_t	flt_region_bootload;
		uint32_t	flt_region_img_status_pri;
		uint32_t	flt_region_img_status_sec;
		uint32_t	flt_region_aux_img_status_pri;
		uint32_t	flt_region_aux_img_status_sec;
	};
	uint8_t         active_image;

	/* Needed for BEACON */
	uint16_t        beacon_blink_led;
	uint8_t         beacon_color_state;
#define QLA_LED_GRN_ON		0x01
#define QLA_LED_YLW_ON		0x02
#define QLA_LED_ABR_ON		0x04
#define QLA_LED_ALL_ON		0x07	/* yellow, green, amber. */
					/* ISP2322: red, green, amber. */
	uint16_t        zio_mode;
	uint16_t        zio_timer;

	struct qla_msix_entry *msix_entries;

	struct list_head        vp_list;        /* list of VP */
	unsigned long   vp_idx_map[(MAX_MULTI_ID_FABRIC / 8) /
			sizeof(unsigned long)];
	uint16_t        num_vhosts;     /* number of vports created */
	uint16_t        num_vsans;      /* number of vsan created */
	uint16_t        max_npiv_vports;        /* 63 or 125 per topoloty */
	int             cur_vport_count;

	struct qla_chip_state_84xx *cs84xx;
	struct isp_operations *isp_ops;
	struct workqueue_struct *wq;
	struct qlfc_fw fw_buf;

	/* FCP_CMND priority support */
	struct qla_fcp_prio_cfg *fcp_prio_cfg;

	struct dma_pool *dl_dma_pool;
#define DSD_LIST_DMA_POOL_SIZE  512

	struct dma_pool *fcp_cmnd_dma_pool;
	mempool_t       *ctx_mempool;
#define FCP_CMND_DMA_POOL_SIZE 512

	void __iomem	*nx_pcibase;		/* Base I/O address */
	void __iomem	*nxdb_rd_ptr;		/* Doorbell read pointer */
	void __iomem	*nxdb_wr_ptr;		/* Door bell write pointer */

	uint32_t	crb_win;
	uint32_t	curr_window;
	uint32_t	ddr_mn_window;
	unsigned long	mn_win_crb;
	unsigned long	ms_win_crb;
	int		qdr_sn_window;
	uint32_t	fcoe_dev_init_timeout;
	uint32_t	fcoe_reset_timeout;
	rwlock_t	hw_lock;
	uint16_t	portnum;		/* port number */
	int		link_width;
	struct fw_blob	*hablob;
	struct qla82xx_legacy_intr_set nx_legacy_intr;

	uint16_t	gbl_dsd_inuse;
	uint16_t	gbl_dsd_avail;
	struct list_head gbl_dsd_list;
#define NUM_DSD_CHAIN 4096

	uint8_t fw_type;
	uint32_t file_prd_off;	/* File firmware product offset */

	uint32_t	md_template_size;
	void		*md_tmplt_hdr;
	dma_addr_t      md_tmplt_hdr_dma;
	void            *md_dump;
	uint32_t	md_dump_size;

	void		*loop_id_map;

	/* QLA83XX IDC specific fields */
	uint32_t	idc_audit_ts;
	uint32_t	idc_extend_tmo;

	/* DPC low-priority workqueue */
	struct workqueue_struct *dpc_lp_wq;
	struct work_struct idc_aen;
	/* DPC high-priority workqueue */
	struct workqueue_struct *dpc_hp_wq;
	struct work_struct nic_core_reset;
	struct work_struct idc_state_handler;
	struct work_struct nic_core_unrecoverable;
	struct work_struct board_disable;

	struct mr_data_fx00 mr;
	uint32_t chip_reset;

	struct qlt_hw_data tgt;
	int	allow_cna_fw_dump;
	uint32_t fw_ability_mask;
	uint16_t min_supported_speed;
	uint16_t max_supported_speed;

	/* DMA pool for the DIF bundling buffers */
	struct dma_pool *dif_bundl_pool;
	#define DIF_BUNDLING_DMA_POOL_SIZE  1024
	struct {
		struct {
			struct list_head head;
			uint count;
		} good;
		struct {
			struct list_head head;
			uint count;
		} unusable;
	} pool;

	unsigned long long dif_bundle_crossed_pages;
	unsigned long long dif_bundle_reads;
	unsigned long long dif_bundle_writes;
	unsigned long long dif_bundle_kallocs;
	unsigned long long dif_bundle_dma_allocs;

	atomic_t        nvme_active_aen_cnt;
	uint16_t        nvme_last_rptd_aen;             /* Last recorded aen count */

	uint8_t fc4_type_priority;

	atomic_t zio_threshold;
	uint16_t last_zio_threshold;

#define DEFAULT_ZIO_THRESHOLD 5

	struct qla_hw_data_stat stat;
};

struct active_regions {
	uint8_t global;
	struct {
		uint8_t board_config;
		uint8_t vpd_nvram;
		uint8_t npiv_config_0_1;
		uint8_t npiv_config_2_3;
	} aux;
};

#define FW_ABILITY_MAX_SPEED_MASK	0xFUL
#define FW_ABILITY_MAX_SPEED_16G	0x0
#define FW_ABILITY_MAX_SPEED_32G	0x1
#define FW_ABILITY_MAX_SPEED(ha)	\
	(ha->fw_ability_mask & FW_ABILITY_MAX_SPEED_MASK)

#define QLA_GET_DATA_RATE	0
#define QLA_SET_DATA_RATE_NOLR	1
#define QLA_SET_DATA_RATE_LR	2 /* Set speed and initiate LR */

#define QLA_DEFAULT_PAYLOAD_SIZE	64
/*
 * This item might be allocated with a size > sizeof(struct purex_item).
 * The "size" variable gives the size of the payload (which
 * is variable) starting at "iocb".
 */
struct purex_item {
	struct list_head list;
	struct scsi_qla_host *vha;
	void (*process_item)(struct scsi_qla_host *vha,
			     struct purex_item *pkt);
	atomic_t in_use;
	uint16_t size;
	struct {
		uint8_t iocb[64];
	} iocb;
};

#define SCM_FLAG_RDF_REJECT		0x00
#define SCM_FLAG_RDF_COMPLETED		0x01

#define QLA_CON_PRIMITIVE_RECEIVED	0x1
#define QLA_CONGESTION_ARB_WARNING	0x1
#define QLA_CONGESTION_ARB_ALARM	0X2

/*
 * Qlogic scsi host structure
 */
typedef struct scsi_qla_host {
	struct list_head list;
	struct list_head vp_fcports;	/* list of fcports */
	struct list_head work_list;
	spinlock_t work_lock;
	struct work_struct iocb_work;

	/* Commonly used flags and state information. */
	struct Scsi_Host *host;
	unsigned long	host_no;
	uint8_t		host_str[16];

	volatile struct {
		uint32_t	init_done		:1;
		uint32_t	online			:1;
		uint32_t	reset_active		:1;

		uint32_t	management_server_logged_in :1;
		uint32_t	process_response_queue	:1;
		uint32_t	difdix_supported:1;
		uint32_t	delete_progress:1;

		uint32_t	fw_tgt_reported:1;
		uint32_t	bbcr_enable:1;
		uint32_t	qpairs_available:1;
		uint32_t	qpairs_req_created:1;
		uint32_t	qpairs_rsp_created:1;
		uint32_t	nvme_enabled:1;
		uint32_t        nvme_first_burst:1;
		uint32_t        nvme2_enabled:1;
	} flags;

	atomic_t	loop_state;
#define LOOP_TIMEOUT	1
#define LOOP_DOWN	2
#define LOOP_UP		3
#define LOOP_UPDATE	4
#define LOOP_READY	5
#define LOOP_DEAD	6

	unsigned long   relogin_jif;
	unsigned long   dpc_flags;
#define RESET_MARKER_NEEDED	0	/* Send marker to ISP. */
#define RESET_ACTIVE		1
#define ISP_ABORT_NEEDED	2	/* Initiate ISP abort. */
#define ABORT_ISP_ACTIVE	3	/* ISP abort in progress. */
#define LOOP_RESYNC_NEEDED	4	/* Device Resync needed. */
#define LOOP_RESYNC_ACTIVE	5
#define LOCAL_LOOP_UPDATE	6	/* Perform a local loop update. */
#define RSCN_UPDATE		7	/* Perform an RSCN update. */
#define RELOGIN_NEEDED		8
#define REGISTER_FC4_NEEDED	9	/* SNS FC4 registration required. */
#define ISP_ABORT_RETRY		10	/* ISP aborted. */
#define BEACON_BLINK_NEEDED	11
#define REGISTER_FDMI_NEEDED	12
#define FCPORT_UPDATE_NEEDED	13
#define VP_DPC_NEEDED		14	/* wake up for VP dpc handling */
#define UNLOADING		15
#define NPIV_CONFIG_NEEDED	16
#define ISP_UNRECOVERABLE	17
#define FCOE_CTX_RESET_NEEDED	18	/* Initiate FCoE context reset */
#define MPI_RESET_NEEDED	19	/* Initiate MPI FW reset */
#define ISP_QUIESCE_NEEDED	20	/* Driver need some quiescence */
#define N2N_LINK_RESET		21
#define PORT_UPDATE_NEEDED	22
#define FX00_RESET_RECOVERY	23
#define FX00_TARGET_SCAN	24
#define FX00_CRITEMP_RECOVERY	25
#define FX00_HOST_INFO_RESEND	26
#define QPAIR_ONLINE_CHECK_NEEDED	27
#define SET_NVME_ZIO_THRESHOLD_NEEDED	28
#define DETECT_SFP_CHANGE	29
#define N2N_LOGIN_NEEDED	30
#define IOCB_WORK_ACTIVE	31
#define SET_ZIO_THRESHOLD_NEEDED 32
#define ISP_ABORT_TO_ROM	33
#define VPORT_DELETE		34

#define PROCESS_PUREX_IOCB	63

	unsigned long	pci_flags;
#define PFLG_DISCONNECTED	0	/* PCI device removed */
#define PFLG_DRIVER_REMOVING	1	/* PCI driver .remove */
#define PFLG_DRIVER_PROBING	2	/* PCI driver .probe */

	uint32_t	device_flags;
#define SWITCH_FOUND		BIT_0
#define DFLG_NO_CABLE		BIT_1
#define DFLG_DEV_FAILED		BIT_5

	/* ISP configuration data. */
	uint16_t	loop_id;		/* Host adapter loop id */
	uint16_t        self_login_loop_id;     /* host adapter loop id
						 * get it on self login
						 */
	fc_port_t       bidir_fcport;		/* fcport used for bidir cmnds
						 * no need of allocating it for
						 * each command
						 */

	port_id_t	d_id;			/* Host adapter port id */
	uint8_t		marker_needed;
	uint16_t	mgmt_svr_loop_id;



	/* Timeout timers. */
	uint8_t         loop_down_abort_time;    /* port down timer */
	atomic_t        loop_down_timer;         /* loop down timer */
	uint8_t         link_down_timeout;       /* link down timeout */

	uint32_t        timer_active;
	struct timer_list        timer;

	uint8_t		node_name[WWN_SIZE];
	uint8_t		port_name[WWN_SIZE];
	uint8_t		fabric_node_name[WWN_SIZE];
	uint8_t		fabric_port_name[WWN_SIZE];

	struct		nvme_fc_local_port *nvme_local_port;
	struct completion nvme_del_done;

	uint16_t	fcoe_vlan_id;
	uint16_t	fcoe_fcf_idx;
	uint8_t		fcoe_vn_port_mac[6];

	/* list of commands waiting on workqueue */
	struct list_head	qla_cmd_list;
	struct list_head	qla_sess_op_cmd_list;
	struct list_head	unknown_atio_list;
	spinlock_t		cmd_list_lock;
	struct delayed_work	unknown_atio_work;

	/* Counter to detect races between ELS and RSCN events */
	atomic_t		generation_tick;
	/* Time when global fcport update has been scheduled */
	int			total_fcport_update_gen;
	/* List of pending LOGOs, protected by tgt_mutex */
	struct list_head	logo_list;
	/* List of pending PLOGI acks, protected by hw lock */
	struct list_head	plogi_ack_list;

	struct list_head	qp_list;

	uint32_t	vp_abort_cnt;

	struct fc_vport	*fc_vport;	/* holds fc_vport * for each vport */
	uint16_t        vp_idx;		/* vport ID */
	struct qla_qpair *qpair;	/* base qpair */

	unsigned long		vp_flags;
#define VP_IDX_ACQUIRED		0	/* bit no 0 */
#define VP_CREATE_NEEDED	1
#define VP_BIND_NEEDED		2
#define VP_DELETE_NEEDED	3
#define VP_SCR_NEEDED		4	/* State Change Request registration */
#define VP_CONFIG_OK		5	/* Flag to cfg VP, if FW is ready */
	atomic_t 		vp_state;
#define VP_OFFLINE		0
#define VP_ACTIVE		1
#define VP_FAILED		2
// #define VP_DISABLE		3
	uint16_t 	vp_err_state;
	uint16_t	vp_prev_err_state;
#define VP_ERR_UNKWN		0
#define VP_ERR_PORTDWN		1
#define VP_ERR_FAB_UNSUPPORTED	2
#define VP_ERR_FAB_NORESOURCES	3
#define VP_ERR_FAB_LOGOUT	4
#define VP_ERR_ADAP_NORESOURCES	5
	struct qla_hw_data *hw;
	struct scsi_qlt_host vha_tgt;
	struct req_que *req;
	int		fw_heartbeat_counter;
	int		seconds_since_last_heartbeat;
	struct fc_host_statistics fc_host_stat;
	struct qla_statistics qla_stats;
	struct bidi_statistics bidi_stats;
	atomic_t	vref_count;
	struct qla8044_reset_template reset_tmplt;
	uint16_t	bbcr;

	uint16_t u_ql2xexchoffld;
	uint16_t u_ql2xiniexchg;
	uint16_t qlini_mode;
	uint16_t ql2xexchoffld;
	uint16_t ql2xiniexchg;

	struct dentry *dfs_rport_root;

	struct purex_list {
		struct list_head head;
		spinlock_t lock;
	} purex_list;
	struct purex_item default_item;

	struct name_list_extended gnl;
	/* Count of active session/fcport */
	int fcport_count;
	wait_queue_head_t fcport_waitQ;
	wait_queue_head_t vref_waitq;
	uint8_t min_supported_speed;
	uint8_t n2n_node_name[WWN_SIZE];
	uint8_t n2n_port_name[WWN_SIZE];
	uint16_t	n2n_id;
	__le16 dport_data[4];
	struct list_head gpnid_list;
	struct fab_scan scan;
	uint8_t	scm_fabric_connection_flags;

	unsigned int irq_offset;
} scsi_qla_host_t;

struct qla27xx_image_status {
	uint8_t image_status_mask;
	__le16	generation;
	uint8_t ver_major;
	uint8_t ver_minor;
	uint8_t bitmap;		/* 28xx only */
	uint8_t reserved[2];
	__le32	checksum;
	__le32	signature;
} __packed;

/* 28xx aux image status bimap values */
#define QLA28XX_AUX_IMG_BOARD_CONFIG		BIT_0
#define QLA28XX_AUX_IMG_VPD_NVRAM		BIT_1
#define QLA28XX_AUX_IMG_NPIV_CONFIG_0_1		BIT_2
#define QLA28XX_AUX_IMG_NPIV_CONFIG_2_3		BIT_3

#define SET_VP_IDX	1
#define SET_AL_PA	2
#define RESET_VP_IDX	3
#define RESET_AL_PA	4
struct qla_tgt_vp_map {
	uint8_t	idx;
	scsi_qla_host_t *vha;
};

struct qla2_sgx {
	dma_addr_t		dma_addr;	/* OUT */
	uint32_t		dma_len;	/* OUT */

	uint32_t		tot_bytes;	/* IN */
	struct scatterlist	*cur_sg;	/* IN */

	/* for book keeping, bzero on initial invocation */
	uint32_t		bytes_consumed;
	uint32_t		num_bytes;
	uint32_t		tot_partial;

	/* for debugging */
	uint32_t		num_sg;
	srb_t			*sp;
};

#define QLA_FW_STARTED(_ha) {			\
	int i;					\
	_ha->flags.fw_started = 1;		\
	_ha->base_qpair->fw_started = 1;	\
	for (i = 0; i < _ha->max_qpairs; i++) {	\
	if (_ha->queue_pair_map[i])	\
	_ha->queue_pair_map[i]->fw_started = 1;	\
	}					\
}

#define QLA_FW_STOPPED(_ha) {			\
	int i;					\
	_ha->flags.fw_started = 0;		\
	_ha->base_qpair->fw_started = 0;	\
	for (i = 0; i < _ha->max_qpairs; i++) {	\
	if (_ha->queue_pair_map[i])	\
	_ha->queue_pair_map[i]->fw_started = 0;	\
	}					\
}


#define SFUB_CHECKSUM_SIZE	4

struct secure_flash_update_block {
	uint32_t	block_info;
	uint32_t	signature_lo;
	uint32_t	signature_hi;
	uint32_t	signature_upper[0x3e];
};

struct secure_flash_update_block_pk {
	uint32_t	block_info;
	uint32_t	signature_lo;
	uint32_t	signature_hi;
	uint32_t	signature_upper[0x3e];
	uint32_t	public_key[0x41];
};

/*
 * Macros to help code, maintain, etc.
 */
#define LOOP_TRANSITION(ha) \
	(test_bit(ISP_ABORT_NEEDED, &ha->dpc_flags) || \
	 test_bit(LOOP_RESYNC_NEEDED, &ha->dpc_flags) || \
	 atomic_read(&ha->loop_state) == LOOP_DOWN)

#define STATE_TRANSITION(ha) \
		(test_bit(ISP_ABORT_NEEDED, &ha->dpc_flags) || \
			 test_bit(LOOP_RESYNC_NEEDED, &ha->dpc_flags))

#define QLA_VHA_MARK_BUSY(__vha, __bail) do {		\
	atomic_inc(&__vha->vref_count);			\
	mb();						\
	if (__vha->flags.delete_progress) {		\
		atomic_dec(&__vha->vref_count);		\
		wake_up(&__vha->vref_waitq);		\
		__bail = 1;				\
	} else {					\
		__bail = 0;				\
	}						\
} while (0)

#define QLA_VHA_MARK_NOT_BUSY(__vha) do {		\
	atomic_dec(&__vha->vref_count);			\
	wake_up(&__vha->vref_waitq);			\
} while (0)						\

#define QLA_QPAIR_MARK_BUSY(__qpair, __bail) do {	\
	atomic_inc(&__qpair->ref_count);		\
	mb();						\
	if (__qpair->delete_in_progress) {		\
		atomic_dec(&__qpair->ref_count);	\
		__bail = 1;				\
	} else {					\
	       __bail = 0;				\
	}						\
} while (0)

#define QLA_QPAIR_MARK_NOT_BUSY(__qpair)		\
	atomic_dec(&__qpair->ref_count);		\


#define QLA_ENA_CONF(_ha) {\
    int i;\
    _ha->base_qpair->enable_explicit_conf = 1;	\
    for (i = 0; i < _ha->max_qpairs; i++) {	\
	if (_ha->queue_pair_map[i])		\
	    _ha->queue_pair_map[i]->enable_explicit_conf = 1; \
    }						\
}

#define QLA_DIS_CONF(_ha) {\
    int i;\
    _ha->base_qpair->enable_explicit_conf = 0;	\
    for (i = 0; i < _ha->max_qpairs; i++) {	\
	if (_ha->queue_pair_map[i])		\
	    _ha->queue_pair_map[i]->enable_explicit_conf = 0; \
    }						\
}

/*
 * qla2x00 local function return status codes
 */
#define MBS_MASK		0x3fff

#define QLA_SUCCESS		(MBS_COMMAND_COMPLETE & MBS_MASK)
#define QLA_INVALID_COMMAND	(MBS_INVALID_COMMAND & MBS_MASK)
#define QLA_INTERFACE_ERROR	(MBS_HOST_INTERFACE_ERROR & MBS_MASK)
#define QLA_TEST_FAILED		(MBS_TEST_FAILED & MBS_MASK)
#define QLA_COMMAND_ERROR	(MBS_COMMAND_ERROR & MBS_MASK)
#define QLA_PARAMETER_ERROR	(MBS_COMMAND_PARAMETER_ERROR & MBS_MASK)
#define QLA_PORT_ID_USED	(MBS_PORT_ID_USED & MBS_MASK)
#define QLA_LOOP_ID_USED	(MBS_LOOP_ID_USED & MBS_MASK)
#define QLA_ALL_IDS_IN_USE	(MBS_ALL_IDS_IN_USE & MBS_MASK)
#define QLA_NOT_LOGGED_IN	(MBS_NOT_LOGGED_IN & MBS_MASK)

#define QLA_FUNCTION_TIMEOUT		0x100
#define QLA_FUNCTION_PARAMETER_ERROR	0x101
#define QLA_FUNCTION_FAILED		0x102
#define QLA_MEMORY_ALLOC_FAILED		0x103
#define QLA_LOCK_TIMEOUT		0x104
#define QLA_ABORTED			0x105
#define QLA_SUSPENDED			0x106
#define QLA_BUSY			0x107
#define QLA_ALREADY_REGISTERED		0x109
#define QLA_OS_TIMER_EXPIRED		0x10a

#define NVRAM_DELAY()		udelay(10)

/*
 * Flash support definitions
 */
#define OPTROM_SIZE_2300	0x20000
#define OPTROM_SIZE_2322	0x100000
#define OPTROM_SIZE_24XX	0x100000
#define OPTROM_SIZE_25XX	0x200000
#define OPTROM_SIZE_81XX	0x400000
#define OPTROM_SIZE_82XX	0x800000
#define OPTROM_SIZE_83XX	0x1000000
#define OPTROM_SIZE_28XX	0x2000000

#define OPTROM_BURST_SIZE	0x1000
#define OPTROM_BURST_DWORDS	(OPTROM_BURST_SIZE / 4)

#define	QLA_DSDS_PER_IOCB	37

#define CMD_SP(Cmnd)		((Cmnd)->SCp.ptr)

#define QLA_SG_ALL	1024

enum nexus_wait_type {
	WAIT_HOST = 0,
	WAIT_TARGET,
	WAIT_LUN,
};

/* Refer to SNIA SFF 8247 */
struct sff_8247_a0 {
	u8 txid;	/* transceiver id */
	u8 ext_txid;
	u8 connector;
	/* compliance code */
	u8 eth_infi_cc3;	/* ethernet, inifiband */
	u8 sonet_cc4[2];
	u8 eth_cc6;
	/* link length */
#define FC_LL_VL BIT_7	/* very long */
#define FC_LL_S  BIT_6	/* Short */
#define FC_LL_I  BIT_5	/* Intermidiate*/
#define FC_LL_L  BIT_4	/* Long */
#define FC_LL_M  BIT_3	/* Medium */
#define FC_LL_SA BIT_2	/* ShortWave laser */
#define FC_LL_LC BIT_1	/* LongWave laser */
#define FC_LL_EL BIT_0	/* Electrical inter enclosure */
	u8 fc_ll_cc7;
	/* FC technology */
#define FC_TEC_EL BIT_7	/* Electrical inter enclosure */
#define FC_TEC_SN BIT_6	/* short wave w/o OFC */
#define FC_TEC_SL BIT_5	/* short wave with OFC */
#define FC_TEC_LL BIT_4	/* Longwave Laser */
#define FC_TEC_ACT BIT_3	/* Active cable */
#define FC_TEC_PAS BIT_2	/* Passive cable */
	u8 fc_tec_cc8;
	/* Transmission Media */
#define FC_MED_TW BIT_7	/* Twin Ax */
#define FC_MED_TP BIT_6	/* Twited Pair */
#define FC_MED_MI BIT_5	/* Min Coax */
#define FC_MED_TV BIT_4	/* Video Coax */
#define FC_MED_M6 BIT_3	/* Multimode, 62.5um */
#define FC_MED_M5 BIT_2	/* Multimode, 50um */
#define FC_MED_SM BIT_0	/* Single Mode */
	u8 fc_med_cc9;
	/* speed FC_SP_12: 12*100M = 1200 MB/s */
#define FC_SP_12 BIT_7
#define FC_SP_8  BIT_6
#define FC_SP_16 BIT_5
#define FC_SP_4  BIT_4
#define FC_SP_32 BIT_3
#define FC_SP_2  BIT_2
#define FC_SP_1  BIT_0
	u8 fc_sp_cc10;
	u8 encode;
	u8 bitrate;
	u8 rate_id;
	u8 length_km;		/* offset 14/eh */
	u8 length_100m;
	u8 length_50um_10m;
	u8 length_62um_10m;
	u8 length_om4_10m;
	u8 length_om3_10m;
#define SFF_VEN_NAME_LEN 16
	u8 vendor_name[SFF_VEN_NAME_LEN];	/* offset 20/14h */
	u8 tx_compat;
	u8 vendor_oui[3];
#define SFF_PART_NAME_LEN 16
	u8 vendor_pn[SFF_PART_NAME_LEN];	/* part number */
	u8 vendor_rev[4];
	u8 wavelength[2];
	u8 resv;
	u8 cc_base;
	u8 options[2];	/* offset 64 */
	u8 br_max;
	u8 br_min;
	u8 vendor_sn[16];
	u8 date_code[8];
	u8 diag;
	u8 enh_options;
	u8 sff_revision;
	u8 cc_ext;
	u8 vendor_specific[32];
	u8 resv2[128];
};

/* BPM -- Buffer Plus Management support. */
#define IS_BPM_CAPABLE(ha) \
	(IS_QLA25XX(ha) || IS_QLA81XX(ha) || IS_QLA83XX(ha) || \
	 IS_QLA27XX(ha) || IS_QLA28XX(ha))
#define IS_BPM_RANGE_CAPABLE(ha) \
	(IS_QLA83XX(ha) || IS_QLA27XX(ha) || IS_QLA28XX(ha))
#define IS_BPM_ENABLED(vha) \
	(ql2xautodetectsfp && !vha->vp_idx && IS_BPM_CAPABLE(vha->hw))

#define FLASH_SEMAPHORE_REGISTER_ADDR   0x00101016

#define USER_CTRL_IRQ(_ha) (ql2xuctrlirq && QLA_TGT_MODE_ENABLED() && \
	(IS_QLA27XX(_ha) || IS_QLA28XX(_ha) || IS_QLA83XX(_ha)))

#define SAVE_TOPO(_ha) { \
	if (_ha->current_topology)				\
		_ha->prev_topology = _ha->current_topology;     \
}

#define N2N_TOPO(ha) \
	((ha->prev_topology == ISP_CFG_N && !ha->current_topology) || \
	 ha->current_topology == ISP_CFG_N || \
	 !ha->current_topology)

#define QLA_N2N_WAIT_TIME	5 /* 2 * ra_tov(n2n) + 1 */

#define NVME_TYPE(fcport) \
	(fcport->fc4_type & FS_FC4TYPE_NVME) \

#define FCP_TYPE(fcport) \
	(fcport->fc4_type & FS_FC4TYPE_FCP) \

#define NVME_ONLY_TARGET(fcport) \
	(NVME_TYPE(fcport) && !FCP_TYPE(fcport))  \

#define NVME_FCP_TARGET(fcport) \
	(FCP_TYPE(fcport) && NVME_TYPE(fcport)) \

#define NVME_TARGET(ha, fcport) \
	((NVME_FCP_TARGET(fcport) && \
	(ha->fc4_type_priority == FC4_PRIORITY_NVME)) || \
	NVME_ONLY_TARGET(fcport)) \

#define PRLI_PHASE(_cls) \
	((_cls == DSC_LS_PRLI_PEND) || (_cls == DSC_LS_PRLI_COMP))

#include "qla_target.h"
#include "qla_gbl.h"
#include "qla_dbg.h"
#include "qla_inline.h"
#endif<|MERGE_RESOLUTION|>--- conflicted
+++ resolved
@@ -3914,10 +3914,7 @@
 				/* Enabled in Driver */
 		uint32_t	scm_enabled:1;
 		uint32_t	max_req_queue_warned:1;
-<<<<<<< HEAD
-=======
 		uint32_t	plogi_template_valid:1;
->>>>>>> 2c85ebc5
 	} flags;
 
 	uint16_t max_exchg;
