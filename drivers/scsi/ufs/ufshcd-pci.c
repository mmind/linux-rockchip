// SPDX-License-Identifier: GPL-2.0-or-later
/*
 * Universal Flash Storage Host controller PCI glue driver
 *
 * This code is based on drivers/scsi/ufs/ufshcd-pci.c
 * Copyright (C) 2011-2013 Samsung India Software Operations
 *
 * Authors:
 *	Santosh Yaraganavi <santosh.sy@samsung.com>
 *	Vinayak Holikatti <h.vinayak@samsung.com>
 */

#include "ufshcd.h"
#include <linux/pci.h>
#include <linux/pm_runtime.h>
#include <linux/pm_qos.h>
#include <linux/debugfs.h>

struct intel_host {
	u32		active_ltr;
	u32		idle_ltr;
	struct dentry	*debugfs_root;
};

static int ufs_intel_disable_lcc(struct ufs_hba *hba)
{
	u32 attr = UIC_ARG_MIB(PA_LOCAL_TX_LCC_ENABLE);
	u32 lcc_enable = 0;

	ufshcd_dme_get(hba, attr, &lcc_enable);
	if (lcc_enable)
		ufshcd_disable_host_tx_lcc(hba);

	return 0;
}

static int ufs_intel_link_startup_notify(struct ufs_hba *hba,
					 enum ufs_notify_change_status status)
{
	int err = 0;

	switch (status) {
	case PRE_CHANGE:
		err = ufs_intel_disable_lcc(hba);
		break;
	case POST_CHANGE:
		break;
	default:
		break;
	}

	return err;
}

<<<<<<< HEAD
static int ufs_intel_ehl_init(struct ufs_hba *hba)
{
	hba->quirks |= UFSHCD_QUIRK_BROKEN_AUTO_HIBERN8;
	return 0;
=======
#define INTEL_ACTIVELTR		0x804
#define INTEL_IDLELTR		0x808

#define INTEL_LTR_REQ		BIT(15)
#define INTEL_LTR_SCALE_MASK	GENMASK(11, 10)
#define INTEL_LTR_SCALE_1US	(2 << 10)
#define INTEL_LTR_SCALE_32US	(3 << 10)
#define INTEL_LTR_VALUE_MASK	GENMASK(9, 0)

static void intel_cache_ltr(struct ufs_hba *hba)
{
	struct intel_host *host = ufshcd_get_variant(hba);

	host->active_ltr = readl(hba->mmio_base + INTEL_ACTIVELTR);
	host->idle_ltr = readl(hba->mmio_base + INTEL_IDLELTR);
}

static void intel_ltr_set(struct device *dev, s32 val)
{
	struct ufs_hba *hba = dev_get_drvdata(dev);
	struct intel_host *host = ufshcd_get_variant(hba);
	u32 ltr;

	pm_runtime_get_sync(dev);

	/*
	 * Program latency tolerance (LTR) accordingly what has been asked
	 * by the PM QoS layer or disable it in case we were passed
	 * negative value or PM_QOS_LATENCY_ANY.
	 */
	ltr = readl(hba->mmio_base + INTEL_ACTIVELTR);

	if (val == PM_QOS_LATENCY_ANY || val < 0) {
		ltr &= ~INTEL_LTR_REQ;
	} else {
		ltr |= INTEL_LTR_REQ;
		ltr &= ~INTEL_LTR_SCALE_MASK;
		ltr &= ~INTEL_LTR_VALUE_MASK;

		if (val > INTEL_LTR_VALUE_MASK) {
			val >>= 5;
			if (val > INTEL_LTR_VALUE_MASK)
				val = INTEL_LTR_VALUE_MASK;
			ltr |= INTEL_LTR_SCALE_32US | val;
		} else {
			ltr |= INTEL_LTR_SCALE_1US | val;
		}
	}

	if (ltr == host->active_ltr)
		goto out;

	writel(ltr, hba->mmio_base + INTEL_ACTIVELTR);
	writel(ltr, hba->mmio_base + INTEL_IDLELTR);

	/* Cache the values into intel_host structure */
	intel_cache_ltr(hba);
out:
	pm_runtime_put(dev);
}

static void intel_ltr_expose(struct device *dev)
{
	dev->power.set_latency_tolerance = intel_ltr_set;
	dev_pm_qos_expose_latency_tolerance(dev);
}

static void intel_ltr_hide(struct device *dev)
{
	dev_pm_qos_hide_latency_tolerance(dev);
	dev->power.set_latency_tolerance = NULL;
}

static void intel_add_debugfs(struct ufs_hba *hba)
{
	struct dentry *dir = debugfs_create_dir(dev_name(hba->dev), NULL);
	struct intel_host *host = ufshcd_get_variant(hba);

	intel_cache_ltr(hba);

	host->debugfs_root = dir;
	debugfs_create_x32("active_ltr", 0444, dir, &host->active_ltr);
	debugfs_create_x32("idle_ltr", 0444, dir, &host->idle_ltr);
}

static void intel_remove_debugfs(struct ufs_hba *hba)
{
	struct intel_host *host = ufshcd_get_variant(hba);

	debugfs_remove_recursive(host->debugfs_root);
}

static int ufs_intel_common_init(struct ufs_hba *hba)
{
	struct intel_host *host;

	host = devm_kzalloc(hba->dev, sizeof(*host), GFP_KERNEL);
	if (!host)
		return -ENOMEM;
	ufshcd_set_variant(hba, host);
	intel_ltr_expose(hba->dev);
	intel_add_debugfs(hba);
	return 0;
}

static void ufs_intel_common_exit(struct ufs_hba *hba)
{
	intel_remove_debugfs(hba);
	intel_ltr_hide(hba->dev);
}

static int ufs_intel_ehl_init(struct ufs_hba *hba)
{
	hba->quirks |= UFSHCD_QUIRK_BROKEN_AUTO_HIBERN8;
	return ufs_intel_common_init(hba);
>>>>>>> 2c85ebc5
}

static struct ufs_hba_variant_ops ufs_intel_cnl_hba_vops = {
	.name                   = "intel-pci",
	.init			= ufs_intel_common_init,
	.exit			= ufs_intel_common_exit,
	.link_startup_notify	= ufs_intel_link_startup_notify,
};

static struct ufs_hba_variant_ops ufs_intel_ehl_hba_vops = {
	.name                   = "intel-pci",
	.init			= ufs_intel_ehl_init,
	.exit			= ufs_intel_common_exit,
	.link_startup_notify	= ufs_intel_link_startup_notify,
};

static struct ufs_hba_variant_ops ufs_intel_ehl_hba_vops = {
	.name                   = "intel-pci",
	.init			= ufs_intel_ehl_init,
	.link_startup_notify	= ufs_intel_link_startup_notify,
};

#ifdef CONFIG_PM_SLEEP
/**
 * ufshcd_pci_suspend - suspend power management function
 * @dev: pointer to PCI device handle
 *
 * Returns 0 if successful
 * Returns non-zero otherwise
 */
static int ufshcd_pci_suspend(struct device *dev)
{
	return ufshcd_system_suspend(dev_get_drvdata(dev));
}

/**
 * ufshcd_pci_resume - resume power management function
 * @dev: pointer to PCI device handle
 *
 * Returns 0 if successful
 * Returns non-zero otherwise
 */
static int ufshcd_pci_resume(struct device *dev)
{
	return ufshcd_system_resume(dev_get_drvdata(dev));
}
#endif /* !CONFIG_PM_SLEEP */

#ifdef CONFIG_PM
static int ufshcd_pci_runtime_suspend(struct device *dev)
{
	return ufshcd_runtime_suspend(dev_get_drvdata(dev));
}
static int ufshcd_pci_runtime_resume(struct device *dev)
{
	return ufshcd_runtime_resume(dev_get_drvdata(dev));
}
static int ufshcd_pci_runtime_idle(struct device *dev)
{
	return ufshcd_runtime_idle(dev_get_drvdata(dev));
}
#endif /* !CONFIG_PM */

/**
 * ufshcd_pci_shutdown - main function to put the controller in reset state
 * @pdev: pointer to PCI device handle
 */
static void ufshcd_pci_shutdown(struct pci_dev *pdev)
{
	ufshcd_shutdown((struct ufs_hba *)pci_get_drvdata(pdev));
}

/**
 * ufshcd_pci_remove - de-allocate PCI/SCSI host and host memory space
 *		data structure memory
 * @pdev: pointer to PCI handle
 */
static void ufshcd_pci_remove(struct pci_dev *pdev)
{
	struct ufs_hba *hba = pci_get_drvdata(pdev);

	pm_runtime_forbid(&pdev->dev);
	pm_runtime_get_noresume(&pdev->dev);
	ufshcd_remove(hba);
	ufshcd_dealloc_host(hba);
}

/**
 * ufshcd_pci_probe - probe routine of the driver
 * @pdev: pointer to PCI device handle
 * @id: PCI device id
 *
 * Returns 0 on success, non-zero value on failure
 */
static int
ufshcd_pci_probe(struct pci_dev *pdev, const struct pci_device_id *id)
{
	struct ufs_hba *hba;
	void __iomem *mmio_base;
	int err;

	err = pcim_enable_device(pdev);
	if (err) {
		dev_err(&pdev->dev, "pcim_enable_device failed\n");
		return err;
	}

	pci_set_master(pdev);

	err = pcim_iomap_regions(pdev, 1 << 0, UFSHCD);
	if (err < 0) {
		dev_err(&pdev->dev, "request and iomap failed\n");
		return err;
	}

	mmio_base = pcim_iomap_table(pdev)[0];

	err = ufshcd_alloc_host(&pdev->dev, &hba);
	if (err) {
		dev_err(&pdev->dev, "Allocation failed\n");
		return err;
	}

	pci_set_drvdata(pdev, hba);

	hba->vops = (struct ufs_hba_variant_ops *)id->driver_data;

	err = ufshcd_init(hba, mmio_base, pdev->irq);
	if (err) {
		dev_err(&pdev->dev, "Initialization failed\n");
		ufshcd_dealloc_host(hba);
		return err;
	}

	pm_runtime_put_noidle(&pdev->dev);
	pm_runtime_allow(&pdev->dev);

	return 0;
}

static const struct dev_pm_ops ufshcd_pci_pm_ops = {
	SET_SYSTEM_SLEEP_PM_OPS(ufshcd_pci_suspend,
				ufshcd_pci_resume)
	SET_RUNTIME_PM_OPS(ufshcd_pci_runtime_suspend,
			   ufshcd_pci_runtime_resume,
			   ufshcd_pci_runtime_idle)
};

static const struct pci_device_id ufshcd_pci_tbl[] = {
	{ PCI_VENDOR_ID_SAMSUNG, 0xC00C, PCI_ANY_ID, PCI_ANY_ID, 0, 0, 0 },
	{ PCI_VDEVICE(INTEL, 0x9DFA), (kernel_ulong_t)&ufs_intel_cnl_hba_vops },
	{ PCI_VDEVICE(INTEL, 0x4B41), (kernel_ulong_t)&ufs_intel_ehl_hba_vops },
	{ PCI_VDEVICE(INTEL, 0x4B43), (kernel_ulong_t)&ufs_intel_ehl_hba_vops },
	{ }	/* terminate list */
};

MODULE_DEVICE_TABLE(pci, ufshcd_pci_tbl);

static struct pci_driver ufshcd_pci_driver = {
	.name = UFSHCD,
	.id_table = ufshcd_pci_tbl,
	.probe = ufshcd_pci_probe,
	.remove = ufshcd_pci_remove,
	.shutdown = ufshcd_pci_shutdown,
	.driver = {
		.pm = &ufshcd_pci_pm_ops
	},
};

module_pci_driver(ufshcd_pci_driver);

MODULE_AUTHOR("Santosh Yaragnavi <santosh.sy@samsung.com>");
MODULE_AUTHOR("Vinayak Holikatti <h.vinayak@samsung.com>");
MODULE_DESCRIPTION("UFS host controller PCI glue driver");
MODULE_LICENSE("GPL");
MODULE_VERSION(UFSHCD_DRIVER_VERSION);<|MERGE_RESOLUTION|>--- conflicted
+++ resolved
@@ -52,12 +52,6 @@
 	return err;
 }
 
-<<<<<<< HEAD
-static int ufs_intel_ehl_init(struct ufs_hba *hba)
-{
-	hba->quirks |= UFSHCD_QUIRK_BROKEN_AUTO_HIBERN8;
-	return 0;
-=======
 #define INTEL_ACTIVELTR		0x804
 #define INTEL_IDLELTR		0x808
 
@@ -173,7 +167,6 @@
 {
 	hba->quirks |= UFSHCD_QUIRK_BROKEN_AUTO_HIBERN8;
 	return ufs_intel_common_init(hba);
->>>>>>> 2c85ebc5
 }
 
 static struct ufs_hba_variant_ops ufs_intel_cnl_hba_vops = {
@@ -187,12 +180,6 @@
 	.name                   = "intel-pci",
 	.init			= ufs_intel_ehl_init,
 	.exit			= ufs_intel_common_exit,
-	.link_startup_notify	= ufs_intel_link_startup_notify,
-};
-
-static struct ufs_hba_variant_ops ufs_intel_ehl_hba_vops = {
-	.name                   = "intel-pci",
-	.init			= ufs_intel_ehl_init,
 	.link_startup_notify	= ufs_intel_link_startup_notify,
 };
 
