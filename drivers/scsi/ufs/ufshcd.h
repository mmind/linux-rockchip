/* SPDX-License-Identifier: GPL-2.0-or-later */
/*
 * Universal Flash Storage Host controller driver
 * Copyright (C) 2011-2013 Samsung India Software Operations
 * Copyright (c) 2013-2016, The Linux Foundation. All rights reserved.
 *
 * Authors:
 *	Santosh Yaraganavi <santosh.sy@samsung.com>
 *	Vinayak Holikatti <h.vinayak@samsung.com>
 */

#ifndef _UFSHCD_H
#define _UFSHCD_H

#include <linux/module.h>
#include <linux/kernel.h>
#include <linux/init.h>
#include <linux/interrupt.h>
#include <linux/io.h>
#include <linux/delay.h>
#include <linux/slab.h>
#include <linux/spinlock.h>
#include <linux/rwsem.h>
#include <linux/workqueue.h>
#include <linux/errno.h>
#include <linux/types.h>
#include <linux/wait.h>
#include <linux/bitops.h>
#include <linux/pm_runtime.h>
#include <linux/clk.h>
#include <linux/completion.h>
#include <linux/regulator/consumer.h>
#include <linux/bitfield.h>
#include <linux/devfreq.h>
#include <linux/keyslot-manager.h>
#include "unipro.h"

#include <asm/irq.h>
#include <asm/byteorder.h>
#include <scsi/scsi.h>
#include <scsi/scsi_cmnd.h>
#include <scsi/scsi_host.h>
#include <scsi/scsi_tcq.h>
#include <scsi/scsi_dbg.h>
#include <scsi/scsi_eh.h>

#include "ufs.h"
#include "ufs_quirks.h"
#include "ufshci.h"

#define UFSHCD "ufshcd"
#define UFSHCD_DRIVER_VERSION "0.2"

struct ufs_hba;

enum dev_cmd_type {
	DEV_CMD_TYPE_NOP		= 0x0,
	DEV_CMD_TYPE_QUERY		= 0x1,
};

/**
 * struct uic_command - UIC command structure
 * @command: UIC command
 * @argument1: UIC command argument 1
 * @argument2: UIC command argument 2
 * @argument3: UIC command argument 3
 * @cmd_active: Indicate if UIC command is outstanding
 * @done: UIC command completion
 */
struct uic_command {
	u32 command;
	u32 argument1;
	u32 argument2;
	u32 argument3;
	int cmd_active;
	struct completion done;
};

/* Used to differentiate the power management options */
enum ufs_pm_op {
	UFS_RUNTIME_PM,
	UFS_SYSTEM_PM,
	UFS_SHUTDOWN_PM,
};

#define ufshcd_is_runtime_pm(op) ((op) == UFS_RUNTIME_PM)
#define ufshcd_is_system_pm(op) ((op) == UFS_SYSTEM_PM)
#define ufshcd_is_shutdown_pm(op) ((op) == UFS_SHUTDOWN_PM)

/* Host <-> Device UniPro Link state */
enum uic_link_state {
	UIC_LINK_OFF_STATE	= 0, /* Link powered down or disabled */
	UIC_LINK_ACTIVE_STATE	= 1, /* Link is in Fast/Slow/Sleep state */
	UIC_LINK_HIBERN8_STATE	= 2, /* Link is in Hibernate state */
	UIC_LINK_BROKEN_STATE	= 3, /* Link is in broken state */
};

#define ufshcd_is_link_off(hba) ((hba)->uic_link_state == UIC_LINK_OFF_STATE)
#define ufshcd_is_link_active(hba) ((hba)->uic_link_state == \
				    UIC_LINK_ACTIVE_STATE)
#define ufshcd_is_link_hibern8(hba) ((hba)->uic_link_state == \
				    UIC_LINK_HIBERN8_STATE)
#define ufshcd_is_link_broken(hba) ((hba)->uic_link_state == \
				   UIC_LINK_BROKEN_STATE)
#define ufshcd_set_link_off(hba) ((hba)->uic_link_state = UIC_LINK_OFF_STATE)
#define ufshcd_set_link_active(hba) ((hba)->uic_link_state = \
				    UIC_LINK_ACTIVE_STATE)
#define ufshcd_set_link_hibern8(hba) ((hba)->uic_link_state = \
				    UIC_LINK_HIBERN8_STATE)
#define ufshcd_set_link_broken(hba) ((hba)->uic_link_state = \
				    UIC_LINK_BROKEN_STATE)

#define ufshcd_set_ufs_dev_active(h) \
	((h)->curr_dev_pwr_mode = UFS_ACTIVE_PWR_MODE)
#define ufshcd_set_ufs_dev_sleep(h) \
	((h)->curr_dev_pwr_mode = UFS_SLEEP_PWR_MODE)
#define ufshcd_set_ufs_dev_poweroff(h) \
	((h)->curr_dev_pwr_mode = UFS_POWERDOWN_PWR_MODE)
#define ufshcd_is_ufs_dev_active(h) \
	((h)->curr_dev_pwr_mode == UFS_ACTIVE_PWR_MODE)
#define ufshcd_is_ufs_dev_sleep(h) \
	((h)->curr_dev_pwr_mode == UFS_SLEEP_PWR_MODE)
#define ufshcd_is_ufs_dev_poweroff(h) \
	((h)->curr_dev_pwr_mode == UFS_POWERDOWN_PWR_MODE)

/*
 * UFS Power management levels.
 * Each level is in increasing order of power savings.
 */
enum ufs_pm_level {
	UFS_PM_LVL_0, /* UFS_ACTIVE_PWR_MODE, UIC_LINK_ACTIVE_STATE */
	UFS_PM_LVL_1, /* UFS_ACTIVE_PWR_MODE, UIC_LINK_HIBERN8_STATE */
	UFS_PM_LVL_2, /* UFS_SLEEP_PWR_MODE, UIC_LINK_ACTIVE_STATE */
	UFS_PM_LVL_3, /* UFS_SLEEP_PWR_MODE, UIC_LINK_HIBERN8_STATE */
	UFS_PM_LVL_4, /* UFS_POWERDOWN_PWR_MODE, UIC_LINK_HIBERN8_STATE */
	UFS_PM_LVL_5, /* UFS_POWERDOWN_PWR_MODE, UIC_LINK_OFF_STATE */
	UFS_PM_LVL_MAX
};

struct ufs_pm_lvl_states {
	enum ufs_dev_pwr_mode dev_state;
	enum uic_link_state link_state;
};

/**
 * struct ufshcd_lrb - local reference block
 * @utr_descriptor_ptr: UTRD address of the command
 * @ucd_req_ptr: UCD address of the command
 * @ucd_rsp_ptr: Response UPIU address for this command
 * @ucd_prdt_ptr: PRDT address of the command
 * @utrd_dma_addr: UTRD dma address for debug
 * @ucd_prdt_dma_addr: PRDT dma address for debug
 * @ucd_rsp_dma_addr: UPIU response dma address for debug
 * @ucd_req_dma_addr: UPIU request dma address for debug
 * @cmd: pointer to SCSI command
 * @sense_buffer: pointer to sense buffer address of the SCSI command
 * @sense_bufflen: Length of the sense buffer
 * @scsi_status: SCSI status of the command
 * @command_type: SCSI, UFS, Query.
 * @task_tag: Task tag of the command
 * @lun: LUN of the command
 * @intr_cmd: Interrupt command (doesn't participate in interrupt aggregation)
 * @issue_time_stamp: time stamp for debug purposes
 * @compl_time_stamp: time stamp for statistics
 * @crypto_key_slot: the key slot to use for inline crypto (-1 if none)
 * @data_unit_num: the data unit number for the first block for inline crypto
 * @req_abort_skip: skip request abort task flag
 */
struct ufshcd_lrb {
	struct utp_transfer_req_desc *utr_descriptor_ptr;
	struct utp_upiu_req *ucd_req_ptr;
	struct utp_upiu_rsp *ucd_rsp_ptr;
	struct ufshcd_sg_entry *ucd_prdt_ptr;

	dma_addr_t utrd_dma_addr;
	dma_addr_t ucd_req_dma_addr;
	dma_addr_t ucd_rsp_dma_addr;
	dma_addr_t ucd_prdt_dma_addr;

	struct scsi_cmnd *cmd;
	u8 *sense_buffer;
	unsigned int sense_bufflen;
	int scsi_status;

	int command_type;
	int task_tag;
	u8 lun; /* UPIU LUN id field is only 8-bit wide */
	bool intr_cmd;
	ktime_t issue_time_stamp;
	ktime_t compl_time_stamp;
#ifdef CONFIG_SCSI_UFS_CRYPTO
	int crypto_key_slot;
	u64 data_unit_num;
#endif

	bool req_abort_skip;
};

/**
 * struct ufs_query - holds relevant data structures for query request
 * @request: request upiu and function
 * @descriptor: buffer for sending/receiving descriptor
 * @response: response upiu and response
 */
struct ufs_query {
	struct ufs_query_req request;
	u8 *descriptor;
	struct ufs_query_res response;
};

/**
 * struct ufs_dev_cmd - all assosiated fields with device management commands
 * @type: device management command type - Query, NOP OUT
 * @lock: lock to allow one command at a time
 * @complete: internal commands completion
 */
struct ufs_dev_cmd {
	enum dev_cmd_type type;
	struct mutex lock;
	struct completion *complete;
	struct ufs_query query;
};

/**
 * struct ufs_clk_info - UFS clock related info
 * @list: list headed by hba->clk_list_head
 * @clk: clock node
 * @name: clock name
 * @max_freq: maximum frequency supported by the clock
 * @min_freq: min frequency that can be used for clock scaling
 * @curr_freq: indicates the current frequency that it is set to
 * @enabled: variable to check against multiple enable/disable
 */
struct ufs_clk_info {
	struct list_head list;
	struct clk *clk;
	const char *name;
	u32 max_freq;
	u32 min_freq;
	u32 curr_freq;
	bool enabled;
};

enum ufs_notify_change_status {
	PRE_CHANGE,
	POST_CHANGE,
};

struct ufs_pa_layer_attr {
	u32 gear_rx;
	u32 gear_tx;
	u32 lane_rx;
	u32 lane_tx;
	u32 pwr_rx;
	u32 pwr_tx;
	u32 hs_rate;
};

struct ufs_pwr_mode_info {
	bool is_valid;
	struct ufs_pa_layer_attr info;
};

/**
 * struct ufs_hba_variant_ops - variant specific callbacks
 * @name: variant name
 * @init: called when the driver is initialized
 * @exit: called to cleanup everything done in init
 * @get_ufs_hci_version: called to get UFS HCI version
 * @clk_scale_notify: notifies that clks are scaled up/down
 * @setup_clocks: called before touching any of the controller registers
 * @setup_regulators: called before accessing the host controller
 * @hce_enable_notify: called before and after HCE enable bit is set to allow
 *                     variant specific Uni-Pro initialization.
 * @link_startup_notify: called before and after Link startup is carried out
 *                       to allow variant specific Uni-Pro initialization.
 * @pwr_change_notify: called before and after a power mode change
 *			is carried out to allow vendor spesific capabilities
 *			to be set.
 * @setup_xfer_req: called before any transfer request is issued
 *                  to set some things
 * @setup_task_mgmt: called before any task management request is issued
 *                  to set some things
 * @hibern8_notify: called around hibern8 enter/exit
 * @apply_dev_quirks: called to apply device specific quirks
 * @suspend: called during host controller PM callback
 * @resume: called during host controller PM callback
 * @dbg_register_dump: used to dump controller debug information
 * @phy_initialization: used to initialize phys
 * @device_reset: called to issue a reset pulse on the UFS device
 * @program_key: program or evict an inline encryption key
 */
struct ufs_hba_variant_ops {
	const char *name;
	int	(*init)(struct ufs_hba *);
	void    (*exit)(struct ufs_hba *);
	u32	(*get_ufs_hci_version)(struct ufs_hba *);
	int	(*clk_scale_notify)(struct ufs_hba *, bool,
				    enum ufs_notify_change_status);
	int	(*setup_clocks)(struct ufs_hba *, bool,
				enum ufs_notify_change_status);
	int     (*setup_regulators)(struct ufs_hba *, bool);
	int	(*hce_enable_notify)(struct ufs_hba *,
				     enum ufs_notify_change_status);
	int	(*link_startup_notify)(struct ufs_hba *,
				       enum ufs_notify_change_status);
	int	(*pwr_change_notify)(struct ufs_hba *,
					enum ufs_notify_change_status status,
					struct ufs_pa_layer_attr *,
					struct ufs_pa_layer_attr *);
	void	(*setup_xfer_req)(struct ufs_hba *, int, bool);
	void	(*setup_task_mgmt)(struct ufs_hba *, int, u8);
	void    (*hibern8_notify)(struct ufs_hba *, enum uic_cmd_dme,
					enum ufs_notify_change_status);
	int	(*apply_dev_quirks)(struct ufs_hba *hba);
	void	(*fixup_dev_quirks)(struct ufs_hba *hba);
	int     (*suspend)(struct ufs_hba *, enum ufs_pm_op);
	int     (*resume)(struct ufs_hba *, enum ufs_pm_op);
	void	(*dbg_register_dump)(struct ufs_hba *hba);
	int	(*phy_initialization)(struct ufs_hba *);
	void	(*device_reset)(struct ufs_hba *hba);
	void	(*config_scaling_param)(struct ufs_hba *hba,
					struct devfreq_dev_profile *profile,
					void *data);
	int	(*program_key)(struct ufs_hba *hba,
			       const union ufs_crypto_cfg_entry *cfg, int slot);
};

/* clock gating state  */
enum clk_gating_state {
	CLKS_OFF,
	CLKS_ON,
	REQ_CLKS_OFF,
	REQ_CLKS_ON,
};

/**
 * struct ufs_clk_gating - UFS clock gating related info
 * @gate_work: worker to turn off clocks after some delay as specified in
 * delay_ms
 * @ungate_work: worker to turn on clocks that will be used in case of
 * interrupt context
 * @state: the current clocks state
 * @delay_ms: gating delay in ms
 * @is_suspended: clk gating is suspended when set to 1 which can be used
 * during suspend/resume
 * @delay_attr: sysfs attribute to control delay_attr
 * @enable_attr: sysfs attribute to enable/disable clock gating
 * @is_enabled: Indicates the current status of clock gating
 * @active_reqs: number of requests that are pending and should be waited for
 * completion before gating clocks.
 */
struct ufs_clk_gating {
	struct delayed_work gate_work;
	struct work_struct ungate_work;
	enum clk_gating_state state;
	unsigned long delay_ms;
	bool is_suspended;
	struct device_attribute delay_attr;
	struct device_attribute enable_attr;
	bool is_enabled;
	int active_reqs;
	struct workqueue_struct *clk_gating_workq;
};

struct ufs_saved_pwr_info {
	struct ufs_pa_layer_attr info;
	bool is_valid;
};

/**
 * struct ufs_clk_scaling - UFS clock scaling related data
 * @active_reqs: number of requests that are pending. If this is zero when
 * devfreq ->target() function is called then schedule "suspend_work" to
 * suspend devfreq.
 * @tot_busy_t: Total busy time in current polling window
 * @window_start_t: Start time (in jiffies) of the current polling window
 * @busy_start_t: Start time of current busy period
 * @enable_attr: sysfs attribute to enable/disable clock scaling
 * @saved_pwr_info: UFS power mode may also be changed during scaling and this
 * one keeps track of previous power mode.
 * @workq: workqueue to schedule devfreq suspend/resume work
 * @suspend_work: worker to suspend devfreq
 * @resume_work: worker to resume devfreq
 * @is_allowed: tracks if scaling is currently allowed or not
 * @is_busy_started: tracks if busy period has started or not
 * @is_suspended: tracks if devfreq is suspended or not
 */
struct ufs_clk_scaling {
	int active_reqs;
	unsigned long tot_busy_t;
	ktime_t window_start_t;
	ktime_t busy_start_t;
	struct device_attribute enable_attr;
	struct ufs_saved_pwr_info saved_pwr_info;
	struct workqueue_struct *workq;
	struct work_struct suspend_work;
	struct work_struct resume_work;
	bool is_allowed;
	bool is_busy_started;
	bool is_suspended;
};

#define UFS_ERR_REG_HIST_LENGTH 8
/**
 * struct ufs_err_reg_hist - keeps history of errors
 * @pos: index to indicate cyclic buffer position
 * @reg: cyclic buffer for registers value
 * @tstamp: cyclic buffer for time stamp
 */
struct ufs_err_reg_hist {
	int pos;
	u32 reg[UFS_ERR_REG_HIST_LENGTH];
	ktime_t tstamp[UFS_ERR_REG_HIST_LENGTH];
};

/**
 * struct ufs_stats - keeps usage/err statistics
 * @last_intr_status: record the last interrupt status.
 * @last_intr_ts: record the last interrupt timestamp.
 * @hibern8_exit_cnt: Counter to keep track of number of exits,
 *		reset this after link-startup.
 * @last_hibern8_exit_tstamp: Set time after the hibern8 exit.
 *		Clear after the first successful command completion.
 * @pa_err: tracks pa-uic errors
 * @dl_err: tracks dl-uic errors
 * @nl_err: tracks nl-uic errors
 * @tl_err: tracks tl-uic errors
 * @dme_err: tracks dme errors
 * @auto_hibern8_err: tracks auto-hibernate errors
 * @fatal_err: tracks fatal errors
 * @linkup_err: tracks link-startup errors
 * @resume_err: tracks resume errors
 * @suspend_err: tracks suspend errors
 * @dev_reset: tracks device reset events
 * @host_reset: tracks host reset events
 * @tsk_abort: tracks task abort events
 */
struct ufs_stats {
	u32 last_intr_status;
	ktime_t last_intr_ts;

	u32 hibern8_exit_cnt;
	ktime_t last_hibern8_exit_tstamp;

	/* uic specific errors */
	struct ufs_err_reg_hist pa_err;
	struct ufs_err_reg_hist dl_err;
	struct ufs_err_reg_hist nl_err;
	struct ufs_err_reg_hist tl_err;
	struct ufs_err_reg_hist dme_err;

	/* fatal errors */
	struct ufs_err_reg_hist auto_hibern8_err;
	struct ufs_err_reg_hist fatal_err;
	struct ufs_err_reg_hist link_startup_err;
	struct ufs_err_reg_hist resume_err;
	struct ufs_err_reg_hist suspend_err;

	/* abnormal events */
	struct ufs_err_reg_hist dev_reset;
	struct ufs_err_reg_hist host_reset;
	struct ufs_err_reg_hist task_abort;
};

enum ufshcd_quirks {
	/* Interrupt aggregation support is broken */
	UFSHCD_QUIRK_BROKEN_INTR_AGGR			= 1 << 0,

	/*
	 * delay before each dme command is required as the unipro
	 * layer has shown instabilities
	 */
	UFSHCD_QUIRK_DELAY_BEFORE_DME_CMDS		= 1 << 1,

	/*
	 * If UFS host controller is having issue in processing LCC (Line
	 * Control Command) coming from device then enable this quirk.
	 * When this quirk is enabled, host controller driver should disable
	 * the LCC transmission on UFS device (by clearing TX_LCC_ENABLE
	 * attribute of device to 0).
	 */
	UFSHCD_QUIRK_BROKEN_LCC				= 1 << 2,

	/*
	 * The attribute PA_RXHSUNTERMCAP specifies whether or not the
	 * inbound Link supports unterminated line in HS mode. Setting this
	 * attribute to 1 fixes moving to HS gear.
	 */
	UFSHCD_QUIRK_BROKEN_PA_RXHSUNTERMCAP		= 1 << 3,

	/*
	 * This quirk needs to be enabled if the host controller only allows
	 * accessing the peer dme attributes in AUTO mode (FAST AUTO or
	 * SLOW AUTO).
	 */
	UFSHCD_QUIRK_DME_PEER_ACCESS_AUTO_MODE		= 1 << 4,

	/*
	 * This quirk needs to be enabled if the host controller doesn't
	 * advertise the correct version in UFS_VER register. If this quirk
	 * is enabled, standard UFS host driver will call the vendor specific
	 * ops (get_ufs_hci_version) to get the correct version.
	 */
	UFSHCD_QUIRK_BROKEN_UFS_HCI_VERSION		= 1 << 5,

	/*
	 * Clear handling for transfer/task request list is just opposite.
	 */
	UFSHCI_QUIRK_BROKEN_REQ_LIST_CLR		= 1 << 6,

	/*
	 * This quirk needs to be enabled if host controller doesn't allow
	 * that the interrupt aggregation timer and counter are reset by s/w.
	 */
	UFSHCI_QUIRK_SKIP_RESET_INTR_AGGR		= 1 << 7,

	/*
	 * This quirks needs to be enabled if host controller cannot be
	 * enabled via HCE register.
	 */
	UFSHCI_QUIRK_BROKEN_HCE				= 1 << 8,

	/*
	 * This quirk needs to be enabled if the host controller regards
	 * resolution of the values of PRDTO and PRDTL in UTRD as byte.
	 */
	UFSHCD_QUIRK_PRDT_BYTE_GRAN			= 1 << 9,

	/*
	 * This quirk needs to be enabled if the host controller reports
	 * OCS FATAL ERROR with device error through sense data
	 */
	UFSHCD_QUIRK_BROKEN_OCS_FATAL_ERROR		= 1 << 10,

	/*
	 * This quirk needs to be enabled if the host controller has
	 * auto-hibernate capability but it doesn't work.
	 */
	UFSHCD_QUIRK_BROKEN_AUTO_HIBERN8		= 1 << 11,
<<<<<<< HEAD
=======

	/*
	 * This quirk needs to disable manual flush for write booster
	 */
	UFSHCI_QUIRK_SKIP_MANUAL_WB_FLUSH_CTRL		= 1 << 12,

>>>>>>> 2c85ebc5
};

enum ufshcd_caps {
	/* Allow dynamic clk gating */
	UFSHCD_CAP_CLK_GATING				= 1 << 0,

	/* Allow hiberb8 with clk gating */
	UFSHCD_CAP_HIBERN8_WITH_CLK_GATING		= 1 << 1,

	/* Allow dynamic clk scaling */
	UFSHCD_CAP_CLK_SCALING				= 1 << 2,

	/* Allow auto bkops to enabled during runtime suspend */
	UFSHCD_CAP_AUTO_BKOPS_SUSPEND			= 1 << 3,

	/*
	 * This capability allows host controller driver to use the UFS HCI's
	 * interrupt aggregation capability.
	 * CAUTION: Enabling this might reduce overall UFS throughput.
	 */
	UFSHCD_CAP_INTR_AGGR				= 1 << 4,

	/*
	 * This capability allows the device auto-bkops to be always enabled
	 * except during suspend (both runtime and suspend).
	 * Enabling this capability means that device will always be allowed
	 * to do background operation when it's active but it might degrade
	 * the performance of ongoing read/write operations.
	 */
	UFSHCD_CAP_KEEP_AUTO_BKOPS_ENABLED_EXCEPT_SUSPEND = 1 << 5,

	/*
	 * This capability allows host controller driver to automatically
	 * enable runtime power management by itself instead of waiting
	 * for userspace to control the power management.
	 */
	UFSHCD_CAP_RPM_AUTOSUSPEND			= 1 << 6,

	/*
	 * This capability allows the host controller driver to turn-on
	 * WriteBooster, if the underlying device supports it and is
	 * provisioned to be used. This would increase the write performance.
	 */
	UFSHCD_CAP_WB_EN				= 1 << 7,

	/*
	 * This capability allows the host controller driver to use the
	 * inline crypto engine, if it is present
	 */
	UFSHCD_CAP_CRYPTO				= 1 << 8,
};

struct ufs_hba_variant_params {
	struct devfreq_dev_profile devfreq_profile;
	struct devfreq_simple_ondemand_data ondemand_data;
	u16 hba_enable_delay_us;
	u32 wb_flush_threshold;
};

/**
 * struct ufs_hba - per adapter private structure
 * @mmio_base: UFSHCI base register address
 * @ucdl_base_addr: UFS Command Descriptor base address
 * @utrdl_base_addr: UTP Transfer Request Descriptor base address
 * @utmrdl_base_addr: UTP Task Management Descriptor base address
 * @ucdl_dma_addr: UFS Command Descriptor DMA address
 * @utrdl_dma_addr: UTRDL DMA address
 * @utmrdl_dma_addr: UTMRDL DMA address
 * @host: Scsi_Host instance of the driver
 * @dev: device handle
 * @lrb: local reference block
 * @cmd_queue: Used to allocate command tags from hba->host->tag_set.
 * @outstanding_tasks: Bits representing outstanding task requests
 * @outstanding_reqs: Bits representing outstanding transfer requests
 * @capabilities: UFS Controller Capabilities
 * @nutrs: Transfer Request Queue depth supported by controller
 * @nutmrs: Task Management Queue depth supported by controller
 * @ufs_version: UFS Version to which controller complies
 * @vops: pointer to variant specific operations
 * @priv: pointer to variant specific private data
 * @irq: Irq number of the controller
 * @active_uic_cmd: handle of active UIC command
 * @uic_cmd_mutex: mutex for uic command
 * @tmf_tag_set: TMF tag set.
 * @tmf_queue: Used to allocate TMF tags.
 * @pwr_done: completion for power mode change
 * @ufshcd_state: UFSHCD states
 * @eh_flags: Error handling flags
 * @intr_mask: Interrupt Mask Bits
 * @ee_ctrl_mask: Exception event control mask
 * @is_powered: flag to check if HBA is powered
 * @eh_wq: Workqueue that eh_work works on
 * @eh_work: Worker to handle UFS errors that require s/w attention
 * @eeh_work: Worker to handle exception events
 * @errors: HBA errors
 * @uic_error: UFS interconnect layer error status
 * @saved_err: sticky error mask
 * @saved_uic_err: sticky UIC error mask
 * @force_reset: flag to force eh_work perform a full reset
 * @force_pmc: flag to force a power mode change
 * @silence_err_logs: flag to silence error logs
 * @dev_cmd: ufs device management command information
 * @last_dme_cmd_tstamp: time stamp of the last completed DME command
 * @auto_bkops_enabled: to track whether bkops is enabled in device
 * @vreg_info: UFS device voltage regulator information
 * @clk_list_head: UFS host controller clocks list node head
 * @pwr_info: holds current power mode
 * @max_pwr_info: keeps the device max valid pwm
 * @desc_size: descriptor sizes reported by device
 * @urgent_bkops_lvl: keeps track of urgent bkops level for device
 * @is_urgent_bkops_lvl_checked: keeps track if the urgent bkops level for
 *  device is known or not.
 * @scsi_block_reqs_cnt: reference counting for scsi block requests
 * @crypto_capabilities: Content of crypto capabilities register (0x100)
 * @crypto_cap_array: Array of crypto capabilities
 * @crypto_cfg_register: Start of the crypto cfg array
 * @ksm: the keyslot manager tied to this hba
 */
struct ufs_hba {
	void __iomem *mmio_base;

	/* Virtual memory reference */
	struct utp_transfer_cmd_desc *ucdl_base_addr;
	struct utp_transfer_req_desc *utrdl_base_addr;
	struct utp_task_req_desc *utmrdl_base_addr;

	/* DMA memory reference */
	dma_addr_t ucdl_dma_addr;
	dma_addr_t utrdl_dma_addr;
	dma_addr_t utmrdl_dma_addr;

	struct Scsi_Host *host;
	struct device *dev;
	struct request_queue *cmd_queue;
	/*
	 * This field is to keep a reference to "scsi_device" corresponding to
	 * "UFS device" W-LU.
	 */
	struct scsi_device *sdev_ufs_device;

	enum ufs_dev_pwr_mode curr_dev_pwr_mode;
	enum uic_link_state uic_link_state;
	/* Desired UFS power management level during runtime PM */
	enum ufs_pm_level rpm_lvl;
	/* Desired UFS power management level during system PM */
	enum ufs_pm_level spm_lvl;
	struct device_attribute rpm_lvl_attr;
	struct device_attribute spm_lvl_attr;
	int pm_op_in_progress;

	/* Auto-Hibernate Idle Timer register value */
	u32 ahit;

	struct ufshcd_lrb *lrb;

	unsigned long outstanding_tasks;
	unsigned long outstanding_reqs;

	u32 capabilities;
	int nutrs;
	int nutmrs;
	u32 ufs_version;
	const struct ufs_hba_variant_ops *vops;
	struct ufs_hba_variant_params *vps;
	void *priv;
	unsigned int irq;
	bool is_irq_enabled;
	enum ufs_ref_clk_freq dev_ref_clk_freq;

	unsigned int quirks;	/* Deviations from standard UFSHCI spec. */

	/* Device deviations from standard UFS device spec. */
	unsigned int dev_quirks;

	struct blk_mq_tag_set tmf_tag_set;
	struct request_queue *tmf_queue;

	struct uic_command *active_uic_cmd;
	struct mutex uic_cmd_mutex;
	struct completion *uic_async_done;

	u32 ufshcd_state;
	u32 eh_flags;
	u32 intr_mask;
	u16 ee_ctrl_mask;
	bool is_powered;

	/* Work Queues */
	struct workqueue_struct *eh_wq;
	struct work_struct eh_work;
	struct work_struct eeh_work;

	/* HBA Errors */
	u32 errors;
	u32 uic_error;
	u32 saved_err;
	u32 saved_uic_err;
	struct ufs_stats ufs_stats;
	bool force_reset;
	bool force_pmc;
	bool silence_err_logs;

	/* Device management request data */
	struct ufs_dev_cmd dev_cmd;
	ktime_t last_dme_cmd_tstamp;

	/* Keeps information of the UFS device connected to this host */
	struct ufs_dev_info dev_info;
	bool auto_bkops_enabled;
	struct ufs_vreg_info vreg_info;
	struct list_head clk_list_head;

	bool wlun_dev_clr_ua;

	/* Number of requests aborts */
	int req_abort_count;

	/* Number of lanes available (1 or 2) for Rx/Tx */
	u32 lanes_per_direction;
	struct ufs_pa_layer_attr pwr_info;
	struct ufs_pwr_mode_info max_pwr_info;

	struct ufs_clk_gating clk_gating;
	/* Control to enable/disable host capabilities */
	u32 caps;

	struct devfreq *devfreq;
	struct ufs_clk_scaling clk_scaling;
	bool is_sys_suspended;

	enum bkops_status urgent_bkops_lvl;
	bool is_urgent_bkops_lvl_checked;

	struct rw_semaphore clk_scaling_lock;
	unsigned char desc_size[QUERY_DESC_IDN_MAX];
	atomic_t scsi_block_reqs_cnt;

	struct device		bsg_dev;
	struct request_queue	*bsg_queue;
	bool wb_buf_flush_enabled;
	bool wb_enabled;
	struct delayed_work rpm_dev_flush_recheck_work;

#ifdef CONFIG_SCSI_UFS_CRYPTO
	union ufs_crypto_capabilities crypto_capabilities;
	union ufs_crypto_cap_entry *crypto_cap_array;
	u32 crypto_cfg_register;
	struct blk_keyslot_manager ksm;
#endif
};

/* Returns true if clocks can be gated. Otherwise false */
static inline bool ufshcd_is_clkgating_allowed(struct ufs_hba *hba)
{
	return hba->caps & UFSHCD_CAP_CLK_GATING;
}
static inline bool ufshcd_can_hibern8_during_gating(struct ufs_hba *hba)
{
	return hba->caps & UFSHCD_CAP_HIBERN8_WITH_CLK_GATING;
}
static inline int ufshcd_is_clkscaling_supported(struct ufs_hba *hba)
{
	return hba->caps & UFSHCD_CAP_CLK_SCALING;
}
static inline bool ufshcd_can_autobkops_during_suspend(struct ufs_hba *hba)
{
	return hba->caps & UFSHCD_CAP_AUTO_BKOPS_SUSPEND;
}
static inline bool ufshcd_is_rpm_autosuspend_allowed(struct ufs_hba *hba)
{
	return hba->caps & UFSHCD_CAP_RPM_AUTOSUSPEND;
}

static inline bool ufshcd_is_intr_aggr_allowed(struct ufs_hba *hba)
{
/* DWC UFS Core has the Interrupt aggregation feature but is not detectable*/
#ifndef CONFIG_SCSI_UFS_DWC
	if ((hba->caps & UFSHCD_CAP_INTR_AGGR) &&
	    !(hba->quirks & UFSHCD_QUIRK_BROKEN_INTR_AGGR))
		return true;
	else
		return false;
#else
return true;
#endif
}

static inline bool ufshcd_is_auto_hibern8_supported(struct ufs_hba *hba)
{
	return (hba->capabilities & MASK_AUTO_HIBERN8_SUPPORT) &&
		!(hba->quirks & UFSHCD_QUIRK_BROKEN_AUTO_HIBERN8);
}

static inline bool ufshcd_is_auto_hibern8_enabled(struct ufs_hba *hba)
{
	return FIELD_GET(UFSHCI_AHIBERN8_TIMER_MASK, hba->ahit) ? true : false;
}

static inline bool ufshcd_is_wb_allowed(struct ufs_hba *hba)
{
	return hba->caps & UFSHCD_CAP_WB_EN;
}

#define ufshcd_writel(hba, val, reg)	\
	writel((val), (hba)->mmio_base + (reg))
#define ufshcd_readl(hba, reg)	\
	readl((hba)->mmio_base + (reg))

/**
 * ufshcd_rmwl - read modify write into a register
 * @hba - per adapter instance
 * @mask - mask to apply on read value
 * @val - actual value to write
 * @reg - register address
 */
static inline void ufshcd_rmwl(struct ufs_hba *hba, u32 mask, u32 val, u32 reg)
{
	u32 tmp;

	tmp = ufshcd_readl(hba, reg);
	tmp &= ~mask;
	tmp |= (val & mask);
	ufshcd_writel(hba, tmp, reg);
}

int ufshcd_alloc_host(struct device *, struct ufs_hba **);
void ufshcd_dealloc_host(struct ufs_hba *);
int ufshcd_hba_enable(struct ufs_hba *hba);
int ufshcd_init(struct ufs_hba * , void __iomem * , unsigned int);
int ufshcd_link_recovery(struct ufs_hba *hba);
int ufshcd_make_hba_operational(struct ufs_hba *hba);
void ufshcd_remove(struct ufs_hba *);
int ufshcd_uic_hibern8_exit(struct ufs_hba *hba);
void ufshcd_delay_us(unsigned long us, unsigned long tolerance);
int ufshcd_wait_for_register(struct ufs_hba *hba, u32 reg, u32 mask,
				u32 val, unsigned long interval_us,
				unsigned long timeout_ms);
void ufshcd_parse_dev_ref_clk_freq(struct ufs_hba *hba, struct clk *refclk);
void ufshcd_update_reg_hist(struct ufs_err_reg_hist *reg_hist,
			    u32 reg);

static inline void check_upiu_size(void)
{
	BUILD_BUG_ON(ALIGNED_UPIU_SIZE <
		GENERAL_UPIU_REQUEST_SIZE + QUERY_DESC_MAX_SIZE);
}

/**
 * ufshcd_set_variant - set variant specific data to the hba
 * @hba - per adapter instance
 * @variant - pointer to variant specific data
 */
static inline void ufshcd_set_variant(struct ufs_hba *hba, void *variant)
{
	BUG_ON(!hba);
	hba->priv = variant;
}

/**
 * ufshcd_get_variant - get variant specific data from the hba
 * @hba - per adapter instance
 */
static inline void *ufshcd_get_variant(struct ufs_hba *hba)
{
	BUG_ON(!hba);
	return hba->priv;
}
static inline bool ufshcd_keep_autobkops_enabled_except_suspend(
							struct ufs_hba *hba)
{
	return hba->caps & UFSHCD_CAP_KEEP_AUTO_BKOPS_ENABLED_EXCEPT_SUSPEND;
}

static inline u8 ufshcd_wb_get_query_index(struct ufs_hba *hba)
{
	if (hba->dev_info.b_wb_buffer_type == WB_BUF_MODE_LU_DEDICATED)
		return hba->dev_info.wb_dedicated_lu;
	return 0;
}

extern int ufshcd_runtime_suspend(struct ufs_hba *hba);
extern int ufshcd_runtime_resume(struct ufs_hba *hba);
extern int ufshcd_runtime_idle(struct ufs_hba *hba);
extern int ufshcd_system_suspend(struct ufs_hba *hba);
extern int ufshcd_system_resume(struct ufs_hba *hba);
extern int ufshcd_shutdown(struct ufs_hba *hba);
extern int ufshcd_dme_set_attr(struct ufs_hba *hba, u32 attr_sel,
			       u8 attr_set, u32 mib_val, u8 peer);
extern int ufshcd_dme_get_attr(struct ufs_hba *hba, u32 attr_sel,
			       u32 *mib_val, u8 peer);
extern int ufshcd_config_pwr_mode(struct ufs_hba *hba,
			struct ufs_pa_layer_attr *desired_pwr_mode);

/* UIC command interfaces for DME primitives */
#define DME_LOCAL	0
#define DME_PEER	1
#define ATTR_SET_NOR	0	/* NORMAL */
#define ATTR_SET_ST	1	/* STATIC */

static inline int ufshcd_dme_set(struct ufs_hba *hba, u32 attr_sel,
				 u32 mib_val)
{
	return ufshcd_dme_set_attr(hba, attr_sel, ATTR_SET_NOR,
				   mib_val, DME_LOCAL);
}

static inline int ufshcd_dme_st_set(struct ufs_hba *hba, u32 attr_sel,
				    u32 mib_val)
{
	return ufshcd_dme_set_attr(hba, attr_sel, ATTR_SET_ST,
				   mib_val, DME_LOCAL);
}

static inline int ufshcd_dme_peer_set(struct ufs_hba *hba, u32 attr_sel,
				      u32 mib_val)
{
	return ufshcd_dme_set_attr(hba, attr_sel, ATTR_SET_NOR,
				   mib_val, DME_PEER);
}

static inline int ufshcd_dme_peer_st_set(struct ufs_hba *hba, u32 attr_sel,
					 u32 mib_val)
{
	return ufshcd_dme_set_attr(hba, attr_sel, ATTR_SET_ST,
				   mib_val, DME_PEER);
}

static inline int ufshcd_dme_get(struct ufs_hba *hba,
				 u32 attr_sel, u32 *mib_val)
{
	return ufshcd_dme_get_attr(hba, attr_sel, mib_val, DME_LOCAL);
}

static inline int ufshcd_dme_peer_get(struct ufs_hba *hba,
				      u32 attr_sel, u32 *mib_val)
{
	return ufshcd_dme_get_attr(hba, attr_sel, mib_val, DME_PEER);
}

static inline bool ufshcd_is_hs_mode(struct ufs_pa_layer_attr *pwr_info)
{
	return (pwr_info->pwr_rx == FAST_MODE ||
		pwr_info->pwr_rx == FASTAUTO_MODE) &&
		(pwr_info->pwr_tx == FAST_MODE ||
		pwr_info->pwr_tx == FASTAUTO_MODE);
}

static inline int ufshcd_disable_host_tx_lcc(struct ufs_hba *hba)
{
	return ufshcd_dme_set(hba, UIC_ARG_MIB(PA_LOCAL_TX_LCC_ENABLE), 0);
}

/* Expose Query-Request API */
int ufshcd_query_descriptor_retry(struct ufs_hba *hba,
				  enum query_opcode opcode,
				  enum desc_idn idn, u8 index,
				  u8 selector,
				  u8 *desc_buf, int *buf_len);
int ufshcd_read_desc_param(struct ufs_hba *hba,
			   enum desc_idn desc_id,
			   int desc_index,
			   u8 param_offset,
			   u8 *param_read_buf,
			   u8 param_size);
int ufshcd_query_attr(struct ufs_hba *hba, enum query_opcode opcode,
		      enum attr_idn idn, u8 index, u8 selector, u32 *attr_val);
int ufshcd_query_flag(struct ufs_hba *hba, enum query_opcode opcode,
	enum flag_idn idn, u8 index, bool *flag_res);

void ufshcd_auto_hibern8_enable(struct ufs_hba *hba);
void ufshcd_auto_hibern8_update(struct ufs_hba *hba, u32 ahit);
void ufshcd_fixup_dev_quirks(struct ufs_hba *hba, struct ufs_dev_fix *fixups);
#define SD_ASCII_STD true
#define SD_RAW false
int ufshcd_read_string_desc(struct ufs_hba *hba, u8 desc_index,
			    u8 **buf, bool ascii);

int ufshcd_hold(struct ufs_hba *hba, bool async);
void ufshcd_release(struct ufs_hba *hba);

void ufshcd_map_desc_id_to_length(struct ufs_hba *hba, enum desc_idn desc_id,
				  int *desc_length);

u32 ufshcd_get_local_unipro_ver(struct ufs_hba *hba);

int ufshcd_send_uic_cmd(struct ufs_hba *hba, struct uic_command *uic_cmd);

int ufshcd_exec_raw_upiu_cmd(struct ufs_hba *hba,
			     struct utp_upiu_req *req_upiu,
			     struct utp_upiu_req *rsp_upiu,
			     int msgcode,
			     u8 *desc_buff, int *buff_len,
			     enum query_opcode desc_op);

/* Wrapper functions for safely calling variant operations */
static inline const char *ufshcd_get_var_name(struct ufs_hba *hba)
{
	if (hba->vops)
		return hba->vops->name;
	return "";
}

static inline int ufshcd_vops_init(struct ufs_hba *hba)
{
	if (hba->vops && hba->vops->init)
		return hba->vops->init(hba);

	return 0;
}

static inline void ufshcd_vops_exit(struct ufs_hba *hba)
{
	if (hba->vops && hba->vops->exit)
		return hba->vops->exit(hba);
}

static inline u32 ufshcd_vops_get_ufs_hci_version(struct ufs_hba *hba)
{
	if (hba->vops && hba->vops->get_ufs_hci_version)
		return hba->vops->get_ufs_hci_version(hba);

	return ufshcd_readl(hba, REG_UFS_VERSION);
}

static inline int ufshcd_vops_clk_scale_notify(struct ufs_hba *hba,
			bool up, enum ufs_notify_change_status status)
{
	if (hba->vops && hba->vops->clk_scale_notify)
		return hba->vops->clk_scale_notify(hba, up, status);
	return 0;
}

static inline int ufshcd_vops_setup_clocks(struct ufs_hba *hba, bool on,
					enum ufs_notify_change_status status)
{
	if (hba->vops && hba->vops->setup_clocks)
		return hba->vops->setup_clocks(hba, on, status);
	return 0;
}

static inline int ufshcd_vops_setup_regulators(struct ufs_hba *hba, bool status)
{
	if (hba->vops && hba->vops->setup_regulators)
		return hba->vops->setup_regulators(hba, status);

	return 0;
}

static inline int ufshcd_vops_hce_enable_notify(struct ufs_hba *hba,
						bool status)
{
	if (hba->vops && hba->vops->hce_enable_notify)
		return hba->vops->hce_enable_notify(hba, status);

	return 0;
}
static inline int ufshcd_vops_link_startup_notify(struct ufs_hba *hba,
						bool status)
{
	if (hba->vops && hba->vops->link_startup_notify)
		return hba->vops->link_startup_notify(hba, status);

	return 0;
}

static inline int ufshcd_vops_pwr_change_notify(struct ufs_hba *hba,
				  bool status,
				  struct ufs_pa_layer_attr *dev_max_params,
				  struct ufs_pa_layer_attr *dev_req_params)
{
	if (hba->vops && hba->vops->pwr_change_notify)
		return hba->vops->pwr_change_notify(hba, status,
					dev_max_params, dev_req_params);

	return -ENOTSUPP;
}

static inline void ufshcd_vops_setup_xfer_req(struct ufs_hba *hba, int tag,
					bool is_scsi_cmd)
{
	if (hba->vops && hba->vops->setup_xfer_req)
		return hba->vops->setup_xfer_req(hba, tag, is_scsi_cmd);
}

static inline void ufshcd_vops_setup_task_mgmt(struct ufs_hba *hba,
					int tag, u8 tm_function)
{
	if (hba->vops && hba->vops->setup_task_mgmt)
		return hba->vops->setup_task_mgmt(hba, tag, tm_function);
}

static inline void ufshcd_vops_hibern8_notify(struct ufs_hba *hba,
					enum uic_cmd_dme cmd,
					enum ufs_notify_change_status status)
{
	if (hba->vops && hba->vops->hibern8_notify)
		return hba->vops->hibern8_notify(hba, cmd, status);
}

static inline int ufshcd_vops_apply_dev_quirks(struct ufs_hba *hba)
{
	if (hba->vops && hba->vops->apply_dev_quirks)
		return hba->vops->apply_dev_quirks(hba);
	return 0;
}

static inline void ufshcd_vops_fixup_dev_quirks(struct ufs_hba *hba)
{
	if (hba->vops && hba->vops->fixup_dev_quirks)
		hba->vops->fixup_dev_quirks(hba);
}

static inline int ufshcd_vops_suspend(struct ufs_hba *hba, enum ufs_pm_op op)
{
	if (hba->vops && hba->vops->suspend)
		return hba->vops->suspend(hba, op);

	return 0;
}

static inline int ufshcd_vops_resume(struct ufs_hba *hba, enum ufs_pm_op op)
{
	if (hba->vops && hba->vops->resume)
		return hba->vops->resume(hba, op);

	return 0;
}

static inline void ufshcd_vops_dbg_register_dump(struct ufs_hba *hba)
{
	if (hba->vops && hba->vops->dbg_register_dump)
		hba->vops->dbg_register_dump(hba);
}

static inline void ufshcd_vops_device_reset(struct ufs_hba *hba)
{
	if (hba->vops && hba->vops->device_reset) {
		hba->vops->device_reset(hba);
		ufshcd_set_ufs_dev_active(hba);
		ufshcd_update_reg_hist(&hba->ufs_stats.dev_reset, 0);
	}
}

static inline void ufshcd_vops_config_scaling_param(struct ufs_hba *hba,
						    struct devfreq_dev_profile
						    *profile, void *data)
{
	if (hba->vops && hba->vops->config_scaling_param)
		hba->vops->config_scaling_param(hba, profile, data);
}

extern struct ufs_pm_lvl_states ufs_pm_lvl_states[];

/*
 * ufshcd_scsi_to_upiu_lun - maps scsi LUN to UPIU LUN
 * @scsi_lun: scsi LUN id
 *
 * Returns UPIU LUN id
 */
static inline u8 ufshcd_scsi_to_upiu_lun(unsigned int scsi_lun)
{
	if (scsi_is_wlun(scsi_lun))
		return (scsi_lun & UFS_UPIU_MAX_UNIT_NUM_ID)
			| UFS_UPIU_WLUN_ID;
	else
		return scsi_lun & UFS_UPIU_MAX_UNIT_NUM_ID;
}

int ufshcd_dump_regs(struct ufs_hba *hba, size_t offset, size_t len,
		     const char *prefix);

#endif /* End of Header */<|MERGE_RESOLUTION|>--- conflicted
+++ resolved
@@ -538,15 +538,12 @@
 	 * auto-hibernate capability but it doesn't work.
 	 */
 	UFSHCD_QUIRK_BROKEN_AUTO_HIBERN8		= 1 << 11,
-<<<<<<< HEAD
-=======
 
 	/*
 	 * This quirk needs to disable manual flush for write booster
 	 */
 	UFSHCI_QUIRK_SKIP_MANUAL_WB_FLUSH_CTRL		= 1 << 12,
 
->>>>>>> 2c85ebc5
 };
 
 enum ufshcd_caps {
