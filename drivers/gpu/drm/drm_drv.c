/*
 * Created: Fri Jan 19 10:48:35 2001 by faith@acm.org
 *
 * Copyright 2001 VA Linux Systems, Inc., Sunnyvale, California.
 * All Rights Reserved.
 *
 * Author Rickard E. (Rik) Faith <faith@valinux.com>
 *
 * Permission is hereby granted, free of charge, to any person obtaining a
 * copy of this software and associated documentation files (the "Software"),
 * to deal in the Software without restriction, including without limitation
 * the rights to use, copy, modify, merge, publish, distribute, sublicense,
 * and/or sell copies of the Software, and to permit persons to whom the
 * Software is furnished to do so, subject to the following conditions:
 *
 * The above copyright notice and this permission notice (including the next
 * paragraph) shall be included in all copies or substantial portions of the
 * Software.
 *
 * THE SOFTWARE IS PROVIDED "AS IS", WITHOUT WARRANTY OF ANY KIND, EXPRESS OR
 * IMPLIED, INCLUDING BUT NOT LIMITED TO THE WARRANTIES OF MERCHANTABILITY,
 * FITNESS FOR A PARTICULAR PURPOSE AND NONINFRINGEMENT.  IN NO EVENT SHALL
 * PRECISION INSIGHT AND/OR ITS SUPPLIERS BE LIABLE FOR ANY CLAIM, DAMAGES OR
 * OTHER LIABILITY, WHETHER IN AN ACTION OF CONTRACT, TORT OR OTHERWISE,
 * ARISING FROM, OUT OF OR IN CONNECTION WITH THE SOFTWARE OR THE USE OR OTHER
 * DEALINGS IN THE SOFTWARE.
 */

#include <linux/debugfs.h>
#include <linux/fs.h>
#include <linux/module.h>
#include <linux/moduleparam.h>
#include <linux/mount.h>
#include <linux/slab.h>
#include <linux/srcu.h>

#include <drm/drm_drv.h>
#include <drm/drmP.h>

#include "drm_crtc_internal.h"
#include "drm_legacy.h"
#include "drm_internal.h"
#include "drm_crtc_internal.h"

/*
 * drm_debug: Enable debug output.
 * Bitmask of DRM_UT_x. See include/drm/drmP.h for details.
 */
unsigned int drm_debug = 0;
EXPORT_SYMBOL(drm_debug);

MODULE_AUTHOR("Gareth Hughes, Leif Delgass, José Fonseca, Jon Smirl");
MODULE_DESCRIPTION("DRM shared core routines");
MODULE_LICENSE("GPL and additional rights");
MODULE_PARM_DESC(debug, "Enable debug output, where each bit enables a debug category.\n"
"\t\tBit 0 (0x01) will enable CORE messages (drm core code)\n"
"\t\tBit 1 (0x02) will enable DRIVER messages (drm controller code)\n"
"\t\tBit 2 (0x04) will enable KMS messages (modesetting code)\n"
"\t\tBit 3 (0x08) will enable PRIME messages (prime code)\n"
"\t\tBit 4 (0x10) will enable ATOMIC messages (atomic code)\n"
"\t\tBit 5 (0x20) will enable VBL messages (vblank code)\n"
"\t\tBit 7 (0x80) will enable LEASE messages (leasing code)");
module_param_named(debug, drm_debug, int, 0600);

static DEFINE_SPINLOCK(drm_minor_lock);
static struct idr drm_minors_idr;

/*
 * If the drm core fails to init for whatever reason,
 * we should prevent any drivers from registering with it.
 * It's best to check this at drm_dev_init(), as some drivers
 * prefer to embed struct drm_device into their own device
 * structure and call drm_dev_init() themselves.
 */
static bool drm_core_init_complete = false;

static struct dentry *drm_debugfs_root;

DEFINE_STATIC_SRCU(drm_unplug_srcu);

/*
 * DRM Minors
 * A DRM device can provide several char-dev interfaces on the DRM-Major. Each
 * of them is represented by a drm_minor object. Depending on the capabilities
 * of the device-driver, different interfaces are registered.
 *
 * Minors can be accessed via dev->$minor_name. This pointer is either
 * NULL or a valid drm_minor pointer and stays valid as long as the device is
 * valid. This means, DRM minors have the same life-time as the underlying
 * device. However, this doesn't mean that the minor is active. Minors are
 * registered and unregistered dynamically according to device-state.
 */

static struct drm_minor **drm_minor_get_slot(struct drm_device *dev,
					     unsigned int type)
{
	switch (type) {
	case DRM_MINOR_PRIMARY:
		return &dev->primary;
	case DRM_MINOR_RENDER:
		return &dev->render;
	default:
		BUG();
	}
}

static int drm_minor_alloc(struct drm_device *dev, unsigned int type)
{
	struct drm_minor *minor;
	unsigned long flags;
	int r;

	minor = kzalloc(sizeof(*minor), GFP_KERNEL);
	if (!minor)
		return -ENOMEM;

	minor->type = type;
	minor->dev = dev;

	idr_preload(GFP_KERNEL);
	spin_lock_irqsave(&drm_minor_lock, flags);
	r = idr_alloc(&drm_minors_idr,
		      NULL,
		      64 * type,
		      64 * (type + 1),
		      GFP_NOWAIT);
	spin_unlock_irqrestore(&drm_minor_lock, flags);
	idr_preload_end();

	if (r < 0)
		goto err_free;

	minor->index = r;

	minor->kdev = drm_sysfs_minor_alloc(minor);
	if (IS_ERR(minor->kdev)) {
		r = PTR_ERR(minor->kdev);
		goto err_index;
	}

	*drm_minor_get_slot(dev, type) = minor;
	return 0;

err_index:
	spin_lock_irqsave(&drm_minor_lock, flags);
	idr_remove(&drm_minors_idr, minor->index);
	spin_unlock_irqrestore(&drm_minor_lock, flags);
err_free:
	kfree(minor);
	return r;
}

static void drm_minor_free(struct drm_device *dev, unsigned int type)
{
	struct drm_minor **slot, *minor;
	unsigned long flags;

	slot = drm_minor_get_slot(dev, type);
	minor = *slot;
	if (!minor)
		return;

	put_device(minor->kdev);

	spin_lock_irqsave(&drm_minor_lock, flags);
	idr_remove(&drm_minors_idr, minor->index);
	spin_unlock_irqrestore(&drm_minor_lock, flags);

	kfree(minor);
	*slot = NULL;
}

static int drm_minor_register(struct drm_device *dev, unsigned int type)
{
	struct drm_minor *minor;
	unsigned long flags;
	int ret;

	DRM_DEBUG("\n");

	minor = *drm_minor_get_slot(dev, type);
	if (!minor)
		return 0;

	ret = drm_debugfs_init(minor, minor->index, drm_debugfs_root);
	if (ret) {
		DRM_ERROR("DRM: Failed to initialize /sys/kernel/debug/dri.\n");
		goto err_debugfs;
	}

	ret = device_add(minor->kdev);
	if (ret)
		goto err_debugfs;

	/* replace NULL with @minor so lookups will succeed from now on */
	spin_lock_irqsave(&drm_minor_lock, flags);
	idr_replace(&drm_minors_idr, minor, minor->index);
	spin_unlock_irqrestore(&drm_minor_lock, flags);

	DRM_DEBUG("new minor registered %d\n", minor->index);
	return 0;

err_debugfs:
	drm_debugfs_cleanup(minor);
	return ret;
}

static void drm_minor_unregister(struct drm_device *dev, unsigned int type)
{
	struct drm_minor *minor;
	unsigned long flags;

	minor = *drm_minor_get_slot(dev, type);
	if (!minor || !device_is_registered(minor->kdev))
		return;

	/* replace @minor with NULL so lookups will fail from now on */
	spin_lock_irqsave(&drm_minor_lock, flags);
	idr_replace(&drm_minors_idr, NULL, minor->index);
	spin_unlock_irqrestore(&drm_minor_lock, flags);

	device_del(minor->kdev);
	dev_set_drvdata(minor->kdev, NULL); /* safety belt */
	drm_debugfs_cleanup(minor);
}

/*
 * Looks up the given minor-ID and returns the respective DRM-minor object. The
 * refence-count of the underlying device is increased so you must release this
 * object with drm_minor_release().
 *
 * As long as you hold this minor, it is guaranteed that the object and the
 * minor->dev pointer will stay valid! However, the device may get unplugged and
 * unregistered while you hold the minor.
 */
struct drm_minor *drm_minor_acquire(unsigned int minor_id)
{
	struct drm_minor *minor;
	unsigned long flags;

	spin_lock_irqsave(&drm_minor_lock, flags);
	minor = idr_find(&drm_minors_idr, minor_id);
	if (minor)
		drm_dev_get(minor->dev);
	spin_unlock_irqrestore(&drm_minor_lock, flags);

	if (!minor) {
		return ERR_PTR(-ENODEV);
	} else if (drm_dev_is_unplugged(minor->dev)) {
		drm_dev_put(minor->dev);
		return ERR_PTR(-ENODEV);
	}

	return minor;
}

void drm_minor_release(struct drm_minor *minor)
{
	drm_dev_put(minor->dev);
}

/**
 * DOC: driver instance overview
 *
 * A device instance for a drm driver is represented by &struct drm_device. This
 * is allocated with drm_dev_alloc(), usually from bus-specific ->probe()
 * callbacks implemented by the driver. The driver then needs to initialize all
 * the various subsystems for the drm device like memory management, vblank
 * handling, modesetting support and intial output configuration plus obviously
 * initialize all the corresponding hardware bits. An important part of this is
 * also calling drm_dev_set_unique() to set the userspace-visible unique name of
 * this device instance. Finally when everything is up and running and ready for
 * userspace the device instance can be published using drm_dev_register().
 *
 * There is also deprecated support for initalizing device instances using
 * bus-specific helpers and the &drm_driver.load callback. But due to
 * backwards-compatibility needs the device instance have to be published too
 * early, which requires unpretty global locking to make safe and is therefore
 * only support for existing drivers not yet converted to the new scheme.
 *
 * When cleaning up a device instance everything needs to be done in reverse:
 * First unpublish the device instance with drm_dev_unregister(). Then clean up
 * any other resources allocated at device initialization and drop the driver's
 * reference to &drm_device using drm_dev_put().
 *
 * Note that the lifetime rules for &drm_device instance has still a lot of
 * historical baggage. Hence use the reference counting provided by
 * drm_dev_get() and drm_dev_put() only carefully.
 *
 * It is recommended that drivers embed &struct drm_device into their own device
 * structure, which is supported through drm_dev_init().
 */

/**
 * drm_put_dev - Unregister and release a DRM device
 * @dev: DRM device
 *
 * Called at module unload time or when a PCI device is unplugged.
 *
 * Cleans up all DRM device, calling drm_lastclose().
 *
 * Note: Use of this function is deprecated. It will eventually go away
 * completely.  Please use drm_dev_unregister() and drm_dev_put() explicitly
 * instead to make sure that the device isn't userspace accessible any more
 * while teardown is in progress, ensuring that userspace can't access an
 * inconsistent state.
 */
void drm_put_dev(struct drm_device *dev)
{
	DRM_DEBUG("\n");

	if (!dev) {
		DRM_ERROR("cleanup called no dev\n");
		return;
	}

	drm_dev_unregister(dev);
	drm_dev_put(dev);
}
EXPORT_SYMBOL(drm_put_dev);

/**
 * drm_dev_enter - Enter device critical section
 * @dev: DRM device
 * @idx: Pointer to index that will be passed to the matching drm_dev_exit()
 *
 * This function marks and protects the beginning of a section that should not
 * be entered after the device has been unplugged. The section end is marked
 * with drm_dev_exit(). Calls to this function can be nested.
 *
 * Returns:
 * True if it is OK to enter the section, false otherwise.
 */
bool drm_dev_enter(struct drm_device *dev, int *idx)
<<<<<<< HEAD
{
	*idx = srcu_read_lock(&drm_unplug_srcu);

	if (dev->unplugged) {
		srcu_read_unlock(&drm_unplug_srcu, *idx);
		return false;
	}

	return true;
}
EXPORT_SYMBOL(drm_dev_enter);

/**
 * drm_dev_exit - Exit device critical section
 * @idx: index returned from drm_dev_enter()
 *
 * This function marks the end of a section that should not be entered after
 * the device has been unplugged.
 */
void drm_dev_exit(int idx)
{
	srcu_read_unlock(&drm_unplug_srcu, idx);
}
=======
{
	*idx = srcu_read_lock(&drm_unplug_srcu);

	if (dev->unplugged) {
		srcu_read_unlock(&drm_unplug_srcu, *idx);
		return false;
	}

	return true;
}
EXPORT_SYMBOL(drm_dev_enter);

/**
 * drm_dev_exit - Exit device critical section
 * @idx: index returned from drm_dev_enter()
 *
 * This function marks the end of a section that should not be entered after
 * the device has been unplugged.
 */
void drm_dev_exit(int idx)
{
	srcu_read_unlock(&drm_unplug_srcu, idx);
}
>>>>>>> aefff491
EXPORT_SYMBOL(drm_dev_exit);

/**
 * drm_dev_unplug - unplug a DRM device
 * @dev: DRM device
 *
 * This unplugs a hotpluggable DRM device, which makes it inaccessible to
 * userspace operations. Entry-points can use drm_dev_enter() and
 * drm_dev_exit() to protect device resources in a race free manner. This
 * essentially unregisters the device like drm_dev_unregister(), but can be
 * called while there are still open users of @dev.
 */
void drm_dev_unplug(struct drm_device *dev)
{
	drm_dev_unregister(dev);

	mutex_lock(&drm_global_mutex);
	if (dev->open_count == 0)
		drm_dev_put(dev);
	mutex_unlock(&drm_global_mutex);

	/*
	 * After synchronizing any critical read section is guaranteed to see
	 * the new value of ->unplugged, and any critical section which might
	 * still have seen the old value of ->unplugged is guaranteed to have
	 * finished.
	 */
	dev->unplugged = true;
	synchronize_srcu(&drm_unplug_srcu);
}
EXPORT_SYMBOL(drm_dev_unplug);

/*
 * DRM internal mount
 * We want to be able to allocate our own "struct address_space" to control
 * memory-mappings in VRAM (or stolen RAM, ...). However, core MM does not allow
 * stand-alone address_space objects, so we need an underlying inode. As there
 * is no way to allocate an independent inode easily, we need a fake internal
 * VFS mount-point.
 *
 * The drm_fs_inode_new() function allocates a new inode, drm_fs_inode_free()
 * frees it again. You are allowed to use iget() and iput() to get references to
 * the inode. But each drm_fs_inode_new() call must be paired with exactly one
 * drm_fs_inode_free() call (which does not have to be the last iput()).
 * We use drm_fs_inode_*() to manage our internal VFS mount-point and share it
 * between multiple inode-users. You could, technically, call
 * iget() + drm_fs_inode_free() directly after alloc and sometime later do an
 * iput(), but this way you'd end up with a new vfsmount for each inode.
 */

static int drm_fs_cnt;
static struct vfsmount *drm_fs_mnt;

static const struct dentry_operations drm_fs_dops = {
	.d_dname	= simple_dname,
};

static const struct super_operations drm_fs_sops = {
	.statfs		= simple_statfs,
};

static struct dentry *drm_fs_mount(struct file_system_type *fs_type, int flags,
				   const char *dev_name, void *data)
{
	return mount_pseudo(fs_type,
			    "drm:",
			    &drm_fs_sops,
			    &drm_fs_dops,
			    0x010203ff);
}

static struct file_system_type drm_fs_type = {
	.name		= "drm",
	.owner		= THIS_MODULE,
	.mount		= drm_fs_mount,
	.kill_sb	= kill_anon_super,
};

static struct inode *drm_fs_inode_new(void)
{
	struct inode *inode;
	int r;

	r = simple_pin_fs(&drm_fs_type, &drm_fs_mnt, &drm_fs_cnt);
	if (r < 0) {
		DRM_ERROR("Cannot mount pseudo fs: %d\n", r);
		return ERR_PTR(r);
	}

	inode = alloc_anon_inode(drm_fs_mnt->mnt_sb);
	if (IS_ERR(inode))
		simple_release_fs(&drm_fs_mnt, &drm_fs_cnt);

	return inode;
}

static void drm_fs_inode_free(struct inode *inode)
{
	if (inode) {
		iput(inode);
		simple_release_fs(&drm_fs_mnt, &drm_fs_cnt);
	}
}

/**
 * drm_dev_init - Initialise new DRM device
 * @dev: DRM device
 * @driver: DRM driver
 * @parent: Parent device object
 *
 * Initialize a new DRM device. No device registration is done.
 * Call drm_dev_register() to advertice the device to user space and register it
 * with other core subsystems. This should be done last in the device
 * initialization sequence to make sure userspace can't access an inconsistent
 * state.
 *
 * The initial ref-count of the object is 1. Use drm_dev_get() and
 * drm_dev_put() to take and drop further ref-counts.
 *
 * Note that for purely virtual devices @parent can be NULL.
 *
 * Drivers that do not want to allocate their own device struct
 * embedding &struct drm_device can call drm_dev_alloc() instead. For drivers
 * that do embed &struct drm_device it must be placed first in the overall
 * structure, and the overall structure must be allocated using kmalloc(): The
 * drm core's release function unconditionally calls kfree() on the @dev pointer
 * when the final reference is released. To override this behaviour, and so
 * allow embedding of the drm_device inside the driver's device struct at an
 * arbitrary offset, you must supply a &drm_driver.release callback and control
 * the finalization explicitly.
 *
 * RETURNS:
 * 0 on success, or error code on failure.
 */
int drm_dev_init(struct drm_device *dev,
		 struct drm_driver *driver,
		 struct device *parent)
{
	int ret;

	if (!drm_core_init_complete) {
		DRM_ERROR("DRM core is not initialized\n");
		return -ENODEV;
	}

	kref_init(&dev->ref);
	dev->dev = parent;
	dev->driver = driver;

	INIT_LIST_HEAD(&dev->filelist);
	INIT_LIST_HEAD(&dev->ctxlist);
	INIT_LIST_HEAD(&dev->vmalist);
	INIT_LIST_HEAD(&dev->maplist);
	INIT_LIST_HEAD(&dev->vblank_event_list);

	spin_lock_init(&dev->buf_lock);
	spin_lock_init(&dev->event_lock);
	mutex_init(&dev->struct_mutex);
	mutex_init(&dev->filelist_mutex);
	mutex_init(&dev->ctxlist_mutex);
	mutex_init(&dev->master_mutex);

	dev->anon_inode = drm_fs_inode_new();
	if (IS_ERR(dev->anon_inode)) {
		ret = PTR_ERR(dev->anon_inode);
		DRM_ERROR("Cannot allocate anonymous inode: %d\n", ret);
		goto err_free;
	}

	if (drm_core_check_feature(dev, DRIVER_RENDER)) {
		ret = drm_minor_alloc(dev, DRM_MINOR_RENDER);
		if (ret)
			goto err_minors;
	}

	ret = drm_minor_alloc(dev, DRM_MINOR_PRIMARY);
	if (ret)
		goto err_minors;

	ret = drm_ht_create(&dev->map_hash, 12);
	if (ret)
		goto err_minors;

	drm_legacy_ctxbitmap_init(dev);

	if (drm_core_check_feature(dev, DRIVER_GEM)) {
		ret = drm_gem_init(dev);
		if (ret) {
			DRM_ERROR("Cannot initialize graphics execution manager (GEM)\n");
			goto err_ctxbitmap;
		}
	}

	/* Use the parent device name as DRM device unique identifier, but fall
	 * back to the driver name for virtual devices like vgem. */
	ret = drm_dev_set_unique(dev, parent ? dev_name(parent) : driver->name);
	if (ret)
		goto err_setunique;

	return 0;

err_setunique:
	if (drm_core_check_feature(dev, DRIVER_GEM))
		drm_gem_destroy(dev);
err_ctxbitmap:
	drm_legacy_ctxbitmap_cleanup(dev);
	drm_ht_remove(&dev->map_hash);
err_minors:
	drm_minor_free(dev, DRM_MINOR_PRIMARY);
	drm_minor_free(dev, DRM_MINOR_RENDER);
	drm_fs_inode_free(dev->anon_inode);
err_free:
	mutex_destroy(&dev->master_mutex);
	mutex_destroy(&dev->ctxlist_mutex);
	mutex_destroy(&dev->filelist_mutex);
	mutex_destroy(&dev->struct_mutex);
	return ret;
}
EXPORT_SYMBOL(drm_dev_init);

/**
 * drm_dev_fini - Finalize a dead DRM device
 * @dev: DRM device
 *
 * Finalize a dead DRM device. This is the converse to drm_dev_init() and
 * frees up all data allocated by it. All driver private data should be
 * finalized first. Note that this function does not free the @dev, that is
 * left to the caller.
 *
 * The ref-count of @dev must be zero, and drm_dev_fini() should only be called
 * from a &drm_driver.release callback.
 */
void drm_dev_fini(struct drm_device *dev)
{
	drm_vblank_cleanup(dev);

	if (drm_core_check_feature(dev, DRIVER_GEM))
		drm_gem_destroy(dev);

	drm_legacy_ctxbitmap_cleanup(dev);
	drm_ht_remove(&dev->map_hash);
	drm_fs_inode_free(dev->anon_inode);

	drm_minor_free(dev, DRM_MINOR_PRIMARY);
	drm_minor_free(dev, DRM_MINOR_RENDER);

	mutex_destroy(&dev->master_mutex);
	mutex_destroy(&dev->ctxlist_mutex);
	mutex_destroy(&dev->filelist_mutex);
	mutex_destroy(&dev->struct_mutex);
	kfree(dev->unique);
}
EXPORT_SYMBOL(drm_dev_fini);

/**
 * drm_dev_alloc - Allocate new DRM device
 * @driver: DRM driver to allocate device for
 * @parent: Parent device object
 *
 * Allocate and initialize a new DRM device. No device registration is done.
 * Call drm_dev_register() to advertice the device to user space and register it
 * with other core subsystems. This should be done last in the device
 * initialization sequence to make sure userspace can't access an inconsistent
 * state.
 *
 * The initial ref-count of the object is 1. Use drm_dev_get() and
 * drm_dev_put() to take and drop further ref-counts.
 *
 * Note that for purely virtual devices @parent can be NULL.
 *
 * Drivers that wish to subclass or embed &struct drm_device into their
 * own struct should look at using drm_dev_init() instead.
 *
 * RETURNS:
 * Pointer to new DRM device, or ERR_PTR on failure.
 */
struct drm_device *drm_dev_alloc(struct drm_driver *driver,
				 struct device *parent)
{
	struct drm_device *dev;
	int ret;

	dev = kzalloc(sizeof(*dev), GFP_KERNEL);
	if (!dev)
		return ERR_PTR(-ENOMEM);

	ret = drm_dev_init(dev, driver, parent);
	if (ret) {
		kfree(dev);
		return ERR_PTR(ret);
	}

	return dev;
}
EXPORT_SYMBOL(drm_dev_alloc);

static void drm_dev_release(struct kref *ref)
{
	struct drm_device *dev = container_of(ref, struct drm_device, ref);

	if (dev->driver->release) {
		dev->driver->release(dev);
	} else {
		drm_dev_fini(dev);
		kfree(dev);
	}
}

/**
 * drm_dev_get - Take reference of a DRM device
 * @dev: device to take reference of or NULL
 *
 * This increases the ref-count of @dev by one. You *must* already own a
 * reference when calling this. Use drm_dev_put() to drop this reference
 * again.
 *
 * This function never fails. However, this function does not provide *any*
 * guarantee whether the device is alive or running. It only provides a
 * reference to the object and the memory associated with it.
 */
void drm_dev_get(struct drm_device *dev)
{
	if (dev)
		kref_get(&dev->ref);
}
EXPORT_SYMBOL(drm_dev_get);

/**
 * drm_dev_put - Drop reference of a DRM device
 * @dev: device to drop reference of or NULL
 *
 * This decreases the ref-count of @dev by one. The device is destroyed if the
 * ref-count drops to zero.
 */
void drm_dev_put(struct drm_device *dev)
{
	if (dev)
		kref_put(&dev->ref, drm_dev_release);
}
EXPORT_SYMBOL(drm_dev_put);

/**
 * drm_dev_unref - Drop reference of a DRM device
 * @dev: device to drop reference of or NULL
 *
 * This is a compatibility alias for drm_dev_put() and should not be used by new
 * code.
 */
void drm_dev_unref(struct drm_device *dev)
{
	drm_dev_put(dev);
}
EXPORT_SYMBOL(drm_dev_unref);

static int create_compat_control_link(struct drm_device *dev)
{
	struct drm_minor *minor;
	char *name;
	int ret;

	if (!drm_core_check_feature(dev, DRIVER_MODESET))
		return 0;

	minor = *drm_minor_get_slot(dev, DRM_MINOR_PRIMARY);
	if (!minor)
		return 0;

	/*
	 * Some existing userspace out there uses the existing of the controlD*
	 * sysfs files to figure out whether it's a modeset driver. It only does
	 * readdir, hence a symlink is sufficient (and the least confusing
	 * option). Otherwise controlD* is entirely unused.
	 *
	 * Old controlD chardev have been allocated in the range
	 * 64-127.
	 */
	name = kasprintf(GFP_KERNEL, "controlD%d", minor->index + 64);
	if (!name)
		return -ENOMEM;

	ret = sysfs_create_link(minor->kdev->kobj.parent,
				&minor->kdev->kobj,
				name);

	kfree(name);

	return ret;
}

static void remove_compat_control_link(struct drm_device *dev)
{
	struct drm_minor *minor;
	char *name;

	if (!drm_core_check_feature(dev, DRIVER_MODESET))
		return;

	minor = *drm_minor_get_slot(dev, DRM_MINOR_PRIMARY);
	if (!minor)
		return;

	name = kasprintf(GFP_KERNEL, "controlD%d", minor->index);
	if (!name)
		return;

	sysfs_remove_link(minor->kdev->kobj.parent, name);

	kfree(name);
}

/**
 * drm_dev_register - Register DRM device
 * @dev: Device to register
 * @flags: Flags passed to the driver's .load() function
 *
 * Register the DRM device @dev with the system, advertise device to user-space
 * and start normal device operation. @dev must be allocated via drm_dev_alloc()
 * previously.
 *
 * Never call this twice on any device!
 *
 * NOTE: To ensure backward compatibility with existing drivers method this
 * function calls the &drm_driver.load method after registering the device
 * nodes, creating race conditions. Usage of the &drm_driver.load methods is
 * therefore deprecated, drivers must perform all initialization before calling
 * drm_dev_register().
 *
 * RETURNS:
 * 0 on success, negative error code on failure.
 */
int drm_dev_register(struct drm_device *dev, unsigned long flags)
{
	struct drm_driver *driver = dev->driver;
	int ret;

	mutex_lock(&drm_global_mutex);

	ret = drm_minor_register(dev, DRM_MINOR_RENDER);
	if (ret)
		goto err_minors;

	ret = drm_minor_register(dev, DRM_MINOR_PRIMARY);
	if (ret)
		goto err_minors;

	ret = create_compat_control_link(dev);
	if (ret)
		goto err_minors;

	dev->registered = true;

	if (dev->driver->load) {
		ret = dev->driver->load(dev, flags);
		if (ret)
			goto err_minors;
	}

	if (drm_core_check_feature(dev, DRIVER_MODESET))
		drm_modeset_register_all(dev);

	ret = 0;

	DRM_INFO("Initialized %s %d.%d.%d %s for %s on minor %d\n",
		 driver->name, driver->major, driver->minor,
		 driver->patchlevel, driver->date,
		 dev->dev ? dev_name(dev->dev) : "virtual device",
		 dev->primary->index);

	goto out_unlock;

err_minors:
	remove_compat_control_link(dev);
	drm_minor_unregister(dev, DRM_MINOR_PRIMARY);
	drm_minor_unregister(dev, DRM_MINOR_RENDER);
out_unlock:
	mutex_unlock(&drm_global_mutex);
	return ret;
}
EXPORT_SYMBOL(drm_dev_register);

/**
 * drm_dev_unregister - Unregister DRM device
 * @dev: Device to unregister
 *
 * Unregister the DRM device from the system. This does the reverse of
 * drm_dev_register() but does not deallocate the device. The caller must call
 * drm_dev_put() to drop their final reference.
 *
 * A special form of unregistering for hotpluggable devices is drm_dev_unplug(),
 * which can be called while there are still open users of @dev.
 *
 * This should be called first in the device teardown code to make sure
 * userspace can't access the device instance any more.
 */
void drm_dev_unregister(struct drm_device *dev)
{
	struct drm_map_list *r_list, *list_temp;

	if (drm_core_check_feature(dev, DRIVER_LEGACY))
		drm_lastclose(dev);

	dev->registered = false;

	if (drm_core_check_feature(dev, DRIVER_MODESET))
		drm_modeset_unregister_all(dev);

	if (dev->driver->unload)
		dev->driver->unload(dev);

	if (dev->agp)
		drm_pci_agp_destroy(dev);

	list_for_each_entry_safe(r_list, list_temp, &dev->maplist, head)
		drm_legacy_rmmap(dev, r_list->map);

	remove_compat_control_link(dev);
	drm_minor_unregister(dev, DRM_MINOR_PRIMARY);
	drm_minor_unregister(dev, DRM_MINOR_RENDER);
}
EXPORT_SYMBOL(drm_dev_unregister);

/**
 * drm_dev_set_unique - Set the unique name of a DRM device
 * @dev: device of which to set the unique name
 * @name: unique name
 *
 * Sets the unique name of a DRM device using the specified string. Drivers
 * can use this at driver probe time if the unique name of the devices they
 * drive is static.
 *
 * Return: 0 on success or a negative error code on failure.
 */
int drm_dev_set_unique(struct drm_device *dev, const char *name)
{
	kfree(dev->unique);
	dev->unique = kstrdup(name, GFP_KERNEL);

	return dev->unique ? 0 : -ENOMEM;
}
EXPORT_SYMBOL(drm_dev_set_unique);

/*
 * DRM Core
 * The DRM core module initializes all global DRM objects and makes them
 * available to drivers. Once setup, drivers can probe their respective
 * devices.
 * Currently, core management includes:
 *  - The "DRM-Global" key/value database
 *  - Global ID management for connectors
 *  - DRM major number allocation
 *  - DRM minor management
 *  - DRM sysfs class
 *  - DRM debugfs root
 *
 * Furthermore, the DRM core provides dynamic char-dev lookups. For each
 * interface registered on a DRM device, you can request minor numbers from DRM
 * core. DRM core takes care of major-number management and char-dev
 * registration. A stub ->open() callback forwards any open() requests to the
 * registered minor.
 */

static int drm_stub_open(struct inode *inode, struct file *filp)
{
	const struct file_operations *new_fops;
	struct drm_minor *minor;
	int err;

	DRM_DEBUG("\n");

	mutex_lock(&drm_global_mutex);
	minor = drm_minor_acquire(iminor(inode));
	if (IS_ERR(minor)) {
		err = PTR_ERR(minor);
		goto out_unlock;
	}

	new_fops = fops_get(minor->dev->driver->fops);
	if (!new_fops) {
		err = -ENODEV;
		goto out_release;
	}

	replace_fops(filp, new_fops);
	if (filp->f_op->open)
		err = filp->f_op->open(inode, filp);
	else
		err = 0;

out_release:
	drm_minor_release(minor);
out_unlock:
	mutex_unlock(&drm_global_mutex);
	return err;
}

static const struct file_operations drm_stub_fops = {
	.owner = THIS_MODULE,
	.open = drm_stub_open,
	.llseek = noop_llseek,
};

static void drm_core_exit(void)
{
	unregister_chrdev(DRM_MAJOR, "drm");
	debugfs_remove(drm_debugfs_root);
	drm_sysfs_destroy();
	idr_destroy(&drm_minors_idr);
	drm_connector_ida_destroy();
	drm_global_release();
}

static int __init drm_core_init(void)
{
	int ret;

	drm_global_init();
	drm_connector_ida_init();
	idr_init(&drm_minors_idr);

	ret = drm_sysfs_init();
	if (ret < 0) {
		DRM_ERROR("Cannot create DRM class: %d\n", ret);
		goto error;
	}

	drm_debugfs_root = debugfs_create_dir("dri", NULL);
	if (!drm_debugfs_root) {
		ret = -ENOMEM;
		DRM_ERROR("Cannot create debugfs-root: %d\n", ret);
		goto error;
	}

	ret = register_chrdev(DRM_MAJOR, "drm", &drm_stub_fops);
	if (ret < 0)
		goto error;

	drm_core_init_complete = true;

	DRM_DEBUG("Initialized\n");
	return 0;

error:
	drm_core_exit();
	return ret;
}

module_init(drm_core_init);
module_exit(drm_core_exit);<|MERGE_RESOLUTION|>--- conflicted
+++ resolved
@@ -332,7 +332,6 @@
  * True if it is OK to enter the section, false otherwise.
  */
 bool drm_dev_enter(struct drm_device *dev, int *idx)
-<<<<<<< HEAD
 {
 	*idx = srcu_read_lock(&drm_unplug_srcu);
 
@@ -356,31 +355,6 @@
 {
 	srcu_read_unlock(&drm_unplug_srcu, idx);
 }
-=======
-{
-	*idx = srcu_read_lock(&drm_unplug_srcu);
-
-	if (dev->unplugged) {
-		srcu_read_unlock(&drm_unplug_srcu, *idx);
-		return false;
-	}
-
-	return true;
-}
-EXPORT_SYMBOL(drm_dev_enter);
-
-/**
- * drm_dev_exit - Exit device critical section
- * @idx: index returned from drm_dev_enter()
- *
- * This function marks the end of a section that should not be entered after
- * the device has been unplugged.
- */
-void drm_dev_exit(int idx)
-{
-	srcu_read_unlock(&drm_unplug_srcu, idx);
-}
->>>>>>> aefff491
 EXPORT_SYMBOL(drm_dev_exit);
 
 /**
