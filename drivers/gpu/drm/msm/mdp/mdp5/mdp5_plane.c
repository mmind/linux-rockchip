/*
 * Copyright (C) 2014-2015 The Linux Foundation. All rights reserved.
 * Copyright (C) 2013 Red Hat
 * Author: Rob Clark <robdclark@gmail.com>
 *
 * This program is free software; you can redistribute it and/or modify it
 * under the terms of the GNU General Public License version 2 as published by
 * the Free Software Foundation.
 *
 * This program is distributed in the hope that it will be useful, but WITHOUT
 * ANY WARRANTY; without even the implied warranty of MERCHANTABILITY or
 * FITNESS FOR A PARTICULAR PURPOSE.  See the GNU General Public License for
 * more details.
 *
 * You should have received a copy of the GNU General Public License along with
 * this program.  If not, see <http://www.gnu.org/licenses/>.
 */

#include <drm/drm_print.h>
#include "mdp5_kms.h"

struct mdp5_plane {
	struct drm_plane base;

	uint32_t nformats;
	uint32_t formats[32];
};
#define to_mdp5_plane(x) container_of(x, struct mdp5_plane, base)

static int mdp5_plane_mode_set(struct drm_plane *plane,
		struct drm_crtc *crtc, struct drm_framebuffer *fb,
		int crtc_x, int crtc_y,
		unsigned int crtc_w, unsigned int crtc_h,
		uint32_t src_x, uint32_t src_y,
		uint32_t src_w, uint32_t src_h);

static void set_scanout_locked(struct drm_plane *plane,
		struct drm_framebuffer *fb);

static struct mdp5_kms *get_kms(struct drm_plane *plane)
{
	struct msm_drm_private *priv = plane->dev->dev_private;
	return to_mdp5_kms(to_mdp_kms(priv->kms));
}

static bool plane_enabled(struct drm_plane_state *state)
{
	return state->fb && state->crtc;
}

static void mdp5_plane_destroy(struct drm_plane *plane)
{
	struct mdp5_plane *mdp5_plane = to_mdp5_plane(plane);

	drm_plane_helper_disable(plane);
	drm_plane_cleanup(plane);

	kfree(mdp5_plane);
}

static void mdp5_plane_install_rotation_property(struct drm_device *dev,
		struct drm_plane *plane)
{
<<<<<<< HEAD
	struct mdp5_plane *mdp5_plane = to_mdp5_plane(plane);

	if (!(mdp5_plane->caps & MDP_PIPE_CAP_HFLIP) &&
		!(mdp5_plane->caps & MDP_PIPE_CAP_VFLIP))
		return;

=======
>>>>>>> 59331c21
	drm_plane_create_rotation_property(plane,
					   DRM_ROTATE_0,
					   DRM_ROTATE_0 |
					   DRM_ROTATE_180 |
					   DRM_REFLECT_X |
					   DRM_REFLECT_Y);
}

/* helper to install properties which are common to planes and crtcs */
static void mdp5_plane_install_properties(struct drm_plane *plane,
		struct drm_mode_object *obj)
{
	struct drm_device *dev = plane->dev;
	struct msm_drm_private *dev_priv = dev->dev_private;
	struct drm_property *prop;

#define INSTALL_PROPERTY(name, NAME, init_val, fnc, ...) do { \
		prop = dev_priv->plane_property[PLANE_PROP_##NAME]; \
		if (!prop) { \
			prop = drm_property_##fnc(dev, 0, #name, \
				##__VA_ARGS__); \
			if (!prop) { \
				dev_warn(dev->dev, \
					"Create property %s failed\n", \
					#name); \
				return; \
			} \
			dev_priv->plane_property[PLANE_PROP_##NAME] = prop; \
		} \
		drm_object_attach_property(&plane->base, prop, init_val); \
	} while (0)

#define INSTALL_RANGE_PROPERTY(name, NAME, min, max, init_val) \
		INSTALL_PROPERTY(name, NAME, init_val, \
				create_range, min, max)

#define INSTALL_ENUM_PROPERTY(name, NAME, init_val) \
		INSTALL_PROPERTY(name, NAME, init_val, \
				create_enum, name##_prop_enum_list, \
				ARRAY_SIZE(name##_prop_enum_list))

	INSTALL_RANGE_PROPERTY(zpos, ZPOS, 1, 255, 1);

	mdp5_plane_install_rotation_property(dev, plane);

#undef INSTALL_RANGE_PROPERTY
#undef INSTALL_ENUM_PROPERTY
#undef INSTALL_PROPERTY
}

static int mdp5_plane_atomic_set_property(struct drm_plane *plane,
		struct drm_plane_state *state, struct drm_property *property,
		uint64_t val)
{
	struct drm_device *dev = plane->dev;
	struct mdp5_plane_state *pstate;
	struct msm_drm_private *dev_priv = dev->dev_private;
	int ret = 0;

	pstate = to_mdp5_plane_state(state);

#define SET_PROPERTY(name, NAME, type) do { \
		if (dev_priv->plane_property[PLANE_PROP_##NAME] == property) { \
			pstate->name = (type)val; \
			DBG("Set property %s %d", #name, (type)val); \
			goto done; \
		} \
	} while (0)

	SET_PROPERTY(zpos, ZPOS, uint8_t);

	dev_err(dev->dev, "Invalid property\n");
	ret = -EINVAL;
done:
	return ret;
#undef SET_PROPERTY
}

static int mdp5_plane_atomic_get_property(struct drm_plane *plane,
		const struct drm_plane_state *state,
		struct drm_property *property, uint64_t *val)
{
	struct drm_device *dev = plane->dev;
	struct mdp5_plane_state *pstate;
	struct msm_drm_private *dev_priv = dev->dev_private;
	int ret = 0;

	pstate = to_mdp5_plane_state(state);

#define GET_PROPERTY(name, NAME, type) do { \
		if (dev_priv->plane_property[PLANE_PROP_##NAME] == property) { \
			*val = pstate->name; \
			DBG("Get property %s %lld", #name, *val); \
			goto done; \
		} \
	} while (0)

	GET_PROPERTY(zpos, ZPOS, uint8_t);

	dev_err(dev->dev, "Invalid property\n");
	ret = -EINVAL;
done:
	return ret;
#undef SET_PROPERTY
}

static void
mdp5_plane_atomic_print_state(struct drm_printer *p,
		const struct drm_plane_state *state)
{
	struct mdp5_plane_state *pstate = to_mdp5_plane_state(state);

	drm_printf(p, "\thwpipe=%s\n", pstate->hwpipe ?
			pstate->hwpipe->name : "(null)");
	drm_printf(p, "\tpremultiplied=%u\n", pstate->premultiplied);
	drm_printf(p, "\tzpos=%u\n", pstate->zpos);
	drm_printf(p, "\talpha=%u\n", pstate->alpha);
	drm_printf(p, "\tstage=%s\n", stage2name(pstate->stage));
	drm_printf(p, "\tpending=%u\n", pstate->pending);
}

static void mdp5_plane_reset(struct drm_plane *plane)
{
	struct mdp5_plane_state *mdp5_state;

	if (plane->state && plane->state->fb)
		drm_framebuffer_unreference(plane->state->fb);

	kfree(to_mdp5_plane_state(plane->state));
	mdp5_state = kzalloc(sizeof(*mdp5_state), GFP_KERNEL);

	/* assign default blend parameters */
	mdp5_state->alpha = 255;
	mdp5_state->premultiplied = 0;

	if (plane->type == DRM_PLANE_TYPE_PRIMARY)
		mdp5_state->zpos = STAGE_BASE;
	else
		mdp5_state->zpos = STAGE0 + drm_plane_index(plane);

	mdp5_state->base.plane = plane;

	plane->state = &mdp5_state->base;
}

static struct drm_plane_state *
mdp5_plane_duplicate_state(struct drm_plane *plane)
{
	struct mdp5_plane_state *mdp5_state;

	if (WARN_ON(!plane->state))
		return NULL;

	mdp5_state = kmemdup(to_mdp5_plane_state(plane->state),
			sizeof(*mdp5_state), GFP_KERNEL);

	if (mdp5_state && mdp5_state->base.fb)
		drm_framebuffer_reference(mdp5_state->base.fb);

	mdp5_state->pending = false;

	return &mdp5_state->base;
}

static void mdp5_plane_destroy_state(struct drm_plane *plane,
		struct drm_plane_state *state)
{
	struct mdp5_plane_state *pstate = to_mdp5_plane_state(state);

	if (state->fb)
		drm_framebuffer_unreference(state->fb);

	kfree(pstate);
}

static const struct drm_plane_funcs mdp5_plane_funcs = {
		.update_plane = drm_atomic_helper_update_plane,
		.disable_plane = drm_atomic_helper_disable_plane,
		.destroy = mdp5_plane_destroy,
		.set_property = drm_atomic_helper_plane_set_property,
		.atomic_set_property = mdp5_plane_atomic_set_property,
		.atomic_get_property = mdp5_plane_atomic_get_property,
		.reset = mdp5_plane_reset,
		.atomic_duplicate_state = mdp5_plane_duplicate_state,
		.atomic_destroy_state = mdp5_plane_destroy_state,
		.atomic_print_state = mdp5_plane_atomic_print_state,
};

static int mdp5_plane_prepare_fb(struct drm_plane *plane,
				 struct drm_plane_state *new_state)
{
	struct mdp5_kms *mdp5_kms = get_kms(plane);
	struct drm_framebuffer *fb = new_state->fb;

	if (!new_state->fb)
		return 0;

	DBG("%s: prepare: FB[%u]", plane->name, fb->base.id);
	return msm_framebuffer_prepare(fb, mdp5_kms->id);
}

static void mdp5_plane_cleanup_fb(struct drm_plane *plane,
				  struct drm_plane_state *old_state)
{
	struct mdp5_kms *mdp5_kms = get_kms(plane);
	struct drm_framebuffer *fb = old_state->fb;

	if (!fb)
		return;

	DBG("%s: cleanup: FB[%u]", plane->name, fb->base.id);
	msm_framebuffer_cleanup(fb, mdp5_kms->id);
}

static int mdp5_plane_atomic_check(struct drm_plane *plane,
		struct drm_plane_state *state)
{
	struct mdp5_plane_state *mdp5_state = to_mdp5_plane_state(state);
	struct drm_plane_state *old_state = plane->state;
	struct mdp5_cfg *config = mdp5_cfg_get_config(get_kms(plane)->cfg);
	bool new_hwpipe = false;
	uint32_t max_width, max_height;
	uint32_t caps = 0;

	DBG("%s: check (%d -> %d)", plane->name,
			plane_enabled(old_state), plane_enabled(state));

	/* We don't allow faster-than-vblank updates.. if we did add this
	 * some day, we would need to disallow in cases where hwpipe
	 * changes
	 */
	if (WARN_ON(to_mdp5_plane_state(old_state)->pending))
		return -EBUSY;

	max_width = config->hw->lm.max_width << 16;
	max_height = config->hw->lm.max_height << 16;

	/* Make sure source dimensions are within bounds. */
	if ((state->src_w > max_width) || (state->src_h > max_height)) {
		struct drm_rect src = drm_plane_state_src(state);
		DBG("Invalid source size "DRM_RECT_FP_FMT,
				DRM_RECT_FP_ARG(&src));
		return -ERANGE;
	}

	if (plane_enabled(state)) {
		unsigned int rotation;
<<<<<<< HEAD
=======
		const struct mdp_format *format;
		struct mdp5_kms *mdp5_kms = get_kms(plane);
		uint32_t blkcfg = 0;
>>>>>>> 59331c21

		format = to_mdp_format(msm_framebuffer_format(state->fb));
		if (MDP_FORMAT_IS_YUV(format))
			caps |= MDP_PIPE_CAP_SCALE | MDP_PIPE_CAP_CSC;

		if (((state->src_w >> 16) != state->crtc_w) ||
				((state->src_h >> 16) != state->crtc_h))
			caps |= MDP_PIPE_CAP_SCALE;

		rotation = drm_rotation_simplify(state->rotation,
						 DRM_ROTATE_0 |
						 DRM_REFLECT_X |
						 DRM_REFLECT_Y);

		if (rotation & DRM_REFLECT_X)
			caps |= MDP_PIPE_CAP_HFLIP;

<<<<<<< HEAD
		rotation = drm_rotation_simplify(state->rotation,
						 DRM_ROTATE_0 |
						 DRM_REFLECT_X |
						 DRM_REFLECT_Y);
		hflip = !!(rotation & DRM_REFLECT_X);
		vflip = !!(rotation & DRM_REFLECT_Y);

		if ((vflip && !(mdp5_plane->caps & MDP_PIPE_CAP_VFLIP)) ||
			(hflip && !(mdp5_plane->caps & MDP_PIPE_CAP_HFLIP))) {
			DBG("Pipe doesn't support flip\n");
=======
		if (rotation & DRM_REFLECT_Y)
			caps |= MDP_PIPE_CAP_VFLIP;
>>>>>>> 59331c21

		/* (re)allocate hw pipe if we don't have one or caps-mismatch: */
		if (!mdp5_state->hwpipe || (caps & ~mdp5_state->hwpipe->caps))
			new_hwpipe = true;

		if (mdp5_kms->smp) {
			const struct mdp_format *format =
				to_mdp_format(msm_framebuffer_format(state->fb));

			blkcfg = mdp5_smp_calculate(mdp5_kms->smp, format,
					state->src_w >> 16, false);

			if (mdp5_state->hwpipe && (mdp5_state->hwpipe->blkcfg != blkcfg))
				new_hwpipe = true;
		}

		/* (re)assign hwpipe if needed, otherwise keep old one: */
		if (new_hwpipe) {
			/* TODO maybe we want to re-assign hwpipe sometimes
			 * in cases when we no-longer need some caps to make
			 * it available for other planes?
			 */
			struct mdp5_hw_pipe *old_hwpipe = mdp5_state->hwpipe;
			mdp5_state->hwpipe = mdp5_pipe_assign(state->state,
					plane, caps, blkcfg);
			if (IS_ERR(mdp5_state->hwpipe)) {
				DBG("%s: failed to assign hwpipe!", plane->name);
				return PTR_ERR(mdp5_state->hwpipe);
			}
			mdp5_pipe_release(state->state, old_hwpipe);
		}
	}

	return 0;
}

static void mdp5_plane_atomic_update(struct drm_plane *plane,
				     struct drm_plane_state *old_state)
{
	struct drm_plane_state *state = plane->state;
	struct mdp5_plane_state *mdp5_state = to_mdp5_plane_state(state);

	DBG("%s: update", plane->name);

	mdp5_state->pending = true;

	if (plane_enabled(state)) {
		int ret;

		ret = mdp5_plane_mode_set(plane,
				state->crtc, state->fb,
				state->crtc_x, state->crtc_y,
				state->crtc_w, state->crtc_h,
				state->src_x,  state->src_y,
				state->src_w, state->src_h);
		/* atomic_check should have ensured that this doesn't fail */
		WARN_ON(ret < 0);
	}
}

static const struct drm_plane_helper_funcs mdp5_plane_helper_funcs = {
		.prepare_fb = mdp5_plane_prepare_fb,
		.cleanup_fb = mdp5_plane_cleanup_fb,
		.atomic_check = mdp5_plane_atomic_check,
		.atomic_update = mdp5_plane_atomic_update,
};

static void set_scanout_locked(struct drm_plane *plane,
		struct drm_framebuffer *fb)
{
	struct mdp5_kms *mdp5_kms = get_kms(plane);
	struct mdp5_hw_pipe *hwpipe = to_mdp5_plane_state(plane->state)->hwpipe;
	enum mdp5_pipe pipe = hwpipe->pipe;

	mdp5_write(mdp5_kms, REG_MDP5_PIPE_SRC_STRIDE_A(pipe),
			MDP5_PIPE_SRC_STRIDE_A_P0(fb->pitches[0]) |
			MDP5_PIPE_SRC_STRIDE_A_P1(fb->pitches[1]));

	mdp5_write(mdp5_kms, REG_MDP5_PIPE_SRC_STRIDE_B(pipe),
			MDP5_PIPE_SRC_STRIDE_B_P2(fb->pitches[2]) |
			MDP5_PIPE_SRC_STRIDE_B_P3(fb->pitches[3]));

	mdp5_write(mdp5_kms, REG_MDP5_PIPE_SRC0_ADDR(pipe),
			msm_framebuffer_iova(fb, mdp5_kms->id, 0));
	mdp5_write(mdp5_kms, REG_MDP5_PIPE_SRC1_ADDR(pipe),
			msm_framebuffer_iova(fb, mdp5_kms->id, 1));
	mdp5_write(mdp5_kms, REG_MDP5_PIPE_SRC2_ADDR(pipe),
			msm_framebuffer_iova(fb, mdp5_kms->id, 2));
	mdp5_write(mdp5_kms, REG_MDP5_PIPE_SRC3_ADDR(pipe),
			msm_framebuffer_iova(fb, mdp5_kms->id, 3));

	plane->fb = fb;
}

/* Note: mdp5_plane->pipe_lock must be locked */
static void csc_disable(struct mdp5_kms *mdp5_kms, enum mdp5_pipe pipe)
{
	uint32_t value = mdp5_read(mdp5_kms, REG_MDP5_PIPE_OP_MODE(pipe)) &
			 ~MDP5_PIPE_OP_MODE_CSC_1_EN;

	mdp5_write(mdp5_kms, REG_MDP5_PIPE_OP_MODE(pipe), value);
}

/* Note: mdp5_plane->pipe_lock must be locked */
static void csc_enable(struct mdp5_kms *mdp5_kms, enum mdp5_pipe pipe,
		struct csc_cfg *csc)
{
	uint32_t  i, mode = 0; /* RGB, no CSC */
	uint32_t *matrix;

	if (unlikely(!csc))
		return;

	if ((csc->type == CSC_YUV2RGB) || (CSC_YUV2YUV == csc->type))
		mode |= MDP5_PIPE_OP_MODE_CSC_SRC_DATA_FORMAT(DATA_FORMAT_YUV);
	if ((csc->type == CSC_RGB2YUV) || (CSC_YUV2YUV == csc->type))
		mode |= MDP5_PIPE_OP_MODE_CSC_DST_DATA_FORMAT(DATA_FORMAT_YUV);
	mode |= MDP5_PIPE_OP_MODE_CSC_1_EN;
	mdp5_write(mdp5_kms, REG_MDP5_PIPE_OP_MODE(pipe), mode);

	matrix = csc->matrix;
	mdp5_write(mdp5_kms, REG_MDP5_PIPE_CSC_1_MATRIX_COEFF_0(pipe),
			MDP5_PIPE_CSC_1_MATRIX_COEFF_0_COEFF_11(matrix[0]) |
			MDP5_PIPE_CSC_1_MATRIX_COEFF_0_COEFF_12(matrix[1]));
	mdp5_write(mdp5_kms, REG_MDP5_PIPE_CSC_1_MATRIX_COEFF_1(pipe),
			MDP5_PIPE_CSC_1_MATRIX_COEFF_1_COEFF_13(matrix[2]) |
			MDP5_PIPE_CSC_1_MATRIX_COEFF_1_COEFF_21(matrix[3]));
	mdp5_write(mdp5_kms, REG_MDP5_PIPE_CSC_1_MATRIX_COEFF_2(pipe),
			MDP5_PIPE_CSC_1_MATRIX_COEFF_2_COEFF_22(matrix[4]) |
			MDP5_PIPE_CSC_1_MATRIX_COEFF_2_COEFF_23(matrix[5]));
	mdp5_write(mdp5_kms, REG_MDP5_PIPE_CSC_1_MATRIX_COEFF_3(pipe),
			MDP5_PIPE_CSC_1_MATRIX_COEFF_3_COEFF_31(matrix[6]) |
			MDP5_PIPE_CSC_1_MATRIX_COEFF_3_COEFF_32(matrix[7]));
	mdp5_write(mdp5_kms, REG_MDP5_PIPE_CSC_1_MATRIX_COEFF_4(pipe),
			MDP5_PIPE_CSC_1_MATRIX_COEFF_4_COEFF_33(matrix[8]));

	for (i = 0; i < ARRAY_SIZE(csc->pre_bias); i++) {
		uint32_t *pre_clamp = csc->pre_clamp;
		uint32_t *post_clamp = csc->post_clamp;

		mdp5_write(mdp5_kms, REG_MDP5_PIPE_CSC_1_PRE_CLAMP(pipe, i),
			MDP5_PIPE_CSC_1_PRE_CLAMP_REG_HIGH(pre_clamp[2*i+1]) |
			MDP5_PIPE_CSC_1_PRE_CLAMP_REG_LOW(pre_clamp[2*i]));

		mdp5_write(mdp5_kms, REG_MDP5_PIPE_CSC_1_POST_CLAMP(pipe, i),
			MDP5_PIPE_CSC_1_POST_CLAMP_REG_HIGH(post_clamp[2*i+1]) |
			MDP5_PIPE_CSC_1_POST_CLAMP_REG_LOW(post_clamp[2*i]));

		mdp5_write(mdp5_kms, REG_MDP5_PIPE_CSC_1_PRE_BIAS(pipe, i),
			MDP5_PIPE_CSC_1_PRE_BIAS_REG_VALUE(csc->pre_bias[i]));

		mdp5_write(mdp5_kms, REG_MDP5_PIPE_CSC_1_POST_BIAS(pipe, i),
			MDP5_PIPE_CSC_1_POST_BIAS_REG_VALUE(csc->post_bias[i]));
	}
}

#define PHASE_STEP_SHIFT	21
#define DOWN_SCALE_RATIO_MAX	32	/* 2^(26-21) */

static int calc_phase_step(uint32_t src, uint32_t dst, uint32_t *out_phase)
{
	uint32_t unit;

	if (src == 0 || dst == 0)
		return -EINVAL;

	/*
	 * PHASE_STEP_X/Y is coded on 26 bits (25:0),
	 * where 2^21 represents the unity "1" in fixed-point hardware design.
	 * This leaves 5 bits for the integer part (downscale case):
	 *	-> maximum downscale ratio = 0b1_1111 = 31
	 */
	if (src > (dst * DOWN_SCALE_RATIO_MAX))
		return -EOVERFLOW;

	unit = 1 << PHASE_STEP_SHIFT;
	*out_phase = mult_frac(unit, src, dst);

	return 0;
}

static int calc_scalex_steps(struct drm_plane *plane,
		uint32_t pixel_format, uint32_t src, uint32_t dest,
		uint32_t phasex_steps[COMP_MAX])
{
	struct mdp5_kms *mdp5_kms = get_kms(plane);
	struct device *dev = mdp5_kms->dev->dev;
	uint32_t phasex_step;
	unsigned int hsub;
	int ret;

	ret = calc_phase_step(src, dest, &phasex_step);
	if (ret) {
		dev_err(dev, "X scaling (%d->%d) failed: %d\n", src, dest, ret);
		return ret;
	}

	hsub = drm_format_horz_chroma_subsampling(pixel_format);

	phasex_steps[COMP_0]   = phasex_step;
	phasex_steps[COMP_3]   = phasex_step;
	phasex_steps[COMP_1_2] = phasex_step / hsub;

	return 0;
}

static int calc_scaley_steps(struct drm_plane *plane,
		uint32_t pixel_format, uint32_t src, uint32_t dest,
		uint32_t phasey_steps[COMP_MAX])
{
	struct mdp5_kms *mdp5_kms = get_kms(plane);
	struct device *dev = mdp5_kms->dev->dev;
	uint32_t phasey_step;
	unsigned int vsub;
	int ret;

	ret = calc_phase_step(src, dest, &phasey_step);
	if (ret) {
		dev_err(dev, "Y scaling (%d->%d) failed: %d\n", src, dest, ret);
		return ret;
	}

	vsub = drm_format_vert_chroma_subsampling(pixel_format);

	phasey_steps[COMP_0]   = phasey_step;
	phasey_steps[COMP_3]   = phasey_step;
	phasey_steps[COMP_1_2] = phasey_step / vsub;

	return 0;
}

static uint32_t get_scale_config(const struct mdp_format *format,
		uint32_t src, uint32_t dst, bool horz)
{
	bool scaling = format->is_yuv ? true : (src != dst);
	uint32_t sub, pix_fmt = format->base.pixel_format;
	uint32_t ya_filter, uv_filter;
	bool yuv = format->is_yuv;

	if (!scaling)
		return 0;

	if (yuv) {
		sub = horz ? drm_format_horz_chroma_subsampling(pix_fmt) :
			     drm_format_vert_chroma_subsampling(pix_fmt);
		uv_filter = ((src / sub) <= dst) ?
				   SCALE_FILTER_BIL : SCALE_FILTER_PCMN;
	}
	ya_filter = (src <= dst) ? SCALE_FILTER_BIL : SCALE_FILTER_PCMN;

	if (horz)
		return  MDP5_PIPE_SCALE_CONFIG_SCALEX_EN |
			MDP5_PIPE_SCALE_CONFIG_SCALEX_FILTER_COMP_0(ya_filter) |
			MDP5_PIPE_SCALE_CONFIG_SCALEX_FILTER_COMP_3(ya_filter) |
			COND(yuv, MDP5_PIPE_SCALE_CONFIG_SCALEX_FILTER_COMP_1_2(uv_filter));
	else
		return  MDP5_PIPE_SCALE_CONFIG_SCALEY_EN |
			MDP5_PIPE_SCALE_CONFIG_SCALEY_FILTER_COMP_0(ya_filter) |
			MDP5_PIPE_SCALE_CONFIG_SCALEY_FILTER_COMP_3(ya_filter) |
			COND(yuv, MDP5_PIPE_SCALE_CONFIG_SCALEY_FILTER_COMP_1_2(uv_filter));
}

static void calc_pixel_ext(const struct mdp_format *format,
		uint32_t src, uint32_t dst, uint32_t phase_step[2],
		int pix_ext_edge1[COMP_MAX], int pix_ext_edge2[COMP_MAX],
		bool horz)
{
	bool scaling = format->is_yuv ? true : (src != dst);
	int i;

	/*
	 * Note:
	 * We assume here that:
	 *     1. PCMN filter is used for downscale
	 *     2. bilinear filter is used for upscale
	 *     3. we are in a single pipe configuration
	 */

	for (i = 0; i < COMP_MAX; i++) {
		pix_ext_edge1[i] = 0;
		pix_ext_edge2[i] = scaling ? 1 : 0;
	}
}

static void mdp5_write_pixel_ext(struct mdp5_kms *mdp5_kms, enum mdp5_pipe pipe,
	const struct mdp_format *format,
	uint32_t src_w, int pe_left[COMP_MAX], int pe_right[COMP_MAX],
	uint32_t src_h, int pe_top[COMP_MAX], int pe_bottom[COMP_MAX])
{
	uint32_t pix_fmt = format->base.pixel_format;
	uint32_t lr, tb, req;
	int i;

	for (i = 0; i < COMP_MAX; i++) {
		uint32_t roi_w = src_w;
		uint32_t roi_h = src_h;

		if (format->is_yuv && i == COMP_1_2) {
			roi_w /= drm_format_horz_chroma_subsampling(pix_fmt);
			roi_h /= drm_format_vert_chroma_subsampling(pix_fmt);
		}

		lr  = (pe_left[i] >= 0) ?
			MDP5_PIPE_SW_PIX_EXT_LR_LEFT_RPT(pe_left[i]) :
			MDP5_PIPE_SW_PIX_EXT_LR_LEFT_OVF(pe_left[i]);

		lr |= (pe_right[i] >= 0) ?
			MDP5_PIPE_SW_PIX_EXT_LR_RIGHT_RPT(pe_right[i]) :
			MDP5_PIPE_SW_PIX_EXT_LR_RIGHT_OVF(pe_right[i]);

		tb  = (pe_top[i] >= 0) ?
			MDP5_PIPE_SW_PIX_EXT_TB_TOP_RPT(pe_top[i]) :
			MDP5_PIPE_SW_PIX_EXT_TB_TOP_OVF(pe_top[i]);

		tb |= (pe_bottom[i] >= 0) ?
			MDP5_PIPE_SW_PIX_EXT_TB_BOTTOM_RPT(pe_bottom[i]) :
			MDP5_PIPE_SW_PIX_EXT_TB_BOTTOM_OVF(pe_bottom[i]);

		req  = MDP5_PIPE_SW_PIX_EXT_REQ_PIXELS_LEFT_RIGHT(roi_w +
				pe_left[i] + pe_right[i]);

		req |= MDP5_PIPE_SW_PIX_EXT_REQ_PIXELS_TOP_BOTTOM(roi_h +
				pe_top[i] + pe_bottom[i]);

		mdp5_write(mdp5_kms, REG_MDP5_PIPE_SW_PIX_EXT_LR(pipe, i), lr);
		mdp5_write(mdp5_kms, REG_MDP5_PIPE_SW_PIX_EXT_TB(pipe, i), tb);
		mdp5_write(mdp5_kms, REG_MDP5_PIPE_SW_PIX_EXT_REQ_PIXELS(pipe, i), req);

		DBG("comp-%d (L/R): rpt=%d/%d, ovf=%d/%d, req=%d", i,
			FIELD(lr,  MDP5_PIPE_SW_PIX_EXT_LR_LEFT_RPT),
			FIELD(lr,  MDP5_PIPE_SW_PIX_EXT_LR_RIGHT_RPT),
			FIELD(lr,  MDP5_PIPE_SW_PIX_EXT_LR_LEFT_OVF),
			FIELD(lr,  MDP5_PIPE_SW_PIX_EXT_LR_RIGHT_OVF),
			FIELD(req, MDP5_PIPE_SW_PIX_EXT_REQ_PIXELS_LEFT_RIGHT));

		DBG("comp-%d (T/B): rpt=%d/%d, ovf=%d/%d, req=%d", i,
			FIELD(tb,  MDP5_PIPE_SW_PIX_EXT_TB_TOP_RPT),
			FIELD(tb,  MDP5_PIPE_SW_PIX_EXT_TB_BOTTOM_RPT),
			FIELD(tb,  MDP5_PIPE_SW_PIX_EXT_TB_TOP_OVF),
			FIELD(tb,  MDP5_PIPE_SW_PIX_EXT_TB_BOTTOM_OVF),
			FIELD(req, MDP5_PIPE_SW_PIX_EXT_REQ_PIXELS_TOP_BOTTOM));
	}
}


static int mdp5_plane_mode_set(struct drm_plane *plane,
		struct drm_crtc *crtc, struct drm_framebuffer *fb,
		int crtc_x, int crtc_y,
		unsigned int crtc_w, unsigned int crtc_h,
		uint32_t src_x, uint32_t src_y,
		uint32_t src_w, uint32_t src_h)
{
	struct drm_plane_state *pstate = plane->state;
	struct mdp5_hw_pipe *hwpipe = to_mdp5_plane_state(pstate)->hwpipe;
	struct mdp5_kms *mdp5_kms = get_kms(plane);
	enum mdp5_pipe pipe = hwpipe->pipe;
	const struct mdp_format *format;
	uint32_t nplanes, config = 0;
	uint32_t phasex_step[COMP_MAX] = {0,}, phasey_step[COMP_MAX] = {0,};
	bool pe = hwpipe->caps & MDP_PIPE_CAP_SW_PIX_EXT;
	int pe_left[COMP_MAX], pe_right[COMP_MAX];
	int pe_top[COMP_MAX], pe_bottom[COMP_MAX];
	uint32_t hdecm = 0, vdecm = 0;
	uint32_t pix_format;
	unsigned int rotation;
	bool vflip, hflip;
	unsigned long flags;
	int ret;

	nplanes = drm_format_num_planes(fb->pixel_format);

	/* bad formats should already be rejected: */
	if (WARN_ON(nplanes > pipe2nclients(pipe)))
		return -EINVAL;

	format = to_mdp_format(msm_framebuffer_format(fb));
	pix_format = format->base.pixel_format;

	/* src values are in Q16 fixed point, convert to integer: */
	src_x = src_x >> 16;
	src_y = src_y >> 16;
	src_w = src_w >> 16;
	src_h = src_h >> 16;

	DBG("%s: FB[%u] %u,%u,%u,%u -> CRTC[%u] %d,%d,%u,%u", plane->name,
			fb->base.id, src_x, src_y, src_w, src_h,
			crtc->base.id, crtc_x, crtc_y, crtc_w, crtc_h);

	ret = calc_scalex_steps(plane, pix_format, src_w, crtc_w, phasex_step);
	if (ret)
		return ret;

	ret = calc_scaley_steps(plane, pix_format, src_h, crtc_h, phasey_step);
	if (ret)
		return ret;

	if (hwpipe->caps & MDP_PIPE_CAP_SW_PIX_EXT) {
		calc_pixel_ext(format, src_w, crtc_w, phasex_step,
					 pe_left, pe_right, true);
		calc_pixel_ext(format, src_h, crtc_h, phasey_step,
					pe_top, pe_bottom, false);
	}

	/* TODO calc hdecm, vdecm */

	/* SCALE is used to both scale and up-sample chroma components */
	config |= get_scale_config(format, src_w, crtc_w, true);
	config |= get_scale_config(format, src_h, crtc_h, false);
	DBG("scale config = %x", config);

	rotation = drm_rotation_simplify(pstate->rotation,
					 DRM_ROTATE_0 |
					 DRM_REFLECT_X |
					 DRM_REFLECT_Y);
	hflip = !!(rotation & DRM_REFLECT_X);
	vflip = !!(rotation & DRM_REFLECT_Y);

	spin_lock_irqsave(&hwpipe->pipe_lock, flags);

	mdp5_write(mdp5_kms, REG_MDP5_PIPE_SRC_IMG_SIZE(pipe),
			MDP5_PIPE_SRC_IMG_SIZE_WIDTH(min(fb->width, src_w)) |
			MDP5_PIPE_SRC_IMG_SIZE_HEIGHT(min(fb->height, src_h)));

	mdp5_write(mdp5_kms, REG_MDP5_PIPE_SRC_SIZE(pipe),
			MDP5_PIPE_SRC_SIZE_WIDTH(src_w) |
			MDP5_PIPE_SRC_SIZE_HEIGHT(src_h));

	mdp5_write(mdp5_kms, REG_MDP5_PIPE_SRC_XY(pipe),
			MDP5_PIPE_SRC_XY_X(src_x) |
			MDP5_PIPE_SRC_XY_Y(src_y));

	mdp5_write(mdp5_kms, REG_MDP5_PIPE_OUT_SIZE(pipe),
			MDP5_PIPE_OUT_SIZE_WIDTH(crtc_w) |
			MDP5_PIPE_OUT_SIZE_HEIGHT(crtc_h));

	mdp5_write(mdp5_kms, REG_MDP5_PIPE_OUT_XY(pipe),
			MDP5_PIPE_OUT_XY_X(crtc_x) |
			MDP5_PIPE_OUT_XY_Y(crtc_y));

	mdp5_write(mdp5_kms, REG_MDP5_PIPE_SRC_FORMAT(pipe),
			MDP5_PIPE_SRC_FORMAT_A_BPC(format->bpc_a) |
			MDP5_PIPE_SRC_FORMAT_R_BPC(format->bpc_r) |
			MDP5_PIPE_SRC_FORMAT_G_BPC(format->bpc_g) |
			MDP5_PIPE_SRC_FORMAT_B_BPC(format->bpc_b) |
			COND(format->alpha_enable, MDP5_PIPE_SRC_FORMAT_ALPHA_ENABLE) |
			MDP5_PIPE_SRC_FORMAT_CPP(format->cpp - 1) |
			MDP5_PIPE_SRC_FORMAT_UNPACK_COUNT(format->unpack_count - 1) |
			COND(format->unpack_tight, MDP5_PIPE_SRC_FORMAT_UNPACK_TIGHT) |
			MDP5_PIPE_SRC_FORMAT_FETCH_TYPE(format->fetch_type) |
			MDP5_PIPE_SRC_FORMAT_CHROMA_SAMP(format->chroma_sample));

	mdp5_write(mdp5_kms, REG_MDP5_PIPE_SRC_UNPACK(pipe),
			MDP5_PIPE_SRC_UNPACK_ELEM0(format->unpack[0]) |
			MDP5_PIPE_SRC_UNPACK_ELEM1(format->unpack[1]) |
			MDP5_PIPE_SRC_UNPACK_ELEM2(format->unpack[2]) |
			MDP5_PIPE_SRC_UNPACK_ELEM3(format->unpack[3]));

	mdp5_write(mdp5_kms, REG_MDP5_PIPE_SRC_OP_MODE(pipe),
			(hflip ? MDP5_PIPE_SRC_OP_MODE_FLIP_LR : 0) |
			(vflip ? MDP5_PIPE_SRC_OP_MODE_FLIP_UD : 0) |
			COND(pe, MDP5_PIPE_SRC_OP_MODE_SW_PIX_EXT_OVERRIDE) |
			MDP5_PIPE_SRC_OP_MODE_BWC(BWC_LOSSLESS));

	/* not using secure mode: */
	mdp5_write(mdp5_kms, REG_MDP5_PIPE_SRC_ADDR_SW_STATUS(pipe), 0);

	if (hwpipe->caps & MDP_PIPE_CAP_SW_PIX_EXT)
		mdp5_write_pixel_ext(mdp5_kms, pipe, format,
				src_w, pe_left, pe_right,
				src_h, pe_top, pe_bottom);

	if (hwpipe->caps & MDP_PIPE_CAP_SCALE) {
		mdp5_write(mdp5_kms, REG_MDP5_PIPE_SCALE_PHASE_STEP_X(pipe),
				phasex_step[COMP_0]);
		mdp5_write(mdp5_kms, REG_MDP5_PIPE_SCALE_PHASE_STEP_Y(pipe),
				phasey_step[COMP_0]);
		mdp5_write(mdp5_kms, REG_MDP5_PIPE_SCALE_CR_PHASE_STEP_X(pipe),
				phasex_step[COMP_1_2]);
		mdp5_write(mdp5_kms, REG_MDP5_PIPE_SCALE_CR_PHASE_STEP_Y(pipe),
				phasey_step[COMP_1_2]);
		mdp5_write(mdp5_kms, REG_MDP5_PIPE_DECIMATION(pipe),
				MDP5_PIPE_DECIMATION_VERT(vdecm) |
				MDP5_PIPE_DECIMATION_HORZ(hdecm));
		mdp5_write(mdp5_kms, REG_MDP5_PIPE_SCALE_CONFIG(pipe), config);
	}

	if (hwpipe->caps & MDP_PIPE_CAP_CSC) {
		if (MDP_FORMAT_IS_YUV(format))
			csc_enable(mdp5_kms, pipe,
					mdp_get_default_csc_cfg(CSC_YUV2RGB));
		else
			csc_disable(mdp5_kms, pipe);
	}

	set_scanout_locked(plane, fb);

	spin_unlock_irqrestore(&hwpipe->pipe_lock, flags);

	return ret;
}

enum mdp5_pipe mdp5_plane_pipe(struct drm_plane *plane)
{
	struct mdp5_plane_state *pstate = to_mdp5_plane_state(plane->state);

	if (WARN_ON(!pstate->hwpipe))
		return 0;

	return pstate->hwpipe->pipe;
}

uint32_t mdp5_plane_get_flush(struct drm_plane *plane)
{
	struct mdp5_plane_state *pstate = to_mdp5_plane_state(plane->state);

	if (WARN_ON(!pstate->hwpipe))
		return 0;

	return pstate->hwpipe->flush_mask;
}

/* called after vsync in thread context */
void mdp5_plane_complete_commit(struct drm_plane *plane,
	struct drm_plane_state *state)
{
	struct mdp5_plane_state *pstate = to_mdp5_plane_state(plane->state);

	pstate->pending = false;
}

/* initialize plane */
struct drm_plane *mdp5_plane_init(struct drm_device *dev, bool primary)
{
	struct drm_plane *plane = NULL;
	struct mdp5_plane *mdp5_plane;
	int ret;
	enum drm_plane_type type;

	mdp5_plane = kzalloc(sizeof(*mdp5_plane), GFP_KERNEL);
	if (!mdp5_plane) {
		ret = -ENOMEM;
		goto fail;
	}

	plane = &mdp5_plane->base;

	mdp5_plane->nformats = mdp_get_formats(mdp5_plane->formats,
		ARRAY_SIZE(mdp5_plane->formats), false);

	type = primary ? DRM_PLANE_TYPE_PRIMARY : DRM_PLANE_TYPE_OVERLAY;
	ret = drm_universal_plane_init(dev, plane, 0xff, &mdp5_plane_funcs,
				 mdp5_plane->formats, mdp5_plane->nformats,
				 type, NULL);
	if (ret)
		goto fail;

	drm_plane_helper_add(plane, &mdp5_plane_helper_funcs);

	mdp5_plane_install_properties(plane, &plane->base);

	return plane;

fail:
	if (plane)
		mdp5_plane_destroy(plane);

	return ERR_PTR(ret);
}<|MERGE_RESOLUTION|>--- conflicted
+++ resolved
@@ -61,15 +61,6 @@
 static void mdp5_plane_install_rotation_property(struct drm_device *dev,
 		struct drm_plane *plane)
 {
-<<<<<<< HEAD
-	struct mdp5_plane *mdp5_plane = to_mdp5_plane(plane);
-
-	if (!(mdp5_plane->caps & MDP_PIPE_CAP_HFLIP) &&
-		!(mdp5_plane->caps & MDP_PIPE_CAP_VFLIP))
-		return;
-
-=======
->>>>>>> 59331c21
 	drm_plane_create_rotation_property(plane,
 					   DRM_ROTATE_0,
 					   DRM_ROTATE_0 |
@@ -317,12 +308,9 @@
 
 	if (plane_enabled(state)) {
 		unsigned int rotation;
-<<<<<<< HEAD
-=======
 		const struct mdp_format *format;
 		struct mdp5_kms *mdp5_kms = get_kms(plane);
 		uint32_t blkcfg = 0;
->>>>>>> 59331c21
 
 		format = to_mdp_format(msm_framebuffer_format(state->fb));
 		if (MDP_FORMAT_IS_YUV(format))
@@ -340,21 +328,8 @@
 		if (rotation & DRM_REFLECT_X)
 			caps |= MDP_PIPE_CAP_HFLIP;
 
-<<<<<<< HEAD
-		rotation = drm_rotation_simplify(state->rotation,
-						 DRM_ROTATE_0 |
-						 DRM_REFLECT_X |
-						 DRM_REFLECT_Y);
-		hflip = !!(rotation & DRM_REFLECT_X);
-		vflip = !!(rotation & DRM_REFLECT_Y);
-
-		if ((vflip && !(mdp5_plane->caps & MDP_PIPE_CAP_VFLIP)) ||
-			(hflip && !(mdp5_plane->caps & MDP_PIPE_CAP_HFLIP))) {
-			DBG("Pipe doesn't support flip\n");
-=======
 		if (rotation & DRM_REFLECT_Y)
 			caps |= MDP_PIPE_CAP_VFLIP;
->>>>>>> 59331c21
 
 		/* (re)allocate hw pipe if we don't have one or caps-mismatch: */
 		if (!mdp5_state->hwpipe || (caps & ~mdp5_state->hwpipe->caps))
