// SPDX-License-Identifier: GPL-2.0
/*
 * (C) COPYRIGHT 2018 ARM Limited. All rights reserved.
 * Author: James.Qian.Wang <james.qian.wang@arm.com>
 *
 */
#include <linux/io.h>
#include <linux/of_device.h>
#include <linux/of_graph.h>
#include <linux/platform_device.h>
#ifdef CONFIG_DEBUG_FS
#include <linux/debugfs.h>
#include <linux/seq_file.h>
#endif

#include <drm/drm_print.h>

#include "komeda_dev.h"

static int komeda_register_show(struct seq_file *sf, void *x)
{
	struct komeda_dev *mdev = sf->private;
	int i;

	if (mdev->funcs->dump_register)
		mdev->funcs->dump_register(mdev, sf);

	for (i = 0; i < mdev->n_pipelines; i++)
		komeda_pipeline_dump_register(mdev->pipelines[i], sf);

	return 0;
}

static int komeda_register_open(struct inode *inode, struct file *filp)
{
	return single_open(filp, komeda_register_show, inode->i_private);
}

static const struct file_operations komeda_register_fops = {
	.owner		= THIS_MODULE,
	.open		= komeda_register_open,
	.read		= seq_read,
	.llseek		= seq_lseek,
	.release	= single_release,
};

#ifdef CONFIG_DEBUG_FS
static void komeda_debugfs_init(struct komeda_dev *mdev)
{
	if (!debugfs_initialized())
		return;

	mdev->debugfs_root = debugfs_create_dir("komeda", NULL);
	if (IS_ERR_OR_NULL(mdev->debugfs_root))
		return;

	debugfs_create_file("register", 0444, mdev->debugfs_root,
			    mdev, &komeda_register_fops);
}
#endif

<<<<<<< HEAD
=======
static ssize_t
core_id_show(struct device *dev, struct device_attribute *attr, char *buf)
{
	struct komeda_dev *mdev = dev_to_mdev(dev);

	return snprintf(buf, PAGE_SIZE, "0x%08x\n", mdev->chip.core_id);
}
static DEVICE_ATTR_RO(core_id);

static ssize_t
config_id_show(struct device *dev, struct device_attribute *attr, char *buf)
{
	struct komeda_dev *mdev = dev_to_mdev(dev);
	struct komeda_pipeline *pipe = mdev->pipelines[0];
	union komeda_config_id config_id;
	int i;

	memset(&config_id, 0, sizeof(config_id));

	config_id.max_line_sz = pipe->layers[0]->hsize_in.end;
	config_id.n_pipelines = mdev->n_pipelines;
	config_id.n_scalers = pipe->n_scalers;
	config_id.n_layers = pipe->n_layers;
	config_id.n_richs = 0;
	for (i = 0; i < pipe->n_layers; i++) {
		if (pipe->layers[i]->layer_type == KOMEDA_FMT_RICH_LAYER)
			config_id.n_richs++;
	}
	return snprintf(buf, PAGE_SIZE, "0x%08x\n", config_id.value);
}
static DEVICE_ATTR_RO(config_id);

static struct attribute *komeda_sysfs_entries[] = {
	&dev_attr_core_id.attr,
	&dev_attr_config_id.attr,
	NULL,
};

static struct attribute_group komeda_sysfs_attr_group = {
	.attrs = komeda_sysfs_entries,
};

>>>>>>> a2d635de
static int komeda_parse_pipe_dt(struct komeda_dev *mdev, struct device_node *np)
{
	struct komeda_pipeline *pipe;
	struct clk *clk;
	u32 pipe_id;
	int ret = 0;

	ret = of_property_read_u32(np, "reg", &pipe_id);
	if (ret != 0 || pipe_id >= mdev->n_pipelines)
		return -EINVAL;

	pipe = mdev->pipelines[pipe_id];

	clk = of_clk_get_by_name(np, "aclk");
	if (IS_ERR(clk)) {
		DRM_ERROR("get aclk for pipeline %d failed!\n", pipe_id);
		return PTR_ERR(clk);
	}
	pipe->aclk = clk;

	clk = of_clk_get_by_name(np, "pxclk");
	if (IS_ERR(clk)) {
		DRM_ERROR("get pxclk for pipeline %d failed!\n", pipe_id);
		return PTR_ERR(clk);
	}
	pipe->pxlclk = clk;

	/* enum ports */
	pipe->of_output_dev =
		of_graph_get_remote_node(np, KOMEDA_OF_PORT_OUTPUT, 0);
	pipe->of_output_port =
		of_graph_get_port_by_id(np, KOMEDA_OF_PORT_OUTPUT);

	pipe->of_node = np;

	return 0;
}

static int komeda_parse_dt(struct device *dev, struct komeda_dev *mdev)
{
	struct platform_device *pdev = to_platform_device(dev);
	struct device_node *child, *np = dev->of_node;
	struct clk *clk;
	int ret;

	clk = devm_clk_get(dev, "mclk");
	if (IS_ERR(clk))
		return PTR_ERR(clk);

	mdev->mclk = clk;
	mdev->irq  = platform_get_irq(pdev, 0);
	if (mdev->irq < 0) {
		DRM_ERROR("could not get IRQ number.\n");
		return mdev->irq;
	}

	for_each_available_child_of_node(np, child) {
		if (of_node_cmp(child->name, "pipeline") == 0) {
			ret = komeda_parse_pipe_dt(mdev, child);
			if (ret) {
				DRM_ERROR("parse pipeline dt error!\n");
				of_node_put(child);
				break;
			}
		}
	}

	return ret;
}

struct komeda_dev *komeda_dev_create(struct device *dev)
{
	struct platform_device *pdev = to_platform_device(dev);
	const struct komeda_product_data *product;
	struct komeda_dev *mdev;
	struct resource *io_res;
	int err = 0;

	product = of_device_get_match_data(dev);
	if (!product)
		return ERR_PTR(-ENODEV);

	io_res = platform_get_resource(pdev, IORESOURCE_MEM, 0);
	if (!io_res) {
		DRM_ERROR("No registers defined.\n");
		return ERR_PTR(-ENODEV);
	}

	mdev = devm_kzalloc(dev, sizeof(*mdev), GFP_KERNEL);
	if (!mdev)
		return ERR_PTR(-ENOMEM);

	mutex_init(&mdev->lock);

	mdev->dev = dev;
	mdev->reg_base = devm_ioremap_resource(dev, io_res);
	if (IS_ERR(mdev->reg_base)) {
		DRM_ERROR("Map register space failed.\n");
		err = PTR_ERR(mdev->reg_base);
		mdev->reg_base = NULL;
		goto err_cleanup;
	}

	mdev->pclk = devm_clk_get(dev, "pclk");
	if (IS_ERR(mdev->pclk)) {
		DRM_ERROR("Get APB clk failed.\n");
		err = PTR_ERR(mdev->pclk);
		mdev->pclk = NULL;
		goto err_cleanup;
	}

	/* Enable APB clock to access the registers */
	clk_prepare_enable(mdev->pclk);

	mdev->funcs = product->identify(mdev->reg_base, &mdev->chip);
	if (!komeda_product_match(mdev, product->product_id)) {
		DRM_ERROR("DT configured %x mismatch with real HW %x.\n",
			  product->product_id,
			  MALIDP_CORE_ID_PRODUCT_ID(mdev->chip.core_id));
		err = -ENODEV;
		goto err_cleanup;
	}

	DRM_INFO("Found ARM Mali-D%x version r%dp%d\n",
		 MALIDP_CORE_ID_PRODUCT_ID(mdev->chip.core_id),
		 MALIDP_CORE_ID_MAJOR(mdev->chip.core_id),
		 MALIDP_CORE_ID_MINOR(mdev->chip.core_id));

	mdev->funcs->init_format_table(mdev);

	err = mdev->funcs->enum_resources(mdev);
	if (err) {
		DRM_ERROR("enumerate display resource failed.\n");
		goto err_cleanup;
	}

	err = komeda_parse_dt(dev, mdev);
	if (err) {
		DRM_ERROR("parse device tree failed.\n");
		goto err_cleanup;
	}

	err = komeda_assemble_pipelines(mdev);
	if (err) {
		DRM_ERROR("assemble display pipelines failed.\n");
		goto err_cleanup;
	}

<<<<<<< HEAD
=======
	err = sysfs_create_group(&dev->kobj, &komeda_sysfs_attr_group);
	if (err) {
		DRM_ERROR("create sysfs group failed.\n");
		goto err_cleanup;
	}

>>>>>>> a2d635de
#ifdef CONFIG_DEBUG_FS
	komeda_debugfs_init(mdev);
#endif

	return mdev;

err_cleanup:
	komeda_dev_destroy(mdev);
	return ERR_PTR(err);
}

void komeda_dev_destroy(struct komeda_dev *mdev)
{
	struct device *dev = mdev->dev;
	struct komeda_dev_funcs *funcs = mdev->funcs;
	int i;

<<<<<<< HEAD
=======
	sysfs_remove_group(&dev->kobj, &komeda_sysfs_attr_group);

>>>>>>> a2d635de
#ifdef CONFIG_DEBUG_FS
	debugfs_remove_recursive(mdev->debugfs_root);
#endif

	for (i = 0; i < mdev->n_pipelines; i++) {
		komeda_pipeline_destroy(mdev, mdev->pipelines[i]);
		mdev->pipelines[i] = NULL;
	}

	mdev->n_pipelines = 0;

	if (funcs && funcs->cleanup)
		funcs->cleanup(mdev);

	if (mdev->reg_base) {
		devm_iounmap(dev, mdev->reg_base);
		mdev->reg_base = NULL;
	}

	if (mdev->mclk) {
		devm_clk_put(dev, mdev->mclk);
		mdev->mclk = NULL;
	}

	if (mdev->pclk) {
		clk_disable_unprepare(mdev->pclk);
		devm_clk_put(dev, mdev->pclk);
		mdev->pclk = NULL;
	}

	devm_kfree(dev, mdev);
}<|MERGE_RESOLUTION|>--- conflicted
+++ resolved
@@ -59,8 +59,6 @@
 }
 #endif
 
-<<<<<<< HEAD
-=======
 static ssize_t
 core_id_show(struct device *dev, struct device_attribute *attr, char *buf)
 {
@@ -103,7 +101,6 @@
 	.attrs = komeda_sysfs_entries,
 };
 
->>>>>>> a2d635de
 static int komeda_parse_pipe_dt(struct komeda_dev *mdev, struct device_node *np)
 {
 	struct komeda_pipeline *pipe;
@@ -252,15 +249,12 @@
 		goto err_cleanup;
 	}
 
-<<<<<<< HEAD
-=======
 	err = sysfs_create_group(&dev->kobj, &komeda_sysfs_attr_group);
 	if (err) {
 		DRM_ERROR("create sysfs group failed.\n");
 		goto err_cleanup;
 	}
 
->>>>>>> a2d635de
 #ifdef CONFIG_DEBUG_FS
 	komeda_debugfs_init(mdev);
 #endif
@@ -278,11 +272,8 @@
 	struct komeda_dev_funcs *funcs = mdev->funcs;
 	int i;
 
-<<<<<<< HEAD
-=======
 	sysfs_remove_group(&dev->kobj, &komeda_sysfs_attr_group);
 
->>>>>>> a2d635de
 #ifdef CONFIG_DEBUG_FS
 	debugfs_remove_recursive(mdev->debugfs_root);
 #endif
