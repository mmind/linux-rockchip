/* SPDX-License-Identifier: GPL-2.0 */
/*
 * (C) COPYRIGHT 2018 ARM Limited. All rights reserved.
 * Author: James.Qian.Wang <james.qian.wang@arm.com>
 *
 */
#ifndef _KOMEDA_DEV_H_
#define _KOMEDA_DEV_H_

#include <linux/device.h>
#include <linux/clk.h>
#include "komeda_pipeline.h"
#include "malidp_product.h"
#include "komeda_format_caps.h"

#define KOMEDA_EVENT_VSYNC		BIT_ULL(0)
#define KOMEDA_EVENT_FLIP		BIT_ULL(1)
#define KOMEDA_EVENT_URUN		BIT_ULL(2)
#define KOMEDA_EVENT_IBSY		BIT_ULL(3)
#define KOMEDA_EVENT_OVR		BIT_ULL(4)
#define KOMEDA_EVENT_EOW		BIT_ULL(5)
#define KOMEDA_EVENT_MODE		BIT_ULL(6)

#define KOMEDA_ERR_TETO			BIT_ULL(14)
#define KOMEDA_ERR_TEMR			BIT_ULL(15)
#define KOMEDA_ERR_TITR			BIT_ULL(16)
#define KOMEDA_ERR_CPE			BIT_ULL(17)
#define KOMEDA_ERR_CFGE			BIT_ULL(18)
#define KOMEDA_ERR_AXIE			BIT_ULL(19)
#define KOMEDA_ERR_ACE0			BIT_ULL(20)
#define KOMEDA_ERR_ACE1			BIT_ULL(21)
#define KOMEDA_ERR_ACE2			BIT_ULL(22)
#define KOMEDA_ERR_ACE3			BIT_ULL(23)
#define KOMEDA_ERR_DRIFTTO		BIT_ULL(24)
#define KOMEDA_ERR_FRAMETO		BIT_ULL(25)
#define KOMEDA_ERR_CSCE			BIT_ULL(26)
#define KOMEDA_ERR_ZME			BIT_ULL(27)
#define KOMEDA_ERR_MERR			BIT_ULL(28)
#define KOMEDA_ERR_TCF			BIT_ULL(29)
#define KOMEDA_ERR_TTNG			BIT_ULL(30)
#define KOMEDA_ERR_TTF			BIT_ULL(31)

/* malidp device id */
enum {
	MALI_D71 = 0,
};

/* pipeline DT ports */
enum {
	KOMEDA_OF_PORT_OUTPUT		= 0,
	KOMEDA_OF_PORT_COPROC		= 1,
};

struct komeda_chip_info {
	u32 arch_id;
	u32 core_id;
	u32 core_info;
	u32 bus_width;
};

struct komeda_product_data {
	u32 product_id;
	struct komeda_dev_funcs *(*identify)(u32 __iomem *reg,
					     struct komeda_chip_info *info);
};

struct komeda_dev;

struct komeda_events {
	u64 global;
	u64 pipes[KOMEDA_MAX_PIPELINES];
};

/**
 * struct komeda_dev_funcs
 *
 * Supplied by chip level and returned by the chip entry function xxx_identify,
 */
struct komeda_dev_funcs {
	/**
	 * @init_format_table:
	 *
	 * initialize &komeda_dev->format_table, this function should be called
	 * before the &enum_resource
	 */
	void (*init_format_table)(struct komeda_dev *mdev);
	/**
	 * @enum_resources:
	 *
	 * for CHIP to report or add pipeline and component resources to CORE
	 */
	int (*enum_resources)(struct komeda_dev *mdev);
	/** @cleanup: call to chip to cleanup komeda_dev->chip data */
	void (*cleanup)(struct komeda_dev *mdev);
	/**
	 * @irq_handler:
	 *
	 * for CORE to get the HW event from the CHIP when interrupt happened.
	 */
	irqreturn_t (*irq_handler)(struct komeda_dev *mdev,
				   struct komeda_events *events);
	/** @enable_irq: enable irq */
	int (*enable_irq)(struct komeda_dev *mdev);
	/** @disable_irq: disable irq */
	int (*disable_irq)(struct komeda_dev *mdev);
<<<<<<< HEAD

	/** @dump_register: Optional, dump registers to seq_file */
	void (*dump_register)(struct komeda_dev *mdev, struct seq_file *seq);
=======
	/** @on_off_vblank: notify HW to on/off vblank */
	void (*on_off_vblank)(struct komeda_dev *mdev,
			      int master_pipe, bool on);

	/** @dump_register: Optional, dump registers to seq_file */
	void (*dump_register)(struct komeda_dev *mdev, struct seq_file *seq);
	/**
	 * @change_opmode:
	 *
	 * Notify HW to switch to a new display operation mode.
	 */
	int (*change_opmode)(struct komeda_dev *mdev, int new_mode);
	/** @flush: Notify the HW to flush or kickoff the update */
	void (*flush)(struct komeda_dev *mdev,
		      int master_pipe, u32 active_pipes);
};

/*
 * DISPLAY_MODE describes how many display been enabled, and which will be
 * passed to CHIP by &komeda_dev_funcs->change_opmode(), then CHIP can do the
 * pipeline resources assignment according to this usage hint.
 * -   KOMEDA_MODE_DISP0: Only one display enabled, pipeline-0 work as master.
 * -   KOMEDA_MODE_DISP1: Only one display enabled, pipeline-0 work as master.
 * -   KOMEDA_MODE_DUAL_DISP: Dual display mode, both display has been enabled.
 * And D71 supports assign two pipelines to one single display on mode
 * KOMEDA_MODE_DISP0/DISP1
 */
enum {
	KOMEDA_MODE_INACTIVE	= 0,
	KOMEDA_MODE_DISP0	= BIT(0),
	KOMEDA_MODE_DISP1	= BIT(1),
	KOMEDA_MODE_DUAL_DISP	= KOMEDA_MODE_DISP0 | KOMEDA_MODE_DISP1,
>>>>>>> a2d635de
};

/**
 * struct komeda_dev
 *
 * Pipeline and component are used to describe how to handle the pixel data.
 * komeda_device is for describing the whole view of the device, and the
 * control-abilites of device.
 */
struct komeda_dev {
	/** @dev: the base device structure */
	struct device *dev;
	/** @reg_base: the base address of komeda io space */
	u32 __iomem   *reg_base;

	/** @chip: the basic chip information */
	struct komeda_chip_info chip;
	/** @fmt_tbl: initialized by &komeda_dev_funcs->init_format_table */
	struct komeda_format_caps_table fmt_tbl;
	/** @pclk: APB clock for register access */
	struct clk *pclk;
	/** @mclk: HW main engine clk */
	struct clk *mclk;

	/** @irq: irq number */
	int irq;

<<<<<<< HEAD
=======
	/** @lock: used to protect dpmode */
	struct mutex lock;
	/** @dpmode: current display mode */
	u32 dpmode;

	/** @n_pipelines: the number of pipe in @pipelines */
>>>>>>> a2d635de
	int n_pipelines;
	/** @pipelines: the komeda pipelines */
	struct komeda_pipeline *pipelines[KOMEDA_MAX_PIPELINES];

	/** @funcs: chip funcs to access to HW */
	struct komeda_dev_funcs *funcs;
	/**
	 * @chip_data:
	 *
	 * chip data will be added by &komeda_dev_funcs.enum_resources() and
	 * destroyed by &komeda_dev_funcs.cleanup()
	 */
	void *chip_data;

<<<<<<< HEAD
=======
	/** @debugfs_root: root directory of komeda debugfs */
>>>>>>> a2d635de
	struct dentry *debugfs_root;
};

static inline bool
komeda_product_match(struct komeda_dev *mdev, u32 target)
{
	return MALIDP_CORE_ID_PRODUCT_ID(mdev->chip.core_id) == target;
}

struct komeda_dev_funcs *
d71_identify(u32 __iomem *reg, struct komeda_chip_info *chip);

struct komeda_dev *komeda_dev_create(struct device *dev);
void komeda_dev_destroy(struct komeda_dev *mdev);

struct komeda_dev *dev_to_mdev(struct device *dev);

#endif /*_KOMEDA_DEV_H_*/<|MERGE_RESOLUTION|>--- conflicted
+++ resolved
@@ -103,11 +103,6 @@
 	int (*enable_irq)(struct komeda_dev *mdev);
 	/** @disable_irq: disable irq */
 	int (*disable_irq)(struct komeda_dev *mdev);
-<<<<<<< HEAD
-
-	/** @dump_register: Optional, dump registers to seq_file */
-	void (*dump_register)(struct komeda_dev *mdev, struct seq_file *seq);
-=======
 	/** @on_off_vblank: notify HW to on/off vblank */
 	void (*on_off_vblank)(struct komeda_dev *mdev,
 			      int master_pipe, bool on);
@@ -140,7 +135,6 @@
 	KOMEDA_MODE_DISP0	= BIT(0),
 	KOMEDA_MODE_DISP1	= BIT(1),
 	KOMEDA_MODE_DUAL_DISP	= KOMEDA_MODE_DISP0 | KOMEDA_MODE_DISP1,
->>>>>>> a2d635de
 };
 
 /**
@@ -168,15 +162,12 @@
 	/** @irq: irq number */
 	int irq;
 
-<<<<<<< HEAD
-=======
 	/** @lock: used to protect dpmode */
 	struct mutex lock;
 	/** @dpmode: current display mode */
 	u32 dpmode;
 
 	/** @n_pipelines: the number of pipe in @pipelines */
->>>>>>> a2d635de
 	int n_pipelines;
 	/** @pipelines: the komeda pipelines */
 	struct komeda_pipeline *pipelines[KOMEDA_MAX_PIPELINES];
@@ -191,10 +182,7 @@
 	 */
 	void *chip_data;
 
-<<<<<<< HEAD
-=======
 	/** @debugfs_root: root directory of komeda debugfs */
->>>>>>> a2d635de
 	struct dentry *debugfs_root;
 };
 
