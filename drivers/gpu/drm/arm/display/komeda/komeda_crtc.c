// SPDX-License-Identifier: GPL-2.0
/*
 * (C) COPYRIGHT 2018 ARM Limited. All rights reserved.
 * Author: James.Qian.Wang <james.qian.wang@arm.com>
 *
 */
#include <linux/clk.h>
#include <linux/pm_runtime.h>
#include <linux/spinlock.h>

#include <drm/drm_atomic.h>
#include <drm/drm_atomic_helper.h>
#include <drm/drm_crtc_helper.h>
#include <drm/drm_plane_helper.h>
#include <drm/drm_print.h>
#include <drm/drm_vblank.h>

#include "komeda_dev.h"
#include "komeda_kms.h"

<<<<<<< HEAD
=======
/**
 * komeda_crtc_atomic_check - build display output data flow
 * @crtc: DRM crtc
 * @state: the crtc state object
 *
 * crtc_atomic_check is the final check stage, so beside build a display data
 * pipeline according to the crtc_state, but still needs to release or disable
 * the unclaimed pipeline resources.
 *
 * RETURNS:
 * Zero for success or -errno
 */
static int
komeda_crtc_atomic_check(struct drm_crtc *crtc,
			 struct drm_crtc_state *state)
{
	struct komeda_crtc *kcrtc = to_kcrtc(crtc);
	struct komeda_crtc_state *kcrtc_st = to_kcrtc_st(state);
	int err;

	if (state->active) {
		err = komeda_build_display_data_flow(kcrtc, kcrtc_st);
		if (err)
			return err;
	}

	/* release unclaimed pipeline resources */
	err = komeda_release_unclaimed_resources(kcrtc->master, kcrtc_st);
	if (err)
		return err;

	return 0;
}

static u32 komeda_calc_mclk(struct komeda_crtc_state *kcrtc_st)
{
	unsigned long mclk = kcrtc_st->base.adjusted_mode.clock * 1000;

	return mclk;
}

/* For active a crtc, mainly need two parts of preparation
 * 1. adjust display operation mode.
 * 2. enable needed clk
 */
static int
komeda_crtc_prepare(struct komeda_crtc *kcrtc)
{
	struct komeda_dev *mdev = kcrtc->base.dev->dev_private;
	struct komeda_pipeline *master = kcrtc->master;
	struct komeda_crtc_state *kcrtc_st = to_kcrtc_st(kcrtc->base.state);
	unsigned long pxlclk_rate = kcrtc_st->base.adjusted_mode.clock * 1000;
	u32 new_mode;
	int err;

	mutex_lock(&mdev->lock);

	new_mode = mdev->dpmode | BIT(master->id);
	if (WARN_ON(new_mode == mdev->dpmode)) {
		err = 0;
		goto unlock;
	}

	err = mdev->funcs->change_opmode(mdev, new_mode);
	if (err) {
		DRM_ERROR("failed to change opmode: 0x%x -> 0x%x.\n,",
			  mdev->dpmode, new_mode);
		goto unlock;
	}

	mdev->dpmode = new_mode;
	/* Only need to enable mclk on single display mode, but no need to
	 * enable mclk it on dual display mode, since the dual mode always
	 * switch from single display mode, the mclk already enabled, no need
	 * to enable it again.
	 */
	if (new_mode != KOMEDA_MODE_DUAL_DISP) {
		err = clk_set_rate(mdev->mclk, komeda_calc_mclk(kcrtc_st));
		if (err)
			DRM_ERROR("failed to set mclk.\n");
		err = clk_prepare_enable(mdev->mclk);
		if (err)
			DRM_ERROR("failed to enable mclk.\n");
	}

	err = clk_prepare_enable(master->aclk);
	if (err)
		DRM_ERROR("failed to enable axi clk for pipe%d.\n", master->id);
	err = clk_set_rate(master->pxlclk, pxlclk_rate);
	if (err)
		DRM_ERROR("failed to set pxlclk for pipe%d\n", master->id);
	err = clk_prepare_enable(master->pxlclk);
	if (err)
		DRM_ERROR("failed to enable pxl clk for pipe%d.\n", master->id);

unlock:
	mutex_unlock(&mdev->lock);

	return err;
}

static int
komeda_crtc_unprepare(struct komeda_crtc *kcrtc)
{
	struct komeda_dev *mdev = kcrtc->base.dev->dev_private;
	struct komeda_pipeline *master = kcrtc->master;
	u32 new_mode;
	int err;

	mutex_lock(&mdev->lock);

	new_mode = mdev->dpmode & (~BIT(master->id));

	if (WARN_ON(new_mode == mdev->dpmode)) {
		err = 0;
		goto unlock;
	}

	err = mdev->funcs->change_opmode(mdev, new_mode);
	if (err) {
		DRM_ERROR("failed to change opmode: 0x%x -> 0x%x.\n,",
			  mdev->dpmode, new_mode);
		goto unlock;
	}

	mdev->dpmode = new_mode;

	clk_disable_unprepare(master->pxlclk);
	clk_disable_unprepare(master->aclk);
	if (new_mode == KOMEDA_MODE_INACTIVE)
		clk_disable_unprepare(mdev->mclk);

unlock:
	mutex_unlock(&mdev->lock);

	return err;
}

>>>>>>> a2d635de
void komeda_crtc_handle_event(struct komeda_crtc   *kcrtc,
			      struct komeda_events *evts)
{
	struct drm_crtc *crtc = &kcrtc->base;
	u32 events = evts->pipes[kcrtc->master->id];

	if (events & KOMEDA_EVENT_VSYNC)
		drm_crtc_handle_vblank(crtc);

	/* will handle it together with the write back support */
	if (events & KOMEDA_EVENT_EOW)
		DRM_DEBUG("EOW.\n");

<<<<<<< HEAD
	/* will handle it with crtc->flush */
	if (events & KOMEDA_EVENT_FLIP)
		DRM_DEBUG("FLIP Done.\n");
}

struct drm_crtc_helper_funcs komeda_crtc_helper_funcs = {
=======
	if (events & KOMEDA_EVENT_FLIP) {
		unsigned long flags;
		struct drm_pending_vblank_event *event;

		spin_lock_irqsave(&crtc->dev->event_lock, flags);
		if (kcrtc->disable_done) {
			complete_all(kcrtc->disable_done);
			kcrtc->disable_done = NULL;
		} else if (crtc->state->event) {
			event = crtc->state->event;
			/*
			 * Consume event before notifying drm core that flip
			 * happened.
			 */
			crtc->state->event = NULL;
			drm_crtc_send_vblank_event(crtc, event);
		} else {
			DRM_WARN("CRTC[%d]: FLIP happen but no pending commit.\n",
				 drm_crtc_index(&kcrtc->base));
		}
		spin_unlock_irqrestore(&crtc->dev->event_lock, flags);
	}
}

static void
komeda_crtc_do_flush(struct drm_crtc *crtc,
		     struct drm_crtc_state *old)
{
	struct komeda_crtc *kcrtc = to_kcrtc(crtc);
	struct komeda_crtc_state *kcrtc_st = to_kcrtc_st(crtc->state);
	struct komeda_dev *mdev = kcrtc->base.dev->dev_private;
	struct komeda_pipeline *master = kcrtc->master;

	DRM_DEBUG_ATOMIC("CRTC%d_FLUSH: active_pipes: 0x%x, affected: 0x%x.\n",
			 drm_crtc_index(crtc),
			 kcrtc_st->active_pipes, kcrtc_st->affected_pipes);

	/* step 1: update the pipeline/component state to HW */
	if (has_bit(master->id, kcrtc_st->affected_pipes))
		komeda_pipeline_update(master, old->state);

	/* step 2: notify the HW to kickoff the update */
	mdev->funcs->flush(mdev, master->id, kcrtc_st->active_pipes);
}

static void
komeda_crtc_atomic_enable(struct drm_crtc *crtc,
			  struct drm_crtc_state *old)
{
	komeda_crtc_prepare(to_kcrtc(crtc));
	drm_crtc_vblank_on(crtc);
	komeda_crtc_do_flush(crtc, old);
}

static void
komeda_crtc_atomic_disable(struct drm_crtc *crtc,
			   struct drm_crtc_state *old)
{
	struct komeda_crtc *kcrtc = to_kcrtc(crtc);
	struct komeda_crtc_state *old_st = to_kcrtc_st(old);
	struct komeda_dev *mdev = crtc->dev->dev_private;
	struct komeda_pipeline *master = kcrtc->master;
	struct completion *disable_done = &crtc->state->commit->flip_done;
	struct completion temp;
	int timeout;

	DRM_DEBUG_ATOMIC("CRTC%d_DISABLE: active_pipes: 0x%x, affected: 0x%x.\n",
			 drm_crtc_index(crtc),
			 old_st->active_pipes, old_st->affected_pipes);

	if (has_bit(master->id, old_st->active_pipes))
		komeda_pipeline_disable(master, old->state);

	/* crtc_disable has two scenarios according to the state->active switch.
	 * 1. active -> inactive
	 *    this commit is a disable commit. and the commit will be finished
	 *    or done after the disable operation. on this case we can directly
	 *    use the crtc->state->event to tracking the HW disable operation.
	 * 2. active -> active
	 *    the crtc->commit is not for disable, but a modeset operation when
	 *    crtc is active, such commit actually has been completed by 3
	 *    DRM operations:
	 *    crtc_disable, update_planes(crtc_flush), crtc_enable
	 *    so on this case the crtc->commit is for the whole process.
	 *    we can not use it for tracing the disable, we need a temporary
	 *    flip_done for tracing the disable. and crtc->state->event for
	 *    the crtc_enable operation.
	 *    That's also the reason why skip modeset commit in
	 *    komeda_crtc_atomic_flush()
	 */
	if (crtc->state->active) {
		struct komeda_pipeline_state *pipe_st;
		/* clear the old active_comps to zero */
		pipe_st = komeda_pipeline_get_old_state(master, old->state);
		pipe_st->active_comps = 0;

		init_completion(&temp);
		kcrtc->disable_done = &temp;
		disable_done = &temp;
	}

	mdev->funcs->flush(mdev, master->id, 0);

	/* wait the disable take affect.*/
	timeout = wait_for_completion_timeout(disable_done, HZ);
	if (timeout == 0) {
		DRM_ERROR("disable pipeline%d timeout.\n", kcrtc->master->id);
		if (crtc->state->active) {
			unsigned long flags;

			spin_lock_irqsave(&crtc->dev->event_lock, flags);
			kcrtc->disable_done = NULL;
			spin_unlock_irqrestore(&crtc->dev->event_lock, flags);
		}
	}

	drm_crtc_vblank_off(crtc);
	komeda_crtc_unprepare(kcrtc);
}

static void
komeda_crtc_atomic_flush(struct drm_crtc *crtc,
			 struct drm_crtc_state *old)
{
	/* commit with modeset will be handled in enable/disable */
	if (drm_atomic_crtc_needs_modeset(crtc->state))
		return;

	komeda_crtc_do_flush(crtc, old);
}

static enum drm_mode_status
komeda_crtc_mode_valid(struct drm_crtc *crtc, const struct drm_display_mode *m)
{
	struct komeda_dev *mdev = crtc->dev->dev_private;
	struct komeda_crtc *kcrtc = to_kcrtc(crtc);
	struct komeda_pipeline *master = kcrtc->master;
	long mode_clk, pxlclk;

	if (m->flags & DRM_MODE_FLAG_INTERLACE)
		return MODE_NO_INTERLACE;

	/* main clock/AXI clk must be faster than pxlclk*/
	mode_clk = m->clock * 1000;
	pxlclk = clk_round_rate(master->pxlclk, mode_clk);
	if (pxlclk != mode_clk) {
		DRM_DEBUG_ATOMIC("pxlclk doesn't support %ld Hz\n", mode_clk);

		return MODE_NOCLOCK;
	}

	if (clk_round_rate(mdev->mclk, mode_clk) < pxlclk) {
		DRM_DEBUG_ATOMIC("mclk can't satisfy the requirement of %s-clk: %ld.\n",
				 m->name, pxlclk);

		return MODE_CLOCK_HIGH;
	}

	if (clk_round_rate(master->aclk, mode_clk) < pxlclk) {
		DRM_DEBUG_ATOMIC("aclk can't satisfy the requirement of %s-clk: %ld.\n",
				 m->name, pxlclk);

		return MODE_CLOCK_HIGH;
	}

	return MODE_OK;
}

static bool komeda_crtc_mode_fixup(struct drm_crtc *crtc,
				   const struct drm_display_mode *m,
				   struct drm_display_mode *adjusted_mode)
{
	struct komeda_crtc *kcrtc = to_kcrtc(crtc);
	struct komeda_pipeline *master = kcrtc->master;
	long mode_clk = m->clock * 1000;

	adjusted_mode->clock = clk_round_rate(master->pxlclk, mode_clk) / 1000;

	return true;
}

static struct drm_crtc_helper_funcs komeda_crtc_helper_funcs = {
	.atomic_check	= komeda_crtc_atomic_check,
	.atomic_flush	= komeda_crtc_atomic_flush,
	.atomic_enable	= komeda_crtc_atomic_enable,
	.atomic_disable	= komeda_crtc_atomic_disable,
	.mode_valid	= komeda_crtc_mode_valid,
	.mode_fixup	= komeda_crtc_mode_fixup,
>>>>>>> a2d635de
};

static void komeda_crtc_reset(struct drm_crtc *crtc)
{
	struct komeda_crtc_state *state;

	if (crtc->state)
		__drm_atomic_helper_crtc_destroy_state(crtc->state);

	kfree(to_kcrtc_st(crtc->state));
	crtc->state = NULL;

	state = kzalloc(sizeof(*state), GFP_KERNEL);
	if (state) {
		crtc->state = &state->base;
		crtc->state->crtc = crtc;
	}
}

static struct drm_crtc_state *
komeda_crtc_atomic_duplicate_state(struct drm_crtc *crtc)
{
	struct komeda_crtc_state *old = to_kcrtc_st(crtc->state);
	struct komeda_crtc_state *new;

	new = kzalloc(sizeof(*new), GFP_KERNEL);
	if (!new)
		return NULL;

	__drm_atomic_helper_crtc_duplicate_state(crtc, &new->base);

	new->affected_pipes = old->active_pipes;

	return &new->base;
}

static void komeda_crtc_atomic_destroy_state(struct drm_crtc *crtc,
					     struct drm_crtc_state *state)
{
	__drm_atomic_helper_crtc_destroy_state(state);
	kfree(to_kcrtc_st(state));
}

static int komeda_crtc_vblank_enable(struct drm_crtc *crtc)
{
	struct komeda_dev *mdev = crtc->dev->dev_private;
	struct komeda_crtc *kcrtc = to_kcrtc(crtc);

	mdev->funcs->on_off_vblank(mdev, kcrtc->master->id, true);
	return 0;
}

static void komeda_crtc_vblank_disable(struct drm_crtc *crtc)
{
	struct komeda_dev *mdev = crtc->dev->dev_private;
	struct komeda_crtc *kcrtc = to_kcrtc(crtc);

	mdev->funcs->on_off_vblank(mdev, kcrtc->master->id, false);
}

static const struct drm_crtc_funcs komeda_crtc_funcs = {
	.gamma_set		= drm_atomic_helper_legacy_gamma_set,
	.destroy		= drm_crtc_cleanup,
	.set_config		= drm_atomic_helper_set_config,
	.page_flip		= drm_atomic_helper_page_flip,
	.reset			= komeda_crtc_reset,
	.atomic_duplicate_state	= komeda_crtc_atomic_duplicate_state,
	.atomic_destroy_state	= komeda_crtc_atomic_destroy_state,
	.enable_vblank		= komeda_crtc_vblank_enable,
	.disable_vblank		= komeda_crtc_vblank_disable,
};

int komeda_kms_setup_crtcs(struct komeda_kms_dev *kms,
			   struct komeda_dev *mdev)
{
	struct komeda_crtc *crtc;
	struct komeda_pipeline *master;
	char str[16];
	int i;

	kms->n_crtcs = 0;

	for (i = 0; i < mdev->n_pipelines; i++) {
		crtc = &kms->crtcs[kms->n_crtcs];
		master = mdev->pipelines[i];

		crtc->master = master;
		crtc->slave  = NULL;

		if (crtc->slave)
			sprintf(str, "pipe-%d", crtc->slave->id);
		else
			sprintf(str, "None");

		DRM_INFO("crtc%d: master(pipe-%d) slave(%s) output: %s.\n",
			 kms->n_crtcs, master->id, str,
			 master->of_output_dev ?
			 master->of_output_dev->full_name : "None");

		kms->n_crtcs++;
	}

	return 0;
}

static struct drm_plane *
get_crtc_primary(struct komeda_kms_dev *kms, struct komeda_crtc *crtc)
{
	struct komeda_plane *kplane;
	struct drm_plane *plane;

	drm_for_each_plane(plane, &kms->base) {
		if (plane->type != DRM_PLANE_TYPE_PRIMARY)
			continue;

		kplane = to_kplane(plane);
		/* only master can be primary */
		if (kplane->layer->base.pipeline == crtc->master)
			return plane;
	}

	return NULL;
}

static int komeda_crtc_add(struct komeda_kms_dev *kms,
			   struct komeda_crtc *kcrtc)
{
	struct drm_crtc *crtc = &kcrtc->base;
	int err;

	err = drm_crtc_init_with_planes(&kms->base, crtc,
					get_crtc_primary(kms, kcrtc), NULL,
					&komeda_crtc_funcs, NULL);
	if (err)
		return err;

	drm_crtc_helper_add(crtc, &komeda_crtc_helper_funcs);
	drm_crtc_vblank_reset(crtc);

	crtc->port = kcrtc->master->of_output_port;

	return 0;
}

int komeda_kms_add_crtcs(struct komeda_kms_dev *kms, struct komeda_dev *mdev)
{
	int i, err;

	for (i = 0; i < kms->n_crtcs; i++) {
		err = komeda_crtc_add(kms, &kms->crtcs[i]);
		if (err)
			return err;
	}

	return 0;
}<|MERGE_RESOLUTION|>--- conflicted
+++ resolved
@@ -18,8 +18,6 @@
 #include "komeda_dev.h"
 #include "komeda_kms.h"
 
-<<<<<<< HEAD
-=======
 /**
  * komeda_crtc_atomic_check - build display output data flow
  * @crtc: DRM crtc
@@ -158,7 +156,6 @@
 	return err;
 }
 
->>>>>>> a2d635de
 void komeda_crtc_handle_event(struct komeda_crtc   *kcrtc,
 			      struct komeda_events *evts)
 {
@@ -172,14 +169,6 @@
 	if (events & KOMEDA_EVENT_EOW)
 		DRM_DEBUG("EOW.\n");
 
-<<<<<<< HEAD
-	/* will handle it with crtc->flush */
-	if (events & KOMEDA_EVENT_FLIP)
-		DRM_DEBUG("FLIP Done.\n");
-}
-
-struct drm_crtc_helper_funcs komeda_crtc_helper_funcs = {
-=======
 	if (events & KOMEDA_EVENT_FLIP) {
 		unsigned long flags;
 		struct drm_pending_vblank_event *event;
@@ -368,7 +357,6 @@
 	.atomic_disable	= komeda_crtc_atomic_disable,
 	.mode_valid	= komeda_crtc_mode_valid,
 	.mode_fixup	= komeda_crtc_mode_fixup,
->>>>>>> a2d635de
 };
 
 static void komeda_crtc_reset(struct drm_crtc *crtc)
