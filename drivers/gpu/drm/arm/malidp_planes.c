--- conflicted
+++ resolved
@@ -146,11 +146,8 @@
 	if (!crtc_state)
 		return -EINVAL;
 
-<<<<<<< HEAD
-=======
 	mc = to_malidp_crtc_state(crtc_state);
 
->>>>>>> 642e7fd2
 	ret = drm_atomic_helper_check_plane_state(state, crtc_state,
 						  0, INT_MAX, true, true);
 	if (ret)
