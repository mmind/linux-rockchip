/*
 * (C) COPYRIGHT 2016 ARM Limited. All rights reserved.
 * Author: Liviu Dudau <Liviu.Dudau@arm.com>
 *
 * This program is free software and is provided to you under the terms of the
 * GNU General Public License version 2 as published by the Free Software
 * Foundation, and any use by you of this program is subject to the terms
 * of such GNU licence.
 *
 * ARM Mali DP500/DP550/DP650 KMS/DRM driver
 */

#include <linux/module.h>
#include <linux/clk.h>
#include <linux/component.h>
#include <linux/of_device.h>
#include <linux/of_graph.h>
#include <linux/of_reserved_mem.h>
#include <linux/pm_runtime.h>
#include <linux/debugfs.h>

#include <drm/drmP.h>
#include <drm/drm_atomic.h>
#include <drm/drm_atomic_helper.h>
#include <drm/drm_crtc.h>
#include <drm/drm_crtc_helper.h>
#include <drm/drm_fb_helper.h>
#include <drm/drm_fb_cma_helper.h>
#include <drm/drm_gem_cma_helper.h>
#include <drm/drm_gem_framebuffer_helper.h>
#include <drm/drm_modeset_helper.h>
#include <drm/drm_of.h>

#include "malidp_drv.h"
#include "malidp_mw.h"
#include "malidp_regs.h"
#include "malidp_hw.h"

#define MALIDP_CONF_VALID_TIMEOUT	250
#define AFBC_HEADER_SIZE		16
#define AFBC_SUPERBLK_ALIGNMENT		128

static void malidp_write_gamma_table(struct malidp_hw_device *hwdev,
				     u32 data[MALIDP_COEFFTAB_NUM_COEFFS])
{
	int i;
	/* Update all channels with a single gamma curve. */
	const u32 gamma_write_mask = GENMASK(18, 16);
	/*
	 * Always write an entire table, so the address field in
	 * DE_COEFFTAB_ADDR is 0 and we can use the gamma_write_mask bitmask
	 * directly.
	 */
	malidp_hw_write(hwdev, gamma_write_mask,
			hwdev->hw->map.coeffs_base + MALIDP_COEF_TABLE_ADDR);
	for (i = 0; i < MALIDP_COEFFTAB_NUM_COEFFS; ++i)
		malidp_hw_write(hwdev, data[i],
				hwdev->hw->map.coeffs_base +
				MALIDP_COEF_TABLE_DATA);
}

static void malidp_atomic_commit_update_gamma(struct drm_crtc *crtc,
					      struct drm_crtc_state *old_state)
{
	struct malidp_drm *malidp = crtc_to_malidp_device(crtc);
	struct malidp_hw_device *hwdev = malidp->dev;

	if (!crtc->state->color_mgmt_changed)
		return;

	if (!crtc->state->gamma_lut) {
		malidp_hw_clearbits(hwdev,
				    MALIDP_DISP_FUNC_GAMMA,
				    MALIDP_DE_DISPLAY_FUNC);
	} else {
		struct malidp_crtc_state *mc =
			to_malidp_crtc_state(crtc->state);

		if (!old_state->gamma_lut || (crtc->state->gamma_lut->base.id !=
					      old_state->gamma_lut->base.id))
			malidp_write_gamma_table(hwdev, mc->gamma_coeffs);

		malidp_hw_setbits(hwdev, MALIDP_DISP_FUNC_GAMMA,
				  MALIDP_DE_DISPLAY_FUNC);
	}
}

static
void malidp_atomic_commit_update_coloradj(struct drm_crtc *crtc,
					  struct drm_crtc_state *old_state)
{
	struct malidp_drm *malidp = crtc_to_malidp_device(crtc);
	struct malidp_hw_device *hwdev = malidp->dev;
	int i;

	if (!crtc->state->color_mgmt_changed)
		return;

	if (!crtc->state->ctm) {
		malidp_hw_clearbits(hwdev, MALIDP_DISP_FUNC_CADJ,
				    MALIDP_DE_DISPLAY_FUNC);
	} else {
		struct malidp_crtc_state *mc =
			to_malidp_crtc_state(crtc->state);

		if (!old_state->ctm || (crtc->state->ctm->base.id !=
					old_state->ctm->base.id))
			for (i = 0; i < MALIDP_COLORADJ_NUM_COEFFS; ++i)
				malidp_hw_write(hwdev,
						mc->coloradj_coeffs[i],
						hwdev->hw->map.coeffs_base +
						MALIDP_COLOR_ADJ_COEF + 4 * i);

		malidp_hw_setbits(hwdev, MALIDP_DISP_FUNC_CADJ,
				  MALIDP_DE_DISPLAY_FUNC);
	}
}

static void malidp_atomic_commit_se_config(struct drm_crtc *crtc,
					   struct drm_crtc_state *old_state)
{
	struct malidp_crtc_state *cs = to_malidp_crtc_state(crtc->state);
	struct malidp_crtc_state *old_cs = to_malidp_crtc_state(old_state);
	struct malidp_drm *malidp = crtc_to_malidp_device(crtc);
	struct malidp_hw_device *hwdev = malidp->dev;
	struct malidp_se_config *s = &cs->scaler_config;
	struct malidp_se_config *old_s = &old_cs->scaler_config;
	u32 se_control = hwdev->hw->map.se_base +
			 ((hwdev->hw->map.features & MALIDP_REGMAP_HAS_CLEARIRQ) ?
			 0x10 : 0xC);
	u32 layer_control = se_control + MALIDP_SE_LAYER_CONTROL;
	u32 scr = se_control + MALIDP_SE_SCALING_CONTROL;
	u32 val;

	/* Set SE_CONTROL */
	if (!s->scale_enable) {
		val = malidp_hw_read(hwdev, se_control);
		val &= ~MALIDP_SE_SCALING_EN;
		malidp_hw_write(hwdev, val, se_control);
		return;
	}

	hwdev->hw->se_set_scaling_coeffs(hwdev, s, old_s);
	val = malidp_hw_read(hwdev, se_control);
	val |= MALIDP_SE_SCALING_EN | MALIDP_SE_ALPHA_EN;

	val &= ~MALIDP_SE_ENH(MALIDP_SE_ENH_MASK);
	val |= s->enhancer_enable ? MALIDP_SE_ENH(3) : 0;

	val |= MALIDP_SE_RGBO_IF_EN;
	malidp_hw_write(hwdev, val, se_control);

	/* Set IN_SIZE & OUT_SIZE. */
	val = MALIDP_SE_SET_V_SIZE(s->input_h) |
	      MALIDP_SE_SET_H_SIZE(s->input_w);
	malidp_hw_write(hwdev, val, layer_control + MALIDP_SE_L0_IN_SIZE);
	val = MALIDP_SE_SET_V_SIZE(s->output_h) |
	      MALIDP_SE_SET_H_SIZE(s->output_w);
	malidp_hw_write(hwdev, val, layer_control + MALIDP_SE_L0_OUT_SIZE);

	/* Set phase regs. */
	malidp_hw_write(hwdev, s->h_init_phase, scr + MALIDP_SE_H_INIT_PH);
	malidp_hw_write(hwdev, s->h_delta_phase, scr + MALIDP_SE_H_DELTA_PH);
	malidp_hw_write(hwdev, s->v_init_phase, scr + MALIDP_SE_V_INIT_PH);
	malidp_hw_write(hwdev, s->v_delta_phase, scr + MALIDP_SE_V_DELTA_PH);
}

/*
 * set the "config valid" bit and wait until the hardware acts on it
 */
static int malidp_set_and_wait_config_valid(struct drm_device *drm)
{
	struct malidp_drm *malidp = drm->dev_private;
	struct malidp_hw_device *hwdev = malidp->dev;
	int ret;

	hwdev->hw->set_config_valid(hwdev, 1);
	/* don't wait for config_valid flag if we are in config mode */
	if (hwdev->hw->in_config_mode(hwdev)) {
		atomic_set(&malidp->config_valid, MALIDP_CONFIG_VALID_DONE);
		return 0;
	}

	ret = wait_event_interruptible_timeout(malidp->wq,
			atomic_read(&malidp->config_valid) == MALIDP_CONFIG_VALID_DONE,
			msecs_to_jiffies(MALIDP_CONF_VALID_TIMEOUT));

	return (ret > 0) ? 0 : -ETIMEDOUT;
}

static void malidp_atomic_commit_hw_done(struct drm_atomic_state *state)
{
	struct drm_device *drm = state->dev;
	struct malidp_drm *malidp = drm->dev_private;

	malidp->event = malidp->crtc.state->event;
	malidp->crtc.state->event = NULL;

	if (malidp->crtc.state->active) {
		/*
		 * if we have an event to deliver to userspace, make sure
		 * the vblank is enabled as we are sending it from the IRQ
		 * handler.
		 */
		if (malidp->event)
			drm_crtc_vblank_get(&malidp->crtc);

		/* only set config_valid if the CRTC is enabled */
		if (malidp_set_and_wait_config_valid(drm) < 0)
			DRM_DEBUG_DRIVER("timed out waiting for updated configuration\n");
	} else if (malidp->event) {
		/* CRTC inactive means vblank IRQ is disabled, send event directly */
		spin_lock_irq(&drm->event_lock);
		drm_crtc_send_vblank_event(&malidp->crtc, malidp->event);
		malidp->event = NULL;
		spin_unlock_irq(&drm->event_lock);
	}
	drm_atomic_helper_commit_hw_done(state);
}

static void malidp_atomic_commit_tail(struct drm_atomic_state *state)
{
	struct drm_device *drm = state->dev;
	struct malidp_drm *malidp = drm->dev_private;
	struct drm_crtc *crtc;
	struct drm_crtc_state *old_crtc_state;
	int i;

	pm_runtime_get_sync(drm->dev);

	/*
	 * set config_valid to a special value to let IRQ handlers
	 * know that we are updating registers
	 */
	atomic_set(&malidp->config_valid, MALIDP_CONFIG_START);
	malidp->dev->hw->set_config_valid(malidp->dev, 0);

	drm_atomic_helper_commit_modeset_disables(drm, state);

	for_each_old_crtc_in_state(state, crtc, old_crtc_state, i) {
		malidp_atomic_commit_update_gamma(crtc, old_crtc_state);
		malidp_atomic_commit_update_coloradj(crtc, old_crtc_state);
		malidp_atomic_commit_se_config(crtc, old_crtc_state);
	}

	drm_atomic_helper_commit_planes(drm, state, DRM_PLANE_COMMIT_ACTIVE_ONLY);

	malidp_mw_atomic_commit(drm, state);

	drm_atomic_helper_commit_modeset_enables(drm, state);

	malidp_atomic_commit_hw_done(state);

	pm_runtime_put(drm->dev);

	drm_atomic_helper_cleanup_planes(drm, state);
}

static const struct drm_mode_config_helper_funcs malidp_mode_config_helpers = {
	.atomic_commit_tail = malidp_atomic_commit_tail,
};

static bool
malidp_verify_afbc_framebuffer_caps(struct drm_device *dev,
				    const struct drm_mode_fb_cmd2 *mode_cmd)
{
	const struct drm_format_info *info;

	if ((mode_cmd->modifier[0] >> 56) != DRM_FORMAT_MOD_VENDOR_ARM) {
		DRM_DEBUG_KMS("Unknown modifier (not Arm)\n");
		return false;
	}

	if (mode_cmd->modifier[0] &
	    ~DRM_FORMAT_MOD_ARM_AFBC(AFBC_MOD_VALID_BITS)) {
		DRM_DEBUG_KMS("Unsupported modifiers\n");
		return false;
	}

	info = drm_get_format_info(dev, mode_cmd);
	if (!info) {
		DRM_DEBUG_KMS("Unable to get the format information\n");
		return false;
	}

	if (info->num_planes != 1) {
		DRM_DEBUG_KMS("AFBC buffers expect one plane\n");
		return false;
	}

	if (mode_cmd->offsets[0] != 0) {
		DRM_DEBUG_KMS("AFBC buffers' plane offset should be 0\n");
		return false;
	}

	switch (mode_cmd->modifier[0] & AFBC_FORMAT_MOD_BLOCK_SIZE_MASK) {
	case AFBC_FORMAT_MOD_BLOCK_SIZE_16x16:
		if ((mode_cmd->width % 16) || (mode_cmd->height % 16)) {
			DRM_DEBUG_KMS("AFBC buffers must be aligned to 16 pixels\n");
			return false;
		}
		break;
	default:
		DRM_DEBUG_KMS("Unsupported AFBC block size\n");
		return false;
	}

	return true;
}

static bool
malidp_verify_afbc_framebuffer_size(struct drm_device *dev,
				    struct drm_file *file,
				    const struct drm_mode_fb_cmd2 *mode_cmd)
{
	int n_superblocks = 0;
	const struct drm_format_info *info;
	struct drm_gem_object *objs = NULL;
	u32 afbc_superblock_size = 0, afbc_superblock_height = 0;
	u32 afbc_superblock_width = 0, afbc_size = 0;

	switch (mode_cmd->modifier[0] & AFBC_FORMAT_MOD_BLOCK_SIZE_MASK) {
	case AFBC_FORMAT_MOD_BLOCK_SIZE_16x16:
		afbc_superblock_height = 16;
		afbc_superblock_width = 16;
		break;
	default:
		DRM_DEBUG_KMS("AFBC superblock size is not supported\n");
		return false;
	}

	info = drm_get_format_info(dev, mode_cmd);

	n_superblocks = (mode_cmd->width / afbc_superblock_width) *
		(mode_cmd->height / afbc_superblock_height);

	afbc_superblock_size = info->cpp[0] * afbc_superblock_width *
		afbc_superblock_height;

	afbc_size = ALIGN(n_superblocks * AFBC_HEADER_SIZE, AFBC_SUPERBLK_ALIGNMENT);
	afbc_size += n_superblocks * ALIGN(afbc_superblock_size, AFBC_SUPERBLK_ALIGNMENT);

	if (mode_cmd->width * info->cpp[0] != mode_cmd->pitches[0]) {
		DRM_DEBUG_KMS("Invalid value of pitch (=%u) should be same as width (=%u) * cpp (=%u)\n",
			      mode_cmd->pitches[0], mode_cmd->width, info->cpp[0]);
		return false;
	}

	objs = drm_gem_object_lookup(file, mode_cmd->handles[0]);
	if (!objs) {
		DRM_DEBUG_KMS("Failed to lookup GEM object\n");
		return false;
	}

	if (objs->size < afbc_size) {
		DRM_DEBUG_KMS("buffer size (%zu) too small for AFBC buffer size = %u\n",
			      objs->size, afbc_size);
		drm_gem_object_put_unlocked(objs);
		return false;
	}

	drm_gem_object_put_unlocked(objs);

	return true;
}

static bool
malidp_verify_afbc_framebuffer(struct drm_device *dev, struct drm_file *file,
			       const struct drm_mode_fb_cmd2 *mode_cmd)
{
	if (malidp_verify_afbc_framebuffer_caps(dev, mode_cmd))
		return malidp_verify_afbc_framebuffer_size(dev, file, mode_cmd);

	return false;
}

struct drm_framebuffer *
malidp_fb_create(struct drm_device *dev, struct drm_file *file,
		 const struct drm_mode_fb_cmd2 *mode_cmd)
{
	if (mode_cmd->modifier[0]) {
		if (!malidp_verify_afbc_framebuffer(dev, file, mode_cmd))
			return ERR_PTR(-EINVAL);
	}

	return drm_gem_fb_create(dev, file, mode_cmd);
}

static const struct drm_mode_config_funcs malidp_mode_config_funcs = {
<<<<<<< HEAD
	.fb_create = drm_gem_fb_create,
=======
	.fb_create = malidp_fb_create,
>>>>>>> 9f51ae62
	.atomic_check = drm_atomic_helper_check,
	.atomic_commit = drm_atomic_helper_commit,
};

static int malidp_init(struct drm_device *drm)
{
	int ret;
	struct malidp_drm *malidp = drm->dev_private;
	struct malidp_hw_device *hwdev = malidp->dev;

	drm_mode_config_init(drm);

	drm->mode_config.min_width = hwdev->min_line_size;
	drm->mode_config.min_height = hwdev->min_line_size;
	drm->mode_config.max_width = hwdev->max_line_size;
	drm->mode_config.max_height = hwdev->max_line_size;
	drm->mode_config.funcs = &malidp_mode_config_funcs;
	drm->mode_config.helper_private = &malidp_mode_config_helpers;

	ret = malidp_crtc_init(drm);
	if (ret)
		goto crtc_fail;

	ret = malidp_mw_connector_init(drm);
	if (ret)
		goto crtc_fail;

	return 0;

crtc_fail:
	drm_mode_config_cleanup(drm);
	return ret;
}

static void malidp_fini(struct drm_device *drm)
{
	drm_mode_config_cleanup(drm);
}

static int malidp_irq_init(struct platform_device *pdev)
{
	int irq_de, irq_se, ret = 0;
	struct drm_device *drm = dev_get_drvdata(&pdev->dev);
	struct malidp_drm *malidp = drm->dev_private;
	struct malidp_hw_device *hwdev = malidp->dev;

	/* fetch the interrupts from DT */
	irq_de = platform_get_irq_byname(pdev, "DE");
	if (irq_de < 0) {
		DRM_ERROR("no 'DE' IRQ specified!\n");
		return irq_de;
	}
	irq_se = platform_get_irq_byname(pdev, "SE");
	if (irq_se < 0) {
		DRM_ERROR("no 'SE' IRQ specified!\n");
		return irq_se;
	}

	ret = malidp_de_irq_init(drm, irq_de);
	if (ret)
		return ret;

	ret = malidp_se_irq_init(drm, irq_se);
	if (ret) {
		malidp_de_irq_fini(hwdev);
		return ret;
	}

	return 0;
}

DEFINE_DRM_GEM_CMA_FOPS(fops);

static int malidp_dumb_create(struct drm_file *file_priv,
			      struct drm_device *drm,
			      struct drm_mode_create_dumb *args)
{
	struct malidp_drm *malidp = drm->dev_private;
	/* allocate for the worst case scenario, i.e. rotated buffers */
	u8 alignment = malidp_hw_get_pitch_align(malidp->dev, 1);

	args->pitch = ALIGN(DIV_ROUND_UP(args->width * args->bpp, 8), alignment);

	return drm_gem_cma_dumb_create_internal(file_priv, drm, args);
}

#ifdef CONFIG_DEBUG_FS

static void malidp_error_stats_init(struct malidp_error_stats *error_stats)
{
	error_stats->num_errors = 0;
	error_stats->last_error_status = 0;
	error_stats->last_error_vblank = -1;
}

void malidp_error(struct malidp_drm *malidp,
		  struct malidp_error_stats *error_stats, u32 status,
		  u64 vblank)
{
	unsigned long irqflags;

	spin_lock_irqsave(&malidp->errors_lock, irqflags);
	error_stats->last_error_status = status;
	error_stats->last_error_vblank = vblank;
	error_stats->num_errors++;
	spin_unlock_irqrestore(&malidp->errors_lock, irqflags);
}

void malidp_error_stats_dump(const char *prefix,
			     struct malidp_error_stats error_stats,
			     struct seq_file *m)
{
	seq_printf(m, "[%s] num_errors : %d\n", prefix,
		   error_stats.num_errors);
	seq_printf(m, "[%s] last_error_status  : 0x%08x\n", prefix,
		   error_stats.last_error_status);
	seq_printf(m, "[%s] last_error_vblank : %lld\n", prefix,
		   error_stats.last_error_vblank);
}

static int malidp_show_stats(struct seq_file *m, void *arg)
{
	struct drm_device *drm = m->private;
	struct malidp_drm *malidp = drm->dev_private;
	unsigned long irqflags;
	struct malidp_error_stats de_errors, se_errors;

	spin_lock_irqsave(&malidp->errors_lock, irqflags);
	de_errors = malidp->de_errors;
	se_errors = malidp->se_errors;
	spin_unlock_irqrestore(&malidp->errors_lock, irqflags);
	malidp_error_stats_dump("DE", de_errors, m);
	malidp_error_stats_dump("SE", se_errors, m);
	return 0;
}

static int malidp_debugfs_open(struct inode *inode, struct file *file)
{
	return single_open(file, malidp_show_stats, inode->i_private);
}

static ssize_t malidp_debugfs_write(struct file *file, const char __user *ubuf,
				    size_t len, loff_t *offp)
{
	struct seq_file *m = file->private_data;
	struct drm_device *drm = m->private;
	struct malidp_drm *malidp = drm->dev_private;
	unsigned long irqflags;

	spin_lock_irqsave(&malidp->errors_lock, irqflags);
	malidp_error_stats_init(&malidp->de_errors);
	malidp_error_stats_init(&malidp->se_errors);
	spin_unlock_irqrestore(&malidp->errors_lock, irqflags);
	return len;
}

static const struct file_operations malidp_debugfs_fops = {
	.owner = THIS_MODULE,
	.open = malidp_debugfs_open,
	.read = seq_read,
	.write = malidp_debugfs_write,
	.llseek = seq_lseek,
	.release = single_release,
};

static int malidp_debugfs_init(struct drm_minor *minor)
{
	struct malidp_drm *malidp = minor->dev->dev_private;
	struct dentry *dentry = NULL;

	malidp_error_stats_init(&malidp->de_errors);
	malidp_error_stats_init(&malidp->se_errors);
	spin_lock_init(&malidp->errors_lock);
	dentry = debugfs_create_file("debug",
				     S_IRUGO | S_IWUSR,
				     minor->debugfs_root, minor->dev,
				     &malidp_debugfs_fops);
	if (!dentry) {
		DRM_ERROR("Cannot create debug file\n");
		return -ENOMEM;
	}
	return 0;
}

#endif //CONFIG_DEBUG_FS

static struct drm_driver malidp_driver = {
	.driver_features = DRIVER_GEM | DRIVER_MODESET | DRIVER_ATOMIC |
			   DRIVER_PRIME,
	.gem_free_object_unlocked = drm_gem_cma_free_object,
	.gem_vm_ops = &drm_gem_cma_vm_ops,
	.dumb_create = malidp_dumb_create,
	.prime_handle_to_fd = drm_gem_prime_handle_to_fd,
	.prime_fd_to_handle = drm_gem_prime_fd_to_handle,
	.gem_prime_export = drm_gem_prime_export,
	.gem_prime_import = drm_gem_prime_import,
	.gem_prime_get_sg_table = drm_gem_cma_prime_get_sg_table,
	.gem_prime_import_sg_table = drm_gem_cma_prime_import_sg_table,
	.gem_prime_vmap = drm_gem_cma_prime_vmap,
	.gem_prime_vunmap = drm_gem_cma_prime_vunmap,
	.gem_prime_mmap = drm_gem_cma_prime_mmap,
#ifdef CONFIG_DEBUG_FS
	.debugfs_init = malidp_debugfs_init,
#endif
	.fops = &fops,
	.name = "mali-dp",
	.desc = "ARM Mali Display Processor driver",
	.date = "20160106",
	.major = 1,
	.minor = 0,
};

static const struct of_device_id  malidp_drm_of_match[] = {
	{
		.compatible = "arm,mali-dp500",
		.data = &malidp_device[MALIDP_500]
	},
	{
		.compatible = "arm,mali-dp550",
		.data = &malidp_device[MALIDP_550]
	},
	{
		.compatible = "arm,mali-dp650",
		.data = &malidp_device[MALIDP_650]
	},
	{},
};
MODULE_DEVICE_TABLE(of, malidp_drm_of_match);

static bool malidp_is_compatible_hw_id(struct malidp_hw_device *hwdev,
				       const struct of_device_id *dev_id)
{
	u32 core_id;
	const char *compatstr_dp500 = "arm,mali-dp500";
	bool is_dp500;
	bool dt_is_dp500;

	/*
	 * The DP500 CORE_ID register is in a different location, so check it
	 * first. If the product id field matches, then this is DP500, otherwise
	 * check the DP550/650 CORE_ID register.
	 */
	core_id = malidp_hw_read(hwdev, MALIDP500_DC_BASE + MALIDP_DE_CORE_ID);
	/* Offset 0x18 will never read 0x500 on products other than DP500. */
	is_dp500 = (MALIDP_PRODUCT_ID(core_id) == 0x500);
	dt_is_dp500 = strnstr(dev_id->compatible, compatstr_dp500,
			      sizeof(dev_id->compatible)) != NULL;
	if (is_dp500 != dt_is_dp500) {
		DRM_ERROR("Device-tree expects %s, but hardware %s DP500.\n",
			  dev_id->compatible, is_dp500 ? "is" : "is not");
		return false;
	} else if (!dt_is_dp500) {
		u16 product_id;
		char buf[32];

		core_id = malidp_hw_read(hwdev,
					 MALIDP550_DC_BASE + MALIDP_DE_CORE_ID);
		product_id = MALIDP_PRODUCT_ID(core_id);
		snprintf(buf, sizeof(buf), "arm,mali-dp%X", product_id);
		if (!strnstr(dev_id->compatible, buf,
			     sizeof(dev_id->compatible))) {
			DRM_ERROR("Device-tree expects %s, but hardware is DP%03X.\n",
				  dev_id->compatible, product_id);
			return false;
		}
	}
	return true;
}

static bool malidp_has_sufficient_address_space(const struct resource *res,
						const struct of_device_id *dev_id)
{
	resource_size_t res_size = resource_size(res);
	const char *compatstr_dp500 = "arm,mali-dp500";

	if (!strnstr(dev_id->compatible, compatstr_dp500,
		     sizeof(dev_id->compatible)))
		return res_size >= MALIDP550_ADDR_SPACE_SIZE;
	else if (res_size < MALIDP500_ADDR_SPACE_SIZE)
		return false;
	return true;
}

static ssize_t core_id_show(struct device *dev, struct device_attribute *attr,
			    char *buf)
{
	struct drm_device *drm = dev_get_drvdata(dev);
	struct malidp_drm *malidp = drm->dev_private;

	return snprintf(buf, PAGE_SIZE, "%08x\n", malidp->core_id);
}

DEVICE_ATTR_RO(core_id);

static int malidp_init_sysfs(struct device *dev)
{
	int ret = device_create_file(dev, &dev_attr_core_id);

	if (ret)
		DRM_ERROR("failed to create device file for core_id\n");

	return ret;
}

static void malidp_fini_sysfs(struct device *dev)
{
	device_remove_file(dev, &dev_attr_core_id);
}

#define MAX_OUTPUT_CHANNELS	3

static int malidp_runtime_pm_suspend(struct device *dev)
{
	struct drm_device *drm = dev_get_drvdata(dev);
	struct malidp_drm *malidp = drm->dev_private;
	struct malidp_hw_device *hwdev = malidp->dev;

	/* we can only suspend if the hardware is in config mode */
	WARN_ON(!hwdev->hw->in_config_mode(hwdev));

	malidp_se_irq_fini(hwdev);
	malidp_de_irq_fini(hwdev);
	hwdev->pm_suspended = true;
	clk_disable_unprepare(hwdev->mclk);
	clk_disable_unprepare(hwdev->aclk);
	clk_disable_unprepare(hwdev->pclk);

	return 0;
}

static int malidp_runtime_pm_resume(struct device *dev)
{
	struct drm_device *drm = dev_get_drvdata(dev);
	struct malidp_drm *malidp = drm->dev_private;
	struct malidp_hw_device *hwdev = malidp->dev;

	clk_prepare_enable(hwdev->pclk);
	clk_prepare_enable(hwdev->aclk);
	clk_prepare_enable(hwdev->mclk);
	hwdev->pm_suspended = false;
	malidp_de_irq_hw_init(hwdev);
	malidp_se_irq_hw_init(hwdev);

	return 0;
}

static int malidp_bind(struct device *dev)
{
	struct resource *res;
	struct drm_device *drm;
	struct malidp_drm *malidp;
	struct malidp_hw_device *hwdev;
	struct platform_device *pdev = to_platform_device(dev);
	struct of_device_id const *dev_id;
	struct drm_encoder *encoder;
	/* number of lines for the R, G and B output */
	u8 output_width[MAX_OUTPUT_CHANNELS];
	int ret = 0, i;
	u32 version, out_depth = 0;

	malidp = devm_kzalloc(dev, sizeof(*malidp), GFP_KERNEL);
	if (!malidp)
		return -ENOMEM;

	hwdev = devm_kzalloc(dev, sizeof(*hwdev), GFP_KERNEL);
	if (!hwdev)
		return -ENOMEM;

	hwdev->hw = (struct malidp_hw *)of_device_get_match_data(dev);
	malidp->dev = hwdev;

	res = platform_get_resource(pdev, IORESOURCE_MEM, 0);
	hwdev->regs = devm_ioremap_resource(dev, res);
	if (IS_ERR(hwdev->regs))
		return PTR_ERR(hwdev->regs);

	hwdev->pclk = devm_clk_get(dev, "pclk");
	if (IS_ERR(hwdev->pclk))
		return PTR_ERR(hwdev->pclk);

	hwdev->aclk = devm_clk_get(dev, "aclk");
	if (IS_ERR(hwdev->aclk))
		return PTR_ERR(hwdev->aclk);

	hwdev->mclk = devm_clk_get(dev, "mclk");
	if (IS_ERR(hwdev->mclk))
		return PTR_ERR(hwdev->mclk);

	hwdev->pxlclk = devm_clk_get(dev, "pxlclk");
	if (IS_ERR(hwdev->pxlclk))
		return PTR_ERR(hwdev->pxlclk);

	/* Get the optional framebuffer memory resource */
	ret = of_reserved_mem_device_init(dev);
	if (ret && ret != -ENODEV)
		return ret;

	drm = drm_dev_alloc(&malidp_driver, dev);
	if (IS_ERR(drm)) {
		ret = PTR_ERR(drm);
		goto alloc_fail;
	}

	drm->dev_private = malidp;
	dev_set_drvdata(dev, drm);

	/* Enable power management */
	pm_runtime_enable(dev);

	/* Resume device to enable the clocks */
	if (pm_runtime_enabled(dev))
		pm_runtime_get_sync(dev);
	else
		malidp_runtime_pm_resume(dev);

	dev_id = of_match_device(malidp_drm_of_match, dev);
	if (!dev_id) {
		ret = -EINVAL;
		goto query_hw_fail;
	}

	if (!malidp_has_sufficient_address_space(res, dev_id)) {
		DRM_ERROR("Insufficient address space in device-tree.\n");
		ret = -EINVAL;
		goto query_hw_fail;
	}

	if (!malidp_is_compatible_hw_id(hwdev, dev_id)) {
		ret = -EINVAL;
		goto query_hw_fail;
	}

	ret = hwdev->hw->query_hw(hwdev);
	if (ret) {
		DRM_ERROR("Invalid HW configuration\n");
		goto query_hw_fail;
	}

	version = malidp_hw_read(hwdev, hwdev->hw->map.dc_base + MALIDP_DE_CORE_ID);
	DRM_INFO("found ARM Mali-DP%3x version r%dp%d\n", version >> 16,
		 (version >> 12) & 0xf, (version >> 8) & 0xf);

	malidp->core_id = version;

	/* set the number of lines used for output of RGB data */
	ret = of_property_read_u8_array(dev->of_node,
					"arm,malidp-output-port-lines",
					output_width, MAX_OUTPUT_CHANNELS);
	if (ret)
		goto query_hw_fail;

	for (i = 0; i < MAX_OUTPUT_CHANNELS; i++)
		out_depth = (out_depth << 8) | (output_width[i] & 0xf);
	malidp_hw_write(hwdev, out_depth, hwdev->hw->map.out_depth_base);
	hwdev->output_color_depth = out_depth;

	atomic_set(&malidp->config_valid, MALIDP_CONFIG_VALID_INIT);
	init_waitqueue_head(&malidp->wq);

	ret = malidp_init(drm);
	if (ret < 0)
		goto query_hw_fail;

	ret = malidp_init_sysfs(dev);
	if (ret)
		goto init_fail;

	/* Set the CRTC's port so that the encoder component can find it */
	malidp->crtc.port = of_graph_get_port_by_id(dev->of_node, 0);

	ret = component_bind_all(dev, drm);
	if (ret) {
		DRM_ERROR("Failed to bind all components\n");
		goto bind_fail;
	}

	/* We expect to have a maximum of two encoders one for the actual
	 * display and a virtual one for the writeback connector
	 */
	WARN_ON(drm->mode_config.num_encoder > 2);
	list_for_each_entry(encoder, &drm->mode_config.encoder_list, head) {
		encoder->possible_clones =
				(1 << drm->mode_config.num_encoder) -  1;
	}

	ret = malidp_irq_init(pdev);
	if (ret < 0)
		goto irq_init_fail;

	drm->irq_enabled = true;

	ret = drm_vblank_init(drm, drm->mode_config.num_crtc);
	drm_crtc_vblank_reset(&malidp->crtc);
	if (ret < 0) {
		DRM_ERROR("failed to initialise vblank\n");
		goto vblank_fail;
	}
	pm_runtime_put(dev);

	drm_mode_config_reset(drm);

	drm_kms_helper_poll_init(drm);

	ret = drm_dev_register(drm, 0);
	if (ret)
		goto register_fail;

	drm_fbdev_generic_setup(drm, 32);

	return 0;

register_fail:
	drm_kms_helper_poll_fini(drm);
	pm_runtime_get_sync(dev);
vblank_fail:
	malidp_se_irq_fini(hwdev);
	malidp_de_irq_fini(hwdev);
	drm->irq_enabled = false;
irq_init_fail:
	drm_atomic_helper_shutdown(drm);
	component_unbind_all(dev, drm);
bind_fail:
	of_node_put(malidp->crtc.port);
	malidp->crtc.port = NULL;
init_fail:
	malidp_fini_sysfs(dev);
	malidp_fini(drm);
query_hw_fail:
	pm_runtime_put(dev);
	if (pm_runtime_enabled(dev))
		pm_runtime_disable(dev);
	else
		malidp_runtime_pm_suspend(dev);
	drm->dev_private = NULL;
	dev_set_drvdata(dev, NULL);
	drm_dev_put(drm);
alloc_fail:
	of_reserved_mem_device_release(dev);

	return ret;
}

static void malidp_unbind(struct device *dev)
{
	struct drm_device *drm = dev_get_drvdata(dev);
	struct malidp_drm *malidp = drm->dev_private;
	struct malidp_hw_device *hwdev = malidp->dev;

	drm_dev_unregister(drm);
	drm_kms_helper_poll_fini(drm);
	pm_runtime_get_sync(dev);
	drm_crtc_vblank_off(&malidp->crtc);
	malidp_se_irq_fini(hwdev);
	malidp_de_irq_fini(hwdev);
	drm->irq_enabled = false;
	drm_atomic_helper_shutdown(drm);
	component_unbind_all(dev, drm);
	of_node_put(malidp->crtc.port);
	malidp->crtc.port = NULL;
	malidp_fini_sysfs(dev);
	malidp_fini(drm);
	pm_runtime_put(dev);
	if (pm_runtime_enabled(dev))
		pm_runtime_disable(dev);
	else
		malidp_runtime_pm_suspend(dev);
	drm->dev_private = NULL;
	dev_set_drvdata(dev, NULL);
	drm_dev_put(drm);
	of_reserved_mem_device_release(dev);
}

static const struct component_master_ops malidp_master_ops = {
	.bind = malidp_bind,
	.unbind = malidp_unbind,
};

static int malidp_compare_dev(struct device *dev, void *data)
{
	struct device_node *np = data;

	return dev->of_node == np;
}

static int malidp_platform_probe(struct platform_device *pdev)
{
	struct device_node *port;
	struct component_match *match = NULL;

	if (!pdev->dev.of_node)
		return -ENODEV;

	/* there is only one output port inside each device, find it */
	port = of_graph_get_remote_node(pdev->dev.of_node, 0, 0);
	if (!port)
		return -ENODEV;

	drm_of_component_match_add(&pdev->dev, &match, malidp_compare_dev,
				   port);
	of_node_put(port);
	return component_master_add_with_match(&pdev->dev, &malidp_master_ops,
					       match);
}

static int malidp_platform_remove(struct platform_device *pdev)
{
	component_master_del(&pdev->dev, &malidp_master_ops);
	return 0;
}

static int __maybe_unused malidp_pm_suspend(struct device *dev)
{
	struct drm_device *drm = dev_get_drvdata(dev);

	return drm_mode_config_helper_suspend(drm);
}

static int __maybe_unused malidp_pm_resume(struct device *dev)
{
	struct drm_device *drm = dev_get_drvdata(dev);

	drm_mode_config_helper_resume(drm);

	return 0;
}

static int __maybe_unused malidp_pm_suspend_late(struct device *dev)
{
	if (!pm_runtime_status_suspended(dev)) {
		malidp_runtime_pm_suspend(dev);
		pm_runtime_set_suspended(dev);
	}
	return 0;
}

static int __maybe_unused malidp_pm_resume_early(struct device *dev)
{
	malidp_runtime_pm_resume(dev);
	pm_runtime_set_active(dev);
	return 0;
}

static const struct dev_pm_ops malidp_pm_ops = {
	SET_SYSTEM_SLEEP_PM_OPS(malidp_pm_suspend, malidp_pm_resume) \
	SET_LATE_SYSTEM_SLEEP_PM_OPS(malidp_pm_suspend_late, malidp_pm_resume_early) \
	SET_RUNTIME_PM_OPS(malidp_runtime_pm_suspend, malidp_runtime_pm_resume, NULL)
};

static struct platform_driver malidp_platform_driver = {
	.probe		= malidp_platform_probe,
	.remove		= malidp_platform_remove,
	.driver	= {
		.name = "mali-dp",
		.pm = &malidp_pm_ops,
		.of_match_table	= malidp_drm_of_match,
	},
};

module_platform_driver(malidp_platform_driver);

MODULE_AUTHOR("Liviu Dudau <Liviu.Dudau@arm.com>");
MODULE_DESCRIPTION("ARM Mali DP DRM driver");
MODULE_LICENSE("GPL v2");<|MERGE_RESOLUTION|>--- conflicted
+++ resolved
@@ -387,11 +387,7 @@
 }
 
 static const struct drm_mode_config_funcs malidp_mode_config_funcs = {
-<<<<<<< HEAD
-	.fb_create = drm_gem_fb_create,
-=======
 	.fb_create = malidp_fb_create,
->>>>>>> 9f51ae62
 	.atomic_check = drm_atomic_helper_check,
 	.atomic_commit = drm_atomic_helper_commit,
 };
