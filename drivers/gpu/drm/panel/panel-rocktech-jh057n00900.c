// SPDX-License-Identifier: GPL-2.0
/*
 * Rockteck jh057n00900 5.5" MIPI-DSI panel driver
 *
 * Copyright (C) Purism SPC 2019
 */

#include <drm/drm_mipi_dsi.h>
#include <drm/drm_modes.h>
#include <drm/drm_panel.h>
#include <drm/drm_print.h>
#include <linux/backlight.h>
#include <linux/debugfs.h>
#include <linux/delay.h>
#include <linux/gpio/consumer.h>
#include <linux/media-bus-format.h>
#include <linux/module.h>
#include <linux/regulator/consumer.h>
#include <video/display_timing.h>
#include <video/mipi_display.h>

#define DRV_NAME "panel-rocktech-jh057n00900"

/* Manufacturer specific Commands send via DSI */
#define ST7703_CMD_ALL_PIXEL_OFF 0x22
#define ST7703_CMD_ALL_PIXEL_ON	 0x23
#define ST7703_CMD_SETDISP	 0xB2
#define ST7703_CMD_SETRGBIF	 0xB3
#define ST7703_CMD_SETCYC	 0xB4
#define ST7703_CMD_SETBGP	 0xB5
#define ST7703_CMD_SETVCOM	 0xB6
#define ST7703_CMD_SETOTP	 0xB7
#define ST7703_CMD_SETPOWER_EXT	 0xB8
#define ST7703_CMD_SETEXTC	 0xB9
#define ST7703_CMD_SETMIPI	 0xBA
#define ST7703_CMD_SETVDC	 0xBC
#define ST7703_CMD_UNKNOWN0	 0xBF
#define ST7703_CMD_SETSCR	 0xC0
#define ST7703_CMD_SETPOWER	 0xC1
#define ST7703_CMD_SETPANEL	 0xCC
#define ST7703_CMD_SETGAMMA	 0xE0
#define ST7703_CMD_SETEQ	 0xE3
#define ST7703_CMD_SETGIP1	 0xE9
#define ST7703_CMD_SETGIP2	 0xEA

struct jh057n {
	struct device *dev;
	struct drm_panel panel;
	struct gpio_desc *reset_gpio;
	struct backlight_device *backlight;
	struct regulator *vcc;
	struct regulator *iovcc;
	bool prepared;

	struct dentry *debugfs;
};

static inline struct jh057n *panel_to_jh057n(struct drm_panel *panel)
{
	return container_of(panel, struct jh057n, panel);
}

#define dsi_generic_write_seq(dsi, seq...) do {				\
		static const u8 d[] = { seq };				\
		int ret;						\
		ret = mipi_dsi_generic_write(dsi, d, ARRAY_SIZE(d));	\
		if (ret < 0)						\
			return ret;					\
	} while (0)

static int jh057n_init_sequence(struct jh057n *ctx)
{
	struct mipi_dsi_device *dsi = to_mipi_dsi_device(ctx->dev);
	struct device *dev = ctx->dev;
	int ret;

	/*
	 * Init sequence was supplied by the panel vendor. Most of the commands
	 * resemble the ST7703 but the number of parameters often don't match
	 * so it's likely a clone.
	 */
	dsi_generic_write_seq(dsi, ST7703_CMD_SETEXTC,
			      0xF1, 0x12, 0x83);
	dsi_generic_write_seq(dsi, ST7703_CMD_SETRGBIF,
			      0x10, 0x10, 0x05, 0x05, 0x03, 0xFF, 0x00, 0x00,
			      0x00, 0x00);
	dsi_generic_write_seq(dsi, ST7703_CMD_SETSCR,
			      0x73, 0x73, 0x50, 0x50, 0x00, 0x00, 0x08, 0x70,
			      0x00);
	dsi_generic_write_seq(dsi, ST7703_CMD_SETVDC, 0x4E);
	dsi_generic_write_seq(dsi, ST7703_CMD_SETPANEL, 0x0B);
	dsi_generic_write_seq(dsi, ST7703_CMD_SETCYC, 0x80);
	dsi_generic_write_seq(dsi, ST7703_CMD_SETDISP, 0xF0, 0x12, 0x30);
	dsi_generic_write_seq(dsi, ST7703_CMD_SETEQ,
			      0x07, 0x07, 0x0B, 0x0B, 0x03, 0x0B, 0x00, 0x00,
			      0x00, 0x00, 0xFF, 0x00, 0xC0, 0x10);
	dsi_generic_write_seq(dsi, ST7703_CMD_SETBGP, 0x08, 0x08);
	msleep(20);

	dsi_generic_write_seq(dsi, ST7703_CMD_SETVCOM, 0x3F, 0x3F);
	dsi_generic_write_seq(dsi, ST7703_CMD_UNKNOWN0, 0x02, 0x11, 0x00);
	dsi_generic_write_seq(dsi, ST7703_CMD_SETGIP1,
			      0x82, 0x10, 0x06, 0x05, 0x9E, 0x0A, 0xA5, 0x12,
			      0x31, 0x23, 0x37, 0x83, 0x04, 0xBC, 0x27, 0x38,
			      0x0C, 0x00, 0x03, 0x00, 0x00, 0x00, 0x0C, 0x00,
			      0x03, 0x00, 0x00, 0x00, 0x75, 0x75, 0x31, 0x88,
			      0x88, 0x88, 0x88, 0x88, 0x88, 0x13, 0x88, 0x64,
			      0x64, 0x20, 0x88, 0x88, 0x88, 0x88, 0x88, 0x88,
			      0x02, 0x88, 0x00, 0x00, 0x00, 0x00, 0x00, 0x00,
			      0x00, 0x00, 0x00, 0x00, 0x00, 0x00, 0x00);
	dsi_generic_write_seq(dsi, ST7703_CMD_SETGIP2,
			      0x02, 0x21, 0x00, 0x00, 0x00, 0x00, 0x00, 0x00,
			      0x00, 0x00, 0x00, 0x00, 0x02, 0x46, 0x02, 0x88,
			      0x88, 0x88, 0x88, 0x88, 0x88, 0x64, 0x88, 0x13,
			      0x57, 0x13, 0x88, 0x88, 0x88, 0x88, 0x88, 0x88,
			      0x75, 0x88, 0x23, 0x14, 0x00, 0x00, 0x02, 0x00,
			      0x00, 0x00, 0x00, 0x00, 0x00, 0x00, 0x00, 0x00,
			      0x00, 0x00, 0x00, 0x00, 0x00, 0x00, 0x30, 0x0A,
			      0xA5, 0x00, 0x00, 0x00, 0x00);
	dsi_generic_write_seq(dsi, ST7703_CMD_SETGAMMA,
			      0x00, 0x09, 0x0E, 0x29, 0x2D, 0x3C, 0x41, 0x37,
			      0x07, 0x0B, 0x0D, 0x10, 0x11, 0x0F, 0x10, 0x11,
			      0x18, 0x00, 0x09, 0x0E, 0x29, 0x2D, 0x3C, 0x41,
			      0x37, 0x07, 0x0B, 0x0D, 0x10, 0x11, 0x0F, 0x10,
			      0x11, 0x18);
	msleep(20);

	ret = mipi_dsi_dcs_exit_sleep_mode(dsi);
	if (ret < 0) {
		DRM_DEV_ERROR(dev, "Failed to exit sleep mode: %d\n", ret);
		return ret;
	}
	/* Panel is operational 120 msec after reset */
	msleep(60);
	ret = mipi_dsi_dcs_set_display_on(dsi);
	if (ret)
		return ret;

	DRM_DEV_DEBUG_DRIVER(dev, "Panel init sequence done\n");
	return 0;
}

static int jh057n_enable(struct drm_panel *panel)
{
	struct jh057n *ctx = panel_to_jh057n(panel);
	int ret;

	ret = jh057n_init_sequence(ctx);
	if (ret < 0) {
		DRM_DEV_ERROR(ctx->dev, "Panel init sequence failed: %d\n",
			      ret);
		return ret;
	}

	return backlight_enable(ctx->backlight);
}

static int jh057n_disable(struct drm_panel *panel)
{
	struct jh057n *ctx = panel_to_jh057n(panel);
	struct mipi_dsi_device *dsi = to_mipi_dsi_device(ctx->dev);

	backlight_disable(ctx->backlight);
	return mipi_dsi_dcs_set_display_off(dsi);
}

static int jh057n_unprepare(struct drm_panel *panel)
{
	struct jh057n *ctx = panel_to_jh057n(panel);

	if (!ctx->prepared)
		return 0;

<<<<<<< HEAD
	mipi_dsi_dcs_set_display_off(dsi);
=======
>>>>>>> abd4e745
	regulator_disable(ctx->iovcc);
	regulator_disable(ctx->vcc);
	ctx->prepared = false;

	return 0;
}

static int jh057n_prepare(struct drm_panel *panel)
{
	struct jh057n *ctx = panel_to_jh057n(panel);
	int ret;

	if (ctx->prepared)
		return 0;

	DRM_DEV_DEBUG_DRIVER(ctx->dev, "Resetting the panel\n");
	ret = regulator_enable(ctx->vcc);
	if (ret < 0) {
		DRM_DEV_ERROR(ctx->dev,
			      "Failed to enable vcc supply: %d\n", ret);
		return ret;
	}
	ret = regulator_enable(ctx->iovcc);
	if (ret < 0) {
		DRM_DEV_ERROR(ctx->dev,
			      "Failed to enable iovcc supply: %d\n", ret);
		goto disable_vcc;
	}

	gpiod_set_value_cansleep(ctx->reset_gpio, 1);
	usleep_range(20, 40);
	gpiod_set_value_cansleep(ctx->reset_gpio, 0);
	msleep(20);

	ctx->prepared = true;

	return 0;

disable_vcc:
	regulator_disable(ctx->vcc);
	return ret;
}

static const struct drm_display_mode default_mode = {
	.hdisplay    = 720,
	.hsync_start = 720 + 90,
	.hsync_end   = 720 + 90 + 20,
	.htotal	     = 720 + 90 + 20 + 20,
	.vdisplay    = 1440,
	.vsync_start = 1440 + 20,
	.vsync_end   = 1440 + 20 + 4,
	.vtotal	     = 1440 + 20 + 4 + 12,
	.vrefresh    = 60,
	.clock	     = 75276,
	.flags	     = DRM_MODE_FLAG_NHSYNC | DRM_MODE_FLAG_NVSYNC,
	.width_mm    = 65,
	.height_mm   = 130,
};

static int jh057n_get_modes(struct drm_panel *panel)
{
	struct jh057n *ctx = panel_to_jh057n(panel);
	struct drm_display_mode *mode;

	mode = drm_mode_duplicate(panel->drm, &default_mode);
	if (!mode) {
		DRM_DEV_ERROR(ctx->dev, "Failed to add mode %ux%u@%u\n",
			      default_mode.hdisplay, default_mode.vdisplay,
			      default_mode.vrefresh);
		return -ENOMEM;
	}

	drm_mode_set_name(mode);

	mode->type = DRM_MODE_TYPE_DRIVER | DRM_MODE_TYPE_PREFERRED;
	panel->connector->display_info.width_mm = mode->width_mm;
	panel->connector->display_info.height_mm = mode->height_mm;
	drm_mode_probed_add(panel->connector, mode);

	return 1;
}

static const struct drm_panel_funcs jh057n_drm_funcs = {
	.disable   = jh057n_disable,
	.unprepare = jh057n_unprepare,
	.prepare   = jh057n_prepare,
	.enable	   = jh057n_enable,
	.get_modes = jh057n_get_modes,
};

static int allpixelson_set(void *data, u64 val)
{
	struct jh057n *ctx = data;
	struct mipi_dsi_device *dsi = to_mipi_dsi_device(ctx->dev);

	DRM_DEV_DEBUG_DRIVER(ctx->dev, "Setting all pixels on\n");
	dsi_generic_write_seq(dsi, ST7703_CMD_ALL_PIXEL_ON);
	msleep(val * 1000);
	/* Reset the panel to get video back */
	drm_panel_disable(&ctx->panel);
	drm_panel_unprepare(&ctx->panel);
	drm_panel_prepare(&ctx->panel);
	drm_panel_enable(&ctx->panel);

	return 0;
}

DEFINE_SIMPLE_ATTRIBUTE(allpixelson_fops, NULL,
			allpixelson_set, "%llu\n");

static void jh057n_debugfs_init(struct jh057n *ctx)
{
	ctx->debugfs = debugfs_create_dir(DRV_NAME, NULL);

	debugfs_create_file("allpixelson", 0600, ctx->debugfs, ctx,
			    &allpixelson_fops);
}

static void jh057n_debugfs_remove(struct jh057n *ctx)
{
	debugfs_remove_recursive(ctx->debugfs);
	ctx->debugfs = NULL;
}

static int jh057n_probe(struct mipi_dsi_device *dsi)
{
	struct device *dev = &dsi->dev;
	struct jh057n *ctx;
	int ret;

	ctx = devm_kzalloc(dev, sizeof(*ctx), GFP_KERNEL);
	if (!ctx)
		return -ENOMEM;

	ctx->reset_gpio = devm_gpiod_get(dev, "reset", GPIOD_OUT_LOW);
	if (IS_ERR(ctx->reset_gpio)) {
		DRM_DEV_ERROR(dev, "cannot get reset gpio\n");
		return PTR_ERR(ctx->reset_gpio);
	}

	mipi_dsi_set_drvdata(dsi, ctx);

	ctx->dev = dev;

	dsi->lanes = 4;
	dsi->format = MIPI_DSI_FMT_RGB888;
	dsi->mode_flags = MIPI_DSI_MODE_VIDEO |
		MIPI_DSI_MODE_VIDEO_BURST | MIPI_DSI_MODE_VIDEO_SYNC_PULSE;

	ctx->backlight = devm_of_find_backlight(dev);
	if (IS_ERR(ctx->backlight))
		return PTR_ERR(ctx->backlight);

	ctx->vcc = devm_regulator_get(dev, "vcc");
	if (IS_ERR(ctx->vcc)) {
		ret = PTR_ERR(ctx->vcc);
		if (ret != -EPROBE_DEFER)
			DRM_DEV_ERROR(dev,
				      "Failed to request vcc regulator: %d\n",
				      ret);
		return ret;
	}
	ctx->iovcc = devm_regulator_get(dev, "iovcc");
	if (IS_ERR(ctx->iovcc)) {
		ret = PTR_ERR(ctx->iovcc);
		if (ret != -EPROBE_DEFER)
			DRM_DEV_ERROR(dev,
				      "Failed to request iovcc regulator: %d\n",
				      ret);
		return ret;
	}

	drm_panel_init(&ctx->panel);
	ctx->panel.dev = dev;
	ctx->panel.funcs = &jh057n_drm_funcs;

	drm_panel_add(&ctx->panel);

	ret = mipi_dsi_attach(dsi);
	if (ret < 0) {
		DRM_DEV_ERROR(dev,
			      "mipi_dsi_attach failed (%d). Is host ready?\n",
			      ret);
		drm_panel_remove(&ctx->panel);
		return ret;
	}

	DRM_DEV_INFO(dev, "%ux%u@%u %ubpp dsi %udl - ready\n",
		     default_mode.hdisplay, default_mode.vdisplay,
		     default_mode.vrefresh,
		     mipi_dsi_pixel_format_to_bpp(dsi->format), dsi->lanes);

	jh057n_debugfs_init(ctx);
	return 0;
}

static void jh057n_shutdown(struct mipi_dsi_device *dsi)
{
	struct jh057n *ctx = mipi_dsi_get_drvdata(dsi);
	int ret;

	ret = drm_panel_unprepare(&ctx->panel);
	if (ret < 0)
		DRM_DEV_ERROR(&dsi->dev, "Failed to unprepare panel: %d\n",
			      ret);

	ret = drm_panel_disable(&ctx->panel);
	if (ret < 0)
		DRM_DEV_ERROR(&dsi->dev, "Failed to disable panel: %d\n",
			      ret);
}

static int jh057n_remove(struct mipi_dsi_device *dsi)
{
	struct jh057n *ctx = mipi_dsi_get_drvdata(dsi);
	int ret;

	jh057n_shutdown(dsi);

	ret = mipi_dsi_detach(dsi);
	if (ret < 0)
		DRM_DEV_ERROR(&dsi->dev, "Failed to detach from DSI host: %d\n",
			      ret);

	drm_panel_remove(&ctx->panel);

	jh057n_debugfs_remove(ctx);

	return 0;
}

static const struct of_device_id jh057n_of_match[] = {
	{ .compatible = "rocktech,jh057n00900" },
	{ /* sentinel */ }
};
MODULE_DEVICE_TABLE(of, jh057n_of_match);

static struct mipi_dsi_driver jh057n_driver = {
	.probe	= jh057n_probe,
	.remove = jh057n_remove,
	.shutdown = jh057n_shutdown,
	.driver = {
		.name = DRV_NAME,
		.of_match_table = jh057n_of_match,
	},
};
module_mipi_dsi_driver(jh057n_driver);

MODULE_AUTHOR("Guido Günther <agx@sigxcpu.org>");
MODULE_DESCRIPTION("DRM driver for Rocktech JH057N00900 MIPI DSI panel");
MODULE_LICENSE("GPL v2");<|MERGE_RESOLUTION|>--- conflicted
+++ resolved
@@ -171,10 +171,6 @@
 	if (!ctx->prepared)
 		return 0;
 
-<<<<<<< HEAD
-	mipi_dsi_dcs_set_display_off(dsi);
-=======
->>>>>>> abd4e745
 	regulator_disable(ctx->iovcc);
 	regulator_disable(ctx->vcc);
 	ctx->prepared = false;
