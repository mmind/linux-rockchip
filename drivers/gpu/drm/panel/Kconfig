--- conflicted
+++ resolved
@@ -365,8 +365,6 @@
 	  Say Y here if you want to enable support for Ronbo Electronics
 	  RB070D30 1024x600 DSI panel.
 
-<<<<<<< HEAD
-=======
 config DRM_PANEL_SAMSUNG_ATNA33XC20
 	tristate "Samsung ATNA33XC20 eDP panel"
 	depends on OF
@@ -378,7 +376,6 @@
 	  be handled by the DRM_PANEL_SIMPLE driver because its power
 	  sequencing is non-standard.
 
->>>>>>> 7d066dc7
 config DRM_PANEL_SAMSUNG_DB7430
 	tristate "Samsung DB7430-based DPI panels"
 	depends on OF && SPI && GPIOLIB
