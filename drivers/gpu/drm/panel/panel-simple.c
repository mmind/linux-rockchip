--- conflicted
+++ resolved
@@ -2529,8 +2529,6 @@
 	},
 };
 
-<<<<<<< HEAD
-=======
 static const struct drm_display_mode sharp_ld_d5116z01b_mode = {
 	.clock = 168480,
 	.hdisplay = 1920,
@@ -2557,7 +2555,6 @@
 	.bus_flags = DRM_BUS_FLAG_DATA_MSB_TO_LSB,
 };
 
->>>>>>> abd4e745
 static const struct drm_display_mode sharp_lq070y3dg3b_mode = {
 	.clock = 33260,
 	.hdisplay = 800,
