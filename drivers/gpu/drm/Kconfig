# SPDX-License-Identifier: GPL-2.0-only
#
# Drm device configuration
#
# This driver provides support for the
# Direct Rendering Infrastructure (DRI) in XFree86 4.1.0 and higher.
#
menuconfig DRM
	tristate "Direct Rendering Manager (XFree86 4.1.0 and higher DRI support)"
	depends on (AGP || AGP=n) && !EMULATED_CMPXCHG && HAS_DMA
	select DRM_PANEL_ORIENTATION_QUIRKS
	select HDMI
	select FB_CMDLINE
	select I2C
	select I2C_ALGOBIT
	select DMA_SHARED_BUFFER
	select SYNC_FILE
# gallium uses SYS_kcmp for os_same_file_description() to de-duplicate
# device and dmabuf fd. Let's make sure that is available for our userspace.
	select KCMP
	help
	  Kernel-level support for the Direct Rendering Infrastructure (DRI)
	  introduced in XFree86 4.0. If you say Y here, you need to select
	  the module that's right for your graphics card from the list below.
	  These modules provide support for synchronization, security, and
	  DMA transfers. Please see <http://dri.sourceforge.net/> for more
	  details.  You should also select and configure AGP
	  (/dev/agpgart) support if it is available for your platform.

config DRM_MIPI_DBI
	tristate
	depends on DRM

config DRM_MIPI_DSI
	bool
	depends on DRM

config DRM_DP_AUX_CHARDEV
	bool "DRM DP AUX Interface"
	depends on DRM
	help
	  Choose this option to enable a /dev/drm_dp_auxN node that allows to
	  read and write values to arbitrary DPCD registers on the DP aux
	  channel.

config DRM_DEBUG_MM
	bool "Insert extra checks and debug info into the DRM range managers"
	default n
	depends on DRM=y
	depends on STACKTRACE_SUPPORT
	select STACKDEPOT
	help
	  Enable allocation tracking of memory manager and leak detection on
	  shutdown.

	  Recommended for driver developers only.

	  If in doubt, say "N".

config DRM_DEBUG_SELFTEST
	tristate "kselftests for DRM"
	depends on DRM
	depends on DEBUG_KERNEL
	select PRIME_NUMBERS
	select DRM_LIB_RANDOM
	select DRM_KMS_HELPER
	select DRM_EXPORT_FOR_TESTS if m
	default n
	help
	  This option provides kernel modules that can be used to run
	  various selftests on parts of the DRM api. This option is not
	  useful for distributions or general kernels, but only for kernel
	  developers working on DRM and associated drivers.

	  If in doubt, say "N".

config DRM_KMS_HELPER
	tristate
	depends on DRM
	help
	  CRTC helpers for KMS drivers.

config DRM_DEBUG_DP_MST_TOPOLOGY_REFS
        bool "Enable refcount backtrace history in the DP MST helpers"
	depends on STACKTRACE_SUPPORT
        select STACKDEPOT
        depends on DRM_KMS_HELPER
        depends on DEBUG_KERNEL
        depends on EXPERT
        help
          Enables debug tracing for topology refs in DRM's DP MST helpers. A
          history of each topology reference/dereference will be printed to the
          kernel log once a port or branch device's topology refcount reaches 0.

          This has the potential to use a lot of memory and print some very
          large kernel messages. If in doubt, say "N".

config DRM_FBDEV_EMULATION
	bool "Enable legacy fbdev support for your modesetting driver"
	depends on DRM
	depends on FB
	select DRM_KMS_HELPER
<<<<<<< HEAD
	select FB
=======
>>>>>>> 50be9417
	select FB_CFB_FILLRECT
	select FB_CFB_COPYAREA
	select FB_CFB_IMAGEBLIT
	select FB_DEFERRED_IO
	select FB_SYS_FOPS
	select FB_SYS_FILLRECT
	select FB_SYS_COPYAREA
	select FB_SYS_IMAGEBLIT
	select FRAMEBUFFER_CONSOLE if !EXPERT
	select FRAMEBUFFER_CONSOLE_DETECT_PRIMARY if FRAMEBUFFER_CONSOLE
	default y
	help
	  Choose this option if you have a need for the legacy fbdev
	  support. Note that this support also provides the linux console
	  support on top of your modesetting driver.

	  If in doubt, say "Y".

config DRM_FBDEV_OVERALLOC
	int "Overallocation of the fbdev buffer"
	depends on DRM_FBDEV_EMULATION
	default 100
	help
	  Defines the fbdev buffer overallocation in percent. Default
	  is 100. Typical values for double buffering will be 200,
	  triple buffering 300.

config DRM_FBDEV_LEAK_PHYS_SMEM
	bool "Shamelessly allow leaking of fbdev physical address (DANGEROUS)"
	depends on DRM_FBDEV_EMULATION && EXPERT
	default n
	help
	  In order to keep user-space compatibility, we want in certain
	  use-cases to keep leaking the fbdev physical address to the
	  user-space program handling the fbdev buffer.
	  This affects, not only, Amlogic, Allwinner or Rockchip devices
	  with ARM Mali GPUs using an userspace Blob.
	  This option is not supported by upstream developers and should be
	  removed as soon as possible and be considered as a broken and
	  legacy behaviour from a modern fbdev device driver.

	  Please send any bug reports when using this to your proprietary
	  software vendor that requires this.

	  If in doubt, say "N" or spread the word to your closed source
	  library vendor.

config DRM_LOAD_EDID_FIRMWARE
	bool "Allow to specify an EDID data set instead of probing for it"
	depends on DRM
	help
	  Say Y here, if you want to use EDID data to be loaded from the
	  /lib/firmware directory or one of the provided built-in
	  data sets. This may be necessary, if the graphics adapter or
	  monitor are unable to provide appropriate EDID data. Since this
	  feature is provided as a workaround for broken hardware, the
	  default case is N. Details and instructions how to build your own
	  EDID data are given in Documentation/admin-guide/edid.rst.

config DRM_DP_CEC
	bool "Enable DisplayPort CEC-Tunneling-over-AUX HDMI support"
	depends on DRM
	select CEC_CORE
	help
	  Choose this option if you want to enable HDMI CEC support for
	  DisplayPort/USB-C to HDMI adapters.

	  Note: not all adapters support this feature, and even for those
	  that do support this they often do not hook up the CEC pin.

config DRM_TTM
	tristate
	depends on DRM && MMU
	help
	  GPU memory management subsystem for devices with multiple
	  GPU memory types. Will be enabled automatically if a device driver
	  uses it.

config DRM_VRAM_HELPER
	tristate
	depends on DRM
	help
	  Helpers for VRAM memory management

config DRM_TTM_HELPER
	tristate
	depends on DRM
	select DRM_TTM
	help
	  Helpers for ttm-based gem objects

config DRM_GEM_CMA_HELPER
	bool
	depends on DRM
	help
	  Choose this if you need the GEM CMA helper functions

config DRM_KMS_CMA_HELPER
	bool
	depends on DRM
	select DRM_GEM_CMA_HELPER
	help
	  Choose this if you need the KMS CMA helper functions

config DRM_GEM_SHMEM_HELPER
	bool
	depends on DRM
	help
	  Choose this if you need the GEM shmem helper functions

config DRM_SCHED
	tristate
	depends on DRM

source "drivers/gpu/drm/i2c/Kconfig"

source "drivers/gpu/drm/arm/Kconfig"

config DRM_RADEON
	tristate "ATI Radeon"
	depends on DRM && PCI && MMU
	depends on AGP || !AGP
	select FW_LOADER
        select DRM_KMS_HELPER
        select DRM_TTM
	select DRM_TTM_HELPER
	select POWER_SUPPLY
	select HWMON
	select BACKLIGHT_CLASS_DEVICE
	select INTERVAL_TREE
	help
	  Choose this option if you have an ATI Radeon graphics card.  There
	  are both PCI and AGP versions.  You don't need to choose this to
	  run the Radeon in plain VGA mode.

	  If M is selected, the module will be called radeon.

source "drivers/gpu/drm/radeon/Kconfig"

config DRM_AMDGPU
	tristate "AMD GPU"
	depends on DRM && PCI && MMU
	select FW_LOADER
	select DRM_KMS_HELPER
	select DRM_SCHED
	select DRM_TTM
	select DRM_TTM_HELPER
	select POWER_SUPPLY
	select HWMON
	select BACKLIGHT_CLASS_DEVICE
	select INTERVAL_TREE
	select CHASH
	help
	  Choose this option if you have a recent AMD Radeon graphics card.

	  If M is selected, the module will be called amdgpu.

source "drivers/gpu/drm/amd/amdgpu/Kconfig"

source "drivers/gpu/drm/nouveau/Kconfig"

source "drivers/gpu/drm/i915/Kconfig"

source "drivers/gpu/drm/kmb/Kconfig"

config DRM_VGEM
	tristate "Virtual GEM provider"
	depends on DRM
	help
	  Choose this option to get a virtual graphics memory manager,
	  as used by Mesa's software renderer for enhanced performance.
	  If M is selected the module will be called vgem.

config DRM_VKMS
	tristate "Virtual KMS (EXPERIMENTAL)"
	depends on DRM
	select DRM_KMS_HELPER
	select DRM_GEM_SHMEM_HELPER
	select CRC32
	default n
	help
	  Virtual Kernel Mode-Setting (VKMS) is used for testing or for
	  running GPU in a headless machines. Choose this option to get
	  a VKMS.

	  If M is selected the module will be called vkms.

source "drivers/gpu/drm/exynos/Kconfig"

source "drivers/gpu/drm/rockchip/Kconfig"

source "drivers/gpu/drm/vmwgfx/Kconfig"

source "drivers/gpu/drm/gma500/Kconfig"

source "drivers/gpu/drm/udl/Kconfig"

source "drivers/gpu/drm/ast/Kconfig"

source "drivers/gpu/drm/mgag200/Kconfig"

source "drivers/gpu/drm/armada/Kconfig"

source "drivers/gpu/drm/atmel-hlcdc/Kconfig"

source "drivers/gpu/drm/rcar-du/Kconfig"

source "drivers/gpu/drm/shmobile/Kconfig"

source "drivers/gpu/drm/sun4i/Kconfig"

source "drivers/gpu/drm/omapdrm/Kconfig"

source "drivers/gpu/drm/tilcdc/Kconfig"

source "drivers/gpu/drm/qxl/Kconfig"

source "drivers/gpu/drm/bochs/Kconfig"

source "drivers/gpu/drm/virtio/Kconfig"

source "drivers/gpu/drm/msm/Kconfig"

source "drivers/gpu/drm/fsl-dcu/Kconfig"

source "drivers/gpu/drm/tegra/Kconfig"

source "drivers/gpu/drm/stm/Kconfig"

source "drivers/gpu/drm/panel/Kconfig"

source "drivers/gpu/drm/bridge/Kconfig"

source "drivers/gpu/drm/sti/Kconfig"

source "drivers/gpu/drm/imx/Kconfig"

source "drivers/gpu/drm/ingenic/Kconfig"

source "drivers/gpu/drm/v3d/Kconfig"

source "drivers/gpu/drm/vc4/Kconfig"

source "drivers/gpu/drm/etnaviv/Kconfig"

source "drivers/gpu/drm/hisilicon/Kconfig"

source "drivers/gpu/drm/mediatek/Kconfig"

source "drivers/gpu/drm/zte/Kconfig"

source "drivers/gpu/drm/mxsfb/Kconfig"

source "drivers/gpu/drm/meson/Kconfig"

source "drivers/gpu/drm/tiny/Kconfig"

source "drivers/gpu/drm/pl111/Kconfig"

source "drivers/gpu/drm/tve200/Kconfig"

source "drivers/gpu/drm/xen/Kconfig"

source "drivers/gpu/drm/vboxvideo/Kconfig"

source "drivers/gpu/drm/lima/Kconfig"

source "drivers/gpu/drm/panfrost/Kconfig"

source "drivers/gpu/drm/aspeed/Kconfig"

source "drivers/gpu/drm/mcde/Kconfig"

source "drivers/gpu/drm/tidss/Kconfig"

source "drivers/gpu/drm/xlnx/Kconfig"

source "drivers/gpu/drm/gud/Kconfig"

config DRM_HYPERV
	tristate "DRM Support for Hyper-V synthetic video device"
	depends on DRM && PCI && MMU && HYPERV
	select DRM_KMS_HELPER
	select DRM_GEM_SHMEM_HELPER
	help
	 This is a KMS driver for Hyper-V synthetic video device. Choose this
	 option if you would like to enable drm driver for Hyper-V virtual
	 machine. Unselect Hyper-V framebuffer driver (CONFIG_FB_HYPERV) so
	 that DRM driver is used by default.

	 If M is selected the module will be called hyperv_drm.

# Keep legacy drivers last

menuconfig DRM_LEGACY
	bool "Enable legacy drivers (DANGEROUS)"
	depends on DRM && MMU
	help
	  Enable legacy DRI1 drivers. Those drivers expose unsafe and dangerous
	  APIs to user-space, which can be used to circumvent access
	  restrictions and other security measures. For backwards compatibility
	  those drivers are still available, but their use is highly
	  inadvisable and might harm your system.

	  You are recommended to use the safe modeset-only drivers instead, and
	  perform 3D emulation in user-space.

	  Unless you have strong reasons to go rogue, say "N".

if DRM_LEGACY

config DRM_TDFX
	tristate "3dfx Banshee/Voodoo3+"
	depends on DRM && PCI
	help
	  Choose this option if you have a 3dfx Banshee or Voodoo3 (or later),
	  graphics card.  If M is selected, the module will be called tdfx.

config DRM_R128
	tristate "ATI Rage 128"
	depends on DRM && PCI
	select FW_LOADER
	help
	  Choose this option if you have an ATI Rage 128 graphics card.  If M
	  is selected, the module will be called r128.  AGP support for
	  this card is strongly suggested (unless you have a PCI version).

config DRM_I810
	tristate "Intel I810"
	# !PREEMPTION because of missing ioctl locking
	depends on DRM && AGP && AGP_INTEL && (!PREEMPTION || BROKEN)
	help
	  Choose this option if you have an Intel I810 graphics card.  If M is
	  selected, the module will be called i810.  AGP support is required
	  for this driver to work.

config DRM_MGA
	tristate "Matrox g200/g400"
	depends on DRM && PCI
	select FW_LOADER
	help
	  Choose this option if you have a Matrox G200, G400 or G450 graphics
	  card.  If M is selected, the module will be called mga.  AGP
	  support is required for this driver to work.

config DRM_SIS
	tristate "SiS video cards"
	depends on DRM && AGP
	depends on FB_SIS || FB_SIS=n
	help
	  Choose this option if you have a SiS 630 or compatible video
	  chipset. If M is selected the module will be called sis. AGP
	  support is required for this driver to work.

config DRM_VIA
	tristate "Via unichrome video cards"
	depends on DRM && PCI
	help
	  Choose this option if you have a Via unichrome or compatible video
	  chipset. If M is selected the module will be called via.

config DRM_SAVAGE
	tristate "Savage video cards"
	depends on DRM && PCI
	help
	  Choose this option if you have a Savage3D/4/SuperSavage/Pro/Twister
	  chipset. If M is selected the module will be called savage.

endif # DRM_LEGACY

config DRM_EXPORT_FOR_TESTS
	bool

# Separate option because drm_panel_orientation_quirks.c is shared with fbdev
config DRM_PANEL_ORIENTATION_QUIRKS
	tristate

config DRM_LIB_RANDOM
	bool
	default n<|MERGE_RESOLUTION|>--- conflicted
+++ resolved
@@ -100,10 +100,6 @@
 	depends on DRM
 	depends on FB
 	select DRM_KMS_HELPER
-<<<<<<< HEAD
-	select FB
-=======
->>>>>>> 50be9417
 	select FB_CFB_FILLRECT
 	select FB_CFB_COPYAREA
 	select FB_CFB_IMAGEBLIT
