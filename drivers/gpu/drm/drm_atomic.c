/*
 * Copyright (C) 2014 Red Hat
 * Copyright (C) 2014 Intel Corp.
 *
 * Permission is hereby granted, free of charge, to any person obtaining a
 * copy of this software and associated documentation files (the "Software"),
 * to deal in the Software without restriction, including without limitation
 * the rights to use, copy, modify, merge, publish, distribute, sublicense,
 * and/or sell copies of the Software, and to permit persons to whom the
 * Software is furnished to do so, subject to the following conditions:
 *
 * The above copyright notice and this permission notice shall be included in
 * all copies or substantial portions of the Software.
 *
 * THE SOFTWARE IS PROVIDED "AS IS", WITHOUT WARRANTY OF ANY KIND, EXPRESS OR
 * IMPLIED, INCLUDING BUT NOT LIMITED TO THE WARRANTIES OF MERCHANTABILITY,
 * FITNESS FOR A PARTICULAR PURPOSE AND NONINFRINGEMENT.  IN NO EVENT SHALL
 * THE COPYRIGHT HOLDER(S) OR AUTHOR(S) BE LIABLE FOR ANY CLAIM, DAMAGES OR
 * OTHER LIABILITY, WHETHER IN AN ACTION OF CONTRACT, TORT OR OTHERWISE,
 * ARISING FROM, OUT OF OR IN CONNECTION WITH THE SOFTWARE OR THE USE OR
 * OTHER DEALINGS IN THE SOFTWARE.
 *
 * Authors:
 * Rob Clark <robdclark@gmail.com>
 * Daniel Vetter <daniel.vetter@ffwll.ch>
 */


#include <drm/drmP.h>
#include <drm/drm_atomic.h>
#include <drm/drm_plane_helper.h>

/**
 * drm_atomic_state_default_release -
 * release memory initialized by drm_atomic_state_init
 * @state: atomic state
 *
 * Free all the memory allocated by drm_atomic_state_init.
 * This is useful for drivers that subclass the atomic state.
 */
void drm_atomic_state_default_release(struct drm_atomic_state *state)
{
	kfree(state->connectors);
	kfree(state->connector_states);
	kfree(state->crtcs);
	kfree(state->crtc_states);
	kfree(state->planes);
	kfree(state->plane_states);
}
EXPORT_SYMBOL(drm_atomic_state_default_release);

/**
 * drm_atomic_state_init - init new atomic state
 * @dev: DRM device
 * @state: atomic state
 *
 * Default implementation for filling in a new atomic state.
 * This is useful for drivers that subclass the atomic state.
 */
int
drm_atomic_state_init(struct drm_device *dev, struct drm_atomic_state *state)
{
	/* TODO legacy paths should maybe do a better job about
	 * setting this appropriately?
	 */
	state->allow_modeset = true;

	state->num_connector = ACCESS_ONCE(dev->mode_config.num_connector);

	state->crtcs = kcalloc(dev->mode_config.num_crtc,
			       sizeof(*state->crtcs), GFP_KERNEL);
	if (!state->crtcs)
		goto fail;
	state->crtc_states = kcalloc(dev->mode_config.num_crtc,
				     sizeof(*state->crtc_states), GFP_KERNEL);
	if (!state->crtc_states)
		goto fail;
	state->planes = kcalloc(dev->mode_config.num_total_plane,
				sizeof(*state->planes), GFP_KERNEL);
	if (!state->planes)
		goto fail;
	state->plane_states = kcalloc(dev->mode_config.num_total_plane,
				      sizeof(*state->plane_states), GFP_KERNEL);
	if (!state->plane_states)
		goto fail;
	state->connectors = kcalloc(state->num_connector,
				    sizeof(*state->connectors),
				    GFP_KERNEL);
	if (!state->connectors)
		goto fail;
	state->connector_states = kcalloc(state->num_connector,
					  sizeof(*state->connector_states),
					  GFP_KERNEL);
	if (!state->connector_states)
		goto fail;

	state->dev = dev;

	DRM_DEBUG_ATOMIC("Allocated atomic state %p\n", state);

	return 0;
fail:
	drm_atomic_state_default_release(state);
	return -ENOMEM;
}
EXPORT_SYMBOL(drm_atomic_state_init);

/**
 * drm_atomic_state_alloc - allocate atomic state
 * @dev: DRM device
 *
 * This allocates an empty atomic state to track updates.
 */
struct drm_atomic_state *
drm_atomic_state_alloc(struct drm_device *dev)
{
	struct drm_mode_config *config = &dev->mode_config;
	struct drm_atomic_state *state;

	if (!config->funcs->atomic_state_alloc) {
		state = kzalloc(sizeof(*state), GFP_KERNEL);
		if (!state)
			return NULL;
		if (drm_atomic_state_init(dev, state) < 0) {
			kfree(state);
			return NULL;
		}
		return state;
	}

	return config->funcs->atomic_state_alloc(dev);
}
EXPORT_SYMBOL(drm_atomic_state_alloc);

/**
 * drm_atomic_state_default_clear - clear base atomic state
 * @state: atomic state
 *
 * Default implementation for clearing atomic state.
 * This is useful for drivers that subclass the atomic state.
 */
void drm_atomic_state_default_clear(struct drm_atomic_state *state)
{
	struct drm_device *dev = state->dev;
	struct drm_mode_config *config = &dev->mode_config;
	int i;

	DRM_DEBUG_ATOMIC("Clearing atomic state %p\n", state);

	for (i = 0; i < state->num_connector; i++) {
		struct drm_connector *connector = state->connectors[i];

		if (!connector)
			continue;

		/*
		 * FIXME: Async commits can race with connector unplugging and
		 * there's currently nothing that prevents cleanup up state for
		 * deleted connectors. As long as the callback doesn't look at
		 * the connector we'll be fine though, so make sure that's the
		 * case by setting all connector pointers to NULL.
		 */
		state->connector_states[i]->connector = NULL;
		connector->funcs->atomic_destroy_state(NULL,
						       state->connector_states[i]);
		state->connectors[i] = NULL;
		state->connector_states[i] = NULL;
	}

	for (i = 0; i < config->num_crtc; i++) {
		struct drm_crtc *crtc = state->crtcs[i];

		if (!crtc)
			continue;

		crtc->funcs->atomic_destroy_state(crtc,
						  state->crtc_states[i]);
		state->crtcs[i] = NULL;
		state->crtc_states[i] = NULL;
	}

	for (i = 0; i < config->num_total_plane; i++) {
		struct drm_plane *plane = state->planes[i];

		if (!plane)
			continue;

		plane->funcs->atomic_destroy_state(plane,
						   state->plane_states[i]);
		state->planes[i] = NULL;
		state->plane_states[i] = NULL;
	}
}
EXPORT_SYMBOL(drm_atomic_state_default_clear);

/**
 * drm_atomic_state_clear - clear state object
 * @state: atomic state
 *
 * When the w/w mutex algorithm detects a deadlock we need to back off and drop
 * all locks. So someone else could sneak in and change the current modeset
 * configuration. Which means that all the state assembled in @state is no
 * longer an atomic update to the current state, but to some arbitrary earlier
 * state. Which could break assumptions the driver's ->atomic_check likely
 * relies on.
 *
 * Hence we must clear all cached state and completely start over, using this
 * function.
 */
void drm_atomic_state_clear(struct drm_atomic_state *state)
{
	struct drm_device *dev = state->dev;
	struct drm_mode_config *config = &dev->mode_config;

	if (config->funcs->atomic_state_clear)
		config->funcs->atomic_state_clear(state);
	else
		drm_atomic_state_default_clear(state);
}
EXPORT_SYMBOL(drm_atomic_state_clear);

/**
 * drm_atomic_state_free - free all memory for an atomic state
 * @state: atomic state to deallocate
 *
 * This frees all memory associated with an atomic state, including all the
 * per-object state for planes, crtcs and connectors.
 */
void drm_atomic_state_free(struct drm_atomic_state *state)
{
	struct drm_device *dev;
	struct drm_mode_config *config;

	if (!state)
		return;

	dev = state->dev;
	config = &dev->mode_config;

	drm_atomic_state_clear(state);

	DRM_DEBUG_ATOMIC("Freeing atomic state %p\n", state);

	if (config->funcs->atomic_state_free) {
		config->funcs->atomic_state_free(state);
	} else {
		drm_atomic_state_default_release(state);
		kfree(state);
	}
}
EXPORT_SYMBOL(drm_atomic_state_free);

/**
 * drm_atomic_get_crtc_state - get crtc state
 * @state: global atomic state object
 * @crtc: crtc to get state object for
 *
 * This function returns the crtc state for the given crtc, allocating it if
 * needed. It will also grab the relevant crtc lock to make sure that the state
 * is consistent.
 *
 * Returns:
 *
 * Either the allocated state or the error code encoded into the pointer. When
 * the error is EDEADLK then the w/w mutex code has detected a deadlock and the
 * entire atomic sequence must be restarted. All other errors are fatal.
 */
struct drm_crtc_state *
drm_atomic_get_crtc_state(struct drm_atomic_state *state,
			  struct drm_crtc *crtc)
{
	int ret, index = drm_crtc_index(crtc);
	struct drm_crtc_state *crtc_state;

	crtc_state = drm_atomic_get_existing_crtc_state(state, crtc);
	if (crtc_state)
		return crtc_state;

	ret = drm_modeset_lock(&crtc->mutex, state->acquire_ctx);
	if (ret)
		return ERR_PTR(ret);

	crtc_state = crtc->funcs->atomic_duplicate_state(crtc);
	if (!crtc_state)
		return ERR_PTR(-ENOMEM);

	state->crtc_states[index] = crtc_state;
	state->crtcs[index] = crtc;
	crtc_state->state = state;

	DRM_DEBUG_ATOMIC("Added [CRTC:%d:%s] %p state to %p\n",
			 crtc->base.id, crtc->name, crtc_state, state);

	return crtc_state;
}
EXPORT_SYMBOL(drm_atomic_get_crtc_state);

/**
 * drm_atomic_set_mode_for_crtc - set mode for CRTC
 * @state: the CRTC whose incoming state to update
 * @mode: kernel-internal mode to use for the CRTC, or NULL to disable
 *
 * Set a mode (originating from the kernel) on the desired CRTC state. Does
 * not change any other state properties, including enable, active, or
 * mode_changed.
 *
 * RETURNS:
 * Zero on success, error code on failure. Cannot return -EDEADLK.
 */
int drm_atomic_set_mode_for_crtc(struct drm_crtc_state *state,
				 struct drm_display_mode *mode)
{
	struct drm_mode_modeinfo umode;

	/* Early return for no change. */
	if (mode && memcmp(&state->mode, mode, sizeof(*mode)) == 0)
		return 0;

	drm_property_unreference_blob(state->mode_blob);
	state->mode_blob = NULL;

	if (mode) {
		drm_mode_convert_to_umode(&umode, mode);
		state->mode_blob =
			drm_property_create_blob(state->crtc->dev,
		                                 sizeof(umode),
		                                 &umode);
		if (IS_ERR(state->mode_blob))
			return PTR_ERR(state->mode_blob);

		drm_mode_copy(&state->mode, mode);
		state->enable = true;
		DRM_DEBUG_ATOMIC("Set [MODE:%s] for CRTC state %p\n",
				 mode->name, state);
	} else {
		memset(&state->mode, 0, sizeof(state->mode));
		state->enable = false;
		DRM_DEBUG_ATOMIC("Set [NOMODE] for CRTC state %p\n",
				 state);
	}

	return 0;
}
EXPORT_SYMBOL(drm_atomic_set_mode_for_crtc);

/**
 * drm_atomic_set_mode_prop_for_crtc - set mode for CRTC
 * @state: the CRTC whose incoming state to update
 * @blob: pointer to blob property to use for mode
 *
 * Set a mode (originating from a blob property) on the desired CRTC state.
 * This function will take a reference on the blob property for the CRTC state,
 * and release the reference held on the state's existing mode property, if any
 * was set.
 *
 * RETURNS:
 * Zero on success, error code on failure. Cannot return -EDEADLK.
 */
int drm_atomic_set_mode_prop_for_crtc(struct drm_crtc_state *state,
                                      struct drm_property_blob *blob)
{
	if (blob == state->mode_blob)
		return 0;

	drm_property_unreference_blob(state->mode_blob);
	state->mode_blob = NULL;

	if (blob) {
		if (blob->length != sizeof(struct drm_mode_modeinfo) ||
		    drm_mode_convert_umode(&state->mode,
		                           (const struct drm_mode_modeinfo *)
		                            blob->data))
			return -EINVAL;

		state->mode_blob = drm_property_reference_blob(blob);
		state->enable = true;
		DRM_DEBUG_ATOMIC("Set [MODE:%s] for CRTC state %p\n",
				 state->mode.name, state);
	} else {
		memset(&state->mode, 0, sizeof(state->mode));
		state->enable = false;
		DRM_DEBUG_ATOMIC("Set [NOMODE] for CRTC state %p\n",
				 state);
	}

	return 0;
}
EXPORT_SYMBOL(drm_atomic_set_mode_prop_for_crtc);

/**
 * drm_atomic_crtc_set_property - set property on CRTC
 * @crtc: the drm CRTC to set a property on
 * @state: the state object to update with the new property value
 * @property: the property to set
 * @val: the new property value
 *
 * Use this instead of calling crtc->atomic_set_property directly.
 * This function handles generic/core properties and calls out to
 * driver's ->atomic_set_property() for driver properties.  To ensure
 * consistent behavior you must call this function rather than the
 * driver hook directly.
 *
 * RETURNS:
 * Zero on success, error code on failure
 */
int drm_atomic_crtc_set_property(struct drm_crtc *crtc,
		struct drm_crtc_state *state, struct drm_property *property,
		uint64_t val)
{
	struct drm_device *dev = crtc->dev;
	struct drm_mode_config *config = &dev->mode_config;
	int ret;

	if (property == config->prop_active)
		state->active = val;
	else if (property == config->prop_mode_id) {
		struct drm_property_blob *mode =
			drm_property_lookup_blob(dev, val);
		ret = drm_atomic_set_mode_prop_for_crtc(state, mode);
		drm_property_unreference_blob(mode);
		return ret;
	}
	else if (crtc->funcs->atomic_set_property)
		return crtc->funcs->atomic_set_property(crtc, state, property, val);
	else
		return -EINVAL;

	return 0;
}
EXPORT_SYMBOL(drm_atomic_crtc_set_property);

/**
 * drm_atomic_crtc_get_property - get property value from CRTC state
 * @crtc: the drm CRTC to set a property on
 * @state: the state object to get the property value from
 * @property: the property to set
 * @val: return location for the property value
 *
 * This function handles generic/core properties and calls out to
 * driver's ->atomic_get_property() for driver properties.  To ensure
 * consistent behavior you must call this function rather than the
 * driver hook directly.
 *
 * RETURNS:
 * Zero on success, error code on failure
 */
static int
drm_atomic_crtc_get_property(struct drm_crtc *crtc,
		const struct drm_crtc_state *state,
		struct drm_property *property, uint64_t *val)
{
	struct drm_device *dev = crtc->dev;
	struct drm_mode_config *config = &dev->mode_config;

	if (property == config->prop_active)
		*val = state->active;
	else if (property == config->prop_mode_id)
		*val = (state->mode_blob) ? state->mode_blob->base.id : 0;
	else if (crtc->funcs->atomic_get_property)
		return crtc->funcs->atomic_get_property(crtc, state, property, val);
	else
		return -EINVAL;

	return 0;
}

/**
 * drm_atomic_crtc_check - check crtc state
 * @crtc: crtc to check
 * @state: crtc state to check
 *
 * Provides core sanity checks for crtc state.
 *
 * RETURNS:
 * Zero on success, error code on failure
 */
static int drm_atomic_crtc_check(struct drm_crtc *crtc,
		struct drm_crtc_state *state)
{
	/* NOTE: we explicitly don't enforce constraints such as primary
	 * layer covering entire screen, since that is something we want
	 * to allow (on hw that supports it).  For hw that does not, it
	 * should be checked in driver's crtc->atomic_check() vfunc.
	 *
	 * TODO: Add generic modeset state checks once we support those.
	 */

	if (state->active && !state->enable) {
		DRM_DEBUG_ATOMIC("[CRTC:%d:%s] active without enabled\n",
				 crtc->base.id, crtc->name);
		return -EINVAL;
	}

	/* The state->enable vs. state->mode_blob checks can be WARN_ON,
	 * as this is a kernel-internal detail that userspace should never
	 * be able to trigger. */
	if (drm_core_check_feature(crtc->dev, DRIVER_ATOMIC) &&
	    WARN_ON(state->enable && !state->mode_blob)) {
		DRM_DEBUG_ATOMIC("[CRTC:%d:%s] enabled without mode blob\n",
				 crtc->base.id, crtc->name);
		return -EINVAL;
	}

	if (drm_core_check_feature(crtc->dev, DRIVER_ATOMIC) &&
	    WARN_ON(!state->enable && state->mode_blob)) {
		DRM_DEBUG_ATOMIC("[CRTC:%d:%s] disabled with mode blob\n",
				 crtc->base.id, crtc->name);
<<<<<<< HEAD
=======
		return -EINVAL;
	}

	/*
	 * Reject event generation for when a CRTC is off and stays off.
	 * It wouldn't be hard to implement this, but userspace has a track
	 * record of happily burning through 100% cpu (or worse, crash) when the
	 * display pipe is suspended. To avoid all that fun just reject updates
	 * that ask for events since likely that indicates a bug in the
	 * compositor's drawing loop. This is consistent with the vblank IOCTL
	 * and legacy page_flip IOCTL which also reject service on a disabled
	 * pipe.
	 */
	if (state->event && !state->active && !crtc->state->active) {
		DRM_DEBUG_ATOMIC("[CRTC:%d] requesting event but off\n",
				 crtc->base.id);
>>>>>>> 5807fcaa
		return -EINVAL;
	}

	return 0;
}

/**
 * drm_atomic_get_plane_state - get plane state
 * @state: global atomic state object
 * @plane: plane to get state object for
 *
 * This function returns the plane state for the given plane, allocating it if
 * needed. It will also grab the relevant plane lock to make sure that the state
 * is consistent.
 *
 * Returns:
 *
 * Either the allocated state or the error code encoded into the pointer. When
 * the error is EDEADLK then the w/w mutex code has detected a deadlock and the
 * entire atomic sequence must be restarted. All other errors are fatal.
 */
struct drm_plane_state *
drm_atomic_get_plane_state(struct drm_atomic_state *state,
			  struct drm_plane *plane)
{
	int ret, index = drm_plane_index(plane);
	struct drm_plane_state *plane_state;

	plane_state = drm_atomic_get_existing_plane_state(state, plane);
	if (plane_state)
		return plane_state;

	ret = drm_modeset_lock(&plane->mutex, state->acquire_ctx);
	if (ret)
		return ERR_PTR(ret);

	plane_state = plane->funcs->atomic_duplicate_state(plane);
	if (!plane_state)
		return ERR_PTR(-ENOMEM);

	state->plane_states[index] = plane_state;
	state->planes[index] = plane;
	plane_state->state = state;

	DRM_DEBUG_ATOMIC("Added [PLANE:%d:%s] %p state to %p\n",
			 plane->base.id, plane->name, plane_state, state);

	if (plane_state->crtc) {
		struct drm_crtc_state *crtc_state;

		crtc_state = drm_atomic_get_crtc_state(state,
						       plane_state->crtc);
		if (IS_ERR(crtc_state))
			return ERR_CAST(crtc_state);
	}

	return plane_state;
}
EXPORT_SYMBOL(drm_atomic_get_plane_state);

/**
 * drm_atomic_plane_set_property - set property on plane
 * @plane: the drm plane to set a property on
 * @state: the state object to update with the new property value
 * @property: the property to set
 * @val: the new property value
 *
 * Use this instead of calling plane->atomic_set_property directly.
 * This function handles generic/core properties and calls out to
 * driver's ->atomic_set_property() for driver properties.  To ensure
 * consistent behavior you must call this function rather than the
 * driver hook directly.
 *
 * RETURNS:
 * Zero on success, error code on failure
 */
int drm_atomic_plane_set_property(struct drm_plane *plane,
		struct drm_plane_state *state, struct drm_property *property,
		uint64_t val)
{
	struct drm_device *dev = plane->dev;
	struct drm_mode_config *config = &dev->mode_config;

	if (property == config->prop_fb_id) {
		struct drm_framebuffer *fb = drm_framebuffer_lookup(dev, val);
		drm_atomic_set_fb_for_plane(state, fb);
		if (fb)
			drm_framebuffer_unreference(fb);
	} else if (property == config->prop_crtc_id) {
		struct drm_crtc *crtc = drm_crtc_find(dev, val);
		return drm_atomic_set_crtc_for_plane(state, crtc);
	} else if (property == config->prop_crtc_x) {
		state->crtc_x = U642I64(val);
	} else if (property == config->prop_crtc_y) {
		state->crtc_y = U642I64(val);
	} else if (property == config->prop_crtc_w) {
		state->crtc_w = val;
	} else if (property == config->prop_crtc_h) {
		state->crtc_h = val;
	} else if (property == config->prop_src_x) {
		state->src_x = val;
	} else if (property == config->prop_src_y) {
		state->src_y = val;
	} else if (property == config->prop_src_w) {
		state->src_w = val;
	} else if (property == config->prop_src_h) {
		state->src_h = val;
	} else if (property == config->rotation_property) {
		state->rotation = val;
	} else if (plane->funcs->atomic_set_property) {
		return plane->funcs->atomic_set_property(plane, state,
				property, val);
	} else {
		return -EINVAL;
	}

	return 0;
}
EXPORT_SYMBOL(drm_atomic_plane_set_property);

/**
 * drm_atomic_plane_get_property - get property value from plane state
 * @plane: the drm plane to set a property on
 * @state: the state object to get the property value from
 * @property: the property to set
 * @val: return location for the property value
 *
 * This function handles generic/core properties and calls out to
 * driver's ->atomic_get_property() for driver properties.  To ensure
 * consistent behavior you must call this function rather than the
 * driver hook directly.
 *
 * RETURNS:
 * Zero on success, error code on failure
 */
static int
drm_atomic_plane_get_property(struct drm_plane *plane,
		const struct drm_plane_state *state,
		struct drm_property *property, uint64_t *val)
{
	struct drm_device *dev = plane->dev;
	struct drm_mode_config *config = &dev->mode_config;

	if (property == config->prop_fb_id) {
		*val = (state->fb) ? state->fb->base.id : 0;
	} else if (property == config->prop_crtc_id) {
		*val = (state->crtc) ? state->crtc->base.id : 0;
	} else if (property == config->prop_crtc_x) {
		*val = I642U64(state->crtc_x);
	} else if (property == config->prop_crtc_y) {
		*val = I642U64(state->crtc_y);
	} else if (property == config->prop_crtc_w) {
		*val = state->crtc_w;
	} else if (property == config->prop_crtc_h) {
		*val = state->crtc_h;
	} else if (property == config->prop_src_x) {
		*val = state->src_x;
	} else if (property == config->prop_src_y) {
		*val = state->src_y;
	} else if (property == config->prop_src_w) {
		*val = state->src_w;
	} else if (property == config->prop_src_h) {
		*val = state->src_h;
	} else if (property == config->rotation_property) {
		*val = state->rotation;
	} else if (plane->funcs->atomic_get_property) {
		return plane->funcs->atomic_get_property(plane, state, property, val);
	} else {
		return -EINVAL;
	}

	return 0;
}

static bool
plane_switching_crtc(struct drm_atomic_state *state,
		     struct drm_plane *plane,
		     struct drm_plane_state *plane_state)
{
	if (!plane->state->crtc || !plane_state->crtc)
		return false;

	if (plane->state->crtc == plane_state->crtc)
		return false;

	/* This could be refined, but currently there's no helper or driver code
	 * to implement direct switching of active planes nor userspace to take
	 * advantage of more direct plane switching without the intermediate
	 * full OFF state.
	 */
	return true;
}

/**
 * drm_atomic_plane_check - check plane state
 * @plane: plane to check
 * @state: plane state to check
 *
 * Provides core sanity checks for plane state.
 *
 * RETURNS:
 * Zero on success, error code on failure
 */
static int drm_atomic_plane_check(struct drm_plane *plane,
		struct drm_plane_state *state)
{
	unsigned int fb_width, fb_height;
	int ret;

	/* either *both* CRTC and FB must be set, or neither */
	if (WARN_ON(state->crtc && !state->fb)) {
		DRM_DEBUG_ATOMIC("CRTC set but no FB\n");
		return -EINVAL;
	} else if (WARN_ON(state->fb && !state->crtc)) {
		DRM_DEBUG_ATOMIC("FB set but no CRTC\n");
		return -EINVAL;
	}

	/* if disabled, we don't care about the rest of the state: */
	if (!state->crtc)
		return 0;

	/* Check whether this plane is usable on this CRTC */
	if (!(plane->possible_crtcs & drm_crtc_mask(state->crtc))) {
		DRM_DEBUG_ATOMIC("Invalid crtc for plane\n");
		return -EINVAL;
	}

	/* Check whether this plane supports the fb pixel format. */
	ret = drm_plane_check_pixel_format(plane, state->fb->pixel_format);
	if (ret) {
		DRM_DEBUG_ATOMIC("Invalid pixel format %s\n",
				 drm_get_format_name(state->fb->pixel_format));
		return ret;
	}

	/* Give drivers some help against integer overflows */
	if (state->crtc_w > INT_MAX ||
	    state->crtc_x > INT_MAX - (int32_t) state->crtc_w ||
	    state->crtc_h > INT_MAX ||
	    state->crtc_y > INT_MAX - (int32_t) state->crtc_h) {
		DRM_DEBUG_ATOMIC("Invalid CRTC coordinates %ux%u+%d+%d\n",
				 state->crtc_w, state->crtc_h,
				 state->crtc_x, state->crtc_y);
		return -ERANGE;
	}

	fb_width = state->fb->width << 16;
	fb_height = state->fb->height << 16;

	/* Make sure source coordinates are inside the fb. */
	if (state->src_w > fb_width ||
	    state->src_x > fb_width - state->src_w ||
	    state->src_h > fb_height ||
	    state->src_y > fb_height - state->src_h) {
		DRM_DEBUG_ATOMIC("Invalid source coordinates "
				 "%u.%06ux%u.%06u+%u.%06u+%u.%06u\n",
				 state->src_w >> 16, ((state->src_w & 0xffff) * 15625) >> 10,
				 state->src_h >> 16, ((state->src_h & 0xffff) * 15625) >> 10,
				 state->src_x >> 16, ((state->src_x & 0xffff) * 15625) >> 10,
				 state->src_y >> 16, ((state->src_y & 0xffff) * 15625) >> 10);
		return -ENOSPC;
	}

	if (plane_switching_crtc(state->state, plane, state)) {
		DRM_DEBUG_ATOMIC("[PLANE:%d:%s] switching CRTC directly\n",
				 plane->base.id, plane->name);
		return -EINVAL;
	}

	return 0;
}

/**
 * drm_atomic_get_connector_state - get connector state
 * @state: global atomic state object
 * @connector: connector to get state object for
 *
 * This function returns the connector state for the given connector,
 * allocating it if needed. It will also grab the relevant connector lock to
 * make sure that the state is consistent.
 *
 * Returns:
 *
 * Either the allocated state or the error code encoded into the pointer. When
 * the error is EDEADLK then the w/w mutex code has detected a deadlock and the
 * entire atomic sequence must be restarted. All other errors are fatal.
 */
struct drm_connector_state *
drm_atomic_get_connector_state(struct drm_atomic_state *state,
			  struct drm_connector *connector)
{
	int ret, index;
	struct drm_mode_config *config = &connector->dev->mode_config;
	struct drm_connector_state *connector_state;

	ret = drm_modeset_lock(&config->connection_mutex, state->acquire_ctx);
	if (ret)
		return ERR_PTR(ret);

	index = drm_connector_index(connector);

	/*
	 * Construction of atomic state updates can race with a connector
	 * hot-add which might overflow. In this case flip the table and just
	 * restart the entire ioctl - no one is fast enough to livelock a cpu
	 * with physical hotplug events anyway.
	 *
	 * Note that we only grab the indexes once we have the right lock to
	 * prevent hotplug/unplugging of connectors. So removal is no problem,
	 * at most the array is a bit too large.
	 */
	if (index >= state->num_connector) {
		DRM_DEBUG_ATOMIC("Hot-added connector would overflow state array, restarting\n");
		return ERR_PTR(-EAGAIN);
	}

	if (state->connector_states[index])
		return state->connector_states[index];

	connector_state = connector->funcs->atomic_duplicate_state(connector);
	if (!connector_state)
		return ERR_PTR(-ENOMEM);

	state->connector_states[index] = connector_state;
	state->connectors[index] = connector;
	connector_state->state = state;

	DRM_DEBUG_ATOMIC("Added [CONNECTOR:%d] %p state to %p\n",
			 connector->base.id, connector_state, state);

	if (connector_state->crtc) {
		struct drm_crtc_state *crtc_state;

		crtc_state = drm_atomic_get_crtc_state(state,
						       connector_state->crtc);
		if (IS_ERR(crtc_state))
			return ERR_CAST(crtc_state);
	}

	return connector_state;
}
EXPORT_SYMBOL(drm_atomic_get_connector_state);

/**
 * drm_atomic_connector_set_property - set property on connector.
 * @connector: the drm connector to set a property on
 * @state: the state object to update with the new property value
 * @property: the property to set
 * @val: the new property value
 *
 * Use this instead of calling connector->atomic_set_property directly.
 * This function handles generic/core properties and calls out to
 * driver's ->atomic_set_property() for driver properties.  To ensure
 * consistent behavior you must call this function rather than the
 * driver hook directly.
 *
 * RETURNS:
 * Zero on success, error code on failure
 */
int drm_atomic_connector_set_property(struct drm_connector *connector,
		struct drm_connector_state *state, struct drm_property *property,
		uint64_t val)
{
	struct drm_device *dev = connector->dev;
	struct drm_mode_config *config = &dev->mode_config;

	if (property == config->prop_crtc_id) {
		struct drm_crtc *crtc = drm_crtc_find(dev, val);
		return drm_atomic_set_crtc_for_connector(state, crtc);
	} else if (property == config->dpms_property) {
		/* setting DPMS property requires special handling, which
		 * is done in legacy setprop path for us.  Disallow (for
		 * now?) atomic writes to DPMS property:
		 */
		return -EINVAL;
	} else if (connector->funcs->atomic_set_property) {
		return connector->funcs->atomic_set_property(connector,
				state, property, val);
	} else {
		return -EINVAL;
	}
}
EXPORT_SYMBOL(drm_atomic_connector_set_property);

/**
 * drm_atomic_connector_get_property - get property value from connector state
 * @connector: the drm connector to set a property on
 * @state: the state object to get the property value from
 * @property: the property to set
 * @val: return location for the property value
 *
 * This function handles generic/core properties and calls out to
 * driver's ->atomic_get_property() for driver properties.  To ensure
 * consistent behavior you must call this function rather than the
 * driver hook directly.
 *
 * RETURNS:
 * Zero on success, error code on failure
 */
static int
drm_atomic_connector_get_property(struct drm_connector *connector,
		const struct drm_connector_state *state,
		struct drm_property *property, uint64_t *val)
{
	struct drm_device *dev = connector->dev;
	struct drm_mode_config *config = &dev->mode_config;

	if (property == config->prop_crtc_id) {
		*val = (state->crtc) ? state->crtc->base.id : 0;
	} else if (property == config->dpms_property) {
		*val = connector->dpms;
	} else if (connector->funcs->atomic_get_property) {
		return connector->funcs->atomic_get_property(connector,
				state, property, val);
	} else {
		return -EINVAL;
	}

	return 0;
}

int drm_atomic_get_property(struct drm_mode_object *obj,
		struct drm_property *property, uint64_t *val)
{
	struct drm_device *dev = property->dev;
	int ret;

	switch (obj->type) {
	case DRM_MODE_OBJECT_CONNECTOR: {
		struct drm_connector *connector = obj_to_connector(obj);
		WARN_ON(!drm_modeset_is_locked(&dev->mode_config.connection_mutex));
		ret = drm_atomic_connector_get_property(connector,
				connector->state, property, val);
		break;
	}
	case DRM_MODE_OBJECT_CRTC: {
		struct drm_crtc *crtc = obj_to_crtc(obj);
		WARN_ON(!drm_modeset_is_locked(&crtc->mutex));
		ret = drm_atomic_crtc_get_property(crtc,
				crtc->state, property, val);
		break;
	}
	case DRM_MODE_OBJECT_PLANE: {
		struct drm_plane *plane = obj_to_plane(obj);
		WARN_ON(!drm_modeset_is_locked(&plane->mutex));
		ret = drm_atomic_plane_get_property(plane,
				plane->state, property, val);
		break;
	}
	default:
		ret = -EINVAL;
		break;
	}

	return ret;
}

/**
 * drm_atomic_set_crtc_for_plane - set crtc for plane
 * @plane_state: the plane whose incoming state to update
 * @crtc: crtc to use for the plane
 *
 * Changing the assigned crtc for a plane requires us to grab the lock and state
 * for the new crtc, as needed. This function takes care of all these details
 * besides updating the pointer in the state object itself.
 *
 * Returns:
 * 0 on success or can fail with -EDEADLK or -ENOMEM. When the error is EDEADLK
 * then the w/w mutex code has detected a deadlock and the entire atomic
 * sequence must be restarted. All other errors are fatal.
 */
int
drm_atomic_set_crtc_for_plane(struct drm_plane_state *plane_state,
			      struct drm_crtc *crtc)
{
	struct drm_plane *plane = plane_state->plane;
	struct drm_crtc_state *crtc_state;

	if (plane_state->crtc) {
		crtc_state = drm_atomic_get_crtc_state(plane_state->state,
						       plane_state->crtc);
		if (WARN_ON(IS_ERR(crtc_state)))
			return PTR_ERR(crtc_state);

		crtc_state->plane_mask &= ~(1 << drm_plane_index(plane));
	}

	plane_state->crtc = crtc;

	if (crtc) {
		crtc_state = drm_atomic_get_crtc_state(plane_state->state,
						       crtc);
		if (IS_ERR(crtc_state))
			return PTR_ERR(crtc_state);
		crtc_state->plane_mask |= (1 << drm_plane_index(plane));
	}

	if (crtc)
		DRM_DEBUG_ATOMIC("Link plane state %p to [CRTC:%d:%s]\n",
				 plane_state, crtc->base.id, crtc->name);
	else
		DRM_DEBUG_ATOMIC("Link plane state %p to [NOCRTC]\n",
				 plane_state);

	return 0;
}
EXPORT_SYMBOL(drm_atomic_set_crtc_for_plane);

/**
 * drm_atomic_set_fb_for_plane - set framebuffer for plane
 * @plane_state: atomic state object for the plane
 * @fb: fb to use for the plane
 *
 * Changing the assigned framebuffer for a plane requires us to grab a reference
 * to the new fb and drop the reference to the old fb, if there is one. This
 * function takes care of all these details besides updating the pointer in the
 * state object itself.
 */
void
drm_atomic_set_fb_for_plane(struct drm_plane_state *plane_state,
			    struct drm_framebuffer *fb)
{
	if (plane_state->fb)
		drm_framebuffer_unreference(plane_state->fb);
	if (fb)
		drm_framebuffer_reference(fb);
	plane_state->fb = fb;

	if (fb)
		DRM_DEBUG_ATOMIC("Set [FB:%d] for plane state %p\n",
				 fb->base.id, plane_state);
	else
		DRM_DEBUG_ATOMIC("Set [NOFB] for plane state %p\n",
				 plane_state);
}
EXPORT_SYMBOL(drm_atomic_set_fb_for_plane);

/**
 * drm_atomic_set_crtc_for_connector - set crtc for connector
 * @conn_state: atomic state object for the connector
 * @crtc: crtc to use for the connector
 *
 * Changing the assigned crtc for a connector requires us to grab the lock and
 * state for the new crtc, as needed. This function takes care of all these
 * details besides updating the pointer in the state object itself.
 *
 * Returns:
 * 0 on success or can fail with -EDEADLK or -ENOMEM. When the error is EDEADLK
 * then the w/w mutex code has detected a deadlock and the entire atomic
 * sequence must be restarted. All other errors are fatal.
 */
int
drm_atomic_set_crtc_for_connector(struct drm_connector_state *conn_state,
				  struct drm_crtc *crtc)
{
	struct drm_crtc_state *crtc_state;

	if (conn_state->crtc && conn_state->crtc != crtc) {
		crtc_state = drm_atomic_get_existing_crtc_state(conn_state->state,
								conn_state->crtc);

		crtc_state->connector_mask &=
			~(1 << drm_connector_index(conn_state->connector));
	}

	if (crtc) {
		crtc_state = drm_atomic_get_crtc_state(conn_state->state, crtc);
		if (IS_ERR(crtc_state))
			return PTR_ERR(crtc_state);

		crtc_state->connector_mask |=
			1 << drm_connector_index(conn_state->connector);
	}

	conn_state->crtc = crtc;

	if (crtc)
		DRM_DEBUG_ATOMIC("Link connector state %p to [CRTC:%d:%s]\n",
				 conn_state, crtc->base.id, crtc->name);
	else
		DRM_DEBUG_ATOMIC("Link connector state %p to [NOCRTC]\n",
				 conn_state);

	return 0;
}
EXPORT_SYMBOL(drm_atomic_set_crtc_for_connector);

/**
 * drm_atomic_add_affected_connectors - add connectors for crtc
 * @state: atomic state
 * @crtc: DRM crtc
 *
 * This function walks the current configuration and adds all connectors
 * currently using @crtc to the atomic configuration @state. Note that this
 * function must acquire the connection mutex. This can potentially cause
 * unneeded seralization if the update is just for the planes on one crtc. Hence
 * drivers and helpers should only call this when really needed (e.g. when a
 * full modeset needs to happen due to some change).
 *
 * Returns:
 * 0 on success or can fail with -EDEADLK or -ENOMEM. When the error is EDEADLK
 * then the w/w mutex code has detected a deadlock and the entire atomic
 * sequence must be restarted. All other errors are fatal.
 */
int
drm_atomic_add_affected_connectors(struct drm_atomic_state *state,
				   struct drm_crtc *crtc)
{
	struct drm_mode_config *config = &state->dev->mode_config;
	struct drm_connector *connector;
	struct drm_connector_state *conn_state;
	int ret;

	ret = drm_modeset_lock(&config->connection_mutex, state->acquire_ctx);
	if (ret)
		return ret;

	DRM_DEBUG_ATOMIC("Adding all current connectors for [CRTC:%d:%s] to %p\n",
			 crtc->base.id, crtc->name, state);

	/*
	 * Changed connectors are already in @state, so only need to look at the
	 * current configuration.
	 */
	drm_for_each_connector(connector, state->dev) {
		if (connector->state->crtc != crtc)
			continue;

		conn_state = drm_atomic_get_connector_state(state, connector);
		if (IS_ERR(conn_state))
			return PTR_ERR(conn_state);
	}

	return 0;
}
EXPORT_SYMBOL(drm_atomic_add_affected_connectors);

/**
 * drm_atomic_add_affected_planes - add planes for crtc
 * @state: atomic state
 * @crtc: DRM crtc
 *
 * This function walks the current configuration and adds all planes
 * currently used by @crtc to the atomic configuration @state. This is useful
 * when an atomic commit also needs to check all currently enabled plane on
 * @crtc, e.g. when changing the mode. It's also useful when re-enabling a CRTC
 * to avoid special code to force-enable all planes.
 *
 * Since acquiring a plane state will always also acquire the w/w mutex of the
 * current CRTC for that plane (if there is any) adding all the plane states for
 * a CRTC will not reduce parallism of atomic updates.
 *
 * Returns:
 * 0 on success or can fail with -EDEADLK or -ENOMEM. When the error is EDEADLK
 * then the w/w mutex code has detected a deadlock and the entire atomic
 * sequence must be restarted. All other errors are fatal.
 */
int
drm_atomic_add_affected_planes(struct drm_atomic_state *state,
			       struct drm_crtc *crtc)
{
	struct drm_plane *plane;

	WARN_ON(!drm_atomic_get_existing_crtc_state(state, crtc));

	drm_for_each_plane_mask(plane, state->dev, crtc->state->plane_mask) {
		struct drm_plane_state *plane_state =
			drm_atomic_get_plane_state(state, plane);

		if (IS_ERR(plane_state))
			return PTR_ERR(plane_state);
	}
	return 0;
}
EXPORT_SYMBOL(drm_atomic_add_affected_planes);

/**
<<<<<<< HEAD
 * drm_atomic_connectors_for_crtc - count number of connected outputs
 * @state: atomic state
 * @crtc: DRM crtc
 *
 * This function counts all connectors which will be connected to @crtc
 * according to @state. Useful to recompute the enable state for @crtc.
 */
int
drm_atomic_connectors_for_crtc(struct drm_atomic_state *state,
			       struct drm_crtc *crtc)
{
	struct drm_connector *connector;
	struct drm_connector_state *conn_state;

	int i, num_connected_connectors = 0;

	for_each_connector_in_state(state, connector, conn_state, i) {
		if (conn_state->crtc == crtc)
			num_connected_connectors++;
	}

	DRM_DEBUG_ATOMIC("State %p has %i connectors for [CRTC:%d:%s]\n",
			 state, num_connected_connectors,
			 crtc->base.id, crtc->name);

	return num_connected_connectors;
}
EXPORT_SYMBOL(drm_atomic_connectors_for_crtc);

/**
=======
>>>>>>> 5807fcaa
 * drm_atomic_legacy_backoff - locking backoff for legacy ioctls
 * @state: atomic state
 *
 * This function should be used by legacy entry points which don't understand
 * -EDEADLK semantics. For simplicity this one will grab all modeset locks after
 * the slowpath completed.
 */
void drm_atomic_legacy_backoff(struct drm_atomic_state *state)
{
	int ret;

retry:
	drm_modeset_backoff(state->acquire_ctx);

	ret = drm_modeset_lock_all_ctx(state->dev, state->acquire_ctx);
	if (ret)
		goto retry;
}
EXPORT_SYMBOL(drm_atomic_legacy_backoff);

/**
 * drm_atomic_check_only - check whether a given config would work
 * @state: atomic configuration to check
 *
 * Note that this function can return -EDEADLK if the driver needed to acquire
 * more locks but encountered a deadlock. The caller must then do the usual w/w
 * backoff dance and restart. All other errors are fatal.
 *
 * Returns:
 * 0 on success, negative error code on failure.
 */
int drm_atomic_check_only(struct drm_atomic_state *state)
{
	struct drm_device *dev = state->dev;
	struct drm_mode_config *config = &dev->mode_config;
	struct drm_plane *plane;
	struct drm_plane_state *plane_state;
	struct drm_crtc *crtc;
	struct drm_crtc_state *crtc_state;
	int i, ret = 0;

	DRM_DEBUG_ATOMIC("checking %p\n", state);

	for_each_plane_in_state(state, plane, plane_state, i) {
		ret = drm_atomic_plane_check(plane, plane_state);
		if (ret) {
			DRM_DEBUG_ATOMIC("[PLANE:%d:%s] atomic core check failed\n",
					 plane->base.id, plane->name);
			return ret;
		}
	}

	for_each_crtc_in_state(state, crtc, crtc_state, i) {
		ret = drm_atomic_crtc_check(crtc, crtc_state);
		if (ret) {
			DRM_DEBUG_ATOMIC("[CRTC:%d:%s] atomic core check failed\n",
					 crtc->base.id, crtc->name);
			return ret;
		}
	}

	if (config->funcs->atomic_check)
		ret = config->funcs->atomic_check(state->dev, state);

	if (!state->allow_modeset) {
		for_each_crtc_in_state(state, crtc, crtc_state, i) {
			if (drm_atomic_crtc_needs_modeset(crtc_state)) {
				DRM_DEBUG_ATOMIC("[CRTC:%d:%s] requires full modeset\n",
						 crtc->base.id, crtc->name);
				return -EINVAL;
			}
		}
	}

	return ret;
}
EXPORT_SYMBOL(drm_atomic_check_only);

/**
 * drm_atomic_commit - commit configuration atomically
 * @state: atomic configuration to check
 *
 * Note that this function can return -EDEADLK if the driver needed to acquire
 * more locks but encountered a deadlock. The caller must then do the usual w/w
 * backoff dance and restart. All other errors are fatal.
 *
 * Also note that on successful execution ownership of @state is transferred
 * from the caller of this function to the function itself. The caller must not
 * free or in any other way access @state. If the function fails then the caller
 * must clean up @state itself.
 *
 * Returns:
 * 0 on success, negative error code on failure.
 */
int drm_atomic_commit(struct drm_atomic_state *state)
{
	struct drm_mode_config *config = &state->dev->mode_config;
	int ret;

	ret = drm_atomic_check_only(state);
	if (ret)
		return ret;

	DRM_DEBUG_ATOMIC("commiting %p\n", state);

	return config->funcs->atomic_commit(state->dev, state, false);
}
EXPORT_SYMBOL(drm_atomic_commit);

/**
 * drm_atomic_async_commit - atomic&async configuration commit
 * @state: atomic configuration to check
 *
 * Note that this function can return -EDEADLK if the driver needed to acquire
 * more locks but encountered a deadlock. The caller must then do the usual w/w
 * backoff dance and restart. All other errors are fatal.
 *
 * Also note that on successful execution ownership of @state is transferred
 * from the caller of this function to the function itself. The caller must not
 * free or in any other way access @state. If the function fails then the caller
 * must clean up @state itself.
 *
 * Returns:
 * 0 on success, negative error code on failure.
 */
int drm_atomic_async_commit(struct drm_atomic_state *state)
{
	struct drm_mode_config *config = &state->dev->mode_config;
	int ret;

	ret = drm_atomic_check_only(state);
	if (ret)
		return ret;

	DRM_DEBUG_ATOMIC("commiting %p asynchronously\n", state);

	return config->funcs->atomic_commit(state->dev, state, true);
}
EXPORT_SYMBOL(drm_atomic_async_commit);

/*
 * The big monstor ioctl
 */

static struct drm_pending_vblank_event *create_vblank_event(
		struct drm_device *dev, struct drm_file *file_priv, uint64_t user_data)
{
	struct drm_pending_vblank_event *e = NULL;
	unsigned long flags;

	spin_lock_irqsave(&dev->event_lock, flags);
	if (file_priv->event_space < sizeof e->event) {
		spin_unlock_irqrestore(&dev->event_lock, flags);
		goto out;
	}
	file_priv->event_space -= sizeof e->event;
	spin_unlock_irqrestore(&dev->event_lock, flags);

	e = kzalloc(sizeof *e, GFP_KERNEL);
	if (e == NULL) {
		spin_lock_irqsave(&dev->event_lock, flags);
		file_priv->event_space += sizeof e->event;
		spin_unlock_irqrestore(&dev->event_lock, flags);
		goto out;
	}

	e->event.base.type = DRM_EVENT_FLIP_COMPLETE;
	e->event.base.length = sizeof e->event;
	e->event.user_data = user_data;
	e->base.event = &e->event.base;
	e->base.file_priv = file_priv;
	e->base.destroy = (void (*) (struct drm_pending_event *)) kfree;

out:
	return e;
}

static void destroy_vblank_event(struct drm_device *dev,
		struct drm_file *file_priv, struct drm_pending_vblank_event *e)
{
	unsigned long flags;

	spin_lock_irqsave(&dev->event_lock, flags);
	file_priv->event_space += sizeof e->event;
	spin_unlock_irqrestore(&dev->event_lock, flags);
	kfree(e);
}

static int atomic_set_prop(struct drm_atomic_state *state,
		struct drm_mode_object *obj, struct drm_property *prop,
		uint64_t prop_value)
{
	struct drm_mode_object *ref;
	int ret;

	if (!drm_property_change_valid_get(prop, prop_value, &ref))
		return -EINVAL;

	switch (obj->type) {
	case DRM_MODE_OBJECT_CONNECTOR: {
		struct drm_connector *connector = obj_to_connector(obj);
		struct drm_connector_state *connector_state;

		connector_state = drm_atomic_get_connector_state(state, connector);
		if (IS_ERR(connector_state)) {
			ret = PTR_ERR(connector_state);
			break;
		}

		ret = drm_atomic_connector_set_property(connector,
				connector_state, prop, prop_value);
		break;
	}
	case DRM_MODE_OBJECT_CRTC: {
		struct drm_crtc *crtc = obj_to_crtc(obj);
		struct drm_crtc_state *crtc_state;

		crtc_state = drm_atomic_get_crtc_state(state, crtc);
		if (IS_ERR(crtc_state)) {
			ret = PTR_ERR(crtc_state);
			break;
		}

		ret = drm_atomic_crtc_set_property(crtc,
				crtc_state, prop, prop_value);
		break;
	}
	case DRM_MODE_OBJECT_PLANE: {
		struct drm_plane *plane = obj_to_plane(obj);
		struct drm_plane_state *plane_state;

		plane_state = drm_atomic_get_plane_state(state, plane);
		if (IS_ERR(plane_state)) {
			ret = PTR_ERR(plane_state);
			break;
		}

		ret = drm_atomic_plane_set_property(plane,
				plane_state, prop, prop_value);
		break;
	}
	default:
		ret = -EINVAL;
		break;
	}

	drm_property_change_valid_put(prop, ref);
	return ret;
}

/**
 * drm_atomic_clean_old_fb -- Unset old_fb pointers and set plane->fb pointers.
 *
 * @dev: drm device to check.
 * @plane_mask: plane mask for planes that were updated.
 * @ret: return value, can be -EDEADLK for a retry.
 *
 * Before doing an update plane->old_fb is set to plane->fb,
 * but before dropping the locks old_fb needs to be set to NULL
 * and plane->fb updated. This is a common operation for each
 * atomic update, so this call is split off as a helper.
 */
void drm_atomic_clean_old_fb(struct drm_device *dev,
			     unsigned plane_mask,
			     int ret)
{
	struct drm_plane *plane;

	/* if succeeded, fixup legacy plane crtc/fb ptrs before dropping
	 * locks (ie. while it is still safe to deref plane->state).  We
	 * need to do this here because the driver entry points cannot
	 * distinguish between legacy and atomic ioctls.
	 */
	drm_for_each_plane_mask(plane, dev, plane_mask) {
		if (ret == 0) {
			struct drm_framebuffer *new_fb = plane->state->fb;
			if (new_fb)
				drm_framebuffer_reference(new_fb);
			plane->fb = new_fb;
			plane->crtc = plane->state->crtc;

			if (plane->old_fb)
				drm_framebuffer_unreference(plane->old_fb);
		}
		plane->old_fb = NULL;
	}
}
EXPORT_SYMBOL(drm_atomic_clean_old_fb);

int drm_mode_atomic_ioctl(struct drm_device *dev,
			  void *data, struct drm_file *file_priv)
{
	struct drm_mode_atomic *arg = data;
	uint32_t __user *objs_ptr = (uint32_t __user *)(unsigned long)(arg->objs_ptr);
	uint32_t __user *count_props_ptr = (uint32_t __user *)(unsigned long)(arg->count_props_ptr);
	uint32_t __user *props_ptr = (uint32_t __user *)(unsigned long)(arg->props_ptr);
	uint64_t __user *prop_values_ptr = (uint64_t __user *)(unsigned long)(arg->prop_values_ptr);
	unsigned int copied_objs, copied_props;
	struct drm_atomic_state *state;
	struct drm_modeset_acquire_ctx ctx;
	struct drm_plane *plane;
	struct drm_crtc *crtc;
	struct drm_crtc_state *crtc_state;
	unsigned plane_mask;
	int ret = 0;
	unsigned int i, j;

	/* disallow for drivers not supporting atomic: */
	if (!drm_core_check_feature(dev, DRIVER_ATOMIC))
		return -EINVAL;

	/* disallow for userspace that has not enabled atomic cap (even
	 * though this may be a bit overkill, since legacy userspace
	 * wouldn't know how to call this ioctl)
	 */
	if (!file_priv->atomic)
		return -EINVAL;

	if (arg->flags & ~DRM_MODE_ATOMIC_FLAGS)
		return -EINVAL;

	if (arg->reserved)
		return -EINVAL;

	if ((arg->flags & DRM_MODE_PAGE_FLIP_ASYNC) &&
			!dev->mode_config.async_page_flip)
		return -EINVAL;

	/* can't test and expect an event at the same time. */
	if ((arg->flags & DRM_MODE_ATOMIC_TEST_ONLY) &&
			(arg->flags & DRM_MODE_PAGE_FLIP_EVENT))
		return -EINVAL;

	drm_modeset_acquire_init(&ctx, 0);

	state = drm_atomic_state_alloc(dev);
	if (!state)
		return -ENOMEM;

	state->acquire_ctx = &ctx;
	state->allow_modeset = !!(arg->flags & DRM_MODE_ATOMIC_ALLOW_MODESET);

retry:
	plane_mask = 0;
	copied_objs = 0;
	copied_props = 0;

	for (i = 0; i < arg->count_objs; i++) {
		uint32_t obj_id, count_props;
		struct drm_mode_object *obj;

		if (get_user(obj_id, objs_ptr + copied_objs)) {
			ret = -EFAULT;
			goto out;
		}

		obj = drm_mode_object_find(dev, obj_id, DRM_MODE_OBJECT_ANY);
		if (!obj || !obj->properties) {
			ret = -ENOENT;
			goto out;
		}

		if (get_user(count_props, count_props_ptr + copied_objs)) {
			ret = -EFAULT;
			goto out;
		}

		copied_objs++;

		for (j = 0; j < count_props; j++) {
			uint32_t prop_id;
			uint64_t prop_value;
			struct drm_property *prop;

			if (get_user(prop_id, props_ptr + copied_props)) {
				ret = -EFAULT;
				goto out;
			}

			prop = drm_property_find(dev, prop_id);
			if (!prop) {
				ret = -ENOENT;
				goto out;
			}

			if (copy_from_user(&prop_value,
					   prop_values_ptr + copied_props,
					   sizeof(prop_value))) {
				ret = -EFAULT;
				goto out;
			}

			ret = atomic_set_prop(state, obj, prop, prop_value);
			if (ret)
				goto out;

			copied_props++;
		}

		if (obj->type == DRM_MODE_OBJECT_PLANE && count_props &&
		    !(arg->flags & DRM_MODE_ATOMIC_TEST_ONLY)) {
			plane = obj_to_plane(obj);
			plane_mask |= (1 << drm_plane_index(plane));
			plane->old_fb = plane->fb;
		}
	}

	if (arg->flags & DRM_MODE_PAGE_FLIP_EVENT) {
		for_each_crtc_in_state(state, crtc, crtc_state, i) {
			struct drm_pending_vblank_event *e;

			e = create_vblank_event(dev, file_priv, arg->user_data);
			if (!e) {
				ret = -ENOMEM;
				goto out;
			}

			crtc_state->event = e;
		}
	}

	if (arg->flags & DRM_MODE_ATOMIC_TEST_ONLY) {
		/*
		 * Unlike commit, check_only does not clean up state.
		 * Below we call drm_atomic_state_free for it.
		 */
		ret = drm_atomic_check_only(state);
	} else if (arg->flags & DRM_MODE_ATOMIC_NONBLOCK) {
		ret = drm_atomic_async_commit(state);
	} else {
		ret = drm_atomic_commit(state);
	}

out:
	drm_atomic_clean_old_fb(dev, plane_mask, ret);

	if (ret && arg->flags & DRM_MODE_PAGE_FLIP_EVENT) {
		/*
		 * TEST_ONLY and PAGE_FLIP_EVENT are mutually exclusive,
		 * if they weren't, this code should be called on success
		 * for TEST_ONLY too.
		 */

		for_each_crtc_in_state(state, crtc, crtc_state, i) {
			if (!crtc_state->event)
				continue;

			destroy_vblank_event(dev, file_priv,
					     crtc_state->event);
		}
	}

	if (ret == -EDEADLK) {
		drm_atomic_state_clear(state);
		drm_modeset_backoff(&ctx);
		goto retry;
	}

	if (ret || arg->flags & DRM_MODE_ATOMIC_TEST_ONLY)
		drm_atomic_state_free(state);

	drm_modeset_drop_locks(&ctx);
	drm_modeset_acquire_fini(&ctx);

	return ret;
}<|MERGE_RESOLUTION|>--- conflicted
+++ resolved
@@ -505,8 +505,6 @@
 	    WARN_ON(!state->enable && state->mode_blob)) {
 		DRM_DEBUG_ATOMIC("[CRTC:%d:%s] disabled with mode blob\n",
 				 crtc->base.id, crtc->name);
-<<<<<<< HEAD
-=======
 		return -EINVAL;
 	}
 
@@ -523,7 +521,6 @@
 	if (state->event && !state->active && !crtc->state->active) {
 		DRM_DEBUG_ATOMIC("[CRTC:%d] requesting event but off\n",
 				 crtc->base.id);
->>>>>>> 5807fcaa
 		return -EINVAL;
 	}
 
@@ -1202,39 +1199,6 @@
 EXPORT_SYMBOL(drm_atomic_add_affected_planes);
 
 /**
-<<<<<<< HEAD
- * drm_atomic_connectors_for_crtc - count number of connected outputs
- * @state: atomic state
- * @crtc: DRM crtc
- *
- * This function counts all connectors which will be connected to @crtc
- * according to @state. Useful to recompute the enable state for @crtc.
- */
-int
-drm_atomic_connectors_for_crtc(struct drm_atomic_state *state,
-			       struct drm_crtc *crtc)
-{
-	struct drm_connector *connector;
-	struct drm_connector_state *conn_state;
-
-	int i, num_connected_connectors = 0;
-
-	for_each_connector_in_state(state, connector, conn_state, i) {
-		if (conn_state->crtc == crtc)
-			num_connected_connectors++;
-	}
-
-	DRM_DEBUG_ATOMIC("State %p has %i connectors for [CRTC:%d:%s]\n",
-			 state, num_connected_connectors,
-			 crtc->base.id, crtc->name);
-
-	return num_connected_connectors;
-}
-EXPORT_SYMBOL(drm_atomic_connectors_for_crtc);
-
-/**
-=======
->>>>>>> 5807fcaa
  * drm_atomic_legacy_backoff - locking backoff for legacy ioctls
  * @state: atomic state
  *
