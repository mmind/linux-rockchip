// SPDX-License-Identifier: GPL-2.0-only
/*
 * Copyright (C) 2017 NVIDIA CORPORATION.  All rights reserved.
 */

#include <linux/clk.h>
#include <linux/delay.h>
#include <linux/host1x.h>
#include <linux/module.h>
#include <linux/of.h>
#include <linux/of_device.h>
#include <linux/of_graph.h>
#include <linux/platform_device.h>
#include <linux/pm_runtime.h>
#include <linux/reset.h>

#include <drm/drm_atomic.h>
#include <drm/drm_atomic_helper.h>
#include <drm/drm_fourcc.h>
#include <drm/drm_probe_helper.h>

#include "drm.h"
#include "dc.h"
#include "plane.h"

#define NFB 24

static const u32 tegra_shared_plane_formats[] = {
	DRM_FORMAT_ARGB1555,
	DRM_FORMAT_RGB565,
	DRM_FORMAT_RGBA5551,
	DRM_FORMAT_ARGB8888,
	DRM_FORMAT_ABGR8888,
	/* new on Tegra114 */
	DRM_FORMAT_ABGR4444,
	DRM_FORMAT_ABGR1555,
	DRM_FORMAT_BGRA5551,
	DRM_FORMAT_XRGB1555,
	DRM_FORMAT_RGBX5551,
	DRM_FORMAT_XBGR1555,
	DRM_FORMAT_BGRX5551,
	DRM_FORMAT_BGR565,
	DRM_FORMAT_XRGB8888,
	DRM_FORMAT_XBGR8888,
	/* planar formats */
	DRM_FORMAT_UYVY,
	DRM_FORMAT_YUYV,
	DRM_FORMAT_YUV420,
	DRM_FORMAT_YUV422,
};

static const u64 tegra_shared_plane_modifiers[] = {
	DRM_FORMAT_MOD_LINEAR,
	DRM_FORMAT_MOD_NVIDIA_16BX2_BLOCK(0),
	DRM_FORMAT_MOD_NVIDIA_16BX2_BLOCK(1),
	DRM_FORMAT_MOD_NVIDIA_16BX2_BLOCK(2),
	DRM_FORMAT_MOD_NVIDIA_16BX2_BLOCK(3),
	DRM_FORMAT_MOD_NVIDIA_16BX2_BLOCK(4),
	DRM_FORMAT_MOD_NVIDIA_16BX2_BLOCK(5),
	/*
	 * The GPU sector layout is only supported on Tegra194, but these will
	 * be filtered out later on by ->format_mod_supported() on SoCs where
	 * it isn't supported.
	 */
	DRM_FORMAT_MOD_NVIDIA_16BX2_BLOCK(0) | DRM_FORMAT_MOD_NVIDIA_SECTOR_LAYOUT,
	DRM_FORMAT_MOD_NVIDIA_16BX2_BLOCK(1) | DRM_FORMAT_MOD_NVIDIA_SECTOR_LAYOUT,
	DRM_FORMAT_MOD_NVIDIA_16BX2_BLOCK(2) | DRM_FORMAT_MOD_NVIDIA_SECTOR_LAYOUT,
	DRM_FORMAT_MOD_NVIDIA_16BX2_BLOCK(3) | DRM_FORMAT_MOD_NVIDIA_SECTOR_LAYOUT,
	DRM_FORMAT_MOD_NVIDIA_16BX2_BLOCK(4) | DRM_FORMAT_MOD_NVIDIA_SECTOR_LAYOUT,
	DRM_FORMAT_MOD_NVIDIA_16BX2_BLOCK(5) | DRM_FORMAT_MOD_NVIDIA_SECTOR_LAYOUT,
	/* sentinel */
	DRM_FORMAT_MOD_INVALID
};

static inline unsigned int tegra_plane_offset(struct tegra_plane *plane,
					      unsigned int offset)
{
	if (offset >= 0x500 && offset <= 0x581) {
		offset = 0x000 + (offset - 0x500);
		return plane->offset + offset;
	}

	if (offset >= 0x700 && offset <= 0x73c) {
		offset = 0x180 + (offset - 0x700);
		return plane->offset + offset;
	}

	if (offset >= 0x800 && offset <= 0x83e) {
		offset = 0x1c0 + (offset - 0x800);
		return plane->offset + offset;
	}

	dev_WARN(plane->dc->dev, "invalid offset: %x\n", offset);

	return plane->offset + offset;
}

static inline u32 tegra_plane_readl(struct tegra_plane *plane,
				    unsigned int offset)
{
	return tegra_dc_readl(plane->dc, tegra_plane_offset(plane, offset));
}

static inline void tegra_plane_writel(struct tegra_plane *plane, u32 value,
				      unsigned int offset)
{
	tegra_dc_writel(plane->dc, value, tegra_plane_offset(plane, offset));
}

static int tegra_windowgroup_enable(struct tegra_windowgroup *wgrp)
{
	int err = 0;

	mutex_lock(&wgrp->lock);

	if (wgrp->usecount == 0) {
		err = host1x_client_resume(wgrp->parent);
		if (err < 0) {
			dev_err(wgrp->parent->dev, "failed to resume: %d\n", err);
			goto unlock;
		}

		reset_control_deassert(wgrp->rst);
	}

	wgrp->usecount++;

unlock:
	mutex_unlock(&wgrp->lock);
	return err;
}

static void tegra_windowgroup_disable(struct tegra_windowgroup *wgrp)
{
	int err;

	mutex_lock(&wgrp->lock);

	if (wgrp->usecount == 1) {
		err = reset_control_assert(wgrp->rst);
		if (err < 0) {
			pr_err("failed to assert reset for window group %u\n",
			       wgrp->index);
		}

		host1x_client_suspend(wgrp->parent);
	}

	wgrp->usecount--;
	mutex_unlock(&wgrp->lock);
}

int tegra_display_hub_prepare(struct tegra_display_hub *hub)
{
	unsigned int i;

	/*
	 * XXX Enabling/disabling windowgroups needs to happen when the owner
	 * display controller is disabled. There's currently no good point at
	 * which this could be executed, so unconditionally enable all window
	 * groups for now.
	 */
	for (i = 0; i < hub->soc->num_wgrps; i++) {
		struct tegra_windowgroup *wgrp = &hub->wgrps[i];

		/* Skip orphaned window group whose parent DC is disabled */
		if (wgrp->parent)
			tegra_windowgroup_enable(wgrp);
	}

	return 0;
}

void tegra_display_hub_cleanup(struct tegra_display_hub *hub)
{
	unsigned int i;

	/*
	 * XXX Remove this once window groups can be more fine-grainedly
	 * enabled and disabled.
	 */
	for (i = 0; i < hub->soc->num_wgrps; i++) {
		struct tegra_windowgroup *wgrp = &hub->wgrps[i];

		/* Skip orphaned window group whose parent DC is disabled */
		if (wgrp->parent)
			tegra_windowgroup_disable(wgrp);
	}
}

static void tegra_shared_plane_update(struct tegra_plane *plane)
{
	struct tegra_dc *dc = plane->dc;
	unsigned long timeout;
	u32 mask, value;

	mask = COMMON_UPDATE | WIN_A_UPDATE << plane->base.index;
	tegra_dc_writel(dc, mask, DC_CMD_STATE_CONTROL);

	timeout = jiffies + msecs_to_jiffies(1000);

	while (time_before(jiffies, timeout)) {
		value = tegra_dc_readl(dc, DC_CMD_STATE_CONTROL);
		if ((value & mask) == 0)
			break;

		usleep_range(100, 400);
	}
}

static void tegra_shared_plane_activate(struct tegra_plane *plane)
{
	struct tegra_dc *dc = plane->dc;
	unsigned long timeout;
	u32 mask, value;

	mask = COMMON_ACTREQ | WIN_A_ACT_REQ << plane->base.index;
	tegra_dc_writel(dc, mask, DC_CMD_STATE_CONTROL);

	timeout = jiffies + msecs_to_jiffies(1000);

	while (time_before(jiffies, timeout)) {
		value = tegra_dc_readl(dc, DC_CMD_STATE_CONTROL);
		if ((value & mask) == 0)
			break;

		usleep_range(100, 400);
	}
}

static unsigned int
tegra_shared_plane_get_owner(struct tegra_plane *plane, struct tegra_dc *dc)
{
	unsigned int offset =
		tegra_plane_offset(plane, DC_WIN_CORE_WINDOWGROUP_SET_CONTROL);

	return tegra_dc_readl(dc, offset) & OWNER_MASK;
}

static bool tegra_dc_owns_shared_plane(struct tegra_dc *dc,
				       struct tegra_plane *plane)
{
	struct device *dev = dc->dev;

	if (tegra_shared_plane_get_owner(plane, dc) == dc->pipe) {
		if (plane->dc == dc)
			return true;

		dev_WARN(dev, "head %u owns window %u but is not attached\n",
			 dc->pipe, plane->index);
	}

	return false;
}

static int tegra_shared_plane_set_owner(struct tegra_plane *plane,
					struct tegra_dc *new)
{
	unsigned int offset =
		tegra_plane_offset(plane, DC_WIN_CORE_WINDOWGROUP_SET_CONTROL);
	struct tegra_dc *old = plane->dc, *dc = new ? new : old;
	struct device *dev = new ? new->dev : old->dev;
	unsigned int owner, index = plane->index;
	u32 value;

	value = tegra_dc_readl(dc, offset);
	owner = value & OWNER_MASK;

	if (new && (owner != OWNER_MASK && owner != new->pipe)) {
		dev_WARN(dev, "window %u owned by head %u\n", index, owner);
		return -EBUSY;
	}

	/*
	 * This seems to happen whenever the head has been disabled with one
	 * or more windows being active. This is harmless because we'll just
	 * reassign the window to the new head anyway.
	 */
	if (old && owner == OWNER_MASK)
		dev_dbg(dev, "window %u not owned by head %u but %u\n", index,
			old->pipe, owner);

	value &= ~OWNER_MASK;

	if (new)
		value |= OWNER(new->pipe);
	else
		value |= OWNER_MASK;

	tegra_dc_writel(dc, value, offset);

	plane->dc = new;

	return 0;
}

static void tegra_shared_plane_setup_scaler(struct tegra_plane *plane)
{
	static const unsigned int coeffs[192] = {
		0x00000000, 0x3c70e400, 0x3bb037e4, 0x0c51cc9c,
		0x00100001, 0x3bf0dbfa, 0x3d00f406, 0x3fe003ff,
		0x00300002, 0x3b80cbf5, 0x3da1040d, 0x3fb003fe,
		0x00400002, 0x3b20bff1, 0x3e511015, 0x3f9003fc,
		0x00500002, 0x3ad0b3ed, 0x3f21201d, 0x3f5003fb,
		0x00500003, 0x3aa0a3e9, 0x3ff13026, 0x3f2007f9,
		0x00500403, 0x3a7097e6, 0x00e1402f, 0x3ee007f7,
		0x00500403, 0x3a608be4, 0x01d14c38, 0x3ea00bf6,
		0x00500403, 0x3a507fe2, 0x02e15c42, 0x3e500ff4,
		0x00500402, 0x3a6073e1, 0x03f16c4d, 0x3e000ff2,
		0x00400402, 0x3a706be0, 0x05117858, 0x3db013f0,
		0x00300402, 0x3a905fe0, 0x06318863, 0x3d6017ee,
		0x00300402, 0x3ab057e0, 0x0771986e, 0x3d001beb,
		0x00200001, 0x3af04fe1, 0x08a1a47a, 0x3cb023e9,
		0x00100001, 0x3b2047e2, 0x09e1b485, 0x3c6027e7,
		0x00100000, 0x3b703fe2, 0x0b11c091, 0x3c002fe6,
		0x3f203800, 0x0391103f, 0x3ff0a014, 0x0811606c,
		0x3f2037ff, 0x0351083c, 0x03e11842, 0x3f203c00,
		0x3f302fff, 0x03010439, 0x04311c45, 0x3f104401,
		0x3f302fff, 0x02c0fc35, 0x04812448, 0x3f104802,
		0x3f4027ff, 0x0270f832, 0x04c1284b, 0x3f205003,
		0x3f4023ff, 0x0230f030, 0x0511304e, 0x3f205403,
		0x3f601fff, 0x01f0e82d, 0x05613451, 0x3f205c04,
		0x3f701bfe, 0x01b0e02a, 0x05a13c54, 0x3f306006,
		0x3f7017fe, 0x0170d827, 0x05f14057, 0x3f406807,
		0x3f8017ff, 0x0140d424, 0x0641445a, 0x3f406c08,
		0x3fa013ff, 0x0100cc22, 0x0681485d, 0x3f507409,
		0x3fa00fff, 0x00d0c41f, 0x06d14c60, 0x3f607c0b,
		0x3fc00fff, 0x0090bc1c, 0x07115063, 0x3f80840c,
		0x3fd00bff, 0x0070b41a, 0x07515465, 0x3f908c0e,
		0x3fe007ff, 0x0040b018, 0x07915868, 0x3fb0900f,
		0x3ff00400, 0x0010a816, 0x07d15c6a, 0x3fd09811,
		0x00a04c0e, 0x0460f442, 0x0240a827, 0x05c15859,
		0x0090440d, 0x0440f040, 0x0480fc43, 0x00b05010,
		0x0080400c, 0x0410ec3e, 0x04910044, 0x00d05411,
		0x0070380b, 0x03f0e83d, 0x04b10846, 0x00e05812,
		0x0060340a, 0x03d0e43b, 0x04d10c48, 0x00f06013,
		0x00503009, 0x03b0e039, 0x04e11449, 0x01106415,
		0x00402c08, 0x0390d838, 0x05011c4b, 0x01206c16,
		0x00302807, 0x0370d436, 0x0511204c, 0x01407018,
		0x00302406, 0x0340d034, 0x0531244e, 0x01507419,
		0x00202005, 0x0320cc32, 0x05412c50, 0x01707c1b,
		0x00101c04, 0x0300c431, 0x05613451, 0x0180801d,
		0x00101803, 0x02e0c02f, 0x05713853, 0x01a0881e,
		0x00101002, 0x02b0bc2d, 0x05814054, 0x01c08c20,
		0x00000c02, 0x02a0b82c, 0x05914455, 0x01e09421,
		0x00000801, 0x0280b02a, 0x05a14c57, 0x02009c23,
		0x00000400, 0x0260ac28, 0x05b15458, 0x0220a025,
	};
	unsigned int ratio, row, column;

	for (ratio = 0; ratio <= 2; ratio++) {
		for (row = 0; row <= 15; row++) {
			for (column = 0; column <= 3; column++) {
				unsigned int index = (ratio << 6) + (row << 2) + column;
				u32 value;

				value = COEFF_INDEX(index) | COEFF_DATA(coeffs[index]);
				tegra_plane_writel(plane, value,
						   DC_WIN_WINDOWGROUP_SET_INPUT_SCALER_COEFF);
			}
		}
	}
}

static void tegra_dc_assign_shared_plane(struct tegra_dc *dc,
					 struct tegra_plane *plane)
{
	u32 value;
	int err;

	if (!tegra_dc_owns_shared_plane(dc, plane)) {
		err = tegra_shared_plane_set_owner(plane, dc);
		if (err < 0)
			return;
	}

	value = tegra_plane_readl(plane, DC_WIN_CORE_IHUB_LINEBUF_CONFIG);
	value |= MODE_FOUR_LINES;
	tegra_plane_writel(plane, value, DC_WIN_CORE_IHUB_LINEBUF_CONFIG);

	value = tegra_plane_readl(plane, DC_WIN_CORE_IHUB_WGRP_FETCH_METER);
	value = SLOTS(1);
	tegra_plane_writel(plane, value, DC_WIN_CORE_IHUB_WGRP_FETCH_METER);

	/* disable watermark */
	value = tegra_plane_readl(plane, DC_WIN_CORE_IHUB_WGRP_LATENCY_CTLA);
	value &= ~LATENCY_CTL_MODE_ENABLE;
	tegra_plane_writel(plane, value, DC_WIN_CORE_IHUB_WGRP_LATENCY_CTLA);

	value = tegra_plane_readl(plane, DC_WIN_CORE_IHUB_WGRP_LATENCY_CTLB);
	value |= WATERMARK_MASK;
	tegra_plane_writel(plane, value, DC_WIN_CORE_IHUB_WGRP_LATENCY_CTLB);

	/* pipe meter */
	value = tegra_plane_readl(plane, DC_WIN_CORE_PRECOMP_WGRP_PIPE_METER);
	value = PIPE_METER_INT(0) | PIPE_METER_FRAC(0);
	tegra_plane_writel(plane, value, DC_WIN_CORE_PRECOMP_WGRP_PIPE_METER);

	/* mempool entries */
	value = tegra_plane_readl(plane, DC_WIN_CORE_IHUB_WGRP_POOL_CONFIG);
	value = MEMPOOL_ENTRIES(0x331);
	tegra_plane_writel(plane, value, DC_WIN_CORE_IHUB_WGRP_POOL_CONFIG);

	value = tegra_plane_readl(plane, DC_WIN_CORE_IHUB_THREAD_GROUP);
	value &= ~THREAD_NUM_MASK;
	value |= THREAD_NUM(plane->base.index);
	value |= THREAD_GROUP_ENABLE;
	tegra_plane_writel(plane, value, DC_WIN_CORE_IHUB_THREAD_GROUP);

	tegra_shared_plane_setup_scaler(plane);

	tegra_shared_plane_update(plane);
	tegra_shared_plane_activate(plane);
}

static void tegra_dc_remove_shared_plane(struct tegra_dc *dc,
					 struct tegra_plane *plane)
{
	tegra_shared_plane_set_owner(plane, NULL);
}

static int tegra_shared_plane_atomic_check(struct drm_plane *plane,
					   struct drm_atomic_state *state)
{
	struct drm_plane_state *new_plane_state = drm_atomic_get_new_plane_state(state,
										 plane);
	struct tegra_plane_state *plane_state = to_tegra_plane_state(new_plane_state);
	struct tegra_shared_plane *tegra = to_tegra_shared_plane(plane);
	struct tegra_bo_tiling *tiling = &plane_state->tiling;
	struct tegra_dc *dc = to_tegra_dc(new_plane_state->crtc);
	int err;

	/* no need for further checks if the plane is being disabled */
	if (!new_plane_state->crtc || !new_plane_state->fb)
		return 0;

	err = tegra_plane_format(new_plane_state->fb->format->format,
				 &plane_state->format,
				 &plane_state->swap);
	if (err < 0)
		return err;

	err = tegra_fb_get_tiling(new_plane_state->fb, tiling);
	if (err < 0)
		return err;

	if (tiling->mode == TEGRA_BO_TILING_MODE_BLOCK &&
	    !dc->soc->supports_block_linear) {
		DRM_ERROR("hardware doesn't support block linear mode\n");
		return -EINVAL;
	}

	if (tiling->sector_layout == TEGRA_BO_SECTOR_LAYOUT_GPU &&
	    !dc->soc->supports_sector_layout) {
		DRM_ERROR("hardware doesn't support GPU sector layout\n");
		return -EINVAL;
	}

	/*
	 * Tegra doesn't support different strides for U and V planes so we
	 * error out if the user tries to display a framebuffer with such a
	 * configuration.
	 */
	if (new_plane_state->fb->format->num_planes > 2) {
		if (new_plane_state->fb->pitches[2] != new_plane_state->fb->pitches[1]) {
			DRM_ERROR("unsupported UV-plane configuration\n");
			return -EINVAL;
		}
	}

	/* XXX scaling is not yet supported, add a check here */

	err = tegra_plane_state_add(&tegra->base, new_plane_state);
	if (err < 0)
		return err;

	return 0;
}

static void tegra_shared_plane_atomic_disable(struct drm_plane *plane,
					      struct drm_atomic_state *state)
{
	struct drm_plane_state *old_state = drm_atomic_get_old_plane_state(state,
									   plane);
	struct tegra_plane *p = to_tegra_plane(plane);
	struct tegra_dc *dc;
	u32 value;
	int err;

	/* rien ne va plus */
	if (!old_state || !old_state->crtc)
		return;

	dc = to_tegra_dc(old_state->crtc);

	err = host1x_client_resume(&dc->client);
	if (err < 0) {
		dev_err(dc->dev, "failed to resume: %d\n", err);
		return;
	}

	/*
	 * XXX Legacy helpers seem to sometimes call ->atomic_disable() even
	 * on planes that are already disabled. Make sure we fallback to the
	 * head for this particular state instead of crashing.
	 */
	if (WARN_ON(p->dc == NULL))
		p->dc = dc;

	value = tegra_plane_readl(p, DC_WIN_WIN_OPTIONS);
	value &= ~WIN_ENABLE;
	tegra_plane_writel(p, value, DC_WIN_WIN_OPTIONS);

	tegra_dc_remove_shared_plane(dc, p);

	host1x_client_suspend(&dc->client);
}

static inline u32 compute_phase_incr(fixed20_12 in, unsigned int out)
{
	u64 tmp, tmp1, tmp2;

	tmp = (u64)dfixed_trunc(in);
	tmp2 = (u64)out;
	tmp1 = (tmp << NFB) + (tmp2 >> 1);
	do_div(tmp1, tmp2);

	return lower_32_bits(tmp1);
}

static void tegra_shared_plane_atomic_update(struct drm_plane *plane,
					     struct drm_atomic_state *state)
{
	struct drm_plane_state *new_state = drm_atomic_get_new_plane_state(state,
									   plane);
	struct tegra_plane_state *tegra_plane_state = to_tegra_plane_state(new_state);
	struct tegra_dc *dc = to_tegra_dc(new_state->crtc);
	unsigned int zpos = new_state->normalized_zpos;
	struct drm_framebuffer *fb = new_state->fb;
	struct tegra_plane *p = to_tegra_plane(plane);
	u32 value, min_width, bypass = 0;
	dma_addr_t base, addr_flag = 0;
	unsigned int bpc;
	bool yuv, planar;
	int err;

	/* rien ne va plus */
	if (!new_state->crtc || !new_state->fb)
		return;

	if (!new_state->visible) {
		tegra_shared_plane_atomic_disable(plane, state);
		return;
	}

	err = host1x_client_resume(&dc->client);
	if (err < 0) {
		dev_err(dc->dev, "failed to resume: %d\n", err);
		return;
	}

	yuv = tegra_plane_format_is_yuv(tegra_plane_state->format, &planar, &bpc);

	tegra_dc_assign_shared_plane(dc, p);

	tegra_plane_writel(p, VCOUNTER, DC_WIN_CORE_ACT_CONTROL);

	/* blending */
	value = BLEND_FACTOR_DST_ALPHA_ZERO | BLEND_FACTOR_SRC_ALPHA_K2 |
		BLEND_FACTOR_DST_COLOR_NEG_K1_TIMES_SRC |
		BLEND_FACTOR_SRC_COLOR_K1_TIMES_SRC;
	tegra_plane_writel(p, value, DC_WIN_BLEND_MATCH_SELECT);

	value = BLEND_FACTOR_DST_ALPHA_ZERO | BLEND_FACTOR_SRC_ALPHA_K2 |
		BLEND_FACTOR_DST_COLOR_NEG_K1_TIMES_SRC |
		BLEND_FACTOR_SRC_COLOR_K1_TIMES_SRC;
	tegra_plane_writel(p, value, DC_WIN_BLEND_NOMATCH_SELECT);

	value = K2(255) | K1(255) | WINDOW_LAYER_DEPTH(255 - zpos);
	tegra_plane_writel(p, value, DC_WIN_BLEND_LAYER_CONTROL);

	/* scaling */
	min_width = min(new_state->src_w >> 16, new_state->crtc_w);

	value = tegra_plane_readl(p, DC_WINC_PRECOMP_WGRP_PIPE_CAPC);

	if (min_width < MAX_PIXELS_5TAP444(value)) {
		value = HORIZONTAL_TAPS_5 | VERTICAL_TAPS_5;
	} else {
		value = tegra_plane_readl(p, DC_WINC_PRECOMP_WGRP_PIPE_CAPE);

		if (min_width < MAX_PIXELS_2TAP444(value))
			value = HORIZONTAL_TAPS_2 | VERTICAL_TAPS_2;
		else
			dev_err(dc->dev, "invalid minimum width: %u\n", min_width);
	}

	value = HORIZONTAL_TAPS_5 | VERTICAL_TAPS_5;
	tegra_plane_writel(p, value, DC_WIN_WINDOWGROUP_SET_CONTROL_INPUT_SCALER);

	if (new_state->src_w != new_state->crtc_w << 16) {
		fixed20_12 width = dfixed_init(new_state->src_w >> 16);
		u32 incr = compute_phase_incr(width, new_state->crtc_w) & ~0x1;
		u32 init = (1 << (NFB - 1)) + (incr >> 1);

		tegra_plane_writel(p, incr, DC_WIN_SET_INPUT_SCALER_HPHASE_INCR);
		tegra_plane_writel(p, init, DC_WIN_SET_INPUT_SCALER_H_START_PHASE);
	} else {
		bypass |= INPUT_SCALER_HBYPASS;
	}

	if (new_state->src_h != new_state->crtc_h << 16) {
		fixed20_12 height = dfixed_init(new_state->src_h >> 16);
		u32 incr = compute_phase_incr(height, new_state->crtc_h) & ~0x1;
		u32 init = (1 << (NFB - 1)) + (incr >> 1);

		tegra_plane_writel(p, incr, DC_WIN_SET_INPUT_SCALER_VPHASE_INCR);
		tegra_plane_writel(p, init, DC_WIN_SET_INPUT_SCALER_V_START_PHASE);
	} else {
		bypass |= INPUT_SCALER_VBYPASS;
	}

	tegra_plane_writel(p, bypass, DC_WIN_WINDOWGROUP_SET_INPUT_SCALER_USAGE);

	/* disable compression */
	tegra_plane_writel(p, 0, DC_WINBUF_CDE_CONTROL);

#ifdef CONFIG_ARCH_DMA_ADDR_T_64BIT
	/*
	 * Physical address bit 39 in Tegra194 is used as a switch for special
	 * logic that swizzles the memory using either the legacy Tegra or the
	 * dGPU sector layout.
	 */
	if (tegra_plane_state->tiling.sector_layout == TEGRA_BO_SECTOR_LAYOUT_GPU)
<<<<<<< HEAD
		base |= BIT_ULL(39);
=======
		addr_flag = BIT_ULL(39);
>>>>>>> 50be9417
#endif

	base = tegra_plane_state->iova[0] + fb->offsets[0];
	base |= addr_flag;

	tegra_plane_writel(p, tegra_plane_state->format, DC_WIN_COLOR_DEPTH);
	tegra_plane_writel(p, 0, DC_WIN_PRECOMP_WGRP_PARAMS);

	value = V_POSITION(new_state->crtc_y) |
		H_POSITION(new_state->crtc_x);
	tegra_plane_writel(p, value, DC_WIN_POSITION);

	value = V_SIZE(new_state->crtc_h) | H_SIZE(new_state->crtc_w);
	tegra_plane_writel(p, value, DC_WIN_SIZE);

	value = WIN_ENABLE | COLOR_EXPAND;
	tegra_plane_writel(p, value, DC_WIN_WIN_OPTIONS);

	value = V_SIZE(new_state->src_h >> 16) | H_SIZE(new_state->src_w >> 16);
	tegra_plane_writel(p, value, DC_WIN_CROPPED_SIZE);

	tegra_plane_writel(p, upper_32_bits(base), DC_WINBUF_START_ADDR_HI);
	tegra_plane_writel(p, lower_32_bits(base), DC_WINBUF_START_ADDR);

	value = PITCH(fb->pitches[0]);
	tegra_plane_writel(p, value, DC_WIN_PLANAR_STORAGE);

	if (yuv && planar) {
		base = tegra_plane_state->iova[1] + fb->offsets[1];
		base |= addr_flag;

		tegra_plane_writel(p, upper_32_bits(base), DC_WINBUF_START_ADDR_HI_U);
		tegra_plane_writel(p, lower_32_bits(base), DC_WINBUF_START_ADDR_U);

		base = tegra_plane_state->iova[2] + fb->offsets[2];
		base |= addr_flag;

		tegra_plane_writel(p, upper_32_bits(base), DC_WINBUF_START_ADDR_HI_V);
		tegra_plane_writel(p, lower_32_bits(base), DC_WINBUF_START_ADDR_V);

		value = PITCH_U(fb->pitches[2]) | PITCH_V(fb->pitches[2]);
		tegra_plane_writel(p, value, DC_WIN_PLANAR_STORAGE_UV);
	} else {
		tegra_plane_writel(p, 0, DC_WINBUF_START_ADDR_U);
		tegra_plane_writel(p, 0, DC_WINBUF_START_ADDR_HI_U);
		tegra_plane_writel(p, 0, DC_WINBUF_START_ADDR_V);
		tegra_plane_writel(p, 0, DC_WINBUF_START_ADDR_HI_V);
		tegra_plane_writel(p, 0, DC_WIN_PLANAR_STORAGE_UV);
	}

	value = CLAMP_BEFORE_BLEND | INPUT_RANGE_FULL;

	if (yuv) {
		if (bpc < 12)
			value |= DEGAMMA_YUV8_10;
		else
			value |= DEGAMMA_YUV12;

		/* XXX parameterize */
		value |= COLOR_SPACE_YUV_2020;
	} else {
		if (!tegra_plane_format_is_indexed(tegra_plane_state->format))
			value |= DEGAMMA_SRGB;
	}

	tegra_plane_writel(p, value, DC_WIN_SET_PARAMS);

	value = OFFSET_X(new_state->src_y >> 16) |
		OFFSET_Y(new_state->src_x >> 16);
	tegra_plane_writel(p, value, DC_WINBUF_CROPPED_POINT);

	if (dc->soc->supports_block_linear) {
		unsigned long height = tegra_plane_state->tiling.value;

		/* XXX */
		switch (tegra_plane_state->tiling.mode) {
		case TEGRA_BO_TILING_MODE_PITCH:
			value = DC_WINBUF_SURFACE_KIND_BLOCK_HEIGHT(0) |
				DC_WINBUF_SURFACE_KIND_PITCH;
			break;

		/* XXX not supported on Tegra186 and later */
		case TEGRA_BO_TILING_MODE_TILED:
			value = DC_WINBUF_SURFACE_KIND_TILED;
			break;

		case TEGRA_BO_TILING_MODE_BLOCK:
			value = DC_WINBUF_SURFACE_KIND_BLOCK_HEIGHT(height) |
				DC_WINBUF_SURFACE_KIND_BLOCK;
			break;
		}

		tegra_plane_writel(p, value, DC_WINBUF_SURFACE_KIND);
	}

	/* disable gamut CSC */
	value = tegra_plane_readl(p, DC_WIN_WINDOW_SET_CONTROL);
	value &= ~CONTROL_CSC_ENABLE;
	tegra_plane_writel(p, value, DC_WIN_WINDOW_SET_CONTROL);

	host1x_client_suspend(&dc->client);
}

static const struct drm_plane_helper_funcs tegra_shared_plane_helper_funcs = {
	.prepare_fb = tegra_plane_prepare_fb,
	.cleanup_fb = tegra_plane_cleanup_fb,
	.atomic_check = tegra_shared_plane_atomic_check,
	.atomic_update = tegra_shared_plane_atomic_update,
	.atomic_disable = tegra_shared_plane_atomic_disable,
};

struct drm_plane *tegra_shared_plane_create(struct drm_device *drm,
					    struct tegra_dc *dc,
					    unsigned int wgrp,
					    unsigned int index)
{
	enum drm_plane_type type = DRM_PLANE_TYPE_OVERLAY;
	struct tegra_drm *tegra = drm->dev_private;
	struct tegra_display_hub *hub = tegra->hub;
	struct tegra_shared_plane *plane;
	unsigned int possible_crtcs;
	unsigned int num_formats;
	const u64 *modifiers;
	struct drm_plane *p;
	const u32 *formats;
	int err;

	plane = kzalloc(sizeof(*plane), GFP_KERNEL);
	if (!plane)
		return ERR_PTR(-ENOMEM);

	plane->base.offset = 0x0a00 + 0x0300 * index;
	plane->base.index = index;

	plane->wgrp = &hub->wgrps[wgrp];
	plane->wgrp->parent = &dc->client;

	p = &plane->base.base;

	/* planes can be assigned to arbitrary CRTCs */
	possible_crtcs = BIT(tegra->num_crtcs) - 1;

	num_formats = ARRAY_SIZE(tegra_shared_plane_formats);
	formats = tegra_shared_plane_formats;
	modifiers = tegra_shared_plane_modifiers;

	err = drm_universal_plane_init(drm, p, possible_crtcs,
				       &tegra_plane_funcs, formats,
				       num_formats, modifiers, type, NULL);
	if (err < 0) {
		kfree(plane);
		return ERR_PTR(err);
	}

	drm_plane_helper_add(p, &tegra_shared_plane_helper_funcs);
	drm_plane_create_zpos_property(p, 0, 0, 255);

	return p;
}

static struct drm_private_state *
tegra_display_hub_duplicate_state(struct drm_private_obj *obj)
{
	struct tegra_display_hub_state *state;

	state = kmemdup(obj->state, sizeof(*state), GFP_KERNEL);
	if (!state)
		return NULL;

	__drm_atomic_helper_private_obj_duplicate_state(obj, &state->base);

	return &state->base;
}

static void tegra_display_hub_destroy_state(struct drm_private_obj *obj,
					    struct drm_private_state *state)
{
	struct tegra_display_hub_state *hub_state =
		to_tegra_display_hub_state(state);

	kfree(hub_state);
}

static const struct drm_private_state_funcs tegra_display_hub_state_funcs = {
	.atomic_duplicate_state = tegra_display_hub_duplicate_state,
	.atomic_destroy_state = tegra_display_hub_destroy_state,
};

static struct tegra_display_hub_state *
tegra_display_hub_get_state(struct tegra_display_hub *hub,
			    struct drm_atomic_state *state)
{
	struct drm_private_state *priv;

	priv = drm_atomic_get_private_obj_state(state, &hub->base);
	if (IS_ERR(priv))
		return ERR_CAST(priv);

	return to_tegra_display_hub_state(priv);
}

int tegra_display_hub_atomic_check(struct drm_device *drm,
				   struct drm_atomic_state *state)
{
	struct tegra_drm *tegra = drm->dev_private;
	struct tegra_display_hub_state *hub_state;
	struct drm_crtc_state *old, *new;
	struct drm_crtc *crtc;
	unsigned int i;

	if (!tegra->hub)
		return 0;

	hub_state = tegra_display_hub_get_state(tegra->hub, state);
	if (IS_ERR(hub_state))
		return PTR_ERR(hub_state);

	/*
	 * The display hub display clock needs to be fed by the display clock
	 * with the highest frequency to ensure proper functioning of all the
	 * displays.
	 *
	 * Note that this isn't used before Tegra186, but it doesn't hurt and
	 * conditionalizing it would make the code less clean.
	 */
	for_each_oldnew_crtc_in_state(state, crtc, old, new, i) {
		struct tegra_dc_state *dc = to_dc_state(new);

		if (new->active) {
			if (!hub_state->clk || dc->pclk > hub_state->rate) {
				hub_state->dc = to_tegra_dc(dc->base.crtc);
				hub_state->clk = hub_state->dc->clk;
				hub_state->rate = dc->pclk;
			}
		}
	}

	return 0;
}

static void tegra_display_hub_update(struct tegra_dc *dc)
{
	u32 value;
	int err;

	err = host1x_client_resume(&dc->client);
	if (err < 0) {
		dev_err(dc->dev, "failed to resume: %d\n", err);
		return;
	}

	value = tegra_dc_readl(dc, DC_CMD_IHUB_COMMON_MISC_CTL);
	value &= ~LATENCY_EVENT;
	tegra_dc_writel(dc, value, DC_CMD_IHUB_COMMON_MISC_CTL);

	value = tegra_dc_readl(dc, DC_DISP_IHUB_COMMON_DISPLAY_FETCH_METER);
	value = CURS_SLOTS(1) | WGRP_SLOTS(1);
	tegra_dc_writel(dc, value, DC_DISP_IHUB_COMMON_DISPLAY_FETCH_METER);

	tegra_dc_writel(dc, COMMON_UPDATE, DC_CMD_STATE_CONTROL);
	tegra_dc_readl(dc, DC_CMD_STATE_CONTROL);
	tegra_dc_writel(dc, COMMON_ACTREQ, DC_CMD_STATE_CONTROL);
	tegra_dc_readl(dc, DC_CMD_STATE_CONTROL);

	host1x_client_suspend(&dc->client);
}

void tegra_display_hub_atomic_commit(struct drm_device *drm,
				     struct drm_atomic_state *state)
{
	struct tegra_drm *tegra = drm->dev_private;
	struct tegra_display_hub *hub = tegra->hub;
	struct tegra_display_hub_state *hub_state;
	struct device *dev = hub->client.dev;
	int err;

	hub_state = to_tegra_display_hub_state(hub->base.state);

	if (hub_state->clk) {
		err = clk_set_rate(hub_state->clk, hub_state->rate);
		if (err < 0)
			dev_err(dev, "failed to set rate of %pC to %lu Hz\n",
				hub_state->clk, hub_state->rate);

		err = clk_set_parent(hub->clk_disp, hub_state->clk);
		if (err < 0)
			dev_err(dev, "failed to set parent of %pC to %pC: %d\n",
				hub->clk_disp, hub_state->clk, err);
	}

	if (hub_state->dc)
		tegra_display_hub_update(hub_state->dc);
}

static int tegra_display_hub_init(struct host1x_client *client)
{
	struct tegra_display_hub *hub = to_tegra_display_hub(client);
	struct drm_device *drm = dev_get_drvdata(client->host);
	struct tegra_drm *tegra = drm->dev_private;
	struct tegra_display_hub_state *state;

	state = kzalloc(sizeof(*state), GFP_KERNEL);
	if (!state)
		return -ENOMEM;

	drm_atomic_private_obj_init(drm, &hub->base, &state->base,
				    &tegra_display_hub_state_funcs);

	tegra->hub = hub;

	return 0;
}

static int tegra_display_hub_exit(struct host1x_client *client)
{
	struct drm_device *drm = dev_get_drvdata(client->host);
	struct tegra_drm *tegra = drm->dev_private;

	drm_atomic_private_obj_fini(&tegra->hub->base);
	tegra->hub = NULL;

	return 0;
}

static int tegra_display_hub_runtime_suspend(struct host1x_client *client)
{
	struct tegra_display_hub *hub = to_tegra_display_hub(client);
	struct device *dev = client->dev;
	unsigned int i = hub->num_heads;
	int err;

	err = reset_control_assert(hub->rst);
	if (err < 0)
		return err;

	while (i--)
		clk_disable_unprepare(hub->clk_heads[i]);

	clk_disable_unprepare(hub->clk_hub);
	clk_disable_unprepare(hub->clk_dsc);
	clk_disable_unprepare(hub->clk_disp);

	pm_runtime_put_sync(dev);

	return 0;
}

static int tegra_display_hub_runtime_resume(struct host1x_client *client)
{
	struct tegra_display_hub *hub = to_tegra_display_hub(client);
	struct device *dev = client->dev;
	unsigned int i;
	int err;

	err = pm_runtime_resume_and_get(dev);
	if (err < 0) {
		dev_err(dev, "failed to get runtime PM: %d\n", err);
		return err;
	}

	err = clk_prepare_enable(hub->clk_disp);
	if (err < 0)
		goto put_rpm;

	err = clk_prepare_enable(hub->clk_dsc);
	if (err < 0)
		goto disable_disp;

	err = clk_prepare_enable(hub->clk_hub);
	if (err < 0)
		goto disable_dsc;

	for (i = 0; i < hub->num_heads; i++) {
		err = clk_prepare_enable(hub->clk_heads[i]);
		if (err < 0)
			goto disable_heads;
	}

	err = reset_control_deassert(hub->rst);
	if (err < 0)
		goto disable_heads;

	return 0;

disable_heads:
	while (i--)
		clk_disable_unprepare(hub->clk_heads[i]);

	clk_disable_unprepare(hub->clk_hub);
disable_dsc:
	clk_disable_unprepare(hub->clk_dsc);
disable_disp:
	clk_disable_unprepare(hub->clk_disp);
put_rpm:
	pm_runtime_put_sync(dev);
	return err;
}

static const struct host1x_client_ops tegra_display_hub_ops = {
	.init = tegra_display_hub_init,
	.exit = tegra_display_hub_exit,
	.suspend = tegra_display_hub_runtime_suspend,
	.resume = tegra_display_hub_runtime_resume,
};

static int tegra_display_hub_probe(struct platform_device *pdev)
{
	u64 dma_mask = dma_get_mask(pdev->dev.parent);
	struct device_node *child = NULL;
	struct tegra_display_hub *hub;
	struct clk *clk;
	unsigned int i;
	int err;

	err = dma_coerce_mask_and_coherent(&pdev->dev, dma_mask);
	if (err < 0) {
		dev_err(&pdev->dev, "failed to set DMA mask: %d\n", err);
		return err;
	}

	hub = devm_kzalloc(&pdev->dev, sizeof(*hub), GFP_KERNEL);
	if (!hub)
		return -ENOMEM;

	hub->soc = of_device_get_match_data(&pdev->dev);

	hub->clk_disp = devm_clk_get(&pdev->dev, "disp");
	if (IS_ERR(hub->clk_disp)) {
		err = PTR_ERR(hub->clk_disp);
		return err;
	}

	if (hub->soc->supports_dsc) {
		hub->clk_dsc = devm_clk_get(&pdev->dev, "dsc");
		if (IS_ERR(hub->clk_dsc)) {
			err = PTR_ERR(hub->clk_dsc);
			return err;
		}
	}

	hub->clk_hub = devm_clk_get(&pdev->dev, "hub");
	if (IS_ERR(hub->clk_hub)) {
		err = PTR_ERR(hub->clk_hub);
		return err;
	}

	hub->rst = devm_reset_control_get(&pdev->dev, "misc");
	if (IS_ERR(hub->rst)) {
		err = PTR_ERR(hub->rst);
		return err;
	}

	hub->wgrps = devm_kcalloc(&pdev->dev, hub->soc->num_wgrps,
				  sizeof(*hub->wgrps), GFP_KERNEL);
	if (!hub->wgrps)
		return -ENOMEM;

	for (i = 0; i < hub->soc->num_wgrps; i++) {
		struct tegra_windowgroup *wgrp = &hub->wgrps[i];
		char id[8];

		snprintf(id, sizeof(id), "wgrp%u", i);
		mutex_init(&wgrp->lock);
		wgrp->usecount = 0;
		wgrp->index = i;

		wgrp->rst = devm_reset_control_get(&pdev->dev, id);
		if (IS_ERR(wgrp->rst))
			return PTR_ERR(wgrp->rst);

		err = reset_control_assert(wgrp->rst);
		if (err < 0)
			return err;
	}

	hub->num_heads = of_get_child_count(pdev->dev.of_node);

	hub->clk_heads = devm_kcalloc(&pdev->dev, hub->num_heads, sizeof(clk),
				      GFP_KERNEL);
	if (!hub->clk_heads)
		return -ENOMEM;

	for (i = 0; i < hub->num_heads; i++) {
		child = of_get_next_child(pdev->dev.of_node, child);
		if (!child) {
			dev_err(&pdev->dev, "failed to find node for head %u\n",
				i);
			return -ENODEV;
		}

		clk = devm_get_clk_from_child(&pdev->dev, child, "dc");
		if (IS_ERR(clk)) {
			dev_err(&pdev->dev, "failed to get clock for head %u\n",
				i);
			of_node_put(child);
			return PTR_ERR(clk);
		}

		hub->clk_heads[i] = clk;
	}

	of_node_put(child);

	/* XXX: enable clock across reset? */
	err = reset_control_assert(hub->rst);
	if (err < 0)
		return err;

	platform_set_drvdata(pdev, hub);
	pm_runtime_enable(&pdev->dev);

	INIT_LIST_HEAD(&hub->client.list);
	hub->client.ops = &tegra_display_hub_ops;
	hub->client.dev = &pdev->dev;

	err = host1x_client_register(&hub->client);
	if (err < 0)
		dev_err(&pdev->dev, "failed to register host1x client: %d\n",
			err);

	err = devm_of_platform_populate(&pdev->dev);
	if (err < 0)
		goto unregister;

	return err;

unregister:
	host1x_client_unregister(&hub->client);
	pm_runtime_disable(&pdev->dev);
	return err;
}

static int tegra_display_hub_remove(struct platform_device *pdev)
{
	struct tegra_display_hub *hub = platform_get_drvdata(pdev);
	unsigned int i;
	int err;

	err = host1x_client_unregister(&hub->client);
	if (err < 0) {
		dev_err(&pdev->dev, "failed to unregister host1x client: %d\n",
			err);
	}

	for (i = 0; i < hub->soc->num_wgrps; i++) {
		struct tegra_windowgroup *wgrp = &hub->wgrps[i];

		mutex_destroy(&wgrp->lock);
	}

	pm_runtime_disable(&pdev->dev);

	return err;
}

static const struct tegra_display_hub_soc tegra186_display_hub = {
	.num_wgrps = 6,
	.supports_dsc = true,
};

static const struct tegra_display_hub_soc tegra194_display_hub = {
	.num_wgrps = 6,
	.supports_dsc = false,
};

static const struct of_device_id tegra_display_hub_of_match[] = {
	{
		.compatible = "nvidia,tegra194-display",
		.data = &tegra194_display_hub
	}, {
		.compatible = "nvidia,tegra186-display",
		.data = &tegra186_display_hub
	}, {
		/* sentinel */
	}
};
MODULE_DEVICE_TABLE(of, tegra_display_hub_of_match);

struct platform_driver tegra_display_hub_driver = {
	.driver = {
		.name = "tegra-display-hub",
		.of_match_table = tegra_display_hub_of_match,
	},
	.probe = tegra_display_hub_probe,
	.remove = tegra_display_hub_remove,
};<|MERGE_RESOLUTION|>--- conflicted
+++ resolved
@@ -632,11 +632,7 @@
 	 * dGPU sector layout.
 	 */
 	if (tegra_plane_state->tiling.sector_layout == TEGRA_BO_SECTOR_LAYOUT_GPU)
-<<<<<<< HEAD
-		base |= BIT_ULL(39);
-=======
 		addr_flag = BIT_ULL(39);
->>>>>>> 50be9417
 #endif
 
 	base = tegra_plane_state->iova[0] + fb->offsets[0];
