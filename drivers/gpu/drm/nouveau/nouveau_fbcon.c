/*
 * Copyright © 2007 David Airlie
 *
 * Permission is hereby granted, free of charge, to any person obtaining a
 * copy of this software and associated documentation files (the "Software"),
 * to deal in the Software without restriction, including without limitation
 * the rights to use, copy, modify, merge, publish, distribute, sublicense,
 * and/or sell copies of the Software, and to permit persons to whom the
 * Software is furnished to do so, subject to the following conditions:
 *
 * The above copyright notice and this permission notice (including the next
 * paragraph) shall be included in all copies or substantial portions of the
 * Software.
 *
 * THE SOFTWARE IS PROVIDED "AS IS", WITHOUT WARRANTY OF ANY KIND, EXPRESS OR
 * IMPLIED, INCLUDING BUT NOT LIMITED TO THE WARRANTIES OF MERCHANTABILITY,
 * FITNESS FOR A PARTICULAR PURPOSE AND NONINFRINGEMENT.  IN NO EVENT SHALL
 * THE AUTHORS OR COPYRIGHT HOLDERS BE LIABLE FOR ANY CLAIM, DAMAGES OR OTHER
 * LIABILITY, WHETHER IN AN ACTION OF CONTRACT, TORT OR OTHERWISE, ARISING
 * FROM, OUT OF OR IN CONNECTION WITH THE SOFTWARE OR THE USE OR OTHER
 * DEALINGS IN THE SOFTWARE.
 *
 * Authors:
 *     David Airlie
 */

#include <linux/module.h>
#include <linux/kernel.h>
#include <linux/errno.h>
#include <linux/string.h>
#include <linux/mm.h>
#include <linux/tty.h>
#include <linux/sysrq.h>
#include <linux/delay.h>
#include <linux/init.h>
#include <linux/screen_info.h>
#include <linux/vga_switcheroo.h>
#include <linux/console.h>

#include <drm/drm_crtc.h>
#include <drm/drm_crtc_helper.h>
#include <drm/drm_fb_helper.h>
#include <drm/drm_fourcc.h>
#include <drm/drm_atomic.h>

#include "nouveau_drv.h"
#include "nouveau_gem.h"
#include "nouveau_bo.h"
#include "nouveau_fbcon.h"
#include "nouveau_chan.h"
#include "nouveau_vmm.h"

#include "nouveau_crtc.h"

MODULE_PARM_DESC(nofbaccel, "Disable fbcon acceleration");
int nouveau_nofbaccel = 0;
module_param_named(nofbaccel, nouveau_nofbaccel, int, 0400);

MODULE_PARM_DESC(fbcon_bpp, "fbcon bits-per-pixel (default: auto)");
static int nouveau_fbcon_bpp;
module_param_named(fbcon_bpp, nouveau_fbcon_bpp, int, 0400);

static void
nouveau_fbcon_fillrect(struct fb_info *info, const struct fb_fillrect *rect)
{
	struct nouveau_fbdev *fbcon = info->par;
	struct nouveau_drm *drm = nouveau_drm(fbcon->helper.dev);
	struct nvif_device *device = &drm->client.device;
	int ret;

	if (info->state != FBINFO_STATE_RUNNING)
		return;

	ret = -ENODEV;
	if (!in_interrupt() && !(info->flags & FBINFO_HWACCEL_DISABLED) &&
	    mutex_trylock(&drm->client.mutex)) {
		if (device->info.family < NV_DEVICE_INFO_V0_TESLA)
			ret = nv04_fbcon_fillrect(info, rect);
		else
		if (device->info.family < NV_DEVICE_INFO_V0_FERMI)
			ret = nv50_fbcon_fillrect(info, rect);
		else
			ret = nvc0_fbcon_fillrect(info, rect);
		mutex_unlock(&drm->client.mutex);
	}

	if (ret == 0)
		return;

	if (ret != -ENODEV)
		nouveau_fbcon_gpu_lockup(info);
	drm_fb_helper_cfb_fillrect(info, rect);
}

static void
nouveau_fbcon_copyarea(struct fb_info *info, const struct fb_copyarea *image)
{
	struct nouveau_fbdev *fbcon = info->par;
	struct nouveau_drm *drm = nouveau_drm(fbcon->helper.dev);
	struct nvif_device *device = &drm->client.device;
	int ret;

	if (info->state != FBINFO_STATE_RUNNING)
		return;

	ret = -ENODEV;
	if (!in_interrupt() && !(info->flags & FBINFO_HWACCEL_DISABLED) &&
	    mutex_trylock(&drm->client.mutex)) {
		if (device->info.family < NV_DEVICE_INFO_V0_TESLA)
			ret = nv04_fbcon_copyarea(info, image);
		else
		if (device->info.family < NV_DEVICE_INFO_V0_FERMI)
			ret = nv50_fbcon_copyarea(info, image);
		else
			ret = nvc0_fbcon_copyarea(info, image);
		mutex_unlock(&drm->client.mutex);
	}

	if (ret == 0)
		return;

	if (ret != -ENODEV)
		nouveau_fbcon_gpu_lockup(info);
	drm_fb_helper_cfb_copyarea(info, image);
}

static void
nouveau_fbcon_imageblit(struct fb_info *info, const struct fb_image *image)
{
	struct nouveau_fbdev *fbcon = info->par;
	struct nouveau_drm *drm = nouveau_drm(fbcon->helper.dev);
	struct nvif_device *device = &drm->client.device;
	int ret;

	if (info->state != FBINFO_STATE_RUNNING)
		return;

	ret = -ENODEV;
	if (!in_interrupt() && !(info->flags & FBINFO_HWACCEL_DISABLED) &&
	    mutex_trylock(&drm->client.mutex)) {
		if (device->info.family < NV_DEVICE_INFO_V0_TESLA)
			ret = nv04_fbcon_imageblit(info, image);
		else
		if (device->info.family < NV_DEVICE_INFO_V0_FERMI)
			ret = nv50_fbcon_imageblit(info, image);
		else
			ret = nvc0_fbcon_imageblit(info, image);
		mutex_unlock(&drm->client.mutex);
	}

	if (ret == 0)
		return;

	if (ret != -ENODEV)
		nouveau_fbcon_gpu_lockup(info);
	drm_fb_helper_cfb_imageblit(info, image);
}

static int
nouveau_fbcon_sync(struct fb_info *info)
{
	struct nouveau_fbdev *fbcon = info->par;
	struct nouveau_drm *drm = nouveau_drm(fbcon->helper.dev);
	struct nouveau_channel *chan = drm->channel;
	int ret;

	if (!chan || !chan->accel_done || in_interrupt() ||
	    info->state != FBINFO_STATE_RUNNING ||
	    info->flags & FBINFO_HWACCEL_DISABLED)
		return 0;

	if (!mutex_trylock(&drm->client.mutex))
		return 0;

	ret = nouveau_channel_idle(chan);
	mutex_unlock(&drm->client.mutex);
	if (ret) {
		nouveau_fbcon_gpu_lockup(info);
		return 0;
	}

	chan->accel_done = false;
	return 0;
}

static int
nouveau_fbcon_open(struct fb_info *info, int user)
{
	struct nouveau_fbdev *fbcon = info->par;
	struct nouveau_drm *drm = nouveau_drm(fbcon->helper.dev);
	int ret = pm_runtime_get_sync(drm->dev->dev);
	if (ret < 0 && ret != -EACCES) {
		pm_runtime_put(drm->dev->dev);
		return ret;
	}
	return 0;
}

static int
nouveau_fbcon_release(struct fb_info *info, int user)
{
	struct nouveau_fbdev *fbcon = info->par;
	struct nouveau_drm *drm = nouveau_drm(fbcon->helper.dev);
	pm_runtime_put(drm->dev->dev);
	return 0;
}

static const struct fb_ops nouveau_fbcon_ops = {
	.owner = THIS_MODULE,
	DRM_FB_HELPER_DEFAULT_OPS,
	.fb_open = nouveau_fbcon_open,
	.fb_release = nouveau_fbcon_release,
	.fb_fillrect = nouveau_fbcon_fillrect,
	.fb_copyarea = nouveau_fbcon_copyarea,
	.fb_imageblit = nouveau_fbcon_imageblit,
	.fb_sync = nouveau_fbcon_sync,
};

static const struct fb_ops nouveau_fbcon_sw_ops = {
	.owner = THIS_MODULE,
	DRM_FB_HELPER_DEFAULT_OPS,
	.fb_open = nouveau_fbcon_open,
	.fb_release = nouveau_fbcon_release,
	.fb_fillrect = drm_fb_helper_cfb_fillrect,
	.fb_copyarea = drm_fb_helper_cfb_copyarea,
	.fb_imageblit = drm_fb_helper_cfb_imageblit,
};

void
nouveau_fbcon_accel_save_disable(struct drm_device *dev)
{
	struct nouveau_drm *drm = nouveau_drm(dev);
	if (drm->fbcon && drm->fbcon->helper.fbdev) {
		drm->fbcon->saved_flags = drm->fbcon->helper.fbdev->flags;
		drm->fbcon->helper.fbdev->flags |= FBINFO_HWACCEL_DISABLED;
	}
}

void
nouveau_fbcon_accel_restore(struct drm_device *dev)
{
	struct nouveau_drm *drm = nouveau_drm(dev);
	if (drm->fbcon && drm->fbcon->helper.fbdev) {
		drm->fbcon->helper.fbdev->flags = drm->fbcon->saved_flags;
	}
}

static void
nouveau_fbcon_accel_fini(struct drm_device *dev)
{
	struct nouveau_drm *drm = nouveau_drm(dev);
	struct nouveau_fbdev *fbcon = drm->fbcon;
	if (fbcon && drm->channel) {
		console_lock();
		if (fbcon->helper.fbdev)
			fbcon->helper.fbdev->flags |= FBINFO_HWACCEL_DISABLED;
		console_unlock();
		nouveau_channel_idle(drm->channel);
		nvif_object_dtor(&fbcon->twod);
		nvif_object_dtor(&fbcon->blit);
		nvif_object_dtor(&fbcon->gdi);
		nvif_object_dtor(&fbcon->patt);
		nvif_object_dtor(&fbcon->rop);
		nvif_object_dtor(&fbcon->clip);
		nvif_object_dtor(&fbcon->surf2d);
	}
}

static void
nouveau_fbcon_accel_init(struct drm_device *dev)
{
	struct nouveau_drm *drm = nouveau_drm(dev);
	struct nouveau_fbdev *fbcon = drm->fbcon;
	struct fb_info *info = fbcon->helper.fbdev;
	int ret;

	if (drm->client.device.info.family < NV_DEVICE_INFO_V0_TESLA)
		ret = nv04_fbcon_accel_init(info);
	else
	if (drm->client.device.info.family < NV_DEVICE_INFO_V0_FERMI)
		ret = nv50_fbcon_accel_init(info);
	else
		ret = nvc0_fbcon_accel_init(info);

	if (ret == 0)
		info->fbops = &nouveau_fbcon_ops;
}

static void
nouveau_fbcon_zfill(struct drm_device *dev, struct nouveau_fbdev *fbcon)
{
	struct fb_info *info = fbcon->helper.fbdev;
	struct fb_fillrect rect;

	/* Clear the entire fbcon.  The drm will program every connector
	 * with it's preferred mode.  If the sizes differ, one display will
	 * quite likely have garbage around the console.
	 */
	rect.dx = rect.dy = 0;
	rect.width = info->var.xres_virtual;
	rect.height = info->var.yres_virtual;
	rect.color = 0;
	rect.rop = ROP_COPY;
	info->fbops->fb_fillrect(info, &rect);
}

static int
nouveau_fbcon_create(struct drm_fb_helper *helper,
		     struct drm_fb_helper_surface_size *sizes)
{
	struct nouveau_fbdev *fbcon =
		container_of(helper, struct nouveau_fbdev, helper);
	struct drm_device *dev = fbcon->helper.dev;
	struct nouveau_drm *drm = nouveau_drm(dev);
	struct nvif_device *device = &drm->client.device;
	struct fb_info *info;
	struct drm_framebuffer *fb;
	struct nouveau_channel *chan;
	struct nouveau_bo *nvbo;
	struct drm_mode_fb_cmd2 mode_cmd = {};
	int ret;

	mode_cmd.width = sizes->surface_width;
	mode_cmd.height = sizes->surface_height;

	mode_cmd.pitches[0] = mode_cmd.width * (sizes->surface_bpp >> 3);
	mode_cmd.pitches[0] = roundup(mode_cmd.pitches[0], 256);

	mode_cmd.pixel_format = drm_mode_legacy_fb_format(sizes->surface_bpp,
							  sizes->surface_depth);

	ret = nouveau_gem_new(&drm->client, mode_cmd.pitches[0] *
			      mode_cmd.height, 0, NOUVEAU_GEM_DOMAIN_VRAM,
			      0, 0x0000, &nvbo);
	if (ret) {
		NV_ERROR(drm, "failed to allocate framebuffer\n");
		goto out;
	}

	ret = nouveau_framebuffer_new(dev, &mode_cmd, &nvbo->bo.base, &fb);
	if (ret)
		goto out_unref;

	ret = nouveau_bo_pin(nvbo, NOUVEAU_GEM_DOMAIN_VRAM, false);
	if (ret) {
		NV_ERROR(drm, "failed to pin fb: %d\n", ret);
		goto out_unref;
	}

	ret = nouveau_bo_map(nvbo);
	if (ret) {
		NV_ERROR(drm, "failed to map fb: %d\n", ret);
		goto out_unpin;
	}

	chan = nouveau_nofbaccel ? NULL : drm->channel;
	if (chan && device->info.family >= NV_DEVICE_INFO_V0_TESLA) {
		ret = nouveau_vma_new(nvbo, chan->vmm, &fbcon->vma);
		if (ret) {
			NV_ERROR(drm, "failed to map fb into chan: %d\n", ret);
			chan = NULL;
		}
	}

	info = drm_fb_helper_alloc_fbi(helper);
	if (IS_ERR(info)) {
		ret = PTR_ERR(info);
		goto out_unlock;
	}

	/* setup helper */
	fbcon->helper.fb = fb;

	if (!chan)
		info->flags = FBINFO_HWACCEL_DISABLED;
	else
		info->flags = FBINFO_HWACCEL_COPYAREA |
			      FBINFO_HWACCEL_FILLRECT |
			      FBINFO_HWACCEL_IMAGEBLIT;
	info->fbops = &nouveau_fbcon_sw_ops;
<<<<<<< HEAD
	info->fix.smem_start = nvbo->bo.mem.bus.offset;
=======
	info->fix.smem_start = nvbo->bo.resource->bus.offset;
>>>>>>> 50be9417
	info->fix.smem_len = nvbo->bo.base.size;

	info->screen_base = nvbo_kmap_obj_iovirtual(nvbo);
	info->screen_size = nvbo->bo.base.size;

	drm_fb_helper_fill_info(info, &fbcon->helper, sizes);

	/* Use default scratch pixmap (info->pixmap.flags = FB_PIXMAP_SYSTEM) */

	if (chan)
		nouveau_fbcon_accel_init(dev);
	nouveau_fbcon_zfill(dev, fbcon);

	/* To allow resizeing without swapping buffers */
	NV_INFO(drm, "allocated %dx%d fb: 0x%llx, bo %p\n",
		fb->width, fb->height, nvbo->offset, nvbo);

	if (dev_is_pci(dev->dev))
		vga_switcheroo_client_fb_set(to_pci_dev(dev->dev), info);

	return 0;

out_unlock:
	if (chan)
		nouveau_vma_del(&fbcon->vma);
	nouveau_bo_unmap(nvbo);
out_unpin:
	nouveau_bo_unpin(nvbo);
out_unref:
	nouveau_bo_ref(NULL, &nvbo);
out:
	return ret;
}

static int
nouveau_fbcon_destroy(struct drm_device *dev, struct nouveau_fbdev *fbcon)
{
	struct drm_framebuffer *fb = fbcon->helper.fb;
	struct nouveau_bo *nvbo;

	drm_fb_helper_unregister_fbi(&fbcon->helper);
	drm_fb_helper_fini(&fbcon->helper);

	if (fb && fb->obj[0]) {
		nvbo = nouveau_gem_object(fb->obj[0]);
		nouveau_vma_del(&fbcon->vma);
		nouveau_bo_unmap(nvbo);
		nouveau_bo_unpin(nvbo);
		drm_framebuffer_put(fb);
	}

	return 0;
}

void nouveau_fbcon_gpu_lockup(struct fb_info *info)
{
	struct nouveau_fbdev *fbcon = info->par;
	struct nouveau_drm *drm = nouveau_drm(fbcon->helper.dev);

	NV_ERROR(drm, "GPU lockup - switching to software fbcon\n");
	info->flags |= FBINFO_HWACCEL_DISABLED;
}

static const struct drm_fb_helper_funcs nouveau_fbcon_helper_funcs = {
	.fb_probe = nouveau_fbcon_create,
};

static void
nouveau_fbcon_set_suspend_work(struct work_struct *work)
{
	struct nouveau_drm *drm = container_of(work, typeof(*drm), fbcon_work);
	int state = READ_ONCE(drm->fbcon_new_state);

	if (state == FBINFO_STATE_RUNNING)
		pm_runtime_get_sync(drm->dev->dev);

	console_lock();
	if (state == FBINFO_STATE_RUNNING)
		nouveau_fbcon_accel_restore(drm->dev);
	drm_fb_helper_set_suspend(&drm->fbcon->helper, state);
	if (state != FBINFO_STATE_RUNNING)
		nouveau_fbcon_accel_save_disable(drm->dev);
	console_unlock();

	if (state == FBINFO_STATE_RUNNING) {
		nouveau_fbcon_hotplug_resume(drm->fbcon);
		pm_runtime_mark_last_busy(drm->dev->dev);
		pm_runtime_put_sync(drm->dev->dev);
	}
}

void
nouveau_fbcon_set_suspend(struct drm_device *dev, int state)
{
	struct nouveau_drm *drm = nouveau_drm(dev);

	if (!drm->fbcon)
		return;

	drm->fbcon_new_state = state;
	/* Since runtime resume can happen as a result of a sysfs operation,
	 * it's possible we already have the console locked. So handle fbcon
	 * init/deinit from a seperate work thread
	 */
	schedule_work(&drm->fbcon_work);
}

void
nouveau_fbcon_output_poll_changed(struct drm_device *dev)
{
	struct nouveau_drm *drm = nouveau_drm(dev);
	struct nouveau_fbdev *fbcon = drm->fbcon;
	int ret;

	if (!fbcon)
		return;

	mutex_lock(&fbcon->hotplug_lock);

	ret = pm_runtime_get(dev->dev);
	if (ret == 1 || ret == -EACCES) {
		drm_fb_helper_hotplug_event(&fbcon->helper);

		pm_runtime_mark_last_busy(dev->dev);
		pm_runtime_put_autosuspend(dev->dev);
	} else if (ret == 0) {
		/* If the GPU was already in the process of suspending before
		 * this event happened, then we can't block here as we'll
		 * deadlock the runtime pmops since they wait for us to
		 * finish. So, just defer this event for when we runtime
		 * resume again. It will be handled by fbcon_work.
		 */
		NV_DEBUG(drm, "fbcon HPD event deferred until runtime resume\n");
		fbcon->hotplug_waiting = true;
		pm_runtime_put_noidle(drm->dev->dev);
	} else {
		DRM_WARN("fbcon HPD event lost due to RPM failure: %d\n",
			 ret);
	}

	mutex_unlock(&fbcon->hotplug_lock);
}

void
nouveau_fbcon_hotplug_resume(struct nouveau_fbdev *fbcon)
{
	struct nouveau_drm *drm;

	if (!fbcon)
		return;
	drm = nouveau_drm(fbcon->helper.dev);

	mutex_lock(&fbcon->hotplug_lock);
	if (fbcon->hotplug_waiting) {
		fbcon->hotplug_waiting = false;

		NV_DEBUG(drm, "Handling deferred fbcon HPD events\n");
		drm_fb_helper_hotplug_event(&fbcon->helper);
	}
	mutex_unlock(&fbcon->hotplug_lock);
}

int
nouveau_fbcon_init(struct drm_device *dev)
{
	struct nouveau_drm *drm = nouveau_drm(dev);
	struct nouveau_fbdev *fbcon;
	int preferred_bpp = nouveau_fbcon_bpp;
	int ret;

	if (!dev->mode_config.num_crtc ||
	    (to_pci_dev(dev->dev)->class >> 8) != PCI_CLASS_DISPLAY_VGA)
		return 0;

	fbcon = kzalloc(sizeof(struct nouveau_fbdev), GFP_KERNEL);
	if (!fbcon)
		return -ENOMEM;

	drm->fbcon = fbcon;
	INIT_WORK(&drm->fbcon_work, nouveau_fbcon_set_suspend_work);
	mutex_init(&fbcon->hotplug_lock);

	drm_fb_helper_prepare(dev, &fbcon->helper, &nouveau_fbcon_helper_funcs);

	ret = drm_fb_helper_init(dev, &fbcon->helper);
	if (ret)
		goto free;

	if (preferred_bpp != 8 && preferred_bpp != 16 && preferred_bpp != 32) {
		if (drm->client.device.info.ram_size <= 32 * 1024 * 1024)
			preferred_bpp = 8;
		else
		if (drm->client.device.info.ram_size <= 64 * 1024 * 1024)
			preferred_bpp = 16;
		else
			preferred_bpp = 32;
	}

	/* disable all the possible outputs/crtcs before entering KMS mode */
	if (!drm_drv_uses_atomic_modeset(dev))
		drm_helper_disable_unused_functions(dev);

	ret = drm_fb_helper_initial_config(&fbcon->helper, preferred_bpp);
	if (ret)
		goto fini;

	if (fbcon->helper.fbdev)
		fbcon->helper.fbdev->pixmap.buf_align = 4;
	return 0;

fini:
	drm_fb_helper_fini(&fbcon->helper);
free:
	kfree(fbcon);
	drm->fbcon = NULL;
	return ret;
}

void
nouveau_fbcon_fini(struct drm_device *dev)
{
	struct nouveau_drm *drm = nouveau_drm(dev);

	if (!drm->fbcon)
		return;

	nouveau_fbcon_accel_fini(dev);
	nouveau_fbcon_destroy(dev, drm->fbcon);
	kfree(drm->fbcon);
	drm->fbcon = NULL;
}<|MERGE_RESOLUTION|>--- conflicted
+++ resolved
@@ -378,11 +378,7 @@
 			      FBINFO_HWACCEL_FILLRECT |
 			      FBINFO_HWACCEL_IMAGEBLIT;
 	info->fbops = &nouveau_fbcon_sw_ops;
-<<<<<<< HEAD
-	info->fix.smem_start = nvbo->bo.mem.bus.offset;
-=======
 	info->fix.smem_start = nvbo->bo.resource->bus.offset;
->>>>>>> 50be9417
 	info->fix.smem_len = nvbo->bo.base.size;
 
 	info->screen_base = nvbo_kmap_obj_iovirtual(nvbo);
