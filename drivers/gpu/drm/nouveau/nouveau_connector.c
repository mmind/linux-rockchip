--- conflicted
+++ resolved
@@ -908,7 +908,6 @@
 	ret = nouveau_backlight_init(connector);
 	if (ret)
 		return ret;
-<<<<<<< HEAD
 
 	if (connector->connector_type == DRM_MODE_CONNECTOR_eDP ||
 	    connector->connector_type == DRM_MODE_CONNECTOR_DisplayPort) {
@@ -917,16 +916,6 @@
 			goto backlight_fini;
 	}
 
-=======
-
-	if (connector->connector_type == DRM_MODE_CONNECTOR_eDP ||
-	    connector->connector_type == DRM_MODE_CONNECTOR_DisplayPort) {
-		ret = drm_dp_aux_register(&nouveau_connector(connector)->aux);
-		if (ret)
-			goto backlight_fini;
-	}
-
->>>>>>> 50be9417
 	return 0;
 backlight_fini:
 	nouveau_backlight_fini(connector);
