/*
 * Copyright 2012 Red Hat Inc.
 *
 * Permission is hereby granted, free of charge, to any person obtaining a
 * copy of this software and associated documentation files (the "Software"),
 * to deal in the Software without restriction, including without limitation
 * the rights to use, copy, modify, merge, publish, distribute, sublicense,
 * and/or sell copies of the Software, and to permit persons to whom the
 * Software is furnished to do so, subject to the following conditions:
 *
 * The above copyright notice and this permission notice shall be included in
 * all copies or substantial portions of the Software.
 *
 * THE SOFTWARE IS PROVIDED "AS IS", WITHOUT WARRANTY OF ANY KIND, EXPRESS OR
 * IMPLIED, INCLUDING BUT NOT LIMITED TO THE WARRANTIES OF MERCHANTABILITY,
 * FITNESS FOR A PARTICULAR PURPOSE AND NONINFRINGEMENT.  IN NO EVENT SHALL
 * THE COPYRIGHT HOLDER(S) OR AUTHOR(S) BE LIABLE FOR ANY CLAIM, DAMAGES OR
 * OTHER LIABILITY, WHETHER IN AN ACTION OF CONTRACT, TORT OR OTHERWISE,
 * ARISING FROM, OUT OF OR IN CONNECTION WITH THE SOFTWARE OR THE USE OR
 * OTHER DEALINGS IN THE SOFTWARE.
 *
 * Authors: Ben Skeggs
 */

#include <linux/console.h>
#include <linux/delay.h>
#include <linux/module.h>
#include <linux/pci.h>
#include <linux/pm_runtime.h>
#include <linux/vga_switcheroo.h>

#include "drmP.h"
#include "drm_crtc_helper.h"

#include <core/gpuobj.h>
#include <core/option.h>
#include <core/pci.h>
#include <core/tegra.h>

#include <nvif/driver.h>

#include <nvif/class.h>
#include <nvif/cl0002.h>
#include <nvif/cla06f.h>
#include <nvif/if0004.h>

#include "nouveau_drv.h"
#include "nouveau_dma.h"
#include "nouveau_ttm.h"
#include "nouveau_gem.h"
#include "nouveau_vga.h"
#include "nouveau_led.h"
#include "nouveau_hwmon.h"
#include "nouveau_acpi.h"
#include "nouveau_bios.h"
#include "nouveau_ioctl.h"
#include "nouveau_abi16.h"
#include "nouveau_fbcon.h"
#include "nouveau_fence.h"
#include "nouveau_debugfs.h"
#include "nouveau_usif.h"
#include "nouveau_connector.h"
#include "nouveau_platform.h"

MODULE_PARM_DESC(config, "option string to pass to driver core");
static char *nouveau_config;
module_param_named(config, nouveau_config, charp, 0400);

MODULE_PARM_DESC(debug, "debug string to pass to driver core");
static char *nouveau_debug;
module_param_named(debug, nouveau_debug, charp, 0400);

MODULE_PARM_DESC(noaccel, "disable kernel/abi16 acceleration");
static int nouveau_noaccel = 0;
module_param_named(noaccel, nouveau_noaccel, int, 0400);

MODULE_PARM_DESC(modeset, "enable driver (default: auto, "
		          "0 = disabled, 1 = enabled, 2 = headless)");
int nouveau_modeset = -1;
module_param_named(modeset, nouveau_modeset, int, 0400);

MODULE_PARM_DESC(runpm, "disable (0), force enable (1), optimus only default (-1)");
int nouveau_runtime_pm = -1;
module_param_named(runpm, nouveau_runtime_pm, int, 0400);

static struct drm_driver driver_stub;
static struct drm_driver driver_pci;
static struct drm_driver driver_platform;

static u64
nouveau_pci_name(struct pci_dev *pdev)
{
	u64 name = (u64)pci_domain_nr(pdev->bus) << 32;
	name |= pdev->bus->number << 16;
	name |= PCI_SLOT(pdev->devfn) << 8;
	return name | PCI_FUNC(pdev->devfn);
}

static u64
nouveau_platform_name(struct platform_device *platformdev)
{
	return platformdev->id;
}

static u64
nouveau_name(struct drm_device *dev)
{
	if (dev->pdev)
		return nouveau_pci_name(dev->pdev);
	else
		return nouveau_platform_name(dev->platformdev);
}

static void
nouveau_cli_fini(struct nouveau_cli *cli)
{
	nvkm_vm_ref(NULL, &nvxx_client(&cli->base)->vm, NULL);
	usif_client_fini(cli);
	nvif_device_fini(&cli->device);
	nvif_client_fini(&cli->base);
}

static int
nouveau_cli_init(struct nouveau_drm *drm, const char *sname,
		 struct nouveau_cli *cli)
{
	u64 device = nouveau_name(drm->dev);
	int ret;

	snprintf(cli->name, sizeof(cli->name), "%s", sname);
	cli->dev = drm->dev;
	mutex_init(&cli->mutex);
	usif_client_init(cli);

	if (cli == &drm->client) {
		ret = nvif_driver_init(NULL, nouveau_config, nouveau_debug,
				       cli->name, device, &cli->base);
	} else {
		ret = nvif_client_init(&drm->client.base, cli->name, device,
				       &cli->base);
	}
	if (ret) {
		NV_ERROR(drm, "Client allocation failed: %d\n", ret);
		goto done;
	}

	ret = nvif_device_init(&cli->base.object, 0, NV_DEVICE,
			       &(struct nv_device_v0) {
					.device = ~0,
			       }, sizeof(struct nv_device_v0),
			       &cli->device);
	if (ret) {
		NV_ERROR(drm, "Device allocation failed: %d\n", ret);
		goto done;
	}

done:
	if (ret)
		nouveau_cli_fini(cli);
	return ret;
}

static void
nouveau_accel_fini(struct nouveau_drm *drm)
{
	nouveau_channel_idle(drm->channel);
	nvif_object_fini(&drm->ntfy);
	nvkm_gpuobj_del(&drm->notify);
	nvif_notify_fini(&drm->flip);
	nvif_object_fini(&drm->nvsw);
	nouveau_channel_del(&drm->channel);

	nouveau_channel_idle(drm->cechan);
	nvif_object_fini(&drm->ttm.copy);
	nouveau_channel_del(&drm->cechan);

	if (drm->fence)
		nouveau_fence(drm)->dtor(drm);
}

static void
nouveau_accel_init(struct nouveau_drm *drm)
{
	struct nvif_device *device = &drm->client.device;
	struct nvif_sclass *sclass;
	u32 arg0, arg1;
	int ret, i, n;

	if (nouveau_noaccel)
		return;

	/* initialise synchronisation routines */
	/*XXX: this is crap, but the fence/channel stuff is a little
	 *     backwards in some places.  this will be fixed.
	 */
	ret = n = nvif_object_sclass_get(&device->object, &sclass);
	if (ret < 0)
		return;

	for (ret = -ENOSYS, i = 0; i < n; i++) {
		switch (sclass[i].oclass) {
		case NV03_CHANNEL_DMA:
			ret = nv04_fence_create(drm);
			break;
		case NV10_CHANNEL_DMA:
			ret = nv10_fence_create(drm);
			break;
		case NV17_CHANNEL_DMA:
		case NV40_CHANNEL_DMA:
			ret = nv17_fence_create(drm);
			break;
		case NV50_CHANNEL_GPFIFO:
			ret = nv50_fence_create(drm);
			break;
		case G82_CHANNEL_GPFIFO:
			ret = nv84_fence_create(drm);
			break;
		case FERMI_CHANNEL_GPFIFO:
		case KEPLER_CHANNEL_GPFIFO_A:
		case KEPLER_CHANNEL_GPFIFO_B:
		case MAXWELL_CHANNEL_GPFIFO_A:
		case PASCAL_CHANNEL_GPFIFO_A:
			ret = nvc0_fence_create(drm);
			break;
		default:
			break;
		}
	}

	nvif_object_sclass_put(&sclass);
	if (ret) {
		NV_ERROR(drm, "failed to initialise sync subsystem, %d\n", ret);
		nouveau_accel_fini(drm);
		return;
	}

	if (device->info.family >= NV_DEVICE_INFO_V0_KEPLER) {
		ret = nouveau_channel_new(drm, &drm->client.device,
					  NVA06F_V0_ENGINE_CE0 |
					  NVA06F_V0_ENGINE_CE1,
					  0, &drm->cechan);
		if (ret)
			NV_ERROR(drm, "failed to create ce channel, %d\n", ret);

		arg0 = NVA06F_V0_ENGINE_GR;
		arg1 = 1;
	} else
	if (device->info.chipset >= 0xa3 &&
	    device->info.chipset != 0xaa &&
	    device->info.chipset != 0xac) {
		ret = nouveau_channel_new(drm, &drm->client.device,
					  NvDmaFB, NvDmaTT, &drm->cechan);
		if (ret)
			NV_ERROR(drm, "failed to create ce channel, %d\n", ret);

		arg0 = NvDmaFB;
		arg1 = NvDmaTT;
	} else {
		arg0 = NvDmaFB;
		arg1 = NvDmaTT;
	}

	ret = nouveau_channel_new(drm, &drm->client.device,
				  arg0, arg1, &drm->channel);
	if (ret) {
		NV_ERROR(drm, "failed to create kernel channel, %d\n", ret);
		nouveau_accel_fini(drm);
		return;
	}

	ret = nvif_object_init(&drm->channel->user, NVDRM_NVSW,
			       nouveau_abi16_swclass(drm), NULL, 0, &drm->nvsw);
	if (ret == 0) {
		ret = RING_SPACE(drm->channel, 2);
		if (ret == 0) {
			if (device->info.family < NV_DEVICE_INFO_V0_FERMI) {
				BEGIN_NV04(drm->channel, NvSubSw, 0, 1);
				OUT_RING  (drm->channel, NVDRM_NVSW);
			} else
			if (device->info.family < NV_DEVICE_INFO_V0_KEPLER) {
				BEGIN_NVC0(drm->channel, FermiSw, 0, 1);
				OUT_RING  (drm->channel, 0x001f0000);
			}
		}

		ret = nvif_notify_init(&drm->nvsw, nouveau_flip_complete,
				       false, NV04_NVSW_NTFY_UEVENT,
				       NULL, 0, 0, &drm->flip);
		if (ret == 0)
			ret = nvif_notify_get(&drm->flip);
		if (ret) {
			nouveau_accel_fini(drm);
			return;
		}
	}

	if (ret) {
		NV_ERROR(drm, "failed to allocate software object, %d\n", ret);
		nouveau_accel_fini(drm);
		return;
	}

	if (device->info.family < NV_DEVICE_INFO_V0_FERMI) {
		ret = nvkm_gpuobj_new(nvxx_device(&drm->client.device), 32, 0,
				      false, NULL, &drm->notify);
		if (ret) {
			NV_ERROR(drm, "failed to allocate notifier, %d\n", ret);
			nouveau_accel_fini(drm);
			return;
		}

		ret = nvif_object_init(&drm->channel->user, NvNotify0,
				       NV_DMA_IN_MEMORY,
				       &(struct nv_dma_v0) {
						.target = NV_DMA_V0_TARGET_VRAM,
						.access = NV_DMA_V0_ACCESS_RDWR,
						.start = drm->notify->addr,
						.limit = drm->notify->addr + 31
				       }, sizeof(struct nv_dma_v0),
				       &drm->ntfy);
		if (ret) {
			nouveau_accel_fini(drm);
			return;
		}
	}


	nouveau_bo_move_init(drm);
}

static int nouveau_drm_probe(struct pci_dev *pdev,
			     const struct pci_device_id *pent)
{
	struct nvkm_device *device;
	struct apertures_struct *aper;
	bool boot = false;
	int ret;

	if (vga_switcheroo_client_probe_defer(pdev))
		return -EPROBE_DEFER;

	/* We need to check that the chipset is supported before booting
	 * fbdev off the hardware, as there's no way to put it back.
	 */
	ret = nvkm_device_pci_new(pdev, NULL, "error", true, false, 0, &device);
	if (ret)
		return ret;

	nvkm_device_del(&device);

	/* Remove conflicting drivers (vesafb, efifb etc). */
	aper = alloc_apertures(3);
	if (!aper)
		return -ENOMEM;

	aper->ranges[0].base = pci_resource_start(pdev, 1);
	aper->ranges[0].size = pci_resource_len(pdev, 1);
	aper->count = 1;

	if (pci_resource_len(pdev, 2)) {
		aper->ranges[aper->count].base = pci_resource_start(pdev, 2);
		aper->ranges[aper->count].size = pci_resource_len(pdev, 2);
		aper->count++;
	}

	if (pci_resource_len(pdev, 3)) {
		aper->ranges[aper->count].base = pci_resource_start(pdev, 3);
		aper->ranges[aper->count].size = pci_resource_len(pdev, 3);
		aper->count++;
	}

#ifdef CONFIG_X86
	boot = pdev->resource[PCI_ROM_RESOURCE].flags & IORESOURCE_ROM_SHADOW;
#endif
	if (nouveau_modeset != 2)
		drm_fb_helper_remove_conflicting_framebuffers(aper, "nouveaufb", boot);
	kfree(aper);

	ret = nvkm_device_pci_new(pdev, nouveau_config, nouveau_debug,
				  true, true, ~0ULL, &device);
	if (ret)
		return ret;

	pci_set_master(pdev);

	ret = drm_get_pci_dev(pdev, pent, &driver_pci);
	if (ret) {
		nvkm_device_del(&device);
		return ret;
	}

	return 0;
}

#define PCI_CLASS_MULTIMEDIA_HD_AUDIO 0x0403

static void
nouveau_get_hdmi_dev(struct nouveau_drm *drm)
{
	struct pci_dev *pdev = drm->dev->pdev;

	if (!pdev) {
		NV_DEBUG(drm, "not a PCI device; no HDMI\n");
		drm->hdmi_device = NULL;
		return;
	}

	/* subfunction one is a hdmi audio device? */
	drm->hdmi_device = pci_get_bus_and_slot((unsigned int)pdev->bus->number,
						PCI_DEVFN(PCI_SLOT(pdev->devfn), 1));

	if (!drm->hdmi_device) {
		NV_DEBUG(drm, "hdmi device not found %d %d %d\n", pdev->bus->number, PCI_SLOT(pdev->devfn), 1);
		return;
	}

	if ((drm->hdmi_device->class >> 8) != PCI_CLASS_MULTIMEDIA_HD_AUDIO) {
		NV_DEBUG(drm, "possible hdmi device not audio %d\n", drm->hdmi_device->class);
		pci_dev_put(drm->hdmi_device);
		drm->hdmi_device = NULL;
		return;
	}
}

static int
nouveau_drm_load(struct drm_device *dev, unsigned long flags)
{
	struct nouveau_drm *drm;
	int ret;

	if (!(drm = kzalloc(sizeof(*drm), GFP_KERNEL)))
		return -ENOMEM;
	dev->dev_private = drm;
	drm->dev = dev;

	ret = nouveau_cli_init(drm, "DRM", &drm->client);
	if (ret)
		return ret;

	dev->irq_enabled = true;

	nvxx_client(&drm->client.base)->debug =
		nvkm_dbgopt(nouveau_debug, "DRM");

	INIT_LIST_HEAD(&drm->clients);
	spin_lock_init(&drm->tile.lock);

	nouveau_get_hdmi_dev(drm);

	/* workaround an odd issue on nvc1 by disabling the device's
	 * nosnoop capability.  hopefully won't cause issues until a
	 * better fix is found - assuming there is one...
	 */
	if (drm->client.device.info.chipset == 0xc1)
		nvif_mask(&drm->client.device.object, 0x00088080, 0x00000800, 0x00000000);

	nouveau_vga_init(drm);

	if (drm->client.device.info.family >= NV_DEVICE_INFO_V0_TESLA) {
		if (!nvxx_device(&drm->client.device)->mmu) {
			ret = -ENOSYS;
			goto fail_device;
		}

		ret = nvkm_vm_new(nvxx_device(&drm->client.device),
				  0, (1ULL << 40), 0x1000, NULL,
				  &drm->client.vm);
		if (ret)
			goto fail_device;

		nvxx_client(&drm->client.base)->vm = drm->client.vm;
	}

	ret = nouveau_ttm_init(drm);
	if (ret)
		goto fail_ttm;

	ret = nouveau_bios_init(dev);
	if (ret)
		goto fail_bios;

	ret = nouveau_display_create(dev);
	if (ret)
		goto fail_dispctor;

	if (dev->mode_config.num_crtc) {
		ret = nouveau_display_init(dev);
		if (ret)
			goto fail_dispinit;
	}

	nouveau_debugfs_init(drm);
	nouveau_hwmon_init(dev);
	nouveau_accel_init(drm);
	nouveau_fbcon_init(dev);
	nouveau_led_init(dev);

	if (nouveau_runtime_pm != 0) {
		pm_runtime_use_autosuspend(dev->dev);
		pm_runtime_set_autosuspend_delay(dev->dev, 5000);
		pm_runtime_set_active(dev->dev);
		pm_runtime_allow(dev->dev);
		pm_runtime_mark_last_busy(dev->dev);
		pm_runtime_put(dev->dev);
	}
	return 0;

fail_dispinit:
	nouveau_display_destroy(dev);
fail_dispctor:
	nouveau_bios_takedown(dev);
fail_bios:
	nouveau_ttm_fini(drm);
fail_ttm:
	nouveau_vga_fini(drm);
fail_device:
	nouveau_cli_fini(&drm->client);
	kfree(drm);
	return ret;
}

static void
nouveau_drm_unload(struct drm_device *dev)
{
	struct nouveau_drm *drm = nouveau_drm(dev);

	if (nouveau_runtime_pm != 0) {
		pm_runtime_get_sync(dev->dev);
		pm_runtime_forbid(dev->dev);
	}

	nouveau_led_fini(dev);
	nouveau_fbcon_fini(dev);
	nouveau_accel_fini(drm);
	nouveau_hwmon_fini(dev);
	nouveau_debugfs_fini(drm);

	if (dev->mode_config.num_crtc)
		nouveau_display_fini(dev, false);
	nouveau_display_destroy(dev);

	nouveau_bios_takedown(dev);

	nouveau_ttm_fini(drm);
	nouveau_vga_fini(drm);

	if (drm->hdmi_device)
		pci_dev_put(drm->hdmi_device);
<<<<<<< HEAD
	nouveau_cli_destroy(&drm->client);
=======
	nouveau_cli_fini(&drm->client);
	kfree(drm);
>>>>>>> c1aa905a
}

void
nouveau_drm_device_remove(struct drm_device *dev)
{
	struct nouveau_drm *drm = nouveau_drm(dev);
	struct nvkm_client *client;
	struct nvkm_device *device;

	dev->irq_enabled = false;
	client = nvxx_client(&drm->client.base);
	device = nvkm_device_find(client->device);
	drm_put_dev(dev);

	nvkm_device_del(&device);
}

static void
nouveau_drm_remove(struct pci_dev *pdev)
{
	struct drm_device *dev = pci_get_drvdata(pdev);

	nouveau_drm_device_remove(dev);
}

static int
nouveau_do_suspend(struct drm_device *dev, bool runtime)
{
	struct nouveau_drm *drm = nouveau_drm(dev);
	int ret;

	nouveau_led_suspend(dev);

	if (dev->mode_config.num_crtc) {
		NV_INFO(drm, "suspending console...\n");
		nouveau_fbcon_set_suspend(dev, 1);
		NV_INFO(drm, "suspending display...\n");
		ret = nouveau_display_suspend(dev, runtime);
		if (ret)
			return ret;
	}

	NV_INFO(drm, "evicting buffers...\n");
	ttm_bo_evict_mm(&drm->ttm.bdev, TTM_PL_VRAM);

	NV_INFO(drm, "waiting for kernel channels to go idle...\n");
	if (drm->cechan) {
		ret = nouveau_channel_idle(drm->cechan);
		if (ret)
			goto fail_display;
	}

	if (drm->channel) {
		ret = nouveau_channel_idle(drm->channel);
		if (ret)
			goto fail_display;
	}

	NV_INFO(drm, "suspending fence...\n");
	if (drm->fence && nouveau_fence(drm)->suspend) {
		if (!nouveau_fence(drm)->suspend(drm)) {
			ret = -ENOMEM;
			goto fail_display;
		}
	}

	NV_INFO(drm, "suspending object tree...\n");
	ret = nvif_client_suspend(&drm->client.base);
	if (ret)
		goto fail_client;

	return 0;

fail_client:
	if (drm->fence && nouveau_fence(drm)->resume)
		nouveau_fence(drm)->resume(drm);

fail_display:
	if (dev->mode_config.num_crtc) {
		NV_INFO(drm, "resuming display...\n");
		nouveau_display_resume(dev, runtime);
	}
	return ret;
}

static int
nouveau_do_resume(struct drm_device *dev, bool runtime)
{
	struct nouveau_drm *drm = nouveau_drm(dev);

	NV_INFO(drm, "resuming object tree...\n");
	nvif_client_resume(&drm->client.base);

	NV_INFO(drm, "resuming fence...\n");
	if (drm->fence && nouveau_fence(drm)->resume)
		nouveau_fence(drm)->resume(drm);

	nouveau_run_vbios_init(dev);

	if (dev->mode_config.num_crtc) {
		NV_INFO(drm, "resuming display...\n");
		nouveau_display_resume(dev, runtime);
		NV_INFO(drm, "resuming console...\n");
		nouveau_fbcon_set_suspend(dev, 0);
	}

	nouveau_led_resume(dev);

	return 0;
}

int
nouveau_pmops_suspend(struct device *dev)
{
	struct pci_dev *pdev = to_pci_dev(dev);
	struct drm_device *drm_dev = pci_get_drvdata(pdev);
	int ret;

	if (drm_dev->switch_power_state == DRM_SWITCH_POWER_OFF ||
	    drm_dev->switch_power_state == DRM_SWITCH_POWER_DYNAMIC_OFF)
		return 0;

	ret = nouveau_do_suspend(drm_dev, false);
	if (ret)
		return ret;

	pci_save_state(pdev);
	pci_disable_device(pdev);
	pci_set_power_state(pdev, PCI_D3hot);
	udelay(200);
	return 0;
}

int
nouveau_pmops_resume(struct device *dev)
{
	struct pci_dev *pdev = to_pci_dev(dev);
	struct drm_device *drm_dev = pci_get_drvdata(pdev);
	int ret;

	if (drm_dev->switch_power_state == DRM_SWITCH_POWER_OFF ||
	    drm_dev->switch_power_state == DRM_SWITCH_POWER_DYNAMIC_OFF)
		return 0;

	pci_set_power_state(pdev, PCI_D0);
	pci_restore_state(pdev);
	ret = pci_enable_device(pdev);
	if (ret)
		return ret;
	pci_set_master(pdev);

	ret = nouveau_do_resume(drm_dev, false);

	/* Monitors may have been connected / disconnected during suspend */
	schedule_work(&nouveau_drm(drm_dev)->hpd_work);

	return ret;
}

static int
nouveau_pmops_freeze(struct device *dev)
{
	struct pci_dev *pdev = to_pci_dev(dev);
	struct drm_device *drm_dev = pci_get_drvdata(pdev);
	return nouveau_do_suspend(drm_dev, false);
}

static int
nouveau_pmops_thaw(struct device *dev)
{
	struct pci_dev *pdev = to_pci_dev(dev);
	struct drm_device *drm_dev = pci_get_drvdata(pdev);
	return nouveau_do_resume(drm_dev, false);
}

static int
nouveau_pmops_runtime_suspend(struct device *dev)
{
	struct pci_dev *pdev = to_pci_dev(dev);
	struct drm_device *drm_dev = pci_get_drvdata(pdev);
	int ret;

	if (nouveau_runtime_pm == 0) {
		pm_runtime_forbid(dev);
		return -EBUSY;
	}

	/* are we optimus enabled? */
	if (nouveau_runtime_pm == -1 && !nouveau_is_optimus() && !nouveau_is_v1_dsm()) {
		DRM_DEBUG_DRIVER("failing to power off - not optimus\n");
		pm_runtime_forbid(dev);
		return -EBUSY;
	}

	drm_kms_helper_poll_disable(drm_dev);
	vga_switcheroo_set_dynamic_switch(pdev, VGA_SWITCHEROO_OFF);
	nouveau_switcheroo_optimus_dsm();
	ret = nouveau_do_suspend(drm_dev, true);
	pci_save_state(pdev);
	pci_disable_device(pdev);
	pci_ignore_hotplug(pdev);
	pci_set_power_state(pdev, PCI_D3cold);
	drm_dev->switch_power_state = DRM_SWITCH_POWER_DYNAMIC_OFF;
	return ret;
}

static int
nouveau_pmops_runtime_resume(struct device *dev)
{
	struct pci_dev *pdev = to_pci_dev(dev);
	struct drm_device *drm_dev = pci_get_drvdata(pdev);
	struct nvif_device *device = &nouveau_drm(drm_dev)->client.device;
	int ret;

	if (nouveau_runtime_pm == 0)
		return -EINVAL;

	pci_set_power_state(pdev, PCI_D0);
	pci_restore_state(pdev);
	ret = pci_enable_device(pdev);
	if (ret)
		return ret;
	pci_set_master(pdev);

	ret = nouveau_do_resume(drm_dev, true);
	drm_kms_helper_poll_enable(drm_dev);
	/* do magic */
	nvif_mask(&device->object, 0x088488, (1 << 25), (1 << 25));
	vga_switcheroo_set_dynamic_switch(pdev, VGA_SWITCHEROO_ON);
	drm_dev->switch_power_state = DRM_SWITCH_POWER_ON;

	/* Monitors may have been connected / disconnected during suspend */
	schedule_work(&nouveau_drm(drm_dev)->hpd_work);

	return ret;
}

static int
nouveau_pmops_runtime_idle(struct device *dev)
{
	struct pci_dev *pdev = to_pci_dev(dev);
	struct drm_device *drm_dev = pci_get_drvdata(pdev);
	struct nouveau_drm *drm = nouveau_drm(drm_dev);
	struct drm_crtc *crtc;

	if (nouveau_runtime_pm == 0) {
		pm_runtime_forbid(dev);
		return -EBUSY;
	}

	/* are we optimus enabled? */
	if (nouveau_runtime_pm == -1 && !nouveau_is_optimus() && !nouveau_is_v1_dsm()) {
		DRM_DEBUG_DRIVER("failing to power off - not optimus\n");
		pm_runtime_forbid(dev);
		return -EBUSY;
	}

	/* if we have a hdmi audio device - make sure it has a driver loaded */
	if (drm->hdmi_device) {
		if (!drm->hdmi_device->driver) {
			DRM_DEBUG_DRIVER("failing to power off - no HDMI audio driver loaded\n");
			pm_runtime_mark_last_busy(dev);
			return -EBUSY;
		}
	}

	list_for_each_entry(crtc, &drm->dev->mode_config.crtc_list, head) {
		if (crtc->enabled) {
			DRM_DEBUG_DRIVER("failing to power off - crtc active\n");
			return -EBUSY;
		}
	}
	pm_runtime_mark_last_busy(dev);
	pm_runtime_autosuspend(dev);
	/* we don't want the main rpm_idle to call suspend - we want to autosuspend */
	return 1;
}

static int
nouveau_drm_open(struct drm_device *dev, struct drm_file *fpriv)
{
	struct nouveau_drm *drm = nouveau_drm(dev);
	struct nouveau_cli *cli;
	char name[32], tmpname[TASK_COMM_LEN];
	int ret;

	/* need to bring up power immediately if opening device */
	ret = pm_runtime_get_sync(dev->dev);
	if (ret < 0 && ret != -EACCES)
		return ret;

	get_task_comm(tmpname, current);
	snprintf(name, sizeof(name), "%s[%d]", tmpname, pid_nr(fpriv->pid));

	if (!(cli = kzalloc(sizeof(*cli), GFP_KERNEL)))
		return ret;

	ret = nouveau_cli_init(drm, name, cli);
	if (ret)
		goto done;

	cli->base.super = false;

	if (drm->client.device.info.family >= NV_DEVICE_INFO_V0_TESLA) {
		ret = nvkm_vm_new(nvxx_device(&drm->client.device), 0,
				  (1ULL << 40), 0x1000, NULL, &cli->vm);
		if (ret)
			goto done;

		nvxx_client(&cli->base)->vm = cli->vm;
	}

	fpriv->driver_priv = cli;

	mutex_lock(&drm->client.mutex);
	list_add(&cli->head, &drm->clients);
	mutex_unlock(&drm->client.mutex);

done:
	if (ret && cli) {
		nouveau_cli_fini(cli);
		kfree(cli);
	}

	pm_runtime_mark_last_busy(dev->dev);
	pm_runtime_put_autosuspend(dev->dev);
	return ret;
}

static void
nouveau_drm_preclose(struct drm_device *dev, struct drm_file *fpriv)
{
	struct nouveau_cli *cli = nouveau_cli(fpriv);
	struct nouveau_drm *drm = nouveau_drm(dev);

	pm_runtime_get_sync(dev->dev);

	mutex_lock(&cli->mutex);
	if (cli->abi16)
		nouveau_abi16_fini(cli->abi16);
	mutex_unlock(&cli->mutex);

	mutex_lock(&drm->client.mutex);
	list_del(&cli->head);
	mutex_unlock(&drm->client.mutex);

}

static void
nouveau_drm_postclose(struct drm_device *dev, struct drm_file *fpriv)
{
	struct nouveau_cli *cli = nouveau_cli(fpriv);
	nouveau_cli_fini(cli);
	kfree(cli);
	pm_runtime_mark_last_busy(dev->dev);
	pm_runtime_put_autosuspend(dev->dev);
}

static const struct drm_ioctl_desc
nouveau_ioctls[] = {
	DRM_IOCTL_DEF_DRV(NOUVEAU_GETPARAM, nouveau_abi16_ioctl_getparam, DRM_AUTH|DRM_RENDER_ALLOW),
	DRM_IOCTL_DEF_DRV(NOUVEAU_SETPARAM, nouveau_abi16_ioctl_setparam, DRM_AUTH|DRM_MASTER|DRM_ROOT_ONLY),
	DRM_IOCTL_DEF_DRV(NOUVEAU_CHANNEL_ALLOC, nouveau_abi16_ioctl_channel_alloc, DRM_AUTH|DRM_RENDER_ALLOW),
	DRM_IOCTL_DEF_DRV(NOUVEAU_CHANNEL_FREE, nouveau_abi16_ioctl_channel_free, DRM_AUTH|DRM_RENDER_ALLOW),
	DRM_IOCTL_DEF_DRV(NOUVEAU_GROBJ_ALLOC, nouveau_abi16_ioctl_grobj_alloc, DRM_AUTH|DRM_RENDER_ALLOW),
	DRM_IOCTL_DEF_DRV(NOUVEAU_NOTIFIEROBJ_ALLOC, nouveau_abi16_ioctl_notifierobj_alloc, DRM_AUTH|DRM_RENDER_ALLOW),
	DRM_IOCTL_DEF_DRV(NOUVEAU_GPUOBJ_FREE, nouveau_abi16_ioctl_gpuobj_free, DRM_AUTH|DRM_RENDER_ALLOW),
	DRM_IOCTL_DEF_DRV(NOUVEAU_GEM_NEW, nouveau_gem_ioctl_new, DRM_AUTH|DRM_RENDER_ALLOW),
	DRM_IOCTL_DEF_DRV(NOUVEAU_GEM_PUSHBUF, nouveau_gem_ioctl_pushbuf, DRM_AUTH|DRM_RENDER_ALLOW),
	DRM_IOCTL_DEF_DRV(NOUVEAU_GEM_CPU_PREP, nouveau_gem_ioctl_cpu_prep, DRM_AUTH|DRM_RENDER_ALLOW),
	DRM_IOCTL_DEF_DRV(NOUVEAU_GEM_CPU_FINI, nouveau_gem_ioctl_cpu_fini, DRM_AUTH|DRM_RENDER_ALLOW),
	DRM_IOCTL_DEF_DRV(NOUVEAU_GEM_INFO, nouveau_gem_ioctl_info, DRM_AUTH|DRM_RENDER_ALLOW),
};

long
nouveau_drm_ioctl(struct file *file, unsigned int cmd, unsigned long arg)
{
	struct drm_file *filp = file->private_data;
	struct drm_device *dev = filp->minor->dev;
	long ret;

	ret = pm_runtime_get_sync(dev->dev);
	if (ret < 0 && ret != -EACCES)
		return ret;

	switch (_IOC_NR(cmd) - DRM_COMMAND_BASE) {
	case DRM_NOUVEAU_NVIF:
		ret = usif_ioctl(filp, (void __user *)arg, _IOC_SIZE(cmd));
		break;
	default:
		ret = drm_ioctl(file, cmd, arg);
		break;
	}

	pm_runtime_mark_last_busy(dev->dev);
	pm_runtime_put_autosuspend(dev->dev);
	return ret;
}

static const struct file_operations
nouveau_driver_fops = {
	.owner = THIS_MODULE,
	.open = drm_open,
	.release = drm_release,
	.unlocked_ioctl = nouveau_drm_ioctl,
	.mmap = nouveau_ttm_mmap,
	.poll = drm_poll,
	.read = drm_read,
#if defined(CONFIG_COMPAT)
	.compat_ioctl = nouveau_compat_ioctl,
#endif
	.llseek = noop_llseek,
};

static struct drm_driver
driver_stub = {
	.driver_features =
		DRIVER_GEM | DRIVER_MODESET | DRIVER_PRIME | DRIVER_RENDER |
		DRIVER_KMS_LEGACY_CONTEXT,

	.load = nouveau_drm_load,
	.unload = nouveau_drm_unload,
	.open = nouveau_drm_open,
	.preclose = nouveau_drm_preclose,
	.postclose = nouveau_drm_postclose,
	.lastclose = nouveau_vga_lastclose,

#if defined(CONFIG_DEBUG_FS)
	.debugfs_init = nouveau_drm_debugfs_init,
	.debugfs_cleanup = nouveau_drm_debugfs_cleanup,
#endif

	.get_vblank_counter = drm_vblank_no_hw_counter,
	.enable_vblank = nouveau_display_vblank_enable,
	.disable_vblank = nouveau_display_vblank_disable,
	.get_scanout_position = nouveau_display_scanoutpos,
	.get_vblank_timestamp = nouveau_display_vblstamp,

	.ioctls = nouveau_ioctls,
	.num_ioctls = ARRAY_SIZE(nouveau_ioctls),
	.fops = &nouveau_driver_fops,

	.prime_handle_to_fd = drm_gem_prime_handle_to_fd,
	.prime_fd_to_handle = drm_gem_prime_fd_to_handle,
	.gem_prime_export = drm_gem_prime_export,
	.gem_prime_import = drm_gem_prime_import,
	.gem_prime_pin = nouveau_gem_prime_pin,
	.gem_prime_res_obj = nouveau_gem_prime_res_obj,
	.gem_prime_unpin = nouveau_gem_prime_unpin,
	.gem_prime_get_sg_table = nouveau_gem_prime_get_sg_table,
	.gem_prime_import_sg_table = nouveau_gem_prime_import_sg_table,
	.gem_prime_vmap = nouveau_gem_prime_vmap,
	.gem_prime_vunmap = nouveau_gem_prime_vunmap,

	.gem_free_object_unlocked = nouveau_gem_object_del,
	.gem_open_object = nouveau_gem_object_open,
	.gem_close_object = nouveau_gem_object_close,

	.dumb_create = nouveau_display_dumb_create,
	.dumb_map_offset = nouveau_display_dumb_map_offset,
	.dumb_destroy = drm_gem_dumb_destroy,

	.name = DRIVER_NAME,
	.desc = DRIVER_DESC,
#ifdef GIT_REVISION
	.date = GIT_REVISION,
#else
	.date = DRIVER_DATE,
#endif
	.major = DRIVER_MAJOR,
	.minor = DRIVER_MINOR,
	.patchlevel = DRIVER_PATCHLEVEL,
};

static struct pci_device_id
nouveau_drm_pci_table[] = {
	{
		PCI_DEVICE(PCI_VENDOR_ID_NVIDIA, PCI_ANY_ID),
		.class = PCI_BASE_CLASS_DISPLAY << 16,
		.class_mask  = 0xff << 16,
	},
	{
		PCI_DEVICE(PCI_VENDOR_ID_NVIDIA_SGS, PCI_ANY_ID),
		.class = PCI_BASE_CLASS_DISPLAY << 16,
		.class_mask  = 0xff << 16,
	},
	{}
};

static void nouveau_display_options(void)
{
	DRM_DEBUG_DRIVER("Loading Nouveau with parameters:\n");

	DRM_DEBUG_DRIVER("... tv_disable   : %d\n", nouveau_tv_disable);
	DRM_DEBUG_DRIVER("... ignorelid    : %d\n", nouveau_ignorelid);
	DRM_DEBUG_DRIVER("... duallink     : %d\n", nouveau_duallink);
	DRM_DEBUG_DRIVER("... nofbaccel    : %d\n", nouveau_nofbaccel);
	DRM_DEBUG_DRIVER("... config       : %s\n", nouveau_config);
	DRM_DEBUG_DRIVER("... debug        : %s\n", nouveau_debug);
	DRM_DEBUG_DRIVER("... noaccel      : %d\n", nouveau_noaccel);
	DRM_DEBUG_DRIVER("... modeset      : %d\n", nouveau_modeset);
	DRM_DEBUG_DRIVER("... runpm        : %d\n", nouveau_runtime_pm);
	DRM_DEBUG_DRIVER("... vram_pushbuf : %d\n", nouveau_vram_pushbuf);
	DRM_DEBUG_DRIVER("... hdmimhz      : %d\n", nouveau_hdmimhz);
}

static const struct dev_pm_ops nouveau_pm_ops = {
	.suspend = nouveau_pmops_suspend,
	.resume = nouveau_pmops_resume,
	.freeze = nouveau_pmops_freeze,
	.thaw = nouveau_pmops_thaw,
	.poweroff = nouveau_pmops_freeze,
	.restore = nouveau_pmops_resume,
	.runtime_suspend = nouveau_pmops_runtime_suspend,
	.runtime_resume = nouveau_pmops_runtime_resume,
	.runtime_idle = nouveau_pmops_runtime_idle,
};

static struct pci_driver
nouveau_drm_pci_driver = {
	.name = "nouveau",
	.id_table = nouveau_drm_pci_table,
	.probe = nouveau_drm_probe,
	.remove = nouveau_drm_remove,
	.driver.pm = &nouveau_pm_ops,
};

struct drm_device *
nouveau_platform_device_create(const struct nvkm_device_tegra_func *func,
			       struct platform_device *pdev,
			       struct nvkm_device **pdevice)
{
	struct drm_device *drm;
	int err;

	err = nvkm_device_tegra_new(func, pdev, nouveau_config, nouveau_debug,
				    true, true, ~0ULL, pdevice);
	if (err)
		goto err_free;

	drm = drm_dev_alloc(&driver_platform, &pdev->dev);
	if (IS_ERR(drm)) {
		err = PTR_ERR(drm);
		goto err_free;
	}

	drm->platformdev = pdev;
	platform_set_drvdata(pdev, drm);

	return drm;

err_free:
	nvkm_device_del(pdevice);

	return ERR_PTR(err);
}

static int __init
nouveau_drm_init(void)
{
	driver_pci = driver_stub;
	driver_pci.set_busid = drm_pci_set_busid;
	driver_platform = driver_stub;

	nouveau_display_options();

	if (nouveau_modeset == -1) {
		if (vgacon_text_force())
			nouveau_modeset = 0;
	}

	if (!nouveau_modeset)
		return 0;

#ifdef CONFIG_NOUVEAU_PLATFORM_DRIVER
	platform_driver_register(&nouveau_platform_driver);
#endif

	nouveau_register_dsm_handler();
	nouveau_backlight_ctor();
	return drm_pci_init(&driver_pci, &nouveau_drm_pci_driver);
}

static void __exit
nouveau_drm_exit(void)
{
	if (!nouveau_modeset)
		return;

	drm_pci_exit(&driver_pci, &nouveau_drm_pci_driver);
	nouveau_backlight_dtor();
	nouveau_unregister_dsm_handler();

#ifdef CONFIG_NOUVEAU_PLATFORM_DRIVER
	platform_driver_unregister(&nouveau_platform_driver);
#endif
}

module_init(nouveau_drm_init);
module_exit(nouveau_drm_exit);

MODULE_DEVICE_TABLE(pci, nouveau_drm_pci_table);
MODULE_AUTHOR(DRIVER_AUTHOR);
MODULE_DESCRIPTION(DRIVER_DESC);
MODULE_LICENSE("GPL and additional rights");<|MERGE_RESOLUTION|>--- conflicted
+++ resolved
@@ -546,12 +546,8 @@
 
 	if (drm->hdmi_device)
 		pci_dev_put(drm->hdmi_device);
-<<<<<<< HEAD
-	nouveau_cli_destroy(&drm->client);
-=======
 	nouveau_cli_fini(&drm->client);
 	kfree(drm);
->>>>>>> c1aa905a
 }
 
 void
@@ -777,7 +773,10 @@
 	pci_set_master(pdev);
 
 	ret = nouveau_do_resume(drm_dev, true);
-	drm_kms_helper_poll_enable(drm_dev);
+
+	if (!drm_dev->mode_config.poll_enabled)
+		drm_kms_helper_poll_enable(drm_dev);
+
 	/* do magic */
 	nvif_mask(&device->object, 0x088488, (1 << 25), (1 << 25));
 	vga_switcheroo_set_dynamic_switch(pdev, VGA_SWITCHEROO_ON);
