--- conflicted
+++ resolved
@@ -919,10 +919,6 @@
 static struct drm_driver
 driver_stub = {
 	.driver_features =
-<<<<<<< HEAD
-		DRIVER_USE_AGP |
-=======
->>>>>>> 879a37d0
 		DRIVER_GEM | DRIVER_MODESET | DRIVER_PRIME | DRIVER_RENDER |
 		DRIVER_KMS_LEGACY_CONTEXT,
 
