/*
 * Copyright 2007 Dave Airlied
 * All Rights Reserved.
 *
 * Permission is hereby granted, free of charge, to any person obtaining a
 * copy of this software and associated documentation files (the "Software"),
 * to deal in the Software without restriction, including without limitation
 * the rights to use, copy, modify, merge, publish, distribute, sublicense,
 * and/or sell copies of the Software, and to permit persons to whom the
 * Software is furnished to do so, subject to the following conditions:
 *
 * The above copyright notice and this permission notice (including the next
 * paragraph) shall be included in all copies or substantial portions of the
 * Software.
 *
 * THE SOFTWARE IS PROVIDED "AS IS", WITHOUT WARRANTY OF ANY KIND, EXPRESS OR
 * IMPLIED, INCLUDING BUT NOT LIMITED TO THE WARRANTIES OF MERCHANTABILITY,
 * FITNESS FOR A PARTICULAR PURPOSE AND NONINFRINGEMENT.  IN NO EVENT SHALL
 * VA LINUX SYSTEMS AND/OR ITS SUPPLIERS BE LIABLE FOR ANY CLAIM, DAMAGES OR
 * OTHER LIABILITY, WHETHER IN AN ACTION OF CONTRACT, TORT OR OTHERWISE,
 * ARISING FROM, OUT OF OR IN CONNECTION WITH THE SOFTWARE OR THE USE OR
 * OTHER DEALINGS IN THE SOFTWARE.
 */
/*
 * Authors: Dave Airlied <airlied@linux.ie>
 *	    Ben Skeggs   <darktama@iinet.net.au>
 *	    Jeremy Kolb  <jkolb@brandeis.edu>
 */

#include <linux/dma-mapping.h>
#include <linux/swiotlb.h>

#include "nouveau_drv.h"
#include "nouveau_dma.h"
#include "nouveau_fence.h"

#include "nouveau_bo.h"
#include "nouveau_ttm.h"
#include "nouveau_gem.h"
#include "nouveau_mem.h"
#include "nouveau_vmm.h"

#include <nvif/class.h>
#include <nvif/if500b.h>
#include <nvif/if900b.h>

/*
 * NV10-NV40 tiling helpers
 */

static void
nv10_bo_update_tile_region(struct drm_device *dev, struct nouveau_drm_tile *reg,
			   u32 addr, u32 size, u32 pitch, u32 flags)
{
	struct nouveau_drm *drm = nouveau_drm(dev);
	int i = reg - drm->tile.reg;
	struct nvkm_fb *fb = nvxx_fb(&drm->client.device);
	struct nvkm_fb_tile *tile = &fb->tile.region[i];

	nouveau_fence_unref(&reg->fence);

	if (tile->pitch)
		nvkm_fb_tile_fini(fb, i, tile);

	if (pitch)
		nvkm_fb_tile_init(fb, i, addr, size, pitch, flags, tile);

	nvkm_fb_tile_prog(fb, i, tile);
}

static struct nouveau_drm_tile *
nv10_bo_get_tile_region(struct drm_device *dev, int i)
{
	struct nouveau_drm *drm = nouveau_drm(dev);
	struct nouveau_drm_tile *tile = &drm->tile.reg[i];

	spin_lock(&drm->tile.lock);

	if (!tile->used &&
	    (!tile->fence || nouveau_fence_done(tile->fence)))
		tile->used = true;
	else
		tile = NULL;

	spin_unlock(&drm->tile.lock);
	return tile;
}

static void
nv10_bo_put_tile_region(struct drm_device *dev, struct nouveau_drm_tile *tile,
			struct dma_fence *fence)
{
	struct nouveau_drm *drm = nouveau_drm(dev);

	if (tile) {
		spin_lock(&drm->tile.lock);
		tile->fence = (struct nouveau_fence *)dma_fence_get(fence);
		tile->used = false;
		spin_unlock(&drm->tile.lock);
	}
}

static struct nouveau_drm_tile *
nv10_bo_set_tiling(struct drm_device *dev, u32 addr,
		   u32 size, u32 pitch, u32 zeta)
{
	struct nouveau_drm *drm = nouveau_drm(dev);
	struct nvkm_fb *fb = nvxx_fb(&drm->client.device);
	struct nouveau_drm_tile *tile, *found = NULL;
	int i;

	for (i = 0; i < fb->tile.regions; i++) {
		tile = nv10_bo_get_tile_region(dev, i);

		if (pitch && !found) {
			found = tile;
			continue;

		} else if (tile && fb->tile.region[i].pitch) {
			/* Kill an unused tile region. */
			nv10_bo_update_tile_region(dev, tile, 0, 0, 0, 0);
		}

		nv10_bo_put_tile_region(dev, tile, NULL);
	}

	if (found)
		nv10_bo_update_tile_region(dev, found, addr, size, pitch, zeta);
	return found;
}

static void
nouveau_bo_del_ttm(struct ttm_buffer_object *bo)
{
	struct nouveau_drm *drm = nouveau_bdev(bo->bdev);
	struct drm_device *dev = drm->dev;
	struct nouveau_bo *nvbo = nouveau_bo(bo);

	if (unlikely(nvbo->gem.filp))
		DRM_ERROR("bo %p still attached to GEM object\n", bo);
	WARN_ON(nvbo->pin_refcnt > 0);
	nv10_bo_put_tile_region(dev, nvbo->tile, NULL);
	kfree(nvbo);
}

static inline u64
roundup_64(u64 x, u32 y)
{
	x += y - 1;
	do_div(x, y);
	return x * y;
}

static void
nouveau_bo_fixup_align(struct nouveau_bo *nvbo, u32 flags,
		       int *align, u64 *size)
{
	struct nouveau_drm *drm = nouveau_bdev(nvbo->bo.bdev);
	struct nvif_device *device = &drm->client.device;

	if (device->info.family < NV_DEVICE_INFO_V0_TESLA) {
		if (nvbo->mode) {
			if (device->info.chipset >= 0x40) {
				*align = 65536;
				*size = roundup_64(*size, 64 * nvbo->mode);

			} else if (device->info.chipset >= 0x30) {
				*align = 32768;
				*size = roundup_64(*size, 64 * nvbo->mode);

			} else if (device->info.chipset >= 0x20) {
				*align = 16384;
				*size = roundup_64(*size, 64 * nvbo->mode);

			} else if (device->info.chipset >= 0x10) {
				*align = 16384;
				*size = roundup_64(*size, 32 * nvbo->mode);
			}
		}
	} else {
		*size = roundup_64(*size, (1 << nvbo->page));
		*align = max((1 <<  nvbo->page), *align);
	}

	*size = roundup_64(*size, PAGE_SIZE);
}

int
nouveau_bo_new(struct nouveau_cli *cli, u64 size, int align,
	       uint32_t flags, uint32_t tile_mode, uint32_t tile_flags,
	       struct sg_table *sg, struct reservation_object *robj,
	       struct nouveau_bo **pnvbo)
{
	struct nouveau_drm *drm = cli->drm;
	struct nouveau_bo *nvbo;
	struct nvif_mmu *mmu = &cli->mmu;
	struct nvif_vmm *vmm = &cli->vmm.vmm;
	size_t acc_size;
	int type = ttm_bo_type_device;
	int ret, i, pi = -1;

	if (!size) {
		NV_WARN(drm, "skipped size %016llx\n", size);
		return -EINVAL;
	}

	if (sg)
		type = ttm_bo_type_sg;

	nvbo = kzalloc(sizeof(struct nouveau_bo), GFP_KERNEL);
	if (!nvbo)
		return -ENOMEM;
	INIT_LIST_HEAD(&nvbo->head);
	INIT_LIST_HEAD(&nvbo->entry);
	INIT_LIST_HEAD(&nvbo->vma_list);
	nvbo->bo.bdev = &drm->ttm.bdev;
	nvbo->cli = cli;

	/* This is confusing, and doesn't actually mean we want an uncached
	 * mapping, but is what NOUVEAU_GEM_DOMAIN_COHERENT gets translated
	 * into in nouveau_gem_new().
	 */
	if (flags & TTM_PL_FLAG_UNCACHED) {
		/* Determine if we can get a cache-coherent map, forcing
		 * uncached mapping if we can't.
		 */
		if (!nouveau_drm_use_coherent_gpu_mapping(drm))
			nvbo->force_coherent = true;
	}

	if (cli->device.info.family >= NV_DEVICE_INFO_V0_FERMI) {
		nvbo->kind = (tile_flags & 0x0000ff00) >> 8;
		if (!nvif_mmu_kind_valid(mmu, nvbo->kind)) {
			kfree(nvbo);
			return -EINVAL;
		}

		nvbo->comp = mmu->kind[nvbo->kind] != nvbo->kind;
	} else
	if (cli->device.info.family >= NV_DEVICE_INFO_V0_TESLA) {
		nvbo->kind = (tile_flags & 0x00007f00) >> 8;
		nvbo->comp = (tile_flags & 0x00030000) >> 16;
		if (!nvif_mmu_kind_valid(mmu, nvbo->kind)) {
			kfree(nvbo);
			return -EINVAL;
		}
	} else {
		nvbo->zeta = (tile_flags & 0x00000007);
	}
	nvbo->mode = tile_mode;
	nvbo->contig = !(tile_flags & NOUVEAU_GEM_TILE_NONCONTIG);

	/* Determine the desirable target GPU page size for the buffer. */
	for (i = 0; i < vmm->page_nr; i++) {
		/* Because we cannot currently allow VMM maps to fail
		 * during buffer migration, we need to determine page
		 * size for the buffer up-front, and pre-allocate its
		 * page tables.
		 *
		 * Skip page sizes that can't support needed domains.
		 */
		if (cli->device.info.family > NV_DEVICE_INFO_V0_CURIE &&
		    (flags & TTM_PL_FLAG_VRAM) && !vmm->page[i].vram)
			continue;
		if ((flags & TTM_PL_FLAG_TT) &&
		    (!vmm->page[i].host || vmm->page[i].shift > PAGE_SHIFT))
			continue;

		/* Select this page size if it's the first that supports
		 * the potential memory domains, or when it's compatible
		 * with the requested compression settings.
		 */
		if (pi < 0 || !nvbo->comp || vmm->page[i].comp)
			pi = i;

		/* Stop once the buffer is larger than the current page size. */
		if (size >= 1ULL << vmm->page[i].shift)
			break;
	}

	if (WARN_ON(pi < 0))
		return -EINVAL;

	/* Disable compression if suitable settings couldn't be found. */
	if (nvbo->comp && !vmm->page[pi].comp) {
		if (mmu->object.oclass >= NVIF_CLASS_MMU_GF100)
			nvbo->kind = mmu->kind[nvbo->kind];
		nvbo->comp = 0;
	}
	nvbo->page = vmm->page[pi].shift;

	nouveau_bo_fixup_align(nvbo, flags, &align, &size);
	nvbo->bo.mem.num_pages = size >> PAGE_SHIFT;
	nouveau_bo_placement_set(nvbo, flags, 0);

	acc_size = ttm_bo_dma_acc_size(&drm->ttm.bdev, size,
				       sizeof(struct nouveau_bo));

	ret = ttm_bo_init(&drm->ttm.bdev, &nvbo->bo, size,
			  type, &nvbo->placement,
			  align >> PAGE_SHIFT, false, NULL, acc_size, sg,
			  robj, nouveau_bo_del_ttm);
	if (ret) {
		/* ttm will call nouveau_bo_del_ttm if it fails.. */
		return ret;
	}

	*pnvbo = nvbo;
	return 0;
}

static void
set_placement_list(struct ttm_place *pl, unsigned *n, uint32_t type, uint32_t flags)
{
	*n = 0;

	if (type & TTM_PL_FLAG_VRAM)
		pl[(*n)++].flags = TTM_PL_FLAG_VRAM | flags;
	if (type & TTM_PL_FLAG_TT)
		pl[(*n)++].flags = TTM_PL_FLAG_TT | flags;
	if (type & TTM_PL_FLAG_SYSTEM)
		pl[(*n)++].flags = TTM_PL_FLAG_SYSTEM | flags;
}

static void
set_placement_range(struct nouveau_bo *nvbo, uint32_t type)
{
	struct nouveau_drm *drm = nouveau_bdev(nvbo->bo.bdev);
	u32 vram_pages = drm->client.device.info.ram_size >> PAGE_SHIFT;
	unsigned i, fpfn, lpfn;

	if (drm->client.device.info.family == NV_DEVICE_INFO_V0_CELSIUS &&
	    nvbo->mode && (type & TTM_PL_FLAG_VRAM) &&
	    nvbo->bo.mem.num_pages < vram_pages / 4) {
		/*
		 * Make sure that the color and depth buffers are handled
		 * by independent memory controller units. Up to a 9x
		 * speed up when alpha-blending and depth-test are enabled
		 * at the same time.
		 */
		if (nvbo->zeta) {
			fpfn = vram_pages / 2;
			lpfn = ~0;
		} else {
			fpfn = 0;
			lpfn = vram_pages / 2;
		}
		for (i = 0; i < nvbo->placement.num_placement; ++i) {
			nvbo->placements[i].fpfn = fpfn;
			nvbo->placements[i].lpfn = lpfn;
		}
		for (i = 0; i < nvbo->placement.num_busy_placement; ++i) {
			nvbo->busy_placements[i].fpfn = fpfn;
			nvbo->busy_placements[i].lpfn = lpfn;
		}
	}
}

void
nouveau_bo_placement_set(struct nouveau_bo *nvbo, uint32_t type, uint32_t busy)
{
	struct ttm_placement *pl = &nvbo->placement;
	uint32_t flags = (nvbo->force_coherent ? TTM_PL_FLAG_UNCACHED :
						 TTM_PL_MASK_CACHING) |
			 (nvbo->pin_refcnt ? TTM_PL_FLAG_NO_EVICT : 0);

	pl->placement = nvbo->placements;
	set_placement_list(nvbo->placements, &pl->num_placement,
			   type, flags);

	pl->busy_placement = nvbo->busy_placements;
	set_placement_list(nvbo->busy_placements, &pl->num_busy_placement,
			   type | busy, flags);

	set_placement_range(nvbo, type);
}

int
nouveau_bo_pin(struct nouveau_bo *nvbo, uint32_t memtype, bool contig)
{
	struct nouveau_drm *drm = nouveau_bdev(nvbo->bo.bdev);
	struct ttm_buffer_object *bo = &nvbo->bo;
	bool force = false, evict = false;
	int ret;

	ret = ttm_bo_reserve(bo, false, false, NULL);
	if (ret)
		return ret;

	if (drm->client.device.info.family >= NV_DEVICE_INFO_V0_TESLA &&
	    memtype == TTM_PL_FLAG_VRAM && contig) {
		if (!nvbo->contig) {
			nvbo->contig = true;
			force = true;
			evict = true;
		}
	}

	if (nvbo->pin_refcnt) {
		if (!(memtype & (1 << bo->mem.mem_type)) || evict) {
			NV_ERROR(drm, "bo %p pinned elsewhere: "
				      "0x%08x vs 0x%08x\n", bo,
				 1 << bo->mem.mem_type, memtype);
			ret = -EBUSY;
		}
		nvbo->pin_refcnt++;
		goto out;
	}

	if (evict) {
		nouveau_bo_placement_set(nvbo, TTM_PL_FLAG_TT, 0);
		ret = nouveau_bo_validate(nvbo, false, false);
		if (ret)
			goto out;
	}

	nvbo->pin_refcnt++;
	nouveau_bo_placement_set(nvbo, memtype, 0);

	/* drop pin_refcnt temporarily, so we don't trip the assertion
	 * in nouveau_bo_move() that makes sure we're not trying to
	 * move a pinned buffer
	 */
	nvbo->pin_refcnt--;
	ret = nouveau_bo_validate(nvbo, false, false);
	if (ret)
		goto out;
	nvbo->pin_refcnt++;

	switch (bo->mem.mem_type) {
	case TTM_PL_VRAM:
		drm->gem.vram_available -= bo->mem.size;
		break;
	case TTM_PL_TT:
		drm->gem.gart_available -= bo->mem.size;
		break;
	default:
		break;
	}

out:
	if (force && ret)
		nvbo->contig = false;
	ttm_bo_unreserve(bo);
	return ret;
}

int
nouveau_bo_unpin(struct nouveau_bo *nvbo)
{
	struct nouveau_drm *drm = nouveau_bdev(nvbo->bo.bdev);
	struct ttm_buffer_object *bo = &nvbo->bo;
	int ret, ref;

	ret = ttm_bo_reserve(bo, false, false, NULL);
	if (ret)
		return ret;

	ref = --nvbo->pin_refcnt;
	WARN_ON_ONCE(ref < 0);
	if (ref)
		goto out;

	nouveau_bo_placement_set(nvbo, bo->mem.placement, 0);

	ret = nouveau_bo_validate(nvbo, false, false);
	if (ret == 0) {
		switch (bo->mem.mem_type) {
		case TTM_PL_VRAM:
			drm->gem.vram_available += bo->mem.size;
			break;
		case TTM_PL_TT:
			drm->gem.gart_available += bo->mem.size;
			break;
		default:
			break;
		}
	}

out:
	ttm_bo_unreserve(bo);
	return ret;
}

int
nouveau_bo_map(struct nouveau_bo *nvbo)
{
	int ret;

	ret = ttm_bo_reserve(&nvbo->bo, false, false, NULL);
	if (ret)
		return ret;

	ret = ttm_bo_kmap(&nvbo->bo, 0, nvbo->bo.mem.num_pages, &nvbo->kmap);

	ttm_bo_unreserve(&nvbo->bo);
	return ret;
}

void
nouveau_bo_unmap(struct nouveau_bo *nvbo)
{
	if (!nvbo)
		return;

	ttm_bo_kunmap(&nvbo->kmap);
}

void
nouveau_bo_sync_for_device(struct nouveau_bo *nvbo)
{
	struct nouveau_drm *drm = nouveau_bdev(nvbo->bo.bdev);
	struct ttm_dma_tt *ttm_dma = (struct ttm_dma_tt *)nvbo->bo.ttm;
	int i;

	if (!ttm_dma)
		return;

	/* Don't waste time looping if the object is coherent */
	if (nvbo->force_coherent)
		return;

	for (i = 0; i < ttm_dma->ttm.num_pages; i++)
		dma_sync_single_for_device(drm->dev->dev,
					   ttm_dma->dma_address[i],
					   PAGE_SIZE, DMA_TO_DEVICE);
}

void
nouveau_bo_sync_for_cpu(struct nouveau_bo *nvbo)
{
	struct nouveau_drm *drm = nouveau_bdev(nvbo->bo.bdev);
	struct ttm_dma_tt *ttm_dma = (struct ttm_dma_tt *)nvbo->bo.ttm;
	int i;

	if (!ttm_dma)
		return;

	/* Don't waste time looping if the object is coherent */
	if (nvbo->force_coherent)
		return;

	for (i = 0; i < ttm_dma->ttm.num_pages; i++)
		dma_sync_single_for_cpu(drm->dev->dev, ttm_dma->dma_address[i],
					PAGE_SIZE, DMA_FROM_DEVICE);
}

int
nouveau_bo_validate(struct nouveau_bo *nvbo, bool interruptible,
		    bool no_wait_gpu)
{
	struct ttm_operation_ctx ctx = { interruptible, no_wait_gpu };
	int ret;

	ret = ttm_bo_validate(&nvbo->bo, &nvbo->placement, &ctx);
	if (ret)
		return ret;

	nouveau_bo_sync_for_device(nvbo);

	return 0;
}

void
nouveau_bo_wr16(struct nouveau_bo *nvbo, unsigned index, u16 val)
{
	bool is_iomem;
	u16 *mem = ttm_kmap_obj_virtual(&nvbo->kmap, &is_iomem);

	mem += index;

	if (is_iomem)
		iowrite16_native(val, (void __force __iomem *)mem);
	else
		*mem = val;
}

u32
nouveau_bo_rd32(struct nouveau_bo *nvbo, unsigned index)
{
	bool is_iomem;
	u32 *mem = ttm_kmap_obj_virtual(&nvbo->kmap, &is_iomem);

	mem += index;

	if (is_iomem)
		return ioread32_native((void __force __iomem *)mem);
	else
		return *mem;
}

void
nouveau_bo_wr32(struct nouveau_bo *nvbo, unsigned index, u32 val)
{
	bool is_iomem;
	u32 *mem = ttm_kmap_obj_virtual(&nvbo->kmap, &is_iomem);

	mem += index;

	if (is_iomem)
		iowrite32_native(val, (void __force __iomem *)mem);
	else
		*mem = val;
}

static struct ttm_tt *
nouveau_ttm_tt_create(struct ttm_bo_device *bdev, unsigned long size,
		      uint32_t page_flags, struct page *dummy_read)
{
#if IS_ENABLED(CONFIG_AGP)
	struct nouveau_drm *drm = nouveau_bdev(bdev);

	if (drm->agp.bridge) {
		return ttm_agp_tt_create(bdev, drm->agp.bridge, size,
					 page_flags, dummy_read);
	}
#endif

	return nouveau_sgdma_create_ttm(bdev, size, page_flags, dummy_read);
}

static int
nouveau_bo_invalidate_caches(struct ttm_bo_device *bdev, uint32_t flags)
{
	/* We'll do this from user space. */
	return 0;
}

static int
nouveau_bo_init_mem_type(struct ttm_bo_device *bdev, uint32_t type,
			 struct ttm_mem_type_manager *man)
{
	struct nouveau_drm *drm = nouveau_bdev(bdev);
	struct nvif_mmu *mmu = &drm->client.mmu;

	switch (type) {
	case TTM_PL_SYSTEM:
		man->flags = TTM_MEMTYPE_FLAG_MAPPABLE;
		man->available_caching = TTM_PL_MASK_CACHING;
		man->default_caching = TTM_PL_FLAG_CACHED;
		break;
	case TTM_PL_VRAM:
		man->flags = TTM_MEMTYPE_FLAG_FIXED |
			     TTM_MEMTYPE_FLAG_MAPPABLE;
		man->available_caching = TTM_PL_FLAG_UNCACHED |
					 TTM_PL_FLAG_WC;
		man->default_caching = TTM_PL_FLAG_WC;

		if (drm->client.device.info.family >= NV_DEVICE_INFO_V0_TESLA) {
			/* Some BARs do not support being ioremapped WC */
			const u8 type = mmu->type[drm->ttm.type_vram].type;
			if (type & NVIF_MEM_UNCACHED) {
				man->available_caching = TTM_PL_FLAG_UNCACHED;
				man->default_caching = TTM_PL_FLAG_UNCACHED;
			}

			man->func = &nouveau_vram_manager;
			man->io_reserve_fastpath = false;
			man->use_io_reserve_lru = true;
		} else {
			man->func = &ttm_bo_manager_func;
		}
		break;
	case TTM_PL_TT:
		if (drm->client.device.info.family >= NV_DEVICE_INFO_V0_TESLA)
			man->func = &nouveau_gart_manager;
		else
		if (!drm->agp.bridge)
			man->func = &nv04_gart_manager;
		else
			man->func = &ttm_bo_manager_func;

		if (drm->agp.bridge) {
			man->flags = TTM_MEMTYPE_FLAG_MAPPABLE;
			man->available_caching = TTM_PL_FLAG_UNCACHED |
				TTM_PL_FLAG_WC;
			man->default_caching = TTM_PL_FLAG_WC;
		} else {
			man->flags = TTM_MEMTYPE_FLAG_MAPPABLE |
				     TTM_MEMTYPE_FLAG_CMA;
			man->available_caching = TTM_PL_MASK_CACHING;
			man->default_caching = TTM_PL_FLAG_CACHED;
		}

		break;
	default:
		return -EINVAL;
	}
	return 0;
}

static void
nouveau_bo_evict_flags(struct ttm_buffer_object *bo, struct ttm_placement *pl)
{
	struct nouveau_bo *nvbo = nouveau_bo(bo);

	switch (bo->mem.mem_type) {
	case TTM_PL_VRAM:
		nouveau_bo_placement_set(nvbo, TTM_PL_FLAG_TT,
					 TTM_PL_FLAG_SYSTEM);
		break;
	default:
		nouveau_bo_placement_set(nvbo, TTM_PL_FLAG_SYSTEM, 0);
		break;
	}

	*pl = nvbo->placement;
}


static int
nve0_bo_move_init(struct nouveau_channel *chan, u32 handle)
{
	int ret = RING_SPACE(chan, 2);
	if (ret == 0) {
		BEGIN_NVC0(chan, NvSubCopy, 0x0000, 1);
		OUT_RING  (chan, handle & 0x0000ffff);
		FIRE_RING (chan);
	}
	return ret;
}

static int
nve0_bo_move_copy(struct nouveau_channel *chan, struct ttm_buffer_object *bo,
		  struct ttm_mem_reg *old_reg, struct ttm_mem_reg *new_reg)
{
	struct nouveau_mem *mem = nouveau_mem(old_reg);
	int ret = RING_SPACE(chan, 10);
	if (ret == 0) {
		BEGIN_NVC0(chan, NvSubCopy, 0x0400, 8);
		OUT_RING  (chan, upper_32_bits(mem->vma[0].addr));
		OUT_RING  (chan, lower_32_bits(mem->vma[0].addr));
		OUT_RING  (chan, upper_32_bits(mem->vma[1].addr));
		OUT_RING  (chan, lower_32_bits(mem->vma[1].addr));
		OUT_RING  (chan, PAGE_SIZE);
		OUT_RING  (chan, PAGE_SIZE);
		OUT_RING  (chan, PAGE_SIZE);
		OUT_RING  (chan, new_reg->num_pages);
		BEGIN_IMC0(chan, NvSubCopy, 0x0300, 0x0386);
	}
	return ret;
}

static int
nvc0_bo_move_init(struct nouveau_channel *chan, u32 handle)
{
	int ret = RING_SPACE(chan, 2);
	if (ret == 0) {
		BEGIN_NVC0(chan, NvSubCopy, 0x0000, 1);
		OUT_RING  (chan, handle);
	}
	return ret;
}

static int
nvc0_bo_move_copy(struct nouveau_channel *chan, struct ttm_buffer_object *bo,
		  struct ttm_mem_reg *old_reg, struct ttm_mem_reg *new_reg)
{
	struct nouveau_mem *mem = nouveau_mem(old_reg);
	u64 src_offset = mem->vma[0].addr;
	u64 dst_offset = mem->vma[1].addr;
	u32 page_count = new_reg->num_pages;
	int ret;

	page_count = new_reg->num_pages;
	while (page_count) {
		int line_count = (page_count > 8191) ? 8191 : page_count;

		ret = RING_SPACE(chan, 11);
		if (ret)
			return ret;

		BEGIN_NVC0(chan, NvSubCopy, 0x030c, 8);
		OUT_RING  (chan, upper_32_bits(src_offset));
		OUT_RING  (chan, lower_32_bits(src_offset));
		OUT_RING  (chan, upper_32_bits(dst_offset));
		OUT_RING  (chan, lower_32_bits(dst_offset));
		OUT_RING  (chan, PAGE_SIZE);
		OUT_RING  (chan, PAGE_SIZE);
		OUT_RING  (chan, PAGE_SIZE);
		OUT_RING  (chan, line_count);
		BEGIN_NVC0(chan, NvSubCopy, 0x0300, 1);
		OUT_RING  (chan, 0x00000110);

		page_count -= line_count;
		src_offset += (PAGE_SIZE * line_count);
		dst_offset += (PAGE_SIZE * line_count);
	}

	return 0;
}

static int
nvc0_bo_move_m2mf(struct nouveau_channel *chan, struct ttm_buffer_object *bo,
		  struct ttm_mem_reg *old_reg, struct ttm_mem_reg *new_reg)
{
	struct nouveau_mem *mem = nouveau_mem(old_reg);
	u64 src_offset = mem->vma[0].addr;
	u64 dst_offset = mem->vma[1].addr;
	u32 page_count = new_reg->num_pages;
	int ret;

	page_count = new_reg->num_pages;
	while (page_count) {
		int line_count = (page_count > 2047) ? 2047 : page_count;

		ret = RING_SPACE(chan, 12);
		if (ret)
			return ret;

		BEGIN_NVC0(chan, NvSubCopy, 0x0238, 2);
		OUT_RING  (chan, upper_32_bits(dst_offset));
		OUT_RING  (chan, lower_32_bits(dst_offset));
		BEGIN_NVC0(chan, NvSubCopy, 0x030c, 6);
		OUT_RING  (chan, upper_32_bits(src_offset));
		OUT_RING  (chan, lower_32_bits(src_offset));
		OUT_RING  (chan, PAGE_SIZE); /* src_pitch */
		OUT_RING  (chan, PAGE_SIZE); /* dst_pitch */
		OUT_RING  (chan, PAGE_SIZE); /* line_length */
		OUT_RING  (chan, line_count);
		BEGIN_NVC0(chan, NvSubCopy, 0x0300, 1);
		OUT_RING  (chan, 0x00100110);

		page_count -= line_count;
		src_offset += (PAGE_SIZE * line_count);
		dst_offset += (PAGE_SIZE * line_count);
	}

	return 0;
}

static int
nva3_bo_move_copy(struct nouveau_channel *chan, struct ttm_buffer_object *bo,
		  struct ttm_mem_reg *old_reg, struct ttm_mem_reg *new_reg)
{
	struct nouveau_mem *mem = nouveau_mem(old_reg);
	u64 src_offset = mem->vma[0].addr;
	u64 dst_offset = mem->vma[1].addr;
	u32 page_count = new_reg->num_pages;
	int ret;

	page_count = new_reg->num_pages;
	while (page_count) {
		int line_count = (page_count > 8191) ? 8191 : page_count;

		ret = RING_SPACE(chan, 11);
		if (ret)
			return ret;

		BEGIN_NV04(chan, NvSubCopy, 0x030c, 8);
		OUT_RING  (chan, upper_32_bits(src_offset));
		OUT_RING  (chan, lower_32_bits(src_offset));
		OUT_RING  (chan, upper_32_bits(dst_offset));
		OUT_RING  (chan, lower_32_bits(dst_offset));
		OUT_RING  (chan, PAGE_SIZE);
		OUT_RING  (chan, PAGE_SIZE);
		OUT_RING  (chan, PAGE_SIZE);
		OUT_RING  (chan, line_count);
		BEGIN_NV04(chan, NvSubCopy, 0x0300, 1);
		OUT_RING  (chan, 0x00000110);

		page_count -= line_count;
		src_offset += (PAGE_SIZE * line_count);
		dst_offset += (PAGE_SIZE * line_count);
	}

	return 0;
}

static int
nv98_bo_move_exec(struct nouveau_channel *chan, struct ttm_buffer_object *bo,
		  struct ttm_mem_reg *old_reg, struct ttm_mem_reg *new_reg)
{
	struct nouveau_mem *mem = nouveau_mem(old_reg);
	int ret = RING_SPACE(chan, 7);
	if (ret == 0) {
		BEGIN_NV04(chan, NvSubCopy, 0x0320, 6);
		OUT_RING  (chan, upper_32_bits(mem->vma[0].addr));
		OUT_RING  (chan, lower_32_bits(mem->vma[0].addr));
		OUT_RING  (chan, upper_32_bits(mem->vma[1].addr));
		OUT_RING  (chan, lower_32_bits(mem->vma[1].addr));
		OUT_RING  (chan, 0x00000000 /* COPY */);
		OUT_RING  (chan, new_reg->num_pages << PAGE_SHIFT);
	}
	return ret;
}

static int
nv84_bo_move_exec(struct nouveau_channel *chan, struct ttm_buffer_object *bo,
		  struct ttm_mem_reg *old_reg, struct ttm_mem_reg *new_reg)
{
	struct nouveau_mem *mem = nouveau_mem(old_reg);
	int ret = RING_SPACE(chan, 7);
	if (ret == 0) {
		BEGIN_NV04(chan, NvSubCopy, 0x0304, 6);
		OUT_RING  (chan, new_reg->num_pages << PAGE_SHIFT);
		OUT_RING  (chan, upper_32_bits(mem->vma[0].addr));
		OUT_RING  (chan, lower_32_bits(mem->vma[0].addr));
		OUT_RING  (chan, upper_32_bits(mem->vma[1].addr));
		OUT_RING  (chan, lower_32_bits(mem->vma[1].addr));
		OUT_RING  (chan, 0x00000000 /* MODE_COPY, QUERY_NONE */);
	}
	return ret;
}

static int
nv50_bo_move_init(struct nouveau_channel *chan, u32 handle)
{
	int ret = RING_SPACE(chan, 6);
	if (ret == 0) {
		BEGIN_NV04(chan, NvSubCopy, 0x0000, 1);
		OUT_RING  (chan, handle);
		BEGIN_NV04(chan, NvSubCopy, 0x0180, 3);
		OUT_RING  (chan, chan->drm->ntfy.handle);
		OUT_RING  (chan, chan->vram.handle);
		OUT_RING  (chan, chan->vram.handle);
	}

	return ret;
}

static int
nv50_bo_move_m2mf(struct nouveau_channel *chan, struct ttm_buffer_object *bo,
		  struct ttm_mem_reg *old_reg, struct ttm_mem_reg *new_reg)
{
	struct nouveau_mem *mem = nouveau_mem(old_reg);
	u64 length = (new_reg->num_pages << PAGE_SHIFT);
	u64 src_offset = mem->vma[0].addr;
	u64 dst_offset = mem->vma[1].addr;
	int src_tiled = !!mem->kind;
	int dst_tiled = !!nouveau_mem(new_reg)->kind;
	int ret;

	while (length) {
		u32 amount, stride, height;

		ret = RING_SPACE(chan, 18 + 6 * (src_tiled + dst_tiled));
		if (ret)
			return ret;

		amount  = min(length, (u64)(4 * 1024 * 1024));
		stride  = 16 * 4;
		height  = amount / stride;

		if (src_tiled) {
			BEGIN_NV04(chan, NvSubCopy, 0x0200, 7);
			OUT_RING  (chan, 0);
			OUT_RING  (chan, 0);
			OUT_RING  (chan, stride);
			OUT_RING  (chan, height);
			OUT_RING  (chan, 1);
			OUT_RING  (chan, 0);
			OUT_RING  (chan, 0);
		} else {
			BEGIN_NV04(chan, NvSubCopy, 0x0200, 1);
			OUT_RING  (chan, 1);
		}
		if (dst_tiled) {
			BEGIN_NV04(chan, NvSubCopy, 0x021c, 7);
			OUT_RING  (chan, 0);
			OUT_RING  (chan, 0);
			OUT_RING  (chan, stride);
			OUT_RING  (chan, height);
			OUT_RING  (chan, 1);
			OUT_RING  (chan, 0);
			OUT_RING  (chan, 0);
		} else {
			BEGIN_NV04(chan, NvSubCopy, 0x021c, 1);
			OUT_RING  (chan, 1);
		}

		BEGIN_NV04(chan, NvSubCopy, 0x0238, 2);
		OUT_RING  (chan, upper_32_bits(src_offset));
		OUT_RING  (chan, upper_32_bits(dst_offset));
		BEGIN_NV04(chan, NvSubCopy, 0x030c, 8);
		OUT_RING  (chan, lower_32_bits(src_offset));
		OUT_RING  (chan, lower_32_bits(dst_offset));
		OUT_RING  (chan, stride);
		OUT_RING  (chan, stride);
		OUT_RING  (chan, stride);
		OUT_RING  (chan, height);
		OUT_RING  (chan, 0x00000101);
		OUT_RING  (chan, 0x00000000);
		BEGIN_NV04(chan, NvSubCopy, NV_MEMORY_TO_MEMORY_FORMAT_NOP, 1);
		OUT_RING  (chan, 0);

		length -= amount;
		src_offset += amount;
		dst_offset += amount;
	}

	return 0;
}

static int
nv04_bo_move_init(struct nouveau_channel *chan, u32 handle)
{
	int ret = RING_SPACE(chan, 4);
	if (ret == 0) {
		BEGIN_NV04(chan, NvSubCopy, 0x0000, 1);
		OUT_RING  (chan, handle);
		BEGIN_NV04(chan, NvSubCopy, 0x0180, 1);
		OUT_RING  (chan, chan->drm->ntfy.handle);
	}

	return ret;
}

static inline uint32_t
nouveau_bo_mem_ctxdma(struct ttm_buffer_object *bo,
		      struct nouveau_channel *chan, struct ttm_mem_reg *reg)
{
	if (reg->mem_type == TTM_PL_TT)
		return NvDmaTT;
	return chan->vram.handle;
}

static int
nv04_bo_move_m2mf(struct nouveau_channel *chan, struct ttm_buffer_object *bo,
		  struct ttm_mem_reg *old_reg, struct ttm_mem_reg *new_reg)
{
	u32 src_offset = old_reg->start << PAGE_SHIFT;
	u32 dst_offset = new_reg->start << PAGE_SHIFT;
	u32 page_count = new_reg->num_pages;
	int ret;

	ret = RING_SPACE(chan, 3);
	if (ret)
		return ret;

	BEGIN_NV04(chan, NvSubCopy, NV_MEMORY_TO_MEMORY_FORMAT_DMA_SOURCE, 2);
	OUT_RING  (chan, nouveau_bo_mem_ctxdma(bo, chan, old_reg));
	OUT_RING  (chan, nouveau_bo_mem_ctxdma(bo, chan, new_reg));

	page_count = new_reg->num_pages;
	while (page_count) {
		int line_count = (page_count > 2047) ? 2047 : page_count;

		ret = RING_SPACE(chan, 11);
		if (ret)
			return ret;

		BEGIN_NV04(chan, NvSubCopy,
				 NV_MEMORY_TO_MEMORY_FORMAT_OFFSET_IN, 8);
		OUT_RING  (chan, src_offset);
		OUT_RING  (chan, dst_offset);
		OUT_RING  (chan, PAGE_SIZE); /* src_pitch */
		OUT_RING  (chan, PAGE_SIZE); /* dst_pitch */
		OUT_RING  (chan, PAGE_SIZE); /* line_length */
		OUT_RING  (chan, line_count);
		OUT_RING  (chan, 0x00000101);
		OUT_RING  (chan, 0x00000000);
		BEGIN_NV04(chan, NvSubCopy, NV_MEMORY_TO_MEMORY_FORMAT_NOP, 1);
		OUT_RING  (chan, 0);

		page_count -= line_count;
		src_offset += (PAGE_SIZE * line_count);
		dst_offset += (PAGE_SIZE * line_count);
	}

	return 0;
}

static int
nouveau_bo_move_prep(struct nouveau_drm *drm, struct ttm_buffer_object *bo,
		     struct ttm_mem_reg *reg)
{
	struct nouveau_mem *old_mem = nouveau_mem(&bo->mem);
	struct nouveau_mem *new_mem = nouveau_mem(reg);
	struct nvif_vmm *vmm = &drm->client.vmm.vmm;
	int ret;

	ret = nvif_vmm_get(vmm, LAZY, false, old_mem->mem.page, 0,
			   old_mem->mem.size, &old_mem->vma[0]);
	if (ret)
		return ret;

	ret = nvif_vmm_get(vmm, LAZY, false, new_mem->mem.page, 0,
			   new_mem->mem.size, &old_mem->vma[1]);
	if (ret)
		goto done;

	ret = nouveau_mem_map(old_mem, vmm, &old_mem->vma[0]);
	if (ret)
		goto done;

	ret = nouveau_mem_map(new_mem, vmm, &old_mem->vma[1]);
done:
	if (ret) {
		nvif_vmm_put(vmm, &old_mem->vma[1]);
		nvif_vmm_put(vmm, &old_mem->vma[0]);
	}
	return 0;
}

static int
nouveau_bo_move_m2mf(struct ttm_buffer_object *bo, int evict, bool intr,
		     bool no_wait_gpu, struct ttm_mem_reg *new_reg)
{
	struct nouveau_drm *drm = nouveau_bdev(bo->bdev);
	struct nouveau_channel *chan = drm->ttm.chan;
	struct nouveau_cli *cli = (void *)chan->user.client;
	struct nouveau_fence *fence;
	int ret;

	/* create temporary vmas for the transfer and attach them to the
	 * old nvkm_mem node, these will get cleaned up after ttm has
	 * destroyed the ttm_mem_reg
	 */
	if (drm->client.device.info.family >= NV_DEVICE_INFO_V0_TESLA) {
		ret = nouveau_bo_move_prep(drm, bo, new_reg);
		if (ret)
			return ret;
	}

	mutex_lock_nested(&cli->mutex, SINGLE_DEPTH_NESTING);
	ret = nouveau_fence_sync(nouveau_bo(bo), chan, true, intr);
	if (ret == 0) {
		ret = drm->ttm.move(chan, bo, &bo->mem, new_reg);
		if (ret == 0) {
			ret = nouveau_fence_new(chan, false, &fence);
			if (ret == 0) {
				ret = ttm_bo_move_accel_cleanup(bo,
								&fence->base,
								evict,
								new_reg);
				nouveau_fence_unref(&fence);
			}
		}
	}
	mutex_unlock(&cli->mutex);
	return ret;
}

void
nouveau_bo_move_init(struct nouveau_drm *drm)
{
	static const struct {
		const char *name;
		int engine;
		s32 oclass;
		int (*exec)(struct nouveau_channel *,
			    struct ttm_buffer_object *,
			    struct ttm_mem_reg *, struct ttm_mem_reg *);
		int (*init)(struct nouveau_channel *, u32 handle);
	} _methods[] = {
		{  "COPY", 4, 0xc1b5, nve0_bo_move_copy, nve0_bo_move_init },
		{  "GRCE", 0, 0xc1b5, nve0_bo_move_copy, nvc0_bo_move_init },
		{  "COPY", 4, 0xc0b5, nve0_bo_move_copy, nve0_bo_move_init },
		{  "GRCE", 0, 0xc0b5, nve0_bo_move_copy, nvc0_bo_move_init },
		{  "COPY", 4, 0xb0b5, nve0_bo_move_copy, nve0_bo_move_init },
		{  "GRCE", 0, 0xb0b5, nve0_bo_move_copy, nvc0_bo_move_init },
		{  "COPY", 4, 0xa0b5, nve0_bo_move_copy, nve0_bo_move_init },
		{  "GRCE", 0, 0xa0b5, nve0_bo_move_copy, nvc0_bo_move_init },
		{ "COPY1", 5, 0x90b8, nvc0_bo_move_copy, nvc0_bo_move_init },
		{ "COPY0", 4, 0x90b5, nvc0_bo_move_copy, nvc0_bo_move_init },
		{  "COPY", 0, 0x85b5, nva3_bo_move_copy, nv50_bo_move_init },
		{ "CRYPT", 0, 0x74c1, nv84_bo_move_exec, nv50_bo_move_init },
		{  "M2MF", 0, 0x9039, nvc0_bo_move_m2mf, nvc0_bo_move_init },
		{  "M2MF", 0, 0x5039, nv50_bo_move_m2mf, nv50_bo_move_init },
		{  "M2MF", 0, 0x0039, nv04_bo_move_m2mf, nv04_bo_move_init },
		{},
		{ "CRYPT", 0, 0x88b4, nv98_bo_move_exec, nv50_bo_move_init },
	}, *mthd = _methods;
	const char *name = "CPU";
	int ret;

	do {
		struct nouveau_channel *chan;

		if (mthd->engine)
			chan = drm->cechan;
		else
			chan = drm->channel;
		if (chan == NULL)
			continue;

		ret = nvif_object_init(&chan->user,
				       mthd->oclass | (mthd->engine << 16),
				       mthd->oclass, NULL, 0,
				       &drm->ttm.copy);
		if (ret == 0) {
			ret = mthd->init(chan, drm->ttm.copy.handle);
			if (ret) {
				nvif_object_fini(&drm->ttm.copy);
				continue;
			}

			drm->ttm.move = mthd->exec;
			drm->ttm.chan = chan;
			name = mthd->name;
			break;
		}
	} while ((++mthd)->exec);

	NV_INFO(drm, "MM: using %s for buffer copies\n", name);
}

static int
nouveau_bo_move_flipd(struct ttm_buffer_object *bo, bool evict, bool intr,
		      bool no_wait_gpu, struct ttm_mem_reg *new_reg)
{
	struct ttm_operation_ctx ctx = { intr, no_wait_gpu };
	struct ttm_place placement_memtype = {
		.fpfn = 0,
		.lpfn = 0,
		.flags = TTM_PL_FLAG_TT | TTM_PL_MASK_CACHING
	};
	struct ttm_placement placement;
	struct ttm_mem_reg tmp_reg;
	int ret;

	placement.num_placement = placement.num_busy_placement = 1;
	placement.placement = placement.busy_placement = &placement_memtype;

	tmp_reg = *new_reg;
	tmp_reg.mm_node = NULL;
	ret = ttm_bo_mem_space(bo, &placement, &tmp_reg, &ctx);
	if (ret)
		return ret;

	ret = ttm_tt_bind(bo->ttm, &tmp_reg, &ctx);
	if (ret)
		goto out;

	ret = nouveau_bo_move_m2mf(bo, true, intr, no_wait_gpu, &tmp_reg);
	if (ret)
		goto out;

	ret = ttm_bo_move_ttm(bo, &ctx, new_reg);
out:
	ttm_bo_mem_put(bo, &tmp_reg);
	return ret;
}

static int
nouveau_bo_move_flips(struct ttm_buffer_object *bo, bool evict, bool intr,
		      bool no_wait_gpu, struct ttm_mem_reg *new_reg)
{
	struct ttm_operation_ctx ctx = { intr, no_wait_gpu };
	struct ttm_place placement_memtype = {
		.fpfn = 0,
		.lpfn = 0,
		.flags = TTM_PL_FLAG_TT | TTM_PL_MASK_CACHING
	};
	struct ttm_placement placement;
	struct ttm_mem_reg tmp_reg;
	int ret;

	placement.num_placement = placement.num_busy_placement = 1;
	placement.placement = placement.busy_placement = &placement_memtype;

	tmp_reg = *new_reg;
	tmp_reg.mm_node = NULL;
	ret = ttm_bo_mem_space(bo, &placement, &tmp_reg, &ctx);
	if (ret)
		return ret;

	ret = ttm_bo_move_ttm(bo, &ctx, &tmp_reg);
	if (ret)
		goto out;

	ret = nouveau_bo_move_m2mf(bo, true, intr, no_wait_gpu, new_reg);
	if (ret)
		goto out;

out:
	ttm_bo_mem_put(bo, &tmp_reg);
	return ret;
}

static void
nouveau_bo_move_ntfy(struct ttm_buffer_object *bo, bool evict,
		     struct ttm_mem_reg *new_reg)
{
	struct nouveau_mem *mem = new_reg ? nouveau_mem(new_reg) : NULL;
	struct nouveau_bo *nvbo = nouveau_bo(bo);
	struct nouveau_vma *vma;

	/* ttm can now (stupidly) pass the driver bos it didn't create... */
	if (bo->destroy != nouveau_bo_del_ttm)
		return;

	if (mem && new_reg->mem_type != TTM_PL_SYSTEM &&
	    mem->mem.page == nvbo->page) {
		list_for_each_entry(vma, &nvbo->vma_list, head) {
			nouveau_vma_map(vma, mem);
		}
	} else {
		list_for_each_entry(vma, &nvbo->vma_list, head) {
			WARN_ON(ttm_bo_wait(bo, false, false));
			nouveau_vma_unmap(vma);
		}
	}
}

static int
nouveau_bo_vm_bind(struct ttm_buffer_object *bo, struct ttm_mem_reg *new_reg,
		   struct nouveau_drm_tile **new_tile)
{
	struct nouveau_drm *drm = nouveau_bdev(bo->bdev);
	struct drm_device *dev = drm->dev;
	struct nouveau_bo *nvbo = nouveau_bo(bo);
	u64 offset = new_reg->start << PAGE_SHIFT;

	*new_tile = NULL;
	if (new_reg->mem_type != TTM_PL_VRAM)
		return 0;

	if (drm->client.device.info.family >= NV_DEVICE_INFO_V0_CELSIUS) {
		*new_tile = nv10_bo_set_tiling(dev, offset, new_reg->size,
					       nvbo->mode, nvbo->zeta);
	}

	return 0;
}

static void
nouveau_bo_vm_cleanup(struct ttm_buffer_object *bo,
		      struct nouveau_drm_tile *new_tile,
		      struct nouveau_drm_tile **old_tile)
{
	struct nouveau_drm *drm = nouveau_bdev(bo->bdev);
	struct drm_device *dev = drm->dev;
	struct dma_fence *fence = reservation_object_get_excl(bo->resv);

	nv10_bo_put_tile_region(dev, *old_tile, fence);
	*old_tile = new_tile;
}

static int
nouveau_bo_move(struct ttm_buffer_object *bo, bool evict,
		struct ttm_operation_ctx *ctx,
		struct ttm_mem_reg *new_reg)
{
	struct nouveau_drm *drm = nouveau_bdev(bo->bdev);
	struct nouveau_bo *nvbo = nouveau_bo(bo);
	struct ttm_mem_reg *old_reg = &bo->mem;
	struct nouveau_drm_tile *new_tile = NULL;
	int ret = 0;

	ret = ttm_bo_wait(bo, ctx->interruptible, ctx->no_wait_gpu);
	if (ret)
		return ret;

	if (nvbo->pin_refcnt)
		NV_WARN(drm, "Moving pinned object %p!\n", nvbo);

	if (drm->client.device.info.family < NV_DEVICE_INFO_V0_TESLA) {
		ret = nouveau_bo_vm_bind(bo, new_reg, &new_tile);
		if (ret)
			return ret;
	}

	/* Fake bo copy. */
	if (old_reg->mem_type == TTM_PL_SYSTEM && !bo->ttm) {
		BUG_ON(bo->mem.mm_node != NULL);
		bo->mem = *new_reg;
		new_reg->mm_node = NULL;
		goto out;
	}

	/* Hardware assisted copy. */
	if (drm->ttm.move) {
		if (new_reg->mem_type == TTM_PL_SYSTEM)
			ret = nouveau_bo_move_flipd(bo, evict,
						    ctx->interruptible,
						    ctx->no_wait_gpu, new_reg);
		else if (old_reg->mem_type == TTM_PL_SYSTEM)
			ret = nouveau_bo_move_flips(bo, evict,
						    ctx->interruptible,
						    ctx->no_wait_gpu, new_reg);
		else
			ret = nouveau_bo_move_m2mf(bo, evict,
						   ctx->interruptible,
						   ctx->no_wait_gpu, new_reg);
		if (!ret)
			goto out;
	}

	/* Fallback to software copy. */
	ret = ttm_bo_wait(bo, ctx->interruptible, ctx->no_wait_gpu);
	if (ret == 0)
<<<<<<< HEAD
		ret = ttm_bo_move_memcpy(bo, ctx->interruptible,
					 ctx->no_wait_gpu, new_reg);
=======
		ret = ttm_bo_move_memcpy(bo, ctx, new_reg);
>>>>>>> 03f51d4e

out:
	if (drm->client.device.info.family < NV_DEVICE_INFO_V0_TESLA) {
		if (ret)
			nouveau_bo_vm_cleanup(bo, NULL, &new_tile);
		else
			nouveau_bo_vm_cleanup(bo, new_tile, &nvbo->tile);
	}

	return ret;
}

static int
nouveau_bo_verify_access(struct ttm_buffer_object *bo, struct file *filp)
{
	struct nouveau_bo *nvbo = nouveau_bo(bo);

	return drm_vma_node_verify_access(&nvbo->gem.vma_node,
					  filp->private_data);
}

static int
nouveau_ttm_io_mem_reserve(struct ttm_bo_device *bdev, struct ttm_mem_reg *reg)
{
	struct ttm_mem_type_manager *man = &bdev->man[reg->mem_type];
	struct nouveau_drm *drm = nouveau_bdev(bdev);
	struct nvkm_device *device = nvxx_device(&drm->client.device);
	struct nouveau_mem *mem = nouveau_mem(reg);

	reg->bus.addr = NULL;
	reg->bus.offset = 0;
	reg->bus.size = reg->num_pages << PAGE_SHIFT;
	reg->bus.base = 0;
	reg->bus.is_iomem = false;
	if (!(man->flags & TTM_MEMTYPE_FLAG_MAPPABLE))
		return -EINVAL;
	switch (reg->mem_type) {
	case TTM_PL_SYSTEM:
		/* System memory */
		return 0;
	case TTM_PL_TT:
#if IS_ENABLED(CONFIG_AGP)
		if (drm->agp.bridge) {
			reg->bus.offset = reg->start << PAGE_SHIFT;
			reg->bus.base = drm->agp.base;
			reg->bus.is_iomem = !drm->agp.cma;
		}
#endif
		if (drm->client.mem->oclass < NVIF_CLASS_MEM_NV50 || !mem->kind)
			/* untiled */
			break;
		/* fallthrough, tiled memory */
	case TTM_PL_VRAM:
		reg->bus.offset = reg->start << PAGE_SHIFT;
		reg->bus.base = device->func->resource_addr(device, 1);
		reg->bus.is_iomem = true;
		if (drm->client.mem->oclass >= NVIF_CLASS_MEM_NV50) {
			union {
				struct nv50_mem_map_v0 nv50;
				struct gf100_mem_map_v0 gf100;
			} args;
			u64 handle, length;
			u32 argc = 0;
			int ret;

			switch (mem->mem.object.oclass) {
			case NVIF_CLASS_MEM_NV50:
				args.nv50.version = 0;
				args.nv50.ro = 0;
				args.nv50.kind = mem->kind;
				args.nv50.comp = mem->comp;
				argc = sizeof(args.nv50);
				break;
			case NVIF_CLASS_MEM_GF100:
				args.gf100.version = 0;
				args.gf100.ro = 0;
				args.gf100.kind = mem->kind;
				argc = sizeof(args.gf100);
				break;
			default:
				WARN_ON(1);
				break;
			}

			ret = nvif_object_map_handle(&mem->mem.object,
						     &args, argc,
						     &handle, &length);
			if (ret != 1)
				return ret ? ret : -EINVAL;

			reg->bus.base = 0;
			reg->bus.offset = handle;
		}
		break;
	default:
		return -EINVAL;
	}
	return 0;
}

static void
nouveau_ttm_io_mem_free(struct ttm_bo_device *bdev, struct ttm_mem_reg *reg)
{
	struct nouveau_drm *drm = nouveau_bdev(bdev);
	struct nouveau_mem *mem = nouveau_mem(reg);

	if (drm->client.mem->oclass >= NVIF_CLASS_MEM_NV50) {
		switch (reg->mem_type) {
		case TTM_PL_TT:
			if (mem->kind)
				nvif_object_unmap_handle(&mem->mem.object);
			break;
		case TTM_PL_VRAM:
			nvif_object_unmap_handle(&mem->mem.object);
			break;
		default:
			break;
		}
	}
}

static int
nouveau_ttm_fault_reserve_notify(struct ttm_buffer_object *bo)
{
	struct nouveau_drm *drm = nouveau_bdev(bo->bdev);
	struct nouveau_bo *nvbo = nouveau_bo(bo);
	struct nvkm_device *device = nvxx_device(&drm->client.device);
	u32 mappable = device->func->resource_size(device, 1) >> PAGE_SHIFT;
	int i, ret;

	/* as long as the bo isn't in vram, and isn't tiled, we've got
	 * nothing to do here.
	 */
	if (bo->mem.mem_type != TTM_PL_VRAM) {
		if (drm->client.device.info.family < NV_DEVICE_INFO_V0_TESLA ||
		    !nvbo->kind)
			return 0;

		if (bo->mem.mem_type == TTM_PL_SYSTEM) {
			nouveau_bo_placement_set(nvbo, TTM_PL_TT, 0);

			ret = nouveau_bo_validate(nvbo, false, false);
			if (ret)
				return ret;
		}
		return 0;
	}

	/* make sure bo is in mappable vram */
	if (drm->client.device.info.family >= NV_DEVICE_INFO_V0_TESLA ||
	    bo->mem.start + bo->mem.num_pages < mappable)
		return 0;

	for (i = 0; i < nvbo->placement.num_placement; ++i) {
		nvbo->placements[i].fpfn = 0;
		nvbo->placements[i].lpfn = mappable;
	}

	for (i = 0; i < nvbo->placement.num_busy_placement; ++i) {
		nvbo->busy_placements[i].fpfn = 0;
		nvbo->busy_placements[i].lpfn = mappable;
	}

	nouveau_bo_placement_set(nvbo, TTM_PL_FLAG_VRAM, 0);
	return nouveau_bo_validate(nvbo, false, false);
}

static int
nouveau_ttm_tt_populate(struct ttm_tt *ttm, struct ttm_operation_ctx *ctx)
{
	struct ttm_dma_tt *ttm_dma = (void *)ttm;
	struct nouveau_drm *drm;
	struct device *dev;
	unsigned i;
	int r;
	bool slave = !!(ttm->page_flags & TTM_PAGE_FLAG_SG);

	if (ttm->state != tt_unpopulated)
		return 0;

	if (slave && ttm->sg) {
		/* make userspace faulting work */
		drm_prime_sg_to_page_addr_arrays(ttm->sg, ttm->pages,
						 ttm_dma->dma_address, ttm->num_pages);
		ttm->state = tt_unbound;
		return 0;
	}

	drm = nouveau_bdev(ttm->bdev);
	dev = drm->dev->dev;

#if IS_ENABLED(CONFIG_AGP)
	if (drm->agp.bridge) {
		return ttm_agp_tt_populate(ttm, ctx);
	}
#endif

#if IS_ENABLED(CONFIG_SWIOTLB) && IS_ENABLED(CONFIG_X86)
	if (swiotlb_nr_tbl()) {
		return ttm_dma_populate((void *)ttm, dev, ctx);
	}
#endif

	r = ttm_pool_populate(ttm, ctx);
	if (r) {
		return r;
	}

	for (i = 0; i < ttm->num_pages; i++) {
		dma_addr_t addr;

		addr = dma_map_page(dev, ttm->pages[i], 0, PAGE_SIZE,
				    DMA_BIDIRECTIONAL);

		if (dma_mapping_error(dev, addr)) {
			while (i--) {
				dma_unmap_page(dev, ttm_dma->dma_address[i],
					       PAGE_SIZE, DMA_BIDIRECTIONAL);
				ttm_dma->dma_address[i] = 0;
			}
			ttm_pool_unpopulate(ttm);
			return -EFAULT;
		}

		ttm_dma->dma_address[i] = addr;
	}
	return 0;
}

static void
nouveau_ttm_tt_unpopulate(struct ttm_tt *ttm)
{
	struct ttm_dma_tt *ttm_dma = (void *)ttm;
	struct nouveau_drm *drm;
	struct device *dev;
	unsigned i;
	bool slave = !!(ttm->page_flags & TTM_PAGE_FLAG_SG);

	if (slave)
		return;

	drm = nouveau_bdev(ttm->bdev);
	dev = drm->dev->dev;

#if IS_ENABLED(CONFIG_AGP)
	if (drm->agp.bridge) {
		ttm_agp_tt_unpopulate(ttm);
		return;
	}
#endif

#if IS_ENABLED(CONFIG_SWIOTLB) && IS_ENABLED(CONFIG_X86)
	if (swiotlb_nr_tbl()) {
		ttm_dma_unpopulate((void *)ttm, dev);
		return;
	}
#endif

	for (i = 0; i < ttm->num_pages; i++) {
		if (ttm_dma->dma_address[i]) {
			dma_unmap_page(dev, ttm_dma->dma_address[i], PAGE_SIZE,
				       DMA_BIDIRECTIONAL);
		}
	}

	ttm_pool_unpopulate(ttm);
}

void
nouveau_bo_fence(struct nouveau_bo *nvbo, struct nouveau_fence *fence, bool exclusive)
{
	struct reservation_object *resv = nvbo->bo.resv;

	if (exclusive)
		reservation_object_add_excl_fence(resv, &fence->base);
	else if (fence)
		reservation_object_add_shared_fence(resv, &fence->base);
}

struct ttm_bo_driver nouveau_bo_driver = {
	.ttm_tt_create = &nouveau_ttm_tt_create,
	.ttm_tt_populate = &nouveau_ttm_tt_populate,
	.ttm_tt_unpopulate = &nouveau_ttm_tt_unpopulate,
	.invalidate_caches = nouveau_bo_invalidate_caches,
	.init_mem_type = nouveau_bo_init_mem_type,
	.eviction_valuable = ttm_bo_eviction_valuable,
	.evict_flags = nouveau_bo_evict_flags,
	.move_notify = nouveau_bo_move_ntfy,
	.move = nouveau_bo_move,
	.verify_access = nouveau_bo_verify_access,
	.fault_reserve_notify = &nouveau_ttm_fault_reserve_notify,
	.io_mem_reserve = &nouveau_ttm_io_mem_reserve,
	.io_mem_free = &nouveau_ttm_io_mem_free,
};<|MERGE_RESOLUTION|>--- conflicted
+++ resolved
@@ -1381,12 +1381,7 @@
 	/* Fallback to software copy. */
 	ret = ttm_bo_wait(bo, ctx->interruptible, ctx->no_wait_gpu);
 	if (ret == 0)
-<<<<<<< HEAD
-		ret = ttm_bo_move_memcpy(bo, ctx->interruptible,
-					 ctx->no_wait_gpu, new_reg);
-=======
 		ret = ttm_bo_move_memcpy(bo, ctx, new_reg);
->>>>>>> 03f51d4e
 
 out:
 	if (drm->client.device.info.family < NV_DEVICE_INFO_V0_TESLA) {
