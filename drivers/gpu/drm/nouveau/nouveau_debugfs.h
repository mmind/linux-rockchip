--- conflicted
+++ resolved
@@ -34,21 +34,13 @@
 }
 
 static inline int
-<<<<<<< HEAD
-nouveau_debugfs_init(struct nouveau_drm *)
-=======
 nouveau_debugfs_init(struct nouveau_drm *drm)
->>>>>>> 5807fcaa
 {
 	return 0;
 }
 
 static inline void
-<<<<<<< HEAD
-nouveau_debugfs_fini(struct nouveau_drm *)
-=======
 nouveau_debugfs_fini(struct nouveau_drm *drm)
->>>>>>> 5807fcaa
 {
 }
 
