--- conflicted
+++ resolved
@@ -267,11 +267,7 @@
 	if (!syncbuf)
 		return 0;
 
-<<<<<<< HEAD
-	ret = nvif_object_init(&dmac->base.user, NV50_DISP_HANDLE_SYNCBUF,
-=======
 	ret = nvif_object_ctor(&dmac->base.user, "kmsSyncCtxDma", NV50_DISP_HANDLE_SYNCBUF,
->>>>>>> 9123e3a7
 			       NV_DMA_IN_MEMORY,
 			       &(struct nv_dma_v0) {
 					.target = NV_DMA_V0_TARGET_VRAM,
@@ -283,11 +279,7 @@
 	if (ret)
 		return ret;
 
-<<<<<<< HEAD
-	ret = nvif_object_init(&dmac->base.user, NV50_DISP_HANDLE_VRAM,
-=======
 	ret = nvif_object_ctor(&dmac->base.user, "kmsVramCtxDma", NV50_DISP_HANDLE_VRAM,
->>>>>>> 9123e3a7
 			       NV_DMA_IN_MEMORY,
 			       &(struct nv_dma_v0) {
 					.target = NV_DMA_V0_TARGET_VRAM,
