/*
 * Copyright 2018 Red Hat Inc.
 *
 * Permission is hereby granted, free of charge, to any person obtaining a
 * copy of this software and associated documentation files (the "Software"),
 * to deal in the Software without restriction, including without limitation
 * the rights to use, copy, modify, merge, publish, distribute, sublicense,
 * and/or sell copies of the Software, and to permit persons to whom the
 * Software is furnished to do so, subject to the following conditions:
 *
 * The above copyright notice and this permission notice shall be included in
 * all copies or substantial portions of the Software.
 *
 * THE SOFTWARE IS PROVIDED "AS IS", WITHOUT WARRANTY OF ANY KIND, EXPRESS OR
 * IMPLIED, INCLUDING BUT NOT LIMITED TO THE WARRANTIES OF MERCHANTABILITY,
 * FITNESS FOR A PARTICULAR PURPOSE AND NONINFRINGEMENT.  IN NO EVENT SHALL
 * THE COPYRIGHT HOLDER(S) OR AUTHOR(S) BE LIABLE FOR ANY CLAIM, DAMAGES OR
 * OTHER LIABILITY, WHETHER IN AN ACTION OF CONTRACT, TORT OR OTHERWISE,
 * ARISING FROM, OUT OF OR IN CONNECTION WITH THE SOFTWARE OR THE USE OR
 * OTHER DEALINGS IN THE SOFTWARE.
 */
#include "head.h"
#include "atom.h"
#include "core.h"

#include <nvif/pushc37b.h>

#include <nvhw/class/clc37d.h>

static int
headc37d_or(struct nv50_head *head, struct nv50_head_atom *asyh)
{
<<<<<<< HEAD
	struct nv50_dmac *core = &nv50_disp(head->base.base.dev)->core->chan;
	u8 depth;
	u32 *push;

	if ((push = evo_wait(core, 2))) {
		/*XXX: This is a dirty hack until OR depth handling is
		 *     improved later for deep colour etc.
		 */
		switch (asyh->or.depth) {
		case 6: depth = 5; break;
		case 5: depth = 4; break;
		case 2: depth = 1; break;
		case 0:	depth = 4; break;
		default:
			depth = asyh->or.depth;
			WARN_ON(1);
			break;
		}

		evo_mthd(push, 0x2004 + (head->base.index * 0x400), 1);
		evo_data(push, depth << 4 |
			       asyh->or.nvsync << 3 |
			       asyh->or.nhsync << 2 |
			       asyh->or.crc_raster);
		evo_kick(push, core);
=======
	struct nvif_push *push = nv50_disp(head->base.base.dev)->core->chan.push;
	const int i = head->base.index;
	u8 depth;
	int ret;

	/*XXX: This is a dirty hack until OR depth handling is
	 *     improved later for deep colour etc.
	 */
	switch (asyh->or.depth) {
	case 6: depth = 5; break;
	case 5: depth = 4; break;
	case 2: depth = 1; break;
	case 0:	depth = 4; break;
	default:
		depth = asyh->or.depth;
		WARN_ON(1);
		break;
>>>>>>> 9123e3a7
	}

	if ((ret = PUSH_WAIT(push, 2)))
		return ret;

	PUSH_MTHD(push, NVC37D, HEAD_SET_CONTROL_OUTPUT_RESOURCE(i),
		  NVVAL(NVC37D, HEAD_SET_CONTROL_OUTPUT_RESOURCE, CRC_MODE, asyh->or.crc_raster) |
		  NVVAL(NVC37D, HEAD_SET_CONTROL_OUTPUT_RESOURCE, HSYNC_POLARITY, asyh->or.nhsync) |
		  NVVAL(NVC37D, HEAD_SET_CONTROL_OUTPUT_RESOURCE, VSYNC_POLARITY, asyh->or.nvsync) |
		  NVVAL(NVC37D, HEAD_SET_CONTROL_OUTPUT_RESOURCE, PIXEL_DEPTH, depth) |
		  NVDEF(NVC37D, HEAD_SET_CONTROL_OUTPUT_RESOURCE, COLOR_SPACE_OVERRIDE, DISABLE));
	return 0;
}

static int
headc37d_procamp(struct nv50_head *head, struct nv50_head_atom *asyh)
{
	struct nvif_push *push = nv50_disp(head->base.base.dev)->core->chan.push;
	const int i = head->base.index;
	int ret;

	if ((ret = PUSH_WAIT(push, 2)))
		return ret;

	PUSH_MTHD(push, NVC37D, HEAD_SET_PROCAMP(i),
		  NVDEF(NVC37D, HEAD_SET_PROCAMP, COLOR_SPACE, RGB) |
		  NVDEF(NVC37D, HEAD_SET_PROCAMP, CHROMA_LPF, DISABLE) |
		  NVVAL(NVC37D, HEAD_SET_PROCAMP, SAT_COS, asyh->procamp.sat.cos) |
		  NVVAL(NVC37D, HEAD_SET_PROCAMP, SAT_SINE, asyh->procamp.sat.sin) |
		  NVDEF(NVC37D, HEAD_SET_PROCAMP, DYNAMIC_RANGE, VESA) |
		  NVDEF(NVC37D, HEAD_SET_PROCAMP, RANGE_COMPRESSION, DISABLE) |
		  NVDEF(NVC37D, HEAD_SET_PROCAMP, BLACK_LEVEL, GRAPHICS));
	return 0;
}

int
headc37d_dither(struct nv50_head *head, struct nv50_head_atom *asyh)
{
	struct nvif_push *push = nv50_disp(head->base.base.dev)->core->chan.push;
	const int i = head->base.index;
	int ret;

	if ((ret = PUSH_WAIT(push, 2)))
		return ret;

	PUSH_MTHD(push, NVC37D, HEAD_SET_DITHER_CONTROL(i),
		  NVVAL(NVC37D, HEAD_SET_DITHER_CONTROL, ENABLE, asyh->dither.enable) |
		  NVVAL(NVC37D, HEAD_SET_DITHER_CONTROL, BITS, asyh->dither.bits) |
		  NVDEF(NVC37D, HEAD_SET_DITHER_CONTROL, OFFSET_ENABLE, DISABLE) |
		  NVVAL(NVC37D, HEAD_SET_DITHER_CONTROL, MODE, asyh->dither.mode) |
		  NVVAL(NVC37D, HEAD_SET_DITHER_CONTROL, PHASE, 0));
	return 0;
}

int
headc37d_curs_clr(struct nv50_head *head)
{
	struct nvif_push *push = nv50_disp(head->base.base.dev)->core->chan.push;
	const int i = head->base.index;
	int ret;

	if ((ret = PUSH_WAIT(push, 4)))
		return ret;

	PUSH_MTHD(push, NVC37D, HEAD_SET_CONTROL_CURSOR(i),
		  NVDEF(NVC37D, HEAD_SET_CONTROL_CURSOR, ENABLE, DISABLE) |
		  NVDEF(NVC37D, HEAD_SET_CONTROL_CURSOR, FORMAT, A8R8G8B8));

	PUSH_MTHD(push, NVC37D, HEAD_SET_CONTEXT_DMA_CURSOR(i, 0), 0x00000000);
	return 0;
}

int
headc37d_curs_set(struct nv50_head *head, struct nv50_head_atom *asyh)
{
	struct nvif_push *push = nv50_disp(head->base.base.dev)->core->chan.push;
	const int i = head->base.index;
	int ret;

	if ((ret = PUSH_WAIT(push, 7)))
		return ret;

	PUSH_MTHD(push, NVC37D, HEAD_SET_CONTROL_CURSOR(i),
		  NVDEF(NVC37D, HEAD_SET_CONTROL_CURSOR, ENABLE, ENABLE) |
		  NVVAL(NVC37D, HEAD_SET_CONTROL_CURSOR, FORMAT, asyh->curs.format) |
		  NVVAL(NVC37D, HEAD_SET_CONTROL_CURSOR, SIZE, asyh->curs.layout) |
		  NVVAL(NVC37D, HEAD_SET_CONTROL_CURSOR, HOT_SPOT_X, 0) |
		  NVVAL(NVC37D, HEAD_SET_CONTROL_CURSOR, HOT_SPOT_Y, 0) |
		  NVDEF(NVC37D, HEAD_SET_CONTROL_CURSOR, DE_GAMMA, NONE),

				HEAD_SET_CONTROL_CURSOR_COMPOSITION(i),
		  NVVAL(NVC37D, HEAD_SET_CONTROL_CURSOR_COMPOSITION, K1, 0xff) |
		  NVDEF(NVC37D, HEAD_SET_CONTROL_CURSOR_COMPOSITION, CURSOR_COLOR_FACTOR_SELECT,
								     K1) |
		  NVDEF(NVC37D, HEAD_SET_CONTROL_CURSOR_COMPOSITION, VIEWPORT_COLOR_FACTOR_SELECT,
								     NEG_K1_TIMES_SRC) |
		  NVDEF(NVC37D, HEAD_SET_CONTROL_CURSOR_COMPOSITION, MODE, BLEND));

	PUSH_MTHD(push, NVC37D, HEAD_SET_CONTEXT_DMA_CURSOR(i, 0), asyh->curs.handle);
	PUSH_MTHD(push, NVC37D, HEAD_SET_OFFSET_CURSOR(i, 0), asyh->curs.offset >> 8);
	return 0;
}

int
headc37d_curs_format(struct nv50_head *head, struct nv50_wndw_atom *asyw,
		     struct nv50_head_atom *asyh)
{
	asyh->curs.format = asyw->image.format;
	return 0;
}

static int
headc37d_olut_clr(struct nv50_head *head)
{
	struct nvif_push *push = nv50_disp(head->base.base.dev)->core->chan.push;
	const int i = head->base.index;
	int ret;

	if ((ret = PUSH_WAIT(push, 2)))
		return ret;

	PUSH_MTHD(push, NVC37D, HEAD_SET_CONTEXT_DMA_OUTPUT_LUT(i), 0x00000000);
	return 0;
}

static int
headc37d_olut_set(struct nv50_head *head, struct nv50_head_atom *asyh)
{
	struct nvif_push *push = nv50_disp(head->base.base.dev)->core->chan.push;
	const int i = head->base.index;
	int ret;

	if ((ret = PUSH_WAIT(push, 4)))
		return ret;

	PUSH_MTHD(push, NVC37D, HEAD_SET_CONTROL_OUTPUT_LUT(i),
		  NVVAL(NVC37D, HEAD_SET_CONTROL_OUTPUT_LUT, SIZE, asyh->olut.size) |
		  NVVAL(NVC37D, HEAD_SET_CONTROL_OUTPUT_LUT, RANGE, asyh->olut.range) |
		  NVVAL(NVC37D, HEAD_SET_CONTROL_OUTPUT_LUT, OUTPUT_MODE, asyh->olut.output_mode),

				HEAD_SET_OFFSET_OUTPUT_LUT(i), asyh->olut.offset >> 8,
				HEAD_SET_CONTEXT_DMA_OUTPUT_LUT(i), asyh->olut.handle);
	return 0;
}

static bool
headc37d_olut(struct nv50_head *head, struct nv50_head_atom *asyh, int size)
{
	if (size != 256 && size != 1024)
		return false;

	asyh->olut.size = size == 1024 ? NVC37D_HEAD_SET_CONTROL_OUTPUT_LUT_SIZE_SIZE_1025 :
					 NVC37D_HEAD_SET_CONTROL_OUTPUT_LUT_SIZE_SIZE_257;
	asyh->olut.range = NVC37D_HEAD_SET_CONTROL_OUTPUT_LUT_RANGE_UNITY;
	asyh->olut.output_mode = NVC37D_HEAD_SET_CONTROL_OUTPUT_LUT_OUTPUT_MODE_INTERPOLATE;
	asyh->olut.load = head907d_olut_load;
	return true;
}

static int
headc37d_mode(struct nv50_head *head, struct nv50_head_atom *asyh)
{
	struct nvif_push *push = nv50_disp(head->base.base.dev)->core->chan.push;
	struct nv50_head_mode *m = &asyh->mode;
	const int i = head->base.index;
	int ret;

	if ((ret = PUSH_WAIT(push, 15)))
		return ret;

	PUSH_MTHD(push, NVC37D, HEAD_SET_RASTER_SIZE(i),
		  NVVAL(NVC37D, HEAD_SET_RASTER_SIZE, WIDTH, m->h.active) |
		  NVVAL(NVC37D, HEAD_SET_RASTER_SIZE, HEIGHT, m->v.active),

				HEAD_SET_RASTER_SYNC_END(i),
		  NVVAL(NVC37D, HEAD_SET_RASTER_SYNC_END, X, m->h.synce) |
		  NVVAL(NVC37D, HEAD_SET_RASTER_SYNC_END, Y, m->v.synce),

				HEAD_SET_RASTER_BLANK_END(i),
		  NVVAL(NVC37D, HEAD_SET_RASTER_BLANK_END, X, m->h.blanke) |
		  NVVAL(NVC37D, HEAD_SET_RASTER_BLANK_END, Y, m->v.blanke),

				HEAD_SET_RASTER_BLANK_START(i),
		  NVVAL(NVC37D, HEAD_SET_RASTER_BLANK_START, X, m->h.blanks) |
		  NVVAL(NVC37D, HEAD_SET_RASTER_BLANK_START, Y, m->v.blanks));

	//XXX:
	PUSH_NVSQ(push, NVC37D, 0x2074 + (i * 0x400), m->v.blank2e << 16 | m->v.blank2s);
	PUSH_NVSQ(push, NVC37D, 0x2008 + (i * 0x400), m->interlace);

	PUSH_MTHD(push, NVC37D, HEAD_SET_PIXEL_CLOCK_FREQUENCY(i),
		  NVVAL(NVC37D, HEAD_SET_PIXEL_CLOCK_FREQUENCY, HERTZ, m->clock * 1000));

	PUSH_MTHD(push, NVC37D, HEAD_SET_PIXEL_CLOCK_FREQUENCY_MAX(i),
		  NVVAL(NVC37D, HEAD_SET_PIXEL_CLOCK_FREQUENCY_MAX, HERTZ, m->clock * 1000));

	/*XXX: HEAD_USAGE_BOUNDS, doesn't belong here. */
	PUSH_MTHD(push, NVC37D, HEAD_SET_HEAD_USAGE_BOUNDS(i),
		  NVDEF(NVC37D, HEAD_SET_HEAD_USAGE_BOUNDS, CURSOR, USAGE_W256_H256) |
		  NVDEF(NVC37D, HEAD_SET_HEAD_USAGE_BOUNDS, OUTPUT_LUT, USAGE_1025) |
		  NVDEF(NVC37D, HEAD_SET_HEAD_USAGE_BOUNDS, UPSCALING_ALLOWED, TRUE));
	return 0;
}

int
headc37d_view(struct nv50_head *head, struct nv50_head_atom *asyh)
{
	struct nvif_push *push = nv50_disp(head->base.base.dev)->core->chan.push;
	const int i = head->base.index;
	int ret;

	if ((ret = PUSH_WAIT(push, 4)))
		return ret;

	PUSH_MTHD(push, NVC37D, HEAD_SET_VIEWPORT_SIZE_IN(i),
		  NVVAL(NVC37D, HEAD_SET_VIEWPORT_SIZE_IN, WIDTH, asyh->view.iW) |
		  NVVAL(NVC37D, HEAD_SET_VIEWPORT_SIZE_IN, HEIGHT, asyh->view.iH));

	PUSH_MTHD(push, NVC37D, HEAD_SET_VIEWPORT_SIZE_OUT(i),
		  NVVAL(NVC37D, HEAD_SET_VIEWPORT_SIZE_OUT, WIDTH, asyh->view.oW) |
		  NVVAL(NVC37D, HEAD_SET_VIEWPORT_SIZE_OUT, HEIGHT, asyh->view.oH));
	return 0;
}

void
headc37d_static_wndw_map(struct nv50_head *head, struct nv50_head_atom *asyh)
{
	int i, end;

	for (i = head->base.index * 2, end = i + 2; i < end; i++)
		asyh->wndw.owned |= BIT(i);
}

void
headc37d_static_wndw_map(struct nv50_head *head, struct nv50_head_atom *asyh)
{
	int i, end;

	for (i = head->base.index * 2, end = i + 2; i < end; i++)
		asyh->wndw.owned |= BIT(i);
}

const struct nv50_head_func
headc37d = {
	.view = headc37d_view,
	.mode = headc37d_mode,
	.olut = headc37d_olut,
	.olut_size = 1024,
	.olut_set = headc37d_olut_set,
	.olut_clr = headc37d_olut_clr,
	.curs_layout = head917d_curs_layout,
	.curs_format = headc37d_curs_format,
	.curs_set = headc37d_curs_set,
	.curs_clr = headc37d_curs_clr,
	.dither = headc37d_dither,
	.procamp = headc37d_procamp,
	.or = headc37d_or,
	.static_wndw_map = headc37d_static_wndw_map,
};<|MERGE_RESOLUTION|>--- conflicted
+++ resolved
@@ -30,33 +30,6 @@
 static int
 headc37d_or(struct nv50_head *head, struct nv50_head_atom *asyh)
 {
-<<<<<<< HEAD
-	struct nv50_dmac *core = &nv50_disp(head->base.base.dev)->core->chan;
-	u8 depth;
-	u32 *push;
-
-	if ((push = evo_wait(core, 2))) {
-		/*XXX: This is a dirty hack until OR depth handling is
-		 *     improved later for deep colour etc.
-		 */
-		switch (asyh->or.depth) {
-		case 6: depth = 5; break;
-		case 5: depth = 4; break;
-		case 2: depth = 1; break;
-		case 0:	depth = 4; break;
-		default:
-			depth = asyh->or.depth;
-			WARN_ON(1);
-			break;
-		}
-
-		evo_mthd(push, 0x2004 + (head->base.index * 0x400), 1);
-		evo_data(push, depth << 4 |
-			       asyh->or.nvsync << 3 |
-			       asyh->or.nhsync << 2 |
-			       asyh->or.crc_raster);
-		evo_kick(push, core);
-=======
 	struct nvif_push *push = nv50_disp(head->base.base.dev)->core->chan.push;
 	const int i = head->base.index;
 	u8 depth;
@@ -74,7 +47,6 @@
 		depth = asyh->or.depth;
 		WARN_ON(1);
 		break;
->>>>>>> 9123e3a7
 	}
 
 	if ((ret = PUSH_WAIT(push, 2)))
@@ -297,15 +269,6 @@
 		  NVVAL(NVC37D, HEAD_SET_VIEWPORT_SIZE_OUT, WIDTH, asyh->view.oW) |
 		  NVVAL(NVC37D, HEAD_SET_VIEWPORT_SIZE_OUT, HEIGHT, asyh->view.oH));
 	return 0;
-}
-
-void
-headc37d_static_wndw_map(struct nv50_head *head, struct nv50_head_atom *asyh)
-{
-	int i, end;
-
-	for (i = head->base.index * 2, end = i + 2; i < end; i++)
-		asyh->wndw.owned |= BIT(i);
 }
 
 void
