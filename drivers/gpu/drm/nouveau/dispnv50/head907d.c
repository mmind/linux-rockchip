/*
 * Copyright 2018 Red Hat Inc.
 *
 * Permission is hereby granted, free of charge, to any person obtaining a
 * copy of this software and associated documentation files (the "Software"),
 * to deal in the Software without restriction, including without limitation
 * the rights to use, copy, modify, merge, publish, distribute, sublicense,
 * and/or sell copies of the Software, and to permit persons to whom the
 * Software is furnished to do so, subject to the following conditions:
 *
 * The above copyright notice and this permission notice shall be included in
 * all copies or substantial portions of the Software.
 *
 * THE SOFTWARE IS PROVIDED "AS IS", WITHOUT WARRANTY OF ANY KIND, EXPRESS OR
 * IMPLIED, INCLUDING BUT NOT LIMITED TO THE WARRANTIES OF MERCHANTABILITY,
 * FITNESS FOR A PARTICULAR PURPOSE AND NONINFRINGEMENT.  IN NO EVENT SHALL
 * THE COPYRIGHT HOLDER(S) OR AUTHOR(S) BE LIABLE FOR ANY CLAIM, DAMAGES OR
 * OTHER LIABILITY, WHETHER IN AN ACTION OF CONTRACT, TORT OR OTHERWISE,
 * ARISING FROM, OUT OF OR IN CONNECTION WITH THE SOFTWARE OR THE USE OR
 * OTHER DEALINGS IN THE SOFTWARE.
 */
#include <drm/drm_connector.h>
#include <drm/drm_mode_config.h>
#include <drm/drm_vblank.h>
#include "nouveau_drv.h"
#include "nouveau_bios.h"
#include "nouveau_connector.h"
#include "head.h"
#include "core.h"
#include "crc.h"

#include <nvif/push507c.h>

#include <nvhw/class/cl907d.h>

int
head907d_or(struct nv50_head *head, struct nv50_head_atom *asyh)
{
<<<<<<< HEAD
	struct nv50_dmac *core = &nv50_disp(head->base.base.dev)->core->chan;
	u32 *push;
	if ((push = evo_wait(core, 3))) {
		evo_mthd(push, 0x0404 + (head->base.index * 0x300), 2);
		evo_data(push, asyh->or.depth  << 6 |
			       asyh->or.nvsync << 4 |
			       asyh->or.nhsync << 3 |
			       asyh->or.crc_raster);
		evo_data(push, 0x31ec6000 | head->base.index << 25 |
					    asyh->mode.interlace);
		evo_kick(push, core);
	}
=======
	struct nvif_push *push = nv50_disp(head->base.base.dev)->core->chan.push;
	const int i = head->base.index;
	int ret;

	if ((ret = PUSH_WAIT(push, 3)))
		return ret;

	PUSH_MTHD(push, NV907D, HEAD_SET_CONTROL_OUTPUT_RESOURCE(i),
		  NVVAL(NV907D, HEAD_SET_CONTROL_OUTPUT_RESOURCE, CRC_MODE, asyh->or.crc_raster) |
		  NVVAL(NV907D, HEAD_SET_CONTROL_OUTPUT_RESOURCE, HSYNC_POLARITY, asyh->or.nhsync) |
		  NVVAL(NV907D, HEAD_SET_CONTROL_OUTPUT_RESOURCE, VSYNC_POLARITY, asyh->or.nvsync) |
		  NVVAL(NV907D, HEAD_SET_CONTROL_OUTPUT_RESOURCE, PIXEL_DEPTH, asyh->or.depth),

				HEAD_SET_CONTROL(i), 0x31ec6000 | head->base.index << 25 |
		  NVVAL(NV907D, HEAD_SET_CONTROL, STRUCTURE, asyh->mode.interlace));
	return 0;
>>>>>>> 9123e3a7
}

int
head907d_procamp(struct nv50_head *head, struct nv50_head_atom *asyh)
{
	struct nvif_push *push = nv50_disp(head->base.base.dev)->core->chan.push;
	const int i = head->base.index;
	int ret;

	if ((ret = PUSH_WAIT(push, 2)))
		return ret;

	PUSH_MTHD(push, NV907D, HEAD_SET_PROCAMP(i),
		  NVDEF(NV907D, HEAD_SET_PROCAMP, COLOR_SPACE, RGB) |
		  NVDEF(NV907D, HEAD_SET_PROCAMP, CHROMA_LPF, AUTO) |
		  NVVAL(NV907D, HEAD_SET_PROCAMP, SAT_COS, asyh->procamp.sat.cos) |
		  NVVAL(NV907D, HEAD_SET_PROCAMP, SAT_SINE, asyh->procamp.sat.sin) |
		  NVDEF(NV907D, HEAD_SET_PROCAMP, DYNAMIC_RANGE, VESA) |
		  NVDEF(NV907D, HEAD_SET_PROCAMP, RANGE_COMPRESSION, DISABLE));
	return 0;
}

static int
head907d_dither(struct nv50_head *head, struct nv50_head_atom *asyh)
{
	struct nvif_push *push = nv50_disp(head->base.base.dev)->core->chan.push;
	const int i = head->base.index;
	int ret;

	if ((ret = PUSH_WAIT(push, 2)))
		return ret;

	PUSH_MTHD(push, NV907D, HEAD_SET_DITHER_CONTROL(i),
		  NVVAL(NV907D, HEAD_SET_DITHER_CONTROL, ENABLE, asyh->dither.enable) |
		  NVVAL(NV907D, HEAD_SET_DITHER_CONTROL, BITS, asyh->dither.bits) |
		  NVVAL(NV907D, HEAD_SET_DITHER_CONTROL, MODE, asyh->dither.mode) |
		  NVVAL(NV907D, HEAD_SET_DITHER_CONTROL, PHASE, 0));
	return 0;
}

int
head907d_ovly(struct nv50_head *head, struct nv50_head_atom *asyh)
{
	struct nvif_push *push = nv50_disp(head->base.base.dev)->core->chan.push;
	const int i = head->base.index;
	u32 bounds = 0;
	int ret;

	if (asyh->ovly.cpp) {
		switch (asyh->ovly.cpp) {
		case 8: bounds |= NVDEF(NV907D, HEAD_SET_OVERLAY_USAGE_BOUNDS, PIXEL_DEPTH, BPP_64); break;
		case 4: bounds |= NVDEF(NV907D, HEAD_SET_OVERLAY_USAGE_BOUNDS, PIXEL_DEPTH, BPP_32); break;
		case 2: bounds |= NVDEF(NV907D, HEAD_SET_OVERLAY_USAGE_BOUNDS, PIXEL_DEPTH, BPP_16); break;
		default:
			WARN_ON(1);
			break;
		}
		bounds |= NVDEF(NV907D, HEAD_SET_OVERLAY_USAGE_BOUNDS, USABLE, TRUE);
	} else {
		bounds |= NVDEF(NV907D, HEAD_SET_OVERLAY_USAGE_BOUNDS, PIXEL_DEPTH, BPP_16);
	}

	if ((ret = PUSH_WAIT(push, 2)))
		return ret;

	PUSH_MTHD(push, NV907D, HEAD_SET_OVERLAY_USAGE_BOUNDS(i), bounds);
	return 0;
}

static int
head907d_base(struct nv50_head *head, struct nv50_head_atom *asyh)
{
	struct nvif_push *push = nv50_disp(head->base.base.dev)->core->chan.push;
	const int i = head->base.index;
	u32 bounds = 0;
	int ret;

	if (asyh->base.cpp) {
		switch (asyh->base.cpp) {
		case 8: bounds |= NVDEF(NV907D, HEAD_SET_BASE_CHANNEL_USAGE_BOUNDS, PIXEL_DEPTH, BPP_64); break;
		case 4: bounds |= NVDEF(NV907D, HEAD_SET_BASE_CHANNEL_USAGE_BOUNDS, PIXEL_DEPTH, BPP_32); break;
		case 2: bounds |= NVDEF(NV907D, HEAD_SET_BASE_CHANNEL_USAGE_BOUNDS, PIXEL_DEPTH, BPP_16); break;
		case 1: bounds |= NVDEF(NV907D, HEAD_SET_BASE_CHANNEL_USAGE_BOUNDS, PIXEL_DEPTH, BPP_8); break;
		default:
			WARN_ON(1);
			break;
		}
		bounds |= NVDEF(NV907D, HEAD_SET_BASE_CHANNEL_USAGE_BOUNDS, USABLE, TRUE);
	}

	if ((ret = PUSH_WAIT(push, 2)))
		return ret;

	PUSH_MTHD(push, NV907D, HEAD_SET_BASE_CHANNEL_USAGE_BOUNDS(i), bounds);
	return 0;
}

int
head907d_curs_clr(struct nv50_head *head)
{
	struct nvif_push *push = nv50_disp(head->base.base.dev)->core->chan.push;
	const int i = head->base.index;
	int ret;

	if ((ret = PUSH_WAIT(push, 4)))
		return ret;

	PUSH_MTHD(push, NV907D, HEAD_SET_CONTROL_CURSOR(i),
		  NVDEF(NV907D, HEAD_SET_CONTROL_CURSOR, ENABLE, DISABLE) |
		  NVDEF(NV907D, HEAD_SET_CONTROL_CURSOR, FORMAT, A8R8G8B8) |
		  NVDEF(NV907D, HEAD_SET_CONTROL_CURSOR, SIZE, W64_H64));

	PUSH_MTHD(push, NV907D, HEAD_SET_CONTEXT_DMA_CURSOR(i), 0x00000000);
	return 0;
}

int
head907d_curs_set(struct nv50_head *head, struct nv50_head_atom *asyh)
{
	struct nvif_push *push = nv50_disp(head->base.base.dev)->core->chan.push;
	const int i = head->base.index;
	int ret;

	if ((ret = PUSH_WAIT(push, 5)))
		return ret;

	PUSH_MTHD(push, NV907D, HEAD_SET_CONTROL_CURSOR(i),
		  NVDEF(NV907D, HEAD_SET_CONTROL_CURSOR, ENABLE, ENABLE) |
		  NVVAL(NV907D, HEAD_SET_CONTROL_CURSOR, FORMAT, asyh->curs.format) |
		  NVVAL(NV907D, HEAD_SET_CONTROL_CURSOR, SIZE, asyh->curs.layout) |
		  NVVAL(NV907D, HEAD_SET_CONTROL_CURSOR, HOT_SPOT_X, 0) |
		  NVVAL(NV907D, HEAD_SET_CONTROL_CURSOR, HOT_SPOT_Y, 0) |
		  NVDEF(NV907D, HEAD_SET_CONTROL_CURSOR, COMPOSITION, ALPHA_BLEND),

				HEAD_SET_OFFSET_CURSOR(i), asyh->curs.offset >> 8);

	PUSH_MTHD(push, NV907D, HEAD_SET_CONTEXT_DMA_CURSOR(i), asyh->curs.handle);
	return 0;
}

int
head907d_core_clr(struct nv50_head *head)
{
	struct nvif_push *push = nv50_disp(head->base.base.dev)->core->chan.push;
	const int i = head->base.index;
	int ret;

	if ((ret = PUSH_WAIT(push, 2)))
		return ret;

	PUSH_MTHD(push, NV907D, HEAD_SET_CONTEXT_DMAS_ISO(i), 0x00000000);
	return 0;
}

int
head907d_core_set(struct nv50_head *head, struct nv50_head_atom *asyh)
{
	struct nvif_push *push = nv50_disp(head->base.base.dev)->core->chan.push;
	const int i = head->base.index;
	int ret;

	if ((ret = PUSH_WAIT(push, 9)))
		return ret;

	PUSH_MTHD(push, NV907D, HEAD_SET_OFFSET(i),
		  NVVAL(NV907D, HEAD_SET_OFFSET, ORIGIN, asyh->core.offset >> 8));

	PUSH_MTHD(push, NV907D, HEAD_SET_SIZE(i),
		  NVVAL(NV907D, HEAD_SET_SIZE, WIDTH, asyh->core.w) |
		  NVVAL(NV907D, HEAD_SET_SIZE, HEIGHT, asyh->core.h),

				HEAD_SET_STORAGE(i),
		  NVVAL(NV907D, HEAD_SET_STORAGE, BLOCK_HEIGHT, asyh->core.blockh) |
		  NVVAL(NV907D, HEAD_SET_STORAGE, PITCH, asyh->core.pitch >> 8) |
		  NVVAL(NV907D, HEAD_SET_STORAGE, PITCH, asyh->core.blocks) |
		  NVVAL(NV907D, HEAD_SET_STORAGE, MEMORY_LAYOUT, asyh->core.layout),

				HEAD_SET_PARAMS(i),
		  NVVAL(NV907D, HEAD_SET_PARAMS, FORMAT, asyh->core.format) |
		  NVDEF(NV907D, HEAD_SET_PARAMS, SUPER_SAMPLE, X1_AA) |
		  NVDEF(NV907D, HEAD_SET_PARAMS, GAMMA, LINEAR),

				HEAD_SET_CONTEXT_DMAS_ISO(i),
		  NVVAL(NV907D, HEAD_SET_CONTEXT_DMAS_ISO, HANDLE, asyh->core.handle));

	PUSH_MTHD(push, NV907D, HEAD_SET_VIEWPORT_POINT_IN(i),
		  NVVAL(NV907D, HEAD_SET_VIEWPORT_POINT_IN, X, asyh->core.x) |
		  NVVAL(NV907D, HEAD_SET_VIEWPORT_POINT_IN, Y, asyh->core.y));
	return 0;
}

int
head907d_olut_clr(struct nv50_head *head)
{
	struct nvif_push *push = nv50_disp(head->base.base.dev)->core->chan.push;
	const int i = head->base.index;
	int ret;

	if ((ret = PUSH_WAIT(push, 4)))
		return ret;

	PUSH_MTHD(push, NV907D, HEAD_SET_OUTPUT_LUT_LO(i),
		  NVDEF(NV907D, HEAD_SET_OUTPUT_LUT_LO, ENABLE, DISABLE));

	PUSH_MTHD(push, NV907D, HEAD_SET_CONTEXT_DMA_LUT(i), 0x00000000);
	return 0;
}

int
head907d_olut_set(struct nv50_head *head, struct nv50_head_atom *asyh)
{
	struct nvif_push *push = nv50_disp(head->base.base.dev)->core->chan.push;
	const int i = head->base.index;
	int ret;

	if ((ret = PUSH_WAIT(push, 5)))
		return ret;

	PUSH_MTHD(push, NV907D, HEAD_SET_OUTPUT_LUT_LO(i),
		  NVDEF(NV907D, HEAD_SET_OUTPUT_LUT_LO, ENABLE, ENABLE) |
		  NVVAL(NV907D, HEAD_SET_OUTPUT_LUT_LO, MODE, asyh->olut.mode) |
		  NVDEF(NV907D, HEAD_SET_OUTPUT_LUT_LO, NEVER_YIELD_TO_BASE, DISABLE),

				HEAD_SET_OUTPUT_LUT_HI(i),
		  NVVAL(NV907D, HEAD_SET_OUTPUT_LUT_HI, ORIGIN, asyh->olut.offset >> 8));

	PUSH_MTHD(push, NV907D, HEAD_SET_CONTEXT_DMA_LUT(i), asyh->olut.handle);
	return 0;
}

void
head907d_olut_load(struct drm_color_lut *in, int size, void __iomem *mem)
{
	for (; size--; in++, mem += 8) {
		writew(drm_color_lut_extract(in->  red, 14) + 0x6000, mem + 0);
		writew(drm_color_lut_extract(in->green, 14) + 0x6000, mem + 2);
		writew(drm_color_lut_extract(in-> blue, 14) + 0x6000, mem + 4);
	}

	/* INTERPOLATE modes require a "next" entry to interpolate with,
	 * so we replicate the last entry to deal with this for now.
	 */
	writew(readw(mem - 8), mem + 0);
	writew(readw(mem - 6), mem + 2);
	writew(readw(mem - 4), mem + 4);
}

bool
head907d_olut(struct nv50_head *head, struct nv50_head_atom *asyh, int size)
{
	if (size != 256 && size != 1024)
		return false;

	if (size == 1024)
		asyh->olut.mode = NV907D_HEAD_SET_OUTPUT_LUT_LO_MODE_INTERPOLATE_1025_UNITY_RANGE;
	else
		asyh->olut.mode = NV907D_HEAD_SET_OUTPUT_LUT_LO_MODE_INTERPOLATE_257_UNITY_RANGE;

	asyh->olut.load = head907d_olut_load;
	return true;
}

int
head907d_mode(struct nv50_head *head, struct nv50_head_atom *asyh)
{
	struct nvif_push *push = nv50_disp(head->base.base.dev)->core->chan.push;
	struct nv50_head_mode *m = &asyh->mode;
	const int i = head->base.index;
	int ret;

	if ((ret = PUSH_WAIT(push, 14)))
		return ret;

	PUSH_MTHD(push, NV907D, HEAD_SET_OVERSCAN_COLOR(i),
		  NVVAL(NV907D, HEAD_SET_OVERSCAN_COLOR, RED, 0) |
		  NVVAL(NV907D, HEAD_SET_OVERSCAN_COLOR, GRN, 0) |
		  NVVAL(NV907D, HEAD_SET_OVERSCAN_COLOR, BLU, 0),

				HEAD_SET_RASTER_SIZE(i),
		  NVVAL(NV907D, HEAD_SET_RASTER_SIZE, WIDTH, m->h.active) |
		  NVVAL(NV907D, HEAD_SET_RASTER_SIZE, HEIGHT, m->v.active),

				HEAD_SET_RASTER_SYNC_END(i),
		  NVVAL(NV907D, HEAD_SET_RASTER_SYNC_END, X, m->h.synce) |
		  NVVAL(NV907D, HEAD_SET_RASTER_SYNC_END, Y, m->v.synce),

				HEAD_SET_RASTER_BLANK_END(i),
		  NVVAL(NV907D, HEAD_SET_RASTER_BLANK_END, X, m->h.blanke) |
		  NVVAL(NV907D, HEAD_SET_RASTER_BLANK_END, Y, m->v.blanke),

				HEAD_SET_RASTER_BLANK_START(i),
		  NVVAL(NV907D, HEAD_SET_RASTER_BLANK_START, X, m->h.blanks) |
		  NVVAL(NV907D, HEAD_SET_RASTER_BLANK_START, Y, m->v.blanks),

				HEAD_SET_RASTER_VERT_BLANK2(i),
		  NVVAL(NV907D, HEAD_SET_RASTER_VERT_BLANK2, YSTART, m->v.blank2s) |
		  NVVAL(NV907D, HEAD_SET_RASTER_VERT_BLANK2, YEND, m->v.blank2e));

	PUSH_MTHD(push, NV907D, HEAD_SET_DEFAULT_BASE_COLOR(i),
		  NVVAL(NV907D, HEAD_SET_DEFAULT_BASE_COLOR, RED, 0) |
		  NVVAL(NV907D, HEAD_SET_DEFAULT_BASE_COLOR, GREEN, 0) |
		  NVVAL(NV907D, HEAD_SET_DEFAULT_BASE_COLOR, BLUE, 0),

				HEAD_SET_CRC_CONTROL(i),
		  NVDEF(NV907D, HEAD_SET_CRC_CONTROL, CONTROLLING_CHANNEL, CORE) |
		  NVDEF(NV907D, HEAD_SET_CRC_CONTROL, EXPECT_BUFFER_COLLAPSE, FALSE) |
		  NVDEF(NV907D, HEAD_SET_CRC_CONTROL, TIMESTAMP_MODE, FALSE) |
		  NVDEF(NV907D, HEAD_SET_CRC_CONTROL, PRIMARY_OUTPUT, NONE) |
		  NVDEF(NV907D, HEAD_SET_CRC_CONTROL, SECONDARY_OUTPUT, NONE));

	PUSH_MTHD(push, NV907D, HEAD_SET_PIXEL_CLOCK_FREQUENCY(i),
		  NVVAL(NV907D, HEAD_SET_PIXEL_CLOCK_FREQUENCY, HERTZ, m->clock * 1000) |
		  NVDEF(NV907D, HEAD_SET_PIXEL_CLOCK_FREQUENCY, ADJ1000DIV1001, FALSE),

				HEAD_SET_PIXEL_CLOCK_CONFIGURATION(i),
		  NVDEF(NV907D, HEAD_SET_PIXEL_CLOCK_CONFIGURATION, MODE, CLK_CUSTOM) |
		  NVDEF(NV907D, HEAD_SET_PIXEL_CLOCK_CONFIGURATION, NOT_DRIVER, FALSE) |
		  NVDEF(NV907D, HEAD_SET_PIXEL_CLOCK_CONFIGURATION, ENABLE_HOPPING, FALSE),

				HEAD_SET_PIXEL_CLOCK_FREQUENCY_MAX(i),
		  NVVAL(NV907D, HEAD_SET_PIXEL_CLOCK_FREQUENCY_MAX, HERTZ, m->clock * 1000) |
		  NVDEF(NV907D, HEAD_SET_PIXEL_CLOCK_FREQUENCY_MAX, ADJ1000DIV1001, FALSE));
	return 0;
}

int
head907d_view(struct nv50_head *head, struct nv50_head_atom *asyh)
{
	struct nvif_push *push = nv50_disp(head->base.base.dev)->core->chan.push;
	const int i = head->base.index;
	int ret;

	if ((ret = PUSH_WAIT(push, 8)))
		return ret;

	PUSH_MTHD(push, NV907D, HEAD_SET_CONTROL_OUTPUT_SCALER(i),
		  NVDEF(NV907D, HEAD_SET_CONTROL_OUTPUT_SCALER, VERTICAL_TAPS, TAPS_1) |
		  NVDEF(NV907D, HEAD_SET_CONTROL_OUTPUT_SCALER, HORIZONTAL_TAPS, TAPS_1) |
		  NVVAL(NV907D, HEAD_SET_CONTROL_OUTPUT_SCALER, HRESPONSE_BIAS, 0) |
		  NVVAL(NV907D, HEAD_SET_CONTROL_OUTPUT_SCALER, VRESPONSE_BIAS, 0));

	PUSH_MTHD(push, NV907D, HEAD_SET_VIEWPORT_SIZE_IN(i),
		  NVVAL(NV907D, HEAD_SET_VIEWPORT_SIZE_IN, WIDTH, asyh->view.iW) |
		  NVVAL(NV907D, HEAD_SET_VIEWPORT_SIZE_IN, HEIGHT, asyh->view.iH));

	PUSH_MTHD(push, NV907D, HEAD_SET_VIEWPORT_SIZE_OUT(i),
		  NVVAL(NV907D, HEAD_SET_VIEWPORT_SIZE_OUT, WIDTH, asyh->view.oW) |
		  NVVAL(NV907D, HEAD_SET_VIEWPORT_SIZE_OUT, HEIGHT, asyh->view.oH),

				HEAD_SET_VIEWPORT_SIZE_OUT_MIN(i),
		  NVVAL(NV907D, HEAD_SET_VIEWPORT_SIZE_OUT_MIN, WIDTH, asyh->view.oW) |
		  NVVAL(NV907D, HEAD_SET_VIEWPORT_SIZE_OUT_MIN, HEIGHT, asyh->view.oH),

				HEAD_SET_VIEWPORT_SIZE_OUT_MAX(i),
		  NVVAL(NV907D, HEAD_SET_VIEWPORT_SIZE_OUT_MAX, WIDTH, asyh->view.oW) |
		  NVVAL(NV907D, HEAD_SET_VIEWPORT_SIZE_OUT_MAX, HEIGHT, asyh->view.oH));
	return 0;
}

const struct nv50_head_func
head907d = {
	.view = head907d_view,
	.mode = head907d_mode,
	.olut = head907d_olut,
	.olut_size = 1024,
	.olut_set = head907d_olut_set,
	.olut_clr = head907d_olut_clr,
	.core_calc = head507d_core_calc,
	.core_set = head907d_core_set,
	.core_clr = head907d_core_clr,
	.curs_layout = head507d_curs_layout,
	.curs_format = head507d_curs_format,
	.curs_set = head907d_curs_set,
	.curs_clr = head907d_curs_clr,
	.base = head907d_base,
	.ovly = head907d_ovly,
	.dither = head907d_dither,
	.procamp = head907d_procamp,
	.or = head907d_or,
};<|MERGE_RESOLUTION|>--- conflicted
+++ resolved
@@ -36,20 +36,6 @@
 int
 head907d_or(struct nv50_head *head, struct nv50_head_atom *asyh)
 {
-<<<<<<< HEAD
-	struct nv50_dmac *core = &nv50_disp(head->base.base.dev)->core->chan;
-	u32 *push;
-	if ((push = evo_wait(core, 3))) {
-		evo_mthd(push, 0x0404 + (head->base.index * 0x300), 2);
-		evo_data(push, asyh->or.depth  << 6 |
-			       asyh->or.nvsync << 4 |
-			       asyh->or.nhsync << 3 |
-			       asyh->or.crc_raster);
-		evo_data(push, 0x31ec6000 | head->base.index << 25 |
-					    asyh->mode.interlace);
-		evo_kick(push, core);
-	}
-=======
 	struct nvif_push *push = nv50_disp(head->base.base.dev)->core->chan.push;
 	const int i = head->base.index;
 	int ret;
@@ -66,7 +52,6 @@
 				HEAD_SET_CONTROL(i), 0x31ec6000 | head->base.index << 25 |
 		  NVVAL(NV907D, HEAD_SET_CONTROL, STRUCTURE, asyh->mode.interlace));
 	return 0;
->>>>>>> 9123e3a7
 }
 
 int
