--- conflicted
+++ resolved
@@ -39,15 +39,6 @@
 			   struct nv50_head_atom *);
 	int (*curs_format)(struct nv50_head *, struct nv50_wndw_atom *,
 			   struct nv50_head_atom *);
-<<<<<<< HEAD
-	void (*curs_set)(struct nv50_head *, struct nv50_head_atom *);
-	void (*curs_clr)(struct nv50_head *);
-	void (*base)(struct nv50_head *, struct nv50_head_atom *);
-	void (*ovly)(struct nv50_head *, struct nv50_head_atom *);
-	void (*dither)(struct nv50_head *, struct nv50_head_atom *);
-	void (*procamp)(struct nv50_head *, struct nv50_head_atom *);
-	void (*or)(struct nv50_head *, struct nv50_head_atom *);
-=======
 	int (*curs_set)(struct nv50_head *, struct nv50_head_atom *);
 	int (*curs_clr)(struct nv50_head *);
 	int (*base)(struct nv50_head *, struct nv50_head_atom *);
@@ -55,7 +46,6 @@
 	int (*dither)(struct nv50_head *, struct nv50_head_atom *);
 	int (*procamp)(struct nv50_head *, struct nv50_head_atom *);
 	int (*or)(struct nv50_head *, struct nv50_head_atom *);
->>>>>>> 9123e3a7
 	void (*static_wndw_map)(struct nv50_head *, struct nv50_head_atom *);
 };
 
@@ -98,15 +88,9 @@
 int headc37d_view(struct nv50_head *, struct nv50_head_atom *);
 int headc37d_curs_format(struct nv50_head *, struct nv50_wndw_atom *,
 			 struct nv50_head_atom *);
-<<<<<<< HEAD
-void headc37d_curs_set(struct nv50_head *, struct nv50_head_atom *);
-void headc37d_curs_clr(struct nv50_head *);
-void headc37d_dither(struct nv50_head *, struct nv50_head_atom *);
-=======
 int headc37d_curs_set(struct nv50_head *, struct nv50_head_atom *);
 int headc37d_curs_clr(struct nv50_head *);
 int headc37d_dither(struct nv50_head *, struct nv50_head_atom *);
->>>>>>> 9123e3a7
 void headc37d_static_wndw_map(struct nv50_head *, struct nv50_head_atom *);
 
 extern const struct nv50_head_func headc57d;
