/*
 * Copyright (C) 2008 Ben Skeggs.
 * All Rights Reserved.
 *
 * Permission is hereby granted, free of charge, to any person obtaining
 * a copy of this software and associated documentation files (the
 * "Software"), to deal in the Software without restriction, including
 * without limitation the rights to use, copy, modify, merge, publish,
 * distribute, sublicense, and/or sell copies of the Software, and to
 * permit persons to whom the Software is furnished to do so, subject to
 * the following conditions:
 *
 * The above copyright notice and this permission notice (including the
 * next paragraph) shall be included in all copies or substantial
 * portions of the Software.
 *
 * THE SOFTWARE IS PROVIDED "AS IS", WITHOUT WARRANTY OF ANY KIND,
 * EXPRESS OR IMPLIED, INCLUDING BUT NOT LIMITED TO THE WARRANTIES OF
 * MERCHANTABILITY, FITNESS FOR A PARTICULAR PURPOSE AND NONINFRINGEMENT.
 * IN NO EVENT SHALL THE COPYRIGHT OWNER(S) AND/OR ITS SUPPLIERS BE
 * LIABLE FOR ANY CLAIM, DAMAGES OR OTHER LIABILITY, WHETHER IN AN ACTION
 * OF CONTRACT, TORT OR OTHERWISE, ARISING FROM, OUT OF OR IN CONNECTION
 * WITH THE SOFTWARE OR THE USE OR OTHER DEALINGS IN THE SOFTWARE.
 *
 */

#include "nouveau_drv.h"
#include "nouveau_dma.h"
#include "nouveau_fence.h"
#include "nouveau_abi16.h"

#include "nouveau_ttm.h"
#include "nouveau_gem.h"
#include "nouveau_mem.h"
#include "nouveau_vmm.h"

#include <nvif/class.h>

void
nouveau_gem_object_del(struct drm_gem_object *gem)
{
	struct nouveau_bo *nvbo = nouveau_gem_object(gem);
	struct nouveau_drm *drm = nouveau_bdev(nvbo->bo.bdev);
	struct device *dev = drm->dev->dev;
	int ret;

	ret = pm_runtime_get_sync(dev);
	if (WARN_ON(ret < 0 && ret != -EACCES))
		return;

	if (gem->import_attach)
		drm_prime_gem_destroy(gem, nvbo->bo.sg);

	ttm_bo_put(&nvbo->bo);

	pm_runtime_mark_last_busy(dev);
	pm_runtime_put_autosuspend(dev);
}

int
nouveau_gem_object_open(struct drm_gem_object *gem, struct drm_file *file_priv)
{
	struct nouveau_cli *cli = nouveau_cli(file_priv);
	struct nouveau_bo *nvbo = nouveau_gem_object(gem);
	struct nouveau_drm *drm = nouveau_bdev(nvbo->bo.bdev);
	struct device *dev = drm->dev->dev;
	struct nouveau_vmm *vmm = cli->svm.cli ? &cli->svm : &cli->vmm;
	struct nouveau_vma *vma;
	int ret;

	if (vmm->vmm.object.oclass < NVIF_CLASS_VMM_NV50)
		return 0;

	ret = ttm_bo_reserve(&nvbo->bo, false, false, NULL);
	if (ret)
		return ret;

	ret = pm_runtime_get_sync(dev);
	if (ret < 0 && ret != -EACCES)
		goto out;

	ret = nouveau_vma_new(nvbo, vmm, &vma);
	pm_runtime_mark_last_busy(dev);
	pm_runtime_put_autosuspend(dev);
out:
	ttm_bo_unreserve(&nvbo->bo);
	return ret;
}

struct nouveau_gem_object_unmap {
	struct nouveau_cli_work work;
	struct nouveau_vma *vma;
};

static void
nouveau_gem_object_delete(struct nouveau_vma *vma)
{
	nouveau_fence_unref(&vma->fence);
	nouveau_vma_del(&vma);
}

static void
nouveau_gem_object_delete_work(struct nouveau_cli_work *w)
{
	struct nouveau_gem_object_unmap *work =
		container_of(w, typeof(*work), work);
	nouveau_gem_object_delete(work->vma);
	kfree(work);
}

static void
nouveau_gem_object_unmap(struct nouveau_bo *nvbo, struct nouveau_vma *vma)
{
	struct dma_fence *fence = vma->fence ? &vma->fence->base : NULL;
	struct nouveau_gem_object_unmap *work;

	list_del_init(&vma->head);

	if (!fence) {
		nouveau_gem_object_delete(vma);
		return;
	}

	if (!(work = kmalloc(sizeof(*work), GFP_KERNEL))) {
		WARN_ON(dma_fence_wait_timeout(fence, false, 2 * HZ) <= 0);
		nouveau_gem_object_delete(vma);
		return;
	}

	work->work.func = nouveau_gem_object_delete_work;
	work->vma = vma;
	nouveau_cli_work_queue(vma->vmm->cli, fence, &work->work);
}

void
nouveau_gem_object_close(struct drm_gem_object *gem, struct drm_file *file_priv)
{
	struct nouveau_cli *cli = nouveau_cli(file_priv);
	struct nouveau_bo *nvbo = nouveau_gem_object(gem);
	struct nouveau_drm *drm = nouveau_bdev(nvbo->bo.bdev);
	struct device *dev = drm->dev->dev;
	struct nouveau_vmm *vmm = cli->svm.cli ? &cli->svm : & cli->vmm;
	struct nouveau_vma *vma;
	int ret;

	if (vmm->vmm.object.oclass < NVIF_CLASS_VMM_NV50)
		return;

	ret = ttm_bo_reserve(&nvbo->bo, false, false, NULL);
	if (ret)
		return;

	vma = nouveau_vma_find(nvbo, vmm);
	if (vma) {
		if (--vma->refs == 0) {
			ret = pm_runtime_get_sync(dev);
			if (!WARN_ON(ret < 0 && ret != -EACCES)) {
				nouveau_gem_object_unmap(nvbo, vma);
				pm_runtime_mark_last_busy(dev);
				pm_runtime_put_autosuspend(dev);
			}
		}
	}
	ttm_bo_unreserve(&nvbo->bo);
}

int
nouveau_gem_new(struct nouveau_cli *cli, u64 size, int align, uint32_t domain,
		uint32_t tile_mode, uint32_t tile_flags,
		struct nouveau_bo **pnvbo)
{
	struct nouveau_drm *drm = cli->drm;
	struct nouveau_bo *nvbo;
	u32 flags = 0;
	int ret;

	if (domain & NOUVEAU_GEM_DOMAIN_VRAM)
		flags |= TTM_PL_FLAG_VRAM;
	if (domain & NOUVEAU_GEM_DOMAIN_GART)
		flags |= TTM_PL_FLAG_TT;
	if (!flags || domain & NOUVEAU_GEM_DOMAIN_CPU)
		flags |= TTM_PL_FLAG_SYSTEM;

	if (domain & NOUVEAU_GEM_DOMAIN_COHERENT)
		flags |= TTM_PL_FLAG_UNCACHED;

	nvbo = nouveau_bo_alloc(cli, &size, &align, flags, tile_mode,
				tile_flags);
	if (IS_ERR(nvbo))
		return PTR_ERR(nvbo);

	/* Initialize the embedded gem-object. We return a single gem-reference
	 * to the caller, instead of a normal nouveau_bo ttm reference. */
	ret = drm_gem_object_init(drm->dev, &nvbo->bo.base, size);
	if (ret) {
		nouveau_bo_ref(NULL, &nvbo);
		return ret;
	}

	ret = nouveau_bo_init(nvbo, size, align, flags, NULL, NULL);
	if (ret) {
		nouveau_bo_ref(NULL, &nvbo);
		return ret;
	}

	/* we restrict allowed domains on nv50+ to only the types
	 * that were requested at creation time.  not possibly on
	 * earlier chips without busting the ABI.
	 */
	nvbo->valid_domains = NOUVEAU_GEM_DOMAIN_VRAM |
			      NOUVEAU_GEM_DOMAIN_GART;
	if (drm->client.device.info.family >= NV_DEVICE_INFO_V0_TESLA)
		nvbo->valid_domains &= domain;

	nvbo->bo.persistent_swap_storage = nvbo->bo.base.filp;
	*pnvbo = nvbo;
	return 0;
}

static int
nouveau_gem_info(struct drm_file *file_priv, struct drm_gem_object *gem,
		 struct drm_nouveau_gem_info *rep)
{
	struct nouveau_cli *cli = nouveau_cli(file_priv);
	struct nouveau_bo *nvbo = nouveau_gem_object(gem);
	struct nouveau_vmm *vmm = cli->svm.cli ? &cli->svm : &cli->vmm;
	struct nouveau_vma *vma;

	if (is_power_of_2(nvbo->valid_domains))
		rep->domain = nvbo->valid_domains;
	else if (nvbo->bo.mem.mem_type == TTM_PL_TT)
		rep->domain = NOUVEAU_GEM_DOMAIN_GART;
	else
		rep->domain = NOUVEAU_GEM_DOMAIN_VRAM;
	rep->offset = nvbo->bo.offset;
	if (vmm->vmm.object.oclass >= NVIF_CLASS_VMM_NV50) {
		vma = nouveau_vma_find(nvbo, vmm);
		if (!vma)
			return -EINVAL;

		rep->offset = vma->addr;
	}

	rep->size = nvbo->bo.mem.num_pages << PAGE_SHIFT;
	rep->map_handle = drm_vma_node_offset_addr(&nvbo->bo.base.vma_node);
	rep->tile_mode = nvbo->mode;
	rep->tile_flags = nvbo->contig ? 0 : NOUVEAU_GEM_TILE_NONCONTIG;
	if (cli->device.info.family >= NV_DEVICE_INFO_V0_FERMI)
		rep->tile_flags |= nvbo->kind << 8;
	else
	if (cli->device.info.family >= NV_DEVICE_INFO_V0_TESLA)
		rep->tile_flags |= nvbo->kind << 8 | nvbo->comp << 16;
	else
		rep->tile_flags |= nvbo->zeta;
	return 0;
}

int
nouveau_gem_ioctl_new(struct drm_device *dev, void *data,
		      struct drm_file *file_priv)
{
	struct nouveau_cli *cli = nouveau_cli(file_priv);
	struct drm_nouveau_gem_new *req = data;
	struct nouveau_bo *nvbo = NULL;
	int ret = 0;

	ret = nouveau_gem_new(cli, req->info.size, req->align,
			      req->info.domain, req->info.tile_mode,
			      req->info.tile_flags, &nvbo);
	if (ret)
		return ret;

	ret = drm_gem_handle_create(file_priv, &nvbo->bo.base,
				    &req->info.handle);
	if (ret == 0) {
		ret = nouveau_gem_info(file_priv, &nvbo->bo.base, &req->info);
		if (ret)
			drm_gem_handle_delete(file_priv, req->info.handle);
	}

	/* drop reference from allocate - handle holds it now */
	drm_gem_object_put_unlocked(&nvbo->bo.base);
	return ret;
}

static int
nouveau_gem_set_domain(struct drm_gem_object *gem, uint32_t read_domains,
		       uint32_t write_domains, uint32_t valid_domains)
{
	struct nouveau_bo *nvbo = nouveau_gem_object(gem);
	struct ttm_buffer_object *bo = &nvbo->bo;
	uint32_t domains = valid_domains & nvbo->valid_domains &
		(write_domains ? write_domains : read_domains);
	uint32_t pref_flags = 0, valid_flags = 0;

	if (!domains)
		return -EINVAL;

	if (valid_domains & NOUVEAU_GEM_DOMAIN_VRAM)
		valid_flags |= TTM_PL_FLAG_VRAM;

	if (valid_domains & NOUVEAU_GEM_DOMAIN_GART)
		valid_flags |= TTM_PL_FLAG_TT;

	if ((domains & NOUVEAU_GEM_DOMAIN_VRAM) &&
	    bo->mem.mem_type == TTM_PL_VRAM)
		pref_flags |= TTM_PL_FLAG_VRAM;

	else if ((domains & NOUVEAU_GEM_DOMAIN_GART) &&
		 bo->mem.mem_type == TTM_PL_TT)
		pref_flags |= TTM_PL_FLAG_TT;

	else if (domains & NOUVEAU_GEM_DOMAIN_VRAM)
		pref_flags |= TTM_PL_FLAG_VRAM;

	else
		pref_flags |= TTM_PL_FLAG_TT;

	nouveau_bo_placement_set(nvbo, pref_flags, valid_flags);

	return 0;
}

struct validate_op {
	struct list_head list;
	struct ww_acquire_ctx ticket;
};

static void
validate_fini_no_ticket(struct validate_op *op, struct nouveau_channel *chan,
			struct nouveau_fence *fence,
			struct drm_nouveau_gem_pushbuf_bo *pbbo)
{
	struct nouveau_bo *nvbo;
	struct drm_nouveau_gem_pushbuf_bo *b;

	while (!list_empty(&op->list)) {
		nvbo = list_entry(op->list.next, struct nouveau_bo, entry);
		b = &pbbo[nvbo->pbbo_index];

		if (likely(fence)) {
			nouveau_bo_fence(nvbo, fence, !!b->write_domains);

			if (chan->vmm->vmm.object.oclass >= NVIF_CLASS_VMM_NV50) {
				struct nouveau_vma *vma =
					(void *)(unsigned long)b->user_priv;
				nouveau_fence_unref(&vma->fence);
				dma_fence_get(&fence->base);
				vma->fence = fence;
			}
		}

		if (unlikely(nvbo->validate_mapped)) {
			ttm_bo_kunmap(&nvbo->kmap);
			nvbo->validate_mapped = false;
		}

		list_del(&nvbo->entry);
		nvbo->reserved_by = NULL;
		ttm_bo_unreserve(&nvbo->bo);
		drm_gem_object_put_unlocked(&nvbo->bo.base);
	}
}

static void
validate_fini(struct validate_op *op, struct nouveau_channel *chan,
	      struct nouveau_fence *fence,
	      struct drm_nouveau_gem_pushbuf_bo *pbbo)
{
	validate_fini_no_ticket(op, chan, fence, pbbo);
	ww_acquire_fini(&op->ticket);
}

static int
validate_init(struct nouveau_channel *chan, struct drm_file *file_priv,
	      struct drm_nouveau_gem_pushbuf_bo *pbbo,
	      int nr_buffers, struct validate_op *op)
{
	struct nouveau_cli *cli = nouveau_cli(file_priv);
	int trycnt = 0;
	int ret = -EINVAL, i;
	struct nouveau_bo *res_bo = NULL;
	LIST_HEAD(gart_list);
	LIST_HEAD(vram_list);
	LIST_HEAD(both_list);

	ww_acquire_init(&op->ticket, &reservation_ww_class);
retry:
	if (++trycnt > 100000) {
		NV_PRINTK(err, cli, "%s failed and gave up.\n", __func__);
		return -EINVAL;
	}

	for (i = 0; i < nr_buffers; i++) {
		struct drm_nouveau_gem_pushbuf_bo *b = &pbbo[i];
		struct drm_gem_object *gem;
		struct nouveau_bo *nvbo;

		gem = drm_gem_object_lookup(file_priv, b->handle);
		if (!gem) {
			NV_PRINTK(err, cli, "Unknown handle 0x%08x\n", b->handle);
			ret = -ENOENT;
			break;
		}
		nvbo = nouveau_gem_object(gem);
		if (nvbo == res_bo) {
			res_bo = NULL;
			drm_gem_object_put_unlocked(gem);
			continue;
		}

		if (nvbo->reserved_by && nvbo->reserved_by == file_priv) {
			NV_PRINTK(err, cli, "multiple instances of buffer %d on "
				      "validation list\n", b->handle);
			drm_gem_object_put_unlocked(gem);
			ret = -EINVAL;
			break;
		}

		ret = ttm_bo_reserve(&nvbo->bo, true, false, &op->ticket);
		if (ret) {
			list_splice_tail_init(&vram_list, &op->list);
			list_splice_tail_init(&gart_list, &op->list);
			list_splice_tail_init(&both_list, &op->list);
			validate_fini_no_ticket(op, chan, NULL, NULL);
			if (unlikely(ret == -EDEADLK)) {
				ret = ttm_bo_reserve_slowpath(&nvbo->bo, true,
							      &op->ticket);
				if (!ret)
					res_bo = nvbo;
			}
			if (unlikely(ret)) {
				if (ret != -ERESTARTSYS)
					NV_PRINTK(err, cli, "fail reserve\n");
				break;
			}
		}

		if (chan->vmm->vmm.object.oclass >= NVIF_CLASS_VMM_NV50) {
			struct nouveau_vmm *vmm = chan->vmm;
			struct nouveau_vma *vma = nouveau_vma_find(nvbo, vmm);
			if (!vma) {
				NV_PRINTK(err, cli, "vma not found!\n");
				ret = -EINVAL;
				break;
			}

			b->user_priv = (uint64_t)(unsigned long)vma;
		} else {
			b->user_priv = (uint64_t)(unsigned long)nvbo;
		}

		nvbo->reserved_by = file_priv;
		nvbo->pbbo_index = i;
		if ((b->valid_domains & NOUVEAU_GEM_DOMAIN_VRAM) &&
		    (b->valid_domains & NOUVEAU_GEM_DOMAIN_GART))
			list_add_tail(&nvbo->entry, &both_list);
		else
		if (b->valid_domains & NOUVEAU_GEM_DOMAIN_VRAM)
			list_add_tail(&nvbo->entry, &vram_list);
		else
		if (b->valid_domains & NOUVEAU_GEM_DOMAIN_GART)
			list_add_tail(&nvbo->entry, &gart_list);
		else {
			NV_PRINTK(err, cli, "invalid valid domains: 0x%08x\n",
				 b->valid_domains);
			list_add_tail(&nvbo->entry, &both_list);
			ret = -EINVAL;
			break;
		}
		if (nvbo == res_bo)
			goto retry;
	}

	ww_acquire_done(&op->ticket);
	list_splice_tail(&vram_list, &op->list);
	list_splice_tail(&gart_list, &op->list);
	list_splice_tail(&both_list, &op->list);
	if (ret)
		validate_fini(op, chan, NULL, NULL);
	return ret;

}

static int
validate_list(struct nouveau_channel *chan, struct nouveau_cli *cli,
	      struct list_head *list, struct drm_nouveau_gem_pushbuf_bo *pbbo)
{
	struct nouveau_drm *drm = chan->drm;
	struct nouveau_bo *nvbo;
	int ret, relocs = 0;

	list_for_each_entry(nvbo, list, entry) {
		struct drm_nouveau_gem_pushbuf_bo *b = &pbbo[nvbo->pbbo_index];

		ret = nouveau_gem_set_domain(&nvbo->bo.base, b->read_domains,
					     b->write_domains,
					     b->valid_domains);
		if (unlikely(ret)) {
			NV_PRINTK(err, cli, "fail set_domain\n");
			return ret;
		}

		ret = nouveau_bo_validate(nvbo, true, false);
		if (unlikely(ret)) {
			if (ret != -ERESTARTSYS)
				NV_PRINTK(err, cli, "fail ttm_validate\n");
			return ret;
		}

		ret = nouveau_fence_sync(nvbo, chan, !!b->write_domains, true);
		if (unlikely(ret)) {
			if (ret != -ERESTARTSYS)
				NV_PRINTK(err, cli, "fail post-validate sync\n");
			return ret;
		}

		if (drm->client.device.info.family < NV_DEVICE_INFO_V0_TESLA) {
			if (nvbo->bo.offset == b->presumed.offset &&
			    ((nvbo->bo.mem.mem_type == TTM_PL_VRAM &&
			      b->presumed.domain & NOUVEAU_GEM_DOMAIN_VRAM) ||
			     (nvbo->bo.mem.mem_type == TTM_PL_TT &&
			      b->presumed.domain & NOUVEAU_GEM_DOMAIN_GART)))
				continue;

			if (nvbo->bo.mem.mem_type == TTM_PL_TT)
				b->presumed.domain = NOUVEAU_GEM_DOMAIN_GART;
			else
				b->presumed.domain = NOUVEAU_GEM_DOMAIN_VRAM;
			b->presumed.offset = nvbo->bo.offset;
			b->presumed.valid = 0;
			relocs++;
		}
	}

	return relocs;
}

static int
nouveau_gem_pushbuf_validate(struct nouveau_channel *chan,
			     struct drm_file *file_priv,
			     struct drm_nouveau_gem_pushbuf_bo *pbbo,
			     int nr_buffers,
			     struct validate_op *op, bool *apply_relocs)
{
	struct nouveau_cli *cli = nouveau_cli(file_priv);
	int ret;

	INIT_LIST_HEAD(&op->list);

	if (nr_buffers == 0)
		return 0;

	ret = validate_init(chan, file_priv, pbbo, nr_buffers, op);
	if (unlikely(ret)) {
		if (ret != -ERESTARTSYS)
			NV_PRINTK(err, cli, "validate_init\n");
		return ret;
	}

	ret = validate_list(chan, cli, &op->list, pbbo);
	if (unlikely(ret < 0)) {
		if (ret != -ERESTARTSYS)
			NV_PRINTK(err, cli, "validating bo list\n");
		validate_fini(op, chan, NULL, NULL);
		return ret;
	}
	*apply_relocs = ret;
	return 0;
}

static inline void
u_free(void *addr)
{
	kvfree(addr);
}

static inline void *
u_memcpya(uint64_t user, unsigned nmemb, unsigned size)
{
	void *mem;
	void __user *userptr = (void __force __user *)(uintptr_t)user;

	size *= nmemb;

	mem = kvmalloc(size, GFP_KERNEL);
	if (!mem)
		return ERR_PTR(-ENOMEM);

	if (copy_from_user(mem, userptr, size)) {
		u_free(mem);
		return ERR_PTR(-EFAULT);
	}

	return mem;
}

static int
nouveau_gem_pushbuf_reloc_apply(struct nouveau_cli *cli,
				struct drm_nouveau_gem_pushbuf *req,
				struct drm_nouveau_gem_pushbuf_reloc *reloc,
				struct drm_nouveau_gem_pushbuf_bo *bo)
{
	int ret = 0;
	unsigned i;

	for (i = 0; i < req->nr_relocs; i++) {
		struct drm_nouveau_gem_pushbuf_reloc *r = &reloc[i];
		struct drm_nouveau_gem_pushbuf_bo *b;
		struct nouveau_bo *nvbo;
		uint32_t data;

		if (unlikely(r->bo_index >= req->nr_buffers)) {
			NV_PRINTK(err, cli, "reloc bo index invalid\n");
			ret = -EINVAL;
			break;
		}

		b = &bo[r->bo_index];
		if (b->presumed.valid)
			continue;

		if (unlikely(r->reloc_bo_index >= req->nr_buffers)) {
			NV_PRINTK(err, cli, "reloc container bo index invalid\n");
			ret = -EINVAL;
			break;
		}
		nvbo = (void *)(unsigned long)bo[r->reloc_bo_index].user_priv;

		if (unlikely(r->reloc_bo_offset + 4 >
			     nvbo->bo.mem.num_pages << PAGE_SHIFT)) {
			NV_PRINTK(err, cli, "reloc outside of bo\n");
			ret = -EINVAL;
			break;
		}

		if (!nvbo->kmap.virtual) {
			ret = ttm_bo_kmap(&nvbo->bo, 0, nvbo->bo.mem.num_pages,
					  &nvbo->kmap);
			if (ret) {
				NV_PRINTK(err, cli, "failed kmap for reloc\n");
				break;
			}
			nvbo->validate_mapped = true;
		}

		if (r->flags & NOUVEAU_GEM_RELOC_LOW)
			data = b->presumed.offset + r->data;
		else
		if (r->flags & NOUVEAU_GEM_RELOC_HIGH)
			data = (b->presumed.offset + r->data) >> 32;
		else
			data = r->data;

		if (r->flags & NOUVEAU_GEM_RELOC_OR) {
			if (b->presumed.domain == NOUVEAU_GEM_DOMAIN_GART)
				data |= r->tor;
			else
				data |= r->vor;
		}

		ret = ttm_bo_wait(&nvbo->bo, false, false);
		if (ret) {
			NV_PRINTK(err, cli, "reloc wait_idle failed: %d\n", ret);
			break;
		}

		nouveau_bo_wr32(nvbo, r->reloc_bo_offset >> 2, data);
	}

	u_free(reloc);
	return ret;
}

int
nouveau_gem_ioctl_pushbuf(struct drm_device *dev, void *data,
			  struct drm_file *file_priv)
{
	struct nouveau_abi16 *abi16 = nouveau_abi16_get(file_priv);
	struct nouveau_cli *cli = nouveau_cli(file_priv);
	struct nouveau_abi16_chan *temp;
	struct nouveau_drm *drm = nouveau_drm(dev);
	struct drm_nouveau_gem_pushbuf *req = data;
	struct drm_nouveau_gem_pushbuf_push *push;
	struct drm_nouveau_gem_pushbuf_reloc *reloc = NULL;
	struct drm_nouveau_gem_pushbuf_bo *bo;
	struct nouveau_channel *chan = NULL;
	struct validate_op op;
	struct nouveau_fence *fence = NULL;
	int i, j, ret = 0;
<<<<<<< HEAD
	bool do_reloc = false;
=======
	bool do_reloc = false, sync = false;
>>>>>>> 26dca6db

	if (unlikely(!abi16))
		return -ENOMEM;

	list_for_each_entry(temp, &abi16->channels, head) {
		if (temp->chan->chid == req->channel) {
			chan = temp->chan;
			break;
		}
	}

	if (!chan)
		return nouveau_abi16_put(abi16, -ENOENT);
	if (unlikely(atomic_read(&chan->killed)))
		return nouveau_abi16_put(abi16, -ENODEV);

	sync = req->vram_available & NOUVEAU_GEM_PUSHBUF_SYNC;

	req->vram_available = drm->gem.vram_available;
	req->gart_available = drm->gem.gart_available;
	if (unlikely(req->nr_push == 0))
		goto out_next;

	if (unlikely(req->nr_push > NOUVEAU_GEM_MAX_PUSH)) {
		NV_PRINTK(err, cli, "pushbuf push count exceeds limit: %d max %d\n",
			 req->nr_push, NOUVEAU_GEM_MAX_PUSH);
		return nouveau_abi16_put(abi16, -EINVAL);
	}

	if (unlikely(req->nr_buffers > NOUVEAU_GEM_MAX_BUFFERS)) {
		NV_PRINTK(err, cli, "pushbuf bo count exceeds limit: %d max %d\n",
			 req->nr_buffers, NOUVEAU_GEM_MAX_BUFFERS);
		return nouveau_abi16_put(abi16, -EINVAL);
	}

	if (unlikely(req->nr_relocs > NOUVEAU_GEM_MAX_RELOCS)) {
		NV_PRINTK(err, cli, "pushbuf reloc count exceeds limit: %d max %d\n",
			 req->nr_relocs, NOUVEAU_GEM_MAX_RELOCS);
		return nouveau_abi16_put(abi16, -EINVAL);
	}

	push = u_memcpya(req->push, req->nr_push, sizeof(*push));
	if (IS_ERR(push))
		return nouveau_abi16_put(abi16, PTR_ERR(push));

	bo = u_memcpya(req->buffers, req->nr_buffers, sizeof(*bo));
	if (IS_ERR(bo)) {
		u_free(push);
		return nouveau_abi16_put(abi16, PTR_ERR(bo));
	}

	/* Ensure all push buffers are on validate list */
	for (i = 0; i < req->nr_push; i++) {
		if (push[i].bo_index >= req->nr_buffers) {
			NV_PRINTK(err, cli, "push %d buffer not in list\n", i);
			ret = -EINVAL;
			goto out_prevalid;
		}
	}

	/* Validate buffer list */
revalidate:
	ret = nouveau_gem_pushbuf_validate(chan, file_priv, bo,
					   req->nr_buffers, &op, &do_reloc);
	if (ret) {
		if (ret != -ERESTARTSYS)
			NV_PRINTK(err, cli, "validate: %d\n", ret);
		goto out_prevalid;
	}

	/* Apply any relocations that are required */
	if (do_reloc) {
		if (!reloc) {
			validate_fini(&op, chan, NULL, bo);
			reloc = u_memcpya(req->relocs, req->nr_relocs, sizeof(*reloc));
			if (IS_ERR(reloc)) {
				ret = PTR_ERR(reloc);
				goto out_prevalid;
			}

			goto revalidate;
		}

		ret = nouveau_gem_pushbuf_reloc_apply(cli, req, reloc, bo);
		if (ret) {
			NV_PRINTK(err, cli, "reloc apply: %d\n", ret);
			goto out;
		}
	}

	if (chan->dma.ib_max) {
		ret = nouveau_dma_wait(chan, req->nr_push + 1, 16);
		if (ret) {
			NV_PRINTK(err, cli, "nv50cal_space: %d\n", ret);
			goto out;
		}

		for (i = 0; i < req->nr_push; i++) {
			struct nouveau_vma *vma = (void *)(unsigned long)
				bo[push[i].bo_index].user_priv;

			nv50_dma_push(chan, vma->addr + push[i].offset,
				      push[i].length);
		}
	} else
	if (drm->client.device.info.chipset >= 0x25) {
		ret = RING_SPACE(chan, req->nr_push * 2);
		if (ret) {
			NV_PRINTK(err, cli, "cal_space: %d\n", ret);
			goto out;
		}

		for (i = 0; i < req->nr_push; i++) {
			struct nouveau_bo *nvbo = (void *)(unsigned long)
				bo[push[i].bo_index].user_priv;

			OUT_RING(chan, (nvbo->bo.offset + push[i].offset) | 2);
			OUT_RING(chan, 0);
		}
	} else {
		ret = RING_SPACE(chan, req->nr_push * (2 + NOUVEAU_DMA_SKIPS));
		if (ret) {
			NV_PRINTK(err, cli, "jmp_space: %d\n", ret);
			goto out;
		}

		for (i = 0; i < req->nr_push; i++) {
			struct nouveau_bo *nvbo = (void *)(unsigned long)
				bo[push[i].bo_index].user_priv;
			uint32_t cmd;

			cmd = chan->push.addr + ((chan->dma.cur + 2) << 2);
			cmd |= 0x20000000;
			if (unlikely(cmd != req->suffix0)) {
				if (!nvbo->kmap.virtual) {
					ret = ttm_bo_kmap(&nvbo->bo, 0,
							  nvbo->bo.mem.
							  num_pages,
							  &nvbo->kmap);
					if (ret) {
						WIND_RING(chan);
						goto out;
					}
					nvbo->validate_mapped = true;
				}

				nouveau_bo_wr32(nvbo, (push[i].offset +
						push[i].length - 8) / 4, cmd);
			}

			OUT_RING(chan, 0x20000000 |
				      (nvbo->bo.offset + push[i].offset));
			OUT_RING(chan, 0);
			for (j = 0; j < NOUVEAU_DMA_SKIPS; j++)
				OUT_RING(chan, 0);
		}
	}

	ret = nouveau_fence_new(chan, false, &fence);
	if (ret) {
		NV_PRINTK(err, cli, "error fencing pushbuf: %d\n", ret);
		WIND_RING(chan);
		goto out;
	}

	if (sync) {
		if (!(ret = nouveau_fence_wait(fence, false, false))) {
			if ((ret = dma_fence_get_status(&fence->base)) == 1)
				ret = 0;
		}
	}

out:
	validate_fini(&op, chan, fence, bo);
	nouveau_fence_unref(&fence);

	if (do_reloc) {
		struct drm_nouveau_gem_pushbuf_bo __user *upbbo =
			u64_to_user_ptr(req->buffers);

		for (i = 0; i < req->nr_buffers; i++) {
			if (bo[i].presumed.valid)
				continue;

			if (copy_to_user(&upbbo[i].presumed, &bo[i].presumed,
					 sizeof(bo[i].presumed))) {
				ret = -EFAULT;
				break;
			}
		}
		u_free(reloc);
	}
out_prevalid:
	u_free(bo);
	u_free(push);

out_next:
	if (chan->dma.ib_max) {
		req->suffix0 = 0x00000000;
		req->suffix1 = 0x00000000;
	} else
	if (drm->client.device.info.chipset >= 0x25) {
		req->suffix0 = 0x00020000;
		req->suffix1 = 0x00000000;
	} else {
		req->suffix0 = 0x20000000 |
			      (chan->push.addr + ((chan->dma.cur + 2) << 2));
		req->suffix1 = 0x00000000;
	}

	return nouveau_abi16_put(abi16, ret);
}

int
nouveau_gem_ioctl_cpu_prep(struct drm_device *dev, void *data,
			   struct drm_file *file_priv)
{
	struct drm_nouveau_gem_cpu_prep *req = data;
	struct drm_gem_object *gem;
	struct nouveau_bo *nvbo;
	bool no_wait = !!(req->flags & NOUVEAU_GEM_CPU_PREP_NOWAIT);
	bool write = !!(req->flags & NOUVEAU_GEM_CPU_PREP_WRITE);
	long lret;
	int ret;

	gem = drm_gem_object_lookup(file_priv, req->handle);
	if (!gem)
		return -ENOENT;
	nvbo = nouveau_gem_object(gem);

	lret = dma_resv_wait_timeout_rcu(nvbo->bo.base.resv, write, true,
						   no_wait ? 0 : 30 * HZ);
	if (!lret)
		ret = -EBUSY;
	else if (lret > 0)
		ret = 0;
	else
		ret = lret;

	nouveau_bo_sync_for_cpu(nvbo);
	drm_gem_object_put_unlocked(gem);

	return ret;
}

int
nouveau_gem_ioctl_cpu_fini(struct drm_device *dev, void *data,
			   struct drm_file *file_priv)
{
	struct drm_nouveau_gem_cpu_fini *req = data;
	struct drm_gem_object *gem;
	struct nouveau_bo *nvbo;

	gem = drm_gem_object_lookup(file_priv, req->handle);
	if (!gem)
		return -ENOENT;
	nvbo = nouveau_gem_object(gem);

	nouveau_bo_sync_for_device(nvbo);
	drm_gem_object_put_unlocked(gem);
	return 0;
}

int
nouveau_gem_ioctl_info(struct drm_device *dev, void *data,
		       struct drm_file *file_priv)
{
	struct drm_nouveau_gem_info *req = data;
	struct drm_gem_object *gem;
	int ret;

	gem = drm_gem_object_lookup(file_priv, req->handle);
	if (!gem)
		return -ENOENT;

	ret = nouveau_gem_info(file_priv, gem, req);
	drm_gem_object_put_unlocked(gem);
	return ret;
}
<|MERGE_RESOLUTION|>--- conflicted
+++ resolved
@@ -688,11 +688,7 @@
 	struct validate_op op;
 	struct nouveau_fence *fence = NULL;
 	int i, j, ret = 0;
-<<<<<<< HEAD
-	bool do_reloc = false;
-=======
 	bool do_reloc = false, sync = false;
->>>>>>> 26dca6db
 
 	if (unlikely(!abi16))
 		return -ENOMEM;
