/*
 * Copyright (C) 2008 Ben Skeggs.
 * All Rights Reserved.
 *
 * Permission is hereby granted, free of charge, to any person obtaining
 * a copy of this software and associated documentation files (the
 * "Software"), to deal in the Software without restriction, including
 * without limitation the rights to use, copy, modify, merge, publish,
 * distribute, sublicense, and/or sell copies of the Software, and to
 * permit persons to whom the Software is furnished to do so, subject to
 * the following conditions:
 *
 * The above copyright notice and this permission notice (including the
 * next paragraph) shall be included in all copies or substantial
 * portions of the Software.
 *
 * THE SOFTWARE IS PROVIDED "AS IS", WITHOUT WARRANTY OF ANY KIND,
 * EXPRESS OR IMPLIED, INCLUDING BUT NOT LIMITED TO THE WARRANTIES OF
 * MERCHANTABILITY, FITNESS FOR A PARTICULAR PURPOSE AND NONINFRINGEMENT.
 * IN NO EVENT SHALL THE COPYRIGHT OWNER(S) AND/OR ITS SUPPLIERS BE
 * LIABLE FOR ANY CLAIM, DAMAGES OR OTHER LIABILITY, WHETHER IN AN ACTION
 * OF CONTRACT, TORT OR OTHERWISE, ARISING FROM, OUT OF OR IN CONNECTION
 * WITH THE SOFTWARE OR THE USE OR OTHER DEALINGS IN THE SOFTWARE.
 *
 */

#include "nouveau_drv.h"
#include "nouveau_dma.h"
#include "nouveau_fence.h"
#include "nouveau_abi16.h"

#include "nouveau_ttm.h"
#include "nouveau_gem.h"
#include "nouveau_mem.h"
#include "nouveau_vmm.h"

#include <nvif/class.h>
#include <nvif/push206e.h>

void
nouveau_gem_object_del(struct drm_gem_object *gem)
{
	struct nouveau_bo *nvbo = nouveau_gem_object(gem);
	struct nouveau_drm *drm = nouveau_bdev(nvbo->bo.bdev);
	struct device *dev = drm->dev->dev;
	int ret;

	ret = pm_runtime_get_sync(dev);
	if (WARN_ON(ret < 0 && ret != -EACCES)) {
		pm_runtime_put_autosuspend(dev);
		return;
	}

	if (gem->import_attach)
		drm_prime_gem_destroy(gem, nvbo->bo.sg);

	ttm_bo_put(&nvbo->bo);

	pm_runtime_mark_last_busy(dev);
	pm_runtime_put_autosuspend(dev);
}

int
nouveau_gem_object_open(struct drm_gem_object *gem, struct drm_file *file_priv)
{
	struct nouveau_cli *cli = nouveau_cli(file_priv);
	struct nouveau_bo *nvbo = nouveau_gem_object(gem);
	struct nouveau_drm *drm = nouveau_bdev(nvbo->bo.bdev);
	struct device *dev = drm->dev->dev;
	struct nouveau_vmm *vmm = cli->svm.cli ? &cli->svm : &cli->vmm;
	struct nouveau_vma *vma;
	int ret;

	if (vmm->vmm.object.oclass < NVIF_CLASS_VMM_NV50)
		return 0;

	ret = ttm_bo_reserve(&nvbo->bo, false, false, NULL);
	if (ret)
		return ret;

	ret = pm_runtime_get_sync(dev);
	if (ret < 0 && ret != -EACCES) {
		pm_runtime_put_autosuspend(dev);
		goto out;
	}

	ret = nouveau_vma_new(nvbo, vmm, &vma);
	pm_runtime_mark_last_busy(dev);
	pm_runtime_put_autosuspend(dev);
out:
	ttm_bo_unreserve(&nvbo->bo);
	return ret;
}

struct nouveau_gem_object_unmap {
	struct nouveau_cli_work work;
	struct nouveau_vma *vma;
};

static void
nouveau_gem_object_delete(struct nouveau_vma *vma)
{
	nouveau_fence_unref(&vma->fence);
	nouveau_vma_del(&vma);
}

static void
nouveau_gem_object_delete_work(struct nouveau_cli_work *w)
{
	struct nouveau_gem_object_unmap *work =
		container_of(w, typeof(*work), work);
	nouveau_gem_object_delete(work->vma);
	kfree(work);
}

static void
nouveau_gem_object_unmap(struct nouveau_bo *nvbo, struct nouveau_vma *vma)
{
	struct dma_fence *fence = vma->fence ? &vma->fence->base : NULL;
	struct nouveau_gem_object_unmap *work;

	list_del_init(&vma->head);

	if (!fence) {
		nouveau_gem_object_delete(vma);
		return;
	}

	if (!(work = kmalloc(sizeof(*work), GFP_KERNEL))) {
		WARN_ON(dma_fence_wait_timeout(fence, false, 2 * HZ) <= 0);
		nouveau_gem_object_delete(vma);
		return;
	}

	work->work.func = nouveau_gem_object_delete_work;
	work->vma = vma;
	nouveau_cli_work_queue(vma->vmm->cli, fence, &work->work);
}

void
nouveau_gem_object_close(struct drm_gem_object *gem, struct drm_file *file_priv)
{
	struct nouveau_cli *cli = nouveau_cli(file_priv);
	struct nouveau_bo *nvbo = nouveau_gem_object(gem);
	struct nouveau_drm *drm = nouveau_bdev(nvbo->bo.bdev);
	struct device *dev = drm->dev->dev;
	struct nouveau_vmm *vmm = cli->svm.cli ? &cli->svm : & cli->vmm;
	struct nouveau_vma *vma;
	int ret;

	if (vmm->vmm.object.oclass < NVIF_CLASS_VMM_NV50)
		return;

	ret = ttm_bo_reserve(&nvbo->bo, false, false, NULL);
	if (ret)
		return;

	vma = nouveau_vma_find(nvbo, vmm);
	if (vma) {
		if (--vma->refs == 0) {
			ret = pm_runtime_get_sync(dev);
			if (!WARN_ON(ret < 0 && ret != -EACCES)) {
				nouveau_gem_object_unmap(nvbo, vma);
				pm_runtime_mark_last_busy(dev);
			}
			pm_runtime_put_autosuspend(dev);
		}
	}
	ttm_bo_unreserve(&nvbo->bo);
}

int
nouveau_gem_new(struct nouveau_cli *cli, u64 size, int align, uint32_t domain,
		uint32_t tile_mode, uint32_t tile_flags,
		struct nouveau_bo **pnvbo)
{
	struct nouveau_drm *drm = cli->drm;
	struct nouveau_bo *nvbo;
	u32 flags = 0;
	int ret;

	if (domain & NOUVEAU_GEM_DOMAIN_VRAM)
		flags |= TTM_PL_FLAG_VRAM;
	if (domain & NOUVEAU_GEM_DOMAIN_GART)
		flags |= TTM_PL_FLAG_TT;
	if (!flags || domain & NOUVEAU_GEM_DOMAIN_CPU)
		flags |= TTM_PL_FLAG_SYSTEM;

	if (domain & NOUVEAU_GEM_DOMAIN_COHERENT)
		flags |= TTM_PL_FLAG_UNCACHED;

	nvbo = nouveau_bo_alloc(cli, &size, &align, flags, tile_mode,
				tile_flags);
	if (IS_ERR(nvbo))
		return PTR_ERR(nvbo);

	/* Initialize the embedded gem-object. We return a single gem-reference
	 * to the caller, instead of a normal nouveau_bo ttm reference. */
	ret = drm_gem_object_init(drm->dev, &nvbo->bo.base, size);
	if (ret) {
		nouveau_bo_ref(NULL, &nvbo);
		return ret;
	}

	ret = nouveau_bo_init(nvbo, size, align, flags, NULL, NULL);
	if (ret) {
		nouveau_bo_ref(NULL, &nvbo);
		return ret;
	}

	/* we restrict allowed domains on nv50+ to only the types
	 * that were requested at creation time.  not possibly on
	 * earlier chips without busting the ABI.
	 */
	nvbo->valid_domains = NOUVEAU_GEM_DOMAIN_VRAM |
			      NOUVEAU_GEM_DOMAIN_GART;
	if (drm->client.device.info.family >= NV_DEVICE_INFO_V0_TESLA)
		nvbo->valid_domains &= domain;

	nvbo->bo.persistent_swap_storage = nvbo->bo.base.filp;
	*pnvbo = nvbo;
	return 0;
}

static int
nouveau_gem_info(struct drm_file *file_priv, struct drm_gem_object *gem,
		 struct drm_nouveau_gem_info *rep)
{
	struct nouveau_cli *cli = nouveau_cli(file_priv);
	struct nouveau_bo *nvbo = nouveau_gem_object(gem);
	struct nouveau_vmm *vmm = cli->svm.cli ? &cli->svm : &cli->vmm;
	struct nouveau_vma *vma;

	if (is_power_of_2(nvbo->valid_domains))
		rep->domain = nvbo->valid_domains;
	else if (nvbo->bo.mem.mem_type == TTM_PL_TT)
		rep->domain = NOUVEAU_GEM_DOMAIN_GART;
	else
		rep->domain = NOUVEAU_GEM_DOMAIN_VRAM;
	rep->offset = nvbo->offset;
	if (vmm->vmm.object.oclass >= NVIF_CLASS_VMM_NV50) {
		vma = nouveau_vma_find(nvbo, vmm);
		if (!vma)
			return -EINVAL;

		rep->offset = vma->addr;
	}

	rep->size = nvbo->bo.mem.num_pages << PAGE_SHIFT;
	rep->map_handle = drm_vma_node_offset_addr(&nvbo->bo.base.vma_node);
	rep->tile_mode = nvbo->mode;
	rep->tile_flags = nvbo->contig ? 0 : NOUVEAU_GEM_TILE_NONCONTIG;
	if (cli->device.info.family >= NV_DEVICE_INFO_V0_FERMI)
		rep->tile_flags |= nvbo->kind << 8;
	else
	if (cli->device.info.family >= NV_DEVICE_INFO_V0_TESLA)
		rep->tile_flags |= nvbo->kind << 8 | nvbo->comp << 16;
	else
		rep->tile_flags |= nvbo->zeta;
	return 0;
}

int
nouveau_gem_ioctl_new(struct drm_device *dev, void *data,
		      struct drm_file *file_priv)
{
	struct nouveau_cli *cli = nouveau_cli(file_priv);
	struct drm_nouveau_gem_new *req = data;
	struct nouveau_bo *nvbo = NULL;
	int ret = 0;

	ret = nouveau_gem_new(cli, req->info.size, req->align,
			      req->info.domain, req->info.tile_mode,
			      req->info.tile_flags, &nvbo);
	if (ret)
		return ret;

	ret = drm_gem_handle_create(file_priv, &nvbo->bo.base,
				    &req->info.handle);
	if (ret == 0) {
		ret = nouveau_gem_info(file_priv, &nvbo->bo.base, &req->info);
		if (ret)
			drm_gem_handle_delete(file_priv, req->info.handle);
	}

	/* drop reference from allocate - handle holds it now */
	drm_gem_object_put(&nvbo->bo.base);
	return ret;
}

static int
nouveau_gem_set_domain(struct drm_gem_object *gem, uint32_t read_domains,
		       uint32_t write_domains, uint32_t valid_domains)
{
	struct nouveau_bo *nvbo = nouveau_gem_object(gem);
	struct ttm_buffer_object *bo = &nvbo->bo;
	uint32_t domains = valid_domains & nvbo->valid_domains &
		(write_domains ? write_domains : read_domains);
	uint32_t pref_flags = 0, valid_flags = 0;

	if (!domains)
		return -EINVAL;

	if (valid_domains & NOUVEAU_GEM_DOMAIN_VRAM)
		valid_flags |= TTM_PL_FLAG_VRAM;

	if (valid_domains & NOUVEAU_GEM_DOMAIN_GART)
		valid_flags |= TTM_PL_FLAG_TT;

	if ((domains & NOUVEAU_GEM_DOMAIN_VRAM) &&
	    bo->mem.mem_type == TTM_PL_VRAM)
		pref_flags |= TTM_PL_FLAG_VRAM;

	else if ((domains & NOUVEAU_GEM_DOMAIN_GART) &&
		 bo->mem.mem_type == TTM_PL_TT)
		pref_flags |= TTM_PL_FLAG_TT;

	else if (domains & NOUVEAU_GEM_DOMAIN_VRAM)
		pref_flags |= TTM_PL_FLAG_VRAM;

	else
		pref_flags |= TTM_PL_FLAG_TT;

	nouveau_bo_placement_set(nvbo, pref_flags, valid_flags);

	return 0;
}

struct validate_op {
	struct list_head list;
	struct ww_acquire_ctx ticket;
};

static void
validate_fini_no_ticket(struct validate_op *op, struct nouveau_channel *chan,
			struct nouveau_fence *fence,
			struct drm_nouveau_gem_pushbuf_bo *pbbo)
{
	struct nouveau_bo *nvbo;
	struct drm_nouveau_gem_pushbuf_bo *b;

	while (!list_empty(&op->list)) {
		nvbo = list_entry(op->list.next, struct nouveau_bo, entry);
		b = &pbbo[nvbo->pbbo_index];

		if (likely(fence)) {
			nouveau_bo_fence(nvbo, fence, !!b->write_domains);

			if (chan->vmm->vmm.object.oclass >= NVIF_CLASS_VMM_NV50) {
				struct nouveau_vma *vma =
					(void *)(unsigned long)b->user_priv;
				nouveau_fence_unref(&vma->fence);
				dma_fence_get(&fence->base);
				vma->fence = fence;
			}
		}

		if (unlikely(nvbo->validate_mapped)) {
			ttm_bo_kunmap(&nvbo->kmap);
			nvbo->validate_mapped = false;
		}

		list_del(&nvbo->entry);
		nvbo->reserved_by = NULL;
		ttm_bo_unreserve(&nvbo->bo);
		drm_gem_object_put(&nvbo->bo.base);
	}
}

static void
validate_fini(struct validate_op *op, struct nouveau_channel *chan,
	      struct nouveau_fence *fence,
	      struct drm_nouveau_gem_pushbuf_bo *pbbo)
{
	validate_fini_no_ticket(op, chan, fence, pbbo);
	ww_acquire_fini(&op->ticket);
}

static int
validate_init(struct nouveau_channel *chan, struct drm_file *file_priv,
	      struct drm_nouveau_gem_pushbuf_bo *pbbo,
	      int nr_buffers, struct validate_op *op)
{
	struct nouveau_cli *cli = nouveau_cli(file_priv);
	int trycnt = 0;
	int ret = -EINVAL, i;
	struct nouveau_bo *res_bo = NULL;
	LIST_HEAD(gart_list);
	LIST_HEAD(vram_list);
	LIST_HEAD(both_list);

	ww_acquire_init(&op->ticket, &reservation_ww_class);
retry:
	if (++trycnt > 100000) {
		NV_PRINTK(err, cli, "%s failed and gave up.\n", __func__);
		return -EINVAL;
	}

	for (i = 0; i < nr_buffers; i++) {
		struct drm_nouveau_gem_pushbuf_bo *b = &pbbo[i];
		struct drm_gem_object *gem;
		struct nouveau_bo *nvbo;

		gem = drm_gem_object_lookup(file_priv, b->handle);
		if (!gem) {
			NV_PRINTK(err, cli, "Unknown handle 0x%08x\n", b->handle);
			ret = -ENOENT;
			break;
		}
		nvbo = nouveau_gem_object(gem);
		if (nvbo == res_bo) {
			res_bo = NULL;
			drm_gem_object_put(gem);
			continue;
		}

		if (nvbo->reserved_by && nvbo->reserved_by == file_priv) {
			NV_PRINTK(err, cli, "multiple instances of buffer %d on "
				      "validation list\n", b->handle);
			drm_gem_object_put(gem);
			ret = -EINVAL;
			break;
		}

		ret = ttm_bo_reserve(&nvbo->bo, true, false, &op->ticket);
		if (ret) {
			list_splice_tail_init(&vram_list, &op->list);
			list_splice_tail_init(&gart_list, &op->list);
			list_splice_tail_init(&both_list, &op->list);
			validate_fini_no_ticket(op, chan, NULL, NULL);
			if (unlikely(ret == -EDEADLK)) {
				ret = ttm_bo_reserve_slowpath(&nvbo->bo, true,
							      &op->ticket);
				if (!ret)
					res_bo = nvbo;
			}
			if (unlikely(ret)) {
				if (ret != -ERESTARTSYS)
					NV_PRINTK(err, cli, "fail reserve\n");
				break;
			}
		}

		if (chan->vmm->vmm.object.oclass >= NVIF_CLASS_VMM_NV50) {
			struct nouveau_vmm *vmm = chan->vmm;
			struct nouveau_vma *vma = nouveau_vma_find(nvbo, vmm);
			if (!vma) {
				NV_PRINTK(err, cli, "vma not found!\n");
				ret = -EINVAL;
				break;
			}

			b->user_priv = (uint64_t)(unsigned long)vma;
		} else {
			b->user_priv = (uint64_t)(unsigned long)nvbo;
		}

		nvbo->reserved_by = file_priv;
		nvbo->pbbo_index = i;
		if ((b->valid_domains & NOUVEAU_GEM_DOMAIN_VRAM) &&
		    (b->valid_domains & NOUVEAU_GEM_DOMAIN_GART))
			list_add_tail(&nvbo->entry, &both_list);
		else
		if (b->valid_domains & NOUVEAU_GEM_DOMAIN_VRAM)
			list_add_tail(&nvbo->entry, &vram_list);
		else
		if (b->valid_domains & NOUVEAU_GEM_DOMAIN_GART)
			list_add_tail(&nvbo->entry, &gart_list);
		else {
			NV_PRINTK(err, cli, "invalid valid domains: 0x%08x\n",
				 b->valid_domains);
			list_add_tail(&nvbo->entry, &both_list);
			ret = -EINVAL;
			break;
		}
		if (nvbo == res_bo)
			goto retry;
	}

	ww_acquire_done(&op->ticket);
	list_splice_tail(&vram_list, &op->list);
	list_splice_tail(&gart_list, &op->list);
	list_splice_tail(&both_list, &op->list);
	if (ret)
		validate_fini(op, chan, NULL, NULL);
	return ret;

}

static int
validate_list(struct nouveau_channel *chan, struct nouveau_cli *cli,
	      struct list_head *list, struct drm_nouveau_gem_pushbuf_bo *pbbo)
{
	struct nouveau_drm *drm = chan->drm;
	struct nouveau_bo *nvbo;
	int ret, relocs = 0;

	list_for_each_entry(nvbo, list, entry) {
		struct drm_nouveau_gem_pushbuf_bo *b = &pbbo[nvbo->pbbo_index];

		ret = nouveau_gem_set_domain(&nvbo->bo.base, b->read_domains,
					     b->write_domains,
					     b->valid_domains);
		if (unlikely(ret)) {
			NV_PRINTK(err, cli, "fail set_domain\n");
			return ret;
		}

		ret = nouveau_bo_validate(nvbo, true, false);
		if (unlikely(ret)) {
			if (ret != -ERESTARTSYS)
				NV_PRINTK(err, cli, "fail ttm_validate\n");
			return ret;
		}

		ret = nouveau_fence_sync(nvbo, chan, !!b->write_domains, true);
		if (unlikely(ret)) {
			if (ret != -ERESTARTSYS)
				NV_PRINTK(err, cli, "fail post-validate sync\n");
			return ret;
		}

		if (drm->client.device.info.family < NV_DEVICE_INFO_V0_TESLA) {
			if (nvbo->offset == b->presumed.offset &&
			    ((nvbo->bo.mem.mem_type == TTM_PL_VRAM &&
			      b->presumed.domain & NOUVEAU_GEM_DOMAIN_VRAM) ||
			     (nvbo->bo.mem.mem_type == TTM_PL_TT &&
			      b->presumed.domain & NOUVEAU_GEM_DOMAIN_GART)))
				continue;

			if (nvbo->bo.mem.mem_type == TTM_PL_TT)
				b->presumed.domain = NOUVEAU_GEM_DOMAIN_GART;
			else
				b->presumed.domain = NOUVEAU_GEM_DOMAIN_VRAM;
			b->presumed.offset = nvbo->offset;
			b->presumed.valid = 0;
			relocs++;
		}
	}

	return relocs;
}

static int
nouveau_gem_pushbuf_validate(struct nouveau_channel *chan,
			     struct drm_file *file_priv,
			     struct drm_nouveau_gem_pushbuf_bo *pbbo,
			     int nr_buffers,
			     struct validate_op *op, bool *apply_relocs)
{
	struct nouveau_cli *cli = nouveau_cli(file_priv);
	int ret;

	INIT_LIST_HEAD(&op->list);

	if (nr_buffers == 0)
		return 0;

	ret = validate_init(chan, file_priv, pbbo, nr_buffers, op);
	if (unlikely(ret)) {
		if (ret != -ERESTARTSYS)
			NV_PRINTK(err, cli, "validate_init\n");
		return ret;
	}

	ret = validate_list(chan, cli, &op->list, pbbo);
	if (unlikely(ret < 0)) {
		if (ret != -ERESTARTSYS)
			NV_PRINTK(err, cli, "validating bo list\n");
		validate_fini(op, chan, NULL, NULL);
		return ret;
	}
	*apply_relocs = ret;
	return 0;
}

static inline void
u_free(void *addr)
{
	kvfree(addr);
}

static inline void *
u_memcpya(uint64_t user, unsigned nmemb, unsigned size)
{
	void *mem;
	void __user *userptr = (void __force __user *)(uintptr_t)user;

	size *= nmemb;

	mem = kvmalloc(size, GFP_KERNEL);
	if (!mem)
		return ERR_PTR(-ENOMEM);

	if (copy_from_user(mem, userptr, size)) {
		u_free(mem);
		return ERR_PTR(-EFAULT);
	}

	return mem;
}

static int
nouveau_gem_pushbuf_reloc_apply(struct nouveau_cli *cli,
				struct drm_nouveau_gem_pushbuf *req,
				struct drm_nouveau_gem_pushbuf_reloc *reloc,
				struct drm_nouveau_gem_pushbuf_bo *bo)
{
	int ret = 0;
	unsigned i;

	for (i = 0; i < req->nr_relocs; i++) {
		struct drm_nouveau_gem_pushbuf_reloc *r = &reloc[i];
		struct drm_nouveau_gem_pushbuf_bo *b;
		struct nouveau_bo *nvbo;
		uint32_t data;

		if (unlikely(r->bo_index >= req->nr_buffers)) {
			NV_PRINTK(err, cli, "reloc bo index invalid\n");
			ret = -EINVAL;
			break;
		}

		b = &bo[r->bo_index];
		if (b->presumed.valid)
			continue;

		if (unlikely(r->reloc_bo_index >= req->nr_buffers)) {
			NV_PRINTK(err, cli, "reloc container bo index invalid\n");
			ret = -EINVAL;
			break;
		}
		nvbo = (void *)(unsigned long)bo[r->reloc_bo_index].user_priv;

		if (unlikely(r->reloc_bo_offset + 4 >
			     nvbo->bo.mem.num_pages << PAGE_SHIFT)) {
			NV_PRINTK(err, cli, "reloc outside of bo\n");
			ret = -EINVAL;
			break;
		}

		if (!nvbo->kmap.virtual) {
			ret = ttm_bo_kmap(&nvbo->bo, 0, nvbo->bo.mem.num_pages,
					  &nvbo->kmap);
			if (ret) {
				NV_PRINTK(err, cli, "failed kmap for reloc\n");
				break;
			}
			nvbo->validate_mapped = true;
		}

		if (r->flags & NOUVEAU_GEM_RELOC_LOW)
			data = b->presumed.offset + r->data;
		else
		if (r->flags & NOUVEAU_GEM_RELOC_HIGH)
			data = (b->presumed.offset + r->data) >> 32;
		else
			data = r->data;

		if (r->flags & NOUVEAU_GEM_RELOC_OR) {
			if (b->presumed.domain == NOUVEAU_GEM_DOMAIN_GART)
				data |= r->tor;
			else
				data |= r->vor;
		}

		ret = ttm_bo_wait(&nvbo->bo, false, false);
		if (ret) {
			NV_PRINTK(err, cli, "reloc wait_idle failed: %d\n", ret);
			break;
		}

		nouveau_bo_wr32(nvbo, r->reloc_bo_offset >> 2, data);
	}

	u_free(reloc);
	return ret;
}

int
nouveau_gem_ioctl_pushbuf(struct drm_device *dev, void *data,
			  struct drm_file *file_priv)
{
	struct nouveau_abi16 *abi16 = nouveau_abi16_get(file_priv);
	struct nouveau_cli *cli = nouveau_cli(file_priv);
	struct nouveau_abi16_chan *temp;
	struct nouveau_drm *drm = nouveau_drm(dev);
	struct drm_nouveau_gem_pushbuf *req = data;
	struct drm_nouveau_gem_pushbuf_push *push;
	struct drm_nouveau_gem_pushbuf_reloc *reloc = NULL;
	struct drm_nouveau_gem_pushbuf_bo *bo;
	struct nouveau_channel *chan = NULL;
	struct validate_op op;
	struct nouveau_fence *fence = NULL;
	int i, j, ret = 0;
	bool do_reloc = false, sync = false;

	if (unlikely(!abi16))
		return -ENOMEM;

	list_for_each_entry(temp, &abi16->channels, head) {
		if (temp->chan->chid == req->channel) {
			chan = temp->chan;
			break;
		}
	}

	if (!chan)
		return nouveau_abi16_put(abi16, -ENOENT);
	if (unlikely(atomic_read(&chan->killed)))
		return nouveau_abi16_put(abi16, -ENODEV);

	sync = req->vram_available & NOUVEAU_GEM_PUSHBUF_SYNC;

	req->vram_available = drm->gem.vram_available;
	req->gart_available = drm->gem.gart_available;
	if (unlikely(req->nr_push == 0))
		goto out_next;

	if (unlikely(req->nr_push > NOUVEAU_GEM_MAX_PUSH)) {
		NV_PRINTK(err, cli, "pushbuf push count exceeds limit: %d max %d\n",
			 req->nr_push, NOUVEAU_GEM_MAX_PUSH);
		return nouveau_abi16_put(abi16, -EINVAL);
	}

	if (unlikely(req->nr_buffers > NOUVEAU_GEM_MAX_BUFFERS)) {
		NV_PRINTK(err, cli, "pushbuf bo count exceeds limit: %d max %d\n",
			 req->nr_buffers, NOUVEAU_GEM_MAX_BUFFERS);
		return nouveau_abi16_put(abi16, -EINVAL);
	}

	if (unlikely(req->nr_relocs > NOUVEAU_GEM_MAX_RELOCS)) {
		NV_PRINTK(err, cli, "pushbuf reloc count exceeds limit: %d max %d\n",
			 req->nr_relocs, NOUVEAU_GEM_MAX_RELOCS);
		return nouveau_abi16_put(abi16, -EINVAL);
	}

	push = u_memcpya(req->push, req->nr_push, sizeof(*push));
	if (IS_ERR(push))
		return nouveau_abi16_put(abi16, PTR_ERR(push));

	bo = u_memcpya(req->buffers, req->nr_buffers, sizeof(*bo));
	if (IS_ERR(bo)) {
		u_free(push);
		return nouveau_abi16_put(abi16, PTR_ERR(bo));
	}

	/* Ensure all push buffers are on validate list */
	for (i = 0; i < req->nr_push; i++) {
		if (push[i].bo_index >= req->nr_buffers) {
			NV_PRINTK(err, cli, "push %d buffer not in list\n", i);
			ret = -EINVAL;
			goto out_prevalid;
		}
	}

	/* Validate buffer list */
revalidate:
	ret = nouveau_gem_pushbuf_validate(chan, file_priv, bo,
					   req->nr_buffers, &op, &do_reloc);
	if (ret) {
		if (ret != -ERESTARTSYS)
			NV_PRINTK(err, cli, "validate: %d\n", ret);
		goto out_prevalid;
	}

	/* Apply any relocations that are required */
	if (do_reloc) {
		if (!reloc) {
			validate_fini(&op, chan, NULL, bo);
			reloc = u_memcpya(req->relocs, req->nr_relocs, sizeof(*reloc));
			if (IS_ERR(reloc)) {
				ret = PTR_ERR(reloc);
				goto out_prevalid;
			}

			goto revalidate;
		}

		ret = nouveau_gem_pushbuf_reloc_apply(cli, req, reloc, bo);
		if (ret) {
			NV_PRINTK(err, cli, "reloc apply: %d\n", ret);
			goto out;
		}
	}

	if (chan->dma.ib_max) {
		ret = nouveau_dma_wait(chan, req->nr_push + 1, 16);
		if (ret) {
			NV_PRINTK(err, cli, "nv50cal_space: %d\n", ret);
			goto out;
		}

		for (i = 0; i < req->nr_push; i++) {
			struct nouveau_vma *vma = (void *)(unsigned long)
				bo[push[i].bo_index].user_priv;

			nv50_dma_push(chan, vma->addr + push[i].offset,
				      push[i].length);
		}
	} else
	if (drm->client.device.info.chipset >= 0x25) {
		ret = PUSH_WAIT(chan->chan.push, req->nr_push * 2);
		if (ret) {
			NV_PRINTK(err, cli, "cal_space: %d\n", ret);
			goto out;
		}

		for (i = 0; i < req->nr_push; i++) {
			struct nouveau_bo *nvbo = (void *)(unsigned long)
				bo[push[i].bo_index].user_priv;

<<<<<<< HEAD
			OUT_RING(chan, (nvbo->offset + push[i].offset) | 2);
			OUT_RING(chan, 0);
=======
			PUSH_CALL(chan->chan.push, nvbo->offset + push[i].offset);
			PUSH_DATA(chan->chan.push, 0);
>>>>>>> 9123e3a7
		}
	} else {
		ret = PUSH_WAIT(chan->chan.push, req->nr_push * (2 + NOUVEAU_DMA_SKIPS));
		if (ret) {
			NV_PRINTK(err, cli, "jmp_space: %d\n", ret);
			goto out;
		}

		for (i = 0; i < req->nr_push; i++) {
			struct nouveau_bo *nvbo = (void *)(unsigned long)
				bo[push[i].bo_index].user_priv;
			uint32_t cmd;

			cmd = chan->push.addr + ((chan->dma.cur + 2) << 2);
			cmd |= 0x20000000;
			if (unlikely(cmd != req->suffix0)) {
				if (!nvbo->kmap.virtual) {
					ret = ttm_bo_kmap(&nvbo->bo, 0,
							  nvbo->bo.mem.
							  num_pages,
							  &nvbo->kmap);
					if (ret) {
						WIND_RING(chan);
						goto out;
					}
					nvbo->validate_mapped = true;
				}

				nouveau_bo_wr32(nvbo, (push[i].offset +
						push[i].length - 8) / 4, cmd);
			}

<<<<<<< HEAD
			OUT_RING(chan, 0x20000000 |
				      (nvbo->offset + push[i].offset));
			OUT_RING(chan, 0);
=======
			PUSH_JUMP(chan->chan.push, nvbo->offset + push[i].offset);
			PUSH_DATA(chan->chan.push, 0);
>>>>>>> 9123e3a7
			for (j = 0; j < NOUVEAU_DMA_SKIPS; j++)
				PUSH_DATA(chan->chan.push, 0);
		}
	}

	ret = nouveau_fence_new(chan, false, &fence);
	if (ret) {
		NV_PRINTK(err, cli, "error fencing pushbuf: %d\n", ret);
		WIND_RING(chan);
		goto out;
	}

	if (sync) {
		if (!(ret = nouveau_fence_wait(fence, false, false))) {
			if ((ret = dma_fence_get_status(&fence->base)) == 1)
				ret = 0;
		}
	}

out:
	validate_fini(&op, chan, fence, bo);
	nouveau_fence_unref(&fence);

	if (do_reloc) {
		struct drm_nouveau_gem_pushbuf_bo __user *upbbo =
			u64_to_user_ptr(req->buffers);

		for (i = 0; i < req->nr_buffers; i++) {
			if (bo[i].presumed.valid)
				continue;

			if (copy_to_user(&upbbo[i].presumed, &bo[i].presumed,
					 sizeof(bo[i].presumed))) {
				ret = -EFAULT;
				break;
			}
		}
		u_free(reloc);
	}
out_prevalid:
	u_free(bo);
	u_free(push);

out_next:
	if (chan->dma.ib_max) {
		req->suffix0 = 0x00000000;
		req->suffix1 = 0x00000000;
	} else
	if (drm->client.device.info.chipset >= 0x25) {
		req->suffix0 = 0x00020000;
		req->suffix1 = 0x00000000;
	} else {
		req->suffix0 = 0x20000000 |
			      (chan->push.addr + ((chan->dma.cur + 2) << 2));
		req->suffix1 = 0x00000000;
	}

	return nouveau_abi16_put(abi16, ret);
}

int
nouveau_gem_ioctl_cpu_prep(struct drm_device *dev, void *data,
			   struct drm_file *file_priv)
{
	struct drm_nouveau_gem_cpu_prep *req = data;
	struct drm_gem_object *gem;
	struct nouveau_bo *nvbo;
	bool no_wait = !!(req->flags & NOUVEAU_GEM_CPU_PREP_NOWAIT);
	bool write = !!(req->flags & NOUVEAU_GEM_CPU_PREP_WRITE);
	long lret;
	int ret;

	gem = drm_gem_object_lookup(file_priv, req->handle);
	if (!gem)
		return -ENOENT;
	nvbo = nouveau_gem_object(gem);

	lret = dma_resv_wait_timeout_rcu(nvbo->bo.base.resv, write, true,
						   no_wait ? 0 : 30 * HZ);
	if (!lret)
		ret = -EBUSY;
	else if (lret > 0)
		ret = 0;
	else
		ret = lret;

	nouveau_bo_sync_for_cpu(nvbo);
	drm_gem_object_put(gem);

	return ret;
}

int
nouveau_gem_ioctl_cpu_fini(struct drm_device *dev, void *data,
			   struct drm_file *file_priv)
{
	struct drm_nouveau_gem_cpu_fini *req = data;
	struct drm_gem_object *gem;
	struct nouveau_bo *nvbo;

	gem = drm_gem_object_lookup(file_priv, req->handle);
	if (!gem)
		return -ENOENT;
	nvbo = nouveau_gem_object(gem);

	nouveau_bo_sync_for_device(nvbo);
	drm_gem_object_put(gem);
	return 0;
}

int
nouveau_gem_ioctl_info(struct drm_device *dev, void *data,
		       struct drm_file *file_priv)
{
	struct drm_nouveau_gem_info *req = data;
	struct drm_gem_object *gem;
	int ret;

	gem = drm_gem_object_lookup(file_priv, req->handle);
	if (!gem)
		return -ENOENT;

	ret = nouveau_gem_info(file_priv, gem, req);
	drm_gem_object_put(gem);
	return ret;
}
<|MERGE_RESOLUTION|>--- conflicted
+++ resolved
@@ -810,13 +810,8 @@
 			struct nouveau_bo *nvbo = (void *)(unsigned long)
 				bo[push[i].bo_index].user_priv;
 
-<<<<<<< HEAD
-			OUT_RING(chan, (nvbo->offset + push[i].offset) | 2);
-			OUT_RING(chan, 0);
-=======
 			PUSH_CALL(chan->chan.push, nvbo->offset + push[i].offset);
 			PUSH_DATA(chan->chan.push, 0);
->>>>>>> 9123e3a7
 		}
 	} else {
 		ret = PUSH_WAIT(chan->chan.push, req->nr_push * (2 + NOUVEAU_DMA_SKIPS));
@@ -849,14 +844,8 @@
 						push[i].length - 8) / 4, cmd);
 			}
 
-<<<<<<< HEAD
-			OUT_RING(chan, 0x20000000 |
-				      (nvbo->offset + push[i].offset));
-			OUT_RING(chan, 0);
-=======
 			PUSH_JUMP(chan->chan.push, nvbo->offset + push[i].offset);
 			PUSH_DATA(chan->chan.push, 0);
->>>>>>> 9123e3a7
 			for (j = 0; j < NOUVEAU_DMA_SKIPS; j++)
 				PUSH_DATA(chan->chan.push, 0);
 		}
