// SPDX-License-Identifier: GPL-2.0 OR MIT
/* Copyright 2017-2019 Qiang Yu <yuq825@gmail.com> */

#include <linux/module.h>
#include <linux/of_platform.h>
#include <linux/uaccess.h>
#include <linux/slab.h>
#include <linux/pm_runtime.h>
#include <drm/drm_ioctl.h>
#include <drm/drm_drv.h>
#include <drm/drm_prime.h>
#include <drm/lima_drm.h>

#include "lima_device.h"
#include "lima_drv.h"
#include "lima_gem.h"
#include "lima_vm.h"

int lima_sched_timeout_ms;
uint lima_heap_init_nr_pages = 8;
uint lima_max_error_tasks;

MODULE_PARM_DESC(sched_timeout_ms, "task run timeout in ms");
module_param_named(sched_timeout_ms, lima_sched_timeout_ms, int, 0444);

MODULE_PARM_DESC(heap_init_nr_pages, "heap buffer init number of pages");
module_param_named(heap_init_nr_pages, lima_heap_init_nr_pages, uint, 0444);

MODULE_PARM_DESC(max_error_tasks, "max number of error tasks to save");
module_param_named(max_error_tasks, lima_max_error_tasks, uint, 0644);

static int lima_ioctl_get_param(struct drm_device *dev, void *data, struct drm_file *file)
{
	struct drm_lima_get_param *args = data;
	struct lima_device *ldev = to_lima_dev(dev);

	if (args->pad)
		return -EINVAL;

	switch (args->param) {
	case DRM_LIMA_PARAM_GPU_ID:
		switch (ldev->id) {
		case lima_gpu_mali400:
			args->value = DRM_LIMA_PARAM_GPU_ID_MALI400;
			break;
		case lima_gpu_mali450:
			args->value = DRM_LIMA_PARAM_GPU_ID_MALI450;
			break;
		default:
			args->value = DRM_LIMA_PARAM_GPU_ID_UNKNOWN;
			break;
		}
		break;

	case DRM_LIMA_PARAM_NUM_PP:
		args->value = ldev->pipe[lima_pipe_pp].num_processor;
		break;

	case DRM_LIMA_PARAM_GP_VERSION:
		args->value = ldev->gp_version;
		break;

	case DRM_LIMA_PARAM_PP_VERSION:
		args->value = ldev->pp_version;
		break;

	default:
		return -EINVAL;
	}

	return 0;
}

static int lima_ioctl_gem_create(struct drm_device *dev, void *data, struct drm_file *file)
{
	struct drm_lima_gem_create *args = data;

	if (args->pad)
		return -EINVAL;

	if (args->flags & ~(LIMA_BO_FLAG_HEAP))
		return -EINVAL;

	if (args->size == 0)
		return -EINVAL;

	return lima_gem_create_handle(dev, file, args->size, args->flags, &args->handle);
}

static int lima_ioctl_gem_info(struct drm_device *dev, void *data, struct drm_file *file)
{
	struct drm_lima_gem_info *args = data;

	return lima_gem_get_info(file, args->handle, &args->va, &args->offset);
}

static int lima_ioctl_gem_submit(struct drm_device *dev, void *data, struct drm_file *file)
{
	struct drm_lima_gem_submit *args = data;
	struct lima_device *ldev = to_lima_dev(dev);
	struct lima_drm_priv *priv = file->driver_priv;
	struct drm_lima_gem_submit_bo *bos;
	struct lima_sched_pipe *pipe;
	struct lima_sched_task *task;
	struct lima_ctx *ctx;
	struct lima_submit submit = {0};
	size_t size;
	int err = 0;

	if (args->pipe >= lima_pipe_num || args->nr_bos == 0)
		return -EINVAL;

	if (args->flags & ~(LIMA_SUBMIT_FLAG_EXPLICIT_FENCE))
		return -EINVAL;

	pipe = ldev->pipe + args->pipe;
	if (args->frame_size != pipe->frame_size)
		return -EINVAL;

	bos = kvcalloc(args->nr_bos, sizeof(*submit.bos) + sizeof(*submit.lbos), GFP_KERNEL);
	if (!bos)
		return -ENOMEM;

	size = args->nr_bos * sizeof(*submit.bos);
	if (copy_from_user(bos, u64_to_user_ptr(args->bos), size)) {
		err = -EFAULT;
		goto out0;
	}

	task = kmem_cache_zalloc(pipe->task_slab, GFP_KERNEL);
	if (!task) {
		err = -ENOMEM;
		goto out0;
	}

	task->frame = task + 1;
	if (copy_from_user(task->frame, u64_to_user_ptr(args->frame), args->frame_size)) {
		err = -EFAULT;
		goto out1;
	}

	err = pipe->task_validate(pipe, task);
	if (err)
		goto out1;

	ctx = lima_ctx_get(&priv->ctx_mgr, args->ctx);
	if (!ctx) {
		err = -ENOENT;
		goto out1;
	}

	submit.pipe = args->pipe;
	submit.bos = bos;
	submit.lbos = (void *)bos + size;
	submit.nr_bos = args->nr_bos;
	submit.task = task;
	submit.ctx = ctx;
	submit.flags = args->flags;
	submit.in_sync[0] = args->in_sync[0];
	submit.in_sync[1] = args->in_sync[1];
	submit.out_sync = args->out_sync;

	err = lima_gem_submit(file, &submit);

	lima_ctx_put(ctx);
out1:
	if (err)
		kmem_cache_free(pipe->task_slab, task);
out0:
	kvfree(bos);
	return err;
}

static int lima_ioctl_gem_wait(struct drm_device *dev, void *data, struct drm_file *file)
{
	struct drm_lima_gem_wait *args = data;

	if (args->op & ~(LIMA_GEM_WAIT_READ|LIMA_GEM_WAIT_WRITE))
		return -EINVAL;

	return lima_gem_wait(file, args->handle, args->op, args->timeout_ns);
}

static int lima_ioctl_ctx_create(struct drm_device *dev, void *data, struct drm_file *file)
{
	struct drm_lima_ctx_create *args = data;
	struct lima_drm_priv *priv = file->driver_priv;
	struct lima_device *ldev = to_lima_dev(dev);

	if (args->_pad)
		return -EINVAL;

	return lima_ctx_create(ldev, &priv->ctx_mgr, &args->id);
}

static int lima_ioctl_ctx_free(struct drm_device *dev, void *data, struct drm_file *file)
{
	struct drm_lima_ctx_create *args = data;
	struct lima_drm_priv *priv = file->driver_priv;

	if (args->_pad)
		return -EINVAL;

	return lima_ctx_free(&priv->ctx_mgr, args->id);
}

static int lima_drm_driver_open(struct drm_device *dev, struct drm_file *file)
{
	int err;
	struct lima_drm_priv *priv;
	struct lima_device *ldev = to_lima_dev(dev);

	priv = kzalloc(sizeof(*priv), GFP_KERNEL);
	if (!priv)
		return -ENOMEM;

	priv->vm = lima_vm_create(ldev);
	if (!priv->vm) {
		err = -ENOMEM;
		goto err_out0;
	}

	lima_ctx_mgr_init(&priv->ctx_mgr);

	file->driver_priv = priv;
	return 0;

err_out0:
	kfree(priv);
	return err;
}

static void lima_drm_driver_postclose(struct drm_device *dev, struct drm_file *file)
{
	struct lima_drm_priv *priv = file->driver_priv;

	lima_ctx_mgr_fini(&priv->ctx_mgr);
	lima_vm_put(priv->vm);
	kfree(priv);
}

static const struct drm_ioctl_desc lima_drm_driver_ioctls[] = {
	DRM_IOCTL_DEF_DRV(LIMA_GET_PARAM, lima_ioctl_get_param, DRM_RENDER_ALLOW),
	DRM_IOCTL_DEF_DRV(LIMA_GEM_CREATE, lima_ioctl_gem_create, DRM_RENDER_ALLOW),
	DRM_IOCTL_DEF_DRV(LIMA_GEM_INFO, lima_ioctl_gem_info, DRM_RENDER_ALLOW),
	DRM_IOCTL_DEF_DRV(LIMA_GEM_SUBMIT, lima_ioctl_gem_submit, DRM_RENDER_ALLOW),
	DRM_IOCTL_DEF_DRV(LIMA_GEM_WAIT, lima_ioctl_gem_wait, DRM_RENDER_ALLOW),
	DRM_IOCTL_DEF_DRV(LIMA_CTX_CREATE, lima_ioctl_ctx_create, DRM_RENDER_ALLOW),
	DRM_IOCTL_DEF_DRV(LIMA_CTX_FREE, lima_ioctl_ctx_free, DRM_RENDER_ALLOW),
};

DEFINE_DRM_GEM_FOPS(lima_drm_driver_fops);

/**
 * Changelog:
 *
 * - 1.1.0 - add heap buffer support
 */

static struct drm_driver lima_drm_driver = {
	.driver_features    = DRIVER_RENDER | DRIVER_GEM | DRIVER_SYNCOBJ,
	.open               = lima_drm_driver_open,
	.postclose          = lima_drm_driver_postclose,
	.ioctls             = lima_drm_driver_ioctls,
	.num_ioctls         = ARRAY_SIZE(lima_drm_driver_ioctls),
	.fops               = &lima_drm_driver_fops,
	.name               = "lima",
	.desc               = "lima DRM",
	.date               = "20191231",
	.major              = 1,
	.minor              = 1,
	.patchlevel         = 0,

	.gem_create_object  = lima_gem_create_object,
	.prime_fd_to_handle = drm_gem_prime_fd_to_handle,
	.gem_prime_import_sg_table = drm_gem_shmem_prime_import_sg_table,
	.prime_handle_to_fd = drm_gem_prime_handle_to_fd,
	.gem_prime_mmap = drm_gem_prime_mmap,
};

struct lima_block_reader {
	void *dst;
	size_t base;
	size_t count;
	size_t off;
	ssize_t read;
};

static bool lima_read_block(struct lima_block_reader *reader,
			    void *src, size_t src_size)
{
	size_t max_off = reader->base + src_size;

	if (reader->off < max_off) {
		size_t size = min_t(size_t, max_off - reader->off,
				    reader->count);

		memcpy(reader->dst, src + (reader->off - reader->base), size);

		reader->dst += size;
		reader->off += size;
		reader->read += size;
		reader->count -= size;
	}

	reader->base = max_off;

	return !!reader->count;
}

static ssize_t lima_error_state_read(struct file *filp, struct kobject *kobj,
				     struct bin_attribute *attr, char *buf,
				     loff_t off, size_t count)
{
	struct device *dev = kobj_to_dev(kobj);
	struct lima_device *ldev = dev_get_drvdata(dev);
	struct lima_sched_error_task *et;
	struct lima_block_reader reader = {
		.dst = buf,
		.count = count,
		.off = off,
	};

	mutex_lock(&ldev->error_task_list_lock);

	if (lima_read_block(&reader, &ldev->dump, sizeof(ldev->dump))) {
		list_for_each_entry(et, &ldev->error_task_list, list) {
			if (!lima_read_block(&reader, et->data, et->size))
				break;
		}
	}

	mutex_unlock(&ldev->error_task_list_lock);
	return reader.read;
}

static ssize_t lima_error_state_write(struct file *file, struct kobject *kobj,
				      struct bin_attribute *attr, char *buf,
				      loff_t off, size_t count)
{
	struct device *dev = kobj_to_dev(kobj);
	struct lima_device *ldev = dev_get_drvdata(dev);
	struct lima_sched_error_task *et, *tmp;

	mutex_lock(&ldev->error_task_list_lock);

	list_for_each_entry_safe(et, tmp, &ldev->error_task_list, list) {
		list_del(&et->list);
		kvfree(et);
	}

	ldev->dump.size = 0;
	ldev->dump.num_tasks = 0;

	mutex_unlock(&ldev->error_task_list_lock);

	return count;
}

static const struct bin_attribute lima_error_state_attr = {
	.attr.name = "error",
	.attr.mode = 0600,
	.size = 0,
	.read = lima_error_state_read,
	.write = lima_error_state_write,
};

static int lima_pdev_probe(struct platform_device *pdev)
{
	struct lima_device *ldev;
	struct drm_device *ddev;
	int err;

	err = lima_sched_slab_init();
	if (err)
		return err;

	ldev = devm_kzalloc(&pdev->dev, sizeof(*ldev), GFP_KERNEL);
	if (!ldev) {
		err = -ENOMEM;
		goto err_out0;
	}

	ldev->dev = &pdev->dev;
	ldev->id = (enum lima_gpu_id)of_device_get_match_data(&pdev->dev);

	platform_set_drvdata(pdev, ldev);

	/* Allocate and initialize the DRM device. */
	ddev = drm_dev_alloc(&lima_drm_driver, &pdev->dev);
	if (IS_ERR(ddev))
		return PTR_ERR(ddev);

	ddev->dev_private = ldev;
	ldev->ddev = ddev;

	err = lima_device_init(ldev);
	if (err)
		goto err_out1;

	err = lima_devfreq_init(ldev);
	if (err) {
		dev_err(&pdev->dev, "Fatal error during devfreq init\n");
		goto err_out2;
	}

<<<<<<< HEAD
=======
	pm_runtime_set_active(ldev->dev);
	pm_runtime_mark_last_busy(ldev->dev);
	pm_runtime_set_autosuspend_delay(ldev->dev, 200);
	pm_runtime_use_autosuspend(ldev->dev);
	pm_runtime_enable(ldev->dev);

>>>>>>> e1ca5184
	/*
	 * Register the DRM device with the core and the connectors with
	 * sysfs.
	 */
	err = drm_dev_register(ddev, 0);
	if (err < 0)
		goto err_out3;

<<<<<<< HEAD
	platform_set_drvdata(pdev, ldev);

=======
>>>>>>> e1ca5184
	if (sysfs_create_bin_file(&ldev->dev->kobj, &lima_error_state_attr))
		dev_warn(ldev->dev, "fail to create error state sysfs\n");

	return 0;

err_out3:
<<<<<<< HEAD
=======
	pm_runtime_disable(ldev->dev);
	lima_devfreq_fini(ldev);
err_out2:
>>>>>>> e1ca5184
	lima_device_fini(ldev);
err_out2:
	lima_devfreq_fini(ldev);
err_out1:
	drm_dev_put(ddev);
err_out0:
	lima_sched_slab_fini();
	return err;
}

static int lima_pdev_remove(struct platform_device *pdev)
{
	struct lima_device *ldev = platform_get_drvdata(pdev);
	struct drm_device *ddev = ldev->ddev;

	sysfs_remove_bin_file(&ldev->dev->kobj, &lima_error_state_attr);
<<<<<<< HEAD
	platform_set_drvdata(pdev, NULL);
	drm_dev_unregister(ddev);
=======

	drm_dev_unregister(ddev);

	/* stop autosuspend to make sure device is in active state */
	pm_runtime_set_autosuspend_delay(ldev->dev, -1);
	pm_runtime_disable(ldev->dev);

>>>>>>> e1ca5184
	lima_devfreq_fini(ldev);
	lima_device_fini(ldev);

	drm_dev_put(ddev);
	lima_sched_slab_fini();
	return 0;
}

static const struct of_device_id dt_match[] = {
	{ .compatible = "arm,mali-400", .data = (void *)lima_gpu_mali400 },
	{ .compatible = "arm,mali-450", .data = (void *)lima_gpu_mali450 },
	{}
};
MODULE_DEVICE_TABLE(of, dt_match);

static const struct dev_pm_ops lima_pm_ops = {
	SET_SYSTEM_SLEEP_PM_OPS(pm_runtime_force_suspend, pm_runtime_force_resume)
	SET_RUNTIME_PM_OPS(lima_device_suspend, lima_device_resume, NULL)
};

static struct platform_driver lima_platform_driver = {
	.probe      = lima_pdev_probe,
	.remove     = lima_pdev_remove,
	.driver     = {
		.name   = "lima",
		.pm	= &lima_pm_ops,
		.of_match_table = dt_match,
	},
};

module_platform_driver(lima_platform_driver);

MODULE_AUTHOR("Lima Project Developers");
MODULE_DESCRIPTION("Lima DRM Driver");
MODULE_LICENSE("GPL v2");<|MERGE_RESOLUTION|>--- conflicted
+++ resolved
@@ -404,15 +404,12 @@
 		goto err_out2;
 	}
 
-<<<<<<< HEAD
-=======
 	pm_runtime_set_active(ldev->dev);
 	pm_runtime_mark_last_busy(ldev->dev);
 	pm_runtime_set_autosuspend_delay(ldev->dev, 200);
 	pm_runtime_use_autosuspend(ldev->dev);
 	pm_runtime_enable(ldev->dev);
 
->>>>>>> e1ca5184
 	/*
 	 * Register the DRM device with the core and the connectors with
 	 * sysfs.
@@ -421,26 +418,16 @@
 	if (err < 0)
 		goto err_out3;
 
-<<<<<<< HEAD
-	platform_set_drvdata(pdev, ldev);
-
-=======
->>>>>>> e1ca5184
 	if (sysfs_create_bin_file(&ldev->dev->kobj, &lima_error_state_attr))
 		dev_warn(ldev->dev, "fail to create error state sysfs\n");
 
 	return 0;
 
 err_out3:
-<<<<<<< HEAD
-=======
 	pm_runtime_disable(ldev->dev);
 	lima_devfreq_fini(ldev);
 err_out2:
->>>>>>> e1ca5184
 	lima_device_fini(ldev);
-err_out2:
-	lima_devfreq_fini(ldev);
 err_out1:
 	drm_dev_put(ddev);
 err_out0:
@@ -454,10 +441,6 @@
 	struct drm_device *ddev = ldev->ddev;
 
 	sysfs_remove_bin_file(&ldev->dev->kobj, &lima_error_state_attr);
-<<<<<<< HEAD
-	platform_set_drvdata(pdev, NULL);
-	drm_dev_unregister(ddev);
-=======
 
 	drm_dev_unregister(ddev);
 
@@ -465,7 +448,6 @@
 	pm_runtime_set_autosuspend_delay(ldev->dev, -1);
 	pm_runtime_disable(ldev->dev);
 
->>>>>>> e1ca5184
 	lima_devfreq_fini(ldev);
 	lima_device_fini(ldev);
 
