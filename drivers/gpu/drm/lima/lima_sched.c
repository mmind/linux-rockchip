// SPDX-License-Identifier: GPL-2.0 OR MIT
/* Copyright 2017-2019 Qiang Yu <yuq825@gmail.com> */

#include <linux/kthread.h>
#include <linux/slab.h>
#include <linux/vmalloc.h>
<<<<<<< HEAD
=======
#include <linux/pm_runtime.h>
>>>>>>> e1ca5184

#include "lima_devfreq.h"
#include "lima_drv.h"
#include "lima_sched.h"
#include "lima_vm.h"
#include "lima_mmu.h"
#include "lima_l2_cache.h"
#include "lima_gem.h"
#include "lima_trace.h"

struct lima_fence {
	struct dma_fence base;
	struct lima_sched_pipe *pipe;
};

static struct kmem_cache *lima_fence_slab;
static int lima_fence_slab_refcnt;

int lima_sched_slab_init(void)
{
	if (!lima_fence_slab) {
		lima_fence_slab = kmem_cache_create(
			"lima_fence", sizeof(struct lima_fence), 0,
			SLAB_HWCACHE_ALIGN, NULL);
		if (!lima_fence_slab)
			return -ENOMEM;
	}

	lima_fence_slab_refcnt++;
	return 0;
}

void lima_sched_slab_fini(void)
{
	if (!--lima_fence_slab_refcnt) {
		kmem_cache_destroy(lima_fence_slab);
		lima_fence_slab = NULL;
	}
}

static inline struct lima_fence *to_lima_fence(struct dma_fence *fence)
{
	return container_of(fence, struct lima_fence, base);
}

static const char *lima_fence_get_driver_name(struct dma_fence *fence)
{
	return "lima";
}

static const char *lima_fence_get_timeline_name(struct dma_fence *fence)
{
	struct lima_fence *f = to_lima_fence(fence);

	return f->pipe->base.name;
}

static void lima_fence_release_rcu(struct rcu_head *rcu)
{
	struct dma_fence *f = container_of(rcu, struct dma_fence, rcu);
	struct lima_fence *fence = to_lima_fence(f);

	kmem_cache_free(lima_fence_slab, fence);
}

static void lima_fence_release(struct dma_fence *fence)
{
	struct lima_fence *f = to_lima_fence(fence);

	call_rcu(&f->base.rcu, lima_fence_release_rcu);
}

static const struct dma_fence_ops lima_fence_ops = {
	.get_driver_name = lima_fence_get_driver_name,
	.get_timeline_name = lima_fence_get_timeline_name,
	.release = lima_fence_release,
};

static struct lima_fence *lima_fence_create(struct lima_sched_pipe *pipe)
{
	struct lima_fence *fence;

	fence = kmem_cache_zalloc(lima_fence_slab, GFP_KERNEL);
	if (!fence)
		return NULL;

	fence->pipe = pipe;
	dma_fence_init(&fence->base, &lima_fence_ops, &pipe->fence_lock,
		       pipe->fence_context, ++pipe->fence_seqno);

	return fence;
}

static inline struct lima_sched_task *to_lima_task(struct drm_sched_job *job)
{
	return container_of(job, struct lima_sched_task, base);
}

static inline struct lima_sched_pipe *to_lima_pipe(struct drm_gpu_scheduler *sched)
{
	return container_of(sched, struct lima_sched_pipe, base);
}

int lima_sched_task_init(struct lima_sched_task *task,
			 struct lima_sched_context *context,
			 struct lima_bo **bos, int num_bos,
			 struct lima_vm *vm)
{
	int err, i;

	task->bos = kmemdup(bos, sizeof(*bos) * num_bos, GFP_KERNEL);
	if (!task->bos)
		return -ENOMEM;

	for (i = 0; i < num_bos; i++)
		drm_gem_object_get(&bos[i]->base.base);

	err = drm_sched_job_init(&task->base, &context->base, vm);
	if (err) {
		kfree(task->bos);
		return err;
	}

	task->num_bos = num_bos;
	task->vm = lima_vm_get(vm);

	xa_init_flags(&task->deps, XA_FLAGS_ALLOC);

	return 0;
}

void lima_sched_task_fini(struct lima_sched_task *task)
{
	struct dma_fence *fence;
	unsigned long index;
	int i;

	drm_sched_job_cleanup(&task->base);

	xa_for_each(&task->deps, index, fence) {
		dma_fence_put(fence);
	}
	xa_destroy(&task->deps);

	if (task->bos) {
		for (i = 0; i < task->num_bos; i++)
			drm_gem_object_put_unlocked(&task->bos[i]->base.base);
		kfree(task->bos);
	}

	lima_vm_put(task->vm);
}

int lima_sched_context_init(struct lima_sched_pipe *pipe,
			    struct lima_sched_context *context,
			    atomic_t *guilty)
{
	struct drm_gpu_scheduler *sched = &pipe->base;

	return drm_sched_entity_init(&context->base, DRM_SCHED_PRIORITY_NORMAL,
				     &sched, 1, guilty);
}

void lima_sched_context_fini(struct lima_sched_pipe *pipe,
			     struct lima_sched_context *context)
{
	drm_sched_entity_fini(&context->base);
}

struct dma_fence *lima_sched_context_queue_task(struct lima_sched_context *context,
						struct lima_sched_task *task)
{
	struct dma_fence *fence = dma_fence_get(&task->base.s_fence->finished);

	trace_lima_task_submit(task);
	drm_sched_entity_push_job(&task->base, &context->base);
	return fence;
}

static struct dma_fence *lima_sched_dependency(struct drm_sched_job *job,
					       struct drm_sched_entity *entity)
{
	struct lima_sched_task *task = to_lima_task(job);

	if (!xa_empty(&task->deps))
		return xa_erase(&task->deps, task->last_dep++);

	return NULL;
}

static int lima_pm_busy(struct lima_device *ldev)
{
	int ret;

	/* resume GPU if it has been suspended by runtime PM */
	ret = pm_runtime_get_sync(ldev->dev);
	if (ret < 0)
		return ret;

	lima_devfreq_record_busy(&ldev->devfreq);
	return 0;
}

static void lima_pm_idle(struct lima_device *ldev)
{
	lima_devfreq_record_idle(&ldev->devfreq);

	/* GPU can do auto runtime suspend */
	pm_runtime_mark_last_busy(ldev->dev);
	pm_runtime_put_autosuspend(ldev->dev);
}

static struct dma_fence *lima_sched_run_job(struct drm_sched_job *job)
{
	struct lima_sched_task *task = to_lima_task(job);
	struct lima_sched_pipe *pipe = to_lima_pipe(job->sched);
	struct lima_device *ldev = pipe->ldev;
	struct lima_fence *fence;
	struct dma_fence *ret;
	int i, err;

	/* after GPU reset */
	if (job->s_fence->finished.error < 0)
		return NULL;

	fence = lima_fence_create(pipe);
	if (!fence)
		return NULL;

	err = lima_pm_busy(ldev);
	if (err < 0) {
		dma_fence_put(&fence->base);
		return NULL;
	}

	task->fence = &fence->base;

	/* for caller usage of the fence, otherwise irq handler
	 * may consume the fence before caller use it
	 */
	ret = dma_fence_get(task->fence);

	lima_devfreq_record_busy(&pipe->ldev->devfreq);

	pipe->current_task = task;

	/* this is needed for MMU to work correctly, otherwise GP/PP
	 * will hang or page fault for unknown reason after running for
	 * a while.
	 *
	 * Need to investigate:
	 * 1. is it related to TLB
	 * 2. how much performance will be affected by L2 cache flush
	 * 3. can we reduce the calling of this function because all
	 *    GP/PP use the same L2 cache on mali400
	 *
	 * TODO:
	 * 1. move this to task fini to save some wait time?
	 * 2. when GP/PP use different l2 cache, need PP wait GP l2
	 *    cache flush?
	 */
	for (i = 0; i < pipe->num_l2_cache; i++)
		lima_l2_cache_flush(pipe->l2_cache[i]);

	lima_vm_put(pipe->current_vm);
	pipe->current_vm = lima_vm_get(task->vm);

	if (pipe->bcast_mmu)
		lima_mmu_switch_vm(pipe->bcast_mmu, pipe->current_vm);
	else {
		for (i = 0; i < pipe->num_mmu; i++)
			lima_mmu_switch_vm(pipe->mmu[i], pipe->current_vm);
	}

	trace_lima_task_run(task);

	trace_lima_task_run(task);

	pipe->error = false;
	pipe->task_run(pipe, task);

	return task->fence;
}

static void lima_sched_build_error_task_list(struct lima_sched_task *task)
{
	struct lima_sched_error_task *et;
	struct lima_sched_pipe *pipe = to_lima_pipe(task->base.sched);
	struct lima_ip *ip = pipe->processor[0];
	int pipe_id = ip->id == lima_ip_gp ? lima_pipe_gp : lima_pipe_pp;
	struct lima_device *dev = ip->dev;
	struct lima_sched_context *sched_ctx =
		container_of(task->base.entity,
			     struct lima_sched_context, base);
	struct lima_ctx *ctx =
		container_of(sched_ctx, struct lima_ctx, context[pipe_id]);
	struct lima_dump_task *dt;
	struct lima_dump_chunk *chunk;
	struct lima_dump_chunk_pid *pid_chunk;
	struct lima_dump_chunk_buffer *buffer_chunk;
	u32 size, task_size, mem_size;
	int i;

	mutex_lock(&dev->error_task_list_lock);

	if (dev->dump.num_tasks >= lima_max_error_tasks) {
<<<<<<< HEAD
		dev_info(dev->dev, "fail to save task state: error task list is full\n");
=======
		dev_info(dev->dev, "fail to save task state from %s pid %d: "
			 "error task list is full\n", ctx->pname, ctx->pid);
>>>>>>> e1ca5184
		goto out;
	}

	/* frame chunk */
	size = sizeof(struct lima_dump_chunk) + pipe->frame_size;
	/* process name chunk */
	size += sizeof(struct lima_dump_chunk) + sizeof(ctx->pname);
	/* pid chunk */
	size += sizeof(struct lima_dump_chunk);
	/* buffer chunks */
	for (i = 0; i < task->num_bos; i++) {
		struct lima_bo *bo = task->bos[i];

		size += sizeof(struct lima_dump_chunk);
		size += bo->heap_size ? bo->heap_size : lima_bo_size(bo);
	}

	task_size = size + sizeof(struct lima_dump_task);
	mem_size = task_size + sizeof(*et);
	et = kvmalloc(mem_size, GFP_KERNEL);
	if (!et) {
		dev_err(dev->dev, "fail to alloc task dump buffer of size %x\n",
			mem_size);
		goto out;
	}

	et->data = et + 1;
	et->size = task_size;

	dt = et->data;
	memset(dt, 0, sizeof(*dt));
	dt->id = pipe_id;
	dt->size = size;

	chunk = (struct lima_dump_chunk *)(dt + 1);
	memset(chunk, 0, sizeof(*chunk));
	chunk->id = LIMA_DUMP_CHUNK_FRAME;
	chunk->size = pipe->frame_size;
	memcpy(chunk + 1, task->frame, pipe->frame_size);
	dt->num_chunks++;

	chunk = (void *)(chunk + 1) + chunk->size;
	memset(chunk, 0, sizeof(*chunk));
	chunk->id = LIMA_DUMP_CHUNK_PROCESS_NAME;
	chunk->size = sizeof(ctx->pname);
	memcpy(chunk + 1, ctx->pname, sizeof(ctx->pname));
	dt->num_chunks++;

	pid_chunk = (void *)(chunk + 1) + chunk->size;
	memset(pid_chunk, 0, sizeof(*pid_chunk));
	pid_chunk->id = LIMA_DUMP_CHUNK_PROCESS_ID;
	pid_chunk->pid = ctx->pid;
	dt->num_chunks++;

	buffer_chunk = (void *)(pid_chunk + 1) + pid_chunk->size;
	for (i = 0; i < task->num_bos; i++) {
		struct lima_bo *bo = task->bos[i];
		void *data;

		memset(buffer_chunk, 0, sizeof(*buffer_chunk));
		buffer_chunk->id = LIMA_DUMP_CHUNK_BUFFER;
		buffer_chunk->va = lima_vm_get_va(task->vm, bo);

		if (bo->heap_size) {
			buffer_chunk->size = bo->heap_size;

			data = vmap(bo->base.pages, bo->heap_size >> PAGE_SHIFT,
				    VM_MAP, pgprot_writecombine(PAGE_KERNEL));
			if (!data) {
				kvfree(et);
				goto out;
			}

			memcpy(buffer_chunk + 1, data, buffer_chunk->size);

			vunmap(data);
		} else {
			buffer_chunk->size = lima_bo_size(bo);

			data = drm_gem_shmem_vmap(&bo->base.base);
			if (IS_ERR_OR_NULL(data)) {
				kvfree(et);
				goto out;
			}

			memcpy(buffer_chunk + 1, data, buffer_chunk->size);

			drm_gem_shmem_vunmap(&bo->base.base, data);
		}

		buffer_chunk = (void *)(buffer_chunk + 1) + buffer_chunk->size;
		dt->num_chunks++;
	}

	list_add(&et->list, &dev->error_task_list);
	dev->dump.size += et->size;
	dev->dump.num_tasks++;

	dev_info(dev->dev, "save error task state success\n");

out:
	mutex_unlock(&dev->error_task_list_lock);
}

static void lima_sched_timedout_job(struct drm_sched_job *job)
{
	struct lima_sched_pipe *pipe = to_lima_pipe(job->sched);
	struct lima_sched_task *task = to_lima_task(job);
	struct lima_device *ldev = pipe->ldev;

	if (!pipe->error)
		DRM_ERROR("lima job timeout\n");

	drm_sched_stop(&pipe->base, &task->base);

	drm_sched_increase_karma(&task->base);

	lima_sched_build_error_task_list(task);

	pipe->task_error(pipe);

	if (pipe->bcast_mmu)
		lima_mmu_page_fault_resume(pipe->bcast_mmu);
	else {
		int i;

		for (i = 0; i < pipe->num_mmu; i++)
			lima_mmu_page_fault_resume(pipe->mmu[i]);
	}

	lima_vm_put(pipe->current_vm);
	pipe->current_vm = NULL;
	pipe->current_task = NULL;

<<<<<<< HEAD
	lima_devfreq_record_idle(&pipe->ldev->devfreq);
=======
	lima_pm_idle(ldev);
>>>>>>> e1ca5184

	drm_sched_resubmit_jobs(&pipe->base);
	drm_sched_start(&pipe->base, true);
}

static void lima_sched_free_job(struct drm_sched_job *job)
{
	struct lima_sched_task *task = to_lima_task(job);
	struct lima_sched_pipe *pipe = to_lima_pipe(job->sched);
	struct lima_vm *vm = task->vm;
	struct lima_bo **bos = task->bos;
	int i;

	dma_fence_put(task->fence);

	for (i = 0; i < task->num_bos; i++)
		lima_vm_bo_del(vm, bos[i]);

	lima_sched_task_fini(task);
	kmem_cache_free(pipe->task_slab, task);
}

static const struct drm_sched_backend_ops lima_sched_ops = {
	.dependency = lima_sched_dependency,
	.run_job = lima_sched_run_job,
	.timedout_job = lima_sched_timedout_job,
	.free_job = lima_sched_free_job,
};

static void lima_sched_recover_work(struct work_struct *work)
{
	struct lima_sched_pipe *pipe =
		container_of(work, struct lima_sched_pipe, recover_work);
	int i;

	for (i = 0; i < pipe->num_l2_cache; i++)
		lima_l2_cache_flush(pipe->l2_cache[i]);

	if (pipe->bcast_mmu) {
		lima_mmu_flush_tlb(pipe->bcast_mmu);
	} else {
		for (i = 0; i < pipe->num_mmu; i++)
			lima_mmu_flush_tlb(pipe->mmu[i]);
	}

	if (pipe->task_recover(pipe))
		drm_sched_fault(&pipe->base);
}

int lima_sched_pipe_init(struct lima_sched_pipe *pipe, const char *name)
{
	unsigned int timeout = lima_sched_timeout_ms > 0 ?
			       lima_sched_timeout_ms : 500;

	pipe->fence_context = dma_fence_context_alloc(1);
	spin_lock_init(&pipe->fence_lock);

	INIT_WORK(&pipe->recover_work, lima_sched_recover_work);

	return drm_sched_init(&pipe->base, &lima_sched_ops, 1, 0,
			      msecs_to_jiffies(timeout), name);
}

void lima_sched_pipe_fini(struct lima_sched_pipe *pipe)
{
	drm_sched_fini(&pipe->base);
}

void lima_sched_pipe_task_done(struct lima_sched_pipe *pipe)
{
	struct lima_sched_task *task = pipe->current_task;
	struct lima_device *ldev = pipe->ldev;

	if (pipe->error) {
		if (task && task->recoverable)
			schedule_work(&pipe->recover_work);
		else
			drm_sched_fault(&pipe->base);
	} else {
		pipe->task_fini(pipe);
		dma_fence_signal(task->fence);

<<<<<<< HEAD
		lima_devfreq_record_idle(&pipe->ldev->devfreq);
=======
		lima_pm_idle(ldev);
>>>>>>> e1ca5184
	}
}<|MERGE_RESOLUTION|>--- conflicted
+++ resolved
@@ -4,10 +4,7 @@
 #include <linux/kthread.h>
 #include <linux/slab.h>
 #include <linux/vmalloc.h>
-<<<<<<< HEAD
-=======
 #include <linux/pm_runtime.h>
->>>>>>> e1ca5184
 
 #include "lima_devfreq.h"
 #include "lima_drv.h"
@@ -249,8 +246,6 @@
 	 * may consume the fence before caller use it
 	 */
 	ret = dma_fence_get(task->fence);
-
-	lima_devfreq_record_busy(&pipe->ldev->devfreq);
 
 	pipe->current_task = task;
 
@@ -284,8 +279,6 @@
 
 	trace_lima_task_run(task);
 
-	trace_lima_task_run(task);
-
 	pipe->error = false;
 	pipe->task_run(pipe, task);
 
@@ -314,12 +307,8 @@
 	mutex_lock(&dev->error_task_list_lock);
 
 	if (dev->dump.num_tasks >= lima_max_error_tasks) {
-<<<<<<< HEAD
-		dev_info(dev->dev, "fail to save task state: error task list is full\n");
-=======
 		dev_info(dev->dev, "fail to save task state from %s pid %d: "
 			 "error task list is full\n", ctx->pname, ctx->pid);
->>>>>>> e1ca5184
 		goto out;
 	}
 
@@ -454,11 +443,7 @@
 	pipe->current_vm = NULL;
 	pipe->current_task = NULL;
 
-<<<<<<< HEAD
-	lima_devfreq_record_idle(&pipe->ldev->devfreq);
-=======
 	lima_pm_idle(ldev);
->>>>>>> e1ca5184
 
 	drm_sched_resubmit_jobs(&pipe->base);
 	drm_sched_start(&pipe->base, true);
@@ -541,10 +526,6 @@
 		pipe->task_fini(pipe);
 		dma_fence_signal(task->fence);
 
-<<<<<<< HEAD
-		lima_devfreq_record_idle(&pipe->ldev->devfreq);
-=======
 		lima_pm_idle(ldev);
->>>>>>> e1ca5184
 	}
 }