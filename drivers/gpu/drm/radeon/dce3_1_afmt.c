--- conflicted
+++ resolved
@@ -83,28 +83,6 @@
 		{ AZ_F0_CODEC_PIN0_CONTROL_AUDIO_DESCRIPTOR13, HDMI_AUDIO_CODING_TYPE_WMA_PRO },
 	};
 
-<<<<<<< HEAD
-	list_for_each_entry(connector, &encoder->dev->mode_config.connector_list, head) {
-		if (connector->encoder == encoder) {
-			radeon_connector = to_radeon_connector(connector);
-			break;
-		}
-	}
-
-	if (!radeon_connector) {
-		DRM_ERROR("Couldn't find encoder's connector\n");
-		return;
-	}
-
-	sad_count = drm_edid_to_sad(radeon_connector->edid, &sads);
-	if (sad_count <= 0) {
-		DRM_ERROR("Couldn't read SADs: %d\n", sad_count);
-		return;
-	}
-	BUG_ON(!sads);
-
-=======
->>>>>>> 03891159
 	for (i = 0; i < ARRAY_SIZE(eld_reg_to_type); i++) {
 		u32 value = 0;
 		u8 stereo_freqs = 0;
