/*
 * Copyright 2008 Jerome Glisse.
 * All Rights Reserved.
 *
 * Permission is hereby granted, free of charge, to any person obtaining a
 * copy of this software and associated documentation files (the "Software"),
 * to deal in the Software without restriction, including without limitation
 * the rights to use, copy, modify, merge, publish, distribute, sublicense,
 * and/or sell copies of the Software, and to permit persons to whom the
 * Software is furnished to do so, subject to the following conditions:
 *
 * The above copyright notice and this permission notice (including the next
 * paragraph) shall be included in all copies or substantial portions of the
 * Software.
 *
 * THE SOFTWARE IS PROVIDED "AS IS", WITHOUT WARRANTY OF ANY KIND, EXPRESS OR
 * IMPLIED, INCLUDING BUT NOT LIMITED TO THE WARRANTIES OF MERCHANTABILITY,
 * FITNESS FOR A PARTICULAR PURPOSE AND NONINFRINGEMENT.  IN NO EVENT SHALL
 * PRECISION INSIGHT AND/OR ITS SUPPLIERS BE LIABLE FOR ANY CLAIM, DAMAGES OR
 * OTHER LIABILITY, WHETHER IN AN ACTION OF CONTRACT, TORT OR OTHERWISE,
 * ARISING FROM, OUT OF OR IN CONNECTION WITH THE SOFTWARE OR THE USE OR OTHER
 * DEALINGS IN THE SOFTWARE.
 *
 * Authors:
 *    Jerome Glisse <glisse@freedesktop.org>
 */
#include <linux/list_sort.h>
#include <drm/drmP.h>
#include <drm/radeon_drm.h>
#include "radeon_reg.h"
#include "radeon.h"
#include "radeon_trace.h"

#define RADEON_CS_MAX_PRIORITY		32u
#define RADEON_CS_NUM_BUCKETS		(RADEON_CS_MAX_PRIORITY + 1)

/* This is based on the bucket sort with O(n) time complexity.
 * An item with priority "i" is added to bucket[i]. The lists are then
 * concatenated in descending order.
 */
struct radeon_cs_buckets {
	struct list_head bucket[RADEON_CS_NUM_BUCKETS];
};

static void radeon_cs_buckets_init(struct radeon_cs_buckets *b)
{
	unsigned i;

	for (i = 0; i < RADEON_CS_NUM_BUCKETS; i++)
		INIT_LIST_HEAD(&b->bucket[i]);
}

static void radeon_cs_buckets_add(struct radeon_cs_buckets *b,
				  struct list_head *item, unsigned priority)
{
	/* Since buffers which appear sooner in the relocation list are
	 * likely to be used more often than buffers which appear later
	 * in the list, the sort mustn't change the ordering of buffers
	 * with the same priority, i.e. it must be stable.
	 */
	list_add_tail(item, &b->bucket[min(priority, RADEON_CS_MAX_PRIORITY)]);
}

static void radeon_cs_buckets_get_list(struct radeon_cs_buckets *b,
				       struct list_head *out_list)
{
	unsigned i;

	/* Connect the sorted buckets in the output list. */
	for (i = 0; i < RADEON_CS_NUM_BUCKETS; i++) {
		list_splice(&b->bucket[i], out_list);
	}
}

static int radeon_cs_parser_relocs(struct radeon_cs_parser *p)
{
	struct drm_device *ddev = p->rdev->ddev;
	struct radeon_cs_chunk *chunk;
	struct radeon_cs_buckets buckets;
	unsigned i;
	bool need_mmap_lock = false;
	int r;

	if (p->chunk_relocs == NULL) {
		return 0;
	}
	chunk = p->chunk_relocs;
	p->dma_reloc_idx = 0;
	/* FIXME: we assume that each relocs use 4 dwords */
	p->nrelocs = chunk->length_dw / 4;
	p->relocs = kcalloc(p->nrelocs, sizeof(struct radeon_bo_list), GFP_KERNEL);
	if (p->relocs == NULL) {
		return -ENOMEM;
	}

	radeon_cs_buckets_init(&buckets);

	for (i = 0; i < p->nrelocs; i++) {
		struct drm_radeon_cs_reloc *r;
		struct drm_gem_object *gobj;
		unsigned priority;

		r = (struct drm_radeon_cs_reloc *)&chunk->kdata[i*4];
		gobj = drm_gem_object_lookup(ddev, p->filp, r->handle);
		if (gobj == NULL) {
			DRM_ERROR("gem object lookup failed 0x%x\n",
				  r->handle);
			return -ENOENT;
		}
		p->relocs[i].robj = gem_to_radeon_bo(gobj);

		/* The userspace buffer priorities are from 0 to 15. A higher
		 * number means the buffer is more important.
		 * Also, the buffers used for write have a higher priority than
		 * the buffers used for read only, which doubles the range
		 * to 0 to 31. 32 is reserved for the kernel driver.
		 */
		priority = (r->flags & RADEON_RELOC_PRIO_MASK) * 2
			   + !!r->write_domain;

		/* the first reloc of an UVD job is the msg and that must be in
		   VRAM, also but everything into VRAM on AGP cards and older
		   IGP chips to avoid image corruptions */
		if (p->ring == R600_RING_TYPE_UVD_INDEX &&
		    (i == 0 || drm_pci_device_is_agp(p->rdev->ddev) ||
		     p->rdev->family == CHIP_RS780 ||
		     p->rdev->family == CHIP_RS880)) {

			/* TODO: is this still needed for NI+ ? */
			p->relocs[i].prefered_domains =
				RADEON_GEM_DOMAIN_VRAM;

			p->relocs[i].allowed_domains =
				RADEON_GEM_DOMAIN_VRAM;

			/* prioritize this over any other relocation */
			priority = RADEON_CS_MAX_PRIORITY;
		} else {
			uint32_t domain = r->write_domain ?
				r->write_domain : r->read_domains;

			if (domain & RADEON_GEM_DOMAIN_CPU) {
				DRM_ERROR("RADEON_GEM_DOMAIN_CPU is not valid "
					  "for command submission\n");
				return -EINVAL;
			}

			p->relocs[i].prefered_domains = domain;
			if (domain == RADEON_GEM_DOMAIN_VRAM)
				domain |= RADEON_GEM_DOMAIN_GTT;
			p->relocs[i].allowed_domains = domain;
		}

		if (radeon_ttm_tt_has_userptr(p->relocs[i].robj->tbo.ttm)) {
			uint32_t domain = p->relocs[i].prefered_domains;
			if (!(domain & RADEON_GEM_DOMAIN_GTT)) {
				DRM_ERROR("Only RADEON_GEM_DOMAIN_GTT is "
					  "allowed for userptr BOs\n");
				return -EINVAL;
			}
			need_mmap_lock = true;
			domain = RADEON_GEM_DOMAIN_GTT;
			p->relocs[i].prefered_domains = domain;
			p->relocs[i].allowed_domains = domain;
		}

		p->relocs[i].tv.bo = &p->relocs[i].robj->tbo;
		p->relocs[i].tv.shared = !r->write_domain;

		radeon_cs_buckets_add(&buckets, &p->relocs[i].tv.head,
				      priority);
	}

	radeon_cs_buckets_get_list(&buckets, &p->validated);

	if (p->cs_flags & RADEON_CS_USE_VM)
		p->vm_bos = radeon_vm_get_bos(p->rdev, p->ib.vm,
					      &p->validated);
	if (need_mmap_lock)
		down_read(&current->mm->mmap_sem);

	r = radeon_bo_list_validate(p->rdev, &p->ticket, &p->validated, p->ring);

	if (need_mmap_lock)
		up_read(&current->mm->mmap_sem);

	return r;
}

static int radeon_cs_get_ring(struct radeon_cs_parser *p, u32 ring, s32 priority)
{
	p->priority = priority;

	switch (ring) {
	default:
		DRM_ERROR("unknown ring id: %d\n", ring);
		return -EINVAL;
	case RADEON_CS_RING_GFX:
		p->ring = RADEON_RING_TYPE_GFX_INDEX;
		break;
	case RADEON_CS_RING_COMPUTE:
		if (p->rdev->family >= CHIP_TAHITI) {
			if (p->priority > 0)
				p->ring = CAYMAN_RING_TYPE_CP1_INDEX;
			else
				p->ring = CAYMAN_RING_TYPE_CP2_INDEX;
		} else
			p->ring = RADEON_RING_TYPE_GFX_INDEX;
		break;
	case RADEON_CS_RING_DMA:
		if (p->rdev->family >= CHIP_CAYMAN) {
			if (p->priority > 0)
				p->ring = R600_RING_TYPE_DMA_INDEX;
			else
				p->ring = CAYMAN_RING_TYPE_DMA1_INDEX;
		} else if (p->rdev->family >= CHIP_RV770) {
			p->ring = R600_RING_TYPE_DMA_INDEX;
		} else {
			return -EINVAL;
		}
		break;
	case RADEON_CS_RING_UVD:
		p->ring = R600_RING_TYPE_UVD_INDEX;
		break;
	case RADEON_CS_RING_VCE:
		/* TODO: only use the low priority ring for now */
		p->ring = TN_RING_TYPE_VCE1_INDEX;
		break;
	}
	return 0;
}

static int radeon_cs_sync_rings(struct radeon_cs_parser *p)
{
	struct radeon_bo_list *reloc;
	int r;

	list_for_each_entry(reloc, &p->validated, tv.head) {
		struct reservation_object *resv;

		resv = reloc->robj->tbo.resv;
		r = radeon_sync_resv(p->rdev, &p->ib.sync, resv,
				     reloc->tv.shared);
		if (r)
			return r;
	}
	return 0;
}

/* XXX: note that this is called from the legacy UMS CS ioctl as well */
int radeon_cs_parser_init(struct radeon_cs_parser *p, void *data)
{
	struct drm_radeon_cs *cs = data;
	uint64_t *chunk_array_ptr;
	unsigned size, i;
	u32 ring = RADEON_CS_RING_GFX;
	s32 priority = 0;

	if (!cs->num_chunks) {
		return 0;
	}
	/* get chunks */
	INIT_LIST_HEAD(&p->validated);
	p->idx = 0;
	p->ib.sa_bo = NULL;
	p->const_ib.sa_bo = NULL;
	p->chunk_ib = NULL;
	p->chunk_relocs = NULL;
	p->chunk_flags = NULL;
	p->chunk_const_ib = NULL;
	p->chunks_array = kcalloc(cs->num_chunks, sizeof(uint64_t), GFP_KERNEL);
	if (p->chunks_array == NULL) {
		return -ENOMEM;
	}
	chunk_array_ptr = (uint64_t *)(unsigned long)(cs->chunks);
	if (copy_from_user(p->chunks_array, chunk_array_ptr,
			       sizeof(uint64_t)*cs->num_chunks)) {
		return -EFAULT;
	}
	p->cs_flags = 0;
	p->nchunks = cs->num_chunks;
	p->chunks = kcalloc(p->nchunks, sizeof(struct radeon_cs_chunk), GFP_KERNEL);
	if (p->chunks == NULL) {
		return -ENOMEM;
	}
	for (i = 0; i < p->nchunks; i++) {
		struct drm_radeon_cs_chunk __user **chunk_ptr = NULL;
		struct drm_radeon_cs_chunk user_chunk;
		uint32_t __user *cdata;

		chunk_ptr = (void __user*)(unsigned long)p->chunks_array[i];
		if (copy_from_user(&user_chunk, chunk_ptr,
				       sizeof(struct drm_radeon_cs_chunk))) {
			return -EFAULT;
		}
		p->chunks[i].length_dw = user_chunk.length_dw;
		if (user_chunk.chunk_id == RADEON_CHUNK_ID_RELOCS) {
			p->chunk_relocs = &p->chunks[i];
		}
		if (user_chunk.chunk_id == RADEON_CHUNK_ID_IB) {
			p->chunk_ib = &p->chunks[i];
			/* zero length IB isn't useful */
			if (p->chunks[i].length_dw == 0)
				return -EINVAL;
		}
		if (user_chunk.chunk_id == RADEON_CHUNK_ID_CONST_IB) {
			p->chunk_const_ib = &p->chunks[i];
			/* zero length CONST IB isn't useful */
			if (p->chunks[i].length_dw == 0)
				return -EINVAL;
		}
		if (user_chunk.chunk_id == RADEON_CHUNK_ID_FLAGS) {
			p->chunk_flags = &p->chunks[i];
			/* zero length flags aren't useful */
			if (p->chunks[i].length_dw == 0)
				return -EINVAL;
		}

		size = p->chunks[i].length_dw;
		cdata = (void __user *)(unsigned long)user_chunk.chunk_data;
		p->chunks[i].user_ptr = cdata;
		if (user_chunk.chunk_id == RADEON_CHUNK_ID_CONST_IB)
			continue;

		if (user_chunk.chunk_id == RADEON_CHUNK_ID_IB) {
			if (!p->rdev || !(p->rdev->flags & RADEON_IS_AGP))
				continue;
		}

		p->chunks[i].kdata = drm_malloc_ab(size, sizeof(uint32_t));
		size *= sizeof(uint32_t);
		if (p->chunks[i].kdata == NULL) {
			return -ENOMEM;
		}
		if (copy_from_user(p->chunks[i].kdata, cdata, size)) {
			return -EFAULT;
		}
		if (user_chunk.chunk_id == RADEON_CHUNK_ID_FLAGS) {
			p->cs_flags = p->chunks[i].kdata[0];
			if (p->chunks[i].length_dw > 1)
				ring = p->chunks[i].kdata[1];
			if (p->chunks[i].length_dw > 2)
				priority = (s32)p->chunks[i].kdata[2];
		}
	}

	/* these are KMS only */
	if (p->rdev) {
		if ((p->cs_flags & RADEON_CS_USE_VM) &&
		    !p->rdev->vm_manager.enabled) {
			DRM_ERROR("VM not active on asic!\n");
			return -EINVAL;
		}

		if (radeon_cs_get_ring(p, ring, priority))
			return -EINVAL;

		/* we only support VM on some SI+ rings */
		if ((p->cs_flags & RADEON_CS_USE_VM) == 0) {
			if (p->rdev->asic->ring[p->ring]->cs_parse == NULL) {
				DRM_ERROR("Ring %d requires VM!\n", p->ring);
				return -EINVAL;
			}
		} else {
			if (p->rdev->asic->ring[p->ring]->ib_parse == NULL) {
				DRM_ERROR("VM not supported on ring %d!\n",
					  p->ring);
				return -EINVAL;
			}
		}
	}

	return 0;
}

static int cmp_size_smaller_first(void *priv, struct list_head *a,
				  struct list_head *b)
{
	struct radeon_bo_list *la = list_entry(a, struct radeon_bo_list, tv.head);
	struct radeon_bo_list *lb = list_entry(b, struct radeon_bo_list, tv.head);

	/* Sort A before B if A is smaller. */
	return (int)la->robj->tbo.num_pages - (int)lb->robj->tbo.num_pages;
}

/**
 * cs_parser_fini() - clean parser states
 * @parser:	parser structure holding parsing context.
 * @error:	error number
 *
 * If error is set than unvalidate buffer, otherwise just free memory
 * used by parsing context.
 **/
static void radeon_cs_parser_fini(struct radeon_cs_parser *parser, int error, bool backoff)
{
	unsigned i;

	if (!error) {
		/* Sort the buffer list from the smallest to largest buffer,
		 * which affects the order of buffers in the LRU list.
		 * This assures that the smallest buffers are added first
		 * to the LRU list, so they are likely to be later evicted
		 * first, instead of large buffers whose eviction is more
		 * expensive.
		 *
		 * This slightly lowers the number of bytes moved by TTM
		 * per frame under memory pressure.
		 */
		list_sort(NULL, &parser->validated, cmp_size_smaller_first);

		ttm_eu_fence_buffer_objects(&parser->ticket,
					    &parser->validated,
					    &parser->ib.fence->base);
	} else if (backoff) {
		ttm_eu_backoff_reservation(&parser->ticket,
					   &parser->validated);
	}

	if (parser->relocs != NULL) {
		for (i = 0; i < parser->nrelocs; i++) {
			struct radeon_bo *bo = parser->relocs[i].robj;
			if (bo == NULL)
				continue;

			drm_gem_object_unreference_unlocked(&bo->gem_base);
		}
	}
	kfree(parser->track);
	kfree(parser->relocs);
<<<<<<< HEAD
	kfree(parser->relocs_ptr);
=======
>>>>>>> 2dbfca5a
	drm_free_large(parser->vm_bos);
	for (i = 0; i < parser->nchunks; i++)
		drm_free_large(parser->chunks[i].kdata);
	kfree(parser->chunks);
	kfree(parser->chunks_array);
	radeon_ib_free(parser->rdev, &parser->ib);
	radeon_ib_free(parser->rdev, &parser->const_ib);
}

static int radeon_cs_ib_chunk(struct radeon_device *rdev,
			      struct radeon_cs_parser *parser)
{
	int r;

	if (parser->chunk_ib == NULL)
		return 0;

	if (parser->cs_flags & RADEON_CS_USE_VM)
		return 0;

	r = radeon_cs_parse(rdev, parser->ring, parser);
	if (r || parser->parser_error) {
		DRM_ERROR("Invalid command stream !\n");
		return r;
	}

	r = radeon_cs_sync_rings(parser);
	if (r) {
		if (r != -ERESTARTSYS)
			DRM_ERROR("Failed to sync rings: %i\n", r);
		return r;
	}

	if (parser->ring == R600_RING_TYPE_UVD_INDEX)
		radeon_uvd_note_usage(rdev);
	else if ((parser->ring == TN_RING_TYPE_VCE1_INDEX) ||
		 (parser->ring == TN_RING_TYPE_VCE2_INDEX))
		radeon_vce_note_usage(rdev);

	r = radeon_ib_schedule(rdev, &parser->ib, NULL, true);
	if (r) {
		DRM_ERROR("Failed to schedule IB !\n");
	}
	return r;
}

static int radeon_bo_vm_update_pte(struct radeon_cs_parser *p,
				   struct radeon_vm *vm)
{
	struct radeon_device *rdev = p->rdev;
	struct radeon_bo_va *bo_va;
	int i, r;

	r = radeon_vm_update_page_directory(rdev, vm);
	if (r)
		return r;

	r = radeon_vm_clear_freed(rdev, vm);
	if (r)
		return r;

	if (vm->ib_bo_va == NULL) {
		DRM_ERROR("Tmp BO not in VM!\n");
		return -EINVAL;
	}

	r = radeon_vm_bo_update(rdev, vm->ib_bo_va,
				&rdev->ring_tmp_bo.bo->tbo.mem);
	if (r)
		return r;

	for (i = 0; i < p->nrelocs; i++) {
		struct radeon_bo *bo;

		bo = p->relocs[i].robj;
		bo_va = radeon_vm_bo_find(vm, bo);
		if (bo_va == NULL) {
			dev_err(rdev->dev, "bo %p not in vm %p\n", bo, vm);
			return -EINVAL;
		}

		r = radeon_vm_bo_update(rdev, bo_va, &bo->tbo.mem);
		if (r)
			return r;

		radeon_sync_fence(&p->ib.sync, bo_va->last_pt_update);
	}

	return radeon_vm_clear_invalids(rdev, vm);
}

static int radeon_cs_ib_vm_chunk(struct radeon_device *rdev,
				 struct radeon_cs_parser *parser)
{
	struct radeon_fpriv *fpriv = parser->filp->driver_priv;
	struct radeon_vm *vm = &fpriv->vm;
	int r;

	if (parser->chunk_ib == NULL)
		return 0;
	if ((parser->cs_flags & RADEON_CS_USE_VM) == 0)
		return 0;

	if (parser->const_ib.length_dw) {
		r = radeon_ring_ib_parse(rdev, parser->ring, &parser->const_ib);
		if (r) {
			return r;
		}
	}

	r = radeon_ring_ib_parse(rdev, parser->ring, &parser->ib);
	if (r) {
		return r;
	}

	if (parser->ring == R600_RING_TYPE_UVD_INDEX)
		radeon_uvd_note_usage(rdev);

	mutex_lock(&vm->mutex);
	r = radeon_bo_vm_update_pte(parser, vm);
	if (r) {
		goto out;
	}

	r = radeon_cs_sync_rings(parser);
	if (r) {
		if (r != -ERESTARTSYS)
			DRM_ERROR("Failed to sync rings: %i\n", r);
		goto out;
	}

	if ((rdev->family >= CHIP_TAHITI) &&
	    (parser->chunk_const_ib != NULL)) {
		r = radeon_ib_schedule(rdev, &parser->ib, &parser->const_ib, true);
	} else {
		r = radeon_ib_schedule(rdev, &parser->ib, NULL, true);
	}

out:
	mutex_unlock(&vm->mutex);
	return r;
}

static int radeon_cs_handle_lockup(struct radeon_device *rdev, int r)
{
	if (r == -EDEADLK) {
		r = radeon_gpu_reset(rdev);
		if (!r)
			r = -EAGAIN;
	}
	return r;
}

static int radeon_cs_ib_fill(struct radeon_device *rdev, struct radeon_cs_parser *parser)
{
	struct radeon_cs_chunk *ib_chunk;
	struct radeon_vm *vm = NULL;
	int r;

	if (parser->chunk_ib == NULL)
		return 0;

	if (parser->cs_flags & RADEON_CS_USE_VM) {
		struct radeon_fpriv *fpriv = parser->filp->driver_priv;
		vm = &fpriv->vm;

		if ((rdev->family >= CHIP_TAHITI) &&
		    (parser->chunk_const_ib != NULL)) {
			ib_chunk = parser->chunk_const_ib;
			if (ib_chunk->length_dw > RADEON_IB_VM_MAX_SIZE) {
				DRM_ERROR("cs IB CONST too big: %d\n", ib_chunk->length_dw);
				return -EINVAL;
			}
			r =  radeon_ib_get(rdev, parser->ring, &parser->const_ib,
					   vm, ib_chunk->length_dw * 4);
			if (r) {
				DRM_ERROR("Failed to get const ib !\n");
				return r;
			}
			parser->const_ib.is_const_ib = true;
			parser->const_ib.length_dw = ib_chunk->length_dw;
			if (copy_from_user(parser->const_ib.ptr,
					       ib_chunk->user_ptr,
					       ib_chunk->length_dw * 4))
				return -EFAULT;
		}

		ib_chunk = parser->chunk_ib;
		if (ib_chunk->length_dw > RADEON_IB_VM_MAX_SIZE) {
			DRM_ERROR("cs IB too big: %d\n", ib_chunk->length_dw);
			return -EINVAL;
		}
	}
	ib_chunk = parser->chunk_ib;

	r =  radeon_ib_get(rdev, parser->ring, &parser->ib,
			   vm, ib_chunk->length_dw * 4);
	if (r) {
		DRM_ERROR("Failed to get ib !\n");
		return r;
	}
	parser->ib.length_dw = ib_chunk->length_dw;
	if (ib_chunk->kdata)
		memcpy(parser->ib.ptr, ib_chunk->kdata, ib_chunk->length_dw * 4);
	else if (copy_from_user(parser->ib.ptr, ib_chunk->user_ptr, ib_chunk->length_dw * 4))
		return -EFAULT;
	return 0;
}

int radeon_cs_ioctl(struct drm_device *dev, void *data, struct drm_file *filp)
{
	struct radeon_device *rdev = dev->dev_private;
	struct radeon_cs_parser parser;
	int r;

	down_read(&rdev->exclusive_lock);
	if (!rdev->accel_working) {
		up_read(&rdev->exclusive_lock);
		return -EBUSY;
	}
	if (rdev->in_reset) {
		up_read(&rdev->exclusive_lock);
		r = radeon_gpu_reset(rdev);
		if (!r)
			r = -EAGAIN;
		return r;
	}
	/* initialize parser */
	memset(&parser, 0, sizeof(struct radeon_cs_parser));
	parser.filp = filp;
	parser.rdev = rdev;
	parser.dev = rdev->dev;
	parser.family = rdev->family;
	r = radeon_cs_parser_init(&parser, data);
	if (r) {
		DRM_ERROR("Failed to initialize parser !\n");
		radeon_cs_parser_fini(&parser, r, false);
		up_read(&rdev->exclusive_lock);
		r = radeon_cs_handle_lockup(rdev, r);
		return r;
	}

	r = radeon_cs_ib_fill(rdev, &parser);
	if (!r) {
		r = radeon_cs_parser_relocs(&parser);
		if (r && r != -ERESTARTSYS)
			DRM_ERROR("Failed to parse relocation %d!\n", r);
	}

	if (r) {
		radeon_cs_parser_fini(&parser, r, false);
		up_read(&rdev->exclusive_lock);
		r = radeon_cs_handle_lockup(rdev, r);
		return r;
	}

	trace_radeon_cs(&parser);

	r = radeon_cs_ib_chunk(rdev, &parser);
	if (r) {
		goto out;
	}
	r = radeon_cs_ib_vm_chunk(rdev, &parser);
	if (r) {
		goto out;
	}
out:
	radeon_cs_parser_fini(&parser, r, true);
	up_read(&rdev->exclusive_lock);
	r = radeon_cs_handle_lockup(rdev, r);
	return r;
}

/**
 * radeon_cs_packet_parse() - parse cp packet and point ib index to next packet
 * @parser:	parser structure holding parsing context.
 * @pkt:	where to store packet information
 *
 * Assume that chunk_ib_index is properly set. Will return -EINVAL
 * if packet is bigger than remaining ib size. or if packets is unknown.
 **/
int radeon_cs_packet_parse(struct radeon_cs_parser *p,
			   struct radeon_cs_packet *pkt,
			   unsigned idx)
{
	struct radeon_cs_chunk *ib_chunk = p->chunk_ib;
	struct radeon_device *rdev = p->rdev;
	uint32_t header;

	if (idx >= ib_chunk->length_dw) {
		DRM_ERROR("Can not parse packet at %d after CS end %d !\n",
			  idx, ib_chunk->length_dw);
		return -EINVAL;
	}
	header = radeon_get_ib_value(p, idx);
	pkt->idx = idx;
	pkt->type = RADEON_CP_PACKET_GET_TYPE(header);
	pkt->count = RADEON_CP_PACKET_GET_COUNT(header);
	pkt->one_reg_wr = 0;
	switch (pkt->type) {
	case RADEON_PACKET_TYPE0:
		if (rdev->family < CHIP_R600) {
			pkt->reg = R100_CP_PACKET0_GET_REG(header);
			pkt->one_reg_wr =
				RADEON_CP_PACKET0_GET_ONE_REG_WR(header);
		} else
			pkt->reg = R600_CP_PACKET0_GET_REG(header);
		break;
	case RADEON_PACKET_TYPE3:
		pkt->opcode = RADEON_CP_PACKET3_GET_OPCODE(header);
		break;
	case RADEON_PACKET_TYPE2:
		pkt->count = -1;
		break;
	default:
		DRM_ERROR("Unknown packet type %d at %d !\n", pkt->type, idx);
		return -EINVAL;
	}
	if ((pkt->count + 1 + pkt->idx) >= ib_chunk->length_dw) {
		DRM_ERROR("Packet (%d:%d:%d) end after CS buffer (%d) !\n",
			  pkt->idx, pkt->type, pkt->count, ib_chunk->length_dw);
		return -EINVAL;
	}
	return 0;
}

/**
 * radeon_cs_packet_next_is_pkt3_nop() - test if the next packet is P3 NOP
 * @p:		structure holding the parser context.
 *
 * Check if the next packet is NOP relocation packet3.
 **/
bool radeon_cs_packet_next_is_pkt3_nop(struct radeon_cs_parser *p)
{
	struct radeon_cs_packet p3reloc;
	int r;

	r = radeon_cs_packet_parse(p, &p3reloc, p->idx);
	if (r)
		return false;
	if (p3reloc.type != RADEON_PACKET_TYPE3)
		return false;
	if (p3reloc.opcode != RADEON_PACKET3_NOP)
		return false;
	return true;
}

/**
 * radeon_cs_dump_packet() - dump raw packet context
 * @p:		structure holding the parser context.
 * @pkt:	structure holding the packet.
 *
 * Used mostly for debugging and error reporting.
 **/
void radeon_cs_dump_packet(struct radeon_cs_parser *p,
			   struct radeon_cs_packet *pkt)
{
	volatile uint32_t *ib;
	unsigned i;
	unsigned idx;

	ib = p->ib.ptr;
	idx = pkt->idx;
	for (i = 0; i <= (pkt->count + 1); i++, idx++)
		DRM_INFO("ib[%d]=0x%08X\n", idx, ib[idx]);
}

/**
 * radeon_cs_packet_next_reloc() - parse next (should be reloc) packet
 * @parser:		parser structure holding parsing context.
 * @data:		pointer to relocation data
 * @offset_start:	starting offset
 * @offset_mask:	offset mask (to align start offset on)
 * @reloc:		reloc informations
 *
 * Check if next packet is relocation packet3, do bo validation and compute
 * GPU offset using the provided start.
 **/
int radeon_cs_packet_next_reloc(struct radeon_cs_parser *p,
				struct radeon_bo_list **cs_reloc,
				int nomm)
{
	struct radeon_cs_chunk *relocs_chunk;
	struct radeon_cs_packet p3reloc;
	unsigned idx;
	int r;

	if (p->chunk_relocs == NULL) {
		DRM_ERROR("No relocation chunk !\n");
		return -EINVAL;
	}
	*cs_reloc = NULL;
	relocs_chunk = p->chunk_relocs;
	r = radeon_cs_packet_parse(p, &p3reloc, p->idx);
	if (r)
		return r;
	p->idx += p3reloc.count + 2;
	if (p3reloc.type != RADEON_PACKET_TYPE3 ||
	    p3reloc.opcode != RADEON_PACKET3_NOP) {
		DRM_ERROR("No packet3 for relocation for packet at %d.\n",
			  p3reloc.idx);
		radeon_cs_dump_packet(p, &p3reloc);
		return -EINVAL;
	}
	idx = radeon_get_ib_value(p, p3reloc.idx + 1);
	if (idx >= relocs_chunk->length_dw) {
		DRM_ERROR("Relocs at %d after relocations chunk end %d !\n",
			  idx, relocs_chunk->length_dw);
		radeon_cs_dump_packet(p, &p3reloc);
		return -EINVAL;
	}
	/* FIXME: we assume reloc size is 4 dwords */
	if (nomm) {
		*cs_reloc = p->relocs;
		(*cs_reloc)->gpu_offset =
			(u64)relocs_chunk->kdata[idx + 3] << 32;
		(*cs_reloc)->gpu_offset |= relocs_chunk->kdata[idx + 0];
	} else
		*cs_reloc = &p->relocs[(idx / 4)];
	return 0;
}<|MERGE_RESOLUTION|>--- conflicted
+++ resolved
@@ -427,10 +427,6 @@
 	}
 	kfree(parser->track);
 	kfree(parser->relocs);
-<<<<<<< HEAD
-	kfree(parser->relocs_ptr);
-=======
->>>>>>> 2dbfca5a
 	drm_free_large(parser->vm_bos);
 	for (i = 0; i < parser->nchunks; i++)
 		drm_free_large(parser->chunks[i].kdata);
