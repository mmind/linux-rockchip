# SPDX-License-Identifier: GPL-2.0-only

config DRM_ARCPGU
	tristate "ARC PGU"
	depends on DRM && OF
	select DRM_GEM_CMA_HELPER
	select DRM_KMS_HELPER
	help
	  Choose this option if you have an ARC PGU controller.

	  If M is selected the module will be called arcpgu.

config DRM_BOCHS
	tristate "DRM Support for bochs dispi vga interface (qemu stdvga)"
	depends on DRM && PCI && MMU
	select DRM_KMS_HELPER
	select DRM_VRAM_HELPER
	select DRM_TTM
	select DRM_TTM_HELPER
	help
	  This is a KMS driver for qemu's stdvga output. Choose this option
	  for qemu.

	  If M is selected the module will be called bochs.

config DRM_CIRRUS_QEMU
	tristate "Cirrus driver for QEMU emulated device"
	depends on DRM && PCI && MMU
	select DRM_KMS_HELPER
	select DRM_GEM_SHMEM_HELPER
	help
	 This is a KMS driver for emulated cirrus device in qemu.
	 It is *NOT* intended for real cirrus devices. This requires
	 the modesetting userspace X.org driver.

	 Cirrus is obsolete, the hardware was designed in the 90ies
	 and can't keep up with todays needs.  More background:
	 https://www.kraxel.org/blog/2014/10/qemu-using-cirrus-considered-harmful/

	 Better alternatives are:
	   - stdvga (DRM_BOCHS, qemu -vga std, default in qemu 2.2+)
	   - qxl (DRM_QXL, qemu -vga qxl, works best with spice)
	   - virtio (DRM_VIRTIO_GPU), qemu -vga virtio)

config DRM_GM12U320
	tristate "GM12U320 driver for USB projectors"
	depends on DRM && USB && MMU
	select DRM_KMS_HELPER
	select DRM_GEM_SHMEM_HELPER
	help
	 This is a KMS driver for projectors which use the GM12U320 chipset
	 for video transfer over USB2/3, such as the Acer C120 mini projector.

config DRM_SIMPLEDRM
	tristate "Simple framebuffer driver"
	depends on DRM && MMU
	select DRM_GEM_SHMEM_HELPER
	select DRM_KMS_HELPER
	help
	  DRM driver for simple platform-provided framebuffers.

	  This driver assumes that the display hardware has been initialized
	  by the firmware or bootloader before the kernel boots. Scanout
	  buffer, size, and display format must be provided via device tree,
	  UEFI, VESA, etc.

	  On x86 BIOS or UEFI systems, you should also select SYSFB_SIMPLEFB
	  to use UEFI and VESA framebuffers.

config TINYDRM_HX8357D
	tristate "DRM support for HX8357D display panels"
	depends on DRM && SPI
	select DRM_KMS_HELPER
	select DRM_GEM_CMA_HELPER
	select DRM_MIPI_DBI
	select BACKLIGHT_CLASS_DEVICE
	help
	  DRM driver for the following HX8357D panels:
	  * YX350HV15-T 3.5" 340x350 TFT (Adafruit 3.5")

	  If M is selected the module will be called hx8357d.

config TINYDRM_ILI9163
	tristate "DRM support for ILI9163 display panels"
	depends on DRM && SPI
	select BACKLIGHT_CLASS_DEVICE
<<<<<<< HEAD
	select DRM_KMS_CMA_HELPER
=======
	select DRM_GEM_CMA_HELPER
>>>>>>> e783362e
	select DRM_KMS_HELPER
	select DRM_MIPI_DBI
	help
	  DRM driver for the following Ilitek ILI9163 panels:
	  * NHD-1.8-128160EF 128x160 TFT

	  If M is selected the module will be called ili9163.

config TINYDRM_ILI9225
	tristate "DRM support for ILI9225 display panels"
	depends on DRM && SPI
	select DRM_KMS_HELPER
	select DRM_GEM_CMA_HELPER
	select DRM_MIPI_DBI
	help
	  DRM driver for the following Ilitek ILI9225 panels:
	  * No-name 2.2" color screen module

	  If M is selected the module will be called ili9225.

config TINYDRM_ILI9341
	tristate "DRM support for ILI9341 display panels"
	depends on DRM && SPI
	select DRM_KMS_HELPER
	select DRM_GEM_CMA_HELPER
	select DRM_MIPI_DBI
	select BACKLIGHT_CLASS_DEVICE
	help
	  DRM driver for the following Ilitek ILI9341 panels:
	  * YX240QV29-T 2.4" 240x320 TFT (Adafruit 2.4")

	  If M is selected the module will be called ili9341.

config TINYDRM_ILI9486
	tristate "DRM support for ILI9486 display panels"
	depends on DRM && SPI
	select DRM_KMS_HELPER
	select DRM_GEM_CMA_HELPER
	select DRM_MIPI_DBI
	select BACKLIGHT_CLASS_DEVICE
	help
	  DRM driver for the following Ilitek ILI9486 panels:
	  * PISCREEN 3.5" 320x480 TFT (Ozzmaker 3.5")
	  * RPILCD 3.5" 320x480 TFT (Waveshare 3.5")

	  If M is selected the module will be called ili9486.

config TINYDRM_MI0283QT
	tristate "DRM support for MI0283QT"
	depends on DRM && SPI
	select DRM_KMS_HELPER
	select DRM_GEM_CMA_HELPER
	select DRM_MIPI_DBI
	select BACKLIGHT_CLASS_DEVICE
	help
	  DRM driver for the Multi-Inno MI0283QT display panel
	  If M is selected the module will be called mi0283qt.

config TINYDRM_REPAPER
	tristate "DRM support for Pervasive Displays RePaper panels (V231)"
	depends on DRM && SPI
	select DRM_KMS_HELPER
	select DRM_GEM_CMA_HELPER
	help
	  DRM driver for the following Pervasive Displays panels:
	  1.44" TFT EPD Panel (E1144CS021)
	  1.90" TFT EPD Panel (E1190CS021)
	  2.00" TFT EPD Panel (E2200CS021)
	  2.71" TFT EPD Panel (E2271CS021)

	  If M is selected the module will be called repaper.

config TINYDRM_ST7586
	tristate "DRM support for Sitronix ST7586 display panels"
	depends on DRM && SPI
	select DRM_KMS_HELPER
	select DRM_GEM_CMA_HELPER
	select DRM_MIPI_DBI
	help
	  DRM driver for the following Sitronix ST7586 panels:
	  * LEGO MINDSTORMS EV3

	  If M is selected the module will be called st7586.

config TINYDRM_ST7735R
	tristate "DRM support for Sitronix ST7715R/ST7735R display panels"
	depends on DRM && SPI
	select DRM_KMS_HELPER
	select DRM_GEM_CMA_HELPER
	select DRM_MIPI_DBI
	select BACKLIGHT_CLASS_DEVICE
	help
	  DRM driver for Sitronix ST7715R/ST7735R with one of the following
	  LCDs:
	  * Jianda JD-T18003-T01 1.8" 128x160 TFT
	  * Okaya RH128128T 1.44" 128x128 TFT

	  If M is selected the module will be called st7735r.<|MERGE_RESOLUTION|>--- conflicted
+++ resolved
@@ -84,11 +84,7 @@
 	tristate "DRM support for ILI9163 display panels"
 	depends on DRM && SPI
 	select BACKLIGHT_CLASS_DEVICE
-<<<<<<< HEAD
-	select DRM_KMS_CMA_HELPER
-=======
 	select DRM_GEM_CMA_HELPER
->>>>>>> e783362e
 	select DRM_KMS_HELPER
 	select DRM_MIPI_DBI
 	help
