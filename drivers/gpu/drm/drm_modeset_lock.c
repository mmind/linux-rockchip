/*
 * Copyright (C) 2014 Red Hat
 * Author: Rob Clark <robdclark@gmail.com>
 *
 * Permission is hereby granted, free of charge, to any person obtaining a
 * copy of this software and associated documentation files (the "Software"),
 * to deal in the Software without restriction, including without limitation
 * the rights to use, copy, modify, merge, publish, distribute, sublicense,
 * and/or sell copies of the Software, and to permit persons to whom the
 * Software is furnished to do so, subject to the following conditions:
 *
 * The above copyright notice and this permission notice shall be included in
 * all copies or substantial portions of the Software.
 *
 * THE SOFTWARE IS PROVIDED "AS IS", WITHOUT WARRANTY OF ANY KIND, EXPRESS OR
 * IMPLIED, INCLUDING BUT NOT LIMITED TO THE WARRANTIES OF MERCHANTABILITY,
 * FITNESS FOR A PARTICULAR PURPOSE AND NONINFRINGEMENT.  IN NO EVENT SHALL
 * THE COPYRIGHT HOLDER(S) OR AUTHOR(S) BE LIABLE FOR ANY CLAIM, DAMAGES OR
 * OTHER LIABILITY, WHETHER IN AN ACTION OF CONTRACT, TORT OR OTHERWISE,
 * ARISING FROM, OUT OF OR IN CONNECTION WITH THE SOFTWARE OR THE USE OR
 * OTHER DEALINGS IN THE SOFTWARE.
 */

#include <drm/drm_atomic.h>
#include <drm/drm_crtc.h>
#include <drm/drm_device.h>
#include <drm/drm_modeset_lock.h>
#include <drm/drm_print.h>

/**
 * DOC: kms locking
 *
 * As KMS moves toward more fine grained locking, and atomic ioctl where
 * userspace can indirectly control locking order, it becomes necessary
 * to use &ww_mutex and acquire-contexts to avoid deadlocks.  But because
 * the locking is more distributed around the driver code, we want a bit
 * of extra utility/tracking out of our acquire-ctx.  This is provided
 * by &struct drm_modeset_lock and &struct drm_modeset_acquire_ctx.
 *
 * For basic principles of &ww_mutex, see: Documentation/locking/ww-mutex-design.rst
 *
 * The basic usage pattern is to::
 *
 *     drm_modeset_acquire_init(ctx, DRM_MODESET_ACQUIRE_INTERRUPTIBLE)
 *     retry:
 *     foreach (lock in random_ordered_set_of_locks) {
 *         ret = drm_modeset_lock(lock, ctx)
 *         if (ret == -EDEADLK) {
 *             ret = drm_modeset_backoff(ctx);
 *             if (!ret)
 *                 goto retry;
 *         }
 *         if (ret)
 *             goto out;
 *     }
 *     ... do stuff ...
 *     out:
 *     drm_modeset_drop_locks(ctx);
 *     drm_modeset_acquire_fini(ctx);
 *
 * For convenience this control flow is implemented in
 * DRM_MODESET_LOCK_ALL_BEGIN() and DRM_MODESET_LOCK_ALL_END() for the case
 * where all modeset locks need to be taken through drm_modeset_lock_all_ctx().
 *
 * If all that is needed is a single modeset lock, then the &struct
 * drm_modeset_acquire_ctx is not needed and the locking can be simplified
 * by passing a NULL instead of ctx in the drm_modeset_lock() call or
 * calling  drm_modeset_lock_single_interruptible(). To unlock afterwards
 * call drm_modeset_unlock().
 *
 * On top of these per-object locks using &ww_mutex there's also an overall
 * &drm_mode_config.mutex, for protecting everything else. Mostly this means
 * probe state of connectors, and preventing hotplug add/removal of connectors.
 *
 * Finally there's a bunch of dedicated locks to protect drm core internal
 * lists and lookup data structures.
 */

static DEFINE_WW_CLASS(crtc_ww_class);

#if IS_ENABLED(CONFIG_DRM_DEBUG_MODESET_LOCK)
<<<<<<< HEAD
static noinline depot_stack_handle_t __stack_depot_save(void)
=======
static noinline depot_stack_handle_t __drm_stack_depot_save(void)
>>>>>>> a6132241
{
	unsigned long entries[8];
	unsigned int n;

	n = stack_trace_save(entries, ARRAY_SIZE(entries), 1);

	return stack_depot_save(entries, n, GFP_NOWAIT | __GFP_NOWARN);
}

<<<<<<< HEAD
static void __stack_depot_print(depot_stack_handle_t stack_depot)
=======
static void __drm_stack_depot_print(depot_stack_handle_t stack_depot)
>>>>>>> a6132241
{
	struct drm_printer p = drm_debug_printer("drm_modeset_lock");
	unsigned long *entries;
	unsigned int nr_entries;
	char *buf;

	buf = kmalloc(PAGE_SIZE, GFP_NOWAIT | __GFP_NOWARN);
	if (!buf)
		return;

	nr_entries = stack_depot_fetch(stack_depot, &entries);
	stack_trace_snprint(buf, PAGE_SIZE, entries, nr_entries, 2);

	drm_printf(&p, "attempting to lock a contended lock without backoff:\n%s", buf);

	kfree(buf);
}
#else /* CONFIG_DRM_DEBUG_MODESET_LOCK */
<<<<<<< HEAD
static depot_stack_handle_t __stack_depot_save(void)
{
	return 0;
}
static void __stack_depot_print(depot_stack_handle_t stack_depot)
=======
static depot_stack_handle_t __drm_stack_depot_save(void)
{
	return 0;
}
static void __drm_stack_depot_print(depot_stack_handle_t stack_depot)
>>>>>>> a6132241
{
}
#endif /* CONFIG_DRM_DEBUG_MODESET_LOCK */

/**
 * drm_modeset_lock_all - take all modeset locks
 * @dev: DRM device
 *
 * This function takes all modeset locks, suitable where a more fine-grained
 * scheme isn't (yet) implemented. Locks must be dropped by calling the
 * drm_modeset_unlock_all() function.
 *
 * This function is deprecated. It allocates a lock acquisition context and
 * stores it in &drm_device.mode_config. This facilitate conversion of
 * existing code because it removes the need to manually deal with the
 * acquisition context, but it is also brittle because the context is global
 * and care must be taken not to nest calls. New code should use the
 * drm_modeset_lock_all_ctx() function and pass in the context explicitly.
 */
void drm_modeset_lock_all(struct drm_device *dev)
{
	struct drm_mode_config *config = &dev->mode_config;
	struct drm_modeset_acquire_ctx *ctx;
	int ret;

	ctx = kzalloc(sizeof(*ctx), GFP_KERNEL | __GFP_NOFAIL);
	if (WARN_ON(!ctx))
		return;

	mutex_lock(&config->mutex);

	drm_modeset_acquire_init(ctx, 0);

retry:
	ret = drm_modeset_lock_all_ctx(dev, ctx);
	if (ret < 0) {
		if (ret == -EDEADLK) {
			drm_modeset_backoff(ctx);
			goto retry;
		}

		drm_modeset_acquire_fini(ctx);
		kfree(ctx);
		return;
	}
	ww_acquire_done(&ctx->ww_ctx);

	WARN_ON(config->acquire_ctx);

	/*
	 * We hold the locks now, so it is safe to stash the acquisition
	 * context for drm_modeset_unlock_all().
	 */
	config->acquire_ctx = ctx;

	drm_warn_on_modeset_not_all_locked(dev);
}
EXPORT_SYMBOL(drm_modeset_lock_all);

/**
 * drm_modeset_unlock_all - drop all modeset locks
 * @dev: DRM device
 *
 * This function drops all modeset locks taken by a previous call to the
 * drm_modeset_lock_all() function.
 *
 * This function is deprecated. It uses the lock acquisition context stored
 * in &drm_device.mode_config. This facilitates conversion of existing
 * code because it removes the need to manually deal with the acquisition
 * context, but it is also brittle because the context is global and care must
 * be taken not to nest calls. New code should pass the acquisition context
 * directly to the drm_modeset_drop_locks() function.
 */
void drm_modeset_unlock_all(struct drm_device *dev)
{
	struct drm_mode_config *config = &dev->mode_config;
	struct drm_modeset_acquire_ctx *ctx = config->acquire_ctx;

	if (WARN_ON(!ctx))
		return;

	config->acquire_ctx = NULL;
	drm_modeset_drop_locks(ctx);
	drm_modeset_acquire_fini(ctx);

	kfree(ctx);

	mutex_unlock(&dev->mode_config.mutex);
}
EXPORT_SYMBOL(drm_modeset_unlock_all);

/**
 * drm_warn_on_modeset_not_all_locked - check that all modeset locks are locked
 * @dev: device
 *
 * Useful as a debug assert.
 */
void drm_warn_on_modeset_not_all_locked(struct drm_device *dev)
{
	struct drm_crtc *crtc;

	/* Locking is currently fubar in the panic handler. */
	if (oops_in_progress)
		return;

	drm_for_each_crtc(crtc, dev)
		WARN_ON(!drm_modeset_is_locked(&crtc->mutex));

	WARN_ON(!drm_modeset_is_locked(&dev->mode_config.connection_mutex));
	WARN_ON(!mutex_is_locked(&dev->mode_config.mutex));
}
EXPORT_SYMBOL(drm_warn_on_modeset_not_all_locked);

/**
 * drm_modeset_acquire_init - initialize acquire context
 * @ctx: the acquire context
 * @flags: 0 or %DRM_MODESET_ACQUIRE_INTERRUPTIBLE
 *
 * When passing %DRM_MODESET_ACQUIRE_INTERRUPTIBLE to @flags,
 * all calls to drm_modeset_lock() will perform an interruptible
 * wait.
 */
void drm_modeset_acquire_init(struct drm_modeset_acquire_ctx *ctx,
		uint32_t flags)
{
	memset(ctx, 0, sizeof(*ctx));
	ww_acquire_init(&ctx->ww_ctx, &crtc_ww_class);
	INIT_LIST_HEAD(&ctx->locked);

	if (flags & DRM_MODESET_ACQUIRE_INTERRUPTIBLE)
		ctx->interruptible = true;
}
EXPORT_SYMBOL(drm_modeset_acquire_init);

/**
 * drm_modeset_acquire_fini - cleanup acquire context
 * @ctx: the acquire context
 */
void drm_modeset_acquire_fini(struct drm_modeset_acquire_ctx *ctx)
{
	ww_acquire_fini(&ctx->ww_ctx);
}
EXPORT_SYMBOL(drm_modeset_acquire_fini);

/**
 * drm_modeset_drop_locks - drop all locks
 * @ctx: the acquire context
 *
 * Drop all locks currently held against this acquire context.
 */
void drm_modeset_drop_locks(struct drm_modeset_acquire_ctx *ctx)
{
	if (WARN_ON(ctx->contended))
<<<<<<< HEAD
		__stack_depot_print(ctx->stack_depot);
=======
		__drm_stack_depot_print(ctx->stack_depot);
>>>>>>> a6132241

	while (!list_empty(&ctx->locked)) {
		struct drm_modeset_lock *lock;

		lock = list_first_entry(&ctx->locked,
				struct drm_modeset_lock, head);

		drm_modeset_unlock(lock);
	}
}
EXPORT_SYMBOL(drm_modeset_drop_locks);

static inline int modeset_lock(struct drm_modeset_lock *lock,
		struct drm_modeset_acquire_ctx *ctx,
		bool interruptible, bool slow)
{
	int ret;

	if (WARN_ON(ctx->contended))
<<<<<<< HEAD
		__stack_depot_print(ctx->stack_depot);
=======
		__drm_stack_depot_print(ctx->stack_depot);
>>>>>>> a6132241

	if (ctx->trylock_only) {
		lockdep_assert_held(&ctx->ww_ctx);

		if (!ww_mutex_trylock(&lock->mutex, NULL))
			return -EBUSY;
		else
			return 0;
	} else if (interruptible && slow) {
		ret = ww_mutex_lock_slow_interruptible(&lock->mutex, &ctx->ww_ctx);
	} else if (interruptible) {
		ret = ww_mutex_lock_interruptible(&lock->mutex, &ctx->ww_ctx);
	} else if (slow) {
		ww_mutex_lock_slow(&lock->mutex, &ctx->ww_ctx);
		ret = 0;
	} else {
		ret = ww_mutex_lock(&lock->mutex, &ctx->ww_ctx);
	}
	if (!ret) {
		WARN_ON(!list_empty(&lock->head));
		list_add(&lock->head, &ctx->locked);
	} else if (ret == -EALREADY) {
		/* we already hold the lock.. this is fine.  For atomic
		 * we will need to be able to drm_modeset_lock() things
		 * without having to keep track of what is already locked
		 * or not.
		 */
		ret = 0;
	} else if (ret == -EDEADLK) {
		ctx->contended = lock;
<<<<<<< HEAD
		ctx->stack_depot = __stack_depot_save();
=======
		ctx->stack_depot = __drm_stack_depot_save();
>>>>>>> a6132241
	}

	return ret;
}

/**
 * drm_modeset_backoff - deadlock avoidance backoff
 * @ctx: the acquire context
 *
 * If deadlock is detected (ie. drm_modeset_lock() returns -EDEADLK),
 * you must call this function to drop all currently held locks and
 * block until the contended lock becomes available.
 *
 * This function returns 0 on success, or -ERESTARTSYS if this context
 * is initialized with %DRM_MODESET_ACQUIRE_INTERRUPTIBLE and the
 * wait has been interrupted.
 */
int drm_modeset_backoff(struct drm_modeset_acquire_ctx *ctx)
{
	struct drm_modeset_lock *contended = ctx->contended;

	ctx->contended = NULL;
	ctx->stack_depot = 0;

	if (WARN_ON(!contended))
		return 0;

	drm_modeset_drop_locks(ctx);

	return modeset_lock(contended, ctx, ctx->interruptible, true);
}
EXPORT_SYMBOL(drm_modeset_backoff);

/**
 * drm_modeset_lock_init - initialize lock
 * @lock: lock to init
 */
void drm_modeset_lock_init(struct drm_modeset_lock *lock)
{
	ww_mutex_init(&lock->mutex, &crtc_ww_class);
	INIT_LIST_HEAD(&lock->head);
}
EXPORT_SYMBOL(drm_modeset_lock_init);

/**
 * drm_modeset_lock - take modeset lock
 * @lock: lock to take
 * @ctx: acquire ctx
 *
 * If @ctx is not NULL, then its ww acquire context is used and the
 * lock will be tracked by the context and can be released by calling
 * drm_modeset_drop_locks().  If -EDEADLK is returned, this means a
 * deadlock scenario has been detected and it is an error to attempt
 * to take any more locks without first calling drm_modeset_backoff().
 *
 * If the @ctx is not NULL and initialized with
 * %DRM_MODESET_ACQUIRE_INTERRUPTIBLE, this function will fail with
 * -ERESTARTSYS when interrupted.
 *
 * If @ctx is NULL then the function call behaves like a normal,
 * uninterruptible non-nesting mutex_lock() call.
 */
int drm_modeset_lock(struct drm_modeset_lock *lock,
		struct drm_modeset_acquire_ctx *ctx)
{
	if (ctx)
		return modeset_lock(lock, ctx, ctx->interruptible, false);

	ww_mutex_lock(&lock->mutex, NULL);
	return 0;
}
EXPORT_SYMBOL(drm_modeset_lock);

/**
 * drm_modeset_lock_single_interruptible - take a single modeset lock
 * @lock: lock to take
 *
 * This function behaves as drm_modeset_lock() with a NULL context,
 * but performs interruptible waits.
 *
 * This function returns 0 on success, or -ERESTARTSYS when interrupted.
 */
int drm_modeset_lock_single_interruptible(struct drm_modeset_lock *lock)
{
	return ww_mutex_lock_interruptible(&lock->mutex, NULL);
}
EXPORT_SYMBOL(drm_modeset_lock_single_interruptible);

/**
 * drm_modeset_unlock - drop modeset lock
 * @lock: lock to release
 */
void drm_modeset_unlock(struct drm_modeset_lock *lock)
{
	list_del_init(&lock->head);
	ww_mutex_unlock(&lock->mutex);
}
EXPORT_SYMBOL(drm_modeset_unlock);

/**
 * drm_modeset_lock_all_ctx - take all modeset locks
 * @dev: DRM device
 * @ctx: lock acquisition context
 *
 * This function takes all modeset locks, suitable where a more fine-grained
 * scheme isn't (yet) implemented.
 *
 * Unlike drm_modeset_lock_all(), it doesn't take the &drm_mode_config.mutex
 * since that lock isn't required for modeset state changes. Callers which
 * need to grab that lock too need to do so outside of the acquire context
 * @ctx.
 *
 * Locks acquired with this function should be released by calling the
 * drm_modeset_drop_locks() function on @ctx.
 *
 * See also: DRM_MODESET_LOCK_ALL_BEGIN() and DRM_MODESET_LOCK_ALL_END()
 *
 * Returns: 0 on success or a negative error-code on failure.
 */
int drm_modeset_lock_all_ctx(struct drm_device *dev,
			     struct drm_modeset_acquire_ctx *ctx)
{
	struct drm_private_obj *privobj;
	struct drm_crtc *crtc;
	struct drm_plane *plane;
	int ret;

	ret = drm_modeset_lock(&dev->mode_config.connection_mutex, ctx);
	if (ret)
		return ret;

	drm_for_each_crtc(crtc, dev) {
		ret = drm_modeset_lock(&crtc->mutex, ctx);
		if (ret)
			return ret;
	}

	drm_for_each_plane(plane, dev) {
		ret = drm_modeset_lock(&plane->mutex, ctx);
		if (ret)
			return ret;
	}

	drm_for_each_privobj(privobj, dev) {
		ret = drm_modeset_lock(&privobj->lock, ctx);
		if (ret)
			return ret;
	}

	return 0;
}
EXPORT_SYMBOL(drm_modeset_lock_all_ctx);<|MERGE_RESOLUTION|>--- conflicted
+++ resolved
@@ -79,11 +79,7 @@
 static DEFINE_WW_CLASS(crtc_ww_class);
 
 #if IS_ENABLED(CONFIG_DRM_DEBUG_MODESET_LOCK)
-<<<<<<< HEAD
-static noinline depot_stack_handle_t __stack_depot_save(void)
-=======
 static noinline depot_stack_handle_t __drm_stack_depot_save(void)
->>>>>>> a6132241
 {
 	unsigned long entries[8];
 	unsigned int n;
@@ -93,11 +89,7 @@
 	return stack_depot_save(entries, n, GFP_NOWAIT | __GFP_NOWARN);
 }
 
-<<<<<<< HEAD
-static void __stack_depot_print(depot_stack_handle_t stack_depot)
-=======
 static void __drm_stack_depot_print(depot_stack_handle_t stack_depot)
->>>>>>> a6132241
 {
 	struct drm_printer p = drm_debug_printer("drm_modeset_lock");
 	unsigned long *entries;
@@ -116,19 +108,11 @@
 	kfree(buf);
 }
 #else /* CONFIG_DRM_DEBUG_MODESET_LOCK */
-<<<<<<< HEAD
-static depot_stack_handle_t __stack_depot_save(void)
+static depot_stack_handle_t __drm_stack_depot_save(void)
 {
 	return 0;
 }
-static void __stack_depot_print(depot_stack_handle_t stack_depot)
-=======
-static depot_stack_handle_t __drm_stack_depot_save(void)
-{
-	return 0;
-}
 static void __drm_stack_depot_print(depot_stack_handle_t stack_depot)
->>>>>>> a6132241
 {
 }
 #endif /* CONFIG_DRM_DEBUG_MODESET_LOCK */
@@ -282,11 +266,7 @@
 void drm_modeset_drop_locks(struct drm_modeset_acquire_ctx *ctx)
 {
 	if (WARN_ON(ctx->contended))
-<<<<<<< HEAD
-		__stack_depot_print(ctx->stack_depot);
-=======
 		__drm_stack_depot_print(ctx->stack_depot);
->>>>>>> a6132241
 
 	while (!list_empty(&ctx->locked)) {
 		struct drm_modeset_lock *lock;
@@ -306,11 +286,7 @@
 	int ret;
 
 	if (WARN_ON(ctx->contended))
-<<<<<<< HEAD
-		__stack_depot_print(ctx->stack_depot);
-=======
 		__drm_stack_depot_print(ctx->stack_depot);
->>>>>>> a6132241
 
 	if (ctx->trylock_only) {
 		lockdep_assert_held(&ctx->ww_ctx);
@@ -341,11 +317,7 @@
 		ret = 0;
 	} else if (ret == -EDEADLK) {
 		ctx->contended = lock;
-<<<<<<< HEAD
-		ctx->stack_depot = __stack_depot_save();
-=======
 		ctx->stack_depot = __drm_stack_depot_save();
->>>>>>> a6132241
 	}
 
 	return ret;
