--- conflicted
+++ resolved
@@ -879,14 +879,6 @@
 					  struct drm_plane_state *state)
 {
 	struct vc4_plane_state *vc4_state, *new_vc4_state;
-<<<<<<< HEAD
-
-	if (plane->state->fb != state->fb) {
-		vc4_plane_async_set_fb(plane, state->fb);
-		drm_atomic_set_fb_for_plane(plane->state, state->fb);
-	}
-=======
->>>>>>> 62d1a752
 
 	drm_atomic_set_fb_for_plane(plane->state, state->fb);
 	plane->state->crtc_x = state->crtc_x;
@@ -895,11 +887,6 @@
 	plane->state->crtc_h = state->crtc_h;
 	plane->state->src_x = state->src_x;
 	plane->state->src_y = state->src_y;
-<<<<<<< HEAD
-
-	/* Update the display list based on the new crtc_x/y. */
-	vc4_plane_atomic_check(plane, state);
-=======
 	plane->state->src_w = state->src_w;
 	plane->state->src_h = state->src_h;
 	plane->state->src_h = state->src_h;
@@ -913,13 +900,10 @@
 	plane->state->src = state->src;
 	plane->state->dst = state->dst;
 	plane->state->visible = state->visible;
->>>>>>> 62d1a752
 
 	new_vc4_state = to_vc4_plane_state(state);
 	vc4_state = to_vc4_plane_state(plane->state);
 
-<<<<<<< HEAD
-=======
 	vc4_state->crtc_x = new_vc4_state->crtc_x;
 	vc4_state->crtc_y = new_vc4_state->crtc_y;
 	vc4_state->crtc_h = new_vc4_state->crtc_h;
@@ -940,7 +924,6 @@
 	       sizeof(vc4_state->offsets));
 	vc4_state->needs_bg_fill = new_vc4_state->needs_bg_fill;
 
->>>>>>> 62d1a752
 	/* Update the current vc4_state pos0, pos2 and ptr0 dlist entries. */
 	vc4_state->dlist[vc4_state->pos0_offset] =
 		new_vc4_state->dlist[vc4_state->pos0_offset];
