/*
 * Freescale i.MX drm driver
 *
 * Copyright (C) 2011 Sascha Hauer, Pengutronix
 *
 * This program is free software; you can redistribute it and/or
 * modify it under the terms of the GNU General Public License
 * as published by the Free Software Foundation; either version 2
 * of the License, or (at your option) any later version.
 * This program is distributed in the hope that it will be useful,
 * but WITHOUT ANY WARRANTY; without even the implied warranty of
 * MERCHANTABILITY or FITNESS FOR A PARTICULAR PURPOSE.  See the
 * GNU General Public License for more details.
 *
 */
#include <linux/component.h>
#include <linux/device.h>
#include <linux/fb.h>
#include <linux/module.h>
#include <linux/of_graph.h>
#include <linux/platform_device.h>
#include <drm/drmP.h>
#include <drm/drm_fb_helper.h>
#include <drm/drm_crtc_helper.h>
#include <drm/drm_gem_cma_helper.h>
#include <drm/drm_fb_cma_helper.h>
#include <drm/drm_plane_helper.h>
#include <drm/drm_of.h>

#include "imx-drm.h"

#define MAX_CRTC	4

struct imx_drm_component {
	struct device_node *of_node;
	struct list_head list;
};

struct imx_drm_device {
	struct drm_device			*drm;
	struct imx_drm_crtc			*crtc[MAX_CRTC];
	int					pipes;
	struct drm_fbdev_cma			*fbhelper;
};

struct imx_drm_crtc {
	struct drm_crtc				*crtc;
	int					pipe;
	struct imx_drm_crtc_helper_funcs	imx_drm_helper_funcs;
};

static int legacyfb_depth = 16;
module_param(legacyfb_depth, int, 0444);

int imx_drm_crtc_id(struct imx_drm_crtc *crtc)
{
	return crtc->pipe;
}
EXPORT_SYMBOL_GPL(imx_drm_crtc_id);

static void imx_drm_driver_lastclose(struct drm_device *drm)
{
#if IS_ENABLED(CONFIG_DRM_IMX_FB_HELPER)
	struct imx_drm_device *imxdrm = drm->dev_private;

	if (imxdrm->fbhelper)
		drm_fbdev_cma_restore_mode(imxdrm->fbhelper);
#endif
}

static int imx_drm_driver_unload(struct drm_device *drm)
{
#if IS_ENABLED(CONFIG_DRM_IMX_FB_HELPER)
	struct imx_drm_device *imxdrm = drm->dev_private;
#endif

	drm_kms_helper_poll_fini(drm);

#if IS_ENABLED(CONFIG_DRM_IMX_FB_HELPER)
	if (imxdrm->fbhelper)
		drm_fbdev_cma_fini(imxdrm->fbhelper);
#endif

	component_unbind_all(drm->dev, drm);

	drm_vblank_cleanup(drm);
	drm_mode_config_cleanup(drm);

	platform_set_drvdata(drm->platformdev, NULL);

	return 0;
}

static struct imx_drm_crtc *imx_drm_find_crtc(struct drm_crtc *crtc)
{
	struct imx_drm_device *imxdrm = crtc->dev->dev_private;
	unsigned i;

	for (i = 0; i < MAX_CRTC; i++)
		if (imxdrm->crtc[i] && imxdrm->crtc[i]->crtc == crtc)
			return imxdrm->crtc[i];

	return NULL;
}

int imx_drm_set_bus_format_pins(struct drm_encoder *encoder, u32 bus_format,
		int hsync_pin, int vsync_pin)
{
	struct imx_drm_crtc_helper_funcs *helper;
	struct imx_drm_crtc *imx_crtc;

	imx_crtc = imx_drm_find_crtc(encoder->crtc);
	if (!imx_crtc)
		return -EINVAL;

	helper = &imx_crtc->imx_drm_helper_funcs;
	if (helper->set_interface_pix_fmt)
		return helper->set_interface_pix_fmt(encoder->crtc,
					bus_format, hsync_pin, vsync_pin);
	return 0;
}
EXPORT_SYMBOL_GPL(imx_drm_set_bus_format_pins);

int imx_drm_set_bus_format(struct drm_encoder *encoder, u32 bus_format)
{
	return imx_drm_set_bus_format_pins(encoder, bus_format, 2, 3);
}
EXPORT_SYMBOL_GPL(imx_drm_set_bus_format);

int imx_drm_crtc_vblank_get(struct imx_drm_crtc *imx_drm_crtc)
{
	return drm_vblank_get(imx_drm_crtc->crtc->dev, imx_drm_crtc->pipe);
}
EXPORT_SYMBOL_GPL(imx_drm_crtc_vblank_get);

void imx_drm_crtc_vblank_put(struct imx_drm_crtc *imx_drm_crtc)
{
	drm_vblank_put(imx_drm_crtc->crtc->dev, imx_drm_crtc->pipe);
}
EXPORT_SYMBOL_GPL(imx_drm_crtc_vblank_put);

void imx_drm_handle_vblank(struct imx_drm_crtc *imx_drm_crtc)
{
	drm_handle_vblank(imx_drm_crtc->crtc->dev, imx_drm_crtc->pipe);
}
EXPORT_SYMBOL_GPL(imx_drm_handle_vblank);

static int imx_drm_enable_vblank(struct drm_device *drm, int crtc)
{
	struct imx_drm_device *imxdrm = drm->dev_private;
	struct imx_drm_crtc *imx_drm_crtc = imxdrm->crtc[crtc];
	int ret;

	if (!imx_drm_crtc)
		return -EINVAL;

	if (!imx_drm_crtc->imx_drm_helper_funcs.enable_vblank)
		return -ENOSYS;

	ret = imx_drm_crtc->imx_drm_helper_funcs.enable_vblank(
			imx_drm_crtc->crtc);

	return ret;
}

static void imx_drm_disable_vblank(struct drm_device *drm, int crtc)
{
	struct imx_drm_device *imxdrm = drm->dev_private;
	struct imx_drm_crtc *imx_drm_crtc = imxdrm->crtc[crtc];

	if (!imx_drm_crtc)
		return;

	if (!imx_drm_crtc->imx_drm_helper_funcs.disable_vblank)
		return;

	imx_drm_crtc->imx_drm_helper_funcs.disable_vblank(imx_drm_crtc->crtc);
}

static void imx_drm_driver_preclose(struct drm_device *drm,
		struct drm_file *file)
{
	int i;

	if (!file->is_master)
		return;

	for (i = 0; i < MAX_CRTC; i++)
		imx_drm_disable_vblank(drm, i);
}

static const struct file_operations imx_drm_driver_fops = {
	.owner = THIS_MODULE,
	.open = drm_open,
	.release = drm_release,
	.unlocked_ioctl = drm_ioctl,
	.mmap = drm_gem_cma_mmap,
	.poll = drm_poll,
	.read = drm_read,
	.llseek = noop_llseek,
};

void imx_drm_connector_destroy(struct drm_connector *connector)
{
	drm_connector_unregister(connector);
	drm_connector_cleanup(connector);
}
EXPORT_SYMBOL_GPL(imx_drm_connector_destroy);

void imx_drm_encoder_destroy(struct drm_encoder *encoder)
{
	drm_encoder_cleanup(encoder);
}
EXPORT_SYMBOL_GPL(imx_drm_encoder_destroy);

static void imx_drm_output_poll_changed(struct drm_device *drm)
{
#if IS_ENABLED(CONFIG_DRM_IMX_FB_HELPER)
	struct imx_drm_device *imxdrm = drm->dev_private;

	drm_fbdev_cma_hotplug_event(imxdrm->fbhelper);
#endif
}

static struct drm_mode_config_funcs imx_drm_mode_config_funcs = {
	.fb_create = drm_fb_cma_create,
	.output_poll_changed = imx_drm_output_poll_changed,
};

/*
 * Main DRM initialisation. This binds, initialises and registers
 * with DRM the subcomponents of the driver.
 */
static int imx_drm_driver_load(struct drm_device *drm, unsigned long flags)
{
	struct imx_drm_device *imxdrm;
	struct drm_connector *connector;
	int ret;

	imxdrm = devm_kzalloc(drm->dev, sizeof(*imxdrm), GFP_KERNEL);
	if (!imxdrm)
		return -ENOMEM;

	imxdrm->drm = drm;

	drm->dev_private = imxdrm;

	/*
	 * enable drm irq mode.
	 * - with irq_enabled = true, we can use the vblank feature.
	 *
	 * P.S. note that we wouldn't use drm irq handler but
	 *      just specific driver own one instead because
	 *      drm framework supports only one irq handler and
	 *      drivers can well take care of their interrupts
	 */
	drm->irq_enabled = true;

	/*
	 * set max width and height as default value(4096x4096).
	 * this value would be used to check framebuffer size limitation
	 * at drm_mode_addfb().
	 */
	drm->mode_config.min_width = 64;
	drm->mode_config.min_height = 64;
	drm->mode_config.max_width = 4096;
	drm->mode_config.max_height = 4096;
	drm->mode_config.funcs = &imx_drm_mode_config_funcs;

	drm_mode_config_init(drm);

	ret = drm_vblank_init(drm, MAX_CRTC);
	if (ret)
		goto err_kms;

	/*
	 * with vblank_disable_allowed = true, vblank interrupt will be
	 * disabled by drm timer once a current process gives up ownership
	 * of vblank event. (after drm_vblank_put function is called)
	 */
	drm->vblank_disable_allowed = true;

	platform_set_drvdata(drm->platformdev, drm);

	/* Now try and bind all our sub-components */
	ret = component_bind_all(drm->dev, drm);
	if (ret)
		goto err_vblank;

	/*
	 * All components are now added, we can publish the connector sysfs
	 * entries to userspace.  This will generate hotplug events and so
	 * userspace will expect to be able to access DRM at this point.
	 */
	list_for_each_entry(connector, &drm->mode_config.connector_list, head) {
		ret = drm_connector_register(connector);
		if (ret) {
			dev_err(drm->dev,
				"[CONNECTOR:%d:%s] drm_connector_register failed: %d\n",
				connector->base.id,
				connector->name, ret);
			goto err_unbind;
		}
	}

	/*
	 * All components are now initialised, so setup the fb helper.
	 * The fb helper takes copies of key hardware information, so the
	 * crtcs/connectors/encoders must not change after this point.
	 */
#if IS_ENABLED(CONFIG_DRM_IMX_FB_HELPER)
	if (legacyfb_depth != 16 && legacyfb_depth != 32) {
		dev_warn(drm->dev, "Invalid legacyfb_depth.  Defaulting to 16bpp\n");
		legacyfb_depth = 16;
	}
	imxdrm->fbhelper = drm_fbdev_cma_init(drm, legacyfb_depth,
				drm->mode_config.num_crtc, MAX_CRTC);
	if (IS_ERR(imxdrm->fbhelper)) {
		ret = PTR_ERR(imxdrm->fbhelper);
		imxdrm->fbhelper = NULL;
		goto err_unbind;
	}
#endif

	drm_kms_helper_poll_init(drm);

	return 0;

err_unbind:
	component_unbind_all(drm->dev, drm);
err_vblank:
	drm_vblank_cleanup(drm);
err_kms:
	drm_mode_config_cleanup(drm);

	return ret;
}

/*
 * imx_drm_add_crtc - add a new crtc
 */
int imx_drm_add_crtc(struct drm_device *drm, struct drm_crtc *crtc,
		struct imx_drm_crtc **new_crtc,
		const struct imx_drm_crtc_helper_funcs *imx_drm_helper_funcs,
		struct device_node *port)
{
	struct imx_drm_device *imxdrm = drm->dev_private;
	struct imx_drm_crtc *imx_drm_crtc;
	int ret;

	/*
	 * The vblank arrays are dimensioned by MAX_CRTC - we can't
	 * pass IDs greater than this to those functions.
	 */
	if (imxdrm->pipes >= MAX_CRTC)
		return -EINVAL;

	if (imxdrm->drm->open_count)
		return -EBUSY;

	imx_drm_crtc = kzalloc(sizeof(*imx_drm_crtc), GFP_KERNEL);
	if (!imx_drm_crtc)
		return -ENOMEM;

	imx_drm_crtc->imx_drm_helper_funcs = *imx_drm_helper_funcs;
	imx_drm_crtc->pipe = imxdrm->pipes++;
	imx_drm_crtc->crtc = crtc;

	crtc->port = port;

	imxdrm->crtc[imx_drm_crtc->pipe] = imx_drm_crtc;

	*new_crtc = imx_drm_crtc;

	ret = drm_mode_crtc_set_gamma_size(imx_drm_crtc->crtc, 256);
	if (ret)
		goto err_register;

	drm_crtc_helper_add(crtc,
			imx_drm_crtc->imx_drm_helper_funcs.crtc_helper_funcs);

	drm_crtc_init(drm, crtc,
			imx_drm_crtc->imx_drm_helper_funcs.crtc_funcs);

	return 0;

err_register:
	imxdrm->crtc[imx_drm_crtc->pipe] = NULL;
	kfree(imx_drm_crtc);
	return ret;
}
EXPORT_SYMBOL_GPL(imx_drm_add_crtc);

/*
 * imx_drm_remove_crtc - remove a crtc
 */
int imx_drm_remove_crtc(struct imx_drm_crtc *imx_drm_crtc)
{
	struct imx_drm_device *imxdrm = imx_drm_crtc->crtc->dev->dev_private;

	drm_crtc_cleanup(imx_drm_crtc->crtc);

	imxdrm->crtc[imx_drm_crtc->pipe] = NULL;

	kfree(imx_drm_crtc);

	return 0;
}
EXPORT_SYMBOL_GPL(imx_drm_remove_crtc);

int imx_drm_encoder_parse_of(struct drm_device *drm,
	struct drm_encoder *encoder, struct device_node *np)
{
	uint32_t crtc_mask = drm_of_find_possible_crtcs(drm, np);

	/*
	 * If we failed to find the CRTC(s) which this encoder is
	 * supposed to be connected to, it's because the CRTC has
	 * not been registered yet.  Defer probing, and hope that
	 * the required CRTC is added later.
	 */
	if (crtc_mask == 0)
		return -EPROBE_DEFER;

	encoder->possible_crtcs = crtc_mask;

	/* FIXME: this is the mask of outputs which can clone this output. */
	encoder->possible_clones = ~0;

	return 0;
}
EXPORT_SYMBOL_GPL(imx_drm_encoder_parse_of);

/*
 * @node: device tree node containing encoder input ports
 * @encoder: drm_encoder
 */
int imx_drm_encoder_get_mux_id(struct device_node *node,
			       struct drm_encoder *encoder)
{
	struct imx_drm_crtc *imx_crtc = imx_drm_find_crtc(encoder->crtc);
	struct device_node *ep;
	struct of_endpoint endpoint;
	struct device_node *port;
	int ret;

	if (!node || !imx_crtc)
		return -EINVAL;

<<<<<<< HEAD
	do {
		ep = of_graph_get_next_endpoint(node, ep);
		if (!ep)
			break;

=======
	for_each_endpoint_of_node(node, ep) {
>>>>>>> e17ee2d2
		port = of_graph_get_remote_port(ep);
		of_node_put(port);
		if (port == imx_crtc->crtc->port) {
			ret = of_graph_parse_endpoint(ep, &endpoint);
			of_node_put(ep);
			return ret ? ret : endpoint.port;
		}
	}

	return -EINVAL;
}
EXPORT_SYMBOL_GPL(imx_drm_encoder_get_mux_id);

static const struct drm_ioctl_desc imx_drm_ioctls[] = {
	/* none so far */
};

static struct drm_driver imx_drm_driver = {
	.driver_features	= DRIVER_MODESET | DRIVER_GEM | DRIVER_PRIME,
	.load			= imx_drm_driver_load,
	.unload			= imx_drm_driver_unload,
	.lastclose		= imx_drm_driver_lastclose,
	.preclose		= imx_drm_driver_preclose,
	.set_busid		= drm_platform_set_busid,
	.gem_free_object	= drm_gem_cma_free_object,
	.gem_vm_ops		= &drm_gem_cma_vm_ops,
	.dumb_create		= drm_gem_cma_dumb_create,
	.dumb_map_offset	= drm_gem_cma_dumb_map_offset,
	.dumb_destroy		= drm_gem_dumb_destroy,

	.prime_handle_to_fd	= drm_gem_prime_handle_to_fd,
	.prime_fd_to_handle	= drm_gem_prime_fd_to_handle,
	.gem_prime_import	= drm_gem_prime_import,
	.gem_prime_export	= drm_gem_prime_export,
	.gem_prime_get_sg_table	= drm_gem_cma_prime_get_sg_table,
	.gem_prime_import_sg_table = drm_gem_cma_prime_import_sg_table,
	.gem_prime_vmap		= drm_gem_cma_prime_vmap,
	.gem_prime_vunmap	= drm_gem_cma_prime_vunmap,
	.gem_prime_mmap		= drm_gem_cma_prime_mmap,
	.get_vblank_counter	= drm_vblank_count,
	.enable_vblank		= imx_drm_enable_vblank,
	.disable_vblank		= imx_drm_disable_vblank,
	.ioctls			= imx_drm_ioctls,
	.num_ioctls		= ARRAY_SIZE(imx_drm_ioctls),
	.fops			= &imx_drm_driver_fops,
	.name			= "imx-drm",
	.desc			= "i.MX DRM graphics",
	.date			= "20120507",
	.major			= 1,
	.minor			= 0,
	.patchlevel		= 0,
};

static int compare_of(struct device *dev, void *data)
{
	struct device_node *np = data;

	/* Special case for LDB, one device for two channels */
	if (of_node_cmp(np->name, "lvds-channel") == 0) {
		np = of_get_parent(np);
		of_node_put(np);
	}

	return dev->of_node == np;
}

static int imx_drm_bind(struct device *dev)
{
	return drm_platform_init(&imx_drm_driver, to_platform_device(dev));
}

static void imx_drm_unbind(struct device *dev)
{
	drm_put_dev(dev_get_drvdata(dev));
}

static const struct component_master_ops imx_drm_ops = {
	.bind = imx_drm_bind,
	.unbind = imx_drm_unbind,
};

static int imx_drm_platform_probe(struct platform_device *pdev)
{
	struct device_node *ep, *port, *remote;
	struct component_match *match = NULL;
	int ret;
	int i;

	/*
	 * Bind the IPU display interface ports first, so that
	 * imx_drm_encoder_parse_of called from encoder .bind callbacks
	 * works as expected.
	 */
	for (i = 0; ; i++) {
		port = of_parse_phandle(pdev->dev.of_node, "ports", i);
		if (!port)
			break;

		component_match_add(&pdev->dev, &match, compare_of, port);
	}

	if (i == 0) {
		dev_err(&pdev->dev, "missing 'ports' property\n");
		return -ENODEV;
	}

	/* Then bind all encoders */
	for (i = 0; ; i++) {
		port = of_parse_phandle(pdev->dev.of_node, "ports", i);
		if (!port)
			break;

		for_each_child_of_node(port, ep) {
			remote = of_graph_get_remote_port_parent(ep);
			if (!remote || !of_device_is_available(remote)) {
				of_node_put(remote);
				continue;
			} else if (!of_device_is_available(remote->parent)) {
				dev_warn(&pdev->dev, "parent device of %s is not available\n",
					 remote->full_name);
				of_node_put(remote);
				continue;
			}

			component_match_add(&pdev->dev, &match, compare_of,
					    remote);
			of_node_put(remote);
		}
		of_node_put(port);
	}

	ret = dma_set_coherent_mask(&pdev->dev, DMA_BIT_MASK(32));
	if (ret)
		return ret;

	return component_master_add_with_match(&pdev->dev, &imx_drm_ops, match);
}

static int imx_drm_platform_remove(struct platform_device *pdev)
{
	component_master_del(&pdev->dev, &imx_drm_ops);
	return 0;
}

#ifdef CONFIG_PM_SLEEP
static int imx_drm_suspend(struct device *dev)
{
	struct drm_device *drm_dev = dev_get_drvdata(dev);

	/* The drm_dev is NULL before .load hook is called */
	if (drm_dev == NULL)
		return 0;

	drm_kms_helper_poll_disable(drm_dev);

	return 0;
}

static int imx_drm_resume(struct device *dev)
{
	struct drm_device *drm_dev = dev_get_drvdata(dev);

	if (drm_dev == NULL)
		return 0;

	drm_helper_resume_force_mode(drm_dev);
	drm_kms_helper_poll_enable(drm_dev);

	return 0;
}
#endif

static SIMPLE_DEV_PM_OPS(imx_drm_pm_ops, imx_drm_suspend, imx_drm_resume);

static const struct of_device_id imx_drm_dt_ids[] = {
	{ .compatible = "fsl,imx-display-subsystem", },
	{ /* sentinel */ },
};
MODULE_DEVICE_TABLE(of, imx_drm_dt_ids);

static struct platform_driver imx_drm_pdrv = {
	.probe		= imx_drm_platform_probe,
	.remove		= imx_drm_platform_remove,
	.driver		= {
		.name	= "imx-drm",
		.pm	= &imx_drm_pm_ops,
		.of_match_table = imx_drm_dt_ids,
	},
};
module_platform_driver(imx_drm_pdrv);

MODULE_AUTHOR("Sascha Hauer <s.hauer@pengutronix.de>");
MODULE_DESCRIPTION("i.MX drm driver core");
MODULE_LICENSE("GPL");<|MERGE_RESOLUTION|>--- conflicted
+++ resolved
@@ -447,15 +447,7 @@
 	if (!node || !imx_crtc)
 		return -EINVAL;
 
-<<<<<<< HEAD
-	do {
-		ep = of_graph_get_next_endpoint(node, ep);
-		if (!ep)
-			break;
-
-=======
 	for_each_endpoint_of_node(node, ep) {
->>>>>>> e17ee2d2
 		port = of_graph_get_remote_port(ep);
 		of_node_put(port);
 		if (port == imx_crtc->crtc->port) {
