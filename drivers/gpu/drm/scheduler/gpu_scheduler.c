--- conflicted
+++ resolved
@@ -69,12 +69,8 @@
  *
  * Initializes a scheduler runqueue.
  */
-<<<<<<< HEAD
-static void drm_sched_rq_init(struct drm_sched_rq *rq)
-=======
 static void drm_sched_rq_init(struct drm_gpu_scheduler *sched,
 			      struct drm_sched_rq *rq)
->>>>>>> f91e6544
 {
 	spin_lock_init(&rq->lock);
 	INIT_LIST_HEAD(&rq->entities);
@@ -165,14 +161,6 @@
 /**
  * drm_sched_entity_init - Init a context entity used by scheduler when
  * submit to HW ring.
-<<<<<<< HEAD
- *
- * @sched: scheduler instance
- * @entity: scheduler entity to init
- * @rq: the run queue this entity belongs
- * @guilty: atomic_t set to 1 when a job on this queue
- *          is found to be guilty causing a timeout
-=======
  *
  * @entity: scheduler entity to init
  * @rq_list: the list of run queue on which jobs from this
@@ -183,7 +171,6 @@
  *
  * Note: the rq_list should have atleast one element to schedule
  *       the entity
->>>>>>> f91e6544
  *
  * Returns 0 on success or a negative error code on failure.
 */
@@ -212,44 +199,18 @@
 EXPORT_SYMBOL(drm_sched_entity_init);
 
 /**
-<<<<<<< HEAD
- * drm_sched_entity_is_initialized - Query if entity is initialized
- *
- * @sched: Pointer to scheduler instance
- * @entity: The pointer to a valid scheduler entity
- *
- * return true if entity is initialized, false otherwise
-*/
-static bool drm_sched_entity_is_initialized(struct drm_gpu_scheduler *sched,
-					    struct drm_sched_entity *entity)
-{
-	return entity->sched == sched &&
-		entity->rq != NULL;
-}
-
-/**
  * drm_sched_entity_is_idle - Check if entity is idle
  *
  * @entity: scheduler entity
  *
-=======
- * drm_sched_entity_is_idle - Check if entity is idle
- *
- * @entity: scheduler entity
- *
->>>>>>> f91e6544
  * Returns true if the entity does not have any unscheduled jobs.
  */
 static bool drm_sched_entity_is_idle(struct drm_sched_entity *entity)
 {
 	rmb();
 
-<<<<<<< HEAD
-	if (!entity->rq || spsc_queue_peek(&entity->job_queue) == NULL)
-=======
 	if (list_empty(&entity->list) ||
 	    spsc_queue_peek(&entity->job_queue) == NULL)
->>>>>>> f91e6544
 		return true;
 
 	return false;
@@ -286,14 +247,8 @@
 
 
 /**
-<<<<<<< HEAD
- * drm_sched_entity_do_release - Destroy a context entity
- *
- * @sched: scheduler instance
-=======
  * drm_sched_entity_flush - Flush a context entity
  *
->>>>>>> f91e6544
  * @entity: scheduler entity
  * @timeout: time to wait in for Q to become empty in jiffies.
  *
@@ -302,15 +257,6 @@
  *
  * Returns the remaining time in jiffies left from the input timeout
  */
-<<<<<<< HEAD
-long drm_sched_entity_do_release(struct drm_gpu_scheduler *sched,
-			   struct drm_sched_entity *entity, long timeout)
-{
-	long ret = timeout;
-
-	if (!drm_sched_entity_is_initialized(sched, entity))
-		return ret;
-=======
 long drm_sched_entity_flush(struct drm_sched_entity *entity, long timeout)
 {
 	struct drm_gpu_scheduler *sched;
@@ -318,7 +264,6 @@
 	long ret = timeout;
 
 	sched = entity->rq->sched;
->>>>>>> f91e6544
 	/**
 	 * The client will not queue more IBs during this fini, consume existing
 	 * queued IBs or discard them on SIGKILL
@@ -334,15 +279,10 @@
 
 
 	/* For killed process disable any more IBs enqueue right now */
-<<<<<<< HEAD
-	if ((current->flags & PF_EXITING) && (current->exit_code == SIGKILL))
-		drm_sched_entity_set_rq(entity, NULL);
-=======
 	last_user = cmpxchg(&entity->last_user, current->group_leader, NULL);
 	if ((!last_user || last_user == current->group_leader) &&
 	    (current->flags & PF_EXITING) && (current->exit_code == SIGKILL))
 		drm_sched_rq_remove_entity(entity->rq, entity);
->>>>>>> f91e6544
 
 	return ret;
 }
@@ -351,10 +291,6 @@
 /**
  * drm_sched_entity_cleanup - Destroy a context entity
  *
-<<<<<<< HEAD
- * @sched: scheduler instance
-=======
->>>>>>> f91e6544
  * @entity: scheduler entity
  *
  * This should be called after @drm_sched_entity_do_release. It goes over the
@@ -363,15 +299,10 @@
  */
 void drm_sched_entity_fini(struct drm_sched_entity *entity)
 {
-<<<<<<< HEAD
-
-	drm_sched_entity_set_rq(entity, NULL);
-=======
 	struct drm_gpu_scheduler *sched;
 
 	sched = entity->rq->sched;
 	drm_sched_rq_remove_entity(entity->rq, entity);
->>>>>>> f91e6544
 
 	/* Consumption of existing IBs wasn't completed. Forcefully
 	 * remove them here.
@@ -423,26 +354,14 @@
 /**
  * drm_sched_entity_fini - Destroy a context entity
  *
-<<<<<<< HEAD
- * @sched: scheduler instance
-=======
->>>>>>> f91e6544
  * @entity: scheduler entity
  *
  * Calls drm_sched_entity_do_release() and drm_sched_entity_cleanup()
  */
-<<<<<<< HEAD
-void drm_sched_entity_fini(struct drm_gpu_scheduler *sched,
-				struct drm_sched_entity *entity)
-{
-	drm_sched_entity_do_release(sched, entity, MAX_WAIT_SCHED_ENTITY_Q_EMPTY);
-	drm_sched_entity_cleanup(sched, entity);
-=======
 void drm_sched_entity_destroy(struct drm_sched_entity *entity)
 {
 	drm_sched_entity_flush(entity, MAX_WAIT_SCHED_ENTITY_Q_EMPTY);
 	drm_sched_entity_fini(entity);
->>>>>>> f91e6544
 }
 EXPORT_SYMBOL(drm_sched_entity_destroy);
 
@@ -797,10 +716,6 @@
  * drm_sched_job_init - init a scheduler job
  *
  * @job: scheduler job to init
-<<<<<<< HEAD
- * @sched: scheduler instance
-=======
->>>>>>> f91e6544
  * @entity: scheduler entity to use
  * @owner: job owner for debugging
  *
