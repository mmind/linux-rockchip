--- conflicted
+++ resolved
@@ -378,14 +378,6 @@
 	ast_enable_mmio(dev);
 	ast_set_def_ext_reg(dev);
 
-<<<<<<< HEAD
-	if (ast->chip == AST2300 || ast->chip == AST2400)
-		ast_init_dram_2300(dev);
-	else
-		ast_init_dram_reg(dev);
-
-	ast_init_3rdtx(dev);
-=======
 	if (ast->config_mode == ast_use_p2a) {
 		if (ast->chip == AST2500)
 			ast_post_chip_2500(dev);
@@ -399,7 +391,6 @@
 		if (ast->tx_chip_type != AST_TX_NONE)
 			ast_set_index_reg_mask(ast, AST_IO_CRTC_PORT, 0xa3, 0xcf, 0x80);	/* Enable DVO */
 	}
->>>>>>> c1aa905a
 }
 
 /* AST 2300 DRAM settings */
