--- conflicted
+++ resolved
@@ -979,10 +979,7 @@
 	struct drm_format_name_buf format_name;
 	unsigned int i;
 
-<<<<<<< HEAD
-=======
 	drm_printf_indent(p, indent, "allocated by = %s\n", fb->comm);
->>>>>>> 03f51d4e
 	drm_printf_indent(p, indent, "refcount=%u\n",
 			  drm_framebuffer_read_refcount(fb));
 	drm_printf_indent(p, indent, "format=%s\n",
