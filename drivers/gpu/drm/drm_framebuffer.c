/*
 * Copyright (c) 2016 Intel Corporation
 *
 * Permission to use, copy, modify, distribute, and sell this software and its
 * documentation for any purpose is hereby granted without fee, provided that
 * the above copyright notice appear in all copies and that both that copyright
 * notice and this permission notice appear in supporting documentation, and
 * that the name of the copyright holders not be used in advertising or
 * publicity pertaining to distribution of the software without specific,
 * written prior permission.  The copyright holders make no representations
 * about the suitability of this software for any purpose.  It is provided "as
 * is" without express or implied warranty.
 *
 * THE COPYRIGHT HOLDERS DISCLAIM ALL WARRANTIES WITH REGARD TO THIS SOFTWARE,
 * INCLUDING ALL IMPLIED WARRANTIES OF MERCHANTABILITY AND FITNESS, IN NO
 * EVENT SHALL THE COPYRIGHT HOLDERS BE LIABLE FOR ANY SPECIAL, INDIRECT OR
 * CONSEQUENTIAL DAMAGES OR ANY DAMAGES WHATSOEVER RESULTING FROM LOSS OF USE,
 * DATA OR PROFITS, WHETHER IN AN ACTION OF CONTRACT, NEGLIGENCE OR OTHER
 * TORTIOUS ACTION, ARISING OUT OF OR IN CONNECTION WITH THE USE OR PERFORMANCE
 * OF THIS SOFTWARE.
 */

#include <linux/export.h>
#include <drm/drmP.h>
#include <drm/drm_auth.h>
#include <drm/drm_framebuffer.h>
#include <drm/drm_atomic.h>
#include <drm/drm_print.h>

#include "drm_internal.h"
#include "drm_crtc_internal.h"

/**
 * DOC: overview
 *
 * Frame buffers are abstract memory objects that provide a source of pixels to
 * scanout to a CRTC. Applications explicitly request the creation of frame
 * buffers through the DRM_IOCTL_MODE_ADDFB(2) ioctls and receive an opaque
 * handle that can be passed to the KMS CRTC control, plane configuration and
 * page flip functions.
 *
 * Frame buffers rely on the underlying memory manager for allocating backing
 * storage. When creating a frame buffer applications pass a memory handle
 * (or a list of memory handles for multi-planar formats) through the
 * &struct drm_mode_fb_cmd2 argument. For drivers using GEM as their userspace
 * buffer management interface this would be a GEM handle.  Drivers are however
 * free to use their own backing storage object handles, e.g. vmwgfx directly
 * exposes special TTM handles to userspace and so expects TTM handles in the
 * create ioctl and not GEM handles.
 *
 * Framebuffers are tracked with &struct drm_framebuffer. They are published
 * using drm_framebuffer_init() - after calling that function userspace can use
 * and access the framebuffer object. The helper function
 * drm_helper_mode_fill_fb_struct() can be used to pre-fill the required
 * metadata fields.
 *
 * The lifetime of a drm framebuffer is controlled with a reference count,
 * drivers can grab additional references with drm_framebuffer_get() and drop
 * them again with drm_framebuffer_put(). For driver-private framebuffers for
 * which the last reference is never dropped (e.g. for the fbdev framebuffer
 * when the struct &struct drm_framebuffer is embedded into the fbdev helper
 * struct) drivers can manually clean up a framebuffer at module unload time
 * with drm_framebuffer_unregister_private(). But doing this is not
 * recommended, and it's better to have a normal free-standing &struct
 * drm_framebuffer.
 */

int drm_framebuffer_check_src_coords(uint32_t src_x, uint32_t src_y,
				     uint32_t src_w, uint32_t src_h,
				     const struct drm_framebuffer *fb)
{
	unsigned int fb_width, fb_height;

	fb_width = fb->width << 16;
	fb_height = fb->height << 16;

	/* Make sure source coordinates are inside the fb. */
	if (src_w > fb_width ||
	    src_x > fb_width - src_w ||
	    src_h > fb_height ||
	    src_y > fb_height - src_h) {
		DRM_DEBUG_KMS("Invalid source coordinates "
			      "%u.%06ux%u.%06u+%u.%06u+%u.%06u (fb %ux%u)\n",
			      src_w >> 16, ((src_w & 0xffff) * 15625) >> 10,
			      src_h >> 16, ((src_h & 0xffff) * 15625) >> 10,
			      src_x >> 16, ((src_x & 0xffff) * 15625) >> 10,
			      src_y >> 16, ((src_y & 0xffff) * 15625) >> 10,
			      fb->width, fb->height);
		return -ENOSPC;
	}

	return 0;
}

/**
 * drm_mode_addfb - add an FB to the graphics configuration
 * @dev: drm device for the ioctl
 * @data: data pointer for the ioctl
 * @file_priv: drm file for the ioctl call
 *
 * Add a new FB to the specified CRTC, given a user request. This is the
 * original addfb ioctl which only supported RGB formats.
 *
 * Called by the user via ioctl.
 *
 * Returns:
 * Zero on success, negative errno on failure.
 */
int drm_mode_addfb(struct drm_device *dev,
		   void *data, struct drm_file *file_priv)
{
	struct drm_mode_fb_cmd *or = data;
	struct drm_mode_fb_cmd2 r = {};
	int ret;

	/* convert to new format and call new ioctl */
	r.fb_id = or->fb_id;
	r.width = or->width;
	r.height = or->height;
	r.pitches[0] = or->pitch;
	r.pixel_format = drm_mode_legacy_fb_format(or->bpp, or->depth);
	r.handles[0] = or->handle;

	if (r.pixel_format == DRM_FORMAT_XRGB2101010 &&
	    dev->driver->driver_features & DRIVER_PREFER_XBGR_30BPP)
		r.pixel_format = DRM_FORMAT_XBGR2101010;

	ret = drm_mode_addfb2(dev, &r, file_priv);
	if (ret)
		return ret;

	or->fb_id = r.fb_id;

	return 0;
}

static int fb_plane_width(int width,
			  const struct drm_format_info *format, int plane)
{
	if (plane == 0)
		return width;

	return DIV_ROUND_UP(width, format->hsub);
}

static int fb_plane_height(int height,
			   const struct drm_format_info *format, int plane)
{
	if (plane == 0)
		return height;

	return DIV_ROUND_UP(height, format->vsub);
}

static int framebuffer_check(struct drm_device *dev,
			     const struct drm_mode_fb_cmd2 *r)
{
	const struct drm_format_info *info;
	int i;

	/* check if the format is supported at all */
	info = __drm_format_info(r->pixel_format & ~DRM_FORMAT_BIG_ENDIAN);
	if (!info) {
		struct drm_format_name_buf format_name;

		DRM_DEBUG_KMS("bad framebuffer format %s\n",
			      drm_get_format_name(r->pixel_format,
						  &format_name));
		return -EINVAL;
	}

	/* now let the driver pick its own format info */
	info = drm_get_format_info(dev, r);

	if (r->width == 0) {
		DRM_DEBUG_KMS("bad framebuffer width %u\n", r->width);
		return -EINVAL;
	}

	if (r->height == 0) {
		DRM_DEBUG_KMS("bad framebuffer height %u\n", r->height);
		return -EINVAL;
	}

	for (i = 0; i < info->num_planes; i++) {
		unsigned int width = fb_plane_width(r->width, info, i);
		unsigned int height = fb_plane_height(r->height, info, i);
		unsigned int cpp = info->cpp[i];

		if (!r->handles[i]) {
			DRM_DEBUG_KMS("no buffer object handle for plane %d\n", i);
			return -EINVAL;
		}

		if ((uint64_t) width * cpp > UINT_MAX)
			return -ERANGE;

		if ((uint64_t) height * r->pitches[i] + r->offsets[i] > UINT_MAX)
			return -ERANGE;

		if (r->pitches[i] < width * cpp) {
			DRM_DEBUG_KMS("bad pitch %u for plane %d\n", r->pitches[i], i);
			return -EINVAL;
		}

		if (r->modifier[i] && !(r->flags & DRM_MODE_FB_MODIFIERS)) {
			DRM_DEBUG_KMS("bad fb modifier %llu for plane %d\n",
				      r->modifier[i], i);
			return -EINVAL;
		}

		if (r->flags & DRM_MODE_FB_MODIFIERS &&
		    r->modifier[i] != r->modifier[0]) {
			DRM_DEBUG_KMS("bad fb modifier %llu for plane %d\n",
				      r->modifier[i], i);
			return -EINVAL;
		}

		/* modifier specific checks: */
		switch (r->modifier[i]) {
		case DRM_FORMAT_MOD_SAMSUNG_64_32_TILE:
			/* NOTE: the pitch restriction may be lifted later if it turns
			 * out that no hw has this restriction:
			 */
			if (r->pixel_format != DRM_FORMAT_NV12 ||
					width % 128 || height % 32 ||
					r->pitches[i] % 128) {
				DRM_DEBUG_KMS("bad modifier data for plane %d\n", i);
				return -EINVAL;
			}
			break;

		default:
			break;
		}
	}

	for (i = info->num_planes; i < 4; i++) {
		if (r->modifier[i]) {
			DRM_DEBUG_KMS("non-zero modifier for unused plane %d\n", i);
			return -EINVAL;
		}

		/* Pre-FB_MODIFIERS userspace didn't clear the structs properly. */
		if (!(r->flags & DRM_MODE_FB_MODIFIERS))
			continue;

		if (r->handles[i]) {
			DRM_DEBUG_KMS("buffer object handle for unused plane %d\n", i);
			return -EINVAL;
		}

		if (r->pitches[i]) {
			DRM_DEBUG_KMS("non-zero pitch for unused plane %d\n", i);
			return -EINVAL;
		}

		if (r->offsets[i]) {
			DRM_DEBUG_KMS("non-zero offset for unused plane %d\n", i);
			return -EINVAL;
		}
	}

	return 0;
}

struct drm_framebuffer *
drm_internal_framebuffer_create(struct drm_device *dev,
				const struct drm_mode_fb_cmd2 *r,
				struct drm_file *file_priv)
{
	struct drm_mode_config *config = &dev->mode_config;
	struct drm_framebuffer *fb;
	int ret;

	if (r->flags & ~(DRM_MODE_FB_INTERLACED | DRM_MODE_FB_MODIFIERS)) {
		DRM_DEBUG_KMS("bad framebuffer flags 0x%08x\n", r->flags);
		return ERR_PTR(-EINVAL);
	}

	if ((config->min_width > r->width) || (r->width > config->max_width)) {
		DRM_DEBUG_KMS("bad framebuffer width %d, should be >= %d && <= %d\n",
			  r->width, config->min_width, config->max_width);
		return ERR_PTR(-EINVAL);
	}
	if ((config->min_height > r->height) || (r->height > config->max_height)) {
		DRM_DEBUG_KMS("bad framebuffer height %d, should be >= %d && <= %d\n",
			  r->height, config->min_height, config->max_height);
		return ERR_PTR(-EINVAL);
	}

	if (r->flags & DRM_MODE_FB_MODIFIERS &&
	    !dev->mode_config.allow_fb_modifiers) {
		DRM_DEBUG_KMS("driver does not support fb modifiers\n");
		return ERR_PTR(-EINVAL);
	}

	ret = framebuffer_check(dev, r);
	if (ret)
		return ERR_PTR(ret);

	fb = dev->mode_config.funcs->fb_create(dev, file_priv, r);
	if (IS_ERR(fb)) {
		DRM_DEBUG_KMS("could not create framebuffer\n");
		return fb;
	}

	return fb;
}

/**
 * drm_mode_addfb2 - add an FB to the graphics configuration
 * @dev: drm device for the ioctl
 * @data: data pointer for the ioctl
 * @file_priv: drm file for the ioctl call
 *
 * Add a new FB to the specified CRTC, given a user request with format. This is
 * the 2nd version of the addfb ioctl, which supports multi-planar framebuffers
 * and uses fourcc codes as pixel format specifiers.
 *
 * Called by the user via ioctl.
 *
 * Returns:
 * Zero on success, negative errno on failure.
 */
int drm_mode_addfb2(struct drm_device *dev,
		    void *data, struct drm_file *file_priv)
{
	struct drm_mode_fb_cmd2 *r = data;
	struct drm_framebuffer *fb;

	if (!drm_core_check_feature(dev, DRIVER_MODESET))
		return -EINVAL;

	fb = drm_internal_framebuffer_create(dev, r, file_priv);
	if (IS_ERR(fb))
		return PTR_ERR(fb);

	DRM_DEBUG_KMS("[FB:%d]\n", fb->base.id);
	r->fb_id = fb->base.id;

	/* Transfer ownership to the filp for reaping on close */
	mutex_lock(&file_priv->fbs_lock);
	list_add(&fb->filp_head, &file_priv->fbs);
	mutex_unlock(&file_priv->fbs_lock);

	return 0;
}

struct drm_mode_rmfb_work {
	struct work_struct work;
	struct list_head fbs;
};

static void drm_mode_rmfb_work_fn(struct work_struct *w)
{
	struct drm_mode_rmfb_work *arg = container_of(w, typeof(*arg), work);

	while (!list_empty(&arg->fbs)) {
		struct drm_framebuffer *fb =
			list_first_entry(&arg->fbs, typeof(*fb), filp_head);

		list_del_init(&fb->filp_head);
		drm_framebuffer_remove(fb);
	}
}

/**
 * drm_mode_rmfb - remove an FB from the configuration
 * @dev: drm device for the ioctl
 * @data: data pointer for the ioctl
 * @file_priv: drm file for the ioctl call
 *
 * Remove the FB specified by the user.
 *
 * Called by the user via ioctl.
 *
 * Returns:
 * Zero on success, negative errno on failure.
 */
int drm_mode_rmfb(struct drm_device *dev,
		   void *data, struct drm_file *file_priv)
{
	struct drm_framebuffer *fb = NULL;
	struct drm_framebuffer *fbl = NULL;
	uint32_t *id = data;
	int found = 0;

	if (!drm_core_check_feature(dev, DRIVER_MODESET))
		return -EINVAL;

	fb = drm_framebuffer_lookup(dev, file_priv, *id);
	if (!fb)
		return -ENOENT;

	mutex_lock(&file_priv->fbs_lock);
	list_for_each_entry(fbl, &file_priv->fbs, filp_head)
		if (fb == fbl)
			found = 1;
	if (!found) {
		mutex_unlock(&file_priv->fbs_lock);
		goto fail_unref;
	}

	list_del_init(&fb->filp_head);
	mutex_unlock(&file_priv->fbs_lock);

	/* drop the reference we picked up in framebuffer lookup */
	drm_framebuffer_put(fb);

	/*
	 * we now own the reference that was stored in the fbs list
	 *
	 * drm_framebuffer_remove may fail with -EINTR on pending signals,
	 * so run this in a separate stack as there's no way to correctly
	 * handle this after the fb is already removed from the lookup table.
	 */
	if (drm_framebuffer_read_refcount(fb) > 1) {
		struct drm_mode_rmfb_work arg;

		INIT_WORK_ONSTACK(&arg.work, drm_mode_rmfb_work_fn);
		INIT_LIST_HEAD(&arg.fbs);
		list_add_tail(&fb->filp_head, &arg.fbs);

		schedule_work(&arg.work);
		flush_work(&arg.work);
		destroy_work_on_stack(&arg.work);
	} else
		drm_framebuffer_put(fb);

	return 0;

fail_unref:
	drm_framebuffer_put(fb);
	return -ENOENT;
}

/**
 * drm_mode_getfb - get FB info
 * @dev: drm device for the ioctl
 * @data: data pointer for the ioctl
 * @file_priv: drm file for the ioctl call
 *
 * Lookup the FB given its ID and return info about it.
 *
 * Called by the user via ioctl.
 *
 * Returns:
 * Zero on success, negative errno on failure.
 */
int drm_mode_getfb(struct drm_device *dev,
		   void *data, struct drm_file *file_priv)
{
	struct drm_mode_fb_cmd *r = data;
	struct drm_framebuffer *fb;
	int ret;

	if (!drm_core_check_feature(dev, DRIVER_MODESET))
		return -EINVAL;

	fb = drm_framebuffer_lookup(dev, file_priv, r->fb_id);
	if (!fb)
		return -ENOENT;

	/* Multi-planar framebuffers need getfb2. */
	if (fb->format->num_planes > 1) {
		ret = -EINVAL;
		goto out;
	}

	if (!fb->funcs->create_handle) {
		ret = -ENODEV;
		goto out;
	}

	r->height = fb->height;
	r->width = fb->width;
	r->depth = fb->format->depth;
	r->bpp = fb->format->cpp[0] * 8;
	r->pitch = fb->pitches[0];

	/* GET_FB() is an unprivileged ioctl so we must not return a
	 * buffer-handle to non-master processes! For
	 * backwards-compatibility reasons, we cannot make GET_FB() privileged,
	 * so just return an invalid handle for non-masters.
	 */
<<<<<<< HEAD
	if (!drm_is_current_master(file_priv) && !capable(CAP_SYS_ADMIN) &&
	    !drm_is_control_client(file_priv)) {
=======
	if (!drm_is_current_master(file_priv) && !capable(CAP_SYS_ADMIN)) {
>>>>>>> aefff491
		r->handle = 0;
		ret = 0;
		goto out;
	}

	ret = fb->funcs->create_handle(fb, file_priv, &r->handle);

out:
	drm_framebuffer_put(fb);

	return ret;
}

/**
 * drm_mode_dirtyfb_ioctl - flush frontbuffer rendering on an FB
 * @dev: drm device for the ioctl
 * @data: data pointer for the ioctl
 * @file_priv: drm file for the ioctl call
 *
 * Lookup the FB and flush out the damaged area supplied by userspace as a clip
 * rectangle list. Generic userspace which does frontbuffer rendering must call
 * this ioctl to flush out the changes on manual-update display outputs, e.g.
 * usb display-link, mipi manual update panels or edp panel self refresh modes.
 *
 * Modesetting drivers which always update the frontbuffer do not need to
 * implement the corresponding &drm_framebuffer_funcs.dirty callback.
 *
 * Called by the user via ioctl.
 *
 * Returns:
 * Zero on success, negative errno on failure.
 */
int drm_mode_dirtyfb_ioctl(struct drm_device *dev,
			   void *data, struct drm_file *file_priv)
{
	struct drm_clip_rect __user *clips_ptr;
	struct drm_clip_rect *clips = NULL;
	struct drm_mode_fb_dirty_cmd *r = data;
	struct drm_framebuffer *fb;
	unsigned flags;
	int num_clips;
	int ret;

	if (!drm_core_check_feature(dev, DRIVER_MODESET))
		return -EINVAL;

	fb = drm_framebuffer_lookup(dev, file_priv, r->fb_id);
	if (!fb)
		return -ENOENT;

	num_clips = r->num_clips;
	clips_ptr = (struct drm_clip_rect __user *)(unsigned long)r->clips_ptr;

	if (!num_clips != !clips_ptr) {
		ret = -EINVAL;
		goto out_err1;
	}

	flags = DRM_MODE_FB_DIRTY_FLAGS & r->flags;

	/* If userspace annotates copy, clips must come in pairs */
	if (flags & DRM_MODE_FB_DIRTY_ANNOTATE_COPY && (num_clips % 2)) {
		ret = -EINVAL;
		goto out_err1;
	}

	if (num_clips && clips_ptr) {
		if (num_clips < 0 || num_clips > DRM_MODE_FB_DIRTY_MAX_CLIPS) {
			ret = -EINVAL;
			goto out_err1;
		}
		clips = kcalloc(num_clips, sizeof(*clips), GFP_KERNEL);
		if (!clips) {
			ret = -ENOMEM;
			goto out_err1;
		}

		ret = copy_from_user(clips, clips_ptr,
				     num_clips * sizeof(*clips));
		if (ret) {
			ret = -EFAULT;
			goto out_err2;
		}
	}

	if (fb->funcs->dirty) {
		ret = fb->funcs->dirty(fb, file_priv, flags, r->color,
				       clips, num_clips);
	} else {
		ret = -ENOSYS;
	}

out_err2:
	kfree(clips);
out_err1:
	drm_framebuffer_put(fb);

	return ret;
}

/**
 * drm_fb_release - remove and free the FBs on this file
 * @priv: drm file for the ioctl
 *
 * Destroy all the FBs associated with @filp.
 *
 * Called by the user via ioctl.
 *
 * Returns:
 * Zero on success, negative errno on failure.
 */
void drm_fb_release(struct drm_file *priv)
{
	struct drm_framebuffer *fb, *tfb;
	struct drm_mode_rmfb_work arg;

	INIT_LIST_HEAD(&arg.fbs);

	/*
	 * When the file gets released that means no one else can access the fb
	 * list any more, so no need to grab fpriv->fbs_lock. And we need to
	 * avoid upsetting lockdep since the universal cursor code adds a
	 * framebuffer while holding mutex locks.
	 *
	 * Note that a real deadlock between fpriv->fbs_lock and the modeset
	 * locks is impossible here since no one else but this function can get
	 * at it any more.
	 */
	list_for_each_entry_safe(fb, tfb, &priv->fbs, filp_head) {
		if (drm_framebuffer_read_refcount(fb) > 1) {
			list_move_tail(&fb->filp_head, &arg.fbs);
		} else {
			list_del_init(&fb->filp_head);

			/* This drops the fpriv->fbs reference. */
			drm_framebuffer_put(fb);
		}
	}

	if (!list_empty(&arg.fbs)) {
		INIT_WORK_ONSTACK(&arg.work, drm_mode_rmfb_work_fn);

		schedule_work(&arg.work);
		flush_work(&arg.work);
		destroy_work_on_stack(&arg.work);
	}
}

void drm_framebuffer_free(struct kref *kref)
{
	struct drm_framebuffer *fb =
			container_of(kref, struct drm_framebuffer, base.refcount);
	struct drm_device *dev = fb->dev;

	/*
	 * The lookup idr holds a weak reference, which has not necessarily been
	 * removed at this point. Check for that.
	 */
	drm_mode_object_unregister(dev, &fb->base);

	fb->funcs->destroy(fb);
}

/**
 * drm_framebuffer_init - initialize a framebuffer
 * @dev: DRM device
 * @fb: framebuffer to be initialized
 * @funcs: ... with these functions
 *
 * Allocates an ID for the framebuffer's parent mode object, sets its mode
 * functions & device file and adds it to the master fd list.
 *
 * IMPORTANT:
 * This functions publishes the fb and makes it available for concurrent access
 * by other users. Which means by this point the fb _must_ be fully set up -
 * since all the fb attributes are invariant over its lifetime, no further
 * locking but only correct reference counting is required.
 *
 * Returns:
 * Zero on success, error code on failure.
 */
int drm_framebuffer_init(struct drm_device *dev, struct drm_framebuffer *fb,
			 const struct drm_framebuffer_funcs *funcs)
{
	int ret;

	if (WARN_ON_ONCE(fb->dev != dev || !fb->format))
		return -EINVAL;

	INIT_LIST_HEAD(&fb->filp_head);

	fb->funcs = funcs;
	strcpy(fb->comm, current->comm);

	ret = __drm_mode_object_add(dev, &fb->base, DRM_MODE_OBJECT_FB,
				    false, drm_framebuffer_free);
	if (ret)
		goto out;

	mutex_lock(&dev->mode_config.fb_lock);
	dev->mode_config.num_fb++;
	list_add(&fb->head, &dev->mode_config.fb_list);
	mutex_unlock(&dev->mode_config.fb_lock);

	drm_mode_object_register(dev, &fb->base);
out:
	return ret;
}
EXPORT_SYMBOL(drm_framebuffer_init);

/**
 * drm_framebuffer_lookup - look up a drm framebuffer and grab a reference
 * @dev: drm device
 * @file_priv: drm file to check for lease against.
 * @id: id of the fb object
 *
 * If successful, this grabs an additional reference to the framebuffer -
 * callers need to make sure to eventually unreference the returned framebuffer
 * again, using drm_framebuffer_put().
 */
struct drm_framebuffer *drm_framebuffer_lookup(struct drm_device *dev,
					       struct drm_file *file_priv,
					       uint32_t id)
{
	struct drm_mode_object *obj;
	struct drm_framebuffer *fb = NULL;

	obj = __drm_mode_object_find(dev, file_priv, id, DRM_MODE_OBJECT_FB);
	if (obj)
		fb = obj_to_fb(obj);
	return fb;
}
EXPORT_SYMBOL(drm_framebuffer_lookup);

/**
 * drm_framebuffer_unregister_private - unregister a private fb from the lookup idr
 * @fb: fb to unregister
 *
 * Drivers need to call this when cleaning up driver-private framebuffers, e.g.
 * those used for fbdev. Note that the caller must hold a reference of it's own,
 * i.e. the object may not be destroyed through this call (since it'll lead to a
 * locking inversion).
 *
 * NOTE: This function is deprecated. For driver-private framebuffers it is not
 * recommended to embed a framebuffer struct info fbdev struct, instead, a
 * framebuffer pointer is preferred and drm_framebuffer_put() should be called
 * when the framebuffer is to be cleaned up.
 */
void drm_framebuffer_unregister_private(struct drm_framebuffer *fb)
{
	struct drm_device *dev;

	if (!fb)
		return;

	dev = fb->dev;

	/* Mark fb as reaped and drop idr ref. */
	drm_mode_object_unregister(dev, &fb->base);
}
EXPORT_SYMBOL(drm_framebuffer_unregister_private);

/**
 * drm_framebuffer_cleanup - remove a framebuffer object
 * @fb: framebuffer to remove
 *
 * Cleanup framebuffer. This function is intended to be used from the drivers
 * &drm_framebuffer_funcs.destroy callback. It can also be used to clean up
 * driver private framebuffers embedded into a larger structure.
 *
 * Note that this function does not remove the fb from active usage - if it is
 * still used anywhere, hilarity can ensue since userspace could call getfb on
 * the id and get back -EINVAL. Obviously no concern at driver unload time.
 *
 * Also, the framebuffer will not be removed from the lookup idr - for
 * user-created framebuffers this will happen in in the rmfb ioctl. For
 * driver-private objects (e.g. for fbdev) drivers need to explicitly call
 * drm_framebuffer_unregister_private.
 */
void drm_framebuffer_cleanup(struct drm_framebuffer *fb)
{
	struct drm_device *dev = fb->dev;

	mutex_lock(&dev->mode_config.fb_lock);
	list_del(&fb->head);
	dev->mode_config.num_fb--;
	mutex_unlock(&dev->mode_config.fb_lock);
}
EXPORT_SYMBOL(drm_framebuffer_cleanup);

static int atomic_remove_fb(struct drm_framebuffer *fb)
{
	struct drm_modeset_acquire_ctx ctx;
	struct drm_device *dev = fb->dev;
	struct drm_atomic_state *state;
	struct drm_plane *plane;
	struct drm_connector *conn;
	struct drm_connector_state *conn_state;
	int i, ret;
	unsigned plane_mask;
	bool disable_crtcs = false;

retry_disable:
	drm_modeset_acquire_init(&ctx, 0);

	state = drm_atomic_state_alloc(dev);
	if (!state) {
		ret = -ENOMEM;
		goto out;
	}
	state->acquire_ctx = &ctx;

retry:
	plane_mask = 0;
	ret = drm_modeset_lock_all_ctx(dev, &ctx);
	if (ret)
		goto unlock;

	drm_for_each_plane(plane, dev) {
		struct drm_plane_state *plane_state;

		if (plane->state->fb != fb)
			continue;

		plane_state = drm_atomic_get_plane_state(state, plane);
		if (IS_ERR(plane_state)) {
			ret = PTR_ERR(plane_state);
			goto unlock;
		}

		if (disable_crtcs && plane_state->crtc->primary == plane) {
			struct drm_crtc_state *crtc_state;

			crtc_state = drm_atomic_get_existing_crtc_state(state, plane_state->crtc);

			ret = drm_atomic_add_affected_connectors(state, plane_state->crtc);
			if (ret)
				goto unlock;

			crtc_state->active = false;
			ret = drm_atomic_set_mode_for_crtc(crtc_state, NULL);
			if (ret)
				goto unlock;
		}

		drm_atomic_set_fb_for_plane(plane_state, NULL);
		ret = drm_atomic_set_crtc_for_plane(plane_state, NULL);
		if (ret)
			goto unlock;

		plane_mask |= BIT(drm_plane_index(plane));

		plane->old_fb = plane->fb;
	}

	/* This list is only filled when disable_crtcs is set. */
	for_each_new_connector_in_state(state, conn, conn_state, i) {
		ret = drm_atomic_set_crtc_for_connector(conn_state, NULL);

		if (ret)
			goto unlock;
	}

	if (plane_mask)
		ret = drm_atomic_commit(state);

unlock:
	if (plane_mask)
		drm_atomic_clean_old_fb(dev, plane_mask, ret);

	if (ret == -EDEADLK) {
		drm_atomic_state_clear(state);
		drm_modeset_backoff(&ctx);
		goto retry;
	}

	drm_atomic_state_put(state);

out:
	drm_modeset_drop_locks(&ctx);
	drm_modeset_acquire_fini(&ctx);

	if (ret == -EINVAL && !disable_crtcs) {
		disable_crtcs = true;
		goto retry_disable;
	}

	return ret;
}

static void legacy_remove_fb(struct drm_framebuffer *fb)
{
	struct drm_device *dev = fb->dev;
	struct drm_crtc *crtc;
	struct drm_plane *plane;

	drm_modeset_lock_all(dev);
	/* remove from any CRTC */
	drm_for_each_crtc(crtc, dev) {
		if (crtc->primary->fb == fb) {
			/* should turn off the crtc */
			if (drm_crtc_force_disable(crtc))
				DRM_ERROR("failed to reset crtc %p when fb was deleted\n", crtc);
		}
	}

	drm_for_each_plane(plane, dev) {
		if (plane->fb == fb)
			drm_plane_force_disable(plane);
	}
	drm_modeset_unlock_all(dev);
}

/**
 * drm_framebuffer_remove - remove and unreference a framebuffer object
 * @fb: framebuffer to remove
 *
 * Scans all the CRTCs and planes in @dev's mode_config.  If they're
 * using @fb, removes it, setting it to NULL. Then drops the reference to the
 * passed-in framebuffer. Might take the modeset locks.
 *
 * Note that this function optimizes the cleanup away if the caller holds the
 * last reference to the framebuffer. It is also guaranteed to not take the
 * modeset locks in this case.
 */
void drm_framebuffer_remove(struct drm_framebuffer *fb)
{
	struct drm_device *dev;

	if (!fb)
		return;

	dev = fb->dev;

	WARN_ON(!list_empty(&fb->filp_head));

	/*
	 * drm ABI mandates that we remove any deleted framebuffers from active
	 * useage. But since most sane clients only remove framebuffers they no
	 * longer need, try to optimize this away.
	 *
	 * Since we're holding a reference ourselves, observing a refcount of 1
	 * means that we're the last holder and can skip it. Also, the refcount
	 * can never increase from 1 again, so we don't need any barriers or
	 * locks.
	 *
	 * Note that userspace could try to race with use and instate a new
	 * usage _after_ we've cleared all current ones. End result will be an
	 * in-use fb with fb-id == 0. Userspace is allowed to shoot its own foot
	 * in this manner.
	 */
	if (drm_framebuffer_read_refcount(fb) > 1) {
		if (drm_drv_uses_atomic_modeset(dev)) {
			int ret = atomic_remove_fb(fb);
			WARN(ret, "atomic remove_fb failed with %i\n", ret);
		} else
			legacy_remove_fb(fb);
	}

	drm_framebuffer_put(fb);
}
EXPORT_SYMBOL(drm_framebuffer_remove);

/**
 * drm_framebuffer_plane_width - width of the plane given the first plane
 * @width: width of the first plane
 * @fb: the framebuffer
 * @plane: plane index
 *
 * Returns:
 * The width of @plane, given that the width of the first plane is @width.
 */
int drm_framebuffer_plane_width(int width,
				const struct drm_framebuffer *fb, int plane)
{
	if (plane >= fb->format->num_planes)
		return 0;

	return fb_plane_width(width, fb->format, plane);
}
EXPORT_SYMBOL(drm_framebuffer_plane_width);

/**
 * drm_framebuffer_plane_height - height of the plane given the first plane
 * @height: height of the first plane
 * @fb: the framebuffer
 * @plane: plane index
 *
 * Returns:
 * The height of @plane, given that the height of the first plane is @height.
 */
int drm_framebuffer_plane_height(int height,
				 const struct drm_framebuffer *fb, int plane)
{
	if (plane >= fb->format->num_planes)
		return 0;

	return fb_plane_height(height, fb->format, plane);
}
EXPORT_SYMBOL(drm_framebuffer_plane_height);

void drm_framebuffer_print_info(struct drm_printer *p, unsigned int indent,
				const struct drm_framebuffer *fb)
{
	struct drm_format_name_buf format_name;
	unsigned int i;

	drm_printf_indent(p, indent, "allocated by = %s\n", fb->comm);
	drm_printf_indent(p, indent, "refcount=%u\n",
			  drm_framebuffer_read_refcount(fb));
	drm_printf_indent(p, indent, "format=%s\n",
			  drm_get_format_name(fb->format->format, &format_name));
	drm_printf_indent(p, indent, "modifier=0x%llx\n", fb->modifier);
	drm_printf_indent(p, indent, "size=%ux%u\n", fb->width, fb->height);
	drm_printf_indent(p, indent, "layers:\n");

	for (i = 0; i < fb->format->num_planes; i++) {
		drm_printf_indent(p, indent + 1, "size[%u]=%dx%d\n", i,
				  drm_framebuffer_plane_width(fb->width, fb, i),
				  drm_framebuffer_plane_height(fb->height, fb, i));
		drm_printf_indent(p, indent + 1, "pitch[%u]=%u\n", i, fb->pitches[i]);
		drm_printf_indent(p, indent + 1, "offset[%u]=%u\n", i, fb->offsets[i]);
		drm_printf_indent(p, indent + 1, "obj[%u]:%s\n", i,
				  fb->obj[i] ? "" : "(null)");
		if (fb->obj[i])
			drm_gem_print_info(p, indent + 2, fb->obj[i]);
	}
}

#ifdef CONFIG_DEBUG_FS
static int drm_framebuffer_info(struct seq_file *m, void *data)
{
	struct drm_info_node *node = m->private;
	struct drm_device *dev = node->minor->dev;
	struct drm_printer p = drm_seq_file_printer(m);
	struct drm_framebuffer *fb;

	mutex_lock(&dev->mode_config.fb_lock);
	drm_for_each_fb(fb, dev) {
		drm_printf(&p, "framebuffer[%u]:\n", fb->base.id);
		drm_framebuffer_print_info(&p, 1, fb);
	}
	mutex_unlock(&dev->mode_config.fb_lock);

	return 0;
}

static const struct drm_info_list drm_framebuffer_debugfs_list[] = {
	{ "framebuffer", drm_framebuffer_info, 0 },
};

int drm_framebuffer_debugfs_init(struct drm_minor *minor)
{
	return drm_debugfs_create_files(drm_framebuffer_debugfs_list,
				ARRAY_SIZE(drm_framebuffer_debugfs_list),
				minor->debugfs_root, minor);
}
#endif<|MERGE_RESOLUTION|>--- conflicted
+++ resolved
@@ -484,12 +484,7 @@
 	 * backwards-compatibility reasons, we cannot make GET_FB() privileged,
 	 * so just return an invalid handle for non-masters.
 	 */
-<<<<<<< HEAD
-	if (!drm_is_current_master(file_priv) && !capable(CAP_SYS_ADMIN) &&
-	    !drm_is_control_client(file_priv)) {
-=======
 	if (!drm_is_current_master(file_priv) && !capable(CAP_SYS_ADMIN)) {
->>>>>>> aefff491
 		r->handle = 0;
 		ret = 0;
 		goto out;
