--- conflicted
+++ resolved
@@ -133,16 +133,10 @@
 
 	info = __drm_format_info(r->pixel_format & ~DRM_FORMAT_BIG_ENDIAN);
 	if (!info) {
-<<<<<<< HEAD
-		char *format_name = drm_get_format_name(r->pixel_format);
-		DRM_DEBUG_KMS("bad framebuffer format %s\n", format_name);
-		kfree(format_name);
-=======
 		struct drm_format_name_buf format_name;
 		DRM_DEBUG_KMS("bad framebuffer format %s\n",
 		              drm_get_format_name(r->pixel_format,
 		                                  &format_name));
->>>>>>> 59331c21
 		return -EINVAL;
 	}
 
