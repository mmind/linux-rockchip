--- conflicted
+++ resolved
@@ -181,11 +181,7 @@
 
 int smu_v12_0_powergate_jpeg(struct smu_context *smu, bool gate)
 {
-<<<<<<< HEAD
-	if (!(smu->adev->flags & AMD_IS_APU))
-=======
 	if (!smu->is_apu)
->>>>>>> 26dca6db
 		return 0;
 
 	if (gate)
@@ -375,55 +371,6 @@
 	return ret;
 }
 
-int smu_v12_0_get_enabled_mask(struct smu_context *smu,
-				      uint32_t *feature_mask, uint32_t num)
-{
-	uint32_t feature_mask_high = 0, feature_mask_low = 0;
-	int ret = 0;
-
-	if (!feature_mask || num < 2)
-		return -EINVAL;
-
-	ret = smu_send_smc_msg(smu, SMU_MSG_GetEnabledSmuFeaturesHigh);
-	if (ret)
-		return ret;
-	ret = smu_read_smc_arg(smu, &feature_mask_high);
-	if (ret)
-		return ret;
-
-	ret = smu_send_smc_msg(smu, SMU_MSG_GetEnabledSmuFeaturesLow);
-	if (ret)
-		return ret;
-	ret = smu_read_smc_arg(smu, &feature_mask_low);
-	if (ret)
-		return ret;
-
-	feature_mask[0] = feature_mask_low;
-	feature_mask[1] = feature_mask_high;
-
-	return ret;
-}
-
-int smu_v12_0_get_current_clk_freq(struct smu_context *smu,
-					  enum smu_clk_type clk_id,
-					  uint32_t *value)
-{
-	int ret = 0;
-	uint32_t freq = 0;
-
-	if (clk_id >= SMU_CLK_COUNT || !value)
-		return -EINVAL;
-
-	ret = smu_get_current_clk_freq_by_table(smu, clk_id, &freq);
-	if (ret)
-		return ret;
-
-	freq *= 100;
-	*value = freq;
-
-	return ret;
-}
-
 int smu_v12_0_get_dpm_ultimate_freq(struct smu_context *smu, enum smu_clk_type clk_type,
 						 uint32_t *min, uint32_t *max)
 {
