--- conflicted
+++ resolved
@@ -78,12 +78,9 @@
 {
 	struct pp_instance *instance = (struct pp_instance *)handle;
 
-<<<<<<< HEAD
-=======
 	kfree(instance->hwmgr->hardcode_pp_table);
 	instance->hwmgr->hardcode_pp_table = NULL;
 
->>>>>>> 8a6fb5b5
 	kfree(instance->hwmgr);
 	instance->hwmgr = NULL;
 
@@ -189,17 +186,10 @@
 	ret = pp_check(pp_handle);
 	if (ret == 0)
 		hwmgr_hw_fini(pp_handle);
-<<<<<<< HEAD
-
-	return 0;
-}
-
-=======
-
-	return 0;
-}
-
->>>>>>> 8a6fb5b5
+
+	return 0;
+}
+
 static int pp_late_init(void *handle)
 {
 	struct pp_instance *pp_handle = (struct pp_instance *)handle;
@@ -1197,11 +1187,7 @@
 	int ret;
 
 	ret = pp_check(instance);
-<<<<<<< HEAD
-	if (!ret)
-=======
-	if (ret)
->>>>>>> 8a6fb5b5
+	if (ret)
 		return ret;
 
 	ret = pp_hw_fini(instance);
