--- conflicted
+++ resolved
@@ -445,11 +445,7 @@
 		ret = smu_powergate_sdma(smu, gate);
 		break;
 	case AMD_IP_BLOCK_TYPE_JPEG:
-<<<<<<< HEAD
-		ret = smu_dpm_set_jpeg_enable(smu, gate);
-=======
 		ret = smu_dpm_set_jpeg_enable(smu, !gate);
->>>>>>> 26dca6db
 		break;
 	default:
 		break;
@@ -562,11 +558,7 @@
 	if (adev->asic_type == CHIP_VEGA20)
 		return (amdgpu_dpm == 2) ? true : false;
 	else if (adev->asic_type >= CHIP_ARCTURUS) {
-<<<<<<< HEAD
-		if (amdgpu_sriov_vf(adev))
-=======
 		if (amdgpu_sriov_vf(adev)&& !amdgpu_sriov_is_pp_one_vf(adev))
->>>>>>> 26dca6db
 			return false;
 		else
 			return true;
@@ -1985,15 +1977,10 @@
 int smu_set_watermarks_for_clock_ranges(struct smu_context *smu,
 		struct dm_pp_wm_sets_with_clock_ranges_soc15 *clock_ranges)
 {
-<<<<<<< HEAD
-	struct smu_table *watermarks = &smu->smu_table.tables[SMU_TABLE_WATERMARKS];
-	void *table = watermarks->cpu_addr;
-=======
 	void *table = smu->smu_table.watermarks_table;
 
 	if (!table)
 		return -EINVAL;
->>>>>>> 26dca6db
 
 	mutex_lock(&smu->mutex);
 
