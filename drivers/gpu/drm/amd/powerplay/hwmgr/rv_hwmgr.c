/*
 * Copyright 2015 Advanced Micro Devices, Inc.
 *
 * Permission is hereby granted, free of charge, to any person obtaining a
 * copy of this software and associated documentation files (the "Software"),
 * to deal in the Software without restriction, including without limitation
 * the rights to use, copy, modify, merge, publish, distribute, sublicense,
 * and/or sell copies of the Software, and to permit persons to whom the
 * Software is furnished to do so, subject to the following conditions:
 *
 * The above copyright notice and this permission notice shall be included in
 * all copies or substantial portions of the Software.
 *
 * THE SOFTWARE IS PROVIDED "AS IS", WITHOUT WARRANTY OF ANY KIND, EXPRESS OR
 * IMPLIED, INCLUDING BUT NOT LIMITED TO THE WARRANTIES OF MERCHANTABILITY,
 * FITNESS FOR A PARTICULAR PURPOSE AND NONINFRINGEMENT.  IN NO EVENT SHALL
 * THE COPYRIGHT HOLDER(S) OR AUTHOR(S) BE LIABLE FOR ANY CLAIM, DAMAGES OR
 * OTHER LIABILITY, WHETHER IN AN ACTION OF CONTRACT, TORT OR OTHERWISE,
 * ARISING FROM, OUT OF OR IN CONNECTION WITH THE SOFTWARE OR THE USE OR
 * OTHER DEALINGS IN THE SOFTWARE.
 *
 */
#include "pp_debug.h"
#include <linux/types.h>
#include <linux/kernel.h>
#include <linux/slab.h>
#include "atom-types.h"
#include "atombios.h"
#include "processpptables.h"
#include "cgs_common.h"
#include "smumgr.h"
#include "hwmgr.h"
#include "hardwaremanager.h"
#include "rv_ppsmc.h"
#include "rv_hwmgr.h"
#include "power_state.h"
#include "rv_smumgr.h"
#include "pp_soc15.h"

#define RAVEN_MAX_DEEPSLEEP_DIVIDER_ID     5
#define RAVEN_MINIMUM_ENGINE_CLOCK         800   /* 8Mhz, the low boundary of engine clock allowed on this chip */
#define SCLK_MIN_DIV_INTV_SHIFT         12
#define RAVEN_DISPCLK_BYPASS_THRESHOLD     10000 /* 100Mhz */
#define SMC_RAM_END                     0x40000

static const unsigned long PhwRaven_Magic = (unsigned long) PHM_Rv_Magic;


int rv_display_clock_voltage_request(struct pp_hwmgr *hwmgr,
		struct pp_display_clock_request *clock_req);


static struct rv_power_state *cast_rv_ps(struct pp_hw_power_state *hw_ps)
{
	if (PhwRaven_Magic != hw_ps->magic)
		return NULL;

	return (struct rv_power_state *)hw_ps;
}

static const struct rv_power_state *cast_const_rv_ps(
				const struct pp_hw_power_state *hw_ps)
{
	if (PhwRaven_Magic != hw_ps->magic)
		return NULL;

	return (struct rv_power_state *)hw_ps;
}

static int rv_initialize_dpm_defaults(struct pp_hwmgr *hwmgr)
{
	struct rv_hwmgr *rv_hwmgr = (struct rv_hwmgr *)(hwmgr->backend);

	rv_hwmgr->dce_slow_sclk_threshold = 30000;
	rv_hwmgr->thermal_auto_throttling_treshold = 0;
	rv_hwmgr->is_nb_dpm_enabled = 1;
	rv_hwmgr->dpm_flags = 1;
	rv_hwmgr->gfx_off_controled_by_driver = false;
	rv_hwmgr->need_min_deep_sleep_dcefclk = true;
	rv_hwmgr->num_active_display = 0;
	rv_hwmgr->deep_sleep_dcefclk = 0;

	phm_cap_unset(hwmgr->platform_descriptor.platformCaps,
					PHM_PlatformCaps_SclkDeepSleep);

	phm_cap_unset(hwmgr->platform_descriptor.platformCaps,
				PHM_PlatformCaps_SclkThrottleLowNotification);

	phm_cap_set(hwmgr->platform_descriptor.platformCaps,
				PHM_PlatformCaps_PowerPlaySupport);
	return 0;
}

static int rv_construct_max_power_limits_table(struct pp_hwmgr *hwmgr,
			struct phm_clock_and_voltage_limits *table)
{
	return 0;
}

static int rv_init_dynamic_state_adjustment_rule_settings(
							struct pp_hwmgr *hwmgr)
{
	uint32_t table_size =
		sizeof(struct phm_clock_voltage_dependency_table) +
		(7 * sizeof(struct phm_clock_voltage_dependency_record));

	struct phm_clock_voltage_dependency_table *table_clk_vlt =
					kzalloc(table_size, GFP_KERNEL);

	if (NULL == table_clk_vlt) {
		pr_err("Can not allocate memory!\n");
		return -ENOMEM;
	}

	table_clk_vlt->count = 8;
	table_clk_vlt->entries[0].clk = PP_DAL_POWERLEVEL_0;
	table_clk_vlt->entries[0].v = 0;
	table_clk_vlt->entries[1].clk = PP_DAL_POWERLEVEL_1;
	table_clk_vlt->entries[1].v = 1;
	table_clk_vlt->entries[2].clk = PP_DAL_POWERLEVEL_2;
	table_clk_vlt->entries[2].v = 2;
	table_clk_vlt->entries[3].clk = PP_DAL_POWERLEVEL_3;
	table_clk_vlt->entries[3].v = 3;
	table_clk_vlt->entries[4].clk = PP_DAL_POWERLEVEL_4;
	table_clk_vlt->entries[4].v = 4;
	table_clk_vlt->entries[5].clk = PP_DAL_POWERLEVEL_5;
	table_clk_vlt->entries[5].v = 5;
	table_clk_vlt->entries[6].clk = PP_DAL_POWERLEVEL_6;
	table_clk_vlt->entries[6].v = 6;
	table_clk_vlt->entries[7].clk = PP_DAL_POWERLEVEL_7;
	table_clk_vlt->entries[7].v = 7;
	hwmgr->dyn_state.vddc_dep_on_dal_pwrl = table_clk_vlt;

	return 0;
}

static int rv_get_system_info_data(struct pp_hwmgr *hwmgr)
{
	struct rv_hwmgr *rv_data = (struct rv_hwmgr *)hwmgr->backend;

	rv_data->sys_info.htc_hyst_lmt = 5;
	rv_data->sys_info.htc_tmp_lmt = 203;

	if (rv_data->thermal_auto_throttling_treshold == 0)
		 rv_data->thermal_auto_throttling_treshold = 203;

	rv_construct_max_power_limits_table (hwmgr,
				    &hwmgr->dyn_state.max_clock_voltage_on_ac);

	rv_init_dynamic_state_adjustment_rule_settings(hwmgr);

	return 0;
}

static int rv_construct_boot_state(struct pp_hwmgr *hwmgr)
{
	return 0;
}

static int rv_set_clock_limit(struct pp_hwmgr *hwmgr, const void *input)
{
	struct rv_hwmgr *rv_data = (struct rv_hwmgr *)(hwmgr->backend);
	struct PP_Clocks clocks = {0};
	struct pp_display_clock_request clock_req;

	clocks.dcefClock = hwmgr->display_config.min_dcef_set_clk;
	clock_req.clock_type = amd_pp_dcf_clock;
	clock_req.clock_freq_in_khz = clocks.dcefClock * 10;

	PP_ASSERT_WITH_CODE(!rv_display_clock_voltage_request(hwmgr, &clock_req),
				"Attempt to set DCF Clock Failed!", return -EINVAL);

	if (((hwmgr->uvd_arbiter.vclk_soft_min / 100) != rv_data->vclk_soft_min) ||
	    ((hwmgr->uvd_arbiter.dclk_soft_min / 100) != rv_data->dclk_soft_min)) {
		rv_data->vclk_soft_min = hwmgr->uvd_arbiter.vclk_soft_min / 100;
		rv_data->dclk_soft_min = hwmgr->uvd_arbiter.dclk_soft_min / 100;
		smum_send_msg_to_smc_with_parameter(hwmgr,
			PPSMC_MSG_SetSoftMinVcn,
			(rv_data->vclk_soft_min << 16) | rv_data->vclk_soft_min);
	}

	if((hwmgr->gfx_arbiter.sclk_hard_min != 0) &&
		((hwmgr->gfx_arbiter.sclk_hard_min / 100) != rv_data->soc_actual_hard_min_freq)) {
		smum_send_msg_to_smc_with_parameter(hwmgr,
					PPSMC_MSG_SetHardMinSocclkByFreq,
					hwmgr->gfx_arbiter.sclk_hard_min / 100);
		rv_read_arg_from_smc(hwmgr, &rv_data->soc_actual_hard_min_freq);
	}

	if ((hwmgr->gfx_arbiter.gfxclk != 0) &&
		(rv_data->gfx_actual_soft_min_freq != (hwmgr->gfx_arbiter.gfxclk))) {
		smum_send_msg_to_smc_with_parameter(hwmgr,
					PPSMC_MSG_SetMinVideoGfxclkFreq,
					hwmgr->gfx_arbiter.gfxclk / 100);
		rv_read_arg_from_smc(hwmgr, &rv_data->gfx_actual_soft_min_freq);
	}

	if ((hwmgr->gfx_arbiter.fclk != 0) &&
		(rv_data->fabric_actual_soft_min_freq != (hwmgr->gfx_arbiter.fclk / 100))) {
		smum_send_msg_to_smc_with_parameter(hwmgr,
					PPSMC_MSG_SetMinVideoFclkFreq,
					hwmgr->gfx_arbiter.fclk / 100);
		rv_read_arg_from_smc(hwmgr, &rv_data->fabric_actual_soft_min_freq);
	}

	return 0;
}

static int rv_set_deep_sleep_dcefclk(struct pp_hwmgr *hwmgr, uint32_t clock)
{
	struct rv_hwmgr *rv_data = (struct rv_hwmgr *)(hwmgr->backend);
<<<<<<< HEAD

	if (rv_data->need_min_deep_sleep_dcefclk && rv_data->deep_sleep_dcefclk != clock/100) {
		rv_data->deep_sleep_dcefclk = clock/100;
		smum_send_msg_to_smc_with_parameter(hwmgr,
					PPSMC_MSG_SetMinDeepSleepDcefclk,
					rv_data->deep_sleep_dcefclk);
	}
	return 0;
}

=======

	if (rv_data->need_min_deep_sleep_dcefclk && rv_data->deep_sleep_dcefclk != clock/100) {
		rv_data->deep_sleep_dcefclk = clock/100;
		smum_send_msg_to_smc_with_parameter(hwmgr,
					PPSMC_MSG_SetMinDeepSleepDcefclk,
					rv_data->deep_sleep_dcefclk);
	}
	return 0;
}

>>>>>>> 8a6fb5b5
static int rv_set_active_display_count(struct pp_hwmgr *hwmgr, uint32_t count)
{
	struct rv_hwmgr *rv_data = (struct rv_hwmgr *)(hwmgr->backend);

	if (rv_data->num_active_display != count) {
		rv_data->num_active_display = count;
		smum_send_msg_to_smc_with_parameter(hwmgr,
				PPSMC_MSG_SetDisplayCount,
				rv_data->num_active_display);
	}

	return 0;
}

static int rv_set_power_state_tasks(struct pp_hwmgr *hwmgr, const void *input)
{
	return rv_set_clock_limit(hwmgr, input);
}

static int rv_init_power_gate_state(struct pp_hwmgr *hwmgr)
{
	struct rv_hwmgr *rv_data = (struct rv_hwmgr *)(hwmgr->backend);

	rv_data->vcn_power_gated = true;
	rv_data->isp_tileA_power_gated = true;
	rv_data->isp_tileB_power_gated = true;

	return 0;
}


static int rv_setup_asic_task(struct pp_hwmgr *hwmgr)
{
	return rv_init_power_gate_state(hwmgr);
}

static int rv_reset_cc6_data(struct pp_hwmgr *hwmgr)
{
	struct rv_hwmgr *rv_data = (struct rv_hwmgr *)(hwmgr->backend);

	rv_data->separation_time = 0;
	rv_data->cc6_disable = false;
	rv_data->pstate_disable = false;
	rv_data->cc6_setting_changed = false;

	return 0;
}

static int rv_power_off_asic(struct pp_hwmgr *hwmgr)
{
	return rv_reset_cc6_data(hwmgr);
}

static int rv_disable_gfx_off(struct pp_hwmgr *hwmgr)
{
	struct rv_hwmgr *rv_data = (struct rv_hwmgr *)(hwmgr->backend);

	if (rv_data->gfx_off_controled_by_driver)
		smum_send_msg_to_smc(hwmgr,
						PPSMC_MSG_DisableGfxOff);

	return 0;
}

static int rv_disable_dpm_tasks(struct pp_hwmgr *hwmgr)
{
	return rv_disable_gfx_off(hwmgr);
}

static int rv_enable_gfx_off(struct pp_hwmgr *hwmgr)
{
	struct rv_hwmgr *rv_data = (struct rv_hwmgr *)(hwmgr->backend);

	if (rv_data->gfx_off_controled_by_driver)
		smum_send_msg_to_smc(hwmgr,
						PPSMC_MSG_EnableGfxOff);

	return 0;
}

static int rv_enable_dpm_tasks(struct pp_hwmgr *hwmgr)
{
	return rv_enable_gfx_off(hwmgr);
}

static int rv_apply_state_adjust_rules(struct pp_hwmgr *hwmgr,
				struct pp_power_state  *prequest_ps,
			const struct pp_power_state *pcurrent_ps)
{
	return 0;
}

/* temporary hardcoded clock voltage breakdown tables */
static const DpmClock_t VddDcfClk[]= {
	{ 300, 2600},
	{ 600, 3200},
	{ 600, 3600},
};

static const DpmClock_t VddSocClk[]= {
	{ 478, 2600},
	{ 722, 3200},
	{ 722, 3600},
};

static const DpmClock_t VddFClk[]= {
	{ 400, 2600},
	{1200, 3200},
	{1200, 3600},
};

static const DpmClock_t VddDispClk[]= {
	{ 435, 2600},
	{ 661, 3200},
	{1086, 3600},
};

static const DpmClock_t VddDppClk[]= {
	{ 435, 2600},
	{ 661, 3200},
	{ 661, 3600},
};

static const DpmClock_t VddPhyClk[]= {
	{ 540, 2600},
	{ 810, 3200},
	{ 810, 3600},
};

static int rv_get_clock_voltage_dependency_table(struct pp_hwmgr *hwmgr,
			struct rv_voltage_dependency_table **pptable,
			uint32_t num_entry, const DpmClock_t *pclk_dependency_table)
{
	uint32_t table_size, i;
	struct rv_voltage_dependency_table *ptable;

	table_size = sizeof(uint32_t) + sizeof(struct rv_voltage_dependency_table) * num_entry;
	ptable = kzalloc(table_size, GFP_KERNEL);

	if (NULL == ptable)
		return -ENOMEM;

	ptable->count = num_entry;

	for (i = 0; i < ptable->count; i++) {
		ptable->entries[i].clk         = pclk_dependency_table->Freq * 100;
		ptable->entries[i].vol         = pclk_dependency_table->Vol;
		pclk_dependency_table++;
	}

	*pptable = ptable;

	return 0;
}


static int rv_populate_clock_table(struct pp_hwmgr *hwmgr)
{
	int result;

	struct rv_hwmgr *rv_data = (struct rv_hwmgr *)(hwmgr->backend);
	DpmClocks_t  *table = &(rv_data->clock_table);
	struct rv_clock_voltage_information *pinfo = &(rv_data->clock_vol_info);

	result = rv_copy_table_from_smc(hwmgr, (uint8_t *)table, CLOCKTABLE);

	PP_ASSERT_WITH_CODE((0 == result),
			"Attempt to copy clock table from smc failed",
			return result);

	if (0 == result && table->DcefClocks[0].Freq != 0) {
		rv_get_clock_voltage_dependency_table(hwmgr, &pinfo->vdd_dep_on_dcefclk,
						NUM_DCEFCLK_DPM_LEVELS,
						&rv_data->clock_table.DcefClocks[0]);
		rv_get_clock_voltage_dependency_table(hwmgr, &pinfo->vdd_dep_on_socclk,
						NUM_SOCCLK_DPM_LEVELS,
						&rv_data->clock_table.SocClocks[0]);
		rv_get_clock_voltage_dependency_table(hwmgr, &pinfo->vdd_dep_on_fclk,
						NUM_FCLK_DPM_LEVELS,
						&rv_data->clock_table.FClocks[0]);
		rv_get_clock_voltage_dependency_table(hwmgr, &pinfo->vdd_dep_on_mclk,
						NUM_MEMCLK_DPM_LEVELS,
						&rv_data->clock_table.MemClocks[0]);
	} else {
		rv_get_clock_voltage_dependency_table(hwmgr, &pinfo->vdd_dep_on_dcefclk,
						ARRAY_SIZE(VddDcfClk),
						&VddDcfClk[0]);
		rv_get_clock_voltage_dependency_table(hwmgr, &pinfo->vdd_dep_on_socclk,
						ARRAY_SIZE(VddSocClk),
						&VddSocClk[0]);
		rv_get_clock_voltage_dependency_table(hwmgr, &pinfo->vdd_dep_on_fclk,
						ARRAY_SIZE(VddFClk),
						&VddFClk[0]);
	}
	rv_get_clock_voltage_dependency_table(hwmgr, &pinfo->vdd_dep_on_dispclk,
					ARRAY_SIZE(VddDispClk),
					&VddDispClk[0]);
	rv_get_clock_voltage_dependency_table(hwmgr, &pinfo->vdd_dep_on_dppclk,
					ARRAY_SIZE(VddDppClk), &VddDppClk[0]);
	rv_get_clock_voltage_dependency_table(hwmgr, &pinfo->vdd_dep_on_phyclk,
					ARRAY_SIZE(VddPhyClk), &VddPhyClk[0]);

	PP_ASSERT_WITH_CODE(!smum_send_msg_to_smc(hwmgr,
			PPSMC_MSG_GetMinGfxclkFrequency),
			"Attempt to get min GFXCLK Failed!",
			return -1);
	PP_ASSERT_WITH_CODE(!rv_read_arg_from_smc(hwmgr,
			&result),
			"Attempt to get min GFXCLK Failed!",
			return -1);
	rv_data->gfx_min_freq_limit = result * 100;

	PP_ASSERT_WITH_CODE(!smum_send_msg_to_smc(hwmgr,
			PPSMC_MSG_GetMaxGfxclkFrequency),
			"Attempt to get max GFXCLK Failed!",
			return -1);
	PP_ASSERT_WITH_CODE(!rv_read_arg_from_smc(hwmgr,
			&result),
			"Attempt to get max GFXCLK Failed!",
			return -1);
	rv_data->gfx_max_freq_limit = result * 100;

	return 0;
}

static int rv_hwmgr_backend_init(struct pp_hwmgr *hwmgr)
{
	int result = 0;
	struct rv_hwmgr *data;

	data = kzalloc(sizeof(struct rv_hwmgr), GFP_KERNEL);
	if (data == NULL)
		return -ENOMEM;

	hwmgr->backend = data;

	result = rv_initialize_dpm_defaults(hwmgr);
	if (result != 0) {
		pr_err("rv_initialize_dpm_defaults failed\n");
		return result;
	}

	rv_populate_clock_table(hwmgr);

	result = rv_get_system_info_data(hwmgr);
	if (result != 0) {
		pr_err("rv_get_system_info_data failed\n");
		return result;
	}

	rv_construct_boot_state(hwmgr);

	hwmgr->platform_descriptor.hardwareActivityPerformanceLevels =
						RAVEN_MAX_HARDWARE_POWERLEVELS;

	hwmgr->platform_descriptor.hardwarePerformanceLevels =
						RAVEN_MAX_HARDWARE_POWERLEVELS;

	hwmgr->platform_descriptor.vbiosInterruptId = 0;

	hwmgr->platform_descriptor.clockStep.engineClock = 500;

	hwmgr->platform_descriptor.clockStep.memoryClock = 500;

	hwmgr->platform_descriptor.minimumClocksReductionPercentage = 50;

	return result;
}

static int rv_hwmgr_backend_fini(struct pp_hwmgr *hwmgr)
{
	struct rv_hwmgr *rv_data = (struct rv_hwmgr *)(hwmgr->backend);
	struct rv_clock_voltage_information *pinfo = &(rv_data->clock_vol_info);

	kfree(pinfo->vdd_dep_on_dcefclk);
	pinfo->vdd_dep_on_dcefclk = NULL;
	kfree(pinfo->vdd_dep_on_socclk);
	pinfo->vdd_dep_on_socclk = NULL;
	kfree(pinfo->vdd_dep_on_fclk);
	pinfo->vdd_dep_on_fclk = NULL;
	kfree(pinfo->vdd_dep_on_dispclk);
	pinfo->vdd_dep_on_dispclk = NULL;
	kfree(pinfo->vdd_dep_on_dppclk);
	pinfo->vdd_dep_on_dppclk = NULL;
	kfree(pinfo->vdd_dep_on_phyclk);
	pinfo->vdd_dep_on_phyclk = NULL;

	kfree(hwmgr->dyn_state.vddc_dep_on_dal_pwrl);
	hwmgr->dyn_state.vddc_dep_on_dal_pwrl = NULL;

	kfree(hwmgr->backend);
	hwmgr->backend = NULL;

	return 0;
}

static int rv_dpm_force_dpm_level(struct pp_hwmgr *hwmgr,
				enum amd_dpm_forced_level level)
{
	return 0;
}

static uint32_t rv_dpm_get_mclk(struct pp_hwmgr *hwmgr, bool low)
{
	return 0;
}

static uint32_t rv_dpm_get_sclk(struct pp_hwmgr *hwmgr, bool low)
{
	return 0;
}

static int rv_dpm_patch_boot_state(struct pp_hwmgr *hwmgr,
					struct pp_hw_power_state *hw_ps)
{
	return 0;
}

static int rv_dpm_get_pp_table_entry_callback(
						     struct pp_hwmgr *hwmgr,
					   struct pp_hw_power_state *hw_ps,
							  unsigned int index,
						     const void *clock_info)
{
	struct rv_power_state *rv_ps = cast_rv_ps(hw_ps);

	rv_ps->levels[index].engine_clock = 0;

	rv_ps->levels[index].vddc_index = 0;
	rv_ps->level = index + 1;

	if (phm_cap_enabled(hwmgr->platform_descriptor.platformCaps, PHM_PlatformCaps_SclkDeepSleep)) {
		rv_ps->levels[index].ds_divider_index = 5;
		rv_ps->levels[index].ss_divider_index = 5;
	}

	return 0;
}

static int rv_dpm_get_num_of_pp_table_entries(struct pp_hwmgr *hwmgr)
{
	int result;
	unsigned long ret = 0;

	result = pp_tables_get_num_of_entries(hwmgr, &ret);

	return result ? 0 : ret;
}

static int rv_dpm_get_pp_table_entry(struct pp_hwmgr *hwmgr,
		    unsigned long entry, struct pp_power_state *ps)
{
	int result;
	struct rv_power_state *rv_ps;

	ps->hardware.magic = PhwRaven_Magic;

	rv_ps = cast_rv_ps(&(ps->hardware));

	result = pp_tables_get_entry(hwmgr, entry, ps,
			rv_dpm_get_pp_table_entry_callback);

	rv_ps->uvd_clocks.vclk = ps->uvd_clocks.VCLK;
	rv_ps->uvd_clocks.dclk = ps->uvd_clocks.DCLK;

	return result;
}

static int rv_get_power_state_size(struct pp_hwmgr *hwmgr)
{
	return sizeof(struct rv_power_state);
}

static int rv_set_cpu_power_state(struct pp_hwmgr *hwmgr)
{
	return 0;
}


static int rv_store_cc6_data(struct pp_hwmgr *hwmgr, uint32_t separation_time,
			bool cc6_disable, bool pstate_disable, bool pstate_switch_disable)
{
	return 0;
}

static int rv_get_dal_power_level(struct pp_hwmgr *hwmgr,
		struct amd_pp_simple_clock_info *info)
{
	return -EINVAL;
}

static int rv_force_clock_level(struct pp_hwmgr *hwmgr,
		enum pp_clock_type type, uint32_t mask)
{
	return 0;
}

static int rv_print_clock_levels(struct pp_hwmgr *hwmgr,
		enum pp_clock_type type, char *buf)
{
	struct rv_hwmgr *data = (struct rv_hwmgr *)(hwmgr->backend);
	struct rv_voltage_dependency_table *mclk_table =
			data->clock_vol_info.vdd_dep_on_fclk;
	int i, now, size = 0;

	switch (type) {
	case PP_SCLK:
		PP_ASSERT_WITH_CODE(!smum_send_msg_to_smc(hwmgr,
				PPSMC_MSG_GetGfxclkFrequency),
				"Attempt to get current GFXCLK Failed!",
				return -1);
		PP_ASSERT_WITH_CODE(!rv_read_arg_from_smc(hwmgr,
				&now),
				"Attempt to get current GFXCLK Failed!",
				return -1);

		size += sprintf(buf + size, "0: %uMhz %s\n",
				data->gfx_min_freq_limit / 100,
				((data->gfx_min_freq_limit / 100)
				 == now) ? "*" : "");
		size += sprintf(buf + size, "1: %uMhz %s\n",
				data->gfx_max_freq_limit / 100,
				((data->gfx_max_freq_limit / 100)
				 == now) ? "*" : "");
		break;
	case PP_MCLK:
		PP_ASSERT_WITH_CODE(!smum_send_msg_to_smc(hwmgr,
				PPSMC_MSG_GetFclkFrequency),
				"Attempt to get current MEMCLK Failed!",
				return -1);
		PP_ASSERT_WITH_CODE(!rv_read_arg_from_smc(hwmgr,
				&now),
				"Attempt to get current MEMCLK Failed!",
				return -1);

		for (i = 0; i < mclk_table->count; i++)
			size += sprintf(buf + size, "%d: %uMhz %s\n",
					i,
					mclk_table->entries[i].clk / 100,
					((mclk_table->entries[i].clk / 100)
					 == now) ? "*" : "");
		break;
	default:
		break;
	}

	return size;
}

static int rv_get_performance_level(struct pp_hwmgr *hwmgr, const struct pp_hw_power_state *state,
				PHM_PerformanceLevelDesignation designation, uint32_t index,
				PHM_PerformanceLevel *level)
{
	struct rv_hwmgr *data;

	if (level == NULL || hwmgr == NULL || state == NULL)
		return -EINVAL;

	data = (struct rv_hwmgr *)(hwmgr->backend);

<<<<<<< HEAD
	level_index = index > ps->level - 1 ? ps->level - 1 : index;
	level->coreClock = 30000;

	if (designation == PHM_PerformanceLevelDesignation_PowerContainment) {
		for (i = 1; i < ps->level; i++) {
			if (ps->levels[i].engine_clock > data->dce_slow_sclk_threshold) {
				level->coreClock = 30000;
				break;
			}
		}
	}

	if (level_index == 0) {
		vol_dep_record_index = data->clock_vol_info.vdd_dep_on_fclk->count - 1;
		level->memory_clock =
			data->clock_vol_info.vdd_dep_on_fclk->entries[vol_dep_record_index].clk;
	} else {
		level->memory_clock = data->clock_vol_info.vdd_dep_on_fclk->entries[0].clk;
=======
	if (index == 0) {
		level->memory_clock = data->clock_vol_info.vdd_dep_on_fclk->entries[0].clk;
		level->coreClock = data->gfx_min_freq_limit;
	} else {
		level->memory_clock = data->clock_vol_info.vdd_dep_on_fclk->entries[
			data->clock_vol_info.vdd_dep_on_fclk->count - 1].clk;
		level->coreClock = data->gfx_max_freq_limit;
>>>>>>> 8a6fb5b5
	}

	level->nonLocalMemoryFreq = 0;
	level->nonLocalMemoryWidth = 0;

	return 0;
}

static int rv_get_current_shallow_sleep_clocks(struct pp_hwmgr *hwmgr,
	const struct pp_hw_power_state *state, struct pp_clock_info *clock_info)
{
	const struct rv_power_state *ps = cast_const_rv_ps(state);

	clock_info->min_eng_clk = ps->levels[0].engine_clock / (1 << (ps->levels[0].ss_divider_index));
	clock_info->max_eng_clk = ps->levels[ps->level - 1].engine_clock / (1 << (ps->levels[ps->level - 1].ss_divider_index));

	return 0;
}

#define MEM_FREQ_LOW_LATENCY        25000
#define MEM_FREQ_HIGH_LATENCY       80000
#define MEM_LATENCY_HIGH            245
#define MEM_LATENCY_LOW             35
#define MEM_LATENCY_ERR             0xFFFF


static uint32_t rv_get_mem_latency(struct pp_hwmgr *hwmgr,
		uint32_t clock)
{
	if (clock >= MEM_FREQ_LOW_LATENCY &&
			clock < MEM_FREQ_HIGH_LATENCY)
		return MEM_LATENCY_HIGH;
	else if (clock >= MEM_FREQ_HIGH_LATENCY)
		return MEM_LATENCY_LOW;
	else
		return MEM_LATENCY_ERR;
}

static int rv_get_clock_by_type_with_latency(struct pp_hwmgr *hwmgr,
		enum amd_pp_clock_type type,
		struct pp_clock_levels_with_latency *clocks)
{
	uint32_t i;
	struct rv_hwmgr *rv_data = (struct rv_hwmgr *)(hwmgr->backend);
	struct rv_clock_voltage_information *pinfo = &(rv_data->clock_vol_info);
	struct rv_voltage_dependency_table *pclk_vol_table;
	bool latency_required = false;

	if (pinfo == NULL)
		return -EINVAL;

	switch (type) {
	case amd_pp_mem_clock:
		pclk_vol_table = pinfo->vdd_dep_on_mclk;
		latency_required = true;
		break;
	case amd_pp_f_clock:
		pclk_vol_table = pinfo->vdd_dep_on_fclk;
		latency_required = true;
		break;
	case amd_pp_dcf_clock:
		pclk_vol_table = pinfo->vdd_dep_on_dcefclk;
		break;
	case amd_pp_disp_clock:
		pclk_vol_table = pinfo->vdd_dep_on_dispclk;
		break;
	case amd_pp_phy_clock:
		pclk_vol_table = pinfo->vdd_dep_on_phyclk;
		break;
	case amd_pp_dpp_clock:
		pclk_vol_table = pinfo->vdd_dep_on_dppclk;
	default:
		return -EINVAL;
	}

	if (pclk_vol_table == NULL || pclk_vol_table->count == 0)
		return -EINVAL;

	clocks->num_levels = 0;
	for (i = 0; i < pclk_vol_table->count; i++) {
		clocks->data[i].clocks_in_khz = pclk_vol_table->entries[i].clk;
		clocks->data[i].latency_in_us = latency_required ?
						rv_get_mem_latency(hwmgr,
						pclk_vol_table->entries[i].clk) :
						0;
		clocks->num_levels++;
	}

	return 0;
}

static int rv_get_clock_by_type_with_voltage(struct pp_hwmgr *hwmgr,
		enum amd_pp_clock_type type,
		struct pp_clock_levels_with_voltage *clocks)
{
	uint32_t i;
	struct rv_hwmgr *rv_data = (struct rv_hwmgr *)(hwmgr->backend);
	struct rv_clock_voltage_information *pinfo = &(rv_data->clock_vol_info);
	struct rv_voltage_dependency_table *pclk_vol_table = NULL;

	if (pinfo == NULL)
		return -EINVAL;

	switch (type) {
	case amd_pp_mem_clock:
		pclk_vol_table = pinfo->vdd_dep_on_mclk;
		break;
	case amd_pp_f_clock:
		pclk_vol_table = pinfo->vdd_dep_on_fclk;
		break;
	case amd_pp_dcf_clock:
		pclk_vol_table = pinfo->vdd_dep_on_dcefclk;
		break;
	case amd_pp_soc_clock:
		pclk_vol_table = pinfo->vdd_dep_on_socclk;
		break;
	default:
		return -EINVAL;
	}

	if (pclk_vol_table == NULL || pclk_vol_table->count == 0)
		return -EINVAL;

	clocks->num_levels = 0;
	for (i = 0; i < pclk_vol_table->count; i++) {
		clocks->data[i].clocks_in_khz = pclk_vol_table->entries[i].clk;
		clocks->data[i].voltage_in_mv = pclk_vol_table->entries[i].vol;
		clocks->num_levels++;
	}

	return 0;
}

int rv_display_clock_voltage_request(struct pp_hwmgr *hwmgr,
		struct pp_display_clock_request *clock_req)
{
	int result = 0;
	struct rv_hwmgr *rv_data = (struct rv_hwmgr *)(hwmgr->backend);
	enum amd_pp_clock_type clk_type = clock_req->clock_type;
	uint32_t clk_freq = clock_req->clock_freq_in_khz / 1000;
	PPSMC_Msg        msg;

	switch (clk_type) {
	case amd_pp_dcf_clock:
		if (clk_freq == rv_data->dcf_actual_hard_min_freq)
			return 0;
		msg =  PPSMC_MSG_SetHardMinDcefclkByFreq;
		rv_data->dcf_actual_hard_min_freq = clk_freq;
		break;
	case amd_pp_soc_clock:
		 msg = PPSMC_MSG_SetHardMinSocclkByFreq;
		break;
	case amd_pp_f_clock:
		if (clk_freq == rv_data->f_actual_hard_min_freq)
			return 0;
		rv_data->f_actual_hard_min_freq = clk_freq;
		msg = PPSMC_MSG_SetHardMinFclkByFreq;
		break;
	default:
		pr_info("[DisplayClockVoltageRequest]Invalid Clock Type!");
		return -EINVAL;
	}

	result = smum_send_msg_to_smc_with_parameter(hwmgr, msg,
							clk_freq);

	return result;
}

static int rv_get_max_high_clocks(struct pp_hwmgr *hwmgr, struct amd_pp_simple_clock_info *clocks)
{
	clocks->engine_max_clock = 80000; /* driver can't get engine clock, temp hard code to 800MHz */
	return 0;
}

static int rv_thermal_get_temperature(struct pp_hwmgr *hwmgr)
{
	uint32_t reg_offset = soc15_get_register_offset(THM_HWID, 0,
			mmTHM_TCON_CUR_TMP_BASE_IDX, mmTHM_TCON_CUR_TMP);
	uint32_t reg_value = cgs_read_register(hwmgr->device, reg_offset);
	int cur_temp =
		(reg_value & THM_TCON_CUR_TMP__CUR_TEMP_MASK) >> THM_TCON_CUR_TMP__CUR_TEMP__SHIFT;

	if (cur_temp & THM_TCON_CUR_TMP__CUR_TEMP_RANGE_SEL_MASK)
		cur_temp = ((cur_temp / 8) - 49) * PP_TEMPERATURE_UNITS_PER_CENTIGRADES;
	else
		cur_temp = (cur_temp / 8) * PP_TEMPERATURE_UNITS_PER_CENTIGRADES;

	return cur_temp;
}

static int rv_read_sensor(struct pp_hwmgr *hwmgr, int idx,
			  void *value, int *size)
{
	uint32_t sclk, mclk;
	int ret = 0;

	switch (idx) {
	case AMDGPU_PP_SENSOR_GFX_SCLK:
		ret = smum_send_msg_to_smc(hwmgr, PPSMC_MSG_GetGfxclkFrequency);
		if (!ret) {
			rv_read_arg_from_smc(hwmgr, &sclk);
			/* in units of 10KHZ */
			*((uint32_t *)value) = sclk * 100;
			*size = 4;
		}
		break;
	case AMDGPU_PP_SENSOR_GFX_MCLK:
		ret = smum_send_msg_to_smc(hwmgr, PPSMC_MSG_GetFclkFrequency);
		if (!ret) {
			rv_read_arg_from_smc(hwmgr, &mclk);
			/* in units of 10KHZ */
			*((uint32_t *)value) = mclk * 100;
			*size = 4;
		}
		break;
	case AMDGPU_PP_SENSOR_GPU_TEMP:
		*((uint32_t *)value) = rv_thermal_get_temperature(hwmgr);
		break;
	default:
		ret = -EINVAL;
		break;
	}

	return ret;
}

static const struct pp_hwmgr_func rv_hwmgr_funcs = {
	.backend_init = rv_hwmgr_backend_init,
	.backend_fini = rv_hwmgr_backend_fini,
	.asic_setup = NULL,
	.apply_state_adjust_rules = rv_apply_state_adjust_rules,
	.force_dpm_level = rv_dpm_force_dpm_level,
	.get_power_state_size = rv_get_power_state_size,
	.powerdown_uvd = NULL,
	.powergate_uvd = NULL,
	.powergate_vce = NULL,
	.get_mclk = rv_dpm_get_mclk,
	.get_sclk = rv_dpm_get_sclk,
	.patch_boot_state = rv_dpm_patch_boot_state,
	.get_pp_table_entry = rv_dpm_get_pp_table_entry,
	.get_num_of_pp_table_entries = rv_dpm_get_num_of_pp_table_entries,
	.set_cpu_power_state = rv_set_cpu_power_state,
	.store_cc6_data = rv_store_cc6_data,
	.force_clock_level = rv_force_clock_level,
	.print_clock_levels = rv_print_clock_levels,
	.get_dal_power_level = rv_get_dal_power_level,
	.get_performance_level = rv_get_performance_level,
	.get_current_shallow_sleep_clocks = rv_get_current_shallow_sleep_clocks,
	.get_clock_by_type_with_latency = rv_get_clock_by_type_with_latency,
	.get_clock_by_type_with_voltage = rv_get_clock_by_type_with_voltage,
	.get_max_high_clocks = rv_get_max_high_clocks,
	.read_sensor = rv_read_sensor,
	.set_active_display_count = rv_set_active_display_count,
	.set_deep_sleep_dcefclk = rv_set_deep_sleep_dcefclk,
	.dynamic_state_management_enable = rv_enable_dpm_tasks,
	.power_off_asic = rv_power_off_asic,
	.asic_setup = rv_setup_asic_task,
	.power_state_set = rv_set_power_state_tasks,
	.dynamic_state_management_disable = rv_disable_dpm_tasks,
};

int rv_init_function_pointers(struct pp_hwmgr *hwmgr)
{
	hwmgr->hwmgr_func = &rv_hwmgr_funcs;
	hwmgr->pptable_func = &pptable_funcs;
	return 0;
}<|MERGE_RESOLUTION|>--- conflicted
+++ resolved
@@ -209,7 +209,6 @@
 static int rv_set_deep_sleep_dcefclk(struct pp_hwmgr *hwmgr, uint32_t clock)
 {
 	struct rv_hwmgr *rv_data = (struct rv_hwmgr *)(hwmgr->backend);
-<<<<<<< HEAD
 
 	if (rv_data->need_min_deep_sleep_dcefclk && rv_data->deep_sleep_dcefclk != clock/100) {
 		rv_data->deep_sleep_dcefclk = clock/100;
@@ -220,18 +219,6 @@
 	return 0;
 }
 
-=======
-
-	if (rv_data->need_min_deep_sleep_dcefclk && rv_data->deep_sleep_dcefclk != clock/100) {
-		rv_data->deep_sleep_dcefclk = clock/100;
-		smum_send_msg_to_smc_with_parameter(hwmgr,
-					PPSMC_MSG_SetMinDeepSleepDcefclk,
-					rv_data->deep_sleep_dcefclk);
-	}
-	return 0;
-}
-
->>>>>>> 8a6fb5b5
 static int rv_set_active_display_count(struct pp_hwmgr *hwmgr, uint32_t count)
 {
 	struct rv_hwmgr *rv_data = (struct rv_hwmgr *)(hwmgr->backend);
@@ -692,26 +679,6 @@
 
 	data = (struct rv_hwmgr *)(hwmgr->backend);
 
-<<<<<<< HEAD
-	level_index = index > ps->level - 1 ? ps->level - 1 : index;
-	level->coreClock = 30000;
-
-	if (designation == PHM_PerformanceLevelDesignation_PowerContainment) {
-		for (i = 1; i < ps->level; i++) {
-			if (ps->levels[i].engine_clock > data->dce_slow_sclk_threshold) {
-				level->coreClock = 30000;
-				break;
-			}
-		}
-	}
-
-	if (level_index == 0) {
-		vol_dep_record_index = data->clock_vol_info.vdd_dep_on_fclk->count - 1;
-		level->memory_clock =
-			data->clock_vol_info.vdd_dep_on_fclk->entries[vol_dep_record_index].clk;
-	} else {
-		level->memory_clock = data->clock_vol_info.vdd_dep_on_fclk->entries[0].clk;
-=======
 	if (index == 0) {
 		level->memory_clock = data->clock_vol_info.vdd_dep_on_fclk->entries[0].clk;
 		level->coreClock = data->gfx_min_freq_limit;
@@ -719,7 +686,6 @@
 		level->memory_clock = data->clock_vol_info.vdd_dep_on_fclk->entries[
 			data->clock_vol_info.vdd_dep_on_fclk->count - 1].clk;
 		level->coreClock = data->gfx_max_freq_limit;
->>>>>>> 8a6fb5b5
 	}
 
 	level->nonLocalMemoryFreq = 0;
