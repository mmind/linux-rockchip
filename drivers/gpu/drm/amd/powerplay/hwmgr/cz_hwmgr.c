--- conflicted
+++ resolved
@@ -744,14 +744,9 @@
 		cz_hwmgr->sclk_dpm.soft_max_clk  = table->entries[table->count - 1].clk;
 
 	clock = hwmgr->display_config.min_core_set_clock;
-<<<<<<< HEAD
-	if (clock == 0)
-		printk(KERN_ERR "[ powerplay ] min_core_set_clock not set\n");
-=======
 ;
 	if (clock == 0)
 		printk(KERN_INFO "[ powerplay ] min_core_set_clock not set\n");
->>>>>>> cf481068
 
 	if (cz_hwmgr->sclk_dpm.hard_min_clk != clock) {
 		cz_hwmgr->sclk_dpm.hard_min_clk = clock;
