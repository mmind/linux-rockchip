/*
 * Copyright 2018 Advanced Micro Devices, Inc.
 *
 * Permission is hereby granted, free of charge, to any person obtaining a
 * copy of this software and associated documentation files (the "Software"),
 * to deal in the Software without restriction, including without limitation
 * the rights to use, copy, modify, merge, publish, distribute, sublicense,
 * and/or sell copies of the Software, and to permit persons to whom the
 * Software is furnished to do so, subject to the following conditions:
 *
 * The above copyright notice and this permission notice shall be included in
 * all copies or substantial portions of the Software.
 *
 * THE SOFTWARE IS PROVIDED "AS IS", WITHOUT WARRANTY OF ANY KIND, EXPRESS OR
 * IMPLIED, INCLUDING BUT NOT LIMITED TO THE WARRANTIES OF MERCHANTABILITY,
 * FITNESS FOR A PARTICULAR PURPOSE AND NONINFRINGEMENT.  IN NO EVENT SHALL
 * THE COPYRIGHT HOLDER(S) OR AUTHOR(S) BE LIABLE FOR ANY CLAIM, DAMAGES OR
 * OTHER LIABILITY, WHETHER IN AN ACTION OF CONTRACT, TORT OR OTHERWISE,
 * ARISING FROM, OUT OF OR IN CONNECTION WITH THE SOFTWARE OR THE USE OR
 * OTHER DEALINGS IN THE SOFTWARE.
 *
 */

#include <linux/delay.h>
#include <linux/fb.h>
#include <linux/module.h>
#include <linux/slab.h>

#include "hwmgr.h"
#include "amd_powerplay.h"
#include "vega20_smumgr.h"
#include "hardwaremanager.h"
#include "ppatomfwctrl.h"
#include "atomfirmware.h"
#include "cgs_common.h"
#include "vega20_powertune.h"
#include "vega20_inc.h"
#include "pppcielanes.h"
#include "vega20_hwmgr.h"
#include "vega20_processpptables.h"
#include "vega20_pptable.h"
#include "vega20_thermal.h"
#include "vega20_ppsmc.h"
#include "pp_debug.h"
#include "amd_pcie_helpers.h"
#include "ppinterrupt.h"
#include "pp_overdriver.h"
#include "pp_thermal.h"
#include "soc15_common.h"
#include "vega20_baco.h"
#include "smuio/smuio_9_0_offset.h"
#include "smuio/smuio_9_0_sh_mask.h"
#include "nbio/nbio_7_4_sh_mask.h"

#define smnPCIE_LC_SPEED_CNTL			0x11140290
#define smnPCIE_LC_LINK_WIDTH_CNTL		0x11140288

static void vega20_set_default_registry_data(struct pp_hwmgr *hwmgr)
{
	struct vega20_hwmgr *data =
			(struct vega20_hwmgr *)(hwmgr->backend);

	data->gfxclk_average_alpha = PPVEGA20_VEGA20GFXCLKAVERAGEALPHA_DFLT;
	data->socclk_average_alpha = PPVEGA20_VEGA20SOCCLKAVERAGEALPHA_DFLT;
	data->uclk_average_alpha = PPVEGA20_VEGA20UCLKCLKAVERAGEALPHA_DFLT;
	data->gfx_activity_average_alpha = PPVEGA20_VEGA20GFXACTIVITYAVERAGEALPHA_DFLT;
	data->lowest_uclk_reserved_for_ulv = PPVEGA20_VEGA20LOWESTUCLKRESERVEDFORULV_DFLT;

	data->display_voltage_mode = PPVEGA20_VEGA20DISPLAYVOLTAGEMODE_DFLT;
	data->dcef_clk_quad_eqn_a = PPREGKEY_VEGA20QUADRATICEQUATION_DFLT;
	data->dcef_clk_quad_eqn_b = PPREGKEY_VEGA20QUADRATICEQUATION_DFLT;
	data->dcef_clk_quad_eqn_c = PPREGKEY_VEGA20QUADRATICEQUATION_DFLT;
	data->disp_clk_quad_eqn_a = PPREGKEY_VEGA20QUADRATICEQUATION_DFLT;
	data->disp_clk_quad_eqn_b = PPREGKEY_VEGA20QUADRATICEQUATION_DFLT;
	data->disp_clk_quad_eqn_c = PPREGKEY_VEGA20QUADRATICEQUATION_DFLT;
	data->pixel_clk_quad_eqn_a = PPREGKEY_VEGA20QUADRATICEQUATION_DFLT;
	data->pixel_clk_quad_eqn_b = PPREGKEY_VEGA20QUADRATICEQUATION_DFLT;
	data->pixel_clk_quad_eqn_c = PPREGKEY_VEGA20QUADRATICEQUATION_DFLT;
	data->phy_clk_quad_eqn_a = PPREGKEY_VEGA20QUADRATICEQUATION_DFLT;
	data->phy_clk_quad_eqn_b = PPREGKEY_VEGA20QUADRATICEQUATION_DFLT;
	data->phy_clk_quad_eqn_c = PPREGKEY_VEGA20QUADRATICEQUATION_DFLT;

	/*
	 * Disable the following features for now:
	 *   GFXCLK DS
	 *   SOCLK DS
	 *   LCLK DS
	 *   DCEFCLK DS
	 *   FCLK DS
	 *   MP1CLK DS
	 *   MP0CLK DS
	 */
	data->registry_data.disallowed_features = 0xE0041C00;
	/* ECC feature should be disabled on old SMUs */
	smum_send_msg_to_smc(hwmgr, PPSMC_MSG_GetSmuVersion);
	hwmgr->smu_version = smum_get_argument(hwmgr);
	if (hwmgr->smu_version < 0x282100)
		data->registry_data.disallowed_features |= FEATURE_ECC_MASK;

	data->registry_data.od_state_in_dc_support = 0;
	data->registry_data.thermal_support = 1;
	data->registry_data.skip_baco_hardware = 0;

	data->registry_data.log_avfs_param = 0;
	data->registry_data.sclk_throttle_low_notification = 1;
	data->registry_data.force_dpm_high = 0;
	data->registry_data.stable_pstate_sclk_dpm_percentage = 75;

	data->registry_data.didt_support = 0;
	if (data->registry_data.didt_support) {
		data->registry_data.didt_mode = 6;
		data->registry_data.sq_ramping_support = 1;
		data->registry_data.db_ramping_support = 0;
		data->registry_data.td_ramping_support = 0;
		data->registry_data.tcp_ramping_support = 0;
		data->registry_data.dbr_ramping_support = 0;
		data->registry_data.edc_didt_support = 1;
		data->registry_data.gc_didt_support = 0;
		data->registry_data.psm_didt_support = 0;
	}

	data->registry_data.pcie_lane_override = 0xff;
	data->registry_data.pcie_speed_override = 0xff;
	data->registry_data.pcie_clock_override = 0xffffffff;
	data->registry_data.regulator_hot_gpio_support = 1;
	data->registry_data.ac_dc_switch_gpio_support = 0;
	data->registry_data.quick_transition_support = 0;
	data->registry_data.zrpm_start_temp = 0xffff;
	data->registry_data.zrpm_stop_temp = 0xffff;
	data->registry_data.od8_feature_enable = 1;
	data->registry_data.disable_water_mark = 0;
	data->registry_data.disable_pp_tuning = 0;
	data->registry_data.disable_xlpp_tuning = 0;
	data->registry_data.disable_workload_policy = 0;
	data->registry_data.perf_ui_tuning_profile_turbo = 0x19190F0F;
	data->registry_data.perf_ui_tuning_profile_powerSave = 0x19191919;
	data->registry_data.perf_ui_tuning_profile_xl = 0x00000F0A;
	data->registry_data.force_workload_policy_mask = 0;
	data->registry_data.disable_3d_fs_detection = 0;
	data->registry_data.fps_support = 1;
	data->registry_data.disable_auto_wattman = 1;
	data->registry_data.auto_wattman_debug = 0;
	data->registry_data.auto_wattman_sample_period = 100;
	data->registry_data.fclk_gfxclk_ratio = 0;
	data->registry_data.auto_wattman_threshold = 50;
	data->registry_data.gfxoff_controlled_by_driver = 1;
	data->gfxoff_allowed = false;
	data->counter_gfxoff = 0;
}

static int vega20_set_features_platform_caps(struct pp_hwmgr *hwmgr)
{
	struct vega20_hwmgr *data =
			(struct vega20_hwmgr *)(hwmgr->backend);
	struct amdgpu_device *adev = hwmgr->adev;

	if (data->vddci_control == VEGA20_VOLTAGE_CONTROL_NONE)
		phm_cap_unset(hwmgr->platform_descriptor.platformCaps,
				PHM_PlatformCaps_ControlVDDCI);

	phm_cap_set(hwmgr->platform_descriptor.platformCaps,
			PHM_PlatformCaps_TablelessHardwareInterface);

	phm_cap_set(hwmgr->platform_descriptor.platformCaps,
			PHM_PlatformCaps_EnableSMU7ThermalManagement);

	if (adev->pg_flags & AMD_PG_SUPPORT_UVD)
		phm_cap_set(hwmgr->platform_descriptor.platformCaps,
				PHM_PlatformCaps_UVDPowerGating);

	if (adev->pg_flags & AMD_PG_SUPPORT_VCE)
		phm_cap_set(hwmgr->platform_descriptor.platformCaps,
				PHM_PlatformCaps_VCEPowerGating);

	phm_cap_set(hwmgr->platform_descriptor.platformCaps,
			PHM_PlatformCaps_UnTabledHardwareInterface);

	if (data->registry_data.od8_feature_enable)
		phm_cap_set(hwmgr->platform_descriptor.platformCaps,
				PHM_PlatformCaps_OD8inACSupport);

	phm_cap_set(hwmgr->platform_descriptor.platformCaps,
			PHM_PlatformCaps_ActivityReporting);
	phm_cap_set(hwmgr->platform_descriptor.platformCaps,
			PHM_PlatformCaps_FanSpeedInTableIsRPM);

	if (data->registry_data.od_state_in_dc_support) {
		if (data->registry_data.od8_feature_enable)
			phm_cap_set(hwmgr->platform_descriptor.platformCaps,
					PHM_PlatformCaps_OD8inDCSupport);
	}

	if (data->registry_data.thermal_support &&
	    data->registry_data.fuzzy_fan_control_support &&
	    hwmgr->thermal_controller.advanceFanControlParameters.usTMax)
		phm_cap_set(hwmgr->platform_descriptor.platformCaps,
				PHM_PlatformCaps_ODFuzzyFanControlSupport);

	phm_cap_set(hwmgr->platform_descriptor.platformCaps,
			PHM_PlatformCaps_DynamicPowerManagement);
	phm_cap_set(hwmgr->platform_descriptor.platformCaps,
			PHM_PlatformCaps_SMC);
	phm_cap_set(hwmgr->platform_descriptor.platformCaps,
			PHM_PlatformCaps_ThermalPolicyDelay);

	if (data->registry_data.force_dpm_high)
		phm_cap_set(hwmgr->platform_descriptor.platformCaps,
				PHM_PlatformCaps_ExclusiveModeAlwaysHigh);

	phm_cap_set(hwmgr->platform_descriptor.platformCaps,
			PHM_PlatformCaps_DynamicUVDState);

	if (data->registry_data.sclk_throttle_low_notification)
		phm_cap_set(hwmgr->platform_descriptor.platformCaps,
				PHM_PlatformCaps_SclkThrottleLowNotification);

	/* power tune caps */
	/* assume disabled */
	phm_cap_unset(hwmgr->platform_descriptor.platformCaps,
			PHM_PlatformCaps_PowerContainment);
	phm_cap_unset(hwmgr->platform_descriptor.platformCaps,
			PHM_PlatformCaps_DiDtSupport);
	phm_cap_unset(hwmgr->platform_descriptor.platformCaps,
			PHM_PlatformCaps_SQRamping);
	phm_cap_unset(hwmgr->platform_descriptor.platformCaps,
			PHM_PlatformCaps_DBRamping);
	phm_cap_unset(hwmgr->platform_descriptor.platformCaps,
			PHM_PlatformCaps_TDRamping);
	phm_cap_unset(hwmgr->platform_descriptor.platformCaps,
			PHM_PlatformCaps_TCPRamping);
	phm_cap_unset(hwmgr->platform_descriptor.platformCaps,
			PHM_PlatformCaps_DBRRamping);
	phm_cap_unset(hwmgr->platform_descriptor.platformCaps,
			PHM_PlatformCaps_DiDtEDCEnable);
	phm_cap_unset(hwmgr->platform_descriptor.platformCaps,
			PHM_PlatformCaps_GCEDC);
	phm_cap_unset(hwmgr->platform_descriptor.platformCaps,
			PHM_PlatformCaps_PSM);

	if (data->registry_data.didt_support) {
		phm_cap_set(hwmgr->platform_descriptor.platformCaps,
				PHM_PlatformCaps_DiDtSupport);
		if (data->registry_data.sq_ramping_support)
			phm_cap_set(hwmgr->platform_descriptor.platformCaps,
					PHM_PlatformCaps_SQRamping);
		if (data->registry_data.db_ramping_support)
			phm_cap_set(hwmgr->platform_descriptor.platformCaps,
					PHM_PlatformCaps_DBRamping);
		if (data->registry_data.td_ramping_support)
			phm_cap_set(hwmgr->platform_descriptor.platformCaps,
					PHM_PlatformCaps_TDRamping);
		if (data->registry_data.tcp_ramping_support)
			phm_cap_set(hwmgr->platform_descriptor.platformCaps,
					PHM_PlatformCaps_TCPRamping);
		if (data->registry_data.dbr_ramping_support)
			phm_cap_set(hwmgr->platform_descriptor.platformCaps,
					PHM_PlatformCaps_DBRRamping);
		if (data->registry_data.edc_didt_support)
			phm_cap_set(hwmgr->platform_descriptor.platformCaps,
					PHM_PlatformCaps_DiDtEDCEnable);
		if (data->registry_data.gc_didt_support)
			phm_cap_set(hwmgr->platform_descriptor.platformCaps,
					PHM_PlatformCaps_GCEDC);
		if (data->registry_data.psm_didt_support)
			phm_cap_set(hwmgr->platform_descriptor.platformCaps,
					PHM_PlatformCaps_PSM);
	}

	phm_cap_set(hwmgr->platform_descriptor.platformCaps,
			PHM_PlatformCaps_RegulatorHot);

	if (data->registry_data.ac_dc_switch_gpio_support) {
		phm_cap_set(hwmgr->platform_descriptor.platformCaps,
				PHM_PlatformCaps_AutomaticDCTransition);
		phm_cap_set(hwmgr->platform_descriptor.platformCaps,
				PHM_PlatformCaps_SMCtoPPLIBAcdcGpioScheme);
	}

	if (data->registry_data.quick_transition_support) {
		phm_cap_unset(hwmgr->platform_descriptor.platformCaps,
				PHM_PlatformCaps_AutomaticDCTransition);
		phm_cap_unset(hwmgr->platform_descriptor.platformCaps,
				PHM_PlatformCaps_SMCtoPPLIBAcdcGpioScheme);
		phm_cap_set(hwmgr->platform_descriptor.platformCaps,
				PHM_PlatformCaps_Falcon_QuickTransition);
	}

	if (data->lowest_uclk_reserved_for_ulv != PPVEGA20_VEGA20LOWESTUCLKRESERVEDFORULV_DFLT) {
		phm_cap_unset(hwmgr->platform_descriptor.platformCaps,
				PHM_PlatformCaps_LowestUclkReservedForUlv);
		if (data->lowest_uclk_reserved_for_ulv == 1)
			phm_cap_set(hwmgr->platform_descriptor.platformCaps,
					PHM_PlatformCaps_LowestUclkReservedForUlv);
	}

	if (data->registry_data.custom_fan_support)
		phm_cap_set(hwmgr->platform_descriptor.platformCaps,
				PHM_PlatformCaps_CustomFanControlSupport);

	return 0;
}

static void vega20_init_dpm_defaults(struct pp_hwmgr *hwmgr)
{
	struct vega20_hwmgr *data = (struct vega20_hwmgr *)(hwmgr->backend);
	int i;

	data->smu_features[GNLD_DPM_PREFETCHER].smu_feature_id =
			FEATURE_DPM_PREFETCHER_BIT;
	data->smu_features[GNLD_DPM_GFXCLK].smu_feature_id =
			FEATURE_DPM_GFXCLK_BIT;
	data->smu_features[GNLD_DPM_UCLK].smu_feature_id =
			FEATURE_DPM_UCLK_BIT;
	data->smu_features[GNLD_DPM_SOCCLK].smu_feature_id =
			FEATURE_DPM_SOCCLK_BIT;
	data->smu_features[GNLD_DPM_UVD].smu_feature_id =
			FEATURE_DPM_UVD_BIT;
	data->smu_features[GNLD_DPM_VCE].smu_feature_id =
			FEATURE_DPM_VCE_BIT;
	data->smu_features[GNLD_ULV].smu_feature_id =
			FEATURE_ULV_BIT;
	data->smu_features[GNLD_DPM_MP0CLK].smu_feature_id =
			FEATURE_DPM_MP0CLK_BIT;
	data->smu_features[GNLD_DPM_LINK].smu_feature_id =
			FEATURE_DPM_LINK_BIT;
	data->smu_features[GNLD_DPM_DCEFCLK].smu_feature_id =
			FEATURE_DPM_DCEFCLK_BIT;
	data->smu_features[GNLD_DS_GFXCLK].smu_feature_id =
			FEATURE_DS_GFXCLK_BIT;
	data->smu_features[GNLD_DS_SOCCLK].smu_feature_id =
			FEATURE_DS_SOCCLK_BIT;
	data->smu_features[GNLD_DS_LCLK].smu_feature_id =
			FEATURE_DS_LCLK_BIT;
	data->smu_features[GNLD_PPT].smu_feature_id =
			FEATURE_PPT_BIT;
	data->smu_features[GNLD_TDC].smu_feature_id =
			FEATURE_TDC_BIT;
	data->smu_features[GNLD_THERMAL].smu_feature_id =
			FEATURE_THERMAL_BIT;
	data->smu_features[GNLD_GFX_PER_CU_CG].smu_feature_id =
			FEATURE_GFX_PER_CU_CG_BIT;
	data->smu_features[GNLD_RM].smu_feature_id =
			FEATURE_RM_BIT;
	data->smu_features[GNLD_DS_DCEFCLK].smu_feature_id =
			FEATURE_DS_DCEFCLK_BIT;
	data->smu_features[GNLD_ACDC].smu_feature_id =
			FEATURE_ACDC_BIT;
	data->smu_features[GNLD_VR0HOT].smu_feature_id =
			FEATURE_VR0HOT_BIT;
	data->smu_features[GNLD_VR1HOT].smu_feature_id =
			FEATURE_VR1HOT_BIT;
	data->smu_features[GNLD_FW_CTF].smu_feature_id =
			FEATURE_FW_CTF_BIT;
	data->smu_features[GNLD_LED_DISPLAY].smu_feature_id =
			FEATURE_LED_DISPLAY_BIT;
	data->smu_features[GNLD_FAN_CONTROL].smu_feature_id =
			FEATURE_FAN_CONTROL_BIT;
	data->smu_features[GNLD_DIDT].smu_feature_id = FEATURE_GFX_EDC_BIT;
	data->smu_features[GNLD_GFXOFF].smu_feature_id = FEATURE_GFXOFF_BIT;
	data->smu_features[GNLD_CG].smu_feature_id = FEATURE_CG_BIT;
	data->smu_features[GNLD_DPM_FCLK].smu_feature_id = FEATURE_DPM_FCLK_BIT;
	data->smu_features[GNLD_DS_FCLK].smu_feature_id = FEATURE_DS_FCLK_BIT;
	data->smu_features[GNLD_DS_MP1CLK].smu_feature_id = FEATURE_DS_MP1CLK_BIT;
	data->smu_features[GNLD_DS_MP0CLK].smu_feature_id = FEATURE_DS_MP0CLK_BIT;
	data->smu_features[GNLD_XGMI].smu_feature_id = FEATURE_XGMI_BIT;
	data->smu_features[GNLD_ECC].smu_feature_id = FEATURE_ECC_BIT;

	for (i = 0; i < GNLD_FEATURES_MAX; i++) {
		data->smu_features[i].smu_feature_bitmap =
			(uint64_t)(1ULL << data->smu_features[i].smu_feature_id);
		data->smu_features[i].allowed =
			((data->registry_data.disallowed_features >> i) & 1) ?
			false : true;
	}
}

static int vega20_set_private_data_based_on_pptable(struct pp_hwmgr *hwmgr)
{
	return 0;
}

static int vega20_hwmgr_backend_fini(struct pp_hwmgr *hwmgr)
{
	kfree(hwmgr->backend);
	hwmgr->backend = NULL;

	return 0;
}

static int vega20_hwmgr_backend_init(struct pp_hwmgr *hwmgr)
{
	struct vega20_hwmgr *data;
	struct amdgpu_device *adev = hwmgr->adev;

	data = kzalloc(sizeof(struct vega20_hwmgr), GFP_KERNEL);
	if (data == NULL)
		return -ENOMEM;

	hwmgr->backend = data;

	hwmgr->workload_mask = 1 << hwmgr->workload_prority[PP_SMC_POWER_PROFILE_BOOTUP_DEFAULT];
	hwmgr->power_profile_mode = PP_SMC_POWER_PROFILE_BOOTUP_DEFAULT;
	hwmgr->default_power_profile_mode = PP_SMC_POWER_PROFILE_BOOTUP_DEFAULT;

	vega20_set_default_registry_data(hwmgr);

	data->disable_dpm_mask = 0xff;

	/* need to set voltage control types before EVV patching */
	data->vddc_control = VEGA20_VOLTAGE_CONTROL_NONE;
	data->mvdd_control = VEGA20_VOLTAGE_CONTROL_NONE;
	data->vddci_control = VEGA20_VOLTAGE_CONTROL_NONE;

	data->water_marks_bitmap = 0;
	data->avfs_exist = false;

	vega20_set_features_platform_caps(hwmgr);

	vega20_init_dpm_defaults(hwmgr);

	/* Parse pptable data read from VBIOS */
	vega20_set_private_data_based_on_pptable(hwmgr);

	data->is_tlu_enabled = false;

	hwmgr->platform_descriptor.hardwareActivityPerformanceLevels =
			VEGA20_MAX_HARDWARE_POWERLEVELS;
	hwmgr->platform_descriptor.hardwarePerformanceLevels = 2;
	hwmgr->platform_descriptor.minimumClocksReductionPercentage = 50;

	hwmgr->platform_descriptor.vbiosInterruptId = 0x20000400; /* IRQ_SOURCE1_SW_INT */
	/* The true clock step depends on the frequency, typically 4.5 or 9 MHz. Here we use 5. */
	hwmgr->platform_descriptor.clockStep.engineClock = 500;
	hwmgr->platform_descriptor.clockStep.memoryClock = 500;

	data->total_active_cus = adev->gfx.cu_info.number;
	data->is_custom_profile_set = false;

	return 0;
}

static int vega20_init_sclk_threshold(struct pp_hwmgr *hwmgr)
{
	struct vega20_hwmgr *data =
			(struct vega20_hwmgr *)(hwmgr->backend);

	data->low_sclk_interrupt_threshold = 0;

	return 0;
}

static int vega20_setup_asic_task(struct pp_hwmgr *hwmgr)
{
	struct amdgpu_device *adev = (struct amdgpu_device *)(hwmgr->adev);
	int ret = 0;

	ret = vega20_init_sclk_threshold(hwmgr);
	PP_ASSERT_WITH_CODE(!ret,
			"Failed to init sclk threshold!",
			return ret);

	if (adev->in_baco_reset) {
		adev->in_baco_reset = 0;

		ret = vega20_baco_apply_vdci_flush_workaround(hwmgr);
		if (ret)
			pr_err("Failed to apply vega20 baco workaround!\n");
	}

	return ret;
}

/*
 * @fn vega20_init_dpm_state
 * @brief Function to initialize all Soft Min/Max and Hard Min/Max to 0xff.
 *
 * @param    dpm_state - the address of the DPM Table to initiailize.
 * @return   None.
 */
static void vega20_init_dpm_state(struct vega20_dpm_state *dpm_state)
{
	dpm_state->soft_min_level = 0x0;
	dpm_state->soft_max_level = VG20_CLOCK_MAX_DEFAULT;
	dpm_state->hard_min_level = 0x0;
	dpm_state->hard_max_level = VG20_CLOCK_MAX_DEFAULT;
}

static int vega20_get_number_of_dpm_level(struct pp_hwmgr *hwmgr,
		PPCLK_e clk_id, uint32_t *num_of_levels)
{
	int ret = 0;

	ret = smum_send_msg_to_smc_with_parameter(hwmgr,
			PPSMC_MSG_GetDpmFreqByIndex,
			(clk_id << 16 | 0xFF));
	PP_ASSERT_WITH_CODE(!ret,
			"[GetNumOfDpmLevel] failed to get dpm levels!",
			return ret);

	*num_of_levels = smum_get_argument(hwmgr);
	PP_ASSERT_WITH_CODE(*num_of_levels > 0,
			"[GetNumOfDpmLevel] number of clk levels is invalid!",
			return -EINVAL);

	return ret;
}

static int vega20_get_dpm_frequency_by_index(struct pp_hwmgr *hwmgr,
		PPCLK_e clk_id, uint32_t index, uint32_t *clk)
{
	int ret = 0;

	ret = smum_send_msg_to_smc_with_parameter(hwmgr,
			PPSMC_MSG_GetDpmFreqByIndex,
			(clk_id << 16 | index));
	PP_ASSERT_WITH_CODE(!ret,
			"[GetDpmFreqByIndex] failed to get dpm freq by index!",
			return ret);

	*clk = smum_get_argument(hwmgr);
	PP_ASSERT_WITH_CODE(*clk,
			"[GetDpmFreqByIndex] clk value is invalid!",
			return -EINVAL);

	return ret;
}

static int vega20_setup_single_dpm_table(struct pp_hwmgr *hwmgr,
		struct vega20_single_dpm_table *dpm_table, PPCLK_e clk_id)
{
	int ret = 0;
	uint32_t i, num_of_levels, clk;

	ret = vega20_get_number_of_dpm_level(hwmgr, clk_id, &num_of_levels);
	PP_ASSERT_WITH_CODE(!ret,
			"[SetupSingleDpmTable] failed to get clk levels!",
			return ret);

	dpm_table->count = num_of_levels;

	for (i = 0; i < num_of_levels; i++) {
		ret = vega20_get_dpm_frequency_by_index(hwmgr, clk_id, i, &clk);
		PP_ASSERT_WITH_CODE(!ret,
			"[SetupSingleDpmTable] failed to get clk of specific level!",
			return ret);
		dpm_table->dpm_levels[i].value = clk;
		dpm_table->dpm_levels[i].enabled = true;
	}

	return ret;
}

static int vega20_setup_gfxclk_dpm_table(struct pp_hwmgr *hwmgr)
{
	struct vega20_hwmgr *data =
			(struct vega20_hwmgr *)(hwmgr->backend);
	struct vega20_single_dpm_table *dpm_table;
	int ret = 0;

	dpm_table = &(data->dpm_table.gfx_table);
	if (data->smu_features[GNLD_DPM_GFXCLK].enabled) {
		ret = vega20_setup_single_dpm_table(hwmgr, dpm_table, PPCLK_GFXCLK);
		PP_ASSERT_WITH_CODE(!ret,
				"[SetupDefaultDpmTable] failed to get gfxclk dpm levels!",
				return ret);
	} else {
		dpm_table->count = 1;
		dpm_table->dpm_levels[0].value = data->vbios_boot_state.gfx_clock / 100;
	}

	return ret;
}

static int vega20_setup_memclk_dpm_table(struct pp_hwmgr *hwmgr)
{
	struct vega20_hwmgr *data =
			(struct vega20_hwmgr *)(hwmgr->backend);
	struct vega20_single_dpm_table *dpm_table;
	int ret = 0;

	dpm_table = &(data->dpm_table.mem_table);
	if (data->smu_features[GNLD_DPM_UCLK].enabled) {
		ret = vega20_setup_single_dpm_table(hwmgr, dpm_table, PPCLK_UCLK);
		PP_ASSERT_WITH_CODE(!ret,
				"[SetupDefaultDpmTable] failed to get memclk dpm levels!",
				return ret);
	} else {
		dpm_table->count = 1;
		dpm_table->dpm_levels[0].value = data->vbios_boot_state.mem_clock / 100;
	}

	return ret;
}

/*
 * This function is to initialize all DPM state tables
 * for SMU based on the dependency table.
 * Dynamic state patching function will then trim these
 * state tables to the allowed range based
 * on the power policy or external client requests,
 * such as UVD request, etc.
 */
static int vega20_setup_default_dpm_tables(struct pp_hwmgr *hwmgr)
{
	struct vega20_hwmgr *data =
			(struct vega20_hwmgr *)(hwmgr->backend);
	struct vega20_single_dpm_table *dpm_table;
	int ret = 0;

	memset(&data->dpm_table, 0, sizeof(data->dpm_table));

	/* socclk */
	dpm_table = &(data->dpm_table.soc_table);
	if (data->smu_features[GNLD_DPM_SOCCLK].enabled) {
		ret = vega20_setup_single_dpm_table(hwmgr, dpm_table, PPCLK_SOCCLK);
		PP_ASSERT_WITH_CODE(!ret,
				"[SetupDefaultDpmTable] failed to get socclk dpm levels!",
				return ret);
	} else {
		dpm_table->count = 1;
		dpm_table->dpm_levels[0].value = data->vbios_boot_state.soc_clock / 100;
	}
	vega20_init_dpm_state(&(dpm_table->dpm_state));

	/* gfxclk */
	dpm_table = &(data->dpm_table.gfx_table);
	ret = vega20_setup_gfxclk_dpm_table(hwmgr);
	if (ret)
		return ret;
	vega20_init_dpm_state(&(dpm_table->dpm_state));

	/* memclk */
	dpm_table = &(data->dpm_table.mem_table);
	ret = vega20_setup_memclk_dpm_table(hwmgr);
	if (ret)
		return ret;
	vega20_init_dpm_state(&(dpm_table->dpm_state));

	/* eclk */
	dpm_table = &(data->dpm_table.eclk_table);
	if (data->smu_features[GNLD_DPM_VCE].enabled) {
		ret = vega20_setup_single_dpm_table(hwmgr, dpm_table, PPCLK_ECLK);
		PP_ASSERT_WITH_CODE(!ret,
				"[SetupDefaultDpmTable] failed to get eclk dpm levels!",
				return ret);
	} else {
		dpm_table->count = 1;
		dpm_table->dpm_levels[0].value = data->vbios_boot_state.eclock / 100;
	}
	vega20_init_dpm_state(&(dpm_table->dpm_state));

	/* vclk */
	dpm_table = &(data->dpm_table.vclk_table);
	if (data->smu_features[GNLD_DPM_UVD].enabled) {
		ret = vega20_setup_single_dpm_table(hwmgr, dpm_table, PPCLK_VCLK);
		PP_ASSERT_WITH_CODE(!ret,
				"[SetupDefaultDpmTable] failed to get vclk dpm levels!",
				return ret);
	} else {
		dpm_table->count = 1;
		dpm_table->dpm_levels[0].value = data->vbios_boot_state.vclock / 100;
	}
	vega20_init_dpm_state(&(dpm_table->dpm_state));

	/* dclk */
	dpm_table = &(data->dpm_table.dclk_table);
	if (data->smu_features[GNLD_DPM_UVD].enabled) {
		ret = vega20_setup_single_dpm_table(hwmgr, dpm_table, PPCLK_DCLK);
		PP_ASSERT_WITH_CODE(!ret,
				"[SetupDefaultDpmTable] failed to get dclk dpm levels!",
				return ret);
	} else {
		dpm_table->count = 1;
		dpm_table->dpm_levels[0].value = data->vbios_boot_state.dclock / 100;
	}
	vega20_init_dpm_state(&(dpm_table->dpm_state));

	/* dcefclk */
	dpm_table = &(data->dpm_table.dcef_table);
	if (data->smu_features[GNLD_DPM_DCEFCLK].enabled) {
		ret = vega20_setup_single_dpm_table(hwmgr, dpm_table, PPCLK_DCEFCLK);
		PP_ASSERT_WITH_CODE(!ret,
				"[SetupDefaultDpmTable] failed to get dcefclk dpm levels!",
				return ret);
	} else {
		dpm_table->count = 1;
		dpm_table->dpm_levels[0].value = data->vbios_boot_state.dcef_clock / 100;
	}
	vega20_init_dpm_state(&(dpm_table->dpm_state));

	/* pixclk */
	dpm_table = &(data->dpm_table.pixel_table);
	if (data->smu_features[GNLD_DPM_DCEFCLK].enabled) {
		ret = vega20_setup_single_dpm_table(hwmgr, dpm_table, PPCLK_PIXCLK);
		PP_ASSERT_WITH_CODE(!ret,
				"[SetupDefaultDpmTable] failed to get pixclk dpm levels!",
				return ret);
	} else
		dpm_table->count = 0;
	vega20_init_dpm_state(&(dpm_table->dpm_state));

	/* dispclk */
	dpm_table = &(data->dpm_table.display_table);
	if (data->smu_features[GNLD_DPM_DCEFCLK].enabled) {
		ret = vega20_setup_single_dpm_table(hwmgr, dpm_table, PPCLK_DISPCLK);
		PP_ASSERT_WITH_CODE(!ret,
				"[SetupDefaultDpmTable] failed to get dispclk dpm levels!",
				return ret);
	} else
		dpm_table->count = 0;
	vega20_init_dpm_state(&(dpm_table->dpm_state));

	/* phyclk */
	dpm_table = &(data->dpm_table.phy_table);
	if (data->smu_features[GNLD_DPM_DCEFCLK].enabled) {
		ret = vega20_setup_single_dpm_table(hwmgr, dpm_table, PPCLK_PHYCLK);
		PP_ASSERT_WITH_CODE(!ret,
				"[SetupDefaultDpmTable] failed to get phyclk dpm levels!",
				return ret);
	} else
		dpm_table->count = 0;
	vega20_init_dpm_state(&(dpm_table->dpm_state));

	/* fclk */
	dpm_table = &(data->dpm_table.fclk_table);
	if (data->smu_features[GNLD_DPM_FCLK].enabled) {
		ret = vega20_setup_single_dpm_table(hwmgr, dpm_table, PPCLK_FCLK);
		PP_ASSERT_WITH_CODE(!ret,
				"[SetupDefaultDpmTable] failed to get fclk dpm levels!",
				return ret);
	} else {
		dpm_table->count = 1;
		dpm_table->dpm_levels[0].value = data->vbios_boot_state.fclock / 100;
	}
	vega20_init_dpm_state(&(dpm_table->dpm_state));

	/* save a copy of the default DPM table */
	memcpy(&(data->golden_dpm_table), &(data->dpm_table),
			sizeof(struct vega20_dpm_table));

	return 0;
}

/**
* Initializes the SMC table and uploads it
*
* @param    hwmgr  the address of the powerplay hardware manager.
* @param    pInput  the pointer to input data (PowerState)
* @return   always 0
*/
static int vega20_init_smc_table(struct pp_hwmgr *hwmgr)
{
	int result;
	struct vega20_hwmgr *data =
			(struct vega20_hwmgr *)(hwmgr->backend);
	PPTable_t *pp_table = &(data->smc_state_table.pp_table);
	struct pp_atomfwctrl_bios_boot_up_values boot_up_values;
	struct phm_ppt_v3_information *pptable_information =
		(struct phm_ppt_v3_information *)hwmgr->pptable;

	result = pp_atomfwctrl_get_vbios_bootup_values(hwmgr, &boot_up_values);
	PP_ASSERT_WITH_CODE(!result,
			"[InitSMCTable] Failed to get vbios bootup values!",
			return result);

	data->vbios_boot_state.vddc     = boot_up_values.usVddc;
	data->vbios_boot_state.vddci    = boot_up_values.usVddci;
	data->vbios_boot_state.mvddc    = boot_up_values.usMvddc;
	data->vbios_boot_state.gfx_clock = boot_up_values.ulGfxClk;
	data->vbios_boot_state.mem_clock = boot_up_values.ulUClk;
	data->vbios_boot_state.soc_clock = boot_up_values.ulSocClk;
	data->vbios_boot_state.dcef_clock = boot_up_values.ulDCEFClk;
	data->vbios_boot_state.eclock = boot_up_values.ulEClk;
	data->vbios_boot_state.vclock = boot_up_values.ulVClk;
	data->vbios_boot_state.dclock = boot_up_values.ulDClk;
	data->vbios_boot_state.fclock = boot_up_values.ulFClk;
	data->vbios_boot_state.uc_cooling_id = boot_up_values.ucCoolingID;

	smum_send_msg_to_smc_with_parameter(hwmgr,
			PPSMC_MSG_SetMinDeepSleepDcefclk,
		(uint32_t)(data->vbios_boot_state.dcef_clock / 100));

	memcpy(pp_table, pptable_information->smc_pptable, sizeof(PPTable_t));

	result = smum_smc_table_manager(hwmgr,
					(uint8_t *)pp_table, TABLE_PPTABLE, false);
	PP_ASSERT_WITH_CODE(!result,
			"[InitSMCTable] Failed to upload PPtable!",
			return result);

	return 0;
}

/*
 * Override PCIe link speed and link width for DPM Level 1. PPTable entries
 * reflect the ASIC capabilities and not the system capabilities. For e.g.
 * Vega20 board in a PCI Gen3 system. In this case, when SMU's tries to switch
 * to DPM1, it fails as system doesn't support Gen4.
 */
static int vega20_override_pcie_parameters(struct pp_hwmgr *hwmgr)
{
	struct amdgpu_device *adev = (struct amdgpu_device *)(hwmgr->adev);
	struct vega20_hwmgr *data =
			(struct vega20_hwmgr *)(hwmgr->backend);
	uint32_t pcie_gen = 0, pcie_width = 0, smu_pcie_arg;
	int ret;

	if (adev->pm.pcie_gen_mask & CAIL_PCIE_LINK_SPEED_SUPPORT_GEN4)
		pcie_gen = 3;
	else if (adev->pm.pcie_gen_mask & CAIL_PCIE_LINK_SPEED_SUPPORT_GEN3)
		pcie_gen = 2;
	else if (adev->pm.pcie_gen_mask & CAIL_PCIE_LINK_SPEED_SUPPORT_GEN2)
		pcie_gen = 1;
	else if (adev->pm.pcie_gen_mask & CAIL_PCIE_LINK_SPEED_SUPPORT_GEN1)
		pcie_gen = 0;

	if (adev->pm.pcie_mlw_mask & CAIL_PCIE_LINK_WIDTH_SUPPORT_X16)
		pcie_width = 6;
	else if (adev->pm.pcie_mlw_mask & CAIL_PCIE_LINK_WIDTH_SUPPORT_X12)
		pcie_width = 5;
	else if (adev->pm.pcie_mlw_mask & CAIL_PCIE_LINK_WIDTH_SUPPORT_X8)
		pcie_width = 4;
	else if (adev->pm.pcie_mlw_mask & CAIL_PCIE_LINK_WIDTH_SUPPORT_X4)
		pcie_width = 3;
	else if (adev->pm.pcie_mlw_mask & CAIL_PCIE_LINK_WIDTH_SUPPORT_X2)
		pcie_width = 2;
	else if (adev->pm.pcie_mlw_mask & CAIL_PCIE_LINK_WIDTH_SUPPORT_X1)
		pcie_width = 1;

	/* Bit 31:16: LCLK DPM level. 0 is DPM0, and 1 is DPM1
	 * Bit 15:8:  PCIE GEN, 0 to 3 corresponds to GEN1 to GEN4
	 * Bit 7:0:   PCIE lane width, 1 to 7 corresponds is x1 to x32
	 */
	smu_pcie_arg = (1 << 16) | (pcie_gen << 8) | pcie_width;
	ret = smum_send_msg_to_smc_with_parameter(hwmgr,
			PPSMC_MSG_OverridePcieParameters, smu_pcie_arg);
	PP_ASSERT_WITH_CODE(!ret,
		"[OverridePcieParameters] Attempt to override pcie params failed!",
		return ret);

	data->pcie_parameters_override = 1;
	data->pcie_gen_level1 = pcie_gen;
	data->pcie_width_level1 = pcie_width;

	return 0;
}

static int vega20_set_allowed_featuresmask(struct pp_hwmgr *hwmgr)
{
	struct vega20_hwmgr *data =
			(struct vega20_hwmgr *)(hwmgr->backend);
	uint32_t allowed_features_low = 0, allowed_features_high = 0;
	int i;
	int ret = 0;

	for (i = 0; i < GNLD_FEATURES_MAX; i++)
		if (data->smu_features[i].allowed)
			data->smu_features[i].smu_feature_id > 31 ?
				(allowed_features_high |=
				 ((data->smu_features[i].smu_feature_bitmap >> SMU_FEATURES_HIGH_SHIFT)
				  & 0xFFFFFFFF)) :
				(allowed_features_low |=
				 ((data->smu_features[i].smu_feature_bitmap >> SMU_FEATURES_LOW_SHIFT)
				  & 0xFFFFFFFF));

	ret = smum_send_msg_to_smc_with_parameter(hwmgr,
		PPSMC_MSG_SetAllowedFeaturesMaskHigh, allowed_features_high);
	PP_ASSERT_WITH_CODE(!ret,
		"[SetAllowedFeaturesMask] Attempt to set allowed features mask(high) failed!",
		return ret);

	ret = smum_send_msg_to_smc_with_parameter(hwmgr,
		PPSMC_MSG_SetAllowedFeaturesMaskLow, allowed_features_low);
	PP_ASSERT_WITH_CODE(!ret,
		"[SetAllowedFeaturesMask] Attempt to set allowed features mask (low) failed!",
		return ret);

	return 0;
}

static int vega20_run_btc(struct pp_hwmgr *hwmgr)
{
	return smum_send_msg_to_smc(hwmgr, PPSMC_MSG_RunBtc);
}

static int vega20_run_btc_afll(struct pp_hwmgr *hwmgr)
{
	return smum_send_msg_to_smc(hwmgr, PPSMC_MSG_RunAfllBtc);
}

static int vega20_enable_all_smu_features(struct pp_hwmgr *hwmgr)
{
	struct vega20_hwmgr *data =
			(struct vega20_hwmgr *)(hwmgr->backend);
	uint64_t features_enabled;
	int i;
	bool enabled;
	int ret = 0;

	PP_ASSERT_WITH_CODE((ret = smum_send_msg_to_smc(hwmgr,
			PPSMC_MSG_EnableAllSmuFeatures)) == 0,
			"[EnableAllSMUFeatures] Failed to enable all smu features!",
			return ret);

	ret = vega20_get_enabled_smc_features(hwmgr, &features_enabled);
	PP_ASSERT_WITH_CODE(!ret,
			"[EnableAllSmuFeatures] Failed to get enabled smc features!",
			return ret);

	for (i = 0; i < GNLD_FEATURES_MAX; i++) {
		enabled = (features_enabled & data->smu_features[i].smu_feature_bitmap) ?
			true : false;
		data->smu_features[i].enabled = enabled;
		data->smu_features[i].supported = enabled;

#if 0
		if (data->smu_features[i].allowed && !enabled)
			pr_info("[EnableAllSMUFeatures] feature %d is expected enabled!", i);
		else if (!data->smu_features[i].allowed && enabled)
			pr_info("[EnableAllSMUFeatures] feature %d is expected disabled!", i);
#endif
	}

	return 0;
}

static int vega20_notify_smc_display_change(struct pp_hwmgr *hwmgr)
{
	struct vega20_hwmgr *data = (struct vega20_hwmgr *)(hwmgr->backend);

	if (data->smu_features[GNLD_DPM_UCLK].enabled)
		return smum_send_msg_to_smc_with_parameter(hwmgr,
			PPSMC_MSG_SetUclkFastSwitch,
			1);

	return 0;
}

static int vega20_send_clock_ratio(struct pp_hwmgr *hwmgr)
{
	struct vega20_hwmgr *data =
			(struct vega20_hwmgr *)(hwmgr->backend);

	return smum_send_msg_to_smc_with_parameter(hwmgr,
			PPSMC_MSG_SetFclkGfxClkRatio,
			data->registry_data.fclk_gfxclk_ratio);
}

static int vega20_disable_all_smu_features(struct pp_hwmgr *hwmgr)
{
	struct vega20_hwmgr *data =
			(struct vega20_hwmgr *)(hwmgr->backend);
	uint64_t features_enabled;
	int i;
	bool enabled;
	int ret = 0;

	PP_ASSERT_WITH_CODE((ret = smum_send_msg_to_smc(hwmgr,
			PPSMC_MSG_DisableAllSmuFeatures)) == 0,
			"[DisableAllSMUFeatures] Failed to disable all smu features!",
			return ret);

	ret = vega20_get_enabled_smc_features(hwmgr, &features_enabled);
	PP_ASSERT_WITH_CODE(!ret,
			"[DisableAllSMUFeatures] Failed to get enabled smc features!",
			return ret);

	for (i = 0; i < GNLD_FEATURES_MAX; i++) {
		enabled = (features_enabled & data->smu_features[i].smu_feature_bitmap) ?
			true : false;
		data->smu_features[i].enabled = enabled;
		data->smu_features[i].supported = enabled;
	}

	return 0;
}

static int vega20_od8_set_feature_capabilities(
		struct pp_hwmgr *hwmgr)
{
	struct phm_ppt_v3_information *pptable_information =
		(struct phm_ppt_v3_information *)hwmgr->pptable;
	struct vega20_hwmgr *data = (struct vega20_hwmgr *)(hwmgr->backend);
	PPTable_t *pp_table = &(data->smc_state_table.pp_table);
	struct vega20_od8_settings *od_settings = &(data->od8_settings);

	od_settings->overdrive8_capabilities = 0;

	if (data->smu_features[GNLD_DPM_GFXCLK].enabled) {
		if (pptable_information->od_feature_capabilities[ATOM_VEGA20_ODFEATURE_GFXCLK_LIMITS] &&
		    pptable_information->od_settings_max[OD8_SETTING_GFXCLK_FMAX] > 0 &&
		    pptable_information->od_settings_min[OD8_SETTING_GFXCLK_FMIN] > 0 &&
		    (pptable_information->od_settings_max[OD8_SETTING_GFXCLK_FMAX] >=
		    pptable_information->od_settings_min[OD8_SETTING_GFXCLK_FMIN]))
			od_settings->overdrive8_capabilities |= OD8_GFXCLK_LIMITS;

		if (pptable_information->od_feature_capabilities[ATOM_VEGA20_ODFEATURE_GFXCLK_CURVE] &&
		    (pptable_information->od_settings_min[OD8_SETTING_GFXCLK_VOLTAGE1] >=
		     pp_table->MinVoltageGfx / VOLTAGE_SCALE) &&
		    (pptable_information->od_settings_max[OD8_SETTING_GFXCLK_VOLTAGE3] <=
		     pp_table->MaxVoltageGfx / VOLTAGE_SCALE) &&
		    (pptable_information->od_settings_max[OD8_SETTING_GFXCLK_VOLTAGE3] >=
		     pptable_information->od_settings_min[OD8_SETTING_GFXCLK_VOLTAGE1]))
			od_settings->overdrive8_capabilities |= OD8_GFXCLK_CURVE;
	}

	if (data->smu_features[GNLD_DPM_UCLK].enabled) {
		pptable_information->od_settings_min[OD8_SETTING_UCLK_FMAX] =
			data->dpm_table.mem_table.dpm_levels[data->dpm_table.mem_table.count - 2].value;
		if (pptable_information->od_feature_capabilities[ATOM_VEGA20_ODFEATURE_UCLK_MAX] &&
		    pptable_information->od_settings_min[OD8_SETTING_UCLK_FMAX] > 0 &&
		    pptable_information->od_settings_max[OD8_SETTING_UCLK_FMAX] > 0 &&
		    (pptable_information->od_settings_max[OD8_SETTING_UCLK_FMAX] >=
		    pptable_information->od_settings_min[OD8_SETTING_UCLK_FMAX]))
			od_settings->overdrive8_capabilities |= OD8_UCLK_MAX;
	}

	if (pptable_information->od_feature_capabilities[ATOM_VEGA20_ODFEATURE_POWER_LIMIT] &&
	    pptable_information->od_settings_max[OD8_SETTING_POWER_PERCENTAGE] > 0 &&
	    pptable_information->od_settings_max[OD8_SETTING_POWER_PERCENTAGE] <= 100 &&
	    pptable_information->od_settings_min[OD8_SETTING_POWER_PERCENTAGE] > 0 &&
	    pptable_information->od_settings_min[OD8_SETTING_POWER_PERCENTAGE] <= 100)
		od_settings->overdrive8_capabilities |= OD8_POWER_LIMIT;

	if (data->smu_features[GNLD_FAN_CONTROL].enabled) {
		if (pptable_information->od_feature_capabilities[ATOM_VEGA20_ODFEATURE_FAN_ACOUSTIC_LIMIT] &&
		    pptable_information->od_settings_min[OD8_SETTING_FAN_ACOUSTIC_LIMIT] > 0 &&
		    pptable_information->od_settings_max[OD8_SETTING_FAN_ACOUSTIC_LIMIT] > 0 &&
		    (pptable_information->od_settings_max[OD8_SETTING_FAN_ACOUSTIC_LIMIT] >=
		     pptable_information->od_settings_min[OD8_SETTING_FAN_ACOUSTIC_LIMIT]))
			od_settings->overdrive8_capabilities |= OD8_ACOUSTIC_LIMIT_SCLK;

		if (pptable_information->od_feature_capabilities[ATOM_VEGA20_ODFEATURE_FAN_SPEED_MIN] &&
		    (pptable_information->od_settings_min[OD8_SETTING_FAN_MIN_SPEED] >=
		    (pp_table->FanPwmMin * pp_table->FanMaximumRpm / 100)) &&
		    pptable_information->od_settings_max[OD8_SETTING_FAN_MIN_SPEED] > 0 &&
		    (pptable_information->od_settings_max[OD8_SETTING_FAN_MIN_SPEED] >=
		     pptable_information->od_settings_min[OD8_SETTING_FAN_MIN_SPEED]))
			od_settings->overdrive8_capabilities |= OD8_FAN_SPEED_MIN;
	}

	if (data->smu_features[GNLD_THERMAL].enabled) {
		if (pptable_information->od_feature_capabilities[ATOM_VEGA20_ODFEATURE_TEMPERATURE_FAN] &&
		    pptable_information->od_settings_max[OD8_SETTING_FAN_TARGET_TEMP] > 0 &&
		    pptable_information->od_settings_min[OD8_SETTING_FAN_TARGET_TEMP] > 0 &&
		    (pptable_information->od_settings_max[OD8_SETTING_FAN_TARGET_TEMP] >=
		     pptable_information->od_settings_min[OD8_SETTING_FAN_TARGET_TEMP]))
			od_settings->overdrive8_capabilities |= OD8_TEMPERATURE_FAN;

		if (pptable_information->od_feature_capabilities[ATOM_VEGA20_ODFEATURE_TEMPERATURE_SYSTEM] &&
		    pptable_information->od_settings_max[OD8_SETTING_OPERATING_TEMP_MAX] > 0 &&
		    pptable_information->od_settings_min[OD8_SETTING_OPERATING_TEMP_MAX] > 0 &&
		    (pptable_information->od_settings_max[OD8_SETTING_OPERATING_TEMP_MAX] >=
		     pptable_information->od_settings_min[OD8_SETTING_OPERATING_TEMP_MAX]))
			od_settings->overdrive8_capabilities |= OD8_TEMPERATURE_SYSTEM;
	}

	if (pptable_information->od_feature_capabilities[ATOM_VEGA20_ODFEATURE_MEMORY_TIMING_TUNE])
		od_settings->overdrive8_capabilities |= OD8_MEMORY_TIMING_TUNE;

	if (pptable_information->od_feature_capabilities[ATOM_VEGA20_ODFEATURE_FAN_ZERO_RPM_CONTROL] &&
	    pp_table->FanZeroRpmEnable)
		od_settings->overdrive8_capabilities |= OD8_FAN_ZERO_RPM_CONTROL;

	if (!od_settings->overdrive8_capabilities)
		hwmgr->od_enabled = false;

	return 0;
}

static int vega20_od8_set_feature_id(
		struct pp_hwmgr *hwmgr)
{
	struct vega20_hwmgr *data = (struct vega20_hwmgr *)(hwmgr->backend);
	struct vega20_od8_settings *od_settings = &(data->od8_settings);

	if (od_settings->overdrive8_capabilities & OD8_GFXCLK_LIMITS) {
		od_settings->od8_settings_array[OD8_SETTING_GFXCLK_FMIN].feature_id =
			OD8_GFXCLK_LIMITS;
		od_settings->od8_settings_array[OD8_SETTING_GFXCLK_FMAX].feature_id =
			OD8_GFXCLK_LIMITS;
	} else {
		od_settings->od8_settings_array[OD8_SETTING_GFXCLK_FMIN].feature_id =
			0;
		od_settings->od8_settings_array[OD8_SETTING_GFXCLK_FMAX].feature_id =
			0;
	}

	if (od_settings->overdrive8_capabilities & OD8_GFXCLK_CURVE) {
		od_settings->od8_settings_array[OD8_SETTING_GFXCLK_FREQ1].feature_id =
			OD8_GFXCLK_CURVE;
		od_settings->od8_settings_array[OD8_SETTING_GFXCLK_VOLTAGE1].feature_id =
			OD8_GFXCLK_CURVE;
		od_settings->od8_settings_array[OD8_SETTING_GFXCLK_FREQ2].feature_id =
			OD8_GFXCLK_CURVE;
		od_settings->od8_settings_array[OD8_SETTING_GFXCLK_VOLTAGE2].feature_id =
			OD8_GFXCLK_CURVE;
		od_settings->od8_settings_array[OD8_SETTING_GFXCLK_FREQ3].feature_id =
			OD8_GFXCLK_CURVE;
		od_settings->od8_settings_array[OD8_SETTING_GFXCLK_VOLTAGE3].feature_id =
			OD8_GFXCLK_CURVE;
	} else {
		od_settings->od8_settings_array[OD8_SETTING_GFXCLK_FREQ1].feature_id =
			0;
		od_settings->od8_settings_array[OD8_SETTING_GFXCLK_VOLTAGE1].feature_id =
			0;
		od_settings->od8_settings_array[OD8_SETTING_GFXCLK_FREQ2].feature_id =
			0;
		od_settings->od8_settings_array[OD8_SETTING_GFXCLK_VOLTAGE2].feature_id =
			0;
		od_settings->od8_settings_array[OD8_SETTING_GFXCLK_FREQ3].feature_id =
			0;
		od_settings->od8_settings_array[OD8_SETTING_GFXCLK_VOLTAGE3].feature_id =
			0;
	}

	if (od_settings->overdrive8_capabilities & OD8_UCLK_MAX)
		od_settings->od8_settings_array[OD8_SETTING_UCLK_FMAX].feature_id = OD8_UCLK_MAX;
	else
		od_settings->od8_settings_array[OD8_SETTING_UCLK_FMAX].feature_id = 0;

	if (od_settings->overdrive8_capabilities & OD8_POWER_LIMIT)
		od_settings->od8_settings_array[OD8_SETTING_POWER_PERCENTAGE].feature_id = OD8_POWER_LIMIT;
	else
		od_settings->od8_settings_array[OD8_SETTING_POWER_PERCENTAGE].feature_id = 0;

	if (od_settings->overdrive8_capabilities & OD8_ACOUSTIC_LIMIT_SCLK)
		od_settings->od8_settings_array[OD8_SETTING_FAN_ACOUSTIC_LIMIT].feature_id =
			OD8_ACOUSTIC_LIMIT_SCLK;
	else
		od_settings->od8_settings_array[OD8_SETTING_FAN_ACOUSTIC_LIMIT].feature_id =
			0;

	if (od_settings->overdrive8_capabilities & OD8_FAN_SPEED_MIN)
		od_settings->od8_settings_array[OD8_SETTING_FAN_MIN_SPEED].feature_id =
			OD8_FAN_SPEED_MIN;
	else
		od_settings->od8_settings_array[OD8_SETTING_FAN_MIN_SPEED].feature_id =
			0;

	if (od_settings->overdrive8_capabilities & OD8_TEMPERATURE_FAN)
		od_settings->od8_settings_array[OD8_SETTING_FAN_TARGET_TEMP].feature_id =
			OD8_TEMPERATURE_FAN;
	else
		od_settings->od8_settings_array[OD8_SETTING_FAN_TARGET_TEMP].feature_id =
			0;

	if (od_settings->overdrive8_capabilities & OD8_TEMPERATURE_SYSTEM)
		od_settings->od8_settings_array[OD8_SETTING_OPERATING_TEMP_MAX].feature_id =
			OD8_TEMPERATURE_SYSTEM;
	else
		od_settings->od8_settings_array[OD8_SETTING_OPERATING_TEMP_MAX].feature_id =
			0;

	return 0;
}

static int vega20_od8_get_gfx_clock_base_voltage(
		struct pp_hwmgr *hwmgr,
		uint32_t *voltage,
		uint32_t freq)
{
	int ret = 0;

	ret = smum_send_msg_to_smc_with_parameter(hwmgr,
			PPSMC_MSG_GetAVFSVoltageByDpm,
			((AVFS_CURVE << 24) | (OD8_HOTCURVE_TEMPERATURE << 16) | freq));
	PP_ASSERT_WITH_CODE(!ret,
			"[GetBaseVoltage] failed to get GFXCLK AVFS voltage from SMU!",
			return ret);

	*voltage = smum_get_argument(hwmgr);
	*voltage = *voltage / VOLTAGE_SCALE;

	return 0;
}

static int vega20_od8_initialize_default_settings(
		struct pp_hwmgr *hwmgr)
{
	struct phm_ppt_v3_information *pptable_information =
		(struct phm_ppt_v3_information *)hwmgr->pptable;
	struct vega20_hwmgr *data = (struct vega20_hwmgr *)(hwmgr->backend);
	struct vega20_od8_settings *od8_settings = &(data->od8_settings);
	OverDriveTable_t *od_table = &(data->smc_state_table.overdrive_table);
	int i, ret = 0;

	/* Set Feature Capabilities */
	vega20_od8_set_feature_capabilities(hwmgr);

	/* Map FeatureID to individual settings */
	vega20_od8_set_feature_id(hwmgr);

	/* Set default values */
	ret = smum_smc_table_manager(hwmgr, (uint8_t *)od_table, TABLE_OVERDRIVE, true);
	PP_ASSERT_WITH_CODE(!ret,
			"Failed to export over drive table!",
			return ret);

	if (od8_settings->overdrive8_capabilities & OD8_GFXCLK_LIMITS) {
		od8_settings->od8_settings_array[OD8_SETTING_GFXCLK_FMIN].default_value =
			od_table->GfxclkFmin;
		od8_settings->od8_settings_array[OD8_SETTING_GFXCLK_FMAX].default_value =
			od_table->GfxclkFmax;
	} else {
		od8_settings->od8_settings_array[OD8_SETTING_GFXCLK_FMIN].default_value =
			0;
		od8_settings->od8_settings_array[OD8_SETTING_GFXCLK_FMAX].default_value =
			0;
	}

	if (od8_settings->overdrive8_capabilities & OD8_GFXCLK_CURVE) {
		od_table->GfxclkFreq1 = od_table->GfxclkFmin;
		od8_settings->od8_settings_array[OD8_SETTING_GFXCLK_FREQ1].default_value =
			od_table->GfxclkFreq1;

		od_table->GfxclkFreq3 = od_table->GfxclkFmax;
		od8_settings->od8_settings_array[OD8_SETTING_GFXCLK_FREQ3].default_value =
			od_table->GfxclkFreq3;

		od_table->GfxclkFreq2 = (od_table->GfxclkFreq1 + od_table->GfxclkFreq3) / 2;
		od8_settings->od8_settings_array[OD8_SETTING_GFXCLK_FREQ2].default_value =
			od_table->GfxclkFreq2;

		PP_ASSERT_WITH_CODE(!vega20_od8_get_gfx_clock_base_voltage(hwmgr,
				   &(od8_settings->od8_settings_array[OD8_SETTING_GFXCLK_VOLTAGE1].default_value),
				     od_table->GfxclkFreq1),
				"[PhwVega20_OD8_InitializeDefaultSettings] Failed to get Base clock voltage from SMU!",
				od8_settings->od8_settings_array[OD8_SETTING_GFXCLK_VOLTAGE1].default_value = 0);
		od_table->GfxclkVolt1 = od8_settings->od8_settings_array[OD8_SETTING_GFXCLK_VOLTAGE1].default_value
			* VOLTAGE_SCALE;

		PP_ASSERT_WITH_CODE(!vega20_od8_get_gfx_clock_base_voltage(hwmgr,
				   &(od8_settings->od8_settings_array[OD8_SETTING_GFXCLK_VOLTAGE2].default_value),
				     od_table->GfxclkFreq2),
				"[PhwVega20_OD8_InitializeDefaultSettings] Failed to get Base clock voltage from SMU!",
				od8_settings->od8_settings_array[OD8_SETTING_GFXCLK_VOLTAGE2].default_value = 0);
		od_table->GfxclkVolt2 = od8_settings->od8_settings_array[OD8_SETTING_GFXCLK_VOLTAGE2].default_value
			* VOLTAGE_SCALE;

		PP_ASSERT_WITH_CODE(!vega20_od8_get_gfx_clock_base_voltage(hwmgr,
				   &(od8_settings->od8_settings_array[OD8_SETTING_GFXCLK_VOLTAGE3].default_value),
				     od_table->GfxclkFreq3),
				"[PhwVega20_OD8_InitializeDefaultSettings] Failed to get Base clock voltage from SMU!",
				od8_settings->od8_settings_array[OD8_SETTING_GFXCLK_VOLTAGE3].default_value = 0);
		od_table->GfxclkVolt3 = od8_settings->od8_settings_array[OD8_SETTING_GFXCLK_VOLTAGE3].default_value
			* VOLTAGE_SCALE;
	} else {
		od8_settings->od8_settings_array[OD8_SETTING_GFXCLK_FREQ1].default_value =
			0;
		od8_settings->od8_settings_array[OD8_SETTING_GFXCLK_VOLTAGE1].default_value =
			0;
		od8_settings->od8_settings_array[OD8_SETTING_GFXCLK_FREQ2].default_value =
			0;
		od8_settings->od8_settings_array[OD8_SETTING_GFXCLK_VOLTAGE2].default_value =
			0;
		od8_settings->od8_settings_array[OD8_SETTING_GFXCLK_FREQ3].default_value =
			0;
		od8_settings->od8_settings_array[OD8_SETTING_GFXCLK_VOLTAGE3].default_value =
			0;
	}

	if (od8_settings->overdrive8_capabilities & OD8_UCLK_MAX)
		od8_settings->od8_settings_array[OD8_SETTING_UCLK_FMAX].default_value =
			od_table->UclkFmax;
	else
		od8_settings->od8_settings_array[OD8_SETTING_UCLK_FMAX].default_value =
			0;

	if (od8_settings->overdrive8_capabilities & OD8_POWER_LIMIT)
		od8_settings->od8_settings_array[OD8_SETTING_POWER_PERCENTAGE].default_value =
			od_table->OverDrivePct;
	else
		od8_settings->od8_settings_array[OD8_SETTING_POWER_PERCENTAGE].default_value =
			0;

	if (od8_settings->overdrive8_capabilities & OD8_ACOUSTIC_LIMIT_SCLK)
		od8_settings->od8_settings_array[OD8_SETTING_FAN_ACOUSTIC_LIMIT].default_value =
			od_table->FanMaximumRpm;
	else
		od8_settings->od8_settings_array[OD8_SETTING_FAN_ACOUSTIC_LIMIT].default_value =
			0;

	if (od8_settings->overdrive8_capabilities & OD8_FAN_SPEED_MIN)
		od8_settings->od8_settings_array[OD8_SETTING_FAN_MIN_SPEED].default_value =
			od_table->FanMinimumPwm * data->smc_state_table.pp_table.FanMaximumRpm / 100;
	else
		od8_settings->od8_settings_array[OD8_SETTING_FAN_MIN_SPEED].default_value =
			0;

	if (od8_settings->overdrive8_capabilities & OD8_TEMPERATURE_FAN)
		od8_settings->od8_settings_array[OD8_SETTING_FAN_TARGET_TEMP].default_value =
			od_table->FanTargetTemperature;
	else
		od8_settings->od8_settings_array[OD8_SETTING_FAN_TARGET_TEMP].default_value =
			0;

	if (od8_settings->overdrive8_capabilities & OD8_TEMPERATURE_SYSTEM)
		od8_settings->od8_settings_array[OD8_SETTING_OPERATING_TEMP_MAX].default_value =
			od_table->MaxOpTemp;
	else
		od8_settings->od8_settings_array[OD8_SETTING_OPERATING_TEMP_MAX].default_value =
			0;

	for (i = 0; i < OD8_SETTING_COUNT; i++) {
		if (od8_settings->od8_settings_array[i].feature_id) {
			od8_settings->od8_settings_array[i].min_value =
				pptable_information->od_settings_min[i];
			od8_settings->od8_settings_array[i].max_value =
				pptable_information->od_settings_max[i];
			od8_settings->od8_settings_array[i].current_value =
				od8_settings->od8_settings_array[i].default_value;
		} else {
			od8_settings->od8_settings_array[i].min_value =
				0;
			od8_settings->od8_settings_array[i].max_value =
				0;
			od8_settings->od8_settings_array[i].current_value =
				0;
		}
	}

	ret = smum_smc_table_manager(hwmgr, (uint8_t *)od_table, TABLE_OVERDRIVE, false);
	PP_ASSERT_WITH_CODE(!ret,
			"Failed to import over drive table!",
			return ret);

	return 0;
}

static int vega20_od8_set_settings(
		struct pp_hwmgr *hwmgr,
		uint32_t index,
		uint32_t value)
{
	OverDriveTable_t od_table;
	int ret = 0;
	struct vega20_hwmgr *data = (struct vega20_hwmgr *)(hwmgr->backend);
	struct vega20_od8_single_setting *od8_settings =
			data->od8_settings.od8_settings_array;

	ret = smum_smc_table_manager(hwmgr, (uint8_t *)(&od_table), TABLE_OVERDRIVE, true);
	PP_ASSERT_WITH_CODE(!ret,
			"Failed to export over drive table!",
			return ret);

	switch(index) {
	case OD8_SETTING_GFXCLK_FMIN:
		od_table.GfxclkFmin = (uint16_t)value;
		break;
	case OD8_SETTING_GFXCLK_FMAX:
		if (value < od8_settings[OD8_SETTING_GFXCLK_FMAX].min_value ||
		    value > od8_settings[OD8_SETTING_GFXCLK_FMAX].max_value)
			return -EINVAL;

		od_table.GfxclkFmax = (uint16_t)value;
		break;
	case OD8_SETTING_GFXCLK_FREQ1:
		od_table.GfxclkFreq1 = (uint16_t)value;
		break;
	case OD8_SETTING_GFXCLK_VOLTAGE1:
		od_table.GfxclkVolt1 = (uint16_t)value;
		break;
	case OD8_SETTING_GFXCLK_FREQ2:
		od_table.GfxclkFreq2 = (uint16_t)value;
		break;
	case OD8_SETTING_GFXCLK_VOLTAGE2:
		od_table.GfxclkVolt2 = (uint16_t)value;
		break;
	case OD8_SETTING_GFXCLK_FREQ3:
		od_table.GfxclkFreq3 = (uint16_t)value;
		break;
	case OD8_SETTING_GFXCLK_VOLTAGE3:
		od_table.GfxclkVolt3 = (uint16_t)value;
		break;
	case OD8_SETTING_UCLK_FMAX:
		if (value < od8_settings[OD8_SETTING_UCLK_FMAX].min_value ||
		    value > od8_settings[OD8_SETTING_UCLK_FMAX].max_value)
			return -EINVAL;
		od_table.UclkFmax = (uint16_t)value;
		break;
	case OD8_SETTING_POWER_PERCENTAGE:
		od_table.OverDrivePct = (int16_t)value;
		break;
	case OD8_SETTING_FAN_ACOUSTIC_LIMIT:
		od_table.FanMaximumRpm = (uint16_t)value;
		break;
	case OD8_SETTING_FAN_MIN_SPEED:
		od_table.FanMinimumPwm = (uint16_t)value;
		break;
	case OD8_SETTING_FAN_TARGET_TEMP:
		od_table.FanTargetTemperature = (uint16_t)value;
		break;
	case OD8_SETTING_OPERATING_TEMP_MAX:
		od_table.MaxOpTemp = (uint16_t)value;
		break;
	}

	ret = smum_smc_table_manager(hwmgr, (uint8_t *)(&od_table), TABLE_OVERDRIVE, false);
	PP_ASSERT_WITH_CODE(!ret,
			"Failed to import over drive table!",
			return ret);

	return 0;
}

static int vega20_get_sclk_od(
		struct pp_hwmgr *hwmgr)
{
	struct vega20_hwmgr *data = hwmgr->backend;
	struct vega20_single_dpm_table *sclk_table =
			&(data->dpm_table.gfx_table);
	struct vega20_single_dpm_table *golden_sclk_table =
			&(data->golden_dpm_table.gfx_table);
	int value = sclk_table->dpm_levels[sclk_table->count - 1].value;
	int golden_value = golden_sclk_table->dpm_levels
			[golden_sclk_table->count - 1].value;

	/* od percentage */
	value -= golden_value;
	value = DIV_ROUND_UP(value * 100, golden_value);

	return value;
}

static int vega20_set_sclk_od(
		struct pp_hwmgr *hwmgr, uint32_t value)
{
	struct vega20_hwmgr *data = hwmgr->backend;
	struct vega20_single_dpm_table *golden_sclk_table =
			&(data->golden_dpm_table.gfx_table);
	uint32_t od_sclk;
	int ret = 0;

	od_sclk = golden_sclk_table->dpm_levels[golden_sclk_table->count - 1].value * value;
	od_sclk /= 100;
	od_sclk += golden_sclk_table->dpm_levels[golden_sclk_table->count - 1].value;

	ret = vega20_od8_set_settings(hwmgr, OD8_SETTING_GFXCLK_FMAX, od_sclk);
	PP_ASSERT_WITH_CODE(!ret,
			"[SetSclkOD] failed to set od gfxclk!",
			return ret);

	/* retrieve updated gfxclk table */
	ret = vega20_setup_gfxclk_dpm_table(hwmgr);
	PP_ASSERT_WITH_CODE(!ret,
			"[SetSclkOD] failed to refresh gfxclk table!",
			return ret);

	return 0;
}

static int vega20_get_mclk_od(
		struct pp_hwmgr *hwmgr)
{
	struct vega20_hwmgr *data = hwmgr->backend;
	struct vega20_single_dpm_table *mclk_table =
			&(data->dpm_table.mem_table);
	struct vega20_single_dpm_table *golden_mclk_table =
			&(data->golden_dpm_table.mem_table);
	int value = mclk_table->dpm_levels[mclk_table->count - 1].value;
	int golden_value = golden_mclk_table->dpm_levels
			[golden_mclk_table->count - 1].value;

	/* od percentage */
	value -= golden_value;
	value = DIV_ROUND_UP(value * 100, golden_value);

	return value;
}

static int vega20_set_mclk_od(
		struct pp_hwmgr *hwmgr, uint32_t value)
{
	struct vega20_hwmgr *data = hwmgr->backend;
	struct vega20_single_dpm_table *golden_mclk_table =
			&(data->golden_dpm_table.mem_table);
	uint32_t od_mclk;
	int ret = 0;

	od_mclk = golden_mclk_table->dpm_levels[golden_mclk_table->count - 1].value * value;
	od_mclk /= 100;
	od_mclk += golden_mclk_table->dpm_levels[golden_mclk_table->count - 1].value;

	ret = vega20_od8_set_settings(hwmgr, OD8_SETTING_UCLK_FMAX, od_mclk);
	PP_ASSERT_WITH_CODE(!ret,
			"[SetMclkOD] failed to set od memclk!",
			return ret);

	/* retrieve updated memclk table */
	ret = vega20_setup_memclk_dpm_table(hwmgr);
	PP_ASSERT_WITH_CODE(!ret,
			"[SetMclkOD] failed to refresh memclk table!",
			return ret);

	return 0;
}

static int vega20_populate_umdpstate_clocks(
		struct pp_hwmgr *hwmgr)
{
	struct vega20_hwmgr *data = (struct vega20_hwmgr *)(hwmgr->backend);
	struct vega20_single_dpm_table *gfx_table = &(data->dpm_table.gfx_table);
	struct vega20_single_dpm_table *mem_table = &(data->dpm_table.mem_table);

	hwmgr->pstate_sclk = gfx_table->dpm_levels[0].value;
	hwmgr->pstate_mclk = mem_table->dpm_levels[0].value;

	if (gfx_table->count > VEGA20_UMD_PSTATE_GFXCLK_LEVEL &&
	    mem_table->count > VEGA20_UMD_PSTATE_MCLK_LEVEL) {
		hwmgr->pstate_sclk = gfx_table->dpm_levels[VEGA20_UMD_PSTATE_GFXCLK_LEVEL].value;
		hwmgr->pstate_mclk = mem_table->dpm_levels[VEGA20_UMD_PSTATE_MCLK_LEVEL].value;
	}

	hwmgr->pstate_sclk = hwmgr->pstate_sclk * 100;
	hwmgr->pstate_mclk = hwmgr->pstate_mclk * 100;

	return 0;
}

static int vega20_get_max_sustainable_clock(struct pp_hwmgr *hwmgr,
		PP_Clock *clock, PPCLK_e clock_select)
{
	int ret = 0;

	PP_ASSERT_WITH_CODE((ret = smum_send_msg_to_smc_with_parameter(hwmgr,
			PPSMC_MSG_GetDcModeMaxDpmFreq,
			(clock_select << 16))) == 0,
			"[GetMaxSustainableClock] Failed to get max DC clock from SMC!",
			return ret);
	*clock = smum_get_argument(hwmgr);

	/* if DC limit is zero, return AC limit */
	if (*clock == 0) {
		PP_ASSERT_WITH_CODE((ret = smum_send_msg_to_smc_with_parameter(hwmgr,
			PPSMC_MSG_GetMaxDpmFreq,
			(clock_select << 16))) == 0,
			"[GetMaxSustainableClock] failed to get max AC clock from SMC!",
			return ret);
		*clock = smum_get_argument(hwmgr);
	}

	return 0;
}

static int vega20_init_max_sustainable_clocks(struct pp_hwmgr *hwmgr)
{
	struct vega20_hwmgr *data =
		(struct vega20_hwmgr *)(hwmgr->backend);
	struct vega20_max_sustainable_clocks *max_sustainable_clocks =
		&(data->max_sustainable_clocks);
	int ret = 0;

	max_sustainable_clocks->uclock = data->vbios_boot_state.mem_clock / 100;
	max_sustainable_clocks->soc_clock = data->vbios_boot_state.soc_clock / 100;
	max_sustainable_clocks->dcef_clock = data->vbios_boot_state.dcef_clock / 100;
	max_sustainable_clocks->display_clock = 0xFFFFFFFF;
	max_sustainable_clocks->phy_clock = 0xFFFFFFFF;
	max_sustainable_clocks->pixel_clock = 0xFFFFFFFF;

	if (data->smu_features[GNLD_DPM_UCLK].enabled)
		PP_ASSERT_WITH_CODE((ret = vega20_get_max_sustainable_clock(hwmgr,
				&(max_sustainable_clocks->uclock),
				PPCLK_UCLK)) == 0,
				"[InitMaxSustainableClocks] failed to get max UCLK from SMC!",
				return ret);

	if (data->smu_features[GNLD_DPM_SOCCLK].enabled)
		PP_ASSERT_WITH_CODE((ret = vega20_get_max_sustainable_clock(hwmgr,
				&(max_sustainable_clocks->soc_clock),
				PPCLK_SOCCLK)) == 0,
				"[InitMaxSustainableClocks] failed to get max SOCCLK from SMC!",
				return ret);

	if (data->smu_features[GNLD_DPM_DCEFCLK].enabled) {
		PP_ASSERT_WITH_CODE((ret = vega20_get_max_sustainable_clock(hwmgr,
				&(max_sustainable_clocks->dcef_clock),
				PPCLK_DCEFCLK)) == 0,
				"[InitMaxSustainableClocks] failed to get max DCEFCLK from SMC!",
				return ret);
		PP_ASSERT_WITH_CODE((ret = vega20_get_max_sustainable_clock(hwmgr,
				&(max_sustainable_clocks->display_clock),
				PPCLK_DISPCLK)) == 0,
				"[InitMaxSustainableClocks] failed to get max DISPCLK from SMC!",
				return ret);
		PP_ASSERT_WITH_CODE((ret = vega20_get_max_sustainable_clock(hwmgr,
				&(max_sustainable_clocks->phy_clock),
				PPCLK_PHYCLK)) == 0,
				"[InitMaxSustainableClocks] failed to get max PHYCLK from SMC!",
				return ret);
		PP_ASSERT_WITH_CODE((ret = vega20_get_max_sustainable_clock(hwmgr,
				&(max_sustainable_clocks->pixel_clock),
				PPCLK_PIXCLK)) == 0,
				"[InitMaxSustainableClocks] failed to get max PIXCLK from SMC!",
				return ret);
	}

	if (max_sustainable_clocks->soc_clock < max_sustainable_clocks->uclock)
		max_sustainable_clocks->uclock = max_sustainable_clocks->soc_clock;

	return 0;
}

static int vega20_enable_mgpu_fan_boost(struct pp_hwmgr *hwmgr)
{
	int result;

	result = smum_send_msg_to_smc(hwmgr,
		PPSMC_MSG_SetMGpuFanBoostLimitRpm);
	PP_ASSERT_WITH_CODE(!result,
			"[EnableMgpuFan] Failed to enable mgpu fan boost!",
			return result);

	return 0;
}

static void vega20_init_powergate_state(struct pp_hwmgr *hwmgr)
{
	struct vega20_hwmgr *data =
		(struct vega20_hwmgr *)(hwmgr->backend);

	data->uvd_power_gated = true;
	data->vce_power_gated = true;

	if (data->smu_features[GNLD_DPM_UVD].enabled)
		data->uvd_power_gated = false;

	if (data->smu_features[GNLD_DPM_VCE].enabled)
		data->vce_power_gated = false;
}

static int vega20_enable_dpm_tasks(struct pp_hwmgr *hwmgr)
{
	int result = 0;

	smum_send_msg_to_smc_with_parameter(hwmgr,
			PPSMC_MSG_NumOfDisplays, 0);

	result = vega20_set_allowed_featuresmask(hwmgr);
	PP_ASSERT_WITH_CODE(!result,
			"[EnableDPMTasks] Failed to set allowed featuresmask!\n",
			return result);

	result = vega20_init_smc_table(hwmgr);
	PP_ASSERT_WITH_CODE(!result,
			"[EnableDPMTasks] Failed to initialize SMC table!",
			return result);

	result = vega20_run_btc(hwmgr);
	PP_ASSERT_WITH_CODE(!result,
			"[EnableDPMTasks] Failed to run btc!",
			return result);

	result = vega20_run_btc_afll(hwmgr);
	PP_ASSERT_WITH_CODE(!result,
			"[EnableDPMTasks] Failed to run btc afll!",
			return result);

	result = vega20_enable_all_smu_features(hwmgr);
	PP_ASSERT_WITH_CODE(!result,
			"[EnableDPMTasks] Failed to enable all smu features!",
			return result);

	result = vega20_override_pcie_parameters(hwmgr);
	PP_ASSERT_WITH_CODE(!result,
			"[EnableDPMTasks] Failed to override pcie parameters!",
			return result);

	result = vega20_notify_smc_display_change(hwmgr);
	PP_ASSERT_WITH_CODE(!result,
			"[EnableDPMTasks] Failed to notify smc display change!",
			return result);

	result = vega20_send_clock_ratio(hwmgr);
	PP_ASSERT_WITH_CODE(!result,
			"[EnableDPMTasks] Failed to send clock ratio!",
			return result);

	/* Initialize UVD/VCE powergating state */
	vega20_init_powergate_state(hwmgr);

	result = vega20_setup_default_dpm_tables(hwmgr);
	PP_ASSERT_WITH_CODE(!result,
			"[EnableDPMTasks] Failed to setup default DPM tables!",
			return result);

	result = vega20_init_max_sustainable_clocks(hwmgr);
	PP_ASSERT_WITH_CODE(!result,
			"[EnableDPMTasks] Failed to get maximum sustainable clocks!",
			return result);

	result = vega20_power_control_set_level(hwmgr);
	PP_ASSERT_WITH_CODE(!result,
			"[EnableDPMTasks] Failed to power control set level!",
			return result);

	result = vega20_od8_initialize_default_settings(hwmgr);
	PP_ASSERT_WITH_CODE(!result,
			"[EnableDPMTasks] Failed to initialize odn settings!",
			return result);

	result = vega20_populate_umdpstate_clocks(hwmgr);
	PP_ASSERT_WITH_CODE(!result,
			"[EnableDPMTasks] Failed to populate umdpstate clocks!",
			return result);

	result = smum_send_msg_to_smc_with_parameter(hwmgr, PPSMC_MSG_GetPptLimit,
			POWER_SOURCE_AC << 16);
	PP_ASSERT_WITH_CODE(!result,
			"[GetPptLimit] get default PPT limit failed!",
			return result);
	hwmgr->power_limit =
		hwmgr->default_power_limit = smum_get_argument(hwmgr);

	return 0;
}

static uint32_t vega20_find_lowest_dpm_level(
		struct vega20_single_dpm_table *table)
{
	uint32_t i;

	for (i = 0; i < table->count; i++) {
		if (table->dpm_levels[i].enabled)
			break;
	}
	if (i >= table->count) {
		i = 0;
		table->dpm_levels[i].enabled = true;
	}

	return i;
}

static uint32_t vega20_find_highest_dpm_level(
		struct vega20_single_dpm_table *table)
{
	int i = 0;

	PP_ASSERT_WITH_CODE(table != NULL,
			"[FindHighestDPMLevel] DPM Table does not exist!",
			return 0);
	PP_ASSERT_WITH_CODE(table->count > 0,
			"[FindHighestDPMLevel] DPM Table has no entry!",
			return 0);
	PP_ASSERT_WITH_CODE(table->count <= MAX_REGULAR_DPM_NUMBER,
			"[FindHighestDPMLevel] DPM Table has too many entries!",
			return MAX_REGULAR_DPM_NUMBER - 1);

	for (i = table->count - 1; i >= 0; i--) {
		if (table->dpm_levels[i].enabled)
			break;
	}
	if (i < 0) {
		i = 0;
		table->dpm_levels[i].enabled = true;
	}

	return i;
}

static int vega20_upload_dpm_min_level(struct pp_hwmgr *hwmgr, uint32_t feature_mask)
{
	struct vega20_hwmgr *data =
			(struct vega20_hwmgr *)(hwmgr->backend);
	uint32_t min_freq;
	int ret = 0;

	if (data->smu_features[GNLD_DPM_GFXCLK].enabled &&
	   (feature_mask & FEATURE_DPM_GFXCLK_MASK)) {
		min_freq = data->dpm_table.gfx_table.dpm_state.soft_min_level;
		PP_ASSERT_WITH_CODE(!(ret = smum_send_msg_to_smc_with_parameter(
					hwmgr, PPSMC_MSG_SetSoftMinByFreq,
					(PPCLK_GFXCLK << 16) | (min_freq & 0xffff))),
					"Failed to set soft min gfxclk !",
					return ret);
	}

	if (data->smu_features[GNLD_DPM_UCLK].enabled &&
	   (feature_mask & FEATURE_DPM_UCLK_MASK)) {
		min_freq = data->dpm_table.mem_table.dpm_state.soft_min_level;
		PP_ASSERT_WITH_CODE(!(ret = smum_send_msg_to_smc_with_parameter(
					hwmgr, PPSMC_MSG_SetSoftMinByFreq,
					(PPCLK_UCLK << 16) | (min_freq & 0xffff))),
					"Failed to set soft min memclk !",
					return ret);
	}

	if (data->smu_features[GNLD_DPM_UVD].enabled &&
	   (feature_mask & FEATURE_DPM_UVD_MASK)) {
		min_freq = data->dpm_table.vclk_table.dpm_state.soft_min_level;

		PP_ASSERT_WITH_CODE(!(ret = smum_send_msg_to_smc_with_parameter(
					hwmgr, PPSMC_MSG_SetSoftMinByFreq,
					(PPCLK_VCLK << 16) | (min_freq & 0xffff))),
					"Failed to set soft min vclk!",
					return ret);

		min_freq = data->dpm_table.dclk_table.dpm_state.soft_min_level;

		PP_ASSERT_WITH_CODE(!(ret = smum_send_msg_to_smc_with_parameter(
					hwmgr, PPSMC_MSG_SetSoftMinByFreq,
					(PPCLK_DCLK << 16) | (min_freq & 0xffff))),
					"Failed to set soft min dclk!",
					return ret);
	}

	if (data->smu_features[GNLD_DPM_VCE].enabled &&
	   (feature_mask & FEATURE_DPM_VCE_MASK)) {
		min_freq = data->dpm_table.eclk_table.dpm_state.soft_min_level;

		PP_ASSERT_WITH_CODE(!(ret = smum_send_msg_to_smc_with_parameter(
					hwmgr, PPSMC_MSG_SetSoftMinByFreq,
					(PPCLK_ECLK << 16) | (min_freq & 0xffff))),
					"Failed to set soft min eclk!",
					return ret);
	}

	if (data->smu_features[GNLD_DPM_SOCCLK].enabled &&
	   (feature_mask & FEATURE_DPM_SOCCLK_MASK)) {
		min_freq = data->dpm_table.soc_table.dpm_state.soft_min_level;

		PP_ASSERT_WITH_CODE(!(ret = smum_send_msg_to_smc_with_parameter(
					hwmgr, PPSMC_MSG_SetSoftMinByFreq,
					(PPCLK_SOCCLK << 16) | (min_freq & 0xffff))),
					"Failed to set soft min socclk!",
					return ret);
	}

	if (data->smu_features[GNLD_DPM_FCLK].enabled &&
	   (feature_mask & FEATURE_DPM_FCLK_MASK)) {
		min_freq = data->dpm_table.fclk_table.dpm_state.soft_min_level;

		PP_ASSERT_WITH_CODE(!(ret = smum_send_msg_to_smc_with_parameter(
					hwmgr, PPSMC_MSG_SetSoftMinByFreq,
					(PPCLK_FCLK << 16) | (min_freq & 0xffff))),
					"Failed to set soft min fclk!",
					return ret);
	}

	if (data->smu_features[GNLD_DPM_DCEFCLK].enabled &&
	   (feature_mask & FEATURE_DPM_DCEFCLK_MASK)) {
		min_freq = data->dpm_table.dcef_table.dpm_state.hard_min_level;

		PP_ASSERT_WITH_CODE(!(ret = smum_send_msg_to_smc_with_parameter(
					hwmgr, PPSMC_MSG_SetHardMinByFreq,
					(PPCLK_DCEFCLK << 16) | (min_freq & 0xffff))),
					"Failed to set hard min dcefclk!",
					return ret);
	}

	return ret;
}

static int vega20_upload_dpm_max_level(struct pp_hwmgr *hwmgr, uint32_t feature_mask)
{
	struct vega20_hwmgr *data =
			(struct vega20_hwmgr *)(hwmgr->backend);
	uint32_t max_freq;
	int ret = 0;

	if (data->smu_features[GNLD_DPM_GFXCLK].enabled &&
	   (feature_mask & FEATURE_DPM_GFXCLK_MASK)) {
		max_freq = data->dpm_table.gfx_table.dpm_state.soft_max_level;

		PP_ASSERT_WITH_CODE(!(ret = smum_send_msg_to_smc_with_parameter(
					hwmgr, PPSMC_MSG_SetSoftMaxByFreq,
					(PPCLK_GFXCLK << 16) | (max_freq & 0xffff))),
					"Failed to set soft max gfxclk!",
					return ret);
	}

	if (data->smu_features[GNLD_DPM_UCLK].enabled &&
	   (feature_mask & FEATURE_DPM_UCLK_MASK)) {
		max_freq = data->dpm_table.mem_table.dpm_state.soft_max_level;

		PP_ASSERT_WITH_CODE(!(ret = smum_send_msg_to_smc_with_parameter(
					hwmgr, PPSMC_MSG_SetSoftMaxByFreq,
					(PPCLK_UCLK << 16) | (max_freq & 0xffff))),
					"Failed to set soft max memclk!",
					return ret);
	}

	if (data->smu_features[GNLD_DPM_UVD].enabled &&
	   (feature_mask & FEATURE_DPM_UVD_MASK)) {
		max_freq = data->dpm_table.vclk_table.dpm_state.soft_max_level;

		PP_ASSERT_WITH_CODE(!(ret = smum_send_msg_to_smc_with_parameter(
					hwmgr, PPSMC_MSG_SetSoftMaxByFreq,
					(PPCLK_VCLK << 16) | (max_freq & 0xffff))),
					"Failed to set soft max vclk!",
					return ret);

		max_freq = data->dpm_table.dclk_table.dpm_state.soft_max_level;
		PP_ASSERT_WITH_CODE(!(ret = smum_send_msg_to_smc_with_parameter(
					hwmgr, PPSMC_MSG_SetSoftMaxByFreq,
					(PPCLK_DCLK << 16) | (max_freq & 0xffff))),
					"Failed to set soft max dclk!",
					return ret);
	}

	if (data->smu_features[GNLD_DPM_VCE].enabled &&
	   (feature_mask & FEATURE_DPM_VCE_MASK)) {
		max_freq = data->dpm_table.eclk_table.dpm_state.soft_max_level;

		PP_ASSERT_WITH_CODE(!(ret = smum_send_msg_to_smc_with_parameter(
					hwmgr, PPSMC_MSG_SetSoftMaxByFreq,
					(PPCLK_ECLK << 16) | (max_freq & 0xffff))),
					"Failed to set soft max eclk!",
					return ret);
	}

	if (data->smu_features[GNLD_DPM_SOCCLK].enabled &&
	   (feature_mask & FEATURE_DPM_SOCCLK_MASK)) {
		max_freq = data->dpm_table.soc_table.dpm_state.soft_max_level;

		PP_ASSERT_WITH_CODE(!(ret = smum_send_msg_to_smc_with_parameter(
					hwmgr, PPSMC_MSG_SetSoftMaxByFreq,
					(PPCLK_SOCCLK << 16) | (max_freq & 0xffff))),
					"Failed to set soft max socclk!",
					return ret);
	}

	if (data->smu_features[GNLD_DPM_FCLK].enabled &&
	   (feature_mask & FEATURE_DPM_FCLK_MASK)) {
		max_freq = data->dpm_table.fclk_table.dpm_state.soft_max_level;

		PP_ASSERT_WITH_CODE(!(ret = smum_send_msg_to_smc_with_parameter(
					hwmgr, PPSMC_MSG_SetSoftMaxByFreq,
					(PPCLK_FCLK << 16) | (max_freq & 0xffff))),
					"Failed to set soft max fclk!",
					return ret);
	}

	return ret;
}

int vega20_enable_disable_vce_dpm(struct pp_hwmgr *hwmgr, bool enable)
{
	struct vega20_hwmgr *data =
			(struct vega20_hwmgr *)(hwmgr->backend);
	int ret = 0;

	if (data->smu_features[GNLD_DPM_VCE].supported) {
		if (data->smu_features[GNLD_DPM_VCE].enabled == enable) {
			if (enable)
				PP_DBG_LOG("[EnableDisableVCEDPM] feature VCE DPM already enabled!\n");
			else
				PP_DBG_LOG("[EnableDisableVCEDPM] feature VCE DPM already disabled!\n");
		}

		ret = vega20_enable_smc_features(hwmgr,
				enable,
				data->smu_features[GNLD_DPM_VCE].smu_feature_bitmap);
		PP_ASSERT_WITH_CODE(!ret,
				"Attempt to Enable/Disable DPM VCE Failed!",
				return ret);
		data->smu_features[GNLD_DPM_VCE].enabled = enable;
	}

	return 0;
}

static int vega20_get_clock_ranges(struct pp_hwmgr *hwmgr,
		uint32_t *clock,
		PPCLK_e clock_select,
		bool max)
{
	int ret;
	*clock = 0;

	if (max) {
		PP_ASSERT_WITH_CODE((ret = smum_send_msg_to_smc_with_parameter(hwmgr,
				PPSMC_MSG_GetMaxDpmFreq, (clock_select << 16))) == 0,
				"[GetClockRanges] Failed to get max clock from SMC!",
				return ret);
		*clock = smum_get_argument(hwmgr);
	} else {
		PP_ASSERT_WITH_CODE((ret = smum_send_msg_to_smc_with_parameter(hwmgr,
				PPSMC_MSG_GetMinDpmFreq,
				(clock_select << 16))) == 0,
				"[GetClockRanges] Failed to get min clock from SMC!",
				return ret);
		*clock = smum_get_argument(hwmgr);
	}

	return 0;
}

static uint32_t vega20_dpm_get_sclk(struct pp_hwmgr *hwmgr, bool low)
{
	struct vega20_hwmgr *data =
			(struct vega20_hwmgr *)(hwmgr->backend);
	uint32_t gfx_clk;
	int ret = 0;

	PP_ASSERT_WITH_CODE(data->smu_features[GNLD_DPM_GFXCLK].enabled,
			"[GetSclks]: gfxclk dpm not enabled!\n",
			return -EPERM);

	if (low) {
		ret = vega20_get_clock_ranges(hwmgr, &gfx_clk, PPCLK_GFXCLK, false);
		PP_ASSERT_WITH_CODE(!ret,
			"[GetSclks]: fail to get min PPCLK_GFXCLK\n",
			return ret);
	} else {
		ret = vega20_get_clock_ranges(hwmgr, &gfx_clk, PPCLK_GFXCLK, true);
		PP_ASSERT_WITH_CODE(!ret,
			"[GetSclks]: fail to get max PPCLK_GFXCLK\n",
			return ret);
	}

	return (gfx_clk * 100);
}

static uint32_t vega20_dpm_get_mclk(struct pp_hwmgr *hwmgr, bool low)
{
	struct vega20_hwmgr *data =
			(struct vega20_hwmgr *)(hwmgr->backend);
	uint32_t mem_clk;
	int ret = 0;

	PP_ASSERT_WITH_CODE(data->smu_features[GNLD_DPM_UCLK].enabled,
			"[MemMclks]: memclk dpm not enabled!\n",
			return -EPERM);

	if (low) {
		ret = vega20_get_clock_ranges(hwmgr, &mem_clk, PPCLK_UCLK, false);
		PP_ASSERT_WITH_CODE(!ret,
			"[GetMclks]: fail to get min PPCLK_UCLK\n",
			return ret);
	} else {
		ret = vega20_get_clock_ranges(hwmgr, &mem_clk, PPCLK_UCLK, true);
		PP_ASSERT_WITH_CODE(!ret,
			"[GetMclks]: fail to get max PPCLK_UCLK\n",
			return ret);
	}

	return (mem_clk * 100);
}

static int vega20_get_metrics_table(struct pp_hwmgr *hwmgr, SmuMetrics_t *metrics_table)
{
	struct vega20_hwmgr *data =
			(struct vega20_hwmgr *)(hwmgr->backend);
	int ret = 0;

	if (!data->metrics_time || time_after(jiffies, data->metrics_time + HZ / 2)) {
		ret = smum_smc_table_manager(hwmgr, (uint8_t *)metrics_table,
				TABLE_SMU_METRICS, true);
		if (ret) {
			pr_info("Failed to export SMU metrics table!\n");
			return ret;
		}
		memcpy(&data->metrics_table, metrics_table, sizeof(SmuMetrics_t));
		data->metrics_time = jiffies;
	} else
		memcpy(metrics_table, &data->metrics_table, sizeof(SmuMetrics_t));

	return ret;
}

static int vega20_get_gpu_power(struct pp_hwmgr *hwmgr,
		uint32_t *query)
{
	int ret = 0;
	SmuMetrics_t metrics_table;

	ret = vega20_get_metrics_table(hwmgr, &metrics_table);
	if (ret)
		return ret;

	*query = metrics_table.CurrSocketPower << 8;

	return ret;
}

static int vega20_get_current_clk_freq(struct pp_hwmgr *hwmgr,
		PPCLK_e clk_id, uint32_t *clk_freq)
{
	int ret = 0;

	*clk_freq = 0;

	PP_ASSERT_WITH_CODE((ret = smum_send_msg_to_smc_with_parameter(hwmgr,
			PPSMC_MSG_GetDpmClockFreq, (clk_id << 16))) == 0,
			"[GetCurrentClkFreq] Attempt to get Current Frequency Failed!",
			return ret);
	*clk_freq = smum_get_argument(hwmgr);

	*clk_freq = *clk_freq * 100;

	return 0;
}

static int vega20_get_current_activity_percent(struct pp_hwmgr *hwmgr,
		uint32_t *activity_percent)
{
	int ret = 0;
	SmuMetrics_t metrics_table;

	ret = vega20_get_metrics_table(hwmgr, &metrics_table);
	if (ret)
		return ret;

	*activity_percent = metrics_table.AverageGfxActivity;

	return ret;
}

static int vega20_read_sensor(struct pp_hwmgr *hwmgr, int idx,
			      void *value, int *size)
{
	struct vega20_hwmgr *data = (struct vega20_hwmgr *)(hwmgr->backend);
	struct amdgpu_device *adev = hwmgr->adev;
	SmuMetrics_t metrics_table;
	uint32_t val_vid;
	int ret = 0;

	switch (idx) {
	case AMDGPU_PP_SENSOR_GFX_SCLK:
		ret = vega20_get_metrics_table(hwmgr, &metrics_table);
		if (ret)
			return ret;

		*((uint32_t *)value) = metrics_table.AverageGfxclkFrequency * 100;
		*size = 4;
		break;
	case AMDGPU_PP_SENSOR_GFX_MCLK:
		ret = vega20_get_current_clk_freq(hwmgr,
				PPCLK_UCLK,
				(uint32_t *)value);
		if (!ret)
			*size = 4;
		break;
	case AMDGPU_PP_SENSOR_GPU_LOAD:
		ret = vega20_get_current_activity_percent(hwmgr, (uint32_t *)value);
		if (!ret)
			*size = 4;
		break;
	case AMDGPU_PP_SENSOR_GPU_TEMP:
		*((uint32_t *)value) = vega20_thermal_get_temperature(hwmgr);
		*size = 4;
		break;
	case AMDGPU_PP_SENSOR_UVD_POWER:
		*((uint32_t *)value) = data->uvd_power_gated ? 0 : 1;
		*size = 4;
		break;
	case AMDGPU_PP_SENSOR_VCE_POWER:
		*((uint32_t *)value) = data->vce_power_gated ? 0 : 1;
		*size = 4;
		break;
	case AMDGPU_PP_SENSOR_GPU_POWER:
		*size = 16;
		ret = vega20_get_gpu_power(hwmgr, (uint32_t *)value);
		break;
	case AMDGPU_PP_SENSOR_VDDGFX:
		val_vid = (RREG32_SOC15(SMUIO, 0, mmSMUSVI0_TEL_PLANE0) &
			SMUSVI0_TEL_PLANE0__SVI0_PLANE0_VDDCOR_MASK) >>
			SMUSVI0_TEL_PLANE0__SVI0_PLANE0_VDDCOR__SHIFT;
		*((uint32_t *)value) =
			(uint32_t)convert_to_vddc((uint8_t)val_vid);
		break;
	case AMDGPU_PP_SENSOR_ENABLED_SMC_FEATURES_MASK:
		ret = vega20_get_enabled_smc_features(hwmgr, (uint64_t *)value);
		if (!ret)
			*size = 8;
		break;
	default:
		ret = -EINVAL;
		break;
	}
	return ret;
}

int vega20_display_clock_voltage_request(struct pp_hwmgr *hwmgr,
		struct pp_display_clock_request *clock_req)
{
	int result = 0;
	struct vega20_hwmgr *data = (struct vega20_hwmgr *)(hwmgr->backend);
	enum amd_pp_clock_type clk_type = clock_req->clock_type;
	uint32_t clk_freq = clock_req->clock_freq_in_khz / 1000;
	PPCLK_e clk_select = 0;
	uint32_t clk_request = 0;

	if (data->smu_features[GNLD_DPM_DCEFCLK].enabled) {
		switch (clk_type) {
		case amd_pp_dcef_clock:
			clk_select = PPCLK_DCEFCLK;
			break;
		case amd_pp_disp_clock:
			clk_select = PPCLK_DISPCLK;
			break;
		case amd_pp_pixel_clock:
			clk_select = PPCLK_PIXCLK;
			break;
		case amd_pp_phy_clock:
			clk_select = PPCLK_PHYCLK;
			break;
		default:
			pr_info("[DisplayClockVoltageRequest]Invalid Clock Type!");
			result = -EINVAL;
			break;
		}

		if (!result) {
			clk_request = (clk_select << 16) | clk_freq;
			result = smum_send_msg_to_smc_with_parameter(hwmgr,
					PPSMC_MSG_SetHardMinByFreq,
					clk_request);
		}
	}

	return result;
}

static int vega20_get_performance_level(struct pp_hwmgr *hwmgr, const struct pp_hw_power_state *state,
				PHM_PerformanceLevelDesignation designation, uint32_t index,
				PHM_PerformanceLevel *level)
{
	return 0;
}

static int vega20_notify_smc_display_config_after_ps_adjustment(
		struct pp_hwmgr *hwmgr)
{
	struct vega20_hwmgr *data =
			(struct vega20_hwmgr *)(hwmgr->backend);
	struct vega20_single_dpm_table *dpm_table =
			&data->dpm_table.mem_table;
	struct PP_Clocks min_clocks = {0};
	struct pp_display_clock_request clock_req;
	int ret = 0;

	min_clocks.dcefClock = hwmgr->display_config->min_dcef_set_clk;
	min_clocks.dcefClockInSR = hwmgr->display_config->min_dcef_deep_sleep_set_clk;
	min_clocks.memoryClock = hwmgr->display_config->min_mem_set_clock;

	if (data->smu_features[GNLD_DPM_DCEFCLK].supported) {
		clock_req.clock_type = amd_pp_dcef_clock;
		clock_req.clock_freq_in_khz = min_clocks.dcefClock * 10;
		if (!vega20_display_clock_voltage_request(hwmgr, &clock_req)) {
			if (data->smu_features[GNLD_DS_DCEFCLK].supported)
				PP_ASSERT_WITH_CODE((ret = smum_send_msg_to_smc_with_parameter(
					hwmgr, PPSMC_MSG_SetMinDeepSleepDcefclk,
					min_clocks.dcefClockInSR / 100)) == 0,
					"Attempt to set divider for DCEFCLK Failed!",
					return ret);
		} else {
			pr_info("Attempt to set Hard Min for DCEFCLK Failed!");
		}
	}

	if (data->smu_features[GNLD_DPM_UCLK].enabled) {
		dpm_table->dpm_state.hard_min_level = min_clocks.memoryClock / 100;
		PP_ASSERT_WITH_CODE(!(ret = smum_send_msg_to_smc_with_parameter(hwmgr,
				PPSMC_MSG_SetHardMinByFreq,
				(PPCLK_UCLK << 16 ) | dpm_table->dpm_state.hard_min_level)),
				"[SetHardMinFreq] Set hard min uclk failed!",
				return ret);
	}

	return 0;
}

static int vega20_force_dpm_highest(struct pp_hwmgr *hwmgr)
{
	struct vega20_hwmgr *data =
			(struct vega20_hwmgr *)(hwmgr->backend);
	uint32_t soft_level;
	int ret = 0;

	soft_level = vega20_find_highest_dpm_level(&(data->dpm_table.gfx_table));

	data->dpm_table.gfx_table.dpm_state.soft_min_level =
		data->dpm_table.gfx_table.dpm_state.soft_max_level =
		data->dpm_table.gfx_table.dpm_levels[soft_level].value;

	soft_level = vega20_find_highest_dpm_level(&(data->dpm_table.mem_table));

	data->dpm_table.mem_table.dpm_state.soft_min_level =
		data->dpm_table.mem_table.dpm_state.soft_max_level =
		data->dpm_table.mem_table.dpm_levels[soft_level].value;

	soft_level = vega20_find_highest_dpm_level(&(data->dpm_table.soc_table));

	data->dpm_table.soc_table.dpm_state.soft_min_level =
		data->dpm_table.soc_table.dpm_state.soft_max_level =
		data->dpm_table.soc_table.dpm_levels[soft_level].value;

	ret = vega20_upload_dpm_min_level(hwmgr, 0xFFFFFFFF);
	PP_ASSERT_WITH_CODE(!ret,
			"Failed to upload boot level to highest!",
			return ret);

	ret = vega20_upload_dpm_max_level(hwmgr, 0xFFFFFFFF);
	PP_ASSERT_WITH_CODE(!ret,
			"Failed to upload dpm max level to highest!",
			return ret);

	return 0;
}

static int vega20_force_dpm_lowest(struct pp_hwmgr *hwmgr)
{
	struct vega20_hwmgr *data =
			(struct vega20_hwmgr *)(hwmgr->backend);
	uint32_t soft_level;
	int ret = 0;

	soft_level = vega20_find_lowest_dpm_level(&(data->dpm_table.gfx_table));

	data->dpm_table.gfx_table.dpm_state.soft_min_level =
		data->dpm_table.gfx_table.dpm_state.soft_max_level =
		data->dpm_table.gfx_table.dpm_levels[soft_level].value;

	soft_level = vega20_find_lowest_dpm_level(&(data->dpm_table.mem_table));

	data->dpm_table.mem_table.dpm_state.soft_min_level =
		data->dpm_table.mem_table.dpm_state.soft_max_level =
		data->dpm_table.mem_table.dpm_levels[soft_level].value;

	soft_level = vega20_find_lowest_dpm_level(&(data->dpm_table.soc_table));

	data->dpm_table.soc_table.dpm_state.soft_min_level =
		data->dpm_table.soc_table.dpm_state.soft_max_level =
		data->dpm_table.soc_table.dpm_levels[soft_level].value;

	ret = vega20_upload_dpm_min_level(hwmgr, 0xFFFFFFFF);
	PP_ASSERT_WITH_CODE(!ret,
			"Failed to upload boot level to highest!",
			return ret);

	ret = vega20_upload_dpm_max_level(hwmgr, 0xFFFFFFFF);
	PP_ASSERT_WITH_CODE(!ret,
			"Failed to upload dpm max level to highest!",
			return ret);

	return 0;

}

static int vega20_unforce_dpm_levels(struct pp_hwmgr *hwmgr)
{
	int ret = 0;

	ret = vega20_upload_dpm_min_level(hwmgr, 0xFFFFFFFF);
	PP_ASSERT_WITH_CODE(!ret,
			"Failed to upload DPM Bootup Levels!",
			return ret);

	ret = vega20_upload_dpm_max_level(hwmgr, 0xFFFFFFFF);
	PP_ASSERT_WITH_CODE(!ret,
			"Failed to upload DPM Max Levels!",
			return ret);

	return 0;
}

static int vega20_get_profiling_clk_mask(struct pp_hwmgr *hwmgr, enum amd_dpm_forced_level level,
				uint32_t *sclk_mask, uint32_t *mclk_mask, uint32_t *soc_mask)
{
	struct vega20_hwmgr *data = (struct vega20_hwmgr *)(hwmgr->backend);
	struct vega20_single_dpm_table *gfx_dpm_table = &(data->dpm_table.gfx_table);
	struct vega20_single_dpm_table *mem_dpm_table = &(data->dpm_table.mem_table);
	struct vega20_single_dpm_table *soc_dpm_table = &(data->dpm_table.soc_table);

	*sclk_mask = 0;
	*mclk_mask = 0;
	*soc_mask  = 0;

	if (gfx_dpm_table->count > VEGA20_UMD_PSTATE_GFXCLK_LEVEL &&
	    mem_dpm_table->count > VEGA20_UMD_PSTATE_MCLK_LEVEL &&
	    soc_dpm_table->count > VEGA20_UMD_PSTATE_SOCCLK_LEVEL) {
		*sclk_mask = VEGA20_UMD_PSTATE_GFXCLK_LEVEL;
		*mclk_mask = VEGA20_UMD_PSTATE_MCLK_LEVEL;
		*soc_mask  = VEGA20_UMD_PSTATE_SOCCLK_LEVEL;
	}

	if (level == AMD_DPM_FORCED_LEVEL_PROFILE_MIN_SCLK) {
		*sclk_mask = 0;
	} else if (level == AMD_DPM_FORCED_LEVEL_PROFILE_MIN_MCLK) {
		*mclk_mask = 0;
	} else if (level == AMD_DPM_FORCED_LEVEL_PROFILE_PEAK) {
		*sclk_mask = gfx_dpm_table->count - 1;
		*mclk_mask = mem_dpm_table->count - 1;
		*soc_mask  = soc_dpm_table->count - 1;
	}

	return 0;
}

static int vega20_force_clock_level(struct pp_hwmgr *hwmgr,
		enum pp_clock_type type, uint32_t mask)
{
	struct vega20_hwmgr *data = (struct vega20_hwmgr *)(hwmgr->backend);
	uint32_t soft_min_level, soft_max_level, hard_min_level;
	int ret = 0;

	switch (type) {
	case PP_SCLK:
		soft_min_level = mask ? (ffs(mask) - 1) : 0;
		soft_max_level = mask ? (fls(mask) - 1) : 0;

		if (soft_max_level >= data->dpm_table.gfx_table.count) {
			pr_err("Clock level specified %d is over max allowed %d\n",
					soft_max_level,
					data->dpm_table.gfx_table.count - 1);
			return -EINVAL;
		}

		data->dpm_table.gfx_table.dpm_state.soft_min_level =
			data->dpm_table.gfx_table.dpm_levels[soft_min_level].value;
		data->dpm_table.gfx_table.dpm_state.soft_max_level =
			data->dpm_table.gfx_table.dpm_levels[soft_max_level].value;

		ret = vega20_upload_dpm_min_level(hwmgr, FEATURE_DPM_GFXCLK_MASK);
		PP_ASSERT_WITH_CODE(!ret,
			"Failed to upload boot level to lowest!",
			return ret);

		ret = vega20_upload_dpm_max_level(hwmgr, FEATURE_DPM_GFXCLK_MASK);
		PP_ASSERT_WITH_CODE(!ret,
			"Failed to upload dpm max level to highest!",
			return ret);
		break;

	case PP_MCLK:
		soft_min_level = mask ? (ffs(mask) - 1) : 0;
		soft_max_level = mask ? (fls(mask) - 1) : 0;

		if (soft_max_level >= data->dpm_table.mem_table.count) {
			pr_err("Clock level specified %d is over max allowed %d\n",
					soft_max_level,
					data->dpm_table.mem_table.count - 1);
			return -EINVAL;
		}

		data->dpm_table.mem_table.dpm_state.soft_min_level =
			data->dpm_table.mem_table.dpm_levels[soft_min_level].value;
		data->dpm_table.mem_table.dpm_state.soft_max_level =
			data->dpm_table.mem_table.dpm_levels[soft_max_level].value;

		ret = vega20_upload_dpm_min_level(hwmgr, FEATURE_DPM_UCLK_MASK);
		PP_ASSERT_WITH_CODE(!ret,
			"Failed to upload boot level to lowest!",
			return ret);

		ret = vega20_upload_dpm_max_level(hwmgr, FEATURE_DPM_UCLK_MASK);
		PP_ASSERT_WITH_CODE(!ret,
			"Failed to upload dpm max level to highest!",
			return ret);

		break;

	case PP_SOCCLK:
		soft_min_level = mask ? (ffs(mask) - 1) : 0;
		soft_max_level = mask ? (fls(mask) - 1) : 0;

		if (soft_max_level >= data->dpm_table.soc_table.count) {
			pr_err("Clock level specified %d is over max allowed %d\n",
					soft_max_level,
					data->dpm_table.soc_table.count - 1);
			return -EINVAL;
		}

		data->dpm_table.soc_table.dpm_state.soft_min_level =
			data->dpm_table.soc_table.dpm_levels[soft_min_level].value;
		data->dpm_table.soc_table.dpm_state.soft_max_level =
			data->dpm_table.soc_table.dpm_levels[soft_max_level].value;

		ret = vega20_upload_dpm_min_level(hwmgr, FEATURE_DPM_SOCCLK_MASK);
		PP_ASSERT_WITH_CODE(!ret,
			"Failed to upload boot level to lowest!",
			return ret);

		ret = vega20_upload_dpm_max_level(hwmgr, FEATURE_DPM_SOCCLK_MASK);
		PP_ASSERT_WITH_CODE(!ret,
			"Failed to upload dpm max level to highest!",
			return ret);

		break;

	case PP_FCLK:
		soft_min_level = mask ? (ffs(mask) - 1) : 0;
		soft_max_level = mask ? (fls(mask) - 1) : 0;

		if (soft_max_level >= data->dpm_table.fclk_table.count) {
			pr_err("Clock level specified %d is over max allowed %d\n",
					soft_max_level,
					data->dpm_table.fclk_table.count - 1);
			return -EINVAL;
		}

		data->dpm_table.fclk_table.dpm_state.soft_min_level =
			data->dpm_table.fclk_table.dpm_levels[soft_min_level].value;
		data->dpm_table.fclk_table.dpm_state.soft_max_level =
			data->dpm_table.fclk_table.dpm_levels[soft_max_level].value;

		ret = vega20_upload_dpm_min_level(hwmgr, FEATURE_DPM_FCLK_MASK);
		PP_ASSERT_WITH_CODE(!ret,
			"Failed to upload boot level to lowest!",
			return ret);

		ret = vega20_upload_dpm_max_level(hwmgr, FEATURE_DPM_FCLK_MASK);
		PP_ASSERT_WITH_CODE(!ret,
			"Failed to upload dpm max level to highest!",
			return ret);

		break;

	case PP_DCEFCLK:
		hard_min_level = mask ? (ffs(mask) - 1) : 0;

		if (hard_min_level >= data->dpm_table.dcef_table.count) {
			pr_err("Clock level specified %d is over max allowed %d\n",
					hard_min_level,
					data->dpm_table.dcef_table.count - 1);
			return -EINVAL;
		}

		data->dpm_table.dcef_table.dpm_state.hard_min_level =
			data->dpm_table.dcef_table.dpm_levels[hard_min_level].value;

		ret = vega20_upload_dpm_min_level(hwmgr, FEATURE_DPM_DCEFCLK_MASK);
		PP_ASSERT_WITH_CODE(!ret,
			"Failed to upload boot level to lowest!",
			return ret);

		//TODO: Setting DCEFCLK max dpm level is not supported

		break;

	case PP_PCIE:
		soft_min_level = mask ? (ffs(mask) - 1) : 0;
		soft_max_level = mask ? (fls(mask) - 1) : 0;
		if (soft_min_level >= NUM_LINK_LEVELS ||
		    soft_max_level >= NUM_LINK_LEVELS)
			return -EINVAL;

		ret = smum_send_msg_to_smc_with_parameter(hwmgr,
			PPSMC_MSG_SetMinLinkDpmByIndex, soft_min_level);
		PP_ASSERT_WITH_CODE(!ret,
			"Failed to set min link dpm level!",
			return ret);

		break;

	default:
		break;
	}

	return 0;
}

static int vega20_dpm_force_dpm_level(struct pp_hwmgr *hwmgr,
				enum amd_dpm_forced_level level)
{
	int ret = 0;
	uint32_t sclk_mask, mclk_mask, soc_mask;

	switch (level) {
	case AMD_DPM_FORCED_LEVEL_HIGH:
		ret = vega20_force_dpm_highest(hwmgr);
		break;

	case AMD_DPM_FORCED_LEVEL_LOW:
		ret = vega20_force_dpm_lowest(hwmgr);
		break;

	case AMD_DPM_FORCED_LEVEL_AUTO:
		ret = vega20_unforce_dpm_levels(hwmgr);
		break;

	case AMD_DPM_FORCED_LEVEL_PROFILE_STANDARD:
	case AMD_DPM_FORCED_LEVEL_PROFILE_MIN_SCLK:
	case AMD_DPM_FORCED_LEVEL_PROFILE_MIN_MCLK:
	case AMD_DPM_FORCED_LEVEL_PROFILE_PEAK:
		ret = vega20_get_profiling_clk_mask(hwmgr, level, &sclk_mask, &mclk_mask, &soc_mask);
		if (ret)
			return ret;
		vega20_force_clock_level(hwmgr, PP_SCLK, 1 << sclk_mask);
		vega20_force_clock_level(hwmgr, PP_MCLK, 1 << mclk_mask);
		vega20_force_clock_level(hwmgr, PP_SOCCLK, 1 << soc_mask);
		break;

	case AMD_DPM_FORCED_LEVEL_MANUAL:
	case AMD_DPM_FORCED_LEVEL_PROFILE_EXIT:
	default:
		break;
	}

	return ret;
}

static uint32_t vega20_get_fan_control_mode(struct pp_hwmgr *hwmgr)
{
	struct vega20_hwmgr *data = (struct vega20_hwmgr *)(hwmgr->backend);

	if (data->smu_features[GNLD_FAN_CONTROL].enabled == false)
		return AMD_FAN_CTRL_MANUAL;
	else
		return AMD_FAN_CTRL_AUTO;
}

static void vega20_set_fan_control_mode(struct pp_hwmgr *hwmgr, uint32_t mode)
{
	switch (mode) {
	case AMD_FAN_CTRL_NONE:
		vega20_fan_ctrl_set_fan_speed_percent(hwmgr, 100);
		break;
	case AMD_FAN_CTRL_MANUAL:
		if (PP_CAP(PHM_PlatformCaps_MicrocodeFanControl))
			vega20_fan_ctrl_stop_smc_fan_control(hwmgr);
		break;
	case AMD_FAN_CTRL_AUTO:
		if (PP_CAP(PHM_PlatformCaps_MicrocodeFanControl))
			vega20_fan_ctrl_start_smc_fan_control(hwmgr);
		break;
	default:
		break;
	}
}

static int vega20_get_dal_power_level(struct pp_hwmgr *hwmgr,
		struct amd_pp_simple_clock_info *info)
{
#if 0
	struct phm_ppt_v2_information *table_info =
			(struct phm_ppt_v2_information *)hwmgr->pptable;
	struct phm_clock_and_voltage_limits *max_limits =
			&table_info->max_clock_voltage_on_ac;

	info->engine_max_clock = max_limits->sclk;
	info->memory_max_clock = max_limits->mclk;
#endif
	return 0;
}


static int vega20_get_sclks(struct pp_hwmgr *hwmgr,
		struct pp_clock_levels_with_latency *clocks)
{
	struct vega20_hwmgr *data = (struct vega20_hwmgr *)(hwmgr->backend);
	struct vega20_single_dpm_table *dpm_table = &(data->dpm_table.gfx_table);
	int i, count;

	if (!data->smu_features[GNLD_DPM_GFXCLK].enabled)
		return -1;

	count = (dpm_table->count > MAX_NUM_CLOCKS) ? MAX_NUM_CLOCKS : dpm_table->count;
	clocks->num_levels = count;

	for (i = 0; i < count; i++) {
		clocks->data[i].clocks_in_khz =
			dpm_table->dpm_levels[i].value * 1000;
		clocks->data[i].latency_in_us = 0;
	}

	return 0;
}

static uint32_t vega20_get_mem_latency(struct pp_hwmgr *hwmgr,
		uint32_t clock)
{
	return 25;
}

static int vega20_get_memclocks(struct pp_hwmgr *hwmgr,
		struct pp_clock_levels_with_latency *clocks)
{
	struct vega20_hwmgr *data = (struct vega20_hwmgr *)(hwmgr->backend);
	struct vega20_single_dpm_table *dpm_table = &(data->dpm_table.mem_table);
	int i, count;

	if (!data->smu_features[GNLD_DPM_UCLK].enabled)
		return -1;

	count = (dpm_table->count > MAX_NUM_CLOCKS) ? MAX_NUM_CLOCKS : dpm_table->count;
	clocks->num_levels = data->mclk_latency_table.count = count;

	for (i = 0; i < count; i++) {
		clocks->data[i].clocks_in_khz =
			data->mclk_latency_table.entries[i].frequency =
			dpm_table->dpm_levels[i].value * 1000;
		clocks->data[i].latency_in_us =
			data->mclk_latency_table.entries[i].latency =
			vega20_get_mem_latency(hwmgr, dpm_table->dpm_levels[i].value);
	}

	return 0;
}

static int vega20_get_dcefclocks(struct pp_hwmgr *hwmgr,
		struct pp_clock_levels_with_latency *clocks)
{
	struct vega20_hwmgr *data = (struct vega20_hwmgr *)(hwmgr->backend);
	struct vega20_single_dpm_table *dpm_table = &(data->dpm_table.dcef_table);
	int i, count;

	if (!data->smu_features[GNLD_DPM_DCEFCLK].enabled)
		return -1;

	count = (dpm_table->count > MAX_NUM_CLOCKS) ? MAX_NUM_CLOCKS : dpm_table->count;
	clocks->num_levels = count;

	for (i = 0; i < count; i++) {
		clocks->data[i].clocks_in_khz =
			dpm_table->dpm_levels[i].value * 1000;
		clocks->data[i].latency_in_us = 0;
	}

	return 0;
}

static int vega20_get_socclocks(struct pp_hwmgr *hwmgr,
		struct pp_clock_levels_with_latency *clocks)
{
	struct vega20_hwmgr *data = (struct vega20_hwmgr *)(hwmgr->backend);
	struct vega20_single_dpm_table *dpm_table = &(data->dpm_table.soc_table);
	int i, count;

	if (!data->smu_features[GNLD_DPM_SOCCLK].enabled)
		return -1;

	count = (dpm_table->count > MAX_NUM_CLOCKS) ? MAX_NUM_CLOCKS : dpm_table->count;
	clocks->num_levels = count;

	for (i = 0; i < count; i++) {
		clocks->data[i].clocks_in_khz =
			dpm_table->dpm_levels[i].value * 1000;
		clocks->data[i].latency_in_us = 0;
	}

	return 0;

}

static int vega20_get_clock_by_type_with_latency(struct pp_hwmgr *hwmgr,
		enum amd_pp_clock_type type,
		struct pp_clock_levels_with_latency *clocks)
{
	int ret;

	switch (type) {
	case amd_pp_sys_clock:
		ret = vega20_get_sclks(hwmgr, clocks);
		break;
	case amd_pp_mem_clock:
		ret = vega20_get_memclocks(hwmgr, clocks);
		break;
	case amd_pp_dcef_clock:
		ret = vega20_get_dcefclocks(hwmgr, clocks);
		break;
	case amd_pp_soc_clock:
		ret = vega20_get_socclocks(hwmgr, clocks);
		break;
	default:
		return -EINVAL;
	}

	return ret;
}

static int vega20_get_clock_by_type_with_voltage(struct pp_hwmgr *hwmgr,
		enum amd_pp_clock_type type,
		struct pp_clock_levels_with_voltage *clocks)
{
	clocks->num_levels = 0;

	return 0;
}

static int vega20_set_watermarks_for_clocks_ranges(struct pp_hwmgr *hwmgr,
						   void *clock_ranges)
{
	struct vega20_hwmgr *data = (struct vega20_hwmgr *)(hwmgr->backend);
	Watermarks_t *table = &(data->smc_state_table.water_marks_table);
	struct dm_pp_wm_sets_with_clock_ranges_soc15 *wm_with_clock_ranges = clock_ranges;

	if (!data->registry_data.disable_water_mark &&
	    data->smu_features[GNLD_DPM_DCEFCLK].supported &&
	    data->smu_features[GNLD_DPM_SOCCLK].supported) {
		smu_set_watermarks_for_clocks_ranges(table, wm_with_clock_ranges);
		data->water_marks_bitmap |= WaterMarksExist;
		data->water_marks_bitmap &= ~WaterMarksLoaded;
	}

	return 0;
}

static int vega20_odn_edit_dpm_table(struct pp_hwmgr *hwmgr,
					enum PP_OD_DPM_TABLE_COMMAND type,
					long *input, uint32_t size)
{
	struct vega20_hwmgr *data =
			(struct vega20_hwmgr *)(hwmgr->backend);
	struct vega20_od8_single_setting *od8_settings =
			data->od8_settings.od8_settings_array;
	OverDriveTable_t *od_table =
			&(data->smc_state_table.overdrive_table);
	int32_t input_index, input_clk, input_vol, i;
	int od8_id;
	int ret;

	PP_ASSERT_WITH_CODE(input, "NULL user input for clock and voltage",
				return -EINVAL);

	switch (type) {
	case PP_OD_EDIT_SCLK_VDDC_TABLE:
		if (!(od8_settings[OD8_SETTING_GFXCLK_FMIN].feature_id &&
		      od8_settings[OD8_SETTING_GFXCLK_FMAX].feature_id)) {
			pr_info("Sclk min/max frequency overdrive not supported\n");
			return -EOPNOTSUPP;
		}

		for (i = 0; i < size; i += 2) {
			if (i + 2 > size) {
				pr_info("invalid number of input parameters %d\n",
					size);
				return -EINVAL;
			}

			input_index = input[i];
			input_clk = input[i + 1];

			if (input_index != 0 && input_index != 1) {
				pr_info("Invalid index %d\n", input_index);
				pr_info("Support min/max sclk frequency setting only which index by 0/1\n");
				return -EINVAL;
			}

			if (input_clk < od8_settings[OD8_SETTING_GFXCLK_FMIN].min_value ||
			    input_clk > od8_settings[OD8_SETTING_GFXCLK_FMAX].max_value) {
				pr_info("clock freq %d is not within allowed range [%d - %d]\n",
					input_clk,
					od8_settings[OD8_SETTING_GFXCLK_FMIN].min_value,
					od8_settings[OD8_SETTING_GFXCLK_FMAX].max_value);
				return -EINVAL;
			}

			if ((input_index == 0 && od_table->GfxclkFmin != input_clk) ||
			    (input_index == 1 && od_table->GfxclkFmax != input_clk))
				data->gfxclk_overdrive = true;

			if (input_index == 0)
				od_table->GfxclkFmin = input_clk;
			else
				od_table->GfxclkFmax = input_clk;
		}

		break;

	case PP_OD_EDIT_MCLK_VDDC_TABLE:
		if (!od8_settings[OD8_SETTING_UCLK_FMAX].feature_id) {
			pr_info("Mclk max frequency overdrive not supported\n");
			return -EOPNOTSUPP;
		}

		for (i = 0; i < size; i += 2) {
			if (i + 2 > size) {
				pr_info("invalid number of input parameters %d\n",
					size);
				return -EINVAL;
			}

			input_index = input[i];
			input_clk = input[i + 1];

			if (input_index != 1) {
				pr_info("Invalid index %d\n", input_index);
				pr_info("Support max Mclk frequency setting only which index by 1\n");
				return -EINVAL;
			}

			if (input_clk < od8_settings[OD8_SETTING_UCLK_FMAX].min_value ||
			    input_clk > od8_settings[OD8_SETTING_UCLK_FMAX].max_value) {
				pr_info("clock freq %d is not within allowed range [%d - %d]\n",
					input_clk,
					od8_settings[OD8_SETTING_UCLK_FMAX].min_value,
					od8_settings[OD8_SETTING_UCLK_FMAX].max_value);
				return -EINVAL;
			}

			if (input_index == 1 && od_table->UclkFmax != input_clk)
				data->memclk_overdrive = true;

			od_table->UclkFmax = input_clk;
		}

		break;

	case PP_OD_EDIT_VDDC_CURVE:
		if (!(od8_settings[OD8_SETTING_GFXCLK_FREQ1].feature_id &&
		    od8_settings[OD8_SETTING_GFXCLK_FREQ2].feature_id &&
		    od8_settings[OD8_SETTING_GFXCLK_FREQ3].feature_id &&
		    od8_settings[OD8_SETTING_GFXCLK_VOLTAGE1].feature_id &&
		    od8_settings[OD8_SETTING_GFXCLK_VOLTAGE2].feature_id &&
		    od8_settings[OD8_SETTING_GFXCLK_VOLTAGE3].feature_id)) {
			pr_info("Voltage curve calibrate not supported\n");
			return -EOPNOTSUPP;
		}

		for (i = 0; i < size; i += 3) {
			if (i + 3 > size) {
				pr_info("invalid number of input parameters %d\n",
					size);
				return -EINVAL;
			}

			input_index = input[i];
			input_clk = input[i + 1];
			input_vol = input[i + 2];

			if (input_index > 2) {
				pr_info("Setting for point %d is not supported\n",
						input_index + 1);
				pr_info("Three supported points index by 0, 1, 2\n");
				return -EINVAL;
			}

			od8_id = OD8_SETTING_GFXCLK_FREQ1 + 2 * input_index;
			if (input_clk < od8_settings[od8_id].min_value ||
			    input_clk > od8_settings[od8_id].max_value) {
				pr_info("clock freq %d is not within allowed range [%d - %d]\n",
					input_clk,
					od8_settings[od8_id].min_value,
					od8_settings[od8_id].max_value);
				return -EINVAL;
			}

			od8_id = OD8_SETTING_GFXCLK_VOLTAGE1 + 2 * input_index;
			if (input_vol < od8_settings[od8_id].min_value ||
			    input_vol > od8_settings[od8_id].max_value) {
				pr_info("clock voltage %d is not within allowed range [%d - %d]\n",
					input_vol,
					od8_settings[od8_id].min_value,
					od8_settings[od8_id].max_value);
				return -EINVAL;
			}

			switch (input_index) {
			case 0:
				od_table->GfxclkFreq1 = input_clk;
				od_table->GfxclkVolt1 = input_vol * VOLTAGE_SCALE;
				break;
			case 1:
				od_table->GfxclkFreq2 = input_clk;
				od_table->GfxclkVolt2 = input_vol * VOLTAGE_SCALE;
				break;
			case 2:
				od_table->GfxclkFreq3 = input_clk;
				od_table->GfxclkVolt3 = input_vol * VOLTAGE_SCALE;
				break;
			}
		}
		break;

	case PP_OD_RESTORE_DEFAULT_TABLE:
		data->gfxclk_overdrive = false;
		data->memclk_overdrive = false;

		ret = smum_smc_table_manager(hwmgr,
					     (uint8_t *)od_table,
					     TABLE_OVERDRIVE, true);
		PP_ASSERT_WITH_CODE(!ret,
				"Failed to export overdrive table!",
				return ret);
		break;

	case PP_OD_COMMIT_DPM_TABLE:
		ret = smum_smc_table_manager(hwmgr,
					     (uint8_t *)od_table,
					     TABLE_OVERDRIVE, false);
		PP_ASSERT_WITH_CODE(!ret,
				"Failed to import overdrive table!",
				return ret);

		/* retrieve updated gfxclk table */
		if (data->gfxclk_overdrive) {
			data->gfxclk_overdrive = false;

			ret = vega20_setup_gfxclk_dpm_table(hwmgr);
			if (ret)
				return ret;
		}

		/* retrieve updated memclk table */
		if (data->memclk_overdrive) {
			data->memclk_overdrive = false;

			ret = vega20_setup_memclk_dpm_table(hwmgr);
			if (ret)
				return ret;
		}
		break;

	default:
		return -EINVAL;
	}

	return 0;
}

static int vega20_get_ppfeature_status(struct pp_hwmgr *hwmgr, char *buf)
{
	static const char *ppfeature_name[] = {
				"DPM_PREFETCHER",
				"GFXCLK_DPM",
				"UCLK_DPM",
				"SOCCLK_DPM",
				"UVD_DPM",
				"VCE_DPM",
				"ULV",
				"MP0CLK_DPM",
				"LINK_DPM",
				"DCEFCLK_DPM",
				"GFXCLK_DS",
				"SOCCLK_DS",
				"LCLK_DS",
				"PPT",
				"TDC",
				"THERMAL",
				"GFX_PER_CU_CG",
				"RM",
				"DCEFCLK_DS",
				"ACDC",
				"VR0HOT",
				"VR1HOT",
				"FW_CTF",
				"LED_DISPLAY",
				"FAN_CONTROL",
				"GFX_EDC",
				"GFXOFF",
				"CG",
				"FCLK_DPM",
				"FCLK_DS",
				"MP1CLK_DS",
				"MP0CLK_DS",
				"XGMI",
				"ECC"};
	static const char *output_title[] = {
				"FEATURES",
				"BITMASK",
				"ENABLEMENT"};
	uint64_t features_enabled;
	int i;
	int ret = 0;
	int size = 0;

	ret = vega20_get_enabled_smc_features(hwmgr, &features_enabled);
	PP_ASSERT_WITH_CODE(!ret,
			"[EnableAllSmuFeatures] Failed to get enabled smc features!",
			return ret);

	size += sprintf(buf + size, "Current ppfeatures: 0x%016llx\n", features_enabled);
	size += sprintf(buf + size, "%-19s %-22s %s\n",
				output_title[0],
				output_title[1],
				output_title[2]);
	for (i = 0; i < GNLD_FEATURES_MAX; i++) {
		size += sprintf(buf + size, "%-19s 0x%016llx %6s\n",
					ppfeature_name[i],
					1ULL << i,
					(features_enabled & (1ULL << i)) ? "Y" : "N");
	}

	return size;
}

static int vega20_set_ppfeature_status(struct pp_hwmgr *hwmgr, uint64_t new_ppfeature_masks)
{
	uint64_t features_enabled;
	uint64_t features_to_enable;
	uint64_t features_to_disable;
	int ret = 0;

	if (new_ppfeature_masks >= (1ULL << GNLD_FEATURES_MAX))
		return -EINVAL;

	ret = vega20_get_enabled_smc_features(hwmgr, &features_enabled);
	if (ret)
		return ret;

	features_to_disable =
		features_enabled & ~new_ppfeature_masks;
	features_to_enable =
		~features_enabled & new_ppfeature_masks;

	pr_debug("features_to_disable 0x%llx\n", features_to_disable);
	pr_debug("features_to_enable 0x%llx\n", features_to_enable);

	if (features_to_disable) {
		ret = vega20_enable_smc_features(hwmgr, false, features_to_disable);
		if (ret)
			return ret;
	}

	if (features_to_enable) {
		ret = vega20_enable_smc_features(hwmgr, true, features_to_enable);
		if (ret)
			return ret;
	}

	return 0;
}

static int vega20_print_clock_levels(struct pp_hwmgr *hwmgr,
		enum pp_clock_type type, char *buf)
{
	struct vega20_hwmgr *data =
			(struct vega20_hwmgr *)(hwmgr->backend);
	struct vega20_od8_single_setting *od8_settings =
			data->od8_settings.od8_settings_array;
	OverDriveTable_t *od_table =
			&(data->smc_state_table.overdrive_table);
	struct phm_ppt_v3_information *pptable_information =
		(struct phm_ppt_v3_information *)hwmgr->pptable;
	PPTable_t *pptable = (PPTable_t *)pptable_information->smc_pptable;
	struct amdgpu_device *adev = hwmgr->adev;
	struct pp_clock_levels_with_latency clocks;
	struct vega20_single_dpm_table *fclk_dpm_table =
			&(data->dpm_table.fclk_table);
	int i, now, size = 0;
	int ret = 0;
	uint32_t gen_speed, lane_width, current_gen_speed, current_lane_width;

	switch (type) {
	case PP_SCLK:
		ret = vega20_get_current_clk_freq(hwmgr, PPCLK_GFXCLK, &now);
		PP_ASSERT_WITH_CODE(!ret,
				"Attempt to get current gfx clk Failed!",
				return ret);

		if (vega20_get_sclks(hwmgr, &clocks)) {
			size += sprintf(buf + size, "0: %uMhz * (DPM disabled)\n",
				now / 100);
			break;
		}

		for (i = 0; i < clocks.num_levels; i++)
			size += sprintf(buf + size, "%d: %uMhz %s\n",
				i, clocks.data[i].clocks_in_khz / 1000,
				(clocks.data[i].clocks_in_khz == now * 10) ? "*" : "");
		break;

	case PP_MCLK:
		ret = vega20_get_current_clk_freq(hwmgr, PPCLK_UCLK, &now);
		PP_ASSERT_WITH_CODE(!ret,
				"Attempt to get current mclk freq Failed!",
				return ret);

		if (vega20_get_memclocks(hwmgr, &clocks)) {
			size += sprintf(buf + size, "0: %uMhz * (DPM disabled)\n",
				now / 100);
			break;
		}

		for (i = 0; i < clocks.num_levels; i++)
			size += sprintf(buf + size, "%d: %uMhz %s\n",
				i, clocks.data[i].clocks_in_khz / 1000,
				(clocks.data[i].clocks_in_khz == now * 10) ? "*" : "");
		break;

	case PP_SOCCLK:
		ret = vega20_get_current_clk_freq(hwmgr, PPCLK_SOCCLK, &now);
		PP_ASSERT_WITH_CODE(!ret,
				"Attempt to get current socclk freq Failed!",
				return ret);

		if (vega20_get_socclocks(hwmgr, &clocks)) {
			size += sprintf(buf + size, "0: %uMhz * (DPM disabled)\n",
				now / 100);
			break;
		}

		for (i = 0; i < clocks.num_levels; i++)
			size += sprintf(buf + size, "%d: %uMhz %s\n",
				i, clocks.data[i].clocks_in_khz / 1000,
				(clocks.data[i].clocks_in_khz == now * 10) ? "*" : "");
		break;

	case PP_FCLK:
		ret = vega20_get_current_clk_freq(hwmgr, PPCLK_FCLK, &now);
		PP_ASSERT_WITH_CODE(!ret,
				"Attempt to get current fclk freq Failed!",
				return ret);

		for (i = 0; i < fclk_dpm_table->count; i++)
			size += sprintf(buf + size, "%d: %uMhz %s\n",
				i, fclk_dpm_table->dpm_levels[i].value,
				fclk_dpm_table->dpm_levels[i].value == (now / 100) ? "*" : "");
		break;

	case PP_DCEFCLK:
		ret = vega20_get_current_clk_freq(hwmgr, PPCLK_DCEFCLK, &now);
		PP_ASSERT_WITH_CODE(!ret,
				"Attempt to get current dcefclk freq Failed!",
				return ret);

		if (vega20_get_dcefclocks(hwmgr, &clocks)) {
			size += sprintf(buf + size, "0: %uMhz * (DPM disabled)\n",
				now / 100);
			break;
		}

		for (i = 0; i < clocks.num_levels; i++)
			size += sprintf(buf + size, "%d: %uMhz %s\n",
				i, clocks.data[i].clocks_in_khz / 1000,
				(clocks.data[i].clocks_in_khz == now * 10) ? "*" : "");
		break;

	case PP_PCIE:
		current_gen_speed = (RREG32_PCIE(smnPCIE_LC_SPEED_CNTL) &
			     PSWUSP0_PCIE_LC_SPEED_CNTL__LC_CURRENT_DATA_RATE_MASK)
			    >> PSWUSP0_PCIE_LC_SPEED_CNTL__LC_CURRENT_DATA_RATE__SHIFT;
		current_lane_width = (RREG32_PCIE(smnPCIE_LC_LINK_WIDTH_CNTL) &
			      PCIE_LC_LINK_WIDTH_CNTL__LC_LINK_WIDTH_RD_MASK)
			    >> PCIE_LC_LINK_WIDTH_CNTL__LC_LINK_WIDTH_RD__SHIFT;
		for (i = 0; i < NUM_LINK_LEVELS; i++) {
			if (i == 1 && data->pcie_parameters_override) {
				gen_speed = data->pcie_gen_level1;
				lane_width = data->pcie_width_level1;
			} else {
				gen_speed = pptable->PcieGenSpeed[i];
				lane_width = pptable->PcieLaneCount[i];
			}
			size += sprintf(buf + size, "%d: %s %s %dMhz %s\n", i,
					(gen_speed == 0) ? "2.5GT/s," :
					(gen_speed == 1) ? "5.0GT/s," :
					(gen_speed == 2) ? "8.0GT/s," :
					(gen_speed == 3) ? "16.0GT/s," : "",
					(lane_width == 1) ? "x1" :
					(lane_width == 2) ? "x2" :
					(lane_width == 3) ? "x4" :
					(lane_width == 4) ? "x8" :
					(lane_width == 5) ? "x12" :
					(lane_width == 6) ? "x16" : "",
					pptable->LclkFreq[i],
					(current_gen_speed == gen_speed) &&
					(current_lane_width == lane_width) ?
					"*" : "");
		}
		break;

	case OD_SCLK:
		if (od8_settings[OD8_SETTING_GFXCLK_FMIN].feature_id &&
		    od8_settings[OD8_SETTING_GFXCLK_FMAX].feature_id) {
			size = sprintf(buf, "%s:\n", "OD_SCLK");
			size += sprintf(buf + size, "0: %10uMhz\n",
				od_table->GfxclkFmin);
			size += sprintf(buf + size, "1: %10uMhz\n",
				od_table->GfxclkFmax);
		}
		break;

	case OD_MCLK:
		if (od8_settings[OD8_SETTING_UCLK_FMAX].feature_id) {
			size = sprintf(buf, "%s:\n", "OD_MCLK");
			size += sprintf(buf + size, "1: %10uMhz\n",
				od_table->UclkFmax);
		}

		break;

	case OD_VDDC_CURVE:
		if (od8_settings[OD8_SETTING_GFXCLK_FREQ1].feature_id &&
		    od8_settings[OD8_SETTING_GFXCLK_FREQ2].feature_id &&
		    od8_settings[OD8_SETTING_GFXCLK_FREQ3].feature_id &&
		    od8_settings[OD8_SETTING_GFXCLK_VOLTAGE1].feature_id &&
		    od8_settings[OD8_SETTING_GFXCLK_VOLTAGE2].feature_id &&
		    od8_settings[OD8_SETTING_GFXCLK_VOLTAGE3].feature_id) {
			size = sprintf(buf, "%s:\n", "OD_VDDC_CURVE");
			size += sprintf(buf + size, "0: %10uMhz %10dmV\n",
				od_table->GfxclkFreq1,
				od_table->GfxclkVolt1 / VOLTAGE_SCALE);
			size += sprintf(buf + size, "1: %10uMhz %10dmV\n",
				od_table->GfxclkFreq2,
				od_table->GfxclkVolt2 / VOLTAGE_SCALE);
			size += sprintf(buf + size, "2: %10uMhz %10dmV\n",
				od_table->GfxclkFreq3,
				od_table->GfxclkVolt3 / VOLTAGE_SCALE);
		}

		break;

	case OD_RANGE:
		size = sprintf(buf, "%s:\n", "OD_RANGE");

		if (od8_settings[OD8_SETTING_GFXCLK_FMIN].feature_id &&
		    od8_settings[OD8_SETTING_GFXCLK_FMAX].feature_id) {
			size += sprintf(buf + size, "SCLK: %7uMhz %10uMhz\n",
				od8_settings[OD8_SETTING_GFXCLK_FMIN].min_value,
				od8_settings[OD8_SETTING_GFXCLK_FMAX].max_value);
		}

		if (od8_settings[OD8_SETTING_UCLK_FMAX].feature_id) {
			size += sprintf(buf + size, "MCLK: %7uMhz %10uMhz\n",
				od8_settings[OD8_SETTING_UCLK_FMAX].min_value,
				od8_settings[OD8_SETTING_UCLK_FMAX].max_value);
		}

		if (od8_settings[OD8_SETTING_GFXCLK_FREQ1].feature_id &&
		    od8_settings[OD8_SETTING_GFXCLK_FREQ2].feature_id &&
		    od8_settings[OD8_SETTING_GFXCLK_FREQ3].feature_id &&
		    od8_settings[OD8_SETTING_GFXCLK_VOLTAGE1].feature_id &&
		    od8_settings[OD8_SETTING_GFXCLK_VOLTAGE2].feature_id &&
		    od8_settings[OD8_SETTING_GFXCLK_VOLTAGE3].feature_id) {
			size += sprintf(buf + size, "VDDC_CURVE_SCLK[0]: %7uMhz %10uMhz\n",
				od8_settings[OD8_SETTING_GFXCLK_FREQ1].min_value,
				od8_settings[OD8_SETTING_GFXCLK_FREQ1].max_value);
			size += sprintf(buf + size, "VDDC_CURVE_VOLT[0]: %7dmV %11dmV\n",
				od8_settings[OD8_SETTING_GFXCLK_VOLTAGE1].min_value,
				od8_settings[OD8_SETTING_GFXCLK_VOLTAGE1].max_value);
			size += sprintf(buf + size, "VDDC_CURVE_SCLK[1]: %7uMhz %10uMhz\n",
				od8_settings[OD8_SETTING_GFXCLK_FREQ2].min_value,
				od8_settings[OD8_SETTING_GFXCLK_FREQ2].max_value);
			size += sprintf(buf + size, "VDDC_CURVE_VOLT[1]: %7dmV %11dmV\n",
				od8_settings[OD8_SETTING_GFXCLK_VOLTAGE2].min_value,
				od8_settings[OD8_SETTING_GFXCLK_VOLTAGE2].max_value);
			size += sprintf(buf + size, "VDDC_CURVE_SCLK[2]: %7uMhz %10uMhz\n",
				od8_settings[OD8_SETTING_GFXCLK_FREQ3].min_value,
				od8_settings[OD8_SETTING_GFXCLK_FREQ3].max_value);
			size += sprintf(buf + size, "VDDC_CURVE_VOLT[2]: %7dmV %11dmV\n",
				od8_settings[OD8_SETTING_GFXCLK_VOLTAGE3].min_value,
				od8_settings[OD8_SETTING_GFXCLK_VOLTAGE3].max_value);
		}

		break;
	default:
		break;
	}
	return size;
}

static int vega20_set_uclk_to_highest_dpm_level(struct pp_hwmgr *hwmgr,
		struct vega20_single_dpm_table *dpm_table)
{
	struct vega20_hwmgr *data = (struct vega20_hwmgr *)(hwmgr->backend);
	int ret = 0;

	if (data->smu_features[GNLD_DPM_UCLK].enabled) {
		PP_ASSERT_WITH_CODE(dpm_table->count > 0,
				"[SetUclkToHightestDpmLevel] Dpm table has no entry!",
				return -EINVAL);
		PP_ASSERT_WITH_CODE(dpm_table->count <= NUM_UCLK_DPM_LEVELS,
				"[SetUclkToHightestDpmLevel] Dpm table has too many entries!",
				return -EINVAL);

		dpm_table->dpm_state.hard_min_level = dpm_table->dpm_levels[dpm_table->count - 1].value;
		PP_ASSERT_WITH_CODE(!(ret = smum_send_msg_to_smc_with_parameter(hwmgr,
				PPSMC_MSG_SetHardMinByFreq,
				(PPCLK_UCLK << 16 ) | dpm_table->dpm_state.hard_min_level)),
				"[SetUclkToHightestDpmLevel] Set hard min uclk failed!",
				return ret);
	}

	return ret;
}

static int vega20_set_fclk_to_highest_dpm_level(struct pp_hwmgr *hwmgr)
{
	struct vega20_hwmgr *data = (struct vega20_hwmgr *)(hwmgr->backend);
	struct vega20_single_dpm_table *dpm_table = &(data->dpm_table.fclk_table);
	int ret = 0;

	if (data->smu_features[GNLD_DPM_FCLK].enabled) {
		PP_ASSERT_WITH_CODE(dpm_table->count > 0,
				"[SetFclkToHightestDpmLevel] Dpm table has no entry!",
				return -EINVAL);
		PP_ASSERT_WITH_CODE(dpm_table->count <= NUM_FCLK_DPM_LEVELS,
				"[SetFclkToHightestDpmLevel] Dpm table has too many entries!",
				return -EINVAL);

		dpm_table->dpm_state.soft_min_level = dpm_table->dpm_levels[dpm_table->count - 1].value;
		PP_ASSERT_WITH_CODE(!(ret = smum_send_msg_to_smc_with_parameter(hwmgr,
				PPSMC_MSG_SetSoftMinByFreq,
				(PPCLK_FCLK << 16 ) | dpm_table->dpm_state.soft_min_level)),
				"[SetFclkToHightestDpmLevel] Set soft min fclk failed!",
				return ret);
	}

	return ret;
}

static int vega20_pre_display_configuration_changed_task(struct pp_hwmgr *hwmgr)
{
	struct vega20_hwmgr *data = (struct vega20_hwmgr *)(hwmgr->backend);
	int ret = 0;

	smum_send_msg_to_smc_with_parameter(hwmgr,
			PPSMC_MSG_NumOfDisplays, 0);

	ret = vega20_set_uclk_to_highest_dpm_level(hwmgr,
			&data->dpm_table.mem_table);
	if (ret)
		return ret;

	return vega20_set_fclk_to_highest_dpm_level(hwmgr);
}

static int vega20_display_configuration_changed_task(struct pp_hwmgr *hwmgr)
{
	struct vega20_hwmgr *data = (struct vega20_hwmgr *)(hwmgr->backend);
	int result = 0;
	Watermarks_t *wm_table = &(data->smc_state_table.water_marks_table);

	if ((data->water_marks_bitmap & WaterMarksExist) &&
	    !(data->water_marks_bitmap & WaterMarksLoaded)) {
		result = smum_smc_table_manager(hwmgr,
						(uint8_t *)wm_table, TABLE_WATERMARKS, false);
		PP_ASSERT_WITH_CODE(!result,
				"Failed to update WMTABLE!",
				return result);
		data->water_marks_bitmap |= WaterMarksLoaded;
	}

	if ((data->water_marks_bitmap & WaterMarksExist) &&
	    data->smu_features[GNLD_DPM_DCEFCLK].supported &&
	    data->smu_features[GNLD_DPM_SOCCLK].supported) {
		result = smum_send_msg_to_smc_with_parameter(hwmgr,
			PPSMC_MSG_NumOfDisplays,
			hwmgr->display_config->num_display);
	}

	return result;
}

int vega20_enable_disable_uvd_dpm(struct pp_hwmgr *hwmgr, bool enable)
{
	struct vega20_hwmgr *data =
			(struct vega20_hwmgr *)(hwmgr->backend);
	int ret = 0;

	if (data->smu_features[GNLD_DPM_UVD].supported) {
		if (data->smu_features[GNLD_DPM_UVD].enabled == enable) {
			if (enable)
				PP_DBG_LOG("[EnableDisableUVDDPM] feature DPM UVD already enabled!\n");
			else
				PP_DBG_LOG("[EnableDisableUVDDPM] feature DPM UVD already disabled!\n");
		}

		ret = vega20_enable_smc_features(hwmgr,
				enable,
				data->smu_features[GNLD_DPM_UVD].smu_feature_bitmap);
		PP_ASSERT_WITH_CODE(!ret,
				"[EnableDisableUVDDPM] Attempt to Enable/Disable DPM UVD Failed!",
				return ret);
		data->smu_features[GNLD_DPM_UVD].enabled = enable;
	}

	return 0;
}

static void vega20_power_gate_vce(struct pp_hwmgr *hwmgr, bool bgate)
{
	struct vega20_hwmgr *data = (struct vega20_hwmgr *)(hwmgr->backend);

	if (data->vce_power_gated == bgate)
		return ;

	data->vce_power_gated = bgate;
	if (bgate) {
		vega20_enable_disable_vce_dpm(hwmgr, !bgate);
		amdgpu_device_ip_set_powergating_state(hwmgr->adev,
						AMD_IP_BLOCK_TYPE_VCE,
						AMD_PG_STATE_GATE);
	} else {
		amdgpu_device_ip_set_powergating_state(hwmgr->adev,
						AMD_IP_BLOCK_TYPE_VCE,
						AMD_PG_STATE_UNGATE);
		vega20_enable_disable_vce_dpm(hwmgr, !bgate);
	}

}

static void vega20_power_gate_uvd(struct pp_hwmgr *hwmgr, bool bgate)
{
	struct vega20_hwmgr *data = (struct vega20_hwmgr *)(hwmgr->backend);

	if (data->uvd_power_gated == bgate)
		return ;

	data->uvd_power_gated = bgate;
	vega20_enable_disable_uvd_dpm(hwmgr, !bgate);
}

static int vega20_apply_clocks_adjust_rules(struct pp_hwmgr *hwmgr)
{
	struct vega20_hwmgr *data = (struct vega20_hwmgr *)(hwmgr->backend);
	struct vega20_single_dpm_table *dpm_table;
	bool vblank_too_short = false;
	bool disable_mclk_switching;
	bool disable_fclk_switching;
	uint32_t i, latency;

	disable_mclk_switching = ((1 < hwmgr->display_config->num_display) &&
                           !hwmgr->display_config->multi_monitor_in_sync) ||
                            vblank_too_short;
	latency = hwmgr->display_config->dce_tolerable_mclk_in_active_latency;

	/* gfxclk */
	dpm_table = &(data->dpm_table.gfx_table);
	dpm_table->dpm_state.soft_min_level = dpm_table->dpm_levels[0].value;
	dpm_table->dpm_state.soft_max_level = VG20_CLOCK_MAX_DEFAULT;
	dpm_table->dpm_state.hard_min_level = dpm_table->dpm_levels[0].value;
	dpm_table->dpm_state.hard_max_level = VG20_CLOCK_MAX_DEFAULT;

	if (PP_CAP(PHM_PlatformCaps_UMDPState)) {
		if (VEGA20_UMD_PSTATE_GFXCLK_LEVEL < dpm_table->count) {
			dpm_table->dpm_state.soft_min_level = dpm_table->dpm_levels[VEGA20_UMD_PSTATE_GFXCLK_LEVEL].value;
			dpm_table->dpm_state.soft_max_level = dpm_table->dpm_levels[VEGA20_UMD_PSTATE_GFXCLK_LEVEL].value;
		}

		if (hwmgr->dpm_level == AMD_DPM_FORCED_LEVEL_PROFILE_MIN_SCLK) {
			dpm_table->dpm_state.soft_min_level = dpm_table->dpm_levels[0].value;
			dpm_table->dpm_state.soft_max_level = dpm_table->dpm_levels[0].value;
		}

		if (hwmgr->dpm_level == AMD_DPM_FORCED_LEVEL_PROFILE_PEAK) {
			dpm_table->dpm_state.soft_min_level = dpm_table->dpm_levels[dpm_table->count - 1].value;
			dpm_table->dpm_state.soft_max_level = dpm_table->dpm_levels[dpm_table->count - 1].value;
		}
	}

	/* memclk */
	dpm_table = &(data->dpm_table.mem_table);
	dpm_table->dpm_state.soft_min_level = dpm_table->dpm_levels[0].value;
	dpm_table->dpm_state.soft_max_level = VG20_CLOCK_MAX_DEFAULT;
	dpm_table->dpm_state.hard_min_level = dpm_table->dpm_levels[0].value;
	dpm_table->dpm_state.hard_max_level = VG20_CLOCK_MAX_DEFAULT;

	if (PP_CAP(PHM_PlatformCaps_UMDPState)) {
		if (VEGA20_UMD_PSTATE_MCLK_LEVEL < dpm_table->count) {
			dpm_table->dpm_state.soft_min_level = dpm_table->dpm_levels[VEGA20_UMD_PSTATE_MCLK_LEVEL].value;
			dpm_table->dpm_state.soft_max_level = dpm_table->dpm_levels[VEGA20_UMD_PSTATE_MCLK_LEVEL].value;
		}

		if (hwmgr->dpm_level == AMD_DPM_FORCED_LEVEL_PROFILE_MIN_MCLK) {
			dpm_table->dpm_state.soft_min_level = dpm_table->dpm_levels[0].value;
			dpm_table->dpm_state.soft_max_level = dpm_table->dpm_levels[0].value;
		}

		if (hwmgr->dpm_level == AMD_DPM_FORCED_LEVEL_PROFILE_PEAK) {
			dpm_table->dpm_state.soft_min_level = dpm_table->dpm_levels[dpm_table->count - 1].value;
			dpm_table->dpm_state.soft_max_level = dpm_table->dpm_levels[dpm_table->count - 1].value;
		}
	}

	/* honour DAL's UCLK Hardmin */
	if (dpm_table->dpm_state.hard_min_level < (hwmgr->display_config->min_mem_set_clock / 100))
		dpm_table->dpm_state.hard_min_level = hwmgr->display_config->min_mem_set_clock / 100;

	/* Hardmin is dependent on displayconfig */
	if (disable_mclk_switching) {
		dpm_table->dpm_state.hard_min_level = dpm_table->dpm_levels[dpm_table->count - 1].value;
		for (i = 0; i < data->mclk_latency_table.count - 1; i++) {
			if (data->mclk_latency_table.entries[i].latency <= latency) {
				if (dpm_table->dpm_levels[i].value >= (hwmgr->display_config->min_mem_set_clock / 100)) {
					dpm_table->dpm_state.hard_min_level = dpm_table->dpm_levels[i].value;
					break;
				}
			}
		}
	}

	if (hwmgr->display_config->nb_pstate_switch_disable)
		dpm_table->dpm_state.hard_min_level = dpm_table->dpm_levels[dpm_table->count - 1].value;

	if ((disable_mclk_switching &&
	    (dpm_table->dpm_state.hard_min_level == dpm_table->dpm_levels[dpm_table->count - 1].value)) ||
	     hwmgr->display_config->min_mem_set_clock / 100 >= dpm_table->dpm_levels[dpm_table->count - 1].value)
		disable_fclk_switching = true;
	else
		disable_fclk_switching = false;

	/* fclk */
	dpm_table = &(data->dpm_table.fclk_table);
	dpm_table->dpm_state.soft_min_level = dpm_table->dpm_levels[0].value;
	dpm_table->dpm_state.soft_max_level = VG20_CLOCK_MAX_DEFAULT;
	dpm_table->dpm_state.hard_min_level = dpm_table->dpm_levels[0].value;
	dpm_table->dpm_state.hard_max_level = VG20_CLOCK_MAX_DEFAULT;
	if (hwmgr->display_config->nb_pstate_switch_disable || disable_fclk_switching)
		dpm_table->dpm_state.soft_min_level = dpm_table->dpm_levels[dpm_table->count - 1].value;

	/* vclk */
	dpm_table = &(data->dpm_table.vclk_table);
	dpm_table->dpm_state.soft_min_level = dpm_table->dpm_levels[0].value;
	dpm_table->dpm_state.soft_max_level = VG20_CLOCK_MAX_DEFAULT;
	dpm_table->dpm_state.hard_min_level = dpm_table->dpm_levels[0].value;
	dpm_table->dpm_state.hard_max_level = VG20_CLOCK_MAX_DEFAULT;

	if (PP_CAP(PHM_PlatformCaps_UMDPState)) {
		if (VEGA20_UMD_PSTATE_UVDCLK_LEVEL < dpm_table->count) {
			dpm_table->dpm_state.soft_min_level = dpm_table->dpm_levels[VEGA20_UMD_PSTATE_UVDCLK_LEVEL].value;
			dpm_table->dpm_state.soft_max_level = dpm_table->dpm_levels[VEGA20_UMD_PSTATE_UVDCLK_LEVEL].value;
		}

		if (hwmgr->dpm_level == AMD_DPM_FORCED_LEVEL_PROFILE_PEAK) {
			dpm_table->dpm_state.soft_min_level = dpm_table->dpm_levels[dpm_table->count - 1].value;
			dpm_table->dpm_state.soft_max_level = dpm_table->dpm_levels[dpm_table->count - 1].value;
		}
	}

	/* dclk */
	dpm_table = &(data->dpm_table.dclk_table);
	dpm_table->dpm_state.soft_min_level = dpm_table->dpm_levels[0].value;
	dpm_table->dpm_state.soft_max_level = VG20_CLOCK_MAX_DEFAULT;
	dpm_table->dpm_state.hard_min_level = dpm_table->dpm_levels[0].value;
	dpm_table->dpm_state.hard_max_level = VG20_CLOCK_MAX_DEFAULT;

	if (PP_CAP(PHM_PlatformCaps_UMDPState)) {
		if (VEGA20_UMD_PSTATE_UVDCLK_LEVEL < dpm_table->count) {
			dpm_table->dpm_state.soft_min_level = dpm_table->dpm_levels[VEGA20_UMD_PSTATE_UVDCLK_LEVEL].value;
			dpm_table->dpm_state.soft_max_level = dpm_table->dpm_levels[VEGA20_UMD_PSTATE_UVDCLK_LEVEL].value;
		}

		if (hwmgr->dpm_level == AMD_DPM_FORCED_LEVEL_PROFILE_PEAK) {
			dpm_table->dpm_state.soft_min_level = dpm_table->dpm_levels[dpm_table->count - 1].value;
			dpm_table->dpm_state.soft_max_level = dpm_table->dpm_levels[dpm_table->count - 1].value;
		}
	}

	/* socclk */
	dpm_table = &(data->dpm_table.soc_table);
	dpm_table->dpm_state.soft_min_level = dpm_table->dpm_levels[0].value;
	dpm_table->dpm_state.soft_max_level = VG20_CLOCK_MAX_DEFAULT;
	dpm_table->dpm_state.hard_min_level = dpm_table->dpm_levels[0].value;
	dpm_table->dpm_state.hard_max_level = VG20_CLOCK_MAX_DEFAULT;

	if (PP_CAP(PHM_PlatformCaps_UMDPState)) {
		if (VEGA20_UMD_PSTATE_SOCCLK_LEVEL < dpm_table->count) {
			dpm_table->dpm_state.soft_min_level = dpm_table->dpm_levels[VEGA20_UMD_PSTATE_SOCCLK_LEVEL].value;
			dpm_table->dpm_state.soft_max_level = dpm_table->dpm_levels[VEGA20_UMD_PSTATE_SOCCLK_LEVEL].value;
		}

		if (hwmgr->dpm_level == AMD_DPM_FORCED_LEVEL_PROFILE_PEAK) {
			dpm_table->dpm_state.soft_min_level = dpm_table->dpm_levels[dpm_table->count - 1].value;
			dpm_table->dpm_state.soft_max_level = dpm_table->dpm_levels[dpm_table->count - 1].value;
		}
	}

	/* eclk */
	dpm_table = &(data->dpm_table.eclk_table);
	dpm_table->dpm_state.soft_min_level = dpm_table->dpm_levels[0].value;
	dpm_table->dpm_state.soft_max_level = VG20_CLOCK_MAX_DEFAULT;
	dpm_table->dpm_state.hard_min_level = dpm_table->dpm_levels[0].value;
	dpm_table->dpm_state.hard_max_level = VG20_CLOCK_MAX_DEFAULT;

	if (PP_CAP(PHM_PlatformCaps_UMDPState)) {
		if (VEGA20_UMD_PSTATE_VCEMCLK_LEVEL < dpm_table->count) {
			dpm_table->dpm_state.soft_min_level = dpm_table->dpm_levels[VEGA20_UMD_PSTATE_VCEMCLK_LEVEL].value;
			dpm_table->dpm_state.soft_max_level = dpm_table->dpm_levels[VEGA20_UMD_PSTATE_VCEMCLK_LEVEL].value;
		}

		if (hwmgr->dpm_level == AMD_DPM_FORCED_LEVEL_PROFILE_PEAK) {
			dpm_table->dpm_state.soft_min_level = dpm_table->dpm_levels[dpm_table->count - 1].value;
			dpm_table->dpm_state.soft_max_level = dpm_table->dpm_levels[dpm_table->count - 1].value;
		}
	}

	return 0;
}

static bool
vega20_check_smc_update_required_for_display_configuration(struct pp_hwmgr *hwmgr)
{
	struct vega20_hwmgr *data = (struct vega20_hwmgr *)(hwmgr->backend);
	bool is_update_required = false;

	if (data->display_timing.num_existing_displays !=
			hwmgr->display_config->num_display)
		is_update_required = true;

	if (data->registry_data.gfx_clk_deep_sleep_support &&
	   (data->display_timing.min_clock_in_sr !=
	    hwmgr->display_config->min_core_set_clock_in_sr))
		is_update_required = true;

	return is_update_required;
}

static int vega20_disable_dpm_tasks(struct pp_hwmgr *hwmgr)
{
	int ret = 0;

	ret = vega20_disable_all_smu_features(hwmgr);
	PP_ASSERT_WITH_CODE(!ret,
			"[DisableDpmTasks] Failed to disable all smu features!",
			return ret);

	return 0;
}

static int vega20_power_off_asic(struct pp_hwmgr *hwmgr)
{
	struct vega20_hwmgr *data = (struct vega20_hwmgr *)(hwmgr->backend);
	int result;

	result = vega20_disable_dpm_tasks(hwmgr);
	PP_ASSERT_WITH_CODE((0 == result),
			"[PowerOffAsic] Failed to disable DPM!",
			);
	data->water_marks_bitmap &= ~(WaterMarksLoaded);

	return result;
}

static int conv_power_profile_to_pplib_workload(int power_profile)
{
	int pplib_workload = 0;

	switch (power_profile) {
	case PP_SMC_POWER_PROFILE_BOOTUP_DEFAULT:
		pplib_workload = WORKLOAD_DEFAULT_BIT;
		break;
	case PP_SMC_POWER_PROFILE_FULLSCREEN3D:
		pplib_workload = WORKLOAD_PPLIB_FULL_SCREEN_3D_BIT;
		break;
	case PP_SMC_POWER_PROFILE_POWERSAVING:
		pplib_workload = WORKLOAD_PPLIB_POWER_SAVING_BIT;
		break;
	case PP_SMC_POWER_PROFILE_VIDEO:
		pplib_workload = WORKLOAD_PPLIB_VIDEO_BIT;
		break;
	case PP_SMC_POWER_PROFILE_VR:
		pplib_workload = WORKLOAD_PPLIB_VR_BIT;
		break;
	case PP_SMC_POWER_PROFILE_COMPUTE:
		pplib_workload = WORKLOAD_PPLIB_COMPUTE_BIT;
		break;
	case PP_SMC_POWER_PROFILE_CUSTOM:
		pplib_workload = WORKLOAD_PPLIB_CUSTOM_BIT;
		break;
	}

	return pplib_workload;
}

static int vega20_get_power_profile_mode(struct pp_hwmgr *hwmgr, char *buf)
{
	DpmActivityMonitorCoeffInt_t activity_monitor;
	uint32_t i, size = 0;
	uint16_t workload_type = 0;
	static const char *profile_name[] = {
					"BOOTUP_DEFAULT",
					"3D_FULL_SCREEN",
					"POWER_SAVING",
					"VIDEO",
					"VR",
					"COMPUTE",
					"CUSTOM"};
	static const char *title[] = {
			"PROFILE_INDEX(NAME)",
			"CLOCK_TYPE(NAME)",
			"FPS",
			"UseRlcBusy",
			"MinActiveFreqType",
			"MinActiveFreq",
			"BoosterFreqType",
			"BoosterFreq",
			"PD_Data_limit_c",
			"PD_Data_error_coeff",
			"PD_Data_error_rate_coeff"};
	int result = 0;

	if (!buf)
		return -EINVAL;

	size += sprintf(buf + size, "%16s %s %s %s %s %s %s %s %s %s %s\n",
			title[0], title[1], title[2], title[3], title[4], title[5],
			title[6], title[7], title[8], title[9], title[10]);

	for (i = 0; i <= PP_SMC_POWER_PROFILE_CUSTOM; i++) {
		/* conv PP_SMC_POWER_PROFILE* to WORKLOAD_PPLIB_*_BIT */
		workload_type = conv_power_profile_to_pplib_workload(i);
		result = vega20_get_activity_monitor_coeff(hwmgr,
				(uint8_t *)(&activity_monitor), workload_type);
		PP_ASSERT_WITH_CODE(!result,
				"[GetPowerProfile] Failed to get activity monitor!",
				return result);

		size += sprintf(buf + size, "%2d %14s%s:\n",
			i, profile_name[i], (i == hwmgr->power_profile_mode) ? "*" : " ");

		size += sprintf(buf + size, "%19s %d(%13s) %7d %7d %7d %7d %7d %7d %7d %7d %7d\n",
			" ",
			0,
			"GFXCLK",
			activity_monitor.Gfx_FPS,
			activity_monitor.Gfx_UseRlcBusy,
			activity_monitor.Gfx_MinActiveFreqType,
			activity_monitor.Gfx_MinActiveFreq,
			activity_monitor.Gfx_BoosterFreqType,
			activity_monitor.Gfx_BoosterFreq,
			activity_monitor.Gfx_PD_Data_limit_c,
			activity_monitor.Gfx_PD_Data_error_coeff,
			activity_monitor.Gfx_PD_Data_error_rate_coeff);

		size += sprintf(buf + size, "%19s %d(%13s) %7d %7d %7d %7d %7d %7d %7d %7d %7d\n",
			" ",
			1,
			"SOCCLK",
			activity_monitor.Soc_FPS,
			activity_monitor.Soc_UseRlcBusy,
			activity_monitor.Soc_MinActiveFreqType,
			activity_monitor.Soc_MinActiveFreq,
			activity_monitor.Soc_BoosterFreqType,
			activity_monitor.Soc_BoosterFreq,
			activity_monitor.Soc_PD_Data_limit_c,
			activity_monitor.Soc_PD_Data_error_coeff,
			activity_monitor.Soc_PD_Data_error_rate_coeff);

		size += sprintf(buf + size, "%19s %d(%13s) %7d %7d %7d %7d %7d %7d %7d %7d %7d\n",
			" ",
			2,
			"UCLK",
			activity_monitor.Mem_FPS,
			activity_monitor.Mem_UseRlcBusy,
			activity_monitor.Mem_MinActiveFreqType,
			activity_monitor.Mem_MinActiveFreq,
			activity_monitor.Mem_BoosterFreqType,
			activity_monitor.Mem_BoosterFreq,
			activity_monitor.Mem_PD_Data_limit_c,
			activity_monitor.Mem_PD_Data_error_coeff,
			activity_monitor.Mem_PD_Data_error_rate_coeff);

		size += sprintf(buf + size, "%19s %d(%13s) %7d %7d %7d %7d %7d %7d %7d %7d %7d\n",
			" ",
			3,
			"FCLK",
			activity_monitor.Fclk_FPS,
			activity_monitor.Fclk_UseRlcBusy,
			activity_monitor.Fclk_MinActiveFreqType,
			activity_monitor.Fclk_MinActiveFreq,
			activity_monitor.Fclk_BoosterFreqType,
			activity_monitor.Fclk_BoosterFreq,
			activity_monitor.Fclk_PD_Data_limit_c,
			activity_monitor.Fclk_PD_Data_error_coeff,
			activity_monitor.Fclk_PD_Data_error_rate_coeff);
	}

	return size;
}

static int vega20_set_power_profile_mode(struct pp_hwmgr *hwmgr, long *input, uint32_t size)
{
	DpmActivityMonitorCoeffInt_t activity_monitor;
	int workload_type, result = 0;
	uint32_t power_profile_mode = input[size];

	if (power_profile_mode > PP_SMC_POWER_PROFILE_CUSTOM) {
		pr_err("Invalid power profile mode %d\n", power_profile_mode);
		return -EINVAL;
	}

	if (power_profile_mode == PP_SMC_POWER_PROFILE_CUSTOM) {
<<<<<<< HEAD
		if (size < 10)
=======
		struct vega20_hwmgr *data =
			(struct vega20_hwmgr *)(hwmgr->backend);
		if (size == 0 && !data->is_custom_profile_set)
			return -EINVAL;
		if (size < 10 && size != 0)
>>>>>>> a2d635de
			return -EINVAL;

		result = vega20_get_activity_monitor_coeff(hwmgr,
				(uint8_t *)(&activity_monitor),
				WORKLOAD_PPLIB_CUSTOM_BIT);
		PP_ASSERT_WITH_CODE(!result,
				"[SetPowerProfile] Failed to get activity monitor!",
				return result);

		/* If size==0, then we want to apply the already-configured
		 * CUSTOM profile again. Just apply it, since we checked its
		 * validity above
		 */
		if (size == 0)
			goto out;

		switch (input[0]) {
		case 0: /* Gfxclk */
			activity_monitor.Gfx_FPS = input[1];
			activity_monitor.Gfx_UseRlcBusy = input[2];
			activity_monitor.Gfx_MinActiveFreqType = input[3];
			activity_monitor.Gfx_MinActiveFreq = input[4];
			activity_monitor.Gfx_BoosterFreqType = input[5];
			activity_monitor.Gfx_BoosterFreq = input[6];
			activity_monitor.Gfx_PD_Data_limit_c = input[7];
			activity_monitor.Gfx_PD_Data_error_coeff = input[8];
			activity_monitor.Gfx_PD_Data_error_rate_coeff = input[9];
			break;
		case 1: /* Socclk */
			activity_monitor.Soc_FPS = input[1];
			activity_monitor.Soc_UseRlcBusy = input[2];
			activity_monitor.Soc_MinActiveFreqType = input[3];
			activity_monitor.Soc_MinActiveFreq = input[4];
			activity_monitor.Soc_BoosterFreqType = input[5];
			activity_monitor.Soc_BoosterFreq = input[6];
			activity_monitor.Soc_PD_Data_limit_c = input[7];
			activity_monitor.Soc_PD_Data_error_coeff = input[8];
			activity_monitor.Soc_PD_Data_error_rate_coeff = input[9];
			break;
		case 2: /* Uclk */
			activity_monitor.Mem_FPS = input[1];
			activity_monitor.Mem_UseRlcBusy = input[2];
			activity_monitor.Mem_MinActiveFreqType = input[3];
			activity_monitor.Mem_MinActiveFreq = input[4];
			activity_monitor.Mem_BoosterFreqType = input[5];
			activity_monitor.Mem_BoosterFreq = input[6];
			activity_monitor.Mem_PD_Data_limit_c = input[7];
			activity_monitor.Mem_PD_Data_error_coeff = input[8];
			activity_monitor.Mem_PD_Data_error_rate_coeff = input[9];
			break;
		case 3: /* Fclk */
			activity_monitor.Fclk_FPS = input[1];
			activity_monitor.Fclk_UseRlcBusy = input[2];
			activity_monitor.Fclk_MinActiveFreqType = input[3];
			activity_monitor.Fclk_MinActiveFreq = input[4];
			activity_monitor.Fclk_BoosterFreqType = input[5];
			activity_monitor.Fclk_BoosterFreq = input[6];
			activity_monitor.Fclk_PD_Data_limit_c = input[7];
			activity_monitor.Fclk_PD_Data_error_coeff = input[8];
			activity_monitor.Fclk_PD_Data_error_rate_coeff = input[9];
			break;
		}

		result = vega20_set_activity_monitor_coeff(hwmgr,
				(uint8_t *)(&activity_monitor),
				WORKLOAD_PPLIB_CUSTOM_BIT);
		data->is_custom_profile_set = true;
		PP_ASSERT_WITH_CODE(!result,
				"[SetPowerProfile] Failed to set activity monitor!",
				return result);
	}

out:
	/* conv PP_SMC_POWER_PROFILE* to WORKLOAD_PPLIB_*_BIT */
	workload_type =
		conv_power_profile_to_pplib_workload(power_profile_mode);
	smum_send_msg_to_smc_with_parameter(hwmgr, PPSMC_MSG_SetWorkloadMask,
						1 << workload_type);

	hwmgr->power_profile_mode = power_profile_mode;

	return 0;
}

static int vega20_notify_cac_buffer_info(struct pp_hwmgr *hwmgr,
					uint32_t virtual_addr_low,
					uint32_t virtual_addr_hi,
					uint32_t mc_addr_low,
					uint32_t mc_addr_hi,
					uint32_t size)
{
	smum_send_msg_to_smc_with_parameter(hwmgr,
					PPSMC_MSG_SetSystemVirtualDramAddrHigh,
					virtual_addr_hi);
	smum_send_msg_to_smc_with_parameter(hwmgr,
					PPSMC_MSG_SetSystemVirtualDramAddrLow,
					virtual_addr_low);
	smum_send_msg_to_smc_with_parameter(hwmgr,
					PPSMC_MSG_DramLogSetDramAddrHigh,
					mc_addr_hi);

	smum_send_msg_to_smc_with_parameter(hwmgr,
					PPSMC_MSG_DramLogSetDramAddrLow,
					mc_addr_low);

	smum_send_msg_to_smc_with_parameter(hwmgr,
					PPSMC_MSG_DramLogSetDramSize,
					size);
	return 0;
}

static int vega20_get_thermal_temperature_range(struct pp_hwmgr *hwmgr,
		struct PP_TemperatureRange *thermal_data)
{
	struct phm_ppt_v3_information *pptable_information =
		(struct phm_ppt_v3_information *)hwmgr->pptable;

	memcpy(thermal_data, &SMU7ThermalWithDelayPolicy[0], sizeof(struct PP_TemperatureRange));

	thermal_data->max = pptable_information->us_software_shutdown_temp *
		PP_TEMPERATURE_UNITS_PER_CENTIGRADES;

	return 0;
}

static const struct pp_hwmgr_func vega20_hwmgr_funcs = {
	/* init/fini related */
	.backend_init = vega20_hwmgr_backend_init,
	.backend_fini = vega20_hwmgr_backend_fini,
	.asic_setup = vega20_setup_asic_task,
	.power_off_asic = vega20_power_off_asic,
	.dynamic_state_management_enable = vega20_enable_dpm_tasks,
	.dynamic_state_management_disable = vega20_disable_dpm_tasks,
	/* power state related */
	.apply_clocks_adjust_rules = vega20_apply_clocks_adjust_rules,
	.pre_display_config_changed = vega20_pre_display_configuration_changed_task,
	.display_config_changed = vega20_display_configuration_changed_task,
	.check_smc_update_required_for_display_configuration =
		vega20_check_smc_update_required_for_display_configuration,
	.notify_smc_display_config_after_ps_adjustment =
		vega20_notify_smc_display_config_after_ps_adjustment,
	/* export to DAL */
	.get_sclk = vega20_dpm_get_sclk,
	.get_mclk = vega20_dpm_get_mclk,
	.get_dal_power_level = vega20_get_dal_power_level,
	.get_clock_by_type_with_latency = vega20_get_clock_by_type_with_latency,
	.get_clock_by_type_with_voltage = vega20_get_clock_by_type_with_voltage,
	.set_watermarks_for_clocks_ranges = vega20_set_watermarks_for_clocks_ranges,
	.display_clock_voltage_request = vega20_display_clock_voltage_request,
	.get_performance_level = vega20_get_performance_level,
	/* UMD pstate, profile related */
	.force_dpm_level = vega20_dpm_force_dpm_level,
	.get_power_profile_mode = vega20_get_power_profile_mode,
	.set_power_profile_mode = vega20_set_power_profile_mode,
	/* od related */
	.set_power_limit = vega20_set_power_limit,
	.get_sclk_od = vega20_get_sclk_od,
	.set_sclk_od = vega20_set_sclk_od,
	.get_mclk_od = vega20_get_mclk_od,
	.set_mclk_od = vega20_set_mclk_od,
	.odn_edit_dpm_table = vega20_odn_edit_dpm_table,
	/* for sysfs to retrive/set gfxclk/memclk */
	.force_clock_level = vega20_force_clock_level,
	.print_clock_levels = vega20_print_clock_levels,
	.read_sensor = vega20_read_sensor,
	.get_ppfeature_status = vega20_get_ppfeature_status,
	.set_ppfeature_status = vega20_set_ppfeature_status,
	/* powergate related */
	.powergate_uvd = vega20_power_gate_uvd,
	.powergate_vce = vega20_power_gate_vce,
	/* thermal related */
	.start_thermal_controller = vega20_start_thermal_controller,
	.stop_thermal_controller = vega20_thermal_stop_thermal_controller,
	.get_thermal_temperature_range = vega20_get_thermal_temperature_range,
	.register_irq_handlers = smu9_register_irq_handlers,
	.disable_smc_firmware_ctf = vega20_thermal_disable_alert,
	/* fan control related */
	.get_fan_speed_percent = vega20_fan_ctrl_get_fan_speed_percent,
	.set_fan_speed_percent = vega20_fan_ctrl_set_fan_speed_percent,
	.get_fan_speed_info = vega20_fan_ctrl_get_fan_speed_info,
	.get_fan_speed_rpm = vega20_fan_ctrl_get_fan_speed_rpm,
	.set_fan_speed_rpm = vega20_fan_ctrl_set_fan_speed_rpm,
	.get_fan_control_mode = vega20_get_fan_control_mode,
	.set_fan_control_mode = vega20_set_fan_control_mode,
	/* smu memory related */
	.notify_cac_buffer_info = vega20_notify_cac_buffer_info,
	.enable_mgpu_fan_boost = vega20_enable_mgpu_fan_boost,
	/* BACO related */
	.get_asic_baco_capability = vega20_baco_get_capability,
	.get_asic_baco_state = vega20_baco_get_state,
	.set_asic_baco_state = vega20_baco_set_state,
};

int vega20_hwmgr_init(struct pp_hwmgr *hwmgr)
{
	hwmgr->hwmgr_func = &vega20_hwmgr_funcs;
	hwmgr->pptable_func = &vega20_pptable_funcs;

	return 0;
}<|MERGE_RESOLUTION|>--- conflicted
+++ resolved
@@ -3855,15 +3855,11 @@
 	}
 
 	if (power_profile_mode == PP_SMC_POWER_PROFILE_CUSTOM) {
-<<<<<<< HEAD
-		if (size < 10)
-=======
 		struct vega20_hwmgr *data =
 			(struct vega20_hwmgr *)(hwmgr->backend);
 		if (size == 0 && !data->is_custom_profile_set)
 			return -EINVAL;
 		if (size < 10 && size != 0)
->>>>>>> a2d635de
 			return -EINVAL;
 
 		result = vega20_get_activity_monitor_coeff(hwmgr,
