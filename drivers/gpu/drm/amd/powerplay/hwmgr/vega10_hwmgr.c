/*
 * Copyright 2016 Advanced Micro Devices, Inc.
 *
 * Permission is hereby granted, free of charge, to any person obtaining a
 * copy of this software and associated documentation files (the "Software"),
 * to deal in the Software without restriction, including without limitation
 * the rights to use, copy, modify, merge, publish, distribute, sublicense,
 * and/or sell copies of the Software, and to permit persons to whom the
 * Software is furnished to do so, subject to the following conditions:
 *
 * The above copyright notice and this permission notice shall be included in
 * all copies or substantial portions of the Software.
 *
 * THE SOFTWARE IS PROVIDED "AS IS", WITHOUT WARRANTY OF ANY KIND, EXPRESS OR
 * IMPLIED, INCLUDING BUT NOT LIMITED TO THE WARRANTIES OF MERCHANTABILITY,
 * FITNESS FOR A PARTICULAR PURPOSE AND NONINFRINGEMENT.  IN NO EVENT SHALL
 * THE COPYRIGHT HOLDER(S) OR AUTHOR(S) BE LIABLE FOR ANY CLAIM, DAMAGES OR
 * OTHER LIABILITY, WHETHER IN AN ACTION OF CONTRACT, TORT OR OTHERWISE,
 * ARISING FROM, OUT OF OR IN CONNECTION WITH THE SOFTWARE OR THE USE OR
 * OTHER DEALINGS IN THE SOFTWARE.
 *
 */

#include <linux/delay.h>
#include <linux/fb.h>
#include <linux/module.h>
#include <linux/slab.h>

#include "hwmgr.h"
#include "amd_powerplay.h"
#include "hardwaremanager.h"
#include "ppatomfwctrl.h"
#include "atomfirmware.h"
#include "cgs_common.h"
#include "vega10_powertune.h"
#include "smu9.h"
#include "smu9_driver_if.h"
#include "vega10_inc.h"
#include "soc15_common.h"
#include "pppcielanes.h"
#include "vega10_hwmgr.h"
#include "vega10_smumgr.h"
#include "vega10_processpptables.h"
#include "vega10_pptable.h"
#include "vega10_thermal.h"
#include "pp_debug.h"
#include "amd_pcie_helpers.h"
#include "ppinterrupt.h"
#include "pp_overdriver.h"
#include "pp_thermal.h"
#include "vega10_baco.h"

#include "smuio/smuio_9_0_offset.h"
#include "smuio/smuio_9_0_sh_mask.h"

#define HBM_MEMORY_CHANNEL_WIDTH    128

static const uint32_t channel_number[] = {1, 2, 0, 4, 0, 8, 0, 16, 2};

#define mmDF_CS_AON0_DramBaseAddress0                                                                  0x0044
#define mmDF_CS_AON0_DramBaseAddress0_BASE_IDX                                                         0

//DF_CS_AON0_DramBaseAddress0
#define DF_CS_AON0_DramBaseAddress0__AddrRngVal__SHIFT                                                        0x0
#define DF_CS_AON0_DramBaseAddress0__LgcyMmioHoleEn__SHIFT                                                    0x1
#define DF_CS_AON0_DramBaseAddress0__IntLvNumChan__SHIFT                                                      0x4
#define DF_CS_AON0_DramBaseAddress0__IntLvAddrSel__SHIFT                                                      0x8
#define DF_CS_AON0_DramBaseAddress0__DramBaseAddr__SHIFT                                                      0xc
#define DF_CS_AON0_DramBaseAddress0__AddrRngVal_MASK                                                          0x00000001L
#define DF_CS_AON0_DramBaseAddress0__LgcyMmioHoleEn_MASK                                                      0x00000002L
#define DF_CS_AON0_DramBaseAddress0__IntLvNumChan_MASK                                                        0x000000F0L
#define DF_CS_AON0_DramBaseAddress0__IntLvAddrSel_MASK                                                        0x00000700L
#define DF_CS_AON0_DramBaseAddress0__DramBaseAddr_MASK                                                        0xFFFFF000L

typedef enum {
	CLK_SMNCLK = 0,
	CLK_SOCCLK,
	CLK_MP0CLK,
	CLK_MP1CLK,
	CLK_LCLK,
	CLK_DCEFCLK,
	CLK_VCLK,
	CLK_DCLK,
	CLK_ECLK,
	CLK_UCLK,
	CLK_GFXCLK,
	CLK_COUNT,
} CLOCK_ID_e;

static const ULONG PhwVega10_Magic = (ULONG)(PHM_VIslands_Magic);

struct vega10_power_state *cast_phw_vega10_power_state(
				  struct pp_hw_power_state *hw_ps)
{
	PP_ASSERT_WITH_CODE((PhwVega10_Magic == hw_ps->magic),
				"Invalid Powerstate Type!",
				 return NULL;);

	return (struct vega10_power_state *)hw_ps;
}

const struct vega10_power_state *cast_const_phw_vega10_power_state(
				 const struct pp_hw_power_state *hw_ps)
{
	PP_ASSERT_WITH_CODE((PhwVega10_Magic == hw_ps->magic),
				"Invalid Powerstate Type!",
				 return NULL;);

	return (const struct vega10_power_state *)hw_ps;
}

static void vega10_set_default_registry_data(struct pp_hwmgr *hwmgr)
{
	struct vega10_hwmgr *data = hwmgr->backend;

	data->registry_data.sclk_dpm_key_disabled =
			hwmgr->feature_mask & PP_SCLK_DPM_MASK ? false : true;
	data->registry_data.socclk_dpm_key_disabled =
			hwmgr->feature_mask & PP_SOCCLK_DPM_MASK ? false : true;
	data->registry_data.mclk_dpm_key_disabled =
			hwmgr->feature_mask & PP_MCLK_DPM_MASK ? false : true;
	data->registry_data.pcie_dpm_key_disabled =
			hwmgr->feature_mask & PP_PCIE_DPM_MASK ? false : true;

	data->registry_data.dcefclk_dpm_key_disabled =
			hwmgr->feature_mask & PP_DCEFCLK_DPM_MASK ? false : true;

	if (hwmgr->feature_mask & PP_POWER_CONTAINMENT_MASK) {
		data->registry_data.power_containment_support = 1;
		data->registry_data.enable_pkg_pwr_tracking_feature = 1;
		data->registry_data.enable_tdc_limit_feature = 1;
	}

	data->registry_data.clock_stretcher_support =
			hwmgr->feature_mask & PP_CLOCK_STRETCH_MASK ? true : false;

	data->registry_data.ulv_support =
			hwmgr->feature_mask & PP_ULV_MASK ? true : false;

	data->registry_data.sclk_deep_sleep_support =
			hwmgr->feature_mask & PP_SCLK_DEEP_SLEEP_MASK ? true : false;

	data->registry_data.disable_water_mark = 0;

	data->registry_data.fan_control_support = 1;
	data->registry_data.thermal_support = 1;
	data->registry_data.fw_ctf_enabled = 1;

	data->registry_data.avfs_support =
		hwmgr->feature_mask & PP_AVFS_MASK ? true : false;
	data->registry_data.led_dpm_enabled = 1;

	data->registry_data.vr0hot_enabled = 1;
	data->registry_data.vr1hot_enabled = 1;
	data->registry_data.regulator_hot_gpio_support = 1;

	data->registry_data.didt_support = 1;
	if (data->registry_data.didt_support) {
		data->registry_data.didt_mode = 6;
		data->registry_data.sq_ramping_support = 1;
		data->registry_data.db_ramping_support = 0;
		data->registry_data.td_ramping_support = 0;
		data->registry_data.tcp_ramping_support = 0;
		data->registry_data.dbr_ramping_support = 0;
		data->registry_data.edc_didt_support = 1;
		data->registry_data.gc_didt_support = 0;
		data->registry_data.psm_didt_support = 0;
	}

	data->display_voltage_mode = PPVEGA10_VEGA10DISPLAYVOLTAGEMODE_DFLT;
	data->dcef_clk_quad_eqn_a = PPREGKEY_VEGA10QUADRATICEQUATION_DFLT;
	data->dcef_clk_quad_eqn_b = PPREGKEY_VEGA10QUADRATICEQUATION_DFLT;
	data->dcef_clk_quad_eqn_c = PPREGKEY_VEGA10QUADRATICEQUATION_DFLT;
	data->disp_clk_quad_eqn_a = PPREGKEY_VEGA10QUADRATICEQUATION_DFLT;
	data->disp_clk_quad_eqn_b = PPREGKEY_VEGA10QUADRATICEQUATION_DFLT;
	data->disp_clk_quad_eqn_c = PPREGKEY_VEGA10QUADRATICEQUATION_DFLT;
	data->pixel_clk_quad_eqn_a = PPREGKEY_VEGA10QUADRATICEQUATION_DFLT;
	data->pixel_clk_quad_eqn_b = PPREGKEY_VEGA10QUADRATICEQUATION_DFLT;
	data->pixel_clk_quad_eqn_c = PPREGKEY_VEGA10QUADRATICEQUATION_DFLT;
	data->phy_clk_quad_eqn_a = PPREGKEY_VEGA10QUADRATICEQUATION_DFLT;
	data->phy_clk_quad_eqn_b = PPREGKEY_VEGA10QUADRATICEQUATION_DFLT;
	data->phy_clk_quad_eqn_c = PPREGKEY_VEGA10QUADRATICEQUATION_DFLT;

	data->gfxclk_average_alpha = PPVEGA10_VEGA10GFXCLKAVERAGEALPHA_DFLT;
	data->socclk_average_alpha = PPVEGA10_VEGA10SOCCLKAVERAGEALPHA_DFLT;
	data->uclk_average_alpha = PPVEGA10_VEGA10UCLKCLKAVERAGEALPHA_DFLT;
	data->gfx_activity_average_alpha = PPVEGA10_VEGA10GFXACTIVITYAVERAGEALPHA_DFLT;
}

static int vega10_set_features_platform_caps(struct pp_hwmgr *hwmgr)
{
	struct vega10_hwmgr *data = hwmgr->backend;
	struct phm_ppt_v2_information *table_info =
			(struct phm_ppt_v2_information *)hwmgr->pptable;
	struct amdgpu_device *adev = hwmgr->adev;

	phm_cap_set(hwmgr->platform_descriptor.platformCaps,
			PHM_PlatformCaps_SclkDeepSleep);

	phm_cap_set(hwmgr->platform_descriptor.platformCaps,
			PHM_PlatformCaps_DynamicPatchPowerState);

	if (data->vddci_control == VEGA10_VOLTAGE_CONTROL_NONE)
		phm_cap_unset(hwmgr->platform_descriptor.platformCaps,
				PHM_PlatformCaps_ControlVDDCI);

	phm_cap_set(hwmgr->platform_descriptor.platformCaps,
			PHM_PlatformCaps_EnableSMU7ThermalManagement);

	if (adev->pg_flags & AMD_PG_SUPPORT_UVD)
		phm_cap_set(hwmgr->platform_descriptor.platformCaps,
				PHM_PlatformCaps_UVDPowerGating);

	if (adev->pg_flags & AMD_PG_SUPPORT_VCE)
		phm_cap_set(hwmgr->platform_descriptor.platformCaps,
				PHM_PlatformCaps_VCEPowerGating);

	phm_cap_set(hwmgr->platform_descriptor.platformCaps,
			PHM_PlatformCaps_UnTabledHardwareInterface);

	phm_cap_set(hwmgr->platform_descriptor.platformCaps,
			PHM_PlatformCaps_FanSpeedInTableIsRPM);

	phm_cap_set(hwmgr->platform_descriptor.platformCaps,
			PHM_PlatformCaps_ODFuzzyFanControlSupport);

	phm_cap_set(hwmgr->platform_descriptor.platformCaps,
				PHM_PlatformCaps_DynamicPowerManagement);

	phm_cap_set(hwmgr->platform_descriptor.platformCaps,
			PHM_PlatformCaps_SMC);

	/* power tune caps */
	/* assume disabled */
	phm_cap_unset(hwmgr->platform_descriptor.platformCaps,
			PHM_PlatformCaps_PowerContainment);
	phm_cap_unset(hwmgr->platform_descriptor.platformCaps,
			PHM_PlatformCaps_DiDtSupport);
	phm_cap_unset(hwmgr->platform_descriptor.platformCaps,
			PHM_PlatformCaps_SQRamping);
	phm_cap_unset(hwmgr->platform_descriptor.platformCaps,
			PHM_PlatformCaps_DBRamping);
	phm_cap_unset(hwmgr->platform_descriptor.platformCaps,
			PHM_PlatformCaps_TDRamping);
	phm_cap_unset(hwmgr->platform_descriptor.platformCaps,
			PHM_PlatformCaps_TCPRamping);
	phm_cap_unset(hwmgr->platform_descriptor.platformCaps,
			PHM_PlatformCaps_DBRRamping);
	phm_cap_unset(hwmgr->platform_descriptor.platformCaps,
			PHM_PlatformCaps_DiDtEDCEnable);
	phm_cap_unset(hwmgr->platform_descriptor.platformCaps,
			PHM_PlatformCaps_GCEDC);
	phm_cap_unset(hwmgr->platform_descriptor.platformCaps,
			PHM_PlatformCaps_PSM);

	if (data->registry_data.didt_support) {
		phm_cap_set(hwmgr->platform_descriptor.platformCaps, PHM_PlatformCaps_DiDtSupport);
		if (data->registry_data.sq_ramping_support)
			phm_cap_set(hwmgr->platform_descriptor.platformCaps, PHM_PlatformCaps_SQRamping);
		if (data->registry_data.db_ramping_support)
			phm_cap_set(hwmgr->platform_descriptor.platformCaps, PHM_PlatformCaps_DBRamping);
		if (data->registry_data.td_ramping_support)
			phm_cap_set(hwmgr->platform_descriptor.platformCaps, PHM_PlatformCaps_TDRamping);
		if (data->registry_data.tcp_ramping_support)
			phm_cap_set(hwmgr->platform_descriptor.platformCaps, PHM_PlatformCaps_TCPRamping);
		if (data->registry_data.dbr_ramping_support)
			phm_cap_set(hwmgr->platform_descriptor.platformCaps, PHM_PlatformCaps_DBRRamping);
		if (data->registry_data.edc_didt_support)
			phm_cap_set(hwmgr->platform_descriptor.platformCaps, PHM_PlatformCaps_DiDtEDCEnable);
		if (data->registry_data.gc_didt_support)
			phm_cap_set(hwmgr->platform_descriptor.platformCaps, PHM_PlatformCaps_GCEDC);
		if (data->registry_data.psm_didt_support)
			phm_cap_set(hwmgr->platform_descriptor.platformCaps, PHM_PlatformCaps_PSM);
	}

	if (data->registry_data.power_containment_support)
		phm_cap_set(hwmgr->platform_descriptor.platformCaps,
				PHM_PlatformCaps_PowerContainment);
	phm_cap_set(hwmgr->platform_descriptor.platformCaps,
			PHM_PlatformCaps_CAC);

	if (table_info->tdp_table->usClockStretchAmount &&
			data->registry_data.clock_stretcher_support)
		phm_cap_set(hwmgr->platform_descriptor.platformCaps,
				PHM_PlatformCaps_ClockStretcher);

	phm_cap_set(hwmgr->platform_descriptor.platformCaps,
			PHM_PlatformCaps_RegulatorHot);
	phm_cap_set(hwmgr->platform_descriptor.platformCaps,
			PHM_PlatformCaps_AutomaticDCTransition);

	phm_cap_set(hwmgr->platform_descriptor.platformCaps,
			PHM_PlatformCaps_UVDDPM);
	phm_cap_set(hwmgr->platform_descriptor.platformCaps,
			PHM_PlatformCaps_VCEDPM);

	return 0;
}

static int vega10_odn_initial_default_setting(struct pp_hwmgr *hwmgr)
{
	struct vega10_hwmgr *data = hwmgr->backend;
	struct phm_ppt_v2_information *table_info =
			(struct phm_ppt_v2_information *)(hwmgr->pptable);
	struct vega10_odn_dpm_table *odn_table = &(data->odn_dpm_table);
	struct vega10_odn_vddc_lookup_table *od_lookup_table;
	struct phm_ppt_v1_voltage_lookup_table *vddc_lookup_table;
	struct phm_ppt_v1_clock_voltage_dependency_table *dep_table[3];
	struct phm_ppt_v1_clock_voltage_dependency_table *od_table[3];
	struct pp_atomfwctrl_avfs_parameters avfs_params = {0};
	uint32_t i;
	int result;

	result = pp_atomfwctrl_get_avfs_information(hwmgr, &avfs_params);
	if (!result) {
		data->odn_dpm_table.max_vddc = avfs_params.ulMaxVddc;
		data->odn_dpm_table.min_vddc = avfs_params.ulMinVddc;
	}

	od_lookup_table = &odn_table->vddc_lookup_table;
	vddc_lookup_table = table_info->vddc_lookup_table;

	for (i = 0; i < vddc_lookup_table->count; i++)
		od_lookup_table->entries[i].us_vdd = vddc_lookup_table->entries[i].us_vdd;

	od_lookup_table->count = vddc_lookup_table->count;

	dep_table[0] = table_info->vdd_dep_on_sclk;
	dep_table[1] = table_info->vdd_dep_on_mclk;
	dep_table[2] = table_info->vdd_dep_on_socclk;
	od_table[0] = (struct phm_ppt_v1_clock_voltage_dependency_table *)&odn_table->vdd_dep_on_sclk;
	od_table[1] = (struct phm_ppt_v1_clock_voltage_dependency_table *)&odn_table->vdd_dep_on_mclk;
	od_table[2] = (struct phm_ppt_v1_clock_voltage_dependency_table *)&odn_table->vdd_dep_on_socclk;

	for (i = 0; i < 3; i++)
		smu_get_voltage_dependency_table_ppt_v1(dep_table[i], od_table[i]);

	if (odn_table->max_vddc == 0 || odn_table->max_vddc > 2000)
		odn_table->max_vddc = dep_table[0]->entries[dep_table[0]->count - 1].vddc;
	if (odn_table->min_vddc == 0 || odn_table->min_vddc > 2000)
		odn_table->min_vddc = dep_table[0]->entries[0].vddc;

	i = od_table[2]->count - 1;
	od_table[2]->entries[i].clk = hwmgr->platform_descriptor.overdriveLimit.memoryClock > od_table[2]->entries[i].clk ?
					hwmgr->platform_descriptor.overdriveLimit.memoryClock :
					od_table[2]->entries[i].clk;
	od_table[2]->entries[i].vddc = odn_table->max_vddc > od_table[2]->entries[i].vddc ?
					odn_table->max_vddc :
					od_table[2]->entries[i].vddc;

	return 0;
}

static void vega10_init_dpm_defaults(struct pp_hwmgr *hwmgr)
{
	struct vega10_hwmgr *data = hwmgr->backend;
	int i;
	uint32_t sub_vendor_id, hw_revision;
	struct amdgpu_device *adev = hwmgr->adev;

	vega10_initialize_power_tune_defaults(hwmgr);

	for (i = 0; i < GNLD_FEATURES_MAX; i++) {
		data->smu_features[i].smu_feature_id = 0xffff;
		data->smu_features[i].smu_feature_bitmap = 1 << i;
		data->smu_features[i].enabled = false;
		data->smu_features[i].supported = false;
	}

	data->smu_features[GNLD_DPM_PREFETCHER].smu_feature_id =
			FEATURE_DPM_PREFETCHER_BIT;
	data->smu_features[GNLD_DPM_GFXCLK].smu_feature_id =
			FEATURE_DPM_GFXCLK_BIT;
	data->smu_features[GNLD_DPM_UCLK].smu_feature_id =
			FEATURE_DPM_UCLK_BIT;
	data->smu_features[GNLD_DPM_SOCCLK].smu_feature_id =
			FEATURE_DPM_SOCCLK_BIT;
	data->smu_features[GNLD_DPM_UVD].smu_feature_id =
			FEATURE_DPM_UVD_BIT;
	data->smu_features[GNLD_DPM_VCE].smu_feature_id =
			FEATURE_DPM_VCE_BIT;
	data->smu_features[GNLD_DPM_MP0CLK].smu_feature_id =
			FEATURE_DPM_MP0CLK_BIT;
	data->smu_features[GNLD_DPM_LINK].smu_feature_id =
			FEATURE_DPM_LINK_BIT;
	data->smu_features[GNLD_DPM_DCEFCLK].smu_feature_id =
			FEATURE_DPM_DCEFCLK_BIT;
	data->smu_features[GNLD_ULV].smu_feature_id =
			FEATURE_ULV_BIT;
	data->smu_features[GNLD_AVFS].smu_feature_id =
			FEATURE_AVFS_BIT;
	data->smu_features[GNLD_DS_GFXCLK].smu_feature_id =
			FEATURE_DS_GFXCLK_BIT;
	data->smu_features[GNLD_DS_SOCCLK].smu_feature_id =
			FEATURE_DS_SOCCLK_BIT;
	data->smu_features[GNLD_DS_LCLK].smu_feature_id =
			FEATURE_DS_LCLK_BIT;
	data->smu_features[GNLD_PPT].smu_feature_id =
			FEATURE_PPT_BIT;
	data->smu_features[GNLD_TDC].smu_feature_id =
			FEATURE_TDC_BIT;
	data->smu_features[GNLD_THERMAL].smu_feature_id =
			FEATURE_THERMAL_BIT;
	data->smu_features[GNLD_GFX_PER_CU_CG].smu_feature_id =
			FEATURE_GFX_PER_CU_CG_BIT;
	data->smu_features[GNLD_RM].smu_feature_id =
			FEATURE_RM_BIT;
	data->smu_features[GNLD_DS_DCEFCLK].smu_feature_id =
			FEATURE_DS_DCEFCLK_BIT;
	data->smu_features[GNLD_ACDC].smu_feature_id =
			FEATURE_ACDC_BIT;
	data->smu_features[GNLD_VR0HOT].smu_feature_id =
			FEATURE_VR0HOT_BIT;
	data->smu_features[GNLD_VR1HOT].smu_feature_id =
			FEATURE_VR1HOT_BIT;
	data->smu_features[GNLD_FW_CTF].smu_feature_id =
			FEATURE_FW_CTF_BIT;
	data->smu_features[GNLD_LED_DISPLAY].smu_feature_id =
			FEATURE_LED_DISPLAY_BIT;
	data->smu_features[GNLD_FAN_CONTROL].smu_feature_id =
			FEATURE_FAN_CONTROL_BIT;
	data->smu_features[GNLD_ACG].smu_feature_id = FEATURE_ACG_BIT;
	data->smu_features[GNLD_DIDT].smu_feature_id = FEATURE_GFX_EDC_BIT;
	data->smu_features[GNLD_PCC_LIMIT].smu_feature_id = FEATURE_PCC_LIMIT_CONTROL_BIT;

	if (!data->registry_data.prefetcher_dpm_key_disabled)
		data->smu_features[GNLD_DPM_PREFETCHER].supported = true;

	if (!data->registry_data.sclk_dpm_key_disabled)
		data->smu_features[GNLD_DPM_GFXCLK].supported = true;

	if (!data->registry_data.mclk_dpm_key_disabled)
		data->smu_features[GNLD_DPM_UCLK].supported = true;

	if (!data->registry_data.socclk_dpm_key_disabled)
		data->smu_features[GNLD_DPM_SOCCLK].supported = true;

	if (PP_CAP(PHM_PlatformCaps_UVDDPM))
		data->smu_features[GNLD_DPM_UVD].supported = true;

	if (PP_CAP(PHM_PlatformCaps_VCEDPM))
		data->smu_features[GNLD_DPM_VCE].supported = true;

	if (!data->registry_data.pcie_dpm_key_disabled)
		data->smu_features[GNLD_DPM_LINK].supported = true;

	if (!data->registry_data.dcefclk_dpm_key_disabled)
		data->smu_features[GNLD_DPM_DCEFCLK].supported = true;

	if (PP_CAP(PHM_PlatformCaps_SclkDeepSleep) &&
	    data->registry_data.sclk_deep_sleep_support) {
		data->smu_features[GNLD_DS_GFXCLK].supported = true;
		data->smu_features[GNLD_DS_SOCCLK].supported = true;
		data->smu_features[GNLD_DS_LCLK].supported = true;
		data->smu_features[GNLD_DS_DCEFCLK].supported = true;
	}

	if (data->registry_data.enable_pkg_pwr_tracking_feature)
		data->smu_features[GNLD_PPT].supported = true;

	if (data->registry_data.enable_tdc_limit_feature)
		data->smu_features[GNLD_TDC].supported = true;

	if (data->registry_data.thermal_support)
		data->smu_features[GNLD_THERMAL].supported = true;

	if (data->registry_data.fan_control_support)
		data->smu_features[GNLD_FAN_CONTROL].supported = true;

	if (data->registry_data.fw_ctf_enabled)
		data->smu_features[GNLD_FW_CTF].supported = true;

	if (data->registry_data.avfs_support)
		data->smu_features[GNLD_AVFS].supported = true;

	if (data->registry_data.led_dpm_enabled)
		data->smu_features[GNLD_LED_DISPLAY].supported = true;

	if (data->registry_data.vr1hot_enabled)
		data->smu_features[GNLD_VR1HOT].supported = true;

	if (data->registry_data.vr0hot_enabled)
		data->smu_features[GNLD_VR0HOT].supported = true;

	smum_send_msg_to_smc(hwmgr, PPSMC_MSG_GetSmuVersion);
	hwmgr->smu_version = smum_get_argument(hwmgr);
		/* ACG firmware has major version 5 */
	if ((hwmgr->smu_version & 0xff000000) == 0x5000000)
		data->smu_features[GNLD_ACG].supported = true;
	if (data->registry_data.didt_support)
		data->smu_features[GNLD_DIDT].supported = true;

	hw_revision = adev->pdev->revision;
	sub_vendor_id = adev->pdev->subsystem_vendor;

	if ((hwmgr->chip_id == 0x6862 ||
		hwmgr->chip_id == 0x6861 ||
		hwmgr->chip_id == 0x6868) &&
		(hw_revision == 0) &&
		(sub_vendor_id != 0x1002))
		data->smu_features[GNLD_PCC_LIMIT].supported = true;
}

#ifdef PPLIB_VEGA10_EVV_SUPPORT
static int vega10_get_socclk_for_voltage_evv(struct pp_hwmgr *hwmgr,
	phm_ppt_v1_voltage_lookup_table *lookup_table,
	uint16_t virtual_voltage_id, int32_t *socclk)
{
	uint8_t entry_id;
	uint8_t voltage_id;
	struct phm_ppt_v2_information *table_info =
			(struct phm_ppt_v2_information *)(hwmgr->pptable);

	PP_ASSERT_WITH_CODE(lookup_table->count != 0,
			"Lookup table is empty",
			return -EINVAL);

	/* search for leakage voltage ID 0xff01 ~ 0xff08 and sclk */
	for (entry_id = 0; entry_id < table_info->vdd_dep_on_sclk->count; entry_id++) {
		voltage_id = table_info->vdd_dep_on_socclk->entries[entry_id].vddInd;
		if (lookup_table->entries[voltage_id].us_vdd == virtual_voltage_id)
			break;
	}

	PP_ASSERT_WITH_CODE(entry_id < table_info->vdd_dep_on_socclk->count,
			"Can't find requested voltage id in vdd_dep_on_socclk table!",
			return -EINVAL);

	*socclk = table_info->vdd_dep_on_socclk->entries[entry_id].clk;

	return 0;
}

#define ATOM_VIRTUAL_VOLTAGE_ID0             0xff01
/**
* Get Leakage VDDC based on leakage ID.
*
* @param    hwmgr  the address of the powerplay hardware manager.
* @return   always 0.
*/
static int vega10_get_evv_voltages(struct pp_hwmgr *hwmgr)
{
	struct vega10_hwmgr *data = hwmgr->backend;
	uint16_t vv_id;
	uint32_t vddc = 0;
	uint16_t i, j;
	uint32_t sclk = 0;
	struct phm_ppt_v2_information *table_info =
			(struct phm_ppt_v2_information *)hwmgr->pptable;
	struct phm_ppt_v1_clock_voltage_dependency_table *socclk_table =
			table_info->vdd_dep_on_socclk;
	int result;

	for (i = 0; i < VEGA10_MAX_LEAKAGE_COUNT; i++) {
		vv_id = ATOM_VIRTUAL_VOLTAGE_ID0 + i;

		if (!vega10_get_socclk_for_voltage_evv(hwmgr,
				table_info->vddc_lookup_table, vv_id, &sclk)) {
			if (PP_CAP(PHM_PlatformCaps_ClockStretcher)) {
				for (j = 1; j < socclk_table->count; j++) {
					if (socclk_table->entries[j].clk == sclk &&
							socclk_table->entries[j].cks_enable == 0) {
						sclk += 5000;
						break;
					}
				}
			}

			PP_ASSERT_WITH_CODE(!atomctrl_get_voltage_evv_on_sclk_ai(hwmgr,
					VOLTAGE_TYPE_VDDC, sclk, vv_id, &vddc),
					"Error retrieving EVV voltage value!",
					continue);


			/* need to make sure vddc is less than 2v or else, it could burn the ASIC. */
			PP_ASSERT_WITH_CODE((vddc < 2000 && vddc != 0),
					"Invalid VDDC value", result = -EINVAL;);

			/* the voltage should not be zero nor equal to leakage ID */
			if (vddc != 0 && vddc != vv_id) {
				data->vddc_leakage.actual_voltage[data->vddc_leakage.count] = (uint16_t)(vddc/100);
				data->vddc_leakage.leakage_id[data->vddc_leakage.count] = vv_id;
				data->vddc_leakage.count++;
			}
		}
	}

	return 0;
}

/**
 * Change virtual leakage voltage to actual value.
 *
 * @param     hwmgr  the address of the powerplay hardware manager.
 * @param     pointer to changing voltage
 * @param     pointer to leakage table
 */
static void vega10_patch_with_vdd_leakage(struct pp_hwmgr *hwmgr,
		uint16_t *voltage, struct vega10_leakage_voltage *leakage_table)
{
	uint32_t index;

	/* search for leakage voltage ID 0xff01 ~ 0xff08 */
	for (index = 0; index < leakage_table->count; index++) {
		/* if this voltage matches a leakage voltage ID */
		/* patch with actual leakage voltage */
		if (leakage_table->leakage_id[index] == *voltage) {
			*voltage = leakage_table->actual_voltage[index];
			break;
		}
	}

	if (*voltage > ATOM_VIRTUAL_VOLTAGE_ID0)
		pr_info("Voltage value looks like a Leakage ID but it's not patched\n");
}

/**
* Patch voltage lookup table by EVV leakages.
*
* @param     hwmgr  the address of the powerplay hardware manager.
* @param     pointer to voltage lookup table
* @param     pointer to leakage table
* @return     always 0
*/
static int vega10_patch_lookup_table_with_leakage(struct pp_hwmgr *hwmgr,
		phm_ppt_v1_voltage_lookup_table *lookup_table,
		struct vega10_leakage_voltage *leakage_table)
{
	uint32_t i;

	for (i = 0; i < lookup_table->count; i++)
		vega10_patch_with_vdd_leakage(hwmgr,
				&lookup_table->entries[i].us_vdd, leakage_table);

	return 0;
}

static int vega10_patch_clock_voltage_limits_with_vddc_leakage(
		struct pp_hwmgr *hwmgr, struct vega10_leakage_voltage *leakage_table,
		uint16_t *vddc)
{
	vega10_patch_with_vdd_leakage(hwmgr, (uint16_t *)vddc, leakage_table);

	return 0;
}
#endif

static int vega10_patch_voltage_dependency_tables_with_lookup_table(
		struct pp_hwmgr *hwmgr)
{
	uint8_t entry_id, voltage_id;
	unsigned i;
	struct phm_ppt_v2_information *table_info =
			(struct phm_ppt_v2_information *)(hwmgr->pptable);
	struct phm_ppt_v1_mm_clock_voltage_dependency_table *mm_table =
			table_info->mm_dep_table;
	struct phm_ppt_v1_clock_voltage_dependency_table *mclk_table =
			table_info->vdd_dep_on_mclk;

	for (i = 0; i < 6; i++) {
		struct phm_ppt_v1_clock_voltage_dependency_table *vdt;
		switch (i) {
			case 0: vdt = table_info->vdd_dep_on_socclk; break;
			case 1: vdt = table_info->vdd_dep_on_sclk; break;
			case 2: vdt = table_info->vdd_dep_on_dcefclk; break;
			case 3: vdt = table_info->vdd_dep_on_pixclk; break;
			case 4: vdt = table_info->vdd_dep_on_dispclk; break;
			case 5: vdt = table_info->vdd_dep_on_phyclk; break;
		}

		for (entry_id = 0; entry_id < vdt->count; entry_id++) {
			voltage_id = vdt->entries[entry_id].vddInd;
			vdt->entries[entry_id].vddc =
					table_info->vddc_lookup_table->entries[voltage_id].us_vdd;
		}
	}

	for (entry_id = 0; entry_id < mm_table->count; ++entry_id) {
		voltage_id = mm_table->entries[entry_id].vddcInd;
		mm_table->entries[entry_id].vddc =
			table_info->vddc_lookup_table->entries[voltage_id].us_vdd;
	}

	for (entry_id = 0; entry_id < mclk_table->count; ++entry_id) {
		voltage_id = mclk_table->entries[entry_id].vddInd;
		mclk_table->entries[entry_id].vddc =
				table_info->vddc_lookup_table->entries[voltage_id].us_vdd;
		voltage_id = mclk_table->entries[entry_id].vddciInd;
		mclk_table->entries[entry_id].vddci =
				table_info->vddci_lookup_table->entries[voltage_id].us_vdd;
		voltage_id = mclk_table->entries[entry_id].mvddInd;
		mclk_table->entries[entry_id].mvdd =
				table_info->vddmem_lookup_table->entries[voltage_id].us_vdd;
	}


	return 0;

}

static int vega10_sort_lookup_table(struct pp_hwmgr *hwmgr,
		struct phm_ppt_v1_voltage_lookup_table *lookup_table)
{
	uint32_t table_size, i, j;
	struct phm_ppt_v1_voltage_lookup_record tmp_voltage_lookup_record;

	PP_ASSERT_WITH_CODE(lookup_table && lookup_table->count,
		"Lookup table is empty", return -EINVAL);

	table_size = lookup_table->count;

	/* Sorting voltages */
	for (i = 0; i < table_size - 1; i++) {
		for (j = i + 1; j > 0; j--) {
			if (lookup_table->entries[j].us_vdd <
					lookup_table->entries[j - 1].us_vdd) {
				tmp_voltage_lookup_record = lookup_table->entries[j - 1];
				lookup_table->entries[j - 1] = lookup_table->entries[j];
				lookup_table->entries[j] = tmp_voltage_lookup_record;
			}
		}
	}

	return 0;
}

static int vega10_complete_dependency_tables(struct pp_hwmgr *hwmgr)
{
	int result = 0;
	int tmp_result;
	struct phm_ppt_v2_information *table_info =
			(struct phm_ppt_v2_information *)(hwmgr->pptable);
#ifdef PPLIB_VEGA10_EVV_SUPPORT
	struct vega10_hwmgr *data = hwmgr->backend;

	tmp_result = vega10_patch_lookup_table_with_leakage(hwmgr,
			table_info->vddc_lookup_table, &(data->vddc_leakage));
	if (tmp_result)
		result = tmp_result;

	tmp_result = vega10_patch_clock_voltage_limits_with_vddc_leakage(hwmgr,
			&(data->vddc_leakage), &table_info->max_clock_voltage_on_dc.vddc);
	if (tmp_result)
		result = tmp_result;
#endif

	tmp_result = vega10_patch_voltage_dependency_tables_with_lookup_table(hwmgr);
	if (tmp_result)
		result = tmp_result;

	tmp_result = vega10_sort_lookup_table(hwmgr, table_info->vddc_lookup_table);
	if (tmp_result)
		result = tmp_result;

	return result;
}

static int vega10_set_private_data_based_on_pptable(struct pp_hwmgr *hwmgr)
{
	struct phm_ppt_v2_information *table_info =
			(struct phm_ppt_v2_information *)(hwmgr->pptable);
	struct phm_ppt_v1_clock_voltage_dependency_table *allowed_sclk_vdd_table =
			table_info->vdd_dep_on_socclk;
	struct phm_ppt_v1_clock_voltage_dependency_table *allowed_mclk_vdd_table =
			table_info->vdd_dep_on_mclk;

	PP_ASSERT_WITH_CODE(allowed_sclk_vdd_table,
		"VDD dependency on SCLK table is missing. This table is mandatory", return -EINVAL);
	PP_ASSERT_WITH_CODE(allowed_sclk_vdd_table->count >= 1,
		"VDD dependency on SCLK table is empty. This table is mandatory", return -EINVAL);

	PP_ASSERT_WITH_CODE(allowed_mclk_vdd_table,
		"VDD dependency on MCLK table is missing.  This table is mandatory", return -EINVAL);
	PP_ASSERT_WITH_CODE(allowed_mclk_vdd_table->count >= 1,
		"VDD dependency on MCLK table is empty.  This table is mandatory", return -EINVAL);

	table_info->max_clock_voltage_on_ac.sclk =
		allowed_sclk_vdd_table->entries[allowed_sclk_vdd_table->count - 1].clk;
	table_info->max_clock_voltage_on_ac.mclk =
		allowed_mclk_vdd_table->entries[allowed_mclk_vdd_table->count - 1].clk;
	table_info->max_clock_voltage_on_ac.vddc =
		allowed_sclk_vdd_table->entries[allowed_sclk_vdd_table->count - 1].vddc;
	table_info->max_clock_voltage_on_ac.vddci =
		allowed_mclk_vdd_table->entries[allowed_mclk_vdd_table->count - 1].vddci;

	hwmgr->dyn_state.max_clock_voltage_on_ac.sclk =
		table_info->max_clock_voltage_on_ac.sclk;
	hwmgr->dyn_state.max_clock_voltage_on_ac.mclk =
		table_info->max_clock_voltage_on_ac.mclk;
	hwmgr->dyn_state.max_clock_voltage_on_ac.vddc =
		table_info->max_clock_voltage_on_ac.vddc;
	hwmgr->dyn_state.max_clock_voltage_on_ac.vddci =
		table_info->max_clock_voltage_on_ac.vddci;

	return 0;
}

static int vega10_hwmgr_backend_fini(struct pp_hwmgr *hwmgr)
{
	kfree(hwmgr->dyn_state.vddc_dep_on_dal_pwrl);
	hwmgr->dyn_state.vddc_dep_on_dal_pwrl = NULL;

	kfree(hwmgr->backend);
	hwmgr->backend = NULL;

	return 0;
}

static int vega10_hwmgr_backend_init(struct pp_hwmgr *hwmgr)
{
	int result = 0;
	struct vega10_hwmgr *data;
	uint32_t config_telemetry = 0;
	struct pp_atomfwctrl_voltage_table vol_table;
	struct amdgpu_device *adev = hwmgr->adev;

	data = kzalloc(sizeof(struct vega10_hwmgr), GFP_KERNEL);
	if (data == NULL)
		return -ENOMEM;

	hwmgr->backend = data;

	hwmgr->workload_mask = 1 << hwmgr->workload_prority[PP_SMC_POWER_PROFILE_BOOTUP_DEFAULT];
	hwmgr->power_profile_mode = PP_SMC_POWER_PROFILE_BOOTUP_DEFAULT;
	hwmgr->default_power_profile_mode = PP_SMC_POWER_PROFILE_BOOTUP_DEFAULT;

	vega10_set_default_registry_data(hwmgr);
	data->disable_dpm_mask = 0xff;

	/* need to set voltage control types before EVV patching */
	data->vddc_control = VEGA10_VOLTAGE_CONTROL_NONE;
	data->mvdd_control = VEGA10_VOLTAGE_CONTROL_NONE;
	data->vddci_control = VEGA10_VOLTAGE_CONTROL_NONE;

	/* VDDCR_SOC */
	if (pp_atomfwctrl_is_voltage_controlled_by_gpio_v4(hwmgr,
			VOLTAGE_TYPE_VDDC, VOLTAGE_OBJ_SVID2)) {
		if (!pp_atomfwctrl_get_voltage_table_v4(hwmgr,
				VOLTAGE_TYPE_VDDC, VOLTAGE_OBJ_SVID2,
				&vol_table)) {
			config_telemetry = ((vol_table.telemetry_slope << 8) & 0xff00) |
					(vol_table.telemetry_offset & 0xff);
			data->vddc_control = VEGA10_VOLTAGE_CONTROL_BY_SVID2;
		}
	} else {
		kfree(hwmgr->backend);
		hwmgr->backend = NULL;
		PP_ASSERT_WITH_CODE(false,
				"VDDCR_SOC is not SVID2!",
				return -1);
	}

	/* MVDDC */
	if (pp_atomfwctrl_is_voltage_controlled_by_gpio_v4(hwmgr,
			VOLTAGE_TYPE_MVDDC, VOLTAGE_OBJ_SVID2)) {
		if (!pp_atomfwctrl_get_voltage_table_v4(hwmgr,
				VOLTAGE_TYPE_MVDDC, VOLTAGE_OBJ_SVID2,
				&vol_table)) {
			config_telemetry |=
					((vol_table.telemetry_slope << 24) & 0xff000000) |
					((vol_table.telemetry_offset << 16) & 0xff0000);
			data->mvdd_control = VEGA10_VOLTAGE_CONTROL_BY_SVID2;
		}
	}

	 /* VDDCI_MEM */
	if (PP_CAP(PHM_PlatformCaps_ControlVDDCI)) {
		if (pp_atomfwctrl_is_voltage_controlled_by_gpio_v4(hwmgr,
				VOLTAGE_TYPE_VDDCI, VOLTAGE_OBJ_GPIO_LUT))
			data->vddci_control = VEGA10_VOLTAGE_CONTROL_BY_GPIO;
	}

	data->config_telemetry = config_telemetry;

	vega10_set_features_platform_caps(hwmgr);

	vega10_init_dpm_defaults(hwmgr);

#ifdef PPLIB_VEGA10_EVV_SUPPORT
	/* Get leakage voltage based on leakage ID. */
	PP_ASSERT_WITH_CODE(!vega10_get_evv_voltages(hwmgr),
			"Get EVV Voltage Failed.  Abort Driver loading!",
			return -1);
#endif

	/* Patch our voltage dependency table with actual leakage voltage
	 * We need to perform leakage translation before it's used by other functions
	 */
	vega10_complete_dependency_tables(hwmgr);

	/* Parse pptable data read from VBIOS */
	vega10_set_private_data_based_on_pptable(hwmgr);

	data->is_tlu_enabled = false;

	hwmgr->platform_descriptor.hardwareActivityPerformanceLevels =
			VEGA10_MAX_HARDWARE_POWERLEVELS;
	hwmgr->platform_descriptor.hardwarePerformanceLevels = 2;
	hwmgr->platform_descriptor.minimumClocksReductionPercentage = 50;

	hwmgr->platform_descriptor.vbiosInterruptId = 0x20000400; /* IRQ_SOURCE1_SW_INT */
	/* The true clock step depends on the frequency, typically 4.5 or 9 MHz. Here we use 5. */
	hwmgr->platform_descriptor.clockStep.engineClock = 500;
	hwmgr->platform_descriptor.clockStep.memoryClock = 500;

	data->total_active_cus = adev->gfx.cu_info.number;
	/* Setup default Overdrive Fan control settings */
	data->odn_fan_table.target_fan_speed =
			hwmgr->thermal_controller.advanceFanControlParameters.usMaxFanRPM;
	data->odn_fan_table.target_temperature =
			hwmgr->thermal_controller.
			advanceFanControlParameters.ucTargetTemperature;
	data->odn_fan_table.min_performance_clock =
			hwmgr->thermal_controller.advanceFanControlParameters.
			ulMinFanSCLKAcousticLimit;
	data->odn_fan_table.min_fan_limit =
			hwmgr->thermal_controller.
			advanceFanControlParameters.usFanPWMMinLimit *
			hwmgr->thermal_controller.fanInfo.ulMaxRPM / 100;

	data->mem_channels = (RREG32_SOC15(DF, 0, mmDF_CS_AON0_DramBaseAddress0) &
			DF_CS_AON0_DramBaseAddress0__IntLvNumChan_MASK) >>
			DF_CS_AON0_DramBaseAddress0__IntLvNumChan__SHIFT;
	PP_ASSERT_WITH_CODE(data->mem_channels < ARRAY_SIZE(channel_number),
			"Mem Channel Index Exceeded maximum!",
			return -EINVAL);

	return result;
}

static int vega10_init_sclk_threshold(struct pp_hwmgr *hwmgr)
{
	struct vega10_hwmgr *data = hwmgr->backend;

	data->low_sclk_interrupt_threshold = 0;

	return 0;
}

static int vega10_setup_dpm_led_config(struct pp_hwmgr *hwmgr)
{
	struct vega10_hwmgr *data = hwmgr->backend;
	PPTable_t *pp_table = &(data->smc_state_table.pp_table);

	struct pp_atomfwctrl_voltage_table table;
	uint8_t i, j;
	uint32_t mask = 0;
	uint32_t tmp;
	int32_t ret = 0;

	ret = pp_atomfwctrl_get_voltage_table_v4(hwmgr, VOLTAGE_TYPE_LEDDPM,
						VOLTAGE_OBJ_GPIO_LUT, &table);

	if (!ret) {
		tmp = table.mask_low;
		for (i = 0, j = 0; i < 32; i++) {
			if (tmp & 1) {
				mask |= (uint32_t)(i << (8 * j));
				if (++j >= 3)
					break;
			}
			tmp >>= 1;
		}
	}

	pp_table->LedPin0 = (uint8_t)(mask & 0xff);
	pp_table->LedPin1 = (uint8_t)((mask >> 8) & 0xff);
	pp_table->LedPin2 = (uint8_t)((mask >> 16) & 0xff);
	return 0;
}

static int vega10_setup_asic_task(struct pp_hwmgr *hwmgr)
{
	PP_ASSERT_WITH_CODE(!vega10_init_sclk_threshold(hwmgr),
			"Failed to init sclk threshold!",
			return -EINVAL);

	PP_ASSERT_WITH_CODE(!vega10_setup_dpm_led_config(hwmgr),
			"Failed to set up led dpm config!",
			return -EINVAL);

	smum_send_msg_to_smc_with_parameter(hwmgr, PPSMC_MSG_NumOfDisplays, 0);

	return 0;
}

/**
* Remove repeated voltage values and create table with unique values.
*
* @param    hwmgr  the address of the powerplay hardware manager.
* @param    vol_table  the pointer to changing voltage table
* @return    0 in success
*/

static int vega10_trim_voltage_table(struct pp_hwmgr *hwmgr,
		struct pp_atomfwctrl_voltage_table *vol_table)
{
	uint32_t i, j;
	uint16_t vvalue;
	bool found = false;
	struct pp_atomfwctrl_voltage_table *table;

	PP_ASSERT_WITH_CODE(vol_table,
			"Voltage Table empty.", return -EINVAL);
	table = kzalloc(sizeof(struct pp_atomfwctrl_voltage_table),
			GFP_KERNEL);

	if (!table)
		return -ENOMEM;

	table->mask_low = vol_table->mask_low;
	table->phase_delay = vol_table->phase_delay;

	for (i = 0; i < vol_table->count; i++) {
		vvalue = vol_table->entries[i].value;
		found = false;

		for (j = 0; j < table->count; j++) {
			if (vvalue == table->entries[j].value) {
				found = true;
				break;
			}
		}

		if (!found) {
			table->entries[table->count].value = vvalue;
			table->entries[table->count].smio_low =
					vol_table->entries[i].smio_low;
			table->count++;
		}
	}

	memcpy(vol_table, table, sizeof(struct pp_atomfwctrl_voltage_table));
	kfree(table);

	return 0;
}

static int vega10_get_mvdd_voltage_table(struct pp_hwmgr *hwmgr,
		phm_ppt_v1_clock_voltage_dependency_table *dep_table,
		struct pp_atomfwctrl_voltage_table *vol_table)
{
	int i;

	PP_ASSERT_WITH_CODE(dep_table->count,
			"Voltage Dependency Table empty.",
			return -EINVAL);

	vol_table->mask_low = 0;
	vol_table->phase_delay = 0;
	vol_table->count = dep_table->count;

	for (i = 0; i < vol_table->count; i++) {
		vol_table->entries[i].value = dep_table->entries[i].mvdd;
		vol_table->entries[i].smio_low = 0;
	}

	PP_ASSERT_WITH_CODE(!vega10_trim_voltage_table(hwmgr,
			vol_table),
			"Failed to trim MVDD Table!",
			return -1);

	return 0;
}

static int vega10_get_vddci_voltage_table(struct pp_hwmgr *hwmgr,
		phm_ppt_v1_clock_voltage_dependency_table *dep_table,
		struct pp_atomfwctrl_voltage_table *vol_table)
{
	uint32_t i;

	PP_ASSERT_WITH_CODE(dep_table->count,
			"Voltage Dependency Table empty.",
			return -EINVAL);

	vol_table->mask_low = 0;
	vol_table->phase_delay = 0;
	vol_table->count = dep_table->count;

	for (i = 0; i < dep_table->count; i++) {
		vol_table->entries[i].value = dep_table->entries[i].vddci;
		vol_table->entries[i].smio_low = 0;
	}

	PP_ASSERT_WITH_CODE(!vega10_trim_voltage_table(hwmgr, vol_table),
			"Failed to trim VDDCI table.",
			return -1);

	return 0;
}

static int vega10_get_vdd_voltage_table(struct pp_hwmgr *hwmgr,
		phm_ppt_v1_clock_voltage_dependency_table *dep_table,
		struct pp_atomfwctrl_voltage_table *vol_table)
{
	int i;

	PP_ASSERT_WITH_CODE(dep_table->count,
			"Voltage Dependency Table empty.",
			return -EINVAL);

	vol_table->mask_low = 0;
	vol_table->phase_delay = 0;
	vol_table->count = dep_table->count;

	for (i = 0; i < vol_table->count; i++) {
		vol_table->entries[i].value = dep_table->entries[i].vddc;
		vol_table->entries[i].smio_low = 0;
	}

	return 0;
}

/* ---- Voltage Tables ----
 * If the voltage table would be bigger than
 * what will fit into the state table on
 * the SMC keep only the higher entries.
 */
static void vega10_trim_voltage_table_to_fit_state_table(
		struct pp_hwmgr *hwmgr,
		uint32_t max_vol_steps,
		struct pp_atomfwctrl_voltage_table *vol_table)
{
	unsigned int i, diff;

	if (vol_table->count <= max_vol_steps)
		return;

	diff = vol_table->count - max_vol_steps;

	for (i = 0; i < max_vol_steps; i++)
		vol_table->entries[i] = vol_table->entries[i + diff];

	vol_table->count = max_vol_steps;
}

/**
* Create Voltage Tables.
*
* @param    hwmgr  the address of the powerplay hardware manager.
* @return   always 0
*/
static int vega10_construct_voltage_tables(struct pp_hwmgr *hwmgr)
{
	struct vega10_hwmgr *data = hwmgr->backend;
	struct phm_ppt_v2_information *table_info =
			(struct phm_ppt_v2_information *)hwmgr->pptable;
	int result;

	if (data->mvdd_control == VEGA10_VOLTAGE_CONTROL_BY_SVID2 ||
			data->mvdd_control == VEGA10_VOLTAGE_CONTROL_NONE) {
		result = vega10_get_mvdd_voltage_table(hwmgr,
				table_info->vdd_dep_on_mclk,
				&(data->mvdd_voltage_table));
		PP_ASSERT_WITH_CODE(!result,
				"Failed to retrieve MVDDC table!",
				return result);
	}

	if (data->vddci_control == VEGA10_VOLTAGE_CONTROL_NONE) {
		result = vega10_get_vddci_voltage_table(hwmgr,
				table_info->vdd_dep_on_mclk,
				&(data->vddci_voltage_table));
		PP_ASSERT_WITH_CODE(!result,
				"Failed to retrieve VDDCI_MEM table!",
				return result);
	}

	if (data->vddc_control == VEGA10_VOLTAGE_CONTROL_BY_SVID2 ||
			data->vddc_control == VEGA10_VOLTAGE_CONTROL_NONE) {
		result = vega10_get_vdd_voltage_table(hwmgr,
				table_info->vdd_dep_on_sclk,
				&(data->vddc_voltage_table));
		PP_ASSERT_WITH_CODE(!result,
				"Failed to retrieve VDDCR_SOC table!",
				return result);
	}

	PP_ASSERT_WITH_CODE(data->vddc_voltage_table.count <= 16,
			"Too many voltage values for VDDC. Trimming to fit state table.",
			vega10_trim_voltage_table_to_fit_state_table(hwmgr,
					16, &(data->vddc_voltage_table)));

	PP_ASSERT_WITH_CODE(data->vddci_voltage_table.count <= 16,
			"Too many voltage values for VDDCI. Trimming to fit state table.",
			vega10_trim_voltage_table_to_fit_state_table(hwmgr,
					16, &(data->vddci_voltage_table)));

	PP_ASSERT_WITH_CODE(data->mvdd_voltage_table.count <= 16,
			"Too many voltage values for MVDD. Trimming to fit state table.",
			vega10_trim_voltage_table_to_fit_state_table(hwmgr,
					16, &(data->mvdd_voltage_table)));


	return 0;
}

/*
 * @fn vega10_init_dpm_state
 * @brief Function to initialize all Soft Min/Max and Hard Min/Max to 0xff.
 *
 * @param    dpm_state - the address of the DPM Table to initiailize.
 * @return   None.
 */
static void vega10_init_dpm_state(struct vega10_dpm_state *dpm_state)
{
	dpm_state->soft_min_level = 0xff;
	dpm_state->soft_max_level = 0xff;
	dpm_state->hard_min_level = 0xff;
	dpm_state->hard_max_level = 0xff;
}

static void vega10_setup_default_single_dpm_table(struct pp_hwmgr *hwmgr,
		struct vega10_single_dpm_table *dpm_table,
		struct phm_ppt_v1_clock_voltage_dependency_table *dep_table)
{
	int i;

	dpm_table->count = 0;

	for (i = 0; i < dep_table->count; i++) {
		if (i == 0 || dpm_table->dpm_levels[dpm_table->count - 1].value <=
				dep_table->entries[i].clk) {
			dpm_table->dpm_levels[dpm_table->count].value =
					dep_table->entries[i].clk;
			dpm_table->dpm_levels[dpm_table->count].enabled = true;
			dpm_table->count++;
		}
	}
}
static int vega10_setup_default_pcie_table(struct pp_hwmgr *hwmgr)
{
	struct vega10_hwmgr *data = hwmgr->backend;
	struct vega10_pcie_table *pcie_table = &(data->dpm_table.pcie_table);
	struct phm_ppt_v2_information *table_info =
			(struct phm_ppt_v2_information *)(hwmgr->pptable);
	struct phm_ppt_v1_pcie_table *bios_pcie_table =
			table_info->pcie_table;
	uint32_t i;

	PP_ASSERT_WITH_CODE(bios_pcie_table->count,
			"Incorrect number of PCIE States from VBIOS!",
			return -1);

	for (i = 0; i < NUM_LINK_LEVELS; i++) {
		if (data->registry_data.pcieSpeedOverride)
			pcie_table->pcie_gen[i] =
					data->registry_data.pcieSpeedOverride;
		else
			pcie_table->pcie_gen[i] =
					bios_pcie_table->entries[i].gen_speed;

		if (data->registry_data.pcieLaneOverride)
			pcie_table->pcie_lane[i] = (uint8_t)encode_pcie_lane_width(
					data->registry_data.pcieLaneOverride);
		else
			pcie_table->pcie_lane[i] = (uint8_t)encode_pcie_lane_width(
							bios_pcie_table->entries[i].lane_width);
		if (data->registry_data.pcieClockOverride)
			pcie_table->lclk[i] =
					data->registry_data.pcieClockOverride;
		else
			pcie_table->lclk[i] =
					bios_pcie_table->entries[i].pcie_sclk;
	}

	pcie_table->count = NUM_LINK_LEVELS;

	return 0;
}

/*
 * This function is to initialize all DPM state tables
 * for SMU based on the dependency table.
 * Dynamic state patching function will then trim these
 * state tables to the allowed range based
 * on the power policy or external client requests,
 * such as UVD request, etc.
 */
static int vega10_setup_default_dpm_tables(struct pp_hwmgr *hwmgr)
{
	struct vega10_hwmgr *data = hwmgr->backend;
	struct phm_ppt_v2_information *table_info =
			(struct phm_ppt_v2_information *)(hwmgr->pptable);
	struct vega10_single_dpm_table *dpm_table;
	uint32_t i;

	struct phm_ppt_v1_clock_voltage_dependency_table *dep_soc_table =
			table_info->vdd_dep_on_socclk;
	struct phm_ppt_v1_clock_voltage_dependency_table *dep_gfx_table =
			table_info->vdd_dep_on_sclk;
	struct phm_ppt_v1_clock_voltage_dependency_table *dep_mclk_table =
			table_info->vdd_dep_on_mclk;
	struct phm_ppt_v1_mm_clock_voltage_dependency_table *dep_mm_table =
			table_info->mm_dep_table;
	struct phm_ppt_v1_clock_voltage_dependency_table *dep_dcef_table =
			table_info->vdd_dep_on_dcefclk;
	struct phm_ppt_v1_clock_voltage_dependency_table *dep_pix_table =
			table_info->vdd_dep_on_pixclk;
	struct phm_ppt_v1_clock_voltage_dependency_table *dep_disp_table =
			table_info->vdd_dep_on_dispclk;
	struct phm_ppt_v1_clock_voltage_dependency_table *dep_phy_table =
			table_info->vdd_dep_on_phyclk;

	PP_ASSERT_WITH_CODE(dep_soc_table,
			"SOCCLK dependency table is missing. This table is mandatory",
			return -EINVAL);
	PP_ASSERT_WITH_CODE(dep_soc_table->count >= 1,
			"SOCCLK dependency table is empty. This table is mandatory",
			return -EINVAL);

	PP_ASSERT_WITH_CODE(dep_gfx_table,
			"GFXCLK dependency table is missing. This table is mandatory",
			return -EINVAL);
	PP_ASSERT_WITH_CODE(dep_gfx_table->count >= 1,
			"GFXCLK dependency table is empty. This table is mandatory",
			return -EINVAL);

	PP_ASSERT_WITH_CODE(dep_mclk_table,
			"MCLK dependency table is missing. This table is mandatory",
			return -EINVAL);
	PP_ASSERT_WITH_CODE(dep_mclk_table->count >= 1,
			"MCLK dependency table has to have is missing. This table is mandatory",
			return -EINVAL);

	/* Initialize Sclk DPM table based on allow Sclk values */
	dpm_table = &(data->dpm_table.soc_table);
	vega10_setup_default_single_dpm_table(hwmgr,
			dpm_table,
			dep_soc_table);

	vega10_init_dpm_state(&(dpm_table->dpm_state));

	dpm_table = &(data->dpm_table.gfx_table);
	vega10_setup_default_single_dpm_table(hwmgr,
			dpm_table,
			dep_gfx_table);
	if (hwmgr->platform_descriptor.overdriveLimit.engineClock == 0)
		hwmgr->platform_descriptor.overdriveLimit.engineClock =
					dpm_table->dpm_levels[dpm_table->count-1].value;
	vega10_init_dpm_state(&(dpm_table->dpm_state));

	/* Initialize Mclk DPM table based on allow Mclk values */
	data->dpm_table.mem_table.count = 0;
	dpm_table = &(data->dpm_table.mem_table);
	vega10_setup_default_single_dpm_table(hwmgr,
			dpm_table,
			dep_mclk_table);
	if (hwmgr->platform_descriptor.overdriveLimit.memoryClock == 0)
		hwmgr->platform_descriptor.overdriveLimit.memoryClock =
					dpm_table->dpm_levels[dpm_table->count-1].value;
	vega10_init_dpm_state(&(dpm_table->dpm_state));

	data->dpm_table.eclk_table.count = 0;
	dpm_table = &(data->dpm_table.eclk_table);
	for (i = 0; i < dep_mm_table->count; i++) {
		if (i == 0 || dpm_table->dpm_levels
				[dpm_table->count - 1].value <=
						dep_mm_table->entries[i].eclk) {
			dpm_table->dpm_levels[dpm_table->count].value =
					dep_mm_table->entries[i].eclk;
			dpm_table->dpm_levels[dpm_table->count].enabled =
					(i == 0) ? true : false;
			dpm_table->count++;
		}
	}
	vega10_init_dpm_state(&(dpm_table->dpm_state));

	data->dpm_table.vclk_table.count = 0;
	data->dpm_table.dclk_table.count = 0;
	dpm_table = &(data->dpm_table.vclk_table);
	for (i = 0; i < dep_mm_table->count; i++) {
		if (i == 0 || dpm_table->dpm_levels
				[dpm_table->count - 1].value <=
						dep_mm_table->entries[i].vclk) {
			dpm_table->dpm_levels[dpm_table->count].value =
					dep_mm_table->entries[i].vclk;
			dpm_table->dpm_levels[dpm_table->count].enabled =
					(i == 0) ? true : false;
			dpm_table->count++;
		}
	}
	vega10_init_dpm_state(&(dpm_table->dpm_state));

	dpm_table = &(data->dpm_table.dclk_table);
	for (i = 0; i < dep_mm_table->count; i++) {
		if (i == 0 || dpm_table->dpm_levels
				[dpm_table->count - 1].value <=
						dep_mm_table->entries[i].dclk) {
			dpm_table->dpm_levels[dpm_table->count].value =
					dep_mm_table->entries[i].dclk;
			dpm_table->dpm_levels[dpm_table->count].enabled =
					(i == 0) ? true : false;
			dpm_table->count++;
		}
	}
	vega10_init_dpm_state(&(dpm_table->dpm_state));

	/* Assume there is no headless Vega10 for now */
	dpm_table = &(data->dpm_table.dcef_table);
	vega10_setup_default_single_dpm_table(hwmgr,
			dpm_table,
			dep_dcef_table);

	vega10_init_dpm_state(&(dpm_table->dpm_state));

	dpm_table = &(data->dpm_table.pixel_table);
	vega10_setup_default_single_dpm_table(hwmgr,
			dpm_table,
			dep_pix_table);

	vega10_init_dpm_state(&(dpm_table->dpm_state));

	dpm_table = &(data->dpm_table.display_table);
	vega10_setup_default_single_dpm_table(hwmgr,
			dpm_table,
			dep_disp_table);

	vega10_init_dpm_state(&(dpm_table->dpm_state));

	dpm_table = &(data->dpm_table.phy_table);
	vega10_setup_default_single_dpm_table(hwmgr,
			dpm_table,
			dep_phy_table);

	vega10_init_dpm_state(&(dpm_table->dpm_state));

	vega10_setup_default_pcie_table(hwmgr);

	/* Zero out the saved copy of the CUSTOM profile
	 * This will be checked when trying to set the profile
	 * and will require that new values be passed in
	 */
	data->custom_profile_mode[0] = 0;
	data->custom_profile_mode[1] = 0;
	data->custom_profile_mode[2] = 0;
	data->custom_profile_mode[3] = 0;

	/* save a copy of the default DPM table */
	memcpy(&(data->golden_dpm_table), &(data->dpm_table),
			sizeof(struct vega10_dpm_table));

	return 0;
}

/*
 * @fn vega10_populate_ulv_state
 * @brief Function to provide parameters for Utral Low Voltage state to SMC.
 *
 * @param    hwmgr - the address of the hardware manager.
 * @return   Always 0.
 */
static int vega10_populate_ulv_state(struct pp_hwmgr *hwmgr)
{
	struct vega10_hwmgr *data = hwmgr->backend;
	struct phm_ppt_v2_information *table_info =
			(struct phm_ppt_v2_information *)(hwmgr->pptable);

	data->smc_state_table.pp_table.UlvOffsetVid =
			(uint8_t)table_info->us_ulv_voltage_offset;

	data->smc_state_table.pp_table.UlvSmnclkDid =
			(uint8_t)(table_info->us_ulv_smnclk_did);
	data->smc_state_table.pp_table.UlvMp1clkDid =
			(uint8_t)(table_info->us_ulv_mp1clk_did);
	data->smc_state_table.pp_table.UlvGfxclkBypass =
			(uint8_t)(table_info->us_ulv_gfxclk_bypass);
	data->smc_state_table.pp_table.UlvPhaseSheddingPsi0 =
			(uint8_t)(data->vddc_voltage_table.psi0_enable);
	data->smc_state_table.pp_table.UlvPhaseSheddingPsi1 =
			(uint8_t)(data->vddc_voltage_table.psi1_enable);

	return 0;
}

static int vega10_populate_single_lclk_level(struct pp_hwmgr *hwmgr,
		uint32_t lclock, uint8_t *curr_lclk_did)
{
	struct pp_atomfwctrl_clock_dividers_soc15 dividers;

	PP_ASSERT_WITH_CODE(!pp_atomfwctrl_get_gpu_pll_dividers_vega10(
			hwmgr,
			COMPUTE_GPUCLK_INPUT_FLAG_DEFAULT_GPUCLK,
			lclock, &dividers),
			"Failed to get LCLK clock settings from VBIOS!",
			return -1);

	*curr_lclk_did = dividers.ulDid;

	return 0;
}

static int vega10_populate_smc_link_levels(struct pp_hwmgr *hwmgr)
{
	int result = -1;
	struct vega10_hwmgr *data = hwmgr->backend;
	PPTable_t *pp_table = &(data->smc_state_table.pp_table);
	struct vega10_pcie_table *pcie_table =
			&(data->dpm_table.pcie_table);
	uint32_t i, j;

	for (i = 0; i < pcie_table->count; i++) {
		pp_table->PcieGenSpeed[i] = pcie_table->pcie_gen[i];
		pp_table->PcieLaneCount[i] = pcie_table->pcie_lane[i];

		result = vega10_populate_single_lclk_level(hwmgr,
				pcie_table->lclk[i], &(pp_table->LclkDid[i]));
		if (result) {
			pr_info("Populate LClock Level %d Failed!\n", i);
			return result;
		}
	}

	j = i - 1;
	while (i < NUM_LINK_LEVELS) {
		pp_table->PcieGenSpeed[i] = pcie_table->pcie_gen[j];
		pp_table->PcieLaneCount[i] = pcie_table->pcie_lane[j];

		result = vega10_populate_single_lclk_level(hwmgr,
				pcie_table->lclk[j], &(pp_table->LclkDid[i]));
		if (result) {
			pr_info("Populate LClock Level %d Failed!\n", i);
			return result;
		}
		i++;
	}

	return result;
}

/**
* Populates single SMC GFXSCLK structure using the provided engine clock
*
* @param    hwmgr      the address of the hardware manager
* @param    gfx_clock  the GFX clock to use to populate the structure.
* @param    current_gfxclk_level  location in PPTable for the SMC GFXCLK structure.
*/

static int vega10_populate_single_gfx_level(struct pp_hwmgr *hwmgr,
		uint32_t gfx_clock, PllSetting_t *current_gfxclk_level,
		uint32_t *acg_freq)
{
	struct phm_ppt_v2_information *table_info =
			(struct phm_ppt_v2_information *)(hwmgr->pptable);
	struct phm_ppt_v1_clock_voltage_dependency_table *dep_on_sclk;
	struct vega10_hwmgr *data = hwmgr->backend;
	struct pp_atomfwctrl_clock_dividers_soc15 dividers;
	uint32_t gfx_max_clock =
			hwmgr->platform_descriptor.overdriveLimit.engineClock;
	uint32_t i = 0;

	if (hwmgr->od_enabled)
		dep_on_sclk = (struct phm_ppt_v1_clock_voltage_dependency_table *)
						&(data->odn_dpm_table.vdd_dep_on_sclk);
	else
		dep_on_sclk = table_info->vdd_dep_on_sclk;

	PP_ASSERT_WITH_CODE(dep_on_sclk,
			"Invalid SOC_VDD-GFX_CLK Dependency Table!",
			return -EINVAL);

	if (data->need_update_dpm_table & DPMTABLE_OD_UPDATE_SCLK)
		gfx_clock = gfx_clock > gfx_max_clock ? gfx_max_clock : gfx_clock;
	else {
		for (i = 0; i < dep_on_sclk->count; i++) {
			if (dep_on_sclk->entries[i].clk == gfx_clock)
				break;
		}
		PP_ASSERT_WITH_CODE(dep_on_sclk->count > i,
				"Cannot find gfx_clk in SOC_VDD-GFX_CLK!",
				return -EINVAL);
	}

	PP_ASSERT_WITH_CODE(!pp_atomfwctrl_get_gpu_pll_dividers_vega10(hwmgr,
			COMPUTE_GPUCLK_INPUT_FLAG_GFXCLK,
			gfx_clock, &dividers),
			"Failed to get GFX Clock settings from VBIOS!",
			return -EINVAL);

	/* Feedback Multiplier: bit 0:8 int, bit 15:12 post_div, bit 31:16 frac */
	current_gfxclk_level->FbMult =
			cpu_to_le32(dividers.ulPll_fb_mult);
	/* Spread FB Multiplier bit: bit 0:8 int, bit 31:16 frac */
	current_gfxclk_level->SsOn = dividers.ucPll_ss_enable;
	current_gfxclk_level->SsFbMult =
			cpu_to_le32(dividers.ulPll_ss_fbsmult);
	current_gfxclk_level->SsSlewFrac =
			cpu_to_le16(dividers.usPll_ss_slew_frac);
	current_gfxclk_level->Did = (uint8_t)(dividers.ulDid);

	*acg_freq = gfx_clock / 100; /* 100 Khz to Mhz conversion */

	return 0;
}

/**
 * @brief Populates single SMC SOCCLK structure using the provided clock.
 *
 * @param    hwmgr - the address of the hardware manager.
 * @param    soc_clock - the SOC clock to use to populate the structure.
 * @param    current_socclk_level - location in PPTable for the SMC SOCCLK structure.
 * @return   0 on success..
 */
static int vega10_populate_single_soc_level(struct pp_hwmgr *hwmgr,
		uint32_t soc_clock, uint8_t *current_soc_did,
		uint8_t *current_vol_index)
{
	struct vega10_hwmgr *data = hwmgr->backend;
	struct phm_ppt_v2_information *table_info =
			(struct phm_ppt_v2_information *)(hwmgr->pptable);
	struct phm_ppt_v1_clock_voltage_dependency_table *dep_on_soc;
	struct pp_atomfwctrl_clock_dividers_soc15 dividers;
	uint32_t i;

	if (hwmgr->od_enabled) {
		dep_on_soc = (struct phm_ppt_v1_clock_voltage_dependency_table *)
						&data->odn_dpm_table.vdd_dep_on_socclk;
		for (i = 0; i < dep_on_soc->count; i++) {
			if (dep_on_soc->entries[i].clk >= soc_clock)
				break;
		}
	} else {
		dep_on_soc = table_info->vdd_dep_on_socclk;
		for (i = 0; i < dep_on_soc->count; i++) {
			if (dep_on_soc->entries[i].clk == soc_clock)
				break;
		}
	}

	PP_ASSERT_WITH_CODE(dep_on_soc->count > i,
			"Cannot find SOC_CLK in SOC_VDD-SOC_CLK Dependency Table",
			return -EINVAL);

	PP_ASSERT_WITH_CODE(!pp_atomfwctrl_get_gpu_pll_dividers_vega10(hwmgr,
			COMPUTE_GPUCLK_INPUT_FLAG_DEFAULT_GPUCLK,
			soc_clock, &dividers),
			"Failed to get SOC Clock settings from VBIOS!",
			return -EINVAL);

	*current_soc_did = (uint8_t)dividers.ulDid;
	*current_vol_index = (uint8_t)(dep_on_soc->entries[i].vddInd);
	return 0;
}

/**
* Populates all SMC SCLK levels' structure based on the trimmed allowed dpm engine clock states
*
* @param    hwmgr      the address of the hardware manager
*/
static int vega10_populate_all_graphic_levels(struct pp_hwmgr *hwmgr)
{
	struct vega10_hwmgr *data = hwmgr->backend;
	struct phm_ppt_v2_information *table_info =
			(struct phm_ppt_v2_information *)(hwmgr->pptable);
	PPTable_t *pp_table = &(data->smc_state_table.pp_table);
	struct vega10_single_dpm_table *dpm_table = &(data->dpm_table.gfx_table);
	int result = 0;
	uint32_t i, j;

	for (i = 0; i < dpm_table->count; i++) {
		result = vega10_populate_single_gfx_level(hwmgr,
				dpm_table->dpm_levels[i].value,
				&(pp_table->GfxclkLevel[i]),
				&(pp_table->AcgFreqTable[i]));
		if (result)
			return result;
	}

	j = i - 1;
	while (i < NUM_GFXCLK_DPM_LEVELS) {
		result = vega10_populate_single_gfx_level(hwmgr,
				dpm_table->dpm_levels[j].value,
				&(pp_table->GfxclkLevel[i]),
				&(pp_table->AcgFreqTable[i]));
		if (result)
			return result;
		i++;
	}

	pp_table->GfxclkSlewRate =
			cpu_to_le16(table_info->us_gfxclk_slew_rate);

	dpm_table = &(data->dpm_table.soc_table);
	for (i = 0; i < dpm_table->count; i++) {
		result = vega10_populate_single_soc_level(hwmgr,
				dpm_table->dpm_levels[i].value,
				&(pp_table->SocclkDid[i]),
				&(pp_table->SocDpmVoltageIndex[i]));
		if (result)
			return result;
	}

	j = i - 1;
	while (i < NUM_SOCCLK_DPM_LEVELS) {
		result = vega10_populate_single_soc_level(hwmgr,
				dpm_table->dpm_levels[j].value,
				&(pp_table->SocclkDid[i]),
				&(pp_table->SocDpmVoltageIndex[i]));
		if (result)
			return result;
		i++;
	}

	return result;
}

static void vega10_populate_vddc_soc_levels(struct pp_hwmgr *hwmgr)
{
	struct vega10_hwmgr *data = hwmgr->backend;
	PPTable_t *pp_table = &(data->smc_state_table.pp_table);
	struct phm_ppt_v2_information *table_info = hwmgr->pptable;
	struct phm_ppt_v1_voltage_lookup_table *vddc_lookup_table;

	uint8_t soc_vid = 0;
	uint32_t i, max_vddc_level;

	if (hwmgr->od_enabled)
		vddc_lookup_table = (struct phm_ppt_v1_voltage_lookup_table *)&data->odn_dpm_table.vddc_lookup_table;
	else
		vddc_lookup_table = table_info->vddc_lookup_table;

	max_vddc_level = vddc_lookup_table->count;
	for (i = 0; i < max_vddc_level; i++) {
		soc_vid = (uint8_t)convert_to_vid(vddc_lookup_table->entries[i].us_vdd);
		pp_table->SocVid[i] = soc_vid;
	}
	while (i < MAX_REGULAR_DPM_NUMBER) {
		pp_table->SocVid[i] = soc_vid;
		i++;
	}
}

/**
 * @brief Populates single SMC GFXCLK structure using the provided clock.
 *
 * @param    hwmgr - the address of the hardware manager.
 * @param    mem_clock - the memory clock to use to populate the structure.
 * @return   0 on success..
 */
static int vega10_populate_single_memory_level(struct pp_hwmgr *hwmgr,
		uint32_t mem_clock, uint8_t *current_mem_vid,
		PllSetting_t *current_memclk_level, uint8_t *current_mem_soc_vind)
{
	struct vega10_hwmgr *data = hwmgr->backend;
	struct phm_ppt_v2_information *table_info =
			(struct phm_ppt_v2_information *)(hwmgr->pptable);
	struct phm_ppt_v1_clock_voltage_dependency_table *dep_on_mclk;
	struct pp_atomfwctrl_clock_dividers_soc15 dividers;
	uint32_t mem_max_clock =
			hwmgr->platform_descriptor.overdriveLimit.memoryClock;
	uint32_t i = 0;

	if (hwmgr->od_enabled)
		dep_on_mclk = (struct phm_ppt_v1_clock_voltage_dependency_table *)
					&data->odn_dpm_table.vdd_dep_on_mclk;
	else
		dep_on_mclk = table_info->vdd_dep_on_mclk;

	PP_ASSERT_WITH_CODE(dep_on_mclk,
			"Invalid SOC_VDD-UCLK Dependency Table!",
			return -EINVAL);

	if (data->need_update_dpm_table & DPMTABLE_OD_UPDATE_MCLK) {
		mem_clock = mem_clock > mem_max_clock ? mem_max_clock : mem_clock;
	} else {
		for (i = 0; i < dep_on_mclk->count; i++) {
			if (dep_on_mclk->entries[i].clk == mem_clock)
				break;
		}
		PP_ASSERT_WITH_CODE(dep_on_mclk->count > i,
				"Cannot find UCLK in SOC_VDD-UCLK Dependency Table!",
				return -EINVAL);
	}

	PP_ASSERT_WITH_CODE(!pp_atomfwctrl_get_gpu_pll_dividers_vega10(
			hwmgr, COMPUTE_GPUCLK_INPUT_FLAG_UCLK, mem_clock, &dividers),
			"Failed to get UCLK settings from VBIOS!",
			return -1);

	*current_mem_vid =
			(uint8_t)(convert_to_vid(dep_on_mclk->entries[i].mvdd));
	*current_mem_soc_vind =
			(uint8_t)(dep_on_mclk->entries[i].vddInd);
	current_memclk_level->FbMult = cpu_to_le32(dividers.ulPll_fb_mult);
	current_memclk_level->Did = (uint8_t)(dividers.ulDid);

	PP_ASSERT_WITH_CODE(current_memclk_level->Did >= 1,
			"Invalid Divider ID!",
			return -EINVAL);

	return 0;
}

/**
 * @brief Populates all SMC MCLK levels' structure based on the trimmed allowed dpm memory clock states.
 *
 * @param    pHwMgr - the address of the hardware manager.
 * @return   PP_Result_OK on success.
 */
static int vega10_populate_all_memory_levels(struct pp_hwmgr *hwmgr)
{
	struct vega10_hwmgr *data = hwmgr->backend;
	PPTable_t *pp_table = &(data->smc_state_table.pp_table);
	struct vega10_single_dpm_table *dpm_table =
			&(data->dpm_table.mem_table);
	int result = 0;
	uint32_t i, j;

	for (i = 0; i < dpm_table->count; i++) {
		result = vega10_populate_single_memory_level(hwmgr,
				dpm_table->dpm_levels[i].value,
				&(pp_table->MemVid[i]),
				&(pp_table->UclkLevel[i]),
				&(pp_table->MemSocVoltageIndex[i]));
		if (result)
			return result;
	}

	j = i - 1;
	while (i < NUM_UCLK_DPM_LEVELS) {
		result = vega10_populate_single_memory_level(hwmgr,
				dpm_table->dpm_levels[j].value,
				&(pp_table->MemVid[i]),
				&(pp_table->UclkLevel[i]),
				&(pp_table->MemSocVoltageIndex[i]));
		if (result)
			return result;
		i++;
	}

	pp_table->NumMemoryChannels = (uint16_t)(data->mem_channels);
	pp_table->MemoryChannelWidth =
			(uint16_t)(HBM_MEMORY_CHANNEL_WIDTH *
					channel_number[data->mem_channels]);

	pp_table->LowestUclkReservedForUlv =
			(uint8_t)(data->lowest_uclk_reserved_for_ulv);

	return result;
}

static int vega10_populate_single_display_type(struct pp_hwmgr *hwmgr,
		DSPCLK_e disp_clock)
{
	struct vega10_hwmgr *data = hwmgr->backend;
	PPTable_t *pp_table = &(data->smc_state_table.pp_table);
	struct phm_ppt_v2_information *table_info =
			(struct phm_ppt_v2_information *)
			(hwmgr->pptable);
	struct phm_ppt_v1_clock_voltage_dependency_table *dep_table;
	uint32_t i;
	uint16_t clk = 0, vddc = 0;
	uint8_t vid = 0;

	switch (disp_clock) {
	case DSPCLK_DCEFCLK:
		dep_table = table_info->vdd_dep_on_dcefclk;
		break;
	case DSPCLK_DISPCLK:
		dep_table = table_info->vdd_dep_on_dispclk;
		break;
	case DSPCLK_PIXCLK:
		dep_table = table_info->vdd_dep_on_pixclk;
		break;
	case DSPCLK_PHYCLK:
		dep_table = table_info->vdd_dep_on_phyclk;
		break;
	default:
		return -1;
	}

	PP_ASSERT_WITH_CODE(dep_table->count <= NUM_DSPCLK_LEVELS,
			"Number Of Entries Exceeded maximum!",
			return -1);

	for (i = 0; i < dep_table->count; i++) {
		clk = (uint16_t)(dep_table->entries[i].clk / 100);
		vddc = table_info->vddc_lookup_table->
				entries[dep_table->entries[i].vddInd].us_vdd;
		vid = (uint8_t)convert_to_vid(vddc);
		pp_table->DisplayClockTable[disp_clock][i].Freq =
				cpu_to_le16(clk);
		pp_table->DisplayClockTable[disp_clock][i].Vid =
				cpu_to_le16(vid);
	}

	while (i < NUM_DSPCLK_LEVELS) {
		pp_table->DisplayClockTable[disp_clock][i].Freq =
				cpu_to_le16(clk);
		pp_table->DisplayClockTable[disp_clock][i].Vid =
				cpu_to_le16(vid);
		i++;
	}

	return 0;
}

static int vega10_populate_all_display_clock_levels(struct pp_hwmgr *hwmgr)
{
	uint32_t i;

	for (i = 0; i < DSPCLK_COUNT; i++) {
		PP_ASSERT_WITH_CODE(!vega10_populate_single_display_type(hwmgr, i),
				"Failed to populate Clock in DisplayClockTable!",
				return -1);
	}

	return 0;
}

static int vega10_populate_single_eclock_level(struct pp_hwmgr *hwmgr,
		uint32_t eclock, uint8_t *current_eclk_did,
		uint8_t *current_soc_vol)
{
	struct phm_ppt_v2_information *table_info =
			(struct phm_ppt_v2_information *)(hwmgr->pptable);
	struct phm_ppt_v1_mm_clock_voltage_dependency_table *dep_table =
			table_info->mm_dep_table;
	struct pp_atomfwctrl_clock_dividers_soc15 dividers;
	uint32_t i;

	PP_ASSERT_WITH_CODE(!pp_atomfwctrl_get_gpu_pll_dividers_vega10(hwmgr,
			COMPUTE_GPUCLK_INPUT_FLAG_DEFAULT_GPUCLK,
			eclock, &dividers),
			"Failed to get ECLK clock settings from VBIOS!",
			return -1);

	*current_eclk_did = (uint8_t)dividers.ulDid;

	for (i = 0; i < dep_table->count; i++) {
		if (dep_table->entries[i].eclk == eclock)
			*current_soc_vol = dep_table->entries[i].vddcInd;
	}

	return 0;
}

static int vega10_populate_smc_vce_levels(struct pp_hwmgr *hwmgr)
{
	struct vega10_hwmgr *data = hwmgr->backend;
	PPTable_t *pp_table = &(data->smc_state_table.pp_table);
	struct vega10_single_dpm_table *dpm_table = &(data->dpm_table.eclk_table);
	int result = -EINVAL;
	uint32_t i, j;

	for (i = 0; i < dpm_table->count; i++) {
		result = vega10_populate_single_eclock_level(hwmgr,
				dpm_table->dpm_levels[i].value,
				&(pp_table->EclkDid[i]),
				&(pp_table->VceDpmVoltageIndex[i]));
		if (result)
			return result;
	}

	j = i - 1;
	while (i < NUM_VCE_DPM_LEVELS) {
		result = vega10_populate_single_eclock_level(hwmgr,
				dpm_table->dpm_levels[j].value,
				&(pp_table->EclkDid[i]),
				&(pp_table->VceDpmVoltageIndex[i]));
		if (result)
			return result;
		i++;
	}

	return result;
}

static int vega10_populate_single_vclock_level(struct pp_hwmgr *hwmgr,
		uint32_t vclock, uint8_t *current_vclk_did)
{
	struct pp_atomfwctrl_clock_dividers_soc15 dividers;

	PP_ASSERT_WITH_CODE(!pp_atomfwctrl_get_gpu_pll_dividers_vega10(hwmgr,
			COMPUTE_GPUCLK_INPUT_FLAG_DEFAULT_GPUCLK,
			vclock, &dividers),
			"Failed to get VCLK clock settings from VBIOS!",
			return -EINVAL);

	*current_vclk_did = (uint8_t)dividers.ulDid;

	return 0;
}

static int vega10_populate_single_dclock_level(struct pp_hwmgr *hwmgr,
		uint32_t dclock, uint8_t *current_dclk_did)
{
	struct pp_atomfwctrl_clock_dividers_soc15 dividers;

	PP_ASSERT_WITH_CODE(!pp_atomfwctrl_get_gpu_pll_dividers_vega10(hwmgr,
			COMPUTE_GPUCLK_INPUT_FLAG_DEFAULT_GPUCLK,
			dclock, &dividers),
			"Failed to get DCLK clock settings from VBIOS!",
			return -EINVAL);

	*current_dclk_did = (uint8_t)dividers.ulDid;

	return 0;
}

static int vega10_populate_smc_uvd_levels(struct pp_hwmgr *hwmgr)
{
	struct vega10_hwmgr *data = hwmgr->backend;
	PPTable_t *pp_table = &(data->smc_state_table.pp_table);
	struct vega10_single_dpm_table *vclk_dpm_table =
			&(data->dpm_table.vclk_table);
	struct vega10_single_dpm_table *dclk_dpm_table =
			&(data->dpm_table.dclk_table);
	struct phm_ppt_v2_information *table_info =
			(struct phm_ppt_v2_information *)(hwmgr->pptable);
	struct phm_ppt_v1_mm_clock_voltage_dependency_table *dep_table =
			table_info->mm_dep_table;
	int result = -EINVAL;
	uint32_t i, j;

	for (i = 0; i < vclk_dpm_table->count; i++) {
		result = vega10_populate_single_vclock_level(hwmgr,
				vclk_dpm_table->dpm_levels[i].value,
				&(pp_table->VclkDid[i]));
		if (result)
			return result;
	}

	j = i - 1;
	while (i < NUM_UVD_DPM_LEVELS) {
		result = vega10_populate_single_vclock_level(hwmgr,
				vclk_dpm_table->dpm_levels[j].value,
				&(pp_table->VclkDid[i]));
		if (result)
			return result;
		i++;
	}

	for (i = 0; i < dclk_dpm_table->count; i++) {
		result = vega10_populate_single_dclock_level(hwmgr,
				dclk_dpm_table->dpm_levels[i].value,
				&(pp_table->DclkDid[i]));
		if (result)
			return result;
	}

	j = i - 1;
	while (i < NUM_UVD_DPM_LEVELS) {
		result = vega10_populate_single_dclock_level(hwmgr,
				dclk_dpm_table->dpm_levels[j].value,
				&(pp_table->DclkDid[i]));
		if (result)
			return result;
		i++;
	}

	for (i = 0; i < dep_table->count; i++) {
		if (dep_table->entries[i].vclk ==
				vclk_dpm_table->dpm_levels[i].value &&
			dep_table->entries[i].dclk ==
				dclk_dpm_table->dpm_levels[i].value)
			pp_table->UvdDpmVoltageIndex[i] =
					dep_table->entries[i].vddcInd;
		else
			return -1;
	}

	j = i - 1;
	while (i < NUM_UVD_DPM_LEVELS) {
		pp_table->UvdDpmVoltageIndex[i] = dep_table->entries[j].vddcInd;
		i++;
	}

	return 0;
}

static int vega10_populate_clock_stretcher_table(struct pp_hwmgr *hwmgr)
{
	struct vega10_hwmgr *data = hwmgr->backend;
	PPTable_t *pp_table = &(data->smc_state_table.pp_table);
	struct phm_ppt_v2_information *table_info =
			(struct phm_ppt_v2_information *)(hwmgr->pptable);
	struct phm_ppt_v1_clock_voltage_dependency_table *dep_table =
			table_info->vdd_dep_on_sclk;
	uint32_t i;

	for (i = 0; i < dep_table->count; i++) {
		pp_table->CksEnable[i] = dep_table->entries[i].cks_enable;
		pp_table->CksVidOffset[i] = (uint8_t)(dep_table->entries[i].cks_voffset
				* VOLTAGE_VID_OFFSET_SCALE2 / VOLTAGE_VID_OFFSET_SCALE1);
	}

	return 0;
}

static int vega10_populate_avfs_parameters(struct pp_hwmgr *hwmgr)
{
	struct vega10_hwmgr *data = hwmgr->backend;
	PPTable_t *pp_table = &(data->smc_state_table.pp_table);
	struct phm_ppt_v2_information *table_info =
			(struct phm_ppt_v2_information *)(hwmgr->pptable);
	struct phm_ppt_v1_clock_voltage_dependency_table *dep_table =
			table_info->vdd_dep_on_sclk;
	struct pp_atomfwctrl_avfs_parameters avfs_params = {0};
	int result = 0;
	uint32_t i;

	pp_table->MinVoltageVid = (uint8_t)0xff;
	pp_table->MaxVoltageVid = (uint8_t)0;

	if (data->smu_features[GNLD_AVFS].supported) {
		result = pp_atomfwctrl_get_avfs_information(hwmgr, &avfs_params);
		if (!result) {
			pp_table->MinVoltageVid = (uint8_t)
					convert_to_vid((uint16_t)(avfs_params.ulMinVddc));
			pp_table->MaxVoltageVid = (uint8_t)
					convert_to_vid((uint16_t)(avfs_params.ulMaxVddc));

			pp_table->AConstant[0] = cpu_to_le32(avfs_params.ulMeanNsigmaAcontant0);
			pp_table->AConstant[1] = cpu_to_le32(avfs_params.ulMeanNsigmaAcontant1);
			pp_table->AConstant[2] = cpu_to_le32(avfs_params.ulMeanNsigmaAcontant2);
			pp_table->DC_tol_sigma = cpu_to_le16(avfs_params.usMeanNsigmaDcTolSigma);
			pp_table->Platform_mean = cpu_to_le16(avfs_params.usMeanNsigmaPlatformMean);
			pp_table->Platform_sigma = cpu_to_le16(avfs_params.usMeanNsigmaDcTolSigma);
			pp_table->PSM_Age_CompFactor = cpu_to_le16(avfs_params.usPsmAgeComfactor);

			pp_table->BtcGbVdroopTableCksOff.a0 =
					cpu_to_le32(avfs_params.ulGbVdroopTableCksoffA0);
			pp_table->BtcGbVdroopTableCksOff.a0_shift = 20;
			pp_table->BtcGbVdroopTableCksOff.a1 =
					cpu_to_le32(avfs_params.ulGbVdroopTableCksoffA1);
			pp_table->BtcGbVdroopTableCksOff.a1_shift = 20;
			pp_table->BtcGbVdroopTableCksOff.a2 =
					cpu_to_le32(avfs_params.ulGbVdroopTableCksoffA2);
			pp_table->BtcGbVdroopTableCksOff.a2_shift = 20;

			pp_table->OverrideBtcGbCksOn = avfs_params.ucEnableGbVdroopTableCkson;
			pp_table->BtcGbVdroopTableCksOn.a0 =
					cpu_to_le32(avfs_params.ulGbVdroopTableCksonA0);
			pp_table->BtcGbVdroopTableCksOn.a0_shift = 20;
			pp_table->BtcGbVdroopTableCksOn.a1 =
					cpu_to_le32(avfs_params.ulGbVdroopTableCksonA1);
			pp_table->BtcGbVdroopTableCksOn.a1_shift = 20;
			pp_table->BtcGbVdroopTableCksOn.a2 =
					cpu_to_le32(avfs_params.ulGbVdroopTableCksonA2);
			pp_table->BtcGbVdroopTableCksOn.a2_shift = 20;

			pp_table->AvfsGbCksOn.m1 =
					cpu_to_le32(avfs_params.ulGbFuseTableCksonM1);
			pp_table->AvfsGbCksOn.m2 =
					cpu_to_le32(avfs_params.ulGbFuseTableCksonM2);
			pp_table->AvfsGbCksOn.b =
					cpu_to_le32(avfs_params.ulGbFuseTableCksonB);
			pp_table->AvfsGbCksOn.m1_shift = 24;
			pp_table->AvfsGbCksOn.m2_shift = 12;
			pp_table->AvfsGbCksOn.b_shift = 0;

			pp_table->OverrideAvfsGbCksOn =
					avfs_params.ucEnableGbFuseTableCkson;
			pp_table->AvfsGbCksOff.m1 =
					cpu_to_le32(avfs_params.ulGbFuseTableCksoffM1);
			pp_table->AvfsGbCksOff.m2 =
					cpu_to_le32(avfs_params.ulGbFuseTableCksoffM2);
			pp_table->AvfsGbCksOff.b =
					cpu_to_le32(avfs_params.ulGbFuseTableCksoffB);
			pp_table->AvfsGbCksOff.m1_shift = 24;
			pp_table->AvfsGbCksOff.m2_shift = 12;
			pp_table->AvfsGbCksOff.b_shift = 0;

			for (i = 0; i < dep_table->count; i++)
				pp_table->StaticVoltageOffsetVid[i] =
						convert_to_vid((uint8_t)(dep_table->entries[i].sclk_offset));

			if ((PPREGKEY_VEGA10QUADRATICEQUATION_DFLT !=
					data->disp_clk_quad_eqn_a) &&
				(PPREGKEY_VEGA10QUADRATICEQUATION_DFLT !=
					data->disp_clk_quad_eqn_b)) {
				pp_table->DisplayClock2Gfxclk[DSPCLK_DISPCLK].m1 =
						(int32_t)data->disp_clk_quad_eqn_a;
				pp_table->DisplayClock2Gfxclk[DSPCLK_DISPCLK].m2 =
						(int32_t)data->disp_clk_quad_eqn_b;
				pp_table->DisplayClock2Gfxclk[DSPCLK_DISPCLK].b =
						(int32_t)data->disp_clk_quad_eqn_c;
			} else {
				pp_table->DisplayClock2Gfxclk[DSPCLK_DISPCLK].m1 =
						(int32_t)avfs_params.ulDispclk2GfxclkM1;
				pp_table->DisplayClock2Gfxclk[DSPCLK_DISPCLK].m2 =
						(int32_t)avfs_params.ulDispclk2GfxclkM2;
				pp_table->DisplayClock2Gfxclk[DSPCLK_DISPCLK].b =
						(int32_t)avfs_params.ulDispclk2GfxclkB;
			}

			pp_table->DisplayClock2Gfxclk[DSPCLK_DISPCLK].m1_shift = 24;
			pp_table->DisplayClock2Gfxclk[DSPCLK_DISPCLK].m2_shift = 12;
			pp_table->DisplayClock2Gfxclk[DSPCLK_DISPCLK].b_shift = 12;

			if ((PPREGKEY_VEGA10QUADRATICEQUATION_DFLT !=
					data->dcef_clk_quad_eqn_a) &&
				(PPREGKEY_VEGA10QUADRATICEQUATION_DFLT !=
					data->dcef_clk_quad_eqn_b)) {
				pp_table->DisplayClock2Gfxclk[DSPCLK_DCEFCLK].m1 =
						(int32_t)data->dcef_clk_quad_eqn_a;
				pp_table->DisplayClock2Gfxclk[DSPCLK_DCEFCLK].m2 =
						(int32_t)data->dcef_clk_quad_eqn_b;
				pp_table->DisplayClock2Gfxclk[DSPCLK_DCEFCLK].b =
						(int32_t)data->dcef_clk_quad_eqn_c;
			} else {
				pp_table->DisplayClock2Gfxclk[DSPCLK_DCEFCLK].m1 =
						(int32_t)avfs_params.ulDcefclk2GfxclkM1;
				pp_table->DisplayClock2Gfxclk[DSPCLK_DCEFCLK].m2 =
						(int32_t)avfs_params.ulDcefclk2GfxclkM2;
				pp_table->DisplayClock2Gfxclk[DSPCLK_DCEFCLK].b =
						(int32_t)avfs_params.ulDcefclk2GfxclkB;
			}

			pp_table->DisplayClock2Gfxclk[DSPCLK_DCEFCLK].m1_shift = 24;
			pp_table->DisplayClock2Gfxclk[DSPCLK_DCEFCLK].m2_shift = 12;
			pp_table->DisplayClock2Gfxclk[DSPCLK_DCEFCLK].b_shift = 12;

			if ((PPREGKEY_VEGA10QUADRATICEQUATION_DFLT !=
					data->pixel_clk_quad_eqn_a) &&
				(PPREGKEY_VEGA10QUADRATICEQUATION_DFLT !=
					data->pixel_clk_quad_eqn_b)) {
				pp_table->DisplayClock2Gfxclk[DSPCLK_PIXCLK].m1 =
						(int32_t)data->pixel_clk_quad_eqn_a;
				pp_table->DisplayClock2Gfxclk[DSPCLK_PIXCLK].m2 =
						(int32_t)data->pixel_clk_quad_eqn_b;
				pp_table->DisplayClock2Gfxclk[DSPCLK_PIXCLK].b =
						(int32_t)data->pixel_clk_quad_eqn_c;
			} else {
				pp_table->DisplayClock2Gfxclk[DSPCLK_PIXCLK].m1 =
						(int32_t)avfs_params.ulPixelclk2GfxclkM1;
				pp_table->DisplayClock2Gfxclk[DSPCLK_PIXCLK].m2 =
						(int32_t)avfs_params.ulPixelclk2GfxclkM2;
				pp_table->DisplayClock2Gfxclk[DSPCLK_PIXCLK].b =
						(int32_t)avfs_params.ulPixelclk2GfxclkB;
			}

			pp_table->DisplayClock2Gfxclk[DSPCLK_PIXCLK].m1_shift = 24;
			pp_table->DisplayClock2Gfxclk[DSPCLK_PIXCLK].m2_shift = 12;
			pp_table->DisplayClock2Gfxclk[DSPCLK_PIXCLK].b_shift = 12;
			if ((PPREGKEY_VEGA10QUADRATICEQUATION_DFLT !=
					data->phy_clk_quad_eqn_a) &&
				(PPREGKEY_VEGA10QUADRATICEQUATION_DFLT !=
					data->phy_clk_quad_eqn_b)) {
				pp_table->DisplayClock2Gfxclk[DSPCLK_PHYCLK].m1 =
						(int32_t)data->phy_clk_quad_eqn_a;
				pp_table->DisplayClock2Gfxclk[DSPCLK_PHYCLK].m2 =
						(int32_t)data->phy_clk_quad_eqn_b;
				pp_table->DisplayClock2Gfxclk[DSPCLK_PHYCLK].b =
						(int32_t)data->phy_clk_quad_eqn_c;
			} else {
				pp_table->DisplayClock2Gfxclk[DSPCLK_PHYCLK].m1 =
						(int32_t)avfs_params.ulPhyclk2GfxclkM1;
				pp_table->DisplayClock2Gfxclk[DSPCLK_PHYCLK].m2 =
						(int32_t)avfs_params.ulPhyclk2GfxclkM2;
				pp_table->DisplayClock2Gfxclk[DSPCLK_PHYCLK].b =
						(int32_t)avfs_params.ulPhyclk2GfxclkB;
			}

			pp_table->DisplayClock2Gfxclk[DSPCLK_PHYCLK].m1_shift = 24;
			pp_table->DisplayClock2Gfxclk[DSPCLK_PHYCLK].m2_shift = 12;
			pp_table->DisplayClock2Gfxclk[DSPCLK_PHYCLK].b_shift = 12;

			pp_table->AcgBtcGbVdroopTable.a0       = avfs_params.ulAcgGbVdroopTableA0;
			pp_table->AcgBtcGbVdroopTable.a0_shift = 20;
			pp_table->AcgBtcGbVdroopTable.a1       = avfs_params.ulAcgGbVdroopTableA1;
			pp_table->AcgBtcGbVdroopTable.a1_shift = 20;
			pp_table->AcgBtcGbVdroopTable.a2       = avfs_params.ulAcgGbVdroopTableA2;
			pp_table->AcgBtcGbVdroopTable.a2_shift = 20;

			pp_table->AcgAvfsGb.m1                   = avfs_params.ulAcgGbFuseTableM1;
			pp_table->AcgAvfsGb.m2                   = avfs_params.ulAcgGbFuseTableM2;
			pp_table->AcgAvfsGb.b                    = avfs_params.ulAcgGbFuseTableB;
			pp_table->AcgAvfsGb.m1_shift             = 0;
			pp_table->AcgAvfsGb.m2_shift             = 0;
			pp_table->AcgAvfsGb.b_shift              = 0;

		} else {
			data->smu_features[GNLD_AVFS].supported = false;
		}
	}

	return 0;
}

static int vega10_acg_enable(struct pp_hwmgr *hwmgr)
{
	struct vega10_hwmgr *data = hwmgr->backend;
	uint32_t agc_btc_response;

	if (data->smu_features[GNLD_ACG].supported) {
		if (0 == vega10_enable_smc_features(hwmgr, true,
					data->smu_features[GNLD_DPM_PREFETCHER].smu_feature_bitmap))
			data->smu_features[GNLD_DPM_PREFETCHER].enabled = true;

		smum_send_msg_to_smc(hwmgr, PPSMC_MSG_InitializeAcg);

		smum_send_msg_to_smc(hwmgr, PPSMC_MSG_RunAcgBtc);
		agc_btc_response = smum_get_argument(hwmgr);

		if (1 == agc_btc_response) {
			if (1 == data->acg_loop_state)
				smum_send_msg_to_smc(hwmgr, PPSMC_MSG_RunAcgInClosedLoop);
			else if (2 == data->acg_loop_state)
				smum_send_msg_to_smc(hwmgr, PPSMC_MSG_RunAcgInOpenLoop);
			if (0 == vega10_enable_smc_features(hwmgr, true,
				data->smu_features[GNLD_ACG].smu_feature_bitmap))
					data->smu_features[GNLD_ACG].enabled = true;
		} else {
			pr_info("[ACG_Enable] ACG BTC Returned Failed Status!\n");
			data->smu_features[GNLD_ACG].enabled = false;
		}
	}

	return 0;
}

static int vega10_acg_disable(struct pp_hwmgr *hwmgr)
{
	struct vega10_hwmgr *data = hwmgr->backend;

	if (data->smu_features[GNLD_ACG].supported && 
	    data->smu_features[GNLD_ACG].enabled)
		if (!vega10_enable_smc_features(hwmgr, false,
			data->smu_features[GNLD_ACG].smu_feature_bitmap))
			data->smu_features[GNLD_ACG].enabled = false;

	return 0;
}

static int vega10_populate_gpio_parameters(struct pp_hwmgr *hwmgr)
{
	struct vega10_hwmgr *data = hwmgr->backend;
	PPTable_t *pp_table = &(data->smc_state_table.pp_table);
	struct pp_atomfwctrl_gpio_parameters gpio_params = {0};
	int result;

	result = pp_atomfwctrl_get_gpio_information(hwmgr, &gpio_params);
	if (!result) {
		if (PP_CAP(PHM_PlatformCaps_RegulatorHot) &&
		    data->registry_data.regulator_hot_gpio_support) {
			pp_table->VR0HotGpio = gpio_params.ucVR0HotGpio;
			pp_table->VR0HotPolarity = gpio_params.ucVR0HotPolarity;
			pp_table->VR1HotGpio = gpio_params.ucVR1HotGpio;
			pp_table->VR1HotPolarity = gpio_params.ucVR1HotPolarity;
		} else {
			pp_table->VR0HotGpio = 0;
			pp_table->VR0HotPolarity = 0;
			pp_table->VR1HotGpio = 0;
			pp_table->VR1HotPolarity = 0;
		}

		if (PP_CAP(PHM_PlatformCaps_AutomaticDCTransition) &&
		    data->registry_data.ac_dc_switch_gpio_support) {
			pp_table->AcDcGpio = gpio_params.ucAcDcGpio;
			pp_table->AcDcPolarity = gpio_params.ucAcDcPolarity;
		} else {
			pp_table->AcDcGpio = 0;
			pp_table->AcDcPolarity = 0;
		}
	}

	return result;
}

static int vega10_avfs_enable(struct pp_hwmgr *hwmgr, bool enable)
{
	struct vega10_hwmgr *data = hwmgr->backend;

	if (data->smu_features[GNLD_AVFS].supported) {
		if (enable) {
			PP_ASSERT_WITH_CODE(!vega10_enable_smc_features(hwmgr,
					true,
					data->smu_features[GNLD_AVFS].smu_feature_bitmap),
					"[avfs_control] Attempt to Enable AVFS feature Failed!",
					return -1);
			data->smu_features[GNLD_AVFS].enabled = true;
		} else {
			PP_ASSERT_WITH_CODE(!vega10_enable_smc_features(hwmgr,
					false,
					data->smu_features[GNLD_AVFS].smu_feature_bitmap),
					"[avfs_control] Attempt to Disable AVFS feature Failed!",
					return -1);
			data->smu_features[GNLD_AVFS].enabled = false;
		}
	}

	return 0;
}

static int vega10_update_avfs(struct pp_hwmgr *hwmgr)
{
	struct vega10_hwmgr *data = hwmgr->backend;

	if (data->need_update_dpm_table & DPMTABLE_OD_UPDATE_VDDC) {
		vega10_avfs_enable(hwmgr, false);
	} else if (data->need_update_dpm_table) {
		vega10_avfs_enable(hwmgr, false);
		vega10_avfs_enable(hwmgr, true);
	} else {
		vega10_avfs_enable(hwmgr, true);
	}

	return 0;
}

static int vega10_populate_and_upload_avfs_fuse_override(struct pp_hwmgr *hwmgr)
{
	int result = 0;

	uint64_t serial_number = 0;
	uint32_t top32, bottom32;
	struct phm_fuses_default fuse;

	struct vega10_hwmgr *data = hwmgr->backend;
	AvfsFuseOverride_t *avfs_fuse_table = &(data->smc_state_table.avfs_fuse_override_table);

	smum_send_msg_to_smc(hwmgr, PPSMC_MSG_ReadSerialNumTop32);
	top32 = smum_get_argument(hwmgr);

	smum_send_msg_to_smc(hwmgr, PPSMC_MSG_ReadSerialNumBottom32);
	bottom32 = smum_get_argument(hwmgr);

	serial_number = ((uint64_t)bottom32 << 32) | top32;

	if (pp_override_get_default_fuse_value(serial_number, &fuse) == 0) {
		avfs_fuse_table->VFT0_b  = fuse.VFT0_b;
		avfs_fuse_table->VFT0_m1 = fuse.VFT0_m1;
		avfs_fuse_table->VFT0_m2 = fuse.VFT0_m2;
		avfs_fuse_table->VFT1_b  = fuse.VFT1_b;
		avfs_fuse_table->VFT1_m1 = fuse.VFT1_m1;
		avfs_fuse_table->VFT1_m2 = fuse.VFT1_m2;
		avfs_fuse_table->VFT2_b  = fuse.VFT2_b;
		avfs_fuse_table->VFT2_m1 = fuse.VFT2_m1;
		avfs_fuse_table->VFT2_m2 = fuse.VFT2_m2;
		result = smum_smc_table_manager(hwmgr,  (uint8_t *)avfs_fuse_table,
						AVFSFUSETABLE, false);
		PP_ASSERT_WITH_CODE(!result,
			"Failed to upload FuseOVerride!",
			);
	}

	return result;
}

static void vega10_check_dpm_table_updated(struct pp_hwmgr *hwmgr)
{
	struct vega10_hwmgr *data = hwmgr->backend;
	struct vega10_odn_dpm_table *odn_table = &(data->odn_dpm_table);
	struct phm_ppt_v2_information *table_info = hwmgr->pptable;
	struct phm_ppt_v1_clock_voltage_dependency_table *dep_table;
	struct phm_ppt_v1_clock_voltage_dependency_table *odn_dep_table;
	uint32_t i;

	dep_table = table_info->vdd_dep_on_mclk;
	odn_dep_table = (struct phm_ppt_v1_clock_voltage_dependency_table *)&(odn_table->vdd_dep_on_mclk);

	for (i = 0; i < dep_table->count; i++) {
		if (dep_table->entries[i].vddc != odn_dep_table->entries[i].vddc) {
			data->need_update_dpm_table |= DPMTABLE_OD_UPDATE_VDDC | DPMTABLE_OD_UPDATE_MCLK;
			return;
		}
	}

	dep_table = table_info->vdd_dep_on_sclk;
	odn_dep_table = (struct phm_ppt_v1_clock_voltage_dependency_table *)&(odn_table->vdd_dep_on_sclk);
	for (i = 0; i < dep_table->count; i++) {
		if (dep_table->entries[i].vddc != odn_dep_table->entries[i].vddc) {
			data->need_update_dpm_table |= DPMTABLE_OD_UPDATE_VDDC | DPMTABLE_OD_UPDATE_SCLK;
			return;
		}
	}

	if (data->need_update_dpm_table & DPMTABLE_OD_UPDATE_VDDC) {
		data->need_update_dpm_table &= ~DPMTABLE_OD_UPDATE_VDDC;
		data->need_update_dpm_table |= DPMTABLE_OD_UPDATE_SCLK | DPMTABLE_OD_UPDATE_MCLK;
	}
}

/**
* Initializes the SMC table and uploads it
*
* @param    hwmgr  the address of the powerplay hardware manager.
* @param    pInput  the pointer to input data (PowerState)
* @return   always 0
*/
static int vega10_init_smc_table(struct pp_hwmgr *hwmgr)
{
	int result;
	struct vega10_hwmgr *data = hwmgr->backend;
	struct phm_ppt_v2_information *table_info =
			(struct phm_ppt_v2_information *)(hwmgr->pptable);
	PPTable_t *pp_table = &(data->smc_state_table.pp_table);
	struct pp_atomfwctrl_voltage_table voltage_table;
	struct pp_atomfwctrl_bios_boot_up_values boot_up_values;
	struct vega10_odn_dpm_table *odn_table = &(data->odn_dpm_table);

	result = vega10_setup_default_dpm_tables(hwmgr);
	PP_ASSERT_WITH_CODE(!result,
			"Failed to setup default DPM tables!",
			return result);

	/* initialize ODN table */
	if (hwmgr->od_enabled) {
		if (odn_table->max_vddc) {
			data->need_update_dpm_table |= DPMTABLE_OD_UPDATE_SCLK | DPMTABLE_OD_UPDATE_MCLK;
			vega10_check_dpm_table_updated(hwmgr);
		} else {
			vega10_odn_initial_default_setting(hwmgr);
		}
	}

	pp_atomfwctrl_get_voltage_table_v4(hwmgr, VOLTAGE_TYPE_VDDC,
			VOLTAGE_OBJ_SVID2,  &voltage_table);
	pp_table->MaxVidStep = voltage_table.max_vid_step;

	pp_table->GfxDpmVoltageMode =
			(uint8_t)(table_info->uc_gfx_dpm_voltage_mode);
	pp_table->SocDpmVoltageMode =
			(uint8_t)(table_info->uc_soc_dpm_voltage_mode);
	pp_table->UclkDpmVoltageMode =
			(uint8_t)(table_info->uc_uclk_dpm_voltage_mode);
	pp_table->UvdDpmVoltageMode =
			(uint8_t)(table_info->uc_uvd_dpm_voltage_mode);
	pp_table->VceDpmVoltageMode =
			(uint8_t)(table_info->uc_vce_dpm_voltage_mode);
	pp_table->Mp0DpmVoltageMode =
			(uint8_t)(table_info->uc_mp0_dpm_voltage_mode);

	pp_table->DisplayDpmVoltageMode =
			(uint8_t)(table_info->uc_dcef_dpm_voltage_mode);

	data->vddc_voltage_table.psi0_enable = voltage_table.psi0_enable;
	data->vddc_voltage_table.psi1_enable = voltage_table.psi1_enable;

	if (data->registry_data.ulv_support &&
			table_info->us_ulv_voltage_offset) {
		result = vega10_populate_ulv_state(hwmgr);
		PP_ASSERT_WITH_CODE(!result,
				"Failed to initialize ULV state!",
				return result);
	}

	result = vega10_populate_smc_link_levels(hwmgr);
	PP_ASSERT_WITH_CODE(!result,
			"Failed to initialize Link Level!",
			return result);

	result = vega10_populate_all_graphic_levels(hwmgr);
	PP_ASSERT_WITH_CODE(!result,
			"Failed to initialize Graphics Level!",
			return result);

	result = vega10_populate_all_memory_levels(hwmgr);
	PP_ASSERT_WITH_CODE(!result,
			"Failed to initialize Memory Level!",
			return result);

	vega10_populate_vddc_soc_levels(hwmgr);

	result = vega10_populate_all_display_clock_levels(hwmgr);
	PP_ASSERT_WITH_CODE(!result,
			"Failed to initialize Display Level!",
			return result);

	result = vega10_populate_smc_vce_levels(hwmgr);
	PP_ASSERT_WITH_CODE(!result,
			"Failed to initialize VCE Level!",
			return result);

	result = vega10_populate_smc_uvd_levels(hwmgr);
	PP_ASSERT_WITH_CODE(!result,
			"Failed to initialize UVD Level!",
			return result);

	if (data->registry_data.clock_stretcher_support) {
		result = vega10_populate_clock_stretcher_table(hwmgr);
		PP_ASSERT_WITH_CODE(!result,
				"Failed to populate Clock Stretcher Table!",
				return result);
	}

	result = pp_atomfwctrl_get_vbios_bootup_values(hwmgr, &boot_up_values);
	if (!result) {
		data->vbios_boot_state.vddc     = boot_up_values.usVddc;
		data->vbios_boot_state.vddci    = boot_up_values.usVddci;
		data->vbios_boot_state.mvddc    = boot_up_values.usMvddc;
		data->vbios_boot_state.gfx_clock = boot_up_values.ulGfxClk;
		data->vbios_boot_state.mem_clock = boot_up_values.ulUClk;
		pp_atomfwctrl_get_clk_information_by_clkid(hwmgr,
				SMU9_SYSPLL0_SOCCLK_ID, 0, &boot_up_values.ulSocClk);

		pp_atomfwctrl_get_clk_information_by_clkid(hwmgr,
				SMU9_SYSPLL0_DCEFCLK_ID, 0, &boot_up_values.ulDCEFClk);

		data->vbios_boot_state.soc_clock = boot_up_values.ulSocClk;
		data->vbios_boot_state.dcef_clock = boot_up_values.ulDCEFClk;
		if (0 != boot_up_values.usVddc) {
			smum_send_msg_to_smc_with_parameter(hwmgr,
						PPSMC_MSG_SetFloorSocVoltage,
						(boot_up_values.usVddc * 4));
			data->vbios_boot_state.bsoc_vddc_lock = true;
		} else {
			data->vbios_boot_state.bsoc_vddc_lock = false;
		}
		smum_send_msg_to_smc_with_parameter(hwmgr,
				PPSMC_MSG_SetMinDeepSleepDcefclk,
			(uint32_t)(data->vbios_boot_state.dcef_clock / 100));
	}

	result = vega10_populate_avfs_parameters(hwmgr);
	PP_ASSERT_WITH_CODE(!result,
			"Failed to initialize AVFS Parameters!",
			return result);

	result = vega10_populate_gpio_parameters(hwmgr);
	PP_ASSERT_WITH_CODE(!result,
			"Failed to initialize GPIO Parameters!",
			return result);

	pp_table->GfxclkAverageAlpha = (uint8_t)
			(data->gfxclk_average_alpha);
	pp_table->SocclkAverageAlpha = (uint8_t)
			(data->socclk_average_alpha);
	pp_table->UclkAverageAlpha = (uint8_t)
			(data->uclk_average_alpha);
	pp_table->GfxActivityAverageAlpha = (uint8_t)
			(data->gfx_activity_average_alpha);

	vega10_populate_and_upload_avfs_fuse_override(hwmgr);

	result = smum_smc_table_manager(hwmgr, (uint8_t *)pp_table, PPTABLE, false);

	PP_ASSERT_WITH_CODE(!result,
			"Failed to upload PPtable!", return result);

	result = vega10_avfs_enable(hwmgr, true);
	PP_ASSERT_WITH_CODE(!result, "Attempt to enable AVFS feature Failed!",
					return result);
	vega10_acg_enable(hwmgr);

	return 0;
}

static int vega10_enable_thermal_protection(struct pp_hwmgr *hwmgr)
{
	struct vega10_hwmgr *data = hwmgr->backend;

	if (data->smu_features[GNLD_THERMAL].supported) {
		if (data->smu_features[GNLD_THERMAL].enabled)
			pr_info("THERMAL Feature Already enabled!");

		PP_ASSERT_WITH_CODE(
				!vega10_enable_smc_features(hwmgr,
				true,
				data->smu_features[GNLD_THERMAL].smu_feature_bitmap),
				"Enable THERMAL Feature Failed!",
				return -1);
		data->smu_features[GNLD_THERMAL].enabled = true;
	}

	return 0;
}

static int vega10_disable_thermal_protection(struct pp_hwmgr *hwmgr)
{
	struct vega10_hwmgr *data = hwmgr->backend;

	if (data->smu_features[GNLD_THERMAL].supported) {
		if (!data->smu_features[GNLD_THERMAL].enabled)
			pr_info("THERMAL Feature Already disabled!");

		PP_ASSERT_WITH_CODE(
				!vega10_enable_smc_features(hwmgr,
				false,
				data->smu_features[GNLD_THERMAL].smu_feature_bitmap),
				"disable THERMAL Feature Failed!",
				return -1);
		data->smu_features[GNLD_THERMAL].enabled = false;
	}

	return 0;
}

static int vega10_enable_vrhot_feature(struct pp_hwmgr *hwmgr)
{
	struct vega10_hwmgr *data = hwmgr->backend;

	if (PP_CAP(PHM_PlatformCaps_RegulatorHot)) {
		if (data->smu_features[GNLD_VR0HOT].supported) {
			PP_ASSERT_WITH_CODE(
					!vega10_enable_smc_features(hwmgr,
					true,
					data->smu_features[GNLD_VR0HOT].smu_feature_bitmap),
					"Attempt to Enable VR0 Hot feature Failed!",
					return -1);
			data->smu_features[GNLD_VR0HOT].enabled = true;
		} else {
			if (data->smu_features[GNLD_VR1HOT].supported) {
				PP_ASSERT_WITH_CODE(
						!vega10_enable_smc_features(hwmgr,
						true,
						data->smu_features[GNLD_VR1HOT].smu_feature_bitmap),
						"Attempt to Enable VR0 Hot feature Failed!",
						return -1);
				data->smu_features[GNLD_VR1HOT].enabled = true;
			}
		}
	}
	return 0;
}

static int vega10_enable_ulv(struct pp_hwmgr *hwmgr)
{
	struct vega10_hwmgr *data = hwmgr->backend;

	if (data->registry_data.ulv_support) {
		PP_ASSERT_WITH_CODE(!vega10_enable_smc_features(hwmgr,
				true, data->smu_features[GNLD_ULV].smu_feature_bitmap),
				"Enable ULV Feature Failed!",
				return -1);
		data->smu_features[GNLD_ULV].enabled = true;
	}

	return 0;
}

static int vega10_disable_ulv(struct pp_hwmgr *hwmgr)
{
	struct vega10_hwmgr *data = hwmgr->backend;

	if (data->registry_data.ulv_support) {
		PP_ASSERT_WITH_CODE(!vega10_enable_smc_features(hwmgr,
				false, data->smu_features[GNLD_ULV].smu_feature_bitmap),
				"disable ULV Feature Failed!",
				return -EINVAL);
		data->smu_features[GNLD_ULV].enabled = false;
	}

	return 0;
}

static int vega10_enable_deep_sleep_master_switch(struct pp_hwmgr *hwmgr)
{
	struct vega10_hwmgr *data = hwmgr->backend;

	if (data->smu_features[GNLD_DS_GFXCLK].supported) {
		PP_ASSERT_WITH_CODE(!vega10_enable_smc_features(hwmgr,
				true, data->smu_features[GNLD_DS_GFXCLK].smu_feature_bitmap),
				"Attempt to Enable DS_GFXCLK Feature Failed!",
				return -EINVAL);
		data->smu_features[GNLD_DS_GFXCLK].enabled = true;
	}

	if (data->smu_features[GNLD_DS_SOCCLK].supported) {
		PP_ASSERT_WITH_CODE(!vega10_enable_smc_features(hwmgr,
				true, data->smu_features[GNLD_DS_SOCCLK].smu_feature_bitmap),
				"Attempt to Enable DS_SOCCLK Feature Failed!",
				return -EINVAL);
		data->smu_features[GNLD_DS_SOCCLK].enabled = true;
	}

	if (data->smu_features[GNLD_DS_LCLK].supported) {
		PP_ASSERT_WITH_CODE(!vega10_enable_smc_features(hwmgr,
				true, data->smu_features[GNLD_DS_LCLK].smu_feature_bitmap),
				"Attempt to Enable DS_LCLK Feature Failed!",
				return -EINVAL);
		data->smu_features[GNLD_DS_LCLK].enabled = true;
	}

	if (data->smu_features[GNLD_DS_DCEFCLK].supported) {
		PP_ASSERT_WITH_CODE(!vega10_enable_smc_features(hwmgr,
				true, data->smu_features[GNLD_DS_DCEFCLK].smu_feature_bitmap),
				"Attempt to Enable DS_DCEFCLK Feature Failed!",
				return -EINVAL);
		data->smu_features[GNLD_DS_DCEFCLK].enabled = true;
	}

	return 0;
}

static int vega10_disable_deep_sleep_master_switch(struct pp_hwmgr *hwmgr)
{
	struct vega10_hwmgr *data = hwmgr->backend;

	if (data->smu_features[GNLD_DS_GFXCLK].supported) {
		PP_ASSERT_WITH_CODE(!vega10_enable_smc_features(hwmgr,
				false, data->smu_features[GNLD_DS_GFXCLK].smu_feature_bitmap),
				"Attempt to disable DS_GFXCLK Feature Failed!",
				return -EINVAL);
		data->smu_features[GNLD_DS_GFXCLK].enabled = false;
	}

	if (data->smu_features[GNLD_DS_SOCCLK].supported) {
		PP_ASSERT_WITH_CODE(!vega10_enable_smc_features(hwmgr,
				false, data->smu_features[GNLD_DS_SOCCLK].smu_feature_bitmap),
				"Attempt to disable DS_ Feature Failed!",
				return -EINVAL);
		data->smu_features[GNLD_DS_SOCCLK].enabled = false;
	}

	if (data->smu_features[GNLD_DS_LCLK].supported) {
		PP_ASSERT_WITH_CODE(!vega10_enable_smc_features(hwmgr,
				false, data->smu_features[GNLD_DS_LCLK].smu_feature_bitmap),
				"Attempt to disable DS_LCLK Feature Failed!",
				return -EINVAL);
		data->smu_features[GNLD_DS_LCLK].enabled = false;
	}

	if (data->smu_features[GNLD_DS_DCEFCLK].supported) {
		PP_ASSERT_WITH_CODE(!vega10_enable_smc_features(hwmgr,
				false, data->smu_features[GNLD_DS_DCEFCLK].smu_feature_bitmap),
				"Attempt to disable DS_DCEFCLK Feature Failed!",
				return -EINVAL);
		data->smu_features[GNLD_DS_DCEFCLK].enabled = false;
	}

	return 0;
}

static int vega10_stop_dpm(struct pp_hwmgr *hwmgr, uint32_t bitmap)
{
	struct vega10_hwmgr *data = hwmgr->backend;
	uint32_t i, feature_mask = 0;


	if(data->smu_features[GNLD_LED_DISPLAY].supported == true){
		PP_ASSERT_WITH_CODE(!vega10_enable_smc_features(hwmgr,
				false, data->smu_features[GNLD_LED_DISPLAY].smu_feature_bitmap),
		"Attempt to disable LED DPM feature failed!", return -EINVAL);
		data->smu_features[GNLD_LED_DISPLAY].enabled = false;
	}

	for (i = 0; i < GNLD_DPM_MAX; i++) {
		if (data->smu_features[i].smu_feature_bitmap & bitmap) {
			if (data->smu_features[i].supported) {
				if (data->smu_features[i].enabled) {
					feature_mask |= data->smu_features[i].
							smu_feature_bitmap;
					data->smu_features[i].enabled = false;
				}
			}
		}
	}

	vega10_enable_smc_features(hwmgr, false, feature_mask);

	return 0;
}

/**
 * @brief Tell SMC to enabled the supported DPMs.
 *
 * @param    hwmgr - the address of the powerplay hardware manager.
 * @Param    bitmap - bitmap for the features to enabled.
 * @return   0 on at least one DPM is successfully enabled.
 */
static int vega10_start_dpm(struct pp_hwmgr *hwmgr, uint32_t bitmap)
{
	struct vega10_hwmgr *data = hwmgr->backend;
	uint32_t i, feature_mask = 0;

	for (i = 0; i < GNLD_DPM_MAX; i++) {
		if (data->smu_features[i].smu_feature_bitmap & bitmap) {
			if (data->smu_features[i].supported) {
				if (!data->smu_features[i].enabled) {
					feature_mask |= data->smu_features[i].
							smu_feature_bitmap;
					data->smu_features[i].enabled = true;
				}
			}
		}
	}

	if (vega10_enable_smc_features(hwmgr,
			true, feature_mask)) {
		for (i = 0; i < GNLD_DPM_MAX; i++) {
			if (data->smu_features[i].smu_feature_bitmap &
					feature_mask)
				data->smu_features[i].enabled = false;
		}
	}

	if(data->smu_features[GNLD_LED_DISPLAY].supported == true){
		PP_ASSERT_WITH_CODE(!vega10_enable_smc_features(hwmgr,
				true, data->smu_features[GNLD_LED_DISPLAY].smu_feature_bitmap),
		"Attempt to Enable LED DPM feature Failed!", return -EINVAL);
		data->smu_features[GNLD_LED_DISPLAY].enabled = true;
	}

	if (data->vbios_boot_state.bsoc_vddc_lock) {
		smum_send_msg_to_smc_with_parameter(hwmgr,
						PPSMC_MSG_SetFloorSocVoltage, 0);
		data->vbios_boot_state.bsoc_vddc_lock = false;
	}

	if (PP_CAP(PHM_PlatformCaps_Falcon_QuickTransition)) {
		if (data->smu_features[GNLD_ACDC].supported) {
			PP_ASSERT_WITH_CODE(!vega10_enable_smc_features(hwmgr,
					true, data->smu_features[GNLD_ACDC].smu_feature_bitmap),
					"Attempt to Enable DS_GFXCLK Feature Failed!",
					return -1);
			data->smu_features[GNLD_ACDC].enabled = true;
		}
	}

	return 0;
}

static int vega10_enable_disable_PCC_limit_feature(struct pp_hwmgr *hwmgr, bool enable)
{
	struct vega10_hwmgr *data = hwmgr->backend;

	if (data->smu_features[GNLD_PCC_LIMIT].supported) {
		if (enable == data->smu_features[GNLD_PCC_LIMIT].enabled)
			pr_info("GNLD_PCC_LIMIT has been %s \n", enable ? "enabled" : "disabled");
		PP_ASSERT_WITH_CODE(!vega10_enable_smc_features(hwmgr,
				enable, data->smu_features[GNLD_PCC_LIMIT].smu_feature_bitmap),
				"Attempt to Enable PCC Limit feature Failed!",
				return -EINVAL);
		data->smu_features[GNLD_PCC_LIMIT].enabled = enable;
	}

	return 0;
}

static int vega10_enable_dpm_tasks(struct pp_hwmgr *hwmgr)
{
	struct vega10_hwmgr *data = hwmgr->backend;
	int tmp_result, result = 0;

	vega10_enable_disable_PCC_limit_feature(hwmgr, true);

	smum_send_msg_to_smc_with_parameter(hwmgr,
		PPSMC_MSG_ConfigureTelemetry, data->config_telemetry);

	tmp_result = vega10_construct_voltage_tables(hwmgr);
	PP_ASSERT_WITH_CODE(!tmp_result,
			"Failed to construct voltage tables!",
			result = tmp_result);

	tmp_result = vega10_init_smc_table(hwmgr);
	PP_ASSERT_WITH_CODE(!tmp_result,
			"Failed to initialize SMC table!",
			result = tmp_result);

	if (PP_CAP(PHM_PlatformCaps_ThermalController)) {
		tmp_result = vega10_enable_thermal_protection(hwmgr);
		PP_ASSERT_WITH_CODE(!tmp_result,
				"Failed to enable thermal protection!",
				result = tmp_result);
	}

	tmp_result = vega10_enable_vrhot_feature(hwmgr);
	PP_ASSERT_WITH_CODE(!tmp_result,
			"Failed to enable VR hot feature!",
			result = tmp_result);

	tmp_result = vega10_enable_deep_sleep_master_switch(hwmgr);
	PP_ASSERT_WITH_CODE(!tmp_result,
			"Failed to enable deep sleep master switch!",
			result = tmp_result);

	tmp_result = vega10_start_dpm(hwmgr, SMC_DPM_FEATURES);
	PP_ASSERT_WITH_CODE(!tmp_result,
			"Failed to start DPM!", result = tmp_result);

	/* enable didt, do not abort if failed didt */
	tmp_result = vega10_enable_didt_config(hwmgr);
	PP_ASSERT(!tmp_result,
			"Failed to enable didt config!");

	tmp_result = vega10_enable_power_containment(hwmgr);
	PP_ASSERT_WITH_CODE(!tmp_result,
			"Failed to enable power containment!",
			result = tmp_result);

	tmp_result = vega10_power_control_set_level(hwmgr);
	PP_ASSERT_WITH_CODE(!tmp_result,
			"Failed to power control set level!",
			result = tmp_result);

	tmp_result = vega10_enable_ulv(hwmgr);
	PP_ASSERT_WITH_CODE(!tmp_result,
			"Failed to enable ULV!",
			result = tmp_result);

	return result;
}

static int vega10_get_power_state_size(struct pp_hwmgr *hwmgr)
{
	return sizeof(struct vega10_power_state);
}

static int vega10_get_pp_table_entry_callback_func(struct pp_hwmgr *hwmgr,
		void *state, struct pp_power_state *power_state,
		void *pp_table, uint32_t classification_flag)
{
	ATOM_Vega10_GFXCLK_Dependency_Record_V2 *patom_record_V2;
	struct vega10_power_state *vega10_power_state =
			cast_phw_vega10_power_state(&(power_state->hardware));
	struct vega10_performance_level *performance_level;
	ATOM_Vega10_State *state_entry = (ATOM_Vega10_State *)state;
	ATOM_Vega10_POWERPLAYTABLE *powerplay_table =
			(ATOM_Vega10_POWERPLAYTABLE *)pp_table;
	ATOM_Vega10_SOCCLK_Dependency_Table *socclk_dep_table =
			(ATOM_Vega10_SOCCLK_Dependency_Table *)
			(((unsigned long)powerplay_table) +
			le16_to_cpu(powerplay_table->usSocclkDependencyTableOffset));
	ATOM_Vega10_GFXCLK_Dependency_Table *gfxclk_dep_table =
			(ATOM_Vega10_GFXCLK_Dependency_Table *)
			(((unsigned long)powerplay_table) +
			le16_to_cpu(powerplay_table->usGfxclkDependencyTableOffset));
	ATOM_Vega10_MCLK_Dependency_Table *mclk_dep_table =
			(ATOM_Vega10_MCLK_Dependency_Table *)
			(((unsigned long)powerplay_table) +
			le16_to_cpu(powerplay_table->usMclkDependencyTableOffset));


	/* The following fields are not initialized here:
	 * id orderedList allStatesList
	 */
	power_state->classification.ui_label =
			(le16_to_cpu(state_entry->usClassification) &
			ATOM_PPLIB_CLASSIFICATION_UI_MASK) >>
			ATOM_PPLIB_CLASSIFICATION_UI_SHIFT;
	power_state->classification.flags = classification_flag;
	/* NOTE: There is a classification2 flag in BIOS
	 * that is not being used right now
	 */
	power_state->classification.temporary_state = false;
	power_state->classification.to_be_deleted = false;

	power_state->validation.disallowOnDC =
			((le32_to_cpu(state_entry->ulCapsAndSettings) &
					ATOM_Vega10_DISALLOW_ON_DC) != 0);

	power_state->display.disableFrameModulation = false;
	power_state->display.limitRefreshrate = false;
	power_state->display.enableVariBright =
			((le32_to_cpu(state_entry->ulCapsAndSettings) &
					ATOM_Vega10_ENABLE_VARIBRIGHT) != 0);

	power_state->validation.supportedPowerLevels = 0;
	power_state->uvd_clocks.VCLK = 0;
	power_state->uvd_clocks.DCLK = 0;
	power_state->temperatures.min = 0;
	power_state->temperatures.max = 0;

	performance_level = &(vega10_power_state->performance_levels
			[vega10_power_state->performance_level_count++]);

	PP_ASSERT_WITH_CODE(
			(vega10_power_state->performance_level_count <
					NUM_GFXCLK_DPM_LEVELS),
			"Performance levels exceeds SMC limit!",
			return -1);

	PP_ASSERT_WITH_CODE(
			(vega10_power_state->performance_level_count <=
					hwmgr->platform_descriptor.
					hardwareActivityPerformanceLevels),
			"Performance levels exceeds Driver limit!",
			return -1);

	/* Performance levels are arranged from low to high. */
	performance_level->soc_clock = socclk_dep_table->entries
			[state_entry->ucSocClockIndexLow].ulClk;
	performance_level->gfx_clock = gfxclk_dep_table->entries
			[state_entry->ucGfxClockIndexLow].ulClk;
	performance_level->mem_clock = mclk_dep_table->entries
			[state_entry->ucMemClockIndexLow].ulMemClk;

	performance_level = &(vega10_power_state->performance_levels
				[vega10_power_state->performance_level_count++]);
	performance_level->soc_clock = socclk_dep_table->entries
				[state_entry->ucSocClockIndexHigh].ulClk;
	if (gfxclk_dep_table->ucRevId == 0) {
		performance_level->gfx_clock = gfxclk_dep_table->entries
			[state_entry->ucGfxClockIndexHigh].ulClk;
	} else if (gfxclk_dep_table->ucRevId == 1) {
		patom_record_V2 = (ATOM_Vega10_GFXCLK_Dependency_Record_V2 *)gfxclk_dep_table->entries;
		performance_level->gfx_clock = patom_record_V2[state_entry->ucGfxClockIndexHigh].ulClk;
	}

	performance_level->mem_clock = mclk_dep_table->entries
			[state_entry->ucMemClockIndexHigh].ulMemClk;
	return 0;
}

static int vega10_get_pp_table_entry(struct pp_hwmgr *hwmgr,
		unsigned long entry_index, struct pp_power_state *state)
{
	int result;
	struct vega10_power_state *ps;

	state->hardware.magic = PhwVega10_Magic;

	ps = cast_phw_vega10_power_state(&state->hardware);

	result = vega10_get_powerplay_table_entry(hwmgr, entry_index, state,
			vega10_get_pp_table_entry_callback_func);

	/*
	 * This is the earliest time we have all the dependency table
	 * and the VBIOS boot state
	 */
	/* set DC compatible flag if this state supports DC */
	if (!state->validation.disallowOnDC)
		ps->dc_compatible = true;

	ps->uvd_clks.vclk = state->uvd_clocks.VCLK;
	ps->uvd_clks.dclk = state->uvd_clocks.DCLK;

	return 0;
}

static int vega10_patch_boot_state(struct pp_hwmgr *hwmgr,
	     struct pp_hw_power_state *hw_ps)
{
	return 0;
}

static int vega10_apply_state_adjust_rules(struct pp_hwmgr *hwmgr,
				struct pp_power_state  *request_ps,
			const struct pp_power_state *current_ps)
{
	struct amdgpu_device *adev = hwmgr->adev;
	struct vega10_power_state *vega10_ps =
				cast_phw_vega10_power_state(&request_ps->hardware);
	uint32_t sclk;
	uint32_t mclk;
	struct PP_Clocks minimum_clocks = {0};
	bool disable_mclk_switching;
	bool disable_mclk_switching_for_frame_lock;
	bool disable_mclk_switching_for_vr;
	bool force_mclk_high;
	const struct phm_clock_and_voltage_limits *max_limits;
	uint32_t i;
	struct vega10_hwmgr *data = hwmgr->backend;
	struct phm_ppt_v2_information *table_info =
			(struct phm_ppt_v2_information *)(hwmgr->pptable);
	int32_t count;
	uint32_t stable_pstate_sclk_dpm_percentage;
	uint32_t stable_pstate_sclk = 0, stable_pstate_mclk = 0;
	uint32_t latency;

	data->battery_state = (PP_StateUILabel_Battery ==
			request_ps->classification.ui_label);

	if (vega10_ps->performance_level_count != 2)
		pr_info("VI should always have 2 performance levels");

	max_limits = adev->pm.ac_power ?
			&(hwmgr->dyn_state.max_clock_voltage_on_ac) :
			&(hwmgr->dyn_state.max_clock_voltage_on_dc);

	/* Cap clock DPM tables at DC MAX if it is in DC. */
	if (!adev->pm.ac_power) {
		for (i = 0; i < vega10_ps->performance_level_count; i++) {
			if (vega10_ps->performance_levels[i].mem_clock >
				max_limits->mclk)
				vega10_ps->performance_levels[i].mem_clock =
						max_limits->mclk;
			if (vega10_ps->performance_levels[i].gfx_clock >
				max_limits->sclk)
				vega10_ps->performance_levels[i].gfx_clock =
						max_limits->sclk;
		}
	}

	/* result = PHM_CheckVBlankTime(hwmgr, &vblankTooShort);*/
	minimum_clocks.engineClock = hwmgr->display_config->min_core_set_clock;
	minimum_clocks.memoryClock = hwmgr->display_config->min_mem_set_clock;

	if (PP_CAP(PHM_PlatformCaps_StablePState)) {
		stable_pstate_sclk_dpm_percentage =
			data->registry_data.stable_pstate_sclk_dpm_percentage;
		PP_ASSERT_WITH_CODE(
			data->registry_data.stable_pstate_sclk_dpm_percentage >= 1 &&
			data->registry_data.stable_pstate_sclk_dpm_percentage <= 100,
			"percent sclk value must range from 1% to 100%, setting default value",
			stable_pstate_sclk_dpm_percentage = 75);

		max_limits = &(hwmgr->dyn_state.max_clock_voltage_on_ac);
		stable_pstate_sclk = (max_limits->sclk *
				stable_pstate_sclk_dpm_percentage) / 100;

		for (count = table_info->vdd_dep_on_sclk->count - 1;
				count >= 0; count--) {
			if (stable_pstate_sclk >=
					table_info->vdd_dep_on_sclk->entries[count].clk) {
				stable_pstate_sclk =
						table_info->vdd_dep_on_sclk->entries[count].clk;
				break;
			}
		}

		if (count < 0)
			stable_pstate_sclk = table_info->vdd_dep_on_sclk->entries[0].clk;

		stable_pstate_mclk = max_limits->mclk;

		minimum_clocks.engineClock = stable_pstate_sclk;
		minimum_clocks.memoryClock = stable_pstate_mclk;
	}

	disable_mclk_switching_for_frame_lock =
		PP_CAP(PHM_PlatformCaps_DisableMclkSwitchingForFrameLock);
	disable_mclk_switching_for_vr =
		PP_CAP(PHM_PlatformCaps_DisableMclkSwitchForVR);
	force_mclk_high = PP_CAP(PHM_PlatformCaps_ForceMclkHigh);

	if (hwmgr->display_config->num_display == 0)
		disable_mclk_switching = false;
	else
		disable_mclk_switching = (hwmgr->display_config->num_display > 1) ||
			disable_mclk_switching_for_frame_lock ||
			disable_mclk_switching_for_vr ||
			force_mclk_high;

	sclk = vega10_ps->performance_levels[0].gfx_clock;
	mclk = vega10_ps->performance_levels[0].mem_clock;

	if (sclk < minimum_clocks.engineClock)
		sclk = (minimum_clocks.engineClock > max_limits->sclk) ?
				max_limits->sclk : minimum_clocks.engineClock;

	if (mclk < minimum_clocks.memoryClock)
		mclk = (minimum_clocks.memoryClock > max_limits->mclk) ?
				max_limits->mclk : minimum_clocks.memoryClock;

	vega10_ps->performance_levels[0].gfx_clock = sclk;
	vega10_ps->performance_levels[0].mem_clock = mclk;

	if (vega10_ps->performance_levels[1].gfx_clock <
			vega10_ps->performance_levels[0].gfx_clock)
		vega10_ps->performance_levels[0].gfx_clock =
				vega10_ps->performance_levels[1].gfx_clock;

	if (disable_mclk_switching) {
		/* Set Mclk the max of level 0 and level 1 */
		if (mclk < vega10_ps->performance_levels[1].mem_clock)
			mclk = vega10_ps->performance_levels[1].mem_clock;

		/* Find the lowest MCLK frequency that is within
		 * the tolerable latency defined in DAL
		 */
		latency = hwmgr->display_config->dce_tolerable_mclk_in_active_latency;
		for (i = 0; i < data->mclk_latency_table.count; i++) {
			if ((data->mclk_latency_table.entries[i].latency <= latency) &&
				(data->mclk_latency_table.entries[i].frequency >=
						vega10_ps->performance_levels[0].mem_clock) &&
				(data->mclk_latency_table.entries[i].frequency <=
						vega10_ps->performance_levels[1].mem_clock))
				mclk = data->mclk_latency_table.entries[i].frequency;
		}
		vega10_ps->performance_levels[0].mem_clock = mclk;
	} else {
		if (vega10_ps->performance_levels[1].mem_clock <
				vega10_ps->performance_levels[0].mem_clock)
			vega10_ps->performance_levels[0].mem_clock =
					vega10_ps->performance_levels[1].mem_clock;
	}

	if (PP_CAP(PHM_PlatformCaps_StablePState)) {
		for (i = 0; i < vega10_ps->performance_level_count; i++) {
			vega10_ps->performance_levels[i].gfx_clock = stable_pstate_sclk;
			vega10_ps->performance_levels[i].mem_clock = stable_pstate_mclk;
		}
	}

	return 0;
}

static int vega10_find_dpm_states_clocks_in_dpm_table(struct pp_hwmgr *hwmgr, const void *input)
{
	struct vega10_hwmgr *data = hwmgr->backend;
	const struct phm_set_power_state_input *states =
			(const struct phm_set_power_state_input *)input;
	const struct vega10_power_state *vega10_ps =
			cast_const_phw_vega10_power_state(states->pnew_state);
	struct vega10_single_dpm_table *sclk_table = &(data->dpm_table.gfx_table);
	uint32_t sclk = vega10_ps->performance_levels
			[vega10_ps->performance_level_count - 1].gfx_clock;
	struct vega10_single_dpm_table *mclk_table = &(data->dpm_table.mem_table);
	uint32_t mclk = vega10_ps->performance_levels
			[vega10_ps->performance_level_count - 1].mem_clock;
	uint32_t i;

	for (i = 0; i < sclk_table->count; i++) {
		if (sclk == sclk_table->dpm_levels[i].value)
			break;
	}

	if (i >= sclk_table->count) {
		if (sclk > sclk_table->dpm_levels[i-1].value) {
			data->need_update_dpm_table |= DPMTABLE_OD_UPDATE_SCLK;
			sclk_table->dpm_levels[i-1].value = sclk;
		}
	}

	for (i = 0; i < mclk_table->count; i++) {
		if (mclk == mclk_table->dpm_levels[i].value)
			break;
	}

	if (i >= mclk_table->count) {
		if (mclk > mclk_table->dpm_levels[i-1].value) {
			data->need_update_dpm_table |= DPMTABLE_OD_UPDATE_MCLK;
			mclk_table->dpm_levels[i-1].value = mclk;
		}
	}

	if (data->display_timing.num_existing_displays != hwmgr->display_config->num_display)
		data->need_update_dpm_table |= DPMTABLE_UPDATE_MCLK;

	return 0;
}

static int vega10_populate_and_upload_sclk_mclk_dpm_levels(
		struct pp_hwmgr *hwmgr, const void *input)
{
	int result = 0;
	struct vega10_hwmgr *data = hwmgr->backend;
	struct vega10_dpm_table *dpm_table = &data->dpm_table;
	struct vega10_odn_dpm_table *odn_table = &data->odn_dpm_table;
	struct vega10_odn_clock_voltage_dependency_table *odn_clk_table = &odn_table->vdd_dep_on_sclk;
	int count;

	if (!data->need_update_dpm_table)
		return 0;

	if (hwmgr->od_enabled && data->need_update_dpm_table & DPMTABLE_OD_UPDATE_SCLK) {
		for (count = 0; count < dpm_table->gfx_table.count; count++)
			dpm_table->gfx_table.dpm_levels[count].value = odn_clk_table->entries[count].clk;
	}

	odn_clk_table = &odn_table->vdd_dep_on_mclk;
	if (hwmgr->od_enabled && data->need_update_dpm_table & DPMTABLE_OD_UPDATE_MCLK) {
		for (count = 0; count < dpm_table->mem_table.count; count++)
			dpm_table->mem_table.dpm_levels[count].value = odn_clk_table->entries[count].clk;
	}

	if (data->need_update_dpm_table &
			(DPMTABLE_OD_UPDATE_SCLK + DPMTABLE_UPDATE_SCLK + DPMTABLE_UPDATE_SOCCLK)) {
		result = vega10_populate_all_graphic_levels(hwmgr);
		PP_ASSERT_WITH_CODE((0 == result),
				"Failed to populate SCLK during PopulateNewDPMClocksStates Function!",
				return result);
	}

	if (data->need_update_dpm_table &
			(DPMTABLE_OD_UPDATE_MCLK + DPMTABLE_UPDATE_MCLK)) {
		result = vega10_populate_all_memory_levels(hwmgr);
		PP_ASSERT_WITH_CODE((0 == result),
				"Failed to populate MCLK during PopulateNewDPMClocksStates Function!",
				return result);
	}

	vega10_populate_vddc_soc_levels(hwmgr);

	return result;
}

static int vega10_trim_single_dpm_states(struct pp_hwmgr *hwmgr,
		struct vega10_single_dpm_table *dpm_table,
		uint32_t low_limit, uint32_t high_limit)
{
	uint32_t i;

	for (i = 0; i < dpm_table->count; i++) {
		if ((dpm_table->dpm_levels[i].value < low_limit) ||
		    (dpm_table->dpm_levels[i].value > high_limit))
			dpm_table->dpm_levels[i].enabled = false;
		else
			dpm_table->dpm_levels[i].enabled = true;
	}
	return 0;
}

static int vega10_trim_single_dpm_states_with_mask(struct pp_hwmgr *hwmgr,
		struct vega10_single_dpm_table *dpm_table,
		uint32_t low_limit, uint32_t high_limit,
		uint32_t disable_dpm_mask)
{
	uint32_t i;

	for (i = 0; i < dpm_table->count; i++) {
		if ((dpm_table->dpm_levels[i].value < low_limit) ||
		    (dpm_table->dpm_levels[i].value > high_limit))
			dpm_table->dpm_levels[i].enabled = false;
		else if (!((1 << i) & disable_dpm_mask))
			dpm_table->dpm_levels[i].enabled = false;
		else
			dpm_table->dpm_levels[i].enabled = true;
	}
	return 0;
}

static int vega10_trim_dpm_states(struct pp_hwmgr *hwmgr,
		const struct vega10_power_state *vega10_ps)
{
	struct vega10_hwmgr *data = hwmgr->backend;
	uint32_t high_limit_count;

	PP_ASSERT_WITH_CODE((vega10_ps->performance_level_count >= 1),
			"power state did not have any performance level",
			return -1);

	high_limit_count = (vega10_ps->performance_level_count == 1) ? 0 : 1;

	vega10_trim_single_dpm_states(hwmgr,
			&(data->dpm_table.soc_table),
			vega10_ps->performance_levels[0].soc_clock,
			vega10_ps->performance_levels[high_limit_count].soc_clock);

	vega10_trim_single_dpm_states_with_mask(hwmgr,
			&(data->dpm_table.gfx_table),
			vega10_ps->performance_levels[0].gfx_clock,
			vega10_ps->performance_levels[high_limit_count].gfx_clock,
			data->disable_dpm_mask);

	vega10_trim_single_dpm_states(hwmgr,
			&(data->dpm_table.mem_table),
			vega10_ps->performance_levels[0].mem_clock,
			vega10_ps->performance_levels[high_limit_count].mem_clock);

	return 0;
}

static uint32_t vega10_find_lowest_dpm_level(
		struct vega10_single_dpm_table *table)
{
	uint32_t i;

	for (i = 0; i < table->count; i++) {
		if (table->dpm_levels[i].enabled)
			break;
	}

	return i;
}

static uint32_t vega10_find_highest_dpm_level(
		struct vega10_single_dpm_table *table)
{
	uint32_t i = 0;

	if (table->count <= MAX_REGULAR_DPM_NUMBER) {
		for (i = table->count; i > 0; i--) {
			if (table->dpm_levels[i - 1].enabled)
				return i - 1;
		}
	} else {
		pr_info("DPM Table Has Too Many Entries!");
		return MAX_REGULAR_DPM_NUMBER - 1;
	}

	return i;
}

static void vega10_apply_dal_minimum_voltage_request(
		struct pp_hwmgr *hwmgr)
{
	return;
}

static int vega10_get_soc_index_for_max_uclk(struct pp_hwmgr *hwmgr)
{
	struct phm_ppt_v1_clock_voltage_dependency_table *vdd_dep_table_on_mclk;
	struct phm_ppt_v2_information *table_info =
			(struct phm_ppt_v2_information *)(hwmgr->pptable);

	vdd_dep_table_on_mclk  = table_info->vdd_dep_on_mclk;

	return vdd_dep_table_on_mclk->entries[NUM_UCLK_DPM_LEVELS - 1].vddInd + 1;
}

static int vega10_upload_dpm_bootup_level(struct pp_hwmgr *hwmgr)
{
	struct vega10_hwmgr *data = hwmgr->backend;
	uint32_t socclk_idx;

	vega10_apply_dal_minimum_voltage_request(hwmgr);

	if (!data->registry_data.sclk_dpm_key_disabled) {
		if (data->smc_state_table.gfx_boot_level !=
				data->dpm_table.gfx_table.dpm_state.soft_min_level) {
			smum_send_msg_to_smc_with_parameter(hwmgr,
				PPSMC_MSG_SetSoftMinGfxclkByIndex,
				data->smc_state_table.gfx_boot_level);
			data->dpm_table.gfx_table.dpm_state.soft_min_level =
					data->smc_state_table.gfx_boot_level;
		}
	}

	if (!data->registry_data.mclk_dpm_key_disabled) {
		if (data->smc_state_table.mem_boot_level !=
				data->dpm_table.mem_table.dpm_state.soft_min_level) {
			if (data->smc_state_table.mem_boot_level == NUM_UCLK_DPM_LEVELS - 1) {
				socclk_idx = vega10_get_soc_index_for_max_uclk(hwmgr);
				smum_send_msg_to_smc_with_parameter(hwmgr,
						PPSMC_MSG_SetSoftMinSocclkByIndex,
						socclk_idx);
			} else {
				smum_send_msg_to_smc_with_parameter(hwmgr,
						PPSMC_MSG_SetSoftMinUclkByIndex,
						data->smc_state_table.mem_boot_level);
			}
			data->dpm_table.mem_table.dpm_state.soft_min_level =
					data->smc_state_table.mem_boot_level;
		}
	}

	if (!data->registry_data.socclk_dpm_key_disabled) {
		if (data->smc_state_table.soc_boot_level !=
				data->dpm_table.soc_table.dpm_state.soft_min_level) {
			smum_send_msg_to_smc_with_parameter(hwmgr,
				PPSMC_MSG_SetSoftMinSocclkByIndex,
				data->smc_state_table.soc_boot_level);
			data->dpm_table.soc_table.dpm_state.soft_min_level =
					data->smc_state_table.soc_boot_level;
		}
	}

	return 0;
}

static int vega10_upload_dpm_max_level(struct pp_hwmgr *hwmgr)
{
	struct vega10_hwmgr *data = hwmgr->backend;

	vega10_apply_dal_minimum_voltage_request(hwmgr);

	if (!data->registry_data.sclk_dpm_key_disabled) {
		if (data->smc_state_table.gfx_max_level !=
			data->dpm_table.gfx_table.dpm_state.soft_max_level) {
			smum_send_msg_to_smc_with_parameter(hwmgr,
				PPSMC_MSG_SetSoftMaxGfxclkByIndex,
				data->smc_state_table.gfx_max_level);
			data->dpm_table.gfx_table.dpm_state.soft_max_level =
					data->smc_state_table.gfx_max_level;
		}
	}

	if (!data->registry_data.mclk_dpm_key_disabled) {
		if (data->smc_state_table.mem_max_level !=
			data->dpm_table.mem_table.dpm_state.soft_max_level) {
			smum_send_msg_to_smc_with_parameter(hwmgr,
					PPSMC_MSG_SetSoftMaxUclkByIndex,
					data->smc_state_table.mem_max_level);
			data->dpm_table.mem_table.dpm_state.soft_max_level =
					data->smc_state_table.mem_max_level;
		}
	}

	if (!data->registry_data.socclk_dpm_key_disabled) {
		if (data->smc_state_table.soc_max_level !=
			data->dpm_table.soc_table.dpm_state.soft_max_level) {
			smum_send_msg_to_smc_with_parameter(hwmgr,
				PPSMC_MSG_SetSoftMaxSocclkByIndex,
				data->smc_state_table.soc_max_level);
			data->dpm_table.soc_table.dpm_state.soft_max_level =
					data->smc_state_table.soc_max_level;
		}
	}

	return 0;
}

static int vega10_generate_dpm_level_enable_mask(
		struct pp_hwmgr *hwmgr, const void *input)
{
	struct vega10_hwmgr *data = hwmgr->backend;
	const struct phm_set_power_state_input *states =
			(const struct phm_set_power_state_input *)input;
	const struct vega10_power_state *vega10_ps =
			cast_const_phw_vega10_power_state(states->pnew_state);
	int i;

	PP_ASSERT_WITH_CODE(!vega10_trim_dpm_states(hwmgr, vega10_ps),
			"Attempt to Trim DPM States Failed!",
			return -1);

	data->smc_state_table.gfx_boot_level =
			vega10_find_lowest_dpm_level(&(data->dpm_table.gfx_table));
	data->smc_state_table.gfx_max_level =
			vega10_find_highest_dpm_level(&(data->dpm_table.gfx_table));
	data->smc_state_table.mem_boot_level =
			vega10_find_lowest_dpm_level(&(data->dpm_table.mem_table));
	data->smc_state_table.mem_max_level =
			vega10_find_highest_dpm_level(&(data->dpm_table.mem_table));
	data->smc_state_table.soc_boot_level =
			vega10_find_lowest_dpm_level(&(data->dpm_table.soc_table));
	data->smc_state_table.soc_max_level =
			vega10_find_highest_dpm_level(&(data->dpm_table.soc_table));

	PP_ASSERT_WITH_CODE(!vega10_upload_dpm_bootup_level(hwmgr),
			"Attempt to upload DPM Bootup Levels Failed!",
			return -1);
	PP_ASSERT_WITH_CODE(!vega10_upload_dpm_max_level(hwmgr),
			"Attempt to upload DPM Max Levels Failed!",
			return -1);
	for(i = data->smc_state_table.gfx_boot_level; i < data->smc_state_table.gfx_max_level; i++)
		data->dpm_table.gfx_table.dpm_levels[i].enabled = true;


	for(i = data->smc_state_table.mem_boot_level; i < data->smc_state_table.mem_max_level; i++)
		data->dpm_table.mem_table.dpm_levels[i].enabled = true;

	for (i = data->smc_state_table.soc_boot_level; i < data->smc_state_table.soc_max_level; i++)
		data->dpm_table.soc_table.dpm_levels[i].enabled = true;

	return 0;
}

int vega10_enable_disable_vce_dpm(struct pp_hwmgr *hwmgr, bool enable)
{
	struct vega10_hwmgr *data = hwmgr->backend;

	if (data->smu_features[GNLD_DPM_VCE].supported) {
		PP_ASSERT_WITH_CODE(!vega10_enable_smc_features(hwmgr,
				enable,
				data->smu_features[GNLD_DPM_VCE].smu_feature_bitmap),
				"Attempt to Enable/Disable DPM VCE Failed!",
				return -1);
		data->smu_features[GNLD_DPM_VCE].enabled = enable;
	}

	return 0;
}

static int vega10_update_sclk_threshold(struct pp_hwmgr *hwmgr)
{
	struct vega10_hwmgr *data = hwmgr->backend;
	uint32_t low_sclk_interrupt_threshold = 0;

	if (PP_CAP(PHM_PlatformCaps_SclkThrottleLowNotification) &&
		(data->low_sclk_interrupt_threshold != 0)) {
		low_sclk_interrupt_threshold =
				data->low_sclk_interrupt_threshold;

		data->smc_state_table.pp_table.LowGfxclkInterruptThreshold =
				cpu_to_le32(low_sclk_interrupt_threshold);

		/* This message will also enable SmcToHost Interrupt */
		smum_send_msg_to_smc_with_parameter(hwmgr,
				PPSMC_MSG_SetLowGfxclkInterruptThreshold,
				(uint32_t)low_sclk_interrupt_threshold);
	}

	return 0;
}

static int vega10_set_power_state_tasks(struct pp_hwmgr *hwmgr,
		const void *input)
{
	int tmp_result, result = 0;
	struct vega10_hwmgr *data = hwmgr->backend;
	PPTable_t *pp_table = &(data->smc_state_table.pp_table);

	tmp_result = vega10_find_dpm_states_clocks_in_dpm_table(hwmgr, input);
	PP_ASSERT_WITH_CODE(!tmp_result,
			"Failed to find DPM states clocks in DPM table!",
			result = tmp_result);

	tmp_result = vega10_populate_and_upload_sclk_mclk_dpm_levels(hwmgr, input);
	PP_ASSERT_WITH_CODE(!tmp_result,
			"Failed to populate and upload SCLK MCLK DPM levels!",
			result = tmp_result);

	tmp_result = vega10_generate_dpm_level_enable_mask(hwmgr, input);
	PP_ASSERT_WITH_CODE(!tmp_result,
			"Failed to generate DPM level enabled mask!",
			result = tmp_result);

	tmp_result = vega10_update_sclk_threshold(hwmgr);
	PP_ASSERT_WITH_CODE(!tmp_result,
			"Failed to update SCLK threshold!",
			result = tmp_result);

	result = smum_smc_table_manager(hwmgr, (uint8_t *)pp_table, PPTABLE, false);
	PP_ASSERT_WITH_CODE(!result,
			"Failed to upload PPtable!", return result);

	vega10_update_avfs(hwmgr);

	data->need_update_dpm_table &= DPMTABLE_OD_UPDATE_VDDC;

	return 0;
}

static uint32_t vega10_dpm_get_sclk(struct pp_hwmgr *hwmgr, bool low)
{
	struct pp_power_state *ps;
	struct vega10_power_state *vega10_ps;

	if (hwmgr == NULL)
		return -EINVAL;

	ps = hwmgr->request_ps;

	if (ps == NULL)
		return -EINVAL;

	vega10_ps = cast_phw_vega10_power_state(&ps->hardware);

	if (low)
		return vega10_ps->performance_levels[0].gfx_clock;
	else
		return vega10_ps->performance_levels
				[vega10_ps->performance_level_count - 1].gfx_clock;
}

static uint32_t vega10_dpm_get_mclk(struct pp_hwmgr *hwmgr, bool low)
{
	struct pp_power_state *ps;
	struct vega10_power_state *vega10_ps;

	if (hwmgr == NULL)
		return -EINVAL;

	ps = hwmgr->request_ps;

	if (ps == NULL)
		return -EINVAL;

	vega10_ps = cast_phw_vega10_power_state(&ps->hardware);

	if (low)
		return vega10_ps->performance_levels[0].mem_clock;
	else
		return vega10_ps->performance_levels
				[vega10_ps->performance_level_count-1].mem_clock;
}

static int vega10_get_gpu_power(struct pp_hwmgr *hwmgr,
		uint32_t *query)
{
	uint32_t value;

	if (!query)
		return -EINVAL;

	smum_send_msg_to_smc(hwmgr, PPSMC_MSG_GetCurrPkgPwr);
	value = smum_get_argument(hwmgr);

	/* SMC returning actual watts, keep consistent with legacy asics, low 8 bit as 8 fractional bits */
	*query = value << 8;

	return 0;
}

static int vega10_read_sensor(struct pp_hwmgr *hwmgr, int idx,
			      void *value, int *size)
{
	struct amdgpu_device *adev = hwmgr->adev;
	uint32_t sclk_mhz, mclk_idx, activity_percent = 0;
	struct vega10_hwmgr *data = hwmgr->backend;
	struct vega10_dpm_table *dpm_table = &data->dpm_table;
	int ret = 0;
	uint32_t val_vid;

	switch (idx) {
	case AMDGPU_PP_SENSOR_GFX_SCLK:
		smum_send_msg_to_smc(hwmgr, PPSMC_MSG_GetAverageGfxclkActualFrequency);
		sclk_mhz = smum_get_argument(hwmgr);
		*((uint32_t *)value) = sclk_mhz * 100;
		break;
	case AMDGPU_PP_SENSOR_GFX_MCLK:
		smum_send_msg_to_smc(hwmgr, PPSMC_MSG_GetCurrentUclkIndex);
		mclk_idx = smum_get_argument(hwmgr);
		if (mclk_idx < dpm_table->mem_table.count) {
			*((uint32_t *)value) = dpm_table->mem_table.dpm_levels[mclk_idx].value;
			*size = 4;
		} else {
			ret = -EINVAL;
		}
		break;
	case AMDGPU_PP_SENSOR_GPU_LOAD:
		smum_send_msg_to_smc_with_parameter(hwmgr, PPSMC_MSG_GetAverageGfxActivity, 0);
		activity_percent = smum_get_argument(hwmgr);
		*((uint32_t *)value) = activity_percent > 100 ? 100 : activity_percent;
		*size = 4;
		break;
	case AMDGPU_PP_SENSOR_GPU_TEMP:
		*((uint32_t *)value) = vega10_thermal_get_temperature(hwmgr);
		*size = 4;
		break;
	case AMDGPU_PP_SENSOR_UVD_POWER:
		*((uint32_t *)value) = data->uvd_power_gated ? 0 : 1;
		*size = 4;
		break;
	case AMDGPU_PP_SENSOR_VCE_POWER:
		*((uint32_t *)value) = data->vce_power_gated ? 0 : 1;
		*size = 4;
		break;
	case AMDGPU_PP_SENSOR_GPU_POWER:
		ret = vega10_get_gpu_power(hwmgr, (uint32_t *)value);
		break;
	case AMDGPU_PP_SENSOR_VDDGFX:
		val_vid = (RREG32_SOC15(SMUIO, 0, mmSMUSVI0_PLANE0_CURRENTVID) &
			SMUSVI0_PLANE0_CURRENTVID__CURRENT_SVI0_PLANE0_VID_MASK) >>
			SMUSVI0_PLANE0_CURRENTVID__CURRENT_SVI0_PLANE0_VID__SHIFT;
		*((uint32_t *)value) = (uint32_t)convert_to_vddc((uint8_t)val_vid);
		return 0;
	case AMDGPU_PP_SENSOR_ENABLED_SMC_FEATURES_MASK:
		ret = vega10_get_enabled_smc_features(hwmgr, (uint64_t *)value);
		if (!ret)
			*size = 8;
		break;
	default:
		ret = -EINVAL;
		break;
	}

	return ret;
}

static void vega10_notify_smc_display_change(struct pp_hwmgr *hwmgr,
		bool has_disp)
{
	smum_send_msg_to_smc_with_parameter(hwmgr,
			PPSMC_MSG_SetUclkFastSwitch,
			has_disp ? 1 : 0);
}

int vega10_display_clock_voltage_request(struct pp_hwmgr *hwmgr,
		struct pp_display_clock_request *clock_req)
{
	int result = 0;
	enum amd_pp_clock_type clk_type = clock_req->clock_type;
	uint32_t clk_freq = clock_req->clock_freq_in_khz / 1000;
	DSPCLK_e clk_select = 0;
	uint32_t clk_request = 0;

	switch (clk_type) {
	case amd_pp_dcef_clock:
		clk_select = DSPCLK_DCEFCLK;
		break;
	case amd_pp_disp_clock:
		clk_select = DSPCLK_DISPCLK;
		break;
	case amd_pp_pixel_clock:
		clk_select = DSPCLK_PIXCLK;
		break;
	case amd_pp_phy_clock:
		clk_select = DSPCLK_PHYCLK;
		break;
	default:
		pr_info("[DisplayClockVoltageRequest]Invalid Clock Type!");
		result = -1;
		break;
	}

	if (!result) {
		clk_request = (clk_freq << 16) | clk_select;
		smum_send_msg_to_smc_with_parameter(hwmgr,
				PPSMC_MSG_RequestDisplayClockByFreq,
				clk_request);
	}

	return result;
}

static uint8_t vega10_get_uclk_index(struct pp_hwmgr *hwmgr,
			struct phm_ppt_v1_clock_voltage_dependency_table *mclk_table,
						uint32_t frequency)
{
	uint8_t count;
	uint8_t i;

	if (mclk_table == NULL || mclk_table->count == 0)
		return 0;

	count = (uint8_t)(mclk_table->count);

	for(i = 0; i < count; i++) {
		if(mclk_table->entries[i].clk >= frequency)
			return i;
	}

	return i-1;
}

static int vega10_notify_smc_display_config_after_ps_adjustment(
		struct pp_hwmgr *hwmgr)
{
	struct vega10_hwmgr *data = hwmgr->backend;
	struct vega10_single_dpm_table *dpm_table =
			&data->dpm_table.dcef_table;
	struct phm_ppt_v2_information *table_info =
			(struct phm_ppt_v2_information *)hwmgr->pptable;
	struct phm_ppt_v1_clock_voltage_dependency_table *mclk_table = table_info->vdd_dep_on_mclk;
	uint32_t idx;
	struct PP_Clocks min_clocks = {0};
	uint32_t i;
	struct pp_display_clock_request clock_req;

	if ((hwmgr->display_config->num_display > 1) &&
	     !hwmgr->display_config->multi_monitor_in_sync &&
	     !hwmgr->display_config->nb_pstate_switch_disable)
		vega10_notify_smc_display_change(hwmgr, false);
	else
		vega10_notify_smc_display_change(hwmgr, true);

	min_clocks.dcefClock = hwmgr->display_config->min_dcef_set_clk;
	min_clocks.dcefClockInSR = hwmgr->display_config->min_dcef_deep_sleep_set_clk;
	min_clocks.memoryClock = hwmgr->display_config->min_mem_set_clock;

	for (i = 0; i < dpm_table->count; i++) {
		if (dpm_table->dpm_levels[i].value == min_clocks.dcefClock)
			break;
	}

	if (i < dpm_table->count) {
		clock_req.clock_type = amd_pp_dcef_clock;
		clock_req.clock_freq_in_khz = dpm_table->dpm_levels[i].value * 10;
		if (!vega10_display_clock_voltage_request(hwmgr, &clock_req)) {
			smum_send_msg_to_smc_with_parameter(
					hwmgr, PPSMC_MSG_SetMinDeepSleepDcefclk,
					min_clocks.dcefClockInSR / 100);
		} else {
			pr_info("Attempt to set Hard Min for DCEFCLK Failed!");
		}
	} else {
		pr_debug("Cannot find requested DCEFCLK!");
	}

	if (min_clocks.memoryClock != 0) {
		idx = vega10_get_uclk_index(hwmgr, mclk_table, min_clocks.memoryClock);
		smum_send_msg_to_smc_with_parameter(hwmgr, PPSMC_MSG_SetSoftMinUclkByIndex, idx);
		data->dpm_table.mem_table.dpm_state.soft_min_level= idx;
	}

	return 0;
}

static int vega10_force_dpm_highest(struct pp_hwmgr *hwmgr)
{
	struct vega10_hwmgr *data = hwmgr->backend;

	data->smc_state_table.gfx_boot_level =
	data->smc_state_table.gfx_max_level =
			vega10_find_highest_dpm_level(&(data->dpm_table.gfx_table));
	data->smc_state_table.mem_boot_level =
	data->smc_state_table.mem_max_level =
			vega10_find_highest_dpm_level(&(data->dpm_table.mem_table));

	PP_ASSERT_WITH_CODE(!vega10_upload_dpm_bootup_level(hwmgr),
			"Failed to upload boot level to highest!",
			return -1);

	PP_ASSERT_WITH_CODE(!vega10_upload_dpm_max_level(hwmgr),
			"Failed to upload dpm max level to highest!",
			return -1);

	return 0;
}

static int vega10_force_dpm_lowest(struct pp_hwmgr *hwmgr)
{
	struct vega10_hwmgr *data = hwmgr->backend;

	data->smc_state_table.gfx_boot_level =
	data->smc_state_table.gfx_max_level =
			vega10_find_lowest_dpm_level(&(data->dpm_table.gfx_table));
	data->smc_state_table.mem_boot_level =
	data->smc_state_table.mem_max_level =
			vega10_find_lowest_dpm_level(&(data->dpm_table.mem_table));

	PP_ASSERT_WITH_CODE(!vega10_upload_dpm_bootup_level(hwmgr),
			"Failed to upload boot level to highest!",
			return -1);

	PP_ASSERT_WITH_CODE(!vega10_upload_dpm_max_level(hwmgr),
			"Failed to upload dpm max level to highest!",
			return -1);

	return 0;

}

static int vega10_unforce_dpm_levels(struct pp_hwmgr *hwmgr)
{
	struct vega10_hwmgr *data = hwmgr->backend;

	data->smc_state_table.gfx_boot_level =
			vega10_find_lowest_dpm_level(&(data->dpm_table.gfx_table));
	data->smc_state_table.gfx_max_level =
			vega10_find_highest_dpm_level(&(data->dpm_table.gfx_table));
	data->smc_state_table.mem_boot_level =
			vega10_find_lowest_dpm_level(&(data->dpm_table.mem_table));
	data->smc_state_table.mem_max_level =
			vega10_find_highest_dpm_level(&(data->dpm_table.mem_table));

	PP_ASSERT_WITH_CODE(!vega10_upload_dpm_bootup_level(hwmgr),
			"Failed to upload DPM Bootup Levels!",
			return -1);

	PP_ASSERT_WITH_CODE(!vega10_upload_dpm_max_level(hwmgr),
			"Failed to upload DPM Max Levels!",
			return -1);
	return 0;
}

static int vega10_get_profiling_clk_mask(struct pp_hwmgr *hwmgr, enum amd_dpm_forced_level level,
				uint32_t *sclk_mask, uint32_t *mclk_mask, uint32_t *soc_mask)
{
	struct phm_ppt_v2_information *table_info =
			(struct phm_ppt_v2_information *)(hwmgr->pptable);

	if (table_info->vdd_dep_on_sclk->count > VEGA10_UMD_PSTATE_GFXCLK_LEVEL &&
		table_info->vdd_dep_on_socclk->count > VEGA10_UMD_PSTATE_SOCCLK_LEVEL &&
		table_info->vdd_dep_on_mclk->count > VEGA10_UMD_PSTATE_MCLK_LEVEL) {
		*sclk_mask = VEGA10_UMD_PSTATE_GFXCLK_LEVEL;
		*soc_mask = VEGA10_UMD_PSTATE_SOCCLK_LEVEL;
		*mclk_mask = VEGA10_UMD_PSTATE_MCLK_LEVEL;
		hwmgr->pstate_sclk = table_info->vdd_dep_on_sclk->entries[VEGA10_UMD_PSTATE_GFXCLK_LEVEL].clk;
		hwmgr->pstate_mclk = table_info->vdd_dep_on_mclk->entries[VEGA10_UMD_PSTATE_MCLK_LEVEL].clk;
	}

	if (level == AMD_DPM_FORCED_LEVEL_PROFILE_MIN_SCLK) {
		*sclk_mask = 0;
	} else if (level == AMD_DPM_FORCED_LEVEL_PROFILE_MIN_MCLK) {
		*mclk_mask = 0;
	} else if (level == AMD_DPM_FORCED_LEVEL_PROFILE_PEAK) {
		*sclk_mask = table_info->vdd_dep_on_sclk->count - 1;
		*soc_mask = table_info->vdd_dep_on_socclk->count - 1;
		*mclk_mask = table_info->vdd_dep_on_mclk->count - 1;
	}
	return 0;
}

static void vega10_set_fan_control_mode(struct pp_hwmgr *hwmgr, uint32_t mode)
{
	switch (mode) {
	case AMD_FAN_CTRL_NONE:
		vega10_fan_ctrl_set_fan_speed_percent(hwmgr, 100);
		break;
	case AMD_FAN_CTRL_MANUAL:
		if (PP_CAP(PHM_PlatformCaps_MicrocodeFanControl))
			vega10_fan_ctrl_stop_smc_fan_control(hwmgr);
		break;
	case AMD_FAN_CTRL_AUTO:
		if (PP_CAP(PHM_PlatformCaps_MicrocodeFanControl))
			vega10_fan_ctrl_start_smc_fan_control(hwmgr);
		break;
	default:
		break;
	}
}

static int vega10_force_clock_level(struct pp_hwmgr *hwmgr,
		enum pp_clock_type type, uint32_t mask)
{
	struct vega10_hwmgr *data = hwmgr->backend;

	switch (type) {
	case PP_SCLK:
		data->smc_state_table.gfx_boot_level = mask ? (ffs(mask) - 1) : 0;
		data->smc_state_table.gfx_max_level = mask ? (fls(mask) - 1) : 0;

		PP_ASSERT_WITH_CODE(!vega10_upload_dpm_bootup_level(hwmgr),
			"Failed to upload boot level to lowest!",
			return -EINVAL);

		PP_ASSERT_WITH_CODE(!vega10_upload_dpm_max_level(hwmgr),
			"Failed to upload dpm max level to highest!",
			return -EINVAL);
		break;

	case PP_MCLK:
		data->smc_state_table.mem_boot_level = mask ? (ffs(mask) - 1) : 0;
		data->smc_state_table.mem_max_level = mask ? (fls(mask) - 1) : 0;

		PP_ASSERT_WITH_CODE(!vega10_upload_dpm_bootup_level(hwmgr),
			"Failed to upload boot level to lowest!",
			return -EINVAL);

		PP_ASSERT_WITH_CODE(!vega10_upload_dpm_max_level(hwmgr),
			"Failed to upload dpm max level to highest!",
			return -EINVAL);

		break;

	case PP_SOCCLK:
		data->smc_state_table.soc_boot_level = mask ? (ffs(mask) - 1) : 0;
		data->smc_state_table.soc_max_level = mask ? (fls(mask) - 1) : 0;

		PP_ASSERT_WITH_CODE(!vega10_upload_dpm_bootup_level(hwmgr),
			"Failed to upload boot level to lowest!",
			return -EINVAL);

		PP_ASSERT_WITH_CODE(!vega10_upload_dpm_max_level(hwmgr),
			"Failed to upload dpm max level to highest!",
			return -EINVAL);

		break;

	case PP_DCEFCLK:
		pr_info("Setting DCEFCLK min/max dpm level is not supported!\n");
		break;

	case PP_PCIE:
	default:
		break;
	}

	return 0;
}

static int vega10_dpm_force_dpm_level(struct pp_hwmgr *hwmgr,
				enum amd_dpm_forced_level level)
{
	int ret = 0;
	uint32_t sclk_mask = 0;
	uint32_t mclk_mask = 0;
	uint32_t soc_mask = 0;

	if (hwmgr->pstate_sclk == 0)
		vega10_get_profiling_clk_mask(hwmgr, level, &sclk_mask, &mclk_mask, &soc_mask);

	switch (level) {
	case AMD_DPM_FORCED_LEVEL_HIGH:
		ret = vega10_force_dpm_highest(hwmgr);
		break;
	case AMD_DPM_FORCED_LEVEL_LOW:
		ret = vega10_force_dpm_lowest(hwmgr);
		break;
	case AMD_DPM_FORCED_LEVEL_AUTO:
		ret = vega10_unforce_dpm_levels(hwmgr);
		break;
	case AMD_DPM_FORCED_LEVEL_PROFILE_STANDARD:
	case AMD_DPM_FORCED_LEVEL_PROFILE_MIN_SCLK:
	case AMD_DPM_FORCED_LEVEL_PROFILE_MIN_MCLK:
	case AMD_DPM_FORCED_LEVEL_PROFILE_PEAK:
		ret = vega10_get_profiling_clk_mask(hwmgr, level, &sclk_mask, &mclk_mask, &soc_mask);
		if (ret)
			return ret;
		vega10_force_clock_level(hwmgr, PP_SCLK, 1<<sclk_mask);
		vega10_force_clock_level(hwmgr, PP_MCLK, 1<<mclk_mask);
		break;
	case AMD_DPM_FORCED_LEVEL_MANUAL:
	case AMD_DPM_FORCED_LEVEL_PROFILE_EXIT:
	default:
		break;
	}

	if (!ret) {
		if (level == AMD_DPM_FORCED_LEVEL_PROFILE_PEAK && hwmgr->dpm_level != AMD_DPM_FORCED_LEVEL_PROFILE_PEAK)
			vega10_set_fan_control_mode(hwmgr, AMD_FAN_CTRL_NONE);
		else if (level != AMD_DPM_FORCED_LEVEL_PROFILE_PEAK && hwmgr->dpm_level == AMD_DPM_FORCED_LEVEL_PROFILE_PEAK)
			vega10_set_fan_control_mode(hwmgr, AMD_FAN_CTRL_AUTO);
	}

	return ret;
}

static uint32_t vega10_get_fan_control_mode(struct pp_hwmgr *hwmgr)
{
	struct vega10_hwmgr *data = hwmgr->backend;

	if (data->smu_features[GNLD_FAN_CONTROL].enabled == false)
		return AMD_FAN_CTRL_MANUAL;
	else
		return AMD_FAN_CTRL_AUTO;
}

static int vega10_get_dal_power_level(struct pp_hwmgr *hwmgr,
		struct amd_pp_simple_clock_info *info)
{
	struct phm_ppt_v2_information *table_info =
			(struct phm_ppt_v2_information *)hwmgr->pptable;
	struct phm_clock_and_voltage_limits *max_limits =
			&table_info->max_clock_voltage_on_ac;

	info->engine_max_clock = max_limits->sclk;
	info->memory_max_clock = max_limits->mclk;

	return 0;
}

static void vega10_get_sclks(struct pp_hwmgr *hwmgr,
		struct pp_clock_levels_with_latency *clocks)
{
	struct phm_ppt_v2_information *table_info =
			(struct phm_ppt_v2_information *)hwmgr->pptable;
	struct phm_ppt_v1_clock_voltage_dependency_table *dep_table =
			table_info->vdd_dep_on_sclk;
	uint32_t i;

	clocks->num_levels = 0;
	for (i = 0; i < dep_table->count; i++) {
		if (dep_table->entries[i].clk) {
			clocks->data[clocks->num_levels].clocks_in_khz =
					dep_table->entries[i].clk * 10;
			clocks->num_levels++;
		}
	}

}

static void vega10_get_memclocks(struct pp_hwmgr *hwmgr,
		struct pp_clock_levels_with_latency *clocks)
{
	struct phm_ppt_v2_information *table_info =
			(struct phm_ppt_v2_information *)hwmgr->pptable;
	struct phm_ppt_v1_clock_voltage_dependency_table *dep_table =
			table_info->vdd_dep_on_mclk;
	struct vega10_hwmgr *data = hwmgr->backend;
	uint32_t j = 0;
	uint32_t i;

	for (i = 0; i < dep_table->count; i++) {
		if (dep_table->entries[i].clk) {

			clocks->data[j].clocks_in_khz =
						dep_table->entries[i].clk * 10;
			data->mclk_latency_table.entries[j].frequency =
							dep_table->entries[i].clk;
			clocks->data[j].latency_in_us =
				data->mclk_latency_table.entries[j].latency = 25;
			j++;
		}
	}
	clocks->num_levels = data->mclk_latency_table.count = j;
}

static void vega10_get_dcefclocks(struct pp_hwmgr *hwmgr,
		struct pp_clock_levels_with_latency *clocks)
{
	struct phm_ppt_v2_information *table_info =
			(struct phm_ppt_v2_information *)hwmgr->pptable;
	struct phm_ppt_v1_clock_voltage_dependency_table *dep_table =
			table_info->vdd_dep_on_dcefclk;
	uint32_t i;

	for (i = 0; i < dep_table->count; i++) {
		clocks->data[i].clocks_in_khz = dep_table->entries[i].clk * 10;
		clocks->data[i].latency_in_us = 0;
		clocks->num_levels++;
	}
}

static void vega10_get_socclocks(struct pp_hwmgr *hwmgr,
		struct pp_clock_levels_with_latency *clocks)
{
	struct phm_ppt_v2_information *table_info =
			(struct phm_ppt_v2_information *)hwmgr->pptable;
	struct phm_ppt_v1_clock_voltage_dependency_table *dep_table =
			table_info->vdd_dep_on_socclk;
	uint32_t i;

	for (i = 0; i < dep_table->count; i++) {
		clocks->data[i].clocks_in_khz = dep_table->entries[i].clk * 10;
		clocks->data[i].latency_in_us = 0;
		clocks->num_levels++;
	}
}

static int vega10_get_clock_by_type_with_latency(struct pp_hwmgr *hwmgr,
		enum amd_pp_clock_type type,
		struct pp_clock_levels_with_latency *clocks)
{
	switch (type) {
	case amd_pp_sys_clock:
		vega10_get_sclks(hwmgr, clocks);
		break;
	case amd_pp_mem_clock:
		vega10_get_memclocks(hwmgr, clocks);
		break;
	case amd_pp_dcef_clock:
		vega10_get_dcefclocks(hwmgr, clocks);
		break;
	case amd_pp_soc_clock:
		vega10_get_socclocks(hwmgr, clocks);
		break;
	default:
		return -1;
	}

	return 0;
}

static int vega10_get_clock_by_type_with_voltage(struct pp_hwmgr *hwmgr,
		enum amd_pp_clock_type type,
		struct pp_clock_levels_with_voltage *clocks)
{
	struct phm_ppt_v2_information *table_info =
			(struct phm_ppt_v2_information *)hwmgr->pptable;
	struct phm_ppt_v1_clock_voltage_dependency_table *dep_table;
	uint32_t i;

	switch (type) {
	case amd_pp_mem_clock:
		dep_table = table_info->vdd_dep_on_mclk;
		break;
	case amd_pp_dcef_clock:
		dep_table = table_info->vdd_dep_on_dcefclk;
		break;
	case amd_pp_disp_clock:
		dep_table = table_info->vdd_dep_on_dispclk;
		break;
	case amd_pp_pixel_clock:
		dep_table = table_info->vdd_dep_on_pixclk;
		break;
	case amd_pp_phy_clock:
		dep_table = table_info->vdd_dep_on_phyclk;
		break;
	default:
		return -1;
	}

	for (i = 0; i < dep_table->count; i++) {
		clocks->data[i].clocks_in_khz = dep_table->entries[i].clk  * 10;
		clocks->data[i].voltage_in_mv = (uint32_t)(table_info->vddc_lookup_table->
				entries[dep_table->entries[i].vddInd].us_vdd);
		clocks->num_levels++;
	}

	if (i < dep_table->count)
		return -1;

	return 0;
}

static int vega10_set_watermarks_for_clocks_ranges(struct pp_hwmgr *hwmgr,
							void *clock_range)
{
	struct vega10_hwmgr *data = hwmgr->backend;
	struct dm_pp_wm_sets_with_clock_ranges_soc15 *wm_with_clock_ranges = clock_range;
	Watermarks_t *table = &(data->smc_state_table.water_marks_table);
	int result = 0;

	if (!data->registry_data.disable_water_mark) {
		smu_set_watermarks_for_clocks_ranges(table, wm_with_clock_ranges);
		data->water_marks_bitmap = WaterMarksExist;
	}

	return result;
}

static int vega10_get_ppfeature_status(struct pp_hwmgr *hwmgr, char *buf)
{
	static const char *ppfeature_name[] = {
				"DPM_PREFETCHER",
				"GFXCLK_DPM",
				"UCLK_DPM",
				"SOCCLK_DPM",
				"UVD_DPM",
				"VCE_DPM",
				"ULV",
				"MP0CLK_DPM",
				"LINK_DPM",
				"DCEFCLK_DPM",
				"AVFS",
				"GFXCLK_DS",
				"SOCCLK_DS",
				"LCLK_DS",
				"PPT",
				"TDC",
				"THERMAL",
				"GFX_PER_CU_CG",
				"RM",
				"DCEFCLK_DS",
				"ACDC",
				"VR0HOT",
				"VR1HOT",
				"FW_CTF",
				"LED_DISPLAY",
				"FAN_CONTROL",
				"FAST_PPT",
				"DIDT",
				"ACG",
				"PCC_LIMIT"};
	static const char *output_title[] = {
				"FEATURES",
				"BITMASK",
				"ENABLEMENT"};
	uint64_t features_enabled;
	int i;
	int ret = 0;
	int size = 0;

	ret = vega10_get_enabled_smc_features(hwmgr, &features_enabled);
	PP_ASSERT_WITH_CODE(!ret,
			"[EnableAllSmuFeatures] Failed to get enabled smc features!",
			return ret);

	size += sprintf(buf + size, "Current ppfeatures: 0x%016llx\n", features_enabled);
	size += sprintf(buf + size, "%-19s %-22s %s\n",
				output_title[0],
				output_title[1],
				output_title[2]);
	for (i = 0; i < GNLD_FEATURES_MAX; i++) {
		size += sprintf(buf + size, "%-19s 0x%016llx %6s\n",
					ppfeature_name[i],
					1ULL << i,
					(features_enabled & (1ULL << i)) ? "Y" : "N");
	}

	return size;
}

static int vega10_set_ppfeature_status(struct pp_hwmgr *hwmgr, uint64_t new_ppfeature_masks)
{
	uint64_t features_enabled;
	uint64_t features_to_enable;
	uint64_t features_to_disable;
	int ret = 0;

	if (new_ppfeature_masks >= (1ULL << GNLD_FEATURES_MAX))
		return -EINVAL;

	ret = vega10_get_enabled_smc_features(hwmgr, &features_enabled);
	if (ret)
		return ret;

	features_to_disable =
		features_enabled & ~new_ppfeature_masks;
	features_to_enable =
		~features_enabled & new_ppfeature_masks;

	pr_debug("features_to_disable 0x%llx\n", features_to_disable);
	pr_debug("features_to_enable 0x%llx\n", features_to_enable);

	if (features_to_disable) {
		ret = vega10_enable_smc_features(hwmgr, false, features_to_disable);
		if (ret)
			return ret;
	}

	if (features_to_enable) {
		ret = vega10_enable_smc_features(hwmgr, true, features_to_enable);
		if (ret)
			return ret;
	}

	return 0;
}

static int vega10_print_clock_levels(struct pp_hwmgr *hwmgr,
		enum pp_clock_type type, char *buf)
{
	struct vega10_hwmgr *data = hwmgr->backend;
	struct vega10_single_dpm_table *sclk_table = &(data->dpm_table.gfx_table);
	struct vega10_single_dpm_table *mclk_table = &(data->dpm_table.mem_table);
	struct vega10_single_dpm_table *soc_table = &(data->dpm_table.soc_table);
	struct vega10_single_dpm_table *dcef_table = &(data->dpm_table.dcef_table);
	struct vega10_pcie_table *pcie_table = &(data->dpm_table.pcie_table);
	struct vega10_odn_clock_voltage_dependency_table *podn_vdd_dep = NULL;

	int i, now, size = 0;

	switch (type) {
	case PP_SCLK:
		if (data->registry_data.sclk_dpm_key_disabled)
			break;

		smum_send_msg_to_smc(hwmgr, PPSMC_MSG_GetCurrentGfxclkIndex);
		now = smum_get_argument(hwmgr);

		for (i = 0; i < sclk_table->count; i++)
			size += sprintf(buf + size, "%d: %uMhz %s\n",
					i, sclk_table->dpm_levels[i].value / 100,
					(i == now) ? "*" : "");
		break;
	case PP_MCLK:
		if (data->registry_data.mclk_dpm_key_disabled)
			break;

		smum_send_msg_to_smc(hwmgr, PPSMC_MSG_GetCurrentUclkIndex);
		now = smum_get_argument(hwmgr);

		for (i = 0; i < mclk_table->count; i++)
			size += sprintf(buf + size, "%d: %uMhz %s\n",
					i, mclk_table->dpm_levels[i].value / 100,
					(i == now) ? "*" : "");
		break;
	case PP_SOCCLK:
		if (data->registry_data.socclk_dpm_key_disabled)
			break;

		smum_send_msg_to_smc(hwmgr, PPSMC_MSG_GetCurrentSocclkIndex);
		now = smum_get_argument(hwmgr);

		for (i = 0; i < soc_table->count; i++)
			size += sprintf(buf + size, "%d: %uMhz %s\n",
					i, soc_table->dpm_levels[i].value / 100,
					(i == now) ? "*" : "");
		break;
	case PP_DCEFCLK:
		if (data->registry_data.dcefclk_dpm_key_disabled)
			break;

		smum_send_msg_to_smc_with_parameter(hwmgr,
				PPSMC_MSG_GetClockFreqMHz, CLK_DCEFCLK);
		now = smum_get_argument(hwmgr);

		for (i = 0; i < dcef_table->count; i++)
			size += sprintf(buf + size, "%d: %uMhz %s\n",
					i, dcef_table->dpm_levels[i].value / 100,
					(dcef_table->dpm_levels[i].value / 100 == now) ?
					"*" : "");
		break;
	case PP_PCIE:
		smum_send_msg_to_smc(hwmgr, PPSMC_MSG_GetCurrentLinkIndex);
		now = smum_get_argument(hwmgr);

		for (i = 0; i < pcie_table->count; i++)
			size += sprintf(buf + size, "%d: %s %s\n", i,
					(pcie_table->pcie_gen[i] == 0) ? "2.5GT/s, x1" :
					(pcie_table->pcie_gen[i] == 1) ? "5.0GT/s, x16" :
					(pcie_table->pcie_gen[i] == 2) ? "8.0GT/s, x16" : "",
					(i == now) ? "*" : "");
		break;
	case OD_SCLK:
		if (hwmgr->od_enabled) {
			size = sprintf(buf, "%s:\n", "OD_SCLK");
			podn_vdd_dep = &data->odn_dpm_table.vdd_dep_on_sclk;
			for (i = 0; i < podn_vdd_dep->count; i++)
				size += sprintf(buf + size, "%d: %10uMhz %10umV\n",
					i, podn_vdd_dep->entries[i].clk / 100,
						podn_vdd_dep->entries[i].vddc);
		}
		break;
	case OD_MCLK:
		if (hwmgr->od_enabled) {
			size = sprintf(buf, "%s:\n", "OD_MCLK");
			podn_vdd_dep = &data->odn_dpm_table.vdd_dep_on_mclk;
			for (i = 0; i < podn_vdd_dep->count; i++)
				size += sprintf(buf + size, "%d: %10uMhz %10umV\n",
					i, podn_vdd_dep->entries[i].clk/100,
						podn_vdd_dep->entries[i].vddc);
		}
		break;
	case OD_RANGE:
		if (hwmgr->od_enabled) {
			size = sprintf(buf, "%s:\n", "OD_RANGE");
			size += sprintf(buf + size, "SCLK: %7uMHz %10uMHz\n",
				data->golden_dpm_table.gfx_table.dpm_levels[0].value/100,
				hwmgr->platform_descriptor.overdriveLimit.engineClock/100);
			size += sprintf(buf + size, "MCLK: %7uMHz %10uMHz\n",
				data->golden_dpm_table.mem_table.dpm_levels[0].value/100,
				hwmgr->platform_descriptor.overdriveLimit.memoryClock/100);
			size += sprintf(buf + size, "VDDC: %7umV %11umV\n",
				data->odn_dpm_table.min_vddc,
				data->odn_dpm_table.max_vddc);
		}
		break;
	default:
		break;
	}
	return size;
}

static int vega10_display_configuration_changed_task(struct pp_hwmgr *hwmgr)
{
	struct vega10_hwmgr *data = hwmgr->backend;
	Watermarks_t *wm_table = &(data->smc_state_table.water_marks_table);
	int result = 0;

	if ((data->water_marks_bitmap & WaterMarksExist) &&
			!(data->water_marks_bitmap & WaterMarksLoaded)) {
		result = smum_smc_table_manager(hwmgr, (uint8_t *)wm_table, WMTABLE, false);
		PP_ASSERT_WITH_CODE(result, "Failed to update WMTABLE!", return EINVAL);
		data->water_marks_bitmap |= WaterMarksLoaded;
	}

	if (data->water_marks_bitmap & WaterMarksLoaded) {
		smum_send_msg_to_smc_with_parameter(hwmgr,
			PPSMC_MSG_NumOfDisplays, hwmgr->display_config->num_display);
	}

	return result;
}

int vega10_enable_disable_uvd_dpm(struct pp_hwmgr *hwmgr, bool enable)
{
	struct vega10_hwmgr *data = hwmgr->backend;

	if (data->smu_features[GNLD_DPM_UVD].supported) {
		PP_ASSERT_WITH_CODE(!vega10_enable_smc_features(hwmgr,
				enable,
				data->smu_features[GNLD_DPM_UVD].smu_feature_bitmap),
				"Attempt to Enable/Disable DPM UVD Failed!",
				return -1);
		data->smu_features[GNLD_DPM_UVD].enabled = enable;
	}
	return 0;
}

static void vega10_power_gate_vce(struct pp_hwmgr *hwmgr, bool bgate)
{
	struct vega10_hwmgr *data = hwmgr->backend;

	data->vce_power_gated = bgate;
	vega10_enable_disable_vce_dpm(hwmgr, !bgate);
}

static void vega10_power_gate_uvd(struct pp_hwmgr *hwmgr, bool bgate)
{
	struct vega10_hwmgr *data = hwmgr->backend;

	data->uvd_power_gated = bgate;
	vega10_enable_disable_uvd_dpm(hwmgr, !bgate);
}

static inline bool vega10_are_power_levels_equal(
				const struct vega10_performance_level *pl1,
				const struct vega10_performance_level *pl2)
{
	return ((pl1->soc_clock == pl2->soc_clock) &&
			(pl1->gfx_clock == pl2->gfx_clock) &&
			(pl1->mem_clock == pl2->mem_clock));
}

static int vega10_check_states_equal(struct pp_hwmgr *hwmgr,
				const struct pp_hw_power_state *pstate1,
			const struct pp_hw_power_state *pstate2, bool *equal)
{
	const struct vega10_power_state *psa;
	const struct vega10_power_state *psb;
	int i;

	if (pstate1 == NULL || pstate2 == NULL || equal == NULL)
		return -EINVAL;

	psa = cast_const_phw_vega10_power_state(pstate1);
	psb = cast_const_phw_vega10_power_state(pstate2);
	/* If the two states don't even have the same number of performance levels they cannot be the same state. */
	if (psa->performance_level_count != psb->performance_level_count) {
		*equal = false;
		return 0;
	}

	for (i = 0; i < psa->performance_level_count; i++) {
		if (!vega10_are_power_levels_equal(&(psa->performance_levels[i]), &(psb->performance_levels[i]))) {
			/* If we have found even one performance level pair that is different the states are different. */
			*equal = false;
			return 0;
		}
	}

	/* If all performance levels are the same try to use the UVD clocks to break the tie.*/
	*equal = ((psa->uvd_clks.vclk == psb->uvd_clks.vclk) && (psa->uvd_clks.dclk == psb->uvd_clks.dclk));
	*equal &= ((psa->vce_clks.evclk == psb->vce_clks.evclk) && (psa->vce_clks.ecclk == psb->vce_clks.ecclk));
	*equal &= (psa->sclk_threshold == psb->sclk_threshold);

	return 0;
}

static bool
vega10_check_smc_update_required_for_display_configuration(struct pp_hwmgr *hwmgr)
{
	struct vega10_hwmgr *data = hwmgr->backend;
	bool is_update_required = false;

	if (data->display_timing.num_existing_displays != hwmgr->display_config->num_display)
		is_update_required = true;

	if (PP_CAP(PHM_PlatformCaps_SclkDeepSleep)) {
		if (data->display_timing.min_clock_in_sr != hwmgr->display_config->min_core_set_clock_in_sr)
			is_update_required = true;
	}

	return is_update_required;
}

static int vega10_disable_dpm_tasks(struct pp_hwmgr *hwmgr)
{
	int tmp_result, result = 0;

	if (PP_CAP(PHM_PlatformCaps_ThermalController))
		vega10_disable_thermal_protection(hwmgr);

	tmp_result = vega10_disable_power_containment(hwmgr);
	PP_ASSERT_WITH_CODE((tmp_result == 0),
			"Failed to disable power containment!", result = tmp_result);

	tmp_result = vega10_disable_didt_config(hwmgr);
	PP_ASSERT_WITH_CODE((tmp_result == 0),
			"Failed to disable didt config!", result = tmp_result);

	tmp_result = vega10_avfs_enable(hwmgr, false);
	PP_ASSERT_WITH_CODE((tmp_result == 0),
			"Failed to disable AVFS!", result = tmp_result);

	tmp_result = vega10_stop_dpm(hwmgr, SMC_DPM_FEATURES);
	PP_ASSERT_WITH_CODE((tmp_result == 0),
			"Failed to stop DPM!", result = tmp_result);

	tmp_result = vega10_disable_deep_sleep_master_switch(hwmgr);
	PP_ASSERT_WITH_CODE((tmp_result == 0),
			"Failed to disable deep sleep!", result = tmp_result);

	tmp_result = vega10_disable_ulv(hwmgr);
	PP_ASSERT_WITH_CODE((tmp_result == 0),
			"Failed to disable ulv!", result = tmp_result);

	tmp_result =  vega10_acg_disable(hwmgr);
	PP_ASSERT_WITH_CODE((tmp_result == 0),
			"Failed to disable acg!", result = tmp_result);

	vega10_enable_disable_PCC_limit_feature(hwmgr, false);
	return result;
}

static int vega10_power_off_asic(struct pp_hwmgr *hwmgr)
{
	struct vega10_hwmgr *data = hwmgr->backend;
	int result;

	result = vega10_disable_dpm_tasks(hwmgr);
	PP_ASSERT_WITH_CODE((0 == result),
			"[disable_dpm_tasks] Failed to disable DPM!",
			);
	data->water_marks_bitmap &= ~(WaterMarksLoaded);

	return result;
}

static int vega10_get_sclk_od(struct pp_hwmgr *hwmgr)
{
	struct vega10_hwmgr *data = hwmgr->backend;
	struct vega10_single_dpm_table *sclk_table = &(data->dpm_table.gfx_table);
	struct vega10_single_dpm_table *golden_sclk_table =
			&(data->golden_dpm_table.gfx_table);
	int value = sclk_table->dpm_levels[sclk_table->count - 1].value;
	int golden_value = golden_sclk_table->dpm_levels
			[golden_sclk_table->count - 1].value;

	value -= golden_value;
	value = DIV_ROUND_UP(value * 100, golden_value);

	return value;
}

static int vega10_set_sclk_od(struct pp_hwmgr *hwmgr, uint32_t value)
{
	struct vega10_hwmgr *data = hwmgr->backend;
	struct vega10_single_dpm_table *golden_sclk_table =
			&(data->golden_dpm_table.gfx_table);
	struct pp_power_state *ps;
	struct vega10_power_state *vega10_ps;

	ps = hwmgr->request_ps;

	if (ps == NULL)
		return -EINVAL;

	vega10_ps = cast_phw_vega10_power_state(&ps->hardware);

	vega10_ps->performance_levels
	[vega10_ps->performance_level_count - 1].gfx_clock =
			golden_sclk_table->dpm_levels
			[golden_sclk_table->count - 1].value *
			value / 100 +
			golden_sclk_table->dpm_levels
			[golden_sclk_table->count - 1].value;

	if (vega10_ps->performance_levels
			[vega10_ps->performance_level_count - 1].gfx_clock >
			hwmgr->platform_descriptor.overdriveLimit.engineClock) {
		vega10_ps->performance_levels
		[vega10_ps->performance_level_count - 1].gfx_clock =
				hwmgr->platform_descriptor.overdriveLimit.engineClock;
		pr_warn("max sclk supported by vbios is %d\n",
				hwmgr->platform_descriptor.overdriveLimit.engineClock);
	}
	return 0;
}

static int vega10_get_mclk_od(struct pp_hwmgr *hwmgr)
{
	struct vega10_hwmgr *data = hwmgr->backend;
	struct vega10_single_dpm_table *mclk_table = &(data->dpm_table.mem_table);
	struct vega10_single_dpm_table *golden_mclk_table =
			&(data->golden_dpm_table.mem_table);
	int value = mclk_table->dpm_levels[mclk_table->count - 1].value;
	int golden_value = golden_mclk_table->dpm_levels
			[golden_mclk_table->count - 1].value;

	value -= golden_value;
	value = DIV_ROUND_UP(value * 100, golden_value);

	return value;
}

static int vega10_set_mclk_od(struct pp_hwmgr *hwmgr, uint32_t value)
{
	struct vega10_hwmgr *data = hwmgr->backend;
	struct vega10_single_dpm_table *golden_mclk_table =
			&(data->golden_dpm_table.mem_table);
	struct pp_power_state  *ps;
	struct vega10_power_state  *vega10_ps;

	ps = hwmgr->request_ps;

	if (ps == NULL)
		return -EINVAL;

	vega10_ps = cast_phw_vega10_power_state(&ps->hardware);

	vega10_ps->performance_levels
	[vega10_ps->performance_level_count - 1].mem_clock =
			golden_mclk_table->dpm_levels
			[golden_mclk_table->count - 1].value *
			value / 100 +
			golden_mclk_table->dpm_levels
			[golden_mclk_table->count - 1].value;

	if (vega10_ps->performance_levels
			[vega10_ps->performance_level_count - 1].mem_clock >
			hwmgr->platform_descriptor.overdriveLimit.memoryClock) {
		vega10_ps->performance_levels
		[vega10_ps->performance_level_count - 1].mem_clock =
				hwmgr->platform_descriptor.overdriveLimit.memoryClock;
		pr_warn("max mclk supported by vbios is %d\n",
				hwmgr->platform_descriptor.overdriveLimit.memoryClock);
	}

	return 0;
}

static int vega10_notify_cac_buffer_info(struct pp_hwmgr *hwmgr,
					uint32_t virtual_addr_low,
					uint32_t virtual_addr_hi,
					uint32_t mc_addr_low,
					uint32_t mc_addr_hi,
					uint32_t size)
{
	smum_send_msg_to_smc_with_parameter(hwmgr,
					PPSMC_MSG_SetSystemVirtualDramAddrHigh,
					virtual_addr_hi);
	smum_send_msg_to_smc_with_parameter(hwmgr,
					PPSMC_MSG_SetSystemVirtualDramAddrLow,
					virtual_addr_low);
	smum_send_msg_to_smc_with_parameter(hwmgr,
					PPSMC_MSG_DramLogSetDramAddrHigh,
					mc_addr_hi);

	smum_send_msg_to_smc_with_parameter(hwmgr,
					PPSMC_MSG_DramLogSetDramAddrLow,
					mc_addr_low);

	smum_send_msg_to_smc_with_parameter(hwmgr,
					PPSMC_MSG_DramLogSetDramSize,
					size);
	return 0;
}

static int vega10_get_thermal_temperature_range(struct pp_hwmgr *hwmgr,
		struct PP_TemperatureRange *thermal_data)
{
	struct phm_ppt_v2_information *table_info =
			(struct phm_ppt_v2_information *)hwmgr->pptable;

	memcpy(thermal_data, &SMU7ThermalWithDelayPolicy[0], sizeof(struct PP_TemperatureRange));

	thermal_data->max = table_info->tdp_table->usSoftwareShutdownTemp *
		PP_TEMPERATURE_UNITS_PER_CENTIGRADES;

	return 0;
}

static int vega10_get_power_profile_mode(struct pp_hwmgr *hwmgr, char *buf)
{
	struct vega10_hwmgr *data = hwmgr->backend;
	uint32_t i, size = 0;
	static const uint8_t profile_mode_setting[6][4] = {{70, 60, 0, 0,},
						{70, 60, 1, 3,},
						{90, 60, 0, 0,},
						{70, 60, 0, 0,},
						{70, 90, 0, 0,},
						{30, 60, 0, 6,},
						};
	static const char *profile_name[7] = {"BOOTUP_DEFAULT",
					"3D_FULL_SCREEN",
					"POWER_SAVING",
					"VIDEO",
					"VR",
					"COMPUTE",
					"CUSTOM"};
	static const char *title[6] = {"NUM",
			"MODE_NAME",
			"BUSY_SET_POINT",
			"FPS",
			"USE_RLC_BUSY",
			"MIN_ACTIVE_LEVEL"};

	if (!buf)
		return -EINVAL;

	size += sprintf(buf + size, "%s %16s %s %s %s %s\n",title[0],
			title[1], title[2], title[3], title[4], title[5]);

	for (i = 0; i < PP_SMC_POWER_PROFILE_CUSTOM; i++)
		size += sprintf(buf + size, "%3d %14s%s: %14d %3d %10d %14d\n",
			i, profile_name[i], (i == hwmgr->power_profile_mode) ? "*" : " ",
			profile_mode_setting[i][0], profile_mode_setting[i][1],
			profile_mode_setting[i][2], profile_mode_setting[i][3]);
	size += sprintf(buf + size, "%3d %14s%s: %14d %3d %10d %14d\n", i,
			profile_name[i], (i == hwmgr->power_profile_mode) ? "*" : " ",
			data->custom_profile_mode[0], data->custom_profile_mode[1],
			data->custom_profile_mode[2], data->custom_profile_mode[3]);
	return size;
}

static int vega10_set_power_profile_mode(struct pp_hwmgr *hwmgr, long *input, uint32_t size)
{
	struct vega10_hwmgr *data = hwmgr->backend;
	uint8_t busy_set_point;
	uint8_t FPS;
	uint8_t use_rlc_busy;
	uint8_t min_active_level;
	uint32_t power_profile_mode = input[size];

<<<<<<< HEAD
	smum_send_msg_to_smc_with_parameter(hwmgr, PPSMC_MSG_SetWorkloadMask,
						1 << power_profile_mode);

	if (power_profile_mode == PP_SMC_POWER_PROFILE_CUSTOM) {
		if (size == 0 || size > 4)
=======
	if (power_profile_mode == PP_SMC_POWER_PROFILE_CUSTOM) {
		if (size != 0 && size != 4)
>>>>>>> a2d635de
			return -EINVAL;

		/* If size = 0 and the CUSTOM profile has been set already
		 * then just apply the profile. The copy stored in the hwmgr
		 * is zeroed out on init
		 */
		if (size == 0) {
			if (data->custom_profile_mode[0] != 0)
				goto out;
			else
				return -EINVAL;
		}

		data->custom_profile_mode[0] = busy_set_point = input[0];
		data->custom_profile_mode[1] = FPS = input[1];
		data->custom_profile_mode[2] = use_rlc_busy = input[2];
		data->custom_profile_mode[3] = min_active_level = input[3];
		smum_send_msg_to_smc_with_parameter(hwmgr,
					PPSMC_MSG_SetCustomGfxDpmParameters,
					busy_set_point | FPS<<8 |
					use_rlc_busy << 16 | min_active_level<<24);
	}

<<<<<<< HEAD
=======
out:
	smum_send_msg_to_smc_with_parameter(hwmgr, PPSMC_MSG_SetWorkloadMask,
						1 << power_profile_mode);
>>>>>>> a2d635de
	hwmgr->power_profile_mode = power_profile_mode;

	return 0;
}


static bool vega10_check_clk_voltage_valid(struct pp_hwmgr *hwmgr,
					enum PP_OD_DPM_TABLE_COMMAND type,
					uint32_t clk,
					uint32_t voltage)
{
	struct vega10_hwmgr *data = hwmgr->backend;
	struct vega10_odn_dpm_table *odn_table = &(data->odn_dpm_table);
	struct vega10_single_dpm_table *golden_table;

	if (voltage < odn_table->min_vddc || voltage > odn_table->max_vddc) {
		pr_info("OD voltage is out of range [%d - %d] mV\n", odn_table->min_vddc, odn_table->max_vddc);
		return false;
	}

	if (type == PP_OD_EDIT_SCLK_VDDC_TABLE) {
		golden_table = &(data->golden_dpm_table.gfx_table);
		if (golden_table->dpm_levels[0].value > clk ||
			hwmgr->platform_descriptor.overdriveLimit.engineClock < clk) {
			pr_info("OD engine clock is out of range [%d - %d] MHz\n",
				golden_table->dpm_levels[0].value/100,
				hwmgr->platform_descriptor.overdriveLimit.engineClock/100);
			return false;
		}
	} else if (type == PP_OD_EDIT_MCLK_VDDC_TABLE) {
		golden_table = &(data->golden_dpm_table.mem_table);
		if (golden_table->dpm_levels[0].value > clk ||
			hwmgr->platform_descriptor.overdriveLimit.memoryClock < clk) {
			pr_info("OD memory clock is out of range [%d - %d] MHz\n",
				golden_table->dpm_levels[0].value/100,
				hwmgr->platform_descriptor.overdriveLimit.memoryClock/100);
			return false;
		}
	} else {
		return false;
	}

	return true;
}

static void vega10_odn_update_soc_table(struct pp_hwmgr *hwmgr,
						enum PP_OD_DPM_TABLE_COMMAND type)
{
	struct vega10_hwmgr *data = hwmgr->backend;
	struct phm_ppt_v2_information *table_info = hwmgr->pptable;
	struct phm_ppt_v1_clock_voltage_dependency_table *dep_table = table_info->vdd_dep_on_socclk;
	struct vega10_single_dpm_table *dpm_table = &data->golden_dpm_table.soc_table;

	struct vega10_odn_clock_voltage_dependency_table *podn_vdd_dep_on_socclk =
							&data->odn_dpm_table.vdd_dep_on_socclk;
	struct vega10_odn_vddc_lookup_table *od_vddc_lookup_table = &data->odn_dpm_table.vddc_lookup_table;

	struct vega10_odn_clock_voltage_dependency_table *podn_vdd_dep;
	uint8_t i, j;

	if (type == PP_OD_EDIT_SCLK_VDDC_TABLE) {
		podn_vdd_dep = &data->odn_dpm_table.vdd_dep_on_sclk;
		for (i = 0; i < podn_vdd_dep->count - 1; i++)
			od_vddc_lookup_table->entries[i].us_vdd = podn_vdd_dep->entries[i].vddc;
		if (od_vddc_lookup_table->entries[i].us_vdd < podn_vdd_dep->entries[i].vddc)
			od_vddc_lookup_table->entries[i].us_vdd = podn_vdd_dep->entries[i].vddc;
	} else if (type == PP_OD_EDIT_MCLK_VDDC_TABLE) {
		podn_vdd_dep = &data->odn_dpm_table.vdd_dep_on_mclk;
		for (i = 0; i < dpm_table->count; i++) {
			for (j = 0; j < od_vddc_lookup_table->count; j++) {
				if (od_vddc_lookup_table->entries[j].us_vdd >
					podn_vdd_dep->entries[i].vddc)
					break;
			}
			if (j == od_vddc_lookup_table->count) {
				od_vddc_lookup_table->entries[j-1].us_vdd =
					podn_vdd_dep->entries[i].vddc;
				data->need_update_dpm_table |= DPMTABLE_OD_UPDATE_VDDC;
			}
			podn_vdd_dep->entries[i].vddInd = j;
		}
		dpm_table = &data->dpm_table.soc_table;
		for (i = 0; i < dep_table->count; i++) {
			if (dep_table->entries[i].vddInd == podn_vdd_dep->entries[dep_table->count-1].vddInd &&
					dep_table->entries[i].clk < podn_vdd_dep->entries[dep_table->count-1].clk) {
				data->need_update_dpm_table |= DPMTABLE_UPDATE_SOCCLK;
				podn_vdd_dep_on_socclk->entries[i].clk = podn_vdd_dep->entries[dep_table->count-1].clk;
				dpm_table->dpm_levels[i].value = podn_vdd_dep_on_socclk->entries[i].clk;
			}
		}
		if (podn_vdd_dep_on_socclk->entries[podn_vdd_dep_on_socclk->count - 1].clk <
					podn_vdd_dep->entries[dep_table->count-1].clk) {
			data->need_update_dpm_table |= DPMTABLE_UPDATE_SOCCLK;
			podn_vdd_dep_on_socclk->entries[podn_vdd_dep_on_socclk->count - 1].clk = podn_vdd_dep->entries[dep_table->count-1].clk;
			dpm_table->dpm_levels[podn_vdd_dep_on_socclk->count - 1].value = podn_vdd_dep->entries[dep_table->count-1].clk;
		}
		if (podn_vdd_dep_on_socclk->entries[podn_vdd_dep_on_socclk->count - 1].vddInd <
					podn_vdd_dep->entries[dep_table->count-1].vddInd) {
			data->need_update_dpm_table |= DPMTABLE_UPDATE_SOCCLK;
			podn_vdd_dep_on_socclk->entries[podn_vdd_dep_on_socclk->count - 1].vddInd = podn_vdd_dep->entries[dep_table->count-1].vddInd;
		}
	}
}

static int vega10_odn_edit_dpm_table(struct pp_hwmgr *hwmgr,
					enum PP_OD_DPM_TABLE_COMMAND type,
					long *input, uint32_t size)
{
	struct vega10_hwmgr *data = hwmgr->backend;
	struct vega10_odn_clock_voltage_dependency_table *podn_vdd_dep_table;
	struct vega10_single_dpm_table *dpm_table;

	uint32_t input_clk;
	uint32_t input_vol;
	uint32_t input_level;
	uint32_t i;

	PP_ASSERT_WITH_CODE(input, "NULL user input for clock and voltage",
				return -EINVAL);

	if (!hwmgr->od_enabled) {
		pr_info("OverDrive feature not enabled\n");
		return -EINVAL;
	}

	if (PP_OD_EDIT_SCLK_VDDC_TABLE == type) {
		dpm_table = &data->dpm_table.gfx_table;
		podn_vdd_dep_table = &data->odn_dpm_table.vdd_dep_on_sclk;
		data->need_update_dpm_table |= DPMTABLE_OD_UPDATE_SCLK;
	} else if (PP_OD_EDIT_MCLK_VDDC_TABLE == type) {
		dpm_table = &data->dpm_table.mem_table;
		podn_vdd_dep_table = &data->odn_dpm_table.vdd_dep_on_mclk;
		data->need_update_dpm_table |= DPMTABLE_OD_UPDATE_MCLK;
	} else if (PP_OD_RESTORE_DEFAULT_TABLE == type) {
		memcpy(&(data->dpm_table), &(data->golden_dpm_table), sizeof(struct vega10_dpm_table));
		vega10_odn_initial_default_setting(hwmgr);
		return 0;
	} else if (PP_OD_COMMIT_DPM_TABLE == type) {
		vega10_check_dpm_table_updated(hwmgr);
		return 0;
	} else {
		return -EINVAL;
	}

	for (i = 0; i < size; i += 3) {
		if (i + 3 > size || input[i] >= podn_vdd_dep_table->count) {
			pr_info("invalid clock voltage input\n");
			return 0;
		}
		input_level = input[i];
		input_clk = input[i+1] * 100;
		input_vol = input[i+2];

		if (vega10_check_clk_voltage_valid(hwmgr, type, input_clk, input_vol)) {
			dpm_table->dpm_levels[input_level].value = input_clk;
			podn_vdd_dep_table->entries[input_level].clk = input_clk;
			podn_vdd_dep_table->entries[input_level].vddc = input_vol;
		} else {
			return -EINVAL;
		}
	}
	vega10_odn_update_soc_table(hwmgr, type);
	return 0;
}

static int vega10_get_performance_level(struct pp_hwmgr *hwmgr, const struct pp_hw_power_state *state,
				PHM_PerformanceLevelDesignation designation, uint32_t index,
				PHM_PerformanceLevel *level)
{
	const struct vega10_power_state *ps;
	struct vega10_hwmgr *data;
	uint32_t i;

	if (level == NULL || hwmgr == NULL || state == NULL)
		return -EINVAL;

	data = hwmgr->backend;
	ps = cast_const_phw_vega10_power_state(state);

	i = index > ps->performance_level_count - 1 ?
			ps->performance_level_count - 1 : index;

	level->coreClock = ps->performance_levels[i].gfx_clock;
	level->memory_clock = ps->performance_levels[i].mem_clock;

	return 0;
}

static const struct pp_hwmgr_func vega10_hwmgr_funcs = {
	.backend_init = vega10_hwmgr_backend_init,
	.backend_fini = vega10_hwmgr_backend_fini,
	.asic_setup = vega10_setup_asic_task,
	.dynamic_state_management_enable = vega10_enable_dpm_tasks,
	.dynamic_state_management_disable = vega10_disable_dpm_tasks,
	.get_num_of_pp_table_entries =
			vega10_get_number_of_powerplay_table_entries,
	.get_power_state_size = vega10_get_power_state_size,
	.get_pp_table_entry = vega10_get_pp_table_entry,
	.patch_boot_state = vega10_patch_boot_state,
	.apply_state_adjust_rules = vega10_apply_state_adjust_rules,
	.power_state_set = vega10_set_power_state_tasks,
	.get_sclk = vega10_dpm_get_sclk,
	.get_mclk = vega10_dpm_get_mclk,
	.notify_smc_display_config_after_ps_adjustment =
			vega10_notify_smc_display_config_after_ps_adjustment,
	.force_dpm_level = vega10_dpm_force_dpm_level,
	.stop_thermal_controller = vega10_thermal_stop_thermal_controller,
	.get_fan_speed_info = vega10_fan_ctrl_get_fan_speed_info,
	.get_fan_speed_percent = vega10_fan_ctrl_get_fan_speed_percent,
	.set_fan_speed_percent = vega10_fan_ctrl_set_fan_speed_percent,
	.reset_fan_speed_to_default =
			vega10_fan_ctrl_reset_fan_speed_to_default,
	.get_fan_speed_rpm = vega10_fan_ctrl_get_fan_speed_rpm,
	.set_fan_speed_rpm = vega10_fan_ctrl_set_fan_speed_rpm,
	.uninitialize_thermal_controller =
			vega10_thermal_ctrl_uninitialize_thermal_controller,
	.set_fan_control_mode = vega10_set_fan_control_mode,
	.get_fan_control_mode = vega10_get_fan_control_mode,
	.read_sensor = vega10_read_sensor,
	.get_dal_power_level = vega10_get_dal_power_level,
	.get_clock_by_type_with_latency = vega10_get_clock_by_type_with_latency,
	.get_clock_by_type_with_voltage = vega10_get_clock_by_type_with_voltage,
	.set_watermarks_for_clocks_ranges = vega10_set_watermarks_for_clocks_ranges,
	.display_clock_voltage_request = vega10_display_clock_voltage_request,
	.force_clock_level = vega10_force_clock_level,
	.print_clock_levels = vega10_print_clock_levels,
	.display_config_changed = vega10_display_configuration_changed_task,
	.powergate_uvd = vega10_power_gate_uvd,
	.powergate_vce = vega10_power_gate_vce,
	.check_states_equal = vega10_check_states_equal,
	.check_smc_update_required_for_display_configuration =
			vega10_check_smc_update_required_for_display_configuration,
	.power_off_asic = vega10_power_off_asic,
	.disable_smc_firmware_ctf = vega10_thermal_disable_alert,
	.get_sclk_od = vega10_get_sclk_od,
	.set_sclk_od = vega10_set_sclk_od,
	.get_mclk_od = vega10_get_mclk_od,
	.set_mclk_od = vega10_set_mclk_od,
	.avfs_control = vega10_avfs_enable,
	.notify_cac_buffer_info = vega10_notify_cac_buffer_info,
	.get_thermal_temperature_range = vega10_get_thermal_temperature_range,
	.register_irq_handlers = smu9_register_irq_handlers,
	.start_thermal_controller = vega10_start_thermal_controller,
	.get_power_profile_mode = vega10_get_power_profile_mode,
	.set_power_profile_mode = vega10_set_power_profile_mode,
	.set_power_limit = vega10_set_power_limit,
	.odn_edit_dpm_table = vega10_odn_edit_dpm_table,
	.get_performance_level = vega10_get_performance_level,
	.get_asic_baco_capability = smu9_baco_get_capability,
	.get_asic_baco_state = smu9_baco_get_state,
	.set_asic_baco_state = vega10_baco_set_state,
	.enable_mgpu_fan_boost = vega10_enable_mgpu_fan_boost,
	.get_ppfeature_status = vega10_get_ppfeature_status,
	.set_ppfeature_status = vega10_set_ppfeature_status,
};

int vega10_hwmgr_init(struct pp_hwmgr *hwmgr)
{
	hwmgr->hwmgr_func = &vega10_hwmgr_funcs;
	hwmgr->pptable_func = &vega10_pptable_funcs;

	return 0;
}<|MERGE_RESOLUTION|>--- conflicted
+++ resolved
@@ -4915,16 +4915,8 @@
 	uint8_t min_active_level;
 	uint32_t power_profile_mode = input[size];
 
-<<<<<<< HEAD
-	smum_send_msg_to_smc_with_parameter(hwmgr, PPSMC_MSG_SetWorkloadMask,
-						1 << power_profile_mode);
-
-	if (power_profile_mode == PP_SMC_POWER_PROFILE_CUSTOM) {
-		if (size == 0 || size > 4)
-=======
 	if (power_profile_mode == PP_SMC_POWER_PROFILE_CUSTOM) {
 		if (size != 0 && size != 4)
->>>>>>> a2d635de
 			return -EINVAL;
 
 		/* If size = 0 and the CUSTOM profile has been set already
@@ -4948,12 +4940,9 @@
 					use_rlc_busy << 16 | min_active_level<<24);
 	}
 
-<<<<<<< HEAD
-=======
 out:
 	smum_send_msg_to_smc_with_parameter(hwmgr, PPSMC_MSG_SetWorkloadMask,
 						1 << power_profile_mode);
->>>>>>> a2d635de
 	hwmgr->power_profile_mode = power_profile_mode;
 
 	return 0;
