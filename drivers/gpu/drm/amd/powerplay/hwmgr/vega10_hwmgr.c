--- conflicted
+++ resolved
@@ -4234,11 +4234,7 @@
 			vega10_fan_ctrl_stop_smc_fan_control(hwmgr);
 		break;
 	case AMD_FAN_CTRL_AUTO:
-<<<<<<< HEAD
-		if (!vega10_fan_ctrl_set_static_mode(hwmgr, mode))
-=======
 		if (PP_CAP(PHM_PlatformCaps_MicrocodeFanControl))
->>>>>>> 8a6fb5b5
 			vega10_fan_ctrl_start_smc_fan_control(hwmgr);
 		break;
 	default:
