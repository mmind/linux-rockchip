/*
 * Copyright 2019 Advanced Micro Devices, Inc.
 *
 * Permission is hereby granted, free of charge, to any person obtaining a
 * copy of this software and associated documentation files (the "Software"),
 * to deal in the Software without restriction, including without limitation
 * the rights to use, copy, modify, merge, publish, distribute, sublicense,
 * and/or sell copies of the Software, and to permit persons to whom the
 * Software is furnished to do so, subject to the following conditions:
 *
 * The above copyright notice and this permission notice shall be included in
 * all copies or substantial portions of the Software.
 *
 * THE SOFTWARE IS PROVIDED "AS IS", WITHOUT WARRANTY OF ANY KIND, EXPRESS OR
 * IMPLIED, INCLUDING BUT NOT LIMITED TO THE WARRANTIES OF MERCHANTABILITY,
 * FITNESS FOR A PARTICULAR PURPOSE AND NONINFRINGEMENT.  IN NO EVENT SHALL
 * THE COPYRIGHT HOLDER(S) OR AUTHOR(S) BE LIABLE FOR ANY CLAIM, DAMAGES OR
 * OTHER LIABILITY, WHETHER IN AN ACTION OF CONTRACT, TORT OR OTHERWISE,
 * ARISING FROM, OUT OF OR IN CONNECTION WITH THE SOFTWARE OR THE USE OR
 * OTHER DEALINGS IN THE SOFTWARE.
 */
#ifndef __AMDGPU_SMU_H__
#define __AMDGPU_SMU_H__

#include "amdgpu.h"
#include "kgd_pp_interface.h"
#include "dm_pp_interface.h"
#include "dm_pp_smu.h"

#define SMU_THERMAL_MINIMUM_ALERT_TEMP		0
#define SMU_THERMAL_MAXIMUM_ALERT_TEMP		255
#define SMU_TEMPERATURE_UNITS_PER_CENTIGRADES	1000

struct smu_hw_power_state {
	unsigned int magic;
};

struct smu_power_state;

enum smu_state_ui_label {
	SMU_STATE_UI_LABEL_NONE,
	SMU_STATE_UI_LABEL_BATTERY,
	SMU_STATE_UI_TABEL_MIDDLE_LOW,
	SMU_STATE_UI_LABEL_BALLANCED,
	SMU_STATE_UI_LABEL_MIDDLE_HIGHT,
	SMU_STATE_UI_LABEL_PERFORMANCE,
	SMU_STATE_UI_LABEL_BACO,
};

enum smu_state_classification_flag {
	SMU_STATE_CLASSIFICATION_FLAG_BOOT                     = 0x0001,
	SMU_STATE_CLASSIFICATION_FLAG_THERMAL                  = 0x0002,
	SMU_STATE_CLASSIFICATIN_FLAG_LIMITED_POWER_SOURCE      = 0x0004,
	SMU_STATE_CLASSIFICATION_FLAG_RESET                    = 0x0008,
	SMU_STATE_CLASSIFICATION_FLAG_FORCED                   = 0x0010,
	SMU_STATE_CLASSIFICATION_FLAG_USER_3D_PERFORMANCE      = 0x0020,
	SMU_STATE_CLASSIFICATION_FLAG_USER_2D_PERFORMANCE      = 0x0040,
	SMU_STATE_CLASSIFICATION_FLAG_3D_PERFORMANCE           = 0x0080,
	SMU_STATE_CLASSIFICATION_FLAG_AC_OVERDIRVER_TEMPLATE   = 0x0100,
	SMU_STATE_CLASSIFICATION_FLAG_UVD                      = 0x0200,
	SMU_STATE_CLASSIFICATION_FLAG_3D_PERFORMANCE_LOW       = 0x0400,
	SMU_STATE_CLASSIFICATION_FLAG_ACPI                     = 0x0800,
	SMU_STATE_CLASSIFICATION_FLAG_HD2                      = 0x1000,
	SMU_STATE_CLASSIFICATION_FLAG_UVD_HD                   = 0x2000,
	SMU_STATE_CLASSIFICATION_FLAG_UVD_SD                   = 0x4000,
	SMU_STATE_CLASSIFICATION_FLAG_USER_DC_PERFORMANCE      = 0x8000,
	SMU_STATE_CLASSIFICATION_FLAG_DC_OVERDIRVER_TEMPLATE   = 0x10000,
	SMU_STATE_CLASSIFICATION_FLAG_BACO                     = 0x20000,
	SMU_STATE_CLASSIFICATIN_FLAG_LIMITED_POWER_SOURCE2      = 0x40000,
	SMU_STATE_CLASSIFICATION_FLAG_ULV                      = 0x80000,
	SMU_STATE_CLASSIFICATION_FLAG_UVD_MVC                  = 0x100000,
};

struct smu_state_classification_block {
	enum smu_state_ui_label         ui_label;
	enum smu_state_classification_flag  flags;
	int                          bios_index;
	bool                      temporary_state;
	bool                      to_be_deleted;
};

struct smu_state_pcie_block {
	unsigned int lanes;
};

enum smu_refreshrate_source {
	SMU_REFRESHRATE_SOURCE_EDID,
	SMU_REFRESHRATE_SOURCE_EXPLICIT
};

struct smu_state_display_block {
	bool              disable_frame_modulation;
	bool              limit_refreshrate;
	enum smu_refreshrate_source refreshrate_source;
	int                  explicit_refreshrate;
	int                  edid_refreshrate_index;
	bool              enable_vari_bright;
};

struct smu_state_memroy_block {
	bool              dll_off;
	uint8_t                 m3arb;
	uint8_t                 unused[3];
};

struct smu_state_software_algorithm_block {
	bool disable_load_balancing;
	bool enable_sleep_for_timestamps;
};

struct smu_temperature_range {
	int min;
	int max;
	int edge_emergency_max;
	int hotspot_min;
	int hotspot_crit_max;
	int hotspot_emergency_max;
	int mem_min;
	int mem_crit_max;
	int mem_emergency_max;
};

struct smu_state_validation_block {
	bool single_display_only;
	bool disallow_on_dc;
	uint8_t supported_power_levels;
};

struct smu_uvd_clocks {
	uint32_t vclk;
	uint32_t dclk;
};

/**
* Structure to hold a SMU Power State.
*/
struct smu_power_state {
	uint32_t                                      id;
	struct list_head                              ordered_list;
	struct list_head                              all_states_list;

	struct smu_state_classification_block         classification;
	struct smu_state_validation_block             validation;
	struct smu_state_pcie_block                   pcie;
	struct smu_state_display_block                display;
	struct smu_state_memroy_block                 memory;
	struct smu_temperature_range                  temperatures;
	struct smu_state_software_algorithm_block     software;
	struct smu_uvd_clocks                         uvd_clocks;
	struct smu_hw_power_state                     hardware;
};

enum smu_message_type
{
	SMU_MSG_TestMessage = 0,
	SMU_MSG_GetSmuVersion,
	SMU_MSG_GetDriverIfVersion,
	SMU_MSG_SetAllowedFeaturesMaskLow,
	SMU_MSG_SetAllowedFeaturesMaskHigh,
	SMU_MSG_EnableAllSmuFeatures,
	SMU_MSG_DisableAllSmuFeatures,
	SMU_MSG_EnableSmuFeaturesLow,
	SMU_MSG_EnableSmuFeaturesHigh,
	SMU_MSG_DisableSmuFeaturesLow,
	SMU_MSG_DisableSmuFeaturesHigh,
	SMU_MSG_GetEnabledSmuFeaturesLow,
	SMU_MSG_GetEnabledSmuFeaturesHigh,
	SMU_MSG_SetWorkloadMask,
	SMU_MSG_SetPptLimit,
	SMU_MSG_SetDriverDramAddrHigh,
	SMU_MSG_SetDriverDramAddrLow,
	SMU_MSG_SetToolsDramAddrHigh,
	SMU_MSG_SetToolsDramAddrLow,
	SMU_MSG_TransferTableSmu2Dram,
	SMU_MSG_TransferTableDram2Smu,
	SMU_MSG_UseDefaultPPTable,
	SMU_MSG_UseBackupPPTable,
	SMU_MSG_RunBtc,
	SMU_MSG_RequestI2CBus,
	SMU_MSG_ReleaseI2CBus,
	SMU_MSG_SetFloorSocVoltage,
	SMU_MSG_SoftReset,
	SMU_MSG_StartBacoMonitor,
	SMU_MSG_CancelBacoMonitor,
	SMU_MSG_EnterBaco,
	SMU_MSG_SetSoftMinByFreq,
	SMU_MSG_SetSoftMaxByFreq,
	SMU_MSG_SetHardMinByFreq,
	SMU_MSG_SetHardMaxByFreq,
	SMU_MSG_GetMinDpmFreq,
	SMU_MSG_GetMaxDpmFreq,
	SMU_MSG_GetDpmFreqByIndex,
	SMU_MSG_GetDpmClockFreq,
	SMU_MSG_GetSsVoltageByDpm,
	SMU_MSG_SetMemoryChannelConfig,
	SMU_MSG_SetGeminiMode,
	SMU_MSG_SetGeminiApertureHigh,
	SMU_MSG_SetGeminiApertureLow,
	SMU_MSG_SetMinLinkDpmByIndex,
	SMU_MSG_OverridePcieParameters,
	SMU_MSG_OverDriveSetPercentage,
	SMU_MSG_SetMinDeepSleepDcefclk,
	SMU_MSG_ReenableAcDcInterrupt,
	SMU_MSG_NotifyPowerSource,
	SMU_MSG_SetUclkFastSwitch,
	SMU_MSG_SetUclkDownHyst,
	SMU_MSG_GfxDeviceDriverReset,
	SMU_MSG_GetCurrentRpm,
	SMU_MSG_SetVideoFps,
	SMU_MSG_SetTjMax,
	SMU_MSG_SetFanTemperatureTarget,
	SMU_MSG_PrepareMp1ForUnload,
	SMU_MSG_DramLogSetDramAddrHigh,
	SMU_MSG_DramLogSetDramAddrLow,
	SMU_MSG_DramLogSetDramSize,
	SMU_MSG_SetFanMaxRpm,
	SMU_MSG_SetFanMinPwm,
	SMU_MSG_ConfigureGfxDidt,
	SMU_MSG_NumOfDisplays,
	SMU_MSG_RemoveMargins,
	SMU_MSG_ReadSerialNumTop32,
	SMU_MSG_ReadSerialNumBottom32,
	SMU_MSG_SetSystemVirtualDramAddrHigh,
	SMU_MSG_SetSystemVirtualDramAddrLow,
	SMU_MSG_WaflTest,
	SMU_MSG_SetFclkGfxClkRatio,
	SMU_MSG_AllowGfxOff,
	SMU_MSG_DisallowGfxOff,
	SMU_MSG_GetPptLimit,
	SMU_MSG_GetDcModeMaxDpmFreq,
	SMU_MSG_GetDebugData,
	SMU_MSG_SetXgmiMode,
	SMU_MSG_RunAfllBtc,
	SMU_MSG_ExitBaco,
	SMU_MSG_PrepareMp1ForReset,
	SMU_MSG_PrepareMp1ForShutdown,
	SMU_MSG_SetMGpuFanBoostLimitRpm,
	SMU_MSG_GetAVFSVoltageByDpm,
	SMU_MSG_PowerUpVcn,
	SMU_MSG_PowerDownVcn,
	SMU_MSG_PowerUpJpeg,
	SMU_MSG_PowerDownJpeg,
	SMU_MSG_BacoAudioD3PME,
	SMU_MSG_ArmD3,
	SMU_MSG_MAX_COUNT,
};

enum smu_clk_type
{
	SMU_GFXCLK,
	SMU_VCLK,
	SMU_DCLK,
	SMU_ECLK,
	SMU_SOCCLK,
	SMU_UCLK,
	SMU_DCEFCLK,
	SMU_DISPCLK,
	SMU_PIXCLK,
	SMU_PHYCLK,
	SMU_FCLK,
	SMU_SCLK,
	SMU_MCLK,
	SMU_PCIE,
	SMU_OD_SCLK,
	SMU_OD_MCLK,
	SMU_OD_VDDC_CURVE,
	SMU_OD_RANGE,
	SMU_CLK_COUNT,
};

enum smu_power_src_type
{
	SMU_POWER_SOURCE_AC,
	SMU_POWER_SOURCE_DC,
	SMU_POWER_SOURCE_COUNT,
};

enum smu_feature_mask
{
	SMU_FEATURE_DPM_PREFETCHER_BIT,
	SMU_FEATURE_DPM_GFXCLK_BIT,
	SMU_FEATURE_DPM_UCLK_BIT,
	SMU_FEATURE_DPM_SOCCLK_BIT,
	SMU_FEATURE_DPM_UVD_BIT,
	SMU_FEATURE_DPM_VCE_BIT,
	SMU_FEATURE_ULV_BIT,
	SMU_FEATURE_DPM_MP0CLK_BIT,
	SMU_FEATURE_DPM_LINK_BIT,
	SMU_FEATURE_DPM_DCEFCLK_BIT,
	SMU_FEATURE_DS_GFXCLK_BIT,
	SMU_FEATURE_DS_SOCCLK_BIT,
	SMU_FEATURE_DS_LCLK_BIT,
	SMU_FEATURE_PPT_BIT,
	SMU_FEATURE_TDC_BIT,
	SMU_FEATURE_THERMAL_BIT,
	SMU_FEATURE_GFX_PER_CU_CG_BIT,
	SMU_FEATURE_RM_BIT,
	SMU_FEATURE_DS_DCEFCLK_BIT,
	SMU_FEATURE_ACDC_BIT,
	SMU_FEATURE_VR0HOT_BIT,
	SMU_FEATURE_VR1HOT_BIT,
	SMU_FEATURE_FW_CTF_BIT,
	SMU_FEATURE_LED_DISPLAY_BIT,
	SMU_FEATURE_FAN_CONTROL_BIT,
	SMU_FEATURE_GFX_EDC_BIT,
	SMU_FEATURE_GFXOFF_BIT,
	SMU_FEATURE_CG_BIT,
	SMU_FEATURE_DPM_FCLK_BIT,
	SMU_FEATURE_DS_FCLK_BIT,
	SMU_FEATURE_DS_MP1CLK_BIT,
	SMU_FEATURE_DS_MP0CLK_BIT,
	SMU_FEATURE_XGMI_BIT,
	SMU_FEATURE_DPM_GFX_PACE_BIT,
	SMU_FEATURE_MEM_VDDCI_SCALING_BIT,
	SMU_FEATURE_MEM_MVDD_SCALING_BIT,
	SMU_FEATURE_DS_UCLK_BIT,
	SMU_FEATURE_GFX_ULV_BIT,
	SMU_FEATURE_FW_DSTATE_BIT,
	SMU_FEATURE_BACO_BIT,
	SMU_FEATURE_VCN_PG_BIT,
	SMU_FEATURE_JPEG_PG_BIT,
	SMU_FEATURE_USB_PG_BIT,
	SMU_FEATURE_RSMU_SMN_CG_BIT,
	SMU_FEATURE_APCC_PLUS_BIT,
	SMU_FEATURE_GTHR_BIT,
	SMU_FEATURE_GFX_DCS_BIT,
	SMU_FEATURE_GFX_SS_BIT,
	SMU_FEATURE_OUT_OF_BAND_MONITOR_BIT,
	SMU_FEATURE_TEMP_DEPENDENT_VMIN_BIT,
	SMU_FEATURE_MMHUB_PG_BIT,
	SMU_FEATURE_ATHUB_PG_BIT,
	SMU_FEATURE_COUNT,
};

enum smu_memory_pool_size
{
    SMU_MEMORY_POOL_SIZE_ZERO   = 0,
    SMU_MEMORY_POOL_SIZE_256_MB = 0x10000000,
    SMU_MEMORY_POOL_SIZE_512_MB = 0x20000000,
    SMU_MEMORY_POOL_SIZE_1_GB   = 0x40000000,
    SMU_MEMORY_POOL_SIZE_2_GB   = 0x80000000,
};

#define SMU_TABLE_INIT(tables, table_id, s, a, d)	\
	do {						\
		tables[table_id].size = s;		\
		tables[table_id].align = a;		\
		tables[table_id].domain = d;		\
	} while (0)

struct smu_table {
	uint64_t size;
	uint32_t align;
	uint8_t domain;
	uint64_t mc_address;
	void *cpu_addr;
	struct amdgpu_bo *bo;
};

enum smu_perf_level_designation {
	PERF_LEVEL_ACTIVITY,
	PERF_LEVEL_POWER_CONTAINMENT,
};

struct smu_performance_level {
	uint32_t core_clock;
	uint32_t memory_clock;
	uint32_t vddc;
	uint32_t vddci;
	uint32_t non_local_mem_freq;
	uint32_t non_local_mem_width;
};

struct smu_clock_info {
	uint32_t min_mem_clk;
	uint32_t max_mem_clk;
	uint32_t min_eng_clk;
	uint32_t max_eng_clk;
	uint32_t min_bus_bandwidth;
	uint32_t max_bus_bandwidth;
};

struct smu_bios_boot_up_values
{
	uint32_t			revision;
	uint32_t			gfxclk;
	uint32_t			uclk;
	uint32_t			socclk;
	uint32_t			dcefclk;
	uint32_t			eclk;
	uint32_t			vclk;
	uint32_t			dclk;
	uint16_t			vddc;
	uint16_t			vddci;
	uint16_t			mvddc;
	uint16_t			vdd_gfx;
	uint8_t				cooling_id;
	uint32_t			pp_table_id;
};

enum smu_table_id
{
	SMU_TABLE_PPTABLE = 0,
	SMU_TABLE_WATERMARKS,
	SMU_TABLE_AVFS,
	SMU_TABLE_AVFS_PSM_DEBUG,
	SMU_TABLE_AVFS_FUSE_OVERRIDE,
	SMU_TABLE_PMSTATUSLOG,
	SMU_TABLE_SMU_METRICS,
	SMU_TABLE_DRIVER_SMU_CONFIG,
	SMU_TABLE_ACTIVITY_MONITOR_COEFF,
	SMU_TABLE_OVERDRIVE,
	SMU_TABLE_I2C_COMMANDS,
	SMU_TABLE_PACE,
	SMU_TABLE_COUNT,
};

struct smu_table_context
{
	void				*power_play_table;
	uint32_t			power_play_table_size;
	void				*hardcode_pptable;
	unsigned long			metrics_time;
	void				*metrics_table;

	void				*max_sustainable_clocks;
	struct smu_bios_boot_up_values	boot_values;
	void                            *driver_pptable;
	struct smu_table		*tables;
	uint32_t			table_count;
	struct smu_table		memory_pool;
	uint16_t                        software_shutdown_temp;
	uint8_t                         thermal_controller_type;
	uint16_t			TDPODLimit;

	void				*overdrive_table;
};

struct smu_dpm_context {
	uint32_t dpm_context_size;
	void *dpm_context;
	void *golden_dpm_context;
	bool enable_umd_pstate;
	enum amd_dpm_forced_level dpm_level;
	enum amd_dpm_forced_level saved_dpm_level;
	enum amd_dpm_forced_level requested_dpm_level;
	struct smu_power_state *dpm_request_power_state;
	struct smu_power_state *dpm_current_power_state;
	struct mclock_latency_table *mclk_latency_table;
};

struct smu_power_gate {
	bool uvd_gated;
	bool vce_gated;
};

struct smu_power_context {
	void *power_context;
	uint32_t power_context_size;
	struct smu_power_gate power_gate;
};


#define SMU_FEATURE_MAX	(64)
struct smu_feature
{
	uint32_t feature_num;
	DECLARE_BITMAP(supported, SMU_FEATURE_MAX);
	DECLARE_BITMAP(allowed, SMU_FEATURE_MAX);
	DECLARE_BITMAP(enabled, SMU_FEATURE_MAX);
	struct mutex mutex;
};

struct smu_clocks {
	uint32_t engine_clock;
	uint32_t memory_clock;
	uint32_t bus_bandwidth;
	uint32_t engine_clock_in_sr;
	uint32_t dcef_clock;
	uint32_t dcef_clock_in_sr;
};

#define MAX_REGULAR_DPM_NUM 16
struct mclk_latency_entries {
	uint32_t  frequency;
	uint32_t  latency;
};
struct mclock_latency_table {
	uint32_t  count;
	struct mclk_latency_entries  entries[MAX_REGULAR_DPM_NUM];
};

enum smu_baco_state
{
	SMU_BACO_STATE_ENTER = 0,
	SMU_BACO_STATE_EXIT,
};

struct smu_baco_context
{
	struct mutex mutex;
	uint32_t state;
	bool platform_support;
};

#define WORKLOAD_POLICY_MAX 7
struct smu_context
{
	struct amdgpu_device            *adev;
	struct amdgpu_irq_src		*irq_source;

	const struct smu_funcs		*funcs;
	const struct pptable_funcs	*ppt_funcs;
	struct mutex			mutex;
	uint64_t pool_size;

	struct smu_table_context	smu_table;
	struct smu_dpm_context		smu_dpm;
	struct smu_power_context	smu_power;
	struct smu_feature		smu_feature;
	struct amd_pp_display_configuration  *display_config;
	struct smu_baco_context		smu_baco;
	void *od_settings;

	uint32_t pstate_sclk;
	uint32_t pstate_mclk;

	bool od_enabled;
	uint32_t power_limit;
	uint32_t default_power_limit;

	/* soft pptable */
	uint32_t ppt_offset_bytes;
	uint32_t ppt_size_bytes;
	uint8_t  *ppt_start_addr;

	bool support_power_containment;
	bool disable_watermark;

#define WATERMARKS_EXIST	(1 << 0)
#define WATERMARKS_LOADED	(1 << 1)
	uint32_t watermarks_bitmap;

	uint32_t workload_mask;
	uint32_t workload_prority[WORKLOAD_POLICY_MAX];
	uint32_t workload_setting[WORKLOAD_POLICY_MAX];
	uint32_t power_profile_mode;
	uint32_t default_power_profile_mode;
	bool pm_enabled;

	uint32_t smc_if_version;

<<<<<<< HEAD
	unsigned long metrics_time;
	void *metrics_table;
=======
>>>>>>> f1a3b43c
};

struct pptable_funcs {
	int (*alloc_dpm_context)(struct smu_context *smu);
	int (*store_powerplay_table)(struct smu_context *smu);
	int (*check_powerplay_table)(struct smu_context *smu);
	int (*append_powerplay_table)(struct smu_context *smu);
	int (*get_smu_msg_index)(struct smu_context *smu, uint32_t index);
	int (*get_smu_clk_index)(struct smu_context *smu, uint32_t index);
	int (*get_smu_feature_index)(struct smu_context *smu, uint32_t index);
	int (*get_smu_table_index)(struct smu_context *smu, uint32_t index);
	int (*get_smu_power_index)(struct smu_context *smu, uint32_t index);
	int (*get_workload_type)(struct smu_context *smu, enum PP_SMC_POWER_PROFILE profile);
	int (*run_afll_btc)(struct smu_context *smu);
	int (*get_allowed_feature_mask)(struct smu_context *smu, uint32_t *feature_mask, uint32_t num);
	enum amd_pm_state_type (*get_current_power_state)(struct smu_context *smu);
	int (*set_default_dpm_table)(struct smu_context *smu);
	int (*set_power_state)(struct smu_context *smu);
	int (*populate_umd_state_clk)(struct smu_context *smu);
	int (*print_clk_levels)(struct smu_context *smu, enum smu_clk_type clk_type, char *buf);
	int (*force_clk_levels)(struct smu_context *smu, enum smu_clk_type clk_type, uint32_t mask);
	int (*set_default_od8_settings)(struct smu_context *smu);
	int (*get_od_percentage)(struct smu_context *smu, enum smu_clk_type clk_type);
	int (*set_od_percentage)(struct smu_context *smu,
				 enum smu_clk_type clk_type,
				 uint32_t value);
	int (*od_edit_dpm_table)(struct smu_context *smu,
				 enum PP_OD_DPM_TABLE_COMMAND type,
				 long *input, uint32_t size);
	int (*get_clock_by_type_with_latency)(struct smu_context *smu,
					      enum smu_clk_type clk_type,
					      struct
					      pp_clock_levels_with_latency
					      *clocks);
	int (*get_clock_by_type_with_voltage)(struct smu_context *smu,
					      enum amd_pp_clock_type type,
					      struct
					      pp_clock_levels_with_voltage
					      *clocks);
	int (*get_power_profile_mode)(struct smu_context *smu, char *buf);
	int (*set_power_profile_mode)(struct smu_context *smu, long *input, uint32_t size);
	int (*dpm_set_uvd_enable)(struct smu_context *smu, bool enable);
	int (*dpm_set_vce_enable)(struct smu_context *smu, bool enable);
	int (*read_sensor)(struct smu_context *smu, enum amd_pp_sensors sensor,
			   void *data, uint32_t *size);
	int (*pre_display_config_changed)(struct smu_context *smu);
	int (*display_config_changed)(struct smu_context *smu);
	int (*apply_clocks_adjust_rules)(struct smu_context *smu);
	int (*notify_smc_dispaly_config)(struct smu_context *smu);
	int (*force_dpm_limit_value)(struct smu_context *smu, bool highest);
	int (*unforce_dpm_levels)(struct smu_context *smu);
	int (*get_profiling_clk_mask)(struct smu_context *smu,
				      enum amd_dpm_forced_level level,
				      uint32_t *sclk_mask,
				      uint32_t *mclk_mask,
				      uint32_t *soc_mask);
	int (*set_cpu_power_state)(struct smu_context *smu);
	int (*set_ppfeature_status)(struct smu_context *smu, uint64_t ppfeatures);
	int (*get_ppfeature_status)(struct smu_context *smu, char *buf);
<<<<<<< HEAD
=======
	bool (*is_dpm_running)(struct smu_context *smu);
	int (*tables_init)(struct smu_context *smu, struct smu_table *tables);
	int (*set_thermal_fan_table)(struct smu_context *smu);
	int (*get_fan_speed_percent)(struct smu_context *smu, uint32_t *speed);
	int (*set_watermarks_table)(struct smu_context *smu, void *watermarks,
				    struct dm_pp_wm_sets_with_clock_ranges_soc15 *clock_ranges);
	int (*get_current_clk_freq_by_table)(struct smu_context *smu,
					     enum smu_clk_type clk_type,
					     uint32_t *value);
	int (*get_thermal_temperature_range)(struct smu_context *smu, struct smu_temperature_range *range);
	int (*get_uclk_dpm_states)(struct smu_context *smu, uint32_t *clocks_in_khz, uint32_t *num_states);
	int (*set_default_od_settings)(struct smu_context *smu, bool initialize);
>>>>>>> f1a3b43c
};

struct smu_funcs
{
	int (*init_microcode)(struct smu_context *smu);
	int (*init_smc_tables)(struct smu_context *smu);
	int (*fini_smc_tables)(struct smu_context *smu);
	int (*init_power)(struct smu_context *smu);
	int (*fini_power)(struct smu_context *smu);
	int (*load_microcode)(struct smu_context *smu);
	int (*check_fw_status)(struct smu_context *smu);
	int (*setup_pptable)(struct smu_context *smu);
	int (*get_vbios_bootup_values)(struct smu_context *smu);
	int (*get_clk_info_from_vbios)(struct smu_context *smu);
	int (*check_pptable)(struct smu_context *smu);
	int (*parse_pptable)(struct smu_context *smu);
	int (*populate_smc_pptable)(struct smu_context *smu);
	int (*check_fw_version)(struct smu_context *smu);
	int (*write_pptable)(struct smu_context *smu);
	int (*set_min_dcef_deep_sleep)(struct smu_context *smu);
	int (*set_tool_table_location)(struct smu_context *smu);
	int (*notify_memory_pool_location)(struct smu_context *smu);
	int (*write_watermarks_table)(struct smu_context *smu);
	int (*set_last_dcef_min_deep_sleep_clk)(struct smu_context *smu);
	int (*system_features_control)(struct smu_context *smu, bool en);
	int (*send_smc_msg)(struct smu_context *smu, uint16_t msg);
	int (*send_smc_msg_with_param)(struct smu_context *smu, uint16_t msg, uint32_t param);
	int (*read_smc_arg)(struct smu_context *smu, uint32_t *arg);
	int (*init_display_count)(struct smu_context *smu, uint32_t count);
	int (*set_allowed_mask)(struct smu_context *smu);
	int (*get_enabled_mask)(struct smu_context *smu, uint32_t *feature_mask, uint32_t num);
	int (*update_feature_enable_state)(struct smu_context *smu, uint32_t feature_id, bool enabled);
	int (*notify_display_change)(struct smu_context *smu);
	int (*get_power_limit)(struct smu_context *smu, uint32_t *limit, bool def);
	int (*set_power_limit)(struct smu_context *smu, uint32_t n);
	int (*get_current_clk_freq)(struct smu_context *smu, enum smu_clk_type clk_id, uint32_t *value);
	int (*init_max_sustainable_clocks)(struct smu_context *smu);
	int (*start_thermal_control)(struct smu_context *smu);
	int (*read_sensor)(struct smu_context *smu, enum amd_pp_sensors sensor,
			   void *data, uint32_t *size);
	int (*set_deep_sleep_dcefclk)(struct smu_context *smu, uint32_t clk);
	int (*set_active_display_count)(struct smu_context *smu, uint32_t count);
	int (*store_cc6_data)(struct smu_context *smu, uint32_t separation_time,
			      bool cc6_disable, bool pstate_disable,
			      bool pstate_switch_disable);
	int (*get_clock_by_type)(struct smu_context *smu,
				 enum amd_pp_clock_type type,
				 struct amd_pp_clocks *clocks);
	int (*get_max_high_clocks)(struct smu_context *smu,
				   struct amd_pp_simple_clock_info *clocks);
	int (*display_clock_voltage_request)(struct smu_context *smu, struct
					     pp_display_clock_request
					     *clock_req);
	int (*get_dal_power_level)(struct smu_context *smu,
				   struct amd_pp_simple_clock_info *clocks);
	int (*get_perf_level)(struct smu_context *smu,
			      enum smu_perf_level_designation designation,
			      struct smu_performance_level *level);
	int (*get_current_shallow_sleep_clocks)(struct smu_context *smu,
						struct smu_clock_info *clocks);
	int (*notify_smu_enable_pwe)(struct smu_context *smu);
	int (*set_watermarks_for_clock_ranges)(struct smu_context *smu,
					       struct dm_pp_wm_sets_with_clock_ranges_soc15 *clock_ranges);
	int (*conv_power_profile_to_pplib_workload)(int power_profile);
	int (*get_current_rpm)(struct smu_context *smu, uint32_t *speed);
	uint32_t (*get_fan_control_mode)(struct smu_context *smu);
	int (*set_fan_control_mode)(struct smu_context *smu, uint32_t mode);
	int (*set_fan_speed_percent)(struct smu_context *smu, uint32_t speed);
	int (*set_fan_speed_rpm)(struct smu_context *smu, uint32_t speed);
	int (*set_xgmi_pstate)(struct smu_context *smu, uint32_t pstate);
	int (*gfx_off_control)(struct smu_context *smu, bool enable);
	int (*register_irq_handler)(struct smu_context *smu);
	int (*set_azalia_d3_pme)(struct smu_context *smu);
	int (*get_max_sustainable_clocks_by_dc)(struct smu_context *smu, struct pp_smu_nv_clock_table *max_clocks);
	bool (*baco_is_support)(struct smu_context *smu);
	enum smu_baco_state (*baco_get_state)(struct smu_context *smu);
	int (*baco_set_state)(struct smu_context *smu, enum smu_baco_state state);
	int (*baco_reset)(struct smu_context *smu);

};

#define smu_init_microcode(smu) \
	((smu)->funcs->init_microcode ? (smu)->funcs->init_microcode((smu)) : 0)
#define smu_init_smc_tables(smu) \
	((smu)->funcs->init_smc_tables ? (smu)->funcs->init_smc_tables((smu)) : 0)
#define smu_fini_smc_tables(smu) \
	((smu)->funcs->fini_smc_tables ? (smu)->funcs->fini_smc_tables((smu)) : 0)
#define smu_init_power(smu) \
	((smu)->funcs->init_power ? (smu)->funcs->init_power((smu)) : 0)
#define smu_fini_power(smu) \
	((smu)->funcs->fini_power ? (smu)->funcs->fini_power((smu)) : 0)
#define smu_load_microcode(smu) \
	((smu)->funcs->load_microcode ? (smu)->funcs->load_microcode((smu)) : 0)
#define smu_check_fw_status(smu) \
	((smu)->funcs->check_fw_status ? (smu)->funcs->check_fw_status((smu)) : 0)
#define smu_setup_pptable(smu) \
	((smu)->funcs->setup_pptable ? (smu)->funcs->setup_pptable((smu)) : 0)
#define smu_get_vbios_bootup_values(smu) \
	((smu)->funcs->get_vbios_bootup_values ? (smu)->funcs->get_vbios_bootup_values((smu)) : 0)
#define smu_get_clk_info_from_vbios(smu) \
	((smu)->funcs->get_clk_info_from_vbios ? (smu)->funcs->get_clk_info_from_vbios((smu)) : 0)
#define smu_check_pptable(smu) \
	((smu)->funcs->check_pptable ? (smu)->funcs->check_pptable((smu)) : 0)
#define smu_parse_pptable(smu) \
	((smu)->funcs->parse_pptable ? (smu)->funcs->parse_pptable((smu)) : 0)
#define smu_populate_smc_pptable(smu) \
	((smu)->funcs->populate_smc_pptable ? (smu)->funcs->populate_smc_pptable((smu)) : 0)
#define smu_check_fw_version(smu) \
	((smu)->funcs->check_fw_version ? (smu)->funcs->check_fw_version((smu)) : 0)
#define smu_write_pptable(smu) \
	((smu)->funcs->write_pptable ? (smu)->funcs->write_pptable((smu)) : 0)
#define smu_set_min_dcef_deep_sleep(smu) \
	((smu)->funcs->set_min_dcef_deep_sleep ? (smu)->funcs->set_min_dcef_deep_sleep((smu)) : 0)
#define smu_set_tool_table_location(smu) \
	((smu)->funcs->set_tool_table_location ? (smu)->funcs->set_tool_table_location((smu)) : 0)
#define smu_notify_memory_pool_location(smu) \
	((smu)->funcs->notify_memory_pool_location ? (smu)->funcs->notify_memory_pool_location((smu)) : 0)
#define smu_gfx_off_control(smu, enable) \
	((smu)->funcs->gfx_off_control ? (smu)->funcs->gfx_off_control((smu), (enable)) : 0)

#define smu_write_watermarks_table(smu) \
	((smu)->funcs->write_watermarks_table ? (smu)->funcs->write_watermarks_table((smu)) : 0)
#define smu_set_last_dcef_min_deep_sleep_clk(smu) \
	((smu)->funcs->set_last_dcef_min_deep_sleep_clk ? (smu)->funcs->set_last_dcef_min_deep_sleep_clk((smu)) : 0)
#define smu_system_features_control(smu, en) \
	((smu)->funcs->system_features_control ? (smu)->funcs->system_features_control((smu), (en)) : 0)
#define smu_init_max_sustainable_clocks(smu) \
	((smu)->funcs->init_max_sustainable_clocks ? (smu)->funcs->init_max_sustainable_clocks((smu)) : 0)
#define smu_set_default_od_settings(smu, initialize) \
	((smu)->ppt_funcs->set_default_od_settings ? (smu)->ppt_funcs->set_default_od_settings((smu), (initialize)) : 0)
#define smu_get_current_rpm(smu, speed) \
	((smu)->funcs->get_current_rpm ? (smu)->funcs->get_current_rpm((smu), (speed)) : 0)
#define smu_set_fan_speed_rpm(smu, speed) \
	((smu)->funcs->set_fan_speed_rpm ? (smu)->funcs->set_fan_speed_rpm((smu), (speed)) : 0)
#define smu_send_smc_msg(smu, msg) \
	((smu)->funcs->send_smc_msg? (smu)->funcs->send_smc_msg((smu), (msg)) : 0)
#define smu_send_smc_msg_with_param(smu, msg, param) \
	((smu)->funcs->send_smc_msg_with_param? (smu)->funcs->send_smc_msg_with_param((smu), (msg), (param)) : 0)
#define smu_read_smc_arg(smu, arg) \
	((smu)->funcs->read_smc_arg? (smu)->funcs->read_smc_arg((smu), (arg)) : 0)
#define smu_alloc_dpm_context(smu) \
	((smu)->ppt_funcs->alloc_dpm_context ? (smu)->ppt_funcs->alloc_dpm_context((smu)) : 0)
#define smu_init_display_count(smu, count) \
	((smu)->funcs->init_display_count ? (smu)->funcs->init_display_count((smu), (count)) : 0)
#define smu_feature_set_allowed_mask(smu) \
	((smu)->funcs->set_allowed_mask? (smu)->funcs->set_allowed_mask((smu)) : 0)
#define smu_feature_get_enabled_mask(smu, mask, num) \
	((smu)->funcs->get_enabled_mask? (smu)->funcs->get_enabled_mask((smu), (mask), (num)) : 0)
#define smu_is_dpm_running(smu) \
	((smu)->ppt_funcs->is_dpm_running ? (smu)->ppt_funcs->is_dpm_running((smu)) : 0)
#define smu_feature_update_enable_state(smu, feature_id, enabled) \
	((smu)->funcs->update_feature_enable_state? (smu)->funcs->update_feature_enable_state((smu), (feature_id), (enabled)) : 0)
#define smu_notify_display_change(smu) \
	((smu)->funcs->notify_display_change? (smu)->funcs->notify_display_change((smu)) : 0)
#define smu_store_powerplay_table(smu) \
	((smu)->ppt_funcs->store_powerplay_table ? (smu)->ppt_funcs->store_powerplay_table((smu)) : 0)
#define smu_check_powerplay_table(smu) \
	((smu)->ppt_funcs->check_powerplay_table ? (smu)->ppt_funcs->check_powerplay_table((smu)) : 0)
#define smu_append_powerplay_table(smu) \
	((smu)->ppt_funcs->append_powerplay_table ? (smu)->ppt_funcs->append_powerplay_table((smu)) : 0)
#define smu_set_default_dpm_table(smu) \
	((smu)->ppt_funcs->set_default_dpm_table ? (smu)->ppt_funcs->set_default_dpm_table((smu)) : 0)
#define smu_populate_umd_state_clk(smu) \
	((smu)->ppt_funcs->populate_umd_state_clk ? (smu)->ppt_funcs->populate_umd_state_clk((smu)) : 0)
#define smu_set_default_od8_settings(smu) \
	((smu)->ppt_funcs->set_default_od8_settings ? (smu)->ppt_funcs->set_default_od8_settings((smu)) : 0)
#define smu_get_power_limit(smu, limit, def) \
	((smu)->funcs->get_power_limit ? (smu)->funcs->get_power_limit((smu), (limit), (def)) : 0)
#define smu_set_power_limit(smu, limit) \
	((smu)->funcs->set_power_limit ? (smu)->funcs->set_power_limit((smu), (limit)) : 0)
#define smu_get_current_clk_freq(smu, clk_id, value) \
	((smu)->funcs->get_current_clk_freq? (smu)->funcs->get_current_clk_freq((smu), (clk_id), (value)) : 0)
#define smu_print_clk_levels(smu, clk_type, buf) \
	((smu)->ppt_funcs->print_clk_levels ? (smu)->ppt_funcs->print_clk_levels((smu), (clk_type), (buf)) : 0)
#define smu_force_clk_levels(smu, clk_type, level) \
	((smu)->ppt_funcs->force_clk_levels ? (smu)->ppt_funcs->force_clk_levels((smu), (clk_type), (level)) : 0)
#define smu_get_od_percentage(smu, type) \
	((smu)->ppt_funcs->get_od_percentage ? (smu)->ppt_funcs->get_od_percentage((smu), (type)) : 0)
#define smu_set_od_percentage(smu, type, value) \
	((smu)->ppt_funcs->set_od_percentage ? (smu)->ppt_funcs->set_od_percentage((smu), (type), (value)) : 0)
#define smu_od_edit_dpm_table(smu, type, input, size) \
	((smu)->ppt_funcs->od_edit_dpm_table ? (smu)->ppt_funcs->od_edit_dpm_table((smu), (type), (input), (size)) : 0)
#define smu_tables_init(smu, tab) \
	((smu)->ppt_funcs->tables_init ? (smu)->ppt_funcs->tables_init((smu), (tab)) : 0)
#define smu_set_thermal_fan_table(smu) \
	((smu)->ppt_funcs->set_thermal_fan_table ? (smu)->ppt_funcs->set_thermal_fan_table((smu)) : 0)
#define smu_start_thermal_control(smu) \
	((smu)->funcs->start_thermal_control? (smu)->funcs->start_thermal_control((smu)) : 0)
#define smu_read_sensor(smu, sensor, data, size) \
	((smu)->funcs->read_sensor? (smu)->funcs->read_sensor((smu), (sensor), (data), (size)) : 0)
#define smu_asic_read_sensor(smu, sensor, data, size) \
	((smu)->ppt_funcs->read_sensor? (smu)->ppt_funcs->read_sensor((smu), (sensor), (data), (size)) : 0)
#define smu_get_power_profile_mode(smu, buf) \
	((smu)->ppt_funcs->get_power_profile_mode ? (smu)->ppt_funcs->get_power_profile_mode((smu), buf) : 0)
#define smu_set_power_profile_mode(smu, param, param_size) \
	((smu)->ppt_funcs->set_power_profile_mode ? (smu)->ppt_funcs->set_power_profile_mode((smu), (param), (param_size)) : 0)
#define smu_pre_display_config_changed(smu) \
	((smu)->ppt_funcs->pre_display_config_changed ? (smu)->ppt_funcs->pre_display_config_changed((smu)) : 0)
#define smu_display_config_changed(smu) \
	((smu)->ppt_funcs->display_config_changed ? (smu)->ppt_funcs->display_config_changed((smu)) : 0)
#define smu_apply_clocks_adjust_rules(smu) \
	((smu)->ppt_funcs->apply_clocks_adjust_rules ? (smu)->ppt_funcs->apply_clocks_adjust_rules((smu)) : 0)
#define smu_notify_smc_dispaly_config(smu) \
	((smu)->ppt_funcs->notify_smc_dispaly_config ? (smu)->ppt_funcs->notify_smc_dispaly_config((smu)) : 0)
#define smu_force_dpm_limit_value(smu, highest) \
	((smu)->ppt_funcs->force_dpm_limit_value ? (smu)->ppt_funcs->force_dpm_limit_value((smu), (highest)) : 0)
#define smu_unforce_dpm_levels(smu) \
	((smu)->ppt_funcs->unforce_dpm_levels ? (smu)->ppt_funcs->unforce_dpm_levels((smu)) : 0)
#define smu_get_profiling_clk_mask(smu, level, sclk_mask, mclk_mask, soc_mask) \
	((smu)->ppt_funcs->get_profiling_clk_mask ? (smu)->ppt_funcs->get_profiling_clk_mask((smu), (level), (sclk_mask), (mclk_mask), (soc_mask)) : 0)
#define smu_set_cpu_power_state(smu) \
	((smu)->ppt_funcs->set_cpu_power_state ? (smu)->ppt_funcs->set_cpu_power_state((smu)) : 0)
#define smu_get_fan_control_mode(smu) \
	((smu)->funcs->get_fan_control_mode ? (smu)->funcs->get_fan_control_mode((smu)) : 0)
#define smu_set_fan_control_mode(smu, value) \
	((smu)->funcs->set_fan_control_mode ? (smu)->funcs->set_fan_control_mode((smu), (value)) : 0)
#define smu_get_fan_speed_percent(smu, speed) \
	((smu)->ppt_funcs->get_fan_speed_percent ? (smu)->ppt_funcs->get_fan_speed_percent((smu), (speed)) : 0)
#define smu_set_fan_speed_percent(smu, speed) \
	((smu)->funcs->set_fan_speed_percent ? (smu)->funcs->set_fan_speed_percent((smu), (speed)) : 0)

#define smu_msg_get_index(smu, msg) \
	((smu)->ppt_funcs? ((smu)->ppt_funcs->get_smu_msg_index? (smu)->ppt_funcs->get_smu_msg_index((smu), (msg)) : -EINVAL) : -EINVAL)
#define smu_clk_get_index(smu, msg) \
	((smu)->ppt_funcs? ((smu)->ppt_funcs->get_smu_clk_index? (smu)->ppt_funcs->get_smu_clk_index((smu), (msg)) : -EINVAL) : -EINVAL)
#define smu_feature_get_index(smu, msg) \
	((smu)->ppt_funcs? ((smu)->ppt_funcs->get_smu_feature_index? (smu)->ppt_funcs->get_smu_feature_index((smu), (msg)) : -EINVAL) : -EINVAL)
#define smu_table_get_index(smu, tab) \
	((smu)->ppt_funcs? ((smu)->ppt_funcs->get_smu_table_index? (smu)->ppt_funcs->get_smu_table_index((smu), (tab)) : -EINVAL) : -EINVAL)
#define smu_power_get_index(smu, src) \
	((smu)->ppt_funcs? ((smu)->ppt_funcs->get_smu_power_index? (smu)->ppt_funcs->get_smu_power_index((smu), (src)) : -EINVAL) : -EINVAL)
#define smu_workload_get_type(smu, profile) \
	((smu)->ppt_funcs? ((smu)->ppt_funcs->get_workload_type? (smu)->ppt_funcs->get_workload_type((smu), (profile)) : -EINVAL) : -EINVAL)
#define smu_run_afll_btc(smu) \
	((smu)->ppt_funcs? ((smu)->ppt_funcs->run_afll_btc? (smu)->ppt_funcs->run_afll_btc((smu)) : 0) : 0)
#define smu_get_allowed_feature_mask(smu, feature_mask, num) \
	((smu)->ppt_funcs? ((smu)->ppt_funcs->get_allowed_feature_mask? (smu)->ppt_funcs->get_allowed_feature_mask((smu), (feature_mask), (num)) : 0) : 0)
#define smu_set_deep_sleep_dcefclk(smu, clk) \
	((smu)->funcs->set_deep_sleep_dcefclk ? (smu)->funcs->set_deep_sleep_dcefclk((smu), (clk)) : 0)
#define smu_set_active_display_count(smu, count) \
	((smu)->funcs->set_active_display_count ? (smu)->funcs->set_active_display_count((smu), (count)) : 0)
#define smu_store_cc6_data(smu, st, cc6_dis, pst_dis, pst_sw_dis) \
	((smu)->funcs->store_cc6_data ? (smu)->funcs->store_cc6_data((smu), (st), (cc6_dis), (pst_dis), (pst_sw_dis)) : 0)
#define smu_get_clock_by_type(smu, type, clocks) \
	((smu)->funcs->get_clock_by_type ? (smu)->funcs->get_clock_by_type((smu), (type), (clocks)) : 0)
#define smu_get_max_high_clocks(smu, clocks) \
	((smu)->funcs->get_max_high_clocks ? (smu)->funcs->get_max_high_clocks((smu), (clocks)) : 0)
#define smu_get_clock_by_type_with_latency(smu, clk_type, clocks) \
	((smu)->ppt_funcs->get_clock_by_type_with_latency ? (smu)->ppt_funcs->get_clock_by_type_with_latency((smu), (clk_type), (clocks)) : 0)
#define smu_get_clock_by_type_with_voltage(smu, type, clocks) \
	((smu)->ppt_funcs->get_clock_by_type_with_voltage ? (smu)->ppt_funcs->get_clock_by_type_with_voltage((smu), (type), (clocks)) : 0)
#define smu_display_clock_voltage_request(smu, clock_req) \
	((smu)->funcs->display_clock_voltage_request ? (smu)->funcs->display_clock_voltage_request((smu), (clock_req)) : 0)
#define smu_get_dal_power_level(smu, clocks) \
	((smu)->funcs->get_dal_power_level ? (smu)->funcs->get_dal_power_level((smu), (clocks)) : 0)
#define smu_get_perf_level(smu, designation, level) \
	((smu)->funcs->get_perf_level ? (smu)->funcs->get_perf_level((smu), (designation), (level)) : 0)
#define smu_get_current_shallow_sleep_clocks(smu, clocks) \
	((smu)->funcs->get_current_shallow_sleep_clocks ? (smu)->funcs->get_current_shallow_sleep_clocks((smu), (clocks)) : 0)
#define smu_notify_smu_enable_pwe(smu) \
	((smu)->funcs->notify_smu_enable_pwe ? (smu)->funcs->notify_smu_enable_pwe((smu)) : 0)
#define smu_set_watermarks_for_clock_ranges(smu, clock_ranges) \
	((smu)->funcs->set_watermarks_for_clock_ranges ? (smu)->funcs->set_watermarks_for_clock_ranges((smu), (clock_ranges)) : 0)
#define smu_dpm_set_uvd_enable(smu, enable) \
	((smu)->ppt_funcs->dpm_set_uvd_enable ? (smu)->ppt_funcs->dpm_set_uvd_enable((smu), (enable)) : 0)
#define smu_dpm_set_vce_enable(smu, enable) \
	((smu)->ppt_funcs->dpm_set_vce_enable ? (smu)->ppt_funcs->dpm_set_vce_enable((smu), (enable)) : 0)
#define smu_set_xgmi_pstate(smu, pstate) \
		((smu)->funcs->set_xgmi_pstate ? (smu)->funcs->set_xgmi_pstate((smu), (pstate)) : 0)
#define smu_set_ppfeature_status(smu, ppfeatures) \
	((smu)->ppt_funcs->set_ppfeature_status ? (smu)->ppt_funcs->set_ppfeature_status((smu), (ppfeatures)) : -EINVAL)
#define smu_get_ppfeature_status(smu, buf) \
	((smu)->ppt_funcs->get_ppfeature_status ? (smu)->ppt_funcs->get_ppfeature_status((smu), (buf)) : -EINVAL)
<<<<<<< HEAD
=======
#define smu_set_watermarks_table(smu, tab, clock_ranges) \
	((smu)->ppt_funcs->set_watermarks_table ? (smu)->ppt_funcs->set_watermarks_table((smu), (tab), (clock_ranges)) : 0)
#define smu_get_current_clk_freq_by_table(smu, clk_type, value) \
	((smu)->ppt_funcs->get_current_clk_freq_by_table ? (smu)->ppt_funcs->get_current_clk_freq_by_table((smu), (clk_type), (value)) : 0)
#define smu_thermal_temperature_range_update(smu, range, rw) \
	((smu)->ppt_funcs->thermal_temperature_range_update? (smu)->ppt_funcs->thermal_temperature_range_update((smu), (range), (rw)) : 0)
#define smu_get_thermal_temperature_range(smu, range) \
	((smu)->ppt_funcs->get_thermal_temperature_range? (smu)->ppt_funcs->get_thermal_temperature_range((smu), (range)) : 0)
#define smu_register_irq_handler(smu) \
	((smu)->funcs->register_irq_handler ? (smu)->funcs->register_irq_handler(smu) : 0)
#define smu_set_azalia_d3_pme(smu) \
	((smu)->funcs->set_azalia_d3_pme ? (smu)->funcs->set_azalia_d3_pme((smu)) : 0)
#define smu_get_uclk_dpm_states(smu, clocks_in_khz, num_states) \
	((smu)->ppt_funcs->get_uclk_dpm_states ? (smu)->ppt_funcs->get_uclk_dpm_states((smu), (clocks_in_khz), (num_states)) : 0)
#define smu_get_max_sustainable_clocks_by_dc(smu, max_clocks) \
	((smu)->funcs->get_max_sustainable_clocks_by_dc ? (smu)->funcs->get_max_sustainable_clocks_by_dc((smu), (max_clocks)) : 0)
#define smu_get_uclk_dpm_states(smu, clocks_in_khz, num_states) \
	((smu)->ppt_funcs->get_uclk_dpm_states ? (smu)->ppt_funcs->get_uclk_dpm_states((smu), (clocks_in_khz), (num_states)) : 0)
#define smu_baco_is_support(smu) \
	((smu)->funcs->baco_is_support? (smu)->funcs->baco_is_support((smu)) : false)
#define smu_baco_get_state(smu, state) \
	((smu)->funcs->baco_get_state? (smu)->funcs->baco_get_state((smu), (state)) : 0)
#define smu_baco_reset(smu) \
	((smu)->funcs->baco_reset? (smu)->funcs->baco_reset((smu)) : 0)
>>>>>>> f1a3b43c

extern int smu_get_atom_data_table(struct smu_context *smu, uint32_t table,
				   uint16_t *size, uint8_t *frev, uint8_t *crev,
				   uint8_t **addr);

extern const struct amd_ip_funcs smu_ip_funcs;

extern const struct amdgpu_ip_block_version smu_v11_0_ip_block;
extern int smu_feature_init_dpm(struct smu_context *smu);

extern int smu_feature_is_enabled(struct smu_context *smu,
				  enum smu_feature_mask mask);
extern int smu_feature_set_enabled(struct smu_context *smu,
				   enum smu_feature_mask mask, bool enable);
extern int smu_feature_is_supported(struct smu_context *smu,
				    enum smu_feature_mask mask);
extern int smu_feature_set_supported(struct smu_context *smu,
				     enum smu_feature_mask mask, bool enable);

int smu_update_table(struct smu_context *smu, enum smu_table_id table_index, int argument,
		     void *table_data, bool drv2smu);

bool is_support_sw_smu(struct amdgpu_device *adev);
int smu_reset(struct smu_context *smu);
int smu_common_read_sensor(struct smu_context *smu, enum amd_pp_sensors sensor,
			   void *data, uint32_t *size);
int smu_sys_get_pp_table(struct smu_context *smu, void **table);
int smu_sys_set_pp_table(struct smu_context *smu,  void *buf, size_t size);
int smu_get_power_num_states(struct smu_context *smu, struct pp_states_info *state_info);
enum amd_pm_state_type smu_get_current_power_state(struct smu_context *smu);

/* smu to display interface */
extern int smu_display_configuration_change(struct smu_context *smu, const
					    struct amd_pp_display_configuration
					    *display_config);
extern int smu_get_current_clocks(struct smu_context *smu,
				  struct amd_pp_clock_info *clocks);
extern int smu_dpm_set_power_gate(struct smu_context *smu,uint32_t block_type, bool gate);
extern int smu_handle_task(struct smu_context *smu,
			   enum amd_dpm_forced_level level,
			   enum amd_pp_task task_id);
int smu_get_smc_version(struct smu_context *smu, uint32_t *if_version, uint32_t *smu_version);
<<<<<<< HEAD
=======
int smu_get_dpm_freq_by_index(struct smu_context *smu, enum smu_clk_type clk_type,
			      uint16_t level, uint32_t *value);
int smu_get_dpm_level_count(struct smu_context *smu, enum smu_clk_type clk_type,
			    uint32_t *value);
int smu_get_dpm_freq_range(struct smu_context *smu, enum smu_clk_type clk_type,
			   uint32_t *min, uint32_t *max);
int smu_set_soft_freq_range(struct smu_context *smu, enum smu_clk_type clk_type,
			    uint32_t min, uint32_t max);
int smu_set_hard_freq_range(struct smu_context *smu, enum smu_clk_type clk_type,
			    uint32_t min, uint32_t max);
enum amd_dpm_forced_level smu_get_performance_level(struct smu_context *smu);
int smu_force_performance_level(struct smu_context *smu, enum amd_dpm_forced_level level);
int smu_set_display_count(struct smu_context *smu, uint32_t count);
bool smu_clk_dpm_is_enabled(struct smu_context *smu, enum smu_clk_type clk_type);

>>>>>>> f1a3b43c
#endif<|MERGE_RESOLUTION|>--- conflicted
+++ resolved
@@ -550,11 +550,6 @@
 
 	uint32_t smc_if_version;
 
-<<<<<<< HEAD
-	unsigned long metrics_time;
-	void *metrics_table;
-=======
->>>>>>> f1a3b43c
 };
 
 struct pptable_funcs {
@@ -614,8 +609,6 @@
 	int (*set_cpu_power_state)(struct smu_context *smu);
 	int (*set_ppfeature_status)(struct smu_context *smu, uint64_t ppfeatures);
 	int (*get_ppfeature_status)(struct smu_context *smu, char *buf);
-<<<<<<< HEAD
-=======
 	bool (*is_dpm_running)(struct smu_context *smu);
 	int (*tables_init)(struct smu_context *smu, struct smu_table *tables);
 	int (*set_thermal_fan_table)(struct smu_context *smu);
@@ -628,7 +621,6 @@
 	int (*get_thermal_temperature_range)(struct smu_context *smu, struct smu_temperature_range *range);
 	int (*get_uclk_dpm_states)(struct smu_context *smu, uint32_t *clocks_in_khz, uint32_t *num_states);
 	int (*set_default_od_settings)(struct smu_context *smu, bool initialize);
->>>>>>> f1a3b43c
 };
 
 struct smu_funcs
@@ -902,8 +894,6 @@
 	((smu)->ppt_funcs->set_ppfeature_status ? (smu)->ppt_funcs->set_ppfeature_status((smu), (ppfeatures)) : -EINVAL)
 #define smu_get_ppfeature_status(smu, buf) \
 	((smu)->ppt_funcs->get_ppfeature_status ? (smu)->ppt_funcs->get_ppfeature_status((smu), (buf)) : -EINVAL)
-<<<<<<< HEAD
-=======
 #define smu_set_watermarks_table(smu, tab, clock_ranges) \
 	((smu)->ppt_funcs->set_watermarks_table ? (smu)->ppt_funcs->set_watermarks_table((smu), (tab), (clock_ranges)) : 0)
 #define smu_get_current_clk_freq_by_table(smu, clk_type, value) \
@@ -928,7 +918,6 @@
 	((smu)->funcs->baco_get_state? (smu)->funcs->baco_get_state((smu), (state)) : 0)
 #define smu_baco_reset(smu) \
 	((smu)->funcs->baco_reset? (smu)->funcs->baco_reset((smu)) : 0)
->>>>>>> f1a3b43c
 
 extern int smu_get_atom_data_table(struct smu_context *smu, uint32_t table,
 				   uint16_t *size, uint8_t *frev, uint8_t *crev,
@@ -971,8 +960,6 @@
 			   enum amd_dpm_forced_level level,
 			   enum amd_pp_task task_id);
 int smu_get_smc_version(struct smu_context *smu, uint32_t *if_version, uint32_t *smu_version);
-<<<<<<< HEAD
-=======
 int smu_get_dpm_freq_by_index(struct smu_context *smu, enum smu_clk_type clk_type,
 			      uint16_t level, uint32_t *value);
 int smu_get_dpm_level_count(struct smu_context *smu, enum smu_clk_type clk_type,
@@ -988,5 +975,4 @@
 int smu_set_display_count(struct smu_context *smu, uint32_t count);
 bool smu_clk_dpm_is_enabled(struct smu_context *smu, enum smu_clk_type clk_type);
 
->>>>>>> f1a3b43c
 #endif