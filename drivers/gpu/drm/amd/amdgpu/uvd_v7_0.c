/*
 * Copyright 2016 Advanced Micro Devices, Inc.
 *
 * Permission is hereby granted, free of charge, to any person obtaining a
 * copy of this software and associated documentation files (the "Software"),
 * to deal in the Software without restriction, including without limitation
 * the rights to use, copy, modify, merge, publish, distribute, sublicense,
 * and/or sell copies of the Software, and to permit persons to whom the
 * Software is furnished to do so, subject to the following conditions:
 *
 * The above copyright notice and this permission notice shall be included in
 * all copies or substantial portions of the Software.
 *
 * THE SOFTWARE IS PROVIDED "AS IS", WITHOUT WARRANTY OF ANY KIND, EXPRESS OR
 * IMPLIED, INCLUDING BUT NOT LIMITED TO THE WARRANTIES OF MERCHANTABILITY,
 * FITNESS FOR A PARTICULAR PURPOSE AND NONINFRINGEMENT.  IN NO EVENT SHALL
 * THE COPYRIGHT HOLDER(S) OR AUTHOR(S) BE LIABLE FOR ANY CLAIM, DAMAGES OR
 * OTHER LIABILITY, WHETHER IN AN ACTION OF CONTRACT, TORT OR OTHERWISE,
 * ARISING FROM, OUT OF OR IN CONNECTION WITH THE SOFTWARE OR THE USE OR
 * OTHER DEALINGS IN THE SOFTWARE.
 *
 */

#include <linux/firmware.h>
#include <drm/drmP.h>
#include "amdgpu.h"
#include "amdgpu_uvd.h"
#include "soc15d.h"
#include "soc15_common.h"
#include "mmsch_v1_0.h"

<<<<<<< HEAD
#include "soc15ip.h"
=======
>>>>>>> 03f51d4e
#include "uvd/uvd_7_0_offset.h"
#include "uvd/uvd_7_0_sh_mask.h"
#include "vce/vce_4_0_offset.h"
#include "vce/vce_4_0_default.h"
#include "vce/vce_4_0_sh_mask.h"
#include "nbif/nbif_6_1_offset.h"
#include "hdp/hdp_4_0_offset.h"
#include "mmhub/mmhub_1_0_offset.h"
#include "mmhub/mmhub_1_0_sh_mask.h"

static void uvd_v7_0_set_ring_funcs(struct amdgpu_device *adev);
static void uvd_v7_0_set_enc_ring_funcs(struct amdgpu_device *adev);
static void uvd_v7_0_set_irq_funcs(struct amdgpu_device *adev);
static int uvd_v7_0_start(struct amdgpu_device *adev);
static void uvd_v7_0_stop(struct amdgpu_device *adev);
static int uvd_v7_0_sriov_start(struct amdgpu_device *adev);

/**
 * uvd_v7_0_ring_get_rptr - get read pointer
 *
 * @ring: amdgpu_ring pointer
 *
 * Returns the current hardware read pointer
 */
static uint64_t uvd_v7_0_ring_get_rptr(struct amdgpu_ring *ring)
{
	struct amdgpu_device *adev = ring->adev;

	return RREG32_SOC15(UVD, 0, mmUVD_RBC_RB_RPTR);
}

/**
 * uvd_v7_0_enc_ring_get_rptr - get enc read pointer
 *
 * @ring: amdgpu_ring pointer
 *
 * Returns the current hardware enc read pointer
 */
static uint64_t uvd_v7_0_enc_ring_get_rptr(struct amdgpu_ring *ring)
{
	struct amdgpu_device *adev = ring->adev;

	if (ring == &adev->uvd.ring_enc[0])
		return RREG32_SOC15(UVD, 0, mmUVD_RB_RPTR);
	else
		return RREG32_SOC15(UVD, 0, mmUVD_RB_RPTR2);
}

/**
 * uvd_v7_0_ring_get_wptr - get write pointer
 *
 * @ring: amdgpu_ring pointer
 *
 * Returns the current hardware write pointer
 */
static uint64_t uvd_v7_0_ring_get_wptr(struct amdgpu_ring *ring)
{
	struct amdgpu_device *adev = ring->adev;

	return RREG32_SOC15(UVD, 0, mmUVD_RBC_RB_WPTR);
}

/**
 * uvd_v7_0_enc_ring_get_wptr - get enc write pointer
 *
 * @ring: amdgpu_ring pointer
 *
 * Returns the current hardware enc write pointer
 */
static uint64_t uvd_v7_0_enc_ring_get_wptr(struct amdgpu_ring *ring)
{
	struct amdgpu_device *adev = ring->adev;

	if (ring->use_doorbell)
		return adev->wb.wb[ring->wptr_offs];

	if (ring == &adev->uvd.ring_enc[0])
		return RREG32_SOC15(UVD, 0, mmUVD_RB_WPTR);
	else
		return RREG32_SOC15(UVD, 0, mmUVD_RB_WPTR2);
}

/**
 * uvd_v7_0_ring_set_wptr - set write pointer
 *
 * @ring: amdgpu_ring pointer
 *
 * Commits the write pointer to the hardware
 */
static void uvd_v7_0_ring_set_wptr(struct amdgpu_ring *ring)
{
	struct amdgpu_device *adev = ring->adev;

	WREG32_SOC15(UVD, 0, mmUVD_RBC_RB_WPTR, lower_32_bits(ring->wptr));
}

/**
 * uvd_v7_0_enc_ring_set_wptr - set enc write pointer
 *
 * @ring: amdgpu_ring pointer
 *
 * Commits the enc write pointer to the hardware
 */
static void uvd_v7_0_enc_ring_set_wptr(struct amdgpu_ring *ring)
{
	struct amdgpu_device *adev = ring->adev;

	if (ring->use_doorbell) {
		/* XXX check if swapping is necessary on BE */
		adev->wb.wb[ring->wptr_offs] = lower_32_bits(ring->wptr);
		WDOORBELL32(ring->doorbell_index, lower_32_bits(ring->wptr));
		return;
	}

	if (ring == &adev->uvd.ring_enc[0])
		WREG32_SOC15(UVD, 0, mmUVD_RB_WPTR,
			lower_32_bits(ring->wptr));
	else
		WREG32_SOC15(UVD, 0, mmUVD_RB_WPTR2,
			lower_32_bits(ring->wptr));
}

/**
 * uvd_v7_0_enc_ring_test_ring - test if UVD ENC ring is working
 *
 * @ring: the engine to test on
 *
 */
static int uvd_v7_0_enc_ring_test_ring(struct amdgpu_ring *ring)
{
	struct amdgpu_device *adev = ring->adev;
	uint32_t rptr = amdgpu_ring_get_rptr(ring);
	unsigned i;
	int r;

	if (amdgpu_sriov_vf(adev))
		return 0;

	r = amdgpu_ring_alloc(ring, 16);
	if (r) {
		DRM_ERROR("amdgpu: uvd enc failed to lock ring %d (%d).\n",
			  ring->idx, r);
		return r;
	}
	amdgpu_ring_write(ring, HEVC_ENC_CMD_END);
	amdgpu_ring_commit(ring);

	for (i = 0; i < adev->usec_timeout; i++) {
		if (amdgpu_ring_get_rptr(ring) != rptr)
			break;
		DRM_UDELAY(1);
	}

	if (i < adev->usec_timeout) {
		DRM_DEBUG("ring test on %d succeeded in %d usecs\n",
			 ring->idx, i);
	} else {
		DRM_ERROR("amdgpu: ring %d test failed\n",
			  ring->idx);
		r = -ETIMEDOUT;
	}

	return r;
}

/**
 * uvd_v7_0_enc_get_create_msg - generate a UVD ENC create msg
 *
 * @adev: amdgpu_device pointer
 * @ring: ring we should submit the msg to
 * @handle: session handle to use
 * @fence: optional fence to return
 *
 * Open up a stream for HW test
 */
static int uvd_v7_0_enc_get_create_msg(struct amdgpu_ring *ring, uint32_t handle,
				       struct dma_fence **fence)
{
	const unsigned ib_size_dw = 16;
	struct amdgpu_job *job;
	struct amdgpu_ib *ib;
	struct dma_fence *f = NULL;
	uint64_t dummy;
	int i, r;

	r = amdgpu_job_alloc_with_ib(ring->adev, ib_size_dw * 4, &job);
	if (r)
		return r;

	ib = &job->ibs[0];
	dummy = ib->gpu_addr + 1024;

	ib->length_dw = 0;
	ib->ptr[ib->length_dw++] = 0x00000018;
	ib->ptr[ib->length_dw++] = 0x00000001; /* session info */
	ib->ptr[ib->length_dw++] = handle;
	ib->ptr[ib->length_dw++] = 0x00000000;
	ib->ptr[ib->length_dw++] = upper_32_bits(dummy);
	ib->ptr[ib->length_dw++] = dummy;

	ib->ptr[ib->length_dw++] = 0x00000014;
	ib->ptr[ib->length_dw++] = 0x00000002; /* task info */
	ib->ptr[ib->length_dw++] = 0x0000001c;
	ib->ptr[ib->length_dw++] = 0x00000000;
	ib->ptr[ib->length_dw++] = 0x00000000;

	ib->ptr[ib->length_dw++] = 0x00000008;
	ib->ptr[ib->length_dw++] = 0x08000001; /* op initialize */

	for (i = ib->length_dw; i < ib_size_dw; ++i)
		ib->ptr[i] = 0x0;

	r = amdgpu_ib_schedule(ring, 1, ib, NULL, &f);
	job->fence = dma_fence_get(f);
	if (r)
		goto err;

	amdgpu_job_free(job);
	if (fence)
		*fence = dma_fence_get(f);
	dma_fence_put(f);
	return 0;

err:
	amdgpu_job_free(job);
	return r;
}

/**
 * uvd_v7_0_enc_get_destroy_msg - generate a UVD ENC destroy msg
 *
 * @adev: amdgpu_device pointer
 * @ring: ring we should submit the msg to
 * @handle: session handle to use
 * @fence: optional fence to return
 *
 * Close up a stream for HW test or if userspace failed to do so
 */
int uvd_v7_0_enc_get_destroy_msg(struct amdgpu_ring *ring, uint32_t handle,
				 bool direct, struct dma_fence **fence)
{
	const unsigned ib_size_dw = 16;
	struct amdgpu_job *job;
	struct amdgpu_ib *ib;
	struct dma_fence *f = NULL;
	uint64_t dummy;
	int i, r;

	r = amdgpu_job_alloc_with_ib(ring->adev, ib_size_dw * 4, &job);
	if (r)
		return r;

	ib = &job->ibs[0];
	dummy = ib->gpu_addr + 1024;

	ib->length_dw = 0;
	ib->ptr[ib->length_dw++] = 0x00000018;
	ib->ptr[ib->length_dw++] = 0x00000001;
	ib->ptr[ib->length_dw++] = handle;
	ib->ptr[ib->length_dw++] = 0x00000000;
	ib->ptr[ib->length_dw++] = upper_32_bits(dummy);
	ib->ptr[ib->length_dw++] = dummy;

	ib->ptr[ib->length_dw++] = 0x00000014;
	ib->ptr[ib->length_dw++] = 0x00000002;
	ib->ptr[ib->length_dw++] = 0x0000001c;
	ib->ptr[ib->length_dw++] = 0x00000000;
	ib->ptr[ib->length_dw++] = 0x00000000;

	ib->ptr[ib->length_dw++] = 0x00000008;
	ib->ptr[ib->length_dw++] = 0x08000002; /* op close session */

	for (i = ib->length_dw; i < ib_size_dw; ++i)
		ib->ptr[i] = 0x0;

	if (direct) {
		r = amdgpu_ib_schedule(ring, 1, ib, NULL, &f);
		job->fence = dma_fence_get(f);
		if (r)
			goto err;

		amdgpu_job_free(job);
	} else {
		r = amdgpu_job_submit(job, ring, &ring->adev->vce.entity,
				      AMDGPU_FENCE_OWNER_UNDEFINED, &f);
		if (r)
			goto err;
	}

	if (fence)
		*fence = dma_fence_get(f);
	dma_fence_put(f);
	return 0;

err:
	amdgpu_job_free(job);
	return r;
}

/**
 * uvd_v7_0_enc_ring_test_ib - test if UVD ENC IBs are working
 *
 * @ring: the engine to test on
 *
 */
static int uvd_v7_0_enc_ring_test_ib(struct amdgpu_ring *ring, long timeout)
{
	struct dma_fence *fence = NULL;
	long r;

	r = uvd_v7_0_enc_get_create_msg(ring, 1, NULL);
	if (r) {
		DRM_ERROR("amdgpu: failed to get create msg (%ld).\n", r);
		goto error;
	}

	r = uvd_v7_0_enc_get_destroy_msg(ring, 1, true, &fence);
	if (r) {
		DRM_ERROR("amdgpu: failed to get destroy ib (%ld).\n", r);
		goto error;
	}

	r = dma_fence_wait_timeout(fence, false, timeout);
	if (r == 0) {
		DRM_ERROR("amdgpu: IB test timed out.\n");
		r = -ETIMEDOUT;
	} else if (r < 0) {
		DRM_ERROR("amdgpu: fence wait failed (%ld).\n", r);
	} else {
		DRM_DEBUG("ib test on ring %d succeeded\n", ring->idx);
		r = 0;
	}
error:
	dma_fence_put(fence);
	return r;
}

static int uvd_v7_0_early_init(void *handle)
{
	struct amdgpu_device *adev = (struct amdgpu_device *)handle;

	if (amdgpu_sriov_vf(adev))
		adev->uvd.num_enc_rings = 1;
	else
		adev->uvd.num_enc_rings = 2;
	uvd_v7_0_set_ring_funcs(adev);
	uvd_v7_0_set_enc_ring_funcs(adev);
	uvd_v7_0_set_irq_funcs(adev);

	return 0;
}

static int uvd_v7_0_sw_init(void *handle)
{
	struct amdgpu_ring *ring;
	struct drm_sched_rq *rq;
	int i, r;
	struct amdgpu_device *adev = (struct amdgpu_device *)handle;

	/* UVD TRAP */
	r = amdgpu_irq_add_id(adev, AMDGPU_IH_CLIENTID_UVD, 124, &adev->uvd.irq);
	if (r)
		return r;

	/* UVD ENC TRAP */
	for (i = 0; i < adev->uvd.num_enc_rings; ++i) {
		r = amdgpu_irq_add_id(adev, AMDGPU_IH_CLIENTID_UVD, i + 119, &adev->uvd.irq);
		if (r)
			return r;
	}

	r = amdgpu_uvd_sw_init(adev);
	if (r)
		return r;

	if (adev->firmware.load_type == AMDGPU_FW_LOAD_PSP) {
		const struct common_firmware_header *hdr;
		hdr = (const struct common_firmware_header *)adev->uvd.fw->data;
		adev->firmware.ucode[AMDGPU_UCODE_ID_UVD].ucode_id = AMDGPU_UCODE_ID_UVD;
		adev->firmware.ucode[AMDGPU_UCODE_ID_UVD].fw = adev->uvd.fw;
		adev->firmware.fw_size +=
			ALIGN(le32_to_cpu(hdr->ucode_size_bytes), PAGE_SIZE);
		DRM_INFO("PSP loading UVD firmware\n");
	}

	ring = &adev->uvd.ring_enc[0];
<<<<<<< HEAD
	rq = &ring->sched.sched_rq[AMD_SCHED_PRIORITY_NORMAL];
	r = amd_sched_entity_init(&ring->sched, &adev->uvd.entity_enc,
=======
	rq = &ring->sched.sched_rq[DRM_SCHED_PRIORITY_NORMAL];
	r = drm_sched_entity_init(&ring->sched, &adev->uvd.entity_enc,
>>>>>>> 03f51d4e
				  rq, amdgpu_sched_jobs, NULL);
	if (r) {
		DRM_ERROR("Failed setting up UVD ENC run queue.\n");
		return r;
	}

	r = amdgpu_uvd_resume(adev);
	if (r)
		return r;
	if (!amdgpu_sriov_vf(adev)) {
		ring = &adev->uvd.ring;
		sprintf(ring->name, "uvd");
		r = amdgpu_ring_init(adev, ring, 512, &adev->uvd.irq, 0);
		if (r)
			return r;
	}

	for (i = 0; i < adev->uvd.num_enc_rings; ++i) {
		ring = &adev->uvd.ring_enc[i];
		sprintf(ring->name, "uvd_enc%d", i);
		if (amdgpu_sriov_vf(adev)) {
			ring->use_doorbell = true;

			/* currently only use the first enconding ring for
			 * sriov, so set unused location for other unused rings.
			 */
			if (i == 0)
				ring->doorbell_index = AMDGPU_DOORBELL64_UVD_RING0_1 * 2;
			else
				ring->doorbell_index = AMDGPU_DOORBELL64_UVD_RING2_3 * 2 + 1;
		}
		r = amdgpu_ring_init(adev, ring, 512, &adev->uvd.irq, 0);
		if (r)
			return r;
	}

	r = amdgpu_virt_alloc_mm_table(adev);
	if (r)
		return r;

	return r;
}

static int uvd_v7_0_sw_fini(void *handle)
{
	int i, r;
	struct amdgpu_device *adev = (struct amdgpu_device *)handle;

	amdgpu_virt_free_mm_table(adev);

	r = amdgpu_uvd_suspend(adev);
	if (r)
		return r;

	drm_sched_entity_fini(&adev->uvd.ring_enc[0].sched, &adev->uvd.entity_enc);

	for (i = 0; i < adev->uvd.num_enc_rings; ++i)
		amdgpu_ring_fini(&adev->uvd.ring_enc[i]);

	return amdgpu_uvd_sw_fini(adev);
}

/**
 * uvd_v7_0_hw_init - start and test UVD block
 *
 * @adev: amdgpu_device pointer
 *
 * Initialize the hardware, boot up the VCPU and do some testing
 */
static int uvd_v7_0_hw_init(void *handle)
{
	struct amdgpu_device *adev = (struct amdgpu_device *)handle;
	struct amdgpu_ring *ring = &adev->uvd.ring;
	uint32_t tmp;
	int i, r;

	if (amdgpu_sriov_vf(adev))
		r = uvd_v7_0_sriov_start(adev);
	else
		r = uvd_v7_0_start(adev);
	if (r)
		goto done;

	if (!amdgpu_sriov_vf(adev)) {
		ring->ready = true;
		r = amdgpu_ring_test_ring(ring);
		if (r) {
			ring->ready = false;
			goto done;
		}

		r = amdgpu_ring_alloc(ring, 10);
		if (r) {
			DRM_ERROR("amdgpu: ring failed to lock UVD ring (%d).\n", r);
			goto done;
		}

		tmp = PACKET0(SOC15_REG_OFFSET(UVD, 0,
			mmUVD_SEMA_WAIT_FAULT_TIMEOUT_CNTL), 0);
		amdgpu_ring_write(ring, tmp);
		amdgpu_ring_write(ring, 0xFFFFF);

		tmp = PACKET0(SOC15_REG_OFFSET(UVD, 0,
			mmUVD_SEMA_WAIT_INCOMPLETE_TIMEOUT_CNTL), 0);
		amdgpu_ring_write(ring, tmp);
		amdgpu_ring_write(ring, 0xFFFFF);

		tmp = PACKET0(SOC15_REG_OFFSET(UVD, 0,
			mmUVD_SEMA_SIGNAL_INCOMPLETE_TIMEOUT_CNTL), 0);
		amdgpu_ring_write(ring, tmp);
		amdgpu_ring_write(ring, 0xFFFFF);

		/* Clear timeout status bits */
		amdgpu_ring_write(ring, PACKET0(SOC15_REG_OFFSET(UVD, 0,
			mmUVD_SEMA_TIMEOUT_STATUS), 0));
		amdgpu_ring_write(ring, 0x8);

		amdgpu_ring_write(ring, PACKET0(SOC15_REG_OFFSET(UVD, 0,
			mmUVD_SEMA_CNTL), 0));
		amdgpu_ring_write(ring, 3);

		amdgpu_ring_commit(ring);
	}

	for (i = 0; i < adev->uvd.num_enc_rings; ++i) {
		ring = &adev->uvd.ring_enc[i];
		ring->ready = true;
		r = amdgpu_ring_test_ring(ring);
		if (r) {
			ring->ready = false;
			goto done;
		}
	}

done:
	if (!r)
		DRM_INFO("UVD and UVD ENC initialized successfully.\n");

	return r;
}

/**
 * uvd_v7_0_hw_fini - stop the hardware block
 *
 * @adev: amdgpu_device pointer
 *
 * Stop the UVD block, mark ring as not ready any more
 */
static int uvd_v7_0_hw_fini(void *handle)
{
	struct amdgpu_device *adev = (struct amdgpu_device *)handle;
	struct amdgpu_ring *ring = &adev->uvd.ring;

	if (!amdgpu_sriov_vf(adev))
		uvd_v7_0_stop(adev);
	else {
		/* full access mode, so don't touch any UVD register */
		DRM_DEBUG("For SRIOV client, shouldn't do anything.\n");
	}

	ring->ready = false;

	return 0;
}

static int uvd_v7_0_suspend(void *handle)
{
	int r;
	struct amdgpu_device *adev = (struct amdgpu_device *)handle;

	r = uvd_v7_0_hw_fini(adev);
	if (r)
		return r;

	return amdgpu_uvd_suspend(adev);
}

static int uvd_v7_0_resume(void *handle)
{
	int r;
	struct amdgpu_device *adev = (struct amdgpu_device *)handle;

	r = amdgpu_uvd_resume(adev);
	if (r)
		return r;

	return uvd_v7_0_hw_init(adev);
}

/**
 * uvd_v7_0_mc_resume - memory controller programming
 *
 * @adev: amdgpu_device pointer
 *
 * Let the UVD memory controller know it's offsets
 */
static void uvd_v7_0_mc_resume(struct amdgpu_device *adev)
{
	uint32_t size = AMDGPU_UVD_FIRMWARE_SIZE(adev);
	uint32_t offset;

	if (adev->firmware.load_type == AMDGPU_FW_LOAD_PSP) {
		WREG32_SOC15(UVD, 0, mmUVD_LMI_VCPU_CACHE_64BIT_BAR_LOW,
			lower_32_bits(adev->firmware.ucode[AMDGPU_UCODE_ID_UVD].mc_addr));
		WREG32_SOC15(UVD, 0, mmUVD_LMI_VCPU_CACHE_64BIT_BAR_HIGH,
			upper_32_bits(adev->firmware.ucode[AMDGPU_UCODE_ID_UVD].mc_addr));
		offset = 0;
	} else {
		WREG32_SOC15(UVD, 0, mmUVD_LMI_VCPU_CACHE_64BIT_BAR_LOW,
			lower_32_bits(adev->uvd.gpu_addr));
		WREG32_SOC15(UVD, 0, mmUVD_LMI_VCPU_CACHE_64BIT_BAR_HIGH,
			upper_32_bits(adev->uvd.gpu_addr));
		offset = size;
	}

	WREG32_SOC15(UVD, 0, mmUVD_VCPU_CACHE_OFFSET0,
				AMDGPU_UVD_FIRMWARE_OFFSET >> 3);
	WREG32_SOC15(UVD, 0, mmUVD_VCPU_CACHE_SIZE0, size);

	WREG32_SOC15(UVD, 0, mmUVD_LMI_VCPU_CACHE1_64BIT_BAR_LOW,
			lower_32_bits(adev->uvd.gpu_addr + offset));
	WREG32_SOC15(UVD, 0, mmUVD_LMI_VCPU_CACHE1_64BIT_BAR_HIGH,
			upper_32_bits(adev->uvd.gpu_addr + offset));
	WREG32_SOC15(UVD, 0, mmUVD_VCPU_CACHE_OFFSET1, (1 << 21));
	WREG32_SOC15(UVD, 0, mmUVD_VCPU_CACHE_SIZE1, AMDGPU_UVD_HEAP_SIZE);

	WREG32_SOC15(UVD, 0, mmUVD_LMI_VCPU_CACHE2_64BIT_BAR_LOW,
			lower_32_bits(adev->uvd.gpu_addr + offset + AMDGPU_UVD_HEAP_SIZE));
	WREG32_SOC15(UVD, 0, mmUVD_LMI_VCPU_CACHE2_64BIT_BAR_HIGH,
			upper_32_bits(adev->uvd.gpu_addr + offset + AMDGPU_UVD_HEAP_SIZE));
	WREG32_SOC15(UVD, 0, mmUVD_VCPU_CACHE_OFFSET2, (2 << 21));
	WREG32_SOC15(UVD, 0, mmUVD_VCPU_CACHE_SIZE2,
			AMDGPU_UVD_STACK_SIZE + (AMDGPU_UVD_SESSION_SIZE * 40));

	WREG32_SOC15(UVD, 0, mmUVD_UDEC_ADDR_CONFIG,
			adev->gfx.config.gb_addr_config);
	WREG32_SOC15(UVD, 0, mmUVD_UDEC_DB_ADDR_CONFIG,
			adev->gfx.config.gb_addr_config);
	WREG32_SOC15(UVD, 0, mmUVD_UDEC_DBW_ADDR_CONFIG,
			adev->gfx.config.gb_addr_config);

	WREG32_SOC15(UVD, 0, mmUVD_GP_SCRATCH4, adev->uvd.max_handles);
}

static int uvd_v7_0_mmsch_start(struct amdgpu_device *adev,
				struct amdgpu_mm_table *table)
{
	uint32_t data = 0, loop;
	uint64_t addr = table->gpu_addr;
	struct mmsch_v1_0_init_header *header = (struct mmsch_v1_0_init_header *)table->cpu_addr;
	uint32_t size;

	size = header->header_size + header->vce_table_size + header->uvd_table_size;

	/* 1, write to vce_mmsch_vf_ctx_addr_lo/hi register with GPU mc addr of memory descriptor location */
	WREG32_SOC15(VCE, 0, mmVCE_MMSCH_VF_CTX_ADDR_LO, lower_32_bits(addr));
	WREG32_SOC15(VCE, 0, mmVCE_MMSCH_VF_CTX_ADDR_HI, upper_32_bits(addr));

	/* 2, update vmid of descriptor */
	data = RREG32_SOC15(VCE, 0, mmVCE_MMSCH_VF_VMID);
	data &= ~VCE_MMSCH_VF_VMID__VF_CTX_VMID_MASK;
	data |= (0 << VCE_MMSCH_VF_VMID__VF_CTX_VMID__SHIFT); /* use domain0 for MM scheduler */
	WREG32_SOC15(VCE, 0, mmVCE_MMSCH_VF_VMID, data);

	/* 3, notify mmsch about the size of this descriptor */
	WREG32_SOC15(VCE, 0, mmVCE_MMSCH_VF_CTX_SIZE, size);

	/* 4, set resp to zero */
	WREG32_SOC15(VCE, 0, mmVCE_MMSCH_VF_MAILBOX_RESP, 0);

	WDOORBELL32(adev->uvd.ring_enc[0].doorbell_index, 0);
	adev->wb.wb[adev->uvd.ring_enc[0].wptr_offs] = 0;
	adev->uvd.ring_enc[0].wptr = 0;
	adev->uvd.ring_enc[0].wptr_old = 0;

	/* 5, kick off the initialization and wait until VCE_MMSCH_VF_MAILBOX_RESP becomes non-zero */
	WREG32_SOC15(VCE, 0, mmVCE_MMSCH_VF_MAILBOX_HOST, 0x10000001);

	data = RREG32_SOC15(VCE, 0, mmVCE_MMSCH_VF_MAILBOX_RESP);
	loop = 1000;
	while ((data & 0x10000002) != 0x10000002) {
		udelay(10);
		data = RREG32_SOC15(VCE, 0, mmVCE_MMSCH_VF_MAILBOX_RESP);
		loop--;
		if (!loop)
			break;
	}

	if (!loop) {
		dev_err(adev->dev, "failed to init MMSCH, mmVCE_MMSCH_VF_MAILBOX_RESP = %x\n", data);
		return -EBUSY;
	}

	return 0;
}

static int uvd_v7_0_sriov_start(struct amdgpu_device *adev)
{
	struct amdgpu_ring *ring;
	uint32_t offset, size, tmp;
	uint32_t table_size = 0;
	struct mmsch_v1_0_cmd_direct_write direct_wt = { {0} };
	struct mmsch_v1_0_cmd_direct_read_modify_write direct_rd_mod_wt = { {0} };
	struct mmsch_v1_0_cmd_direct_polling direct_poll = { {0} };
	struct mmsch_v1_0_cmd_end end = { {0} };
	uint32_t *init_table = adev->virt.mm_table.cpu_addr;
	struct mmsch_v1_0_init_header *header = (struct mmsch_v1_0_init_header *)init_table;

	direct_wt.cmd_header.command_type = MMSCH_COMMAND__DIRECT_REG_WRITE;
	direct_rd_mod_wt.cmd_header.command_type = MMSCH_COMMAND__DIRECT_REG_READ_MODIFY_WRITE;
	direct_poll.cmd_header.command_type = MMSCH_COMMAND__DIRECT_REG_POLLING;
	end.cmd_header.command_type = MMSCH_COMMAND__END;

	if (header->uvd_table_offset == 0 && header->uvd_table_size == 0) {
		header->version = MMSCH_VERSION;
		header->header_size = sizeof(struct mmsch_v1_0_init_header) >> 2;

		if (header->vce_table_offset == 0 && header->vce_table_size == 0)
			header->uvd_table_offset = header->header_size;
		else
			header->uvd_table_offset = header->vce_table_size + header->vce_table_offset;

		init_table += header->uvd_table_offset;

		ring = &adev->uvd.ring;
		ring->wptr = 0;
		size = AMDGPU_GPU_PAGE_ALIGN(adev->uvd.fw->size + 4);

		MMSCH_V1_0_INSERT_DIRECT_RD_MOD_WT(SOC15_REG_OFFSET(UVD, 0, mmUVD_STATUS),
						   0xFFFFFFFF, 0x00000004);
		/* mc resume*/
		if (adev->firmware.load_type == AMDGPU_FW_LOAD_PSP) {
			MMSCH_V1_0_INSERT_DIRECT_WT(SOC15_REG_OFFSET(UVD, 0, mmUVD_LMI_VCPU_CACHE_64BIT_BAR_LOW),
						    lower_32_bits(adev->firmware.ucode[AMDGPU_UCODE_ID_UVD].mc_addr));
			MMSCH_V1_0_INSERT_DIRECT_WT(SOC15_REG_OFFSET(UVD, 0, mmUVD_LMI_VCPU_CACHE_64BIT_BAR_HIGH),
						    upper_32_bits(adev->firmware.ucode[AMDGPU_UCODE_ID_UVD].mc_addr));
			offset = 0;
		} else {
			MMSCH_V1_0_INSERT_DIRECT_WT(SOC15_REG_OFFSET(UVD, 0, mmUVD_LMI_VCPU_CACHE_64BIT_BAR_LOW),
						    lower_32_bits(adev->uvd.gpu_addr));
			MMSCH_V1_0_INSERT_DIRECT_WT(SOC15_REG_OFFSET(UVD, 0, mmUVD_LMI_VCPU_CACHE_64BIT_BAR_HIGH),
						    upper_32_bits(adev->uvd.gpu_addr));
			offset = size;
		}

		MMSCH_V1_0_INSERT_DIRECT_WT(SOC15_REG_OFFSET(UVD, 0, mmUVD_VCPU_CACHE_OFFSET0),
					    AMDGPU_UVD_FIRMWARE_OFFSET >> 3);
		MMSCH_V1_0_INSERT_DIRECT_WT(SOC15_REG_OFFSET(UVD, 0, mmUVD_VCPU_CACHE_SIZE0), size);

		MMSCH_V1_0_INSERT_DIRECT_WT(SOC15_REG_OFFSET(UVD, 0, mmUVD_LMI_VCPU_CACHE1_64BIT_BAR_LOW),
					    lower_32_bits(adev->uvd.gpu_addr + offset));
		MMSCH_V1_0_INSERT_DIRECT_WT(SOC15_REG_OFFSET(UVD, 0, mmUVD_LMI_VCPU_CACHE1_64BIT_BAR_HIGH),
					    upper_32_bits(adev->uvd.gpu_addr + offset));
		MMSCH_V1_0_INSERT_DIRECT_WT(SOC15_REG_OFFSET(UVD, 0, mmUVD_VCPU_CACHE_OFFSET1), (1 << 21));
		MMSCH_V1_0_INSERT_DIRECT_WT(SOC15_REG_OFFSET(UVD, 0, mmUVD_VCPU_CACHE_SIZE1), AMDGPU_UVD_HEAP_SIZE);

		MMSCH_V1_0_INSERT_DIRECT_WT(SOC15_REG_OFFSET(UVD, 0, mmUVD_LMI_VCPU_CACHE2_64BIT_BAR_LOW),
					    lower_32_bits(adev->uvd.gpu_addr + offset + AMDGPU_UVD_HEAP_SIZE));
		MMSCH_V1_0_INSERT_DIRECT_WT(SOC15_REG_OFFSET(UVD, 0, mmUVD_LMI_VCPU_CACHE2_64BIT_BAR_HIGH),
					    upper_32_bits(adev->uvd.gpu_addr + offset + AMDGPU_UVD_HEAP_SIZE));
		MMSCH_V1_0_INSERT_DIRECT_WT(SOC15_REG_OFFSET(UVD, 0, mmUVD_VCPU_CACHE_OFFSET2), (2 << 21));
		MMSCH_V1_0_INSERT_DIRECT_WT(SOC15_REG_OFFSET(UVD, 0, mmUVD_VCPU_CACHE_SIZE2),
					    AMDGPU_UVD_STACK_SIZE + (AMDGPU_UVD_SESSION_SIZE * 40));

		MMSCH_V1_0_INSERT_DIRECT_WT(SOC15_REG_OFFSET(UVD, 0, mmUVD_GP_SCRATCH4), adev->uvd.max_handles);
		/* mc resume end*/

		/* disable clock gating */
		MMSCH_V1_0_INSERT_DIRECT_RD_MOD_WT(SOC15_REG_OFFSET(UVD, 0, mmUVD_CGC_CTRL),
						   ~UVD_CGC_CTRL__DYN_CLOCK_MODE_MASK, 0);

		/* disable interupt */
		MMSCH_V1_0_INSERT_DIRECT_RD_MOD_WT(SOC15_REG_OFFSET(UVD, 0, mmUVD_MASTINT_EN),
						   ~UVD_MASTINT_EN__VCPU_EN_MASK, 0);

		/* stall UMC and register bus before resetting VCPU */
		MMSCH_V1_0_INSERT_DIRECT_RD_MOD_WT(SOC15_REG_OFFSET(UVD, 0, mmUVD_LMI_CTRL2),
						   ~UVD_LMI_CTRL2__STALL_ARB_UMC_MASK,
						   UVD_LMI_CTRL2__STALL_ARB_UMC_MASK);

		/* put LMI, VCPU, RBC etc... into reset */
		MMSCH_V1_0_INSERT_DIRECT_WT(SOC15_REG_OFFSET(UVD, 0, mmUVD_SOFT_RESET),
					    (uint32_t)(UVD_SOFT_RESET__LMI_SOFT_RESET_MASK |
						       UVD_SOFT_RESET__VCPU_SOFT_RESET_MASK |
						       UVD_SOFT_RESET__LBSI_SOFT_RESET_MASK |
						       UVD_SOFT_RESET__RBC_SOFT_RESET_MASK |
						       UVD_SOFT_RESET__CSM_SOFT_RESET_MASK |
						       UVD_SOFT_RESET__CXW_SOFT_RESET_MASK |
						       UVD_SOFT_RESET__TAP_SOFT_RESET_MASK |
						       UVD_SOFT_RESET__LMI_UMC_SOFT_RESET_MASK));

		/* initialize UVD memory controller */
		MMSCH_V1_0_INSERT_DIRECT_WT(SOC15_REG_OFFSET(UVD, 0, mmUVD_LMI_CTRL),
					    (uint32_t)((0x40 << UVD_LMI_CTRL__WRITE_CLEAN_TIMER__SHIFT) |
						       UVD_LMI_CTRL__WRITE_CLEAN_TIMER_EN_MASK |
						       UVD_LMI_CTRL__DATA_COHERENCY_EN_MASK |
						       UVD_LMI_CTRL__VCPU_DATA_COHERENCY_EN_MASK |
						       UVD_LMI_CTRL__REQ_MODE_MASK |
						       0x00100000L));

		/* take all subblocks out of reset, except VCPU */
		MMSCH_V1_0_INSERT_DIRECT_WT(SOC15_REG_OFFSET(UVD, 0, mmUVD_SOFT_RESET),
					    UVD_SOFT_RESET__VCPU_SOFT_RESET_MASK);

		/* enable VCPU clock */
		MMSCH_V1_0_INSERT_DIRECT_WT(SOC15_REG_OFFSET(UVD, 0, mmUVD_VCPU_CNTL),
					    UVD_VCPU_CNTL__CLK_EN_MASK);

		/* enable master interrupt */
		MMSCH_V1_0_INSERT_DIRECT_RD_MOD_WT(SOC15_REG_OFFSET(UVD, 0, mmUVD_MASTINT_EN),
						   ~(UVD_MASTINT_EN__VCPU_EN_MASK|UVD_MASTINT_EN__SYS_EN_MASK),
						   (UVD_MASTINT_EN__VCPU_EN_MASK|UVD_MASTINT_EN__SYS_EN_MASK));

		/* clear the bit 4 of UVD_STATUS */
		MMSCH_V1_0_INSERT_DIRECT_RD_MOD_WT(SOC15_REG_OFFSET(UVD, 0, mmUVD_STATUS),
						   ~(2 << UVD_STATUS__VCPU_REPORT__SHIFT), 0);

		/* force RBC into idle state */
		size = order_base_2(ring->ring_size);
		tmp = REG_SET_FIELD(0, UVD_RBC_RB_CNTL, RB_BUFSZ, size);
		tmp = REG_SET_FIELD(tmp, UVD_RBC_RB_CNTL, RB_NO_FETCH, 1);
		MMSCH_V1_0_INSERT_DIRECT_WT(SOC15_REG_OFFSET(UVD, 0, mmUVD_RBC_RB_CNTL), tmp);

		ring = &adev->uvd.ring_enc[0];
		ring->wptr = 0;
		MMSCH_V1_0_INSERT_DIRECT_WT(SOC15_REG_OFFSET(UVD, 0, mmUVD_RB_BASE_LO), ring->gpu_addr);
		MMSCH_V1_0_INSERT_DIRECT_WT(SOC15_REG_OFFSET(UVD, 0, mmUVD_RB_BASE_HI), upper_32_bits(ring->gpu_addr));
		MMSCH_V1_0_INSERT_DIRECT_WT(SOC15_REG_OFFSET(UVD, 0, mmUVD_RB_SIZE), ring->ring_size / 4);

		/* boot up the VCPU */
		MMSCH_V1_0_INSERT_DIRECT_WT(SOC15_REG_OFFSET(UVD, 0, mmUVD_SOFT_RESET), 0);

		/* enable UMC */
		MMSCH_V1_0_INSERT_DIRECT_RD_MOD_WT(SOC15_REG_OFFSET(UVD, 0, mmUVD_LMI_CTRL2),
										   ~UVD_LMI_CTRL2__STALL_ARB_UMC_MASK, 0);

		MMSCH_V1_0_INSERT_DIRECT_POLL(SOC15_REG_OFFSET(UVD, 0, mmUVD_STATUS), 0x02, 0x02);

		/* add end packet */
		memcpy((void *)init_table, &end, sizeof(struct mmsch_v1_0_cmd_end));
		table_size += sizeof(struct mmsch_v1_0_cmd_end) / 4;
		header->uvd_table_size = table_size;

	}
	return uvd_v7_0_mmsch_start(adev, &adev->virt.mm_table);
}

/**
 * uvd_v7_0_start - start UVD block
 *
 * @adev: amdgpu_device pointer
 *
 * Setup and start the UVD block
 */
static int uvd_v7_0_start(struct amdgpu_device *adev)
{
	struct amdgpu_ring *ring = &adev->uvd.ring;
	uint32_t rb_bufsz, tmp;
	uint32_t lmi_swap_cntl;
	uint32_t mp_swap_cntl;
	int i, j, r;

	/* disable DPG */
	WREG32_P(SOC15_REG_OFFSET(UVD, 0, mmUVD_POWER_STATUS), 0,
			~UVD_POWER_STATUS__UVD_PG_MODE_MASK);

	/* disable byte swapping */
	lmi_swap_cntl = 0;
	mp_swap_cntl = 0;

	uvd_v7_0_mc_resume(adev);

	/* disable clock gating */
	WREG32_P(SOC15_REG_OFFSET(UVD, 0, mmUVD_CGC_CTRL), 0,
			~UVD_CGC_CTRL__DYN_CLOCK_MODE_MASK);

	/* disable interupt */
	WREG32_P(SOC15_REG_OFFSET(UVD, 0, mmUVD_MASTINT_EN), 0,
			~UVD_MASTINT_EN__VCPU_EN_MASK);

	/* stall UMC and register bus before resetting VCPU */
	WREG32_P(SOC15_REG_OFFSET(UVD, 0, mmUVD_LMI_CTRL2),
			UVD_LMI_CTRL2__STALL_ARB_UMC_MASK,
			~UVD_LMI_CTRL2__STALL_ARB_UMC_MASK);
	mdelay(1);

	/* put LMI, VCPU, RBC etc... into reset */
	WREG32_SOC15(UVD, 0, mmUVD_SOFT_RESET,
		UVD_SOFT_RESET__LMI_SOFT_RESET_MASK |
		UVD_SOFT_RESET__VCPU_SOFT_RESET_MASK |
		UVD_SOFT_RESET__LBSI_SOFT_RESET_MASK |
		UVD_SOFT_RESET__RBC_SOFT_RESET_MASK |
		UVD_SOFT_RESET__CSM_SOFT_RESET_MASK |
		UVD_SOFT_RESET__CXW_SOFT_RESET_MASK |
		UVD_SOFT_RESET__TAP_SOFT_RESET_MASK |
		UVD_SOFT_RESET__LMI_UMC_SOFT_RESET_MASK);
	mdelay(5);

	/* initialize UVD memory controller */
	WREG32_SOC15(UVD, 0, mmUVD_LMI_CTRL,
		(0x40 << UVD_LMI_CTRL__WRITE_CLEAN_TIMER__SHIFT) |
		UVD_LMI_CTRL__WRITE_CLEAN_TIMER_EN_MASK |
		UVD_LMI_CTRL__DATA_COHERENCY_EN_MASK |
		UVD_LMI_CTRL__VCPU_DATA_COHERENCY_EN_MASK |
		UVD_LMI_CTRL__REQ_MODE_MASK |
		0x00100000L);

#ifdef __BIG_ENDIAN
	/* swap (8 in 32) RB and IB */
	lmi_swap_cntl = 0xa;
	mp_swap_cntl = 0;
#endif
	WREG32_SOC15(UVD, 0, mmUVD_LMI_SWAP_CNTL, lmi_swap_cntl);
	WREG32_SOC15(UVD, 0, mmUVD_MP_SWAP_CNTL, mp_swap_cntl);

	WREG32_SOC15(UVD, 0, mmUVD_MPC_SET_MUXA0, 0x40c2040);
	WREG32_SOC15(UVD, 0, mmUVD_MPC_SET_MUXA1, 0x0);
	WREG32_SOC15(UVD, 0, mmUVD_MPC_SET_MUXB0, 0x40c2040);
	WREG32_SOC15(UVD, 0, mmUVD_MPC_SET_MUXB1, 0x0);
	WREG32_SOC15(UVD, 0, mmUVD_MPC_SET_ALU, 0);
	WREG32_SOC15(UVD, 0, mmUVD_MPC_SET_MUX, 0x88);

	/* take all subblocks out of reset, except VCPU */
	WREG32_SOC15(UVD, 0, mmUVD_SOFT_RESET,
			UVD_SOFT_RESET__VCPU_SOFT_RESET_MASK);
	mdelay(5);

	/* enable VCPU clock */
	WREG32_SOC15(UVD, 0, mmUVD_VCPU_CNTL,
			UVD_VCPU_CNTL__CLK_EN_MASK);

	/* enable UMC */
	WREG32_P(SOC15_REG_OFFSET(UVD, 0, mmUVD_LMI_CTRL2), 0,
			~UVD_LMI_CTRL2__STALL_ARB_UMC_MASK);

	/* boot up the VCPU */
	WREG32_SOC15(UVD, 0, mmUVD_SOFT_RESET, 0);
	mdelay(10);

	for (i = 0; i < 10; ++i) {
		uint32_t status;

		for (j = 0; j < 100; ++j) {
			status = RREG32_SOC15(UVD, 0, mmUVD_STATUS);
			if (status & 2)
				break;
			mdelay(10);
		}
		r = 0;
		if (status & 2)
			break;

		DRM_ERROR("UVD not responding, trying to reset the VCPU!!!\n");
		WREG32_P(SOC15_REG_OFFSET(UVD, 0, mmUVD_SOFT_RESET),
				UVD_SOFT_RESET__VCPU_SOFT_RESET_MASK,
				~UVD_SOFT_RESET__VCPU_SOFT_RESET_MASK);
		mdelay(10);
		WREG32_P(SOC15_REG_OFFSET(UVD, 0, mmUVD_SOFT_RESET), 0,
				~UVD_SOFT_RESET__VCPU_SOFT_RESET_MASK);
		mdelay(10);
		r = -1;
	}

	if (r) {
		DRM_ERROR("UVD not responding, giving up!!!\n");
		return r;
	}
	/* enable master interrupt */
	WREG32_P(SOC15_REG_OFFSET(UVD, 0, mmUVD_MASTINT_EN),
		(UVD_MASTINT_EN__VCPU_EN_MASK|UVD_MASTINT_EN__SYS_EN_MASK),
		~(UVD_MASTINT_EN__VCPU_EN_MASK|UVD_MASTINT_EN__SYS_EN_MASK));

	/* clear the bit 4 of UVD_STATUS */
	WREG32_P(SOC15_REG_OFFSET(UVD, 0, mmUVD_STATUS), 0,
			~(2 << UVD_STATUS__VCPU_REPORT__SHIFT));

	/* force RBC into idle state */
	rb_bufsz = order_base_2(ring->ring_size);
	tmp = REG_SET_FIELD(0, UVD_RBC_RB_CNTL, RB_BUFSZ, rb_bufsz);
	tmp = REG_SET_FIELD(tmp, UVD_RBC_RB_CNTL, RB_BLKSZ, 1);
	tmp = REG_SET_FIELD(tmp, UVD_RBC_RB_CNTL, RB_NO_FETCH, 1);
	tmp = REG_SET_FIELD(tmp, UVD_RBC_RB_CNTL, RB_WPTR_POLL_EN, 0);
	tmp = REG_SET_FIELD(tmp, UVD_RBC_RB_CNTL, RB_NO_UPDATE, 1);
	tmp = REG_SET_FIELD(tmp, UVD_RBC_RB_CNTL, RB_RPTR_WR_EN, 1);
	WREG32_SOC15(UVD, 0, mmUVD_RBC_RB_CNTL, tmp);

	/* set the write pointer delay */
	WREG32_SOC15(UVD, 0, mmUVD_RBC_RB_WPTR_CNTL, 0);

	/* set the wb address */
	WREG32_SOC15(UVD, 0, mmUVD_RBC_RB_RPTR_ADDR,
			(upper_32_bits(ring->gpu_addr) >> 2));

	/* programm the RB_BASE for ring buffer */
	WREG32_SOC15(UVD, 0, mmUVD_LMI_RBC_RB_64BIT_BAR_LOW,
			lower_32_bits(ring->gpu_addr));
	WREG32_SOC15(UVD, 0, mmUVD_LMI_RBC_RB_64BIT_BAR_HIGH,
			upper_32_bits(ring->gpu_addr));

	/* Initialize the ring buffer's read and write pointers */
	WREG32_SOC15(UVD, 0, mmUVD_RBC_RB_RPTR, 0);

	ring->wptr = RREG32_SOC15(UVD, 0, mmUVD_RBC_RB_RPTR);
	WREG32_SOC15(UVD, 0, mmUVD_RBC_RB_WPTR,
			lower_32_bits(ring->wptr));

	WREG32_P(SOC15_REG_OFFSET(UVD, 0, mmUVD_RBC_RB_CNTL), 0,
			~UVD_RBC_RB_CNTL__RB_NO_FETCH_MASK);

	ring = &adev->uvd.ring_enc[0];
	WREG32_SOC15(UVD, 0, mmUVD_RB_RPTR, lower_32_bits(ring->wptr));
	WREG32_SOC15(UVD, 0, mmUVD_RB_WPTR, lower_32_bits(ring->wptr));
	WREG32_SOC15(UVD, 0, mmUVD_RB_BASE_LO, ring->gpu_addr);
	WREG32_SOC15(UVD, 0, mmUVD_RB_BASE_HI, upper_32_bits(ring->gpu_addr));
	WREG32_SOC15(UVD, 0, mmUVD_RB_SIZE, ring->ring_size / 4);

	ring = &adev->uvd.ring_enc[1];
	WREG32_SOC15(UVD, 0, mmUVD_RB_RPTR2, lower_32_bits(ring->wptr));
	WREG32_SOC15(UVD, 0, mmUVD_RB_WPTR2, lower_32_bits(ring->wptr));
	WREG32_SOC15(UVD, 0, mmUVD_RB_BASE_LO2, ring->gpu_addr);
	WREG32_SOC15(UVD, 0, mmUVD_RB_BASE_HI2, upper_32_bits(ring->gpu_addr));
	WREG32_SOC15(UVD, 0, mmUVD_RB_SIZE2, ring->ring_size / 4);

	return 0;
}

/**
 * uvd_v7_0_stop - stop UVD block
 *
 * @adev: amdgpu_device pointer
 *
 * stop the UVD block
 */
static void uvd_v7_0_stop(struct amdgpu_device *adev)
{
	/* force RBC into idle state */
	WREG32_SOC15(UVD, 0, mmUVD_RBC_RB_CNTL, 0x11010101);

	/* Stall UMC and register bus before resetting VCPU */
	WREG32_P(SOC15_REG_OFFSET(UVD, 0, mmUVD_LMI_CTRL2),
			UVD_LMI_CTRL2__STALL_ARB_UMC_MASK,
			~UVD_LMI_CTRL2__STALL_ARB_UMC_MASK);
	mdelay(1);

	/* put VCPU into reset */
	WREG32_SOC15(UVD, 0, mmUVD_SOFT_RESET,
			UVD_SOFT_RESET__VCPU_SOFT_RESET_MASK);
	mdelay(5);

	/* disable VCPU clock */
	WREG32_SOC15(UVD, 0, mmUVD_VCPU_CNTL, 0x0);

	/* Unstall UMC and register bus */
	WREG32_P(SOC15_REG_OFFSET(UVD, 0, mmUVD_LMI_CTRL2), 0,
			~UVD_LMI_CTRL2__STALL_ARB_UMC_MASK);
}

/**
 * uvd_v7_0_ring_emit_fence - emit an fence & trap command
 *
 * @ring: amdgpu_ring pointer
 * @fence: fence to emit
 *
 * Write a fence and a trap command to the ring.
 */
static void uvd_v7_0_ring_emit_fence(struct amdgpu_ring *ring, u64 addr, u64 seq,
				     unsigned flags)
{
	struct amdgpu_device *adev = ring->adev;

	WARN_ON(flags & AMDGPU_FENCE_FLAG_64BIT);

	amdgpu_ring_write(ring,
		PACKET0(SOC15_REG_OFFSET(UVD, 0, mmUVD_CONTEXT_ID), 0));
	amdgpu_ring_write(ring, seq);
	amdgpu_ring_write(ring,
		PACKET0(SOC15_REG_OFFSET(UVD, 0, mmUVD_GPCOM_VCPU_DATA0), 0));
	amdgpu_ring_write(ring, addr & 0xffffffff);
	amdgpu_ring_write(ring,
		PACKET0(SOC15_REG_OFFSET(UVD, 0, mmUVD_GPCOM_VCPU_DATA1), 0));
	amdgpu_ring_write(ring, upper_32_bits(addr) & 0xff);
	amdgpu_ring_write(ring,
		PACKET0(SOC15_REG_OFFSET(UVD, 0, mmUVD_GPCOM_VCPU_CMD), 0));
	amdgpu_ring_write(ring, 0);

	amdgpu_ring_write(ring,
		PACKET0(SOC15_REG_OFFSET(UVD, 0, mmUVD_GPCOM_VCPU_DATA0), 0));
	amdgpu_ring_write(ring, 0);
	amdgpu_ring_write(ring,
		PACKET0(SOC15_REG_OFFSET(UVD, 0, mmUVD_GPCOM_VCPU_DATA1), 0));
	amdgpu_ring_write(ring, 0);
	amdgpu_ring_write(ring,
		PACKET0(SOC15_REG_OFFSET(UVD, 0, mmUVD_GPCOM_VCPU_CMD), 0));
	amdgpu_ring_write(ring, 2);
}

/**
 * uvd_v7_0_enc_ring_emit_fence - emit an enc fence & trap command
 *
 * @ring: amdgpu_ring pointer
 * @fence: fence to emit
 *
 * Write enc a fence and a trap command to the ring.
 */
static void uvd_v7_0_enc_ring_emit_fence(struct amdgpu_ring *ring, u64 addr,
			u64 seq, unsigned flags)
{

	WARN_ON(flags & AMDGPU_FENCE_FLAG_64BIT);

	amdgpu_ring_write(ring, HEVC_ENC_CMD_FENCE);
	amdgpu_ring_write(ring, addr);
	amdgpu_ring_write(ring, upper_32_bits(addr));
	amdgpu_ring_write(ring, seq);
	amdgpu_ring_write(ring, HEVC_ENC_CMD_TRAP);
}

/**
 * uvd_v7_0_ring_emit_hdp_flush - emit an hdp flush
 *
 * @ring: amdgpu_ring pointer
 *
 * Emits an hdp flush.
 */
static void uvd_v7_0_ring_emit_hdp_flush(struct amdgpu_ring *ring)
{
	struct amdgpu_device *adev = ring->adev;

	amdgpu_ring_write(ring, PACKET0(SOC15_REG_OFFSET(NBIF, 0,
		mmHDP_MEM_COHERENCY_FLUSH_CNTL), 0));
	amdgpu_ring_write(ring, 0);
}

/**
 * uvd_v7_0_ring_hdp_invalidate - emit an hdp invalidate
 *
 * @ring: amdgpu_ring pointer
 *
 * Emits an hdp invalidate.
 */
static void uvd_v7_0_ring_emit_hdp_invalidate(struct amdgpu_ring *ring)
{
	struct amdgpu_device *adev = ring->adev;

	amdgpu_ring_write(ring, PACKET0(SOC15_REG_OFFSET(HDP, 0, mmHDP_READ_CACHE_INVALIDATE), 0));
	amdgpu_ring_write(ring, 1);
}

/**
 * uvd_v7_0_ring_test_ring - register write test
 *
 * @ring: amdgpu_ring pointer
 *
 * Test if we can successfully write to the context register
 */
static int uvd_v7_0_ring_test_ring(struct amdgpu_ring *ring)
{
	struct amdgpu_device *adev = ring->adev;
	uint32_t tmp = 0;
	unsigned i;
	int r;

	WREG32_SOC15(UVD, 0, mmUVD_CONTEXT_ID, 0xCAFEDEAD);
	r = amdgpu_ring_alloc(ring, 3);
	if (r) {
		DRM_ERROR("amdgpu: cp failed to lock ring %d (%d).\n",
			  ring->idx, r);
		return r;
	}
	amdgpu_ring_write(ring,
		PACKET0(SOC15_REG_OFFSET(UVD, 0, mmUVD_CONTEXT_ID), 0));
	amdgpu_ring_write(ring, 0xDEADBEEF);
	amdgpu_ring_commit(ring);
	for (i = 0; i < adev->usec_timeout; i++) {
		tmp = RREG32_SOC15(UVD, 0, mmUVD_CONTEXT_ID);
		if (tmp == 0xDEADBEEF)
			break;
		DRM_UDELAY(1);
	}

	if (i < adev->usec_timeout) {
		DRM_DEBUG("ring test on %d succeeded in %d usecs\n",
			 ring->idx, i);
	} else {
		DRM_ERROR("amdgpu: ring %d test failed (0x%08X)\n",
			  ring->idx, tmp);
		r = -EINVAL;
	}
	return r;
}

/**
 * uvd_v7_0_ring_emit_ib - execute indirect buffer
 *
 * @ring: amdgpu_ring pointer
 * @ib: indirect buffer to execute
 *
 * Write ring commands to execute the indirect buffer
 */
static void uvd_v7_0_ring_emit_ib(struct amdgpu_ring *ring,
				  struct amdgpu_ib *ib,
				  unsigned vmid, bool ctx_switch)
{
	struct amdgpu_device *adev = ring->adev;

	amdgpu_ring_write(ring,
		PACKET0(SOC15_REG_OFFSET(UVD, 0, mmUVD_LMI_RBC_IB_VMID), 0));
	amdgpu_ring_write(ring, vmid);

	amdgpu_ring_write(ring,
		PACKET0(SOC15_REG_OFFSET(UVD, 0, mmUVD_LMI_RBC_IB_64BIT_BAR_LOW), 0));
	amdgpu_ring_write(ring, lower_32_bits(ib->gpu_addr));
	amdgpu_ring_write(ring,
		PACKET0(SOC15_REG_OFFSET(UVD, 0, mmUVD_LMI_RBC_IB_64BIT_BAR_HIGH), 0));
	amdgpu_ring_write(ring, upper_32_bits(ib->gpu_addr));
	amdgpu_ring_write(ring,
		PACKET0(SOC15_REG_OFFSET(UVD, 0, mmUVD_RBC_IB_SIZE), 0));
	amdgpu_ring_write(ring, ib->length_dw);
}

/**
 * uvd_v7_0_enc_ring_emit_ib - enc execute indirect buffer
 *
 * @ring: amdgpu_ring pointer
 * @ib: indirect buffer to execute
 *
 * Write enc ring commands to execute the indirect buffer
 */
static void uvd_v7_0_enc_ring_emit_ib(struct amdgpu_ring *ring,
		struct amdgpu_ib *ib, unsigned int vmid, bool ctx_switch)
{
	amdgpu_ring_write(ring, HEVC_ENC_CMD_IB_VM);
	amdgpu_ring_write(ring, vmid);
	amdgpu_ring_write(ring, lower_32_bits(ib->gpu_addr));
	amdgpu_ring_write(ring, upper_32_bits(ib->gpu_addr));
	amdgpu_ring_write(ring, ib->length_dw);
}

static void uvd_v7_0_vm_reg_write(struct amdgpu_ring *ring,
				uint32_t data0, uint32_t data1)
{
	struct amdgpu_device *adev = ring->adev;

	amdgpu_ring_write(ring,
		PACKET0(SOC15_REG_OFFSET(UVD, 0, mmUVD_GPCOM_VCPU_DATA0), 0));
	amdgpu_ring_write(ring, data0);
	amdgpu_ring_write(ring,
		PACKET0(SOC15_REG_OFFSET(UVD, 0, mmUVD_GPCOM_VCPU_DATA1), 0));
	amdgpu_ring_write(ring, data1);
	amdgpu_ring_write(ring,
		PACKET0(SOC15_REG_OFFSET(UVD, 0, mmUVD_GPCOM_VCPU_CMD), 0));
	amdgpu_ring_write(ring, 8);
}

static void uvd_v7_0_vm_reg_wait(struct amdgpu_ring *ring,
				uint32_t data0, uint32_t data1, uint32_t mask)
{
	struct amdgpu_device *adev = ring->adev;

	amdgpu_ring_write(ring,
		PACKET0(SOC15_REG_OFFSET(UVD, 0, mmUVD_GPCOM_VCPU_DATA0), 0));
	amdgpu_ring_write(ring, data0);
	amdgpu_ring_write(ring,
		PACKET0(SOC15_REG_OFFSET(UVD, 0, mmUVD_GPCOM_VCPU_DATA1), 0));
	amdgpu_ring_write(ring, data1);
	amdgpu_ring_write(ring,
		PACKET0(SOC15_REG_OFFSET(UVD, 0, mmUVD_GP_SCRATCH8), 0));
	amdgpu_ring_write(ring, mask);
	amdgpu_ring_write(ring,
		PACKET0(SOC15_REG_OFFSET(UVD, 0, mmUVD_GPCOM_VCPU_CMD), 0));
	amdgpu_ring_write(ring, 12);
}

static void uvd_v7_0_ring_emit_vm_flush(struct amdgpu_ring *ring,
					unsigned vmid, uint64_t pd_addr)
{
	struct amdgpu_vmhub *hub = &ring->adev->vmhub[ring->funcs->vmhub];
	uint32_t req = ring->adev->gart.gart_funcs->get_invalidate_req(vmid);
	uint64_t flags = AMDGPU_PTE_VALID;
	unsigned eng = ring->vm_inv_eng;
	uint32_t data0, data1, mask;

	amdgpu_gart_get_vm_pde(ring->adev, -1, &pd_addr, &flags);
	pd_addr |= flags;

	data0 = (hub->ctx0_ptb_addr_hi32 + vmid * 2) << 2;
	data1 = upper_32_bits(pd_addr);
	uvd_v7_0_vm_reg_write(ring, data0, data1);

	data0 = (hub->ctx0_ptb_addr_lo32 + vmid * 2) << 2;
	data1 = lower_32_bits(pd_addr);
	uvd_v7_0_vm_reg_write(ring, data0, data1);

	data0 = (hub->ctx0_ptb_addr_lo32 + vmid * 2) << 2;
	data1 = lower_32_bits(pd_addr);
	mask = 0xffffffff;
	uvd_v7_0_vm_reg_wait(ring, data0, data1, mask);

	/* flush TLB */
	data0 = (hub->vm_inv_eng0_req + eng) << 2;
	data1 = req;
	uvd_v7_0_vm_reg_write(ring, data0, data1);

	/* wait for flush */
	data0 = (hub->vm_inv_eng0_ack + eng) << 2;
	data1 = 1 << vmid;
	mask =  1 << vmid;
	uvd_v7_0_vm_reg_wait(ring, data0, data1, mask);
}

static void uvd_v7_0_ring_insert_nop(struct amdgpu_ring *ring, uint32_t count)
{
	int i;
	struct amdgpu_device *adev = ring->adev;

	for (i = 0; i < count; i++)
		amdgpu_ring_write(ring, PACKET0(SOC15_REG_OFFSET(UVD, 0, mmUVD_NO_OP), 0));

}

static void uvd_v7_0_enc_ring_insert_end(struct amdgpu_ring *ring)
{
	amdgpu_ring_write(ring, HEVC_ENC_CMD_END);
}

static void uvd_v7_0_enc_ring_emit_vm_flush(struct amdgpu_ring *ring,
			 unsigned int vmid, uint64_t pd_addr)
{
	struct amdgpu_vmhub *hub = &ring->adev->vmhub[ring->funcs->vmhub];
	uint32_t req = ring->adev->gart.gart_funcs->get_invalidate_req(vmid);
	uint64_t flags = AMDGPU_PTE_VALID;
	unsigned eng = ring->vm_inv_eng;

	amdgpu_gart_get_vm_pde(ring->adev, -1, &pd_addr, &flags);
	pd_addr |= flags;

	amdgpu_ring_write(ring, HEVC_ENC_CMD_REG_WRITE);
	amdgpu_ring_write(ring,	(hub->ctx0_ptb_addr_hi32 + vmid * 2) << 2);
	amdgpu_ring_write(ring, upper_32_bits(pd_addr));

	amdgpu_ring_write(ring, HEVC_ENC_CMD_REG_WRITE);
	amdgpu_ring_write(ring,	(hub->ctx0_ptb_addr_lo32 + vmid * 2) << 2);
	amdgpu_ring_write(ring, lower_32_bits(pd_addr));

	amdgpu_ring_write(ring, HEVC_ENC_CMD_REG_WAIT);
	amdgpu_ring_write(ring,	(hub->ctx0_ptb_addr_lo32 + vmid * 2) << 2);
	amdgpu_ring_write(ring, 0xffffffff);
	amdgpu_ring_write(ring, lower_32_bits(pd_addr));

	/* flush TLB */
	amdgpu_ring_write(ring, HEVC_ENC_CMD_REG_WRITE);
	amdgpu_ring_write(ring,	(hub->vm_inv_eng0_req + eng) << 2);
	amdgpu_ring_write(ring, req);

	/* wait for flush */
	amdgpu_ring_write(ring, HEVC_ENC_CMD_REG_WAIT);
	amdgpu_ring_write(ring, (hub->vm_inv_eng0_ack + eng) << 2);
	amdgpu_ring_write(ring, 1 << vmid);
	amdgpu_ring_write(ring, 1 << vmid);
}

#if 0
static bool uvd_v7_0_is_idle(void *handle)
{
	struct amdgpu_device *adev = (struct amdgpu_device *)handle;

	return !(RREG32(mmSRBM_STATUS) & SRBM_STATUS__UVD_BUSY_MASK);
}

static int uvd_v7_0_wait_for_idle(void *handle)
{
	unsigned i;
	struct amdgpu_device *adev = (struct amdgpu_device *)handle;

	for (i = 0; i < adev->usec_timeout; i++) {
		if (uvd_v7_0_is_idle(handle))
			return 0;
	}
	return -ETIMEDOUT;
}

#define AMDGPU_UVD_STATUS_BUSY_MASK    0xfd
static bool uvd_v7_0_check_soft_reset(void *handle)
{
	struct amdgpu_device *adev = (struct amdgpu_device *)handle;
	u32 srbm_soft_reset = 0;
	u32 tmp = RREG32(mmSRBM_STATUS);

	if (REG_GET_FIELD(tmp, SRBM_STATUS, UVD_RQ_PENDING) ||
	    REG_GET_FIELD(tmp, SRBM_STATUS, UVD_BUSY) ||
	    (RREG32_SOC15(UVD, 0, mmUVD_STATUS) &
		    AMDGPU_UVD_STATUS_BUSY_MASK))
		srbm_soft_reset = REG_SET_FIELD(srbm_soft_reset,
				SRBM_SOFT_RESET, SOFT_RESET_UVD, 1);

	if (srbm_soft_reset) {
		adev->uvd.srbm_soft_reset = srbm_soft_reset;
		return true;
	} else {
		adev->uvd.srbm_soft_reset = 0;
		return false;
	}
}

static int uvd_v7_0_pre_soft_reset(void *handle)
{
	struct amdgpu_device *adev = (struct amdgpu_device *)handle;

	if (!adev->uvd.srbm_soft_reset)
		return 0;

	uvd_v7_0_stop(adev);
	return 0;
}

static int uvd_v7_0_soft_reset(void *handle)
{
	struct amdgpu_device *adev = (struct amdgpu_device *)handle;
	u32 srbm_soft_reset;

	if (!adev->uvd.srbm_soft_reset)
		return 0;
	srbm_soft_reset = adev->uvd.srbm_soft_reset;

	if (srbm_soft_reset) {
		u32 tmp;

		tmp = RREG32(mmSRBM_SOFT_RESET);
		tmp |= srbm_soft_reset;
		dev_info(adev->dev, "SRBM_SOFT_RESET=0x%08X\n", tmp);
		WREG32(mmSRBM_SOFT_RESET, tmp);
		tmp = RREG32(mmSRBM_SOFT_RESET);

		udelay(50);

		tmp &= ~srbm_soft_reset;
		WREG32(mmSRBM_SOFT_RESET, tmp);
		tmp = RREG32(mmSRBM_SOFT_RESET);

		/* Wait a little for things to settle down */
		udelay(50);
	}

	return 0;
}

static int uvd_v7_0_post_soft_reset(void *handle)
{
	struct amdgpu_device *adev = (struct amdgpu_device *)handle;

	if (!adev->uvd.srbm_soft_reset)
		return 0;

	mdelay(5);

	return uvd_v7_0_start(adev);
}
#endif

static int uvd_v7_0_set_interrupt_state(struct amdgpu_device *adev,
					struct amdgpu_irq_src *source,
					unsigned type,
					enum amdgpu_interrupt_state state)
{
	// TODO
	return 0;
}

static int uvd_v7_0_process_interrupt(struct amdgpu_device *adev,
				      struct amdgpu_irq_src *source,
				      struct amdgpu_iv_entry *entry)
{
	DRM_DEBUG("IH: UVD TRAP\n");
	switch (entry->src_id) {
	case 124:
		amdgpu_fence_process(&adev->uvd.ring);
		break;
	case 119:
		amdgpu_fence_process(&adev->uvd.ring_enc[0]);
		break;
	case 120:
		if (!amdgpu_sriov_vf(adev))
			amdgpu_fence_process(&adev->uvd.ring_enc[1]);
		break;
	default:
		DRM_ERROR("Unhandled interrupt: %d %d\n",
			  entry->src_id, entry->src_data[0]);
		break;
	}

	return 0;
}

#if 0
static void uvd_v7_0_set_sw_clock_gating(struct amdgpu_device *adev)
{
	uint32_t data, data1, data2, suvd_flags;

	data = RREG32_SOC15(UVD, 0, mmUVD_CGC_CTRL);
	data1 = RREG32_SOC15(UVD, 0, mmUVD_SUVD_CGC_GATE);
	data2 = RREG32_SOC15(UVD, 0, mmUVD_SUVD_CGC_CTRL);

	data &= ~(UVD_CGC_CTRL__CLK_OFF_DELAY_MASK |
		  UVD_CGC_CTRL__CLK_GATE_DLY_TIMER_MASK);

	suvd_flags = UVD_SUVD_CGC_GATE__SRE_MASK |
		     UVD_SUVD_CGC_GATE__SIT_MASK |
		     UVD_SUVD_CGC_GATE__SMP_MASK |
		     UVD_SUVD_CGC_GATE__SCM_MASK |
		     UVD_SUVD_CGC_GATE__SDB_MASK;

	data |= UVD_CGC_CTRL__DYN_CLOCK_MODE_MASK |
		(1 << REG_FIELD_SHIFT(UVD_CGC_CTRL, CLK_GATE_DLY_TIMER)) |
		(4 << REG_FIELD_SHIFT(UVD_CGC_CTRL, CLK_OFF_DELAY));

	data &= ~(UVD_CGC_CTRL__UDEC_RE_MODE_MASK |
			UVD_CGC_CTRL__UDEC_CM_MODE_MASK |
			UVD_CGC_CTRL__UDEC_IT_MODE_MASK |
			UVD_CGC_CTRL__UDEC_DB_MODE_MASK |
			UVD_CGC_CTRL__UDEC_MP_MODE_MASK |
			UVD_CGC_CTRL__SYS_MODE_MASK |
			UVD_CGC_CTRL__UDEC_MODE_MASK |
			UVD_CGC_CTRL__MPEG2_MODE_MASK |
			UVD_CGC_CTRL__REGS_MODE_MASK |
			UVD_CGC_CTRL__RBC_MODE_MASK |
			UVD_CGC_CTRL__LMI_MC_MODE_MASK |
			UVD_CGC_CTRL__LMI_UMC_MODE_MASK |
			UVD_CGC_CTRL__IDCT_MODE_MASK |
			UVD_CGC_CTRL__MPRD_MODE_MASK |
			UVD_CGC_CTRL__MPC_MODE_MASK |
			UVD_CGC_CTRL__LBSI_MODE_MASK |
			UVD_CGC_CTRL__LRBBM_MODE_MASK |
			UVD_CGC_CTRL__WCB_MODE_MASK |
			UVD_CGC_CTRL__VCPU_MODE_MASK |
			UVD_CGC_CTRL__JPEG_MODE_MASK |
			UVD_CGC_CTRL__JPEG2_MODE_MASK |
			UVD_CGC_CTRL__SCPU_MODE_MASK);
	data2 &= ~(UVD_SUVD_CGC_CTRL__SRE_MODE_MASK |
			UVD_SUVD_CGC_CTRL__SIT_MODE_MASK |
			UVD_SUVD_CGC_CTRL__SMP_MODE_MASK |
			UVD_SUVD_CGC_CTRL__SCM_MODE_MASK |
			UVD_SUVD_CGC_CTRL__SDB_MODE_MASK);
	data1 |= suvd_flags;

	WREG32_SOC15(UVD, 0, mmUVD_CGC_CTRL, data);
	WREG32_SOC15(UVD, 0, mmUVD_CGC_GATE, 0);
	WREG32_SOC15(UVD, 0, mmUVD_SUVD_CGC_GATE, data1);
	WREG32_SOC15(UVD, 0, mmUVD_SUVD_CGC_CTRL, data2);
}

static void uvd_v7_0_set_hw_clock_gating(struct amdgpu_device *adev)
{
	uint32_t data, data1, cgc_flags, suvd_flags;

	data = RREG32_SOC15(UVD, 0, mmUVD_CGC_GATE);
	data1 = RREG32_SOC15(UVD, 0, mmUVD_SUVD_CGC_GATE);

	cgc_flags = UVD_CGC_GATE__SYS_MASK |
		UVD_CGC_GATE__UDEC_MASK |
		UVD_CGC_GATE__MPEG2_MASK |
		UVD_CGC_GATE__RBC_MASK |
		UVD_CGC_GATE__LMI_MC_MASK |
		UVD_CGC_GATE__IDCT_MASK |
		UVD_CGC_GATE__MPRD_MASK |
		UVD_CGC_GATE__MPC_MASK |
		UVD_CGC_GATE__LBSI_MASK |
		UVD_CGC_GATE__LRBBM_MASK |
		UVD_CGC_GATE__UDEC_RE_MASK |
		UVD_CGC_GATE__UDEC_CM_MASK |
		UVD_CGC_GATE__UDEC_IT_MASK |
		UVD_CGC_GATE__UDEC_DB_MASK |
		UVD_CGC_GATE__UDEC_MP_MASK |
		UVD_CGC_GATE__WCB_MASK |
		UVD_CGC_GATE__VCPU_MASK |
		UVD_CGC_GATE__SCPU_MASK |
		UVD_CGC_GATE__JPEG_MASK |
		UVD_CGC_GATE__JPEG2_MASK;

	suvd_flags = UVD_SUVD_CGC_GATE__SRE_MASK |
				UVD_SUVD_CGC_GATE__SIT_MASK |
				UVD_SUVD_CGC_GATE__SMP_MASK |
				UVD_SUVD_CGC_GATE__SCM_MASK |
				UVD_SUVD_CGC_GATE__SDB_MASK;

	data |= cgc_flags;
	data1 |= suvd_flags;

	WREG32_SOC15(UVD, 0, mmUVD_CGC_GATE, data);
	WREG32_SOC15(UVD, 0, mmUVD_SUVD_CGC_GATE, data1);
}

static void uvd_v7_0_set_bypass_mode(struct amdgpu_device *adev, bool enable)
{
	u32 tmp = RREG32_SMC(ixGCK_DFS_BYPASS_CNTL);

	if (enable)
		tmp |= (GCK_DFS_BYPASS_CNTL__BYPASSDCLK_MASK |
			GCK_DFS_BYPASS_CNTL__BYPASSVCLK_MASK);
	else
		tmp &= ~(GCK_DFS_BYPASS_CNTL__BYPASSDCLK_MASK |
			 GCK_DFS_BYPASS_CNTL__BYPASSVCLK_MASK);

	WREG32_SMC(ixGCK_DFS_BYPASS_CNTL, tmp);
}


static int uvd_v7_0_set_clockgating_state(void *handle,
					  enum amd_clockgating_state state)
{
	struct amdgpu_device *adev = (struct amdgpu_device *)handle;
	bool enable = (state == AMD_CG_STATE_GATE) ? true : false;

	uvd_v7_0_set_bypass_mode(adev, enable);

	if (!(adev->cg_flags & AMD_CG_SUPPORT_UVD_MGCG))
		return 0;

	if (enable) {
		/* disable HW gating and enable Sw gating */
		uvd_v7_0_set_sw_clock_gating(adev);
	} else {
		/* wait for STATUS to clear */
		if (uvd_v7_0_wait_for_idle(handle))
			return -EBUSY;

		/* enable HW gates because UVD is idle */
		/* uvd_v7_0_set_hw_clock_gating(adev); */
	}

	return 0;
}

static int uvd_v7_0_set_powergating_state(void *handle,
					  enum amd_powergating_state state)
{
	/* This doesn't actually powergate the UVD block.
	 * That's done in the dpm code via the SMC.  This
	 * just re-inits the block as necessary.  The actual
	 * gating still happens in the dpm code.  We should
	 * revisit this when there is a cleaner line between
	 * the smc and the hw blocks
	 */
	struct amdgpu_device *adev = (struct amdgpu_device *)handle;

	if (!(adev->pg_flags & AMD_PG_SUPPORT_UVD))
		return 0;

	WREG32_SOC15(UVD, 0, mmUVD_POWER_STATUS, UVD_POWER_STATUS__UVD_PG_EN_MASK);

	if (state == AMD_PG_STATE_GATE) {
		uvd_v7_0_stop(adev);
		return 0;
	} else {
		return uvd_v7_0_start(adev);
	}
}
#endif

static int uvd_v7_0_set_clockgating_state(void *handle,
					  enum amd_clockgating_state state)
{
	/* needed for driver unload*/
	return 0;
}

const struct amd_ip_funcs uvd_v7_0_ip_funcs = {
	.name = "uvd_v7_0",
	.early_init = uvd_v7_0_early_init,
	.late_init = NULL,
	.sw_init = uvd_v7_0_sw_init,
	.sw_fini = uvd_v7_0_sw_fini,
	.hw_init = uvd_v7_0_hw_init,
	.hw_fini = uvd_v7_0_hw_fini,
	.suspend = uvd_v7_0_suspend,
	.resume = uvd_v7_0_resume,
	.is_idle = NULL /* uvd_v7_0_is_idle */,
	.wait_for_idle = NULL /* uvd_v7_0_wait_for_idle */,
	.check_soft_reset = NULL /* uvd_v7_0_check_soft_reset */,
	.pre_soft_reset = NULL /* uvd_v7_0_pre_soft_reset */,
	.soft_reset = NULL /* uvd_v7_0_soft_reset */,
	.post_soft_reset = NULL /* uvd_v7_0_post_soft_reset */,
	.set_clockgating_state = uvd_v7_0_set_clockgating_state,
	.set_powergating_state = NULL /* uvd_v7_0_set_powergating_state */,
};

static const struct amdgpu_ring_funcs uvd_v7_0_ring_vm_funcs = {
	.type = AMDGPU_RING_TYPE_UVD,
	.align_mask = 0xf,
	.nop = PACKET0(0x81ff, 0),
	.support_64bit_ptrs = false,
	.vmhub = AMDGPU_MMHUB,
	.get_rptr = uvd_v7_0_ring_get_rptr,
	.get_wptr = uvd_v7_0_ring_get_wptr,
	.set_wptr = uvd_v7_0_ring_set_wptr,
	.emit_frame_size =
		2 + /* uvd_v7_0_ring_emit_hdp_flush */
		2 + /* uvd_v7_0_ring_emit_hdp_invalidate */
		34 + /* uvd_v7_0_ring_emit_vm_flush */
		14 + 14, /* uvd_v7_0_ring_emit_fence x2 vm fence */
	.emit_ib_size = 8, /* uvd_v7_0_ring_emit_ib */
	.emit_ib = uvd_v7_0_ring_emit_ib,
	.emit_fence = uvd_v7_0_ring_emit_fence,
	.emit_vm_flush = uvd_v7_0_ring_emit_vm_flush,
	.emit_hdp_flush = uvd_v7_0_ring_emit_hdp_flush,
	.emit_hdp_invalidate = uvd_v7_0_ring_emit_hdp_invalidate,
	.test_ring = uvd_v7_0_ring_test_ring,
	.test_ib = amdgpu_uvd_ring_test_ib,
	.insert_nop = uvd_v7_0_ring_insert_nop,
	.pad_ib = amdgpu_ring_generic_pad_ib,
	.begin_use = amdgpu_uvd_ring_begin_use,
	.end_use = amdgpu_uvd_ring_end_use,
};

static const struct amdgpu_ring_funcs uvd_v7_0_enc_ring_vm_funcs = {
	.type = AMDGPU_RING_TYPE_UVD_ENC,
	.align_mask = 0x3f,
	.nop = HEVC_ENC_CMD_NO_OP,
	.support_64bit_ptrs = false,
	.vmhub = AMDGPU_MMHUB,
	.get_rptr = uvd_v7_0_enc_ring_get_rptr,
	.get_wptr = uvd_v7_0_enc_ring_get_wptr,
	.set_wptr = uvd_v7_0_enc_ring_set_wptr,
	.emit_frame_size =
		17 + /* uvd_v7_0_enc_ring_emit_vm_flush */
		5 + 5 + /* uvd_v7_0_enc_ring_emit_fence x2 vm fence */
		1, /* uvd_v7_0_enc_ring_insert_end */
	.emit_ib_size = 5, /* uvd_v7_0_enc_ring_emit_ib */
	.emit_ib = uvd_v7_0_enc_ring_emit_ib,
	.emit_fence = uvd_v7_0_enc_ring_emit_fence,
	.emit_vm_flush = uvd_v7_0_enc_ring_emit_vm_flush,
	.test_ring = uvd_v7_0_enc_ring_test_ring,
	.test_ib = uvd_v7_0_enc_ring_test_ib,
	.insert_nop = amdgpu_ring_insert_nop,
	.insert_end = uvd_v7_0_enc_ring_insert_end,
	.pad_ib = amdgpu_ring_generic_pad_ib,
	.begin_use = amdgpu_uvd_ring_begin_use,
	.end_use = amdgpu_uvd_ring_end_use,
};

static void uvd_v7_0_set_ring_funcs(struct amdgpu_device *adev)
{
	adev->uvd.ring.funcs = &uvd_v7_0_ring_vm_funcs;
	DRM_INFO("UVD is enabled in VM mode\n");
}

static void uvd_v7_0_set_enc_ring_funcs(struct amdgpu_device *adev)
{
	int i;

	for (i = 0; i < adev->uvd.num_enc_rings; ++i)
		adev->uvd.ring_enc[i].funcs = &uvd_v7_0_enc_ring_vm_funcs;

	DRM_INFO("UVD ENC is enabled in VM mode\n");
}

static const struct amdgpu_irq_src_funcs uvd_v7_0_irq_funcs = {
	.set = uvd_v7_0_set_interrupt_state,
	.process = uvd_v7_0_process_interrupt,
};

static void uvd_v7_0_set_irq_funcs(struct amdgpu_device *adev)
{
	adev->uvd.irq.num_types = adev->uvd.num_enc_rings + 1;
	adev->uvd.irq.funcs = &uvd_v7_0_irq_funcs;
}

const struct amdgpu_ip_block_version uvd_v7_0_ip_block =
{
		.type = AMD_IP_BLOCK_TYPE_UVD,
		.major = 7,
		.minor = 0,
		.rev = 0,
		.funcs = &uvd_v7_0_ip_funcs,
};<|MERGE_RESOLUTION|>--- conflicted
+++ resolved
@@ -29,10 +29,6 @@
 #include "soc15_common.h"
 #include "mmsch_v1_0.h"
 
-<<<<<<< HEAD
-#include "soc15ip.h"
-=======
->>>>>>> 03f51d4e
 #include "uvd/uvd_7_0_offset.h"
 #include "uvd/uvd_7_0_sh_mask.h"
 #include "vce/vce_4_0_offset.h"
@@ -419,13 +415,8 @@
 	}
 
 	ring = &adev->uvd.ring_enc[0];
-<<<<<<< HEAD
-	rq = &ring->sched.sched_rq[AMD_SCHED_PRIORITY_NORMAL];
-	r = amd_sched_entity_init(&ring->sched, &adev->uvd.entity_enc,
-=======
 	rq = &ring->sched.sched_rq[DRM_SCHED_PRIORITY_NORMAL];
 	r = drm_sched_entity_init(&ring->sched, &adev->uvd.entity_enc,
->>>>>>> 03f51d4e
 				  rq, amdgpu_sched_jobs, NULL);
 	if (r) {
 		DRM_ERROR("Failed setting up UVD ENC run queue.\n");
