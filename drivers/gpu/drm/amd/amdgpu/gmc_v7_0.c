--- conflicted
+++ resolved
@@ -1003,17 +1003,8 @@
 	 * Currently set to 4GB ((1 << 20) 4k pages).
 	 * Max GPUVM size for cayman and SI is 40 bits.
 	 */
-<<<<<<< HEAD
-	adev->vm_manager.vm_size = amdgpu_vm_size;
-	adev->vm_manager.block_size = amdgpu_vm_block_size;
-	adev->vm_manager.max_pfn = adev->vm_manager.vm_size << 18;
-
-	DRM_INFO("vm size is %llu GB, block size is %d-bit\n",
-		adev->vm_manager.vm_size, adev->vm_manager.block_size);
-=======
 	amdgpu_vm_adjust_size(adev, 64);
 	adev->vm_manager.max_pfn = adev->vm_manager.vm_size << 18;
->>>>>>> d455937e
 
 	/* Set the internal MC address mask
 	 * This is the max address of the GPU's
