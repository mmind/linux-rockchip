/*
 * Copyright 2014 Advanced Micro Devices, Inc.
 *
 * Permission is hereby granted, free of charge, to any person obtaining a
 * copy of this software and associated documentation files (the "Software"),
 * to deal in the Software without restriction, including without limitation
 * the rights to use, copy, modify, merge, publish, distribute, sublicense,
 * and/or sell copies of the Software, and to permit persons to whom the
 * Software is furnished to do so, subject to the following conditions:
 *
 * The above copyright notice and this permission notice shall be included in
 * all copies or substantial portions of the Software.
 *
 * THE SOFTWARE IS PROVIDED "AS IS", WITHOUT WARRANTY OF ANY KIND, EXPRESS OR
 * IMPLIED, INCLUDING BUT NOT LIMITED TO THE WARRANTIES OF MERCHANTABILITY,
 * FITNESS FOR A PARTICULAR PURPOSE AND NONINFRINGEMENT.  IN NO EVENT SHALL
 * THE COPYRIGHT HOLDER(S) OR AUTHOR(S) BE LIABLE FOR ANY CLAIM, DAMAGES OR
 * OTHER LIABILITY, WHETHER IN AN ACTION OF CONTRACT, TORT OR OTHERWISE,
 * ARISING FROM, OUT OF OR IN CONNECTION WITH THE SOFTWARE OR THE USE OR
 * OTHER DEALINGS IN THE SOFTWARE.
 *
 * Authors: Alex Deucher
 */
#include <linux/firmware.h>
#include <drm/drmP.h>
#include "amdgpu.h"
#include "amdgpu_ucode.h"
#include "amdgpu_trace.h"
#include "vi.h"
#include "vid.h"

#include "oss/oss_2_4_d.h"
#include "oss/oss_2_4_sh_mask.h"

#include "gmc/gmc_7_1_d.h"
#include "gmc/gmc_7_1_sh_mask.h"

#include "gca/gfx_8_0_d.h"
#include "gca/gfx_8_0_enum.h"
#include "gca/gfx_8_0_sh_mask.h"

#include "bif/bif_5_0_d.h"
#include "bif/bif_5_0_sh_mask.h"

#include "iceland_sdma_pkt_open.h"

static void sdma_v2_4_set_ring_funcs(struct amdgpu_device *adev);
static void sdma_v2_4_set_buffer_funcs(struct amdgpu_device *adev);
static void sdma_v2_4_set_vm_pte_funcs(struct amdgpu_device *adev);
static void sdma_v2_4_set_irq_funcs(struct amdgpu_device *adev);

MODULE_FIRMWARE("amdgpu/topaz_sdma.bin");
MODULE_FIRMWARE("amdgpu/topaz_sdma1.bin");

static const u32 sdma_offsets[SDMA_MAX_INSTANCE] =
{
	SDMA0_REGISTER_OFFSET,
	SDMA1_REGISTER_OFFSET
};

static const u32 golden_settings_iceland_a11[] =
{
	mmSDMA0_CHICKEN_BITS, 0xfc910007, 0x00810007,
	mmSDMA0_CLK_CTRL, 0xff000fff, 0x00000000,
	mmSDMA1_CHICKEN_BITS, 0xfc910007, 0x00810007,
	mmSDMA1_CLK_CTRL, 0xff000fff, 0x00000000,
};

static const u32 iceland_mgcg_cgcg_init[] =
{
	mmSDMA0_CLK_CTRL, 0xff000ff0, 0x00000100,
	mmSDMA1_CLK_CTRL, 0xff000ff0, 0x00000100
};

/*
 * sDMA - System DMA
 * Starting with CIK, the GPU has new asynchronous
 * DMA engines.  These engines are used for compute
 * and gfx.  There are two DMA engines (SDMA0, SDMA1)
 * and each one supports 1 ring buffer used for gfx
 * and 2 queues used for compute.
 *
 * The programming model is very similar to the CP
 * (ring buffer, IBs, etc.), but sDMA has it's own
 * packet format that is different from the PM4 format
 * used by the CP. sDMA supports copying data, writing
 * embedded data, solid fills, and a number of other
 * things.  It also has support for tiling/detiling of
 * buffers.
 */

static void sdma_v2_4_init_golden_registers(struct amdgpu_device *adev)
{
	switch (adev->asic_type) {
	case CHIP_TOPAZ:
<<<<<<< HEAD
		amdgpu_program_register_sequence(adev,
						 iceland_mgcg_cgcg_init,
						 ARRAY_SIZE(iceland_mgcg_cgcg_init));
		amdgpu_program_register_sequence(adev,
						 golden_settings_iceland_a11,
						 ARRAY_SIZE(golden_settings_iceland_a11));
=======
		amdgpu_device_program_register_sequence(adev,
							iceland_mgcg_cgcg_init,
							ARRAY_SIZE(iceland_mgcg_cgcg_init));
		amdgpu_device_program_register_sequence(adev,
							golden_settings_iceland_a11,
							ARRAY_SIZE(golden_settings_iceland_a11));
>>>>>>> 03f51d4e
		break;
	default:
		break;
	}
}

static void sdma_v2_4_free_microcode(struct amdgpu_device *adev)
{
	int i;
	for (i = 0; i < adev->sdma.num_instances; i++) {
		release_firmware(adev->sdma.instance[i].fw);
		adev->sdma.instance[i].fw = NULL;
	}
}

/**
 * sdma_v2_4_init_microcode - load ucode images from disk
 *
 * @adev: amdgpu_device pointer
 *
 * Use the firmware interface to load the ucode images into
 * the driver (not loaded into hw).
 * Returns 0 on success, error on failure.
 */
static int sdma_v2_4_init_microcode(struct amdgpu_device *adev)
{
	const char *chip_name;
	char fw_name[30];
	int err = 0, i;
	struct amdgpu_firmware_info *info = NULL;
	const struct common_firmware_header *header = NULL;
	const struct sdma_firmware_header_v1_0 *hdr;

	DRM_DEBUG("\n");

	switch (adev->asic_type) {
	case CHIP_TOPAZ:
		chip_name = "topaz";
		break;
	default: BUG();
	}

	for (i = 0; i < adev->sdma.num_instances; i++) {
		if (i == 0)
			snprintf(fw_name, sizeof(fw_name), "amdgpu/%s_sdma.bin", chip_name);
		else
			snprintf(fw_name, sizeof(fw_name), "amdgpu/%s_sdma1.bin", chip_name);
		err = request_firmware(&adev->sdma.instance[i].fw, fw_name, adev->dev);
		if (err)
			goto out;
		err = amdgpu_ucode_validate(adev->sdma.instance[i].fw);
		if (err)
			goto out;
		hdr = (const struct sdma_firmware_header_v1_0 *)adev->sdma.instance[i].fw->data;
		adev->sdma.instance[i].fw_version = le32_to_cpu(hdr->header.ucode_version);
		adev->sdma.instance[i].feature_version = le32_to_cpu(hdr->ucode_feature_version);
		if (adev->sdma.instance[i].feature_version >= 20)
			adev->sdma.instance[i].burst_nop = true;

		if (adev->firmware.load_type == AMDGPU_FW_LOAD_SMU) {
			info = &adev->firmware.ucode[AMDGPU_UCODE_ID_SDMA0 + i];
			info->ucode_id = AMDGPU_UCODE_ID_SDMA0 + i;
			info->fw = adev->sdma.instance[i].fw;
			header = (const struct common_firmware_header *)info->fw->data;
			adev->firmware.fw_size +=
				ALIGN(le32_to_cpu(header->ucode_size_bytes), PAGE_SIZE);
		}
	}

out:
	if (err) {
		pr_err("sdma_v2_4: Failed to load firmware \"%s\"\n", fw_name);
		for (i = 0; i < adev->sdma.num_instances; i++) {
			release_firmware(adev->sdma.instance[i].fw);
			adev->sdma.instance[i].fw = NULL;
		}
	}
	return err;
}

/**
 * sdma_v2_4_ring_get_rptr - get the current read pointer
 *
 * @ring: amdgpu ring pointer
 *
 * Get the current rptr from the hardware (VI+).
 */
static uint64_t sdma_v2_4_ring_get_rptr(struct amdgpu_ring *ring)
{
	/* XXX check if swapping is necessary on BE */
	return ring->adev->wb.wb[ring->rptr_offs] >> 2;
}

/**
 * sdma_v2_4_ring_get_wptr - get the current write pointer
 *
 * @ring: amdgpu ring pointer
 *
 * Get the current wptr from the hardware (VI+).
 */
static uint64_t sdma_v2_4_ring_get_wptr(struct amdgpu_ring *ring)
{
	struct amdgpu_device *adev = ring->adev;
	int me = (ring == &ring->adev->sdma.instance[0].ring) ? 0 : 1;
	u32 wptr = RREG32(mmSDMA0_GFX_RB_WPTR + sdma_offsets[me]) >> 2;

	return wptr;
}

/**
 * sdma_v2_4_ring_set_wptr - commit the write pointer
 *
 * @ring: amdgpu ring pointer
 *
 * Write the wptr back to the hardware (VI+).
 */
static void sdma_v2_4_ring_set_wptr(struct amdgpu_ring *ring)
{
	struct amdgpu_device *adev = ring->adev;
	int me = (ring == &ring->adev->sdma.instance[0].ring) ? 0 : 1;

	WREG32(mmSDMA0_GFX_RB_WPTR + sdma_offsets[me], lower_32_bits(ring->wptr) << 2);
}

static void sdma_v2_4_ring_insert_nop(struct amdgpu_ring *ring, uint32_t count)
{
	struct amdgpu_sdma_instance *sdma = amdgpu_get_sdma_instance(ring);
	int i;

	for (i = 0; i < count; i++)
		if (sdma && sdma->burst_nop && (i == 0))
			amdgpu_ring_write(ring, ring->funcs->nop |
				SDMA_PKT_NOP_HEADER_COUNT(count - 1));
		else
			amdgpu_ring_write(ring, ring->funcs->nop);
}

/**
 * sdma_v2_4_ring_emit_ib - Schedule an IB on the DMA engine
 *
 * @ring: amdgpu ring pointer
 * @ib: IB object to schedule
 *
 * Schedule an IB in the DMA ring (VI).
 */
static void sdma_v2_4_ring_emit_ib(struct amdgpu_ring *ring,
				   struct amdgpu_ib *ib,
				   unsigned vmid, bool ctx_switch)
{
	/* IB packet must end on a 8 DW boundary */
	sdma_v2_4_ring_insert_nop(ring, (10 - (lower_32_bits(ring->wptr) & 7)) % 8);

	amdgpu_ring_write(ring, SDMA_PKT_HEADER_OP(SDMA_OP_INDIRECT) |
			  SDMA_PKT_INDIRECT_HEADER_VMID(vmid & 0xf));
	/* base must be 32 byte aligned */
	amdgpu_ring_write(ring, lower_32_bits(ib->gpu_addr) & 0xffffffe0);
	amdgpu_ring_write(ring, upper_32_bits(ib->gpu_addr));
	amdgpu_ring_write(ring, ib->length_dw);
	amdgpu_ring_write(ring, 0);
	amdgpu_ring_write(ring, 0);

}

/**
 * sdma_v2_4_hdp_flush_ring_emit - emit an hdp flush on the DMA ring
 *
 * @ring: amdgpu ring pointer
 *
 * Emit an hdp flush packet on the requested DMA ring.
 */
static void sdma_v2_4_ring_emit_hdp_flush(struct amdgpu_ring *ring)
{
	u32 ref_and_mask = 0;

	if (ring == &ring->adev->sdma.instance[0].ring)
		ref_and_mask = REG_SET_FIELD(ref_and_mask, GPU_HDP_FLUSH_DONE, SDMA0, 1);
	else
		ref_and_mask = REG_SET_FIELD(ref_and_mask, GPU_HDP_FLUSH_DONE, SDMA1, 1);

	amdgpu_ring_write(ring, SDMA_PKT_HEADER_OP(SDMA_OP_POLL_REGMEM) |
			  SDMA_PKT_POLL_REGMEM_HEADER_HDP_FLUSH(1) |
			  SDMA_PKT_POLL_REGMEM_HEADER_FUNC(3)); /* == */
	amdgpu_ring_write(ring, mmGPU_HDP_FLUSH_DONE << 2);
	amdgpu_ring_write(ring, mmGPU_HDP_FLUSH_REQ << 2);
	amdgpu_ring_write(ring, ref_and_mask); /* reference */
	amdgpu_ring_write(ring, ref_and_mask); /* mask */
	amdgpu_ring_write(ring, SDMA_PKT_POLL_REGMEM_DW5_RETRY_COUNT(0xfff) |
			  SDMA_PKT_POLL_REGMEM_DW5_INTERVAL(10)); /* retry count, poll interval */
}

static void sdma_v2_4_ring_emit_hdp_invalidate(struct amdgpu_ring *ring)
{
	amdgpu_ring_write(ring, SDMA_PKT_HEADER_OP(SDMA_OP_SRBM_WRITE) |
			  SDMA_PKT_SRBM_WRITE_HEADER_BYTE_EN(0xf));
	amdgpu_ring_write(ring, mmHDP_DEBUG0);
	amdgpu_ring_write(ring, 1);
}
/**
 * sdma_v2_4_ring_emit_fence - emit a fence on the DMA ring
 *
 * @ring: amdgpu ring pointer
 * @fence: amdgpu fence object
 *
 * Add a DMA fence packet to the ring to write
 * the fence seq number and DMA trap packet to generate
 * an interrupt if needed (VI).
 */
static void sdma_v2_4_ring_emit_fence(struct amdgpu_ring *ring, u64 addr, u64 seq,
				      unsigned flags)
{
	bool write64bit = flags & AMDGPU_FENCE_FLAG_64BIT;
	/* write the fence */
	amdgpu_ring_write(ring, SDMA_PKT_HEADER_OP(SDMA_OP_FENCE));
	amdgpu_ring_write(ring, lower_32_bits(addr));
	amdgpu_ring_write(ring, upper_32_bits(addr));
	amdgpu_ring_write(ring, lower_32_bits(seq));

	/* optionally write high bits as well */
	if (write64bit) {
		addr += 4;
		amdgpu_ring_write(ring, SDMA_PKT_HEADER_OP(SDMA_OP_FENCE));
		amdgpu_ring_write(ring, lower_32_bits(addr));
		amdgpu_ring_write(ring, upper_32_bits(addr));
		amdgpu_ring_write(ring, upper_32_bits(seq));
	}

	/* generate an interrupt */
	amdgpu_ring_write(ring, SDMA_PKT_HEADER_OP(SDMA_OP_TRAP));
	amdgpu_ring_write(ring, SDMA_PKT_TRAP_INT_CONTEXT_INT_CONTEXT(0));
}

/**
 * sdma_v2_4_gfx_stop - stop the gfx async dma engines
 *
 * @adev: amdgpu_device pointer
 *
 * Stop the gfx async dma ring buffers (VI).
 */
static void sdma_v2_4_gfx_stop(struct amdgpu_device *adev)
{
	struct amdgpu_ring *sdma0 = &adev->sdma.instance[0].ring;
	struct amdgpu_ring *sdma1 = &adev->sdma.instance[1].ring;
	u32 rb_cntl, ib_cntl;
	int i;

	if ((adev->mman.buffer_funcs_ring == sdma0) ||
	    (adev->mman.buffer_funcs_ring == sdma1))
		amdgpu_ttm_set_active_vram_size(adev, adev->mc.visible_vram_size);

	for (i = 0; i < adev->sdma.num_instances; i++) {
		rb_cntl = RREG32(mmSDMA0_GFX_RB_CNTL + sdma_offsets[i]);
		rb_cntl = REG_SET_FIELD(rb_cntl, SDMA0_GFX_RB_CNTL, RB_ENABLE, 0);
		WREG32(mmSDMA0_GFX_RB_CNTL + sdma_offsets[i], rb_cntl);
		ib_cntl = RREG32(mmSDMA0_GFX_IB_CNTL + sdma_offsets[i]);
		ib_cntl = REG_SET_FIELD(ib_cntl, SDMA0_GFX_IB_CNTL, IB_ENABLE, 0);
		WREG32(mmSDMA0_GFX_IB_CNTL + sdma_offsets[i], ib_cntl);
	}
	sdma0->ready = false;
	sdma1->ready = false;
}

/**
 * sdma_v2_4_rlc_stop - stop the compute async dma engines
 *
 * @adev: amdgpu_device pointer
 *
 * Stop the compute async dma queues (VI).
 */
static void sdma_v2_4_rlc_stop(struct amdgpu_device *adev)
{
	/* XXX todo */
}

/**
 * sdma_v2_4_enable - stop the async dma engines
 *
 * @adev: amdgpu_device pointer
 * @enable: enable/disable the DMA MEs.
 *
 * Halt or unhalt the async dma engines (VI).
 */
static void sdma_v2_4_enable(struct amdgpu_device *adev, bool enable)
{
	u32 f32_cntl;
	int i;

	if (!enable) {
		sdma_v2_4_gfx_stop(adev);
		sdma_v2_4_rlc_stop(adev);
	}

	for (i = 0; i < adev->sdma.num_instances; i++) {
		f32_cntl = RREG32(mmSDMA0_F32_CNTL + sdma_offsets[i]);
		if (enable)
			f32_cntl = REG_SET_FIELD(f32_cntl, SDMA0_F32_CNTL, HALT, 0);
		else
			f32_cntl = REG_SET_FIELD(f32_cntl, SDMA0_F32_CNTL, HALT, 1);
		WREG32(mmSDMA0_F32_CNTL + sdma_offsets[i], f32_cntl);
	}
}

/**
 * sdma_v2_4_gfx_resume - setup and start the async dma engines
 *
 * @adev: amdgpu_device pointer
 *
 * Set up the gfx DMA ring buffers and enable them (VI).
 * Returns 0 for success, error for failure.
 */
static int sdma_v2_4_gfx_resume(struct amdgpu_device *adev)
{
	struct amdgpu_ring *ring;
	u32 rb_cntl, ib_cntl;
	u32 rb_bufsz;
	u32 wb_offset;
	int i, j, r;

	for (i = 0; i < adev->sdma.num_instances; i++) {
		ring = &adev->sdma.instance[i].ring;
		wb_offset = (ring->rptr_offs * 4);

		mutex_lock(&adev->srbm_mutex);
		for (j = 0; j < 16; j++) {
			vi_srbm_select(adev, 0, 0, 0, j);
			/* SDMA GFX */
			WREG32(mmSDMA0_GFX_VIRTUAL_ADDR + sdma_offsets[i], 0);
			WREG32(mmSDMA0_GFX_APE1_CNTL + sdma_offsets[i], 0);
		}
		vi_srbm_select(adev, 0, 0, 0, 0);
		mutex_unlock(&adev->srbm_mutex);

		WREG32(mmSDMA0_TILING_CONFIG + sdma_offsets[i],
		       adev->gfx.config.gb_addr_config & 0x70);

		WREG32(mmSDMA0_SEM_WAIT_FAIL_TIMER_CNTL + sdma_offsets[i], 0);

		/* Set ring buffer size in dwords */
		rb_bufsz = order_base_2(ring->ring_size / 4);
		rb_cntl = RREG32(mmSDMA0_GFX_RB_CNTL + sdma_offsets[i]);
		rb_cntl = REG_SET_FIELD(rb_cntl, SDMA0_GFX_RB_CNTL, RB_SIZE, rb_bufsz);
#ifdef __BIG_ENDIAN
		rb_cntl = REG_SET_FIELD(rb_cntl, SDMA0_GFX_RB_CNTL, RB_SWAP_ENABLE, 1);
		rb_cntl = REG_SET_FIELD(rb_cntl, SDMA0_GFX_RB_CNTL,
					RPTR_WRITEBACK_SWAP_ENABLE, 1);
#endif
		WREG32(mmSDMA0_GFX_RB_CNTL + sdma_offsets[i], rb_cntl);

		/* Initialize the ring buffer's read and write pointers */
		WREG32(mmSDMA0_GFX_RB_RPTR + sdma_offsets[i], 0);
		WREG32(mmSDMA0_GFX_RB_WPTR + sdma_offsets[i], 0);
		WREG32(mmSDMA0_GFX_IB_RPTR + sdma_offsets[i], 0);
		WREG32(mmSDMA0_GFX_IB_OFFSET + sdma_offsets[i], 0);

		/* set the wb address whether it's enabled or not */
		WREG32(mmSDMA0_GFX_RB_RPTR_ADDR_HI + sdma_offsets[i],
		       upper_32_bits(adev->wb.gpu_addr + wb_offset) & 0xFFFFFFFF);
		WREG32(mmSDMA0_GFX_RB_RPTR_ADDR_LO + sdma_offsets[i],
		       lower_32_bits(adev->wb.gpu_addr + wb_offset) & 0xFFFFFFFC);

		rb_cntl = REG_SET_FIELD(rb_cntl, SDMA0_GFX_RB_CNTL, RPTR_WRITEBACK_ENABLE, 1);

		WREG32(mmSDMA0_GFX_RB_BASE + sdma_offsets[i], ring->gpu_addr >> 8);
		WREG32(mmSDMA0_GFX_RB_BASE_HI + sdma_offsets[i], ring->gpu_addr >> 40);

		ring->wptr = 0;
		WREG32(mmSDMA0_GFX_RB_WPTR + sdma_offsets[i], lower_32_bits(ring->wptr) << 2);

		/* enable DMA RB */
		rb_cntl = REG_SET_FIELD(rb_cntl, SDMA0_GFX_RB_CNTL, RB_ENABLE, 1);
		WREG32(mmSDMA0_GFX_RB_CNTL + sdma_offsets[i], rb_cntl);

		ib_cntl = RREG32(mmSDMA0_GFX_IB_CNTL + sdma_offsets[i]);
		ib_cntl = REG_SET_FIELD(ib_cntl, SDMA0_GFX_IB_CNTL, IB_ENABLE, 1);
#ifdef __BIG_ENDIAN
		ib_cntl = REG_SET_FIELD(ib_cntl, SDMA0_GFX_IB_CNTL, IB_SWAP_ENABLE, 1);
#endif
		/* enable DMA IBs */
		WREG32(mmSDMA0_GFX_IB_CNTL + sdma_offsets[i], ib_cntl);

		ring->ready = true;
	}

	sdma_v2_4_enable(adev, true);
	for (i = 0; i < adev->sdma.num_instances; i++) {
		ring = &adev->sdma.instance[i].ring;
		r = amdgpu_ring_test_ring(ring);
		if (r) {
			ring->ready = false;
			return r;
		}

		if (adev->mman.buffer_funcs_ring == ring)
			amdgpu_ttm_set_active_vram_size(adev, adev->mc.real_vram_size);
	}

	return 0;
}

/**
 * sdma_v2_4_rlc_resume - setup and start the async dma engines
 *
 * @adev: amdgpu_device pointer
 *
 * Set up the compute DMA queues and enable them (VI).
 * Returns 0 for success, error for failure.
 */
static int sdma_v2_4_rlc_resume(struct amdgpu_device *adev)
{
	/* XXX todo */
	return 0;
}

/**
 * sdma_v2_4_load_microcode - load the sDMA ME ucode
 *
 * @adev: amdgpu_device pointer
 *
 * Loads the sDMA0/1 ucode.
 * Returns 0 for success, -EINVAL if the ucode is not available.
 */
static int sdma_v2_4_load_microcode(struct amdgpu_device *adev)
{
	const struct sdma_firmware_header_v1_0 *hdr;
	const __le32 *fw_data;
	u32 fw_size;
	int i, j;

	/* halt the MEs */
	sdma_v2_4_enable(adev, false);

	for (i = 0; i < adev->sdma.num_instances; i++) {
		if (!adev->sdma.instance[i].fw)
			return -EINVAL;
		hdr = (const struct sdma_firmware_header_v1_0 *)adev->sdma.instance[i].fw->data;
		amdgpu_ucode_print_sdma_hdr(&hdr->header);
		fw_size = le32_to_cpu(hdr->header.ucode_size_bytes) / 4;
		fw_data = (const __le32 *)
			(adev->sdma.instance[i].fw->data +
			 le32_to_cpu(hdr->header.ucode_array_offset_bytes));
		WREG32(mmSDMA0_UCODE_ADDR + sdma_offsets[i], 0);
		for (j = 0; j < fw_size; j++)
			WREG32(mmSDMA0_UCODE_DATA + sdma_offsets[i], le32_to_cpup(fw_data++));
		WREG32(mmSDMA0_UCODE_ADDR + sdma_offsets[i], adev->sdma.instance[i].fw_version);
	}

	return 0;
}

/**
 * sdma_v2_4_start - setup and start the async dma engines
 *
 * @adev: amdgpu_device pointer
 *
 * Set up the DMA engines and enable them (VI).
 * Returns 0 for success, error for failure.
 */
static int sdma_v2_4_start(struct amdgpu_device *adev)
{
	int r;


	if (adev->firmware.load_type == AMDGPU_FW_LOAD_DIRECT) {
		r = sdma_v2_4_load_microcode(adev);
		if (r)
			return r;
	}

	/* halt the engine before programing */
	sdma_v2_4_enable(adev, false);

	/* start the gfx rings and rlc compute queues */
	r = sdma_v2_4_gfx_resume(adev);
	if (r)
		return r;
	r = sdma_v2_4_rlc_resume(adev);
	if (r)
		return r;

	return 0;
}

/**
 * sdma_v2_4_ring_test_ring - simple async dma engine test
 *
 * @ring: amdgpu_ring structure holding ring information
 *
 * Test the DMA engine by writing using it to write an
 * value to memory. (VI).
 * Returns 0 for success, error for failure.
 */
static int sdma_v2_4_ring_test_ring(struct amdgpu_ring *ring)
{
	struct amdgpu_device *adev = ring->adev;
	unsigned i;
	unsigned index;
	int r;
	u32 tmp;
	u64 gpu_addr;

	r = amdgpu_device_wb_get(adev, &index);
	if (r) {
		dev_err(adev->dev, "(%d) failed to allocate wb slot\n", r);
		return r;
	}

	gpu_addr = adev->wb.gpu_addr + (index * 4);
	tmp = 0xCAFEDEAD;
	adev->wb.wb[index] = cpu_to_le32(tmp);

	r = amdgpu_ring_alloc(ring, 5);
	if (r) {
		DRM_ERROR("amdgpu: dma failed to lock ring %d (%d).\n", ring->idx, r);
		amdgpu_device_wb_free(adev, index);
		return r;
	}

	amdgpu_ring_write(ring, SDMA_PKT_HEADER_OP(SDMA_OP_WRITE) |
			  SDMA_PKT_HEADER_SUB_OP(SDMA_SUBOP_WRITE_LINEAR));
	amdgpu_ring_write(ring, lower_32_bits(gpu_addr));
	amdgpu_ring_write(ring, upper_32_bits(gpu_addr));
	amdgpu_ring_write(ring, SDMA_PKT_WRITE_UNTILED_DW_3_COUNT(1));
	amdgpu_ring_write(ring, 0xDEADBEEF);
	amdgpu_ring_commit(ring);

	for (i = 0; i < adev->usec_timeout; i++) {
		tmp = le32_to_cpu(adev->wb.wb[index]);
		if (tmp == 0xDEADBEEF)
			break;
		DRM_UDELAY(1);
	}

	if (i < adev->usec_timeout) {
		DRM_DEBUG("ring test on %d succeeded in %d usecs\n", ring->idx, i);
	} else {
		DRM_ERROR("amdgpu: ring %d test failed (0x%08X)\n",
			  ring->idx, tmp);
		r = -EINVAL;
	}
	amdgpu_device_wb_free(adev, index);

	return r;
}

/**
 * sdma_v2_4_ring_test_ib - test an IB on the DMA engine
 *
 * @ring: amdgpu_ring structure holding ring information
 *
 * Test a simple IB in the DMA ring (VI).
 * Returns 0 on success, error on failure.
 */
static int sdma_v2_4_ring_test_ib(struct amdgpu_ring *ring, long timeout)
{
	struct amdgpu_device *adev = ring->adev;
	struct amdgpu_ib ib;
	struct dma_fence *f = NULL;
	unsigned index;
	u32 tmp = 0;
	u64 gpu_addr;
	long r;

	r = amdgpu_device_wb_get(adev, &index);
	if (r) {
		dev_err(adev->dev, "(%ld) failed to allocate wb slot\n", r);
		return r;
	}

	gpu_addr = adev->wb.gpu_addr + (index * 4);
	tmp = 0xCAFEDEAD;
	adev->wb.wb[index] = cpu_to_le32(tmp);
	memset(&ib, 0, sizeof(ib));
	r = amdgpu_ib_get(adev, NULL, 256, &ib);
	if (r) {
		DRM_ERROR("amdgpu: failed to get ib (%ld).\n", r);
		goto err0;
	}

	ib.ptr[0] = SDMA_PKT_HEADER_OP(SDMA_OP_WRITE) |
		SDMA_PKT_HEADER_SUB_OP(SDMA_SUBOP_WRITE_LINEAR);
	ib.ptr[1] = lower_32_bits(gpu_addr);
	ib.ptr[2] = upper_32_bits(gpu_addr);
	ib.ptr[3] = SDMA_PKT_WRITE_UNTILED_DW_3_COUNT(1);
	ib.ptr[4] = 0xDEADBEEF;
	ib.ptr[5] = SDMA_PKT_HEADER_OP(SDMA_OP_NOP);
	ib.ptr[6] = SDMA_PKT_HEADER_OP(SDMA_OP_NOP);
	ib.ptr[7] = SDMA_PKT_HEADER_OP(SDMA_OP_NOP);
	ib.length_dw = 8;

	r = amdgpu_ib_schedule(ring, 1, &ib, NULL, &f);
	if (r)
		goto err1;

	r = dma_fence_wait_timeout(f, false, timeout);
	if (r == 0) {
		DRM_ERROR("amdgpu: IB test timed out\n");
		r = -ETIMEDOUT;
		goto err1;
	} else if (r < 0) {
		DRM_ERROR("amdgpu: fence wait failed (%ld).\n", r);
		goto err1;
	}
	tmp = le32_to_cpu(adev->wb.wb[index]);
	if (tmp == 0xDEADBEEF) {
		DRM_DEBUG("ib test on ring %d succeeded\n", ring->idx);
		r = 0;
	} else {
		DRM_ERROR("amdgpu: ib test failed (0x%08X)\n", tmp);
		r = -EINVAL;
	}

err1:
	amdgpu_ib_free(adev, &ib, NULL);
	dma_fence_put(f);
err0:
	amdgpu_device_wb_free(adev, index);
	return r;
}

/**
 * sdma_v2_4_vm_copy_pte - update PTEs by copying them from the GART
 *
 * @ib: indirect buffer to fill with commands
 * @pe: addr of the page entry
 * @src: src addr to copy from
 * @count: number of page entries to update
 *
 * Update PTEs by copying them from the GART using sDMA (CIK).
 */
static void sdma_v2_4_vm_copy_pte(struct amdgpu_ib *ib,
				  uint64_t pe, uint64_t src,
				  unsigned count)
{
	unsigned bytes = count * 8;

	ib->ptr[ib->length_dw++] = SDMA_PKT_HEADER_OP(SDMA_OP_COPY) |
		SDMA_PKT_HEADER_SUB_OP(SDMA_SUBOP_COPY_LINEAR);
	ib->ptr[ib->length_dw++] = bytes;
	ib->ptr[ib->length_dw++] = 0; /* src/dst endian swap */
	ib->ptr[ib->length_dw++] = lower_32_bits(src);
	ib->ptr[ib->length_dw++] = upper_32_bits(src);
	ib->ptr[ib->length_dw++] = lower_32_bits(pe);
	ib->ptr[ib->length_dw++] = upper_32_bits(pe);
}

/**
 * sdma_v2_4_vm_write_pte - update PTEs by writing them manually
 *
 * @ib: indirect buffer to fill with commands
 * @pe: addr of the page entry
 * @value: dst addr to write into pe
 * @count: number of page entries to update
 * @incr: increase next addr by incr bytes
 *
 * Update PTEs by writing them manually using sDMA (CIK).
 */
static void sdma_v2_4_vm_write_pte(struct amdgpu_ib *ib, uint64_t pe,
				   uint64_t value, unsigned count,
				   uint32_t incr)
{
	unsigned ndw = count * 2;

	ib->ptr[ib->length_dw++] = SDMA_PKT_HEADER_OP(SDMA_OP_WRITE) |
		SDMA_PKT_HEADER_SUB_OP(SDMA_SUBOP_WRITE_LINEAR);
	ib->ptr[ib->length_dw++] = pe;
	ib->ptr[ib->length_dw++] = upper_32_bits(pe);
	ib->ptr[ib->length_dw++] = ndw;
	for (; ndw > 0; ndw -= 2) {
		ib->ptr[ib->length_dw++] = lower_32_bits(value);
		ib->ptr[ib->length_dw++] = upper_32_bits(value);
		value += incr;
	}
}

/**
 * sdma_v2_4_vm_set_pte_pde - update the page tables using sDMA
 *
 * @ib: indirect buffer to fill with commands
 * @pe: addr of the page entry
 * @addr: dst addr to write into pe
 * @count: number of page entries to update
 * @incr: increase next addr by incr bytes
 * @flags: access flags
 *
 * Update the page tables using sDMA (CIK).
 */
static void sdma_v2_4_vm_set_pte_pde(struct amdgpu_ib *ib, uint64_t pe,
				     uint64_t addr, unsigned count,
				     uint32_t incr, uint64_t flags)
{
	/* for physically contiguous pages (vram) */
	ib->ptr[ib->length_dw++] = SDMA_PKT_HEADER_OP(SDMA_OP_GEN_PTEPDE);
	ib->ptr[ib->length_dw++] = lower_32_bits(pe); /* dst addr */
	ib->ptr[ib->length_dw++] = upper_32_bits(pe);
	ib->ptr[ib->length_dw++] = lower_32_bits(flags); /* mask */
	ib->ptr[ib->length_dw++] = upper_32_bits(flags);
	ib->ptr[ib->length_dw++] = lower_32_bits(addr); /* value */
	ib->ptr[ib->length_dw++] = upper_32_bits(addr);
	ib->ptr[ib->length_dw++] = incr; /* increment size */
	ib->ptr[ib->length_dw++] = 0;
	ib->ptr[ib->length_dw++] = count; /* number of entries */
}

/**
 * sdma_v2_4_ring_pad_ib - pad the IB to the required number of dw
 *
 * @ib: indirect buffer to fill with padding
 *
 */
static void sdma_v2_4_ring_pad_ib(struct amdgpu_ring *ring, struct amdgpu_ib *ib)
{
	struct amdgpu_sdma_instance *sdma = amdgpu_get_sdma_instance(ring);
	u32 pad_count;
	int i;

	pad_count = (8 - (ib->length_dw & 0x7)) % 8;
	for (i = 0; i < pad_count; i++)
		if (sdma && sdma->burst_nop && (i == 0))
			ib->ptr[ib->length_dw++] =
				SDMA_PKT_HEADER_OP(SDMA_OP_NOP) |
				SDMA_PKT_NOP_HEADER_COUNT(pad_count - 1);
		else
			ib->ptr[ib->length_dw++] =
				SDMA_PKT_HEADER_OP(SDMA_OP_NOP);
}

/**
 * sdma_v2_4_ring_emit_pipeline_sync - sync the pipeline
 *
 * @ring: amdgpu_ring pointer
 *
 * Make sure all previous operations are completed (CIK).
 */
static void sdma_v2_4_ring_emit_pipeline_sync(struct amdgpu_ring *ring)
{
	uint32_t seq = ring->fence_drv.sync_seq;
	uint64_t addr = ring->fence_drv.gpu_addr;

	/* wait for idle */
	amdgpu_ring_write(ring, SDMA_PKT_HEADER_OP(SDMA_OP_POLL_REGMEM) |
			  SDMA_PKT_POLL_REGMEM_HEADER_HDP_FLUSH(0) |
			  SDMA_PKT_POLL_REGMEM_HEADER_FUNC(3) | /* equal */
			  SDMA_PKT_POLL_REGMEM_HEADER_MEM_POLL(1));
	amdgpu_ring_write(ring, addr & 0xfffffffc);
	amdgpu_ring_write(ring, upper_32_bits(addr) & 0xffffffff);
	amdgpu_ring_write(ring, seq); /* reference */
	amdgpu_ring_write(ring, 0xfffffff); /* mask */
	amdgpu_ring_write(ring, SDMA_PKT_POLL_REGMEM_DW5_RETRY_COUNT(0xfff) |
			  SDMA_PKT_POLL_REGMEM_DW5_INTERVAL(4)); /* retry count, poll interval */
}

/**
 * sdma_v2_4_ring_emit_vm_flush - cik vm flush using sDMA
 *
 * @ring: amdgpu_ring pointer
 * @vm: amdgpu_vm pointer
 *
 * Update the page table base and flush the VM TLB
 * using sDMA (VI).
 */
static void sdma_v2_4_ring_emit_vm_flush(struct amdgpu_ring *ring,
					 unsigned vmid, uint64_t pd_addr)
{
	amdgpu_ring_write(ring, SDMA_PKT_HEADER_OP(SDMA_OP_SRBM_WRITE) |
			  SDMA_PKT_SRBM_WRITE_HEADER_BYTE_EN(0xf));
	if (vmid < 8) {
		amdgpu_ring_write(ring, (mmVM_CONTEXT0_PAGE_TABLE_BASE_ADDR + vmid));
	} else {
		amdgpu_ring_write(ring, (mmVM_CONTEXT8_PAGE_TABLE_BASE_ADDR + vmid - 8));
	}
	amdgpu_ring_write(ring, pd_addr >> 12);

	/* flush TLB */
	amdgpu_ring_write(ring, SDMA_PKT_HEADER_OP(SDMA_OP_SRBM_WRITE) |
			  SDMA_PKT_SRBM_WRITE_HEADER_BYTE_EN(0xf));
	amdgpu_ring_write(ring, mmVM_INVALIDATE_REQUEST);
	amdgpu_ring_write(ring, 1 << vmid);

	/* wait for flush */
	amdgpu_ring_write(ring, SDMA_PKT_HEADER_OP(SDMA_OP_POLL_REGMEM) |
			  SDMA_PKT_POLL_REGMEM_HEADER_HDP_FLUSH(0) |
			  SDMA_PKT_POLL_REGMEM_HEADER_FUNC(0)); /* always */
	amdgpu_ring_write(ring, mmVM_INVALIDATE_REQUEST << 2);
	amdgpu_ring_write(ring, 0);
	amdgpu_ring_write(ring, 0); /* reference */
	amdgpu_ring_write(ring, 0); /* mask */
	amdgpu_ring_write(ring, SDMA_PKT_POLL_REGMEM_DW5_RETRY_COUNT(0xfff) |
			  SDMA_PKT_POLL_REGMEM_DW5_INTERVAL(10)); /* retry count, poll interval */
}

static int sdma_v2_4_early_init(void *handle)
{
	struct amdgpu_device *adev = (struct amdgpu_device *)handle;

	adev->sdma.num_instances = SDMA_MAX_INSTANCE;

	sdma_v2_4_set_ring_funcs(adev);
	sdma_v2_4_set_buffer_funcs(adev);
	sdma_v2_4_set_vm_pte_funcs(adev);
	sdma_v2_4_set_irq_funcs(adev);

	return 0;
}

static int sdma_v2_4_sw_init(void *handle)
{
	struct amdgpu_ring *ring;
	int r, i;
	struct amdgpu_device *adev = (struct amdgpu_device *)handle;

	/* SDMA trap event */
	r = amdgpu_irq_add_id(adev, AMDGPU_IH_CLIENTID_LEGACY, 224,
			      &adev->sdma.trap_irq);
	if (r)
		return r;

	/* SDMA Privileged inst */
	r = amdgpu_irq_add_id(adev, AMDGPU_IH_CLIENTID_LEGACY, 241,
			      &adev->sdma.illegal_inst_irq);
	if (r)
		return r;

	/* SDMA Privileged inst */
	r = amdgpu_irq_add_id(adev, AMDGPU_IH_CLIENTID_LEGACY, 247,
			      &adev->sdma.illegal_inst_irq);
	if (r)
		return r;

	r = sdma_v2_4_init_microcode(adev);
	if (r) {
		DRM_ERROR("Failed to load sdma firmware!\n");
		return r;
	}

	for (i = 0; i < adev->sdma.num_instances; i++) {
		ring = &adev->sdma.instance[i].ring;
		ring->ring_obj = NULL;
		ring->use_doorbell = false;
		sprintf(ring->name, "sdma%d", i);
		r = amdgpu_ring_init(adev, ring, 1024,
				     &adev->sdma.trap_irq,
				     (i == 0) ?
				     AMDGPU_SDMA_IRQ_TRAP0 :
				     AMDGPU_SDMA_IRQ_TRAP1);
		if (r)
			return r;
	}

	return r;
}

static int sdma_v2_4_sw_fini(void *handle)
{
	struct amdgpu_device *adev = (struct amdgpu_device *)handle;
	int i;

	for (i = 0; i < adev->sdma.num_instances; i++)
		amdgpu_ring_fini(&adev->sdma.instance[i].ring);

	sdma_v2_4_free_microcode(adev);
	return 0;
}

static int sdma_v2_4_hw_init(void *handle)
{
	int r;
	struct amdgpu_device *adev = (struct amdgpu_device *)handle;

	sdma_v2_4_init_golden_registers(adev);

	r = sdma_v2_4_start(adev);
	if (r)
		return r;

	return r;
}

static int sdma_v2_4_hw_fini(void *handle)
{
	struct amdgpu_device *adev = (struct amdgpu_device *)handle;

	sdma_v2_4_enable(adev, false);

	return 0;
}

static int sdma_v2_4_suspend(void *handle)
{
	struct amdgpu_device *adev = (struct amdgpu_device *)handle;

	return sdma_v2_4_hw_fini(adev);
}

static int sdma_v2_4_resume(void *handle)
{
	struct amdgpu_device *adev = (struct amdgpu_device *)handle;

	return sdma_v2_4_hw_init(adev);
}

static bool sdma_v2_4_is_idle(void *handle)
{
	struct amdgpu_device *adev = (struct amdgpu_device *)handle;
	u32 tmp = RREG32(mmSRBM_STATUS2);

	if (tmp & (SRBM_STATUS2__SDMA_BUSY_MASK |
		   SRBM_STATUS2__SDMA1_BUSY_MASK))
	    return false;

	return true;
}

static int sdma_v2_4_wait_for_idle(void *handle)
{
	unsigned i;
	u32 tmp;
	struct amdgpu_device *adev = (struct amdgpu_device *)handle;

	for (i = 0; i < adev->usec_timeout; i++) {
		tmp = RREG32(mmSRBM_STATUS2) & (SRBM_STATUS2__SDMA_BUSY_MASK |
				SRBM_STATUS2__SDMA1_BUSY_MASK);

		if (!tmp)
			return 0;
		udelay(1);
	}
	return -ETIMEDOUT;
}

static int sdma_v2_4_soft_reset(void *handle)
{
	u32 srbm_soft_reset = 0;
	struct amdgpu_device *adev = (struct amdgpu_device *)handle;
	u32 tmp = RREG32(mmSRBM_STATUS2);

	if (tmp & SRBM_STATUS2__SDMA_BUSY_MASK) {
		/* sdma0 */
		tmp = RREG32(mmSDMA0_F32_CNTL + SDMA0_REGISTER_OFFSET);
		tmp = REG_SET_FIELD(tmp, SDMA0_F32_CNTL, HALT, 0);
		WREG32(mmSDMA0_F32_CNTL + SDMA0_REGISTER_OFFSET, tmp);
		srbm_soft_reset |= SRBM_SOFT_RESET__SOFT_RESET_SDMA_MASK;
	}
	if (tmp & SRBM_STATUS2__SDMA1_BUSY_MASK) {
		/* sdma1 */
		tmp = RREG32(mmSDMA0_F32_CNTL + SDMA1_REGISTER_OFFSET);
		tmp = REG_SET_FIELD(tmp, SDMA0_F32_CNTL, HALT, 0);
		WREG32(mmSDMA0_F32_CNTL + SDMA1_REGISTER_OFFSET, tmp);
		srbm_soft_reset |= SRBM_SOFT_RESET__SOFT_RESET_SDMA1_MASK;
	}

	if (srbm_soft_reset) {
		tmp = RREG32(mmSRBM_SOFT_RESET);
		tmp |= srbm_soft_reset;
		dev_info(adev->dev, "SRBM_SOFT_RESET=0x%08X\n", tmp);
		WREG32(mmSRBM_SOFT_RESET, tmp);
		tmp = RREG32(mmSRBM_SOFT_RESET);

		udelay(50);

		tmp &= ~srbm_soft_reset;
		WREG32(mmSRBM_SOFT_RESET, tmp);
		tmp = RREG32(mmSRBM_SOFT_RESET);

		/* Wait a little for things to settle down */
		udelay(50);
	}

	return 0;
}

static int sdma_v2_4_set_trap_irq_state(struct amdgpu_device *adev,
					struct amdgpu_irq_src *src,
					unsigned type,
					enum amdgpu_interrupt_state state)
{
	u32 sdma_cntl;

	switch (type) {
	case AMDGPU_SDMA_IRQ_TRAP0:
		switch (state) {
		case AMDGPU_IRQ_STATE_DISABLE:
			sdma_cntl = RREG32(mmSDMA0_CNTL + SDMA0_REGISTER_OFFSET);
			sdma_cntl = REG_SET_FIELD(sdma_cntl, SDMA0_CNTL, TRAP_ENABLE, 0);
			WREG32(mmSDMA0_CNTL + SDMA0_REGISTER_OFFSET, sdma_cntl);
			break;
		case AMDGPU_IRQ_STATE_ENABLE:
			sdma_cntl = RREG32(mmSDMA0_CNTL + SDMA0_REGISTER_OFFSET);
			sdma_cntl = REG_SET_FIELD(sdma_cntl, SDMA0_CNTL, TRAP_ENABLE, 1);
			WREG32(mmSDMA0_CNTL + SDMA0_REGISTER_OFFSET, sdma_cntl);
			break;
		default:
			break;
		}
		break;
	case AMDGPU_SDMA_IRQ_TRAP1:
		switch (state) {
		case AMDGPU_IRQ_STATE_DISABLE:
			sdma_cntl = RREG32(mmSDMA0_CNTL + SDMA1_REGISTER_OFFSET);
			sdma_cntl = REG_SET_FIELD(sdma_cntl, SDMA0_CNTL, TRAP_ENABLE, 0);
			WREG32(mmSDMA0_CNTL + SDMA1_REGISTER_OFFSET, sdma_cntl);
			break;
		case AMDGPU_IRQ_STATE_ENABLE:
			sdma_cntl = RREG32(mmSDMA0_CNTL + SDMA1_REGISTER_OFFSET);
			sdma_cntl = REG_SET_FIELD(sdma_cntl, SDMA0_CNTL, TRAP_ENABLE, 1);
			WREG32(mmSDMA0_CNTL + SDMA1_REGISTER_OFFSET, sdma_cntl);
			break;
		default:
			break;
		}
		break;
	default:
		break;
	}
	return 0;
}

static int sdma_v2_4_process_trap_irq(struct amdgpu_device *adev,
				      struct amdgpu_irq_src *source,
				      struct amdgpu_iv_entry *entry)
{
	u8 instance_id, queue_id;

	instance_id = (entry->ring_id & 0x3) >> 0;
	queue_id = (entry->ring_id & 0xc) >> 2;
	DRM_DEBUG("IH: SDMA trap\n");
	switch (instance_id) {
	case 0:
		switch (queue_id) {
		case 0:
			amdgpu_fence_process(&adev->sdma.instance[0].ring);
			break;
		case 1:
			/* XXX compute */
			break;
		case 2:
			/* XXX compute */
			break;
		}
		break;
	case 1:
		switch (queue_id) {
		case 0:
			amdgpu_fence_process(&adev->sdma.instance[1].ring);
			break;
		case 1:
			/* XXX compute */
			break;
		case 2:
			/* XXX compute */
			break;
		}
		break;
	}
	return 0;
}

static int sdma_v2_4_process_illegal_inst_irq(struct amdgpu_device *adev,
					      struct amdgpu_irq_src *source,
					      struct amdgpu_iv_entry *entry)
{
	DRM_ERROR("Illegal instruction in SDMA command stream\n");
	schedule_work(&adev->reset_work);
	return 0;
}

static int sdma_v2_4_set_clockgating_state(void *handle,
					  enum amd_clockgating_state state)
{
	/* XXX handled via the smc on VI */
	return 0;
}

static int sdma_v2_4_set_powergating_state(void *handle,
					  enum amd_powergating_state state)
{
	return 0;
}

static const struct amd_ip_funcs sdma_v2_4_ip_funcs = {
	.name = "sdma_v2_4",
	.early_init = sdma_v2_4_early_init,
	.late_init = NULL,
	.sw_init = sdma_v2_4_sw_init,
	.sw_fini = sdma_v2_4_sw_fini,
	.hw_init = sdma_v2_4_hw_init,
	.hw_fini = sdma_v2_4_hw_fini,
	.suspend = sdma_v2_4_suspend,
	.resume = sdma_v2_4_resume,
	.is_idle = sdma_v2_4_is_idle,
	.wait_for_idle = sdma_v2_4_wait_for_idle,
	.soft_reset = sdma_v2_4_soft_reset,
	.set_clockgating_state = sdma_v2_4_set_clockgating_state,
	.set_powergating_state = sdma_v2_4_set_powergating_state,
};

static const struct amdgpu_ring_funcs sdma_v2_4_ring_funcs = {
	.type = AMDGPU_RING_TYPE_SDMA,
	.align_mask = 0xf,
	.nop = SDMA_PKT_NOP_HEADER_OP(SDMA_OP_NOP),
	.support_64bit_ptrs = false,
	.get_rptr = sdma_v2_4_ring_get_rptr,
	.get_wptr = sdma_v2_4_ring_get_wptr,
	.set_wptr = sdma_v2_4_ring_set_wptr,
	.emit_frame_size =
		6 + /* sdma_v2_4_ring_emit_hdp_flush */
		3 + /* sdma_v2_4_ring_emit_hdp_invalidate */
		6 + /* sdma_v2_4_ring_emit_pipeline_sync */
		12 + /* sdma_v2_4_ring_emit_vm_flush */
		10 + 10 + 10, /* sdma_v2_4_ring_emit_fence x3 for user fence, vm fence */
	.emit_ib_size = 7 + 6, /* sdma_v2_4_ring_emit_ib */
	.emit_ib = sdma_v2_4_ring_emit_ib,
	.emit_fence = sdma_v2_4_ring_emit_fence,
	.emit_pipeline_sync = sdma_v2_4_ring_emit_pipeline_sync,
	.emit_vm_flush = sdma_v2_4_ring_emit_vm_flush,
	.emit_hdp_flush = sdma_v2_4_ring_emit_hdp_flush,
	.emit_hdp_invalidate = sdma_v2_4_ring_emit_hdp_invalidate,
	.test_ring = sdma_v2_4_ring_test_ring,
	.test_ib = sdma_v2_4_ring_test_ib,
	.insert_nop = sdma_v2_4_ring_insert_nop,
	.pad_ib = sdma_v2_4_ring_pad_ib,
};

static void sdma_v2_4_set_ring_funcs(struct amdgpu_device *adev)
{
	int i;

	for (i = 0; i < adev->sdma.num_instances; i++)
		adev->sdma.instance[i].ring.funcs = &sdma_v2_4_ring_funcs;
}

static const struct amdgpu_irq_src_funcs sdma_v2_4_trap_irq_funcs = {
	.set = sdma_v2_4_set_trap_irq_state,
	.process = sdma_v2_4_process_trap_irq,
};

static const struct amdgpu_irq_src_funcs sdma_v2_4_illegal_inst_irq_funcs = {
	.process = sdma_v2_4_process_illegal_inst_irq,
};

static void sdma_v2_4_set_irq_funcs(struct amdgpu_device *adev)
{
	adev->sdma.trap_irq.num_types = AMDGPU_SDMA_IRQ_LAST;
	adev->sdma.trap_irq.funcs = &sdma_v2_4_trap_irq_funcs;
	adev->sdma.illegal_inst_irq.funcs = &sdma_v2_4_illegal_inst_irq_funcs;
}

/**
 * sdma_v2_4_emit_copy_buffer - copy buffer using the sDMA engine
 *
 * @ring: amdgpu_ring structure holding ring information
 * @src_offset: src GPU address
 * @dst_offset: dst GPU address
 * @byte_count: number of bytes to xfer
 *
 * Copy GPU buffers using the DMA engine (VI).
 * Used by the amdgpu ttm implementation to move pages if
 * registered as the asic copy callback.
 */
static void sdma_v2_4_emit_copy_buffer(struct amdgpu_ib *ib,
				       uint64_t src_offset,
				       uint64_t dst_offset,
				       uint32_t byte_count)
{
	ib->ptr[ib->length_dw++] = SDMA_PKT_HEADER_OP(SDMA_OP_COPY) |
		SDMA_PKT_HEADER_SUB_OP(SDMA_SUBOP_COPY_LINEAR);
	ib->ptr[ib->length_dw++] = byte_count;
	ib->ptr[ib->length_dw++] = 0; /* src/dst endian swap */
	ib->ptr[ib->length_dw++] = lower_32_bits(src_offset);
	ib->ptr[ib->length_dw++] = upper_32_bits(src_offset);
	ib->ptr[ib->length_dw++] = lower_32_bits(dst_offset);
	ib->ptr[ib->length_dw++] = upper_32_bits(dst_offset);
}

/**
 * sdma_v2_4_emit_fill_buffer - fill buffer using the sDMA engine
 *
 * @ring: amdgpu_ring structure holding ring information
 * @src_data: value to write to buffer
 * @dst_offset: dst GPU address
 * @byte_count: number of bytes to xfer
 *
 * Fill GPU buffers using the DMA engine (VI).
 */
static void sdma_v2_4_emit_fill_buffer(struct amdgpu_ib *ib,
				       uint32_t src_data,
				       uint64_t dst_offset,
				       uint32_t byte_count)
{
	ib->ptr[ib->length_dw++] = SDMA_PKT_HEADER_OP(SDMA_OP_CONST_FILL);
	ib->ptr[ib->length_dw++] = lower_32_bits(dst_offset);
	ib->ptr[ib->length_dw++] = upper_32_bits(dst_offset);
	ib->ptr[ib->length_dw++] = src_data;
	ib->ptr[ib->length_dw++] = byte_count;
}

static const struct amdgpu_buffer_funcs sdma_v2_4_buffer_funcs = {
	.copy_max_bytes = 0x1fffff,
	.copy_num_dw = 7,
	.emit_copy_buffer = sdma_v2_4_emit_copy_buffer,

	.fill_max_bytes = 0x1fffff,
	.fill_num_dw = 7,
	.emit_fill_buffer = sdma_v2_4_emit_fill_buffer,
};

static void sdma_v2_4_set_buffer_funcs(struct amdgpu_device *adev)
{
	if (adev->mman.buffer_funcs == NULL) {
		adev->mman.buffer_funcs = &sdma_v2_4_buffer_funcs;
		adev->mman.buffer_funcs_ring = &adev->sdma.instance[0].ring;
	}
}

static const struct amdgpu_vm_pte_funcs sdma_v2_4_vm_pte_funcs = {
	.copy_pte_num_dw = 7,
	.copy_pte = sdma_v2_4_vm_copy_pte,

	.write_pte = sdma_v2_4_vm_write_pte,

	.set_max_nums_pte_pde = 0x1fffff >> 3,
	.set_pte_pde_num_dw = 10,
	.set_pte_pde = sdma_v2_4_vm_set_pte_pde,
};

static void sdma_v2_4_set_vm_pte_funcs(struct amdgpu_device *adev)
{
	unsigned i;

	if (adev->vm_manager.vm_pte_funcs == NULL) {
		adev->vm_manager.vm_pte_funcs = &sdma_v2_4_vm_pte_funcs;
		for (i = 0; i < adev->sdma.num_instances; i++)
			adev->vm_manager.vm_pte_rings[i] =
				&adev->sdma.instance[i].ring;

		adev->vm_manager.vm_pte_num_rings = adev->sdma.num_instances;
	}
}

const struct amdgpu_ip_block_version sdma_v2_4_ip_block =
{
	.type = AMD_IP_BLOCK_TYPE_SDMA,
	.major = 2,
	.minor = 4,
	.rev = 0,
	.funcs = &sdma_v2_4_ip_funcs,
};<|MERGE_RESOLUTION|>--- conflicted
+++ resolved
@@ -93,21 +93,12 @@
 {
 	switch (adev->asic_type) {
 	case CHIP_TOPAZ:
-<<<<<<< HEAD
-		amdgpu_program_register_sequence(adev,
-						 iceland_mgcg_cgcg_init,
-						 ARRAY_SIZE(iceland_mgcg_cgcg_init));
-		amdgpu_program_register_sequence(adev,
-						 golden_settings_iceland_a11,
-						 ARRAY_SIZE(golden_settings_iceland_a11));
-=======
 		amdgpu_device_program_register_sequence(adev,
 							iceland_mgcg_cgcg_init,
 							ARRAY_SIZE(iceland_mgcg_cgcg_init));
 		amdgpu_device_program_register_sequence(adev,
 							golden_settings_iceland_a11,
 							ARRAY_SIZE(golden_settings_iceland_a11));
->>>>>>> 03f51d4e
 		break;
 	default:
 		break;
