--- conflicted
+++ resolved
@@ -5176,12 +5176,6 @@
 
 static uint32_t wave_read_ind(struct amdgpu_device *adev, uint32_t simd, uint32_t wave, uint32_t address)
 {
-<<<<<<< HEAD
-	WREG32(mmSQ_IND_INDEX, (wave & 0xF) | ((simd & 0x3) << 4) | (address << 16) | (1 << 13));
-	return RREG32(mmSQ_IND_DATA);
-}
-
-=======
 	WREG32(mmSQ_IND_INDEX,
 		(wave << SQ_IND_INDEX__WAVE_ID__SHIFT) |
 		(simd << SQ_IND_INDEX__SIMD_ID__SHIFT) |
@@ -5205,7 +5199,6 @@
 		*(out++) = RREG32(mmSQ_IND_DATA);
 }
 
->>>>>>> 59331c21
 static void gfx_v8_0_read_wave_data(struct amdgpu_device *adev, uint32_t simd, uint32_t wave, uint32_t *dst, int *no_fields)
 {
 	/* type 0 wave data */
@@ -5230,8 +5223,6 @@
 	dst[(*no_fields)++] = wave_read_ind(adev, simd, wave, ixSQ_WAVE_M0);
 }
 
-<<<<<<< HEAD
-=======
 static void gfx_v8_0_read_wave_sgprs(struct amdgpu_device *adev, uint32_t simd,
 				     uint32_t wave, uint32_t start,
 				     uint32_t size, uint32_t *dst)
@@ -5241,16 +5232,12 @@
 		start + SQIND_WAVE_SGPRS_OFFSET, size, dst);
 }
 
->>>>>>> 59331c21
 
 static const struct amdgpu_gfx_funcs gfx_v8_0_gfx_funcs = {
 	.get_gpu_clock_counter = &gfx_v8_0_get_gpu_clock_counter,
 	.select_se_sh = &gfx_v8_0_select_se_sh,
 	.read_wave_data = &gfx_v8_0_read_wave_data,
-<<<<<<< HEAD
-=======
 	.read_wave_sgprs = &gfx_v8_0_read_wave_sgprs,
->>>>>>> 59331c21
 };
 
 static int gfx_v8_0_early_init(void *handle)
@@ -6359,11 +6346,7 @@
 		7 + /* gfx_v8_0_ring_emit_pipeline_sync */
 		128 + 19 + /* gfx_v8_0_ring_emit_vm_flush */
 		2 + /* gfx_v8_ring_emit_sb */
-<<<<<<< HEAD
-		3, /* gfx_v8_ring_emit_cntxcntl */
-=======
 		3 + 4, /* gfx_v8_ring_emit_cntxcntl including vgt flush */
->>>>>>> 59331c21
 	.emit_ib_size =	4, /* gfx_v8_0_ring_emit_ib_gfx */
 	.emit_ib = gfx_v8_0_ring_emit_ib_gfx,
 	.emit_fence = gfx_v8_0_ring_emit_fence_gfx,
