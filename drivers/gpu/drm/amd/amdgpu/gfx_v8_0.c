/*
 * Copyright 2014 Advanced Micro Devices, Inc.
 *
 * Permission is hereby granted, free of charge, to any person obtaining a
 * copy of this software and associated documentation files (the "Software"),
 * to deal in the Software without restriction, including without limitation
 * the rights to use, copy, modify, merge, publish, distribute, sublicense,
 * and/or sell copies of the Software, and to permit persons to whom the
 * Software is furnished to do so, subject to the following conditions:
 *
 * The above copyright notice and this permission notice shall be included in
 * all copies or substantial portions of the Software.
 *
 * THE SOFTWARE IS PROVIDED "AS IS", WITHOUT WARRANTY OF ANY KIND, EXPRESS OR
 * IMPLIED, INCLUDING BUT NOT LIMITED TO THE WARRANTIES OF MERCHANTABILITY,
 * FITNESS FOR A PARTICULAR PURPOSE AND NONINFRINGEMENT.  IN NO EVENT SHALL
 * THE COPYRIGHT HOLDER(S) OR AUTHOR(S) BE LIABLE FOR ANY CLAIM, DAMAGES OR
 * OTHER LIABILITY, WHETHER IN AN ACTION OF CONTRACT, TORT OR OTHERWISE,
 * ARISING FROM, OUT OF OR IN CONNECTION WITH THE SOFTWARE OR THE USE OR
 * OTHER DEALINGS IN THE SOFTWARE.
 *
 */
#include <linux/kernel.h>
#include <linux/firmware.h>
#include <drm/drmP.h>
#include "amdgpu.h"
#include "amdgpu_gfx.h"
#include "vi.h"
#include "vi_structs.h"
#include "vid.h"
#include "amdgpu_ucode.h"
#include "amdgpu_atombios.h"
#include "atombios_i2c.h"
#include "clearstate_vi.h"

#include "gmc/gmc_8_2_d.h"
#include "gmc/gmc_8_2_sh_mask.h"

#include "oss/oss_3_0_d.h"
#include "oss/oss_3_0_sh_mask.h"

#include "bif/bif_5_0_d.h"
#include "bif/bif_5_0_sh_mask.h"
#include "gca/gfx_8_0_d.h"
#include "gca/gfx_8_0_enum.h"
#include "gca/gfx_8_0_sh_mask.h"

#include "dce/dce_10_0_d.h"
#include "dce/dce_10_0_sh_mask.h"

#include "smu/smu_7_1_3_d.h"

#include "ivsrcid/ivsrcid_vislands30.h"

#define GFX8_NUM_GFX_RINGS     1
#define GFX8_MEC_HPD_SIZE 4096

#define TOPAZ_GB_ADDR_CONFIG_GOLDEN 0x22010001
#define CARRIZO_GB_ADDR_CONFIG_GOLDEN 0x22010001
#define POLARIS11_GB_ADDR_CONFIG_GOLDEN 0x22011002
#define TONGA_GB_ADDR_CONFIG_GOLDEN 0x22011003

#define ARRAY_MODE(x)					((x) << GB_TILE_MODE0__ARRAY_MODE__SHIFT)
#define PIPE_CONFIG(x)					((x) << GB_TILE_MODE0__PIPE_CONFIG__SHIFT)
#define TILE_SPLIT(x)					((x) << GB_TILE_MODE0__TILE_SPLIT__SHIFT)
#define MICRO_TILE_MODE_NEW(x)				((x) << GB_TILE_MODE0__MICRO_TILE_MODE_NEW__SHIFT)
#define SAMPLE_SPLIT(x)					((x) << GB_TILE_MODE0__SAMPLE_SPLIT__SHIFT)
#define BANK_WIDTH(x)					((x) << GB_MACROTILE_MODE0__BANK_WIDTH__SHIFT)
#define BANK_HEIGHT(x)					((x) << GB_MACROTILE_MODE0__BANK_HEIGHT__SHIFT)
#define MACRO_TILE_ASPECT(x)				((x) << GB_MACROTILE_MODE0__MACRO_TILE_ASPECT__SHIFT)
#define NUM_BANKS(x)					((x) << GB_MACROTILE_MODE0__NUM_BANKS__SHIFT)

#define RLC_CGTT_MGCG_OVERRIDE__CPF_MASK            0x00000001L
#define RLC_CGTT_MGCG_OVERRIDE__RLC_MASK            0x00000002L
#define RLC_CGTT_MGCG_OVERRIDE__MGCG_MASK           0x00000004L
#define RLC_CGTT_MGCG_OVERRIDE__CGCG_MASK           0x00000008L
#define RLC_CGTT_MGCG_OVERRIDE__CGLS_MASK           0x00000010L
#define RLC_CGTT_MGCG_OVERRIDE__GRBM_MASK           0x00000020L

/* BPM SERDES CMD */
#define SET_BPM_SERDES_CMD    1
#define CLE_BPM_SERDES_CMD    0

/* BPM Register Address*/
enum {
	BPM_REG_CGLS_EN = 0,        /* Enable/Disable CGLS */
	BPM_REG_CGLS_ON,            /* ON/OFF CGLS: shall be controlled by RLC FW */
	BPM_REG_CGCG_OVERRIDE,      /* Set/Clear CGCG Override */
	BPM_REG_MGCG_OVERRIDE,      /* Set/Clear MGCG Override */
	BPM_REG_FGCG_OVERRIDE,      /* Set/Clear FGCG Override */
	BPM_REG_FGCG_MAX
};

#define RLC_FormatDirectRegListLength        14

MODULE_FIRMWARE("amdgpu/carrizo_ce.bin");
MODULE_FIRMWARE("amdgpu/carrizo_pfp.bin");
MODULE_FIRMWARE("amdgpu/carrizo_me.bin");
MODULE_FIRMWARE("amdgpu/carrizo_mec.bin");
MODULE_FIRMWARE("amdgpu/carrizo_mec2.bin");
MODULE_FIRMWARE("amdgpu/carrizo_rlc.bin");

MODULE_FIRMWARE("amdgpu/stoney_ce.bin");
MODULE_FIRMWARE("amdgpu/stoney_pfp.bin");
MODULE_FIRMWARE("amdgpu/stoney_me.bin");
MODULE_FIRMWARE("amdgpu/stoney_mec.bin");
MODULE_FIRMWARE("amdgpu/stoney_rlc.bin");

MODULE_FIRMWARE("amdgpu/tonga_ce.bin");
MODULE_FIRMWARE("amdgpu/tonga_pfp.bin");
MODULE_FIRMWARE("amdgpu/tonga_me.bin");
MODULE_FIRMWARE("amdgpu/tonga_mec.bin");
MODULE_FIRMWARE("amdgpu/tonga_mec2.bin");
MODULE_FIRMWARE("amdgpu/tonga_rlc.bin");

MODULE_FIRMWARE("amdgpu/topaz_ce.bin");
MODULE_FIRMWARE("amdgpu/topaz_pfp.bin");
MODULE_FIRMWARE("amdgpu/topaz_me.bin");
MODULE_FIRMWARE("amdgpu/topaz_mec.bin");
MODULE_FIRMWARE("amdgpu/topaz_rlc.bin");

MODULE_FIRMWARE("amdgpu/fiji_ce.bin");
MODULE_FIRMWARE("amdgpu/fiji_pfp.bin");
MODULE_FIRMWARE("amdgpu/fiji_me.bin");
MODULE_FIRMWARE("amdgpu/fiji_mec.bin");
MODULE_FIRMWARE("amdgpu/fiji_mec2.bin");
MODULE_FIRMWARE("amdgpu/fiji_rlc.bin");

MODULE_FIRMWARE("amdgpu/polaris10_ce.bin");
MODULE_FIRMWARE("amdgpu/polaris10_ce_2.bin");
MODULE_FIRMWARE("amdgpu/polaris10_pfp.bin");
MODULE_FIRMWARE("amdgpu/polaris10_pfp_2.bin");
MODULE_FIRMWARE("amdgpu/polaris10_me.bin");
MODULE_FIRMWARE("amdgpu/polaris10_me_2.bin");
MODULE_FIRMWARE("amdgpu/polaris10_mec.bin");
MODULE_FIRMWARE("amdgpu/polaris10_mec_2.bin");
MODULE_FIRMWARE("amdgpu/polaris10_mec2.bin");
MODULE_FIRMWARE("amdgpu/polaris10_mec2_2.bin");
MODULE_FIRMWARE("amdgpu/polaris10_rlc.bin");

MODULE_FIRMWARE("amdgpu/polaris11_ce.bin");
MODULE_FIRMWARE("amdgpu/polaris11_ce_2.bin");
MODULE_FIRMWARE("amdgpu/polaris11_pfp.bin");
MODULE_FIRMWARE("amdgpu/polaris11_pfp_2.bin");
MODULE_FIRMWARE("amdgpu/polaris11_me.bin");
MODULE_FIRMWARE("amdgpu/polaris11_me_2.bin");
MODULE_FIRMWARE("amdgpu/polaris11_mec.bin");
MODULE_FIRMWARE("amdgpu/polaris11_mec_2.bin");
MODULE_FIRMWARE("amdgpu/polaris11_mec2.bin");
MODULE_FIRMWARE("amdgpu/polaris11_mec2_2.bin");
MODULE_FIRMWARE("amdgpu/polaris11_rlc.bin");

MODULE_FIRMWARE("amdgpu/polaris12_ce.bin");
MODULE_FIRMWARE("amdgpu/polaris12_ce_2.bin");
MODULE_FIRMWARE("amdgpu/polaris12_pfp.bin");
MODULE_FIRMWARE("amdgpu/polaris12_pfp_2.bin");
MODULE_FIRMWARE("amdgpu/polaris12_me.bin");
MODULE_FIRMWARE("amdgpu/polaris12_me_2.bin");
MODULE_FIRMWARE("amdgpu/polaris12_mec.bin");
MODULE_FIRMWARE("amdgpu/polaris12_mec_2.bin");
MODULE_FIRMWARE("amdgpu/polaris12_mec2.bin");
MODULE_FIRMWARE("amdgpu/polaris12_mec2_2.bin");
MODULE_FIRMWARE("amdgpu/polaris12_rlc.bin");

MODULE_FIRMWARE("amdgpu/vegam_ce.bin");
MODULE_FIRMWARE("amdgpu/vegam_pfp.bin");
MODULE_FIRMWARE("amdgpu/vegam_me.bin");
MODULE_FIRMWARE("amdgpu/vegam_mec.bin");
MODULE_FIRMWARE("amdgpu/vegam_mec2.bin");
MODULE_FIRMWARE("amdgpu/vegam_rlc.bin");

static const struct amdgpu_gds_reg_offset amdgpu_gds_reg_offset[] =
{
	{mmGDS_VMID0_BASE, mmGDS_VMID0_SIZE, mmGDS_GWS_VMID0, mmGDS_OA_VMID0},
	{mmGDS_VMID1_BASE, mmGDS_VMID1_SIZE, mmGDS_GWS_VMID1, mmGDS_OA_VMID1},
	{mmGDS_VMID2_BASE, mmGDS_VMID2_SIZE, mmGDS_GWS_VMID2, mmGDS_OA_VMID2},
	{mmGDS_VMID3_BASE, mmGDS_VMID3_SIZE, mmGDS_GWS_VMID3, mmGDS_OA_VMID3},
	{mmGDS_VMID4_BASE, mmGDS_VMID4_SIZE, mmGDS_GWS_VMID4, mmGDS_OA_VMID4},
	{mmGDS_VMID5_BASE, mmGDS_VMID5_SIZE, mmGDS_GWS_VMID5, mmGDS_OA_VMID5},
	{mmGDS_VMID6_BASE, mmGDS_VMID6_SIZE, mmGDS_GWS_VMID6, mmGDS_OA_VMID6},
	{mmGDS_VMID7_BASE, mmGDS_VMID7_SIZE, mmGDS_GWS_VMID7, mmGDS_OA_VMID7},
	{mmGDS_VMID8_BASE, mmGDS_VMID8_SIZE, mmGDS_GWS_VMID8, mmGDS_OA_VMID8},
	{mmGDS_VMID9_BASE, mmGDS_VMID9_SIZE, mmGDS_GWS_VMID9, mmGDS_OA_VMID9},
	{mmGDS_VMID10_BASE, mmGDS_VMID10_SIZE, mmGDS_GWS_VMID10, mmGDS_OA_VMID10},
	{mmGDS_VMID11_BASE, mmGDS_VMID11_SIZE, mmGDS_GWS_VMID11, mmGDS_OA_VMID11},
	{mmGDS_VMID12_BASE, mmGDS_VMID12_SIZE, mmGDS_GWS_VMID12, mmGDS_OA_VMID12},
	{mmGDS_VMID13_BASE, mmGDS_VMID13_SIZE, mmGDS_GWS_VMID13, mmGDS_OA_VMID13},
	{mmGDS_VMID14_BASE, mmGDS_VMID14_SIZE, mmGDS_GWS_VMID14, mmGDS_OA_VMID14},
	{mmGDS_VMID15_BASE, mmGDS_VMID15_SIZE, mmGDS_GWS_VMID15, mmGDS_OA_VMID15}
};

static const u32 golden_settings_tonga_a11[] =
{
	mmCB_HW_CONTROL, 0xfffdf3cf, 0x00007208,
	mmCB_HW_CONTROL_3, 0x00000040, 0x00000040,
	mmDB_DEBUG2, 0xf00fffff, 0x00000400,
	mmGB_GPU_ID, 0x0000000f, 0x00000000,
	mmPA_SC_ENHANCE, 0xffffffff, 0x20000001,
	mmPA_SC_FIFO_DEPTH_CNTL, 0x000003ff, 0x000000fc,
	mmPA_SC_LINE_STIPPLE_STATE, 0x0000ff0f, 0x00000000,
	mmRLC_CGCG_CGLS_CTRL, 0x00000003, 0x0000003c,
	mmSQ_RANDOM_WAVE_PRI, 0x001fffff, 0x000006fd,
	mmTA_CNTL_AUX, 0x000f000f, 0x000b0000,
	mmTCC_CTRL, 0x00100000, 0xf31fff7f,
	mmTCC_EXE_DISABLE, 0x00000002, 0x00000002,
	mmTCP_ADDR_CONFIG, 0x000003ff, 0x000002fb,
	mmTCP_CHAN_STEER_HI, 0xffffffff, 0x0000543b,
	mmTCP_CHAN_STEER_LO, 0xffffffff, 0xa9210876,
	mmVGT_RESET_DEBUG, 0x00000004, 0x00000004,
};

static const u32 tonga_golden_common_all[] =
{
	mmGRBM_GFX_INDEX, 0xffffffff, 0xe0000000,
	mmPA_SC_RASTER_CONFIG, 0xffffffff, 0x16000012,
	mmPA_SC_RASTER_CONFIG_1, 0xffffffff, 0x0000002A,
	mmGB_ADDR_CONFIG, 0xffffffff, 0x22011003,
	mmSPI_RESOURCE_RESERVE_CU_0, 0xffffffff, 0x00000800,
	mmSPI_RESOURCE_RESERVE_CU_1, 0xffffffff, 0x00000800,
	mmSPI_RESOURCE_RESERVE_EN_CU_0, 0xffffffff, 0x00FF7FBF,
	mmSPI_RESOURCE_RESERVE_EN_CU_1, 0xffffffff, 0x00FF7FAF
};

static const u32 tonga_mgcg_cgcg_init[] =
{
	mmRLC_CGTT_MGCG_OVERRIDE, 0xffffffff, 0xffffffff,
	mmGRBM_GFX_INDEX, 0xffffffff, 0xe0000000,
	mmCB_CGTT_SCLK_CTRL, 0xffffffff, 0x00000100,
	mmCGTT_BCI_CLK_CTRL, 0xffffffff, 0x00000100,
	mmCGTT_CP_CLK_CTRL, 0xffffffff, 0x00000100,
	mmCGTT_CPC_CLK_CTRL, 0xffffffff, 0x00000100,
	mmCGTT_CPF_CLK_CTRL, 0xffffffff, 0x40000100,
	mmCGTT_GDS_CLK_CTRL, 0xffffffff, 0x00000100,
	mmCGTT_IA_CLK_CTRL, 0xffffffff, 0x06000100,
	mmCGTT_PA_CLK_CTRL, 0xffffffff, 0x00000100,
	mmCGTT_WD_CLK_CTRL, 0xffffffff, 0x06000100,
	mmCGTT_PC_CLK_CTRL, 0xffffffff, 0x00000100,
	mmCGTT_RLC_CLK_CTRL, 0xffffffff, 0x00000100,
	mmCGTT_SC_CLK_CTRL, 0xffffffff, 0x00000100,
	mmCGTT_SPI_CLK_CTRL, 0xffffffff, 0x00000100,
	mmCGTT_SQ_CLK_CTRL, 0xffffffff, 0x00000100,
	mmCGTT_SQG_CLK_CTRL, 0xffffffff, 0x00000100,
	mmCGTT_SX_CLK_CTRL0, 0xffffffff, 0x00000100,
	mmCGTT_SX_CLK_CTRL1, 0xffffffff, 0x00000100,
	mmCGTT_SX_CLK_CTRL2, 0xffffffff, 0x00000100,
	mmCGTT_SX_CLK_CTRL3, 0xffffffff, 0x00000100,
	mmCGTT_SX_CLK_CTRL4, 0xffffffff, 0x00000100,
	mmCGTT_TCI_CLK_CTRL, 0xffffffff, 0x00000100,
	mmCGTT_TCP_CLK_CTRL, 0xffffffff, 0x00000100,
	mmCGTT_VGT_CLK_CTRL, 0xffffffff, 0x06000100,
	mmDB_CGTT_CLK_CTRL_0, 0xffffffff, 0x00000100,
	mmTA_CGTT_CTRL, 0xffffffff, 0x00000100,
	mmTCA_CGTT_SCLK_CTRL, 0xffffffff, 0x00000100,
	mmTCC_CGTT_SCLK_CTRL, 0xffffffff, 0x00000100,
	mmTD_CGTT_CTRL, 0xffffffff, 0x00000100,
	mmGRBM_GFX_INDEX, 0xffffffff, 0xe0000000,
	mmCGTS_CU0_SP0_CTRL_REG, 0xffffffff, 0x00010000,
	mmCGTS_CU0_LDS_SQ_CTRL_REG, 0xffffffff, 0x00030002,
	mmCGTS_CU0_TA_SQC_CTRL_REG, 0xffffffff, 0x00040007,
	mmCGTS_CU0_SP1_CTRL_REG, 0xffffffff, 0x00060005,
	mmCGTS_CU0_TD_TCP_CTRL_REG, 0xffffffff, 0x00090008,
	mmCGTS_CU1_SP0_CTRL_REG, 0xffffffff, 0x00010000,
	mmCGTS_CU1_LDS_SQ_CTRL_REG, 0xffffffff, 0x00030002,
	mmCGTS_CU1_TA_CTRL_REG, 0xffffffff, 0x00040007,
	mmCGTS_CU1_SP1_CTRL_REG, 0xffffffff, 0x00060005,
	mmCGTS_CU1_TD_TCP_CTRL_REG, 0xffffffff, 0x00090008,
	mmCGTS_CU2_SP0_CTRL_REG, 0xffffffff, 0x00010000,
	mmCGTS_CU2_LDS_SQ_CTRL_REG, 0xffffffff, 0x00030002,
	mmCGTS_CU2_TA_CTRL_REG, 0xffffffff, 0x00040007,
	mmCGTS_CU2_SP1_CTRL_REG, 0xffffffff, 0x00060005,
	mmCGTS_CU2_TD_TCP_CTRL_REG, 0xffffffff, 0x00090008,
	mmCGTS_CU3_SP0_CTRL_REG, 0xffffffff, 0x00010000,
	mmCGTS_CU3_LDS_SQ_CTRL_REG, 0xffffffff, 0x00030002,
	mmCGTS_CU3_TA_CTRL_REG, 0xffffffff, 0x00040007,
	mmCGTS_CU3_SP1_CTRL_REG, 0xffffffff, 0x00060005,
	mmCGTS_CU3_TD_TCP_CTRL_REG, 0xffffffff, 0x00090008,
	mmCGTS_CU4_SP0_CTRL_REG, 0xffffffff, 0x00010000,
	mmCGTS_CU4_LDS_SQ_CTRL_REG, 0xffffffff, 0x00030002,
	mmCGTS_CU4_TA_SQC_CTRL_REG, 0xffffffff, 0x00040007,
	mmCGTS_CU4_SP1_CTRL_REG, 0xffffffff, 0x00060005,
	mmCGTS_CU4_TD_TCP_CTRL_REG, 0xffffffff, 0x00090008,
	mmCGTS_CU5_SP0_CTRL_REG, 0xffffffff, 0x00010000,
	mmCGTS_CU5_LDS_SQ_CTRL_REG, 0xffffffff, 0x00030002,
	mmCGTS_CU5_TA_CTRL_REG, 0xffffffff, 0x00040007,
	mmCGTS_CU5_SP1_CTRL_REG, 0xffffffff, 0x00060005,
	mmCGTS_CU5_TD_TCP_CTRL_REG, 0xffffffff, 0x00090008,
	mmCGTS_CU6_SP0_CTRL_REG, 0xffffffff, 0x00010000,
	mmCGTS_CU6_LDS_SQ_CTRL_REG, 0xffffffff, 0x00030002,
	mmCGTS_CU6_TA_CTRL_REG, 0xffffffff, 0x00040007,
	mmCGTS_CU6_SP1_CTRL_REG, 0xffffffff, 0x00060005,
	mmCGTS_CU6_TD_TCP_CTRL_REG, 0xffffffff, 0x00090008,
	mmCGTS_CU7_SP0_CTRL_REG, 0xffffffff, 0x00010000,
	mmCGTS_CU7_LDS_SQ_CTRL_REG, 0xffffffff, 0x00030002,
	mmCGTS_CU7_TA_CTRL_REG, 0xffffffff, 0x00040007,
	mmCGTS_CU7_SP1_CTRL_REG, 0xffffffff, 0x00060005,
	mmCGTS_CU7_TD_TCP_CTRL_REG, 0xffffffff, 0x00090008,
	mmCGTS_SM_CTRL_REG, 0xffffffff, 0x96e00200,
	mmCP_RB_WPTR_POLL_CNTL, 0xffffffff, 0x00900100,
	mmRLC_CGCG_CGLS_CTRL, 0xffffffff, 0x0020003c,
	mmCP_MEM_SLP_CNTL, 0x00000001, 0x00000001,
};

static const u32 golden_settings_vegam_a11[] =
{
	mmCB_HW_CONTROL, 0x0001f3cf, 0x00007208,
	mmCB_HW_CONTROL_2, 0x0f000000, 0x0d000000,
	mmCB_HW_CONTROL_3, 0x000001ff, 0x00000040,
	mmDB_DEBUG2, 0xf00fffff, 0x00000400,
	mmPA_SC_ENHANCE, 0xffffffff, 0x20000001,
	mmPA_SC_LINE_STIPPLE_STATE, 0x0000ff0f, 0x00000000,
	mmPA_SC_RASTER_CONFIG, 0x3f3fffff, 0x3a00161a,
	mmPA_SC_RASTER_CONFIG_1, 0x0000003f, 0x0000002e,
	mmRLC_CGCG_CGLS_CTRL, 0x00000003, 0x0001003c,
	mmRLC_CGCG_CGLS_CTRL_3D, 0xffffffff, 0x0001003c,
	mmSQ_CONFIG, 0x07f80000, 0x01180000,
	mmTA_CNTL_AUX, 0x000f000f, 0x000b0000,
	mmTCC_CTRL, 0x00100000, 0xf31fff7f,
	mmTCP_ADDR_CONFIG, 0x000003ff, 0x000000f7,
	mmTCP_CHAN_STEER_HI, 0xffffffff, 0x00000000,
	mmTCP_CHAN_STEER_LO, 0xffffffff, 0x32761054,
	mmVGT_RESET_DEBUG, 0x00000004, 0x00000004,
};

static const u32 vegam_golden_common_all[] =
{
	mmGRBM_GFX_INDEX, 0xffffffff, 0xe0000000,
	mmGB_ADDR_CONFIG, 0xffffffff, 0x22011003,
	mmSPI_RESOURCE_RESERVE_CU_0, 0xffffffff, 0x00000800,
	mmSPI_RESOURCE_RESERVE_CU_1, 0xffffffff, 0x00000800,
	mmSPI_RESOURCE_RESERVE_EN_CU_0, 0xffffffff, 0x00FF7FBF,
	mmSPI_RESOURCE_RESERVE_EN_CU_1, 0xffffffff, 0x00FF7FAF,
};

static const u32 golden_settings_polaris11_a11[] =
{
	mmCB_HW_CONTROL, 0x0000f3cf, 0x00007208,
	mmCB_HW_CONTROL_2, 0x0f000000, 0x0f000000,
	mmCB_HW_CONTROL_3, 0x000001ff, 0x00000040,
	mmDB_DEBUG2, 0xf00fffff, 0x00000400,
	mmPA_SC_ENHANCE, 0xffffffff, 0x20000001,
	mmPA_SC_LINE_STIPPLE_STATE, 0x0000ff0f, 0x00000000,
	mmPA_SC_RASTER_CONFIG, 0x3f3fffff, 0x16000012,
	mmPA_SC_RASTER_CONFIG_1, 0x0000003f, 0x00000000,
	mmRLC_CGCG_CGLS_CTRL, 0x00000003, 0x0001003c,
	mmRLC_CGCG_CGLS_CTRL_3D, 0xffffffff, 0x0001003c,
	mmSQ_CONFIG, 0x07f80000, 0x01180000,
	mmTA_CNTL_AUX, 0x000f000f, 0x000b0000,
	mmTCC_CTRL, 0x00100000, 0xf31fff7f,
	mmTCP_ADDR_CONFIG, 0x000003ff, 0x000000f3,
	mmTCP_CHAN_STEER_HI, 0xffffffff, 0x00000000,
	mmTCP_CHAN_STEER_LO, 0xffffffff, 0x00003210,
	mmVGT_RESET_DEBUG, 0x00000004, 0x00000004,
};

static const u32 polaris11_golden_common_all[] =
{
	mmGRBM_GFX_INDEX, 0xffffffff, 0xe0000000,
	mmGB_ADDR_CONFIG, 0xffffffff, 0x22011002,
	mmSPI_RESOURCE_RESERVE_CU_0, 0xffffffff, 0x00000800,
	mmSPI_RESOURCE_RESERVE_CU_1, 0xffffffff, 0x00000800,
	mmSPI_RESOURCE_RESERVE_EN_CU_0, 0xffffffff, 0x00FF7FBF,
	mmSPI_RESOURCE_RESERVE_EN_CU_1, 0xffffffff, 0x00FF7FAF,
};

static const u32 golden_settings_polaris10_a11[] =
{
	mmATC_MISC_CG, 0x000c0fc0, 0x000c0200,
	mmCB_HW_CONTROL, 0x0001f3cf, 0x00007208,
	mmCB_HW_CONTROL_2, 0x0f000000, 0x0f000000,
	mmCB_HW_CONTROL_3, 0x000001ff, 0x00000040,
	mmDB_DEBUG2, 0xf00fffff, 0x00000400,
	mmPA_SC_ENHANCE, 0xffffffff, 0x20000001,
	mmPA_SC_LINE_STIPPLE_STATE, 0x0000ff0f, 0x00000000,
	mmPA_SC_RASTER_CONFIG, 0x3f3fffff, 0x16000012,
	mmPA_SC_RASTER_CONFIG_1, 0x0000003f, 0x0000002a,
	mmRLC_CGCG_CGLS_CTRL, 0x00000003, 0x0001003c,
	mmRLC_CGCG_CGLS_CTRL_3D, 0xffffffff, 0x0001003c,
	mmSQ_CONFIG, 0x07f80000, 0x07180000,
	mmTA_CNTL_AUX, 0x000f000f, 0x000b0000,
	mmTCC_CTRL, 0x00100000, 0xf31fff7f,
	mmTCP_ADDR_CONFIG, 0x000003ff, 0x000000f7,
	mmTCP_CHAN_STEER_HI, 0xffffffff, 0x00000000,
	mmVGT_RESET_DEBUG, 0x00000004, 0x00000004,
};

static const u32 polaris10_golden_common_all[] =
{
	mmGRBM_GFX_INDEX, 0xffffffff, 0xe0000000,
	mmPA_SC_RASTER_CONFIG, 0xffffffff, 0x16000012,
	mmPA_SC_RASTER_CONFIG_1, 0xffffffff, 0x0000002A,
	mmGB_ADDR_CONFIG, 0xffffffff, 0x22011003,
	mmSPI_RESOURCE_RESERVE_CU_0, 0xffffffff, 0x00000800,
	mmSPI_RESOURCE_RESERVE_CU_1, 0xffffffff, 0x00000800,
	mmSPI_RESOURCE_RESERVE_EN_CU_0, 0xffffffff, 0x00FF7FBF,
	mmSPI_RESOURCE_RESERVE_EN_CU_1, 0xffffffff, 0x00FF7FAF,
};

static const u32 fiji_golden_common_all[] =
{
	mmGRBM_GFX_INDEX, 0xffffffff, 0xe0000000,
	mmPA_SC_RASTER_CONFIG, 0xffffffff, 0x3a00161a,
	mmPA_SC_RASTER_CONFIG_1, 0xffffffff, 0x0000002e,
	mmGB_ADDR_CONFIG, 0xffffffff, 0x22011003,
	mmSPI_RESOURCE_RESERVE_CU_0, 0xffffffff, 0x00000800,
	mmSPI_RESOURCE_RESERVE_CU_1, 0xffffffff, 0x00000800,
	mmSPI_RESOURCE_RESERVE_EN_CU_0, 0xffffffff, 0x00FF7FBF,
	mmSPI_RESOURCE_RESERVE_EN_CU_1, 0xffffffff, 0x00FF7FAF,
	mmGRBM_GFX_INDEX, 0xffffffff, 0xe0000000,
	mmSPI_CONFIG_CNTL_1, 0x0000000f, 0x00000009,
};

static const u32 golden_settings_fiji_a10[] =
{
	mmCB_HW_CONTROL_3, 0x000001ff, 0x00000040,
	mmDB_DEBUG2, 0xf00fffff, 0x00000400,
	mmPA_SC_ENHANCE, 0xffffffff, 0x20000001,
	mmPA_SC_LINE_STIPPLE_STATE, 0x0000ff0f, 0x00000000,
	mmRLC_CGCG_CGLS_CTRL, 0x00000003, 0x0001003c,
	mmSQ_RANDOM_WAVE_PRI, 0x001fffff, 0x000006fd,
	mmTA_CNTL_AUX, 0x000f000f, 0x000b0000,
	mmTCC_CTRL, 0x00100000, 0xf31fff7f,
	mmTCC_EXE_DISABLE, 0x00000002, 0x00000002,
	mmTCP_ADDR_CONFIG, 0x000003ff, 0x000000ff,
	mmVGT_RESET_DEBUG, 0x00000004, 0x00000004,
};

static const u32 fiji_mgcg_cgcg_init[] =
{
	mmRLC_CGTT_MGCG_OVERRIDE, 0xffffffff, 0xffffffff,
	mmGRBM_GFX_INDEX, 0xffffffff, 0xe0000000,
	mmCB_CGTT_SCLK_CTRL, 0xffffffff, 0x00000100,
	mmCGTT_BCI_CLK_CTRL, 0xffffffff, 0x00000100,
	mmCGTT_CP_CLK_CTRL, 0xffffffff, 0x00000100,
	mmCGTT_CPC_CLK_CTRL, 0xffffffff, 0x00000100,
	mmCGTT_CPF_CLK_CTRL, 0xffffffff, 0x40000100,
	mmCGTT_GDS_CLK_CTRL, 0xffffffff, 0x00000100,
	mmCGTT_IA_CLK_CTRL, 0xffffffff, 0x06000100,
	mmCGTT_PA_CLK_CTRL, 0xffffffff, 0x00000100,
	mmCGTT_WD_CLK_CTRL, 0xffffffff, 0x06000100,
	mmCGTT_PC_CLK_CTRL, 0xffffffff, 0x00000100,
	mmCGTT_RLC_CLK_CTRL, 0xffffffff, 0x00000100,
	mmCGTT_SC_CLK_CTRL, 0xffffffff, 0x00000100,
	mmCGTT_SPI_CLK_CTRL, 0xffffffff, 0x00000100,
	mmCGTT_SQ_CLK_CTRL, 0xffffffff, 0x00000100,
	mmCGTT_SQG_CLK_CTRL, 0xffffffff, 0x00000100,
	mmCGTT_SX_CLK_CTRL0, 0xffffffff, 0x00000100,
	mmCGTT_SX_CLK_CTRL1, 0xffffffff, 0x00000100,
	mmCGTT_SX_CLK_CTRL2, 0xffffffff, 0x00000100,
	mmCGTT_SX_CLK_CTRL3, 0xffffffff, 0x00000100,
	mmCGTT_SX_CLK_CTRL4, 0xffffffff, 0x00000100,
	mmCGTT_TCI_CLK_CTRL, 0xffffffff, 0x00000100,
	mmCGTT_TCP_CLK_CTRL, 0xffffffff, 0x00000100,
	mmCGTT_VGT_CLK_CTRL, 0xffffffff, 0x06000100,
	mmDB_CGTT_CLK_CTRL_0, 0xffffffff, 0x00000100,
	mmTA_CGTT_CTRL, 0xffffffff, 0x00000100,
	mmTCA_CGTT_SCLK_CTRL, 0xffffffff, 0x00000100,
	mmTCC_CGTT_SCLK_CTRL, 0xffffffff, 0x00000100,
	mmTD_CGTT_CTRL, 0xffffffff, 0x00000100,
	mmGRBM_GFX_INDEX, 0xffffffff, 0xe0000000,
	mmCGTS_SM_CTRL_REG, 0xffffffff, 0x96e00200,
	mmCP_RB_WPTR_POLL_CNTL, 0xffffffff, 0x00900100,
	mmRLC_CGCG_CGLS_CTRL, 0xffffffff, 0x0020003c,
	mmCP_MEM_SLP_CNTL, 0x00000001, 0x00000001,
};

static const u32 golden_settings_iceland_a11[] =
{
	mmCB_HW_CONTROL_3, 0x00000040, 0x00000040,
	mmDB_DEBUG2, 0xf00fffff, 0x00000400,
	mmDB_DEBUG3, 0xc0000000, 0xc0000000,
	mmGB_GPU_ID, 0x0000000f, 0x00000000,
	mmPA_SC_ENHANCE, 0xffffffff, 0x20000001,
	mmPA_SC_LINE_STIPPLE_STATE, 0x0000ff0f, 0x00000000,
	mmPA_SC_RASTER_CONFIG, 0x3f3fffff, 0x00000002,
	mmPA_SC_RASTER_CONFIG_1, 0x0000003f, 0x00000000,
	mmRLC_CGCG_CGLS_CTRL, 0x00000003, 0x0000003c,
	mmSQ_RANDOM_WAVE_PRI, 0x001fffff, 0x000006fd,
	mmTA_CNTL_AUX, 0x000f000f, 0x000b0000,
	mmTCC_CTRL, 0x00100000, 0xf31fff7f,
	mmTCC_EXE_DISABLE, 0x00000002, 0x00000002,
	mmTCP_ADDR_CONFIG, 0x000003ff, 0x000000f1,
	mmTCP_CHAN_STEER_HI, 0xffffffff, 0x00000000,
	mmTCP_CHAN_STEER_LO, 0xffffffff, 0x00000010,
};

static const u32 iceland_golden_common_all[] =
{
	mmGRBM_GFX_INDEX, 0xffffffff, 0xe0000000,
	mmPA_SC_RASTER_CONFIG, 0xffffffff, 0x00000002,
	mmPA_SC_RASTER_CONFIG_1, 0xffffffff, 0x00000000,
	mmGB_ADDR_CONFIG, 0xffffffff, 0x22010001,
	mmSPI_RESOURCE_RESERVE_CU_0, 0xffffffff, 0x00000800,
	mmSPI_RESOURCE_RESERVE_CU_1, 0xffffffff, 0x00000800,
	mmSPI_RESOURCE_RESERVE_EN_CU_0, 0xffffffff, 0x00FF7FBF,
	mmSPI_RESOURCE_RESERVE_EN_CU_1, 0xffffffff, 0x00FF7FAF
};

static const u32 iceland_mgcg_cgcg_init[] =
{
	mmRLC_CGTT_MGCG_OVERRIDE, 0xffffffff, 0xffffffff,
	mmGRBM_GFX_INDEX, 0xffffffff, 0xe0000000,
	mmCB_CGTT_SCLK_CTRL, 0xffffffff, 0x00000100,
	mmCGTT_BCI_CLK_CTRL, 0xffffffff, 0x00000100,
	mmCGTT_CP_CLK_CTRL, 0xffffffff, 0xc0000100,
	mmCGTT_CPC_CLK_CTRL, 0xffffffff, 0xc0000100,
	mmCGTT_CPF_CLK_CTRL, 0xffffffff, 0xc0000100,
	mmCGTT_GDS_CLK_CTRL, 0xffffffff, 0x00000100,
	mmCGTT_IA_CLK_CTRL, 0xffffffff, 0x06000100,
	mmCGTT_PA_CLK_CTRL, 0xffffffff, 0x00000100,
	mmCGTT_WD_CLK_CTRL, 0xffffffff, 0x06000100,
	mmCGTT_PC_CLK_CTRL, 0xffffffff, 0x00000100,
	mmCGTT_RLC_CLK_CTRL, 0xffffffff, 0x00000100,
	mmCGTT_SC_CLK_CTRL, 0xffffffff, 0x00000100,
	mmCGTT_SPI_CLK_CTRL, 0xffffffff, 0x00000100,
	mmCGTT_SQ_CLK_CTRL, 0xffffffff, 0x00000100,
	mmCGTT_SQG_CLK_CTRL, 0xffffffff, 0x00000100,
	mmCGTT_SX_CLK_CTRL0, 0xffffffff, 0x00000100,
	mmCGTT_SX_CLK_CTRL1, 0xffffffff, 0x00000100,
	mmCGTT_SX_CLK_CTRL2, 0xffffffff, 0x00000100,
	mmCGTT_SX_CLK_CTRL3, 0xffffffff, 0x00000100,
	mmCGTT_SX_CLK_CTRL4, 0xffffffff, 0x00000100,
	mmCGTT_TCI_CLK_CTRL, 0xffffffff, 0xff000100,
	mmCGTT_TCP_CLK_CTRL, 0xffffffff, 0x00000100,
	mmCGTT_VGT_CLK_CTRL, 0xffffffff, 0x06000100,
	mmDB_CGTT_CLK_CTRL_0, 0xffffffff, 0x00000100,
	mmTA_CGTT_CTRL, 0xffffffff, 0x00000100,
	mmTCA_CGTT_SCLK_CTRL, 0xffffffff, 0x00000100,
	mmTCC_CGTT_SCLK_CTRL, 0xffffffff, 0x00000100,
	mmTD_CGTT_CTRL, 0xffffffff, 0x00000100,
	mmGRBM_GFX_INDEX, 0xffffffff, 0xe0000000,
	mmCGTS_CU0_SP0_CTRL_REG, 0xffffffff, 0x00010000,
	mmCGTS_CU0_LDS_SQ_CTRL_REG, 0xffffffff, 0x00030002,
	mmCGTS_CU0_TA_SQC_CTRL_REG, 0xffffffff, 0x0f840f87,
	mmCGTS_CU0_SP1_CTRL_REG, 0xffffffff, 0x00060005,
	mmCGTS_CU0_TD_TCP_CTRL_REG, 0xffffffff, 0x00090008,
	mmCGTS_CU1_SP0_CTRL_REG, 0xffffffff, 0x00010000,
	mmCGTS_CU1_LDS_SQ_CTRL_REG, 0xffffffff, 0x00030002,
	mmCGTS_CU1_TA_CTRL_REG, 0xffffffff, 0x00040007,
	mmCGTS_CU1_SP1_CTRL_REG, 0xffffffff, 0x00060005,
	mmCGTS_CU1_TD_TCP_CTRL_REG, 0xffffffff, 0x00090008,
	mmCGTS_CU2_SP0_CTRL_REG, 0xffffffff, 0x00010000,
	mmCGTS_CU2_LDS_SQ_CTRL_REG, 0xffffffff, 0x00030002,
	mmCGTS_CU2_TA_CTRL_REG, 0xffffffff, 0x00040007,
	mmCGTS_CU2_SP1_CTRL_REG, 0xffffffff, 0x00060005,
	mmCGTS_CU2_TD_TCP_CTRL_REG, 0xffffffff, 0x00090008,
	mmCGTS_CU3_SP0_CTRL_REG, 0xffffffff, 0x00010000,
	mmCGTS_CU3_LDS_SQ_CTRL_REG, 0xffffffff, 0x00030002,
	mmCGTS_CU3_TA_CTRL_REG, 0xffffffff, 0x00040007,
	mmCGTS_CU3_SP1_CTRL_REG, 0xffffffff, 0x00060005,
	mmCGTS_CU3_TD_TCP_CTRL_REG, 0xffffffff, 0x00090008,
	mmCGTS_CU4_SP0_CTRL_REG, 0xffffffff, 0x00010000,
	mmCGTS_CU4_LDS_SQ_CTRL_REG, 0xffffffff, 0x00030002,
	mmCGTS_CU4_TA_SQC_CTRL_REG, 0xffffffff, 0x0f840f87,
	mmCGTS_CU4_SP1_CTRL_REG, 0xffffffff, 0x00060005,
	mmCGTS_CU4_TD_TCP_CTRL_REG, 0xffffffff, 0x00090008,
	mmCGTS_CU5_SP0_CTRL_REG, 0xffffffff, 0x00010000,
	mmCGTS_CU5_LDS_SQ_CTRL_REG, 0xffffffff, 0x00030002,
	mmCGTS_CU5_TA_CTRL_REG, 0xffffffff, 0x00040007,
	mmCGTS_CU5_SP1_CTRL_REG, 0xffffffff, 0x00060005,
	mmCGTS_CU5_TD_TCP_CTRL_REG, 0xffffffff, 0x00090008,
	mmCGTS_SM_CTRL_REG, 0xffffffff, 0x96e00200,
	mmCP_RB_WPTR_POLL_CNTL, 0xffffffff, 0x00900100,
	mmRLC_CGCG_CGLS_CTRL, 0xffffffff, 0x0020003c,
};

static const u32 cz_golden_settings_a11[] =
{
	mmCB_HW_CONTROL_3, 0x00000040, 0x00000040,
	mmDB_DEBUG2, 0xf00fffff, 0x00000400,
	mmGB_GPU_ID, 0x0000000f, 0x00000000,
	mmPA_SC_ENHANCE, 0xffffffff, 0x00000001,
	mmPA_SC_LINE_STIPPLE_STATE, 0x0000ff0f, 0x00000000,
	mmRLC_CGCG_CGLS_CTRL, 0x00000003, 0x0000003c,
	mmSQ_RANDOM_WAVE_PRI, 0x001fffff, 0x000006fd,
	mmTA_CNTL_AUX, 0x000f000f, 0x00010000,
	mmTCC_CTRL, 0x00100000, 0xf31fff7f,
	mmTCC_EXE_DISABLE, 0x00000002, 0x00000002,
	mmTCP_ADDR_CONFIG, 0x0000000f, 0x000000f3,
	mmTCP_CHAN_STEER_LO, 0xffffffff, 0x00001302
};

static const u32 cz_golden_common_all[] =
{
	mmGRBM_GFX_INDEX, 0xffffffff, 0xe0000000,
	mmPA_SC_RASTER_CONFIG, 0xffffffff, 0x00000002,
	mmPA_SC_RASTER_CONFIG_1, 0xffffffff, 0x00000000,
	mmGB_ADDR_CONFIG, 0xffffffff, 0x22010001,
	mmSPI_RESOURCE_RESERVE_CU_0, 0xffffffff, 0x00000800,
	mmSPI_RESOURCE_RESERVE_CU_1, 0xffffffff, 0x00000800,
	mmSPI_RESOURCE_RESERVE_EN_CU_0, 0xffffffff, 0x00FF7FBF,
	mmSPI_RESOURCE_RESERVE_EN_CU_1, 0xffffffff, 0x00FF7FAF
};

static const u32 cz_mgcg_cgcg_init[] =
{
	mmRLC_CGTT_MGCG_OVERRIDE, 0xffffffff, 0xffffffff,
	mmGRBM_GFX_INDEX, 0xffffffff, 0xe0000000,
	mmCB_CGTT_SCLK_CTRL, 0xffffffff, 0x00000100,
	mmCGTT_BCI_CLK_CTRL, 0xffffffff, 0x00000100,
	mmCGTT_CP_CLK_CTRL, 0xffffffff, 0x00000100,
	mmCGTT_CPC_CLK_CTRL, 0xffffffff, 0x00000100,
	mmCGTT_CPF_CLK_CTRL, 0xffffffff, 0x00000100,
	mmCGTT_GDS_CLK_CTRL, 0xffffffff, 0x00000100,
	mmCGTT_IA_CLK_CTRL, 0xffffffff, 0x06000100,
	mmCGTT_PA_CLK_CTRL, 0xffffffff, 0x00000100,
	mmCGTT_WD_CLK_CTRL, 0xffffffff, 0x06000100,
	mmCGTT_PC_CLK_CTRL, 0xffffffff, 0x00000100,
	mmCGTT_RLC_CLK_CTRL, 0xffffffff, 0x00000100,
	mmCGTT_SC_CLK_CTRL, 0xffffffff, 0x00000100,
	mmCGTT_SPI_CLK_CTRL, 0xffffffff, 0x00000100,
	mmCGTT_SQ_CLK_CTRL, 0xffffffff, 0x00000100,
	mmCGTT_SQG_CLK_CTRL, 0xffffffff, 0x00000100,
	mmCGTT_SX_CLK_CTRL0, 0xffffffff, 0x00000100,
	mmCGTT_SX_CLK_CTRL1, 0xffffffff, 0x00000100,
	mmCGTT_SX_CLK_CTRL2, 0xffffffff, 0x00000100,
	mmCGTT_SX_CLK_CTRL3, 0xffffffff, 0x00000100,
	mmCGTT_SX_CLK_CTRL4, 0xffffffff, 0x00000100,
	mmCGTT_TCI_CLK_CTRL, 0xffffffff, 0x00000100,
	mmCGTT_TCP_CLK_CTRL, 0xffffffff, 0x00000100,
	mmCGTT_VGT_CLK_CTRL, 0xffffffff, 0x06000100,
	mmDB_CGTT_CLK_CTRL_0, 0xffffffff, 0x00000100,
	mmTA_CGTT_CTRL, 0xffffffff, 0x00000100,
	mmTCA_CGTT_SCLK_CTRL, 0xffffffff, 0x00000100,
	mmTCC_CGTT_SCLK_CTRL, 0xffffffff, 0x00000100,
	mmTD_CGTT_CTRL, 0xffffffff, 0x00000100,
	mmGRBM_GFX_INDEX, 0xffffffff, 0xe0000000,
	mmCGTS_CU0_SP0_CTRL_REG, 0xffffffff, 0x00010000,
	mmCGTS_CU0_LDS_SQ_CTRL_REG, 0xffffffff, 0x00030002,
	mmCGTS_CU0_TA_SQC_CTRL_REG, 0xffffffff, 0x00040007,
	mmCGTS_CU0_SP1_CTRL_REG, 0xffffffff, 0x00060005,
	mmCGTS_CU0_TD_TCP_CTRL_REG, 0xffffffff, 0x00090008,
	mmCGTS_CU1_SP0_CTRL_REG, 0xffffffff, 0x00010000,
	mmCGTS_CU1_LDS_SQ_CTRL_REG, 0xffffffff, 0x00030002,
	mmCGTS_CU1_TA_CTRL_REG, 0xffffffff, 0x00040007,
	mmCGTS_CU1_SP1_CTRL_REG, 0xffffffff, 0x00060005,
	mmCGTS_CU1_TD_TCP_CTRL_REG, 0xffffffff, 0x00090008,
	mmCGTS_CU2_SP0_CTRL_REG, 0xffffffff, 0x00010000,
	mmCGTS_CU2_LDS_SQ_CTRL_REG, 0xffffffff, 0x00030002,
	mmCGTS_CU2_TA_CTRL_REG, 0xffffffff, 0x00040007,
	mmCGTS_CU2_SP1_CTRL_REG, 0xffffffff, 0x00060005,
	mmCGTS_CU2_TD_TCP_CTRL_REG, 0xffffffff, 0x00090008,
	mmCGTS_CU3_SP0_CTRL_REG, 0xffffffff, 0x00010000,
	mmCGTS_CU3_LDS_SQ_CTRL_REG, 0xffffffff, 0x00030002,
	mmCGTS_CU3_TA_CTRL_REG, 0xffffffff, 0x00040007,
	mmCGTS_CU3_SP1_CTRL_REG, 0xffffffff, 0x00060005,
	mmCGTS_CU3_TD_TCP_CTRL_REG, 0xffffffff, 0x00090008,
	mmCGTS_CU4_SP0_CTRL_REG, 0xffffffff, 0x00010000,
	mmCGTS_CU4_LDS_SQ_CTRL_REG, 0xffffffff, 0x00030002,
	mmCGTS_CU4_TA_SQC_CTRL_REG, 0xffffffff, 0x00040007,
	mmCGTS_CU4_SP1_CTRL_REG, 0xffffffff, 0x00060005,
	mmCGTS_CU4_TD_TCP_CTRL_REG, 0xffffffff, 0x00090008,
	mmCGTS_CU5_SP0_CTRL_REG, 0xffffffff, 0x00010000,
	mmCGTS_CU5_LDS_SQ_CTRL_REG, 0xffffffff, 0x00030002,
	mmCGTS_CU5_TA_CTRL_REG, 0xffffffff, 0x00040007,
	mmCGTS_CU5_SP1_CTRL_REG, 0xffffffff, 0x00060005,
	mmCGTS_CU5_TD_TCP_CTRL_REG, 0xffffffff, 0x00090008,
	mmCGTS_CU6_SP0_CTRL_REG, 0xffffffff, 0x00010000,
	mmCGTS_CU6_LDS_SQ_CTRL_REG, 0xffffffff, 0x00030002,
	mmCGTS_CU6_TA_CTRL_REG, 0xffffffff, 0x00040007,
	mmCGTS_CU6_SP1_CTRL_REG, 0xffffffff, 0x00060005,
	mmCGTS_CU6_TD_TCP_CTRL_REG, 0xffffffff, 0x00090008,
	mmCGTS_CU7_SP0_CTRL_REG, 0xffffffff, 0x00010000,
	mmCGTS_CU7_LDS_SQ_CTRL_REG, 0xffffffff, 0x00030002,
	mmCGTS_CU7_TA_CTRL_REG, 0xffffffff, 0x00040007,
	mmCGTS_CU7_SP1_CTRL_REG, 0xffffffff, 0x00060005,
	mmCGTS_CU7_TD_TCP_CTRL_REG, 0xffffffff, 0x00090008,
	mmCGTS_SM_CTRL_REG, 0xffffffff, 0x96e00200,
	mmCP_RB_WPTR_POLL_CNTL, 0xffffffff, 0x00900100,
	mmRLC_CGCG_CGLS_CTRL, 0xffffffff, 0x0020003f,
	mmCP_MEM_SLP_CNTL, 0x00000001, 0x00000001,
};

static const u32 stoney_golden_settings_a11[] =
{
	mmDB_DEBUG2, 0xf00fffff, 0x00000400,
	mmGB_GPU_ID, 0x0000000f, 0x00000000,
	mmPA_SC_ENHANCE, 0xffffffff, 0x20000001,
	mmPA_SC_LINE_STIPPLE_STATE, 0x0000ff0f, 0x00000000,
	mmRLC_CGCG_CGLS_CTRL, 0x00000003, 0x0001003c,
	mmTA_CNTL_AUX, 0x000f000f, 0x000b0000,
	mmTCC_CTRL, 0x00100000, 0xf31fff7f,
	mmTCC_EXE_DISABLE, 0x00000002, 0x00000002,
	mmTCP_ADDR_CONFIG, 0x0000000f, 0x000000f1,
	mmTCP_CHAN_STEER_LO, 0xffffffff, 0x10101010,
};

static const u32 stoney_golden_common_all[] =
{
	mmGRBM_GFX_INDEX, 0xffffffff, 0xe0000000,
	mmPA_SC_RASTER_CONFIG, 0xffffffff, 0x00000000,
	mmPA_SC_RASTER_CONFIG_1, 0xffffffff, 0x00000000,
	mmGB_ADDR_CONFIG, 0xffffffff, 0x12010001,
	mmSPI_RESOURCE_RESERVE_CU_0, 0xffffffff, 0x00000800,
	mmSPI_RESOURCE_RESERVE_CU_1, 0xffffffff, 0x00000800,
	mmSPI_RESOURCE_RESERVE_EN_CU_0, 0xffffffff, 0x00FF7FBF,
	mmSPI_RESOURCE_RESERVE_EN_CU_1, 0xffffffff, 0x00FF7FAF,
};

static const u32 stoney_mgcg_cgcg_init[] =
{
	mmGRBM_GFX_INDEX, 0xffffffff, 0xe0000000,
	mmRLC_CGCG_CGLS_CTRL, 0xffffffff, 0x0020003f,
	mmCP_MEM_SLP_CNTL, 0xffffffff, 0x00020201,
	mmRLC_MEM_SLP_CNTL, 0xffffffff, 0x00020201,
	mmCGTS_SM_CTRL_REG, 0xffffffff, 0x96940200,
};


static const char * const sq_edc_source_names[] = {
	"SQ_EDC_INFO_SOURCE_INVALID: No EDC error has occurred",
	"SQ_EDC_INFO_SOURCE_INST: EDC source is Instruction Fetch",
	"SQ_EDC_INFO_SOURCE_SGPR: EDC source is SGPR or SQC data return",
	"SQ_EDC_INFO_SOURCE_VGPR: EDC source is VGPR",
	"SQ_EDC_INFO_SOURCE_LDS: EDC source is LDS",
	"SQ_EDC_INFO_SOURCE_GDS: EDC source is GDS",
	"SQ_EDC_INFO_SOURCE_TA: EDC source is TA",
};

static void gfx_v8_0_set_ring_funcs(struct amdgpu_device *adev);
static void gfx_v8_0_set_irq_funcs(struct amdgpu_device *adev);
static void gfx_v8_0_set_gds_init(struct amdgpu_device *adev);
static void gfx_v8_0_set_rlc_funcs(struct amdgpu_device *adev);
static u32 gfx_v8_0_get_csb_size(struct amdgpu_device *adev);
static void gfx_v8_0_get_cu_info(struct amdgpu_device *adev);
static void gfx_v8_0_ring_emit_ce_meta(struct amdgpu_ring *ring);
static void gfx_v8_0_ring_emit_de_meta(struct amdgpu_ring *ring);

static void gfx_v8_0_init_golden_registers(struct amdgpu_device *adev)
{
	switch (adev->asic_type) {
	case CHIP_TOPAZ:
		amdgpu_device_program_register_sequence(adev,
							iceland_mgcg_cgcg_init,
							ARRAY_SIZE(iceland_mgcg_cgcg_init));
		amdgpu_device_program_register_sequence(adev,
							golden_settings_iceland_a11,
							ARRAY_SIZE(golden_settings_iceland_a11));
		amdgpu_device_program_register_sequence(adev,
							iceland_golden_common_all,
							ARRAY_SIZE(iceland_golden_common_all));
		break;
	case CHIP_FIJI:
		amdgpu_device_program_register_sequence(adev,
							fiji_mgcg_cgcg_init,
							ARRAY_SIZE(fiji_mgcg_cgcg_init));
		amdgpu_device_program_register_sequence(adev,
							golden_settings_fiji_a10,
							ARRAY_SIZE(golden_settings_fiji_a10));
		amdgpu_device_program_register_sequence(adev,
							fiji_golden_common_all,
							ARRAY_SIZE(fiji_golden_common_all));
		break;

	case CHIP_TONGA:
		amdgpu_device_program_register_sequence(adev,
							tonga_mgcg_cgcg_init,
							ARRAY_SIZE(tonga_mgcg_cgcg_init));
		amdgpu_device_program_register_sequence(adev,
							golden_settings_tonga_a11,
							ARRAY_SIZE(golden_settings_tonga_a11));
		amdgpu_device_program_register_sequence(adev,
							tonga_golden_common_all,
							ARRAY_SIZE(tonga_golden_common_all));
		break;
	case CHIP_VEGAM:
		amdgpu_device_program_register_sequence(adev,
							golden_settings_vegam_a11,
							ARRAY_SIZE(golden_settings_vegam_a11));
		amdgpu_device_program_register_sequence(adev,
							vegam_golden_common_all,
							ARRAY_SIZE(vegam_golden_common_all));
		break;
	case CHIP_POLARIS11:
	case CHIP_POLARIS12:
		amdgpu_device_program_register_sequence(adev,
							golden_settings_polaris11_a11,
							ARRAY_SIZE(golden_settings_polaris11_a11));
		amdgpu_device_program_register_sequence(adev,
							polaris11_golden_common_all,
							ARRAY_SIZE(polaris11_golden_common_all));
		break;
	case CHIP_POLARIS10:
		amdgpu_device_program_register_sequence(adev,
							golden_settings_polaris10_a11,
							ARRAY_SIZE(golden_settings_polaris10_a11));
		amdgpu_device_program_register_sequence(adev,
							polaris10_golden_common_all,
							ARRAY_SIZE(polaris10_golden_common_all));
		WREG32_SMC(ixCG_ACLK_CNTL, 0x0000001C);
		if (adev->pdev->revision == 0xc7 &&
		    ((adev->pdev->subsystem_device == 0xb37 && adev->pdev->subsystem_vendor == 0x1002) ||
		     (adev->pdev->subsystem_device == 0x4a8 && adev->pdev->subsystem_vendor == 0x1043) ||
		     (adev->pdev->subsystem_device == 0x9480 && adev->pdev->subsystem_vendor == 0x1682))) {
			amdgpu_atombios_i2c_channel_trans(adev, 0x10, 0x96, 0x1E, 0xDD);
			amdgpu_atombios_i2c_channel_trans(adev, 0x10, 0x96, 0x1F, 0xD0);
		}
		break;
	case CHIP_CARRIZO:
		amdgpu_device_program_register_sequence(adev,
							cz_mgcg_cgcg_init,
							ARRAY_SIZE(cz_mgcg_cgcg_init));
		amdgpu_device_program_register_sequence(adev,
							cz_golden_settings_a11,
							ARRAY_SIZE(cz_golden_settings_a11));
		amdgpu_device_program_register_sequence(adev,
							cz_golden_common_all,
							ARRAY_SIZE(cz_golden_common_all));
		break;
	case CHIP_STONEY:
		amdgpu_device_program_register_sequence(adev,
							stoney_mgcg_cgcg_init,
							ARRAY_SIZE(stoney_mgcg_cgcg_init));
		amdgpu_device_program_register_sequence(adev,
							stoney_golden_settings_a11,
							ARRAY_SIZE(stoney_golden_settings_a11));
		amdgpu_device_program_register_sequence(adev,
							stoney_golden_common_all,
							ARRAY_SIZE(stoney_golden_common_all));
		break;
	default:
		break;
	}
}

static void gfx_v8_0_scratch_init(struct amdgpu_device *adev)
{
	adev->gfx.scratch.num_reg = 8;
	adev->gfx.scratch.reg_base = mmSCRATCH_REG0;
	adev->gfx.scratch.free_mask = (1u << adev->gfx.scratch.num_reg) - 1;
}

static int gfx_v8_0_ring_test_ring(struct amdgpu_ring *ring)
{
	struct amdgpu_device *adev = ring->adev;
	uint32_t scratch;
	uint32_t tmp = 0;
	unsigned i;
	int r;

	r = amdgpu_gfx_scratch_get(adev, &scratch);
	if (r)
		return r;

	WREG32(scratch, 0xCAFEDEAD);
	r = amdgpu_ring_alloc(ring, 3);
	if (r)
		goto error_free_scratch;

	amdgpu_ring_write(ring, PACKET3(PACKET3_SET_UCONFIG_REG, 1));
	amdgpu_ring_write(ring, (scratch - PACKET3_SET_UCONFIG_REG_START));
	amdgpu_ring_write(ring, 0xDEADBEEF);
	amdgpu_ring_commit(ring);

	for (i = 0; i < adev->usec_timeout; i++) {
		tmp = RREG32(scratch);
		if (tmp == 0xDEADBEEF)
			break;
		DRM_UDELAY(1);
	}

	if (i >= adev->usec_timeout)
		r = -ETIMEDOUT;

error_free_scratch:
	amdgpu_gfx_scratch_free(adev, scratch);
	return r;
}

static int gfx_v8_0_ring_test_ib(struct amdgpu_ring *ring, long timeout)
{
	struct amdgpu_device *adev = ring->adev;
	struct amdgpu_ib ib;
	struct dma_fence *f = NULL;

	unsigned int index;
	uint64_t gpu_addr;
	uint32_t tmp;
	long r;

	r = amdgpu_device_wb_get(adev, &index);
	if (r)
		return r;

	gpu_addr = adev->wb.gpu_addr + (index * 4);
	adev->wb.wb[index] = cpu_to_le32(0xCAFEDEAD);
	memset(&ib, 0, sizeof(ib));
	r = amdgpu_ib_get(adev, NULL, 16, &ib);
	if (r)
		goto err1;

	ib.ptr[0] = PACKET3(PACKET3_WRITE_DATA, 3);
	ib.ptr[1] = WRITE_DATA_DST_SEL(5) | WR_CONFIRM;
	ib.ptr[2] = lower_32_bits(gpu_addr);
	ib.ptr[3] = upper_32_bits(gpu_addr);
	ib.ptr[4] = 0xDEADBEEF;
	ib.length_dw = 5;

	r = amdgpu_ib_schedule(ring, 1, &ib, NULL, &f);
	if (r)
		goto err2;

	r = dma_fence_wait_timeout(f, false, timeout);
	if (r == 0) {
		r = -ETIMEDOUT;
		goto err2;
	} else if (r < 0) {
		goto err2;
	}

	tmp = adev->wb.wb[index];
	if (tmp == 0xDEADBEEF)
		r = 0;
	else
		r = -EINVAL;

err2:
	amdgpu_ib_free(adev, &ib, NULL);
	dma_fence_put(f);
err1:
	amdgpu_device_wb_free(adev, index);
	return r;
}


static void gfx_v8_0_free_microcode(struct amdgpu_device *adev)
{
	release_firmware(adev->gfx.pfp_fw);
	adev->gfx.pfp_fw = NULL;
	release_firmware(adev->gfx.me_fw);
	adev->gfx.me_fw = NULL;
	release_firmware(adev->gfx.ce_fw);
	adev->gfx.ce_fw = NULL;
	release_firmware(adev->gfx.rlc_fw);
	adev->gfx.rlc_fw = NULL;
	release_firmware(adev->gfx.mec_fw);
	adev->gfx.mec_fw = NULL;
	if ((adev->asic_type != CHIP_STONEY) &&
	    (adev->asic_type != CHIP_TOPAZ))
		release_firmware(adev->gfx.mec2_fw);
	adev->gfx.mec2_fw = NULL;

	kfree(adev->gfx.rlc.register_list_format);
}

static int gfx_v8_0_init_microcode(struct amdgpu_device *adev)
{
	const char *chip_name;
	char fw_name[30];
	int err;
	struct amdgpu_firmware_info *info = NULL;
	const struct common_firmware_header *header = NULL;
	const struct gfx_firmware_header_v1_0 *cp_hdr;
	const struct rlc_firmware_header_v2_0 *rlc_hdr;
	unsigned int *tmp = NULL, i;

	DRM_DEBUG("\n");

	switch (adev->asic_type) {
	case CHIP_TOPAZ:
		chip_name = "topaz";
		break;
	case CHIP_TONGA:
		chip_name = "tonga";
		break;
	case CHIP_CARRIZO:
		chip_name = "carrizo";
		break;
	case CHIP_FIJI:
		chip_name = "fiji";
		break;
	case CHIP_STONEY:
		chip_name = "stoney";
		break;
	case CHIP_POLARIS10:
		chip_name = "polaris10";
		break;
	case CHIP_POLARIS11:
		chip_name = "polaris11";
		break;
	case CHIP_POLARIS12:
		chip_name = "polaris12";
		break;
	case CHIP_VEGAM:
		chip_name = "vegam";
		break;
	default:
		BUG();
	}

	if (adev->asic_type >= CHIP_POLARIS10 && adev->asic_type <= CHIP_POLARIS12) {
		snprintf(fw_name, sizeof(fw_name), "amdgpu/%s_pfp_2.bin", chip_name);
		err = request_firmware(&adev->gfx.pfp_fw, fw_name, adev->dev);
		if (err == -ENOENT) {
			snprintf(fw_name, sizeof(fw_name), "amdgpu/%s_pfp.bin", chip_name);
			err = request_firmware(&adev->gfx.pfp_fw, fw_name, adev->dev);
		}
	} else {
		snprintf(fw_name, sizeof(fw_name), "amdgpu/%s_pfp.bin", chip_name);
		err = request_firmware(&adev->gfx.pfp_fw, fw_name, adev->dev);
	}
	if (err)
		goto out;
	err = amdgpu_ucode_validate(adev->gfx.pfp_fw);
	if (err)
		goto out;
	cp_hdr = (const struct gfx_firmware_header_v1_0 *)adev->gfx.pfp_fw->data;
	adev->gfx.pfp_fw_version = le32_to_cpu(cp_hdr->header.ucode_version);
	adev->gfx.pfp_feature_version = le32_to_cpu(cp_hdr->ucode_feature_version);

	if (adev->asic_type >= CHIP_POLARIS10 && adev->asic_type <= CHIP_POLARIS12) {
		snprintf(fw_name, sizeof(fw_name), "amdgpu/%s_me_2.bin", chip_name);
		err = request_firmware(&adev->gfx.me_fw, fw_name, adev->dev);
		if (err == -ENOENT) {
			snprintf(fw_name, sizeof(fw_name), "amdgpu/%s_me.bin", chip_name);
			err = request_firmware(&adev->gfx.me_fw, fw_name, adev->dev);
		}
	} else {
		snprintf(fw_name, sizeof(fw_name), "amdgpu/%s_me.bin", chip_name);
		err = request_firmware(&adev->gfx.me_fw, fw_name, adev->dev);
	}
	if (err)
		goto out;
	err = amdgpu_ucode_validate(adev->gfx.me_fw);
	if (err)
		goto out;
	cp_hdr = (const struct gfx_firmware_header_v1_0 *)adev->gfx.me_fw->data;
	adev->gfx.me_fw_version = le32_to_cpu(cp_hdr->header.ucode_version);

	adev->gfx.me_feature_version = le32_to_cpu(cp_hdr->ucode_feature_version);

	if (adev->asic_type >= CHIP_POLARIS10 && adev->asic_type <= CHIP_POLARIS12) {
		snprintf(fw_name, sizeof(fw_name), "amdgpu/%s_ce_2.bin", chip_name);
		err = request_firmware(&adev->gfx.ce_fw, fw_name, adev->dev);
		if (err == -ENOENT) {
			snprintf(fw_name, sizeof(fw_name), "amdgpu/%s_ce.bin", chip_name);
			err = request_firmware(&adev->gfx.ce_fw, fw_name, adev->dev);
		}
	} else {
		snprintf(fw_name, sizeof(fw_name), "amdgpu/%s_ce.bin", chip_name);
		err = request_firmware(&adev->gfx.ce_fw, fw_name, adev->dev);
	}
	if (err)
		goto out;
	err = amdgpu_ucode_validate(adev->gfx.ce_fw);
	if (err)
		goto out;
	cp_hdr = (const struct gfx_firmware_header_v1_0 *)adev->gfx.ce_fw->data;
	adev->gfx.ce_fw_version = le32_to_cpu(cp_hdr->header.ucode_version);
	adev->gfx.ce_feature_version = le32_to_cpu(cp_hdr->ucode_feature_version);

	/*
	 * Support for MCBP/Virtualization in combination with chained IBs is
	 * formal released on feature version #46
	 */
	if (adev->gfx.ce_feature_version >= 46 &&
	    adev->gfx.pfp_feature_version >= 46) {
		adev->virt.chained_ib_support = true;
		DRM_INFO("Chained IB support enabled!\n");
	} else
		adev->virt.chained_ib_support = false;

	snprintf(fw_name, sizeof(fw_name), "amdgpu/%s_rlc.bin", chip_name);
	err = request_firmware(&adev->gfx.rlc_fw, fw_name, adev->dev);
	if (err)
		goto out;
	err = amdgpu_ucode_validate(adev->gfx.rlc_fw);
	rlc_hdr = (const struct rlc_firmware_header_v2_0 *)adev->gfx.rlc_fw->data;
	adev->gfx.rlc_fw_version = le32_to_cpu(rlc_hdr->header.ucode_version);
	adev->gfx.rlc_feature_version = le32_to_cpu(rlc_hdr->ucode_feature_version);

	adev->gfx.rlc.save_and_restore_offset =
			le32_to_cpu(rlc_hdr->save_and_restore_offset);
	adev->gfx.rlc.clear_state_descriptor_offset =
			le32_to_cpu(rlc_hdr->clear_state_descriptor_offset);
	adev->gfx.rlc.avail_scratch_ram_locations =
			le32_to_cpu(rlc_hdr->avail_scratch_ram_locations);
	adev->gfx.rlc.reg_restore_list_size =
			le32_to_cpu(rlc_hdr->reg_restore_list_size);
	adev->gfx.rlc.reg_list_format_start =
			le32_to_cpu(rlc_hdr->reg_list_format_start);
	adev->gfx.rlc.reg_list_format_separate_start =
			le32_to_cpu(rlc_hdr->reg_list_format_separate_start);
	adev->gfx.rlc.starting_offsets_start =
			le32_to_cpu(rlc_hdr->starting_offsets_start);
	adev->gfx.rlc.reg_list_format_size_bytes =
			le32_to_cpu(rlc_hdr->reg_list_format_size_bytes);
	adev->gfx.rlc.reg_list_size_bytes =
			le32_to_cpu(rlc_hdr->reg_list_size_bytes);

	adev->gfx.rlc.register_list_format =
			kmalloc(adev->gfx.rlc.reg_list_format_size_bytes +
					adev->gfx.rlc.reg_list_size_bytes, GFP_KERNEL);

	if (!adev->gfx.rlc.register_list_format) {
		err = -ENOMEM;
		goto out;
	}

	tmp = (unsigned int *)((uintptr_t)rlc_hdr +
			le32_to_cpu(rlc_hdr->reg_list_format_array_offset_bytes));
	for (i = 0 ; i < (adev->gfx.rlc.reg_list_format_size_bytes >> 2); i++)
		adev->gfx.rlc.register_list_format[i] =	le32_to_cpu(tmp[i]);

	adev->gfx.rlc.register_restore = adev->gfx.rlc.register_list_format + i;

	tmp = (unsigned int *)((uintptr_t)rlc_hdr +
			le32_to_cpu(rlc_hdr->reg_list_array_offset_bytes));
	for (i = 0 ; i < (adev->gfx.rlc.reg_list_size_bytes >> 2); i++)
		adev->gfx.rlc.register_restore[i] = le32_to_cpu(tmp[i]);

	if (adev->asic_type >= CHIP_POLARIS10 && adev->asic_type <= CHIP_POLARIS12) {
		snprintf(fw_name, sizeof(fw_name), "amdgpu/%s_mec_2.bin", chip_name);
		err = request_firmware(&adev->gfx.mec_fw, fw_name, adev->dev);
		if (err == -ENOENT) {
			snprintf(fw_name, sizeof(fw_name), "amdgpu/%s_mec.bin", chip_name);
			err = request_firmware(&adev->gfx.mec_fw, fw_name, adev->dev);
		}
	} else {
		snprintf(fw_name, sizeof(fw_name), "amdgpu/%s_mec.bin", chip_name);
		err = request_firmware(&adev->gfx.mec_fw, fw_name, adev->dev);
	}
	if (err)
		goto out;
	err = amdgpu_ucode_validate(adev->gfx.mec_fw);
	if (err)
		goto out;
	cp_hdr = (const struct gfx_firmware_header_v1_0 *)adev->gfx.mec_fw->data;
	adev->gfx.mec_fw_version = le32_to_cpu(cp_hdr->header.ucode_version);
	adev->gfx.mec_feature_version = le32_to_cpu(cp_hdr->ucode_feature_version);

	if ((adev->asic_type != CHIP_STONEY) &&
	    (adev->asic_type != CHIP_TOPAZ)) {
		if (adev->asic_type >= CHIP_POLARIS10 && adev->asic_type <= CHIP_POLARIS12) {
			snprintf(fw_name, sizeof(fw_name), "amdgpu/%s_mec2_2.bin", chip_name);
			err = request_firmware(&adev->gfx.mec2_fw, fw_name, adev->dev);
			if (err == -ENOENT) {
				snprintf(fw_name, sizeof(fw_name), "amdgpu/%s_mec2.bin", chip_name);
				err = request_firmware(&adev->gfx.mec2_fw, fw_name, adev->dev);
			}
		} else {
			snprintf(fw_name, sizeof(fw_name), "amdgpu/%s_mec2.bin", chip_name);
			err = request_firmware(&adev->gfx.mec2_fw, fw_name, adev->dev);
		}
		if (!err) {
			err = amdgpu_ucode_validate(adev->gfx.mec2_fw);
			if (err)
				goto out;
			cp_hdr = (const struct gfx_firmware_header_v1_0 *)
				adev->gfx.mec2_fw->data;
			adev->gfx.mec2_fw_version =
				le32_to_cpu(cp_hdr->header.ucode_version);
			adev->gfx.mec2_feature_version =
				le32_to_cpu(cp_hdr->ucode_feature_version);
		} else {
			err = 0;
			adev->gfx.mec2_fw = NULL;
		}
	}

	info = &adev->firmware.ucode[AMDGPU_UCODE_ID_CP_PFP];
	info->ucode_id = AMDGPU_UCODE_ID_CP_PFP;
	info->fw = adev->gfx.pfp_fw;
	header = (const struct common_firmware_header *)info->fw->data;
	adev->firmware.fw_size +=
		ALIGN(le32_to_cpu(header->ucode_size_bytes), PAGE_SIZE);

	info = &adev->firmware.ucode[AMDGPU_UCODE_ID_CP_ME];
	info->ucode_id = AMDGPU_UCODE_ID_CP_ME;
	info->fw = adev->gfx.me_fw;
	header = (const struct common_firmware_header *)info->fw->data;
	adev->firmware.fw_size +=
		ALIGN(le32_to_cpu(header->ucode_size_bytes), PAGE_SIZE);

	info = &adev->firmware.ucode[AMDGPU_UCODE_ID_CP_CE];
	info->ucode_id = AMDGPU_UCODE_ID_CP_CE;
	info->fw = adev->gfx.ce_fw;
	header = (const struct common_firmware_header *)info->fw->data;
	adev->firmware.fw_size +=
		ALIGN(le32_to_cpu(header->ucode_size_bytes), PAGE_SIZE);

	info = &adev->firmware.ucode[AMDGPU_UCODE_ID_RLC_G];
	info->ucode_id = AMDGPU_UCODE_ID_RLC_G;
	info->fw = adev->gfx.rlc_fw;
	header = (const struct common_firmware_header *)info->fw->data;
	adev->firmware.fw_size +=
		ALIGN(le32_to_cpu(header->ucode_size_bytes), PAGE_SIZE);

	info = &adev->firmware.ucode[AMDGPU_UCODE_ID_CP_MEC1];
	info->ucode_id = AMDGPU_UCODE_ID_CP_MEC1;
	info->fw = adev->gfx.mec_fw;
	header = (const struct common_firmware_header *)info->fw->data;
	adev->firmware.fw_size +=
		ALIGN(le32_to_cpu(header->ucode_size_bytes), PAGE_SIZE);

	/* we need account JT in */
	cp_hdr = (const struct gfx_firmware_header_v1_0 *)adev->gfx.mec_fw->data;
	adev->firmware.fw_size +=
		ALIGN(le32_to_cpu(cp_hdr->jt_size) << 2, PAGE_SIZE);

	if (amdgpu_sriov_vf(adev)) {
		info = &adev->firmware.ucode[AMDGPU_UCODE_ID_STORAGE];
		info->ucode_id = AMDGPU_UCODE_ID_STORAGE;
		info->fw = adev->gfx.mec_fw;
		adev->firmware.fw_size +=
			ALIGN(le32_to_cpu(64 * PAGE_SIZE), PAGE_SIZE);
	}

	if (adev->gfx.mec2_fw) {
		info = &adev->firmware.ucode[AMDGPU_UCODE_ID_CP_MEC2];
		info->ucode_id = AMDGPU_UCODE_ID_CP_MEC2;
		info->fw = adev->gfx.mec2_fw;
		header = (const struct common_firmware_header *)info->fw->data;
		adev->firmware.fw_size +=
			ALIGN(le32_to_cpu(header->ucode_size_bytes), PAGE_SIZE);
	}

out:
	if (err) {
		dev_err(adev->dev,
			"gfx8: Failed to load firmware \"%s\"\n",
			fw_name);
		release_firmware(adev->gfx.pfp_fw);
		adev->gfx.pfp_fw = NULL;
		release_firmware(adev->gfx.me_fw);
		adev->gfx.me_fw = NULL;
		release_firmware(adev->gfx.ce_fw);
		adev->gfx.ce_fw = NULL;
		release_firmware(adev->gfx.rlc_fw);
		adev->gfx.rlc_fw = NULL;
		release_firmware(adev->gfx.mec_fw);
		adev->gfx.mec_fw = NULL;
		release_firmware(adev->gfx.mec2_fw);
		adev->gfx.mec2_fw = NULL;
	}
	return err;
}

static void gfx_v8_0_get_csb_buffer(struct amdgpu_device *adev,
				    volatile u32 *buffer)
{
	u32 count = 0, i;
	const struct cs_section_def *sect = NULL;
	const struct cs_extent_def *ext = NULL;

	if (adev->gfx.rlc.cs_data == NULL)
		return;
	if (buffer == NULL)
		return;

	buffer[count++] = cpu_to_le32(PACKET3(PACKET3_PREAMBLE_CNTL, 0));
	buffer[count++] = cpu_to_le32(PACKET3_PREAMBLE_BEGIN_CLEAR_STATE);

	buffer[count++] = cpu_to_le32(PACKET3(PACKET3_CONTEXT_CONTROL, 1));
	buffer[count++] = cpu_to_le32(0x80000000);
	buffer[count++] = cpu_to_le32(0x80000000);

	for (sect = adev->gfx.rlc.cs_data; sect->section != NULL; ++sect) {
		for (ext = sect->section; ext->extent != NULL; ++ext) {
			if (sect->id == SECT_CONTEXT) {
				buffer[count++] =
					cpu_to_le32(PACKET3(PACKET3_SET_CONTEXT_REG, ext->reg_count));
				buffer[count++] = cpu_to_le32(ext->reg_index -
						PACKET3_SET_CONTEXT_REG_START);
				for (i = 0; i < ext->reg_count; i++)
					buffer[count++] = cpu_to_le32(ext->extent[i]);
			} else {
				return;
			}
		}
	}

	buffer[count++] = cpu_to_le32(PACKET3(PACKET3_SET_CONTEXT_REG, 2));
	buffer[count++] = cpu_to_le32(mmPA_SC_RASTER_CONFIG -
			PACKET3_SET_CONTEXT_REG_START);
	buffer[count++] = cpu_to_le32(adev->gfx.config.rb_config[0][0].raster_config);
	buffer[count++] = cpu_to_le32(adev->gfx.config.rb_config[0][0].raster_config_1);

	buffer[count++] = cpu_to_le32(PACKET3(PACKET3_PREAMBLE_CNTL, 0));
	buffer[count++] = cpu_to_le32(PACKET3_PREAMBLE_END_CLEAR_STATE);

	buffer[count++] = cpu_to_le32(PACKET3(PACKET3_CLEAR_STATE, 0));
	buffer[count++] = cpu_to_le32(0);
}

static int gfx_v8_0_cp_jump_table_num(struct amdgpu_device *adev)
{
	if (adev->asic_type == CHIP_CARRIZO)
		return 5;
	else
		return 4;
}

static int gfx_v8_0_rlc_init(struct amdgpu_device *adev)
{
	const struct cs_section_def *cs_data;
	int r;

	adev->gfx.rlc.cs_data = vi_cs_data;

	cs_data = adev->gfx.rlc.cs_data;

	if (cs_data) {
		/* init clear state block */
		r = amdgpu_gfx_rlc_init_csb(adev);
		if (r)
			return r;
	}

	if ((adev->asic_type == CHIP_CARRIZO) ||
	    (adev->asic_type == CHIP_STONEY)) {
		adev->gfx.rlc.cp_table_size = ALIGN(96 * 5 * 4, 2048) + (64 * 1024); /* JT + GDS */
		r = amdgpu_gfx_rlc_init_cpt(adev);
		if (r)
			return r;
	}

	return 0;
}

static void gfx_v8_0_mec_fini(struct amdgpu_device *adev)
{
	amdgpu_bo_free_kernel(&adev->gfx.mec.hpd_eop_obj, NULL, NULL);
}

static int gfx_v8_0_mec_init(struct amdgpu_device *adev)
{
	int r;
	u32 *hpd;
	size_t mec_hpd_size;

	bitmap_zero(adev->gfx.mec.queue_bitmap, AMDGPU_MAX_COMPUTE_QUEUES);

	/* take ownership of the relevant compute queues */
	amdgpu_gfx_compute_queue_acquire(adev);

	mec_hpd_size = adev->gfx.num_compute_rings * GFX8_MEC_HPD_SIZE;

	r = amdgpu_bo_create_reserved(adev, mec_hpd_size, PAGE_SIZE,
				      AMDGPU_GEM_DOMAIN_VRAM,
				      &adev->gfx.mec.hpd_eop_obj,
				      &adev->gfx.mec.hpd_eop_gpu_addr,
				      (void **)&hpd);
	if (r) {
		dev_warn(adev->dev, "(%d) create HDP EOP bo failed\n", r);
		return r;
	}

	memset(hpd, 0, mec_hpd_size);

	amdgpu_bo_kunmap(adev->gfx.mec.hpd_eop_obj);
	amdgpu_bo_unreserve(adev->gfx.mec.hpd_eop_obj);

	return 0;
}

static const u32 vgpr_init_compute_shader[] =
{
	0x7e000209, 0x7e020208,
	0x7e040207, 0x7e060206,
	0x7e080205, 0x7e0a0204,
	0x7e0c0203, 0x7e0e0202,
	0x7e100201, 0x7e120200,
	0x7e140209, 0x7e160208,
	0x7e180207, 0x7e1a0206,
	0x7e1c0205, 0x7e1e0204,
	0x7e200203, 0x7e220202,
	0x7e240201, 0x7e260200,
	0x7e280209, 0x7e2a0208,
	0x7e2c0207, 0x7e2e0206,
	0x7e300205, 0x7e320204,
	0x7e340203, 0x7e360202,
	0x7e380201, 0x7e3a0200,
	0x7e3c0209, 0x7e3e0208,
	0x7e400207, 0x7e420206,
	0x7e440205, 0x7e460204,
	0x7e480203, 0x7e4a0202,
	0x7e4c0201, 0x7e4e0200,
	0x7e500209, 0x7e520208,
	0x7e540207, 0x7e560206,
	0x7e580205, 0x7e5a0204,
	0x7e5c0203, 0x7e5e0202,
	0x7e600201, 0x7e620200,
	0x7e640209, 0x7e660208,
	0x7e680207, 0x7e6a0206,
	0x7e6c0205, 0x7e6e0204,
	0x7e700203, 0x7e720202,
	0x7e740201, 0x7e760200,
	0x7e780209, 0x7e7a0208,
	0x7e7c0207, 0x7e7e0206,
	0xbf8a0000, 0xbf810000,
};

static const u32 sgpr_init_compute_shader[] =
{
	0xbe8a0100, 0xbe8c0102,
	0xbe8e0104, 0xbe900106,
	0xbe920108, 0xbe940100,
	0xbe960102, 0xbe980104,
	0xbe9a0106, 0xbe9c0108,
	0xbe9e0100, 0xbea00102,
	0xbea20104, 0xbea40106,
	0xbea60108, 0xbea80100,
	0xbeaa0102, 0xbeac0104,
	0xbeae0106, 0xbeb00108,
	0xbeb20100, 0xbeb40102,
	0xbeb60104, 0xbeb80106,
	0xbeba0108, 0xbebc0100,
	0xbebe0102, 0xbec00104,
	0xbec20106, 0xbec40108,
	0xbec60100, 0xbec80102,
	0xbee60004, 0xbee70005,
	0xbeea0006, 0xbeeb0007,
	0xbee80008, 0xbee90009,
	0xbefc0000, 0xbf8a0000,
	0xbf810000, 0x00000000,
};

static const u32 vgpr_init_regs[] =
{
	mmCOMPUTE_STATIC_THREAD_MGMT_SE0, 0xffffffff,
	mmCOMPUTE_RESOURCE_LIMITS, 0x1000000, /* CU_GROUP_COUNT=1 */
	mmCOMPUTE_NUM_THREAD_X, 256*4,
	mmCOMPUTE_NUM_THREAD_Y, 1,
	mmCOMPUTE_NUM_THREAD_Z, 1,
	mmCOMPUTE_PGM_RSRC1, 0x100004f, /* VGPRS=15 (64 logical VGPRs), SGPRS=1 (16 SGPRs), BULKY=1 */
	mmCOMPUTE_PGM_RSRC2, 20,
	mmCOMPUTE_USER_DATA_0, 0xedcedc00,
	mmCOMPUTE_USER_DATA_1, 0xedcedc01,
	mmCOMPUTE_USER_DATA_2, 0xedcedc02,
	mmCOMPUTE_USER_DATA_3, 0xedcedc03,
	mmCOMPUTE_USER_DATA_4, 0xedcedc04,
	mmCOMPUTE_USER_DATA_5, 0xedcedc05,
	mmCOMPUTE_USER_DATA_6, 0xedcedc06,
	mmCOMPUTE_USER_DATA_7, 0xedcedc07,
	mmCOMPUTE_USER_DATA_8, 0xedcedc08,
	mmCOMPUTE_USER_DATA_9, 0xedcedc09,
};

static const u32 sgpr1_init_regs[] =
{
	mmCOMPUTE_STATIC_THREAD_MGMT_SE0, 0x0f,
	mmCOMPUTE_RESOURCE_LIMITS, 0x1000000, /* CU_GROUP_COUNT=1 */
	mmCOMPUTE_NUM_THREAD_X, 256*5,
	mmCOMPUTE_NUM_THREAD_Y, 1,
	mmCOMPUTE_NUM_THREAD_Z, 1,
	mmCOMPUTE_PGM_RSRC1, 0x240, /* SGPRS=9 (80 GPRS) */
	mmCOMPUTE_PGM_RSRC2, 20,
	mmCOMPUTE_USER_DATA_0, 0xedcedc00,
	mmCOMPUTE_USER_DATA_1, 0xedcedc01,
	mmCOMPUTE_USER_DATA_2, 0xedcedc02,
	mmCOMPUTE_USER_DATA_3, 0xedcedc03,
	mmCOMPUTE_USER_DATA_4, 0xedcedc04,
	mmCOMPUTE_USER_DATA_5, 0xedcedc05,
	mmCOMPUTE_USER_DATA_6, 0xedcedc06,
	mmCOMPUTE_USER_DATA_7, 0xedcedc07,
	mmCOMPUTE_USER_DATA_8, 0xedcedc08,
	mmCOMPUTE_USER_DATA_9, 0xedcedc09,
};

static const u32 sgpr2_init_regs[] =
{
	mmCOMPUTE_STATIC_THREAD_MGMT_SE0, 0xf0,
	mmCOMPUTE_RESOURCE_LIMITS, 0x1000000,
	mmCOMPUTE_NUM_THREAD_X, 256*5,
	mmCOMPUTE_NUM_THREAD_Y, 1,
	mmCOMPUTE_NUM_THREAD_Z, 1,
	mmCOMPUTE_PGM_RSRC1, 0x240, /* SGPRS=9 (80 GPRS) */
	mmCOMPUTE_PGM_RSRC2, 20,
	mmCOMPUTE_USER_DATA_0, 0xedcedc00,
	mmCOMPUTE_USER_DATA_1, 0xedcedc01,
	mmCOMPUTE_USER_DATA_2, 0xedcedc02,
	mmCOMPUTE_USER_DATA_3, 0xedcedc03,
	mmCOMPUTE_USER_DATA_4, 0xedcedc04,
	mmCOMPUTE_USER_DATA_5, 0xedcedc05,
	mmCOMPUTE_USER_DATA_6, 0xedcedc06,
	mmCOMPUTE_USER_DATA_7, 0xedcedc07,
	mmCOMPUTE_USER_DATA_8, 0xedcedc08,
	mmCOMPUTE_USER_DATA_9, 0xedcedc09,
};

static const u32 sec_ded_counter_registers[] =
{
	mmCPC_EDC_ATC_CNT,
	mmCPC_EDC_SCRATCH_CNT,
	mmCPC_EDC_UCODE_CNT,
	mmCPF_EDC_ATC_CNT,
	mmCPF_EDC_ROQ_CNT,
	mmCPF_EDC_TAG_CNT,
	mmCPG_EDC_ATC_CNT,
	mmCPG_EDC_DMA_CNT,
	mmCPG_EDC_TAG_CNT,
	mmDC_EDC_CSINVOC_CNT,
	mmDC_EDC_RESTORE_CNT,
	mmDC_EDC_STATE_CNT,
	mmGDS_EDC_CNT,
	mmGDS_EDC_GRBM_CNT,
	mmGDS_EDC_OA_DED,
	mmSPI_EDC_CNT,
	mmSQC_ATC_EDC_GATCL1_CNT,
	mmSQC_EDC_CNT,
	mmSQ_EDC_DED_CNT,
	mmSQ_EDC_INFO,
	mmSQ_EDC_SEC_CNT,
	mmTCC_EDC_CNT,
	mmTCP_ATC_EDC_GATCL1_CNT,
	mmTCP_EDC_CNT,
	mmTD_EDC_CNT
};

static int gfx_v8_0_do_edc_gpr_workarounds(struct amdgpu_device *adev)
{
	struct amdgpu_ring *ring = &adev->gfx.compute_ring[0];
	struct amdgpu_ib ib;
	struct dma_fence *f = NULL;
	int r, i;
	u32 tmp;
	unsigned total_size, vgpr_offset, sgpr_offset;
	u64 gpu_addr;

	/* only supported on CZ */
	if (adev->asic_type != CHIP_CARRIZO)
		return 0;

	/* bail if the compute ring is not ready */
	if (!ring->sched.ready)
		return 0;

	tmp = RREG32(mmGB_EDC_MODE);
	WREG32(mmGB_EDC_MODE, 0);

	total_size =
		(((ARRAY_SIZE(vgpr_init_regs) / 2) * 3) + 4 + 5 + 2) * 4;
	total_size +=
		(((ARRAY_SIZE(sgpr1_init_regs) / 2) * 3) + 4 + 5 + 2) * 4;
	total_size +=
		(((ARRAY_SIZE(sgpr2_init_regs) / 2) * 3) + 4 + 5 + 2) * 4;
	total_size = ALIGN(total_size, 256);
	vgpr_offset = total_size;
	total_size += ALIGN(sizeof(vgpr_init_compute_shader), 256);
	sgpr_offset = total_size;
	total_size += sizeof(sgpr_init_compute_shader);

	/* allocate an indirect buffer to put the commands in */
	memset(&ib, 0, sizeof(ib));
	r = amdgpu_ib_get(adev, NULL, total_size, &ib);
	if (r) {
		DRM_ERROR("amdgpu: failed to get ib (%d).\n", r);
		return r;
	}

	/* load the compute shaders */
	for (i = 0; i < ARRAY_SIZE(vgpr_init_compute_shader); i++)
		ib.ptr[i + (vgpr_offset / 4)] = vgpr_init_compute_shader[i];

	for (i = 0; i < ARRAY_SIZE(sgpr_init_compute_shader); i++)
		ib.ptr[i + (sgpr_offset / 4)] = sgpr_init_compute_shader[i];

	/* init the ib length to 0 */
	ib.length_dw = 0;

	/* VGPR */
	/* write the register state for the compute dispatch */
	for (i = 0; i < ARRAY_SIZE(vgpr_init_regs); i += 2) {
		ib.ptr[ib.length_dw++] = PACKET3(PACKET3_SET_SH_REG, 1);
		ib.ptr[ib.length_dw++] = vgpr_init_regs[i] - PACKET3_SET_SH_REG_START;
		ib.ptr[ib.length_dw++] = vgpr_init_regs[i + 1];
	}
	/* write the shader start address: mmCOMPUTE_PGM_LO, mmCOMPUTE_PGM_HI */
	gpu_addr = (ib.gpu_addr + (u64)vgpr_offset) >> 8;
	ib.ptr[ib.length_dw++] = PACKET3(PACKET3_SET_SH_REG, 2);
	ib.ptr[ib.length_dw++] = mmCOMPUTE_PGM_LO - PACKET3_SET_SH_REG_START;
	ib.ptr[ib.length_dw++] = lower_32_bits(gpu_addr);
	ib.ptr[ib.length_dw++] = upper_32_bits(gpu_addr);

	/* write dispatch packet */
	ib.ptr[ib.length_dw++] = PACKET3(PACKET3_DISPATCH_DIRECT, 3);
	ib.ptr[ib.length_dw++] = 8; /* x */
	ib.ptr[ib.length_dw++] = 1; /* y */
	ib.ptr[ib.length_dw++] = 1; /* z */
	ib.ptr[ib.length_dw++] =
		REG_SET_FIELD(0, COMPUTE_DISPATCH_INITIATOR, COMPUTE_SHADER_EN, 1);

	/* write CS partial flush packet */
	ib.ptr[ib.length_dw++] = PACKET3(PACKET3_EVENT_WRITE, 0);
	ib.ptr[ib.length_dw++] = EVENT_TYPE(7) | EVENT_INDEX(4);

	/* SGPR1 */
	/* write the register state for the compute dispatch */
	for (i = 0; i < ARRAY_SIZE(sgpr1_init_regs); i += 2) {
		ib.ptr[ib.length_dw++] = PACKET3(PACKET3_SET_SH_REG, 1);
		ib.ptr[ib.length_dw++] = sgpr1_init_regs[i] - PACKET3_SET_SH_REG_START;
		ib.ptr[ib.length_dw++] = sgpr1_init_regs[i + 1];
	}
	/* write the shader start address: mmCOMPUTE_PGM_LO, mmCOMPUTE_PGM_HI */
	gpu_addr = (ib.gpu_addr + (u64)sgpr_offset) >> 8;
	ib.ptr[ib.length_dw++] = PACKET3(PACKET3_SET_SH_REG, 2);
	ib.ptr[ib.length_dw++] = mmCOMPUTE_PGM_LO - PACKET3_SET_SH_REG_START;
	ib.ptr[ib.length_dw++] = lower_32_bits(gpu_addr);
	ib.ptr[ib.length_dw++] = upper_32_bits(gpu_addr);

	/* write dispatch packet */
	ib.ptr[ib.length_dw++] = PACKET3(PACKET3_DISPATCH_DIRECT, 3);
	ib.ptr[ib.length_dw++] = 8; /* x */
	ib.ptr[ib.length_dw++] = 1; /* y */
	ib.ptr[ib.length_dw++] = 1; /* z */
	ib.ptr[ib.length_dw++] =
		REG_SET_FIELD(0, COMPUTE_DISPATCH_INITIATOR, COMPUTE_SHADER_EN, 1);

	/* write CS partial flush packet */
	ib.ptr[ib.length_dw++] = PACKET3(PACKET3_EVENT_WRITE, 0);
	ib.ptr[ib.length_dw++] = EVENT_TYPE(7) | EVENT_INDEX(4);

	/* SGPR2 */
	/* write the register state for the compute dispatch */
	for (i = 0; i < ARRAY_SIZE(sgpr2_init_regs); i += 2) {
		ib.ptr[ib.length_dw++] = PACKET3(PACKET3_SET_SH_REG, 1);
		ib.ptr[ib.length_dw++] = sgpr2_init_regs[i] - PACKET3_SET_SH_REG_START;
		ib.ptr[ib.length_dw++] = sgpr2_init_regs[i + 1];
	}
	/* write the shader start address: mmCOMPUTE_PGM_LO, mmCOMPUTE_PGM_HI */
	gpu_addr = (ib.gpu_addr + (u64)sgpr_offset) >> 8;
	ib.ptr[ib.length_dw++] = PACKET3(PACKET3_SET_SH_REG, 2);
	ib.ptr[ib.length_dw++] = mmCOMPUTE_PGM_LO - PACKET3_SET_SH_REG_START;
	ib.ptr[ib.length_dw++] = lower_32_bits(gpu_addr);
	ib.ptr[ib.length_dw++] = upper_32_bits(gpu_addr);

	/* write dispatch packet */
	ib.ptr[ib.length_dw++] = PACKET3(PACKET3_DISPATCH_DIRECT, 3);
	ib.ptr[ib.length_dw++] = 8; /* x */
	ib.ptr[ib.length_dw++] = 1; /* y */
	ib.ptr[ib.length_dw++] = 1; /* z */
	ib.ptr[ib.length_dw++] =
		REG_SET_FIELD(0, COMPUTE_DISPATCH_INITIATOR, COMPUTE_SHADER_EN, 1);

	/* write CS partial flush packet */
	ib.ptr[ib.length_dw++] = PACKET3(PACKET3_EVENT_WRITE, 0);
	ib.ptr[ib.length_dw++] = EVENT_TYPE(7) | EVENT_INDEX(4);

	/* shedule the ib on the ring */
	r = amdgpu_ib_schedule(ring, 1, &ib, NULL, &f);
	if (r) {
		DRM_ERROR("amdgpu: ib submit failed (%d).\n", r);
		goto fail;
	}

	/* wait for the GPU to finish processing the IB */
	r = dma_fence_wait(f, false);
	if (r) {
		DRM_ERROR("amdgpu: fence wait failed (%d).\n", r);
		goto fail;
	}

	tmp = REG_SET_FIELD(tmp, GB_EDC_MODE, DED_MODE, 2);
	tmp = REG_SET_FIELD(tmp, GB_EDC_MODE, PROP_FED, 1);
	WREG32(mmGB_EDC_MODE, tmp);

	tmp = RREG32(mmCC_GC_EDC_CONFIG);
	tmp = REG_SET_FIELD(tmp, CC_GC_EDC_CONFIG, DIS_EDC, 0) | 1;
	WREG32(mmCC_GC_EDC_CONFIG, tmp);


	/* read back registers to clear the counters */
	for (i = 0; i < ARRAY_SIZE(sec_ded_counter_registers); i++)
		RREG32(sec_ded_counter_registers[i]);

fail:
	amdgpu_ib_free(adev, &ib, NULL);
	dma_fence_put(f);

	return r;
}

static int gfx_v8_0_gpu_early_init(struct amdgpu_device *adev)
{
	u32 gb_addr_config;
	u32 mc_shared_chmap, mc_arb_ramcfg;
	u32 dimm00_addr_map, dimm01_addr_map, dimm10_addr_map, dimm11_addr_map;
	u32 tmp;
	int ret;

	switch (adev->asic_type) {
	case CHIP_TOPAZ:
		adev->gfx.config.max_shader_engines = 1;
		adev->gfx.config.max_tile_pipes = 2;
		adev->gfx.config.max_cu_per_sh = 6;
		adev->gfx.config.max_sh_per_se = 1;
		adev->gfx.config.max_backends_per_se = 2;
		adev->gfx.config.max_texture_channel_caches = 2;
		adev->gfx.config.max_gprs = 256;
		adev->gfx.config.max_gs_threads = 32;
		adev->gfx.config.max_hw_contexts = 8;

		adev->gfx.config.sc_prim_fifo_size_frontend = 0x20;
		adev->gfx.config.sc_prim_fifo_size_backend = 0x100;
		adev->gfx.config.sc_hiz_tile_fifo_size = 0x30;
		adev->gfx.config.sc_earlyz_tile_fifo_size = 0x130;
		gb_addr_config = TOPAZ_GB_ADDR_CONFIG_GOLDEN;
		break;
	case CHIP_FIJI:
		adev->gfx.config.max_shader_engines = 4;
		adev->gfx.config.max_tile_pipes = 16;
		adev->gfx.config.max_cu_per_sh = 16;
		adev->gfx.config.max_sh_per_se = 1;
		adev->gfx.config.max_backends_per_se = 4;
		adev->gfx.config.max_texture_channel_caches = 16;
		adev->gfx.config.max_gprs = 256;
		adev->gfx.config.max_gs_threads = 32;
		adev->gfx.config.max_hw_contexts = 8;

		adev->gfx.config.sc_prim_fifo_size_frontend = 0x20;
		adev->gfx.config.sc_prim_fifo_size_backend = 0x100;
		adev->gfx.config.sc_hiz_tile_fifo_size = 0x30;
		adev->gfx.config.sc_earlyz_tile_fifo_size = 0x130;
		gb_addr_config = TONGA_GB_ADDR_CONFIG_GOLDEN;
		break;
	case CHIP_POLARIS11:
	case CHIP_POLARIS12:
		ret = amdgpu_atombios_get_gfx_info(adev);
		if (ret)
			return ret;
		adev->gfx.config.max_gprs = 256;
		adev->gfx.config.max_gs_threads = 32;
		adev->gfx.config.max_hw_contexts = 8;

		adev->gfx.config.sc_prim_fifo_size_frontend = 0x20;
		adev->gfx.config.sc_prim_fifo_size_backend = 0x100;
		adev->gfx.config.sc_hiz_tile_fifo_size = 0x30;
		adev->gfx.config.sc_earlyz_tile_fifo_size = 0x130;
		gb_addr_config = POLARIS11_GB_ADDR_CONFIG_GOLDEN;
		break;
	case CHIP_POLARIS10:
	case CHIP_VEGAM:
		ret = amdgpu_atombios_get_gfx_info(adev);
		if (ret)
			return ret;
		adev->gfx.config.max_gprs = 256;
		adev->gfx.config.max_gs_threads = 32;
		adev->gfx.config.max_hw_contexts = 8;

		adev->gfx.config.sc_prim_fifo_size_frontend = 0x20;
		adev->gfx.config.sc_prim_fifo_size_backend = 0x100;
		adev->gfx.config.sc_hiz_tile_fifo_size = 0x30;
		adev->gfx.config.sc_earlyz_tile_fifo_size = 0x130;
		gb_addr_config = TONGA_GB_ADDR_CONFIG_GOLDEN;
		break;
	case CHIP_TONGA:
		adev->gfx.config.max_shader_engines = 4;
		adev->gfx.config.max_tile_pipes = 8;
		adev->gfx.config.max_cu_per_sh = 8;
		adev->gfx.config.max_sh_per_se = 1;
		adev->gfx.config.max_backends_per_se = 2;
		adev->gfx.config.max_texture_channel_caches = 8;
		adev->gfx.config.max_gprs = 256;
		adev->gfx.config.max_gs_threads = 32;
		adev->gfx.config.max_hw_contexts = 8;

		adev->gfx.config.sc_prim_fifo_size_frontend = 0x20;
		adev->gfx.config.sc_prim_fifo_size_backend = 0x100;
		adev->gfx.config.sc_hiz_tile_fifo_size = 0x30;
		adev->gfx.config.sc_earlyz_tile_fifo_size = 0x130;
		gb_addr_config = TONGA_GB_ADDR_CONFIG_GOLDEN;
		break;
	case CHIP_CARRIZO:
		adev->gfx.config.max_shader_engines = 1;
		adev->gfx.config.max_tile_pipes = 2;
		adev->gfx.config.max_sh_per_se = 1;
		adev->gfx.config.max_backends_per_se = 2;
		adev->gfx.config.max_cu_per_sh = 8;
		adev->gfx.config.max_texture_channel_caches = 2;
		adev->gfx.config.max_gprs = 256;
		adev->gfx.config.max_gs_threads = 32;
		adev->gfx.config.max_hw_contexts = 8;

		adev->gfx.config.sc_prim_fifo_size_frontend = 0x20;
		adev->gfx.config.sc_prim_fifo_size_backend = 0x100;
		adev->gfx.config.sc_hiz_tile_fifo_size = 0x30;
		adev->gfx.config.sc_earlyz_tile_fifo_size = 0x130;
		gb_addr_config = CARRIZO_GB_ADDR_CONFIG_GOLDEN;
		break;
	case CHIP_STONEY:
		adev->gfx.config.max_shader_engines = 1;
		adev->gfx.config.max_tile_pipes = 2;
		adev->gfx.config.max_sh_per_se = 1;
		adev->gfx.config.max_backends_per_se = 1;
		adev->gfx.config.max_cu_per_sh = 3;
		adev->gfx.config.max_texture_channel_caches = 2;
		adev->gfx.config.max_gprs = 256;
		adev->gfx.config.max_gs_threads = 16;
		adev->gfx.config.max_hw_contexts = 8;

		adev->gfx.config.sc_prim_fifo_size_frontend = 0x20;
		adev->gfx.config.sc_prim_fifo_size_backend = 0x100;
		adev->gfx.config.sc_hiz_tile_fifo_size = 0x30;
		adev->gfx.config.sc_earlyz_tile_fifo_size = 0x130;
		gb_addr_config = CARRIZO_GB_ADDR_CONFIG_GOLDEN;
		break;
	default:
		adev->gfx.config.max_shader_engines = 2;
		adev->gfx.config.max_tile_pipes = 4;
		adev->gfx.config.max_cu_per_sh = 2;
		adev->gfx.config.max_sh_per_se = 1;
		adev->gfx.config.max_backends_per_se = 2;
		adev->gfx.config.max_texture_channel_caches = 4;
		adev->gfx.config.max_gprs = 256;
		adev->gfx.config.max_gs_threads = 32;
		adev->gfx.config.max_hw_contexts = 8;

		adev->gfx.config.sc_prim_fifo_size_frontend = 0x20;
		adev->gfx.config.sc_prim_fifo_size_backend = 0x100;
		adev->gfx.config.sc_hiz_tile_fifo_size = 0x30;
		adev->gfx.config.sc_earlyz_tile_fifo_size = 0x130;
		gb_addr_config = TONGA_GB_ADDR_CONFIG_GOLDEN;
		break;
	}

	mc_shared_chmap = RREG32(mmMC_SHARED_CHMAP);
	adev->gfx.config.mc_arb_ramcfg = RREG32(mmMC_ARB_RAMCFG);
	mc_arb_ramcfg = adev->gfx.config.mc_arb_ramcfg;

	adev->gfx.config.num_tile_pipes = adev->gfx.config.max_tile_pipes;
	adev->gfx.config.mem_max_burst_length_bytes = 256;
	if (adev->flags & AMD_IS_APU) {
		/* Get memory bank mapping mode. */
		tmp = RREG32(mmMC_FUS_DRAM0_BANK_ADDR_MAPPING);
		dimm00_addr_map = REG_GET_FIELD(tmp, MC_FUS_DRAM0_BANK_ADDR_MAPPING, DIMM0ADDRMAP);
		dimm01_addr_map = REG_GET_FIELD(tmp, MC_FUS_DRAM0_BANK_ADDR_MAPPING, DIMM1ADDRMAP);

		tmp = RREG32(mmMC_FUS_DRAM1_BANK_ADDR_MAPPING);
		dimm10_addr_map = REG_GET_FIELD(tmp, MC_FUS_DRAM1_BANK_ADDR_MAPPING, DIMM0ADDRMAP);
		dimm11_addr_map = REG_GET_FIELD(tmp, MC_FUS_DRAM1_BANK_ADDR_MAPPING, DIMM1ADDRMAP);

		/* Validate settings in case only one DIMM installed. */
		if ((dimm00_addr_map == 0) || (dimm00_addr_map == 3) || (dimm00_addr_map == 4) || (dimm00_addr_map > 12))
			dimm00_addr_map = 0;
		if ((dimm01_addr_map == 0) || (dimm01_addr_map == 3) || (dimm01_addr_map == 4) || (dimm01_addr_map > 12))
			dimm01_addr_map = 0;
		if ((dimm10_addr_map == 0) || (dimm10_addr_map == 3) || (dimm10_addr_map == 4) || (dimm10_addr_map > 12))
			dimm10_addr_map = 0;
		if ((dimm11_addr_map == 0) || (dimm11_addr_map == 3) || (dimm11_addr_map == 4) || (dimm11_addr_map > 12))
			dimm11_addr_map = 0;

		/* If DIMM Addr map is 8GB, ROW size should be 2KB. Otherwise 1KB. */
		/* If ROW size(DIMM1) != ROW size(DMIMM0), ROW size should be larger one. */
		if ((dimm00_addr_map == 11) || (dimm01_addr_map == 11) || (dimm10_addr_map == 11) || (dimm11_addr_map == 11))
			adev->gfx.config.mem_row_size_in_kb = 2;
		else
			adev->gfx.config.mem_row_size_in_kb = 1;
	} else {
		tmp = REG_GET_FIELD(mc_arb_ramcfg, MC_ARB_RAMCFG, NOOFCOLS);
		adev->gfx.config.mem_row_size_in_kb = (4 * (1 << (8 + tmp))) / 1024;
		if (adev->gfx.config.mem_row_size_in_kb > 4)
			adev->gfx.config.mem_row_size_in_kb = 4;
	}

	adev->gfx.config.shader_engine_tile_size = 32;
	adev->gfx.config.num_gpus = 1;
	adev->gfx.config.multi_gpu_tile_size = 64;

	/* fix up row size */
	switch (adev->gfx.config.mem_row_size_in_kb) {
	case 1:
	default:
		gb_addr_config = REG_SET_FIELD(gb_addr_config, GB_ADDR_CONFIG, ROW_SIZE, 0);
		break;
	case 2:
		gb_addr_config = REG_SET_FIELD(gb_addr_config, GB_ADDR_CONFIG, ROW_SIZE, 1);
		break;
	case 4:
		gb_addr_config = REG_SET_FIELD(gb_addr_config, GB_ADDR_CONFIG, ROW_SIZE, 2);
		break;
	}
	adev->gfx.config.gb_addr_config = gb_addr_config;

	return 0;
}

static int gfx_v8_0_compute_ring_init(struct amdgpu_device *adev, int ring_id,
					int mec, int pipe, int queue)
{
	int r;
	unsigned irq_type;
	struct amdgpu_ring *ring = &adev->gfx.compute_ring[ring_id];

	ring = &adev->gfx.compute_ring[ring_id];

	/* mec0 is me1 */
	ring->me = mec + 1;
	ring->pipe = pipe;
	ring->queue = queue;

	ring->ring_obj = NULL;
	ring->use_doorbell = true;
	ring->doorbell_index = adev->doorbell_index.mec_ring0 + ring_id;
	ring->eop_gpu_addr = adev->gfx.mec.hpd_eop_gpu_addr
				+ (ring_id * GFX8_MEC_HPD_SIZE);
	sprintf(ring->name, "comp_%d.%d.%d", ring->me, ring->pipe, ring->queue);

	irq_type = AMDGPU_CP_IRQ_COMPUTE_MEC1_PIPE0_EOP
		+ ((ring->me - 1) * adev->gfx.mec.num_pipe_per_mec)
		+ ring->pipe;

	/* type-2 packets are deprecated on MEC, use type-3 instead */
	r = amdgpu_ring_init(adev, ring, 1024,
			&adev->gfx.eop_irq, irq_type);
	if (r)
		return r;


	return 0;
}

static void gfx_v8_0_sq_irq_work_func(struct work_struct *work);

static int gfx_v8_0_sw_init(void *handle)
{
	int i, j, k, r, ring_id;
	struct amdgpu_ring *ring;
	struct amdgpu_kiq *kiq;
	struct amdgpu_device *adev = (struct amdgpu_device *)handle;

	switch (adev->asic_type) {
	case CHIP_TONGA:
	case CHIP_CARRIZO:
	case CHIP_FIJI:
	case CHIP_POLARIS10:
	case CHIP_POLARIS11:
	case CHIP_POLARIS12:
	case CHIP_VEGAM:
		adev->gfx.mec.num_mec = 2;
		break;
	case CHIP_TOPAZ:
	case CHIP_STONEY:
	default:
		adev->gfx.mec.num_mec = 1;
		break;
	}

	adev->gfx.mec.num_pipe_per_mec = 4;
	adev->gfx.mec.num_queue_per_pipe = 8;

	/* EOP Event */
	r = amdgpu_irq_add_id(adev, AMDGPU_IRQ_CLIENTID_LEGACY, VISLANDS30_IV_SRCID_CP_END_OF_PIPE, &adev->gfx.eop_irq);
	if (r)
		return r;

	/* Privileged reg */
	r = amdgpu_irq_add_id(adev, AMDGPU_IRQ_CLIENTID_LEGACY, VISLANDS30_IV_SRCID_CP_PRIV_REG_FAULT,
			      &adev->gfx.priv_reg_irq);
	if (r)
		return r;

	/* Privileged inst */
	r = amdgpu_irq_add_id(adev, AMDGPU_IRQ_CLIENTID_LEGACY, VISLANDS30_IV_SRCID_CP_PRIV_INSTR_FAULT,
			      &adev->gfx.priv_inst_irq);
	if (r)
		return r;

	/* Add CP EDC/ECC irq  */
	r = amdgpu_irq_add_id(adev, AMDGPU_IRQ_CLIENTID_LEGACY, VISLANDS30_IV_SRCID_CP_ECC_ERROR,
			      &adev->gfx.cp_ecc_error_irq);
	if (r)
		return r;

	/* SQ interrupts. */
	r = amdgpu_irq_add_id(adev, AMDGPU_IRQ_CLIENTID_LEGACY, VISLANDS30_IV_SRCID_SQ_INTERRUPT_MSG,
			      &adev->gfx.sq_irq);
	if (r) {
		DRM_ERROR("amdgpu_irq_add() for SQ failed: %d\n", r);
		return r;
	}

	INIT_WORK(&adev->gfx.sq_work.work, gfx_v8_0_sq_irq_work_func);

	adev->gfx.gfx_current_status = AMDGPU_GFX_NORMAL_MODE;

	gfx_v8_0_scratch_init(adev);

	r = gfx_v8_0_init_microcode(adev);
	if (r) {
		DRM_ERROR("Failed to load gfx firmware!\n");
		return r;
	}

	r = adev->gfx.rlc.funcs->init(adev);
	if (r) {
		DRM_ERROR("Failed to init rlc BOs!\n");
		return r;
	}

	r = gfx_v8_0_mec_init(adev);
	if (r) {
		DRM_ERROR("Failed to init MEC BOs!\n");
		return r;
	}

	/* set up the gfx ring */
	for (i = 0; i < adev->gfx.num_gfx_rings; i++) {
		ring = &adev->gfx.gfx_ring[i];
		ring->ring_obj = NULL;
		sprintf(ring->name, "gfx");
		/* no gfx doorbells on iceland */
		if (adev->asic_type != CHIP_TOPAZ) {
			ring->use_doorbell = true;
			ring->doorbell_index = adev->doorbell_index.gfx_ring0;
		}

		r = amdgpu_ring_init(adev, ring, 1024, &adev->gfx.eop_irq,
				     AMDGPU_CP_IRQ_GFX_EOP);
		if (r)
			return r;
	}


	/* set up the compute queues - allocate horizontally across pipes */
	ring_id = 0;
	for (i = 0; i < adev->gfx.mec.num_mec; ++i) {
		for (j = 0; j < adev->gfx.mec.num_queue_per_pipe; j++) {
			for (k = 0; k < adev->gfx.mec.num_pipe_per_mec; k++) {
				if (!amdgpu_gfx_is_mec_queue_enabled(adev, i, k, j))
					continue;

				r = gfx_v8_0_compute_ring_init(adev,
								ring_id,
								i, k, j);
				if (r)
					return r;

				ring_id++;
			}
		}
	}

	r = amdgpu_gfx_kiq_init(adev, GFX8_MEC_HPD_SIZE);
	if (r) {
		DRM_ERROR("Failed to init KIQ BOs!\n");
		return r;
	}

	kiq = &adev->gfx.kiq;
	r = amdgpu_gfx_kiq_init_ring(adev, &kiq->ring, &kiq->irq);
	if (r)
		return r;

	/* create MQD for all compute queues as well as KIQ for SRIOV case */
	r = amdgpu_gfx_compute_mqd_sw_init(adev, sizeof(struct vi_mqd_allocation));
	if (r)
		return r;

	adev->gfx.ce_ram_size = 0x8000;

	r = gfx_v8_0_gpu_early_init(adev);
	if (r)
		return r;

	return 0;
}

static int gfx_v8_0_sw_fini(void *handle)
{
	int i;
	struct amdgpu_device *adev = (struct amdgpu_device *)handle;

	amdgpu_bo_free_kernel(&adev->gds.oa_gfx_bo, NULL, NULL);
	amdgpu_bo_free_kernel(&adev->gds.gws_gfx_bo, NULL, NULL);
	amdgpu_bo_free_kernel(&adev->gds.gds_gfx_bo, NULL, NULL);

	for (i = 0; i < adev->gfx.num_gfx_rings; i++)
		amdgpu_ring_fini(&adev->gfx.gfx_ring[i]);
	for (i = 0; i < adev->gfx.num_compute_rings; i++)
		amdgpu_ring_fini(&adev->gfx.compute_ring[i]);

	amdgpu_gfx_compute_mqd_sw_fini(adev);
	amdgpu_gfx_kiq_free_ring(&adev->gfx.kiq.ring, &adev->gfx.kiq.irq);
	amdgpu_gfx_kiq_fini(adev);

	gfx_v8_0_mec_fini(adev);
	amdgpu_gfx_rlc_fini(adev);
	amdgpu_bo_free_kernel(&adev->gfx.rlc.clear_state_obj,
				&adev->gfx.rlc.clear_state_gpu_addr,
				(void **)&adev->gfx.rlc.cs_ptr);
	if ((adev->asic_type == CHIP_CARRIZO) ||
	    (adev->asic_type == CHIP_STONEY)) {
		amdgpu_bo_free_kernel(&adev->gfx.rlc.cp_table_obj,
				&adev->gfx.rlc.cp_table_gpu_addr,
				(void **)&adev->gfx.rlc.cp_table_ptr);
	}
	gfx_v8_0_free_microcode(adev);

	return 0;
}

static void gfx_v8_0_tiling_mode_table_init(struct amdgpu_device *adev)
{
	uint32_t *modearray, *mod2array;
	const u32 num_tile_mode_states = ARRAY_SIZE(adev->gfx.config.tile_mode_array);
	const u32 num_secondary_tile_mode_states = ARRAY_SIZE(adev->gfx.config.macrotile_mode_array);
	u32 reg_offset;

	modearray = adev->gfx.config.tile_mode_array;
	mod2array = adev->gfx.config.macrotile_mode_array;

	for (reg_offset = 0; reg_offset < num_tile_mode_states; reg_offset++)
		modearray[reg_offset] = 0;

	for (reg_offset = 0; reg_offset <  num_secondary_tile_mode_states; reg_offset++)
		mod2array[reg_offset] = 0;

	switch (adev->asic_type) {
	case CHIP_TOPAZ:
		modearray[0] = (ARRAY_MODE(ARRAY_2D_TILED_THIN1) |
				PIPE_CONFIG(ADDR_SURF_P2) |
				TILE_SPLIT(ADDR_SURF_TILE_SPLIT_64B) |
				MICRO_TILE_MODE_NEW(ADDR_SURF_DEPTH_MICRO_TILING));
		modearray[1] = (ARRAY_MODE(ARRAY_2D_TILED_THIN1) |
				PIPE_CONFIG(ADDR_SURF_P2) |
				TILE_SPLIT(ADDR_SURF_TILE_SPLIT_128B) |
				MICRO_TILE_MODE_NEW(ADDR_SURF_DEPTH_MICRO_TILING));
		modearray[2] = (ARRAY_MODE(ARRAY_2D_TILED_THIN1) |
				PIPE_CONFIG(ADDR_SURF_P2) |
				TILE_SPLIT(ADDR_SURF_TILE_SPLIT_256B) |
				MICRO_TILE_MODE_NEW(ADDR_SURF_DEPTH_MICRO_TILING));
		modearray[3] = (ARRAY_MODE(ARRAY_2D_TILED_THIN1) |
				PIPE_CONFIG(ADDR_SURF_P2) |
				TILE_SPLIT(ADDR_SURF_TILE_SPLIT_512B) |
				MICRO_TILE_MODE_NEW(ADDR_SURF_DEPTH_MICRO_TILING));
		modearray[4] = (ARRAY_MODE(ARRAY_2D_TILED_THIN1) |
				PIPE_CONFIG(ADDR_SURF_P2) |
				TILE_SPLIT(ADDR_SURF_TILE_SPLIT_2KB) |
				MICRO_TILE_MODE_NEW(ADDR_SURF_DEPTH_MICRO_TILING));
		modearray[5] = (ARRAY_MODE(ARRAY_1D_TILED_THIN1) |
				PIPE_CONFIG(ADDR_SURF_P2) |
				TILE_SPLIT(ADDR_SURF_TILE_SPLIT_2KB) |
				MICRO_TILE_MODE_NEW(ADDR_SURF_DEPTH_MICRO_TILING));
		modearray[6] = (ARRAY_MODE(ARRAY_PRT_TILED_THIN1) |
				PIPE_CONFIG(ADDR_SURF_P2) |
				TILE_SPLIT(ADDR_SURF_TILE_SPLIT_2KB) |
				MICRO_TILE_MODE_NEW(ADDR_SURF_DEPTH_MICRO_TILING));
		modearray[8] = (ARRAY_MODE(ARRAY_LINEAR_ALIGNED) |
				PIPE_CONFIG(ADDR_SURF_P2));
		modearray[9] = (ARRAY_MODE(ARRAY_1D_TILED_THIN1) |
				PIPE_CONFIG(ADDR_SURF_P2) |
				MICRO_TILE_MODE_NEW(ADDR_SURF_DISPLAY_MICRO_TILING) |
				SAMPLE_SPLIT(ADDR_SURF_SAMPLE_SPLIT_2));
		modearray[10] = (ARRAY_MODE(ARRAY_2D_TILED_THIN1) |
				 PIPE_CONFIG(ADDR_SURF_P2) |
				 MICRO_TILE_MODE_NEW(ADDR_SURF_DISPLAY_MICRO_TILING) |
				 SAMPLE_SPLIT(ADDR_SURF_SAMPLE_SPLIT_2));
		modearray[11] = (ARRAY_MODE(ARRAY_PRT_TILED_THIN1) |
				 PIPE_CONFIG(ADDR_SURF_P2) |
				 MICRO_TILE_MODE_NEW(ADDR_SURF_DISPLAY_MICRO_TILING) |
				 SAMPLE_SPLIT(ADDR_SURF_SAMPLE_SPLIT_8));
		modearray[13] = (ARRAY_MODE(ARRAY_1D_TILED_THIN1) |
				 PIPE_CONFIG(ADDR_SURF_P2) |
				 MICRO_TILE_MODE_NEW(ADDR_SURF_THIN_MICRO_TILING) |
				 SAMPLE_SPLIT(ADDR_SURF_SAMPLE_SPLIT_2));
		modearray[14] = (ARRAY_MODE(ARRAY_2D_TILED_THIN1) |
				 PIPE_CONFIG(ADDR_SURF_P2) |
				 MICRO_TILE_MODE_NEW(ADDR_SURF_THIN_MICRO_TILING) |
				 SAMPLE_SPLIT(ADDR_SURF_SAMPLE_SPLIT_2));
		modearray[15] = (ARRAY_MODE(ARRAY_3D_TILED_THIN1) |
				 PIPE_CONFIG(ADDR_SURF_P2) |
				 MICRO_TILE_MODE_NEW(ADDR_SURF_THIN_MICRO_TILING) |
				 SAMPLE_SPLIT(ADDR_SURF_SAMPLE_SPLIT_2));
		modearray[16] = (ARRAY_MODE(ARRAY_PRT_TILED_THIN1) |
				 PIPE_CONFIG(ADDR_SURF_P2) |
				 MICRO_TILE_MODE_NEW(ADDR_SURF_THIN_MICRO_TILING) |
				 SAMPLE_SPLIT(ADDR_SURF_SAMPLE_SPLIT_8));
		modearray[18] = (ARRAY_MODE(ARRAY_1D_TILED_THICK) |
				 PIPE_CONFIG(ADDR_SURF_P2) |
				 MICRO_TILE_MODE_NEW(ADDR_SURF_THIN_MICRO_TILING) |
				 SAMPLE_SPLIT(ADDR_SURF_SAMPLE_SPLIT_1));
		modearray[19] = (ARRAY_MODE(ARRAY_1D_TILED_THICK) |
				 PIPE_CONFIG(ADDR_SURF_P2) |
				 MICRO_TILE_MODE_NEW(ADDR_SURF_THICK_MICRO_TILING) |
				 SAMPLE_SPLIT(ADDR_SURF_SAMPLE_SPLIT_1));
		modearray[20] = (ARRAY_MODE(ARRAY_2D_TILED_THICK) |
				 PIPE_CONFIG(ADDR_SURF_P2) |
				 MICRO_TILE_MODE_NEW(ADDR_SURF_THICK_MICRO_TILING) |
				 SAMPLE_SPLIT(ADDR_SURF_SAMPLE_SPLIT_1));
		modearray[21] = (ARRAY_MODE(ARRAY_3D_TILED_THICK) |
				 PIPE_CONFIG(ADDR_SURF_P2) |
				 MICRO_TILE_MODE_NEW(ADDR_SURF_THICK_MICRO_TILING) |
				 SAMPLE_SPLIT(ADDR_SURF_SAMPLE_SPLIT_1));
		modearray[22] = (ARRAY_MODE(ARRAY_PRT_TILED_THICK) |
				 PIPE_CONFIG(ADDR_SURF_P2) |
				 MICRO_TILE_MODE_NEW(ADDR_SURF_THICK_MICRO_TILING) |
				 SAMPLE_SPLIT(ADDR_SURF_SAMPLE_SPLIT_1));
		modearray[24] = (ARRAY_MODE(ARRAY_2D_TILED_THICK) |
				 PIPE_CONFIG(ADDR_SURF_P2) |
				 MICRO_TILE_MODE_NEW(ADDR_SURF_THIN_MICRO_TILING) |
				 SAMPLE_SPLIT(ADDR_SURF_SAMPLE_SPLIT_1));
		modearray[25] = (ARRAY_MODE(ARRAY_2D_TILED_XTHICK) |
				 PIPE_CONFIG(ADDR_SURF_P2) |
				 MICRO_TILE_MODE_NEW(ADDR_SURF_THICK_MICRO_TILING) |
				 SAMPLE_SPLIT(ADDR_SURF_SAMPLE_SPLIT_1));
		modearray[26] = (ARRAY_MODE(ARRAY_3D_TILED_XTHICK) |
				 PIPE_CONFIG(ADDR_SURF_P2) |
				 MICRO_TILE_MODE_NEW(ADDR_SURF_THICK_MICRO_TILING) |
				 SAMPLE_SPLIT(ADDR_SURF_SAMPLE_SPLIT_1));
		modearray[27] = (ARRAY_MODE(ARRAY_1D_TILED_THIN1) |
				 PIPE_CONFIG(ADDR_SURF_P2) |
				 MICRO_TILE_MODE_NEW(ADDR_SURF_ROTATED_MICRO_TILING) |
				 SAMPLE_SPLIT(ADDR_SURF_SAMPLE_SPLIT_2));
		modearray[28] = (ARRAY_MODE(ARRAY_2D_TILED_THIN1) |
				 PIPE_CONFIG(ADDR_SURF_P2) |
				 MICRO_TILE_MODE_NEW(ADDR_SURF_ROTATED_MICRO_TILING) |
				 SAMPLE_SPLIT(ADDR_SURF_SAMPLE_SPLIT_2));
		modearray[29] = (ARRAY_MODE(ARRAY_PRT_TILED_THIN1) |
				 PIPE_CONFIG(ADDR_SURF_P2) |
				 MICRO_TILE_MODE_NEW(ADDR_SURF_ROTATED_MICRO_TILING) |
				 SAMPLE_SPLIT(ADDR_SURF_SAMPLE_SPLIT_8));

		mod2array[0] = (BANK_WIDTH(ADDR_SURF_BANK_WIDTH_4) |
				BANK_HEIGHT(ADDR_SURF_BANK_HEIGHT_4) |
				MACRO_TILE_ASPECT(ADDR_SURF_MACRO_ASPECT_2) |
				NUM_BANKS(ADDR_SURF_8_BANK));
		mod2array[1] = (BANK_WIDTH(ADDR_SURF_BANK_WIDTH_4) |
				BANK_HEIGHT(ADDR_SURF_BANK_HEIGHT_4) |
				MACRO_TILE_ASPECT(ADDR_SURF_MACRO_ASPECT_2) |
				NUM_BANKS(ADDR_SURF_8_BANK));
		mod2array[2] = (BANK_WIDTH(ADDR_SURF_BANK_WIDTH_2) |
				BANK_HEIGHT(ADDR_SURF_BANK_HEIGHT_4) |
				MACRO_TILE_ASPECT(ADDR_SURF_MACRO_ASPECT_2) |
				NUM_BANKS(ADDR_SURF_8_BANK));
		mod2array[3] = (BANK_WIDTH(ADDR_SURF_BANK_WIDTH_1) |
				BANK_HEIGHT(ADDR_SURF_BANK_HEIGHT_4) |
				MACRO_TILE_ASPECT(ADDR_SURF_MACRO_ASPECT_4) |
				NUM_BANKS(ADDR_SURF_8_BANK));
		mod2array[4] = (BANK_WIDTH(ADDR_SURF_BANK_WIDTH_1) |
				BANK_HEIGHT(ADDR_SURF_BANK_HEIGHT_2) |
				MACRO_TILE_ASPECT(ADDR_SURF_MACRO_ASPECT_2) |
				NUM_BANKS(ADDR_SURF_8_BANK));
		mod2array[5] = (BANK_WIDTH(ADDR_SURF_BANK_WIDTH_1) |
				BANK_HEIGHT(ADDR_SURF_BANK_HEIGHT_1) |
				MACRO_TILE_ASPECT(ADDR_SURF_MACRO_ASPECT_2) |
				NUM_BANKS(ADDR_SURF_8_BANK));
		mod2array[6] = (BANK_WIDTH(ADDR_SURF_BANK_WIDTH_1) |
				BANK_HEIGHT(ADDR_SURF_BANK_HEIGHT_1) |
				MACRO_TILE_ASPECT(ADDR_SURF_MACRO_ASPECT_2) |
				NUM_BANKS(ADDR_SURF_8_BANK));
		mod2array[8] = (BANK_WIDTH(ADDR_SURF_BANK_WIDTH_4) |
				BANK_HEIGHT(ADDR_SURF_BANK_HEIGHT_8) |
				MACRO_TILE_ASPECT(ADDR_SURF_MACRO_ASPECT_4) |
				NUM_BANKS(ADDR_SURF_16_BANK));
		mod2array[9] = (BANK_WIDTH(ADDR_SURF_BANK_WIDTH_4) |
				BANK_HEIGHT(ADDR_SURF_BANK_HEIGHT_4) |
				MACRO_TILE_ASPECT(ADDR_SURF_MACRO_ASPECT_4) |
				NUM_BANKS(ADDR_SURF_16_BANK));
		mod2array[10] = (BANK_WIDTH(ADDR_SURF_BANK_WIDTH_2) |
				 BANK_HEIGHT(ADDR_SURF_BANK_HEIGHT_4) |
				 MACRO_TILE_ASPECT(ADDR_SURF_MACRO_ASPECT_4) |
				 NUM_BANKS(ADDR_SURF_16_BANK));
		mod2array[11] = (BANK_WIDTH(ADDR_SURF_BANK_WIDTH_2) |
				 BANK_HEIGHT(ADDR_SURF_BANK_HEIGHT_2) |
				 MACRO_TILE_ASPECT(ADDR_SURF_MACRO_ASPECT_4) |
				 NUM_BANKS(ADDR_SURF_16_BANK));
		mod2array[12] = (BANK_WIDTH(ADDR_SURF_BANK_WIDTH_1) |
				 BANK_HEIGHT(ADDR_SURF_BANK_HEIGHT_2) |
				 MACRO_TILE_ASPECT(ADDR_SURF_MACRO_ASPECT_4) |
				 NUM_BANKS(ADDR_SURF_16_BANK));
		mod2array[13] = (BANK_WIDTH(ADDR_SURF_BANK_WIDTH_1) |
				 BANK_HEIGHT(ADDR_SURF_BANK_HEIGHT_1) |
				 MACRO_TILE_ASPECT(ADDR_SURF_MACRO_ASPECT_4) |
				 NUM_BANKS(ADDR_SURF_16_BANK));
		mod2array[14] = (BANK_WIDTH(ADDR_SURF_BANK_WIDTH_1) |
				 BANK_HEIGHT(ADDR_SURF_BANK_HEIGHT_1) |
				 MACRO_TILE_ASPECT(ADDR_SURF_MACRO_ASPECT_2) |
				 NUM_BANKS(ADDR_SURF_8_BANK));

		for (reg_offset = 0; reg_offset < num_tile_mode_states; reg_offset++)
			if (reg_offset != 7 && reg_offset != 12 && reg_offset != 17 &&
			    reg_offset != 23)
				WREG32(mmGB_TILE_MODE0 + reg_offset, modearray[reg_offset]);

		for (reg_offset = 0; reg_offset < num_secondary_tile_mode_states; reg_offset++)
			if (reg_offset != 7)
				WREG32(mmGB_MACROTILE_MODE0 + reg_offset, mod2array[reg_offset]);

		break;
	case CHIP_FIJI:
	case CHIP_VEGAM:
		modearray[0] = (ARRAY_MODE(ARRAY_2D_TILED_THIN1) |
				PIPE_CONFIG(ADDR_SURF_P16_32x32_16x16) |
				TILE_SPLIT(ADDR_SURF_TILE_SPLIT_64B) |
				MICRO_TILE_MODE_NEW(ADDR_SURF_DEPTH_MICRO_TILING));
		modearray[1] = (ARRAY_MODE(ARRAY_2D_TILED_THIN1) |
				PIPE_CONFIG(ADDR_SURF_P16_32x32_16x16) |
				TILE_SPLIT(ADDR_SURF_TILE_SPLIT_128B) |
				MICRO_TILE_MODE_NEW(ADDR_SURF_DEPTH_MICRO_TILING));
		modearray[2] = (ARRAY_MODE(ARRAY_2D_TILED_THIN1) |
				PIPE_CONFIG(ADDR_SURF_P16_32x32_16x16) |
				TILE_SPLIT(ADDR_SURF_TILE_SPLIT_256B) |
				MICRO_TILE_MODE_NEW(ADDR_SURF_DEPTH_MICRO_TILING));
		modearray[3] = (ARRAY_MODE(ARRAY_2D_TILED_THIN1) |
				PIPE_CONFIG(ADDR_SURF_P16_32x32_16x16) |
				TILE_SPLIT(ADDR_SURF_TILE_SPLIT_512B) |
				MICRO_TILE_MODE_NEW(ADDR_SURF_DEPTH_MICRO_TILING));
		modearray[4] = (ARRAY_MODE(ARRAY_2D_TILED_THIN1) |
				PIPE_CONFIG(ADDR_SURF_P16_32x32_16x16) |
				TILE_SPLIT(ADDR_SURF_TILE_SPLIT_2KB) |
				MICRO_TILE_MODE_NEW(ADDR_SURF_DEPTH_MICRO_TILING));
		modearray[5] = (ARRAY_MODE(ARRAY_1D_TILED_THIN1) |
				PIPE_CONFIG(ADDR_SURF_P16_32x32_16x16) |
				TILE_SPLIT(ADDR_SURF_TILE_SPLIT_2KB) |
				MICRO_TILE_MODE_NEW(ADDR_SURF_DEPTH_MICRO_TILING));
		modearray[6] = (ARRAY_MODE(ARRAY_PRT_TILED_THIN1) |
				PIPE_CONFIG(ADDR_SURF_P16_32x32_16x16) |
				TILE_SPLIT(ADDR_SURF_TILE_SPLIT_2KB) |
				MICRO_TILE_MODE_NEW(ADDR_SURF_DEPTH_MICRO_TILING));
		modearray[7] = (ARRAY_MODE(ARRAY_PRT_TILED_THIN1) |
				PIPE_CONFIG(ADDR_SURF_P4_16x16) |
				TILE_SPLIT(ADDR_SURF_TILE_SPLIT_2KB) |
				MICRO_TILE_MODE_NEW(ADDR_SURF_DEPTH_MICRO_TILING));
		modearray[8] = (ARRAY_MODE(ARRAY_LINEAR_ALIGNED) |
				PIPE_CONFIG(ADDR_SURF_P16_32x32_16x16));
		modearray[9] = (ARRAY_MODE(ARRAY_1D_TILED_THIN1) |
				PIPE_CONFIG(ADDR_SURF_P16_32x32_16x16) |
				MICRO_TILE_MODE_NEW(ADDR_SURF_DISPLAY_MICRO_TILING) |
				SAMPLE_SPLIT(ADDR_SURF_SAMPLE_SPLIT_2));
		modearray[10] = (ARRAY_MODE(ARRAY_2D_TILED_THIN1) |
				 PIPE_CONFIG(ADDR_SURF_P16_32x32_16x16) |
				 MICRO_TILE_MODE_NEW(ADDR_SURF_DISPLAY_MICRO_TILING) |
				 SAMPLE_SPLIT(ADDR_SURF_SAMPLE_SPLIT_2));
		modearray[11] = (ARRAY_MODE(ARRAY_PRT_TILED_THIN1) |
				 PIPE_CONFIG(ADDR_SURF_P16_32x32_16x16) |
				 MICRO_TILE_MODE_NEW(ADDR_SURF_DISPLAY_MICRO_TILING) |
				 SAMPLE_SPLIT(ADDR_SURF_SAMPLE_SPLIT_8));
		modearray[12] = (ARRAY_MODE(ARRAY_PRT_TILED_THIN1) |
				 PIPE_CONFIG(ADDR_SURF_P4_16x16) |
				 MICRO_TILE_MODE_NEW(ADDR_SURF_DISPLAY_MICRO_TILING) |
				 SAMPLE_SPLIT(ADDR_SURF_SAMPLE_SPLIT_8));
		modearray[13] = (ARRAY_MODE(ARRAY_1D_TILED_THIN1) |
				 PIPE_CONFIG(ADDR_SURF_P16_32x32_16x16) |
				 MICRO_TILE_MODE_NEW(ADDR_SURF_THIN_MICRO_TILING) |
				 SAMPLE_SPLIT(ADDR_SURF_SAMPLE_SPLIT_2));
		modearray[14] = (ARRAY_MODE(ARRAY_2D_TILED_THIN1) |
				 PIPE_CONFIG(ADDR_SURF_P16_32x32_16x16) |
				 MICRO_TILE_MODE_NEW(ADDR_SURF_THIN_MICRO_TILING) |
				 SAMPLE_SPLIT(ADDR_SURF_SAMPLE_SPLIT_2));
		modearray[15] = (ARRAY_MODE(ARRAY_3D_TILED_THIN1) |
				 PIPE_CONFIG(ADDR_SURF_P16_32x32_16x16) |
				 MICRO_TILE_MODE_NEW(ADDR_SURF_THIN_MICRO_TILING) |
				 SAMPLE_SPLIT(ADDR_SURF_SAMPLE_SPLIT_2));
		modearray[16] = (ARRAY_MODE(ARRAY_PRT_TILED_THIN1) |
				 PIPE_CONFIG(ADDR_SURF_P16_32x32_16x16) |
				 MICRO_TILE_MODE_NEW(ADDR_SURF_THIN_MICRO_TILING) |
				 SAMPLE_SPLIT(ADDR_SURF_SAMPLE_SPLIT_8));
		modearray[17] = (ARRAY_MODE(ARRAY_PRT_TILED_THIN1) |
				 PIPE_CONFIG(ADDR_SURF_P4_16x16) |
				 MICRO_TILE_MODE_NEW(ADDR_SURF_THIN_MICRO_TILING) |
				 SAMPLE_SPLIT(ADDR_SURF_SAMPLE_SPLIT_8));
		modearray[18] = (ARRAY_MODE(ARRAY_1D_TILED_THICK) |
				 PIPE_CONFIG(ADDR_SURF_P16_32x32_16x16) |
				 MICRO_TILE_MODE_NEW(ADDR_SURF_THIN_MICRO_TILING) |
				 SAMPLE_SPLIT(ADDR_SURF_SAMPLE_SPLIT_1));
		modearray[19] = (ARRAY_MODE(ARRAY_1D_TILED_THICK) |
				 PIPE_CONFIG(ADDR_SURF_P16_32x32_16x16) |
				 MICRO_TILE_MODE_NEW(ADDR_SURF_THICK_MICRO_TILING) |
				 SAMPLE_SPLIT(ADDR_SURF_SAMPLE_SPLIT_1));
		modearray[20] = (ARRAY_MODE(ARRAY_2D_TILED_THICK) |
				 PIPE_CONFIG(ADDR_SURF_P16_32x32_16x16) |
				 MICRO_TILE_MODE_NEW(ADDR_SURF_THICK_MICRO_TILING) |
				 SAMPLE_SPLIT(ADDR_SURF_SAMPLE_SPLIT_1));
		modearray[21] = (ARRAY_MODE(ARRAY_3D_TILED_THICK) |
				 PIPE_CONFIG(ADDR_SURF_P16_32x32_16x16) |
				 MICRO_TILE_MODE_NEW(ADDR_SURF_THICK_MICRO_TILING) |
				 SAMPLE_SPLIT(ADDR_SURF_SAMPLE_SPLIT_1));
		modearray[22] = (ARRAY_MODE(ARRAY_PRT_TILED_THICK) |
				 PIPE_CONFIG(ADDR_SURF_P16_32x32_16x16) |
				 MICRO_TILE_MODE_NEW(ADDR_SURF_THICK_MICRO_TILING) |
				 SAMPLE_SPLIT(ADDR_SURF_SAMPLE_SPLIT_1));
		modearray[23] = (ARRAY_MODE(ARRAY_PRT_TILED_THICK) |
				 PIPE_CONFIG(ADDR_SURF_P4_16x16) |
				 MICRO_TILE_MODE_NEW(ADDR_SURF_THICK_MICRO_TILING) |
				 SAMPLE_SPLIT(ADDR_SURF_SAMPLE_SPLIT_1));
		modearray[24] = (ARRAY_MODE(ARRAY_2D_TILED_THICK) |
				 PIPE_CONFIG(ADDR_SURF_P16_32x32_16x16) |
				 MICRO_TILE_MODE_NEW(ADDR_SURF_THIN_MICRO_TILING) |
				 SAMPLE_SPLIT(ADDR_SURF_SAMPLE_SPLIT_1));
		modearray[25] = (ARRAY_MODE(ARRAY_2D_TILED_XTHICK) |
				 PIPE_CONFIG(ADDR_SURF_P16_32x32_16x16) |
				 MICRO_TILE_MODE_NEW(ADDR_SURF_THICK_MICRO_TILING) |
				 SAMPLE_SPLIT(ADDR_SURF_SAMPLE_SPLIT_1));
		modearray[26] = (ARRAY_MODE(ARRAY_3D_TILED_XTHICK) |
				 PIPE_CONFIG(ADDR_SURF_P16_32x32_16x16) |
				 MICRO_TILE_MODE_NEW(ADDR_SURF_THICK_MICRO_TILING) |
				 SAMPLE_SPLIT(ADDR_SURF_SAMPLE_SPLIT_1));
		modearray[27] = (ARRAY_MODE(ARRAY_1D_TILED_THIN1) |
				 PIPE_CONFIG(ADDR_SURF_P16_32x32_16x16) |
				 MICRO_TILE_MODE_NEW(ADDR_SURF_ROTATED_MICRO_TILING) |
				 SAMPLE_SPLIT(ADDR_SURF_SAMPLE_SPLIT_2));
		modearray[28] = (ARRAY_MODE(ARRAY_2D_TILED_THIN1) |
				 PIPE_CONFIG(ADDR_SURF_P16_32x32_16x16) |
				 MICRO_TILE_MODE_NEW(ADDR_SURF_ROTATED_MICRO_TILING) |
				 SAMPLE_SPLIT(ADDR_SURF_SAMPLE_SPLIT_2));
		modearray[29] = (ARRAY_MODE(ARRAY_PRT_TILED_THIN1) |
				 PIPE_CONFIG(ADDR_SURF_P16_32x32_16x16) |
				 MICRO_TILE_MODE_NEW(ADDR_SURF_ROTATED_MICRO_TILING) |
				 SAMPLE_SPLIT(ADDR_SURF_SAMPLE_SPLIT_8));
		modearray[30] = (ARRAY_MODE(ARRAY_PRT_TILED_THIN1) |
				 PIPE_CONFIG(ADDR_SURF_P4_16x16) |
				 MICRO_TILE_MODE_NEW(ADDR_SURF_ROTATED_MICRO_TILING) |
				 SAMPLE_SPLIT(ADDR_SURF_SAMPLE_SPLIT_8));

		mod2array[0] = (BANK_WIDTH(ADDR_SURF_BANK_WIDTH_1) |
				BANK_HEIGHT(ADDR_SURF_BANK_HEIGHT_4) |
				MACRO_TILE_ASPECT(ADDR_SURF_MACRO_ASPECT_2) |
				NUM_BANKS(ADDR_SURF_8_BANK));
		mod2array[1] = (BANK_WIDTH(ADDR_SURF_BANK_WIDTH_1) |
				BANK_HEIGHT(ADDR_SURF_BANK_HEIGHT_4) |
				MACRO_TILE_ASPECT(ADDR_SURF_MACRO_ASPECT_2) |
				NUM_BANKS(ADDR_SURF_8_BANK));
		mod2array[2] = (BANK_WIDTH(ADDR_SURF_BANK_WIDTH_1) |
				BANK_HEIGHT(ADDR_SURF_BANK_HEIGHT_4) |
				MACRO_TILE_ASPECT(ADDR_SURF_MACRO_ASPECT_2) |
				NUM_BANKS(ADDR_SURF_8_BANK));
		mod2array[3] = (BANK_WIDTH(ADDR_SURF_BANK_WIDTH_1) |
				BANK_HEIGHT(ADDR_SURF_BANK_HEIGHT_4) |
				MACRO_TILE_ASPECT(ADDR_SURF_MACRO_ASPECT_2) |
				NUM_BANKS(ADDR_SURF_8_BANK));
		mod2array[4] = (BANK_WIDTH(ADDR_SURF_BANK_WIDTH_1) |
				BANK_HEIGHT(ADDR_SURF_BANK_HEIGHT_2) |
				MACRO_TILE_ASPECT(ADDR_SURF_MACRO_ASPECT_1) |
				NUM_BANKS(ADDR_SURF_8_BANK));
		mod2array[5] = (BANK_WIDTH(ADDR_SURF_BANK_WIDTH_1) |
				BANK_HEIGHT(ADDR_SURF_BANK_HEIGHT_1) |
				MACRO_TILE_ASPECT(ADDR_SURF_MACRO_ASPECT_1) |
				NUM_BANKS(ADDR_SURF_8_BANK));
		mod2array[6] = (BANK_WIDTH(ADDR_SURF_BANK_WIDTH_1) |
				BANK_HEIGHT(ADDR_SURF_BANK_HEIGHT_1) |
				MACRO_TILE_ASPECT(ADDR_SURF_MACRO_ASPECT_1) |
				NUM_BANKS(ADDR_SURF_8_BANK));
		mod2array[8] = (BANK_WIDTH(ADDR_SURF_BANK_WIDTH_1) |
				BANK_HEIGHT(ADDR_SURF_BANK_HEIGHT_8) |
				MACRO_TILE_ASPECT(ADDR_SURF_MACRO_ASPECT_2) |
				NUM_BANKS(ADDR_SURF_8_BANK));
		mod2array[9] = (BANK_WIDTH(ADDR_SURF_BANK_WIDTH_1) |
				BANK_HEIGHT(ADDR_SURF_BANK_HEIGHT_4) |
				MACRO_TILE_ASPECT(ADDR_SURF_MACRO_ASPECT_2) |
				NUM_BANKS(ADDR_SURF_8_BANK));
		mod2array[10] = (BANK_WIDTH(ADDR_SURF_BANK_WIDTH_1) |
				 BANK_HEIGHT(ADDR_SURF_BANK_HEIGHT_2) |
				 MACRO_TILE_ASPECT(ADDR_SURF_MACRO_ASPECT_1) |
				 NUM_BANKS(ADDR_SURF_8_BANK));
		mod2array[11] = (BANK_WIDTH(ADDR_SURF_BANK_WIDTH_1) |
				 BANK_HEIGHT(ADDR_SURF_BANK_HEIGHT_1) |
				 MACRO_TILE_ASPECT(ADDR_SURF_MACRO_ASPECT_1) |
				 NUM_BANKS(ADDR_SURF_8_BANK));
		mod2array[12] = (BANK_WIDTH(ADDR_SURF_BANK_WIDTH_1) |
				 BANK_HEIGHT(ADDR_SURF_BANK_HEIGHT_2) |
				 MACRO_TILE_ASPECT(ADDR_SURF_MACRO_ASPECT_2) |
				 NUM_BANKS(ADDR_SURF_8_BANK));
		mod2array[13] = (BANK_WIDTH(ADDR_SURF_BANK_WIDTH_1) |
				 BANK_HEIGHT(ADDR_SURF_BANK_HEIGHT_1) |
				 MACRO_TILE_ASPECT(ADDR_SURF_MACRO_ASPECT_2) |
				 NUM_BANKS(ADDR_SURF_8_BANK));
		mod2array[14] = (BANK_WIDTH(ADDR_SURF_BANK_WIDTH_1) |
				 BANK_HEIGHT(ADDR_SURF_BANK_HEIGHT_1) |
				 MACRO_TILE_ASPECT(ADDR_SURF_MACRO_ASPECT_1) |
				 NUM_BANKS(ADDR_SURF_4_BANK));

		for (reg_offset = 0; reg_offset < num_tile_mode_states; reg_offset++)
			WREG32(mmGB_TILE_MODE0 + reg_offset, modearray[reg_offset]);

		for (reg_offset = 0; reg_offset < num_secondary_tile_mode_states; reg_offset++)
			if (reg_offset != 7)
				WREG32(mmGB_MACROTILE_MODE0 + reg_offset, mod2array[reg_offset]);

		break;
	case CHIP_TONGA:
		modearray[0] = (ARRAY_MODE(ARRAY_2D_TILED_THIN1) |
				PIPE_CONFIG(ADDR_SURF_P8_32x32_16x16) |
				TILE_SPLIT(ADDR_SURF_TILE_SPLIT_64B) |
				MICRO_TILE_MODE_NEW(ADDR_SURF_DEPTH_MICRO_TILING));
		modearray[1] = (ARRAY_MODE(ARRAY_2D_TILED_THIN1) |
				PIPE_CONFIG(ADDR_SURF_P8_32x32_16x16) |
				TILE_SPLIT(ADDR_SURF_TILE_SPLIT_128B) |
				MICRO_TILE_MODE_NEW(ADDR_SURF_DEPTH_MICRO_TILING));
		modearray[2] = (ARRAY_MODE(ARRAY_2D_TILED_THIN1) |
				PIPE_CONFIG(ADDR_SURF_P8_32x32_16x16) |
				TILE_SPLIT(ADDR_SURF_TILE_SPLIT_256B) |
				MICRO_TILE_MODE_NEW(ADDR_SURF_DEPTH_MICRO_TILING));
		modearray[3] = (ARRAY_MODE(ARRAY_2D_TILED_THIN1) |
				PIPE_CONFIG(ADDR_SURF_P8_32x32_16x16) |
				TILE_SPLIT(ADDR_SURF_TILE_SPLIT_512B) |
				MICRO_TILE_MODE_NEW(ADDR_SURF_DEPTH_MICRO_TILING));
		modearray[4] = (ARRAY_MODE(ARRAY_2D_TILED_THIN1) |
				PIPE_CONFIG(ADDR_SURF_P8_32x32_16x16) |
				TILE_SPLIT(ADDR_SURF_TILE_SPLIT_2KB) |
				MICRO_TILE_MODE_NEW(ADDR_SURF_DEPTH_MICRO_TILING));
		modearray[5] = (ARRAY_MODE(ARRAY_1D_TILED_THIN1) |
				PIPE_CONFIG(ADDR_SURF_P8_32x32_16x16) |
				TILE_SPLIT(ADDR_SURF_TILE_SPLIT_2KB) |
				MICRO_TILE_MODE_NEW(ADDR_SURF_DEPTH_MICRO_TILING));
		modearray[6] = (ARRAY_MODE(ARRAY_PRT_TILED_THIN1) |
				PIPE_CONFIG(ADDR_SURF_P8_32x32_16x16) |
				TILE_SPLIT(ADDR_SURF_TILE_SPLIT_2KB) |
				MICRO_TILE_MODE_NEW(ADDR_SURF_DEPTH_MICRO_TILING));
		modearray[7] = (ARRAY_MODE(ARRAY_PRT_TILED_THIN1) |
				PIPE_CONFIG(ADDR_SURF_P4_16x16) |
				TILE_SPLIT(ADDR_SURF_TILE_SPLIT_2KB) |
				MICRO_TILE_MODE_NEW(ADDR_SURF_DEPTH_MICRO_TILING));
		modearray[8] = (ARRAY_MODE(ARRAY_LINEAR_ALIGNED) |
				PIPE_CONFIG(ADDR_SURF_P8_32x32_16x16));
		modearray[9] = (ARRAY_MODE(ARRAY_1D_TILED_THIN1) |
				PIPE_CONFIG(ADDR_SURF_P8_32x32_16x16) |
				MICRO_TILE_MODE_NEW(ADDR_SURF_DISPLAY_MICRO_TILING) |
				SAMPLE_SPLIT(ADDR_SURF_SAMPLE_SPLIT_2));
		modearray[10] = (ARRAY_MODE(ARRAY_2D_TILED_THIN1) |
				 PIPE_CONFIG(ADDR_SURF_P8_32x32_16x16) |
				 MICRO_TILE_MODE_NEW(ADDR_SURF_DISPLAY_MICRO_TILING) |
				 SAMPLE_SPLIT(ADDR_SURF_SAMPLE_SPLIT_2));
		modearray[11] = (ARRAY_MODE(ARRAY_PRT_TILED_THIN1) |
				 PIPE_CONFIG(ADDR_SURF_P8_32x32_16x16) |
				 MICRO_TILE_MODE_NEW(ADDR_SURF_DISPLAY_MICRO_TILING) |
				 SAMPLE_SPLIT(ADDR_SURF_SAMPLE_SPLIT_8));
		modearray[12] = (ARRAY_MODE(ARRAY_PRT_TILED_THIN1) |
				 PIPE_CONFIG(ADDR_SURF_P4_16x16) |
				 MICRO_TILE_MODE_NEW(ADDR_SURF_DISPLAY_MICRO_TILING) |
				 SAMPLE_SPLIT(ADDR_SURF_SAMPLE_SPLIT_8));
		modearray[13] = (ARRAY_MODE(ARRAY_1D_TILED_THIN1) |
				 PIPE_CONFIG(ADDR_SURF_P8_32x32_16x16) |
				 MICRO_TILE_MODE_NEW(ADDR_SURF_THIN_MICRO_TILING) |
				 SAMPLE_SPLIT(ADDR_SURF_SAMPLE_SPLIT_2));
		modearray[14] = (ARRAY_MODE(ARRAY_2D_TILED_THIN1) |
				 PIPE_CONFIG(ADDR_SURF_P8_32x32_16x16) |
				 MICRO_TILE_MODE_NEW(ADDR_SURF_THIN_MICRO_TILING) |
				 SAMPLE_SPLIT(ADDR_SURF_SAMPLE_SPLIT_2));
		modearray[15] = (ARRAY_MODE(ARRAY_3D_TILED_THIN1) |
				 PIPE_CONFIG(ADDR_SURF_P8_32x32_16x16) |
				 MICRO_TILE_MODE_NEW(ADDR_SURF_THIN_MICRO_TILING) |
				 SAMPLE_SPLIT(ADDR_SURF_SAMPLE_SPLIT_2));
		modearray[16] = (ARRAY_MODE(ARRAY_PRT_TILED_THIN1) |
				 PIPE_CONFIG(ADDR_SURF_P8_32x32_16x16) |
				 MICRO_TILE_MODE_NEW(ADDR_SURF_THIN_MICRO_TILING) |
				 SAMPLE_SPLIT(ADDR_SURF_SAMPLE_SPLIT_8));
		modearray[17] = (ARRAY_MODE(ARRAY_PRT_TILED_THIN1) |
				 PIPE_CONFIG(ADDR_SURF_P4_16x16) |
				 MICRO_TILE_MODE_NEW(ADDR_SURF_THIN_MICRO_TILING) |
				 SAMPLE_SPLIT(ADDR_SURF_SAMPLE_SPLIT_8));
		modearray[18] = (ARRAY_MODE(ARRAY_1D_TILED_THICK) |
				 PIPE_CONFIG(ADDR_SURF_P8_32x32_16x16) |
				 MICRO_TILE_MODE_NEW(ADDR_SURF_THIN_MICRO_TILING) |
				 SAMPLE_SPLIT(ADDR_SURF_SAMPLE_SPLIT_1));
		modearray[19] = (ARRAY_MODE(ARRAY_1D_TILED_THICK) |
				 PIPE_CONFIG(ADDR_SURF_P8_32x32_16x16) |
				 MICRO_TILE_MODE_NEW(ADDR_SURF_THICK_MICRO_TILING) |
				 SAMPLE_SPLIT(ADDR_SURF_SAMPLE_SPLIT_1));
		modearray[20] = (ARRAY_MODE(ARRAY_2D_TILED_THICK) |
				 PIPE_CONFIG(ADDR_SURF_P8_32x32_16x16) |
				 MICRO_TILE_MODE_NEW(ADDR_SURF_THICK_MICRO_TILING) |
				 SAMPLE_SPLIT(ADDR_SURF_SAMPLE_SPLIT_1));
		modearray[21] = (ARRAY_MODE(ARRAY_3D_TILED_THICK) |
				 PIPE_CONFIG(ADDR_SURF_P8_32x32_16x16) |
				 MICRO_TILE_MODE_NEW(ADDR_SURF_THICK_MICRO_TILING) |
				 SAMPLE_SPLIT(ADDR_SURF_SAMPLE_SPLIT_1));
		modearray[22] = (ARRAY_MODE(ARRAY_PRT_TILED_THICK) |
				 PIPE_CONFIG(ADDR_SURF_P8_32x32_16x16) |
				 MICRO_TILE_MODE_NEW(ADDR_SURF_THICK_MICRO_TILING) |
				 SAMPLE_SPLIT(ADDR_SURF_SAMPLE_SPLIT_1));
		modearray[23] = (ARRAY_MODE(ARRAY_PRT_TILED_THICK) |
				 PIPE_CONFIG(ADDR_SURF_P4_16x16) |
				 MICRO_TILE_MODE_NEW(ADDR_SURF_THICK_MICRO_TILING) |
				 SAMPLE_SPLIT(ADDR_SURF_SAMPLE_SPLIT_1));
		modearray[24] = (ARRAY_MODE(ARRAY_2D_TILED_THICK) |
				 PIPE_CONFIG(ADDR_SURF_P8_32x32_16x16) |
				 MICRO_TILE_MODE_NEW(ADDR_SURF_THIN_MICRO_TILING) |
				 SAMPLE_SPLIT(ADDR_SURF_SAMPLE_SPLIT_1));
		modearray[25] = (ARRAY_MODE(ARRAY_2D_TILED_XTHICK) |
				 PIPE_CONFIG(ADDR_SURF_P8_32x32_16x16) |
				 MICRO_TILE_MODE_NEW(ADDR_SURF_THICK_MICRO_TILING) |
				 SAMPLE_SPLIT(ADDR_SURF_SAMPLE_SPLIT_1));
		modearray[26] = (ARRAY_MODE(ARRAY_3D_TILED_XTHICK) |
				 PIPE_CONFIG(ADDR_SURF_P8_32x32_16x16) |
				 MICRO_TILE_MODE_NEW(ADDR_SURF_THICK_MICRO_TILING) |
				 SAMPLE_SPLIT(ADDR_SURF_SAMPLE_SPLIT_1));
		modearray[27] = (ARRAY_MODE(ARRAY_1D_TILED_THIN1) |
				 PIPE_CONFIG(ADDR_SURF_P8_32x32_16x16) |
				 MICRO_TILE_MODE_NEW(ADDR_SURF_ROTATED_MICRO_TILING) |
				 SAMPLE_SPLIT(ADDR_SURF_SAMPLE_SPLIT_2));
		modearray[28] = (ARRAY_MODE(ARRAY_2D_TILED_THIN1) |
				 PIPE_CONFIG(ADDR_SURF_P8_32x32_16x16) |
				 MICRO_TILE_MODE_NEW(ADDR_SURF_ROTATED_MICRO_TILING) |
				 SAMPLE_SPLIT(ADDR_SURF_SAMPLE_SPLIT_2));
		modearray[29] = (ARRAY_MODE(ARRAY_PRT_TILED_THIN1) |
				 PIPE_CONFIG(ADDR_SURF_P8_32x32_16x16) |
				 MICRO_TILE_MODE_NEW(ADDR_SURF_ROTATED_MICRO_TILING) |
				 SAMPLE_SPLIT(ADDR_SURF_SAMPLE_SPLIT_8));
		modearray[30] = (ARRAY_MODE(ARRAY_PRT_TILED_THIN1) |
				 PIPE_CONFIG(ADDR_SURF_P4_16x16) |
				 MICRO_TILE_MODE_NEW(ADDR_SURF_ROTATED_MICRO_TILING) |
				 SAMPLE_SPLIT(ADDR_SURF_SAMPLE_SPLIT_8));

		mod2array[0] = (BANK_WIDTH(ADDR_SURF_BANK_WIDTH_1) |
				BANK_HEIGHT(ADDR_SURF_BANK_HEIGHT_4) |
				MACRO_TILE_ASPECT(ADDR_SURF_MACRO_ASPECT_4) |
				NUM_BANKS(ADDR_SURF_16_BANK));
		mod2array[1] = (BANK_WIDTH(ADDR_SURF_BANK_WIDTH_1) |
				BANK_HEIGHT(ADDR_SURF_BANK_HEIGHT_4) |
				MACRO_TILE_ASPECT(ADDR_SURF_MACRO_ASPECT_4) |
				NUM_BANKS(ADDR_SURF_16_BANK));
		mod2array[2] = (BANK_WIDTH(ADDR_SURF_BANK_WIDTH_1) |
				BANK_HEIGHT(ADDR_SURF_BANK_HEIGHT_4) |
				MACRO_TILE_ASPECT(ADDR_SURF_MACRO_ASPECT_4) |
				NUM_BANKS(ADDR_SURF_16_BANK));
		mod2array[3] = (BANK_WIDTH(ADDR_SURF_BANK_WIDTH_1) |
				BANK_HEIGHT(ADDR_SURF_BANK_HEIGHT_4) |
				MACRO_TILE_ASPECT(ADDR_SURF_MACRO_ASPECT_4) |
				NUM_BANKS(ADDR_SURF_16_BANK));
		mod2array[4] = (BANK_WIDTH(ADDR_SURF_BANK_WIDTH_1) |
				BANK_HEIGHT(ADDR_SURF_BANK_HEIGHT_2) |
				MACRO_TILE_ASPECT(ADDR_SURF_MACRO_ASPECT_2) |
				NUM_BANKS(ADDR_SURF_16_BANK));
		mod2array[5] = (BANK_WIDTH(ADDR_SURF_BANK_WIDTH_1) |
				BANK_HEIGHT(ADDR_SURF_BANK_HEIGHT_1) |
				MACRO_TILE_ASPECT(ADDR_SURF_MACRO_ASPECT_1) |
				NUM_BANKS(ADDR_SURF_16_BANK));
		mod2array[6] = (BANK_WIDTH(ADDR_SURF_BANK_WIDTH_1) |
				BANK_HEIGHT(ADDR_SURF_BANK_HEIGHT_1) |
				MACRO_TILE_ASPECT(ADDR_SURF_MACRO_ASPECT_1) |
				NUM_BANKS(ADDR_SURF_16_BANK));
		mod2array[8] = (BANK_WIDTH(ADDR_SURF_BANK_WIDTH_1) |
				BANK_HEIGHT(ADDR_SURF_BANK_HEIGHT_8) |
				MACRO_TILE_ASPECT(ADDR_SURF_MACRO_ASPECT_4) |
				NUM_BANKS(ADDR_SURF_16_BANK));
		mod2array[9] = (BANK_WIDTH(ADDR_SURF_BANK_WIDTH_1) |
				BANK_HEIGHT(ADDR_SURF_BANK_HEIGHT_4) |
				MACRO_TILE_ASPECT(ADDR_SURF_MACRO_ASPECT_4) |
				NUM_BANKS(ADDR_SURF_16_BANK));
		mod2array[10] = (BANK_WIDTH(ADDR_SURF_BANK_WIDTH_1) |
				 BANK_HEIGHT(ADDR_SURF_BANK_HEIGHT_2) |
				 MACRO_TILE_ASPECT(ADDR_SURF_MACRO_ASPECT_2) |
				 NUM_BANKS(ADDR_SURF_16_BANK));
		mod2array[11] = (BANK_WIDTH(ADDR_SURF_BANK_WIDTH_1) |
				 BANK_HEIGHT(ADDR_SURF_BANK_HEIGHT_1) |
				 MACRO_TILE_ASPECT(ADDR_SURF_MACRO_ASPECT_2) |
				 NUM_BANKS(ADDR_SURF_16_BANK));
		mod2array[12] = (BANK_WIDTH(ADDR_SURF_BANK_WIDTH_1) |
				 BANK_HEIGHT(ADDR_SURF_BANK_HEIGHT_1) |
				 MACRO_TILE_ASPECT(ADDR_SURF_MACRO_ASPECT_1) |
				 NUM_BANKS(ADDR_SURF_8_BANK));
		mod2array[13] = (BANK_WIDTH(ADDR_SURF_BANK_WIDTH_1) |
				 BANK_HEIGHT(ADDR_SURF_BANK_HEIGHT_1) |
				 MACRO_TILE_ASPECT(ADDR_SURF_MACRO_ASPECT_1) |
				 NUM_BANKS(ADDR_SURF_4_BANK));
		mod2array[14] = (BANK_WIDTH(ADDR_SURF_BANK_WIDTH_1) |
				 BANK_HEIGHT(ADDR_SURF_BANK_HEIGHT_1) |
				 MACRO_TILE_ASPECT(ADDR_SURF_MACRO_ASPECT_1) |
				 NUM_BANKS(ADDR_SURF_4_BANK));

		for (reg_offset = 0; reg_offset < num_tile_mode_states; reg_offset++)
			WREG32(mmGB_TILE_MODE0 + reg_offset, modearray[reg_offset]);

		for (reg_offset = 0; reg_offset < num_secondary_tile_mode_states; reg_offset++)
			if (reg_offset != 7)
				WREG32(mmGB_MACROTILE_MODE0 + reg_offset, mod2array[reg_offset]);

		break;
	case CHIP_POLARIS11:
	case CHIP_POLARIS12:
		modearray[0] = (ARRAY_MODE(ARRAY_2D_TILED_THIN1) |
				PIPE_CONFIG(ADDR_SURF_P4_16x16) |
				TILE_SPLIT(ADDR_SURF_TILE_SPLIT_64B) |
				MICRO_TILE_MODE_NEW(ADDR_SURF_DEPTH_MICRO_TILING));
		modearray[1] = (ARRAY_MODE(ARRAY_2D_TILED_THIN1) |
				PIPE_CONFIG(ADDR_SURF_P4_16x16) |
				TILE_SPLIT(ADDR_SURF_TILE_SPLIT_128B) |
				MICRO_TILE_MODE_NEW(ADDR_SURF_DEPTH_MICRO_TILING));
		modearray[2] = (ARRAY_MODE(ARRAY_2D_TILED_THIN1) |
				PIPE_CONFIG(ADDR_SURF_P4_16x16) |
				TILE_SPLIT(ADDR_SURF_TILE_SPLIT_256B) |
				MICRO_TILE_MODE_NEW(ADDR_SURF_DEPTH_MICRO_TILING));
		modearray[3] = (ARRAY_MODE(ARRAY_2D_TILED_THIN1) |
				PIPE_CONFIG(ADDR_SURF_P4_16x16) |
				TILE_SPLIT(ADDR_SURF_TILE_SPLIT_512B) |
				MICRO_TILE_MODE_NEW(ADDR_SURF_DEPTH_MICRO_TILING));
		modearray[4] = (ARRAY_MODE(ARRAY_2D_TILED_THIN1) |
				PIPE_CONFIG(ADDR_SURF_P4_16x16) |
				TILE_SPLIT(ADDR_SURF_TILE_SPLIT_2KB) |
				MICRO_TILE_MODE_NEW(ADDR_SURF_DEPTH_MICRO_TILING));
		modearray[5] = (ARRAY_MODE(ARRAY_1D_TILED_THIN1) |
				PIPE_CONFIG(ADDR_SURF_P4_16x16) |
				TILE_SPLIT(ADDR_SURF_TILE_SPLIT_2KB) |
				MICRO_TILE_MODE_NEW(ADDR_SURF_DEPTH_MICRO_TILING));
		modearray[6] = (ARRAY_MODE(ARRAY_PRT_TILED_THIN1) |
				PIPE_CONFIG(ADDR_SURF_P4_16x16) |
				TILE_SPLIT(ADDR_SURF_TILE_SPLIT_2KB) |
				MICRO_TILE_MODE_NEW(ADDR_SURF_DEPTH_MICRO_TILING));
		modearray[7] = (ARRAY_MODE(ARRAY_PRT_TILED_THIN1) |
				PIPE_CONFIG(ADDR_SURF_P4_16x16) |
				TILE_SPLIT(ADDR_SURF_TILE_SPLIT_2KB) |
				MICRO_TILE_MODE_NEW(ADDR_SURF_DEPTH_MICRO_TILING));
		modearray[8] = (ARRAY_MODE(ARRAY_LINEAR_ALIGNED) |
				PIPE_CONFIG(ADDR_SURF_P4_16x16));
		modearray[9] = (ARRAY_MODE(ARRAY_1D_TILED_THIN1) |
				PIPE_CONFIG(ADDR_SURF_P4_16x16) |
				MICRO_TILE_MODE_NEW(ADDR_SURF_DISPLAY_MICRO_TILING) |
				SAMPLE_SPLIT(ADDR_SURF_SAMPLE_SPLIT_2));
		modearray[10] = (ARRAY_MODE(ARRAY_2D_TILED_THIN1) |
				PIPE_CONFIG(ADDR_SURF_P4_16x16) |
				MICRO_TILE_MODE_NEW(ADDR_SURF_DISPLAY_MICRO_TILING) |
				SAMPLE_SPLIT(ADDR_SURF_SAMPLE_SPLIT_2));
		modearray[11] = (ARRAY_MODE(ARRAY_PRT_TILED_THIN1) |
				PIPE_CONFIG(ADDR_SURF_P4_16x16) |
				MICRO_TILE_MODE_NEW(ADDR_SURF_DISPLAY_MICRO_TILING) |
				SAMPLE_SPLIT(ADDR_SURF_SAMPLE_SPLIT_8));
		modearray[12] = (ARRAY_MODE(ARRAY_PRT_TILED_THIN1) |
				PIPE_CONFIG(ADDR_SURF_P4_16x16) |
				MICRO_TILE_MODE_NEW(ADDR_SURF_DISPLAY_MICRO_TILING) |
				SAMPLE_SPLIT(ADDR_SURF_SAMPLE_SPLIT_8));
		modearray[13] = (ARRAY_MODE(ARRAY_1D_TILED_THIN1) |
				PIPE_CONFIG(ADDR_SURF_P4_16x16) |
				MICRO_TILE_MODE_NEW(ADDR_SURF_THIN_MICRO_TILING) |
				SAMPLE_SPLIT(ADDR_SURF_SAMPLE_SPLIT_2));
		modearray[14] = (ARRAY_MODE(ARRAY_2D_TILED_THIN1) |
				PIPE_CONFIG(ADDR_SURF_P4_16x16) |
				MICRO_TILE_MODE_NEW(ADDR_SURF_THIN_MICRO_TILING) |
				SAMPLE_SPLIT(ADDR_SURF_SAMPLE_SPLIT_2));
		modearray[15] = (ARRAY_MODE(ARRAY_3D_TILED_THIN1) |
				PIPE_CONFIG(ADDR_SURF_P4_16x16) |
				MICRO_TILE_MODE_NEW(ADDR_SURF_THIN_MICRO_TILING) |
				SAMPLE_SPLIT(ADDR_SURF_SAMPLE_SPLIT_2));
		modearray[16] = (ARRAY_MODE(ARRAY_PRT_TILED_THIN1) |
				PIPE_CONFIG(ADDR_SURF_P4_16x16) |
				MICRO_TILE_MODE_NEW(ADDR_SURF_THIN_MICRO_TILING) |
				SAMPLE_SPLIT(ADDR_SURF_SAMPLE_SPLIT_8));
		modearray[17] = (ARRAY_MODE(ARRAY_PRT_TILED_THIN1) |
				PIPE_CONFIG(ADDR_SURF_P4_16x16) |
				MICRO_TILE_MODE_NEW(ADDR_SURF_THIN_MICRO_TILING) |
				SAMPLE_SPLIT(ADDR_SURF_SAMPLE_SPLIT_8));
		modearray[18] = (ARRAY_MODE(ARRAY_1D_TILED_THICK) |
				PIPE_CONFIG(ADDR_SURF_P4_16x16) |
				MICRO_TILE_MODE_NEW(ADDR_SURF_THIN_MICRO_TILING) |
				SAMPLE_SPLIT(ADDR_SURF_SAMPLE_SPLIT_1));
		modearray[19] = (ARRAY_MODE(ARRAY_1D_TILED_THICK) |
				PIPE_CONFIG(ADDR_SURF_P4_16x16) |
				MICRO_TILE_MODE_NEW(ADDR_SURF_THICK_MICRO_TILING) |
				SAMPLE_SPLIT(ADDR_SURF_SAMPLE_SPLIT_1));
		modearray[20] = (ARRAY_MODE(ARRAY_2D_TILED_THICK) |
				PIPE_CONFIG(ADDR_SURF_P4_16x16) |
				MICRO_TILE_MODE_NEW(ADDR_SURF_THICK_MICRO_TILING) |
				SAMPLE_SPLIT(ADDR_SURF_SAMPLE_SPLIT_1));
		modearray[21] = (ARRAY_MODE(ARRAY_3D_TILED_THICK) |
				PIPE_CONFIG(ADDR_SURF_P4_16x16) |
				MICRO_TILE_MODE_NEW(ADDR_SURF_THICK_MICRO_TILING) |
				SAMPLE_SPLIT(ADDR_SURF_SAMPLE_SPLIT_1));
		modearray[22] = (ARRAY_MODE(ARRAY_PRT_TILED_THICK) |
				PIPE_CONFIG(ADDR_SURF_P4_16x16) |
				MICRO_TILE_MODE_NEW(ADDR_SURF_THICK_MICRO_TILING) |
				SAMPLE_SPLIT(ADDR_SURF_SAMPLE_SPLIT_1));
		modearray[23] = (ARRAY_MODE(ARRAY_PRT_TILED_THICK) |
				PIPE_CONFIG(ADDR_SURF_P4_16x16) |
				MICRO_TILE_MODE_NEW(ADDR_SURF_THICK_MICRO_TILING) |
				SAMPLE_SPLIT(ADDR_SURF_SAMPLE_SPLIT_1));
		modearray[24] = (ARRAY_MODE(ARRAY_2D_TILED_THICK) |
				PIPE_CONFIG(ADDR_SURF_P4_16x16) |
				MICRO_TILE_MODE_NEW(ADDR_SURF_THIN_MICRO_TILING) |
				SAMPLE_SPLIT(ADDR_SURF_SAMPLE_SPLIT_1));
		modearray[25] = (ARRAY_MODE(ARRAY_2D_TILED_XTHICK) |
				PIPE_CONFIG(ADDR_SURF_P4_16x16) |
				MICRO_TILE_MODE_NEW(ADDR_SURF_THICK_MICRO_TILING) |
				SAMPLE_SPLIT(ADDR_SURF_SAMPLE_SPLIT_1));
		modearray[26] = (ARRAY_MODE(ARRAY_3D_TILED_XTHICK) |
				PIPE_CONFIG(ADDR_SURF_P4_16x16) |
				MICRO_TILE_MODE_NEW(ADDR_SURF_THICK_MICRO_TILING) |
				SAMPLE_SPLIT(ADDR_SURF_SAMPLE_SPLIT_1));
		modearray[27] = (ARRAY_MODE(ARRAY_1D_TILED_THIN1) |
				PIPE_CONFIG(ADDR_SURF_P4_16x16) |
				MICRO_TILE_MODE_NEW(ADDR_SURF_ROTATED_MICRO_TILING) |
				SAMPLE_SPLIT(ADDR_SURF_SAMPLE_SPLIT_2));
		modearray[28] = (ARRAY_MODE(ARRAY_2D_TILED_THIN1) |
				PIPE_CONFIG(ADDR_SURF_P4_16x16) |
				MICRO_TILE_MODE_NEW(ADDR_SURF_ROTATED_MICRO_TILING) |
				SAMPLE_SPLIT(ADDR_SURF_SAMPLE_SPLIT_2));
		modearray[29] = (ARRAY_MODE(ARRAY_PRT_TILED_THIN1) |
				PIPE_CONFIG(ADDR_SURF_P4_16x16) |
				MICRO_TILE_MODE_NEW(ADDR_SURF_ROTATED_MICRO_TILING) |
				SAMPLE_SPLIT(ADDR_SURF_SAMPLE_SPLIT_8));
		modearray[30] = (ARRAY_MODE(ARRAY_PRT_TILED_THIN1) |
				PIPE_CONFIG(ADDR_SURF_P4_16x16) |
				MICRO_TILE_MODE_NEW(ADDR_SURF_ROTATED_MICRO_TILING) |
				SAMPLE_SPLIT(ADDR_SURF_SAMPLE_SPLIT_8));

		mod2array[0] = (BANK_WIDTH(ADDR_SURF_BANK_WIDTH_1) |
				BANK_HEIGHT(ADDR_SURF_BANK_HEIGHT_4) |
				MACRO_TILE_ASPECT(ADDR_SURF_MACRO_ASPECT_4) |
				NUM_BANKS(ADDR_SURF_16_BANK));

		mod2array[1] = (BANK_WIDTH(ADDR_SURF_BANK_WIDTH_1) |
				BANK_HEIGHT(ADDR_SURF_BANK_HEIGHT_4) |
				MACRO_TILE_ASPECT(ADDR_SURF_MACRO_ASPECT_4) |
				NUM_BANKS(ADDR_SURF_16_BANK));

		mod2array[2] = (BANK_WIDTH(ADDR_SURF_BANK_WIDTH_1) |
				BANK_HEIGHT(ADDR_SURF_BANK_HEIGHT_4) |
				MACRO_TILE_ASPECT(ADDR_SURF_MACRO_ASPECT_4) |
				NUM_BANKS(ADDR_SURF_16_BANK));

		mod2array[3] = (BANK_WIDTH(ADDR_SURF_BANK_WIDTH_1) |
				BANK_HEIGHT(ADDR_SURF_BANK_HEIGHT_2) |
				MACRO_TILE_ASPECT(ADDR_SURF_MACRO_ASPECT_4) |
				NUM_BANKS(ADDR_SURF_16_BANK));

		mod2array[4] = (BANK_WIDTH(ADDR_SURF_BANK_WIDTH_1) |
				BANK_HEIGHT(ADDR_SURF_BANK_HEIGHT_1) |
				MACRO_TILE_ASPECT(ADDR_SURF_MACRO_ASPECT_2) |
				NUM_BANKS(ADDR_SURF_16_BANK));

		mod2array[5] = (BANK_WIDTH(ADDR_SURF_BANK_WIDTH_1) |
				BANK_HEIGHT(ADDR_SURF_BANK_HEIGHT_1) |
				MACRO_TILE_ASPECT(ADDR_SURF_MACRO_ASPECT_2) |
				NUM_BANKS(ADDR_SURF_16_BANK));

		mod2array[6] = (BANK_WIDTH(ADDR_SURF_BANK_WIDTH_1) |
				BANK_HEIGHT(ADDR_SURF_BANK_HEIGHT_1) |
				MACRO_TILE_ASPECT(ADDR_SURF_MACRO_ASPECT_2) |
				NUM_BANKS(ADDR_SURF_16_BANK));

		mod2array[8] = (BANK_WIDTH(ADDR_SURF_BANK_WIDTH_2) |
				BANK_HEIGHT(ADDR_SURF_BANK_HEIGHT_8) |
				MACRO_TILE_ASPECT(ADDR_SURF_MACRO_ASPECT_4) |
				NUM_BANKS(ADDR_SURF_16_BANK));

		mod2array[9] = (BANK_WIDTH(ADDR_SURF_BANK_WIDTH_2) |
				BANK_HEIGHT(ADDR_SURF_BANK_HEIGHT_4) |
				MACRO_TILE_ASPECT(ADDR_SURF_MACRO_ASPECT_4) |
				NUM_BANKS(ADDR_SURF_16_BANK));

		mod2array[10] = (BANK_WIDTH(ADDR_SURF_BANK_WIDTH_1) |
				BANK_HEIGHT(ADDR_SURF_BANK_HEIGHT_4) |
				MACRO_TILE_ASPECT(ADDR_SURF_MACRO_ASPECT_4) |
				NUM_BANKS(ADDR_SURF_16_BANK));

		mod2array[11] = (BANK_WIDTH(ADDR_SURF_BANK_WIDTH_1) |
				BANK_HEIGHT(ADDR_SURF_BANK_HEIGHT_2) |
				MACRO_TILE_ASPECT(ADDR_SURF_MACRO_ASPECT_4) |
				NUM_BANKS(ADDR_SURF_16_BANK));

		mod2array[12] = (BANK_WIDTH(ADDR_SURF_BANK_WIDTH_1) |
				BANK_HEIGHT(ADDR_SURF_BANK_HEIGHT_1) |
				MACRO_TILE_ASPECT(ADDR_SURF_MACRO_ASPECT_2) |
				NUM_BANKS(ADDR_SURF_16_BANK));

		mod2array[13] = (BANK_WIDTH(ADDR_SURF_BANK_WIDTH_1) |
				BANK_HEIGHT(ADDR_SURF_BANK_HEIGHT_1) |
				MACRO_TILE_ASPECT(ADDR_SURF_MACRO_ASPECT_2) |
				NUM_BANKS(ADDR_SURF_8_BANK));

		mod2array[14] = (BANK_WIDTH(ADDR_SURF_BANK_WIDTH_1) |
				BANK_HEIGHT(ADDR_SURF_BANK_HEIGHT_1) |
				MACRO_TILE_ASPECT(ADDR_SURF_MACRO_ASPECT_1) |
				NUM_BANKS(ADDR_SURF_4_BANK));

		for (reg_offset = 0; reg_offset < num_tile_mode_states; reg_offset++)
			WREG32(mmGB_TILE_MODE0 + reg_offset, modearray[reg_offset]);

		for (reg_offset = 0; reg_offset < num_secondary_tile_mode_states; reg_offset++)
			if (reg_offset != 7)
				WREG32(mmGB_MACROTILE_MODE0 + reg_offset, mod2array[reg_offset]);

		break;
	case CHIP_POLARIS10:
		modearray[0] = (ARRAY_MODE(ARRAY_2D_TILED_THIN1) |
				PIPE_CONFIG(ADDR_SURF_P8_32x32_16x16) |
				TILE_SPLIT(ADDR_SURF_TILE_SPLIT_64B) |
				MICRO_TILE_MODE_NEW(ADDR_SURF_DEPTH_MICRO_TILING));
		modearray[1] = (ARRAY_MODE(ARRAY_2D_TILED_THIN1) |
				PIPE_CONFIG(ADDR_SURF_P8_32x32_16x16) |
				TILE_SPLIT(ADDR_SURF_TILE_SPLIT_128B) |
				MICRO_TILE_MODE_NEW(ADDR_SURF_DEPTH_MICRO_TILING));
		modearray[2] = (ARRAY_MODE(ARRAY_2D_TILED_THIN1) |
				PIPE_CONFIG(ADDR_SURF_P8_32x32_16x16) |
				TILE_SPLIT(ADDR_SURF_TILE_SPLIT_256B) |
				MICRO_TILE_MODE_NEW(ADDR_SURF_DEPTH_MICRO_TILING));
		modearray[3] = (ARRAY_MODE(ARRAY_2D_TILED_THIN1) |
				PIPE_CONFIG(ADDR_SURF_P8_32x32_16x16) |
				TILE_SPLIT(ADDR_SURF_TILE_SPLIT_512B) |
				MICRO_TILE_MODE_NEW(ADDR_SURF_DEPTH_MICRO_TILING));
		modearray[4] = (ARRAY_MODE(ARRAY_2D_TILED_THIN1) |
				PIPE_CONFIG(ADDR_SURF_P8_32x32_16x16) |
				TILE_SPLIT(ADDR_SURF_TILE_SPLIT_2KB) |
				MICRO_TILE_MODE_NEW(ADDR_SURF_DEPTH_MICRO_TILING));
		modearray[5] = (ARRAY_MODE(ARRAY_1D_TILED_THIN1) |
				PIPE_CONFIG(ADDR_SURF_P8_32x32_16x16) |
				TILE_SPLIT(ADDR_SURF_TILE_SPLIT_2KB) |
				MICRO_TILE_MODE_NEW(ADDR_SURF_DEPTH_MICRO_TILING));
		modearray[6] = (ARRAY_MODE(ARRAY_PRT_TILED_THIN1) |
				PIPE_CONFIG(ADDR_SURF_P8_32x32_16x16) |
				TILE_SPLIT(ADDR_SURF_TILE_SPLIT_2KB) |
				MICRO_TILE_MODE_NEW(ADDR_SURF_DEPTH_MICRO_TILING));
		modearray[7] = (ARRAY_MODE(ARRAY_PRT_TILED_THIN1) |
				PIPE_CONFIG(ADDR_SURF_P4_16x16) |
				TILE_SPLIT(ADDR_SURF_TILE_SPLIT_2KB) |
				MICRO_TILE_MODE_NEW(ADDR_SURF_DEPTH_MICRO_TILING));
		modearray[8] = (ARRAY_MODE(ARRAY_LINEAR_ALIGNED) |
				PIPE_CONFIG(ADDR_SURF_P8_32x32_16x16));
		modearray[9] = (ARRAY_MODE(ARRAY_1D_TILED_THIN1) |
				PIPE_CONFIG(ADDR_SURF_P8_32x32_16x16) |
				MICRO_TILE_MODE_NEW(ADDR_SURF_DISPLAY_MICRO_TILING) |
				SAMPLE_SPLIT(ADDR_SURF_SAMPLE_SPLIT_2));
		modearray[10] = (ARRAY_MODE(ARRAY_2D_TILED_THIN1) |
				PIPE_CONFIG(ADDR_SURF_P8_32x32_16x16) |
				MICRO_TILE_MODE_NEW(ADDR_SURF_DISPLAY_MICRO_TILING) |
				SAMPLE_SPLIT(ADDR_SURF_SAMPLE_SPLIT_2));
		modearray[11] = (ARRAY_MODE(ARRAY_PRT_TILED_THIN1) |
				PIPE_CONFIG(ADDR_SURF_P8_32x32_16x16) |
				MICRO_TILE_MODE_NEW(ADDR_SURF_DISPLAY_MICRO_TILING) |
				SAMPLE_SPLIT(ADDR_SURF_SAMPLE_SPLIT_8));
		modearray[12] = (ARRAY_MODE(ARRAY_PRT_TILED_THIN1) |
				PIPE_CONFIG(ADDR_SURF_P4_16x16) |
				MICRO_TILE_MODE_NEW(ADDR_SURF_DISPLAY_MICRO_TILING) |
				SAMPLE_SPLIT(ADDR_SURF_SAMPLE_SPLIT_8));
		modearray[13] = (ARRAY_MODE(ARRAY_1D_TILED_THIN1) |
				PIPE_CONFIG(ADDR_SURF_P8_32x32_16x16) |
				MICRO_TILE_MODE_NEW(ADDR_SURF_THIN_MICRO_TILING) |
				SAMPLE_SPLIT(ADDR_SURF_SAMPLE_SPLIT_2));
		modearray[14] = (ARRAY_MODE(ARRAY_2D_TILED_THIN1) |
				PIPE_CONFIG(ADDR_SURF_P8_32x32_16x16) |
				MICRO_TILE_MODE_NEW(ADDR_SURF_THIN_MICRO_TILING) |
				SAMPLE_SPLIT(ADDR_SURF_SAMPLE_SPLIT_2));
		modearray[15] = (ARRAY_MODE(ARRAY_3D_TILED_THIN1) |
				PIPE_CONFIG(ADDR_SURF_P8_32x32_16x16) |
				MICRO_TILE_MODE_NEW(ADDR_SURF_THIN_MICRO_TILING) |
				SAMPLE_SPLIT(ADDR_SURF_SAMPLE_SPLIT_2));
		modearray[16] = (ARRAY_MODE(ARRAY_PRT_TILED_THIN1) |
				PIPE_CONFIG(ADDR_SURF_P8_32x32_16x16) |
				MICRO_TILE_MODE_NEW(ADDR_SURF_THIN_MICRO_TILING) |
				SAMPLE_SPLIT(ADDR_SURF_SAMPLE_SPLIT_8));
		modearray[17] = (ARRAY_MODE(ARRAY_PRT_TILED_THIN1) |
				PIPE_CONFIG(ADDR_SURF_P4_16x16) |
				MICRO_TILE_MODE_NEW(ADDR_SURF_THIN_MICRO_TILING) |
				SAMPLE_SPLIT(ADDR_SURF_SAMPLE_SPLIT_8));
		modearray[18] = (ARRAY_MODE(ARRAY_1D_TILED_THICK) |
				PIPE_CONFIG(ADDR_SURF_P8_32x32_16x16) |
				MICRO_TILE_MODE_NEW(ADDR_SURF_THIN_MICRO_TILING) |
				SAMPLE_SPLIT(ADDR_SURF_SAMPLE_SPLIT_1));
		modearray[19] = (ARRAY_MODE(ARRAY_1D_TILED_THICK) |
				PIPE_CONFIG(ADDR_SURF_P8_32x32_16x16) |
				MICRO_TILE_MODE_NEW(ADDR_SURF_THICK_MICRO_TILING) |
				SAMPLE_SPLIT(ADDR_SURF_SAMPLE_SPLIT_1));
		modearray[20] = (ARRAY_MODE(ARRAY_2D_TILED_THICK) |
				PIPE_CONFIG(ADDR_SURF_P8_32x32_16x16) |
				MICRO_TILE_MODE_NEW(ADDR_SURF_THICK_MICRO_TILING) |
				SAMPLE_SPLIT(ADDR_SURF_SAMPLE_SPLIT_1));
		modearray[21] = (ARRAY_MODE(ARRAY_3D_TILED_THICK) |
				PIPE_CONFIG(ADDR_SURF_P8_32x32_16x16) |
				MICRO_TILE_MODE_NEW(ADDR_SURF_THICK_MICRO_TILING) |
				SAMPLE_SPLIT(ADDR_SURF_SAMPLE_SPLIT_1));
		modearray[22] = (ARRAY_MODE(ARRAY_PRT_TILED_THICK) |
				PIPE_CONFIG(ADDR_SURF_P8_32x32_16x16) |
				MICRO_TILE_MODE_NEW(ADDR_SURF_THICK_MICRO_TILING) |
				SAMPLE_SPLIT(ADDR_SURF_SAMPLE_SPLIT_1));
		modearray[23] = (ARRAY_MODE(ARRAY_PRT_TILED_THICK) |
				PIPE_CONFIG(ADDR_SURF_P4_16x16) |
				MICRO_TILE_MODE_NEW(ADDR_SURF_THICK_MICRO_TILING) |
				SAMPLE_SPLIT(ADDR_SURF_SAMPLE_SPLIT_1));
		modearray[24] = (ARRAY_MODE(ARRAY_2D_TILED_THICK) |
				PIPE_CONFIG(ADDR_SURF_P8_32x32_16x16) |
				MICRO_TILE_MODE_NEW(ADDR_SURF_THIN_MICRO_TILING) |
				SAMPLE_SPLIT(ADDR_SURF_SAMPLE_SPLIT_1));
		modearray[25] = (ARRAY_MODE(ARRAY_2D_TILED_XTHICK) |
				PIPE_CONFIG(ADDR_SURF_P8_32x32_16x16) |
				MICRO_TILE_MODE_NEW(ADDR_SURF_THICK_MICRO_TILING) |
				SAMPLE_SPLIT(ADDR_SURF_SAMPLE_SPLIT_1));
		modearray[26] = (ARRAY_MODE(ARRAY_3D_TILED_XTHICK) |
				PIPE_CONFIG(ADDR_SURF_P8_32x32_16x16) |
				MICRO_TILE_MODE_NEW(ADDR_SURF_THICK_MICRO_TILING) |
				SAMPLE_SPLIT(ADDR_SURF_SAMPLE_SPLIT_1));
		modearray[27] = (ARRAY_MODE(ARRAY_1D_TILED_THIN1) |
				PIPE_CONFIG(ADDR_SURF_P8_32x32_16x16) |
				MICRO_TILE_MODE_NEW(ADDR_SURF_ROTATED_MICRO_TILING) |
				SAMPLE_SPLIT(ADDR_SURF_SAMPLE_SPLIT_2));
		modearray[28] = (ARRAY_MODE(ARRAY_2D_TILED_THIN1) |
				PIPE_CONFIG(ADDR_SURF_P8_32x32_16x16) |
				MICRO_TILE_MODE_NEW(ADDR_SURF_ROTATED_MICRO_TILING) |
				SAMPLE_SPLIT(ADDR_SURF_SAMPLE_SPLIT_2));
		modearray[29] = (ARRAY_MODE(ARRAY_PRT_TILED_THIN1) |
				PIPE_CONFIG(ADDR_SURF_P8_32x32_16x16) |
				MICRO_TILE_MODE_NEW(ADDR_SURF_ROTATED_MICRO_TILING) |
				SAMPLE_SPLIT(ADDR_SURF_SAMPLE_SPLIT_8));
		modearray[30] = (ARRAY_MODE(ARRAY_PRT_TILED_THIN1) |
				PIPE_CONFIG(ADDR_SURF_P4_16x16) |
				MICRO_TILE_MODE_NEW(ADDR_SURF_ROTATED_MICRO_TILING) |
				SAMPLE_SPLIT(ADDR_SURF_SAMPLE_SPLIT_8));

		mod2array[0] = (BANK_WIDTH(ADDR_SURF_BANK_WIDTH_1) |
				BANK_HEIGHT(ADDR_SURF_BANK_HEIGHT_4) |
				MACRO_TILE_ASPECT(ADDR_SURF_MACRO_ASPECT_4) |
				NUM_BANKS(ADDR_SURF_16_BANK));

		mod2array[1] = (BANK_WIDTH(ADDR_SURF_BANK_WIDTH_1) |
				BANK_HEIGHT(ADDR_SURF_BANK_HEIGHT_4) |
				MACRO_TILE_ASPECT(ADDR_SURF_MACRO_ASPECT_4) |
				NUM_BANKS(ADDR_SURF_16_BANK));

		mod2array[2] = (BANK_WIDTH(ADDR_SURF_BANK_WIDTH_1) |
				BANK_HEIGHT(ADDR_SURF_BANK_HEIGHT_4) |
				MACRO_TILE_ASPECT(ADDR_SURF_MACRO_ASPECT_4) |
				NUM_BANKS(ADDR_SURF_16_BANK));

		mod2array[3] = (BANK_WIDTH(ADDR_SURF_BANK_WIDTH_1) |
				BANK_HEIGHT(ADDR_SURF_BANK_HEIGHT_4) |
				MACRO_TILE_ASPECT(ADDR_SURF_MACRO_ASPECT_4) |
				NUM_BANKS(ADDR_SURF_16_BANK));

		mod2array[4] = (BANK_WIDTH(ADDR_SURF_BANK_WIDTH_1) |
				BANK_HEIGHT(ADDR_SURF_BANK_HEIGHT_2) |
				MACRO_TILE_ASPECT(ADDR_SURF_MACRO_ASPECT_2) |
				NUM_BANKS(ADDR_SURF_16_BANK));

		mod2array[5] = (BANK_WIDTH(ADDR_SURF_BANK_WIDTH_1) |
				BANK_HEIGHT(ADDR_SURF_BANK_HEIGHT_1) |
				MACRO_TILE_ASPECT(ADDR_SURF_MACRO_ASPECT_1) |
				NUM_BANKS(ADDR_SURF_16_BANK));

		mod2array[6] = (BANK_WIDTH(ADDR_SURF_BANK_WIDTH_1) |
				BANK_HEIGHT(ADDR_SURF_BANK_HEIGHT_1) |
				MACRO_TILE_ASPECT(ADDR_SURF_MACRO_ASPECT_1) |
				NUM_BANKS(ADDR_SURF_16_BANK));

		mod2array[8] = (BANK_WIDTH(ADDR_SURF_BANK_WIDTH_1) |
				BANK_HEIGHT(ADDR_SURF_BANK_HEIGHT_8) |
				MACRO_TILE_ASPECT(ADDR_SURF_MACRO_ASPECT_4) |
				NUM_BANKS(ADDR_SURF_16_BANK));

		mod2array[9] = (BANK_WIDTH(ADDR_SURF_BANK_WIDTH_1) |
				BANK_HEIGHT(ADDR_SURF_BANK_HEIGHT_4) |
				MACRO_TILE_ASPECT(ADDR_SURF_MACRO_ASPECT_4) |
				NUM_BANKS(ADDR_SURF_16_BANK));

		mod2array[10] = (BANK_WIDTH(ADDR_SURF_BANK_WIDTH_1) |
				BANK_HEIGHT(ADDR_SURF_BANK_HEIGHT_2) |
				MACRO_TILE_ASPECT(ADDR_SURF_MACRO_ASPECT_2) |
				NUM_BANKS(ADDR_SURF_16_BANK));

		mod2array[11] = (BANK_WIDTH(ADDR_SURF_BANK_WIDTH_1) |
				BANK_HEIGHT(ADDR_SURF_BANK_HEIGHT_1) |
				MACRO_TILE_ASPECT(ADDR_SURF_MACRO_ASPECT_2) |
				NUM_BANKS(ADDR_SURF_16_BANK));

		mod2array[12] = (BANK_WIDTH(ADDR_SURF_BANK_WIDTH_1) |
				BANK_HEIGHT(ADDR_SURF_BANK_HEIGHT_1) |
				MACRO_TILE_ASPECT(ADDR_SURF_MACRO_ASPECT_1) |
				NUM_BANKS(ADDR_SURF_8_BANK));

		mod2array[13] = (BANK_WIDTH(ADDR_SURF_BANK_WIDTH_1) |
				BANK_HEIGHT(ADDR_SURF_BANK_HEIGHT_1) |
				MACRO_TILE_ASPECT(ADDR_SURF_MACRO_ASPECT_1) |
				NUM_BANKS(ADDR_SURF_4_BANK));

		mod2array[14] = (BANK_WIDTH(ADDR_SURF_BANK_WIDTH_1) |
				BANK_HEIGHT(ADDR_SURF_BANK_HEIGHT_1) |
				MACRO_TILE_ASPECT(ADDR_SURF_MACRO_ASPECT_1) |
				NUM_BANKS(ADDR_SURF_4_BANK));

		for (reg_offset = 0; reg_offset < num_tile_mode_states; reg_offset++)
			WREG32(mmGB_TILE_MODE0 + reg_offset, modearray[reg_offset]);

		for (reg_offset = 0; reg_offset < num_secondary_tile_mode_states; reg_offset++)
			if (reg_offset != 7)
				WREG32(mmGB_MACROTILE_MODE0 + reg_offset, mod2array[reg_offset]);

		break;
	case CHIP_STONEY:
		modearray[0] = (ARRAY_MODE(ARRAY_2D_TILED_THIN1) |
				PIPE_CONFIG(ADDR_SURF_P2) |
				TILE_SPLIT(ADDR_SURF_TILE_SPLIT_64B) |
				MICRO_TILE_MODE_NEW(ADDR_SURF_DEPTH_MICRO_TILING));
		modearray[1] = (ARRAY_MODE(ARRAY_2D_TILED_THIN1) |
				PIPE_CONFIG(ADDR_SURF_P2) |
				TILE_SPLIT(ADDR_SURF_TILE_SPLIT_128B) |
				MICRO_TILE_MODE_NEW(ADDR_SURF_DEPTH_MICRO_TILING));
		modearray[2] = (ARRAY_MODE(ARRAY_2D_TILED_THIN1) |
				PIPE_CONFIG(ADDR_SURF_P2) |
				TILE_SPLIT(ADDR_SURF_TILE_SPLIT_256B) |
				MICRO_TILE_MODE_NEW(ADDR_SURF_DEPTH_MICRO_TILING));
		modearray[3] = (ARRAY_MODE(ARRAY_2D_TILED_THIN1) |
				PIPE_CONFIG(ADDR_SURF_P2) |
				TILE_SPLIT(ADDR_SURF_TILE_SPLIT_512B) |
				MICRO_TILE_MODE_NEW(ADDR_SURF_DEPTH_MICRO_TILING));
		modearray[4] = (ARRAY_MODE(ARRAY_2D_TILED_THIN1) |
				PIPE_CONFIG(ADDR_SURF_P2) |
				TILE_SPLIT(ADDR_SURF_TILE_SPLIT_2KB) |
				MICRO_TILE_MODE_NEW(ADDR_SURF_DEPTH_MICRO_TILING));
		modearray[5] = (ARRAY_MODE(ARRAY_1D_TILED_THIN1) |
				PIPE_CONFIG(ADDR_SURF_P2) |
				TILE_SPLIT(ADDR_SURF_TILE_SPLIT_2KB) |
				MICRO_TILE_MODE_NEW(ADDR_SURF_DEPTH_MICRO_TILING));
		modearray[6] = (ARRAY_MODE(ARRAY_PRT_TILED_THIN1) |
				PIPE_CONFIG(ADDR_SURF_P2) |
				TILE_SPLIT(ADDR_SURF_TILE_SPLIT_2KB) |
				MICRO_TILE_MODE_NEW(ADDR_SURF_DEPTH_MICRO_TILING));
		modearray[8] = (ARRAY_MODE(ARRAY_LINEAR_ALIGNED) |
				PIPE_CONFIG(ADDR_SURF_P2));
		modearray[9] = (ARRAY_MODE(ARRAY_1D_TILED_THIN1) |
				PIPE_CONFIG(ADDR_SURF_P2) |
				MICRO_TILE_MODE_NEW(ADDR_SURF_DISPLAY_MICRO_TILING) |
				SAMPLE_SPLIT(ADDR_SURF_SAMPLE_SPLIT_2));
		modearray[10] = (ARRAY_MODE(ARRAY_2D_TILED_THIN1) |
				 PIPE_CONFIG(ADDR_SURF_P2) |
				 MICRO_TILE_MODE_NEW(ADDR_SURF_DISPLAY_MICRO_TILING) |
				 SAMPLE_SPLIT(ADDR_SURF_SAMPLE_SPLIT_2));
		modearray[11] = (ARRAY_MODE(ARRAY_PRT_TILED_THIN1) |
				 PIPE_CONFIG(ADDR_SURF_P2) |
				 MICRO_TILE_MODE_NEW(ADDR_SURF_DISPLAY_MICRO_TILING) |
				 SAMPLE_SPLIT(ADDR_SURF_SAMPLE_SPLIT_8));
		modearray[13] = (ARRAY_MODE(ARRAY_1D_TILED_THIN1) |
				 PIPE_CONFIG(ADDR_SURF_P2) |
				 MICRO_TILE_MODE_NEW(ADDR_SURF_THIN_MICRO_TILING) |
				 SAMPLE_SPLIT(ADDR_SURF_SAMPLE_SPLIT_2));
		modearray[14] = (ARRAY_MODE(ARRAY_2D_TILED_THIN1) |
				 PIPE_CONFIG(ADDR_SURF_P2) |
				 MICRO_TILE_MODE_NEW(ADDR_SURF_THIN_MICRO_TILING) |
				 SAMPLE_SPLIT(ADDR_SURF_SAMPLE_SPLIT_2));
		modearray[15] = (ARRAY_MODE(ARRAY_3D_TILED_THIN1) |
				 PIPE_CONFIG(ADDR_SURF_P2) |
				 MICRO_TILE_MODE_NEW(ADDR_SURF_THIN_MICRO_TILING) |
				 SAMPLE_SPLIT(ADDR_SURF_SAMPLE_SPLIT_2));
		modearray[16] = (ARRAY_MODE(ARRAY_PRT_TILED_THIN1) |
				 PIPE_CONFIG(ADDR_SURF_P2) |
				 MICRO_TILE_MODE_NEW(ADDR_SURF_THIN_MICRO_TILING) |
				 SAMPLE_SPLIT(ADDR_SURF_SAMPLE_SPLIT_8));
		modearray[18] = (ARRAY_MODE(ARRAY_1D_TILED_THICK) |
				 PIPE_CONFIG(ADDR_SURF_P2) |
				 MICRO_TILE_MODE_NEW(ADDR_SURF_THIN_MICRO_TILING) |
				 SAMPLE_SPLIT(ADDR_SURF_SAMPLE_SPLIT_1));
		modearray[19] = (ARRAY_MODE(ARRAY_1D_TILED_THICK) |
				 PIPE_CONFIG(ADDR_SURF_P2) |
				 MICRO_TILE_MODE_NEW(ADDR_SURF_THICK_MICRO_TILING) |
				 SAMPLE_SPLIT(ADDR_SURF_SAMPLE_SPLIT_1));
		modearray[20] = (ARRAY_MODE(ARRAY_2D_TILED_THICK) |
				 PIPE_CONFIG(ADDR_SURF_P2) |
				 MICRO_TILE_MODE_NEW(ADDR_SURF_THICK_MICRO_TILING) |
				 SAMPLE_SPLIT(ADDR_SURF_SAMPLE_SPLIT_1));
		modearray[21] = (ARRAY_MODE(ARRAY_3D_TILED_THICK) |
				 PIPE_CONFIG(ADDR_SURF_P2) |
				 MICRO_TILE_MODE_NEW(ADDR_SURF_THICK_MICRO_TILING) |
				 SAMPLE_SPLIT(ADDR_SURF_SAMPLE_SPLIT_1));
		modearray[22] = (ARRAY_MODE(ARRAY_PRT_TILED_THICK) |
				 PIPE_CONFIG(ADDR_SURF_P2) |
				 MICRO_TILE_MODE_NEW(ADDR_SURF_THICK_MICRO_TILING) |
				 SAMPLE_SPLIT(ADDR_SURF_SAMPLE_SPLIT_1));
		modearray[24] = (ARRAY_MODE(ARRAY_2D_TILED_THICK) |
				 PIPE_CONFIG(ADDR_SURF_P2) |
				 MICRO_TILE_MODE_NEW(ADDR_SURF_THIN_MICRO_TILING) |
				 SAMPLE_SPLIT(ADDR_SURF_SAMPLE_SPLIT_1));
		modearray[25] = (ARRAY_MODE(ARRAY_2D_TILED_XTHICK) |
				 PIPE_CONFIG(ADDR_SURF_P2) |
				 MICRO_TILE_MODE_NEW(ADDR_SURF_THICK_MICRO_TILING) |
				 SAMPLE_SPLIT(ADDR_SURF_SAMPLE_SPLIT_1));
		modearray[26] = (ARRAY_MODE(ARRAY_3D_TILED_XTHICK) |
				 PIPE_CONFIG(ADDR_SURF_P2) |
				 MICRO_TILE_MODE_NEW(ADDR_SURF_THICK_MICRO_TILING) |
				 SAMPLE_SPLIT(ADDR_SURF_SAMPLE_SPLIT_1));
		modearray[27] = (ARRAY_MODE(ARRAY_1D_TILED_THIN1) |
				 PIPE_CONFIG(ADDR_SURF_P2) |
				 MICRO_TILE_MODE_NEW(ADDR_SURF_ROTATED_MICRO_TILING) |
				 SAMPLE_SPLIT(ADDR_SURF_SAMPLE_SPLIT_2));
		modearray[28] = (ARRAY_MODE(ARRAY_2D_TILED_THIN1) |
				 PIPE_CONFIG(ADDR_SURF_P2) |
				 MICRO_TILE_MODE_NEW(ADDR_SURF_ROTATED_MICRO_TILING) |
				 SAMPLE_SPLIT(ADDR_SURF_SAMPLE_SPLIT_2));
		modearray[29] = (ARRAY_MODE(ARRAY_PRT_TILED_THIN1) |
				 PIPE_CONFIG(ADDR_SURF_P2) |
				 MICRO_TILE_MODE_NEW(ADDR_SURF_ROTATED_MICRO_TILING) |
				 SAMPLE_SPLIT(ADDR_SURF_SAMPLE_SPLIT_8));

		mod2array[0] = (BANK_WIDTH(ADDR_SURF_BANK_WIDTH_1) |
				BANK_HEIGHT(ADDR_SURF_BANK_HEIGHT_4) |
				MACRO_TILE_ASPECT(ADDR_SURF_MACRO_ASPECT_4) |
				NUM_BANKS(ADDR_SURF_8_BANK));
		mod2array[1] = (BANK_WIDTH(ADDR_SURF_BANK_WIDTH_1) |
				BANK_HEIGHT(ADDR_SURF_BANK_HEIGHT_2) |
				MACRO_TILE_ASPECT(ADDR_SURF_MACRO_ASPECT_4) |
				NUM_BANKS(ADDR_SURF_8_BANK));
		mod2array[2] = (BANK_WIDTH(ADDR_SURF_BANK_WIDTH_1) |
				BANK_HEIGHT(ADDR_SURF_BANK_HEIGHT_1) |
				MACRO_TILE_ASPECT(ADDR_SURF_MACRO_ASPECT_2) |
				NUM_BANKS(ADDR_SURF_8_BANK));
		mod2array[3] = (BANK_WIDTH(ADDR_SURF_BANK_WIDTH_1) |
				BANK_HEIGHT(ADDR_SURF_BANK_HEIGHT_1) |
				MACRO_TILE_ASPECT(ADDR_SURF_MACRO_ASPECT_2) |
				NUM_BANKS(ADDR_SURF_8_BANK));
		mod2array[4] = (BANK_WIDTH(ADDR_SURF_BANK_WIDTH_1) |
				BANK_HEIGHT(ADDR_SURF_BANK_HEIGHT_1) |
				MACRO_TILE_ASPECT(ADDR_SURF_MACRO_ASPECT_2) |
				NUM_BANKS(ADDR_SURF_8_BANK));
		mod2array[5] = (BANK_WIDTH(ADDR_SURF_BANK_WIDTH_1) |
				BANK_HEIGHT(ADDR_SURF_BANK_HEIGHT_1) |
				MACRO_TILE_ASPECT(ADDR_SURF_MACRO_ASPECT_2) |
				NUM_BANKS(ADDR_SURF_8_BANK));
		mod2array[6] = (BANK_WIDTH(ADDR_SURF_BANK_WIDTH_1) |
				BANK_HEIGHT(ADDR_SURF_BANK_HEIGHT_1) |
				MACRO_TILE_ASPECT(ADDR_SURF_MACRO_ASPECT_2) |
				NUM_BANKS(ADDR_SURF_8_BANK));
		mod2array[8] = (BANK_WIDTH(ADDR_SURF_BANK_WIDTH_4) |
				BANK_HEIGHT(ADDR_SURF_BANK_HEIGHT_8) |
				MACRO_TILE_ASPECT(ADDR_SURF_MACRO_ASPECT_4) |
				NUM_BANKS(ADDR_SURF_16_BANK));
		mod2array[9] = (BANK_WIDTH(ADDR_SURF_BANK_WIDTH_4) |
				BANK_HEIGHT(ADDR_SURF_BANK_HEIGHT_4) |
				MACRO_TILE_ASPECT(ADDR_SURF_MACRO_ASPECT_4) |
				NUM_BANKS(ADDR_SURF_16_BANK));
		mod2array[10] = (BANK_WIDTH(ADDR_SURF_BANK_WIDTH_2) |
				 BANK_HEIGHT(ADDR_SURF_BANK_HEIGHT_4) |
				 MACRO_TILE_ASPECT(ADDR_SURF_MACRO_ASPECT_4) |
				 NUM_BANKS(ADDR_SURF_16_BANK));
		mod2array[11] = (BANK_WIDTH(ADDR_SURF_BANK_WIDTH_2) |
				 BANK_HEIGHT(ADDR_SURF_BANK_HEIGHT_2) |
				 MACRO_TILE_ASPECT(ADDR_SURF_MACRO_ASPECT_4) |
				 NUM_BANKS(ADDR_SURF_16_BANK));
		mod2array[12] = (BANK_WIDTH(ADDR_SURF_BANK_WIDTH_1) |
				 BANK_HEIGHT(ADDR_SURF_BANK_HEIGHT_2) |
				 MACRO_TILE_ASPECT(ADDR_SURF_MACRO_ASPECT_4) |
				 NUM_BANKS(ADDR_SURF_16_BANK));
		mod2array[13] = (BANK_WIDTH(ADDR_SURF_BANK_WIDTH_1) |
				 BANK_HEIGHT(ADDR_SURF_BANK_HEIGHT_1) |
				 MACRO_TILE_ASPECT(ADDR_SURF_MACRO_ASPECT_4) |
				 NUM_BANKS(ADDR_SURF_16_BANK));
		mod2array[14] = (BANK_WIDTH(ADDR_SURF_BANK_WIDTH_1) |
				 BANK_HEIGHT(ADDR_SURF_BANK_HEIGHT_1) |
				 MACRO_TILE_ASPECT(ADDR_SURF_MACRO_ASPECT_2) |
				 NUM_BANKS(ADDR_SURF_8_BANK));

		for (reg_offset = 0; reg_offset < num_tile_mode_states; reg_offset++)
			if (reg_offset != 7 && reg_offset != 12 && reg_offset != 17 &&
			    reg_offset != 23)
				WREG32(mmGB_TILE_MODE0 + reg_offset, modearray[reg_offset]);

		for (reg_offset = 0; reg_offset < num_secondary_tile_mode_states; reg_offset++)
			if (reg_offset != 7)
				WREG32(mmGB_MACROTILE_MODE0 + reg_offset, mod2array[reg_offset]);

		break;
	default:
		dev_warn(adev->dev,
			 "Unknown chip type (%d) in function gfx_v8_0_tiling_mode_table_init() falling through to CHIP_CARRIZO\n",
			 adev->asic_type);

	case CHIP_CARRIZO:
		modearray[0] = (ARRAY_MODE(ARRAY_2D_TILED_THIN1) |
				PIPE_CONFIG(ADDR_SURF_P2) |
				TILE_SPLIT(ADDR_SURF_TILE_SPLIT_64B) |
				MICRO_TILE_MODE_NEW(ADDR_SURF_DEPTH_MICRO_TILING));
		modearray[1] = (ARRAY_MODE(ARRAY_2D_TILED_THIN1) |
				PIPE_CONFIG(ADDR_SURF_P2) |
				TILE_SPLIT(ADDR_SURF_TILE_SPLIT_128B) |
				MICRO_TILE_MODE_NEW(ADDR_SURF_DEPTH_MICRO_TILING));
		modearray[2] = (ARRAY_MODE(ARRAY_2D_TILED_THIN1) |
				PIPE_CONFIG(ADDR_SURF_P2) |
				TILE_SPLIT(ADDR_SURF_TILE_SPLIT_256B) |
				MICRO_TILE_MODE_NEW(ADDR_SURF_DEPTH_MICRO_TILING));
		modearray[3] = (ARRAY_MODE(ARRAY_2D_TILED_THIN1) |
				PIPE_CONFIG(ADDR_SURF_P2) |
				TILE_SPLIT(ADDR_SURF_TILE_SPLIT_512B) |
				MICRO_TILE_MODE_NEW(ADDR_SURF_DEPTH_MICRO_TILING));
		modearray[4] = (ARRAY_MODE(ARRAY_2D_TILED_THIN1) |
				PIPE_CONFIG(ADDR_SURF_P2) |
				TILE_SPLIT(ADDR_SURF_TILE_SPLIT_2KB) |
				MICRO_TILE_MODE_NEW(ADDR_SURF_DEPTH_MICRO_TILING));
		modearray[5] = (ARRAY_MODE(ARRAY_1D_TILED_THIN1) |
				PIPE_CONFIG(ADDR_SURF_P2) |
				TILE_SPLIT(ADDR_SURF_TILE_SPLIT_2KB) |
				MICRO_TILE_MODE_NEW(ADDR_SURF_DEPTH_MICRO_TILING));
		modearray[6] = (ARRAY_MODE(ARRAY_PRT_TILED_THIN1) |
				PIPE_CONFIG(ADDR_SURF_P2) |
				TILE_SPLIT(ADDR_SURF_TILE_SPLIT_2KB) |
				MICRO_TILE_MODE_NEW(ADDR_SURF_DEPTH_MICRO_TILING));
		modearray[8] = (ARRAY_MODE(ARRAY_LINEAR_ALIGNED) |
				PIPE_CONFIG(ADDR_SURF_P2));
		modearray[9] = (ARRAY_MODE(ARRAY_1D_TILED_THIN1) |
				PIPE_CONFIG(ADDR_SURF_P2) |
				MICRO_TILE_MODE_NEW(ADDR_SURF_DISPLAY_MICRO_TILING) |
				SAMPLE_SPLIT(ADDR_SURF_SAMPLE_SPLIT_2));
		modearray[10] = (ARRAY_MODE(ARRAY_2D_TILED_THIN1) |
				 PIPE_CONFIG(ADDR_SURF_P2) |
				 MICRO_TILE_MODE_NEW(ADDR_SURF_DISPLAY_MICRO_TILING) |
				 SAMPLE_SPLIT(ADDR_SURF_SAMPLE_SPLIT_2));
		modearray[11] = (ARRAY_MODE(ARRAY_PRT_TILED_THIN1) |
				 PIPE_CONFIG(ADDR_SURF_P2) |
				 MICRO_TILE_MODE_NEW(ADDR_SURF_DISPLAY_MICRO_TILING) |
				 SAMPLE_SPLIT(ADDR_SURF_SAMPLE_SPLIT_8));
		modearray[13] = (ARRAY_MODE(ARRAY_1D_TILED_THIN1) |
				 PIPE_CONFIG(ADDR_SURF_P2) |
				 MICRO_TILE_MODE_NEW(ADDR_SURF_THIN_MICRO_TILING) |
				 SAMPLE_SPLIT(ADDR_SURF_SAMPLE_SPLIT_2));
		modearray[14] = (ARRAY_MODE(ARRAY_2D_TILED_THIN1) |
				 PIPE_CONFIG(ADDR_SURF_P2) |
				 MICRO_TILE_MODE_NEW(ADDR_SURF_THIN_MICRO_TILING) |
				 SAMPLE_SPLIT(ADDR_SURF_SAMPLE_SPLIT_2));
		modearray[15] = (ARRAY_MODE(ARRAY_3D_TILED_THIN1) |
				 PIPE_CONFIG(ADDR_SURF_P2) |
				 MICRO_TILE_MODE_NEW(ADDR_SURF_THIN_MICRO_TILING) |
				 SAMPLE_SPLIT(ADDR_SURF_SAMPLE_SPLIT_2));
		modearray[16] = (ARRAY_MODE(ARRAY_PRT_TILED_THIN1) |
				 PIPE_CONFIG(ADDR_SURF_P2) |
				 MICRO_TILE_MODE_NEW(ADDR_SURF_THIN_MICRO_TILING) |
				 SAMPLE_SPLIT(ADDR_SURF_SAMPLE_SPLIT_8));
		modearray[18] = (ARRAY_MODE(ARRAY_1D_TILED_THICK) |
				 PIPE_CONFIG(ADDR_SURF_P2) |
				 MICRO_TILE_MODE_NEW(ADDR_SURF_THIN_MICRO_TILING) |
				 SAMPLE_SPLIT(ADDR_SURF_SAMPLE_SPLIT_1));
		modearray[19] = (ARRAY_MODE(ARRAY_1D_TILED_THICK) |
				 PIPE_CONFIG(ADDR_SURF_P2) |
				 MICRO_TILE_MODE_NEW(ADDR_SURF_THICK_MICRO_TILING) |
				 SAMPLE_SPLIT(ADDR_SURF_SAMPLE_SPLIT_1));
		modearray[20] = (ARRAY_MODE(ARRAY_2D_TILED_THICK) |
				 PIPE_CONFIG(ADDR_SURF_P2) |
				 MICRO_TILE_MODE_NEW(ADDR_SURF_THICK_MICRO_TILING) |
				 SAMPLE_SPLIT(ADDR_SURF_SAMPLE_SPLIT_1));
		modearray[21] = (ARRAY_MODE(ARRAY_3D_TILED_THICK) |
				 PIPE_CONFIG(ADDR_SURF_P2) |
				 MICRO_TILE_MODE_NEW(ADDR_SURF_THICK_MICRO_TILING) |
				 SAMPLE_SPLIT(ADDR_SURF_SAMPLE_SPLIT_1));
		modearray[22] = (ARRAY_MODE(ARRAY_PRT_TILED_THICK) |
				 PIPE_CONFIG(ADDR_SURF_P2) |
				 MICRO_TILE_MODE_NEW(ADDR_SURF_THICK_MICRO_TILING) |
				 SAMPLE_SPLIT(ADDR_SURF_SAMPLE_SPLIT_1));
		modearray[24] = (ARRAY_MODE(ARRAY_2D_TILED_THICK) |
				 PIPE_CONFIG(ADDR_SURF_P2) |
				 MICRO_TILE_MODE_NEW(ADDR_SURF_THIN_MICRO_TILING) |
				 SAMPLE_SPLIT(ADDR_SURF_SAMPLE_SPLIT_1));
		modearray[25] = (ARRAY_MODE(ARRAY_2D_TILED_XTHICK) |
				 PIPE_CONFIG(ADDR_SURF_P2) |
				 MICRO_TILE_MODE_NEW(ADDR_SURF_THICK_MICRO_TILING) |
				 SAMPLE_SPLIT(ADDR_SURF_SAMPLE_SPLIT_1));
		modearray[26] = (ARRAY_MODE(ARRAY_3D_TILED_XTHICK) |
				 PIPE_CONFIG(ADDR_SURF_P2) |
				 MICRO_TILE_MODE_NEW(ADDR_SURF_THICK_MICRO_TILING) |
				 SAMPLE_SPLIT(ADDR_SURF_SAMPLE_SPLIT_1));
		modearray[27] = (ARRAY_MODE(ARRAY_1D_TILED_THIN1) |
				 PIPE_CONFIG(ADDR_SURF_P2) |
				 MICRO_TILE_MODE_NEW(ADDR_SURF_ROTATED_MICRO_TILING) |
				 SAMPLE_SPLIT(ADDR_SURF_SAMPLE_SPLIT_2));
		modearray[28] = (ARRAY_MODE(ARRAY_2D_TILED_THIN1) |
				 PIPE_CONFIG(ADDR_SURF_P2) |
				 MICRO_TILE_MODE_NEW(ADDR_SURF_ROTATED_MICRO_TILING) |
				 SAMPLE_SPLIT(ADDR_SURF_SAMPLE_SPLIT_2));
		modearray[29] = (ARRAY_MODE(ARRAY_PRT_TILED_THIN1) |
				 PIPE_CONFIG(ADDR_SURF_P2) |
				 MICRO_TILE_MODE_NEW(ADDR_SURF_ROTATED_MICRO_TILING) |
				 SAMPLE_SPLIT(ADDR_SURF_SAMPLE_SPLIT_8));

		mod2array[0] = (BANK_WIDTH(ADDR_SURF_BANK_WIDTH_1) |
				BANK_HEIGHT(ADDR_SURF_BANK_HEIGHT_4) |
				MACRO_TILE_ASPECT(ADDR_SURF_MACRO_ASPECT_4) |
				NUM_BANKS(ADDR_SURF_8_BANK));
		mod2array[1] = (BANK_WIDTH(ADDR_SURF_BANK_WIDTH_1) |
				BANK_HEIGHT(ADDR_SURF_BANK_HEIGHT_2) |
				MACRO_TILE_ASPECT(ADDR_SURF_MACRO_ASPECT_4) |
				NUM_BANKS(ADDR_SURF_8_BANK));
		mod2array[2] = (BANK_WIDTH(ADDR_SURF_BANK_WIDTH_1) |
				BANK_HEIGHT(ADDR_SURF_BANK_HEIGHT_1) |
				MACRO_TILE_ASPECT(ADDR_SURF_MACRO_ASPECT_2) |
				NUM_BANKS(ADDR_SURF_8_BANK));
		mod2array[3] = (BANK_WIDTH(ADDR_SURF_BANK_WIDTH_1) |
				BANK_HEIGHT(ADDR_SURF_BANK_HEIGHT_1) |
				MACRO_TILE_ASPECT(ADDR_SURF_MACRO_ASPECT_2) |
				NUM_BANKS(ADDR_SURF_8_BANK));
		mod2array[4] = (BANK_WIDTH(ADDR_SURF_BANK_WIDTH_1) |
				BANK_HEIGHT(ADDR_SURF_BANK_HEIGHT_1) |
				MACRO_TILE_ASPECT(ADDR_SURF_MACRO_ASPECT_2) |
				NUM_BANKS(ADDR_SURF_8_BANK));
		mod2array[5] = (BANK_WIDTH(ADDR_SURF_BANK_WIDTH_1) |
				BANK_HEIGHT(ADDR_SURF_BANK_HEIGHT_1) |
				MACRO_TILE_ASPECT(ADDR_SURF_MACRO_ASPECT_2) |
				NUM_BANKS(ADDR_SURF_8_BANK));
		mod2array[6] = (BANK_WIDTH(ADDR_SURF_BANK_WIDTH_1) |
				BANK_HEIGHT(ADDR_SURF_BANK_HEIGHT_1) |
				MACRO_TILE_ASPECT(ADDR_SURF_MACRO_ASPECT_2) |
				NUM_BANKS(ADDR_SURF_8_BANK));
		mod2array[8] = (BANK_WIDTH(ADDR_SURF_BANK_WIDTH_4) |
				BANK_HEIGHT(ADDR_SURF_BANK_HEIGHT_8) |
				MACRO_TILE_ASPECT(ADDR_SURF_MACRO_ASPECT_4) |
				NUM_BANKS(ADDR_SURF_16_BANK));
		mod2array[9] = (BANK_WIDTH(ADDR_SURF_BANK_WIDTH_4) |
				BANK_HEIGHT(ADDR_SURF_BANK_HEIGHT_4) |
				MACRO_TILE_ASPECT(ADDR_SURF_MACRO_ASPECT_4) |
				NUM_BANKS(ADDR_SURF_16_BANK));
		mod2array[10] = (BANK_WIDTH(ADDR_SURF_BANK_WIDTH_2) |
				 BANK_HEIGHT(ADDR_SURF_BANK_HEIGHT_4) |
				 MACRO_TILE_ASPECT(ADDR_SURF_MACRO_ASPECT_4) |
				 NUM_BANKS(ADDR_SURF_16_BANK));
		mod2array[11] = (BANK_WIDTH(ADDR_SURF_BANK_WIDTH_2) |
				 BANK_HEIGHT(ADDR_SURF_BANK_HEIGHT_2) |
				 MACRO_TILE_ASPECT(ADDR_SURF_MACRO_ASPECT_4) |
				 NUM_BANKS(ADDR_SURF_16_BANK));
		mod2array[12] = (BANK_WIDTH(ADDR_SURF_BANK_WIDTH_1) |
				 BANK_HEIGHT(ADDR_SURF_BANK_HEIGHT_2) |
				 MACRO_TILE_ASPECT(ADDR_SURF_MACRO_ASPECT_4) |
				 NUM_BANKS(ADDR_SURF_16_BANK));
		mod2array[13] = (BANK_WIDTH(ADDR_SURF_BANK_WIDTH_1) |
				 BANK_HEIGHT(ADDR_SURF_BANK_HEIGHT_1) |
				 MACRO_TILE_ASPECT(ADDR_SURF_MACRO_ASPECT_4) |
				 NUM_BANKS(ADDR_SURF_16_BANK));
		mod2array[14] = (BANK_WIDTH(ADDR_SURF_BANK_WIDTH_1) |
				 BANK_HEIGHT(ADDR_SURF_BANK_HEIGHT_1) |
				 MACRO_TILE_ASPECT(ADDR_SURF_MACRO_ASPECT_2) |
				 NUM_BANKS(ADDR_SURF_8_BANK));

		for (reg_offset = 0; reg_offset < num_tile_mode_states; reg_offset++)
			if (reg_offset != 7 && reg_offset != 12 && reg_offset != 17 &&
			    reg_offset != 23)
				WREG32(mmGB_TILE_MODE0 + reg_offset, modearray[reg_offset]);

		for (reg_offset = 0; reg_offset < num_secondary_tile_mode_states; reg_offset++)
			if (reg_offset != 7)
				WREG32(mmGB_MACROTILE_MODE0 + reg_offset, mod2array[reg_offset]);

		break;
	}
}

static void gfx_v8_0_select_se_sh(struct amdgpu_device *adev,
				  u32 se_num, u32 sh_num, u32 instance)
{
	u32 data;

	if (instance == 0xffffffff)
		data = REG_SET_FIELD(0, GRBM_GFX_INDEX, INSTANCE_BROADCAST_WRITES, 1);
	else
		data = REG_SET_FIELD(0, GRBM_GFX_INDEX, INSTANCE_INDEX, instance);

	if (se_num == 0xffffffff)
		data = REG_SET_FIELD(data, GRBM_GFX_INDEX, SE_BROADCAST_WRITES, 1);
	else
		data = REG_SET_FIELD(data, GRBM_GFX_INDEX, SE_INDEX, se_num);

	if (sh_num == 0xffffffff)
		data = REG_SET_FIELD(data, GRBM_GFX_INDEX, SH_BROADCAST_WRITES, 1);
	else
		data = REG_SET_FIELD(data, GRBM_GFX_INDEX, SH_INDEX, sh_num);

	WREG32(mmGRBM_GFX_INDEX, data);
}

static void gfx_v8_0_select_me_pipe_q(struct amdgpu_device *adev,
				  u32 me, u32 pipe, u32 q)
{
	vi_srbm_select(adev, me, pipe, q, 0);
}

static u32 gfx_v8_0_get_rb_active_bitmap(struct amdgpu_device *adev)
{
	u32 data, mask;

	data =  RREG32(mmCC_RB_BACKEND_DISABLE) |
		RREG32(mmGC_USER_RB_BACKEND_DISABLE);

	data = REG_GET_FIELD(data, GC_USER_RB_BACKEND_DISABLE, BACKEND_DISABLE);

	mask = amdgpu_gfx_create_bitmask(adev->gfx.config.max_backends_per_se /
					 adev->gfx.config.max_sh_per_se);

	return (~data) & mask;
}

static void
gfx_v8_0_raster_config(struct amdgpu_device *adev, u32 *rconf, u32 *rconf1)
{
	switch (adev->asic_type) {
	case CHIP_FIJI:
	case CHIP_VEGAM:
		*rconf |= RB_MAP_PKR0(2) | RB_MAP_PKR1(2) |
			  RB_XSEL2(1) | PKR_MAP(2) |
			  PKR_XSEL(1) | PKR_YSEL(1) |
			  SE_MAP(2) | SE_XSEL(2) | SE_YSEL(3);
		*rconf1 |= SE_PAIR_MAP(2) | SE_PAIR_XSEL(3) |
			   SE_PAIR_YSEL(2);
		break;
	case CHIP_TONGA:
	case CHIP_POLARIS10:
		*rconf |= RB_MAP_PKR0(2) | RB_XSEL2(1) | SE_MAP(2) |
			  SE_XSEL(1) | SE_YSEL(1);
		*rconf1 |= SE_PAIR_MAP(2) | SE_PAIR_XSEL(2) |
			   SE_PAIR_YSEL(2);
		break;
	case CHIP_TOPAZ:
	case CHIP_CARRIZO:
		*rconf |= RB_MAP_PKR0(2);
		*rconf1 |= 0x0;
		break;
	case CHIP_POLARIS11:
	case CHIP_POLARIS12:
		*rconf |= RB_MAP_PKR0(2) | RB_XSEL2(1) | SE_MAP(2) |
			  SE_XSEL(1) | SE_YSEL(1);
		*rconf1 |= 0x0;
		break;
	case CHIP_STONEY:
		*rconf |= 0x0;
		*rconf1 |= 0x0;
		break;
	default:
		DRM_ERROR("unknown asic: 0x%x\n", adev->asic_type);
		break;
	}
}

static void
gfx_v8_0_write_harvested_raster_configs(struct amdgpu_device *adev,
					u32 raster_config, u32 raster_config_1,
					unsigned rb_mask, unsigned num_rb)
{
	unsigned sh_per_se = max_t(unsigned, adev->gfx.config.max_sh_per_se, 1);
	unsigned num_se = max_t(unsigned, adev->gfx.config.max_shader_engines, 1);
	unsigned rb_per_pkr = min_t(unsigned, num_rb / num_se / sh_per_se, 2);
	unsigned rb_per_se = num_rb / num_se;
	unsigned se_mask[4];
	unsigned se;

	se_mask[0] = ((1 << rb_per_se) - 1) & rb_mask;
	se_mask[1] = (se_mask[0] << rb_per_se) & rb_mask;
	se_mask[2] = (se_mask[1] << rb_per_se) & rb_mask;
	se_mask[3] = (se_mask[2] << rb_per_se) & rb_mask;

	WARN_ON(!(num_se == 1 || num_se == 2 || num_se == 4));
	WARN_ON(!(sh_per_se == 1 || sh_per_se == 2));
	WARN_ON(!(rb_per_pkr == 1 || rb_per_pkr == 2));

	if ((num_se > 2) && ((!se_mask[0] && !se_mask[1]) ||
			     (!se_mask[2] && !se_mask[3]))) {
		raster_config_1 &= ~SE_PAIR_MAP_MASK;

		if (!se_mask[0] && !se_mask[1]) {
			raster_config_1 |=
				SE_PAIR_MAP(RASTER_CONFIG_SE_PAIR_MAP_3);
		} else {
			raster_config_1 |=
				SE_PAIR_MAP(RASTER_CONFIG_SE_PAIR_MAP_0);
		}
	}

	for (se = 0; se < num_se; se++) {
		unsigned raster_config_se = raster_config;
		unsigned pkr0_mask = ((1 << rb_per_pkr) - 1) << (se * rb_per_se);
		unsigned pkr1_mask = pkr0_mask << rb_per_pkr;
		int idx = (se / 2) * 2;

		if ((num_se > 1) && (!se_mask[idx] || !se_mask[idx + 1])) {
			raster_config_se &= ~SE_MAP_MASK;

			if (!se_mask[idx]) {
				raster_config_se |= SE_MAP(RASTER_CONFIG_SE_MAP_3);
			} else {
				raster_config_se |= SE_MAP(RASTER_CONFIG_SE_MAP_0);
			}
		}

		pkr0_mask &= rb_mask;
		pkr1_mask &= rb_mask;
		if (rb_per_se > 2 && (!pkr0_mask || !pkr1_mask)) {
			raster_config_se &= ~PKR_MAP_MASK;

			if (!pkr0_mask) {
				raster_config_se |= PKR_MAP(RASTER_CONFIG_PKR_MAP_3);
			} else {
				raster_config_se |= PKR_MAP(RASTER_CONFIG_PKR_MAP_0);
			}
		}

		if (rb_per_se >= 2) {
			unsigned rb0_mask = 1 << (se * rb_per_se);
			unsigned rb1_mask = rb0_mask << 1;

			rb0_mask &= rb_mask;
			rb1_mask &= rb_mask;
			if (!rb0_mask || !rb1_mask) {
				raster_config_se &= ~RB_MAP_PKR0_MASK;

				if (!rb0_mask) {
					raster_config_se |=
						RB_MAP_PKR0(RASTER_CONFIG_RB_MAP_3);
				} else {
					raster_config_se |=
						RB_MAP_PKR0(RASTER_CONFIG_RB_MAP_0);
				}
			}

			if (rb_per_se > 2) {
				rb0_mask = 1 << (se * rb_per_se + rb_per_pkr);
				rb1_mask = rb0_mask << 1;
				rb0_mask &= rb_mask;
				rb1_mask &= rb_mask;
				if (!rb0_mask || !rb1_mask) {
					raster_config_se &= ~RB_MAP_PKR1_MASK;

					if (!rb0_mask) {
						raster_config_se |=
							RB_MAP_PKR1(RASTER_CONFIG_RB_MAP_3);
					} else {
						raster_config_se |=
							RB_MAP_PKR1(RASTER_CONFIG_RB_MAP_0);
					}
				}
			}
		}

		/* GRBM_GFX_INDEX has a different offset on VI */
		gfx_v8_0_select_se_sh(adev, se, 0xffffffff, 0xffffffff);
		WREG32(mmPA_SC_RASTER_CONFIG, raster_config_se);
		WREG32(mmPA_SC_RASTER_CONFIG_1, raster_config_1);
	}

	/* GRBM_GFX_INDEX has a different offset on VI */
	gfx_v8_0_select_se_sh(adev, 0xffffffff, 0xffffffff, 0xffffffff);
}

static void gfx_v8_0_setup_rb(struct amdgpu_device *adev)
{
	int i, j;
	u32 data;
	u32 raster_config = 0, raster_config_1 = 0;
	u32 active_rbs = 0;
	u32 rb_bitmap_width_per_sh = adev->gfx.config.max_backends_per_se /
					adev->gfx.config.max_sh_per_se;
	unsigned num_rb_pipes;

	mutex_lock(&adev->grbm_idx_mutex);
	for (i = 0; i < adev->gfx.config.max_shader_engines; i++) {
		for (j = 0; j < adev->gfx.config.max_sh_per_se; j++) {
			gfx_v8_0_select_se_sh(adev, i, j, 0xffffffff);
			data = gfx_v8_0_get_rb_active_bitmap(adev);
			active_rbs |= data << ((i * adev->gfx.config.max_sh_per_se + j) *
					       rb_bitmap_width_per_sh);
		}
	}
	gfx_v8_0_select_se_sh(adev, 0xffffffff, 0xffffffff, 0xffffffff);

	adev->gfx.config.backend_enable_mask = active_rbs;
	adev->gfx.config.num_rbs = hweight32(active_rbs);

	num_rb_pipes = min_t(unsigned, adev->gfx.config.max_backends_per_se *
			     adev->gfx.config.max_shader_engines, 16);

	gfx_v8_0_raster_config(adev, &raster_config, &raster_config_1);

	if (!adev->gfx.config.backend_enable_mask ||
			adev->gfx.config.num_rbs >= num_rb_pipes) {
		WREG32(mmPA_SC_RASTER_CONFIG, raster_config);
		WREG32(mmPA_SC_RASTER_CONFIG_1, raster_config_1);
	} else {
		gfx_v8_0_write_harvested_raster_configs(adev, raster_config, raster_config_1,
							adev->gfx.config.backend_enable_mask,
							num_rb_pipes);
	}

	/* cache the values for userspace */
	for (i = 0; i < adev->gfx.config.max_shader_engines; i++) {
		for (j = 0; j < adev->gfx.config.max_sh_per_se; j++) {
			gfx_v8_0_select_se_sh(adev, i, j, 0xffffffff);
			adev->gfx.config.rb_config[i][j].rb_backend_disable =
				RREG32(mmCC_RB_BACKEND_DISABLE);
			adev->gfx.config.rb_config[i][j].user_rb_backend_disable =
				RREG32(mmGC_USER_RB_BACKEND_DISABLE);
			adev->gfx.config.rb_config[i][j].raster_config =
				RREG32(mmPA_SC_RASTER_CONFIG);
			adev->gfx.config.rb_config[i][j].raster_config_1 =
				RREG32(mmPA_SC_RASTER_CONFIG_1);
		}
	}
	gfx_v8_0_select_se_sh(adev, 0xffffffff, 0xffffffff, 0xffffffff);
	mutex_unlock(&adev->grbm_idx_mutex);
}

/**
 * gfx_v8_0_init_compute_vmid - gart enable
 *
 * @adev: amdgpu_device pointer
 *
 * Initialize compute vmid sh_mem registers
 *
 */
#define DEFAULT_SH_MEM_BASES	(0x6000)
#define FIRST_COMPUTE_VMID	(8)
#define LAST_COMPUTE_VMID	(16)
static void gfx_v8_0_init_compute_vmid(struct amdgpu_device *adev)
{
	int i;
	uint32_t sh_mem_config;
	uint32_t sh_mem_bases;

	/*
	 * Configure apertures:
	 * LDS:         0x60000000'00000000 - 0x60000001'00000000 (4GB)
	 * Scratch:     0x60000001'00000000 - 0x60000002'00000000 (4GB)
	 * GPUVM:       0x60010000'00000000 - 0x60020000'00000000 (1TB)
	 */
	sh_mem_bases = DEFAULT_SH_MEM_BASES | (DEFAULT_SH_MEM_BASES << 16);

	sh_mem_config = SH_MEM_ADDRESS_MODE_HSA64 <<
			SH_MEM_CONFIG__ADDRESS_MODE__SHIFT |
			SH_MEM_ALIGNMENT_MODE_UNALIGNED <<
			SH_MEM_CONFIG__ALIGNMENT_MODE__SHIFT |
			MTYPE_CC << SH_MEM_CONFIG__DEFAULT_MTYPE__SHIFT |
			SH_MEM_CONFIG__PRIVATE_ATC_MASK;

	mutex_lock(&adev->srbm_mutex);
	for (i = FIRST_COMPUTE_VMID; i < LAST_COMPUTE_VMID; i++) {
		vi_srbm_select(adev, 0, 0, 0, i);
		/* CP and shaders */
		WREG32(mmSH_MEM_CONFIG, sh_mem_config);
		WREG32(mmSH_MEM_APE1_BASE, 1);
		WREG32(mmSH_MEM_APE1_LIMIT, 0);
		WREG32(mmSH_MEM_BASES, sh_mem_bases);
	}
	vi_srbm_select(adev, 0, 0, 0, 0);
	mutex_unlock(&adev->srbm_mutex);
}

static void gfx_v8_0_config_init(struct amdgpu_device *adev)
{
	switch (adev->asic_type) {
	default:
		adev->gfx.config.double_offchip_lds_buf = 1;
		break;
	case CHIP_CARRIZO:
	case CHIP_STONEY:
		adev->gfx.config.double_offchip_lds_buf = 0;
		break;
	}
}

static void gfx_v8_0_constants_init(struct amdgpu_device *adev)
{
	u32 tmp, sh_static_mem_cfg;
	int i;

	WREG32_FIELD(GRBM_CNTL, READ_TIMEOUT, 0xFF);
	WREG32(mmGB_ADDR_CONFIG, adev->gfx.config.gb_addr_config);
	WREG32(mmHDP_ADDR_CONFIG, adev->gfx.config.gb_addr_config);
	WREG32(mmDMIF_ADDR_CALC, adev->gfx.config.gb_addr_config);

	gfx_v8_0_tiling_mode_table_init(adev);
	gfx_v8_0_setup_rb(adev);
	gfx_v8_0_get_cu_info(adev);
	gfx_v8_0_config_init(adev);

	/* XXX SH_MEM regs */
	/* where to put LDS, scratch, GPUVM in FSA64 space */
	sh_static_mem_cfg = REG_SET_FIELD(0, SH_STATIC_MEM_CONFIG,
				   SWIZZLE_ENABLE, 1);
	sh_static_mem_cfg = REG_SET_FIELD(sh_static_mem_cfg, SH_STATIC_MEM_CONFIG,
				   ELEMENT_SIZE, 1);
	sh_static_mem_cfg = REG_SET_FIELD(sh_static_mem_cfg, SH_STATIC_MEM_CONFIG,
				   INDEX_STRIDE, 3);
	WREG32(mmSH_STATIC_MEM_CONFIG, sh_static_mem_cfg);

	mutex_lock(&adev->srbm_mutex);
	for (i = 0; i < adev->vm_manager.id_mgr[0].num_ids; i++) {
		vi_srbm_select(adev, 0, 0, 0, i);
		/* CP and shaders */
		if (i == 0) {
			tmp = REG_SET_FIELD(0, SH_MEM_CONFIG, DEFAULT_MTYPE, MTYPE_UC);
			tmp = REG_SET_FIELD(tmp, SH_MEM_CONFIG, APE1_MTYPE, MTYPE_UC);
			tmp = REG_SET_FIELD(tmp, SH_MEM_CONFIG, ALIGNMENT_MODE,
					    SH_MEM_ALIGNMENT_MODE_UNALIGNED);
			WREG32(mmSH_MEM_CONFIG, tmp);
			WREG32(mmSH_MEM_BASES, 0);
		} else {
			tmp = REG_SET_FIELD(0, SH_MEM_CONFIG, DEFAULT_MTYPE, MTYPE_NC);
			tmp = REG_SET_FIELD(tmp, SH_MEM_CONFIG, APE1_MTYPE, MTYPE_UC);
			tmp = REG_SET_FIELD(tmp, SH_MEM_CONFIG, ALIGNMENT_MODE,
					    SH_MEM_ALIGNMENT_MODE_UNALIGNED);
			WREG32(mmSH_MEM_CONFIG, tmp);
			tmp = adev->gmc.shared_aperture_start >> 48;
			WREG32(mmSH_MEM_BASES, tmp);
		}

		WREG32(mmSH_MEM_APE1_BASE, 1);
		WREG32(mmSH_MEM_APE1_LIMIT, 0);
	}
	vi_srbm_select(adev, 0, 0, 0, 0);
	mutex_unlock(&adev->srbm_mutex);

	gfx_v8_0_init_compute_vmid(adev);

	mutex_lock(&adev->grbm_idx_mutex);
	/*
	 * making sure that the following register writes will be broadcasted
	 * to all the shaders
	 */
	gfx_v8_0_select_se_sh(adev, 0xffffffff, 0xffffffff, 0xffffffff);

	WREG32(mmPA_SC_FIFO_SIZE,
		   (adev->gfx.config.sc_prim_fifo_size_frontend <<
			PA_SC_FIFO_SIZE__SC_FRONTEND_PRIM_FIFO_SIZE__SHIFT) |
		   (adev->gfx.config.sc_prim_fifo_size_backend <<
			PA_SC_FIFO_SIZE__SC_BACKEND_PRIM_FIFO_SIZE__SHIFT) |
		   (adev->gfx.config.sc_hiz_tile_fifo_size <<
			PA_SC_FIFO_SIZE__SC_HIZ_TILE_FIFO_SIZE__SHIFT) |
		   (adev->gfx.config.sc_earlyz_tile_fifo_size <<
			PA_SC_FIFO_SIZE__SC_EARLYZ_TILE_FIFO_SIZE__SHIFT));

	tmp = RREG32(mmSPI_ARB_PRIORITY);
	tmp = REG_SET_FIELD(tmp, SPI_ARB_PRIORITY, PIPE_ORDER_TS0, 2);
	tmp = REG_SET_FIELD(tmp, SPI_ARB_PRIORITY, PIPE_ORDER_TS1, 2);
	tmp = REG_SET_FIELD(tmp, SPI_ARB_PRIORITY, PIPE_ORDER_TS2, 2);
	tmp = REG_SET_FIELD(tmp, SPI_ARB_PRIORITY, PIPE_ORDER_TS3, 2);
	WREG32(mmSPI_ARB_PRIORITY, tmp);

	mutex_unlock(&adev->grbm_idx_mutex);

}

static void gfx_v8_0_wait_for_rlc_serdes(struct amdgpu_device *adev)
{
	u32 i, j, k;
	u32 mask;

	mutex_lock(&adev->grbm_idx_mutex);
	for (i = 0; i < adev->gfx.config.max_shader_engines; i++) {
		for (j = 0; j < adev->gfx.config.max_sh_per_se; j++) {
			gfx_v8_0_select_se_sh(adev, i, j, 0xffffffff);
			for (k = 0; k < adev->usec_timeout; k++) {
				if (RREG32(mmRLC_SERDES_CU_MASTER_BUSY) == 0)
					break;
				udelay(1);
			}
			if (k == adev->usec_timeout) {
				gfx_v8_0_select_se_sh(adev, 0xffffffff,
						      0xffffffff, 0xffffffff);
				mutex_unlock(&adev->grbm_idx_mutex);
				DRM_INFO("Timeout wait for RLC serdes %u,%u\n",
					 i, j);
				return;
			}
		}
	}
	gfx_v8_0_select_se_sh(adev, 0xffffffff, 0xffffffff, 0xffffffff);
	mutex_unlock(&adev->grbm_idx_mutex);

	mask = RLC_SERDES_NONCU_MASTER_BUSY__SE_MASTER_BUSY_MASK |
		RLC_SERDES_NONCU_MASTER_BUSY__GC_MASTER_BUSY_MASK |
		RLC_SERDES_NONCU_MASTER_BUSY__TC0_MASTER_BUSY_MASK |
		RLC_SERDES_NONCU_MASTER_BUSY__TC1_MASTER_BUSY_MASK;
	for (k = 0; k < adev->usec_timeout; k++) {
		if ((RREG32(mmRLC_SERDES_NONCU_MASTER_BUSY) & mask) == 0)
			break;
		udelay(1);
	}
}

static void gfx_v8_0_enable_gui_idle_interrupt(struct amdgpu_device *adev,
					       bool enable)
{
	u32 tmp = RREG32(mmCP_INT_CNTL_RING0);

	tmp = REG_SET_FIELD(tmp, CP_INT_CNTL_RING0, CNTX_BUSY_INT_ENABLE, enable ? 1 : 0);
	tmp = REG_SET_FIELD(tmp, CP_INT_CNTL_RING0, CNTX_EMPTY_INT_ENABLE, enable ? 1 : 0);
	tmp = REG_SET_FIELD(tmp, CP_INT_CNTL_RING0, CMP_BUSY_INT_ENABLE, enable ? 1 : 0);
	tmp = REG_SET_FIELD(tmp, CP_INT_CNTL_RING0, GFX_IDLE_INT_ENABLE, enable ? 1 : 0);

	WREG32(mmCP_INT_CNTL_RING0, tmp);
}

static void gfx_v8_0_init_csb(struct amdgpu_device *adev)
{
	/* csib */
	WREG32(mmRLC_CSIB_ADDR_HI,
			adev->gfx.rlc.clear_state_gpu_addr >> 32);
	WREG32(mmRLC_CSIB_ADDR_LO,
			adev->gfx.rlc.clear_state_gpu_addr & 0xfffffffc);
	WREG32(mmRLC_CSIB_LENGTH,
			adev->gfx.rlc.clear_state_size);
}

static void gfx_v8_0_parse_ind_reg_list(int *register_list_format,
				int ind_offset,
				int list_size,
				int *unique_indices,
				int *indices_count,
				int max_indices,
				int *ind_start_offsets,
				int *offset_count,
				int max_offset)
{
	int indices;
	bool new_entry = true;

	for (; ind_offset < list_size; ind_offset++) {

		if (new_entry) {
			new_entry = false;
			ind_start_offsets[*offset_count] = ind_offset;
			*offset_count = *offset_count + 1;
			BUG_ON(*offset_count >= max_offset);
		}

		if (register_list_format[ind_offset] == 0xFFFFFFFF) {
			new_entry = true;
			continue;
		}

		ind_offset += 2;

		/* look for the matching indice */
		for (indices = 0;
			indices < *indices_count;
			indices++) {
			if (unique_indices[indices] ==
				register_list_format[ind_offset])
				break;
		}

		if (indices >= *indices_count) {
			unique_indices[*indices_count] =
				register_list_format[ind_offset];
			indices = *indices_count;
			*indices_count = *indices_count + 1;
			BUG_ON(*indices_count >= max_indices);
		}

		register_list_format[ind_offset] = indices;
	}
}

static int gfx_v8_0_init_save_restore_list(struct amdgpu_device *adev)
{
	int i, temp, data;
	int unique_indices[] = {0, 0, 0, 0, 0, 0, 0, 0};
	int indices_count = 0;
	int indirect_start_offsets[] = {0, 0, 0, 0, 0, 0, 0, 0, 0, 0};
	int offset_count = 0;

	int list_size;
	unsigned int *register_list_format =
		kmalloc(adev->gfx.rlc.reg_list_format_size_bytes, GFP_KERNEL);
	if (!register_list_format)
		return -ENOMEM;
	memcpy(register_list_format, adev->gfx.rlc.register_list_format,
			adev->gfx.rlc.reg_list_format_size_bytes);

	gfx_v8_0_parse_ind_reg_list(register_list_format,
				RLC_FormatDirectRegListLength,
				adev->gfx.rlc.reg_list_format_size_bytes >> 2,
				unique_indices,
				&indices_count,
				ARRAY_SIZE(unique_indices),
				indirect_start_offsets,
				&offset_count,
				ARRAY_SIZE(indirect_start_offsets));

	/* save and restore list */
	WREG32_FIELD(RLC_SRM_CNTL, AUTO_INCR_ADDR, 1);

	WREG32(mmRLC_SRM_ARAM_ADDR, 0);
	for (i = 0; i < adev->gfx.rlc.reg_list_size_bytes >> 2; i++)
		WREG32(mmRLC_SRM_ARAM_DATA, adev->gfx.rlc.register_restore[i]);

	/* indirect list */
	WREG32(mmRLC_GPM_SCRATCH_ADDR, adev->gfx.rlc.reg_list_format_start);
	for (i = 0; i < adev->gfx.rlc.reg_list_format_size_bytes >> 2; i++)
		WREG32(mmRLC_GPM_SCRATCH_DATA, register_list_format[i]);

	list_size = adev->gfx.rlc.reg_list_size_bytes >> 2;
	list_size = list_size >> 1;
	WREG32(mmRLC_GPM_SCRATCH_ADDR, adev->gfx.rlc.reg_restore_list_size);
	WREG32(mmRLC_GPM_SCRATCH_DATA, list_size);

	/* starting offsets starts */
	WREG32(mmRLC_GPM_SCRATCH_ADDR,
		adev->gfx.rlc.starting_offsets_start);
	for (i = 0; i < ARRAY_SIZE(indirect_start_offsets); i++)
		WREG32(mmRLC_GPM_SCRATCH_DATA,
				indirect_start_offsets[i]);

	/* unique indices */
	temp = mmRLC_SRM_INDEX_CNTL_ADDR_0;
	data = mmRLC_SRM_INDEX_CNTL_DATA_0;
	for (i = 0; i < ARRAY_SIZE(unique_indices); i++) {
		if (unique_indices[i] != 0) {
			WREG32(temp + i, unique_indices[i] & 0x3FFFF);
			WREG32(data + i, unique_indices[i] >> 20);
		}
	}
	kfree(register_list_format);

	return 0;
}

static void gfx_v8_0_enable_save_restore_machine(struct amdgpu_device *adev)
{
	WREG32_FIELD(RLC_SRM_CNTL, SRM_ENABLE, 1);
}

static void gfx_v8_0_init_power_gating(struct amdgpu_device *adev)
{
	uint32_t data;

	WREG32_FIELD(CP_RB_WPTR_POLL_CNTL, IDLE_POLL_COUNT, 0x60);

	data = REG_SET_FIELD(0, RLC_PG_DELAY, POWER_UP_DELAY, 0x10);
	data = REG_SET_FIELD(data, RLC_PG_DELAY, POWER_DOWN_DELAY, 0x10);
	data = REG_SET_FIELD(data, RLC_PG_DELAY, CMD_PROPAGATE_DELAY, 0x10);
	data = REG_SET_FIELD(data, RLC_PG_DELAY, MEM_SLEEP_DELAY, 0x10);
	WREG32(mmRLC_PG_DELAY, data);

	WREG32_FIELD(RLC_PG_DELAY_2, SERDES_CMD_DELAY, 0x3);
	WREG32_FIELD(RLC_AUTO_PG_CTRL, GRBM_REG_SAVE_GFX_IDLE_THRESHOLD, 0x55f0);

}

static void cz_enable_sck_slow_down_on_power_up(struct amdgpu_device *adev,
						bool enable)
{
	WREG32_FIELD(RLC_PG_CNTL, SMU_CLK_SLOWDOWN_ON_PU_ENABLE, enable ? 1 : 0);
}

static void cz_enable_sck_slow_down_on_power_down(struct amdgpu_device *adev,
						  bool enable)
{
	WREG32_FIELD(RLC_PG_CNTL, SMU_CLK_SLOWDOWN_ON_PD_ENABLE, enable ? 1 : 0);
}

static void cz_enable_cp_power_gating(struct amdgpu_device *adev, bool enable)
{
	WREG32_FIELD(RLC_PG_CNTL, CP_PG_DISABLE, enable ? 0 : 1);
}

static void gfx_v8_0_init_pg(struct amdgpu_device *adev)
{
	if ((adev->asic_type == CHIP_CARRIZO) ||
	    (adev->asic_type == CHIP_STONEY)) {
		gfx_v8_0_init_csb(adev);
		gfx_v8_0_init_save_restore_list(adev);
		gfx_v8_0_enable_save_restore_machine(adev);
		WREG32(mmRLC_JUMP_TABLE_RESTORE, adev->gfx.rlc.cp_table_gpu_addr >> 8);
		gfx_v8_0_init_power_gating(adev);
		WREG32(mmRLC_PG_ALWAYS_ON_CU_MASK, adev->gfx.cu_info.ao_cu_mask);
	} else if ((adev->asic_type == CHIP_POLARIS11) ||
		   (adev->asic_type == CHIP_POLARIS12) ||
		   (adev->asic_type == CHIP_VEGAM)) {
		gfx_v8_0_init_csb(adev);
		gfx_v8_0_init_save_restore_list(adev);
		gfx_v8_0_enable_save_restore_machine(adev);
		gfx_v8_0_init_power_gating(adev);
	}

}

static void gfx_v8_0_rlc_stop(struct amdgpu_device *adev)
{
	WREG32_FIELD(RLC_CNTL, RLC_ENABLE_F32, 0);

	gfx_v8_0_enable_gui_idle_interrupt(adev, false);
	gfx_v8_0_wait_for_rlc_serdes(adev);
}

static void gfx_v8_0_rlc_reset(struct amdgpu_device *adev)
{
	WREG32_FIELD(GRBM_SOFT_RESET, SOFT_RESET_RLC, 1);
	udelay(50);

	WREG32_FIELD(GRBM_SOFT_RESET, SOFT_RESET_RLC, 0);
	udelay(50);
}

static void gfx_v8_0_rlc_start(struct amdgpu_device *adev)
{
	WREG32_FIELD(RLC_CNTL, RLC_ENABLE_F32, 1);

	/* carrizo do enable cp interrupt after cp inited */
	if (!(adev->flags & AMD_IS_APU))
		gfx_v8_0_enable_gui_idle_interrupt(adev, true);

	udelay(50);
}

static int gfx_v8_0_rlc_resume(struct amdgpu_device *adev)
{
<<<<<<< HEAD
=======
	if (amdgpu_sriov_vf(adev)) {
		gfx_v8_0_init_csb(adev);
		return 0;
	}

>>>>>>> 19530313
	adev->gfx.rlc.funcs->stop(adev);
	adev->gfx.rlc.funcs->reset(adev);
	gfx_v8_0_init_pg(adev);
	adev->gfx.rlc.funcs->start(adev);

	return 0;
}

static void gfx_v8_0_cp_gfx_enable(struct amdgpu_device *adev, bool enable)
{
	int i;
	u32 tmp = RREG32(mmCP_ME_CNTL);

	if (enable) {
		tmp = REG_SET_FIELD(tmp, CP_ME_CNTL, ME_HALT, 0);
		tmp = REG_SET_FIELD(tmp, CP_ME_CNTL, PFP_HALT, 0);
		tmp = REG_SET_FIELD(tmp, CP_ME_CNTL, CE_HALT, 0);
	} else {
		tmp = REG_SET_FIELD(tmp, CP_ME_CNTL, ME_HALT, 1);
		tmp = REG_SET_FIELD(tmp, CP_ME_CNTL, PFP_HALT, 1);
		tmp = REG_SET_FIELD(tmp, CP_ME_CNTL, CE_HALT, 1);
		for (i = 0; i < adev->gfx.num_gfx_rings; i++)
			adev->gfx.gfx_ring[i].sched.ready = false;
	}
	WREG32(mmCP_ME_CNTL, tmp);
	udelay(50);
}

static u32 gfx_v8_0_get_csb_size(struct amdgpu_device *adev)
{
	u32 count = 0;
	const struct cs_section_def *sect = NULL;
	const struct cs_extent_def *ext = NULL;

	/* begin clear state */
	count += 2;
	/* context control state */
	count += 3;

	for (sect = vi_cs_data; sect->section != NULL; ++sect) {
		for (ext = sect->section; ext->extent != NULL; ++ext) {
			if (sect->id == SECT_CONTEXT)
				count += 2 + ext->reg_count;
			else
				return 0;
		}
	}
	/* pa_sc_raster_config/pa_sc_raster_config1 */
	count += 4;
	/* end clear state */
	count += 2;
	/* clear state */
	count += 2;

	return count;
}

static int gfx_v8_0_cp_gfx_start(struct amdgpu_device *adev)
{
	struct amdgpu_ring *ring = &adev->gfx.gfx_ring[0];
	const struct cs_section_def *sect = NULL;
	const struct cs_extent_def *ext = NULL;
	int r, i;

	/* init the CP */
	WREG32(mmCP_MAX_CONTEXT, adev->gfx.config.max_hw_contexts - 1);
	WREG32(mmCP_ENDIAN_SWAP, 0);
	WREG32(mmCP_DEVICE_ID, 1);

	gfx_v8_0_cp_gfx_enable(adev, true);

	r = amdgpu_ring_alloc(ring, gfx_v8_0_get_csb_size(adev) + 4);
	if (r) {
		DRM_ERROR("amdgpu: cp failed to lock ring (%d).\n", r);
		return r;
	}

	/* clear state buffer */
	amdgpu_ring_write(ring, PACKET3(PACKET3_PREAMBLE_CNTL, 0));
	amdgpu_ring_write(ring, PACKET3_PREAMBLE_BEGIN_CLEAR_STATE);

	amdgpu_ring_write(ring, PACKET3(PACKET3_CONTEXT_CONTROL, 1));
	amdgpu_ring_write(ring, 0x80000000);
	amdgpu_ring_write(ring, 0x80000000);

	for (sect = vi_cs_data; sect->section != NULL; ++sect) {
		for (ext = sect->section; ext->extent != NULL; ++ext) {
			if (sect->id == SECT_CONTEXT) {
				amdgpu_ring_write(ring,
				       PACKET3(PACKET3_SET_CONTEXT_REG,
					       ext->reg_count));
				amdgpu_ring_write(ring,
				       ext->reg_index - PACKET3_SET_CONTEXT_REG_START);
				for (i = 0; i < ext->reg_count; i++)
					amdgpu_ring_write(ring, ext->extent[i]);
			}
		}
	}

	amdgpu_ring_write(ring, PACKET3(PACKET3_SET_CONTEXT_REG, 2));
	amdgpu_ring_write(ring, mmPA_SC_RASTER_CONFIG - PACKET3_SET_CONTEXT_REG_START);
	amdgpu_ring_write(ring, adev->gfx.config.rb_config[0][0].raster_config);
	amdgpu_ring_write(ring, adev->gfx.config.rb_config[0][0].raster_config_1);

	amdgpu_ring_write(ring, PACKET3(PACKET3_PREAMBLE_CNTL, 0));
	amdgpu_ring_write(ring, PACKET3_PREAMBLE_END_CLEAR_STATE);

	amdgpu_ring_write(ring, PACKET3(PACKET3_CLEAR_STATE, 0));
	amdgpu_ring_write(ring, 0);

	/* init the CE partitions */
	amdgpu_ring_write(ring, PACKET3(PACKET3_SET_BASE, 2));
	amdgpu_ring_write(ring, PACKET3_BASE_INDEX(CE_PARTITION_BASE));
	amdgpu_ring_write(ring, 0x8000);
	amdgpu_ring_write(ring, 0x8000);

	amdgpu_ring_commit(ring);

	return 0;
}
static void gfx_v8_0_set_cpg_door_bell(struct amdgpu_device *adev, struct amdgpu_ring *ring)
{
	u32 tmp;
	/* no gfx doorbells on iceland */
	if (adev->asic_type == CHIP_TOPAZ)
		return;

	tmp = RREG32(mmCP_RB_DOORBELL_CONTROL);

	if (ring->use_doorbell) {
		tmp = REG_SET_FIELD(tmp, CP_RB_DOORBELL_CONTROL,
				DOORBELL_OFFSET, ring->doorbell_index);
		tmp = REG_SET_FIELD(tmp, CP_RB_DOORBELL_CONTROL,
						DOORBELL_HIT, 0);
		tmp = REG_SET_FIELD(tmp, CP_RB_DOORBELL_CONTROL,
					    DOORBELL_EN, 1);
	} else {
		tmp = REG_SET_FIELD(tmp, CP_RB_DOORBELL_CONTROL, DOORBELL_EN, 0);
	}

	WREG32(mmCP_RB_DOORBELL_CONTROL, tmp);

	if (adev->flags & AMD_IS_APU)
		return;

	tmp = REG_SET_FIELD(0, CP_RB_DOORBELL_RANGE_LOWER,
					DOORBELL_RANGE_LOWER,
					adev->doorbell_index.gfx_ring0);
	WREG32(mmCP_RB_DOORBELL_RANGE_LOWER, tmp);

	WREG32(mmCP_RB_DOORBELL_RANGE_UPPER,
		CP_RB_DOORBELL_RANGE_UPPER__DOORBELL_RANGE_UPPER_MASK);
}

static int gfx_v8_0_cp_gfx_resume(struct amdgpu_device *adev)
{
	struct amdgpu_ring *ring;
	u32 tmp;
	u32 rb_bufsz;
	u64 rb_addr, rptr_addr, wptr_gpu_addr;
	int r;

	/* Set the write pointer delay */
	WREG32(mmCP_RB_WPTR_DELAY, 0);

	/* set the RB to use vmid 0 */
	WREG32(mmCP_RB_VMID, 0);

	/* Set ring buffer size */
	ring = &adev->gfx.gfx_ring[0];
	rb_bufsz = order_base_2(ring->ring_size / 8);
	tmp = REG_SET_FIELD(0, CP_RB0_CNTL, RB_BUFSZ, rb_bufsz);
	tmp = REG_SET_FIELD(tmp, CP_RB0_CNTL, RB_BLKSZ, rb_bufsz - 2);
	tmp = REG_SET_FIELD(tmp, CP_RB0_CNTL, MTYPE, 3);
	tmp = REG_SET_FIELD(tmp, CP_RB0_CNTL, MIN_IB_AVAILSZ, 1);
#ifdef __BIG_ENDIAN
	tmp = REG_SET_FIELD(tmp, CP_RB0_CNTL, BUF_SWAP, 1);
#endif
	WREG32(mmCP_RB0_CNTL, tmp);

	/* Initialize the ring buffer's read and write pointers */
	WREG32(mmCP_RB0_CNTL, tmp | CP_RB0_CNTL__RB_RPTR_WR_ENA_MASK);
	ring->wptr = 0;
	WREG32(mmCP_RB0_WPTR, lower_32_bits(ring->wptr));

	/* set the wb address wether it's enabled or not */
	rptr_addr = adev->wb.gpu_addr + (ring->rptr_offs * 4);
	WREG32(mmCP_RB0_RPTR_ADDR, lower_32_bits(rptr_addr));
	WREG32(mmCP_RB0_RPTR_ADDR_HI, upper_32_bits(rptr_addr) & 0xFF);

	wptr_gpu_addr = adev->wb.gpu_addr + (ring->wptr_offs * 4);
	WREG32(mmCP_RB_WPTR_POLL_ADDR_LO, lower_32_bits(wptr_gpu_addr));
	WREG32(mmCP_RB_WPTR_POLL_ADDR_HI, upper_32_bits(wptr_gpu_addr));
	mdelay(1);
	WREG32(mmCP_RB0_CNTL, tmp);

	rb_addr = ring->gpu_addr >> 8;
	WREG32(mmCP_RB0_BASE, rb_addr);
	WREG32(mmCP_RB0_BASE_HI, upper_32_bits(rb_addr));

	gfx_v8_0_set_cpg_door_bell(adev, ring);
	/* start the ring */
	amdgpu_ring_clear_ring(ring);
	gfx_v8_0_cp_gfx_start(adev);
	ring->sched.ready = true;
	r = amdgpu_ring_test_helper(ring);

	return r;
}

static void gfx_v8_0_cp_compute_enable(struct amdgpu_device *adev, bool enable)
{
	int i;

	if (enable) {
		WREG32(mmCP_MEC_CNTL, 0);
	} else {
		WREG32(mmCP_MEC_CNTL, (CP_MEC_CNTL__MEC_ME1_HALT_MASK | CP_MEC_CNTL__MEC_ME2_HALT_MASK));
		for (i = 0; i < adev->gfx.num_compute_rings; i++)
			adev->gfx.compute_ring[i].sched.ready = false;
		adev->gfx.kiq.ring.sched.ready = false;
	}
	udelay(50);
}

/* KIQ functions */
static void gfx_v8_0_kiq_setting(struct amdgpu_ring *ring)
{
	uint32_t tmp;
	struct amdgpu_device *adev = ring->adev;

	/* tell RLC which is KIQ queue */
	tmp = RREG32(mmRLC_CP_SCHEDULERS);
	tmp &= 0xffffff00;
	tmp |= (ring->me << 5) | (ring->pipe << 3) | (ring->queue);
	WREG32(mmRLC_CP_SCHEDULERS, tmp);
	tmp |= 0x80;
	WREG32(mmRLC_CP_SCHEDULERS, tmp);
}

static int gfx_v8_0_kiq_kcq_enable(struct amdgpu_device *adev)
{
	struct amdgpu_ring *kiq_ring = &adev->gfx.kiq.ring;
	uint64_t queue_mask = 0;
	int r, i;

	for (i = 0; i < AMDGPU_MAX_COMPUTE_QUEUES; ++i) {
		if (!test_bit(i, adev->gfx.mec.queue_bitmap))
			continue;

		/* This situation may be hit in the future if a new HW
		 * generation exposes more than 64 queues. If so, the
		 * definition of queue_mask needs updating */
		if (WARN_ON(i >= (sizeof(queue_mask)*8))) {
			DRM_ERROR("Invalid KCQ enabled: %d\n", i);
			break;
		}

		queue_mask |= (1ull << i);
	}

	r = amdgpu_ring_alloc(kiq_ring, (8 * adev->gfx.num_compute_rings) + 8);
	if (r) {
		DRM_ERROR("Failed to lock KIQ (%d).\n", r);
		return r;
	}
	/* set resources */
	amdgpu_ring_write(kiq_ring, PACKET3(PACKET3_SET_RESOURCES, 6));
	amdgpu_ring_write(kiq_ring, 0);	/* vmid_mask:0 queue_type:0 (KIQ) */
	amdgpu_ring_write(kiq_ring, lower_32_bits(queue_mask));	/* queue mask lo */
	amdgpu_ring_write(kiq_ring, upper_32_bits(queue_mask));	/* queue mask hi */
	amdgpu_ring_write(kiq_ring, 0);	/* gws mask lo */
	amdgpu_ring_write(kiq_ring, 0);	/* gws mask hi */
	amdgpu_ring_write(kiq_ring, 0);	/* oac mask */
	amdgpu_ring_write(kiq_ring, 0);	/* gds heap base:0, gds heap size:0 */
	for (i = 0; i < adev->gfx.num_compute_rings; i++) {
		struct amdgpu_ring *ring = &adev->gfx.compute_ring[i];
		uint64_t mqd_addr = amdgpu_bo_gpu_offset(ring->mqd_obj);
		uint64_t wptr_addr = adev->wb.gpu_addr + (ring->wptr_offs * 4);

		/* map queues */
		amdgpu_ring_write(kiq_ring, PACKET3(PACKET3_MAP_QUEUES, 5));
		/* Q_sel:0, vmid:0, vidmem: 1, engine:0, num_Q:1*/
		amdgpu_ring_write(kiq_ring,
				  PACKET3_MAP_QUEUES_NUM_QUEUES(1));
		amdgpu_ring_write(kiq_ring,
				  PACKET3_MAP_QUEUES_DOORBELL_OFFSET(ring->doorbell_index) |
				  PACKET3_MAP_QUEUES_QUEUE(ring->queue) |
				  PACKET3_MAP_QUEUES_PIPE(ring->pipe) |
				  PACKET3_MAP_QUEUES_ME(ring->me == 1 ? 0 : 1)); /* doorbell */
		amdgpu_ring_write(kiq_ring, lower_32_bits(mqd_addr));
		amdgpu_ring_write(kiq_ring, upper_32_bits(mqd_addr));
		amdgpu_ring_write(kiq_ring, lower_32_bits(wptr_addr));
		amdgpu_ring_write(kiq_ring, upper_32_bits(wptr_addr));
	}

	r = amdgpu_ring_test_helper(kiq_ring);
	if (r)
		DRM_ERROR("KCQ enable failed\n");
	return r;
}

static int gfx_v8_0_deactivate_hqd(struct amdgpu_device *adev, u32 req)
{
	int i, r = 0;

	if (RREG32(mmCP_HQD_ACTIVE) & CP_HQD_ACTIVE__ACTIVE_MASK) {
		WREG32_FIELD(CP_HQD_DEQUEUE_REQUEST, DEQUEUE_REQ, req);
		for (i = 0; i < adev->usec_timeout; i++) {
			if (!(RREG32(mmCP_HQD_ACTIVE) & CP_HQD_ACTIVE__ACTIVE_MASK))
				break;
			udelay(1);
		}
		if (i == adev->usec_timeout)
			r = -ETIMEDOUT;
	}
	WREG32(mmCP_HQD_DEQUEUE_REQUEST, 0);
	WREG32(mmCP_HQD_PQ_RPTR, 0);
	WREG32(mmCP_HQD_PQ_WPTR, 0);

	return r;
}

static int gfx_v8_0_mqd_init(struct amdgpu_ring *ring)
{
	struct amdgpu_device *adev = ring->adev;
	struct vi_mqd *mqd = ring->mqd_ptr;
	uint64_t hqd_gpu_addr, wb_gpu_addr, eop_base_addr;
	uint32_t tmp;

	mqd->header = 0xC0310800;
	mqd->compute_pipelinestat_enable = 0x00000001;
	mqd->compute_static_thread_mgmt_se0 = 0xffffffff;
	mqd->compute_static_thread_mgmt_se1 = 0xffffffff;
	mqd->compute_static_thread_mgmt_se2 = 0xffffffff;
	mqd->compute_static_thread_mgmt_se3 = 0xffffffff;
	mqd->compute_misc_reserved = 0x00000003;
	mqd->dynamic_cu_mask_addr_lo = lower_32_bits(ring->mqd_gpu_addr
						     + offsetof(struct vi_mqd_allocation, dynamic_cu_mask));
	mqd->dynamic_cu_mask_addr_hi = upper_32_bits(ring->mqd_gpu_addr
						     + offsetof(struct vi_mqd_allocation, dynamic_cu_mask));
	eop_base_addr = ring->eop_gpu_addr >> 8;
	mqd->cp_hqd_eop_base_addr_lo = eop_base_addr;
	mqd->cp_hqd_eop_base_addr_hi = upper_32_bits(eop_base_addr);

	/* set the EOP size, register value is 2^(EOP_SIZE+1) dwords */
	tmp = RREG32(mmCP_HQD_EOP_CONTROL);
	tmp = REG_SET_FIELD(tmp, CP_HQD_EOP_CONTROL, EOP_SIZE,
			(order_base_2(GFX8_MEC_HPD_SIZE / 4) - 1));

	mqd->cp_hqd_eop_control = tmp;

	/* enable doorbell? */
	tmp = REG_SET_FIELD(RREG32(mmCP_HQD_PQ_DOORBELL_CONTROL),
			    CP_HQD_PQ_DOORBELL_CONTROL,
			    DOORBELL_EN,
			    ring->use_doorbell ? 1 : 0);

	mqd->cp_hqd_pq_doorbell_control = tmp;

	/* set the pointer to the MQD */
	mqd->cp_mqd_base_addr_lo = ring->mqd_gpu_addr & 0xfffffffc;
	mqd->cp_mqd_base_addr_hi = upper_32_bits(ring->mqd_gpu_addr);

	/* set MQD vmid to 0 */
	tmp = RREG32(mmCP_MQD_CONTROL);
	tmp = REG_SET_FIELD(tmp, CP_MQD_CONTROL, VMID, 0);
	mqd->cp_mqd_control = tmp;

	/* set the pointer to the HQD, this is similar CP_RB0_BASE/_HI */
	hqd_gpu_addr = ring->gpu_addr >> 8;
	mqd->cp_hqd_pq_base_lo = hqd_gpu_addr;
	mqd->cp_hqd_pq_base_hi = upper_32_bits(hqd_gpu_addr);

	/* set up the HQD, this is similar to CP_RB0_CNTL */
	tmp = RREG32(mmCP_HQD_PQ_CONTROL);
	tmp = REG_SET_FIELD(tmp, CP_HQD_PQ_CONTROL, QUEUE_SIZE,
			    (order_base_2(ring->ring_size / 4) - 1));
	tmp = REG_SET_FIELD(tmp, CP_HQD_PQ_CONTROL, RPTR_BLOCK_SIZE,
			((order_base_2(AMDGPU_GPU_PAGE_SIZE / 4) - 1) << 8));
#ifdef __BIG_ENDIAN
	tmp = REG_SET_FIELD(tmp, CP_HQD_PQ_CONTROL, ENDIAN_SWAP, 1);
#endif
	tmp = REG_SET_FIELD(tmp, CP_HQD_PQ_CONTROL, UNORD_DISPATCH, 0);
	tmp = REG_SET_FIELD(tmp, CP_HQD_PQ_CONTROL, ROQ_PQ_IB_FLIP, 0);
	tmp = REG_SET_FIELD(tmp, CP_HQD_PQ_CONTROL, PRIV_STATE, 1);
	tmp = REG_SET_FIELD(tmp, CP_HQD_PQ_CONTROL, KMD_QUEUE, 1);
	mqd->cp_hqd_pq_control = tmp;

	/* set the wb address whether it's enabled or not */
	wb_gpu_addr = adev->wb.gpu_addr + (ring->rptr_offs * 4);
	mqd->cp_hqd_pq_rptr_report_addr_lo = wb_gpu_addr & 0xfffffffc;
	mqd->cp_hqd_pq_rptr_report_addr_hi =
		upper_32_bits(wb_gpu_addr) & 0xffff;

	/* only used if CP_PQ_WPTR_POLL_CNTL.CP_PQ_WPTR_POLL_CNTL__EN_MASK=1 */
	wb_gpu_addr = adev->wb.gpu_addr + (ring->wptr_offs * 4);
	mqd->cp_hqd_pq_wptr_poll_addr_lo = wb_gpu_addr & 0xfffffffc;
	mqd->cp_hqd_pq_wptr_poll_addr_hi = upper_32_bits(wb_gpu_addr) & 0xffff;

	tmp = 0;
	/* enable the doorbell if requested */
	if (ring->use_doorbell) {
		tmp = RREG32(mmCP_HQD_PQ_DOORBELL_CONTROL);
		tmp = REG_SET_FIELD(tmp, CP_HQD_PQ_DOORBELL_CONTROL,
				DOORBELL_OFFSET, ring->doorbell_index);

		tmp = REG_SET_FIELD(tmp, CP_HQD_PQ_DOORBELL_CONTROL,
					 DOORBELL_EN, 1);
		tmp = REG_SET_FIELD(tmp, CP_HQD_PQ_DOORBELL_CONTROL,
					 DOORBELL_SOURCE, 0);
		tmp = REG_SET_FIELD(tmp, CP_HQD_PQ_DOORBELL_CONTROL,
					 DOORBELL_HIT, 0);
	}

	mqd->cp_hqd_pq_doorbell_control = tmp;

	/* reset read and write pointers, similar to CP_RB0_WPTR/_RPTR */
	ring->wptr = 0;
	mqd->cp_hqd_pq_wptr = ring->wptr;
	mqd->cp_hqd_pq_rptr = RREG32(mmCP_HQD_PQ_RPTR);

	/* set the vmid for the queue */
	mqd->cp_hqd_vmid = 0;

	tmp = RREG32(mmCP_HQD_PERSISTENT_STATE);
	tmp = REG_SET_FIELD(tmp, CP_HQD_PERSISTENT_STATE, PRELOAD_SIZE, 0x53);
	mqd->cp_hqd_persistent_state = tmp;

	/* set MTYPE */
	tmp = RREG32(mmCP_HQD_IB_CONTROL);
	tmp = REG_SET_FIELD(tmp, CP_HQD_IB_CONTROL, MIN_IB_AVAIL_SIZE, 3);
	tmp = REG_SET_FIELD(tmp, CP_HQD_IB_CONTROL, MTYPE, 3);
	mqd->cp_hqd_ib_control = tmp;

	tmp = RREG32(mmCP_HQD_IQ_TIMER);
	tmp = REG_SET_FIELD(tmp, CP_HQD_IQ_TIMER, MTYPE, 3);
	mqd->cp_hqd_iq_timer = tmp;

	tmp = RREG32(mmCP_HQD_CTX_SAVE_CONTROL);
	tmp = REG_SET_FIELD(tmp, CP_HQD_CTX_SAVE_CONTROL, MTYPE, 3);
	mqd->cp_hqd_ctx_save_control = tmp;

	/* defaults */
	mqd->cp_hqd_eop_rptr = RREG32(mmCP_HQD_EOP_RPTR);
	mqd->cp_hqd_eop_wptr = RREG32(mmCP_HQD_EOP_WPTR);
	mqd->cp_hqd_pipe_priority = RREG32(mmCP_HQD_PIPE_PRIORITY);
	mqd->cp_hqd_queue_priority = RREG32(mmCP_HQD_QUEUE_PRIORITY);
	mqd->cp_hqd_quantum = RREG32(mmCP_HQD_QUANTUM);
	mqd->cp_hqd_ctx_save_base_addr_lo = RREG32(mmCP_HQD_CTX_SAVE_BASE_ADDR_LO);
	mqd->cp_hqd_ctx_save_base_addr_hi = RREG32(mmCP_HQD_CTX_SAVE_BASE_ADDR_HI);
	mqd->cp_hqd_cntl_stack_offset = RREG32(mmCP_HQD_CNTL_STACK_OFFSET);
	mqd->cp_hqd_cntl_stack_size = RREG32(mmCP_HQD_CNTL_STACK_SIZE);
	mqd->cp_hqd_wg_state_offset = RREG32(mmCP_HQD_WG_STATE_OFFSET);
	mqd->cp_hqd_ctx_save_size = RREG32(mmCP_HQD_CTX_SAVE_SIZE);
	mqd->cp_hqd_eop_done_events = RREG32(mmCP_HQD_EOP_EVENTS);
	mqd->cp_hqd_error = RREG32(mmCP_HQD_ERROR);
	mqd->cp_hqd_eop_wptr_mem = RREG32(mmCP_HQD_EOP_WPTR_MEM);
	mqd->cp_hqd_eop_dones = RREG32(mmCP_HQD_EOP_DONES);

	/* activate the queue */
	mqd->cp_hqd_active = 1;

	return 0;
}

int gfx_v8_0_mqd_commit(struct amdgpu_device *adev,
			struct vi_mqd *mqd)
{
	uint32_t mqd_reg;
	uint32_t *mqd_data;

	/* HQD registers extend from mmCP_MQD_BASE_ADDR to mmCP_HQD_ERROR */
	mqd_data = &mqd->cp_mqd_base_addr_lo;

	/* disable wptr polling */
	WREG32_FIELD(CP_PQ_WPTR_POLL_CNTL, EN, 0);

	/* program all HQD registers */
	for (mqd_reg = mmCP_HQD_VMID; mqd_reg <= mmCP_HQD_EOP_CONTROL; mqd_reg++)
		WREG32(mqd_reg, mqd_data[mqd_reg - mmCP_MQD_BASE_ADDR]);

	/* Tonga errata: EOP RPTR/WPTR should be left unmodified.
	 * This is safe since EOP RPTR==WPTR for any inactive HQD
	 * on ASICs that do not support context-save.
	 * EOP writes/reads can start anywhere in the ring.
	 */
	if (adev->asic_type != CHIP_TONGA) {
		WREG32(mmCP_HQD_EOP_RPTR, mqd->cp_hqd_eop_rptr);
		WREG32(mmCP_HQD_EOP_WPTR, mqd->cp_hqd_eop_wptr);
		WREG32(mmCP_HQD_EOP_WPTR_MEM, mqd->cp_hqd_eop_wptr_mem);
	}

	for (mqd_reg = mmCP_HQD_EOP_EVENTS; mqd_reg <= mmCP_HQD_ERROR; mqd_reg++)
		WREG32(mqd_reg, mqd_data[mqd_reg - mmCP_MQD_BASE_ADDR]);

	/* activate the HQD */
	for (mqd_reg = mmCP_MQD_BASE_ADDR; mqd_reg <= mmCP_HQD_ACTIVE; mqd_reg++)
		WREG32(mqd_reg, mqd_data[mqd_reg - mmCP_MQD_BASE_ADDR]);

	return 0;
}

static int gfx_v8_0_kiq_init_queue(struct amdgpu_ring *ring)
{
	struct amdgpu_device *adev = ring->adev;
	struct vi_mqd *mqd = ring->mqd_ptr;
	int mqd_idx = AMDGPU_MAX_COMPUTE_RINGS;

	gfx_v8_0_kiq_setting(ring);

	if (adev->in_gpu_reset) { /* for GPU_RESET case */
		/* reset MQD to a clean status */
		if (adev->gfx.mec.mqd_backup[mqd_idx])
			memcpy(mqd, adev->gfx.mec.mqd_backup[mqd_idx], sizeof(struct vi_mqd_allocation));

		/* reset ring buffer */
		ring->wptr = 0;
		amdgpu_ring_clear_ring(ring);
		mutex_lock(&adev->srbm_mutex);
		vi_srbm_select(adev, ring->me, ring->pipe, ring->queue, 0);
		gfx_v8_0_mqd_commit(adev, mqd);
		vi_srbm_select(adev, 0, 0, 0, 0);
		mutex_unlock(&adev->srbm_mutex);
	} else {
		memset((void *)mqd, 0, sizeof(struct vi_mqd_allocation));
		((struct vi_mqd_allocation *)mqd)->dynamic_cu_mask = 0xFFFFFFFF;
		((struct vi_mqd_allocation *)mqd)->dynamic_rb_mask = 0xFFFFFFFF;
		mutex_lock(&adev->srbm_mutex);
		vi_srbm_select(adev, ring->me, ring->pipe, ring->queue, 0);
		gfx_v8_0_mqd_init(ring);
		gfx_v8_0_mqd_commit(adev, mqd);
		vi_srbm_select(adev, 0, 0, 0, 0);
		mutex_unlock(&adev->srbm_mutex);

		if (adev->gfx.mec.mqd_backup[mqd_idx])
			memcpy(adev->gfx.mec.mqd_backup[mqd_idx], mqd, sizeof(struct vi_mqd_allocation));
	}

	return 0;
}

static int gfx_v8_0_kcq_init_queue(struct amdgpu_ring *ring)
{
	struct amdgpu_device *adev = ring->adev;
	struct vi_mqd *mqd = ring->mqd_ptr;
	int mqd_idx = ring - &adev->gfx.compute_ring[0];

	if (!adev->in_gpu_reset && !adev->in_suspend) {
		memset((void *)mqd, 0, sizeof(struct vi_mqd_allocation));
		((struct vi_mqd_allocation *)mqd)->dynamic_cu_mask = 0xFFFFFFFF;
		((struct vi_mqd_allocation *)mqd)->dynamic_rb_mask = 0xFFFFFFFF;
		mutex_lock(&adev->srbm_mutex);
		vi_srbm_select(adev, ring->me, ring->pipe, ring->queue, 0);
		gfx_v8_0_mqd_init(ring);
		vi_srbm_select(adev, 0, 0, 0, 0);
		mutex_unlock(&adev->srbm_mutex);

		if (adev->gfx.mec.mqd_backup[mqd_idx])
			memcpy(adev->gfx.mec.mqd_backup[mqd_idx], mqd, sizeof(struct vi_mqd_allocation));
	} else if (adev->in_gpu_reset) { /* for GPU_RESET case */
		/* reset MQD to a clean status */
		if (adev->gfx.mec.mqd_backup[mqd_idx])
			memcpy(mqd, adev->gfx.mec.mqd_backup[mqd_idx], sizeof(struct vi_mqd_allocation));
		/* reset ring buffer */
		ring->wptr = 0;
		amdgpu_ring_clear_ring(ring);
	} else {
		amdgpu_ring_clear_ring(ring);
	}
	return 0;
}

static void gfx_v8_0_set_mec_doorbell_range(struct amdgpu_device *adev)
{
	if (adev->asic_type > CHIP_TONGA) {
		WREG32(mmCP_MEC_DOORBELL_RANGE_LOWER, adev->doorbell_index.kiq << 2);
		WREG32(mmCP_MEC_DOORBELL_RANGE_UPPER, adev->doorbell_index.mec_ring7 << 2);
	}
	/* enable doorbells */
	WREG32_FIELD(CP_PQ_STATUS, DOORBELL_ENABLE, 1);
}

static int gfx_v8_0_kiq_resume(struct amdgpu_device *adev)
{
	struct amdgpu_ring *ring;
	int r;

	ring = &adev->gfx.kiq.ring;

	r = amdgpu_bo_reserve(ring->mqd_obj, false);
	if (unlikely(r != 0))
		return r;

	r = amdgpu_bo_kmap(ring->mqd_obj, &ring->mqd_ptr);
	if (unlikely(r != 0))
		return r;

	gfx_v8_0_kiq_init_queue(ring);
	amdgpu_bo_kunmap(ring->mqd_obj);
	ring->mqd_ptr = NULL;
	amdgpu_bo_unreserve(ring->mqd_obj);
	ring->sched.ready = true;
	return 0;
}

static int gfx_v8_0_kcq_resume(struct amdgpu_device *adev)
{
	struct amdgpu_ring *ring = NULL;
	int r = 0, i;

	gfx_v8_0_cp_compute_enable(adev, true);

	for (i = 0; i < adev->gfx.num_compute_rings; i++) {
		ring = &adev->gfx.compute_ring[i];

		r = amdgpu_bo_reserve(ring->mqd_obj, false);
		if (unlikely(r != 0))
			goto done;
		r = amdgpu_bo_kmap(ring->mqd_obj, &ring->mqd_ptr);
		if (!r) {
			r = gfx_v8_0_kcq_init_queue(ring);
			amdgpu_bo_kunmap(ring->mqd_obj);
			ring->mqd_ptr = NULL;
		}
		amdgpu_bo_unreserve(ring->mqd_obj);
		if (r)
			goto done;
	}

	gfx_v8_0_set_mec_doorbell_range(adev);

	r = gfx_v8_0_kiq_kcq_enable(adev);
	if (r)
		goto done;

	/* Test KCQs - reversing the order of rings seems to fix ring test failure
	 * after GPU reset
	 */
	for (i = adev->gfx.num_compute_rings - 1; i >= 0; i--) {
		ring = &adev->gfx.compute_ring[i];
		r = amdgpu_ring_test_helper(ring);
	}

done:
	return r;
}

static int gfx_v8_0_cp_resume(struct amdgpu_device *adev)
{
	int r;

	if (!(adev->flags & AMD_IS_APU))
		gfx_v8_0_enable_gui_idle_interrupt(adev, false);

	r = gfx_v8_0_kiq_resume(adev);
	if (r)
		return r;

	r = gfx_v8_0_cp_gfx_resume(adev);
	if (r)
		return r;

	r = gfx_v8_0_kcq_resume(adev);
	if (r)
		return r;
	gfx_v8_0_enable_gui_idle_interrupt(adev, true);

	return 0;
}

static void gfx_v8_0_cp_enable(struct amdgpu_device *adev, bool enable)
{
	gfx_v8_0_cp_gfx_enable(adev, enable);
	gfx_v8_0_cp_compute_enable(adev, enable);
}

static int gfx_v8_0_hw_init(void *handle)
{
	int r;
	struct amdgpu_device *adev = (struct amdgpu_device *)handle;

	gfx_v8_0_init_golden_registers(adev);
	gfx_v8_0_constants_init(adev);

	r = adev->gfx.rlc.funcs->resume(adev);
	if (r)
		return r;

	r = gfx_v8_0_cp_resume(adev);

	return r;
}

static int gfx_v8_0_kcq_disable(struct amdgpu_device *adev)
{
	int r, i;
	struct amdgpu_ring *kiq_ring = &adev->gfx.kiq.ring;

	r = amdgpu_ring_alloc(kiq_ring, 6 * adev->gfx.num_compute_rings);
	if (r)
		DRM_ERROR("Failed to lock KIQ (%d).\n", r);

	for (i = 0; i < adev->gfx.num_compute_rings; i++) {
		struct amdgpu_ring *ring = &adev->gfx.compute_ring[i];

		amdgpu_ring_write(kiq_ring, PACKET3(PACKET3_UNMAP_QUEUES, 4));
		amdgpu_ring_write(kiq_ring, /* Q_sel: 0, vmid: 0, engine: 0, num_Q: 1 */
						PACKET3_UNMAP_QUEUES_ACTION(1) | /* RESET_QUEUES */
						PACKET3_UNMAP_QUEUES_QUEUE_SEL(0) |
						PACKET3_UNMAP_QUEUES_ENGINE_SEL(0) |
						PACKET3_UNMAP_QUEUES_NUM_QUEUES(1));
		amdgpu_ring_write(kiq_ring, PACKET3_UNMAP_QUEUES_DOORBELL_OFFSET0(ring->doorbell_index));
		amdgpu_ring_write(kiq_ring, 0);
		amdgpu_ring_write(kiq_ring, 0);
		amdgpu_ring_write(kiq_ring, 0);
	}
	r = amdgpu_ring_test_helper(kiq_ring);
	if (r)
		DRM_ERROR("KCQ disable failed\n");

	return r;
}

static bool gfx_v8_0_is_idle(void *handle)
{
	struct amdgpu_device *adev = (struct amdgpu_device *)handle;

	if (REG_GET_FIELD(RREG32(mmGRBM_STATUS), GRBM_STATUS, GUI_ACTIVE)
		|| RREG32(mmGRBM_STATUS2) != 0x8)
		return false;
	else
		return true;
}

static bool gfx_v8_0_rlc_is_idle(void *handle)
{
	struct amdgpu_device *adev = (struct amdgpu_device *)handle;

	if (RREG32(mmGRBM_STATUS2) != 0x8)
		return false;
	else
		return true;
}

static int gfx_v8_0_wait_for_rlc_idle(void *handle)
{
	unsigned int i;
	struct amdgpu_device *adev = (struct amdgpu_device *)handle;

	for (i = 0; i < adev->usec_timeout; i++) {
		if (gfx_v8_0_rlc_is_idle(handle))
			return 0;

		udelay(1);
	}
	return -ETIMEDOUT;
}

static int gfx_v8_0_wait_for_idle(void *handle)
{
	unsigned int i;
	struct amdgpu_device *adev = (struct amdgpu_device *)handle;

	for (i = 0; i < adev->usec_timeout; i++) {
		if (gfx_v8_0_is_idle(handle))
			return 0;

		udelay(1);
	}
	return -ETIMEDOUT;
}

static int gfx_v8_0_hw_fini(void *handle)
{
	struct amdgpu_device *adev = (struct amdgpu_device *)handle;

	amdgpu_irq_put(adev, &adev->gfx.priv_reg_irq, 0);
	amdgpu_irq_put(adev, &adev->gfx.priv_inst_irq, 0);

	amdgpu_irq_put(adev, &adev->gfx.cp_ecc_error_irq, 0);

	amdgpu_irq_put(adev, &adev->gfx.sq_irq, 0);

	/* disable KCQ to avoid CPC touch memory not valid anymore */
	gfx_v8_0_kcq_disable(adev);

	if (amdgpu_sriov_vf(adev)) {
		pr_debug("For SRIOV client, shouldn't do anything.\n");
		return 0;
	}
	amdgpu_gfx_rlc_enter_safe_mode(adev);
	if (!gfx_v8_0_wait_for_idle(adev))
		gfx_v8_0_cp_enable(adev, false);
	else
		pr_err("cp is busy, skip halt cp\n");
	if (!gfx_v8_0_wait_for_rlc_idle(adev))
		adev->gfx.rlc.funcs->stop(adev);
	else
		pr_err("rlc is busy, skip halt rlc\n");
	amdgpu_gfx_rlc_exit_safe_mode(adev);
	return 0;
}

static int gfx_v8_0_suspend(void *handle)
{
	return gfx_v8_0_hw_fini(handle);
}

static int gfx_v8_0_resume(void *handle)
{
	return gfx_v8_0_hw_init(handle);
}

static bool gfx_v8_0_check_soft_reset(void *handle)
{
	struct amdgpu_device *adev = (struct amdgpu_device *)handle;
	u32 grbm_soft_reset = 0, srbm_soft_reset = 0;
	u32 tmp;

	/* GRBM_STATUS */
	tmp = RREG32(mmGRBM_STATUS);
	if (tmp & (GRBM_STATUS__PA_BUSY_MASK | GRBM_STATUS__SC_BUSY_MASK |
		   GRBM_STATUS__BCI_BUSY_MASK | GRBM_STATUS__SX_BUSY_MASK |
		   GRBM_STATUS__TA_BUSY_MASK | GRBM_STATUS__VGT_BUSY_MASK |
		   GRBM_STATUS__DB_BUSY_MASK | GRBM_STATUS__CB_BUSY_MASK |
		   GRBM_STATUS__GDS_BUSY_MASK | GRBM_STATUS__SPI_BUSY_MASK |
		   GRBM_STATUS__IA_BUSY_MASK | GRBM_STATUS__IA_BUSY_NO_DMA_MASK |
		   GRBM_STATUS__CP_BUSY_MASK | GRBM_STATUS__CP_COHERENCY_BUSY_MASK)) {
		grbm_soft_reset = REG_SET_FIELD(grbm_soft_reset,
						GRBM_SOFT_RESET, SOFT_RESET_CP, 1);
		grbm_soft_reset = REG_SET_FIELD(grbm_soft_reset,
						GRBM_SOFT_RESET, SOFT_RESET_GFX, 1);
		srbm_soft_reset = REG_SET_FIELD(srbm_soft_reset,
						SRBM_SOFT_RESET, SOFT_RESET_GRBM, 1);
	}

	/* GRBM_STATUS2 */
	tmp = RREG32(mmGRBM_STATUS2);
	if (REG_GET_FIELD(tmp, GRBM_STATUS2, RLC_BUSY))
		grbm_soft_reset = REG_SET_FIELD(grbm_soft_reset,
						GRBM_SOFT_RESET, SOFT_RESET_RLC, 1);

	if (REG_GET_FIELD(tmp, GRBM_STATUS2, CPF_BUSY) ||
	    REG_GET_FIELD(tmp, GRBM_STATUS2, CPC_BUSY) ||
	    REG_GET_FIELD(tmp, GRBM_STATUS2, CPG_BUSY)) {
		grbm_soft_reset = REG_SET_FIELD(grbm_soft_reset, GRBM_SOFT_RESET,
						SOFT_RESET_CPF, 1);
		grbm_soft_reset = REG_SET_FIELD(grbm_soft_reset, GRBM_SOFT_RESET,
						SOFT_RESET_CPC, 1);
		grbm_soft_reset = REG_SET_FIELD(grbm_soft_reset, GRBM_SOFT_RESET,
						SOFT_RESET_CPG, 1);
		srbm_soft_reset = REG_SET_FIELD(srbm_soft_reset, SRBM_SOFT_RESET,
						SOFT_RESET_GRBM, 1);
	}

	/* SRBM_STATUS */
	tmp = RREG32(mmSRBM_STATUS);
	if (REG_GET_FIELD(tmp, SRBM_STATUS, GRBM_RQ_PENDING))
		srbm_soft_reset = REG_SET_FIELD(srbm_soft_reset,
						SRBM_SOFT_RESET, SOFT_RESET_GRBM, 1);
	if (REG_GET_FIELD(tmp, SRBM_STATUS, SEM_BUSY))
		srbm_soft_reset = REG_SET_FIELD(srbm_soft_reset,
						SRBM_SOFT_RESET, SOFT_RESET_SEM, 1);

	if (grbm_soft_reset || srbm_soft_reset) {
		adev->gfx.grbm_soft_reset = grbm_soft_reset;
		adev->gfx.srbm_soft_reset = srbm_soft_reset;
		return true;
	} else {
		adev->gfx.grbm_soft_reset = 0;
		adev->gfx.srbm_soft_reset = 0;
		return false;
	}
}

static int gfx_v8_0_pre_soft_reset(void *handle)
{
	struct amdgpu_device *adev = (struct amdgpu_device *)handle;
	u32 grbm_soft_reset = 0;

	if ((!adev->gfx.grbm_soft_reset) &&
	    (!adev->gfx.srbm_soft_reset))
		return 0;

	grbm_soft_reset = adev->gfx.grbm_soft_reset;

	/* stop the rlc */
	adev->gfx.rlc.funcs->stop(adev);

	if (REG_GET_FIELD(grbm_soft_reset, GRBM_SOFT_RESET, SOFT_RESET_CP) ||
	    REG_GET_FIELD(grbm_soft_reset, GRBM_SOFT_RESET, SOFT_RESET_GFX))
		/* Disable GFX parsing/prefetching */
		gfx_v8_0_cp_gfx_enable(adev, false);

	if (REG_GET_FIELD(grbm_soft_reset, GRBM_SOFT_RESET, SOFT_RESET_CP) ||
	    REG_GET_FIELD(grbm_soft_reset, GRBM_SOFT_RESET, SOFT_RESET_CPF) ||
	    REG_GET_FIELD(grbm_soft_reset, GRBM_SOFT_RESET, SOFT_RESET_CPC) ||
	    REG_GET_FIELD(grbm_soft_reset, GRBM_SOFT_RESET, SOFT_RESET_CPG)) {
		int i;

		for (i = 0; i < adev->gfx.num_compute_rings; i++) {
			struct amdgpu_ring *ring = &adev->gfx.compute_ring[i];

			mutex_lock(&adev->srbm_mutex);
			vi_srbm_select(adev, ring->me, ring->pipe, ring->queue, 0);
			gfx_v8_0_deactivate_hqd(adev, 2);
			vi_srbm_select(adev, 0, 0, 0, 0);
			mutex_unlock(&adev->srbm_mutex);
		}
		/* Disable MEC parsing/prefetching */
		gfx_v8_0_cp_compute_enable(adev, false);
	}

       return 0;
}

static int gfx_v8_0_soft_reset(void *handle)
{
	struct amdgpu_device *adev = (struct amdgpu_device *)handle;
	u32 grbm_soft_reset = 0, srbm_soft_reset = 0;
	u32 tmp;

	if ((!adev->gfx.grbm_soft_reset) &&
	    (!adev->gfx.srbm_soft_reset))
		return 0;

	grbm_soft_reset = adev->gfx.grbm_soft_reset;
	srbm_soft_reset = adev->gfx.srbm_soft_reset;

	if (grbm_soft_reset || srbm_soft_reset) {
		tmp = RREG32(mmGMCON_DEBUG);
		tmp = REG_SET_FIELD(tmp, GMCON_DEBUG, GFX_STALL, 1);
		tmp = REG_SET_FIELD(tmp, GMCON_DEBUG, GFX_CLEAR, 1);
		WREG32(mmGMCON_DEBUG, tmp);
		udelay(50);
	}

	if (grbm_soft_reset) {
		tmp = RREG32(mmGRBM_SOFT_RESET);
		tmp |= grbm_soft_reset;
		dev_info(adev->dev, "GRBM_SOFT_RESET=0x%08X\n", tmp);
		WREG32(mmGRBM_SOFT_RESET, tmp);
		tmp = RREG32(mmGRBM_SOFT_RESET);

		udelay(50);

		tmp &= ~grbm_soft_reset;
		WREG32(mmGRBM_SOFT_RESET, tmp);
		tmp = RREG32(mmGRBM_SOFT_RESET);
	}

	if (srbm_soft_reset) {
		tmp = RREG32(mmSRBM_SOFT_RESET);
		tmp |= srbm_soft_reset;
		dev_info(adev->dev, "SRBM_SOFT_RESET=0x%08X\n", tmp);
		WREG32(mmSRBM_SOFT_RESET, tmp);
		tmp = RREG32(mmSRBM_SOFT_RESET);

		udelay(50);

		tmp &= ~srbm_soft_reset;
		WREG32(mmSRBM_SOFT_RESET, tmp);
		tmp = RREG32(mmSRBM_SOFT_RESET);
	}

	if (grbm_soft_reset || srbm_soft_reset) {
		tmp = RREG32(mmGMCON_DEBUG);
		tmp = REG_SET_FIELD(tmp, GMCON_DEBUG, GFX_STALL, 0);
		tmp = REG_SET_FIELD(tmp, GMCON_DEBUG, GFX_CLEAR, 0);
		WREG32(mmGMCON_DEBUG, tmp);
	}

	/* Wait a little for things to settle down */
	udelay(50);

	return 0;
}

static int gfx_v8_0_post_soft_reset(void *handle)
{
	struct amdgpu_device *adev = (struct amdgpu_device *)handle;
	u32 grbm_soft_reset = 0;

	if ((!adev->gfx.grbm_soft_reset) &&
	    (!adev->gfx.srbm_soft_reset))
		return 0;

	grbm_soft_reset = adev->gfx.grbm_soft_reset;

	if (REG_GET_FIELD(grbm_soft_reset, GRBM_SOFT_RESET, SOFT_RESET_CP) ||
	    REG_GET_FIELD(grbm_soft_reset, GRBM_SOFT_RESET, SOFT_RESET_CPF) ||
	    REG_GET_FIELD(grbm_soft_reset, GRBM_SOFT_RESET, SOFT_RESET_CPC) ||
	    REG_GET_FIELD(grbm_soft_reset, GRBM_SOFT_RESET, SOFT_RESET_CPG)) {
		int i;

		for (i = 0; i < adev->gfx.num_compute_rings; i++) {
			struct amdgpu_ring *ring = &adev->gfx.compute_ring[i];

			mutex_lock(&adev->srbm_mutex);
			vi_srbm_select(adev, ring->me, ring->pipe, ring->queue, 0);
			gfx_v8_0_deactivate_hqd(adev, 2);
			vi_srbm_select(adev, 0, 0, 0, 0);
			mutex_unlock(&adev->srbm_mutex);
		}
		gfx_v8_0_kiq_resume(adev);
		gfx_v8_0_kcq_resume(adev);
	}

	if (REG_GET_FIELD(grbm_soft_reset, GRBM_SOFT_RESET, SOFT_RESET_CP) ||
	    REG_GET_FIELD(grbm_soft_reset, GRBM_SOFT_RESET, SOFT_RESET_GFX))
		gfx_v8_0_cp_gfx_resume(adev);

	adev->gfx.rlc.funcs->start(adev);

	return 0;
}

/**
 * gfx_v8_0_get_gpu_clock_counter - return GPU clock counter snapshot
 *
 * @adev: amdgpu_device pointer
 *
 * Fetches a GPU clock counter snapshot.
 * Returns the 64 bit clock counter snapshot.
 */
static uint64_t gfx_v8_0_get_gpu_clock_counter(struct amdgpu_device *adev)
{
	uint64_t clock;

	mutex_lock(&adev->gfx.gpu_clock_mutex);
	WREG32(mmRLC_CAPTURE_GPU_CLOCK_COUNT, 1);
	clock = (uint64_t)RREG32(mmRLC_GPU_CLOCK_COUNT_LSB) |
		((uint64_t)RREG32(mmRLC_GPU_CLOCK_COUNT_MSB) << 32ULL);
	mutex_unlock(&adev->gfx.gpu_clock_mutex);
	return clock;
}

static void gfx_v8_0_ring_emit_gds_switch(struct amdgpu_ring *ring,
					  uint32_t vmid,
					  uint32_t gds_base, uint32_t gds_size,
					  uint32_t gws_base, uint32_t gws_size,
					  uint32_t oa_base, uint32_t oa_size)
{
	/* GDS Base */
	amdgpu_ring_write(ring, PACKET3(PACKET3_WRITE_DATA, 3));
	amdgpu_ring_write(ring, (WRITE_DATA_ENGINE_SEL(0) |
				WRITE_DATA_DST_SEL(0)));
	amdgpu_ring_write(ring, amdgpu_gds_reg_offset[vmid].mem_base);
	amdgpu_ring_write(ring, 0);
	amdgpu_ring_write(ring, gds_base);

	/* GDS Size */
	amdgpu_ring_write(ring, PACKET3(PACKET3_WRITE_DATA, 3));
	amdgpu_ring_write(ring, (WRITE_DATA_ENGINE_SEL(0) |
				WRITE_DATA_DST_SEL(0)));
	amdgpu_ring_write(ring, amdgpu_gds_reg_offset[vmid].mem_size);
	amdgpu_ring_write(ring, 0);
	amdgpu_ring_write(ring, gds_size);

	/* GWS */
	amdgpu_ring_write(ring, PACKET3(PACKET3_WRITE_DATA, 3));
	amdgpu_ring_write(ring, (WRITE_DATA_ENGINE_SEL(0) |
				WRITE_DATA_DST_SEL(0)));
	amdgpu_ring_write(ring, amdgpu_gds_reg_offset[vmid].gws);
	amdgpu_ring_write(ring, 0);
	amdgpu_ring_write(ring, gws_size << GDS_GWS_VMID0__SIZE__SHIFT | gws_base);

	/* OA */
	amdgpu_ring_write(ring, PACKET3(PACKET3_WRITE_DATA, 3));
	amdgpu_ring_write(ring, (WRITE_DATA_ENGINE_SEL(0) |
				WRITE_DATA_DST_SEL(0)));
	amdgpu_ring_write(ring, amdgpu_gds_reg_offset[vmid].oa);
	amdgpu_ring_write(ring, 0);
	amdgpu_ring_write(ring, (1 << (oa_size + oa_base)) - (1 << oa_base));
}

static uint32_t wave_read_ind(struct amdgpu_device *adev, uint32_t simd, uint32_t wave, uint32_t address)
{
	WREG32(mmSQ_IND_INDEX,
		(wave << SQ_IND_INDEX__WAVE_ID__SHIFT) |
		(simd << SQ_IND_INDEX__SIMD_ID__SHIFT) |
		(address << SQ_IND_INDEX__INDEX__SHIFT) |
		(SQ_IND_INDEX__FORCE_READ_MASK));
	return RREG32(mmSQ_IND_DATA);
}

static void wave_read_regs(struct amdgpu_device *adev, uint32_t simd,
			   uint32_t wave, uint32_t thread,
			   uint32_t regno, uint32_t num, uint32_t *out)
{
	WREG32(mmSQ_IND_INDEX,
		(wave << SQ_IND_INDEX__WAVE_ID__SHIFT) |
		(simd << SQ_IND_INDEX__SIMD_ID__SHIFT) |
		(regno << SQ_IND_INDEX__INDEX__SHIFT) |
		(thread << SQ_IND_INDEX__THREAD_ID__SHIFT) |
		(SQ_IND_INDEX__FORCE_READ_MASK) |
		(SQ_IND_INDEX__AUTO_INCR_MASK));
	while (num--)
		*(out++) = RREG32(mmSQ_IND_DATA);
}

static void gfx_v8_0_read_wave_data(struct amdgpu_device *adev, uint32_t simd, uint32_t wave, uint32_t *dst, int *no_fields)
{
	/* type 0 wave data */
	dst[(*no_fields)++] = 0;
	dst[(*no_fields)++] = wave_read_ind(adev, simd, wave, ixSQ_WAVE_STATUS);
	dst[(*no_fields)++] = wave_read_ind(adev, simd, wave, ixSQ_WAVE_PC_LO);
	dst[(*no_fields)++] = wave_read_ind(adev, simd, wave, ixSQ_WAVE_PC_HI);
	dst[(*no_fields)++] = wave_read_ind(adev, simd, wave, ixSQ_WAVE_EXEC_LO);
	dst[(*no_fields)++] = wave_read_ind(adev, simd, wave, ixSQ_WAVE_EXEC_HI);
	dst[(*no_fields)++] = wave_read_ind(adev, simd, wave, ixSQ_WAVE_HW_ID);
	dst[(*no_fields)++] = wave_read_ind(adev, simd, wave, ixSQ_WAVE_INST_DW0);
	dst[(*no_fields)++] = wave_read_ind(adev, simd, wave, ixSQ_WAVE_INST_DW1);
	dst[(*no_fields)++] = wave_read_ind(adev, simd, wave, ixSQ_WAVE_GPR_ALLOC);
	dst[(*no_fields)++] = wave_read_ind(adev, simd, wave, ixSQ_WAVE_LDS_ALLOC);
	dst[(*no_fields)++] = wave_read_ind(adev, simd, wave, ixSQ_WAVE_TRAPSTS);
	dst[(*no_fields)++] = wave_read_ind(adev, simd, wave, ixSQ_WAVE_IB_STS);
	dst[(*no_fields)++] = wave_read_ind(adev, simd, wave, ixSQ_WAVE_TBA_LO);
	dst[(*no_fields)++] = wave_read_ind(adev, simd, wave, ixSQ_WAVE_TBA_HI);
	dst[(*no_fields)++] = wave_read_ind(adev, simd, wave, ixSQ_WAVE_TMA_LO);
	dst[(*no_fields)++] = wave_read_ind(adev, simd, wave, ixSQ_WAVE_TMA_HI);
	dst[(*no_fields)++] = wave_read_ind(adev, simd, wave, ixSQ_WAVE_IB_DBG0);
	dst[(*no_fields)++] = wave_read_ind(adev, simd, wave, ixSQ_WAVE_M0);
}

static void gfx_v8_0_read_wave_sgprs(struct amdgpu_device *adev, uint32_t simd,
				     uint32_t wave, uint32_t start,
				     uint32_t size, uint32_t *dst)
{
	wave_read_regs(
		adev, simd, wave, 0,
		start + SQIND_WAVE_SGPRS_OFFSET, size, dst);
}


static const struct amdgpu_gfx_funcs gfx_v8_0_gfx_funcs = {
	.get_gpu_clock_counter = &gfx_v8_0_get_gpu_clock_counter,
	.select_se_sh = &gfx_v8_0_select_se_sh,
	.read_wave_data = &gfx_v8_0_read_wave_data,
	.read_wave_sgprs = &gfx_v8_0_read_wave_sgprs,
	.select_me_pipe_q = &gfx_v8_0_select_me_pipe_q
};

static int gfx_v8_0_early_init(void *handle)
{
	struct amdgpu_device *adev = (struct amdgpu_device *)handle;

	adev->gfx.num_gfx_rings = GFX8_NUM_GFX_RINGS;
	adev->gfx.num_compute_rings = AMDGPU_MAX_COMPUTE_RINGS;
	adev->gfx.funcs = &gfx_v8_0_gfx_funcs;
	gfx_v8_0_set_ring_funcs(adev);
	gfx_v8_0_set_irq_funcs(adev);
	gfx_v8_0_set_gds_init(adev);
	gfx_v8_0_set_rlc_funcs(adev);

	return 0;
}

static int gfx_v8_0_late_init(void *handle)
{
	struct amdgpu_device *adev = (struct amdgpu_device *)handle;
	int r;

	r = amdgpu_irq_get(adev, &adev->gfx.priv_reg_irq, 0);
	if (r)
		return r;

	r = amdgpu_irq_get(adev, &adev->gfx.priv_inst_irq, 0);
	if (r)
		return r;

	/* requires IBs so do in late init after IB pool is initialized */
	r = gfx_v8_0_do_edc_gpr_workarounds(adev);
	if (r)
		return r;

	r = amdgpu_irq_get(adev, &adev->gfx.cp_ecc_error_irq, 0);
	if (r) {
		DRM_ERROR("amdgpu_irq_get() failed to get IRQ for EDC, r: %d.\n", r);
		return r;
	}

	r = amdgpu_irq_get(adev, &adev->gfx.sq_irq, 0);
	if (r) {
		DRM_ERROR(
			"amdgpu_irq_get() failed to get IRQ for SQ, r: %d.\n",
			r);
		return r;
	}

	return 0;
}

static void gfx_v8_0_enable_gfx_static_mg_power_gating(struct amdgpu_device *adev,
						       bool enable)
{
	if (((adev->asic_type == CHIP_POLARIS11) ||
	    (adev->asic_type == CHIP_POLARIS12) ||
	    (adev->asic_type == CHIP_VEGAM)) &&
	    adev->powerplay.pp_funcs->set_powergating_by_smu)
		/* Send msg to SMU via Powerplay */
		amdgpu_dpm_set_powergating_by_smu(adev, AMD_IP_BLOCK_TYPE_GFX, enable);

	WREG32_FIELD(RLC_PG_CNTL, STATIC_PER_CU_PG_ENABLE, enable ? 1 : 0);
}

static void gfx_v8_0_enable_gfx_dynamic_mg_power_gating(struct amdgpu_device *adev,
							bool enable)
{
	WREG32_FIELD(RLC_PG_CNTL, DYN_PER_CU_PG_ENABLE, enable ? 1 : 0);
}

static void polaris11_enable_gfx_quick_mg_power_gating(struct amdgpu_device *adev,
		bool enable)
{
	WREG32_FIELD(RLC_PG_CNTL, QUICK_PG_ENABLE, enable ? 1 : 0);
}

static void cz_enable_gfx_cg_power_gating(struct amdgpu_device *adev,
					  bool enable)
{
	WREG32_FIELD(RLC_PG_CNTL, GFX_POWER_GATING_ENABLE, enable ? 1 : 0);
}

static void cz_enable_gfx_pipeline_power_gating(struct amdgpu_device *adev,
						bool enable)
{
	WREG32_FIELD(RLC_PG_CNTL, GFX_PIPELINE_PG_ENABLE, enable ? 1 : 0);

	/* Read any GFX register to wake up GFX. */
	if (!enable)
		RREG32(mmDB_RENDER_CONTROL);
}

static void cz_update_gfx_cg_power_gating(struct amdgpu_device *adev,
					  bool enable)
{
	if ((adev->pg_flags & AMD_PG_SUPPORT_GFX_PG) && enable) {
		cz_enable_gfx_cg_power_gating(adev, true);
		if (adev->pg_flags & AMD_PG_SUPPORT_GFX_PIPELINE)
			cz_enable_gfx_pipeline_power_gating(adev, true);
	} else {
		cz_enable_gfx_cg_power_gating(adev, false);
		cz_enable_gfx_pipeline_power_gating(adev, false);
	}
}

static int gfx_v8_0_set_powergating_state(void *handle,
					  enum amd_powergating_state state)
{
	struct amdgpu_device *adev = (struct amdgpu_device *)handle;
	bool enable = (state == AMD_PG_STATE_GATE);

	if (amdgpu_sriov_vf(adev))
		return 0;

	if (adev->pg_flags & (AMD_PG_SUPPORT_GFX_SMG |
				AMD_PG_SUPPORT_RLC_SMU_HS |
				AMD_PG_SUPPORT_CP |
				AMD_PG_SUPPORT_GFX_DMG))
		amdgpu_gfx_rlc_enter_safe_mode(adev);
	switch (adev->asic_type) {
	case CHIP_CARRIZO:
	case CHIP_STONEY:

		if (adev->pg_flags & AMD_PG_SUPPORT_RLC_SMU_HS) {
			cz_enable_sck_slow_down_on_power_up(adev, true);
			cz_enable_sck_slow_down_on_power_down(adev, true);
		} else {
			cz_enable_sck_slow_down_on_power_up(adev, false);
			cz_enable_sck_slow_down_on_power_down(adev, false);
		}
		if (adev->pg_flags & AMD_PG_SUPPORT_CP)
			cz_enable_cp_power_gating(adev, true);
		else
			cz_enable_cp_power_gating(adev, false);

		cz_update_gfx_cg_power_gating(adev, enable);

		if ((adev->pg_flags & AMD_PG_SUPPORT_GFX_SMG) && enable)
			gfx_v8_0_enable_gfx_static_mg_power_gating(adev, true);
		else
			gfx_v8_0_enable_gfx_static_mg_power_gating(adev, false);

		if ((adev->pg_flags & AMD_PG_SUPPORT_GFX_DMG) && enable)
			gfx_v8_0_enable_gfx_dynamic_mg_power_gating(adev, true);
		else
			gfx_v8_0_enable_gfx_dynamic_mg_power_gating(adev, false);
		break;
	case CHIP_POLARIS11:
	case CHIP_POLARIS12:
	case CHIP_VEGAM:
		if ((adev->pg_flags & AMD_PG_SUPPORT_GFX_SMG) && enable)
			gfx_v8_0_enable_gfx_static_mg_power_gating(adev, true);
		else
			gfx_v8_0_enable_gfx_static_mg_power_gating(adev, false);

		if ((adev->pg_flags & AMD_PG_SUPPORT_GFX_DMG) && enable)
			gfx_v8_0_enable_gfx_dynamic_mg_power_gating(adev, true);
		else
			gfx_v8_0_enable_gfx_dynamic_mg_power_gating(adev, false);

		if ((adev->pg_flags & AMD_PG_SUPPORT_GFX_QUICK_MG) && enable)
			polaris11_enable_gfx_quick_mg_power_gating(adev, true);
		else
			polaris11_enable_gfx_quick_mg_power_gating(adev, false);
		break;
	default:
		break;
	}
	if (adev->pg_flags & (AMD_PG_SUPPORT_GFX_SMG |
				AMD_PG_SUPPORT_RLC_SMU_HS |
				AMD_PG_SUPPORT_CP |
				AMD_PG_SUPPORT_GFX_DMG))
		amdgpu_gfx_rlc_exit_safe_mode(adev);
	return 0;
}

static void gfx_v8_0_get_clockgating_state(void *handle, u32 *flags)
{
	struct amdgpu_device *adev = (struct amdgpu_device *)handle;
	int data;

	if (amdgpu_sriov_vf(adev))
		*flags = 0;

	/* AMD_CG_SUPPORT_GFX_MGCG */
	data = RREG32(mmRLC_CGTT_MGCG_OVERRIDE);
	if (!(data & RLC_CGTT_MGCG_OVERRIDE__CPF_MASK))
		*flags |= AMD_CG_SUPPORT_GFX_MGCG;

	/* AMD_CG_SUPPORT_GFX_CGLG */
	data = RREG32(mmRLC_CGCG_CGLS_CTRL);
	if (data & RLC_CGCG_CGLS_CTRL__CGCG_EN_MASK)
		*flags |= AMD_CG_SUPPORT_GFX_CGCG;

	/* AMD_CG_SUPPORT_GFX_CGLS */
	if (data & RLC_CGCG_CGLS_CTRL__CGLS_EN_MASK)
		*flags |= AMD_CG_SUPPORT_GFX_CGLS;

	/* AMD_CG_SUPPORT_GFX_CGTS */
	data = RREG32(mmCGTS_SM_CTRL_REG);
	if (!(data & CGTS_SM_CTRL_REG__OVERRIDE_MASK))
		*flags |= AMD_CG_SUPPORT_GFX_CGTS;

	/* AMD_CG_SUPPORT_GFX_CGTS_LS */
	if (!(data & CGTS_SM_CTRL_REG__LS_OVERRIDE_MASK))
		*flags |= AMD_CG_SUPPORT_GFX_CGTS_LS;

	/* AMD_CG_SUPPORT_GFX_RLC_LS */
	data = RREG32(mmRLC_MEM_SLP_CNTL);
	if (data & RLC_MEM_SLP_CNTL__RLC_MEM_LS_EN_MASK)
		*flags |= AMD_CG_SUPPORT_GFX_RLC_LS | AMD_CG_SUPPORT_GFX_MGLS;

	/* AMD_CG_SUPPORT_GFX_CP_LS */
	data = RREG32(mmCP_MEM_SLP_CNTL);
	if (data & CP_MEM_SLP_CNTL__CP_MEM_LS_EN_MASK)
		*flags |= AMD_CG_SUPPORT_GFX_CP_LS | AMD_CG_SUPPORT_GFX_MGLS;
}

static void gfx_v8_0_send_serdes_cmd(struct amdgpu_device *adev,
				     uint32_t reg_addr, uint32_t cmd)
{
	uint32_t data;

	gfx_v8_0_select_se_sh(adev, 0xffffffff, 0xffffffff, 0xffffffff);

	WREG32(mmRLC_SERDES_WR_CU_MASTER_MASK, 0xffffffff);
	WREG32(mmRLC_SERDES_WR_NONCU_MASTER_MASK, 0xffffffff);

	data = RREG32(mmRLC_SERDES_WR_CTRL);
	if (adev->asic_type == CHIP_STONEY)
		data &= ~(RLC_SERDES_WR_CTRL__WRITE_COMMAND_MASK |
			  RLC_SERDES_WR_CTRL__READ_COMMAND_MASK |
			  RLC_SERDES_WR_CTRL__P1_SELECT_MASK |
			  RLC_SERDES_WR_CTRL__P2_SELECT_MASK |
			  RLC_SERDES_WR_CTRL__RDDATA_RESET_MASK |
			  RLC_SERDES_WR_CTRL__POWER_DOWN_MASK |
			  RLC_SERDES_WR_CTRL__POWER_UP_MASK |
			  RLC_SERDES_WR_CTRL__SHORT_FORMAT_MASK |
			  RLC_SERDES_WR_CTRL__SRBM_OVERRIDE_MASK);
	else
		data &= ~(RLC_SERDES_WR_CTRL__WRITE_COMMAND_MASK |
			  RLC_SERDES_WR_CTRL__READ_COMMAND_MASK |
			  RLC_SERDES_WR_CTRL__P1_SELECT_MASK |
			  RLC_SERDES_WR_CTRL__P2_SELECT_MASK |
			  RLC_SERDES_WR_CTRL__RDDATA_RESET_MASK |
			  RLC_SERDES_WR_CTRL__POWER_DOWN_MASK |
			  RLC_SERDES_WR_CTRL__POWER_UP_MASK |
			  RLC_SERDES_WR_CTRL__SHORT_FORMAT_MASK |
			  RLC_SERDES_WR_CTRL__BPM_DATA_MASK |
			  RLC_SERDES_WR_CTRL__REG_ADDR_MASK |
			  RLC_SERDES_WR_CTRL__SRBM_OVERRIDE_MASK);
	data |= (RLC_SERDES_WR_CTRL__RSVD_BPM_ADDR_MASK |
		 (cmd << RLC_SERDES_WR_CTRL__BPM_DATA__SHIFT) |
		 (reg_addr << RLC_SERDES_WR_CTRL__REG_ADDR__SHIFT) |
		 (0xff << RLC_SERDES_WR_CTRL__BPM_ADDR__SHIFT));

	WREG32(mmRLC_SERDES_WR_CTRL, data);
}

#define MSG_ENTER_RLC_SAFE_MODE     1
#define MSG_EXIT_RLC_SAFE_MODE      0
#define RLC_GPR_REG2__REQ_MASK 0x00000001
#define RLC_GPR_REG2__REQ__SHIFT 0
#define RLC_GPR_REG2__MESSAGE__SHIFT 0x00000001
#define RLC_GPR_REG2__MESSAGE_MASK 0x0000001e

static bool gfx_v8_0_is_rlc_enabled(struct amdgpu_device *adev)
{
	uint32_t rlc_setting;

	rlc_setting = RREG32(mmRLC_CNTL);
	if (!(rlc_setting & RLC_CNTL__RLC_ENABLE_F32_MASK))
		return false;

	return true;
}

static void gfx_v8_0_set_safe_mode(struct amdgpu_device *adev)
{
	uint32_t data;
	unsigned i;
	data = RREG32(mmRLC_CNTL);
	data |= RLC_SAFE_MODE__CMD_MASK;
	data &= ~RLC_SAFE_MODE__MESSAGE_MASK;
	data |= (1 << RLC_SAFE_MODE__MESSAGE__SHIFT);
	WREG32(mmRLC_SAFE_MODE, data);

	/* wait for RLC_SAFE_MODE */
	for (i = 0; i < adev->usec_timeout; i++) {
		if ((RREG32(mmRLC_GPM_STAT) &
		     (RLC_GPM_STAT__GFX_CLOCK_STATUS_MASK |
		      RLC_GPM_STAT__GFX_POWER_STATUS_MASK)) ==
		    (RLC_GPM_STAT__GFX_CLOCK_STATUS_MASK |
		     RLC_GPM_STAT__GFX_POWER_STATUS_MASK))
			break;
		udelay(1);
	}
	for (i = 0; i < adev->usec_timeout; i++) {
		if (!REG_GET_FIELD(RREG32(mmRLC_SAFE_MODE), RLC_SAFE_MODE, CMD))
			break;
		udelay(1);
	}
}

static void gfx_v8_0_unset_safe_mode(struct amdgpu_device *adev)
{
	uint32_t data;
	unsigned i;

	data = RREG32(mmRLC_CNTL);
	data |= RLC_SAFE_MODE__CMD_MASK;
	data &= ~RLC_SAFE_MODE__MESSAGE_MASK;
	WREG32(mmRLC_SAFE_MODE, data);

	for (i = 0; i < adev->usec_timeout; i++) {
		if (!REG_GET_FIELD(RREG32(mmRLC_SAFE_MODE), RLC_SAFE_MODE, CMD))
			break;
		udelay(1);
	}
}

static const struct amdgpu_rlc_funcs iceland_rlc_funcs = {
	.is_rlc_enabled = gfx_v8_0_is_rlc_enabled,
	.set_safe_mode = gfx_v8_0_set_safe_mode,
	.unset_safe_mode = gfx_v8_0_unset_safe_mode,
	.init = gfx_v8_0_rlc_init,
	.get_csb_size = gfx_v8_0_get_csb_size,
	.get_csb_buffer = gfx_v8_0_get_csb_buffer,
	.get_cp_table_num = gfx_v8_0_cp_jump_table_num,
	.resume = gfx_v8_0_rlc_resume,
	.stop = gfx_v8_0_rlc_stop,
	.reset = gfx_v8_0_rlc_reset,
	.start = gfx_v8_0_rlc_start
};

static void gfx_v8_0_update_medium_grain_clock_gating(struct amdgpu_device *adev,
						      bool enable)
{
	uint32_t temp, data;

	amdgpu_gfx_rlc_enter_safe_mode(adev);

	/* It is disabled by HW by default */
	if (enable && (adev->cg_flags & AMD_CG_SUPPORT_GFX_MGCG)) {
		if (adev->cg_flags & AMD_CG_SUPPORT_GFX_MGLS) {
			if (adev->cg_flags & AMD_CG_SUPPORT_GFX_RLC_LS)
				/* 1 - RLC memory Light sleep */
				WREG32_FIELD(RLC_MEM_SLP_CNTL, RLC_MEM_LS_EN, 1);

			if (adev->cg_flags & AMD_CG_SUPPORT_GFX_CP_LS)
				WREG32_FIELD(CP_MEM_SLP_CNTL, CP_MEM_LS_EN, 1);
		}

		/* 3 - RLC_CGTT_MGCG_OVERRIDE */
		temp = data = RREG32(mmRLC_CGTT_MGCG_OVERRIDE);
		if (adev->flags & AMD_IS_APU)
			data &= ~(RLC_CGTT_MGCG_OVERRIDE__CPF_MASK |
				  RLC_CGTT_MGCG_OVERRIDE__RLC_MASK |
				  RLC_CGTT_MGCG_OVERRIDE__MGCG_MASK);
		else
			data &= ~(RLC_CGTT_MGCG_OVERRIDE__CPF_MASK |
				  RLC_CGTT_MGCG_OVERRIDE__RLC_MASK |
				  RLC_CGTT_MGCG_OVERRIDE__MGCG_MASK |
				  RLC_CGTT_MGCG_OVERRIDE__GRBM_MASK);

		if (temp != data)
			WREG32(mmRLC_CGTT_MGCG_OVERRIDE, data);

		/* 4 - wait for RLC_SERDES_CU_MASTER & RLC_SERDES_NONCU_MASTER idle */
		gfx_v8_0_wait_for_rlc_serdes(adev);

		/* 5 - clear mgcg override */
		gfx_v8_0_send_serdes_cmd(adev, BPM_REG_MGCG_OVERRIDE, CLE_BPM_SERDES_CMD);

		if (adev->cg_flags & AMD_CG_SUPPORT_GFX_CGTS) {
			/* 6 - Enable CGTS(Tree Shade) MGCG /MGLS */
			temp = data = RREG32(mmCGTS_SM_CTRL_REG);
			data &= ~(CGTS_SM_CTRL_REG__SM_MODE_MASK);
			data |= (0x2 << CGTS_SM_CTRL_REG__SM_MODE__SHIFT);
			data |= CGTS_SM_CTRL_REG__SM_MODE_ENABLE_MASK;
			data &= ~CGTS_SM_CTRL_REG__OVERRIDE_MASK;
			if ((adev->cg_flags & AMD_CG_SUPPORT_GFX_MGLS) &&
			    (adev->cg_flags & AMD_CG_SUPPORT_GFX_CGTS_LS))
				data &= ~CGTS_SM_CTRL_REG__LS_OVERRIDE_MASK;
			data |= CGTS_SM_CTRL_REG__ON_MONITOR_ADD_EN_MASK;
			data |= (0x96 << CGTS_SM_CTRL_REG__ON_MONITOR_ADD__SHIFT);
			if (temp != data)
				WREG32(mmCGTS_SM_CTRL_REG, data);
		}
		udelay(50);

		/* 7 - wait for RLC_SERDES_CU_MASTER & RLC_SERDES_NONCU_MASTER idle */
		gfx_v8_0_wait_for_rlc_serdes(adev);
	} else {
		/* 1 - MGCG_OVERRIDE[0] for CP and MGCG_OVERRIDE[1] for RLC */
		temp = data = RREG32(mmRLC_CGTT_MGCG_OVERRIDE);
		data |= (RLC_CGTT_MGCG_OVERRIDE__CPF_MASK |
				RLC_CGTT_MGCG_OVERRIDE__RLC_MASK |
				RLC_CGTT_MGCG_OVERRIDE__MGCG_MASK |
				RLC_CGTT_MGCG_OVERRIDE__GRBM_MASK);
		if (temp != data)
			WREG32(mmRLC_CGTT_MGCG_OVERRIDE, data);

		/* 2 - disable MGLS in RLC */
		data = RREG32(mmRLC_MEM_SLP_CNTL);
		if (data & RLC_MEM_SLP_CNTL__RLC_MEM_LS_EN_MASK) {
			data &= ~RLC_MEM_SLP_CNTL__RLC_MEM_LS_EN_MASK;
			WREG32(mmRLC_MEM_SLP_CNTL, data);
		}

		/* 3 - disable MGLS in CP */
		data = RREG32(mmCP_MEM_SLP_CNTL);
		if (data & CP_MEM_SLP_CNTL__CP_MEM_LS_EN_MASK) {
			data &= ~CP_MEM_SLP_CNTL__CP_MEM_LS_EN_MASK;
			WREG32(mmCP_MEM_SLP_CNTL, data);
		}

		/* 4 - Disable CGTS(Tree Shade) MGCG and MGLS */
		temp = data = RREG32(mmCGTS_SM_CTRL_REG);
		data |= (CGTS_SM_CTRL_REG__OVERRIDE_MASK |
				CGTS_SM_CTRL_REG__LS_OVERRIDE_MASK);
		if (temp != data)
			WREG32(mmCGTS_SM_CTRL_REG, data);

		/* 5 - wait for RLC_SERDES_CU_MASTER & RLC_SERDES_NONCU_MASTER idle */
		gfx_v8_0_wait_for_rlc_serdes(adev);

		/* 6 - set mgcg override */
		gfx_v8_0_send_serdes_cmd(adev, BPM_REG_MGCG_OVERRIDE, SET_BPM_SERDES_CMD);

		udelay(50);

		/* 7- wait for RLC_SERDES_CU_MASTER & RLC_SERDES_NONCU_MASTER idle */
		gfx_v8_0_wait_for_rlc_serdes(adev);
	}

	amdgpu_gfx_rlc_exit_safe_mode(adev);
}

static void gfx_v8_0_update_coarse_grain_clock_gating(struct amdgpu_device *adev,
						      bool enable)
{
	uint32_t temp, temp1, data, data1;

	temp = data = RREG32(mmRLC_CGCG_CGLS_CTRL);

	amdgpu_gfx_rlc_enter_safe_mode(adev);

	if (enable && (adev->cg_flags & AMD_CG_SUPPORT_GFX_CGCG)) {
		temp1 = data1 =	RREG32(mmRLC_CGTT_MGCG_OVERRIDE);
		data1 &= ~RLC_CGTT_MGCG_OVERRIDE__CGCG_MASK;
		if (temp1 != data1)
			WREG32(mmRLC_CGTT_MGCG_OVERRIDE, data1);

		/* : wait for RLC_SERDES_CU_MASTER & RLC_SERDES_NONCU_MASTER idle */
		gfx_v8_0_wait_for_rlc_serdes(adev);

		/* 2 - clear cgcg override */
		gfx_v8_0_send_serdes_cmd(adev, BPM_REG_CGCG_OVERRIDE, CLE_BPM_SERDES_CMD);

		/* wait for RLC_SERDES_CU_MASTER & RLC_SERDES_NONCU_MASTER idle */
		gfx_v8_0_wait_for_rlc_serdes(adev);

		/* 3 - write cmd to set CGLS */
		gfx_v8_0_send_serdes_cmd(adev, BPM_REG_CGLS_EN, SET_BPM_SERDES_CMD);

		/* 4 - enable cgcg */
		data |= RLC_CGCG_CGLS_CTRL__CGCG_EN_MASK;

		if (adev->cg_flags & AMD_CG_SUPPORT_GFX_CGLS) {
			/* enable cgls*/
			data |= RLC_CGCG_CGLS_CTRL__CGLS_EN_MASK;

			temp1 = data1 =	RREG32(mmRLC_CGTT_MGCG_OVERRIDE);
			data1 &= ~RLC_CGTT_MGCG_OVERRIDE__CGLS_MASK;

			if (temp1 != data1)
				WREG32(mmRLC_CGTT_MGCG_OVERRIDE, data1);
		} else {
			data &= ~RLC_CGCG_CGLS_CTRL__CGLS_EN_MASK;
		}

		if (temp != data)
			WREG32(mmRLC_CGCG_CGLS_CTRL, data);

		/* 5 enable cntx_empty_int_enable/cntx_busy_int_enable/
		 * Cmp_busy/GFX_Idle interrupts
		 */
		gfx_v8_0_enable_gui_idle_interrupt(adev, true);
	} else {
		/* disable cntx_empty_int_enable & GFX Idle interrupt */
		gfx_v8_0_enable_gui_idle_interrupt(adev, false);

		/* TEST CGCG */
		temp1 = data1 =	RREG32(mmRLC_CGTT_MGCG_OVERRIDE);
		data1 |= (RLC_CGTT_MGCG_OVERRIDE__CGCG_MASK |
				RLC_CGTT_MGCG_OVERRIDE__CGLS_MASK);
		if (temp1 != data1)
			WREG32(mmRLC_CGTT_MGCG_OVERRIDE, data1);

		/* read gfx register to wake up cgcg */
		RREG32(mmCB_CGTT_SCLK_CTRL);
		RREG32(mmCB_CGTT_SCLK_CTRL);
		RREG32(mmCB_CGTT_SCLK_CTRL);
		RREG32(mmCB_CGTT_SCLK_CTRL);

		/* wait for RLC_SERDES_CU_MASTER & RLC_SERDES_NONCU_MASTER idle */
		gfx_v8_0_wait_for_rlc_serdes(adev);

		/* write cmd to Set CGCG Overrride */
		gfx_v8_0_send_serdes_cmd(adev, BPM_REG_CGCG_OVERRIDE, SET_BPM_SERDES_CMD);

		/* wait for RLC_SERDES_CU_MASTER & RLC_SERDES_NONCU_MASTER idle */
		gfx_v8_0_wait_for_rlc_serdes(adev);

		/* write cmd to Clear CGLS */
		gfx_v8_0_send_serdes_cmd(adev, BPM_REG_CGLS_EN, CLE_BPM_SERDES_CMD);

		/* disable cgcg, cgls should be disabled too. */
		data &= ~(RLC_CGCG_CGLS_CTRL__CGCG_EN_MASK |
			  RLC_CGCG_CGLS_CTRL__CGLS_EN_MASK);
		if (temp != data)
			WREG32(mmRLC_CGCG_CGLS_CTRL, data);
		/* enable interrupts again for PG */
		gfx_v8_0_enable_gui_idle_interrupt(adev, true);
	}

	gfx_v8_0_wait_for_rlc_serdes(adev);

	amdgpu_gfx_rlc_exit_safe_mode(adev);
}
static int gfx_v8_0_update_gfx_clock_gating(struct amdgpu_device *adev,
					    bool enable)
{
	if (enable) {
		/* CGCG/CGLS should be enabled after MGCG/MGLS/TS(CG/LS)
		 * ===  MGCG + MGLS + TS(CG/LS) ===
		 */
		gfx_v8_0_update_medium_grain_clock_gating(adev, enable);
		gfx_v8_0_update_coarse_grain_clock_gating(adev, enable);
	} else {
		/* CGCG/CGLS should be disabled before MGCG/MGLS/TS(CG/LS)
		 * ===  CGCG + CGLS ===
		 */
		gfx_v8_0_update_coarse_grain_clock_gating(adev, enable);
		gfx_v8_0_update_medium_grain_clock_gating(adev, enable);
	}
	return 0;
}

static int gfx_v8_0_tonga_update_gfx_clock_gating(struct amdgpu_device *adev,
					  enum amd_clockgating_state state)
{
	uint32_t msg_id, pp_state = 0;
	uint32_t pp_support_state = 0;

	if (adev->cg_flags & (AMD_CG_SUPPORT_GFX_CGCG | AMD_CG_SUPPORT_GFX_CGLS)) {
		if (adev->cg_flags & AMD_CG_SUPPORT_GFX_CGLS) {
			pp_support_state = PP_STATE_SUPPORT_LS;
			pp_state = PP_STATE_LS;
		}
		if (adev->cg_flags & AMD_CG_SUPPORT_GFX_CGCG) {
			pp_support_state |= PP_STATE_SUPPORT_CG;
			pp_state |= PP_STATE_CG;
		}
		if (state == AMD_CG_STATE_UNGATE)
			pp_state = 0;

		msg_id = PP_CG_MSG_ID(PP_GROUP_GFX,
				PP_BLOCK_GFX_CG,
				pp_support_state,
				pp_state);
		if (adev->powerplay.pp_funcs->set_clockgating_by_smu)
			amdgpu_dpm_set_clockgating_by_smu(adev, msg_id);
	}

	if (adev->cg_flags & (AMD_CG_SUPPORT_GFX_MGCG | AMD_CG_SUPPORT_GFX_MGLS)) {
		if (adev->cg_flags & AMD_CG_SUPPORT_GFX_MGLS) {
			pp_support_state = PP_STATE_SUPPORT_LS;
			pp_state = PP_STATE_LS;
		}

		if (adev->cg_flags & AMD_CG_SUPPORT_GFX_MGCG) {
			pp_support_state |= PP_STATE_SUPPORT_CG;
			pp_state |= PP_STATE_CG;
		}

		if (state == AMD_CG_STATE_UNGATE)
			pp_state = 0;

		msg_id = PP_CG_MSG_ID(PP_GROUP_GFX,
				PP_BLOCK_GFX_MG,
				pp_support_state,
				pp_state);
		if (adev->powerplay.pp_funcs->set_clockgating_by_smu)
			amdgpu_dpm_set_clockgating_by_smu(adev, msg_id);
	}

	return 0;
}

static int gfx_v8_0_polaris_update_gfx_clock_gating(struct amdgpu_device *adev,
					  enum amd_clockgating_state state)
{

	uint32_t msg_id, pp_state = 0;
	uint32_t pp_support_state = 0;

	if (adev->cg_flags & (AMD_CG_SUPPORT_GFX_CGCG | AMD_CG_SUPPORT_GFX_CGLS)) {
		if (adev->cg_flags & AMD_CG_SUPPORT_GFX_CGLS) {
			pp_support_state = PP_STATE_SUPPORT_LS;
			pp_state = PP_STATE_LS;
		}
		if (adev->cg_flags & AMD_CG_SUPPORT_GFX_CGCG) {
			pp_support_state |= PP_STATE_SUPPORT_CG;
			pp_state |= PP_STATE_CG;
		}
		if (state == AMD_CG_STATE_UNGATE)
			pp_state = 0;

		msg_id = PP_CG_MSG_ID(PP_GROUP_GFX,
				PP_BLOCK_GFX_CG,
				pp_support_state,
				pp_state);
		if (adev->powerplay.pp_funcs->set_clockgating_by_smu)
			amdgpu_dpm_set_clockgating_by_smu(adev, msg_id);
	}

	if (adev->cg_flags & (AMD_CG_SUPPORT_GFX_3D_CGCG | AMD_CG_SUPPORT_GFX_3D_CGLS)) {
		if (adev->cg_flags & AMD_CG_SUPPORT_GFX_3D_CGLS) {
			pp_support_state = PP_STATE_SUPPORT_LS;
			pp_state = PP_STATE_LS;
		}
		if (adev->cg_flags & AMD_CG_SUPPORT_GFX_3D_CGCG) {
			pp_support_state |= PP_STATE_SUPPORT_CG;
			pp_state |= PP_STATE_CG;
		}
		if (state == AMD_CG_STATE_UNGATE)
			pp_state = 0;

		msg_id = PP_CG_MSG_ID(PP_GROUP_GFX,
				PP_BLOCK_GFX_3D,
				pp_support_state,
				pp_state);
		if (adev->powerplay.pp_funcs->set_clockgating_by_smu)
			amdgpu_dpm_set_clockgating_by_smu(adev, msg_id);
	}

	if (adev->cg_flags & (AMD_CG_SUPPORT_GFX_MGCG | AMD_CG_SUPPORT_GFX_MGLS)) {
		if (adev->cg_flags & AMD_CG_SUPPORT_GFX_MGLS) {
			pp_support_state = PP_STATE_SUPPORT_LS;
			pp_state = PP_STATE_LS;
		}

		if (adev->cg_flags & AMD_CG_SUPPORT_GFX_MGCG) {
			pp_support_state |= PP_STATE_SUPPORT_CG;
			pp_state |= PP_STATE_CG;
		}

		if (state == AMD_CG_STATE_UNGATE)
			pp_state = 0;

		msg_id = PP_CG_MSG_ID(PP_GROUP_GFX,
				PP_BLOCK_GFX_MG,
				pp_support_state,
				pp_state);
		if (adev->powerplay.pp_funcs->set_clockgating_by_smu)
			amdgpu_dpm_set_clockgating_by_smu(adev, msg_id);
	}

	if (adev->cg_flags & AMD_CG_SUPPORT_GFX_RLC_LS) {
		pp_support_state = PP_STATE_SUPPORT_LS;

		if (state == AMD_CG_STATE_UNGATE)
			pp_state = 0;
		else
			pp_state = PP_STATE_LS;

		msg_id = PP_CG_MSG_ID(PP_GROUP_GFX,
				PP_BLOCK_GFX_RLC,
				pp_support_state,
				pp_state);
		if (adev->powerplay.pp_funcs->set_clockgating_by_smu)
			amdgpu_dpm_set_clockgating_by_smu(adev, msg_id);
	}

	if (adev->cg_flags & AMD_CG_SUPPORT_GFX_CP_LS) {
		pp_support_state = PP_STATE_SUPPORT_LS;

		if (state == AMD_CG_STATE_UNGATE)
			pp_state = 0;
		else
			pp_state = PP_STATE_LS;
		msg_id = PP_CG_MSG_ID(PP_GROUP_GFX,
			PP_BLOCK_GFX_CP,
			pp_support_state,
			pp_state);
		if (adev->powerplay.pp_funcs->set_clockgating_by_smu)
			amdgpu_dpm_set_clockgating_by_smu(adev, msg_id);
	}

	return 0;
}

static int gfx_v8_0_set_clockgating_state(void *handle,
					  enum amd_clockgating_state state)
{
	struct amdgpu_device *adev = (struct amdgpu_device *)handle;

	if (amdgpu_sriov_vf(adev))
		return 0;

	switch (adev->asic_type) {
	case CHIP_FIJI:
	case CHIP_CARRIZO:
	case CHIP_STONEY:
		gfx_v8_0_update_gfx_clock_gating(adev,
						 state == AMD_CG_STATE_GATE);
		break;
	case CHIP_TONGA:
		gfx_v8_0_tonga_update_gfx_clock_gating(adev, state);
		break;
	case CHIP_POLARIS10:
	case CHIP_POLARIS11:
	case CHIP_POLARIS12:
	case CHIP_VEGAM:
		gfx_v8_0_polaris_update_gfx_clock_gating(adev, state);
		break;
	default:
		break;
	}
	return 0;
}

static u64 gfx_v8_0_ring_get_rptr(struct amdgpu_ring *ring)
{
	return ring->adev->wb.wb[ring->rptr_offs];
}

static u64 gfx_v8_0_ring_get_wptr_gfx(struct amdgpu_ring *ring)
{
	struct amdgpu_device *adev = ring->adev;

	if (ring->use_doorbell)
		/* XXX check if swapping is necessary on BE */
		return ring->adev->wb.wb[ring->wptr_offs];
	else
		return RREG32(mmCP_RB0_WPTR);
}

static void gfx_v8_0_ring_set_wptr_gfx(struct amdgpu_ring *ring)
{
	struct amdgpu_device *adev = ring->adev;

	if (ring->use_doorbell) {
		/* XXX check if swapping is necessary on BE */
		adev->wb.wb[ring->wptr_offs] = lower_32_bits(ring->wptr);
		WDOORBELL32(ring->doorbell_index, lower_32_bits(ring->wptr));
	} else {
		WREG32(mmCP_RB0_WPTR, lower_32_bits(ring->wptr));
		(void)RREG32(mmCP_RB0_WPTR);
	}
}

static void gfx_v8_0_ring_emit_hdp_flush(struct amdgpu_ring *ring)
{
	u32 ref_and_mask, reg_mem_engine;

	if ((ring->funcs->type == AMDGPU_RING_TYPE_COMPUTE) ||
	    (ring->funcs->type == AMDGPU_RING_TYPE_KIQ)) {
		switch (ring->me) {
		case 1:
			ref_and_mask = GPU_HDP_FLUSH_DONE__CP2_MASK << ring->pipe;
			break;
		case 2:
			ref_and_mask = GPU_HDP_FLUSH_DONE__CP6_MASK << ring->pipe;
			break;
		default:
			return;
		}
		reg_mem_engine = 0;
	} else {
		ref_and_mask = GPU_HDP_FLUSH_DONE__CP0_MASK;
		reg_mem_engine = WAIT_REG_MEM_ENGINE(1); /* pfp */
	}

	amdgpu_ring_write(ring, PACKET3(PACKET3_WAIT_REG_MEM, 5));
	amdgpu_ring_write(ring, (WAIT_REG_MEM_OPERATION(1) | /* write, wait, write */
				 WAIT_REG_MEM_FUNCTION(3) |  /* == */
				 reg_mem_engine));
	amdgpu_ring_write(ring, mmGPU_HDP_FLUSH_REQ);
	amdgpu_ring_write(ring, mmGPU_HDP_FLUSH_DONE);
	amdgpu_ring_write(ring, ref_and_mask);
	amdgpu_ring_write(ring, ref_and_mask);
	amdgpu_ring_write(ring, 0x20); /* poll interval */
}

static void gfx_v8_0_ring_emit_vgt_flush(struct amdgpu_ring *ring)
{
	amdgpu_ring_write(ring, PACKET3(PACKET3_EVENT_WRITE, 0));
	amdgpu_ring_write(ring, EVENT_TYPE(VS_PARTIAL_FLUSH) |
		EVENT_INDEX(4));

	amdgpu_ring_write(ring, PACKET3(PACKET3_EVENT_WRITE, 0));
	amdgpu_ring_write(ring, EVENT_TYPE(VGT_FLUSH) |
		EVENT_INDEX(0));
}

static void gfx_v8_0_ring_emit_ib_gfx(struct amdgpu_ring *ring,
					struct amdgpu_job *job,
					struct amdgpu_ib *ib,
					bool ctx_switch)
{
	unsigned vmid = AMDGPU_JOB_GET_VMID(job);
	u32 header, control = 0;

	if (ib->flags & AMDGPU_IB_FLAG_CE)
		header = PACKET3(PACKET3_INDIRECT_BUFFER_CONST, 2);
	else
		header = PACKET3(PACKET3_INDIRECT_BUFFER, 2);

	control |= ib->length_dw | (vmid << 24);

	if (amdgpu_sriov_vf(ring->adev) && (ib->flags & AMDGPU_IB_FLAG_PREEMPT)) {
		control |= INDIRECT_BUFFER_PRE_ENB(1);

		if (!(ib->flags & AMDGPU_IB_FLAG_CE))
			gfx_v8_0_ring_emit_de_meta(ring);
	}

	amdgpu_ring_write(ring, header);
	amdgpu_ring_write(ring,
#ifdef __BIG_ENDIAN
			  (2 << 0) |
#endif
			  (ib->gpu_addr & 0xFFFFFFFC));
	amdgpu_ring_write(ring, upper_32_bits(ib->gpu_addr) & 0xFFFF);
	amdgpu_ring_write(ring, control);
}

static void gfx_v8_0_ring_emit_ib_compute(struct amdgpu_ring *ring,
					  struct amdgpu_job *job,
					  struct amdgpu_ib *ib,
					  bool ctx_switch)
{
	unsigned vmid = AMDGPU_JOB_GET_VMID(job);
	u32 control = INDIRECT_BUFFER_VALID | ib->length_dw | (vmid << 24);

	amdgpu_ring_write(ring, PACKET3(PACKET3_INDIRECT_BUFFER, 2));
	amdgpu_ring_write(ring,
#ifdef __BIG_ENDIAN
				(2 << 0) |
#endif
				(ib->gpu_addr & 0xFFFFFFFC));
	amdgpu_ring_write(ring, upper_32_bits(ib->gpu_addr) & 0xFFFF);
	amdgpu_ring_write(ring, control);
}

static void gfx_v8_0_ring_emit_fence_gfx(struct amdgpu_ring *ring, u64 addr,
					 u64 seq, unsigned flags)
{
	bool write64bit = flags & AMDGPU_FENCE_FLAG_64BIT;
	bool int_sel = flags & AMDGPU_FENCE_FLAG_INT;

	/* EVENT_WRITE_EOP - flush caches, send int */
	amdgpu_ring_write(ring, PACKET3(PACKET3_EVENT_WRITE_EOP, 4));
	amdgpu_ring_write(ring, (EOP_TCL1_ACTION_EN |
				 EOP_TC_ACTION_EN |
				 EOP_TC_WB_ACTION_EN |
				 EVENT_TYPE(CACHE_FLUSH_AND_INV_TS_EVENT) |
				 EVENT_INDEX(5)));
	amdgpu_ring_write(ring, addr & 0xfffffffc);
	amdgpu_ring_write(ring, (upper_32_bits(addr) & 0xffff) |
			  DATA_SEL(write64bit ? 2 : 1) | INT_SEL(int_sel ? 2 : 0));
	amdgpu_ring_write(ring, lower_32_bits(seq));
	amdgpu_ring_write(ring, upper_32_bits(seq));

}

static void gfx_v8_0_ring_emit_pipeline_sync(struct amdgpu_ring *ring)
{
	int usepfp = (ring->funcs->type == AMDGPU_RING_TYPE_GFX);
	uint32_t seq = ring->fence_drv.sync_seq;
	uint64_t addr = ring->fence_drv.gpu_addr;

	amdgpu_ring_write(ring, PACKET3(PACKET3_WAIT_REG_MEM, 5));
	amdgpu_ring_write(ring, (WAIT_REG_MEM_MEM_SPACE(1) | /* memory */
				 WAIT_REG_MEM_FUNCTION(3) | /* equal */
				 WAIT_REG_MEM_ENGINE(usepfp))); /* pfp or me */
	amdgpu_ring_write(ring, addr & 0xfffffffc);
	amdgpu_ring_write(ring, upper_32_bits(addr) & 0xffffffff);
	amdgpu_ring_write(ring, seq);
	amdgpu_ring_write(ring, 0xffffffff);
	amdgpu_ring_write(ring, 4); /* poll interval */
}

static void gfx_v8_0_ring_emit_vm_flush(struct amdgpu_ring *ring,
					unsigned vmid, uint64_t pd_addr)
{
	int usepfp = (ring->funcs->type == AMDGPU_RING_TYPE_GFX);

	amdgpu_gmc_emit_flush_gpu_tlb(ring, vmid, pd_addr);

	/* wait for the invalidate to complete */
	amdgpu_ring_write(ring, PACKET3(PACKET3_WAIT_REG_MEM, 5));
	amdgpu_ring_write(ring, (WAIT_REG_MEM_OPERATION(0) | /* wait */
				 WAIT_REG_MEM_FUNCTION(0) |  /* always */
				 WAIT_REG_MEM_ENGINE(0))); /* me */
	amdgpu_ring_write(ring, mmVM_INVALIDATE_REQUEST);
	amdgpu_ring_write(ring, 0);
	amdgpu_ring_write(ring, 0); /* ref */
	amdgpu_ring_write(ring, 0); /* mask */
	amdgpu_ring_write(ring, 0x20); /* poll interval */

	/* compute doesn't have PFP */
	if (usepfp) {
		/* sync PFP to ME, otherwise we might get invalid PFP reads */
		amdgpu_ring_write(ring, PACKET3(PACKET3_PFP_SYNC_ME, 0));
		amdgpu_ring_write(ring, 0x0);
	}
}

static u64 gfx_v8_0_ring_get_wptr_compute(struct amdgpu_ring *ring)
{
	return ring->adev->wb.wb[ring->wptr_offs];
}

static void gfx_v8_0_ring_set_wptr_compute(struct amdgpu_ring *ring)
{
	struct amdgpu_device *adev = ring->adev;

	/* XXX check if swapping is necessary on BE */
	adev->wb.wb[ring->wptr_offs] = lower_32_bits(ring->wptr);
	WDOORBELL32(ring->doorbell_index, lower_32_bits(ring->wptr));
}

static void gfx_v8_0_ring_set_pipe_percent(struct amdgpu_ring *ring,
					   bool acquire)
{
	struct amdgpu_device *adev = ring->adev;
	int pipe_num, tmp, reg;
	int pipe_percent = acquire ? SPI_WCL_PIPE_PERCENT_GFX__VALUE_MASK : 0x1;

	pipe_num = ring->me * adev->gfx.mec.num_pipe_per_mec + ring->pipe;

	/* first me only has 2 entries, GFX and HP3D */
	if (ring->me > 0)
		pipe_num -= 2;

	reg = mmSPI_WCL_PIPE_PERCENT_GFX + pipe_num;
	tmp = RREG32(reg);
	tmp = REG_SET_FIELD(tmp, SPI_WCL_PIPE_PERCENT_GFX, VALUE, pipe_percent);
	WREG32(reg, tmp);
}

static void gfx_v8_0_pipe_reserve_resources(struct amdgpu_device *adev,
					    struct amdgpu_ring *ring,
					    bool acquire)
{
	int i, pipe;
	bool reserve;
	struct amdgpu_ring *iring;

	mutex_lock(&adev->gfx.pipe_reserve_mutex);
	pipe = amdgpu_gfx_queue_to_bit(adev, ring->me, ring->pipe, 0);
	if (acquire)
		set_bit(pipe, adev->gfx.pipe_reserve_bitmap);
	else
		clear_bit(pipe, adev->gfx.pipe_reserve_bitmap);

	if (!bitmap_weight(adev->gfx.pipe_reserve_bitmap, AMDGPU_MAX_COMPUTE_QUEUES)) {
		/* Clear all reservations - everyone reacquires all resources */
		for (i = 0; i < adev->gfx.num_gfx_rings; ++i)
			gfx_v8_0_ring_set_pipe_percent(&adev->gfx.gfx_ring[i],
						       true);

		for (i = 0; i < adev->gfx.num_compute_rings; ++i)
			gfx_v8_0_ring_set_pipe_percent(&adev->gfx.compute_ring[i],
						       true);
	} else {
		/* Lower all pipes without a current reservation */
		for (i = 0; i < adev->gfx.num_gfx_rings; ++i) {
			iring = &adev->gfx.gfx_ring[i];
			pipe = amdgpu_gfx_queue_to_bit(adev,
						       iring->me,
						       iring->pipe,
						       0);
			reserve = test_bit(pipe, adev->gfx.pipe_reserve_bitmap);
			gfx_v8_0_ring_set_pipe_percent(iring, reserve);
		}

		for (i = 0; i < adev->gfx.num_compute_rings; ++i) {
			iring = &adev->gfx.compute_ring[i];
			pipe = amdgpu_gfx_queue_to_bit(adev,
						       iring->me,
						       iring->pipe,
						       0);
			reserve = test_bit(pipe, adev->gfx.pipe_reserve_bitmap);
			gfx_v8_0_ring_set_pipe_percent(iring, reserve);
		}
	}

	mutex_unlock(&adev->gfx.pipe_reserve_mutex);
}

static void gfx_v8_0_hqd_set_priority(struct amdgpu_device *adev,
				      struct amdgpu_ring *ring,
				      bool acquire)
{
	uint32_t pipe_priority = acquire ? 0x2 : 0x0;
	uint32_t queue_priority = acquire ? 0xf : 0x0;

	mutex_lock(&adev->srbm_mutex);
	vi_srbm_select(adev, ring->me, ring->pipe, ring->queue, 0);

	WREG32(mmCP_HQD_PIPE_PRIORITY, pipe_priority);
	WREG32(mmCP_HQD_QUEUE_PRIORITY, queue_priority);

	vi_srbm_select(adev, 0, 0, 0, 0);
	mutex_unlock(&adev->srbm_mutex);
}
static void gfx_v8_0_ring_set_priority_compute(struct amdgpu_ring *ring,
					       enum drm_sched_priority priority)
{
	struct amdgpu_device *adev = ring->adev;
	bool acquire = priority == DRM_SCHED_PRIORITY_HIGH_HW;

	if (ring->funcs->type != AMDGPU_RING_TYPE_COMPUTE)
		return;

	gfx_v8_0_hqd_set_priority(adev, ring, acquire);
	gfx_v8_0_pipe_reserve_resources(adev, ring, acquire);
}

static void gfx_v8_0_ring_emit_fence_compute(struct amdgpu_ring *ring,
					     u64 addr, u64 seq,
					     unsigned flags)
{
	bool write64bit = flags & AMDGPU_FENCE_FLAG_64BIT;
	bool int_sel = flags & AMDGPU_FENCE_FLAG_INT;

	/* RELEASE_MEM - flush caches, send int */
	amdgpu_ring_write(ring, PACKET3(PACKET3_RELEASE_MEM, 5));
	amdgpu_ring_write(ring, (EOP_TCL1_ACTION_EN |
				 EOP_TC_ACTION_EN |
				 EOP_TC_WB_ACTION_EN |
				 EVENT_TYPE(CACHE_FLUSH_AND_INV_TS_EVENT) |
				 EVENT_INDEX(5)));
	amdgpu_ring_write(ring, DATA_SEL(write64bit ? 2 : 1) | INT_SEL(int_sel ? 2 : 0));
	amdgpu_ring_write(ring, addr & 0xfffffffc);
	amdgpu_ring_write(ring, upper_32_bits(addr));
	amdgpu_ring_write(ring, lower_32_bits(seq));
	amdgpu_ring_write(ring, upper_32_bits(seq));
}

static void gfx_v8_0_ring_emit_fence_kiq(struct amdgpu_ring *ring, u64 addr,
					 u64 seq, unsigned int flags)
{
	/* we only allocate 32bit for each seq wb address */
	BUG_ON(flags & AMDGPU_FENCE_FLAG_64BIT);

	/* write fence seq to the "addr" */
	amdgpu_ring_write(ring, PACKET3(PACKET3_WRITE_DATA, 3));
	amdgpu_ring_write(ring, (WRITE_DATA_ENGINE_SEL(0) |
				 WRITE_DATA_DST_SEL(5) | WR_CONFIRM));
	amdgpu_ring_write(ring, lower_32_bits(addr));
	amdgpu_ring_write(ring, upper_32_bits(addr));
	amdgpu_ring_write(ring, lower_32_bits(seq));

	if (flags & AMDGPU_FENCE_FLAG_INT) {
		/* set register to trigger INT */
		amdgpu_ring_write(ring, PACKET3(PACKET3_WRITE_DATA, 3));
		amdgpu_ring_write(ring, (WRITE_DATA_ENGINE_SEL(0) |
					 WRITE_DATA_DST_SEL(0) | WR_CONFIRM));
		amdgpu_ring_write(ring, mmCPC_INT_STATUS);
		amdgpu_ring_write(ring, 0);
		amdgpu_ring_write(ring, 0x20000000); /* src_id is 178 */
	}
}

static void gfx_v8_ring_emit_sb(struct amdgpu_ring *ring)
{
	amdgpu_ring_write(ring, PACKET3(PACKET3_SWITCH_BUFFER, 0));
	amdgpu_ring_write(ring, 0);
}

static void gfx_v8_ring_emit_cntxcntl(struct amdgpu_ring *ring, uint32_t flags)
{
	uint32_t dw2 = 0;

	if (amdgpu_sriov_vf(ring->adev))
		gfx_v8_0_ring_emit_ce_meta(ring);

	dw2 |= 0x80000000; /* set load_enable otherwise this package is just NOPs */
	if (flags & AMDGPU_HAVE_CTX_SWITCH) {
		gfx_v8_0_ring_emit_vgt_flush(ring);
		/* set load_global_config & load_global_uconfig */
		dw2 |= 0x8001;
		/* set load_cs_sh_regs */
		dw2 |= 0x01000000;
		/* set load_per_context_state & load_gfx_sh_regs for GFX */
		dw2 |= 0x10002;

		/* set load_ce_ram if preamble presented */
		if (AMDGPU_PREAMBLE_IB_PRESENT & flags)
			dw2 |= 0x10000000;
	} else {
		/* still load_ce_ram if this is the first time preamble presented
		 * although there is no context switch happens.
		 */
		if (AMDGPU_PREAMBLE_IB_PRESENT_FIRST & flags)
			dw2 |= 0x10000000;
	}

	amdgpu_ring_write(ring, PACKET3(PACKET3_CONTEXT_CONTROL, 1));
	amdgpu_ring_write(ring, dw2);
	amdgpu_ring_write(ring, 0);
}

static unsigned gfx_v8_0_ring_emit_init_cond_exec(struct amdgpu_ring *ring)
{
	unsigned ret;

	amdgpu_ring_write(ring, PACKET3(PACKET3_COND_EXEC, 3));
	amdgpu_ring_write(ring, lower_32_bits(ring->cond_exe_gpu_addr));
	amdgpu_ring_write(ring, upper_32_bits(ring->cond_exe_gpu_addr));
	amdgpu_ring_write(ring, 0); /* discard following DWs if *cond_exec_gpu_addr==0 */
	ret = ring->wptr & ring->buf_mask;
	amdgpu_ring_write(ring, 0x55aa55aa); /* patch dummy value later */
	return ret;
}

static void gfx_v8_0_ring_emit_patch_cond_exec(struct amdgpu_ring *ring, unsigned offset)
{
	unsigned cur;

	BUG_ON(offset > ring->buf_mask);
	BUG_ON(ring->ring[offset] != 0x55aa55aa);

	cur = (ring->wptr & ring->buf_mask) - 1;
	if (likely(cur > offset))
		ring->ring[offset] = cur - offset;
	else
		ring->ring[offset] = (ring->ring_size >> 2) - offset + cur;
}

static void gfx_v8_0_ring_emit_rreg(struct amdgpu_ring *ring, uint32_t reg)
{
	struct amdgpu_device *adev = ring->adev;

	amdgpu_ring_write(ring, PACKET3(PACKET3_COPY_DATA, 4));
	amdgpu_ring_write(ring, 0 |	/* src: register*/
				(5 << 8) |	/* dst: memory */
				(1 << 20));	/* write confirm */
	amdgpu_ring_write(ring, reg);
	amdgpu_ring_write(ring, 0);
	amdgpu_ring_write(ring, lower_32_bits(adev->wb.gpu_addr +
				adev->virt.reg_val_offs * 4));
	amdgpu_ring_write(ring, upper_32_bits(adev->wb.gpu_addr +
				adev->virt.reg_val_offs * 4));
}

static void gfx_v8_0_ring_emit_wreg(struct amdgpu_ring *ring, uint32_t reg,
				  uint32_t val)
{
	uint32_t cmd;

	switch (ring->funcs->type) {
	case AMDGPU_RING_TYPE_GFX:
		cmd = WRITE_DATA_ENGINE_SEL(1) | WR_CONFIRM;
		break;
	case AMDGPU_RING_TYPE_KIQ:
		cmd = 1 << 16; /* no inc addr */
		break;
	default:
		cmd = WR_CONFIRM;
		break;
	}

	amdgpu_ring_write(ring, PACKET3(PACKET3_WRITE_DATA, 3));
	amdgpu_ring_write(ring, cmd);
	amdgpu_ring_write(ring, reg);
	amdgpu_ring_write(ring, 0);
	amdgpu_ring_write(ring, val);
}

static void gfx_v8_0_ring_soft_recovery(struct amdgpu_ring *ring, unsigned vmid)
{
	struct amdgpu_device *adev = ring->adev;
	uint32_t value = 0;

	value = REG_SET_FIELD(value, SQ_CMD, CMD, 0x03);
	value = REG_SET_FIELD(value, SQ_CMD, MODE, 0x01);
	value = REG_SET_FIELD(value, SQ_CMD, CHECK_VMID, 1);
	value = REG_SET_FIELD(value, SQ_CMD, VM_ID, vmid);
	WREG32(mmSQ_CMD, value);
}

static void gfx_v8_0_set_gfx_eop_interrupt_state(struct amdgpu_device *adev,
						 enum amdgpu_interrupt_state state)
{
	WREG32_FIELD(CP_INT_CNTL_RING0, TIME_STAMP_INT_ENABLE,
		     state == AMDGPU_IRQ_STATE_DISABLE ? 0 : 1);
}

static void gfx_v8_0_set_compute_eop_interrupt_state(struct amdgpu_device *adev,
						     int me, int pipe,
						     enum amdgpu_interrupt_state state)
{
	u32 mec_int_cntl, mec_int_cntl_reg;

	/*
	 * amdgpu controls only the first MEC. That's why this function only
	 * handles the setting of interrupts for this specific MEC. All other
	 * pipes' interrupts are set by amdkfd.
	 */

	if (me == 1) {
		switch (pipe) {
		case 0:
			mec_int_cntl_reg = mmCP_ME1_PIPE0_INT_CNTL;
			break;
		case 1:
			mec_int_cntl_reg = mmCP_ME1_PIPE1_INT_CNTL;
			break;
		case 2:
			mec_int_cntl_reg = mmCP_ME1_PIPE2_INT_CNTL;
			break;
		case 3:
			mec_int_cntl_reg = mmCP_ME1_PIPE3_INT_CNTL;
			break;
		default:
			DRM_DEBUG("invalid pipe %d\n", pipe);
			return;
		}
	} else {
		DRM_DEBUG("invalid me %d\n", me);
		return;
	}

	switch (state) {
	case AMDGPU_IRQ_STATE_DISABLE:
		mec_int_cntl = RREG32(mec_int_cntl_reg);
		mec_int_cntl &= ~CP_INT_CNTL_RING0__TIME_STAMP_INT_ENABLE_MASK;
		WREG32(mec_int_cntl_reg, mec_int_cntl);
		break;
	case AMDGPU_IRQ_STATE_ENABLE:
		mec_int_cntl = RREG32(mec_int_cntl_reg);
		mec_int_cntl |= CP_INT_CNTL_RING0__TIME_STAMP_INT_ENABLE_MASK;
		WREG32(mec_int_cntl_reg, mec_int_cntl);
		break;
	default:
		break;
	}
}

static int gfx_v8_0_set_priv_reg_fault_state(struct amdgpu_device *adev,
					     struct amdgpu_irq_src *source,
					     unsigned type,
					     enum amdgpu_interrupt_state state)
{
	WREG32_FIELD(CP_INT_CNTL_RING0, PRIV_REG_INT_ENABLE,
		     state == AMDGPU_IRQ_STATE_DISABLE ? 0 : 1);

	return 0;
}

static int gfx_v8_0_set_priv_inst_fault_state(struct amdgpu_device *adev,
					      struct amdgpu_irq_src *source,
					      unsigned type,
					      enum amdgpu_interrupt_state state)
{
	WREG32_FIELD(CP_INT_CNTL_RING0, PRIV_INSTR_INT_ENABLE,
		     state == AMDGPU_IRQ_STATE_DISABLE ? 0 : 1);

	return 0;
}

static int gfx_v8_0_set_eop_interrupt_state(struct amdgpu_device *adev,
					    struct amdgpu_irq_src *src,
					    unsigned type,
					    enum amdgpu_interrupt_state state)
{
	switch (type) {
	case AMDGPU_CP_IRQ_GFX_EOP:
		gfx_v8_0_set_gfx_eop_interrupt_state(adev, state);
		break;
	case AMDGPU_CP_IRQ_COMPUTE_MEC1_PIPE0_EOP:
		gfx_v8_0_set_compute_eop_interrupt_state(adev, 1, 0, state);
		break;
	case AMDGPU_CP_IRQ_COMPUTE_MEC1_PIPE1_EOP:
		gfx_v8_0_set_compute_eop_interrupt_state(adev, 1, 1, state);
		break;
	case AMDGPU_CP_IRQ_COMPUTE_MEC1_PIPE2_EOP:
		gfx_v8_0_set_compute_eop_interrupt_state(adev, 1, 2, state);
		break;
	case AMDGPU_CP_IRQ_COMPUTE_MEC1_PIPE3_EOP:
		gfx_v8_0_set_compute_eop_interrupt_state(adev, 1, 3, state);
		break;
	case AMDGPU_CP_IRQ_COMPUTE_MEC2_PIPE0_EOP:
		gfx_v8_0_set_compute_eop_interrupt_state(adev, 2, 0, state);
		break;
	case AMDGPU_CP_IRQ_COMPUTE_MEC2_PIPE1_EOP:
		gfx_v8_0_set_compute_eop_interrupt_state(adev, 2, 1, state);
		break;
	case AMDGPU_CP_IRQ_COMPUTE_MEC2_PIPE2_EOP:
		gfx_v8_0_set_compute_eop_interrupt_state(adev, 2, 2, state);
		break;
	case AMDGPU_CP_IRQ_COMPUTE_MEC2_PIPE3_EOP:
		gfx_v8_0_set_compute_eop_interrupt_state(adev, 2, 3, state);
		break;
	default:
		break;
	}
	return 0;
}

static int gfx_v8_0_set_cp_ecc_int_state(struct amdgpu_device *adev,
					 struct amdgpu_irq_src *source,
					 unsigned int type,
					 enum amdgpu_interrupt_state state)
{
	int enable_flag;

	switch (state) {
	case AMDGPU_IRQ_STATE_DISABLE:
		enable_flag = 0;
		break;

	case AMDGPU_IRQ_STATE_ENABLE:
		enable_flag = 1;
		break;

	default:
		return -EINVAL;
	}

	WREG32_FIELD(CP_INT_CNTL, CP_ECC_ERROR_INT_ENABLE, enable_flag);
	WREG32_FIELD(CP_INT_CNTL_RING0, CP_ECC_ERROR_INT_ENABLE, enable_flag);
	WREG32_FIELD(CP_INT_CNTL_RING1, CP_ECC_ERROR_INT_ENABLE, enable_flag);
	WREG32_FIELD(CP_INT_CNTL_RING2, CP_ECC_ERROR_INT_ENABLE, enable_flag);
	WREG32_FIELD(CPC_INT_CNTL, CP_ECC_ERROR_INT_ENABLE, enable_flag);
	WREG32_FIELD(CP_ME1_PIPE0_INT_CNTL, CP_ECC_ERROR_INT_ENABLE,
		     enable_flag);
	WREG32_FIELD(CP_ME1_PIPE1_INT_CNTL, CP_ECC_ERROR_INT_ENABLE,
		     enable_flag);
	WREG32_FIELD(CP_ME1_PIPE2_INT_CNTL, CP_ECC_ERROR_INT_ENABLE,
		     enable_flag);
	WREG32_FIELD(CP_ME1_PIPE3_INT_CNTL, CP_ECC_ERROR_INT_ENABLE,
		     enable_flag);
	WREG32_FIELD(CP_ME2_PIPE0_INT_CNTL, CP_ECC_ERROR_INT_ENABLE,
		     enable_flag);
	WREG32_FIELD(CP_ME2_PIPE1_INT_CNTL, CP_ECC_ERROR_INT_ENABLE,
		     enable_flag);
	WREG32_FIELD(CP_ME2_PIPE2_INT_CNTL, CP_ECC_ERROR_INT_ENABLE,
		     enable_flag);
	WREG32_FIELD(CP_ME2_PIPE3_INT_CNTL, CP_ECC_ERROR_INT_ENABLE,
		     enable_flag);

	return 0;
}

static int gfx_v8_0_set_sq_int_state(struct amdgpu_device *adev,
				     struct amdgpu_irq_src *source,
				     unsigned int type,
				     enum amdgpu_interrupt_state state)
{
	int enable_flag;

	switch (state) {
	case AMDGPU_IRQ_STATE_DISABLE:
		enable_flag = 1;
		break;

	case AMDGPU_IRQ_STATE_ENABLE:
		enable_flag = 0;
		break;

	default:
		return -EINVAL;
	}

	WREG32_FIELD(SQ_INTERRUPT_MSG_CTRL, STALL,
		     enable_flag);

	return 0;
}

static int gfx_v8_0_eop_irq(struct amdgpu_device *adev,
			    struct amdgpu_irq_src *source,
			    struct amdgpu_iv_entry *entry)
{
	int i;
	u8 me_id, pipe_id, queue_id;
	struct amdgpu_ring *ring;

	DRM_DEBUG("IH: CP EOP\n");
	me_id = (entry->ring_id & 0x0c) >> 2;
	pipe_id = (entry->ring_id & 0x03) >> 0;
	queue_id = (entry->ring_id & 0x70) >> 4;

	switch (me_id) {
	case 0:
		amdgpu_fence_process(&adev->gfx.gfx_ring[0]);
		break;
	case 1:
	case 2:
		for (i = 0; i < adev->gfx.num_compute_rings; i++) {
			ring = &adev->gfx.compute_ring[i];
			/* Per-queue interrupt is supported for MEC starting from VI.
			  * The interrupt can only be enabled/disabled per pipe instead of per queue.
			  */
			if ((ring->me == me_id) && (ring->pipe == pipe_id) && (ring->queue == queue_id))
				amdgpu_fence_process(ring);
		}
		break;
	}
	return 0;
}

static void gfx_v8_0_fault(struct amdgpu_device *adev,
			   struct amdgpu_iv_entry *entry)
{
	u8 me_id, pipe_id, queue_id;
	struct amdgpu_ring *ring;
	int i;

	me_id = (entry->ring_id & 0x0c) >> 2;
	pipe_id = (entry->ring_id & 0x03) >> 0;
	queue_id = (entry->ring_id & 0x70) >> 4;

	switch (me_id) {
	case 0:
		drm_sched_fault(&adev->gfx.gfx_ring[0].sched);
		break;
	case 1:
	case 2:
		for (i = 0; i < adev->gfx.num_compute_rings; i++) {
			ring = &adev->gfx.compute_ring[i];
			if (ring->me == me_id && ring->pipe == pipe_id &&
			    ring->queue == queue_id)
				drm_sched_fault(&ring->sched);
		}
		break;
	}
}

static int gfx_v8_0_priv_reg_irq(struct amdgpu_device *adev,
				 struct amdgpu_irq_src *source,
				 struct amdgpu_iv_entry *entry)
{
	DRM_ERROR("Illegal register access in command stream\n");
	gfx_v8_0_fault(adev, entry);
	return 0;
}

static int gfx_v8_0_priv_inst_irq(struct amdgpu_device *adev,
				  struct amdgpu_irq_src *source,
				  struct amdgpu_iv_entry *entry)
{
	DRM_ERROR("Illegal instruction in command stream\n");
	gfx_v8_0_fault(adev, entry);
	return 0;
}

static int gfx_v8_0_cp_ecc_error_irq(struct amdgpu_device *adev,
				     struct amdgpu_irq_src *source,
				     struct amdgpu_iv_entry *entry)
{
	DRM_ERROR("CP EDC/ECC error detected.");
	return 0;
}

static void gfx_v8_0_parse_sq_irq(struct amdgpu_device *adev, unsigned ih_data)
{
	u32 enc, se_id, sh_id, cu_id;
	char type[20];
	int sq_edc_source = -1;

	enc = REG_GET_FIELD(ih_data, SQ_INTERRUPT_WORD_CMN, ENCODING);
	se_id = REG_GET_FIELD(ih_data, SQ_INTERRUPT_WORD_CMN, SE_ID);

	switch (enc) {
		case 0:
			DRM_INFO("SQ general purpose intr detected:"
					"se_id %d, immed_overflow %d, host_reg_overflow %d,"
					"host_cmd_overflow %d, cmd_timestamp %d,"
					"reg_timestamp %d, thread_trace_buff_full %d,"
					"wlt %d, thread_trace %d.\n",
					se_id,
					REG_GET_FIELD(ih_data, SQ_INTERRUPT_WORD_AUTO, IMMED_OVERFLOW),
					REG_GET_FIELD(ih_data, SQ_INTERRUPT_WORD_AUTO, HOST_REG_OVERFLOW),
					REG_GET_FIELD(ih_data, SQ_INTERRUPT_WORD_AUTO, HOST_CMD_OVERFLOW),
					REG_GET_FIELD(ih_data, SQ_INTERRUPT_WORD_AUTO, CMD_TIMESTAMP),
					REG_GET_FIELD(ih_data, SQ_INTERRUPT_WORD_AUTO, REG_TIMESTAMP),
					REG_GET_FIELD(ih_data, SQ_INTERRUPT_WORD_AUTO, THREAD_TRACE_BUF_FULL),
					REG_GET_FIELD(ih_data, SQ_INTERRUPT_WORD_AUTO, WLT),
					REG_GET_FIELD(ih_data, SQ_INTERRUPT_WORD_AUTO, THREAD_TRACE)
					);
			break;
		case 1:
		case 2:

			cu_id = REG_GET_FIELD(ih_data, SQ_INTERRUPT_WORD_WAVE, CU_ID);
			sh_id = REG_GET_FIELD(ih_data, SQ_INTERRUPT_WORD_WAVE, SH_ID);

			/*
			 * This function can be called either directly from ISR
			 * or from BH in which case we can access SQ_EDC_INFO
			 * instance
			 */
			if (in_task()) {
				mutex_lock(&adev->grbm_idx_mutex);
				gfx_v8_0_select_se_sh(adev, se_id, sh_id, cu_id);

				sq_edc_source = REG_GET_FIELD(RREG32(mmSQ_EDC_INFO), SQ_EDC_INFO, SOURCE);

				gfx_v8_0_select_se_sh(adev, 0xffffffff, 0xffffffff, 0xffffffff);
				mutex_unlock(&adev->grbm_idx_mutex);
			}

			if (enc == 1)
				sprintf(type, "instruction intr");
			else
				sprintf(type, "EDC/ECC error");

			DRM_INFO(
				"SQ %s detected: "
					"se_id %d, sh_id %d, cu_id %d, simd_id %d, wave_id %d, vm_id %d "
					"trap %s, sq_ed_info.source %s.\n",
					type, se_id, sh_id, cu_id,
					REG_GET_FIELD(ih_data, SQ_INTERRUPT_WORD_WAVE, SIMD_ID),
					REG_GET_FIELD(ih_data, SQ_INTERRUPT_WORD_WAVE, WAVE_ID),
					REG_GET_FIELD(ih_data, SQ_INTERRUPT_WORD_WAVE, VM_ID),
					REG_GET_FIELD(ih_data, SQ_INTERRUPT_WORD_WAVE, PRIV) ? "true" : "false",
					(sq_edc_source != -1) ? sq_edc_source_names[sq_edc_source] : "unavailable"
				);
			break;
		default:
			DRM_ERROR("SQ invalid encoding type\n.");
	}
}

static void gfx_v8_0_sq_irq_work_func(struct work_struct *work)
{

	struct amdgpu_device *adev = container_of(work, struct amdgpu_device, gfx.sq_work.work);
	struct sq_work *sq_work = container_of(work, struct sq_work, work);

	gfx_v8_0_parse_sq_irq(adev, sq_work->ih_data);
}

static int gfx_v8_0_sq_irq(struct amdgpu_device *adev,
			   struct amdgpu_irq_src *source,
			   struct amdgpu_iv_entry *entry)
{
	unsigned ih_data = entry->src_data[0];

	/*
	 * Try to submit work so SQ_EDC_INFO can be accessed from
	 * BH. If previous work submission hasn't finished yet
	 * just print whatever info is possible directly from the ISR.
	 */
	if (work_pending(&adev->gfx.sq_work.work)) {
		gfx_v8_0_parse_sq_irq(adev, ih_data);
	} else {
		adev->gfx.sq_work.ih_data = ih_data;
		schedule_work(&adev->gfx.sq_work.work);
	}

	return 0;
}

static const struct amd_ip_funcs gfx_v8_0_ip_funcs = {
	.name = "gfx_v8_0",
	.early_init = gfx_v8_0_early_init,
	.late_init = gfx_v8_0_late_init,
	.sw_init = gfx_v8_0_sw_init,
	.sw_fini = gfx_v8_0_sw_fini,
	.hw_init = gfx_v8_0_hw_init,
	.hw_fini = gfx_v8_0_hw_fini,
	.suspend = gfx_v8_0_suspend,
	.resume = gfx_v8_0_resume,
	.is_idle = gfx_v8_0_is_idle,
	.wait_for_idle = gfx_v8_0_wait_for_idle,
	.check_soft_reset = gfx_v8_0_check_soft_reset,
	.pre_soft_reset = gfx_v8_0_pre_soft_reset,
	.soft_reset = gfx_v8_0_soft_reset,
	.post_soft_reset = gfx_v8_0_post_soft_reset,
	.set_clockgating_state = gfx_v8_0_set_clockgating_state,
	.set_powergating_state = gfx_v8_0_set_powergating_state,
	.get_clockgating_state = gfx_v8_0_get_clockgating_state,
};

static const struct amdgpu_ring_funcs gfx_v8_0_ring_funcs_gfx = {
	.type = AMDGPU_RING_TYPE_GFX,
	.align_mask = 0xff,
	.nop = PACKET3(PACKET3_NOP, 0x3FFF),
	.support_64bit_ptrs = false,
	.get_rptr = gfx_v8_0_ring_get_rptr,
	.get_wptr = gfx_v8_0_ring_get_wptr_gfx,
	.set_wptr = gfx_v8_0_ring_set_wptr_gfx,
	.emit_frame_size = /* maximum 215dw if count 16 IBs in */
		5 +  /* COND_EXEC */
		7 +  /* PIPELINE_SYNC */
		VI_FLUSH_GPU_TLB_NUM_WREG * 5 + 9 + /* VM_FLUSH */
		8 +  /* FENCE for VM_FLUSH */
		20 + /* GDS switch */
		4 + /* double SWITCH_BUFFER,
		       the first COND_EXEC jump to the place just
			   prior to this double SWITCH_BUFFER  */
		5 + /* COND_EXEC */
		7 +	 /*	HDP_flush */
		4 +	 /*	VGT_flush */
		14 + /*	CE_META */
		31 + /*	DE_META */
		3 + /* CNTX_CTRL */
		5 + /* HDP_INVL */
		8 + 8 + /* FENCE x2 */
		2, /* SWITCH_BUFFER */
	.emit_ib_size =	4, /* gfx_v8_0_ring_emit_ib_gfx */
	.emit_ib = gfx_v8_0_ring_emit_ib_gfx,
	.emit_fence = gfx_v8_0_ring_emit_fence_gfx,
	.emit_pipeline_sync = gfx_v8_0_ring_emit_pipeline_sync,
	.emit_vm_flush = gfx_v8_0_ring_emit_vm_flush,
	.emit_gds_switch = gfx_v8_0_ring_emit_gds_switch,
	.emit_hdp_flush = gfx_v8_0_ring_emit_hdp_flush,
	.test_ring = gfx_v8_0_ring_test_ring,
	.test_ib = gfx_v8_0_ring_test_ib,
	.insert_nop = amdgpu_ring_insert_nop,
	.pad_ib = amdgpu_ring_generic_pad_ib,
	.emit_switch_buffer = gfx_v8_ring_emit_sb,
	.emit_cntxcntl = gfx_v8_ring_emit_cntxcntl,
	.init_cond_exec = gfx_v8_0_ring_emit_init_cond_exec,
	.patch_cond_exec = gfx_v8_0_ring_emit_patch_cond_exec,
	.emit_wreg = gfx_v8_0_ring_emit_wreg,
	.soft_recovery = gfx_v8_0_ring_soft_recovery,
};

static const struct amdgpu_ring_funcs gfx_v8_0_ring_funcs_compute = {
	.type = AMDGPU_RING_TYPE_COMPUTE,
	.align_mask = 0xff,
	.nop = PACKET3(PACKET3_NOP, 0x3FFF),
	.support_64bit_ptrs = false,
	.get_rptr = gfx_v8_0_ring_get_rptr,
	.get_wptr = gfx_v8_0_ring_get_wptr_compute,
	.set_wptr = gfx_v8_0_ring_set_wptr_compute,
	.emit_frame_size =
		20 + /* gfx_v8_0_ring_emit_gds_switch */
		7 + /* gfx_v8_0_ring_emit_hdp_flush */
		5 + /* hdp_invalidate */
		7 + /* gfx_v8_0_ring_emit_pipeline_sync */
		VI_FLUSH_GPU_TLB_NUM_WREG * 5 + 7 + /* gfx_v8_0_ring_emit_vm_flush */
		7 + 7 + 7, /* gfx_v8_0_ring_emit_fence_compute x3 for user fence, vm fence */
	.emit_ib_size =	4, /* gfx_v8_0_ring_emit_ib_compute */
	.emit_ib = gfx_v8_0_ring_emit_ib_compute,
	.emit_fence = gfx_v8_0_ring_emit_fence_compute,
	.emit_pipeline_sync = gfx_v8_0_ring_emit_pipeline_sync,
	.emit_vm_flush = gfx_v8_0_ring_emit_vm_flush,
	.emit_gds_switch = gfx_v8_0_ring_emit_gds_switch,
	.emit_hdp_flush = gfx_v8_0_ring_emit_hdp_flush,
	.test_ring = gfx_v8_0_ring_test_ring,
	.test_ib = gfx_v8_0_ring_test_ib,
	.insert_nop = amdgpu_ring_insert_nop,
	.pad_ib = amdgpu_ring_generic_pad_ib,
	.set_priority = gfx_v8_0_ring_set_priority_compute,
	.emit_wreg = gfx_v8_0_ring_emit_wreg,
};

static const struct amdgpu_ring_funcs gfx_v8_0_ring_funcs_kiq = {
	.type = AMDGPU_RING_TYPE_KIQ,
	.align_mask = 0xff,
	.nop = PACKET3(PACKET3_NOP, 0x3FFF),
	.support_64bit_ptrs = false,
	.get_rptr = gfx_v8_0_ring_get_rptr,
	.get_wptr = gfx_v8_0_ring_get_wptr_compute,
	.set_wptr = gfx_v8_0_ring_set_wptr_compute,
	.emit_frame_size =
		20 + /* gfx_v8_0_ring_emit_gds_switch */
		7 + /* gfx_v8_0_ring_emit_hdp_flush */
		5 + /* hdp_invalidate */
		7 + /* gfx_v8_0_ring_emit_pipeline_sync */
		17 + /* gfx_v8_0_ring_emit_vm_flush */
		7 + 7 + 7, /* gfx_v8_0_ring_emit_fence_kiq x3 for user fence, vm fence */
	.emit_ib_size =	4, /* gfx_v8_0_ring_emit_ib_compute */
	.emit_fence = gfx_v8_0_ring_emit_fence_kiq,
	.test_ring = gfx_v8_0_ring_test_ring,
	.insert_nop = amdgpu_ring_insert_nop,
	.pad_ib = amdgpu_ring_generic_pad_ib,
	.emit_rreg = gfx_v8_0_ring_emit_rreg,
	.emit_wreg = gfx_v8_0_ring_emit_wreg,
};

static void gfx_v8_0_set_ring_funcs(struct amdgpu_device *adev)
{
	int i;

	adev->gfx.kiq.ring.funcs = &gfx_v8_0_ring_funcs_kiq;

	for (i = 0; i < adev->gfx.num_gfx_rings; i++)
		adev->gfx.gfx_ring[i].funcs = &gfx_v8_0_ring_funcs_gfx;

	for (i = 0; i < adev->gfx.num_compute_rings; i++)
		adev->gfx.compute_ring[i].funcs = &gfx_v8_0_ring_funcs_compute;
}

static const struct amdgpu_irq_src_funcs gfx_v8_0_eop_irq_funcs = {
	.set = gfx_v8_0_set_eop_interrupt_state,
	.process = gfx_v8_0_eop_irq,
};

static const struct amdgpu_irq_src_funcs gfx_v8_0_priv_reg_irq_funcs = {
	.set = gfx_v8_0_set_priv_reg_fault_state,
	.process = gfx_v8_0_priv_reg_irq,
};

static const struct amdgpu_irq_src_funcs gfx_v8_0_priv_inst_irq_funcs = {
	.set = gfx_v8_0_set_priv_inst_fault_state,
	.process = gfx_v8_0_priv_inst_irq,
};

static const struct amdgpu_irq_src_funcs gfx_v8_0_cp_ecc_error_irq_funcs = {
	.set = gfx_v8_0_set_cp_ecc_int_state,
	.process = gfx_v8_0_cp_ecc_error_irq,
};

static const struct amdgpu_irq_src_funcs gfx_v8_0_sq_irq_funcs = {
	.set = gfx_v8_0_set_sq_int_state,
	.process = gfx_v8_0_sq_irq,
};

static void gfx_v8_0_set_irq_funcs(struct amdgpu_device *adev)
{
	adev->gfx.eop_irq.num_types = AMDGPU_CP_IRQ_LAST;
	adev->gfx.eop_irq.funcs = &gfx_v8_0_eop_irq_funcs;

	adev->gfx.priv_reg_irq.num_types = 1;
	adev->gfx.priv_reg_irq.funcs = &gfx_v8_0_priv_reg_irq_funcs;

	adev->gfx.priv_inst_irq.num_types = 1;
	adev->gfx.priv_inst_irq.funcs = &gfx_v8_0_priv_inst_irq_funcs;

	adev->gfx.cp_ecc_error_irq.num_types = 1;
	adev->gfx.cp_ecc_error_irq.funcs = &gfx_v8_0_cp_ecc_error_irq_funcs;

	adev->gfx.sq_irq.num_types = 1;
	adev->gfx.sq_irq.funcs = &gfx_v8_0_sq_irq_funcs;
}

static void gfx_v8_0_set_rlc_funcs(struct amdgpu_device *adev)
{
	adev->gfx.rlc.funcs = &iceland_rlc_funcs;
}

static void gfx_v8_0_set_gds_init(struct amdgpu_device *adev)
{
	/* init asci gds info */
	adev->gds.mem.total_size = RREG32(mmGDS_VMID0_SIZE);
	adev->gds.gws.total_size = 64;
	adev->gds.oa.total_size = 16;

	if (adev->gds.mem.total_size == 64 * 1024) {
		adev->gds.mem.gfx_partition_size = 4096;
		adev->gds.mem.cs_partition_size = 4096;

		adev->gds.gws.gfx_partition_size = 4;
		adev->gds.gws.cs_partition_size = 4;

		adev->gds.oa.gfx_partition_size = 4;
		adev->gds.oa.cs_partition_size = 1;
	} else {
		adev->gds.mem.gfx_partition_size = 1024;
		adev->gds.mem.cs_partition_size = 1024;

		adev->gds.gws.gfx_partition_size = 16;
		adev->gds.gws.cs_partition_size = 16;

		adev->gds.oa.gfx_partition_size = 4;
		adev->gds.oa.cs_partition_size = 4;
	}
}

static void gfx_v8_0_set_user_cu_inactive_bitmap(struct amdgpu_device *adev,
						 u32 bitmap)
{
	u32 data;

	if (!bitmap)
		return;

	data = bitmap << GC_USER_SHADER_ARRAY_CONFIG__INACTIVE_CUS__SHIFT;
	data &= GC_USER_SHADER_ARRAY_CONFIG__INACTIVE_CUS_MASK;

	WREG32(mmGC_USER_SHADER_ARRAY_CONFIG, data);
}

static u32 gfx_v8_0_get_cu_active_bitmap(struct amdgpu_device *adev)
{
	u32 data, mask;

	data =  RREG32(mmCC_GC_SHADER_ARRAY_CONFIG) |
		RREG32(mmGC_USER_SHADER_ARRAY_CONFIG);

	mask = amdgpu_gfx_create_bitmask(adev->gfx.config.max_cu_per_sh);

	return ~REG_GET_FIELD(data, CC_GC_SHADER_ARRAY_CONFIG, INACTIVE_CUS) & mask;
}

static void gfx_v8_0_get_cu_info(struct amdgpu_device *adev)
{
	int i, j, k, counter, active_cu_number = 0;
	u32 mask, bitmap, ao_bitmap, ao_cu_mask = 0;
	struct amdgpu_cu_info *cu_info = &adev->gfx.cu_info;
	unsigned disable_masks[4 * 2];
	u32 ao_cu_num;

	memset(cu_info, 0, sizeof(*cu_info));

	if (adev->flags & AMD_IS_APU)
		ao_cu_num = 2;
	else
		ao_cu_num = adev->gfx.config.max_cu_per_sh;

	amdgpu_gfx_parse_disable_cu(disable_masks, 4, 2);

	mutex_lock(&adev->grbm_idx_mutex);
	for (i = 0; i < adev->gfx.config.max_shader_engines; i++) {
		for (j = 0; j < adev->gfx.config.max_sh_per_se; j++) {
			mask = 1;
			ao_bitmap = 0;
			counter = 0;
			gfx_v8_0_select_se_sh(adev, i, j, 0xffffffff);
			if (i < 4 && j < 2)
				gfx_v8_0_set_user_cu_inactive_bitmap(
					adev, disable_masks[i * 2 + j]);
			bitmap = gfx_v8_0_get_cu_active_bitmap(adev);
			cu_info->bitmap[i][j] = bitmap;

			for (k = 0; k < adev->gfx.config.max_cu_per_sh; k ++) {
				if (bitmap & mask) {
					if (counter < ao_cu_num)
						ao_bitmap |= mask;
					counter ++;
				}
				mask <<= 1;
			}
			active_cu_number += counter;
			if (i < 2 && j < 2)
				ao_cu_mask |= (ao_bitmap << (i * 16 + j * 8));
			cu_info->ao_cu_bitmap[i][j] = ao_bitmap;
		}
	}
	gfx_v8_0_select_se_sh(adev, 0xffffffff, 0xffffffff, 0xffffffff);
	mutex_unlock(&adev->grbm_idx_mutex);

	cu_info->number = active_cu_number;
	cu_info->ao_cu_mask = ao_cu_mask;
	cu_info->simd_per_cu = NUM_SIMD_PER_CU;
	cu_info->max_waves_per_simd = 10;
	cu_info->max_scratch_slots_per_cu = 32;
	cu_info->wave_front_size = 64;
	cu_info->lds_size = 64;
}

const struct amdgpu_ip_block_version gfx_v8_0_ip_block =
{
	.type = AMD_IP_BLOCK_TYPE_GFX,
	.major = 8,
	.minor = 0,
	.rev = 0,
	.funcs = &gfx_v8_0_ip_funcs,
};

const struct amdgpu_ip_block_version gfx_v8_1_ip_block =
{
	.type = AMD_IP_BLOCK_TYPE_GFX,
	.major = 8,
	.minor = 1,
	.rev = 0,
	.funcs = &gfx_v8_0_ip_funcs,
};

static void gfx_v8_0_ring_emit_ce_meta(struct amdgpu_ring *ring)
{
	uint64_t ce_payload_addr;
	int cnt_ce;
	union {
		struct vi_ce_ib_state regular;
		struct vi_ce_ib_state_chained_ib chained;
	} ce_payload = {};

	if (ring->adev->virt.chained_ib_support) {
		ce_payload_addr = amdgpu_csa_vaddr(ring->adev) +
			offsetof(struct vi_gfx_meta_data_chained_ib, ce_payload);
		cnt_ce = (sizeof(ce_payload.chained) >> 2) + 4 - 2;
	} else {
		ce_payload_addr = amdgpu_csa_vaddr(ring->adev) +
			offsetof(struct vi_gfx_meta_data, ce_payload);
		cnt_ce = (sizeof(ce_payload.regular) >> 2) + 4 - 2;
	}

	amdgpu_ring_write(ring, PACKET3(PACKET3_WRITE_DATA, cnt_ce));
	amdgpu_ring_write(ring, (WRITE_DATA_ENGINE_SEL(2) |
				WRITE_DATA_DST_SEL(8) |
				WR_CONFIRM) |
				WRITE_DATA_CACHE_POLICY(0));
	amdgpu_ring_write(ring, lower_32_bits(ce_payload_addr));
	amdgpu_ring_write(ring, upper_32_bits(ce_payload_addr));
	amdgpu_ring_write_multiple(ring, (void *)&ce_payload, cnt_ce - 2);
}

static void gfx_v8_0_ring_emit_de_meta(struct amdgpu_ring *ring)
{
	uint64_t de_payload_addr, gds_addr, csa_addr;
	int cnt_de;
	union {
		struct vi_de_ib_state regular;
		struct vi_de_ib_state_chained_ib chained;
	} de_payload = {};

	csa_addr = amdgpu_csa_vaddr(ring->adev);
	gds_addr = csa_addr + 4096;
	if (ring->adev->virt.chained_ib_support) {
		de_payload.chained.gds_backup_addrlo = lower_32_bits(gds_addr);
		de_payload.chained.gds_backup_addrhi = upper_32_bits(gds_addr);
		de_payload_addr = csa_addr + offsetof(struct vi_gfx_meta_data_chained_ib, de_payload);
		cnt_de = (sizeof(de_payload.chained) >> 2) + 4 - 2;
	} else {
		de_payload.regular.gds_backup_addrlo = lower_32_bits(gds_addr);
		de_payload.regular.gds_backup_addrhi = upper_32_bits(gds_addr);
		de_payload_addr = csa_addr + offsetof(struct vi_gfx_meta_data, de_payload);
		cnt_de = (sizeof(de_payload.regular) >> 2) + 4 - 2;
	}

	amdgpu_ring_write(ring, PACKET3(PACKET3_WRITE_DATA, cnt_de));
	amdgpu_ring_write(ring, (WRITE_DATA_ENGINE_SEL(1) |
				WRITE_DATA_DST_SEL(8) |
				WR_CONFIRM) |
				WRITE_DATA_CACHE_POLICY(0));
	amdgpu_ring_write(ring, lower_32_bits(de_payload_addr));
	amdgpu_ring_write(ring, upper_32_bits(de_payload_addr));
	amdgpu_ring_write_multiple(ring, (void *)&de_payload, cnt_de - 2);
}<|MERGE_RESOLUTION|>--- conflicted
+++ resolved
@@ -4068,14 +4068,11 @@
 
 static int gfx_v8_0_rlc_resume(struct amdgpu_device *adev)
 {
-<<<<<<< HEAD
-=======
 	if (amdgpu_sriov_vf(adev)) {
 		gfx_v8_0_init_csb(adev);
 		return 0;
 	}
 
->>>>>>> 19530313
 	adev->gfx.rlc.funcs->stop(adev);
 	adev->gfx.rlc.funcs->reset(adev);
 	gfx_v8_0_init_pg(adev);
