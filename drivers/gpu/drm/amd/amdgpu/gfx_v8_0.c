/*
 * Copyright 2014 Advanced Micro Devices, Inc.
 *
 * Permission is hereby granted, free of charge, to any person obtaining a
 * copy of this software and associated documentation files (the "Software"),
 * to deal in the Software without restriction, including without limitation
 * the rights to use, copy, modify, merge, publish, distribute, sublicense,
 * and/or sell copies of the Software, and to permit persons to whom the
 * Software is furnished to do so, subject to the following conditions:
 *
 * The above copyright notice and this permission notice shall be included in
 * all copies or substantial portions of the Software.
 *
 * THE SOFTWARE IS PROVIDED "AS IS", WITHOUT WARRANTY OF ANY KIND, EXPRESS OR
 * IMPLIED, INCLUDING BUT NOT LIMITED TO THE WARRANTIES OF MERCHANTABILITY,
 * FITNESS FOR A PARTICULAR PURPOSE AND NONINFRINGEMENT.  IN NO EVENT SHALL
 * THE COPYRIGHT HOLDER(S) OR AUTHOR(S) BE LIABLE FOR ANY CLAIM, DAMAGES OR
 * OTHER LIABILITY, WHETHER IN AN ACTION OF CONTRACT, TORT OR OTHERWISE,
 * ARISING FROM, OUT OF OR IN CONNECTION WITH THE SOFTWARE OR THE USE OR
 * OTHER DEALINGS IN THE SOFTWARE.
 *
 */
#include <linux/firmware.h>
#include "drmP.h"
#include "amdgpu.h"
#include "amdgpu_gfx.h"
#include "vi.h"
#include "vi_structs.h"
#include "vid.h"
#include "amdgpu_ucode.h"
#include "amdgpu_atombios.h"
#include "atombios_i2c.h"
#include "clearstate_vi.h"

#include "gmc/gmc_8_2_d.h"
#include "gmc/gmc_8_2_sh_mask.h"

#include "oss/oss_3_0_d.h"
#include "oss/oss_3_0_sh_mask.h"

#include "bif/bif_5_0_d.h"
#include "bif/bif_5_0_sh_mask.h"

#include "gca/gfx_8_0_d.h"
#include "gca/gfx_8_0_enum.h"
#include "gca/gfx_8_0_sh_mask.h"
#include "gca/gfx_8_0_enum.h"

#include "dce/dce_10_0_d.h"
#include "dce/dce_10_0_sh_mask.h"

#include "smu/smu_7_1_3_d.h"

#define GFX8_NUM_GFX_RINGS     1
#define GFX8_NUM_COMPUTE_RINGS 8

#define TOPAZ_GB_ADDR_CONFIG_GOLDEN 0x22010001
#define CARRIZO_GB_ADDR_CONFIG_GOLDEN 0x22010001
#define POLARIS11_GB_ADDR_CONFIG_GOLDEN 0x22011002
#define TONGA_GB_ADDR_CONFIG_GOLDEN 0x22011003

#define ARRAY_MODE(x)					((x) << GB_TILE_MODE0__ARRAY_MODE__SHIFT)
#define PIPE_CONFIG(x)					((x) << GB_TILE_MODE0__PIPE_CONFIG__SHIFT)
#define TILE_SPLIT(x)					((x) << GB_TILE_MODE0__TILE_SPLIT__SHIFT)
#define MICRO_TILE_MODE_NEW(x)				((x) << GB_TILE_MODE0__MICRO_TILE_MODE_NEW__SHIFT)
#define SAMPLE_SPLIT(x)					((x) << GB_TILE_MODE0__SAMPLE_SPLIT__SHIFT)
#define BANK_WIDTH(x)					((x) << GB_MACROTILE_MODE0__BANK_WIDTH__SHIFT)
#define BANK_HEIGHT(x)					((x) << GB_MACROTILE_MODE0__BANK_HEIGHT__SHIFT)
#define MACRO_TILE_ASPECT(x)				((x) << GB_MACROTILE_MODE0__MACRO_TILE_ASPECT__SHIFT)
#define NUM_BANKS(x)					((x) << GB_MACROTILE_MODE0__NUM_BANKS__SHIFT)

#define RLC_CGTT_MGCG_OVERRIDE__CPF_MASK            0x00000001L
#define RLC_CGTT_MGCG_OVERRIDE__RLC_MASK            0x00000002L
#define RLC_CGTT_MGCG_OVERRIDE__MGCG_MASK           0x00000004L
#define RLC_CGTT_MGCG_OVERRIDE__CGCG_MASK           0x00000008L
#define RLC_CGTT_MGCG_OVERRIDE__CGLS_MASK           0x00000010L
#define RLC_CGTT_MGCG_OVERRIDE__GRBM_MASK           0x00000020L

/* BPM SERDES CMD */
#define SET_BPM_SERDES_CMD    1
#define CLE_BPM_SERDES_CMD    0

/* BPM Register Address*/
enum {
	BPM_REG_CGLS_EN = 0,        /* Enable/Disable CGLS */
	BPM_REG_CGLS_ON,            /* ON/OFF CGLS: shall be controlled by RLC FW */
	BPM_REG_CGCG_OVERRIDE,      /* Set/Clear CGCG Override */
	BPM_REG_MGCG_OVERRIDE,      /* Set/Clear MGCG Override */
	BPM_REG_FGCG_OVERRIDE,      /* Set/Clear FGCG Override */
	BPM_REG_FGCG_MAX
};

#define RLC_FormatDirectRegListLength        14

MODULE_FIRMWARE("amdgpu/carrizo_ce.bin");
MODULE_FIRMWARE("amdgpu/carrizo_pfp.bin");
MODULE_FIRMWARE("amdgpu/carrizo_me.bin");
MODULE_FIRMWARE("amdgpu/carrizo_mec.bin");
MODULE_FIRMWARE("amdgpu/carrizo_mec2.bin");
MODULE_FIRMWARE("amdgpu/carrizo_rlc.bin");

MODULE_FIRMWARE("amdgpu/stoney_ce.bin");
MODULE_FIRMWARE("amdgpu/stoney_pfp.bin");
MODULE_FIRMWARE("amdgpu/stoney_me.bin");
MODULE_FIRMWARE("amdgpu/stoney_mec.bin");
MODULE_FIRMWARE("amdgpu/stoney_rlc.bin");

MODULE_FIRMWARE("amdgpu/tonga_ce.bin");
MODULE_FIRMWARE("amdgpu/tonga_pfp.bin");
MODULE_FIRMWARE("amdgpu/tonga_me.bin");
MODULE_FIRMWARE("amdgpu/tonga_mec.bin");
MODULE_FIRMWARE("amdgpu/tonga_mec2.bin");
MODULE_FIRMWARE("amdgpu/tonga_rlc.bin");

MODULE_FIRMWARE("amdgpu/topaz_ce.bin");
MODULE_FIRMWARE("amdgpu/topaz_pfp.bin");
MODULE_FIRMWARE("amdgpu/topaz_me.bin");
MODULE_FIRMWARE("amdgpu/topaz_mec.bin");
MODULE_FIRMWARE("amdgpu/topaz_rlc.bin");

MODULE_FIRMWARE("amdgpu/fiji_ce.bin");
MODULE_FIRMWARE("amdgpu/fiji_pfp.bin");
MODULE_FIRMWARE("amdgpu/fiji_me.bin");
MODULE_FIRMWARE("amdgpu/fiji_mec.bin");
MODULE_FIRMWARE("amdgpu/fiji_mec2.bin");
MODULE_FIRMWARE("amdgpu/fiji_rlc.bin");

MODULE_FIRMWARE("amdgpu/polaris11_ce.bin");
MODULE_FIRMWARE("amdgpu/polaris11_pfp.bin");
MODULE_FIRMWARE("amdgpu/polaris11_me.bin");
MODULE_FIRMWARE("amdgpu/polaris11_mec.bin");
MODULE_FIRMWARE("amdgpu/polaris11_mec2.bin");
MODULE_FIRMWARE("amdgpu/polaris11_rlc.bin");

MODULE_FIRMWARE("amdgpu/polaris10_ce.bin");
MODULE_FIRMWARE("amdgpu/polaris10_pfp.bin");
MODULE_FIRMWARE("amdgpu/polaris10_me.bin");
MODULE_FIRMWARE("amdgpu/polaris10_mec.bin");
MODULE_FIRMWARE("amdgpu/polaris10_mec2.bin");
MODULE_FIRMWARE("amdgpu/polaris10_rlc.bin");

MODULE_FIRMWARE("amdgpu/polaris12_ce.bin");
MODULE_FIRMWARE("amdgpu/polaris12_pfp.bin");
MODULE_FIRMWARE("amdgpu/polaris12_me.bin");
MODULE_FIRMWARE("amdgpu/polaris12_mec.bin");
MODULE_FIRMWARE("amdgpu/polaris12_mec2.bin");
MODULE_FIRMWARE("amdgpu/polaris12_rlc.bin");

static const struct amdgpu_gds_reg_offset amdgpu_gds_reg_offset[] =
{
	{mmGDS_VMID0_BASE, mmGDS_VMID0_SIZE, mmGDS_GWS_VMID0, mmGDS_OA_VMID0},
	{mmGDS_VMID1_BASE, mmGDS_VMID1_SIZE, mmGDS_GWS_VMID1, mmGDS_OA_VMID1},
	{mmGDS_VMID2_BASE, mmGDS_VMID2_SIZE, mmGDS_GWS_VMID2, mmGDS_OA_VMID2},
	{mmGDS_VMID3_BASE, mmGDS_VMID3_SIZE, mmGDS_GWS_VMID3, mmGDS_OA_VMID3},
	{mmGDS_VMID4_BASE, mmGDS_VMID4_SIZE, mmGDS_GWS_VMID4, mmGDS_OA_VMID4},
	{mmGDS_VMID5_BASE, mmGDS_VMID5_SIZE, mmGDS_GWS_VMID5, mmGDS_OA_VMID5},
	{mmGDS_VMID6_BASE, mmGDS_VMID6_SIZE, mmGDS_GWS_VMID6, mmGDS_OA_VMID6},
	{mmGDS_VMID7_BASE, mmGDS_VMID7_SIZE, mmGDS_GWS_VMID7, mmGDS_OA_VMID7},
	{mmGDS_VMID8_BASE, mmGDS_VMID8_SIZE, mmGDS_GWS_VMID8, mmGDS_OA_VMID8},
	{mmGDS_VMID9_BASE, mmGDS_VMID9_SIZE, mmGDS_GWS_VMID9, mmGDS_OA_VMID9},
	{mmGDS_VMID10_BASE, mmGDS_VMID10_SIZE, mmGDS_GWS_VMID10, mmGDS_OA_VMID10},
	{mmGDS_VMID11_BASE, mmGDS_VMID11_SIZE, mmGDS_GWS_VMID11, mmGDS_OA_VMID11},
	{mmGDS_VMID12_BASE, mmGDS_VMID12_SIZE, mmGDS_GWS_VMID12, mmGDS_OA_VMID12},
	{mmGDS_VMID13_BASE, mmGDS_VMID13_SIZE, mmGDS_GWS_VMID13, mmGDS_OA_VMID13},
	{mmGDS_VMID14_BASE, mmGDS_VMID14_SIZE, mmGDS_GWS_VMID14, mmGDS_OA_VMID14},
	{mmGDS_VMID15_BASE, mmGDS_VMID15_SIZE, mmGDS_GWS_VMID15, mmGDS_OA_VMID15}
};

static const u32 golden_settings_tonga_a11[] =
{
	mmCB_HW_CONTROL, 0xfffdf3cf, 0x00007208,
	mmCB_HW_CONTROL_3, 0x00000040, 0x00000040,
	mmDB_DEBUG2, 0xf00fffff, 0x00000400,
	mmGB_GPU_ID, 0x0000000f, 0x00000000,
	mmPA_SC_ENHANCE, 0xffffffff, 0x20000001,
	mmPA_SC_FIFO_DEPTH_CNTL, 0x000003ff, 0x000000fc,
	mmPA_SC_LINE_STIPPLE_STATE, 0x0000ff0f, 0x00000000,
	mmRLC_CGCG_CGLS_CTRL, 0x00000003, 0x0000003c,
	mmSQ_RANDOM_WAVE_PRI, 0x001fffff, 0x000006fd,
	mmTA_CNTL_AUX, 0x000f000f, 0x000b0000,
	mmTCC_CTRL, 0x00100000, 0xf31fff7f,
	mmTCC_EXE_DISABLE, 0x00000002, 0x00000002,
	mmTCP_ADDR_CONFIG, 0x000003ff, 0x000002fb,
	mmTCP_CHAN_STEER_HI, 0xffffffff, 0x0000543b,
	mmTCP_CHAN_STEER_LO, 0xffffffff, 0xa9210876,
	mmVGT_RESET_DEBUG, 0x00000004, 0x00000004,
};

static const u32 tonga_golden_common_all[] =
{
	mmGRBM_GFX_INDEX, 0xffffffff, 0xe0000000,
	mmPA_SC_RASTER_CONFIG, 0xffffffff, 0x16000012,
	mmPA_SC_RASTER_CONFIG_1, 0xffffffff, 0x0000002A,
	mmGB_ADDR_CONFIG, 0xffffffff, 0x22011003,
	mmSPI_RESOURCE_RESERVE_CU_0, 0xffffffff, 0x00000800,
	mmSPI_RESOURCE_RESERVE_CU_1, 0xffffffff, 0x00000800,
	mmSPI_RESOURCE_RESERVE_EN_CU_0, 0xffffffff, 0x00007FBF,
	mmSPI_RESOURCE_RESERVE_EN_CU_1, 0xffffffff, 0x00007FAF
};

static const u32 tonga_mgcg_cgcg_init[] =
{
	mmRLC_CGTT_MGCG_OVERRIDE, 0xffffffff, 0xffffffff,
	mmGRBM_GFX_INDEX, 0xffffffff, 0xe0000000,
	mmCB_CGTT_SCLK_CTRL, 0xffffffff, 0x00000100,
	mmCGTT_BCI_CLK_CTRL, 0xffffffff, 0x00000100,
	mmCGTT_CP_CLK_CTRL, 0xffffffff, 0x00000100,
	mmCGTT_CPC_CLK_CTRL, 0xffffffff, 0x00000100,
	mmCGTT_CPF_CLK_CTRL, 0xffffffff, 0x40000100,
	mmCGTT_GDS_CLK_CTRL, 0xffffffff, 0x00000100,
	mmCGTT_IA_CLK_CTRL, 0xffffffff, 0x06000100,
	mmCGTT_PA_CLK_CTRL, 0xffffffff, 0x00000100,
	mmCGTT_WD_CLK_CTRL, 0xffffffff, 0x06000100,
	mmCGTT_PC_CLK_CTRL, 0xffffffff, 0x00000100,
	mmCGTT_RLC_CLK_CTRL, 0xffffffff, 0x00000100,
	mmCGTT_SC_CLK_CTRL, 0xffffffff, 0x00000100,
	mmCGTT_SPI_CLK_CTRL, 0xffffffff, 0x00000100,
	mmCGTT_SQ_CLK_CTRL, 0xffffffff, 0x00000100,
	mmCGTT_SQG_CLK_CTRL, 0xffffffff, 0x00000100,
	mmCGTT_SX_CLK_CTRL0, 0xffffffff, 0x00000100,
	mmCGTT_SX_CLK_CTRL1, 0xffffffff, 0x00000100,
	mmCGTT_SX_CLK_CTRL2, 0xffffffff, 0x00000100,
	mmCGTT_SX_CLK_CTRL3, 0xffffffff, 0x00000100,
	mmCGTT_SX_CLK_CTRL4, 0xffffffff, 0x00000100,
	mmCGTT_TCI_CLK_CTRL, 0xffffffff, 0x00000100,
	mmCGTT_TCP_CLK_CTRL, 0xffffffff, 0x00000100,
	mmCGTT_VGT_CLK_CTRL, 0xffffffff, 0x06000100,
	mmDB_CGTT_CLK_CTRL_0, 0xffffffff, 0x00000100,
	mmTA_CGTT_CTRL, 0xffffffff, 0x00000100,
	mmTCA_CGTT_SCLK_CTRL, 0xffffffff, 0x00000100,
	mmTCC_CGTT_SCLK_CTRL, 0xffffffff, 0x00000100,
	mmTD_CGTT_CTRL, 0xffffffff, 0x00000100,
	mmGRBM_GFX_INDEX, 0xffffffff, 0xe0000000,
	mmCGTS_CU0_SP0_CTRL_REG, 0xffffffff, 0x00010000,
	mmCGTS_CU0_LDS_SQ_CTRL_REG, 0xffffffff, 0x00030002,
	mmCGTS_CU0_TA_SQC_CTRL_REG, 0xffffffff, 0x00040007,
	mmCGTS_CU0_SP1_CTRL_REG, 0xffffffff, 0x00060005,
	mmCGTS_CU0_TD_TCP_CTRL_REG, 0xffffffff, 0x00090008,
	mmCGTS_CU1_SP0_CTRL_REG, 0xffffffff, 0x00010000,
	mmCGTS_CU1_LDS_SQ_CTRL_REG, 0xffffffff, 0x00030002,
	mmCGTS_CU1_TA_CTRL_REG, 0xffffffff, 0x00040007,
	mmCGTS_CU1_SP1_CTRL_REG, 0xffffffff, 0x00060005,
	mmCGTS_CU1_TD_TCP_CTRL_REG, 0xffffffff, 0x00090008,
	mmCGTS_CU2_SP0_CTRL_REG, 0xffffffff, 0x00010000,
	mmCGTS_CU2_LDS_SQ_CTRL_REG, 0xffffffff, 0x00030002,
	mmCGTS_CU2_TA_CTRL_REG, 0xffffffff, 0x00040007,
	mmCGTS_CU2_SP1_CTRL_REG, 0xffffffff, 0x00060005,
	mmCGTS_CU2_TD_TCP_CTRL_REG, 0xffffffff, 0x00090008,
	mmCGTS_CU3_SP0_CTRL_REG, 0xffffffff, 0x00010000,
	mmCGTS_CU3_LDS_SQ_CTRL_REG, 0xffffffff, 0x00030002,
	mmCGTS_CU3_TA_CTRL_REG, 0xffffffff, 0x00040007,
	mmCGTS_CU3_SP1_CTRL_REG, 0xffffffff, 0x00060005,
	mmCGTS_CU3_TD_TCP_CTRL_REG, 0xffffffff, 0x00090008,
	mmCGTS_CU4_SP0_CTRL_REG, 0xffffffff, 0x00010000,
	mmCGTS_CU4_LDS_SQ_CTRL_REG, 0xffffffff, 0x00030002,
	mmCGTS_CU4_TA_SQC_CTRL_REG, 0xffffffff, 0x00040007,
	mmCGTS_CU4_SP1_CTRL_REG, 0xffffffff, 0x00060005,
	mmCGTS_CU4_TD_TCP_CTRL_REG, 0xffffffff, 0x00090008,
	mmCGTS_CU5_SP0_CTRL_REG, 0xffffffff, 0x00010000,
	mmCGTS_CU5_LDS_SQ_CTRL_REG, 0xffffffff, 0x00030002,
	mmCGTS_CU5_TA_CTRL_REG, 0xffffffff, 0x00040007,
	mmCGTS_CU5_SP1_CTRL_REG, 0xffffffff, 0x00060005,
	mmCGTS_CU5_TD_TCP_CTRL_REG, 0xffffffff, 0x00090008,
	mmCGTS_CU6_SP0_CTRL_REG, 0xffffffff, 0x00010000,
	mmCGTS_CU6_LDS_SQ_CTRL_REG, 0xffffffff, 0x00030002,
	mmCGTS_CU6_TA_CTRL_REG, 0xffffffff, 0x00040007,
	mmCGTS_CU6_SP1_CTRL_REG, 0xffffffff, 0x00060005,
	mmCGTS_CU6_TD_TCP_CTRL_REG, 0xffffffff, 0x00090008,
	mmCGTS_CU7_SP0_CTRL_REG, 0xffffffff, 0x00010000,
	mmCGTS_CU7_LDS_SQ_CTRL_REG, 0xffffffff, 0x00030002,
	mmCGTS_CU7_TA_CTRL_REG, 0xffffffff, 0x00040007,
	mmCGTS_CU7_SP1_CTRL_REG, 0xffffffff, 0x00060005,
	mmCGTS_CU7_TD_TCP_CTRL_REG, 0xffffffff, 0x00090008,
	mmCGTS_SM_CTRL_REG, 0xffffffff, 0x96e00200,
	mmCP_RB_WPTR_POLL_CNTL, 0xffffffff, 0x00900100,
	mmRLC_CGCG_CGLS_CTRL, 0xffffffff, 0x0020003c,
	mmCP_MEM_SLP_CNTL, 0x00000001, 0x00000001,
};

static const u32 golden_settings_polaris11_a11[] =
{
	mmCB_HW_CONTROL, 0x0000f3cf, 0x00007208,
	mmCB_HW_CONTROL_2, 0x0f000000, 0x0f000000,
	mmCB_HW_CONTROL_3, 0x000001ff, 0x00000040,
	mmDB_DEBUG2, 0xf00fffff, 0x00000400,
	mmPA_SC_ENHANCE, 0xffffffff, 0x20000001,
	mmPA_SC_LINE_STIPPLE_STATE, 0x0000ff0f, 0x00000000,
	mmPA_SC_RASTER_CONFIG, 0x3f3fffff, 0x16000012,
	mmPA_SC_RASTER_CONFIG_1, 0x0000003f, 0x00000000,
	mmRLC_CGCG_CGLS_CTRL, 0x00000003, 0x0001003c,
	mmRLC_CGCG_CGLS_CTRL_3D, 0xffffffff, 0x0001003c,
	mmSQ_CONFIG, 0x07f80000, 0x01180000,
	mmTA_CNTL_AUX, 0x000f000f, 0x000b0000,
	mmTCC_CTRL, 0x00100000, 0xf31fff7f,
	mmTCP_ADDR_CONFIG, 0x000003ff, 0x000000f3,
	mmTCP_CHAN_STEER_HI, 0xffffffff, 0x00000000,
	mmTCP_CHAN_STEER_LO, 0xffffffff, 0x00003210,
	mmVGT_RESET_DEBUG, 0x00000004, 0x00000004,
};

static const u32 polaris11_golden_common_all[] =
{
	mmGRBM_GFX_INDEX, 0xffffffff, 0xe0000000,
	mmGB_ADDR_CONFIG, 0xffffffff, 0x22011002,
	mmSPI_RESOURCE_RESERVE_CU_0, 0xffffffff, 0x00000800,
	mmSPI_RESOURCE_RESERVE_CU_1, 0xffffffff, 0x00000800,
	mmSPI_RESOURCE_RESERVE_EN_CU_0, 0xffffffff, 0x00007FBF,
	mmSPI_RESOURCE_RESERVE_EN_CU_1, 0xffffffff, 0x00007FAF,
};

static const u32 golden_settings_polaris10_a11[] =
{
	mmATC_MISC_CG, 0x000c0fc0, 0x000c0200,
	mmCB_HW_CONTROL, 0x0001f3cf, 0x00007208,
	mmCB_HW_CONTROL_2, 0x0f000000, 0x0f000000,
	mmCB_HW_CONTROL_3, 0x000001ff, 0x00000040,
	mmDB_DEBUG2, 0xf00fffff, 0x00000400,
	mmPA_SC_ENHANCE, 0xffffffff, 0x20000001,
	mmPA_SC_LINE_STIPPLE_STATE, 0x0000ff0f, 0x00000000,
	mmPA_SC_RASTER_CONFIG, 0x3f3fffff, 0x16000012,
	mmPA_SC_RASTER_CONFIG_1, 0x0000003f, 0x0000002a,
	mmRLC_CGCG_CGLS_CTRL, 0x00000003, 0x0001003c,
	mmRLC_CGCG_CGLS_CTRL_3D, 0xffffffff, 0x0001003c,
	mmSQ_CONFIG, 0x07f80000, 0x07180000,
	mmTA_CNTL_AUX, 0x000f000f, 0x000b0000,
	mmTCC_CTRL, 0x00100000, 0xf31fff7f,
	mmTCP_ADDR_CONFIG, 0x000003ff, 0x000000f7,
	mmTCP_CHAN_STEER_HI, 0xffffffff, 0x00000000,
	mmVGT_RESET_DEBUG, 0x00000004, 0x00000004,
};

static const u32 polaris10_golden_common_all[] =
{
	mmGRBM_GFX_INDEX, 0xffffffff, 0xe0000000,
	mmPA_SC_RASTER_CONFIG, 0xffffffff, 0x16000012,
	mmPA_SC_RASTER_CONFIG_1, 0xffffffff, 0x0000002A,
	mmGB_ADDR_CONFIG, 0xffffffff, 0x22011003,
	mmSPI_RESOURCE_RESERVE_CU_0, 0xffffffff, 0x00000800,
	mmSPI_RESOURCE_RESERVE_CU_1, 0xffffffff, 0x00000800,
	mmSPI_RESOURCE_RESERVE_EN_CU_0, 0xffffffff, 0x00007FBF,
	mmSPI_RESOURCE_RESERVE_EN_CU_1, 0xffffffff, 0x00007FAF,
};

static const u32 fiji_golden_common_all[] =
{
	mmGRBM_GFX_INDEX, 0xffffffff, 0xe0000000,
	mmPA_SC_RASTER_CONFIG, 0xffffffff, 0x3a00161a,
	mmPA_SC_RASTER_CONFIG_1, 0xffffffff, 0x0000002e,
	mmGB_ADDR_CONFIG, 0xffffffff, 0x22011003,
	mmSPI_RESOURCE_RESERVE_CU_0, 0xffffffff, 0x00000800,
	mmSPI_RESOURCE_RESERVE_CU_1, 0xffffffff, 0x00000800,
	mmSPI_RESOURCE_RESERVE_EN_CU_0, 0xffffffff, 0x00007FBF,
	mmSPI_RESOURCE_RESERVE_EN_CU_1, 0xffffffff, 0x00007FAF,
	mmGRBM_GFX_INDEX, 0xffffffff, 0xe0000000,
	mmSPI_CONFIG_CNTL_1, 0x0000000f, 0x00000009,
};

static const u32 golden_settings_fiji_a10[] =
{
	mmCB_HW_CONTROL_3, 0x000001ff, 0x00000040,
	mmDB_DEBUG2, 0xf00fffff, 0x00000400,
	mmPA_SC_ENHANCE, 0xffffffff, 0x20000001,
	mmPA_SC_LINE_STIPPLE_STATE, 0x0000ff0f, 0x00000000,
	mmRLC_CGCG_CGLS_CTRL, 0x00000003, 0x0001003c,
	mmSQ_RANDOM_WAVE_PRI, 0x001fffff, 0x000006fd,
	mmTA_CNTL_AUX, 0x000f000f, 0x000b0000,
	mmTCC_CTRL, 0x00100000, 0xf31fff7f,
	mmTCC_EXE_DISABLE, 0x00000002, 0x00000002,
	mmTCP_ADDR_CONFIG, 0x000003ff, 0x000000ff,
	mmVGT_RESET_DEBUG, 0x00000004, 0x00000004,
};

static const u32 fiji_mgcg_cgcg_init[] =
{
	mmRLC_CGTT_MGCG_OVERRIDE, 0xffffffff, 0xffffffff,
	mmGRBM_GFX_INDEX, 0xffffffff, 0xe0000000,
	mmCB_CGTT_SCLK_CTRL, 0xffffffff, 0x00000100,
	mmCGTT_BCI_CLK_CTRL, 0xffffffff, 0x00000100,
	mmCGTT_CP_CLK_CTRL, 0xffffffff, 0x00000100,
	mmCGTT_CPC_CLK_CTRL, 0xffffffff, 0x00000100,
	mmCGTT_CPF_CLK_CTRL, 0xffffffff, 0x40000100,
	mmCGTT_GDS_CLK_CTRL, 0xffffffff, 0x00000100,
	mmCGTT_IA_CLK_CTRL, 0xffffffff, 0x06000100,
	mmCGTT_PA_CLK_CTRL, 0xffffffff, 0x00000100,
	mmCGTT_WD_CLK_CTRL, 0xffffffff, 0x06000100,
	mmCGTT_PC_CLK_CTRL, 0xffffffff, 0x00000100,
	mmCGTT_RLC_CLK_CTRL, 0xffffffff, 0x00000100,
	mmCGTT_SC_CLK_CTRL, 0xffffffff, 0x00000100,
	mmCGTT_SPI_CLK_CTRL, 0xffffffff, 0x00000100,
	mmCGTT_SQ_CLK_CTRL, 0xffffffff, 0x00000100,
	mmCGTT_SQG_CLK_CTRL, 0xffffffff, 0x00000100,
	mmCGTT_SX_CLK_CTRL0, 0xffffffff, 0x00000100,
	mmCGTT_SX_CLK_CTRL1, 0xffffffff, 0x00000100,
	mmCGTT_SX_CLK_CTRL2, 0xffffffff, 0x00000100,
	mmCGTT_SX_CLK_CTRL3, 0xffffffff, 0x00000100,
	mmCGTT_SX_CLK_CTRL4, 0xffffffff, 0x00000100,
	mmCGTT_TCI_CLK_CTRL, 0xffffffff, 0x00000100,
	mmCGTT_TCP_CLK_CTRL, 0xffffffff, 0x00000100,
	mmCGTT_VGT_CLK_CTRL, 0xffffffff, 0x06000100,
	mmDB_CGTT_CLK_CTRL_0, 0xffffffff, 0x00000100,
	mmTA_CGTT_CTRL, 0xffffffff, 0x00000100,
	mmTCA_CGTT_SCLK_CTRL, 0xffffffff, 0x00000100,
	mmTCC_CGTT_SCLK_CTRL, 0xffffffff, 0x00000100,
	mmTD_CGTT_CTRL, 0xffffffff, 0x00000100,
	mmGRBM_GFX_INDEX, 0xffffffff, 0xe0000000,
	mmCGTS_SM_CTRL_REG, 0xffffffff, 0x96e00200,
	mmCP_RB_WPTR_POLL_CNTL, 0xffffffff, 0x00900100,
	mmRLC_CGCG_CGLS_CTRL, 0xffffffff, 0x0020003c,
	mmCP_MEM_SLP_CNTL, 0x00000001, 0x00000001,
};

static const u32 golden_settings_iceland_a11[] =
{
	mmCB_HW_CONTROL_3, 0x00000040, 0x00000040,
	mmDB_DEBUG2, 0xf00fffff, 0x00000400,
	mmDB_DEBUG3, 0xc0000000, 0xc0000000,
	mmGB_GPU_ID, 0x0000000f, 0x00000000,
	mmPA_SC_ENHANCE, 0xffffffff, 0x20000001,
	mmPA_SC_LINE_STIPPLE_STATE, 0x0000ff0f, 0x00000000,
	mmPA_SC_RASTER_CONFIG, 0x3f3fffff, 0x00000002,
	mmPA_SC_RASTER_CONFIG_1, 0x0000003f, 0x00000000,
	mmRLC_CGCG_CGLS_CTRL, 0x00000003, 0x0000003c,
	mmSQ_RANDOM_WAVE_PRI, 0x001fffff, 0x000006fd,
	mmTA_CNTL_AUX, 0x000f000f, 0x000b0000,
	mmTCC_CTRL, 0x00100000, 0xf31fff7f,
	mmTCC_EXE_DISABLE, 0x00000002, 0x00000002,
	mmTCP_ADDR_CONFIG, 0x000003ff, 0x000000f1,
	mmTCP_CHAN_STEER_HI, 0xffffffff, 0x00000000,
	mmTCP_CHAN_STEER_LO, 0xffffffff, 0x00000010,
};

static const u32 iceland_golden_common_all[] =
{
	mmGRBM_GFX_INDEX, 0xffffffff, 0xe0000000,
	mmPA_SC_RASTER_CONFIG, 0xffffffff, 0x00000002,
	mmPA_SC_RASTER_CONFIG_1, 0xffffffff, 0x00000000,
	mmGB_ADDR_CONFIG, 0xffffffff, 0x22010001,
	mmSPI_RESOURCE_RESERVE_CU_0, 0xffffffff, 0x00000800,
	mmSPI_RESOURCE_RESERVE_CU_1, 0xffffffff, 0x00000800,
	mmSPI_RESOURCE_RESERVE_EN_CU_0, 0xffffffff, 0x00007FBF,
	mmSPI_RESOURCE_RESERVE_EN_CU_1, 0xffffffff, 0x00007FAF
};

static const u32 iceland_mgcg_cgcg_init[] =
{
	mmRLC_CGTT_MGCG_OVERRIDE, 0xffffffff, 0xffffffff,
	mmGRBM_GFX_INDEX, 0xffffffff, 0xe0000000,
	mmCB_CGTT_SCLK_CTRL, 0xffffffff, 0x00000100,
	mmCGTT_BCI_CLK_CTRL, 0xffffffff, 0x00000100,
	mmCGTT_CP_CLK_CTRL, 0xffffffff, 0xc0000100,
	mmCGTT_CPC_CLK_CTRL, 0xffffffff, 0xc0000100,
	mmCGTT_CPF_CLK_CTRL, 0xffffffff, 0xc0000100,
	mmCGTT_GDS_CLK_CTRL, 0xffffffff, 0x00000100,
	mmCGTT_IA_CLK_CTRL, 0xffffffff, 0x06000100,
	mmCGTT_PA_CLK_CTRL, 0xffffffff, 0x00000100,
	mmCGTT_WD_CLK_CTRL, 0xffffffff, 0x06000100,
	mmCGTT_PC_CLK_CTRL, 0xffffffff, 0x00000100,
	mmCGTT_RLC_CLK_CTRL, 0xffffffff, 0x00000100,
	mmCGTT_SC_CLK_CTRL, 0xffffffff, 0x00000100,
	mmCGTT_SPI_CLK_CTRL, 0xffffffff, 0x00000100,
	mmCGTT_SQ_CLK_CTRL, 0xffffffff, 0x00000100,
	mmCGTT_SQG_CLK_CTRL, 0xffffffff, 0x00000100,
	mmCGTT_SX_CLK_CTRL0, 0xffffffff, 0x00000100,
	mmCGTT_SX_CLK_CTRL1, 0xffffffff, 0x00000100,
	mmCGTT_SX_CLK_CTRL2, 0xffffffff, 0x00000100,
	mmCGTT_SX_CLK_CTRL3, 0xffffffff, 0x00000100,
	mmCGTT_SX_CLK_CTRL4, 0xffffffff, 0x00000100,
	mmCGTT_TCI_CLK_CTRL, 0xffffffff, 0xff000100,
	mmCGTT_TCP_CLK_CTRL, 0xffffffff, 0x00000100,
	mmCGTT_VGT_CLK_CTRL, 0xffffffff, 0x06000100,
	mmDB_CGTT_CLK_CTRL_0, 0xffffffff, 0x00000100,
	mmTA_CGTT_CTRL, 0xffffffff, 0x00000100,
	mmTCA_CGTT_SCLK_CTRL, 0xffffffff, 0x00000100,
	mmTCC_CGTT_SCLK_CTRL, 0xffffffff, 0x00000100,
	mmTD_CGTT_CTRL, 0xffffffff, 0x00000100,
	mmGRBM_GFX_INDEX, 0xffffffff, 0xe0000000,
	mmCGTS_CU0_SP0_CTRL_REG, 0xffffffff, 0x00010000,
	mmCGTS_CU0_LDS_SQ_CTRL_REG, 0xffffffff, 0x00030002,
	mmCGTS_CU0_TA_SQC_CTRL_REG, 0xffffffff, 0x0f840f87,
	mmCGTS_CU0_SP1_CTRL_REG, 0xffffffff, 0x00060005,
	mmCGTS_CU0_TD_TCP_CTRL_REG, 0xffffffff, 0x00090008,
	mmCGTS_CU1_SP0_CTRL_REG, 0xffffffff, 0x00010000,
	mmCGTS_CU1_LDS_SQ_CTRL_REG, 0xffffffff, 0x00030002,
	mmCGTS_CU1_TA_CTRL_REG, 0xffffffff, 0x00040007,
	mmCGTS_CU1_SP1_CTRL_REG, 0xffffffff, 0x00060005,
	mmCGTS_CU1_TD_TCP_CTRL_REG, 0xffffffff, 0x00090008,
	mmCGTS_CU2_SP0_CTRL_REG, 0xffffffff, 0x00010000,
	mmCGTS_CU2_LDS_SQ_CTRL_REG, 0xffffffff, 0x00030002,
	mmCGTS_CU2_TA_CTRL_REG, 0xffffffff, 0x00040007,
	mmCGTS_CU2_SP1_CTRL_REG, 0xffffffff, 0x00060005,
	mmCGTS_CU2_TD_TCP_CTRL_REG, 0xffffffff, 0x00090008,
	mmCGTS_CU3_SP0_CTRL_REG, 0xffffffff, 0x00010000,
	mmCGTS_CU3_LDS_SQ_CTRL_REG, 0xffffffff, 0x00030002,
	mmCGTS_CU3_TA_CTRL_REG, 0xffffffff, 0x00040007,
	mmCGTS_CU3_SP1_CTRL_REG, 0xffffffff, 0x00060005,
	mmCGTS_CU3_TD_TCP_CTRL_REG, 0xffffffff, 0x00090008,
	mmCGTS_CU4_SP0_CTRL_REG, 0xffffffff, 0x00010000,
	mmCGTS_CU4_LDS_SQ_CTRL_REG, 0xffffffff, 0x00030002,
	mmCGTS_CU4_TA_SQC_CTRL_REG, 0xffffffff, 0x0f840f87,
	mmCGTS_CU4_SP1_CTRL_REG, 0xffffffff, 0x00060005,
	mmCGTS_CU4_TD_TCP_CTRL_REG, 0xffffffff, 0x00090008,
	mmCGTS_CU5_SP0_CTRL_REG, 0xffffffff, 0x00010000,
	mmCGTS_CU5_LDS_SQ_CTRL_REG, 0xffffffff, 0x00030002,
	mmCGTS_CU5_TA_CTRL_REG, 0xffffffff, 0x00040007,
	mmCGTS_CU5_SP1_CTRL_REG, 0xffffffff, 0x00060005,
	mmCGTS_CU5_TD_TCP_CTRL_REG, 0xffffffff, 0x00090008,
	mmCGTS_SM_CTRL_REG, 0xffffffff, 0x96e00200,
	mmCP_RB_WPTR_POLL_CNTL, 0xffffffff, 0x00900100,
	mmRLC_CGCG_CGLS_CTRL, 0xffffffff, 0x0020003c,
};

static const u32 cz_golden_settings_a11[] =
{
	mmCB_HW_CONTROL_3, 0x00000040, 0x00000040,
	mmDB_DEBUG2, 0xf00fffff, 0x00000400,
	mmGB_GPU_ID, 0x0000000f, 0x00000000,
	mmPA_SC_ENHANCE, 0xffffffff, 0x00000001,
	mmPA_SC_LINE_STIPPLE_STATE, 0x0000ff0f, 0x00000000,
	mmRLC_CGCG_CGLS_CTRL, 0x00000003, 0x0000003c,
	mmSQ_RANDOM_WAVE_PRI, 0x001fffff, 0x000006fd,
	mmTA_CNTL_AUX, 0x000f000f, 0x00010000,
	mmTCC_CTRL, 0x00100000, 0xf31fff7f,
	mmTCC_EXE_DISABLE, 0x00000002, 0x00000002,
	mmTCP_ADDR_CONFIG, 0x0000000f, 0x000000f3,
	mmTCP_CHAN_STEER_LO, 0xffffffff, 0x00001302
};

static const u32 cz_golden_common_all[] =
{
	mmGRBM_GFX_INDEX, 0xffffffff, 0xe0000000,
	mmPA_SC_RASTER_CONFIG, 0xffffffff, 0x00000002,
	mmPA_SC_RASTER_CONFIG_1, 0xffffffff, 0x00000000,
	mmGB_ADDR_CONFIG, 0xffffffff, 0x22010001,
	mmSPI_RESOURCE_RESERVE_CU_0, 0xffffffff, 0x00000800,
	mmSPI_RESOURCE_RESERVE_CU_1, 0xffffffff, 0x00000800,
	mmSPI_RESOURCE_RESERVE_EN_CU_0, 0xffffffff, 0x00007FBF,
	mmSPI_RESOURCE_RESERVE_EN_CU_1, 0xffffffff, 0x00007FAF
};

static const u32 cz_mgcg_cgcg_init[] =
{
	mmRLC_CGTT_MGCG_OVERRIDE, 0xffffffff, 0xffffffff,
	mmGRBM_GFX_INDEX, 0xffffffff, 0xe0000000,
	mmCB_CGTT_SCLK_CTRL, 0xffffffff, 0x00000100,
	mmCGTT_BCI_CLK_CTRL, 0xffffffff, 0x00000100,
	mmCGTT_CP_CLK_CTRL, 0xffffffff, 0x00000100,
	mmCGTT_CPC_CLK_CTRL, 0xffffffff, 0x00000100,
	mmCGTT_CPF_CLK_CTRL, 0xffffffff, 0x00000100,
	mmCGTT_GDS_CLK_CTRL, 0xffffffff, 0x00000100,
	mmCGTT_IA_CLK_CTRL, 0xffffffff, 0x06000100,
	mmCGTT_PA_CLK_CTRL, 0xffffffff, 0x00000100,
	mmCGTT_WD_CLK_CTRL, 0xffffffff, 0x06000100,
	mmCGTT_PC_CLK_CTRL, 0xffffffff, 0x00000100,
	mmCGTT_RLC_CLK_CTRL, 0xffffffff, 0x00000100,
	mmCGTT_SC_CLK_CTRL, 0xffffffff, 0x00000100,
	mmCGTT_SPI_CLK_CTRL, 0xffffffff, 0x00000100,
	mmCGTT_SQ_CLK_CTRL, 0xffffffff, 0x00000100,
	mmCGTT_SQG_CLK_CTRL, 0xffffffff, 0x00000100,
	mmCGTT_SX_CLK_CTRL0, 0xffffffff, 0x00000100,
	mmCGTT_SX_CLK_CTRL1, 0xffffffff, 0x00000100,
	mmCGTT_SX_CLK_CTRL2, 0xffffffff, 0x00000100,
	mmCGTT_SX_CLK_CTRL3, 0xffffffff, 0x00000100,
	mmCGTT_SX_CLK_CTRL4, 0xffffffff, 0x00000100,
	mmCGTT_TCI_CLK_CTRL, 0xffffffff, 0x00000100,
	mmCGTT_TCP_CLK_CTRL, 0xffffffff, 0x00000100,
	mmCGTT_VGT_CLK_CTRL, 0xffffffff, 0x06000100,
	mmDB_CGTT_CLK_CTRL_0, 0xffffffff, 0x00000100,
	mmTA_CGTT_CTRL, 0xffffffff, 0x00000100,
	mmTCA_CGTT_SCLK_CTRL, 0xffffffff, 0x00000100,
	mmTCC_CGTT_SCLK_CTRL, 0xffffffff, 0x00000100,
	mmTD_CGTT_CTRL, 0xffffffff, 0x00000100,
	mmGRBM_GFX_INDEX, 0xffffffff, 0xe0000000,
	mmCGTS_CU0_SP0_CTRL_REG, 0xffffffff, 0x00010000,
	mmCGTS_CU0_LDS_SQ_CTRL_REG, 0xffffffff, 0x00030002,
	mmCGTS_CU0_TA_SQC_CTRL_REG, 0xffffffff, 0x00040007,
	mmCGTS_CU0_SP1_CTRL_REG, 0xffffffff, 0x00060005,
	mmCGTS_CU0_TD_TCP_CTRL_REG, 0xffffffff, 0x00090008,
	mmCGTS_CU1_SP0_CTRL_REG, 0xffffffff, 0x00010000,
	mmCGTS_CU1_LDS_SQ_CTRL_REG, 0xffffffff, 0x00030002,
	mmCGTS_CU1_TA_CTRL_REG, 0xffffffff, 0x00040007,
	mmCGTS_CU1_SP1_CTRL_REG, 0xffffffff, 0x00060005,
	mmCGTS_CU1_TD_TCP_CTRL_REG, 0xffffffff, 0x00090008,
	mmCGTS_CU2_SP0_CTRL_REG, 0xffffffff, 0x00010000,
	mmCGTS_CU2_LDS_SQ_CTRL_REG, 0xffffffff, 0x00030002,
	mmCGTS_CU2_TA_CTRL_REG, 0xffffffff, 0x00040007,
	mmCGTS_CU2_SP1_CTRL_REG, 0xffffffff, 0x00060005,
	mmCGTS_CU2_TD_TCP_CTRL_REG, 0xffffffff, 0x00090008,
	mmCGTS_CU3_SP0_CTRL_REG, 0xffffffff, 0x00010000,
	mmCGTS_CU3_LDS_SQ_CTRL_REG, 0xffffffff, 0x00030002,
	mmCGTS_CU3_TA_CTRL_REG, 0xffffffff, 0x00040007,
	mmCGTS_CU3_SP1_CTRL_REG, 0xffffffff, 0x00060005,
	mmCGTS_CU3_TD_TCP_CTRL_REG, 0xffffffff, 0x00090008,
	mmCGTS_CU4_SP0_CTRL_REG, 0xffffffff, 0x00010000,
	mmCGTS_CU4_LDS_SQ_CTRL_REG, 0xffffffff, 0x00030002,
	mmCGTS_CU4_TA_SQC_CTRL_REG, 0xffffffff, 0x00040007,
	mmCGTS_CU4_SP1_CTRL_REG, 0xffffffff, 0x00060005,
	mmCGTS_CU4_TD_TCP_CTRL_REG, 0xffffffff, 0x00090008,
	mmCGTS_CU5_SP0_CTRL_REG, 0xffffffff, 0x00010000,
	mmCGTS_CU5_LDS_SQ_CTRL_REG, 0xffffffff, 0x00030002,
	mmCGTS_CU5_TA_CTRL_REG, 0xffffffff, 0x00040007,
	mmCGTS_CU5_SP1_CTRL_REG, 0xffffffff, 0x00060005,
	mmCGTS_CU5_TD_TCP_CTRL_REG, 0xffffffff, 0x00090008,
	mmCGTS_CU6_SP0_CTRL_REG, 0xffffffff, 0x00010000,
	mmCGTS_CU6_LDS_SQ_CTRL_REG, 0xffffffff, 0x00030002,
	mmCGTS_CU6_TA_CTRL_REG, 0xffffffff, 0x00040007,
	mmCGTS_CU6_SP1_CTRL_REG, 0xffffffff, 0x00060005,
	mmCGTS_CU6_TD_TCP_CTRL_REG, 0xffffffff, 0x00090008,
	mmCGTS_CU7_SP0_CTRL_REG, 0xffffffff, 0x00010000,
	mmCGTS_CU7_LDS_SQ_CTRL_REG, 0xffffffff, 0x00030002,
	mmCGTS_CU7_TA_CTRL_REG, 0xffffffff, 0x00040007,
	mmCGTS_CU7_SP1_CTRL_REG, 0xffffffff, 0x00060005,
	mmCGTS_CU7_TD_TCP_CTRL_REG, 0xffffffff, 0x00090008,
	mmCGTS_SM_CTRL_REG, 0xffffffff, 0x96e00200,
	mmCP_RB_WPTR_POLL_CNTL, 0xffffffff, 0x00900100,
	mmRLC_CGCG_CGLS_CTRL, 0xffffffff, 0x0020003f,
	mmCP_MEM_SLP_CNTL, 0x00000001, 0x00000001,
};

static const u32 stoney_golden_settings_a11[] =
{
	mmDB_DEBUG2, 0xf00fffff, 0x00000400,
	mmGB_GPU_ID, 0x0000000f, 0x00000000,
	mmPA_SC_ENHANCE, 0xffffffff, 0x20000001,
	mmPA_SC_LINE_STIPPLE_STATE, 0x0000ff0f, 0x00000000,
	mmRLC_CGCG_CGLS_CTRL, 0x00000003, 0x0001003c,
	mmTA_CNTL_AUX, 0x000f000f, 0x000b0000,
	mmTCC_CTRL, 0x00100000, 0xf31fff7f,
	mmTCC_EXE_DISABLE, 0x00000002, 0x00000002,
	mmTCP_ADDR_CONFIG, 0x0000000f, 0x000000f1,
	mmTCP_CHAN_STEER_LO, 0xffffffff, 0x10101010,
};

static const u32 stoney_golden_common_all[] =
{
	mmGRBM_GFX_INDEX, 0xffffffff, 0xe0000000,
	mmPA_SC_RASTER_CONFIG, 0xffffffff, 0x00000000,
	mmPA_SC_RASTER_CONFIG_1, 0xffffffff, 0x00000000,
	mmGB_ADDR_CONFIG, 0xffffffff, 0x12010001,
	mmSPI_RESOURCE_RESERVE_CU_0, 0xffffffff, 0x00000800,
	mmSPI_RESOURCE_RESERVE_CU_1, 0xffffffff, 0x00000800,
	mmSPI_RESOURCE_RESERVE_EN_CU_0, 0xffffffff, 0x00007FBF,
	mmSPI_RESOURCE_RESERVE_EN_CU_1, 0xffffffff, 0x00007FAF,
};

static const u32 stoney_mgcg_cgcg_init[] =
{
	mmGRBM_GFX_INDEX, 0xffffffff, 0xe0000000,
	mmRLC_CGCG_CGLS_CTRL, 0xffffffff, 0x0020003f,
	mmCP_MEM_SLP_CNTL, 0xffffffff, 0x00020201,
	mmRLC_MEM_SLP_CNTL, 0xffffffff, 0x00020201,
	mmCGTS_SM_CTRL_REG, 0xffffffff, 0x96940200,
};

static void gfx_v8_0_set_ring_funcs(struct amdgpu_device *adev);
static void gfx_v8_0_set_irq_funcs(struct amdgpu_device *adev);
static void gfx_v8_0_set_gds_init(struct amdgpu_device *adev);
static void gfx_v8_0_set_rlc_funcs(struct amdgpu_device *adev);
static u32 gfx_v8_0_get_csb_size(struct amdgpu_device *adev);
static void gfx_v8_0_get_cu_info(struct amdgpu_device *adev);
static void gfx_v8_0_ring_emit_ce_meta_init(struct amdgpu_ring *ring, uint64_t addr);
static void gfx_v8_0_ring_emit_de_meta_init(struct amdgpu_ring *ring, uint64_t addr);

static void gfx_v8_0_init_golden_registers(struct amdgpu_device *adev)
{
	switch (adev->asic_type) {
	case CHIP_TOPAZ:
		amdgpu_program_register_sequence(adev,
						 iceland_mgcg_cgcg_init,
						 (const u32)ARRAY_SIZE(iceland_mgcg_cgcg_init));
		amdgpu_program_register_sequence(adev,
						 golden_settings_iceland_a11,
						 (const u32)ARRAY_SIZE(golden_settings_iceland_a11));
		amdgpu_program_register_sequence(adev,
						 iceland_golden_common_all,
						 (const u32)ARRAY_SIZE(iceland_golden_common_all));
		break;
	case CHIP_FIJI:
		amdgpu_program_register_sequence(adev,
						 fiji_mgcg_cgcg_init,
						 (const u32)ARRAY_SIZE(fiji_mgcg_cgcg_init));
		amdgpu_program_register_sequence(adev,
						 golden_settings_fiji_a10,
						 (const u32)ARRAY_SIZE(golden_settings_fiji_a10));
		amdgpu_program_register_sequence(adev,
						 fiji_golden_common_all,
						 (const u32)ARRAY_SIZE(fiji_golden_common_all));
		break;

	case CHIP_TONGA:
		amdgpu_program_register_sequence(adev,
						 tonga_mgcg_cgcg_init,
						 (const u32)ARRAY_SIZE(tonga_mgcg_cgcg_init));
		amdgpu_program_register_sequence(adev,
						 golden_settings_tonga_a11,
						 (const u32)ARRAY_SIZE(golden_settings_tonga_a11));
		amdgpu_program_register_sequence(adev,
						 tonga_golden_common_all,
						 (const u32)ARRAY_SIZE(tonga_golden_common_all));
		break;
	case CHIP_POLARIS11:
	case CHIP_POLARIS12:
		amdgpu_program_register_sequence(adev,
						 golden_settings_polaris11_a11,
						 (const u32)ARRAY_SIZE(golden_settings_polaris11_a11));
		amdgpu_program_register_sequence(adev,
						 polaris11_golden_common_all,
						 (const u32)ARRAY_SIZE(polaris11_golden_common_all));
		break;
	case CHIP_POLARIS10:
		amdgpu_program_register_sequence(adev,
						 golden_settings_polaris10_a11,
						 (const u32)ARRAY_SIZE(golden_settings_polaris10_a11));
		amdgpu_program_register_sequence(adev,
						 polaris10_golden_common_all,
						 (const u32)ARRAY_SIZE(polaris10_golden_common_all));
		WREG32_SMC(ixCG_ACLK_CNTL, 0x0000001C);
		if (adev->pdev->revision == 0xc7 &&
		    ((adev->pdev->subsystem_device == 0xb37 && adev->pdev->subsystem_vendor == 0x1002) ||
		     (adev->pdev->subsystem_device == 0x4a8 && adev->pdev->subsystem_vendor == 0x1043) ||
		     (adev->pdev->subsystem_device == 0x9480 && adev->pdev->subsystem_vendor == 0x1682))) {
			amdgpu_atombios_i2c_channel_trans(adev, 0x10, 0x96, 0x1E, 0xDD);
			amdgpu_atombios_i2c_channel_trans(adev, 0x10, 0x96, 0x1F, 0xD0);
		}
		break;
	case CHIP_CARRIZO:
		amdgpu_program_register_sequence(adev,
						 cz_mgcg_cgcg_init,
						 (const u32)ARRAY_SIZE(cz_mgcg_cgcg_init));
		amdgpu_program_register_sequence(adev,
						 cz_golden_settings_a11,
						 (const u32)ARRAY_SIZE(cz_golden_settings_a11));
		amdgpu_program_register_sequence(adev,
						 cz_golden_common_all,
						 (const u32)ARRAY_SIZE(cz_golden_common_all));
		break;
	case CHIP_STONEY:
		amdgpu_program_register_sequence(adev,
						 stoney_mgcg_cgcg_init,
						 (const u32)ARRAY_SIZE(stoney_mgcg_cgcg_init));
		amdgpu_program_register_sequence(adev,
						 stoney_golden_settings_a11,
						 (const u32)ARRAY_SIZE(stoney_golden_settings_a11));
		amdgpu_program_register_sequence(adev,
						 stoney_golden_common_all,
						 (const u32)ARRAY_SIZE(stoney_golden_common_all));
		break;
	default:
		break;
	}
}

static void gfx_v8_0_scratch_init(struct amdgpu_device *adev)
{
	adev->gfx.scratch.num_reg = 7;
	adev->gfx.scratch.reg_base = mmSCRATCH_REG0;
	adev->gfx.scratch.free_mask = (1u << adev->gfx.scratch.num_reg) - 1;
}

static int gfx_v8_0_ring_test_ring(struct amdgpu_ring *ring)
{
	struct amdgpu_device *adev = ring->adev;
	uint32_t scratch;
	uint32_t tmp = 0;
	unsigned i;
	int r;

	r = amdgpu_gfx_scratch_get(adev, &scratch);
	if (r) {
		DRM_ERROR("amdgpu: cp failed to get scratch reg (%d).\n", r);
		return r;
	}
	WREG32(scratch, 0xCAFEDEAD);
	r = amdgpu_ring_alloc(ring, 3);
	if (r) {
		DRM_ERROR("amdgpu: cp failed to lock ring %d (%d).\n",
			  ring->idx, r);
		amdgpu_gfx_scratch_free(adev, scratch);
		return r;
	}
	amdgpu_ring_write(ring, PACKET3(PACKET3_SET_UCONFIG_REG, 1));
	amdgpu_ring_write(ring, (scratch - PACKET3_SET_UCONFIG_REG_START));
	amdgpu_ring_write(ring, 0xDEADBEEF);
	amdgpu_ring_commit(ring);

	for (i = 0; i < adev->usec_timeout; i++) {
		tmp = RREG32(scratch);
		if (tmp == 0xDEADBEEF)
			break;
		DRM_UDELAY(1);
	}
	if (i < adev->usec_timeout) {
		DRM_INFO("ring test on %d succeeded in %d usecs\n",
			 ring->idx, i);
	} else {
		DRM_ERROR("amdgpu: ring %d test failed (scratch(0x%04X)=0x%08X)\n",
			  ring->idx, scratch, tmp);
		r = -EINVAL;
	}
	amdgpu_gfx_scratch_free(adev, scratch);
	return r;
}

static int gfx_v8_0_ring_test_ib(struct amdgpu_ring *ring, long timeout)
{
	struct amdgpu_device *adev = ring->adev;
	struct amdgpu_ib ib;
	struct dma_fence *f = NULL;
	uint32_t scratch;
	uint32_t tmp = 0;
	long r;

	r = amdgpu_gfx_scratch_get(adev, &scratch);
	if (r) {
		DRM_ERROR("amdgpu: failed to get scratch reg (%ld).\n", r);
		return r;
	}
	WREG32(scratch, 0xCAFEDEAD);
	memset(&ib, 0, sizeof(ib));
	r = amdgpu_ib_get(adev, NULL, 256, &ib);
	if (r) {
		DRM_ERROR("amdgpu: failed to get ib (%ld).\n", r);
		goto err1;
	}
	ib.ptr[0] = PACKET3(PACKET3_SET_UCONFIG_REG, 1);
	ib.ptr[1] = ((scratch - PACKET3_SET_UCONFIG_REG_START));
	ib.ptr[2] = 0xDEADBEEF;
	ib.length_dw = 3;

	r = amdgpu_ib_schedule(ring, 1, &ib, NULL, &f);
	if (r)
		goto err2;

	r = dma_fence_wait_timeout(f, false, timeout);
	if (r == 0) {
		DRM_ERROR("amdgpu: IB test timed out.\n");
		r = -ETIMEDOUT;
		goto err2;
	} else if (r < 0) {
		DRM_ERROR("amdgpu: fence wait failed (%ld).\n", r);
		goto err2;
	}
	tmp = RREG32(scratch);
	if (tmp == 0xDEADBEEF) {
		DRM_INFO("ib test on ring %d succeeded\n", ring->idx);
		r = 0;
	} else {
		DRM_ERROR("amdgpu: ib test failed (scratch(0x%04X)=0x%08X)\n",
			  scratch, tmp);
		r = -EINVAL;
	}
err2:
	amdgpu_ib_free(adev, &ib, NULL);
	dma_fence_put(f);
err1:
	amdgpu_gfx_scratch_free(adev, scratch);
	return r;
}


static void gfx_v8_0_free_microcode(struct amdgpu_device *adev) {
	release_firmware(adev->gfx.pfp_fw);
	adev->gfx.pfp_fw = NULL;
	release_firmware(adev->gfx.me_fw);
	adev->gfx.me_fw = NULL;
	release_firmware(adev->gfx.ce_fw);
	adev->gfx.ce_fw = NULL;
	release_firmware(adev->gfx.rlc_fw);
	adev->gfx.rlc_fw = NULL;
	release_firmware(adev->gfx.mec_fw);
	adev->gfx.mec_fw = NULL;
	if ((adev->asic_type != CHIP_STONEY) &&
	    (adev->asic_type != CHIP_TOPAZ))
		release_firmware(adev->gfx.mec2_fw);
	adev->gfx.mec2_fw = NULL;

	kfree(adev->gfx.rlc.register_list_format);
}

static int gfx_v8_0_init_microcode(struct amdgpu_device *adev)
{
	const char *chip_name;
	char fw_name[30];
	int err;
	struct amdgpu_firmware_info *info = NULL;
	const struct common_firmware_header *header = NULL;
	const struct gfx_firmware_header_v1_0 *cp_hdr;
	const struct rlc_firmware_header_v2_0 *rlc_hdr;
	unsigned int *tmp = NULL, i;

	DRM_DEBUG("\n");

	switch (adev->asic_type) {
	case CHIP_TOPAZ:
		chip_name = "topaz";
		break;
	case CHIP_TONGA:
		chip_name = "tonga";
		break;
	case CHIP_CARRIZO:
		chip_name = "carrizo";
		break;
	case CHIP_FIJI:
		chip_name = "fiji";
		break;
	case CHIP_POLARIS11:
		chip_name = "polaris11";
		break;
	case CHIP_POLARIS10:
		chip_name = "polaris10";
		break;
	case CHIP_POLARIS12:
		chip_name = "polaris12";
		break;
	case CHIP_STONEY:
		chip_name = "stoney";
		break;
	default:
		BUG();
	}

	snprintf(fw_name, sizeof(fw_name), "amdgpu/%s_pfp.bin", chip_name);
	err = request_firmware(&adev->gfx.pfp_fw, fw_name, adev->dev);
	if (err)
		goto out;
	err = amdgpu_ucode_validate(adev->gfx.pfp_fw);
	if (err)
		goto out;
	cp_hdr = (const struct gfx_firmware_header_v1_0 *)adev->gfx.pfp_fw->data;
	adev->gfx.pfp_fw_version = le32_to_cpu(cp_hdr->header.ucode_version);
	adev->gfx.pfp_feature_version = le32_to_cpu(cp_hdr->ucode_feature_version);

	snprintf(fw_name, sizeof(fw_name), "amdgpu/%s_me.bin", chip_name);
	err = request_firmware(&adev->gfx.me_fw, fw_name, adev->dev);
	if (err)
		goto out;
	err = amdgpu_ucode_validate(adev->gfx.me_fw);
	if (err)
		goto out;
	cp_hdr = (const struct gfx_firmware_header_v1_0 *)adev->gfx.me_fw->data;
	adev->gfx.me_fw_version = le32_to_cpu(cp_hdr->header.ucode_version);

	/* chain ib ucode isn't formal released, just disable it by far
	 * TODO: when ucod ready we should use ucode version to judge if
	 * chain-ib support or not.
	 */
	adev->virt.chained_ib_support = false;

	adev->gfx.me_feature_version = le32_to_cpu(cp_hdr->ucode_feature_version);

	snprintf(fw_name, sizeof(fw_name), "amdgpu/%s_ce.bin", chip_name);
	err = request_firmware(&adev->gfx.ce_fw, fw_name, adev->dev);
	if (err)
		goto out;
	err = amdgpu_ucode_validate(adev->gfx.ce_fw);
	if (err)
		goto out;
	cp_hdr = (const struct gfx_firmware_header_v1_0 *)adev->gfx.ce_fw->data;
	adev->gfx.ce_fw_version = le32_to_cpu(cp_hdr->header.ucode_version);
	adev->gfx.ce_feature_version = le32_to_cpu(cp_hdr->ucode_feature_version);

	snprintf(fw_name, sizeof(fw_name), "amdgpu/%s_rlc.bin", chip_name);
	err = request_firmware(&adev->gfx.rlc_fw, fw_name, adev->dev);
	if (err)
		goto out;
	err = amdgpu_ucode_validate(adev->gfx.rlc_fw);
	rlc_hdr = (const struct rlc_firmware_header_v2_0 *)adev->gfx.rlc_fw->data;
	adev->gfx.rlc_fw_version = le32_to_cpu(rlc_hdr->header.ucode_version);
	adev->gfx.rlc_feature_version = le32_to_cpu(rlc_hdr->ucode_feature_version);

	adev->gfx.rlc.save_and_restore_offset =
			le32_to_cpu(rlc_hdr->save_and_restore_offset);
	adev->gfx.rlc.clear_state_descriptor_offset =
			le32_to_cpu(rlc_hdr->clear_state_descriptor_offset);
	adev->gfx.rlc.avail_scratch_ram_locations =
			le32_to_cpu(rlc_hdr->avail_scratch_ram_locations);
	adev->gfx.rlc.reg_restore_list_size =
			le32_to_cpu(rlc_hdr->reg_restore_list_size);
	adev->gfx.rlc.reg_list_format_start =
			le32_to_cpu(rlc_hdr->reg_list_format_start);
	adev->gfx.rlc.reg_list_format_separate_start =
			le32_to_cpu(rlc_hdr->reg_list_format_separate_start);
	adev->gfx.rlc.starting_offsets_start =
			le32_to_cpu(rlc_hdr->starting_offsets_start);
	adev->gfx.rlc.reg_list_format_size_bytes =
			le32_to_cpu(rlc_hdr->reg_list_format_size_bytes);
	adev->gfx.rlc.reg_list_size_bytes =
			le32_to_cpu(rlc_hdr->reg_list_size_bytes);

	adev->gfx.rlc.register_list_format =
			kmalloc(adev->gfx.rlc.reg_list_format_size_bytes +
					adev->gfx.rlc.reg_list_size_bytes, GFP_KERNEL);

	if (!adev->gfx.rlc.register_list_format) {
		err = -ENOMEM;
		goto out;
	}

	tmp = (unsigned int *)((uintptr_t)rlc_hdr +
			le32_to_cpu(rlc_hdr->reg_list_format_array_offset_bytes));
	for (i = 0 ; i < (rlc_hdr->reg_list_format_size_bytes >> 2); i++)
		adev->gfx.rlc.register_list_format[i] =	le32_to_cpu(tmp[i]);

	adev->gfx.rlc.register_restore = adev->gfx.rlc.register_list_format + i;

	tmp = (unsigned int *)((uintptr_t)rlc_hdr +
			le32_to_cpu(rlc_hdr->reg_list_array_offset_bytes));
	for (i = 0 ; i < (rlc_hdr->reg_list_size_bytes >> 2); i++)
		adev->gfx.rlc.register_restore[i] = le32_to_cpu(tmp[i]);

	snprintf(fw_name, sizeof(fw_name), "amdgpu/%s_mec.bin", chip_name);
	err = request_firmware(&adev->gfx.mec_fw, fw_name, adev->dev);
	if (err)
		goto out;
	err = amdgpu_ucode_validate(adev->gfx.mec_fw);
	if (err)
		goto out;
	cp_hdr = (const struct gfx_firmware_header_v1_0 *)adev->gfx.mec_fw->data;
	adev->gfx.mec_fw_version = le32_to_cpu(cp_hdr->header.ucode_version);
	adev->gfx.mec_feature_version = le32_to_cpu(cp_hdr->ucode_feature_version);

	if ((adev->asic_type != CHIP_STONEY) &&
	    (adev->asic_type != CHIP_TOPAZ)) {
		snprintf(fw_name, sizeof(fw_name), "amdgpu/%s_mec2.bin", chip_name);
		err = request_firmware(&adev->gfx.mec2_fw, fw_name, adev->dev);
		if (!err) {
			err = amdgpu_ucode_validate(adev->gfx.mec2_fw);
			if (err)
				goto out;
			cp_hdr = (const struct gfx_firmware_header_v1_0 *)
				adev->gfx.mec2_fw->data;
			adev->gfx.mec2_fw_version =
				le32_to_cpu(cp_hdr->header.ucode_version);
			adev->gfx.mec2_feature_version =
				le32_to_cpu(cp_hdr->ucode_feature_version);
		} else {
			err = 0;
			adev->gfx.mec2_fw = NULL;
		}
	}

	if (adev->firmware.smu_load) {
		info = &adev->firmware.ucode[AMDGPU_UCODE_ID_CP_PFP];
		info->ucode_id = AMDGPU_UCODE_ID_CP_PFP;
		info->fw = adev->gfx.pfp_fw;
		header = (const struct common_firmware_header *)info->fw->data;
		adev->firmware.fw_size +=
			ALIGN(le32_to_cpu(header->ucode_size_bytes), PAGE_SIZE);

		info = &adev->firmware.ucode[AMDGPU_UCODE_ID_CP_ME];
		info->ucode_id = AMDGPU_UCODE_ID_CP_ME;
		info->fw = adev->gfx.me_fw;
		header = (const struct common_firmware_header *)info->fw->data;
		adev->firmware.fw_size +=
			ALIGN(le32_to_cpu(header->ucode_size_bytes), PAGE_SIZE);

		info = &adev->firmware.ucode[AMDGPU_UCODE_ID_CP_CE];
		info->ucode_id = AMDGPU_UCODE_ID_CP_CE;
		info->fw = adev->gfx.ce_fw;
		header = (const struct common_firmware_header *)info->fw->data;
		adev->firmware.fw_size +=
			ALIGN(le32_to_cpu(header->ucode_size_bytes), PAGE_SIZE);

		info = &adev->firmware.ucode[AMDGPU_UCODE_ID_RLC_G];
		info->ucode_id = AMDGPU_UCODE_ID_RLC_G;
		info->fw = adev->gfx.rlc_fw;
		header = (const struct common_firmware_header *)info->fw->data;
		adev->firmware.fw_size +=
			ALIGN(le32_to_cpu(header->ucode_size_bytes), PAGE_SIZE);

		info = &adev->firmware.ucode[AMDGPU_UCODE_ID_CP_MEC1];
		info->ucode_id = AMDGPU_UCODE_ID_CP_MEC1;
		info->fw = adev->gfx.mec_fw;
		header = (const struct common_firmware_header *)info->fw->data;
		adev->firmware.fw_size +=
			ALIGN(le32_to_cpu(header->ucode_size_bytes), PAGE_SIZE);

		/* we need account JT in */
		cp_hdr = (const struct gfx_firmware_header_v1_0 *)adev->gfx.mec_fw->data;
		adev->firmware.fw_size +=
			ALIGN(le32_to_cpu(cp_hdr->jt_size) << 2, PAGE_SIZE);

		if (amdgpu_sriov_vf(adev)) {
			info = &adev->firmware.ucode[AMDGPU_UCODE_ID_STORAGE];
			info->ucode_id = AMDGPU_UCODE_ID_STORAGE;
			info->fw = adev->gfx.mec_fw;
			adev->firmware.fw_size +=
				ALIGN(le32_to_cpu(64 * PAGE_SIZE), PAGE_SIZE);
		}

		if (adev->gfx.mec2_fw) {
			info = &adev->firmware.ucode[AMDGPU_UCODE_ID_CP_MEC2];
			info->ucode_id = AMDGPU_UCODE_ID_CP_MEC2;
			info->fw = adev->gfx.mec2_fw;
			header = (const struct common_firmware_header *)info->fw->data;
			adev->firmware.fw_size +=
				ALIGN(le32_to_cpu(header->ucode_size_bytes), PAGE_SIZE);
		}

	}

out:
	if (err) {
		dev_err(adev->dev,
			"gfx8: Failed to load firmware \"%s\"\n",
			fw_name);
		release_firmware(adev->gfx.pfp_fw);
		adev->gfx.pfp_fw = NULL;
		release_firmware(adev->gfx.me_fw);
		adev->gfx.me_fw = NULL;
		release_firmware(adev->gfx.ce_fw);
		adev->gfx.ce_fw = NULL;
		release_firmware(adev->gfx.rlc_fw);
		adev->gfx.rlc_fw = NULL;
		release_firmware(adev->gfx.mec_fw);
		adev->gfx.mec_fw = NULL;
		release_firmware(adev->gfx.mec2_fw);
		adev->gfx.mec2_fw = NULL;
	}
	return err;
}

static void gfx_v8_0_get_csb_buffer(struct amdgpu_device *adev,
				    volatile u32 *buffer)
{
	u32 count = 0, i;
	const struct cs_section_def *sect = NULL;
	const struct cs_extent_def *ext = NULL;

	if (adev->gfx.rlc.cs_data == NULL)
		return;
	if (buffer == NULL)
		return;

	buffer[count++] = cpu_to_le32(PACKET3(PACKET3_PREAMBLE_CNTL, 0));
	buffer[count++] = cpu_to_le32(PACKET3_PREAMBLE_BEGIN_CLEAR_STATE);

	buffer[count++] = cpu_to_le32(PACKET3(PACKET3_CONTEXT_CONTROL, 1));
	buffer[count++] = cpu_to_le32(0x80000000);
	buffer[count++] = cpu_to_le32(0x80000000);

	for (sect = adev->gfx.rlc.cs_data; sect->section != NULL; ++sect) {
		for (ext = sect->section; ext->extent != NULL; ++ext) {
			if (sect->id == SECT_CONTEXT) {
				buffer[count++] =
					cpu_to_le32(PACKET3(PACKET3_SET_CONTEXT_REG, ext->reg_count));
				buffer[count++] = cpu_to_le32(ext->reg_index -
						PACKET3_SET_CONTEXT_REG_START);
				for (i = 0; i < ext->reg_count; i++)
					buffer[count++] = cpu_to_le32(ext->extent[i]);
			} else {
				return;
			}
		}
	}

	buffer[count++] = cpu_to_le32(PACKET3(PACKET3_SET_CONTEXT_REG, 2));
	buffer[count++] = cpu_to_le32(mmPA_SC_RASTER_CONFIG -
			PACKET3_SET_CONTEXT_REG_START);
	buffer[count++] = cpu_to_le32(adev->gfx.config.rb_config[0][0].raster_config);
	buffer[count++] = cpu_to_le32(adev->gfx.config.rb_config[0][0].raster_config_1);

	buffer[count++] = cpu_to_le32(PACKET3(PACKET3_PREAMBLE_CNTL, 0));
	buffer[count++] = cpu_to_le32(PACKET3_PREAMBLE_END_CLEAR_STATE);

	buffer[count++] = cpu_to_le32(PACKET3(PACKET3_CLEAR_STATE, 0));
	buffer[count++] = cpu_to_le32(0);
}

static void cz_init_cp_jump_table(struct amdgpu_device *adev)
{
	const __le32 *fw_data;
	volatile u32 *dst_ptr;
	int me, i, max_me = 4;
	u32 bo_offset = 0;
	u32 table_offset, table_size;

	if (adev->asic_type == CHIP_CARRIZO)
		max_me = 5;

	/* write the cp table buffer */
	dst_ptr = adev->gfx.rlc.cp_table_ptr;
	for (me = 0; me < max_me; me++) {
		if (me == 0) {
			const struct gfx_firmware_header_v1_0 *hdr =
				(const struct gfx_firmware_header_v1_0 *)adev->gfx.ce_fw->data;
			fw_data = (const __le32 *)
				(adev->gfx.ce_fw->data +
				 le32_to_cpu(hdr->header.ucode_array_offset_bytes));
			table_offset = le32_to_cpu(hdr->jt_offset);
			table_size = le32_to_cpu(hdr->jt_size);
		} else if (me == 1) {
			const struct gfx_firmware_header_v1_0 *hdr =
				(const struct gfx_firmware_header_v1_0 *)adev->gfx.pfp_fw->data;
			fw_data = (const __le32 *)
				(adev->gfx.pfp_fw->data +
				 le32_to_cpu(hdr->header.ucode_array_offset_bytes));
			table_offset = le32_to_cpu(hdr->jt_offset);
			table_size = le32_to_cpu(hdr->jt_size);
		} else if (me == 2) {
			const struct gfx_firmware_header_v1_0 *hdr =
				(const struct gfx_firmware_header_v1_0 *)adev->gfx.me_fw->data;
			fw_data = (const __le32 *)
				(adev->gfx.me_fw->data +
				 le32_to_cpu(hdr->header.ucode_array_offset_bytes));
			table_offset = le32_to_cpu(hdr->jt_offset);
			table_size = le32_to_cpu(hdr->jt_size);
		} else if (me == 3) {
			const struct gfx_firmware_header_v1_0 *hdr =
				(const struct gfx_firmware_header_v1_0 *)adev->gfx.mec_fw->data;
			fw_data = (const __le32 *)
				(adev->gfx.mec_fw->data +
				 le32_to_cpu(hdr->header.ucode_array_offset_bytes));
			table_offset = le32_to_cpu(hdr->jt_offset);
			table_size = le32_to_cpu(hdr->jt_size);
		} else  if (me == 4) {
			const struct gfx_firmware_header_v1_0 *hdr =
				(const struct gfx_firmware_header_v1_0 *)adev->gfx.mec2_fw->data;
			fw_data = (const __le32 *)
				(adev->gfx.mec2_fw->data +
				 le32_to_cpu(hdr->header.ucode_array_offset_bytes));
			table_offset = le32_to_cpu(hdr->jt_offset);
			table_size = le32_to_cpu(hdr->jt_size);
		}

		for (i = 0; i < table_size; i ++) {
			dst_ptr[bo_offset + i] =
				cpu_to_le32(le32_to_cpu(fw_data[table_offset + i]));
		}

		bo_offset += table_size;
	}
}

static void gfx_v8_0_rlc_fini(struct amdgpu_device *adev)
{
	int r;

	/* clear state block */
	if (adev->gfx.rlc.clear_state_obj) {
		r = amdgpu_bo_reserve(adev->gfx.rlc.clear_state_obj, false);
		if (unlikely(r != 0))
			dev_warn(adev->dev, "(%d) reserve RLC cbs bo failed\n", r);
		amdgpu_bo_unpin(adev->gfx.rlc.clear_state_obj);
		amdgpu_bo_unreserve(adev->gfx.rlc.clear_state_obj);
		amdgpu_bo_unref(&adev->gfx.rlc.clear_state_obj);
		adev->gfx.rlc.clear_state_obj = NULL;
	}

	/* jump table block */
	if (adev->gfx.rlc.cp_table_obj) {
		r = amdgpu_bo_reserve(adev->gfx.rlc.cp_table_obj, false);
		if (unlikely(r != 0))
			dev_warn(adev->dev, "(%d) reserve RLC cp table bo failed\n", r);
		amdgpu_bo_unpin(adev->gfx.rlc.cp_table_obj);
		amdgpu_bo_unreserve(adev->gfx.rlc.cp_table_obj);
		amdgpu_bo_unref(&adev->gfx.rlc.cp_table_obj);
		adev->gfx.rlc.cp_table_obj = NULL;
	}
}

static int gfx_v8_0_rlc_init(struct amdgpu_device *adev)
{
	volatile u32 *dst_ptr;
	u32 dws;
	const struct cs_section_def *cs_data;
	int r;

	adev->gfx.rlc.cs_data = vi_cs_data;

	cs_data = adev->gfx.rlc.cs_data;

	if (cs_data) {
		/* clear state block */
		adev->gfx.rlc.clear_state_size = dws = gfx_v8_0_get_csb_size(adev);

		if (adev->gfx.rlc.clear_state_obj == NULL) {
			r = amdgpu_bo_create(adev, dws * 4, PAGE_SIZE, true,
					     AMDGPU_GEM_DOMAIN_VRAM,
					     AMDGPU_GEM_CREATE_CPU_ACCESS_REQUIRED |
					     AMDGPU_GEM_CREATE_VRAM_CONTIGUOUS,
					     NULL, NULL,
					     &adev->gfx.rlc.clear_state_obj);
			if (r) {
				dev_warn(adev->dev, "(%d) create RLC c bo failed\n", r);
				gfx_v8_0_rlc_fini(adev);
				return r;
			}
		}
		r = amdgpu_bo_reserve(adev->gfx.rlc.clear_state_obj, false);
		if (unlikely(r != 0)) {
			gfx_v8_0_rlc_fini(adev);
			return r;
		}
		r = amdgpu_bo_pin(adev->gfx.rlc.clear_state_obj, AMDGPU_GEM_DOMAIN_VRAM,
				  &adev->gfx.rlc.clear_state_gpu_addr);
		if (r) {
			amdgpu_bo_unreserve(adev->gfx.rlc.clear_state_obj);
			dev_warn(adev->dev, "(%d) pin RLC cbs bo failed\n", r);
			gfx_v8_0_rlc_fini(adev);
			return r;
		}

		r = amdgpu_bo_kmap(adev->gfx.rlc.clear_state_obj, (void **)&adev->gfx.rlc.cs_ptr);
		if (r) {
			dev_warn(adev->dev, "(%d) map RLC cbs bo failed\n", r);
			gfx_v8_0_rlc_fini(adev);
			return r;
		}
		/* set up the cs buffer */
		dst_ptr = adev->gfx.rlc.cs_ptr;
		gfx_v8_0_get_csb_buffer(adev, dst_ptr);
		amdgpu_bo_kunmap(adev->gfx.rlc.clear_state_obj);
		amdgpu_bo_unreserve(adev->gfx.rlc.clear_state_obj);
	}

	if ((adev->asic_type == CHIP_CARRIZO) ||
	    (adev->asic_type == CHIP_STONEY)) {
		adev->gfx.rlc.cp_table_size = ALIGN(96 * 5 * 4, 2048) + (64 * 1024); /* JT + GDS */
		if (adev->gfx.rlc.cp_table_obj == NULL) {
			r = amdgpu_bo_create(adev, adev->gfx.rlc.cp_table_size, PAGE_SIZE, true,
					     AMDGPU_GEM_DOMAIN_VRAM,
					     AMDGPU_GEM_CREATE_CPU_ACCESS_REQUIRED |
					     AMDGPU_GEM_CREATE_VRAM_CONTIGUOUS,
					     NULL, NULL,
					     &adev->gfx.rlc.cp_table_obj);
			if (r) {
				dev_warn(adev->dev, "(%d) create RLC cp table bo failed\n", r);
				return r;
			}
		}

		r = amdgpu_bo_reserve(adev->gfx.rlc.cp_table_obj, false);
		if (unlikely(r != 0)) {
			dev_warn(adev->dev, "(%d) reserve RLC cp table bo failed\n", r);
			return r;
		}
		r = amdgpu_bo_pin(adev->gfx.rlc.cp_table_obj, AMDGPU_GEM_DOMAIN_VRAM,
				  &adev->gfx.rlc.cp_table_gpu_addr);
		if (r) {
			amdgpu_bo_unreserve(adev->gfx.rlc.cp_table_obj);
			dev_warn(adev->dev, "(%d) pin RLC cp table bo failed\n", r);
			return r;
		}
		r = amdgpu_bo_kmap(adev->gfx.rlc.cp_table_obj, (void **)&adev->gfx.rlc.cp_table_ptr);
		if (r) {
			dev_warn(adev->dev, "(%d) map RLC cp table bo failed\n", r);
			return r;
		}

		cz_init_cp_jump_table(adev);

		amdgpu_bo_kunmap(adev->gfx.rlc.cp_table_obj);
		amdgpu_bo_unreserve(adev->gfx.rlc.cp_table_obj);
	}

	return 0;
}

static void gfx_v8_0_mec_fini(struct amdgpu_device *adev)
{
	int r;

	if (adev->gfx.mec.hpd_eop_obj) {
		r = amdgpu_bo_reserve(adev->gfx.mec.hpd_eop_obj, false);
		if (unlikely(r != 0))
			dev_warn(adev->dev, "(%d) reserve HPD EOP bo failed\n", r);
		amdgpu_bo_unpin(adev->gfx.mec.hpd_eop_obj);
		amdgpu_bo_unreserve(adev->gfx.mec.hpd_eop_obj);
		amdgpu_bo_unref(&adev->gfx.mec.hpd_eop_obj);
		adev->gfx.mec.hpd_eop_obj = NULL;
	}
}

static int gfx_v8_0_kiq_init_ring(struct amdgpu_device *adev,
				  struct amdgpu_ring *ring,
				  struct amdgpu_irq_src *irq)
{
	int r = 0;

	if (amdgpu_sriov_vf(adev)) {
		r = amdgpu_wb_get(adev, &adev->virt.reg_val_offs);
		if (r)
			return r;
	}

	ring->adev = NULL;
	ring->ring_obj = NULL;
	ring->use_doorbell = true;
	ring->doorbell_index = AMDGPU_DOORBELL_KIQ;
	if (adev->gfx.mec2_fw) {
		ring->me = 2;
		ring->pipe = 0;
	} else {
		ring->me = 1;
		ring->pipe = 1;
	}

	irq->data = ring;
	ring->queue = 0;
	sprintf(ring->name, "kiq %d.%d.%d", ring->me, ring->pipe, ring->queue);
	r = amdgpu_ring_init(adev, ring, 1024,
			     irq, AMDGPU_CP_KIQ_IRQ_DRIVER0);
	if (r)
		dev_warn(adev->dev, "(%d) failed to init kiq ring\n", r);

	return r;
}

static void gfx_v8_0_kiq_free_ring(struct amdgpu_ring *ring,
				   struct amdgpu_irq_src *irq)
{
	if (amdgpu_sriov_vf(ring->adev))
		amdgpu_wb_free(ring->adev, ring->adev->virt.reg_val_offs);

	amdgpu_ring_fini(ring);
	irq->data = NULL;
}

#define MEC_HPD_SIZE 2048

static int gfx_v8_0_mec_init(struct amdgpu_device *adev)
{
	int r;
	u32 *hpd;

	/*
	 * we assign only 1 pipe because all other pipes will
	 * be handled by KFD
	 */
	adev->gfx.mec.num_mec = 1;
	adev->gfx.mec.num_pipe = 1;
	adev->gfx.mec.num_queue = adev->gfx.mec.num_mec * adev->gfx.mec.num_pipe * 8;

	if (adev->gfx.mec.hpd_eop_obj == NULL) {
		r = amdgpu_bo_create(adev,
				     adev->gfx.mec.num_queue * MEC_HPD_SIZE,
				     PAGE_SIZE, true,
				     AMDGPU_GEM_DOMAIN_GTT, 0, NULL, NULL,
				     &adev->gfx.mec.hpd_eop_obj);
		if (r) {
			dev_warn(adev->dev, "(%d) create HDP EOP bo failed\n", r);
			return r;
		}
	}

	r = amdgpu_bo_reserve(adev->gfx.mec.hpd_eop_obj, false);
	if (unlikely(r != 0)) {
		gfx_v8_0_mec_fini(adev);
		return r;
	}
	r = amdgpu_bo_pin(adev->gfx.mec.hpd_eop_obj, AMDGPU_GEM_DOMAIN_GTT,
			  &adev->gfx.mec.hpd_eop_gpu_addr);
	if (r) {
		dev_warn(adev->dev, "(%d) pin HDP EOP bo failed\n", r);
		gfx_v8_0_mec_fini(adev);
		return r;
	}
	r = amdgpu_bo_kmap(adev->gfx.mec.hpd_eop_obj, (void **)&hpd);
	if (r) {
		dev_warn(adev->dev, "(%d) map HDP EOP bo failed\n", r);
		gfx_v8_0_mec_fini(adev);
		return r;
	}

	memset(hpd, 0, adev->gfx.mec.num_queue * MEC_HPD_SIZE);

	amdgpu_bo_kunmap(adev->gfx.mec.hpd_eop_obj);
	amdgpu_bo_unreserve(adev->gfx.mec.hpd_eop_obj);

	return 0;
}

static void gfx_v8_0_kiq_fini(struct amdgpu_device *adev)
{
	struct amdgpu_kiq *kiq = &adev->gfx.kiq;

	amdgpu_bo_free_kernel(&kiq->eop_obj, &kiq->eop_gpu_addr, NULL);
	kiq->eop_obj = NULL;
}

static int gfx_v8_0_kiq_init(struct amdgpu_device *adev)
{
	int r;
	u32 *hpd;
	struct amdgpu_kiq *kiq = &adev->gfx.kiq;

	r = amdgpu_bo_create_kernel(adev, MEC_HPD_SIZE, PAGE_SIZE,
				    AMDGPU_GEM_DOMAIN_GTT, &kiq->eop_obj,
				    &kiq->eop_gpu_addr, (void **)&hpd);
	if (r) {
		dev_warn(adev->dev, "failed to create KIQ bo (%d).\n", r);
		return r;
	}

	memset(hpd, 0, MEC_HPD_SIZE);

	amdgpu_bo_kunmap(kiq->eop_obj);

	return 0;
}

static const u32 vgpr_init_compute_shader[] =
{
	0x7e000209, 0x7e020208,
	0x7e040207, 0x7e060206,
	0x7e080205, 0x7e0a0204,
	0x7e0c0203, 0x7e0e0202,
	0x7e100201, 0x7e120200,
	0x7e140209, 0x7e160208,
	0x7e180207, 0x7e1a0206,
	0x7e1c0205, 0x7e1e0204,
	0x7e200203, 0x7e220202,
	0x7e240201, 0x7e260200,
	0x7e280209, 0x7e2a0208,
	0x7e2c0207, 0x7e2e0206,
	0x7e300205, 0x7e320204,
	0x7e340203, 0x7e360202,
	0x7e380201, 0x7e3a0200,
	0x7e3c0209, 0x7e3e0208,
	0x7e400207, 0x7e420206,
	0x7e440205, 0x7e460204,
	0x7e480203, 0x7e4a0202,
	0x7e4c0201, 0x7e4e0200,
	0x7e500209, 0x7e520208,
	0x7e540207, 0x7e560206,
	0x7e580205, 0x7e5a0204,
	0x7e5c0203, 0x7e5e0202,
	0x7e600201, 0x7e620200,
	0x7e640209, 0x7e660208,
	0x7e680207, 0x7e6a0206,
	0x7e6c0205, 0x7e6e0204,
	0x7e700203, 0x7e720202,
	0x7e740201, 0x7e760200,
	0x7e780209, 0x7e7a0208,
	0x7e7c0207, 0x7e7e0206,
	0xbf8a0000, 0xbf810000,
};

static const u32 sgpr_init_compute_shader[] =
{
	0xbe8a0100, 0xbe8c0102,
	0xbe8e0104, 0xbe900106,
	0xbe920108, 0xbe940100,
	0xbe960102, 0xbe980104,
	0xbe9a0106, 0xbe9c0108,
	0xbe9e0100, 0xbea00102,
	0xbea20104, 0xbea40106,
	0xbea60108, 0xbea80100,
	0xbeaa0102, 0xbeac0104,
	0xbeae0106, 0xbeb00108,
	0xbeb20100, 0xbeb40102,
	0xbeb60104, 0xbeb80106,
	0xbeba0108, 0xbebc0100,
	0xbebe0102, 0xbec00104,
	0xbec20106, 0xbec40108,
	0xbec60100, 0xbec80102,
	0xbee60004, 0xbee70005,
	0xbeea0006, 0xbeeb0007,
	0xbee80008, 0xbee90009,
	0xbefc0000, 0xbf8a0000,
	0xbf810000, 0x00000000,
};

static const u32 vgpr_init_regs[] =
{
	mmCOMPUTE_STATIC_THREAD_MGMT_SE0, 0xffffffff,
	mmCOMPUTE_RESOURCE_LIMITS, 0,
	mmCOMPUTE_NUM_THREAD_X, 256*4,
	mmCOMPUTE_NUM_THREAD_Y, 1,
	mmCOMPUTE_NUM_THREAD_Z, 1,
	mmCOMPUTE_PGM_RSRC2, 20,
	mmCOMPUTE_USER_DATA_0, 0xedcedc00,
	mmCOMPUTE_USER_DATA_1, 0xedcedc01,
	mmCOMPUTE_USER_DATA_2, 0xedcedc02,
	mmCOMPUTE_USER_DATA_3, 0xedcedc03,
	mmCOMPUTE_USER_DATA_4, 0xedcedc04,
	mmCOMPUTE_USER_DATA_5, 0xedcedc05,
	mmCOMPUTE_USER_DATA_6, 0xedcedc06,
	mmCOMPUTE_USER_DATA_7, 0xedcedc07,
	mmCOMPUTE_USER_DATA_8, 0xedcedc08,
	mmCOMPUTE_USER_DATA_9, 0xedcedc09,
};

static const u32 sgpr1_init_regs[] =
{
	mmCOMPUTE_STATIC_THREAD_MGMT_SE0, 0x0f,
	mmCOMPUTE_RESOURCE_LIMITS, 0x1000000,
	mmCOMPUTE_NUM_THREAD_X, 256*5,
	mmCOMPUTE_NUM_THREAD_Y, 1,
	mmCOMPUTE_NUM_THREAD_Z, 1,
	mmCOMPUTE_PGM_RSRC2, 20,
	mmCOMPUTE_USER_DATA_0, 0xedcedc00,
	mmCOMPUTE_USER_DATA_1, 0xedcedc01,
	mmCOMPUTE_USER_DATA_2, 0xedcedc02,
	mmCOMPUTE_USER_DATA_3, 0xedcedc03,
	mmCOMPUTE_USER_DATA_4, 0xedcedc04,
	mmCOMPUTE_USER_DATA_5, 0xedcedc05,
	mmCOMPUTE_USER_DATA_6, 0xedcedc06,
	mmCOMPUTE_USER_DATA_7, 0xedcedc07,
	mmCOMPUTE_USER_DATA_8, 0xedcedc08,
	mmCOMPUTE_USER_DATA_9, 0xedcedc09,
};

static const u32 sgpr2_init_regs[] =
{
	mmCOMPUTE_STATIC_THREAD_MGMT_SE0, 0xf0,
	mmCOMPUTE_RESOURCE_LIMITS, 0x1000000,
	mmCOMPUTE_NUM_THREAD_X, 256*5,
	mmCOMPUTE_NUM_THREAD_Y, 1,
	mmCOMPUTE_NUM_THREAD_Z, 1,
	mmCOMPUTE_PGM_RSRC2, 20,
	mmCOMPUTE_USER_DATA_0, 0xedcedc00,
	mmCOMPUTE_USER_DATA_1, 0xedcedc01,
	mmCOMPUTE_USER_DATA_2, 0xedcedc02,
	mmCOMPUTE_USER_DATA_3, 0xedcedc03,
	mmCOMPUTE_USER_DATA_4, 0xedcedc04,
	mmCOMPUTE_USER_DATA_5, 0xedcedc05,
	mmCOMPUTE_USER_DATA_6, 0xedcedc06,
	mmCOMPUTE_USER_DATA_7, 0xedcedc07,
	mmCOMPUTE_USER_DATA_8, 0xedcedc08,
	mmCOMPUTE_USER_DATA_9, 0xedcedc09,
};

static const u32 sec_ded_counter_registers[] =
{
	mmCPC_EDC_ATC_CNT,
	mmCPC_EDC_SCRATCH_CNT,
	mmCPC_EDC_UCODE_CNT,
	mmCPF_EDC_ATC_CNT,
	mmCPF_EDC_ROQ_CNT,
	mmCPF_EDC_TAG_CNT,
	mmCPG_EDC_ATC_CNT,
	mmCPG_EDC_DMA_CNT,
	mmCPG_EDC_TAG_CNT,
	mmDC_EDC_CSINVOC_CNT,
	mmDC_EDC_RESTORE_CNT,
	mmDC_EDC_STATE_CNT,
	mmGDS_EDC_CNT,
	mmGDS_EDC_GRBM_CNT,
	mmGDS_EDC_OA_DED,
	mmSPI_EDC_CNT,
	mmSQC_ATC_EDC_GATCL1_CNT,
	mmSQC_EDC_CNT,
	mmSQ_EDC_DED_CNT,
	mmSQ_EDC_INFO,
	mmSQ_EDC_SEC_CNT,
	mmTCC_EDC_CNT,
	mmTCP_ATC_EDC_GATCL1_CNT,
	mmTCP_EDC_CNT,
	mmTD_EDC_CNT
};

static int gfx_v8_0_do_edc_gpr_workarounds(struct amdgpu_device *adev)
{
	struct amdgpu_ring *ring = &adev->gfx.compute_ring[0];
	struct amdgpu_ib ib;
	struct dma_fence *f = NULL;
	int r, i;
	u32 tmp;
	unsigned total_size, vgpr_offset, sgpr_offset;
	u64 gpu_addr;

	/* only supported on CZ */
	if (adev->asic_type != CHIP_CARRIZO)
		return 0;

	/* bail if the compute ring is not ready */
	if (!ring->ready)
		return 0;

	tmp = RREG32(mmGB_EDC_MODE);
	WREG32(mmGB_EDC_MODE, 0);

	total_size =
		(((ARRAY_SIZE(vgpr_init_regs) / 2) * 3) + 4 + 5 + 2) * 4;
	total_size +=
		(((ARRAY_SIZE(sgpr1_init_regs) / 2) * 3) + 4 + 5 + 2) * 4;
	total_size +=
		(((ARRAY_SIZE(sgpr2_init_regs) / 2) * 3) + 4 + 5 + 2) * 4;
	total_size = ALIGN(total_size, 256);
	vgpr_offset = total_size;
	total_size += ALIGN(sizeof(vgpr_init_compute_shader), 256);
	sgpr_offset = total_size;
	total_size += sizeof(sgpr_init_compute_shader);

	/* allocate an indirect buffer to put the commands in */
	memset(&ib, 0, sizeof(ib));
	r = amdgpu_ib_get(adev, NULL, total_size, &ib);
	if (r) {
		DRM_ERROR("amdgpu: failed to get ib (%d).\n", r);
		return r;
	}

	/* load the compute shaders */
	for (i = 0; i < ARRAY_SIZE(vgpr_init_compute_shader); i++)
		ib.ptr[i + (vgpr_offset / 4)] = vgpr_init_compute_shader[i];

	for (i = 0; i < ARRAY_SIZE(sgpr_init_compute_shader); i++)
		ib.ptr[i + (sgpr_offset / 4)] = sgpr_init_compute_shader[i];

	/* init the ib length to 0 */
	ib.length_dw = 0;

	/* VGPR */
	/* write the register state for the compute dispatch */
	for (i = 0; i < ARRAY_SIZE(vgpr_init_regs); i += 2) {
		ib.ptr[ib.length_dw++] = PACKET3(PACKET3_SET_SH_REG, 1);
		ib.ptr[ib.length_dw++] = vgpr_init_regs[i] - PACKET3_SET_SH_REG_START;
		ib.ptr[ib.length_dw++] = vgpr_init_regs[i + 1];
	}
	/* write the shader start address: mmCOMPUTE_PGM_LO, mmCOMPUTE_PGM_HI */
	gpu_addr = (ib.gpu_addr + (u64)vgpr_offset) >> 8;
	ib.ptr[ib.length_dw++] = PACKET3(PACKET3_SET_SH_REG, 2);
	ib.ptr[ib.length_dw++] = mmCOMPUTE_PGM_LO - PACKET3_SET_SH_REG_START;
	ib.ptr[ib.length_dw++] = lower_32_bits(gpu_addr);
	ib.ptr[ib.length_dw++] = upper_32_bits(gpu_addr);

	/* write dispatch packet */
	ib.ptr[ib.length_dw++] = PACKET3(PACKET3_DISPATCH_DIRECT, 3);
	ib.ptr[ib.length_dw++] = 8; /* x */
	ib.ptr[ib.length_dw++] = 1; /* y */
	ib.ptr[ib.length_dw++] = 1; /* z */
	ib.ptr[ib.length_dw++] =
		REG_SET_FIELD(0, COMPUTE_DISPATCH_INITIATOR, COMPUTE_SHADER_EN, 1);

	/* write CS partial flush packet */
	ib.ptr[ib.length_dw++] = PACKET3(PACKET3_EVENT_WRITE, 0);
	ib.ptr[ib.length_dw++] = EVENT_TYPE(7) | EVENT_INDEX(4);

	/* SGPR1 */
	/* write the register state for the compute dispatch */
	for (i = 0; i < ARRAY_SIZE(sgpr1_init_regs); i += 2) {
		ib.ptr[ib.length_dw++] = PACKET3(PACKET3_SET_SH_REG, 1);
		ib.ptr[ib.length_dw++] = sgpr1_init_regs[i] - PACKET3_SET_SH_REG_START;
		ib.ptr[ib.length_dw++] = sgpr1_init_regs[i + 1];
	}
	/* write the shader start address: mmCOMPUTE_PGM_LO, mmCOMPUTE_PGM_HI */
	gpu_addr = (ib.gpu_addr + (u64)sgpr_offset) >> 8;
	ib.ptr[ib.length_dw++] = PACKET3(PACKET3_SET_SH_REG, 2);
	ib.ptr[ib.length_dw++] = mmCOMPUTE_PGM_LO - PACKET3_SET_SH_REG_START;
	ib.ptr[ib.length_dw++] = lower_32_bits(gpu_addr);
	ib.ptr[ib.length_dw++] = upper_32_bits(gpu_addr);

	/* write dispatch packet */
	ib.ptr[ib.length_dw++] = PACKET3(PACKET3_DISPATCH_DIRECT, 3);
	ib.ptr[ib.length_dw++] = 8; /* x */
	ib.ptr[ib.length_dw++] = 1; /* y */
	ib.ptr[ib.length_dw++] = 1; /* z */
	ib.ptr[ib.length_dw++] =
		REG_SET_FIELD(0, COMPUTE_DISPATCH_INITIATOR, COMPUTE_SHADER_EN, 1);

	/* write CS partial flush packet */
	ib.ptr[ib.length_dw++] = PACKET3(PACKET3_EVENT_WRITE, 0);
	ib.ptr[ib.length_dw++] = EVENT_TYPE(7) | EVENT_INDEX(4);

	/* SGPR2 */
	/* write the register state for the compute dispatch */
	for (i = 0; i < ARRAY_SIZE(sgpr2_init_regs); i += 2) {
		ib.ptr[ib.length_dw++] = PACKET3(PACKET3_SET_SH_REG, 1);
		ib.ptr[ib.length_dw++] = sgpr2_init_regs[i] - PACKET3_SET_SH_REG_START;
		ib.ptr[ib.length_dw++] = sgpr2_init_regs[i + 1];
	}
	/* write the shader start address: mmCOMPUTE_PGM_LO, mmCOMPUTE_PGM_HI */
	gpu_addr = (ib.gpu_addr + (u64)sgpr_offset) >> 8;
	ib.ptr[ib.length_dw++] = PACKET3(PACKET3_SET_SH_REG, 2);
	ib.ptr[ib.length_dw++] = mmCOMPUTE_PGM_LO - PACKET3_SET_SH_REG_START;
	ib.ptr[ib.length_dw++] = lower_32_bits(gpu_addr);
	ib.ptr[ib.length_dw++] = upper_32_bits(gpu_addr);

	/* write dispatch packet */
	ib.ptr[ib.length_dw++] = PACKET3(PACKET3_DISPATCH_DIRECT, 3);
	ib.ptr[ib.length_dw++] = 8; /* x */
	ib.ptr[ib.length_dw++] = 1; /* y */
	ib.ptr[ib.length_dw++] = 1; /* z */
	ib.ptr[ib.length_dw++] =
		REG_SET_FIELD(0, COMPUTE_DISPATCH_INITIATOR, COMPUTE_SHADER_EN, 1);

	/* write CS partial flush packet */
	ib.ptr[ib.length_dw++] = PACKET3(PACKET3_EVENT_WRITE, 0);
	ib.ptr[ib.length_dw++] = EVENT_TYPE(7) | EVENT_INDEX(4);

	/* shedule the ib on the ring */
	r = amdgpu_ib_schedule(ring, 1, &ib, NULL, &f);
	if (r) {
		DRM_ERROR("amdgpu: ib submit failed (%d).\n", r);
		goto fail;
	}

	/* wait for the GPU to finish processing the IB */
	r = dma_fence_wait(f, false);
	if (r) {
		DRM_ERROR("amdgpu: fence wait failed (%d).\n", r);
		goto fail;
	}

	tmp = REG_SET_FIELD(tmp, GB_EDC_MODE, DED_MODE, 2);
	tmp = REG_SET_FIELD(tmp, GB_EDC_MODE, PROP_FED, 1);
	WREG32(mmGB_EDC_MODE, tmp);

	tmp = RREG32(mmCC_GC_EDC_CONFIG);
	tmp = REG_SET_FIELD(tmp, CC_GC_EDC_CONFIG, DIS_EDC, 0) | 1;
	WREG32(mmCC_GC_EDC_CONFIG, tmp);


	/* read back registers to clear the counters */
	for (i = 0; i < ARRAY_SIZE(sec_ded_counter_registers); i++)
		RREG32(sec_ded_counter_registers[i]);

fail:
	amdgpu_ib_free(adev, &ib, NULL);
	dma_fence_put(f);

	return r;
}

static int gfx_v8_0_gpu_early_init(struct amdgpu_device *adev)
{
	u32 gb_addr_config;
	u32 mc_shared_chmap, mc_arb_ramcfg;
	u32 dimm00_addr_map, dimm01_addr_map, dimm10_addr_map, dimm11_addr_map;
	u32 tmp;
	int ret;

	switch (adev->asic_type) {
	case CHIP_TOPAZ:
		adev->gfx.config.max_shader_engines = 1;
		adev->gfx.config.max_tile_pipes = 2;
		adev->gfx.config.max_cu_per_sh = 6;
		adev->gfx.config.max_sh_per_se = 1;
		adev->gfx.config.max_backends_per_se = 2;
		adev->gfx.config.max_texture_channel_caches = 2;
		adev->gfx.config.max_gprs = 256;
		adev->gfx.config.max_gs_threads = 32;
		adev->gfx.config.max_hw_contexts = 8;

		adev->gfx.config.sc_prim_fifo_size_frontend = 0x20;
		adev->gfx.config.sc_prim_fifo_size_backend = 0x100;
		adev->gfx.config.sc_hiz_tile_fifo_size = 0x30;
		adev->gfx.config.sc_earlyz_tile_fifo_size = 0x130;
		gb_addr_config = TOPAZ_GB_ADDR_CONFIG_GOLDEN;
		break;
	case CHIP_FIJI:
		adev->gfx.config.max_shader_engines = 4;
		adev->gfx.config.max_tile_pipes = 16;
		adev->gfx.config.max_cu_per_sh = 16;
		adev->gfx.config.max_sh_per_se = 1;
		adev->gfx.config.max_backends_per_se = 4;
		adev->gfx.config.max_texture_channel_caches = 16;
		adev->gfx.config.max_gprs = 256;
		adev->gfx.config.max_gs_threads = 32;
		adev->gfx.config.max_hw_contexts = 8;

		adev->gfx.config.sc_prim_fifo_size_frontend = 0x20;
		adev->gfx.config.sc_prim_fifo_size_backend = 0x100;
		adev->gfx.config.sc_hiz_tile_fifo_size = 0x30;
		adev->gfx.config.sc_earlyz_tile_fifo_size = 0x130;
		gb_addr_config = TONGA_GB_ADDR_CONFIG_GOLDEN;
		break;
	case CHIP_POLARIS11:
	case CHIP_POLARIS12:
		ret = amdgpu_atombios_get_gfx_info(adev);
		if (ret)
			return ret;
		adev->gfx.config.max_gprs = 256;
		adev->gfx.config.max_gs_threads = 32;
		adev->gfx.config.max_hw_contexts = 8;

		adev->gfx.config.sc_prim_fifo_size_frontend = 0x20;
		adev->gfx.config.sc_prim_fifo_size_backend = 0x100;
		adev->gfx.config.sc_hiz_tile_fifo_size = 0x30;
		adev->gfx.config.sc_earlyz_tile_fifo_size = 0x130;
		gb_addr_config = POLARIS11_GB_ADDR_CONFIG_GOLDEN;
		break;
	case CHIP_POLARIS10:
		ret = amdgpu_atombios_get_gfx_info(adev);
		if (ret)
			return ret;
		adev->gfx.config.max_gprs = 256;
		adev->gfx.config.max_gs_threads = 32;
		adev->gfx.config.max_hw_contexts = 8;

		adev->gfx.config.sc_prim_fifo_size_frontend = 0x20;
		adev->gfx.config.sc_prim_fifo_size_backend = 0x100;
		adev->gfx.config.sc_hiz_tile_fifo_size = 0x30;
		adev->gfx.config.sc_earlyz_tile_fifo_size = 0x130;
		gb_addr_config = TONGA_GB_ADDR_CONFIG_GOLDEN;
		break;
	case CHIP_TONGA:
		adev->gfx.config.max_shader_engines = 4;
		adev->gfx.config.max_tile_pipes = 8;
		adev->gfx.config.max_cu_per_sh = 8;
		adev->gfx.config.max_sh_per_se = 1;
		adev->gfx.config.max_backends_per_se = 2;
		adev->gfx.config.max_texture_channel_caches = 8;
		adev->gfx.config.max_gprs = 256;
		adev->gfx.config.max_gs_threads = 32;
		adev->gfx.config.max_hw_contexts = 8;

		adev->gfx.config.sc_prim_fifo_size_frontend = 0x20;
		adev->gfx.config.sc_prim_fifo_size_backend = 0x100;
		adev->gfx.config.sc_hiz_tile_fifo_size = 0x30;
		adev->gfx.config.sc_earlyz_tile_fifo_size = 0x130;
		gb_addr_config = TONGA_GB_ADDR_CONFIG_GOLDEN;
		break;
	case CHIP_CARRIZO:
		adev->gfx.config.max_shader_engines = 1;
		adev->gfx.config.max_tile_pipes = 2;
		adev->gfx.config.max_sh_per_se = 1;
		adev->gfx.config.max_backends_per_se = 2;

		switch (adev->pdev->revision) {
		case 0xc4:
		case 0x84:
		case 0xc8:
		case 0xcc:
		case 0xe1:
		case 0xe3:
			/* B10 */
			adev->gfx.config.max_cu_per_sh = 8;
			break;
		case 0xc5:
		case 0x81:
		case 0x85:
		case 0xc9:
		case 0xcd:
		case 0xe2:
		case 0xe4:
			/* B8 */
			adev->gfx.config.max_cu_per_sh = 6;
			break;
		case 0xc6:
		case 0xca:
		case 0xce:
		case 0x88:
			/* B6 */
			adev->gfx.config.max_cu_per_sh = 6;
			break;
		case 0xc7:
		case 0x87:
		case 0xcb:
		case 0xe5:
		case 0x89:
		default:
			/* B4 */
			adev->gfx.config.max_cu_per_sh = 4;
			break;
		}

		adev->gfx.config.max_texture_channel_caches = 2;
		adev->gfx.config.max_gprs = 256;
		adev->gfx.config.max_gs_threads = 32;
		adev->gfx.config.max_hw_contexts = 8;

		adev->gfx.config.sc_prim_fifo_size_frontend = 0x20;
		adev->gfx.config.sc_prim_fifo_size_backend = 0x100;
		adev->gfx.config.sc_hiz_tile_fifo_size = 0x30;
		adev->gfx.config.sc_earlyz_tile_fifo_size = 0x130;
		gb_addr_config = CARRIZO_GB_ADDR_CONFIG_GOLDEN;
		break;
	case CHIP_STONEY:
		adev->gfx.config.max_shader_engines = 1;
		adev->gfx.config.max_tile_pipes = 2;
		adev->gfx.config.max_sh_per_se = 1;
		adev->gfx.config.max_backends_per_se = 1;

		switch (adev->pdev->revision) {
		case 0xc0:
		case 0xc1:
		case 0xc2:
		case 0xc4:
		case 0xc8:
		case 0xc9:
			adev->gfx.config.max_cu_per_sh = 3;
			break;
		case 0xd0:
		case 0xd1:
		case 0xd2:
		default:
			adev->gfx.config.max_cu_per_sh = 2;
			break;
		}

		adev->gfx.config.max_texture_channel_caches = 2;
		adev->gfx.config.max_gprs = 256;
		adev->gfx.config.max_gs_threads = 16;
		adev->gfx.config.max_hw_contexts = 8;

		adev->gfx.config.sc_prim_fifo_size_frontend = 0x20;
		adev->gfx.config.sc_prim_fifo_size_backend = 0x100;
		adev->gfx.config.sc_hiz_tile_fifo_size = 0x30;
		adev->gfx.config.sc_earlyz_tile_fifo_size = 0x130;
		gb_addr_config = CARRIZO_GB_ADDR_CONFIG_GOLDEN;
		break;
	default:
		adev->gfx.config.max_shader_engines = 2;
		adev->gfx.config.max_tile_pipes = 4;
		adev->gfx.config.max_cu_per_sh = 2;
		adev->gfx.config.max_sh_per_se = 1;
		adev->gfx.config.max_backends_per_se = 2;
		adev->gfx.config.max_texture_channel_caches = 4;
		adev->gfx.config.max_gprs = 256;
		adev->gfx.config.max_gs_threads = 32;
		adev->gfx.config.max_hw_contexts = 8;

		adev->gfx.config.sc_prim_fifo_size_frontend = 0x20;
		adev->gfx.config.sc_prim_fifo_size_backend = 0x100;
		adev->gfx.config.sc_hiz_tile_fifo_size = 0x30;
		adev->gfx.config.sc_earlyz_tile_fifo_size = 0x130;
		gb_addr_config = TONGA_GB_ADDR_CONFIG_GOLDEN;
		break;
	}

	mc_shared_chmap = RREG32(mmMC_SHARED_CHMAP);
	adev->gfx.config.mc_arb_ramcfg = RREG32(mmMC_ARB_RAMCFG);
	mc_arb_ramcfg = adev->gfx.config.mc_arb_ramcfg;

	adev->gfx.config.num_tile_pipes = adev->gfx.config.max_tile_pipes;
	adev->gfx.config.mem_max_burst_length_bytes = 256;
	if (adev->flags & AMD_IS_APU) {
		/* Get memory bank mapping mode. */
		tmp = RREG32(mmMC_FUS_DRAM0_BANK_ADDR_MAPPING);
		dimm00_addr_map = REG_GET_FIELD(tmp, MC_FUS_DRAM0_BANK_ADDR_MAPPING, DIMM0ADDRMAP);
		dimm01_addr_map = REG_GET_FIELD(tmp, MC_FUS_DRAM0_BANK_ADDR_MAPPING, DIMM1ADDRMAP);

		tmp = RREG32(mmMC_FUS_DRAM1_BANK_ADDR_MAPPING);
		dimm10_addr_map = REG_GET_FIELD(tmp, MC_FUS_DRAM1_BANK_ADDR_MAPPING, DIMM0ADDRMAP);
		dimm11_addr_map = REG_GET_FIELD(tmp, MC_FUS_DRAM1_BANK_ADDR_MAPPING, DIMM1ADDRMAP);

		/* Validate settings in case only one DIMM installed. */
		if ((dimm00_addr_map == 0) || (dimm00_addr_map == 3) || (dimm00_addr_map == 4) || (dimm00_addr_map > 12))
			dimm00_addr_map = 0;
		if ((dimm01_addr_map == 0) || (dimm01_addr_map == 3) || (dimm01_addr_map == 4) || (dimm01_addr_map > 12))
			dimm01_addr_map = 0;
		if ((dimm10_addr_map == 0) || (dimm10_addr_map == 3) || (dimm10_addr_map == 4) || (dimm10_addr_map > 12))
			dimm10_addr_map = 0;
		if ((dimm11_addr_map == 0) || (dimm11_addr_map == 3) || (dimm11_addr_map == 4) || (dimm11_addr_map > 12))
			dimm11_addr_map = 0;

		/* If DIMM Addr map is 8GB, ROW size should be 2KB. Otherwise 1KB. */
		/* If ROW size(DIMM1) != ROW size(DMIMM0), ROW size should be larger one. */
		if ((dimm00_addr_map == 11) || (dimm01_addr_map == 11) || (dimm10_addr_map == 11) || (dimm11_addr_map == 11))
			adev->gfx.config.mem_row_size_in_kb = 2;
		else
			adev->gfx.config.mem_row_size_in_kb = 1;
	} else {
		tmp = REG_GET_FIELD(mc_arb_ramcfg, MC_ARB_RAMCFG, NOOFCOLS);
		adev->gfx.config.mem_row_size_in_kb = (4 * (1 << (8 + tmp))) / 1024;
		if (adev->gfx.config.mem_row_size_in_kb > 4)
			adev->gfx.config.mem_row_size_in_kb = 4;
	}

	adev->gfx.config.shader_engine_tile_size = 32;
	adev->gfx.config.num_gpus = 1;
	adev->gfx.config.multi_gpu_tile_size = 64;

	/* fix up row size */
	switch (adev->gfx.config.mem_row_size_in_kb) {
	case 1:
	default:
		gb_addr_config = REG_SET_FIELD(gb_addr_config, GB_ADDR_CONFIG, ROW_SIZE, 0);
		break;
	case 2:
		gb_addr_config = REG_SET_FIELD(gb_addr_config, GB_ADDR_CONFIG, ROW_SIZE, 1);
		break;
	case 4:
		gb_addr_config = REG_SET_FIELD(gb_addr_config, GB_ADDR_CONFIG, ROW_SIZE, 2);
		break;
	}
	adev->gfx.config.gb_addr_config = gb_addr_config;

	return 0;
}

static int gfx_v8_0_sw_init(void *handle)
{
	int i, r;
	struct amdgpu_ring *ring;
	struct amdgpu_kiq *kiq;
	struct amdgpu_device *adev = (struct amdgpu_device *)handle;

	/* KIQ event */
	r = amdgpu_irq_add_id(adev, 178, &adev->gfx.kiq.irq);
	if (r)
		return r;

	/* EOP Event */
	r = amdgpu_irq_add_id(adev, 181, &adev->gfx.eop_irq);
	if (r)
		return r;

	/* Privileged reg */
	r = amdgpu_irq_add_id(adev, 184, &adev->gfx.priv_reg_irq);
	if (r)
		return r;

	/* Privileged inst */
	r = amdgpu_irq_add_id(adev, 185, &adev->gfx.priv_inst_irq);
	if (r)
		return r;

	adev->gfx.gfx_current_status = AMDGPU_GFX_NORMAL_MODE;

	gfx_v8_0_scratch_init(adev);

	r = gfx_v8_0_init_microcode(adev);
	if (r) {
		DRM_ERROR("Failed to load gfx firmware!\n");
		return r;
	}

	r = gfx_v8_0_rlc_init(adev);
	if (r) {
		DRM_ERROR("Failed to init rlc BOs!\n");
		return r;
	}

	r = gfx_v8_0_mec_init(adev);
	if (r) {
		DRM_ERROR("Failed to init MEC BOs!\n");
		return r;
	}

	r = gfx_v8_0_kiq_init(adev);
	if (r) {
		DRM_ERROR("Failed to init KIQ BOs!\n");
		return r;
	}

	kiq = &adev->gfx.kiq;
	r = gfx_v8_0_kiq_init_ring(adev, &kiq->ring, &kiq->irq);
	if (r)
		return r;

	/* set up the gfx ring */
	for (i = 0; i < adev->gfx.num_gfx_rings; i++) {
		ring = &adev->gfx.gfx_ring[i];
		ring->ring_obj = NULL;
		sprintf(ring->name, "gfx");
		/* no gfx doorbells on iceland */
		if (adev->asic_type != CHIP_TOPAZ) {
			ring->use_doorbell = true;
			ring->doorbell_index = AMDGPU_DOORBELL_GFX_RING0;
		}

		r = amdgpu_ring_init(adev, ring, 1024, &adev->gfx.eop_irq,
				     AMDGPU_CP_IRQ_GFX_EOP);
		if (r)
			return r;
	}

	/* set up the compute queues */
	for (i = 0; i < adev->gfx.num_compute_rings; i++) {
		unsigned irq_type;

		/* max 32 queues per MEC */
		if ((i >= 32) || (i >= AMDGPU_MAX_COMPUTE_RINGS)) {
			DRM_ERROR("Too many (%d) compute rings!\n", i);
			break;
		}
		ring = &adev->gfx.compute_ring[i];
		ring->ring_obj = NULL;
		ring->use_doorbell = true;
		ring->doorbell_index = AMDGPU_DOORBELL_MEC_RING0 + i;
		ring->me = 1; /* first MEC */
		ring->pipe = i / 8;
		ring->queue = i % 8;
		sprintf(ring->name, "comp_%d.%d.%d", ring->me, ring->pipe, ring->queue);
		irq_type = AMDGPU_CP_IRQ_COMPUTE_MEC1_PIPE0_EOP + ring->pipe;
		/* type-2 packets are deprecated on MEC, use type-3 instead */
		r = amdgpu_ring_init(adev, ring, 1024, &adev->gfx.eop_irq,
				     irq_type);
		if (r)
			return r;
	}

	/* reserve GDS, GWS and OA resource for gfx */
	r = amdgpu_bo_create_kernel(adev, adev->gds.mem.gfx_partition_size,
				    PAGE_SIZE, AMDGPU_GEM_DOMAIN_GDS,
				    &adev->gds.gds_gfx_bo, NULL, NULL);
	if (r)
		return r;

	r = amdgpu_bo_create_kernel(adev, adev->gds.gws.gfx_partition_size,
				    PAGE_SIZE, AMDGPU_GEM_DOMAIN_GWS,
				    &adev->gds.gws_gfx_bo, NULL, NULL);
	if (r)
		return r;

	r = amdgpu_bo_create_kernel(adev, adev->gds.oa.gfx_partition_size,
				    PAGE_SIZE, AMDGPU_GEM_DOMAIN_OA,
				    &adev->gds.oa_gfx_bo, NULL, NULL);
	if (r)
		return r;

	adev->gfx.ce_ram_size = 0x8000;

	r = gfx_v8_0_gpu_early_init(adev);
	if (r)
		return r;

	return 0;
}

static int gfx_v8_0_sw_fini(void *handle)
{
	int i;
	struct amdgpu_device *adev = (struct amdgpu_device *)handle;

	amdgpu_bo_free_kernel(&adev->gds.oa_gfx_bo, NULL, NULL);
	amdgpu_bo_free_kernel(&adev->gds.gws_gfx_bo, NULL, NULL);
	amdgpu_bo_free_kernel(&adev->gds.gds_gfx_bo, NULL, NULL);

	for (i = 0; i < adev->gfx.num_gfx_rings; i++)
		amdgpu_ring_fini(&adev->gfx.gfx_ring[i]);
	for (i = 0; i < adev->gfx.num_compute_rings; i++)
		amdgpu_ring_fini(&adev->gfx.compute_ring[i]);
	gfx_v8_0_kiq_free_ring(&adev->gfx.kiq.ring, &adev->gfx.kiq.irq);

	gfx_v8_0_kiq_fini(adev);
	gfx_v8_0_mec_fini(adev);
	gfx_v8_0_rlc_fini(adev);
	gfx_v8_0_free_microcode(adev);

	return 0;
}

static void gfx_v8_0_tiling_mode_table_init(struct amdgpu_device *adev)
{
	uint32_t *modearray, *mod2array;
	const u32 num_tile_mode_states = ARRAY_SIZE(adev->gfx.config.tile_mode_array);
	const u32 num_secondary_tile_mode_states = ARRAY_SIZE(adev->gfx.config.macrotile_mode_array);
	u32 reg_offset;

	modearray = adev->gfx.config.tile_mode_array;
	mod2array = adev->gfx.config.macrotile_mode_array;

	for (reg_offset = 0; reg_offset < num_tile_mode_states; reg_offset++)
		modearray[reg_offset] = 0;

	for (reg_offset = 0; reg_offset <  num_secondary_tile_mode_states; reg_offset++)
		mod2array[reg_offset] = 0;

	switch (adev->asic_type) {
	case CHIP_TOPAZ:
		modearray[0] = (ARRAY_MODE(ARRAY_2D_TILED_THIN1) |
				PIPE_CONFIG(ADDR_SURF_P2) |
				TILE_SPLIT(ADDR_SURF_TILE_SPLIT_64B) |
				MICRO_TILE_MODE_NEW(ADDR_SURF_DEPTH_MICRO_TILING));
		modearray[1] = (ARRAY_MODE(ARRAY_2D_TILED_THIN1) |
				PIPE_CONFIG(ADDR_SURF_P2) |
				TILE_SPLIT(ADDR_SURF_TILE_SPLIT_128B) |
				MICRO_TILE_MODE_NEW(ADDR_SURF_DEPTH_MICRO_TILING));
		modearray[2] = (ARRAY_MODE(ARRAY_2D_TILED_THIN1) |
				PIPE_CONFIG(ADDR_SURF_P2) |
				TILE_SPLIT(ADDR_SURF_TILE_SPLIT_256B) |
				MICRO_TILE_MODE_NEW(ADDR_SURF_DEPTH_MICRO_TILING));
		modearray[3] = (ARRAY_MODE(ARRAY_2D_TILED_THIN1) |
				PIPE_CONFIG(ADDR_SURF_P2) |
				TILE_SPLIT(ADDR_SURF_TILE_SPLIT_512B) |
				MICRO_TILE_MODE_NEW(ADDR_SURF_DEPTH_MICRO_TILING));
		modearray[4] = (ARRAY_MODE(ARRAY_2D_TILED_THIN1) |
				PIPE_CONFIG(ADDR_SURF_P2) |
				TILE_SPLIT(ADDR_SURF_TILE_SPLIT_2KB) |
				MICRO_TILE_MODE_NEW(ADDR_SURF_DEPTH_MICRO_TILING));
		modearray[5] = (ARRAY_MODE(ARRAY_1D_TILED_THIN1) |
				PIPE_CONFIG(ADDR_SURF_P2) |
				TILE_SPLIT(ADDR_SURF_TILE_SPLIT_2KB) |
				MICRO_TILE_MODE_NEW(ADDR_SURF_DEPTH_MICRO_TILING));
		modearray[6] = (ARRAY_MODE(ARRAY_PRT_TILED_THIN1) |
				PIPE_CONFIG(ADDR_SURF_P2) |
				TILE_SPLIT(ADDR_SURF_TILE_SPLIT_2KB) |
				MICRO_TILE_MODE_NEW(ADDR_SURF_DEPTH_MICRO_TILING));
		modearray[8] = (ARRAY_MODE(ARRAY_LINEAR_ALIGNED) |
				PIPE_CONFIG(ADDR_SURF_P2));
		modearray[9] = (ARRAY_MODE(ARRAY_1D_TILED_THIN1) |
				PIPE_CONFIG(ADDR_SURF_P2) |
				MICRO_TILE_MODE_NEW(ADDR_SURF_DISPLAY_MICRO_TILING) |
				SAMPLE_SPLIT(ADDR_SURF_SAMPLE_SPLIT_2));
		modearray[10] = (ARRAY_MODE(ARRAY_2D_TILED_THIN1) |
				 PIPE_CONFIG(ADDR_SURF_P2) |
				 MICRO_TILE_MODE_NEW(ADDR_SURF_DISPLAY_MICRO_TILING) |
				 SAMPLE_SPLIT(ADDR_SURF_SAMPLE_SPLIT_2));
		modearray[11] = (ARRAY_MODE(ARRAY_PRT_TILED_THIN1) |
				 PIPE_CONFIG(ADDR_SURF_P2) |
				 MICRO_TILE_MODE_NEW(ADDR_SURF_DISPLAY_MICRO_TILING) |
				 SAMPLE_SPLIT(ADDR_SURF_SAMPLE_SPLIT_8));
		modearray[13] = (ARRAY_MODE(ARRAY_1D_TILED_THIN1) |
				 PIPE_CONFIG(ADDR_SURF_P2) |
				 MICRO_TILE_MODE_NEW(ADDR_SURF_THIN_MICRO_TILING) |
				 SAMPLE_SPLIT(ADDR_SURF_SAMPLE_SPLIT_2));
		modearray[14] = (ARRAY_MODE(ARRAY_2D_TILED_THIN1) |
				 PIPE_CONFIG(ADDR_SURF_P2) |
				 MICRO_TILE_MODE_NEW(ADDR_SURF_THIN_MICRO_TILING) |
				 SAMPLE_SPLIT(ADDR_SURF_SAMPLE_SPLIT_2));
		modearray[15] = (ARRAY_MODE(ARRAY_3D_TILED_THIN1) |
				 PIPE_CONFIG(ADDR_SURF_P2) |
				 MICRO_TILE_MODE_NEW(ADDR_SURF_THIN_MICRO_TILING) |
				 SAMPLE_SPLIT(ADDR_SURF_SAMPLE_SPLIT_2));
		modearray[16] = (ARRAY_MODE(ARRAY_PRT_TILED_THIN1) |
				 PIPE_CONFIG(ADDR_SURF_P2) |
				 MICRO_TILE_MODE_NEW(ADDR_SURF_THIN_MICRO_TILING) |
				 SAMPLE_SPLIT(ADDR_SURF_SAMPLE_SPLIT_8));
		modearray[18] = (ARRAY_MODE(ARRAY_1D_TILED_THICK) |
				 PIPE_CONFIG(ADDR_SURF_P2) |
				 MICRO_TILE_MODE_NEW(ADDR_SURF_THIN_MICRO_TILING) |
				 SAMPLE_SPLIT(ADDR_SURF_SAMPLE_SPLIT_1));
		modearray[19] = (ARRAY_MODE(ARRAY_1D_TILED_THICK) |
				 PIPE_CONFIG(ADDR_SURF_P2) |
				 MICRO_TILE_MODE_NEW(ADDR_SURF_THICK_MICRO_TILING) |
				 SAMPLE_SPLIT(ADDR_SURF_SAMPLE_SPLIT_1));
		modearray[20] = (ARRAY_MODE(ARRAY_2D_TILED_THICK) |
				 PIPE_CONFIG(ADDR_SURF_P2) |
				 MICRO_TILE_MODE_NEW(ADDR_SURF_THICK_MICRO_TILING) |
				 SAMPLE_SPLIT(ADDR_SURF_SAMPLE_SPLIT_1));
		modearray[21] = (ARRAY_MODE(ARRAY_3D_TILED_THICK) |
				 PIPE_CONFIG(ADDR_SURF_P2) |
				 MICRO_TILE_MODE_NEW(ADDR_SURF_THICK_MICRO_TILING) |
				 SAMPLE_SPLIT(ADDR_SURF_SAMPLE_SPLIT_1));
		modearray[22] = (ARRAY_MODE(ARRAY_PRT_TILED_THICK) |
				 PIPE_CONFIG(ADDR_SURF_P2) |
				 MICRO_TILE_MODE_NEW(ADDR_SURF_THICK_MICRO_TILING) |
				 SAMPLE_SPLIT(ADDR_SURF_SAMPLE_SPLIT_1));
		modearray[24] = (ARRAY_MODE(ARRAY_2D_TILED_THICK) |
				 PIPE_CONFIG(ADDR_SURF_P2) |
				 MICRO_TILE_MODE_NEW(ADDR_SURF_THIN_MICRO_TILING) |
				 SAMPLE_SPLIT(ADDR_SURF_SAMPLE_SPLIT_1));
		modearray[25] = (ARRAY_MODE(ARRAY_2D_TILED_XTHICK) |
				 PIPE_CONFIG(ADDR_SURF_P2) |
				 MICRO_TILE_MODE_NEW(ADDR_SURF_THICK_MICRO_TILING) |
				 SAMPLE_SPLIT(ADDR_SURF_SAMPLE_SPLIT_1));
		modearray[26] = (ARRAY_MODE(ARRAY_3D_TILED_XTHICK) |
				 PIPE_CONFIG(ADDR_SURF_P2) |
				 MICRO_TILE_MODE_NEW(ADDR_SURF_THICK_MICRO_TILING) |
				 SAMPLE_SPLIT(ADDR_SURF_SAMPLE_SPLIT_1));
		modearray[27] = (ARRAY_MODE(ARRAY_1D_TILED_THIN1) |
				 PIPE_CONFIG(ADDR_SURF_P2) |
				 MICRO_TILE_MODE_NEW(ADDR_SURF_ROTATED_MICRO_TILING) |
				 SAMPLE_SPLIT(ADDR_SURF_SAMPLE_SPLIT_2));
		modearray[28] = (ARRAY_MODE(ARRAY_2D_TILED_THIN1) |
				 PIPE_CONFIG(ADDR_SURF_P2) |
				 MICRO_TILE_MODE_NEW(ADDR_SURF_ROTATED_MICRO_TILING) |
				 SAMPLE_SPLIT(ADDR_SURF_SAMPLE_SPLIT_2));
		modearray[29] = (ARRAY_MODE(ARRAY_PRT_TILED_THIN1) |
				 PIPE_CONFIG(ADDR_SURF_P2) |
				 MICRO_TILE_MODE_NEW(ADDR_SURF_ROTATED_MICRO_TILING) |
				 SAMPLE_SPLIT(ADDR_SURF_SAMPLE_SPLIT_8));

		mod2array[0] = (BANK_WIDTH(ADDR_SURF_BANK_WIDTH_4) |
				BANK_HEIGHT(ADDR_SURF_BANK_HEIGHT_4) |
				MACRO_TILE_ASPECT(ADDR_SURF_MACRO_ASPECT_2) |
				NUM_BANKS(ADDR_SURF_8_BANK));
		mod2array[1] = (BANK_WIDTH(ADDR_SURF_BANK_WIDTH_4) |
				BANK_HEIGHT(ADDR_SURF_BANK_HEIGHT_4) |
				MACRO_TILE_ASPECT(ADDR_SURF_MACRO_ASPECT_2) |
				NUM_BANKS(ADDR_SURF_8_BANK));
		mod2array[2] = (BANK_WIDTH(ADDR_SURF_BANK_WIDTH_2) |
				BANK_HEIGHT(ADDR_SURF_BANK_HEIGHT_4) |
				MACRO_TILE_ASPECT(ADDR_SURF_MACRO_ASPECT_2) |
				NUM_BANKS(ADDR_SURF_8_BANK));
		mod2array[3] = (BANK_WIDTH(ADDR_SURF_BANK_WIDTH_1) |
				BANK_HEIGHT(ADDR_SURF_BANK_HEIGHT_4) |
				MACRO_TILE_ASPECT(ADDR_SURF_MACRO_ASPECT_4) |
				NUM_BANKS(ADDR_SURF_8_BANK));
		mod2array[4] = (BANK_WIDTH(ADDR_SURF_BANK_WIDTH_1) |
				BANK_HEIGHT(ADDR_SURF_BANK_HEIGHT_2) |
				MACRO_TILE_ASPECT(ADDR_SURF_MACRO_ASPECT_2) |
				NUM_BANKS(ADDR_SURF_8_BANK));
		mod2array[5] = (BANK_WIDTH(ADDR_SURF_BANK_WIDTH_1) |
				BANK_HEIGHT(ADDR_SURF_BANK_HEIGHT_1) |
				MACRO_TILE_ASPECT(ADDR_SURF_MACRO_ASPECT_2) |
				NUM_BANKS(ADDR_SURF_8_BANK));
		mod2array[6] = (BANK_WIDTH(ADDR_SURF_BANK_WIDTH_1) |
				BANK_HEIGHT(ADDR_SURF_BANK_HEIGHT_1) |
				MACRO_TILE_ASPECT(ADDR_SURF_MACRO_ASPECT_2) |
				NUM_BANKS(ADDR_SURF_8_BANK));
		mod2array[8] = (BANK_WIDTH(ADDR_SURF_BANK_WIDTH_4) |
				BANK_HEIGHT(ADDR_SURF_BANK_HEIGHT_8) |
				MACRO_TILE_ASPECT(ADDR_SURF_MACRO_ASPECT_4) |
				NUM_BANKS(ADDR_SURF_16_BANK));
		mod2array[9] = (BANK_WIDTH(ADDR_SURF_BANK_WIDTH_4) |
				BANK_HEIGHT(ADDR_SURF_BANK_HEIGHT_4) |
				MACRO_TILE_ASPECT(ADDR_SURF_MACRO_ASPECT_4) |
				NUM_BANKS(ADDR_SURF_16_BANK));
		mod2array[10] = (BANK_WIDTH(ADDR_SURF_BANK_WIDTH_2) |
				 BANK_HEIGHT(ADDR_SURF_BANK_HEIGHT_4) |
				 MACRO_TILE_ASPECT(ADDR_SURF_MACRO_ASPECT_4) |
				 NUM_BANKS(ADDR_SURF_16_BANK));
		mod2array[11] = (BANK_WIDTH(ADDR_SURF_BANK_WIDTH_2) |
				 BANK_HEIGHT(ADDR_SURF_BANK_HEIGHT_2) |
				 MACRO_TILE_ASPECT(ADDR_SURF_MACRO_ASPECT_4) |
				 NUM_BANKS(ADDR_SURF_16_BANK));
		mod2array[12] = (BANK_WIDTH(ADDR_SURF_BANK_WIDTH_1) |
				 BANK_HEIGHT(ADDR_SURF_BANK_HEIGHT_2) |
				 MACRO_TILE_ASPECT(ADDR_SURF_MACRO_ASPECT_4) |
				 NUM_BANKS(ADDR_SURF_16_BANK));
		mod2array[13] = (BANK_WIDTH(ADDR_SURF_BANK_WIDTH_1) |
				 BANK_HEIGHT(ADDR_SURF_BANK_HEIGHT_1) |
				 MACRO_TILE_ASPECT(ADDR_SURF_MACRO_ASPECT_4) |
				 NUM_BANKS(ADDR_SURF_16_BANK));
		mod2array[14] = (BANK_WIDTH(ADDR_SURF_BANK_WIDTH_1) |
				 BANK_HEIGHT(ADDR_SURF_BANK_HEIGHT_1) |
				 MACRO_TILE_ASPECT(ADDR_SURF_MACRO_ASPECT_2) |
				 NUM_BANKS(ADDR_SURF_8_BANK));

		for (reg_offset = 0; reg_offset < num_tile_mode_states; reg_offset++)
			if (reg_offset != 7 && reg_offset != 12 && reg_offset != 17 &&
			    reg_offset != 23)
				WREG32(mmGB_TILE_MODE0 + reg_offset, modearray[reg_offset]);

		for (reg_offset = 0; reg_offset < num_secondary_tile_mode_states; reg_offset++)
			if (reg_offset != 7)
				WREG32(mmGB_MACROTILE_MODE0 + reg_offset, mod2array[reg_offset]);

		break;
	case CHIP_FIJI:
		modearray[0] = (ARRAY_MODE(ARRAY_2D_TILED_THIN1) |
				PIPE_CONFIG(ADDR_SURF_P16_32x32_16x16) |
				TILE_SPLIT(ADDR_SURF_TILE_SPLIT_64B) |
				MICRO_TILE_MODE_NEW(ADDR_SURF_DEPTH_MICRO_TILING));
		modearray[1] = (ARRAY_MODE(ARRAY_2D_TILED_THIN1) |
				PIPE_CONFIG(ADDR_SURF_P16_32x32_16x16) |
				TILE_SPLIT(ADDR_SURF_TILE_SPLIT_128B) |
				MICRO_TILE_MODE_NEW(ADDR_SURF_DEPTH_MICRO_TILING));
		modearray[2] = (ARRAY_MODE(ARRAY_2D_TILED_THIN1) |
				PIPE_CONFIG(ADDR_SURF_P16_32x32_16x16) |
				TILE_SPLIT(ADDR_SURF_TILE_SPLIT_256B) |
				MICRO_TILE_MODE_NEW(ADDR_SURF_DEPTH_MICRO_TILING));
		modearray[3] = (ARRAY_MODE(ARRAY_2D_TILED_THIN1) |
				PIPE_CONFIG(ADDR_SURF_P16_32x32_16x16) |
				TILE_SPLIT(ADDR_SURF_TILE_SPLIT_512B) |
				MICRO_TILE_MODE_NEW(ADDR_SURF_DEPTH_MICRO_TILING));
		modearray[4] = (ARRAY_MODE(ARRAY_2D_TILED_THIN1) |
				PIPE_CONFIG(ADDR_SURF_P16_32x32_16x16) |
				TILE_SPLIT(ADDR_SURF_TILE_SPLIT_2KB) |
				MICRO_TILE_MODE_NEW(ADDR_SURF_DEPTH_MICRO_TILING));
		modearray[5] = (ARRAY_MODE(ARRAY_1D_TILED_THIN1) |
				PIPE_CONFIG(ADDR_SURF_P16_32x32_16x16) |
				TILE_SPLIT(ADDR_SURF_TILE_SPLIT_2KB) |
				MICRO_TILE_MODE_NEW(ADDR_SURF_DEPTH_MICRO_TILING));
		modearray[6] = (ARRAY_MODE(ARRAY_PRT_TILED_THIN1) |
				PIPE_CONFIG(ADDR_SURF_P16_32x32_16x16) |
				TILE_SPLIT(ADDR_SURF_TILE_SPLIT_2KB) |
				MICRO_TILE_MODE_NEW(ADDR_SURF_DEPTH_MICRO_TILING));
		modearray[7] = (ARRAY_MODE(ARRAY_PRT_TILED_THIN1) |
				PIPE_CONFIG(ADDR_SURF_P4_16x16) |
				TILE_SPLIT(ADDR_SURF_TILE_SPLIT_2KB) |
				MICRO_TILE_MODE_NEW(ADDR_SURF_DEPTH_MICRO_TILING));
		modearray[8] = (ARRAY_MODE(ARRAY_LINEAR_ALIGNED) |
				PIPE_CONFIG(ADDR_SURF_P16_32x32_16x16));
		modearray[9] = (ARRAY_MODE(ARRAY_1D_TILED_THIN1) |
				PIPE_CONFIG(ADDR_SURF_P16_32x32_16x16) |
				MICRO_TILE_MODE_NEW(ADDR_SURF_DISPLAY_MICRO_TILING) |
				SAMPLE_SPLIT(ADDR_SURF_SAMPLE_SPLIT_2));
		modearray[10] = (ARRAY_MODE(ARRAY_2D_TILED_THIN1) |
				 PIPE_CONFIG(ADDR_SURF_P16_32x32_16x16) |
				 MICRO_TILE_MODE_NEW(ADDR_SURF_DISPLAY_MICRO_TILING) |
				 SAMPLE_SPLIT(ADDR_SURF_SAMPLE_SPLIT_2));
		modearray[11] = (ARRAY_MODE(ARRAY_PRT_TILED_THIN1) |
				 PIPE_CONFIG(ADDR_SURF_P16_32x32_16x16) |
				 MICRO_TILE_MODE_NEW(ADDR_SURF_DISPLAY_MICRO_TILING) |
				 SAMPLE_SPLIT(ADDR_SURF_SAMPLE_SPLIT_8));
		modearray[12] = (ARRAY_MODE(ARRAY_PRT_TILED_THIN1) |
				 PIPE_CONFIG(ADDR_SURF_P4_16x16) |
				 MICRO_TILE_MODE_NEW(ADDR_SURF_DISPLAY_MICRO_TILING) |
				 SAMPLE_SPLIT(ADDR_SURF_SAMPLE_SPLIT_8));
		modearray[13] = (ARRAY_MODE(ARRAY_1D_TILED_THIN1) |
				 PIPE_CONFIG(ADDR_SURF_P16_32x32_16x16) |
				 MICRO_TILE_MODE_NEW(ADDR_SURF_THIN_MICRO_TILING) |
				 SAMPLE_SPLIT(ADDR_SURF_SAMPLE_SPLIT_2));
		modearray[14] = (ARRAY_MODE(ARRAY_2D_TILED_THIN1) |
				 PIPE_CONFIG(ADDR_SURF_P16_32x32_16x16) |
				 MICRO_TILE_MODE_NEW(ADDR_SURF_THIN_MICRO_TILING) |
				 SAMPLE_SPLIT(ADDR_SURF_SAMPLE_SPLIT_2));
		modearray[15] = (ARRAY_MODE(ARRAY_3D_TILED_THIN1) |
				 PIPE_CONFIG(ADDR_SURF_P16_32x32_16x16) |
				 MICRO_TILE_MODE_NEW(ADDR_SURF_THIN_MICRO_TILING) |
				 SAMPLE_SPLIT(ADDR_SURF_SAMPLE_SPLIT_2));
		modearray[16] = (ARRAY_MODE(ARRAY_PRT_TILED_THIN1) |
				 PIPE_CONFIG(ADDR_SURF_P16_32x32_16x16) |
				 MICRO_TILE_MODE_NEW(ADDR_SURF_THIN_MICRO_TILING) |
				 SAMPLE_SPLIT(ADDR_SURF_SAMPLE_SPLIT_8));
		modearray[17] = (ARRAY_MODE(ARRAY_PRT_TILED_THIN1) |
				 PIPE_CONFIG(ADDR_SURF_P4_16x16) |
				 MICRO_TILE_MODE_NEW(ADDR_SURF_THIN_MICRO_TILING) |
				 SAMPLE_SPLIT(ADDR_SURF_SAMPLE_SPLIT_8));
		modearray[18] = (ARRAY_MODE(ARRAY_1D_TILED_THICK) |
				 PIPE_CONFIG(ADDR_SURF_P16_32x32_16x16) |
				 MICRO_TILE_MODE_NEW(ADDR_SURF_THIN_MICRO_TILING) |
				 SAMPLE_SPLIT(ADDR_SURF_SAMPLE_SPLIT_1));
		modearray[19] = (ARRAY_MODE(ARRAY_1D_TILED_THICK) |
				 PIPE_CONFIG(ADDR_SURF_P16_32x32_16x16) |
				 MICRO_TILE_MODE_NEW(ADDR_SURF_THICK_MICRO_TILING) |
				 SAMPLE_SPLIT(ADDR_SURF_SAMPLE_SPLIT_1));
		modearray[20] = (ARRAY_MODE(ARRAY_2D_TILED_THICK) |
				 PIPE_CONFIG(ADDR_SURF_P16_32x32_16x16) |
				 MICRO_TILE_MODE_NEW(ADDR_SURF_THICK_MICRO_TILING) |
				 SAMPLE_SPLIT(ADDR_SURF_SAMPLE_SPLIT_1));
		modearray[21] = (ARRAY_MODE(ARRAY_3D_TILED_THICK) |
				 PIPE_CONFIG(ADDR_SURF_P16_32x32_16x16) |
				 MICRO_TILE_MODE_NEW(ADDR_SURF_THICK_MICRO_TILING) |
				 SAMPLE_SPLIT(ADDR_SURF_SAMPLE_SPLIT_1));
		modearray[22] = (ARRAY_MODE(ARRAY_PRT_TILED_THICK) |
				 PIPE_CONFIG(ADDR_SURF_P16_32x32_16x16) |
				 MICRO_TILE_MODE_NEW(ADDR_SURF_THICK_MICRO_TILING) |
				 SAMPLE_SPLIT(ADDR_SURF_SAMPLE_SPLIT_1));
		modearray[23] = (ARRAY_MODE(ARRAY_PRT_TILED_THICK) |
				 PIPE_CONFIG(ADDR_SURF_P4_16x16) |
				 MICRO_TILE_MODE_NEW(ADDR_SURF_THICK_MICRO_TILING) |
				 SAMPLE_SPLIT(ADDR_SURF_SAMPLE_SPLIT_1));
		modearray[24] = (ARRAY_MODE(ARRAY_2D_TILED_THICK) |
				 PIPE_CONFIG(ADDR_SURF_P16_32x32_16x16) |
				 MICRO_TILE_MODE_NEW(ADDR_SURF_THIN_MICRO_TILING) |
				 SAMPLE_SPLIT(ADDR_SURF_SAMPLE_SPLIT_1));
		modearray[25] = (ARRAY_MODE(ARRAY_2D_TILED_XTHICK) |
				 PIPE_CONFIG(ADDR_SURF_P16_32x32_16x16) |
				 MICRO_TILE_MODE_NEW(ADDR_SURF_THICK_MICRO_TILING) |
				 SAMPLE_SPLIT(ADDR_SURF_SAMPLE_SPLIT_1));
		modearray[26] = (ARRAY_MODE(ARRAY_3D_TILED_XTHICK) |
				 PIPE_CONFIG(ADDR_SURF_P16_32x32_16x16) |
				 MICRO_TILE_MODE_NEW(ADDR_SURF_THICK_MICRO_TILING) |
				 SAMPLE_SPLIT(ADDR_SURF_SAMPLE_SPLIT_1));
		modearray[27] = (ARRAY_MODE(ARRAY_1D_TILED_THIN1) |
				 PIPE_CONFIG(ADDR_SURF_P16_32x32_16x16) |
				 MICRO_TILE_MODE_NEW(ADDR_SURF_ROTATED_MICRO_TILING) |
				 SAMPLE_SPLIT(ADDR_SURF_SAMPLE_SPLIT_2));
		modearray[28] = (ARRAY_MODE(ARRAY_2D_TILED_THIN1) |
				 PIPE_CONFIG(ADDR_SURF_P16_32x32_16x16) |
				 MICRO_TILE_MODE_NEW(ADDR_SURF_ROTATED_MICRO_TILING) |
				 SAMPLE_SPLIT(ADDR_SURF_SAMPLE_SPLIT_2));
		modearray[29] = (ARRAY_MODE(ARRAY_PRT_TILED_THIN1) |
				 PIPE_CONFIG(ADDR_SURF_P16_32x32_16x16) |
				 MICRO_TILE_MODE_NEW(ADDR_SURF_ROTATED_MICRO_TILING) |
				 SAMPLE_SPLIT(ADDR_SURF_SAMPLE_SPLIT_8));
		modearray[30] = (ARRAY_MODE(ARRAY_PRT_TILED_THIN1) |
				 PIPE_CONFIG(ADDR_SURF_P4_16x16) |
				 MICRO_TILE_MODE_NEW(ADDR_SURF_ROTATED_MICRO_TILING) |
				 SAMPLE_SPLIT(ADDR_SURF_SAMPLE_SPLIT_8));

		mod2array[0] = (BANK_WIDTH(ADDR_SURF_BANK_WIDTH_1) |
				BANK_HEIGHT(ADDR_SURF_BANK_HEIGHT_4) |
				MACRO_TILE_ASPECT(ADDR_SURF_MACRO_ASPECT_2) |
				NUM_BANKS(ADDR_SURF_8_BANK));
		mod2array[1] = (BANK_WIDTH(ADDR_SURF_BANK_WIDTH_1) |
				BANK_HEIGHT(ADDR_SURF_BANK_HEIGHT_4) |
				MACRO_TILE_ASPECT(ADDR_SURF_MACRO_ASPECT_2) |
				NUM_BANKS(ADDR_SURF_8_BANK));
		mod2array[2] = (BANK_WIDTH(ADDR_SURF_BANK_WIDTH_1) |
				BANK_HEIGHT(ADDR_SURF_BANK_HEIGHT_4) |
				MACRO_TILE_ASPECT(ADDR_SURF_MACRO_ASPECT_2) |
				NUM_BANKS(ADDR_SURF_8_BANK));
		mod2array[3] = (BANK_WIDTH(ADDR_SURF_BANK_WIDTH_1) |
				BANK_HEIGHT(ADDR_SURF_BANK_HEIGHT_4) |
				MACRO_TILE_ASPECT(ADDR_SURF_MACRO_ASPECT_2) |
				NUM_BANKS(ADDR_SURF_8_BANK));
		mod2array[4] = (BANK_WIDTH(ADDR_SURF_BANK_WIDTH_1) |
				BANK_HEIGHT(ADDR_SURF_BANK_HEIGHT_2) |
				MACRO_TILE_ASPECT(ADDR_SURF_MACRO_ASPECT_1) |
				NUM_BANKS(ADDR_SURF_8_BANK));
		mod2array[5] = (BANK_WIDTH(ADDR_SURF_BANK_WIDTH_1) |
				BANK_HEIGHT(ADDR_SURF_BANK_HEIGHT_1) |
				MACRO_TILE_ASPECT(ADDR_SURF_MACRO_ASPECT_1) |
				NUM_BANKS(ADDR_SURF_8_BANK));
		mod2array[6] = (BANK_WIDTH(ADDR_SURF_BANK_WIDTH_1) |
				BANK_HEIGHT(ADDR_SURF_BANK_HEIGHT_1) |
				MACRO_TILE_ASPECT(ADDR_SURF_MACRO_ASPECT_1) |
				NUM_BANKS(ADDR_SURF_8_BANK));
		mod2array[8] = (BANK_WIDTH(ADDR_SURF_BANK_WIDTH_1) |
				BANK_HEIGHT(ADDR_SURF_BANK_HEIGHT_8) |
				MACRO_TILE_ASPECT(ADDR_SURF_MACRO_ASPECT_2) |
				NUM_BANKS(ADDR_SURF_8_BANK));
		mod2array[9] = (BANK_WIDTH(ADDR_SURF_BANK_WIDTH_1) |
				BANK_HEIGHT(ADDR_SURF_BANK_HEIGHT_4) |
				MACRO_TILE_ASPECT(ADDR_SURF_MACRO_ASPECT_2) |
				NUM_BANKS(ADDR_SURF_8_BANK));
		mod2array[10] = (BANK_WIDTH(ADDR_SURF_BANK_WIDTH_1) |
				 BANK_HEIGHT(ADDR_SURF_BANK_HEIGHT_2) |
				 MACRO_TILE_ASPECT(ADDR_SURF_MACRO_ASPECT_1) |
				 NUM_BANKS(ADDR_SURF_8_BANK));
		mod2array[11] = (BANK_WIDTH(ADDR_SURF_BANK_WIDTH_1) |
				 BANK_HEIGHT(ADDR_SURF_BANK_HEIGHT_1) |
				 MACRO_TILE_ASPECT(ADDR_SURF_MACRO_ASPECT_1) |
				 NUM_BANKS(ADDR_SURF_8_BANK));
		mod2array[12] = (BANK_WIDTH(ADDR_SURF_BANK_WIDTH_1) |
				 BANK_HEIGHT(ADDR_SURF_BANK_HEIGHT_2) |
				 MACRO_TILE_ASPECT(ADDR_SURF_MACRO_ASPECT_2) |
				 NUM_BANKS(ADDR_SURF_8_BANK));
		mod2array[13] = (BANK_WIDTH(ADDR_SURF_BANK_WIDTH_1) |
				 BANK_HEIGHT(ADDR_SURF_BANK_HEIGHT_1) |
				 MACRO_TILE_ASPECT(ADDR_SURF_MACRO_ASPECT_2) |
				 NUM_BANKS(ADDR_SURF_8_BANK));
		mod2array[14] = (BANK_WIDTH(ADDR_SURF_BANK_WIDTH_1) |
				 BANK_HEIGHT(ADDR_SURF_BANK_HEIGHT_1) |
				 MACRO_TILE_ASPECT(ADDR_SURF_MACRO_ASPECT_1) |
				 NUM_BANKS(ADDR_SURF_4_BANK));

		for (reg_offset = 0; reg_offset < num_tile_mode_states; reg_offset++)
			WREG32(mmGB_TILE_MODE0 + reg_offset, modearray[reg_offset]);

		for (reg_offset = 0; reg_offset < num_secondary_tile_mode_states; reg_offset++)
			if (reg_offset != 7)
				WREG32(mmGB_MACROTILE_MODE0 + reg_offset, mod2array[reg_offset]);

		break;
	case CHIP_TONGA:
		modearray[0] = (ARRAY_MODE(ARRAY_2D_TILED_THIN1) |
				PIPE_CONFIG(ADDR_SURF_P8_32x32_16x16) |
				TILE_SPLIT(ADDR_SURF_TILE_SPLIT_64B) |
				MICRO_TILE_MODE_NEW(ADDR_SURF_DEPTH_MICRO_TILING));
		modearray[1] = (ARRAY_MODE(ARRAY_2D_TILED_THIN1) |
				PIPE_CONFIG(ADDR_SURF_P8_32x32_16x16) |
				TILE_SPLIT(ADDR_SURF_TILE_SPLIT_128B) |
				MICRO_TILE_MODE_NEW(ADDR_SURF_DEPTH_MICRO_TILING));
		modearray[2] = (ARRAY_MODE(ARRAY_2D_TILED_THIN1) |
				PIPE_CONFIG(ADDR_SURF_P8_32x32_16x16) |
				TILE_SPLIT(ADDR_SURF_TILE_SPLIT_256B) |
				MICRO_TILE_MODE_NEW(ADDR_SURF_DEPTH_MICRO_TILING));
		modearray[3] = (ARRAY_MODE(ARRAY_2D_TILED_THIN1) |
				PIPE_CONFIG(ADDR_SURF_P8_32x32_16x16) |
				TILE_SPLIT(ADDR_SURF_TILE_SPLIT_512B) |
				MICRO_TILE_MODE_NEW(ADDR_SURF_DEPTH_MICRO_TILING));
		modearray[4] = (ARRAY_MODE(ARRAY_2D_TILED_THIN1) |
				PIPE_CONFIG(ADDR_SURF_P8_32x32_16x16) |
				TILE_SPLIT(ADDR_SURF_TILE_SPLIT_2KB) |
				MICRO_TILE_MODE_NEW(ADDR_SURF_DEPTH_MICRO_TILING));
		modearray[5] = (ARRAY_MODE(ARRAY_1D_TILED_THIN1) |
				PIPE_CONFIG(ADDR_SURF_P8_32x32_16x16) |
				TILE_SPLIT(ADDR_SURF_TILE_SPLIT_2KB) |
				MICRO_TILE_MODE_NEW(ADDR_SURF_DEPTH_MICRO_TILING));
		modearray[6] = (ARRAY_MODE(ARRAY_PRT_TILED_THIN1) |
				PIPE_CONFIG(ADDR_SURF_P8_32x32_16x16) |
				TILE_SPLIT(ADDR_SURF_TILE_SPLIT_2KB) |
				MICRO_TILE_MODE_NEW(ADDR_SURF_DEPTH_MICRO_TILING));
		modearray[7] = (ARRAY_MODE(ARRAY_PRT_TILED_THIN1) |
				PIPE_CONFIG(ADDR_SURF_P4_16x16) |
				TILE_SPLIT(ADDR_SURF_TILE_SPLIT_2KB) |
				MICRO_TILE_MODE_NEW(ADDR_SURF_DEPTH_MICRO_TILING));
		modearray[8] = (ARRAY_MODE(ARRAY_LINEAR_ALIGNED) |
				PIPE_CONFIG(ADDR_SURF_P8_32x32_16x16));
		modearray[9] = (ARRAY_MODE(ARRAY_1D_TILED_THIN1) |
				PIPE_CONFIG(ADDR_SURF_P8_32x32_16x16) |
				MICRO_TILE_MODE_NEW(ADDR_SURF_DISPLAY_MICRO_TILING) |
				SAMPLE_SPLIT(ADDR_SURF_SAMPLE_SPLIT_2));
		modearray[10] = (ARRAY_MODE(ARRAY_2D_TILED_THIN1) |
				 PIPE_CONFIG(ADDR_SURF_P8_32x32_16x16) |
				 MICRO_TILE_MODE_NEW(ADDR_SURF_DISPLAY_MICRO_TILING) |
				 SAMPLE_SPLIT(ADDR_SURF_SAMPLE_SPLIT_2));
		modearray[11] = (ARRAY_MODE(ARRAY_PRT_TILED_THIN1) |
				 PIPE_CONFIG(ADDR_SURF_P8_32x32_16x16) |
				 MICRO_TILE_MODE_NEW(ADDR_SURF_DISPLAY_MICRO_TILING) |
				 SAMPLE_SPLIT(ADDR_SURF_SAMPLE_SPLIT_8));
		modearray[12] = (ARRAY_MODE(ARRAY_PRT_TILED_THIN1) |
				 PIPE_CONFIG(ADDR_SURF_P4_16x16) |
				 MICRO_TILE_MODE_NEW(ADDR_SURF_DISPLAY_MICRO_TILING) |
				 SAMPLE_SPLIT(ADDR_SURF_SAMPLE_SPLIT_8));
		modearray[13] = (ARRAY_MODE(ARRAY_1D_TILED_THIN1) |
				 PIPE_CONFIG(ADDR_SURF_P8_32x32_16x16) |
				 MICRO_TILE_MODE_NEW(ADDR_SURF_THIN_MICRO_TILING) |
				 SAMPLE_SPLIT(ADDR_SURF_SAMPLE_SPLIT_2));
		modearray[14] = (ARRAY_MODE(ARRAY_2D_TILED_THIN1) |
				 PIPE_CONFIG(ADDR_SURF_P8_32x32_16x16) |
				 MICRO_TILE_MODE_NEW(ADDR_SURF_THIN_MICRO_TILING) |
				 SAMPLE_SPLIT(ADDR_SURF_SAMPLE_SPLIT_2));
		modearray[15] = (ARRAY_MODE(ARRAY_3D_TILED_THIN1) |
				 PIPE_CONFIG(ADDR_SURF_P8_32x32_16x16) |
				 MICRO_TILE_MODE_NEW(ADDR_SURF_THIN_MICRO_TILING) |
				 SAMPLE_SPLIT(ADDR_SURF_SAMPLE_SPLIT_2));
		modearray[16] = (ARRAY_MODE(ARRAY_PRT_TILED_THIN1) |
				 PIPE_CONFIG(ADDR_SURF_P8_32x32_16x16) |
				 MICRO_TILE_MODE_NEW(ADDR_SURF_THIN_MICRO_TILING) |
				 SAMPLE_SPLIT(ADDR_SURF_SAMPLE_SPLIT_8));
		modearray[17] = (ARRAY_MODE(ARRAY_PRT_TILED_THIN1) |
				 PIPE_CONFIG(ADDR_SURF_P4_16x16) |
				 MICRO_TILE_MODE_NEW(ADDR_SURF_THIN_MICRO_TILING) |
				 SAMPLE_SPLIT(ADDR_SURF_SAMPLE_SPLIT_8));
		modearray[18] = (ARRAY_MODE(ARRAY_1D_TILED_THICK) |
				 PIPE_CONFIG(ADDR_SURF_P8_32x32_16x16) |
				 MICRO_TILE_MODE_NEW(ADDR_SURF_THIN_MICRO_TILING) |
				 SAMPLE_SPLIT(ADDR_SURF_SAMPLE_SPLIT_1));
		modearray[19] = (ARRAY_MODE(ARRAY_1D_TILED_THICK) |
				 PIPE_CONFIG(ADDR_SURF_P8_32x32_16x16) |
				 MICRO_TILE_MODE_NEW(ADDR_SURF_THICK_MICRO_TILING) |
				 SAMPLE_SPLIT(ADDR_SURF_SAMPLE_SPLIT_1));
		modearray[20] = (ARRAY_MODE(ARRAY_2D_TILED_THICK) |
				 PIPE_CONFIG(ADDR_SURF_P8_32x32_16x16) |
				 MICRO_TILE_MODE_NEW(ADDR_SURF_THICK_MICRO_TILING) |
				 SAMPLE_SPLIT(ADDR_SURF_SAMPLE_SPLIT_1));
		modearray[21] = (ARRAY_MODE(ARRAY_3D_TILED_THICK) |
				 PIPE_CONFIG(ADDR_SURF_P8_32x32_16x16) |
				 MICRO_TILE_MODE_NEW(ADDR_SURF_THICK_MICRO_TILING) |
				 SAMPLE_SPLIT(ADDR_SURF_SAMPLE_SPLIT_1));
		modearray[22] = (ARRAY_MODE(ARRAY_PRT_TILED_THICK) |
				 PIPE_CONFIG(ADDR_SURF_P8_32x32_16x16) |
				 MICRO_TILE_MODE_NEW(ADDR_SURF_THICK_MICRO_TILING) |
				 SAMPLE_SPLIT(ADDR_SURF_SAMPLE_SPLIT_1));
		modearray[23] = (ARRAY_MODE(ARRAY_PRT_TILED_THICK) |
				 PIPE_CONFIG(ADDR_SURF_P4_16x16) |
				 MICRO_TILE_MODE_NEW(ADDR_SURF_THICK_MICRO_TILING) |
				 SAMPLE_SPLIT(ADDR_SURF_SAMPLE_SPLIT_1));
		modearray[24] = (ARRAY_MODE(ARRAY_2D_TILED_THICK) |
				 PIPE_CONFIG(ADDR_SURF_P8_32x32_16x16) |
				 MICRO_TILE_MODE_NEW(ADDR_SURF_THIN_MICRO_TILING) |
				 SAMPLE_SPLIT(ADDR_SURF_SAMPLE_SPLIT_1));
		modearray[25] = (ARRAY_MODE(ARRAY_2D_TILED_XTHICK) |
				 PIPE_CONFIG(ADDR_SURF_P8_32x32_16x16) |
				 MICRO_TILE_MODE_NEW(ADDR_SURF_THICK_MICRO_TILING) |
				 SAMPLE_SPLIT(ADDR_SURF_SAMPLE_SPLIT_1));
		modearray[26] = (ARRAY_MODE(ARRAY_3D_TILED_XTHICK) |
				 PIPE_CONFIG(ADDR_SURF_P8_32x32_16x16) |
				 MICRO_TILE_MODE_NEW(ADDR_SURF_THICK_MICRO_TILING) |
				 SAMPLE_SPLIT(ADDR_SURF_SAMPLE_SPLIT_1));
		modearray[27] = (ARRAY_MODE(ARRAY_1D_TILED_THIN1) |
				 PIPE_CONFIG(ADDR_SURF_P8_32x32_16x16) |
				 MICRO_TILE_MODE_NEW(ADDR_SURF_ROTATED_MICRO_TILING) |
				 SAMPLE_SPLIT(ADDR_SURF_SAMPLE_SPLIT_2));
		modearray[28] = (ARRAY_MODE(ARRAY_2D_TILED_THIN1) |
				 PIPE_CONFIG(ADDR_SURF_P8_32x32_16x16) |
				 MICRO_TILE_MODE_NEW(ADDR_SURF_ROTATED_MICRO_TILING) |
				 SAMPLE_SPLIT(ADDR_SURF_SAMPLE_SPLIT_2));
		modearray[29] = (ARRAY_MODE(ARRAY_PRT_TILED_THIN1) |
				 PIPE_CONFIG(ADDR_SURF_P8_32x32_16x16) |
				 MICRO_TILE_MODE_NEW(ADDR_SURF_ROTATED_MICRO_TILING) |
				 SAMPLE_SPLIT(ADDR_SURF_SAMPLE_SPLIT_8));
		modearray[30] = (ARRAY_MODE(ARRAY_PRT_TILED_THIN1) |
				 PIPE_CONFIG(ADDR_SURF_P4_16x16) |
				 MICRO_TILE_MODE_NEW(ADDR_SURF_ROTATED_MICRO_TILING) |
				 SAMPLE_SPLIT(ADDR_SURF_SAMPLE_SPLIT_8));

		mod2array[0] = (BANK_WIDTH(ADDR_SURF_BANK_WIDTH_1) |
				BANK_HEIGHT(ADDR_SURF_BANK_HEIGHT_4) |
				MACRO_TILE_ASPECT(ADDR_SURF_MACRO_ASPECT_4) |
				NUM_BANKS(ADDR_SURF_16_BANK));
		mod2array[1] = (BANK_WIDTH(ADDR_SURF_BANK_WIDTH_1) |
				BANK_HEIGHT(ADDR_SURF_BANK_HEIGHT_4) |
				MACRO_TILE_ASPECT(ADDR_SURF_MACRO_ASPECT_4) |
				NUM_BANKS(ADDR_SURF_16_BANK));
		mod2array[2] = (BANK_WIDTH(ADDR_SURF_BANK_WIDTH_1) |
				BANK_HEIGHT(ADDR_SURF_BANK_HEIGHT_4) |
				MACRO_TILE_ASPECT(ADDR_SURF_MACRO_ASPECT_4) |
				NUM_BANKS(ADDR_SURF_16_BANK));
		mod2array[3] = (BANK_WIDTH(ADDR_SURF_BANK_WIDTH_1) |
				BANK_HEIGHT(ADDR_SURF_BANK_HEIGHT_4) |
				MACRO_TILE_ASPECT(ADDR_SURF_MACRO_ASPECT_4) |
				NUM_BANKS(ADDR_SURF_16_BANK));
		mod2array[4] = (BANK_WIDTH(ADDR_SURF_BANK_WIDTH_1) |
				BANK_HEIGHT(ADDR_SURF_BANK_HEIGHT_2) |
				MACRO_TILE_ASPECT(ADDR_SURF_MACRO_ASPECT_2) |
				NUM_BANKS(ADDR_SURF_16_BANK));
		mod2array[5] = (BANK_WIDTH(ADDR_SURF_BANK_WIDTH_1) |
				BANK_HEIGHT(ADDR_SURF_BANK_HEIGHT_1) |
				MACRO_TILE_ASPECT(ADDR_SURF_MACRO_ASPECT_1) |
				NUM_BANKS(ADDR_SURF_16_BANK));
		mod2array[6] = (BANK_WIDTH(ADDR_SURF_BANK_WIDTH_1) |
				BANK_HEIGHT(ADDR_SURF_BANK_HEIGHT_1) |
				MACRO_TILE_ASPECT(ADDR_SURF_MACRO_ASPECT_1) |
				NUM_BANKS(ADDR_SURF_16_BANK));
		mod2array[8] = (BANK_WIDTH(ADDR_SURF_BANK_WIDTH_1) |
				BANK_HEIGHT(ADDR_SURF_BANK_HEIGHT_8) |
				MACRO_TILE_ASPECT(ADDR_SURF_MACRO_ASPECT_4) |
				NUM_BANKS(ADDR_SURF_16_BANK));
		mod2array[9] = (BANK_WIDTH(ADDR_SURF_BANK_WIDTH_1) |
				BANK_HEIGHT(ADDR_SURF_BANK_HEIGHT_4) |
				MACRO_TILE_ASPECT(ADDR_SURF_MACRO_ASPECT_4) |
				NUM_BANKS(ADDR_SURF_16_BANK));
		mod2array[10] = (BANK_WIDTH(ADDR_SURF_BANK_WIDTH_1) |
				 BANK_HEIGHT(ADDR_SURF_BANK_HEIGHT_2) |
				 MACRO_TILE_ASPECT(ADDR_SURF_MACRO_ASPECT_2) |
				 NUM_BANKS(ADDR_SURF_16_BANK));
		mod2array[11] = (BANK_WIDTH(ADDR_SURF_BANK_WIDTH_1) |
				 BANK_HEIGHT(ADDR_SURF_BANK_HEIGHT_1) |
				 MACRO_TILE_ASPECT(ADDR_SURF_MACRO_ASPECT_2) |
				 NUM_BANKS(ADDR_SURF_16_BANK));
		mod2array[12] = (BANK_WIDTH(ADDR_SURF_BANK_WIDTH_1) |
				 BANK_HEIGHT(ADDR_SURF_BANK_HEIGHT_1) |
				 MACRO_TILE_ASPECT(ADDR_SURF_MACRO_ASPECT_1) |
				 NUM_BANKS(ADDR_SURF_8_BANK));
		mod2array[13] = (BANK_WIDTH(ADDR_SURF_BANK_WIDTH_1) |
				 BANK_HEIGHT(ADDR_SURF_BANK_HEIGHT_1) |
				 MACRO_TILE_ASPECT(ADDR_SURF_MACRO_ASPECT_1) |
				 NUM_BANKS(ADDR_SURF_4_BANK));
		mod2array[14] = (BANK_WIDTH(ADDR_SURF_BANK_WIDTH_1) |
				 BANK_HEIGHT(ADDR_SURF_BANK_HEIGHT_1) |
				 MACRO_TILE_ASPECT(ADDR_SURF_MACRO_ASPECT_1) |
				 NUM_BANKS(ADDR_SURF_4_BANK));

		for (reg_offset = 0; reg_offset < num_tile_mode_states; reg_offset++)
			WREG32(mmGB_TILE_MODE0 + reg_offset, modearray[reg_offset]);

		for (reg_offset = 0; reg_offset < num_secondary_tile_mode_states; reg_offset++)
			if (reg_offset != 7)
				WREG32(mmGB_MACROTILE_MODE0 + reg_offset, mod2array[reg_offset]);

		break;
	case CHIP_POLARIS11:
	case CHIP_POLARIS12:
		modearray[0] = (ARRAY_MODE(ARRAY_2D_TILED_THIN1) |
				PIPE_CONFIG(ADDR_SURF_P4_16x16) |
				TILE_SPLIT(ADDR_SURF_TILE_SPLIT_64B) |
				MICRO_TILE_MODE_NEW(ADDR_SURF_DEPTH_MICRO_TILING));
		modearray[1] = (ARRAY_MODE(ARRAY_2D_TILED_THIN1) |
				PIPE_CONFIG(ADDR_SURF_P4_16x16) |
				TILE_SPLIT(ADDR_SURF_TILE_SPLIT_128B) |
				MICRO_TILE_MODE_NEW(ADDR_SURF_DEPTH_MICRO_TILING));
		modearray[2] = (ARRAY_MODE(ARRAY_2D_TILED_THIN1) |
				PIPE_CONFIG(ADDR_SURF_P4_16x16) |
				TILE_SPLIT(ADDR_SURF_TILE_SPLIT_256B) |
				MICRO_TILE_MODE_NEW(ADDR_SURF_DEPTH_MICRO_TILING));
		modearray[3] = (ARRAY_MODE(ARRAY_2D_TILED_THIN1) |
				PIPE_CONFIG(ADDR_SURF_P4_16x16) |
				TILE_SPLIT(ADDR_SURF_TILE_SPLIT_512B) |
				MICRO_TILE_MODE_NEW(ADDR_SURF_DEPTH_MICRO_TILING));
		modearray[4] = (ARRAY_MODE(ARRAY_2D_TILED_THIN1) |
				PIPE_CONFIG(ADDR_SURF_P4_16x16) |
				TILE_SPLIT(ADDR_SURF_TILE_SPLIT_2KB) |
				MICRO_TILE_MODE_NEW(ADDR_SURF_DEPTH_MICRO_TILING));
		modearray[5] = (ARRAY_MODE(ARRAY_1D_TILED_THIN1) |
				PIPE_CONFIG(ADDR_SURF_P4_16x16) |
				TILE_SPLIT(ADDR_SURF_TILE_SPLIT_2KB) |
				MICRO_TILE_MODE_NEW(ADDR_SURF_DEPTH_MICRO_TILING));
		modearray[6] = (ARRAY_MODE(ARRAY_PRT_TILED_THIN1) |
				PIPE_CONFIG(ADDR_SURF_P4_16x16) |
				TILE_SPLIT(ADDR_SURF_TILE_SPLIT_2KB) |
				MICRO_TILE_MODE_NEW(ADDR_SURF_DEPTH_MICRO_TILING));
		modearray[7] = (ARRAY_MODE(ARRAY_PRT_TILED_THIN1) |
				PIPE_CONFIG(ADDR_SURF_P4_16x16) |
				TILE_SPLIT(ADDR_SURF_TILE_SPLIT_2KB) |
				MICRO_TILE_MODE_NEW(ADDR_SURF_DEPTH_MICRO_TILING));
		modearray[8] = (ARRAY_MODE(ARRAY_LINEAR_ALIGNED) |
				PIPE_CONFIG(ADDR_SURF_P4_16x16));
		modearray[9] = (ARRAY_MODE(ARRAY_1D_TILED_THIN1) |
				PIPE_CONFIG(ADDR_SURF_P4_16x16) |
				MICRO_TILE_MODE_NEW(ADDR_SURF_DISPLAY_MICRO_TILING) |
				SAMPLE_SPLIT(ADDR_SURF_SAMPLE_SPLIT_2));
		modearray[10] = (ARRAY_MODE(ARRAY_2D_TILED_THIN1) |
				PIPE_CONFIG(ADDR_SURF_P4_16x16) |
				MICRO_TILE_MODE_NEW(ADDR_SURF_DISPLAY_MICRO_TILING) |
				SAMPLE_SPLIT(ADDR_SURF_SAMPLE_SPLIT_2));
		modearray[11] = (ARRAY_MODE(ARRAY_PRT_TILED_THIN1) |
				PIPE_CONFIG(ADDR_SURF_P4_16x16) |
				MICRO_TILE_MODE_NEW(ADDR_SURF_DISPLAY_MICRO_TILING) |
				SAMPLE_SPLIT(ADDR_SURF_SAMPLE_SPLIT_8));
		modearray[12] = (ARRAY_MODE(ARRAY_PRT_TILED_THIN1) |
				PIPE_CONFIG(ADDR_SURF_P4_16x16) |
				MICRO_TILE_MODE_NEW(ADDR_SURF_DISPLAY_MICRO_TILING) |
				SAMPLE_SPLIT(ADDR_SURF_SAMPLE_SPLIT_8));
		modearray[13] = (ARRAY_MODE(ARRAY_1D_TILED_THIN1) |
				PIPE_CONFIG(ADDR_SURF_P4_16x16) |
				MICRO_TILE_MODE_NEW(ADDR_SURF_THIN_MICRO_TILING) |
				SAMPLE_SPLIT(ADDR_SURF_SAMPLE_SPLIT_2));
		modearray[14] = (ARRAY_MODE(ARRAY_2D_TILED_THIN1) |
				PIPE_CONFIG(ADDR_SURF_P4_16x16) |
				MICRO_TILE_MODE_NEW(ADDR_SURF_THIN_MICRO_TILING) |
				SAMPLE_SPLIT(ADDR_SURF_SAMPLE_SPLIT_2));
		modearray[15] = (ARRAY_MODE(ARRAY_3D_TILED_THIN1) |
				PIPE_CONFIG(ADDR_SURF_P4_16x16) |
				MICRO_TILE_MODE_NEW(ADDR_SURF_THIN_MICRO_TILING) |
				SAMPLE_SPLIT(ADDR_SURF_SAMPLE_SPLIT_2));
		modearray[16] = (ARRAY_MODE(ARRAY_PRT_TILED_THIN1) |
				PIPE_CONFIG(ADDR_SURF_P4_16x16) |
				MICRO_TILE_MODE_NEW(ADDR_SURF_THIN_MICRO_TILING) |
				SAMPLE_SPLIT(ADDR_SURF_SAMPLE_SPLIT_8));
		modearray[17] = (ARRAY_MODE(ARRAY_PRT_TILED_THIN1) |
				PIPE_CONFIG(ADDR_SURF_P4_16x16) |
				MICRO_TILE_MODE_NEW(ADDR_SURF_THIN_MICRO_TILING) |
				SAMPLE_SPLIT(ADDR_SURF_SAMPLE_SPLIT_8));
		modearray[18] = (ARRAY_MODE(ARRAY_1D_TILED_THICK) |
				PIPE_CONFIG(ADDR_SURF_P4_16x16) |
				MICRO_TILE_MODE_NEW(ADDR_SURF_THIN_MICRO_TILING) |
				SAMPLE_SPLIT(ADDR_SURF_SAMPLE_SPLIT_1));
		modearray[19] = (ARRAY_MODE(ARRAY_1D_TILED_THICK) |
				PIPE_CONFIG(ADDR_SURF_P4_16x16) |
				MICRO_TILE_MODE_NEW(ADDR_SURF_THICK_MICRO_TILING) |
				SAMPLE_SPLIT(ADDR_SURF_SAMPLE_SPLIT_1));
		modearray[20] = (ARRAY_MODE(ARRAY_2D_TILED_THICK) |
				PIPE_CONFIG(ADDR_SURF_P4_16x16) |
				MICRO_TILE_MODE_NEW(ADDR_SURF_THICK_MICRO_TILING) |
				SAMPLE_SPLIT(ADDR_SURF_SAMPLE_SPLIT_1));
		modearray[21] = (ARRAY_MODE(ARRAY_3D_TILED_THICK) |
				PIPE_CONFIG(ADDR_SURF_P4_16x16) |
				MICRO_TILE_MODE_NEW(ADDR_SURF_THICK_MICRO_TILING) |
				SAMPLE_SPLIT(ADDR_SURF_SAMPLE_SPLIT_1));
		modearray[22] = (ARRAY_MODE(ARRAY_PRT_TILED_THICK) |
				PIPE_CONFIG(ADDR_SURF_P4_16x16) |
				MICRO_TILE_MODE_NEW(ADDR_SURF_THICK_MICRO_TILING) |
				SAMPLE_SPLIT(ADDR_SURF_SAMPLE_SPLIT_1));
		modearray[23] = (ARRAY_MODE(ARRAY_PRT_TILED_THICK) |
				PIPE_CONFIG(ADDR_SURF_P4_16x16) |
				MICRO_TILE_MODE_NEW(ADDR_SURF_THICK_MICRO_TILING) |
				SAMPLE_SPLIT(ADDR_SURF_SAMPLE_SPLIT_1));
		modearray[24] = (ARRAY_MODE(ARRAY_2D_TILED_THICK) |
				PIPE_CONFIG(ADDR_SURF_P4_16x16) |
				MICRO_TILE_MODE_NEW(ADDR_SURF_THIN_MICRO_TILING) |
				SAMPLE_SPLIT(ADDR_SURF_SAMPLE_SPLIT_1));
		modearray[25] = (ARRAY_MODE(ARRAY_2D_TILED_XTHICK) |
				PIPE_CONFIG(ADDR_SURF_P4_16x16) |
				MICRO_TILE_MODE_NEW(ADDR_SURF_THICK_MICRO_TILING) |
				SAMPLE_SPLIT(ADDR_SURF_SAMPLE_SPLIT_1));
		modearray[26] = (ARRAY_MODE(ARRAY_3D_TILED_XTHICK) |
				PIPE_CONFIG(ADDR_SURF_P4_16x16) |
				MICRO_TILE_MODE_NEW(ADDR_SURF_THICK_MICRO_TILING) |
				SAMPLE_SPLIT(ADDR_SURF_SAMPLE_SPLIT_1));
		modearray[27] = (ARRAY_MODE(ARRAY_1D_TILED_THIN1) |
				PIPE_CONFIG(ADDR_SURF_P4_16x16) |
				MICRO_TILE_MODE_NEW(ADDR_SURF_ROTATED_MICRO_TILING) |
				SAMPLE_SPLIT(ADDR_SURF_SAMPLE_SPLIT_2));
		modearray[28] = (ARRAY_MODE(ARRAY_2D_TILED_THIN1) |
				PIPE_CONFIG(ADDR_SURF_P4_16x16) |
				MICRO_TILE_MODE_NEW(ADDR_SURF_ROTATED_MICRO_TILING) |
				SAMPLE_SPLIT(ADDR_SURF_SAMPLE_SPLIT_2));
		modearray[29] = (ARRAY_MODE(ARRAY_PRT_TILED_THIN1) |
				PIPE_CONFIG(ADDR_SURF_P4_16x16) |
				MICRO_TILE_MODE_NEW(ADDR_SURF_ROTATED_MICRO_TILING) |
				SAMPLE_SPLIT(ADDR_SURF_SAMPLE_SPLIT_8));
		modearray[30] = (ARRAY_MODE(ARRAY_PRT_TILED_THIN1) |
				PIPE_CONFIG(ADDR_SURF_P4_16x16) |
				MICRO_TILE_MODE_NEW(ADDR_SURF_ROTATED_MICRO_TILING) |
				SAMPLE_SPLIT(ADDR_SURF_SAMPLE_SPLIT_8));

		mod2array[0] = (BANK_WIDTH(ADDR_SURF_BANK_WIDTH_1) |
				BANK_HEIGHT(ADDR_SURF_BANK_HEIGHT_4) |
				MACRO_TILE_ASPECT(ADDR_SURF_MACRO_ASPECT_4) |
				NUM_BANKS(ADDR_SURF_16_BANK));

		mod2array[1] = (BANK_WIDTH(ADDR_SURF_BANK_WIDTH_1) |
				BANK_HEIGHT(ADDR_SURF_BANK_HEIGHT_4) |
				MACRO_TILE_ASPECT(ADDR_SURF_MACRO_ASPECT_4) |
				NUM_BANKS(ADDR_SURF_16_BANK));

		mod2array[2] = (BANK_WIDTH(ADDR_SURF_BANK_WIDTH_1) |
				BANK_HEIGHT(ADDR_SURF_BANK_HEIGHT_4) |
				MACRO_TILE_ASPECT(ADDR_SURF_MACRO_ASPECT_4) |
				NUM_BANKS(ADDR_SURF_16_BANK));

		mod2array[3] = (BANK_WIDTH(ADDR_SURF_BANK_WIDTH_1) |
				BANK_HEIGHT(ADDR_SURF_BANK_HEIGHT_2) |
				MACRO_TILE_ASPECT(ADDR_SURF_MACRO_ASPECT_4) |
				NUM_BANKS(ADDR_SURF_16_BANK));

		mod2array[4] = (BANK_WIDTH(ADDR_SURF_BANK_WIDTH_1) |
				BANK_HEIGHT(ADDR_SURF_BANK_HEIGHT_1) |
				MACRO_TILE_ASPECT(ADDR_SURF_MACRO_ASPECT_2) |
				NUM_BANKS(ADDR_SURF_16_BANK));

		mod2array[5] = (BANK_WIDTH(ADDR_SURF_BANK_WIDTH_1) |
				BANK_HEIGHT(ADDR_SURF_BANK_HEIGHT_1) |
				MACRO_TILE_ASPECT(ADDR_SURF_MACRO_ASPECT_2) |
				NUM_BANKS(ADDR_SURF_16_BANK));

		mod2array[6] = (BANK_WIDTH(ADDR_SURF_BANK_WIDTH_1) |
				BANK_HEIGHT(ADDR_SURF_BANK_HEIGHT_1) |
				MACRO_TILE_ASPECT(ADDR_SURF_MACRO_ASPECT_2) |
				NUM_BANKS(ADDR_SURF_16_BANK));

		mod2array[8] = (BANK_WIDTH(ADDR_SURF_BANK_WIDTH_2) |
				BANK_HEIGHT(ADDR_SURF_BANK_HEIGHT_8) |
				MACRO_TILE_ASPECT(ADDR_SURF_MACRO_ASPECT_4) |
				NUM_BANKS(ADDR_SURF_16_BANK));

		mod2array[9] = (BANK_WIDTH(ADDR_SURF_BANK_WIDTH_2) |
				BANK_HEIGHT(ADDR_SURF_BANK_HEIGHT_4) |
				MACRO_TILE_ASPECT(ADDR_SURF_MACRO_ASPECT_4) |
				NUM_BANKS(ADDR_SURF_16_BANK));

		mod2array[10] = (BANK_WIDTH(ADDR_SURF_BANK_WIDTH_1) |
				BANK_HEIGHT(ADDR_SURF_BANK_HEIGHT_4) |
				MACRO_TILE_ASPECT(ADDR_SURF_MACRO_ASPECT_4) |
				NUM_BANKS(ADDR_SURF_16_BANK));

		mod2array[11] = (BANK_WIDTH(ADDR_SURF_BANK_WIDTH_1) |
				BANK_HEIGHT(ADDR_SURF_BANK_HEIGHT_2) |
				MACRO_TILE_ASPECT(ADDR_SURF_MACRO_ASPECT_4) |
				NUM_BANKS(ADDR_SURF_16_BANK));

		mod2array[12] = (BANK_WIDTH(ADDR_SURF_BANK_WIDTH_1) |
				BANK_HEIGHT(ADDR_SURF_BANK_HEIGHT_1) |
				MACRO_TILE_ASPECT(ADDR_SURF_MACRO_ASPECT_2) |
				NUM_BANKS(ADDR_SURF_16_BANK));

		mod2array[13] = (BANK_WIDTH(ADDR_SURF_BANK_WIDTH_1) |
				BANK_HEIGHT(ADDR_SURF_BANK_HEIGHT_1) |
				MACRO_TILE_ASPECT(ADDR_SURF_MACRO_ASPECT_2) |
				NUM_BANKS(ADDR_SURF_8_BANK));

		mod2array[14] = (BANK_WIDTH(ADDR_SURF_BANK_WIDTH_1) |
				BANK_HEIGHT(ADDR_SURF_BANK_HEIGHT_1) |
				MACRO_TILE_ASPECT(ADDR_SURF_MACRO_ASPECT_1) |
				NUM_BANKS(ADDR_SURF_4_BANK));

		for (reg_offset = 0; reg_offset < num_tile_mode_states; reg_offset++)
			WREG32(mmGB_TILE_MODE0 + reg_offset, modearray[reg_offset]);

		for (reg_offset = 0; reg_offset < num_secondary_tile_mode_states; reg_offset++)
			if (reg_offset != 7)
				WREG32(mmGB_MACROTILE_MODE0 + reg_offset, mod2array[reg_offset]);

		break;
	case CHIP_POLARIS10:
		modearray[0] = (ARRAY_MODE(ARRAY_2D_TILED_THIN1) |
				PIPE_CONFIG(ADDR_SURF_P8_32x32_16x16) |
				TILE_SPLIT(ADDR_SURF_TILE_SPLIT_64B) |
				MICRO_TILE_MODE_NEW(ADDR_SURF_DEPTH_MICRO_TILING));
		modearray[1] = (ARRAY_MODE(ARRAY_2D_TILED_THIN1) |
				PIPE_CONFIG(ADDR_SURF_P8_32x32_16x16) |
				TILE_SPLIT(ADDR_SURF_TILE_SPLIT_128B) |
				MICRO_TILE_MODE_NEW(ADDR_SURF_DEPTH_MICRO_TILING));
		modearray[2] = (ARRAY_MODE(ARRAY_2D_TILED_THIN1) |
				PIPE_CONFIG(ADDR_SURF_P8_32x32_16x16) |
				TILE_SPLIT(ADDR_SURF_TILE_SPLIT_256B) |
				MICRO_TILE_MODE_NEW(ADDR_SURF_DEPTH_MICRO_TILING));
		modearray[3] = (ARRAY_MODE(ARRAY_2D_TILED_THIN1) |
				PIPE_CONFIG(ADDR_SURF_P8_32x32_16x16) |
				TILE_SPLIT(ADDR_SURF_TILE_SPLIT_512B) |
				MICRO_TILE_MODE_NEW(ADDR_SURF_DEPTH_MICRO_TILING));
		modearray[4] = (ARRAY_MODE(ARRAY_2D_TILED_THIN1) |
				PIPE_CONFIG(ADDR_SURF_P8_32x32_16x16) |
				TILE_SPLIT(ADDR_SURF_TILE_SPLIT_2KB) |
				MICRO_TILE_MODE_NEW(ADDR_SURF_DEPTH_MICRO_TILING));
		modearray[5] = (ARRAY_MODE(ARRAY_1D_TILED_THIN1) |
				PIPE_CONFIG(ADDR_SURF_P8_32x32_16x16) |
				TILE_SPLIT(ADDR_SURF_TILE_SPLIT_2KB) |
				MICRO_TILE_MODE_NEW(ADDR_SURF_DEPTH_MICRO_TILING));
		modearray[6] = (ARRAY_MODE(ARRAY_PRT_TILED_THIN1) |
				PIPE_CONFIG(ADDR_SURF_P8_32x32_16x16) |
				TILE_SPLIT(ADDR_SURF_TILE_SPLIT_2KB) |
				MICRO_TILE_MODE_NEW(ADDR_SURF_DEPTH_MICRO_TILING));
		modearray[7] = (ARRAY_MODE(ARRAY_PRT_TILED_THIN1) |
				PIPE_CONFIG(ADDR_SURF_P4_16x16) |
				TILE_SPLIT(ADDR_SURF_TILE_SPLIT_2KB) |
				MICRO_TILE_MODE_NEW(ADDR_SURF_DEPTH_MICRO_TILING));
		modearray[8] = (ARRAY_MODE(ARRAY_LINEAR_ALIGNED) |
				PIPE_CONFIG(ADDR_SURF_P8_32x32_16x16));
		modearray[9] = (ARRAY_MODE(ARRAY_1D_TILED_THIN1) |
				PIPE_CONFIG(ADDR_SURF_P8_32x32_16x16) |
				MICRO_TILE_MODE_NEW(ADDR_SURF_DISPLAY_MICRO_TILING) |
				SAMPLE_SPLIT(ADDR_SURF_SAMPLE_SPLIT_2));
		modearray[10] = (ARRAY_MODE(ARRAY_2D_TILED_THIN1) |
				PIPE_CONFIG(ADDR_SURF_P8_32x32_16x16) |
				MICRO_TILE_MODE_NEW(ADDR_SURF_DISPLAY_MICRO_TILING) |
				SAMPLE_SPLIT(ADDR_SURF_SAMPLE_SPLIT_2));
		modearray[11] = (ARRAY_MODE(ARRAY_PRT_TILED_THIN1) |
				PIPE_CONFIG(ADDR_SURF_P8_32x32_16x16) |
				MICRO_TILE_MODE_NEW(ADDR_SURF_DISPLAY_MICRO_TILING) |
				SAMPLE_SPLIT(ADDR_SURF_SAMPLE_SPLIT_8));
		modearray[12] = (ARRAY_MODE(ARRAY_PRT_TILED_THIN1) |
				PIPE_CONFIG(ADDR_SURF_P4_16x16) |
				MICRO_TILE_MODE_NEW(ADDR_SURF_DISPLAY_MICRO_TILING) |
				SAMPLE_SPLIT(ADDR_SURF_SAMPLE_SPLIT_8));
		modearray[13] = (ARRAY_MODE(ARRAY_1D_TILED_THIN1) |
				PIPE_CONFIG(ADDR_SURF_P8_32x32_16x16) |
				MICRO_TILE_MODE_NEW(ADDR_SURF_THIN_MICRO_TILING) |
				SAMPLE_SPLIT(ADDR_SURF_SAMPLE_SPLIT_2));
		modearray[14] = (ARRAY_MODE(ARRAY_2D_TILED_THIN1) |
				PIPE_CONFIG(ADDR_SURF_P8_32x32_16x16) |
				MICRO_TILE_MODE_NEW(ADDR_SURF_THIN_MICRO_TILING) |
				SAMPLE_SPLIT(ADDR_SURF_SAMPLE_SPLIT_2));
		modearray[15] = (ARRAY_MODE(ARRAY_3D_TILED_THIN1) |
				PIPE_CONFIG(ADDR_SURF_P8_32x32_16x16) |
				MICRO_TILE_MODE_NEW(ADDR_SURF_THIN_MICRO_TILING) |
				SAMPLE_SPLIT(ADDR_SURF_SAMPLE_SPLIT_2));
		modearray[16] = (ARRAY_MODE(ARRAY_PRT_TILED_THIN1) |
				PIPE_CONFIG(ADDR_SURF_P8_32x32_16x16) |
				MICRO_TILE_MODE_NEW(ADDR_SURF_THIN_MICRO_TILING) |
				SAMPLE_SPLIT(ADDR_SURF_SAMPLE_SPLIT_8));
		modearray[17] = (ARRAY_MODE(ARRAY_PRT_TILED_THIN1) |
				PIPE_CONFIG(ADDR_SURF_P4_16x16) |
				MICRO_TILE_MODE_NEW(ADDR_SURF_THIN_MICRO_TILING) |
				SAMPLE_SPLIT(ADDR_SURF_SAMPLE_SPLIT_8));
		modearray[18] = (ARRAY_MODE(ARRAY_1D_TILED_THICK) |
				PIPE_CONFIG(ADDR_SURF_P8_32x32_16x16) |
				MICRO_TILE_MODE_NEW(ADDR_SURF_THIN_MICRO_TILING) |
				SAMPLE_SPLIT(ADDR_SURF_SAMPLE_SPLIT_1));
		modearray[19] = (ARRAY_MODE(ARRAY_1D_TILED_THICK) |
				PIPE_CONFIG(ADDR_SURF_P8_32x32_16x16) |
				MICRO_TILE_MODE_NEW(ADDR_SURF_THICK_MICRO_TILING) |
				SAMPLE_SPLIT(ADDR_SURF_SAMPLE_SPLIT_1));
		modearray[20] = (ARRAY_MODE(ARRAY_2D_TILED_THICK) |
				PIPE_CONFIG(ADDR_SURF_P8_32x32_16x16) |
				MICRO_TILE_MODE_NEW(ADDR_SURF_THICK_MICRO_TILING) |
				SAMPLE_SPLIT(ADDR_SURF_SAMPLE_SPLIT_1));
		modearray[21] = (ARRAY_MODE(ARRAY_3D_TILED_THICK) |
				PIPE_CONFIG(ADDR_SURF_P8_32x32_16x16) |
				MICRO_TILE_MODE_NEW(ADDR_SURF_THICK_MICRO_TILING) |
				SAMPLE_SPLIT(ADDR_SURF_SAMPLE_SPLIT_1));
		modearray[22] = (ARRAY_MODE(ARRAY_PRT_TILED_THICK) |
				PIPE_CONFIG(ADDR_SURF_P8_32x32_16x16) |
				MICRO_TILE_MODE_NEW(ADDR_SURF_THICK_MICRO_TILING) |
				SAMPLE_SPLIT(ADDR_SURF_SAMPLE_SPLIT_1));
		modearray[23] = (ARRAY_MODE(ARRAY_PRT_TILED_THICK) |
				PIPE_CONFIG(ADDR_SURF_P4_16x16) |
				MICRO_TILE_MODE_NEW(ADDR_SURF_THICK_MICRO_TILING) |
				SAMPLE_SPLIT(ADDR_SURF_SAMPLE_SPLIT_1));
		modearray[24] = (ARRAY_MODE(ARRAY_2D_TILED_THICK) |
				PIPE_CONFIG(ADDR_SURF_P8_32x32_16x16) |
				MICRO_TILE_MODE_NEW(ADDR_SURF_THIN_MICRO_TILING) |
				SAMPLE_SPLIT(ADDR_SURF_SAMPLE_SPLIT_1));
		modearray[25] = (ARRAY_MODE(ARRAY_2D_TILED_XTHICK) |
				PIPE_CONFIG(ADDR_SURF_P8_32x32_16x16) |
				MICRO_TILE_MODE_NEW(ADDR_SURF_THICK_MICRO_TILING) |
				SAMPLE_SPLIT(ADDR_SURF_SAMPLE_SPLIT_1));
		modearray[26] = (ARRAY_MODE(ARRAY_3D_TILED_XTHICK) |
				PIPE_CONFIG(ADDR_SURF_P8_32x32_16x16) |
				MICRO_TILE_MODE_NEW(ADDR_SURF_THICK_MICRO_TILING) |
				SAMPLE_SPLIT(ADDR_SURF_SAMPLE_SPLIT_1));
		modearray[27] = (ARRAY_MODE(ARRAY_1D_TILED_THIN1) |
				PIPE_CONFIG(ADDR_SURF_P8_32x32_16x16) |
				MICRO_TILE_MODE_NEW(ADDR_SURF_ROTATED_MICRO_TILING) |
				SAMPLE_SPLIT(ADDR_SURF_SAMPLE_SPLIT_2));
		modearray[28] = (ARRAY_MODE(ARRAY_2D_TILED_THIN1) |
				PIPE_CONFIG(ADDR_SURF_P8_32x32_16x16) |
				MICRO_TILE_MODE_NEW(ADDR_SURF_ROTATED_MICRO_TILING) |
				SAMPLE_SPLIT(ADDR_SURF_SAMPLE_SPLIT_2));
		modearray[29] = (ARRAY_MODE(ARRAY_PRT_TILED_THIN1) |
				PIPE_CONFIG(ADDR_SURF_P8_32x32_16x16) |
				MICRO_TILE_MODE_NEW(ADDR_SURF_ROTATED_MICRO_TILING) |
				SAMPLE_SPLIT(ADDR_SURF_SAMPLE_SPLIT_8));
		modearray[30] = (ARRAY_MODE(ARRAY_PRT_TILED_THIN1) |
				PIPE_CONFIG(ADDR_SURF_P4_16x16) |
				MICRO_TILE_MODE_NEW(ADDR_SURF_ROTATED_MICRO_TILING) |
				SAMPLE_SPLIT(ADDR_SURF_SAMPLE_SPLIT_8));

		mod2array[0] = (BANK_WIDTH(ADDR_SURF_BANK_WIDTH_1) |
				BANK_HEIGHT(ADDR_SURF_BANK_HEIGHT_4) |
				MACRO_TILE_ASPECT(ADDR_SURF_MACRO_ASPECT_4) |
				NUM_BANKS(ADDR_SURF_16_BANK));

		mod2array[1] = (BANK_WIDTH(ADDR_SURF_BANK_WIDTH_1) |
				BANK_HEIGHT(ADDR_SURF_BANK_HEIGHT_4) |
				MACRO_TILE_ASPECT(ADDR_SURF_MACRO_ASPECT_4) |
				NUM_BANKS(ADDR_SURF_16_BANK));

		mod2array[2] = (BANK_WIDTH(ADDR_SURF_BANK_WIDTH_1) |
				BANK_HEIGHT(ADDR_SURF_BANK_HEIGHT_4) |
				MACRO_TILE_ASPECT(ADDR_SURF_MACRO_ASPECT_4) |
				NUM_BANKS(ADDR_SURF_16_BANK));

		mod2array[3] = (BANK_WIDTH(ADDR_SURF_BANK_WIDTH_1) |
				BANK_HEIGHT(ADDR_SURF_BANK_HEIGHT_4) |
				MACRO_TILE_ASPECT(ADDR_SURF_MACRO_ASPECT_4) |
				NUM_BANKS(ADDR_SURF_16_BANK));

		mod2array[4] = (BANK_WIDTH(ADDR_SURF_BANK_WIDTH_1) |
				BANK_HEIGHT(ADDR_SURF_BANK_HEIGHT_2) |
				MACRO_TILE_ASPECT(ADDR_SURF_MACRO_ASPECT_2) |
				NUM_BANKS(ADDR_SURF_16_BANK));

		mod2array[5] = (BANK_WIDTH(ADDR_SURF_BANK_WIDTH_1) |
				BANK_HEIGHT(ADDR_SURF_BANK_HEIGHT_1) |
				MACRO_TILE_ASPECT(ADDR_SURF_MACRO_ASPECT_1) |
				NUM_BANKS(ADDR_SURF_16_BANK));

		mod2array[6] = (BANK_WIDTH(ADDR_SURF_BANK_WIDTH_1) |
				BANK_HEIGHT(ADDR_SURF_BANK_HEIGHT_1) |
				MACRO_TILE_ASPECT(ADDR_SURF_MACRO_ASPECT_1) |
				NUM_BANKS(ADDR_SURF_16_BANK));

		mod2array[8] = (BANK_WIDTH(ADDR_SURF_BANK_WIDTH_1) |
				BANK_HEIGHT(ADDR_SURF_BANK_HEIGHT_8) |
				MACRO_TILE_ASPECT(ADDR_SURF_MACRO_ASPECT_4) |
				NUM_BANKS(ADDR_SURF_16_BANK));

		mod2array[9] = (BANK_WIDTH(ADDR_SURF_BANK_WIDTH_1) |
				BANK_HEIGHT(ADDR_SURF_BANK_HEIGHT_4) |
				MACRO_TILE_ASPECT(ADDR_SURF_MACRO_ASPECT_4) |
				NUM_BANKS(ADDR_SURF_16_BANK));

		mod2array[10] = (BANK_WIDTH(ADDR_SURF_BANK_WIDTH_1) |
				BANK_HEIGHT(ADDR_SURF_BANK_HEIGHT_2) |
				MACRO_TILE_ASPECT(ADDR_SURF_MACRO_ASPECT_2) |
				NUM_BANKS(ADDR_SURF_16_BANK));

		mod2array[11] = (BANK_WIDTH(ADDR_SURF_BANK_WIDTH_1) |
				BANK_HEIGHT(ADDR_SURF_BANK_HEIGHT_1) |
				MACRO_TILE_ASPECT(ADDR_SURF_MACRO_ASPECT_2) |
				NUM_BANKS(ADDR_SURF_16_BANK));

		mod2array[12] = (BANK_WIDTH(ADDR_SURF_BANK_WIDTH_1) |
				BANK_HEIGHT(ADDR_SURF_BANK_HEIGHT_1) |
				MACRO_TILE_ASPECT(ADDR_SURF_MACRO_ASPECT_1) |
				NUM_BANKS(ADDR_SURF_8_BANK));

		mod2array[13] = (BANK_WIDTH(ADDR_SURF_BANK_WIDTH_1) |
				BANK_HEIGHT(ADDR_SURF_BANK_HEIGHT_1) |
				MACRO_TILE_ASPECT(ADDR_SURF_MACRO_ASPECT_1) |
				NUM_BANKS(ADDR_SURF_4_BANK));

		mod2array[14] = (BANK_WIDTH(ADDR_SURF_BANK_WIDTH_1) |
				BANK_HEIGHT(ADDR_SURF_BANK_HEIGHT_1) |
				MACRO_TILE_ASPECT(ADDR_SURF_MACRO_ASPECT_1) |
				NUM_BANKS(ADDR_SURF_4_BANK));

		for (reg_offset = 0; reg_offset < num_tile_mode_states; reg_offset++)
			WREG32(mmGB_TILE_MODE0 + reg_offset, modearray[reg_offset]);

		for (reg_offset = 0; reg_offset < num_secondary_tile_mode_states; reg_offset++)
			if (reg_offset != 7)
				WREG32(mmGB_MACROTILE_MODE0 + reg_offset, mod2array[reg_offset]);

		break;
	case CHIP_STONEY:
		modearray[0] = (ARRAY_MODE(ARRAY_2D_TILED_THIN1) |
				PIPE_CONFIG(ADDR_SURF_P2) |
				TILE_SPLIT(ADDR_SURF_TILE_SPLIT_64B) |
				MICRO_TILE_MODE_NEW(ADDR_SURF_DEPTH_MICRO_TILING));
		modearray[1] = (ARRAY_MODE(ARRAY_2D_TILED_THIN1) |
				PIPE_CONFIG(ADDR_SURF_P2) |
				TILE_SPLIT(ADDR_SURF_TILE_SPLIT_128B) |
				MICRO_TILE_MODE_NEW(ADDR_SURF_DEPTH_MICRO_TILING));
		modearray[2] = (ARRAY_MODE(ARRAY_2D_TILED_THIN1) |
				PIPE_CONFIG(ADDR_SURF_P2) |
				TILE_SPLIT(ADDR_SURF_TILE_SPLIT_256B) |
				MICRO_TILE_MODE_NEW(ADDR_SURF_DEPTH_MICRO_TILING));
		modearray[3] = (ARRAY_MODE(ARRAY_2D_TILED_THIN1) |
				PIPE_CONFIG(ADDR_SURF_P2) |
				TILE_SPLIT(ADDR_SURF_TILE_SPLIT_512B) |
				MICRO_TILE_MODE_NEW(ADDR_SURF_DEPTH_MICRO_TILING));
		modearray[4] = (ARRAY_MODE(ARRAY_2D_TILED_THIN1) |
				PIPE_CONFIG(ADDR_SURF_P2) |
				TILE_SPLIT(ADDR_SURF_TILE_SPLIT_2KB) |
				MICRO_TILE_MODE_NEW(ADDR_SURF_DEPTH_MICRO_TILING));
		modearray[5] = (ARRAY_MODE(ARRAY_1D_TILED_THIN1) |
				PIPE_CONFIG(ADDR_SURF_P2) |
				TILE_SPLIT(ADDR_SURF_TILE_SPLIT_2KB) |
				MICRO_TILE_MODE_NEW(ADDR_SURF_DEPTH_MICRO_TILING));
		modearray[6] = (ARRAY_MODE(ARRAY_PRT_TILED_THIN1) |
				PIPE_CONFIG(ADDR_SURF_P2) |
				TILE_SPLIT(ADDR_SURF_TILE_SPLIT_2KB) |
				MICRO_TILE_MODE_NEW(ADDR_SURF_DEPTH_MICRO_TILING));
		modearray[8] = (ARRAY_MODE(ARRAY_LINEAR_ALIGNED) |
				PIPE_CONFIG(ADDR_SURF_P2));
		modearray[9] = (ARRAY_MODE(ARRAY_1D_TILED_THIN1) |
				PIPE_CONFIG(ADDR_SURF_P2) |
				MICRO_TILE_MODE_NEW(ADDR_SURF_DISPLAY_MICRO_TILING) |
				SAMPLE_SPLIT(ADDR_SURF_SAMPLE_SPLIT_2));
		modearray[10] = (ARRAY_MODE(ARRAY_2D_TILED_THIN1) |
				 PIPE_CONFIG(ADDR_SURF_P2) |
				 MICRO_TILE_MODE_NEW(ADDR_SURF_DISPLAY_MICRO_TILING) |
				 SAMPLE_SPLIT(ADDR_SURF_SAMPLE_SPLIT_2));
		modearray[11] = (ARRAY_MODE(ARRAY_PRT_TILED_THIN1) |
				 PIPE_CONFIG(ADDR_SURF_P2) |
				 MICRO_TILE_MODE_NEW(ADDR_SURF_DISPLAY_MICRO_TILING) |
				 SAMPLE_SPLIT(ADDR_SURF_SAMPLE_SPLIT_8));
		modearray[13] = (ARRAY_MODE(ARRAY_1D_TILED_THIN1) |
				 PIPE_CONFIG(ADDR_SURF_P2) |
				 MICRO_TILE_MODE_NEW(ADDR_SURF_THIN_MICRO_TILING) |
				 SAMPLE_SPLIT(ADDR_SURF_SAMPLE_SPLIT_2));
		modearray[14] = (ARRAY_MODE(ARRAY_2D_TILED_THIN1) |
				 PIPE_CONFIG(ADDR_SURF_P2) |
				 MICRO_TILE_MODE_NEW(ADDR_SURF_THIN_MICRO_TILING) |
				 SAMPLE_SPLIT(ADDR_SURF_SAMPLE_SPLIT_2));
		modearray[15] = (ARRAY_MODE(ARRAY_3D_TILED_THIN1) |
				 PIPE_CONFIG(ADDR_SURF_P2) |
				 MICRO_TILE_MODE_NEW(ADDR_SURF_THIN_MICRO_TILING) |
				 SAMPLE_SPLIT(ADDR_SURF_SAMPLE_SPLIT_2));
		modearray[16] = (ARRAY_MODE(ARRAY_PRT_TILED_THIN1) |
				 PIPE_CONFIG(ADDR_SURF_P2) |
				 MICRO_TILE_MODE_NEW(ADDR_SURF_THIN_MICRO_TILING) |
				 SAMPLE_SPLIT(ADDR_SURF_SAMPLE_SPLIT_8));
		modearray[18] = (ARRAY_MODE(ARRAY_1D_TILED_THICK) |
				 PIPE_CONFIG(ADDR_SURF_P2) |
				 MICRO_TILE_MODE_NEW(ADDR_SURF_THIN_MICRO_TILING) |
				 SAMPLE_SPLIT(ADDR_SURF_SAMPLE_SPLIT_1));
		modearray[19] = (ARRAY_MODE(ARRAY_1D_TILED_THICK) |
				 PIPE_CONFIG(ADDR_SURF_P2) |
				 MICRO_TILE_MODE_NEW(ADDR_SURF_THICK_MICRO_TILING) |
				 SAMPLE_SPLIT(ADDR_SURF_SAMPLE_SPLIT_1));
		modearray[20] = (ARRAY_MODE(ARRAY_2D_TILED_THICK) |
				 PIPE_CONFIG(ADDR_SURF_P2) |
				 MICRO_TILE_MODE_NEW(ADDR_SURF_THICK_MICRO_TILING) |
				 SAMPLE_SPLIT(ADDR_SURF_SAMPLE_SPLIT_1));
		modearray[21] = (ARRAY_MODE(ARRAY_3D_TILED_THICK) |
				 PIPE_CONFIG(ADDR_SURF_P2) |
				 MICRO_TILE_MODE_NEW(ADDR_SURF_THICK_MICRO_TILING) |
				 SAMPLE_SPLIT(ADDR_SURF_SAMPLE_SPLIT_1));
		modearray[22] = (ARRAY_MODE(ARRAY_PRT_TILED_THICK) |
				 PIPE_CONFIG(ADDR_SURF_P2) |
				 MICRO_TILE_MODE_NEW(ADDR_SURF_THICK_MICRO_TILING) |
				 SAMPLE_SPLIT(ADDR_SURF_SAMPLE_SPLIT_1));
		modearray[24] = (ARRAY_MODE(ARRAY_2D_TILED_THICK) |
				 PIPE_CONFIG(ADDR_SURF_P2) |
				 MICRO_TILE_MODE_NEW(ADDR_SURF_THIN_MICRO_TILING) |
				 SAMPLE_SPLIT(ADDR_SURF_SAMPLE_SPLIT_1));
		modearray[25] = (ARRAY_MODE(ARRAY_2D_TILED_XTHICK) |
				 PIPE_CONFIG(ADDR_SURF_P2) |
				 MICRO_TILE_MODE_NEW(ADDR_SURF_THICK_MICRO_TILING) |
				 SAMPLE_SPLIT(ADDR_SURF_SAMPLE_SPLIT_1));
		modearray[26] = (ARRAY_MODE(ARRAY_3D_TILED_XTHICK) |
				 PIPE_CONFIG(ADDR_SURF_P2) |
				 MICRO_TILE_MODE_NEW(ADDR_SURF_THICK_MICRO_TILING) |
				 SAMPLE_SPLIT(ADDR_SURF_SAMPLE_SPLIT_1));
		modearray[27] = (ARRAY_MODE(ARRAY_1D_TILED_THIN1) |
				 PIPE_CONFIG(ADDR_SURF_P2) |
				 MICRO_TILE_MODE_NEW(ADDR_SURF_ROTATED_MICRO_TILING) |
				 SAMPLE_SPLIT(ADDR_SURF_SAMPLE_SPLIT_2));
		modearray[28] = (ARRAY_MODE(ARRAY_2D_TILED_THIN1) |
				 PIPE_CONFIG(ADDR_SURF_P2) |
				 MICRO_TILE_MODE_NEW(ADDR_SURF_ROTATED_MICRO_TILING) |
				 SAMPLE_SPLIT(ADDR_SURF_SAMPLE_SPLIT_2));
		modearray[29] = (ARRAY_MODE(ARRAY_PRT_TILED_THIN1) |
				 PIPE_CONFIG(ADDR_SURF_P2) |
				 MICRO_TILE_MODE_NEW(ADDR_SURF_ROTATED_MICRO_TILING) |
				 SAMPLE_SPLIT(ADDR_SURF_SAMPLE_SPLIT_8));

		mod2array[0] = (BANK_WIDTH(ADDR_SURF_BANK_WIDTH_1) |
				BANK_HEIGHT(ADDR_SURF_BANK_HEIGHT_4) |
				MACRO_TILE_ASPECT(ADDR_SURF_MACRO_ASPECT_4) |
				NUM_BANKS(ADDR_SURF_8_BANK));
		mod2array[1] = (BANK_WIDTH(ADDR_SURF_BANK_WIDTH_1) |
				BANK_HEIGHT(ADDR_SURF_BANK_HEIGHT_2) |
				MACRO_TILE_ASPECT(ADDR_SURF_MACRO_ASPECT_4) |
				NUM_BANKS(ADDR_SURF_8_BANK));
		mod2array[2] = (BANK_WIDTH(ADDR_SURF_BANK_WIDTH_1) |
				BANK_HEIGHT(ADDR_SURF_BANK_HEIGHT_1) |
				MACRO_TILE_ASPECT(ADDR_SURF_MACRO_ASPECT_2) |
				NUM_BANKS(ADDR_SURF_8_BANK));
		mod2array[3] = (BANK_WIDTH(ADDR_SURF_BANK_WIDTH_1) |
				BANK_HEIGHT(ADDR_SURF_BANK_HEIGHT_1) |
				MACRO_TILE_ASPECT(ADDR_SURF_MACRO_ASPECT_2) |
				NUM_BANKS(ADDR_SURF_8_BANK));
		mod2array[4] = (BANK_WIDTH(ADDR_SURF_BANK_WIDTH_1) |
				BANK_HEIGHT(ADDR_SURF_BANK_HEIGHT_1) |
				MACRO_TILE_ASPECT(ADDR_SURF_MACRO_ASPECT_2) |
				NUM_BANKS(ADDR_SURF_8_BANK));
		mod2array[5] = (BANK_WIDTH(ADDR_SURF_BANK_WIDTH_1) |
				BANK_HEIGHT(ADDR_SURF_BANK_HEIGHT_1) |
				MACRO_TILE_ASPECT(ADDR_SURF_MACRO_ASPECT_2) |
				NUM_BANKS(ADDR_SURF_8_BANK));
		mod2array[6] = (BANK_WIDTH(ADDR_SURF_BANK_WIDTH_1) |
				BANK_HEIGHT(ADDR_SURF_BANK_HEIGHT_1) |
				MACRO_TILE_ASPECT(ADDR_SURF_MACRO_ASPECT_2) |
				NUM_BANKS(ADDR_SURF_8_BANK));
		mod2array[8] = (BANK_WIDTH(ADDR_SURF_BANK_WIDTH_4) |
				BANK_HEIGHT(ADDR_SURF_BANK_HEIGHT_8) |
				MACRO_TILE_ASPECT(ADDR_SURF_MACRO_ASPECT_4) |
				NUM_BANKS(ADDR_SURF_16_BANK));
		mod2array[9] = (BANK_WIDTH(ADDR_SURF_BANK_WIDTH_4) |
				BANK_HEIGHT(ADDR_SURF_BANK_HEIGHT_4) |
				MACRO_TILE_ASPECT(ADDR_SURF_MACRO_ASPECT_4) |
				NUM_BANKS(ADDR_SURF_16_BANK));
		mod2array[10] = (BANK_WIDTH(ADDR_SURF_BANK_WIDTH_2) |
				 BANK_HEIGHT(ADDR_SURF_BANK_HEIGHT_4) |
				 MACRO_TILE_ASPECT(ADDR_SURF_MACRO_ASPECT_4) |
				 NUM_BANKS(ADDR_SURF_16_BANK));
		mod2array[11] = (BANK_WIDTH(ADDR_SURF_BANK_WIDTH_2) |
				 BANK_HEIGHT(ADDR_SURF_BANK_HEIGHT_2) |
				 MACRO_TILE_ASPECT(ADDR_SURF_MACRO_ASPECT_4) |
				 NUM_BANKS(ADDR_SURF_16_BANK));
		mod2array[12] = (BANK_WIDTH(ADDR_SURF_BANK_WIDTH_1) |
				 BANK_HEIGHT(ADDR_SURF_BANK_HEIGHT_2) |
				 MACRO_TILE_ASPECT(ADDR_SURF_MACRO_ASPECT_4) |
				 NUM_BANKS(ADDR_SURF_16_BANK));
		mod2array[13] = (BANK_WIDTH(ADDR_SURF_BANK_WIDTH_1) |
				 BANK_HEIGHT(ADDR_SURF_BANK_HEIGHT_1) |
				 MACRO_TILE_ASPECT(ADDR_SURF_MACRO_ASPECT_4) |
				 NUM_BANKS(ADDR_SURF_16_BANK));
		mod2array[14] = (BANK_WIDTH(ADDR_SURF_BANK_WIDTH_1) |
				 BANK_HEIGHT(ADDR_SURF_BANK_HEIGHT_1) |
				 MACRO_TILE_ASPECT(ADDR_SURF_MACRO_ASPECT_2) |
				 NUM_BANKS(ADDR_SURF_8_BANK));

		for (reg_offset = 0; reg_offset < num_tile_mode_states; reg_offset++)
			if (reg_offset != 7 && reg_offset != 12 && reg_offset != 17 &&
			    reg_offset != 23)
				WREG32(mmGB_TILE_MODE0 + reg_offset, modearray[reg_offset]);

		for (reg_offset = 0; reg_offset < num_secondary_tile_mode_states; reg_offset++)
			if (reg_offset != 7)
				WREG32(mmGB_MACROTILE_MODE0 + reg_offset, mod2array[reg_offset]);

		break;
	default:
		dev_warn(adev->dev,
			 "Unknown chip type (%d) in function gfx_v8_0_tiling_mode_table_init() falling through to CHIP_CARRIZO\n",
			 adev->asic_type);

	case CHIP_CARRIZO:
		modearray[0] = (ARRAY_MODE(ARRAY_2D_TILED_THIN1) |
				PIPE_CONFIG(ADDR_SURF_P2) |
				TILE_SPLIT(ADDR_SURF_TILE_SPLIT_64B) |
				MICRO_TILE_MODE_NEW(ADDR_SURF_DEPTH_MICRO_TILING));
		modearray[1] = (ARRAY_MODE(ARRAY_2D_TILED_THIN1) |
				PIPE_CONFIG(ADDR_SURF_P2) |
				TILE_SPLIT(ADDR_SURF_TILE_SPLIT_128B) |
				MICRO_TILE_MODE_NEW(ADDR_SURF_DEPTH_MICRO_TILING));
		modearray[2] = (ARRAY_MODE(ARRAY_2D_TILED_THIN1) |
				PIPE_CONFIG(ADDR_SURF_P2) |
				TILE_SPLIT(ADDR_SURF_TILE_SPLIT_256B) |
				MICRO_TILE_MODE_NEW(ADDR_SURF_DEPTH_MICRO_TILING));
		modearray[3] = (ARRAY_MODE(ARRAY_2D_TILED_THIN1) |
				PIPE_CONFIG(ADDR_SURF_P2) |
				TILE_SPLIT(ADDR_SURF_TILE_SPLIT_512B) |
				MICRO_TILE_MODE_NEW(ADDR_SURF_DEPTH_MICRO_TILING));
		modearray[4] = (ARRAY_MODE(ARRAY_2D_TILED_THIN1) |
				PIPE_CONFIG(ADDR_SURF_P2) |
				TILE_SPLIT(ADDR_SURF_TILE_SPLIT_2KB) |
				MICRO_TILE_MODE_NEW(ADDR_SURF_DEPTH_MICRO_TILING));
		modearray[5] = (ARRAY_MODE(ARRAY_1D_TILED_THIN1) |
				PIPE_CONFIG(ADDR_SURF_P2) |
				TILE_SPLIT(ADDR_SURF_TILE_SPLIT_2KB) |
				MICRO_TILE_MODE_NEW(ADDR_SURF_DEPTH_MICRO_TILING));
		modearray[6] = (ARRAY_MODE(ARRAY_PRT_TILED_THIN1) |
				PIPE_CONFIG(ADDR_SURF_P2) |
				TILE_SPLIT(ADDR_SURF_TILE_SPLIT_2KB) |
				MICRO_TILE_MODE_NEW(ADDR_SURF_DEPTH_MICRO_TILING));
		modearray[8] = (ARRAY_MODE(ARRAY_LINEAR_ALIGNED) |
				PIPE_CONFIG(ADDR_SURF_P2));
		modearray[9] = (ARRAY_MODE(ARRAY_1D_TILED_THIN1) |
				PIPE_CONFIG(ADDR_SURF_P2) |
				MICRO_TILE_MODE_NEW(ADDR_SURF_DISPLAY_MICRO_TILING) |
				SAMPLE_SPLIT(ADDR_SURF_SAMPLE_SPLIT_2));
		modearray[10] = (ARRAY_MODE(ARRAY_2D_TILED_THIN1) |
				 PIPE_CONFIG(ADDR_SURF_P2) |
				 MICRO_TILE_MODE_NEW(ADDR_SURF_DISPLAY_MICRO_TILING) |
				 SAMPLE_SPLIT(ADDR_SURF_SAMPLE_SPLIT_2));
		modearray[11] = (ARRAY_MODE(ARRAY_PRT_TILED_THIN1) |
				 PIPE_CONFIG(ADDR_SURF_P2) |
				 MICRO_TILE_MODE_NEW(ADDR_SURF_DISPLAY_MICRO_TILING) |
				 SAMPLE_SPLIT(ADDR_SURF_SAMPLE_SPLIT_8));
		modearray[13] = (ARRAY_MODE(ARRAY_1D_TILED_THIN1) |
				 PIPE_CONFIG(ADDR_SURF_P2) |
				 MICRO_TILE_MODE_NEW(ADDR_SURF_THIN_MICRO_TILING) |
				 SAMPLE_SPLIT(ADDR_SURF_SAMPLE_SPLIT_2));
		modearray[14] = (ARRAY_MODE(ARRAY_2D_TILED_THIN1) |
				 PIPE_CONFIG(ADDR_SURF_P2) |
				 MICRO_TILE_MODE_NEW(ADDR_SURF_THIN_MICRO_TILING) |
				 SAMPLE_SPLIT(ADDR_SURF_SAMPLE_SPLIT_2));
		modearray[15] = (ARRAY_MODE(ARRAY_3D_TILED_THIN1) |
				 PIPE_CONFIG(ADDR_SURF_P2) |
				 MICRO_TILE_MODE_NEW(ADDR_SURF_THIN_MICRO_TILING) |
				 SAMPLE_SPLIT(ADDR_SURF_SAMPLE_SPLIT_2));
		modearray[16] = (ARRAY_MODE(ARRAY_PRT_TILED_THIN1) |
				 PIPE_CONFIG(ADDR_SURF_P2) |
				 MICRO_TILE_MODE_NEW(ADDR_SURF_THIN_MICRO_TILING) |
				 SAMPLE_SPLIT(ADDR_SURF_SAMPLE_SPLIT_8));
		modearray[18] = (ARRAY_MODE(ARRAY_1D_TILED_THICK) |
				 PIPE_CONFIG(ADDR_SURF_P2) |
				 MICRO_TILE_MODE_NEW(ADDR_SURF_THIN_MICRO_TILING) |
				 SAMPLE_SPLIT(ADDR_SURF_SAMPLE_SPLIT_1));
		modearray[19] = (ARRAY_MODE(ARRAY_1D_TILED_THICK) |
				 PIPE_CONFIG(ADDR_SURF_P2) |
				 MICRO_TILE_MODE_NEW(ADDR_SURF_THICK_MICRO_TILING) |
				 SAMPLE_SPLIT(ADDR_SURF_SAMPLE_SPLIT_1));
		modearray[20] = (ARRAY_MODE(ARRAY_2D_TILED_THICK) |
				 PIPE_CONFIG(ADDR_SURF_P2) |
				 MICRO_TILE_MODE_NEW(ADDR_SURF_THICK_MICRO_TILING) |
				 SAMPLE_SPLIT(ADDR_SURF_SAMPLE_SPLIT_1));
		modearray[21] = (ARRAY_MODE(ARRAY_3D_TILED_THICK) |
				 PIPE_CONFIG(ADDR_SURF_P2) |
				 MICRO_TILE_MODE_NEW(ADDR_SURF_THICK_MICRO_TILING) |
				 SAMPLE_SPLIT(ADDR_SURF_SAMPLE_SPLIT_1));
		modearray[22] = (ARRAY_MODE(ARRAY_PRT_TILED_THICK) |
				 PIPE_CONFIG(ADDR_SURF_P2) |
				 MICRO_TILE_MODE_NEW(ADDR_SURF_THICK_MICRO_TILING) |
				 SAMPLE_SPLIT(ADDR_SURF_SAMPLE_SPLIT_1));
		modearray[24] = (ARRAY_MODE(ARRAY_2D_TILED_THICK) |
				 PIPE_CONFIG(ADDR_SURF_P2) |
				 MICRO_TILE_MODE_NEW(ADDR_SURF_THIN_MICRO_TILING) |
				 SAMPLE_SPLIT(ADDR_SURF_SAMPLE_SPLIT_1));
		modearray[25] = (ARRAY_MODE(ARRAY_2D_TILED_XTHICK) |
				 PIPE_CONFIG(ADDR_SURF_P2) |
				 MICRO_TILE_MODE_NEW(ADDR_SURF_THICK_MICRO_TILING) |
				 SAMPLE_SPLIT(ADDR_SURF_SAMPLE_SPLIT_1));
		modearray[26] = (ARRAY_MODE(ARRAY_3D_TILED_XTHICK) |
				 PIPE_CONFIG(ADDR_SURF_P2) |
				 MICRO_TILE_MODE_NEW(ADDR_SURF_THICK_MICRO_TILING) |
				 SAMPLE_SPLIT(ADDR_SURF_SAMPLE_SPLIT_1));
		modearray[27] = (ARRAY_MODE(ARRAY_1D_TILED_THIN1) |
				 PIPE_CONFIG(ADDR_SURF_P2) |
				 MICRO_TILE_MODE_NEW(ADDR_SURF_ROTATED_MICRO_TILING) |
				 SAMPLE_SPLIT(ADDR_SURF_SAMPLE_SPLIT_2));
		modearray[28] = (ARRAY_MODE(ARRAY_2D_TILED_THIN1) |
				 PIPE_CONFIG(ADDR_SURF_P2) |
				 MICRO_TILE_MODE_NEW(ADDR_SURF_ROTATED_MICRO_TILING) |
				 SAMPLE_SPLIT(ADDR_SURF_SAMPLE_SPLIT_2));
		modearray[29] = (ARRAY_MODE(ARRAY_PRT_TILED_THIN1) |
				 PIPE_CONFIG(ADDR_SURF_P2) |
				 MICRO_TILE_MODE_NEW(ADDR_SURF_ROTATED_MICRO_TILING) |
				 SAMPLE_SPLIT(ADDR_SURF_SAMPLE_SPLIT_8));

		mod2array[0] = (BANK_WIDTH(ADDR_SURF_BANK_WIDTH_1) |
				BANK_HEIGHT(ADDR_SURF_BANK_HEIGHT_4) |
				MACRO_TILE_ASPECT(ADDR_SURF_MACRO_ASPECT_4) |
				NUM_BANKS(ADDR_SURF_8_BANK));
		mod2array[1] = (BANK_WIDTH(ADDR_SURF_BANK_WIDTH_1) |
				BANK_HEIGHT(ADDR_SURF_BANK_HEIGHT_2) |
				MACRO_TILE_ASPECT(ADDR_SURF_MACRO_ASPECT_4) |
				NUM_BANKS(ADDR_SURF_8_BANK));
		mod2array[2] = (BANK_WIDTH(ADDR_SURF_BANK_WIDTH_1) |
				BANK_HEIGHT(ADDR_SURF_BANK_HEIGHT_1) |
				MACRO_TILE_ASPECT(ADDR_SURF_MACRO_ASPECT_2) |
				NUM_BANKS(ADDR_SURF_8_BANK));
		mod2array[3] = (BANK_WIDTH(ADDR_SURF_BANK_WIDTH_1) |
				BANK_HEIGHT(ADDR_SURF_BANK_HEIGHT_1) |
				MACRO_TILE_ASPECT(ADDR_SURF_MACRO_ASPECT_2) |
				NUM_BANKS(ADDR_SURF_8_BANK));
		mod2array[4] = (BANK_WIDTH(ADDR_SURF_BANK_WIDTH_1) |
				BANK_HEIGHT(ADDR_SURF_BANK_HEIGHT_1) |
				MACRO_TILE_ASPECT(ADDR_SURF_MACRO_ASPECT_2) |
				NUM_BANKS(ADDR_SURF_8_BANK));
		mod2array[5] = (BANK_WIDTH(ADDR_SURF_BANK_WIDTH_1) |
				BANK_HEIGHT(ADDR_SURF_BANK_HEIGHT_1) |
				MACRO_TILE_ASPECT(ADDR_SURF_MACRO_ASPECT_2) |
				NUM_BANKS(ADDR_SURF_8_BANK));
		mod2array[6] = (BANK_WIDTH(ADDR_SURF_BANK_WIDTH_1) |
				BANK_HEIGHT(ADDR_SURF_BANK_HEIGHT_1) |
				MACRO_TILE_ASPECT(ADDR_SURF_MACRO_ASPECT_2) |
				NUM_BANKS(ADDR_SURF_8_BANK));
		mod2array[8] = (BANK_WIDTH(ADDR_SURF_BANK_WIDTH_4) |
				BANK_HEIGHT(ADDR_SURF_BANK_HEIGHT_8) |
				MACRO_TILE_ASPECT(ADDR_SURF_MACRO_ASPECT_4) |
				NUM_BANKS(ADDR_SURF_16_BANK));
		mod2array[9] = (BANK_WIDTH(ADDR_SURF_BANK_WIDTH_4) |
				BANK_HEIGHT(ADDR_SURF_BANK_HEIGHT_4) |
				MACRO_TILE_ASPECT(ADDR_SURF_MACRO_ASPECT_4) |
				NUM_BANKS(ADDR_SURF_16_BANK));
		mod2array[10] = (BANK_WIDTH(ADDR_SURF_BANK_WIDTH_2) |
				 BANK_HEIGHT(ADDR_SURF_BANK_HEIGHT_4) |
				 MACRO_TILE_ASPECT(ADDR_SURF_MACRO_ASPECT_4) |
				 NUM_BANKS(ADDR_SURF_16_BANK));
		mod2array[11] = (BANK_WIDTH(ADDR_SURF_BANK_WIDTH_2) |
				 BANK_HEIGHT(ADDR_SURF_BANK_HEIGHT_2) |
				 MACRO_TILE_ASPECT(ADDR_SURF_MACRO_ASPECT_4) |
				 NUM_BANKS(ADDR_SURF_16_BANK));
		mod2array[12] = (BANK_WIDTH(ADDR_SURF_BANK_WIDTH_1) |
				 BANK_HEIGHT(ADDR_SURF_BANK_HEIGHT_2) |
				 MACRO_TILE_ASPECT(ADDR_SURF_MACRO_ASPECT_4) |
				 NUM_BANKS(ADDR_SURF_16_BANK));
		mod2array[13] = (BANK_WIDTH(ADDR_SURF_BANK_WIDTH_1) |
				 BANK_HEIGHT(ADDR_SURF_BANK_HEIGHT_1) |
				 MACRO_TILE_ASPECT(ADDR_SURF_MACRO_ASPECT_4) |
				 NUM_BANKS(ADDR_SURF_16_BANK));
		mod2array[14] = (BANK_WIDTH(ADDR_SURF_BANK_WIDTH_1) |
				 BANK_HEIGHT(ADDR_SURF_BANK_HEIGHT_1) |
				 MACRO_TILE_ASPECT(ADDR_SURF_MACRO_ASPECT_2) |
				 NUM_BANKS(ADDR_SURF_8_BANK));

		for (reg_offset = 0; reg_offset < num_tile_mode_states; reg_offset++)
			if (reg_offset != 7 && reg_offset != 12 && reg_offset != 17 &&
			    reg_offset != 23)
				WREG32(mmGB_TILE_MODE0 + reg_offset, modearray[reg_offset]);

		for (reg_offset = 0; reg_offset < num_secondary_tile_mode_states; reg_offset++)
			if (reg_offset != 7)
				WREG32(mmGB_MACROTILE_MODE0 + reg_offset, mod2array[reg_offset]);

		break;
	}
}

static void gfx_v8_0_select_se_sh(struct amdgpu_device *adev,
				  u32 se_num, u32 sh_num, u32 instance)
{
	u32 data;

	if (instance == 0xffffffff)
		data = REG_SET_FIELD(0, GRBM_GFX_INDEX, INSTANCE_BROADCAST_WRITES, 1);
	else
		data = REG_SET_FIELD(0, GRBM_GFX_INDEX, INSTANCE_INDEX, instance);

	if (se_num == 0xffffffff)
		data = REG_SET_FIELD(data, GRBM_GFX_INDEX, SE_BROADCAST_WRITES, 1);
	else
		data = REG_SET_FIELD(data, GRBM_GFX_INDEX, SE_INDEX, se_num);

	if (sh_num == 0xffffffff)
		data = REG_SET_FIELD(data, GRBM_GFX_INDEX, SH_BROADCAST_WRITES, 1);
	else
		data = REG_SET_FIELD(data, GRBM_GFX_INDEX, SH_INDEX, sh_num);

	WREG32(mmGRBM_GFX_INDEX, data);
}

static u32 gfx_v8_0_create_bitmask(u32 bit_width)
{
	return (u32)((1ULL << bit_width) - 1);
}

static u32 gfx_v8_0_get_rb_active_bitmap(struct amdgpu_device *adev)
{
	u32 data, mask;

	data =  RREG32(mmCC_RB_BACKEND_DISABLE) |
		RREG32(mmGC_USER_RB_BACKEND_DISABLE);

	data = REG_GET_FIELD(data, GC_USER_RB_BACKEND_DISABLE, BACKEND_DISABLE);

	mask = gfx_v8_0_create_bitmask(adev->gfx.config.max_backends_per_se /
				       adev->gfx.config.max_sh_per_se);

	return (~data) & mask;
}

static void
gfx_v8_0_raster_config(struct amdgpu_device *adev, u32 *rconf, u32 *rconf1)
{
	switch (adev->asic_type) {
	case CHIP_FIJI:
		*rconf |= RB_MAP_PKR0(2) | RB_MAP_PKR1(2) |
			  RB_XSEL2(1) | PKR_MAP(2) |
			  PKR_XSEL(1) | PKR_YSEL(1) |
			  SE_MAP(2) | SE_XSEL(2) | SE_YSEL(3);
		*rconf1 |= SE_PAIR_MAP(2) | SE_PAIR_XSEL(3) |
			   SE_PAIR_YSEL(2);
		break;
	case CHIP_TONGA:
	case CHIP_POLARIS10:
		*rconf |= RB_MAP_PKR0(2) | RB_XSEL2(1) | SE_MAP(2) |
			  SE_XSEL(1) | SE_YSEL(1);
		*rconf1 |= SE_PAIR_MAP(2) | SE_PAIR_XSEL(2) |
			   SE_PAIR_YSEL(2);
		break;
	case CHIP_TOPAZ:
	case CHIP_CARRIZO:
		*rconf |= RB_MAP_PKR0(2);
		*rconf1 |= 0x0;
		break;
	case CHIP_POLARIS11:
	case CHIP_POLARIS12:
		*rconf |= RB_MAP_PKR0(2) | RB_XSEL2(1) | SE_MAP(2) |
			  SE_XSEL(1) | SE_YSEL(1);
		*rconf1 |= 0x0;
		break;
	case CHIP_STONEY:
		*rconf |= 0x0;
		*rconf1 |= 0x0;
		break;
	default:
		DRM_ERROR("unknown asic: 0x%x\n", adev->asic_type);
		break;
	}
}

static void
gfx_v8_0_write_harvested_raster_configs(struct amdgpu_device *adev,
					u32 raster_config, u32 raster_config_1,
					unsigned rb_mask, unsigned num_rb)
{
	unsigned sh_per_se = max_t(unsigned, adev->gfx.config.max_sh_per_se, 1);
	unsigned num_se = max_t(unsigned, adev->gfx.config.max_shader_engines, 1);
	unsigned rb_per_pkr = min_t(unsigned, num_rb / num_se / sh_per_se, 2);
	unsigned rb_per_se = num_rb / num_se;
	unsigned se_mask[4];
	unsigned se;

	se_mask[0] = ((1 << rb_per_se) - 1) & rb_mask;
	se_mask[1] = (se_mask[0] << rb_per_se) & rb_mask;
	se_mask[2] = (se_mask[1] << rb_per_se) & rb_mask;
	se_mask[3] = (se_mask[2] << rb_per_se) & rb_mask;

	WARN_ON(!(num_se == 1 || num_se == 2 || num_se == 4));
	WARN_ON(!(sh_per_se == 1 || sh_per_se == 2));
	WARN_ON(!(rb_per_pkr == 1 || rb_per_pkr == 2));

	if ((num_se > 2) && ((!se_mask[0] && !se_mask[1]) ||
			     (!se_mask[2] && !se_mask[3]))) {
		raster_config_1 &= ~SE_PAIR_MAP_MASK;

		if (!se_mask[0] && !se_mask[1]) {
			raster_config_1 |=
				SE_PAIR_MAP(RASTER_CONFIG_SE_PAIR_MAP_3);
		} else {
			raster_config_1 |=
				SE_PAIR_MAP(RASTER_CONFIG_SE_PAIR_MAP_0);
		}
	}

	for (se = 0; se < num_se; se++) {
		unsigned raster_config_se = raster_config;
		unsigned pkr0_mask = ((1 << rb_per_pkr) - 1) << (se * rb_per_se);
		unsigned pkr1_mask = pkr0_mask << rb_per_pkr;
		int idx = (se / 2) * 2;

		if ((num_se > 1) && (!se_mask[idx] || !se_mask[idx + 1])) {
			raster_config_se &= ~SE_MAP_MASK;

			if (!se_mask[idx]) {
				raster_config_se |= SE_MAP(RASTER_CONFIG_SE_MAP_3);
			} else {
				raster_config_se |= SE_MAP(RASTER_CONFIG_SE_MAP_0);
			}
		}

		pkr0_mask &= rb_mask;
		pkr1_mask &= rb_mask;
		if (rb_per_se > 2 && (!pkr0_mask || !pkr1_mask)) {
			raster_config_se &= ~PKR_MAP_MASK;

			if (!pkr0_mask) {
				raster_config_se |= PKR_MAP(RASTER_CONFIG_PKR_MAP_3);
			} else {
				raster_config_se |= PKR_MAP(RASTER_CONFIG_PKR_MAP_0);
			}
		}

		if (rb_per_se >= 2) {
			unsigned rb0_mask = 1 << (se * rb_per_se);
			unsigned rb1_mask = rb0_mask << 1;

			rb0_mask &= rb_mask;
			rb1_mask &= rb_mask;
			if (!rb0_mask || !rb1_mask) {
				raster_config_se &= ~RB_MAP_PKR0_MASK;

				if (!rb0_mask) {
					raster_config_se |=
						RB_MAP_PKR0(RASTER_CONFIG_RB_MAP_3);
				} else {
					raster_config_se |=
						RB_MAP_PKR0(RASTER_CONFIG_RB_MAP_0);
				}
			}

			if (rb_per_se > 2) {
				rb0_mask = 1 << (se * rb_per_se + rb_per_pkr);
				rb1_mask = rb0_mask << 1;
				rb0_mask &= rb_mask;
				rb1_mask &= rb_mask;
				if (!rb0_mask || !rb1_mask) {
					raster_config_se &= ~RB_MAP_PKR1_MASK;

					if (!rb0_mask) {
						raster_config_se |=
							RB_MAP_PKR1(RASTER_CONFIG_RB_MAP_3);
					} else {
						raster_config_se |=
							RB_MAP_PKR1(RASTER_CONFIG_RB_MAP_0);
					}
				}
			}
		}

		/* GRBM_GFX_INDEX has a different offset on VI */
		gfx_v8_0_select_se_sh(adev, se, 0xffffffff, 0xffffffff);
		WREG32(mmPA_SC_RASTER_CONFIG, raster_config_se);
		WREG32(mmPA_SC_RASTER_CONFIG_1, raster_config_1);
	}

	/* GRBM_GFX_INDEX has a different offset on VI */
	gfx_v8_0_select_se_sh(adev, 0xffffffff, 0xffffffff, 0xffffffff);
}

static void gfx_v8_0_setup_rb(struct amdgpu_device *adev)
{
	int i, j;
	u32 data;
	u32 raster_config = 0, raster_config_1 = 0;
	u32 active_rbs = 0;
	u32 rb_bitmap_width_per_sh = adev->gfx.config.max_backends_per_se /
					adev->gfx.config.max_sh_per_se;
	unsigned num_rb_pipes;

	mutex_lock(&adev->grbm_idx_mutex);
	for (i = 0; i < adev->gfx.config.max_shader_engines; i++) {
		for (j = 0; j < adev->gfx.config.max_sh_per_se; j++) {
			gfx_v8_0_select_se_sh(adev, i, j, 0xffffffff);
			data = gfx_v8_0_get_rb_active_bitmap(adev);
			active_rbs |= data << ((i * adev->gfx.config.max_sh_per_se + j) *
					       rb_bitmap_width_per_sh);
		}
	}
	gfx_v8_0_select_se_sh(adev, 0xffffffff, 0xffffffff, 0xffffffff);

	adev->gfx.config.backend_enable_mask = active_rbs;
	adev->gfx.config.num_rbs = hweight32(active_rbs);

	num_rb_pipes = min_t(unsigned, adev->gfx.config.max_backends_per_se *
			     adev->gfx.config.max_shader_engines, 16);

	gfx_v8_0_raster_config(adev, &raster_config, &raster_config_1);

	if (!adev->gfx.config.backend_enable_mask ||
			adev->gfx.config.num_rbs >= num_rb_pipes) {
		WREG32(mmPA_SC_RASTER_CONFIG, raster_config);
		WREG32(mmPA_SC_RASTER_CONFIG_1, raster_config_1);
	} else {
		gfx_v8_0_write_harvested_raster_configs(adev, raster_config, raster_config_1,
							adev->gfx.config.backend_enable_mask,
							num_rb_pipes);
	}

	/* cache the values for userspace */
	for (i = 0; i < adev->gfx.config.max_shader_engines; i++) {
		for (j = 0; j < adev->gfx.config.max_sh_per_se; j++) {
			gfx_v8_0_select_se_sh(adev, i, j, 0xffffffff);
			adev->gfx.config.rb_config[i][j].rb_backend_disable =
				RREG32(mmCC_RB_BACKEND_DISABLE);
			adev->gfx.config.rb_config[i][j].user_rb_backend_disable =
				RREG32(mmGC_USER_RB_BACKEND_DISABLE);
			adev->gfx.config.rb_config[i][j].raster_config =
				RREG32(mmPA_SC_RASTER_CONFIG);
			adev->gfx.config.rb_config[i][j].raster_config_1 =
				RREG32(mmPA_SC_RASTER_CONFIG_1);
		}
	}
	gfx_v8_0_select_se_sh(adev, 0xffffffff, 0xffffffff, 0xffffffff);
	mutex_unlock(&adev->grbm_idx_mutex);
}

/**
 * gfx_v8_0_init_compute_vmid - gart enable
 *
 * @rdev: amdgpu_device pointer
 *
 * Initialize compute vmid sh_mem registers
 *
 */
#define DEFAULT_SH_MEM_BASES	(0x6000)
#define FIRST_COMPUTE_VMID	(8)
#define LAST_COMPUTE_VMID	(16)
static void gfx_v8_0_init_compute_vmid(struct amdgpu_device *adev)
{
	int i;
	uint32_t sh_mem_config;
	uint32_t sh_mem_bases;

	/*
	 * Configure apertures:
	 * LDS:         0x60000000'00000000 - 0x60000001'00000000 (4GB)
	 * Scratch:     0x60000001'00000000 - 0x60000002'00000000 (4GB)
	 * GPUVM:       0x60010000'00000000 - 0x60020000'00000000 (1TB)
	 */
	sh_mem_bases = DEFAULT_SH_MEM_BASES | (DEFAULT_SH_MEM_BASES << 16);

	sh_mem_config = SH_MEM_ADDRESS_MODE_HSA64 <<
			SH_MEM_CONFIG__ADDRESS_MODE__SHIFT |
			SH_MEM_ALIGNMENT_MODE_UNALIGNED <<
			SH_MEM_CONFIG__ALIGNMENT_MODE__SHIFT |
			MTYPE_CC << SH_MEM_CONFIG__DEFAULT_MTYPE__SHIFT |
			SH_MEM_CONFIG__PRIVATE_ATC_MASK;

	mutex_lock(&adev->srbm_mutex);
	for (i = FIRST_COMPUTE_VMID; i < LAST_COMPUTE_VMID; i++) {
		vi_srbm_select(adev, 0, 0, 0, i);
		/* CP and shaders */
		WREG32(mmSH_MEM_CONFIG, sh_mem_config);
		WREG32(mmSH_MEM_APE1_BASE, 1);
		WREG32(mmSH_MEM_APE1_LIMIT, 0);
		WREG32(mmSH_MEM_BASES, sh_mem_bases);
	}
	vi_srbm_select(adev, 0, 0, 0, 0);
	mutex_unlock(&adev->srbm_mutex);
}

static void gfx_v8_0_gpu_init(struct amdgpu_device *adev)
{
	u32 tmp;
	int i;

	WREG32_FIELD(GRBM_CNTL, READ_TIMEOUT, 0xFF);
	WREG32(mmGB_ADDR_CONFIG, adev->gfx.config.gb_addr_config);
	WREG32(mmHDP_ADDR_CONFIG, adev->gfx.config.gb_addr_config);
	WREG32(mmDMIF_ADDR_CALC, adev->gfx.config.gb_addr_config);

	gfx_v8_0_tiling_mode_table_init(adev);
	gfx_v8_0_setup_rb(adev);
	gfx_v8_0_get_cu_info(adev);

	/* XXX SH_MEM regs */
	/* where to put LDS, scratch, GPUVM in FSA64 space */
	mutex_lock(&adev->srbm_mutex);
	for (i = 0; i < 16; i++) {
		vi_srbm_select(adev, 0, 0, 0, i);
		/* CP and shaders */
		if (i == 0) {
			tmp = REG_SET_FIELD(0, SH_MEM_CONFIG, DEFAULT_MTYPE, MTYPE_UC);
			tmp = REG_SET_FIELD(tmp, SH_MEM_CONFIG, APE1_MTYPE, MTYPE_UC);
			tmp = REG_SET_FIELD(tmp, SH_MEM_CONFIG, ALIGNMENT_MODE,
					    SH_MEM_ALIGNMENT_MODE_UNALIGNED);
			WREG32(mmSH_MEM_CONFIG, tmp);
		} else {
			tmp = REG_SET_FIELD(0, SH_MEM_CONFIG, DEFAULT_MTYPE, MTYPE_NC);
			tmp = REG_SET_FIELD(tmp, SH_MEM_CONFIG, APE1_MTYPE, MTYPE_NC);
			tmp = REG_SET_FIELD(tmp, SH_MEM_CONFIG, ALIGNMENT_MODE,
					    SH_MEM_ALIGNMENT_MODE_UNALIGNED);
			WREG32(mmSH_MEM_CONFIG, tmp);
		}

		WREG32(mmSH_MEM_APE1_BASE, 1);
		WREG32(mmSH_MEM_APE1_LIMIT, 0);
		WREG32(mmSH_MEM_BASES, 0);
	}
	vi_srbm_select(adev, 0, 0, 0, 0);
	mutex_unlock(&adev->srbm_mutex);

	gfx_v8_0_init_compute_vmid(adev);

	mutex_lock(&adev->grbm_idx_mutex);
	/*
	 * making sure that the following register writes will be broadcasted
	 * to all the shaders
	 */
	gfx_v8_0_select_se_sh(adev, 0xffffffff, 0xffffffff, 0xffffffff);

	WREG32(mmPA_SC_FIFO_SIZE,
		   (adev->gfx.config.sc_prim_fifo_size_frontend <<
			PA_SC_FIFO_SIZE__SC_FRONTEND_PRIM_FIFO_SIZE__SHIFT) |
		   (adev->gfx.config.sc_prim_fifo_size_backend <<
			PA_SC_FIFO_SIZE__SC_BACKEND_PRIM_FIFO_SIZE__SHIFT) |
		   (adev->gfx.config.sc_hiz_tile_fifo_size <<
			PA_SC_FIFO_SIZE__SC_HIZ_TILE_FIFO_SIZE__SHIFT) |
		   (adev->gfx.config.sc_earlyz_tile_fifo_size <<
			PA_SC_FIFO_SIZE__SC_EARLYZ_TILE_FIFO_SIZE__SHIFT));

	tmp = RREG32(mmSPI_ARB_PRIORITY);
	tmp = REG_SET_FIELD(tmp, SPI_ARB_PRIORITY, PIPE_ORDER_TS0, 2);
	tmp = REG_SET_FIELD(tmp, SPI_ARB_PRIORITY, PIPE_ORDER_TS1, 2);
	tmp = REG_SET_FIELD(tmp, SPI_ARB_PRIORITY, PIPE_ORDER_TS2, 2);
	tmp = REG_SET_FIELD(tmp, SPI_ARB_PRIORITY, PIPE_ORDER_TS3, 2);
	WREG32(mmSPI_ARB_PRIORITY, tmp);

	mutex_unlock(&adev->grbm_idx_mutex);

}

static void gfx_v8_0_wait_for_rlc_serdes(struct amdgpu_device *adev)
{
	u32 i, j, k;
	u32 mask;

	mutex_lock(&adev->grbm_idx_mutex);
	for (i = 0; i < adev->gfx.config.max_shader_engines; i++) {
		for (j = 0; j < adev->gfx.config.max_sh_per_se; j++) {
			gfx_v8_0_select_se_sh(adev, i, j, 0xffffffff);
			for (k = 0; k < adev->usec_timeout; k++) {
				if (RREG32(mmRLC_SERDES_CU_MASTER_BUSY) == 0)
					break;
				udelay(1);
			}
		}
	}
	gfx_v8_0_select_se_sh(adev, 0xffffffff, 0xffffffff, 0xffffffff);
	mutex_unlock(&adev->grbm_idx_mutex);

	mask = RLC_SERDES_NONCU_MASTER_BUSY__SE_MASTER_BUSY_MASK |
		RLC_SERDES_NONCU_MASTER_BUSY__GC_MASTER_BUSY_MASK |
		RLC_SERDES_NONCU_MASTER_BUSY__TC0_MASTER_BUSY_MASK |
		RLC_SERDES_NONCU_MASTER_BUSY__TC1_MASTER_BUSY_MASK;
	for (k = 0; k < adev->usec_timeout; k++) {
		if ((RREG32(mmRLC_SERDES_NONCU_MASTER_BUSY) & mask) == 0)
			break;
		udelay(1);
	}
}

static void gfx_v8_0_enable_gui_idle_interrupt(struct amdgpu_device *adev,
					       bool enable)
{
	u32 tmp = RREG32(mmCP_INT_CNTL_RING0);

	tmp = REG_SET_FIELD(tmp, CP_INT_CNTL_RING0, CNTX_BUSY_INT_ENABLE, enable ? 1 : 0);
	tmp = REG_SET_FIELD(tmp, CP_INT_CNTL_RING0, CNTX_EMPTY_INT_ENABLE, enable ? 1 : 0);
	tmp = REG_SET_FIELD(tmp, CP_INT_CNTL_RING0, CMP_BUSY_INT_ENABLE, enable ? 1 : 0);
	tmp = REG_SET_FIELD(tmp, CP_INT_CNTL_RING0, GFX_IDLE_INT_ENABLE, enable ? 1 : 0);

	WREG32(mmCP_INT_CNTL_RING0, tmp);
}

static void gfx_v8_0_init_csb(struct amdgpu_device *adev)
{
	/* csib */
	WREG32(mmRLC_CSIB_ADDR_HI,
			adev->gfx.rlc.clear_state_gpu_addr >> 32);
	WREG32(mmRLC_CSIB_ADDR_LO,
			adev->gfx.rlc.clear_state_gpu_addr & 0xfffffffc);
	WREG32(mmRLC_CSIB_LENGTH,
			adev->gfx.rlc.clear_state_size);
}

static void gfx_v8_0_parse_ind_reg_list(int *register_list_format,
				int ind_offset,
				int list_size,
				int *unique_indices,
				int *indices_count,
				int max_indices,
				int *ind_start_offsets,
				int *offset_count,
				int max_offset)
{
	int indices;
	bool new_entry = true;

	for (; ind_offset < list_size; ind_offset++) {

		if (new_entry) {
			new_entry = false;
			ind_start_offsets[*offset_count] = ind_offset;
			*offset_count = *offset_count + 1;
			BUG_ON(*offset_count >= max_offset);
		}

		if (register_list_format[ind_offset] == 0xFFFFFFFF) {
			new_entry = true;
			continue;
		}

		ind_offset += 2;

		/* look for the matching indice */
		for (indices = 0;
			indices < *indices_count;
			indices++) {
			if (unique_indices[indices] ==
				register_list_format[ind_offset])
				break;
		}

		if (indices >= *indices_count) {
			unique_indices[*indices_count] =
				register_list_format[ind_offset];
			indices = *indices_count;
			*indices_count = *indices_count + 1;
			BUG_ON(*indices_count >= max_indices);
		}

		register_list_format[ind_offset] = indices;
	}
}

static int gfx_v8_0_init_save_restore_list(struct amdgpu_device *adev)
{
	int i, temp, data;
	int unique_indices[] = {0, 0, 0, 0, 0, 0, 0, 0};
	int indices_count = 0;
	int indirect_start_offsets[] = {0, 0, 0, 0, 0, 0, 0, 0, 0, 0};
	int offset_count = 0;

	int list_size;
	unsigned int *register_list_format =
		kmalloc(adev->gfx.rlc.reg_list_format_size_bytes, GFP_KERNEL);
	if (!register_list_format)
		return -ENOMEM;
	memcpy(register_list_format, adev->gfx.rlc.register_list_format,
			adev->gfx.rlc.reg_list_format_size_bytes);

	gfx_v8_0_parse_ind_reg_list(register_list_format,
				RLC_FormatDirectRegListLength,
				adev->gfx.rlc.reg_list_format_size_bytes >> 2,
				unique_indices,
				&indices_count,
				sizeof(unique_indices) / sizeof(int),
				indirect_start_offsets,
				&offset_count,
				sizeof(indirect_start_offsets)/sizeof(int));

	/* save and restore list */
	WREG32_FIELD(RLC_SRM_CNTL, AUTO_INCR_ADDR, 1);

	WREG32(mmRLC_SRM_ARAM_ADDR, 0);
	for (i = 0; i < adev->gfx.rlc.reg_list_size_bytes >> 2; i++)
		WREG32(mmRLC_SRM_ARAM_DATA, adev->gfx.rlc.register_restore[i]);

	/* indirect list */
	WREG32(mmRLC_GPM_SCRATCH_ADDR, adev->gfx.rlc.reg_list_format_start);
	for (i = 0; i < adev->gfx.rlc.reg_list_format_size_bytes >> 2; i++)
		WREG32(mmRLC_GPM_SCRATCH_DATA, register_list_format[i]);

	list_size = adev->gfx.rlc.reg_list_size_bytes >> 2;
	list_size = list_size >> 1;
	WREG32(mmRLC_GPM_SCRATCH_ADDR, adev->gfx.rlc.reg_restore_list_size);
	WREG32(mmRLC_GPM_SCRATCH_DATA, list_size);

	/* starting offsets starts */
	WREG32(mmRLC_GPM_SCRATCH_ADDR,
		adev->gfx.rlc.starting_offsets_start);
	for (i = 0; i < sizeof(indirect_start_offsets)/sizeof(int); i++)
		WREG32(mmRLC_GPM_SCRATCH_DATA,
				indirect_start_offsets[i]);

	/* unique indices */
	temp = mmRLC_SRM_INDEX_CNTL_ADDR_0;
	data = mmRLC_SRM_INDEX_CNTL_DATA_0;
	for (i = 0; i < sizeof(unique_indices) / sizeof(int); i++) {
		if (unique_indices[i] != 0) {
			amdgpu_mm_wreg(adev, temp + i,
					unique_indices[i] & 0x3FFFF, false);
			amdgpu_mm_wreg(adev, data + i,
					unique_indices[i] >> 20, false);
		}
	}
	kfree(register_list_format);

	return 0;
}

static void gfx_v8_0_enable_save_restore_machine(struct amdgpu_device *adev)
{
	WREG32_FIELD(RLC_SRM_CNTL, SRM_ENABLE, 1);
}

static void gfx_v8_0_init_power_gating(struct amdgpu_device *adev)
{
	uint32_t data;

	WREG32_FIELD(CP_RB_WPTR_POLL_CNTL, IDLE_POLL_COUNT, 0x60);

	data = REG_SET_FIELD(0, RLC_PG_DELAY, POWER_UP_DELAY, 0x10);
	data = REG_SET_FIELD(data, RLC_PG_DELAY, POWER_DOWN_DELAY, 0x10);
	data = REG_SET_FIELD(data, RLC_PG_DELAY, CMD_PROPAGATE_DELAY, 0x10);
	data = REG_SET_FIELD(data, RLC_PG_DELAY, MEM_SLEEP_DELAY, 0x10);
	WREG32(mmRLC_PG_DELAY, data);

	WREG32_FIELD(RLC_PG_DELAY_2, SERDES_CMD_DELAY, 0x3);
	WREG32_FIELD(RLC_AUTO_PG_CTRL, GRBM_REG_SAVE_GFX_IDLE_THRESHOLD, 0x55f0);

}

static void cz_enable_sck_slow_down_on_power_up(struct amdgpu_device *adev,
						bool enable)
{
	WREG32_FIELD(RLC_PG_CNTL, SMU_CLK_SLOWDOWN_ON_PU_ENABLE, enable ? 1 : 0);
}

static void cz_enable_sck_slow_down_on_power_down(struct amdgpu_device *adev,
						  bool enable)
{
	WREG32_FIELD(RLC_PG_CNTL, SMU_CLK_SLOWDOWN_ON_PD_ENABLE, enable ? 1 : 0);
}

static void cz_enable_cp_power_gating(struct amdgpu_device *adev, bool enable)
{
	WREG32_FIELD(RLC_PG_CNTL, CP_PG_DISABLE, enable ? 0 : 1);
}

static void gfx_v8_0_init_pg(struct amdgpu_device *adev)
{
	if ((adev->asic_type == CHIP_CARRIZO) ||
	    (adev->asic_type == CHIP_STONEY)) {
		gfx_v8_0_init_csb(adev);
		gfx_v8_0_init_save_restore_list(adev);
		gfx_v8_0_enable_save_restore_machine(adev);
		WREG32(mmRLC_JUMP_TABLE_RESTORE, adev->gfx.rlc.cp_table_gpu_addr >> 8);
		gfx_v8_0_init_power_gating(adev);
		WREG32(mmRLC_PG_ALWAYS_ON_CU_MASK, adev->gfx.cu_info.ao_cu_mask);
	} else if ((adev->asic_type == CHIP_POLARIS11) ||
		   (adev->asic_type == CHIP_POLARIS12)) {
		gfx_v8_0_init_csb(adev);
		gfx_v8_0_init_save_restore_list(adev);
		gfx_v8_0_enable_save_restore_machine(adev);
		gfx_v8_0_init_power_gating(adev);
	}

}

static void gfx_v8_0_rlc_stop(struct amdgpu_device *adev)
{
	WREG32_FIELD(RLC_CNTL, RLC_ENABLE_F32, 0);

	gfx_v8_0_enable_gui_idle_interrupt(adev, false);
	gfx_v8_0_wait_for_rlc_serdes(adev);
}

static void gfx_v8_0_rlc_reset(struct amdgpu_device *adev)
{
	WREG32_FIELD(GRBM_SOFT_RESET, SOFT_RESET_RLC, 1);
	udelay(50);

	WREG32_FIELD(GRBM_SOFT_RESET, SOFT_RESET_RLC, 0);
	udelay(50);
}

static void gfx_v8_0_rlc_start(struct amdgpu_device *adev)
{
	WREG32_FIELD(RLC_CNTL, RLC_ENABLE_F32, 1);

	/* carrizo do enable cp interrupt after cp inited */
	if (!(adev->flags & AMD_IS_APU))
		gfx_v8_0_enable_gui_idle_interrupt(adev, true);

	udelay(50);
}

static int gfx_v8_0_rlc_load_microcode(struct amdgpu_device *adev)
{
	const struct rlc_firmware_header_v2_0 *hdr;
	const __le32 *fw_data;
	unsigned i, fw_size;

	if (!adev->gfx.rlc_fw)
		return -EINVAL;

	hdr = (const struct rlc_firmware_header_v2_0 *)adev->gfx.rlc_fw->data;
	amdgpu_ucode_print_rlc_hdr(&hdr->header);

	fw_data = (const __le32 *)(adev->gfx.rlc_fw->data +
			   le32_to_cpu(hdr->header.ucode_array_offset_bytes));
	fw_size = le32_to_cpu(hdr->header.ucode_size_bytes) / 4;

	WREG32(mmRLC_GPM_UCODE_ADDR, 0);
	for (i = 0; i < fw_size; i++)
		WREG32(mmRLC_GPM_UCODE_DATA, le32_to_cpup(fw_data++));
	WREG32(mmRLC_GPM_UCODE_ADDR, adev->gfx.rlc_fw_version);

	return 0;
}

static int gfx_v8_0_rlc_resume(struct amdgpu_device *adev)
{
	int r;
	u32 tmp;

	gfx_v8_0_rlc_stop(adev);

	/* disable CG */
	tmp = RREG32(mmRLC_CGCG_CGLS_CTRL);
	tmp &= ~(RLC_CGCG_CGLS_CTRL__CGCG_EN_MASK |
		 RLC_CGCG_CGLS_CTRL__CGLS_EN_MASK);
	WREG32(mmRLC_CGCG_CGLS_CTRL, tmp);
	if (adev->asic_type == CHIP_POLARIS11 ||
	    adev->asic_type == CHIP_POLARIS10 ||
	    adev->asic_type == CHIP_POLARIS12) {
		tmp = RREG32(mmRLC_CGCG_CGLS_CTRL_3D);
		tmp &= ~0x3;
		WREG32(mmRLC_CGCG_CGLS_CTRL_3D, tmp);
	}

	/* disable PG */
	WREG32(mmRLC_PG_CNTL, 0);

	gfx_v8_0_rlc_reset(adev);
	gfx_v8_0_init_pg(adev);

	if (!adev->pp_enabled) {
		if (!adev->firmware.smu_load) {
			/* legacy rlc firmware loading */
			r = gfx_v8_0_rlc_load_microcode(adev);
			if (r)
				return r;
		} else {
			r = adev->smu.smumgr_funcs->check_fw_load_finish(adev,
							AMDGPU_UCODE_ID_RLC_G);
			if (r)
				return -EINVAL;
		}
	}

	gfx_v8_0_rlc_start(adev);

	return 0;
}

static void gfx_v8_0_cp_gfx_enable(struct amdgpu_device *adev, bool enable)
{
	int i;
	u32 tmp = RREG32(mmCP_ME_CNTL);

	if (enable) {
		tmp = REG_SET_FIELD(tmp, CP_ME_CNTL, ME_HALT, 0);
		tmp = REG_SET_FIELD(tmp, CP_ME_CNTL, PFP_HALT, 0);
		tmp = REG_SET_FIELD(tmp, CP_ME_CNTL, CE_HALT, 0);
	} else {
		tmp = REG_SET_FIELD(tmp, CP_ME_CNTL, ME_HALT, 1);
		tmp = REG_SET_FIELD(tmp, CP_ME_CNTL, PFP_HALT, 1);
		tmp = REG_SET_FIELD(tmp, CP_ME_CNTL, CE_HALT, 1);
		for (i = 0; i < adev->gfx.num_gfx_rings; i++)
			adev->gfx.gfx_ring[i].ready = false;
	}
	WREG32(mmCP_ME_CNTL, tmp);
	udelay(50);
}

static int gfx_v8_0_cp_gfx_load_microcode(struct amdgpu_device *adev)
{
	const struct gfx_firmware_header_v1_0 *pfp_hdr;
	const struct gfx_firmware_header_v1_0 *ce_hdr;
	const struct gfx_firmware_header_v1_0 *me_hdr;
	const __le32 *fw_data;
	unsigned i, fw_size;

	if (!adev->gfx.me_fw || !adev->gfx.pfp_fw || !adev->gfx.ce_fw)
		return -EINVAL;

	pfp_hdr = (const struct gfx_firmware_header_v1_0 *)
		adev->gfx.pfp_fw->data;
	ce_hdr = (const struct gfx_firmware_header_v1_0 *)
		adev->gfx.ce_fw->data;
	me_hdr = (const struct gfx_firmware_header_v1_0 *)
		adev->gfx.me_fw->data;

	amdgpu_ucode_print_gfx_hdr(&pfp_hdr->header);
	amdgpu_ucode_print_gfx_hdr(&ce_hdr->header);
	amdgpu_ucode_print_gfx_hdr(&me_hdr->header);

	gfx_v8_0_cp_gfx_enable(adev, false);

	/* PFP */
	fw_data = (const __le32 *)
		(adev->gfx.pfp_fw->data +
		 le32_to_cpu(pfp_hdr->header.ucode_array_offset_bytes));
	fw_size = le32_to_cpu(pfp_hdr->header.ucode_size_bytes) / 4;
	WREG32(mmCP_PFP_UCODE_ADDR, 0);
	for (i = 0; i < fw_size; i++)
		WREG32(mmCP_PFP_UCODE_DATA, le32_to_cpup(fw_data++));
	WREG32(mmCP_PFP_UCODE_ADDR, adev->gfx.pfp_fw_version);

	/* CE */
	fw_data = (const __le32 *)
		(adev->gfx.ce_fw->data +
		 le32_to_cpu(ce_hdr->header.ucode_array_offset_bytes));
	fw_size = le32_to_cpu(ce_hdr->header.ucode_size_bytes) / 4;
	WREG32(mmCP_CE_UCODE_ADDR, 0);
	for (i = 0; i < fw_size; i++)
		WREG32(mmCP_CE_UCODE_DATA, le32_to_cpup(fw_data++));
	WREG32(mmCP_CE_UCODE_ADDR, adev->gfx.ce_fw_version);

	/* ME */
	fw_data = (const __le32 *)
		(adev->gfx.me_fw->data +
		 le32_to_cpu(me_hdr->header.ucode_array_offset_bytes));
	fw_size = le32_to_cpu(me_hdr->header.ucode_size_bytes) / 4;
	WREG32(mmCP_ME_RAM_WADDR, 0);
	for (i = 0; i < fw_size; i++)
		WREG32(mmCP_ME_RAM_DATA, le32_to_cpup(fw_data++));
	WREG32(mmCP_ME_RAM_WADDR, adev->gfx.me_fw_version);

	return 0;
}

static u32 gfx_v8_0_get_csb_size(struct amdgpu_device *adev)
{
	u32 count = 0;
	const struct cs_section_def *sect = NULL;
	const struct cs_extent_def *ext = NULL;

	/* begin clear state */
	count += 2;
	/* context control state */
	count += 3;

	for (sect = vi_cs_data; sect->section != NULL; ++sect) {
		for (ext = sect->section; ext->extent != NULL; ++ext) {
			if (sect->id == SECT_CONTEXT)
				count += 2 + ext->reg_count;
			else
				return 0;
		}
	}
	/* pa_sc_raster_config/pa_sc_raster_config1 */
	count += 4;
	/* end clear state */
	count += 2;
	/* clear state */
	count += 2;

	return count;
}

static int gfx_v8_0_cp_gfx_start(struct amdgpu_device *adev)
{
	struct amdgpu_ring *ring = &adev->gfx.gfx_ring[0];
	const struct cs_section_def *sect = NULL;
	const struct cs_extent_def *ext = NULL;
	int r, i;

	/* init the CP */
	WREG32(mmCP_MAX_CONTEXT, adev->gfx.config.max_hw_contexts - 1);
	WREG32(mmCP_ENDIAN_SWAP, 0);
	WREG32(mmCP_DEVICE_ID, 1);

	gfx_v8_0_cp_gfx_enable(adev, true);

	r = amdgpu_ring_alloc(ring, gfx_v8_0_get_csb_size(adev) + 4);
	if (r) {
		DRM_ERROR("amdgpu: cp failed to lock ring (%d).\n", r);
		return r;
	}

	/* clear state buffer */
	amdgpu_ring_write(ring, PACKET3(PACKET3_PREAMBLE_CNTL, 0));
	amdgpu_ring_write(ring, PACKET3_PREAMBLE_BEGIN_CLEAR_STATE);

	amdgpu_ring_write(ring, PACKET3(PACKET3_CONTEXT_CONTROL, 1));
	amdgpu_ring_write(ring, 0x80000000);
	amdgpu_ring_write(ring, 0x80000000);

	for (sect = vi_cs_data; sect->section != NULL; ++sect) {
		for (ext = sect->section; ext->extent != NULL; ++ext) {
			if (sect->id == SECT_CONTEXT) {
				amdgpu_ring_write(ring,
				       PACKET3(PACKET3_SET_CONTEXT_REG,
					       ext->reg_count));
				amdgpu_ring_write(ring,
				       ext->reg_index - PACKET3_SET_CONTEXT_REG_START);
				for (i = 0; i < ext->reg_count; i++)
					amdgpu_ring_write(ring, ext->extent[i]);
			}
		}
	}

	amdgpu_ring_write(ring, PACKET3(PACKET3_SET_CONTEXT_REG, 2));
	amdgpu_ring_write(ring, mmPA_SC_RASTER_CONFIG - PACKET3_SET_CONTEXT_REG_START);
	switch (adev->asic_type) {
	case CHIP_TONGA:
	case CHIP_POLARIS10:
		amdgpu_ring_write(ring, 0x16000012);
		amdgpu_ring_write(ring, 0x0000002A);
		break;
	case CHIP_POLARIS11:
	case CHIP_POLARIS12:
		amdgpu_ring_write(ring, 0x16000012);
		amdgpu_ring_write(ring, 0x00000000);
		break;
	case CHIP_FIJI:
		amdgpu_ring_write(ring, 0x3a00161a);
		amdgpu_ring_write(ring, 0x0000002e);
		break;
	case CHIP_CARRIZO:
		amdgpu_ring_write(ring, 0x00000002);
		amdgpu_ring_write(ring, 0x00000000);
		break;
	case CHIP_TOPAZ:
		amdgpu_ring_write(ring, adev->gfx.config.num_rbs == 1 ?
				0x00000000 : 0x00000002);
		amdgpu_ring_write(ring, 0x00000000);
		break;
	case CHIP_STONEY:
		amdgpu_ring_write(ring, 0x00000000);
		amdgpu_ring_write(ring, 0x00000000);
		break;
	default:
		BUG();
	}

	amdgpu_ring_write(ring, PACKET3(PACKET3_PREAMBLE_CNTL, 0));
	amdgpu_ring_write(ring, PACKET3_PREAMBLE_END_CLEAR_STATE);

	amdgpu_ring_write(ring, PACKET3(PACKET3_CLEAR_STATE, 0));
	amdgpu_ring_write(ring, 0);

	/* init the CE partitions */
	amdgpu_ring_write(ring, PACKET3(PACKET3_SET_BASE, 2));
	amdgpu_ring_write(ring, PACKET3_BASE_INDEX(CE_PARTITION_BASE));
	amdgpu_ring_write(ring, 0x8000);
	amdgpu_ring_write(ring, 0x8000);

	amdgpu_ring_commit(ring);

	return 0;
}

static int gfx_v8_0_cp_gfx_resume(struct amdgpu_device *adev)
{
	struct amdgpu_ring *ring;
	u32 tmp;
	u32 rb_bufsz;
	u64 rb_addr, rptr_addr, wptr_gpu_addr;
	int r;

	/* Set the write pointer delay */
	WREG32(mmCP_RB_WPTR_DELAY, 0);

	/* set the RB to use vmid 0 */
	WREG32(mmCP_RB_VMID, 0);

	/* Set ring buffer size */
	ring = &adev->gfx.gfx_ring[0];
	rb_bufsz = order_base_2(ring->ring_size / 8);
	tmp = REG_SET_FIELD(0, CP_RB0_CNTL, RB_BUFSZ, rb_bufsz);
	tmp = REG_SET_FIELD(tmp, CP_RB0_CNTL, RB_BLKSZ, rb_bufsz - 2);
	tmp = REG_SET_FIELD(tmp, CP_RB0_CNTL, MTYPE, 3);
	tmp = REG_SET_FIELD(tmp, CP_RB0_CNTL, MIN_IB_AVAILSZ, 1);
#ifdef __BIG_ENDIAN
	tmp = REG_SET_FIELD(tmp, CP_RB0_CNTL, BUF_SWAP, 1);
#endif
	WREG32(mmCP_RB0_CNTL, tmp);

	/* Initialize the ring buffer's read and write pointers */
	WREG32(mmCP_RB0_CNTL, tmp | CP_RB0_CNTL__RB_RPTR_WR_ENA_MASK);
	ring->wptr = 0;
	WREG32(mmCP_RB0_WPTR, ring->wptr);

	/* set the wb address wether it's enabled or not */
	rptr_addr = adev->wb.gpu_addr + (ring->rptr_offs * 4);
	WREG32(mmCP_RB0_RPTR_ADDR, lower_32_bits(rptr_addr));
	WREG32(mmCP_RB0_RPTR_ADDR_HI, upper_32_bits(rptr_addr) & 0xFF);

	wptr_gpu_addr = adev->wb.gpu_addr + (ring->wptr_offs * 4);
	WREG32(mmCP_RB_WPTR_POLL_ADDR_LO, lower_32_bits(wptr_gpu_addr));
	WREG32(mmCP_RB_WPTR_POLL_ADDR_HI, upper_32_bits(wptr_gpu_addr));
	mdelay(1);
	WREG32(mmCP_RB0_CNTL, tmp);

	rb_addr = ring->gpu_addr >> 8;
	WREG32(mmCP_RB0_BASE, rb_addr);
	WREG32(mmCP_RB0_BASE_HI, upper_32_bits(rb_addr));

	/* no gfx doorbells on iceland */
	if (adev->asic_type != CHIP_TOPAZ) {
		tmp = RREG32(mmCP_RB_DOORBELL_CONTROL);
		if (ring->use_doorbell) {
			tmp = REG_SET_FIELD(tmp, CP_RB_DOORBELL_CONTROL,
					    DOORBELL_OFFSET, ring->doorbell_index);
			tmp = REG_SET_FIELD(tmp, CP_RB_DOORBELL_CONTROL,
					    DOORBELL_HIT, 0);
			tmp = REG_SET_FIELD(tmp, CP_RB_DOORBELL_CONTROL,
					    DOORBELL_EN, 1);
		} else {
			tmp = REG_SET_FIELD(tmp, CP_RB_DOORBELL_CONTROL,
					    DOORBELL_EN, 0);
		}
		WREG32(mmCP_RB_DOORBELL_CONTROL, tmp);

		if (adev->asic_type == CHIP_TONGA) {
			tmp = REG_SET_FIELD(0, CP_RB_DOORBELL_RANGE_LOWER,
					    DOORBELL_RANGE_LOWER,
					    AMDGPU_DOORBELL_GFX_RING0);
			WREG32(mmCP_RB_DOORBELL_RANGE_LOWER, tmp);

			WREG32(mmCP_RB_DOORBELL_RANGE_UPPER,
			       CP_RB_DOORBELL_RANGE_UPPER__DOORBELL_RANGE_UPPER_MASK);
		}

	}

	/* start the ring */
	gfx_v8_0_cp_gfx_start(adev);
	ring->ready = true;
	r = amdgpu_ring_test_ring(ring);
	if (r)
		ring->ready = false;

	return r;
}

static void gfx_v8_0_cp_compute_enable(struct amdgpu_device *adev, bool enable)
{
	int i;

	if (enable) {
		WREG32(mmCP_MEC_CNTL, 0);
	} else {
		WREG32(mmCP_MEC_CNTL, (CP_MEC_CNTL__MEC_ME1_HALT_MASK | CP_MEC_CNTL__MEC_ME2_HALT_MASK));
		for (i = 0; i < adev->gfx.num_compute_rings; i++)
			adev->gfx.compute_ring[i].ready = false;
	}
	udelay(50);
}

static int gfx_v8_0_cp_compute_load_microcode(struct amdgpu_device *adev)
{
	const struct gfx_firmware_header_v1_0 *mec_hdr;
	const __le32 *fw_data;
	unsigned i, fw_size;

	if (!adev->gfx.mec_fw)
		return -EINVAL;

	gfx_v8_0_cp_compute_enable(adev, false);

	mec_hdr = (const struct gfx_firmware_header_v1_0 *)adev->gfx.mec_fw->data;
	amdgpu_ucode_print_gfx_hdr(&mec_hdr->header);

	fw_data = (const __le32 *)
		(adev->gfx.mec_fw->data +
		 le32_to_cpu(mec_hdr->header.ucode_array_offset_bytes));
	fw_size = le32_to_cpu(mec_hdr->header.ucode_size_bytes) / 4;

	/* MEC1 */
	WREG32(mmCP_MEC_ME1_UCODE_ADDR, 0);
	for (i = 0; i < fw_size; i++)
		WREG32(mmCP_MEC_ME1_UCODE_DATA, le32_to_cpup(fw_data+i));
	WREG32(mmCP_MEC_ME1_UCODE_ADDR, adev->gfx.mec_fw_version);

	/* Loading MEC2 firmware is only necessary if MEC2 should run different microcode than MEC1. */
	if (adev->gfx.mec2_fw) {
		const struct gfx_firmware_header_v1_0 *mec2_hdr;

		mec2_hdr = (const struct gfx_firmware_header_v1_0 *)adev->gfx.mec2_fw->data;
		amdgpu_ucode_print_gfx_hdr(&mec2_hdr->header);

		fw_data = (const __le32 *)
			(adev->gfx.mec2_fw->data +
			 le32_to_cpu(mec2_hdr->header.ucode_array_offset_bytes));
		fw_size = le32_to_cpu(mec2_hdr->header.ucode_size_bytes) / 4;

		WREG32(mmCP_MEC_ME2_UCODE_ADDR, 0);
		for (i = 0; i < fw_size; i++)
			WREG32(mmCP_MEC_ME2_UCODE_DATA, le32_to_cpup(fw_data+i));
		WREG32(mmCP_MEC_ME2_UCODE_ADDR, adev->gfx.mec2_fw_version);
	}

	return 0;
}

static void gfx_v8_0_cp_compute_fini(struct amdgpu_device *adev)
{
	int i, r;

	for (i = 0; i < adev->gfx.num_compute_rings; i++) {
		struct amdgpu_ring *ring = &adev->gfx.compute_ring[i];

		if (ring->mqd_obj) {
			r = amdgpu_bo_reserve(ring->mqd_obj, false);
			if (unlikely(r != 0))
				dev_warn(adev->dev, "(%d) reserve MQD bo failed\n", r);

			amdgpu_bo_unpin(ring->mqd_obj);
			amdgpu_bo_unreserve(ring->mqd_obj);

			amdgpu_bo_unref(&ring->mqd_obj);
			ring->mqd_obj = NULL;
		}
	}
}

/* KIQ functions */
static void gfx_v8_0_kiq_setting(struct amdgpu_ring *ring)
{
	uint32_t tmp;
	struct amdgpu_device *adev = ring->adev;

	/* tell RLC which is KIQ queue */
	tmp = RREG32(mmRLC_CP_SCHEDULERS);
	tmp &= 0xffffff00;
	tmp |= (ring->me << 5) | (ring->pipe << 3) | (ring->queue);
	WREG32(mmRLC_CP_SCHEDULERS, tmp);
	tmp |= 0x80;
	WREG32(mmRLC_CP_SCHEDULERS, tmp);
}

static void gfx_v8_0_kiq_enable(struct amdgpu_ring *ring)
{
	amdgpu_ring_alloc(ring, 8);
	/* set resources */
	amdgpu_ring_write(ring, PACKET3(PACKET3_SET_RESOURCES, 6));
	amdgpu_ring_write(ring, 0);	/* vmid_mask:0 queue_type:0 (KIQ) */
	amdgpu_ring_write(ring, 0x000000FF);	/* queue mask lo */
	amdgpu_ring_write(ring, 0);	/* queue mask hi */
	amdgpu_ring_write(ring, 0);	/* gws mask lo */
	amdgpu_ring_write(ring, 0);	/* gws mask hi */
	amdgpu_ring_write(ring, 0);	/* oac mask */
	amdgpu_ring_write(ring, 0);	/* gds heap base:0, gds heap size:0 */
	amdgpu_ring_commit(ring);
	udelay(50);
}

static void gfx_v8_0_map_queue_enable(struct amdgpu_ring *kiq_ring,
				   struct amdgpu_ring *ring)
{
	struct amdgpu_device *adev = kiq_ring->adev;
	uint64_t mqd_addr, wptr_addr;

	mqd_addr = amdgpu_bo_gpu_offset(ring->mqd_obj);
	wptr_addr = adev->wb.gpu_addr + (ring->wptr_offs * 4);
	amdgpu_ring_alloc(kiq_ring, 8);

	amdgpu_ring_write(kiq_ring, PACKET3(PACKET3_MAP_QUEUES, 5));
	/* Q_sel:0, vmid:0, vidmem: 1, engine:0, num_Q:1*/
	amdgpu_ring_write(kiq_ring, 0x21010000);
	amdgpu_ring_write(kiq_ring, (ring->doorbell_index << 2) |
			(ring->queue << 26) |
			(ring->pipe << 29) |
			((ring->me == 1 ? 0 : 1) << 31)); /* doorbell */
	amdgpu_ring_write(kiq_ring, lower_32_bits(mqd_addr));
	amdgpu_ring_write(kiq_ring, upper_32_bits(mqd_addr));
	amdgpu_ring_write(kiq_ring, lower_32_bits(wptr_addr));
	amdgpu_ring_write(kiq_ring, upper_32_bits(wptr_addr));
	amdgpu_ring_commit(kiq_ring);
	udelay(50);
}

static int gfx_v8_0_mqd_init(struct amdgpu_device *adev,
			     struct vi_mqd *mqd,
			     uint64_t mqd_gpu_addr,
			     uint64_t eop_gpu_addr,
			     struct amdgpu_ring *ring)
{
	uint64_t hqd_gpu_addr, wb_gpu_addr, eop_base_addr;
	uint32_t tmp;

	mqd->header = 0xC0310800;
	mqd->compute_pipelinestat_enable = 0x00000001;
	mqd->compute_static_thread_mgmt_se0 = 0xffffffff;
	mqd->compute_static_thread_mgmt_se1 = 0xffffffff;
	mqd->compute_static_thread_mgmt_se2 = 0xffffffff;
	mqd->compute_static_thread_mgmt_se3 = 0xffffffff;
	mqd->compute_misc_reserved = 0x00000003;

	eop_base_addr = eop_gpu_addr >> 8;
	mqd->cp_hqd_eop_base_addr_lo = eop_base_addr;
	mqd->cp_hqd_eop_base_addr_hi = upper_32_bits(eop_base_addr);

	/* set the EOP size, register value is 2^(EOP_SIZE+1) dwords */
	tmp = RREG32(mmCP_HQD_EOP_CONTROL);
	tmp = REG_SET_FIELD(tmp, CP_HQD_EOP_CONTROL, EOP_SIZE,
			(order_base_2(MEC_HPD_SIZE / 4) - 1));

	mqd->cp_hqd_eop_control = tmp;

	/* enable doorbell? */
	tmp = RREG32(mmCP_HQD_PQ_DOORBELL_CONTROL);

	if (ring->use_doorbell)
		tmp = REG_SET_FIELD(tmp, CP_HQD_PQ_DOORBELL_CONTROL,
					 DOORBELL_EN, 1);
	else
		tmp = REG_SET_FIELD(tmp, CP_HQD_PQ_DOORBELL_CONTROL,
					 DOORBELL_EN, 0);

	mqd->cp_hqd_pq_doorbell_control = tmp;

	/* disable the queue if it's active */
	mqd->cp_hqd_dequeue_request = 0;
	mqd->cp_hqd_pq_rptr = 0;
	mqd->cp_hqd_pq_wptr = 0;

	/* set the pointer to the MQD */
	mqd->cp_mqd_base_addr_lo = mqd_gpu_addr & 0xfffffffc;
	mqd->cp_mqd_base_addr_hi = upper_32_bits(mqd_gpu_addr);

	/* set MQD vmid to 0 */
	tmp = RREG32(mmCP_MQD_CONTROL);
	tmp = REG_SET_FIELD(tmp, CP_MQD_CONTROL, VMID, 0);
	mqd->cp_mqd_control = tmp;

	/* set the pointer to the HQD, this is similar CP_RB0_BASE/_HI */
	hqd_gpu_addr = ring->gpu_addr >> 8;
	mqd->cp_hqd_pq_base_lo = hqd_gpu_addr;
	mqd->cp_hqd_pq_base_hi = upper_32_bits(hqd_gpu_addr);

	/* set up the HQD, this is similar to CP_RB0_CNTL */
	tmp = RREG32(mmCP_HQD_PQ_CONTROL);
	tmp = REG_SET_FIELD(tmp, CP_HQD_PQ_CONTROL, QUEUE_SIZE,
			    (order_base_2(ring->ring_size / 4) - 1));
	tmp = REG_SET_FIELD(tmp, CP_HQD_PQ_CONTROL, RPTR_BLOCK_SIZE,
			((order_base_2(AMDGPU_GPU_PAGE_SIZE / 4) - 1) << 8));
#ifdef __BIG_ENDIAN
	tmp = REG_SET_FIELD(tmp, CP_HQD_PQ_CONTROL, ENDIAN_SWAP, 1);
#endif
	tmp = REG_SET_FIELD(tmp, CP_HQD_PQ_CONTROL, UNORD_DISPATCH, 0);
	tmp = REG_SET_FIELD(tmp, CP_HQD_PQ_CONTROL, ROQ_PQ_IB_FLIP, 0);
	tmp = REG_SET_FIELD(tmp, CP_HQD_PQ_CONTROL, PRIV_STATE, 1);
	tmp = REG_SET_FIELD(tmp, CP_HQD_PQ_CONTROL, KMD_QUEUE, 1);
	mqd->cp_hqd_pq_control = tmp;

	/* set the wb address whether it's enabled or not */
	wb_gpu_addr = adev->wb.gpu_addr + (ring->rptr_offs * 4);
	mqd->cp_hqd_pq_rptr_report_addr_lo = wb_gpu_addr & 0xfffffffc;
	mqd->cp_hqd_pq_rptr_report_addr_hi =
		upper_32_bits(wb_gpu_addr) & 0xffff;

	/* only used if CP_PQ_WPTR_POLL_CNTL.CP_PQ_WPTR_POLL_CNTL__EN_MASK=1 */
	wb_gpu_addr = adev->wb.gpu_addr + (ring->wptr_offs * 4);
	mqd->cp_hqd_pq_wptr_poll_addr_lo = wb_gpu_addr & 0xfffffffc;
	mqd->cp_hqd_pq_wptr_poll_addr_hi = upper_32_bits(wb_gpu_addr) & 0xffff;

	tmp = 0;
	/* enable the doorbell if requested */
	if (ring->use_doorbell) {
		tmp = RREG32(mmCP_HQD_PQ_DOORBELL_CONTROL);
		tmp = REG_SET_FIELD(tmp, CP_HQD_PQ_DOORBELL_CONTROL,
				DOORBELL_OFFSET, ring->doorbell_index);

		tmp = REG_SET_FIELD(tmp, CP_HQD_PQ_DOORBELL_CONTROL,
					 DOORBELL_EN, 1);
		tmp = REG_SET_FIELD(tmp, CP_HQD_PQ_DOORBELL_CONTROL,
					 DOORBELL_SOURCE, 0);
		tmp = REG_SET_FIELD(tmp, CP_HQD_PQ_DOORBELL_CONTROL,
					 DOORBELL_HIT, 0);
	}

	mqd->cp_hqd_pq_doorbell_control = tmp;

	/* reset read and write pointers, similar to CP_RB0_WPTR/_RPTR */
	ring->wptr = 0;
	mqd->cp_hqd_pq_wptr = ring->wptr;
	mqd->cp_hqd_pq_rptr = RREG32(mmCP_HQD_PQ_RPTR);

	/* set the vmid for the queue */
	mqd->cp_hqd_vmid = 0;

	tmp = RREG32(mmCP_HQD_PERSISTENT_STATE);
	tmp = REG_SET_FIELD(tmp, CP_HQD_PERSISTENT_STATE, PRELOAD_SIZE, 0x53);
	mqd->cp_hqd_persistent_state = tmp;

	/* activate the queue */
	mqd->cp_hqd_active = 1;

	return 0;
}

static int gfx_v8_0_kiq_init_register(struct amdgpu_device *adev,
				      struct vi_mqd *mqd,
				      struct amdgpu_ring *ring)
{
	uint32_t tmp;
	int j;

	/* disable wptr polling */
	tmp = RREG32(mmCP_PQ_WPTR_POLL_CNTL);
	tmp = REG_SET_FIELD(tmp, CP_PQ_WPTR_POLL_CNTL, EN, 0);
	WREG32(mmCP_PQ_WPTR_POLL_CNTL, tmp);

	WREG32(mmCP_HQD_EOP_BASE_ADDR, mqd->cp_hqd_eop_base_addr_lo);
	WREG32(mmCP_HQD_EOP_BASE_ADDR_HI, mqd->cp_hqd_eop_base_addr_hi);

	/* set the EOP size, register value is 2^(EOP_SIZE+1) dwords */
	WREG32(mmCP_HQD_EOP_CONTROL, mqd->cp_hqd_eop_control);

	/* enable doorbell? */
	WREG32(mmCP_HQD_PQ_DOORBELL_CONTROL, mqd->cp_hqd_pq_doorbell_control);

	/* disable the queue if it's active */
	if (RREG32(mmCP_HQD_ACTIVE) & 1) {
		WREG32(mmCP_HQD_DEQUEUE_REQUEST, 1);
		for (j = 0; j < adev->usec_timeout; j++) {
			if (!(RREG32(mmCP_HQD_ACTIVE) & 1))
				break;
			udelay(1);
		}
		WREG32(mmCP_HQD_DEQUEUE_REQUEST, mqd->cp_hqd_dequeue_request);
		WREG32(mmCP_HQD_PQ_RPTR, mqd->cp_hqd_pq_rptr);
		WREG32(mmCP_HQD_PQ_WPTR, mqd->cp_hqd_pq_wptr);
	}

	/* set the pointer to the MQD */
	WREG32(mmCP_MQD_BASE_ADDR, mqd->cp_mqd_base_addr_lo);
	WREG32(mmCP_MQD_BASE_ADDR_HI, mqd->cp_mqd_base_addr_hi);

	/* set MQD vmid to 0 */
	WREG32(mmCP_MQD_CONTROL, mqd->cp_mqd_control);

	/* set the pointer to the HQD, this is similar CP_RB0_BASE/_HI */
	WREG32(mmCP_HQD_PQ_BASE, mqd->cp_hqd_pq_base_lo);
	WREG32(mmCP_HQD_PQ_BASE_HI, mqd->cp_hqd_pq_base_hi);

	/* set up the HQD, this is similar to CP_RB0_CNTL */
	WREG32(mmCP_HQD_PQ_CONTROL, mqd->cp_hqd_pq_control);

	/* set the wb address whether it's enabled or not */
	WREG32(mmCP_HQD_PQ_RPTR_REPORT_ADDR,
				mqd->cp_hqd_pq_rptr_report_addr_lo);
	WREG32(mmCP_HQD_PQ_RPTR_REPORT_ADDR_HI,
				mqd->cp_hqd_pq_rptr_report_addr_hi);

	/* only used if CP_PQ_WPTR_POLL_CNTL.CP_PQ_WPTR_POLL_CNTL__EN_MASK=1 */
	WREG32(mmCP_HQD_PQ_WPTR_POLL_ADDR, mqd->cp_hqd_pq_wptr_poll_addr_lo);
	WREG32(mmCP_HQD_PQ_WPTR_POLL_ADDR_HI, mqd->cp_hqd_pq_wptr_poll_addr_hi);

	/* enable the doorbell if requested */
	if (ring->use_doorbell) {
		if ((adev->asic_type == CHIP_CARRIZO) ||
				(adev->asic_type == CHIP_FIJI) ||
				(adev->asic_type == CHIP_STONEY)) {
			WREG32(mmCP_MEC_DOORBELL_RANGE_LOWER,
						AMDGPU_DOORBELL_KIQ << 2);
			WREG32(mmCP_MEC_DOORBELL_RANGE_UPPER,
						AMDGPU_DOORBELL_MEC_RING7 << 2);
		}
	}
	WREG32(mmCP_HQD_PQ_DOORBELL_CONTROL, mqd->cp_hqd_pq_doorbell_control);

	/* reset read and write pointers, similar to CP_RB0_WPTR/_RPTR */
	WREG32(mmCP_HQD_PQ_WPTR, mqd->cp_hqd_pq_wptr);

	/* set the vmid for the queue */
	WREG32(mmCP_HQD_VMID, mqd->cp_hqd_vmid);

	WREG32(mmCP_HQD_PERSISTENT_STATE, mqd->cp_hqd_persistent_state);

	/* activate the queue */
	WREG32(mmCP_HQD_ACTIVE, mqd->cp_hqd_active);

	if (ring->use_doorbell) {
		tmp = RREG32(mmCP_PQ_STATUS);
		tmp = REG_SET_FIELD(tmp, CP_PQ_STATUS, DOORBELL_ENABLE, 1);
		WREG32(mmCP_PQ_STATUS, tmp);
	}

	return 0;
}

static int gfx_v8_0_kiq_init_queue(struct amdgpu_ring *ring,
				   struct vi_mqd *mqd,
				   u64 mqd_gpu_addr)
{
	struct amdgpu_device *adev = ring->adev;
	struct amdgpu_kiq *kiq = &adev->gfx.kiq;
	uint64_t eop_gpu_addr;
	bool is_kiq = false;

	if (ring->funcs->type == AMDGPU_RING_TYPE_KIQ)
		is_kiq = true;

	if (is_kiq) {
		eop_gpu_addr = kiq->eop_gpu_addr;
		gfx_v8_0_kiq_setting(&kiq->ring);
	} else
		eop_gpu_addr = adev->gfx.mec.hpd_eop_gpu_addr +
					ring->queue * MEC_HPD_SIZE;

	mutex_lock(&adev->srbm_mutex);
	vi_srbm_select(adev, ring->me, ring->pipe, ring->queue, 0);

	gfx_v8_0_mqd_init(adev, mqd, mqd_gpu_addr, eop_gpu_addr, ring);

	if (is_kiq)
		gfx_v8_0_kiq_init_register(adev, mqd, ring);

	vi_srbm_select(adev, 0, 0, 0, 0);
	mutex_unlock(&adev->srbm_mutex);

	if (is_kiq)
		gfx_v8_0_kiq_enable(ring);
	else
		gfx_v8_0_map_queue_enable(&kiq->ring, ring);

	return 0;
}

static void gfx_v8_0_kiq_free_queue(struct amdgpu_device *adev)
{
	struct amdgpu_ring *ring = NULL;
	int i;

	for (i = 0; i < adev->gfx.num_compute_rings; i++) {
		ring = &adev->gfx.compute_ring[i];
		amdgpu_bo_free_kernel(&ring->mqd_obj, NULL, NULL);
		ring->mqd_obj = NULL;
	}

	ring = &adev->gfx.kiq.ring;
	amdgpu_bo_free_kernel(&ring->mqd_obj, NULL, NULL);
	ring->mqd_obj = NULL;
}

static int gfx_v8_0_kiq_setup_queue(struct amdgpu_device *adev,
				    struct amdgpu_ring *ring)
{
	struct vi_mqd *mqd;
	u64 mqd_gpu_addr;
	u32 *buf;
	int r = 0;

	r = amdgpu_bo_create_kernel(adev, sizeof(struct vi_mqd), PAGE_SIZE,
				    AMDGPU_GEM_DOMAIN_GTT, &ring->mqd_obj,
				    &mqd_gpu_addr, (void **)&buf);
	if (r) {
		dev_warn(adev->dev, "failed to create ring mqd ob (%d)", r);
		return r;
	}

	/* init the mqd struct */
	memset(buf, 0, sizeof(struct vi_mqd));
	mqd = (struct vi_mqd *)buf;

	r = gfx_v8_0_kiq_init_queue(ring, mqd, mqd_gpu_addr);
	if (r)
		return r;

	amdgpu_bo_kunmap(ring->mqd_obj);

	return 0;
}

static int gfx_v8_0_kiq_resume(struct amdgpu_device *adev)
{
	struct amdgpu_ring *ring = NULL;
	int r, i;

	ring = &adev->gfx.kiq.ring;
	r = gfx_v8_0_kiq_setup_queue(adev, ring);
	if (r)
		return r;

	for (i = 0; i < adev->gfx.num_compute_rings; i++) {
		ring = &adev->gfx.compute_ring[i];
		r = gfx_v8_0_kiq_setup_queue(adev, ring);
		if (r)
			return r;
	}

	gfx_v8_0_cp_compute_enable(adev, true);

	for (i = 0; i < adev->gfx.num_compute_rings; i++) {
		ring = &adev->gfx.compute_ring[i];

		ring->ready = true;
		r = amdgpu_ring_test_ring(ring);
		if (r)
			ring->ready = false;
	}

	ring = &adev->gfx.kiq.ring;
	ring->ready = true;
	r = amdgpu_ring_test_ring(ring);
	if (r)
		ring->ready = false;

	return 0;
}

static int gfx_v8_0_cp_compute_resume(struct amdgpu_device *adev)
{
	int r, i, j;
	u32 tmp;
	bool use_doorbell = true;
	u64 hqd_gpu_addr;
	u64 mqd_gpu_addr;
	u64 eop_gpu_addr;
	u64 wb_gpu_addr;
	u32 *buf;
	struct vi_mqd *mqd;

	/* init the queues.  */
	for (i = 0; i < adev->gfx.num_compute_rings; i++) {
		struct amdgpu_ring *ring = &adev->gfx.compute_ring[i];

		if (ring->mqd_obj == NULL) {
			r = amdgpu_bo_create(adev,
					     sizeof(struct vi_mqd),
					     PAGE_SIZE, true,
					     AMDGPU_GEM_DOMAIN_GTT, 0, NULL,
					     NULL, &ring->mqd_obj);
			if (r) {
				dev_warn(adev->dev, "(%d) create MQD bo failed\n", r);
				return r;
			}
		}

		r = amdgpu_bo_reserve(ring->mqd_obj, false);
		if (unlikely(r != 0)) {
			gfx_v8_0_cp_compute_fini(adev);
			return r;
		}
		r = amdgpu_bo_pin(ring->mqd_obj, AMDGPU_GEM_DOMAIN_GTT,
				  &mqd_gpu_addr);
		if (r) {
			dev_warn(adev->dev, "(%d) pin MQD bo failed\n", r);
			gfx_v8_0_cp_compute_fini(adev);
			return r;
		}
		r = amdgpu_bo_kmap(ring->mqd_obj, (void **)&buf);
		if (r) {
			dev_warn(adev->dev, "(%d) map MQD bo failed\n", r);
			gfx_v8_0_cp_compute_fini(adev);
			return r;
		}

		/* init the mqd struct */
		memset(buf, 0, sizeof(struct vi_mqd));

		mqd = (struct vi_mqd *)buf;
		mqd->header = 0xC0310800;
		mqd->compute_pipelinestat_enable = 0x00000001;
		mqd->compute_static_thread_mgmt_se0 = 0xffffffff;
		mqd->compute_static_thread_mgmt_se1 = 0xffffffff;
		mqd->compute_static_thread_mgmt_se2 = 0xffffffff;
		mqd->compute_static_thread_mgmt_se3 = 0xffffffff;
		mqd->compute_misc_reserved = 0x00000003;

		mutex_lock(&adev->srbm_mutex);
		vi_srbm_select(adev, ring->me,
			       ring->pipe,
			       ring->queue, 0);

		eop_gpu_addr = adev->gfx.mec.hpd_eop_gpu_addr + (i * MEC_HPD_SIZE);
		eop_gpu_addr >>= 8;

		/* write the EOP addr */
		WREG32(mmCP_HQD_EOP_BASE_ADDR, eop_gpu_addr);
		WREG32(mmCP_HQD_EOP_BASE_ADDR_HI, upper_32_bits(eop_gpu_addr));

		/* set the VMID assigned */
		WREG32(mmCP_HQD_VMID, 0);

		/* set the EOP size, register value is 2^(EOP_SIZE+1) dwords */
		tmp = RREG32(mmCP_HQD_EOP_CONTROL);
		tmp = REG_SET_FIELD(tmp, CP_HQD_EOP_CONTROL, EOP_SIZE,
				    (order_base_2(MEC_HPD_SIZE / 4) - 1));
		WREG32(mmCP_HQD_EOP_CONTROL, tmp);

		/* disable wptr polling */
		tmp = RREG32(mmCP_PQ_WPTR_POLL_CNTL);
		tmp = REG_SET_FIELD(tmp, CP_PQ_WPTR_POLL_CNTL, EN, 0);
		WREG32(mmCP_PQ_WPTR_POLL_CNTL, tmp);

		mqd->cp_hqd_eop_base_addr_lo =
			RREG32(mmCP_HQD_EOP_BASE_ADDR);
		mqd->cp_hqd_eop_base_addr_hi =
			RREG32(mmCP_HQD_EOP_BASE_ADDR_HI);

		/* enable doorbell? */
		tmp = RREG32(mmCP_HQD_PQ_DOORBELL_CONTROL);
		if (use_doorbell) {
			tmp = REG_SET_FIELD(tmp, CP_HQD_PQ_DOORBELL_CONTROL, DOORBELL_EN, 1);
		} else {
			tmp = REG_SET_FIELD(tmp, CP_HQD_PQ_DOORBELL_CONTROL, DOORBELL_EN, 0);
		}
		WREG32(mmCP_HQD_PQ_DOORBELL_CONTROL, tmp);
		mqd->cp_hqd_pq_doorbell_control = tmp;

		/* disable the queue if it's active */
		mqd->cp_hqd_dequeue_request = 0;
		mqd->cp_hqd_pq_rptr = 0;
		mqd->cp_hqd_pq_wptr= 0;
		if (RREG32(mmCP_HQD_ACTIVE) & 1) {
			WREG32(mmCP_HQD_DEQUEUE_REQUEST, 1);
			for (j = 0; j < adev->usec_timeout; j++) {
				if (!(RREG32(mmCP_HQD_ACTIVE) & 1))
					break;
				udelay(1);
			}
			WREG32(mmCP_HQD_DEQUEUE_REQUEST, mqd->cp_hqd_dequeue_request);
			WREG32(mmCP_HQD_PQ_RPTR, mqd->cp_hqd_pq_rptr);
			WREG32(mmCP_HQD_PQ_WPTR, mqd->cp_hqd_pq_wptr);
		}

		/* set the pointer to the MQD */
		mqd->cp_mqd_base_addr_lo = mqd_gpu_addr & 0xfffffffc;
		mqd->cp_mqd_base_addr_hi = upper_32_bits(mqd_gpu_addr);
		WREG32(mmCP_MQD_BASE_ADDR, mqd->cp_mqd_base_addr_lo);
		WREG32(mmCP_MQD_BASE_ADDR_HI, mqd->cp_mqd_base_addr_hi);

		/* set MQD vmid to 0 */
		tmp = RREG32(mmCP_MQD_CONTROL);
		tmp = REG_SET_FIELD(tmp, CP_MQD_CONTROL, VMID, 0);
		WREG32(mmCP_MQD_CONTROL, tmp);
		mqd->cp_mqd_control = tmp;

		/* set the pointer to the HQD, this is similar CP_RB0_BASE/_HI */
		hqd_gpu_addr = ring->gpu_addr >> 8;
		mqd->cp_hqd_pq_base_lo = hqd_gpu_addr;
		mqd->cp_hqd_pq_base_hi = upper_32_bits(hqd_gpu_addr);
		WREG32(mmCP_HQD_PQ_BASE, mqd->cp_hqd_pq_base_lo);
		WREG32(mmCP_HQD_PQ_BASE_HI, mqd->cp_hqd_pq_base_hi);

		/* set up the HQD, this is similar to CP_RB0_CNTL */
		tmp = RREG32(mmCP_HQD_PQ_CONTROL);
		tmp = REG_SET_FIELD(tmp, CP_HQD_PQ_CONTROL, QUEUE_SIZE,
				    (order_base_2(ring->ring_size / 4) - 1));
		tmp = REG_SET_FIELD(tmp, CP_HQD_PQ_CONTROL, RPTR_BLOCK_SIZE,
			       ((order_base_2(AMDGPU_GPU_PAGE_SIZE / 4) - 1) << 8));
#ifdef __BIG_ENDIAN
		tmp = REG_SET_FIELD(tmp, CP_HQD_PQ_CONTROL, ENDIAN_SWAP, 1);
#endif
		tmp = REG_SET_FIELD(tmp, CP_HQD_PQ_CONTROL, UNORD_DISPATCH, 0);
		tmp = REG_SET_FIELD(tmp, CP_HQD_PQ_CONTROL, ROQ_PQ_IB_FLIP, 0);
		tmp = REG_SET_FIELD(tmp, CP_HQD_PQ_CONTROL, PRIV_STATE, 1);
		tmp = REG_SET_FIELD(tmp, CP_HQD_PQ_CONTROL, KMD_QUEUE, 1);
		WREG32(mmCP_HQD_PQ_CONTROL, tmp);
		mqd->cp_hqd_pq_control = tmp;

		/* set the wb address wether it's enabled or not */
		wb_gpu_addr = adev->wb.gpu_addr + (ring->rptr_offs * 4);
		mqd->cp_hqd_pq_rptr_report_addr_lo = wb_gpu_addr & 0xfffffffc;
		mqd->cp_hqd_pq_rptr_report_addr_hi =
			upper_32_bits(wb_gpu_addr) & 0xffff;
		WREG32(mmCP_HQD_PQ_RPTR_REPORT_ADDR,
		       mqd->cp_hqd_pq_rptr_report_addr_lo);
		WREG32(mmCP_HQD_PQ_RPTR_REPORT_ADDR_HI,
		       mqd->cp_hqd_pq_rptr_report_addr_hi);

		/* only used if CP_PQ_WPTR_POLL_CNTL.CP_PQ_WPTR_POLL_CNTL__EN_MASK=1 */
		wb_gpu_addr = adev->wb.gpu_addr + (ring->wptr_offs * 4);
		mqd->cp_hqd_pq_wptr_poll_addr_lo = wb_gpu_addr & 0xfffffffc;
		mqd->cp_hqd_pq_wptr_poll_addr_hi = upper_32_bits(wb_gpu_addr) & 0xffff;
		WREG32(mmCP_HQD_PQ_WPTR_POLL_ADDR, mqd->cp_hqd_pq_wptr_poll_addr_lo);
		WREG32(mmCP_HQD_PQ_WPTR_POLL_ADDR_HI,
		       mqd->cp_hqd_pq_wptr_poll_addr_hi);

		/* enable the doorbell if requested */
		if (use_doorbell) {
			if ((adev->asic_type == CHIP_CARRIZO) ||
			    (adev->asic_type == CHIP_FIJI) ||
			    (adev->asic_type == CHIP_STONEY) ||
			    (adev->asic_type == CHIP_POLARIS11) ||
			    (adev->asic_type == CHIP_POLARIS10) ||
			    (adev->asic_type == CHIP_POLARIS12)) {
				WREG32(mmCP_MEC_DOORBELL_RANGE_LOWER,
				       AMDGPU_DOORBELL_KIQ << 2);
				WREG32(mmCP_MEC_DOORBELL_RANGE_UPPER,
				       AMDGPU_DOORBELL_MEC_RING7 << 2);
			}
			tmp = RREG32(mmCP_HQD_PQ_DOORBELL_CONTROL);
			tmp = REG_SET_FIELD(tmp, CP_HQD_PQ_DOORBELL_CONTROL,
					    DOORBELL_OFFSET, ring->doorbell_index);
			tmp = REG_SET_FIELD(tmp, CP_HQD_PQ_DOORBELL_CONTROL, DOORBELL_EN, 1);
			tmp = REG_SET_FIELD(tmp, CP_HQD_PQ_DOORBELL_CONTROL, DOORBELL_SOURCE, 0);
			tmp = REG_SET_FIELD(tmp, CP_HQD_PQ_DOORBELL_CONTROL, DOORBELL_HIT, 0);
			mqd->cp_hqd_pq_doorbell_control = tmp;

		} else {
			mqd->cp_hqd_pq_doorbell_control = 0;
		}
		WREG32(mmCP_HQD_PQ_DOORBELL_CONTROL,
		       mqd->cp_hqd_pq_doorbell_control);

		/* reset read and write pointers, similar to CP_RB0_WPTR/_RPTR */
		ring->wptr = 0;
		mqd->cp_hqd_pq_wptr = ring->wptr;
		WREG32(mmCP_HQD_PQ_WPTR, mqd->cp_hqd_pq_wptr);
		mqd->cp_hqd_pq_rptr = RREG32(mmCP_HQD_PQ_RPTR);

		/* set the vmid for the queue */
		mqd->cp_hqd_vmid = 0;
		WREG32(mmCP_HQD_VMID, mqd->cp_hqd_vmid);

		tmp = RREG32(mmCP_HQD_PERSISTENT_STATE);
		tmp = REG_SET_FIELD(tmp, CP_HQD_PERSISTENT_STATE, PRELOAD_SIZE, 0x53);
		WREG32(mmCP_HQD_PERSISTENT_STATE, tmp);
		mqd->cp_hqd_persistent_state = tmp;
		if (adev->asic_type == CHIP_STONEY ||
			adev->asic_type == CHIP_POLARIS11 ||
			adev->asic_type == CHIP_POLARIS10 ||
			adev->asic_type == CHIP_POLARIS12) {
			tmp = RREG32(mmCP_ME1_PIPE3_INT_CNTL);
			tmp = REG_SET_FIELD(tmp, CP_ME1_PIPE3_INT_CNTL, GENERIC2_INT_ENABLE, 1);
			WREG32(mmCP_ME1_PIPE3_INT_CNTL, tmp);
		}

		/* activate the queue */
		mqd->cp_hqd_active = 1;
		WREG32(mmCP_HQD_ACTIVE, mqd->cp_hqd_active);

		vi_srbm_select(adev, 0, 0, 0, 0);
		mutex_unlock(&adev->srbm_mutex);

		amdgpu_bo_kunmap(ring->mqd_obj);
		amdgpu_bo_unreserve(ring->mqd_obj);
	}

	if (use_doorbell) {
		tmp = RREG32(mmCP_PQ_STATUS);
		tmp = REG_SET_FIELD(tmp, CP_PQ_STATUS, DOORBELL_ENABLE, 1);
		WREG32(mmCP_PQ_STATUS, tmp);
	}

	gfx_v8_0_cp_compute_enable(adev, true);

	for (i = 0; i < adev->gfx.num_compute_rings; i++) {
		struct amdgpu_ring *ring = &adev->gfx.compute_ring[i];

		ring->ready = true;
		r = amdgpu_ring_test_ring(ring);
		if (r)
			ring->ready = false;
	}

	return 0;
}

static int gfx_v8_0_cp_resume(struct amdgpu_device *adev)
{
	int r;

	if (!(adev->flags & AMD_IS_APU))
		gfx_v8_0_enable_gui_idle_interrupt(adev, false);

	if (!adev->pp_enabled) {
		if (!adev->firmware.smu_load) {
			/* legacy firmware loading */
			r = gfx_v8_0_cp_gfx_load_microcode(adev);
			if (r)
				return r;

			r = gfx_v8_0_cp_compute_load_microcode(adev);
			if (r)
				return r;
		} else {
			r = adev->smu.smumgr_funcs->check_fw_load_finish(adev,
							AMDGPU_UCODE_ID_CP_CE);
			if (r)
				return -EINVAL;

			r = adev->smu.smumgr_funcs->check_fw_load_finish(adev,
							AMDGPU_UCODE_ID_CP_PFP);
			if (r)
				return -EINVAL;

			r = adev->smu.smumgr_funcs->check_fw_load_finish(adev,
							AMDGPU_UCODE_ID_CP_ME);
			if (r)
				return -EINVAL;

			if (adev->asic_type == CHIP_TOPAZ) {
				r = gfx_v8_0_cp_compute_load_microcode(adev);
				if (r)
					return r;
			} else {
				r = adev->smu.smumgr_funcs->check_fw_load_finish(adev,
										 AMDGPU_UCODE_ID_CP_MEC1);
				if (r)
					return -EINVAL;
			}
		}
	}

	r = gfx_v8_0_cp_gfx_resume(adev);
	if (r)
		return r;

	if (amdgpu_sriov_vf(adev))
		r = gfx_v8_0_kiq_resume(adev);
	else
		r = gfx_v8_0_cp_compute_resume(adev);
	if (r)
		return r;

	gfx_v8_0_enable_gui_idle_interrupt(adev, true);

	return 0;
}

static void gfx_v8_0_cp_enable(struct amdgpu_device *adev, bool enable)
{
	gfx_v8_0_cp_gfx_enable(adev, enable);
	gfx_v8_0_cp_compute_enable(adev, enable);
}

static int gfx_v8_0_hw_init(void *handle)
{
	int r;
	struct amdgpu_device *adev = (struct amdgpu_device *)handle;

	gfx_v8_0_init_golden_registers(adev);
	gfx_v8_0_gpu_init(adev);

	r = gfx_v8_0_rlc_resume(adev);
	if (r)
		return r;

	r = gfx_v8_0_cp_resume(adev);

	return r;
}

static int gfx_v8_0_hw_fini(void *handle)
{
	struct amdgpu_device *adev = (struct amdgpu_device *)handle;

	amdgpu_irq_put(adev, &adev->gfx.priv_reg_irq, 0);
	amdgpu_irq_put(adev, &adev->gfx.priv_inst_irq, 0);
	if (amdgpu_sriov_vf(adev)) {
		gfx_v8_0_kiq_free_queue(adev);
		pr_debug("For SRIOV client, shouldn't do anything.\n");
		return 0;
	}
	gfx_v8_0_cp_enable(adev, false);
	gfx_v8_0_rlc_stop(adev);
	gfx_v8_0_cp_compute_fini(adev);

	amdgpu_set_powergating_state(adev,
			AMD_IP_BLOCK_TYPE_GFX, AMD_PG_STATE_UNGATE);

	return 0;
}

static int gfx_v8_0_suspend(void *handle)
{
	struct amdgpu_device *adev = (struct amdgpu_device *)handle;

	return gfx_v8_0_hw_fini(adev);
}

static int gfx_v8_0_resume(void *handle)
{
	struct amdgpu_device *adev = (struct amdgpu_device *)handle;

	return gfx_v8_0_hw_init(adev);
}

static bool gfx_v8_0_is_idle(void *handle)
{
	struct amdgpu_device *adev = (struct amdgpu_device *)handle;

	if (REG_GET_FIELD(RREG32(mmGRBM_STATUS), GRBM_STATUS, GUI_ACTIVE))
		return false;
	else
		return true;
}

static int gfx_v8_0_wait_for_idle(void *handle)
{
	unsigned i;
	struct amdgpu_device *adev = (struct amdgpu_device *)handle;

	for (i = 0; i < adev->usec_timeout; i++) {
		if (gfx_v8_0_is_idle(handle))
			return 0;

		udelay(1);
	}
	return -ETIMEDOUT;
}

static bool gfx_v8_0_check_soft_reset(void *handle)
{
	struct amdgpu_device *adev = (struct amdgpu_device *)handle;
	u32 grbm_soft_reset = 0, srbm_soft_reset = 0;
	u32 tmp;

	/* GRBM_STATUS */
	tmp = RREG32(mmGRBM_STATUS);
	if (tmp & (GRBM_STATUS__PA_BUSY_MASK | GRBM_STATUS__SC_BUSY_MASK |
		   GRBM_STATUS__BCI_BUSY_MASK | GRBM_STATUS__SX_BUSY_MASK |
		   GRBM_STATUS__TA_BUSY_MASK | GRBM_STATUS__VGT_BUSY_MASK |
		   GRBM_STATUS__DB_BUSY_MASK | GRBM_STATUS__CB_BUSY_MASK |
		   GRBM_STATUS__GDS_BUSY_MASK | GRBM_STATUS__SPI_BUSY_MASK |
		   GRBM_STATUS__IA_BUSY_MASK | GRBM_STATUS__IA_BUSY_NO_DMA_MASK |
		   GRBM_STATUS__CP_BUSY_MASK | GRBM_STATUS__CP_COHERENCY_BUSY_MASK)) {
		grbm_soft_reset = REG_SET_FIELD(grbm_soft_reset,
						GRBM_SOFT_RESET, SOFT_RESET_CP, 1);
		grbm_soft_reset = REG_SET_FIELD(grbm_soft_reset,
						GRBM_SOFT_RESET, SOFT_RESET_GFX, 1);
		srbm_soft_reset = REG_SET_FIELD(srbm_soft_reset,
						SRBM_SOFT_RESET, SOFT_RESET_GRBM, 1);
	}

	/* GRBM_STATUS2 */
	tmp = RREG32(mmGRBM_STATUS2);
	if (REG_GET_FIELD(tmp, GRBM_STATUS2, RLC_BUSY))
		grbm_soft_reset = REG_SET_FIELD(grbm_soft_reset,
						GRBM_SOFT_RESET, SOFT_RESET_RLC, 1);

	if (REG_GET_FIELD(tmp, GRBM_STATUS2, CPF_BUSY) ||
	    REG_GET_FIELD(tmp, GRBM_STATUS2, CPC_BUSY) ||
	    REG_GET_FIELD(tmp, GRBM_STATUS2, CPG_BUSY)) {
		grbm_soft_reset = REG_SET_FIELD(grbm_soft_reset, GRBM_SOFT_RESET,
						SOFT_RESET_CPF, 1);
		grbm_soft_reset = REG_SET_FIELD(grbm_soft_reset, GRBM_SOFT_RESET,
						SOFT_RESET_CPC, 1);
		grbm_soft_reset = REG_SET_FIELD(grbm_soft_reset, GRBM_SOFT_RESET,
						SOFT_RESET_CPG, 1);
		srbm_soft_reset = REG_SET_FIELD(srbm_soft_reset, SRBM_SOFT_RESET,
						SOFT_RESET_GRBM, 1);
	}

	/* SRBM_STATUS */
	tmp = RREG32(mmSRBM_STATUS);
	if (REG_GET_FIELD(tmp, SRBM_STATUS, GRBM_RQ_PENDING))
		srbm_soft_reset = REG_SET_FIELD(srbm_soft_reset,
						SRBM_SOFT_RESET, SOFT_RESET_GRBM, 1);
	if (REG_GET_FIELD(tmp, SRBM_STATUS, SEM_BUSY))
		srbm_soft_reset = REG_SET_FIELD(srbm_soft_reset,
						SRBM_SOFT_RESET, SOFT_RESET_SEM, 1);

	if (grbm_soft_reset || srbm_soft_reset) {
		adev->gfx.grbm_soft_reset = grbm_soft_reset;
		adev->gfx.srbm_soft_reset = srbm_soft_reset;
		return true;
	} else {
		adev->gfx.grbm_soft_reset = 0;
		adev->gfx.srbm_soft_reset = 0;
		return false;
	}
}

static void gfx_v8_0_inactive_hqd(struct amdgpu_device *adev,
				  struct amdgpu_ring *ring)
{
	int i;

	vi_srbm_select(adev, ring->me, ring->pipe, ring->queue, 0);
	if (RREG32(mmCP_HQD_ACTIVE) & CP_HQD_ACTIVE__ACTIVE_MASK) {
		u32 tmp;
		tmp = RREG32(mmCP_HQD_DEQUEUE_REQUEST);
		tmp = REG_SET_FIELD(tmp, CP_HQD_DEQUEUE_REQUEST,
				    DEQUEUE_REQ, 2);
		WREG32(mmCP_HQD_DEQUEUE_REQUEST, tmp);
		for (i = 0; i < adev->usec_timeout; i++) {
			if (!(RREG32(mmCP_HQD_ACTIVE) & CP_HQD_ACTIVE__ACTIVE_MASK))
				break;
			udelay(1);
		}
	}
}

static int gfx_v8_0_pre_soft_reset(void *handle)
{
	struct amdgpu_device *adev = (struct amdgpu_device *)handle;
	u32 grbm_soft_reset = 0, srbm_soft_reset = 0;

	if ((!adev->gfx.grbm_soft_reset) &&
	    (!adev->gfx.srbm_soft_reset))
		return 0;

	grbm_soft_reset = adev->gfx.grbm_soft_reset;
	srbm_soft_reset = adev->gfx.srbm_soft_reset;

	/* stop the rlc */
	gfx_v8_0_rlc_stop(adev);

	if (REG_GET_FIELD(grbm_soft_reset, GRBM_SOFT_RESET, SOFT_RESET_CP) ||
	    REG_GET_FIELD(grbm_soft_reset, GRBM_SOFT_RESET, SOFT_RESET_GFX))
		/* Disable GFX parsing/prefetching */
		gfx_v8_0_cp_gfx_enable(adev, false);

	if (REG_GET_FIELD(grbm_soft_reset, GRBM_SOFT_RESET, SOFT_RESET_CP) ||
	    REG_GET_FIELD(grbm_soft_reset, GRBM_SOFT_RESET, SOFT_RESET_CPF) ||
	    REG_GET_FIELD(grbm_soft_reset, GRBM_SOFT_RESET, SOFT_RESET_CPC) ||
	    REG_GET_FIELD(grbm_soft_reset, GRBM_SOFT_RESET, SOFT_RESET_CPG)) {
		int i;

		for (i = 0; i < adev->gfx.num_compute_rings; i++) {
			struct amdgpu_ring *ring = &adev->gfx.compute_ring[i];

			gfx_v8_0_inactive_hqd(adev, ring);
		}
		/* Disable MEC parsing/prefetching */
		gfx_v8_0_cp_compute_enable(adev, false);
	}

       return 0;
}

static int gfx_v8_0_soft_reset(void *handle)
{
	struct amdgpu_device *adev = (struct amdgpu_device *)handle;
	u32 grbm_soft_reset = 0, srbm_soft_reset = 0;
	u32 tmp;

	if ((!adev->gfx.grbm_soft_reset) &&
	    (!adev->gfx.srbm_soft_reset))
		return 0;

	grbm_soft_reset = adev->gfx.grbm_soft_reset;
	srbm_soft_reset = adev->gfx.srbm_soft_reset;

	if (grbm_soft_reset || srbm_soft_reset) {
		tmp = RREG32(mmGMCON_DEBUG);
		tmp = REG_SET_FIELD(tmp, GMCON_DEBUG, GFX_STALL, 1);
		tmp = REG_SET_FIELD(tmp, GMCON_DEBUG, GFX_CLEAR, 1);
		WREG32(mmGMCON_DEBUG, tmp);
		udelay(50);
	}

	if (grbm_soft_reset) {
		tmp = RREG32(mmGRBM_SOFT_RESET);
		tmp |= grbm_soft_reset;
		dev_info(adev->dev, "GRBM_SOFT_RESET=0x%08X\n", tmp);
		WREG32(mmGRBM_SOFT_RESET, tmp);
		tmp = RREG32(mmGRBM_SOFT_RESET);

		udelay(50);

		tmp &= ~grbm_soft_reset;
		WREG32(mmGRBM_SOFT_RESET, tmp);
		tmp = RREG32(mmGRBM_SOFT_RESET);
	}

	if (srbm_soft_reset) {
		tmp = RREG32(mmSRBM_SOFT_RESET);
		tmp |= srbm_soft_reset;
		dev_info(adev->dev, "SRBM_SOFT_RESET=0x%08X\n", tmp);
		WREG32(mmSRBM_SOFT_RESET, tmp);
		tmp = RREG32(mmSRBM_SOFT_RESET);

		udelay(50);

		tmp &= ~srbm_soft_reset;
		WREG32(mmSRBM_SOFT_RESET, tmp);
		tmp = RREG32(mmSRBM_SOFT_RESET);
	}

	if (grbm_soft_reset || srbm_soft_reset) {
		tmp = RREG32(mmGMCON_DEBUG);
		tmp = REG_SET_FIELD(tmp, GMCON_DEBUG, GFX_STALL, 0);
		tmp = REG_SET_FIELD(tmp, GMCON_DEBUG, GFX_CLEAR, 0);
		WREG32(mmGMCON_DEBUG, tmp);
	}

	/* Wait a little for things to settle down */
	udelay(50);

	return 0;
}

static void gfx_v8_0_init_hqd(struct amdgpu_device *adev,
			      struct amdgpu_ring *ring)
{
	vi_srbm_select(adev, ring->me, ring->pipe, ring->queue, 0);
	WREG32(mmCP_HQD_DEQUEUE_REQUEST, 0);
	WREG32(mmCP_HQD_PQ_RPTR, 0);
	WREG32(mmCP_HQD_PQ_WPTR, 0);
	vi_srbm_select(adev, 0, 0, 0, 0);
}

static int gfx_v8_0_post_soft_reset(void *handle)
{
	struct amdgpu_device *adev = (struct amdgpu_device *)handle;
	u32 grbm_soft_reset = 0, srbm_soft_reset = 0;

	if ((!adev->gfx.grbm_soft_reset) &&
	    (!adev->gfx.srbm_soft_reset))
		return 0;

	grbm_soft_reset = adev->gfx.grbm_soft_reset;
	srbm_soft_reset = adev->gfx.srbm_soft_reset;

	if (REG_GET_FIELD(grbm_soft_reset, GRBM_SOFT_RESET, SOFT_RESET_CP) ||
	    REG_GET_FIELD(grbm_soft_reset, GRBM_SOFT_RESET, SOFT_RESET_GFX))
		gfx_v8_0_cp_gfx_resume(adev);

	if (REG_GET_FIELD(grbm_soft_reset, GRBM_SOFT_RESET, SOFT_RESET_CP) ||
	    REG_GET_FIELD(grbm_soft_reset, GRBM_SOFT_RESET, SOFT_RESET_CPF) ||
	    REG_GET_FIELD(grbm_soft_reset, GRBM_SOFT_RESET, SOFT_RESET_CPC) ||
	    REG_GET_FIELD(grbm_soft_reset, GRBM_SOFT_RESET, SOFT_RESET_CPG)) {
		int i;

		for (i = 0; i < adev->gfx.num_compute_rings; i++) {
			struct amdgpu_ring *ring = &adev->gfx.compute_ring[i];

			gfx_v8_0_init_hqd(adev, ring);
		}
		gfx_v8_0_cp_compute_resume(adev);
	}
	gfx_v8_0_rlc_start(adev);

	return 0;
}

/**
 * gfx_v8_0_get_gpu_clock_counter - return GPU clock counter snapshot
 *
 * @adev: amdgpu_device pointer
 *
 * Fetches a GPU clock counter snapshot.
 * Returns the 64 bit clock counter snapshot.
 */
static uint64_t gfx_v8_0_get_gpu_clock_counter(struct amdgpu_device *adev)
{
	uint64_t clock;

	mutex_lock(&adev->gfx.gpu_clock_mutex);
	WREG32(mmRLC_CAPTURE_GPU_CLOCK_COUNT, 1);
	clock = (uint64_t)RREG32(mmRLC_GPU_CLOCK_COUNT_LSB) |
		((uint64_t)RREG32(mmRLC_GPU_CLOCK_COUNT_MSB) << 32ULL);
	mutex_unlock(&adev->gfx.gpu_clock_mutex);
	return clock;
}

static void gfx_v8_0_ring_emit_gds_switch(struct amdgpu_ring *ring,
					  uint32_t vmid,
					  uint32_t gds_base, uint32_t gds_size,
					  uint32_t gws_base, uint32_t gws_size,
					  uint32_t oa_base, uint32_t oa_size)
{
	gds_base = gds_base >> AMDGPU_GDS_SHIFT;
	gds_size = gds_size >> AMDGPU_GDS_SHIFT;

	gws_base = gws_base >> AMDGPU_GWS_SHIFT;
	gws_size = gws_size >> AMDGPU_GWS_SHIFT;

	oa_base = oa_base >> AMDGPU_OA_SHIFT;
	oa_size = oa_size >> AMDGPU_OA_SHIFT;

	/* GDS Base */
	amdgpu_ring_write(ring, PACKET3(PACKET3_WRITE_DATA, 3));
	amdgpu_ring_write(ring, (WRITE_DATA_ENGINE_SEL(0) |
				WRITE_DATA_DST_SEL(0)));
	amdgpu_ring_write(ring, amdgpu_gds_reg_offset[vmid].mem_base);
	amdgpu_ring_write(ring, 0);
	amdgpu_ring_write(ring, gds_base);

	/* GDS Size */
	amdgpu_ring_write(ring, PACKET3(PACKET3_WRITE_DATA, 3));
	amdgpu_ring_write(ring, (WRITE_DATA_ENGINE_SEL(0) |
				WRITE_DATA_DST_SEL(0)));
	amdgpu_ring_write(ring, amdgpu_gds_reg_offset[vmid].mem_size);
	amdgpu_ring_write(ring, 0);
	amdgpu_ring_write(ring, gds_size);

	/* GWS */
	amdgpu_ring_write(ring, PACKET3(PACKET3_WRITE_DATA, 3));
	amdgpu_ring_write(ring, (WRITE_DATA_ENGINE_SEL(0) |
				WRITE_DATA_DST_SEL(0)));
	amdgpu_ring_write(ring, amdgpu_gds_reg_offset[vmid].gws);
	amdgpu_ring_write(ring, 0);
	amdgpu_ring_write(ring, gws_size << GDS_GWS_VMID0__SIZE__SHIFT | gws_base);

	/* OA */
	amdgpu_ring_write(ring, PACKET3(PACKET3_WRITE_DATA, 3));
	amdgpu_ring_write(ring, (WRITE_DATA_ENGINE_SEL(0) |
				WRITE_DATA_DST_SEL(0)));
	amdgpu_ring_write(ring, amdgpu_gds_reg_offset[vmid].oa);
	amdgpu_ring_write(ring, 0);
	amdgpu_ring_write(ring, (1 << (oa_size + oa_base)) - (1 << oa_base));
}

static uint32_t wave_read_ind(struct amdgpu_device *adev, uint32_t simd, uint32_t wave, uint32_t address)
{
	WREG32(mmSQ_IND_INDEX,
		(wave << SQ_IND_INDEX__WAVE_ID__SHIFT) |
		(simd << SQ_IND_INDEX__SIMD_ID__SHIFT) |
		(address << SQ_IND_INDEX__INDEX__SHIFT) |
		(SQ_IND_INDEX__FORCE_READ_MASK));
	return RREG32(mmSQ_IND_DATA);
}

static void wave_read_regs(struct amdgpu_device *adev, uint32_t simd,
			   uint32_t wave, uint32_t thread,
			   uint32_t regno, uint32_t num, uint32_t *out)
{
	WREG32(mmSQ_IND_INDEX,
		(wave << SQ_IND_INDEX__WAVE_ID__SHIFT) |
		(simd << SQ_IND_INDEX__SIMD_ID__SHIFT) |
		(regno << SQ_IND_INDEX__INDEX__SHIFT) |
		(thread << SQ_IND_INDEX__THREAD_ID__SHIFT) |
		(SQ_IND_INDEX__FORCE_READ_MASK) |
		(SQ_IND_INDEX__AUTO_INCR_MASK));
	while (num--)
		*(out++) = RREG32(mmSQ_IND_DATA);
}

static void gfx_v8_0_read_wave_data(struct amdgpu_device *adev, uint32_t simd, uint32_t wave, uint32_t *dst, int *no_fields)
{
	/* type 0 wave data */
	dst[(*no_fields)++] = 0;
	dst[(*no_fields)++] = wave_read_ind(adev, simd, wave, ixSQ_WAVE_STATUS);
	dst[(*no_fields)++] = wave_read_ind(adev, simd, wave, ixSQ_WAVE_PC_LO);
	dst[(*no_fields)++] = wave_read_ind(adev, simd, wave, ixSQ_WAVE_PC_HI);
	dst[(*no_fields)++] = wave_read_ind(adev, simd, wave, ixSQ_WAVE_EXEC_LO);
	dst[(*no_fields)++] = wave_read_ind(adev, simd, wave, ixSQ_WAVE_EXEC_HI);
	dst[(*no_fields)++] = wave_read_ind(adev, simd, wave, ixSQ_WAVE_HW_ID);
	dst[(*no_fields)++] = wave_read_ind(adev, simd, wave, ixSQ_WAVE_INST_DW0);
	dst[(*no_fields)++] = wave_read_ind(adev, simd, wave, ixSQ_WAVE_INST_DW1);
	dst[(*no_fields)++] = wave_read_ind(adev, simd, wave, ixSQ_WAVE_GPR_ALLOC);
	dst[(*no_fields)++] = wave_read_ind(adev, simd, wave, ixSQ_WAVE_LDS_ALLOC);
	dst[(*no_fields)++] = wave_read_ind(adev, simd, wave, ixSQ_WAVE_TRAPSTS);
	dst[(*no_fields)++] = wave_read_ind(adev, simd, wave, ixSQ_WAVE_IB_STS);
	dst[(*no_fields)++] = wave_read_ind(adev, simd, wave, ixSQ_WAVE_TBA_LO);
	dst[(*no_fields)++] = wave_read_ind(adev, simd, wave, ixSQ_WAVE_TBA_HI);
	dst[(*no_fields)++] = wave_read_ind(adev, simd, wave, ixSQ_WAVE_TMA_LO);
	dst[(*no_fields)++] = wave_read_ind(adev, simd, wave, ixSQ_WAVE_TMA_HI);
	dst[(*no_fields)++] = wave_read_ind(adev, simd, wave, ixSQ_WAVE_IB_DBG0);
	dst[(*no_fields)++] = wave_read_ind(adev, simd, wave, ixSQ_WAVE_M0);
}

static void gfx_v8_0_read_wave_sgprs(struct amdgpu_device *adev, uint32_t simd,
				     uint32_t wave, uint32_t start,
				     uint32_t size, uint32_t *dst)
{
	wave_read_regs(
		adev, simd, wave, 0,
		start + SQIND_WAVE_SGPRS_OFFSET, size, dst);
}


static const struct amdgpu_gfx_funcs gfx_v8_0_gfx_funcs = {
	.get_gpu_clock_counter = &gfx_v8_0_get_gpu_clock_counter,
	.select_se_sh = &gfx_v8_0_select_se_sh,
	.read_wave_data = &gfx_v8_0_read_wave_data,
	.read_wave_sgprs = &gfx_v8_0_read_wave_sgprs,
};

static int gfx_v8_0_early_init(void *handle)
{
	struct amdgpu_device *adev = (struct amdgpu_device *)handle;

	adev->gfx.num_gfx_rings = GFX8_NUM_GFX_RINGS;
	adev->gfx.num_compute_rings = GFX8_NUM_COMPUTE_RINGS;
	adev->gfx.funcs = &gfx_v8_0_gfx_funcs;
	gfx_v8_0_set_ring_funcs(adev);
	gfx_v8_0_set_irq_funcs(adev);
	gfx_v8_0_set_gds_init(adev);
	gfx_v8_0_set_rlc_funcs(adev);

	return 0;
}

static int gfx_v8_0_late_init(void *handle)
{
	struct amdgpu_device *adev = (struct amdgpu_device *)handle;
	int r;

	r = amdgpu_irq_get(adev, &adev->gfx.priv_reg_irq, 0);
	if (r)
		return r;

	r = amdgpu_irq_get(adev, &adev->gfx.priv_inst_irq, 0);
	if (r)
		return r;

	/* requires IBs so do in late init after IB pool is initialized */
	r = gfx_v8_0_do_edc_gpr_workarounds(adev);
	if (r)
		return r;

	amdgpu_set_powergating_state(adev,
			AMD_IP_BLOCK_TYPE_GFX, AMD_PG_STATE_GATE);

	return 0;
}

static void gfx_v8_0_enable_gfx_static_mg_power_gating(struct amdgpu_device *adev,
						       bool enable)
{
	if ((adev->asic_type == CHIP_POLARIS11) ||
	    (adev->asic_type == CHIP_POLARIS12))
		/* Send msg to SMU via Powerplay */
		amdgpu_set_powergating_state(adev,
					     AMD_IP_BLOCK_TYPE_SMC,
					     enable ?
					     AMD_PG_STATE_GATE : AMD_PG_STATE_UNGATE);

	WREG32_FIELD(RLC_PG_CNTL, STATIC_PER_CU_PG_ENABLE, enable ? 1 : 0);
}

static void gfx_v8_0_enable_gfx_dynamic_mg_power_gating(struct amdgpu_device *adev,
							bool enable)
{
	WREG32_FIELD(RLC_PG_CNTL, DYN_PER_CU_PG_ENABLE, enable ? 1 : 0);
}

static void polaris11_enable_gfx_quick_mg_power_gating(struct amdgpu_device *adev,
		bool enable)
{
	WREG32_FIELD(RLC_PG_CNTL, QUICK_PG_ENABLE, enable ? 1 : 0);
}

static void cz_enable_gfx_cg_power_gating(struct amdgpu_device *adev,
					  bool enable)
{
	WREG32_FIELD(RLC_PG_CNTL, GFX_POWER_GATING_ENABLE, enable ? 1 : 0);
}

static void cz_enable_gfx_pipeline_power_gating(struct amdgpu_device *adev,
						bool enable)
{
	WREG32_FIELD(RLC_PG_CNTL, GFX_PIPELINE_PG_ENABLE, enable ? 1 : 0);

	/* Read any GFX register to wake up GFX. */
	if (!enable)
		RREG32(mmDB_RENDER_CONTROL);
}

static void cz_update_gfx_cg_power_gating(struct amdgpu_device *adev,
					  bool enable)
{
	if ((adev->pg_flags & AMD_PG_SUPPORT_GFX_PG) && enable) {
		cz_enable_gfx_cg_power_gating(adev, true);
		if (adev->pg_flags & AMD_PG_SUPPORT_GFX_PIPELINE)
			cz_enable_gfx_pipeline_power_gating(adev, true);
	} else {
		cz_enable_gfx_cg_power_gating(adev, false);
		cz_enable_gfx_pipeline_power_gating(adev, false);
	}
}

static int gfx_v8_0_set_powergating_state(void *handle,
					  enum amd_powergating_state state)
{
	struct amdgpu_device *adev = (struct amdgpu_device *)handle;
	bool enable = (state == AMD_PG_STATE_GATE) ? true : false;

	switch (adev->asic_type) {
	case CHIP_CARRIZO:
	case CHIP_STONEY:

		if (adev->pg_flags & AMD_PG_SUPPORT_RLC_SMU_HS) {
			cz_enable_sck_slow_down_on_power_up(adev, true);
			cz_enable_sck_slow_down_on_power_down(adev, true);
		} else {
			cz_enable_sck_slow_down_on_power_up(adev, false);
			cz_enable_sck_slow_down_on_power_down(adev, false);
		}
		if (adev->pg_flags & AMD_PG_SUPPORT_CP)
			cz_enable_cp_power_gating(adev, true);
		else
			cz_enable_cp_power_gating(adev, false);

		cz_update_gfx_cg_power_gating(adev, enable);

		if ((adev->pg_flags & AMD_PG_SUPPORT_GFX_SMG) && enable)
			gfx_v8_0_enable_gfx_static_mg_power_gating(adev, true);
		else
			gfx_v8_0_enable_gfx_static_mg_power_gating(adev, false);

		if ((adev->pg_flags & AMD_PG_SUPPORT_GFX_DMG) && enable)
			gfx_v8_0_enable_gfx_dynamic_mg_power_gating(adev, true);
		else
			gfx_v8_0_enable_gfx_dynamic_mg_power_gating(adev, false);
		break;
	case CHIP_POLARIS11:
	case CHIP_POLARIS12:
		if ((adev->pg_flags & AMD_PG_SUPPORT_GFX_SMG) && enable)
			gfx_v8_0_enable_gfx_static_mg_power_gating(adev, true);
		else
			gfx_v8_0_enable_gfx_static_mg_power_gating(adev, false);

		if ((adev->pg_flags & AMD_PG_SUPPORT_GFX_DMG) && enable)
			gfx_v8_0_enable_gfx_dynamic_mg_power_gating(adev, true);
		else
			gfx_v8_0_enable_gfx_dynamic_mg_power_gating(adev, false);

		if ((adev->pg_flags & AMD_PG_SUPPORT_GFX_QUICK_MG) && enable)
			polaris11_enable_gfx_quick_mg_power_gating(adev, true);
		else
			polaris11_enable_gfx_quick_mg_power_gating(adev, false);
		break;
	default:
		break;
	}

	return 0;
}

static void gfx_v8_0_get_clockgating_state(void *handle, u32 *flags)
{
	struct amdgpu_device *adev = (struct amdgpu_device *)handle;
	int data;

	/* AMD_CG_SUPPORT_GFX_MGCG */
	data = RREG32(mmRLC_CGTT_MGCG_OVERRIDE);
	if (!(data & RLC_CGTT_MGCG_OVERRIDE__CPF_MASK))
		*flags |= AMD_CG_SUPPORT_GFX_MGCG;

	/* AMD_CG_SUPPORT_GFX_CGLG */
	data = RREG32(mmRLC_CGCG_CGLS_CTRL);
	if (data & RLC_CGCG_CGLS_CTRL__CGCG_EN_MASK)
		*flags |= AMD_CG_SUPPORT_GFX_CGCG;

	/* AMD_CG_SUPPORT_GFX_CGLS */
	if (data & RLC_CGCG_CGLS_CTRL__CGLS_EN_MASK)
		*flags |= AMD_CG_SUPPORT_GFX_CGLS;

	/* AMD_CG_SUPPORT_GFX_CGTS */
	data = RREG32(mmCGTS_SM_CTRL_REG);
	if (!(data & CGTS_SM_CTRL_REG__OVERRIDE_MASK))
		*flags |= AMD_CG_SUPPORT_GFX_CGTS;

	/* AMD_CG_SUPPORT_GFX_CGTS_LS */
	if (!(data & CGTS_SM_CTRL_REG__LS_OVERRIDE_MASK))
		*flags |= AMD_CG_SUPPORT_GFX_CGTS_LS;

	/* AMD_CG_SUPPORT_GFX_RLC_LS */
	data = RREG32(mmRLC_MEM_SLP_CNTL);
	if (data & RLC_MEM_SLP_CNTL__RLC_MEM_LS_EN_MASK)
		*flags |= AMD_CG_SUPPORT_GFX_RLC_LS | AMD_CG_SUPPORT_GFX_MGLS;

	/* AMD_CG_SUPPORT_GFX_CP_LS */
	data = RREG32(mmCP_MEM_SLP_CNTL);
	if (data & CP_MEM_SLP_CNTL__CP_MEM_LS_EN_MASK)
		*flags |= AMD_CG_SUPPORT_GFX_CP_LS | AMD_CG_SUPPORT_GFX_MGLS;
}

static void gfx_v8_0_send_serdes_cmd(struct amdgpu_device *adev,
				     uint32_t reg_addr, uint32_t cmd)
{
	uint32_t data;

	gfx_v8_0_select_se_sh(adev, 0xffffffff, 0xffffffff, 0xffffffff);

	WREG32(mmRLC_SERDES_WR_CU_MASTER_MASK, 0xffffffff);
	WREG32(mmRLC_SERDES_WR_NONCU_MASTER_MASK, 0xffffffff);

	data = RREG32(mmRLC_SERDES_WR_CTRL);
	if (adev->asic_type == CHIP_STONEY)
		data &= ~(RLC_SERDES_WR_CTRL__WRITE_COMMAND_MASK |
			  RLC_SERDES_WR_CTRL__READ_COMMAND_MASK |
			  RLC_SERDES_WR_CTRL__P1_SELECT_MASK |
			  RLC_SERDES_WR_CTRL__P2_SELECT_MASK |
			  RLC_SERDES_WR_CTRL__RDDATA_RESET_MASK |
			  RLC_SERDES_WR_CTRL__POWER_DOWN_MASK |
			  RLC_SERDES_WR_CTRL__POWER_UP_MASK |
			  RLC_SERDES_WR_CTRL__SHORT_FORMAT_MASK |
			  RLC_SERDES_WR_CTRL__SRBM_OVERRIDE_MASK);
	else
		data &= ~(RLC_SERDES_WR_CTRL__WRITE_COMMAND_MASK |
			  RLC_SERDES_WR_CTRL__READ_COMMAND_MASK |
			  RLC_SERDES_WR_CTRL__P1_SELECT_MASK |
			  RLC_SERDES_WR_CTRL__P2_SELECT_MASK |
			  RLC_SERDES_WR_CTRL__RDDATA_RESET_MASK |
			  RLC_SERDES_WR_CTRL__POWER_DOWN_MASK |
			  RLC_SERDES_WR_CTRL__POWER_UP_MASK |
			  RLC_SERDES_WR_CTRL__SHORT_FORMAT_MASK |
			  RLC_SERDES_WR_CTRL__BPM_DATA_MASK |
			  RLC_SERDES_WR_CTRL__REG_ADDR_MASK |
			  RLC_SERDES_WR_CTRL__SRBM_OVERRIDE_MASK);
	data |= (RLC_SERDES_WR_CTRL__RSVD_BPM_ADDR_MASK |
		 (cmd << RLC_SERDES_WR_CTRL__BPM_DATA__SHIFT) |
		 (reg_addr << RLC_SERDES_WR_CTRL__REG_ADDR__SHIFT) |
		 (0xff << RLC_SERDES_WR_CTRL__BPM_ADDR__SHIFT));

	WREG32(mmRLC_SERDES_WR_CTRL, data);
}

#define MSG_ENTER_RLC_SAFE_MODE     1
#define MSG_EXIT_RLC_SAFE_MODE      0
#define RLC_GPR_REG2__REQ_MASK 0x00000001
#define RLC_GPR_REG2__REQ__SHIFT 0
#define RLC_GPR_REG2__MESSAGE__SHIFT 0x00000001
#define RLC_GPR_REG2__MESSAGE_MASK 0x0000001e

static void iceland_enter_rlc_safe_mode(struct amdgpu_device *adev)
{
	u32 data;
	unsigned i;

	data = RREG32(mmRLC_CNTL);
	if (!(data & RLC_CNTL__RLC_ENABLE_F32_MASK))
		return;

	if (adev->cg_flags & (AMD_CG_SUPPORT_GFX_CGCG | AMD_CG_SUPPORT_GFX_MGCG)) {
		data |= RLC_SAFE_MODE__CMD_MASK;
		data &= ~RLC_SAFE_MODE__MESSAGE_MASK;
		data |= (1 << RLC_SAFE_MODE__MESSAGE__SHIFT);
		WREG32(mmRLC_SAFE_MODE, data);

		for (i = 0; i < adev->usec_timeout; i++) {
			if ((RREG32(mmRLC_GPM_STAT) &
			     (RLC_GPM_STAT__GFX_CLOCK_STATUS_MASK |
			      RLC_GPM_STAT__GFX_POWER_STATUS_MASK)) ==
			    (RLC_GPM_STAT__GFX_CLOCK_STATUS_MASK |
			     RLC_GPM_STAT__GFX_POWER_STATUS_MASK))
				break;
			udelay(1);
		}

		for (i = 0; i < adev->usec_timeout; i++) {
			if (!REG_GET_FIELD(RREG32(mmRLC_SAFE_MODE), RLC_SAFE_MODE, CMD))
				break;
			udelay(1);
		}
		adev->gfx.rlc.in_safe_mode = true;
	}
}

static void iceland_exit_rlc_safe_mode(struct amdgpu_device *adev)
{
	u32 data = 0;
	unsigned i;

	data = RREG32(mmRLC_CNTL);
	if (!(data & RLC_CNTL__RLC_ENABLE_F32_MASK))
		return;

	if (adev->cg_flags & (AMD_CG_SUPPORT_GFX_CGCG | AMD_CG_SUPPORT_GFX_MGCG)) {
		if (adev->gfx.rlc.in_safe_mode) {
			data |= RLC_SAFE_MODE__CMD_MASK;
			data &= ~RLC_SAFE_MODE__MESSAGE_MASK;
			WREG32(mmRLC_SAFE_MODE, data);
			adev->gfx.rlc.in_safe_mode = false;
		}
	}

	for (i = 0; i < adev->usec_timeout; i++) {
		if (!REG_GET_FIELD(RREG32(mmRLC_SAFE_MODE), RLC_SAFE_MODE, CMD))
			break;
		udelay(1);
	}
}

static const struct amdgpu_rlc_funcs iceland_rlc_funcs = {
	.enter_safe_mode = iceland_enter_rlc_safe_mode,
	.exit_safe_mode = iceland_exit_rlc_safe_mode
};

static void gfx_v8_0_update_medium_grain_clock_gating(struct amdgpu_device *adev,
						      bool enable)
{
	uint32_t temp, data;

	adev->gfx.rlc.funcs->enter_safe_mode(adev);

	/* It is disabled by HW by default */
	if (enable && (adev->cg_flags & AMD_CG_SUPPORT_GFX_MGCG)) {
		if (adev->cg_flags & AMD_CG_SUPPORT_GFX_MGLS) {
			if (adev->cg_flags & AMD_CG_SUPPORT_GFX_RLC_LS)
				/* 1 - RLC memory Light sleep */
				WREG32_FIELD(RLC_MEM_SLP_CNTL, RLC_MEM_LS_EN, 1);

			if (adev->cg_flags & AMD_CG_SUPPORT_GFX_CP_LS)
				WREG32_FIELD(CP_MEM_SLP_CNTL, CP_MEM_LS_EN, 1);
		}

		/* 3 - RLC_CGTT_MGCG_OVERRIDE */
		temp = data = RREG32(mmRLC_CGTT_MGCG_OVERRIDE);
		if (adev->flags & AMD_IS_APU)
			data &= ~(RLC_CGTT_MGCG_OVERRIDE__CPF_MASK |
				  RLC_CGTT_MGCG_OVERRIDE__RLC_MASK |
				  RLC_CGTT_MGCG_OVERRIDE__MGCG_MASK);
		else
			data &= ~(RLC_CGTT_MGCG_OVERRIDE__CPF_MASK |
				  RLC_CGTT_MGCG_OVERRIDE__RLC_MASK |
				  RLC_CGTT_MGCG_OVERRIDE__MGCG_MASK |
				  RLC_CGTT_MGCG_OVERRIDE__GRBM_MASK);

		if (temp != data)
			WREG32(mmRLC_CGTT_MGCG_OVERRIDE, data);

		/* 4 - wait for RLC_SERDES_CU_MASTER & RLC_SERDES_NONCU_MASTER idle */
		gfx_v8_0_wait_for_rlc_serdes(adev);

		/* 5 - clear mgcg override */
		gfx_v8_0_send_serdes_cmd(adev, BPM_REG_MGCG_OVERRIDE, CLE_BPM_SERDES_CMD);

		if (adev->cg_flags & AMD_CG_SUPPORT_GFX_CGTS) {
			/* 6 - Enable CGTS(Tree Shade) MGCG /MGLS */
			temp = data = RREG32(mmCGTS_SM_CTRL_REG);
			data &= ~(CGTS_SM_CTRL_REG__SM_MODE_MASK);
			data |= (0x2 << CGTS_SM_CTRL_REG__SM_MODE__SHIFT);
			data |= CGTS_SM_CTRL_REG__SM_MODE_ENABLE_MASK;
			data &= ~CGTS_SM_CTRL_REG__OVERRIDE_MASK;
			if ((adev->cg_flags & AMD_CG_SUPPORT_GFX_MGLS) &&
			    (adev->cg_flags & AMD_CG_SUPPORT_GFX_CGTS_LS))
				data &= ~CGTS_SM_CTRL_REG__LS_OVERRIDE_MASK;
			data |= CGTS_SM_CTRL_REG__ON_MONITOR_ADD_EN_MASK;
			data |= (0x96 << CGTS_SM_CTRL_REG__ON_MONITOR_ADD__SHIFT);
			if (temp != data)
				WREG32(mmCGTS_SM_CTRL_REG, data);
		}
		udelay(50);

		/* 7 - wait for RLC_SERDES_CU_MASTER & RLC_SERDES_NONCU_MASTER idle */
		gfx_v8_0_wait_for_rlc_serdes(adev);
	} else {
		/* 1 - MGCG_OVERRIDE[0] for CP and MGCG_OVERRIDE[1] for RLC */
		temp = data = RREG32(mmRLC_CGTT_MGCG_OVERRIDE);
		data |= (RLC_CGTT_MGCG_OVERRIDE__CPF_MASK |
				RLC_CGTT_MGCG_OVERRIDE__RLC_MASK |
				RLC_CGTT_MGCG_OVERRIDE__MGCG_MASK |
				RLC_CGTT_MGCG_OVERRIDE__GRBM_MASK);
		if (temp != data)
			WREG32(mmRLC_CGTT_MGCG_OVERRIDE, data);

		/* 2 - disable MGLS in RLC */
		data = RREG32(mmRLC_MEM_SLP_CNTL);
		if (data & RLC_MEM_SLP_CNTL__RLC_MEM_LS_EN_MASK) {
			data &= ~RLC_MEM_SLP_CNTL__RLC_MEM_LS_EN_MASK;
			WREG32(mmRLC_MEM_SLP_CNTL, data);
		}

		/* 3 - disable MGLS in CP */
		data = RREG32(mmCP_MEM_SLP_CNTL);
		if (data & CP_MEM_SLP_CNTL__CP_MEM_LS_EN_MASK) {
			data &= ~CP_MEM_SLP_CNTL__CP_MEM_LS_EN_MASK;
			WREG32(mmCP_MEM_SLP_CNTL, data);
		}

		/* 4 - Disable CGTS(Tree Shade) MGCG and MGLS */
		temp = data = RREG32(mmCGTS_SM_CTRL_REG);
		data |= (CGTS_SM_CTRL_REG__OVERRIDE_MASK |
				CGTS_SM_CTRL_REG__LS_OVERRIDE_MASK);
		if (temp != data)
			WREG32(mmCGTS_SM_CTRL_REG, data);

		/* 5 - wait for RLC_SERDES_CU_MASTER & RLC_SERDES_NONCU_MASTER idle */
		gfx_v8_0_wait_for_rlc_serdes(adev);

		/* 6 - set mgcg override */
		gfx_v8_0_send_serdes_cmd(adev, BPM_REG_MGCG_OVERRIDE, SET_BPM_SERDES_CMD);

		udelay(50);

		/* 7- wait for RLC_SERDES_CU_MASTER & RLC_SERDES_NONCU_MASTER idle */
		gfx_v8_0_wait_for_rlc_serdes(adev);
	}

	adev->gfx.rlc.funcs->exit_safe_mode(adev);
}

static void gfx_v8_0_update_coarse_grain_clock_gating(struct amdgpu_device *adev,
						      bool enable)
{
	uint32_t temp, temp1, data, data1;

	temp = data = RREG32(mmRLC_CGCG_CGLS_CTRL);

	adev->gfx.rlc.funcs->enter_safe_mode(adev);

	if (enable && (adev->cg_flags & AMD_CG_SUPPORT_GFX_CGCG)) {
		temp1 = data1 =	RREG32(mmRLC_CGTT_MGCG_OVERRIDE);
		data1 &= ~RLC_CGTT_MGCG_OVERRIDE__CGCG_MASK;
		if (temp1 != data1)
			WREG32(mmRLC_CGTT_MGCG_OVERRIDE, data1);

		/* : wait for RLC_SERDES_CU_MASTER & RLC_SERDES_NONCU_MASTER idle */
		gfx_v8_0_wait_for_rlc_serdes(adev);

		/* 2 - clear cgcg override */
		gfx_v8_0_send_serdes_cmd(adev, BPM_REG_CGCG_OVERRIDE, CLE_BPM_SERDES_CMD);

		/* wait for RLC_SERDES_CU_MASTER & RLC_SERDES_NONCU_MASTER idle */
		gfx_v8_0_wait_for_rlc_serdes(adev);

		/* 3 - write cmd to set CGLS */
		gfx_v8_0_send_serdes_cmd(adev, BPM_REG_CGLS_EN, SET_BPM_SERDES_CMD);

		/* 4 - enable cgcg */
		data |= RLC_CGCG_CGLS_CTRL__CGCG_EN_MASK;

		if (adev->cg_flags & AMD_CG_SUPPORT_GFX_CGLS) {
			/* enable cgls*/
			data |= RLC_CGCG_CGLS_CTRL__CGLS_EN_MASK;

			temp1 = data1 =	RREG32(mmRLC_CGTT_MGCG_OVERRIDE);
			data1 &= ~RLC_CGTT_MGCG_OVERRIDE__CGLS_MASK;

			if (temp1 != data1)
				WREG32(mmRLC_CGTT_MGCG_OVERRIDE, data1);
		} else {
			data &= ~RLC_CGCG_CGLS_CTRL__CGLS_EN_MASK;
		}

		if (temp != data)
			WREG32(mmRLC_CGCG_CGLS_CTRL, data);

		/* 5 enable cntx_empty_int_enable/cntx_busy_int_enable/
		 * Cmp_busy/GFX_Idle interrupts
		 */
		gfx_v8_0_enable_gui_idle_interrupt(adev, true);
	} else {
		/* disable cntx_empty_int_enable & GFX Idle interrupt */
		gfx_v8_0_enable_gui_idle_interrupt(adev, false);

		/* TEST CGCG */
		temp1 = data1 =	RREG32(mmRLC_CGTT_MGCG_OVERRIDE);
		data1 |= (RLC_CGTT_MGCG_OVERRIDE__CGCG_MASK |
				RLC_CGTT_MGCG_OVERRIDE__CGLS_MASK);
		if (temp1 != data1)
			WREG32(mmRLC_CGTT_MGCG_OVERRIDE, data1);

		/* read gfx register to wake up cgcg */
		RREG32(mmCB_CGTT_SCLK_CTRL);
		RREG32(mmCB_CGTT_SCLK_CTRL);
		RREG32(mmCB_CGTT_SCLK_CTRL);
		RREG32(mmCB_CGTT_SCLK_CTRL);

		/* wait for RLC_SERDES_CU_MASTER & RLC_SERDES_NONCU_MASTER idle */
		gfx_v8_0_wait_for_rlc_serdes(adev);

		/* write cmd to Set CGCG Overrride */
		gfx_v8_0_send_serdes_cmd(adev, BPM_REG_CGCG_OVERRIDE, SET_BPM_SERDES_CMD);

		/* wait for RLC_SERDES_CU_MASTER & RLC_SERDES_NONCU_MASTER idle */
		gfx_v8_0_wait_for_rlc_serdes(adev);

		/* write cmd to Clear CGLS */
		gfx_v8_0_send_serdes_cmd(adev, BPM_REG_CGLS_EN, CLE_BPM_SERDES_CMD);

		/* disable cgcg, cgls should be disabled too. */
		data &= ~(RLC_CGCG_CGLS_CTRL__CGCG_EN_MASK |
			  RLC_CGCG_CGLS_CTRL__CGLS_EN_MASK);
		if (temp != data)
			WREG32(mmRLC_CGCG_CGLS_CTRL, data);
	}

	gfx_v8_0_wait_for_rlc_serdes(adev);

	adev->gfx.rlc.funcs->exit_safe_mode(adev);
}
static int gfx_v8_0_update_gfx_clock_gating(struct amdgpu_device *adev,
					    bool enable)
{
	if (enable) {
		/* CGCG/CGLS should be enabled after MGCG/MGLS/TS(CG/LS)
		 * ===  MGCG + MGLS + TS(CG/LS) ===
		 */
		gfx_v8_0_update_medium_grain_clock_gating(adev, enable);
		gfx_v8_0_update_coarse_grain_clock_gating(adev, enable);
	} else {
		/* CGCG/CGLS should be disabled before MGCG/MGLS/TS(CG/LS)
		 * ===  CGCG + CGLS ===
		 */
		gfx_v8_0_update_coarse_grain_clock_gating(adev, enable);
		gfx_v8_0_update_medium_grain_clock_gating(adev, enable);
	}
	return 0;
}

static int gfx_v8_0_tonga_update_gfx_clock_gating(struct amdgpu_device *adev,
					  enum amd_clockgating_state state)
{
	uint32_t msg_id, pp_state = 0;
	uint32_t pp_support_state = 0;
	void *pp_handle = adev->powerplay.pp_handle;

	if (adev->cg_flags & (AMD_CG_SUPPORT_GFX_CGCG | AMD_CG_SUPPORT_GFX_CGLS)) {
		if (adev->cg_flags & AMD_CG_SUPPORT_GFX_CGLS) {
			pp_support_state = PP_STATE_SUPPORT_LS;
			pp_state = PP_STATE_LS;
		}
		if (adev->cg_flags & AMD_CG_SUPPORT_GFX_CGCG) {
			pp_support_state |= PP_STATE_SUPPORT_CG;
			pp_state |= PP_STATE_CG;
		}
		if (state == AMD_CG_STATE_UNGATE)
			pp_state = 0;

		msg_id = PP_CG_MSG_ID(PP_GROUP_GFX,
				PP_BLOCK_GFX_CG,
				pp_support_state,
				pp_state);
		amd_set_clockgating_by_smu(pp_handle, msg_id);
	}

	if (adev->cg_flags & (AMD_CG_SUPPORT_GFX_MGCG | AMD_CG_SUPPORT_GFX_MGLS)) {
		if (adev->cg_flags & AMD_CG_SUPPORT_GFX_MGLS) {
			pp_support_state = PP_STATE_SUPPORT_LS;
			pp_state = PP_STATE_LS;
		}

		if (adev->cg_flags & AMD_CG_SUPPORT_GFX_MGCG) {
			pp_support_state |= PP_STATE_SUPPORT_CG;
			pp_state |= PP_STATE_CG;
		}

		if (state == AMD_CG_STATE_UNGATE)
			pp_state = 0;

		msg_id = PP_CG_MSG_ID(PP_GROUP_GFX,
				PP_BLOCK_GFX_MG,
				pp_support_state,
				pp_state);
		amd_set_clockgating_by_smu(pp_handle, msg_id);
	}

	return 0;
}

static int gfx_v8_0_polaris_update_gfx_clock_gating(struct amdgpu_device *adev,
					  enum amd_clockgating_state state)
{

	uint32_t msg_id, pp_state = 0;
	uint32_t pp_support_state = 0;
	void *pp_handle = adev->powerplay.pp_handle;

	if (adev->cg_flags & (AMD_CG_SUPPORT_GFX_CGCG | AMD_CG_SUPPORT_GFX_CGLS)) {
		if (adev->cg_flags & AMD_CG_SUPPORT_GFX_CGLS) {
			pp_support_state = PP_STATE_SUPPORT_LS;
			pp_state = PP_STATE_LS;
		}
		if (adev->cg_flags & AMD_CG_SUPPORT_GFX_CGCG) {
			pp_support_state |= PP_STATE_SUPPORT_CG;
			pp_state |= PP_STATE_CG;
		}
		if (state == AMD_CG_STATE_UNGATE)
			pp_state = 0;

		msg_id = PP_CG_MSG_ID(PP_GROUP_GFX,
				PP_BLOCK_GFX_CG,
				pp_support_state,
				pp_state);
		amd_set_clockgating_by_smu(pp_handle, msg_id);
	}

	if (adev->cg_flags & (AMD_CG_SUPPORT_GFX_3D_CGCG | AMD_CG_SUPPORT_GFX_3D_CGLS)) {
		if (adev->cg_flags & AMD_CG_SUPPORT_GFX_3D_CGLS) {
			pp_support_state = PP_STATE_SUPPORT_LS;
			pp_state = PP_STATE_LS;
		}
		if (adev->cg_flags & AMD_CG_SUPPORT_GFX_3D_CGCG) {
			pp_support_state |= PP_STATE_SUPPORT_CG;
			pp_state |= PP_STATE_CG;
		}
		if (state == AMD_CG_STATE_UNGATE)
			pp_state = 0;

		msg_id = PP_CG_MSG_ID(PP_GROUP_GFX,
				PP_BLOCK_GFX_3D,
				pp_support_state,
				pp_state);
		amd_set_clockgating_by_smu(pp_handle, msg_id);
	}

	if (adev->cg_flags & (AMD_CG_SUPPORT_GFX_MGCG | AMD_CG_SUPPORT_GFX_MGLS)) {
		if (adev->cg_flags & AMD_CG_SUPPORT_GFX_MGLS) {
			pp_support_state = PP_STATE_SUPPORT_LS;
			pp_state = PP_STATE_LS;
		}

		if (adev->cg_flags & AMD_CG_SUPPORT_GFX_MGCG) {
			pp_support_state |= PP_STATE_SUPPORT_CG;
			pp_state |= PP_STATE_CG;
		}

		if (state == AMD_CG_STATE_UNGATE)
			pp_state = 0;

		msg_id = PP_CG_MSG_ID(PP_GROUP_GFX,
				PP_BLOCK_GFX_MG,
				pp_support_state,
				pp_state);
		amd_set_clockgating_by_smu(pp_handle, msg_id);
	}

	if (adev->cg_flags & AMD_CG_SUPPORT_GFX_RLC_LS) {
		pp_support_state = PP_STATE_SUPPORT_LS;

		if (state == AMD_CG_STATE_UNGATE)
			pp_state = 0;
		else
			pp_state = PP_STATE_LS;

		msg_id = PP_CG_MSG_ID(PP_GROUP_GFX,
				PP_BLOCK_GFX_RLC,
				pp_support_state,
				pp_state);
		amd_set_clockgating_by_smu(pp_handle, msg_id);
	}

	if (adev->cg_flags & AMD_CG_SUPPORT_GFX_CP_LS) {
		pp_support_state = PP_STATE_SUPPORT_LS;

		if (state == AMD_CG_STATE_UNGATE)
			pp_state = 0;
		else
			pp_state = PP_STATE_LS;
		msg_id = PP_CG_MSG_ID(PP_GROUP_GFX,
			PP_BLOCK_GFX_CP,
			pp_support_state,
			pp_state);
		amd_set_clockgating_by_smu(pp_handle, msg_id);
	}

	return 0;
}

static int gfx_v8_0_set_clockgating_state(void *handle,
					  enum amd_clockgating_state state)
{
	struct amdgpu_device *adev = (struct amdgpu_device *)handle;

	switch (adev->asic_type) {
	case CHIP_FIJI:
	case CHIP_CARRIZO:
	case CHIP_STONEY:
		gfx_v8_0_update_gfx_clock_gating(adev,
						 state == AMD_CG_STATE_GATE ? true : false);
		break;
	case CHIP_TONGA:
		gfx_v8_0_tonga_update_gfx_clock_gating(adev, state);
		break;
	case CHIP_POLARIS10:
	case CHIP_POLARIS11:
		gfx_v8_0_polaris_update_gfx_clock_gating(adev, state);
		break;
	default:
		break;
	}
	return 0;
}

static u32 gfx_v8_0_ring_get_rptr(struct amdgpu_ring *ring)
{
	return ring->adev->wb.wb[ring->rptr_offs];
}

static u32 gfx_v8_0_ring_get_wptr_gfx(struct amdgpu_ring *ring)
{
	struct amdgpu_device *adev = ring->adev;

	if (ring->use_doorbell)
		/* XXX check if swapping is necessary on BE */
		return ring->adev->wb.wb[ring->wptr_offs];
	else
		return RREG32(mmCP_RB0_WPTR);
}

static void gfx_v8_0_ring_set_wptr_gfx(struct amdgpu_ring *ring)
{
	struct amdgpu_device *adev = ring->adev;

	if (ring->use_doorbell) {
		/* XXX check if swapping is necessary on BE */
		adev->wb.wb[ring->wptr_offs] = ring->wptr;
		WDOORBELL32(ring->doorbell_index, ring->wptr);
	} else {
		WREG32(mmCP_RB0_WPTR, ring->wptr);
		(void)RREG32(mmCP_RB0_WPTR);
	}
}

static void gfx_v8_0_ring_emit_hdp_flush(struct amdgpu_ring *ring)
{
	u32 ref_and_mask, reg_mem_engine;

	if ((ring->funcs->type == AMDGPU_RING_TYPE_COMPUTE) ||
	    (ring->funcs->type == AMDGPU_RING_TYPE_KIQ)) {
		switch (ring->me) {
		case 1:
			ref_and_mask = GPU_HDP_FLUSH_DONE__CP2_MASK << ring->pipe;
			break;
		case 2:
			ref_and_mask = GPU_HDP_FLUSH_DONE__CP6_MASK << ring->pipe;
			break;
		default:
			return;
		}
		reg_mem_engine = 0;
	} else {
		ref_and_mask = GPU_HDP_FLUSH_DONE__CP0_MASK;
		reg_mem_engine = WAIT_REG_MEM_ENGINE(1); /* pfp */
	}

	amdgpu_ring_write(ring, PACKET3(PACKET3_WAIT_REG_MEM, 5));
	amdgpu_ring_write(ring, (WAIT_REG_MEM_OPERATION(1) | /* write, wait, write */
				 WAIT_REG_MEM_FUNCTION(3) |  /* == */
				 reg_mem_engine));
	amdgpu_ring_write(ring, mmGPU_HDP_FLUSH_REQ);
	amdgpu_ring_write(ring, mmGPU_HDP_FLUSH_DONE);
	amdgpu_ring_write(ring, ref_and_mask);
	amdgpu_ring_write(ring, ref_and_mask);
	amdgpu_ring_write(ring, 0x20); /* poll interval */
}

static void gfx_v8_0_ring_emit_vgt_flush(struct amdgpu_ring *ring)
{
	amdgpu_ring_write(ring, PACKET3(PACKET3_EVENT_WRITE, 0));
	amdgpu_ring_write(ring, EVENT_TYPE(VS_PARTIAL_FLUSH) |
		EVENT_INDEX(4));

	amdgpu_ring_write(ring, PACKET3(PACKET3_EVENT_WRITE, 0));
	amdgpu_ring_write(ring, EVENT_TYPE(VGT_FLUSH) |
		EVENT_INDEX(0));
}


static void gfx_v8_0_ring_emit_hdp_invalidate(struct amdgpu_ring *ring)
{
	amdgpu_ring_write(ring, PACKET3(PACKET3_WRITE_DATA, 3));
	amdgpu_ring_write(ring, (WRITE_DATA_ENGINE_SEL(0) |
				 WRITE_DATA_DST_SEL(0) |
				 WR_CONFIRM));
	amdgpu_ring_write(ring, mmHDP_DEBUG0);
	amdgpu_ring_write(ring, 0);
	amdgpu_ring_write(ring, 1);

}

static void gfx_v8_0_ring_emit_ib_gfx(struct amdgpu_ring *ring,
				      struct amdgpu_ib *ib,
				      unsigned vm_id, bool ctx_switch)
{
	u32 header, control = 0;

	if (ib->flags & AMDGPU_IB_FLAG_CE)
		header = PACKET3(PACKET3_INDIRECT_BUFFER_CONST, 2);
	else
		header = PACKET3(PACKET3_INDIRECT_BUFFER, 2);

	control |= ib->length_dw | (vm_id << 24);

	amdgpu_ring_write(ring, header);
	amdgpu_ring_write(ring,
#ifdef __BIG_ENDIAN
			  (2 << 0) |
#endif
			  (ib->gpu_addr & 0xFFFFFFFC));
	amdgpu_ring_write(ring, upper_32_bits(ib->gpu_addr) & 0xFFFF);
	amdgpu_ring_write(ring, control);
}

static void gfx_v8_0_ring_emit_ib_compute(struct amdgpu_ring *ring,
					  struct amdgpu_ib *ib,
					  unsigned vm_id, bool ctx_switch)
{
	u32 control = INDIRECT_BUFFER_VALID | ib->length_dw | (vm_id << 24);

	amdgpu_ring_write(ring, PACKET3(PACKET3_INDIRECT_BUFFER, 2));
	amdgpu_ring_write(ring,
#ifdef __BIG_ENDIAN
				(2 << 0) |
#endif
				(ib->gpu_addr & 0xFFFFFFFC));
	amdgpu_ring_write(ring, upper_32_bits(ib->gpu_addr) & 0xFFFF);
	amdgpu_ring_write(ring, control);
}

static void gfx_v8_0_ring_emit_fence_gfx(struct amdgpu_ring *ring, u64 addr,
					 u64 seq, unsigned flags)
{
	bool write64bit = flags & AMDGPU_FENCE_FLAG_64BIT;
	bool int_sel = flags & AMDGPU_FENCE_FLAG_INT;

	/* EVENT_WRITE_EOP - flush caches, send int */
	amdgpu_ring_write(ring, PACKET3(PACKET3_EVENT_WRITE_EOP, 4));
	amdgpu_ring_write(ring, (EOP_TCL1_ACTION_EN |
				 EOP_TC_ACTION_EN |
				 EOP_TC_WB_ACTION_EN |
				 EVENT_TYPE(CACHE_FLUSH_AND_INV_TS_EVENT) |
				 EVENT_INDEX(5)));
	amdgpu_ring_write(ring, addr & 0xfffffffc);
	amdgpu_ring_write(ring, (upper_32_bits(addr) & 0xffff) |
			  DATA_SEL(write64bit ? 2 : 1) | INT_SEL(int_sel ? 2 : 0));
	amdgpu_ring_write(ring, lower_32_bits(seq));
	amdgpu_ring_write(ring, upper_32_bits(seq));

}

static void gfx_v8_0_ring_emit_pipeline_sync(struct amdgpu_ring *ring)
{
	int usepfp = (ring->funcs->type == AMDGPU_RING_TYPE_GFX);
	uint32_t seq = ring->fence_drv.sync_seq;
	uint64_t addr = ring->fence_drv.gpu_addr;

	amdgpu_ring_write(ring, PACKET3(PACKET3_WAIT_REG_MEM, 5));
	amdgpu_ring_write(ring, (WAIT_REG_MEM_MEM_SPACE(1) | /* memory */
				 WAIT_REG_MEM_FUNCTION(3) | /* equal */
				 WAIT_REG_MEM_ENGINE(usepfp))); /* pfp or me */
	amdgpu_ring_write(ring, addr & 0xfffffffc);
	amdgpu_ring_write(ring, upper_32_bits(addr) & 0xffffffff);
	amdgpu_ring_write(ring, seq);
	amdgpu_ring_write(ring, 0xffffffff);
	amdgpu_ring_write(ring, 4); /* poll interval */
}

static void gfx_v8_0_ring_emit_vm_flush(struct amdgpu_ring *ring,
					unsigned vm_id, uint64_t pd_addr)
{
	int usepfp = (ring->funcs->type == AMDGPU_RING_TYPE_GFX);

	amdgpu_ring_write(ring, PACKET3(PACKET3_WRITE_DATA, 3));
	amdgpu_ring_write(ring, (WRITE_DATA_ENGINE_SEL(usepfp) |
				 WRITE_DATA_DST_SEL(0)) |
				 WR_CONFIRM);
	if (vm_id < 8) {
		amdgpu_ring_write(ring,
				  (mmVM_CONTEXT0_PAGE_TABLE_BASE_ADDR + vm_id));
	} else {
		amdgpu_ring_write(ring,
				  (mmVM_CONTEXT8_PAGE_TABLE_BASE_ADDR + vm_id - 8));
	}
	amdgpu_ring_write(ring, 0);
	amdgpu_ring_write(ring, pd_addr >> 12);

	/* bits 0-15 are the VM contexts0-15 */
	/* invalidate the cache */
	amdgpu_ring_write(ring, PACKET3(PACKET3_WRITE_DATA, 3));
	amdgpu_ring_write(ring, (WRITE_DATA_ENGINE_SEL(0) |
				 WRITE_DATA_DST_SEL(0)));
	amdgpu_ring_write(ring, mmVM_INVALIDATE_REQUEST);
	amdgpu_ring_write(ring, 0);
	amdgpu_ring_write(ring, 1 << vm_id);

	/* wait for the invalidate to complete */
	amdgpu_ring_write(ring, PACKET3(PACKET3_WAIT_REG_MEM, 5));
	amdgpu_ring_write(ring, (WAIT_REG_MEM_OPERATION(0) | /* wait */
				 WAIT_REG_MEM_FUNCTION(0) |  /* always */
				 WAIT_REG_MEM_ENGINE(0))); /* me */
	amdgpu_ring_write(ring, mmVM_INVALIDATE_REQUEST);
	amdgpu_ring_write(ring, 0);
	amdgpu_ring_write(ring, 0); /* ref */
	amdgpu_ring_write(ring, 0); /* mask */
	amdgpu_ring_write(ring, 0x20); /* poll interval */

	/* compute doesn't have PFP */
	if (usepfp) {
		/* sync PFP to ME, otherwise we might get invalid PFP reads */
		amdgpu_ring_write(ring, PACKET3(PACKET3_PFP_SYNC_ME, 0));
		amdgpu_ring_write(ring, 0x0);
		/* GFX8 emits 128 dw nop to prevent CE access VM before vm_flush finish */
		amdgpu_ring_insert_nop(ring, 128);
	}
}

static u32 gfx_v8_0_ring_get_wptr_compute(struct amdgpu_ring *ring)
{
	return ring->adev->wb.wb[ring->wptr_offs];
}

static void gfx_v8_0_ring_set_wptr_compute(struct amdgpu_ring *ring)
{
	struct amdgpu_device *adev = ring->adev;

	/* XXX check if swapping is necessary on BE */
	adev->wb.wb[ring->wptr_offs] = ring->wptr;
	WDOORBELL32(ring->doorbell_index, ring->wptr);
}

static void gfx_v8_0_ring_emit_fence_compute(struct amdgpu_ring *ring,
					     u64 addr, u64 seq,
					     unsigned flags)
{
	bool write64bit = flags & AMDGPU_FENCE_FLAG_64BIT;
	bool int_sel = flags & AMDGPU_FENCE_FLAG_INT;

	/* RELEASE_MEM - flush caches, send int */
	amdgpu_ring_write(ring, PACKET3(PACKET3_RELEASE_MEM, 5));
	amdgpu_ring_write(ring, (EOP_TCL1_ACTION_EN |
				 EOP_TC_ACTION_EN |
				 EOP_TC_WB_ACTION_EN |
				 EVENT_TYPE(CACHE_FLUSH_AND_INV_TS_EVENT) |
				 EVENT_INDEX(5)));
	amdgpu_ring_write(ring, DATA_SEL(write64bit ? 2 : 1) | INT_SEL(int_sel ? 2 : 0));
	amdgpu_ring_write(ring, addr & 0xfffffffc);
	amdgpu_ring_write(ring, upper_32_bits(addr));
	amdgpu_ring_write(ring, lower_32_bits(seq));
	amdgpu_ring_write(ring, upper_32_bits(seq));
}

static void gfx_v8_0_ring_emit_fence_kiq(struct amdgpu_ring *ring, u64 addr,
					 u64 seq, unsigned int flags)
{
	/* we only allocate 32bit for each seq wb address */
	BUG_ON(flags & AMDGPU_FENCE_FLAG_64BIT);

	/* write fence seq to the "addr" */
	amdgpu_ring_write(ring, PACKET3(PACKET3_WRITE_DATA, 3));
	amdgpu_ring_write(ring, (WRITE_DATA_ENGINE_SEL(0) |
				 WRITE_DATA_DST_SEL(5) | WR_CONFIRM));
	amdgpu_ring_write(ring, lower_32_bits(addr));
	amdgpu_ring_write(ring, upper_32_bits(addr));
	amdgpu_ring_write(ring, lower_32_bits(seq));

	if (flags & AMDGPU_FENCE_FLAG_INT) {
		/* set register to trigger INT */
		amdgpu_ring_write(ring, PACKET3(PACKET3_WRITE_DATA, 3));
		amdgpu_ring_write(ring, (WRITE_DATA_ENGINE_SEL(0) |
					 WRITE_DATA_DST_SEL(0) | WR_CONFIRM));
		amdgpu_ring_write(ring, mmCPC_INT_STATUS);
		amdgpu_ring_write(ring, 0);
		amdgpu_ring_write(ring, 0x20000000); /* src_id is 178 */
	}
}

static void gfx_v8_ring_emit_sb(struct amdgpu_ring *ring)
{
	amdgpu_ring_write(ring, PACKET3(PACKET3_SWITCH_BUFFER, 0));
	amdgpu_ring_write(ring, 0);
}

static void gfx_v8_ring_emit_cntxcntl(struct amdgpu_ring *ring, uint32_t flags)
{
	uint32_t dw2 = 0;

	if (amdgpu_sriov_vf(ring->adev))
		gfx_v8_0_ring_emit_ce_meta_init(ring,
			(flags & AMDGPU_VM_DOMAIN) ? AMDGPU_CSA_VADDR : ring->adev->virt.csa_vmid0_addr);

	dw2 |= 0x80000000; /* set load_enable otherwise this package is just NOPs */
	if (flags & AMDGPU_HAVE_CTX_SWITCH) {
		gfx_v8_0_ring_emit_vgt_flush(ring);
		/* set load_global_config & load_global_uconfig */
		dw2 |= 0x8001;
		/* set load_cs_sh_regs */
		dw2 |= 0x01000000;
		/* set load_per_context_state & load_gfx_sh_regs for GFX */
		dw2 |= 0x10002;

		/* set load_ce_ram if preamble presented */
		if (AMDGPU_PREAMBLE_IB_PRESENT & flags)
			dw2 |= 0x10000000;
	} else {
		/* still load_ce_ram if this is the first time preamble presented
		 * although there is no context switch happens.
		 */
		if (AMDGPU_PREAMBLE_IB_PRESENT_FIRST & flags)
			dw2 |= 0x10000000;
	}

	amdgpu_ring_write(ring, PACKET3(PACKET3_CONTEXT_CONTROL, 1));
	amdgpu_ring_write(ring, dw2);
	amdgpu_ring_write(ring, 0);

	if (amdgpu_sriov_vf(ring->adev))
		gfx_v8_0_ring_emit_de_meta_init(ring,
			(flags & AMDGPU_VM_DOMAIN) ? AMDGPU_CSA_VADDR : ring->adev->virt.csa_vmid0_addr);
}

static void gfx_v8_0_ring_emit_rreg(struct amdgpu_ring *ring, uint32_t reg)
{
	struct amdgpu_device *adev = ring->adev;

	amdgpu_ring_write(ring, PACKET3(PACKET3_COPY_DATA, 4));
	amdgpu_ring_write(ring, 0 |	/* src: register*/
				(5 << 8) |	/* dst: memory */
				(1 << 20));	/* write confirm */
	amdgpu_ring_write(ring, reg);
	amdgpu_ring_write(ring, 0);
	amdgpu_ring_write(ring, lower_32_bits(adev->wb.gpu_addr +
				adev->virt.reg_val_offs * 4));
	amdgpu_ring_write(ring, upper_32_bits(adev->wb.gpu_addr +
				adev->virt.reg_val_offs * 4));
}

static void gfx_v8_0_ring_emit_wreg(struct amdgpu_ring *ring, uint32_t reg,
				  uint32_t val)
{
	amdgpu_ring_write(ring, PACKET3(PACKET3_WRITE_DATA, 3));
	amdgpu_ring_write(ring, (1 << 16)); /* no inc addr */
	amdgpu_ring_write(ring, reg);
	amdgpu_ring_write(ring, 0);
	amdgpu_ring_write(ring, val);
}

static void gfx_v8_0_set_gfx_eop_interrupt_state(struct amdgpu_device *adev,
						 enum amdgpu_interrupt_state state)
{
	WREG32_FIELD(CP_INT_CNTL_RING0, TIME_STAMP_INT_ENABLE,
		     state == AMDGPU_IRQ_STATE_DISABLE ? 0 : 1);
}

static void gfx_v8_0_set_compute_eop_interrupt_state(struct amdgpu_device *adev,
						     int me, int pipe,
						     enum amdgpu_interrupt_state state)
{
	/*
	 * amdgpu controls only pipe 0 of MEC1. That's why this function only
	 * handles the setting of interrupts for this specific pipe. All other
	 * pipes' interrupts are set by amdkfd.
	 */

	if (me == 1) {
		switch (pipe) {
		case 0:
			break;
		default:
			DRM_DEBUG("invalid pipe %d\n", pipe);
			return;
		}
	} else {
		DRM_DEBUG("invalid me %d\n", me);
		return;
	}

	WREG32_FIELD(CP_ME1_PIPE0_INT_CNTL, TIME_STAMP_INT_ENABLE,
		     state == AMDGPU_IRQ_STATE_DISABLE ? 0 : 1);
}

static int gfx_v8_0_set_priv_reg_fault_state(struct amdgpu_device *adev,
					     struct amdgpu_irq_src *source,
					     unsigned type,
					     enum amdgpu_interrupt_state state)
{
	WREG32_FIELD(CP_INT_CNTL_RING0, PRIV_REG_INT_ENABLE,
		     state == AMDGPU_IRQ_STATE_DISABLE ? 0 : 1);

	return 0;
}

static int gfx_v8_0_set_priv_inst_fault_state(struct amdgpu_device *adev,
					      struct amdgpu_irq_src *source,
					      unsigned type,
					      enum amdgpu_interrupt_state state)
{
	WREG32_FIELD(CP_INT_CNTL_RING0, PRIV_INSTR_INT_ENABLE,
		     state == AMDGPU_IRQ_STATE_DISABLE ? 0 : 1);

	return 0;
}

static int gfx_v8_0_set_eop_interrupt_state(struct amdgpu_device *adev,
					    struct amdgpu_irq_src *src,
					    unsigned type,
					    enum amdgpu_interrupt_state state)
{
	switch (type) {
	case AMDGPU_CP_IRQ_GFX_EOP:
		gfx_v8_0_set_gfx_eop_interrupt_state(adev, state);
		break;
	case AMDGPU_CP_IRQ_COMPUTE_MEC1_PIPE0_EOP:
		gfx_v8_0_set_compute_eop_interrupt_state(adev, 1, 0, state);
		break;
	case AMDGPU_CP_IRQ_COMPUTE_MEC1_PIPE1_EOP:
		gfx_v8_0_set_compute_eop_interrupt_state(adev, 1, 1, state);
		break;
	case AMDGPU_CP_IRQ_COMPUTE_MEC1_PIPE2_EOP:
		gfx_v8_0_set_compute_eop_interrupt_state(adev, 1, 2, state);
		break;
	case AMDGPU_CP_IRQ_COMPUTE_MEC1_PIPE3_EOP:
		gfx_v8_0_set_compute_eop_interrupt_state(adev, 1, 3, state);
		break;
	case AMDGPU_CP_IRQ_COMPUTE_MEC2_PIPE0_EOP:
		gfx_v8_0_set_compute_eop_interrupt_state(adev, 2, 0, state);
		break;
	case AMDGPU_CP_IRQ_COMPUTE_MEC2_PIPE1_EOP:
		gfx_v8_0_set_compute_eop_interrupt_state(adev, 2, 1, state);
		break;
	case AMDGPU_CP_IRQ_COMPUTE_MEC2_PIPE2_EOP:
		gfx_v8_0_set_compute_eop_interrupt_state(adev, 2, 2, state);
		break;
	case AMDGPU_CP_IRQ_COMPUTE_MEC2_PIPE3_EOP:
		gfx_v8_0_set_compute_eop_interrupt_state(adev, 2, 3, state);
		break;
	default:
		break;
	}
	return 0;
}

static int gfx_v8_0_eop_irq(struct amdgpu_device *adev,
			    struct amdgpu_irq_src *source,
			    struct amdgpu_iv_entry *entry)
{
	int i;
	u8 me_id, pipe_id, queue_id;
	struct amdgpu_ring *ring;

	DRM_DEBUG("IH: CP EOP\n");
	me_id = (entry->ring_id & 0x0c) >> 2;
	pipe_id = (entry->ring_id & 0x03) >> 0;
	queue_id = (entry->ring_id & 0x70) >> 4;

	switch (me_id) {
	case 0:
		amdgpu_fence_process(&adev->gfx.gfx_ring[0]);
		break;
	case 1:
	case 2:
		for (i = 0; i < adev->gfx.num_compute_rings; i++) {
			ring = &adev->gfx.compute_ring[i];
			/* Per-queue interrupt is supported for MEC starting from VI.
			  * The interrupt can only be enabled/disabled per pipe instead of per queue.
			  */
			if ((ring->me == me_id) && (ring->pipe == pipe_id) && (ring->queue == queue_id))
				amdgpu_fence_process(ring);
		}
		break;
	}
	return 0;
}

static int gfx_v8_0_priv_reg_irq(struct amdgpu_device *adev,
				 struct amdgpu_irq_src *source,
				 struct amdgpu_iv_entry *entry)
{
	DRM_ERROR("Illegal register access in command stream\n");
	schedule_work(&adev->reset_work);
	return 0;
}

static int gfx_v8_0_priv_inst_irq(struct amdgpu_device *adev,
				  struct amdgpu_irq_src *source,
				  struct amdgpu_iv_entry *entry)
{
	DRM_ERROR("Illegal instruction in command stream\n");
	schedule_work(&adev->reset_work);
	return 0;
}

static int gfx_v8_0_kiq_set_interrupt_state(struct amdgpu_device *adev,
					    struct amdgpu_irq_src *src,
					    unsigned int type,
					    enum amdgpu_interrupt_state state)
{
	uint32_t tmp, target;
	struct amdgpu_ring *ring = (struct amdgpu_ring *)src->data;

	BUG_ON(!ring || (ring->funcs->type != AMDGPU_RING_TYPE_KIQ));

	if (ring->me == 1)
		target = mmCP_ME1_PIPE0_INT_CNTL;
	else
		target = mmCP_ME2_PIPE0_INT_CNTL;
	target += ring->pipe;

	switch (type) {
	case AMDGPU_CP_KIQ_IRQ_DRIVER0:
		if (state == AMDGPU_IRQ_STATE_DISABLE) {
			tmp = RREG32(mmCPC_INT_CNTL);
			tmp = REG_SET_FIELD(tmp, CPC_INT_CNTL,
						 GENERIC2_INT_ENABLE, 0);
			WREG32(mmCPC_INT_CNTL, tmp);

			tmp = RREG32(target);
			tmp = REG_SET_FIELD(tmp, CP_ME2_PIPE0_INT_CNTL,
						 GENERIC2_INT_ENABLE, 0);
			WREG32(target, tmp);
		} else {
			tmp = RREG32(mmCPC_INT_CNTL);
			tmp = REG_SET_FIELD(tmp, CPC_INT_CNTL,
						 GENERIC2_INT_ENABLE, 1);
			WREG32(mmCPC_INT_CNTL, tmp);

			tmp = RREG32(target);
			tmp = REG_SET_FIELD(tmp, CP_ME2_PIPE0_INT_CNTL,
						 GENERIC2_INT_ENABLE, 1);
			WREG32(target, tmp);
		}
		break;
	default:
		BUG(); /* kiq only support GENERIC2_INT now */
		break;
	}
	return 0;
}

static int gfx_v8_0_kiq_irq(struct amdgpu_device *adev,
			    struct amdgpu_irq_src *source,
			    struct amdgpu_iv_entry *entry)
{
	u8 me_id, pipe_id, queue_id;
	struct amdgpu_ring *ring = (struct amdgpu_ring *)source->data;

	BUG_ON(!ring || (ring->funcs->type != AMDGPU_RING_TYPE_KIQ));

	me_id = (entry->ring_id & 0x0c) >> 2;
	pipe_id = (entry->ring_id & 0x03) >> 0;
	queue_id = (entry->ring_id & 0x70) >> 4;
	DRM_DEBUG("IH: CPC GENERIC2_INT, me:%d, pipe:%d, queue:%d\n",
		   me_id, pipe_id, queue_id);

	amdgpu_fence_process(ring);
	return 0;
}

static const struct amd_ip_funcs gfx_v8_0_ip_funcs = {
	.name = "gfx_v8_0",
	.early_init = gfx_v8_0_early_init,
	.late_init = gfx_v8_0_late_init,
	.sw_init = gfx_v8_0_sw_init,
	.sw_fini = gfx_v8_0_sw_fini,
	.hw_init = gfx_v8_0_hw_init,
	.hw_fini = gfx_v8_0_hw_fini,
	.suspend = gfx_v8_0_suspend,
	.resume = gfx_v8_0_resume,
	.is_idle = gfx_v8_0_is_idle,
	.wait_for_idle = gfx_v8_0_wait_for_idle,
	.check_soft_reset = gfx_v8_0_check_soft_reset,
	.pre_soft_reset = gfx_v8_0_pre_soft_reset,
	.soft_reset = gfx_v8_0_soft_reset,
	.post_soft_reset = gfx_v8_0_post_soft_reset,
	.set_clockgating_state = gfx_v8_0_set_clockgating_state,
	.set_powergating_state = gfx_v8_0_set_powergating_state,
	.get_clockgating_state = gfx_v8_0_get_clockgating_state,
};

static const struct amdgpu_ring_funcs gfx_v8_0_ring_funcs_gfx = {
	.type = AMDGPU_RING_TYPE_GFX,
	.align_mask = 0xff,
	.nop = PACKET3(PACKET3_NOP, 0x3FFF),
	.get_rptr = gfx_v8_0_ring_get_rptr,
	.get_wptr = gfx_v8_0_ring_get_wptr_gfx,
	.set_wptr = gfx_v8_0_ring_set_wptr_gfx,
	.emit_frame_size =
		20 + /* gfx_v8_0_ring_emit_gds_switch */
		7 + /* gfx_v8_0_ring_emit_hdp_flush */
		5 + /* gfx_v8_0_ring_emit_hdp_invalidate */
		6 + 6 + 6 +/* gfx_v8_0_ring_emit_fence_gfx x3 for user fence, vm fence */
		7 + /* gfx_v8_0_ring_emit_pipeline_sync */
		128 + 19 + /* gfx_v8_0_ring_emit_vm_flush */
		2 + /* gfx_v8_ring_emit_sb */
		3 + 4 + 29, /* gfx_v8_ring_emit_cntxcntl including vgt flush/meta-data */
	.emit_ib_size =	4, /* gfx_v8_0_ring_emit_ib_gfx */
	.emit_ib = gfx_v8_0_ring_emit_ib_gfx,
	.emit_fence = gfx_v8_0_ring_emit_fence_gfx,
	.emit_pipeline_sync = gfx_v8_0_ring_emit_pipeline_sync,
	.emit_vm_flush = gfx_v8_0_ring_emit_vm_flush,
	.emit_gds_switch = gfx_v8_0_ring_emit_gds_switch,
	.emit_hdp_flush = gfx_v8_0_ring_emit_hdp_flush,
	.emit_hdp_invalidate = gfx_v8_0_ring_emit_hdp_invalidate,
	.test_ring = gfx_v8_0_ring_test_ring,
	.test_ib = gfx_v8_0_ring_test_ib,
	.insert_nop = amdgpu_ring_insert_nop,
	.pad_ib = amdgpu_ring_generic_pad_ib,
	.emit_switch_buffer = gfx_v8_ring_emit_sb,
	.emit_cntxcntl = gfx_v8_ring_emit_cntxcntl,
};

static const struct amdgpu_ring_funcs gfx_v8_0_ring_funcs_compute = {
	.type = AMDGPU_RING_TYPE_COMPUTE,
	.align_mask = 0xff,
	.nop = PACKET3(PACKET3_NOP, 0x3FFF),
	.get_rptr = gfx_v8_0_ring_get_rptr,
	.get_wptr = gfx_v8_0_ring_get_wptr_compute,
	.set_wptr = gfx_v8_0_ring_set_wptr_compute,
	.emit_frame_size =
		20 + /* gfx_v8_0_ring_emit_gds_switch */
		7 + /* gfx_v8_0_ring_emit_hdp_flush */
		5 + /* gfx_v8_0_ring_emit_hdp_invalidate */
		7 + /* gfx_v8_0_ring_emit_pipeline_sync */
		17 + /* gfx_v8_0_ring_emit_vm_flush */
		7 + 7 + 7, /* gfx_v8_0_ring_emit_fence_compute x3 for user fence, vm fence */
	.emit_ib_size =	4, /* gfx_v8_0_ring_emit_ib_compute */
	.emit_ib = gfx_v8_0_ring_emit_ib_compute,
	.emit_fence = gfx_v8_0_ring_emit_fence_compute,
	.emit_pipeline_sync = gfx_v8_0_ring_emit_pipeline_sync,
	.emit_vm_flush = gfx_v8_0_ring_emit_vm_flush,
	.emit_gds_switch = gfx_v8_0_ring_emit_gds_switch,
	.emit_hdp_flush = gfx_v8_0_ring_emit_hdp_flush,
	.emit_hdp_invalidate = gfx_v8_0_ring_emit_hdp_invalidate,
	.test_ring = gfx_v8_0_ring_test_ring,
	.test_ib = gfx_v8_0_ring_test_ib,
	.insert_nop = amdgpu_ring_insert_nop,
	.pad_ib = amdgpu_ring_generic_pad_ib,
};

static const struct amdgpu_ring_funcs gfx_v8_0_ring_funcs_kiq = {
	.type = AMDGPU_RING_TYPE_KIQ,
	.align_mask = 0xff,
	.nop = PACKET3(PACKET3_NOP, 0x3FFF),
	.get_rptr = gfx_v8_0_ring_get_rptr,
	.get_wptr = gfx_v8_0_ring_get_wptr_compute,
	.set_wptr = gfx_v8_0_ring_set_wptr_compute,
	.emit_frame_size =
		20 + /* gfx_v8_0_ring_emit_gds_switch */
		7 + /* gfx_v8_0_ring_emit_hdp_flush */
		5 + /* gfx_v8_0_ring_emit_hdp_invalidate */
		7 + /* gfx_v8_0_ring_emit_pipeline_sync */
		17 + /* gfx_v8_0_ring_emit_vm_flush */
		7 + 7 + 7, /* gfx_v8_0_ring_emit_fence_kiq x3 for user fence, vm fence */
	.emit_ib_size =	4, /* gfx_v8_0_ring_emit_ib_compute */
	.emit_ib = gfx_v8_0_ring_emit_ib_compute,
	.emit_fence = gfx_v8_0_ring_emit_fence_kiq,
	.emit_hdp_flush = gfx_v8_0_ring_emit_hdp_flush,
	.emit_hdp_invalidate = gfx_v8_0_ring_emit_hdp_invalidate,
	.test_ring = gfx_v8_0_ring_test_ring,
	.test_ib = gfx_v8_0_ring_test_ib,
	.insert_nop = amdgpu_ring_insert_nop,
	.pad_ib = amdgpu_ring_generic_pad_ib,
	.emit_rreg = gfx_v8_0_ring_emit_rreg,
	.emit_wreg = gfx_v8_0_ring_emit_wreg,
};

static void gfx_v8_0_set_ring_funcs(struct amdgpu_device *adev)
{
	int i;

	adev->gfx.kiq.ring.funcs = &gfx_v8_0_ring_funcs_kiq;

	for (i = 0; i < adev->gfx.num_gfx_rings; i++)
		adev->gfx.gfx_ring[i].funcs = &gfx_v8_0_ring_funcs_gfx;

	for (i = 0; i < adev->gfx.num_compute_rings; i++)
		adev->gfx.compute_ring[i].funcs = &gfx_v8_0_ring_funcs_compute;
}

static const struct amdgpu_irq_src_funcs gfx_v8_0_eop_irq_funcs = {
	.set = gfx_v8_0_set_eop_interrupt_state,
	.process = gfx_v8_0_eop_irq,
};

static const struct amdgpu_irq_src_funcs gfx_v8_0_priv_reg_irq_funcs = {
	.set = gfx_v8_0_set_priv_reg_fault_state,
	.process = gfx_v8_0_priv_reg_irq,
};

static const struct amdgpu_irq_src_funcs gfx_v8_0_priv_inst_irq_funcs = {
	.set = gfx_v8_0_set_priv_inst_fault_state,
	.process = gfx_v8_0_priv_inst_irq,
};

static const struct amdgpu_irq_src_funcs gfx_v8_0_kiq_irq_funcs = {
	.set = gfx_v8_0_kiq_set_interrupt_state,
	.process = gfx_v8_0_kiq_irq,
};

static void gfx_v8_0_set_irq_funcs(struct amdgpu_device *adev)
{
	adev->gfx.eop_irq.num_types = AMDGPU_CP_IRQ_LAST;
	adev->gfx.eop_irq.funcs = &gfx_v8_0_eop_irq_funcs;

	adev->gfx.priv_reg_irq.num_types = 1;
	adev->gfx.priv_reg_irq.funcs = &gfx_v8_0_priv_reg_irq_funcs;

	adev->gfx.priv_inst_irq.num_types = 1;
	adev->gfx.priv_inst_irq.funcs = &gfx_v8_0_priv_inst_irq_funcs;

	adev->gfx.kiq.irq.num_types = AMDGPU_CP_KIQ_IRQ_LAST;
	adev->gfx.kiq.irq.funcs = &gfx_v8_0_kiq_irq_funcs;
}

static void gfx_v8_0_set_rlc_funcs(struct amdgpu_device *adev)
{
	adev->gfx.rlc.funcs = &iceland_rlc_funcs;
}

static void gfx_v8_0_set_gds_init(struct amdgpu_device *adev)
{
	/* init asci gds info */
	adev->gds.mem.total_size = RREG32(mmGDS_VMID0_SIZE);
	adev->gds.gws.total_size = 64;
	adev->gds.oa.total_size = 16;

	if (adev->gds.mem.total_size == 64 * 1024) {
		adev->gds.mem.gfx_partition_size = 4096;
		adev->gds.mem.cs_partition_size = 4096;

		adev->gds.gws.gfx_partition_size = 4;
		adev->gds.gws.cs_partition_size = 4;

		adev->gds.oa.gfx_partition_size = 4;
		adev->gds.oa.cs_partition_size = 1;
	} else {
		adev->gds.mem.gfx_partition_size = 1024;
		adev->gds.mem.cs_partition_size = 1024;

		adev->gds.gws.gfx_partition_size = 16;
		adev->gds.gws.cs_partition_size = 16;

		adev->gds.oa.gfx_partition_size = 4;
		adev->gds.oa.cs_partition_size = 4;
	}
}

static void gfx_v8_0_set_user_cu_inactive_bitmap(struct amdgpu_device *adev,
						 u32 bitmap)
{
	u32 data;

	if (!bitmap)
		return;

	data = bitmap << GC_USER_SHADER_ARRAY_CONFIG__INACTIVE_CUS__SHIFT;
	data &= GC_USER_SHADER_ARRAY_CONFIG__INACTIVE_CUS_MASK;

	WREG32(mmGC_USER_SHADER_ARRAY_CONFIG, data);
}

static u32 gfx_v8_0_get_cu_active_bitmap(struct amdgpu_device *adev)
{
	u32 data, mask;

	data =  RREG32(mmCC_GC_SHADER_ARRAY_CONFIG) |
		RREG32(mmGC_USER_SHADER_ARRAY_CONFIG);

	mask = gfx_v8_0_create_bitmask(adev->gfx.config.max_cu_per_sh);

	return ~REG_GET_FIELD(data, CC_GC_SHADER_ARRAY_CONFIG, INACTIVE_CUS) & mask;
}

static void gfx_v8_0_get_cu_info(struct amdgpu_device *adev)
{
	int i, j, k, counter, active_cu_number = 0;
	u32 mask, bitmap, ao_bitmap, ao_cu_mask = 0;
	struct amdgpu_cu_info *cu_info = &adev->gfx.cu_info;
	unsigned disable_masks[4 * 2];

	memset(cu_info, 0, sizeof(*cu_info));

	amdgpu_gfx_parse_disable_cu(disable_masks, 4, 2);

	mutex_lock(&adev->grbm_idx_mutex);
	for (i = 0; i < adev->gfx.config.max_shader_engines; i++) {
		for (j = 0; j < adev->gfx.config.max_sh_per_se; j++) {
			mask = 1;
			ao_bitmap = 0;
			counter = 0;
			gfx_v8_0_select_se_sh(adev, i, j, 0xffffffff);
			if (i < 4 && j < 2)
				gfx_v8_0_set_user_cu_inactive_bitmap(
					adev, disable_masks[i * 2 + j]);
			bitmap = gfx_v8_0_get_cu_active_bitmap(adev);
			cu_info->bitmap[i][j] = bitmap;

			for (k = 0; k < 16; k ++) {
				if (bitmap & mask) {
					if (counter < 2)
						ao_bitmap |= mask;
					counter ++;
				}
				mask <<= 1;
			}
			active_cu_number += counter;
			ao_cu_mask |= (ao_bitmap << (i * 16 + j * 8));
		}
	}
	gfx_v8_0_select_se_sh(adev, 0xffffffff, 0xffffffff, 0xffffffff);
	mutex_unlock(&adev->grbm_idx_mutex);

	cu_info->number = active_cu_number;
	cu_info->ao_cu_mask = ao_cu_mask;
}

const struct amdgpu_ip_block_version gfx_v8_0_ip_block =
{
	.type = AMD_IP_BLOCK_TYPE_GFX,
	.major = 8,
	.minor = 0,
	.rev = 0,
	.funcs = &gfx_v8_0_ip_funcs,
};

const struct amdgpu_ip_block_version gfx_v8_1_ip_block =
{
	.type = AMD_IP_BLOCK_TYPE_GFX,
	.major = 8,
	.minor = 1,
	.rev = 0,
	.funcs = &gfx_v8_0_ip_funcs,
};

static void gfx_v8_0_ring_emit_ce_meta_init(struct amdgpu_ring *ring, uint64_t csa_addr)
{
	uint64_t ce_payload_addr;
	int cnt_ce;
	static union {
		struct amdgpu_ce_ib_state regular;
		struct amdgpu_ce_ib_state_chained_ib chained;
<<<<<<< HEAD
	} ce_payload = {0};
=======
	} ce_payload = {};
>>>>>>> c1aa905a

	if (ring->adev->virt.chained_ib_support) {
		ce_payload_addr = csa_addr + offsetof(struct amdgpu_gfx_meta_data_chained_ib, ce_payload);
		cnt_ce = (sizeof(ce_payload.chained) >> 2) + 4 - 2;
	} else {
		ce_payload_addr = csa_addr + offsetof(struct amdgpu_gfx_meta_data, ce_payload);
		cnt_ce = (sizeof(ce_payload.regular) >> 2) + 4 - 2;
	}

	amdgpu_ring_write(ring, PACKET3(PACKET3_WRITE_DATA, cnt_ce));
	amdgpu_ring_write(ring, (WRITE_DATA_ENGINE_SEL(2) |
				WRITE_DATA_DST_SEL(8) |
				WR_CONFIRM) |
				WRITE_DATA_CACHE_POLICY(0));
	amdgpu_ring_write(ring, lower_32_bits(ce_payload_addr));
	amdgpu_ring_write(ring, upper_32_bits(ce_payload_addr));
	amdgpu_ring_write_multiple(ring, (void *)&ce_payload, cnt_ce - 2);
}

static void gfx_v8_0_ring_emit_de_meta_init(struct amdgpu_ring *ring, uint64_t csa_addr)
{
	uint64_t de_payload_addr, gds_addr;
	int cnt_de;
	static union {
		struct amdgpu_de_ib_state regular;
		struct amdgpu_de_ib_state_chained_ib chained;
<<<<<<< HEAD
	} de_payload = {0};
=======
	} de_payload = {};
>>>>>>> c1aa905a

	gds_addr = csa_addr + 4096;
	if (ring->adev->virt.chained_ib_support) {
		de_payload.chained.gds_backup_addrlo = lower_32_bits(gds_addr);
		de_payload.chained.gds_backup_addrhi = upper_32_bits(gds_addr);
		de_payload_addr = csa_addr + offsetof(struct amdgpu_gfx_meta_data_chained_ib, de_payload);
		cnt_de = (sizeof(de_payload.chained) >> 2) + 4 - 2;
	} else {
		de_payload.regular.gds_backup_addrlo = lower_32_bits(gds_addr);
		de_payload.regular.gds_backup_addrhi = upper_32_bits(gds_addr);
		de_payload_addr = csa_addr + offsetof(struct amdgpu_gfx_meta_data, de_payload);
		cnt_de = (sizeof(de_payload.regular) >> 2) + 4 - 2;
	}

	amdgpu_ring_write(ring, PACKET3(PACKET3_WRITE_DATA, cnt_de));
	amdgpu_ring_write(ring, (WRITE_DATA_ENGINE_SEL(1) |
				WRITE_DATA_DST_SEL(8) |
				WR_CONFIRM) |
				WRITE_DATA_CACHE_POLICY(0));
	amdgpu_ring_write(ring, lower_32_bits(de_payload_addr));
	amdgpu_ring_write(ring, upper_32_bits(de_payload_addr));
	amdgpu_ring_write_multiple(ring, (void *)&de_payload, cnt_de - 2);
}<|MERGE_RESOLUTION|>--- conflicted
+++ resolved
@@ -7268,11 +7268,7 @@
 	static union {
 		struct amdgpu_ce_ib_state regular;
 		struct amdgpu_ce_ib_state_chained_ib chained;
-<<<<<<< HEAD
-	} ce_payload = {0};
-=======
 	} ce_payload = {};
->>>>>>> c1aa905a
 
 	if (ring->adev->virt.chained_ib_support) {
 		ce_payload_addr = csa_addr + offsetof(struct amdgpu_gfx_meta_data_chained_ib, ce_payload);
@@ -7299,11 +7295,7 @@
 	static union {
 		struct amdgpu_de_ib_state regular;
 		struct amdgpu_de_ib_state_chained_ib chained;
-<<<<<<< HEAD
-	} de_payload = {0};
-=======
 	} de_payload = {};
->>>>>>> c1aa905a
 
 	gds_addr = csa_addr + 4096;
 	if (ring->adev->virt.chained_ib_support) {
