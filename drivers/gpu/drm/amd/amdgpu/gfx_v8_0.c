--- conflicted
+++ resolved
@@ -1039,11 +1039,8 @@
 		case 0x84:
 		case 0xc8:
 		case 0xcc:
-<<<<<<< HEAD
-=======
 		case 0xe1:
 		case 0xe3:
->>>>>>> 42d4ebb4
 			/* B10 */
 			adev->gfx.config.max_cu_per_sh = 8;
 			break;
@@ -1052,32 +1049,23 @@
 		case 0x85:
 		case 0xc9:
 		case 0xcd:
-<<<<<<< HEAD
-=======
 		case 0xe2:
 		case 0xe4:
->>>>>>> 42d4ebb4
 			/* B8 */
 			adev->gfx.config.max_cu_per_sh = 6;
 			break;
 		case 0xc6:
 		case 0xca:
 		case 0xce:
-<<<<<<< HEAD
-=======
 		case 0x88:
->>>>>>> 42d4ebb4
 			/* B6 */
 			adev->gfx.config.max_cu_per_sh = 6;
 			break;
 		case 0xc7:
 		case 0x87:
 		case 0xcb:
-<<<<<<< HEAD
-=======
 		case 0xe5:
 		case 0x89:
->>>>>>> 42d4ebb4
 		default:
 			/* B4 */
 			adev->gfx.config.max_cu_per_sh = 4;
@@ -1095,8 +1083,6 @@
 		adev->gfx.config.sc_earlyz_tile_fifo_size = 0x130;
 		gb_addr_config = CARRIZO_GB_ADDR_CONFIG_GOLDEN;
 		break;
-<<<<<<< HEAD
-=======
 	case CHIP_STONEY:
 		adev->gfx.config.max_shader_engines = 1;
 		adev->gfx.config.max_tile_pipes = 2;
@@ -1131,7 +1117,6 @@
 		adev->gfx.config.sc_earlyz_tile_fifo_size = 0x130;
 		gb_addr_config = CARRIZO_GB_ADDR_CONFIG_GOLDEN;
 		break;
->>>>>>> 42d4ebb4
 	default:
 		adev->gfx.config.max_shader_engines = 2;
 		adev->gfx.config.max_tile_pipes = 4;
