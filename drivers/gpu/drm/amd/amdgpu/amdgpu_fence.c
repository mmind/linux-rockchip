/*
 * Copyright 2009 Jerome Glisse.
 * All Rights Reserved.
 *
 * Permission is hereby granted, free of charge, to any person obtaining a
 * copy of this software and associated documentation files (the
 * "Software"), to deal in the Software without restriction, including
 * without limitation the rights to use, copy, modify, merge, publish,
 * distribute, sub license, and/or sell copies of the Software, and to
 * permit persons to whom the Software is furnished to do so, subject to
 * the following conditions:
 *
 * THE SOFTWARE IS PROVIDED "AS IS", WITHOUT WARRANTY OF ANY KIND, EXPRESS OR
 * IMPLIED, INCLUDING BUT NOT LIMITED TO THE WARRANTIES OF MERCHANTABILITY,
 * FITNESS FOR A PARTICULAR PURPOSE AND NON-INFRINGEMENT. IN NO EVENT SHALL
 * THE COPYRIGHT HOLDERS, AUTHORS AND/OR ITS SUPPLIERS BE LIABLE FOR ANY CLAIM,
 * DAMAGES OR OTHER LIABILITY, WHETHER IN AN ACTION OF CONTRACT, TORT OR
 * OTHERWISE, ARISING FROM, OUT OF OR IN CONNECTION WITH THE SOFTWARE OR THE
 * USE OR OTHER DEALINGS IN THE SOFTWARE.
 *
 * The above copyright notice and this permission notice (including the
 * next paragraph) shall be included in all copies or substantial portions
 * of the Software.
 *
 */
/*
 * Authors:
 *    Jerome Glisse <glisse@freedesktop.org>
 *    Dave Airlie
 */
#include <linux/seq_file.h>
#include <linux/atomic.h>
#include <linux/wait.h>
#include <linux/kref.h>
#include <linux/slab.h>
#include <linux/firmware.h>
#include <drm/drmP.h>
#include "amdgpu.h"
#include "amdgpu_trace.h"

/*
 * Fences
 * Fences mark an event in the GPUs pipeline and are used
 * for GPU/CPU synchronization.  When the fence is written,
 * it is expected that all buffers associated with that fence
 * are no longer in use by the associated ring on the GPU and
 * that the the relevant GPU caches have been flushed.
 */

/**
 * amdgpu_fence_write - write a fence value
 *
 * @ring: ring the fence is associated with
 * @seq: sequence number to write
 *
 * Writes a fence value to memory (all asics).
 */
static void amdgpu_fence_write(struct amdgpu_ring *ring, u32 seq)
{
	struct amdgpu_fence_driver *drv = &ring->fence_drv;

	if (drv->cpu_addr)
		*drv->cpu_addr = cpu_to_le32(seq);
}

/**
 * amdgpu_fence_read - read a fence value
 *
 * @ring: ring the fence is associated with
 *
 * Reads a fence value from memory (all asics).
 * Returns the value of the fence read from memory.
 */
static u32 amdgpu_fence_read(struct amdgpu_ring *ring)
{
	struct amdgpu_fence_driver *drv = &ring->fence_drv;
	u32 seq = 0;

	if (drv->cpu_addr)
		seq = le32_to_cpu(*drv->cpu_addr);
	else
		seq = lower_32_bits(atomic64_read(&drv->last_seq));

	return seq;
}

/**
 * amdgpu_fence_schedule_check - schedule lockup check
 *
 * @ring: pointer to struct amdgpu_ring
 *
 * Queues a delayed work item to check for lockups.
 */
static void amdgpu_fence_schedule_check(struct amdgpu_ring *ring)
{
	/*
	 * Do not reset the timer here with mod_delayed_work,
	 * this can livelock in an interaction with TTM delayed destroy.
	 */
	queue_delayed_work(system_power_efficient_wq,
		&ring->fence_drv.lockup_work,
		AMDGPU_FENCE_JIFFIES_TIMEOUT);
}

/**
 * amdgpu_fence_emit - emit a fence on the requested ring
 *
 * @ring: ring the fence is associated with
 * @owner: creator of the fence
 * @fence: amdgpu fence object
 *
 * Emits a fence command on the requested ring (all asics).
 * Returns 0 on success, -ENOMEM on failure.
 */
int amdgpu_fence_emit(struct amdgpu_ring *ring, void *owner,
		      struct amdgpu_fence **fence)
{
	struct amdgpu_device *adev = ring->adev;

	/* we are protected by the ring emission mutex */
	*fence = kmalloc(sizeof(struct amdgpu_fence), GFP_KERNEL);
	if ((*fence) == NULL) {
		return -ENOMEM;
	}
	(*fence)->seq = ++ring->fence_drv.sync_seq[ring->idx];
	(*fence)->ring = ring;
	(*fence)->owner = owner;
	fence_init(&(*fence)->base, &amdgpu_fence_ops,
		&ring->fence_drv.fence_queue.lock,
		adev->fence_context + ring->idx,
		(*fence)->seq);
	amdgpu_ring_emit_fence(ring, ring->fence_drv.gpu_addr,
			       (*fence)->seq,
			       AMDGPU_FENCE_FLAG_INT);
	trace_amdgpu_fence_emit(ring->adev->ddev, ring->idx, (*fence)->seq);
	return 0;
}

/**
 * amdgpu_fence_check_signaled - callback from fence_queue
 *
 * this function is called with fence_queue lock held, which is also used
 * for the fence locking itself, so unlocked variants are used for
 * fence_signal, and remove_wait_queue.
 */
static int amdgpu_fence_check_signaled(wait_queue_t *wait, unsigned mode, int flags, void *key)
{
	struct amdgpu_fence *fence;
	struct amdgpu_device *adev;
	u64 seq;
	int ret;

	fence = container_of(wait, struct amdgpu_fence, fence_wake);
	adev = fence->ring->adev;

	/*
	 * We cannot use amdgpu_fence_process here because we're already
	 * in the waitqueue, in a call from wake_up_all.
	 */
	seq = atomic64_read(&fence->ring->fence_drv.last_seq);
	if (seq >= fence->seq) {
		ret = fence_signal_locked(&fence->base);
		if (!ret)
			FENCE_TRACE(&fence->base, "signaled from irq context\n");
		else
			FENCE_TRACE(&fence->base, "was already signaled\n");

		__remove_wait_queue(&fence->ring->fence_drv.fence_queue, &fence->fence_wake);
		fence_put(&fence->base);
	} else
		FENCE_TRACE(&fence->base, "pending\n");
	return 0;
}

/**
 * amdgpu_fence_activity - check for fence activity
 *
 * @ring: pointer to struct amdgpu_ring
 *
 * Checks the current fence value and calculates the last
 * signalled fence value. Returns true if activity occured
 * on the ring, and the fence_queue should be waken up.
 */
static bool amdgpu_fence_activity(struct amdgpu_ring *ring)
{
	uint64_t seq, last_seq, last_emitted;
	unsigned count_loop = 0;
	bool wake = false;

	/* Note there is a scenario here for an infinite loop but it's
	 * very unlikely to happen. For it to happen, the current polling
	 * process need to be interrupted by another process and another
	 * process needs to update the last_seq btw the atomic read and
	 * xchg of the current process.
	 *
	 * More over for this to go in infinite loop there need to be
	 * continuously new fence signaled ie amdgpu_fence_read needs
	 * to return a different value each time for both the currently
	 * polling process and the other process that xchg the last_seq
	 * btw atomic read and xchg of the current process. And the
	 * value the other process set as last seq must be higher than
	 * the seq value we just read. Which means that current process
	 * need to be interrupted after amdgpu_fence_read and before
	 * atomic xchg.
	 *
	 * To be even more safe we count the number of time we loop and
	 * we bail after 10 loop just accepting the fact that we might
	 * have temporarly set the last_seq not to the true real last
	 * seq but to an older one.
	 */
	last_seq = atomic64_read(&ring->fence_drv.last_seq);
	do {
		last_emitted = ring->fence_drv.sync_seq[ring->idx];
		seq = amdgpu_fence_read(ring);
		seq |= last_seq & 0xffffffff00000000LL;
		if (seq < last_seq) {
			seq &= 0xffffffff;
			seq |= last_emitted & 0xffffffff00000000LL;
		}

		if (seq <= last_seq || seq > last_emitted) {
			break;
		}
		/* If we loop over we don't want to return without
		 * checking if a fence is signaled as it means that the
		 * seq we just read is different from the previous on.
		 */
		wake = true;
		last_seq = seq;
		if ((count_loop++) > 10) {
			/* We looped over too many time leave with the
			 * fact that we might have set an older fence
			 * seq then the current real last seq as signaled
			 * by the hw.
			 */
			break;
		}
	} while (atomic64_xchg(&ring->fence_drv.last_seq, seq) > seq);

	if (seq < last_emitted)
		amdgpu_fence_schedule_check(ring);

	return wake;
}

/**
 * amdgpu_fence_check_lockup - check for hardware lockup
 *
 * @work: delayed work item
 *
 * Checks for fence activity and if there is none probe
 * the hardware if a lockup occured.
 */
static void amdgpu_fence_check_lockup(struct work_struct *work)
{
	struct amdgpu_fence_driver *fence_drv;
	struct amdgpu_ring *ring;

	fence_drv = container_of(work, struct amdgpu_fence_driver,
				lockup_work.work);
	ring = fence_drv->ring;

	if (!down_read_trylock(&ring->adev->exclusive_lock)) {
		/* just reschedule the check if a reset is going on */
		amdgpu_fence_schedule_check(ring);
		return;
	}

	if (amdgpu_fence_activity(ring)) {
		wake_up_all(&ring->fence_drv.fence_queue);
	}
	else if (amdgpu_ring_is_lockup(ring)) {
		/* good news we believe it's a lockup */
		dev_warn(ring->adev->dev, "GPU lockup (current fence id "
			"0x%016llx last fence id 0x%016llx on ring %d)\n",
			(uint64_t)atomic64_read(&fence_drv->last_seq),
			fence_drv->sync_seq[ring->idx], ring->idx);

		/* remember that we need an reset */
		ring->adev->needs_reset = true;
		wake_up_all(&ring->fence_drv.fence_queue);
	}
	up_read(&ring->adev->exclusive_lock);
}

/**
 * amdgpu_fence_process - process a fence
 *
 * @adev: amdgpu_device pointer
 * @ring: ring index the fence is associated with
 *
 * Checks the current fence value and wakes the fence queue
 * if the sequence number has increased (all asics).
 */
void amdgpu_fence_process(struct amdgpu_ring *ring)
{
	if (amdgpu_fence_activity(ring))
		wake_up_all(&ring->fence_drv.fence_queue);
}

/**
 * amdgpu_fence_seq_signaled - check if a fence sequence number has signaled
 *
 * @ring: ring the fence is associated with
 * @seq: sequence number
 *
 * Check if the last signaled fence sequnce number is >= the requested
 * sequence number (all asics).
 * Returns true if the fence has signaled (current fence value
 * is >= requested value) or false if it has not (current fence
 * value is < the requested value.  Helper function for
 * amdgpu_fence_signaled().
 */
static bool amdgpu_fence_seq_signaled(struct amdgpu_ring *ring, u64 seq)
{
	if (atomic64_read(&ring->fence_drv.last_seq) >= seq)
		return true;

	/* poll new last sequence at least once */
	amdgpu_fence_process(ring);
	if (atomic64_read(&ring->fence_drv.last_seq) >= seq)
		return true;

	return false;
}

static bool amdgpu_fence_is_signaled(struct fence *f)
{
	struct amdgpu_fence *fence = to_amdgpu_fence(f);
	struct amdgpu_ring *ring = fence->ring;
	struct amdgpu_device *adev = ring->adev;

	if (atomic64_read(&ring->fence_drv.last_seq) >= fence->seq)
		return true;

	if (down_read_trylock(&adev->exclusive_lock)) {
		amdgpu_fence_process(ring);
		up_read(&adev->exclusive_lock);

		if (atomic64_read(&ring->fence_drv.last_seq) >= fence->seq)
			return true;
	}
	return false;
}

/**
 * amdgpu_fence_enable_signaling - enable signalling on fence
 * @fence: fence
 *
 * This function is called with fence_queue lock held, and adds a callback
 * to fence_queue that checks if this fence is signaled, and if so it
 * signals the fence and removes itself.
 */
static bool amdgpu_fence_enable_signaling(struct fence *f)
{
	struct amdgpu_fence *fence = to_amdgpu_fence(f);
	struct amdgpu_ring *ring = fence->ring;

	if (atomic64_read(&ring->fence_drv.last_seq) >= fence->seq)
		return false;

	fence->fence_wake.flags = 0;
	fence->fence_wake.private = NULL;
	fence->fence_wake.func = amdgpu_fence_check_signaled;
	__add_wait_queue(&ring->fence_drv.fence_queue, &fence->fence_wake);
	fence_get(f);
	FENCE_TRACE(&fence->base, "armed on ring %i!\n", ring->idx);
	return true;
}

/*
 * amdgpu_ring_wait_seq_timeout - wait for seq of the specific ring to signal
 * @ring: ring to wait on for the seq number
 * @seq: seq number wait for
 *
 * return value:
 * 0: seq signaled, and gpu not hang
 * -EDEADL: GPU hang detected
 * -EINVAL: some paramter is not valid
 */
static int amdgpu_fence_ring_wait_seq(struct amdgpu_ring *ring, uint64_t seq)
{
	struct amdgpu_device *adev = ring->adev;
	bool signaled = false;

	BUG_ON(!ring);
	if (seq > ring->fence_drv.sync_seq[ring->idx])
		return -EINVAL;

	if (atomic64_read(&ring->fence_drv.last_seq) >= seq)
		return 0;

	wait_event(ring->fence_drv.fence_queue, (
		   (signaled = amdgpu_fence_seq_signaled(ring, seq))
		   || adev->needs_reset));

	if (signaled)
		return 0;
	else
		return -EDEADLK;
}

/**
 * amdgpu_fence_wait_next - wait for the next fence to signal
 *
 * @adev: amdgpu device pointer
 * @ring: ring index the fence is associated with
 *
 * Wait for the next fence on the requested ring to signal (all asics).
 * Returns 0 if the next fence has passed, error for all other cases.
 * Caller must hold ring lock.
 */
int amdgpu_fence_wait_next(struct amdgpu_ring *ring)
{
	uint64_t seq = atomic64_read(&ring->fence_drv.last_seq) + 1ULL;

	if (seq >= ring->fence_drv.sync_seq[ring->idx])
		return -ENOENT;

	return amdgpu_fence_ring_wait_seq(ring, seq);
}

/**
 * amdgpu_fence_wait_empty - wait for all fences to signal
 *
 * @adev: amdgpu device pointer
 * @ring: ring index the fence is associated with
 *
 * Wait for all fences on the requested ring to signal (all asics).
 * Returns 0 if the fences have passed, error for all other cases.
 * Caller must hold ring lock.
 */
int amdgpu_fence_wait_empty(struct amdgpu_ring *ring)
{
	uint64_t seq = ring->fence_drv.sync_seq[ring->idx];

	if (!seq)
		return 0;

	return amdgpu_fence_ring_wait_seq(ring, seq);
}

/**
 * amdgpu_fence_ref - take a ref on a fence
 *
 * @fence: amdgpu fence object
 *
 * Take a reference on a fence (all asics).
 * Returns the fence.
 */
struct amdgpu_fence *amdgpu_fence_ref(struct amdgpu_fence *fence)
{
	fence_get(&fence->base);
	return fence;
}

/**
 * amdgpu_fence_unref - remove a ref on a fence
 *
 * @fence: amdgpu fence object
 *
 * Remove a reference on a fence (all asics).
 */
void amdgpu_fence_unref(struct amdgpu_fence **fence)
{
	struct amdgpu_fence *tmp = *fence;

	*fence = NULL;
	if (tmp)
		fence_put(&tmp->base);
}

/**
 * amdgpu_fence_count_emitted - get the count of emitted fences
 *
 * @ring: ring the fence is associated with
 *
 * Get the number of fences emitted on the requested ring (all asics).
 * Returns the number of emitted fences on the ring.  Used by the
 * dynpm code to ring track activity.
 */
unsigned amdgpu_fence_count_emitted(struct amdgpu_ring *ring)
{
	uint64_t emitted;

	/* We are not protected by ring lock when reading the last sequence
	 * but it's ok to report slightly wrong fence count here.
	 */
	amdgpu_fence_process(ring);
	emitted = ring->fence_drv.sync_seq[ring->idx]
		- atomic64_read(&ring->fence_drv.last_seq);
	/* to avoid 32bits warp around */
	if (emitted > 0x10000000)
		emitted = 0x10000000;

	return (unsigned)emitted;
}

/**
 * amdgpu_fence_need_sync - do we need a semaphore
 *
 * @fence: amdgpu fence object
 * @dst_ring: which ring to check against
 *
 * Check if the fence needs to be synced against another ring
 * (all asics).  If so, we need to emit a semaphore.
 * Returns true if we need to sync with another ring, false if
 * not.
 */
bool amdgpu_fence_need_sync(struct amdgpu_fence *fence,
			    struct amdgpu_ring *dst_ring)
{
	struct amdgpu_fence_driver *fdrv;

	if (!fence)
		return false;

	if (fence->ring == dst_ring)
		return false;

	/* we are protected by the ring mutex */
	fdrv = &dst_ring->fence_drv;
	if (fence->seq <= fdrv->sync_seq[fence->ring->idx])
		return false;

	return true;
}

/**
 * amdgpu_fence_note_sync - record the sync point
 *
 * @fence: amdgpu fence object
 * @dst_ring: which ring to check against
 *
 * Note the sequence number at which point the fence will
 * be synced with the requested ring (all asics).
 */
void amdgpu_fence_note_sync(struct amdgpu_fence *fence,
			    struct amdgpu_ring *dst_ring)
{
	struct amdgpu_fence_driver *dst, *src;
	unsigned i;

	if (!fence)
		return;

	if (fence->ring == dst_ring)
		return;

	/* we are protected by the ring mutex */
	src = &fence->ring->fence_drv;
	dst = &dst_ring->fence_drv;
	for (i = 0; i < AMDGPU_MAX_RINGS; ++i) {
		if (i == dst_ring->idx)
			continue;

		dst->sync_seq[i] = max(dst->sync_seq[i], src->sync_seq[i]);
	}
}

/**
 * amdgpu_fence_driver_start_ring - make the fence driver
 * ready for use on the requested ring.
 *
 * @ring: ring to start the fence driver on
 * @irq_src: interrupt source to use for this ring
 * @irq_type: interrupt type to use for this ring
 *
 * Make the fence driver ready for processing (all asics).
 * Not all asics have all rings, so each asic will only
 * start the fence driver on the rings it has.
 * Returns 0 for success, errors for failure.
 */
int amdgpu_fence_driver_start_ring(struct amdgpu_ring *ring,
				   struct amdgpu_irq_src *irq_src,
				   unsigned irq_type)
{
	struct amdgpu_device *adev = ring->adev;
	uint64_t index;

	if (ring != &adev->uvd.ring) {
		ring->fence_drv.cpu_addr = &adev->wb.wb[ring->fence_offs];
		ring->fence_drv.gpu_addr = adev->wb.gpu_addr + (ring->fence_offs * 4);
	} else {
		/* put fence directly behind firmware */
		index = ALIGN(adev->uvd.fw->size, 8);
		ring->fence_drv.cpu_addr = adev->uvd.cpu_addr + index;
		ring->fence_drv.gpu_addr = adev->uvd.gpu_addr + index;
	}
	amdgpu_fence_write(ring, atomic64_read(&ring->fence_drv.last_seq));
	amdgpu_irq_get(adev, irq_src, irq_type);

	ring->fence_drv.irq_src = irq_src;
	ring->fence_drv.irq_type = irq_type;
	ring->fence_drv.initialized = true;

	dev_info(adev->dev, "fence driver on ring %d use gpu addr 0x%016llx, "
		 "cpu addr 0x%p\n", ring->idx,
		 ring->fence_drv.gpu_addr, ring->fence_drv.cpu_addr);
	return 0;
}

/**
 * amdgpu_fence_driver_init_ring - init the fence driver
 * for the requested ring.
 *
 * @ring: ring to init the fence driver on
 *
 * Init the fence driver for the requested ring (all asics).
 * Helper function for amdgpu_fence_driver_init().
 */
void amdgpu_fence_driver_init_ring(struct amdgpu_ring *ring)
{
	int i;

	ring->fence_drv.cpu_addr = NULL;
	ring->fence_drv.gpu_addr = 0;
	for (i = 0; i < AMDGPU_MAX_RINGS; ++i)
		ring->fence_drv.sync_seq[i] = 0;

	atomic64_set(&ring->fence_drv.last_seq, 0);
	ring->fence_drv.initialized = false;

	INIT_DELAYED_WORK(&ring->fence_drv.lockup_work,
			amdgpu_fence_check_lockup);
	ring->fence_drv.ring = ring;

	if (amdgpu_enable_scheduler) {
		ring->scheduler = amd_sched_create(&amdgpu_sched_ops,
						   ring->idx,
						   amdgpu_sched_hw_submission,
						   (void *)ring->adev);
		if (!ring->scheduler)
			DRM_ERROR("Failed to create scheduler on ring %d.\n",
				  ring->idx);
	}
}

/**
 * amdgpu_fence_driver_init - init the fence driver
 * for all possible rings.
 *
 * @adev: amdgpu device pointer
 *
 * Init the fence driver for all possible rings (all asics).
 * Not all asics have all rings, so each asic will only
 * start the fence driver on the rings it has using
 * amdgpu_fence_driver_start_ring().
 * Returns 0 for success.
 */
int amdgpu_fence_driver_init(struct amdgpu_device *adev)
{
	if (amdgpu_debugfs_fence_init(adev))
		dev_err(adev->dev, "fence debugfs file creation failed\n");

	return 0;
}

/**
 * amdgpu_fence_driver_fini - tear down the fence driver
 * for all possible rings.
 *
 * @adev: amdgpu device pointer
 *
 * Tear down the fence driver for all possible rings (all asics).
 */
void amdgpu_fence_driver_fini(struct amdgpu_device *adev)
{
	int i, r;

	mutex_lock(&adev->ring_lock);
	for (i = 0; i < AMDGPU_MAX_RINGS; i++) {
		struct amdgpu_ring *ring = adev->rings[i];
		if (!ring || !ring->fence_drv.initialized)
			continue;
		r = amdgpu_fence_wait_empty(ring);
		if (r) {
			/* no need to trigger GPU reset as we are unloading */
			amdgpu_fence_driver_force_completion(adev);
		}
		wake_up_all(&ring->fence_drv.fence_queue);
		amdgpu_irq_put(adev, ring->fence_drv.irq_src,
			       ring->fence_drv.irq_type);
		if (ring->scheduler)
			amd_sched_destroy(ring->scheduler);
		ring->fence_drv.initialized = false;
	}
	mutex_unlock(&adev->ring_lock);
}

/**
 * amdgpu_fence_driver_suspend - suspend the fence driver
 * for all possible rings.
 *
 * @adev: amdgpu device pointer
 *
 * Suspend the fence driver for all possible rings (all asics).
 */
void amdgpu_fence_driver_suspend(struct amdgpu_device *adev)
{
	int i, r;

	mutex_lock(&adev->ring_lock);
	for (i = 0; i < AMDGPU_MAX_RINGS; i++) {
		struct amdgpu_ring *ring = adev->rings[i];
		if (!ring || !ring->fence_drv.initialized)
			continue;

		/* wait for gpu to finish processing current batch */
		r = amdgpu_fence_wait_empty(ring);
		if (r) {
			/* delay GPU reset to resume */
			amdgpu_fence_driver_force_completion(adev);
		}

		/* disable the interrupt */
		amdgpu_irq_put(adev, ring->fence_drv.irq_src,
			       ring->fence_drv.irq_type);
	}
	mutex_unlock(&adev->ring_lock);
}

/**
 * amdgpu_fence_driver_resume - resume the fence driver
 * for all possible rings.
 *
 * @adev: amdgpu device pointer
 *
 * Resume the fence driver for all possible rings (all asics).
 * Not all asics have all rings, so each asic will only
 * start the fence driver on the rings it has using
 * amdgpu_fence_driver_start_ring().
 * Returns 0 for success.
 */
void amdgpu_fence_driver_resume(struct amdgpu_device *adev)
{
	int i;

	mutex_lock(&adev->ring_lock);
	for (i = 0; i < AMDGPU_MAX_RINGS; i++) {
		struct amdgpu_ring *ring = adev->rings[i];
		if (!ring || !ring->fence_drv.initialized)
			continue;

		/* enable the interrupt */
		amdgpu_irq_get(adev, ring->fence_drv.irq_src,
			       ring->fence_drv.irq_type);
	}
	mutex_unlock(&adev->ring_lock);
}

/**
 * amdgpu_fence_driver_force_completion - force all fence waiter to complete
 *
 * @adev: amdgpu device pointer
 *
 * In case of GPU reset failure make sure no process keep waiting on fence
 * that will never complete.
 */
void amdgpu_fence_driver_force_completion(struct amdgpu_device *adev)
{
	int i;

	for (i = 0; i < AMDGPU_MAX_RINGS; i++) {
		struct amdgpu_ring *ring = adev->rings[i];
		if (!ring || !ring->fence_drv.initialized)
			continue;

		amdgpu_fence_write(ring, ring->fence_drv.sync_seq[i]);
	}
}


/*
 * Fence debugfs
 */
#if defined(CONFIG_DEBUG_FS)
static int amdgpu_debugfs_fence_info(struct seq_file *m, void *data)
{
	struct drm_info_node *node = (struct drm_info_node *)m->private;
	struct drm_device *dev = node->minor->dev;
	struct amdgpu_device *adev = dev->dev_private;
	int i, j;

	for (i = 0; i < AMDGPU_MAX_RINGS; ++i) {
		struct amdgpu_ring *ring = adev->rings[i];
		if (!ring || !ring->fence_drv.initialized)
			continue;

		amdgpu_fence_process(ring);

		seq_printf(m, "--- ring %d (%s) ---\n", i, ring->name);
		seq_printf(m, "Last signaled fence 0x%016llx\n",
			   (unsigned long long)atomic64_read(&ring->fence_drv.last_seq));
		seq_printf(m, "Last emitted        0x%016llx\n",
			   ring->fence_drv.sync_seq[i]);

		for (j = 0; j < AMDGPU_MAX_RINGS; ++j) {
			struct amdgpu_ring *other = adev->rings[j];
			if (i != j && other && other->fence_drv.initialized &&
			    ring->fence_drv.sync_seq[j])
				seq_printf(m, "Last sync to ring %d 0x%016llx\n",
					   j, ring->fence_drv.sync_seq[j]);
		}
	}
	return 0;
}

static struct drm_info_list amdgpu_debugfs_fence_list[] = {
	{"amdgpu_fence_info", &amdgpu_debugfs_fence_info, 0, NULL},
};
#endif

int amdgpu_debugfs_fence_init(struct amdgpu_device *adev)
{
#if defined(CONFIG_DEBUG_FS)
	return amdgpu_debugfs_add_files(adev, amdgpu_debugfs_fence_list, 1);
#else
	return 0;
#endif
}

static const char *amdgpu_fence_get_driver_name(struct fence *fence)
{
	return "amdgpu";
}

static const char *amdgpu_fence_get_timeline_name(struct fence *f)
{
	struct amdgpu_fence *fence = to_amdgpu_fence(f);
	return (const char *)fence->ring->name;
}

static inline bool amdgpu_test_signaled(struct amdgpu_fence *fence)
{
	return test_bit(FENCE_FLAG_SIGNALED_BIT, &fence->base.flags);
}

static bool amdgpu_test_signaled_any(struct fence **fences, uint32_t count)
{
	int idx;
	struct fence *fence;

	for (idx = 0; idx < count; ++idx) {
		fence = fences[idx];
		if (fence) {
			if (test_bit(FENCE_FLAG_SIGNALED_BIT, &fence->flags))
				return true;
		}
	}
	return false;
}

<<<<<<< HEAD
static bool amdgpu_test_signaled_all(struct fence **fences, uint32_t count)
{
	int idx;
	struct fence *fence;

	for (idx = 0; idx < count; ++idx) {
		fence = fences[idx];
		if (fence) {
			if (!test_bit(FENCE_FLAG_SIGNALED_BIT, &fence->flags))
				return false;
		}
	}

	return true;
}

=======
>>>>>>> f377ea88
struct amdgpu_wait_cb {
	struct fence_cb base;
	struct task_struct *task;
};

static void amdgpu_fence_wait_cb(struct fence *fence, struct fence_cb *cb)
{
	struct amdgpu_wait_cb *wait =
		container_of(cb, struct amdgpu_wait_cb, base);
	wake_up_process(wait->task);
}

static signed long amdgpu_fence_default_wait(struct fence *f, bool intr,
					     signed long t)
{
	struct amdgpu_fence *fence = to_amdgpu_fence(f);
	struct amdgpu_device *adev = fence->ring->adev;

<<<<<<< HEAD
	return amdgpu_fence_wait_multiple(adev, &f, 1, false, intr, t);
=======
	return amdgpu_fence_wait_any(adev, &f, 1, intr, t);
>>>>>>> f377ea88
}

/**
 * Wait the fence array with timeout
 *
 * @adev:     amdgpu device
 * @array:    the fence array with amdgpu fence pointer
 * @count:    the number of the fence array
<<<<<<< HEAD
 * @wait_all: the flag of wait all(true) or wait any(false)
 * @intr:     when sleep, set the current task interruptable or not
 * @t:        timeout to wait
 *
 * If wait_all is true, it will return when all fences are signaled or timeout.
 * If wait_all is false, it will return when any fence is signaled or timeout.
 */
signed long amdgpu_fence_wait_multiple(struct amdgpu_device *adev,
				       struct fence **array,
				       uint32_t count,
				       bool wait_all,
				       bool intr,
				       signed long t)
{
	long idx = 0;
	struct amdgpu_wait_cb *cb;
	struct fence *fence;
=======
 * @intr:     when sleep, set the current task interruptable or not
 * @t:        timeout to wait
 *
 * It will return when any fence is signaled or timeout.
 */
signed long amdgpu_fence_wait_any(struct amdgpu_device *adev,
				  struct fence **array, uint32_t count,
				  bool intr, signed long t)
{
	struct amdgpu_wait_cb *cb;
	struct fence *fence;
	unsigned idx;
>>>>>>> f377ea88

	BUG_ON(!array);

	cb = kcalloc(count, sizeof(struct amdgpu_wait_cb), GFP_KERNEL);
	if (cb == NULL) {
		t = -ENOMEM;
		goto err_free_cb;
	}

	for (idx = 0; idx < count; ++idx) {
		fence = array[idx];
		if (fence) {
			cb[idx].task = current;
			if (fence_add_callback(fence,
					&cb[idx].base, amdgpu_fence_wait_cb)) {
				/* The fence is already signaled */
<<<<<<< HEAD
				if (wait_all)
					continue;
				else
					goto fence_rm_cb;
=======
				goto fence_rm_cb;
>>>>>>> f377ea88
			}
		}
	}

	while (t > 0) {
		if (intr)
			set_current_state(TASK_INTERRUPTIBLE);
		else
			set_current_state(TASK_UNINTERRUPTIBLE);

		/*
		 * amdgpu_test_signaled_any must be called after
		 * set_current_state to prevent a race with wake_up_process
		 */
<<<<<<< HEAD
		if (!wait_all && amdgpu_test_signaled_any(array, count))
			break;
		if (wait_all && amdgpu_test_signaled_all(array, count))
=======
		if (amdgpu_test_signaled_any(array, count))
>>>>>>> f377ea88
			break;

		if (adev->needs_reset) {
			t = -EDEADLK;
			break;
		}

		t = schedule_timeout(t);

		if (t > 0 && intr && signal_pending(current))
			t = -ERESTARTSYS;
	}

	__set_current_state(TASK_RUNNING);

fence_rm_cb:
	for (idx = 0; idx < count; ++idx) {
		fence = array[idx];
		if (fence && cb[idx].base.func)
			fence_remove_callback(fence, &cb[idx].base);
	}

err_free_cb:
	kfree(cb);

	return t;
}

const struct fence_ops amdgpu_fence_ops = {
	.get_driver_name = amdgpu_fence_get_driver_name,
	.get_timeline_name = amdgpu_fence_get_timeline_name,
	.enable_signaling = amdgpu_fence_enable_signaling,
	.signaled = amdgpu_fence_is_signaled,
	.wait = amdgpu_fence_default_wait,
	.release = NULL,
};<|MERGE_RESOLUTION|>--- conflicted
+++ resolved
@@ -851,25 +851,6 @@
 	return false;
 }
 
-<<<<<<< HEAD
-static bool amdgpu_test_signaled_all(struct fence **fences, uint32_t count)
-{
-	int idx;
-	struct fence *fence;
-
-	for (idx = 0; idx < count; ++idx) {
-		fence = fences[idx];
-		if (fence) {
-			if (!test_bit(FENCE_FLAG_SIGNALED_BIT, &fence->flags))
-				return false;
-		}
-	}
-
-	return true;
-}
-
-=======
->>>>>>> f377ea88
 struct amdgpu_wait_cb {
 	struct fence_cb base;
 	struct task_struct *task;
@@ -888,11 +869,7 @@
 	struct amdgpu_fence *fence = to_amdgpu_fence(f);
 	struct amdgpu_device *adev = fence->ring->adev;
 
-<<<<<<< HEAD
-	return amdgpu_fence_wait_multiple(adev, &f, 1, false, intr, t);
-=======
 	return amdgpu_fence_wait_any(adev, &f, 1, intr, t);
->>>>>>> f377ea88
 }
 
 /**
@@ -901,25 +878,6 @@
  * @adev:     amdgpu device
  * @array:    the fence array with amdgpu fence pointer
  * @count:    the number of the fence array
-<<<<<<< HEAD
- * @wait_all: the flag of wait all(true) or wait any(false)
- * @intr:     when sleep, set the current task interruptable or not
- * @t:        timeout to wait
- *
- * If wait_all is true, it will return when all fences are signaled or timeout.
- * If wait_all is false, it will return when any fence is signaled or timeout.
- */
-signed long amdgpu_fence_wait_multiple(struct amdgpu_device *adev,
-				       struct fence **array,
-				       uint32_t count,
-				       bool wait_all,
-				       bool intr,
-				       signed long t)
-{
-	long idx = 0;
-	struct amdgpu_wait_cb *cb;
-	struct fence *fence;
-=======
  * @intr:     when sleep, set the current task interruptable or not
  * @t:        timeout to wait
  *
@@ -932,7 +890,6 @@
 	struct amdgpu_wait_cb *cb;
 	struct fence *fence;
 	unsigned idx;
->>>>>>> f377ea88
 
 	BUG_ON(!array);
 
@@ -949,14 +906,7 @@
 			if (fence_add_callback(fence,
 					&cb[idx].base, amdgpu_fence_wait_cb)) {
 				/* The fence is already signaled */
-<<<<<<< HEAD
-				if (wait_all)
-					continue;
-				else
-					goto fence_rm_cb;
-=======
 				goto fence_rm_cb;
->>>>>>> f377ea88
 			}
 		}
 	}
@@ -971,13 +921,7 @@
 		 * amdgpu_test_signaled_any must be called after
 		 * set_current_state to prevent a race with wake_up_process
 		 */
-<<<<<<< HEAD
-		if (!wait_all && amdgpu_test_signaled_any(array, count))
-			break;
-		if (wait_all && amdgpu_test_signaled_all(array, count))
-=======
 		if (amdgpu_test_signaled_any(array, count))
->>>>>>> f377ea88
 			break;
 
 		if (adev->needs_reset) {
