/*
 * Copyright 2009 Jerome Glisse.
 * All Rights Reserved.
 *
 * Permission is hereby granted, free of charge, to any person obtaining a
 * copy of this software and associated documentation files (the
 * "Software"), to deal in the Software without restriction, including
 * without limitation the rights to use, copy, modify, merge, publish,
 * distribute, sub license, and/or sell copies of the Software, and to
 * permit persons to whom the Software is furnished to do so, subject to
 * the following conditions:
 *
 * THE SOFTWARE IS PROVIDED "AS IS", WITHOUT WARRANTY OF ANY KIND, EXPRESS OR
 * IMPLIED, INCLUDING BUT NOT LIMITED TO THE WARRANTIES OF MERCHANTABILITY,
 * FITNESS FOR A PARTICULAR PURPOSE AND NON-INFRINGEMENT. IN NO EVENT SHALL
 * THE COPYRIGHT HOLDERS, AUTHORS AND/OR ITS SUPPLIERS BE LIABLE FOR ANY CLAIM,
 * DAMAGES OR OTHER LIABILITY, WHETHER IN AN ACTION OF CONTRACT, TORT OR
 * OTHERWISE, ARISING FROM, OUT OF OR IN CONNECTION WITH THE SOFTWARE OR THE
 * USE OR OTHER DEALINGS IN THE SOFTWARE.
 *
 * The above copyright notice and this permission notice (including the
 * next paragraph) shall be included in all copies or substantial portions
 * of the Software.
 *
 */
/*
 * Authors:
 *    Jerome Glisse <glisse@freedesktop.org>
 *    Dave Airlie
 */
#include <linux/seq_file.h>
#include <linux/atomic.h>
#include <linux/wait.h>
#include <linux/kref.h>
#include <linux/slab.h>
#include <linux/firmware.h>
#include <drm/drmP.h>
#include "amdgpu.h"
#include "amdgpu_trace.h"

/*
 * Fences
 * Fences mark an event in the GPUs pipeline and are used
 * for GPU/CPU synchronization.  When the fence is written,
 * it is expected that all buffers associated with that fence
 * are no longer in use by the associated ring on the GPU and
 * that the the relevant GPU caches have been flushed.
 */

struct amdgpu_fence {
	struct dma_fence base;

	/* RB, DMA, etc. */
	struct amdgpu_ring		*ring;
};

static struct kmem_cache *amdgpu_fence_slab;

int amdgpu_fence_slab_init(void)
{
	amdgpu_fence_slab = kmem_cache_create(
		"amdgpu_fence", sizeof(struct amdgpu_fence), 0,
		SLAB_HWCACHE_ALIGN, NULL);
	if (!amdgpu_fence_slab)
		return -ENOMEM;
	return 0;
}

void amdgpu_fence_slab_fini(void)
{
	rcu_barrier();
	kmem_cache_destroy(amdgpu_fence_slab);
}
/*
 * Cast helper
 */
static const struct dma_fence_ops amdgpu_fence_ops;
static inline struct amdgpu_fence *to_amdgpu_fence(struct dma_fence *f)
{
	struct amdgpu_fence *__f = container_of(f, struct amdgpu_fence, base);

	if (__f->base.ops == &amdgpu_fence_ops)
		return __f;

	return NULL;
}

/**
 * amdgpu_fence_write - write a fence value
 *
 * @ring: ring the fence is associated with
 * @seq: sequence number to write
 *
 * Writes a fence value to memory (all asics).
 */
static void amdgpu_fence_write(struct amdgpu_ring *ring, u32 seq)
{
	struct amdgpu_fence_driver *drv = &ring->fence_drv;

	if (drv->cpu_addr)
		*drv->cpu_addr = cpu_to_le32(seq);
}

/**
 * amdgpu_fence_read - read a fence value
 *
 * @ring: ring the fence is associated with
 *
 * Reads a fence value from memory (all asics).
 * Returns the value of the fence read from memory.
 */
static u32 amdgpu_fence_read(struct amdgpu_ring *ring)
{
	struct amdgpu_fence_driver *drv = &ring->fence_drv;
	u32 seq = 0;

	if (drv->cpu_addr)
		seq = le32_to_cpu(*drv->cpu_addr);
	else
		seq = atomic_read(&drv->last_seq);

	return seq;
}

/**
 * amdgpu_fence_emit - emit a fence on the requested ring
 *
 * @ring: ring the fence is associated with
 * @f: resulting fence object
 *
 * Emits a fence command on the requested ring (all asics).
 * Returns 0 on success, -ENOMEM on failure.
 */
int amdgpu_fence_emit(struct amdgpu_ring *ring, struct dma_fence **f)
{
	struct amdgpu_device *adev = ring->adev;
	struct amdgpu_fence *fence;
	struct dma_fence *old, **ptr;
	uint32_t seq;

	fence = kmem_cache_alloc(amdgpu_fence_slab, GFP_KERNEL);
	if (fence == NULL)
		return -ENOMEM;

	seq = ++ring->fence_drv.sync_seq;
	fence->ring = ring;
	dma_fence_init(&fence->base, &amdgpu_fence_ops,
		       &ring->fence_drv.lock,
		       adev->fence_context + ring->idx,
		       seq);
	amdgpu_ring_emit_fence(ring, ring->fence_drv.gpu_addr,
			       seq, AMDGPU_FENCE_FLAG_INT);

	ptr = &ring->fence_drv.fences[seq & ring->fence_drv.num_fences_mask];
	/* This function can't be called concurrently anyway, otherwise
	 * emitting the fence would mess up the hardware ring buffer.
	 */
	old = rcu_dereference_protected(*ptr, 1);
	if (old && !dma_fence_is_signaled(old)) {
		DRM_INFO("rcu slot is busy\n");
		dma_fence_wait(old, false);
	}

	rcu_assign_pointer(*ptr, dma_fence_get(&fence->base));

	*f = &fence->base;

	return 0;
}

/**
 * amdgpu_fence_emit_polling - emit a fence on the requeste ring
 *
 * @ring: ring the fence is associated with
 * @s: resulting sequence number
 *
 * Emits a fence command on the requested ring (all asics).
 * Used For polling fence.
 * Returns 0 on success, -ENOMEM on failure.
 */
int amdgpu_fence_emit_polling(struct amdgpu_ring *ring, uint32_t *s)
{
	uint32_t seq;

	if (!s)
		return -EINVAL;

	seq = ++ring->fence_drv.sync_seq;
	amdgpu_ring_emit_fence(ring, ring->fence_drv.gpu_addr,
			       seq, 0);

	*s = seq;

	return 0;
}

/**
 * amdgpu_fence_schedule_fallback - schedule fallback check
 *
 * @ring: pointer to struct amdgpu_ring
 *
 * Start a timer as fallback to our interrupts.
 */
static void amdgpu_fence_schedule_fallback(struct amdgpu_ring *ring)
{
	mod_timer(&ring->fence_drv.fallback_timer,
		  jiffies + AMDGPU_FENCE_JIFFIES_TIMEOUT);
}

/**
 * amdgpu_fence_process - check for fence activity
 *
 * @ring: pointer to struct amdgpu_ring
 *
 * Checks the current fence value and calculates the last
 * signalled fence value. Wakes the fence queue if the
 * sequence number has increased.
 */
void amdgpu_fence_process(struct amdgpu_ring *ring)
{
	struct amdgpu_fence_driver *drv = &ring->fence_drv;
	uint32_t seq, last_seq;
	int r;

	do {
		last_seq = atomic_read(&ring->fence_drv.last_seq);
		seq = amdgpu_fence_read(ring);

	} while (atomic_cmpxchg(&drv->last_seq, last_seq, seq) != last_seq);

	if (seq != ring->fence_drv.sync_seq)
		amdgpu_fence_schedule_fallback(ring);

	if (unlikely(seq == last_seq))
		return;

	last_seq &= drv->num_fences_mask;
	seq &= drv->num_fences_mask;

	do {
		struct dma_fence *fence, **ptr;

		++last_seq;
		last_seq &= drv->num_fences_mask;
		ptr = &drv->fences[last_seq];

		/* There is always exactly one thread signaling this fence slot */
		fence = rcu_dereference_protected(*ptr, 1);
		RCU_INIT_POINTER(*ptr, NULL);

		if (!fence)
			continue;

		r = dma_fence_signal(fence);
		if (!r)
			DMA_FENCE_TRACE(fence, "signaled from irq context\n");
		else
			BUG();

		dma_fence_put(fence);
	} while (last_seq != seq);
}

/**
 * amdgpu_fence_fallback - fallback for hardware interrupts
 *
 * @work: delayed work item
 *
 * Checks for fence activity.
 */
static void amdgpu_fence_fallback(struct timer_list *t)
{
	struct amdgpu_ring *ring = from_timer(ring, t,
					      fence_drv.fallback_timer);

	amdgpu_fence_process(ring);
}

/**
 * amdgpu_fence_wait_empty - wait for all fences to signal
 *
 * @adev: amdgpu device pointer
 * @ring: ring index the fence is associated with
 *
 * Wait for all fences on the requested ring to signal (all asics).
 * Returns 0 if the fences have passed, error for all other cases.
 */
int amdgpu_fence_wait_empty(struct amdgpu_ring *ring)
{
	uint64_t seq = READ_ONCE(ring->fence_drv.sync_seq);
	struct dma_fence *fence, **ptr;
	int r;

	if (!seq)
		return 0;

	ptr = &ring->fence_drv.fences[seq & ring->fence_drv.num_fences_mask];
	rcu_read_lock();
	fence = rcu_dereference(*ptr);
	if (!fence || !dma_fence_get_rcu(fence)) {
		rcu_read_unlock();
		return 0;
	}
	rcu_read_unlock();

	r = dma_fence_wait(fence, false);
	dma_fence_put(fence);
	return r;
}

/**
 * amdgpu_fence_wait_polling - busy wait for givn sequence number
 *
 * @ring: ring index the fence is associated with
 * @wait_seq: sequence number to wait
 * @timeout: the timeout for waiting in usecs
 *
 * Wait for all fences on the requested ring to signal (all asics).
 * Returns left time if no timeout, 0 or minus if timeout.
 */
signed long amdgpu_fence_wait_polling(struct amdgpu_ring *ring,
				      uint32_t wait_seq,
				      signed long timeout)
{
	uint32_t seq;

	do {
		seq = amdgpu_fence_read(ring);
		udelay(5);
		timeout -= 5;
	} while ((int32_t)(wait_seq - seq) > 0 && timeout > 0);

	return timeout > 0 ? timeout : 0;
}
/**
 * amdgpu_fence_count_emitted - get the count of emitted fences
 *
 * @ring: ring the fence is associated with
 *
 * Get the number of fences emitted on the requested ring (all asics).
 * Returns the number of emitted fences on the ring.  Used by the
 * dynpm code to ring track activity.
 */
unsigned amdgpu_fence_count_emitted(struct amdgpu_ring *ring)
{
	uint64_t emitted;

	/* We are not protected by ring lock when reading the last sequence
	 * but it's ok to report slightly wrong fence count here.
	 */
	amdgpu_fence_process(ring);
	emitted = 0x100000000ull;
	emitted -= atomic_read(&ring->fence_drv.last_seq);
	emitted += READ_ONCE(ring->fence_drv.sync_seq);
	return lower_32_bits(emitted);
}

/**
 * amdgpu_fence_driver_start_ring - make the fence driver
 * ready for use on the requested ring.
 *
 * @ring: ring to start the fence driver on
 * @irq_src: interrupt source to use for this ring
 * @irq_type: interrupt type to use for this ring
 *
 * Make the fence driver ready for processing (all asics).
 * Not all asics have all rings, so each asic will only
 * start the fence driver on the rings it has.
 * Returns 0 for success, errors for failure.
 */
int amdgpu_fence_driver_start_ring(struct amdgpu_ring *ring,
				   struct amdgpu_irq_src *irq_src,
				   unsigned irq_type)
{
	struct amdgpu_device *adev = ring->adev;
	uint64_t index;

	if (ring != &adev->uvd.ring) {
		ring->fence_drv.cpu_addr = &adev->wb.wb[ring->fence_offs];
		ring->fence_drv.gpu_addr = adev->wb.gpu_addr + (ring->fence_offs * 4);
	} else {
		/* put fence directly behind firmware */
		index = ALIGN(adev->uvd.fw->size, 8);
		ring->fence_drv.cpu_addr = adev->uvd.cpu_addr + index;
		ring->fence_drv.gpu_addr = adev->uvd.gpu_addr + index;
	}
	amdgpu_fence_write(ring, atomic_read(&ring->fence_drv.last_seq));
	amdgpu_irq_get(adev, irq_src, irq_type);

	ring->fence_drv.irq_src = irq_src;
	ring->fence_drv.irq_type = irq_type;
	ring->fence_drv.initialized = true;

	dev_dbg(adev->dev, "fence driver on ring %d use gpu addr 0x%016llx, "
		"cpu addr 0x%p\n", ring->idx,
		ring->fence_drv.gpu_addr, ring->fence_drv.cpu_addr);
	return 0;
}

/**
 * amdgpu_fence_driver_init_ring - init the fence driver
 * for the requested ring.
 *
 * @ring: ring to init the fence driver on
 * @num_hw_submission: number of entries on the hardware queue
 *
 * Init the fence driver for the requested ring (all asics).
 * Helper function for amdgpu_fence_driver_init().
 */
int amdgpu_fence_driver_init_ring(struct amdgpu_ring *ring,
				  unsigned num_hw_submission)
{
	int r;

	/* Check that num_hw_submission is a power of two */
	if ((num_hw_submission & (num_hw_submission - 1)) != 0)
		return -EINVAL;

	ring->fence_drv.cpu_addr = NULL;
	ring->fence_drv.gpu_addr = 0;
	ring->fence_drv.sync_seq = 0;
	atomic_set(&ring->fence_drv.last_seq, 0);
	ring->fence_drv.initialized = false;

	timer_setup(&ring->fence_drv.fallback_timer, amdgpu_fence_fallback, 0);

	ring->fence_drv.num_fences_mask = num_hw_submission * 2 - 1;
	spin_lock_init(&ring->fence_drv.lock);
	ring->fence_drv.fences = kcalloc(num_hw_submission * 2, sizeof(void *),
					 GFP_KERNEL);
	if (!ring->fence_drv.fences)
		return -ENOMEM;

	/* No need to setup the GPU scheduler for KIQ ring */
	if (ring->funcs->type != AMDGPU_RING_TYPE_KIQ) {
<<<<<<< HEAD
		timeout = msecs_to_jiffies(amdgpu_lockup_timeout);
		if (timeout == 0) {
			/*
			 * FIXME:
			 * Delayed workqueue cannot use it directly,
			 * so the scheduler will not use delayed workqueue if
			 * MAX_SCHEDULE_TIMEOUT is set.
			 * Currently keep it simple and silly.
			 */
			timeout = MAX_SCHEDULE_TIMEOUT;
		}
		r = amd_sched_init(&ring->sched, &amdgpu_sched_ops,
				   num_hw_submission, amdgpu_job_hang_limit,
				   timeout, ring->name);
=======
		r = drm_sched_init(&ring->sched, &amdgpu_sched_ops,
				   num_hw_submission, amdgpu_job_hang_limit,
				   msecs_to_jiffies(amdgpu_lockup_timeout), ring->name);
>>>>>>> 03f51d4e
		if (r) {
			DRM_ERROR("Failed to create scheduler on ring %s.\n",
				  ring->name);
			return r;
		}
	}

	return 0;
}

/**
 * amdgpu_fence_driver_init - init the fence driver
 * for all possible rings.
 *
 * @adev: amdgpu device pointer
 *
 * Init the fence driver for all possible rings (all asics).
 * Not all asics have all rings, so each asic will only
 * start the fence driver on the rings it has using
 * amdgpu_fence_driver_start_ring().
 * Returns 0 for success.
 */
int amdgpu_fence_driver_init(struct amdgpu_device *adev)
{
	if (amdgpu_debugfs_fence_init(adev))
		dev_err(adev->dev, "fence debugfs file creation failed\n");

	return 0;
}

/**
 * amdgpu_fence_driver_fini - tear down the fence driver
 * for all possible rings.
 *
 * @adev: amdgpu device pointer
 *
 * Tear down the fence driver for all possible rings (all asics).
 */
void amdgpu_fence_driver_fini(struct amdgpu_device *adev)
{
	unsigned i, j;
	int r;

	for (i = 0; i < AMDGPU_MAX_RINGS; i++) {
		struct amdgpu_ring *ring = adev->rings[i];

		if (!ring || !ring->fence_drv.initialized)
			continue;
		r = amdgpu_fence_wait_empty(ring);
		if (r) {
			/* no need to trigger GPU reset as we are unloading */
			amdgpu_fence_driver_force_completion(ring);
		}
		amdgpu_irq_put(adev, ring->fence_drv.irq_src,
			       ring->fence_drv.irq_type);
		drm_sched_fini(&ring->sched);
		del_timer_sync(&ring->fence_drv.fallback_timer);
		for (j = 0; j <= ring->fence_drv.num_fences_mask; ++j)
			dma_fence_put(ring->fence_drv.fences[j]);
		kfree(ring->fence_drv.fences);
		ring->fence_drv.fences = NULL;
		ring->fence_drv.initialized = false;
	}
}

/**
 * amdgpu_fence_driver_suspend - suspend the fence driver
 * for all possible rings.
 *
 * @adev: amdgpu device pointer
 *
 * Suspend the fence driver for all possible rings (all asics).
 */
void amdgpu_fence_driver_suspend(struct amdgpu_device *adev)
{
	int i, r;

	for (i = 0; i < AMDGPU_MAX_RINGS; i++) {
		struct amdgpu_ring *ring = adev->rings[i];
		if (!ring || !ring->fence_drv.initialized)
			continue;

		/* wait for gpu to finish processing current batch */
		r = amdgpu_fence_wait_empty(ring);
		if (r) {
			/* delay GPU reset to resume */
			amdgpu_fence_driver_force_completion(ring);
		}

		/* disable the interrupt */
		amdgpu_irq_put(adev, ring->fence_drv.irq_src,
			       ring->fence_drv.irq_type);
	}
}

/**
 * amdgpu_fence_driver_resume - resume the fence driver
 * for all possible rings.
 *
 * @adev: amdgpu device pointer
 *
 * Resume the fence driver for all possible rings (all asics).
 * Not all asics have all rings, so each asic will only
 * start the fence driver on the rings it has using
 * amdgpu_fence_driver_start_ring().
 * Returns 0 for success.
 */
void amdgpu_fence_driver_resume(struct amdgpu_device *adev)
{
	int i;

	for (i = 0; i < AMDGPU_MAX_RINGS; i++) {
		struct amdgpu_ring *ring = adev->rings[i];
		if (!ring || !ring->fence_drv.initialized)
			continue;

		/* enable the interrupt */
		amdgpu_irq_get(adev, ring->fence_drv.irq_src,
			       ring->fence_drv.irq_type);
	}
}

/**
 * amdgpu_fence_driver_force_completion - force signal latest fence of ring
 *
 * @ring: fence of the ring to signal
 *
 */
void amdgpu_fence_driver_force_completion(struct amdgpu_ring *ring)
{
	amdgpu_fence_write(ring, ring->fence_drv.sync_seq);
	amdgpu_fence_process(ring);
}

/*
 * Common fence implementation
 */

static const char *amdgpu_fence_get_driver_name(struct dma_fence *fence)
{
	return "amdgpu";
}

static const char *amdgpu_fence_get_timeline_name(struct dma_fence *f)
{
	struct amdgpu_fence *fence = to_amdgpu_fence(f);
	return (const char *)fence->ring->name;
}

/**
 * amdgpu_fence_enable_signaling - enable signalling on fence
 * @fence: fence
 *
 * This function is called with fence_queue lock held, and adds a callback
 * to fence_queue that checks if this fence is signaled, and if so it
 * signals the fence and removes itself.
 */
static bool amdgpu_fence_enable_signaling(struct dma_fence *f)
{
	struct amdgpu_fence *fence = to_amdgpu_fence(f);
	struct amdgpu_ring *ring = fence->ring;

	if (!timer_pending(&ring->fence_drv.fallback_timer))
		amdgpu_fence_schedule_fallback(ring);

	DMA_FENCE_TRACE(&fence->base, "armed on ring %i!\n", ring->idx);

	return true;
}

/**
 * amdgpu_fence_free - free up the fence memory
 *
 * @rcu: RCU callback head
 *
 * Free up the fence memory after the RCU grace period.
 */
static void amdgpu_fence_free(struct rcu_head *rcu)
{
	struct dma_fence *f = container_of(rcu, struct dma_fence, rcu);
	struct amdgpu_fence *fence = to_amdgpu_fence(f);
	kmem_cache_free(amdgpu_fence_slab, fence);
}

/**
 * amdgpu_fence_release - callback that fence can be freed
 *
 * @fence: fence
 *
 * This function is called when the reference count becomes zero.
 * It just RCU schedules freeing up the fence.
 */
static void amdgpu_fence_release(struct dma_fence *f)
{
	call_rcu(&f->rcu, amdgpu_fence_free);
}

static const struct dma_fence_ops amdgpu_fence_ops = {
	.get_driver_name = amdgpu_fence_get_driver_name,
	.get_timeline_name = amdgpu_fence_get_timeline_name,
	.enable_signaling = amdgpu_fence_enable_signaling,
	.wait = dma_fence_default_wait,
	.release = amdgpu_fence_release,
};

/*
 * Fence debugfs
 */
#if defined(CONFIG_DEBUG_FS)
static int amdgpu_debugfs_fence_info(struct seq_file *m, void *data)
{
	struct drm_info_node *node = (struct drm_info_node *)m->private;
	struct drm_device *dev = node->minor->dev;
	struct amdgpu_device *adev = dev->dev_private;
	int i;

	for (i = 0; i < AMDGPU_MAX_RINGS; ++i) {
		struct amdgpu_ring *ring = adev->rings[i];
		if (!ring || !ring->fence_drv.initialized)
			continue;

		amdgpu_fence_process(ring);

		seq_printf(m, "--- ring %d (%s) ---\n", i, ring->name);
		seq_printf(m, "Last signaled fence 0x%08x\n",
			   atomic_read(&ring->fence_drv.last_seq));
		seq_printf(m, "Last emitted        0x%08x\n",
			   ring->fence_drv.sync_seq);

		if (ring->funcs->type != AMDGPU_RING_TYPE_GFX)
			continue;

		/* set in CP_VMID_PREEMPT and preemption occurred */
		seq_printf(m, "Last preempted      0x%08x\n",
			   le32_to_cpu(*(ring->fence_drv.cpu_addr + 2)));
		/* set in CP_VMID_RESET and reset occurred */
		seq_printf(m, "Last reset          0x%08x\n",
			   le32_to_cpu(*(ring->fence_drv.cpu_addr + 4)));
		/* Both preemption and reset occurred */
		seq_printf(m, "Last both           0x%08x\n",
			   le32_to_cpu(*(ring->fence_drv.cpu_addr + 6)));
	}
	return 0;
}

/**
 * amdgpu_debugfs_gpu_recover - manually trigger a gpu reset & recover
 *
 * Manually trigger a gpu reset at the next fence wait.
 */
static int amdgpu_debugfs_gpu_recover(struct seq_file *m, void *data)
{
	struct drm_info_node *node = (struct drm_info_node *) m->private;
	struct drm_device *dev = node->minor->dev;
	struct amdgpu_device *adev = dev->dev_private;

	seq_printf(m, "gpu recover\n");
<<<<<<< HEAD
	amdgpu_gpu_recover(adev, NULL);
=======
	amdgpu_device_gpu_recover(adev, NULL, true);
>>>>>>> 03f51d4e

	return 0;
}

static const struct drm_info_list amdgpu_debugfs_fence_list[] = {
	{"amdgpu_fence_info", &amdgpu_debugfs_fence_info, 0, NULL},
	{"amdgpu_gpu_recover", &amdgpu_debugfs_gpu_recover, 0, NULL}
};

static const struct drm_info_list amdgpu_debugfs_fence_list_sriov[] = {
	{"amdgpu_fence_info", &amdgpu_debugfs_fence_info, 0, NULL},
};
#endif

int amdgpu_debugfs_fence_init(struct amdgpu_device *adev)
{
#if defined(CONFIG_DEBUG_FS)
	if (amdgpu_sriov_vf(adev))
		return amdgpu_debugfs_add_files(adev, amdgpu_debugfs_fence_list_sriov, 1);
	return amdgpu_debugfs_add_files(adev, amdgpu_debugfs_fence_list, 2);
#else
	return 0;
#endif
}
<|MERGE_RESOLUTION|>--- conflicted
+++ resolved
@@ -433,26 +433,9 @@
 
 	/* No need to setup the GPU scheduler for KIQ ring */
 	if (ring->funcs->type != AMDGPU_RING_TYPE_KIQ) {
-<<<<<<< HEAD
-		timeout = msecs_to_jiffies(amdgpu_lockup_timeout);
-		if (timeout == 0) {
-			/*
-			 * FIXME:
-			 * Delayed workqueue cannot use it directly,
-			 * so the scheduler will not use delayed workqueue if
-			 * MAX_SCHEDULE_TIMEOUT is set.
-			 * Currently keep it simple and silly.
-			 */
-			timeout = MAX_SCHEDULE_TIMEOUT;
-		}
-		r = amd_sched_init(&ring->sched, &amdgpu_sched_ops,
-				   num_hw_submission, amdgpu_job_hang_limit,
-				   timeout, ring->name);
-=======
 		r = drm_sched_init(&ring->sched, &amdgpu_sched_ops,
 				   num_hw_submission, amdgpu_job_hang_limit,
 				   msecs_to_jiffies(amdgpu_lockup_timeout), ring->name);
->>>>>>> 03f51d4e
 		if (r) {
 			DRM_ERROR("Failed to create scheduler on ring %s.\n",
 				  ring->name);
@@ -710,11 +693,7 @@
 	struct amdgpu_device *adev = dev->dev_private;
 
 	seq_printf(m, "gpu recover\n");
-<<<<<<< HEAD
-	amdgpu_gpu_recover(adev, NULL);
-=======
 	amdgpu_device_gpu_recover(adev, NULL, true);
->>>>>>> 03f51d4e
 
 	return 0;
 }
