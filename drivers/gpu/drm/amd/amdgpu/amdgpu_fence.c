/*
 * Copyright 2009 Jerome Glisse.
 * All Rights Reserved.
 *
 * Permission is hereby granted, free of charge, to any person obtaining a
 * copy of this software and associated documentation files (the
 * "Software"), to deal in the Software without restriction, including
 * without limitation the rights to use, copy, modify, merge, publish,
 * distribute, sub license, and/or sell copies of the Software, and to
 * permit persons to whom the Software is furnished to do so, subject to
 * the following conditions:
 *
 * THE SOFTWARE IS PROVIDED "AS IS", WITHOUT WARRANTY OF ANY KIND, EXPRESS OR
 * IMPLIED, INCLUDING BUT NOT LIMITED TO THE WARRANTIES OF MERCHANTABILITY,
 * FITNESS FOR A PARTICULAR PURPOSE AND NON-INFRINGEMENT. IN NO EVENT SHALL
 * THE COPYRIGHT HOLDERS, AUTHORS AND/OR ITS SUPPLIERS BE LIABLE FOR ANY CLAIM,
 * DAMAGES OR OTHER LIABILITY, WHETHER IN AN ACTION OF CONTRACT, TORT OR
 * OTHERWISE, ARISING FROM, OUT OF OR IN CONNECTION WITH THE SOFTWARE OR THE
 * USE OR OTHER DEALINGS IN THE SOFTWARE.
 *
 * The above copyright notice and this permission notice (including the
 * next paragraph) shall be included in all copies or substantial portions
 * of the Software.
 *
 */
/*
 * Authors:
 *    Jerome Glisse <glisse@freedesktop.org>
 *    Dave Airlie
 */
#include <linux/seq_file.h>
#include <linux/atomic.h>
#include <linux/wait.h>
#include <linux/kref.h>
#include <linux/slab.h>
#include <linux/firmware.h>
#include <drm/drmP.h>
#include "amdgpu.h"
#include "amdgpu_trace.h"

/*
 * Fences
 * Fences mark an event in the GPUs pipeline and are used
 * for GPU/CPU synchronization.  When the fence is written,
 * it is expected that all buffers associated with that fence
 * are no longer in use by the associated ring on the GPU and
 * that the the relevant GPU caches have been flushed.
 */

struct amdgpu_fence {
	struct fence base;

	/* RB, DMA, etc. */
	struct amdgpu_ring		*ring;
};

static struct kmem_cache *amdgpu_fence_slab;
static atomic_t amdgpu_fence_slab_ref = ATOMIC_INIT(0);

/*
 * Cast helper
 */
static const struct fence_ops amdgpu_fence_ops;
static inline struct amdgpu_fence *to_amdgpu_fence(struct fence *f)
{
	struct amdgpu_fence *__f = container_of(f, struct amdgpu_fence, base);

	if (__f->base.ops == &amdgpu_fence_ops)
		return __f;

	return NULL;
}

/**
 * amdgpu_fence_write - write a fence value
 *
 * @ring: ring the fence is associated with
 * @seq: sequence number to write
 *
 * Writes a fence value to memory (all asics).
 */
static void amdgpu_fence_write(struct amdgpu_ring *ring, u32 seq)
{
	struct amdgpu_fence_driver *drv = &ring->fence_drv;

	if (drv->cpu_addr)
		*drv->cpu_addr = cpu_to_le32(seq);
}

/**
 * amdgpu_fence_read - read a fence value
 *
 * @ring: ring the fence is associated with
 *
 * Reads a fence value from memory (all asics).
 * Returns the value of the fence read from memory.
 */
static u32 amdgpu_fence_read(struct amdgpu_ring *ring)
{
	struct amdgpu_fence_driver *drv = &ring->fence_drv;
	u32 seq = 0;

	if (drv->cpu_addr)
		seq = le32_to_cpu(*drv->cpu_addr);
	else
		seq = atomic_read(&drv->last_seq);

	return seq;
}

/**
 * amdgpu_fence_emit - emit a fence on the requested ring
 *
 * @ring: ring the fence is associated with
 * @f: resulting fence object
 *
 * Emits a fence command on the requested ring (all asics).
 * Returns 0 on success, -ENOMEM on failure.
 */
int amdgpu_fence_emit(struct amdgpu_ring *ring, struct fence **f)
{
	struct amdgpu_device *adev = ring->adev;
	struct amdgpu_fence *fence;
<<<<<<< HEAD
=======
	struct fence **ptr;
	uint32_t seq;
>>>>>>> 968f3e37

	fence = kmem_cache_alloc(amdgpu_fence_slab, GFP_KERNEL);
	if (fence == NULL)
		return -ENOMEM;

<<<<<<< HEAD
	fence->seq = ++ring->fence_drv.sync_seq;
	fence->ring = ring;
	fence_init(&fence->base, &amdgpu_fence_ops,
		   &ring->fence_drv.fence_queue.lock,
		   adev->fence_context + ring->idx,
		   fence->seq);
	amdgpu_ring_emit_fence(ring, ring->fence_drv.gpu_addr,
			       fence->seq, AMDGPU_FENCE_FLAG_INT);
	*f = &fence->base;
=======
	seq = ++ring->fence_drv.sync_seq;
	fence->ring = ring;
	fence_init(&fence->base, &amdgpu_fence_ops,
		   &ring->fence_drv.lock,
		   adev->fence_context + ring->idx,
		   seq);
	amdgpu_ring_emit_fence(ring, ring->fence_drv.gpu_addr,
			       seq, AMDGPU_FENCE_FLAG_INT);

	ptr = &ring->fence_drv.fences[seq & ring->fence_drv.num_fences_mask];
	/* This function can't be called concurrently anyway, otherwise
	 * emitting the fence would mess up the hardware ring buffer.
	 */
	BUG_ON(rcu_dereference_protected(*ptr, 1));

	rcu_assign_pointer(*ptr, fence_get(&fence->base));

	*f = &fence->base;

>>>>>>> 968f3e37
	return 0;
}

/**
 * amdgpu_fence_schedule_fallback - schedule fallback check
 *
 * @ring: pointer to struct amdgpu_ring
 *
 * Start a timer as fallback to our interrupts.
 */
static void amdgpu_fence_schedule_fallback(struct amdgpu_ring *ring)
{
	mod_timer(&ring->fence_drv.fallback_timer,
		  jiffies + AMDGPU_FENCE_JIFFIES_TIMEOUT);
}

/**
 * amdgpu_fence_process - check for fence activity
 *
 * @ring: pointer to struct amdgpu_ring
 *
 * Checks the current fence value and calculates the last
 * signalled fence value. Wakes the fence queue if the
 * sequence number has increased.
 */
void amdgpu_fence_process(struct amdgpu_ring *ring)
{
	struct amdgpu_fence_driver *drv = &ring->fence_drv;
	uint32_t seq, last_seq;
	int r;

	do {
<<<<<<< HEAD
		last_emitted = ring->fence_drv.sync_seq;
=======
		last_seq = atomic_read(&ring->fence_drv.last_seq);
>>>>>>> 968f3e37
		seq = amdgpu_fence_read(ring);

	} while (atomic_cmpxchg(&drv->last_seq, last_seq, seq) != last_seq);

	if (seq != ring->fence_drv.sync_seq)
		amdgpu_fence_schedule_fallback(ring);

	while (last_seq != seq) {
		struct fence *fence, **ptr;

		ptr = &drv->fences[++last_seq & drv->num_fences_mask];

		/* There is always exactly one thread signaling this fence slot */
		fence = rcu_dereference_protected(*ptr, 1);
		rcu_assign_pointer(*ptr, NULL);

		BUG_ON(!fence);

		r = fence_signal(fence);
		if (!r)
			FENCE_TRACE(fence, "signaled from irq context\n");
		else
			BUG();

		fence_put(fence);
	}
}

/**
 * amdgpu_fence_fallback - fallback for hardware interrupts
 *
 * @work: delayed work item
 *
 * Checks for fence activity.
 */
static void amdgpu_fence_fallback(unsigned long arg)
{
	struct amdgpu_ring *ring = (void *)arg;

	amdgpu_fence_process(ring);
}

/**
<<<<<<< HEAD
 * amdgpu_fence_seq_signaled - check if a fence sequence number has signaled
 *
 * @ring: ring the fence is associated with
 * @seq: sequence number
 *
 * Check if the last signaled fence sequnce number is >= the requested
 * sequence number (all asics).
 * Returns true if the fence has signaled (current fence value
 * is >= requested value) or false if it has not (current fence
 * value is < the requested value.  Helper function for
 * amdgpu_fence_signaled().
 */
static bool amdgpu_fence_seq_signaled(struct amdgpu_ring *ring, u64 seq)
{
	if (atomic64_read(&ring->fence_drv.last_seq) >= seq)
		return true;

	/* poll new last sequence at least once */
	amdgpu_fence_process(ring);
	if (atomic64_read(&ring->fence_drv.last_seq) >= seq)
		return true;

	return false;
}

/*
 * amdgpu_ring_wait_seq - wait for seq of the specific ring to signal
 * @ring: ring to wait on for the seq number
 * @seq: seq number wait for
 *
 * return value:
 * 0: seq signaled, and gpu not hang
 * -EINVAL: some paramter is not valid
 */
static int amdgpu_fence_ring_wait_seq(struct amdgpu_ring *ring, uint64_t seq)
{
	BUG_ON(!ring);
	if (seq > ring->fence_drv.sync_seq)
		return -EINVAL;

	if (atomic64_read(&ring->fence_drv.last_seq) >= seq)
		return 0;

	amdgpu_fence_schedule_fallback(ring);
	wait_event(ring->fence_drv.fence_queue,
		   amdgpu_fence_seq_signaled(ring, seq));

	return 0;
}

/**
 * amdgpu_fence_wait_next - wait for the next fence to signal
 *
 * @adev: amdgpu device pointer
 * @ring: ring index the fence is associated with
 *
 * Wait for the next fence on the requested ring to signal (all asics).
 * Returns 0 if the next fence has passed, error for all other cases.
 * Caller must hold ring lock.
 */
int amdgpu_fence_wait_next(struct amdgpu_ring *ring)
{
	uint64_t seq = atomic64_read(&ring->fence_drv.last_seq) + 1ULL;

	if (seq >= ring->fence_drv.sync_seq)
		return -ENOENT;

	return amdgpu_fence_ring_wait_seq(ring, seq);
}

/**
=======
>>>>>>> 968f3e37
 * amdgpu_fence_wait_empty - wait for all fences to signal
 *
 * @adev: amdgpu device pointer
 * @ring: ring index the fence is associated with
 *
 * Wait for all fences on the requested ring to signal (all asics).
 * Returns 0 if the fences have passed, error for all other cases.
 */
int amdgpu_fence_wait_empty(struct amdgpu_ring *ring)
{
<<<<<<< HEAD
	uint64_t seq = ring->fence_drv.sync_seq;
=======
	uint64_t seq = ACCESS_ONCE(ring->fence_drv.sync_seq);
	struct fence *fence, **ptr;
	int r;
>>>>>>> 968f3e37

	if (!seq)
		return 0;

	ptr = &ring->fence_drv.fences[seq & ring->fence_drv.num_fences_mask];
	rcu_read_lock();
	fence = rcu_dereference(*ptr);
	if (!fence || !fence_get_rcu(fence)) {
		rcu_read_unlock();
		return 0;
	}
	rcu_read_unlock();

	r = fence_wait(fence, false);
	fence_put(fence);
	return r;
}

/**
 * amdgpu_fence_count_emitted - get the count of emitted fences
 *
 * @ring: ring the fence is associated with
 *
 * Get the number of fences emitted on the requested ring (all asics).
 * Returns the number of emitted fences on the ring.  Used by the
 * dynpm code to ring track activity.
 */
unsigned amdgpu_fence_count_emitted(struct amdgpu_ring *ring)
{
	uint64_t emitted;

	/* We are not protected by ring lock when reading the last sequence
	 * but it's ok to report slightly wrong fence count here.
	 */
	amdgpu_fence_process(ring);
<<<<<<< HEAD
	emitted = ring->fence_drv.sync_seq
		- atomic64_read(&ring->fence_drv.last_seq);
	/* to avoid 32bits warp around */
	if (emitted > 0x10000000)
		emitted = 0x10000000;

	return (unsigned)emitted;
=======
	emitted = 0x100000000ull;
	emitted -= atomic_read(&ring->fence_drv.last_seq);
	emitted += ACCESS_ONCE(ring->fence_drv.sync_seq);
	return lower_32_bits(emitted);
>>>>>>> 968f3e37
}

/**
 * amdgpu_fence_driver_start_ring - make the fence driver
 * ready for use on the requested ring.
 *
 * @ring: ring to start the fence driver on
 * @irq_src: interrupt source to use for this ring
 * @irq_type: interrupt type to use for this ring
 *
 * Make the fence driver ready for processing (all asics).
 * Not all asics have all rings, so each asic will only
 * start the fence driver on the rings it has.
 * Returns 0 for success, errors for failure.
 */
int amdgpu_fence_driver_start_ring(struct amdgpu_ring *ring,
				   struct amdgpu_irq_src *irq_src,
				   unsigned irq_type)
{
	struct amdgpu_device *adev = ring->adev;
	uint64_t index;

	if (ring != &adev->uvd.ring) {
		ring->fence_drv.cpu_addr = &adev->wb.wb[ring->fence_offs];
		ring->fence_drv.gpu_addr = adev->wb.gpu_addr + (ring->fence_offs * 4);
	} else {
		/* put fence directly behind firmware */
		index = ALIGN(adev->uvd.fw->size, 8);
		ring->fence_drv.cpu_addr = adev->uvd.cpu_addr + index;
		ring->fence_drv.gpu_addr = adev->uvd.gpu_addr + index;
	}
	amdgpu_fence_write(ring, atomic_read(&ring->fence_drv.last_seq));
	amdgpu_irq_get(adev, irq_src, irq_type);

	ring->fence_drv.irq_src = irq_src;
	ring->fence_drv.irq_type = irq_type;
	ring->fence_drv.initialized = true;

	dev_info(adev->dev, "fence driver on ring %d use gpu addr 0x%016llx, "
		 "cpu addr 0x%p\n", ring->idx,
		 ring->fence_drv.gpu_addr, ring->fence_drv.cpu_addr);
	return 0;
}

/**
 * amdgpu_fence_driver_init_ring - init the fence driver
 * for the requested ring.
 *
 * @ring: ring to init the fence driver on
 * @num_hw_submission: number of entries on the hardware queue
 *
 * Init the fence driver for the requested ring (all asics).
 * Helper function for amdgpu_fence_driver_init().
 */
int amdgpu_fence_driver_init_ring(struct amdgpu_ring *ring,
				  unsigned num_hw_submission)
{
	long timeout;
	int r;
<<<<<<< HEAD
=======

	/* Check that num_hw_submission is a power of two */
	if ((num_hw_submission & (num_hw_submission - 1)) != 0)
		return -EINVAL;
>>>>>>> 968f3e37

	ring->fence_drv.cpu_addr = NULL;
	ring->fence_drv.gpu_addr = 0;
	ring->fence_drv.sync_seq = 0;
<<<<<<< HEAD
	atomic64_set(&ring->fence_drv.last_seq, 0);
=======
	atomic_set(&ring->fence_drv.last_seq, 0);
>>>>>>> 968f3e37
	ring->fence_drv.initialized = false;

	setup_timer(&ring->fence_drv.fallback_timer, amdgpu_fence_fallback,
		    (unsigned long)ring);

<<<<<<< HEAD
	init_waitqueue_head(&ring->fence_drv.fence_queue);
=======
	ring->fence_drv.num_fences_mask = num_hw_submission - 1;
	spin_lock_init(&ring->fence_drv.lock);
	ring->fence_drv.fences = kcalloc(num_hw_submission, sizeof(void *),
					 GFP_KERNEL);
	if (!ring->fence_drv.fences)
		return -ENOMEM;
>>>>>>> 968f3e37

	timeout = msecs_to_jiffies(amdgpu_lockup_timeout);
	if (timeout == 0) {
		/*
		 * FIXME:
		 * Delayed workqueue cannot use it directly,
		 * so the scheduler will not use delayed workqueue if
		 * MAX_SCHEDULE_TIMEOUT is set.
		 * Currently keep it simple and silly.
		 */
		timeout = MAX_SCHEDULE_TIMEOUT;
	}
	r = amd_sched_init(&ring->sched, &amdgpu_sched_ops,
<<<<<<< HEAD
			   amdgpu_sched_hw_submission,
=======
			   num_hw_submission,
>>>>>>> 968f3e37
			   timeout, ring->name);
	if (r) {
		DRM_ERROR("Failed to create scheduler on ring %s.\n",
			  ring->name);
		return r;
	}

	return 0;
}

/**
 * amdgpu_fence_driver_init - init the fence driver
 * for all possible rings.
 *
 * @adev: amdgpu device pointer
 *
 * Init the fence driver for all possible rings (all asics).
 * Not all asics have all rings, so each asic will only
 * start the fence driver on the rings it has using
 * amdgpu_fence_driver_start_ring().
 * Returns 0 for success.
 */
int amdgpu_fence_driver_init(struct amdgpu_device *adev)
{
	if (atomic_inc_return(&amdgpu_fence_slab_ref) == 1) {
		amdgpu_fence_slab = kmem_cache_create(
			"amdgpu_fence", sizeof(struct amdgpu_fence), 0,
			SLAB_HWCACHE_ALIGN, NULL);
		if (!amdgpu_fence_slab)
			return -ENOMEM;
	}
	if (amdgpu_debugfs_fence_init(adev))
		dev_err(adev->dev, "fence debugfs file creation failed\n");

	return 0;
}

/**
 * amdgpu_fence_driver_fini - tear down the fence driver
 * for all possible rings.
 *
 * @adev: amdgpu device pointer
 *
 * Tear down the fence driver for all possible rings (all asics).
 */
void amdgpu_fence_driver_fini(struct amdgpu_device *adev)
{
	unsigned i, j;
	int r;

<<<<<<< HEAD
	if (atomic_dec_and_test(&amdgpu_fence_slab_ref))
		kmem_cache_destroy(amdgpu_fence_slab);
=======
>>>>>>> 968f3e37
	for (i = 0; i < AMDGPU_MAX_RINGS; i++) {
		struct amdgpu_ring *ring = adev->rings[i];

		if (!ring || !ring->fence_drv.initialized)
			continue;
		r = amdgpu_fence_wait_empty(ring);
		if (r) {
			/* no need to trigger GPU reset as we are unloading */
			amdgpu_fence_driver_force_completion(adev);
		}
		amdgpu_irq_put(adev, ring->fence_drv.irq_src,
			       ring->fence_drv.irq_type);
		amd_sched_fini(&ring->sched);
		del_timer_sync(&ring->fence_drv.fallback_timer);
		for (j = 0; j <= ring->fence_drv.num_fences_mask; ++j)
			fence_put(ring->fence_drv.fences[i]);
		kfree(ring->fence_drv.fences);
		ring->fence_drv.initialized = false;
	}
<<<<<<< HEAD
=======

	if (atomic_dec_and_test(&amdgpu_fence_slab_ref))
		kmem_cache_destroy(amdgpu_fence_slab);
>>>>>>> 968f3e37
}

/**
 * amdgpu_fence_driver_suspend - suspend the fence driver
 * for all possible rings.
 *
 * @adev: amdgpu device pointer
 *
 * Suspend the fence driver for all possible rings (all asics).
 */
void amdgpu_fence_driver_suspend(struct amdgpu_device *adev)
{
	int i, r;

	for (i = 0; i < AMDGPU_MAX_RINGS; i++) {
		struct amdgpu_ring *ring = adev->rings[i];
		if (!ring || !ring->fence_drv.initialized)
			continue;

		/* wait for gpu to finish processing current batch */
		r = amdgpu_fence_wait_empty(ring);
		if (r) {
			/* delay GPU reset to resume */
			amdgpu_fence_driver_force_completion(adev);
		}

		/* disable the interrupt */
		amdgpu_irq_put(adev, ring->fence_drv.irq_src,
			       ring->fence_drv.irq_type);
	}
}

/**
 * amdgpu_fence_driver_resume - resume the fence driver
 * for all possible rings.
 *
 * @adev: amdgpu device pointer
 *
 * Resume the fence driver for all possible rings (all asics).
 * Not all asics have all rings, so each asic will only
 * start the fence driver on the rings it has using
 * amdgpu_fence_driver_start_ring().
 * Returns 0 for success.
 */
void amdgpu_fence_driver_resume(struct amdgpu_device *adev)
{
	int i;

	for (i = 0; i < AMDGPU_MAX_RINGS; i++) {
		struct amdgpu_ring *ring = adev->rings[i];
		if (!ring || !ring->fence_drv.initialized)
			continue;

		/* enable the interrupt */
		amdgpu_irq_get(adev, ring->fence_drv.irq_src,
			       ring->fence_drv.irq_type);
	}
}

/**
 * amdgpu_fence_driver_force_completion - force all fence waiter to complete
 *
 * @adev: amdgpu device pointer
 *
 * In case of GPU reset failure make sure no process keep waiting on fence
 * that will never complete.
 */
void amdgpu_fence_driver_force_completion(struct amdgpu_device *adev)
{
	int i;

	for (i = 0; i < AMDGPU_MAX_RINGS; i++) {
		struct amdgpu_ring *ring = adev->rings[i];
		if (!ring || !ring->fence_drv.initialized)
			continue;

		amdgpu_fence_write(ring, ring->fence_drv.sync_seq);
	}
}

/*
 * Common fence implementation
 */

static const char *amdgpu_fence_get_driver_name(struct fence *fence)
{
	return "amdgpu";
}

static const char *amdgpu_fence_get_timeline_name(struct fence *f)
{
	struct amdgpu_fence *fence = to_amdgpu_fence(f);
	return (const char *)fence->ring->name;
}

/**
 * amdgpu_fence_enable_signaling - enable signalling on fence
 * @fence: fence
 *
 * This function is called with fence_queue lock held, and adds a callback
 * to fence_queue that checks if this fence is signaled, and if so it
 * signals the fence and removes itself.
 */
static bool amdgpu_fence_enable_signaling(struct fence *f)
{
	struct amdgpu_fence *fence = to_amdgpu_fence(f);
	struct amdgpu_ring *ring = fence->ring;

	if (!timer_pending(&ring->fence_drv.fallback_timer))
		amdgpu_fence_schedule_fallback(ring);

	FENCE_TRACE(&fence->base, "armed on ring %i!\n", ring->idx);

	return true;
}

/**
 * amdgpu_fence_free - free up the fence memory
 *
 * @rcu: RCU callback head
 *
 * Free up the fence memory after the RCU grace period.
 */
static void amdgpu_fence_free(struct rcu_head *rcu)
{
	struct fence *f = container_of(rcu, struct fence, rcu);
	struct amdgpu_fence *fence = to_amdgpu_fence(f);
	kmem_cache_free(amdgpu_fence_slab, fence);
}

/**
 * amdgpu_fence_release - callback that fence can be freed
 *
 * @fence: fence
 *
 * This function is called when the reference count becomes zero.
 * It just RCU schedules freeing up the fence.
 */
static void amdgpu_fence_release(struct fence *f)
{
	call_rcu(&f->rcu, amdgpu_fence_free);
}

static const struct fence_ops amdgpu_fence_ops = {
	.get_driver_name = amdgpu_fence_get_driver_name,
	.get_timeline_name = amdgpu_fence_get_timeline_name,
	.enable_signaling = amdgpu_fence_enable_signaling,
	.wait = fence_default_wait,
	.release = amdgpu_fence_release,
};

/*
 * Fence debugfs
 */
#if defined(CONFIG_DEBUG_FS)
static int amdgpu_debugfs_fence_info(struct seq_file *m, void *data)
{
	struct drm_info_node *node = (struct drm_info_node *)m->private;
	struct drm_device *dev = node->minor->dev;
	struct amdgpu_device *adev = dev->dev_private;
	int i;

	for (i = 0; i < AMDGPU_MAX_RINGS; ++i) {
		struct amdgpu_ring *ring = adev->rings[i];
		if (!ring || !ring->fence_drv.initialized)
			continue;

		amdgpu_fence_process(ring);

		seq_printf(m, "--- ring %d (%s) ---\n", i, ring->name);
<<<<<<< HEAD
		seq_printf(m, "Last signaled fence 0x%016llx\n",
			   (unsigned long long)atomic64_read(&ring->fence_drv.last_seq));
		seq_printf(m, "Last emitted        0x%016llx\n",
=======
		seq_printf(m, "Last signaled fence 0x%08x\n",
			   atomic_read(&ring->fence_drv.last_seq));
		seq_printf(m, "Last emitted        0x%08x\n",
>>>>>>> 968f3e37
			   ring->fence_drv.sync_seq);
	}
	return 0;
}

/**
 * amdgpu_debugfs_gpu_reset - manually trigger a gpu reset
 *
 * Manually trigger a gpu reset at the next fence wait.
 */
static int amdgpu_debugfs_gpu_reset(struct seq_file *m, void *data)
{
	struct drm_info_node *node = (struct drm_info_node *) m->private;
	struct drm_device *dev = node->minor->dev;
	struct amdgpu_device *adev = dev->dev_private;

	seq_printf(m, "gpu reset\n");
	amdgpu_gpu_reset(adev);

	return 0;
}

static struct drm_info_list amdgpu_debugfs_fence_list[] = {
	{"amdgpu_fence_info", &amdgpu_debugfs_fence_info, 0, NULL},
	{"amdgpu_gpu_reset", &amdgpu_debugfs_gpu_reset, 0, NULL}
};
#endif

int amdgpu_debugfs_fence_init(struct amdgpu_device *adev)
{
#if defined(CONFIG_DEBUG_FS)
	return amdgpu_debugfs_add_files(adev, amdgpu_debugfs_fence_list, 2);
#else
	return 0;
#endif
}
<|MERGE_RESOLUTION|>--- conflicted
+++ resolved
@@ -121,27 +121,13 @@
 {
 	struct amdgpu_device *adev = ring->adev;
 	struct amdgpu_fence *fence;
-<<<<<<< HEAD
-=======
 	struct fence **ptr;
 	uint32_t seq;
->>>>>>> 968f3e37
 
 	fence = kmem_cache_alloc(amdgpu_fence_slab, GFP_KERNEL);
 	if (fence == NULL)
 		return -ENOMEM;
 
-<<<<<<< HEAD
-	fence->seq = ++ring->fence_drv.sync_seq;
-	fence->ring = ring;
-	fence_init(&fence->base, &amdgpu_fence_ops,
-		   &ring->fence_drv.fence_queue.lock,
-		   adev->fence_context + ring->idx,
-		   fence->seq);
-	amdgpu_ring_emit_fence(ring, ring->fence_drv.gpu_addr,
-			       fence->seq, AMDGPU_FENCE_FLAG_INT);
-	*f = &fence->base;
-=======
 	seq = ++ring->fence_drv.sync_seq;
 	fence->ring = ring;
 	fence_init(&fence->base, &amdgpu_fence_ops,
@@ -161,7 +147,6 @@
 
 	*f = &fence->base;
 
->>>>>>> 968f3e37
 	return 0;
 }
 
@@ -194,11 +179,7 @@
 	int r;
 
 	do {
-<<<<<<< HEAD
-		last_emitted = ring->fence_drv.sync_seq;
-=======
 		last_seq = atomic_read(&ring->fence_drv.last_seq);
->>>>>>> 968f3e37
 		seq = amdgpu_fence_read(ring);
 
 	} while (atomic_cmpxchg(&drv->last_seq, last_seq, seq) != last_seq);
@@ -242,97 +223,19 @@
 }
 
 /**
-<<<<<<< HEAD
- * amdgpu_fence_seq_signaled - check if a fence sequence number has signaled
- *
- * @ring: ring the fence is associated with
- * @seq: sequence number
- *
- * Check if the last signaled fence sequnce number is >= the requested
- * sequence number (all asics).
- * Returns true if the fence has signaled (current fence value
- * is >= requested value) or false if it has not (current fence
- * value is < the requested value.  Helper function for
- * amdgpu_fence_signaled().
- */
-static bool amdgpu_fence_seq_signaled(struct amdgpu_ring *ring, u64 seq)
-{
-	if (atomic64_read(&ring->fence_drv.last_seq) >= seq)
-		return true;
-
-	/* poll new last sequence at least once */
-	amdgpu_fence_process(ring);
-	if (atomic64_read(&ring->fence_drv.last_seq) >= seq)
-		return true;
-
-	return false;
-}
-
-/*
- * amdgpu_ring_wait_seq - wait for seq of the specific ring to signal
- * @ring: ring to wait on for the seq number
- * @seq: seq number wait for
- *
- * return value:
- * 0: seq signaled, and gpu not hang
- * -EINVAL: some paramter is not valid
- */
-static int amdgpu_fence_ring_wait_seq(struct amdgpu_ring *ring, uint64_t seq)
-{
-	BUG_ON(!ring);
-	if (seq > ring->fence_drv.sync_seq)
-		return -EINVAL;
-
-	if (atomic64_read(&ring->fence_drv.last_seq) >= seq)
-		return 0;
-
-	amdgpu_fence_schedule_fallback(ring);
-	wait_event(ring->fence_drv.fence_queue,
-		   amdgpu_fence_seq_signaled(ring, seq));
-
-	return 0;
-}
-
-/**
- * amdgpu_fence_wait_next - wait for the next fence to signal
+ * amdgpu_fence_wait_empty - wait for all fences to signal
  *
  * @adev: amdgpu device pointer
  * @ring: ring index the fence is associated with
  *
- * Wait for the next fence on the requested ring to signal (all asics).
- * Returns 0 if the next fence has passed, error for all other cases.
- * Caller must hold ring lock.
- */
-int amdgpu_fence_wait_next(struct amdgpu_ring *ring)
-{
-	uint64_t seq = atomic64_read(&ring->fence_drv.last_seq) + 1ULL;
-
-	if (seq >= ring->fence_drv.sync_seq)
-		return -ENOENT;
-
-	return amdgpu_fence_ring_wait_seq(ring, seq);
-}
-
-/**
-=======
->>>>>>> 968f3e37
- * amdgpu_fence_wait_empty - wait for all fences to signal
- *
- * @adev: amdgpu device pointer
- * @ring: ring index the fence is associated with
- *
  * Wait for all fences on the requested ring to signal (all asics).
  * Returns 0 if the fences have passed, error for all other cases.
  */
 int amdgpu_fence_wait_empty(struct amdgpu_ring *ring)
 {
-<<<<<<< HEAD
-	uint64_t seq = ring->fence_drv.sync_seq;
-=======
 	uint64_t seq = ACCESS_ONCE(ring->fence_drv.sync_seq);
 	struct fence *fence, **ptr;
 	int r;
->>>>>>> 968f3e37
 
 	if (!seq)
 		return 0;
@@ -368,20 +271,10 @@
 	 * but it's ok to report slightly wrong fence count here.
 	 */
 	amdgpu_fence_process(ring);
-<<<<<<< HEAD
-	emitted = ring->fence_drv.sync_seq
-		- atomic64_read(&ring->fence_drv.last_seq);
-	/* to avoid 32bits warp around */
-	if (emitted > 0x10000000)
-		emitted = 0x10000000;
-
-	return (unsigned)emitted;
-=======
 	emitted = 0x100000000ull;
 	emitted -= atomic_read(&ring->fence_drv.last_seq);
 	emitted += ACCESS_ONCE(ring->fence_drv.sync_seq);
 	return lower_32_bits(emitted);
->>>>>>> 968f3e37
 }
 
 /**
@@ -441,37 +334,26 @@
 {
 	long timeout;
 	int r;
-<<<<<<< HEAD
-=======
 
 	/* Check that num_hw_submission is a power of two */
 	if ((num_hw_submission & (num_hw_submission - 1)) != 0)
 		return -EINVAL;
->>>>>>> 968f3e37
 
 	ring->fence_drv.cpu_addr = NULL;
 	ring->fence_drv.gpu_addr = 0;
 	ring->fence_drv.sync_seq = 0;
-<<<<<<< HEAD
-	atomic64_set(&ring->fence_drv.last_seq, 0);
-=======
 	atomic_set(&ring->fence_drv.last_seq, 0);
->>>>>>> 968f3e37
 	ring->fence_drv.initialized = false;
 
 	setup_timer(&ring->fence_drv.fallback_timer, amdgpu_fence_fallback,
 		    (unsigned long)ring);
 
-<<<<<<< HEAD
-	init_waitqueue_head(&ring->fence_drv.fence_queue);
-=======
 	ring->fence_drv.num_fences_mask = num_hw_submission - 1;
 	spin_lock_init(&ring->fence_drv.lock);
 	ring->fence_drv.fences = kcalloc(num_hw_submission, sizeof(void *),
 					 GFP_KERNEL);
 	if (!ring->fence_drv.fences)
 		return -ENOMEM;
->>>>>>> 968f3e37
 
 	timeout = msecs_to_jiffies(amdgpu_lockup_timeout);
 	if (timeout == 0) {
@@ -485,11 +367,7 @@
 		timeout = MAX_SCHEDULE_TIMEOUT;
 	}
 	r = amd_sched_init(&ring->sched, &amdgpu_sched_ops,
-<<<<<<< HEAD
-			   amdgpu_sched_hw_submission,
-=======
 			   num_hw_submission,
->>>>>>> 968f3e37
 			   timeout, ring->name);
 	if (r) {
 		DRM_ERROR("Failed to create scheduler on ring %s.\n",
@@ -540,11 +418,6 @@
 	unsigned i, j;
 	int r;
 
-<<<<<<< HEAD
-	if (atomic_dec_and_test(&amdgpu_fence_slab_ref))
-		kmem_cache_destroy(amdgpu_fence_slab);
-=======
->>>>>>> 968f3e37
 	for (i = 0; i < AMDGPU_MAX_RINGS; i++) {
 		struct amdgpu_ring *ring = adev->rings[i];
 
@@ -564,12 +437,9 @@
 		kfree(ring->fence_drv.fences);
 		ring->fence_drv.initialized = false;
 	}
-<<<<<<< HEAD
-=======
 
 	if (atomic_dec_and_test(&amdgpu_fence_slab_ref))
 		kmem_cache_destroy(amdgpu_fence_slab);
->>>>>>> 968f3e37
 }
 
 /**
@@ -740,15 +610,9 @@
 		amdgpu_fence_process(ring);
 
 		seq_printf(m, "--- ring %d (%s) ---\n", i, ring->name);
-<<<<<<< HEAD
-		seq_printf(m, "Last signaled fence 0x%016llx\n",
-			   (unsigned long long)atomic64_read(&ring->fence_drv.last_seq));
-		seq_printf(m, "Last emitted        0x%016llx\n",
-=======
 		seq_printf(m, "Last signaled fence 0x%08x\n",
 			   atomic_read(&ring->fence_drv.last_seq));
 		seq_printf(m, "Last emitted        0x%08x\n",
->>>>>>> 968f3e37
 			   ring->fence_drv.sync_seq);
 	}
 	return 0;
