--- conflicted
+++ resolved
@@ -28,10 +28,6 @@
 #include "soc15.h"
 #include "soc15d.h"
 
-<<<<<<< HEAD
-#include "soc15ip.h"
-=======
->>>>>>> 03f51d4e
 #include "gc/gc_9_0_offset.h"
 #include "gc/gc_9_0_sh_mask.h"
 #include "vega10_enum.h"
@@ -168,11 +164,7 @@
 		soc15_program_register_sequence(adev,
 						 golden_settings_gc_9_0,
 						 ARRAY_SIZE(golden_settings_gc_9_0));
-<<<<<<< HEAD
-		amdgpu_program_register_sequence(adev,
-=======
 		soc15_program_register_sequence(adev,
->>>>>>> 03f51d4e
 						 golden_settings_gc_9_0_vg10,
 						 ARRAY_SIZE(golden_settings_gc_9_0_vg10));
 		break;
@@ -180,11 +172,7 @@
 		soc15_program_register_sequence(adev,
 						 golden_settings_gc_9_1,
 						 ARRAY_SIZE(golden_settings_gc_9_1));
-<<<<<<< HEAD
-		amdgpu_program_register_sequence(adev,
-=======
 		soc15_program_register_sequence(adev,
->>>>>>> 03f51d4e
 						 golden_settings_gc_9_1_rv1,
 						 ARRAY_SIZE(golden_settings_gc_9_1_rv1));
 		break;
