--- conflicted
+++ resolved
@@ -328,59 +328,38 @@
 		case AMDGPU_HW_IP_GFX:
 			type = AMD_IP_BLOCK_TYPE_GFX;
 			for (i = 0; i < adev->gfx.num_gfx_rings; i++)
-<<<<<<< HEAD
-				ring_mask |= ((adev->gfx.gfx_ring[i].ready ? 1 : 0) << i);
-=======
 				ring_mask |= adev->gfx.gfx_ring[i].ready << i;
->>>>>>> f91e6544
 			ib_start_alignment = 32;
 			ib_size_alignment = 32;
 			break;
 		case AMDGPU_HW_IP_COMPUTE:
 			type = AMD_IP_BLOCK_TYPE_GFX;
 			for (i = 0; i < adev->gfx.num_compute_rings; i++)
-<<<<<<< HEAD
-				ring_mask |= ((adev->gfx.compute_ring[i].ready ? 1 : 0) << i);
-=======
 				ring_mask |= adev->gfx.compute_ring[i].ready << i;
->>>>>>> f91e6544
 			ib_start_alignment = 32;
 			ib_size_alignment = 32;
 			break;
 		case AMDGPU_HW_IP_DMA:
 			type = AMD_IP_BLOCK_TYPE_SDMA;
 			for (i = 0; i < adev->sdma.num_instances; i++)
-<<<<<<< HEAD
-				ring_mask |= ((adev->sdma.instance[i].ring.ready ? 1 : 0) << i);
-=======
 				ring_mask |= adev->sdma.instance[i].ring.ready << i;
->>>>>>> f91e6544
 			ib_start_alignment = 256;
 			ib_size_alignment = 4;
 			break;
 		case AMDGPU_HW_IP_UVD:
 			type = AMD_IP_BLOCK_TYPE_UVD;
-<<<<<<< HEAD
-			for (i = 0; i < adev->uvd.num_uvd_inst; i++)
-				ring_mask |= ((adev->uvd.inst[i].ring.ready ? 1 : 0) << i);
-=======
 			for (i = 0; i < adev->uvd.num_uvd_inst; i++) {
 				if (adev->uvd.harvest_config & (1 << i))
 					continue;
 				ring_mask |= adev->uvd.inst[i].ring.ready;
 			}
->>>>>>> f91e6544
 			ib_start_alignment = 64;
 			ib_size_alignment = 64;
 			break;
 		case AMDGPU_HW_IP_VCE:
 			type = AMD_IP_BLOCK_TYPE_VCE;
 			for (i = 0; i < adev->vce.num_rings; i++)
-<<<<<<< HEAD
-				ring_mask |= ((adev->vce.ring[i].ready ? 1 : 0) << i);
-=======
 				ring_mask |= adev->vce.ring[i].ready << i;
->>>>>>> f91e6544
 			ib_start_alignment = 4;
 			ib_size_alignment = 1;
 			break;
@@ -390,45 +369,27 @@
 				if (adev->uvd.harvest_config & (1 << i))
 					continue;
 				for (j = 0; j < adev->uvd.num_enc_rings; j++)
-<<<<<<< HEAD
-					ring_mask |=
-					((adev->uvd.inst[i].ring_enc[j].ready ? 1 : 0) <<
-					(j + i * adev->uvd.num_enc_rings));
-=======
 					ring_mask |= adev->uvd.inst[i].ring_enc[j].ready << j;
 			}
->>>>>>> f91e6544
 			ib_start_alignment = 64;
 			ib_size_alignment = 64;
 			break;
 		case AMDGPU_HW_IP_VCN_DEC:
 			type = AMD_IP_BLOCK_TYPE_VCN;
-<<<<<<< HEAD
-			ring_mask = adev->vcn.ring_dec.ready ? 1 : 0;
-=======
 			ring_mask = adev->vcn.ring_dec.ready;
->>>>>>> f91e6544
 			ib_start_alignment = 16;
 			ib_size_alignment = 16;
 			break;
 		case AMDGPU_HW_IP_VCN_ENC:
 			type = AMD_IP_BLOCK_TYPE_VCN;
 			for (i = 0; i < adev->vcn.num_enc_rings; i++)
-<<<<<<< HEAD
-				ring_mask |= ((adev->vcn.ring_enc[i].ready ? 1 : 0) << i);
-=======
 				ring_mask |= adev->vcn.ring_enc[i].ready << i;
->>>>>>> f91e6544
 			ib_start_alignment = 64;
 			ib_size_alignment = 1;
 			break;
 		case AMDGPU_HW_IP_VCN_JPEG:
 			type = AMD_IP_BLOCK_TYPE_VCN;
-<<<<<<< HEAD
-			ring_mask = adev->vcn.ring_jpeg.ready ? 1 : 0;
-=======
 			ring_mask = adev->vcn.ring_jpeg.ready;
->>>>>>> f91e6544
 			ib_start_alignment = 16;
 			ib_size_alignment = 16;
 			break;
