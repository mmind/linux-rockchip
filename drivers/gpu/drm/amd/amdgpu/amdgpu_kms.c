/*
 * Copyright 2008 Advanced Micro Devices, Inc.
 * Copyright 2008 Red Hat Inc.
 * Copyright 2009 Jerome Glisse.
 *
 * Permission is hereby granted, free of charge, to any person obtaining a
 * copy of this software and associated documentation files (the "Software"),
 * to deal in the Software without restriction, including without limitation
 * the rights to use, copy, modify, merge, publish, distribute, sublicense,
 * and/or sell copies of the Software, and to permit persons to whom the
 * Software is furnished to do so, subject to the following conditions:
 *
 * The above copyright notice and this permission notice shall be included in
 * all copies or substantial portions of the Software.
 *
 * THE SOFTWARE IS PROVIDED "AS IS", WITHOUT WARRANTY OF ANY KIND, EXPRESS OR
 * IMPLIED, INCLUDING BUT NOT LIMITED TO THE WARRANTIES OF MERCHANTABILITY,
 * FITNESS FOR A PARTICULAR PURPOSE AND NONINFRINGEMENT.  IN NO EVENT SHALL
 * THE COPYRIGHT HOLDER(S) OR AUTHOR(S) BE LIABLE FOR ANY CLAIM, DAMAGES OR
 * OTHER LIABILITY, WHETHER IN AN ACTION OF CONTRACT, TORT OR OTHERWISE,
 * ARISING FROM, OUT OF OR IN CONNECTION WITH THE SOFTWARE OR THE USE OR
 * OTHER DEALINGS IN THE SOFTWARE.
 *
 * Authors: Dave Airlie
 *          Alex Deucher
 *          Jerome Glisse
 */
#include <drm/drmP.h>
#include "amdgpu.h"
#include <drm/amdgpu_drm.h>
#include "amdgpu_uvd.h"
#include "amdgpu_vce.h"

#include <linux/vga_switcheroo.h>
#include <linux/slab.h>
#include <linux/pm_runtime.h>
#include "amdgpu_amdkfd.h"

#if defined(CONFIG_VGA_SWITCHEROO)
bool amdgpu_has_atpx(void);
#else
static inline bool amdgpu_has_atpx(void) { return false; }
#endif

/**
 * amdgpu_driver_unload_kms - Main unload function for KMS.
 *
 * @dev: drm dev pointer
 *
 * This is the main unload function for KMS (all asics).
 * Returns 0 on success.
 */
int amdgpu_driver_unload_kms(struct drm_device *dev)
{
	struct amdgpu_device *adev = dev->dev_private;

	if (adev == NULL)
		return 0;

	if (adev->rmmio == NULL)
		goto done_free;

	if (amdgpu_device_is_px(dev)) {
		pm_runtime_get_sync(dev->dev);
		pm_runtime_forbid(dev->dev);
	}

	amdgpu_amdkfd_device_fini(adev);

	amdgpu_acpi_fini(adev);

	amdgpu_device_fini(adev);

done_free:
	kfree(adev);
	dev->dev_private = NULL;
	return 0;
}

/**
 * amdgpu_driver_load_kms - Main load function for KMS.
 *
 * @dev: drm dev pointer
 * @flags: device flags
 *
 * This is the main load function for KMS (all asics).
 * Returns 0 on success, error on failure.
 */
int amdgpu_driver_load_kms(struct drm_device *dev, unsigned long flags)
{
	struct amdgpu_device *adev;
	int r, acpi_status;

	adev = kzalloc(sizeof(struct amdgpu_device), GFP_KERNEL);
	if (adev == NULL) {
		return -ENOMEM;
	}
	dev->dev_private = (void *)adev;

	if ((amdgpu_runtime_pm != 0) &&
	    amdgpu_has_atpx() &&
	    (amdgpu_is_atpx_hybrid() ||
	     amdgpu_has_atpx_dgpu_power_cntl()) &&
	    ((flags & AMD_IS_APU) == 0))
		flags |= AMD_IS_PX;

	/* amdgpu_device_init should report only fatal error
	 * like memory allocation failure or iomapping failure,
	 * or memory manager initialization failure, it must
	 * properly initialize the GPU MC controller and permit
	 * VRAM allocation
	 */
	r = amdgpu_device_init(adev, dev, dev->pdev, flags);
	if (r) {
		dev_err(&dev->pdev->dev, "Fatal error during GPU init\n");
		goto out;
	}

	/* Call ACPI methods: require modeset init
	 * but failure is not fatal
	 */
	if (!r) {
		acpi_status = amdgpu_acpi_init(adev);
		if (acpi_status)
		dev_dbg(&dev->pdev->dev,
				"Error during ACPI methods call\n");
	}

	amdgpu_amdkfd_load_interface(adev);
	amdgpu_amdkfd_device_probe(adev);
	amdgpu_amdkfd_device_init(adev);

	if (amdgpu_device_is_px(dev)) {
		pm_runtime_use_autosuspend(dev->dev);
		pm_runtime_set_autosuspend_delay(dev->dev, 5000);
		pm_runtime_set_active(dev->dev);
		pm_runtime_allow(dev->dev);
		pm_runtime_mark_last_busy(dev->dev);
		pm_runtime_put_autosuspend(dev->dev);
	}

out:
	if (r) {
		/* balance pm_runtime_get_sync in amdgpu_driver_unload_kms */
		if (adev->rmmio && amdgpu_device_is_px(dev))
			pm_runtime_put_noidle(dev->dev);
		amdgpu_driver_unload_kms(dev);
	}

	return r;
}

static int amdgpu_firmware_info(struct drm_amdgpu_info_firmware *fw_info,
				struct drm_amdgpu_query_fw *query_fw,
				struct amdgpu_device *adev)
{
	switch (query_fw->fw_type) {
	case AMDGPU_INFO_FW_VCE:
		fw_info->ver = adev->vce.fw_version;
		fw_info->feature = adev->vce.fb_version;
		break;
	case AMDGPU_INFO_FW_UVD:
		fw_info->ver = adev->uvd.fw_version;
		fw_info->feature = 0;
		break;
	case AMDGPU_INFO_FW_GMC:
		fw_info->ver = adev->mc.fw_version;
		fw_info->feature = 0;
		break;
	case AMDGPU_INFO_FW_GFX_ME:
		fw_info->ver = adev->gfx.me_fw_version;
		fw_info->feature = adev->gfx.me_feature_version;
		break;
	case AMDGPU_INFO_FW_GFX_PFP:
		fw_info->ver = adev->gfx.pfp_fw_version;
		fw_info->feature = adev->gfx.pfp_feature_version;
		break;
	case AMDGPU_INFO_FW_GFX_CE:
		fw_info->ver = adev->gfx.ce_fw_version;
		fw_info->feature = adev->gfx.ce_feature_version;
		break;
	case AMDGPU_INFO_FW_GFX_RLC:
		fw_info->ver = adev->gfx.rlc_fw_version;
		fw_info->feature = adev->gfx.rlc_feature_version;
		break;
	case AMDGPU_INFO_FW_GFX_MEC:
		if (query_fw->index == 0) {
			fw_info->ver = adev->gfx.mec_fw_version;
			fw_info->feature = adev->gfx.mec_feature_version;
		} else if (query_fw->index == 1) {
			fw_info->ver = adev->gfx.mec2_fw_version;
			fw_info->feature = adev->gfx.mec2_feature_version;
		} else
			return -EINVAL;
		break;
	case AMDGPU_INFO_FW_SMC:
		fw_info->ver = adev->pm.fw_version;
		fw_info->feature = 0;
		break;
	case AMDGPU_INFO_FW_SDMA:
		if (query_fw->index >= adev->sdma.num_instances)
			return -EINVAL;
		fw_info->ver = adev->sdma.instance[query_fw->index].fw_version;
		fw_info->feature = adev->sdma.instance[query_fw->index].feature_version;
		break;
	default:
		return -EINVAL;
	}
	return 0;
}

/*
 * Userspace get information ioctl
 */
/**
 * amdgpu_info_ioctl - answer a device specific request.
 *
 * @adev: amdgpu device pointer
 * @data: request object
 * @filp: drm filp
 *
 * This function is used to pass device specific parameters to the userspace
 * drivers.  Examples include: pci device id, pipeline parms, tiling params,
 * etc. (all asics).
 * Returns 0 on success, -EINVAL on failure.
 */
static int amdgpu_info_ioctl(struct drm_device *dev, void *data, struct drm_file *filp)
{
	struct amdgpu_device *adev = dev->dev_private;
	struct drm_amdgpu_info *info = data;
	struct amdgpu_mode_info *minfo = &adev->mode_info;
	void __user *out = (void __user *)(long)info->return_pointer;
	uint32_t size = info->return_size;
	struct drm_crtc *crtc;
	uint32_t ui32 = 0;
	uint64_t ui64 = 0;
	int i, found;

	if (!info->return_size || !info->return_pointer)
		return -EINVAL;

	switch (info->query) {
	case AMDGPU_INFO_ACCEL_WORKING:
		ui32 = adev->accel_working;
		return copy_to_user(out, &ui32, min(size, 4u)) ? -EFAULT : 0;
	case AMDGPU_INFO_CRTC_FROM_ID:
		for (i = 0, found = 0; i < adev->mode_info.num_crtc; i++) {
			crtc = (struct drm_crtc *)minfo->crtcs[i];
			if (crtc && crtc->base.id == info->mode_crtc.id) {
				struct amdgpu_crtc *amdgpu_crtc = to_amdgpu_crtc(crtc);
				ui32 = amdgpu_crtc->crtc_id;
				found = 1;
				break;
			}
		}
		if (!found) {
			DRM_DEBUG_KMS("unknown crtc id %d\n", info->mode_crtc.id);
			return -EINVAL;
		}
		return copy_to_user(out, &ui32, min(size, 4u)) ? -EFAULT : 0;
	case AMDGPU_INFO_HW_IP_INFO: {
		struct drm_amdgpu_info_hw_ip ip = {};
		enum amd_ip_block_type type;
		uint32_t ring_mask = 0;
		uint32_t ib_start_alignment = 0;
		uint32_t ib_size_alignment = 0;

		if (info->query_hw_ip.ip_instance >= AMDGPU_HW_IP_INSTANCE_MAX_COUNT)
			return -EINVAL;

		switch (info->query_hw_ip.type) {
		case AMDGPU_HW_IP_GFX:
			type = AMD_IP_BLOCK_TYPE_GFX;
			for (i = 0; i < adev->gfx.num_gfx_rings; i++)
				ring_mask |= ((adev->gfx.gfx_ring[i].ready ? 1 : 0) << i);
			ib_start_alignment = AMDGPU_GPU_PAGE_SIZE;
			ib_size_alignment = 8;
			break;
		case AMDGPU_HW_IP_COMPUTE:
			type = AMD_IP_BLOCK_TYPE_GFX;
			for (i = 0; i < adev->gfx.num_compute_rings; i++)
				ring_mask |= ((adev->gfx.compute_ring[i].ready ? 1 : 0) << i);
			ib_start_alignment = AMDGPU_GPU_PAGE_SIZE;
			ib_size_alignment = 8;
			break;
		case AMDGPU_HW_IP_DMA:
			type = AMD_IP_BLOCK_TYPE_SDMA;
			for (i = 0; i < adev->sdma.num_instances; i++)
				ring_mask |= ((adev->sdma.instance[i].ring.ready ? 1 : 0) << i);
			ib_start_alignment = AMDGPU_GPU_PAGE_SIZE;
			ib_size_alignment = 1;
			break;
		case AMDGPU_HW_IP_UVD:
			type = AMD_IP_BLOCK_TYPE_UVD;
			ring_mask = adev->uvd.ring.ready ? 1 : 0;
			ib_start_alignment = AMDGPU_GPU_PAGE_SIZE;
			ib_size_alignment = 16;
			break;
		case AMDGPU_HW_IP_VCE:
			type = AMD_IP_BLOCK_TYPE_VCE;
			for (i = 0; i < adev->vce.num_rings; i++)
				ring_mask |= ((adev->vce.ring[i].ready ? 1 : 0) << i);
			ib_start_alignment = AMDGPU_GPU_PAGE_SIZE;
			ib_size_alignment = 1;
			break;
		default:
			return -EINVAL;
		}

		for (i = 0; i < adev->num_ip_blocks; i++) {
			if (adev->ip_blocks[i].version->type == type &&
			    adev->ip_blocks[i].status.valid) {
				ip.hw_ip_version_major = adev->ip_blocks[i].version->major;
				ip.hw_ip_version_minor = adev->ip_blocks[i].version->minor;
				ip.capabilities_flags = 0;
				ip.available_rings = ring_mask;
				ip.ib_start_alignment = ib_start_alignment;
				ip.ib_size_alignment = ib_size_alignment;
				break;
			}
		}
		return copy_to_user(out, &ip,
				    min((size_t)size, sizeof(ip))) ? -EFAULT : 0;
	}
	case AMDGPU_INFO_HW_IP_COUNT: {
		enum amd_ip_block_type type;
		uint32_t count = 0;

		switch (info->query_hw_ip.type) {
		case AMDGPU_HW_IP_GFX:
			type = AMD_IP_BLOCK_TYPE_GFX;
			break;
		case AMDGPU_HW_IP_COMPUTE:
			type = AMD_IP_BLOCK_TYPE_GFX;
			break;
		case AMDGPU_HW_IP_DMA:
			type = AMD_IP_BLOCK_TYPE_SDMA;
			break;
		case AMDGPU_HW_IP_UVD:
			type = AMD_IP_BLOCK_TYPE_UVD;
			break;
		case AMDGPU_HW_IP_VCE:
			type = AMD_IP_BLOCK_TYPE_VCE;
			break;
		default:
			return -EINVAL;
		}

		for (i = 0; i < adev->num_ip_blocks; i++)
			if (adev->ip_blocks[i].version->type == type &&
			    adev->ip_blocks[i].status.valid &&
			    count < AMDGPU_HW_IP_INSTANCE_MAX_COUNT)
				count++;

		return copy_to_user(out, &count, min(size, 4u)) ? -EFAULT : 0;
	}
	case AMDGPU_INFO_TIMESTAMP:
		ui64 = amdgpu_gfx_get_gpu_clock_counter(adev);
		return copy_to_user(out, &ui64, min(size, 8u)) ? -EFAULT : 0;
	case AMDGPU_INFO_FW_VERSION: {
		struct drm_amdgpu_info_firmware fw_info;
		int ret;

		/* We only support one instance of each IP block right now. */
		if (info->query_fw.ip_instance != 0)
			return -EINVAL;

		ret = amdgpu_firmware_info(&fw_info, &info->query_fw, adev);
		if (ret)
			return ret;

		return copy_to_user(out, &fw_info,
				    min((size_t)size, sizeof(fw_info))) ? -EFAULT : 0;
	}
	case AMDGPU_INFO_NUM_BYTES_MOVED:
		ui64 = atomic64_read(&adev->num_bytes_moved);
		return copy_to_user(out, &ui64, min(size, 8u)) ? -EFAULT : 0;
	case AMDGPU_INFO_NUM_EVICTIONS:
		ui64 = atomic64_read(&adev->num_evictions);
		return copy_to_user(out, &ui64, min(size, 8u)) ? -EFAULT : 0;
	case AMDGPU_INFO_VRAM_USAGE:
		ui64 = atomic64_read(&adev->vram_usage);
		return copy_to_user(out, &ui64, min(size, 8u)) ? -EFAULT : 0;
	case AMDGPU_INFO_VIS_VRAM_USAGE:
		ui64 = atomic64_read(&adev->vram_vis_usage);
		return copy_to_user(out, &ui64, min(size, 8u)) ? -EFAULT : 0;
	case AMDGPU_INFO_GTT_USAGE:
		ui64 = atomic64_read(&adev->gtt_usage);
		return copy_to_user(out, &ui64, min(size, 8u)) ? -EFAULT : 0;
	case AMDGPU_INFO_GDS_CONFIG: {
		struct drm_amdgpu_info_gds gds_info;

		memset(&gds_info, 0, sizeof(gds_info));
		gds_info.gds_gfx_partition_size = adev->gds.mem.gfx_partition_size >> AMDGPU_GDS_SHIFT;
		gds_info.compute_partition_size = adev->gds.mem.cs_partition_size >> AMDGPU_GDS_SHIFT;
		gds_info.gds_total_size = adev->gds.mem.total_size >> AMDGPU_GDS_SHIFT;
		gds_info.gws_per_gfx_partition = adev->gds.gws.gfx_partition_size >> AMDGPU_GWS_SHIFT;
		gds_info.gws_per_compute_partition = adev->gds.gws.cs_partition_size >> AMDGPU_GWS_SHIFT;
		gds_info.oa_per_gfx_partition = adev->gds.oa.gfx_partition_size >> AMDGPU_OA_SHIFT;
		gds_info.oa_per_compute_partition = adev->gds.oa.cs_partition_size >> AMDGPU_OA_SHIFT;
		return copy_to_user(out, &gds_info,
				    min((size_t)size, sizeof(gds_info))) ? -EFAULT : 0;
	}
	case AMDGPU_INFO_VRAM_GTT: {
		struct drm_amdgpu_info_vram_gtt vram_gtt;

		vram_gtt.vram_size = adev->mc.real_vram_size;
		vram_gtt.vram_size -= adev->vram_pin_size;
		vram_gtt.vram_cpu_accessible_size = adev->mc.visible_vram_size;
		vram_gtt.vram_cpu_accessible_size -= (adev->vram_pin_size - adev->invisible_pin_size);
		vram_gtt.gtt_size  = adev->mc.gtt_size;
		vram_gtt.gtt_size -= adev->gart_pin_size;
		return copy_to_user(out, &vram_gtt,
				    min((size_t)size, sizeof(vram_gtt))) ? -EFAULT : 0;
	}
	case AMDGPU_INFO_MEMORY: {
		struct drm_amdgpu_memory_info mem;

		memset(&mem, 0, sizeof(mem));
		mem.vram.total_heap_size = adev->mc.real_vram_size;
		mem.vram.usable_heap_size =
			adev->mc.real_vram_size - adev->vram_pin_size;
		mem.vram.heap_usage = atomic64_read(&adev->vram_usage);
		mem.vram.max_allocation = mem.vram.usable_heap_size * 3 / 4;

		mem.cpu_accessible_vram.total_heap_size =
			adev->mc.visible_vram_size;
		mem.cpu_accessible_vram.usable_heap_size =
			adev->mc.visible_vram_size -
			(adev->vram_pin_size - adev->invisible_pin_size);
		mem.cpu_accessible_vram.heap_usage =
			atomic64_read(&adev->vram_vis_usage);
		mem.cpu_accessible_vram.max_allocation =
			mem.cpu_accessible_vram.usable_heap_size * 3 / 4;

		mem.gtt.total_heap_size = adev->mc.gtt_size;
		mem.gtt.usable_heap_size =
			adev->mc.gtt_size - adev->gart_pin_size;
		mem.gtt.heap_usage = atomic64_read(&adev->gtt_usage);
		mem.gtt.max_allocation = mem.gtt.usable_heap_size * 3 / 4;

		return copy_to_user(out, &mem,
				    min((size_t)size, sizeof(mem)))
				    ? -EFAULT : 0;
	}
	case AMDGPU_INFO_READ_MMR_REG: {
		unsigned n, alloc_size;
		uint32_t *regs;
		unsigned se_num = (info->read_mmr_reg.instance >>
				   AMDGPU_INFO_MMR_SE_INDEX_SHIFT) &
				  AMDGPU_INFO_MMR_SE_INDEX_MASK;
		unsigned sh_num = (info->read_mmr_reg.instance >>
				   AMDGPU_INFO_MMR_SH_INDEX_SHIFT) &
				  AMDGPU_INFO_MMR_SH_INDEX_MASK;

		/* set full masks if the userspace set all bits
		 * in the bitfields */
		if (se_num == AMDGPU_INFO_MMR_SE_INDEX_MASK)
			se_num = 0xffffffff;
		if (sh_num == AMDGPU_INFO_MMR_SH_INDEX_MASK)
			sh_num = 0xffffffff;

		regs = kmalloc_array(info->read_mmr_reg.count, sizeof(*regs), GFP_KERNEL);
		if (!regs)
			return -ENOMEM;
		alloc_size = info->read_mmr_reg.count * sizeof(*regs);

		for (i = 0; i < info->read_mmr_reg.count; i++)
			if (amdgpu_asic_read_register(adev, se_num, sh_num,
						      info->read_mmr_reg.dword_offset + i,
						      &regs[i])) {
				DRM_DEBUG_KMS("unallowed offset %#x\n",
					      info->read_mmr_reg.dword_offset + i);
				kfree(regs);
				return -EFAULT;
			}
		n = copy_to_user(out, regs, min(size, alloc_size));
		kfree(regs);
		return n ? -EFAULT : 0;
	}
	case AMDGPU_INFO_DEV_INFO: {
		struct drm_amdgpu_info_device dev_info = {};

		dev_info.device_id = dev->pdev->device;
		dev_info.chip_rev = adev->rev_id;
		dev_info.external_rev = adev->external_rev_id;
		dev_info.pci_rev = dev->pdev->revision;
		dev_info.family = adev->family;
		dev_info.num_shader_engines = adev->gfx.config.max_shader_engines;
		dev_info.num_shader_arrays_per_engine = adev->gfx.config.max_sh_per_se;
		/* return all clocks in KHz */
		dev_info.gpu_counter_freq = amdgpu_asic_get_xclk(adev) * 10;
		if (adev->pm.dpm_enabled) {
			dev_info.max_engine_clock = amdgpu_dpm_get_sclk(adev, false) * 10;
			dev_info.max_memory_clock = amdgpu_dpm_get_mclk(adev, false) * 10;
		} else {
			dev_info.max_engine_clock = adev->pm.default_sclk * 10;
			dev_info.max_memory_clock = adev->pm.default_mclk * 10;
		}
		dev_info.enabled_rb_pipes_mask = adev->gfx.config.backend_enable_mask;
		dev_info.num_rb_pipes = adev->gfx.config.max_backends_per_se *
			adev->gfx.config.max_shader_engines;
		dev_info.num_hw_gfx_contexts = adev->gfx.config.max_hw_contexts;
		dev_info._pad = 0;
		dev_info.ids_flags = 0;
		if (adev->flags & AMD_IS_APU)
			dev_info.ids_flags |= AMDGPU_IDS_FLAGS_FUSION;
		if (amdgpu_sriov_vf(adev))
			dev_info.ids_flags |= AMDGPU_IDS_FLAGS_PREEMPTION;
		dev_info.virtual_address_offset = AMDGPU_VA_RESERVED_SIZE;
		dev_info.virtual_address_max = (uint64_t)adev->vm_manager.max_pfn * AMDGPU_GPU_PAGE_SIZE;
		dev_info.virtual_address_alignment = max((int)PAGE_SIZE, AMDGPU_GPU_PAGE_SIZE);
		dev_info.pte_fragment_size = (1 << AMDGPU_LOG2_PAGES_PER_FRAG) *
					     AMDGPU_GPU_PAGE_SIZE;
		dev_info.gart_page_size = AMDGPU_GPU_PAGE_SIZE;

		dev_info.cu_active_number = adev->gfx.cu_info.number;
		dev_info.cu_ao_mask = adev->gfx.cu_info.ao_cu_mask;
		dev_info.ce_ram_size = adev->gfx.ce_ram_size;
		memcpy(&dev_info.cu_bitmap[0], &adev->gfx.cu_info.bitmap[0],
		       sizeof(adev->gfx.cu_info.bitmap));
		dev_info.vram_type = adev->mc.vram_type;
		dev_info.vram_bit_width = adev->mc.vram_width;
		dev_info.vce_harvest_config = adev->vce.harvest_config;

		return copy_to_user(out, &dev_info,
				    min((size_t)size, sizeof(dev_info))) ? -EFAULT : 0;
	}
	case AMDGPU_INFO_VCE_CLOCK_TABLE: {
		unsigned i;
		struct drm_amdgpu_info_vce_clock_table vce_clk_table = {};
		struct amd_vce_state *vce_state;

		for (i = 0; i < AMDGPU_VCE_CLOCK_TABLE_ENTRIES; i++) {
			vce_state = amdgpu_dpm_get_vce_clock_state(adev, i);
			if (vce_state) {
				vce_clk_table.entries[i].sclk = vce_state->sclk;
				vce_clk_table.entries[i].mclk = vce_state->mclk;
				vce_clk_table.entries[i].eclk = vce_state->evclk;
				vce_clk_table.num_valid_entries++;
			}
		}

		return copy_to_user(out, &vce_clk_table,
				    min((size_t)size, sizeof(vce_clk_table))) ? -EFAULT : 0;
	}
<<<<<<< HEAD
=======
	case AMDGPU_INFO_VBIOS: {
		uint32_t bios_size = adev->bios_size;

		switch (info->vbios_info.type) {
		case AMDGPU_INFO_VBIOS_SIZE:
			return copy_to_user(out, &bios_size,
					min((size_t)size, sizeof(bios_size)))
					? -EFAULT : 0;
		case AMDGPU_INFO_VBIOS_IMAGE: {
			uint8_t *bios;
			uint32_t bios_offset = info->vbios_info.offset;

			if (bios_offset >= bios_size)
				return -EINVAL;

			bios = adev->bios + bios_offset;
			return copy_to_user(out, bios,
					    min((size_t)size, (size_t)(bios_size - bios_offset)))
					? -EFAULT : 0;
		}
		default:
			DRM_DEBUG_KMS("Invalid request %d\n",
					info->vbios_info.type);
			return -EINVAL;
		}
	}
>>>>>>> 59331c21
	default:
		DRM_DEBUG_KMS("Invalid request %d\n", info->query);
		return -EINVAL;
	}
	return 0;
}


/*
 * Outdated mess for old drm with Xorg being in charge (void function now).
 */
/**
 * amdgpu_driver_lastclose_kms - drm callback for last close
 *
 * @dev: drm dev pointer
 *
 * Switch vga_switcheroo state after last close (all asics).
 */
void amdgpu_driver_lastclose_kms(struct drm_device *dev)
{
	struct amdgpu_device *adev = dev->dev_private;

	amdgpu_fbdev_restore_mode(adev);
	vga_switcheroo_process_delayed_switch();
}

/**
 * amdgpu_driver_open_kms - drm callback for open
 *
 * @dev: drm dev pointer
 * @file_priv: drm file
 *
 * On device open, init vm on cayman+ (all asics).
 * Returns 0 on success, error on failure.
 */
int amdgpu_driver_open_kms(struct drm_device *dev, struct drm_file *file_priv)
{
	struct amdgpu_device *adev = dev->dev_private;
	struct amdgpu_fpriv *fpriv;
	int r;

	file_priv->driver_priv = NULL;

	r = pm_runtime_get_sync(dev->dev);
	if (r < 0)
		return r;

	fpriv = kzalloc(sizeof(*fpriv), GFP_KERNEL);
	if (unlikely(!fpriv)) {
		r = -ENOMEM;
		goto out_suspend;
	}

	r = amdgpu_vm_init(adev, &fpriv->vm);
	if (r) {
		kfree(fpriv);
		goto out_suspend;
	}

	mutex_init(&fpriv->bo_list_lock);
	idr_init(&fpriv->bo_list_handles);

	amdgpu_ctx_mgr_init(&fpriv->ctx_mgr);

	file_priv->driver_priv = fpriv;

out_suspend:
	pm_runtime_mark_last_busy(dev->dev);
	pm_runtime_put_autosuspend(dev->dev);

	return r;
}

/**
 * amdgpu_driver_postclose_kms - drm callback for post close
 *
 * @dev: drm dev pointer
 * @file_priv: drm file
 *
 * On device post close, tear down vm on cayman+ (all asics).
 */
void amdgpu_driver_postclose_kms(struct drm_device *dev,
				 struct drm_file *file_priv)
{
	struct amdgpu_device *adev = dev->dev_private;
	struct amdgpu_fpriv *fpriv = file_priv->driver_priv;
	struct amdgpu_bo_list *list;
	int handle;

	if (!fpriv)
		return;

	amdgpu_ctx_mgr_fini(&fpriv->ctx_mgr);

	amdgpu_uvd_free_handles(adev, file_priv);
	amdgpu_vce_free_handles(adev, file_priv);

	amdgpu_vm_fini(adev, &fpriv->vm);

	idr_for_each_entry(&fpriv->bo_list_handles, list, handle)
		amdgpu_bo_list_free(list);

	idr_destroy(&fpriv->bo_list_handles);
	mutex_destroy(&fpriv->bo_list_lock);

	kfree(fpriv);
	file_priv->driver_priv = NULL;

	pm_runtime_mark_last_busy(dev->dev);
	pm_runtime_put_autosuspend(dev->dev);
}

/**
 * amdgpu_driver_preclose_kms - drm callback for pre close
 *
 * @dev: drm dev pointer
 * @file_priv: drm file
 *
 * On device pre close, tear down hyperz and cmask filps on r1xx-r5xx
 * (all asics).
 */
void amdgpu_driver_preclose_kms(struct drm_device *dev,
				struct drm_file *file_priv)
{
	pm_runtime_get_sync(dev->dev);
}

/*
 * VBlank related functions.
 */
/**
 * amdgpu_get_vblank_counter_kms - get frame count
 *
 * @dev: drm dev pointer
 * @pipe: crtc to get the frame count from
 *
 * Gets the frame count on the requested crtc (all asics).
 * Returns frame count on success, -EINVAL on failure.
 */
u32 amdgpu_get_vblank_counter_kms(struct drm_device *dev, unsigned int pipe)
{
	struct amdgpu_device *adev = dev->dev_private;
	int vpos, hpos, stat;
	u32 count;

	if (pipe >= adev->mode_info.num_crtc) {
		DRM_ERROR("Invalid crtc %u\n", pipe);
		return -EINVAL;
	}

	/* The hw increments its frame counter at start of vsync, not at start
	 * of vblank, as is required by DRM core vblank counter handling.
	 * Cook the hw count here to make it appear to the caller as if it
	 * incremented at start of vblank. We measure distance to start of
	 * vblank in vpos. vpos therefore will be >= 0 between start of vblank
	 * and start of vsync, so vpos >= 0 means to bump the hw frame counter
	 * result by 1 to give the proper appearance to caller.
	 */
	if (adev->mode_info.crtcs[pipe]) {
		/* Repeat readout if needed to provide stable result if
		 * we cross start of vsync during the queries.
		 */
		do {
			count = amdgpu_display_vblank_get_counter(adev, pipe);
			/* Ask amdgpu_get_crtc_scanoutpos to return vpos as
			 * distance to start of vblank, instead of regular
			 * vertical scanout pos.
			 */
			stat = amdgpu_get_crtc_scanoutpos(
				dev, pipe, GET_DISTANCE_TO_VBLANKSTART,
				&vpos, &hpos, NULL, NULL,
				&adev->mode_info.crtcs[pipe]->base.hwmode);
		} while (count != amdgpu_display_vblank_get_counter(adev, pipe));

		if (((stat & (DRM_SCANOUTPOS_VALID | DRM_SCANOUTPOS_ACCURATE)) !=
		    (DRM_SCANOUTPOS_VALID | DRM_SCANOUTPOS_ACCURATE))) {
			DRM_DEBUG_VBL("Query failed! stat %d\n", stat);
		} else {
			DRM_DEBUG_VBL("crtc %d: dist from vblank start %d\n",
				      pipe, vpos);

			/* Bump counter if we are at >= leading edge of vblank,
			 * but before vsync where vpos would turn negative and
			 * the hw counter really increments.
			 */
			if (vpos >= 0)
				count++;
		}
	} else {
		/* Fallback to use value as is. */
		count = amdgpu_display_vblank_get_counter(adev, pipe);
		DRM_DEBUG_VBL("NULL mode info! Returned count may be wrong.\n");
	}

	return count;
}

/**
 * amdgpu_enable_vblank_kms - enable vblank interrupt
 *
 * @dev: drm dev pointer
 * @pipe: crtc to enable vblank interrupt for
 *
 * Enable the interrupt on the requested crtc (all asics).
 * Returns 0 on success, -EINVAL on failure.
 */
int amdgpu_enable_vblank_kms(struct drm_device *dev, unsigned int pipe)
{
	struct amdgpu_device *adev = dev->dev_private;
	int idx = amdgpu_crtc_idx_to_irq_type(adev, pipe);

	return amdgpu_irq_get(adev, &adev->crtc_irq, idx);
}

/**
 * amdgpu_disable_vblank_kms - disable vblank interrupt
 *
 * @dev: drm dev pointer
 * @pipe: crtc to disable vblank interrupt for
 *
 * Disable the interrupt on the requested crtc (all asics).
 */
void amdgpu_disable_vblank_kms(struct drm_device *dev, unsigned int pipe)
{
	struct amdgpu_device *adev = dev->dev_private;
	int idx = amdgpu_crtc_idx_to_irq_type(adev, pipe);

	amdgpu_irq_put(adev, &adev->crtc_irq, idx);
}

/**
 * amdgpu_get_vblank_timestamp_kms - get vblank timestamp
 *
 * @dev: drm dev pointer
 * @crtc: crtc to get the timestamp for
 * @max_error: max error
 * @vblank_time: time value
 * @flags: flags passed to the driver
 *
 * Gets the timestamp on the requested crtc based on the
 * scanout position.  (all asics).
 * Returns postive status flags on success, negative error on failure.
 */
int amdgpu_get_vblank_timestamp_kms(struct drm_device *dev, unsigned int pipe,
				    int *max_error,
				    struct timeval *vblank_time,
				    unsigned flags)
{
	struct drm_crtc *crtc;
	struct amdgpu_device *adev = dev->dev_private;

	if (pipe >= dev->num_crtcs) {
		DRM_ERROR("Invalid crtc %u\n", pipe);
		return -EINVAL;
	}

	/* Get associated drm_crtc: */
	crtc = &adev->mode_info.crtcs[pipe]->base;
	if (!crtc) {
		/* This can occur on driver load if some component fails to
		 * initialize completely and driver is unloaded */
		DRM_ERROR("Uninitialized crtc %d\n", pipe);
		return -EINVAL;
	}

	/* Helper routine in DRM core does all the work: */
	return drm_calc_vbltimestamp_from_scanoutpos(dev, pipe, max_error,
						     vblank_time, flags,
						     &crtc->hwmode);
}

const struct drm_ioctl_desc amdgpu_ioctls_kms[] = {
	DRM_IOCTL_DEF_DRV(AMDGPU_GEM_CREATE, amdgpu_gem_create_ioctl, DRM_AUTH|DRM_RENDER_ALLOW),
	DRM_IOCTL_DEF_DRV(AMDGPU_CTX, amdgpu_ctx_ioctl, DRM_AUTH|DRM_RENDER_ALLOW),
	DRM_IOCTL_DEF_DRV(AMDGPU_BO_LIST, amdgpu_bo_list_ioctl, DRM_AUTH|DRM_RENDER_ALLOW),
	/* KMS */
	DRM_IOCTL_DEF_DRV(AMDGPU_GEM_MMAP, amdgpu_gem_mmap_ioctl, DRM_AUTH|DRM_RENDER_ALLOW),
	DRM_IOCTL_DEF_DRV(AMDGPU_GEM_WAIT_IDLE, amdgpu_gem_wait_idle_ioctl, DRM_AUTH|DRM_RENDER_ALLOW),
	DRM_IOCTL_DEF_DRV(AMDGPU_CS, amdgpu_cs_ioctl, DRM_AUTH|DRM_RENDER_ALLOW),
	DRM_IOCTL_DEF_DRV(AMDGPU_INFO, amdgpu_info_ioctl, DRM_AUTH|DRM_RENDER_ALLOW),
	DRM_IOCTL_DEF_DRV(AMDGPU_WAIT_CS, amdgpu_cs_wait_ioctl, DRM_AUTH|DRM_RENDER_ALLOW),
	DRM_IOCTL_DEF_DRV(AMDGPU_WAIT_FENCES, amdgpu_cs_wait_fences_ioctl, DRM_AUTH|DRM_RENDER_ALLOW),
	DRM_IOCTL_DEF_DRV(AMDGPU_GEM_METADATA, amdgpu_gem_metadata_ioctl, DRM_AUTH|DRM_RENDER_ALLOW),
	DRM_IOCTL_DEF_DRV(AMDGPU_GEM_VA, amdgpu_gem_va_ioctl, DRM_AUTH|DRM_RENDER_ALLOW),
	DRM_IOCTL_DEF_DRV(AMDGPU_GEM_OP, amdgpu_gem_op_ioctl, DRM_AUTH|DRM_RENDER_ALLOW),
	DRM_IOCTL_DEF_DRV(AMDGPU_GEM_USERPTR, amdgpu_gem_userptr_ioctl, DRM_AUTH|DRM_RENDER_ALLOW),
};
const int amdgpu_max_kms_ioctl = ARRAY_SIZE(amdgpu_ioctls_kms);

/*
 * Debugfs info
 */
#if defined(CONFIG_DEBUG_FS)

static int amdgpu_debugfs_firmware_info(struct seq_file *m, void *data)
{
	struct drm_info_node *node = (struct drm_info_node *) m->private;
	struct drm_device *dev = node->minor->dev;
	struct amdgpu_device *adev = dev->dev_private;
	struct drm_amdgpu_info_firmware fw_info;
	struct drm_amdgpu_query_fw query_fw;
	int ret, i;

	/* VCE */
	query_fw.fw_type = AMDGPU_INFO_FW_VCE;
	ret = amdgpu_firmware_info(&fw_info, &query_fw, adev);
	if (ret)
		return ret;
	seq_printf(m, "VCE feature version: %u, firmware version: 0x%08x\n",
		   fw_info.feature, fw_info.ver);

	/* UVD */
	query_fw.fw_type = AMDGPU_INFO_FW_UVD;
	ret = amdgpu_firmware_info(&fw_info, &query_fw, adev);
	if (ret)
		return ret;
	seq_printf(m, "UVD feature version: %u, firmware version: 0x%08x\n",
		   fw_info.feature, fw_info.ver);

	/* GMC */
	query_fw.fw_type = AMDGPU_INFO_FW_GMC;
	ret = amdgpu_firmware_info(&fw_info, &query_fw, adev);
	if (ret)
		return ret;
	seq_printf(m, "MC feature version: %u, firmware version: 0x%08x\n",
		   fw_info.feature, fw_info.ver);

	/* ME */
	query_fw.fw_type = AMDGPU_INFO_FW_GFX_ME;
	ret = amdgpu_firmware_info(&fw_info, &query_fw, adev);
	if (ret)
		return ret;
	seq_printf(m, "ME feature version: %u, firmware version: 0x%08x\n",
		   fw_info.feature, fw_info.ver);

	/* PFP */
	query_fw.fw_type = AMDGPU_INFO_FW_GFX_PFP;
	ret = amdgpu_firmware_info(&fw_info, &query_fw, adev);
	if (ret)
		return ret;
	seq_printf(m, "PFP feature version: %u, firmware version: 0x%08x\n",
		   fw_info.feature, fw_info.ver);

	/* CE */
	query_fw.fw_type = AMDGPU_INFO_FW_GFX_CE;
	ret = amdgpu_firmware_info(&fw_info, &query_fw, adev);
	if (ret)
		return ret;
	seq_printf(m, "CE feature version: %u, firmware version: 0x%08x\n",
		   fw_info.feature, fw_info.ver);

	/* RLC */
	query_fw.fw_type = AMDGPU_INFO_FW_GFX_RLC;
	ret = amdgpu_firmware_info(&fw_info, &query_fw, adev);
	if (ret)
		return ret;
	seq_printf(m, "RLC feature version: %u, firmware version: 0x%08x\n",
		   fw_info.feature, fw_info.ver);

	/* MEC */
	query_fw.fw_type = AMDGPU_INFO_FW_GFX_MEC;
	query_fw.index = 0;
	ret = amdgpu_firmware_info(&fw_info, &query_fw, adev);
	if (ret)
		return ret;
	seq_printf(m, "MEC feature version: %u, firmware version: 0x%08x\n",
		   fw_info.feature, fw_info.ver);

	/* MEC2 */
	if (adev->asic_type == CHIP_KAVERI ||
	    (adev->asic_type > CHIP_TOPAZ && adev->asic_type != CHIP_STONEY)) {
		query_fw.index = 1;
		ret = amdgpu_firmware_info(&fw_info, &query_fw, adev);
		if (ret)
			return ret;
		seq_printf(m, "MEC2 feature version: %u, firmware version: 0x%08x\n",
			   fw_info.feature, fw_info.ver);
	}

	/* SMC */
	query_fw.fw_type = AMDGPU_INFO_FW_SMC;
	ret = amdgpu_firmware_info(&fw_info, &query_fw, adev);
	if (ret)
		return ret;
	seq_printf(m, "SMC feature version: %u, firmware version: 0x%08x\n",
		   fw_info.feature, fw_info.ver);

	/* SDMA */
	query_fw.fw_type = AMDGPU_INFO_FW_SDMA;
	for (i = 0; i < adev->sdma.num_instances; i++) {
		query_fw.index = i;
		ret = amdgpu_firmware_info(&fw_info, &query_fw, adev);
		if (ret)
			return ret;
		seq_printf(m, "SDMA%d feature version: %u, firmware version: 0x%08x\n",
			   i, fw_info.feature, fw_info.ver);
	}

	return 0;
}

static const struct drm_info_list amdgpu_firmware_info_list[] = {
	{"amdgpu_firmware_info", amdgpu_debugfs_firmware_info, 0, NULL},
};
#endif

int amdgpu_debugfs_firmware_init(struct amdgpu_device *adev)
{
#if defined(CONFIG_DEBUG_FS)
	return amdgpu_debugfs_add_files(adev, amdgpu_firmware_info_list,
					ARRAY_SIZE(amdgpu_firmware_info_list));
#else
	return 0;
#endif
}<|MERGE_RESOLUTION|>--- conflicted
+++ resolved
@@ -544,8 +544,6 @@
 		return copy_to_user(out, &vce_clk_table,
 				    min((size_t)size, sizeof(vce_clk_table))) ? -EFAULT : 0;
 	}
-<<<<<<< HEAD
-=======
 	case AMDGPU_INFO_VBIOS: {
 		uint32_t bios_size = adev->bios_size;
 
@@ -572,7 +570,6 @@
 			return -EINVAL;
 		}
 	}
->>>>>>> 59331c21
 	default:
 		DRM_DEBUG_KMS("Invalid request %d\n", info->query);
 		return -EINVAL;
