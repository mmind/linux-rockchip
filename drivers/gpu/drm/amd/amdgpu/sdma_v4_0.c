/*
 * Copyright 2016 Advanced Micro Devices, Inc.
 *
 * Permission is hereby granted, free of charge, to any person obtaining a
 * copy of this software and associated documentation files (the "Software"),
 * to deal in the Software without restriction, including without limitation
 * the rights to use, copy, modify, merge, publish, distribute, sublicense,
 * and/or sell copies of the Software, and to permit persons to whom the
 * Software is furnished to do so, subject to the following conditions:
 *
 * The above copyright notice and this permission notice shall be included in
 * all copies or substantial portions of the Software.
 *
 * THE SOFTWARE IS PROVIDED "AS IS", WITHOUT WARRANTY OF ANY KIND, EXPRESS OR
 * IMPLIED, INCLUDING BUT NOT LIMITED TO THE WARRANTIES OF MERCHANTABILITY,
 * FITNESS FOR A PARTICULAR PURPOSE AND NONINFRINGEMENT.  IN NO EVENT SHALL
 * THE COPYRIGHT HOLDER(S) OR AUTHOR(S) BE LIABLE FOR ANY CLAIM, DAMAGES OR
 * OTHER LIABILITY, WHETHER IN AN ACTION OF CONTRACT, TORT OR OTHERWISE,
 * ARISING FROM, OUT OF OR IN CONNECTION WITH THE SOFTWARE OR THE USE OR
 * OTHER DEALINGS IN THE SOFTWARE.
 *
 */

#include <linux/firmware.h>
#include <drm/drmP.h>
#include "amdgpu.h"
#include "amdgpu_ucode.h"
#include "amdgpu_trace.h"

#include "sdma0/sdma0_4_2_offset.h"
#include "sdma0/sdma0_4_2_sh_mask.h"
#include "sdma1/sdma1_4_2_offset.h"
#include "sdma1/sdma1_4_2_sh_mask.h"
#include "hdp/hdp_4_0_offset.h"
#include "sdma0/sdma0_4_1_default.h"

#include "soc15_common.h"
#include "soc15.h"
#include "vega10_sdma_pkt_open.h"

#include "ivsrcid/sdma0/irqsrcs_sdma0_4_0.h"
#include "ivsrcid/sdma1/irqsrcs_sdma1_4_0.h"

#include "amdgpu_ras.h"

MODULE_FIRMWARE("amdgpu/vega10_sdma.bin");
MODULE_FIRMWARE("amdgpu/vega10_sdma1.bin");
MODULE_FIRMWARE("amdgpu/vega12_sdma.bin");
MODULE_FIRMWARE("amdgpu/vega12_sdma1.bin");
MODULE_FIRMWARE("amdgpu/vega20_sdma.bin");
MODULE_FIRMWARE("amdgpu/vega20_sdma1.bin");
MODULE_FIRMWARE("amdgpu/raven_sdma.bin");
MODULE_FIRMWARE("amdgpu/picasso_sdma.bin");
MODULE_FIRMWARE("amdgpu/raven2_sdma.bin");

#define SDMA0_POWER_CNTL__ON_OFF_CONDITION_HOLD_TIME_MASK  0x000000F8L
#define SDMA0_POWER_CNTL__ON_OFF_STATUS_DURATION_TIME_MASK 0xFC000000L

#define WREG32_SDMA(instance, offset, value) \
	WREG32(sdma_v4_0_get_reg_offset(adev, (instance), (offset)), value)
#define RREG32_SDMA(instance, offset) \
	RREG32(sdma_v4_0_get_reg_offset(adev, (instance), (offset)))

static void sdma_v4_0_set_ring_funcs(struct amdgpu_device *adev);
static void sdma_v4_0_set_buffer_funcs(struct amdgpu_device *adev);
static void sdma_v4_0_set_vm_pte_funcs(struct amdgpu_device *adev);
static void sdma_v4_0_set_irq_funcs(struct amdgpu_device *adev);

static const struct soc15_reg_golden golden_settings_sdma_4[] = {
	SOC15_REG_GOLDEN_VALUE(SDMA0, 0, mmSDMA0_CHICKEN_BITS, 0xfe931f07, 0x02831d07),
	SOC15_REG_GOLDEN_VALUE(SDMA0, 0, mmSDMA0_CLK_CTRL, 0xff000ff0, 0x3f000100),
	SOC15_REG_GOLDEN_VALUE(SDMA0, 0, mmSDMA0_GFX_IB_CNTL, 0x800f0100, 0x00000100),
	SOC15_REG_GOLDEN_VALUE(SDMA0, 0, mmSDMA0_GFX_RB_WPTR_POLL_CNTL, 0xfffffff7, 0x00403000),
	SOC15_REG_GOLDEN_VALUE(SDMA0, 0, mmSDMA0_PAGE_IB_CNTL, 0x800f0100, 0x00000100),
	SOC15_REG_GOLDEN_VALUE(SDMA0, 0, mmSDMA0_PAGE_RB_WPTR_POLL_CNTL, 0x0000fff0, 0x00403000),
	SOC15_REG_GOLDEN_VALUE(SDMA0, 0, mmSDMA0_POWER_CNTL, 0x003ff006, 0x0003c000),
	SOC15_REG_GOLDEN_VALUE(SDMA0, 0, mmSDMA0_RLC0_IB_CNTL, 0x800f0100, 0x00000100),
	SOC15_REG_GOLDEN_VALUE(SDMA0, 0, mmSDMA0_RLC0_RB_WPTR_POLL_CNTL, 0x0000fff0, 0x00403000),
	SOC15_REG_GOLDEN_VALUE(SDMA0, 0, mmSDMA0_RLC1_IB_CNTL, 0x800f0100, 0x00000100),
	SOC15_REG_GOLDEN_VALUE(SDMA0, 0, mmSDMA0_RLC1_RB_WPTR_POLL_CNTL, 0x0000fff0, 0x00403000),
	SOC15_REG_GOLDEN_VALUE(SDMA0, 0, mmSDMA0_UTCL1_PAGE, 0x000003ff, 0x000003c0),
	SOC15_REG_GOLDEN_VALUE(SDMA0, 0, mmSDMA0_UTCL1_WATERMK, 0xfc000000, 0x00000000),
	SOC15_REG_GOLDEN_VALUE(SDMA1, 0, mmSDMA1_CLK_CTRL, 0xffffffff, 0x3f000100),
	SOC15_REG_GOLDEN_VALUE(SDMA1, 0, mmSDMA1_GFX_IB_CNTL, 0x800f0100, 0x00000100),
	SOC15_REG_GOLDEN_VALUE(SDMA1, 0, mmSDMA1_GFX_RB_WPTR_POLL_CNTL, 0x0000fff0, 0x00403000),
	SOC15_REG_GOLDEN_VALUE(SDMA1, 0, mmSDMA1_PAGE_IB_CNTL, 0x800f0100, 0x00000100),
	SOC15_REG_GOLDEN_VALUE(SDMA1, 0, mmSDMA1_PAGE_RB_WPTR_POLL_CNTL, 0x0000fff0, 0x00403000),
	SOC15_REG_GOLDEN_VALUE(SDMA1, 0, mmSDMA1_POWER_CNTL, 0x003ff000, 0x0003c000),
	SOC15_REG_GOLDEN_VALUE(SDMA1, 0, mmSDMA1_RLC0_IB_CNTL, 0x800f0100, 0x00000100),
	SOC15_REG_GOLDEN_VALUE(SDMA1, 0, mmSDMA1_RLC0_RB_WPTR_POLL_CNTL, 0x0000fff0, 0x00403000),
	SOC15_REG_GOLDEN_VALUE(SDMA1, 0, mmSDMA1_RLC1_IB_CNTL, 0x800f0100, 0x00000100),
	SOC15_REG_GOLDEN_VALUE(SDMA1, 0, mmSDMA1_RLC1_RB_WPTR_POLL_CNTL, 0x0000fff0, 0x00403000),
	SOC15_REG_GOLDEN_VALUE(SDMA1, 0, mmSDMA1_UTCL1_PAGE, 0x000003ff, 0x000003c0),
	SOC15_REG_GOLDEN_VALUE(SDMA1, 0, mmSDMA1_UTCL1_WATERMK, 0xfc000000, 0x00000000)
};

static const struct soc15_reg_golden golden_settings_sdma_vg10[] = {
	SOC15_REG_GOLDEN_VALUE(SDMA0, 0, mmSDMA0_GB_ADDR_CONFIG, 0x0018773f, 0x00104002),
	SOC15_REG_GOLDEN_VALUE(SDMA0, 0, mmSDMA0_GB_ADDR_CONFIG_READ, 0x0018773f, 0x00104002),
	SOC15_REG_GOLDEN_VALUE(SDMA1, 0, mmSDMA1_CHICKEN_BITS, 0xfe931f07, 0x02831d07),
	SOC15_REG_GOLDEN_VALUE(SDMA1, 0, mmSDMA1_GB_ADDR_CONFIG, 0x0018773f, 0x00104002),
	SOC15_REG_GOLDEN_VALUE(SDMA1, 0, mmSDMA1_GB_ADDR_CONFIG_READ, 0x0018773f, 0x00104002)
};

static const struct soc15_reg_golden golden_settings_sdma_vg12[] = {
	SOC15_REG_GOLDEN_VALUE(SDMA0, 0, mmSDMA0_GB_ADDR_CONFIG, 0x0018773f, 0x00104001),
	SOC15_REG_GOLDEN_VALUE(SDMA0, 0, mmSDMA0_GB_ADDR_CONFIG_READ, 0x0018773f, 0x00104001),
	SOC15_REG_GOLDEN_VALUE(SDMA1, 0, mmSDMA1_CHICKEN_BITS, 0xfe931f07, 0x02831d07),
	SOC15_REG_GOLDEN_VALUE(SDMA1, 0, mmSDMA1_GB_ADDR_CONFIG, 0x0018773f, 0x00104001),
	SOC15_REG_GOLDEN_VALUE(SDMA1, 0, mmSDMA1_GB_ADDR_CONFIG_READ, 0x0018773f, 0x00104001)
};

static const struct soc15_reg_golden golden_settings_sdma_4_1[] = {
	SOC15_REG_GOLDEN_VALUE(SDMA0, 0, mmSDMA0_CHICKEN_BITS, 0xfe931f07, 0x02831d07),
	SOC15_REG_GOLDEN_VALUE(SDMA0, 0, mmSDMA0_CLK_CTRL, 0xffffffff, 0x3f000100),
	SOC15_REG_GOLDEN_VALUE(SDMA0, 0, mmSDMA0_GFX_IB_CNTL, 0x800f0111, 0x00000100),
	SOC15_REG_GOLDEN_VALUE(SDMA0, 0, mmSDMA0_GFX_RB_WPTR_POLL_CNTL, 0xfffffff7, 0x00403000),
	SOC15_REG_GOLDEN_VALUE(SDMA0, 0, mmSDMA0_POWER_CNTL, 0xfc3fffff, 0x40000051),
	SOC15_REG_GOLDEN_VALUE(SDMA0, 0, mmSDMA0_RLC0_IB_CNTL, 0x800f0111, 0x00000100),
	SOC15_REG_GOLDEN_VALUE(SDMA0, 0, mmSDMA0_RLC0_RB_WPTR_POLL_CNTL, 0xfffffff7, 0x00403000),
	SOC15_REG_GOLDEN_VALUE(SDMA0, 0, mmSDMA0_RLC1_IB_CNTL, 0x800f0111, 0x00000100),
	SOC15_REG_GOLDEN_VALUE(SDMA0, 0, mmSDMA0_RLC1_RB_WPTR_POLL_CNTL, 0xfffffff7, 0x00403000),
	SOC15_REG_GOLDEN_VALUE(SDMA0, 0, mmSDMA0_UTCL1_PAGE, 0x000003ff, 0x000003c0),
	SOC15_REG_GOLDEN_VALUE(SDMA0, 0, mmSDMA0_UTCL1_WATERMK, 0xfc000000, 0x00000000)
};

static const struct soc15_reg_golden golden_settings_sdma0_4_2_init[] = {
	SOC15_REG_GOLDEN_VALUE(SDMA0, 0, mmSDMA0_RLC0_RB_WPTR_POLL_CNTL, 0xfffffff0, 0x00403000),
};

static const struct soc15_reg_golden golden_settings_sdma0_4_2[] =
{
	SOC15_REG_GOLDEN_VALUE(SDMA0, 0, mmSDMA0_CHICKEN_BITS, 0xfe931f07, 0x02831f07),
	SOC15_REG_GOLDEN_VALUE(SDMA0, 0, mmSDMA0_CLK_CTRL, 0xffffffff, 0x3f000100),
	SOC15_REG_GOLDEN_VALUE(SDMA0, 0, mmSDMA0_GB_ADDR_CONFIG, 0x0000773f, 0x00004002),
	SOC15_REG_GOLDEN_VALUE(SDMA0, 0, mmSDMA0_GB_ADDR_CONFIG_READ, 0x0000773f, 0x00004002),
	SOC15_REG_GOLDEN_VALUE(SDMA0, 0, mmSDMA0_GFX_RB_RPTR_ADDR_LO, 0xfffffffd, 0x00000001),
	SOC15_REG_GOLDEN_VALUE(SDMA0, 0, mmSDMA0_GFX_RB_WPTR_POLL_CNTL, 0xfffffff7, 0x00403000),
	SOC15_REG_GOLDEN_VALUE(SDMA0, 0, mmSDMA0_PAGE_RB_RPTR_ADDR_LO, 0xfffffffd, 0x00000001),
	SOC15_REG_GOLDEN_VALUE(SDMA0, 0, mmSDMA0_PAGE_RB_WPTR_POLL_CNTL, 0xfffffff7, 0x00403000),
	SOC15_REG_GOLDEN_VALUE(SDMA0, 0, mmSDMA0_RD_BURST_CNTL, 0x0000000f, 0x00000003),
	SOC15_REG_GOLDEN_VALUE(SDMA0, 0, mmSDMA0_RLC0_RB_RPTR_ADDR_LO, 0xfffffffd, 0x00000001),
	SOC15_REG_GOLDEN_VALUE(SDMA0, 0, mmSDMA0_RLC0_RB_WPTR_POLL_CNTL, 0xfffffff0, 0x00403000),
	SOC15_REG_GOLDEN_VALUE(SDMA0, 0, mmSDMA0_RLC1_RB_RPTR_ADDR_LO, 0xfffffffd, 0x00000001),
	SOC15_REG_GOLDEN_VALUE(SDMA0, 0, mmSDMA0_RLC1_RB_WPTR_POLL_CNTL, 0xfffffff7, 0x00403000),
	SOC15_REG_GOLDEN_VALUE(SDMA0, 0, mmSDMA0_RLC2_RB_RPTR_ADDR_LO, 0xfffffffd, 0x00000001),
	SOC15_REG_GOLDEN_VALUE(SDMA0, 0, mmSDMA0_RLC2_RB_WPTR_POLL_CNTL, 0xfffffff7, 0x00403000),
	SOC15_REG_GOLDEN_VALUE(SDMA0, 0, mmSDMA0_RLC3_RB_RPTR_ADDR_LO, 0xfffffffd, 0x00000001),
	SOC15_REG_GOLDEN_VALUE(SDMA0, 0, mmSDMA0_RLC3_RB_WPTR_POLL_CNTL, 0xfffffff7, 0x00403000),
	SOC15_REG_GOLDEN_VALUE(SDMA0, 0, mmSDMA0_RLC4_RB_RPTR_ADDR_LO, 0xfffffffd, 0x00000001),
	SOC15_REG_GOLDEN_VALUE(SDMA0, 0, mmSDMA0_RLC4_RB_WPTR_POLL_CNTL, 0xfffffff7, 0x00403000),
	SOC15_REG_GOLDEN_VALUE(SDMA0, 0, mmSDMA0_RLC5_RB_RPTR_ADDR_LO, 0xfffffffd, 0x00000001),
	SOC15_REG_GOLDEN_VALUE(SDMA0, 0, mmSDMA0_RLC5_RB_WPTR_POLL_CNTL, 0xfffffff7, 0x00403000),
	SOC15_REG_GOLDEN_VALUE(SDMA0, 0, mmSDMA0_RLC6_RB_RPTR_ADDR_LO, 0xfffffffd, 0x00000001),
	SOC15_REG_GOLDEN_VALUE(SDMA0, 0, mmSDMA0_RLC6_RB_WPTR_POLL_CNTL, 0xfffffff7, 0x00403000),
	SOC15_REG_GOLDEN_VALUE(SDMA0, 0, mmSDMA0_RLC7_RB_RPTR_ADDR_LO, 0xfffffffd, 0x00000001),
	SOC15_REG_GOLDEN_VALUE(SDMA0, 0, mmSDMA0_RLC7_RB_WPTR_POLL_CNTL, 0xfffffff7, 0x00403000),
	SOC15_REG_GOLDEN_VALUE(SDMA0, 0, mmSDMA0_UTCL1_PAGE, 0x000003ff, 0x000003c0),
};

static const struct soc15_reg_golden golden_settings_sdma1_4_2[] = {
	SOC15_REG_GOLDEN_VALUE(SDMA1, 0, mmSDMA1_CHICKEN_BITS, 0xfe931f07, 0x02831f07),
	SOC15_REG_GOLDEN_VALUE(SDMA1, 0, mmSDMA1_CLK_CTRL, 0xffffffff, 0x3f000100),
	SOC15_REG_GOLDEN_VALUE(SDMA1, 0, mmSDMA1_GB_ADDR_CONFIG, 0x0000773f, 0x00004002),
	SOC15_REG_GOLDEN_VALUE(SDMA1, 0, mmSDMA1_GB_ADDR_CONFIG_READ, 0x0000773f, 0x00004002),
	SOC15_REG_GOLDEN_VALUE(SDMA1, 0, mmSDMA1_GFX_RB_RPTR_ADDR_LO, 0xfffffffd, 0x00000001),
	SOC15_REG_GOLDEN_VALUE(SDMA1, 0, mmSDMA1_GFX_RB_WPTR_POLL_CNTL, 0xfffffff7, 0x00403000),
	SOC15_REG_GOLDEN_VALUE(SDMA1, 0, mmSDMA1_PAGE_RB_RPTR_ADDR_LO, 0xfffffffd, 0x00000001),
	SOC15_REG_GOLDEN_VALUE(SDMA1, 0, mmSDMA1_PAGE_RB_WPTR_POLL_CNTL, 0xfffffff7, 0x00403000),
	SOC15_REG_GOLDEN_VALUE(SDMA1, 0, mmSDMA1_RD_BURST_CNTL, 0x0000000f, 0x00000003),
	SOC15_REG_GOLDEN_VALUE(SDMA1, 0, mmSDMA1_RLC0_RB_RPTR_ADDR_LO, 0xfffffffd, 0x00000001),
	SOC15_REG_GOLDEN_VALUE(SDMA1, 0, mmSDMA1_RLC0_RB_WPTR_POLL_CNTL, 0xfffffff0, 0x00403000),
	SOC15_REG_GOLDEN_VALUE(SDMA1, 0, mmSDMA1_RLC1_RB_RPTR_ADDR_LO, 0xfffffffd, 0x00000001),
	SOC15_REG_GOLDEN_VALUE(SDMA1, 0, mmSDMA1_RLC1_RB_WPTR_POLL_CNTL, 0xfffffff7, 0x00403000),
	SOC15_REG_GOLDEN_VALUE(SDMA1, 0, mmSDMA1_RLC2_RB_RPTR_ADDR_LO, 0xfffffffd, 0x00000001),
	SOC15_REG_GOLDEN_VALUE(SDMA1, 0, mmSDMA1_RLC2_RB_WPTR_POLL_CNTL, 0xfffffff7, 0x00403000),
	SOC15_REG_GOLDEN_VALUE(SDMA1, 0, mmSDMA1_RLC3_RB_RPTR_ADDR_LO, 0xfffffffd, 0x00000001),
	SOC15_REG_GOLDEN_VALUE(SDMA1, 0, mmSDMA1_RLC3_RB_WPTR_POLL_CNTL, 0xfffffff7, 0x00403000),
	SOC15_REG_GOLDEN_VALUE(SDMA1, 0, mmSDMA1_RLC4_RB_RPTR_ADDR_LO, 0xfffffffd, 0x00000001),
	SOC15_REG_GOLDEN_VALUE(SDMA1, 0, mmSDMA1_RLC4_RB_WPTR_POLL_CNTL, 0xfffffff7, 0x00403000),
	SOC15_REG_GOLDEN_VALUE(SDMA1, 0, mmSDMA1_RLC5_RB_RPTR_ADDR_LO, 0xfffffffd, 0x00000001),
	SOC15_REG_GOLDEN_VALUE(SDMA1, 0, mmSDMA1_RLC5_RB_WPTR_POLL_CNTL, 0xfffffff7, 0x00403000),
	SOC15_REG_GOLDEN_VALUE(SDMA1, 0, mmSDMA1_RLC6_RB_RPTR_ADDR_LO, 0xfffffffd, 0x00000001),
	SOC15_REG_GOLDEN_VALUE(SDMA1, 0, mmSDMA1_RLC6_RB_WPTR_POLL_CNTL, 0xfffffff7, 0x00403000),
	SOC15_REG_GOLDEN_VALUE(SDMA1, 0, mmSDMA1_RLC7_RB_RPTR_ADDR_LO, 0xfffffffd, 0x00000001),
	SOC15_REG_GOLDEN_VALUE(SDMA1, 0, mmSDMA1_RLC7_RB_WPTR_POLL_CNTL, 0xfffffff7, 0x00403000),
	SOC15_REG_GOLDEN_VALUE(SDMA1, 0, mmSDMA1_UTCL1_PAGE, 0x000003ff, 0x000003c0),
};

static const struct soc15_reg_golden golden_settings_sdma_rv1[] =
{
	SOC15_REG_GOLDEN_VALUE(SDMA0, 0, mmSDMA0_GB_ADDR_CONFIG, 0x0018773f, 0x00000002),
	SOC15_REG_GOLDEN_VALUE(SDMA0, 0, mmSDMA0_GB_ADDR_CONFIG_READ, 0x0018773f, 0x00000002)
};

static const struct soc15_reg_golden golden_settings_sdma_rv2[] =
{
	SOC15_REG_GOLDEN_VALUE(SDMA0, 0, mmSDMA0_GB_ADDR_CONFIG, 0x0018773f, 0x00003001),
	SOC15_REG_GOLDEN_VALUE(SDMA0, 0, mmSDMA0_GB_ADDR_CONFIG_READ, 0x0018773f, 0x00003001)
};

static u32 sdma_v4_0_get_reg_offset(struct amdgpu_device *adev,
		u32 instance, u32 offset)
{
	return ( 0 == instance ? (adev->reg_offset[SDMA0_HWIP][0][0] + offset) :
			(adev->reg_offset[SDMA1_HWIP][0][0] + offset));
}

static void sdma_v4_0_init_golden_registers(struct amdgpu_device *adev)
{
	switch (adev->asic_type) {
	case CHIP_VEGA10:
		soc15_program_register_sequence(adev,
						 golden_settings_sdma_4,
						 ARRAY_SIZE(golden_settings_sdma_4));
		soc15_program_register_sequence(adev,
						 golden_settings_sdma_vg10,
						 ARRAY_SIZE(golden_settings_sdma_vg10));
		break;
	case CHIP_VEGA12:
		soc15_program_register_sequence(adev,
						golden_settings_sdma_4,
						ARRAY_SIZE(golden_settings_sdma_4));
		soc15_program_register_sequence(adev,
						golden_settings_sdma_vg12,
						ARRAY_SIZE(golden_settings_sdma_vg12));
		break;
	case CHIP_VEGA20:
		soc15_program_register_sequence(adev,
						golden_settings_sdma0_4_2_init,
						ARRAY_SIZE(golden_settings_sdma0_4_2_init));
		soc15_program_register_sequence(adev,
						golden_settings_sdma0_4_2,
						ARRAY_SIZE(golden_settings_sdma0_4_2));
		soc15_program_register_sequence(adev,
						golden_settings_sdma1_4_2,
						ARRAY_SIZE(golden_settings_sdma1_4_2));
		break;
	case CHIP_RAVEN:
		soc15_program_register_sequence(adev,
						golden_settings_sdma_4_1,
						ARRAY_SIZE(golden_settings_sdma_4_1));
		if (adev->rev_id >= 8)
			soc15_program_register_sequence(adev,
							golden_settings_sdma_rv2,
							ARRAY_SIZE(golden_settings_sdma_rv2));
		else
			soc15_program_register_sequence(adev,
							golden_settings_sdma_rv1,
							ARRAY_SIZE(golden_settings_sdma_rv1));
		break;
	default:
		break;
	}
}

/**
 * sdma_v4_0_init_microcode - load ucode images from disk
 *
 * @adev: amdgpu_device pointer
 *
 * Use the firmware interface to load the ucode images into
 * the driver (not loaded into hw).
 * Returns 0 on success, error on failure.
 */

// emulation only, won't work on real chip
// vega10 real chip need to use PSP to load firmware
static int sdma_v4_0_init_microcode(struct amdgpu_device *adev)
{
	const char *chip_name;
	char fw_name[30];
	int err = 0, i;
	struct amdgpu_firmware_info *info = NULL;
	const struct common_firmware_header *header = NULL;
	const struct sdma_firmware_header_v1_0 *hdr;

	DRM_DEBUG("\n");

	switch (adev->asic_type) {
	case CHIP_VEGA10:
		chip_name = "vega10";
		break;
	case CHIP_VEGA12:
		chip_name = "vega12";
		break;
	case CHIP_VEGA20:
		chip_name = "vega20";
		break;
	case CHIP_RAVEN:
		if (adev->rev_id >= 8)
			chip_name = "raven2";
		else if (adev->pdev->device == 0x15d8)
			chip_name = "picasso";
		else
			chip_name = "raven";
		break;
	default:
		BUG();
	}

	for (i = 0; i < adev->sdma.num_instances; i++) {
		if (i == 0)
			snprintf(fw_name, sizeof(fw_name), "amdgpu/%s_sdma.bin", chip_name);
		else
			snprintf(fw_name, sizeof(fw_name), "amdgpu/%s_sdma1.bin", chip_name);
		err = request_firmware(&adev->sdma.instance[i].fw, fw_name, adev->dev);
		if (err)
			goto out;
		err = amdgpu_ucode_validate(adev->sdma.instance[i].fw);
		if (err)
			goto out;
		hdr = (const struct sdma_firmware_header_v1_0 *)adev->sdma.instance[i].fw->data;
		adev->sdma.instance[i].fw_version = le32_to_cpu(hdr->header.ucode_version);
		adev->sdma.instance[i].feature_version = le32_to_cpu(hdr->ucode_feature_version);
		if (adev->sdma.instance[i].feature_version >= 20)
			adev->sdma.instance[i].burst_nop = true;
		DRM_DEBUG("psp_load == '%s'\n",
				adev->firmware.load_type == AMDGPU_FW_LOAD_PSP ? "true" : "false");

		if (adev->firmware.load_type == AMDGPU_FW_LOAD_PSP) {
			info = &adev->firmware.ucode[AMDGPU_UCODE_ID_SDMA0 + i];
			info->ucode_id = AMDGPU_UCODE_ID_SDMA0 + i;
			info->fw = adev->sdma.instance[i].fw;
			header = (const struct common_firmware_header *)info->fw->data;
			adev->firmware.fw_size +=
				ALIGN(le32_to_cpu(header->ucode_size_bytes), PAGE_SIZE);
		}
	}
out:
	if (err) {
		DRM_ERROR("sdma_v4_0: Failed to load firmware \"%s\"\n", fw_name);
		for (i = 0; i < adev->sdma.num_instances; i++) {
			release_firmware(adev->sdma.instance[i].fw);
			adev->sdma.instance[i].fw = NULL;
		}
	}
	return err;
}

/**
 * sdma_v4_0_ring_get_rptr - get the current read pointer
 *
 * @ring: amdgpu ring pointer
 *
 * Get the current rptr from the hardware (VEGA10+).
 */
static uint64_t sdma_v4_0_ring_get_rptr(struct amdgpu_ring *ring)
{
	u64 *rptr;

	/* XXX check if swapping is necessary on BE */
	rptr = ((u64 *)&ring->adev->wb.wb[ring->rptr_offs]);

	DRM_DEBUG("rptr before shift == 0x%016llx\n", *rptr);
	return ((*rptr) >> 2);
}

/**
 * sdma_v4_0_ring_get_wptr - get the current write pointer
 *
 * @ring: amdgpu ring pointer
 *
 * Get the current wptr from the hardware (VEGA10+).
 */
static uint64_t sdma_v4_0_ring_get_wptr(struct amdgpu_ring *ring)
{
	struct amdgpu_device *adev = ring->adev;
	u64 wptr;

	if (ring->use_doorbell) {
		/* XXX check if swapping is necessary on BE */
		wptr = READ_ONCE(*((u64 *)&adev->wb.wb[ring->wptr_offs]));
		DRM_DEBUG("wptr/doorbell before shift == 0x%016llx\n", wptr);
	} else {
		wptr = RREG32_SDMA(ring->me, mmSDMA0_GFX_RB_WPTR_HI);
		wptr = wptr << 32;
		wptr |= RREG32_SDMA(ring->me, mmSDMA0_GFX_RB_WPTR);
		DRM_DEBUG("wptr before shift [%i] wptr == 0x%016llx\n",
				ring->me, wptr);
	}

	return wptr >> 2;
}

/**
 * sdma_v4_0_ring_set_wptr - commit the write pointer
 *
 * @ring: amdgpu ring pointer
 *
 * Write the wptr back to the hardware (VEGA10+).
 */
static void sdma_v4_0_ring_set_wptr(struct amdgpu_ring *ring)
{
	struct amdgpu_device *adev = ring->adev;

	DRM_DEBUG("Setting write pointer\n");
	if (ring->use_doorbell) {
		u64 *wb = (u64 *)&adev->wb.wb[ring->wptr_offs];

		DRM_DEBUG("Using doorbell -- "
				"wptr_offs == 0x%08x "
				"lower_32_bits(ring->wptr) << 2 == 0x%08x "
				"upper_32_bits(ring->wptr) << 2 == 0x%08x\n",
				ring->wptr_offs,
				lower_32_bits(ring->wptr << 2),
				upper_32_bits(ring->wptr << 2));
		/* XXX check if swapping is necessary on BE */
		WRITE_ONCE(*wb, (ring->wptr << 2));
		DRM_DEBUG("calling WDOORBELL64(0x%08x, 0x%016llx)\n",
				ring->doorbell_index, ring->wptr << 2);
		WDOORBELL64(ring->doorbell_index, ring->wptr << 2);
	} else {
		DRM_DEBUG("Not using doorbell -- "
				"mmSDMA%i_GFX_RB_WPTR == 0x%08x "
				"mmSDMA%i_GFX_RB_WPTR_HI == 0x%08x\n",
				ring->me,
				lower_32_bits(ring->wptr << 2),
				ring->me,
				upper_32_bits(ring->wptr << 2));
		WREG32_SDMA(ring->me, mmSDMA0_GFX_RB_WPTR,
			    lower_32_bits(ring->wptr << 2));
		WREG32_SDMA(ring->me, mmSDMA0_GFX_RB_WPTR_HI,
			    upper_32_bits(ring->wptr << 2));
	}
}

/**
 * sdma_v4_0_page_ring_get_wptr - get the current write pointer
 *
 * @ring: amdgpu ring pointer
 *
 * Get the current wptr from the hardware (VEGA10+).
 */
static uint64_t sdma_v4_0_page_ring_get_wptr(struct amdgpu_ring *ring)
{
	struct amdgpu_device *adev = ring->adev;
	u64 wptr;

	if (ring->use_doorbell) {
		/* XXX check if swapping is necessary on BE */
		wptr = READ_ONCE(*((u64 *)&adev->wb.wb[ring->wptr_offs]));
	} else {
		wptr = RREG32_SDMA(ring->me, mmSDMA0_PAGE_RB_WPTR_HI);
		wptr = wptr << 32;
		wptr |= RREG32_SDMA(ring->me, mmSDMA0_PAGE_RB_WPTR);
	}

	return wptr >> 2;
}

/**
 * sdma_v4_0_ring_set_wptr - commit the write pointer
 *
 * @ring: amdgpu ring pointer
 *
 * Write the wptr back to the hardware (VEGA10+).
 */
static void sdma_v4_0_page_ring_set_wptr(struct amdgpu_ring *ring)
{
	struct amdgpu_device *adev = ring->adev;

	if (ring->use_doorbell) {
		u64 *wb = (u64 *)&adev->wb.wb[ring->wptr_offs];

		/* XXX check if swapping is necessary on BE */
		WRITE_ONCE(*wb, (ring->wptr << 2));
		WDOORBELL64(ring->doorbell_index, ring->wptr << 2);
	} else {
		uint64_t wptr = ring->wptr << 2;

		WREG32_SDMA(ring->me, mmSDMA0_PAGE_RB_WPTR,
			    lower_32_bits(wptr));
		WREG32_SDMA(ring->me, mmSDMA0_PAGE_RB_WPTR_HI,
			    upper_32_bits(wptr));
	}
}

static void sdma_v4_0_ring_insert_nop(struct amdgpu_ring *ring, uint32_t count)
{
	struct amdgpu_sdma_instance *sdma = amdgpu_sdma_get_instance_from_ring(ring);
	int i;

	for (i = 0; i < count; i++)
		if (sdma && sdma->burst_nop && (i == 0))
			amdgpu_ring_write(ring, ring->funcs->nop |
				SDMA_PKT_NOP_HEADER_COUNT(count - 1));
		else
			amdgpu_ring_write(ring, ring->funcs->nop);
}

/**
 * sdma_v4_0_ring_emit_ib - Schedule an IB on the DMA engine
 *
 * @ring: amdgpu ring pointer
 * @ib: IB object to schedule
 *
 * Schedule an IB in the DMA ring (VEGA10).
 */
static void sdma_v4_0_ring_emit_ib(struct amdgpu_ring *ring,
				   struct amdgpu_job *job,
				   struct amdgpu_ib *ib,
				   uint32_t flags)
{
	unsigned vmid = AMDGPU_JOB_GET_VMID(job);

	/* IB packet must end on a 8 DW boundary */
	sdma_v4_0_ring_insert_nop(ring, (10 - (lower_32_bits(ring->wptr) & 7)) % 8);

	amdgpu_ring_write(ring, SDMA_PKT_HEADER_OP(SDMA_OP_INDIRECT) |
			  SDMA_PKT_INDIRECT_HEADER_VMID(vmid & 0xf));
	/* base must be 32 byte aligned */
	amdgpu_ring_write(ring, lower_32_bits(ib->gpu_addr) & 0xffffffe0);
	amdgpu_ring_write(ring, upper_32_bits(ib->gpu_addr));
	amdgpu_ring_write(ring, ib->length_dw);
	amdgpu_ring_write(ring, 0);
	amdgpu_ring_write(ring, 0);

}

static void sdma_v4_0_wait_reg_mem(struct amdgpu_ring *ring,
				   int mem_space, int hdp,
				   uint32_t addr0, uint32_t addr1,
				   uint32_t ref, uint32_t mask,
				   uint32_t inv)
{
	amdgpu_ring_write(ring, SDMA_PKT_HEADER_OP(SDMA_OP_POLL_REGMEM) |
			  SDMA_PKT_POLL_REGMEM_HEADER_HDP_FLUSH(hdp) |
			  SDMA_PKT_POLL_REGMEM_HEADER_MEM_POLL(mem_space) |
			  SDMA_PKT_POLL_REGMEM_HEADER_FUNC(3)); /* == */
	if (mem_space) {
		/* memory */
		amdgpu_ring_write(ring, addr0);
		amdgpu_ring_write(ring, addr1);
	} else {
		/* registers */
		amdgpu_ring_write(ring, addr0 << 2);
		amdgpu_ring_write(ring, addr1 << 2);
	}
	amdgpu_ring_write(ring, ref); /* reference */
	amdgpu_ring_write(ring, mask); /* mask */
	amdgpu_ring_write(ring, SDMA_PKT_POLL_REGMEM_DW5_RETRY_COUNT(0xfff) |
			  SDMA_PKT_POLL_REGMEM_DW5_INTERVAL(inv)); /* retry count, poll interval */
}

/**
 * sdma_v4_0_ring_emit_hdp_flush - emit an hdp flush on the DMA ring
 *
 * @ring: amdgpu ring pointer
 *
 * Emit an hdp flush packet on the requested DMA ring.
 */
static void sdma_v4_0_ring_emit_hdp_flush(struct amdgpu_ring *ring)
{
	struct amdgpu_device *adev = ring->adev;
	u32 ref_and_mask = 0;
	const struct nbio_hdp_flush_reg *nbio_hf_reg = adev->nbio_funcs->hdp_flush_reg;

	if (ring->me == 0)
		ref_and_mask = nbio_hf_reg->ref_and_mask_sdma0;
	else
		ref_and_mask = nbio_hf_reg->ref_and_mask_sdma1;

	sdma_v4_0_wait_reg_mem(ring, 0, 1,
			       adev->nbio_funcs->get_hdp_flush_done_offset(adev),
			       adev->nbio_funcs->get_hdp_flush_req_offset(adev),
			       ref_and_mask, ref_and_mask, 10);
}

/**
 * sdma_v4_0_ring_emit_fence - emit a fence on the DMA ring
 *
 * @ring: amdgpu ring pointer
 * @fence: amdgpu fence object
 *
 * Add a DMA fence packet to the ring to write
 * the fence seq number and DMA trap packet to generate
 * an interrupt if needed (VEGA10).
 */
static void sdma_v4_0_ring_emit_fence(struct amdgpu_ring *ring, u64 addr, u64 seq,
				      unsigned flags)
{
	bool write64bit = flags & AMDGPU_FENCE_FLAG_64BIT;
	/* write the fence */
	amdgpu_ring_write(ring, SDMA_PKT_HEADER_OP(SDMA_OP_FENCE));
	/* zero in first two bits */
	BUG_ON(addr & 0x3);
	amdgpu_ring_write(ring, lower_32_bits(addr));
	amdgpu_ring_write(ring, upper_32_bits(addr));
	amdgpu_ring_write(ring, lower_32_bits(seq));

	/* optionally write high bits as well */
	if (write64bit) {
		addr += 4;
		amdgpu_ring_write(ring, SDMA_PKT_HEADER_OP(SDMA_OP_FENCE));
		/* zero in first two bits */
		BUG_ON(addr & 0x3);
		amdgpu_ring_write(ring, lower_32_bits(addr));
		amdgpu_ring_write(ring, upper_32_bits(addr));
		amdgpu_ring_write(ring, upper_32_bits(seq));
	}

	/* generate an interrupt */
	amdgpu_ring_write(ring, SDMA_PKT_HEADER_OP(SDMA_OP_TRAP));
	amdgpu_ring_write(ring, SDMA_PKT_TRAP_INT_CONTEXT_INT_CONTEXT(0));
}


/**
 * sdma_v4_0_gfx_stop - stop the gfx async dma engines
 *
 * @adev: amdgpu_device pointer
 *
 * Stop the gfx async dma ring buffers (VEGA10).
 */
static void sdma_v4_0_gfx_stop(struct amdgpu_device *adev)
{
	struct amdgpu_ring *sdma0 = &adev->sdma.instance[0].ring;
	struct amdgpu_ring *sdma1 = &adev->sdma.instance[1].ring;
	u32 rb_cntl, ib_cntl;
	int i;

	if ((adev->mman.buffer_funcs_ring == sdma0) ||
	    (adev->mman.buffer_funcs_ring == sdma1))
			amdgpu_ttm_set_buffer_funcs_status(adev, false);

	for (i = 0; i < adev->sdma.num_instances; i++) {
		rb_cntl = RREG32_SDMA(i, mmSDMA0_GFX_RB_CNTL);
		rb_cntl = REG_SET_FIELD(rb_cntl, SDMA0_GFX_RB_CNTL, RB_ENABLE, 0);
		WREG32_SDMA(i, mmSDMA0_GFX_RB_CNTL, rb_cntl);
		ib_cntl = RREG32_SDMA(i, mmSDMA0_GFX_IB_CNTL);
		ib_cntl = REG_SET_FIELD(ib_cntl, SDMA0_GFX_IB_CNTL, IB_ENABLE, 0);
		WREG32_SDMA(i, mmSDMA0_GFX_IB_CNTL, ib_cntl);
	}

	sdma0->sched.ready = false;
	sdma1->sched.ready = false;
}

/**
 * sdma_v4_0_rlc_stop - stop the compute async dma engines
 *
 * @adev: amdgpu_device pointer
 *
 * Stop the compute async dma queues (VEGA10).
 */
static void sdma_v4_0_rlc_stop(struct amdgpu_device *adev)
{
	/* XXX todo */
}

/**
 * sdma_v4_0_page_stop - stop the page async dma engines
 *
 * @adev: amdgpu_device pointer
 *
 * Stop the page async dma ring buffers (VEGA10).
 */
static void sdma_v4_0_page_stop(struct amdgpu_device *adev)
{
	struct amdgpu_ring *sdma0 = &adev->sdma.instance[0].page;
	struct amdgpu_ring *sdma1 = &adev->sdma.instance[1].page;
	u32 rb_cntl, ib_cntl;
	int i;

	if ((adev->mman.buffer_funcs_ring == sdma0) ||
	    (adev->mman.buffer_funcs_ring == sdma1))
		amdgpu_ttm_set_buffer_funcs_status(adev, false);

	for (i = 0; i < adev->sdma.num_instances; i++) {
		rb_cntl = RREG32_SDMA(i, mmSDMA0_PAGE_RB_CNTL);
		rb_cntl = REG_SET_FIELD(rb_cntl, SDMA0_PAGE_RB_CNTL,
					RB_ENABLE, 0);
		WREG32_SDMA(i, mmSDMA0_PAGE_RB_CNTL, rb_cntl);
		ib_cntl = RREG32_SDMA(i, mmSDMA0_PAGE_IB_CNTL);
		ib_cntl = REG_SET_FIELD(ib_cntl, SDMA0_PAGE_IB_CNTL,
					IB_ENABLE, 0);
		WREG32_SDMA(i, mmSDMA0_PAGE_IB_CNTL, ib_cntl);
	}

	sdma0->sched.ready = false;
	sdma1->sched.ready = false;
}

/**
 * sdma_v_0_ctx_switch_enable - stop the async dma engines context switch
 *
 * @adev: amdgpu_device pointer
 * @enable: enable/disable the DMA MEs context switch.
 *
 * Halt or unhalt the async dma engines context switch (VEGA10).
 */
static void sdma_v4_0_ctx_switch_enable(struct amdgpu_device *adev, bool enable)
{
	u32 f32_cntl, phase_quantum = 0;
	int i;

	if (amdgpu_sdma_phase_quantum) {
		unsigned value = amdgpu_sdma_phase_quantum;
		unsigned unit = 0;

		while (value > (SDMA0_PHASE0_QUANTUM__VALUE_MASK >>
				SDMA0_PHASE0_QUANTUM__VALUE__SHIFT)) {
			value = (value + 1) >> 1;
			unit++;
		}
		if (unit > (SDMA0_PHASE0_QUANTUM__UNIT_MASK >>
			    SDMA0_PHASE0_QUANTUM__UNIT__SHIFT)) {
			value = (SDMA0_PHASE0_QUANTUM__VALUE_MASK >>
				 SDMA0_PHASE0_QUANTUM__VALUE__SHIFT);
			unit = (SDMA0_PHASE0_QUANTUM__UNIT_MASK >>
				SDMA0_PHASE0_QUANTUM__UNIT__SHIFT);
			WARN_ONCE(1,
			"clamping sdma_phase_quantum to %uK clock cycles\n",
				  value << unit);
		}
		phase_quantum =
			value << SDMA0_PHASE0_QUANTUM__VALUE__SHIFT |
			unit  << SDMA0_PHASE0_QUANTUM__UNIT__SHIFT;
	}

	for (i = 0; i < adev->sdma.num_instances; i++) {
		f32_cntl = RREG32_SDMA(i, mmSDMA0_CNTL);
		f32_cntl = REG_SET_FIELD(f32_cntl, SDMA0_CNTL,
				AUTO_CTXSW_ENABLE, enable ? 1 : 0);
		if (enable && amdgpu_sdma_phase_quantum) {
			WREG32_SDMA(i, mmSDMA0_PHASE0_QUANTUM, phase_quantum);
			WREG32_SDMA(i, mmSDMA0_PHASE1_QUANTUM, phase_quantum);
			WREG32_SDMA(i, mmSDMA0_PHASE2_QUANTUM, phase_quantum);
		}
		WREG32_SDMA(i, mmSDMA0_CNTL, f32_cntl);
	}

}

/**
 * sdma_v4_0_enable - stop the async dma engines
 *
 * @adev: amdgpu_device pointer
 * @enable: enable/disable the DMA MEs.
 *
 * Halt or unhalt the async dma engines (VEGA10).
 */
static void sdma_v4_0_enable(struct amdgpu_device *adev, bool enable)
{
	u32 f32_cntl;
	int i;

	if (enable == false) {
		sdma_v4_0_gfx_stop(adev);
		sdma_v4_0_rlc_stop(adev);
		if (adev->sdma.has_page_queue)
			sdma_v4_0_page_stop(adev);
	}

	for (i = 0; i < adev->sdma.num_instances; i++) {
		f32_cntl = RREG32_SDMA(i, mmSDMA0_F32_CNTL);
		f32_cntl = REG_SET_FIELD(f32_cntl, SDMA0_F32_CNTL, HALT, enable ? 0 : 1);
		WREG32_SDMA(i, mmSDMA0_F32_CNTL, f32_cntl);
	}
}

/**
 * sdma_v4_0_rb_cntl - get parameters for rb_cntl
 */
static uint32_t sdma_v4_0_rb_cntl(struct amdgpu_ring *ring, uint32_t rb_cntl)
{
	/* Set ring buffer size in dwords */
	uint32_t rb_bufsz = order_base_2(ring->ring_size / 4);

	rb_cntl = REG_SET_FIELD(rb_cntl, SDMA0_GFX_RB_CNTL, RB_SIZE, rb_bufsz);
#ifdef __BIG_ENDIAN
	rb_cntl = REG_SET_FIELD(rb_cntl, SDMA0_GFX_RB_CNTL, RB_SWAP_ENABLE, 1);
	rb_cntl = REG_SET_FIELD(rb_cntl, SDMA0_GFX_RB_CNTL,
				RPTR_WRITEBACK_SWAP_ENABLE, 1);
#endif
	return rb_cntl;
}

/**
 * sdma_v4_0_gfx_resume - setup and start the async dma engines
 *
 * @adev: amdgpu_device pointer
 * @i: instance to resume
 *
 * Set up the gfx DMA ring buffers and enable them (VEGA10).
 * Returns 0 for success, error for failure.
 */
static void sdma_v4_0_gfx_resume(struct amdgpu_device *adev, unsigned int i)
{
	struct amdgpu_ring *ring = &adev->sdma.instance[i].ring;
	u32 rb_cntl, ib_cntl, wptr_poll_cntl;
	u32 wb_offset;
	u32 doorbell;
	u32 doorbell_offset;
	u64 wptr_gpu_addr;

	wb_offset = (ring->rptr_offs * 4);

	rb_cntl = RREG32_SDMA(i, mmSDMA0_GFX_RB_CNTL);
	rb_cntl = sdma_v4_0_rb_cntl(ring, rb_cntl);
	WREG32_SDMA(i, mmSDMA0_GFX_RB_CNTL, rb_cntl);

	/* Initialize the ring buffer's read and write pointers */
	WREG32_SDMA(i, mmSDMA0_GFX_RB_RPTR, 0);
	WREG32_SDMA(i, mmSDMA0_GFX_RB_RPTR_HI, 0);
	WREG32_SDMA(i, mmSDMA0_GFX_RB_WPTR, 0);
	WREG32_SDMA(i, mmSDMA0_GFX_RB_WPTR_HI, 0);

	/* set the wb address whether it's enabled or not */
	WREG32_SDMA(i, mmSDMA0_GFX_RB_RPTR_ADDR_HI,
	       upper_32_bits(adev->wb.gpu_addr + wb_offset) & 0xFFFFFFFF);
	WREG32_SDMA(i, mmSDMA0_GFX_RB_RPTR_ADDR_LO,
	       lower_32_bits(adev->wb.gpu_addr + wb_offset) & 0xFFFFFFFC);

	rb_cntl = REG_SET_FIELD(rb_cntl, SDMA0_GFX_RB_CNTL,
				RPTR_WRITEBACK_ENABLE, 1);

	WREG32_SDMA(i, mmSDMA0_GFX_RB_BASE, ring->gpu_addr >> 8);
	WREG32_SDMA(i, mmSDMA0_GFX_RB_BASE_HI, ring->gpu_addr >> 40);

	ring->wptr = 0;

	/* before programing wptr to a less value, need set minor_ptr_update first */
	WREG32_SDMA(i, mmSDMA0_GFX_MINOR_PTR_UPDATE, 1);

	doorbell = RREG32_SDMA(i, mmSDMA0_GFX_DOORBELL);
	doorbell_offset = RREG32_SDMA(i, mmSDMA0_GFX_DOORBELL_OFFSET);

	doorbell = REG_SET_FIELD(doorbell, SDMA0_GFX_DOORBELL, ENABLE,
				 ring->use_doorbell);
	doorbell_offset = REG_SET_FIELD(doorbell_offset,
					SDMA0_GFX_DOORBELL_OFFSET,
					OFFSET, ring->doorbell_index);
	WREG32_SDMA(i, mmSDMA0_GFX_DOORBELL, doorbell);
	WREG32_SDMA(i, mmSDMA0_GFX_DOORBELL_OFFSET, doorbell_offset);

	sdma_v4_0_ring_set_wptr(ring);

	/* set minor_ptr_update to 0 after wptr programed */
	WREG32_SDMA(i, mmSDMA0_GFX_MINOR_PTR_UPDATE, 0);

	/* setup the wptr shadow polling */
	wptr_gpu_addr = adev->wb.gpu_addr + (ring->wptr_offs * 4);
	WREG32_SDMA(i, mmSDMA0_GFX_RB_WPTR_POLL_ADDR_LO,
		    lower_32_bits(wptr_gpu_addr));
	WREG32_SDMA(i, mmSDMA0_GFX_RB_WPTR_POLL_ADDR_HI,
		    upper_32_bits(wptr_gpu_addr));
	wptr_poll_cntl = RREG32_SDMA(i, mmSDMA0_GFX_RB_WPTR_POLL_CNTL);
	wptr_poll_cntl = REG_SET_FIELD(wptr_poll_cntl,
				       SDMA0_GFX_RB_WPTR_POLL_CNTL,
				       F32_POLL_ENABLE, amdgpu_sriov_vf(adev)? 1 : 0);
	WREG32_SDMA(i, mmSDMA0_GFX_RB_WPTR_POLL_CNTL, wptr_poll_cntl);

	/* enable DMA RB */
	rb_cntl = REG_SET_FIELD(rb_cntl, SDMA0_GFX_RB_CNTL, RB_ENABLE, 1);
	WREG32_SDMA(i, mmSDMA0_GFX_RB_CNTL, rb_cntl);

	ib_cntl = RREG32_SDMA(i, mmSDMA0_GFX_IB_CNTL);
	ib_cntl = REG_SET_FIELD(ib_cntl, SDMA0_GFX_IB_CNTL, IB_ENABLE, 1);
#ifdef __BIG_ENDIAN
	ib_cntl = REG_SET_FIELD(ib_cntl, SDMA0_GFX_IB_CNTL, IB_SWAP_ENABLE, 1);
#endif
	/* enable DMA IBs */
	WREG32_SDMA(i, mmSDMA0_GFX_IB_CNTL, ib_cntl);

	ring->sched.ready = true;
}

/**
 * sdma_v4_0_page_resume - setup and start the async dma engines
 *
 * @adev: amdgpu_device pointer
 * @i: instance to resume
 *
 * Set up the page DMA ring buffers and enable them (VEGA10).
 * Returns 0 for success, error for failure.
 */
static void sdma_v4_0_page_resume(struct amdgpu_device *adev, unsigned int i)
{
	struct amdgpu_ring *ring = &adev->sdma.instance[i].page;
	u32 rb_cntl, ib_cntl, wptr_poll_cntl;
	u32 wb_offset;
	u32 doorbell;
	u32 doorbell_offset;
	u64 wptr_gpu_addr;

	wb_offset = (ring->rptr_offs * 4);

	rb_cntl = RREG32_SDMA(i, mmSDMA0_PAGE_RB_CNTL);
	rb_cntl = sdma_v4_0_rb_cntl(ring, rb_cntl);
	WREG32_SDMA(i, mmSDMA0_PAGE_RB_CNTL, rb_cntl);

	/* Initialize the ring buffer's read and write pointers */
	WREG32_SDMA(i, mmSDMA0_PAGE_RB_RPTR, 0);
	WREG32_SDMA(i, mmSDMA0_PAGE_RB_RPTR_HI, 0);
	WREG32_SDMA(i, mmSDMA0_PAGE_RB_WPTR, 0);
	WREG32_SDMA(i, mmSDMA0_PAGE_RB_WPTR_HI, 0);

	/* set the wb address whether it's enabled or not */
	WREG32_SDMA(i, mmSDMA0_PAGE_RB_RPTR_ADDR_HI,
	       upper_32_bits(adev->wb.gpu_addr + wb_offset) & 0xFFFFFFFF);
	WREG32_SDMA(i, mmSDMA0_PAGE_RB_RPTR_ADDR_LO,
	       lower_32_bits(adev->wb.gpu_addr + wb_offset) & 0xFFFFFFFC);

	rb_cntl = REG_SET_FIELD(rb_cntl, SDMA0_PAGE_RB_CNTL,
				RPTR_WRITEBACK_ENABLE, 1);

	WREG32_SDMA(i, mmSDMA0_PAGE_RB_BASE, ring->gpu_addr >> 8);
	WREG32_SDMA(i, mmSDMA0_PAGE_RB_BASE_HI, ring->gpu_addr >> 40);

	ring->wptr = 0;

	/* before programing wptr to a less value, need set minor_ptr_update first */
	WREG32_SDMA(i, mmSDMA0_PAGE_MINOR_PTR_UPDATE, 1);

	doorbell = RREG32_SDMA(i, mmSDMA0_PAGE_DOORBELL);
	doorbell_offset = RREG32_SDMA(i, mmSDMA0_PAGE_DOORBELL_OFFSET);

	doorbell = REG_SET_FIELD(doorbell, SDMA0_PAGE_DOORBELL, ENABLE,
				 ring->use_doorbell);
	doorbell_offset = REG_SET_FIELD(doorbell_offset,
					SDMA0_PAGE_DOORBELL_OFFSET,
					OFFSET, ring->doorbell_index);
	WREG32_SDMA(i, mmSDMA0_PAGE_DOORBELL, doorbell);
	WREG32_SDMA(i, mmSDMA0_PAGE_DOORBELL_OFFSET, doorbell_offset);

	/* paging queue doorbell range is setup at sdma_v4_0_gfx_resume */
	sdma_v4_0_page_ring_set_wptr(ring);

	/* set minor_ptr_update to 0 after wptr programed */
	WREG32_SDMA(i, mmSDMA0_PAGE_MINOR_PTR_UPDATE, 0);

	/* setup the wptr shadow polling */
	wptr_gpu_addr = adev->wb.gpu_addr + (ring->wptr_offs * 4);
	WREG32_SDMA(i, mmSDMA0_PAGE_RB_WPTR_POLL_ADDR_LO,
		    lower_32_bits(wptr_gpu_addr));
	WREG32_SDMA(i, mmSDMA0_PAGE_RB_WPTR_POLL_ADDR_HI,
		    upper_32_bits(wptr_gpu_addr));
	wptr_poll_cntl = RREG32_SDMA(i, mmSDMA0_PAGE_RB_WPTR_POLL_CNTL);
	wptr_poll_cntl = REG_SET_FIELD(wptr_poll_cntl,
				       SDMA0_PAGE_RB_WPTR_POLL_CNTL,
				       F32_POLL_ENABLE, amdgpu_sriov_vf(adev)? 1 : 0);
	WREG32_SDMA(i, mmSDMA0_PAGE_RB_WPTR_POLL_CNTL, wptr_poll_cntl);

	/* enable DMA RB */
	rb_cntl = REG_SET_FIELD(rb_cntl, SDMA0_PAGE_RB_CNTL, RB_ENABLE, 1);
	WREG32_SDMA(i, mmSDMA0_PAGE_RB_CNTL, rb_cntl);

	ib_cntl = RREG32_SDMA(i, mmSDMA0_PAGE_IB_CNTL);
	ib_cntl = REG_SET_FIELD(ib_cntl, SDMA0_PAGE_IB_CNTL, IB_ENABLE, 1);
#ifdef __BIG_ENDIAN
	ib_cntl = REG_SET_FIELD(ib_cntl, SDMA0_PAGE_IB_CNTL, IB_SWAP_ENABLE, 1);
#endif
	/* enable DMA IBs */
	WREG32_SDMA(i, mmSDMA0_PAGE_IB_CNTL, ib_cntl);

	ring->sched.ready = true;
}

static void
sdma_v4_1_update_power_gating(struct amdgpu_device *adev, bool enable)
{
	uint32_t def, data;

	if (enable && (adev->pg_flags & AMD_PG_SUPPORT_SDMA)) {
		/* enable idle interrupt */
		def = data = RREG32(SOC15_REG_OFFSET(SDMA0, 0, mmSDMA0_CNTL));
		data |= SDMA0_CNTL__CTXEMPTY_INT_ENABLE_MASK;

		if (data != def)
			WREG32(SOC15_REG_OFFSET(SDMA0, 0, mmSDMA0_CNTL), data);
	} else {
		/* disable idle interrupt */
		def = data = RREG32(SOC15_REG_OFFSET(SDMA0, 0, mmSDMA0_CNTL));
		data &= ~SDMA0_CNTL__CTXEMPTY_INT_ENABLE_MASK;
		if (data != def)
			WREG32(SOC15_REG_OFFSET(SDMA0, 0, mmSDMA0_CNTL), data);
	}
}

static void sdma_v4_1_init_power_gating(struct amdgpu_device *adev)
{
	uint32_t def, data;

	/* Enable HW based PG. */
	def = data = RREG32(SOC15_REG_OFFSET(SDMA0, 0, mmSDMA0_POWER_CNTL));
	data |= SDMA0_POWER_CNTL__PG_CNTL_ENABLE_MASK;
	if (data != def)
		WREG32(SOC15_REG_OFFSET(SDMA0, 0, mmSDMA0_POWER_CNTL), data);

	/* enable interrupt */
	def = data = RREG32(SOC15_REG_OFFSET(SDMA0, 0, mmSDMA0_CNTL));
	data |= SDMA0_CNTL__CTXEMPTY_INT_ENABLE_MASK;
	if (data != def)
		WREG32(SOC15_REG_OFFSET(SDMA0, 0, mmSDMA0_CNTL), data);

	/* Configure hold time to filter in-valid power on/off request. Use default right now */
	def = data = RREG32(SOC15_REG_OFFSET(SDMA0, 0, mmSDMA0_POWER_CNTL));
	data &= ~SDMA0_POWER_CNTL__ON_OFF_CONDITION_HOLD_TIME_MASK;
	data |= (mmSDMA0_POWER_CNTL_DEFAULT & SDMA0_POWER_CNTL__ON_OFF_CONDITION_HOLD_TIME_MASK);
	/* Configure switch time for hysteresis purpose. Use default right now */
	data &= ~SDMA0_POWER_CNTL__ON_OFF_STATUS_DURATION_TIME_MASK;
	data |= (mmSDMA0_POWER_CNTL_DEFAULT & SDMA0_POWER_CNTL__ON_OFF_STATUS_DURATION_TIME_MASK);
	if(data != def)
		WREG32(SOC15_REG_OFFSET(SDMA0, 0, mmSDMA0_POWER_CNTL), data);
}

static void sdma_v4_0_init_pg(struct amdgpu_device *adev)
{
	if (!(adev->pg_flags & AMD_PG_SUPPORT_SDMA))
		return;

	switch (adev->asic_type) {
	case CHIP_RAVEN:
		sdma_v4_1_init_power_gating(adev);
		sdma_v4_1_update_power_gating(adev, true);
		break;
	default:
		break;
	}
}

/**
 * sdma_v4_0_rlc_resume - setup and start the async dma engines
 *
 * @adev: amdgpu_device pointer
 *
 * Set up the compute DMA queues and enable them (VEGA10).
 * Returns 0 for success, error for failure.
 */
static int sdma_v4_0_rlc_resume(struct amdgpu_device *adev)
{
	sdma_v4_0_init_pg(adev);

	return 0;
}

/**
 * sdma_v4_0_load_microcode - load the sDMA ME ucode
 *
 * @adev: amdgpu_device pointer
 *
 * Loads the sDMA0/1 ucode.
 * Returns 0 for success, -EINVAL if the ucode is not available.
 */
static int sdma_v4_0_load_microcode(struct amdgpu_device *adev)
{
	const struct sdma_firmware_header_v1_0 *hdr;
	const __le32 *fw_data;
	u32 fw_size;
	int i, j;

	/* halt the MEs */
	sdma_v4_0_enable(adev, false);

	for (i = 0; i < adev->sdma.num_instances; i++) {
		if (!adev->sdma.instance[i].fw)
			return -EINVAL;

		hdr = (const struct sdma_firmware_header_v1_0 *)adev->sdma.instance[i].fw->data;
		amdgpu_ucode_print_sdma_hdr(&hdr->header);
		fw_size = le32_to_cpu(hdr->header.ucode_size_bytes) / 4;

		fw_data = (const __le32 *)
			(adev->sdma.instance[i].fw->data +
				le32_to_cpu(hdr->header.ucode_array_offset_bytes));

		WREG32_SDMA(i, mmSDMA0_UCODE_ADDR, 0);

		for (j = 0; j < fw_size; j++)
			WREG32_SDMA(i, mmSDMA0_UCODE_DATA,
				    le32_to_cpup(fw_data++));

		WREG32_SDMA(i, mmSDMA0_UCODE_ADDR,
			    adev->sdma.instance[i].fw_version);
	}

	return 0;
}

/**
 * sdma_v4_0_start - setup and start the async dma engines
 *
 * @adev: amdgpu_device pointer
 *
 * Set up the DMA engines and enable them (VEGA10).
 * Returns 0 for success, error for failure.
 */
static int sdma_v4_0_start(struct amdgpu_device *adev)
{
	struct amdgpu_ring *ring;
	int i, r;

	if (amdgpu_sriov_vf(adev)) {
		sdma_v4_0_ctx_switch_enable(adev, false);
		sdma_v4_0_enable(adev, false);
	} else {

		if (adev->firmware.load_type != AMDGPU_FW_LOAD_PSP) {
			r = sdma_v4_0_load_microcode(adev);
			if (r)
				return r;
		}

		/* unhalt the MEs */
		sdma_v4_0_enable(adev, true);
		/* enable sdma ring preemption */
		sdma_v4_0_ctx_switch_enable(adev, true);
	}

	/* start the gfx rings and rlc compute queues */
	for (i = 0; i < adev->sdma.num_instances; i++) {
		uint32_t temp;

		WREG32_SDMA(i, mmSDMA0_SEM_WAIT_FAIL_TIMER_CNTL, 0);
		sdma_v4_0_gfx_resume(adev, i);
		if (adev->sdma.has_page_queue)
			sdma_v4_0_page_resume(adev, i);

		/* set utc l1 enable flag always to 1 */
		temp = RREG32_SDMA(i, mmSDMA0_CNTL);
		temp = REG_SET_FIELD(temp, SDMA0_CNTL, UTC_L1_ENABLE, 1);
		WREG32_SDMA(i, mmSDMA0_CNTL, temp);

		if (!amdgpu_sriov_vf(adev)) {
			/* unhalt engine */
			temp = RREG32_SDMA(i, mmSDMA0_F32_CNTL);
			temp = REG_SET_FIELD(temp, SDMA0_F32_CNTL, HALT, 0);
			WREG32_SDMA(i, mmSDMA0_F32_CNTL, temp);
		}
	}

	if (amdgpu_sriov_vf(adev)) {
		sdma_v4_0_ctx_switch_enable(adev, true);
		sdma_v4_0_enable(adev, true);
	} else {
		r = sdma_v4_0_rlc_resume(adev);
		if (r)
			return r;
	}

	for (i = 0; i < adev->sdma.num_instances; i++) {
		ring = &adev->sdma.instance[i].ring;

		r = amdgpu_ring_test_helper(ring);
		if (r)
			return r;

		if (adev->sdma.has_page_queue) {
			struct amdgpu_ring *page = &adev->sdma.instance[i].page;

			r = amdgpu_ring_test_helper(page);
			if (r)
				return r;

			if (adev->mman.buffer_funcs_ring == page)
				amdgpu_ttm_set_buffer_funcs_status(adev, true);
		}

		if (adev->mman.buffer_funcs_ring == ring)
			amdgpu_ttm_set_buffer_funcs_status(adev, true);
	}

	return r;
}

/**
 * sdma_v4_0_ring_test_ring - simple async dma engine test
 *
 * @ring: amdgpu_ring structure holding ring information
 *
 * Test the DMA engine by writing using it to write an
 * value to memory. (VEGA10).
 * Returns 0 for success, error for failure.
 */
static int sdma_v4_0_ring_test_ring(struct amdgpu_ring *ring)
{
	struct amdgpu_device *adev = ring->adev;
	unsigned i;
	unsigned index;
	int r;
	u32 tmp;
	u64 gpu_addr;

	r = amdgpu_device_wb_get(adev, &index);
	if (r)
		return r;

	gpu_addr = adev->wb.gpu_addr + (index * 4);
	tmp = 0xCAFEDEAD;
	adev->wb.wb[index] = cpu_to_le32(tmp);

	r = amdgpu_ring_alloc(ring, 5);
	if (r)
		goto error_free_wb;

	amdgpu_ring_write(ring, SDMA_PKT_HEADER_OP(SDMA_OP_WRITE) |
			  SDMA_PKT_HEADER_SUB_OP(SDMA_SUBOP_WRITE_LINEAR));
	amdgpu_ring_write(ring, lower_32_bits(gpu_addr));
	amdgpu_ring_write(ring, upper_32_bits(gpu_addr));
	amdgpu_ring_write(ring, SDMA_PKT_WRITE_UNTILED_DW_3_COUNT(0));
	amdgpu_ring_write(ring, 0xDEADBEEF);
	amdgpu_ring_commit(ring);

	for (i = 0; i < adev->usec_timeout; i++) {
		tmp = le32_to_cpu(adev->wb.wb[index]);
		if (tmp == 0xDEADBEEF)
			break;
		DRM_UDELAY(1);
	}

	if (i >= adev->usec_timeout)
		r = -ETIMEDOUT;

error_free_wb:
	amdgpu_device_wb_free(adev, index);
	return r;
}

/**
 * sdma_v4_0_ring_test_ib - test an IB on the DMA engine
 *
 * @ring: amdgpu_ring structure holding ring information
 *
 * Test a simple IB in the DMA ring (VEGA10).
 * Returns 0 on success, error on failure.
 */
static int sdma_v4_0_ring_test_ib(struct amdgpu_ring *ring, long timeout)
{
	struct amdgpu_device *adev = ring->adev;
	struct amdgpu_ib ib;
	struct dma_fence *f = NULL;
	unsigned index;
	long r;
	u32 tmp = 0;
	u64 gpu_addr;

	r = amdgpu_device_wb_get(adev, &index);
	if (r)
		return r;

	gpu_addr = adev->wb.gpu_addr + (index * 4);
	tmp = 0xCAFEDEAD;
	adev->wb.wb[index] = cpu_to_le32(tmp);
	memset(&ib, 0, sizeof(ib));
	r = amdgpu_ib_get(adev, NULL, 256, &ib);
	if (r)
		goto err0;

	ib.ptr[0] = SDMA_PKT_HEADER_OP(SDMA_OP_WRITE) |
		SDMA_PKT_HEADER_SUB_OP(SDMA_SUBOP_WRITE_LINEAR);
	ib.ptr[1] = lower_32_bits(gpu_addr);
	ib.ptr[2] = upper_32_bits(gpu_addr);
	ib.ptr[3] = SDMA_PKT_WRITE_UNTILED_DW_3_COUNT(0);
	ib.ptr[4] = 0xDEADBEEF;
	ib.ptr[5] = SDMA_PKT_NOP_HEADER_OP(SDMA_OP_NOP);
	ib.ptr[6] = SDMA_PKT_NOP_HEADER_OP(SDMA_OP_NOP);
	ib.ptr[7] = SDMA_PKT_NOP_HEADER_OP(SDMA_OP_NOP);
	ib.length_dw = 8;

	r = amdgpu_ib_schedule(ring, 1, &ib, NULL, &f);
	if (r)
		goto err1;

	r = dma_fence_wait_timeout(f, false, timeout);
	if (r == 0) {
		r = -ETIMEDOUT;
		goto err1;
	} else if (r < 0) {
		goto err1;
	}
	tmp = le32_to_cpu(adev->wb.wb[index]);
	if (tmp == 0xDEADBEEF)
		r = 0;
	else
		r = -EINVAL;

err1:
	amdgpu_ib_free(adev, &ib, NULL);
	dma_fence_put(f);
err0:
	amdgpu_device_wb_free(adev, index);
	return r;
}


/**
 * sdma_v4_0_vm_copy_pte - update PTEs by copying them from the GART
 *
 * @ib: indirect buffer to fill with commands
 * @pe: addr of the page entry
 * @src: src addr to copy from
 * @count: number of page entries to update
 *
 * Update PTEs by copying them from the GART using sDMA (VEGA10).
 */
static void sdma_v4_0_vm_copy_pte(struct amdgpu_ib *ib,
				  uint64_t pe, uint64_t src,
				  unsigned count)
{
	unsigned bytes = count * 8;

	ib->ptr[ib->length_dw++] = SDMA_PKT_HEADER_OP(SDMA_OP_COPY) |
		SDMA_PKT_HEADER_SUB_OP(SDMA_SUBOP_COPY_LINEAR);
	ib->ptr[ib->length_dw++] = bytes - 1;
	ib->ptr[ib->length_dw++] = 0; /* src/dst endian swap */
	ib->ptr[ib->length_dw++] = lower_32_bits(src);
	ib->ptr[ib->length_dw++] = upper_32_bits(src);
	ib->ptr[ib->length_dw++] = lower_32_bits(pe);
	ib->ptr[ib->length_dw++] = upper_32_bits(pe);

}

/**
 * sdma_v4_0_vm_write_pte - update PTEs by writing them manually
 *
 * @ib: indirect buffer to fill with commands
 * @pe: addr of the page entry
 * @addr: dst addr to write into pe
 * @count: number of page entries to update
 * @incr: increase next addr by incr bytes
 * @flags: access flags
 *
 * Update PTEs by writing them manually using sDMA (VEGA10).
 */
static void sdma_v4_0_vm_write_pte(struct amdgpu_ib *ib, uint64_t pe,
				   uint64_t value, unsigned count,
				   uint32_t incr)
{
	unsigned ndw = count * 2;

	ib->ptr[ib->length_dw++] = SDMA_PKT_HEADER_OP(SDMA_OP_WRITE) |
		SDMA_PKT_HEADER_SUB_OP(SDMA_SUBOP_WRITE_LINEAR);
	ib->ptr[ib->length_dw++] = lower_32_bits(pe);
	ib->ptr[ib->length_dw++] = upper_32_bits(pe);
	ib->ptr[ib->length_dw++] = ndw - 1;
	for (; ndw > 0; ndw -= 2) {
		ib->ptr[ib->length_dw++] = lower_32_bits(value);
		ib->ptr[ib->length_dw++] = upper_32_bits(value);
		value += incr;
	}
}

/**
 * sdma_v4_0_vm_set_pte_pde - update the page tables using sDMA
 *
 * @ib: indirect buffer to fill with commands
 * @pe: addr of the page entry
 * @addr: dst addr to write into pe
 * @count: number of page entries to update
 * @incr: increase next addr by incr bytes
 * @flags: access flags
 *
 * Update the page tables using sDMA (VEGA10).
 */
static void sdma_v4_0_vm_set_pte_pde(struct amdgpu_ib *ib,
				     uint64_t pe,
				     uint64_t addr, unsigned count,
				     uint32_t incr, uint64_t flags)
{
	/* for physically contiguous pages (vram) */
	ib->ptr[ib->length_dw++] = SDMA_PKT_HEADER_OP(SDMA_OP_PTEPDE);
	ib->ptr[ib->length_dw++] = lower_32_bits(pe); /* dst addr */
	ib->ptr[ib->length_dw++] = upper_32_bits(pe);
	ib->ptr[ib->length_dw++] = lower_32_bits(flags); /* mask */
	ib->ptr[ib->length_dw++] = upper_32_bits(flags);
	ib->ptr[ib->length_dw++] = lower_32_bits(addr); /* value */
	ib->ptr[ib->length_dw++] = upper_32_bits(addr);
	ib->ptr[ib->length_dw++] = incr; /* increment size */
	ib->ptr[ib->length_dw++] = 0;
	ib->ptr[ib->length_dw++] = count - 1; /* number of entries */
}

/**
 * sdma_v4_0_ring_pad_ib - pad the IB to the required number of dw
 *
 * @ib: indirect buffer to fill with padding
 *
 */
static void sdma_v4_0_ring_pad_ib(struct amdgpu_ring *ring, struct amdgpu_ib *ib)
{
	struct amdgpu_sdma_instance *sdma = amdgpu_sdma_get_instance_from_ring(ring);
	u32 pad_count;
	int i;

	pad_count = (8 - (ib->length_dw & 0x7)) % 8;
	for (i = 0; i < pad_count; i++)
		if (sdma && sdma->burst_nop && (i == 0))
			ib->ptr[ib->length_dw++] =
				SDMA_PKT_HEADER_OP(SDMA_OP_NOP) |
				SDMA_PKT_NOP_HEADER_COUNT(pad_count - 1);
		else
			ib->ptr[ib->length_dw++] =
				SDMA_PKT_HEADER_OP(SDMA_OP_NOP);
}


/**
 * sdma_v4_0_ring_emit_pipeline_sync - sync the pipeline
 *
 * @ring: amdgpu_ring pointer
 *
 * Make sure all previous operations are completed (CIK).
 */
static void sdma_v4_0_ring_emit_pipeline_sync(struct amdgpu_ring *ring)
{
	uint32_t seq = ring->fence_drv.sync_seq;
	uint64_t addr = ring->fence_drv.gpu_addr;

	/* wait for idle */
	sdma_v4_0_wait_reg_mem(ring, 1, 0,
			       addr & 0xfffffffc,
			       upper_32_bits(addr) & 0xffffffff,
			       seq, 0xffffffff, 4);
}


/**
 * sdma_v4_0_ring_emit_vm_flush - vm flush using sDMA
 *
 * @ring: amdgpu_ring pointer
 * @vm: amdgpu_vm pointer
 *
 * Update the page table base and flush the VM TLB
 * using sDMA (VEGA10).
 */
static void sdma_v4_0_ring_emit_vm_flush(struct amdgpu_ring *ring,
					 unsigned vmid, uint64_t pd_addr)
{
	amdgpu_gmc_emit_flush_gpu_tlb(ring, vmid, pd_addr);
}

static void sdma_v4_0_ring_emit_wreg(struct amdgpu_ring *ring,
				     uint32_t reg, uint32_t val)
{
	amdgpu_ring_write(ring, SDMA_PKT_HEADER_OP(SDMA_OP_SRBM_WRITE) |
			  SDMA_PKT_SRBM_WRITE_HEADER_BYTE_EN(0xf));
	amdgpu_ring_write(ring, reg);
	amdgpu_ring_write(ring, val);
}

static void sdma_v4_0_ring_emit_reg_wait(struct amdgpu_ring *ring, uint32_t reg,
					 uint32_t val, uint32_t mask)
{
	sdma_v4_0_wait_reg_mem(ring, 0, 0, reg, 0, val, mask, 10);
}

static bool sdma_v4_0_fw_support_paging_queue(struct amdgpu_device *adev)
{
	uint fw_version = adev->sdma.instance[0].fw_version;

	switch (adev->asic_type) {
	case CHIP_VEGA10:
		return fw_version >= 430;
	case CHIP_VEGA12:
		/*return fw_version >= 31;*/
		return false;
	case CHIP_VEGA20:
		return fw_version >= 123;
	default:
		return false;
	}
}

static int sdma_v4_0_early_init(void *handle)
{
	struct amdgpu_device *adev = (struct amdgpu_device *)handle;
	int r;

	if (adev->asic_type == CHIP_RAVEN)
		adev->sdma.num_instances = 1;
	else
		adev->sdma.num_instances = 2;

	r = sdma_v4_0_init_microcode(adev);
	if (r) {
		DRM_ERROR("Failed to load sdma firmware!\n");
		return r;
	}

	/* TODO: Page queue breaks driver reload under SRIOV */
	if ((adev->asic_type == CHIP_VEGA10) && amdgpu_sriov_vf((adev)))
		adev->sdma.has_page_queue = false;
	else if (sdma_v4_0_fw_support_paging_queue(adev))
		adev->sdma.has_page_queue = true;

	sdma_v4_0_set_ring_funcs(adev);
	sdma_v4_0_set_buffer_funcs(adev);
	sdma_v4_0_set_vm_pte_funcs(adev);
	sdma_v4_0_set_irq_funcs(adev);

	return 0;
}

static int sdma_v4_0_process_ras_data_cb(struct amdgpu_device *adev,
		struct amdgpu_iv_entry *entry);

static int sdma_v4_0_late_init(void *handle)
{
	struct amdgpu_device *adev = (struct amdgpu_device *)handle;
	struct ras_common_if **ras_if = &adev->sdma.ras_if;
	struct ras_ih_if ih_info = {
		.cb = sdma_v4_0_process_ras_data_cb,
	};
	struct ras_fs_if fs_info = {
		.sysfs_name = "sdma_err_count",
		.debugfs_name = "sdma_err_inject",
	};
	struct ras_common_if ras_block = {
		.block = AMDGPU_RAS_BLOCK__SDMA,
		.type = AMDGPU_RAS_ERROR__MULTI_UNCORRECTABLE,
		.sub_block_index = 0,
		.name = "sdma",
	};
	int r;

	if (!amdgpu_ras_is_supported(adev, AMDGPU_RAS_BLOCK__SDMA)) {
<<<<<<< HEAD
		amdgpu_ras_feature_enable(adev, &ras_block, 0);
=======
		amdgpu_ras_feature_enable_on_boot(adev, &ras_block, 0);
>>>>>>> a2d635de
		return 0;
	}

	/* handle resume path. */
	if (*ras_if)
		goto resume;

	*ras_if = kmalloc(sizeof(**ras_if), GFP_KERNEL);
	if (!*ras_if)
		return -ENOMEM;

	**ras_if = ras_block;

<<<<<<< HEAD
	r = amdgpu_ras_feature_enable(adev, *ras_if, 1);
=======
	r = amdgpu_ras_feature_enable_on_boot(adev, *ras_if, 1);
>>>>>>> a2d635de
	if (r)
		goto feature;

	ih_info.head = **ras_if;
	fs_info.head = **ras_if;

	r = amdgpu_ras_interrupt_add_handler(adev, &ih_info);
	if (r)
		goto interrupt;

	r = amdgpu_ras_debugfs_create(adev, &fs_info);
	if (r)
		goto debugfs;

	r = amdgpu_ras_sysfs_create(adev, &fs_info);
	if (r)
		goto sysfs;
resume:
<<<<<<< HEAD
	r = amdgpu_irq_get(adev, &adev->sdma.ecc_irq, AMDGPU_SDMA_IRQ_ECC0);
	if (r)
		goto irq;

	r = amdgpu_irq_get(adev, &adev->sdma.ecc_irq, AMDGPU_SDMA_IRQ_ECC1);
	if (r) {
		amdgpu_irq_put(adev, &adev->sdma.ecc_irq, AMDGPU_SDMA_IRQ_ECC0);
=======
	r = amdgpu_irq_get(adev, &adev->sdma.ecc_irq, AMDGPU_SDMA_IRQ_INSTANCE0);
	if (r)
		goto irq;

	r = amdgpu_irq_get(adev, &adev->sdma.ecc_irq, AMDGPU_SDMA_IRQ_INSTANCE1);
	if (r) {
		amdgpu_irq_put(adev, &adev->sdma.ecc_irq, AMDGPU_SDMA_IRQ_INSTANCE0);
>>>>>>> a2d635de
		goto irq;
	}

	return 0;
irq:
	amdgpu_ras_sysfs_remove(adev, *ras_if);
sysfs:
	amdgpu_ras_debugfs_remove(adev, *ras_if);
debugfs:
	amdgpu_ras_interrupt_remove_handler(adev, &ih_info);
interrupt:
	amdgpu_ras_feature_enable(adev, *ras_if, 0);
feature:
	kfree(*ras_if);
	*ras_if = NULL;
	return -EINVAL;
}

static int sdma_v4_0_sw_init(void *handle)
{
	struct amdgpu_ring *ring;
	int r, i;
	struct amdgpu_device *adev = (struct amdgpu_device *)handle;

	/* SDMA trap event */
	r = amdgpu_irq_add_id(adev, SOC15_IH_CLIENTID_SDMA0, SDMA0_4_0__SRCID__SDMA_TRAP,
			      &adev->sdma.trap_irq);
	if (r)
		return r;

	/* SDMA trap event */
	r = amdgpu_irq_add_id(adev, SOC15_IH_CLIENTID_SDMA1, SDMA1_4_0__SRCID__SDMA_TRAP,
			      &adev->sdma.trap_irq);
	if (r)
		return r;

	/* SDMA SRAM ECC event */
	r = amdgpu_irq_add_id(adev, SOC15_IH_CLIENTID_SDMA0, SDMA0_4_0__SRCID__SDMA_SRAM_ECC,
			&adev->sdma.ecc_irq);
	if (r)
		return r;

	/* SDMA SRAM ECC event */
	r = amdgpu_irq_add_id(adev, SOC15_IH_CLIENTID_SDMA1, SDMA1_4_0__SRCID__SDMA_SRAM_ECC,
			&adev->sdma.ecc_irq);
	if (r)
		return r;

	for (i = 0; i < adev->sdma.num_instances; i++) {
		ring = &adev->sdma.instance[i].ring;
		ring->ring_obj = NULL;
		ring->use_doorbell = true;

		DRM_INFO("use_doorbell being set to: [%s]\n",
				ring->use_doorbell?"true":"false");

		/* doorbell size is 2 dwords, get DWORD offset */
		ring->doorbell_index = adev->doorbell_index.sdma_engine[i] << 1;

		sprintf(ring->name, "sdma%d", i);
		r = amdgpu_ring_init(adev, ring, 1024,
				     &adev->sdma.trap_irq,
				     (i == 0) ?
				     AMDGPU_SDMA_IRQ_INSTANCE0 :
				     AMDGPU_SDMA_IRQ_INSTANCE1);
		if (r)
			return r;

		if (adev->sdma.has_page_queue) {
			ring = &adev->sdma.instance[i].page;
			ring->ring_obj = NULL;
			ring->use_doorbell = true;

			/* paging queue use same doorbell index/routing as gfx queue
			 * with 0x400 (4096 dwords) offset on second doorbell page
			 */
			ring->doorbell_index = adev->doorbell_index.sdma_engine[i] << 1;
			ring->doorbell_index += 0x400;

			sprintf(ring->name, "page%d", i);
			r = amdgpu_ring_init(adev, ring, 1024,
					     &adev->sdma.trap_irq,
					     (i == 0) ?
					     AMDGPU_SDMA_IRQ_INSTANCE0 :
					     AMDGPU_SDMA_IRQ_INSTANCE1);
			if (r)
				return r;
		}
	}

	return r;
}

static int sdma_v4_0_sw_fini(void *handle)
{
	struct amdgpu_device *adev = (struct amdgpu_device *)handle;
	int i;

	if (amdgpu_ras_is_supported(adev, AMDGPU_RAS_BLOCK__SDMA) &&
			adev->sdma.ras_if) {
		struct ras_common_if *ras_if = adev->sdma.ras_if;
		struct ras_ih_if ih_info = {
			.head = *ras_if,
		};

		/*remove fs first*/
		amdgpu_ras_debugfs_remove(adev, ras_if);
		amdgpu_ras_sysfs_remove(adev, ras_if);
		/*remove the IH*/
		amdgpu_ras_interrupt_remove_handler(adev, &ih_info);
		amdgpu_ras_feature_enable(adev, ras_if, 0);
		kfree(ras_if);
	}

	for (i = 0; i < adev->sdma.num_instances; i++) {
		amdgpu_ring_fini(&adev->sdma.instance[i].ring);
		if (adev->sdma.has_page_queue)
			amdgpu_ring_fini(&adev->sdma.instance[i].page);
	}

	for (i = 0; i < adev->sdma.num_instances; i++) {
		release_firmware(adev->sdma.instance[i].fw);
		adev->sdma.instance[i].fw = NULL;
	}

	return 0;
}

static int sdma_v4_0_hw_init(void *handle)
{
	int r;
	struct amdgpu_device *adev = (struct amdgpu_device *)handle;

	if (adev->asic_type == CHIP_RAVEN && adev->powerplay.pp_funcs &&
			adev->powerplay.pp_funcs->set_powergating_by_smu)
		amdgpu_dpm_set_powergating_by_smu(adev, AMD_IP_BLOCK_TYPE_SDMA, false);

	sdma_v4_0_init_golden_registers(adev);

	r = sdma_v4_0_start(adev);

	return r;
}

static int sdma_v4_0_hw_fini(void *handle)
{
	struct amdgpu_device *adev = (struct amdgpu_device *)handle;

	if (amdgpu_sriov_vf(adev))
		return 0;

<<<<<<< HEAD
	amdgpu_irq_put(adev, &adev->sdma.ecc_irq, AMDGPU_SDMA_IRQ_ECC0);
	amdgpu_irq_put(adev, &adev->sdma.ecc_irq, AMDGPU_SDMA_IRQ_ECC1);
=======
	amdgpu_irq_put(adev, &adev->sdma.ecc_irq, AMDGPU_SDMA_IRQ_INSTANCE0);
	amdgpu_irq_put(adev, &adev->sdma.ecc_irq, AMDGPU_SDMA_IRQ_INSTANCE1);
>>>>>>> a2d635de

	sdma_v4_0_ctx_switch_enable(adev, false);
	sdma_v4_0_enable(adev, false);

	if (adev->asic_type == CHIP_RAVEN && adev->powerplay.pp_funcs
			&& adev->powerplay.pp_funcs->set_powergating_by_smu)
		amdgpu_dpm_set_powergating_by_smu(adev, AMD_IP_BLOCK_TYPE_SDMA, true);

	return 0;
}

static int sdma_v4_0_suspend(void *handle)
{
	struct amdgpu_device *adev = (struct amdgpu_device *)handle;

	return sdma_v4_0_hw_fini(adev);
}

static int sdma_v4_0_resume(void *handle)
{
	struct amdgpu_device *adev = (struct amdgpu_device *)handle;

	return sdma_v4_0_hw_init(adev);
}

static bool sdma_v4_0_is_idle(void *handle)
{
	struct amdgpu_device *adev = (struct amdgpu_device *)handle;
	u32 i;

	for (i = 0; i < adev->sdma.num_instances; i++) {
		u32 tmp = RREG32_SDMA(i, mmSDMA0_STATUS_REG);

		if (!(tmp & SDMA0_STATUS_REG__IDLE_MASK))
			return false;
	}

	return true;
}

static int sdma_v4_0_wait_for_idle(void *handle)
{
	unsigned i;
	u32 sdma0, sdma1;
	struct amdgpu_device *adev = (struct amdgpu_device *)handle;

	for (i = 0; i < adev->usec_timeout; i++) {
		sdma0 = RREG32_SDMA(0, mmSDMA0_STATUS_REG);
		sdma1 = RREG32_SDMA(1, mmSDMA0_STATUS_REG);

		if (sdma0 & sdma1 & SDMA0_STATUS_REG__IDLE_MASK)
			return 0;
		udelay(1);
	}
	return -ETIMEDOUT;
}

static int sdma_v4_0_soft_reset(void *handle)
{
	/* todo */

	return 0;
}

static int sdma_v4_0_set_trap_irq_state(struct amdgpu_device *adev,
					struct amdgpu_irq_src *source,
					unsigned type,
					enum amdgpu_interrupt_state state)
{
	u32 sdma_cntl;

	sdma_cntl = RREG32_SDMA(type, mmSDMA0_CNTL);
	sdma_cntl = REG_SET_FIELD(sdma_cntl, SDMA0_CNTL, TRAP_ENABLE,
		       state == AMDGPU_IRQ_STATE_ENABLE ? 1 : 0);
	WREG32_SDMA(type, mmSDMA0_CNTL, sdma_cntl);

	return 0;
}

static int sdma_v4_0_process_trap_irq(struct amdgpu_device *adev,
				      struct amdgpu_irq_src *source,
				      struct amdgpu_iv_entry *entry)
{
	uint32_t instance;

	DRM_DEBUG("IH: SDMA trap\n");
	switch (entry->client_id) {
	case SOC15_IH_CLIENTID_SDMA0:
		instance = 0;
		break;
	case SOC15_IH_CLIENTID_SDMA1:
		instance = 1;
		break;
	default:
		return 0;
	}

	switch (entry->ring_id) {
	case 0:
		amdgpu_fence_process(&adev->sdma.instance[instance].ring);
		break;
	case 1:
		if (adev->asic_type == CHIP_VEGA20)
			amdgpu_fence_process(&adev->sdma.instance[instance].page);
		break;
	case 2:
		/* XXX compute */
		break;
	case 3:
		if (adev->asic_type != CHIP_VEGA20)
			amdgpu_fence_process(&adev->sdma.instance[instance].page);
		break;
	}
	return 0;
}

static int sdma_v4_0_process_ras_data_cb(struct amdgpu_device *adev,
		struct amdgpu_iv_entry *entry)
{
	uint32_t instance, err_source;

	switch (entry->client_id) {
	case SOC15_IH_CLIENTID_SDMA0:
		instance = 0;
		break;
	case SOC15_IH_CLIENTID_SDMA1:
		instance = 1;
		break;
	default:
		return 0;
	}

	switch (entry->src_id) {
	case SDMA0_4_0__SRCID__SDMA_SRAM_ECC:
		err_source = 0;
		break;
	case SDMA0_4_0__SRCID__SDMA_ECC:
		err_source = 1;
		break;
	default:
		return 0;
	}

	kgd2kfd_set_sram_ecc_flag(adev->kfd.dev);

	amdgpu_ras_reset_gpu(adev, 0);

	return AMDGPU_RAS_UE;
}

static int sdma_v4_0_process_ecc_irq(struct amdgpu_device *adev,
				      struct amdgpu_irq_src *source,
				      struct amdgpu_iv_entry *entry)
{
<<<<<<< HEAD
	struct ras_dispatch_if ih_data = {
		.head = *adev->sdma.ras_if,
		.entry = entry,
	};
=======
	struct ras_common_if *ras_if = adev->sdma.ras_if;
	struct ras_dispatch_if ih_data = {
		.entry = entry,
	};

	if (!ras_if)
		return 0;

	ih_data.head = *ras_if;

>>>>>>> a2d635de
	amdgpu_ras_interrupt_dispatch(adev, &ih_data);
	return 0;
}

static int sdma_v4_0_process_illegal_inst_irq(struct amdgpu_device *adev,
					      struct amdgpu_irq_src *source,
					      struct amdgpu_iv_entry *entry)
{
	int instance;

	DRM_ERROR("Illegal instruction in SDMA command stream\n");

	switch (entry->client_id) {
	case SOC15_IH_CLIENTID_SDMA0:
		instance = 0;
		break;
	case SOC15_IH_CLIENTID_SDMA1:
		instance = 1;
		break;
	default:
		return 0;
	}

	switch (entry->ring_id) {
	case 0:
		drm_sched_fault(&adev->sdma.instance[instance].ring.sched);
		break;
	}
	return 0;
}

static int sdma_v4_0_set_ecc_irq_state(struct amdgpu_device *adev,
					struct amdgpu_irq_src *source,
					unsigned type,
					enum amdgpu_interrupt_state state)
{
	u32 sdma_edc_config;

<<<<<<< HEAD
	u32 reg_offset = (type == AMDGPU_SDMA_IRQ_ECC0) ?
=======
	u32 reg_offset = (type == AMDGPU_SDMA_IRQ_INSTANCE0) ?
>>>>>>> a2d635de
		sdma_v4_0_get_reg_offset(adev, 0, mmSDMA0_EDC_CONFIG) :
		sdma_v4_0_get_reg_offset(adev, 1, mmSDMA0_EDC_CONFIG);

	sdma_edc_config = RREG32(reg_offset);
	sdma_edc_config = REG_SET_FIELD(sdma_edc_config, SDMA0_EDC_CONFIG, ECC_INT_ENABLE,
		       state == AMDGPU_IRQ_STATE_ENABLE ? 1 : 0);
	WREG32(reg_offset, sdma_edc_config);

	return 0;
}

static void sdma_v4_0_update_medium_grain_clock_gating(
		struct amdgpu_device *adev,
		bool enable)
{
	uint32_t data, def;

	if (enable && (adev->cg_flags & AMD_CG_SUPPORT_SDMA_MGCG)) {
		/* enable sdma0 clock gating */
		def = data = RREG32(SOC15_REG_OFFSET(SDMA0, 0, mmSDMA0_CLK_CTRL));
		data &= ~(SDMA0_CLK_CTRL__SOFT_OVERRIDE7_MASK |
			  SDMA0_CLK_CTRL__SOFT_OVERRIDE6_MASK |
			  SDMA0_CLK_CTRL__SOFT_OVERRIDE5_MASK |
			  SDMA0_CLK_CTRL__SOFT_OVERRIDE4_MASK |
			  SDMA0_CLK_CTRL__SOFT_OVERRIDE3_MASK |
			  SDMA0_CLK_CTRL__SOFT_OVERRIDE2_MASK |
			  SDMA0_CLK_CTRL__SOFT_OVERRIDE1_MASK |
			  SDMA0_CLK_CTRL__SOFT_OVERRIDE0_MASK);
		if (def != data)
			WREG32(SOC15_REG_OFFSET(SDMA0, 0, mmSDMA0_CLK_CTRL), data);

		if (adev->sdma.num_instances > 1) {
			def = data = RREG32(SOC15_REG_OFFSET(SDMA1, 0, mmSDMA1_CLK_CTRL));
			data &= ~(SDMA1_CLK_CTRL__SOFT_OVERRIDE7_MASK |
				  SDMA1_CLK_CTRL__SOFT_OVERRIDE6_MASK |
				  SDMA1_CLK_CTRL__SOFT_OVERRIDE5_MASK |
				  SDMA1_CLK_CTRL__SOFT_OVERRIDE4_MASK |
				  SDMA1_CLK_CTRL__SOFT_OVERRIDE3_MASK |
				  SDMA1_CLK_CTRL__SOFT_OVERRIDE2_MASK |
				  SDMA1_CLK_CTRL__SOFT_OVERRIDE1_MASK |
				  SDMA1_CLK_CTRL__SOFT_OVERRIDE0_MASK);
			if (def != data)
				WREG32(SOC15_REG_OFFSET(SDMA1, 0, mmSDMA1_CLK_CTRL), data);
		}
	} else {
		/* disable sdma0 clock gating */
		def = data = RREG32(SOC15_REG_OFFSET(SDMA0, 0, mmSDMA0_CLK_CTRL));
		data |= (SDMA0_CLK_CTRL__SOFT_OVERRIDE7_MASK |
			 SDMA0_CLK_CTRL__SOFT_OVERRIDE6_MASK |
			 SDMA0_CLK_CTRL__SOFT_OVERRIDE5_MASK |
			 SDMA0_CLK_CTRL__SOFT_OVERRIDE4_MASK |
			 SDMA0_CLK_CTRL__SOFT_OVERRIDE3_MASK |
			 SDMA0_CLK_CTRL__SOFT_OVERRIDE2_MASK |
			 SDMA0_CLK_CTRL__SOFT_OVERRIDE1_MASK |
			 SDMA0_CLK_CTRL__SOFT_OVERRIDE0_MASK);

		if (def != data)
			WREG32(SOC15_REG_OFFSET(SDMA0, 0, mmSDMA0_CLK_CTRL), data);

		if (adev->sdma.num_instances > 1) {
			def = data = RREG32(SOC15_REG_OFFSET(SDMA1, 0, mmSDMA1_CLK_CTRL));
			data |= (SDMA1_CLK_CTRL__SOFT_OVERRIDE7_MASK |
				 SDMA1_CLK_CTRL__SOFT_OVERRIDE6_MASK |
				 SDMA1_CLK_CTRL__SOFT_OVERRIDE5_MASK |
				 SDMA1_CLK_CTRL__SOFT_OVERRIDE4_MASK |
				 SDMA1_CLK_CTRL__SOFT_OVERRIDE3_MASK |
				 SDMA1_CLK_CTRL__SOFT_OVERRIDE2_MASK |
				 SDMA1_CLK_CTRL__SOFT_OVERRIDE1_MASK |
				 SDMA1_CLK_CTRL__SOFT_OVERRIDE0_MASK);
			if (def != data)
				WREG32(SOC15_REG_OFFSET(SDMA1, 0, mmSDMA1_CLK_CTRL), data);
		}
	}
}


static void sdma_v4_0_update_medium_grain_light_sleep(
		struct amdgpu_device *adev,
		bool enable)
{
	uint32_t data, def;

	if (enable && (adev->cg_flags & AMD_CG_SUPPORT_SDMA_LS)) {
		/* 1-not override: enable sdma0 mem light sleep */
		def = data = RREG32(SOC15_REG_OFFSET(SDMA0, 0, mmSDMA0_POWER_CNTL));
		data |= SDMA0_POWER_CNTL__MEM_POWER_OVERRIDE_MASK;
		if (def != data)
			WREG32(SOC15_REG_OFFSET(SDMA0, 0, mmSDMA0_POWER_CNTL), data);

		/* 1-not override: enable sdma1 mem light sleep */
		if (adev->sdma.num_instances > 1) {
			def = data = RREG32(SOC15_REG_OFFSET(SDMA1, 0, mmSDMA1_POWER_CNTL));
			data |= SDMA1_POWER_CNTL__MEM_POWER_OVERRIDE_MASK;
			if (def != data)
				WREG32(SOC15_REG_OFFSET(SDMA1, 0, mmSDMA1_POWER_CNTL), data);
		}
	} else {
		/* 0-override:disable sdma0 mem light sleep */
		def = data = RREG32(SOC15_REG_OFFSET(SDMA0, 0, mmSDMA0_POWER_CNTL));
		data &= ~SDMA0_POWER_CNTL__MEM_POWER_OVERRIDE_MASK;
		if (def != data)
			WREG32(SOC15_REG_OFFSET(SDMA0, 0, mmSDMA0_POWER_CNTL), data);

		/* 0-override:disable sdma1 mem light sleep */
		if (adev->sdma.num_instances > 1) {
			def = data = RREG32(SOC15_REG_OFFSET(SDMA1, 0, mmSDMA1_POWER_CNTL));
			data &= ~SDMA1_POWER_CNTL__MEM_POWER_OVERRIDE_MASK;
			if (def != data)
				WREG32(SOC15_REG_OFFSET(SDMA1, 0, mmSDMA1_POWER_CNTL), data);
		}
	}
}

static int sdma_v4_0_set_clockgating_state(void *handle,
					  enum amd_clockgating_state state)
{
	struct amdgpu_device *adev = (struct amdgpu_device *)handle;

	if (amdgpu_sriov_vf(adev))
		return 0;

	switch (adev->asic_type) {
	case CHIP_VEGA10:
	case CHIP_VEGA12:
	case CHIP_VEGA20:
	case CHIP_RAVEN:
		sdma_v4_0_update_medium_grain_clock_gating(adev,
				state == AMD_CG_STATE_GATE ? true : false);
		sdma_v4_0_update_medium_grain_light_sleep(adev,
				state == AMD_CG_STATE_GATE ? true : false);
		break;
	default:
		break;
	}
	return 0;
}

static int sdma_v4_0_set_powergating_state(void *handle,
					  enum amd_powergating_state state)
{
	struct amdgpu_device *adev = (struct amdgpu_device *)handle;

	switch (adev->asic_type) {
	case CHIP_RAVEN:
		sdma_v4_1_update_power_gating(adev,
				state == AMD_PG_STATE_GATE ? true : false);
		break;
	default:
		break;
	}

	return 0;
}

static void sdma_v4_0_get_clockgating_state(void *handle, u32 *flags)
{
	struct amdgpu_device *adev = (struct amdgpu_device *)handle;
	int data;

	if (amdgpu_sriov_vf(adev))
		*flags = 0;

	/* AMD_CG_SUPPORT_SDMA_MGCG */
	data = RREG32(SOC15_REG_OFFSET(SDMA0, 0, mmSDMA0_CLK_CTRL));
	if (!(data & SDMA0_CLK_CTRL__SOFT_OVERRIDE7_MASK))
		*flags |= AMD_CG_SUPPORT_SDMA_MGCG;

	/* AMD_CG_SUPPORT_SDMA_LS */
	data = RREG32(SOC15_REG_OFFSET(SDMA0, 0, mmSDMA0_POWER_CNTL));
	if (data & SDMA0_POWER_CNTL__MEM_POWER_OVERRIDE_MASK)
		*flags |= AMD_CG_SUPPORT_SDMA_LS;
}

const struct amd_ip_funcs sdma_v4_0_ip_funcs = {
	.name = "sdma_v4_0",
	.early_init = sdma_v4_0_early_init,
	.late_init = sdma_v4_0_late_init,
	.sw_init = sdma_v4_0_sw_init,
	.sw_fini = sdma_v4_0_sw_fini,
	.hw_init = sdma_v4_0_hw_init,
	.hw_fini = sdma_v4_0_hw_fini,
	.suspend = sdma_v4_0_suspend,
	.resume = sdma_v4_0_resume,
	.is_idle = sdma_v4_0_is_idle,
	.wait_for_idle = sdma_v4_0_wait_for_idle,
	.soft_reset = sdma_v4_0_soft_reset,
	.set_clockgating_state = sdma_v4_0_set_clockgating_state,
	.set_powergating_state = sdma_v4_0_set_powergating_state,
	.get_clockgating_state = sdma_v4_0_get_clockgating_state,
};

static const struct amdgpu_ring_funcs sdma_v4_0_ring_funcs = {
	.type = AMDGPU_RING_TYPE_SDMA,
	.align_mask = 0xf,
	.nop = SDMA_PKT_NOP_HEADER_OP(SDMA_OP_NOP),
	.support_64bit_ptrs = true,
	.vmhub = AMDGPU_MMHUB,
	.get_rptr = sdma_v4_0_ring_get_rptr,
	.get_wptr = sdma_v4_0_ring_get_wptr,
	.set_wptr = sdma_v4_0_ring_set_wptr,
	.emit_frame_size =
		6 + /* sdma_v4_0_ring_emit_hdp_flush */
		3 + /* hdp invalidate */
		6 + /* sdma_v4_0_ring_emit_pipeline_sync */
		/* sdma_v4_0_ring_emit_vm_flush */
		SOC15_FLUSH_GPU_TLB_NUM_WREG * 3 +
		SOC15_FLUSH_GPU_TLB_NUM_REG_WAIT * 6 +
		10 + 10 + 10, /* sdma_v4_0_ring_emit_fence x3 for user fence, vm fence */
	.emit_ib_size = 7 + 6, /* sdma_v4_0_ring_emit_ib */
	.emit_ib = sdma_v4_0_ring_emit_ib,
	.emit_fence = sdma_v4_0_ring_emit_fence,
	.emit_pipeline_sync = sdma_v4_0_ring_emit_pipeline_sync,
	.emit_vm_flush = sdma_v4_0_ring_emit_vm_flush,
	.emit_hdp_flush = sdma_v4_0_ring_emit_hdp_flush,
	.test_ring = sdma_v4_0_ring_test_ring,
	.test_ib = sdma_v4_0_ring_test_ib,
	.insert_nop = sdma_v4_0_ring_insert_nop,
	.pad_ib = sdma_v4_0_ring_pad_ib,
	.emit_wreg = sdma_v4_0_ring_emit_wreg,
	.emit_reg_wait = sdma_v4_0_ring_emit_reg_wait,
	.emit_reg_write_reg_wait = amdgpu_ring_emit_reg_write_reg_wait_helper,
};

static const struct amdgpu_ring_funcs sdma_v4_0_page_ring_funcs = {
	.type = AMDGPU_RING_TYPE_SDMA,
	.align_mask = 0xf,
	.nop = SDMA_PKT_NOP_HEADER_OP(SDMA_OP_NOP),
	.support_64bit_ptrs = true,
	.vmhub = AMDGPU_MMHUB,
	.get_rptr = sdma_v4_0_ring_get_rptr,
	.get_wptr = sdma_v4_0_page_ring_get_wptr,
	.set_wptr = sdma_v4_0_page_ring_set_wptr,
	.emit_frame_size =
		6 + /* sdma_v4_0_ring_emit_hdp_flush */
		3 + /* hdp invalidate */
		6 + /* sdma_v4_0_ring_emit_pipeline_sync */
		/* sdma_v4_0_ring_emit_vm_flush */
		SOC15_FLUSH_GPU_TLB_NUM_WREG * 3 +
		SOC15_FLUSH_GPU_TLB_NUM_REG_WAIT * 6 +
		10 + 10 + 10, /* sdma_v4_0_ring_emit_fence x3 for user fence, vm fence */
	.emit_ib_size = 7 + 6, /* sdma_v4_0_ring_emit_ib */
	.emit_ib = sdma_v4_0_ring_emit_ib,
	.emit_fence = sdma_v4_0_ring_emit_fence,
	.emit_pipeline_sync = sdma_v4_0_ring_emit_pipeline_sync,
	.emit_vm_flush = sdma_v4_0_ring_emit_vm_flush,
	.emit_hdp_flush = sdma_v4_0_ring_emit_hdp_flush,
	.test_ring = sdma_v4_0_ring_test_ring,
	.test_ib = sdma_v4_0_ring_test_ib,
	.insert_nop = sdma_v4_0_ring_insert_nop,
	.pad_ib = sdma_v4_0_ring_pad_ib,
	.emit_wreg = sdma_v4_0_ring_emit_wreg,
	.emit_reg_wait = sdma_v4_0_ring_emit_reg_wait,
	.emit_reg_write_reg_wait = amdgpu_ring_emit_reg_write_reg_wait_helper,
};

static void sdma_v4_0_set_ring_funcs(struct amdgpu_device *adev)
{
	int i;

	for (i = 0; i < adev->sdma.num_instances; i++) {
		adev->sdma.instance[i].ring.funcs = &sdma_v4_0_ring_funcs;
		adev->sdma.instance[i].ring.me = i;
		if (adev->sdma.has_page_queue) {
			adev->sdma.instance[i].page.funcs = &sdma_v4_0_page_ring_funcs;
			adev->sdma.instance[i].page.me = i;
		}
	}
}

static const struct amdgpu_irq_src_funcs sdma_v4_0_trap_irq_funcs = {
	.set = sdma_v4_0_set_trap_irq_state,
	.process = sdma_v4_0_process_trap_irq,
};

static const struct amdgpu_irq_src_funcs sdma_v4_0_illegal_inst_irq_funcs = {
	.process = sdma_v4_0_process_illegal_inst_irq,
};

static const struct amdgpu_irq_src_funcs sdma_v4_0_ecc_irq_funcs = {
	.set = sdma_v4_0_set_ecc_irq_state,
	.process = sdma_v4_0_process_ecc_irq,
};



static void sdma_v4_0_set_irq_funcs(struct amdgpu_device *adev)
{
	adev->sdma.trap_irq.num_types = AMDGPU_SDMA_IRQ_LAST;
	adev->sdma.trap_irq.funcs = &sdma_v4_0_trap_irq_funcs;
	adev->sdma.illegal_inst_irq.funcs = &sdma_v4_0_illegal_inst_irq_funcs;
	adev->sdma.ecc_irq.num_types = AMDGPU_SDMA_IRQ_LAST;
	adev->sdma.ecc_irq.funcs = &sdma_v4_0_ecc_irq_funcs;
}

/**
 * sdma_v4_0_emit_copy_buffer - copy buffer using the sDMA engine
 *
 * @ring: amdgpu_ring structure holding ring information
 * @src_offset: src GPU address
 * @dst_offset: dst GPU address
 * @byte_count: number of bytes to xfer
 *
 * Copy GPU buffers using the DMA engine (VEGA10/12).
 * Used by the amdgpu ttm implementation to move pages if
 * registered as the asic copy callback.
 */
static void sdma_v4_0_emit_copy_buffer(struct amdgpu_ib *ib,
				       uint64_t src_offset,
				       uint64_t dst_offset,
				       uint32_t byte_count)
{
	ib->ptr[ib->length_dw++] = SDMA_PKT_HEADER_OP(SDMA_OP_COPY) |
		SDMA_PKT_HEADER_SUB_OP(SDMA_SUBOP_COPY_LINEAR);
	ib->ptr[ib->length_dw++] = byte_count - 1;
	ib->ptr[ib->length_dw++] = 0; /* src/dst endian swap */
	ib->ptr[ib->length_dw++] = lower_32_bits(src_offset);
	ib->ptr[ib->length_dw++] = upper_32_bits(src_offset);
	ib->ptr[ib->length_dw++] = lower_32_bits(dst_offset);
	ib->ptr[ib->length_dw++] = upper_32_bits(dst_offset);
}

/**
 * sdma_v4_0_emit_fill_buffer - fill buffer using the sDMA engine
 *
 * @ring: amdgpu_ring structure holding ring information
 * @src_data: value to write to buffer
 * @dst_offset: dst GPU address
 * @byte_count: number of bytes to xfer
 *
 * Fill GPU buffers using the DMA engine (VEGA10/12).
 */
static void sdma_v4_0_emit_fill_buffer(struct amdgpu_ib *ib,
				       uint32_t src_data,
				       uint64_t dst_offset,
				       uint32_t byte_count)
{
	ib->ptr[ib->length_dw++] = SDMA_PKT_HEADER_OP(SDMA_OP_CONST_FILL);
	ib->ptr[ib->length_dw++] = lower_32_bits(dst_offset);
	ib->ptr[ib->length_dw++] = upper_32_bits(dst_offset);
	ib->ptr[ib->length_dw++] = src_data;
	ib->ptr[ib->length_dw++] = byte_count - 1;
}

static const struct amdgpu_buffer_funcs sdma_v4_0_buffer_funcs = {
	.copy_max_bytes = 0x400000,
	.copy_num_dw = 7,
	.emit_copy_buffer = sdma_v4_0_emit_copy_buffer,

	.fill_max_bytes = 0x400000,
	.fill_num_dw = 5,
	.emit_fill_buffer = sdma_v4_0_emit_fill_buffer,
};

static void sdma_v4_0_set_buffer_funcs(struct amdgpu_device *adev)
{
	adev->mman.buffer_funcs = &sdma_v4_0_buffer_funcs;
	if (adev->sdma.has_page_queue && adev->sdma.num_instances > 1)
		adev->mman.buffer_funcs_ring = &adev->sdma.instance[1].page;
	else
		adev->mman.buffer_funcs_ring = &adev->sdma.instance[0].ring;
}

static const struct amdgpu_vm_pte_funcs sdma_v4_0_vm_pte_funcs = {
	.copy_pte_num_dw = 7,
	.copy_pte = sdma_v4_0_vm_copy_pte,

	.write_pte = sdma_v4_0_vm_write_pte,
	.set_pte_pde = sdma_v4_0_vm_set_pte_pde,
};

static void sdma_v4_0_set_vm_pte_funcs(struct amdgpu_device *adev)
{
	struct drm_gpu_scheduler *sched;
	unsigned i;

	adev->vm_manager.vm_pte_funcs = &sdma_v4_0_vm_pte_funcs;
	if (adev->sdma.has_page_queue && adev->sdma.num_instances > 1) {
		for (i = 1; i < adev->sdma.num_instances; i++) {
			sched = &adev->sdma.instance[i].page.sched;
			adev->vm_manager.vm_pte_rqs[i - 1] =
				&sched->sched_rq[DRM_SCHED_PRIORITY_KERNEL];
		}
		adev->vm_manager.vm_pte_num_rqs = adev->sdma.num_instances - 1;
<<<<<<< HEAD
=======
		adev->vm_manager.page_fault = &adev->sdma.instance[0].page;
>>>>>>> a2d635de
	} else {
		for (i = 0; i < adev->sdma.num_instances; i++) {
			sched = &adev->sdma.instance[i].ring.sched;
			adev->vm_manager.vm_pte_rqs[i] =
				&sched->sched_rq[DRM_SCHED_PRIORITY_KERNEL];
		}
		adev->vm_manager.vm_pte_num_rqs = adev->sdma.num_instances;
	}
}

const struct amdgpu_ip_block_version sdma_v4_0_ip_block = {
	.type = AMD_IP_BLOCK_TYPE_SDMA,
	.major = 4,
	.minor = 0,
	.rev = 0,
	.funcs = &sdma_v4_0_ip_funcs,
};<|MERGE_RESOLUTION|>--- conflicted
+++ resolved
@@ -1516,11 +1516,7 @@
 	int r;
 
 	if (!amdgpu_ras_is_supported(adev, AMDGPU_RAS_BLOCK__SDMA)) {
-<<<<<<< HEAD
-		amdgpu_ras_feature_enable(adev, &ras_block, 0);
-=======
 		amdgpu_ras_feature_enable_on_boot(adev, &ras_block, 0);
->>>>>>> a2d635de
 		return 0;
 	}
 
@@ -1534,11 +1530,7 @@
 
 	**ras_if = ras_block;
 
-<<<<<<< HEAD
-	r = amdgpu_ras_feature_enable(adev, *ras_if, 1);
-=======
 	r = amdgpu_ras_feature_enable_on_boot(adev, *ras_if, 1);
->>>>>>> a2d635de
 	if (r)
 		goto feature;
 
@@ -1557,15 +1549,6 @@
 	if (r)
 		goto sysfs;
 resume:
-<<<<<<< HEAD
-	r = amdgpu_irq_get(adev, &adev->sdma.ecc_irq, AMDGPU_SDMA_IRQ_ECC0);
-	if (r)
-		goto irq;
-
-	r = amdgpu_irq_get(adev, &adev->sdma.ecc_irq, AMDGPU_SDMA_IRQ_ECC1);
-	if (r) {
-		amdgpu_irq_put(adev, &adev->sdma.ecc_irq, AMDGPU_SDMA_IRQ_ECC0);
-=======
 	r = amdgpu_irq_get(adev, &adev->sdma.ecc_irq, AMDGPU_SDMA_IRQ_INSTANCE0);
 	if (r)
 		goto irq;
@@ -1573,7 +1556,6 @@
 	r = amdgpu_irq_get(adev, &adev->sdma.ecc_irq, AMDGPU_SDMA_IRQ_INSTANCE1);
 	if (r) {
 		amdgpu_irq_put(adev, &adev->sdma.ecc_irq, AMDGPU_SDMA_IRQ_INSTANCE0);
->>>>>>> a2d635de
 		goto irq;
 	}
 
@@ -1725,13 +1707,8 @@
 	if (amdgpu_sriov_vf(adev))
 		return 0;
 
-<<<<<<< HEAD
-	amdgpu_irq_put(adev, &adev->sdma.ecc_irq, AMDGPU_SDMA_IRQ_ECC0);
-	amdgpu_irq_put(adev, &adev->sdma.ecc_irq, AMDGPU_SDMA_IRQ_ECC1);
-=======
 	amdgpu_irq_put(adev, &adev->sdma.ecc_irq, AMDGPU_SDMA_IRQ_INSTANCE0);
 	amdgpu_irq_put(adev, &adev->sdma.ecc_irq, AMDGPU_SDMA_IRQ_INSTANCE1);
->>>>>>> a2d635de
 
 	sdma_v4_0_ctx_switch_enable(adev, false);
 	sdma_v4_0_enable(adev, false);
@@ -1886,12 +1863,6 @@
 				      struct amdgpu_irq_src *source,
 				      struct amdgpu_iv_entry *entry)
 {
-<<<<<<< HEAD
-	struct ras_dispatch_if ih_data = {
-		.head = *adev->sdma.ras_if,
-		.entry = entry,
-	};
-=======
 	struct ras_common_if *ras_if = adev->sdma.ras_if;
 	struct ras_dispatch_if ih_data = {
 		.entry = entry,
@@ -1902,7 +1873,6 @@
 
 	ih_data.head = *ras_if;
 
->>>>>>> a2d635de
 	amdgpu_ras_interrupt_dispatch(adev, &ih_data);
 	return 0;
 }
@@ -1941,11 +1911,7 @@
 {
 	u32 sdma_edc_config;
 
-<<<<<<< HEAD
-	u32 reg_offset = (type == AMDGPU_SDMA_IRQ_ECC0) ?
-=======
 	u32 reg_offset = (type == AMDGPU_SDMA_IRQ_INSTANCE0) ?
->>>>>>> a2d635de
 		sdma_v4_0_get_reg_offset(adev, 0, mmSDMA0_EDC_CONFIG) :
 		sdma_v4_0_get_reg_offset(adev, 1, mmSDMA0_EDC_CONFIG);
 
@@ -2329,10 +2295,7 @@
 				&sched->sched_rq[DRM_SCHED_PRIORITY_KERNEL];
 		}
 		adev->vm_manager.vm_pte_num_rqs = adev->sdma.num_instances - 1;
-<<<<<<< HEAD
-=======
 		adev->vm_manager.page_fault = &adev->sdma.instance[0].page;
->>>>>>> a2d635de
 	} else {
 		for (i = 0; i < adev->sdma.num_instances; i++) {
 			sched = &adev->sdma.instance[i].ring.sched;
