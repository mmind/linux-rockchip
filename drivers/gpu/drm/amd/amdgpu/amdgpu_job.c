--- conflicted
+++ resolved
@@ -37,11 +37,7 @@
 		  atomic_read(&job->ring->fence_drv.last_seq),
 		  job->ring->fence_drv.sync_seq);
 
-<<<<<<< HEAD
-	amdgpu_gpu_recover(job->adev, job);
-=======
 	amdgpu_device_gpu_recover(job->adev, job, false);
->>>>>>> 03f51d4e
 }
 
 int amdgpu_job_alloc(struct amdgpu_device *adev, unsigned num_ibs,
@@ -140,22 +136,13 @@
 	*f = dma_fence_get(&job->base.s_fence->finished);
 	amdgpu_job_free_resources(job);
 	amdgpu_ring_priority_get(job->ring, job->base.s_priority);
-<<<<<<< HEAD
-	amd_sched_entity_push_job(&job->base, entity);
-=======
 	drm_sched_entity_push_job(&job->base, entity);
->>>>>>> 03f51d4e
 
 	return 0;
 }
 
-<<<<<<< HEAD
-static struct dma_fence *amdgpu_job_dependency(struct amd_sched_job *sched_job,
-					       struct amd_sched_entity *s_entity)
-=======
 static struct dma_fence *amdgpu_job_dependency(struct drm_sched_job *sched_job,
 					       struct drm_sched_entity *s_entity)
->>>>>>> 03f51d4e
 {
 	struct amdgpu_job *job = to_amdgpu_job(sched_job);
 	struct amdgpu_vm *vm = job->vm;
@@ -164,22 +151,14 @@
 	struct dma_fence *fence = amdgpu_sync_get_fence(&job->sync, &explicit);
 
 	if (fence && explicit) {
-<<<<<<< HEAD
-		if (amd_sched_dependency_optimized(fence, s_entity)) {
-=======
 		if (drm_sched_dependency_optimized(fence, s_entity)) {
->>>>>>> 03f51d4e
 			r = amdgpu_sync_fence(job->adev, &job->sched_sync, fence, false);
 			if (r)
 				DRM_ERROR("Error adding fence to sync (%d)\n", r);
 		}
 	}
 
-<<<<<<< HEAD
-	while (fence == NULL && vm && !job->vm_id) {
-=======
 	while (fence == NULL && vm && !job->vmid) {
->>>>>>> 03f51d4e
 		struct amdgpu_ring *ring = job->ring;
 
 		r = amdgpu_vmid_grab(vm, ring, &job->sync,
