/*
 * Copyright 2000 VA Linux Systems, Inc., Sunnyvale, California.
 * All Rights Reserved.
 *
 * Permission is hereby granted, free of charge, to any person obtaining a
 * copy of this software and associated documentation files (the "Software"),
 * to deal in the Software without restriction, including without limitation
 * the rights to use, copy, modify, merge, publish, distribute, sublicense,
 * and/or sell copies of the Software, and to permit persons to whom the
 * Software is furnished to do so, subject to the following conditions:
 *
 * The above copyright notice and this permission notice (including the next
 * paragraph) shall be included in all copies or substantial portions of the
 * Software.
 *
 * THE SOFTWARE IS PROVIDED "AS IS", WITHOUT WARRANTY OF ANY KIND, EXPRESS OR
 * IMPLIED, INCLUDING BUT NOT LIMITED TO THE WARRANTIES OF MERCHANTABILITY,
 * FITNESS FOR A PARTICULAR PURPOSE AND NONINFRINGEMENT.  IN NO EVENT SHALL
 * VA LINUX SYSTEMS AND/OR ITS SUPPLIERS BE LIABLE FOR ANY CLAIM, DAMAGES OR
 * OTHER LIABILITY, WHETHER IN AN ACTION OF CONTRACT, TORT OR OTHERWISE,
 * ARISING FROM, OUT OF OR IN CONNECTION WITH THE SOFTWARE OR THE USE OR
 * OTHER DEALINGS IN THE SOFTWARE.
 */

#include <drm/amdgpu_drm.h>
#include <drm/drm_drv.h>
#include <drm/drm_gem.h>
#include <drm/drm_vblank.h>
#include "amdgpu_drv.h"

#include <drm/drm_pciids.h>
#include <linux/console.h>
#include <linux/module.h>
#include <linux/pci.h>
#include <linux/pm_runtime.h>
#include <linux/vga_switcheroo.h>
#include <drm/drm_probe_helper.h>

#include "amdgpu.h"
#include "amdgpu_irq.h"
#include "amdgpu_dma_buf.h"

#include "amdgpu_amdkfd.h"

/*
 * KMS wrapper.
 * - 3.0.0 - initial driver
 * - 3.1.0 - allow reading more status registers (GRBM, SRBM, SDMA, CP)
 * - 3.2.0 - GFX8: Uses EOP_TC_WB_ACTION_EN, so UMDs don't have to do the same
 *           at the end of IBs.
 * - 3.3.0 - Add VM support for UVD on supported hardware.
 * - 3.4.0 - Add AMDGPU_INFO_NUM_EVICTIONS.
 * - 3.5.0 - Add support for new UVD_NO_OP register.
 * - 3.6.0 - kmd involves use CONTEXT_CONTROL in ring buffer.
 * - 3.7.0 - Add support for VCE clock list packet
 * - 3.8.0 - Add support raster config init in the kernel
 * - 3.9.0 - Add support for memory query info about VRAM and GTT.
 * - 3.10.0 - Add support for new fences ioctl, new gem ioctl flags
 * - 3.11.0 - Add support for sensor query info (clocks, temp, etc).
 * - 3.12.0 - Add query for double offchip LDS buffers
 * - 3.13.0 - Add PRT support
 * - 3.14.0 - Fix race in amdgpu_ctx_get_fence() and note new functionality
 * - 3.15.0 - Export more gpu info for gfx9
 * - 3.16.0 - Add reserved vmid support
 * - 3.17.0 - Add AMDGPU_NUM_VRAM_CPU_PAGE_FAULTS.
 * - 3.18.0 - Export gpu always on cu bitmap
 * - 3.19.0 - Add support for UVD MJPEG decode
 * - 3.20.0 - Add support for local BOs
 * - 3.21.0 - Add DRM_AMDGPU_FENCE_TO_HANDLE ioctl
 * - 3.22.0 - Add DRM_AMDGPU_SCHED ioctl
 * - 3.23.0 - Add query for VRAM lost counter
 * - 3.24.0 - Add high priority compute support for gfx9
 * - 3.25.0 - Add support for sensor query info (stable pstate sclk/mclk).
 * - 3.26.0 - GFX9: Process AMDGPU_IB_FLAG_TC_WB_NOT_INVALIDATE.
 * - 3.27.0 - Add new chunk to to AMDGPU_CS to enable BO_LIST creation.
 * - 3.28.0 - Add AMDGPU_CHUNK_ID_SCHEDULED_DEPENDENCIES
 * - 3.29.0 - Add AMDGPU_IB_FLAG_RESET_GDS_MAX_WAVE_ID
 * - 3.30.0 - Add AMDGPU_SCHED_OP_CONTEXT_PRIORITY_OVERRIDE.
 * - 3.31.0 - Add support for per-flip tiling attribute changes with DC
 * - 3.32.0 - Add syncobj timeline support to AMDGPU_CS.
 * - 3.33.0 - Fixes for GDS ENOMEM failures in AMDGPU_CS.
 */
#define KMS_DRIVER_MAJOR	3
#define KMS_DRIVER_MINOR	33
#define KMS_DRIVER_PATCHLEVEL	0

#define AMDGPU_MAX_TIMEOUT_PARAM_LENTH	256

int amdgpu_vram_limit = 0;
int amdgpu_vis_vram_limit = 0;
int amdgpu_gart_size = -1; /* auto */
int amdgpu_gtt_size = -1; /* auto */
int amdgpu_moverate = -1; /* auto */
int amdgpu_benchmarking = 0;
int amdgpu_testing = 0;
int amdgpu_audio = -1;
int amdgpu_disp_priority = 0;
int amdgpu_hw_i2c = 0;
int amdgpu_pcie_gen2 = -1;
int amdgpu_msi = -1;
char amdgpu_lockup_timeout[AMDGPU_MAX_TIMEOUT_PARAM_LENTH];
int amdgpu_dpm = -1;
int amdgpu_fw_load_type = -1;
int amdgpu_aspm = -1;
int amdgpu_runtime_pm = -1;
uint amdgpu_ip_block_mask = 0xffffffff;
int amdgpu_bapm = -1;
int amdgpu_deep_color = 0;
int amdgpu_vm_size = -1;
int amdgpu_vm_fragment_size = -1;
int amdgpu_vm_block_size = -1;
int amdgpu_vm_fault_stop = 0;
int amdgpu_vm_debug = 0;
int amdgpu_vm_update_mode = -1;
int amdgpu_exp_hw_support = 0;
int amdgpu_dc = -1;
int amdgpu_sched_jobs = 32;
int amdgpu_sched_hw_submission = 2;
uint amdgpu_pcie_gen_cap = 0;
uint amdgpu_pcie_lane_cap = 0;
uint amdgpu_cg_mask = 0xffffffff;
uint amdgpu_pg_mask = 0xffffffff;
uint amdgpu_sdma_phase_quantum = 32;
char *amdgpu_disable_cu = NULL;
char *amdgpu_virtual_display = NULL;
/* OverDrive(bit 14) disabled by default*/
uint amdgpu_pp_feature_mask = 0xffffbfff;
int amdgpu_ngg = 0;
int amdgpu_prim_buf_per_se = 0;
int amdgpu_pos_buf_per_se = 0;
int amdgpu_cntl_sb_buf_per_se = 0;
int amdgpu_param_buf_per_se = 0;
int amdgpu_job_hang_limit = 0;
int amdgpu_lbpw = -1;
int amdgpu_compute_multipipe = -1;
int amdgpu_gpu_recovery = -1; /* auto */
int amdgpu_emu_mode = 0;
uint amdgpu_smu_memory_pool_size = 0;
/* FBC (bit 0) disabled by default*/
uint amdgpu_dc_feature_mask = 0;
int amdgpu_async_gfx_ring = 1;
int amdgpu_mcbp = 0;
int amdgpu_discovery = -1;
int amdgpu_mes = 0;
int amdgpu_noretry;

struct amdgpu_mgpu_info mgpu_info = {
	.mutex = __MUTEX_INITIALIZER(mgpu_info.mutex),
};
int amdgpu_ras_enable = -1;
uint amdgpu_ras_mask = 0xffffffff;

/**
 * DOC: vramlimit (int)
 * Restrict the total amount of VRAM in MiB for testing.  The default is 0 (Use full VRAM).
 */
MODULE_PARM_DESC(vramlimit, "Restrict VRAM for testing, in megabytes");
module_param_named(vramlimit, amdgpu_vram_limit, int, 0600);

/**
 * DOC: vis_vramlimit (int)
 * Restrict the amount of CPU visible VRAM in MiB for testing.  The default is 0 (Use full CPU visible VRAM).
 */
MODULE_PARM_DESC(vis_vramlimit, "Restrict visible VRAM for testing, in megabytes");
module_param_named(vis_vramlimit, amdgpu_vis_vram_limit, int, 0444);

/**
 * DOC: gartsize (uint)
 * Restrict the size of GART in Mib (32, 64, etc.) for testing. The default is -1 (The size depends on asic).
 */
MODULE_PARM_DESC(gartsize, "Size of GART to setup in megabytes (32, 64, etc., -1=auto)");
module_param_named(gartsize, amdgpu_gart_size, uint, 0600);

/**
 * DOC: gttsize (int)
 * Restrict the size of GTT domain in MiB for testing. The default is -1 (It's VRAM size if 3GB < VRAM < 3/4 RAM,
 * otherwise 3/4 RAM size).
 */
MODULE_PARM_DESC(gttsize, "Size of the GTT domain in megabytes (-1 = auto)");
module_param_named(gttsize, amdgpu_gtt_size, int, 0600);

/**
 * DOC: moverate (int)
 * Set maximum buffer migration rate in MB/s. The default is -1 (8 MB/s).
 */
MODULE_PARM_DESC(moverate, "Maximum buffer migration rate in MB/s. (32, 64, etc., -1=auto, 0=1=disabled)");
module_param_named(moverate, amdgpu_moverate, int, 0600);

/**
 * DOC: benchmark (int)
 * Run benchmarks. The default is 0 (Skip benchmarks).
 */
MODULE_PARM_DESC(benchmark, "Run benchmark");
module_param_named(benchmark, amdgpu_benchmarking, int, 0444);

/**
 * DOC: test (int)
 * Test BO GTT->VRAM and VRAM->GTT GPU copies. The default is 0 (Skip test, only set 1 to run test).
 */
MODULE_PARM_DESC(test, "Run tests");
module_param_named(test, amdgpu_testing, int, 0444);

/**
 * DOC: audio (int)
 * Set HDMI/DPAudio. Only affects non-DC display handling. The default is -1 (Enabled), set 0 to disabled it.
 */
MODULE_PARM_DESC(audio, "Audio enable (-1 = auto, 0 = disable, 1 = enable)");
module_param_named(audio, amdgpu_audio, int, 0444);

/**
 * DOC: disp_priority (int)
 * Set display Priority (1 = normal, 2 = high). Only affects non-DC display handling. The default is 0 (auto).
 */
MODULE_PARM_DESC(disp_priority, "Display Priority (0 = auto, 1 = normal, 2 = high)");
module_param_named(disp_priority, amdgpu_disp_priority, int, 0444);

/**
 * DOC: hw_i2c (int)
 * To enable hw i2c engine. Only affects non-DC display handling. The default is 0 (Disabled).
 */
MODULE_PARM_DESC(hw_i2c, "hw i2c engine enable (0 = disable)");
module_param_named(hw_i2c, amdgpu_hw_i2c, int, 0444);

/**
 * DOC: pcie_gen2 (int)
 * To disable PCIE Gen2/3 mode (0 = disable, 1 = enable). The default is -1 (auto, enabled).
 */
MODULE_PARM_DESC(pcie_gen2, "PCIE Gen2 mode (-1 = auto, 0 = disable, 1 = enable)");
module_param_named(pcie_gen2, amdgpu_pcie_gen2, int, 0444);

/**
 * DOC: msi (int)
 * To disable Message Signaled Interrupts (MSI) functionality (1 = enable, 0 = disable). The default is -1 (auto, enabled).
 */
MODULE_PARM_DESC(msi, "MSI support (1 = enable, 0 = disable, -1 = auto)");
module_param_named(msi, amdgpu_msi, int, 0444);

/**
 * DOC: lockup_timeout (string)
 * Set GPU scheduler timeout value in ms.
 *
 * The format can be [Non-Compute] or [GFX,Compute,SDMA,Video]. That is there can be one or
 * multiple values specified. 0 and negative values are invalidated. They will be adjusted
 * to default timeout.
 *  - With one value specified, the setting will apply to all non-compute jobs.
 *  - With multiple values specified, the first one will be for GFX. The second one is for Compute.
 *    And the third and fourth ones are for SDMA and Video.
 * By default(with no lockup_timeout settings), the timeout for all non-compute(GFX, SDMA and Video)
 * jobs is 10000. And there is no timeout enforced on compute jobs.
 */
<<<<<<< HEAD
MODULE_PARM_DESC(lockup_timeout, "GPU lockup timeout in ms (default: 10000 for non-compute jobs and no timeout for compute jobs), "
=======
MODULE_PARM_DESC(lockup_timeout, "GPU lockup timeout in ms (default: 10000 for non-compute jobs and infinity timeout for compute jobs."
		" 0: keep default value. negative: infinity timeout), "
>>>>>>> f1a3b43c
		"format is [Non-Compute] or [GFX,Compute,SDMA,Video]");
module_param_string(lockup_timeout, amdgpu_lockup_timeout, sizeof(amdgpu_lockup_timeout), 0444);

/**
 * DOC: dpm (int)
 * Override for dynamic power management setting
 * (0 = disable, 1 = enable, 2 = enable sw smu driver for vega20)
 * The default is -1 (auto).
 */
MODULE_PARM_DESC(dpm, "DPM support (1 = enable, 0 = disable, -1 = auto)");
module_param_named(dpm, amdgpu_dpm, int, 0444);

/**
 * DOC: fw_load_type (int)
 * Set different firmware loading type for debugging (0 = direct, 1 = SMU, 2 = PSP). The default is -1 (auto).
 */
MODULE_PARM_DESC(fw_load_type, "firmware loading type (0 = direct, 1 = SMU, 2 = PSP, -1 = auto)");
module_param_named(fw_load_type, amdgpu_fw_load_type, int, 0444);

/**
 * DOC: aspm (int)
 * To disable ASPM (1 = enable, 0 = disable). The default is -1 (auto, enabled).
 */
MODULE_PARM_DESC(aspm, "ASPM support (1 = enable, 0 = disable, -1 = auto)");
module_param_named(aspm, amdgpu_aspm, int, 0444);

/**
 * DOC: runpm (int)
 * Override for runtime power management control for dGPUs in PX/HG laptops. The amdgpu driver can dynamically power down
 * the dGPU on PX/HG laptops when it is idle. The default is -1 (auto enable). Setting the value to 0 disables this functionality.
 */
MODULE_PARM_DESC(runpm, "PX runtime pm (1 = force enable, 0 = disable, -1 = PX only default)");
module_param_named(runpm, amdgpu_runtime_pm, int, 0444);

/**
 * DOC: ip_block_mask (uint)
 * Override what IP blocks are enabled on the GPU. Each GPU is a collection of IP blocks (gfx, display, video, etc.).
 * Use this parameter to disable specific blocks. Note that the IP blocks do not have a fixed index. Some asics may not have
 * some IPs or may include multiple instances of an IP so the ordering various from asic to asic. See the driver output in
 * the kernel log for the list of IPs on the asic. The default is 0xffffffff (enable all blocks on a device).
 */
MODULE_PARM_DESC(ip_block_mask, "IP Block Mask (all blocks enabled (default))");
module_param_named(ip_block_mask, amdgpu_ip_block_mask, uint, 0444);

/**
 * DOC: bapm (int)
 * Bidirectional Application Power Management (BAPM) used to dynamically share TDP between CPU and GPU. Set value 0 to disable it.
 * The default -1 (auto, enabled)
 */
MODULE_PARM_DESC(bapm, "BAPM support (1 = enable, 0 = disable, -1 = auto)");
module_param_named(bapm, amdgpu_bapm, int, 0444);

/**
 * DOC: deep_color (int)
 * Set 1 to enable Deep Color support. Only affects non-DC display handling. The default is 0 (disabled).
 */
MODULE_PARM_DESC(deep_color, "Deep Color support (1 = enable, 0 = disable (default))");
module_param_named(deep_color, amdgpu_deep_color, int, 0444);

/**
 * DOC: vm_size (int)
 * Override the size of the GPU's per client virtual address space in GiB.  The default is -1 (automatic for each asic).
 */
MODULE_PARM_DESC(vm_size, "VM address space size in gigabytes (default 64GB)");
module_param_named(vm_size, amdgpu_vm_size, int, 0444);

/**
 * DOC: vm_fragment_size (int)
 * Override VM fragment size in bits (4, 5, etc. 4 = 64K, 9 = 2M). The default is -1 (automatic for each asic).
 */
MODULE_PARM_DESC(vm_fragment_size, "VM fragment size in bits (4, 5, etc. 4 = 64K (default), Max 9 = 2M)");
module_param_named(vm_fragment_size, amdgpu_vm_fragment_size, int, 0444);

/**
 * DOC: vm_block_size (int)
 * Override VM page table size in bits (default depending on vm_size and hw setup). The default is -1 (automatic for each asic).
 */
MODULE_PARM_DESC(vm_block_size, "VM page table size in bits (default depending on vm_size)");
module_param_named(vm_block_size, amdgpu_vm_block_size, int, 0444);

/**
 * DOC: vm_fault_stop (int)
 * Stop on VM fault for debugging (0 = never, 1 = print first, 2 = always). The default is 0 (No stop).
 */
MODULE_PARM_DESC(vm_fault_stop, "Stop on VM fault (0 = never (default), 1 = print first, 2 = always)");
module_param_named(vm_fault_stop, amdgpu_vm_fault_stop, int, 0444);

/**
 * DOC: vm_debug (int)
 * Debug VM handling (0 = disabled, 1 = enabled). The default is 0 (Disabled).
 */
MODULE_PARM_DESC(vm_debug, "Debug VM handling (0 = disabled (default), 1 = enabled)");
module_param_named(vm_debug, amdgpu_vm_debug, int, 0644);

/**
 * DOC: vm_update_mode (int)
 * Override VM update mode. VM updated by using CPU (0 = never, 1 = Graphics only, 2 = Compute only, 3 = Both). The default
 * is -1 (Only in large BAR(LB) systems Compute VM tables will be updated by CPU, otherwise 0, never).
 */
MODULE_PARM_DESC(vm_update_mode, "VM update using CPU (0 = never (default except for large BAR(LB)), 1 = Graphics only, 2 = Compute only (default for LB), 3 = Both");
module_param_named(vm_update_mode, amdgpu_vm_update_mode, int, 0444);

/**
 * DOC: exp_hw_support (int)
 * Enable experimental hw support (1 = enable). The default is 0 (disabled).
 */
MODULE_PARM_DESC(exp_hw_support, "experimental hw support (1 = enable, 0 = disable (default))");
module_param_named(exp_hw_support, amdgpu_exp_hw_support, int, 0444);

/**
 * DOC: dc (int)
 * Disable/Enable Display Core driver for debugging (1 = enable, 0 = disable). The default is -1 (automatic for each asic).
 */
MODULE_PARM_DESC(dc, "Display Core driver (1 = enable, 0 = disable, -1 = auto (default))");
module_param_named(dc, amdgpu_dc, int, 0444);

/**
 * DOC: sched_jobs (int)
 * Override the max number of jobs supported in the sw queue. The default is 32.
 */
MODULE_PARM_DESC(sched_jobs, "the max number of jobs supported in the sw queue (default 32)");
module_param_named(sched_jobs, amdgpu_sched_jobs, int, 0444);

/**
 * DOC: sched_hw_submission (int)
 * Override the max number of HW submissions. The default is 2.
 */
MODULE_PARM_DESC(sched_hw_submission, "the max number of HW submissions (default 2)");
module_param_named(sched_hw_submission, amdgpu_sched_hw_submission, int, 0444);

/**
 * DOC: ppfeaturemask (uint)
 * Override power features enabled. See enum PP_FEATURE_MASK in drivers/gpu/drm/amd/include/amd_shared.h.
 * The default is the current set of stable power features.
 */
MODULE_PARM_DESC(ppfeaturemask, "all power features enabled (default))");
module_param_named(ppfeaturemask, amdgpu_pp_feature_mask, uint, 0444);

/**
 * DOC: pcie_gen_cap (uint)
 * Override PCIE gen speed capabilities. See the CAIL flags in drivers/gpu/drm/amd/include/amd_pcie.h.
 * The default is 0 (automatic for each asic).
 */
MODULE_PARM_DESC(pcie_gen_cap, "PCIE Gen Caps (0: autodetect (default))");
module_param_named(pcie_gen_cap, amdgpu_pcie_gen_cap, uint, 0444);

/**
 * DOC: pcie_lane_cap (uint)
 * Override PCIE lanes capabilities. See the CAIL flags in drivers/gpu/drm/amd/include/amd_pcie.h.
 * The default is 0 (automatic for each asic).
 */
MODULE_PARM_DESC(pcie_lane_cap, "PCIE Lane Caps (0: autodetect (default))");
module_param_named(pcie_lane_cap, amdgpu_pcie_lane_cap, uint, 0444);

/**
 * DOC: cg_mask (uint)
 * Override Clockgating features enabled on GPU (0 = disable clock gating). See the AMD_CG_SUPPORT flags in
 * drivers/gpu/drm/amd/include/amd_shared.h. The default is 0xffffffff (all enabled).
 */
MODULE_PARM_DESC(cg_mask, "Clockgating flags mask (0 = disable clock gating)");
module_param_named(cg_mask, amdgpu_cg_mask, uint, 0444);

/**
 * DOC: pg_mask (uint)
 * Override Powergating features enabled on GPU (0 = disable power gating). See the AMD_PG_SUPPORT flags in
 * drivers/gpu/drm/amd/include/amd_shared.h. The default is 0xffffffff (all enabled).
 */
MODULE_PARM_DESC(pg_mask, "Powergating flags mask (0 = disable power gating)");
module_param_named(pg_mask, amdgpu_pg_mask, uint, 0444);

/**
 * DOC: sdma_phase_quantum (uint)
 * Override SDMA context switch phase quantum (x 1K GPU clock cycles, 0 = no change). The default is 32.
 */
MODULE_PARM_DESC(sdma_phase_quantum, "SDMA context switch phase quantum (x 1K GPU clock cycles, 0 = no change (default 32))");
module_param_named(sdma_phase_quantum, amdgpu_sdma_phase_quantum, uint, 0444);

/**
 * DOC: disable_cu (charp)
 * Set to disable CUs (It's set like se.sh.cu,...). The default is NULL.
 */
MODULE_PARM_DESC(disable_cu, "Disable CUs (se.sh.cu,...)");
module_param_named(disable_cu, amdgpu_disable_cu, charp, 0444);

/**
 * DOC: virtual_display (charp)
 * Set to enable virtual display feature. This feature provides a virtual display hardware on headless boards
 * or in virtualized environments. It will be set like xxxx:xx:xx.x,x;xxxx:xx:xx.x,x. It's the pci address of
 * the device, plus the number of crtcs to expose. E.g., 0000:26:00.0,4 would enable 4 virtual crtcs on the pci
 * device at 26:00.0. The default is NULL.
 */
MODULE_PARM_DESC(virtual_display,
		 "Enable virtual display feature (the virtual_display will be set like xxxx:xx:xx.x,x;xxxx:xx:xx.x,x)");
module_param_named(virtual_display, amdgpu_virtual_display, charp, 0444);

/**
 * DOC: ngg (int)
 * Set to enable Next Generation Graphics (1 = enable). The default is 0 (disabled).
 */
MODULE_PARM_DESC(ngg, "Next Generation Graphics (1 = enable, 0 = disable(default depending on gfx))");
module_param_named(ngg, amdgpu_ngg, int, 0444);

/**
 * DOC: prim_buf_per_se (int)
 * Override the size of Primitive Buffer per Shader Engine in Byte. The default is 0 (depending on gfx).
 */
MODULE_PARM_DESC(prim_buf_per_se, "the size of Primitive Buffer per Shader Engine (default depending on gfx)");
module_param_named(prim_buf_per_se, amdgpu_prim_buf_per_se, int, 0444);

/**
 * DOC: pos_buf_per_se (int)
 * Override the size of Position Buffer per Shader Engine in Byte. The default is 0 (depending on gfx).
 */
MODULE_PARM_DESC(pos_buf_per_se, "the size of Position Buffer per Shader Engine (default depending on gfx)");
module_param_named(pos_buf_per_se, amdgpu_pos_buf_per_se, int, 0444);

/**
 * DOC: cntl_sb_buf_per_se (int)
 * Override the size of Control Sideband per Shader Engine in Byte. The default is 0 (depending on gfx).
 */
MODULE_PARM_DESC(cntl_sb_buf_per_se, "the size of Control Sideband per Shader Engine (default depending on gfx)");
module_param_named(cntl_sb_buf_per_se, amdgpu_cntl_sb_buf_per_se, int, 0444);

/**
 * DOC: param_buf_per_se (int)
 * Override the size of Off-Chip Parameter Cache per Shader Engine in Byte.
 * The default is 0 (depending on gfx).
 */
MODULE_PARM_DESC(param_buf_per_se, "the size of Off-Chip Parameter Cache per Shader Engine (default depending on gfx)");
module_param_named(param_buf_per_se, amdgpu_param_buf_per_se, int, 0444);

/**
 * DOC: job_hang_limit (int)
 * Set how much time allow a job hang and not drop it. The default is 0.
 */
MODULE_PARM_DESC(job_hang_limit, "how much time allow a job hang and not drop it (default 0)");
module_param_named(job_hang_limit, amdgpu_job_hang_limit, int ,0444);

/**
 * DOC: lbpw (int)
 * Override Load Balancing Per Watt (LBPW) support (1 = enable, 0 = disable). The default is -1 (auto, enabled).
 */
MODULE_PARM_DESC(lbpw, "Load Balancing Per Watt (LBPW) support (1 = enable, 0 = disable, -1 = auto)");
module_param_named(lbpw, amdgpu_lbpw, int, 0444);

MODULE_PARM_DESC(compute_multipipe, "Force compute queues to be spread across pipes (1 = enable, 0 = disable, -1 = auto)");
module_param_named(compute_multipipe, amdgpu_compute_multipipe, int, 0444);

/**
 * DOC: gpu_recovery (int)
 * Set to enable GPU recovery mechanism (1 = enable, 0 = disable). The default is -1 (auto, disabled except SRIOV).
 */
MODULE_PARM_DESC(gpu_recovery, "Enable GPU recovery mechanism, (1 = enable, 0 = disable, -1 = auto)");
module_param_named(gpu_recovery, amdgpu_gpu_recovery, int, 0444);

/**
 * DOC: emu_mode (int)
 * Set value 1 to enable emulation mode. This is only needed when running on an emulator. The default is 0 (disabled).
 */
MODULE_PARM_DESC(emu_mode, "Emulation mode, (1 = enable, 0 = disable)");
module_param_named(emu_mode, amdgpu_emu_mode, int, 0444);

/**
 * DOC: ras_enable (int)
 * Enable RAS features on the GPU (0 = disable, 1 = enable, -1 = auto (default))
 */
MODULE_PARM_DESC(ras_enable, "Enable RAS features on the GPU (0 = disable, 1 = enable, -1 = auto (default))");
module_param_named(ras_enable, amdgpu_ras_enable, int, 0444);

/**
 * DOC: ras_mask (uint)
 * Mask of RAS features to enable (default 0xffffffff), only valid when ras_enable == 1
 * See the flags in drivers/gpu/drm/amd/amdgpu/amdgpu_ras.h
 */
MODULE_PARM_DESC(ras_mask, "Mask of RAS features to enable (default 0xffffffff), only valid when ras_enable == 1");
module_param_named(ras_mask, amdgpu_ras_mask, uint, 0444);

/**
 * DOC: si_support (int)
 * Set SI support driver. This parameter works after set config CONFIG_DRM_AMDGPU_SI. For SI asic, when radeon driver is enabled,
 * set value 0 to use radeon driver, while set value 1 to use amdgpu driver. The default is using radeon driver when it available,
 * otherwise using amdgpu driver.
 */
#ifdef CONFIG_DRM_AMDGPU_SI

#if defined(CONFIG_DRM_RADEON) || defined(CONFIG_DRM_RADEON_MODULE)
int amdgpu_si_support = 0;
MODULE_PARM_DESC(si_support, "SI support (1 = enabled, 0 = disabled (default))");
#else
int amdgpu_si_support = 1;
MODULE_PARM_DESC(si_support, "SI support (1 = enabled (default), 0 = disabled)");
#endif

module_param_named(si_support, amdgpu_si_support, int, 0444);
#endif

/**
 * DOC: cik_support (int)
 * Set CIK support driver. This parameter works after set config CONFIG_DRM_AMDGPU_CIK. For CIK asic, when radeon driver is enabled,
 * set value 0 to use radeon driver, while set value 1 to use amdgpu driver. The default is using radeon driver when it available,
 * otherwise using amdgpu driver.
 */
#ifdef CONFIG_DRM_AMDGPU_CIK

#if defined(CONFIG_DRM_RADEON) || defined(CONFIG_DRM_RADEON_MODULE)
int amdgpu_cik_support = 0;
MODULE_PARM_DESC(cik_support, "CIK support (1 = enabled, 0 = disabled (default))");
#else
int amdgpu_cik_support = 1;
MODULE_PARM_DESC(cik_support, "CIK support (1 = enabled (default), 0 = disabled)");
#endif

module_param_named(cik_support, amdgpu_cik_support, int, 0444);
#endif

/**
 * DOC: smu_memory_pool_size (uint)
 * It is used to reserve gtt for smu debug usage, setting value 0 to disable it. The actual size is value * 256MiB.
 * E.g. 0x1 = 256Mbyte, 0x2 = 512Mbyte, 0x4 = 1 Gbyte, 0x8 = 2GByte. The default is 0 (disabled).
 */
MODULE_PARM_DESC(smu_memory_pool_size,
	"reserve gtt for smu debug usage, 0 = disable,"
		"0x1 = 256Mbyte, 0x2 = 512Mbyte, 0x4 = 1 Gbyte, 0x8 = 2GByte");
module_param_named(smu_memory_pool_size, amdgpu_smu_memory_pool_size, uint, 0444);

/**
 * DOC: async_gfx_ring (int)
 * It is used to enable gfx rings that could be configured with different prioritites or equal priorities
 */
MODULE_PARM_DESC(async_gfx_ring,
	"Asynchronous GFX rings that could be configured with either different priorities (HP3D ring and LP3D ring), or equal priorities (0 = disabled, 1 = enabled (default))");
module_param_named(async_gfx_ring, amdgpu_async_gfx_ring, int, 0444);

/**
 * DOC: mcbp (int)
 * It is used to enable mid command buffer preemption. (0 = disabled (default), 1 = enabled)
 */
MODULE_PARM_DESC(mcbp,
	"Enable Mid-command buffer preemption (0 = disabled (default), 1 = enabled)");
module_param_named(mcbp, amdgpu_mcbp, int, 0444);

/**
 * DOC: discovery (int)
 * Allow driver to discover hardware IP information from IP Discovery table at the top of VRAM.
 * (-1 = auto (default), 0 = disabled, 1 = enabled)
 */
MODULE_PARM_DESC(discovery,
	"Allow driver to discover hardware IPs from IP Discovery table at the top of VRAM");
module_param_named(discovery, amdgpu_discovery, int, 0444);

/**
 * DOC: mes (int)
 * Enable Micro Engine Scheduler. This is a new hw scheduling engine for gfx, sdma, and compute.
 * (0 = disabled (default), 1 = enabled)
 */
MODULE_PARM_DESC(mes,
	"Enable Micro Engine Scheduler (0 = disabled (default), 1 = enabled)");
module_param_named(mes, amdgpu_mes, int, 0444);

MODULE_PARM_DESC(noretry,
	"Disable retry faults (0 = retry enabled (default), 1 = retry disabled)");
module_param_named(noretry, amdgpu_noretry, int, 0644);

#ifdef CONFIG_HSA_AMD
/**
 * DOC: sched_policy (int)
 * Set scheduling policy. Default is HWS(hardware scheduling) with over-subscription.
 * Setting 1 disables over-subscription. Setting 2 disables HWS and statically
 * assigns queues to HQDs.
 */
int sched_policy = KFD_SCHED_POLICY_HWS;
module_param(sched_policy, int, 0444);
MODULE_PARM_DESC(sched_policy,
	"Scheduling policy (0 = HWS (Default), 1 = HWS without over-subscription, 2 = Non-HWS (Used for debugging only)");

/**
 * DOC: hws_max_conc_proc (int)
 * Maximum number of processes that HWS can schedule concurrently. The maximum is the
 * number of VMIDs assigned to the HWS, which is also the default.
 */
int hws_max_conc_proc = 8;
module_param(hws_max_conc_proc, int, 0444);
MODULE_PARM_DESC(hws_max_conc_proc,
	"Max # processes HWS can execute concurrently when sched_policy=0 (0 = no concurrency, #VMIDs for KFD = Maximum(default))");

/**
 * DOC: cwsr_enable (int)
 * CWSR(compute wave store and resume) allows the GPU to preempt shader execution in
 * the middle of a compute wave. Default is 1 to enable this feature. Setting 0
 * disables it.
 */
int cwsr_enable = 1;
module_param(cwsr_enable, int, 0444);
MODULE_PARM_DESC(cwsr_enable, "CWSR enable (0 = Off, 1 = On (Default))");

/**
 * DOC: max_num_of_queues_per_device (int)
 * Maximum number of queues per device. Valid setting is between 1 and 4096. Default
 * is 4096.
 */
int max_num_of_queues_per_device = KFD_MAX_NUM_OF_QUEUES_PER_DEVICE_DEFAULT;
module_param(max_num_of_queues_per_device, int, 0444);
MODULE_PARM_DESC(max_num_of_queues_per_device,
	"Maximum number of supported queues per device (1 = Minimum, 4096 = default)");

/**
 * DOC: send_sigterm (int)
 * Send sigterm to HSA process on unhandled exceptions. Default is not to send sigterm
 * but just print errors on dmesg. Setting 1 enables sending sigterm.
 */
int send_sigterm;
module_param(send_sigterm, int, 0444);
MODULE_PARM_DESC(send_sigterm,
	"Send sigterm to HSA process on unhandled exception (0 = disable, 1 = enable)");

/**
 * DOC: debug_largebar (int)
 * Set debug_largebar as 1 to enable simulating large-bar capability on non-large bar
 * system. This limits the VRAM size reported to ROCm applications to the visible
 * size, usually 256MB.
 * Default value is 0, diabled.
 */
int debug_largebar;
module_param(debug_largebar, int, 0444);
MODULE_PARM_DESC(debug_largebar,
	"Debug large-bar flag used to simulate large-bar capability on non-large bar machine (0 = disable, 1 = enable)");

/**
 * DOC: ignore_crat (int)
 * Ignore CRAT table during KFD initialization. By default, KFD uses the ACPI CRAT
 * table to get information about AMD APUs. This option can serve as a workaround on
 * systems with a broken CRAT table.
 */
int ignore_crat;
module_param(ignore_crat, int, 0444);
MODULE_PARM_DESC(ignore_crat,
	"Ignore CRAT table during KFD initialization (0 = use CRAT (default), 1 = ignore CRAT)");

/**
 * DOC: halt_if_hws_hang (int)
 * Halt if HWS hang is detected. Default value, 0, disables the halt on hang.
 * Setting 1 enables halt on hang.
 */
int halt_if_hws_hang;
module_param(halt_if_hws_hang, int, 0644);
MODULE_PARM_DESC(halt_if_hws_hang, "Halt if HWS hang is detected (0 = off (default), 1 = on)");

/**
 * DOC: hws_gws_support(bool)
 * Whether HWS support gws barriers. Default value: false (not supported)
 * This will be replaced with a MEC firmware version check once firmware
 * is ready
 */
bool hws_gws_support;
module_param(hws_gws_support, bool, 0444);
MODULE_PARM_DESC(hws_gws_support, "MEC FW support gws barriers (false = not supported (Default), true = supported)");
<<<<<<< HEAD
=======

/**
  * DOC: queue_preemption_timeout_ms (int)
  * queue preemption timeout in ms (1 = Minimum, 9000 = default)
  */
int queue_preemption_timeout_ms = 9000;
module_param(queue_preemption_timeout_ms, int, 0644);
MODULE_PARM_DESC(queue_preemption_timeout_ms, "queue preemption timeout in ms (1 = Minimum, 9000 = default)");
>>>>>>> f1a3b43c
#endif

/**
 * DOC: dcfeaturemask (uint)
 * Override display features enabled. See enum DC_FEATURE_MASK in drivers/gpu/drm/amd/include/amd_shared.h.
 * The default is the current set of stable display features.
 */
MODULE_PARM_DESC(dcfeaturemask, "all stable DC features enabled (default))");
module_param_named(dcfeaturemask, amdgpu_dc_feature_mask, uint, 0444);

/**
 * DOC: abmlevel (uint)
 * Override the default ABM (Adaptive Backlight Management) level used for DC
 * enabled hardware. Requires DMCU to be supported and loaded.
 * Valid levels are 0-4. A value of 0 indicates that ABM should be disabled by
 * default. Values 1-4 control the maximum allowable brightness reduction via
 * the ABM algorithm, with 1 being the least reduction and 4 being the most
 * reduction.
 *
 * Defaults to 0, or disabled. Userspace can still override this level later
 * after boot.
 */
uint amdgpu_dm_abm_level = 0;
MODULE_PARM_DESC(abmlevel, "ABM level (0 = off (default), 1-4 = backlight reduction level) ");
module_param_named(abmlevel, amdgpu_dm_abm_level, uint, 0444);

static const struct pci_device_id pciidlist[] = {
#ifdef  CONFIG_DRM_AMDGPU_SI
	{0x1002, 0x6780, PCI_ANY_ID, PCI_ANY_ID, 0, 0, CHIP_TAHITI},
	{0x1002, 0x6784, PCI_ANY_ID, PCI_ANY_ID, 0, 0, CHIP_TAHITI},
	{0x1002, 0x6788, PCI_ANY_ID, PCI_ANY_ID, 0, 0, CHIP_TAHITI},
	{0x1002, 0x678A, PCI_ANY_ID, PCI_ANY_ID, 0, 0, CHIP_TAHITI},
	{0x1002, 0x6790, PCI_ANY_ID, PCI_ANY_ID, 0, 0, CHIP_TAHITI},
	{0x1002, 0x6791, PCI_ANY_ID, PCI_ANY_ID, 0, 0, CHIP_TAHITI},
	{0x1002, 0x6792, PCI_ANY_ID, PCI_ANY_ID, 0, 0, CHIP_TAHITI},
	{0x1002, 0x6798, PCI_ANY_ID, PCI_ANY_ID, 0, 0, CHIP_TAHITI},
	{0x1002, 0x6799, PCI_ANY_ID, PCI_ANY_ID, 0, 0, CHIP_TAHITI},
	{0x1002, 0x679A, PCI_ANY_ID, PCI_ANY_ID, 0, 0, CHIP_TAHITI},
	{0x1002, 0x679B, PCI_ANY_ID, PCI_ANY_ID, 0, 0, CHIP_TAHITI},
	{0x1002, 0x679E, PCI_ANY_ID, PCI_ANY_ID, 0, 0, CHIP_TAHITI},
	{0x1002, 0x679F, PCI_ANY_ID, PCI_ANY_ID, 0, 0, CHIP_TAHITI},
	{0x1002, 0x6800, PCI_ANY_ID, PCI_ANY_ID, 0, 0, CHIP_PITCAIRN|AMD_IS_MOBILITY},
	{0x1002, 0x6801, PCI_ANY_ID, PCI_ANY_ID, 0, 0, CHIP_PITCAIRN|AMD_IS_MOBILITY},
	{0x1002, 0x6802, PCI_ANY_ID, PCI_ANY_ID, 0, 0, CHIP_PITCAIRN|AMD_IS_MOBILITY},
	{0x1002, 0x6806, PCI_ANY_ID, PCI_ANY_ID, 0, 0, CHIP_PITCAIRN},
	{0x1002, 0x6808, PCI_ANY_ID, PCI_ANY_ID, 0, 0, CHIP_PITCAIRN},
	{0x1002, 0x6809, PCI_ANY_ID, PCI_ANY_ID, 0, 0, CHIP_PITCAIRN},
	{0x1002, 0x6810, PCI_ANY_ID, PCI_ANY_ID, 0, 0, CHIP_PITCAIRN},
	{0x1002, 0x6811, PCI_ANY_ID, PCI_ANY_ID, 0, 0, CHIP_PITCAIRN},
	{0x1002, 0x6816, PCI_ANY_ID, PCI_ANY_ID, 0, 0, CHIP_PITCAIRN},
	{0x1002, 0x6817, PCI_ANY_ID, PCI_ANY_ID, 0, 0, CHIP_PITCAIRN},
	{0x1002, 0x6818, PCI_ANY_ID, PCI_ANY_ID, 0, 0, CHIP_PITCAIRN},
	{0x1002, 0x6819, PCI_ANY_ID, PCI_ANY_ID, 0, 0, CHIP_PITCAIRN},
	{0x1002, 0x6600, PCI_ANY_ID, PCI_ANY_ID, 0, 0, CHIP_OLAND|AMD_IS_MOBILITY},
	{0x1002, 0x6601, PCI_ANY_ID, PCI_ANY_ID, 0, 0, CHIP_OLAND|AMD_IS_MOBILITY},
	{0x1002, 0x6602, PCI_ANY_ID, PCI_ANY_ID, 0, 0, CHIP_OLAND|AMD_IS_MOBILITY},
	{0x1002, 0x6603, PCI_ANY_ID, PCI_ANY_ID, 0, 0, CHIP_OLAND|AMD_IS_MOBILITY},
	{0x1002, 0x6604, PCI_ANY_ID, PCI_ANY_ID, 0, 0, CHIP_OLAND|AMD_IS_MOBILITY},
	{0x1002, 0x6605, PCI_ANY_ID, PCI_ANY_ID, 0, 0, CHIP_OLAND|AMD_IS_MOBILITY},
	{0x1002, 0x6606, PCI_ANY_ID, PCI_ANY_ID, 0, 0, CHIP_OLAND|AMD_IS_MOBILITY},
	{0x1002, 0x6607, PCI_ANY_ID, PCI_ANY_ID, 0, 0, CHIP_OLAND|AMD_IS_MOBILITY},
	{0x1002, 0x6608, PCI_ANY_ID, PCI_ANY_ID, 0, 0, CHIP_OLAND},
	{0x1002, 0x6610, PCI_ANY_ID, PCI_ANY_ID, 0, 0, CHIP_OLAND},
	{0x1002, 0x6611, PCI_ANY_ID, PCI_ANY_ID, 0, 0, CHIP_OLAND},
	{0x1002, 0x6613, PCI_ANY_ID, PCI_ANY_ID, 0, 0, CHIP_OLAND},
	{0x1002, 0x6617, PCI_ANY_ID, PCI_ANY_ID, 0, 0, CHIP_OLAND|AMD_IS_MOBILITY},
	{0x1002, 0x6620, PCI_ANY_ID, PCI_ANY_ID, 0, 0, CHIP_OLAND|AMD_IS_MOBILITY},
	{0x1002, 0x6621, PCI_ANY_ID, PCI_ANY_ID, 0, 0, CHIP_OLAND|AMD_IS_MOBILITY},
	{0x1002, 0x6623, PCI_ANY_ID, PCI_ANY_ID, 0, 0, CHIP_OLAND|AMD_IS_MOBILITY},
	{0x1002, 0x6631, PCI_ANY_ID, PCI_ANY_ID, 0, 0, CHIP_OLAND},
	{0x1002, 0x6820, PCI_ANY_ID, PCI_ANY_ID, 0, 0, CHIP_VERDE|AMD_IS_MOBILITY},
	{0x1002, 0x6821, PCI_ANY_ID, PCI_ANY_ID, 0, 0, CHIP_VERDE|AMD_IS_MOBILITY},
	{0x1002, 0x6822, PCI_ANY_ID, PCI_ANY_ID, 0, 0, CHIP_VERDE|AMD_IS_MOBILITY},
	{0x1002, 0x6823, PCI_ANY_ID, PCI_ANY_ID, 0, 0, CHIP_VERDE|AMD_IS_MOBILITY},
	{0x1002, 0x6824, PCI_ANY_ID, PCI_ANY_ID, 0, 0, CHIP_VERDE|AMD_IS_MOBILITY},
	{0x1002, 0x6825, PCI_ANY_ID, PCI_ANY_ID, 0, 0, CHIP_VERDE|AMD_IS_MOBILITY},
	{0x1002, 0x6826, PCI_ANY_ID, PCI_ANY_ID, 0, 0, CHIP_VERDE|AMD_IS_MOBILITY},
	{0x1002, 0x6827, PCI_ANY_ID, PCI_ANY_ID, 0, 0, CHIP_VERDE|AMD_IS_MOBILITY},
	{0x1002, 0x6828, PCI_ANY_ID, PCI_ANY_ID, 0, 0, CHIP_VERDE},
	{0x1002, 0x6829, PCI_ANY_ID, PCI_ANY_ID, 0, 0, CHIP_VERDE},
	{0x1002, 0x682A, PCI_ANY_ID, PCI_ANY_ID, 0, 0, CHIP_VERDE|AMD_IS_MOBILITY},
	{0x1002, 0x682B, PCI_ANY_ID, PCI_ANY_ID, 0, 0, CHIP_VERDE|AMD_IS_MOBILITY},
	{0x1002, 0x682C, PCI_ANY_ID, PCI_ANY_ID, 0, 0, CHIP_VERDE},
	{0x1002, 0x682D, PCI_ANY_ID, PCI_ANY_ID, 0, 0, CHIP_VERDE|AMD_IS_MOBILITY},
	{0x1002, 0x682F, PCI_ANY_ID, PCI_ANY_ID, 0, 0, CHIP_VERDE|AMD_IS_MOBILITY},
	{0x1002, 0x6830, PCI_ANY_ID, PCI_ANY_ID, 0, 0, CHIP_VERDE|AMD_IS_MOBILITY},
	{0x1002, 0x6831, PCI_ANY_ID, PCI_ANY_ID, 0, 0, CHIP_VERDE|AMD_IS_MOBILITY},
	{0x1002, 0x6835, PCI_ANY_ID, PCI_ANY_ID, 0, 0, CHIP_VERDE},
	{0x1002, 0x6837, PCI_ANY_ID, PCI_ANY_ID, 0, 0, CHIP_VERDE},
	{0x1002, 0x6838, PCI_ANY_ID, PCI_ANY_ID, 0, 0, CHIP_VERDE},
	{0x1002, 0x6839, PCI_ANY_ID, PCI_ANY_ID, 0, 0, CHIP_VERDE},
	{0x1002, 0x683B, PCI_ANY_ID, PCI_ANY_ID, 0, 0, CHIP_VERDE},
	{0x1002, 0x683D, PCI_ANY_ID, PCI_ANY_ID, 0, 0, CHIP_VERDE},
	{0x1002, 0x683F, PCI_ANY_ID, PCI_ANY_ID, 0, 0, CHIP_VERDE},
	{0x1002, 0x6660, PCI_ANY_ID, PCI_ANY_ID, 0, 0, CHIP_HAINAN|AMD_IS_MOBILITY},
	{0x1002, 0x6663, PCI_ANY_ID, PCI_ANY_ID, 0, 0, CHIP_HAINAN|AMD_IS_MOBILITY},
	{0x1002, 0x6664, PCI_ANY_ID, PCI_ANY_ID, 0, 0, CHIP_HAINAN|AMD_IS_MOBILITY},
	{0x1002, 0x6665, PCI_ANY_ID, PCI_ANY_ID, 0, 0, CHIP_HAINAN|AMD_IS_MOBILITY},
	{0x1002, 0x6667, PCI_ANY_ID, PCI_ANY_ID, 0, 0, CHIP_HAINAN|AMD_IS_MOBILITY},
	{0x1002, 0x666F, PCI_ANY_ID, PCI_ANY_ID, 0, 0, CHIP_HAINAN|AMD_IS_MOBILITY},
#endif
#ifdef CONFIG_DRM_AMDGPU_CIK
	/* Kaveri */
	{0x1002, 0x1304, PCI_ANY_ID, PCI_ANY_ID, 0, 0, CHIP_KAVERI|AMD_IS_MOBILITY|AMD_IS_APU},
	{0x1002, 0x1305, PCI_ANY_ID, PCI_ANY_ID, 0, 0, CHIP_KAVERI|AMD_IS_APU},
	{0x1002, 0x1306, PCI_ANY_ID, PCI_ANY_ID, 0, 0, CHIP_KAVERI|AMD_IS_MOBILITY|AMD_IS_APU},
	{0x1002, 0x1307, PCI_ANY_ID, PCI_ANY_ID, 0, 0, CHIP_KAVERI|AMD_IS_APU},
	{0x1002, 0x1309, PCI_ANY_ID, PCI_ANY_ID, 0, 0, CHIP_KAVERI|AMD_IS_MOBILITY|AMD_IS_APU},
	{0x1002, 0x130A, PCI_ANY_ID, PCI_ANY_ID, 0, 0, CHIP_KAVERI|AMD_IS_MOBILITY|AMD_IS_APU},
	{0x1002, 0x130B, PCI_ANY_ID, PCI_ANY_ID, 0, 0, CHIP_KAVERI|AMD_IS_MOBILITY|AMD_IS_APU},
	{0x1002, 0x130C, PCI_ANY_ID, PCI_ANY_ID, 0, 0, CHIP_KAVERI|AMD_IS_MOBILITY|AMD_IS_APU},
	{0x1002, 0x130D, PCI_ANY_ID, PCI_ANY_ID, 0, 0, CHIP_KAVERI|AMD_IS_MOBILITY|AMD_IS_APU},
	{0x1002, 0x130E, PCI_ANY_ID, PCI_ANY_ID, 0, 0, CHIP_KAVERI|AMD_IS_MOBILITY|AMD_IS_APU},
	{0x1002, 0x130F, PCI_ANY_ID, PCI_ANY_ID, 0, 0, CHIP_KAVERI|AMD_IS_APU},
	{0x1002, 0x1310, PCI_ANY_ID, PCI_ANY_ID, 0, 0, CHIP_KAVERI|AMD_IS_APU},
	{0x1002, 0x1311, PCI_ANY_ID, PCI_ANY_ID, 0, 0, CHIP_KAVERI|AMD_IS_APU},
	{0x1002, 0x1312, PCI_ANY_ID, PCI_ANY_ID, 0, 0, CHIP_KAVERI|AMD_IS_APU},
	{0x1002, 0x1313, PCI_ANY_ID, PCI_ANY_ID, 0, 0, CHIP_KAVERI|AMD_IS_APU},
	{0x1002, 0x1315, PCI_ANY_ID, PCI_ANY_ID, 0, 0, CHIP_KAVERI|AMD_IS_APU},
	{0x1002, 0x1316, PCI_ANY_ID, PCI_ANY_ID, 0, 0, CHIP_KAVERI|AMD_IS_APU},
	{0x1002, 0x1317, PCI_ANY_ID, PCI_ANY_ID, 0, 0, CHIP_KAVERI|AMD_IS_MOBILITY|AMD_IS_APU},
	{0x1002, 0x1318, PCI_ANY_ID, PCI_ANY_ID, 0, 0, CHIP_KAVERI|AMD_IS_MOBILITY|AMD_IS_APU},
	{0x1002, 0x131B, PCI_ANY_ID, PCI_ANY_ID, 0, 0, CHIP_KAVERI|AMD_IS_APU},
	{0x1002, 0x131C, PCI_ANY_ID, PCI_ANY_ID, 0, 0, CHIP_KAVERI|AMD_IS_APU},
	{0x1002, 0x131D, PCI_ANY_ID, PCI_ANY_ID, 0, 0, CHIP_KAVERI|AMD_IS_APU},
	/* Bonaire */
	{0x1002, 0x6640, PCI_ANY_ID, PCI_ANY_ID, 0, 0, CHIP_BONAIRE|AMD_IS_MOBILITY},
	{0x1002, 0x6641, PCI_ANY_ID, PCI_ANY_ID, 0, 0, CHIP_BONAIRE|AMD_IS_MOBILITY},
	{0x1002, 0x6646, PCI_ANY_ID, PCI_ANY_ID, 0, 0, CHIP_BONAIRE|AMD_IS_MOBILITY},
	{0x1002, 0x6647, PCI_ANY_ID, PCI_ANY_ID, 0, 0, CHIP_BONAIRE|AMD_IS_MOBILITY},
	{0x1002, 0x6649, PCI_ANY_ID, PCI_ANY_ID, 0, 0, CHIP_BONAIRE},
	{0x1002, 0x6650, PCI_ANY_ID, PCI_ANY_ID, 0, 0, CHIP_BONAIRE},
	{0x1002, 0x6651, PCI_ANY_ID, PCI_ANY_ID, 0, 0, CHIP_BONAIRE},
	{0x1002, 0x6658, PCI_ANY_ID, PCI_ANY_ID, 0, 0, CHIP_BONAIRE},
	{0x1002, 0x665c, PCI_ANY_ID, PCI_ANY_ID, 0, 0, CHIP_BONAIRE},
	{0x1002, 0x665d, PCI_ANY_ID, PCI_ANY_ID, 0, 0, CHIP_BONAIRE},
	{0x1002, 0x665f, PCI_ANY_ID, PCI_ANY_ID, 0, 0, CHIP_BONAIRE},
	/* Hawaii */
	{0x1002, 0x67A0, PCI_ANY_ID, PCI_ANY_ID, 0, 0, CHIP_HAWAII},
	{0x1002, 0x67A1, PCI_ANY_ID, PCI_ANY_ID, 0, 0, CHIP_HAWAII},
	{0x1002, 0x67A2, PCI_ANY_ID, PCI_ANY_ID, 0, 0, CHIP_HAWAII},
	{0x1002, 0x67A8, PCI_ANY_ID, PCI_ANY_ID, 0, 0, CHIP_HAWAII},
	{0x1002, 0x67A9, PCI_ANY_ID, PCI_ANY_ID, 0, 0, CHIP_HAWAII},
	{0x1002, 0x67AA, PCI_ANY_ID, PCI_ANY_ID, 0, 0, CHIP_HAWAII},
	{0x1002, 0x67B0, PCI_ANY_ID, PCI_ANY_ID, 0, 0, CHIP_HAWAII},
	{0x1002, 0x67B1, PCI_ANY_ID, PCI_ANY_ID, 0, 0, CHIP_HAWAII},
	{0x1002, 0x67B8, PCI_ANY_ID, PCI_ANY_ID, 0, 0, CHIP_HAWAII},
	{0x1002, 0x67B9, PCI_ANY_ID, PCI_ANY_ID, 0, 0, CHIP_HAWAII},
	{0x1002, 0x67BA, PCI_ANY_ID, PCI_ANY_ID, 0, 0, CHIP_HAWAII},
	{0x1002, 0x67BE, PCI_ANY_ID, PCI_ANY_ID, 0, 0, CHIP_HAWAII},
	/* Kabini */
	{0x1002, 0x9830, PCI_ANY_ID, PCI_ANY_ID, 0, 0, CHIP_KABINI|AMD_IS_MOBILITY|AMD_IS_APU},
	{0x1002, 0x9831, PCI_ANY_ID, PCI_ANY_ID, 0, 0, CHIP_KABINI|AMD_IS_APU},
	{0x1002, 0x9832, PCI_ANY_ID, PCI_ANY_ID, 0, 0, CHIP_KABINI|AMD_IS_MOBILITY|AMD_IS_APU},
	{0x1002, 0x9833, PCI_ANY_ID, PCI_ANY_ID, 0, 0, CHIP_KABINI|AMD_IS_APU},
	{0x1002, 0x9834, PCI_ANY_ID, PCI_ANY_ID, 0, 0, CHIP_KABINI|AMD_IS_MOBILITY|AMD_IS_APU},
	{0x1002, 0x9835, PCI_ANY_ID, PCI_ANY_ID, 0, 0, CHIP_KABINI|AMD_IS_APU},
	{0x1002, 0x9836, PCI_ANY_ID, PCI_ANY_ID, 0, 0, CHIP_KABINI|AMD_IS_MOBILITY|AMD_IS_APU},
	{0x1002, 0x9837, PCI_ANY_ID, PCI_ANY_ID, 0, 0, CHIP_KABINI|AMD_IS_APU},
	{0x1002, 0x9838, PCI_ANY_ID, PCI_ANY_ID, 0, 0, CHIP_KABINI|AMD_IS_MOBILITY|AMD_IS_APU},
	{0x1002, 0x9839, PCI_ANY_ID, PCI_ANY_ID, 0, 0, CHIP_KABINI|AMD_IS_MOBILITY|AMD_IS_APU},
	{0x1002, 0x983a, PCI_ANY_ID, PCI_ANY_ID, 0, 0, CHIP_KABINI|AMD_IS_APU},
	{0x1002, 0x983b, PCI_ANY_ID, PCI_ANY_ID, 0, 0, CHIP_KABINI|AMD_IS_MOBILITY|AMD_IS_APU},
	{0x1002, 0x983c, PCI_ANY_ID, PCI_ANY_ID, 0, 0, CHIP_KABINI|AMD_IS_APU},
	{0x1002, 0x983d, PCI_ANY_ID, PCI_ANY_ID, 0, 0, CHIP_KABINI|AMD_IS_APU},
	{0x1002, 0x983e, PCI_ANY_ID, PCI_ANY_ID, 0, 0, CHIP_KABINI|AMD_IS_APU},
	{0x1002, 0x983f, PCI_ANY_ID, PCI_ANY_ID, 0, 0, CHIP_KABINI|AMD_IS_APU},
	/* mullins */
	{0x1002, 0x9850, PCI_ANY_ID, PCI_ANY_ID, 0, 0, CHIP_MULLINS|AMD_IS_MOBILITY|AMD_IS_APU},
	{0x1002, 0x9851, PCI_ANY_ID, PCI_ANY_ID, 0, 0, CHIP_MULLINS|AMD_IS_MOBILITY|AMD_IS_APU},
	{0x1002, 0x9852, PCI_ANY_ID, PCI_ANY_ID, 0, 0, CHIP_MULLINS|AMD_IS_MOBILITY|AMD_IS_APU},
	{0x1002, 0x9853, PCI_ANY_ID, PCI_ANY_ID, 0, 0, CHIP_MULLINS|AMD_IS_MOBILITY|AMD_IS_APU},
	{0x1002, 0x9854, PCI_ANY_ID, PCI_ANY_ID, 0, 0, CHIP_MULLINS|AMD_IS_MOBILITY|AMD_IS_APU},
	{0x1002, 0x9855, PCI_ANY_ID, PCI_ANY_ID, 0, 0, CHIP_MULLINS|AMD_IS_MOBILITY|AMD_IS_APU},
	{0x1002, 0x9856, PCI_ANY_ID, PCI_ANY_ID, 0, 0, CHIP_MULLINS|AMD_IS_MOBILITY|AMD_IS_APU},
	{0x1002, 0x9857, PCI_ANY_ID, PCI_ANY_ID, 0, 0, CHIP_MULLINS|AMD_IS_MOBILITY|AMD_IS_APU},
	{0x1002, 0x9858, PCI_ANY_ID, PCI_ANY_ID, 0, 0, CHIP_MULLINS|AMD_IS_MOBILITY|AMD_IS_APU},
	{0x1002, 0x9859, PCI_ANY_ID, PCI_ANY_ID, 0, 0, CHIP_MULLINS|AMD_IS_MOBILITY|AMD_IS_APU},
	{0x1002, 0x985A, PCI_ANY_ID, PCI_ANY_ID, 0, 0, CHIP_MULLINS|AMD_IS_MOBILITY|AMD_IS_APU},
	{0x1002, 0x985B, PCI_ANY_ID, PCI_ANY_ID, 0, 0, CHIP_MULLINS|AMD_IS_MOBILITY|AMD_IS_APU},
	{0x1002, 0x985C, PCI_ANY_ID, PCI_ANY_ID, 0, 0, CHIP_MULLINS|AMD_IS_MOBILITY|AMD_IS_APU},
	{0x1002, 0x985D, PCI_ANY_ID, PCI_ANY_ID, 0, 0, CHIP_MULLINS|AMD_IS_MOBILITY|AMD_IS_APU},
	{0x1002, 0x985E, PCI_ANY_ID, PCI_ANY_ID, 0, 0, CHIP_MULLINS|AMD_IS_MOBILITY|AMD_IS_APU},
	{0x1002, 0x985F, PCI_ANY_ID, PCI_ANY_ID, 0, 0, CHIP_MULLINS|AMD_IS_MOBILITY|AMD_IS_APU},
#endif
	/* topaz */
	{0x1002, 0x6900, PCI_ANY_ID, PCI_ANY_ID, 0, 0, CHIP_TOPAZ},
	{0x1002, 0x6901, PCI_ANY_ID, PCI_ANY_ID, 0, 0, CHIP_TOPAZ},
	{0x1002, 0x6902, PCI_ANY_ID, PCI_ANY_ID, 0, 0, CHIP_TOPAZ},
	{0x1002, 0x6903, PCI_ANY_ID, PCI_ANY_ID, 0, 0, CHIP_TOPAZ},
	{0x1002, 0x6907, PCI_ANY_ID, PCI_ANY_ID, 0, 0, CHIP_TOPAZ},
	/* tonga */
	{0x1002, 0x6920, PCI_ANY_ID, PCI_ANY_ID, 0, 0, CHIP_TONGA},
	{0x1002, 0x6921, PCI_ANY_ID, PCI_ANY_ID, 0, 0, CHIP_TONGA},
	{0x1002, 0x6928, PCI_ANY_ID, PCI_ANY_ID, 0, 0, CHIP_TONGA},
	{0x1002, 0x6929, PCI_ANY_ID, PCI_ANY_ID, 0, 0, CHIP_TONGA},
	{0x1002, 0x692B, PCI_ANY_ID, PCI_ANY_ID, 0, 0, CHIP_TONGA},
	{0x1002, 0x692F, PCI_ANY_ID, PCI_ANY_ID, 0, 0, CHIP_TONGA},
	{0x1002, 0x6930, PCI_ANY_ID, PCI_ANY_ID, 0, 0, CHIP_TONGA},
	{0x1002, 0x6938, PCI_ANY_ID, PCI_ANY_ID, 0, 0, CHIP_TONGA},
	{0x1002, 0x6939, PCI_ANY_ID, PCI_ANY_ID, 0, 0, CHIP_TONGA},
	/* fiji */
	{0x1002, 0x7300, PCI_ANY_ID, PCI_ANY_ID, 0, 0, CHIP_FIJI},
	{0x1002, 0x730F, PCI_ANY_ID, PCI_ANY_ID, 0, 0, CHIP_FIJI},
	/* carrizo */
	{0x1002, 0x9870, PCI_ANY_ID, PCI_ANY_ID, 0, 0, CHIP_CARRIZO|AMD_IS_APU},
	{0x1002, 0x9874, PCI_ANY_ID, PCI_ANY_ID, 0, 0, CHIP_CARRIZO|AMD_IS_APU},
	{0x1002, 0x9875, PCI_ANY_ID, PCI_ANY_ID, 0, 0, CHIP_CARRIZO|AMD_IS_APU},
	{0x1002, 0x9876, PCI_ANY_ID, PCI_ANY_ID, 0, 0, CHIP_CARRIZO|AMD_IS_APU},
	{0x1002, 0x9877, PCI_ANY_ID, PCI_ANY_ID, 0, 0, CHIP_CARRIZO|AMD_IS_APU},
	/* stoney */
	{0x1002, 0x98E4, PCI_ANY_ID, PCI_ANY_ID, 0, 0, CHIP_STONEY|AMD_IS_APU},
	/* Polaris11 */
	{0x1002, 0x67E0, PCI_ANY_ID, PCI_ANY_ID, 0, 0, CHIP_POLARIS11},
	{0x1002, 0x67E3, PCI_ANY_ID, PCI_ANY_ID, 0, 0, CHIP_POLARIS11},
	{0x1002, 0x67E8, PCI_ANY_ID, PCI_ANY_ID, 0, 0, CHIP_POLARIS11},
	{0x1002, 0x67EB, PCI_ANY_ID, PCI_ANY_ID, 0, 0, CHIP_POLARIS11},
	{0x1002, 0x67EF, PCI_ANY_ID, PCI_ANY_ID, 0, 0, CHIP_POLARIS11},
	{0x1002, 0x67FF, PCI_ANY_ID, PCI_ANY_ID, 0, 0, CHIP_POLARIS11},
	{0x1002, 0x67E1, PCI_ANY_ID, PCI_ANY_ID, 0, 0, CHIP_POLARIS11},
	{0x1002, 0x67E7, PCI_ANY_ID, PCI_ANY_ID, 0, 0, CHIP_POLARIS11},
	{0x1002, 0x67E9, PCI_ANY_ID, PCI_ANY_ID, 0, 0, CHIP_POLARIS11},
	/* Polaris10 */
	{0x1002, 0x67C0, PCI_ANY_ID, PCI_ANY_ID, 0, 0, CHIP_POLARIS10},
	{0x1002, 0x67C1, PCI_ANY_ID, PCI_ANY_ID, 0, 0, CHIP_POLARIS10},
	{0x1002, 0x67C2, PCI_ANY_ID, PCI_ANY_ID, 0, 0, CHIP_POLARIS10},
	{0x1002, 0x67C4, PCI_ANY_ID, PCI_ANY_ID, 0, 0, CHIP_POLARIS10},
	{0x1002, 0x67C7, PCI_ANY_ID, PCI_ANY_ID, 0, 0, CHIP_POLARIS10},
	{0x1002, 0x67D0, PCI_ANY_ID, PCI_ANY_ID, 0, 0, CHIP_POLARIS10},
	{0x1002, 0x67DF, PCI_ANY_ID, PCI_ANY_ID, 0, 0, CHIP_POLARIS10},
	{0x1002, 0x67C8, PCI_ANY_ID, PCI_ANY_ID, 0, 0, CHIP_POLARIS10},
	{0x1002, 0x67C9, PCI_ANY_ID, PCI_ANY_ID, 0, 0, CHIP_POLARIS10},
	{0x1002, 0x67CA, PCI_ANY_ID, PCI_ANY_ID, 0, 0, CHIP_POLARIS10},
	{0x1002, 0x67CC, PCI_ANY_ID, PCI_ANY_ID, 0, 0, CHIP_POLARIS10},
	{0x1002, 0x67CF, PCI_ANY_ID, PCI_ANY_ID, 0, 0, CHIP_POLARIS10},
	{0x1002, 0x6FDF, PCI_ANY_ID, PCI_ANY_ID, 0, 0, CHIP_POLARIS10},
	/* Polaris12 */
	{0x1002, 0x6980, PCI_ANY_ID, PCI_ANY_ID, 0, 0, CHIP_POLARIS12},
	{0x1002, 0x6981, PCI_ANY_ID, PCI_ANY_ID, 0, 0, CHIP_POLARIS12},
	{0x1002, 0x6985, PCI_ANY_ID, PCI_ANY_ID, 0, 0, CHIP_POLARIS12},
	{0x1002, 0x6986, PCI_ANY_ID, PCI_ANY_ID, 0, 0, CHIP_POLARIS12},
	{0x1002, 0x6987, PCI_ANY_ID, PCI_ANY_ID, 0, 0, CHIP_POLARIS12},
	{0x1002, 0x6995, PCI_ANY_ID, PCI_ANY_ID, 0, 0, CHIP_POLARIS12},
	{0x1002, 0x6997, PCI_ANY_ID, PCI_ANY_ID, 0, 0, CHIP_POLARIS12},
	{0x1002, 0x699F, PCI_ANY_ID, PCI_ANY_ID, 0, 0, CHIP_POLARIS12},
	/* VEGAM */
	{0x1002, 0x694C, PCI_ANY_ID, PCI_ANY_ID, 0, 0, CHIP_VEGAM},
	{0x1002, 0x694E, PCI_ANY_ID, PCI_ANY_ID, 0, 0, CHIP_VEGAM},
	{0x1002, 0x694F, PCI_ANY_ID, PCI_ANY_ID, 0, 0, CHIP_VEGAM},
	/* Vega 10 */
	{0x1002, 0x6860, PCI_ANY_ID, PCI_ANY_ID, 0, 0, CHIP_VEGA10},
	{0x1002, 0x6861, PCI_ANY_ID, PCI_ANY_ID, 0, 0, CHIP_VEGA10},
	{0x1002, 0x6862, PCI_ANY_ID, PCI_ANY_ID, 0, 0, CHIP_VEGA10},
	{0x1002, 0x6863, PCI_ANY_ID, PCI_ANY_ID, 0, 0, CHIP_VEGA10},
	{0x1002, 0x6864, PCI_ANY_ID, PCI_ANY_ID, 0, 0, CHIP_VEGA10},
	{0x1002, 0x6867, PCI_ANY_ID, PCI_ANY_ID, 0, 0, CHIP_VEGA10},
	{0x1002, 0x6868, PCI_ANY_ID, PCI_ANY_ID, 0, 0, CHIP_VEGA10},
	{0x1002, 0x6869, PCI_ANY_ID, PCI_ANY_ID, 0, 0, CHIP_VEGA10},
	{0x1002, 0x686a, PCI_ANY_ID, PCI_ANY_ID, 0, 0, CHIP_VEGA10},
	{0x1002, 0x686b, PCI_ANY_ID, PCI_ANY_ID, 0, 0, CHIP_VEGA10},
	{0x1002, 0x686c, PCI_ANY_ID, PCI_ANY_ID, 0, 0, CHIP_VEGA10},
	{0x1002, 0x686d, PCI_ANY_ID, PCI_ANY_ID, 0, 0, CHIP_VEGA10},
	{0x1002, 0x686e, PCI_ANY_ID, PCI_ANY_ID, 0, 0, CHIP_VEGA10},
	{0x1002, 0x686f, PCI_ANY_ID, PCI_ANY_ID, 0, 0, CHIP_VEGA10},
	{0x1002, 0x687f, PCI_ANY_ID, PCI_ANY_ID, 0, 0, CHIP_VEGA10},
	/* Vega 12 */
	{0x1002, 0x69A0, PCI_ANY_ID, PCI_ANY_ID, 0, 0, CHIP_VEGA12},
	{0x1002, 0x69A1, PCI_ANY_ID, PCI_ANY_ID, 0, 0, CHIP_VEGA12},
	{0x1002, 0x69A2, PCI_ANY_ID, PCI_ANY_ID, 0, 0, CHIP_VEGA12},
	{0x1002, 0x69A3, PCI_ANY_ID, PCI_ANY_ID, 0, 0, CHIP_VEGA12},
	{0x1002, 0x69AF, PCI_ANY_ID, PCI_ANY_ID, 0, 0, CHIP_VEGA12},
	/* Vega 20 */
	{0x1002, 0x66A0, PCI_ANY_ID, PCI_ANY_ID, 0, 0, CHIP_VEGA20},
	{0x1002, 0x66A1, PCI_ANY_ID, PCI_ANY_ID, 0, 0, CHIP_VEGA20},
	{0x1002, 0x66A2, PCI_ANY_ID, PCI_ANY_ID, 0, 0, CHIP_VEGA20},
	{0x1002, 0x66A3, PCI_ANY_ID, PCI_ANY_ID, 0, 0, CHIP_VEGA20},
	{0x1002, 0x66A4, PCI_ANY_ID, PCI_ANY_ID, 0, 0, CHIP_VEGA20},
	{0x1002, 0x66A7, PCI_ANY_ID, PCI_ANY_ID, 0, 0, CHIP_VEGA20},
	{0x1002, 0x66AF, PCI_ANY_ID, PCI_ANY_ID, 0, 0, CHIP_VEGA20},
	/* Raven */
	{0x1002, 0x15dd, PCI_ANY_ID, PCI_ANY_ID, 0, 0, CHIP_RAVEN|AMD_IS_APU},
	{0x1002, 0x15d8, PCI_ANY_ID, PCI_ANY_ID, 0, 0, CHIP_RAVEN|AMD_IS_APU},
	/* Navi10 */
	{0x1002, 0x7310, PCI_ANY_ID, PCI_ANY_ID, 0, 0, CHIP_NAVI10},
	{0x1002, 0x7312, PCI_ANY_ID, PCI_ANY_ID, 0, 0, CHIP_NAVI10},
	{0x1002, 0x7318, PCI_ANY_ID, PCI_ANY_ID, 0, 0, CHIP_NAVI10},
	{0x1002, 0x7319, PCI_ANY_ID, PCI_ANY_ID, 0, 0, CHIP_NAVI10},
	{0x1002, 0x731A, PCI_ANY_ID, PCI_ANY_ID, 0, 0, CHIP_NAVI10},
	{0x1002, 0x731B, PCI_ANY_ID, PCI_ANY_ID, 0, 0, CHIP_NAVI10},
	{0x1002, 0x731F, PCI_ANY_ID, PCI_ANY_ID, 0, 0, CHIP_NAVI10},

	{0, 0, 0}
};

MODULE_DEVICE_TABLE(pci, pciidlist);

static struct drm_driver kms_driver;

static int amdgpu_pci_probe(struct pci_dev *pdev,
			    const struct pci_device_id *ent)
{
	struct drm_device *dev;
	unsigned long flags = ent->driver_data;
	int ret, retry = 0;
	bool supports_atomic = false;

	if (!amdgpu_virtual_display &&
	    amdgpu_device_asic_has_dc_support(flags & AMD_ASIC_MASK))
		supports_atomic = true;

	if ((flags & AMD_EXP_HW_SUPPORT) && !amdgpu_exp_hw_support) {
		DRM_INFO("This hardware requires experimental hardware support.\n"
			 "See modparam exp_hw_support\n");
		return -ENODEV;
	}

	/* Get rid of things like offb */
	ret = drm_fb_helper_remove_conflicting_pci_framebuffers(pdev, 0, "amdgpudrmfb");
	if (ret)
		return ret;

	dev = drm_dev_alloc(&kms_driver, &pdev->dev);
	if (IS_ERR(dev))
		return PTR_ERR(dev);

	if (!supports_atomic)
		dev->driver_features &= ~DRIVER_ATOMIC;

	ret = pci_enable_device(pdev);
	if (ret)
		goto err_free;

	dev->pdev = pdev;

	pci_set_drvdata(pdev, dev);

retry_init:
	ret = drm_dev_register(dev, ent->driver_data);
	if (ret == -EAGAIN && ++retry <= 3) {
		DRM_INFO("retry init %d\n", retry);
		/* Don't request EX mode too frequently which is attacking */
		msleep(5000);
		goto retry_init;
	} else if (ret)
		goto err_pci;

	return 0;

err_pci:
	pci_disable_device(pdev);
err_free:
	drm_dev_put(dev);
	return ret;
}

static void
amdgpu_pci_remove(struct pci_dev *pdev)
{
	struct drm_device *dev = pci_get_drvdata(pdev);

	DRM_ERROR("Device removal is currently not supported outside of fbcon\n");
	drm_dev_unplug(dev);
	drm_dev_put(dev);
	pci_disable_device(pdev);
	pci_set_drvdata(pdev, NULL);
}

static void
amdgpu_pci_shutdown(struct pci_dev *pdev)
{
	struct drm_device *dev = pci_get_drvdata(pdev);
	struct amdgpu_device *adev = dev->dev_private;

	/* if we are running in a VM, make sure the device
	 * torn down properly on reboot/shutdown.
	 * unfortunately we can't detect certain
	 * hypervisors so just do this all the time.
	 */
	amdgpu_device_ip_suspend(adev);
}

static int amdgpu_pmops_suspend(struct device *dev)
{
	struct pci_dev *pdev = to_pci_dev(dev);

	struct drm_device *drm_dev = pci_get_drvdata(pdev);
	return amdgpu_device_suspend(drm_dev, true, true);
}

static int amdgpu_pmops_resume(struct device *dev)
{
	struct pci_dev *pdev = to_pci_dev(dev);
	struct drm_device *drm_dev = pci_get_drvdata(pdev);

	/* GPU comes up enabled by the bios on resume */
	if (amdgpu_device_is_px(drm_dev)) {
		pm_runtime_disable(dev);
		pm_runtime_set_active(dev);
		pm_runtime_enable(dev);
	}

	return amdgpu_device_resume(drm_dev, true, true);
}

static int amdgpu_pmops_freeze(struct device *dev)
{
	struct pci_dev *pdev = to_pci_dev(dev);

	struct drm_device *drm_dev = pci_get_drvdata(pdev);
	return amdgpu_device_suspend(drm_dev, false, true);
}

static int amdgpu_pmops_thaw(struct device *dev)
{
	struct pci_dev *pdev = to_pci_dev(dev);

	struct drm_device *drm_dev = pci_get_drvdata(pdev);
	return amdgpu_device_resume(drm_dev, false, true);
}

static int amdgpu_pmops_poweroff(struct device *dev)
{
	struct pci_dev *pdev = to_pci_dev(dev);

	struct drm_device *drm_dev = pci_get_drvdata(pdev);
	return amdgpu_device_suspend(drm_dev, true, true);
}

static int amdgpu_pmops_restore(struct device *dev)
{
	struct pci_dev *pdev = to_pci_dev(dev);

	struct drm_device *drm_dev = pci_get_drvdata(pdev);
	return amdgpu_device_resume(drm_dev, false, true);
}

static int amdgpu_pmops_runtime_suspend(struct device *dev)
{
	struct pci_dev *pdev = to_pci_dev(dev);
	struct drm_device *drm_dev = pci_get_drvdata(pdev);
	int ret;

	if (!amdgpu_device_is_px(drm_dev)) {
		pm_runtime_forbid(dev);
		return -EBUSY;
	}

	drm_dev->switch_power_state = DRM_SWITCH_POWER_CHANGING;
	drm_kms_helper_poll_disable(drm_dev);

	ret = amdgpu_device_suspend(drm_dev, false, false);
	pci_save_state(pdev);
	pci_disable_device(pdev);
	pci_ignore_hotplug(pdev);
	if (amdgpu_is_atpx_hybrid())
		pci_set_power_state(pdev, PCI_D3cold);
	else if (!amdgpu_has_atpx_dgpu_power_cntl())
		pci_set_power_state(pdev, PCI_D3hot);
	drm_dev->switch_power_state = DRM_SWITCH_POWER_DYNAMIC_OFF;

	return 0;
}

static int amdgpu_pmops_runtime_resume(struct device *dev)
{
	struct pci_dev *pdev = to_pci_dev(dev);
	struct drm_device *drm_dev = pci_get_drvdata(pdev);
	int ret;

	if (!amdgpu_device_is_px(drm_dev))
		return -EINVAL;

	drm_dev->switch_power_state = DRM_SWITCH_POWER_CHANGING;

	if (amdgpu_is_atpx_hybrid() ||
	    !amdgpu_has_atpx_dgpu_power_cntl())
		pci_set_power_state(pdev, PCI_D0);
	pci_restore_state(pdev);
	ret = pci_enable_device(pdev);
	if (ret)
		return ret;
	pci_set_master(pdev);

	ret = amdgpu_device_resume(drm_dev, false, false);
	drm_kms_helper_poll_enable(drm_dev);
	drm_dev->switch_power_state = DRM_SWITCH_POWER_ON;
	return 0;
}

static int amdgpu_pmops_runtime_idle(struct device *dev)
{
	struct pci_dev *pdev = to_pci_dev(dev);
	struct drm_device *drm_dev = pci_get_drvdata(pdev);
	struct drm_crtc *crtc;

	if (!amdgpu_device_is_px(drm_dev)) {
		pm_runtime_forbid(dev);
		return -EBUSY;
	}

	list_for_each_entry(crtc, &drm_dev->mode_config.crtc_list, head) {
		if (crtc->enabled) {
			DRM_DEBUG_DRIVER("failing to power off - crtc active\n");
			return -EBUSY;
		}
	}

	pm_runtime_mark_last_busy(dev);
	pm_runtime_autosuspend(dev);
	/* we don't want the main rpm_idle to call suspend - we want to autosuspend */
	return 1;
}

long amdgpu_drm_ioctl(struct file *filp,
		      unsigned int cmd, unsigned long arg)
{
	struct drm_file *file_priv = filp->private_data;
	struct drm_device *dev;
	long ret;
	dev = file_priv->minor->dev;
	ret = pm_runtime_get_sync(dev->dev);
	if (ret < 0)
		return ret;

	ret = drm_ioctl(filp, cmd, arg);

	pm_runtime_mark_last_busy(dev->dev);
	pm_runtime_put_autosuspend(dev->dev);
	return ret;
}

static const struct dev_pm_ops amdgpu_pm_ops = {
	.suspend = amdgpu_pmops_suspend,
	.resume = amdgpu_pmops_resume,
	.freeze = amdgpu_pmops_freeze,
	.thaw = amdgpu_pmops_thaw,
	.poweroff = amdgpu_pmops_poweroff,
	.restore = amdgpu_pmops_restore,
	.runtime_suspend = amdgpu_pmops_runtime_suspend,
	.runtime_resume = amdgpu_pmops_runtime_resume,
	.runtime_idle = amdgpu_pmops_runtime_idle,
};

static int amdgpu_flush(struct file *f, fl_owner_t id)
{
	struct drm_file *file_priv = f->private_data;
	struct amdgpu_fpriv *fpriv = file_priv->driver_priv;
	long timeout = MAX_WAIT_SCHED_ENTITY_Q_EMPTY;

	timeout = amdgpu_ctx_mgr_entity_flush(&fpriv->ctx_mgr, timeout);
	timeout = amdgpu_vm_wait_idle(&fpriv->vm, timeout);

	return timeout >= 0 ? 0 : timeout;
}

static const struct file_operations amdgpu_driver_kms_fops = {
	.owner = THIS_MODULE,
	.open = drm_open,
	.flush = amdgpu_flush,
	.release = drm_release,
	.unlocked_ioctl = amdgpu_drm_ioctl,
	.mmap = amdgpu_mmap,
	.poll = drm_poll,
	.read = drm_read,
#ifdef CONFIG_COMPAT
	.compat_ioctl = amdgpu_kms_compat_ioctl,
#endif
};

int amdgpu_file_to_fpriv(struct file *filp, struct amdgpu_fpriv **fpriv)
{
        struct drm_file *file;

	if (!filp)
		return -EINVAL;

	if (filp->f_op != &amdgpu_driver_kms_fops) {
		return -EINVAL;
	}

	file = filp->private_data;
	*fpriv = file->driver_priv;
	return 0;
}

int amdgpu_device_get_job_timeout_settings(struct amdgpu_device *adev)
{
	char *input = amdgpu_lockup_timeout;
	char *timeout_setting = NULL;
	int index = 0;
	long timeout;
	int ret = 0;

	/*
	 * By default timeout for non compute jobs is 10000.
	 * And there is no timeout enforced on compute jobs.
	 */
<<<<<<< HEAD
	adev->gfx_timeout = adev->sdma_timeout = adev->video_timeout = 10000;
=======
	adev->gfx_timeout = msecs_to_jiffies(10000);
	adev->sdma_timeout = adev->video_timeout = adev->gfx_timeout;
>>>>>>> f1a3b43c
	adev->compute_timeout = MAX_SCHEDULE_TIMEOUT;

	if (strnlen(input, AMDGPU_MAX_TIMEOUT_PARAM_LENTH)) {
		while ((timeout_setting = strsep(&input, ",")) &&
				strnlen(timeout_setting, AMDGPU_MAX_TIMEOUT_PARAM_LENTH)) {
			ret = kstrtol(timeout_setting, 0, &timeout);
			if (ret)
				return ret;

<<<<<<< HEAD
			/* Invalidate 0 and negative values */
			if (timeout <= 0) {
				index++;
				continue;
=======
			if (timeout == 0) {
				index++;
				continue;
			} else if (timeout < 0) {
				timeout = MAX_SCHEDULE_TIMEOUT;
			} else {
				timeout = msecs_to_jiffies(timeout);
>>>>>>> f1a3b43c
			}

			switch (index++) {
			case 0:
				adev->gfx_timeout = timeout;
				break;
			case 1:
				adev->compute_timeout = timeout;
				break;
			case 2:
				adev->sdma_timeout = timeout;
				break;
			case 3:
				adev->video_timeout = timeout;
				break;
			default:
				break;
			}
		}
		/*
		 * There is only one value specified and
		 * it should apply to all non-compute jobs.
		 */
		if (index == 1)
			adev->sdma_timeout = adev->video_timeout = adev->gfx_timeout;
	}

	return ret;
}

static bool
amdgpu_get_crtc_scanout_position(struct drm_device *dev, unsigned int pipe,
				 bool in_vblank_irq, int *vpos, int *hpos,
				 ktime_t *stime, ktime_t *etime,
				 const struct drm_display_mode *mode)
{
	return amdgpu_display_get_crtc_scanoutpos(dev, pipe, 0, vpos, hpos,
						  stime, etime, mode);
}

static struct drm_driver kms_driver = {
	.driver_features =
	    DRIVER_USE_AGP | DRIVER_ATOMIC |
	    DRIVER_GEM |
	    DRIVER_RENDER | DRIVER_MODESET | DRIVER_SYNCOBJ,
	.load = amdgpu_driver_load_kms,
	.open = amdgpu_driver_open_kms,
	.postclose = amdgpu_driver_postclose_kms,
	.lastclose = amdgpu_driver_lastclose_kms,
	.unload = amdgpu_driver_unload_kms,
	.get_vblank_counter = amdgpu_get_vblank_counter_kms,
	.enable_vblank = amdgpu_enable_vblank_kms,
	.disable_vblank = amdgpu_disable_vblank_kms,
	.get_vblank_timestamp = drm_calc_vbltimestamp_from_scanoutpos,
	.get_scanout_position = amdgpu_get_crtc_scanout_position,
	.irq_handler = amdgpu_irq_handler,
	.ioctls = amdgpu_ioctls_kms,
	.gem_free_object_unlocked = amdgpu_gem_object_free,
	.gem_open_object = amdgpu_gem_object_open,
	.gem_close_object = amdgpu_gem_object_close,
	.dumb_create = amdgpu_mode_dumb_create,
	.dumb_map_offset = amdgpu_mode_dumb_mmap,
	.fops = &amdgpu_driver_kms_fops,

	.prime_handle_to_fd = drm_gem_prime_handle_to_fd,
	.prime_fd_to_handle = drm_gem_prime_fd_to_handle,
	.gem_prime_export = amdgpu_gem_prime_export,
	.gem_prime_import = amdgpu_gem_prime_import,
	.gem_prime_res_obj = amdgpu_gem_prime_res_obj,
	.gem_prime_get_sg_table = amdgpu_gem_prime_get_sg_table,
	.gem_prime_import_sg_table = amdgpu_gem_prime_import_sg_table,
	.gem_prime_vmap = amdgpu_gem_prime_vmap,
	.gem_prime_vunmap = amdgpu_gem_prime_vunmap,
	.gem_prime_mmap = amdgpu_gem_prime_mmap,

	.name = DRIVER_NAME,
	.desc = DRIVER_DESC,
	.date = DRIVER_DATE,
	.major = KMS_DRIVER_MAJOR,
	.minor = KMS_DRIVER_MINOR,
	.patchlevel = KMS_DRIVER_PATCHLEVEL,
};

static struct pci_driver amdgpu_kms_pci_driver = {
	.name = DRIVER_NAME,
	.id_table = pciidlist,
	.probe = amdgpu_pci_probe,
	.remove = amdgpu_pci_remove,
	.shutdown = amdgpu_pci_shutdown,
	.driver.pm = &amdgpu_pm_ops,
};



static int __init amdgpu_init(void)
{
	int r;

	if (vgacon_text_force()) {
		DRM_ERROR("VGACON disables amdgpu kernel modesetting.\n");
		return -EINVAL;
	}

	r = amdgpu_sync_init();
	if (r)
		goto error_sync;

	r = amdgpu_fence_slab_init();
	if (r)
		goto error_fence;

	DRM_INFO("amdgpu kernel modesetting enabled.\n");
	kms_driver.num_ioctls = amdgpu_max_kms_ioctl;
	amdgpu_register_atpx_handler();

	/* Ignore KFD init failures. Normal when CONFIG_HSA_AMD is not set. */
	amdgpu_amdkfd_init();

	/* let modprobe override vga console setting */
	return pci_register_driver(&amdgpu_kms_pci_driver);

error_fence:
	amdgpu_sync_fini();

error_sync:
	return r;
}

static void __exit amdgpu_exit(void)
{
	amdgpu_amdkfd_fini();
	pci_unregister_driver(&amdgpu_kms_pci_driver);
	amdgpu_unregister_atpx_handler();
	amdgpu_sync_fini();
	amdgpu_fence_slab_fini();
}

module_init(amdgpu_init);
module_exit(amdgpu_exit);

MODULE_AUTHOR(DRIVER_AUTHOR);
MODULE_DESCRIPTION(DRIVER_DESC);
MODULE_LICENSE("GPL and additional rights");<|MERGE_RESOLUTION|>--- conflicted
+++ resolved
@@ -248,12 +248,8 @@
  * By default(with no lockup_timeout settings), the timeout for all non-compute(GFX, SDMA and Video)
  * jobs is 10000. And there is no timeout enforced on compute jobs.
  */
-<<<<<<< HEAD
-MODULE_PARM_DESC(lockup_timeout, "GPU lockup timeout in ms (default: 10000 for non-compute jobs and no timeout for compute jobs), "
-=======
 MODULE_PARM_DESC(lockup_timeout, "GPU lockup timeout in ms (default: 10000 for non-compute jobs and infinity timeout for compute jobs."
 		" 0: keep default value. negative: infinity timeout), "
->>>>>>> f1a3b43c
 		"format is [Non-Compute] or [GFX,Compute,SDMA,Video]");
 module_param_string(lockup_timeout, amdgpu_lockup_timeout, sizeof(amdgpu_lockup_timeout), 0444);
 
@@ -710,8 +706,6 @@
 bool hws_gws_support;
 module_param(hws_gws_support, bool, 0444);
 MODULE_PARM_DESC(hws_gws_support, "MEC FW support gws barriers (false = not supported (Default), true = supported)");
-<<<<<<< HEAD
-=======
 
 /**
   * DOC: queue_preemption_timeout_ms (int)
@@ -720,7 +714,6 @@
 int queue_preemption_timeout_ms = 9000;
 module_param(queue_preemption_timeout_ms, int, 0644);
 MODULE_PARM_DESC(queue_preemption_timeout_ms, "queue preemption timeout in ms (1 = Minimum, 9000 = default)");
->>>>>>> f1a3b43c
 #endif
 
 /**
@@ -1318,12 +1311,8 @@
 	 * By default timeout for non compute jobs is 10000.
 	 * And there is no timeout enforced on compute jobs.
 	 */
-<<<<<<< HEAD
-	adev->gfx_timeout = adev->sdma_timeout = adev->video_timeout = 10000;
-=======
 	adev->gfx_timeout = msecs_to_jiffies(10000);
 	adev->sdma_timeout = adev->video_timeout = adev->gfx_timeout;
->>>>>>> f1a3b43c
 	adev->compute_timeout = MAX_SCHEDULE_TIMEOUT;
 
 	if (strnlen(input, AMDGPU_MAX_TIMEOUT_PARAM_LENTH)) {
@@ -1333,12 +1322,6 @@
 			if (ret)
 				return ret;
 
-<<<<<<< HEAD
-			/* Invalidate 0 and negative values */
-			if (timeout <= 0) {
-				index++;
-				continue;
-=======
 			if (timeout == 0) {
 				index++;
 				continue;
@@ -1346,7 +1329,6 @@
 				timeout = MAX_SCHEDULE_TIMEOUT;
 			} else {
 				timeout = msecs_to_jiffies(timeout);
->>>>>>> f1a3b43c
 			}
 
 			switch (index++) {
