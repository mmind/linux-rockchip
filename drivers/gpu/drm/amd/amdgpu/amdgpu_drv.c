/*
 * Copyright 2000 VA Linux Systems, Inc., Sunnyvale, California.
 * All Rights Reserved.
 *
 * Permission is hereby granted, free of charge, to any person obtaining a
 * copy of this software and associated documentation files (the "Software"),
 * to deal in the Software without restriction, including without limitation
 * the rights to use, copy, modify, merge, publish, distribute, sublicense,
 * and/or sell copies of the Software, and to permit persons to whom the
 * Software is furnished to do so, subject to the following conditions:
 *
 * The above copyright notice and this permission notice (including the next
 * paragraph) shall be included in all copies or substantial portions of the
 * Software.
 *
 * THE SOFTWARE IS PROVIDED "AS IS", WITHOUT WARRANTY OF ANY KIND, EXPRESS OR
 * IMPLIED, INCLUDING BUT NOT LIMITED TO THE WARRANTIES OF MERCHANTABILITY,
 * FITNESS FOR A PARTICULAR PURPOSE AND NONINFRINGEMENT.  IN NO EVENT SHALL
 * VA LINUX SYSTEMS AND/OR ITS SUPPLIERS BE LIABLE FOR ANY CLAIM, DAMAGES OR
 * OTHER LIABILITY, WHETHER IN AN ACTION OF CONTRACT, TORT OR OTHERWISE,
 * ARISING FROM, OUT OF OR IN CONNECTION WITH THE SOFTWARE OR THE USE OR
 * OTHER DEALINGS IN THE SOFTWARE.
 */

#include <drm/amdgpu_drm.h>
#include <drm/drm_drv.h>
#include <drm/drm_gem.h>
#include <drm/drm_vblank.h>
#include "amdgpu_drv.h"

#include <drm/drm_pciids.h>
#include <linux/console.h>
#include <linux/module.h>
#include <linux/pci.h>
#include <linux/pm_runtime.h>
#include <linux/vga_switcheroo.h>
#include <drm/drm_probe_helper.h>
#include <linux/mmu_notifier.h>

#include "amdgpu.h"
#include "amdgpu_irq.h"
#include "amdgpu_dma_buf.h"

#include "amdgpu_amdkfd.h"

#include "amdgpu_ras.h"

/*
 * KMS wrapper.
 * - 3.0.0 - initial driver
 * - 3.1.0 - allow reading more status registers (GRBM, SRBM, SDMA, CP)
 * - 3.2.0 - GFX8: Uses EOP_TC_WB_ACTION_EN, so UMDs don't have to do the same
 *           at the end of IBs.
 * - 3.3.0 - Add VM support for UVD on supported hardware.
 * - 3.4.0 - Add AMDGPU_INFO_NUM_EVICTIONS.
 * - 3.5.0 - Add support for new UVD_NO_OP register.
 * - 3.6.0 - kmd involves use CONTEXT_CONTROL in ring buffer.
 * - 3.7.0 - Add support for VCE clock list packet
 * - 3.8.0 - Add support raster config init in the kernel
 * - 3.9.0 - Add support for memory query info about VRAM and GTT.
 * - 3.10.0 - Add support for new fences ioctl, new gem ioctl flags
 * - 3.11.0 - Add support for sensor query info (clocks, temp, etc).
 * - 3.12.0 - Add query for double offchip LDS buffers
 * - 3.13.0 - Add PRT support
 * - 3.14.0 - Fix race in amdgpu_ctx_get_fence() and note new functionality
 * - 3.15.0 - Export more gpu info for gfx9
 * - 3.16.0 - Add reserved vmid support
 * - 3.17.0 - Add AMDGPU_NUM_VRAM_CPU_PAGE_FAULTS.
 * - 3.18.0 - Export gpu always on cu bitmap
 * - 3.19.0 - Add support for UVD MJPEG decode
 * - 3.20.0 - Add support for local BOs
 * - 3.21.0 - Add DRM_AMDGPU_FENCE_TO_HANDLE ioctl
 * - 3.22.0 - Add DRM_AMDGPU_SCHED ioctl
 * - 3.23.0 - Add query for VRAM lost counter
 * - 3.24.0 - Add high priority compute support for gfx9
 * - 3.25.0 - Add support for sensor query info (stable pstate sclk/mclk).
 * - 3.26.0 - GFX9: Process AMDGPU_IB_FLAG_TC_WB_NOT_INVALIDATE.
 * - 3.27.0 - Add new chunk to to AMDGPU_CS to enable BO_LIST creation.
 * - 3.28.0 - Add AMDGPU_CHUNK_ID_SCHEDULED_DEPENDENCIES
 * - 3.29.0 - Add AMDGPU_IB_FLAG_RESET_GDS_MAX_WAVE_ID
 * - 3.30.0 - Add AMDGPU_SCHED_OP_CONTEXT_PRIORITY_OVERRIDE.
 * - 3.31.0 - Add support for per-flip tiling attribute changes with DC
 * - 3.32.0 - Add syncobj timeline support to AMDGPU_CS.
 * - 3.33.0 - Fixes for GDS ENOMEM failures in AMDGPU_CS.
 * - 3.34.0 - Non-DC can flip correctly between buffers with different pitches
 * - 3.35.0 - Add drm_amdgpu_info_device::tcc_disabled_mask
 * - 3.36.0 - Allow reading more status registers on si/cik
 */
#define KMS_DRIVER_MAJOR	3
#define KMS_DRIVER_MINOR	36
#define KMS_DRIVER_PATCHLEVEL	0

int amdgpu_vram_limit = 0;
int amdgpu_vis_vram_limit = 0;
int amdgpu_gart_size = -1; /* auto */
int amdgpu_gtt_size = -1; /* auto */
int amdgpu_moverate = -1; /* auto */
int amdgpu_benchmarking = 0;
int amdgpu_testing = 0;
int amdgpu_audio = -1;
int amdgpu_disp_priority = 0;
int amdgpu_hw_i2c = 0;
int amdgpu_pcie_gen2 = -1;
int amdgpu_msi = -1;
char amdgpu_lockup_timeout[AMDGPU_MAX_TIMEOUT_PARAM_LENGTH];
int amdgpu_dpm = -1;
int amdgpu_fw_load_type = -1;
int amdgpu_aspm = -1;
int amdgpu_runtime_pm = -1;
uint amdgpu_ip_block_mask = 0xffffffff;
int amdgpu_bapm = -1;
int amdgpu_deep_color = 0;
int amdgpu_vm_size = -1;
int amdgpu_vm_fragment_size = -1;
int amdgpu_vm_block_size = -1;
int amdgpu_vm_fault_stop = 0;
int amdgpu_vm_debug = 0;
int amdgpu_vm_update_mode = -1;
int amdgpu_exp_hw_support = 0;
int amdgpu_dc = -1;
int amdgpu_sched_jobs = 32;
int amdgpu_sched_hw_submission = 2;
uint amdgpu_pcie_gen_cap = 0;
uint amdgpu_pcie_lane_cap = 0;
uint amdgpu_cg_mask = 0xffffffff;
uint amdgpu_pg_mask = 0xffffffff;
uint amdgpu_sdma_phase_quantum = 32;
char *amdgpu_disable_cu = NULL;
char *amdgpu_virtual_display = NULL;
/* OverDrive(bit 14) disabled by default*/
uint amdgpu_pp_feature_mask = 0xffffbfff;
uint amdgpu_force_long_training = 0;
int amdgpu_job_hang_limit = 0;
int amdgpu_lbpw = -1;
int amdgpu_compute_multipipe = -1;
int amdgpu_gpu_recovery = -1; /* auto */
int amdgpu_emu_mode = 0;
uint amdgpu_smu_memory_pool_size = 0;
/* FBC (bit 0) disabled by default*/
uint amdgpu_dc_feature_mask = 0;
int amdgpu_async_gfx_ring = 1;
int amdgpu_mcbp = 0;
int amdgpu_discovery = -1;
int amdgpu_mes = 0;
int amdgpu_noretry;
int amdgpu_force_asic_type = -1;

struct amdgpu_mgpu_info mgpu_info = {
	.mutex = __MUTEX_INITIALIZER(mgpu_info.mutex),
};
int amdgpu_ras_enable = -1;
uint amdgpu_ras_mask = 0xffffffff;

/**
 * DOC: vramlimit (int)
 * Restrict the total amount of VRAM in MiB for testing.  The default is 0 (Use full VRAM).
 */
MODULE_PARM_DESC(vramlimit, "Restrict VRAM for testing, in megabytes");
module_param_named(vramlimit, amdgpu_vram_limit, int, 0600);

/**
 * DOC: vis_vramlimit (int)
 * Restrict the amount of CPU visible VRAM in MiB for testing.  The default is 0 (Use full CPU visible VRAM).
 */
MODULE_PARM_DESC(vis_vramlimit, "Restrict visible VRAM for testing, in megabytes");
module_param_named(vis_vramlimit, amdgpu_vis_vram_limit, int, 0444);

/**
 * DOC: gartsize (uint)
 * Restrict the size of GART in Mib (32, 64, etc.) for testing. The default is -1 (The size depends on asic).
 */
MODULE_PARM_DESC(gartsize, "Size of GART to setup in megabytes (32, 64, etc., -1=auto)");
module_param_named(gartsize, amdgpu_gart_size, uint, 0600);

/**
 * DOC: gttsize (int)
 * Restrict the size of GTT domain in MiB for testing. The default is -1 (It's VRAM size if 3GB < VRAM < 3/4 RAM,
 * otherwise 3/4 RAM size).
 */
MODULE_PARM_DESC(gttsize, "Size of the GTT domain in megabytes (-1 = auto)");
module_param_named(gttsize, amdgpu_gtt_size, int, 0600);

/**
 * DOC: moverate (int)
 * Set maximum buffer migration rate in MB/s. The default is -1 (8 MB/s).
 */
MODULE_PARM_DESC(moverate, "Maximum buffer migration rate in MB/s. (32, 64, etc., -1=auto, 0=1=disabled)");
module_param_named(moverate, amdgpu_moverate, int, 0600);

/**
 * DOC: benchmark (int)
 * Run benchmarks. The default is 0 (Skip benchmarks).
 */
MODULE_PARM_DESC(benchmark, "Run benchmark");
module_param_named(benchmark, amdgpu_benchmarking, int, 0444);

/**
 * DOC: test (int)
 * Test BO GTT->VRAM and VRAM->GTT GPU copies. The default is 0 (Skip test, only set 1 to run test).
 */
MODULE_PARM_DESC(test, "Run tests");
module_param_named(test, amdgpu_testing, int, 0444);

/**
 * DOC: audio (int)
 * Set HDMI/DPAudio. Only affects non-DC display handling. The default is -1 (Enabled), set 0 to disabled it.
 */
MODULE_PARM_DESC(audio, "Audio enable (-1 = auto, 0 = disable, 1 = enable)");
module_param_named(audio, amdgpu_audio, int, 0444);

/**
 * DOC: disp_priority (int)
 * Set display Priority (1 = normal, 2 = high). Only affects non-DC display handling. The default is 0 (auto).
 */
MODULE_PARM_DESC(disp_priority, "Display Priority (0 = auto, 1 = normal, 2 = high)");
module_param_named(disp_priority, amdgpu_disp_priority, int, 0444);

/**
 * DOC: hw_i2c (int)
 * To enable hw i2c engine. Only affects non-DC display handling. The default is 0 (Disabled).
 */
MODULE_PARM_DESC(hw_i2c, "hw i2c engine enable (0 = disable)");
module_param_named(hw_i2c, amdgpu_hw_i2c, int, 0444);

/**
 * DOC: pcie_gen2 (int)
 * To disable PCIE Gen2/3 mode (0 = disable, 1 = enable). The default is -1 (auto, enabled).
 */
MODULE_PARM_DESC(pcie_gen2, "PCIE Gen2 mode (-1 = auto, 0 = disable, 1 = enable)");
module_param_named(pcie_gen2, amdgpu_pcie_gen2, int, 0444);

/**
 * DOC: msi (int)
 * To disable Message Signaled Interrupts (MSI) functionality (1 = enable, 0 = disable). The default is -1 (auto, enabled).
 */
MODULE_PARM_DESC(msi, "MSI support (1 = enable, 0 = disable, -1 = auto)");
module_param_named(msi, amdgpu_msi, int, 0444);

/**
 * DOC: lockup_timeout (string)
 * Set GPU scheduler timeout value in ms.
 *
 * The format can be [Non-Compute] or [GFX,Compute,SDMA,Video]. That is there can be one or
 * multiple values specified. 0 and negative values are invalidated. They will be adjusted
 * to the default timeout.
 *
 * - With one value specified, the setting will apply to all non-compute jobs.
 * - With multiple values specified, the first one will be for GFX.
 *   The second one is for Compute. The third and fourth ones are
 *   for SDMA and Video.
 *
 * By default(with no lockup_timeout settings), the timeout for all non-compute(GFX, SDMA and Video)
 * jobs is 10000. And there is no timeout enforced on compute jobs.
 */
MODULE_PARM_DESC(lockup_timeout, "GPU lockup timeout in ms (default: for bare metal 10000 for non-compute jobs and infinity timeout for compute jobs; "
		"for passthrough or sriov, 10000 for all jobs."
		" 0: keep default value. negative: infinity timeout), "
		"format: for bare metal [Non-Compute] or [GFX,Compute,SDMA,Video]; "
		"for passthrough or sriov [all jobs] or [GFX,Compute,SDMA,Video].");
module_param_string(lockup_timeout, amdgpu_lockup_timeout, sizeof(amdgpu_lockup_timeout), 0444);

/**
 * DOC: dpm (int)
 * Override for dynamic power management setting
 * (0 = disable, 1 = enable, 2 = enable sw smu driver for vega20)
 * The default is -1 (auto).
 */
MODULE_PARM_DESC(dpm, "DPM support (1 = enable, 0 = disable, -1 = auto)");
module_param_named(dpm, amdgpu_dpm, int, 0444);

/**
 * DOC: fw_load_type (int)
 * Set different firmware loading type for debugging (0 = direct, 1 = SMU, 2 = PSP). The default is -1 (auto).
 */
MODULE_PARM_DESC(fw_load_type, "firmware loading type (0 = direct, 1 = SMU, 2 = PSP, -1 = auto)");
module_param_named(fw_load_type, amdgpu_fw_load_type, int, 0444);

/**
 * DOC: aspm (int)
 * To disable ASPM (1 = enable, 0 = disable). The default is -1 (auto, enabled).
 */
MODULE_PARM_DESC(aspm, "ASPM support (1 = enable, 0 = disable, -1 = auto)");
module_param_named(aspm, amdgpu_aspm, int, 0444);

/**
 * DOC: runpm (int)
 * Override for runtime power management control for dGPUs in PX/HG laptops. The amdgpu driver can dynamically power down
 * the dGPU on PX/HG laptops when it is idle. The default is -1 (auto enable). Setting the value to 0 disables this functionality.
 */
MODULE_PARM_DESC(runpm, "PX runtime pm (1 = force enable, 0 = disable, -1 = PX only default)");
module_param_named(runpm, amdgpu_runtime_pm, int, 0444);

/**
 * DOC: ip_block_mask (uint)
 * Override what IP blocks are enabled on the GPU. Each GPU is a collection of IP blocks (gfx, display, video, etc.).
 * Use this parameter to disable specific blocks. Note that the IP blocks do not have a fixed index. Some asics may not have
 * some IPs or may include multiple instances of an IP so the ordering various from asic to asic. See the driver output in
 * the kernel log for the list of IPs on the asic. The default is 0xffffffff (enable all blocks on a device).
 */
MODULE_PARM_DESC(ip_block_mask, "IP Block Mask (all blocks enabled (default))");
module_param_named(ip_block_mask, amdgpu_ip_block_mask, uint, 0444);

/**
 * DOC: bapm (int)
 * Bidirectional Application Power Management (BAPM) used to dynamically share TDP between CPU and GPU. Set value 0 to disable it.
 * The default -1 (auto, enabled)
 */
MODULE_PARM_DESC(bapm, "BAPM support (1 = enable, 0 = disable, -1 = auto)");
module_param_named(bapm, amdgpu_bapm, int, 0444);

/**
 * DOC: deep_color (int)
 * Set 1 to enable Deep Color support. Only affects non-DC display handling. The default is 0 (disabled).
 */
MODULE_PARM_DESC(deep_color, "Deep Color support (1 = enable, 0 = disable (default))");
module_param_named(deep_color, amdgpu_deep_color, int, 0444);

/**
 * DOC: vm_size (int)
 * Override the size of the GPU's per client virtual address space in GiB.  The default is -1 (automatic for each asic).
 */
MODULE_PARM_DESC(vm_size, "VM address space size in gigabytes (default 64GB)");
module_param_named(vm_size, amdgpu_vm_size, int, 0444);

/**
 * DOC: vm_fragment_size (int)
 * Override VM fragment size in bits (4, 5, etc. 4 = 64K, 9 = 2M). The default is -1 (automatic for each asic).
 */
MODULE_PARM_DESC(vm_fragment_size, "VM fragment size in bits (4, 5, etc. 4 = 64K (default), Max 9 = 2M)");
module_param_named(vm_fragment_size, amdgpu_vm_fragment_size, int, 0444);

/**
 * DOC: vm_block_size (int)
 * Override VM page table size in bits (default depending on vm_size and hw setup). The default is -1 (automatic for each asic).
 */
MODULE_PARM_DESC(vm_block_size, "VM page table size in bits (default depending on vm_size)");
module_param_named(vm_block_size, amdgpu_vm_block_size, int, 0444);

/**
 * DOC: vm_fault_stop (int)
 * Stop on VM fault for debugging (0 = never, 1 = print first, 2 = always). The default is 0 (No stop).
 */
MODULE_PARM_DESC(vm_fault_stop, "Stop on VM fault (0 = never (default), 1 = print first, 2 = always)");
module_param_named(vm_fault_stop, amdgpu_vm_fault_stop, int, 0444);

/**
 * DOC: vm_debug (int)
 * Debug VM handling (0 = disabled, 1 = enabled). The default is 0 (Disabled).
 */
MODULE_PARM_DESC(vm_debug, "Debug VM handling (0 = disabled (default), 1 = enabled)");
module_param_named(vm_debug, amdgpu_vm_debug, int, 0644);

/**
 * DOC: vm_update_mode (int)
 * Override VM update mode. VM updated by using CPU (0 = never, 1 = Graphics only, 2 = Compute only, 3 = Both). The default
 * is -1 (Only in large BAR(LB) systems Compute VM tables will be updated by CPU, otherwise 0, never).
 */
MODULE_PARM_DESC(vm_update_mode, "VM update using CPU (0 = never (default except for large BAR(LB)), 1 = Graphics only, 2 = Compute only (default for LB), 3 = Both");
module_param_named(vm_update_mode, amdgpu_vm_update_mode, int, 0444);

/**
 * DOC: exp_hw_support (int)
 * Enable experimental hw support (1 = enable). The default is 0 (disabled).
 */
MODULE_PARM_DESC(exp_hw_support, "experimental hw support (1 = enable, 0 = disable (default))");
module_param_named(exp_hw_support, amdgpu_exp_hw_support, int, 0444);

/**
 * DOC: dc (int)
 * Disable/Enable Display Core driver for debugging (1 = enable, 0 = disable). The default is -1 (automatic for each asic).
 */
MODULE_PARM_DESC(dc, "Display Core driver (1 = enable, 0 = disable, -1 = auto (default))");
module_param_named(dc, amdgpu_dc, int, 0444);

/**
 * DOC: sched_jobs (int)
 * Override the max number of jobs supported in the sw queue. The default is 32.
 */
MODULE_PARM_DESC(sched_jobs, "the max number of jobs supported in the sw queue (default 32)");
module_param_named(sched_jobs, amdgpu_sched_jobs, int, 0444);

/**
 * DOC: sched_hw_submission (int)
 * Override the max number of HW submissions. The default is 2.
 */
MODULE_PARM_DESC(sched_hw_submission, "the max number of HW submissions (default 2)");
module_param_named(sched_hw_submission, amdgpu_sched_hw_submission, int, 0444);

/**
 * DOC: ppfeaturemask (uint)
 * Override power features enabled. See enum PP_FEATURE_MASK in drivers/gpu/drm/amd/include/amd_shared.h.
 * The default is the current set of stable power features.
 */
MODULE_PARM_DESC(ppfeaturemask, "all power features enabled (default))");
module_param_named(ppfeaturemask, amdgpu_pp_feature_mask, uint, 0444);

/**
 * DOC: forcelongtraining (uint)
 * Force long memory training in resume.
 * The default is zero, indicates short training in resume.
 */
MODULE_PARM_DESC(forcelongtraining, "force memory long training");
module_param_named(forcelongtraining, amdgpu_force_long_training, uint, 0444);

/**
 * DOC: pcie_gen_cap (uint)
 * Override PCIE gen speed capabilities. See the CAIL flags in drivers/gpu/drm/amd/include/amd_pcie.h.
 * The default is 0 (automatic for each asic).
 */
MODULE_PARM_DESC(pcie_gen_cap, "PCIE Gen Caps (0: autodetect (default))");
module_param_named(pcie_gen_cap, amdgpu_pcie_gen_cap, uint, 0444);

/**
 * DOC: pcie_lane_cap (uint)
 * Override PCIE lanes capabilities. See the CAIL flags in drivers/gpu/drm/amd/include/amd_pcie.h.
 * The default is 0 (automatic for each asic).
 */
MODULE_PARM_DESC(pcie_lane_cap, "PCIE Lane Caps (0: autodetect (default))");
module_param_named(pcie_lane_cap, amdgpu_pcie_lane_cap, uint, 0444);

/**
 * DOC: cg_mask (uint)
 * Override Clockgating features enabled on GPU (0 = disable clock gating). See the AMD_CG_SUPPORT flags in
 * drivers/gpu/drm/amd/include/amd_shared.h. The default is 0xffffffff (all enabled).
 */
MODULE_PARM_DESC(cg_mask, "Clockgating flags mask (0 = disable clock gating)");
module_param_named(cg_mask, amdgpu_cg_mask, uint, 0444);

/**
 * DOC: pg_mask (uint)
 * Override Powergating features enabled on GPU (0 = disable power gating). See the AMD_PG_SUPPORT flags in
 * drivers/gpu/drm/amd/include/amd_shared.h. The default is 0xffffffff (all enabled).
 */
MODULE_PARM_DESC(pg_mask, "Powergating flags mask (0 = disable power gating)");
module_param_named(pg_mask, amdgpu_pg_mask, uint, 0444);

/**
 * DOC: sdma_phase_quantum (uint)
 * Override SDMA context switch phase quantum (x 1K GPU clock cycles, 0 = no change). The default is 32.
 */
MODULE_PARM_DESC(sdma_phase_quantum, "SDMA context switch phase quantum (x 1K GPU clock cycles, 0 = no change (default 32))");
module_param_named(sdma_phase_quantum, amdgpu_sdma_phase_quantum, uint, 0444);

/**
 * DOC: disable_cu (charp)
 * Set to disable CUs (It's set like se.sh.cu,...). The default is NULL.
 */
MODULE_PARM_DESC(disable_cu, "Disable CUs (se.sh.cu,...)");
module_param_named(disable_cu, amdgpu_disable_cu, charp, 0444);

/**
 * DOC: virtual_display (charp)
 * Set to enable virtual display feature. This feature provides a virtual display hardware on headless boards
 * or in virtualized environments. It will be set like xxxx:xx:xx.x,x;xxxx:xx:xx.x,x. It's the pci address of
 * the device, plus the number of crtcs to expose. E.g., 0000:26:00.0,4 would enable 4 virtual crtcs on the pci
 * device at 26:00.0. The default is NULL.
 */
MODULE_PARM_DESC(virtual_display,
		 "Enable virtual display feature (the virtual_display will be set like xxxx:xx:xx.x,x;xxxx:xx:xx.x,x)");
module_param_named(virtual_display, amdgpu_virtual_display, charp, 0444);

/**
 * DOC: job_hang_limit (int)
 * Set how much time allow a job hang and not drop it. The default is 0.
 */
MODULE_PARM_DESC(job_hang_limit, "how much time allow a job hang and not drop it (default 0)");
module_param_named(job_hang_limit, amdgpu_job_hang_limit, int ,0444);

/**
 * DOC: lbpw (int)
 * Override Load Balancing Per Watt (LBPW) support (1 = enable, 0 = disable). The default is -1 (auto, enabled).
 */
MODULE_PARM_DESC(lbpw, "Load Balancing Per Watt (LBPW) support (1 = enable, 0 = disable, -1 = auto)");
module_param_named(lbpw, amdgpu_lbpw, int, 0444);

MODULE_PARM_DESC(compute_multipipe, "Force compute queues to be spread across pipes (1 = enable, 0 = disable, -1 = auto)");
module_param_named(compute_multipipe, amdgpu_compute_multipipe, int, 0444);

/**
 * DOC: gpu_recovery (int)
 * Set to enable GPU recovery mechanism (1 = enable, 0 = disable). The default is -1 (auto, disabled except SRIOV).
 */
MODULE_PARM_DESC(gpu_recovery, "Enable GPU recovery mechanism, (1 = enable, 0 = disable, -1 = auto)");
module_param_named(gpu_recovery, amdgpu_gpu_recovery, int, 0444);

/**
 * DOC: emu_mode (int)
 * Set value 1 to enable emulation mode. This is only needed when running on an emulator. The default is 0 (disabled).
 */
MODULE_PARM_DESC(emu_mode, "Emulation mode, (1 = enable, 0 = disable)");
module_param_named(emu_mode, amdgpu_emu_mode, int, 0444);

/**
 * DOC: ras_enable (int)
 * Enable RAS features on the GPU (0 = disable, 1 = enable, -1 = auto (default))
 */
MODULE_PARM_DESC(ras_enable, "Enable RAS features on the GPU (0 = disable, 1 = enable, -1 = auto (default))");
module_param_named(ras_enable, amdgpu_ras_enable, int, 0444);

/**
 * DOC: ras_mask (uint)
 * Mask of RAS features to enable (default 0xffffffff), only valid when ras_enable == 1
 * See the flags in drivers/gpu/drm/amd/amdgpu/amdgpu_ras.h
 */
MODULE_PARM_DESC(ras_mask, "Mask of RAS features to enable (default 0xffffffff), only valid when ras_enable == 1");
module_param_named(ras_mask, amdgpu_ras_mask, uint, 0444);

/**
 * DOC: si_support (int)
 * Set SI support driver. This parameter works after set config CONFIG_DRM_AMDGPU_SI. For SI asic, when radeon driver is enabled,
 * set value 0 to use radeon driver, while set value 1 to use amdgpu driver. The default is using radeon driver when it available,
 * otherwise using amdgpu driver.
 */
#ifdef CONFIG_DRM_AMDGPU_SI

#if defined(CONFIG_DRM_RADEON) || defined(CONFIG_DRM_RADEON_MODULE)
int amdgpu_si_support = 0;
MODULE_PARM_DESC(si_support, "SI support (1 = enabled, 0 = disabled (default))");
#else
int amdgpu_si_support = 1;
MODULE_PARM_DESC(si_support, "SI support (1 = enabled (default), 0 = disabled)");
#endif

module_param_named(si_support, amdgpu_si_support, int, 0444);
#endif

/**
 * DOC: cik_support (int)
 * Set CIK support driver. This parameter works after set config CONFIG_DRM_AMDGPU_CIK. For CIK asic, when radeon driver is enabled,
 * set value 0 to use radeon driver, while set value 1 to use amdgpu driver. The default is using radeon driver when it available,
 * otherwise using amdgpu driver.
 */
#ifdef CONFIG_DRM_AMDGPU_CIK

#if defined(CONFIG_DRM_RADEON) || defined(CONFIG_DRM_RADEON_MODULE)
int amdgpu_cik_support = 0;
MODULE_PARM_DESC(cik_support, "CIK support (1 = enabled, 0 = disabled (default))");
#else
int amdgpu_cik_support = 1;
MODULE_PARM_DESC(cik_support, "CIK support (1 = enabled (default), 0 = disabled)");
#endif

module_param_named(cik_support, amdgpu_cik_support, int, 0444);
#endif

/**
 * DOC: smu_memory_pool_size (uint)
 * It is used to reserve gtt for smu debug usage, setting value 0 to disable it. The actual size is value * 256MiB.
 * E.g. 0x1 = 256Mbyte, 0x2 = 512Mbyte, 0x4 = 1 Gbyte, 0x8 = 2GByte. The default is 0 (disabled).
 */
MODULE_PARM_DESC(smu_memory_pool_size,
	"reserve gtt for smu debug usage, 0 = disable,"
		"0x1 = 256Mbyte, 0x2 = 512Mbyte, 0x4 = 1 Gbyte, 0x8 = 2GByte");
module_param_named(smu_memory_pool_size, amdgpu_smu_memory_pool_size, uint, 0444);

/**
 * DOC: async_gfx_ring (int)
 * It is used to enable gfx rings that could be configured with different prioritites or equal priorities
 */
MODULE_PARM_DESC(async_gfx_ring,
	"Asynchronous GFX rings that could be configured with either different priorities (HP3D ring and LP3D ring), or equal priorities (0 = disabled, 1 = enabled (default))");
module_param_named(async_gfx_ring, amdgpu_async_gfx_ring, int, 0444);

/**
 * DOC: mcbp (int)
 * It is used to enable mid command buffer preemption. (0 = disabled (default), 1 = enabled)
 */
MODULE_PARM_DESC(mcbp,
	"Enable Mid-command buffer preemption (0 = disabled (default), 1 = enabled)");
module_param_named(mcbp, amdgpu_mcbp, int, 0444);

/**
 * DOC: discovery (int)
 * Allow driver to discover hardware IP information from IP Discovery table at the top of VRAM.
 * (-1 = auto (default), 0 = disabled, 1 = enabled)
 */
MODULE_PARM_DESC(discovery,
	"Allow driver to discover hardware IPs from IP Discovery table at the top of VRAM");
module_param_named(discovery, amdgpu_discovery, int, 0444);

/**
 * DOC: mes (int)
 * Enable Micro Engine Scheduler. This is a new hw scheduling engine for gfx, sdma, and compute.
 * (0 = disabled (default), 1 = enabled)
 */
MODULE_PARM_DESC(mes,
	"Enable Micro Engine Scheduler (0 = disabled (default), 1 = enabled)");
module_param_named(mes, amdgpu_mes, int, 0444);

MODULE_PARM_DESC(noretry,
	"Disable retry faults (0 = retry enabled (default), 1 = retry disabled)");
module_param_named(noretry, amdgpu_noretry, int, 0644);

/**
 * DOC: force_asic_type (int)
 * A non negative value used to specify the asic type for all supported GPUs.
 */
MODULE_PARM_DESC(force_asic_type,
	"A non negative value used to specify the asic type for all supported GPUs");
module_param_named(force_asic_type, amdgpu_force_asic_type, int, 0444);



#ifdef CONFIG_HSA_AMD
/**
 * DOC: sched_policy (int)
 * Set scheduling policy. Default is HWS(hardware scheduling) with over-subscription.
 * Setting 1 disables over-subscription. Setting 2 disables HWS and statically
 * assigns queues to HQDs.
 */
int sched_policy = KFD_SCHED_POLICY_HWS;
module_param(sched_policy, int, 0444);
MODULE_PARM_DESC(sched_policy,
	"Scheduling policy (0 = HWS (Default), 1 = HWS without over-subscription, 2 = Non-HWS (Used for debugging only)");

/**
 * DOC: hws_max_conc_proc (int)
 * Maximum number of processes that HWS can schedule concurrently. The maximum is the
 * number of VMIDs assigned to the HWS, which is also the default.
 */
int hws_max_conc_proc = 8;
module_param(hws_max_conc_proc, int, 0444);
MODULE_PARM_DESC(hws_max_conc_proc,
	"Max # processes HWS can execute concurrently when sched_policy=0 (0 = no concurrency, #VMIDs for KFD = Maximum(default))");

/**
 * DOC: cwsr_enable (int)
 * CWSR(compute wave store and resume) allows the GPU to preempt shader execution in
 * the middle of a compute wave. Default is 1 to enable this feature. Setting 0
 * disables it.
 */
int cwsr_enable = 1;
module_param(cwsr_enable, int, 0444);
MODULE_PARM_DESC(cwsr_enable, "CWSR enable (0 = Off, 1 = On (Default))");

/**
 * DOC: max_num_of_queues_per_device (int)
 * Maximum number of queues per device. Valid setting is between 1 and 4096. Default
 * is 4096.
 */
int max_num_of_queues_per_device = KFD_MAX_NUM_OF_QUEUES_PER_DEVICE_DEFAULT;
module_param(max_num_of_queues_per_device, int, 0444);
MODULE_PARM_DESC(max_num_of_queues_per_device,
	"Maximum number of supported queues per device (1 = Minimum, 4096 = default)");

/**
 * DOC: send_sigterm (int)
 * Send sigterm to HSA process on unhandled exceptions. Default is not to send sigterm
 * but just print errors on dmesg. Setting 1 enables sending sigterm.
 */
int send_sigterm;
module_param(send_sigterm, int, 0444);
MODULE_PARM_DESC(send_sigterm,
	"Send sigterm to HSA process on unhandled exception (0 = disable, 1 = enable)");

/**
 * DOC: debug_largebar (int)
 * Set debug_largebar as 1 to enable simulating large-bar capability on non-large bar
 * system. This limits the VRAM size reported to ROCm applications to the visible
 * size, usually 256MB.
 * Default value is 0, diabled.
 */
int debug_largebar;
module_param(debug_largebar, int, 0444);
MODULE_PARM_DESC(debug_largebar,
	"Debug large-bar flag used to simulate large-bar capability on non-large bar machine (0 = disable, 1 = enable)");

/**
 * DOC: ignore_crat (int)
 * Ignore CRAT table during KFD initialization. By default, KFD uses the ACPI CRAT
 * table to get information about AMD APUs. This option can serve as a workaround on
 * systems with a broken CRAT table.
 */
int ignore_crat;
module_param(ignore_crat, int, 0444);
MODULE_PARM_DESC(ignore_crat,
	"Ignore CRAT table during KFD initialization (0 = use CRAT (default), 1 = ignore CRAT)");

/**
 * DOC: halt_if_hws_hang (int)
 * Halt if HWS hang is detected. Default value, 0, disables the halt on hang.
 * Setting 1 enables halt on hang.
 */
int halt_if_hws_hang;
module_param(halt_if_hws_hang, int, 0644);
MODULE_PARM_DESC(halt_if_hws_hang, "Halt if HWS hang is detected (0 = off (default), 1 = on)");

/**
 * DOC: hws_gws_support(bool)
 * Whether HWS support gws barriers. Default value: false (not supported)
 * This will be replaced with a MEC firmware version check once firmware
 * is ready
 */
bool hws_gws_support;
module_param(hws_gws_support, bool, 0444);
MODULE_PARM_DESC(hws_gws_support, "MEC FW support gws barriers (false = not supported (Default), true = supported)");

/**
  * DOC: queue_preemption_timeout_ms (int)
  * queue preemption timeout in ms (1 = Minimum, 9000 = default)
  */
int queue_preemption_timeout_ms = 9000;
module_param(queue_preemption_timeout_ms, int, 0644);
MODULE_PARM_DESC(queue_preemption_timeout_ms, "queue preemption timeout in ms (1 = Minimum, 9000 = default)");
#endif

/**
 * DOC: dcfeaturemask (uint)
 * Override display features enabled. See enum DC_FEATURE_MASK in drivers/gpu/drm/amd/include/amd_shared.h.
 * The default is the current set of stable display features.
 */
MODULE_PARM_DESC(dcfeaturemask, "all stable DC features enabled (default))");
module_param_named(dcfeaturemask, amdgpu_dc_feature_mask, uint, 0444);

/**
 * DOC: abmlevel (uint)
 * Override the default ABM (Adaptive Backlight Management) level used for DC
 * enabled hardware. Requires DMCU to be supported and loaded.
 * Valid levels are 0-4. A value of 0 indicates that ABM should be disabled by
 * default. Values 1-4 control the maximum allowable brightness reduction via
 * the ABM algorithm, with 1 being the least reduction and 4 being the most
 * reduction.
 *
 * Defaults to 0, or disabled. Userspace can still override this level later
 * after boot.
 */
uint amdgpu_dm_abm_level = 0;
MODULE_PARM_DESC(abmlevel, "ABM level (0 = off (default), 1-4 = backlight reduction level) ");
module_param_named(abmlevel, amdgpu_dm_abm_level, uint, 0444);

static const struct pci_device_id pciidlist[] = {
#ifdef  CONFIG_DRM_AMDGPU_SI
	{0x1002, 0x6780, PCI_ANY_ID, PCI_ANY_ID, 0, 0, CHIP_TAHITI},
	{0x1002, 0x6784, PCI_ANY_ID, PCI_ANY_ID, 0, 0, CHIP_TAHITI},
	{0x1002, 0x6788, PCI_ANY_ID, PCI_ANY_ID, 0, 0, CHIP_TAHITI},
	{0x1002, 0x678A, PCI_ANY_ID, PCI_ANY_ID, 0, 0, CHIP_TAHITI},
	{0x1002, 0x6790, PCI_ANY_ID, PCI_ANY_ID, 0, 0, CHIP_TAHITI},
	{0x1002, 0x6791, PCI_ANY_ID, PCI_ANY_ID, 0, 0, CHIP_TAHITI},
	{0x1002, 0x6792, PCI_ANY_ID, PCI_ANY_ID, 0, 0, CHIP_TAHITI},
	{0x1002, 0x6798, PCI_ANY_ID, PCI_ANY_ID, 0, 0, CHIP_TAHITI},
	{0x1002, 0x6799, PCI_ANY_ID, PCI_ANY_ID, 0, 0, CHIP_TAHITI},
	{0x1002, 0x679A, PCI_ANY_ID, PCI_ANY_ID, 0, 0, CHIP_TAHITI},
	{0x1002, 0x679B, PCI_ANY_ID, PCI_ANY_ID, 0, 0, CHIP_TAHITI},
	{0x1002, 0x679E, PCI_ANY_ID, PCI_ANY_ID, 0, 0, CHIP_TAHITI},
	{0x1002, 0x679F, PCI_ANY_ID, PCI_ANY_ID, 0, 0, CHIP_TAHITI},
	{0x1002, 0x6800, PCI_ANY_ID, PCI_ANY_ID, 0, 0, CHIP_PITCAIRN|AMD_IS_MOBILITY},
	{0x1002, 0x6801, PCI_ANY_ID, PCI_ANY_ID, 0, 0, CHIP_PITCAIRN|AMD_IS_MOBILITY},
	{0x1002, 0x6802, PCI_ANY_ID, PCI_ANY_ID, 0, 0, CHIP_PITCAIRN|AMD_IS_MOBILITY},
	{0x1002, 0x6806, PCI_ANY_ID, PCI_ANY_ID, 0, 0, CHIP_PITCAIRN},
	{0x1002, 0x6808, PCI_ANY_ID, PCI_ANY_ID, 0, 0, CHIP_PITCAIRN},
	{0x1002, 0x6809, PCI_ANY_ID, PCI_ANY_ID, 0, 0, CHIP_PITCAIRN},
	{0x1002, 0x6810, PCI_ANY_ID, PCI_ANY_ID, 0, 0, CHIP_PITCAIRN},
	{0x1002, 0x6811, PCI_ANY_ID, PCI_ANY_ID, 0, 0, CHIP_PITCAIRN},
	{0x1002, 0x6816, PCI_ANY_ID, PCI_ANY_ID, 0, 0, CHIP_PITCAIRN},
	{0x1002, 0x6817, PCI_ANY_ID, PCI_ANY_ID, 0, 0, CHIP_PITCAIRN},
	{0x1002, 0x6818, PCI_ANY_ID, PCI_ANY_ID, 0, 0, CHIP_PITCAIRN},
	{0x1002, 0x6819, PCI_ANY_ID, PCI_ANY_ID, 0, 0, CHIP_PITCAIRN},
	{0x1002, 0x6600, PCI_ANY_ID, PCI_ANY_ID, 0, 0, CHIP_OLAND|AMD_IS_MOBILITY},
	{0x1002, 0x6601, PCI_ANY_ID, PCI_ANY_ID, 0, 0, CHIP_OLAND|AMD_IS_MOBILITY},
	{0x1002, 0x6602, PCI_ANY_ID, PCI_ANY_ID, 0, 0, CHIP_OLAND|AMD_IS_MOBILITY},
	{0x1002, 0x6603, PCI_ANY_ID, PCI_ANY_ID, 0, 0, CHIP_OLAND|AMD_IS_MOBILITY},
	{0x1002, 0x6604, PCI_ANY_ID, PCI_ANY_ID, 0, 0, CHIP_OLAND|AMD_IS_MOBILITY},
	{0x1002, 0x6605, PCI_ANY_ID, PCI_ANY_ID, 0, 0, CHIP_OLAND|AMD_IS_MOBILITY},
	{0x1002, 0x6606, PCI_ANY_ID, PCI_ANY_ID, 0, 0, CHIP_OLAND|AMD_IS_MOBILITY},
	{0x1002, 0x6607, PCI_ANY_ID, PCI_ANY_ID, 0, 0, CHIP_OLAND|AMD_IS_MOBILITY},
	{0x1002, 0x6608, PCI_ANY_ID, PCI_ANY_ID, 0, 0, CHIP_OLAND},
	{0x1002, 0x6610, PCI_ANY_ID, PCI_ANY_ID, 0, 0, CHIP_OLAND},
	{0x1002, 0x6611, PCI_ANY_ID, PCI_ANY_ID, 0, 0, CHIP_OLAND},
	{0x1002, 0x6613, PCI_ANY_ID, PCI_ANY_ID, 0, 0, CHIP_OLAND},
	{0x1002, 0x6617, PCI_ANY_ID, PCI_ANY_ID, 0, 0, CHIP_OLAND|AMD_IS_MOBILITY},
	{0x1002, 0x6620, PCI_ANY_ID, PCI_ANY_ID, 0, 0, CHIP_OLAND|AMD_IS_MOBILITY},
	{0x1002, 0x6621, PCI_ANY_ID, PCI_ANY_ID, 0, 0, CHIP_OLAND|AMD_IS_MOBILITY},
	{0x1002, 0x6623, PCI_ANY_ID, PCI_ANY_ID, 0, 0, CHIP_OLAND|AMD_IS_MOBILITY},
	{0x1002, 0x6631, PCI_ANY_ID, PCI_ANY_ID, 0, 0, CHIP_OLAND},
	{0x1002, 0x6820, PCI_ANY_ID, PCI_ANY_ID, 0, 0, CHIP_VERDE|AMD_IS_MOBILITY},
	{0x1002, 0x6821, PCI_ANY_ID, PCI_ANY_ID, 0, 0, CHIP_VERDE|AMD_IS_MOBILITY},
	{0x1002, 0x6822, PCI_ANY_ID, PCI_ANY_ID, 0, 0, CHIP_VERDE|AMD_IS_MOBILITY},
	{0x1002, 0x6823, PCI_ANY_ID, PCI_ANY_ID, 0, 0, CHIP_VERDE|AMD_IS_MOBILITY},
	{0x1002, 0x6824, PCI_ANY_ID, PCI_ANY_ID, 0, 0, CHIP_VERDE|AMD_IS_MOBILITY},
	{0x1002, 0x6825, PCI_ANY_ID, PCI_ANY_ID, 0, 0, CHIP_VERDE|AMD_IS_MOBILITY},
	{0x1002, 0x6826, PCI_ANY_ID, PCI_ANY_ID, 0, 0, CHIP_VERDE|AMD_IS_MOBILITY},
	{0x1002, 0x6827, PCI_ANY_ID, PCI_ANY_ID, 0, 0, CHIP_VERDE|AMD_IS_MOBILITY},
	{0x1002, 0x6828, PCI_ANY_ID, PCI_ANY_ID, 0, 0, CHIP_VERDE},
	{0x1002, 0x6829, PCI_ANY_ID, PCI_ANY_ID, 0, 0, CHIP_VERDE},
	{0x1002, 0x682A, PCI_ANY_ID, PCI_ANY_ID, 0, 0, CHIP_VERDE|AMD_IS_MOBILITY},
	{0x1002, 0x682B, PCI_ANY_ID, PCI_ANY_ID, 0, 0, CHIP_VERDE|AMD_IS_MOBILITY},
	{0x1002, 0x682C, PCI_ANY_ID, PCI_ANY_ID, 0, 0, CHIP_VERDE},
	{0x1002, 0x682D, PCI_ANY_ID, PCI_ANY_ID, 0, 0, CHIP_VERDE|AMD_IS_MOBILITY},
	{0x1002, 0x682F, PCI_ANY_ID, PCI_ANY_ID, 0, 0, CHIP_VERDE|AMD_IS_MOBILITY},
	{0x1002, 0x6830, PCI_ANY_ID, PCI_ANY_ID, 0, 0, CHIP_VERDE|AMD_IS_MOBILITY},
	{0x1002, 0x6831, PCI_ANY_ID, PCI_ANY_ID, 0, 0, CHIP_VERDE|AMD_IS_MOBILITY},
	{0x1002, 0x6835, PCI_ANY_ID, PCI_ANY_ID, 0, 0, CHIP_VERDE},
	{0x1002, 0x6837, PCI_ANY_ID, PCI_ANY_ID, 0, 0, CHIP_VERDE},
	{0x1002, 0x6838, PCI_ANY_ID, PCI_ANY_ID, 0, 0, CHIP_VERDE},
	{0x1002, 0x6839, PCI_ANY_ID, PCI_ANY_ID, 0, 0, CHIP_VERDE},
	{0x1002, 0x683B, PCI_ANY_ID, PCI_ANY_ID, 0, 0, CHIP_VERDE},
	{0x1002, 0x683D, PCI_ANY_ID, PCI_ANY_ID, 0, 0, CHIP_VERDE},
	{0x1002, 0x683F, PCI_ANY_ID, PCI_ANY_ID, 0, 0, CHIP_VERDE},
	{0x1002, 0x6660, PCI_ANY_ID, PCI_ANY_ID, 0, 0, CHIP_HAINAN|AMD_IS_MOBILITY},
	{0x1002, 0x6663, PCI_ANY_ID, PCI_ANY_ID, 0, 0, CHIP_HAINAN|AMD_IS_MOBILITY},
	{0x1002, 0x6664, PCI_ANY_ID, PCI_ANY_ID, 0, 0, CHIP_HAINAN|AMD_IS_MOBILITY},
	{0x1002, 0x6665, PCI_ANY_ID, PCI_ANY_ID, 0, 0, CHIP_HAINAN|AMD_IS_MOBILITY},
	{0x1002, 0x6667, PCI_ANY_ID, PCI_ANY_ID, 0, 0, CHIP_HAINAN|AMD_IS_MOBILITY},
	{0x1002, 0x666F, PCI_ANY_ID, PCI_ANY_ID, 0, 0, CHIP_HAINAN|AMD_IS_MOBILITY},
#endif
#ifdef CONFIG_DRM_AMDGPU_CIK
	/* Kaveri */
	{0x1002, 0x1304, PCI_ANY_ID, PCI_ANY_ID, 0, 0, CHIP_KAVERI|AMD_IS_MOBILITY|AMD_IS_APU},
	{0x1002, 0x1305, PCI_ANY_ID, PCI_ANY_ID, 0, 0, CHIP_KAVERI|AMD_IS_APU},
	{0x1002, 0x1306, PCI_ANY_ID, PCI_ANY_ID, 0, 0, CHIP_KAVERI|AMD_IS_MOBILITY|AMD_IS_APU},
	{0x1002, 0x1307, PCI_ANY_ID, PCI_ANY_ID, 0, 0, CHIP_KAVERI|AMD_IS_APU},
	{0x1002, 0x1309, PCI_ANY_ID, PCI_ANY_ID, 0, 0, CHIP_KAVERI|AMD_IS_MOBILITY|AMD_IS_APU},
	{0x1002, 0x130A, PCI_ANY_ID, PCI_ANY_ID, 0, 0, CHIP_KAVERI|AMD_IS_MOBILITY|AMD_IS_APU},
	{0x1002, 0x130B, PCI_ANY_ID, PCI_ANY_ID, 0, 0, CHIP_KAVERI|AMD_IS_MOBILITY|AMD_IS_APU},
	{0x1002, 0x130C, PCI_ANY_ID, PCI_ANY_ID, 0, 0, CHIP_KAVERI|AMD_IS_MOBILITY|AMD_IS_APU},
	{0x1002, 0x130D, PCI_ANY_ID, PCI_ANY_ID, 0, 0, CHIP_KAVERI|AMD_IS_MOBILITY|AMD_IS_APU},
	{0x1002, 0x130E, PCI_ANY_ID, PCI_ANY_ID, 0, 0, CHIP_KAVERI|AMD_IS_MOBILITY|AMD_IS_APU},
	{0x1002, 0x130F, PCI_ANY_ID, PCI_ANY_ID, 0, 0, CHIP_KAVERI|AMD_IS_APU},
	{0x1002, 0x1310, PCI_ANY_ID, PCI_ANY_ID, 0, 0, CHIP_KAVERI|AMD_IS_APU},
	{0x1002, 0x1311, PCI_ANY_ID, PCI_ANY_ID, 0, 0, CHIP_KAVERI|AMD_IS_APU},
	{0x1002, 0x1312, PCI_ANY_ID, PCI_ANY_ID, 0, 0, CHIP_KAVERI|AMD_IS_APU},
	{0x1002, 0x1313, PCI_ANY_ID, PCI_ANY_ID, 0, 0, CHIP_KAVERI|AMD_IS_APU},
	{0x1002, 0x1315, PCI_ANY_ID, PCI_ANY_ID, 0, 0, CHIP_KAVERI|AMD_IS_APU},
	{0x1002, 0x1316, PCI_ANY_ID, PCI_ANY_ID, 0, 0, CHIP_KAVERI|AMD_IS_APU},
	{0x1002, 0x1317, PCI_ANY_ID, PCI_ANY_ID, 0, 0, CHIP_KAVERI|AMD_IS_MOBILITY|AMD_IS_APU},
	{0x1002, 0x1318, PCI_ANY_ID, PCI_ANY_ID, 0, 0, CHIP_KAVERI|AMD_IS_MOBILITY|AMD_IS_APU},
	{0x1002, 0x131B, PCI_ANY_ID, PCI_ANY_ID, 0, 0, CHIP_KAVERI|AMD_IS_APU},
	{0x1002, 0x131C, PCI_ANY_ID, PCI_ANY_ID, 0, 0, CHIP_KAVERI|AMD_IS_APU},
	{0x1002, 0x131D, PCI_ANY_ID, PCI_ANY_ID, 0, 0, CHIP_KAVERI|AMD_IS_APU},
	/* Bonaire */
	{0x1002, 0x6640, PCI_ANY_ID, PCI_ANY_ID, 0, 0, CHIP_BONAIRE|AMD_IS_MOBILITY},
	{0x1002, 0x6641, PCI_ANY_ID, PCI_ANY_ID, 0, 0, CHIP_BONAIRE|AMD_IS_MOBILITY},
	{0x1002, 0x6646, PCI_ANY_ID, PCI_ANY_ID, 0, 0, CHIP_BONAIRE|AMD_IS_MOBILITY},
	{0x1002, 0x6647, PCI_ANY_ID, PCI_ANY_ID, 0, 0, CHIP_BONAIRE|AMD_IS_MOBILITY},
	{0x1002, 0x6649, PCI_ANY_ID, PCI_ANY_ID, 0, 0, CHIP_BONAIRE},
	{0x1002, 0x6650, PCI_ANY_ID, PCI_ANY_ID, 0, 0, CHIP_BONAIRE},
	{0x1002, 0x6651, PCI_ANY_ID, PCI_ANY_ID, 0, 0, CHIP_BONAIRE},
	{0x1002, 0x6658, PCI_ANY_ID, PCI_ANY_ID, 0, 0, CHIP_BONAIRE},
	{0x1002, 0x665c, PCI_ANY_ID, PCI_ANY_ID, 0, 0, CHIP_BONAIRE},
	{0x1002, 0x665d, PCI_ANY_ID, PCI_ANY_ID, 0, 0, CHIP_BONAIRE},
	{0x1002, 0x665f, PCI_ANY_ID, PCI_ANY_ID, 0, 0, CHIP_BONAIRE},
	/* Hawaii */
	{0x1002, 0x67A0, PCI_ANY_ID, PCI_ANY_ID, 0, 0, CHIP_HAWAII},
	{0x1002, 0x67A1, PCI_ANY_ID, PCI_ANY_ID, 0, 0, CHIP_HAWAII},
	{0x1002, 0x67A2, PCI_ANY_ID, PCI_ANY_ID, 0, 0, CHIP_HAWAII},
	{0x1002, 0x67A8, PCI_ANY_ID, PCI_ANY_ID, 0, 0, CHIP_HAWAII},
	{0x1002, 0x67A9, PCI_ANY_ID, PCI_ANY_ID, 0, 0, CHIP_HAWAII},
	{0x1002, 0x67AA, PCI_ANY_ID, PCI_ANY_ID, 0, 0, CHIP_HAWAII},
	{0x1002, 0x67B0, PCI_ANY_ID, PCI_ANY_ID, 0, 0, CHIP_HAWAII},
	{0x1002, 0x67B1, PCI_ANY_ID, PCI_ANY_ID, 0, 0, CHIP_HAWAII},
	{0x1002, 0x67B8, PCI_ANY_ID, PCI_ANY_ID, 0, 0, CHIP_HAWAII},
	{0x1002, 0x67B9, PCI_ANY_ID, PCI_ANY_ID, 0, 0, CHIP_HAWAII},
	{0x1002, 0x67BA, PCI_ANY_ID, PCI_ANY_ID, 0, 0, CHIP_HAWAII},
	{0x1002, 0x67BE, PCI_ANY_ID, PCI_ANY_ID, 0, 0, CHIP_HAWAII},
	/* Kabini */
	{0x1002, 0x9830, PCI_ANY_ID, PCI_ANY_ID, 0, 0, CHIP_KABINI|AMD_IS_MOBILITY|AMD_IS_APU},
	{0x1002, 0x9831, PCI_ANY_ID, PCI_ANY_ID, 0, 0, CHIP_KABINI|AMD_IS_APU},
	{0x1002, 0x9832, PCI_ANY_ID, PCI_ANY_ID, 0, 0, CHIP_KABINI|AMD_IS_MOBILITY|AMD_IS_APU},
	{0x1002, 0x9833, PCI_ANY_ID, PCI_ANY_ID, 0, 0, CHIP_KABINI|AMD_IS_APU},
	{0x1002, 0x9834, PCI_ANY_ID, PCI_ANY_ID, 0, 0, CHIP_KABINI|AMD_IS_MOBILITY|AMD_IS_APU},
	{0x1002, 0x9835, PCI_ANY_ID, PCI_ANY_ID, 0, 0, CHIP_KABINI|AMD_IS_APU},
	{0x1002, 0x9836, PCI_ANY_ID, PCI_ANY_ID, 0, 0, CHIP_KABINI|AMD_IS_MOBILITY|AMD_IS_APU},
	{0x1002, 0x9837, PCI_ANY_ID, PCI_ANY_ID, 0, 0, CHIP_KABINI|AMD_IS_APU},
	{0x1002, 0x9838, PCI_ANY_ID, PCI_ANY_ID, 0, 0, CHIP_KABINI|AMD_IS_MOBILITY|AMD_IS_APU},
	{0x1002, 0x9839, PCI_ANY_ID, PCI_ANY_ID, 0, 0, CHIP_KABINI|AMD_IS_MOBILITY|AMD_IS_APU},
	{0x1002, 0x983a, PCI_ANY_ID, PCI_ANY_ID, 0, 0, CHIP_KABINI|AMD_IS_APU},
	{0x1002, 0x983b, PCI_ANY_ID, PCI_ANY_ID, 0, 0, CHIP_KABINI|AMD_IS_MOBILITY|AMD_IS_APU},
	{0x1002, 0x983c, PCI_ANY_ID, PCI_ANY_ID, 0, 0, CHIP_KABINI|AMD_IS_APU},
	{0x1002, 0x983d, PCI_ANY_ID, PCI_ANY_ID, 0, 0, CHIP_KABINI|AMD_IS_APU},
	{0x1002, 0x983e, PCI_ANY_ID, PCI_ANY_ID, 0, 0, CHIP_KABINI|AMD_IS_APU},
	{0x1002, 0x983f, PCI_ANY_ID, PCI_ANY_ID, 0, 0, CHIP_KABINI|AMD_IS_APU},
	/* mullins */
	{0x1002, 0x9850, PCI_ANY_ID, PCI_ANY_ID, 0, 0, CHIP_MULLINS|AMD_IS_MOBILITY|AMD_IS_APU},
	{0x1002, 0x9851, PCI_ANY_ID, PCI_ANY_ID, 0, 0, CHIP_MULLINS|AMD_IS_MOBILITY|AMD_IS_APU},
	{0x1002, 0x9852, PCI_ANY_ID, PCI_ANY_ID, 0, 0, CHIP_MULLINS|AMD_IS_MOBILITY|AMD_IS_APU},
	{0x1002, 0x9853, PCI_ANY_ID, PCI_ANY_ID, 0, 0, CHIP_MULLINS|AMD_IS_MOBILITY|AMD_IS_APU},
	{0x1002, 0x9854, PCI_ANY_ID, PCI_ANY_ID, 0, 0, CHIP_MULLINS|AMD_IS_MOBILITY|AMD_IS_APU},
	{0x1002, 0x9855, PCI_ANY_ID, PCI_ANY_ID, 0, 0, CHIP_MULLINS|AMD_IS_MOBILITY|AMD_IS_APU},
	{0x1002, 0x9856, PCI_ANY_ID, PCI_ANY_ID, 0, 0, CHIP_MULLINS|AMD_IS_MOBILITY|AMD_IS_APU},
	{0x1002, 0x9857, PCI_ANY_ID, PCI_ANY_ID, 0, 0, CHIP_MULLINS|AMD_IS_MOBILITY|AMD_IS_APU},
	{0x1002, 0x9858, PCI_ANY_ID, PCI_ANY_ID, 0, 0, CHIP_MULLINS|AMD_IS_MOBILITY|AMD_IS_APU},
	{0x1002, 0x9859, PCI_ANY_ID, PCI_ANY_ID, 0, 0, CHIP_MULLINS|AMD_IS_MOBILITY|AMD_IS_APU},
	{0x1002, 0x985A, PCI_ANY_ID, PCI_ANY_ID, 0, 0, CHIP_MULLINS|AMD_IS_MOBILITY|AMD_IS_APU},
	{0x1002, 0x985B, PCI_ANY_ID, PCI_ANY_ID, 0, 0, CHIP_MULLINS|AMD_IS_MOBILITY|AMD_IS_APU},
	{0x1002, 0x985C, PCI_ANY_ID, PCI_ANY_ID, 0, 0, CHIP_MULLINS|AMD_IS_MOBILITY|AMD_IS_APU},
	{0x1002, 0x985D, PCI_ANY_ID, PCI_ANY_ID, 0, 0, CHIP_MULLINS|AMD_IS_MOBILITY|AMD_IS_APU},
	{0x1002, 0x985E, PCI_ANY_ID, PCI_ANY_ID, 0, 0, CHIP_MULLINS|AMD_IS_MOBILITY|AMD_IS_APU},
	{0x1002, 0x985F, PCI_ANY_ID, PCI_ANY_ID, 0, 0, CHIP_MULLINS|AMD_IS_MOBILITY|AMD_IS_APU},
#endif
	/* topaz */
	{0x1002, 0x6900, PCI_ANY_ID, PCI_ANY_ID, 0, 0, CHIP_TOPAZ},
	{0x1002, 0x6901, PCI_ANY_ID, PCI_ANY_ID, 0, 0, CHIP_TOPAZ},
	{0x1002, 0x6902, PCI_ANY_ID, PCI_ANY_ID, 0, 0, CHIP_TOPAZ},
	{0x1002, 0x6903, PCI_ANY_ID, PCI_ANY_ID, 0, 0, CHIP_TOPAZ},
	{0x1002, 0x6907, PCI_ANY_ID, PCI_ANY_ID, 0, 0, CHIP_TOPAZ},
	/* tonga */
	{0x1002, 0x6920, PCI_ANY_ID, PCI_ANY_ID, 0, 0, CHIP_TONGA},
	{0x1002, 0x6921, PCI_ANY_ID, PCI_ANY_ID, 0, 0, CHIP_TONGA},
	{0x1002, 0x6928, PCI_ANY_ID, PCI_ANY_ID, 0, 0, CHIP_TONGA},
	{0x1002, 0x6929, PCI_ANY_ID, PCI_ANY_ID, 0, 0, CHIP_TONGA},
	{0x1002, 0x692B, PCI_ANY_ID, PCI_ANY_ID, 0, 0, CHIP_TONGA},
	{0x1002, 0x692F, PCI_ANY_ID, PCI_ANY_ID, 0, 0, CHIP_TONGA},
	{0x1002, 0x6930, PCI_ANY_ID, PCI_ANY_ID, 0, 0, CHIP_TONGA},
	{0x1002, 0x6938, PCI_ANY_ID, PCI_ANY_ID, 0, 0, CHIP_TONGA},
	{0x1002, 0x6939, PCI_ANY_ID, PCI_ANY_ID, 0, 0, CHIP_TONGA},
	/* fiji */
	{0x1002, 0x7300, PCI_ANY_ID, PCI_ANY_ID, 0, 0, CHIP_FIJI},
	{0x1002, 0x730F, PCI_ANY_ID, PCI_ANY_ID, 0, 0, CHIP_FIJI},
	/* carrizo */
	{0x1002, 0x9870, PCI_ANY_ID, PCI_ANY_ID, 0, 0, CHIP_CARRIZO|AMD_IS_APU},
	{0x1002, 0x9874, PCI_ANY_ID, PCI_ANY_ID, 0, 0, CHIP_CARRIZO|AMD_IS_APU},
	{0x1002, 0x9875, PCI_ANY_ID, PCI_ANY_ID, 0, 0, CHIP_CARRIZO|AMD_IS_APU},
	{0x1002, 0x9876, PCI_ANY_ID, PCI_ANY_ID, 0, 0, CHIP_CARRIZO|AMD_IS_APU},
	{0x1002, 0x9877, PCI_ANY_ID, PCI_ANY_ID, 0, 0, CHIP_CARRIZO|AMD_IS_APU},
	/* stoney */
	{0x1002, 0x98E4, PCI_ANY_ID, PCI_ANY_ID, 0, 0, CHIP_STONEY|AMD_IS_APU},
	/* Polaris11 */
	{0x1002, 0x67E0, PCI_ANY_ID, PCI_ANY_ID, 0, 0, CHIP_POLARIS11},
	{0x1002, 0x67E3, PCI_ANY_ID, PCI_ANY_ID, 0, 0, CHIP_POLARIS11},
	{0x1002, 0x67E8, PCI_ANY_ID, PCI_ANY_ID, 0, 0, CHIP_POLARIS11},
	{0x1002, 0x67EB, PCI_ANY_ID, PCI_ANY_ID, 0, 0, CHIP_POLARIS11},
	{0x1002, 0x67EF, PCI_ANY_ID, PCI_ANY_ID, 0, 0, CHIP_POLARIS11},
	{0x1002, 0x67FF, PCI_ANY_ID, PCI_ANY_ID, 0, 0, CHIP_POLARIS11},
	{0x1002, 0x67E1, PCI_ANY_ID, PCI_ANY_ID, 0, 0, CHIP_POLARIS11},
	{0x1002, 0x67E7, PCI_ANY_ID, PCI_ANY_ID, 0, 0, CHIP_POLARIS11},
	{0x1002, 0x67E9, PCI_ANY_ID, PCI_ANY_ID, 0, 0, CHIP_POLARIS11},
	/* Polaris10 */
	{0x1002, 0x67C0, PCI_ANY_ID, PCI_ANY_ID, 0, 0, CHIP_POLARIS10},
	{0x1002, 0x67C1, PCI_ANY_ID, PCI_ANY_ID, 0, 0, CHIP_POLARIS10},
	{0x1002, 0x67C2, PCI_ANY_ID, PCI_ANY_ID, 0, 0, CHIP_POLARIS10},
	{0x1002, 0x67C4, PCI_ANY_ID, PCI_ANY_ID, 0, 0, CHIP_POLARIS10},
	{0x1002, 0x67C7, PCI_ANY_ID, PCI_ANY_ID, 0, 0, CHIP_POLARIS10},
	{0x1002, 0x67D0, PCI_ANY_ID, PCI_ANY_ID, 0, 0, CHIP_POLARIS10},
	{0x1002, 0x67DF, PCI_ANY_ID, PCI_ANY_ID, 0, 0, CHIP_POLARIS10},
	{0x1002, 0x67C8, PCI_ANY_ID, PCI_ANY_ID, 0, 0, CHIP_POLARIS10},
	{0x1002, 0x67C9, PCI_ANY_ID, PCI_ANY_ID, 0, 0, CHIP_POLARIS10},
	{0x1002, 0x67CA, PCI_ANY_ID, PCI_ANY_ID, 0, 0, CHIP_POLARIS10},
	{0x1002, 0x67CC, PCI_ANY_ID, PCI_ANY_ID, 0, 0, CHIP_POLARIS10},
	{0x1002, 0x67CF, PCI_ANY_ID, PCI_ANY_ID, 0, 0, CHIP_POLARIS10},
	{0x1002, 0x6FDF, PCI_ANY_ID, PCI_ANY_ID, 0, 0, CHIP_POLARIS10},
	/* Polaris12 */
	{0x1002, 0x6980, PCI_ANY_ID, PCI_ANY_ID, 0, 0, CHIP_POLARIS12},
	{0x1002, 0x6981, PCI_ANY_ID, PCI_ANY_ID, 0, 0, CHIP_POLARIS12},
	{0x1002, 0x6985, PCI_ANY_ID, PCI_ANY_ID, 0, 0, CHIP_POLARIS12},
	{0x1002, 0x6986, PCI_ANY_ID, PCI_ANY_ID, 0, 0, CHIP_POLARIS12},
	{0x1002, 0x6987, PCI_ANY_ID, PCI_ANY_ID, 0, 0, CHIP_POLARIS12},
	{0x1002, 0x6995, PCI_ANY_ID, PCI_ANY_ID, 0, 0, CHIP_POLARIS12},
	{0x1002, 0x6997, PCI_ANY_ID, PCI_ANY_ID, 0, 0, CHIP_POLARIS12},
	{0x1002, 0x699F, PCI_ANY_ID, PCI_ANY_ID, 0, 0, CHIP_POLARIS12},
	/* VEGAM */
	{0x1002, 0x694C, PCI_ANY_ID, PCI_ANY_ID, 0, 0, CHIP_VEGAM},
	{0x1002, 0x694E, PCI_ANY_ID, PCI_ANY_ID, 0, 0, CHIP_VEGAM},
	{0x1002, 0x694F, PCI_ANY_ID, PCI_ANY_ID, 0, 0, CHIP_VEGAM},
	/* Vega 10 */
	{0x1002, 0x6860, PCI_ANY_ID, PCI_ANY_ID, 0, 0, CHIP_VEGA10},
	{0x1002, 0x6861, PCI_ANY_ID, PCI_ANY_ID, 0, 0, CHIP_VEGA10},
	{0x1002, 0x6862, PCI_ANY_ID, PCI_ANY_ID, 0, 0, CHIP_VEGA10},
	{0x1002, 0x6863, PCI_ANY_ID, PCI_ANY_ID, 0, 0, CHIP_VEGA10},
	{0x1002, 0x6864, PCI_ANY_ID, PCI_ANY_ID, 0, 0, CHIP_VEGA10},
	{0x1002, 0x6867, PCI_ANY_ID, PCI_ANY_ID, 0, 0, CHIP_VEGA10},
	{0x1002, 0x6868, PCI_ANY_ID, PCI_ANY_ID, 0, 0, CHIP_VEGA10},
	{0x1002, 0x6869, PCI_ANY_ID, PCI_ANY_ID, 0, 0, CHIP_VEGA10},
	{0x1002, 0x686a, PCI_ANY_ID, PCI_ANY_ID, 0, 0, CHIP_VEGA10},
	{0x1002, 0x686b, PCI_ANY_ID, PCI_ANY_ID, 0, 0, CHIP_VEGA10},
	{0x1002, 0x686c, PCI_ANY_ID, PCI_ANY_ID, 0, 0, CHIP_VEGA10},
	{0x1002, 0x686d, PCI_ANY_ID, PCI_ANY_ID, 0, 0, CHIP_VEGA10},
	{0x1002, 0x686e, PCI_ANY_ID, PCI_ANY_ID, 0, 0, CHIP_VEGA10},
	{0x1002, 0x686f, PCI_ANY_ID, PCI_ANY_ID, 0, 0, CHIP_VEGA10},
	{0x1002, 0x687f, PCI_ANY_ID, PCI_ANY_ID, 0, 0, CHIP_VEGA10},
	/* Vega 12 */
	{0x1002, 0x69A0, PCI_ANY_ID, PCI_ANY_ID, 0, 0, CHIP_VEGA12},
	{0x1002, 0x69A1, PCI_ANY_ID, PCI_ANY_ID, 0, 0, CHIP_VEGA12},
	{0x1002, 0x69A2, PCI_ANY_ID, PCI_ANY_ID, 0, 0, CHIP_VEGA12},
	{0x1002, 0x69A3, PCI_ANY_ID, PCI_ANY_ID, 0, 0, CHIP_VEGA12},
	{0x1002, 0x69AF, PCI_ANY_ID, PCI_ANY_ID, 0, 0, CHIP_VEGA12},
	/* Vega 20 */
	{0x1002, 0x66A0, PCI_ANY_ID, PCI_ANY_ID, 0, 0, CHIP_VEGA20},
	{0x1002, 0x66A1, PCI_ANY_ID, PCI_ANY_ID, 0, 0, CHIP_VEGA20},
	{0x1002, 0x66A2, PCI_ANY_ID, PCI_ANY_ID, 0, 0, CHIP_VEGA20},
	{0x1002, 0x66A3, PCI_ANY_ID, PCI_ANY_ID, 0, 0, CHIP_VEGA20},
	{0x1002, 0x66A4, PCI_ANY_ID, PCI_ANY_ID, 0, 0, CHIP_VEGA20},
	{0x1002, 0x66A7, PCI_ANY_ID, PCI_ANY_ID, 0, 0, CHIP_VEGA20},
	{0x1002, 0x66AF, PCI_ANY_ID, PCI_ANY_ID, 0, 0, CHIP_VEGA20},
	/* Raven */
	{0x1002, 0x15dd, PCI_ANY_ID, PCI_ANY_ID, 0, 0, CHIP_RAVEN|AMD_IS_APU},
	{0x1002, 0x15d8, PCI_ANY_ID, PCI_ANY_ID, 0, 0, CHIP_RAVEN|AMD_IS_APU},
	/* Arcturus */
	{0x1002, 0x738C, PCI_ANY_ID, PCI_ANY_ID, 0, 0, CHIP_ARCTURUS|AMD_EXP_HW_SUPPORT},
	{0x1002, 0x7388, PCI_ANY_ID, PCI_ANY_ID, 0, 0, CHIP_ARCTURUS|AMD_EXP_HW_SUPPORT},
	{0x1002, 0x738E, PCI_ANY_ID, PCI_ANY_ID, 0, 0, CHIP_ARCTURUS|AMD_EXP_HW_SUPPORT},
	{0x1002, 0x7390, PCI_ANY_ID, PCI_ANY_ID, 0, 0, CHIP_ARCTURUS|AMD_EXP_HW_SUPPORT},
	/* Navi10 */
	{0x1002, 0x7310, PCI_ANY_ID, PCI_ANY_ID, 0, 0, CHIP_NAVI10},
	{0x1002, 0x7312, PCI_ANY_ID, PCI_ANY_ID, 0, 0, CHIP_NAVI10},
	{0x1002, 0x7318, PCI_ANY_ID, PCI_ANY_ID, 0, 0, CHIP_NAVI10},
	{0x1002, 0x7319, PCI_ANY_ID, PCI_ANY_ID, 0, 0, CHIP_NAVI10},
	{0x1002, 0x731A, PCI_ANY_ID, PCI_ANY_ID, 0, 0, CHIP_NAVI10},
	{0x1002, 0x731B, PCI_ANY_ID, PCI_ANY_ID, 0, 0, CHIP_NAVI10},
	{0x1002, 0x731F, PCI_ANY_ID, PCI_ANY_ID, 0, 0, CHIP_NAVI10},
	/* Navi14 */
	{0x1002, 0x7340, PCI_ANY_ID, PCI_ANY_ID, 0, 0, CHIP_NAVI14},
	{0x1002, 0x7341, PCI_ANY_ID, PCI_ANY_ID, 0, 0, CHIP_NAVI14},
	{0x1002, 0x7347, PCI_ANY_ID, PCI_ANY_ID, 0, 0, CHIP_NAVI14},
	{0x1002, 0x734F, PCI_ANY_ID, PCI_ANY_ID, 0, 0, CHIP_NAVI14},

	/* Renoir */
	{0x1002, 0x1636, PCI_ANY_ID, PCI_ANY_ID, 0, 0, CHIP_RENOIR|AMD_IS_APU},

	/* Navi12 */
	{0x1002, 0x7360, PCI_ANY_ID, PCI_ANY_ID, 0, 0, CHIP_NAVI12|AMD_EXP_HW_SUPPORT},
	{0x1002, 0x7362, PCI_ANY_ID, PCI_ANY_ID, 0, 0, CHIP_NAVI12|AMD_EXP_HW_SUPPORT},

	{0, 0, 0}
};

MODULE_DEVICE_TABLE(pci, pciidlist);

static struct drm_driver kms_driver;

static int amdgpu_pci_probe(struct pci_dev *pdev,
			    const struct pci_device_id *ent)
{
	struct drm_device *dev;
	unsigned long flags = ent->driver_data;
	int ret, retry = 0;
	bool supports_atomic = false;

	if (!amdgpu_virtual_display &&
	    amdgpu_device_asic_has_dc_support(flags & AMD_ASIC_MASK))
		supports_atomic = true;

	if ((flags & AMD_EXP_HW_SUPPORT) && !amdgpu_exp_hw_support) {
		DRM_INFO("This hardware requires experimental hardware support.\n"
			 "See modparam exp_hw_support\n");
		return -ENODEV;
	}

#ifdef CONFIG_DRM_AMDGPU_SI
	if (!amdgpu_si_support) {
		switch (flags & AMD_ASIC_MASK) {
		case CHIP_TAHITI:
		case CHIP_PITCAIRN:
		case CHIP_VERDE:
		case CHIP_OLAND:
		case CHIP_HAINAN:
			dev_info(&pdev->dev,
				 "SI support provided by radeon.\n");
			dev_info(&pdev->dev,
				 "Use radeon.si_support=0 amdgpu.si_support=1 to override.\n"
				);
			return -ENODEV;
		}
	}
#endif
#ifdef CONFIG_DRM_AMDGPU_CIK
	if (!amdgpu_cik_support) {
		switch (flags & AMD_ASIC_MASK) {
		case CHIP_KAVERI:
		case CHIP_BONAIRE:
		case CHIP_HAWAII:
		case CHIP_KABINI:
		case CHIP_MULLINS:
			dev_info(&pdev->dev,
				 "CIK support provided by radeon.\n");
			dev_info(&pdev->dev,
				 "Use radeon.cik_support=0 amdgpu.cik_support=1 to override.\n"
				);
			return -ENODEV;
		}
	}
#endif

	/* Get rid of things like offb */
	ret = drm_fb_helper_remove_conflicting_pci_framebuffers(pdev, "amdgpudrmfb");
	if (ret)
		return ret;

	dev = drm_dev_alloc(&kms_driver, &pdev->dev);
	if (IS_ERR(dev))
		return PTR_ERR(dev);

	if (!supports_atomic)
		dev->driver_features &= ~DRIVER_ATOMIC;

	ret = pci_enable_device(pdev);
	if (ret)
		goto err_free;

	dev->pdev = pdev;

	pci_set_drvdata(pdev, dev);

retry_init:
	ret = drm_dev_register(dev, ent->driver_data);
	if (ret == -EAGAIN && ++retry <= 3) {
		DRM_INFO("retry init %d\n", retry);
		/* Don't request EX mode too frequently which is attacking */
		msleep(5000);
		goto retry_init;
	} else if (ret)
		goto err_pci;

	return 0;

err_pci:
	pci_disable_device(pdev);
err_free:
	drm_dev_put(dev);
	return ret;
}

static void
amdgpu_pci_remove(struct pci_dev *pdev)
{
	struct drm_device *dev = pci_get_drvdata(pdev);

#ifdef MODULE
	if (THIS_MODULE->state != MODULE_STATE_GOING)
#endif
		DRM_ERROR("Hotplug removal is not supported\n");
	drm_dev_unplug(dev);
	drm_dev_put(dev);
	pci_disable_device(pdev);
	pci_set_drvdata(pdev, NULL);
}

static void
amdgpu_pci_shutdown(struct pci_dev *pdev)
{
	struct drm_device *dev = pci_get_drvdata(pdev);
	struct amdgpu_device *adev = dev->dev_private;

	if (amdgpu_ras_intr_triggered())
		return;

	/* if we are running in a VM, make sure the device
	 * torn down properly on reboot/shutdown.
	 * unfortunately we can't detect certain
	 * hypervisors so just do this all the time.
	 */
	adev->mp1_state = PP_MP1_STATE_UNLOAD;
	amdgpu_device_ip_suspend(adev);
	adev->mp1_state = PP_MP1_STATE_NONE;
}

static int amdgpu_pmops_suspend(struct device *dev)
{
	struct drm_device *drm_dev = dev_get_drvdata(dev);

	return amdgpu_device_suspend(drm_dev, true);
}

static int amdgpu_pmops_resume(struct device *dev)
{
	struct drm_device *drm_dev = dev_get_drvdata(dev);

	/* GPU comes up enabled by the bios on resume */
	if (amdgpu_device_supports_boco(drm_dev) ||
	    amdgpu_device_supports_baco(drm_dev)) {
		pm_runtime_disable(dev);
		pm_runtime_set_active(dev);
		pm_runtime_enable(dev);
	}

	return amdgpu_device_resume(drm_dev, true);
}

static int amdgpu_pmops_freeze(struct device *dev)
{
	struct drm_device *drm_dev = dev_get_drvdata(dev);
	struct amdgpu_device *adev = drm_dev->dev_private;
	int r;

	r = amdgpu_device_suspend(drm_dev, true);
	if (r)
		return r;
	return amdgpu_asic_reset(adev);
}

static int amdgpu_pmops_thaw(struct device *dev)
{
	struct drm_device *drm_dev = dev_get_drvdata(dev);

	return amdgpu_device_resume(drm_dev, true);
}

static int amdgpu_pmops_poweroff(struct device *dev)
{
	struct drm_device *drm_dev = dev_get_drvdata(dev);

	return amdgpu_device_suspend(drm_dev, true);
}

static int amdgpu_pmops_restore(struct device *dev)
{
	struct drm_device *drm_dev = dev_get_drvdata(dev);

	return amdgpu_device_resume(drm_dev, true);
}

static int amdgpu_pmops_runtime_suspend(struct device *dev)
{
	struct pci_dev *pdev = to_pci_dev(dev);
	struct drm_device *drm_dev = pci_get_drvdata(pdev);
	struct amdgpu_device *adev = drm_dev->dev_private;
<<<<<<< HEAD
	int ret;
=======
	int ret, i;
>>>>>>> 26dca6db

	if (!adev->runpm) {
		pm_runtime_forbid(dev);
		return -EBUSY;
	}

<<<<<<< HEAD
=======
	/* wait for all rings to drain before suspending */
	for (i = 0; i < AMDGPU_MAX_RINGS; i++) {
		struct amdgpu_ring *ring = adev->rings[i];
		if (ring && ring->sched.ready) {
			ret = amdgpu_fence_wait_empty(ring);
			if (ret)
				return -EBUSY;
		}
	}

>>>>>>> 26dca6db
	if (amdgpu_device_supports_boco(drm_dev))
		drm_dev->switch_power_state = DRM_SWITCH_POWER_CHANGING;
	drm_kms_helper_poll_disable(drm_dev);

	ret = amdgpu_device_suspend(drm_dev, false);
	if (amdgpu_device_supports_boco(drm_dev)) {
		/* Only need to handle PCI state in the driver for ATPX
		 * PCI core handles it for _PR3.
		 */
		if (amdgpu_is_atpx_hybrid()) {
			pci_ignore_hotplug(pdev);
		} else {
			pci_save_state(pdev);
			pci_disable_device(pdev);
			pci_ignore_hotplug(pdev);
			pci_set_power_state(pdev, PCI_D3cold);
		}
		drm_dev->switch_power_state = DRM_SWITCH_POWER_DYNAMIC_OFF;
	} else if (amdgpu_device_supports_baco(drm_dev)) {
		amdgpu_device_baco_enter(drm_dev);
	}

	return 0;
}

static int amdgpu_pmops_runtime_resume(struct device *dev)
{
	struct pci_dev *pdev = to_pci_dev(dev);
	struct drm_device *drm_dev = pci_get_drvdata(pdev);
	struct amdgpu_device *adev = drm_dev->dev_private;
	int ret;

	if (!adev->runpm)
		return -EINVAL;

	if (amdgpu_device_supports_boco(drm_dev)) {
		drm_dev->switch_power_state = DRM_SWITCH_POWER_CHANGING;

		/* Only need to handle PCI state in the driver for ATPX
		 * PCI core handles it for _PR3.
		 */
		if (amdgpu_is_atpx_hybrid()) {
			pci_set_master(pdev);
		} else {
			pci_set_power_state(pdev, PCI_D0);
			pci_restore_state(pdev);
			ret = pci_enable_device(pdev);
			if (ret)
				return ret;
			pci_set_master(pdev);
		}
	} else if (amdgpu_device_supports_baco(drm_dev)) {
		amdgpu_device_baco_exit(drm_dev);
	}
	ret = amdgpu_device_resume(drm_dev, false);
	drm_kms_helper_poll_enable(drm_dev);
	if (amdgpu_device_supports_boco(drm_dev))
		drm_dev->switch_power_state = DRM_SWITCH_POWER_ON;
	return 0;
}

static int amdgpu_pmops_runtime_idle(struct device *dev)
{
	struct drm_device *drm_dev = dev_get_drvdata(dev);
	struct amdgpu_device *adev = drm_dev->dev_private;
	struct drm_crtc *crtc;

	if (!adev->runpm) {
		pm_runtime_forbid(dev);
		return -EBUSY;
	}

	list_for_each_entry(crtc, &drm_dev->mode_config.crtc_list, head) {
		if (crtc->enabled) {
			DRM_DEBUG_DRIVER("failing to power off - crtc active\n");
			return -EBUSY;
		}
	}

	pm_runtime_mark_last_busy(dev);
	pm_runtime_autosuspend(dev);
	/* we don't want the main rpm_idle to call suspend - we want to autosuspend */
	return 1;
}

long amdgpu_drm_ioctl(struct file *filp,
		      unsigned int cmd, unsigned long arg)
{
	struct drm_file *file_priv = filp->private_data;
	struct drm_device *dev;
	long ret;
	dev = file_priv->minor->dev;
	ret = pm_runtime_get_sync(dev->dev);
	if (ret < 0)
		return ret;

	ret = drm_ioctl(filp, cmd, arg);

	pm_runtime_mark_last_busy(dev->dev);
	pm_runtime_put_autosuspend(dev->dev);
	return ret;
}

static const struct dev_pm_ops amdgpu_pm_ops = {
	.suspend = amdgpu_pmops_suspend,
	.resume = amdgpu_pmops_resume,
	.freeze = amdgpu_pmops_freeze,
	.thaw = amdgpu_pmops_thaw,
	.poweroff = amdgpu_pmops_poweroff,
	.restore = amdgpu_pmops_restore,
	.runtime_suspend = amdgpu_pmops_runtime_suspend,
	.runtime_resume = amdgpu_pmops_runtime_resume,
	.runtime_idle = amdgpu_pmops_runtime_idle,
};

static int amdgpu_flush(struct file *f, fl_owner_t id)
{
	struct drm_file *file_priv = f->private_data;
	struct amdgpu_fpriv *fpriv = file_priv->driver_priv;
	long timeout = MAX_WAIT_SCHED_ENTITY_Q_EMPTY;

	timeout = amdgpu_ctx_mgr_entity_flush(&fpriv->ctx_mgr, timeout);
	timeout = amdgpu_vm_wait_idle(&fpriv->vm, timeout);

	return timeout >= 0 ? 0 : timeout;
}

static const struct file_operations amdgpu_driver_kms_fops = {
	.owner = THIS_MODULE,
	.open = drm_open,
	.flush = amdgpu_flush,
	.release = drm_release,
	.unlocked_ioctl = amdgpu_drm_ioctl,
	.mmap = amdgpu_mmap,
	.poll = drm_poll,
	.read = drm_read,
#ifdef CONFIG_COMPAT
	.compat_ioctl = amdgpu_kms_compat_ioctl,
#endif
};

int amdgpu_file_to_fpriv(struct file *filp, struct amdgpu_fpriv **fpriv)
{
        struct drm_file *file;

	if (!filp)
		return -EINVAL;

	if (filp->f_op != &amdgpu_driver_kms_fops) {
		return -EINVAL;
	}

	file = filp->private_data;
	*fpriv = file->driver_priv;
	return 0;
}

static bool
amdgpu_get_crtc_scanout_position(struct drm_device *dev, unsigned int pipe,
				 bool in_vblank_irq, int *vpos, int *hpos,
				 ktime_t *stime, ktime_t *etime,
				 const struct drm_display_mode *mode)
{
	return amdgpu_display_get_crtc_scanoutpos(dev, pipe, 0, vpos, hpos,
						  stime, etime, mode);
}

static struct drm_driver kms_driver = {
	.driver_features =
	    DRIVER_USE_AGP | DRIVER_ATOMIC |
	    DRIVER_GEM |
	    DRIVER_RENDER | DRIVER_MODESET | DRIVER_SYNCOBJ |
	    DRIVER_SYNCOBJ_TIMELINE,
	.load = amdgpu_driver_load_kms,
	.open = amdgpu_driver_open_kms,
	.postclose = amdgpu_driver_postclose_kms,
	.lastclose = amdgpu_driver_lastclose_kms,
	.unload = amdgpu_driver_unload_kms,
	.get_vblank_counter = amdgpu_get_vblank_counter_kms,
	.enable_vblank = amdgpu_enable_vblank_kms,
	.disable_vblank = amdgpu_disable_vblank_kms,
	.get_vblank_timestamp = drm_calc_vbltimestamp_from_scanoutpos,
	.get_scanout_position = amdgpu_get_crtc_scanout_position,
	.irq_handler = amdgpu_irq_handler,
	.ioctls = amdgpu_ioctls_kms,
	.gem_free_object_unlocked = amdgpu_gem_object_free,
	.gem_open_object = amdgpu_gem_object_open,
	.gem_close_object = amdgpu_gem_object_close,
	.dumb_create = amdgpu_mode_dumb_create,
	.dumb_map_offset = amdgpu_mode_dumb_mmap,
	.fops = &amdgpu_driver_kms_fops,

	.prime_handle_to_fd = drm_gem_prime_handle_to_fd,
	.prime_fd_to_handle = drm_gem_prime_fd_to_handle,
	.gem_prime_export = amdgpu_gem_prime_export,
	.gem_prime_import = amdgpu_gem_prime_import,
	.gem_prime_vmap = amdgpu_gem_prime_vmap,
	.gem_prime_vunmap = amdgpu_gem_prime_vunmap,
	.gem_prime_mmap = amdgpu_gem_prime_mmap,

	.name = DRIVER_NAME,
	.desc = DRIVER_DESC,
	.date = DRIVER_DATE,
	.major = KMS_DRIVER_MAJOR,
	.minor = KMS_DRIVER_MINOR,
	.patchlevel = KMS_DRIVER_PATCHLEVEL,
};

static struct pci_driver amdgpu_kms_pci_driver = {
	.name = DRIVER_NAME,
	.id_table = pciidlist,
	.probe = amdgpu_pci_probe,
	.remove = amdgpu_pci_remove,
	.shutdown = amdgpu_pci_shutdown,
	.driver.pm = &amdgpu_pm_ops,
};



static int __init amdgpu_init(void)
{
	int r;

	if (vgacon_text_force()) {
		DRM_ERROR("VGACON disables amdgpu kernel modesetting.\n");
		return -EINVAL;
	}

	r = amdgpu_sync_init();
	if (r)
		goto error_sync;

	r = amdgpu_fence_slab_init();
	if (r)
		goto error_fence;

	DRM_INFO("amdgpu kernel modesetting enabled.\n");
	kms_driver.num_ioctls = amdgpu_max_kms_ioctl;
	amdgpu_register_atpx_handler();

	/* Ignore KFD init failures. Normal when CONFIG_HSA_AMD is not set. */
	amdgpu_amdkfd_init();

	/* let modprobe override vga console setting */
	return pci_register_driver(&amdgpu_kms_pci_driver);

error_fence:
	amdgpu_sync_fini();

error_sync:
	return r;
}

static void __exit amdgpu_exit(void)
{
	amdgpu_amdkfd_fini();
	pci_unregister_driver(&amdgpu_kms_pci_driver);
	amdgpu_unregister_atpx_handler();
	amdgpu_sync_fini();
	amdgpu_fence_slab_fini();
	mmu_notifier_synchronize();
}

module_init(amdgpu_init);
module_exit(amdgpu_exit);

MODULE_AUTHOR(DRIVER_AUTHOR);
MODULE_DESCRIPTION(DRIVER_DESC);
MODULE_LICENSE("GPL and additional rights");<|MERGE_RESOLUTION|>--- conflicted
+++ resolved
@@ -1203,19 +1203,13 @@
 	struct pci_dev *pdev = to_pci_dev(dev);
 	struct drm_device *drm_dev = pci_get_drvdata(pdev);
 	struct amdgpu_device *adev = drm_dev->dev_private;
-<<<<<<< HEAD
-	int ret;
-=======
 	int ret, i;
->>>>>>> 26dca6db
 
 	if (!adev->runpm) {
 		pm_runtime_forbid(dev);
 		return -EBUSY;
 	}
 
-<<<<<<< HEAD
-=======
 	/* wait for all rings to drain before suspending */
 	for (i = 0; i < AMDGPU_MAX_RINGS; i++) {
 		struct amdgpu_ring *ring = adev->rings[i];
@@ -1226,7 +1220,6 @@
 		}
 	}
 
->>>>>>> 26dca6db
 	if (amdgpu_device_supports_boco(drm_dev))
 		drm_dev->switch_power_state = DRM_SWITCH_POWER_CHANGING;
 	drm_kms_helper_poll_disable(drm_dev);
