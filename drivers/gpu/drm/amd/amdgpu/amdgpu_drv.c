/*
 * Copyright 2000 VA Linux Systems, Inc., Sunnyvale, California.
 * All Rights Reserved.
 *
 * Permission is hereby granted, free of charge, to any person obtaining a
 * copy of this software and associated documentation files (the "Software"),
 * to deal in the Software without restriction, including without limitation
 * the rights to use, copy, modify, merge, publish, distribute, sublicense,
 * and/or sell copies of the Software, and to permit persons to whom the
 * Software is furnished to do so, subject to the following conditions:
 *
 * The above copyright notice and this permission notice (including the next
 * paragraph) shall be included in all copies or substantial portions of the
 * Software.
 *
 * THE SOFTWARE IS PROVIDED "AS IS", WITHOUT WARRANTY OF ANY KIND, EXPRESS OR
 * IMPLIED, INCLUDING BUT NOT LIMITED TO THE WARRANTIES OF MERCHANTABILITY,
 * FITNESS FOR A PARTICULAR PURPOSE AND NONINFRINGEMENT.  IN NO EVENT SHALL
 * VA LINUX SYSTEMS AND/OR ITS SUPPLIERS BE LIABLE FOR ANY CLAIM, DAMAGES OR
 * OTHER LIABILITY, WHETHER IN AN ACTION OF CONTRACT, TORT OR OTHERWISE,
 * ARISING FROM, OUT OF OR IN CONNECTION WITH THE SOFTWARE OR THE USE OR
 * OTHER DEALINGS IN THE SOFTWARE.
 */

#include <drm/drmP.h>
#include <drm/amdgpu_drm.h>
#include <drm/drm_gem.h>
#include "amdgpu_drv.h"

#include <drm/drm_pciids.h>
#include <linux/console.h>
#include <linux/module.h>
#include <linux/pm_runtime.h>
#include <linux/vga_switcheroo.h>
#include <drm/drm_probe_helper.h>

#include "amdgpu.h"
#include "amdgpu_irq.h"
#include "amdgpu_gem.h"

#include "amdgpu_amdkfd.h"

/*
 * KMS wrapper.
 * - 3.0.0 - initial driver
 * - 3.1.0 - allow reading more status registers (GRBM, SRBM, SDMA, CP)
 * - 3.2.0 - GFX8: Uses EOP_TC_WB_ACTION_EN, so UMDs don't have to do the same
 *           at the end of IBs.
 * - 3.3.0 - Add VM support for UVD on supported hardware.
 * - 3.4.0 - Add AMDGPU_INFO_NUM_EVICTIONS.
 * - 3.5.0 - Add support for new UVD_NO_OP register.
 * - 3.6.0 - kmd involves use CONTEXT_CONTROL in ring buffer.
 * - 3.7.0 - Add support for VCE clock list packet
 * - 3.8.0 - Add support raster config init in the kernel
 * - 3.9.0 - Add support for memory query info about VRAM and GTT.
 * - 3.10.0 - Add support for new fences ioctl, new gem ioctl flags
 * - 3.11.0 - Add support for sensor query info (clocks, temp, etc).
 * - 3.12.0 - Add query for double offchip LDS buffers
 * - 3.13.0 - Add PRT support
 * - 3.14.0 - Fix race in amdgpu_ctx_get_fence() and note new functionality
 * - 3.15.0 - Export more gpu info for gfx9
 * - 3.16.0 - Add reserved vmid support
 * - 3.17.0 - Add AMDGPU_NUM_VRAM_CPU_PAGE_FAULTS.
 * - 3.18.0 - Export gpu always on cu bitmap
 * - 3.19.0 - Add support for UVD MJPEG decode
 * - 3.20.0 - Add support for local BOs
 * - 3.21.0 - Add DRM_AMDGPU_FENCE_TO_HANDLE ioctl
 * - 3.22.0 - Add DRM_AMDGPU_SCHED ioctl
 * - 3.23.0 - Add query for VRAM lost counter
 * - 3.24.0 - Add high priority compute support for gfx9
 * - 3.25.0 - Add support for sensor query info (stable pstate sclk/mclk).
 * - 3.26.0 - GFX9: Process AMDGPU_IB_FLAG_TC_WB_NOT_INVALIDATE.
 * - 3.27.0 - Add new chunk to to AMDGPU_CS to enable BO_LIST creation.
 * - 3.28.0 - Add AMDGPU_CHUNK_ID_SCHEDULED_DEPENDENCIES
 * - 3.29.0 - Add AMDGPU_IB_FLAG_RESET_GDS_MAX_WAVE_ID
<<<<<<< HEAD
 */
#define KMS_DRIVER_MAJOR	3
#define KMS_DRIVER_MINOR	29
=======
 * - 3.30.0 - Add AMDGPU_SCHED_OP_CONTEXT_PRIORITY_OVERRIDE.
 */
#define KMS_DRIVER_MAJOR	3
#define KMS_DRIVER_MINOR	30
>>>>>>> ea295481
#define KMS_DRIVER_PATCHLEVEL	0

int amdgpu_vram_limit = 0;
int amdgpu_vis_vram_limit = 0;
int amdgpu_gart_size = -1; /* auto */
int amdgpu_gtt_size = -1; /* auto */
int amdgpu_moverate = -1; /* auto */
int amdgpu_benchmarking = 0;
int amdgpu_testing = 0;
int amdgpu_audio = -1;
int amdgpu_disp_priority = 0;
int amdgpu_hw_i2c = 0;
int amdgpu_pcie_gen2 = -1;
int amdgpu_msi = -1;
int amdgpu_lockup_timeout = 10000;
int amdgpu_dpm = -1;
int amdgpu_fw_load_type = -1;
int amdgpu_aspm = -1;
int amdgpu_runtime_pm = -1;
uint amdgpu_ip_block_mask = 0xffffffff;
int amdgpu_bapm = -1;
int amdgpu_deep_color = 0;
int amdgpu_vm_size = -1;
int amdgpu_vm_fragment_size = -1;
int amdgpu_vm_block_size = -1;
int amdgpu_vm_fault_stop = 0;
int amdgpu_vm_debug = 0;
int amdgpu_vram_page_split = 512;
int amdgpu_vm_update_mode = -1;
int amdgpu_exp_hw_support = 0;
int amdgpu_dc = -1;
int amdgpu_sched_jobs = 32;
int amdgpu_sched_hw_submission = 2;
uint amdgpu_pcie_gen_cap = 0;
uint amdgpu_pcie_lane_cap = 0;
uint amdgpu_cg_mask = 0xffffffff;
uint amdgpu_pg_mask = 0xffffffff;
uint amdgpu_sdma_phase_quantum = 32;
char *amdgpu_disable_cu = NULL;
char *amdgpu_virtual_display = NULL;
/* OverDrive(bit 14),gfxoff(bit 15),stutter mode(bit 17) disabled by default*/
uint amdgpu_pp_feature_mask = 0xfffd3fff;
int amdgpu_ngg = 0;
int amdgpu_prim_buf_per_se = 0;
int amdgpu_pos_buf_per_se = 0;
int amdgpu_cntl_sb_buf_per_se = 0;
int amdgpu_param_buf_per_se = 0;
int amdgpu_job_hang_limit = 0;
int amdgpu_lbpw = -1;
int amdgpu_compute_multipipe = -1;
int amdgpu_gpu_recovery = -1; /* auto */
int amdgpu_emu_mode = 0;
uint amdgpu_smu_memory_pool_size = 0;
/* FBC (bit 0) disabled by default*/
uint amdgpu_dc_feature_mask = 0;

struct amdgpu_mgpu_info mgpu_info = {
	.mutex = __MUTEX_INITIALIZER(mgpu_info.mutex),
};

/**
 * DOC: vramlimit (int)
 * Restrict the total amount of VRAM in MiB for testing.  The default is 0 (Use full VRAM).
 */
MODULE_PARM_DESC(vramlimit, "Restrict VRAM for testing, in megabytes");
module_param_named(vramlimit, amdgpu_vram_limit, int, 0600);

/**
 * DOC: vis_vramlimit (int)
 * Restrict the amount of CPU visible VRAM in MiB for testing.  The default is 0 (Use full CPU visible VRAM).
 */
MODULE_PARM_DESC(vis_vramlimit, "Restrict visible VRAM for testing, in megabytes");
module_param_named(vis_vramlimit, amdgpu_vis_vram_limit, int, 0444);

/**
 * DOC: gartsize (uint)
 * Restrict the size of GART in Mib (32, 64, etc.) for testing. The default is -1 (The size depends on asic).
 */
MODULE_PARM_DESC(gartsize, "Size of GART to setup in megabytes (32, 64, etc., -1=auto)");
module_param_named(gartsize, amdgpu_gart_size, uint, 0600);

/**
 * DOC: gttsize (int)
 * Restrict the size of GTT domain in MiB for testing. The default is -1 (It's VRAM size if 3GB < VRAM < 3/4 RAM,
 * otherwise 3/4 RAM size).
 */
MODULE_PARM_DESC(gttsize, "Size of the GTT domain in megabytes (-1 = auto)");
module_param_named(gttsize, amdgpu_gtt_size, int, 0600);

/**
 * DOC: moverate (int)
 * Set maximum buffer migration rate in MB/s. The default is -1 (8 MB/s).
 */
MODULE_PARM_DESC(moverate, "Maximum buffer migration rate in MB/s. (32, 64, etc., -1=auto, 0=1=disabled)");
module_param_named(moverate, amdgpu_moverate, int, 0600);

/**
 * DOC: benchmark (int)
 * Run benchmarks. The default is 0 (Skip benchmarks).
 */
MODULE_PARM_DESC(benchmark, "Run benchmark");
module_param_named(benchmark, amdgpu_benchmarking, int, 0444);

/**
 * DOC: test (int)
 * Test BO GTT->VRAM and VRAM->GTT GPU copies. The default is 0 (Skip test, only set 1 to run test).
 */
MODULE_PARM_DESC(test, "Run tests");
module_param_named(test, amdgpu_testing, int, 0444);

/**
 * DOC: audio (int)
 * Set HDMI/DPAudio. Only affects non-DC display handling. The default is -1 (Enabled), set 0 to disabled it.
 */
MODULE_PARM_DESC(audio, "Audio enable (-1 = auto, 0 = disable, 1 = enable)");
module_param_named(audio, amdgpu_audio, int, 0444);

/**
 * DOC: disp_priority (int)
 * Set display Priority (1 = normal, 2 = high). Only affects non-DC display handling. The default is 0 (auto).
 */
MODULE_PARM_DESC(disp_priority, "Display Priority (0 = auto, 1 = normal, 2 = high)");
module_param_named(disp_priority, amdgpu_disp_priority, int, 0444);

/**
 * DOC: hw_i2c (int)
 * To enable hw i2c engine. Only affects non-DC display handling. The default is 0 (Disabled).
 */
MODULE_PARM_DESC(hw_i2c, "hw i2c engine enable (0 = disable)");
module_param_named(hw_i2c, amdgpu_hw_i2c, int, 0444);

/**
 * DOC: pcie_gen2 (int)
 * To disable PCIE Gen2/3 mode (0 = disable, 1 = enable). The default is -1 (auto, enabled).
 */
MODULE_PARM_DESC(pcie_gen2, "PCIE Gen2 mode (-1 = auto, 0 = disable, 1 = enable)");
module_param_named(pcie_gen2, amdgpu_pcie_gen2, int, 0444);

/**
 * DOC: msi (int)
 * To disable Message Signaled Interrupts (MSI) functionality (1 = enable, 0 = disable). The default is -1 (auto, enabled).
 */
MODULE_PARM_DESC(msi, "MSI support (1 = enable, 0 = disable, -1 = auto)");
module_param_named(msi, amdgpu_msi, int, 0444);

/**
 * DOC: lockup_timeout (int)
 * Set GPU scheduler timeout value in ms. Value 0 is invalidated, will be adjusted to 10000.
 * Negative values mean 'infinite timeout' (MAX_JIFFY_OFFSET). The default is 10000.
 */
MODULE_PARM_DESC(lockup_timeout, "GPU lockup timeout in ms > 0 (default 10000)");
module_param_named(lockup_timeout, amdgpu_lockup_timeout, int, 0444);

/**
 * DOC: dpm (int)
 * Override for dynamic power management setting (1 = enable, 0 = disable). The default is -1 (auto).
 */
MODULE_PARM_DESC(dpm, "DPM support (1 = enable, 0 = disable, -1 = auto)");
module_param_named(dpm, amdgpu_dpm, int, 0444);

/**
 * DOC: fw_load_type (int)
 * Set different firmware loading type for debugging (0 = direct, 1 = SMU, 2 = PSP). The default is -1 (auto).
 */
MODULE_PARM_DESC(fw_load_type, "firmware loading type (0 = direct, 1 = SMU, 2 = PSP, -1 = auto)");
module_param_named(fw_load_type, amdgpu_fw_load_type, int, 0444);

/**
 * DOC: aspm (int)
 * To disable ASPM (1 = enable, 0 = disable). The default is -1 (auto, enabled).
 */
MODULE_PARM_DESC(aspm, "ASPM support (1 = enable, 0 = disable, -1 = auto)");
module_param_named(aspm, amdgpu_aspm, int, 0444);

/**
 * DOC: runpm (int)
 * Override for runtime power management control for dGPUs in PX/HG laptops. The amdgpu driver can dynamically power down
 * the dGPU on PX/HG laptops when it is idle. The default is -1 (auto enable). Setting the value to 0 disables this functionality.
 */
MODULE_PARM_DESC(runpm, "PX runtime pm (1 = force enable, 0 = disable, -1 = PX only default)");
module_param_named(runpm, amdgpu_runtime_pm, int, 0444);

/**
 * DOC: ip_block_mask (uint)
 * Override what IP blocks are enabled on the GPU. Each GPU is a collection of IP blocks (gfx, display, video, etc.).
 * Use this parameter to disable specific blocks. Note that the IP blocks do not have a fixed index. Some asics may not have
 * some IPs or may include multiple instances of an IP so the ordering various from asic to asic. See the driver output in
 * the kernel log for the list of IPs on the asic. The default is 0xffffffff (enable all blocks on a device).
 */
MODULE_PARM_DESC(ip_block_mask, "IP Block Mask (all blocks enabled (default))");
module_param_named(ip_block_mask, amdgpu_ip_block_mask, uint, 0444);

/**
 * DOC: bapm (int)
 * Bidirectional Application Power Management (BAPM) used to dynamically share TDP between CPU and GPU. Set value 0 to disable it.
 * The default -1 (auto, enabled)
 */
MODULE_PARM_DESC(bapm, "BAPM support (1 = enable, 0 = disable, -1 = auto)");
module_param_named(bapm, amdgpu_bapm, int, 0444);

/**
 * DOC: deep_color (int)
 * Set 1 to enable Deep Color support. Only affects non-DC display handling. The default is 0 (disabled).
 */
MODULE_PARM_DESC(deep_color, "Deep Color support (1 = enable, 0 = disable (default))");
module_param_named(deep_color, amdgpu_deep_color, int, 0444);

/**
 * DOC: vm_size (int)
 * Override the size of the GPU's per client virtual address space in GiB.  The default is -1 (automatic for each asic).
 */
MODULE_PARM_DESC(vm_size, "VM address space size in gigabytes (default 64GB)");
module_param_named(vm_size, amdgpu_vm_size, int, 0444);

/**
 * DOC: vm_fragment_size (int)
 * Override VM fragment size in bits (4, 5, etc. 4 = 64K, 9 = 2M). The default is -1 (automatic for each asic).
 */
MODULE_PARM_DESC(vm_fragment_size, "VM fragment size in bits (4, 5, etc. 4 = 64K (default), Max 9 = 2M)");
module_param_named(vm_fragment_size, amdgpu_vm_fragment_size, int, 0444);

/**
 * DOC: vm_block_size (int)
 * Override VM page table size in bits (default depending on vm_size and hw setup). The default is -1 (automatic for each asic).
 */
MODULE_PARM_DESC(vm_block_size, "VM page table size in bits (default depending on vm_size)");
module_param_named(vm_block_size, amdgpu_vm_block_size, int, 0444);

/**
 * DOC: vm_fault_stop (int)
 * Stop on VM fault for debugging (0 = never, 1 = print first, 2 = always). The default is 0 (No stop).
 */
MODULE_PARM_DESC(vm_fault_stop, "Stop on VM fault (0 = never (default), 1 = print first, 2 = always)");
module_param_named(vm_fault_stop, amdgpu_vm_fault_stop, int, 0444);

/**
 * DOC: vm_debug (int)
 * Debug VM handling (0 = disabled, 1 = enabled). The default is 0 (Disabled).
 */
MODULE_PARM_DESC(vm_debug, "Debug VM handling (0 = disabled (default), 1 = enabled)");
module_param_named(vm_debug, amdgpu_vm_debug, int, 0644);

/**
 * DOC: vm_update_mode (int)
 * Override VM update mode. VM updated by using CPU (0 = never, 1 = Graphics only, 2 = Compute only, 3 = Both). The default
 * is -1 (Only in large BAR(LB) systems Compute VM tables will be updated by CPU, otherwise 0, never).
 */
MODULE_PARM_DESC(vm_update_mode, "VM update using CPU (0 = never (default except for large BAR(LB)), 1 = Graphics only, 2 = Compute only (default for LB), 3 = Both");
module_param_named(vm_update_mode, amdgpu_vm_update_mode, int, 0444);

/**
 * DOC: vram_page_split (int)
 * Override the number of pages after we split VRAM allocations (default 512, -1 = disable). The default is 512.
 */
MODULE_PARM_DESC(vram_page_split, "Number of pages after we split VRAM allocations (default 512, -1 = disable)");
module_param_named(vram_page_split, amdgpu_vram_page_split, int, 0444);

/**
 * DOC: exp_hw_support (int)
 * Enable experimental hw support (1 = enable). The default is 0 (disabled).
 */
MODULE_PARM_DESC(exp_hw_support, "experimental hw support (1 = enable, 0 = disable (default))");
module_param_named(exp_hw_support, amdgpu_exp_hw_support, int, 0444);

/**
 * DOC: dc (int)
 * Disable/Enable Display Core driver for debugging (1 = enable, 0 = disable). The default is -1 (automatic for each asic).
 */
MODULE_PARM_DESC(dc, "Display Core driver (1 = enable, 0 = disable, -1 = auto (default))");
module_param_named(dc, amdgpu_dc, int, 0444);

/**
 * DOC: sched_jobs (int)
 * Override the max number of jobs supported in the sw queue. The default is 32.
 */
MODULE_PARM_DESC(sched_jobs, "the max number of jobs supported in the sw queue (default 32)");
module_param_named(sched_jobs, amdgpu_sched_jobs, int, 0444);

/**
 * DOC: sched_hw_submission (int)
 * Override the max number of HW submissions. The default is 2.
 */
MODULE_PARM_DESC(sched_hw_submission, "the max number of HW submissions (default 2)");
module_param_named(sched_hw_submission, amdgpu_sched_hw_submission, int, 0444);

/**
 * DOC: ppfeaturemask (uint)
 * Override power features enabled. See enum PP_FEATURE_MASK in drivers/gpu/drm/amd/include/amd_shared.h.
 * The default is the current set of stable power features.
 */
MODULE_PARM_DESC(ppfeaturemask, "all power features enabled (default))");
module_param_named(ppfeaturemask, amdgpu_pp_feature_mask, uint, 0444);

/**
 * DOC: pcie_gen_cap (uint)
 * Override PCIE gen speed capabilities. See the CAIL flags in drivers/gpu/drm/amd/include/amd_pcie.h.
 * The default is 0 (automatic for each asic).
 */
MODULE_PARM_DESC(pcie_gen_cap, "PCIE Gen Caps (0: autodetect (default))");
module_param_named(pcie_gen_cap, amdgpu_pcie_gen_cap, uint, 0444);

/**
 * DOC: pcie_lane_cap (uint)
 * Override PCIE lanes capabilities. See the CAIL flags in drivers/gpu/drm/amd/include/amd_pcie.h.
 * The default is 0 (automatic for each asic).
 */
MODULE_PARM_DESC(pcie_lane_cap, "PCIE Lane Caps (0: autodetect (default))");
module_param_named(pcie_lane_cap, amdgpu_pcie_lane_cap, uint, 0444);

/**
 * DOC: cg_mask (uint)
 * Override Clockgating features enabled on GPU (0 = disable clock gating). See the AMD_CG_SUPPORT flags in
 * drivers/gpu/drm/amd/include/amd_shared.h. The default is 0xffffffff (all enabled).
 */
MODULE_PARM_DESC(cg_mask, "Clockgating flags mask (0 = disable clock gating)");
module_param_named(cg_mask, amdgpu_cg_mask, uint, 0444);

/**
 * DOC: pg_mask (uint)
 * Override Powergating features enabled on GPU (0 = disable power gating). See the AMD_PG_SUPPORT flags in
 * drivers/gpu/drm/amd/include/amd_shared.h. The default is 0xffffffff (all enabled).
 */
MODULE_PARM_DESC(pg_mask, "Powergating flags mask (0 = disable power gating)");
module_param_named(pg_mask, amdgpu_pg_mask, uint, 0444);

/**
 * DOC: sdma_phase_quantum (uint)
 * Override SDMA context switch phase quantum (x 1K GPU clock cycles, 0 = no change). The default is 32.
 */
MODULE_PARM_DESC(sdma_phase_quantum, "SDMA context switch phase quantum (x 1K GPU clock cycles, 0 = no change (default 32))");
module_param_named(sdma_phase_quantum, amdgpu_sdma_phase_quantum, uint, 0444);

/**
 * DOC: disable_cu (charp)
 * Set to disable CUs (It's set like se.sh.cu,...). The default is NULL.
 */
MODULE_PARM_DESC(disable_cu, "Disable CUs (se.sh.cu,...)");
module_param_named(disable_cu, amdgpu_disable_cu, charp, 0444);

/**
 * DOC: virtual_display (charp)
 * Set to enable virtual display feature. This feature provides a virtual display hardware on headless boards
 * or in virtualized environments. It will be set like xxxx:xx:xx.x,x;xxxx:xx:xx.x,x. It's the pci address of
 * the device, plus the number of crtcs to expose. E.g., 0000:26:00.0,4 would enable 4 virtual crtcs on the pci
 * device at 26:00.0. The default is NULL.
 */
MODULE_PARM_DESC(virtual_display,
		 "Enable virtual display feature (the virtual_display will be set like xxxx:xx:xx.x,x;xxxx:xx:xx.x,x)");
module_param_named(virtual_display, amdgpu_virtual_display, charp, 0444);

/**
 * DOC: ngg (int)
 * Set to enable Next Generation Graphics (1 = enable). The default is 0 (disabled).
 */
MODULE_PARM_DESC(ngg, "Next Generation Graphics (1 = enable, 0 = disable(default depending on gfx))");
module_param_named(ngg, amdgpu_ngg, int, 0444);

/**
 * DOC: prim_buf_per_se (int)
 * Override the size of Primitive Buffer per Shader Engine in Byte. The default is 0 (depending on gfx).
 */
MODULE_PARM_DESC(prim_buf_per_se, "the size of Primitive Buffer per Shader Engine (default depending on gfx)");
module_param_named(prim_buf_per_se, amdgpu_prim_buf_per_se, int, 0444);

/**
 * DOC: pos_buf_per_se (int)
 * Override the size of Position Buffer per Shader Engine in Byte. The default is 0 (depending on gfx).
 */
MODULE_PARM_DESC(pos_buf_per_se, "the size of Position Buffer per Shader Engine (default depending on gfx)");
module_param_named(pos_buf_per_se, amdgpu_pos_buf_per_se, int, 0444);

/**
 * DOC: cntl_sb_buf_per_se (int)
 * Override the size of Control Sideband per Shader Engine in Byte. The default is 0 (depending on gfx).
 */
MODULE_PARM_DESC(cntl_sb_buf_per_se, "the size of Control Sideband per Shader Engine (default depending on gfx)");
module_param_named(cntl_sb_buf_per_se, amdgpu_cntl_sb_buf_per_se, int, 0444);

/**
 * DOC: param_buf_per_se (int)
 * Override the size of Off-Chip Parameter Cache per Shader Engine in Byte.
 * The default is 0 (depending on gfx).
 */
MODULE_PARM_DESC(param_buf_per_se, "the size of Off-Chip Parameter Cache per Shader Engine (default depending on gfx)");
module_param_named(param_buf_per_se, amdgpu_param_buf_per_se, int, 0444);

/**
 * DOC: job_hang_limit (int)
 * Set how much time allow a job hang and not drop it. The default is 0.
 */
MODULE_PARM_DESC(job_hang_limit, "how much time allow a job hang and not drop it (default 0)");
module_param_named(job_hang_limit, amdgpu_job_hang_limit, int ,0444);

/**
 * DOC: lbpw (int)
 * Override Load Balancing Per Watt (LBPW) support (1 = enable, 0 = disable). The default is -1 (auto, enabled).
 */
MODULE_PARM_DESC(lbpw, "Load Balancing Per Watt (LBPW) support (1 = enable, 0 = disable, -1 = auto)");
module_param_named(lbpw, amdgpu_lbpw, int, 0444);

MODULE_PARM_DESC(compute_multipipe, "Force compute queues to be spread across pipes (1 = enable, 0 = disable, -1 = auto)");
module_param_named(compute_multipipe, amdgpu_compute_multipipe, int, 0444);

/**
 * DOC: gpu_recovery (int)
 * Set to enable GPU recovery mechanism (1 = enable, 0 = disable). The default is -1 (auto, disabled except SRIOV).
 */
MODULE_PARM_DESC(gpu_recovery, "Enable GPU recovery mechanism, (1 = enable, 0 = disable, -1 = auto)");
module_param_named(gpu_recovery, amdgpu_gpu_recovery, int, 0444);

/**
 * DOC: emu_mode (int)
 * Set value 1 to enable emulation mode. This is only needed when running on an emulator. The default is 0 (disabled).
 */
MODULE_PARM_DESC(emu_mode, "Emulation mode, (1 = enable, 0 = disable)");
module_param_named(emu_mode, amdgpu_emu_mode, int, 0444);

/**
 * DOC: si_support (int)
 * Set SI support driver. This parameter works after set config CONFIG_DRM_AMDGPU_SI. For SI asic, when radeon driver is enabled,
 * set value 0 to use radeon driver, while set value 1 to use amdgpu driver. The default is using radeon driver when it available,
 * otherwise using amdgpu driver.
 */
#ifdef CONFIG_DRM_AMDGPU_SI

#if defined(CONFIG_DRM_RADEON) || defined(CONFIG_DRM_RADEON_MODULE)
int amdgpu_si_support = 0;
MODULE_PARM_DESC(si_support, "SI support (1 = enabled, 0 = disabled (default))");
#else
int amdgpu_si_support = 1;
MODULE_PARM_DESC(si_support, "SI support (1 = enabled (default), 0 = disabled)");
#endif

module_param_named(si_support, amdgpu_si_support, int, 0444);
#endif

/**
 * DOC: cik_support (int)
 * Set CIK support driver. This parameter works after set config CONFIG_DRM_AMDGPU_CIK. For CIK asic, when radeon driver is enabled,
 * set value 0 to use radeon driver, while set value 1 to use amdgpu driver. The default is using radeon driver when it available,
 * otherwise using amdgpu driver.
 */
#ifdef CONFIG_DRM_AMDGPU_CIK

#if defined(CONFIG_DRM_RADEON) || defined(CONFIG_DRM_RADEON_MODULE)
int amdgpu_cik_support = 0;
MODULE_PARM_DESC(cik_support, "CIK support (1 = enabled, 0 = disabled (default))");
#else
int amdgpu_cik_support = 1;
MODULE_PARM_DESC(cik_support, "CIK support (1 = enabled (default), 0 = disabled)");
#endif

module_param_named(cik_support, amdgpu_cik_support, int, 0444);
#endif

/**
 * DOC: smu_memory_pool_size (uint)
 * It is used to reserve gtt for smu debug usage, setting value 0 to disable it. The actual size is value * 256MiB.
 * E.g. 0x1 = 256Mbyte, 0x2 = 512Mbyte, 0x4 = 1 Gbyte, 0x8 = 2GByte. The default is 0 (disabled).
 */
MODULE_PARM_DESC(smu_memory_pool_size,
	"reserve gtt for smu debug usage, 0 = disable,"
		"0x1 = 256Mbyte, 0x2 = 512Mbyte, 0x4 = 1 Gbyte, 0x8 = 2GByte");
module_param_named(smu_memory_pool_size, amdgpu_smu_memory_pool_size, uint, 0444);

#ifdef CONFIG_HSA_AMD
/**
 * DOC: sched_policy (int)
 * Set scheduling policy. Default is HWS(hardware scheduling) with over-subscription.
 * Setting 1 disables over-subscription. Setting 2 disables HWS and statically
 * assigns queues to HQDs.
 */
int sched_policy = KFD_SCHED_POLICY_HWS;
module_param(sched_policy, int, 0444);
MODULE_PARM_DESC(sched_policy,
	"Scheduling policy (0 = HWS (Default), 1 = HWS without over-subscription, 2 = Non-HWS (Used for debugging only)");

/**
 * DOC: hws_max_conc_proc (int)
 * Maximum number of processes that HWS can schedule concurrently. The maximum is the
 * number of VMIDs assigned to the HWS, which is also the default.
 */
int hws_max_conc_proc = 8;
module_param(hws_max_conc_proc, int, 0444);
MODULE_PARM_DESC(hws_max_conc_proc,
	"Max # processes HWS can execute concurrently when sched_policy=0 (0 = no concurrency, #VMIDs for KFD = Maximum(default))");

/**
 * DOC: cwsr_enable (int)
 * CWSR(compute wave store and resume) allows the GPU to preempt shader execution in
 * the middle of a compute wave. Default is 1 to enable this feature. Setting 0
 * disables it.
 */
int cwsr_enable = 1;
module_param(cwsr_enable, int, 0444);
MODULE_PARM_DESC(cwsr_enable, "CWSR enable (0 = Off, 1 = On (Default))");

/**
 * DOC: max_num_of_queues_per_device (int)
 * Maximum number of queues per device. Valid setting is between 1 and 4096. Default
 * is 4096.
 */
int max_num_of_queues_per_device = KFD_MAX_NUM_OF_QUEUES_PER_DEVICE_DEFAULT;
module_param(max_num_of_queues_per_device, int, 0444);
MODULE_PARM_DESC(max_num_of_queues_per_device,
	"Maximum number of supported queues per device (1 = Minimum, 4096 = default)");

/**
 * DOC: send_sigterm (int)
 * Send sigterm to HSA process on unhandled exceptions. Default is not to send sigterm
 * but just print errors on dmesg. Setting 1 enables sending sigterm.
 */
int send_sigterm;
module_param(send_sigterm, int, 0444);
MODULE_PARM_DESC(send_sigterm,
	"Send sigterm to HSA process on unhandled exception (0 = disable, 1 = enable)");

/**
 * DOC: debug_largebar (int)
 * Set debug_largebar as 1 to enable simulating large-bar capability on non-large bar
 * system. This limits the VRAM size reported to ROCm applications to the visible
 * size, usually 256MB.
 * Default value is 0, diabled.
 */
int debug_largebar;
module_param(debug_largebar, int, 0444);
MODULE_PARM_DESC(debug_largebar,
	"Debug large-bar flag used to simulate large-bar capability on non-large bar machine (0 = disable, 1 = enable)");

/**
 * DOC: ignore_crat (int)
 * Ignore CRAT table during KFD initialization. By default, KFD uses the ACPI CRAT
 * table to get information about AMD APUs. This option can serve as a workaround on
 * systems with a broken CRAT table.
 */
int ignore_crat;
module_param(ignore_crat, int, 0444);
MODULE_PARM_DESC(ignore_crat,
	"Ignore CRAT table during KFD initialization (0 = use CRAT (default), 1 = ignore CRAT)");

/**
 * DOC: noretry (int)
 * This parameter sets sh_mem_config.retry_disable. Default value, 0, enables retry.
 * Setting 1 disables retry.
 * Retry is needed for recoverable page faults.
 */
int noretry;
module_param(noretry, int, 0644);
MODULE_PARM_DESC(noretry,
	"Set sh_mem_config.retry_disable on Vega10 (0 = retry enabled (default), 1 = retry disabled)");

/**
 * DOC: halt_if_hws_hang (int)
 * Halt if HWS hang is detected. Default value, 0, disables the halt on hang.
 * Setting 1 enables halt on hang.
 */
int halt_if_hws_hang;
module_param(halt_if_hws_hang, int, 0644);
MODULE_PARM_DESC(halt_if_hws_hang, "Halt if HWS hang is detected (0 = off (default), 1 = on)");
#endif

/**
 * DOC: dcfeaturemask (uint)
 * Override display features enabled. See enum DC_FEATURE_MASK in drivers/gpu/drm/amd/include/amd_shared.h.
 * The default is the current set of stable display features.
 */
MODULE_PARM_DESC(dcfeaturemask, "all stable DC features enabled (default))");
module_param_named(dcfeaturemask, amdgpu_dc_feature_mask, uint, 0444);

static const struct pci_device_id pciidlist[] = {
#ifdef  CONFIG_DRM_AMDGPU_SI
	{0x1002, 0x6780, PCI_ANY_ID, PCI_ANY_ID, 0, 0, CHIP_TAHITI},
	{0x1002, 0x6784, PCI_ANY_ID, PCI_ANY_ID, 0, 0, CHIP_TAHITI},
	{0x1002, 0x6788, PCI_ANY_ID, PCI_ANY_ID, 0, 0, CHIP_TAHITI},
	{0x1002, 0x678A, PCI_ANY_ID, PCI_ANY_ID, 0, 0, CHIP_TAHITI},
	{0x1002, 0x6790, PCI_ANY_ID, PCI_ANY_ID, 0, 0, CHIP_TAHITI},
	{0x1002, 0x6791, PCI_ANY_ID, PCI_ANY_ID, 0, 0, CHIP_TAHITI},
	{0x1002, 0x6792, PCI_ANY_ID, PCI_ANY_ID, 0, 0, CHIP_TAHITI},
	{0x1002, 0x6798, PCI_ANY_ID, PCI_ANY_ID, 0, 0, CHIP_TAHITI},
	{0x1002, 0x6799, PCI_ANY_ID, PCI_ANY_ID, 0, 0, CHIP_TAHITI},
	{0x1002, 0x679A, PCI_ANY_ID, PCI_ANY_ID, 0, 0, CHIP_TAHITI},
	{0x1002, 0x679B, PCI_ANY_ID, PCI_ANY_ID, 0, 0, CHIP_TAHITI},
	{0x1002, 0x679E, PCI_ANY_ID, PCI_ANY_ID, 0, 0, CHIP_TAHITI},
	{0x1002, 0x679F, PCI_ANY_ID, PCI_ANY_ID, 0, 0, CHIP_TAHITI},
	{0x1002, 0x6800, PCI_ANY_ID, PCI_ANY_ID, 0, 0, CHIP_PITCAIRN|AMD_IS_MOBILITY},
	{0x1002, 0x6801, PCI_ANY_ID, PCI_ANY_ID, 0, 0, CHIP_PITCAIRN|AMD_IS_MOBILITY},
	{0x1002, 0x6802, PCI_ANY_ID, PCI_ANY_ID, 0, 0, CHIP_PITCAIRN|AMD_IS_MOBILITY},
	{0x1002, 0x6806, PCI_ANY_ID, PCI_ANY_ID, 0, 0, CHIP_PITCAIRN},
	{0x1002, 0x6808, PCI_ANY_ID, PCI_ANY_ID, 0, 0, CHIP_PITCAIRN},
	{0x1002, 0x6809, PCI_ANY_ID, PCI_ANY_ID, 0, 0, CHIP_PITCAIRN},
	{0x1002, 0x6810, PCI_ANY_ID, PCI_ANY_ID, 0, 0, CHIP_PITCAIRN},
	{0x1002, 0x6811, PCI_ANY_ID, PCI_ANY_ID, 0, 0, CHIP_PITCAIRN},
	{0x1002, 0x6816, PCI_ANY_ID, PCI_ANY_ID, 0, 0, CHIP_PITCAIRN},
	{0x1002, 0x6817, PCI_ANY_ID, PCI_ANY_ID, 0, 0, CHIP_PITCAIRN},
	{0x1002, 0x6818, PCI_ANY_ID, PCI_ANY_ID, 0, 0, CHIP_PITCAIRN},
	{0x1002, 0x6819, PCI_ANY_ID, PCI_ANY_ID, 0, 0, CHIP_PITCAIRN},
	{0x1002, 0x6600, PCI_ANY_ID, PCI_ANY_ID, 0, 0, CHIP_OLAND|AMD_IS_MOBILITY},
	{0x1002, 0x6601, PCI_ANY_ID, PCI_ANY_ID, 0, 0, CHIP_OLAND|AMD_IS_MOBILITY},
	{0x1002, 0x6602, PCI_ANY_ID, PCI_ANY_ID, 0, 0, CHIP_OLAND|AMD_IS_MOBILITY},
	{0x1002, 0x6603, PCI_ANY_ID, PCI_ANY_ID, 0, 0, CHIP_OLAND|AMD_IS_MOBILITY},
	{0x1002, 0x6604, PCI_ANY_ID, PCI_ANY_ID, 0, 0, CHIP_OLAND|AMD_IS_MOBILITY},
	{0x1002, 0x6605, PCI_ANY_ID, PCI_ANY_ID, 0, 0, CHIP_OLAND|AMD_IS_MOBILITY},
	{0x1002, 0x6606, PCI_ANY_ID, PCI_ANY_ID, 0, 0, CHIP_OLAND|AMD_IS_MOBILITY},
	{0x1002, 0x6607, PCI_ANY_ID, PCI_ANY_ID, 0, 0, CHIP_OLAND|AMD_IS_MOBILITY},
	{0x1002, 0x6608, PCI_ANY_ID, PCI_ANY_ID, 0, 0, CHIP_OLAND},
	{0x1002, 0x6610, PCI_ANY_ID, PCI_ANY_ID, 0, 0, CHIP_OLAND},
	{0x1002, 0x6611, PCI_ANY_ID, PCI_ANY_ID, 0, 0, CHIP_OLAND},
	{0x1002, 0x6613, PCI_ANY_ID, PCI_ANY_ID, 0, 0, CHIP_OLAND},
	{0x1002, 0x6617, PCI_ANY_ID, PCI_ANY_ID, 0, 0, CHIP_OLAND|AMD_IS_MOBILITY},
	{0x1002, 0x6620, PCI_ANY_ID, PCI_ANY_ID, 0, 0, CHIP_OLAND|AMD_IS_MOBILITY},
	{0x1002, 0x6621, PCI_ANY_ID, PCI_ANY_ID, 0, 0, CHIP_OLAND|AMD_IS_MOBILITY},
	{0x1002, 0x6623, PCI_ANY_ID, PCI_ANY_ID, 0, 0, CHIP_OLAND|AMD_IS_MOBILITY},
	{0x1002, 0x6631, PCI_ANY_ID, PCI_ANY_ID, 0, 0, CHIP_OLAND},
	{0x1002, 0x6820, PCI_ANY_ID, PCI_ANY_ID, 0, 0, CHIP_VERDE|AMD_IS_MOBILITY},
	{0x1002, 0x6821, PCI_ANY_ID, PCI_ANY_ID, 0, 0, CHIP_VERDE|AMD_IS_MOBILITY},
	{0x1002, 0x6822, PCI_ANY_ID, PCI_ANY_ID, 0, 0, CHIP_VERDE|AMD_IS_MOBILITY},
	{0x1002, 0x6823, PCI_ANY_ID, PCI_ANY_ID, 0, 0, CHIP_VERDE|AMD_IS_MOBILITY},
	{0x1002, 0x6824, PCI_ANY_ID, PCI_ANY_ID, 0, 0, CHIP_VERDE|AMD_IS_MOBILITY},
	{0x1002, 0x6825, PCI_ANY_ID, PCI_ANY_ID, 0, 0, CHIP_VERDE|AMD_IS_MOBILITY},
	{0x1002, 0x6826, PCI_ANY_ID, PCI_ANY_ID, 0, 0, CHIP_VERDE|AMD_IS_MOBILITY},
	{0x1002, 0x6827, PCI_ANY_ID, PCI_ANY_ID, 0, 0, CHIP_VERDE|AMD_IS_MOBILITY},
	{0x1002, 0x6828, PCI_ANY_ID, PCI_ANY_ID, 0, 0, CHIP_VERDE},
	{0x1002, 0x6829, PCI_ANY_ID, PCI_ANY_ID, 0, 0, CHIP_VERDE},
	{0x1002, 0x682A, PCI_ANY_ID, PCI_ANY_ID, 0, 0, CHIP_VERDE|AMD_IS_MOBILITY},
	{0x1002, 0x682B, PCI_ANY_ID, PCI_ANY_ID, 0, 0, CHIP_VERDE|AMD_IS_MOBILITY},
	{0x1002, 0x682C, PCI_ANY_ID, PCI_ANY_ID, 0, 0, CHIP_VERDE},
	{0x1002, 0x682D, PCI_ANY_ID, PCI_ANY_ID, 0, 0, CHIP_VERDE|AMD_IS_MOBILITY},
	{0x1002, 0x682F, PCI_ANY_ID, PCI_ANY_ID, 0, 0, CHIP_VERDE|AMD_IS_MOBILITY},
	{0x1002, 0x6830, PCI_ANY_ID, PCI_ANY_ID, 0, 0, CHIP_VERDE|AMD_IS_MOBILITY},
	{0x1002, 0x6831, PCI_ANY_ID, PCI_ANY_ID, 0, 0, CHIP_VERDE|AMD_IS_MOBILITY},
	{0x1002, 0x6835, PCI_ANY_ID, PCI_ANY_ID, 0, 0, CHIP_VERDE},
	{0x1002, 0x6837, PCI_ANY_ID, PCI_ANY_ID, 0, 0, CHIP_VERDE},
	{0x1002, 0x6838, PCI_ANY_ID, PCI_ANY_ID, 0, 0, CHIP_VERDE},
	{0x1002, 0x6839, PCI_ANY_ID, PCI_ANY_ID, 0, 0, CHIP_VERDE},
	{0x1002, 0x683B, PCI_ANY_ID, PCI_ANY_ID, 0, 0, CHIP_VERDE},
	{0x1002, 0x683D, PCI_ANY_ID, PCI_ANY_ID, 0, 0, CHIP_VERDE},
	{0x1002, 0x683F, PCI_ANY_ID, PCI_ANY_ID, 0, 0, CHIP_VERDE},
	{0x1002, 0x6660, PCI_ANY_ID, PCI_ANY_ID, 0, 0, CHIP_HAINAN|AMD_IS_MOBILITY},
	{0x1002, 0x6663, PCI_ANY_ID, PCI_ANY_ID, 0, 0, CHIP_HAINAN|AMD_IS_MOBILITY},
	{0x1002, 0x6664, PCI_ANY_ID, PCI_ANY_ID, 0, 0, CHIP_HAINAN|AMD_IS_MOBILITY},
	{0x1002, 0x6665, PCI_ANY_ID, PCI_ANY_ID, 0, 0, CHIP_HAINAN|AMD_IS_MOBILITY},
	{0x1002, 0x6667, PCI_ANY_ID, PCI_ANY_ID, 0, 0, CHIP_HAINAN|AMD_IS_MOBILITY},
	{0x1002, 0x666F, PCI_ANY_ID, PCI_ANY_ID, 0, 0, CHIP_HAINAN|AMD_IS_MOBILITY},
#endif
#ifdef CONFIG_DRM_AMDGPU_CIK
	/* Kaveri */
	{0x1002, 0x1304, PCI_ANY_ID, PCI_ANY_ID, 0, 0, CHIP_KAVERI|AMD_IS_MOBILITY|AMD_IS_APU},
	{0x1002, 0x1305, PCI_ANY_ID, PCI_ANY_ID, 0, 0, CHIP_KAVERI|AMD_IS_APU},
	{0x1002, 0x1306, PCI_ANY_ID, PCI_ANY_ID, 0, 0, CHIP_KAVERI|AMD_IS_MOBILITY|AMD_IS_APU},
	{0x1002, 0x1307, PCI_ANY_ID, PCI_ANY_ID, 0, 0, CHIP_KAVERI|AMD_IS_APU},
	{0x1002, 0x1309, PCI_ANY_ID, PCI_ANY_ID, 0, 0, CHIP_KAVERI|AMD_IS_MOBILITY|AMD_IS_APU},
	{0x1002, 0x130A, PCI_ANY_ID, PCI_ANY_ID, 0, 0, CHIP_KAVERI|AMD_IS_MOBILITY|AMD_IS_APU},
	{0x1002, 0x130B, PCI_ANY_ID, PCI_ANY_ID, 0, 0, CHIP_KAVERI|AMD_IS_MOBILITY|AMD_IS_APU},
	{0x1002, 0x130C, PCI_ANY_ID, PCI_ANY_ID, 0, 0, CHIP_KAVERI|AMD_IS_MOBILITY|AMD_IS_APU},
	{0x1002, 0x130D, PCI_ANY_ID, PCI_ANY_ID, 0, 0, CHIP_KAVERI|AMD_IS_MOBILITY|AMD_IS_APU},
	{0x1002, 0x130E, PCI_ANY_ID, PCI_ANY_ID, 0, 0, CHIP_KAVERI|AMD_IS_MOBILITY|AMD_IS_APU},
	{0x1002, 0x130F, PCI_ANY_ID, PCI_ANY_ID, 0, 0, CHIP_KAVERI|AMD_IS_APU},
	{0x1002, 0x1310, PCI_ANY_ID, PCI_ANY_ID, 0, 0, CHIP_KAVERI|AMD_IS_APU},
	{0x1002, 0x1311, PCI_ANY_ID, PCI_ANY_ID, 0, 0, CHIP_KAVERI|AMD_IS_APU},
	{0x1002, 0x1312, PCI_ANY_ID, PCI_ANY_ID, 0, 0, CHIP_KAVERI|AMD_IS_APU},
	{0x1002, 0x1313, PCI_ANY_ID, PCI_ANY_ID, 0, 0, CHIP_KAVERI|AMD_IS_APU},
	{0x1002, 0x1315, PCI_ANY_ID, PCI_ANY_ID, 0, 0, CHIP_KAVERI|AMD_IS_APU},
	{0x1002, 0x1316, PCI_ANY_ID, PCI_ANY_ID, 0, 0, CHIP_KAVERI|AMD_IS_APU},
	{0x1002, 0x1317, PCI_ANY_ID, PCI_ANY_ID, 0, 0, CHIP_KAVERI|AMD_IS_MOBILITY|AMD_IS_APU},
	{0x1002, 0x1318, PCI_ANY_ID, PCI_ANY_ID, 0, 0, CHIP_KAVERI|AMD_IS_MOBILITY|AMD_IS_APU},
	{0x1002, 0x131B, PCI_ANY_ID, PCI_ANY_ID, 0, 0, CHIP_KAVERI|AMD_IS_APU},
	{0x1002, 0x131C, PCI_ANY_ID, PCI_ANY_ID, 0, 0, CHIP_KAVERI|AMD_IS_APU},
	{0x1002, 0x131D, PCI_ANY_ID, PCI_ANY_ID, 0, 0, CHIP_KAVERI|AMD_IS_APU},
	/* Bonaire */
	{0x1002, 0x6640, PCI_ANY_ID, PCI_ANY_ID, 0, 0, CHIP_BONAIRE|AMD_IS_MOBILITY},
	{0x1002, 0x6641, PCI_ANY_ID, PCI_ANY_ID, 0, 0, CHIP_BONAIRE|AMD_IS_MOBILITY},
	{0x1002, 0x6646, PCI_ANY_ID, PCI_ANY_ID, 0, 0, CHIP_BONAIRE|AMD_IS_MOBILITY},
	{0x1002, 0x6647, PCI_ANY_ID, PCI_ANY_ID, 0, 0, CHIP_BONAIRE|AMD_IS_MOBILITY},
	{0x1002, 0x6649, PCI_ANY_ID, PCI_ANY_ID, 0, 0, CHIP_BONAIRE},
	{0x1002, 0x6650, PCI_ANY_ID, PCI_ANY_ID, 0, 0, CHIP_BONAIRE},
	{0x1002, 0x6651, PCI_ANY_ID, PCI_ANY_ID, 0, 0, CHIP_BONAIRE},
	{0x1002, 0x6658, PCI_ANY_ID, PCI_ANY_ID, 0, 0, CHIP_BONAIRE},
	{0x1002, 0x665c, PCI_ANY_ID, PCI_ANY_ID, 0, 0, CHIP_BONAIRE},
	{0x1002, 0x665d, PCI_ANY_ID, PCI_ANY_ID, 0, 0, CHIP_BONAIRE},
	{0x1002, 0x665f, PCI_ANY_ID, PCI_ANY_ID, 0, 0, CHIP_BONAIRE},
	/* Hawaii */
	{0x1002, 0x67A0, PCI_ANY_ID, PCI_ANY_ID, 0, 0, CHIP_HAWAII},
	{0x1002, 0x67A1, PCI_ANY_ID, PCI_ANY_ID, 0, 0, CHIP_HAWAII},
	{0x1002, 0x67A2, PCI_ANY_ID, PCI_ANY_ID, 0, 0, CHIP_HAWAII},
	{0x1002, 0x67A8, PCI_ANY_ID, PCI_ANY_ID, 0, 0, CHIP_HAWAII},
	{0x1002, 0x67A9, PCI_ANY_ID, PCI_ANY_ID, 0, 0, CHIP_HAWAII},
	{0x1002, 0x67AA, PCI_ANY_ID, PCI_ANY_ID, 0, 0, CHIP_HAWAII},
	{0x1002, 0x67B0, PCI_ANY_ID, PCI_ANY_ID, 0, 0, CHIP_HAWAII},
	{0x1002, 0x67B1, PCI_ANY_ID, PCI_ANY_ID, 0, 0, CHIP_HAWAII},
	{0x1002, 0x67B8, PCI_ANY_ID, PCI_ANY_ID, 0, 0, CHIP_HAWAII},
	{0x1002, 0x67B9, PCI_ANY_ID, PCI_ANY_ID, 0, 0, CHIP_HAWAII},
	{0x1002, 0x67BA, PCI_ANY_ID, PCI_ANY_ID, 0, 0, CHIP_HAWAII},
	{0x1002, 0x67BE, PCI_ANY_ID, PCI_ANY_ID, 0, 0, CHIP_HAWAII},
	/* Kabini */
	{0x1002, 0x9830, PCI_ANY_ID, PCI_ANY_ID, 0, 0, CHIP_KABINI|AMD_IS_MOBILITY|AMD_IS_APU},
	{0x1002, 0x9831, PCI_ANY_ID, PCI_ANY_ID, 0, 0, CHIP_KABINI|AMD_IS_APU},
	{0x1002, 0x9832, PCI_ANY_ID, PCI_ANY_ID, 0, 0, CHIP_KABINI|AMD_IS_MOBILITY|AMD_IS_APU},
	{0x1002, 0x9833, PCI_ANY_ID, PCI_ANY_ID, 0, 0, CHIP_KABINI|AMD_IS_APU},
	{0x1002, 0x9834, PCI_ANY_ID, PCI_ANY_ID, 0, 0, CHIP_KABINI|AMD_IS_MOBILITY|AMD_IS_APU},
	{0x1002, 0x9835, PCI_ANY_ID, PCI_ANY_ID, 0, 0, CHIP_KABINI|AMD_IS_APU},
	{0x1002, 0x9836, PCI_ANY_ID, PCI_ANY_ID, 0, 0, CHIP_KABINI|AMD_IS_MOBILITY|AMD_IS_APU},
	{0x1002, 0x9837, PCI_ANY_ID, PCI_ANY_ID, 0, 0, CHIP_KABINI|AMD_IS_APU},
	{0x1002, 0x9838, PCI_ANY_ID, PCI_ANY_ID, 0, 0, CHIP_KABINI|AMD_IS_MOBILITY|AMD_IS_APU},
	{0x1002, 0x9839, PCI_ANY_ID, PCI_ANY_ID, 0, 0, CHIP_KABINI|AMD_IS_MOBILITY|AMD_IS_APU},
	{0x1002, 0x983a, PCI_ANY_ID, PCI_ANY_ID, 0, 0, CHIP_KABINI|AMD_IS_APU},
	{0x1002, 0x983b, PCI_ANY_ID, PCI_ANY_ID, 0, 0, CHIP_KABINI|AMD_IS_MOBILITY|AMD_IS_APU},
	{0x1002, 0x983c, PCI_ANY_ID, PCI_ANY_ID, 0, 0, CHIP_KABINI|AMD_IS_APU},
	{0x1002, 0x983d, PCI_ANY_ID, PCI_ANY_ID, 0, 0, CHIP_KABINI|AMD_IS_APU},
	{0x1002, 0x983e, PCI_ANY_ID, PCI_ANY_ID, 0, 0, CHIP_KABINI|AMD_IS_APU},
	{0x1002, 0x983f, PCI_ANY_ID, PCI_ANY_ID, 0, 0, CHIP_KABINI|AMD_IS_APU},
	/* mullins */
	{0x1002, 0x9850, PCI_ANY_ID, PCI_ANY_ID, 0, 0, CHIP_MULLINS|AMD_IS_MOBILITY|AMD_IS_APU},
	{0x1002, 0x9851, PCI_ANY_ID, PCI_ANY_ID, 0, 0, CHIP_MULLINS|AMD_IS_MOBILITY|AMD_IS_APU},
	{0x1002, 0x9852, PCI_ANY_ID, PCI_ANY_ID, 0, 0, CHIP_MULLINS|AMD_IS_MOBILITY|AMD_IS_APU},
	{0x1002, 0x9853, PCI_ANY_ID, PCI_ANY_ID, 0, 0, CHIP_MULLINS|AMD_IS_MOBILITY|AMD_IS_APU},
	{0x1002, 0x9854, PCI_ANY_ID, PCI_ANY_ID, 0, 0, CHIP_MULLINS|AMD_IS_MOBILITY|AMD_IS_APU},
	{0x1002, 0x9855, PCI_ANY_ID, PCI_ANY_ID, 0, 0, CHIP_MULLINS|AMD_IS_MOBILITY|AMD_IS_APU},
	{0x1002, 0x9856, PCI_ANY_ID, PCI_ANY_ID, 0, 0, CHIP_MULLINS|AMD_IS_MOBILITY|AMD_IS_APU},
	{0x1002, 0x9857, PCI_ANY_ID, PCI_ANY_ID, 0, 0, CHIP_MULLINS|AMD_IS_MOBILITY|AMD_IS_APU},
	{0x1002, 0x9858, PCI_ANY_ID, PCI_ANY_ID, 0, 0, CHIP_MULLINS|AMD_IS_MOBILITY|AMD_IS_APU},
	{0x1002, 0x9859, PCI_ANY_ID, PCI_ANY_ID, 0, 0, CHIP_MULLINS|AMD_IS_MOBILITY|AMD_IS_APU},
	{0x1002, 0x985A, PCI_ANY_ID, PCI_ANY_ID, 0, 0, CHIP_MULLINS|AMD_IS_MOBILITY|AMD_IS_APU},
	{0x1002, 0x985B, PCI_ANY_ID, PCI_ANY_ID, 0, 0, CHIP_MULLINS|AMD_IS_MOBILITY|AMD_IS_APU},
	{0x1002, 0x985C, PCI_ANY_ID, PCI_ANY_ID, 0, 0, CHIP_MULLINS|AMD_IS_MOBILITY|AMD_IS_APU},
	{0x1002, 0x985D, PCI_ANY_ID, PCI_ANY_ID, 0, 0, CHIP_MULLINS|AMD_IS_MOBILITY|AMD_IS_APU},
	{0x1002, 0x985E, PCI_ANY_ID, PCI_ANY_ID, 0, 0, CHIP_MULLINS|AMD_IS_MOBILITY|AMD_IS_APU},
	{0x1002, 0x985F, PCI_ANY_ID, PCI_ANY_ID, 0, 0, CHIP_MULLINS|AMD_IS_MOBILITY|AMD_IS_APU},
#endif
	/* topaz */
	{0x1002, 0x6900, PCI_ANY_ID, PCI_ANY_ID, 0, 0, CHIP_TOPAZ},
	{0x1002, 0x6901, PCI_ANY_ID, PCI_ANY_ID, 0, 0, CHIP_TOPAZ},
	{0x1002, 0x6902, PCI_ANY_ID, PCI_ANY_ID, 0, 0, CHIP_TOPAZ},
	{0x1002, 0x6903, PCI_ANY_ID, PCI_ANY_ID, 0, 0, CHIP_TOPAZ},
	{0x1002, 0x6907, PCI_ANY_ID, PCI_ANY_ID, 0, 0, CHIP_TOPAZ},
	/* tonga */
	{0x1002, 0x6920, PCI_ANY_ID, PCI_ANY_ID, 0, 0, CHIP_TONGA},
	{0x1002, 0x6921, PCI_ANY_ID, PCI_ANY_ID, 0, 0, CHIP_TONGA},
	{0x1002, 0x6928, PCI_ANY_ID, PCI_ANY_ID, 0, 0, CHIP_TONGA},
	{0x1002, 0x6929, PCI_ANY_ID, PCI_ANY_ID, 0, 0, CHIP_TONGA},
	{0x1002, 0x692B, PCI_ANY_ID, PCI_ANY_ID, 0, 0, CHIP_TONGA},
	{0x1002, 0x692F, PCI_ANY_ID, PCI_ANY_ID, 0, 0, CHIP_TONGA},
	{0x1002, 0x6930, PCI_ANY_ID, PCI_ANY_ID, 0, 0, CHIP_TONGA},
	{0x1002, 0x6938, PCI_ANY_ID, PCI_ANY_ID, 0, 0, CHIP_TONGA},
	{0x1002, 0x6939, PCI_ANY_ID, PCI_ANY_ID, 0, 0, CHIP_TONGA},
	/* fiji */
	{0x1002, 0x7300, PCI_ANY_ID, PCI_ANY_ID, 0, 0, CHIP_FIJI},
	{0x1002, 0x730F, PCI_ANY_ID, PCI_ANY_ID, 0, 0, CHIP_FIJI},
	/* carrizo */
	{0x1002, 0x9870, PCI_ANY_ID, PCI_ANY_ID, 0, 0, CHIP_CARRIZO|AMD_IS_APU},
	{0x1002, 0x9874, PCI_ANY_ID, PCI_ANY_ID, 0, 0, CHIP_CARRIZO|AMD_IS_APU},
	{0x1002, 0x9875, PCI_ANY_ID, PCI_ANY_ID, 0, 0, CHIP_CARRIZO|AMD_IS_APU},
	{0x1002, 0x9876, PCI_ANY_ID, PCI_ANY_ID, 0, 0, CHIP_CARRIZO|AMD_IS_APU},
	{0x1002, 0x9877, PCI_ANY_ID, PCI_ANY_ID, 0, 0, CHIP_CARRIZO|AMD_IS_APU},
	/* stoney */
	{0x1002, 0x98E4, PCI_ANY_ID, PCI_ANY_ID, 0, 0, CHIP_STONEY|AMD_IS_APU},
	/* Polaris11 */
	{0x1002, 0x67E0, PCI_ANY_ID, PCI_ANY_ID, 0, 0, CHIP_POLARIS11},
	{0x1002, 0x67E3, PCI_ANY_ID, PCI_ANY_ID, 0, 0, CHIP_POLARIS11},
	{0x1002, 0x67E8, PCI_ANY_ID, PCI_ANY_ID, 0, 0, CHIP_POLARIS11},
	{0x1002, 0x67EB, PCI_ANY_ID, PCI_ANY_ID, 0, 0, CHIP_POLARIS11},
	{0x1002, 0x67EF, PCI_ANY_ID, PCI_ANY_ID, 0, 0, CHIP_POLARIS11},
	{0x1002, 0x67FF, PCI_ANY_ID, PCI_ANY_ID, 0, 0, CHIP_POLARIS11},
	{0x1002, 0x67E1, PCI_ANY_ID, PCI_ANY_ID, 0, 0, CHIP_POLARIS11},
	{0x1002, 0x67E7, PCI_ANY_ID, PCI_ANY_ID, 0, 0, CHIP_POLARIS11},
	{0x1002, 0x67E9, PCI_ANY_ID, PCI_ANY_ID, 0, 0, CHIP_POLARIS11},
	/* Polaris10 */
	{0x1002, 0x67C0, PCI_ANY_ID, PCI_ANY_ID, 0, 0, CHIP_POLARIS10},
	{0x1002, 0x67C1, PCI_ANY_ID, PCI_ANY_ID, 0, 0, CHIP_POLARIS10},
	{0x1002, 0x67C2, PCI_ANY_ID, PCI_ANY_ID, 0, 0, CHIP_POLARIS10},
	{0x1002, 0x67C4, PCI_ANY_ID, PCI_ANY_ID, 0, 0, CHIP_POLARIS10},
	{0x1002, 0x67C7, PCI_ANY_ID, PCI_ANY_ID, 0, 0, CHIP_POLARIS10},
	{0x1002, 0x67D0, PCI_ANY_ID, PCI_ANY_ID, 0, 0, CHIP_POLARIS10},
	{0x1002, 0x67DF, PCI_ANY_ID, PCI_ANY_ID, 0, 0, CHIP_POLARIS10},
	{0x1002, 0x67C8, PCI_ANY_ID, PCI_ANY_ID, 0, 0, CHIP_POLARIS10},
	{0x1002, 0x67C9, PCI_ANY_ID, PCI_ANY_ID, 0, 0, CHIP_POLARIS10},
	{0x1002, 0x67CA, PCI_ANY_ID, PCI_ANY_ID, 0, 0, CHIP_POLARIS10},
	{0x1002, 0x67CC, PCI_ANY_ID, PCI_ANY_ID, 0, 0, CHIP_POLARIS10},
	{0x1002, 0x67CF, PCI_ANY_ID, PCI_ANY_ID, 0, 0, CHIP_POLARIS10},
	{0x1002, 0x6FDF, PCI_ANY_ID, PCI_ANY_ID, 0, 0, CHIP_POLARIS10},
	/* Polaris12 */
	{0x1002, 0x6980, PCI_ANY_ID, PCI_ANY_ID, 0, 0, CHIP_POLARIS12},
	{0x1002, 0x6981, PCI_ANY_ID, PCI_ANY_ID, 0, 0, CHIP_POLARIS12},
	{0x1002, 0x6985, PCI_ANY_ID, PCI_ANY_ID, 0, 0, CHIP_POLARIS12},
	{0x1002, 0x6986, PCI_ANY_ID, PCI_ANY_ID, 0, 0, CHIP_POLARIS12},
	{0x1002, 0x6987, PCI_ANY_ID, PCI_ANY_ID, 0, 0, CHIP_POLARIS12},
	{0x1002, 0x6995, PCI_ANY_ID, PCI_ANY_ID, 0, 0, CHIP_POLARIS12},
	{0x1002, 0x6997, PCI_ANY_ID, PCI_ANY_ID, 0, 0, CHIP_POLARIS12},
	{0x1002, 0x699F, PCI_ANY_ID, PCI_ANY_ID, 0, 0, CHIP_POLARIS12},
	/* VEGAM */
	{0x1002, 0x694C, PCI_ANY_ID, PCI_ANY_ID, 0, 0, CHIP_VEGAM},
	{0x1002, 0x694E, PCI_ANY_ID, PCI_ANY_ID, 0, 0, CHIP_VEGAM},
	{0x1002, 0x694F, PCI_ANY_ID, PCI_ANY_ID, 0, 0, CHIP_VEGAM},
	/* Vega 10 */
	{0x1002, 0x6860, PCI_ANY_ID, PCI_ANY_ID, 0, 0, CHIP_VEGA10},
	{0x1002, 0x6861, PCI_ANY_ID, PCI_ANY_ID, 0, 0, CHIP_VEGA10},
	{0x1002, 0x6862, PCI_ANY_ID, PCI_ANY_ID, 0, 0, CHIP_VEGA10},
	{0x1002, 0x6863, PCI_ANY_ID, PCI_ANY_ID, 0, 0, CHIP_VEGA10},
	{0x1002, 0x6864, PCI_ANY_ID, PCI_ANY_ID, 0, 0, CHIP_VEGA10},
	{0x1002, 0x6867, PCI_ANY_ID, PCI_ANY_ID, 0, 0, CHIP_VEGA10},
	{0x1002, 0x6868, PCI_ANY_ID, PCI_ANY_ID, 0, 0, CHIP_VEGA10},
	{0x1002, 0x6869, PCI_ANY_ID, PCI_ANY_ID, 0, 0, CHIP_VEGA10},
	{0x1002, 0x686a, PCI_ANY_ID, PCI_ANY_ID, 0, 0, CHIP_VEGA10},
	{0x1002, 0x686b, PCI_ANY_ID, PCI_ANY_ID, 0, 0, CHIP_VEGA10},
	{0x1002, 0x686c, PCI_ANY_ID, PCI_ANY_ID, 0, 0, CHIP_VEGA10},
	{0x1002, 0x686d, PCI_ANY_ID, PCI_ANY_ID, 0, 0, CHIP_VEGA10},
	{0x1002, 0x686e, PCI_ANY_ID, PCI_ANY_ID, 0, 0, CHIP_VEGA10},
	{0x1002, 0x686f, PCI_ANY_ID, PCI_ANY_ID, 0, 0, CHIP_VEGA10},
	{0x1002, 0x687f, PCI_ANY_ID, PCI_ANY_ID, 0, 0, CHIP_VEGA10},
	/* Vega 12 */
	{0x1002, 0x69A0, PCI_ANY_ID, PCI_ANY_ID, 0, 0, CHIP_VEGA12},
	{0x1002, 0x69A1, PCI_ANY_ID, PCI_ANY_ID, 0, 0, CHIP_VEGA12},
	{0x1002, 0x69A2, PCI_ANY_ID, PCI_ANY_ID, 0, 0, CHIP_VEGA12},
	{0x1002, 0x69A3, PCI_ANY_ID, PCI_ANY_ID, 0, 0, CHIP_VEGA12},
	{0x1002, 0x69AF, PCI_ANY_ID, PCI_ANY_ID, 0, 0, CHIP_VEGA12},
	/* Vega 20 */
	{0x1002, 0x66A0, PCI_ANY_ID, PCI_ANY_ID, 0, 0, CHIP_VEGA20},
	{0x1002, 0x66A1, PCI_ANY_ID, PCI_ANY_ID, 0, 0, CHIP_VEGA20},
	{0x1002, 0x66A2, PCI_ANY_ID, PCI_ANY_ID, 0, 0, CHIP_VEGA20},
	{0x1002, 0x66A3, PCI_ANY_ID, PCI_ANY_ID, 0, 0, CHIP_VEGA20},
	{0x1002, 0x66A4, PCI_ANY_ID, PCI_ANY_ID, 0, 0, CHIP_VEGA20},
	{0x1002, 0x66A7, PCI_ANY_ID, PCI_ANY_ID, 0, 0, CHIP_VEGA20},
	{0x1002, 0x66AF, PCI_ANY_ID, PCI_ANY_ID, 0, 0, CHIP_VEGA20},
	/* Raven */
	{0x1002, 0x15dd, PCI_ANY_ID, PCI_ANY_ID, 0, 0, CHIP_RAVEN|AMD_IS_APU},
	{0x1002, 0x15d8, PCI_ANY_ID, PCI_ANY_ID, 0, 0, CHIP_RAVEN|AMD_IS_APU},

	{0, 0, 0}
};

MODULE_DEVICE_TABLE(pci, pciidlist);

static struct drm_driver kms_driver;

static int amdgpu_pci_probe(struct pci_dev *pdev,
			    const struct pci_device_id *ent)
{
	struct drm_device *dev;
	unsigned long flags = ent->driver_data;
	int ret, retry = 0;
	bool supports_atomic = false;

	if (!amdgpu_virtual_display &&
	    amdgpu_device_asic_has_dc_support(flags & AMD_ASIC_MASK))
		supports_atomic = true;

	if ((flags & AMD_EXP_HW_SUPPORT) && !amdgpu_exp_hw_support) {
		DRM_INFO("This hardware requires experimental hardware support.\n"
			 "See modparam exp_hw_support\n");
		return -ENODEV;
	}

	/* Get rid of things like offb */
	ret = drm_fb_helper_remove_conflicting_pci_framebuffers(pdev, 0, "amdgpudrmfb");
	if (ret)
		return ret;

	dev = drm_dev_alloc(&kms_driver, &pdev->dev);
	if (IS_ERR(dev))
		return PTR_ERR(dev);

	if (!supports_atomic)
		dev->driver_features &= ~DRIVER_ATOMIC;

	ret = pci_enable_device(pdev);
	if (ret)
		goto err_free;

	dev->pdev = pdev;

	pci_set_drvdata(pdev, dev);

retry_init:
	ret = drm_dev_register(dev, ent->driver_data);
	if (ret == -EAGAIN && ++retry <= 3) {
		DRM_INFO("retry init %d\n", retry);
		/* Don't request EX mode too frequently which is attacking */
		msleep(5000);
		goto retry_init;
	} else if (ret)
		goto err_pci;

	return 0;

err_pci:
	pci_disable_device(pdev);
err_free:
	drm_dev_put(dev);
	return ret;
}

static void
amdgpu_pci_remove(struct pci_dev *pdev)
{
	struct drm_device *dev = pci_get_drvdata(pdev);

	DRM_ERROR("Device removal is currently not supported outside of fbcon\n");
	drm_dev_unplug(dev);
	pci_disable_device(pdev);
	pci_set_drvdata(pdev, NULL);
}

static void
amdgpu_pci_shutdown(struct pci_dev *pdev)
{
	struct drm_device *dev = pci_get_drvdata(pdev);
	struct amdgpu_device *adev = dev->dev_private;

	/* if we are running in a VM, make sure the device
	 * torn down properly on reboot/shutdown.
	 * unfortunately we can't detect certain
	 * hypervisors so just do this all the time.
	 */
	amdgpu_device_ip_suspend(adev);
}

static int amdgpu_pmops_suspend(struct device *dev)
{
	struct pci_dev *pdev = to_pci_dev(dev);

	struct drm_device *drm_dev = pci_get_drvdata(pdev);
	return amdgpu_device_suspend(drm_dev, true, true);
}

static int amdgpu_pmops_resume(struct device *dev)
{
	struct pci_dev *pdev = to_pci_dev(dev);
	struct drm_device *drm_dev = pci_get_drvdata(pdev);

	/* GPU comes up enabled by the bios on resume */
	if (amdgpu_device_is_px(drm_dev)) {
		pm_runtime_disable(dev);
		pm_runtime_set_active(dev);
		pm_runtime_enable(dev);
	}

	return amdgpu_device_resume(drm_dev, true, true);
}

static int amdgpu_pmops_freeze(struct device *dev)
{
	struct pci_dev *pdev = to_pci_dev(dev);

	struct drm_device *drm_dev = pci_get_drvdata(pdev);
	return amdgpu_device_suspend(drm_dev, false, true);
}

static int amdgpu_pmops_thaw(struct device *dev)
{
	struct pci_dev *pdev = to_pci_dev(dev);

	struct drm_device *drm_dev = pci_get_drvdata(pdev);
	return amdgpu_device_resume(drm_dev, false, true);
}

static int amdgpu_pmops_poweroff(struct device *dev)
{
	struct pci_dev *pdev = to_pci_dev(dev);

	struct drm_device *drm_dev = pci_get_drvdata(pdev);
	return amdgpu_device_suspend(drm_dev, true, true);
}

static int amdgpu_pmops_restore(struct device *dev)
{
	struct pci_dev *pdev = to_pci_dev(dev);

	struct drm_device *drm_dev = pci_get_drvdata(pdev);
	return amdgpu_device_resume(drm_dev, false, true);
}

static int amdgpu_pmops_runtime_suspend(struct device *dev)
{
	struct pci_dev *pdev = to_pci_dev(dev);
	struct drm_device *drm_dev = pci_get_drvdata(pdev);
	int ret;

	if (!amdgpu_device_is_px(drm_dev)) {
		pm_runtime_forbid(dev);
		return -EBUSY;
	}

	drm_dev->switch_power_state = DRM_SWITCH_POWER_CHANGING;
	drm_kms_helper_poll_disable(drm_dev);

	ret = amdgpu_device_suspend(drm_dev, false, false);
	pci_save_state(pdev);
	pci_disable_device(pdev);
	pci_ignore_hotplug(pdev);
	if (amdgpu_is_atpx_hybrid())
		pci_set_power_state(pdev, PCI_D3cold);
	else if (!amdgpu_has_atpx_dgpu_power_cntl())
		pci_set_power_state(pdev, PCI_D3hot);
	drm_dev->switch_power_state = DRM_SWITCH_POWER_DYNAMIC_OFF;

	return 0;
}

static int amdgpu_pmops_runtime_resume(struct device *dev)
{
	struct pci_dev *pdev = to_pci_dev(dev);
	struct drm_device *drm_dev = pci_get_drvdata(pdev);
	int ret;

	if (!amdgpu_device_is_px(drm_dev))
		return -EINVAL;

	drm_dev->switch_power_state = DRM_SWITCH_POWER_CHANGING;

	if (amdgpu_is_atpx_hybrid() ||
	    !amdgpu_has_atpx_dgpu_power_cntl())
		pci_set_power_state(pdev, PCI_D0);
	pci_restore_state(pdev);
	ret = pci_enable_device(pdev);
	if (ret)
		return ret;
	pci_set_master(pdev);

	ret = amdgpu_device_resume(drm_dev, false, false);
	drm_kms_helper_poll_enable(drm_dev);
	drm_dev->switch_power_state = DRM_SWITCH_POWER_ON;
	return 0;
}

static int amdgpu_pmops_runtime_idle(struct device *dev)
{
	struct pci_dev *pdev = to_pci_dev(dev);
	struct drm_device *drm_dev = pci_get_drvdata(pdev);
	struct drm_crtc *crtc;

	if (!amdgpu_device_is_px(drm_dev)) {
		pm_runtime_forbid(dev);
		return -EBUSY;
	}

	list_for_each_entry(crtc, &drm_dev->mode_config.crtc_list, head) {
		if (crtc->enabled) {
			DRM_DEBUG_DRIVER("failing to power off - crtc active\n");
			return -EBUSY;
		}
	}

	pm_runtime_mark_last_busy(dev);
	pm_runtime_autosuspend(dev);
	/* we don't want the main rpm_idle to call suspend - we want to autosuspend */
	return 1;
}

long amdgpu_drm_ioctl(struct file *filp,
		      unsigned int cmd, unsigned long arg)
{
	struct drm_file *file_priv = filp->private_data;
	struct drm_device *dev;
	long ret;
	dev = file_priv->minor->dev;
	ret = pm_runtime_get_sync(dev->dev);
	if (ret < 0)
		return ret;

	ret = drm_ioctl(filp, cmd, arg);

	pm_runtime_mark_last_busy(dev->dev);
	pm_runtime_put_autosuspend(dev->dev);
	return ret;
}

static const struct dev_pm_ops amdgpu_pm_ops = {
	.suspend = amdgpu_pmops_suspend,
	.resume = amdgpu_pmops_resume,
	.freeze = amdgpu_pmops_freeze,
	.thaw = amdgpu_pmops_thaw,
	.poweroff = amdgpu_pmops_poweroff,
	.restore = amdgpu_pmops_restore,
	.runtime_suspend = amdgpu_pmops_runtime_suspend,
	.runtime_resume = amdgpu_pmops_runtime_resume,
	.runtime_idle = amdgpu_pmops_runtime_idle,
};

static int amdgpu_flush(struct file *f, fl_owner_t id)
{
	struct drm_file *file_priv = f->private_data;
	struct amdgpu_fpriv *fpriv = file_priv->driver_priv;

	amdgpu_ctx_mgr_entity_flush(&fpriv->ctx_mgr);

	return 0;
}


static const struct file_operations amdgpu_driver_kms_fops = {
	.owner = THIS_MODULE,
	.open = drm_open,
	.flush = amdgpu_flush,
	.release = drm_release,
	.unlocked_ioctl = amdgpu_drm_ioctl,
	.mmap = amdgpu_mmap,
	.poll = drm_poll,
	.read = drm_read,
#ifdef CONFIG_COMPAT
	.compat_ioctl = amdgpu_kms_compat_ioctl,
#endif
};

int amdgpu_file_to_fpriv(struct file *filp, struct amdgpu_fpriv **fpriv)
{
        struct drm_file *file;

	if (!filp)
		return -EINVAL;

	if (filp->f_op != &amdgpu_driver_kms_fops) {
		return -EINVAL;
	}

	file = filp->private_data;
	*fpriv = file->driver_priv;
	return 0;
}

static bool
amdgpu_get_crtc_scanout_position(struct drm_device *dev, unsigned int pipe,
				 bool in_vblank_irq, int *vpos, int *hpos,
				 ktime_t *stime, ktime_t *etime,
				 const struct drm_display_mode *mode)
{
	return amdgpu_display_get_crtc_scanoutpos(dev, pipe, 0, vpos, hpos,
						  stime, etime, mode);
}

static struct drm_driver kms_driver = {
	.driver_features =
	    DRIVER_USE_AGP | DRIVER_ATOMIC |
	    DRIVER_GEM |
	    DRIVER_PRIME | DRIVER_RENDER | DRIVER_MODESET | DRIVER_SYNCOBJ,
	.load = amdgpu_driver_load_kms,
	.open = amdgpu_driver_open_kms,
	.postclose = amdgpu_driver_postclose_kms,
	.lastclose = amdgpu_driver_lastclose_kms,
	.unload = amdgpu_driver_unload_kms,
	.get_vblank_counter = amdgpu_get_vblank_counter_kms,
	.enable_vblank = amdgpu_enable_vblank_kms,
	.disable_vblank = amdgpu_disable_vblank_kms,
	.get_vblank_timestamp = drm_calc_vbltimestamp_from_scanoutpos,
	.get_scanout_position = amdgpu_get_crtc_scanout_position,
	.irq_handler = amdgpu_irq_handler,
	.ioctls = amdgpu_ioctls_kms,
	.gem_free_object_unlocked = amdgpu_gem_object_free,
	.gem_open_object = amdgpu_gem_object_open,
	.gem_close_object = amdgpu_gem_object_close,
	.dumb_create = amdgpu_mode_dumb_create,
	.dumb_map_offset = amdgpu_mode_dumb_mmap,
	.fops = &amdgpu_driver_kms_fops,

	.prime_handle_to_fd = drm_gem_prime_handle_to_fd,
	.prime_fd_to_handle = drm_gem_prime_fd_to_handle,
	.gem_prime_export = amdgpu_gem_prime_export,
	.gem_prime_import = amdgpu_gem_prime_import,
	.gem_prime_res_obj = amdgpu_gem_prime_res_obj,
	.gem_prime_get_sg_table = amdgpu_gem_prime_get_sg_table,
	.gem_prime_import_sg_table = amdgpu_gem_prime_import_sg_table,
	.gem_prime_vmap = amdgpu_gem_prime_vmap,
	.gem_prime_vunmap = amdgpu_gem_prime_vunmap,
	.gem_prime_mmap = amdgpu_gem_prime_mmap,

	.name = DRIVER_NAME,
	.desc = DRIVER_DESC,
	.date = DRIVER_DATE,
	.major = KMS_DRIVER_MAJOR,
	.minor = KMS_DRIVER_MINOR,
	.patchlevel = KMS_DRIVER_PATCHLEVEL,
};

static struct pci_driver amdgpu_kms_pci_driver = {
	.name = DRIVER_NAME,
	.id_table = pciidlist,
	.probe = amdgpu_pci_probe,
	.remove = amdgpu_pci_remove,
	.shutdown = amdgpu_pci_shutdown,
	.driver.pm = &amdgpu_pm_ops,
};



static int __init amdgpu_init(void)
{
	int r;

	if (vgacon_text_force()) {
		DRM_ERROR("VGACON disables amdgpu kernel modesetting.\n");
		return -EINVAL;
	}

	r = amdgpu_sync_init();
	if (r)
		goto error_sync;

	r = amdgpu_fence_slab_init();
	if (r)
		goto error_fence;

	DRM_INFO("amdgpu kernel modesetting enabled.\n");
	kms_driver.num_ioctls = amdgpu_max_kms_ioctl;
	amdgpu_register_atpx_handler();

	/* Ignore KFD init failures. Normal when CONFIG_HSA_AMD is not set. */
	amdgpu_amdkfd_init();

	/* let modprobe override vga console setting */
	return pci_register_driver(&amdgpu_kms_pci_driver);

error_fence:
	amdgpu_sync_fini();

error_sync:
	return r;
}

static void __exit amdgpu_exit(void)
{
	amdgpu_amdkfd_fini();
	pci_unregister_driver(&amdgpu_kms_pci_driver);
	amdgpu_unregister_atpx_handler();
	amdgpu_sync_fini();
	amdgpu_fence_slab_fini();
}

module_init(amdgpu_init);
module_exit(amdgpu_exit);

MODULE_AUTHOR(DRIVER_AUTHOR);
MODULE_DESCRIPTION(DRIVER_DESC);
MODULE_LICENSE("GPL and additional rights");<|MERGE_RESOLUTION|>--- conflicted
+++ resolved
@@ -73,16 +73,10 @@
  * - 3.27.0 - Add new chunk to to AMDGPU_CS to enable BO_LIST creation.
  * - 3.28.0 - Add AMDGPU_CHUNK_ID_SCHEDULED_DEPENDENCIES
  * - 3.29.0 - Add AMDGPU_IB_FLAG_RESET_GDS_MAX_WAVE_ID
-<<<<<<< HEAD
- */
-#define KMS_DRIVER_MAJOR	3
-#define KMS_DRIVER_MINOR	29
-=======
  * - 3.30.0 - Add AMDGPU_SCHED_OP_CONTEXT_PRIORITY_OVERRIDE.
  */
 #define KMS_DRIVER_MAJOR	3
 #define KMS_DRIVER_MINOR	30
->>>>>>> ea295481
 #define KMS_DRIVER_PATCHLEVEL	0
 
 int amdgpu_vram_limit = 0;
