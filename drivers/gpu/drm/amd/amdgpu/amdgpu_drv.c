--- conflicted
+++ resolved
@@ -1214,8 +1214,6 @@
 
 	/* CYAN_SKILLFISH */
 	{0x1002, 0x13FE, PCI_ANY_ID, PCI_ANY_ID, 0, 0, CHIP_CYAN_SKILLFISH|AMD_IS_APU},
-<<<<<<< HEAD
-=======
 
 	/* BEIGE_GOBY */
 	{0x1002, 0x7420, PCI_ANY_ID, PCI_ANY_ID, 0, 0, CHIP_BEIGE_GOBY},
@@ -1223,7 +1221,6 @@
 	{0x1002, 0x7422, PCI_ANY_ID, PCI_ANY_ID, 0, 0, CHIP_BEIGE_GOBY},
 	{0x1002, 0x7423, PCI_ANY_ID, PCI_ANY_ID, 0, 0, CHIP_BEIGE_GOBY},
 	{0x1002, 0x743F, PCI_ANY_ID, PCI_ANY_ID, 0, 0, CHIP_BEIGE_GOBY},
->>>>>>> 7cca308c
 
 	{0, 0, 0}
 };
