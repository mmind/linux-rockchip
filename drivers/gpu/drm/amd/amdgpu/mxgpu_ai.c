/*
 * Copyright 2014 Advanced Micro Devices, Inc.
 *
 * Permission is hereby granted, free of charge, to any person obtaining a
 * copy of this software and associated documentation files (the "Software"),
 * to deal in the Software without restriction, including without limitation
 * the rights to use, copy, modify, merge, publish, distribute, sublicense,
 * and/or sell copies of the Software, and to permit persons to whom the
 * Software is furnished to do so, subject to the following conditions:
 *
 * The above copyright notice and this permission notice shall be included in
 * all copies or substantial portions of the Software.
 *
 * THE SOFTWARE IS PROVIDED "AS IS", WITHOUT WARRANTY OF ANY KIND, EXPRESS OR
 * IMPLIED, INCLUDING BUT NOT LIMITED TO THE WARRANTIES OF MERCHANTABILITY,
 * FITNESS FOR A PARTICULAR PURPOSE AND NONINFRINGEMENT.  IN NO EVENT SHALL
 * THE COPYRIGHT HOLDER(S) OR AUTHOR(S) BE LIABLE FOR ANY CLAIM, DAMAGES OR
 * OTHER LIABILITY, WHETHER IN AN ACTION OF CONTRACT, TORT OR OTHERWISE,
 * ARISING FROM, OUT OF OR IN CONNECTION WITH THE SOFTWARE OR THE USE OR
 * OTHER DEALINGS IN THE SOFTWARE.
 *
 */

#include "amdgpu.h"
<<<<<<< HEAD
#include "soc15ip.h"
=======
>>>>>>> 03f51d4e
#include "nbio/nbio_6_1_offset.h"
#include "nbio/nbio_6_1_sh_mask.h"
#include "gc/gc_9_0_offset.h"
#include "gc/gc_9_0_sh_mask.h"
#include "soc15.h"
#include "vega10_ih.h"
#include "soc15_common.h"
#include "mxgpu_ai.h"

static void xgpu_ai_mailbox_send_ack(struct amdgpu_device *adev)
{
	u32 reg;
	int timeout = AI_MAILBOX_TIMEDOUT;
	u32 mask = REG_FIELD_MASK(BIF_BX_PF0_MAILBOX_CONTROL, RCV_MSG_VALID);

	reg = RREG32_NO_KIQ(SOC15_REG_OFFSET(NBIO, 0,
					     mmBIF_BX_PF0_MAILBOX_CONTROL));
	reg = REG_SET_FIELD(reg, BIF_BX_PF0_MAILBOX_CONTROL, RCV_MSG_ACK, 1);
	WREG32_NO_KIQ(SOC15_REG_OFFSET(NBIO, 0,
				       mmBIF_BX_PF0_MAILBOX_CONTROL), reg);

	/*Wait for RCV_MSG_VALID to be 0*/
	reg = RREG32_NO_KIQ(SOC15_REG_OFFSET(NBIO, 0,
					     mmBIF_BX_PF0_MAILBOX_CONTROL));
	while (reg & mask) {
		if (timeout <= 0) {
			pr_err("RCV_MSG_VALID is not cleared\n");
			break;
		}
		mdelay(1);
		timeout -=1;

		reg = RREG32_NO_KIQ(SOC15_REG_OFFSET(NBIO, 0,
						     mmBIF_BX_PF0_MAILBOX_CONTROL));
	}
}

static void xgpu_ai_mailbox_set_valid(struct amdgpu_device *adev, bool val)
{
	u32 reg;

	reg = RREG32_NO_KIQ(SOC15_REG_OFFSET(NBIO, 0,
					     mmBIF_BX_PF0_MAILBOX_CONTROL));
	reg = REG_SET_FIELD(reg, BIF_BX_PF0_MAILBOX_CONTROL,
			    TRN_MSG_VALID, val ? 1 : 0);
	WREG32_NO_KIQ(SOC15_REG_OFFSET(NBIO, 0, mmBIF_BX_PF0_MAILBOX_CONTROL),
		      reg);
}

static int xgpu_ai_mailbox_rcv_msg(struct amdgpu_device *adev,
				   enum idh_event event)
{
	u32 reg;
	u32 mask = REG_FIELD_MASK(BIF_BX_PF0_MAILBOX_CONTROL, RCV_MSG_VALID);

	if (event != IDH_FLR_NOTIFICATION_CMPL) {
		reg = RREG32_NO_KIQ(SOC15_REG_OFFSET(NBIO, 0,
						     mmBIF_BX_PF0_MAILBOX_CONTROL));
		if (!(reg & mask))
			return -ENOENT;
	}

	reg = RREG32_NO_KIQ(SOC15_REG_OFFSET(NBIO, 0,
					     mmBIF_BX_PF0_MAILBOX_MSGBUF_RCV_DW0));
	if (reg != event)
		return -ENOENT;

	xgpu_ai_mailbox_send_ack(adev);

	return 0;
}

static int xgpu_ai_poll_ack(struct amdgpu_device *adev)
{
	int r = 0, timeout = AI_MAILBOX_TIMEDOUT;
	u32 mask = REG_FIELD_MASK(BIF_BX_PF0_MAILBOX_CONTROL, TRN_MSG_ACK);
	u32 reg;

	reg = RREG32_NO_KIQ(SOC15_REG_OFFSET(NBIO, 0,
					     mmBIF_BX_PF0_MAILBOX_CONTROL));
	while (!(reg & mask)) {
		if (timeout <= 0) {
			pr_err("Doesn't get ack from pf.\n");
			r = -ETIME;
			break;
		}
		mdelay(5);
		timeout -= 5;

		reg = RREG32_NO_KIQ(SOC15_REG_OFFSET(NBIO, 0,
						     mmBIF_BX_PF0_MAILBOX_CONTROL));
	}

	return r;
}

static int xgpu_ai_poll_msg(struct amdgpu_device *adev, enum idh_event event)
{
	int r = 0, timeout = AI_MAILBOX_TIMEDOUT;

	r = xgpu_ai_mailbox_rcv_msg(adev, event);
	while (r) {
		if (timeout <= 0) {
			pr_err("Doesn't get msg:%d from pf.\n", event);
			r = -ETIME;
			break;
		}
		mdelay(5);
		timeout -= 5;

		r = xgpu_ai_mailbox_rcv_msg(adev, event);
	}

	return r;
}

static void xgpu_ai_mailbox_trans_msg (struct amdgpu_device *adev,
	      enum idh_request req, u32 data1, u32 data2, u32 data3) {
	u32 reg;
	int r;

	reg = RREG32_NO_KIQ(SOC15_REG_OFFSET(NBIO, 0,
					     mmBIF_BX_PF0_MAILBOX_MSGBUF_TRN_DW0));
	reg = REG_SET_FIELD(reg, BIF_BX_PF0_MAILBOX_MSGBUF_TRN_DW0,
			    MSGBUF_DATA, req);
	WREG32_NO_KIQ(SOC15_REG_OFFSET(NBIO, 0, mmBIF_BX_PF0_MAILBOX_MSGBUF_TRN_DW0),
		      reg);
	WREG32_NO_KIQ(SOC15_REG_OFFSET(NBIO, 0, mmBIF_BX_PF0_MAILBOX_MSGBUF_TRN_DW1),
				data1);
	WREG32_NO_KIQ(SOC15_REG_OFFSET(NBIO, 0, mmBIF_BX_PF0_MAILBOX_MSGBUF_TRN_DW2),
				data2);
	WREG32_NO_KIQ(SOC15_REG_OFFSET(NBIO, 0, mmBIF_BX_PF0_MAILBOX_MSGBUF_TRN_DW3),
				data3);

	xgpu_ai_mailbox_set_valid(adev, true);

	/* start to poll ack */
	r = xgpu_ai_poll_ack(adev);
	if (r)
		pr_err("Doesn't get ack from pf, continue\n");

	xgpu_ai_mailbox_set_valid(adev, false);
}

static int xgpu_ai_send_access_requests(struct amdgpu_device *adev,
					enum idh_request req)
{
	int r;

	xgpu_ai_mailbox_trans_msg(adev, req, 0, 0, 0);

	/* start to check msg if request is idh_req_gpu_init_access */
	if (req == IDH_REQ_GPU_INIT_ACCESS ||
		req == IDH_REQ_GPU_FINI_ACCESS ||
		req == IDH_REQ_GPU_RESET_ACCESS) {
		r = xgpu_ai_poll_msg(adev, IDH_READY_TO_ACCESS_GPU);
		if (r) {
			pr_err("Doesn't get READY_TO_ACCESS_GPU from pf, give up\n");
			return r;
		}
		/* Retrieve checksum from mailbox2 */
		if (req == IDH_REQ_GPU_INIT_ACCESS) {
			adev->virt.fw_reserve.checksum_key =
				RREG32_NO_KIQ(SOC15_REG_OFFSET(NBIO, 0,
					mmBIF_BX_PF0_MAILBOX_MSGBUF_RCV_DW2));
		}
	}

	return 0;
}

static int xgpu_ai_request_reset(struct amdgpu_device *adev)
{
	return xgpu_ai_send_access_requests(adev, IDH_REQ_GPU_RESET_ACCESS);
}

static int xgpu_ai_request_full_gpu_access(struct amdgpu_device *adev,
					   bool init)
{
	enum idh_request req;

	req = init ? IDH_REQ_GPU_INIT_ACCESS : IDH_REQ_GPU_FINI_ACCESS;
	return xgpu_ai_send_access_requests(adev, req);
}

static int xgpu_ai_release_full_gpu_access(struct amdgpu_device *adev,
					   bool init)
{
	enum idh_request req;
	int r = 0;

	req = init ? IDH_REL_GPU_INIT_ACCESS : IDH_REL_GPU_FINI_ACCESS;
	r = xgpu_ai_send_access_requests(adev, req);

	return r;
}

static int xgpu_ai_mailbox_ack_irq(struct amdgpu_device *adev,
					struct amdgpu_irq_src *source,
					struct amdgpu_iv_entry *entry)
{
	DRM_DEBUG("get ack intr and do nothing.\n");
	return 0;
}

static int xgpu_ai_set_mailbox_ack_irq(struct amdgpu_device *adev,
					struct amdgpu_irq_src *source,
					unsigned type,
					enum amdgpu_interrupt_state state)
{
	u32 tmp = RREG32_NO_KIQ(SOC15_REG_OFFSET(NBIO, 0, mmBIF_BX_PF0_MAILBOX_INT_CNTL));

	tmp = REG_SET_FIELD(tmp, BIF_BX_PF0_MAILBOX_INT_CNTL, ACK_INT_EN,
				(state == AMDGPU_IRQ_STATE_ENABLE) ? 1 : 0);
	WREG32_NO_KIQ(SOC15_REG_OFFSET(NBIO, 0, mmBIF_BX_PF0_MAILBOX_INT_CNTL), tmp);

	return 0;
}

static void xgpu_ai_mailbox_flr_work(struct work_struct *work)
{
	struct amdgpu_virt *virt = container_of(work, struct amdgpu_virt, flr_work);
	struct amdgpu_device *adev = container_of(virt, struct amdgpu_device, virt);

	/* wait until RCV_MSG become 3 */
	if (xgpu_ai_poll_msg(adev, IDH_FLR_NOTIFICATION_CMPL)) {
		pr_err("failed to recieve FLR_CMPL\n");
		return;
	}

	/* Trigger recovery due to world switch failure */
<<<<<<< HEAD
	amdgpu_gpu_recover(adev, NULL);
=======
	amdgpu_device_gpu_recover(adev, NULL, false);
>>>>>>> 03f51d4e
}

static int xgpu_ai_set_mailbox_rcv_irq(struct amdgpu_device *adev,
				       struct amdgpu_irq_src *src,
				       unsigned type,
				       enum amdgpu_interrupt_state state)
{
	u32 tmp = RREG32_NO_KIQ(SOC15_REG_OFFSET(NBIO, 0, mmBIF_BX_PF0_MAILBOX_INT_CNTL));

	tmp = REG_SET_FIELD(tmp, BIF_BX_PF0_MAILBOX_INT_CNTL, VALID_INT_EN,
			    (state == AMDGPU_IRQ_STATE_ENABLE) ? 1 : 0);
	WREG32_NO_KIQ(SOC15_REG_OFFSET(NBIO, 0, mmBIF_BX_PF0_MAILBOX_INT_CNTL), tmp);

	return 0;
}

static int xgpu_ai_mailbox_rcv_irq(struct amdgpu_device *adev,
				   struct amdgpu_irq_src *source,
				   struct amdgpu_iv_entry *entry)
{
	int r;

	/* trigger gpu-reset by hypervisor only if TDR disbaled */
	if (!amdgpu_gpu_recovery) {
		/* see what event we get */
		r = xgpu_ai_mailbox_rcv_msg(adev, IDH_FLR_NOTIFICATION);

		/* sometimes the interrupt is delayed to inject to VM, so under such case
		 * the IDH_FLR_NOTIFICATION is overwritten by VF FLR from GIM side, thus
		 * above recieve message could be failed, we should schedule the flr_work
		 * anyway
		 */
		if (r) {
			DRM_ERROR("FLR_NOTIFICATION is missed\n");
			xgpu_ai_mailbox_send_ack(adev);
		}

		schedule_work(&adev->virt.flr_work);
	}

	return 0;
}

static const struct amdgpu_irq_src_funcs xgpu_ai_mailbox_ack_irq_funcs = {
	.set = xgpu_ai_set_mailbox_ack_irq,
	.process = xgpu_ai_mailbox_ack_irq,
};

static const struct amdgpu_irq_src_funcs xgpu_ai_mailbox_rcv_irq_funcs = {
	.set = xgpu_ai_set_mailbox_rcv_irq,
	.process = xgpu_ai_mailbox_rcv_irq,
};

void xgpu_ai_mailbox_set_irq_funcs(struct amdgpu_device *adev)
{
	adev->virt.ack_irq.num_types = 1;
	adev->virt.ack_irq.funcs = &xgpu_ai_mailbox_ack_irq_funcs;
	adev->virt.rcv_irq.num_types = 1;
	adev->virt.rcv_irq.funcs = &xgpu_ai_mailbox_rcv_irq_funcs;
}

int xgpu_ai_mailbox_add_irq_id(struct amdgpu_device *adev)
{
	int r;

	r = amdgpu_irq_add_id(adev, AMDGPU_IH_CLIENTID_BIF, 135, &adev->virt.rcv_irq);
	if (r)
		return r;

	r = amdgpu_irq_add_id(adev, AMDGPU_IH_CLIENTID_BIF, 138, &adev->virt.ack_irq);
	if (r) {
		amdgpu_irq_put(adev, &adev->virt.rcv_irq, 0);
		return r;
	}

	return 0;
}

int xgpu_ai_mailbox_get_irq(struct amdgpu_device *adev)
{
	int r;

	r = amdgpu_irq_get(adev, &adev->virt.rcv_irq, 0);
	if (r)
		return r;
	r = amdgpu_irq_get(adev, &adev->virt.ack_irq, 0);
	if (r) {
		amdgpu_irq_put(adev, &adev->virt.rcv_irq, 0);
		return r;
	}

	INIT_WORK(&adev->virt.flr_work, xgpu_ai_mailbox_flr_work);

	return 0;
}

void xgpu_ai_mailbox_put_irq(struct amdgpu_device *adev)
{
	amdgpu_irq_put(adev, &adev->virt.ack_irq, 0);
	amdgpu_irq_put(adev, &adev->virt.rcv_irq, 0);
}

const struct amdgpu_virt_ops xgpu_ai_virt_ops = {
	.req_full_gpu	= xgpu_ai_request_full_gpu_access,
	.rel_full_gpu	= xgpu_ai_release_full_gpu_access,
	.reset_gpu = xgpu_ai_request_reset,
	.wait_reset = NULL,
	.trans_msg = xgpu_ai_mailbox_trans_msg,
};<|MERGE_RESOLUTION|>--- conflicted
+++ resolved
@@ -22,10 +22,6 @@
  */
 
 #include "amdgpu.h"
-<<<<<<< HEAD
-#include "soc15ip.h"
-=======
->>>>>>> 03f51d4e
 #include "nbio/nbio_6_1_offset.h"
 #include "nbio/nbio_6_1_sh_mask.h"
 #include "gc/gc_9_0_offset.h"
@@ -257,11 +253,7 @@
 	}
 
 	/* Trigger recovery due to world switch failure */
-<<<<<<< HEAD
-	amdgpu_gpu_recover(adev, NULL);
-=======
 	amdgpu_device_gpu_recover(adev, NULL, false);
->>>>>>> 03f51d4e
 }
 
 static int xgpu_ai_set_mailbox_rcv_irq(struct amdgpu_device *adev,
