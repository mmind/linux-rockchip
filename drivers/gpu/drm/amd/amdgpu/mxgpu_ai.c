/*
 * Copyright 2014 Advanced Micro Devices, Inc.
 *
 * Permission is hereby granted, free of charge, to any person obtaining a
 * copy of this software and associated documentation files (the "Software"),
 * to deal in the Software without restriction, including without limitation
 * the rights to use, copy, modify, merge, publish, distribute, sublicense,
 * and/or sell copies of the Software, and to permit persons to whom the
 * Software is furnished to do so, subject to the following conditions:
 *
 * The above copyright notice and this permission notice shall be included in
 * all copies or substantial portions of the Software.
 *
 * THE SOFTWARE IS PROVIDED "AS IS", WITHOUT WARRANTY OF ANY KIND, EXPRESS OR
 * IMPLIED, INCLUDING BUT NOT LIMITED TO THE WARRANTIES OF MERCHANTABILITY,
 * FITNESS FOR A PARTICULAR PURPOSE AND NONINFRINGEMENT.  IN NO EVENT SHALL
 * THE COPYRIGHT HOLDER(S) OR AUTHOR(S) BE LIABLE FOR ANY CLAIM, DAMAGES OR
 * OTHER LIABILITY, WHETHER IN AN ACTION OF CONTRACT, TORT OR OTHERWISE,
 * ARISING FROM, OUT OF OR IN CONNECTION WITH THE SOFTWARE OR THE USE OR
 * OTHER DEALINGS IN THE SOFTWARE.
 *
 */

#include "amdgpu.h"
#include "nbio/nbio_6_1_offset.h"
#include "nbio/nbio_6_1_sh_mask.h"
#include "gc/gc_9_0_offset.h"
#include "gc/gc_9_0_sh_mask.h"
#include "mp/mp_9_0_offset.h"
#include "soc15.h"
#include "vega10_ih.h"
#include "soc15_common.h"
#include "mxgpu_ai.h"

static void xgpu_ai_mailbox_send_ack(struct amdgpu_device *adev)
{
	WREG8(AI_MAIBOX_CONTROL_RCV_OFFSET_BYTE, 2);
}

static void xgpu_ai_mailbox_set_valid(struct amdgpu_device *adev, bool val)
{
	WREG8(AI_MAIBOX_CONTROL_TRN_OFFSET_BYTE, val ? 1 : 0);
}

/*
 * this peek_msg could *only* be called in IRQ routine becuase in IRQ routine
 * RCV_MSG_VALID filed of BIF_BX_PF0_MAILBOX_CONTROL must already be set to 1
 * by host.
 *
 * if called no in IRQ routine, this peek_msg cannot guaranteed to return the
 * correct value since it doesn't return the RCV_DW0 under the case that
 * RCV_MSG_VALID is set by host.
 */
static enum idh_event xgpu_ai_mailbox_peek_msg(struct amdgpu_device *adev)
{
	return RREG32_NO_KIQ(SOC15_REG_OFFSET(NBIO, 0,
				mmBIF_BX_PF0_MAILBOX_MSGBUF_RCV_DW0));
}


static int xgpu_ai_mailbox_rcv_msg(struct amdgpu_device *adev,
				   enum idh_event event)
{
	u32 reg;

	reg = RREG32_NO_KIQ(SOC15_REG_OFFSET(NBIO, 0,
					     mmBIF_BX_PF0_MAILBOX_MSGBUF_RCV_DW0));
	if (reg != event)
		return -ENOENT;

	xgpu_ai_mailbox_send_ack(adev);

	return 0;
}

static uint8_t xgpu_ai_peek_ack(struct amdgpu_device *adev) {
	return RREG8(AI_MAIBOX_CONTROL_TRN_OFFSET_BYTE) & 2;
}

static int xgpu_ai_poll_ack(struct amdgpu_device *adev)
{
	int timeout  = AI_MAILBOX_POLL_ACK_TIMEDOUT;
	u8 reg;

	do {
		reg = RREG8(AI_MAIBOX_CONTROL_TRN_OFFSET_BYTE);
		if (reg & 2)
			return 0;

		mdelay(5);
		timeout -= 5;
	} while (timeout > 1);

	pr_err("Doesn't get TRN_MSG_ACK from pf in %d msec\n", AI_MAILBOX_POLL_ACK_TIMEDOUT);

	return -ETIME;
}

static int xgpu_ai_poll_msg(struct amdgpu_device *adev, enum idh_event event)
{
	int r, timeout = AI_MAILBOX_POLL_MSG_TIMEDOUT;

	do {
		r = xgpu_ai_mailbox_rcv_msg(adev, event);
		if (!r)
			return 0;

		msleep(10);
		timeout -= 10;
	} while (timeout > 1);

	pr_err("Doesn't get msg:%d from pf, error=%d\n", event, r);

	return -ETIME;
}

static void xgpu_ai_mailbox_trans_msg (struct amdgpu_device *adev,
	      enum idh_request req, u32 data1, u32 data2, u32 data3) {
	u32 reg;
	int r;
	uint8_t trn;

	/* IMPORTANT:
	 * clear TRN_MSG_VALID valid to clear host's RCV_MSG_ACK
	 * and with host's RCV_MSG_ACK cleared hw automatically clear host's RCV_MSG_ACK
	 * which lead to VF's TRN_MSG_ACK cleared, otherwise below xgpu_ai_poll_ack()
	 * will return immediatly
	 */
	do {
		xgpu_ai_mailbox_set_valid(adev, false);
		trn = xgpu_ai_peek_ack(adev);
		if (trn) {
			pr_err("trn=%x ACK should not assert! wait again !\n", trn);
			msleep(1);
		}
	} while(trn);

	reg = RREG32_NO_KIQ(SOC15_REG_OFFSET(NBIO, 0,
					     mmBIF_BX_PF0_MAILBOX_MSGBUF_TRN_DW0));
	reg = REG_SET_FIELD(reg, BIF_BX_PF0_MAILBOX_MSGBUF_TRN_DW0,
			    MSGBUF_DATA, req);
	WREG32_NO_KIQ(SOC15_REG_OFFSET(NBIO, 0, mmBIF_BX_PF0_MAILBOX_MSGBUF_TRN_DW0),
		      reg);
	WREG32_NO_KIQ(SOC15_REG_OFFSET(NBIO, 0, mmBIF_BX_PF0_MAILBOX_MSGBUF_TRN_DW1),
				data1);
	WREG32_NO_KIQ(SOC15_REG_OFFSET(NBIO, 0, mmBIF_BX_PF0_MAILBOX_MSGBUF_TRN_DW2),
				data2);
	WREG32_NO_KIQ(SOC15_REG_OFFSET(NBIO, 0, mmBIF_BX_PF0_MAILBOX_MSGBUF_TRN_DW3),
				data3);

	xgpu_ai_mailbox_set_valid(adev, true);

	/* start to poll ack */
	r = xgpu_ai_poll_ack(adev);
	if (r)
		pr_err("Doesn't get ack from pf, continue\n");

	xgpu_ai_mailbox_set_valid(adev, false);
}

static int xgpu_ai_get_pp_clk(struct amdgpu_device *adev, u32 type, char *buf)
{
        int r = 0;
        u32 req, val, size;

        if (!amdgim_is_hwperf(adev) || buf == NULL)
                return -EBADRQC;

        switch(type) {
        case PP_SCLK:
                req = IDH_IRQ_GET_PP_SCLK;
                break;
        case PP_MCLK:
                req = IDH_IRQ_GET_PP_MCLK;
                break;
        default:
                return -EBADRQC;
        }

        mutex_lock(&adev->virt.dpm_mutex);

        xgpu_ai_mailbox_trans_msg(adev, req, 0, 0, 0);

        r = xgpu_ai_poll_msg(adev, IDH_SUCCESS);
        if (!r && adev->fw_vram_usage.va != NULL) {
                val = RREG32_NO_KIQ(
                        SOC15_REG_OFFSET(NBIO, 0,
                                         mmBIF_BX_PF0_MAILBOX_MSGBUF_RCV_DW1));
                size = strnlen((((char *)adev->virt.fw_reserve.p_pf2vf) +
                                val), PAGE_SIZE);

                if (size < PAGE_SIZE)
                        strcpy(buf,((char *)adev->virt.fw_reserve.p_pf2vf + val));
                else
                        size = 0;

                r = size;
                goto out;
        }

        r = xgpu_ai_poll_msg(adev, IDH_FAIL);
        if(r)
                pr_info("%s DPM request failed",
                        (type == PP_SCLK)? "SCLK" : "MCLK");

out:
        mutex_unlock(&adev->virt.dpm_mutex);
        return r;
}

static int xgpu_ai_force_dpm_level(struct amdgpu_device *adev, u32 level)
{
        int r = 0;
        u32 req = IDH_IRQ_FORCE_DPM_LEVEL;

        if (!amdgim_is_hwperf(adev))
                return -EBADRQC;

        mutex_lock(&adev->virt.dpm_mutex);
        xgpu_ai_mailbox_trans_msg(adev, req, level, 0, 0);

        r = xgpu_ai_poll_msg(adev, IDH_SUCCESS);
        if (!r)
                goto out;

        r = xgpu_ai_poll_msg(adev, IDH_FAIL);
        if (!r)
                pr_info("DPM request failed");
        else
                pr_info("Mailbox is broken");

out:
        mutex_unlock(&adev->virt.dpm_mutex);
        return r;
}

static int xgpu_ai_send_access_requests(struct amdgpu_device *adev,
					enum idh_request req)
{
	int r;

	xgpu_ai_mailbox_trans_msg(adev, req, 0, 0, 0);

	/* start to check msg if request is idh_req_gpu_init_access */
	if (req == IDH_REQ_GPU_INIT_ACCESS ||
		req == IDH_REQ_GPU_FINI_ACCESS ||
		req == IDH_REQ_GPU_RESET_ACCESS) {
		r = xgpu_ai_poll_msg(adev, IDH_READY_TO_ACCESS_GPU);
		if (r) {
			pr_err("Doesn't get READY_TO_ACCESS_GPU from pf, give up\n");
			return r;
		}
		/* Retrieve checksum from mailbox2 */
		if (req == IDH_REQ_GPU_INIT_ACCESS || req == IDH_REQ_GPU_RESET_ACCESS) {
			adev->virt.fw_reserve.checksum_key =
				RREG32_NO_KIQ(SOC15_REG_OFFSET(NBIO, 0,
					mmBIF_BX_PF0_MAILBOX_MSGBUF_RCV_DW2));
		}
	}

	return 0;
}

static int xgpu_ai_request_reset(struct amdgpu_device *adev)
{
	return xgpu_ai_send_access_requests(adev, IDH_REQ_GPU_RESET_ACCESS);
}

static int xgpu_ai_request_full_gpu_access(struct amdgpu_device *adev,
					   bool init)
{
	enum idh_request req;

	req = init ? IDH_REQ_GPU_INIT_ACCESS : IDH_REQ_GPU_FINI_ACCESS;
	return xgpu_ai_send_access_requests(adev, req);
}

static int xgpu_ai_release_full_gpu_access(struct amdgpu_device *adev,
					   bool init)
{
	enum idh_request req;
	int r = 0;

	req = init ? IDH_REL_GPU_INIT_ACCESS : IDH_REL_GPU_FINI_ACCESS;
	r = xgpu_ai_send_access_requests(adev, req);

	return r;
}

static int xgpu_ai_mailbox_ack_irq(struct amdgpu_device *adev,
					struct amdgpu_irq_src *source,
					struct amdgpu_iv_entry *entry)
{
	DRM_DEBUG("get ack intr and do nothing.\n");
	return 0;
}

static int xgpu_ai_set_mailbox_ack_irq(struct amdgpu_device *adev,
					struct amdgpu_irq_src *source,
					unsigned type,
					enum amdgpu_interrupt_state state)
{
	u32 tmp = RREG32_NO_KIQ(SOC15_REG_OFFSET(NBIO, 0, mmBIF_BX_PF0_MAILBOX_INT_CNTL));

	tmp = REG_SET_FIELD(tmp, BIF_BX_PF0_MAILBOX_INT_CNTL, ACK_INT_EN,
				(state == AMDGPU_IRQ_STATE_ENABLE) ? 1 : 0);
	WREG32_NO_KIQ(SOC15_REG_OFFSET(NBIO, 0, mmBIF_BX_PF0_MAILBOX_INT_CNTL), tmp);

	return 0;
}

static void xgpu_ai_mailbox_flr_work(struct work_struct *work)
{
	struct amdgpu_virt *virt = container_of(work, struct amdgpu_virt, flr_work);
	struct amdgpu_device *adev = container_of(virt, struct amdgpu_device, virt);
	int timeout = AI_MAILBOX_POLL_FLR_TIMEDOUT;
	int locked;

	/* block amdgpu_gpu_recover till msg FLR COMPLETE received,
	 * otherwise the mailbox msg will be ruined/reseted by
	 * the VF FLR.
	 *
	 * we can unlock the lock_reset to allow "amdgpu_job_timedout"
	 * to run gpu_recover() after FLR_NOTIFICATION_CMPL received
	 * which means host side had finished this VF's FLR.
	 */
	locked = mutex_trylock(&adev->lock_reset);
	if (locked)
		adev->in_gpu_reset = 1;

	do {
		if (xgpu_ai_mailbox_peek_msg(adev) == IDH_FLR_NOTIFICATION_CMPL)
			goto flr_done;

		msleep(10);
		timeout -= 10;
	} while (timeout > 1);

flr_done:
	if (locked) {
		adev->in_gpu_reset = 0;
		mutex_unlock(&adev->lock_reset);
	}

	/* Trigger recovery for world switch failure if no TDR */
	if (amdgpu_device_should_recover_gpu(adev)
		&& adev->sdma_timeout == MAX_SCHEDULE_TIMEOUT)
		amdgpu_device_gpu_recover(adev, NULL);
}

static int xgpu_ai_set_mailbox_rcv_irq(struct amdgpu_device *adev,
				       struct amdgpu_irq_src *src,
				       unsigned type,
				       enum amdgpu_interrupt_state state)
{
	u32 tmp = RREG32_NO_KIQ(SOC15_REG_OFFSET(NBIO, 0, mmBIF_BX_PF0_MAILBOX_INT_CNTL));

	tmp = REG_SET_FIELD(tmp, BIF_BX_PF0_MAILBOX_INT_CNTL, VALID_INT_EN,
			    (state == AMDGPU_IRQ_STATE_ENABLE) ? 1 : 0);
	WREG32_NO_KIQ(SOC15_REG_OFFSET(NBIO, 0, mmBIF_BX_PF0_MAILBOX_INT_CNTL), tmp);

	return 0;
}

static int xgpu_ai_mailbox_rcv_irq(struct amdgpu_device *adev,
				   struct amdgpu_irq_src *source,
				   struct amdgpu_iv_entry *entry)
{
	enum idh_event event = xgpu_ai_mailbox_peek_msg(adev);

	switch (event) {
		case IDH_FLR_NOTIFICATION:
		if (amdgpu_sriov_runtime(adev))
			schedule_work(&adev->virt.flr_work);
		break;
		case IDH_QUERY_ALIVE:
			xgpu_ai_mailbox_send_ack(adev);
			break;
		/* READY_TO_ACCESS_GPU is fetched by kernel polling, IRQ can ignore
		 * it byfar since that polling thread will handle it,
		 * other msg like flr complete is not handled here.
		 */
		case IDH_CLR_MSG_BUF:
		case IDH_FLR_NOTIFICATION_CMPL:
		case IDH_READY_TO_ACCESS_GPU:
		default:
		break;
	}

	return 0;
}

static const struct amdgpu_irq_src_funcs xgpu_ai_mailbox_ack_irq_funcs = {
	.set = xgpu_ai_set_mailbox_ack_irq,
	.process = xgpu_ai_mailbox_ack_irq,
};

static const struct amdgpu_irq_src_funcs xgpu_ai_mailbox_rcv_irq_funcs = {
	.set = xgpu_ai_set_mailbox_rcv_irq,
	.process = xgpu_ai_mailbox_rcv_irq,
};

void xgpu_ai_mailbox_set_irq_funcs(struct amdgpu_device *adev)
{
	adev->virt.ack_irq.num_types = 1;
	adev->virt.ack_irq.funcs = &xgpu_ai_mailbox_ack_irq_funcs;
	adev->virt.rcv_irq.num_types = 1;
	adev->virt.rcv_irq.funcs = &xgpu_ai_mailbox_rcv_irq_funcs;
}

int xgpu_ai_mailbox_add_irq_id(struct amdgpu_device *adev)
{
	int r;

	r = amdgpu_irq_add_id(adev, SOC15_IH_CLIENTID_BIF, 135, &adev->virt.rcv_irq);
	if (r)
		return r;

	r = amdgpu_irq_add_id(adev, SOC15_IH_CLIENTID_BIF, 138, &adev->virt.ack_irq);
	if (r) {
		amdgpu_irq_put(adev, &adev->virt.rcv_irq, 0);
		return r;
	}

	return 0;
}

int xgpu_ai_mailbox_get_irq(struct amdgpu_device *adev)
{
	int r;

	r = amdgpu_irq_get(adev, &adev->virt.rcv_irq, 0);
	if (r)
		return r;
	r = amdgpu_irq_get(adev, &adev->virt.ack_irq, 0);
	if (r) {
		amdgpu_irq_put(adev, &adev->virt.rcv_irq, 0);
		return r;
	}

	INIT_WORK(&adev->virt.flr_work, xgpu_ai_mailbox_flr_work);

	return 0;
}

void xgpu_ai_mailbox_put_irq(struct amdgpu_device *adev)
{
	amdgpu_irq_put(adev, &adev->virt.ack_irq, 0);
	amdgpu_irq_put(adev, &adev->virt.rcv_irq, 0);
}

static void xgpu_ai_init_reg_access_mode(struct amdgpu_device *adev)
{
<<<<<<< HEAD
	uint32_t rlc_fw_ver = RREG32_SOC15(GC, 0, mmRLC_GPM_GENERAL_6);
	uint32_t sos_fw_ver = RREG32_SOC15(MP0, 0, mmMP0_SMN_C2PMSG_58);

	adev->virt.reg_access_mode = AMDGPU_VIRT_REG_ACCESS_LEGACY;

	if (rlc_fw_ver >= 0x5d)
		adev->virt.reg_access_mode |= AMDGPU_VIRT_REG_ACCESS_RLC;

	if (sos_fw_ver >= 0x80455)
		adev->virt.reg_access_mode |= AMDGPU_VIRT_REG_ACCESS_PSP_PRG_IH;

	if (sos_fw_ver >= 0x8045b)
		adev->virt.reg_access_mode |= AMDGPU_VIRT_REG_SKIP_SEETING;
=======
	adev->virt.reg_access_mode = AMDGPU_VIRT_REG_ACCESS_LEGACY;

	/* Enable L1 security reg access mode by defaul,  as non-security VF
	 * will no longer be supported.
	 */
	adev->virt.reg_access_mode |= AMDGPU_VIRT_REG_ACCESS_RLC;

	adev->virt.reg_access_mode |= AMDGPU_VIRT_REG_ACCESS_PSP_PRG_IH;

	adev->virt.reg_access_mode |= AMDGPU_VIRT_REG_SKIP_SEETING;
>>>>>>> f1a3b43c
}

const struct amdgpu_virt_ops xgpu_ai_virt_ops = {
	.req_full_gpu	= xgpu_ai_request_full_gpu_access,
	.rel_full_gpu	= xgpu_ai_release_full_gpu_access,
	.reset_gpu = xgpu_ai_request_reset,
	.wait_reset = NULL,
	.trans_msg = xgpu_ai_mailbox_trans_msg,
	.get_pp_clk = xgpu_ai_get_pp_clk,
	.force_dpm_level = xgpu_ai_force_dpm_level,
	.init_reg_access_mode = xgpu_ai_init_reg_access_mode,
};<|MERGE_RESOLUTION|>--- conflicted
+++ resolved
@@ -451,21 +451,6 @@
 
 static void xgpu_ai_init_reg_access_mode(struct amdgpu_device *adev)
 {
-<<<<<<< HEAD
-	uint32_t rlc_fw_ver = RREG32_SOC15(GC, 0, mmRLC_GPM_GENERAL_6);
-	uint32_t sos_fw_ver = RREG32_SOC15(MP0, 0, mmMP0_SMN_C2PMSG_58);
-
-	adev->virt.reg_access_mode = AMDGPU_VIRT_REG_ACCESS_LEGACY;
-
-	if (rlc_fw_ver >= 0x5d)
-		adev->virt.reg_access_mode |= AMDGPU_VIRT_REG_ACCESS_RLC;
-
-	if (sos_fw_ver >= 0x80455)
-		adev->virt.reg_access_mode |= AMDGPU_VIRT_REG_ACCESS_PSP_PRG_IH;
-
-	if (sos_fw_ver >= 0x8045b)
-		adev->virt.reg_access_mode |= AMDGPU_VIRT_REG_SKIP_SEETING;
-=======
 	adev->virt.reg_access_mode = AMDGPU_VIRT_REG_ACCESS_LEGACY;
 
 	/* Enable L1 security reg access mode by defaul,  as non-security VF
@@ -476,7 +461,6 @@
 	adev->virt.reg_access_mode |= AMDGPU_VIRT_REG_ACCESS_PSP_PRG_IH;
 
 	adev->virt.reg_access_mode |= AMDGPU_VIRT_REG_SKIP_SEETING;
->>>>>>> f1a3b43c
 }
 
 const struct amdgpu_virt_ops xgpu_ai_virt_ops = {
