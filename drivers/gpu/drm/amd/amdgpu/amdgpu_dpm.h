--- conflicted
+++ resolved
@@ -52,11 +52,8 @@
 	AMDGPU_DPM_EVENT_SRC_DIGIAL_OR_EXTERNAL = 4
 };
 
-<<<<<<< HEAD
-=======
 #define SCLK_DEEP_SLEEP_MASK 0x8
 
->>>>>>> 59331c21
 struct amdgpu_ps {
 	u32 caps; /* vbios flags */
 	u32 class; /* vbios flags */
@@ -322,14 +319,11 @@
 	      (adev)->powerplay.pp_funcs->get_fan_speed_percent((adev)->powerplay.pp_handle, (s)) : \
 	      (adev)->pm.funcs->get_fan_speed_percent((adev), (s)))
 
-<<<<<<< HEAD
-=======
 #define amdgpu_dpm_get_fan_speed_rpm(adev, s) \
 	((adev)->pp_enabled ?						\
 	      (adev)->powerplay.pp_funcs->get_fan_speed_rpm((adev)->powerplay.pp_handle, (s)) : \
 	      -EINVAL)
 
->>>>>>> 59331c21
 #define amdgpu_dpm_get_sclk(adev, l) \
 	((adev)->pp_enabled ?						\
 	      (adev)->powerplay.pp_funcs->get_sclk((adev)->powerplay.pp_handle, (l)) : \
