/*
 * Copyright 2014 Advanced Micro Devices, Inc.
 *
 * Permission is hereby granted, free of charge, to any person obtaining a
 * copy of this software and associated documentation files (the "Software"),
 * to deal in the Software without restriction, including without limitation
 * the rights to use, copy, modify, merge, publish, distribute, sublicense,
 * and/or sell copies of the Software, and to permit persons to whom the
 * Software is furnished to do so, subject to the following conditions:
 *
 * The above copyright notice and this permission notice shall be included in
 * all copies or substantial portions of the Software.
 *
 * THE SOFTWARE IS PROVIDED "AS IS", WITHOUT WARRANTY OF ANY KIND, EXPRESS OR
 * IMPLIED, INCLUDING BUT NOT LIMITED TO THE WARRANTIES OF MERCHANTABILITY,
 * FITNESS FOR A PARTICULAR PURPOSE AND NONINFRINGEMENT.  IN NO EVENT SHALL
 * THE COPYRIGHT HOLDER(S) OR AUTHOR(S) BE LIABLE FOR ANY CLAIM, DAMAGES OR
 * OTHER LIABILITY, WHETHER IN AN ACTION OF CONTRACT, TORT OR OTHERWISE,
 * ARISING FROM, OUT OF OR IN CONNECTION WITH THE SOFTWARE OR THE USE OR
 * OTHER DEALINGS IN THE SOFTWARE.
 *
 * Authors: Alex Deucher
 */
#include <linux/firmware.h>
#include <drm/drmP.h>
#include "amdgpu.h"
#include "amdgpu_ucode.h"
#include "amdgpu_trace.h"
#include "vi.h"
#include "vid.h"

#include "oss/oss_3_0_d.h"
#include "oss/oss_3_0_sh_mask.h"

#include "gmc/gmc_8_1_d.h"
#include "gmc/gmc_8_1_sh_mask.h"

#include "gca/gfx_8_0_d.h"
#include "gca/gfx_8_0_enum.h"
#include "gca/gfx_8_0_sh_mask.h"

#include "bif/bif_5_0_d.h"
#include "bif/bif_5_0_sh_mask.h"

#include "tonga_sdma_pkt_open.h"

static void sdma_v3_0_set_ring_funcs(struct amdgpu_device *adev);
static void sdma_v3_0_set_buffer_funcs(struct amdgpu_device *adev);
static void sdma_v3_0_set_vm_pte_funcs(struct amdgpu_device *adev);
static void sdma_v3_0_set_irq_funcs(struct amdgpu_device *adev);

MODULE_FIRMWARE("amdgpu/tonga_sdma.bin");
MODULE_FIRMWARE("amdgpu/tonga_sdma1.bin");
MODULE_FIRMWARE("amdgpu/carrizo_sdma.bin");
MODULE_FIRMWARE("amdgpu/carrizo_sdma1.bin");
MODULE_FIRMWARE("amdgpu/fiji_sdma.bin");
MODULE_FIRMWARE("amdgpu/fiji_sdma1.bin");
MODULE_FIRMWARE("amdgpu/stoney_sdma.bin");
MODULE_FIRMWARE("amdgpu/polaris10_sdma.bin");
MODULE_FIRMWARE("amdgpu/polaris10_sdma1.bin");
MODULE_FIRMWARE("amdgpu/polaris11_sdma.bin");
MODULE_FIRMWARE("amdgpu/polaris11_sdma1.bin");
MODULE_FIRMWARE("amdgpu/polaris12_sdma.bin");
MODULE_FIRMWARE("amdgpu/polaris12_sdma1.bin");


static const u32 sdma_offsets[SDMA_MAX_INSTANCE] =
{
	SDMA0_REGISTER_OFFSET,
	SDMA1_REGISTER_OFFSET
};

static const u32 golden_settings_tonga_a11[] =
{
	mmSDMA0_CHICKEN_BITS, 0xfc910007, 0x00810007,
	mmSDMA0_CLK_CTRL, 0xff000fff, 0x00000000,
	mmSDMA0_GFX_IB_CNTL, 0x800f0111, 0x00000100,
	mmSDMA0_RLC0_IB_CNTL, 0x800f0111, 0x00000100,
	mmSDMA0_RLC1_IB_CNTL, 0x800f0111, 0x00000100,
	mmSDMA1_CHICKEN_BITS, 0xfc910007, 0x00810007,
	mmSDMA1_CLK_CTRL, 0xff000fff, 0x00000000,
	mmSDMA1_GFX_IB_CNTL, 0x800f0111, 0x00000100,
	mmSDMA1_RLC0_IB_CNTL, 0x800f0111, 0x00000100,
	mmSDMA1_RLC1_IB_CNTL, 0x800f0111, 0x00000100,
};

static const u32 tonga_mgcg_cgcg_init[] =
{
	mmSDMA0_CLK_CTRL, 0xff000ff0, 0x00000100,
	mmSDMA1_CLK_CTRL, 0xff000ff0, 0x00000100
};

static const u32 golden_settings_fiji_a10[] =
{
	mmSDMA0_CHICKEN_BITS, 0xfc910007, 0x00810007,
	mmSDMA0_GFX_IB_CNTL, 0x800f0111, 0x00000100,
	mmSDMA0_RLC0_IB_CNTL, 0x800f0111, 0x00000100,
	mmSDMA0_RLC1_IB_CNTL, 0x800f0111, 0x00000100,
	mmSDMA1_CHICKEN_BITS, 0xfc910007, 0x00810007,
	mmSDMA1_GFX_IB_CNTL, 0x800f0111, 0x00000100,
	mmSDMA1_RLC0_IB_CNTL, 0x800f0111, 0x00000100,
	mmSDMA1_RLC1_IB_CNTL, 0x800f0111, 0x00000100,
};

static const u32 fiji_mgcg_cgcg_init[] =
{
	mmSDMA0_CLK_CTRL, 0xff000ff0, 0x00000100,
	mmSDMA1_CLK_CTRL, 0xff000ff0, 0x00000100
};

static const u32 golden_settings_polaris11_a11[] =
{
	mmSDMA0_CHICKEN_BITS, 0xfc910007, 0x00810007,
	mmSDMA0_CLK_CTRL, 0xff000fff, 0x00000000,
	mmSDMA0_GFX_IB_CNTL, 0x800f0111, 0x00000100,
	mmSDMA0_RLC0_IB_CNTL, 0x800f0111, 0x00000100,
	mmSDMA0_RLC1_IB_CNTL, 0x800f0111, 0x00000100,
	mmSDMA1_CHICKEN_BITS, 0xfc910007, 0x00810007,
	mmSDMA1_CLK_CTRL, 0xff000fff, 0x00000000,
	mmSDMA1_GFX_IB_CNTL, 0x800f0111, 0x00000100,
	mmSDMA1_RLC0_IB_CNTL, 0x800f0111, 0x00000100,
	mmSDMA1_RLC1_IB_CNTL, 0x800f0111, 0x00000100,
};

static const u32 golden_settings_polaris10_a11[] =
{
	mmSDMA0_CHICKEN_BITS, 0xfc910007, 0x00810007,
	mmSDMA0_CLK_CTRL, 0xff000fff, 0x00000000,
	mmSDMA0_GFX_IB_CNTL, 0x800f0111, 0x00000100,
	mmSDMA0_RLC0_IB_CNTL, 0x800f0111, 0x00000100,
	mmSDMA0_RLC1_IB_CNTL, 0x800f0111, 0x00000100,
	mmSDMA1_CHICKEN_BITS, 0xfc910007, 0x00810007,
	mmSDMA1_CLK_CTRL, 0xff000fff, 0x00000000,
	mmSDMA1_GFX_IB_CNTL, 0x800f0111, 0x00000100,
	mmSDMA1_RLC0_IB_CNTL, 0x800f0111, 0x00000100,
	mmSDMA1_RLC1_IB_CNTL, 0x800f0111, 0x00000100,
};

static const u32 cz_golden_settings_a11[] =
{
	mmSDMA0_CHICKEN_BITS, 0xfc910007, 0x00810007,
	mmSDMA0_CLK_CTRL, 0xff000fff, 0x00000000,
	mmSDMA0_GFX_IB_CNTL, 0x00000100, 0x00000100,
	mmSDMA0_POWER_CNTL, 0x00000800, 0x0003c800,
	mmSDMA0_RLC0_IB_CNTL, 0x00000100, 0x00000100,
	mmSDMA0_RLC1_IB_CNTL, 0x00000100, 0x00000100,
	mmSDMA1_CHICKEN_BITS, 0xfc910007, 0x00810007,
	mmSDMA1_CLK_CTRL, 0xff000fff, 0x00000000,
	mmSDMA1_GFX_IB_CNTL, 0x00000100, 0x00000100,
	mmSDMA1_POWER_CNTL, 0x00000800, 0x0003c800,
	mmSDMA1_RLC0_IB_CNTL, 0x00000100, 0x00000100,
	mmSDMA1_RLC1_IB_CNTL, 0x00000100, 0x00000100,
};

static const u32 cz_mgcg_cgcg_init[] =
{
	mmSDMA0_CLK_CTRL, 0xff000ff0, 0x00000100,
	mmSDMA1_CLK_CTRL, 0xff000ff0, 0x00000100
};

static const u32 stoney_golden_settings_a11[] =
{
	mmSDMA0_GFX_IB_CNTL, 0x00000100, 0x00000100,
	mmSDMA0_POWER_CNTL, 0x00000800, 0x0003c800,
	mmSDMA0_RLC0_IB_CNTL, 0x00000100, 0x00000100,
	mmSDMA0_RLC1_IB_CNTL, 0x00000100, 0x00000100,
};

static const u32 stoney_mgcg_cgcg_init[] =
{
	mmSDMA0_CLK_CTRL, 0xffffffff, 0x00000100,
};

/*
 * sDMA - System DMA
 * Starting with CIK, the GPU has new asynchronous
 * DMA engines.  These engines are used for compute
 * and gfx.  There are two DMA engines (SDMA0, SDMA1)
 * and each one supports 1 ring buffer used for gfx
 * and 2 queues used for compute.
 *
 * The programming model is very similar to the CP
 * (ring buffer, IBs, etc.), but sDMA has it's own
 * packet format that is different from the PM4 format
 * used by the CP. sDMA supports copying data, writing
 * embedded data, solid fills, and a number of other
 * things.  It also has support for tiling/detiling of
 * buffers.
 */

static void sdma_v3_0_init_golden_registers(struct amdgpu_device *adev)
{
	switch (adev->asic_type) {
	case CHIP_FIJI:
<<<<<<< HEAD
		amdgpu_program_register_sequence(adev,
						 fiji_mgcg_cgcg_init,
						 ARRAY_SIZE(fiji_mgcg_cgcg_init));
		amdgpu_program_register_sequence(adev,
						 golden_settings_fiji_a10,
						 ARRAY_SIZE(golden_settings_fiji_a10));
		break;
	case CHIP_TONGA:
		amdgpu_program_register_sequence(adev,
						 tonga_mgcg_cgcg_init,
						 ARRAY_SIZE(tonga_mgcg_cgcg_init));
		amdgpu_program_register_sequence(adev,
						 golden_settings_tonga_a11,
						 ARRAY_SIZE(golden_settings_tonga_a11));
		break;
	case CHIP_POLARIS11:
	case CHIP_POLARIS12:
		amdgpu_program_register_sequence(adev,
						 golden_settings_polaris11_a11,
						 ARRAY_SIZE(golden_settings_polaris11_a11));
		break;
	case CHIP_POLARIS10:
		amdgpu_program_register_sequence(adev,
						 golden_settings_polaris10_a11,
						 ARRAY_SIZE(golden_settings_polaris10_a11));
		break;
	case CHIP_CARRIZO:
		amdgpu_program_register_sequence(adev,
						 cz_mgcg_cgcg_init,
						 ARRAY_SIZE(cz_mgcg_cgcg_init));
		amdgpu_program_register_sequence(adev,
						 cz_golden_settings_a11,
						 ARRAY_SIZE(cz_golden_settings_a11));
		break;
	case CHIP_STONEY:
		amdgpu_program_register_sequence(adev,
						 stoney_mgcg_cgcg_init,
						 ARRAY_SIZE(stoney_mgcg_cgcg_init));
		amdgpu_program_register_sequence(adev,
						 stoney_golden_settings_a11,
						 ARRAY_SIZE(stoney_golden_settings_a11));
=======
		amdgpu_device_program_register_sequence(adev,
							fiji_mgcg_cgcg_init,
							ARRAY_SIZE(fiji_mgcg_cgcg_init));
		amdgpu_device_program_register_sequence(adev,
							golden_settings_fiji_a10,
							ARRAY_SIZE(golden_settings_fiji_a10));
		break;
	case CHIP_TONGA:
		amdgpu_device_program_register_sequence(adev,
							tonga_mgcg_cgcg_init,
							ARRAY_SIZE(tonga_mgcg_cgcg_init));
		amdgpu_device_program_register_sequence(adev,
							golden_settings_tonga_a11,
							ARRAY_SIZE(golden_settings_tonga_a11));
		break;
	case CHIP_POLARIS11:
	case CHIP_POLARIS12:
		amdgpu_device_program_register_sequence(adev,
							golden_settings_polaris11_a11,
							ARRAY_SIZE(golden_settings_polaris11_a11));
		break;
	case CHIP_POLARIS10:
		amdgpu_device_program_register_sequence(adev,
							golden_settings_polaris10_a11,
							ARRAY_SIZE(golden_settings_polaris10_a11));
		break;
	case CHIP_CARRIZO:
		amdgpu_device_program_register_sequence(adev,
							cz_mgcg_cgcg_init,
							ARRAY_SIZE(cz_mgcg_cgcg_init));
		amdgpu_device_program_register_sequence(adev,
							cz_golden_settings_a11,
							ARRAY_SIZE(cz_golden_settings_a11));
		break;
	case CHIP_STONEY:
		amdgpu_device_program_register_sequence(adev,
							stoney_mgcg_cgcg_init,
							ARRAY_SIZE(stoney_mgcg_cgcg_init));
		amdgpu_device_program_register_sequence(adev,
							stoney_golden_settings_a11,
							ARRAY_SIZE(stoney_golden_settings_a11));
>>>>>>> 03f51d4e
		break;
	default:
		break;
	}
}

static void sdma_v3_0_free_microcode(struct amdgpu_device *adev)
{
	int i;
	for (i = 0; i < adev->sdma.num_instances; i++) {
		release_firmware(adev->sdma.instance[i].fw);
		adev->sdma.instance[i].fw = NULL;
	}
}

/**
 * sdma_v3_0_init_microcode - load ucode images from disk
 *
 * @adev: amdgpu_device pointer
 *
 * Use the firmware interface to load the ucode images into
 * the driver (not loaded into hw).
 * Returns 0 on success, error on failure.
 */
static int sdma_v3_0_init_microcode(struct amdgpu_device *adev)
{
	const char *chip_name;
	char fw_name[30];
	int err = 0, i;
	struct amdgpu_firmware_info *info = NULL;
	const struct common_firmware_header *header = NULL;
	const struct sdma_firmware_header_v1_0 *hdr;

	DRM_DEBUG("\n");

	switch (adev->asic_type) {
	case CHIP_TONGA:
		chip_name = "tonga";
		break;
	case CHIP_FIJI:
		chip_name = "fiji";
		break;
	case CHIP_POLARIS11:
		chip_name = "polaris11";
		break;
	case CHIP_POLARIS10:
		chip_name = "polaris10";
		break;
	case CHIP_POLARIS12:
		chip_name = "polaris12";
		break;
	case CHIP_CARRIZO:
		chip_name = "carrizo";
		break;
	case CHIP_STONEY:
		chip_name = "stoney";
		break;
	default: BUG();
	}

	for (i = 0; i < adev->sdma.num_instances; i++) {
		if (i == 0)
			snprintf(fw_name, sizeof(fw_name), "amdgpu/%s_sdma.bin", chip_name);
		else
			snprintf(fw_name, sizeof(fw_name), "amdgpu/%s_sdma1.bin", chip_name);
		err = request_firmware(&adev->sdma.instance[i].fw, fw_name, adev->dev);
		if (err)
			goto out;
		err = amdgpu_ucode_validate(adev->sdma.instance[i].fw);
		if (err)
			goto out;
		hdr = (const struct sdma_firmware_header_v1_0 *)adev->sdma.instance[i].fw->data;
		adev->sdma.instance[i].fw_version = le32_to_cpu(hdr->header.ucode_version);
		adev->sdma.instance[i].feature_version = le32_to_cpu(hdr->ucode_feature_version);
		if (adev->sdma.instance[i].feature_version >= 20)
			adev->sdma.instance[i].burst_nop = true;

		if (adev->firmware.load_type == AMDGPU_FW_LOAD_SMU) {
			info = &adev->firmware.ucode[AMDGPU_UCODE_ID_SDMA0 + i];
			info->ucode_id = AMDGPU_UCODE_ID_SDMA0 + i;
			info->fw = adev->sdma.instance[i].fw;
			header = (const struct common_firmware_header *)info->fw->data;
			adev->firmware.fw_size +=
				ALIGN(le32_to_cpu(header->ucode_size_bytes), PAGE_SIZE);
		}
	}
out:
	if (err) {
		pr_err("sdma_v3_0: Failed to load firmware \"%s\"\n", fw_name);
		for (i = 0; i < adev->sdma.num_instances; i++) {
			release_firmware(adev->sdma.instance[i].fw);
			adev->sdma.instance[i].fw = NULL;
		}
	}
	return err;
}

/**
 * sdma_v3_0_ring_get_rptr - get the current read pointer
 *
 * @ring: amdgpu ring pointer
 *
 * Get the current rptr from the hardware (VI+).
 */
static uint64_t sdma_v3_0_ring_get_rptr(struct amdgpu_ring *ring)
{
	/* XXX check if swapping is necessary on BE */
	return ring->adev->wb.wb[ring->rptr_offs] >> 2;
}

/**
 * sdma_v3_0_ring_get_wptr - get the current write pointer
 *
 * @ring: amdgpu ring pointer
 *
 * Get the current wptr from the hardware (VI+).
 */
static uint64_t sdma_v3_0_ring_get_wptr(struct amdgpu_ring *ring)
{
	struct amdgpu_device *adev = ring->adev;
	u32 wptr;

	if (ring->use_doorbell || ring->use_pollmem) {
		/* XXX check if swapping is necessary on BE */
		wptr = ring->adev->wb.wb[ring->wptr_offs] >> 2;
	} else {
		int me = (ring == &ring->adev->sdma.instance[0].ring) ? 0 : 1;

		wptr = RREG32(mmSDMA0_GFX_RB_WPTR + sdma_offsets[me]) >> 2;
	}

	return wptr;
}

/**
 * sdma_v3_0_ring_set_wptr - commit the write pointer
 *
 * @ring: amdgpu ring pointer
 *
 * Write the wptr back to the hardware (VI+).
 */
static void sdma_v3_0_ring_set_wptr(struct amdgpu_ring *ring)
{
	struct amdgpu_device *adev = ring->adev;

	if (ring->use_doorbell) {
		u32 *wb = (u32 *)&adev->wb.wb[ring->wptr_offs];
		/* XXX check if swapping is necessary on BE */
		WRITE_ONCE(*wb, (lower_32_bits(ring->wptr) << 2));
		WDOORBELL32(ring->doorbell_index, lower_32_bits(ring->wptr) << 2);
	} else if (ring->use_pollmem) {
		u32 *wb = (u32 *)&adev->wb.wb[ring->wptr_offs];

		WRITE_ONCE(*wb, (lower_32_bits(ring->wptr) << 2));
	} else {
		int me = (ring == &ring->adev->sdma.instance[0].ring) ? 0 : 1;

		WREG32(mmSDMA0_GFX_RB_WPTR + sdma_offsets[me], lower_32_bits(ring->wptr) << 2);
	}
}

static void sdma_v3_0_ring_insert_nop(struct amdgpu_ring *ring, uint32_t count)
{
	struct amdgpu_sdma_instance *sdma = amdgpu_get_sdma_instance(ring);
	int i;

	for (i = 0; i < count; i++)
		if (sdma && sdma->burst_nop && (i == 0))
			amdgpu_ring_write(ring, ring->funcs->nop |
				SDMA_PKT_NOP_HEADER_COUNT(count - 1));
		else
			amdgpu_ring_write(ring, ring->funcs->nop);
}

/**
 * sdma_v3_0_ring_emit_ib - Schedule an IB on the DMA engine
 *
 * @ring: amdgpu ring pointer
 * @ib: IB object to schedule
 *
 * Schedule an IB in the DMA ring (VI).
 */
static void sdma_v3_0_ring_emit_ib(struct amdgpu_ring *ring,
				   struct amdgpu_ib *ib,
				   unsigned vmid, bool ctx_switch)
{
	/* IB packet must end on a 8 DW boundary */
	sdma_v3_0_ring_insert_nop(ring, (10 - (lower_32_bits(ring->wptr) & 7)) % 8);

	amdgpu_ring_write(ring, SDMA_PKT_HEADER_OP(SDMA_OP_INDIRECT) |
			  SDMA_PKT_INDIRECT_HEADER_VMID(vmid & 0xf));
	/* base must be 32 byte aligned */
	amdgpu_ring_write(ring, lower_32_bits(ib->gpu_addr) & 0xffffffe0);
	amdgpu_ring_write(ring, upper_32_bits(ib->gpu_addr));
	amdgpu_ring_write(ring, ib->length_dw);
	amdgpu_ring_write(ring, 0);
	amdgpu_ring_write(ring, 0);

}

/**
 * sdma_v3_0_ring_emit_hdp_flush - emit an hdp flush on the DMA ring
 *
 * @ring: amdgpu ring pointer
 *
 * Emit an hdp flush packet on the requested DMA ring.
 */
static void sdma_v3_0_ring_emit_hdp_flush(struct amdgpu_ring *ring)
{
	u32 ref_and_mask = 0;

	if (ring == &ring->adev->sdma.instance[0].ring)
		ref_and_mask = REG_SET_FIELD(ref_and_mask, GPU_HDP_FLUSH_DONE, SDMA0, 1);
	else
		ref_and_mask = REG_SET_FIELD(ref_and_mask, GPU_HDP_FLUSH_DONE, SDMA1, 1);

	amdgpu_ring_write(ring, SDMA_PKT_HEADER_OP(SDMA_OP_POLL_REGMEM) |
			  SDMA_PKT_POLL_REGMEM_HEADER_HDP_FLUSH(1) |
			  SDMA_PKT_POLL_REGMEM_HEADER_FUNC(3)); /* == */
	amdgpu_ring_write(ring, mmGPU_HDP_FLUSH_DONE << 2);
	amdgpu_ring_write(ring, mmGPU_HDP_FLUSH_REQ << 2);
	amdgpu_ring_write(ring, ref_and_mask); /* reference */
	amdgpu_ring_write(ring, ref_and_mask); /* mask */
	amdgpu_ring_write(ring, SDMA_PKT_POLL_REGMEM_DW5_RETRY_COUNT(0xfff) |
			  SDMA_PKT_POLL_REGMEM_DW5_INTERVAL(10)); /* retry count, poll interval */
}

static void sdma_v3_0_ring_emit_hdp_invalidate(struct amdgpu_ring *ring)
{
	amdgpu_ring_write(ring, SDMA_PKT_HEADER_OP(SDMA_OP_SRBM_WRITE) |
			  SDMA_PKT_SRBM_WRITE_HEADER_BYTE_EN(0xf));
	amdgpu_ring_write(ring, mmHDP_DEBUG0);
	amdgpu_ring_write(ring, 1);
}

/**
 * sdma_v3_0_ring_emit_fence - emit a fence on the DMA ring
 *
 * @ring: amdgpu ring pointer
 * @fence: amdgpu fence object
 *
 * Add a DMA fence packet to the ring to write
 * the fence seq number and DMA trap packet to generate
 * an interrupt if needed (VI).
 */
static void sdma_v3_0_ring_emit_fence(struct amdgpu_ring *ring, u64 addr, u64 seq,
				      unsigned flags)
{
	bool write64bit = flags & AMDGPU_FENCE_FLAG_64BIT;
	/* write the fence */
	amdgpu_ring_write(ring, SDMA_PKT_HEADER_OP(SDMA_OP_FENCE));
	amdgpu_ring_write(ring, lower_32_bits(addr));
	amdgpu_ring_write(ring, upper_32_bits(addr));
	amdgpu_ring_write(ring, lower_32_bits(seq));

	/* optionally write high bits as well */
	if (write64bit) {
		addr += 4;
		amdgpu_ring_write(ring, SDMA_PKT_HEADER_OP(SDMA_OP_FENCE));
		amdgpu_ring_write(ring, lower_32_bits(addr));
		amdgpu_ring_write(ring, upper_32_bits(addr));
		amdgpu_ring_write(ring, upper_32_bits(seq));
	}

	/* generate an interrupt */
	amdgpu_ring_write(ring, SDMA_PKT_HEADER_OP(SDMA_OP_TRAP));
	amdgpu_ring_write(ring, SDMA_PKT_TRAP_INT_CONTEXT_INT_CONTEXT(0));
}

/**
 * sdma_v3_0_gfx_stop - stop the gfx async dma engines
 *
 * @adev: amdgpu_device pointer
 *
 * Stop the gfx async dma ring buffers (VI).
 */
static void sdma_v3_0_gfx_stop(struct amdgpu_device *adev)
{
	struct amdgpu_ring *sdma0 = &adev->sdma.instance[0].ring;
	struct amdgpu_ring *sdma1 = &adev->sdma.instance[1].ring;
	u32 rb_cntl, ib_cntl;
	int i;

	if ((adev->mman.buffer_funcs_ring == sdma0) ||
	    (adev->mman.buffer_funcs_ring == sdma1))
		amdgpu_ttm_set_active_vram_size(adev, adev->mc.visible_vram_size);

	for (i = 0; i < adev->sdma.num_instances; i++) {
		rb_cntl = RREG32(mmSDMA0_GFX_RB_CNTL + sdma_offsets[i]);
		rb_cntl = REG_SET_FIELD(rb_cntl, SDMA0_GFX_RB_CNTL, RB_ENABLE, 0);
		WREG32(mmSDMA0_GFX_RB_CNTL + sdma_offsets[i], rb_cntl);
		ib_cntl = RREG32(mmSDMA0_GFX_IB_CNTL + sdma_offsets[i]);
		ib_cntl = REG_SET_FIELD(ib_cntl, SDMA0_GFX_IB_CNTL, IB_ENABLE, 0);
		WREG32(mmSDMA0_GFX_IB_CNTL + sdma_offsets[i], ib_cntl);
	}
	sdma0->ready = false;
	sdma1->ready = false;
}

/**
 * sdma_v3_0_rlc_stop - stop the compute async dma engines
 *
 * @adev: amdgpu_device pointer
 *
 * Stop the compute async dma queues (VI).
 */
static void sdma_v3_0_rlc_stop(struct amdgpu_device *adev)
{
	/* XXX todo */
}

/**
 * sdma_v3_0_ctx_switch_enable - stop the async dma engines context switch
 *
 * @adev: amdgpu_device pointer
 * @enable: enable/disable the DMA MEs context switch.
 *
 * Halt or unhalt the async dma engines context switch (VI).
 */
static void sdma_v3_0_ctx_switch_enable(struct amdgpu_device *adev, bool enable)
{
	u32 f32_cntl, phase_quantum = 0;
	int i;

	if (amdgpu_sdma_phase_quantum) {
		unsigned value = amdgpu_sdma_phase_quantum;
		unsigned unit = 0;

		while (value > (SDMA0_PHASE0_QUANTUM__VALUE_MASK >>
				SDMA0_PHASE0_QUANTUM__VALUE__SHIFT)) {
			value = (value + 1) >> 1;
			unit++;
		}
		if (unit > (SDMA0_PHASE0_QUANTUM__UNIT_MASK >>
			    SDMA0_PHASE0_QUANTUM__UNIT__SHIFT)) {
			value = (SDMA0_PHASE0_QUANTUM__VALUE_MASK >>
				 SDMA0_PHASE0_QUANTUM__VALUE__SHIFT);
			unit = (SDMA0_PHASE0_QUANTUM__UNIT_MASK >>
				SDMA0_PHASE0_QUANTUM__UNIT__SHIFT);
			WARN_ONCE(1,
			"clamping sdma_phase_quantum to %uK clock cycles\n",
				  value << unit);
		}
		phase_quantum =
			value << SDMA0_PHASE0_QUANTUM__VALUE__SHIFT |
			unit  << SDMA0_PHASE0_QUANTUM__UNIT__SHIFT;
	}

	for (i = 0; i < adev->sdma.num_instances; i++) {
		f32_cntl = RREG32(mmSDMA0_CNTL + sdma_offsets[i]);
		if (enable) {
			f32_cntl = REG_SET_FIELD(f32_cntl, SDMA0_CNTL,
					AUTO_CTXSW_ENABLE, 1);
			f32_cntl = REG_SET_FIELD(f32_cntl, SDMA0_CNTL,
					ATC_L1_ENABLE, 1);
			if (amdgpu_sdma_phase_quantum) {
				WREG32(mmSDMA0_PHASE0_QUANTUM + sdma_offsets[i],
				       phase_quantum);
				WREG32(mmSDMA0_PHASE1_QUANTUM + sdma_offsets[i],
				       phase_quantum);
			}
		} else {
			f32_cntl = REG_SET_FIELD(f32_cntl, SDMA0_CNTL,
					AUTO_CTXSW_ENABLE, 0);
			f32_cntl = REG_SET_FIELD(f32_cntl, SDMA0_CNTL,
					ATC_L1_ENABLE, 1);
		}

		WREG32(mmSDMA0_CNTL + sdma_offsets[i], f32_cntl);
	}
}

/**
 * sdma_v3_0_enable - stop the async dma engines
 *
 * @adev: amdgpu_device pointer
 * @enable: enable/disable the DMA MEs.
 *
 * Halt or unhalt the async dma engines (VI).
 */
static void sdma_v3_0_enable(struct amdgpu_device *adev, bool enable)
{
	u32 f32_cntl;
	int i;

	if (!enable) {
		sdma_v3_0_gfx_stop(adev);
		sdma_v3_0_rlc_stop(adev);
	}

	for (i = 0; i < adev->sdma.num_instances; i++) {
		f32_cntl = RREG32(mmSDMA0_F32_CNTL + sdma_offsets[i]);
		if (enable)
			f32_cntl = REG_SET_FIELD(f32_cntl, SDMA0_F32_CNTL, HALT, 0);
		else
			f32_cntl = REG_SET_FIELD(f32_cntl, SDMA0_F32_CNTL, HALT, 1);
		WREG32(mmSDMA0_F32_CNTL + sdma_offsets[i], f32_cntl);
	}
}

/**
 * sdma_v3_0_gfx_resume - setup and start the async dma engines
 *
 * @adev: amdgpu_device pointer
 *
 * Set up the gfx DMA ring buffers and enable them (VI).
 * Returns 0 for success, error for failure.
 */
static int sdma_v3_0_gfx_resume(struct amdgpu_device *adev)
{
	struct amdgpu_ring *ring;
	u32 rb_cntl, ib_cntl, wptr_poll_cntl;
	u32 rb_bufsz;
	u32 wb_offset;
	u32 doorbell;
	u64 wptr_gpu_addr;
	int i, j, r;

	for (i = 0; i < adev->sdma.num_instances; i++) {
		ring = &adev->sdma.instance[i].ring;
		amdgpu_ring_clear_ring(ring);
		wb_offset = (ring->rptr_offs * 4);

		mutex_lock(&adev->srbm_mutex);
		for (j = 0; j < 16; j++) {
			vi_srbm_select(adev, 0, 0, 0, j);
			/* SDMA GFX */
			WREG32(mmSDMA0_GFX_VIRTUAL_ADDR + sdma_offsets[i], 0);
			WREG32(mmSDMA0_GFX_APE1_CNTL + sdma_offsets[i], 0);
		}
		vi_srbm_select(adev, 0, 0, 0, 0);
		mutex_unlock(&adev->srbm_mutex);

		WREG32(mmSDMA0_TILING_CONFIG + sdma_offsets[i],
		       adev->gfx.config.gb_addr_config & 0x70);

		WREG32(mmSDMA0_SEM_WAIT_FAIL_TIMER_CNTL + sdma_offsets[i], 0);

		/* Set ring buffer size in dwords */
		rb_bufsz = order_base_2(ring->ring_size / 4);
		rb_cntl = RREG32(mmSDMA0_GFX_RB_CNTL + sdma_offsets[i]);
		rb_cntl = REG_SET_FIELD(rb_cntl, SDMA0_GFX_RB_CNTL, RB_SIZE, rb_bufsz);
#ifdef __BIG_ENDIAN
		rb_cntl = REG_SET_FIELD(rb_cntl, SDMA0_GFX_RB_CNTL, RB_SWAP_ENABLE, 1);
		rb_cntl = REG_SET_FIELD(rb_cntl, SDMA0_GFX_RB_CNTL,
					RPTR_WRITEBACK_SWAP_ENABLE, 1);
#endif
		WREG32(mmSDMA0_GFX_RB_CNTL + sdma_offsets[i], rb_cntl);

		/* Initialize the ring buffer's read and write pointers */
		ring->wptr = 0;
		WREG32(mmSDMA0_GFX_RB_RPTR + sdma_offsets[i], 0);
		sdma_v3_0_ring_set_wptr(ring);
		WREG32(mmSDMA0_GFX_IB_RPTR + sdma_offsets[i], 0);
		WREG32(mmSDMA0_GFX_IB_OFFSET + sdma_offsets[i], 0);

		/* set the wb address whether it's enabled or not */
		WREG32(mmSDMA0_GFX_RB_RPTR_ADDR_HI + sdma_offsets[i],
		       upper_32_bits(adev->wb.gpu_addr + wb_offset) & 0xFFFFFFFF);
		WREG32(mmSDMA0_GFX_RB_RPTR_ADDR_LO + sdma_offsets[i],
		       lower_32_bits(adev->wb.gpu_addr + wb_offset) & 0xFFFFFFFC);

		rb_cntl = REG_SET_FIELD(rb_cntl, SDMA0_GFX_RB_CNTL, RPTR_WRITEBACK_ENABLE, 1);

		WREG32(mmSDMA0_GFX_RB_BASE + sdma_offsets[i], ring->gpu_addr >> 8);
		WREG32(mmSDMA0_GFX_RB_BASE_HI + sdma_offsets[i], ring->gpu_addr >> 40);

		doorbell = RREG32(mmSDMA0_GFX_DOORBELL + sdma_offsets[i]);

		if (ring->use_doorbell) {
			doorbell = REG_SET_FIELD(doorbell, SDMA0_GFX_DOORBELL,
						 OFFSET, ring->doorbell_index);
			doorbell = REG_SET_FIELD(doorbell, SDMA0_GFX_DOORBELL, ENABLE, 1);
		} else {
			doorbell = REG_SET_FIELD(doorbell, SDMA0_GFX_DOORBELL, ENABLE, 0);
		}
		WREG32(mmSDMA0_GFX_DOORBELL + sdma_offsets[i], doorbell);

		/* setup the wptr shadow polling */
		wptr_gpu_addr = adev->wb.gpu_addr + (ring->wptr_offs * 4);

		WREG32(mmSDMA0_GFX_RB_WPTR_POLL_ADDR_LO + sdma_offsets[i],
		       lower_32_bits(wptr_gpu_addr));
		WREG32(mmSDMA0_GFX_RB_WPTR_POLL_ADDR_HI + sdma_offsets[i],
		       upper_32_bits(wptr_gpu_addr));
		wptr_poll_cntl = RREG32(mmSDMA0_GFX_RB_WPTR_POLL_CNTL + sdma_offsets[i]);
		if (ring->use_pollmem)
			wptr_poll_cntl = REG_SET_FIELD(wptr_poll_cntl,
						       SDMA0_GFX_RB_WPTR_POLL_CNTL,
						       ENABLE, 1);
		else
			wptr_poll_cntl = REG_SET_FIELD(wptr_poll_cntl,
						       SDMA0_GFX_RB_WPTR_POLL_CNTL,
						       ENABLE, 0);
		WREG32(mmSDMA0_GFX_RB_WPTR_POLL_CNTL + sdma_offsets[i], wptr_poll_cntl);

		/* enable DMA RB */
		rb_cntl = REG_SET_FIELD(rb_cntl, SDMA0_GFX_RB_CNTL, RB_ENABLE, 1);
		WREG32(mmSDMA0_GFX_RB_CNTL + sdma_offsets[i], rb_cntl);

		ib_cntl = RREG32(mmSDMA0_GFX_IB_CNTL + sdma_offsets[i]);
		ib_cntl = REG_SET_FIELD(ib_cntl, SDMA0_GFX_IB_CNTL, IB_ENABLE, 1);
#ifdef __BIG_ENDIAN
		ib_cntl = REG_SET_FIELD(ib_cntl, SDMA0_GFX_IB_CNTL, IB_SWAP_ENABLE, 1);
#endif
		/* enable DMA IBs */
		WREG32(mmSDMA0_GFX_IB_CNTL + sdma_offsets[i], ib_cntl);

		ring->ready = true;
	}

	/* unhalt the MEs */
	sdma_v3_0_enable(adev, true);
	/* enable sdma ring preemption */
	sdma_v3_0_ctx_switch_enable(adev, true);

	for (i = 0; i < adev->sdma.num_instances; i++) {
		ring = &adev->sdma.instance[i].ring;
		r = amdgpu_ring_test_ring(ring);
		if (r) {
			ring->ready = false;
			return r;
		}

		if (adev->mman.buffer_funcs_ring == ring)
			amdgpu_ttm_set_active_vram_size(adev, adev->mc.real_vram_size);
	}

	return 0;
}

/**
 * sdma_v3_0_rlc_resume - setup and start the async dma engines
 *
 * @adev: amdgpu_device pointer
 *
 * Set up the compute DMA queues and enable them (VI).
 * Returns 0 for success, error for failure.
 */
static int sdma_v3_0_rlc_resume(struct amdgpu_device *adev)
{
	/* XXX todo */
	return 0;
}

/**
 * sdma_v3_0_load_microcode - load the sDMA ME ucode
 *
 * @adev: amdgpu_device pointer
 *
 * Loads the sDMA0/1 ucode.
 * Returns 0 for success, -EINVAL if the ucode is not available.
 */
static int sdma_v3_0_load_microcode(struct amdgpu_device *adev)
{
	const struct sdma_firmware_header_v1_0 *hdr;
	const __le32 *fw_data;
	u32 fw_size;
	int i, j;

	/* halt the MEs */
	sdma_v3_0_enable(adev, false);

	for (i = 0; i < adev->sdma.num_instances; i++) {
		if (!adev->sdma.instance[i].fw)
			return -EINVAL;
		hdr = (const struct sdma_firmware_header_v1_0 *)adev->sdma.instance[i].fw->data;
		amdgpu_ucode_print_sdma_hdr(&hdr->header);
		fw_size = le32_to_cpu(hdr->header.ucode_size_bytes) / 4;
		fw_data = (const __le32 *)
			(adev->sdma.instance[i].fw->data +
				le32_to_cpu(hdr->header.ucode_array_offset_bytes));
		WREG32(mmSDMA0_UCODE_ADDR + sdma_offsets[i], 0);
		for (j = 0; j < fw_size; j++)
			WREG32(mmSDMA0_UCODE_DATA + sdma_offsets[i], le32_to_cpup(fw_data++));
		WREG32(mmSDMA0_UCODE_ADDR + sdma_offsets[i], adev->sdma.instance[i].fw_version);
	}

	return 0;
}

/**
 * sdma_v3_0_start - setup and start the async dma engines
 *
 * @adev: amdgpu_device pointer
 *
 * Set up the DMA engines and enable them (VI).
 * Returns 0 for success, error for failure.
 */
static int sdma_v3_0_start(struct amdgpu_device *adev)
{
	int r;

	if (adev->firmware.load_type == AMDGPU_FW_LOAD_DIRECT) {
		r = sdma_v3_0_load_microcode(adev);
		if (r)
			return r;
	}

	/* disable sdma engine before programing it */
	sdma_v3_0_ctx_switch_enable(adev, false);
	sdma_v3_0_enable(adev, false);

	/* start the gfx rings and rlc compute queues */
	r = sdma_v3_0_gfx_resume(adev);
	if (r)
		return r;
	r = sdma_v3_0_rlc_resume(adev);
	if (r)
		return r;

	return 0;
}

/**
 * sdma_v3_0_ring_test_ring - simple async dma engine test
 *
 * @ring: amdgpu_ring structure holding ring information
 *
 * Test the DMA engine by writing using it to write an
 * value to memory. (VI).
 * Returns 0 for success, error for failure.
 */
static int sdma_v3_0_ring_test_ring(struct amdgpu_ring *ring)
{
	struct amdgpu_device *adev = ring->adev;
	unsigned i;
	unsigned index;
	int r;
	u32 tmp;
	u64 gpu_addr;

	r = amdgpu_device_wb_get(adev, &index);
	if (r) {
		dev_err(adev->dev, "(%d) failed to allocate wb slot\n", r);
		return r;
	}

	gpu_addr = adev->wb.gpu_addr + (index * 4);
	tmp = 0xCAFEDEAD;
	adev->wb.wb[index] = cpu_to_le32(tmp);

	r = amdgpu_ring_alloc(ring, 5);
	if (r) {
		DRM_ERROR("amdgpu: dma failed to lock ring %d (%d).\n", ring->idx, r);
		amdgpu_device_wb_free(adev, index);
		return r;
	}

	amdgpu_ring_write(ring, SDMA_PKT_HEADER_OP(SDMA_OP_WRITE) |
			  SDMA_PKT_HEADER_SUB_OP(SDMA_SUBOP_WRITE_LINEAR));
	amdgpu_ring_write(ring, lower_32_bits(gpu_addr));
	amdgpu_ring_write(ring, upper_32_bits(gpu_addr));
	amdgpu_ring_write(ring, SDMA_PKT_WRITE_UNTILED_DW_3_COUNT(1));
	amdgpu_ring_write(ring, 0xDEADBEEF);
	amdgpu_ring_commit(ring);

	for (i = 0; i < adev->usec_timeout; i++) {
		tmp = le32_to_cpu(adev->wb.wb[index]);
		if (tmp == 0xDEADBEEF)
			break;
		DRM_UDELAY(1);
	}

	if (i < adev->usec_timeout) {
		DRM_DEBUG("ring test on %d succeeded in %d usecs\n", ring->idx, i);
	} else {
		DRM_ERROR("amdgpu: ring %d test failed (0x%08X)\n",
			  ring->idx, tmp);
		r = -EINVAL;
	}
	amdgpu_device_wb_free(adev, index);

	return r;
}

/**
 * sdma_v3_0_ring_test_ib - test an IB on the DMA engine
 *
 * @ring: amdgpu_ring structure holding ring information
 *
 * Test a simple IB in the DMA ring (VI).
 * Returns 0 on success, error on failure.
 */
static int sdma_v3_0_ring_test_ib(struct amdgpu_ring *ring, long timeout)
{
	struct amdgpu_device *adev = ring->adev;
	struct amdgpu_ib ib;
	struct dma_fence *f = NULL;
	unsigned index;
	u32 tmp = 0;
	u64 gpu_addr;
	long r;

	r = amdgpu_device_wb_get(adev, &index);
	if (r) {
		dev_err(adev->dev, "(%ld) failed to allocate wb slot\n", r);
		return r;
	}

	gpu_addr = adev->wb.gpu_addr + (index * 4);
	tmp = 0xCAFEDEAD;
	adev->wb.wb[index] = cpu_to_le32(tmp);
	memset(&ib, 0, sizeof(ib));
	r = amdgpu_ib_get(adev, NULL, 256, &ib);
	if (r) {
		DRM_ERROR("amdgpu: failed to get ib (%ld).\n", r);
		goto err0;
	}

	ib.ptr[0] = SDMA_PKT_HEADER_OP(SDMA_OP_WRITE) |
		SDMA_PKT_HEADER_SUB_OP(SDMA_SUBOP_WRITE_LINEAR);
	ib.ptr[1] = lower_32_bits(gpu_addr);
	ib.ptr[2] = upper_32_bits(gpu_addr);
	ib.ptr[3] = SDMA_PKT_WRITE_UNTILED_DW_3_COUNT(1);
	ib.ptr[4] = 0xDEADBEEF;
	ib.ptr[5] = SDMA_PKT_NOP_HEADER_OP(SDMA_OP_NOP);
	ib.ptr[6] = SDMA_PKT_NOP_HEADER_OP(SDMA_OP_NOP);
	ib.ptr[7] = SDMA_PKT_NOP_HEADER_OP(SDMA_OP_NOP);
	ib.length_dw = 8;

	r = amdgpu_ib_schedule(ring, 1, &ib, NULL, &f);
	if (r)
		goto err1;

	r = dma_fence_wait_timeout(f, false, timeout);
	if (r == 0) {
		DRM_ERROR("amdgpu: IB test timed out\n");
		r = -ETIMEDOUT;
		goto err1;
	} else if (r < 0) {
		DRM_ERROR("amdgpu: fence wait failed (%ld).\n", r);
		goto err1;
	}
	tmp = le32_to_cpu(adev->wb.wb[index]);
	if (tmp == 0xDEADBEEF) {
		DRM_DEBUG("ib test on ring %d succeeded\n", ring->idx);
		r = 0;
	} else {
		DRM_ERROR("amdgpu: ib test failed (0x%08X)\n", tmp);
		r = -EINVAL;
	}
err1:
	amdgpu_ib_free(adev, &ib, NULL);
	dma_fence_put(f);
err0:
	amdgpu_device_wb_free(adev, index);
	return r;
}

/**
 * sdma_v3_0_vm_copy_pte - update PTEs by copying them from the GART
 *
 * @ib: indirect buffer to fill with commands
 * @pe: addr of the page entry
 * @src: src addr to copy from
 * @count: number of page entries to update
 *
 * Update PTEs by copying them from the GART using sDMA (CIK).
 */
static void sdma_v3_0_vm_copy_pte(struct amdgpu_ib *ib,
				  uint64_t pe, uint64_t src,
				  unsigned count)
{
	unsigned bytes = count * 8;

	ib->ptr[ib->length_dw++] = SDMA_PKT_HEADER_OP(SDMA_OP_COPY) |
		SDMA_PKT_HEADER_SUB_OP(SDMA_SUBOP_COPY_LINEAR);
	ib->ptr[ib->length_dw++] = bytes;
	ib->ptr[ib->length_dw++] = 0; /* src/dst endian swap */
	ib->ptr[ib->length_dw++] = lower_32_bits(src);
	ib->ptr[ib->length_dw++] = upper_32_bits(src);
	ib->ptr[ib->length_dw++] = lower_32_bits(pe);
	ib->ptr[ib->length_dw++] = upper_32_bits(pe);
}

/**
 * sdma_v3_0_vm_write_pte - update PTEs by writing them manually
 *
 * @ib: indirect buffer to fill with commands
 * @pe: addr of the page entry
 * @value: dst addr to write into pe
 * @count: number of page entries to update
 * @incr: increase next addr by incr bytes
 *
 * Update PTEs by writing them manually using sDMA (CIK).
 */
static void sdma_v3_0_vm_write_pte(struct amdgpu_ib *ib, uint64_t pe,
				   uint64_t value, unsigned count,
				   uint32_t incr)
{
	unsigned ndw = count * 2;

	ib->ptr[ib->length_dw++] = SDMA_PKT_HEADER_OP(SDMA_OP_WRITE) |
		SDMA_PKT_HEADER_SUB_OP(SDMA_SUBOP_WRITE_LINEAR);
	ib->ptr[ib->length_dw++] = lower_32_bits(pe);
	ib->ptr[ib->length_dw++] = upper_32_bits(pe);
	ib->ptr[ib->length_dw++] = ndw;
	for (; ndw > 0; ndw -= 2) {
		ib->ptr[ib->length_dw++] = lower_32_bits(value);
		ib->ptr[ib->length_dw++] = upper_32_bits(value);
		value += incr;
	}
}

/**
 * sdma_v3_0_vm_set_pte_pde - update the page tables using sDMA
 *
 * @ib: indirect buffer to fill with commands
 * @pe: addr of the page entry
 * @addr: dst addr to write into pe
 * @count: number of page entries to update
 * @incr: increase next addr by incr bytes
 * @flags: access flags
 *
 * Update the page tables using sDMA (CIK).
 */
static void sdma_v3_0_vm_set_pte_pde(struct amdgpu_ib *ib, uint64_t pe,
				     uint64_t addr, unsigned count,
				     uint32_t incr, uint64_t flags)
{
	/* for physically contiguous pages (vram) */
	ib->ptr[ib->length_dw++] = SDMA_PKT_HEADER_OP(SDMA_OP_GEN_PTEPDE);
	ib->ptr[ib->length_dw++] = lower_32_bits(pe); /* dst addr */
	ib->ptr[ib->length_dw++] = upper_32_bits(pe);
	ib->ptr[ib->length_dw++] = lower_32_bits(flags); /* mask */
	ib->ptr[ib->length_dw++] = upper_32_bits(flags);
	ib->ptr[ib->length_dw++] = lower_32_bits(addr); /* value */
	ib->ptr[ib->length_dw++] = upper_32_bits(addr);
	ib->ptr[ib->length_dw++] = incr; /* increment size */
	ib->ptr[ib->length_dw++] = 0;
	ib->ptr[ib->length_dw++] = count; /* number of entries */
}

/**
 * sdma_v3_0_ring_pad_ib - pad the IB to the required number of dw
 *
 * @ib: indirect buffer to fill with padding
 *
 */
static void sdma_v3_0_ring_pad_ib(struct amdgpu_ring *ring, struct amdgpu_ib *ib)
{
	struct amdgpu_sdma_instance *sdma = amdgpu_get_sdma_instance(ring);
	u32 pad_count;
	int i;

	pad_count = (8 - (ib->length_dw & 0x7)) % 8;
	for (i = 0; i < pad_count; i++)
		if (sdma && sdma->burst_nop && (i == 0))
			ib->ptr[ib->length_dw++] =
				SDMA_PKT_HEADER_OP(SDMA_OP_NOP) |
				SDMA_PKT_NOP_HEADER_COUNT(pad_count - 1);
		else
			ib->ptr[ib->length_dw++] =
				SDMA_PKT_HEADER_OP(SDMA_OP_NOP);
}

/**
 * sdma_v3_0_ring_emit_pipeline_sync - sync the pipeline
 *
 * @ring: amdgpu_ring pointer
 *
 * Make sure all previous operations are completed (CIK).
 */
static void sdma_v3_0_ring_emit_pipeline_sync(struct amdgpu_ring *ring)
{
	uint32_t seq = ring->fence_drv.sync_seq;
	uint64_t addr = ring->fence_drv.gpu_addr;

	/* wait for idle */
	amdgpu_ring_write(ring, SDMA_PKT_HEADER_OP(SDMA_OP_POLL_REGMEM) |
			  SDMA_PKT_POLL_REGMEM_HEADER_HDP_FLUSH(0) |
			  SDMA_PKT_POLL_REGMEM_HEADER_FUNC(3) | /* equal */
			  SDMA_PKT_POLL_REGMEM_HEADER_MEM_POLL(1));
	amdgpu_ring_write(ring, addr & 0xfffffffc);
	amdgpu_ring_write(ring, upper_32_bits(addr) & 0xffffffff);
	amdgpu_ring_write(ring, seq); /* reference */
	amdgpu_ring_write(ring, 0xfffffff); /* mask */
	amdgpu_ring_write(ring, SDMA_PKT_POLL_REGMEM_DW5_RETRY_COUNT(0xfff) |
			  SDMA_PKT_POLL_REGMEM_DW5_INTERVAL(4)); /* retry count, poll interval */
}

/**
 * sdma_v3_0_ring_emit_vm_flush - cik vm flush using sDMA
 *
 * @ring: amdgpu_ring pointer
 * @vm: amdgpu_vm pointer
 *
 * Update the page table base and flush the VM TLB
 * using sDMA (VI).
 */
static void sdma_v3_0_ring_emit_vm_flush(struct amdgpu_ring *ring,
					 unsigned vmid, uint64_t pd_addr)
{
	amdgpu_ring_write(ring, SDMA_PKT_HEADER_OP(SDMA_OP_SRBM_WRITE) |
			  SDMA_PKT_SRBM_WRITE_HEADER_BYTE_EN(0xf));
	if (vmid < 8) {
		amdgpu_ring_write(ring, (mmVM_CONTEXT0_PAGE_TABLE_BASE_ADDR + vmid));
	} else {
		amdgpu_ring_write(ring, (mmVM_CONTEXT8_PAGE_TABLE_BASE_ADDR + vmid - 8));
	}
	amdgpu_ring_write(ring, pd_addr >> 12);

	/* flush TLB */
	amdgpu_ring_write(ring, SDMA_PKT_HEADER_OP(SDMA_OP_SRBM_WRITE) |
			  SDMA_PKT_SRBM_WRITE_HEADER_BYTE_EN(0xf));
	amdgpu_ring_write(ring, mmVM_INVALIDATE_REQUEST);
	amdgpu_ring_write(ring, 1 << vmid);

	/* wait for flush */
	amdgpu_ring_write(ring, SDMA_PKT_HEADER_OP(SDMA_OP_POLL_REGMEM) |
			  SDMA_PKT_POLL_REGMEM_HEADER_HDP_FLUSH(0) |
			  SDMA_PKT_POLL_REGMEM_HEADER_FUNC(0)); /* always */
	amdgpu_ring_write(ring, mmVM_INVALIDATE_REQUEST << 2);
	amdgpu_ring_write(ring, 0);
	amdgpu_ring_write(ring, 0); /* reference */
	amdgpu_ring_write(ring, 0); /* mask */
	amdgpu_ring_write(ring, SDMA_PKT_POLL_REGMEM_DW5_RETRY_COUNT(0xfff) |
			  SDMA_PKT_POLL_REGMEM_DW5_INTERVAL(10)); /* retry count, poll interval */
}

static int sdma_v3_0_early_init(void *handle)
{
	struct amdgpu_device *adev = (struct amdgpu_device *)handle;

	switch (adev->asic_type) {
	case CHIP_STONEY:
		adev->sdma.num_instances = 1;
		break;
	default:
		adev->sdma.num_instances = SDMA_MAX_INSTANCE;
		break;
	}

	sdma_v3_0_set_ring_funcs(adev);
	sdma_v3_0_set_buffer_funcs(adev);
	sdma_v3_0_set_vm_pte_funcs(adev);
	sdma_v3_0_set_irq_funcs(adev);

	return 0;
}

static int sdma_v3_0_sw_init(void *handle)
{
	struct amdgpu_ring *ring;
	int r, i;
	struct amdgpu_device *adev = (struct amdgpu_device *)handle;

	/* SDMA trap event */
	r = amdgpu_irq_add_id(adev, AMDGPU_IH_CLIENTID_LEGACY, 224,
			      &adev->sdma.trap_irq);
	if (r)
		return r;

	/* SDMA Privileged inst */
	r = amdgpu_irq_add_id(adev, AMDGPU_IH_CLIENTID_LEGACY, 241,
			      &adev->sdma.illegal_inst_irq);
	if (r)
		return r;

	/* SDMA Privileged inst */
	r = amdgpu_irq_add_id(adev, AMDGPU_IH_CLIENTID_LEGACY, 247,
			      &adev->sdma.illegal_inst_irq);
	if (r)
		return r;

	r = sdma_v3_0_init_microcode(adev);
	if (r) {
		DRM_ERROR("Failed to load sdma firmware!\n");
		return r;
	}

	for (i = 0; i < adev->sdma.num_instances; i++) {
		ring = &adev->sdma.instance[i].ring;
		ring->ring_obj = NULL;
		if (!amdgpu_sriov_vf(adev)) {
			ring->use_doorbell = true;
			ring->doorbell_index = (i == 0) ?
				AMDGPU_DOORBELL_sDMA_ENGINE0 : AMDGPU_DOORBELL_sDMA_ENGINE1;
		} else {
			ring->use_pollmem = true;
		}

		sprintf(ring->name, "sdma%d", i);
		r = amdgpu_ring_init(adev, ring, 1024,
				     &adev->sdma.trap_irq,
				     (i == 0) ?
				     AMDGPU_SDMA_IRQ_TRAP0 :
				     AMDGPU_SDMA_IRQ_TRAP1);
		if (r)
			return r;
	}

	return r;
}

static int sdma_v3_0_sw_fini(void *handle)
{
	struct amdgpu_device *adev = (struct amdgpu_device *)handle;
	int i;

	for (i = 0; i < adev->sdma.num_instances; i++)
		amdgpu_ring_fini(&adev->sdma.instance[i].ring);

	sdma_v3_0_free_microcode(adev);
	return 0;
}

static int sdma_v3_0_hw_init(void *handle)
{
	int r;
	struct amdgpu_device *adev = (struct amdgpu_device *)handle;

	sdma_v3_0_init_golden_registers(adev);

	r = sdma_v3_0_start(adev);
	if (r)
		return r;

	return r;
}

static int sdma_v3_0_hw_fini(void *handle)
{
	struct amdgpu_device *adev = (struct amdgpu_device *)handle;

	sdma_v3_0_ctx_switch_enable(adev, false);
	sdma_v3_0_enable(adev, false);

	return 0;
}

static int sdma_v3_0_suspend(void *handle)
{
	struct amdgpu_device *adev = (struct amdgpu_device *)handle;

	return sdma_v3_0_hw_fini(adev);
}

static int sdma_v3_0_resume(void *handle)
{
	struct amdgpu_device *adev = (struct amdgpu_device *)handle;

	return sdma_v3_0_hw_init(adev);
}

static bool sdma_v3_0_is_idle(void *handle)
{
	struct amdgpu_device *adev = (struct amdgpu_device *)handle;
	u32 tmp = RREG32(mmSRBM_STATUS2);

	if (tmp & (SRBM_STATUS2__SDMA_BUSY_MASK |
		   SRBM_STATUS2__SDMA1_BUSY_MASK))
	    return false;

	return true;
}

static int sdma_v3_0_wait_for_idle(void *handle)
{
	unsigned i;
	u32 tmp;
	struct amdgpu_device *adev = (struct amdgpu_device *)handle;

	for (i = 0; i < adev->usec_timeout; i++) {
		tmp = RREG32(mmSRBM_STATUS2) & (SRBM_STATUS2__SDMA_BUSY_MASK |
				SRBM_STATUS2__SDMA1_BUSY_MASK);

		if (!tmp)
			return 0;
		udelay(1);
	}
	return -ETIMEDOUT;
}

static bool sdma_v3_0_check_soft_reset(void *handle)
{
	struct amdgpu_device *adev = (struct amdgpu_device *)handle;
	u32 srbm_soft_reset = 0;
	u32 tmp = RREG32(mmSRBM_STATUS2);

	if ((tmp & SRBM_STATUS2__SDMA_BUSY_MASK) ||
	    (tmp & SRBM_STATUS2__SDMA1_BUSY_MASK)) {
		srbm_soft_reset |= SRBM_SOFT_RESET__SOFT_RESET_SDMA_MASK;
		srbm_soft_reset |= SRBM_SOFT_RESET__SOFT_RESET_SDMA1_MASK;
	}

	if (srbm_soft_reset) {
		adev->sdma.srbm_soft_reset = srbm_soft_reset;
		return true;
	} else {
		adev->sdma.srbm_soft_reset = 0;
		return false;
	}
}

static int sdma_v3_0_pre_soft_reset(void *handle)
{
	struct amdgpu_device *adev = (struct amdgpu_device *)handle;
	u32 srbm_soft_reset = 0;

	if (!adev->sdma.srbm_soft_reset)
		return 0;

	srbm_soft_reset = adev->sdma.srbm_soft_reset;

	if (REG_GET_FIELD(srbm_soft_reset, SRBM_SOFT_RESET, SOFT_RESET_SDMA) ||
	    REG_GET_FIELD(srbm_soft_reset, SRBM_SOFT_RESET, SOFT_RESET_SDMA1)) {
		sdma_v3_0_ctx_switch_enable(adev, false);
		sdma_v3_0_enable(adev, false);
	}

	return 0;
}

static int sdma_v3_0_post_soft_reset(void *handle)
{
	struct amdgpu_device *adev = (struct amdgpu_device *)handle;
	u32 srbm_soft_reset = 0;

	if (!adev->sdma.srbm_soft_reset)
		return 0;

	srbm_soft_reset = adev->sdma.srbm_soft_reset;

	if (REG_GET_FIELD(srbm_soft_reset, SRBM_SOFT_RESET, SOFT_RESET_SDMA) ||
	    REG_GET_FIELD(srbm_soft_reset, SRBM_SOFT_RESET, SOFT_RESET_SDMA1)) {
		sdma_v3_0_gfx_resume(adev);
		sdma_v3_0_rlc_resume(adev);
	}

	return 0;
}

static int sdma_v3_0_soft_reset(void *handle)
{
	struct amdgpu_device *adev = (struct amdgpu_device *)handle;
	u32 srbm_soft_reset = 0;
	u32 tmp;

	if (!adev->sdma.srbm_soft_reset)
		return 0;

	srbm_soft_reset = adev->sdma.srbm_soft_reset;

	if (srbm_soft_reset) {
		tmp = RREG32(mmSRBM_SOFT_RESET);
		tmp |= srbm_soft_reset;
		dev_info(adev->dev, "SRBM_SOFT_RESET=0x%08X\n", tmp);
		WREG32(mmSRBM_SOFT_RESET, tmp);
		tmp = RREG32(mmSRBM_SOFT_RESET);

		udelay(50);

		tmp &= ~srbm_soft_reset;
		WREG32(mmSRBM_SOFT_RESET, tmp);
		tmp = RREG32(mmSRBM_SOFT_RESET);

		/* Wait a little for things to settle down */
		udelay(50);
	}

	return 0;
}

static int sdma_v3_0_set_trap_irq_state(struct amdgpu_device *adev,
					struct amdgpu_irq_src *source,
					unsigned type,
					enum amdgpu_interrupt_state state)
{
	u32 sdma_cntl;

	switch (type) {
	case AMDGPU_SDMA_IRQ_TRAP0:
		switch (state) {
		case AMDGPU_IRQ_STATE_DISABLE:
			sdma_cntl = RREG32(mmSDMA0_CNTL + SDMA0_REGISTER_OFFSET);
			sdma_cntl = REG_SET_FIELD(sdma_cntl, SDMA0_CNTL, TRAP_ENABLE, 0);
			WREG32(mmSDMA0_CNTL + SDMA0_REGISTER_OFFSET, sdma_cntl);
			break;
		case AMDGPU_IRQ_STATE_ENABLE:
			sdma_cntl = RREG32(mmSDMA0_CNTL + SDMA0_REGISTER_OFFSET);
			sdma_cntl = REG_SET_FIELD(sdma_cntl, SDMA0_CNTL, TRAP_ENABLE, 1);
			WREG32(mmSDMA0_CNTL + SDMA0_REGISTER_OFFSET, sdma_cntl);
			break;
		default:
			break;
		}
		break;
	case AMDGPU_SDMA_IRQ_TRAP1:
		switch (state) {
		case AMDGPU_IRQ_STATE_DISABLE:
			sdma_cntl = RREG32(mmSDMA0_CNTL + SDMA1_REGISTER_OFFSET);
			sdma_cntl = REG_SET_FIELD(sdma_cntl, SDMA0_CNTL, TRAP_ENABLE, 0);
			WREG32(mmSDMA0_CNTL + SDMA1_REGISTER_OFFSET, sdma_cntl);
			break;
		case AMDGPU_IRQ_STATE_ENABLE:
			sdma_cntl = RREG32(mmSDMA0_CNTL + SDMA1_REGISTER_OFFSET);
			sdma_cntl = REG_SET_FIELD(sdma_cntl, SDMA0_CNTL, TRAP_ENABLE, 1);
			WREG32(mmSDMA0_CNTL + SDMA1_REGISTER_OFFSET, sdma_cntl);
			break;
		default:
			break;
		}
		break;
	default:
		break;
	}
	return 0;
}

static int sdma_v3_0_process_trap_irq(struct amdgpu_device *adev,
				      struct amdgpu_irq_src *source,
				      struct amdgpu_iv_entry *entry)
{
	u8 instance_id, queue_id;

	instance_id = (entry->ring_id & 0x3) >> 0;
	queue_id = (entry->ring_id & 0xc) >> 2;
	DRM_DEBUG("IH: SDMA trap\n");
	switch (instance_id) {
	case 0:
		switch (queue_id) {
		case 0:
			amdgpu_fence_process(&adev->sdma.instance[0].ring);
			break;
		case 1:
			/* XXX compute */
			break;
		case 2:
			/* XXX compute */
			break;
		}
		break;
	case 1:
		switch (queue_id) {
		case 0:
			amdgpu_fence_process(&adev->sdma.instance[1].ring);
			break;
		case 1:
			/* XXX compute */
			break;
		case 2:
			/* XXX compute */
			break;
		}
		break;
	}
	return 0;
}

static int sdma_v3_0_process_illegal_inst_irq(struct amdgpu_device *adev,
					      struct amdgpu_irq_src *source,
					      struct amdgpu_iv_entry *entry)
{
	DRM_ERROR("Illegal instruction in SDMA command stream\n");
	schedule_work(&adev->reset_work);
	return 0;
}

static void sdma_v3_0_update_sdma_medium_grain_clock_gating(
		struct amdgpu_device *adev,
		bool enable)
{
	uint32_t temp, data;
	int i;

	if (enable && (adev->cg_flags & AMD_CG_SUPPORT_SDMA_MGCG)) {
		for (i = 0; i < adev->sdma.num_instances; i++) {
			temp = data = RREG32(mmSDMA0_CLK_CTRL + sdma_offsets[i]);
			data &= ~(SDMA0_CLK_CTRL__SOFT_OVERRIDE7_MASK |
				  SDMA0_CLK_CTRL__SOFT_OVERRIDE6_MASK |
				  SDMA0_CLK_CTRL__SOFT_OVERRIDE5_MASK |
				  SDMA0_CLK_CTRL__SOFT_OVERRIDE4_MASK |
				  SDMA0_CLK_CTRL__SOFT_OVERRIDE3_MASK |
				  SDMA0_CLK_CTRL__SOFT_OVERRIDE2_MASK |
				  SDMA0_CLK_CTRL__SOFT_OVERRIDE1_MASK |
				  SDMA0_CLK_CTRL__SOFT_OVERRIDE0_MASK);
			if (data != temp)
				WREG32(mmSDMA0_CLK_CTRL + sdma_offsets[i], data);
		}
	} else {
		for (i = 0; i < adev->sdma.num_instances; i++) {
			temp = data = RREG32(mmSDMA0_CLK_CTRL + sdma_offsets[i]);
			data |= SDMA0_CLK_CTRL__SOFT_OVERRIDE7_MASK |
				SDMA0_CLK_CTRL__SOFT_OVERRIDE6_MASK |
				SDMA0_CLK_CTRL__SOFT_OVERRIDE5_MASK |
				SDMA0_CLK_CTRL__SOFT_OVERRIDE4_MASK |
				SDMA0_CLK_CTRL__SOFT_OVERRIDE3_MASK |
				SDMA0_CLK_CTRL__SOFT_OVERRIDE2_MASK |
				SDMA0_CLK_CTRL__SOFT_OVERRIDE1_MASK |
				SDMA0_CLK_CTRL__SOFT_OVERRIDE0_MASK;

			if (data != temp)
				WREG32(mmSDMA0_CLK_CTRL + sdma_offsets[i], data);
		}
	}
}

static void sdma_v3_0_update_sdma_medium_grain_light_sleep(
		struct amdgpu_device *adev,
		bool enable)
{
	uint32_t temp, data;
	int i;

	if (enable && (adev->cg_flags & AMD_CG_SUPPORT_SDMA_LS)) {
		for (i = 0; i < adev->sdma.num_instances; i++) {
			temp = data = RREG32(mmSDMA0_POWER_CNTL + sdma_offsets[i]);
			data |= SDMA0_POWER_CNTL__MEM_POWER_OVERRIDE_MASK;

			if (temp != data)
				WREG32(mmSDMA0_POWER_CNTL + sdma_offsets[i], data);
		}
	} else {
		for (i = 0; i < adev->sdma.num_instances; i++) {
			temp = data = RREG32(mmSDMA0_POWER_CNTL + sdma_offsets[i]);
			data &= ~SDMA0_POWER_CNTL__MEM_POWER_OVERRIDE_MASK;

			if (temp != data)
				WREG32(mmSDMA0_POWER_CNTL + sdma_offsets[i], data);
		}
	}
}

static int sdma_v3_0_set_clockgating_state(void *handle,
					  enum amd_clockgating_state state)
{
	struct amdgpu_device *adev = (struct amdgpu_device *)handle;

	if (amdgpu_sriov_vf(adev))
		return 0;

	switch (adev->asic_type) {
	case CHIP_FIJI:
	case CHIP_CARRIZO:
	case CHIP_STONEY:
		sdma_v3_0_update_sdma_medium_grain_clock_gating(adev,
				state == AMD_CG_STATE_GATE);
		sdma_v3_0_update_sdma_medium_grain_light_sleep(adev,
				state == AMD_CG_STATE_GATE);
		break;
	default:
		break;
	}
	return 0;
}

static int sdma_v3_0_set_powergating_state(void *handle,
					  enum amd_powergating_state state)
{
	return 0;
}

static void sdma_v3_0_get_clockgating_state(void *handle, u32 *flags)
{
	struct amdgpu_device *adev = (struct amdgpu_device *)handle;
	int data;

	if (amdgpu_sriov_vf(adev))
		*flags = 0;

	/* AMD_CG_SUPPORT_SDMA_MGCG */
	data = RREG32(mmSDMA0_CLK_CTRL + sdma_offsets[0]);
	if (!(data & SDMA0_CLK_CTRL__SOFT_OVERRIDE0_MASK))
		*flags |= AMD_CG_SUPPORT_SDMA_MGCG;

	/* AMD_CG_SUPPORT_SDMA_LS */
	data = RREG32(mmSDMA0_POWER_CNTL + sdma_offsets[0]);
	if (data & SDMA0_POWER_CNTL__MEM_POWER_OVERRIDE_MASK)
		*flags |= AMD_CG_SUPPORT_SDMA_LS;
}

static const struct amd_ip_funcs sdma_v3_0_ip_funcs = {
	.name = "sdma_v3_0",
	.early_init = sdma_v3_0_early_init,
	.late_init = NULL,
	.sw_init = sdma_v3_0_sw_init,
	.sw_fini = sdma_v3_0_sw_fini,
	.hw_init = sdma_v3_0_hw_init,
	.hw_fini = sdma_v3_0_hw_fini,
	.suspend = sdma_v3_0_suspend,
	.resume = sdma_v3_0_resume,
	.is_idle = sdma_v3_0_is_idle,
	.wait_for_idle = sdma_v3_0_wait_for_idle,
	.check_soft_reset = sdma_v3_0_check_soft_reset,
	.pre_soft_reset = sdma_v3_0_pre_soft_reset,
	.post_soft_reset = sdma_v3_0_post_soft_reset,
	.soft_reset = sdma_v3_0_soft_reset,
	.set_clockgating_state = sdma_v3_0_set_clockgating_state,
	.set_powergating_state = sdma_v3_0_set_powergating_state,
	.get_clockgating_state = sdma_v3_0_get_clockgating_state,
};

static const struct amdgpu_ring_funcs sdma_v3_0_ring_funcs = {
	.type = AMDGPU_RING_TYPE_SDMA,
	.align_mask = 0xf,
	.nop = SDMA_PKT_NOP_HEADER_OP(SDMA_OP_NOP),
	.support_64bit_ptrs = false,
	.get_rptr = sdma_v3_0_ring_get_rptr,
	.get_wptr = sdma_v3_0_ring_get_wptr,
	.set_wptr = sdma_v3_0_ring_set_wptr,
	.emit_frame_size =
		6 + /* sdma_v3_0_ring_emit_hdp_flush */
		3 + /* sdma_v3_0_ring_emit_hdp_invalidate */
		6 + /* sdma_v3_0_ring_emit_pipeline_sync */
		12 + /* sdma_v3_0_ring_emit_vm_flush */
		10 + 10 + 10, /* sdma_v3_0_ring_emit_fence x3 for user fence, vm fence */
	.emit_ib_size = 7 + 6, /* sdma_v3_0_ring_emit_ib */
	.emit_ib = sdma_v3_0_ring_emit_ib,
	.emit_fence = sdma_v3_0_ring_emit_fence,
	.emit_pipeline_sync = sdma_v3_0_ring_emit_pipeline_sync,
	.emit_vm_flush = sdma_v3_0_ring_emit_vm_flush,
	.emit_hdp_flush = sdma_v3_0_ring_emit_hdp_flush,
	.emit_hdp_invalidate = sdma_v3_0_ring_emit_hdp_invalidate,
	.test_ring = sdma_v3_0_ring_test_ring,
	.test_ib = sdma_v3_0_ring_test_ib,
	.insert_nop = sdma_v3_0_ring_insert_nop,
	.pad_ib = sdma_v3_0_ring_pad_ib,
};

static void sdma_v3_0_set_ring_funcs(struct amdgpu_device *adev)
{
	int i;

	for (i = 0; i < adev->sdma.num_instances; i++)
		adev->sdma.instance[i].ring.funcs = &sdma_v3_0_ring_funcs;
}

static const struct amdgpu_irq_src_funcs sdma_v3_0_trap_irq_funcs = {
	.set = sdma_v3_0_set_trap_irq_state,
	.process = sdma_v3_0_process_trap_irq,
};

static const struct amdgpu_irq_src_funcs sdma_v3_0_illegal_inst_irq_funcs = {
	.process = sdma_v3_0_process_illegal_inst_irq,
};

static void sdma_v3_0_set_irq_funcs(struct amdgpu_device *adev)
{
	adev->sdma.trap_irq.num_types = AMDGPU_SDMA_IRQ_LAST;
	adev->sdma.trap_irq.funcs = &sdma_v3_0_trap_irq_funcs;
	adev->sdma.illegal_inst_irq.funcs = &sdma_v3_0_illegal_inst_irq_funcs;
}

/**
 * sdma_v3_0_emit_copy_buffer - copy buffer using the sDMA engine
 *
 * @ring: amdgpu_ring structure holding ring information
 * @src_offset: src GPU address
 * @dst_offset: dst GPU address
 * @byte_count: number of bytes to xfer
 *
 * Copy GPU buffers using the DMA engine (VI).
 * Used by the amdgpu ttm implementation to move pages if
 * registered as the asic copy callback.
 */
static void sdma_v3_0_emit_copy_buffer(struct amdgpu_ib *ib,
				       uint64_t src_offset,
				       uint64_t dst_offset,
				       uint32_t byte_count)
{
	ib->ptr[ib->length_dw++] = SDMA_PKT_HEADER_OP(SDMA_OP_COPY) |
		SDMA_PKT_HEADER_SUB_OP(SDMA_SUBOP_COPY_LINEAR);
	ib->ptr[ib->length_dw++] = byte_count;
	ib->ptr[ib->length_dw++] = 0; /* src/dst endian swap */
	ib->ptr[ib->length_dw++] = lower_32_bits(src_offset);
	ib->ptr[ib->length_dw++] = upper_32_bits(src_offset);
	ib->ptr[ib->length_dw++] = lower_32_bits(dst_offset);
	ib->ptr[ib->length_dw++] = upper_32_bits(dst_offset);
}

/**
 * sdma_v3_0_emit_fill_buffer - fill buffer using the sDMA engine
 *
 * @ring: amdgpu_ring structure holding ring information
 * @src_data: value to write to buffer
 * @dst_offset: dst GPU address
 * @byte_count: number of bytes to xfer
 *
 * Fill GPU buffers using the DMA engine (VI).
 */
static void sdma_v3_0_emit_fill_buffer(struct amdgpu_ib *ib,
				       uint32_t src_data,
				       uint64_t dst_offset,
				       uint32_t byte_count)
{
	ib->ptr[ib->length_dw++] = SDMA_PKT_HEADER_OP(SDMA_OP_CONST_FILL);
	ib->ptr[ib->length_dw++] = lower_32_bits(dst_offset);
	ib->ptr[ib->length_dw++] = upper_32_bits(dst_offset);
	ib->ptr[ib->length_dw++] = src_data;
	ib->ptr[ib->length_dw++] = byte_count;
}

static const struct amdgpu_buffer_funcs sdma_v3_0_buffer_funcs = {
	.copy_max_bytes = 0x3fffe0, /* not 0x3fffff due to HW limitation */
	.copy_num_dw = 7,
	.emit_copy_buffer = sdma_v3_0_emit_copy_buffer,

	.fill_max_bytes = 0x3fffe0, /* not 0x3fffff due to HW limitation */
	.fill_num_dw = 5,
	.emit_fill_buffer = sdma_v3_0_emit_fill_buffer,
};

static void sdma_v3_0_set_buffer_funcs(struct amdgpu_device *adev)
{
	if (adev->mman.buffer_funcs == NULL) {
		adev->mman.buffer_funcs = &sdma_v3_0_buffer_funcs;
		adev->mman.buffer_funcs_ring = &adev->sdma.instance[0].ring;
	}
}

static const struct amdgpu_vm_pte_funcs sdma_v3_0_vm_pte_funcs = {
	.copy_pte_num_dw = 7,
	.copy_pte = sdma_v3_0_vm_copy_pte,

	.write_pte = sdma_v3_0_vm_write_pte,

	/* not 0x3fffff due to HW limitation */
	.set_max_nums_pte_pde = 0x3fffe0 >> 3,
	.set_pte_pde_num_dw = 10,
	.set_pte_pde = sdma_v3_0_vm_set_pte_pde,
};

static void sdma_v3_0_set_vm_pte_funcs(struct amdgpu_device *adev)
{
	unsigned i;

	if (adev->vm_manager.vm_pte_funcs == NULL) {
		adev->vm_manager.vm_pte_funcs = &sdma_v3_0_vm_pte_funcs;
		for (i = 0; i < adev->sdma.num_instances; i++)
			adev->vm_manager.vm_pte_rings[i] =
				&adev->sdma.instance[i].ring;

		adev->vm_manager.vm_pte_num_rings = adev->sdma.num_instances;
	}
}

const struct amdgpu_ip_block_version sdma_v3_0_ip_block =
{
	.type = AMD_IP_BLOCK_TYPE_SDMA,
	.major = 3,
	.minor = 0,
	.rev = 0,
	.funcs = &sdma_v3_0_ip_funcs,
};

const struct amdgpu_ip_block_version sdma_v3_1_ip_block =
{
	.type = AMD_IP_BLOCK_TYPE_SDMA,
	.major = 3,
	.minor = 1,
	.rev = 0,
	.funcs = &sdma_v3_0_ip_funcs,
};<|MERGE_RESOLUTION|>--- conflicted
+++ resolved
@@ -192,49 +192,6 @@
 {
 	switch (adev->asic_type) {
 	case CHIP_FIJI:
-<<<<<<< HEAD
-		amdgpu_program_register_sequence(adev,
-						 fiji_mgcg_cgcg_init,
-						 ARRAY_SIZE(fiji_mgcg_cgcg_init));
-		amdgpu_program_register_sequence(adev,
-						 golden_settings_fiji_a10,
-						 ARRAY_SIZE(golden_settings_fiji_a10));
-		break;
-	case CHIP_TONGA:
-		amdgpu_program_register_sequence(adev,
-						 tonga_mgcg_cgcg_init,
-						 ARRAY_SIZE(tonga_mgcg_cgcg_init));
-		amdgpu_program_register_sequence(adev,
-						 golden_settings_tonga_a11,
-						 ARRAY_SIZE(golden_settings_tonga_a11));
-		break;
-	case CHIP_POLARIS11:
-	case CHIP_POLARIS12:
-		amdgpu_program_register_sequence(adev,
-						 golden_settings_polaris11_a11,
-						 ARRAY_SIZE(golden_settings_polaris11_a11));
-		break;
-	case CHIP_POLARIS10:
-		amdgpu_program_register_sequence(adev,
-						 golden_settings_polaris10_a11,
-						 ARRAY_SIZE(golden_settings_polaris10_a11));
-		break;
-	case CHIP_CARRIZO:
-		amdgpu_program_register_sequence(adev,
-						 cz_mgcg_cgcg_init,
-						 ARRAY_SIZE(cz_mgcg_cgcg_init));
-		amdgpu_program_register_sequence(adev,
-						 cz_golden_settings_a11,
-						 ARRAY_SIZE(cz_golden_settings_a11));
-		break;
-	case CHIP_STONEY:
-		amdgpu_program_register_sequence(adev,
-						 stoney_mgcg_cgcg_init,
-						 ARRAY_SIZE(stoney_mgcg_cgcg_init));
-		amdgpu_program_register_sequence(adev,
-						 stoney_golden_settings_a11,
-						 ARRAY_SIZE(stoney_golden_settings_a11));
-=======
 		amdgpu_device_program_register_sequence(adev,
 							fiji_mgcg_cgcg_init,
 							ARRAY_SIZE(fiji_mgcg_cgcg_init));
@@ -276,7 +233,6 @@
 		amdgpu_device_program_register_sequence(adev,
 							stoney_golden_settings_a11,
 							ARRAY_SIZE(stoney_golden_settings_a11));
->>>>>>> 03f51d4e
 		break;
 	default:
 		break;
