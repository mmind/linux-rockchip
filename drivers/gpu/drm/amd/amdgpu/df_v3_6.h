--- conflicted
+++ resolved
@@ -36,24 +36,6 @@
 };
 
 /* Defined in global_features.h as FTI_PERFMON_VISIBLE */
-<<<<<<< HEAD
-#define AMDGPU_DF_MAX_COUNTERS		4
-
-/* get flags from df perfmon config */
-#define GET_EVENT(x)			(x & 0xFFUL)
-#define GET_INSTANCE(x)			((x >> 8) & 0xFFUL)
-#define GET_UNITMASK(x)			((x >> 16) & 0xFFUL)
-#define GET_INSTANCE_CONFIG(x)		(0ULL | (0x07ULL) \
-					| ((0x046ULL + x) << 8) \
-					| (0x02 << 16))
-
-/* df event conf macros */
-#define IS_DF_XGMI_0_TX(x) (GET_EVENT(x) == 0x7 \
-		&& GET_INSTANCE(x) == 0x46 && GET_UNITMASK(x) == 0x2)
-#define IS_DF_XGMI_1_TX(x) (GET_EVENT(x) == 0x7 \
-		&& GET_INSTANCE(x) == 0x47 && GET_UNITMASK(x) == 0x2)
-
-=======
 #define DF_V3_6_MAX_COUNTERS		4
 
 /* get flags from df perfmon config */
@@ -63,7 +45,6 @@
 #define DF_V3_6_PERFMON_OVERFLOW	0xFFFFFFFFFFFFULL
 
 extern const struct attribute_group *df_v3_6_attr_groups[];
->>>>>>> f1a3b43c
 extern const struct amdgpu_df_funcs df_v3_6_funcs;
 
 #endif