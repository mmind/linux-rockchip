/*
 * Copyright 2016 Advanced Micro Devices, Inc.
 *
 * Permission is hereby granted, free of charge, to any person obtaining a
 * copy of this software and associated documentation files (the "Software"),
 * to deal in the Software without restriction, including without limitation
 * the rights to use, copy, modify, merge, publish, distribute, sublicense,
 * and/or sell copies of the Software, and to permit persons to whom the
 * Software is furnished to do so, subject to the following conditions:
 *
 * The above copyright notice and this permission notice shall be included in
 * all copies or substantial portions of the Software.
 *
 * THE SOFTWARE IS PROVIDED "AS IS", WITHOUT WARRANTY OF ANY KIND, EXPRESS OR
 * IMPLIED, INCLUDING BUT NOT LIMITED TO THE WARRANTIES OF MERCHANTABILITY,
 * FITNESS FOR A PARTICULAR PURPOSE AND NONINFRINGEMENT.  IN NO EVENT SHALL
 * THE COPYRIGHT HOLDER(S) OR AUTHOR(S) BE LIABLE FOR ANY CLAIM, DAMAGES OR
 * OTHER LIABILITY, WHETHER IN AN ACTION OF CONTRACT, TORT OR OTHERWISE,
 * ARISING FROM, OUT OF OR IN CONNECTION WITH THE SOFTWARE OR THE USE OR
 * OTHER DEALINGS IN THE SOFTWARE.
 *
 * Author: Huang Rui
 *
 */
#ifndef __AMDGPU_PSP_H__
#define __AMDGPU_PSP_H__

#include "amdgpu.h"
#include "psp_gfx_if.h"
#include "ta_xgmi_if.h"
#include "ta_ras_if.h"

#define PSP_FENCE_BUFFER_SIZE	0x1000
#define PSP_CMD_BUFFER_SIZE	0x1000
#define PSP_ASD_SHARED_MEM_SIZE 0x4000
#define PSP_XGMI_SHARED_MEM_SIZE 0x4000
#define PSP_RAS_SHARED_MEM_SIZE 0x4000
#define PSP_1_MEG		0x100000
#define PSP_TMR_SIZE	0x400000

struct psp_context;
struct psp_xgmi_node_info;
struct psp_xgmi_topology_info;

enum psp_bootloader_cmd {
	PSP_BL__LOAD_SYSDRV		= 0x10000,
	PSP_BL__LOAD_SOSDRV		= 0x20000,
	PSP_BL__LOAD_KEY_DATABASE	= 0x80000,
};

enum psp_ring_type
{
	PSP_RING_TYPE__INVALID = 0,
	/*
	 * These values map to the way the PSP kernel identifies the
	 * rings.
	 */
	PSP_RING_TYPE__UM = 1, /* User mode ring (formerly called RBI) */
	PSP_RING_TYPE__KM = 2  /* Kernel mode ring (formerly called GPCOM) */
};

struct psp_ring
{
	enum psp_ring_type		ring_type;
	struct psp_gfx_rb_frame		*ring_mem;
	uint64_t			ring_mem_mc_addr;
	void				*ring_mem_handle;
	uint32_t			ring_size;
};

/* More registers may will be supported */
enum psp_reg_prog_id {
	PSP_REG_IH_RB_CNTL        = 0,  /* register IH_RB_CNTL */
	PSP_REG_IH_RB_CNTL_RING1  = 1,  /* register IH_RB_CNTL_RING1 */
	PSP_REG_IH_RB_CNTL_RING2  = 2,  /* register IH_RB_CNTL_RING2 */
	PSP_REG_LAST
};

struct psp_funcs
{
	int (*init_microcode)(struct psp_context *psp);
	int (*bootloader_load_kdb)(struct psp_context *psp);
	int (*bootloader_load_sysdrv)(struct psp_context *psp);
	int (*bootloader_load_sos)(struct psp_context *psp);
	int (*ring_init)(struct psp_context *psp, enum psp_ring_type ring_type);
	int (*ring_create)(struct psp_context *psp,
			   enum psp_ring_type ring_type);
	int (*ring_stop)(struct psp_context *psp,
			    enum psp_ring_type ring_type);
	int (*ring_destroy)(struct psp_context *psp,
			    enum psp_ring_type ring_type);
	int (*cmd_submit)(struct psp_context *psp,
			  struct amdgpu_firmware_info *ucode,
			  uint64_t cmd_buf_mc_addr, uint64_t fence_mc_addr,
			  int index);
	bool (*compare_sram_data)(struct psp_context *psp,
				  struct amdgpu_firmware_info *ucode,
				  enum AMDGPU_UCODE_ID ucode_type);
	bool (*smu_reload_quirk)(struct psp_context *psp);
	int (*mode1_reset)(struct psp_context *psp);
	int (*xgmi_get_node_id)(struct psp_context *psp, uint64_t *node_id);
	int (*xgmi_get_hive_id)(struct psp_context *psp, uint64_t *hive_id);
	int (*xgmi_get_topology_info)(struct psp_context *psp, int number_devices,
				      struct psp_xgmi_topology_info *topology);
	int (*xgmi_set_topology_info)(struct psp_context *psp, int number_devices,
				      struct psp_xgmi_topology_info *topology);
	bool (*support_vmr_ring)(struct psp_context *psp);
	int (*ras_trigger_error)(struct psp_context *psp,
			struct ta_ras_trigger_error_input *info);
	int (*ras_cure_posion)(struct psp_context *psp, uint64_t *mode_ptr);
	int (*rlc_autoload_start)(struct psp_context *psp);
};

#define AMDGPU_XGMI_MAX_CONNECTED_NODES		64
struct psp_xgmi_node_info {
	uint64_t				node_id;
	uint8_t					num_hops;
	uint8_t					is_sharing_enabled;
	enum ta_xgmi_assigned_sdma_engine	sdma_engine;
};

struct psp_xgmi_topology_info {
	uint32_t			num_nodes;
	struct psp_xgmi_node_info	nodes[AMDGPU_XGMI_MAX_CONNECTED_NODES];
};

#define AMDGPU_XGMI_MAX_CONNECTED_NODES		64
struct psp_xgmi_node_info {
	uint64_t				node_id;
	uint8_t					num_hops;
	uint8_t					is_sharing_enabled;
	enum ta_xgmi_assigned_sdma_engine	sdma_engine;
};

struct psp_xgmi_topology_info {
	uint32_t			num_nodes;
	struct psp_xgmi_node_info	nodes[AMDGPU_XGMI_MAX_CONNECTED_NODES];
};

struct psp_xgmi_context {
	uint8_t				initialized;
	uint32_t			session_id;
	struct amdgpu_bo                *xgmi_shared_bo;
	uint64_t                        xgmi_shared_mc_addr;
	void                            *xgmi_shared_buf;
	struct psp_xgmi_topology_info	top_info;
};

struct psp_ras_context {
	/*ras fw*/
	bool			ras_initialized;
	uint32_t		session_id;
	struct amdgpu_bo	*ras_shared_bo;
	uint64_t		ras_shared_mc_addr;
	void			*ras_shared_buf;
	struct amdgpu_ras	*ras;
};

struct psp_context
{
	struct amdgpu_device            *adev;
	struct psp_ring                 km_ring;
	struct psp_gfx_cmd_resp		*cmd;

	const struct psp_funcs		*funcs;

	/* firmware buffer */
	struct amdgpu_bo		*fw_pri_bo;
	uint64_t			fw_pri_mc_addr;
	void				*fw_pri_buf;

	/* sos firmware */
	const struct firmware		*sos_fw;
	uint32_t			sos_fw_version;
	uint32_t			sos_feature_version;
	uint32_t			sys_bin_size;
	uint32_t			sos_bin_size;
	uint32_t			toc_bin_size;
	uint32_t			kdb_bin_size;
	uint8_t				*sys_start_addr;
	uint8_t				*sos_start_addr;
	uint8_t				*toc_start_addr;
	uint8_t				*kdb_start_addr;

	/* tmr buffer */
	struct amdgpu_bo		*tmr_bo;
	uint64_t			tmr_mc_addr;
	void				*tmr_buf;

	/* asd firmware and buffer */
	const struct firmware		*asd_fw;
	uint32_t			asd_fw_version;
	uint32_t			asd_feature_version;
	uint32_t			asd_ucode_size;
	uint8_t				*asd_start_addr;
	struct amdgpu_bo		*asd_shared_bo;
	uint64_t			asd_shared_mc_addr;
	void				*asd_shared_buf;

	/* fence buffer */
	struct amdgpu_bo		*fence_buf_bo;
	uint64_t			fence_buf_mc_addr;
	void				*fence_buf;

	/* cmd buffer */
	struct amdgpu_bo		*cmd_buf_bo;
	uint64_t			cmd_buf_mc_addr;
	struct psp_gfx_cmd_resp		*cmd_buf_mem;

	/* fence value associated with cmd buffer */
	atomic_t			fence_value;
	/* flag to mark whether gfx fw autoload is supported or not */
	bool				autoload_supported;

	/* xgmi ta firmware and buffer */
	const struct firmware		*ta_fw;
	uint32_t			ta_fw_version;
	uint32_t			ta_xgmi_ucode_version;
	uint32_t			ta_xgmi_ucode_size;
	uint8_t				*ta_xgmi_start_addr;
	uint32_t			ta_ras_ucode_version;
	uint32_t			ta_ras_ucode_size;
	uint8_t				*ta_ras_start_addr;
	struct psp_xgmi_context		xgmi_context;
	struct psp_ras_context		ras;
	struct mutex			mutex;
};

struct amdgpu_psp_funcs {
	bool (*check_fw_loading_status)(struct amdgpu_device *adev,
					enum AMDGPU_UCODE_ID);
};


#define psp_ring_init(psp, type) (psp)->funcs->ring_init((psp), (type))
#define psp_ring_create(psp, type) (psp)->funcs->ring_create((psp), (type))
#define psp_ring_stop(psp, type) (psp)->funcs->ring_stop((psp), (type))
#define psp_ring_destroy(psp, type) ((psp)->funcs->ring_destroy((psp), (type)))
#define psp_cmd_submit(psp, ucode, cmd_mc, fence_mc, index) \
		(psp)->funcs->cmd_submit((psp), (ucode), (cmd_mc), (fence_mc), (index))
#define psp_compare_sram_data(psp, ucode, type) \
		(psp)->funcs->compare_sram_data((psp), (ucode), (type))
#define psp_init_microcode(psp) \
		((psp)->funcs->init_microcode ? (psp)->funcs->init_microcode((psp)) : 0)
#define psp_bootloader_load_kdb(psp) \
		((psp)->funcs->bootloader_load_kdb ? (psp)->funcs->bootloader_load_kdb((psp)) : 0)
#define psp_bootloader_load_sysdrv(psp) \
		((psp)->funcs->bootloader_load_sysdrv ? (psp)->funcs->bootloader_load_sysdrv((psp)) : 0)
#define psp_bootloader_load_sos(psp) \
		((psp)->funcs->bootloader_load_sos ? (psp)->funcs->bootloader_load_sos((psp)) : 0)
#define psp_smu_reload_quirk(psp) \
		((psp)->funcs->smu_reload_quirk ? (psp)->funcs->smu_reload_quirk((psp)) : false)
#define psp_support_vmr_ring(psp) \
		((psp)->funcs->support_vmr_ring ? (psp)->funcs->support_vmr_ring((psp)) : false)
#define psp_mode1_reset(psp) \
		((psp)->funcs->mode1_reset ? (psp)->funcs->mode1_reset((psp)) : false)
#define psp_xgmi_get_node_id(psp, node_id) \
		((psp)->funcs->xgmi_get_node_id ? (psp)->funcs->xgmi_get_node_id((psp), (node_id)) : -EINVAL)
#define psp_xgmi_get_hive_id(psp, hive_id) \
		((psp)->funcs->xgmi_get_hive_id ? (psp)->funcs->xgmi_get_hive_id((psp), (hive_id)) : -EINVAL)
#define psp_xgmi_get_topology_info(psp, num_device, topology) \
		((psp)->funcs->xgmi_get_topology_info ? \
		(psp)->funcs->xgmi_get_topology_info((psp), (num_device), (topology)) : -EINVAL)
#define psp_xgmi_set_topology_info(psp, num_device, topology) \
		((psp)->funcs->xgmi_set_topology_info ?	 \
		(psp)->funcs->xgmi_set_topology_info((psp), (num_device), (topology)) : -EINVAL)
#define psp_rlc_autoload(psp) \
		((psp)->funcs->rlc_autoload_start ? (psp)->funcs->rlc_autoload_start((psp)) : 0)

#define amdgpu_psp_check_fw_loading_status(adev, i) (adev)->firmware.funcs->check_fw_loading_status((adev), (i))

#define psp_ras_trigger_error(psp, info) \
	((psp)->funcs->ras_trigger_error ? \
	(psp)->funcs->ras_trigger_error((psp), (info)) : -EINVAL)
#define psp_ras_cure_posion(psp, addr) \
	((psp)->funcs->ras_cure_posion ? \
	(psp)->funcs->ras_cure_posion(psp, (addr)) : -EINVAL)

extern const struct amd_ip_funcs psp_ip_funcs;

extern const struct amdgpu_ip_block_version psp_v3_1_ip_block;
extern int psp_wait_for(struct psp_context *psp, uint32_t reg_index,
			uint32_t field_val, uint32_t mask, bool check_changed);

extern const struct amdgpu_ip_block_version psp_v10_0_ip_block;

int psp_gpu_reset(struct amdgpu_device *adev);
int psp_update_vcn_sram(struct amdgpu_device *adev, int inst_idx,
			uint64_t cmd_gpu_addr, int cmd_size);

int psp_xgmi_invoke(struct psp_context *psp, uint32_t ta_cmd_id);

int psp_ras_invoke(struct psp_context *psp, uint32_t ta_cmd_id);
int psp_ras_enable_features(struct psp_context *psp,
		union ta_ras_cmd_input *info, bool enable);

<<<<<<< HEAD
=======
int psp_rlc_autoload_start(struct psp_context *psp);

>>>>>>> f1a3b43c
extern const struct amdgpu_ip_block_version psp_v11_0_ip_block;
int psp_reg_program(struct psp_context *psp, enum psp_reg_prog_id reg,
		uint32_t value);
#endif<|MERGE_RESOLUTION|>--- conflicted
+++ resolved
@@ -109,19 +109,6 @@
 			struct ta_ras_trigger_error_input *info);
 	int (*ras_cure_posion)(struct psp_context *psp, uint64_t *mode_ptr);
 	int (*rlc_autoload_start)(struct psp_context *psp);
-};
-
-#define AMDGPU_XGMI_MAX_CONNECTED_NODES		64
-struct psp_xgmi_node_info {
-	uint64_t				node_id;
-	uint8_t					num_hops;
-	uint8_t					is_sharing_enabled;
-	enum ta_xgmi_assigned_sdma_engine	sdma_engine;
-};
-
-struct psp_xgmi_topology_info {
-	uint32_t			num_nodes;
-	struct psp_xgmi_node_info	nodes[AMDGPU_XGMI_MAX_CONNECTED_NODES];
 };
 
 #define AMDGPU_XGMI_MAX_CONNECTED_NODES		64
@@ -294,11 +281,8 @@
 int psp_ras_enable_features(struct psp_context *psp,
 		union ta_ras_cmd_input *info, bool enable);
 
-<<<<<<< HEAD
-=======
 int psp_rlc_autoload_start(struct psp_context *psp);
 
->>>>>>> f1a3b43c
 extern const struct amdgpu_ip_block_version psp_v11_0_ip_block;
 int psp_reg_program(struct psp_context *psp, enum psp_reg_prog_id reg,
 		uint32_t value);
