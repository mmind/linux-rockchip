--- conflicted
+++ resolved
@@ -69,14 +69,9 @@
 #include "amdgpu_vcn.h"
 #include "amdgpu_mn.h"
 #include "amdgpu_dm.h"
-<<<<<<< HEAD
-#include "gpu_scheduler.h"
-=======
->>>>>>> 03f51d4e
 #include "amdgpu_virt.h"
 #include "amdgpu_gart.h"
 #include "amdgpu_debugfs.h"
-
 
 /*
  * Modules parameters.
@@ -1393,12 +1388,6 @@
 	void *va;
 };
 
-<<<<<<< HEAD
-int amdgpu_fw_reserve_vram_init(struct amdgpu_device *adev);
-void amdgpu_fw_reserve_vram_fini(struct amdgpu_device *adev);
-
-=======
->>>>>>> 03f51d4e
 /*
  * CGS
  */
@@ -1414,8 +1403,6 @@
 typedef uint32_t (*amdgpu_block_rreg_t)(struct amdgpu_device*, uint32_t, uint32_t);
 typedef void (*amdgpu_block_wreg_t)(struct amdgpu_device*, uint32_t, uint32_t, uint32_t);
 
-<<<<<<< HEAD
-=======
 
 /*
  * amdgpu nbio functions
@@ -1490,7 +1477,6 @@
 
 #define HWIP_MAX_INSTANCE	6
 
->>>>>>> 03f51d4e
 struct amd_powerplay {
 	struct cgs_device *cgs_device;
 	void *pp_handle;
@@ -1903,32 +1889,20 @@
 #define amdgpu_psp_check_fw_loading_status(adev, i) (adev)->firmware.funcs->check_fw_loading_status((adev), (i))
 
 /* Common functions */
-<<<<<<< HEAD
-int amdgpu_gpu_recover(struct amdgpu_device *adev, struct amdgpu_job* job);
-bool amdgpu_need_backup(struct amdgpu_device *adev);
-void amdgpu_pci_config_reset(struct amdgpu_device *adev);
-bool amdgpu_need_post(struct amdgpu_device *adev);
-=======
 int amdgpu_device_gpu_recover(struct amdgpu_device *adev,
 			      struct amdgpu_job* job, bool force);
 void amdgpu_device_pci_config_reset(struct amdgpu_device *adev);
 bool amdgpu_device_need_post(struct amdgpu_device *adev);
->>>>>>> 03f51d4e
 void amdgpu_update_display_priority(struct amdgpu_device *adev);
 
 void amdgpu_cs_report_moved_bytes(struct amdgpu_device *adev, u64 num_bytes,
 				  u64 num_vis_bytes);
 void amdgpu_ttm_placement_from_domain(struct amdgpu_bo *abo, u32 domain);
 bool amdgpu_ttm_bo_is_amdgpu_bo(struct ttm_buffer_object *bo);
-<<<<<<< HEAD
-void amdgpu_vram_location(struct amdgpu_device *adev, struct amdgpu_mc *mc, u64 base);
-void amdgpu_gart_location(struct amdgpu_device *adev, struct amdgpu_mc *mc);
-=======
 void amdgpu_device_vram_location(struct amdgpu_device *adev,
 				 struct amdgpu_mc *mc, u64 base);
 void amdgpu_device_gart_location(struct amdgpu_device *adev,
 				 struct amdgpu_mc *mc);
->>>>>>> 03f51d4e
 int amdgpu_device_resize_fb_bar(struct amdgpu_device *adev);
 void amdgpu_ttm_set_active_vram_size(struct amdgpu_device *adev, u64 size);
 int amdgpu_ttm_init(struct amdgpu_device *adev);
