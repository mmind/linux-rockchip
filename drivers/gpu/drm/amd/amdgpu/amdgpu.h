--- conflicted
+++ resolved
@@ -933,11 +933,8 @@
 	struct amdgpu_irq_src		priv_inst_irq;
 	struct amdgpu_irq_src		cp_ecc_error_irq;
 	struct amdgpu_irq_src		sq_irq;
-<<<<<<< HEAD
-=======
 	struct sq_work			sq_work;
 
->>>>>>> f91e6544
 	/* gfx status */
 	uint32_t			gfx_current_status;
 	/* ce ram size*/
