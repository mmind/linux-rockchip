/*
 * Copyright 2008 Advanced Micro Devices, Inc.
 * Copyright 2008 Red Hat Inc.
 * Copyright 2009 Jerome Glisse.
 *
 * Permission is hereby granted, free of charge, to any person obtaining a
 * copy of this software and associated documentation files (the "Software"),
 * to deal in the Software without restriction, including without limitation
 * the rights to use, copy, modify, merge, publish, distribute, sublicense,
 * and/or sell copies of the Software, and to permit persons to whom the
 * Software is furnished to do so, subject to the following conditions:
 *
 * The above copyright notice and this permission notice shall be included in
 * all copies or substantial portions of the Software.
 *
 * THE SOFTWARE IS PROVIDED "AS IS", WITHOUT WARRANTY OF ANY KIND, EXPRESS OR
 * IMPLIED, INCLUDING BUT NOT LIMITED TO THE WARRANTIES OF MERCHANTABILITY,
 * FITNESS FOR A PARTICULAR PURPOSE AND NONINFRINGEMENT.  IN NO EVENT SHALL
 * THE COPYRIGHT HOLDER(S) OR AUTHOR(S) BE LIABLE FOR ANY CLAIM, DAMAGES OR
 * OTHER LIABILITY, WHETHER IN AN ACTION OF CONTRACT, TORT OR OTHERWISE,
 * ARISING FROM, OUT OF OR IN CONNECTION WITH THE SOFTWARE OR THE USE OR
 * OTHER DEALINGS IN THE SOFTWARE.
 *
 * Authors: Dave Airlie
 *          Alex Deucher
 *          Jerome Glisse
 */
#ifndef __AMDGPU_H__
#define __AMDGPU_H__

#include <linux/atomic.h>
#include <linux/wait.h>
#include <linux/list.h>
#include <linux/kref.h>
#include <linux/interval_tree.h>
#include <linux/hashtable.h>
#include <linux/fence.h>

#include <ttm/ttm_bo_api.h>
#include <ttm/ttm_bo_driver.h>
#include <ttm/ttm_placement.h>
#include <ttm/ttm_module.h>
#include <ttm/ttm_execbuf_util.h>

#include <drm/drmP.h>
#include <drm/drm_gem.h>
#include <drm/amdgpu_drm.h>

#include "amd_shared.h"
#include "amdgpu_mode.h"
#include "amdgpu_ih.h"
#include "amdgpu_irq.h"
#include "amdgpu_ucode.h"
#include "amdgpu_gds.h"
#include "amd_powerplay.h"
#include "amdgpu_acp.h"

#include "gpu_scheduler.h"

/*
 * Modules parameters.
 */
extern int amdgpu_modeset;
extern int amdgpu_vram_limit;
extern int amdgpu_gart_size;
extern int amdgpu_benchmarking;
extern int amdgpu_testing;
extern int amdgpu_audio;
extern int amdgpu_disp_priority;
extern int amdgpu_hw_i2c;
extern int amdgpu_pcie_gen2;
extern int amdgpu_msi;
extern int amdgpu_lockup_timeout;
extern int amdgpu_dpm;
extern int amdgpu_smc_load_fw;
extern int amdgpu_aspm;
extern int amdgpu_runtime_pm;
extern unsigned amdgpu_ip_block_mask;
extern int amdgpu_bapm;
extern int amdgpu_deep_color;
extern int amdgpu_vm_size;
extern int amdgpu_vm_block_size;
extern int amdgpu_vm_fault_stop;
extern int amdgpu_vm_debug;
extern int amdgpu_sched_jobs;
extern int amdgpu_sched_hw_submission;
extern int amdgpu_powerplay;
extern unsigned amdgpu_pcie_gen_cap;
extern unsigned amdgpu_pcie_lane_cap;

#define AMDGPU_WAIT_IDLE_TIMEOUT_IN_MS	        3000
#define AMDGPU_MAX_USEC_TIMEOUT			100000	/* 100 ms */
#define AMDGPU_FENCE_JIFFIES_TIMEOUT		(HZ / 2)
/* AMDGPU_IB_POOL_SIZE must be a power of 2 */
#define AMDGPU_IB_POOL_SIZE			16
#define AMDGPU_DEBUGFS_MAX_COMPONENTS		32
#define AMDGPUFB_CONN_LIMIT			4
#define AMDGPU_BIOS_NUM_SCRATCH			8

/* max number of rings */
#define AMDGPU_MAX_RINGS			16
#define AMDGPU_MAX_GFX_RINGS			1
#define AMDGPU_MAX_COMPUTE_RINGS		8
#define AMDGPU_MAX_VCE_RINGS			2

/* max number of IP instances */
#define AMDGPU_MAX_SDMA_INSTANCES		2

/* hardcode that limit for now */
#define AMDGPU_VA_RESERVED_SIZE			(8 << 20)

/* hard reset data */
#define AMDGPU_ASIC_RESET_DATA                  0x39d5e86b

/* reset flags */
#define AMDGPU_RESET_GFX			(1 << 0)
#define AMDGPU_RESET_COMPUTE			(1 << 1)
#define AMDGPU_RESET_DMA			(1 << 2)
#define AMDGPU_RESET_CP				(1 << 3)
#define AMDGPU_RESET_GRBM			(1 << 4)
#define AMDGPU_RESET_DMA1			(1 << 5)
#define AMDGPU_RESET_RLC			(1 << 6)
#define AMDGPU_RESET_SEM			(1 << 7)
#define AMDGPU_RESET_IH				(1 << 8)
#define AMDGPU_RESET_VMC			(1 << 9)
#define AMDGPU_RESET_MC				(1 << 10)
#define AMDGPU_RESET_DISPLAY			(1 << 11)
#define AMDGPU_RESET_UVD			(1 << 12)
#define AMDGPU_RESET_VCE			(1 << 13)
#define AMDGPU_RESET_VCE1			(1 << 14)

/* GFX current status */
#define AMDGPU_GFX_NORMAL_MODE			0x00000000L
#define AMDGPU_GFX_SAFE_MODE			0x00000001L
#define AMDGPU_GFX_PG_DISABLED_MODE		0x00000002L
#define AMDGPU_GFX_CG_DISABLED_MODE		0x00000004L
#define AMDGPU_GFX_LBPW_DISABLED_MODE		0x00000008L

/* max cursor sizes (in pixels) */
#define CIK_CURSOR_WIDTH 128
#define CIK_CURSOR_HEIGHT 128

struct amdgpu_device;
struct amdgpu_ib;
struct amdgpu_vm;
struct amdgpu_ring;
struct amdgpu_cs_parser;
struct amdgpu_job;
struct amdgpu_irq_src;
struct amdgpu_fpriv;

enum amdgpu_cp_irq {
	AMDGPU_CP_IRQ_GFX_EOP = 0,
	AMDGPU_CP_IRQ_COMPUTE_MEC1_PIPE0_EOP,
	AMDGPU_CP_IRQ_COMPUTE_MEC1_PIPE1_EOP,
	AMDGPU_CP_IRQ_COMPUTE_MEC1_PIPE2_EOP,
	AMDGPU_CP_IRQ_COMPUTE_MEC1_PIPE3_EOP,
	AMDGPU_CP_IRQ_COMPUTE_MEC2_PIPE0_EOP,
	AMDGPU_CP_IRQ_COMPUTE_MEC2_PIPE1_EOP,
	AMDGPU_CP_IRQ_COMPUTE_MEC2_PIPE2_EOP,
	AMDGPU_CP_IRQ_COMPUTE_MEC2_PIPE3_EOP,

	AMDGPU_CP_IRQ_LAST
};

enum amdgpu_sdma_irq {
	AMDGPU_SDMA_IRQ_TRAP0 = 0,
	AMDGPU_SDMA_IRQ_TRAP1,

	AMDGPU_SDMA_IRQ_LAST
};

enum amdgpu_thermal_irq {
	AMDGPU_THERMAL_IRQ_LOW_TO_HIGH = 0,
	AMDGPU_THERMAL_IRQ_HIGH_TO_LOW,

	AMDGPU_THERMAL_IRQ_LAST
};

int amdgpu_set_clockgating_state(struct amdgpu_device *adev,
				  enum amd_ip_block_type block_type,
				  enum amd_clockgating_state state);
int amdgpu_set_powergating_state(struct amdgpu_device *adev,
				  enum amd_ip_block_type block_type,
				  enum amd_powergating_state state);

struct amdgpu_ip_block_version {
	enum amd_ip_block_type type;
	u32 major;
	u32 minor;
	u32 rev;
	const struct amd_ip_funcs *funcs;
};

int amdgpu_ip_block_version_cmp(struct amdgpu_device *adev,
				enum amd_ip_block_type type,
				u32 major, u32 minor);

const struct amdgpu_ip_block_version * amdgpu_get_ip_block(
					struct amdgpu_device *adev,
					enum amd_ip_block_type type);

/* provided by hw blocks that can move/clear data.  e.g., gfx or sdma */
struct amdgpu_buffer_funcs {
	/* maximum bytes in a single operation */
	uint32_t	copy_max_bytes;

	/* number of dw to reserve per operation */
	unsigned	copy_num_dw;

	/* used for buffer migration */
	void (*emit_copy_buffer)(struct amdgpu_ib *ib,
				 /* src addr in bytes */
				 uint64_t src_offset,
				 /* dst addr in bytes */
				 uint64_t dst_offset,
				 /* number of byte to transfer */
				 uint32_t byte_count);

	/* maximum bytes in a single operation */
	uint32_t	fill_max_bytes;

	/* number of dw to reserve per operation */
	unsigned	fill_num_dw;

	/* used for buffer clearing */
	void (*emit_fill_buffer)(struct amdgpu_ib *ib,
				 /* value to write to memory */
				 uint32_t src_data,
				 /* dst addr in bytes */
				 uint64_t dst_offset,
				 /* number of byte to fill */
				 uint32_t byte_count);
};

/* provided by hw blocks that can write ptes, e.g., sdma */
struct amdgpu_vm_pte_funcs {
	/* copy pte entries from GART */
	void (*copy_pte)(struct amdgpu_ib *ib,
			 uint64_t pe, uint64_t src,
			 unsigned count);
	/* write pte one entry at a time with addr mapping */
	void (*write_pte)(struct amdgpu_ib *ib,
			  const dma_addr_t *pages_addr, uint64_t pe,
			  uint64_t addr, unsigned count,
			  uint32_t incr, uint32_t flags);
	/* for linear pte/pde updates without addr mapping */
	void (*set_pte_pde)(struct amdgpu_ib *ib,
			    uint64_t pe,
			    uint64_t addr, unsigned count,
			    uint32_t incr, uint32_t flags);
};

/* provided by the gmc block */
struct amdgpu_gart_funcs {
	/* flush the vm tlb via mmio */
	void (*flush_gpu_tlb)(struct amdgpu_device *adev,
			      uint32_t vmid);
	/* write pte/pde updates using the cpu */
	int (*set_pte_pde)(struct amdgpu_device *adev,
			   void *cpu_pt_addr, /* cpu addr of page table */
			   uint32_t gpu_page_idx, /* pte/pde to update */
			   uint64_t addr, /* addr to write into pte/pde */
			   uint32_t flags); /* access flags */
};

/* provided by the ih block */
struct amdgpu_ih_funcs {
	/* ring read/write ptr handling, called from interrupt context */
	u32 (*get_wptr)(struct amdgpu_device *adev);
	void (*decode_iv)(struct amdgpu_device *adev,
			  struct amdgpu_iv_entry *entry);
	void (*set_rptr)(struct amdgpu_device *adev);
};

/* provided by hw blocks that expose a ring buffer for commands */
struct amdgpu_ring_funcs {
	/* ring read/write ptr handling */
	u32 (*get_rptr)(struct amdgpu_ring *ring);
	u32 (*get_wptr)(struct amdgpu_ring *ring);
	void (*set_wptr)(struct amdgpu_ring *ring);
	/* validating and patching of IBs */
	int (*parse_cs)(struct amdgpu_cs_parser *p, uint32_t ib_idx);
	/* command emit functions */
	void (*emit_ib)(struct amdgpu_ring *ring,
			struct amdgpu_ib *ib);
	void (*emit_fence)(struct amdgpu_ring *ring, uint64_t addr,
			   uint64_t seq, unsigned flags);
	void (*emit_pipeline_sync)(struct amdgpu_ring *ring);
	void (*emit_vm_flush)(struct amdgpu_ring *ring, unsigned vm_id,
			      uint64_t pd_addr);
	void (*emit_hdp_flush)(struct amdgpu_ring *ring);
	void (*emit_hdp_invalidate)(struct amdgpu_ring *ring);
	void (*emit_gds_switch)(struct amdgpu_ring *ring, uint32_t vmid,
				uint32_t gds_base, uint32_t gds_size,
				uint32_t gws_base, uint32_t gws_size,
				uint32_t oa_base, uint32_t oa_size);
	/* testing functions */
	int (*test_ring)(struct amdgpu_ring *ring);
	int (*test_ib)(struct amdgpu_ring *ring);
	/* insert NOP packets */
	void (*insert_nop)(struct amdgpu_ring *ring, uint32_t count);
	/* pad the indirect buffer to the necessary number of dw */
	void (*pad_ib)(struct amdgpu_ring *ring, struct amdgpu_ib *ib);
};

/*
 * BIOS.
 */
bool amdgpu_get_bios(struct amdgpu_device *adev);
bool amdgpu_read_bios(struct amdgpu_device *adev);

/*
 * Dummy page
 */
struct amdgpu_dummy_page {
	struct page	*page;
	dma_addr_t	addr;
};
int amdgpu_dummy_page_init(struct amdgpu_device *adev);
void amdgpu_dummy_page_fini(struct amdgpu_device *adev);


/*
 * Clocks
 */

#define AMDGPU_MAX_PPLL 3

struct amdgpu_clock {
	struct amdgpu_pll ppll[AMDGPU_MAX_PPLL];
	struct amdgpu_pll spll;
	struct amdgpu_pll mpll;
	/* 10 Khz units */
	uint32_t default_mclk;
	uint32_t default_sclk;
	uint32_t default_dispclk;
	uint32_t current_dispclk;
	uint32_t dp_extclk;
	uint32_t max_pixel_clock;
};

/*
 * Fences.
 */
struct amdgpu_fence_driver {
	uint64_t			gpu_addr;
	volatile uint32_t		*cpu_addr;
	/* sync_seq is protected by ring emission lock */
<<<<<<< HEAD
	uint64_t			sync_seq;
	atomic64_t			last_seq;
=======
	uint32_t			sync_seq;
	atomic_t			last_seq;
>>>>>>> 968f3e37
	bool				initialized;
	struct amdgpu_irq_src		*irq_src;
	unsigned			irq_type;
	struct timer_list		fallback_timer;
	unsigned			num_fences_mask;
	spinlock_t			lock;
	struct fence			**fences;
};

/* some special values for the owner field */
#define AMDGPU_FENCE_OWNER_UNDEFINED	((void*)0ul)
#define AMDGPU_FENCE_OWNER_VM		((void*)1ul)

#define AMDGPU_FENCE_FLAG_64BIT         (1 << 0)
#define AMDGPU_FENCE_FLAG_INT           (1 << 1)

<<<<<<< HEAD
struct amdgpu_fence {
	struct fence base;

	/* RB, DMA, etc. */
	struct amdgpu_ring		*ring;
	uint64_t			seq;

	wait_queue_t			fence_wake;
};

=======
>>>>>>> 968f3e37
struct amdgpu_user_fence {
	/* write-back bo */
	struct amdgpu_bo 	*bo;
	/* write-back address offset to bo start */
	uint32_t                offset;
};

int amdgpu_fence_driver_init(struct amdgpu_device *adev);
void amdgpu_fence_driver_fini(struct amdgpu_device *adev);
void amdgpu_fence_driver_force_completion(struct amdgpu_device *adev);

int amdgpu_fence_driver_init_ring(struct amdgpu_ring *ring,
				  unsigned num_hw_submission);
int amdgpu_fence_driver_start_ring(struct amdgpu_ring *ring,
				   struct amdgpu_irq_src *irq_src,
				   unsigned irq_type);
void amdgpu_fence_driver_suspend(struct amdgpu_device *adev);
void amdgpu_fence_driver_resume(struct amdgpu_device *adev);
int amdgpu_fence_emit(struct amdgpu_ring *ring, struct fence **fence);
void amdgpu_fence_process(struct amdgpu_ring *ring);
int amdgpu_fence_wait_empty(struct amdgpu_ring *ring);
unsigned amdgpu_fence_count_emitted(struct amdgpu_ring *ring);

/*
 * TTM.
 */
struct amdgpu_mman {
	struct ttm_bo_global_ref        bo_global_ref;
	struct drm_global_reference	mem_global_ref;
	struct ttm_bo_device		bdev;
	bool				mem_global_referenced;
	bool				initialized;

#if defined(CONFIG_DEBUG_FS)
	struct dentry			*vram;
	struct dentry			*gtt;
#endif

	/* buffer handling */
	const struct amdgpu_buffer_funcs	*buffer_funcs;
	struct amdgpu_ring			*buffer_funcs_ring;
	/* Scheduler entity for buffer moves */
	struct amd_sched_entity			entity;
};

int amdgpu_copy_buffer(struct amdgpu_ring *ring,
		       uint64_t src_offset,
		       uint64_t dst_offset,
		       uint32_t byte_count,
		       struct reservation_object *resv,
		       struct fence **fence);
int amdgpu_mmap(struct file *filp, struct vm_area_struct *vma);

struct amdgpu_bo_list_entry {
	struct amdgpu_bo		*robj;
	struct ttm_validate_buffer	tv;
	struct amdgpu_bo_va		*bo_va;
	uint32_t			priority;
	struct page			**user_pages;
	int				user_invalidated;
};

struct amdgpu_bo_va_mapping {
	struct list_head		list;
	struct interval_tree_node	it;
	uint64_t			offset;
	uint32_t			flags;
};

/* bo virtual addresses in a specific vm */
struct amdgpu_bo_va {
	/* protected by bo being reserved */
	struct list_head		bo_list;
	struct fence		        *last_pt_update;
	unsigned			ref_count;

	/* protected by vm mutex and spinlock */
	struct list_head		vm_status;

	/* mappings for this bo_va */
	struct list_head		invalids;
	struct list_head		valids;

	/* constant after initialization */
	struct amdgpu_vm		*vm;
	struct amdgpu_bo		*bo;
};

#define AMDGPU_GEM_DOMAIN_MAX		0x3

struct amdgpu_bo {
	/* Protected by gem.mutex */
	struct list_head		list;
	/* Protected by tbo.reserved */
	u32				prefered_domains;
	u32				allowed_domains;
	struct ttm_place		placements[AMDGPU_GEM_DOMAIN_MAX + 1];
	struct ttm_placement		placement;
	struct ttm_buffer_object	tbo;
	struct ttm_bo_kmap_obj		kmap;
	u64				flags;
	unsigned			pin_count;
	void				*kptr;
	u64				tiling_flags;
	u64				metadata_flags;
	void				*metadata;
	u32				metadata_size;
	/* list of all virtual address to which this bo
	 * is associated to
	 */
	struct list_head		va;
	/* Constant after initialization */
	struct amdgpu_device		*adev;
	struct drm_gem_object		gem_base;
	struct amdgpu_bo		*parent;

	struct ttm_bo_kmap_obj		dma_buf_vmap;
	struct amdgpu_mn		*mn;
	struct list_head		mn_list;
};
#define gem_to_amdgpu_bo(gobj) container_of((gobj), struct amdgpu_bo, gem_base)

void amdgpu_gem_object_free(struct drm_gem_object *obj);
int amdgpu_gem_object_open(struct drm_gem_object *obj,
				struct drm_file *file_priv);
void amdgpu_gem_object_close(struct drm_gem_object *obj,
				struct drm_file *file_priv);
unsigned long amdgpu_gem_timeout(uint64_t timeout_ns);
struct sg_table *amdgpu_gem_prime_get_sg_table(struct drm_gem_object *obj);
struct drm_gem_object *amdgpu_gem_prime_import_sg_table(struct drm_device *dev,
							struct dma_buf_attachment *attach,
							struct sg_table *sg);
struct dma_buf *amdgpu_gem_prime_export(struct drm_device *dev,
					struct drm_gem_object *gobj,
					int flags);
int amdgpu_gem_prime_pin(struct drm_gem_object *obj);
void amdgpu_gem_prime_unpin(struct drm_gem_object *obj);
struct reservation_object *amdgpu_gem_prime_res_obj(struct drm_gem_object *);
void *amdgpu_gem_prime_vmap(struct drm_gem_object *obj);
void amdgpu_gem_prime_vunmap(struct drm_gem_object *obj, void *vaddr);
int amdgpu_gem_debugfs_init(struct amdgpu_device *adev);

/* sub-allocation manager, it has to be protected by another lock.
 * By conception this is an helper for other part of the driver
 * like the indirect buffer or semaphore, which both have their
 * locking.
 *
 * Principe is simple, we keep a list of sub allocation in offset
 * order (first entry has offset == 0, last entry has the highest
 * offset).
 *
 * When allocating new object we first check if there is room at
 * the end total_size - (last_object_offset + last_object_size) >=
 * alloc_size. If so we allocate new object there.
 *
 * When there is not enough room at the end, we start waiting for
 * each sub object until we reach object_offset+object_size >=
 * alloc_size, this object then become the sub object we return.
 *
 * Alignment can't be bigger than page size.
 *
 * Hole are not considered for allocation to keep things simple.
 * Assumption is that there won't be hole (all object on same
 * alignment).
 */

#define AMDGPU_SA_NUM_FENCE_LISTS	32

struct amdgpu_sa_manager {
	wait_queue_head_t	wq;
	struct amdgpu_bo	*bo;
	struct list_head	*hole;
	struct list_head	flist[AMDGPU_SA_NUM_FENCE_LISTS];
	struct list_head	olist;
	unsigned		size;
	uint64_t		gpu_addr;
	void			*cpu_ptr;
	uint32_t		domain;
	uint32_t		align;
};

/* sub-allocation buffer */
struct amdgpu_sa_bo {
	struct list_head		olist;
	struct list_head		flist;
	struct amdgpu_sa_manager	*manager;
	unsigned			soffset;
	unsigned			eoffset;
	struct fence		        *fence;
};

/*
 * GEM objects.
 */
void amdgpu_gem_force_release(struct amdgpu_device *adev);
int amdgpu_gem_object_create(struct amdgpu_device *adev, unsigned long size,
				int alignment, u32 initial_domain,
				u64 flags, bool kernel,
				struct drm_gem_object **obj);

int amdgpu_mode_dumb_create(struct drm_file *file_priv,
			    struct drm_device *dev,
			    struct drm_mode_create_dumb *args);
int amdgpu_mode_dumb_mmap(struct drm_file *filp,
			  struct drm_device *dev,
			  uint32_t handle, uint64_t *offset_p);
/*
 * Synchronization
 */
struct amdgpu_sync {
	DECLARE_HASHTABLE(fences, 4);
	struct fence	        *last_vm_update;
};

void amdgpu_sync_create(struct amdgpu_sync *sync);
int amdgpu_sync_fence(struct amdgpu_device *adev, struct amdgpu_sync *sync,
		      struct fence *f);
int amdgpu_sync_resv(struct amdgpu_device *adev,
		     struct amdgpu_sync *sync,
		     struct reservation_object *resv,
		     void *owner);
struct fence *amdgpu_sync_get_fence(struct amdgpu_sync *sync);
int amdgpu_sync_wait(struct amdgpu_sync *sync);
void amdgpu_sync_free(struct amdgpu_sync *sync);
int amdgpu_sync_init(void);
void amdgpu_sync_fini(void);

/*
 * GART structures, functions & helpers
 */
struct amdgpu_mc;

#define AMDGPU_GPU_PAGE_SIZE 4096
#define AMDGPU_GPU_PAGE_MASK (AMDGPU_GPU_PAGE_SIZE - 1)
#define AMDGPU_GPU_PAGE_SHIFT 12
#define AMDGPU_GPU_PAGE_ALIGN(a) (((a) + AMDGPU_GPU_PAGE_MASK) & ~AMDGPU_GPU_PAGE_MASK)

struct amdgpu_gart {
	dma_addr_t			table_addr;
	struct amdgpu_bo		*robj;
	void				*ptr;
	unsigned			num_gpu_pages;
	unsigned			num_cpu_pages;
	unsigned			table_size;
	struct page			**pages;
	dma_addr_t			*pages_addr;
	bool				ready;
	const struct amdgpu_gart_funcs *gart_funcs;
};

int amdgpu_gart_table_ram_alloc(struct amdgpu_device *adev);
void amdgpu_gart_table_ram_free(struct amdgpu_device *adev);
int amdgpu_gart_table_vram_alloc(struct amdgpu_device *adev);
void amdgpu_gart_table_vram_free(struct amdgpu_device *adev);
int amdgpu_gart_table_vram_pin(struct amdgpu_device *adev);
void amdgpu_gart_table_vram_unpin(struct amdgpu_device *adev);
int amdgpu_gart_init(struct amdgpu_device *adev);
void amdgpu_gart_fini(struct amdgpu_device *adev);
void amdgpu_gart_unbind(struct amdgpu_device *adev, unsigned offset,
			int pages);
int amdgpu_gart_bind(struct amdgpu_device *adev, unsigned offset,
		     int pages, struct page **pagelist,
		     dma_addr_t *dma_addr, uint32_t flags);

/*
 * GPU MC structures, functions & helpers
 */
struct amdgpu_mc {
	resource_size_t		aper_size;
	resource_size_t		aper_base;
	resource_size_t		agp_base;
	/* for some chips with <= 32MB we need to lie
	 * about vram size near mc fb location */
	u64			mc_vram_size;
	u64			visible_vram_size;
	u64			gtt_size;
	u64			gtt_start;
	u64			gtt_end;
	u64			vram_start;
	u64			vram_end;
	unsigned		vram_width;
	u64			real_vram_size;
	int			vram_mtrr;
	u64                     gtt_base_align;
	u64                     mc_mask;
	const struct firmware   *fw;	/* MC firmware */
	uint32_t                fw_version;
	struct amdgpu_irq_src	vm_fault;
	uint32_t		vram_type;
};

/*
 * GPU doorbell structures, functions & helpers
 */
typedef enum _AMDGPU_DOORBELL_ASSIGNMENT
{
	AMDGPU_DOORBELL_KIQ                     = 0x000,
	AMDGPU_DOORBELL_HIQ                     = 0x001,
	AMDGPU_DOORBELL_DIQ                     = 0x002,
	AMDGPU_DOORBELL_MEC_RING0               = 0x010,
	AMDGPU_DOORBELL_MEC_RING1               = 0x011,
	AMDGPU_DOORBELL_MEC_RING2               = 0x012,
	AMDGPU_DOORBELL_MEC_RING3               = 0x013,
	AMDGPU_DOORBELL_MEC_RING4               = 0x014,
	AMDGPU_DOORBELL_MEC_RING5               = 0x015,
	AMDGPU_DOORBELL_MEC_RING6               = 0x016,
	AMDGPU_DOORBELL_MEC_RING7               = 0x017,
	AMDGPU_DOORBELL_GFX_RING0               = 0x020,
	AMDGPU_DOORBELL_sDMA_ENGINE0            = 0x1E0,
	AMDGPU_DOORBELL_sDMA_ENGINE1            = 0x1E1,
	AMDGPU_DOORBELL_IH                      = 0x1E8,
	AMDGPU_DOORBELL_MAX_ASSIGNMENT          = 0x3FF,
	AMDGPU_DOORBELL_INVALID                 = 0xFFFF
} AMDGPU_DOORBELL_ASSIGNMENT;

struct amdgpu_doorbell {
	/* doorbell mmio */
	resource_size_t		base;
	resource_size_t		size;
	u32 __iomem		*ptr;
	u32			num_doorbells;	/* Number of doorbells actually reserved for amdgpu. */
};

void amdgpu_doorbell_get_kfd_info(struct amdgpu_device *adev,
				phys_addr_t *aperture_base,
				size_t *aperture_size,
				size_t *start_offset);

/*
 * IRQS.
 */

struct amdgpu_flip_work {
	struct work_struct		flip_work;
	struct work_struct		unpin_work;
	struct amdgpu_device		*adev;
	int				crtc_id;
	uint64_t			base;
	struct drm_pending_vblank_event *event;
	struct amdgpu_bo		*old_rbo;
	struct fence			*excl;
	unsigned			shared_count;
	struct fence			**shared;
	struct fence_cb			cb;
};


/*
 * CP & rings.
 */

struct amdgpu_ib {
	struct amdgpu_sa_bo		*sa_bo;
	uint32_t			length_dw;
	uint64_t			gpu_addr;
	uint32_t			*ptr;
<<<<<<< HEAD
	struct fence			*fence;
=======
>>>>>>> 968f3e37
	struct amdgpu_user_fence        *user;
	struct amdgpu_vm		*vm;
	unsigned			vm_id;
	uint64_t			vm_pd_addr;
	struct amdgpu_ctx		*ctx;
	uint32_t			gds_base, gds_size;
	uint32_t			gws_base, gws_size;
	uint32_t			oa_base, oa_size;
	uint32_t			flags;
	/* resulting sequence number */
	uint64_t			sequence;
};

enum amdgpu_ring_type {
	AMDGPU_RING_TYPE_GFX,
	AMDGPU_RING_TYPE_COMPUTE,
	AMDGPU_RING_TYPE_SDMA,
	AMDGPU_RING_TYPE_UVD,
	AMDGPU_RING_TYPE_VCE
};

extern struct amd_sched_backend_ops amdgpu_sched_ops;

int amdgpu_job_alloc(struct amdgpu_device *adev, unsigned num_ibs,
		     struct amdgpu_job **job);
int amdgpu_job_alloc_with_ib(struct amdgpu_device *adev, unsigned size,
			     struct amdgpu_job **job);
void amdgpu_job_free(struct amdgpu_job *job);
int amdgpu_job_submit(struct amdgpu_job *job, struct amdgpu_ring *ring,
		      struct amd_sched_entity *entity, void *owner,
		      struct fence **f);

struct amdgpu_ring {
	struct amdgpu_device		*adev;
	const struct amdgpu_ring_funcs	*funcs;
	struct amdgpu_fence_driver	fence_drv;
	struct amd_gpu_scheduler 	sched;

	spinlock_t              fence_lock;
	struct amdgpu_bo	*ring_obj;
	volatile uint32_t	*ring;
	unsigned		rptr_offs;
	u64			next_rptr_gpu_addr;
	volatile u32		*next_rptr_cpu_addr;
	unsigned		wptr;
	unsigned		wptr_old;
	unsigned		ring_size;
	unsigned		max_dw;
	int			count_dw;
	uint64_t		gpu_addr;
	uint32_t		align_mask;
	uint32_t		ptr_mask;
	bool			ready;
	u32			nop;
	u32			idx;
	u32			me;
	u32			pipe;
	u32			queue;
	struct amdgpu_bo	*mqd_obj;
	u32			doorbell_index;
	bool			use_doorbell;
	unsigned		wptr_offs;
	unsigned		next_rptr_offs;
	unsigned		fence_offs;
	struct amdgpu_ctx	*current_ctx;
	enum amdgpu_ring_type	type;
	char			name[16];
};

/*
 * VM
 */

/* maximum number of VMIDs */
#define AMDGPU_NUM_VM	16

/* number of entries in page table */
#define AMDGPU_VM_PTE_COUNT (1 << amdgpu_vm_block_size)

/* PTBs (Page Table Blocks) need to be aligned to 32K */
#define AMDGPU_VM_PTB_ALIGN_SIZE   32768
#define AMDGPU_VM_PTB_ALIGN_MASK (AMDGPU_VM_PTB_ALIGN_SIZE - 1)
#define AMDGPU_VM_PTB_ALIGN(a) (((a) + AMDGPU_VM_PTB_ALIGN_MASK) & ~AMDGPU_VM_PTB_ALIGN_MASK)

#define AMDGPU_PTE_VALID	(1 << 0)
#define AMDGPU_PTE_SYSTEM	(1 << 1)
#define AMDGPU_PTE_SNOOPED	(1 << 2)

/* VI only */
#define AMDGPU_PTE_EXECUTABLE	(1 << 4)

#define AMDGPU_PTE_READABLE	(1 << 5)
#define AMDGPU_PTE_WRITEABLE	(1 << 6)

/* PTE (Page Table Entry) fragment field for different page sizes */
#define AMDGPU_PTE_FRAG_4KB	(0 << 7)
#define AMDGPU_PTE_FRAG_64KB	(4 << 7)
#define AMDGPU_LOG2_PAGES_PER_FRAG 4

/* How to programm VM fault handling */
#define AMDGPU_VM_FAULT_STOP_NEVER	0
#define AMDGPU_VM_FAULT_STOP_FIRST	1
#define AMDGPU_VM_FAULT_STOP_ALWAYS	2

struct amdgpu_vm_pt {
	struct amdgpu_bo_list_entry	entry;
	uint64_t			addr;
};

struct amdgpu_vm_id {
	struct amdgpu_vm_manager_id	*mgr_id;
	uint64_t			pd_gpu_addr;
	/* last flushed PD/PT update */
	struct fence			*flushed_updates;
};

struct amdgpu_vm {
	/* tree of virtual addresses mapped */
	struct rb_root		va;

	/* protecting invalidated */
	spinlock_t		status_lock;

	/* BOs moved, but not yet updated in the PT */
	struct list_head	invalidated;

	/* BOs cleared in the PT because of a move */
	struct list_head	cleared;

	/* BO mappings freed, but not yet updated in the PT */
	struct list_head	freed;

	/* contains the page directory */
	struct amdgpu_bo	*page_directory;
	unsigned		max_pde_used;
	struct fence		*page_directory_fence;

	/* array of page tables, one for each page directory entry */
	struct amdgpu_vm_pt	*page_tables;

	/* for id and flush management per ring */
	struct amdgpu_vm_id	ids[AMDGPU_MAX_RINGS];

	/* protecting freed */
	spinlock_t		freed_lock;

	/* Scheduler entity for page table updates */
	struct amd_sched_entity	entity;
};

struct amdgpu_vm_manager_id {
	struct list_head	list;
	struct fence		*active;
	atomic_long_t		owner;

	uint32_t		gds_base;
	uint32_t		gds_size;
	uint32_t		gws_base;
	uint32_t		gws_size;
	uint32_t		oa_base;
	uint32_t		oa_size;
};

struct amdgpu_vm_manager {
	/* Handling of VMIDs */
	struct mutex				lock;
	unsigned				num_ids;
	struct list_head			ids_lru;
	struct amdgpu_vm_manager_id		ids[AMDGPU_NUM_VM];

	uint32_t				max_pfn;
	/* vram base address for page table entry  */
	u64					vram_base_offset;
	/* is vm enabled? */
	bool					enabled;
	/* vm pte handling */
	const struct amdgpu_vm_pte_funcs        *vm_pte_funcs;
	struct amdgpu_ring                      *vm_pte_rings[AMDGPU_MAX_RINGS];
	unsigned				vm_pte_num_rings;
	atomic_t				vm_pte_next_ring;
};

void amdgpu_vm_manager_init(struct amdgpu_device *adev);
void amdgpu_vm_manager_fini(struct amdgpu_device *adev);
int amdgpu_vm_init(struct amdgpu_device *adev, struct amdgpu_vm *vm);
void amdgpu_vm_fini(struct amdgpu_device *adev, struct amdgpu_vm *vm);
void amdgpu_vm_get_pd_bo(struct amdgpu_vm *vm,
			 struct list_head *validated,
			 struct amdgpu_bo_list_entry *entry);
void amdgpu_vm_get_pt_bos(struct amdgpu_vm *vm, struct list_head *duplicates);
void amdgpu_vm_move_pt_bos_in_lru(struct amdgpu_device *adev,
				  struct amdgpu_vm *vm);
int amdgpu_vm_grab_id(struct amdgpu_vm *vm, struct amdgpu_ring *ring,
		      struct amdgpu_sync *sync, struct fence *fence,
		      unsigned *vm_id, uint64_t *vm_pd_addr);
void amdgpu_vm_flush(struct amdgpu_ring *ring,
		     unsigned vm_id, uint64_t pd_addr,
		     uint32_t gds_base, uint32_t gds_size,
		     uint32_t gws_base, uint32_t gws_size,
		     uint32_t oa_base, uint32_t oa_size);
void amdgpu_vm_reset_id(struct amdgpu_device *adev, unsigned vm_id);
uint64_t amdgpu_vm_map_gart(const dma_addr_t *pages_addr, uint64_t addr);
int amdgpu_vm_update_page_directory(struct amdgpu_device *adev,
				    struct amdgpu_vm *vm);
int amdgpu_vm_clear_freed(struct amdgpu_device *adev,
			  struct amdgpu_vm *vm);
int amdgpu_vm_clear_invalids(struct amdgpu_device *adev, struct amdgpu_vm *vm,
			     struct amdgpu_sync *sync);
int amdgpu_vm_bo_update(struct amdgpu_device *adev,
			struct amdgpu_bo_va *bo_va,
			struct ttm_mem_reg *mem);
void amdgpu_vm_bo_invalidate(struct amdgpu_device *adev,
			     struct amdgpu_bo *bo);
struct amdgpu_bo_va *amdgpu_vm_bo_find(struct amdgpu_vm *vm,
				       struct amdgpu_bo *bo);
struct amdgpu_bo_va *amdgpu_vm_bo_add(struct amdgpu_device *adev,
				      struct amdgpu_vm *vm,
				      struct amdgpu_bo *bo);
int amdgpu_vm_bo_map(struct amdgpu_device *adev,
		     struct amdgpu_bo_va *bo_va,
		     uint64_t addr, uint64_t offset,
		     uint64_t size, uint32_t flags);
int amdgpu_vm_bo_unmap(struct amdgpu_device *adev,
		       struct amdgpu_bo_va *bo_va,
		       uint64_t addr);
void amdgpu_vm_bo_rmv(struct amdgpu_device *adev,
		      struct amdgpu_bo_va *bo_va);

/*
 * context related structures
 */

struct amdgpu_ctx_ring {
	uint64_t		sequence;
	struct fence		**fences;
	struct amd_sched_entity	entity;
};

struct amdgpu_ctx {
	struct kref		refcount;
	struct amdgpu_device    *adev;
	unsigned		reset_counter;
	spinlock_t		ring_lock;
	struct fence            **fences;
	struct amdgpu_ctx_ring	rings[AMDGPU_MAX_RINGS];
};

struct amdgpu_ctx_mgr {
	struct amdgpu_device	*adev;
	struct mutex		lock;
	/* protected by lock */
	struct idr		ctx_handles;
};

struct amdgpu_ctx *amdgpu_ctx_get(struct amdgpu_fpriv *fpriv, uint32_t id);
int amdgpu_ctx_put(struct amdgpu_ctx *ctx);

uint64_t amdgpu_ctx_add_fence(struct amdgpu_ctx *ctx, struct amdgpu_ring *ring,
			      struct fence *fence);
struct fence *amdgpu_ctx_get_fence(struct amdgpu_ctx *ctx,
				   struct amdgpu_ring *ring, uint64_t seq);

int amdgpu_ctx_ioctl(struct drm_device *dev, void *data,
		     struct drm_file *filp);

void amdgpu_ctx_mgr_init(struct amdgpu_ctx_mgr *mgr);
void amdgpu_ctx_mgr_fini(struct amdgpu_ctx_mgr *mgr);

/*
 * file private structure
 */

struct amdgpu_fpriv {
	struct amdgpu_vm	vm;
	struct mutex		bo_list_lock;
	struct idr		bo_list_handles;
	struct amdgpu_ctx_mgr	ctx_mgr;
};

/*
 * residency list
 */

struct amdgpu_bo_list {
	struct mutex lock;
	struct amdgpu_bo *gds_obj;
	struct amdgpu_bo *gws_obj;
	struct amdgpu_bo *oa_obj;
	unsigned first_userptr;
	unsigned num_entries;
	struct amdgpu_bo_list_entry *array;
};

struct amdgpu_bo_list *
amdgpu_bo_list_get(struct amdgpu_fpriv *fpriv, int id);
void amdgpu_bo_list_get_list(struct amdgpu_bo_list *list,
			     struct list_head *validated);
void amdgpu_bo_list_put(struct amdgpu_bo_list *list);
void amdgpu_bo_list_free(struct amdgpu_bo_list *list);

/*
 * GFX stuff
 */
#include "clearstate_defs.h"

struct amdgpu_rlc {
	/* for power gating */
	struct amdgpu_bo	*save_restore_obj;
	uint64_t		save_restore_gpu_addr;
	volatile uint32_t	*sr_ptr;
	const u32               *reg_list;
	u32                     reg_list_size;
	/* for clear state */
	struct amdgpu_bo	*clear_state_obj;
	uint64_t		clear_state_gpu_addr;
	volatile uint32_t	*cs_ptr;
	const struct cs_section_def   *cs_data;
	u32                     clear_state_size;
	/* for cp tables */
	struct amdgpu_bo	*cp_table_obj;
	uint64_t		cp_table_gpu_addr;
	volatile uint32_t	*cp_table_ptr;
	u32                     cp_table_size;
};

struct amdgpu_mec {
	struct amdgpu_bo	*hpd_eop_obj;
	u64			hpd_eop_gpu_addr;
	u32 num_pipe;
	u32 num_mec;
	u32 num_queue;
};

/*
 * GPU scratch registers structures, functions & helpers
 */
struct amdgpu_scratch {
	unsigned		num_reg;
	uint32_t                reg_base;
	bool			free[32];
	uint32_t		reg[32];
};

/*
 * GFX configurations
 */
struct amdgpu_gca_config {
	unsigned max_shader_engines;
	unsigned max_tile_pipes;
	unsigned max_cu_per_sh;
	unsigned max_sh_per_se;
	unsigned max_backends_per_se;
	unsigned max_texture_channel_caches;
	unsigned max_gprs;
	unsigned max_gs_threads;
	unsigned max_hw_contexts;
	unsigned sc_prim_fifo_size_frontend;
	unsigned sc_prim_fifo_size_backend;
	unsigned sc_hiz_tile_fifo_size;
	unsigned sc_earlyz_tile_fifo_size;

	unsigned num_tile_pipes;
	unsigned backend_enable_mask;
	unsigned mem_max_burst_length_bytes;
	unsigned mem_row_size_in_kb;
	unsigned shader_engine_tile_size;
	unsigned num_gpus;
	unsigned multi_gpu_tile_size;
	unsigned mc_arb_ramcfg;
	unsigned gb_addr_config;
	unsigned num_rbs;

	uint32_t tile_mode_array[32];
	uint32_t macrotile_mode_array[16];
};

struct amdgpu_gfx {
	struct mutex			gpu_clock_mutex;
	struct amdgpu_gca_config	config;
	struct amdgpu_rlc		rlc;
	struct amdgpu_mec		mec;
	struct amdgpu_scratch		scratch;
	const struct firmware		*me_fw;	/* ME firmware */
	uint32_t			me_fw_version;
	const struct firmware		*pfp_fw; /* PFP firmware */
	uint32_t			pfp_fw_version;
	const struct firmware		*ce_fw;	/* CE firmware */
	uint32_t			ce_fw_version;
	const struct firmware		*rlc_fw; /* RLC firmware */
	uint32_t			rlc_fw_version;
	const struct firmware		*mec_fw; /* MEC firmware */
	uint32_t			mec_fw_version;
	const struct firmware		*mec2_fw; /* MEC2 firmware */
	uint32_t			mec2_fw_version;
	uint32_t			me_feature_version;
	uint32_t			ce_feature_version;
	uint32_t			pfp_feature_version;
	uint32_t			rlc_feature_version;
	uint32_t			mec_feature_version;
	uint32_t			mec2_feature_version;
	struct amdgpu_ring		gfx_ring[AMDGPU_MAX_GFX_RINGS];
	unsigned			num_gfx_rings;
	struct amdgpu_ring		compute_ring[AMDGPU_MAX_COMPUTE_RINGS];
	unsigned			num_compute_rings;
	struct amdgpu_irq_src		eop_irq;
	struct amdgpu_irq_src		priv_reg_irq;
	struct amdgpu_irq_src		priv_inst_irq;
	/* gfx status */
	uint32_t gfx_current_status;
	/* ce ram size*/
	unsigned ce_ram_size;
};

int amdgpu_ib_get(struct amdgpu_device *adev, struct amdgpu_vm *vm,
		  unsigned size, struct amdgpu_ib *ib);
<<<<<<< HEAD
void amdgpu_ib_free(struct amdgpu_device *adev, struct amdgpu_ib *ib);
=======
void amdgpu_ib_free(struct amdgpu_device *adev, struct amdgpu_ib *ib, struct fence *f);
>>>>>>> 968f3e37
int amdgpu_ib_schedule(struct amdgpu_ring *ring, unsigned num_ibs,
		       struct amdgpu_ib *ib, struct fence *last_vm_update,
		       struct fence **f);
int amdgpu_ib_pool_init(struct amdgpu_device *adev);
void amdgpu_ib_pool_fini(struct amdgpu_device *adev);
int amdgpu_ib_ring_tests(struct amdgpu_device *adev);
int amdgpu_ring_alloc(struct amdgpu_ring *ring, unsigned ndw);
void amdgpu_ring_insert_nop(struct amdgpu_ring *ring, uint32_t count);
void amdgpu_ring_generic_pad_ib(struct amdgpu_ring *ring, struct amdgpu_ib *ib);
void amdgpu_ring_commit(struct amdgpu_ring *ring);
void amdgpu_ring_undo(struct amdgpu_ring *ring);
unsigned amdgpu_ring_backup(struct amdgpu_ring *ring,
			    uint32_t **data);
int amdgpu_ring_restore(struct amdgpu_ring *ring,
			unsigned size, uint32_t *data);
int amdgpu_ring_init(struct amdgpu_device *adev, struct amdgpu_ring *ring,
		     unsigned ring_size, u32 nop, u32 align_mask,
		     struct amdgpu_irq_src *irq_src, unsigned irq_type,
		     enum amdgpu_ring_type ring_type);
void amdgpu_ring_fini(struct amdgpu_ring *ring);

/*
 * CS.
 */
struct amdgpu_cs_chunk {
	uint32_t		chunk_id;
	uint32_t		length_dw;
	uint32_t		*kdata;
};

struct amdgpu_cs_parser {
	struct amdgpu_device	*adev;
	struct drm_file		*filp;
	struct amdgpu_ctx	*ctx;

	/* chunks */
	unsigned		nchunks;
	struct amdgpu_cs_chunk	*chunks;

	/* scheduler job object */
	struct amdgpu_job	*job;

	/* buffer objects */
	struct ww_acquire_ctx		ticket;
	struct amdgpu_bo_list		*bo_list;
	struct amdgpu_bo_list_entry	vm_pd;
	struct list_head		validated;
	struct fence			*fence;
	uint64_t			bytes_moved_threshold;
	uint64_t			bytes_moved;

	/* user fence */
	struct amdgpu_bo_list_entry	uf_entry;
};

struct amdgpu_job {
	struct amd_sched_job    base;
	struct amdgpu_device	*adev;
	struct amdgpu_ring	*ring;
	struct amdgpu_sync	sync;
	struct amdgpu_ib	*ibs;
	struct fence		*fence; /* the hw fence */
	uint32_t		num_ibs;
	void			*owner;
	struct amdgpu_user_fence uf;
};
#define to_amdgpu_job(sched_job)		\
		container_of((sched_job), struct amdgpu_job, base)

static inline u32 amdgpu_get_ib_value(struct amdgpu_cs_parser *p,
				      uint32_t ib_idx, int idx)
{
	return p->job->ibs[ib_idx].ptr[idx];
}

static inline void amdgpu_set_ib_value(struct amdgpu_cs_parser *p,
				       uint32_t ib_idx, int idx,
				       uint32_t value)
{
	p->job->ibs[ib_idx].ptr[idx] = value;
}

/*
 * Writeback
 */
#define AMDGPU_MAX_WB 1024	/* Reserve at most 1024 WB slots for amdgpu-owned rings. */

struct amdgpu_wb {
	struct amdgpu_bo	*wb_obj;
	volatile uint32_t	*wb;
	uint64_t		gpu_addr;
	u32			num_wb;	/* Number of wb slots actually reserved for amdgpu. */
	unsigned long		used[DIV_ROUND_UP(AMDGPU_MAX_WB, BITS_PER_LONG)];
};

int amdgpu_wb_get(struct amdgpu_device *adev, u32 *wb);
void amdgpu_wb_free(struct amdgpu_device *adev, u32 wb);



enum amdgpu_int_thermal_type {
	THERMAL_TYPE_NONE,
	THERMAL_TYPE_EXTERNAL,
	THERMAL_TYPE_EXTERNAL_GPIO,
	THERMAL_TYPE_RV6XX,
	THERMAL_TYPE_RV770,
	THERMAL_TYPE_ADT7473_WITH_INTERNAL,
	THERMAL_TYPE_EVERGREEN,
	THERMAL_TYPE_SUMO,
	THERMAL_TYPE_NI,
	THERMAL_TYPE_SI,
	THERMAL_TYPE_EMC2103_WITH_INTERNAL,
	THERMAL_TYPE_CI,
	THERMAL_TYPE_KV,
};

enum amdgpu_dpm_auto_throttle_src {
	AMDGPU_DPM_AUTO_THROTTLE_SRC_THERMAL,
	AMDGPU_DPM_AUTO_THROTTLE_SRC_EXTERNAL
};

enum amdgpu_dpm_event_src {
	AMDGPU_DPM_EVENT_SRC_ANALOG = 0,
	AMDGPU_DPM_EVENT_SRC_EXTERNAL = 1,
	AMDGPU_DPM_EVENT_SRC_DIGITAL = 2,
	AMDGPU_DPM_EVENT_SRC_ANALOG_OR_EXTERNAL = 3,
	AMDGPU_DPM_EVENT_SRC_DIGIAL_OR_EXTERNAL = 4
};

#define AMDGPU_MAX_VCE_LEVELS 6

enum amdgpu_vce_level {
	AMDGPU_VCE_LEVEL_AC_ALL = 0,     /* AC, All cases */
	AMDGPU_VCE_LEVEL_DC_EE = 1,      /* DC, entropy encoding */
	AMDGPU_VCE_LEVEL_DC_LL_LOW = 2,  /* DC, low latency queue, res <= 720 */
	AMDGPU_VCE_LEVEL_DC_LL_HIGH = 3, /* DC, low latency queue, 1080 >= res > 720 */
	AMDGPU_VCE_LEVEL_DC_GP_LOW = 4,  /* DC, general purpose queue, res <= 720 */
	AMDGPU_VCE_LEVEL_DC_GP_HIGH = 5, /* DC, general purpose queue, 1080 >= res > 720 */
};

struct amdgpu_ps {
	u32 caps; /* vbios flags */
	u32 class; /* vbios flags */
	u32 class2; /* vbios flags */
	/* UVD clocks */
	u32 vclk;
	u32 dclk;
	/* VCE clocks */
	u32 evclk;
	u32 ecclk;
	bool vce_active;
	enum amdgpu_vce_level vce_level;
	/* asic priv */
	void *ps_priv;
};

struct amdgpu_dpm_thermal {
	/* thermal interrupt work */
	struct work_struct work;
	/* low temperature threshold */
	int                min_temp;
	/* high temperature threshold */
	int                max_temp;
	/* was last interrupt low to high or high to low */
	bool               high_to_low;
	/* interrupt source */
	struct amdgpu_irq_src	irq;
};

enum amdgpu_clk_action
{
	AMDGPU_SCLK_UP = 1,
	AMDGPU_SCLK_DOWN
};

struct amdgpu_blacklist_clocks
{
	u32 sclk;
	u32 mclk;
	enum amdgpu_clk_action action;
};

struct amdgpu_clock_and_voltage_limits {
	u32 sclk;
	u32 mclk;
	u16 vddc;
	u16 vddci;
};

struct amdgpu_clock_array {
	u32 count;
	u32 *values;
};

struct amdgpu_clock_voltage_dependency_entry {
	u32 clk;
	u16 v;
};

struct amdgpu_clock_voltage_dependency_table {
	u32 count;
	struct amdgpu_clock_voltage_dependency_entry *entries;
};

union amdgpu_cac_leakage_entry {
	struct {
		u16 vddc;
		u32 leakage;
	};
	struct {
		u16 vddc1;
		u16 vddc2;
		u16 vddc3;
	};
};

struct amdgpu_cac_leakage_table {
	u32 count;
	union amdgpu_cac_leakage_entry *entries;
};

struct amdgpu_phase_shedding_limits_entry {
	u16 voltage;
	u32 sclk;
	u32 mclk;
};

struct amdgpu_phase_shedding_limits_table {
	u32 count;
	struct amdgpu_phase_shedding_limits_entry *entries;
};

struct amdgpu_uvd_clock_voltage_dependency_entry {
	u32 vclk;
	u32 dclk;
	u16 v;
};

struct amdgpu_uvd_clock_voltage_dependency_table {
	u8 count;
	struct amdgpu_uvd_clock_voltage_dependency_entry *entries;
};

struct amdgpu_vce_clock_voltage_dependency_entry {
	u32 ecclk;
	u32 evclk;
	u16 v;
};

struct amdgpu_vce_clock_voltage_dependency_table {
	u8 count;
	struct amdgpu_vce_clock_voltage_dependency_entry *entries;
};

struct amdgpu_ppm_table {
	u8 ppm_design;
	u16 cpu_core_number;
	u32 platform_tdp;
	u32 small_ac_platform_tdp;
	u32 platform_tdc;
	u32 small_ac_platform_tdc;
	u32 apu_tdp;
	u32 dgpu_tdp;
	u32 dgpu_ulv_power;
	u32 tj_max;
};

struct amdgpu_cac_tdp_table {
	u16 tdp;
	u16 configurable_tdp;
	u16 tdc;
	u16 battery_power_limit;
	u16 small_power_limit;
	u16 low_cac_leakage;
	u16 high_cac_leakage;
	u16 maximum_power_delivery_limit;
};

struct amdgpu_dpm_dynamic_state {
	struct amdgpu_clock_voltage_dependency_table vddc_dependency_on_sclk;
	struct amdgpu_clock_voltage_dependency_table vddci_dependency_on_mclk;
	struct amdgpu_clock_voltage_dependency_table vddc_dependency_on_mclk;
	struct amdgpu_clock_voltage_dependency_table mvdd_dependency_on_mclk;
	struct amdgpu_clock_voltage_dependency_table vddc_dependency_on_dispclk;
	struct amdgpu_uvd_clock_voltage_dependency_table uvd_clock_voltage_dependency_table;
	struct amdgpu_vce_clock_voltage_dependency_table vce_clock_voltage_dependency_table;
	struct amdgpu_clock_voltage_dependency_table samu_clock_voltage_dependency_table;
	struct amdgpu_clock_voltage_dependency_table acp_clock_voltage_dependency_table;
	struct amdgpu_clock_voltage_dependency_table vddgfx_dependency_on_sclk;
	struct amdgpu_clock_array valid_sclk_values;
	struct amdgpu_clock_array valid_mclk_values;
	struct amdgpu_clock_and_voltage_limits max_clock_voltage_on_dc;
	struct amdgpu_clock_and_voltage_limits max_clock_voltage_on_ac;
	u32 mclk_sclk_ratio;
	u32 sclk_mclk_delta;
	u16 vddc_vddci_delta;
	u16 min_vddc_for_pcie_gen2;
	struct amdgpu_cac_leakage_table cac_leakage_table;
	struct amdgpu_phase_shedding_limits_table phase_shedding_limits_table;
	struct amdgpu_ppm_table *ppm_table;
	struct amdgpu_cac_tdp_table *cac_tdp_table;
};

struct amdgpu_dpm_fan {
	u16 t_min;
	u16 t_med;
	u16 t_high;
	u16 pwm_min;
	u16 pwm_med;
	u16 pwm_high;
	u8 t_hyst;
	u32 cycle_delay;
	u16 t_max;
	u8 control_mode;
	u16 default_max_fan_pwm;
	u16 default_fan_output_sensitivity;
	u16 fan_output_sensitivity;
	bool ucode_fan_control;
};

enum amdgpu_pcie_gen {
	AMDGPU_PCIE_GEN1 = 0,
	AMDGPU_PCIE_GEN2 = 1,
	AMDGPU_PCIE_GEN3 = 2,
	AMDGPU_PCIE_GEN_INVALID = 0xffff
};

enum amdgpu_dpm_forced_level {
	AMDGPU_DPM_FORCED_LEVEL_AUTO = 0,
	AMDGPU_DPM_FORCED_LEVEL_LOW = 1,
	AMDGPU_DPM_FORCED_LEVEL_HIGH = 2,
	AMDGPU_DPM_FORCED_LEVEL_MANUAL = 3,
};

struct amdgpu_vce_state {
	/* vce clocks */
	u32 evclk;
	u32 ecclk;
	/* gpu clocks */
	u32 sclk;
	u32 mclk;
	u8 clk_idx;
	u8 pstate;
};

struct amdgpu_dpm_funcs {
	int (*get_temperature)(struct amdgpu_device *adev);
	int (*pre_set_power_state)(struct amdgpu_device *adev);
	int (*set_power_state)(struct amdgpu_device *adev);
	void (*post_set_power_state)(struct amdgpu_device *adev);
	void (*display_configuration_changed)(struct amdgpu_device *adev);
	u32 (*get_sclk)(struct amdgpu_device *adev, bool low);
	u32 (*get_mclk)(struct amdgpu_device *adev, bool low);
	void (*print_power_state)(struct amdgpu_device *adev, struct amdgpu_ps *ps);
	void (*debugfs_print_current_performance_level)(struct amdgpu_device *adev, struct seq_file *m);
	int (*force_performance_level)(struct amdgpu_device *adev, enum amdgpu_dpm_forced_level level);
	bool (*vblank_too_short)(struct amdgpu_device *adev);
	void (*powergate_uvd)(struct amdgpu_device *adev, bool gate);
	void (*powergate_vce)(struct amdgpu_device *adev, bool gate);
	void (*enable_bapm)(struct amdgpu_device *adev, bool enable);
	void (*set_fan_control_mode)(struct amdgpu_device *adev, u32 mode);
	u32 (*get_fan_control_mode)(struct amdgpu_device *adev);
	int (*set_fan_speed_percent)(struct amdgpu_device *adev, u32 speed);
	int (*get_fan_speed_percent)(struct amdgpu_device *adev, u32 *speed);
};

struct amdgpu_dpm {
	struct amdgpu_ps        *ps;
	/* number of valid power states */
	int                     num_ps;
	/* current power state that is active */
	struct amdgpu_ps        *current_ps;
	/* requested power state */
	struct amdgpu_ps        *requested_ps;
	/* boot up power state */
	struct amdgpu_ps        *boot_ps;
	/* default uvd power state */
	struct amdgpu_ps        *uvd_ps;
	/* vce requirements */
	struct amdgpu_vce_state vce_states[AMDGPU_MAX_VCE_LEVELS];
	enum amdgpu_vce_level vce_level;
	enum amd_pm_state_type state;
	enum amd_pm_state_type user_state;
	u32                     platform_caps;
	u32                     voltage_response_time;
	u32                     backbias_response_time;
	void                    *priv;
	u32			new_active_crtcs;
	int			new_active_crtc_count;
	u32			current_active_crtcs;
	int			current_active_crtc_count;
	struct amdgpu_dpm_dynamic_state dyn_state;
	struct amdgpu_dpm_fan fan;
	u32 tdp_limit;
	u32 near_tdp_limit;
	u32 near_tdp_limit_adjusted;
	u32 sq_ramping_threshold;
	u32 cac_leakage;
	u16 tdp_od_limit;
	u32 tdp_adjustment;
	u16 load_line_slope;
	bool power_control;
	bool ac_power;
	/* special states active */
	bool                    thermal_active;
	bool                    uvd_active;
	bool                    vce_active;
	/* thermal handling */
	struct amdgpu_dpm_thermal thermal;
	/* forced levels */
	enum amdgpu_dpm_forced_level forced_level;
};

struct amdgpu_pm {
	struct mutex		mutex;
	u32                     current_sclk;
	u32                     current_mclk;
	u32                     default_sclk;
	u32                     default_mclk;
	struct amdgpu_i2c_chan *i2c_bus;
	/* internal thermal controller on rv6xx+ */
	enum amdgpu_int_thermal_type int_thermal_type;
	struct device	        *int_hwmon_dev;
	/* fan control parameters */
	bool                    no_fan;
	u8                      fan_pulses_per_revolution;
	u8                      fan_min_rpm;
	u8                      fan_max_rpm;
	/* dpm */
	bool                    dpm_enabled;
	bool                    sysfs_initialized;
	struct amdgpu_dpm       dpm;
	const struct firmware	*fw;	/* SMC firmware */
	uint32_t                fw_version;
	const struct amdgpu_dpm_funcs *funcs;
	uint32_t                pcie_gen_mask;
	uint32_t                pcie_mlw_mask;
	struct amd_pp_display_configuration pm_display_cfg;/* set by DAL */
};

void amdgpu_get_pcie_info(struct amdgpu_device *adev);

/*
 * UVD
 */
#define AMDGPU_MAX_UVD_HANDLES	10
#define AMDGPU_UVD_STACK_SIZE	(1024*1024)
#define AMDGPU_UVD_HEAP_SIZE	(1024*1024)
#define AMDGPU_UVD_FIRMWARE_OFFSET 256

struct amdgpu_uvd {
	struct amdgpu_bo	*vcpu_bo;
	void			*cpu_addr;
	uint64_t		gpu_addr;
	atomic_t		handles[AMDGPU_MAX_UVD_HANDLES];
	struct drm_file		*filp[AMDGPU_MAX_UVD_HANDLES];
	struct delayed_work	idle_work;
	const struct firmware	*fw;	/* UVD firmware */
	struct amdgpu_ring	ring;
	struct amdgpu_irq_src	irq;
	bool			address_64_bit;
	struct amd_sched_entity entity;
};

/*
 * VCE
 */
#define AMDGPU_MAX_VCE_HANDLES	16
#define AMDGPU_VCE_FIRMWARE_OFFSET 256

#define AMDGPU_VCE_HARVEST_VCE0 (1 << 0)
#define AMDGPU_VCE_HARVEST_VCE1 (1 << 1)

struct amdgpu_vce {
	struct amdgpu_bo	*vcpu_bo;
	uint64_t		gpu_addr;
	unsigned		fw_version;
	unsigned		fb_version;
	atomic_t		handles[AMDGPU_MAX_VCE_HANDLES];
	struct drm_file		*filp[AMDGPU_MAX_VCE_HANDLES];
	uint32_t		img_size[AMDGPU_MAX_VCE_HANDLES];
	struct delayed_work	idle_work;
	const struct firmware	*fw;	/* VCE firmware */
	struct amdgpu_ring	ring[AMDGPU_MAX_VCE_RINGS];
	struct amdgpu_irq_src	irq;
	unsigned		harvest_config;
	struct amd_sched_entity	entity;
};

/*
 * SDMA
 */
struct amdgpu_sdma_instance {
	/* SDMA firmware */
	const struct firmware	*fw;
	uint32_t		fw_version;
	uint32_t		feature_version;

	struct amdgpu_ring	ring;
	bool			burst_nop;
};

struct amdgpu_sdma {
	struct amdgpu_sdma_instance instance[AMDGPU_MAX_SDMA_INSTANCES];
	struct amdgpu_irq_src	trap_irq;
	struct amdgpu_irq_src	illegal_inst_irq;
	int 			num_instances;
};

/*
 * Firmware
 */
struct amdgpu_firmware {
	struct amdgpu_firmware_info ucode[AMDGPU_UCODE_ID_MAXIMUM];
	bool smu_load;
	struct amdgpu_bo *fw_buf;
	unsigned int fw_size;
};

/*
 * Benchmarking
 */
void amdgpu_benchmark(struct amdgpu_device *adev, int test_number);


/*
 * Testing
 */
void amdgpu_test_moves(struct amdgpu_device *adev);
void amdgpu_test_ring_sync(struct amdgpu_device *adev,
			   struct amdgpu_ring *cpA,
			   struct amdgpu_ring *cpB);
void amdgpu_test_syncing(struct amdgpu_device *adev);

/*
 * MMU Notifier
 */
#if defined(CONFIG_MMU_NOTIFIER)
int amdgpu_mn_register(struct amdgpu_bo *bo, unsigned long addr);
void amdgpu_mn_unregister(struct amdgpu_bo *bo);
#else
static inline int amdgpu_mn_register(struct amdgpu_bo *bo, unsigned long addr)
{
	return -ENODEV;
}
static inline void amdgpu_mn_unregister(struct amdgpu_bo *bo) {}
#endif

/*
 * Debugfs
 */
struct amdgpu_debugfs {
	struct drm_info_list	*files;
	unsigned		num_files;
};

int amdgpu_debugfs_add_files(struct amdgpu_device *adev,
			     struct drm_info_list *files,
			     unsigned nfiles);
int amdgpu_debugfs_fence_init(struct amdgpu_device *adev);

#if defined(CONFIG_DEBUG_FS)
int amdgpu_debugfs_init(struct drm_minor *minor);
void amdgpu_debugfs_cleanup(struct drm_minor *minor);
#endif

/*
 * amdgpu smumgr functions
 */
struct amdgpu_smumgr_funcs {
	int (*check_fw_load_finish)(struct amdgpu_device *adev, uint32_t fwtype);
	int (*request_smu_load_fw)(struct amdgpu_device *adev);
	int (*request_smu_specific_fw)(struct amdgpu_device *adev, uint32_t fwtype);
};

/*
 * amdgpu smumgr
 */
struct amdgpu_smumgr {
	struct amdgpu_bo *toc_buf;
	struct amdgpu_bo *smu_buf;
	/* asic priv smu data */
	void *priv;
	spinlock_t smu_lock;
	/* smumgr functions */
	const struct amdgpu_smumgr_funcs *smumgr_funcs;
	/* ucode loading complete flag */
	uint32_t fw_flags;
};

/*
 * ASIC specific register table accessible by UMD
 */
struct amdgpu_allowed_register_entry {
	uint32_t reg_offset;
	bool untouched;
	bool grbm_indexed;
};

struct amdgpu_cu_info {
	uint32_t number; /* total active CU number */
	uint32_t ao_cu_mask;
	uint32_t bitmap[4][4];
};


/*
 * ASIC specific functions.
 */
struct amdgpu_asic_funcs {
	bool (*read_disabled_bios)(struct amdgpu_device *adev);
	bool (*read_bios_from_rom)(struct amdgpu_device *adev,
				   u8 *bios, u32 length_bytes);
	int (*read_register)(struct amdgpu_device *adev, u32 se_num,
			     u32 sh_num, u32 reg_offset, u32 *value);
	void (*set_vga_state)(struct amdgpu_device *adev, bool state);
	int (*reset)(struct amdgpu_device *adev);
	/* wait for mc_idle */
	int (*wait_for_mc_idle)(struct amdgpu_device *adev);
	/* get the reference clock */
	u32 (*get_xclk)(struct amdgpu_device *adev);
	/* get the gpu clock counter */
	uint64_t (*get_gpu_clock_counter)(struct amdgpu_device *adev);
	int (*get_cu_info)(struct amdgpu_device *adev, struct amdgpu_cu_info *info);
	/* MM block clocks */
	int (*set_uvd_clocks)(struct amdgpu_device *adev, u32 vclk, u32 dclk);
	int (*set_vce_clocks)(struct amdgpu_device *adev, u32 evclk, u32 ecclk);
};

/*
 * IOCTL.
 */
int amdgpu_gem_create_ioctl(struct drm_device *dev, void *data,
			    struct drm_file *filp);
int amdgpu_bo_list_ioctl(struct drm_device *dev, void *data,
				struct drm_file *filp);

int amdgpu_gem_info_ioctl(struct drm_device *dev, void *data,
			  struct drm_file *filp);
int amdgpu_gem_userptr_ioctl(struct drm_device *dev, void *data,
			struct drm_file *filp);
int amdgpu_gem_mmap_ioctl(struct drm_device *dev, void *data,
			  struct drm_file *filp);
int amdgpu_gem_wait_idle_ioctl(struct drm_device *dev, void *data,
			      struct drm_file *filp);
int amdgpu_gem_va_ioctl(struct drm_device *dev, void *data,
			  struct drm_file *filp);
int amdgpu_gem_op_ioctl(struct drm_device *dev, void *data,
			struct drm_file *filp);
int amdgpu_cs_ioctl(struct drm_device *dev, void *data, struct drm_file *filp);
int amdgpu_cs_wait_ioctl(struct drm_device *dev, void *data, struct drm_file *filp);

int amdgpu_gem_metadata_ioctl(struct drm_device *dev, void *data,
				struct drm_file *filp);

/* VRAM scratch page for HDP bug, default vram page */
struct amdgpu_vram_scratch {
	struct amdgpu_bo		*robj;
	volatile uint32_t		*ptr;
	u64				gpu_addr;
};

/*
 * ACPI
 */
struct amdgpu_atif_notification_cfg {
	bool enabled;
	int command_code;
};

struct amdgpu_atif_notifications {
	bool display_switch;
	bool expansion_mode_change;
	bool thermal_state;
	bool forced_power_state;
	bool system_power_state;
	bool display_conf_change;
	bool px_gfx_switch;
	bool brightness_change;
	bool dgpu_display_event;
};

struct amdgpu_atif_functions {
	bool system_params;
	bool sbios_requests;
	bool select_active_disp;
	bool lid_state;
	bool get_tv_standard;
	bool set_tv_standard;
	bool get_panel_expansion_mode;
	bool set_panel_expansion_mode;
	bool temperature_change;
	bool graphics_device_types;
};

struct amdgpu_atif {
	struct amdgpu_atif_notifications notifications;
	struct amdgpu_atif_functions functions;
	struct amdgpu_atif_notification_cfg notification_cfg;
	struct amdgpu_encoder *encoder_for_bl;
};

struct amdgpu_atcs_functions {
	bool get_ext_state;
	bool pcie_perf_req;
	bool pcie_dev_rdy;
	bool pcie_bus_width;
};

struct amdgpu_atcs {
	struct amdgpu_atcs_functions functions;
};

/*
 * CGS
 */
void *amdgpu_cgs_create_device(struct amdgpu_device *adev);
void amdgpu_cgs_destroy_device(void *cgs_device);


/*
 * CGS
 */
void *amdgpu_cgs_create_device(struct amdgpu_device *adev);
void amdgpu_cgs_destroy_device(void *cgs_device);


/* GPU virtualization */
struct amdgpu_virtualization {
	bool supports_sr_iov;
};

/*
 * Core structure, functions and helpers.
 */
typedef uint32_t (*amdgpu_rreg_t)(struct amdgpu_device*, uint32_t);
typedef void (*amdgpu_wreg_t)(struct amdgpu_device*, uint32_t, uint32_t);

typedef uint32_t (*amdgpu_block_rreg_t)(struct amdgpu_device*, uint32_t, uint32_t);
typedef void (*amdgpu_block_wreg_t)(struct amdgpu_device*, uint32_t, uint32_t, uint32_t);

struct amdgpu_ip_block_status {
	bool valid;
	bool sw;
	bool hw;
};

struct amdgpu_device {
	struct device			*dev;
	struct drm_device		*ddev;
	struct pci_dev			*pdev;

#ifdef CONFIG_DRM_AMD_ACP
	struct amdgpu_acp		acp;
#endif

	/* ASIC */
	enum amd_asic_type		asic_type;
	uint32_t			family;
	uint32_t			rev_id;
	uint32_t			external_rev_id;
	unsigned long			flags;
	int				usec_timeout;
	const struct amdgpu_asic_funcs	*asic_funcs;
	bool				shutdown;
	bool				suspend;
	bool				need_dma32;
	bool				accel_working;
	struct work_struct 		reset_work;
	struct notifier_block		acpi_nb;
	struct amdgpu_i2c_chan		*i2c_bus[AMDGPU_MAX_I2C_BUS];
	struct amdgpu_debugfs		debugfs[AMDGPU_DEBUGFS_MAX_COMPONENTS];
	unsigned 			debugfs_count;
#if defined(CONFIG_DEBUG_FS)
	struct dentry			*debugfs_regs;
#endif
	struct amdgpu_atif		atif;
	struct amdgpu_atcs		atcs;
	struct mutex			srbm_mutex;
	/* GRBM index mutex. Protects concurrent access to GRBM index */
	struct mutex                    grbm_idx_mutex;
	struct dev_pm_domain		vga_pm_domain;
	bool				have_disp_power_ref;

	/* BIOS */
	uint8_t				*bios;
	bool				is_atom_bios;
	uint16_t			bios_header_start;
	struct amdgpu_bo		*stollen_vga_memory;
	uint32_t			bios_scratch[AMDGPU_BIOS_NUM_SCRATCH];

	/* Register/doorbell mmio */
	resource_size_t			rmmio_base;
	resource_size_t			rmmio_size;
	void __iomem			*rmmio;
	/* protects concurrent MM_INDEX/DATA based register access */
	spinlock_t mmio_idx_lock;
	/* protects concurrent SMC based register access */
	spinlock_t smc_idx_lock;
	amdgpu_rreg_t			smc_rreg;
	amdgpu_wreg_t			smc_wreg;
	/* protects concurrent PCIE register access */
	spinlock_t pcie_idx_lock;
	amdgpu_rreg_t			pcie_rreg;
	amdgpu_wreg_t			pcie_wreg;
	/* protects concurrent UVD register access */
	spinlock_t uvd_ctx_idx_lock;
	amdgpu_rreg_t			uvd_ctx_rreg;
	amdgpu_wreg_t			uvd_ctx_wreg;
	/* protects concurrent DIDT register access */
	spinlock_t didt_idx_lock;
	amdgpu_rreg_t			didt_rreg;
	amdgpu_wreg_t			didt_wreg;
	/* protects concurrent ENDPOINT (audio) register access */
	spinlock_t audio_endpt_idx_lock;
	amdgpu_block_rreg_t		audio_endpt_rreg;
	amdgpu_block_wreg_t		audio_endpt_wreg;
	void __iomem                    *rio_mem;
	resource_size_t			rio_mem_size;
	struct amdgpu_doorbell		doorbell;

	/* clock/pll info */
	struct amdgpu_clock            clock;

	/* MC */
	struct amdgpu_mc		mc;
	struct amdgpu_gart		gart;
	struct amdgpu_dummy_page	dummy_page;
	struct amdgpu_vm_manager	vm_manager;

	/* memory management */
	struct amdgpu_mman		mman;
	struct amdgpu_vram_scratch	vram_scratch;
	struct amdgpu_wb		wb;
	atomic64_t			vram_usage;
	atomic64_t			vram_vis_usage;
	atomic64_t			gtt_usage;
	atomic64_t			num_bytes_moved;
	atomic_t			gpu_reset_counter;

	/* display */
	struct amdgpu_mode_info		mode_info;
	struct work_struct		hotplug_work;
	struct amdgpu_irq_src		crtc_irq;
	struct amdgpu_irq_src		pageflip_irq;
	struct amdgpu_irq_src		hpd_irq;

	/* rings */
	unsigned			fence_context;
	unsigned			num_rings;
	struct amdgpu_ring		*rings[AMDGPU_MAX_RINGS];
	bool				ib_pool_ready;
	struct amdgpu_sa_manager	ring_tmp_bo;

	/* interrupts */
	struct amdgpu_irq		irq;

	/* powerplay */
	struct amd_powerplay		powerplay;
	bool				pp_enabled;
	bool				pp_force_state_enabled;

	/* dpm */
	struct amdgpu_pm		pm;
	u32				cg_flags;
	u32				pg_flags;

	/* amdgpu smumgr */
	struct amdgpu_smumgr smu;

	/* gfx */
	struct amdgpu_gfx		gfx;

	/* sdma */
	struct amdgpu_sdma		sdma;

	/* uvd */
	struct amdgpu_uvd		uvd;

	/* vce */
	struct amdgpu_vce		vce;

	/* firmwares */
	struct amdgpu_firmware		firmware;

	/* GDS */
	struct amdgpu_gds		gds;

	const struct amdgpu_ip_block_version *ip_blocks;
	int				num_ip_blocks;
	struct amdgpu_ip_block_status	*ip_block_status;
	struct mutex	mn_lock;
	DECLARE_HASHTABLE(mn_hash, 7);

	/* tracking pinned memory */
	u64 vram_pin_size;
	u64 gart_pin_size;

	/* amdkfd interface */
	struct kfd_dev          *kfd;

	struct amdgpu_virtualization virtualization;
};

bool amdgpu_device_is_px(struct drm_device *dev);
int amdgpu_device_init(struct amdgpu_device *adev,
		       struct drm_device *ddev,
		       struct pci_dev *pdev,
		       uint32_t flags);
void amdgpu_device_fini(struct amdgpu_device *adev);
int amdgpu_gpu_wait_for_idle(struct amdgpu_device *adev);

uint32_t amdgpu_mm_rreg(struct amdgpu_device *adev, uint32_t reg,
			bool always_indirect);
void amdgpu_mm_wreg(struct amdgpu_device *adev, uint32_t reg, uint32_t v,
		    bool always_indirect);
u32 amdgpu_io_rreg(struct amdgpu_device *adev, u32 reg);
void amdgpu_io_wreg(struct amdgpu_device *adev, u32 reg, u32 v);

u32 amdgpu_mm_rdoorbell(struct amdgpu_device *adev, u32 index);
void amdgpu_mm_wdoorbell(struct amdgpu_device *adev, u32 index, u32 v);

/*
 * Registers read & write functions.
 */
#define RREG32(reg) amdgpu_mm_rreg(adev, (reg), false)
#define RREG32_IDX(reg) amdgpu_mm_rreg(adev, (reg), true)
#define DREG32(reg) printk(KERN_INFO "REGISTER: " #reg " : 0x%08X\n", amdgpu_mm_rreg(adev, (reg), false))
#define WREG32(reg, v) amdgpu_mm_wreg(adev, (reg), (v), false)
#define WREG32_IDX(reg, v) amdgpu_mm_wreg(adev, (reg), (v), true)
#define REG_SET(FIELD, v) (((v) << FIELD##_SHIFT) & FIELD##_MASK)
#define REG_GET(FIELD, v) (((v) << FIELD##_SHIFT) & FIELD##_MASK)
#define RREG32_PCIE(reg) adev->pcie_rreg(adev, (reg))
#define WREG32_PCIE(reg, v) adev->pcie_wreg(adev, (reg), (v))
#define RREG32_SMC(reg) adev->smc_rreg(adev, (reg))
#define WREG32_SMC(reg, v) adev->smc_wreg(adev, (reg), (v))
#define RREG32_UVD_CTX(reg) adev->uvd_ctx_rreg(adev, (reg))
#define WREG32_UVD_CTX(reg, v) adev->uvd_ctx_wreg(adev, (reg), (v))
#define RREG32_DIDT(reg) adev->didt_rreg(adev, (reg))
#define WREG32_DIDT(reg, v) adev->didt_wreg(adev, (reg), (v))
#define RREG32_AUDIO_ENDPT(block, reg) adev->audio_endpt_rreg(adev, (block), (reg))
#define WREG32_AUDIO_ENDPT(block, reg, v) adev->audio_endpt_wreg(adev, (block), (reg), (v))
#define WREG32_P(reg, val, mask)				\
	do {							\
		uint32_t tmp_ = RREG32(reg);			\
		tmp_ &= (mask);					\
		tmp_ |= ((val) & ~(mask));			\
		WREG32(reg, tmp_);				\
	} while (0)
#define WREG32_AND(reg, and) WREG32_P(reg, 0, and)
#define WREG32_OR(reg, or) WREG32_P(reg, or, ~(or))
#define WREG32_PLL_P(reg, val, mask)				\
	do {							\
		uint32_t tmp_ = RREG32_PLL(reg);		\
		tmp_ &= (mask);					\
		tmp_ |= ((val) & ~(mask));			\
		WREG32_PLL(reg, tmp_);				\
	} while (0)
#define DREG32_SYS(sqf, adev, reg) seq_printf((sqf), #reg " : 0x%08X\n", amdgpu_mm_rreg((adev), (reg), false))
#define RREG32_IO(reg) amdgpu_io_rreg(adev, (reg))
#define WREG32_IO(reg, v) amdgpu_io_wreg(adev, (reg), (v))

#define RDOORBELL32(index) amdgpu_mm_rdoorbell(adev, (index))
#define WDOORBELL32(index, v) amdgpu_mm_wdoorbell(adev, (index), (v))

#define REG_FIELD_SHIFT(reg, field) reg##__##field##__SHIFT
#define REG_FIELD_MASK(reg, field) reg##__##field##_MASK

#define REG_SET_FIELD(orig_val, reg, field, field_val)			\
	(((orig_val) & ~REG_FIELD_MASK(reg, field)) |			\
	 (REG_FIELD_MASK(reg, field) & ((field_val) << REG_FIELD_SHIFT(reg, field))))

#define REG_GET_FIELD(value, reg, field)				\
	(((value) & REG_FIELD_MASK(reg, field)) >> REG_FIELD_SHIFT(reg, field))

/*
 * BIOS helpers.
 */
#define RBIOS8(i) (adev->bios[i])
#define RBIOS16(i) (RBIOS8(i) | (RBIOS8((i)+1) << 8))
#define RBIOS32(i) ((RBIOS16(i)) | (RBIOS16((i)+2) << 16))

/*
 * RING helpers.
 */
static inline void amdgpu_ring_write(struct amdgpu_ring *ring, uint32_t v)
{
	if (ring->count_dw <= 0)
		DRM_ERROR("amdgpu: writing more dwords to the ring than expected!\n");
	ring->ring[ring->wptr++] = v;
	ring->wptr &= ring->ptr_mask;
	ring->count_dw--;
}

static inline struct amdgpu_sdma_instance *
amdgpu_get_sdma_instance(struct amdgpu_ring *ring)
{
	struct amdgpu_device *adev = ring->adev;
	int i;

	for (i = 0; i < adev->sdma.num_instances; i++)
		if (&adev->sdma.instance[i].ring == ring)
			break;

	if (i < AMDGPU_MAX_SDMA_INSTANCES)
		return &adev->sdma.instance[i];
	else
		return NULL;
}

/*
 * ASICs macro.
 */
#define amdgpu_asic_set_vga_state(adev, state) (adev)->asic_funcs->set_vga_state((adev), (state))
#define amdgpu_asic_reset(adev) (adev)->asic_funcs->reset((adev))
#define amdgpu_asic_wait_for_mc_idle(adev) (adev)->asic_funcs->wait_for_mc_idle((adev))
#define amdgpu_asic_get_xclk(adev) (adev)->asic_funcs->get_xclk((adev))
#define amdgpu_asic_set_uvd_clocks(adev, v, d) (adev)->asic_funcs->set_uvd_clocks((adev), (v), (d))
#define amdgpu_asic_set_vce_clocks(adev, ev, ec) (adev)->asic_funcs->set_vce_clocks((adev), (ev), (ec))
#define amdgpu_asic_get_gpu_clock_counter(adev) (adev)->asic_funcs->get_gpu_clock_counter((adev))
#define amdgpu_asic_read_disabled_bios(adev) (adev)->asic_funcs->read_disabled_bios((adev))
#define amdgpu_asic_read_bios_from_rom(adev, b, l) (adev)->asic_funcs->read_bios_from_rom((adev), (b), (l))
#define amdgpu_asic_read_register(adev, se, sh, offset, v)((adev)->asic_funcs->read_register((adev), (se), (sh), (offset), (v)))
#define amdgpu_asic_get_cu_info(adev, info) (adev)->asic_funcs->get_cu_info((adev), (info))
#define amdgpu_gart_flush_gpu_tlb(adev, vmid) (adev)->gart.gart_funcs->flush_gpu_tlb((adev), (vmid))
#define amdgpu_gart_set_pte_pde(adev, pt, idx, addr, flags) (adev)->gart.gart_funcs->set_pte_pde((adev), (pt), (idx), (addr), (flags))
#define amdgpu_vm_copy_pte(adev, ib, pe, src, count) ((adev)->vm_manager.vm_pte_funcs->copy_pte((ib), (pe), (src), (count)))
#define amdgpu_vm_write_pte(adev, ib, pa, pe, addr, count, incr, flags) ((adev)->vm_manager.vm_pte_funcs->write_pte((ib), (pa), (pe), (addr), (count), (incr), (flags)))
#define amdgpu_vm_set_pte_pde(adev, ib, pe, addr, count, incr, flags) ((adev)->vm_manager.vm_pte_funcs->set_pte_pde((ib), (pe), (addr), (count), (incr), (flags)))
#define amdgpu_ring_parse_cs(r, p, ib) ((r)->funcs->parse_cs((p), (ib)))
#define amdgpu_ring_test_ring(r) (r)->funcs->test_ring((r))
#define amdgpu_ring_test_ib(r) (r)->funcs->test_ib((r))
#define amdgpu_ring_get_rptr(r) (r)->funcs->get_rptr((r))
#define amdgpu_ring_get_wptr(r) (r)->funcs->get_wptr((r))
#define amdgpu_ring_set_wptr(r) (r)->funcs->set_wptr((r))
#define amdgpu_ring_emit_ib(r, ib) (r)->funcs->emit_ib((r), (ib))
#define amdgpu_ring_emit_pipeline_sync(r) (r)->funcs->emit_pipeline_sync((r))
#define amdgpu_ring_emit_vm_flush(r, vmid, addr) (r)->funcs->emit_vm_flush((r), (vmid), (addr))
#define amdgpu_ring_emit_fence(r, addr, seq, flags) (r)->funcs->emit_fence((r), (addr), (seq), (flags))
#define amdgpu_ring_emit_gds_switch(r, v, db, ds, wb, ws, ab, as) (r)->funcs->emit_gds_switch((r), (v), (db), (ds), (wb), (ws), (ab), (as))
#define amdgpu_ring_emit_hdp_flush(r) (r)->funcs->emit_hdp_flush((r))
#define amdgpu_ring_emit_hdp_invalidate(r) (r)->funcs->emit_hdp_invalidate((r))
#define amdgpu_ring_pad_ib(r, ib) ((r)->funcs->pad_ib((r), (ib)))
#define amdgpu_ih_get_wptr(adev) (adev)->irq.ih_funcs->get_wptr((adev))
#define amdgpu_ih_decode_iv(adev, iv) (adev)->irq.ih_funcs->decode_iv((adev), (iv))
#define amdgpu_ih_set_rptr(adev) (adev)->irq.ih_funcs->set_rptr((adev))
#define amdgpu_display_set_vga_render_state(adev, r) (adev)->mode_info.funcs->set_vga_render_state((adev), (r))
#define amdgpu_display_vblank_get_counter(adev, crtc) (adev)->mode_info.funcs->vblank_get_counter((adev), (crtc))
#define amdgpu_display_vblank_wait(adev, crtc) (adev)->mode_info.funcs->vblank_wait((adev), (crtc))
#define amdgpu_display_is_display_hung(adev) (adev)->mode_info.funcs->is_display_hung((adev))
#define amdgpu_display_backlight_set_level(adev, e, l) (adev)->mode_info.funcs->backlight_set_level((e), (l))
#define amdgpu_display_backlight_get_level(adev, e) (adev)->mode_info.funcs->backlight_get_level((e))
#define amdgpu_display_hpd_sense(adev, h) (adev)->mode_info.funcs->hpd_sense((adev), (h))
#define amdgpu_display_hpd_set_polarity(adev, h) (adev)->mode_info.funcs->hpd_set_polarity((adev), (h))
#define amdgpu_display_hpd_get_gpio_reg(adev) (adev)->mode_info.funcs->hpd_get_gpio_reg((adev))
#define amdgpu_display_bandwidth_update(adev) (adev)->mode_info.funcs->bandwidth_update((adev))
#define amdgpu_display_page_flip(adev, crtc, base) (adev)->mode_info.funcs->page_flip((adev), (crtc), (base))
#define amdgpu_display_page_flip_get_scanoutpos(adev, crtc, vbl, pos) (adev)->mode_info.funcs->page_flip_get_scanoutpos((adev), (crtc), (vbl), (pos))
#define amdgpu_display_add_encoder(adev, e, s, c) (adev)->mode_info.funcs->add_encoder((adev), (e), (s), (c))
#define amdgpu_display_add_connector(adev, ci, sd, ct, ib, coi, h, r) (adev)->mode_info.funcs->add_connector((adev), (ci), (sd), (ct), (ib), (coi), (h), (r))
#define amdgpu_display_stop_mc_access(adev, s) (adev)->mode_info.funcs->stop_mc_access((adev), (s))
#define amdgpu_display_resume_mc_access(adev, s) (adev)->mode_info.funcs->resume_mc_access((adev), (s))
#define amdgpu_emit_copy_buffer(adev, ib, s, d, b) (adev)->mman.buffer_funcs->emit_copy_buffer((ib),  (s), (d), (b))
#define amdgpu_emit_fill_buffer(adev, ib, s, d, b) (adev)->mman.buffer_funcs->emit_fill_buffer((ib), (s), (d), (b))
#define amdgpu_dpm_pre_set_power_state(adev) (adev)->pm.funcs->pre_set_power_state((adev))
#define amdgpu_dpm_set_power_state(adev) (adev)->pm.funcs->set_power_state((adev))
#define amdgpu_dpm_post_set_power_state(adev) (adev)->pm.funcs->post_set_power_state((adev))
#define amdgpu_dpm_display_configuration_changed(adev) (adev)->pm.funcs->display_configuration_changed((adev))
#define amdgpu_dpm_print_power_state(adev, ps) (adev)->pm.funcs->print_power_state((adev), (ps))
#define amdgpu_dpm_vblank_too_short(adev) (adev)->pm.funcs->vblank_too_short((adev))
#define amdgpu_dpm_enable_bapm(adev, e) (adev)->pm.funcs->enable_bapm((adev), (e))

#define amdgpu_dpm_get_temperature(adev) \
	((adev)->pp_enabled ?						\
	      (adev)->powerplay.pp_funcs->get_temperature((adev)->powerplay.pp_handle) : \
	      (adev)->pm.funcs->get_temperature((adev)))

#define amdgpu_dpm_set_fan_control_mode(adev, m) \
	((adev)->pp_enabled ?						\
	      (adev)->powerplay.pp_funcs->set_fan_control_mode((adev)->powerplay.pp_handle, (m)) : \
	      (adev)->pm.funcs->set_fan_control_mode((adev), (m)))

#define amdgpu_dpm_get_fan_control_mode(adev) \
	((adev)->pp_enabled ?						\
	      (adev)->powerplay.pp_funcs->get_fan_control_mode((adev)->powerplay.pp_handle) : \
	      (adev)->pm.funcs->get_fan_control_mode((adev)))

#define amdgpu_dpm_set_fan_speed_percent(adev, s) \
	((adev)->pp_enabled ?						\
	      (adev)->powerplay.pp_funcs->set_fan_speed_percent((adev)->powerplay.pp_handle, (s)) : \
	      (adev)->pm.funcs->set_fan_speed_percent((adev), (s)))

#define amdgpu_dpm_get_fan_speed_percent(adev, s) \
	((adev)->pp_enabled ?						\
	      (adev)->powerplay.pp_funcs->get_fan_speed_percent((adev)->powerplay.pp_handle, (s)) : \
	      (adev)->pm.funcs->get_fan_speed_percent((adev), (s)))

#define amdgpu_dpm_get_sclk(adev, l) \
	((adev)->pp_enabled ?						\
	      (adev)->powerplay.pp_funcs->get_sclk((adev)->powerplay.pp_handle, (l)) : \
		(adev)->pm.funcs->get_sclk((adev), (l)))

#define amdgpu_dpm_get_mclk(adev, l)  \
	((adev)->pp_enabled ?						\
	      (adev)->powerplay.pp_funcs->get_mclk((adev)->powerplay.pp_handle, (l)) : \
	      (adev)->pm.funcs->get_mclk((adev), (l)))


#define amdgpu_dpm_force_performance_level(adev, l) \
	((adev)->pp_enabled ?						\
	      (adev)->powerplay.pp_funcs->force_performance_level((adev)->powerplay.pp_handle, (l)) : \
	      (adev)->pm.funcs->force_performance_level((adev), (l)))

#define amdgpu_dpm_powergate_uvd(adev, g) \
	((adev)->pp_enabled ?						\
	      (adev)->powerplay.pp_funcs->powergate_uvd((adev)->powerplay.pp_handle, (g)) : \
	      (adev)->pm.funcs->powergate_uvd((adev), (g)))

#define amdgpu_dpm_powergate_vce(adev, g) \
	((adev)->pp_enabled ?						\
	      (adev)->powerplay.pp_funcs->powergate_vce((adev)->powerplay.pp_handle, (g)) : \
	      (adev)->pm.funcs->powergate_vce((adev), (g)))

#define amdgpu_dpm_debugfs_print_current_performance_level(adev, m) \
	((adev)->pp_enabled ?						\
	      (adev)->powerplay.pp_funcs->print_current_performance_level((adev)->powerplay.pp_handle, (m)) : \
	      (adev)->pm.funcs->debugfs_print_current_performance_level((adev), (m)))

#define amdgpu_dpm_get_current_power_state(adev) \
	(adev)->powerplay.pp_funcs->get_current_power_state((adev)->powerplay.pp_handle)

#define amdgpu_dpm_get_performance_level(adev) \
	(adev)->powerplay.pp_funcs->get_performance_level((adev)->powerplay.pp_handle)

#define amdgpu_dpm_get_pp_num_states(adev, data) \
	(adev)->powerplay.pp_funcs->get_pp_num_states((adev)->powerplay.pp_handle, data)

#define amdgpu_dpm_get_pp_table(adev, table) \
	(adev)->powerplay.pp_funcs->get_pp_table((adev)->powerplay.pp_handle, table)

#define amdgpu_dpm_set_pp_table(adev, buf, size) \
	(adev)->powerplay.pp_funcs->set_pp_table((adev)->powerplay.pp_handle, buf, size)

#define amdgpu_dpm_print_clock_levels(adev, type, buf) \
	(adev)->powerplay.pp_funcs->print_clock_levels((adev)->powerplay.pp_handle, type, buf)

#define amdgpu_dpm_force_clock_level(adev, type, level) \
		(adev)->powerplay.pp_funcs->force_clock_level((adev)->powerplay.pp_handle, type, level)

#define amdgpu_dpm_dispatch_task(adev, event_id, input, output)		\
	(adev)->powerplay.pp_funcs->dispatch_tasks((adev)->powerplay.pp_handle, (event_id), (input), (output))

#define amdgpu_gds_switch(adev, r, v, d, w, a) (adev)->gds.funcs->patch_gds_switch((r), (v), (d), (w), (a))

/* Common functions */
int amdgpu_gpu_reset(struct amdgpu_device *adev);
void amdgpu_pci_config_reset(struct amdgpu_device *adev);
bool amdgpu_card_posted(struct amdgpu_device *adev);
void amdgpu_update_display_priority(struct amdgpu_device *adev);

int amdgpu_cs_parser_init(struct amdgpu_cs_parser *p, void *data);
int amdgpu_cs_get_ring(struct amdgpu_device *adev, u32 ip_type,
		       u32 ip_instance, u32 ring,
		       struct amdgpu_ring **out_ring);
void amdgpu_ttm_placement_from_domain(struct amdgpu_bo *rbo, u32 domain);
bool amdgpu_ttm_bo_is_amdgpu_bo(struct ttm_buffer_object *bo);
int amdgpu_ttm_tt_get_user_pages(struct ttm_tt *ttm, struct page **pages);
int amdgpu_ttm_tt_set_userptr(struct ttm_tt *ttm, uint64_t addr,
				     uint32_t flags);
bool amdgpu_ttm_tt_has_userptr(struct ttm_tt *ttm);
struct mm_struct *amdgpu_ttm_tt_get_usermm(struct ttm_tt *ttm);
bool amdgpu_ttm_tt_affect_userptr(struct ttm_tt *ttm, unsigned long start,
				  unsigned long end);
bool amdgpu_ttm_tt_userptr_invalidated(struct ttm_tt *ttm,
				       int *last_invalidated);
bool amdgpu_ttm_tt_is_readonly(struct ttm_tt *ttm);
uint32_t amdgpu_ttm_tt_pte_flags(struct amdgpu_device *adev, struct ttm_tt *ttm,
				 struct ttm_mem_reg *mem);
void amdgpu_vram_location(struct amdgpu_device *adev, struct amdgpu_mc *mc, u64 base);
void amdgpu_gtt_location(struct amdgpu_device *adev, struct amdgpu_mc *mc);
void amdgpu_ttm_set_active_vram_size(struct amdgpu_device *adev, u64 size);
void amdgpu_program_register_sequence(struct amdgpu_device *adev,
					     const u32 *registers,
					     const u32 array_size);

bool amdgpu_device_is_px(struct drm_device *dev);
/* atpx handler */
#if defined(CONFIG_VGA_SWITCHEROO)
void amdgpu_register_atpx_handler(void);
void amdgpu_unregister_atpx_handler(void);
#else
static inline void amdgpu_register_atpx_handler(void) {}
static inline void amdgpu_unregister_atpx_handler(void) {}
#endif

/*
 * KMS
 */
extern const struct drm_ioctl_desc amdgpu_ioctls_kms[];
extern int amdgpu_max_kms_ioctl;

int amdgpu_driver_load_kms(struct drm_device *dev, unsigned long flags);
int amdgpu_driver_unload_kms(struct drm_device *dev);
void amdgpu_driver_lastclose_kms(struct drm_device *dev);
int amdgpu_driver_open_kms(struct drm_device *dev, struct drm_file *file_priv);
void amdgpu_driver_postclose_kms(struct drm_device *dev,
				 struct drm_file *file_priv);
void amdgpu_driver_preclose_kms(struct drm_device *dev,
				struct drm_file *file_priv);
int amdgpu_suspend_kms(struct drm_device *dev, bool suspend, bool fbcon);
int amdgpu_resume_kms(struct drm_device *dev, bool resume, bool fbcon);
u32 amdgpu_get_vblank_counter_kms(struct drm_device *dev, unsigned int pipe);
int amdgpu_enable_vblank_kms(struct drm_device *dev, unsigned int pipe);
void amdgpu_disable_vblank_kms(struct drm_device *dev, unsigned int pipe);
int amdgpu_get_vblank_timestamp_kms(struct drm_device *dev, unsigned int pipe,
				    int *max_error,
				    struct timeval *vblank_time,
				    unsigned flags);
long amdgpu_kms_compat_ioctl(struct file *filp, unsigned int cmd,
			     unsigned long arg);

/*
 * functions used by amdgpu_encoder.c
 */
struct amdgpu_afmt_acr {
	u32 clock;

	int n_32khz;
	int cts_32khz;

	int n_44_1khz;
	int cts_44_1khz;

	int n_48khz;
	int cts_48khz;

};

struct amdgpu_afmt_acr amdgpu_afmt_acr(uint32_t clock);

/* amdgpu_acpi.c */
#if defined(CONFIG_ACPI)
int amdgpu_acpi_init(struct amdgpu_device *adev);
void amdgpu_acpi_fini(struct amdgpu_device *adev);
bool amdgpu_acpi_is_pcie_performance_request_supported(struct amdgpu_device *adev);
int amdgpu_acpi_pcie_performance_request(struct amdgpu_device *adev,
						u8 perf_req, bool advertise);
int amdgpu_acpi_pcie_notify_device_ready(struct amdgpu_device *adev);
#else
static inline int amdgpu_acpi_init(struct amdgpu_device *adev) { return 0; }
static inline void amdgpu_acpi_fini(struct amdgpu_device *adev) { }
#endif

struct amdgpu_bo_va_mapping *
amdgpu_cs_find_mapping(struct amdgpu_cs_parser *parser,
		       uint64_t addr, struct amdgpu_bo **bo);

#include "amdgpu_object.h"

#endif<|MERGE_RESOLUTION|>--- conflicted
+++ resolved
@@ -347,13 +347,8 @@
 	uint64_t			gpu_addr;
 	volatile uint32_t		*cpu_addr;
 	/* sync_seq is protected by ring emission lock */
-<<<<<<< HEAD
-	uint64_t			sync_seq;
-	atomic64_t			last_seq;
-=======
 	uint32_t			sync_seq;
 	atomic_t			last_seq;
->>>>>>> 968f3e37
 	bool				initialized;
 	struct amdgpu_irq_src		*irq_src;
 	unsigned			irq_type;
@@ -370,19 +365,6 @@
 #define AMDGPU_FENCE_FLAG_64BIT         (1 << 0)
 #define AMDGPU_FENCE_FLAG_INT           (1 << 1)
 
-<<<<<<< HEAD
-struct amdgpu_fence {
-	struct fence base;
-
-	/* RB, DMA, etc. */
-	struct amdgpu_ring		*ring;
-	uint64_t			seq;
-
-	wait_queue_t			fence_wake;
-};
-
-=======
->>>>>>> 968f3e37
 struct amdgpu_user_fence {
 	/* write-back bo */
 	struct amdgpu_bo 	*bo;
@@ -739,10 +721,6 @@
 	uint32_t			length_dw;
 	uint64_t			gpu_addr;
 	uint32_t			*ptr;
-<<<<<<< HEAD
-	struct fence			*fence;
-=======
->>>>>>> 968f3e37
 	struct amdgpu_user_fence        *user;
 	struct amdgpu_vm		*vm;
 	unsigned			vm_id;
@@ -1158,11 +1136,7 @@
 
 int amdgpu_ib_get(struct amdgpu_device *adev, struct amdgpu_vm *vm,
 		  unsigned size, struct amdgpu_ib *ib);
-<<<<<<< HEAD
-void amdgpu_ib_free(struct amdgpu_device *adev, struct amdgpu_ib *ib);
-=======
 void amdgpu_ib_free(struct amdgpu_device *adev, struct amdgpu_ib *ib, struct fence *f);
->>>>>>> 968f3e37
 int amdgpu_ib_schedule(struct amdgpu_ring *ring, unsigned num_ibs,
 		       struct amdgpu_ib *ib, struct fence *last_vm_update,
 		       struct fence **f);
