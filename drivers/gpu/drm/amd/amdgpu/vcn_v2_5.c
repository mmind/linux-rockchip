--- conflicted
+++ resolved
@@ -1453,14 +1453,6 @@
 				WREG32_SOC15(VCN, inst_idx, mmUVD_RB_WPTR2, lower_32_bits(ring->wptr));
 				fw_shared->multi_queue.encode_lowlatency_queue_mode &= ~FW_QUEUE_RING_RESET;
 
-<<<<<<< HEAD
-				fw_shared->multi_queue.decode_queue_mode |= FW_QUEUE_RING_RESET;
-				WREG32_SOC15(VCN, inst_idx, mmUVD_RBC_RB_WPTR,
-					   RREG32_SOC15(VCN, inst_idx, mmUVD_SCRATCH2) & 0x7FFFFFFF);
-				fw_shared->multi_queue.decode_queue_mode &= ~FW_QUEUE_RING_RESET;
-
-=======
->>>>>>> d6f9469a
 				/* Unstall DPG */
 				WREG32_P(SOC15_REG_OFFSET(VCN, inst_idx, mmUVD_POWER_STATUS),
 					   0, ~UVD_POWER_STATUS__STALL_DPG_POWER_UP_MASK);
@@ -1522,13 +1514,6 @@
 {
 	struct amdgpu_device *adev = ring->adev;
 
-<<<<<<< HEAD
-	if (adev->pg_flags & AMD_PG_SUPPORT_VCN_DPG)
-		WREG32_SOC15(VCN, ring->me, mmUVD_SCRATCH2,
-			lower_32_bits(ring->wptr) | 0x80000000);
-
-=======
->>>>>>> d6f9469a
 	if (ring->use_doorbell) {
 		adev->wb.wb[ring->wptr_offs] = lower_32_bits(ring->wptr);
 		WDOORBELL32(ring->doorbell_index, lower_32_bits(ring->wptr));
