--- conflicted
+++ resolved
@@ -206,15 +206,12 @@
 			if (r)
 				return r;
 		}
-<<<<<<< HEAD
-=======
 	}
 
 	if (amdgpu_sriov_vf(adev)) {
 		r = amdgpu_virt_alloc_mm_table(adev);
 		if (r)
 			return r;
->>>>>>> 26dca6db
 	}
 
 	if (adev->pg_flags & AMD_PG_SUPPORT_VCN_DPG)
@@ -282,8 +279,6 @@
 			r = amdgpu_ring_test_helper(ring);
 			if (r)
 				goto done;
-<<<<<<< HEAD
-=======
 
 			for (i = 0; i < adev->vcn.num_enc_rings; ++i) {
 				ring = &adev->vcn.inst[j].ring_enc[i];
@@ -291,7 +286,6 @@
 				if (r)
 					goto done;
 			}
->>>>>>> 26dca6db
 		}
 	}
 
@@ -753,8 +747,6 @@
 	}
 }
 
-<<<<<<< HEAD
-=======
 static int vcn_v2_5_start_dpg_mode(struct amdgpu_device *adev, int inst_idx, bool indirect)
 {
 	struct amdgpu_ring *ring;
@@ -887,7 +879,6 @@
 	return 0;
 }
 
->>>>>>> 26dca6db
 static int vcn_v2_5_start(struct amdgpu_device *adev)
 {
 	struct amdgpu_ring *ring;
@@ -1270,8 +1261,6 @@
 {
 	int ret_code = 0;
 	uint32_t tmp;
-<<<<<<< HEAD
-=======
 
 	/* Wait for power status to be 1 */
 	SOC15_WAIT_ON_RREG(UVD, inst_idx, mmUVD_POWER_STATUS, 1,
@@ -1300,7 +1289,6 @@
 static int vcn_v2_5_stop(struct amdgpu_device *adev)
 {
 	uint32_t tmp;
->>>>>>> 26dca6db
 	int i, r = 0;
 
 	for (i = 0; i < adev->vcn.num_vcn_inst; ++i) {
