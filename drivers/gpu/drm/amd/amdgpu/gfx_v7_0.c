--- conflicted
+++ resolved
@@ -4372,14 +4372,6 @@
 
 static uint32_t wave_read_ind(struct amdgpu_device *adev, uint32_t simd, uint32_t wave, uint32_t address)
 {
-<<<<<<< HEAD
-	WREG32(mmSQ_IND_INDEX, (wave & 0xF) | ((simd & 0x3) << 4) | (address << 16) | (1 << 13));
-	return RREG32(mmSQ_IND_DATA);
-}
-
-static void gfx_v7_0_read_wave_data(struct amdgpu_device *adev, uint32_t simd, uint32_t wave, uint32_t *dst, int *no_fields)
-{
-=======
 	WREG32(mmSQ_IND_INDEX,
 		(wave << SQ_IND_INDEX__WAVE_ID__SHIFT) |
 		(simd << SQ_IND_INDEX__SIMD_ID__SHIFT) |
@@ -4405,7 +4397,6 @@
 
 static void gfx_v7_0_read_wave_data(struct amdgpu_device *adev, uint32_t simd, uint32_t wave, uint32_t *dst, int *no_fields)
 {
->>>>>>> 59331c21
 	/* type 0 wave data */
 	dst[(*no_fields)++] = 0;
 	dst[(*no_fields)++] = wave_read_ind(adev, simd, wave, ixSQ_WAVE_STATUS);
@@ -4426,8 +4417,6 @@
 	dst[(*no_fields)++] = wave_read_ind(adev, simd, wave, ixSQ_WAVE_TMA_HI);
 	dst[(*no_fields)++] = wave_read_ind(adev, simd, wave, ixSQ_WAVE_IB_DBG0);
 	dst[(*no_fields)++] = wave_read_ind(adev, simd, wave, ixSQ_WAVE_M0);
-<<<<<<< HEAD
-=======
 }
 
 static void gfx_v7_0_read_wave_sgprs(struct amdgpu_device *adev, uint32_t simd,
@@ -4437,17 +4426,13 @@
 	wave_read_regs(
 		adev, simd, wave, 0,
 		start + SQIND_WAVE_SGPRS_OFFSET, size, dst);
->>>>>>> 59331c21
 }
 
 static const struct amdgpu_gfx_funcs gfx_v7_0_gfx_funcs = {
 	.get_gpu_clock_counter = &gfx_v7_0_get_gpu_clock_counter,
 	.select_se_sh = &gfx_v7_0_select_se_sh,
 	.read_wave_data = &gfx_v7_0_read_wave_data,
-<<<<<<< HEAD
-=======
 	.read_wave_sgprs = &gfx_v7_0_read_wave_sgprs,
->>>>>>> 59331c21
 };
 
 static const struct amdgpu_rlc_funcs gfx_v7_0_rlc_funcs = {
@@ -5206,11 +5191,7 @@
 		12 + 12 + 12 + /* gfx_v7_0_ring_emit_fence_gfx x3 for user fence, vm fence */
 		7 + 4 + /* gfx_v7_0_ring_emit_pipeline_sync */
 		17 + 6 + /* gfx_v7_0_ring_emit_vm_flush */
-<<<<<<< HEAD
-		3, /* gfx_v7_ring_emit_cntxcntl */
-=======
 		3 + 4, /* gfx_v7_ring_emit_cntxcntl including vgt flush*/
->>>>>>> 59331c21
 	.emit_ib_size = 4, /* gfx_v7_0_ring_emit_ib_gfx */
 	.emit_ib = gfx_v7_0_ring_emit_ib_gfx,
 	.emit_fence = gfx_v7_0_ring_emit_fence_gfx,
