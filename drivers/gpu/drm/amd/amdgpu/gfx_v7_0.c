--- conflicted
+++ resolved
@@ -1635,46 +1635,25 @@
 static void gfx_v7_0_setup_rb(struct amdgpu_device *adev)
 {
 	int i, j;
-<<<<<<< HEAD
-	u32 data, tmp, num_rbs = 0;
-	u32 active_rbs = 0;
-=======
 	u32 data;
 	u32 active_rbs = 0;
 	u32 rb_bitmap_width_per_sh = adev->gfx.config.max_backends_per_se /
 					adev->gfx.config.max_sh_per_se;
->>>>>>> cf481068
 
 	mutex_lock(&adev->grbm_idx_mutex);
 	for (i = 0; i < adev->gfx.config.max_shader_engines; i++) {
 		for (j = 0; j < adev->gfx.config.max_sh_per_se; j++) {
 			gfx_v7_0_select_se_sh(adev, i, j);
 			data = gfx_v7_0_get_rb_active_bitmap(adev);
-<<<<<<< HEAD
-			if (adev->asic_type == CHIP_HAWAII)
-				active_rbs |= data << ((i * adev->gfx.config.max_sh_per_se + j) *
-						       HAWAII_RB_BITMAP_WIDTH_PER_SH);
-			else
-				active_rbs |= data << ((i * adev->gfx.config.max_sh_per_se + j) *
-						       CIK_RB_BITMAP_WIDTH_PER_SH);
-=======
 			active_rbs |= data << ((i * adev->gfx.config.max_sh_per_se + j) *
 					       rb_bitmap_width_per_sh);
->>>>>>> cf481068
 		}
 	}
 	gfx_v7_0_select_se_sh(adev, 0xffffffff, 0xffffffff);
 	mutex_unlock(&adev->grbm_idx_mutex);
 
 	adev->gfx.config.backend_enable_mask = active_rbs;
-<<<<<<< HEAD
-	tmp = active_rbs;
-	while (tmp >>= 1)
-		num_rbs++;
-	adev->gfx.config.num_rbs = num_rbs;
-=======
 	adev->gfx.config.num_rbs = hweight32(active_rbs);
->>>>>>> cf481068
 }
 
 /**
@@ -2157,12 +2136,7 @@
 	ib.ptr[2] = 0xDEADBEEF;
 	ib.length_dw = 3;
 
-<<<<<<< HEAD
-	r = amdgpu_ib_schedule(ring, 1, &ib, AMDGPU_FENCE_OWNER_UNDEFINED,
-			       NULL, &f);
-=======
 	r = amdgpu_ib_schedule(ring, 1, &ib, NULL, &f);
->>>>>>> cf481068
 	if (r)
 		goto err2;
 
@@ -3887,12 +3861,7 @@
 	data &= CC_GC_SHADER_ARRAY_CONFIG__INACTIVE_CUS_MASK;
 	data >>= CC_GC_SHADER_ARRAY_CONFIG__INACTIVE_CUS__SHIFT;
 
-<<<<<<< HEAD
-	mask = gfx_v7_0_create_bitmask(adev->gfx.config.max_backends_per_se /
-				       adev->gfx.config.max_sh_per_se);
-=======
 	mask = gfx_v7_0_create_bitmask(adev->gfx.config.max_cu_per_sh);
->>>>>>> cf481068
 
 	return (~data) & mask;
 }
@@ -5203,10 +5172,7 @@
 	.parse_cs = NULL,
 	.emit_ib = gfx_v7_0_ring_emit_ib_gfx,
 	.emit_fence = gfx_v7_0_ring_emit_fence_gfx,
-<<<<<<< HEAD
-=======
 	.emit_pipeline_sync = gfx_v7_0_ring_emit_pipeline_sync,
->>>>>>> cf481068
 	.emit_vm_flush = gfx_v7_0_ring_emit_vm_flush,
 	.emit_gds_switch = gfx_v7_0_ring_emit_gds_switch,
 	.emit_hdp_flush = gfx_v7_0_ring_emit_hdp_flush,
@@ -5224,10 +5190,7 @@
 	.parse_cs = NULL,
 	.emit_ib = gfx_v7_0_ring_emit_ib_compute,
 	.emit_fence = gfx_v7_0_ring_emit_fence_compute,
-<<<<<<< HEAD
-=======
 	.emit_pipeline_sync = gfx_v7_0_ring_emit_pipeline_sync,
->>>>>>> cf481068
 	.emit_vm_flush = gfx_v7_0_ring_emit_vm_flush,
 	.emit_gds_switch = gfx_v7_0_ring_emit_gds_switch,
 	.emit_hdp_flush = gfx_v7_0_ring_emit_hdp_flush,
