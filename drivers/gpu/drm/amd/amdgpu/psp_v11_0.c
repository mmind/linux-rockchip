--- conflicted
+++ resolved
@@ -687,7 +687,6 @@
 
 	xgmi_cmd = (struct ta_xgmi_shared_memory*)psp->xgmi_context.xgmi_shared_buf;
 	memset(xgmi_cmd, 0, sizeof(struct ta_xgmi_shared_memory));
-<<<<<<< HEAD
 
 	xgmi_cmd->cmd_id = TA_COMMAND_XGMI__GET_HIVE_ID;
 
@@ -709,29 +708,6 @@
 
 	xgmi_cmd->cmd_id = TA_COMMAND_XGMI__GET_NODE_ID;
 
-=======
-
-	xgmi_cmd->cmd_id = TA_COMMAND_XGMI__GET_HIVE_ID;
-
-	/* Invoke xgmi ta to get hive id */
-	ret = psp_xgmi_invoke(psp, xgmi_cmd->cmd_id);
-	if (ret)
-		return 0;
-	else
-		return xgmi_cmd->xgmi_out_message.get_hive_id.hive_id;
-}
-
-static u64 psp_v11_0_xgmi_get_node_id(struct psp_context *psp)
-{
-	struct ta_xgmi_shared_memory *xgmi_cmd;
-	int ret;
-
-	xgmi_cmd = (struct ta_xgmi_shared_memory*)psp->xgmi_context.xgmi_shared_buf;
-	memset(xgmi_cmd, 0, sizeof(struct ta_xgmi_shared_memory));
-
-	xgmi_cmd->cmd_id = TA_COMMAND_XGMI__GET_NODE_ID;
-
->>>>>>> 19530313
 	/* Invoke xgmi ta to get the node id */
 	ret = psp_xgmi_invoke(psp, xgmi_cmd->cmd_id);
 	if (ret)
