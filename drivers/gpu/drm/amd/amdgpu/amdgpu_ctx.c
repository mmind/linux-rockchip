--- conflicted
+++ resolved
@@ -464,13 +464,8 @@
 			if (ctx->adev->rings[i] == &ctx->adev->gfx.kiq.ring)
 				continue;
 
-<<<<<<< HEAD
-			max_wait = drm_sched_entity_do_release(&ctx->adev->rings[i]->sched,
-					  &ctx->rings[i].entity, max_wait);
-=======
 			max_wait = drm_sched_entity_flush(&ctx->rings[i].entity,
 							  max_wait);
->>>>>>> f91e6544
 		}
 	}
 	mutex_unlock(&mgr->lock);
