--- conflicted
+++ resolved
@@ -374,15 +374,9 @@
 	struct amdgpu_vram_mgr *mgr = to_vram_mgr(man);
 	struct amdgpu_device *adev = to_amdgpu_device(mgr);
 	uint64_t vis_usage = 0, mem_bytes, max_bytes;
-<<<<<<< HEAD
-	struct drm_mm *mm = &mgr->mm;
-	enum drm_mm_insert_mode mode;
-	struct drm_mm_node *nodes;
-=======
 	struct ttm_range_mgr_node *node;
 	struct drm_mm *mm = &mgr->mm;
 	enum drm_mm_insert_mode mode;
->>>>>>> 50be9417
 	unsigned i;
 	int r;
 
@@ -413,11 +407,7 @@
 #endif
 		pages_per_node = max_t(uint32_t, pages_per_node,
 				       tbo->page_alignment);
-<<<<<<< HEAD
-		num_nodes = DIV_ROUND_UP(mem->num_pages, pages_per_node);
-=======
 		num_nodes = DIV_ROUND_UP_ULL(PFN_UP(mem_bytes), pages_per_node);
->>>>>>> 50be9417
 	}
 
 	node = kvmalloc(struct_size(node, mm_nodes, num_nodes),
@@ -446,14 +436,9 @@
 		if (pages >= pages_per_node)
 			alignment = pages_per_node;
 
-<<<<<<< HEAD
-		r = drm_mm_insert_node_in_range(mm, &nodes[i], pages, alignment,
-						0, place->fpfn, lpfn, mode);
-=======
 		r = drm_mm_insert_node_in_range(mm, &node->mm_nodes[i], pages,
 						alignment, 0, place->fpfn,
 						lpfn, mode);
->>>>>>> 50be9417
 		if (unlikely(r)) {
 			if (pages > pages_per_node) {
 				if (is_power_of_2(pages))
@@ -462,11 +447,7 @@
 					pages = rounddown_pow_of_two(pages);
 				continue;
 			}
-<<<<<<< HEAD
-			goto error;
-=======
 			goto error_free;
->>>>>>> 50be9417
 		}
 
 		vis_usage += amdgpu_vram_mgr_vis_size(adev, &node->mm_nodes[i]);
@@ -480,12 +461,6 @@
 	spin_unlock(&mgr->lock);
 
 	if (i == 1)
-<<<<<<< HEAD
-		mem->placement |= TTM_PL_FLAG_CONTIGUOUS;
-
-	atomic64_add(vis_usage, &mgr->vis_usage);
-	mem->mm_node = nodes;
-=======
 		node->base.placement |= TTM_PL_FLAG_CONTIGUOUS;
 
 	if (adev->gmc.xgmi.connected_to_cpu)
@@ -495,7 +470,6 @@
 
 	atomic64_add(vis_usage, &mgr->vis_usage);
 	*res = &node->base;
->>>>>>> 50be9417
 	return 0;
 
 error_free:
