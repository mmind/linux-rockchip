/*
 * Copyright 2009 Jerome Glisse.
 * All Rights Reserved.
 *
 * Permission is hereby granted, free of charge, to any person obtaining a
 * copy of this software and associated documentation files (the
 * "Software"), to deal in the Software without restriction, including
 * without limitation the rights to use, copy, modify, merge, publish,
 * distribute, sub license, and/or sell copies of the Software, and to
 * permit persons to whom the Software is furnished to do so, subject to
 * the following conditions:
 *
 * THE SOFTWARE IS PROVIDED "AS IS", WITHOUT WARRANTY OF ANY KIND, EXPRESS OR
 * IMPLIED, INCLUDING BUT NOT LIMITED TO THE WARRANTIES OF MERCHANTABILITY,
 * FITNESS FOR A PARTICULAR PURPOSE AND NON-INFRINGEMENT. IN NO EVENT SHALL
 * THE COPYRIGHT HOLDERS, AUTHORS AND/OR ITS SUPPLIERS BE LIABLE FOR ANY CLAIM,
 * DAMAGES OR OTHER LIABILITY, WHETHER IN AN ACTION OF CONTRACT, TORT OR
 * OTHERWISE, ARISING FROM, OUT OF OR IN CONNECTION WITH THE SOFTWARE OR THE
 * USE OR OTHER DEALINGS IN THE SOFTWARE.
 *
 * The above copyright notice and this permission notice (including the
 * next paragraph) shall be included in all copies or substantial portions
 * of the Software.
 *
 */
/*
 * Authors:
 *    Jerome Glisse <glisse@freedesktop.org>
 *    Thomas Hellstrom <thomas-at-tungstengraphics-dot-com>
 *    Dave Airlie
 */

#include <linux/dma-mapping.h>
#include <linux/iommu.h>
#include <linux/pagemap.h>
#include <linux/sched/task.h>
#include <linux/sched/mm.h>
#include <linux/seq_file.h>
#include <linux/slab.h>
#include <linux/swap.h>
#include <linux/swiotlb.h>
#include <linux/dma-buf.h>
#include <linux/sizes.h>

#include <drm/ttm/ttm_bo_api.h>
#include <drm/ttm/ttm_bo_driver.h>
#include <drm/ttm/ttm_placement.h>
#include <drm/ttm/ttm_range_manager.h>

#include <drm/amdgpu_drm.h>

#include "amdgpu.h"
#include "amdgpu_object.h"
#include "amdgpu_trace.h"
#include "amdgpu_amdkfd.h"
#include "amdgpu_sdma.h"
#include "amdgpu_ras.h"
#include "amdgpu_atomfirmware.h"
#include "amdgpu_res_cursor.h"
#include "bif/bif_4_1_d.h"

#define AMDGPU_TTM_VRAM_MAX_DW_READ	(size_t)128

static int amdgpu_ttm_backend_bind(struct ttm_device *bdev,
				   struct ttm_tt *ttm,
				   struct ttm_resource *bo_mem);
static void amdgpu_ttm_backend_unbind(struct ttm_device *bdev,
				      struct ttm_tt *ttm);

static int amdgpu_ttm_init_on_chip(struct amdgpu_device *adev,
				    unsigned int type,
				    uint64_t size_in_page)
{
	return ttm_range_man_init(&adev->mman.bdev, type,
				  false, size_in_page);
}

/**
 * amdgpu_evict_flags - Compute placement flags
 *
 * @bo: The buffer object to evict
 * @placement: Possible destination(s) for evicted BO
 *
 * Fill in placement data when ttm_bo_evict() is called
 */
static void amdgpu_evict_flags(struct ttm_buffer_object *bo,
				struct ttm_placement *placement)
{
	struct amdgpu_device *adev = amdgpu_ttm_adev(bo->bdev);
	struct amdgpu_bo *abo;
	static const struct ttm_place placements = {
		.fpfn = 0,
		.lpfn = 0,
		.mem_type = TTM_PL_SYSTEM,
		.flags = 0
	};

	/* Don't handle scatter gather BOs */
	if (bo->type == ttm_bo_type_sg) {
		placement->num_placement = 0;
		placement->num_busy_placement = 0;
		return;
	}

	/* Object isn't an AMDGPU object so ignore */
	if (!amdgpu_bo_is_amdgpu_bo(bo)) {
		placement->placement = &placements;
		placement->busy_placement = &placements;
		placement->num_placement = 1;
		placement->num_busy_placement = 1;
		return;
	}

	abo = ttm_to_amdgpu_bo(bo);
	if (abo->flags & AMDGPU_AMDKFD_CREATE_SVM_BO) {
		struct dma_fence *fence;
		struct dma_resv *resv = &bo->base._resv;

		rcu_read_lock();
		fence = rcu_dereference(resv->fence_excl);
		if (fence && !fence->ops->signaled)
			dma_fence_enable_sw_signaling(fence);

		placement->num_placement = 0;
		placement->num_busy_placement = 0;
		rcu_read_unlock();
		return;
	}
<<<<<<< HEAD
	switch (bo->mem.mem_type) {
=======

	switch (bo->resource->mem_type) {
>>>>>>> 50be9417
	case AMDGPU_PL_GDS:
	case AMDGPU_PL_GWS:
	case AMDGPU_PL_OA:
		placement->num_placement = 0;
		placement->num_busy_placement = 0;
		return;

	case TTM_PL_VRAM:
		if (!adev->mman.buffer_funcs_enabled) {
			/* Move to system memory */
			amdgpu_bo_placement_from_domain(abo, AMDGPU_GEM_DOMAIN_CPU);
		} else if (!amdgpu_gmc_vram_full_visible(&adev->gmc) &&
			   !(abo->flags & AMDGPU_GEM_CREATE_CPU_ACCESS_REQUIRED) &&
			   amdgpu_bo_in_cpu_visible_vram(abo)) {

			/* Try evicting to the CPU inaccessible part of VRAM
			 * first, but only set GTT as busy placement, so this
			 * BO will be evicted to GTT rather than causing other
			 * BOs to be evicted from VRAM
			 */
			amdgpu_bo_placement_from_domain(abo, AMDGPU_GEM_DOMAIN_VRAM |
							 AMDGPU_GEM_DOMAIN_GTT);
			abo->placements[0].fpfn = adev->gmc.visible_vram_size >> PAGE_SHIFT;
			abo->placements[0].lpfn = 0;
			abo->placement.busy_placement = &abo->placements[1];
			abo->placement.num_busy_placement = 1;
		} else {
			/* Move to GTT memory */
			amdgpu_bo_placement_from_domain(abo, AMDGPU_GEM_DOMAIN_GTT);
		}
		break;
	case TTM_PL_TT:
	case AMDGPU_PL_PREEMPT:
	default:
		amdgpu_bo_placement_from_domain(abo, AMDGPU_GEM_DOMAIN_CPU);
		break;
	}
	*placement = abo->placement;
}

/**
 * amdgpu_ttm_map_buffer - Map memory into the GART windows
 * @bo: buffer object to map
 * @mem: memory object to map
 * @mm_cur: range to map
 * @num_pages: number of pages to map
 * @window: which GART window to use
 * @ring: DMA ring to use for the copy
 * @tmz: if we should setup a TMZ enabled mapping
 * @addr: resulting address inside the MC address space
 *
 * Setup one of the GART windows to access a specific piece of memory or return
 * the physical address for local memory.
 */
static int amdgpu_ttm_map_buffer(struct ttm_buffer_object *bo,
				 struct ttm_resource *mem,
				 struct amdgpu_res_cursor *mm_cur,
				 unsigned num_pages, unsigned window,
				 struct amdgpu_ring *ring, bool tmz,
				 uint64_t *addr)
{
	struct amdgpu_device *adev = ring->adev;
	struct amdgpu_job *job;
	unsigned num_dw, num_bytes;
	struct dma_fence *fence;
	uint64_t src_addr, dst_addr;
	void *cpu_addr;
	uint64_t flags;
	unsigned int i;
	int r;

	BUG_ON(adev->mman.buffer_funcs->copy_max_bytes <
	       AMDGPU_GTT_MAX_TRANSFER_SIZE * 8);
	BUG_ON(mem->mem_type == AMDGPU_PL_PREEMPT);

	/* Map only what can't be accessed directly */
	if (!tmz && mem->start != AMDGPU_BO_INVALID_OFFSET) {
		*addr = amdgpu_ttm_domain_start(adev, mem->mem_type) +
			mm_cur->start;
		return 0;
	}

	*addr = adev->gmc.gart_start;
	*addr += (u64)window * AMDGPU_GTT_MAX_TRANSFER_SIZE *
		AMDGPU_GPU_PAGE_SIZE;
	*addr += mm_cur->start & ~PAGE_MASK;

	num_dw = ALIGN(adev->mman.buffer_funcs->copy_num_dw, 8);
	num_bytes = num_pages * 8 * AMDGPU_GPU_PAGES_IN_CPU_PAGE;

	r = amdgpu_job_alloc_with_ib(adev, num_dw * 4 + num_bytes,
				     AMDGPU_IB_POOL_DELAYED, &job);
	if (r)
		return r;

	src_addr = num_dw * 4;
	src_addr += job->ibs[0].gpu_addr;

	dst_addr = amdgpu_bo_gpu_offset(adev->gart.bo);
	dst_addr += window * AMDGPU_GTT_MAX_TRANSFER_SIZE * 8;
	amdgpu_emit_copy_buffer(adev, &job->ibs[0], src_addr,
				dst_addr, num_bytes, false);

	amdgpu_ring_pad_ib(ring, &job->ibs[0]);
	WARN_ON(job->ibs[0].length_dw > num_dw);

	flags = amdgpu_ttm_tt_pte_flags(adev, bo->ttm, mem);
	if (tmz)
		flags |= AMDGPU_PTE_TMZ;

	cpu_addr = &job->ibs[0].ptr[num_dw];

	if (mem->mem_type == TTM_PL_TT) {
		dma_addr_t *dma_addr;

		dma_addr = &bo->ttm->dma_address[mm_cur->start >> PAGE_SHIFT];
		r = amdgpu_gart_map(adev, 0, num_pages, dma_addr, flags,
				    cpu_addr);
		if (r)
			goto error_free;
	} else {
		dma_addr_t dma_address;

		dma_address = mm_cur->start;
		dma_address += adev->vm_manager.vram_base_offset;

		for (i = 0; i < num_pages; ++i) {
			r = amdgpu_gart_map(adev, i << PAGE_SHIFT, 1,
					    &dma_address, flags, cpu_addr);
			if (r)
				goto error_free;

			dma_address += PAGE_SIZE;
		}
	}

	r = amdgpu_job_submit(job, &adev->mman.entity,
			      AMDGPU_FENCE_OWNER_UNDEFINED, &fence);
	if (r)
		goto error_free;

	dma_fence_put(fence);

	return r;

error_free:
	amdgpu_job_free(job);
	return r;
}

/**
 * amdgpu_ttm_copy_mem_to_mem - Helper function for copy
 * @adev: amdgpu device
 * @src: buffer/address where to read from
 * @dst: buffer/address where to write to
 * @size: number of bytes to copy
 * @tmz: if a secure copy should be used
 * @resv: resv object to sync to
 * @f: Returns the last fence if multiple jobs are submitted.
 *
 * The function copies @size bytes from {src->mem + src->offset} to
 * {dst->mem + dst->offset}. src->bo and dst->bo could be same BO for a
 * move and different for a BO to BO copy.
 *
 */
int amdgpu_ttm_copy_mem_to_mem(struct amdgpu_device *adev,
			       const struct amdgpu_copy_mem *src,
			       const struct amdgpu_copy_mem *dst,
			       uint64_t size, bool tmz,
			       struct dma_resv *resv,
			       struct dma_fence **f)
{
	const uint32_t GTT_MAX_BYTES = (AMDGPU_GTT_MAX_TRANSFER_SIZE *
					AMDGPU_GPU_PAGE_SIZE);

	struct amdgpu_ring *ring = adev->mman.buffer_funcs_ring;
	struct amdgpu_res_cursor src_mm, dst_mm;
	struct dma_fence *fence = NULL;
	int r = 0;

	if (!adev->mman.buffer_funcs_enabled) {
		DRM_ERROR("Trying to move memory with ring turned off.\n");
		return -EINVAL;
	}

	amdgpu_res_first(src->mem, src->offset, size, &src_mm);
	amdgpu_res_first(dst->mem, dst->offset, size, &dst_mm);

	mutex_lock(&adev->mman.gtt_window_lock);
	while (src_mm.remaining) {
		uint32_t src_page_offset = src_mm.start & ~PAGE_MASK;
		uint32_t dst_page_offset = dst_mm.start & ~PAGE_MASK;
		struct dma_fence *next;
		uint32_t cur_size;
		uint64_t from, to;

		/* Copy size cannot exceed GTT_MAX_BYTES. So if src or dst
		 * begins at an offset, then adjust the size accordingly
		 */
		cur_size = max(src_page_offset, dst_page_offset);
		cur_size = min(min3(src_mm.size, dst_mm.size, size),
			       (uint64_t)(GTT_MAX_BYTES - cur_size));

		/* Map src to window 0 and dst to window 1. */
		r = amdgpu_ttm_map_buffer(src->bo, src->mem, &src_mm,
					  PFN_UP(cur_size + src_page_offset),
					  0, ring, tmz, &from);
		if (r)
			goto error;

		r = amdgpu_ttm_map_buffer(dst->bo, dst->mem, &dst_mm,
					  PFN_UP(cur_size + dst_page_offset),
					  1, ring, tmz, &to);
		if (r)
			goto error;

		r = amdgpu_copy_buffer(ring, from, to, cur_size,
				       resv, &next, false, true, tmz);
		if (r)
			goto error;

		dma_fence_put(fence);
		fence = next;

		amdgpu_res_next(&src_mm, cur_size);
		amdgpu_res_next(&dst_mm, cur_size);
	}
error:
	mutex_unlock(&adev->mman.gtt_window_lock);
	if (f)
		*f = dma_fence_get(fence);
	dma_fence_put(fence);
	return r;
}

/*
 * amdgpu_move_blit - Copy an entire buffer to another buffer
 *
 * This is a helper called by amdgpu_bo_move() and amdgpu_move_vram_ram() to
 * help move buffers to and from VRAM.
 */
static int amdgpu_move_blit(struct ttm_buffer_object *bo,
			    bool evict,
			    struct ttm_resource *new_mem,
			    struct ttm_resource *old_mem)
{
	struct amdgpu_device *adev = amdgpu_ttm_adev(bo->bdev);
	struct amdgpu_bo *abo = ttm_to_amdgpu_bo(bo);
	struct amdgpu_copy_mem src, dst;
	struct dma_fence *fence = NULL;
	int r;

	src.bo = bo;
	dst.bo = bo;
	src.mem = old_mem;
	dst.mem = new_mem;
	src.offset = 0;
	dst.offset = 0;

	r = amdgpu_ttm_copy_mem_to_mem(adev, &src, &dst,
				       new_mem->num_pages << PAGE_SHIFT,
				       amdgpu_bo_encrypted(abo),
				       bo->base.resv, &fence);
	if (r)
		goto error;

	/* clear the space being freed */
	if (old_mem->mem_type == TTM_PL_VRAM &&
	    (abo->flags & AMDGPU_GEM_CREATE_VRAM_WIPE_ON_RELEASE)) {
		struct dma_fence *wipe_fence = NULL;

		r = amdgpu_fill_buffer(ttm_to_amdgpu_bo(bo), AMDGPU_POISON,
				       NULL, &wipe_fence);
		if (r) {
			goto error;
		} else if (wipe_fence) {
			dma_fence_put(fence);
			fence = wipe_fence;
		}
	}

	/* Always block for VM page tables before committing the new location */
	if (bo->type == ttm_bo_type_kernel)
		r = ttm_bo_move_accel_cleanup(bo, fence, true, false, new_mem);
	else
		r = ttm_bo_move_accel_cleanup(bo, fence, evict, true, new_mem);
	dma_fence_put(fence);
	return r;

error:
	if (fence)
		dma_fence_wait(fence, false);
	dma_fence_put(fence);
	return r;
}

/*
 * amdgpu_mem_visible - Check that memory can be accessed by ttm_bo_move_memcpy
 *
 * Called by amdgpu_bo_move()
 */
static bool amdgpu_mem_visible(struct amdgpu_device *adev,
			       struct ttm_resource *mem)
{
	uint64_t mem_size = (u64)mem->num_pages << PAGE_SHIFT;
	struct amdgpu_res_cursor cursor;

	if (mem->mem_type == TTM_PL_SYSTEM ||
	    mem->mem_type == TTM_PL_TT)
		return true;
	if (mem->mem_type != TTM_PL_VRAM)
		return false;

	amdgpu_res_first(mem, 0, mem_size, &cursor);

	/* ttm_resource_ioremap only supports contiguous memory */
	if (cursor.size != mem_size)
		return false;

	return cursor.start + cursor.size <= adev->gmc.visible_vram_size;
}

/*
 * amdgpu_bo_move - Move a buffer object to a new memory location
 *
 * Called by ttm_bo_handle_move_mem()
 */
static int amdgpu_bo_move(struct ttm_buffer_object *bo, bool evict,
			  struct ttm_operation_ctx *ctx,
			  struct ttm_resource *new_mem,
			  struct ttm_place *hop)
{
	struct amdgpu_device *adev;
	struct amdgpu_bo *abo;
	struct ttm_resource *old_mem = bo->resource;
	int r;

	if (new_mem->mem_type == TTM_PL_TT ||
	    new_mem->mem_type == AMDGPU_PL_PREEMPT) {
		r = amdgpu_ttm_backend_bind(bo->bdev, bo->ttm, new_mem);
		if (r)
			return r;
	}

	/* Can't move a pinned BO */
	abo = ttm_to_amdgpu_bo(bo);
	if (WARN_ON_ONCE(abo->tbo.pin_count > 0))
		return -EINVAL;

	adev = amdgpu_ttm_adev(bo->bdev);

	if (old_mem->mem_type == TTM_PL_SYSTEM && bo->ttm == NULL) {
		ttm_bo_move_null(bo, new_mem);
		goto out;
	}
	if (old_mem->mem_type == TTM_PL_SYSTEM &&
	    (new_mem->mem_type == TTM_PL_TT ||
	     new_mem->mem_type == AMDGPU_PL_PREEMPT)) {
		ttm_bo_move_null(bo, new_mem);
		goto out;
	}
	if ((old_mem->mem_type == TTM_PL_TT ||
	     old_mem->mem_type == AMDGPU_PL_PREEMPT) &&
	    new_mem->mem_type == TTM_PL_SYSTEM) {
		r = ttm_bo_wait_ctx(bo, ctx);
		if (r)
			return r;

		amdgpu_ttm_backend_unbind(bo->bdev, bo->ttm);
		ttm_resource_free(bo, &bo->resource);
		ttm_bo_assign_mem(bo, new_mem);
		goto out;
	}

	if (old_mem->mem_type == AMDGPU_PL_GDS ||
	    old_mem->mem_type == AMDGPU_PL_GWS ||
	    old_mem->mem_type == AMDGPU_PL_OA ||
	    new_mem->mem_type == AMDGPU_PL_GDS ||
	    new_mem->mem_type == AMDGPU_PL_GWS ||
	    new_mem->mem_type == AMDGPU_PL_OA) {
		/* Nothing to save here */
		ttm_bo_move_null(bo, new_mem);
		goto out;
	}

	if (adev->mman.buffer_funcs_enabled) {
		if (((old_mem->mem_type == TTM_PL_SYSTEM &&
		      new_mem->mem_type == TTM_PL_VRAM) ||
		     (old_mem->mem_type == TTM_PL_VRAM &&
		      new_mem->mem_type == TTM_PL_SYSTEM))) {
			hop->fpfn = 0;
			hop->lpfn = 0;
			hop->mem_type = TTM_PL_TT;
			hop->flags = 0;
			return -EMULTIHOP;
		}

		r = amdgpu_move_blit(bo, evict, new_mem, old_mem);
	} else {
		r = -ENODEV;
	}

	if (r) {
		/* Check that all memory is CPU accessible */
		if (!amdgpu_mem_visible(adev, old_mem) ||
		    !amdgpu_mem_visible(adev, new_mem)) {
			pr_err("Move buffer fallback to memcpy unavailable\n");
			return r;
		}

		r = ttm_bo_move_memcpy(bo, ctx, new_mem);
		if (r)
			return r;
	}

	if (bo->type == ttm_bo_type_device &&
	    new_mem->mem_type == TTM_PL_VRAM &&
	    old_mem->mem_type != TTM_PL_VRAM) {
		/* amdgpu_bo_fault_reserve_notify will re-set this if the CPU
		 * accesses the BO after it's moved.
		 */
		abo->flags &= ~AMDGPU_GEM_CREATE_CPU_ACCESS_REQUIRED;
	}

out:
	/* update statistics */
	atomic64_add(bo->base.size, &adev->num_bytes_moved);
	amdgpu_bo_move_notify(bo, evict, new_mem);
	return 0;
}

/*
 * amdgpu_ttm_io_mem_reserve - Reserve a block of memory during a fault
 *
 * Called by ttm_mem_io_reserve() ultimately via ttm_bo_vm_fault()
 */
static int amdgpu_ttm_io_mem_reserve(struct ttm_device *bdev,
				     struct ttm_resource *mem)
{
	struct amdgpu_device *adev = amdgpu_ttm_adev(bdev);
	size_t bus_size = (size_t)mem->num_pages << PAGE_SHIFT;

	switch (mem->mem_type) {
	case TTM_PL_SYSTEM:
		/* system memory */
		return 0;
	case TTM_PL_TT:
	case AMDGPU_PL_PREEMPT:
		break;
	case TTM_PL_VRAM:
		mem->bus.offset = mem->start << PAGE_SHIFT;
		/* check if it's visible */
		if ((mem->bus.offset + bus_size) > adev->gmc.visible_vram_size)
			return -EINVAL;

		if (adev->mman.aper_base_kaddr &&
		    mem->placement & TTM_PL_FLAG_CONTIGUOUS)
			mem->bus.addr = (u8 *)adev->mman.aper_base_kaddr +
					mem->bus.offset;

		mem->bus.offset += adev->gmc.aper_base;
		mem->bus.is_iomem = true;
		break;
	default:
		return -EINVAL;
	}
	return 0;
}

static unsigned long amdgpu_ttm_io_mem_pfn(struct ttm_buffer_object *bo,
					   unsigned long page_offset)
{
	struct amdgpu_device *adev = amdgpu_ttm_adev(bo->bdev);
	struct amdgpu_res_cursor cursor;

	amdgpu_res_first(bo->resource, (u64)page_offset << PAGE_SHIFT, 0,
			 &cursor);
	return (adev->gmc.aper_base + cursor.start) >> PAGE_SHIFT;
}

/**
 * amdgpu_ttm_domain_start - Returns GPU start address
 * @adev: amdgpu device object
 * @type: type of the memory
 *
 * Returns:
 * GPU start address of a memory domain
 */

uint64_t amdgpu_ttm_domain_start(struct amdgpu_device *adev, uint32_t type)
{
	switch (type) {
	case TTM_PL_TT:
		return adev->gmc.gart_start;
	case TTM_PL_VRAM:
		return adev->gmc.vram_start;
	}

	return 0;
}

/*
 * TTM backend functions.
 */
struct amdgpu_ttm_tt {
	struct ttm_tt	ttm;
	struct drm_gem_object	*gobj;
	u64			offset;
	uint64_t		userptr;
	struct task_struct	*usertask;
	uint32_t		userflags;
	bool			bound;
#if IS_ENABLED(CONFIG_DRM_AMDGPU_USERPTR)
	struct hmm_range	*range;
#endif
};

#ifdef CONFIG_DRM_AMDGPU_USERPTR
/*
 * amdgpu_ttm_tt_get_user_pages - get device accessible pages that back user
 * memory and start HMM tracking CPU page table update
 *
 * Calling function must call amdgpu_ttm_tt_userptr_range_done() once and only
 * once afterwards to stop HMM tracking
 */
int amdgpu_ttm_tt_get_user_pages(struct amdgpu_bo *bo, struct page **pages)
{
	struct ttm_tt *ttm = bo->tbo.ttm;
	struct amdgpu_ttm_tt *gtt = (void *)ttm;
	unsigned long start = gtt->userptr;
	struct vm_area_struct *vma;
	struct mm_struct *mm;
	bool readonly;
	int r = 0;

	mm = bo->notifier.mm;
	if (unlikely(!mm)) {
		DRM_DEBUG_DRIVER("BO is not registered?\n");
		return -EFAULT;
	}

	/* Another get_user_pages is running at the same time?? */
	if (WARN_ON(gtt->range))
		return -EFAULT;

	if (!mmget_not_zero(mm)) /* Happens during process shutdown */
		return -ESRCH;

	mmap_read_lock(mm);
<<<<<<< HEAD
	vma = find_vma(mm, start);
	mmap_read_unlock(mm);
	if (unlikely(!vma || start < vma->vm_start)) {
=======
	vma = vma_lookup(mm, start);
	if (unlikely(!vma)) {
>>>>>>> 50be9417
		r = -EFAULT;
		goto out_putmm;
	}
	if (unlikely((gtt->userflags & AMDGPU_GEM_USERPTR_ANONONLY) &&
		vma->vm_file)) {
		r = -EPERM;
		goto out_putmm;
	}

	readonly = amdgpu_ttm_tt_is_readonly(ttm);
	r = amdgpu_hmm_range_get_pages(&bo->notifier, mm, pages, start,
				       ttm->num_pages, &gtt->range, readonly,
<<<<<<< HEAD
				       false);
out_putmm:
=======
				       true, NULL);
out_unlock:
	mmap_read_unlock(mm);
>>>>>>> 50be9417
	mmput(mm);

	return r;
}

/*
 * amdgpu_ttm_tt_userptr_range_done - stop HMM track the CPU page table change
 * Check if the pages backing this ttm range have been invalidated
 *
 * Returns: true if pages are still valid
 */
bool amdgpu_ttm_tt_get_user_pages_done(struct ttm_tt *ttm)
{
	struct amdgpu_ttm_tt *gtt = (void *)ttm;
	bool r = false;

	if (!gtt || !gtt->userptr)
		return false;

	DRM_DEBUG_DRIVER("user_pages_done 0x%llx pages 0x%x\n",
		gtt->userptr, ttm->num_pages);

	WARN_ONCE(!gtt->range || !gtt->range->hmm_pfns,
		"No user pages to check\n");

	if (gtt->range) {
		/*
		 * FIXME: Must always hold notifier_lock for this, and must
		 * not ignore the return code.
		 */
		r = amdgpu_hmm_range_get_pages_done(gtt->range);
		gtt->range = NULL;
	}

	return !r;
}
#endif

/*
 * amdgpu_ttm_tt_set_user_pages - Copy pages in, putting old pages as necessary.
 *
 * Called by amdgpu_cs_list_validate(). This creates the page list
 * that backs user memory and will ultimately be mapped into the device
 * address space.
 */
void amdgpu_ttm_tt_set_user_pages(struct ttm_tt *ttm, struct page **pages)
{
	unsigned long i;

	for (i = 0; i < ttm->num_pages; ++i)
		ttm->pages[i] = pages ? pages[i] : NULL;
}

/*
 * amdgpu_ttm_tt_pin_userptr - prepare the sg table with the user pages
 *
 * Called by amdgpu_ttm_backend_bind()
 **/
static int amdgpu_ttm_tt_pin_userptr(struct ttm_device *bdev,
				     struct ttm_tt *ttm)
{
	struct amdgpu_device *adev = amdgpu_ttm_adev(bdev);
	struct amdgpu_ttm_tt *gtt = (void *)ttm;
	int write = !(gtt->userflags & AMDGPU_GEM_USERPTR_READONLY);
	enum dma_data_direction direction = write ?
		DMA_BIDIRECTIONAL : DMA_TO_DEVICE;
	int r;

	/* Allocate an SG array and squash pages into it */
	r = sg_alloc_table_from_pages(ttm->sg, ttm->pages, ttm->num_pages, 0,
				      (u64)ttm->num_pages << PAGE_SHIFT,
				      GFP_KERNEL);
	if (r)
		goto release_sg;

	/* Map SG to device */
	r = dma_map_sgtable(adev->dev, ttm->sg, direction, 0);
	if (r)
		goto release_sg;

	/* convert SG to linear array of pages and dma addresses */
	drm_prime_sg_to_dma_addr_array(ttm->sg, gtt->ttm.dma_address,
				       ttm->num_pages);

	return 0;

release_sg:
	kfree(ttm->sg);
	ttm->sg = NULL;
	return r;
}

/*
 * amdgpu_ttm_tt_unpin_userptr - Unpin and unmap userptr pages
 */
static void amdgpu_ttm_tt_unpin_userptr(struct ttm_device *bdev,
					struct ttm_tt *ttm)
{
	struct amdgpu_device *adev = amdgpu_ttm_adev(bdev);
	struct amdgpu_ttm_tt *gtt = (void *)ttm;
	int write = !(gtt->userflags & AMDGPU_GEM_USERPTR_READONLY);
	enum dma_data_direction direction = write ?
		DMA_BIDIRECTIONAL : DMA_TO_DEVICE;

	/* double check that we don't free the table twice */
	if (!ttm->sg || !ttm->sg->sgl)
		return;

	/* unmap the pages mapped to the device */
	dma_unmap_sgtable(adev->dev, ttm->sg, direction, 0);
	sg_free_table(ttm->sg);

#if IS_ENABLED(CONFIG_DRM_AMDGPU_USERPTR)
	if (gtt->range) {
		unsigned long i;

		for (i = 0; i < ttm->num_pages; i++) {
			if (ttm->pages[i] !=
			    hmm_pfn_to_page(gtt->range->hmm_pfns[i]))
				break;
		}

		WARN((i == ttm->num_pages), "Missing get_user_page_done\n");
	}
#endif
}

static int amdgpu_ttm_gart_bind(struct amdgpu_device *adev,
				struct ttm_buffer_object *tbo,
				uint64_t flags)
{
	struct amdgpu_bo *abo = ttm_to_amdgpu_bo(tbo);
	struct ttm_tt *ttm = tbo->ttm;
	struct amdgpu_ttm_tt *gtt = (void *)ttm;
	int r;

	if (amdgpu_bo_encrypted(abo))
		flags |= AMDGPU_PTE_TMZ;

	if (abo->flags & AMDGPU_GEM_CREATE_CP_MQD_GFX9) {
		uint64_t page_idx = 1;

		r = amdgpu_gart_bind(adev, gtt->offset, page_idx,
				gtt->ttm.dma_address, flags);
		if (r)
			goto gart_bind_fail;

		/* The memory type of the first page defaults to UC. Now
		 * modify the memory type to NC from the second page of
		 * the BO onward.
		 */
		flags &= ~AMDGPU_PTE_MTYPE_VG10_MASK;
		flags |= AMDGPU_PTE_MTYPE_VG10(AMDGPU_MTYPE_NC);

		r = amdgpu_gart_bind(adev,
				gtt->offset + (page_idx << PAGE_SHIFT),
				ttm->num_pages - page_idx,
				&(gtt->ttm.dma_address[page_idx]), flags);
	} else {
		r = amdgpu_gart_bind(adev, gtt->offset, ttm->num_pages,
				     gtt->ttm.dma_address, flags);
	}

gart_bind_fail:
	if (r)
		DRM_ERROR("failed to bind %u pages at 0x%08llX\n",
			  ttm->num_pages, gtt->offset);

	return r;
}

/*
 * amdgpu_ttm_backend_bind - Bind GTT memory
 *
 * Called by ttm_tt_bind() on behalf of ttm_bo_handle_move_mem().
 * This handles binding GTT memory to the device address space.
 */
static int amdgpu_ttm_backend_bind(struct ttm_device *bdev,
				   struct ttm_tt *ttm,
				   struct ttm_resource *bo_mem)
{
	struct amdgpu_device *adev = amdgpu_ttm_adev(bdev);
	struct amdgpu_ttm_tt *gtt = (void*)ttm;
	uint64_t flags;
	int r = 0;

	if (!bo_mem)
		return -EINVAL;

	if (gtt->bound)
		return 0;

	if (gtt->userptr) {
		r = amdgpu_ttm_tt_pin_userptr(bdev, ttm);
		if (r) {
			DRM_ERROR("failed to pin userptr\n");
			return r;
		}
	} else if (ttm->page_flags & TTM_PAGE_FLAG_SG) {
		if (!ttm->sg) {
			struct dma_buf_attachment *attach;
			struct sg_table *sgt;

			attach = gtt->gobj->import_attach;
			sgt = dma_buf_map_attachment(attach, DMA_BIDIRECTIONAL);
			if (IS_ERR(sgt))
				return PTR_ERR(sgt);

			ttm->sg = sgt;
		}

		drm_prime_sg_to_dma_addr_array(ttm->sg, gtt->ttm.dma_address,
					       ttm->num_pages);
	}

	if (!ttm->num_pages) {
		WARN(1, "nothing to bind %u pages for mreg %p back %p!\n",
		     ttm->num_pages, bo_mem, ttm);
	}

	if (bo_mem->mem_type == AMDGPU_PL_GDS ||
	    bo_mem->mem_type == AMDGPU_PL_GWS ||
	    bo_mem->mem_type == AMDGPU_PL_OA)
		return -EINVAL;

	if (bo_mem->mem_type != TTM_PL_TT ||
	    !amdgpu_gtt_mgr_has_gart_addr(bo_mem)) {
		gtt->offset = AMDGPU_BO_INVALID_OFFSET;
		return 0;
	}

	/* compute PTE flags relevant to this BO memory */
	flags = amdgpu_ttm_tt_pte_flags(adev, ttm, bo_mem);

	/* bind pages into GART page tables */
	gtt->offset = (u64)bo_mem->start << PAGE_SHIFT;
	r = amdgpu_gart_bind(adev, gtt->offset, ttm->num_pages,
		gtt->ttm.dma_address, flags);

	if (r)
		DRM_ERROR("failed to bind %u pages at 0x%08llX\n",
			  ttm->num_pages, gtt->offset);
	gtt->bound = true;
	return r;
}

/*
 * amdgpu_ttm_alloc_gart - Make sure buffer object is accessible either
 * through AGP or GART aperture.
 *
 * If bo is accessible through AGP aperture, then use AGP aperture
 * to access bo; otherwise allocate logical space in GART aperture
 * and map bo to GART aperture.
 */
int amdgpu_ttm_alloc_gart(struct ttm_buffer_object *bo)
{
	struct amdgpu_device *adev = amdgpu_ttm_adev(bo->bdev);
	struct ttm_operation_ctx ctx = { false, false };
	struct amdgpu_ttm_tt *gtt = (void *)bo->ttm;
	struct ttm_placement placement;
	struct ttm_place placements;
	struct ttm_resource *tmp;
	uint64_t addr, flags;
	int r;

	if (bo->resource->start != AMDGPU_BO_INVALID_OFFSET)
		return 0;

	addr = amdgpu_gmc_agp_addr(bo);
	if (addr != AMDGPU_BO_INVALID_OFFSET) {
		bo->resource->start = addr >> PAGE_SHIFT;
		return 0;
	}

<<<<<<< HEAD
		/* allocate GART space */
		placement.num_placement = 1;
		placement.placement = &placements;
		placement.num_busy_placement = 1;
		placement.busy_placement = &placements;
		placements.fpfn = 0;
		placements.lpfn = adev->gmc.gart_size >> PAGE_SHIFT;
		placements.mem_type = TTM_PL_TT;
		placements.flags = bo->mem.placement;

		r = ttm_bo_mem_space(bo, &placement, &tmp, &ctx);
		if (unlikely(r))
			return r;
=======
	/* allocate GART space */
	placement.num_placement = 1;
	placement.placement = &placements;
	placement.num_busy_placement = 1;
	placement.busy_placement = &placements;
	placements.fpfn = 0;
	placements.lpfn = adev->gmc.gart_size >> PAGE_SHIFT;
	placements.mem_type = TTM_PL_TT;
	placements.flags = bo->resource->placement;
>>>>>>> 50be9417

	r = ttm_bo_mem_space(bo, &placement, &tmp, &ctx);
	if (unlikely(r))
		return r;

	/* compute PTE flags for this buffer object */
	flags = amdgpu_ttm_tt_pte_flags(adev, bo->ttm, tmp);

	/* Bind pages */
	gtt->offset = (u64)tmp->start << PAGE_SHIFT;
	r = amdgpu_ttm_gart_bind(adev, bo, flags);
	if (unlikely(r)) {
		ttm_resource_free(bo, &tmp);
		return r;
	}

	amdgpu_gart_invalidate_tlb(adev);
	ttm_resource_free(bo, &bo->resource);
	ttm_bo_assign_mem(bo, tmp);

	return 0;
}

/*
 * amdgpu_ttm_recover_gart - Rebind GTT pages
 *
 * Called by amdgpu_gtt_mgr_recover() from amdgpu_device_reset() to
 * rebind GTT pages during a GPU reset.
 */
int amdgpu_ttm_recover_gart(struct ttm_buffer_object *tbo)
{
	struct amdgpu_device *adev = amdgpu_ttm_adev(tbo->bdev);
	uint64_t flags;
	int r;

	if (!tbo->ttm)
		return 0;

	flags = amdgpu_ttm_tt_pte_flags(adev, tbo->ttm, tbo->resource);
	r = amdgpu_ttm_gart_bind(adev, tbo, flags);

	return r;
}

/*
 * amdgpu_ttm_backend_unbind - Unbind GTT mapped pages
 *
 * Called by ttm_tt_unbind() on behalf of ttm_bo_move_ttm() and
 * ttm_tt_destroy().
 */
static void amdgpu_ttm_backend_unbind(struct ttm_device *bdev,
				      struct ttm_tt *ttm)
{
	struct amdgpu_device *adev = amdgpu_ttm_adev(bdev);
	struct amdgpu_ttm_tt *gtt = (void *)ttm;
	int r;

	/* if the pages have userptr pinning then clear that first */
	if (gtt->userptr) {
		amdgpu_ttm_tt_unpin_userptr(bdev, ttm);
	} else if (ttm->sg && gtt->gobj->import_attach) {
		struct dma_buf_attachment *attach;

		attach = gtt->gobj->import_attach;
		dma_buf_unmap_attachment(attach, ttm->sg, DMA_BIDIRECTIONAL);
		ttm->sg = NULL;
	}

	if (!gtt->bound)
		return;

	if (gtt->offset == AMDGPU_BO_INVALID_OFFSET)
		return;

	/* unbind shouldn't be done for GDS/GWS/OA in ttm_bo_clean_mm */
	r = amdgpu_gart_unbind(adev, gtt->offset, ttm->num_pages);
	if (r)
		DRM_ERROR("failed to unbind %u pages at 0x%08llX\n",
			  gtt->ttm.num_pages, gtt->offset);
	gtt->bound = false;
}

static void amdgpu_ttm_backend_destroy(struct ttm_device *bdev,
				       struct ttm_tt *ttm)
{
	struct amdgpu_ttm_tt *gtt = (void *)ttm;

	amdgpu_ttm_backend_unbind(bdev, ttm);
	ttm_tt_destroy_common(bdev, ttm);
	if (gtt->usertask)
		put_task_struct(gtt->usertask);

	ttm_tt_fini(&gtt->ttm);
	kfree(gtt);
}

/**
 * amdgpu_ttm_tt_create - Create a ttm_tt object for a given BO
 *
 * @bo: The buffer object to create a GTT ttm_tt object around
 * @page_flags: Page flags to be added to the ttm_tt object
 *
 * Called by ttm_tt_create().
 */
static struct ttm_tt *amdgpu_ttm_tt_create(struct ttm_buffer_object *bo,
					   uint32_t page_flags)
{
	struct amdgpu_bo *abo = ttm_to_amdgpu_bo(bo);
	struct amdgpu_ttm_tt *gtt;
	enum ttm_caching caching;

	gtt = kzalloc(sizeof(struct amdgpu_ttm_tt), GFP_KERNEL);
	if (gtt == NULL) {
		return NULL;
	}
	gtt->gobj = &bo->base;

	if (abo->flags & AMDGPU_GEM_CREATE_CPU_GTT_USWC)
		caching = ttm_write_combined;
	else
		caching = ttm_cached;

	/* allocate space for the uninitialized page entries */
	if (ttm_sg_tt_init(&gtt->ttm, bo, page_flags, caching)) {
		kfree(gtt);
		return NULL;
	}
	return &gtt->ttm;
}

/*
 * amdgpu_ttm_tt_populate - Map GTT pages visible to the device
 *
 * Map the pages of a ttm_tt object to an address space visible
 * to the underlying device.
 */
static int amdgpu_ttm_tt_populate(struct ttm_device *bdev,
				  struct ttm_tt *ttm,
				  struct ttm_operation_ctx *ctx)
{
	struct amdgpu_device *adev = amdgpu_ttm_adev(bdev);
	struct amdgpu_ttm_tt *gtt = (void *)ttm;

	/* user pages are bound by amdgpu_ttm_tt_pin_userptr() */
	if (gtt && gtt->userptr) {
		ttm->sg = kzalloc(sizeof(struct sg_table), GFP_KERNEL);
		if (!ttm->sg)
			return -ENOMEM;
		return 0;
	}

	if (ttm->page_flags & TTM_PAGE_FLAG_SG)
		return 0;

	return ttm_pool_alloc(&adev->mman.bdev.pool, ttm, ctx);
}

/*
 * amdgpu_ttm_tt_unpopulate - unmap GTT pages and unpopulate page arrays
 *
 * Unmaps pages of a ttm_tt object from the device address space and
 * unpopulates the page array backing it.
 */
static void amdgpu_ttm_tt_unpopulate(struct ttm_device *bdev,
				     struct ttm_tt *ttm)
{
	struct amdgpu_ttm_tt *gtt = (void *)ttm;
	struct amdgpu_device *adev;

	if (gtt && gtt->userptr) {
		amdgpu_ttm_tt_set_user_pages(ttm, NULL);
		kfree(ttm->sg);
		ttm->sg = NULL;
<<<<<<< HEAD
		ttm->page_flags &= ~TTM_PAGE_FLAG_SG;
=======
>>>>>>> 50be9417
		return;
	}

	if (ttm->page_flags & TTM_PAGE_FLAG_SG)
		return;

	adev = amdgpu_ttm_adev(bdev);
	return ttm_pool_free(&adev->mman.bdev.pool, ttm);
}

/**
 * amdgpu_ttm_tt_set_userptr - Initialize userptr GTT ttm_tt for the current
 * task
 *
 * @bo: The ttm_buffer_object to bind this userptr to
 * @addr:  The address in the current tasks VM space to use
 * @flags: Requirements of userptr object.
 *
 * Called by amdgpu_gem_userptr_ioctl() to bind userptr pages
 * to current task
 */
int amdgpu_ttm_tt_set_userptr(struct ttm_buffer_object *bo,
			      uint64_t addr, uint32_t flags)
{
	struct amdgpu_ttm_tt *gtt;

	if (!bo->ttm) {
		/* TODO: We want a separate TTM object type for userptrs */
		bo->ttm = amdgpu_ttm_tt_create(bo, 0);
		if (bo->ttm == NULL)
			return -ENOMEM;
	}

	/* Set TTM_PAGE_FLAG_SG before populate but after create. */
	bo->ttm->page_flags |= TTM_PAGE_FLAG_SG;

	gtt = (void *)bo->ttm;
	gtt->userptr = addr;
	gtt->userflags = flags;

	if (gtt->usertask)
		put_task_struct(gtt->usertask);
	gtt->usertask = current->group_leader;
	get_task_struct(gtt->usertask);

	return 0;
}

/*
 * amdgpu_ttm_tt_get_usermm - Return memory manager for ttm_tt object
 */
struct mm_struct *amdgpu_ttm_tt_get_usermm(struct ttm_tt *ttm)
{
	struct amdgpu_ttm_tt *gtt = (void *)ttm;

	if (gtt == NULL)
		return NULL;

	if (gtt->usertask == NULL)
		return NULL;

	return gtt->usertask->mm;
}

/*
 * amdgpu_ttm_tt_affect_userptr - Determine if a ttm_tt object lays inside an
 * address range for the current task.
 *
 */
bool amdgpu_ttm_tt_affect_userptr(struct ttm_tt *ttm, unsigned long start,
				  unsigned long end)
{
	struct amdgpu_ttm_tt *gtt = (void *)ttm;
	unsigned long size;

	if (gtt == NULL || !gtt->userptr)
		return false;

	/* Return false if no part of the ttm_tt object lies within
	 * the range
	 */
	size = (unsigned long)gtt->ttm.num_pages * PAGE_SIZE;
	if (gtt->userptr > end || gtt->userptr + size <= start)
		return false;

	return true;
}

/*
 * amdgpu_ttm_tt_is_userptr - Have the pages backing by userptr?
 */
bool amdgpu_ttm_tt_is_userptr(struct ttm_tt *ttm)
{
	struct amdgpu_ttm_tt *gtt = (void *)ttm;

	if (gtt == NULL || !gtt->userptr)
		return false;

	return true;
}

/*
 * amdgpu_ttm_tt_is_readonly - Is the ttm_tt object read only?
 */
bool amdgpu_ttm_tt_is_readonly(struct ttm_tt *ttm)
{
	struct amdgpu_ttm_tt *gtt = (void *)ttm;

	if (gtt == NULL)
		return false;

	return !!(gtt->userflags & AMDGPU_GEM_USERPTR_READONLY);
}

/**
 * amdgpu_ttm_tt_pde_flags - Compute PDE flags for ttm_tt object
 *
 * @ttm: The ttm_tt object to compute the flags for
 * @mem: The memory registry backing this ttm_tt object
 *
 * Figure out the flags to use for a VM PDE (Page Directory Entry).
 */
uint64_t amdgpu_ttm_tt_pde_flags(struct ttm_tt *ttm, struct ttm_resource *mem)
{
	uint64_t flags = 0;

	if (mem && mem->mem_type != TTM_PL_SYSTEM)
		flags |= AMDGPU_PTE_VALID;

	if (mem && (mem->mem_type == TTM_PL_TT ||
		    mem->mem_type == AMDGPU_PL_PREEMPT)) {
		flags |= AMDGPU_PTE_SYSTEM;

		if (ttm->caching == ttm_cached)
			flags |= AMDGPU_PTE_SNOOPED;
	}

	if (mem && mem->mem_type == TTM_PL_VRAM &&
			mem->bus.caching == ttm_cached)
		flags |= AMDGPU_PTE_SNOOPED;

	return flags;
}

/**
 * amdgpu_ttm_tt_pte_flags - Compute PTE flags for ttm_tt object
 *
 * @adev: amdgpu_device pointer
 * @ttm: The ttm_tt object to compute the flags for
 * @mem: The memory registry backing this ttm_tt object
 *
 * Figure out the flags to use for a VM PTE (Page Table Entry).
 */
uint64_t amdgpu_ttm_tt_pte_flags(struct amdgpu_device *adev, struct ttm_tt *ttm,
				 struct ttm_resource *mem)
{
	uint64_t flags = amdgpu_ttm_tt_pde_flags(ttm, mem);

	flags |= adev->gart.gart_pte_flags;
	flags |= AMDGPU_PTE_READABLE;

	if (!amdgpu_ttm_tt_is_readonly(ttm))
		flags |= AMDGPU_PTE_WRITEABLE;

	return flags;
}

/*
 * amdgpu_ttm_bo_eviction_valuable - Check to see if we can evict a buffer
 * object.
 *
 * Return true if eviction is sensible. Called by ttm_mem_evict_first() on
 * behalf of ttm_bo_mem_force_space() which tries to evict buffer objects until
 * it can find space for a new object and by ttm_bo_force_list_clean() which is
 * used to clean out a memory space.
 */
static bool amdgpu_ttm_bo_eviction_valuable(struct ttm_buffer_object *bo,
					    const struct ttm_place *place)
{
	unsigned long num_pages = bo->resource->num_pages;
	struct amdgpu_res_cursor cursor;
	struct dma_resv_list *flist;
	struct dma_fence *f;
	int i;

	/* Swapout? */
	if (bo->resource->mem_type == TTM_PL_SYSTEM)
		return true;

	if (bo->type == ttm_bo_type_kernel &&
	    !amdgpu_vm_evictable(ttm_to_amdgpu_bo(bo)))
		return false;

	/* If bo is a KFD BO, check if the bo belongs to the current process.
	 * If true, then return false as any KFD process needs all its BOs to
	 * be resident to run successfully
	 */
	flist = dma_resv_shared_list(bo->base.resv);
	if (flist) {
		for (i = 0; i < flist->shared_count; ++i) {
			f = rcu_dereference_protected(flist->shared[i],
				dma_resv_held(bo->base.resv));
			if (amdkfd_fence_check_mm(f, current->mm))
				return false;
		}
	}

	switch (bo->resource->mem_type) {
	case AMDGPU_PL_PREEMPT:
		/* Preemptible BOs don't own system resources managed by the
		 * driver (pages, VRAM, GART space). They point to resources
		 * owned by someone else (e.g. pageable memory in user mode
		 * or a DMABuf). They are used in a preemptible context so we
		 * can guarantee no deadlocks and good QoS in case of MMU
		 * notifiers or DMABuf move notifiers from the resource owner.
		 */
		return false;
	case TTM_PL_TT:
		if (amdgpu_bo_is_amdgpu_bo(bo) &&
		    amdgpu_bo_encrypted(ttm_to_amdgpu_bo(bo)))
			return false;
		return true;

	case TTM_PL_VRAM:
		/* Check each drm MM node individually */
		amdgpu_res_first(bo->resource, 0, (u64)num_pages << PAGE_SHIFT,
				 &cursor);
		while (cursor.remaining) {
			if (place->fpfn < PFN_DOWN(cursor.start + cursor.size)
			    && !(place->lpfn &&
				 place->lpfn <= PFN_DOWN(cursor.start)))
				return true;

			amdgpu_res_next(&cursor, cursor.size);
		}
		return false;

	default:
		break;
	}

	return ttm_bo_eviction_valuable(bo, place);
}

/**
 * amdgpu_ttm_access_memory - Read or Write memory that backs a buffer object.
 *
 * @bo:  The buffer object to read/write
 * @offset:  Offset into buffer object
 * @buf:  Secondary buffer to write/read from
 * @len: Length in bytes of access
 * @write:  true if writing
 *
 * This is used to access VRAM that backs a buffer object via MMIO
 * access for debugging purposes.
 */
static int amdgpu_ttm_access_memory(struct ttm_buffer_object *bo,
				    unsigned long offset, void *buf, int len,
				    int write)
{
	struct amdgpu_bo *abo = ttm_to_amdgpu_bo(bo);
	struct amdgpu_device *adev = amdgpu_ttm_adev(abo->tbo.bdev);
	struct amdgpu_res_cursor cursor;
	unsigned long flags;
	uint32_t value = 0;
	int ret = 0;

	if (bo->resource->mem_type != TTM_PL_VRAM)
		return -EIO;

	amdgpu_res_first(bo->resource, offset, len, &cursor);
	while (cursor.remaining) {
		uint64_t aligned_pos = cursor.start & ~(uint64_t)3;
		uint64_t bytes = 4 - (cursor.start & 3);
		uint32_t shift = (cursor.start & 3) * 8;
		uint32_t mask = 0xffffffff << shift;

		if (cursor.size < bytes) {
			mask &= 0xffffffff >> (bytes - cursor.size) * 8;
			bytes = cursor.size;
		}

		if (mask != 0xffffffff) {
			spin_lock_irqsave(&adev->mmio_idx_lock, flags);
			WREG32_NO_KIQ(mmMM_INDEX, ((uint32_t)aligned_pos) | 0x80000000);
			WREG32_NO_KIQ(mmMM_INDEX_HI, aligned_pos >> 31);
			value = RREG32_NO_KIQ(mmMM_DATA);
			if (write) {
				value &= ~mask;
				value |= (*(uint32_t *)buf << shift) & mask;
				WREG32_NO_KIQ(mmMM_DATA, value);
			}
			spin_unlock_irqrestore(&adev->mmio_idx_lock, flags);
			if (!write) {
				value = (value & mask) >> shift;
				memcpy(buf, &value, bytes);
			}
		} else {
			bytes = cursor.size & ~0x3ULL;
			amdgpu_device_vram_access(adev, cursor.start,
						  (uint32_t *)buf, bytes,
						  write);
		}

		ret += bytes;
		buf = (uint8_t *)buf + bytes;
		amdgpu_res_next(&cursor, bytes);
	}

	return ret;
}

static void
amdgpu_bo_delete_mem_notify(struct ttm_buffer_object *bo)
{
	amdgpu_bo_move_notify(bo, false, NULL);
}

static struct ttm_device_funcs amdgpu_bo_driver = {
	.ttm_tt_create = &amdgpu_ttm_tt_create,
	.ttm_tt_populate = &amdgpu_ttm_tt_populate,
	.ttm_tt_unpopulate = &amdgpu_ttm_tt_unpopulate,
	.ttm_tt_destroy = &amdgpu_ttm_backend_destroy,
	.eviction_valuable = amdgpu_ttm_bo_eviction_valuable,
	.evict_flags = &amdgpu_evict_flags,
	.move = &amdgpu_bo_move,
	.delete_mem_notify = &amdgpu_bo_delete_mem_notify,
	.release_notify = &amdgpu_bo_release_notify,
	.io_mem_reserve = &amdgpu_ttm_io_mem_reserve,
	.io_mem_pfn = amdgpu_ttm_io_mem_pfn,
	.access_memory = &amdgpu_ttm_access_memory,
	.del_from_lru_notify = &amdgpu_vm_del_from_lru_notify
};

/*
 * Firmware Reservation functions
 */
/**
 * amdgpu_ttm_fw_reserve_vram_fini - free fw reserved vram
 *
 * @adev: amdgpu_device pointer
 *
 * free fw reserved vram if it has been reserved.
 */
static void amdgpu_ttm_fw_reserve_vram_fini(struct amdgpu_device *adev)
{
	amdgpu_bo_free_kernel(&adev->mman.fw_vram_usage_reserved_bo,
		NULL, &adev->mman.fw_vram_usage_va);
}

/**
 * amdgpu_ttm_fw_reserve_vram_init - create bo vram reservation from fw
 *
 * @adev: amdgpu_device pointer
 *
 * create bo vram reservation from fw.
 */
static int amdgpu_ttm_fw_reserve_vram_init(struct amdgpu_device *adev)
{
	uint64_t vram_size = adev->gmc.visible_vram_size;

	adev->mman.fw_vram_usage_va = NULL;
	adev->mman.fw_vram_usage_reserved_bo = NULL;

	if (adev->mman.fw_vram_usage_size == 0 ||
	    adev->mman.fw_vram_usage_size > vram_size)
		return 0;

	return amdgpu_bo_create_kernel_at(adev,
					  adev->mman.fw_vram_usage_start_offset,
					  adev->mman.fw_vram_usage_size,
					  AMDGPU_GEM_DOMAIN_VRAM,
					  &adev->mman.fw_vram_usage_reserved_bo,
					  &adev->mman.fw_vram_usage_va);
}

/*
 * Memoy training reservation functions
 */

/**
 * amdgpu_ttm_training_reserve_vram_fini - free memory training reserved vram
 *
 * @adev: amdgpu_device pointer
 *
 * free memory training reserved vram if it has been reserved.
 */
static int amdgpu_ttm_training_reserve_vram_fini(struct amdgpu_device *adev)
{
	struct psp_memory_training_context *ctx = &adev->psp.mem_train_ctx;

	ctx->init = PSP_MEM_TRAIN_NOT_SUPPORT;
	amdgpu_bo_free_kernel(&ctx->c2p_bo, NULL, NULL);
	ctx->c2p_bo = NULL;

	return 0;
}

static void amdgpu_ttm_training_data_block_init(struct amdgpu_device *adev)
{
	struct psp_memory_training_context *ctx = &adev->psp.mem_train_ctx;

	memset(ctx, 0, sizeof(*ctx));

	ctx->c2p_train_data_offset =
		ALIGN((adev->gmc.mc_vram_size - adev->mman.discovery_tmr_size - SZ_1M), SZ_1M);
	ctx->p2c_train_data_offset =
		(adev->gmc.mc_vram_size - GDDR6_MEM_TRAINING_OFFSET);
	ctx->train_data_size =
		GDDR6_MEM_TRAINING_DATA_SIZE_IN_BYTES;

	DRM_DEBUG("train_data_size:%llx,p2c_train_data_offset:%llx,c2p_train_data_offset:%llx.\n",
			ctx->train_data_size,
			ctx->p2c_train_data_offset,
			ctx->c2p_train_data_offset);
}

/*
 * reserve TMR memory at the top of VRAM which holds
 * IP Discovery data and is protected by PSP.
 */
static int amdgpu_ttm_reserve_tmr(struct amdgpu_device *adev)
{
	int ret;
	struct psp_memory_training_context *ctx = &adev->psp.mem_train_ctx;
	bool mem_train_support = false;

	if (!amdgpu_sriov_vf(adev)) {
		if (amdgpu_atomfirmware_mem_training_supported(adev))
			mem_train_support = true;
		else
			DRM_DEBUG("memory training does not support!\n");
	}

	/*
	 * Query reserved tmr size through atom firmwareinfo for Sienna_Cichlid and onwards for all
	 * the use cases (IP discovery/G6 memory training/profiling/diagnostic data.etc)
	 *
	 * Otherwise, fallback to legacy approach to check and reserve tmr block for ip
	 * discovery data and G6 memory training data respectively
	 */
	adev->mman.discovery_tmr_size =
		amdgpu_atomfirmware_get_fw_reserved_fb_size(adev);
	if (!adev->mman.discovery_tmr_size)
		adev->mman.discovery_tmr_size = DISCOVERY_TMR_OFFSET;

	if (mem_train_support) {
		/* reserve vram for mem train according to TMR location */
		amdgpu_ttm_training_data_block_init(adev);
		ret = amdgpu_bo_create_kernel_at(adev,
					 ctx->c2p_train_data_offset,
					 ctx->train_data_size,
					 AMDGPU_GEM_DOMAIN_VRAM,
					 &ctx->c2p_bo,
					 NULL);
		if (ret) {
			DRM_ERROR("alloc c2p_bo failed(%d)!\n", ret);
			amdgpu_ttm_training_reserve_vram_fini(adev);
			return ret;
		}
		ctx->init = PSP_MEM_TRAIN_RESERVE_SUCCESS;
	}

	ret = amdgpu_bo_create_kernel_at(adev,
				adev->gmc.real_vram_size - adev->mman.discovery_tmr_size,
				adev->mman.discovery_tmr_size,
				AMDGPU_GEM_DOMAIN_VRAM,
				&adev->mman.discovery_memory,
				NULL);
	if (ret) {
		DRM_ERROR("alloc tmr failed(%d)!\n", ret);
		amdgpu_bo_free_kernel(&adev->mman.discovery_memory, NULL, NULL);
		return ret;
	}

	return 0;
}

/*
 * amdgpu_ttm_init - Init the memory management (ttm) as well as various
 * gtt/vram related fields.
 *
 * This initializes all of the memory space pools that the TTM layer
 * will need such as the GTT space (system memory mapped to the device),
 * VRAM (on-board memory), and on-chip memories (GDS, GWS, OA) which
 * can be mapped per VMID.
 */
int amdgpu_ttm_init(struct amdgpu_device *adev)
{
	uint64_t gtt_size;
	int r;
	u64 vis_vram_limit;

	mutex_init(&adev->mman.gtt_window_lock);

	/* No others user of address space so set it to 0 */
	r = ttm_device_init(&adev->mman.bdev, &amdgpu_bo_driver, adev->dev,
			       adev_to_drm(adev)->anon_inode->i_mapping,
			       adev_to_drm(adev)->vma_offset_manager,
			       adev->need_swiotlb,
			       dma_addressing_limited(adev->dev));
	if (r) {
		DRM_ERROR("failed initializing buffer object driver(%d).\n", r);
		return r;
	}
	adev->mman.initialized = true;

	/* Initialize VRAM pool with all of VRAM divided into pages */
	r = amdgpu_vram_mgr_init(adev);
	if (r) {
		DRM_ERROR("Failed initializing VRAM heap.\n");
		return r;
	}

	/* Reduce size of CPU-visible VRAM if requested */
	vis_vram_limit = (u64)amdgpu_vis_vram_limit * 1024 * 1024;
	if (amdgpu_vis_vram_limit > 0 &&
	    vis_vram_limit <= adev->gmc.visible_vram_size)
		adev->gmc.visible_vram_size = vis_vram_limit;

	/* Change the size here instead of the init above so only lpfn is affected */
	amdgpu_ttm_set_buffer_funcs_status(adev, false);
#ifdef CONFIG_64BIT
#ifdef CONFIG_X86
	if (adev->gmc.xgmi.connected_to_cpu)
		adev->mman.aper_base_kaddr = ioremap_cache(adev->gmc.aper_base,
				adev->gmc.visible_vram_size);

	else
#endif
		adev->mman.aper_base_kaddr = ioremap_wc(adev->gmc.aper_base,
				adev->gmc.visible_vram_size);
#endif

	/*
	 *The reserved vram for firmware must be pinned to the specified
	 *place on the VRAM, so reserve it early.
	 */
	r = amdgpu_ttm_fw_reserve_vram_init(adev);
	if (r) {
		return r;
	}

	/*
	 * only NAVI10 and onwards ASIC support for IP discovery.
	 * If IP discovery enabled, a block of memory should be
	 * reserved for IP discovey.
	 */
	if (adev->mman.discovery_bin) {
		r = amdgpu_ttm_reserve_tmr(adev);
		if (r)
			return r;
	}

	/* allocate memory as required for VGA
	 * This is used for VGA emulation and pre-OS scanout buffers to
	 * avoid display artifacts while transitioning between pre-OS
	 * and driver.  */
	r = amdgpu_bo_create_kernel_at(adev, 0, adev->mman.stolen_vga_size,
				       AMDGPU_GEM_DOMAIN_VRAM,
				       &adev->mman.stolen_vga_memory,
				       NULL);
	if (r)
		return r;
	r = amdgpu_bo_create_kernel_at(adev, adev->mman.stolen_vga_size,
				       adev->mman.stolen_extended_size,
				       AMDGPU_GEM_DOMAIN_VRAM,
				       &adev->mman.stolen_extended_memory,
				       NULL);
	if (r)
		return r;
	r = amdgpu_bo_create_kernel_at(adev, adev->mman.stolen_reserved_offset,
				       adev->mman.stolen_reserved_size,
				       AMDGPU_GEM_DOMAIN_VRAM,
				       &adev->mman.stolen_reserved_memory,
				       NULL);
	if (r)
		return r;

	DRM_INFO("amdgpu: %uM of VRAM memory ready\n",
		 (unsigned) (adev->gmc.real_vram_size / (1024 * 1024)));

	/* Compute GTT size, either bsaed on 3/4th the size of RAM size
	 * or whatever the user passed on module init */
	if (amdgpu_gtt_size == -1) {
		struct sysinfo si;

		si_meminfo(&si);
		gtt_size = min(max((AMDGPU_DEFAULT_GTT_SIZE_MB << 20),
			       adev->gmc.mc_vram_size),
			       ((uint64_t)si.totalram * si.mem_unit * 3/4));
	}
	else
		gtt_size = (uint64_t)amdgpu_gtt_size << 20;

	/* Initialize GTT memory pool */
	r = amdgpu_gtt_mgr_init(adev, gtt_size);
	if (r) {
		DRM_ERROR("Failed initializing GTT heap.\n");
		return r;
	}
	DRM_INFO("amdgpu: %uM of GTT memory ready.\n",
		 (unsigned)(gtt_size / (1024 * 1024)));

	/* Initialize preemptible memory pool */
	r = amdgpu_preempt_mgr_init(adev);
	if (r) {
		DRM_ERROR("Failed initializing PREEMPT heap.\n");
		return r;
	}

	/* Initialize various on-chip memory pools */
	r = amdgpu_ttm_init_on_chip(adev, AMDGPU_PL_GDS, adev->gds.gds_size);
	if (r) {
		DRM_ERROR("Failed initializing GDS heap.\n");
		return r;
	}

	r = amdgpu_ttm_init_on_chip(adev, AMDGPU_PL_GWS, adev->gds.gws_size);
	if (r) {
		DRM_ERROR("Failed initializing gws heap.\n");
		return r;
	}

	r = amdgpu_ttm_init_on_chip(adev, AMDGPU_PL_OA, adev->gds.oa_size);
	if (r) {
		DRM_ERROR("Failed initializing oa heap.\n");
		return r;
	}

	return 0;
}

/*
 * amdgpu_ttm_fini - De-initialize the TTM memory pools
 */
void amdgpu_ttm_fini(struct amdgpu_device *adev)
{
	if (!adev->mman.initialized)
		return;

	amdgpu_ttm_training_reserve_vram_fini(adev);
	/* return the stolen vga memory back to VRAM */
	amdgpu_bo_free_kernel(&adev->mman.stolen_vga_memory, NULL, NULL);
	amdgpu_bo_free_kernel(&adev->mman.stolen_extended_memory, NULL, NULL);
	/* return the IP Discovery TMR memory back to VRAM */
	amdgpu_bo_free_kernel(&adev->mman.discovery_memory, NULL, NULL);
	if (adev->mman.stolen_reserved_size)
		amdgpu_bo_free_kernel(&adev->mman.stolen_reserved_memory,
				      NULL, NULL);
	amdgpu_ttm_fw_reserve_vram_fini(adev);

	amdgpu_vram_mgr_fini(adev);
	amdgpu_gtt_mgr_fini(adev);
	amdgpu_preempt_mgr_fini(adev);
	ttm_range_man_fini(&adev->mman.bdev, AMDGPU_PL_GDS);
	ttm_range_man_fini(&adev->mman.bdev, AMDGPU_PL_GWS);
	ttm_range_man_fini(&adev->mman.bdev, AMDGPU_PL_OA);
	ttm_device_fini(&adev->mman.bdev);
	adev->mman.initialized = false;
	DRM_INFO("amdgpu: ttm finalized\n");
}

/**
 * amdgpu_ttm_set_buffer_funcs_status - enable/disable use of buffer functions
 *
 * @adev: amdgpu_device pointer
 * @enable: true when we can use buffer functions.
 *
 * Enable/disable use of buffer functions during suspend/resume. This should
 * only be called at bootup or when userspace isn't running.
 */
void amdgpu_ttm_set_buffer_funcs_status(struct amdgpu_device *adev, bool enable)
{
	struct ttm_resource_manager *man = ttm_manager_type(&adev->mman.bdev, TTM_PL_VRAM);
	uint64_t size;
	int r;

	if (!adev->mman.initialized || amdgpu_in_reset(adev) ||
	    adev->mman.buffer_funcs_enabled == enable)
		return;

	if (enable) {
		struct amdgpu_ring *ring;
		struct drm_gpu_scheduler *sched;

		ring = adev->mman.buffer_funcs_ring;
		sched = &ring->sched;
		r = drm_sched_entity_init(&adev->mman.entity,
					  DRM_SCHED_PRIORITY_KERNEL, &sched,
					  1, NULL);
		if (r) {
			DRM_ERROR("Failed setting up TTM BO move entity (%d)\n",
				  r);
			return;
		}
	} else {
		drm_sched_entity_destroy(&adev->mman.entity);
		dma_fence_put(man->move);
		man->move = NULL;
	}

	/* this just adjusts TTM size idea, which sets lpfn to the correct value */
	if (enable)
		size = adev->gmc.real_vram_size;
	else
		size = adev->gmc.visible_vram_size;
	man->size = size >> PAGE_SHIFT;
	adev->mman.buffer_funcs_enabled = enable;
}

int amdgpu_copy_buffer(struct amdgpu_ring *ring, uint64_t src_offset,
		       uint64_t dst_offset, uint32_t byte_count,
		       struct dma_resv *resv,
		       struct dma_fence **fence, bool direct_submit,
		       bool vm_needs_flush, bool tmz)
{
	enum amdgpu_ib_pool_type pool = direct_submit ? AMDGPU_IB_POOL_DIRECT :
		AMDGPU_IB_POOL_DELAYED;
	struct amdgpu_device *adev = ring->adev;
	struct amdgpu_job *job;

	uint32_t max_bytes;
	unsigned num_loops, num_dw;
	unsigned i;
	int r;

	if (direct_submit && !ring->sched.ready) {
		DRM_ERROR("Trying to move memory with ring turned off.\n");
		return -EINVAL;
	}

	max_bytes = adev->mman.buffer_funcs->copy_max_bytes;
	num_loops = DIV_ROUND_UP(byte_count, max_bytes);
	num_dw = ALIGN(num_loops * adev->mman.buffer_funcs->copy_num_dw, 8);

	r = amdgpu_job_alloc_with_ib(adev, num_dw * 4, pool, &job);
	if (r)
		return r;

	if (vm_needs_flush) {
		job->vm_pd_addr = amdgpu_gmc_pd_addr(adev->gmc.pdb0_bo ?
					adev->gmc.pdb0_bo : adev->gart.bo);
		job->vm_needs_flush = true;
	}
	if (resv) {
		r = amdgpu_sync_resv(adev, &job->sync, resv,
				     AMDGPU_SYNC_ALWAYS,
				     AMDGPU_FENCE_OWNER_UNDEFINED);
		if (r) {
			DRM_ERROR("sync failed (%d).\n", r);
			goto error_free;
		}
	}

	for (i = 0; i < num_loops; i++) {
		uint32_t cur_size_in_bytes = min(byte_count, max_bytes);

		amdgpu_emit_copy_buffer(adev, &job->ibs[0], src_offset,
					dst_offset, cur_size_in_bytes, tmz);

		src_offset += cur_size_in_bytes;
		dst_offset += cur_size_in_bytes;
		byte_count -= cur_size_in_bytes;
	}

	amdgpu_ring_pad_ib(ring, &job->ibs[0]);
	WARN_ON(job->ibs[0].length_dw > num_dw);
	if (direct_submit)
		r = amdgpu_job_submit_direct(job, ring, fence);
	else
		r = amdgpu_job_submit(job, &adev->mman.entity,
				      AMDGPU_FENCE_OWNER_UNDEFINED, fence);
	if (r)
		goto error_free;

	return r;

error_free:
	amdgpu_job_free(job);
	DRM_ERROR("Error scheduling IBs (%d)\n", r);
	return r;
}

int amdgpu_fill_buffer(struct amdgpu_bo *bo,
		       uint32_t src_data,
		       struct dma_resv *resv,
		       struct dma_fence **fence)
{
	struct amdgpu_device *adev = amdgpu_ttm_adev(bo->tbo.bdev);
	uint32_t max_bytes = adev->mman.buffer_funcs->fill_max_bytes;
	struct amdgpu_ring *ring = adev->mman.buffer_funcs_ring;

	struct amdgpu_res_cursor cursor;
	unsigned int num_loops, num_dw;
	uint64_t num_bytes;

	struct amdgpu_job *job;
	int r;

	if (!adev->mman.buffer_funcs_enabled) {
		DRM_ERROR("Trying to clear memory with ring turned off.\n");
		return -EINVAL;
	}

	if (bo->tbo.resource->mem_type == AMDGPU_PL_PREEMPT) {
		DRM_ERROR("Trying to clear preemptible memory.\n");
		return -EINVAL;
	}

	if (bo->tbo.resource->mem_type == TTM_PL_TT) {
		r = amdgpu_ttm_alloc_gart(&bo->tbo);
		if (r)
			return r;
	}

	num_bytes = bo->tbo.resource->num_pages << PAGE_SHIFT;
	num_loops = 0;

	amdgpu_res_first(bo->tbo.resource, 0, num_bytes, &cursor);
	while (cursor.remaining) {
		num_loops += DIV_ROUND_UP_ULL(cursor.size, max_bytes);
		amdgpu_res_next(&cursor, cursor.size);
	}
	num_dw = num_loops * adev->mman.buffer_funcs->fill_num_dw;

	/* for IB padding */
	num_dw += 64;

	r = amdgpu_job_alloc_with_ib(adev, num_dw * 4, AMDGPU_IB_POOL_DELAYED,
				     &job);
	if (r)
		return r;

	if (resv) {
		r = amdgpu_sync_resv(adev, &job->sync, resv,
				     AMDGPU_SYNC_ALWAYS,
				     AMDGPU_FENCE_OWNER_UNDEFINED);
		if (r) {
			DRM_ERROR("sync failed (%d).\n", r);
			goto error_free;
		}
	}

	amdgpu_res_first(bo->tbo.resource, 0, num_bytes, &cursor);
	while (cursor.remaining) {
		uint32_t cur_size = min_t(uint64_t, cursor.size, max_bytes);
		uint64_t dst_addr = cursor.start;

		dst_addr += amdgpu_ttm_domain_start(adev,
						    bo->tbo.resource->mem_type);
		amdgpu_emit_fill_buffer(adev, &job->ibs[0], src_data, dst_addr,
					cur_size);

		amdgpu_res_next(&cursor, cur_size);
	}

	amdgpu_ring_pad_ib(ring, &job->ibs[0]);
	WARN_ON(job->ibs[0].length_dw > num_dw);
	r = amdgpu_job_submit(job, &adev->mman.entity,
			      AMDGPU_FENCE_OWNER_UNDEFINED, fence);
	if (r)
		goto error_free;

	return 0;

error_free:
	amdgpu_job_free(job);
	return r;
}

#if defined(CONFIG_DEBUG_FS)

static int amdgpu_mm_vram_table_show(struct seq_file *m, void *unused)
{
	struct amdgpu_device *adev = (struct amdgpu_device *)m->private;
	struct ttm_resource_manager *man = ttm_manager_type(&adev->mman.bdev,
							    TTM_PL_VRAM);
	struct drm_printer p = drm_seq_file_printer(m);

	man->func->debug(man, &p);
	return 0;
}

static int amdgpu_ttm_page_pool_show(struct seq_file *m, void *unused)
{
	struct amdgpu_device *adev = (struct amdgpu_device *)m->private;

	return ttm_pool_debugfs(&adev->mman.bdev.pool, m);
}

static int amdgpu_mm_tt_table_show(struct seq_file *m, void *unused)
{
	struct amdgpu_device *adev = (struct amdgpu_device *)m->private;
	struct ttm_resource_manager *man = ttm_manager_type(&adev->mman.bdev,
							    TTM_PL_TT);
	struct drm_printer p = drm_seq_file_printer(m);

	man->func->debug(man, &p);
	return 0;
}

static int amdgpu_mm_gds_table_show(struct seq_file *m, void *unused)
{
	struct amdgpu_device *adev = (struct amdgpu_device *)m->private;
	struct ttm_resource_manager *man = ttm_manager_type(&adev->mman.bdev,
							    AMDGPU_PL_GDS);
	struct drm_printer p = drm_seq_file_printer(m);

	man->func->debug(man, &p);
	return 0;
}

static int amdgpu_mm_gws_table_show(struct seq_file *m, void *unused)
{
	struct amdgpu_device *adev = (struct amdgpu_device *)m->private;
	struct ttm_resource_manager *man = ttm_manager_type(&adev->mman.bdev,
							    AMDGPU_PL_GWS);
	struct drm_printer p = drm_seq_file_printer(m);

	man->func->debug(man, &p);
	return 0;
}

static int amdgpu_mm_oa_table_show(struct seq_file *m, void *unused)
{
	struct amdgpu_device *adev = (struct amdgpu_device *)m->private;
	struct ttm_resource_manager *man = ttm_manager_type(&adev->mman.bdev,
							    AMDGPU_PL_OA);
	struct drm_printer p = drm_seq_file_printer(m);

	man->func->debug(man, &p);
	return 0;
}

DEFINE_SHOW_ATTRIBUTE(amdgpu_mm_vram_table);
DEFINE_SHOW_ATTRIBUTE(amdgpu_mm_tt_table);
DEFINE_SHOW_ATTRIBUTE(amdgpu_mm_gds_table);
DEFINE_SHOW_ATTRIBUTE(amdgpu_mm_gws_table);
DEFINE_SHOW_ATTRIBUTE(amdgpu_mm_oa_table);
DEFINE_SHOW_ATTRIBUTE(amdgpu_ttm_page_pool);

/*
 * amdgpu_ttm_vram_read - Linear read access to VRAM
 *
 * Accesses VRAM via MMIO for debugging purposes.
 */
static ssize_t amdgpu_ttm_vram_read(struct file *f, char __user *buf,
				    size_t size, loff_t *pos)
{
	struct amdgpu_device *adev = file_inode(f)->i_private;
	ssize_t result = 0;

	if (size & 0x3 || *pos & 0x3)
		return -EINVAL;

	if (*pos >= adev->gmc.mc_vram_size)
		return -ENXIO;

	size = min(size, (size_t)(adev->gmc.mc_vram_size - *pos));
	while (size) {
		size_t bytes = min(size, AMDGPU_TTM_VRAM_MAX_DW_READ * 4);
		uint32_t value[AMDGPU_TTM_VRAM_MAX_DW_READ];

		amdgpu_device_vram_access(adev, *pos, value, bytes, false);
		if (copy_to_user(buf, value, bytes))
			return -EFAULT;

		result += bytes;
		buf += bytes;
		*pos += bytes;
		size -= bytes;
	}

	return result;
}

/*
 * amdgpu_ttm_vram_write - Linear write access to VRAM
 *
 * Accesses VRAM via MMIO for debugging purposes.
 */
static ssize_t amdgpu_ttm_vram_write(struct file *f, const char __user *buf,
				    size_t size, loff_t *pos)
{
	struct amdgpu_device *adev = file_inode(f)->i_private;
	ssize_t result = 0;
	int r;

	if (size & 0x3 || *pos & 0x3)
		return -EINVAL;

	if (*pos >= adev->gmc.mc_vram_size)
		return -ENXIO;

	while (size) {
		unsigned long flags;
		uint32_t value;

		if (*pos >= adev->gmc.mc_vram_size)
			return result;

		r = get_user(value, (uint32_t *)buf);
		if (r)
			return r;

		spin_lock_irqsave(&adev->mmio_idx_lock, flags);
		WREG32_NO_KIQ(mmMM_INDEX, ((uint32_t)*pos) | 0x80000000);
		WREG32_NO_KIQ(mmMM_INDEX_HI, *pos >> 31);
		WREG32_NO_KIQ(mmMM_DATA, value);
		spin_unlock_irqrestore(&adev->mmio_idx_lock, flags);

		result += 4;
		buf += 4;
		*pos += 4;
		size -= 4;
	}

	return result;
}

static const struct file_operations amdgpu_ttm_vram_fops = {
	.owner = THIS_MODULE,
	.read = amdgpu_ttm_vram_read,
	.write = amdgpu_ttm_vram_write,
	.llseek = default_llseek,
};

/*
 * amdgpu_iomem_read - Virtual read access to GPU mapped memory
 *
 * This function is used to read memory that has been mapped to the
 * GPU and the known addresses are not physical addresses but instead
 * bus addresses (e.g., what you'd put in an IB or ring buffer).
 */
static ssize_t amdgpu_iomem_read(struct file *f, char __user *buf,
				 size_t size, loff_t *pos)
{
	struct amdgpu_device *adev = file_inode(f)->i_private;
	struct iommu_domain *dom;
	ssize_t result = 0;
	int r;

	/* retrieve the IOMMU domain if any for this device */
	dom = iommu_get_domain_for_dev(adev->dev);

	while (size) {
		phys_addr_t addr = *pos & PAGE_MASK;
		loff_t off = *pos & ~PAGE_MASK;
		size_t bytes = PAGE_SIZE - off;
		unsigned long pfn;
		struct page *p;
		void *ptr;

		bytes = bytes < size ? bytes : size;

		/* Translate the bus address to a physical address.  If
		 * the domain is NULL it means there is no IOMMU active
		 * and the address translation is the identity
		 */
		addr = dom ? iommu_iova_to_phys(dom, addr) : addr;

		pfn = addr >> PAGE_SHIFT;
		if (!pfn_valid(pfn))
			return -EPERM;

		p = pfn_to_page(pfn);
		if (p->mapping != adev->mman.bdev.dev_mapping)
			return -EPERM;

		ptr = kmap(p);
		r = copy_to_user(buf, ptr + off, bytes);
		kunmap(p);
		if (r)
			return -EFAULT;

		size -= bytes;
		*pos += bytes;
		result += bytes;
	}

	return result;
}

/*
 * amdgpu_iomem_write - Virtual write access to GPU mapped memory
 *
 * This function is used to write memory that has been mapped to the
 * GPU and the known addresses are not physical addresses but instead
 * bus addresses (e.g., what you'd put in an IB or ring buffer).
 */
static ssize_t amdgpu_iomem_write(struct file *f, const char __user *buf,
				 size_t size, loff_t *pos)
{
	struct amdgpu_device *adev = file_inode(f)->i_private;
	struct iommu_domain *dom;
	ssize_t result = 0;
	int r;

	dom = iommu_get_domain_for_dev(adev->dev);

	while (size) {
		phys_addr_t addr = *pos & PAGE_MASK;
		loff_t off = *pos & ~PAGE_MASK;
		size_t bytes = PAGE_SIZE - off;
		unsigned long pfn;
		struct page *p;
		void *ptr;

		bytes = bytes < size ? bytes : size;

		addr = dom ? iommu_iova_to_phys(dom, addr) : addr;

		pfn = addr >> PAGE_SHIFT;
		if (!pfn_valid(pfn))
			return -EPERM;

		p = pfn_to_page(pfn);
		if (p->mapping != adev->mman.bdev.dev_mapping)
			return -EPERM;

		ptr = kmap(p);
		r = copy_from_user(ptr + off, buf, bytes);
		kunmap(p);
		if (r)
			return -EFAULT;

		size -= bytes;
		*pos += bytes;
		result += bytes;
	}

	return result;
}

static const struct file_operations amdgpu_ttm_iomem_fops = {
	.owner = THIS_MODULE,
	.read = amdgpu_iomem_read,
	.write = amdgpu_iomem_write,
	.llseek = default_llseek
};

#endif

void amdgpu_ttm_debugfs_init(struct amdgpu_device *adev)
{
#if defined(CONFIG_DEBUG_FS)
	struct drm_minor *minor = adev_to_drm(adev)->primary;
	struct dentry *root = minor->debugfs_root;

	debugfs_create_file_size("amdgpu_vram", 0444, root, adev,
				 &amdgpu_ttm_vram_fops, adev->gmc.mc_vram_size);
	debugfs_create_file("amdgpu_iomem", 0444, root, adev,
			    &amdgpu_ttm_iomem_fops);
	debugfs_create_file("amdgpu_vram_mm", 0444, root, adev,
			    &amdgpu_mm_vram_table_fops);
	debugfs_create_file("amdgpu_gtt_mm", 0444, root, adev,
			    &amdgpu_mm_tt_table_fops);
	debugfs_create_file("amdgpu_gds_mm", 0444, root, adev,
			    &amdgpu_mm_gds_table_fops);
	debugfs_create_file("amdgpu_gws_mm", 0444, root, adev,
			    &amdgpu_mm_gws_table_fops);
	debugfs_create_file("amdgpu_oa_mm", 0444, root, adev,
			    &amdgpu_mm_oa_table_fops);
	debugfs_create_file("ttm_page_pool", 0444, root, adev,
			    &amdgpu_ttm_page_pool_fops);
#endif
}<|MERGE_RESOLUTION|>--- conflicted
+++ resolved
@@ -126,12 +126,8 @@
 		rcu_read_unlock();
 		return;
 	}
-<<<<<<< HEAD
-	switch (bo->mem.mem_type) {
-=======
 
 	switch (bo->resource->mem_type) {
->>>>>>> 50be9417
 	case AMDGPU_PL_GDS:
 	case AMDGPU_PL_GWS:
 	case AMDGPU_PL_OA:
@@ -681,34 +677,23 @@
 		return -ESRCH;
 
 	mmap_read_lock(mm);
-<<<<<<< HEAD
-	vma = find_vma(mm, start);
-	mmap_read_unlock(mm);
-	if (unlikely(!vma || start < vma->vm_start)) {
-=======
 	vma = vma_lookup(mm, start);
 	if (unlikely(!vma)) {
->>>>>>> 50be9417
 		r = -EFAULT;
-		goto out_putmm;
+		goto out_unlock;
 	}
 	if (unlikely((gtt->userflags & AMDGPU_GEM_USERPTR_ANONONLY) &&
 		vma->vm_file)) {
 		r = -EPERM;
-		goto out_putmm;
+		goto out_unlock;
 	}
 
 	readonly = amdgpu_ttm_tt_is_readonly(ttm);
 	r = amdgpu_hmm_range_get_pages(&bo->notifier, mm, pages, start,
 				       ttm->num_pages, &gtt->range, readonly,
-<<<<<<< HEAD
-				       false);
-out_putmm:
-=======
 				       true, NULL);
 out_unlock:
 	mmap_read_unlock(mm);
->>>>>>> 50be9417
 	mmput(mm);
 
 	return r;
@@ -983,21 +968,6 @@
 		return 0;
 	}
 
-<<<<<<< HEAD
-		/* allocate GART space */
-		placement.num_placement = 1;
-		placement.placement = &placements;
-		placement.num_busy_placement = 1;
-		placement.busy_placement = &placements;
-		placements.fpfn = 0;
-		placements.lpfn = adev->gmc.gart_size >> PAGE_SHIFT;
-		placements.mem_type = TTM_PL_TT;
-		placements.flags = bo->mem.placement;
-
-		r = ttm_bo_mem_space(bo, &placement, &tmp, &ctx);
-		if (unlikely(r))
-			return r;
-=======
 	/* allocate GART space */
 	placement.num_placement = 1;
 	placement.placement = &placements;
@@ -1007,7 +977,6 @@
 	placements.lpfn = adev->gmc.gart_size >> PAGE_SHIFT;
 	placements.mem_type = TTM_PL_TT;
 	placements.flags = bo->resource->placement;
->>>>>>> 50be9417
 
 	r = ttm_bo_mem_space(bo, &placement, &tmp, &ctx);
 	if (unlikely(r))
@@ -1181,10 +1150,6 @@
 		amdgpu_ttm_tt_set_user_pages(ttm, NULL);
 		kfree(ttm->sg);
 		ttm->sg = NULL;
-<<<<<<< HEAD
-		ttm->page_flags &= ~TTM_PAGE_FLAG_SG;
-=======
->>>>>>> 50be9417
 		return;
 	}
 
