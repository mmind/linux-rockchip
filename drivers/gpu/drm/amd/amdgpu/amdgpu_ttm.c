--- conflicted
+++ resolved
@@ -1385,21 +1385,12 @@
 }
 
 int amdgpu_fill_buffer(struct amdgpu_bo *bo,
-<<<<<<< HEAD
-		uint32_t src_data,
-		struct reservation_object *resv,
-		struct dma_fence **fence)
-{
-	struct amdgpu_device *adev = amdgpu_ttm_adev(bo->tbo.bdev);
-	struct amdgpu_job *job;
-=======
 		       uint32_t src_data,
 		       struct reservation_object *resv,
 		       struct dma_fence **fence)
 {
 	struct amdgpu_device *adev = amdgpu_ttm_adev(bo->tbo.bdev);
 	uint32_t max_bytes = adev->mman.buffer_funcs->fill_max_bytes;
->>>>>>> 59331c21
 	struct amdgpu_ring *ring = adev->mman.buffer_funcs_ring;
 
 	struct drm_mm_node *mm_node;
