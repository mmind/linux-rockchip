/*
 * Copyright 2009 Jerome Glisse.
 * All Rights Reserved.
 *
 * Permission is hereby granted, free of charge, to any person obtaining a
 * copy of this software and associated documentation files (the
 * "Software"), to deal in the Software without restriction, including
 * without limitation the rights to use, copy, modify, merge, publish,
 * distribute, sub license, and/or sell copies of the Software, and to
 * permit persons to whom the Software is furnished to do so, subject to
 * the following conditions:
 *
 * THE SOFTWARE IS PROVIDED "AS IS", WITHOUT WARRANTY OF ANY KIND, EXPRESS OR
 * IMPLIED, INCLUDING BUT NOT LIMITED TO THE WARRANTIES OF MERCHANTABILITY,
 * FITNESS FOR A PARTICULAR PURPOSE AND NON-INFRINGEMENT. IN NO EVENT SHALL
 * THE COPYRIGHT HOLDERS, AUTHORS AND/OR ITS SUPPLIERS BE LIABLE FOR ANY CLAIM,
 * DAMAGES OR OTHER LIABILITY, WHETHER IN AN ACTION OF CONTRACT, TORT OR
 * OTHERWISE, ARISING FROM, OUT OF OR IN CONNECTION WITH THE SOFTWARE OR THE
 * USE OR OTHER DEALINGS IN THE SOFTWARE.
 *
 * The above copyright notice and this permission notice (including the
 * next paragraph) shall be included in all copies or substantial portions
 * of the Software.
 *
 */
/*
 * Authors:
 *    Jerome Glisse <glisse@freedesktop.org>
 *    Thomas Hellstrom <thomas-at-tungstengraphics-dot-com>
 *    Dave Airlie
 */
#include <drm/ttm/ttm_bo_api.h>
#include <drm/ttm/ttm_bo_driver.h>
#include <drm/ttm/ttm_placement.h>
#include <drm/ttm/ttm_module.h>
#include <drm/ttm/ttm_page_alloc.h>
#include <drm/drmP.h>
#include <drm/amdgpu_drm.h>
#include <linux/seq_file.h>
#include <linux/slab.h>
#include <linux/swiotlb.h>
#include <linux/swap.h>
#include <linux/pagemap.h>
#include <linux/debugfs.h>
#include <linux/iommu.h>
#include "amdgpu.h"
#include "amdgpu_object.h"
#include "amdgpu_trace.h"
#include "amdgpu_amdkfd.h"
#include "bif/bif_4_1_d.h"

#define DRM_FILE_PAGE_OFFSET (0x100000000ULL >> PAGE_SHIFT)

static int amdgpu_map_buffer(struct ttm_buffer_object *bo,
			     struct ttm_mem_reg *mem, unsigned num_pages,
			     uint64_t offset, unsigned window,
			     struct amdgpu_ring *ring,
			     uint64_t *addr);

static int amdgpu_ttm_debugfs_init(struct amdgpu_device *adev);
static void amdgpu_ttm_debugfs_fini(struct amdgpu_device *adev);

/*
 * Global memory.
 */

/**
 * amdgpu_ttm_mem_global_init - Initialize and acquire reference to
 * memory object
 *
 * @ref: Object for initialization.
 *
 * This is called by drm_global_item_ref() when an object is being
 * initialized.
 */
static int amdgpu_ttm_mem_global_init(struct drm_global_reference *ref)
{
	return ttm_mem_global_init(ref->object);
}

/**
 * amdgpu_ttm_mem_global_release - Drop reference to a memory object
 *
 * @ref: Object being removed
 *
 * This is called by drm_global_item_unref() when an object is being
 * released.
 */
static void amdgpu_ttm_mem_global_release(struct drm_global_reference *ref)
{
	ttm_mem_global_release(ref->object);
}

/**
 * amdgpu_ttm_global_init - Initialize global TTM memory reference structures.
 *
 * @adev: AMDGPU device for which the global structures need to be registered.
 *
 * This is called as part of the AMDGPU ttm init from amdgpu_ttm_init()
 * during bring up.
 */
static int amdgpu_ttm_global_init(struct amdgpu_device *adev)
{
	struct drm_global_reference *global_ref;
	int r;

	/* ensure reference is false in case init fails */
	adev->mman.mem_global_referenced = false;

	global_ref = &adev->mman.mem_global_ref;
	global_ref->global_type = DRM_GLOBAL_TTM_MEM;
	global_ref->size = sizeof(struct ttm_mem_global);
	global_ref->init = &amdgpu_ttm_mem_global_init;
	global_ref->release = &amdgpu_ttm_mem_global_release;
	r = drm_global_item_ref(global_ref);
	if (r) {
		DRM_ERROR("Failed setting up TTM memory accounting "
			  "subsystem.\n");
		goto error_mem;
	}

	adev->mman.bo_global_ref.mem_glob =
		adev->mman.mem_global_ref.object;
	global_ref = &adev->mman.bo_global_ref.ref;
	global_ref->global_type = DRM_GLOBAL_TTM_BO;
	global_ref->size = sizeof(struct ttm_bo_global);
	global_ref->init = &ttm_bo_global_init;
	global_ref->release = &ttm_bo_global_release;
	r = drm_global_item_ref(global_ref);
	if (r) {
		DRM_ERROR("Failed setting up TTM BO subsystem.\n");
		goto error_bo;
	}

	mutex_init(&adev->mman.gtt_window_lock);

	adev->mman.mem_global_referenced = true;

	return 0;

error_bo:
	drm_global_item_unref(&adev->mman.mem_global_ref);
error_mem:
	return r;
}

static void amdgpu_ttm_global_fini(struct amdgpu_device *adev)
{
	if (adev->mman.mem_global_referenced) {
		mutex_destroy(&adev->mman.gtt_window_lock);
		drm_global_item_unref(&adev->mman.bo_global_ref.ref);
		drm_global_item_unref(&adev->mman.mem_global_ref);
		adev->mman.mem_global_referenced = false;
	}
}

static int amdgpu_invalidate_caches(struct ttm_bo_device *bdev, uint32_t flags)
{
	return 0;
}

/**
 * amdgpu_init_mem_type - Initialize a memory manager for a specific type of
 * memory request.
 *
 * @bdev: The TTM BO device object (contains a reference to amdgpu_device)
 * @type: The type of memory requested
 * @man: The memory type manager for each domain
 *
 * This is called by ttm_bo_init_mm() when a buffer object is being
 * initialized.
 */
static int amdgpu_init_mem_type(struct ttm_bo_device *bdev, uint32_t type,
				struct ttm_mem_type_manager *man)
{
	struct amdgpu_device *adev;

	adev = amdgpu_ttm_adev(bdev);

	switch (type) {
	case TTM_PL_SYSTEM:
		/* System memory */
		man->flags = TTM_MEMTYPE_FLAG_MAPPABLE;
		man->available_caching = TTM_PL_MASK_CACHING;
		man->default_caching = TTM_PL_FLAG_CACHED;
		break;
	case TTM_PL_TT:
		/* GTT memory  */
		man->func = &amdgpu_gtt_mgr_func;
		man->gpu_offset = adev->gmc.gart_start;
		man->available_caching = TTM_PL_MASK_CACHING;
		man->default_caching = TTM_PL_FLAG_CACHED;
		man->flags = TTM_MEMTYPE_FLAG_MAPPABLE | TTM_MEMTYPE_FLAG_CMA;
		break;
	case TTM_PL_VRAM:
		/* "On-card" video ram */
		man->func = &amdgpu_vram_mgr_func;
		man->gpu_offset = adev->gmc.vram_start;
		man->flags = TTM_MEMTYPE_FLAG_FIXED |
			     TTM_MEMTYPE_FLAG_MAPPABLE;
		man->available_caching = TTM_PL_FLAG_UNCACHED | TTM_PL_FLAG_WC;
		man->default_caching = TTM_PL_FLAG_WC;
		break;
	case AMDGPU_PL_GDS:
	case AMDGPU_PL_GWS:
	case AMDGPU_PL_OA:
		/* On-chip GDS memory*/
		man->func = &ttm_bo_manager_func;
		man->gpu_offset = 0;
		man->flags = TTM_MEMTYPE_FLAG_FIXED | TTM_MEMTYPE_FLAG_CMA;
		man->available_caching = TTM_PL_FLAG_UNCACHED;
		man->default_caching = TTM_PL_FLAG_UNCACHED;
		break;
	default:
		DRM_ERROR("Unsupported memory type %u\n", (unsigned)type);
		return -EINVAL;
	}
	return 0;
}

/**
 * amdgpu_evict_flags - Compute placement flags
 *
 * @bo: The buffer object to evict
 * @placement: Possible destination(s) for evicted BO
 *
 * Fill in placement data when ttm_bo_evict() is called
 */
static void amdgpu_evict_flags(struct ttm_buffer_object *bo,
				struct ttm_placement *placement)
{
	struct amdgpu_device *adev = amdgpu_ttm_adev(bo->bdev);
	struct amdgpu_bo *abo;
	static const struct ttm_place placements = {
		.fpfn = 0,
		.lpfn = 0,
		.flags = TTM_PL_MASK_CACHING | TTM_PL_FLAG_SYSTEM
	};

	/* Don't handle scatter gather BOs */
	if (bo->type == ttm_bo_type_sg) {
		placement->num_placement = 0;
		placement->num_busy_placement = 0;
		return;
	}

	/* Object isn't an AMDGPU object so ignore */
	if (!amdgpu_bo_is_amdgpu_bo(bo)) {
		placement->placement = &placements;
		placement->busy_placement = &placements;
		placement->num_placement = 1;
		placement->num_busy_placement = 1;
		return;
	}

	abo = ttm_to_amdgpu_bo(bo);
	switch (bo->mem.mem_type) {
	case TTM_PL_VRAM:
		if (!adev->mman.buffer_funcs_enabled) {
			/* Move to system memory */
<<<<<<< HEAD
			amdgpu_ttm_placement_from_domain(abo, AMDGPU_GEM_DOMAIN_CPU);
=======
			amdgpu_bo_placement_from_domain(abo, AMDGPU_GEM_DOMAIN_CPU);
>>>>>>> f91e6544
		} else if (!amdgpu_gmc_vram_full_visible(&adev->gmc) &&
			   !(abo->flags & AMDGPU_GEM_CREATE_CPU_ACCESS_REQUIRED) &&
			   amdgpu_bo_in_cpu_visible_vram(abo)) {

			/* Try evicting to the CPU inaccessible part of VRAM
			 * first, but only set GTT as busy placement, so this
			 * BO will be evicted to GTT rather than causing other
			 * BOs to be evicted from VRAM
			 */
			amdgpu_bo_placement_from_domain(abo, AMDGPU_GEM_DOMAIN_VRAM |
							 AMDGPU_GEM_DOMAIN_GTT);
			abo->placements[0].fpfn = adev->gmc.visible_vram_size >> PAGE_SHIFT;
			abo->placements[0].lpfn = 0;
			abo->placement.busy_placement = &abo->placements[1];
			abo->placement.num_busy_placement = 1;
		} else {
			/* Move to GTT memory */
			amdgpu_bo_placement_from_domain(abo, AMDGPU_GEM_DOMAIN_GTT);
		}
		break;
	case TTM_PL_TT:
	default:
		amdgpu_bo_placement_from_domain(abo, AMDGPU_GEM_DOMAIN_CPU);
	}
	*placement = abo->placement;
}

/**
 * amdgpu_verify_access - Verify access for a mmap call
 *
 * @bo:	The buffer object to map
 * @filp: The file pointer from the process performing the mmap
 *
 * This is called by ttm_bo_mmap() to verify whether a process
 * has the right to mmap a BO to their process space.
 */
static int amdgpu_verify_access(struct ttm_buffer_object *bo, struct file *filp)
{
	struct amdgpu_bo *abo = ttm_to_amdgpu_bo(bo);

	/*
	 * Don't verify access for KFD BOs. They don't have a GEM
	 * object associated with them.
	 */
	if (abo->kfd_bo)
		return 0;

	if (amdgpu_ttm_tt_get_usermm(bo->ttm))
		return -EPERM;
	return drm_vma_node_verify_access(&abo->gem_base.vma_node,
					  filp->private_data);
}

/**
 * amdgpu_move_null - Register memory for a buffer object
 *
 * @bo: The bo to assign the memory to
 * @new_mem: The memory to be assigned.
 *
 * Assign the memory from new_mem to the memory of the buffer object bo.
 */
static void amdgpu_move_null(struct ttm_buffer_object *bo,
			     struct ttm_mem_reg *new_mem)
{
	struct ttm_mem_reg *old_mem = &bo->mem;

	BUG_ON(old_mem->mm_node != NULL);
	*old_mem = *new_mem;
	new_mem->mm_node = NULL;
}

/**
 * amdgpu_mm_node_addr - Compute the GPU relative offset of a GTT buffer.
 *
 * @bo: The bo to assign the memory to.
 * @mm_node: Memory manager node for drm allocator.
 * @mem: The region where the bo resides.
 *
 */
static uint64_t amdgpu_mm_node_addr(struct ttm_buffer_object *bo,
				    struct drm_mm_node *mm_node,
				    struct ttm_mem_reg *mem)
{
	uint64_t addr = 0;

	if (mem->mem_type != TTM_PL_TT || amdgpu_gtt_mgr_has_gart_addr(mem)) {
		addr = mm_node->start << PAGE_SHIFT;
		addr += bo->bdev->man[mem->mem_type].gpu_offset;
	}
	return addr;
}

/**
 * amdgpu_find_mm_node - Helper function finds the drm_mm_node corresponding to
 * @offset. It also modifies the offset to be within the drm_mm_node returned
 *
 * @mem: The region where the bo resides.
 * @offset: The offset that drm_mm_node is used for finding.
 *
 */
static struct drm_mm_node *amdgpu_find_mm_node(struct ttm_mem_reg *mem,
					       unsigned long *offset)
{
	struct drm_mm_node *mm_node = mem->mm_node;

	while (*offset >= (mm_node->size << PAGE_SHIFT)) {
		*offset -= (mm_node->size << PAGE_SHIFT);
		++mm_node;
	}
	return mm_node;
}

/**
 * amdgpu_copy_ttm_mem_to_mem - Helper function for copy
 *
 * The function copies @size bytes from {src->mem + src->offset} to
 * {dst->mem + dst->offset}. src->bo and dst->bo could be same BO for a
 * move and different for a BO to BO copy.
 *
 * @f: Returns the last fence if multiple jobs are submitted.
 */
int amdgpu_ttm_copy_mem_to_mem(struct amdgpu_device *adev,
			       struct amdgpu_copy_mem *src,
			       struct amdgpu_copy_mem *dst,
			       uint64_t size,
			       struct reservation_object *resv,
			       struct dma_fence **f)
{
	struct amdgpu_ring *ring = adev->mman.buffer_funcs_ring;
	struct drm_mm_node *src_mm, *dst_mm;
	uint64_t src_node_start, dst_node_start, src_node_size,
		 dst_node_size, src_page_offset, dst_page_offset;
	struct dma_fence *fence = NULL;
	int r = 0;
	const uint64_t GTT_MAX_BYTES = (AMDGPU_GTT_MAX_TRANSFER_SIZE *
					AMDGPU_GPU_PAGE_SIZE);

	if (!adev->mman.buffer_funcs_enabled) {
		DRM_ERROR("Trying to move memory with ring turned off.\n");
		return -EINVAL;
	}

	src_mm = amdgpu_find_mm_node(src->mem, &src->offset);
	src_node_start = amdgpu_mm_node_addr(src->bo, src_mm, src->mem) +
					     src->offset;
	src_node_size = (src_mm->size << PAGE_SHIFT) - src->offset;
	src_page_offset = src_node_start & (PAGE_SIZE - 1);

	dst_mm = amdgpu_find_mm_node(dst->mem, &dst->offset);
	dst_node_start = amdgpu_mm_node_addr(dst->bo, dst_mm, dst->mem) +
					     dst->offset;
	dst_node_size = (dst_mm->size << PAGE_SHIFT) - dst->offset;
	dst_page_offset = dst_node_start & (PAGE_SIZE - 1);

	mutex_lock(&adev->mman.gtt_window_lock);

	while (size) {
		unsigned long cur_size;
		uint64_t from = src_node_start, to = dst_node_start;
		struct dma_fence *next;

		/* Copy size cannot exceed GTT_MAX_BYTES. So if src or dst
		 * begins at an offset, then adjust the size accordingly
		 */
		cur_size = min3(min(src_node_size, dst_node_size), size,
				GTT_MAX_BYTES);
		if (cur_size + src_page_offset > GTT_MAX_BYTES ||
		    cur_size + dst_page_offset > GTT_MAX_BYTES)
			cur_size -= max(src_page_offset, dst_page_offset);

		/* Map only what needs to be accessed. Map src to window 0 and
		 * dst to window 1
		 */
		if (src->mem->mem_type == TTM_PL_TT &&
		    !amdgpu_gtt_mgr_has_gart_addr(src->mem)) {
			r = amdgpu_map_buffer(src->bo, src->mem,
					PFN_UP(cur_size + src_page_offset),
					src_node_start, 0, ring,
					&from);
			if (r)
				goto error;
			/* Adjust the offset because amdgpu_map_buffer returns
			 * start of mapped page
			 */
			from += src_page_offset;
		}

		if (dst->mem->mem_type == TTM_PL_TT &&
		    !amdgpu_gtt_mgr_has_gart_addr(dst->mem)) {
			r = amdgpu_map_buffer(dst->bo, dst->mem,
					PFN_UP(cur_size + dst_page_offset),
					dst_node_start, 1, ring,
					&to);
			if (r)
				goto error;
			to += dst_page_offset;
		}

		r = amdgpu_copy_buffer(ring, from, to, cur_size,
				       resv, &next, false, true);
		if (r)
			goto error;

		dma_fence_put(fence);
		fence = next;

		size -= cur_size;
		if (!size)
			break;

		src_node_size -= cur_size;
		if (!src_node_size) {
			src_node_start = amdgpu_mm_node_addr(src->bo, ++src_mm,
							     src->mem);
			src_node_size = (src_mm->size << PAGE_SHIFT);
		} else {
			src_node_start += cur_size;
			src_page_offset = src_node_start & (PAGE_SIZE - 1);
		}
		dst_node_size -= cur_size;
		if (!dst_node_size) {
			dst_node_start = amdgpu_mm_node_addr(dst->bo, ++dst_mm,
							     dst->mem);
			dst_node_size = (dst_mm->size << PAGE_SHIFT);
		} else {
			dst_node_start += cur_size;
			dst_page_offset = dst_node_start & (PAGE_SIZE - 1);
		}
	}
error:
	mutex_unlock(&adev->mman.gtt_window_lock);
	if (f)
		*f = dma_fence_get(fence);
	dma_fence_put(fence);
	return r;
}

/**
 * amdgpu_move_blit - Copy an entire buffer to another buffer
 *
 * This is a helper called by amdgpu_bo_move() and amdgpu_move_vram_ram() to
 * help move buffers to and from VRAM.
 */
static int amdgpu_move_blit(struct ttm_buffer_object *bo,
			    bool evict, bool no_wait_gpu,
			    struct ttm_mem_reg *new_mem,
			    struct ttm_mem_reg *old_mem)
{
	struct amdgpu_device *adev = amdgpu_ttm_adev(bo->bdev);
	struct amdgpu_copy_mem src, dst;
	struct dma_fence *fence = NULL;
	int r;

	src.bo = bo;
	dst.bo = bo;
	src.mem = old_mem;
	dst.mem = new_mem;
	src.offset = 0;
	dst.offset = 0;

	r = amdgpu_ttm_copy_mem_to_mem(adev, &src, &dst,
				       new_mem->num_pages << PAGE_SHIFT,
				       bo->resv, &fence);
	if (r)
		goto error;

	r = ttm_bo_pipeline_move(bo, fence, evict, new_mem);
	dma_fence_put(fence);
	return r;

error:
	if (fence)
		dma_fence_wait(fence, false);
	dma_fence_put(fence);
	return r;
}

/**
 * amdgpu_move_vram_ram - Copy VRAM buffer to RAM buffer
 *
 * Called by amdgpu_bo_move().
 */
static int amdgpu_move_vram_ram(struct ttm_buffer_object *bo, bool evict,
				struct ttm_operation_ctx *ctx,
				struct ttm_mem_reg *new_mem)
{
	struct amdgpu_device *adev;
	struct ttm_mem_reg *old_mem = &bo->mem;
	struct ttm_mem_reg tmp_mem;
	struct ttm_place placements;
	struct ttm_placement placement;
	int r;

	adev = amdgpu_ttm_adev(bo->bdev);

	/* create space/pages for new_mem in GTT space */
	tmp_mem = *new_mem;
	tmp_mem.mm_node = NULL;
	placement.num_placement = 1;
	placement.placement = &placements;
	placement.num_busy_placement = 1;
	placement.busy_placement = &placements;
	placements.fpfn = 0;
	placements.lpfn = 0;
	placements.flags = TTM_PL_MASK_CACHING | TTM_PL_FLAG_TT;
	r = ttm_bo_mem_space(bo, &placement, &tmp_mem, ctx);
	if (unlikely(r)) {
		return r;
	}

	/* set caching flags */
	r = ttm_tt_set_placement_caching(bo->ttm, tmp_mem.placement);
	if (unlikely(r)) {
		goto out_cleanup;
	}

	/* Bind the memory to the GTT space */
	r = ttm_tt_bind(bo->ttm, &tmp_mem, ctx);
	if (unlikely(r)) {
		goto out_cleanup;
	}

	/* blit VRAM to GTT */
	r = amdgpu_move_blit(bo, evict, ctx->no_wait_gpu, &tmp_mem, old_mem);
	if (unlikely(r)) {
		goto out_cleanup;
	}

	/* move BO (in tmp_mem) to new_mem */
	r = ttm_bo_move_ttm(bo, ctx, new_mem);
out_cleanup:
	ttm_bo_mem_put(bo, &tmp_mem);
	return r;
}

/**
 * amdgpu_move_ram_vram - Copy buffer from RAM to VRAM
 *
 * Called by amdgpu_bo_move().
 */
static int amdgpu_move_ram_vram(struct ttm_buffer_object *bo, bool evict,
				struct ttm_operation_ctx *ctx,
				struct ttm_mem_reg *new_mem)
{
	struct amdgpu_device *adev;
	struct ttm_mem_reg *old_mem = &bo->mem;
	struct ttm_mem_reg tmp_mem;
	struct ttm_placement placement;
	struct ttm_place placements;
	int r;

	adev = amdgpu_ttm_adev(bo->bdev);

	/* make space in GTT for old_mem buffer */
	tmp_mem = *new_mem;
	tmp_mem.mm_node = NULL;
	placement.num_placement = 1;
	placement.placement = &placements;
	placement.num_busy_placement = 1;
	placement.busy_placement = &placements;
	placements.fpfn = 0;
	placements.lpfn = 0;
	placements.flags = TTM_PL_MASK_CACHING | TTM_PL_FLAG_TT;
	r = ttm_bo_mem_space(bo, &placement, &tmp_mem, ctx);
	if (unlikely(r)) {
		return r;
	}

	/* move/bind old memory to GTT space */
	r = ttm_bo_move_ttm(bo, ctx, &tmp_mem);
	if (unlikely(r)) {
		goto out_cleanup;
	}

	/* copy to VRAM */
	r = amdgpu_move_blit(bo, evict, ctx->no_wait_gpu, new_mem, old_mem);
	if (unlikely(r)) {
		goto out_cleanup;
	}
out_cleanup:
	ttm_bo_mem_put(bo, &tmp_mem);
	return r;
}

/**
 * amdgpu_bo_move - Move a buffer object to a new memory location
 *
 * Called by ttm_bo_handle_move_mem()
 */
static int amdgpu_bo_move(struct ttm_buffer_object *bo, bool evict,
			  struct ttm_operation_ctx *ctx,
			  struct ttm_mem_reg *new_mem)
{
	struct amdgpu_device *adev;
	struct amdgpu_bo *abo;
	struct ttm_mem_reg *old_mem = &bo->mem;
	int r;

	/* Can't move a pinned BO */
	abo = ttm_to_amdgpu_bo(bo);
	if (WARN_ON_ONCE(abo->pin_count > 0))
		return -EINVAL;

	adev = amdgpu_ttm_adev(bo->bdev);

	if (old_mem->mem_type == TTM_PL_SYSTEM && bo->ttm == NULL) {
		amdgpu_move_null(bo, new_mem);
		return 0;
	}
	if ((old_mem->mem_type == TTM_PL_TT &&
	     new_mem->mem_type == TTM_PL_SYSTEM) ||
	    (old_mem->mem_type == TTM_PL_SYSTEM &&
	     new_mem->mem_type == TTM_PL_TT)) {
		/* bind is enough */
		amdgpu_move_null(bo, new_mem);
		return 0;
	}

	if (!adev->mman.buffer_funcs_enabled)
		goto memcpy;

	if (old_mem->mem_type == TTM_PL_VRAM &&
	    new_mem->mem_type == TTM_PL_SYSTEM) {
		r = amdgpu_move_vram_ram(bo, evict, ctx, new_mem);
	} else if (old_mem->mem_type == TTM_PL_SYSTEM &&
		   new_mem->mem_type == TTM_PL_VRAM) {
		r = amdgpu_move_ram_vram(bo, evict, ctx, new_mem);
	} else {
		r = amdgpu_move_blit(bo, evict, ctx->no_wait_gpu,
				     new_mem, old_mem);
	}

	if (r) {
memcpy:
		r = ttm_bo_move_memcpy(bo, ctx, new_mem);
		if (r) {
			return r;
		}
	}

	if (bo->type == ttm_bo_type_device &&
	    new_mem->mem_type == TTM_PL_VRAM &&
	    old_mem->mem_type != TTM_PL_VRAM) {
		/* amdgpu_bo_fault_reserve_notify will re-set this if the CPU
		 * accesses the BO after it's moved.
		 */
		abo->flags &= ~AMDGPU_GEM_CREATE_CPU_ACCESS_REQUIRED;
	}

	/* update statistics */
	atomic64_add((u64)bo->num_pages << PAGE_SHIFT, &adev->num_bytes_moved);
	return 0;
}

/**
 * amdgpu_ttm_io_mem_reserve - Reserve a block of memory during a fault
 *
 * Called by ttm_mem_io_reserve() ultimately via ttm_bo_vm_fault()
 */
static int amdgpu_ttm_io_mem_reserve(struct ttm_bo_device *bdev, struct ttm_mem_reg *mem)
{
	struct ttm_mem_type_manager *man = &bdev->man[mem->mem_type];
	struct amdgpu_device *adev = amdgpu_ttm_adev(bdev);
	struct drm_mm_node *mm_node = mem->mm_node;

	mem->bus.addr = NULL;
	mem->bus.offset = 0;
	mem->bus.size = mem->num_pages << PAGE_SHIFT;
	mem->bus.base = 0;
	mem->bus.is_iomem = false;
	if (!(man->flags & TTM_MEMTYPE_FLAG_MAPPABLE))
		return -EINVAL;
	switch (mem->mem_type) {
	case TTM_PL_SYSTEM:
		/* system memory */
		return 0;
	case TTM_PL_TT:
		break;
	case TTM_PL_VRAM:
		mem->bus.offset = mem->start << PAGE_SHIFT;
		/* check if it's visible */
		if ((mem->bus.offset + mem->bus.size) > adev->gmc.visible_vram_size)
			return -EINVAL;
		/* Only physically contiguous buffers apply. In a contiguous
		 * buffer, size of the first mm_node would match the number of
		 * pages in ttm_mem_reg.
		 */
		if (adev->mman.aper_base_kaddr &&
		    (mm_node->size == mem->num_pages))
			mem->bus.addr = (u8 *)adev->mman.aper_base_kaddr +
					mem->bus.offset;

		mem->bus.base = adev->gmc.aper_base;
		mem->bus.is_iomem = true;
		break;
	default:
		return -EINVAL;
	}
	return 0;
}

static void amdgpu_ttm_io_mem_free(struct ttm_bo_device *bdev, struct ttm_mem_reg *mem)
{
}

static unsigned long amdgpu_ttm_io_mem_pfn(struct ttm_buffer_object *bo,
					   unsigned long page_offset)
{
	struct drm_mm_node *mm;
	unsigned long offset = (page_offset << PAGE_SHIFT);

	mm = amdgpu_find_mm_node(&bo->mem, &offset);
	return (bo->mem.bus.base >> PAGE_SHIFT) + mm->start +
		(offset >> PAGE_SHIFT);
}

/*
 * TTM backend functions.
 */
struct amdgpu_ttm_gup_task_list {
	struct list_head	list;
	struct task_struct	*task;
};

struct amdgpu_ttm_tt {
	struct ttm_dma_tt	ttm;
	u64			offset;
	uint64_t		userptr;
	struct task_struct	*usertask;
	uint32_t		userflags;
	spinlock_t              guptasklock;
	struct list_head        guptasks;
	atomic_t		mmu_invalidations;
	uint32_t		last_set_pages;
};

/**
 * amdgpu_ttm_tt_get_user_pages - Pin pages of memory pointed to by a USERPTR
 * pointer to memory
 *
 * Called by amdgpu_gem_userptr_ioctl() and amdgpu_cs_parser_bos().
 * This provides a wrapper around the get_user_pages() call to provide
 * device accessible pages that back user memory.
 */
int amdgpu_ttm_tt_get_user_pages(struct ttm_tt *ttm, struct page **pages)
{
	struct amdgpu_ttm_tt *gtt = (void *)ttm;
	struct mm_struct *mm = gtt->usertask->mm;
	unsigned int flags = 0;
	unsigned pinned = 0;
	int r;

	if (!mm) /* Happens during process shutdown */
		return -ESRCH;

	if (!(gtt->userflags & AMDGPU_GEM_USERPTR_READONLY))
		flags |= FOLL_WRITE;

	down_read(&mm->mmap_sem);

	if (gtt->userflags & AMDGPU_GEM_USERPTR_ANONONLY) {
		/*
		 * check that we only use anonymous memory to prevent problems
		 * with writeback
		 */
		unsigned long end = gtt->userptr + ttm->num_pages * PAGE_SIZE;
		struct vm_area_struct *vma;

		vma = find_vma(mm, gtt->userptr);
		if (!vma || vma->vm_file || vma->vm_end < end) {
			up_read(&mm->mmap_sem);
			return -EPERM;
		}
	}

	/* loop enough times using contiguous pages of memory */
	do {
		unsigned num_pages = ttm->num_pages - pinned;
		uint64_t userptr = gtt->userptr + pinned * PAGE_SIZE;
		struct page **p = pages + pinned;
		struct amdgpu_ttm_gup_task_list guptask;

		guptask.task = current;
		spin_lock(&gtt->guptasklock);
		list_add(&guptask.list, &gtt->guptasks);
		spin_unlock(&gtt->guptasklock);

		if (mm == current->mm)
			r = get_user_pages(userptr, num_pages, flags, p, NULL);
		else
			r = get_user_pages_remote(gtt->usertask,
					mm, userptr, num_pages,
					flags, p, NULL, NULL);

		spin_lock(&gtt->guptasklock);
		list_del(&guptask.list);
		spin_unlock(&gtt->guptasklock);

		if (r < 0)
			goto release_pages;

		pinned += r;

	} while (pinned < ttm->num_pages);

	up_read(&mm->mmap_sem);
	return 0;

release_pages:
	release_pages(pages, pinned);
	up_read(&mm->mmap_sem);
	return r;
}

/**
 * amdgpu_ttm_tt_set_user_pages - Copy pages in, putting old pages as necessary.
 *
 * Called by amdgpu_cs_list_validate(). This creates the page list
 * that backs user memory and will ultimately be mapped into the device
 * address space.
 */
void amdgpu_ttm_tt_set_user_pages(struct ttm_tt *ttm, struct page **pages)
{
	struct amdgpu_ttm_tt *gtt = (void *)ttm;
	unsigned i;

	gtt->last_set_pages = atomic_read(&gtt->mmu_invalidations);
	for (i = 0; i < ttm->num_pages; ++i) {
		if (ttm->pages[i])
			put_page(ttm->pages[i]);

		ttm->pages[i] = pages ? pages[i] : NULL;
	}
}

/**
 * amdgpu_ttm_tt_mark_user_page - Mark pages as dirty
 *
 * Called while unpinning userptr pages
 */
void amdgpu_ttm_tt_mark_user_pages(struct ttm_tt *ttm)
{
	struct amdgpu_ttm_tt *gtt = (void *)ttm;
	unsigned i;

	for (i = 0; i < ttm->num_pages; ++i) {
		struct page *page = ttm->pages[i];

		if (!page)
			continue;

		if (!(gtt->userflags & AMDGPU_GEM_USERPTR_READONLY))
			set_page_dirty(page);

		mark_page_accessed(page);
	}
}

/**
 * amdgpu_ttm_tt_pin_userptr - 	prepare the sg table with the user pages
 *
 * Called by amdgpu_ttm_backend_bind()
 **/
static int amdgpu_ttm_tt_pin_userptr(struct ttm_tt *ttm)
{
	struct amdgpu_device *adev = amdgpu_ttm_adev(ttm->bdev);
	struct amdgpu_ttm_tt *gtt = (void *)ttm;
	unsigned nents;
	int r;

	int write = !(gtt->userflags & AMDGPU_GEM_USERPTR_READONLY);
	enum dma_data_direction direction = write ?
		DMA_BIDIRECTIONAL : DMA_TO_DEVICE;

	/* Allocate an SG array and squash pages into it */
	r = sg_alloc_table_from_pages(ttm->sg, ttm->pages, ttm->num_pages, 0,
				      ttm->num_pages << PAGE_SHIFT,
				      GFP_KERNEL);
	if (r)
		goto release_sg;

	/* Map SG to device */
	r = -ENOMEM;
	nents = dma_map_sg(adev->dev, ttm->sg->sgl, ttm->sg->nents, direction);
	if (nents != ttm->sg->nents)
		goto release_sg;

	/* convert SG to linear array of pages and dma addresses */
	drm_prime_sg_to_page_addr_arrays(ttm->sg, ttm->pages,
					 gtt->ttm.dma_address, ttm->num_pages);

	return 0;

release_sg:
	kfree(ttm->sg);
	return r;
}

/**
 * amdgpu_ttm_tt_unpin_userptr - Unpin and unmap userptr pages
 */
static void amdgpu_ttm_tt_unpin_userptr(struct ttm_tt *ttm)
{
	struct amdgpu_device *adev = amdgpu_ttm_adev(ttm->bdev);
	struct amdgpu_ttm_tt *gtt = (void *)ttm;

	int write = !(gtt->userflags & AMDGPU_GEM_USERPTR_READONLY);
	enum dma_data_direction direction = write ?
		DMA_BIDIRECTIONAL : DMA_TO_DEVICE;

	/* double check that we don't free the table twice */
	if (!ttm->sg->sgl)
		return;

	/* unmap the pages mapped to the device */
	dma_unmap_sg(adev->dev, ttm->sg->sgl, ttm->sg->nents, direction);

	/* mark the pages as dirty */
	amdgpu_ttm_tt_mark_user_pages(ttm);

	sg_free_table(ttm->sg);
}

int amdgpu_ttm_gart_bind(struct amdgpu_device *adev,
				struct ttm_buffer_object *tbo,
				uint64_t flags)
{
	struct amdgpu_bo *abo = ttm_to_amdgpu_bo(tbo);
	struct ttm_tt *ttm = tbo->ttm;
	struct amdgpu_ttm_tt *gtt = (void *)ttm;
	int r;

	if (abo->flags & AMDGPU_GEM_CREATE_MQD_GFX9) {
		uint64_t page_idx = 1;

		r = amdgpu_gart_bind(adev, gtt->offset, page_idx,
				ttm->pages, gtt->ttm.dma_address, flags);
		if (r)
			goto gart_bind_fail;

		/* Patch mtype of the second part BO */
		flags &=  ~AMDGPU_PTE_MTYPE_MASK;
		flags |= AMDGPU_PTE_MTYPE(AMDGPU_MTYPE_NC);

		r = amdgpu_gart_bind(adev,
				gtt->offset + (page_idx << PAGE_SHIFT),
				ttm->num_pages - page_idx,
				&ttm->pages[page_idx],
				&(gtt->ttm.dma_address[page_idx]), flags);
	} else {
		r = amdgpu_gart_bind(adev, gtt->offset, ttm->num_pages,
				     ttm->pages, gtt->ttm.dma_address, flags);
	}

gart_bind_fail:
	if (r)
		DRM_ERROR("failed to bind %lu pages at 0x%08llX\n",
			  ttm->num_pages, gtt->offset);

	return r;
}

/**
 * amdgpu_ttm_backend_bind - Bind GTT memory
 *
 * Called by ttm_tt_bind() on behalf of ttm_bo_handle_move_mem().
 * This handles binding GTT memory to the device address space.
 */
static int amdgpu_ttm_backend_bind(struct ttm_tt *ttm,
				   struct ttm_mem_reg *bo_mem)
{
	struct amdgpu_device *adev = amdgpu_ttm_adev(ttm->bdev);
	struct amdgpu_ttm_tt *gtt = (void*)ttm;
	uint64_t flags;
	int r = 0;

	if (gtt->userptr) {
		r = amdgpu_ttm_tt_pin_userptr(ttm);
		if (r) {
			DRM_ERROR("failed to pin userptr\n");
			return r;
		}
	}
	if (!ttm->num_pages) {
		WARN(1, "nothing to bind %lu pages for mreg %p back %p!\n",
		     ttm->num_pages, bo_mem, ttm);
	}

	if (bo_mem->mem_type == AMDGPU_PL_GDS ||
	    bo_mem->mem_type == AMDGPU_PL_GWS ||
	    bo_mem->mem_type == AMDGPU_PL_OA)
		return -EINVAL;

	if (!amdgpu_gtt_mgr_has_gart_addr(bo_mem)) {
		gtt->offset = AMDGPU_BO_INVALID_OFFSET;
		return 0;
	}

	/* compute PTE flags relevant to this BO memory */
	flags = amdgpu_ttm_tt_pte_flags(adev, ttm, bo_mem);

	/* bind pages into GART page tables */
	gtt->offset = (u64)bo_mem->start << PAGE_SHIFT;
	r = amdgpu_gart_bind(adev, gtt->offset, ttm->num_pages,
		ttm->pages, gtt->ttm.dma_address, flags);

	if (r)
		DRM_ERROR("failed to bind %lu pages at 0x%08llX\n",
			  ttm->num_pages, gtt->offset);
	return r;
}

/**
 * amdgpu_ttm_alloc_gart - Allocate GART memory for buffer object
 */
int amdgpu_ttm_alloc_gart(struct ttm_buffer_object *bo)
{
	struct amdgpu_device *adev = amdgpu_ttm_adev(bo->bdev);
	struct ttm_operation_ctx ctx = { false, false };
	struct amdgpu_ttm_tt *gtt = (void*)bo->ttm;
	struct ttm_mem_reg tmp;
	struct ttm_placement placement;
	struct ttm_place placements;
	uint64_t flags;
	int r;

	if (bo->mem.mem_type != TTM_PL_TT ||
	    amdgpu_gtt_mgr_has_gart_addr(&bo->mem))
		return 0;

	/* allocate GTT space */
	tmp = bo->mem;
	tmp.mm_node = NULL;
	placement.num_placement = 1;
	placement.placement = &placements;
	placement.num_busy_placement = 1;
	placement.busy_placement = &placements;
	placements.fpfn = 0;
	placements.lpfn = adev->gmc.gart_size >> PAGE_SHIFT;
	placements.flags = (bo->mem.placement & ~TTM_PL_MASK_MEM) |
		TTM_PL_FLAG_TT;

	r = ttm_bo_mem_space(bo, &placement, &tmp, &ctx);
	if (unlikely(r))
		return r;

	/* compute PTE flags for this buffer object */
	flags = amdgpu_ttm_tt_pte_flags(adev, bo->ttm, &tmp);

	/* Bind pages */
	gtt->offset = (u64)tmp.start << PAGE_SHIFT;
	r = amdgpu_ttm_gart_bind(adev, bo, flags);
	if (unlikely(r)) {
		ttm_bo_mem_put(bo, &tmp);
		return r;
	}

	ttm_bo_mem_put(bo, &bo->mem);
	bo->mem = tmp;
	bo->offset = (bo->mem.start << PAGE_SHIFT) +
		bo->bdev->man[bo->mem.mem_type].gpu_offset;

	return 0;
}

/**
 * amdgpu_ttm_recover_gart - Rebind GTT pages
 *
 * Called by amdgpu_gtt_mgr_recover() from amdgpu_device_reset() to
 * rebind GTT pages during a GPU reset.
 */
int amdgpu_ttm_recover_gart(struct ttm_buffer_object *tbo)
{
	struct amdgpu_device *adev = amdgpu_ttm_adev(tbo->bdev);
	uint64_t flags;
	int r;

	if (!tbo->ttm)
		return 0;

	flags = amdgpu_ttm_tt_pte_flags(adev, tbo->ttm, &tbo->mem);
	r = amdgpu_ttm_gart_bind(adev, tbo, flags);

	return r;
}

/**
 * amdgpu_ttm_backend_unbind - Unbind GTT mapped pages
 *
 * Called by ttm_tt_unbind() on behalf of ttm_bo_move_ttm() and
 * ttm_tt_destroy().
 */
static int amdgpu_ttm_backend_unbind(struct ttm_tt *ttm)
{
	struct amdgpu_device *adev = amdgpu_ttm_adev(ttm->bdev);
	struct amdgpu_ttm_tt *gtt = (void *)ttm;
	int r;

	/* if the pages have userptr pinning then clear that first */
	if (gtt->userptr)
		amdgpu_ttm_tt_unpin_userptr(ttm);

	if (gtt->offset == AMDGPU_BO_INVALID_OFFSET)
		return 0;

	/* unbind shouldn't be done for GDS/GWS/OA in ttm_bo_clean_mm */
	r = amdgpu_gart_unbind(adev, gtt->offset, ttm->num_pages);
	if (r)
		DRM_ERROR("failed to unbind %lu pages at 0x%08llX\n",
			  gtt->ttm.ttm.num_pages, gtt->offset);
	return r;
}

static void amdgpu_ttm_backend_destroy(struct ttm_tt *ttm)
{
	struct amdgpu_ttm_tt *gtt = (void *)ttm;

	if (gtt->usertask)
		put_task_struct(gtt->usertask);

	ttm_dma_tt_fini(&gtt->ttm);
	kfree(gtt);
}

static struct ttm_backend_func amdgpu_backend_func = {
	.bind = &amdgpu_ttm_backend_bind,
	.unbind = &amdgpu_ttm_backend_unbind,
	.destroy = &amdgpu_ttm_backend_destroy,
};

/**
 * amdgpu_ttm_tt_create - Create a ttm_tt object for a given BO
 *
 * @bo: The buffer object to create a GTT ttm_tt object around
 *
 * Called by ttm_tt_create().
 */
static struct ttm_tt *amdgpu_ttm_tt_create(struct ttm_buffer_object *bo,
					   uint32_t page_flags)
{
	struct amdgpu_device *adev;
	struct amdgpu_ttm_tt *gtt;

	adev = amdgpu_ttm_adev(bo->bdev);

	gtt = kzalloc(sizeof(struct amdgpu_ttm_tt), GFP_KERNEL);
	if (gtt == NULL) {
		return NULL;
	}
	gtt->ttm.ttm.func = &amdgpu_backend_func;

	/* allocate space for the uninitialized page entries */
	if (ttm_sg_tt_init(&gtt->ttm, bo, page_flags)) {
		kfree(gtt);
		return NULL;
	}
	return &gtt->ttm.ttm;
}

/**
 * amdgpu_ttm_tt_populate - Map GTT pages visible to the device
 *
 * Map the pages of a ttm_tt object to an address space visible
 * to the underlying device.
 */
static int amdgpu_ttm_tt_populate(struct ttm_tt *ttm,
			struct ttm_operation_ctx *ctx)
{
	struct amdgpu_device *adev = amdgpu_ttm_adev(ttm->bdev);
	struct amdgpu_ttm_tt *gtt = (void *)ttm;
	bool slave = !!(ttm->page_flags & TTM_PAGE_FLAG_SG);

	/* user pages are bound by amdgpu_ttm_tt_pin_userptr() */
	if (gtt && gtt->userptr) {
		ttm->sg = kzalloc(sizeof(struct sg_table), GFP_KERNEL);
		if (!ttm->sg)
			return -ENOMEM;

		ttm->page_flags |= TTM_PAGE_FLAG_SG;
		ttm->state = tt_unbound;
		return 0;
	}

	if (slave && ttm->sg) {
		drm_prime_sg_to_page_addr_arrays(ttm->sg, ttm->pages,
						 gtt->ttm.dma_address,
						 ttm->num_pages);
		ttm->state = tt_unbound;
		return 0;
	}

#ifdef CONFIG_SWIOTLB
	if (adev->need_swiotlb && swiotlb_nr_tbl()) {
		return ttm_dma_populate(&gtt->ttm, adev->dev, ctx);
	}
#endif

	/* fall back to generic helper to populate the page array
	 * and map them to the device */
	return ttm_populate_and_map_pages(adev->dev, &gtt->ttm, ctx);
}

/**
 * amdgpu_ttm_tt_unpopulate - unmap GTT pages and unpopulate page arrays
 *
 * Unmaps pages of a ttm_tt object from the device address space and
 * unpopulates the page array backing it.
 */
static void amdgpu_ttm_tt_unpopulate(struct ttm_tt *ttm)
{
	struct amdgpu_device *adev;
	struct amdgpu_ttm_tt *gtt = (void *)ttm;
	bool slave = !!(ttm->page_flags & TTM_PAGE_FLAG_SG);

	if (gtt && gtt->userptr) {
		amdgpu_ttm_tt_set_user_pages(ttm, NULL);
		kfree(ttm->sg);
		ttm->page_flags &= ~TTM_PAGE_FLAG_SG;
		return;
	}

	if (slave)
		return;

	adev = amdgpu_ttm_adev(ttm->bdev);

#ifdef CONFIG_SWIOTLB
	if (adev->need_swiotlb && swiotlb_nr_tbl()) {
		ttm_dma_unpopulate(&gtt->ttm, adev->dev);
		return;
	}
#endif

	/* fall back to generic helper to unmap and unpopulate array */
	ttm_unmap_and_unpopulate_pages(adev->dev, &gtt->ttm);
}

/**
 * amdgpu_ttm_tt_set_userptr - Initialize userptr GTT ttm_tt for the current
 * task
 *
 * @ttm: The ttm_tt object to bind this userptr object to
 * @addr:  The address in the current tasks VM space to use
 * @flags: Requirements of userptr object.
 *
 * Called by amdgpu_gem_userptr_ioctl() to bind userptr pages
 * to current task
 */
int amdgpu_ttm_tt_set_userptr(struct ttm_tt *ttm, uint64_t addr,
			      uint32_t flags)
{
	struct amdgpu_ttm_tt *gtt = (void *)ttm;

	if (gtt == NULL)
		return -EINVAL;

	gtt->userptr = addr;
	gtt->userflags = flags;

	if (gtt->usertask)
		put_task_struct(gtt->usertask);
	gtt->usertask = current->group_leader;
	get_task_struct(gtt->usertask);

	spin_lock_init(&gtt->guptasklock);
	INIT_LIST_HEAD(&gtt->guptasks);
	atomic_set(&gtt->mmu_invalidations, 0);
	gtt->last_set_pages = 0;

	return 0;
}

/**
 * amdgpu_ttm_tt_get_usermm - Return memory manager for ttm_tt object
 */
struct mm_struct *amdgpu_ttm_tt_get_usermm(struct ttm_tt *ttm)
{
	struct amdgpu_ttm_tt *gtt = (void *)ttm;

	if (gtt == NULL)
		return NULL;

	if (gtt->usertask == NULL)
		return NULL;

	return gtt->usertask->mm;
}

/**
 * amdgpu_ttm_tt_affect_userptr - Determine if a ttm_tt object lays inside an
 * address range for the current task.
 *
 */
bool amdgpu_ttm_tt_affect_userptr(struct ttm_tt *ttm, unsigned long start,
				  unsigned long end)
{
	struct amdgpu_ttm_tt *gtt = (void *)ttm;
	struct amdgpu_ttm_gup_task_list *entry;
	unsigned long size;

	if (gtt == NULL || !gtt->userptr)
		return false;

	/* Return false if no part of the ttm_tt object lies within
	 * the range
	 */
	size = (unsigned long)gtt->ttm.ttm.num_pages * PAGE_SIZE;
	if (gtt->userptr > end || gtt->userptr + size <= start)
		return false;

	/* Search the lists of tasks that hold this mapping and see
	 * if current is one of them.  If it is return false.
	 */
	spin_lock(&gtt->guptasklock);
	list_for_each_entry(entry, &gtt->guptasks, list) {
		if (entry->task == current) {
			spin_unlock(&gtt->guptasklock);
			return false;
		}
	}
	spin_unlock(&gtt->guptasklock);

	atomic_inc(&gtt->mmu_invalidations);

	return true;
}

/**
 * amdgpu_ttm_tt_userptr_invalidated - Has the ttm_tt object been invalidated?
 */
bool amdgpu_ttm_tt_userptr_invalidated(struct ttm_tt *ttm,
				       int *last_invalidated)
{
	struct amdgpu_ttm_tt *gtt = (void *)ttm;
	int prev_invalidated = *last_invalidated;

	*last_invalidated = atomic_read(&gtt->mmu_invalidations);
	return prev_invalidated != *last_invalidated;
}

/**
 * amdgpu_ttm_tt_userptr_needs_pages - Have the pages backing this ttm_tt object
 * been invalidated since the last time they've been set?
 */
bool amdgpu_ttm_tt_userptr_needs_pages(struct ttm_tt *ttm)
{
	struct amdgpu_ttm_tt *gtt = (void *)ttm;

	if (gtt == NULL || !gtt->userptr)
		return false;

	return atomic_read(&gtt->mmu_invalidations) != gtt->last_set_pages;
}

/**
 * amdgpu_ttm_tt_is_readonly - Is the ttm_tt object read only?
 */
bool amdgpu_ttm_tt_is_readonly(struct ttm_tt *ttm)
{
	struct amdgpu_ttm_tt *gtt = (void *)ttm;

	if (gtt == NULL)
		return false;

	return !!(gtt->userflags & AMDGPU_GEM_USERPTR_READONLY);
}

/**
 * amdgpu_ttm_tt_pte_flags - Compute PTE flags for ttm_tt object
 *
 * @ttm: The ttm_tt object to compute the flags for
 * @mem: The memory registry backing this ttm_tt object
 */
uint64_t amdgpu_ttm_tt_pte_flags(struct amdgpu_device *adev, struct ttm_tt *ttm,
				 struct ttm_mem_reg *mem)
{
	uint64_t flags = 0;

	if (mem && mem->mem_type != TTM_PL_SYSTEM)
		flags |= AMDGPU_PTE_VALID;

	if (mem && mem->mem_type == TTM_PL_TT) {
		flags |= AMDGPU_PTE_SYSTEM;

		if (ttm->caching_state == tt_cached)
			flags |= AMDGPU_PTE_SNOOPED;
	}

	flags |= adev->gart.gart_pte_flags;
	flags |= AMDGPU_PTE_READABLE;

	if (!amdgpu_ttm_tt_is_readonly(ttm))
		flags |= AMDGPU_PTE_WRITEABLE;

	return flags;
}

/**
 * amdgpu_ttm_bo_eviction_valuable - Check to see if we can evict a buffer
 * object.
 *
 * Return true if eviction is sensible. Called by ttm_mem_evict_first() on
 * behalf of ttm_bo_mem_force_space() which tries to evict buffer objects until
 * it can find space for a new object and by ttm_bo_force_list_clean() which is
 * used to clean out a memory space.
 */
static bool amdgpu_ttm_bo_eviction_valuable(struct ttm_buffer_object *bo,
					    const struct ttm_place *place)
{
	unsigned long num_pages = bo->mem.num_pages;
	struct drm_mm_node *node = bo->mem.mm_node;
	struct reservation_object_list *flist;
	struct dma_fence *f;
	int i;

	/* If bo is a KFD BO, check if the bo belongs to the current process.
	 * If true, then return false as any KFD process needs all its BOs to
	 * be resident to run successfully
	 */
	flist = reservation_object_get_list(bo->resv);
	if (flist) {
		for (i = 0; i < flist->shared_count; ++i) {
			f = rcu_dereference_protected(flist->shared[i],
				reservation_object_held(bo->resv));
			if (amdkfd_fence_check_mm(f, current->mm))
				return false;
		}
	}

	switch (bo->mem.mem_type) {
	case TTM_PL_TT:
		return true;

	case TTM_PL_VRAM:
		/* Check each drm MM node individually */
		while (num_pages) {
			if (place->fpfn < (node->start + node->size) &&
			    !(place->lpfn && place->lpfn <= node->start))
				return true;

			num_pages -= node->size;
			++node;
		}
		return false;

	default:
		break;
	}

	return ttm_bo_eviction_valuable(bo, place);
}

/**
 * amdgpu_ttm_access_memory - Read or Write memory that backs a buffer object.
 *
 * @bo:  The buffer object to read/write
 * @offset:  Offset into buffer object
 * @buf:  Secondary buffer to write/read from
 * @len: Length in bytes of access
 * @write:  true if writing
 *
 * This is used to access VRAM that backs a buffer object via MMIO
 * access for debugging purposes.
 */
static int amdgpu_ttm_access_memory(struct ttm_buffer_object *bo,
				    unsigned long offset,
				    void *buf, int len, int write)
{
	struct amdgpu_bo *abo = ttm_to_amdgpu_bo(bo);
	struct amdgpu_device *adev = amdgpu_ttm_adev(abo->tbo.bdev);
	struct drm_mm_node *nodes;
	uint32_t value = 0;
	int ret = 0;
	uint64_t pos;
	unsigned long flags;

	if (bo->mem.mem_type != TTM_PL_VRAM)
		return -EIO;

	nodes = amdgpu_find_mm_node(&abo->tbo.mem, &offset);
	pos = (nodes->start << PAGE_SHIFT) + offset;

	while (len && pos < adev->gmc.mc_vram_size) {
		uint64_t aligned_pos = pos & ~(uint64_t)3;
		uint32_t bytes = 4 - (pos & 3);
		uint32_t shift = (pos & 3) * 8;
		uint32_t mask = 0xffffffff << shift;

		if (len < bytes) {
			mask &= 0xffffffff >> (bytes - len) * 8;
			bytes = len;
		}

		spin_lock_irqsave(&adev->mmio_idx_lock, flags);
		WREG32_NO_KIQ(mmMM_INDEX, ((uint32_t)aligned_pos) | 0x80000000);
		WREG32_NO_KIQ(mmMM_INDEX_HI, aligned_pos >> 31);
		if (!write || mask != 0xffffffff)
			value = RREG32_NO_KIQ(mmMM_DATA);
		if (write) {
			value &= ~mask;
			value |= (*(uint32_t *)buf << shift) & mask;
			WREG32_NO_KIQ(mmMM_DATA, value);
		}
		spin_unlock_irqrestore(&adev->mmio_idx_lock, flags);
		if (!write) {
			value = (value & mask) >> shift;
			memcpy(buf, &value, bytes);
		}

		ret += bytes;
		buf = (uint8_t *)buf + bytes;
		pos += bytes;
		len -= bytes;
		if (pos >= (nodes->start + nodes->size) << PAGE_SHIFT) {
			++nodes;
			pos = (nodes->start << PAGE_SHIFT);
		}
	}

	return ret;
}

static struct ttm_bo_driver amdgpu_bo_driver = {
	.ttm_tt_create = &amdgpu_ttm_tt_create,
	.ttm_tt_populate = &amdgpu_ttm_tt_populate,
	.ttm_tt_unpopulate = &amdgpu_ttm_tt_unpopulate,
	.invalidate_caches = &amdgpu_invalidate_caches,
	.init_mem_type = &amdgpu_init_mem_type,
	.eviction_valuable = amdgpu_ttm_bo_eviction_valuable,
	.evict_flags = &amdgpu_evict_flags,
	.move = &amdgpu_bo_move,
	.verify_access = &amdgpu_verify_access,
	.move_notify = &amdgpu_bo_move_notify,
	.fault_reserve_notify = &amdgpu_bo_fault_reserve_notify,
	.io_mem_reserve = &amdgpu_ttm_io_mem_reserve,
	.io_mem_free = &amdgpu_ttm_io_mem_free,
	.io_mem_pfn = amdgpu_ttm_io_mem_pfn,
	.access_memory = &amdgpu_ttm_access_memory
};

/*
 * Firmware Reservation functions
 */
/**
 * amdgpu_ttm_fw_reserve_vram_fini - free fw reserved vram
 *
 * @adev: amdgpu_device pointer
 *
 * free fw reserved vram if it has been reserved.
 */
static void amdgpu_ttm_fw_reserve_vram_fini(struct amdgpu_device *adev)
{
	amdgpu_bo_free_kernel(&adev->fw_vram_usage.reserved_bo,
		NULL, &adev->fw_vram_usage.va);
}

/**
 * amdgpu_ttm_fw_reserve_vram_init - create bo vram reservation from fw
 *
 * @adev: amdgpu_device pointer
 *
 * create bo vram reservation from fw.
 */
static int amdgpu_ttm_fw_reserve_vram_init(struct amdgpu_device *adev)
{
	struct ttm_operation_ctx ctx = { false, false };
	struct amdgpu_bo_param bp;
	int r = 0;
	int i;
	u64 vram_size = adev->gmc.visible_vram_size;
	u64 offset = adev->fw_vram_usage.start_offset;
	u64 size = adev->fw_vram_usage.size;
	struct amdgpu_bo *bo;

	memset(&bp, 0, sizeof(bp));
	bp.size = adev->fw_vram_usage.size;
	bp.byte_align = PAGE_SIZE;
	bp.domain = AMDGPU_GEM_DOMAIN_VRAM;
	bp.flags = AMDGPU_GEM_CREATE_CPU_ACCESS_REQUIRED |
		AMDGPU_GEM_CREATE_VRAM_CONTIGUOUS;
	bp.type = ttm_bo_type_kernel;
	bp.resv = NULL;
	adev->fw_vram_usage.va = NULL;
	adev->fw_vram_usage.reserved_bo = NULL;

	if (adev->fw_vram_usage.size > 0 &&
		adev->fw_vram_usage.size <= vram_size) {

		r = amdgpu_bo_create(adev, &bp,
				     &adev->fw_vram_usage.reserved_bo);
		if (r)
			goto error_create;

		r = amdgpu_bo_reserve(adev->fw_vram_usage.reserved_bo, false);
		if (r)
			goto error_reserve;

		/* remove the original mem node and create a new one at the
		 * request position
		 */
		bo = adev->fw_vram_usage.reserved_bo;
		offset = ALIGN(offset, PAGE_SIZE);
		for (i = 0; i < bo->placement.num_placement; ++i) {
			bo->placements[i].fpfn = offset >> PAGE_SHIFT;
			bo->placements[i].lpfn = (offset + size) >> PAGE_SHIFT;
		}

		ttm_bo_mem_put(&bo->tbo, &bo->tbo.mem);
		r = ttm_bo_mem_space(&bo->tbo, &bo->placement,
				     &bo->tbo.mem, &ctx);
		if (r)
			goto error_pin;

		r = amdgpu_bo_pin_restricted(adev->fw_vram_usage.reserved_bo,
			AMDGPU_GEM_DOMAIN_VRAM,
			adev->fw_vram_usage.start_offset,
			(adev->fw_vram_usage.start_offset +
			adev->fw_vram_usage.size));
		if (r)
			goto error_pin;
		r = amdgpu_bo_kmap(adev->fw_vram_usage.reserved_bo,
			&adev->fw_vram_usage.va);
		if (r)
			goto error_kmap;

		amdgpu_bo_unreserve(adev->fw_vram_usage.reserved_bo);
	}
	return r;

error_kmap:
	amdgpu_bo_unpin(adev->fw_vram_usage.reserved_bo);
error_pin:
	amdgpu_bo_unreserve(adev->fw_vram_usage.reserved_bo);
error_reserve:
	amdgpu_bo_unref(&adev->fw_vram_usage.reserved_bo);
error_create:
	adev->fw_vram_usage.va = NULL;
	adev->fw_vram_usage.reserved_bo = NULL;
	return r;
}
/**
 * amdgpu_ttm_init - Init the memory management (ttm) as well as various
 * gtt/vram related fields.
 *
 * This initializes all of the memory space pools that the TTM layer
 * will need such as the GTT space (system memory mapped to the device),
 * VRAM (on-board memory), and on-chip memories (GDS, GWS, OA) which
 * can be mapped per VMID.
 */
int amdgpu_ttm_init(struct amdgpu_device *adev)
{
	uint64_t gtt_size;
	int r;
	u64 vis_vram_limit;

	/* initialize global references for vram/gtt */
	r = amdgpu_ttm_global_init(adev);
	if (r) {
		return r;
	}
	/* No others user of address space so set it to 0 */
	r = ttm_bo_device_init(&adev->mman.bdev,
			       adev->mman.bo_global_ref.ref.object,
			       &amdgpu_bo_driver,
			       adev->ddev->anon_inode->i_mapping,
			       DRM_FILE_PAGE_OFFSET,
			       adev->need_dma32);
	if (r) {
		DRM_ERROR("failed initializing buffer object driver(%d).\n", r);
		return r;
	}
	adev->mman.initialized = true;

	/* We opt to avoid OOM on system pages allocations */
	adev->mman.bdev.no_retry = true;

	/* Initialize VRAM pool with all of VRAM divided into pages */
	r = ttm_bo_init_mm(&adev->mman.bdev, TTM_PL_VRAM,
				adev->gmc.real_vram_size >> PAGE_SHIFT);
	if (r) {
		DRM_ERROR("Failed initializing VRAM heap.\n");
		return r;
	}

	/* Reduce size of CPU-visible VRAM if requested */
	vis_vram_limit = (u64)amdgpu_vis_vram_limit * 1024 * 1024;
	if (amdgpu_vis_vram_limit > 0 &&
	    vis_vram_limit <= adev->gmc.visible_vram_size)
		adev->gmc.visible_vram_size = vis_vram_limit;

	/* Change the size here instead of the init above so only lpfn is affected */
	amdgpu_ttm_set_buffer_funcs_status(adev, false);
#ifdef CONFIG_64BIT
	adev->mman.aper_base_kaddr = ioremap_wc(adev->gmc.aper_base,
						adev->gmc.visible_vram_size);
#endif

	/*
	 *The reserved vram for firmware must be pinned to the specified
	 *place on the VRAM, so reserve it early.
	 */
	r = amdgpu_ttm_fw_reserve_vram_init(adev);
	if (r) {
		return r;
	}

	/* allocate memory as required for VGA
	 * This is used for VGA emulation and pre-OS scanout buffers to
	 * avoid display artifacts while transitioning between pre-OS
	 * and driver.  */
	if (adev->gmc.stolen_size) {
		r = amdgpu_bo_create_kernel(adev, adev->gmc.stolen_size, PAGE_SIZE,
					    AMDGPU_GEM_DOMAIN_VRAM,
					    &adev->stolen_vga_memory,
					    NULL, NULL);
		if (r)
			return r;
	}
	DRM_INFO("amdgpu: %uM of VRAM memory ready\n",
		 (unsigned) (adev->gmc.real_vram_size / (1024 * 1024)));

	/* Compute GTT size, either bsaed on 3/4th the size of RAM size
	 * or whatever the user passed on module init */
	if (amdgpu_gtt_size == -1) {
		struct sysinfo si;

		si_meminfo(&si);
		gtt_size = min(max((AMDGPU_DEFAULT_GTT_SIZE_MB << 20),
			       adev->gmc.mc_vram_size),
			       ((uint64_t)si.totalram * si.mem_unit * 3/4));
	}
	else
		gtt_size = (uint64_t)amdgpu_gtt_size << 20;

	/* Initialize GTT memory pool */
	r = ttm_bo_init_mm(&adev->mman.bdev, TTM_PL_TT, gtt_size >> PAGE_SHIFT);
	if (r) {
		DRM_ERROR("Failed initializing GTT heap.\n");
		return r;
	}
	DRM_INFO("amdgpu: %uM of GTT memory ready.\n",
		 (unsigned)(gtt_size / (1024 * 1024)));

	/* Initialize various on-chip memory pools */
	adev->gds.mem.total_size = adev->gds.mem.total_size << AMDGPU_GDS_SHIFT;
	adev->gds.mem.gfx_partition_size = adev->gds.mem.gfx_partition_size << AMDGPU_GDS_SHIFT;
	adev->gds.mem.cs_partition_size = adev->gds.mem.cs_partition_size << AMDGPU_GDS_SHIFT;
	adev->gds.gws.total_size = adev->gds.gws.total_size << AMDGPU_GWS_SHIFT;
	adev->gds.gws.gfx_partition_size = adev->gds.gws.gfx_partition_size << AMDGPU_GWS_SHIFT;
	adev->gds.gws.cs_partition_size = adev->gds.gws.cs_partition_size << AMDGPU_GWS_SHIFT;
	adev->gds.oa.total_size = adev->gds.oa.total_size << AMDGPU_OA_SHIFT;
	adev->gds.oa.gfx_partition_size = adev->gds.oa.gfx_partition_size << AMDGPU_OA_SHIFT;
	adev->gds.oa.cs_partition_size = adev->gds.oa.cs_partition_size << AMDGPU_OA_SHIFT;
	/* GDS Memory */
	if (adev->gds.mem.total_size) {
		r = ttm_bo_init_mm(&adev->mman.bdev, AMDGPU_PL_GDS,
				   adev->gds.mem.total_size >> PAGE_SHIFT);
		if (r) {
			DRM_ERROR("Failed initializing GDS heap.\n");
			return r;
		}
	}

	/* GWS */
	if (adev->gds.gws.total_size) {
		r = ttm_bo_init_mm(&adev->mman.bdev, AMDGPU_PL_GWS,
				   adev->gds.gws.total_size >> PAGE_SHIFT);
		if (r) {
			DRM_ERROR("Failed initializing gws heap.\n");
			return r;
		}
	}

	/* OA */
	if (adev->gds.oa.total_size) {
		r = ttm_bo_init_mm(&adev->mman.bdev, AMDGPU_PL_OA,
				   adev->gds.oa.total_size >> PAGE_SHIFT);
		if (r) {
			DRM_ERROR("Failed initializing oa heap.\n");
			return r;
		}
	}

	/* Register debugfs entries for amdgpu_ttm */
	r = amdgpu_ttm_debugfs_init(adev);
	if (r) {
		DRM_ERROR("Failed to init debugfs\n");
		return r;
	}
	return 0;
}

/**
 * amdgpu_ttm_late_init - Handle any late initialization for amdgpu_ttm
 */
void amdgpu_ttm_late_init(struct amdgpu_device *adev)
{
	/* return the VGA stolen memory (if any) back to VRAM */
	amdgpu_bo_free_kernel(&adev->stolen_vga_memory, NULL, NULL);
}

/**
 * amdgpu_ttm_fini - De-initialize the TTM memory pools
 */
void amdgpu_ttm_fini(struct amdgpu_device *adev)
{
	if (!adev->mman.initialized)
		return;

	amdgpu_ttm_debugfs_fini(adev);
	amdgpu_ttm_fw_reserve_vram_fini(adev);
	if (adev->mman.aper_base_kaddr)
		iounmap(adev->mman.aper_base_kaddr);
	adev->mman.aper_base_kaddr = NULL;

	ttm_bo_clean_mm(&adev->mman.bdev, TTM_PL_VRAM);
	ttm_bo_clean_mm(&adev->mman.bdev, TTM_PL_TT);
	if (adev->gds.mem.total_size)
		ttm_bo_clean_mm(&adev->mman.bdev, AMDGPU_PL_GDS);
	if (adev->gds.gws.total_size)
		ttm_bo_clean_mm(&adev->mman.bdev, AMDGPU_PL_GWS);
	if (adev->gds.oa.total_size)
		ttm_bo_clean_mm(&adev->mman.bdev, AMDGPU_PL_OA);
	ttm_bo_device_release(&adev->mman.bdev);
	amdgpu_ttm_global_fini(adev);
	adev->mman.initialized = false;
	DRM_INFO("amdgpu: ttm finalized\n");
}

/**
 * amdgpu_ttm_set_buffer_funcs_status - enable/disable use of buffer functions
 *
 * @adev: amdgpu_device pointer
 * @enable: true when we can use buffer functions.
 *
 * Enable/disable use of buffer functions during suspend/resume. This should
 * only be called at bootup or when userspace isn't running.
 */
void amdgpu_ttm_set_buffer_funcs_status(struct amdgpu_device *adev, bool enable)
{
	struct ttm_mem_type_manager *man = &adev->mman.bdev.man[TTM_PL_VRAM];
	uint64_t size;
	int r;

	if (!adev->mman.initialized || adev->in_gpu_reset ||
	    adev->mman.buffer_funcs_enabled == enable)
		return;

	if (enable) {
		struct amdgpu_ring *ring;
		struct drm_sched_rq *rq;

		ring = adev->mman.buffer_funcs_ring;
		rq = &ring->sched.sched_rq[DRM_SCHED_PRIORITY_KERNEL];
		r = drm_sched_entity_init(&adev->mman.entity, &rq, 1, NULL);
		if (r) {
			DRM_ERROR("Failed setting up TTM BO move entity (%d)\n",
				  r);
			return;
		}
	} else {
		drm_sched_entity_destroy(&adev->mman.entity);
		dma_fence_put(man->move);
		man->move = NULL;
	}

	/* this just adjusts TTM size idea, which sets lpfn to the correct value */
	if (enable)
		size = adev->gmc.real_vram_size;
	else
		size = adev->gmc.visible_vram_size;
	man->size = size >> PAGE_SHIFT;
	adev->mman.buffer_funcs_enabled = enable;
}

int amdgpu_mmap(struct file *filp, struct vm_area_struct *vma)
{
	struct drm_file *file_priv;
	struct amdgpu_device *adev;

	if (unlikely(vma->vm_pgoff < DRM_FILE_PAGE_OFFSET))
		return -EINVAL;

	file_priv = filp->private_data;
	adev = file_priv->minor->dev->dev_private;
	if (adev == NULL)
		return -EINVAL;

	return ttm_bo_mmap(filp, vma, &adev->mman.bdev);
}

static int amdgpu_map_buffer(struct ttm_buffer_object *bo,
			     struct ttm_mem_reg *mem, unsigned num_pages,
			     uint64_t offset, unsigned window,
			     struct amdgpu_ring *ring,
			     uint64_t *addr)
{
	struct amdgpu_ttm_tt *gtt = (void *)bo->ttm;
	struct amdgpu_device *adev = ring->adev;
	struct ttm_tt *ttm = bo->ttm;
	struct amdgpu_job *job;
	unsigned num_dw, num_bytes;
	dma_addr_t *dma_address;
	struct dma_fence *fence;
	uint64_t src_addr, dst_addr;
	uint64_t flags;
	int r;

	BUG_ON(adev->mman.buffer_funcs->copy_max_bytes <
	       AMDGPU_GTT_MAX_TRANSFER_SIZE * 8);

	*addr = adev->gmc.gart_start;
	*addr += (u64)window * AMDGPU_GTT_MAX_TRANSFER_SIZE *
		AMDGPU_GPU_PAGE_SIZE;

	num_dw = adev->mman.buffer_funcs->copy_num_dw;
	while (num_dw & 0x7)
		num_dw++;

	num_bytes = num_pages * 8;

	r = amdgpu_job_alloc_with_ib(adev, num_dw * 4 + num_bytes, &job);
	if (r)
		return r;

	src_addr = num_dw * 4;
	src_addr += job->ibs[0].gpu_addr;

	dst_addr = adev->gart.table_addr;
	dst_addr += window * AMDGPU_GTT_MAX_TRANSFER_SIZE * 8;
	amdgpu_emit_copy_buffer(adev, &job->ibs[0], src_addr,
				dst_addr, num_bytes);

	amdgpu_ring_pad_ib(ring, &job->ibs[0]);
	WARN_ON(job->ibs[0].length_dw > num_dw);

	dma_address = &gtt->ttm.dma_address[offset >> PAGE_SHIFT];
	flags = amdgpu_ttm_tt_pte_flags(adev, ttm, mem);
	r = amdgpu_gart_map(adev, 0, num_pages, dma_address, flags,
			    &job->ibs[0].ptr[num_dw]);
	if (r)
		goto error_free;

	r = amdgpu_job_submit(job, &adev->mman.entity,
			      AMDGPU_FENCE_OWNER_UNDEFINED, &fence);
	if (r)
		goto error_free;

	dma_fence_put(fence);

	return r;

error_free:
	amdgpu_job_free(job);
	return r;
}

int amdgpu_copy_buffer(struct amdgpu_ring *ring, uint64_t src_offset,
		       uint64_t dst_offset, uint32_t byte_count,
		       struct reservation_object *resv,
		       struct dma_fence **fence, bool direct_submit,
		       bool vm_needs_flush)
{
	struct amdgpu_device *adev = ring->adev;
	struct amdgpu_job *job;

	uint32_t max_bytes;
	unsigned num_loops, num_dw;
	unsigned i;
	int r;

	if (direct_submit && !ring->ready) {
		DRM_ERROR("Trying to move memory with ring turned off.\n");
		return -EINVAL;
	}

	max_bytes = adev->mman.buffer_funcs->copy_max_bytes;
	num_loops = DIV_ROUND_UP(byte_count, max_bytes);
	num_dw = num_loops * adev->mman.buffer_funcs->copy_num_dw;

	/* for IB padding */
	while (num_dw & 0x7)
		num_dw++;

	r = amdgpu_job_alloc_with_ib(adev, num_dw * 4, &job);
	if (r)
		return r;

	job->vm_needs_flush = vm_needs_flush;
	if (resv) {
		r = amdgpu_sync_resv(adev, &job->sync, resv,
				     AMDGPU_FENCE_OWNER_UNDEFINED,
				     false);
		if (r) {
			DRM_ERROR("sync failed (%d).\n", r);
			goto error_free;
		}
	}

	for (i = 0; i < num_loops; i++) {
		uint32_t cur_size_in_bytes = min(byte_count, max_bytes);

		amdgpu_emit_copy_buffer(adev, &job->ibs[0], src_offset,
					dst_offset, cur_size_in_bytes);

		src_offset += cur_size_in_bytes;
		dst_offset += cur_size_in_bytes;
		byte_count -= cur_size_in_bytes;
	}

	amdgpu_ring_pad_ib(ring, &job->ibs[0]);
	WARN_ON(job->ibs[0].length_dw > num_dw);
	if (direct_submit)
		r = amdgpu_job_submit_direct(job, ring, fence);
	else
		r = amdgpu_job_submit(job, &adev->mman.entity,
				      AMDGPU_FENCE_OWNER_UNDEFINED, fence);
	if (r)
		goto error_free;

	return r;

error_free:
	amdgpu_job_free(job);
	DRM_ERROR("Error scheduling IBs (%d)\n", r);
	return r;
}

int amdgpu_fill_buffer(struct amdgpu_bo *bo,
		       uint32_t src_data,
		       struct reservation_object *resv,
		       struct dma_fence **fence)
{
	struct amdgpu_device *adev = amdgpu_ttm_adev(bo->tbo.bdev);
	uint32_t max_bytes = adev->mman.buffer_funcs->fill_max_bytes;
	struct amdgpu_ring *ring = adev->mman.buffer_funcs_ring;

	struct drm_mm_node *mm_node;
	unsigned long num_pages;
	unsigned int num_loops, num_dw;

	struct amdgpu_job *job;
	int r;

	if (!adev->mman.buffer_funcs_enabled) {
		DRM_ERROR("Trying to clear memory with ring turned off.\n");
		return -EINVAL;
	}

	if (bo->tbo.mem.mem_type == TTM_PL_TT) {
		r = amdgpu_ttm_alloc_gart(&bo->tbo);
		if (r)
			return r;
	}

	num_pages = bo->tbo.num_pages;
	mm_node = bo->tbo.mem.mm_node;
	num_loops = 0;
	while (num_pages) {
		uint32_t byte_count = mm_node->size << PAGE_SHIFT;

		num_loops += DIV_ROUND_UP(byte_count, max_bytes);
		num_pages -= mm_node->size;
		++mm_node;
	}
	num_dw = num_loops * adev->mman.buffer_funcs->fill_num_dw;

	/* for IB padding */
	num_dw += 64;

	r = amdgpu_job_alloc_with_ib(adev, num_dw * 4, &job);
	if (r)
		return r;

	if (resv) {
		r = amdgpu_sync_resv(adev, &job->sync, resv,
				     AMDGPU_FENCE_OWNER_UNDEFINED, false);
		if (r) {
			DRM_ERROR("sync failed (%d).\n", r);
			goto error_free;
		}
	}

	num_pages = bo->tbo.num_pages;
	mm_node = bo->tbo.mem.mm_node;

	while (num_pages) {
		uint32_t byte_count = mm_node->size << PAGE_SHIFT;
		uint64_t dst_addr;

		dst_addr = amdgpu_mm_node_addr(&bo->tbo, mm_node, &bo->tbo.mem);
		while (byte_count) {
			uint32_t cur_size_in_bytes = min(byte_count, max_bytes);

			amdgpu_emit_fill_buffer(adev, &job->ibs[0], src_data,
						dst_addr, cur_size_in_bytes);

			dst_addr += cur_size_in_bytes;
			byte_count -= cur_size_in_bytes;
		}

		num_pages -= mm_node->size;
		++mm_node;
	}

	amdgpu_ring_pad_ib(ring, &job->ibs[0]);
	WARN_ON(job->ibs[0].length_dw > num_dw);
	r = amdgpu_job_submit(job, &adev->mman.entity,
			      AMDGPU_FENCE_OWNER_UNDEFINED, fence);
	if (r)
		goto error_free;

	return 0;

error_free:
	amdgpu_job_free(job);
	return r;
}

#if defined(CONFIG_DEBUG_FS)

static int amdgpu_mm_dump_table(struct seq_file *m, void *data)
{
	struct drm_info_node *node = (struct drm_info_node *)m->private;
	unsigned ttm_pl = *(int *)node->info_ent->data;
	struct drm_device *dev = node->minor->dev;
	struct amdgpu_device *adev = dev->dev_private;
	struct ttm_mem_type_manager *man = &adev->mman.bdev.man[ttm_pl];
	struct drm_printer p = drm_seq_file_printer(m);

	man->func->debug(man, &p);
	return 0;
}

static int ttm_pl_vram = TTM_PL_VRAM;
static int ttm_pl_tt = TTM_PL_TT;

static const struct drm_info_list amdgpu_ttm_debugfs_list[] = {
	{"amdgpu_vram_mm", amdgpu_mm_dump_table, 0, &ttm_pl_vram},
	{"amdgpu_gtt_mm", amdgpu_mm_dump_table, 0, &ttm_pl_tt},
	{"ttm_page_pool", ttm_page_alloc_debugfs, 0, NULL},
#ifdef CONFIG_SWIOTLB
	{"ttm_dma_page_pool", ttm_dma_page_alloc_debugfs, 0, NULL}
#endif
};

/**
 * amdgpu_ttm_vram_read - Linear read access to VRAM
 *
 * Accesses VRAM via MMIO for debugging purposes.
 */
static ssize_t amdgpu_ttm_vram_read(struct file *f, char __user *buf,
				    size_t size, loff_t *pos)
{
	struct amdgpu_device *adev = file_inode(f)->i_private;
	ssize_t result = 0;
	int r;

	if (size & 0x3 || *pos & 0x3)
		return -EINVAL;

	if (*pos >= adev->gmc.mc_vram_size)
		return -ENXIO;

	while (size) {
		unsigned long flags;
		uint32_t value;

		if (*pos >= adev->gmc.mc_vram_size)
			return result;

		spin_lock_irqsave(&adev->mmio_idx_lock, flags);
		WREG32_NO_KIQ(mmMM_INDEX, ((uint32_t)*pos) | 0x80000000);
		WREG32_NO_KIQ(mmMM_INDEX_HI, *pos >> 31);
		value = RREG32_NO_KIQ(mmMM_DATA);
		spin_unlock_irqrestore(&adev->mmio_idx_lock, flags);

		r = put_user(value, (uint32_t *)buf);
		if (r)
			return r;

		result += 4;
		buf += 4;
		*pos += 4;
		size -= 4;
	}

	return result;
}

/**
 * amdgpu_ttm_vram_write - Linear write access to VRAM
 *
 * Accesses VRAM via MMIO for debugging purposes.
 */
static ssize_t amdgpu_ttm_vram_write(struct file *f, const char __user *buf,
				    size_t size, loff_t *pos)
{
	struct amdgpu_device *adev = file_inode(f)->i_private;
	ssize_t result = 0;
	int r;

	if (size & 0x3 || *pos & 0x3)
		return -EINVAL;

	if (*pos >= adev->gmc.mc_vram_size)
		return -ENXIO;

	while (size) {
		unsigned long flags;
		uint32_t value;

		if (*pos >= adev->gmc.mc_vram_size)
			return result;

		r = get_user(value, (uint32_t *)buf);
		if (r)
			return r;

		spin_lock_irqsave(&adev->mmio_idx_lock, flags);
		WREG32_NO_KIQ(mmMM_INDEX, ((uint32_t)*pos) | 0x80000000);
		WREG32_NO_KIQ(mmMM_INDEX_HI, *pos >> 31);
		WREG32_NO_KIQ(mmMM_DATA, value);
		spin_unlock_irqrestore(&adev->mmio_idx_lock, flags);

		result += 4;
		buf += 4;
		*pos += 4;
		size -= 4;
	}

	return result;
}

static const struct file_operations amdgpu_ttm_vram_fops = {
	.owner = THIS_MODULE,
	.read = amdgpu_ttm_vram_read,
	.write = amdgpu_ttm_vram_write,
	.llseek = default_llseek,
};

#ifdef CONFIG_DRM_AMDGPU_GART_DEBUGFS

/**
 * amdgpu_ttm_gtt_read - Linear read access to GTT memory
 */
static ssize_t amdgpu_ttm_gtt_read(struct file *f, char __user *buf,
				   size_t size, loff_t *pos)
{
	struct amdgpu_device *adev = file_inode(f)->i_private;
	ssize_t result = 0;
	int r;

	while (size) {
		loff_t p = *pos / PAGE_SIZE;
		unsigned off = *pos & ~PAGE_MASK;
		size_t cur_size = min_t(size_t, size, PAGE_SIZE - off);
		struct page *page;
		void *ptr;

		if (p >= adev->gart.num_cpu_pages)
			return result;

		page = adev->gart.pages[p];
		if (page) {
			ptr = kmap(page);
			ptr += off;

			r = copy_to_user(buf, ptr, cur_size);
			kunmap(adev->gart.pages[p]);
		} else
			r = clear_user(buf, cur_size);

		if (r)
			return -EFAULT;

		result += cur_size;
		buf += cur_size;
		*pos += cur_size;
		size -= cur_size;
	}

	return result;
}

static const struct file_operations amdgpu_ttm_gtt_fops = {
	.owner = THIS_MODULE,
	.read = amdgpu_ttm_gtt_read,
	.llseek = default_llseek
};

#endif

/**
 * amdgpu_iomem_read - Virtual read access to GPU mapped memory
 *
 * This function is used to read memory that has been mapped to the
 * GPU and the known addresses are not physical addresses but instead
 * bus addresses (e.g., what you'd put in an IB or ring buffer).
 */
static ssize_t amdgpu_iomem_read(struct file *f, char __user *buf,
				 size_t size, loff_t *pos)
{
	struct amdgpu_device *adev = file_inode(f)->i_private;
	struct iommu_domain *dom;
	ssize_t result = 0;
	int r;

	/* retrieve the IOMMU domain if any for this device */
	dom = iommu_get_domain_for_dev(adev->dev);

	while (size) {
		phys_addr_t addr = *pos & PAGE_MASK;
		loff_t off = *pos & ~PAGE_MASK;
		size_t bytes = PAGE_SIZE - off;
		unsigned long pfn;
		struct page *p;
		void *ptr;

		bytes = bytes < size ? bytes : size;

		/* Translate the bus address to a physical address.  If
		 * the domain is NULL it means there is no IOMMU active
		 * and the address translation is the identity
		 */
		addr = dom ? iommu_iova_to_phys(dom, addr) : addr;

		pfn = addr >> PAGE_SHIFT;
		if (!pfn_valid(pfn))
			return -EPERM;

		p = pfn_to_page(pfn);
		if (p->mapping != adev->mman.bdev.dev_mapping)
			return -EPERM;

		ptr = kmap(p);
		r = copy_to_user(buf, ptr + off, bytes);
		kunmap(p);
		if (r)
			return -EFAULT;

		size -= bytes;
		*pos += bytes;
		result += bytes;
	}

	return result;
}

/**
 * amdgpu_iomem_write - Virtual write access to GPU mapped memory
 *
 * This function is used to write memory that has been mapped to the
 * GPU and the known addresses are not physical addresses but instead
 * bus addresses (e.g., what you'd put in an IB or ring buffer).
 */
static ssize_t amdgpu_iomem_write(struct file *f, const char __user *buf,
				 size_t size, loff_t *pos)
{
	struct amdgpu_device *adev = file_inode(f)->i_private;
	struct iommu_domain *dom;
	ssize_t result = 0;
	int r;

	dom = iommu_get_domain_for_dev(adev->dev);

	while (size) {
		phys_addr_t addr = *pos & PAGE_MASK;
		loff_t off = *pos & ~PAGE_MASK;
		size_t bytes = PAGE_SIZE - off;
		unsigned long pfn;
		struct page *p;
		void *ptr;

		bytes = bytes < size ? bytes : size;

		addr = dom ? iommu_iova_to_phys(dom, addr) : addr;

		pfn = addr >> PAGE_SHIFT;
		if (!pfn_valid(pfn))
			return -EPERM;

		p = pfn_to_page(pfn);
		if (p->mapping != adev->mman.bdev.dev_mapping)
			return -EPERM;

		ptr = kmap(p);
		r = copy_from_user(ptr + off, buf, bytes);
		kunmap(p);
		if (r)
			return -EFAULT;

		size -= bytes;
		*pos += bytes;
		result += bytes;
	}

	return result;
}

static const struct file_operations amdgpu_ttm_iomem_fops = {
	.owner = THIS_MODULE,
	.read = amdgpu_iomem_read,
	.write = amdgpu_iomem_write,
	.llseek = default_llseek
};

static const struct {
	char *name;
	const struct file_operations *fops;
	int domain;
} ttm_debugfs_entries[] = {
	{ "amdgpu_vram", &amdgpu_ttm_vram_fops, TTM_PL_VRAM },
#ifdef CONFIG_DRM_AMDGPU_GART_DEBUGFS
	{ "amdgpu_gtt", &amdgpu_ttm_gtt_fops, TTM_PL_TT },
#endif
	{ "amdgpu_iomem", &amdgpu_ttm_iomem_fops, TTM_PL_SYSTEM },
};

#endif

static int amdgpu_ttm_debugfs_init(struct amdgpu_device *adev)
{
#if defined(CONFIG_DEBUG_FS)
	unsigned count;

	struct drm_minor *minor = adev->ddev->primary;
	struct dentry *ent, *root = minor->debugfs_root;

	for (count = 0; count < ARRAY_SIZE(ttm_debugfs_entries); count++) {
		ent = debugfs_create_file(
				ttm_debugfs_entries[count].name,
				S_IFREG | S_IRUGO, root,
				adev,
				ttm_debugfs_entries[count].fops);
		if (IS_ERR(ent))
			return PTR_ERR(ent);
		if (ttm_debugfs_entries[count].domain == TTM_PL_VRAM)
			i_size_write(ent->d_inode, adev->gmc.mc_vram_size);
		else if (ttm_debugfs_entries[count].domain == TTM_PL_TT)
			i_size_write(ent->d_inode, adev->gmc.gart_size);
		adev->mman.debugfs_entries[count] = ent;
	}

	count = ARRAY_SIZE(amdgpu_ttm_debugfs_list);

#ifdef CONFIG_SWIOTLB
	if (!(adev->need_swiotlb && swiotlb_nr_tbl()))
		--count;
#endif

	return amdgpu_debugfs_add_files(adev, amdgpu_ttm_debugfs_list, count);
#else
	return 0;
#endif
}

static void amdgpu_ttm_debugfs_fini(struct amdgpu_device *adev)
{
#if defined(CONFIG_DEBUG_FS)
	unsigned i;

	for (i = 0; i < ARRAY_SIZE(ttm_debugfs_entries); i++)
		debugfs_remove(adev->mman.debugfs_entries[i]);
#endif
}<|MERGE_RESOLUTION|>--- conflicted
+++ resolved
@@ -258,11 +258,7 @@
 	case TTM_PL_VRAM:
 		if (!adev->mman.buffer_funcs_enabled) {
 			/* Move to system memory */
-<<<<<<< HEAD
-			amdgpu_ttm_placement_from_domain(abo, AMDGPU_GEM_DOMAIN_CPU);
-=======
 			amdgpu_bo_placement_from_domain(abo, AMDGPU_GEM_DOMAIN_CPU);
->>>>>>> f91e6544
 		} else if (!amdgpu_gmc_vram_full_visible(&adev->gmc) &&
 			   !(abo->flags & AMDGPU_GEM_CREATE_CPU_ACCESS_REQUIRED) &&
 			   amdgpu_bo_in_cpu_visible_vram(abo)) {
