/*
 * Copyright 2009 Jerome Glisse.
 * All Rights Reserved.
 *
 * Permission is hereby granted, free of charge, to any person obtaining a
 * copy of this software and associated documentation files (the
 * "Software"), to deal in the Software without restriction, including
 * without limitation the rights to use, copy, modify, merge, publish,
 * distribute, sub license, and/or sell copies of the Software, and to
 * permit persons to whom the Software is furnished to do so, subject to
 * the following conditions:
 *
 * THE SOFTWARE IS PROVIDED "AS IS", WITHOUT WARRANTY OF ANY KIND, EXPRESS OR
 * IMPLIED, INCLUDING BUT NOT LIMITED TO THE WARRANTIES OF MERCHANTABILITY,
 * FITNESS FOR A PARTICULAR PURPOSE AND NON-INFRINGEMENT. IN NO EVENT SHALL
 * THE COPYRIGHT HOLDERS, AUTHORS AND/OR ITS SUPPLIERS BE LIABLE FOR ANY CLAIM,
 * DAMAGES OR OTHER LIABILITY, WHETHER IN AN ACTION OF CONTRACT, TORT OR
 * OTHERWISE, ARISING FROM, OUT OF OR IN CONNECTION WITH THE SOFTWARE OR THE
 * USE OR OTHER DEALINGS IN THE SOFTWARE.
 *
 * The above copyright notice and this permission notice (including the
 * next paragraph) shall be included in all copies or substantial portions
 * of the Software.
 *
 */
/*
 * Authors:
 *    Jerome Glisse <glisse@freedesktop.org>
 *    Thomas Hellstrom <thomas-at-tungstengraphics-dot-com>
 *    Dave Airlie
 */

#include <linux/dma-mapping.h>
#include <linux/iommu.h>
#include <linux/hmm.h>
#include <linux/pagemap.h>
#include <linux/sched/task.h>
#include <linux/seq_file.h>
#include <linux/slab.h>
#include <linux/swap.h>
#include <linux/swiotlb.h>

#include <drm/ttm/ttm_bo_api.h>
#include <drm/ttm/ttm_bo_driver.h>
#include <drm/ttm/ttm_placement.h>
#include <drm/ttm/ttm_module.h>
#include <drm/ttm/ttm_page_alloc.h>

#include <drm/drm_debugfs.h>
#include <drm/amdgpu_drm.h>

#include "amdgpu.h"
#include "amdgpu_object.h"
#include "amdgpu_trace.h"
#include "amdgpu_amdkfd.h"
#include "amdgpu_sdma.h"
#include "bif/bif_4_1_d.h"

static int amdgpu_map_buffer(struct ttm_buffer_object *bo,
			     struct ttm_mem_reg *mem, unsigned num_pages,
			     uint64_t offset, unsigned window,
			     struct amdgpu_ring *ring,
			     uint64_t *addr);

static int amdgpu_ttm_debugfs_init(struct amdgpu_device *adev);
static void amdgpu_ttm_debugfs_fini(struct amdgpu_device *adev);

static int amdgpu_invalidate_caches(struct ttm_bo_device *bdev, uint32_t flags)
{
	return 0;
}

/**
 * amdgpu_init_mem_type - Initialize a memory manager for a specific type of
 * memory request.
 *
 * @bdev: The TTM BO device object (contains a reference to amdgpu_device)
 * @type: The type of memory requested
 * @man: The memory type manager for each domain
 *
 * This is called by ttm_bo_init_mm() when a buffer object is being
 * initialized.
 */
static int amdgpu_init_mem_type(struct ttm_bo_device *bdev, uint32_t type,
				struct ttm_mem_type_manager *man)
{
	struct amdgpu_device *adev;

	adev = amdgpu_ttm_adev(bdev);

	switch (type) {
	case TTM_PL_SYSTEM:
		/* System memory */
		man->flags = TTM_MEMTYPE_FLAG_MAPPABLE;
		man->available_caching = TTM_PL_MASK_CACHING;
		man->default_caching = TTM_PL_FLAG_CACHED;
		break;
	case TTM_PL_TT:
		/* GTT memory  */
		man->func = &amdgpu_gtt_mgr_func;
		man->gpu_offset = adev->gmc.gart_start;
		man->available_caching = TTM_PL_MASK_CACHING;
		man->default_caching = TTM_PL_FLAG_CACHED;
		man->flags = TTM_MEMTYPE_FLAG_MAPPABLE | TTM_MEMTYPE_FLAG_CMA;
		break;
	case TTM_PL_VRAM:
		/* "On-card" video ram */
		man->func = &amdgpu_vram_mgr_func;
		man->gpu_offset = adev->gmc.vram_start;
		man->flags = TTM_MEMTYPE_FLAG_FIXED |
			     TTM_MEMTYPE_FLAG_MAPPABLE;
		man->available_caching = TTM_PL_FLAG_UNCACHED | TTM_PL_FLAG_WC;
		man->default_caching = TTM_PL_FLAG_WC;
		break;
	case AMDGPU_PL_GDS:
	case AMDGPU_PL_GWS:
	case AMDGPU_PL_OA:
		/* On-chip GDS memory*/
		man->func = &ttm_bo_manager_func;
		man->gpu_offset = 0;
		man->flags = TTM_MEMTYPE_FLAG_FIXED | TTM_MEMTYPE_FLAG_CMA;
		man->available_caching = TTM_PL_FLAG_UNCACHED;
		man->default_caching = TTM_PL_FLAG_UNCACHED;
		break;
	default:
		DRM_ERROR("Unsupported memory type %u\n", (unsigned)type);
		return -EINVAL;
	}
	return 0;
}

/**
 * amdgpu_evict_flags - Compute placement flags
 *
 * @bo: The buffer object to evict
 * @placement: Possible destination(s) for evicted BO
 *
 * Fill in placement data when ttm_bo_evict() is called
 */
static void amdgpu_evict_flags(struct ttm_buffer_object *bo,
				struct ttm_placement *placement)
{
	struct amdgpu_device *adev = amdgpu_ttm_adev(bo->bdev);
	struct amdgpu_bo *abo;
	static const struct ttm_place placements = {
		.fpfn = 0,
		.lpfn = 0,
		.flags = TTM_PL_MASK_CACHING | TTM_PL_FLAG_SYSTEM
	};

	/* Don't handle scatter gather BOs */
	if (bo->type == ttm_bo_type_sg) {
		placement->num_placement = 0;
		placement->num_busy_placement = 0;
		return;
	}

	/* Object isn't an AMDGPU object so ignore */
	if (!amdgpu_bo_is_amdgpu_bo(bo)) {
		placement->placement = &placements;
		placement->busy_placement = &placements;
		placement->num_placement = 1;
		placement->num_busy_placement = 1;
		return;
	}

	abo = ttm_to_amdgpu_bo(bo);
	switch (bo->mem.mem_type) {
	case AMDGPU_PL_GDS:
	case AMDGPU_PL_GWS:
	case AMDGPU_PL_OA:
		placement->num_placement = 0;
		placement->num_busy_placement = 0;
		return;

	case TTM_PL_VRAM:
		if (!adev->mman.buffer_funcs_enabled) {
			/* Move to system memory */
			amdgpu_bo_placement_from_domain(abo, AMDGPU_GEM_DOMAIN_CPU);
		} else if (!amdgpu_gmc_vram_full_visible(&adev->gmc) &&
			   !(abo->flags & AMDGPU_GEM_CREATE_CPU_ACCESS_REQUIRED) &&
			   amdgpu_bo_in_cpu_visible_vram(abo)) {

			/* Try evicting to the CPU inaccessible part of VRAM
			 * first, but only set GTT as busy placement, so this
			 * BO will be evicted to GTT rather than causing other
			 * BOs to be evicted from VRAM
			 */
			amdgpu_bo_placement_from_domain(abo, AMDGPU_GEM_DOMAIN_VRAM |
							 AMDGPU_GEM_DOMAIN_GTT);
			abo->placements[0].fpfn = adev->gmc.visible_vram_size >> PAGE_SHIFT;
			abo->placements[0].lpfn = 0;
			abo->placement.busy_placement = &abo->placements[1];
			abo->placement.num_busy_placement = 1;
		} else {
			/* Move to GTT memory */
			amdgpu_bo_placement_from_domain(abo, AMDGPU_GEM_DOMAIN_GTT);
		}
		break;
	case TTM_PL_TT:
	default:
		amdgpu_bo_placement_from_domain(abo, AMDGPU_GEM_DOMAIN_CPU);
		break;
	}
	*placement = abo->placement;
}

/**
 * amdgpu_verify_access - Verify access for a mmap call
 *
 * @bo:	The buffer object to map
 * @filp: The file pointer from the process performing the mmap
 *
 * This is called by ttm_bo_mmap() to verify whether a process
 * has the right to mmap a BO to their process space.
 */
static int amdgpu_verify_access(struct ttm_buffer_object *bo, struct file *filp)
{
	struct amdgpu_bo *abo = ttm_to_amdgpu_bo(bo);

	/*
	 * Don't verify access for KFD BOs. They don't have a GEM
	 * object associated with them.
	 */
	if (abo->kfd_bo)
		return 0;

	if (amdgpu_ttm_tt_get_usermm(bo->ttm))
		return -EPERM;
	return drm_vma_node_verify_access(&abo->gem_base.vma_node,
					  filp->private_data);
}

/**
 * amdgpu_move_null - Register memory for a buffer object
 *
 * @bo: The bo to assign the memory to
 * @new_mem: The memory to be assigned.
 *
 * Assign the memory from new_mem to the memory of the buffer object bo.
 */
static void amdgpu_move_null(struct ttm_buffer_object *bo,
			     struct ttm_mem_reg *new_mem)
{
	struct ttm_mem_reg *old_mem = &bo->mem;

	BUG_ON(old_mem->mm_node != NULL);
	*old_mem = *new_mem;
	new_mem->mm_node = NULL;
}

/**
 * amdgpu_mm_node_addr - Compute the GPU relative offset of a GTT buffer.
 *
 * @bo: The bo to assign the memory to.
 * @mm_node: Memory manager node for drm allocator.
 * @mem: The region where the bo resides.
 *
 */
static uint64_t amdgpu_mm_node_addr(struct ttm_buffer_object *bo,
				    struct drm_mm_node *mm_node,
				    struct ttm_mem_reg *mem)
{
	uint64_t addr = 0;

	if (mm_node->start != AMDGPU_BO_INVALID_OFFSET) {
		addr = mm_node->start << PAGE_SHIFT;
		addr += bo->bdev->man[mem->mem_type].gpu_offset;
	}
	return addr;
}

/**
 * amdgpu_find_mm_node - Helper function finds the drm_mm_node corresponding to
 * @offset. It also modifies the offset to be within the drm_mm_node returned
 *
 * @mem: The region where the bo resides.
 * @offset: The offset that drm_mm_node is used for finding.
 *
 */
static struct drm_mm_node *amdgpu_find_mm_node(struct ttm_mem_reg *mem,
					       unsigned long *offset)
{
	struct drm_mm_node *mm_node = mem->mm_node;

	while (*offset >= (mm_node->size << PAGE_SHIFT)) {
		*offset -= (mm_node->size << PAGE_SHIFT);
		++mm_node;
	}
	return mm_node;
}

/**
 * amdgpu_copy_ttm_mem_to_mem - Helper function for copy
 *
 * The function copies @size bytes from {src->mem + src->offset} to
 * {dst->mem + dst->offset}. src->bo and dst->bo could be same BO for a
 * move and different for a BO to BO copy.
 *
 * @f: Returns the last fence if multiple jobs are submitted.
 */
int amdgpu_ttm_copy_mem_to_mem(struct amdgpu_device *adev,
			       struct amdgpu_copy_mem *src,
			       struct amdgpu_copy_mem *dst,
			       uint64_t size,
			       struct reservation_object *resv,
			       struct dma_fence **f)
{
	struct amdgpu_ring *ring = adev->mman.buffer_funcs_ring;
	struct drm_mm_node *src_mm, *dst_mm;
	uint64_t src_node_start, dst_node_start, src_node_size,
		 dst_node_size, src_page_offset, dst_page_offset;
	struct dma_fence *fence = NULL;
	int r = 0;
	const uint64_t GTT_MAX_BYTES = (AMDGPU_GTT_MAX_TRANSFER_SIZE *
					AMDGPU_GPU_PAGE_SIZE);

	if (!adev->mman.buffer_funcs_enabled) {
		DRM_ERROR("Trying to move memory with ring turned off.\n");
		return -EINVAL;
	}

	src_mm = amdgpu_find_mm_node(src->mem, &src->offset);
	src_node_start = amdgpu_mm_node_addr(src->bo, src_mm, src->mem) +
					     src->offset;
	src_node_size = (src_mm->size << PAGE_SHIFT) - src->offset;
	src_page_offset = src_node_start & (PAGE_SIZE - 1);

	dst_mm = amdgpu_find_mm_node(dst->mem, &dst->offset);
	dst_node_start = amdgpu_mm_node_addr(dst->bo, dst_mm, dst->mem) +
					     dst->offset;
	dst_node_size = (dst_mm->size << PAGE_SHIFT) - dst->offset;
	dst_page_offset = dst_node_start & (PAGE_SIZE - 1);

	mutex_lock(&adev->mman.gtt_window_lock);

	while (size) {
		unsigned long cur_size;
		uint64_t from = src_node_start, to = dst_node_start;
		struct dma_fence *next;

		/* Copy size cannot exceed GTT_MAX_BYTES. So if src or dst
		 * begins at an offset, then adjust the size accordingly
		 */
		cur_size = min3(min(src_node_size, dst_node_size), size,
				GTT_MAX_BYTES);
		if (cur_size + src_page_offset > GTT_MAX_BYTES ||
		    cur_size + dst_page_offset > GTT_MAX_BYTES)
			cur_size -= max(src_page_offset, dst_page_offset);

		/* Map only what needs to be accessed. Map src to window 0 and
		 * dst to window 1
		 */
		if (src->mem->start == AMDGPU_BO_INVALID_OFFSET) {
			r = amdgpu_map_buffer(src->bo, src->mem,
					PFN_UP(cur_size + src_page_offset),
					src_node_start, 0, ring,
					&from);
			if (r)
				goto error;
			/* Adjust the offset because amdgpu_map_buffer returns
			 * start of mapped page
			 */
			from += src_page_offset;
		}

		if (dst->mem->start == AMDGPU_BO_INVALID_OFFSET) {
			r = amdgpu_map_buffer(dst->bo, dst->mem,
					PFN_UP(cur_size + dst_page_offset),
					dst_node_start, 1, ring,
					&to);
			if (r)
				goto error;
			to += dst_page_offset;
		}

		r = amdgpu_copy_buffer(ring, from, to, cur_size,
				       resv, &next, false, true);
		if (r)
			goto error;

		dma_fence_put(fence);
		fence = next;

		size -= cur_size;
		if (!size)
			break;

		src_node_size -= cur_size;
		if (!src_node_size) {
			src_node_start = amdgpu_mm_node_addr(src->bo, ++src_mm,
							     src->mem);
			src_node_size = (src_mm->size << PAGE_SHIFT);
			src_page_offset = 0;
		} else {
			src_node_start += cur_size;
			src_page_offset = src_node_start & (PAGE_SIZE - 1);
		}
		dst_node_size -= cur_size;
		if (!dst_node_size) {
			dst_node_start = amdgpu_mm_node_addr(dst->bo, ++dst_mm,
							     dst->mem);
			dst_node_size = (dst_mm->size << PAGE_SHIFT);
			dst_page_offset = 0;
		} else {
			dst_node_start += cur_size;
			dst_page_offset = dst_node_start & (PAGE_SIZE - 1);
		}
	}
error:
	mutex_unlock(&adev->mman.gtt_window_lock);
	if (f)
		*f = dma_fence_get(fence);
	dma_fence_put(fence);
	return r;
}

/**
 * amdgpu_move_blit - Copy an entire buffer to another buffer
 *
 * This is a helper called by amdgpu_bo_move() and amdgpu_move_vram_ram() to
 * help move buffers to and from VRAM.
 */
static int amdgpu_move_blit(struct ttm_buffer_object *bo,
			    bool evict, bool no_wait_gpu,
			    struct ttm_mem_reg *new_mem,
			    struct ttm_mem_reg *old_mem)
{
	struct amdgpu_device *adev = amdgpu_ttm_adev(bo->bdev);
	struct amdgpu_copy_mem src, dst;
	struct dma_fence *fence = NULL;
	int r;

	src.bo = bo;
	dst.bo = bo;
	src.mem = old_mem;
	dst.mem = new_mem;
	src.offset = 0;
	dst.offset = 0;

	r = amdgpu_ttm_copy_mem_to_mem(adev, &src, &dst,
				       new_mem->num_pages << PAGE_SHIFT,
				       bo->resv, &fence);
	if (r)
		goto error;

	/* Always block for VM page tables before committing the new location */
	if (bo->type == ttm_bo_type_kernel)
		r = ttm_bo_move_accel_cleanup(bo, fence, true, new_mem);
	else
		r = ttm_bo_pipeline_move(bo, fence, evict, new_mem);
	dma_fence_put(fence);
	return r;

error:
	if (fence)
		dma_fence_wait(fence, false);
	dma_fence_put(fence);
	return r;
}

/**
 * amdgpu_move_vram_ram - Copy VRAM buffer to RAM buffer
 *
 * Called by amdgpu_bo_move().
 */
static int amdgpu_move_vram_ram(struct ttm_buffer_object *bo, bool evict,
				struct ttm_operation_ctx *ctx,
				struct ttm_mem_reg *new_mem)
{
	struct amdgpu_device *adev;
	struct ttm_mem_reg *old_mem = &bo->mem;
	struct ttm_mem_reg tmp_mem;
	struct ttm_place placements;
	struct ttm_placement placement;
	int r;

	adev = amdgpu_ttm_adev(bo->bdev);

	/* create space/pages for new_mem in GTT space */
	tmp_mem = *new_mem;
	tmp_mem.mm_node = NULL;
	placement.num_placement = 1;
	placement.placement = &placements;
	placement.num_busy_placement = 1;
	placement.busy_placement = &placements;
	placements.fpfn = 0;
	placements.lpfn = 0;
	placements.flags = TTM_PL_MASK_CACHING | TTM_PL_FLAG_TT;
	r = ttm_bo_mem_space(bo, &placement, &tmp_mem, ctx);
	if (unlikely(r)) {
		pr_err("Failed to find GTT space for blit from VRAM\n");
		return r;
	}

	/* set caching flags */
	r = ttm_tt_set_placement_caching(bo->ttm, tmp_mem.placement);
	if (unlikely(r)) {
		goto out_cleanup;
	}

	/* Bind the memory to the GTT space */
	r = ttm_tt_bind(bo->ttm, &tmp_mem, ctx);
	if (unlikely(r)) {
		goto out_cleanup;
	}

	/* blit VRAM to GTT */
	r = amdgpu_move_blit(bo, evict, ctx->no_wait_gpu, &tmp_mem, old_mem);
	if (unlikely(r)) {
		goto out_cleanup;
	}

	/* move BO (in tmp_mem) to new_mem */
	r = ttm_bo_move_ttm(bo, ctx, new_mem);
out_cleanup:
	ttm_bo_mem_put(bo, &tmp_mem);
	return r;
}

/**
 * amdgpu_move_ram_vram - Copy buffer from RAM to VRAM
 *
 * Called by amdgpu_bo_move().
 */
static int amdgpu_move_ram_vram(struct ttm_buffer_object *bo, bool evict,
				struct ttm_operation_ctx *ctx,
				struct ttm_mem_reg *new_mem)
{
	struct amdgpu_device *adev;
	struct ttm_mem_reg *old_mem = &bo->mem;
	struct ttm_mem_reg tmp_mem;
	struct ttm_placement placement;
	struct ttm_place placements;
	int r;

	adev = amdgpu_ttm_adev(bo->bdev);

	/* make space in GTT for old_mem buffer */
	tmp_mem = *new_mem;
	tmp_mem.mm_node = NULL;
	placement.num_placement = 1;
	placement.placement = &placements;
	placement.num_busy_placement = 1;
	placement.busy_placement = &placements;
	placements.fpfn = 0;
	placements.lpfn = 0;
	placements.flags = TTM_PL_MASK_CACHING | TTM_PL_FLAG_TT;
	r = ttm_bo_mem_space(bo, &placement, &tmp_mem, ctx);
	if (unlikely(r)) {
		pr_err("Failed to find GTT space for blit to VRAM\n");
		return r;
	}

	/* move/bind old memory to GTT space */
	r = ttm_bo_move_ttm(bo, ctx, &tmp_mem);
	if (unlikely(r)) {
		goto out_cleanup;
	}

	/* copy to VRAM */
	r = amdgpu_move_blit(bo, evict, ctx->no_wait_gpu, new_mem, old_mem);
	if (unlikely(r)) {
		goto out_cleanup;
	}
out_cleanup:
	ttm_bo_mem_put(bo, &tmp_mem);
	return r;
}

/**
 * amdgpu_mem_visible - Check that memory can be accessed by ttm_bo_move_memcpy
 *
 * Called by amdgpu_bo_move()
 */
static bool amdgpu_mem_visible(struct amdgpu_device *adev,
			       struct ttm_mem_reg *mem)
{
	struct drm_mm_node *nodes = mem->mm_node;

	if (mem->mem_type == TTM_PL_SYSTEM ||
	    mem->mem_type == TTM_PL_TT)
		return true;
	if (mem->mem_type != TTM_PL_VRAM)
		return false;

	/* ttm_mem_reg_ioremap only supports contiguous memory */
	if (nodes->size != mem->num_pages)
		return false;

	return ((nodes->start + nodes->size) << PAGE_SHIFT)
		<= adev->gmc.visible_vram_size;
}

/**
 * amdgpu_bo_move - Move a buffer object to a new memory location
 *
 * Called by ttm_bo_handle_move_mem()
 */
static int amdgpu_bo_move(struct ttm_buffer_object *bo, bool evict,
			  struct ttm_operation_ctx *ctx,
			  struct ttm_mem_reg *new_mem)
{
	struct amdgpu_device *adev;
	struct amdgpu_bo *abo;
	struct ttm_mem_reg *old_mem = &bo->mem;
	int r;

	/* Can't move a pinned BO */
	abo = ttm_to_amdgpu_bo(bo);
	if (WARN_ON_ONCE(abo->pin_count > 0))
		return -EINVAL;

	adev = amdgpu_ttm_adev(bo->bdev);

	if (old_mem->mem_type == TTM_PL_SYSTEM && bo->ttm == NULL) {
		amdgpu_move_null(bo, new_mem);
		return 0;
	}
	if ((old_mem->mem_type == TTM_PL_TT &&
	     new_mem->mem_type == TTM_PL_SYSTEM) ||
	    (old_mem->mem_type == TTM_PL_SYSTEM &&
	     new_mem->mem_type == TTM_PL_TT)) {
		/* bind is enough */
		amdgpu_move_null(bo, new_mem);
		return 0;
	}
	if (old_mem->mem_type == AMDGPU_PL_GDS ||
	    old_mem->mem_type == AMDGPU_PL_GWS ||
	    old_mem->mem_type == AMDGPU_PL_OA ||
	    new_mem->mem_type == AMDGPU_PL_GDS ||
	    new_mem->mem_type == AMDGPU_PL_GWS ||
	    new_mem->mem_type == AMDGPU_PL_OA) {
		/* Nothing to save here */
		amdgpu_move_null(bo, new_mem);
		return 0;
	}

	if (!adev->mman.buffer_funcs_enabled) {
		r = -ENODEV;
		goto memcpy;
	}

	if (old_mem->mem_type == TTM_PL_VRAM &&
	    new_mem->mem_type == TTM_PL_SYSTEM) {
		r = amdgpu_move_vram_ram(bo, evict, ctx, new_mem);
	} else if (old_mem->mem_type == TTM_PL_SYSTEM &&
		   new_mem->mem_type == TTM_PL_VRAM) {
		r = amdgpu_move_ram_vram(bo, evict, ctx, new_mem);
	} else {
		r = amdgpu_move_blit(bo, evict, ctx->no_wait_gpu,
				     new_mem, old_mem);
	}

	if (r) {
memcpy:
		/* Check that all memory is CPU accessible */
		if (!amdgpu_mem_visible(adev, old_mem) ||
		    !amdgpu_mem_visible(adev, new_mem)) {
			pr_err("Move buffer fallback to memcpy unavailable\n");
			return r;
		}

		r = ttm_bo_move_memcpy(bo, ctx, new_mem);
		if (r)
			return r;
	}

	if (bo->type == ttm_bo_type_device &&
	    new_mem->mem_type == TTM_PL_VRAM &&
	    old_mem->mem_type != TTM_PL_VRAM) {
		/* amdgpu_bo_fault_reserve_notify will re-set this if the CPU
		 * accesses the BO after it's moved.
		 */
		abo->flags &= ~AMDGPU_GEM_CREATE_CPU_ACCESS_REQUIRED;
	}

	/* update statistics */
	atomic64_add((u64)bo->num_pages << PAGE_SHIFT, &adev->num_bytes_moved);
	return 0;
}

/**
 * amdgpu_ttm_io_mem_reserve - Reserve a block of memory during a fault
 *
 * Called by ttm_mem_io_reserve() ultimately via ttm_bo_vm_fault()
 */
static int amdgpu_ttm_io_mem_reserve(struct ttm_bo_device *bdev, struct ttm_mem_reg *mem)
{
	struct ttm_mem_type_manager *man = &bdev->man[mem->mem_type];
	struct amdgpu_device *adev = amdgpu_ttm_adev(bdev);
	struct drm_mm_node *mm_node = mem->mm_node;

	mem->bus.addr = NULL;
	mem->bus.offset = 0;
	mem->bus.size = mem->num_pages << PAGE_SHIFT;
	mem->bus.base = 0;
	mem->bus.is_iomem = false;
	if (!(man->flags & TTM_MEMTYPE_FLAG_MAPPABLE))
		return -EINVAL;
	switch (mem->mem_type) {
	case TTM_PL_SYSTEM:
		/* system memory */
		return 0;
	case TTM_PL_TT:
		break;
	case TTM_PL_VRAM:
		mem->bus.offset = mem->start << PAGE_SHIFT;
		/* check if it's visible */
		if ((mem->bus.offset + mem->bus.size) > adev->gmc.visible_vram_size)
			return -EINVAL;
		/* Only physically contiguous buffers apply. In a contiguous
		 * buffer, size of the first mm_node would match the number of
		 * pages in ttm_mem_reg.
		 */
		if (adev->mman.aper_base_kaddr &&
		    (mm_node->size == mem->num_pages))
			mem->bus.addr = (u8 *)adev->mman.aper_base_kaddr +
					mem->bus.offset;

		mem->bus.base = adev->gmc.aper_base;
		mem->bus.is_iomem = true;
		break;
	default:
		return -EINVAL;
	}
	return 0;
}

static void amdgpu_ttm_io_mem_free(struct ttm_bo_device *bdev, struct ttm_mem_reg *mem)
{
}

static unsigned long amdgpu_ttm_io_mem_pfn(struct ttm_buffer_object *bo,
					   unsigned long page_offset)
{
	struct drm_mm_node *mm;
	unsigned long offset = (page_offset << PAGE_SHIFT);

	mm = amdgpu_find_mm_node(&bo->mem, &offset);
	return (bo->mem.bus.base >> PAGE_SHIFT) + mm->start +
		(offset >> PAGE_SHIFT);
}

/*
 * TTM backend functions.
 */
struct amdgpu_ttm_tt {
	struct ttm_dma_tt	ttm;
	u64			offset;
	uint64_t		userptr;
	struct task_struct	*usertask;
	uint32_t		userflags;
#if IS_ENABLED(CONFIG_DRM_AMDGPU_USERPTR)
<<<<<<< HEAD
	struct hmm_range	*ranges;
	int			nr_ranges;
=======
	struct hmm_range	*range;
>>>>>>> f1a3b43c
#endif
};

/**
 * amdgpu_ttm_tt_get_user_pages - get device accessible pages that back user
 * memory and start HMM tracking CPU page table update
 *
 * Calling function must call amdgpu_ttm_tt_userptr_range_done() once and only
 * once afterwards to stop HMM tracking
 */
#if IS_ENABLED(CONFIG_DRM_AMDGPU_USERPTR)

<<<<<<< HEAD
/* Support Userptr pages cross max 16 vmas */
#define MAX_NR_VMAS	(16)

int amdgpu_ttm_tt_get_user_pages(struct ttm_tt *ttm, struct page **pages)
=======
#define MAX_RETRY_HMM_RANGE_FAULT	16

int amdgpu_ttm_tt_get_user_pages(struct amdgpu_bo *bo, struct page **pages)
>>>>>>> f1a3b43c
{
	struct hmm_mirror *mirror = bo->mn ? &bo->mn->mirror : NULL;
	struct ttm_tt *ttm = bo->tbo.ttm;
	struct amdgpu_ttm_tt *gtt = (void *)ttm;
	struct mm_struct *mm = gtt->usertask->mm;
	unsigned long start = gtt->userptr;
<<<<<<< HEAD
	unsigned long end = start + ttm->num_pages * PAGE_SIZE;
	struct vm_area_struct *vma = NULL, *vmas[MAX_NR_VMAS];
	struct hmm_range *ranges;
	unsigned long nr_pages, i;
	uint64_t *pfns, f;
=======
	struct vm_area_struct *vma;
	struct hmm_range *range;
	unsigned long i;
	uint64_t *pfns;
	int retry = 0;
>>>>>>> f1a3b43c
	int r = 0;

	if (!mm) /* Happens during process shutdown */
		return -ESRCH;

<<<<<<< HEAD
	down_read(&mm->mmap_sem);

	/* user pages may cross multiple VMAs */
	gtt->nr_ranges = 0;
	do {
		unsigned long vm_start;

		if (gtt->nr_ranges >= MAX_NR_VMAS) {
			DRM_ERROR("Too many VMAs in userptr range\n");
			r = -EFAULT;
			goto out;
		}

		vm_start = vma ? vma->vm_end : start;
		vma = find_vma(mm, vm_start);
		if (unlikely(!vma || vm_start < vma->vm_start)) {
			r = -EFAULT;
			goto out;
		}
		vmas[gtt->nr_ranges++] = vma;
	} while (end > vma->vm_end);

	DRM_DEBUG_DRIVER("0x%lx nr_ranges %d pages 0x%lx\n",
		start, gtt->nr_ranges, ttm->num_pages);

	if (unlikely((gtt->userflags & AMDGPU_GEM_USERPTR_ANONONLY) &&
		vmas[0]->vm_file)) {
		r = -EPERM;
		goto out;
	}

	ranges = kvmalloc_array(gtt->nr_ranges, sizeof(*ranges), GFP_KERNEL);
	if (unlikely(!ranges)) {
		r = -ENOMEM;
		goto out;
	}

	pfns = kvmalloc_array(ttm->num_pages, sizeof(*pfns), GFP_KERNEL);
	if (unlikely(!pfns)) {
		r = -ENOMEM;
		goto out_free_ranges;
	}

	for (i = 0; i < gtt->nr_ranges; i++)
		amdgpu_hmm_init_range(&ranges[i]);

	f = ranges[0].flags[HMM_PFN_VALID];
	f |= amdgpu_ttm_tt_is_readonly(ttm) ?
				0 : ranges[0].flags[HMM_PFN_WRITE];
	memset64(pfns, f, ttm->num_pages);

	for (nr_pages = 0, i = 0; i < gtt->nr_ranges; i++) {
		ranges[i].vma = vmas[i];
		ranges[i].start = max(start, vmas[i]->vm_start);
		ranges[i].end = min(end, vmas[i]->vm_end);
		ranges[i].pfns = pfns + nr_pages;
		nr_pages += (ranges[i].end - ranges[i].start) / PAGE_SIZE;

		r = hmm_vma_fault(&ranges[i], true);
		if (unlikely(r))
			break;
	}
	if (unlikely(r)) {
		while (i--)
			hmm_vma_range_done(&ranges[i]);

		goto out_free_pfns;
	}

	up_read(&mm->mmap_sem);

	for (i = 0; i < ttm->num_pages; i++) {
		pages[i] = hmm_pfn_to_page(&ranges[0], pfns[i]);
		if (!pages[i]) {
			pr_err("Page fault failed for pfn[%lu] = 0x%llx\n",
			       i, pfns[i]);
			goto out_invalid_pfn;
		}
	}
	gtt->ranges = ranges;

	return 0;

out_free_pfns:
	kvfree(pfns);
out_free_ranges:
	kvfree(ranges);
out:
	up_read(&mm->mmap_sem);

=======
	if (unlikely(!mirror)) {
		DRM_DEBUG_DRIVER("Failed to get hmm_mirror\n");
		r = -EFAULT;
		goto out;
	}

	vma = find_vma(mm, start);
	if (unlikely(!vma || start < vma->vm_start)) {
		r = -EFAULT;
		goto out;
	}
	if (unlikely((gtt->userflags & AMDGPU_GEM_USERPTR_ANONONLY) &&
		vma->vm_file)) {
		r = -EPERM;
		goto out;
	}

	range = kzalloc(sizeof(*range), GFP_KERNEL);
	if (unlikely(!range)) {
		r = -ENOMEM;
		goto out;
	}

	pfns = kvmalloc_array(ttm->num_pages, sizeof(*pfns), GFP_KERNEL);
	if (unlikely(!pfns)) {
		r = -ENOMEM;
		goto out_free_ranges;
	}

	amdgpu_hmm_init_range(range);
	range->default_flags = range->flags[HMM_PFN_VALID];
	range->default_flags |= amdgpu_ttm_tt_is_readonly(ttm) ?
				0 : range->flags[HMM_PFN_WRITE];
	range->pfn_flags_mask = 0;
	range->pfns = pfns;
	hmm_range_register(range, mirror, start,
			   start + ttm->num_pages * PAGE_SIZE, PAGE_SHIFT);

retry:
	/*
	 * Just wait for range to be valid, safe to ignore return value as we
	 * will use the return value of hmm_range_fault() below under the
	 * mmap_sem to ascertain the validity of the range.
	 */
	hmm_range_wait_until_valid(range, HMM_RANGE_DEFAULT_TIMEOUT);

	down_read(&mm->mmap_sem);

	r = hmm_range_fault(range, true);
	if (unlikely(r < 0)) {
		if (likely(r == -EAGAIN)) {
			/*
			 * return -EAGAIN, mmap_sem is dropped
			 */
			if (retry++ < MAX_RETRY_HMM_RANGE_FAULT)
				goto retry;
			else
				pr_err("Retry hmm fault too many times\n");
		}

		goto out_up_read;
	}

	up_read(&mm->mmap_sem);

	for (i = 0; i < ttm->num_pages; i++) {
		pages[i] = hmm_device_entry_to_page(range, pfns[i]);
		if (unlikely(!pages[i])) {
			pr_err("Page fault failed for pfn[%lu] = 0x%llx\n",
			       i, pfns[i]);
			r = -ENOMEM;

			goto out_free_pfns;
		}
	}

	gtt->range = range;

	return 0;

out_up_read:
	if (likely(r != -EAGAIN))
		up_read(&mm->mmap_sem);
out_free_pfns:
	hmm_range_unregister(range);
	kvfree(pfns);
out_free_ranges:
	kfree(range);
out:
>>>>>>> f1a3b43c
	return r;

out_invalid_pfn:
	for (i = 0; i < gtt->nr_ranges; i++)
		hmm_vma_range_done(&ranges[i]);
	kvfree(pfns);
	kvfree(ranges);
	return -ENOMEM;
}

/**
 * amdgpu_ttm_tt_userptr_range_done - stop HMM track the CPU page table change
 * Check if the pages backing this ttm range have been invalidated
 *
 * Returns: true if pages are still valid
 */
bool amdgpu_ttm_tt_get_user_pages_done(struct ttm_tt *ttm)
{
	struct amdgpu_ttm_tt *gtt = (void *)ttm;
	bool r = false;
<<<<<<< HEAD
	int i;
=======
>>>>>>> f1a3b43c

	if (!gtt || !gtt->userptr)
		return false;

<<<<<<< HEAD
	DRM_DEBUG_DRIVER("user_pages_done 0x%llx nr_ranges %d pages 0x%lx\n",
		gtt->userptr, gtt->nr_ranges, ttm->num_pages);

	WARN_ONCE(!gtt->ranges || !gtt->ranges[0].pfns,
		"No user pages to check\n");

	if (gtt->ranges) {
		for (i = 0; i < gtt->nr_ranges; i++)
			r |= hmm_vma_range_done(&gtt->ranges[i]);
		kvfree(gtt->ranges[0].pfns);
		kvfree(gtt->ranges);
		gtt->ranges = NULL;
=======
	DRM_DEBUG_DRIVER("user_pages_done 0x%llx pages 0x%lx\n",
		gtt->userptr, ttm->num_pages);

	WARN_ONCE(!gtt->range || !gtt->range->pfns,
		"No user pages to check\n");

	if (gtt->range) {
		r = hmm_range_valid(gtt->range);
		hmm_range_unregister(gtt->range);

		kvfree(gtt->range->pfns);
		kfree(gtt->range);
		gtt->range = NULL;
>>>>>>> f1a3b43c
	}

	return r;
}
#endif

/**
 * amdgpu_ttm_tt_set_user_pages - Copy pages in, putting old pages as necessary.
 *
 * Called by amdgpu_cs_list_validate(). This creates the page list
 * that backs user memory and will ultimately be mapped into the device
 * address space.
 */
void amdgpu_ttm_tt_set_user_pages(struct ttm_tt *ttm, struct page **pages)
{
	unsigned long i;

	for (i = 0; i < ttm->num_pages; ++i)
		ttm->pages[i] = pages ? pages[i] : NULL;
}

/**
 * amdgpu_ttm_tt_pin_userptr - 	prepare the sg table with the user pages
 *
 * Called by amdgpu_ttm_backend_bind()
 **/
static int amdgpu_ttm_tt_pin_userptr(struct ttm_tt *ttm)
{
	struct amdgpu_device *adev = amdgpu_ttm_adev(ttm->bdev);
	struct amdgpu_ttm_tt *gtt = (void *)ttm;
	unsigned nents;
	int r;

	int write = !(gtt->userflags & AMDGPU_GEM_USERPTR_READONLY);
	enum dma_data_direction direction = write ?
		DMA_BIDIRECTIONAL : DMA_TO_DEVICE;

	/* Allocate an SG array and squash pages into it */
	r = sg_alloc_table_from_pages(ttm->sg, ttm->pages, ttm->num_pages, 0,
				      ttm->num_pages << PAGE_SHIFT,
				      GFP_KERNEL);
	if (r)
		goto release_sg;

	/* Map SG to device */
	r = -ENOMEM;
	nents = dma_map_sg(adev->dev, ttm->sg->sgl, ttm->sg->nents, direction);
	if (nents != ttm->sg->nents)
		goto release_sg;

	/* convert SG to linear array of pages and dma addresses */
	drm_prime_sg_to_page_addr_arrays(ttm->sg, ttm->pages,
					 gtt->ttm.dma_address, ttm->num_pages);

	return 0;

release_sg:
	kfree(ttm->sg);
	return r;
}

/**
 * amdgpu_ttm_tt_unpin_userptr - Unpin and unmap userptr pages
 */
static void amdgpu_ttm_tt_unpin_userptr(struct ttm_tt *ttm)
{
	struct amdgpu_device *adev = amdgpu_ttm_adev(ttm->bdev);
	struct amdgpu_ttm_tt *gtt = (void *)ttm;

	int write = !(gtt->userflags & AMDGPU_GEM_USERPTR_READONLY);
	enum dma_data_direction direction = write ?
		DMA_BIDIRECTIONAL : DMA_TO_DEVICE;

	/* double check that we don't free the table twice */
	if (!ttm->sg->sgl)
		return;

	/* unmap the pages mapped to the device */
	dma_unmap_sg(adev->dev, ttm->sg->sgl, ttm->sg->nents, direction);

	sg_free_table(ttm->sg);

#if IS_ENABLED(CONFIG_DRM_AMDGPU_USERPTR)
<<<<<<< HEAD
	if (gtt->ranges &&
	    ttm->pages[0] == hmm_pfn_to_page(&gtt->ranges[0],
					     gtt->ranges[0].pfns[0]))
=======
	if (gtt->range &&
	    ttm->pages[0] == hmm_device_entry_to_page(gtt->range,
						      gtt->range->pfns[0]))
>>>>>>> f1a3b43c
		WARN_ONCE(1, "Missing get_user_page_done\n");
#endif
}

int amdgpu_ttm_gart_bind(struct amdgpu_device *adev,
				struct ttm_buffer_object *tbo,
				uint64_t flags)
{
	struct amdgpu_bo *abo = ttm_to_amdgpu_bo(tbo);
	struct ttm_tt *ttm = tbo->ttm;
	struct amdgpu_ttm_tt *gtt = (void *)ttm;
	int r;

	if (abo->flags & AMDGPU_GEM_CREATE_MQD_GFX9) {
		uint64_t page_idx = 1;

		r = amdgpu_gart_bind(adev, gtt->offset, page_idx,
				ttm->pages, gtt->ttm.dma_address, flags);
		if (r)
			goto gart_bind_fail;

		/* Patch mtype of the second part BO */
		flags &= ~AMDGPU_PTE_MTYPE_VG10_MASK;
		flags |= AMDGPU_PTE_MTYPE_VG10(AMDGPU_MTYPE_NC);

		r = amdgpu_gart_bind(adev,
				gtt->offset + (page_idx << PAGE_SHIFT),
				ttm->num_pages - page_idx,
				&ttm->pages[page_idx],
				&(gtt->ttm.dma_address[page_idx]), flags);
	} else {
		r = amdgpu_gart_bind(adev, gtt->offset, ttm->num_pages,
				     ttm->pages, gtt->ttm.dma_address, flags);
	}

gart_bind_fail:
	if (r)
		DRM_ERROR("failed to bind %lu pages at 0x%08llX\n",
			  ttm->num_pages, gtt->offset);

	return r;
}

/**
 * amdgpu_ttm_backend_bind - Bind GTT memory
 *
 * Called by ttm_tt_bind() on behalf of ttm_bo_handle_move_mem().
 * This handles binding GTT memory to the device address space.
 */
static int amdgpu_ttm_backend_bind(struct ttm_tt *ttm,
				   struct ttm_mem_reg *bo_mem)
{
	struct amdgpu_device *adev = amdgpu_ttm_adev(ttm->bdev);
	struct amdgpu_ttm_tt *gtt = (void*)ttm;
	uint64_t flags;
	int r = 0;

	if (gtt->userptr) {
		r = amdgpu_ttm_tt_pin_userptr(ttm);
		if (r) {
			DRM_ERROR("failed to pin userptr\n");
			return r;
		}
	}
	if (!ttm->num_pages) {
		WARN(1, "nothing to bind %lu pages for mreg %p back %p!\n",
		     ttm->num_pages, bo_mem, ttm);
	}

	if (bo_mem->mem_type == AMDGPU_PL_GDS ||
	    bo_mem->mem_type == AMDGPU_PL_GWS ||
	    bo_mem->mem_type == AMDGPU_PL_OA)
		return -EINVAL;

	if (!amdgpu_gtt_mgr_has_gart_addr(bo_mem)) {
		gtt->offset = AMDGPU_BO_INVALID_OFFSET;
		return 0;
	}

	/* compute PTE flags relevant to this BO memory */
	flags = amdgpu_ttm_tt_pte_flags(adev, ttm, bo_mem);

	/* bind pages into GART page tables */
	gtt->offset = (u64)bo_mem->start << PAGE_SHIFT;
	r = amdgpu_gart_bind(adev, gtt->offset, ttm->num_pages,
		ttm->pages, gtt->ttm.dma_address, flags);

	if (r)
		DRM_ERROR("failed to bind %lu pages at 0x%08llX\n",
			  ttm->num_pages, gtt->offset);
	return r;
}

/**
 * amdgpu_ttm_alloc_gart - Allocate GART memory for buffer object
 */
int amdgpu_ttm_alloc_gart(struct ttm_buffer_object *bo)
{
	struct amdgpu_device *adev = amdgpu_ttm_adev(bo->bdev);
	struct ttm_operation_ctx ctx = { false, false };
	struct amdgpu_ttm_tt *gtt = (void*)bo->ttm;
	struct ttm_mem_reg tmp;
	struct ttm_placement placement;
	struct ttm_place placements;
	uint64_t addr, flags;
	int r;

	if (bo->mem.start != AMDGPU_BO_INVALID_OFFSET)
		return 0;

	addr = amdgpu_gmc_agp_addr(bo);
	if (addr != AMDGPU_BO_INVALID_OFFSET) {
		bo->mem.start = addr >> PAGE_SHIFT;
	} else {

		/* allocate GART space */
		tmp = bo->mem;
		tmp.mm_node = NULL;
		placement.num_placement = 1;
		placement.placement = &placements;
		placement.num_busy_placement = 1;
		placement.busy_placement = &placements;
		placements.fpfn = 0;
		placements.lpfn = adev->gmc.gart_size >> PAGE_SHIFT;
		placements.flags = (bo->mem.placement & ~TTM_PL_MASK_MEM) |
			TTM_PL_FLAG_TT;

		r = ttm_bo_mem_space(bo, &placement, &tmp, &ctx);
		if (unlikely(r))
			return r;

		/* compute PTE flags for this buffer object */
		flags = amdgpu_ttm_tt_pte_flags(adev, bo->ttm, &tmp);

		/* Bind pages */
		gtt->offset = (u64)tmp.start << PAGE_SHIFT;
		r = amdgpu_ttm_gart_bind(adev, bo, flags);
		if (unlikely(r)) {
			ttm_bo_mem_put(bo, &tmp);
			return r;
		}

		ttm_bo_mem_put(bo, &bo->mem);
		bo->mem = tmp;
	}

	bo->offset = (bo->mem.start << PAGE_SHIFT) +
		bo->bdev->man[bo->mem.mem_type].gpu_offset;

	return 0;
}

/**
 * amdgpu_ttm_recover_gart - Rebind GTT pages
 *
 * Called by amdgpu_gtt_mgr_recover() from amdgpu_device_reset() to
 * rebind GTT pages during a GPU reset.
 */
int amdgpu_ttm_recover_gart(struct ttm_buffer_object *tbo)
{
	struct amdgpu_device *adev = amdgpu_ttm_adev(tbo->bdev);
	uint64_t flags;
	int r;

	if (!tbo->ttm)
		return 0;

	flags = amdgpu_ttm_tt_pte_flags(adev, tbo->ttm, &tbo->mem);
	r = amdgpu_ttm_gart_bind(adev, tbo, flags);

	return r;
}

/**
 * amdgpu_ttm_backend_unbind - Unbind GTT mapped pages
 *
 * Called by ttm_tt_unbind() on behalf of ttm_bo_move_ttm() and
 * ttm_tt_destroy().
 */
static int amdgpu_ttm_backend_unbind(struct ttm_tt *ttm)
{
	struct amdgpu_device *adev = amdgpu_ttm_adev(ttm->bdev);
	struct amdgpu_ttm_tt *gtt = (void *)ttm;
	int r;

	/* if the pages have userptr pinning then clear that first */
	if (gtt->userptr)
		amdgpu_ttm_tt_unpin_userptr(ttm);

	if (gtt->offset == AMDGPU_BO_INVALID_OFFSET)
		return 0;

	/* unbind shouldn't be done for GDS/GWS/OA in ttm_bo_clean_mm */
	r = amdgpu_gart_unbind(adev, gtt->offset, ttm->num_pages);
	if (r)
		DRM_ERROR("failed to unbind %lu pages at 0x%08llX\n",
			  gtt->ttm.ttm.num_pages, gtt->offset);
	return r;
}

static void amdgpu_ttm_backend_destroy(struct ttm_tt *ttm)
{
	struct amdgpu_ttm_tt *gtt = (void *)ttm;

	if (gtt->usertask)
		put_task_struct(gtt->usertask);

	ttm_dma_tt_fini(&gtt->ttm);
	kfree(gtt);
}

static struct ttm_backend_func amdgpu_backend_func = {
	.bind = &amdgpu_ttm_backend_bind,
	.unbind = &amdgpu_ttm_backend_unbind,
	.destroy = &amdgpu_ttm_backend_destroy,
};

/**
 * amdgpu_ttm_tt_create - Create a ttm_tt object for a given BO
 *
 * @bo: The buffer object to create a GTT ttm_tt object around
 *
 * Called by ttm_tt_create().
 */
static struct ttm_tt *amdgpu_ttm_tt_create(struct ttm_buffer_object *bo,
					   uint32_t page_flags)
{
	struct amdgpu_device *adev;
	struct amdgpu_ttm_tt *gtt;

	adev = amdgpu_ttm_adev(bo->bdev);

	gtt = kzalloc(sizeof(struct amdgpu_ttm_tt), GFP_KERNEL);
	if (gtt == NULL) {
		return NULL;
	}
	gtt->ttm.ttm.func = &amdgpu_backend_func;

	/* allocate space for the uninitialized page entries */
	if (ttm_sg_tt_init(&gtt->ttm, bo, page_flags)) {
		kfree(gtt);
		return NULL;
	}
	return &gtt->ttm.ttm;
}

/**
 * amdgpu_ttm_tt_populate - Map GTT pages visible to the device
 *
 * Map the pages of a ttm_tt object to an address space visible
 * to the underlying device.
 */
static int amdgpu_ttm_tt_populate(struct ttm_tt *ttm,
			struct ttm_operation_ctx *ctx)
{
	struct amdgpu_device *adev = amdgpu_ttm_adev(ttm->bdev);
	struct amdgpu_ttm_tt *gtt = (void *)ttm;
	bool slave = !!(ttm->page_flags & TTM_PAGE_FLAG_SG);

	/* user pages are bound by amdgpu_ttm_tt_pin_userptr() */
	if (gtt && gtt->userptr) {
		ttm->sg = kzalloc(sizeof(struct sg_table), GFP_KERNEL);
		if (!ttm->sg)
			return -ENOMEM;

		ttm->page_flags |= TTM_PAGE_FLAG_SG;
		ttm->state = tt_unbound;
		return 0;
	}

	if (slave && ttm->sg) {
		drm_prime_sg_to_page_addr_arrays(ttm->sg, ttm->pages,
						 gtt->ttm.dma_address,
						 ttm->num_pages);
		ttm->state = tt_unbound;
		return 0;
	}

#ifdef CONFIG_SWIOTLB
	if (adev->need_swiotlb && swiotlb_nr_tbl()) {
		return ttm_dma_populate(&gtt->ttm, adev->dev, ctx);
	}
#endif

	/* fall back to generic helper to populate the page array
	 * and map them to the device */
	return ttm_populate_and_map_pages(adev->dev, &gtt->ttm, ctx);
}

/**
 * amdgpu_ttm_tt_unpopulate - unmap GTT pages and unpopulate page arrays
 *
 * Unmaps pages of a ttm_tt object from the device address space and
 * unpopulates the page array backing it.
 */
static void amdgpu_ttm_tt_unpopulate(struct ttm_tt *ttm)
{
	struct amdgpu_device *adev;
	struct amdgpu_ttm_tt *gtt = (void *)ttm;
	bool slave = !!(ttm->page_flags & TTM_PAGE_FLAG_SG);

	if (gtt && gtt->userptr) {
		amdgpu_ttm_tt_set_user_pages(ttm, NULL);
		kfree(ttm->sg);
		ttm->page_flags &= ~TTM_PAGE_FLAG_SG;
		return;
	}

	if (slave)
		return;

	adev = amdgpu_ttm_adev(ttm->bdev);

#ifdef CONFIG_SWIOTLB
	if (adev->need_swiotlb && swiotlb_nr_tbl()) {
		ttm_dma_unpopulate(&gtt->ttm, adev->dev);
		return;
	}
#endif

	/* fall back to generic helper to unmap and unpopulate array */
	ttm_unmap_and_unpopulate_pages(adev->dev, &gtt->ttm);
}

/**
 * amdgpu_ttm_tt_set_userptr - Initialize userptr GTT ttm_tt for the current
 * task
 *
 * @ttm: The ttm_tt object to bind this userptr object to
 * @addr:  The address in the current tasks VM space to use
 * @flags: Requirements of userptr object.
 *
 * Called by amdgpu_gem_userptr_ioctl() to bind userptr pages
 * to current task
 */
int amdgpu_ttm_tt_set_userptr(struct ttm_tt *ttm, uint64_t addr,
			      uint32_t flags)
{
	struct amdgpu_ttm_tt *gtt = (void *)ttm;

	if (gtt == NULL)
		return -EINVAL;

	gtt->userptr = addr;
	gtt->userflags = flags;

	if (gtt->usertask)
		put_task_struct(gtt->usertask);
	gtt->usertask = current->group_leader;
	get_task_struct(gtt->usertask);

	return 0;
}

/**
 * amdgpu_ttm_tt_get_usermm - Return memory manager for ttm_tt object
 */
struct mm_struct *amdgpu_ttm_tt_get_usermm(struct ttm_tt *ttm)
{
	struct amdgpu_ttm_tt *gtt = (void *)ttm;

	if (gtt == NULL)
		return NULL;

	if (gtt->usertask == NULL)
		return NULL;

	return gtt->usertask->mm;
}

/**
 * amdgpu_ttm_tt_affect_userptr - Determine if a ttm_tt object lays inside an
 * address range for the current task.
 *
 */
bool amdgpu_ttm_tt_affect_userptr(struct ttm_tt *ttm, unsigned long start,
				  unsigned long end)
{
	struct amdgpu_ttm_tt *gtt = (void *)ttm;
	unsigned long size;

	if (gtt == NULL || !gtt->userptr)
		return false;

	/* Return false if no part of the ttm_tt object lies within
	 * the range
	 */
	size = (unsigned long)gtt->ttm.ttm.num_pages * PAGE_SIZE;
	if (gtt->userptr > end || gtt->userptr + size <= start)
		return false;

	return true;
}

/**
 * amdgpu_ttm_tt_is_userptr - Have the pages backing by userptr?
 */
bool amdgpu_ttm_tt_is_userptr(struct ttm_tt *ttm)
{
	struct amdgpu_ttm_tt *gtt = (void *)ttm;

	if (gtt == NULL || !gtt->userptr)
		return false;

	return true;
}

/**
 * amdgpu_ttm_tt_is_readonly - Is the ttm_tt object read only?
 */
bool amdgpu_ttm_tt_is_readonly(struct ttm_tt *ttm)
{
	struct amdgpu_ttm_tt *gtt = (void *)ttm;

	if (gtt == NULL)
		return false;

	return !!(gtt->userflags & AMDGPU_GEM_USERPTR_READONLY);
}

/**
 * amdgpu_ttm_tt_pde_flags - Compute PDE flags for ttm_tt object
 *
 * @ttm: The ttm_tt object to compute the flags for
 * @mem: The memory registry backing this ttm_tt object
 *
 * Figure out the flags to use for a VM PDE (Page Directory Entry).
 */
uint64_t amdgpu_ttm_tt_pde_flags(struct ttm_tt *ttm, struct ttm_mem_reg *mem)
{
	uint64_t flags = 0;

	if (mem && mem->mem_type != TTM_PL_SYSTEM)
		flags |= AMDGPU_PTE_VALID;

	if (mem && mem->mem_type == TTM_PL_TT) {
		flags |= AMDGPU_PTE_SYSTEM;

		if (ttm->caching_state == tt_cached)
			flags |= AMDGPU_PTE_SNOOPED;
	}

	return flags;
}

/**
 * amdgpu_ttm_tt_pte_flags - Compute PTE flags for ttm_tt object
 *
 * @ttm: The ttm_tt object to compute the flags for
 * @mem: The memory registry backing this ttm_tt object

 * Figure out the flags to use for a VM PTE (Page Table Entry).
 */
uint64_t amdgpu_ttm_tt_pte_flags(struct amdgpu_device *adev, struct ttm_tt *ttm,
				 struct ttm_mem_reg *mem)
{
	uint64_t flags = amdgpu_ttm_tt_pde_flags(ttm, mem);

	flags |= adev->gart.gart_pte_flags;
	flags |= AMDGPU_PTE_READABLE;

	if (!amdgpu_ttm_tt_is_readonly(ttm))
		flags |= AMDGPU_PTE_WRITEABLE;

	return flags;
}

/**
 * amdgpu_ttm_bo_eviction_valuable - Check to see if we can evict a buffer
 * object.
 *
 * Return true if eviction is sensible. Called by ttm_mem_evict_first() on
 * behalf of ttm_bo_mem_force_space() which tries to evict buffer objects until
 * it can find space for a new object and by ttm_bo_force_list_clean() which is
 * used to clean out a memory space.
 */
static bool amdgpu_ttm_bo_eviction_valuable(struct ttm_buffer_object *bo,
					    const struct ttm_place *place)
{
	unsigned long num_pages = bo->mem.num_pages;
	struct drm_mm_node *node = bo->mem.mm_node;
	struct reservation_object_list *flist;
	struct dma_fence *f;
	int i;

	/* Don't evict VM page tables while they are busy, otherwise we can't
	 * cleanly handle page faults.
	 */
	if (bo->type == ttm_bo_type_kernel &&
	    !reservation_object_test_signaled_rcu(bo->resv, true))
		return false;

	/* If bo is a KFD BO, check if the bo belongs to the current process.
	 * If true, then return false as any KFD process needs all its BOs to
	 * be resident to run successfully
	 */
	flist = reservation_object_get_list(bo->resv);
	if (flist) {
		for (i = 0; i < flist->shared_count; ++i) {
			f = rcu_dereference_protected(flist->shared[i],
				reservation_object_held(bo->resv));
			if (amdkfd_fence_check_mm(f, current->mm))
				return false;
		}
	}

	switch (bo->mem.mem_type) {
	case TTM_PL_TT:
		return true;

	case TTM_PL_VRAM:
		/* Check each drm MM node individually */
		while (num_pages) {
			if (place->fpfn < (node->start + node->size) &&
			    !(place->lpfn && place->lpfn <= node->start))
				return true;

			num_pages -= node->size;
			++node;
		}
		return false;

	default:
		break;
	}

	return ttm_bo_eviction_valuable(bo, place);
}

/**
 * amdgpu_ttm_access_memory - Read or Write memory that backs a buffer object.
 *
 * @bo:  The buffer object to read/write
 * @offset:  Offset into buffer object
 * @buf:  Secondary buffer to write/read from
 * @len: Length in bytes of access
 * @write:  true if writing
 *
 * This is used to access VRAM that backs a buffer object via MMIO
 * access for debugging purposes.
 */
static int amdgpu_ttm_access_memory(struct ttm_buffer_object *bo,
				    unsigned long offset,
				    void *buf, int len, int write)
{
	struct amdgpu_bo *abo = ttm_to_amdgpu_bo(bo);
	struct amdgpu_device *adev = amdgpu_ttm_adev(abo->tbo.bdev);
	struct drm_mm_node *nodes;
	uint32_t value = 0;
	int ret = 0;
	uint64_t pos;
	unsigned long flags;

	if (bo->mem.mem_type != TTM_PL_VRAM)
		return -EIO;

	nodes = amdgpu_find_mm_node(&abo->tbo.mem, &offset);
	pos = (nodes->start << PAGE_SHIFT) + offset;

	while (len && pos < adev->gmc.mc_vram_size) {
		uint64_t aligned_pos = pos & ~(uint64_t)3;
		uint32_t bytes = 4 - (pos & 3);
		uint32_t shift = (pos & 3) * 8;
		uint32_t mask = 0xffffffff << shift;

		if (len < bytes) {
			mask &= 0xffffffff >> (bytes - len) * 8;
			bytes = len;
		}

		spin_lock_irqsave(&adev->mmio_idx_lock, flags);
		WREG32_NO_KIQ(mmMM_INDEX, ((uint32_t)aligned_pos) | 0x80000000);
		WREG32_NO_KIQ(mmMM_INDEX_HI, aligned_pos >> 31);
		if (!write || mask != 0xffffffff)
			value = RREG32_NO_KIQ(mmMM_DATA);
		if (write) {
			value &= ~mask;
			value |= (*(uint32_t *)buf << shift) & mask;
			WREG32_NO_KIQ(mmMM_DATA, value);
		}
		spin_unlock_irqrestore(&adev->mmio_idx_lock, flags);
		if (!write) {
			value = (value & mask) >> shift;
			memcpy(buf, &value, bytes);
		}

		ret += bytes;
		buf = (uint8_t *)buf + bytes;
		pos += bytes;
		len -= bytes;
		if (pos >= (nodes->start + nodes->size) << PAGE_SHIFT) {
			++nodes;
			pos = (nodes->start << PAGE_SHIFT);
		}
	}

	return ret;
}

static struct ttm_bo_driver amdgpu_bo_driver = {
	.ttm_tt_create = &amdgpu_ttm_tt_create,
	.ttm_tt_populate = &amdgpu_ttm_tt_populate,
	.ttm_tt_unpopulate = &amdgpu_ttm_tt_unpopulate,
	.invalidate_caches = &amdgpu_invalidate_caches,
	.init_mem_type = &amdgpu_init_mem_type,
	.eviction_valuable = amdgpu_ttm_bo_eviction_valuable,
	.evict_flags = &amdgpu_evict_flags,
	.move = &amdgpu_bo_move,
	.verify_access = &amdgpu_verify_access,
	.move_notify = &amdgpu_bo_move_notify,
	.fault_reserve_notify = &amdgpu_bo_fault_reserve_notify,
	.io_mem_reserve = &amdgpu_ttm_io_mem_reserve,
	.io_mem_free = &amdgpu_ttm_io_mem_free,
	.io_mem_pfn = amdgpu_ttm_io_mem_pfn,
	.access_memory = &amdgpu_ttm_access_memory,
	.del_from_lru_notify = &amdgpu_vm_del_from_lru_notify
};

/*
 * Firmware Reservation functions
 */
/**
 * amdgpu_ttm_fw_reserve_vram_fini - free fw reserved vram
 *
 * @adev: amdgpu_device pointer
 *
 * free fw reserved vram if it has been reserved.
 */
static void amdgpu_ttm_fw_reserve_vram_fini(struct amdgpu_device *adev)
{
	amdgpu_bo_free_kernel(&adev->fw_vram_usage.reserved_bo,
		NULL, &adev->fw_vram_usage.va);
}

/**
 * amdgpu_ttm_fw_reserve_vram_init - create bo vram reservation from fw
 *
 * @adev: amdgpu_device pointer
 *
 * create bo vram reservation from fw.
 */
static int amdgpu_ttm_fw_reserve_vram_init(struct amdgpu_device *adev)
{
	struct ttm_operation_ctx ctx = { false, false };
	struct amdgpu_bo_param bp;
	int r = 0;
	int i;
	u64 vram_size = adev->gmc.visible_vram_size;
	u64 offset = adev->fw_vram_usage.start_offset;
	u64 size = adev->fw_vram_usage.size;
	struct amdgpu_bo *bo;

	memset(&bp, 0, sizeof(bp));
	bp.size = adev->fw_vram_usage.size;
	bp.byte_align = PAGE_SIZE;
	bp.domain = AMDGPU_GEM_DOMAIN_VRAM;
	bp.flags = AMDGPU_GEM_CREATE_CPU_ACCESS_REQUIRED |
		AMDGPU_GEM_CREATE_VRAM_CONTIGUOUS;
	bp.type = ttm_bo_type_kernel;
	bp.resv = NULL;
	adev->fw_vram_usage.va = NULL;
	adev->fw_vram_usage.reserved_bo = NULL;

	if (adev->fw_vram_usage.size > 0 &&
		adev->fw_vram_usage.size <= vram_size) {

		r = amdgpu_bo_create(adev, &bp,
				     &adev->fw_vram_usage.reserved_bo);
		if (r)
			goto error_create;

		r = amdgpu_bo_reserve(adev->fw_vram_usage.reserved_bo, false);
		if (r)
			goto error_reserve;

		/* remove the original mem node and create a new one at the
		 * request position
		 */
		bo = adev->fw_vram_usage.reserved_bo;
		offset = ALIGN(offset, PAGE_SIZE);
		for (i = 0; i < bo->placement.num_placement; ++i) {
			bo->placements[i].fpfn = offset >> PAGE_SHIFT;
			bo->placements[i].lpfn = (offset + size) >> PAGE_SHIFT;
		}

		ttm_bo_mem_put(&bo->tbo, &bo->tbo.mem);
		r = ttm_bo_mem_space(&bo->tbo, &bo->placement,
				     &bo->tbo.mem, &ctx);
		if (r)
			goto error_pin;

		r = amdgpu_bo_pin_restricted(adev->fw_vram_usage.reserved_bo,
			AMDGPU_GEM_DOMAIN_VRAM,
			adev->fw_vram_usage.start_offset,
			(adev->fw_vram_usage.start_offset +
			adev->fw_vram_usage.size));
		if (r)
			goto error_pin;
		r = amdgpu_bo_kmap(adev->fw_vram_usage.reserved_bo,
			&adev->fw_vram_usage.va);
		if (r)
			goto error_kmap;

		amdgpu_bo_unreserve(adev->fw_vram_usage.reserved_bo);
	}
	return r;

error_kmap:
	amdgpu_bo_unpin(adev->fw_vram_usage.reserved_bo);
error_pin:
	amdgpu_bo_unreserve(adev->fw_vram_usage.reserved_bo);
error_reserve:
	amdgpu_bo_unref(&adev->fw_vram_usage.reserved_bo);
error_create:
	adev->fw_vram_usage.va = NULL;
	adev->fw_vram_usage.reserved_bo = NULL;
	return r;
}
/**
 * amdgpu_ttm_init - Init the memory management (ttm) as well as various
 * gtt/vram related fields.
 *
 * This initializes all of the memory space pools that the TTM layer
 * will need such as the GTT space (system memory mapped to the device),
 * VRAM (on-board memory), and on-chip memories (GDS, GWS, OA) which
 * can be mapped per VMID.
 */
int amdgpu_ttm_init(struct amdgpu_device *adev)
{
	uint64_t gtt_size;
	int r;
	u64 vis_vram_limit;

	mutex_init(&adev->mman.gtt_window_lock);

	/* No others user of address space so set it to 0 */
	r = ttm_bo_device_init(&adev->mman.bdev,
			       &amdgpu_bo_driver,
			       adev->ddev->anon_inode->i_mapping,
			       adev->need_dma32);
	if (r) {
		DRM_ERROR("failed initializing buffer object driver(%d).\n", r);
		return r;
	}
	adev->mman.initialized = true;

	/* We opt to avoid OOM on system pages allocations */
	adev->mman.bdev.no_retry = true;

	/* Initialize VRAM pool with all of VRAM divided into pages */
	r = ttm_bo_init_mm(&adev->mman.bdev, TTM_PL_VRAM,
				adev->gmc.real_vram_size >> PAGE_SHIFT);
	if (r) {
		DRM_ERROR("Failed initializing VRAM heap.\n");
		return r;
	}

	/* Reduce size of CPU-visible VRAM if requested */
	vis_vram_limit = (u64)amdgpu_vis_vram_limit * 1024 * 1024;
	if (amdgpu_vis_vram_limit > 0 &&
	    vis_vram_limit <= adev->gmc.visible_vram_size)
		adev->gmc.visible_vram_size = vis_vram_limit;

	/* Change the size here instead of the init above so only lpfn is affected */
	amdgpu_ttm_set_buffer_funcs_status(adev, false);
#ifdef CONFIG_64BIT
	adev->mman.aper_base_kaddr = ioremap_wc(adev->gmc.aper_base,
						adev->gmc.visible_vram_size);
#endif

	/*
	 *The reserved vram for firmware must be pinned to the specified
	 *place on the VRAM, so reserve it early.
	 */
	r = amdgpu_ttm_fw_reserve_vram_init(adev);
	if (r) {
		return r;
	}

	/* allocate memory as required for VGA
	 * This is used for VGA emulation and pre-OS scanout buffers to
	 * avoid display artifacts while transitioning between pre-OS
	 * and driver.  */
	r = amdgpu_bo_create_kernel(adev, adev->gmc.stolen_size, PAGE_SIZE,
				    AMDGPU_GEM_DOMAIN_VRAM,
				    &adev->stolen_vga_memory,
				    NULL, NULL);
	if (r)
		return r;
	DRM_INFO("amdgpu: %uM of VRAM memory ready\n",
		 (unsigned) (adev->gmc.real_vram_size / (1024 * 1024)));

	/* Compute GTT size, either bsaed on 3/4th the size of RAM size
	 * or whatever the user passed on module init */
	if (amdgpu_gtt_size == -1) {
		struct sysinfo si;

		si_meminfo(&si);
		gtt_size = min(max((AMDGPU_DEFAULT_GTT_SIZE_MB << 20),
			       adev->gmc.mc_vram_size),
			       ((uint64_t)si.totalram * si.mem_unit * 3/4));
	}
	else
		gtt_size = (uint64_t)amdgpu_gtt_size << 20;

	/* Initialize GTT memory pool */
	r = ttm_bo_init_mm(&adev->mman.bdev, TTM_PL_TT, gtt_size >> PAGE_SHIFT);
	if (r) {
		DRM_ERROR("Failed initializing GTT heap.\n");
		return r;
	}
	DRM_INFO("amdgpu: %uM of GTT memory ready.\n",
		 (unsigned)(gtt_size / (1024 * 1024)));

	/* Initialize various on-chip memory pools */
	r = ttm_bo_init_mm(&adev->mman.bdev, AMDGPU_PL_GDS,
			   adev->gds.gds_size);
	if (r) {
		DRM_ERROR("Failed initializing GDS heap.\n");
		return r;
	}

	r = ttm_bo_init_mm(&adev->mman.bdev, AMDGPU_PL_GWS,
			   adev->gds.gws_size);
	if (r) {
		DRM_ERROR("Failed initializing gws heap.\n");
		return r;
	}

	r = ttm_bo_init_mm(&adev->mman.bdev, AMDGPU_PL_OA,
			   adev->gds.oa_size);
	if (r) {
		DRM_ERROR("Failed initializing oa heap.\n");
		return r;
	}

	/* Register debugfs entries for amdgpu_ttm */
	r = amdgpu_ttm_debugfs_init(adev);
	if (r) {
		DRM_ERROR("Failed to init debugfs\n");
		return r;
	}
	return 0;
}

/**
 * amdgpu_ttm_late_init - Handle any late initialization for amdgpu_ttm
 */
void amdgpu_ttm_late_init(struct amdgpu_device *adev)
{
	/* return the VGA stolen memory (if any) back to VRAM */
	amdgpu_bo_free_kernel(&adev->stolen_vga_memory, NULL, NULL);
}

/**
 * amdgpu_ttm_fini - De-initialize the TTM memory pools
 */
void amdgpu_ttm_fini(struct amdgpu_device *adev)
{
	if (!adev->mman.initialized)
		return;

	amdgpu_ttm_debugfs_fini(adev);
	amdgpu_ttm_fw_reserve_vram_fini(adev);
	if (adev->mman.aper_base_kaddr)
		iounmap(adev->mman.aper_base_kaddr);
	adev->mman.aper_base_kaddr = NULL;

	ttm_bo_clean_mm(&adev->mman.bdev, TTM_PL_VRAM);
	ttm_bo_clean_mm(&adev->mman.bdev, TTM_PL_TT);
	ttm_bo_clean_mm(&adev->mman.bdev, AMDGPU_PL_GDS);
	ttm_bo_clean_mm(&adev->mman.bdev, AMDGPU_PL_GWS);
	ttm_bo_clean_mm(&adev->mman.bdev, AMDGPU_PL_OA);
	ttm_bo_device_release(&adev->mman.bdev);
	adev->mman.initialized = false;
	DRM_INFO("amdgpu: ttm finalized\n");
}

/**
 * amdgpu_ttm_set_buffer_funcs_status - enable/disable use of buffer functions
 *
 * @adev: amdgpu_device pointer
 * @enable: true when we can use buffer functions.
 *
 * Enable/disable use of buffer functions during suspend/resume. This should
 * only be called at bootup or when userspace isn't running.
 */
void amdgpu_ttm_set_buffer_funcs_status(struct amdgpu_device *adev, bool enable)
{
	struct ttm_mem_type_manager *man = &adev->mman.bdev.man[TTM_PL_VRAM];
	uint64_t size;
	int r;

	if (!adev->mman.initialized || adev->in_gpu_reset ||
	    adev->mman.buffer_funcs_enabled == enable)
		return;

	if (enable) {
		struct amdgpu_ring *ring;
		struct drm_sched_rq *rq;

		ring = adev->mman.buffer_funcs_ring;
		rq = &ring->sched.sched_rq[DRM_SCHED_PRIORITY_KERNEL];
		r = drm_sched_entity_init(&adev->mman.entity, &rq, 1, NULL);
		if (r) {
			DRM_ERROR("Failed setting up TTM BO move entity (%d)\n",
				  r);
			return;
		}
	} else {
		drm_sched_entity_destroy(&adev->mman.entity);
		dma_fence_put(man->move);
		man->move = NULL;
	}

	/* this just adjusts TTM size idea, which sets lpfn to the correct value */
	if (enable)
		size = adev->gmc.real_vram_size;
	else
		size = adev->gmc.visible_vram_size;
	man->size = size >> PAGE_SHIFT;
	adev->mman.buffer_funcs_enabled = enable;
}

int amdgpu_mmap(struct file *filp, struct vm_area_struct *vma)
{
	struct drm_file *file_priv = filp->private_data;
	struct amdgpu_device *adev = file_priv->minor->dev->dev_private;

	if (adev == NULL)
		return -EINVAL;

	return ttm_bo_mmap(filp, vma, &adev->mman.bdev);
}

static int amdgpu_map_buffer(struct ttm_buffer_object *bo,
			     struct ttm_mem_reg *mem, unsigned num_pages,
			     uint64_t offset, unsigned window,
			     struct amdgpu_ring *ring,
			     uint64_t *addr)
{
	struct amdgpu_ttm_tt *gtt = (void *)bo->ttm;
	struct amdgpu_device *adev = ring->adev;
	struct ttm_tt *ttm = bo->ttm;
	struct amdgpu_job *job;
	unsigned num_dw, num_bytes;
	dma_addr_t *dma_address;
	struct dma_fence *fence;
	uint64_t src_addr, dst_addr;
	uint64_t flags;
	int r;

	BUG_ON(adev->mman.buffer_funcs->copy_max_bytes <
	       AMDGPU_GTT_MAX_TRANSFER_SIZE * 8);

	*addr = adev->gmc.gart_start;
	*addr += (u64)window * AMDGPU_GTT_MAX_TRANSFER_SIZE *
		AMDGPU_GPU_PAGE_SIZE;

	num_dw = adev->mman.buffer_funcs->copy_num_dw;
	while (num_dw & 0x7)
		num_dw++;

	num_bytes = num_pages * 8;

	r = amdgpu_job_alloc_with_ib(adev, num_dw * 4 + num_bytes, &job);
	if (r)
		return r;

	src_addr = num_dw * 4;
	src_addr += job->ibs[0].gpu_addr;

	dst_addr = amdgpu_bo_gpu_offset(adev->gart.bo);
	dst_addr += window * AMDGPU_GTT_MAX_TRANSFER_SIZE * 8;
	amdgpu_emit_copy_buffer(adev, &job->ibs[0], src_addr,
				dst_addr, num_bytes);

	amdgpu_ring_pad_ib(ring, &job->ibs[0]);
	WARN_ON(job->ibs[0].length_dw > num_dw);

	dma_address = &gtt->ttm.dma_address[offset >> PAGE_SHIFT];
	flags = amdgpu_ttm_tt_pte_flags(adev, ttm, mem);
	r = amdgpu_gart_map(adev, 0, num_pages, dma_address, flags,
			    &job->ibs[0].ptr[num_dw]);
	if (r)
		goto error_free;

	r = amdgpu_job_submit(job, &adev->mman.entity,
			      AMDGPU_FENCE_OWNER_UNDEFINED, &fence);
	if (r)
		goto error_free;

	dma_fence_put(fence);

	return r;

error_free:
	amdgpu_job_free(job);
	return r;
}

int amdgpu_copy_buffer(struct amdgpu_ring *ring, uint64_t src_offset,
		       uint64_t dst_offset, uint32_t byte_count,
		       struct reservation_object *resv,
		       struct dma_fence **fence, bool direct_submit,
		       bool vm_needs_flush)
{
	struct amdgpu_device *adev = ring->adev;
	struct amdgpu_job *job;

	uint32_t max_bytes;
	unsigned num_loops, num_dw;
	unsigned i;
	int r;

	if (direct_submit && !ring->sched.ready) {
		DRM_ERROR("Trying to move memory with ring turned off.\n");
		return -EINVAL;
	}

	max_bytes = adev->mman.buffer_funcs->copy_max_bytes;
	num_loops = DIV_ROUND_UP(byte_count, max_bytes);
	num_dw = num_loops * adev->mman.buffer_funcs->copy_num_dw;

	/* for IB padding */
	while (num_dw & 0x7)
		num_dw++;

	r = amdgpu_job_alloc_with_ib(adev, num_dw * 4, &job);
	if (r)
		return r;

	if (vm_needs_flush) {
		job->vm_pd_addr = amdgpu_gmc_pd_addr(adev->gart.bo);
		job->vm_needs_flush = true;
	}
	if (resv) {
		r = amdgpu_sync_resv(adev, &job->sync, resv,
				     AMDGPU_FENCE_OWNER_UNDEFINED,
				     false);
		if (r) {
			DRM_ERROR("sync failed (%d).\n", r);
			goto error_free;
		}
	}

	for (i = 0; i < num_loops; i++) {
		uint32_t cur_size_in_bytes = min(byte_count, max_bytes);

		amdgpu_emit_copy_buffer(adev, &job->ibs[0], src_offset,
					dst_offset, cur_size_in_bytes);

		src_offset += cur_size_in_bytes;
		dst_offset += cur_size_in_bytes;
		byte_count -= cur_size_in_bytes;
	}

	amdgpu_ring_pad_ib(ring, &job->ibs[0]);
	WARN_ON(job->ibs[0].length_dw > num_dw);
	if (direct_submit)
		r = amdgpu_job_submit_direct(job, ring, fence);
	else
		r = amdgpu_job_submit(job, &adev->mman.entity,
				      AMDGPU_FENCE_OWNER_UNDEFINED, fence);
	if (r)
		goto error_free;

	return r;

error_free:
	amdgpu_job_free(job);
	DRM_ERROR("Error scheduling IBs (%d)\n", r);
	return r;
}

int amdgpu_fill_buffer(struct amdgpu_bo *bo,
		       uint32_t src_data,
		       struct reservation_object *resv,
		       struct dma_fence **fence)
{
	struct amdgpu_device *adev = amdgpu_ttm_adev(bo->tbo.bdev);
	uint32_t max_bytes = adev->mman.buffer_funcs->fill_max_bytes;
	struct amdgpu_ring *ring = adev->mman.buffer_funcs_ring;

	struct drm_mm_node *mm_node;
	unsigned long num_pages;
	unsigned int num_loops, num_dw;

	struct amdgpu_job *job;
	int r;

	if (!adev->mman.buffer_funcs_enabled) {
		DRM_ERROR("Trying to clear memory with ring turned off.\n");
		return -EINVAL;
	}

	if (bo->tbo.mem.mem_type == TTM_PL_TT) {
		r = amdgpu_ttm_alloc_gart(&bo->tbo);
		if (r)
			return r;
	}

	num_pages = bo->tbo.num_pages;
	mm_node = bo->tbo.mem.mm_node;
	num_loops = 0;
	while (num_pages) {
		uint64_t byte_count = mm_node->size << PAGE_SHIFT;

		num_loops += DIV_ROUND_UP_ULL(byte_count, max_bytes);
		num_pages -= mm_node->size;
		++mm_node;
	}
	num_dw = num_loops * adev->mman.buffer_funcs->fill_num_dw;

	/* for IB padding */
	num_dw += 64;

	r = amdgpu_job_alloc_with_ib(adev, num_dw * 4, &job);
	if (r)
		return r;

	if (resv) {
		r = amdgpu_sync_resv(adev, &job->sync, resv,
				     AMDGPU_FENCE_OWNER_UNDEFINED, false);
		if (r) {
			DRM_ERROR("sync failed (%d).\n", r);
			goto error_free;
		}
	}

	num_pages = bo->tbo.num_pages;
	mm_node = bo->tbo.mem.mm_node;

	while (num_pages) {
		uint64_t byte_count = mm_node->size << PAGE_SHIFT;
		uint64_t dst_addr;

		dst_addr = amdgpu_mm_node_addr(&bo->tbo, mm_node, &bo->tbo.mem);
		while (byte_count) {
			uint32_t cur_size_in_bytes = min_t(uint64_t, byte_count,
							   max_bytes);

			amdgpu_emit_fill_buffer(adev, &job->ibs[0], src_data,
						dst_addr, cur_size_in_bytes);

			dst_addr += cur_size_in_bytes;
			byte_count -= cur_size_in_bytes;
		}

		num_pages -= mm_node->size;
		++mm_node;
	}

	amdgpu_ring_pad_ib(ring, &job->ibs[0]);
	WARN_ON(job->ibs[0].length_dw > num_dw);
	r = amdgpu_job_submit(job, &adev->mman.entity,
			      AMDGPU_FENCE_OWNER_UNDEFINED, fence);
	if (r)
		goto error_free;

	return 0;

error_free:
	amdgpu_job_free(job);
	return r;
}

#if defined(CONFIG_DEBUG_FS)

static int amdgpu_mm_dump_table(struct seq_file *m, void *data)
{
	struct drm_info_node *node = (struct drm_info_node *)m->private;
	unsigned ttm_pl = (uintptr_t)node->info_ent->data;
	struct drm_device *dev = node->minor->dev;
	struct amdgpu_device *adev = dev->dev_private;
	struct ttm_mem_type_manager *man = &adev->mman.bdev.man[ttm_pl];
	struct drm_printer p = drm_seq_file_printer(m);

	man->func->debug(man, &p);
	return 0;
}

static const struct drm_info_list amdgpu_ttm_debugfs_list[] = {
	{"amdgpu_vram_mm", amdgpu_mm_dump_table, 0, (void *)TTM_PL_VRAM},
	{"amdgpu_gtt_mm", amdgpu_mm_dump_table, 0, (void *)TTM_PL_TT},
	{"amdgpu_gds_mm", amdgpu_mm_dump_table, 0, (void *)AMDGPU_PL_GDS},
	{"amdgpu_gws_mm", amdgpu_mm_dump_table, 0, (void *)AMDGPU_PL_GWS},
	{"amdgpu_oa_mm", amdgpu_mm_dump_table, 0, (void *)AMDGPU_PL_OA},
	{"ttm_page_pool", ttm_page_alloc_debugfs, 0, NULL},
#ifdef CONFIG_SWIOTLB
	{"ttm_dma_page_pool", ttm_dma_page_alloc_debugfs, 0, NULL}
#endif
};

/**
 * amdgpu_ttm_vram_read - Linear read access to VRAM
 *
 * Accesses VRAM via MMIO for debugging purposes.
 */
static ssize_t amdgpu_ttm_vram_read(struct file *f, char __user *buf,
				    size_t size, loff_t *pos)
{
	struct amdgpu_device *adev = file_inode(f)->i_private;
	ssize_t result = 0;
	int r;

	if (size & 0x3 || *pos & 0x3)
		return -EINVAL;

	if (*pos >= adev->gmc.mc_vram_size)
		return -ENXIO;

	while (size) {
		unsigned long flags;
		uint32_t value;

		if (*pos >= adev->gmc.mc_vram_size)
			return result;

		spin_lock_irqsave(&adev->mmio_idx_lock, flags);
		WREG32_NO_KIQ(mmMM_INDEX, ((uint32_t)*pos) | 0x80000000);
		WREG32_NO_KIQ(mmMM_INDEX_HI, *pos >> 31);
		value = RREG32_NO_KIQ(mmMM_DATA);
		spin_unlock_irqrestore(&adev->mmio_idx_lock, flags);

		r = put_user(value, (uint32_t *)buf);
		if (r)
			return r;

		result += 4;
		buf += 4;
		*pos += 4;
		size -= 4;
	}

	return result;
}

/**
 * amdgpu_ttm_vram_write - Linear write access to VRAM
 *
 * Accesses VRAM via MMIO for debugging purposes.
 */
static ssize_t amdgpu_ttm_vram_write(struct file *f, const char __user *buf,
				    size_t size, loff_t *pos)
{
	struct amdgpu_device *adev = file_inode(f)->i_private;
	ssize_t result = 0;
	int r;

	if (size & 0x3 || *pos & 0x3)
		return -EINVAL;

	if (*pos >= adev->gmc.mc_vram_size)
		return -ENXIO;

	while (size) {
		unsigned long flags;
		uint32_t value;

		if (*pos >= adev->gmc.mc_vram_size)
			return result;

		r = get_user(value, (uint32_t *)buf);
		if (r)
			return r;

		spin_lock_irqsave(&adev->mmio_idx_lock, flags);
		WREG32_NO_KIQ(mmMM_INDEX, ((uint32_t)*pos) | 0x80000000);
		WREG32_NO_KIQ(mmMM_INDEX_HI, *pos >> 31);
		WREG32_NO_KIQ(mmMM_DATA, value);
		spin_unlock_irqrestore(&adev->mmio_idx_lock, flags);

		result += 4;
		buf += 4;
		*pos += 4;
		size -= 4;
	}

	return result;
}

static const struct file_operations amdgpu_ttm_vram_fops = {
	.owner = THIS_MODULE,
	.read = amdgpu_ttm_vram_read,
	.write = amdgpu_ttm_vram_write,
	.llseek = default_llseek,
};

#ifdef CONFIG_DRM_AMDGPU_GART_DEBUGFS

/**
 * amdgpu_ttm_gtt_read - Linear read access to GTT memory
 */
static ssize_t amdgpu_ttm_gtt_read(struct file *f, char __user *buf,
				   size_t size, loff_t *pos)
{
	struct amdgpu_device *adev = file_inode(f)->i_private;
	ssize_t result = 0;
	int r;

	while (size) {
		loff_t p = *pos / PAGE_SIZE;
		unsigned off = *pos & ~PAGE_MASK;
		size_t cur_size = min_t(size_t, size, PAGE_SIZE - off);
		struct page *page;
		void *ptr;

		if (p >= adev->gart.num_cpu_pages)
			return result;

		page = adev->gart.pages[p];
		if (page) {
			ptr = kmap(page);
			ptr += off;

			r = copy_to_user(buf, ptr, cur_size);
			kunmap(adev->gart.pages[p]);
		} else
			r = clear_user(buf, cur_size);

		if (r)
			return -EFAULT;

		result += cur_size;
		buf += cur_size;
		*pos += cur_size;
		size -= cur_size;
	}

	return result;
}

static const struct file_operations amdgpu_ttm_gtt_fops = {
	.owner = THIS_MODULE,
	.read = amdgpu_ttm_gtt_read,
	.llseek = default_llseek
};

#endif

/**
 * amdgpu_iomem_read - Virtual read access to GPU mapped memory
 *
 * This function is used to read memory that has been mapped to the
 * GPU and the known addresses are not physical addresses but instead
 * bus addresses (e.g., what you'd put in an IB or ring buffer).
 */
static ssize_t amdgpu_iomem_read(struct file *f, char __user *buf,
				 size_t size, loff_t *pos)
{
	struct amdgpu_device *adev = file_inode(f)->i_private;
	struct iommu_domain *dom;
	ssize_t result = 0;
	int r;

	/* retrieve the IOMMU domain if any for this device */
	dom = iommu_get_domain_for_dev(adev->dev);

	while (size) {
		phys_addr_t addr = *pos & PAGE_MASK;
		loff_t off = *pos & ~PAGE_MASK;
		size_t bytes = PAGE_SIZE - off;
		unsigned long pfn;
		struct page *p;
		void *ptr;

		bytes = bytes < size ? bytes : size;

		/* Translate the bus address to a physical address.  If
		 * the domain is NULL it means there is no IOMMU active
		 * and the address translation is the identity
		 */
		addr = dom ? iommu_iova_to_phys(dom, addr) : addr;

		pfn = addr >> PAGE_SHIFT;
		if (!pfn_valid(pfn))
			return -EPERM;

		p = pfn_to_page(pfn);
		if (p->mapping != adev->mman.bdev.dev_mapping)
			return -EPERM;

		ptr = kmap(p);
		r = copy_to_user(buf, ptr + off, bytes);
		kunmap(p);
		if (r)
			return -EFAULT;

		size -= bytes;
		*pos += bytes;
		result += bytes;
	}

	return result;
}

/**
 * amdgpu_iomem_write - Virtual write access to GPU mapped memory
 *
 * This function is used to write memory that has been mapped to the
 * GPU and the known addresses are not physical addresses but instead
 * bus addresses (e.g., what you'd put in an IB or ring buffer).
 */
static ssize_t amdgpu_iomem_write(struct file *f, const char __user *buf,
				 size_t size, loff_t *pos)
{
	struct amdgpu_device *adev = file_inode(f)->i_private;
	struct iommu_domain *dom;
	ssize_t result = 0;
	int r;

	dom = iommu_get_domain_for_dev(adev->dev);

	while (size) {
		phys_addr_t addr = *pos & PAGE_MASK;
		loff_t off = *pos & ~PAGE_MASK;
		size_t bytes = PAGE_SIZE - off;
		unsigned long pfn;
		struct page *p;
		void *ptr;

		bytes = bytes < size ? bytes : size;

		addr = dom ? iommu_iova_to_phys(dom, addr) : addr;

		pfn = addr >> PAGE_SHIFT;
		if (!pfn_valid(pfn))
			return -EPERM;

		p = pfn_to_page(pfn);
		if (p->mapping != adev->mman.bdev.dev_mapping)
			return -EPERM;

		ptr = kmap(p);
		r = copy_from_user(ptr + off, buf, bytes);
		kunmap(p);
		if (r)
			return -EFAULT;

		size -= bytes;
		*pos += bytes;
		result += bytes;
	}

	return result;
}

static const struct file_operations amdgpu_ttm_iomem_fops = {
	.owner = THIS_MODULE,
	.read = amdgpu_iomem_read,
	.write = amdgpu_iomem_write,
	.llseek = default_llseek
};

static const struct {
	char *name;
	const struct file_operations *fops;
	int domain;
} ttm_debugfs_entries[] = {
	{ "amdgpu_vram", &amdgpu_ttm_vram_fops, TTM_PL_VRAM },
#ifdef CONFIG_DRM_AMDGPU_GART_DEBUGFS
	{ "amdgpu_gtt", &amdgpu_ttm_gtt_fops, TTM_PL_TT },
#endif
	{ "amdgpu_iomem", &amdgpu_ttm_iomem_fops, TTM_PL_SYSTEM },
};

#endif

static int amdgpu_ttm_debugfs_init(struct amdgpu_device *adev)
{
#if defined(CONFIG_DEBUG_FS)
	unsigned count;

	struct drm_minor *minor = adev->ddev->primary;
	struct dentry *ent, *root = minor->debugfs_root;

	for (count = 0; count < ARRAY_SIZE(ttm_debugfs_entries); count++) {
		ent = debugfs_create_file(
				ttm_debugfs_entries[count].name,
				S_IFREG | S_IRUGO, root,
				adev,
				ttm_debugfs_entries[count].fops);
		if (IS_ERR(ent))
			return PTR_ERR(ent);
		if (ttm_debugfs_entries[count].domain == TTM_PL_VRAM)
			i_size_write(ent->d_inode, adev->gmc.mc_vram_size);
		else if (ttm_debugfs_entries[count].domain == TTM_PL_TT)
			i_size_write(ent->d_inode, adev->gmc.gart_size);
		adev->mman.debugfs_entries[count] = ent;
	}

	count = ARRAY_SIZE(amdgpu_ttm_debugfs_list);

#ifdef CONFIG_SWIOTLB
	if (!(adev->need_swiotlb && swiotlb_nr_tbl()))
		--count;
#endif

	return amdgpu_debugfs_add_files(adev, amdgpu_ttm_debugfs_list, count);
#else
	return 0;
#endif
}

static void amdgpu_ttm_debugfs_fini(struct amdgpu_device *adev)
{
#if defined(CONFIG_DEBUG_FS)
	unsigned i;

	for (i = 0; i < ARRAY_SIZE(ttm_debugfs_entries); i++)
		debugfs_remove(adev->mman.debugfs_entries[i]);
#endif
}<|MERGE_RESOLUTION|>--- conflicted
+++ resolved
@@ -752,12 +752,7 @@
 	struct task_struct	*usertask;
 	uint32_t		userflags;
 #if IS_ENABLED(CONFIG_DRM_AMDGPU_USERPTR)
-<<<<<<< HEAD
-	struct hmm_range	*ranges;
-	int			nr_ranges;
-=======
 	struct hmm_range	*range;
->>>>>>> f1a3b43c
 #endif
 };
 
@@ -770,132 +765,25 @@
  */
 #if IS_ENABLED(CONFIG_DRM_AMDGPU_USERPTR)
 
-<<<<<<< HEAD
-/* Support Userptr pages cross max 16 vmas */
-#define MAX_NR_VMAS	(16)
-
-int amdgpu_ttm_tt_get_user_pages(struct ttm_tt *ttm, struct page **pages)
-=======
 #define MAX_RETRY_HMM_RANGE_FAULT	16
 
 int amdgpu_ttm_tt_get_user_pages(struct amdgpu_bo *bo, struct page **pages)
->>>>>>> f1a3b43c
 {
 	struct hmm_mirror *mirror = bo->mn ? &bo->mn->mirror : NULL;
 	struct ttm_tt *ttm = bo->tbo.ttm;
 	struct amdgpu_ttm_tt *gtt = (void *)ttm;
 	struct mm_struct *mm = gtt->usertask->mm;
 	unsigned long start = gtt->userptr;
-<<<<<<< HEAD
-	unsigned long end = start + ttm->num_pages * PAGE_SIZE;
-	struct vm_area_struct *vma = NULL, *vmas[MAX_NR_VMAS];
-	struct hmm_range *ranges;
-	unsigned long nr_pages, i;
-	uint64_t *pfns, f;
-=======
 	struct vm_area_struct *vma;
 	struct hmm_range *range;
 	unsigned long i;
 	uint64_t *pfns;
 	int retry = 0;
->>>>>>> f1a3b43c
 	int r = 0;
 
 	if (!mm) /* Happens during process shutdown */
 		return -ESRCH;
 
-<<<<<<< HEAD
-	down_read(&mm->mmap_sem);
-
-	/* user pages may cross multiple VMAs */
-	gtt->nr_ranges = 0;
-	do {
-		unsigned long vm_start;
-
-		if (gtt->nr_ranges >= MAX_NR_VMAS) {
-			DRM_ERROR("Too many VMAs in userptr range\n");
-			r = -EFAULT;
-			goto out;
-		}
-
-		vm_start = vma ? vma->vm_end : start;
-		vma = find_vma(mm, vm_start);
-		if (unlikely(!vma || vm_start < vma->vm_start)) {
-			r = -EFAULT;
-			goto out;
-		}
-		vmas[gtt->nr_ranges++] = vma;
-	} while (end > vma->vm_end);
-
-	DRM_DEBUG_DRIVER("0x%lx nr_ranges %d pages 0x%lx\n",
-		start, gtt->nr_ranges, ttm->num_pages);
-
-	if (unlikely((gtt->userflags & AMDGPU_GEM_USERPTR_ANONONLY) &&
-		vmas[0]->vm_file)) {
-		r = -EPERM;
-		goto out;
-	}
-
-	ranges = kvmalloc_array(gtt->nr_ranges, sizeof(*ranges), GFP_KERNEL);
-	if (unlikely(!ranges)) {
-		r = -ENOMEM;
-		goto out;
-	}
-
-	pfns = kvmalloc_array(ttm->num_pages, sizeof(*pfns), GFP_KERNEL);
-	if (unlikely(!pfns)) {
-		r = -ENOMEM;
-		goto out_free_ranges;
-	}
-
-	for (i = 0; i < gtt->nr_ranges; i++)
-		amdgpu_hmm_init_range(&ranges[i]);
-
-	f = ranges[0].flags[HMM_PFN_VALID];
-	f |= amdgpu_ttm_tt_is_readonly(ttm) ?
-				0 : ranges[0].flags[HMM_PFN_WRITE];
-	memset64(pfns, f, ttm->num_pages);
-
-	for (nr_pages = 0, i = 0; i < gtt->nr_ranges; i++) {
-		ranges[i].vma = vmas[i];
-		ranges[i].start = max(start, vmas[i]->vm_start);
-		ranges[i].end = min(end, vmas[i]->vm_end);
-		ranges[i].pfns = pfns + nr_pages;
-		nr_pages += (ranges[i].end - ranges[i].start) / PAGE_SIZE;
-
-		r = hmm_vma_fault(&ranges[i], true);
-		if (unlikely(r))
-			break;
-	}
-	if (unlikely(r)) {
-		while (i--)
-			hmm_vma_range_done(&ranges[i]);
-
-		goto out_free_pfns;
-	}
-
-	up_read(&mm->mmap_sem);
-
-	for (i = 0; i < ttm->num_pages; i++) {
-		pages[i] = hmm_pfn_to_page(&ranges[0], pfns[i]);
-		if (!pages[i]) {
-			pr_err("Page fault failed for pfn[%lu] = 0x%llx\n",
-			       i, pfns[i]);
-			goto out_invalid_pfn;
-		}
-	}
-	gtt->ranges = ranges;
-
-	return 0;
-
-out_free_pfns:
-	kvfree(pfns);
-out_free_ranges:
-	kvfree(ranges);
-out:
-	up_read(&mm->mmap_sem);
-
-=======
 	if (unlikely(!mirror)) {
 		DRM_DEBUG_DRIVER("Failed to get hmm_mirror\n");
 		r = -EFAULT;
@@ -985,15 +873,7 @@
 out_free_ranges:
 	kfree(range);
 out:
->>>>>>> f1a3b43c
 	return r;
-
-out_invalid_pfn:
-	for (i = 0; i < gtt->nr_ranges; i++)
-		hmm_vma_range_done(&ranges[i]);
-	kvfree(pfns);
-	kvfree(ranges);
-	return -ENOMEM;
 }
 
 /**
@@ -1006,28 +886,10 @@
 {
 	struct amdgpu_ttm_tt *gtt = (void *)ttm;
 	bool r = false;
-<<<<<<< HEAD
-	int i;
-=======
->>>>>>> f1a3b43c
 
 	if (!gtt || !gtt->userptr)
 		return false;
 
-<<<<<<< HEAD
-	DRM_DEBUG_DRIVER("user_pages_done 0x%llx nr_ranges %d pages 0x%lx\n",
-		gtt->userptr, gtt->nr_ranges, ttm->num_pages);
-
-	WARN_ONCE(!gtt->ranges || !gtt->ranges[0].pfns,
-		"No user pages to check\n");
-
-	if (gtt->ranges) {
-		for (i = 0; i < gtt->nr_ranges; i++)
-			r |= hmm_vma_range_done(&gtt->ranges[i]);
-		kvfree(gtt->ranges[0].pfns);
-		kvfree(gtt->ranges);
-		gtt->ranges = NULL;
-=======
 	DRM_DEBUG_DRIVER("user_pages_done 0x%llx pages 0x%lx\n",
 		gtt->userptr, ttm->num_pages);
 
@@ -1041,7 +903,6 @@
 		kvfree(gtt->range->pfns);
 		kfree(gtt->range);
 		gtt->range = NULL;
->>>>>>> f1a3b43c
 	}
 
 	return r;
@@ -1125,15 +986,9 @@
 	sg_free_table(ttm->sg);
 
 #if IS_ENABLED(CONFIG_DRM_AMDGPU_USERPTR)
-<<<<<<< HEAD
-	if (gtt->ranges &&
-	    ttm->pages[0] == hmm_pfn_to_page(&gtt->ranges[0],
-					     gtt->ranges[0].pfns[0]))
-=======
 	if (gtt->range &&
 	    ttm->pages[0] == hmm_device_entry_to_page(gtt->range,
 						      gtt->range->pfns[0]))
->>>>>>> f1a3b43c
 		WARN_ONCE(1, "Missing get_user_page_done\n");
 #endif
 }
