--- conflicted
+++ resolved
@@ -425,12 +425,7 @@
 	for (i = ib->length_dw; i < ib_size_dw; ++i)
 		ib->ptr[i] = 0x0;
 
-<<<<<<< HEAD
-	r = amdgpu_ib_schedule(ring, 1, ib, AMDGPU_FENCE_OWNER_UNDEFINED,
-			       NULL, &f);
-=======
 	r = amdgpu_ib_schedule(ring, 1, ib, NULL, &f);
->>>>>>> cf481068
 	if (r)
 		goto err;
 
@@ -491,13 +486,7 @@
 		ib->ptr[i] = 0x0;
 
 	if (direct) {
-<<<<<<< HEAD
-		r = amdgpu_ib_schedule(ring, 1, ib,
-				       AMDGPU_FENCE_OWNER_UNDEFINED,
-				       NULL, &f);
-=======
 		r = amdgpu_ib_schedule(ring, 1, ib, NULL, &f);
->>>>>>> cf481068
 		if (r)
 			goto err;
 
