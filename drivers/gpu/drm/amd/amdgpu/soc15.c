--- conflicted
+++ resolved
@@ -467,10 +467,7 @@
 
 	switch (adev->asic_type) {
 	case CHIP_VEGA10:
-<<<<<<< HEAD
-=======
 	case CHIP_VEGA12:
->>>>>>> 409c53f0
 		soc15_asic_get_baco_capability(adev, &baco_reset);
 		break;
 	default:
