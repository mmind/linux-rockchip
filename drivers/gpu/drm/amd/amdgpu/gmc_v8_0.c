/*
 * Copyright 2014 Advanced Micro Devices, Inc.
 *
 * Permission is hereby granted, free of charge, to any person obtaining a
 * copy of this software and associated documentation files (the "Software"),
 * to deal in the Software without restriction, including without limitation
 * the rights to use, copy, modify, merge, publish, distribute, sublicense,
 * and/or sell copies of the Software, and to permit persons to whom the
 * Software is furnished to do so, subject to the following conditions:
 *
 * The above copyright notice and this permission notice shall be included in
 * all copies or substantial portions of the Software.
 *
 * THE SOFTWARE IS PROVIDED "AS IS", WITHOUT WARRANTY OF ANY KIND, EXPRESS OR
 * IMPLIED, INCLUDING BUT NOT LIMITED TO THE WARRANTIES OF MERCHANTABILITY,
 * FITNESS FOR A PARTICULAR PURPOSE AND NONINFRINGEMENT.  IN NO EVENT SHALL
 * THE COPYRIGHT HOLDER(S) OR AUTHOR(S) BE LIABLE FOR ANY CLAIM, DAMAGES OR
 * OTHER LIABILITY, WHETHER IN AN ACTION OF CONTRACT, TORT OR OTHERWISE,
 * ARISING FROM, OUT OF OR IN CONNECTION WITH THE SOFTWARE OR THE USE OR
 * OTHER DEALINGS IN THE SOFTWARE.
 *
 */
#include <linux/firmware.h>
#include <drm/drmP.h>
#include "amdgpu.h"
#include "gmc_v8_0.h"
#include "amdgpu_ucode.h"

#include "gmc/gmc_8_1_d.h"
#include "gmc/gmc_8_1_sh_mask.h"

#include "bif/bif_5_0_d.h"
#include "bif/bif_5_0_sh_mask.h"

#include "oss/oss_3_0_d.h"
#include "oss/oss_3_0_sh_mask.h"

#include "dce/dce_10_0_d.h"
#include "dce/dce_10_0_sh_mask.h"

#include "vid.h"
#include "vi.h"

#include "amdgpu_atombios.h"


static void gmc_v8_0_set_gart_funcs(struct amdgpu_device *adev);
static void gmc_v8_0_set_irq_funcs(struct amdgpu_device *adev);
static int gmc_v8_0_wait_for_idle(void *handle);

MODULE_FIRMWARE("amdgpu/tonga_mc.bin");
MODULE_FIRMWARE("amdgpu/polaris11_mc.bin");
MODULE_FIRMWARE("amdgpu/polaris10_mc.bin");
MODULE_FIRMWARE("amdgpu/polaris12_mc.bin");

static const u32 golden_settings_tonga_a11[] =
{
	mmMC_ARB_WTM_GRPWT_RD, 0x00000003, 0x00000000,
	mmMC_HUB_RDREQ_DMIF_LIMIT, 0x0000007f, 0x00000028,
	mmMC_HUB_WDP_UMC, 0x00007fb6, 0x00000991,
	mmVM_PRT_APERTURE0_LOW_ADDR, 0x0fffffff, 0x0fffffff,
	mmVM_PRT_APERTURE1_LOW_ADDR, 0x0fffffff, 0x0fffffff,
	mmVM_PRT_APERTURE2_LOW_ADDR, 0x0fffffff, 0x0fffffff,
	mmVM_PRT_APERTURE3_LOW_ADDR, 0x0fffffff, 0x0fffffff,
};

static const u32 tonga_mgcg_cgcg_init[] =
{
	mmMC_MEM_POWER_LS, 0xffffffff, 0x00000104
};

static const u32 golden_settings_fiji_a10[] =
{
	mmVM_PRT_APERTURE0_LOW_ADDR, 0x0fffffff, 0x0fffffff,
	mmVM_PRT_APERTURE1_LOW_ADDR, 0x0fffffff, 0x0fffffff,
	mmVM_PRT_APERTURE2_LOW_ADDR, 0x0fffffff, 0x0fffffff,
	mmVM_PRT_APERTURE3_LOW_ADDR, 0x0fffffff, 0x0fffffff,
};

static const u32 fiji_mgcg_cgcg_init[] =
{
	mmMC_MEM_POWER_LS, 0xffffffff, 0x00000104
};

static const u32 golden_settings_polaris11_a11[] =
{
	mmVM_PRT_APERTURE0_LOW_ADDR, 0x0fffffff, 0x0fffffff,
	mmVM_PRT_APERTURE1_LOW_ADDR, 0x0fffffff, 0x0fffffff,
	mmVM_PRT_APERTURE2_LOW_ADDR, 0x0fffffff, 0x0fffffff,
	mmVM_PRT_APERTURE3_LOW_ADDR, 0x0fffffff, 0x0fffffff
};

static const u32 golden_settings_polaris10_a11[] =
{
	mmMC_ARB_WTM_GRPWT_RD, 0x00000003, 0x00000000,
	mmVM_PRT_APERTURE0_LOW_ADDR, 0x0fffffff, 0x0fffffff,
	mmVM_PRT_APERTURE1_LOW_ADDR, 0x0fffffff, 0x0fffffff,
	mmVM_PRT_APERTURE2_LOW_ADDR, 0x0fffffff, 0x0fffffff,
	mmVM_PRT_APERTURE3_LOW_ADDR, 0x0fffffff, 0x0fffffff
};

static const u32 cz_mgcg_cgcg_init[] =
{
	mmMC_MEM_POWER_LS, 0xffffffff, 0x00000104
};

static const u32 stoney_mgcg_cgcg_init[] =
{
	mmATC_MISC_CG, 0xffffffff, 0x000c0200,
	mmMC_MEM_POWER_LS, 0xffffffff, 0x00000104
};

static const u32 golden_settings_stoney_common[] =
{
	mmMC_HUB_RDREQ_UVD, MC_HUB_RDREQ_UVD__PRESCALE_MASK, 0x00000004,
	mmMC_RD_GRP_OTH, MC_RD_GRP_OTH__UVD_MASK, 0x00600000
};

static void gmc_v8_0_init_golden_registers(struct amdgpu_device *adev)
{
	switch (adev->asic_type) {
	case CHIP_FIJI:
<<<<<<< HEAD
		amdgpu_program_register_sequence(adev,
						 fiji_mgcg_cgcg_init,
						 ARRAY_SIZE(fiji_mgcg_cgcg_init));
		amdgpu_program_register_sequence(adev,
						 golden_settings_fiji_a10,
						 ARRAY_SIZE(golden_settings_fiji_a10));
		break;
	case CHIP_TONGA:
		amdgpu_program_register_sequence(adev,
						 tonga_mgcg_cgcg_init,
						 ARRAY_SIZE(tonga_mgcg_cgcg_init));
		amdgpu_program_register_sequence(adev,
						 golden_settings_tonga_a11,
						 ARRAY_SIZE(golden_settings_tonga_a11));
		break;
	case CHIP_POLARIS11:
	case CHIP_POLARIS12:
		amdgpu_program_register_sequence(adev,
						 golden_settings_polaris11_a11,
						 ARRAY_SIZE(golden_settings_polaris11_a11));
		break;
	case CHIP_POLARIS10:
		amdgpu_program_register_sequence(adev,
						 golden_settings_polaris10_a11,
						 ARRAY_SIZE(golden_settings_polaris10_a11));
		break;
	case CHIP_CARRIZO:
		amdgpu_program_register_sequence(adev,
						 cz_mgcg_cgcg_init,
						 ARRAY_SIZE(cz_mgcg_cgcg_init));
		break;
	case CHIP_STONEY:
		amdgpu_program_register_sequence(adev,
						 stoney_mgcg_cgcg_init,
						 ARRAY_SIZE(stoney_mgcg_cgcg_init));
		amdgpu_program_register_sequence(adev,
						 golden_settings_stoney_common,
						 ARRAY_SIZE(golden_settings_stoney_common));
=======
		amdgpu_device_program_register_sequence(adev,
							fiji_mgcg_cgcg_init,
							ARRAY_SIZE(fiji_mgcg_cgcg_init));
		amdgpu_device_program_register_sequence(adev,
							golden_settings_fiji_a10,
							ARRAY_SIZE(golden_settings_fiji_a10));
		break;
	case CHIP_TONGA:
		amdgpu_device_program_register_sequence(adev,
							tonga_mgcg_cgcg_init,
							ARRAY_SIZE(tonga_mgcg_cgcg_init));
		amdgpu_device_program_register_sequence(adev,
							golden_settings_tonga_a11,
							ARRAY_SIZE(golden_settings_tonga_a11));
		break;
	case CHIP_POLARIS11:
	case CHIP_POLARIS12:
		amdgpu_device_program_register_sequence(adev,
							golden_settings_polaris11_a11,
							ARRAY_SIZE(golden_settings_polaris11_a11));
		break;
	case CHIP_POLARIS10:
		amdgpu_device_program_register_sequence(adev,
							golden_settings_polaris10_a11,
							ARRAY_SIZE(golden_settings_polaris10_a11));
		break;
	case CHIP_CARRIZO:
		amdgpu_device_program_register_sequence(adev,
							cz_mgcg_cgcg_init,
							ARRAY_SIZE(cz_mgcg_cgcg_init));
		break;
	case CHIP_STONEY:
		amdgpu_device_program_register_sequence(adev,
							stoney_mgcg_cgcg_init,
							ARRAY_SIZE(stoney_mgcg_cgcg_init));
		amdgpu_device_program_register_sequence(adev,
							golden_settings_stoney_common,
							ARRAY_SIZE(golden_settings_stoney_common));
>>>>>>> 03f51d4e
		break;
	default:
		break;
	}
}

static void gmc_v8_0_mc_stop(struct amdgpu_device *adev)
{
	u32 blackout;

	gmc_v8_0_wait_for_idle(adev);

	blackout = RREG32(mmMC_SHARED_BLACKOUT_CNTL);
	if (REG_GET_FIELD(blackout, MC_SHARED_BLACKOUT_CNTL, BLACKOUT_MODE) != 1) {
		/* Block CPU access */
		WREG32(mmBIF_FB_EN, 0);
		/* blackout the MC */
		blackout = REG_SET_FIELD(blackout,
					 MC_SHARED_BLACKOUT_CNTL, BLACKOUT_MODE, 1);
		WREG32(mmMC_SHARED_BLACKOUT_CNTL, blackout);
	}
	/* wait for the MC to settle */
	udelay(100);
}

static void gmc_v8_0_mc_resume(struct amdgpu_device *adev)
{
	u32 tmp;

	/* unblackout the MC */
	tmp = RREG32(mmMC_SHARED_BLACKOUT_CNTL);
	tmp = REG_SET_FIELD(tmp, MC_SHARED_BLACKOUT_CNTL, BLACKOUT_MODE, 0);
	WREG32(mmMC_SHARED_BLACKOUT_CNTL, tmp);
	/* allow CPU access */
	tmp = REG_SET_FIELD(0, BIF_FB_EN, FB_READ_EN, 1);
	tmp = REG_SET_FIELD(tmp, BIF_FB_EN, FB_WRITE_EN, 1);
	WREG32(mmBIF_FB_EN, tmp);
}

/**
 * gmc_v8_0_init_microcode - load ucode images from disk
 *
 * @adev: amdgpu_device pointer
 *
 * Use the firmware interface to load the ucode images into
 * the driver (not loaded into hw).
 * Returns 0 on success, error on failure.
 */
static int gmc_v8_0_init_microcode(struct amdgpu_device *adev)
{
	const char *chip_name;
	char fw_name[30];
	int err;

	DRM_DEBUG("\n");

	switch (adev->asic_type) {
	case CHIP_TONGA:
		chip_name = "tonga";
		break;
	case CHIP_POLARIS11:
		chip_name = "polaris11";
		break;
	case CHIP_POLARIS10:
		chip_name = "polaris10";
		break;
	case CHIP_POLARIS12:
		chip_name = "polaris12";
		break;
	case CHIP_FIJI:
	case CHIP_CARRIZO:
	case CHIP_STONEY:
		return 0;
	default: BUG();
	}

	snprintf(fw_name, sizeof(fw_name), "amdgpu/%s_mc.bin", chip_name);
	err = request_firmware(&adev->mc.fw, fw_name, adev->dev);
	if (err)
		goto out;
	err = amdgpu_ucode_validate(adev->mc.fw);

out:
	if (err) {
		pr_err("mc: Failed to load firmware \"%s\"\n", fw_name);
		release_firmware(adev->mc.fw);
		adev->mc.fw = NULL;
	}
	return err;
}

/**
 * gmc_v8_0_tonga_mc_load_microcode - load tonga MC ucode into the hw
 *
 * @adev: amdgpu_device pointer
 *
 * Load the GDDR MC ucode into the hw (CIK).
 * Returns 0 on success, error on failure.
 */
static int gmc_v8_0_tonga_mc_load_microcode(struct amdgpu_device *adev)
{
	const struct mc_firmware_header_v1_0 *hdr;
	const __le32 *fw_data = NULL;
	const __le32 *io_mc_regs = NULL;
	u32 running;
	int i, ucode_size, regs_size;

	/* Skip MC ucode loading on SR-IOV capable boards.
	 * vbios does this for us in asic_init in that case.
	 * Skip MC ucode loading on VF, because hypervisor will do that
	 * for this adaptor.
	 */
	if (amdgpu_sriov_bios(adev))
		return 0;

	if (!adev->mc.fw)
		return -EINVAL;

	hdr = (const struct mc_firmware_header_v1_0 *)adev->mc.fw->data;
	amdgpu_ucode_print_mc_hdr(&hdr->header);

	adev->mc.fw_version = le32_to_cpu(hdr->header.ucode_version);
	regs_size = le32_to_cpu(hdr->io_debug_size_bytes) / (4 * 2);
	io_mc_regs = (const __le32 *)
		(adev->mc.fw->data + le32_to_cpu(hdr->io_debug_array_offset_bytes));
	ucode_size = le32_to_cpu(hdr->header.ucode_size_bytes) / 4;
	fw_data = (const __le32 *)
		(adev->mc.fw->data + le32_to_cpu(hdr->header.ucode_array_offset_bytes));

	running = REG_GET_FIELD(RREG32(mmMC_SEQ_SUP_CNTL), MC_SEQ_SUP_CNTL, RUN);

	if (running == 0) {
		/* reset the engine and set to writable */
		WREG32(mmMC_SEQ_SUP_CNTL, 0x00000008);
		WREG32(mmMC_SEQ_SUP_CNTL, 0x00000010);

		/* load mc io regs */
		for (i = 0; i < regs_size; i++) {
			WREG32(mmMC_SEQ_IO_DEBUG_INDEX, le32_to_cpup(io_mc_regs++));
			WREG32(mmMC_SEQ_IO_DEBUG_DATA, le32_to_cpup(io_mc_regs++));
		}
		/* load the MC ucode */
		for (i = 0; i < ucode_size; i++)
			WREG32(mmMC_SEQ_SUP_PGM, le32_to_cpup(fw_data++));

		/* put the engine back into the active state */
		WREG32(mmMC_SEQ_SUP_CNTL, 0x00000008);
		WREG32(mmMC_SEQ_SUP_CNTL, 0x00000004);
		WREG32(mmMC_SEQ_SUP_CNTL, 0x00000001);

		/* wait for training to complete */
		for (i = 0; i < adev->usec_timeout; i++) {
			if (REG_GET_FIELD(RREG32(mmMC_SEQ_TRAIN_WAKEUP_CNTL),
					  MC_SEQ_TRAIN_WAKEUP_CNTL, TRAIN_DONE_D0))
				break;
			udelay(1);
		}
		for (i = 0; i < adev->usec_timeout; i++) {
			if (REG_GET_FIELD(RREG32(mmMC_SEQ_TRAIN_WAKEUP_CNTL),
					  MC_SEQ_TRAIN_WAKEUP_CNTL, TRAIN_DONE_D1))
				break;
			udelay(1);
		}
	}

	return 0;
}

static int gmc_v8_0_polaris_mc_load_microcode(struct amdgpu_device *adev)
{
	const struct mc_firmware_header_v1_0 *hdr;
	const __le32 *fw_data = NULL;
	const __le32 *io_mc_regs = NULL;
	u32 data, vbios_version;
	int i, ucode_size, regs_size;

	/* Skip MC ucode loading on SR-IOV capable boards.
	 * vbios does this for us in asic_init in that case.
	 * Skip MC ucode loading on VF, because hypervisor will do that
	 * for this adaptor.
	 */
	if (amdgpu_sriov_bios(adev))
		return 0;

	WREG32(mmMC_SEQ_IO_DEBUG_INDEX, 0x9F);
	data = RREG32(mmMC_SEQ_IO_DEBUG_DATA);
	vbios_version = data & 0xf;

	if (vbios_version == 0)
		return 0;

	if (!adev->mc.fw)
		return -EINVAL;

	hdr = (const struct mc_firmware_header_v1_0 *)adev->mc.fw->data;
	amdgpu_ucode_print_mc_hdr(&hdr->header);

	adev->mc.fw_version = le32_to_cpu(hdr->header.ucode_version);
	regs_size = le32_to_cpu(hdr->io_debug_size_bytes) / (4 * 2);
	io_mc_regs = (const __le32 *)
		(adev->mc.fw->data + le32_to_cpu(hdr->io_debug_array_offset_bytes));
	ucode_size = le32_to_cpu(hdr->header.ucode_size_bytes) / 4;
	fw_data = (const __le32 *)
		(adev->mc.fw->data + le32_to_cpu(hdr->header.ucode_array_offset_bytes));

	data = RREG32(mmMC_SEQ_MISC0);
	data &= ~(0x40);
	WREG32(mmMC_SEQ_MISC0, data);

	/* load mc io regs */
	for (i = 0; i < regs_size; i++) {
		WREG32(mmMC_SEQ_IO_DEBUG_INDEX, le32_to_cpup(io_mc_regs++));
		WREG32(mmMC_SEQ_IO_DEBUG_DATA, le32_to_cpup(io_mc_regs++));
	}

	WREG32(mmMC_SEQ_SUP_CNTL, 0x00000008);
	WREG32(mmMC_SEQ_SUP_CNTL, 0x00000010);

	/* load the MC ucode */
	for (i = 0; i < ucode_size; i++)
		WREG32(mmMC_SEQ_SUP_PGM, le32_to_cpup(fw_data++));

	/* put the engine back into the active state */
	WREG32(mmMC_SEQ_SUP_CNTL, 0x00000008);
	WREG32(mmMC_SEQ_SUP_CNTL, 0x00000004);
	WREG32(mmMC_SEQ_SUP_CNTL, 0x00000001);

	/* wait for training to complete */
	for (i = 0; i < adev->usec_timeout; i++) {
		data = RREG32(mmMC_SEQ_MISC0);
		if (data & 0x80)
			break;
		udelay(1);
	}

	return 0;
}

static void gmc_v8_0_vram_gtt_location(struct amdgpu_device *adev,
				       struct amdgpu_mc *mc)
{
	u64 base = 0;

	if (!amdgpu_sriov_vf(adev))
		base = RREG32(mmMC_VM_FB_LOCATION) & 0xFFFF;
	base <<= 24;

<<<<<<< HEAD
	amdgpu_vram_location(adev, &adev->mc, base);
	amdgpu_gart_location(adev, mc);
=======
	amdgpu_device_vram_location(adev, &adev->mc, base);
	amdgpu_device_gart_location(adev, mc);
>>>>>>> 03f51d4e
}

/**
 * gmc_v8_0_mc_program - program the GPU memory controller
 *
 * @adev: amdgpu_device pointer
 *
 * Set the location of vram, gart, and AGP in the GPU's
 * physical address space (CIK).
 */
static void gmc_v8_0_mc_program(struct amdgpu_device *adev)
{
	u32 tmp;
	int i, j;

	/* Initialize HDP */
	for (i = 0, j = 0; i < 32; i++, j += 0x6) {
		WREG32((0xb05 + j), 0x00000000);
		WREG32((0xb06 + j), 0x00000000);
		WREG32((0xb07 + j), 0x00000000);
		WREG32((0xb08 + j), 0x00000000);
		WREG32((0xb09 + j), 0x00000000);
	}
	WREG32(mmHDP_REG_COHERENCY_FLUSH_CNTL, 0);

	if (gmc_v8_0_wait_for_idle((void *)adev)) {
		dev_warn(adev->dev, "Wait for MC idle timedout !\n");
	}
	if (adev->mode_info.num_crtc) {
		/* Lockout access through VGA aperture*/
		tmp = RREG32(mmVGA_HDP_CONTROL);
		tmp = REG_SET_FIELD(tmp, VGA_HDP_CONTROL, VGA_MEMORY_DISABLE, 1);
		WREG32(mmVGA_HDP_CONTROL, tmp);

		/* disable VGA render */
		tmp = RREG32(mmVGA_RENDER_CONTROL);
		tmp = REG_SET_FIELD(tmp, VGA_RENDER_CONTROL, VGA_VSTATUS_CNTL, 0);
		WREG32(mmVGA_RENDER_CONTROL, tmp);
	}
	/* Update configuration */
	WREG32(mmMC_VM_SYSTEM_APERTURE_LOW_ADDR,
	       adev->mc.vram_start >> 12);
	WREG32(mmMC_VM_SYSTEM_APERTURE_HIGH_ADDR,
	       adev->mc.vram_end >> 12);
	WREG32(mmMC_VM_SYSTEM_APERTURE_DEFAULT_ADDR,
	       adev->vram_scratch.gpu_addr >> 12);

	if (amdgpu_sriov_vf(adev)) {
		tmp = ((adev->mc.vram_end >> 24) & 0xFFFF) << 16;
		tmp |= ((adev->mc.vram_start >> 24) & 0xFFFF);
		WREG32(mmMC_VM_FB_LOCATION, tmp);
		/* XXX double check these! */
		WREG32(mmHDP_NONSURFACE_BASE, (adev->mc.vram_start >> 8));
		WREG32(mmHDP_NONSURFACE_INFO, (2 << 7) | (1 << 30));
		WREG32(mmHDP_NONSURFACE_SIZE, 0x3FFFFFFF);
	}

	WREG32(mmMC_VM_AGP_BASE, 0);
	WREG32(mmMC_VM_AGP_TOP, 0x0FFFFFFF);
	WREG32(mmMC_VM_AGP_BOT, 0x0FFFFFFF);
	if (gmc_v8_0_wait_for_idle((void *)adev)) {
		dev_warn(adev->dev, "Wait for MC idle timedout !\n");
	}

	WREG32(mmBIF_FB_EN, BIF_FB_EN__FB_READ_EN_MASK | BIF_FB_EN__FB_WRITE_EN_MASK);

	tmp = RREG32(mmHDP_MISC_CNTL);
	tmp = REG_SET_FIELD(tmp, HDP_MISC_CNTL, FLUSH_INVALIDATE_CACHE, 0);
	WREG32(mmHDP_MISC_CNTL, tmp);

	tmp = RREG32(mmHDP_HOST_PATH_CNTL);
	WREG32(mmHDP_HOST_PATH_CNTL, tmp);
}

/**
 * gmc_v8_0_mc_init - initialize the memory controller driver params
 *
 * @adev: amdgpu_device pointer
 *
 * Look up the amount of vram, vram width, and decide how to place
 * vram and gart within the GPU's physical address space (CIK).
 * Returns 0 for success.
 */
static int gmc_v8_0_mc_init(struct amdgpu_device *adev)
{
	int r;

	adev->mc.vram_width = amdgpu_atombios_get_vram_width(adev);
	if (!adev->mc.vram_width) {
		u32 tmp;
		int chansize, numchan;

		/* Get VRAM informations */
		tmp = RREG32(mmMC_ARB_RAMCFG);
		if (REG_GET_FIELD(tmp, MC_ARB_RAMCFG, CHANSIZE)) {
			chansize = 64;
		} else {
			chansize = 32;
		}
		tmp = RREG32(mmMC_SHARED_CHMAP);
		switch (REG_GET_FIELD(tmp, MC_SHARED_CHMAP, NOOFCHAN)) {
		case 0:
		default:
			numchan = 1;
			break;
		case 1:
			numchan = 2;
			break;
		case 2:
			numchan = 4;
			break;
		case 3:
			numchan = 8;
			break;
		case 4:
			numchan = 3;
			break;
		case 5:
			numchan = 6;
			break;
		case 6:
			numchan = 10;
			break;
		case 7:
			numchan = 12;
			break;
		case 8:
			numchan = 16;
			break;
		}
		adev->mc.vram_width = numchan * chansize;
	}
	/* size in MB on si */
	adev->mc.mc_vram_size = RREG32(mmCONFIG_MEMSIZE) * 1024ULL * 1024ULL;
	adev->mc.real_vram_size = RREG32(mmCONFIG_MEMSIZE) * 1024ULL * 1024ULL;

	if (!(adev->flags & AMD_IS_APU)) {
		r = amdgpu_device_resize_fb_bar(adev);
		if (r)
			return r;
	}
	adev->mc.aper_base = pci_resource_start(adev->pdev, 0);
	adev->mc.aper_size = pci_resource_len(adev->pdev, 0);

#ifdef CONFIG_X86_64
	if (adev->flags & AMD_IS_APU) {
		adev->mc.aper_base = ((u64)RREG32(mmMC_VM_FB_OFFSET)) << 22;
		adev->mc.aper_size = adev->mc.real_vram_size;
	}
#endif

	/* In case the PCI BAR is larger than the actual amount of vram */
	adev->mc.visible_vram_size = adev->mc.aper_size;
	if (adev->mc.visible_vram_size > adev->mc.real_vram_size)
		adev->mc.visible_vram_size = adev->mc.real_vram_size;

	/* set the gart size */
	if (amdgpu_gart_size == -1) {
		switch (adev->asic_type) {
		case CHIP_POLARIS11: /* all engines support GPUVM */
		case CHIP_POLARIS10: /* all engines support GPUVM */
		case CHIP_POLARIS12: /* all engines support GPUVM */
		default:
			adev->mc.gart_size = 256ULL << 20;
			break;
		case CHIP_TONGA:   /* UVD, VCE do not support GPUVM */
		case CHIP_FIJI:    /* UVD, VCE do not support GPUVM */
		case CHIP_CARRIZO: /* UVD, VCE do not support GPUVM, DCE SG support */
		case CHIP_STONEY:  /* UVD does not support GPUVM, DCE SG support */
			adev->mc.gart_size = 1024ULL << 20;
			break;
		}
	} else {
		adev->mc.gart_size = (u64)amdgpu_gart_size << 20;
	}

	gmc_v8_0_vram_gtt_location(adev, &adev->mc);

	return 0;
}

/*
 * GART
 * VMID 0 is the physical GPU addresses as used by the kernel.
 * VMIDs 1-15 are used for userspace clients and are handled
 * by the amdgpu vm/hsa code.
 */

/**
 * gmc_v8_0_gart_flush_gpu_tlb - gart tlb flush callback
 *
 * @adev: amdgpu_device pointer
 * @vmid: vm instance to flush
 *
 * Flush the TLB for the requested page table (CIK).
 */
static void gmc_v8_0_gart_flush_gpu_tlb(struct amdgpu_device *adev,
					uint32_t vmid)
{
	/* flush hdp cache */
	WREG32(mmHDP_MEM_COHERENCY_FLUSH_CNTL, 0);

	/* bits 0-15 are the VM contexts0-15 */
	WREG32(mmVM_INVALIDATE_REQUEST, 1 << vmid);
}

/**
 * gmc_v8_0_gart_set_pte_pde - update the page tables using MMIO
 *
 * @adev: amdgpu_device pointer
 * @cpu_pt_addr: cpu address of the page table
 * @gpu_page_idx: entry in the page table to update
 * @addr: dst addr to write into pte/pde
 * @flags: access flags
 *
 * Update the page tables using the CPU.
 */
static int gmc_v8_0_gart_set_pte_pde(struct amdgpu_device *adev,
				     void *cpu_pt_addr,
				     uint32_t gpu_page_idx,
				     uint64_t addr,
				     uint64_t flags)
{
	void __iomem *ptr = (void *)cpu_pt_addr;
	uint64_t value;

	/*
	 * PTE format on VI:
	 * 63:40 reserved
	 * 39:12 4k physical page base address
	 * 11:7 fragment
	 * 6 write
	 * 5 read
	 * 4 exe
	 * 3 reserved
	 * 2 snooped
	 * 1 system
	 * 0 valid
	 *
	 * PDE format on VI:
	 * 63:59 block fragment size
	 * 58:40 reserved
	 * 39:1 physical base address of PTE
	 * bits 5:1 must be 0.
	 * 0 valid
	 */
	value = addr & 0x000000FFFFFFF000ULL;
	value |= flags;
	writeq(value, ptr + (gpu_page_idx * 8));

	return 0;
}

static uint64_t gmc_v8_0_get_vm_pte_flags(struct amdgpu_device *adev,
					  uint32_t flags)
{
	uint64_t pte_flag = 0;

	if (flags & AMDGPU_VM_PAGE_EXECUTABLE)
		pte_flag |= AMDGPU_PTE_EXECUTABLE;
	if (flags & AMDGPU_VM_PAGE_READABLE)
		pte_flag |= AMDGPU_PTE_READABLE;
	if (flags & AMDGPU_VM_PAGE_WRITEABLE)
		pte_flag |= AMDGPU_PTE_WRITEABLE;
	if (flags & AMDGPU_VM_PAGE_PRT)
		pte_flag |= AMDGPU_PTE_PRT;

	return pte_flag;
}

static void gmc_v8_0_get_vm_pde(struct amdgpu_device *adev, int level,
				uint64_t *addr, uint64_t *flags)
{
	BUG_ON(*addr & 0xFFFFFF0000000FFFULL);
}

/**
 * gmc_v8_0_set_fault_enable_default - update VM fault handling
 *
 * @adev: amdgpu_device pointer
 * @value: true redirects VM faults to the default page
 */
static void gmc_v8_0_set_fault_enable_default(struct amdgpu_device *adev,
					      bool value)
{
	u32 tmp;

	tmp = RREG32(mmVM_CONTEXT1_CNTL);
	tmp = REG_SET_FIELD(tmp, VM_CONTEXT1_CNTL,
			    RANGE_PROTECTION_FAULT_ENABLE_DEFAULT, value);
	tmp = REG_SET_FIELD(tmp, VM_CONTEXT1_CNTL,
			    DUMMY_PAGE_PROTECTION_FAULT_ENABLE_DEFAULT, value);
	tmp = REG_SET_FIELD(tmp, VM_CONTEXT1_CNTL,
			    PDE0_PROTECTION_FAULT_ENABLE_DEFAULT, value);
	tmp = REG_SET_FIELD(tmp, VM_CONTEXT1_CNTL,
			    VALID_PROTECTION_FAULT_ENABLE_DEFAULT, value);
	tmp = REG_SET_FIELD(tmp, VM_CONTEXT1_CNTL,
			    READ_PROTECTION_FAULT_ENABLE_DEFAULT, value);
	tmp = REG_SET_FIELD(tmp, VM_CONTEXT1_CNTL,
			    WRITE_PROTECTION_FAULT_ENABLE_DEFAULT, value);
	tmp = REG_SET_FIELD(tmp, VM_CONTEXT1_CNTL,
			    EXECUTE_PROTECTION_FAULT_ENABLE_DEFAULT, value);
	WREG32(mmVM_CONTEXT1_CNTL, tmp);
}

/**
 * gmc_v8_0_set_prt - set PRT VM fault
 *
 * @adev: amdgpu_device pointer
 * @enable: enable/disable VM fault handling for PRT
*/
static void gmc_v8_0_set_prt(struct amdgpu_device *adev, bool enable)
{
	u32 tmp;

	if (enable && !adev->mc.prt_warning) {
		dev_warn(adev->dev, "Disabling VM faults because of PRT request!\n");
		adev->mc.prt_warning = true;
	}

	tmp = RREG32(mmVM_PRT_CNTL);
	tmp = REG_SET_FIELD(tmp, VM_PRT_CNTL,
			    CB_DISABLE_READ_FAULT_ON_UNMAPPED_ACCESS, enable);
	tmp = REG_SET_FIELD(tmp, VM_PRT_CNTL,
			    CB_DISABLE_WRITE_FAULT_ON_UNMAPPED_ACCESS, enable);
	tmp = REG_SET_FIELD(tmp, VM_PRT_CNTL,
			    TC_DISABLE_READ_FAULT_ON_UNMAPPED_ACCESS, enable);
	tmp = REG_SET_FIELD(tmp, VM_PRT_CNTL,
			    TC_DISABLE_WRITE_FAULT_ON_UNMAPPED_ACCESS, enable);
	tmp = REG_SET_FIELD(tmp, VM_PRT_CNTL,
			    L2_CACHE_STORE_INVALID_ENTRIES, enable);
	tmp = REG_SET_FIELD(tmp, VM_PRT_CNTL,
			    L1_TLB_STORE_INVALID_ENTRIES, enable);
	tmp = REG_SET_FIELD(tmp, VM_PRT_CNTL,
			    MASK_PDE0_FAULT, enable);
	WREG32(mmVM_PRT_CNTL, tmp);

	if (enable) {
		uint32_t low = AMDGPU_VA_RESERVED_SIZE >> AMDGPU_GPU_PAGE_SHIFT;
		uint32_t high = adev->vm_manager.max_pfn;

		WREG32(mmVM_PRT_APERTURE0_LOW_ADDR, low);
		WREG32(mmVM_PRT_APERTURE1_LOW_ADDR, low);
		WREG32(mmVM_PRT_APERTURE2_LOW_ADDR, low);
		WREG32(mmVM_PRT_APERTURE3_LOW_ADDR, low);
		WREG32(mmVM_PRT_APERTURE0_HIGH_ADDR, high);
		WREG32(mmVM_PRT_APERTURE1_HIGH_ADDR, high);
		WREG32(mmVM_PRT_APERTURE2_HIGH_ADDR, high);
		WREG32(mmVM_PRT_APERTURE3_HIGH_ADDR, high);
	} else {
		WREG32(mmVM_PRT_APERTURE0_LOW_ADDR, 0xfffffff);
		WREG32(mmVM_PRT_APERTURE1_LOW_ADDR, 0xfffffff);
		WREG32(mmVM_PRT_APERTURE2_LOW_ADDR, 0xfffffff);
		WREG32(mmVM_PRT_APERTURE3_LOW_ADDR, 0xfffffff);
		WREG32(mmVM_PRT_APERTURE0_HIGH_ADDR, 0x0);
		WREG32(mmVM_PRT_APERTURE1_HIGH_ADDR, 0x0);
		WREG32(mmVM_PRT_APERTURE2_HIGH_ADDR, 0x0);
		WREG32(mmVM_PRT_APERTURE3_HIGH_ADDR, 0x0);
	}
}

/**
 * gmc_v8_0_gart_enable - gart enable
 *
 * @adev: amdgpu_device pointer
 *
 * This sets up the TLBs, programs the page tables for VMID0,
 * sets up the hw for VMIDs 1-15 which are allocated on
 * demand, and sets up the global locations for the LDS, GDS,
 * and GPUVM for FSA64 clients (CIK).
 * Returns 0 for success, errors for failure.
 */
static int gmc_v8_0_gart_enable(struct amdgpu_device *adev)
{
	int r, i;
	u32 tmp, field;

	if (adev->gart.robj == NULL) {
		dev_err(adev->dev, "No VRAM object for PCIE GART.\n");
		return -EINVAL;
	}
	r = amdgpu_gart_table_vram_pin(adev);
	if (r)
		return r;
	/* Setup TLB control */
	tmp = RREG32(mmMC_VM_MX_L1_TLB_CNTL);
	tmp = REG_SET_FIELD(tmp, MC_VM_MX_L1_TLB_CNTL, ENABLE_L1_TLB, 1);
	tmp = REG_SET_FIELD(tmp, MC_VM_MX_L1_TLB_CNTL, ENABLE_L1_FRAGMENT_PROCESSING, 1);
	tmp = REG_SET_FIELD(tmp, MC_VM_MX_L1_TLB_CNTL, SYSTEM_ACCESS_MODE, 3);
	tmp = REG_SET_FIELD(tmp, MC_VM_MX_L1_TLB_CNTL, ENABLE_ADVANCED_DRIVER_MODEL, 1);
	tmp = REG_SET_FIELD(tmp, MC_VM_MX_L1_TLB_CNTL, SYSTEM_APERTURE_UNMAPPED_ACCESS, 0);
	WREG32(mmMC_VM_MX_L1_TLB_CNTL, tmp);
	/* Setup L2 cache */
	tmp = RREG32(mmVM_L2_CNTL);
	tmp = REG_SET_FIELD(tmp, VM_L2_CNTL, ENABLE_L2_CACHE, 1);
	tmp = REG_SET_FIELD(tmp, VM_L2_CNTL, ENABLE_L2_FRAGMENT_PROCESSING, 1);
	tmp = REG_SET_FIELD(tmp, VM_L2_CNTL, ENABLE_L2_PTE_CACHE_LRU_UPDATE_BY_WRITE, 1);
	tmp = REG_SET_FIELD(tmp, VM_L2_CNTL, ENABLE_L2_PDE0_CACHE_LRU_UPDATE_BY_WRITE, 1);
	tmp = REG_SET_FIELD(tmp, VM_L2_CNTL, EFFECTIVE_L2_QUEUE_SIZE, 7);
	tmp = REG_SET_FIELD(tmp, VM_L2_CNTL, CONTEXT1_IDENTITY_ACCESS_MODE, 1);
	tmp = REG_SET_FIELD(tmp, VM_L2_CNTL, ENABLE_DEFAULT_PAGE_OUT_TO_SYSTEM_MEMORY, 1);
	WREG32(mmVM_L2_CNTL, tmp);
	tmp = RREG32(mmVM_L2_CNTL2);
	tmp = REG_SET_FIELD(tmp, VM_L2_CNTL2, INVALIDATE_ALL_L1_TLBS, 1);
	tmp = REG_SET_FIELD(tmp, VM_L2_CNTL2, INVALIDATE_L2_CACHE, 1);
	WREG32(mmVM_L2_CNTL2, tmp);

	field = adev->vm_manager.fragment_size;
	tmp = RREG32(mmVM_L2_CNTL3);
	tmp = REG_SET_FIELD(tmp, VM_L2_CNTL3, L2_CACHE_BIGK_ASSOCIATIVITY, 1);
	tmp = REG_SET_FIELD(tmp, VM_L2_CNTL3, BANK_SELECT, field);
	tmp = REG_SET_FIELD(tmp, VM_L2_CNTL3, L2_CACHE_BIGK_FRAGMENT_SIZE, field);
	WREG32(mmVM_L2_CNTL3, tmp);
	/* XXX: set to enable PTE/PDE in system memory */
	tmp = RREG32(mmVM_L2_CNTL4);
	tmp = REG_SET_FIELD(tmp, VM_L2_CNTL4, VMC_TAP_CONTEXT0_PDE_REQUEST_PHYSICAL, 0);
	tmp = REG_SET_FIELD(tmp, VM_L2_CNTL4, VMC_TAP_CONTEXT0_PDE_REQUEST_SHARED, 0);
	tmp = REG_SET_FIELD(tmp, VM_L2_CNTL4, VMC_TAP_CONTEXT0_PDE_REQUEST_SNOOP, 0);
	tmp = REG_SET_FIELD(tmp, VM_L2_CNTL4, VMC_TAP_CONTEXT0_PTE_REQUEST_PHYSICAL, 0);
	tmp = REG_SET_FIELD(tmp, VM_L2_CNTL4, VMC_TAP_CONTEXT0_PTE_REQUEST_SHARED, 0);
	tmp = REG_SET_FIELD(tmp, VM_L2_CNTL4, VMC_TAP_CONTEXT0_PTE_REQUEST_SNOOP, 0);
	tmp = REG_SET_FIELD(tmp, VM_L2_CNTL4, VMC_TAP_CONTEXT1_PDE_REQUEST_PHYSICAL, 0);
	tmp = REG_SET_FIELD(tmp, VM_L2_CNTL4, VMC_TAP_CONTEXT1_PDE_REQUEST_SHARED, 0);
	tmp = REG_SET_FIELD(tmp, VM_L2_CNTL4, VMC_TAP_CONTEXT1_PDE_REQUEST_SNOOP, 0);
	tmp = REG_SET_FIELD(tmp, VM_L2_CNTL4, VMC_TAP_CONTEXT1_PTE_REQUEST_PHYSICAL, 0);
	tmp = REG_SET_FIELD(tmp, VM_L2_CNTL4, VMC_TAP_CONTEXT1_PTE_REQUEST_SHARED, 0);
	tmp = REG_SET_FIELD(tmp, VM_L2_CNTL4, VMC_TAP_CONTEXT1_PTE_REQUEST_SNOOP, 0);
	WREG32(mmVM_L2_CNTL4, tmp);
	/* setup context0 */
	WREG32(mmVM_CONTEXT0_PAGE_TABLE_START_ADDR, adev->mc.gart_start >> 12);
	WREG32(mmVM_CONTEXT0_PAGE_TABLE_END_ADDR, adev->mc.gart_end >> 12);
	WREG32(mmVM_CONTEXT0_PAGE_TABLE_BASE_ADDR, adev->gart.table_addr >> 12);
	WREG32(mmVM_CONTEXT0_PROTECTION_FAULT_DEFAULT_ADDR,
			(u32)(adev->dummy_page.addr >> 12));
	WREG32(mmVM_CONTEXT0_CNTL2, 0);
	tmp = RREG32(mmVM_CONTEXT0_CNTL);
	tmp = REG_SET_FIELD(tmp, VM_CONTEXT0_CNTL, ENABLE_CONTEXT, 1);
	tmp = REG_SET_FIELD(tmp, VM_CONTEXT0_CNTL, PAGE_TABLE_DEPTH, 0);
	tmp = REG_SET_FIELD(tmp, VM_CONTEXT0_CNTL, RANGE_PROTECTION_FAULT_ENABLE_DEFAULT, 1);
	WREG32(mmVM_CONTEXT0_CNTL, tmp);

	WREG32(mmVM_L2_CONTEXT1_IDENTITY_APERTURE_LOW_ADDR, 0);
	WREG32(mmVM_L2_CONTEXT1_IDENTITY_APERTURE_HIGH_ADDR, 0);
	WREG32(mmVM_L2_CONTEXT_IDENTITY_PHYSICAL_OFFSET, 0);

	/* empty context1-15 */
	/* FIXME start with 4G, once using 2 level pt switch to full
	 * vm size space
	 */
	/* set vm size, must be a multiple of 4 */
	WREG32(mmVM_CONTEXT1_PAGE_TABLE_START_ADDR, 0);
	WREG32(mmVM_CONTEXT1_PAGE_TABLE_END_ADDR, adev->vm_manager.max_pfn - 1);
	for (i = 1; i < 16; i++) {
		if (i < 8)
			WREG32(mmVM_CONTEXT0_PAGE_TABLE_BASE_ADDR + i,
			       adev->gart.table_addr >> 12);
		else
			WREG32(mmVM_CONTEXT8_PAGE_TABLE_BASE_ADDR + i - 8,
			       adev->gart.table_addr >> 12);
	}

	/* enable context1-15 */
	WREG32(mmVM_CONTEXT1_PROTECTION_FAULT_DEFAULT_ADDR,
	       (u32)(adev->dummy_page.addr >> 12));
	WREG32(mmVM_CONTEXT1_CNTL2, 4);
	tmp = RREG32(mmVM_CONTEXT1_CNTL);
	tmp = REG_SET_FIELD(tmp, VM_CONTEXT1_CNTL, ENABLE_CONTEXT, 1);
	tmp = REG_SET_FIELD(tmp, VM_CONTEXT1_CNTL, PAGE_TABLE_DEPTH, 1);
	tmp = REG_SET_FIELD(tmp, VM_CONTEXT1_CNTL, RANGE_PROTECTION_FAULT_ENABLE_DEFAULT, 1);
	tmp = REG_SET_FIELD(tmp, VM_CONTEXT1_CNTL, DUMMY_PAGE_PROTECTION_FAULT_ENABLE_DEFAULT, 1);
	tmp = REG_SET_FIELD(tmp, VM_CONTEXT1_CNTL, PDE0_PROTECTION_FAULT_ENABLE_DEFAULT, 1);
	tmp = REG_SET_FIELD(tmp, VM_CONTEXT1_CNTL, VALID_PROTECTION_FAULT_ENABLE_DEFAULT, 1);
	tmp = REG_SET_FIELD(tmp, VM_CONTEXT1_CNTL, READ_PROTECTION_FAULT_ENABLE_DEFAULT, 1);
	tmp = REG_SET_FIELD(tmp, VM_CONTEXT1_CNTL, WRITE_PROTECTION_FAULT_ENABLE_DEFAULT, 1);
	tmp = REG_SET_FIELD(tmp, VM_CONTEXT1_CNTL, EXECUTE_PROTECTION_FAULT_ENABLE_DEFAULT, 1);
	tmp = REG_SET_FIELD(tmp, VM_CONTEXT1_CNTL, PAGE_TABLE_BLOCK_SIZE,
			    adev->vm_manager.block_size - 9);
	WREG32(mmVM_CONTEXT1_CNTL, tmp);
	if (amdgpu_vm_fault_stop == AMDGPU_VM_FAULT_STOP_ALWAYS)
		gmc_v8_0_set_fault_enable_default(adev, false);
	else
		gmc_v8_0_set_fault_enable_default(adev, true);

	gmc_v8_0_gart_flush_gpu_tlb(adev, 0);
	DRM_INFO("PCIE GART of %uM enabled (table at 0x%016llX).\n",
		 (unsigned)(adev->mc.gart_size >> 20),
		 (unsigned long long)adev->gart.table_addr);
	adev->gart.ready = true;
	return 0;
}

static int gmc_v8_0_gart_init(struct amdgpu_device *adev)
{
	int r;

	if (adev->gart.robj) {
		WARN(1, "R600 PCIE GART already initialized\n");
		return 0;
	}
	/* Initialize common gart structure */
	r = amdgpu_gart_init(adev);
	if (r)
		return r;
	adev->gart.table_size = adev->gart.num_gpu_pages * 8;
	adev->gart.gart_pte_flags = AMDGPU_PTE_EXECUTABLE;
	return amdgpu_gart_table_vram_alloc(adev);
}

/**
 * gmc_v8_0_gart_disable - gart disable
 *
 * @adev: amdgpu_device pointer
 *
 * This disables all VM page table (CIK).
 */
static void gmc_v8_0_gart_disable(struct amdgpu_device *adev)
{
	u32 tmp;

	/* Disable all tables */
	WREG32(mmVM_CONTEXT0_CNTL, 0);
	WREG32(mmVM_CONTEXT1_CNTL, 0);
	/* Setup TLB control */
	tmp = RREG32(mmMC_VM_MX_L1_TLB_CNTL);
	tmp = REG_SET_FIELD(tmp, MC_VM_MX_L1_TLB_CNTL, ENABLE_L1_TLB, 0);
	tmp = REG_SET_FIELD(tmp, MC_VM_MX_L1_TLB_CNTL, ENABLE_L1_FRAGMENT_PROCESSING, 0);
	tmp = REG_SET_FIELD(tmp, MC_VM_MX_L1_TLB_CNTL, ENABLE_ADVANCED_DRIVER_MODEL, 0);
	WREG32(mmMC_VM_MX_L1_TLB_CNTL, tmp);
	/* Setup L2 cache */
	tmp = RREG32(mmVM_L2_CNTL);
	tmp = REG_SET_FIELD(tmp, VM_L2_CNTL, ENABLE_L2_CACHE, 0);
	WREG32(mmVM_L2_CNTL, tmp);
	WREG32(mmVM_L2_CNTL2, 0);
	amdgpu_gart_table_vram_unpin(adev);
}

/**
 * gmc_v8_0_gart_fini - vm fini callback
 *
 * @adev: amdgpu_device pointer
 *
 * Tears down the driver GART/VM setup (CIK).
 */
static void gmc_v8_0_gart_fini(struct amdgpu_device *adev)
{
	amdgpu_gart_table_vram_free(adev);
	amdgpu_gart_fini(adev);
}

/**
 * gmc_v8_0_vm_decode_fault - print human readable fault info
 *
 * @adev: amdgpu_device pointer
 * @status: VM_CONTEXT1_PROTECTION_FAULT_STATUS register value
 * @addr: VM_CONTEXT1_PROTECTION_FAULT_ADDR register value
 *
 * Print human readable fault information (CIK).
 */
static void gmc_v8_0_vm_decode_fault(struct amdgpu_device *adev,
				     u32 status, u32 addr, u32 mc_client)
{
	u32 mc_id;
	u32 vmid = REG_GET_FIELD(status, VM_CONTEXT1_PROTECTION_FAULT_STATUS, VMID);
	u32 protections = REG_GET_FIELD(status, VM_CONTEXT1_PROTECTION_FAULT_STATUS,
					PROTECTIONS);
	char block[5] = { mc_client >> 24, (mc_client >> 16) & 0xff,
		(mc_client >> 8) & 0xff, mc_client & 0xff, 0 };

	mc_id = REG_GET_FIELD(status, VM_CONTEXT1_PROTECTION_FAULT_STATUS,
			      MEMORY_CLIENT_ID);

	dev_err(adev->dev, "VM fault (0x%02x, vmid %d) at page %u, %s from '%s' (0x%08x) (%d)\n",
	       protections, vmid, addr,
	       REG_GET_FIELD(status, VM_CONTEXT1_PROTECTION_FAULT_STATUS,
			     MEMORY_CLIENT_RW) ?
	       "write" : "read", block, mc_client, mc_id);
}

static int gmc_v8_0_convert_vram_type(int mc_seq_vram_type)
{
	switch (mc_seq_vram_type) {
	case MC_SEQ_MISC0__MT__GDDR1:
		return AMDGPU_VRAM_TYPE_GDDR1;
	case MC_SEQ_MISC0__MT__DDR2:
		return AMDGPU_VRAM_TYPE_DDR2;
	case MC_SEQ_MISC0__MT__GDDR3:
		return AMDGPU_VRAM_TYPE_GDDR3;
	case MC_SEQ_MISC0__MT__GDDR4:
		return AMDGPU_VRAM_TYPE_GDDR4;
	case MC_SEQ_MISC0__MT__GDDR5:
		return AMDGPU_VRAM_TYPE_GDDR5;
	case MC_SEQ_MISC0__MT__HBM:
		return AMDGPU_VRAM_TYPE_HBM;
	case MC_SEQ_MISC0__MT__DDR3:
		return AMDGPU_VRAM_TYPE_DDR3;
	default:
		return AMDGPU_VRAM_TYPE_UNKNOWN;
	}
}

static int gmc_v8_0_early_init(void *handle)
{
	struct amdgpu_device *adev = (struct amdgpu_device *)handle;

	gmc_v8_0_set_gart_funcs(adev);
	gmc_v8_0_set_irq_funcs(adev);

	adev->mc.shared_aperture_start = 0x2000000000000000ULL;
	adev->mc.shared_aperture_end =
		adev->mc.shared_aperture_start + (4ULL << 30) - 1;
	adev->mc.private_aperture_start =
		adev->mc.shared_aperture_end + 1;
	adev->mc.private_aperture_end =
		adev->mc.private_aperture_start + (4ULL << 30) - 1;

	return 0;
}

static int gmc_v8_0_late_init(void *handle)
{
	struct amdgpu_device *adev = (struct amdgpu_device *)handle;

	if (amdgpu_vm_fault_stop != AMDGPU_VM_FAULT_STOP_ALWAYS)
		return amdgpu_irq_get(adev, &adev->mc.vm_fault, 0);
	else
		return 0;
}

#define mmMC_SEQ_MISC0_FIJI 0xA71

static int gmc_v8_0_sw_init(void *handle)
{
	int r;
	int dma_bits;
	struct amdgpu_device *adev = (struct amdgpu_device *)handle;

	if (adev->flags & AMD_IS_APU) {
		adev->mc.vram_type = AMDGPU_VRAM_TYPE_UNKNOWN;
	} else {
		u32 tmp;

		if (adev->asic_type == CHIP_FIJI)
			tmp = RREG32(mmMC_SEQ_MISC0_FIJI);
		else
			tmp = RREG32(mmMC_SEQ_MISC0);
		tmp &= MC_SEQ_MISC0__MT__MASK;
		adev->mc.vram_type = gmc_v8_0_convert_vram_type(tmp);
	}

	r = amdgpu_irq_add_id(adev, AMDGPU_IH_CLIENTID_LEGACY, 146, &adev->mc.vm_fault);
	if (r)
		return r;

	r = amdgpu_irq_add_id(adev, AMDGPU_IH_CLIENTID_LEGACY, 147, &adev->mc.vm_fault);
	if (r)
		return r;

	/* Adjust VM size here.
	 * Currently set to 4GB ((1 << 20) 4k pages).
	 * Max GPUVM size for cayman and SI is 40 bits.
	 */
	amdgpu_vm_adjust_size(adev, 64, 9, 1, 40);

	/* Set the internal MC address mask
	 * This is the max address of the GPU's
	 * internal address space.
	 */
	adev->mc.mc_mask = 0xffffffffffULL; /* 40 bit MC */

	adev->mc.stolen_size = 256 * 1024;

	/* set DMA mask + need_dma32 flags.
	 * PCIE - can handle 40-bits.
	 * IGP - can handle 40-bits
	 * PCI - dma32 for legacy pci gart, 40 bits on newer asics
	 */
	adev->need_dma32 = false;
	dma_bits = adev->need_dma32 ? 32 : 40;
	r = pci_set_dma_mask(adev->pdev, DMA_BIT_MASK(dma_bits));
	if (r) {
		adev->need_dma32 = true;
		dma_bits = 32;
		pr_warn("amdgpu: No suitable DMA available\n");
	}
	r = pci_set_consistent_dma_mask(adev->pdev, DMA_BIT_MASK(dma_bits));
	if (r) {
		pci_set_consistent_dma_mask(adev->pdev, DMA_BIT_MASK(32));
		pr_warn("amdgpu: No coherent DMA available\n");
	}

	r = gmc_v8_0_init_microcode(adev);
	if (r) {
		DRM_ERROR("Failed to load mc firmware!\n");
		return r;
	}

	r = gmc_v8_0_mc_init(adev);
	if (r)
		return r;

	/* Memory manager */
	r = amdgpu_bo_init(adev);
	if (r)
		return r;

	r = gmc_v8_0_gart_init(adev);
	if (r)
		return r;

	/*
	 * number of VMs
	 * VMID 0 is reserved for System
	 * amdgpu graphics/compute will use VMIDs 1-7
	 * amdkfd will use VMIDs 8-15
	 */
	adev->vm_manager.id_mgr[0].num_ids = AMDGPU_NUM_OF_VMIDS;
	amdgpu_vm_manager_init(adev);

	/* base offset of vram pages */
	if (adev->flags & AMD_IS_APU) {
		u64 tmp = RREG32(mmMC_VM_FB_OFFSET);

		tmp <<= 22;
		adev->vm_manager.vram_base_offset = tmp;
	} else {
		adev->vm_manager.vram_base_offset = 0;
	}

	return 0;
}

static int gmc_v8_0_sw_fini(void *handle)
{
	struct amdgpu_device *adev = (struct amdgpu_device *)handle;

	amdgpu_gem_force_release(adev);
	amdgpu_vm_manager_fini(adev);
	gmc_v8_0_gart_fini(adev);
	amdgpu_bo_fini(adev);
	release_firmware(adev->mc.fw);
	adev->mc.fw = NULL;

	return 0;
}

static int gmc_v8_0_hw_init(void *handle)
{
	int r;
	struct amdgpu_device *adev = (struct amdgpu_device *)handle;

	gmc_v8_0_init_golden_registers(adev);

	gmc_v8_0_mc_program(adev);

	if (adev->asic_type == CHIP_TONGA) {
		r = gmc_v8_0_tonga_mc_load_microcode(adev);
		if (r) {
			DRM_ERROR("Failed to load MC firmware!\n");
			return r;
		}
	} else if (adev->asic_type == CHIP_POLARIS11 ||
			adev->asic_type == CHIP_POLARIS10 ||
			adev->asic_type == CHIP_POLARIS12) {
		r = gmc_v8_0_polaris_mc_load_microcode(adev);
		if (r) {
			DRM_ERROR("Failed to load MC firmware!\n");
			return r;
		}
	}

	r = gmc_v8_0_gart_enable(adev);
	if (r)
		return r;

	return r;
}

static int gmc_v8_0_hw_fini(void *handle)
{
	struct amdgpu_device *adev = (struct amdgpu_device *)handle;

	amdgpu_irq_put(adev, &adev->mc.vm_fault, 0);
	gmc_v8_0_gart_disable(adev);

	return 0;
}

static int gmc_v8_0_suspend(void *handle)
{
	struct amdgpu_device *adev = (struct amdgpu_device *)handle;

	gmc_v8_0_hw_fini(adev);

	return 0;
}

static int gmc_v8_0_resume(void *handle)
{
	int r;
	struct amdgpu_device *adev = (struct amdgpu_device *)handle;

	r = gmc_v8_0_hw_init(adev);
	if (r)
		return r;

	amdgpu_vmid_reset_all(adev);

	return 0;
}

static bool gmc_v8_0_is_idle(void *handle)
{
	struct amdgpu_device *adev = (struct amdgpu_device *)handle;
	u32 tmp = RREG32(mmSRBM_STATUS);

	if (tmp & (SRBM_STATUS__MCB_BUSY_MASK | SRBM_STATUS__MCB_NON_DISPLAY_BUSY_MASK |
		   SRBM_STATUS__MCC_BUSY_MASK | SRBM_STATUS__MCD_BUSY_MASK | SRBM_STATUS__VMC_BUSY_MASK))
		return false;

	return true;
}

static int gmc_v8_0_wait_for_idle(void *handle)
{
	unsigned i;
	u32 tmp;
	struct amdgpu_device *adev = (struct amdgpu_device *)handle;

	for (i = 0; i < adev->usec_timeout; i++) {
		/* read MC_STATUS */
		tmp = RREG32(mmSRBM_STATUS) & (SRBM_STATUS__MCB_BUSY_MASK |
					       SRBM_STATUS__MCB_NON_DISPLAY_BUSY_MASK |
					       SRBM_STATUS__MCC_BUSY_MASK |
					       SRBM_STATUS__MCD_BUSY_MASK |
					       SRBM_STATUS__VMC_BUSY_MASK |
					       SRBM_STATUS__VMC1_BUSY_MASK);
		if (!tmp)
			return 0;
		udelay(1);
	}
	return -ETIMEDOUT;

}

static bool gmc_v8_0_check_soft_reset(void *handle)
{
	u32 srbm_soft_reset = 0;
	struct amdgpu_device *adev = (struct amdgpu_device *)handle;
	u32 tmp = RREG32(mmSRBM_STATUS);

	if (tmp & SRBM_STATUS__VMC_BUSY_MASK)
		srbm_soft_reset = REG_SET_FIELD(srbm_soft_reset,
						SRBM_SOFT_RESET, SOFT_RESET_VMC, 1);

	if (tmp & (SRBM_STATUS__MCB_BUSY_MASK | SRBM_STATUS__MCB_NON_DISPLAY_BUSY_MASK |
		   SRBM_STATUS__MCC_BUSY_MASK | SRBM_STATUS__MCD_BUSY_MASK)) {
		if (!(adev->flags & AMD_IS_APU))
			srbm_soft_reset = REG_SET_FIELD(srbm_soft_reset,
							SRBM_SOFT_RESET, SOFT_RESET_MC, 1);
	}
	if (srbm_soft_reset) {
		adev->mc.srbm_soft_reset = srbm_soft_reset;
		return true;
	} else {
		adev->mc.srbm_soft_reset = 0;
		return false;
	}
}

static int gmc_v8_0_pre_soft_reset(void *handle)
{
	struct amdgpu_device *adev = (struct amdgpu_device *)handle;

	if (!adev->mc.srbm_soft_reset)
		return 0;

	gmc_v8_0_mc_stop(adev);
	if (gmc_v8_0_wait_for_idle(adev)) {
		dev_warn(adev->dev, "Wait for GMC idle timed out !\n");
	}

	return 0;
}

static int gmc_v8_0_soft_reset(void *handle)
{
	struct amdgpu_device *adev = (struct amdgpu_device *)handle;
	u32 srbm_soft_reset;

	if (!adev->mc.srbm_soft_reset)
		return 0;
	srbm_soft_reset = adev->mc.srbm_soft_reset;

	if (srbm_soft_reset) {
		u32 tmp;

		tmp = RREG32(mmSRBM_SOFT_RESET);
		tmp |= srbm_soft_reset;
		dev_info(adev->dev, "SRBM_SOFT_RESET=0x%08X\n", tmp);
		WREG32(mmSRBM_SOFT_RESET, tmp);
		tmp = RREG32(mmSRBM_SOFT_RESET);

		udelay(50);

		tmp &= ~srbm_soft_reset;
		WREG32(mmSRBM_SOFT_RESET, tmp);
		tmp = RREG32(mmSRBM_SOFT_RESET);

		/* Wait a little for things to settle down */
		udelay(50);
	}

	return 0;
}

static int gmc_v8_0_post_soft_reset(void *handle)
{
	struct amdgpu_device *adev = (struct amdgpu_device *)handle;

	if (!adev->mc.srbm_soft_reset)
		return 0;

	gmc_v8_0_mc_resume(adev);
	return 0;
}

static int gmc_v8_0_vm_fault_interrupt_state(struct amdgpu_device *adev,
					     struct amdgpu_irq_src *src,
					     unsigned type,
					     enum amdgpu_interrupt_state state)
{
	u32 tmp;
	u32 bits = (VM_CONTEXT1_CNTL__RANGE_PROTECTION_FAULT_ENABLE_INTERRUPT_MASK |
		    VM_CONTEXT1_CNTL__DUMMY_PAGE_PROTECTION_FAULT_ENABLE_INTERRUPT_MASK |
		    VM_CONTEXT1_CNTL__PDE0_PROTECTION_FAULT_ENABLE_INTERRUPT_MASK |
		    VM_CONTEXT1_CNTL__VALID_PROTECTION_FAULT_ENABLE_INTERRUPT_MASK |
		    VM_CONTEXT1_CNTL__READ_PROTECTION_FAULT_ENABLE_INTERRUPT_MASK |
		    VM_CONTEXT1_CNTL__WRITE_PROTECTION_FAULT_ENABLE_INTERRUPT_MASK |
		    VM_CONTEXT1_CNTL__EXECUTE_PROTECTION_FAULT_ENABLE_INTERRUPT_MASK);

	switch (state) {
	case AMDGPU_IRQ_STATE_DISABLE:
		/* system context */
		tmp = RREG32(mmVM_CONTEXT0_CNTL);
		tmp &= ~bits;
		WREG32(mmVM_CONTEXT0_CNTL, tmp);
		/* VMs */
		tmp = RREG32(mmVM_CONTEXT1_CNTL);
		tmp &= ~bits;
		WREG32(mmVM_CONTEXT1_CNTL, tmp);
		break;
	case AMDGPU_IRQ_STATE_ENABLE:
		/* system context */
		tmp = RREG32(mmVM_CONTEXT0_CNTL);
		tmp |= bits;
		WREG32(mmVM_CONTEXT0_CNTL, tmp);
		/* VMs */
		tmp = RREG32(mmVM_CONTEXT1_CNTL);
		tmp |= bits;
		WREG32(mmVM_CONTEXT1_CNTL, tmp);
		break;
	default:
		break;
	}

	return 0;
}

static int gmc_v8_0_process_interrupt(struct amdgpu_device *adev,
				      struct amdgpu_irq_src *source,
				      struct amdgpu_iv_entry *entry)
{
	u32 addr, status, mc_client;

	if (amdgpu_sriov_vf(adev)) {
		dev_err(adev->dev, "GPU fault detected: %d 0x%08x\n",
			entry->src_id, entry->src_data[0]);
		dev_err(adev->dev, " Can't decode VM fault info here on SRIOV VF\n");
		return 0;
	}

	addr = RREG32(mmVM_CONTEXT1_PROTECTION_FAULT_ADDR);
	status = RREG32(mmVM_CONTEXT1_PROTECTION_FAULT_STATUS);
	mc_client = RREG32(mmVM_CONTEXT1_PROTECTION_FAULT_MCCLIENT);
	/* reset addr and status */
	WREG32_P(mmVM_CONTEXT1_CNTL2, 1, ~1);

	if (!addr && !status)
		return 0;

	if (amdgpu_vm_fault_stop == AMDGPU_VM_FAULT_STOP_FIRST)
		gmc_v8_0_set_fault_enable_default(adev, false);

	if (printk_ratelimit()) {
		dev_err(adev->dev, "GPU fault detected: %d 0x%08x\n",
			entry->src_id, entry->src_data[0]);
		dev_err(adev->dev, "  VM_CONTEXT1_PROTECTION_FAULT_ADDR   0x%08X\n",
			addr);
		dev_err(adev->dev, "  VM_CONTEXT1_PROTECTION_FAULT_STATUS 0x%08X\n",
			status);
		gmc_v8_0_vm_decode_fault(adev, status, addr, mc_client);
	}

	return 0;
}

static void fiji_update_mc_medium_grain_clock_gating(struct amdgpu_device *adev,
						     bool enable)
{
	uint32_t data;

	if (enable && (adev->cg_flags & AMD_CG_SUPPORT_MC_MGCG)) {
		data = RREG32(mmMC_HUB_MISC_HUB_CG);
		data |= MC_HUB_MISC_HUB_CG__ENABLE_MASK;
		WREG32(mmMC_HUB_MISC_HUB_CG, data);

		data = RREG32(mmMC_HUB_MISC_SIP_CG);
		data |= MC_HUB_MISC_SIP_CG__ENABLE_MASK;
		WREG32(mmMC_HUB_MISC_SIP_CG, data);

		data = RREG32(mmMC_HUB_MISC_VM_CG);
		data |= MC_HUB_MISC_VM_CG__ENABLE_MASK;
		WREG32(mmMC_HUB_MISC_VM_CG, data);

		data = RREG32(mmMC_XPB_CLK_GAT);
		data |= MC_XPB_CLK_GAT__ENABLE_MASK;
		WREG32(mmMC_XPB_CLK_GAT, data);

		data = RREG32(mmATC_MISC_CG);
		data |= ATC_MISC_CG__ENABLE_MASK;
		WREG32(mmATC_MISC_CG, data);

		data = RREG32(mmMC_CITF_MISC_WR_CG);
		data |= MC_CITF_MISC_WR_CG__ENABLE_MASK;
		WREG32(mmMC_CITF_MISC_WR_CG, data);

		data = RREG32(mmMC_CITF_MISC_RD_CG);
		data |= MC_CITF_MISC_RD_CG__ENABLE_MASK;
		WREG32(mmMC_CITF_MISC_RD_CG, data);

		data = RREG32(mmMC_CITF_MISC_VM_CG);
		data |= MC_CITF_MISC_VM_CG__ENABLE_MASK;
		WREG32(mmMC_CITF_MISC_VM_CG, data);

		data = RREG32(mmVM_L2_CG);
		data |= VM_L2_CG__ENABLE_MASK;
		WREG32(mmVM_L2_CG, data);
	} else {
		data = RREG32(mmMC_HUB_MISC_HUB_CG);
		data &= ~MC_HUB_MISC_HUB_CG__ENABLE_MASK;
		WREG32(mmMC_HUB_MISC_HUB_CG, data);

		data = RREG32(mmMC_HUB_MISC_SIP_CG);
		data &= ~MC_HUB_MISC_SIP_CG__ENABLE_MASK;
		WREG32(mmMC_HUB_MISC_SIP_CG, data);

		data = RREG32(mmMC_HUB_MISC_VM_CG);
		data &= ~MC_HUB_MISC_VM_CG__ENABLE_MASK;
		WREG32(mmMC_HUB_MISC_VM_CG, data);

		data = RREG32(mmMC_XPB_CLK_GAT);
		data &= ~MC_XPB_CLK_GAT__ENABLE_MASK;
		WREG32(mmMC_XPB_CLK_GAT, data);

		data = RREG32(mmATC_MISC_CG);
		data &= ~ATC_MISC_CG__ENABLE_MASK;
		WREG32(mmATC_MISC_CG, data);

		data = RREG32(mmMC_CITF_MISC_WR_CG);
		data &= ~MC_CITF_MISC_WR_CG__ENABLE_MASK;
		WREG32(mmMC_CITF_MISC_WR_CG, data);

		data = RREG32(mmMC_CITF_MISC_RD_CG);
		data &= ~MC_CITF_MISC_RD_CG__ENABLE_MASK;
		WREG32(mmMC_CITF_MISC_RD_CG, data);

		data = RREG32(mmMC_CITF_MISC_VM_CG);
		data &= ~MC_CITF_MISC_VM_CG__ENABLE_MASK;
		WREG32(mmMC_CITF_MISC_VM_CG, data);

		data = RREG32(mmVM_L2_CG);
		data &= ~VM_L2_CG__ENABLE_MASK;
		WREG32(mmVM_L2_CG, data);
	}
}

static void fiji_update_mc_light_sleep(struct amdgpu_device *adev,
				       bool enable)
{
	uint32_t data;

	if (enable && (adev->cg_flags & AMD_CG_SUPPORT_MC_LS)) {
		data = RREG32(mmMC_HUB_MISC_HUB_CG);
		data |= MC_HUB_MISC_HUB_CG__MEM_LS_ENABLE_MASK;
		WREG32(mmMC_HUB_MISC_HUB_CG, data);

		data = RREG32(mmMC_HUB_MISC_SIP_CG);
		data |= MC_HUB_MISC_SIP_CG__MEM_LS_ENABLE_MASK;
		WREG32(mmMC_HUB_MISC_SIP_CG, data);

		data = RREG32(mmMC_HUB_MISC_VM_CG);
		data |= MC_HUB_MISC_VM_CG__MEM_LS_ENABLE_MASK;
		WREG32(mmMC_HUB_MISC_VM_CG, data);

		data = RREG32(mmMC_XPB_CLK_GAT);
		data |= MC_XPB_CLK_GAT__MEM_LS_ENABLE_MASK;
		WREG32(mmMC_XPB_CLK_GAT, data);

		data = RREG32(mmATC_MISC_CG);
		data |= ATC_MISC_CG__MEM_LS_ENABLE_MASK;
		WREG32(mmATC_MISC_CG, data);

		data = RREG32(mmMC_CITF_MISC_WR_CG);
		data |= MC_CITF_MISC_WR_CG__MEM_LS_ENABLE_MASK;
		WREG32(mmMC_CITF_MISC_WR_CG, data);

		data = RREG32(mmMC_CITF_MISC_RD_CG);
		data |= MC_CITF_MISC_RD_CG__MEM_LS_ENABLE_MASK;
		WREG32(mmMC_CITF_MISC_RD_CG, data);

		data = RREG32(mmMC_CITF_MISC_VM_CG);
		data |= MC_CITF_MISC_VM_CG__MEM_LS_ENABLE_MASK;
		WREG32(mmMC_CITF_MISC_VM_CG, data);

		data = RREG32(mmVM_L2_CG);
		data |= VM_L2_CG__MEM_LS_ENABLE_MASK;
		WREG32(mmVM_L2_CG, data);
	} else {
		data = RREG32(mmMC_HUB_MISC_HUB_CG);
		data &= ~MC_HUB_MISC_HUB_CG__MEM_LS_ENABLE_MASK;
		WREG32(mmMC_HUB_MISC_HUB_CG, data);

		data = RREG32(mmMC_HUB_MISC_SIP_CG);
		data &= ~MC_HUB_MISC_SIP_CG__MEM_LS_ENABLE_MASK;
		WREG32(mmMC_HUB_MISC_SIP_CG, data);

		data = RREG32(mmMC_HUB_MISC_VM_CG);
		data &= ~MC_HUB_MISC_VM_CG__MEM_LS_ENABLE_MASK;
		WREG32(mmMC_HUB_MISC_VM_CG, data);

		data = RREG32(mmMC_XPB_CLK_GAT);
		data &= ~MC_XPB_CLK_GAT__MEM_LS_ENABLE_MASK;
		WREG32(mmMC_XPB_CLK_GAT, data);

		data = RREG32(mmATC_MISC_CG);
		data &= ~ATC_MISC_CG__MEM_LS_ENABLE_MASK;
		WREG32(mmATC_MISC_CG, data);

		data = RREG32(mmMC_CITF_MISC_WR_CG);
		data &= ~MC_CITF_MISC_WR_CG__MEM_LS_ENABLE_MASK;
		WREG32(mmMC_CITF_MISC_WR_CG, data);

		data = RREG32(mmMC_CITF_MISC_RD_CG);
		data &= ~MC_CITF_MISC_RD_CG__MEM_LS_ENABLE_MASK;
		WREG32(mmMC_CITF_MISC_RD_CG, data);

		data = RREG32(mmMC_CITF_MISC_VM_CG);
		data &= ~MC_CITF_MISC_VM_CG__MEM_LS_ENABLE_MASK;
		WREG32(mmMC_CITF_MISC_VM_CG, data);

		data = RREG32(mmVM_L2_CG);
		data &= ~VM_L2_CG__MEM_LS_ENABLE_MASK;
		WREG32(mmVM_L2_CG, data);
	}
}

static int gmc_v8_0_set_clockgating_state(void *handle,
					  enum amd_clockgating_state state)
{
	struct amdgpu_device *adev = (struct amdgpu_device *)handle;

	if (amdgpu_sriov_vf(adev))
		return 0;

	switch (adev->asic_type) {
	case CHIP_FIJI:
		fiji_update_mc_medium_grain_clock_gating(adev,
				state == AMD_CG_STATE_GATE);
		fiji_update_mc_light_sleep(adev,
				state == AMD_CG_STATE_GATE);
		break;
	default:
		break;
	}
	return 0;
}

static int gmc_v8_0_set_powergating_state(void *handle,
					  enum amd_powergating_state state)
{
	return 0;
}

static void gmc_v8_0_get_clockgating_state(void *handle, u32 *flags)
{
	struct amdgpu_device *adev = (struct amdgpu_device *)handle;
	int data;

	if (amdgpu_sriov_vf(adev))
		*flags = 0;

	/* AMD_CG_SUPPORT_MC_MGCG */
	data = RREG32(mmMC_HUB_MISC_HUB_CG);
	if (data & MC_HUB_MISC_HUB_CG__ENABLE_MASK)
		*flags |= AMD_CG_SUPPORT_MC_MGCG;

	/* AMD_CG_SUPPORT_MC_LS */
	if (data & MC_HUB_MISC_HUB_CG__MEM_LS_ENABLE_MASK)
		*flags |= AMD_CG_SUPPORT_MC_LS;
}

static const struct amd_ip_funcs gmc_v8_0_ip_funcs = {
	.name = "gmc_v8_0",
	.early_init = gmc_v8_0_early_init,
	.late_init = gmc_v8_0_late_init,
	.sw_init = gmc_v8_0_sw_init,
	.sw_fini = gmc_v8_0_sw_fini,
	.hw_init = gmc_v8_0_hw_init,
	.hw_fini = gmc_v8_0_hw_fini,
	.suspend = gmc_v8_0_suspend,
	.resume = gmc_v8_0_resume,
	.is_idle = gmc_v8_0_is_idle,
	.wait_for_idle = gmc_v8_0_wait_for_idle,
	.check_soft_reset = gmc_v8_0_check_soft_reset,
	.pre_soft_reset = gmc_v8_0_pre_soft_reset,
	.soft_reset = gmc_v8_0_soft_reset,
	.post_soft_reset = gmc_v8_0_post_soft_reset,
	.set_clockgating_state = gmc_v8_0_set_clockgating_state,
	.set_powergating_state = gmc_v8_0_set_powergating_state,
	.get_clockgating_state = gmc_v8_0_get_clockgating_state,
};

static const struct amdgpu_gart_funcs gmc_v8_0_gart_funcs = {
	.flush_gpu_tlb = gmc_v8_0_gart_flush_gpu_tlb,
	.set_pte_pde = gmc_v8_0_gart_set_pte_pde,
	.set_prt = gmc_v8_0_set_prt,
	.get_vm_pte_flags = gmc_v8_0_get_vm_pte_flags,
	.get_vm_pde = gmc_v8_0_get_vm_pde
};

static const struct amdgpu_irq_src_funcs gmc_v8_0_irq_funcs = {
	.set = gmc_v8_0_vm_fault_interrupt_state,
	.process = gmc_v8_0_process_interrupt,
};

static void gmc_v8_0_set_gart_funcs(struct amdgpu_device *adev)
{
	if (adev->gart.gart_funcs == NULL)
		adev->gart.gart_funcs = &gmc_v8_0_gart_funcs;
}

static void gmc_v8_0_set_irq_funcs(struct amdgpu_device *adev)
{
	adev->mc.vm_fault.num_types = 1;
	adev->mc.vm_fault.funcs = &gmc_v8_0_irq_funcs;
}

const struct amdgpu_ip_block_version gmc_v8_0_ip_block =
{
	.type = AMD_IP_BLOCK_TYPE_GMC,
	.major = 8,
	.minor = 0,
	.rev = 0,
	.funcs = &gmc_v8_0_ip_funcs,
};

const struct amdgpu_ip_block_version gmc_v8_1_ip_block =
{
	.type = AMD_IP_BLOCK_TYPE_GMC,
	.major = 8,
	.minor = 1,
	.rev = 0,
	.funcs = &gmc_v8_0_ip_funcs,
};

const struct amdgpu_ip_block_version gmc_v8_5_ip_block =
{
	.type = AMD_IP_BLOCK_TYPE_GMC,
	.major = 8,
	.minor = 5,
	.rev = 0,
	.funcs = &gmc_v8_0_ip_funcs,
};<|MERGE_RESOLUTION|>--- conflicted
+++ resolved
@@ -120,46 +120,6 @@
 {
 	switch (adev->asic_type) {
 	case CHIP_FIJI:
-<<<<<<< HEAD
-		amdgpu_program_register_sequence(adev,
-						 fiji_mgcg_cgcg_init,
-						 ARRAY_SIZE(fiji_mgcg_cgcg_init));
-		amdgpu_program_register_sequence(adev,
-						 golden_settings_fiji_a10,
-						 ARRAY_SIZE(golden_settings_fiji_a10));
-		break;
-	case CHIP_TONGA:
-		amdgpu_program_register_sequence(adev,
-						 tonga_mgcg_cgcg_init,
-						 ARRAY_SIZE(tonga_mgcg_cgcg_init));
-		amdgpu_program_register_sequence(adev,
-						 golden_settings_tonga_a11,
-						 ARRAY_SIZE(golden_settings_tonga_a11));
-		break;
-	case CHIP_POLARIS11:
-	case CHIP_POLARIS12:
-		amdgpu_program_register_sequence(adev,
-						 golden_settings_polaris11_a11,
-						 ARRAY_SIZE(golden_settings_polaris11_a11));
-		break;
-	case CHIP_POLARIS10:
-		amdgpu_program_register_sequence(adev,
-						 golden_settings_polaris10_a11,
-						 ARRAY_SIZE(golden_settings_polaris10_a11));
-		break;
-	case CHIP_CARRIZO:
-		amdgpu_program_register_sequence(adev,
-						 cz_mgcg_cgcg_init,
-						 ARRAY_SIZE(cz_mgcg_cgcg_init));
-		break;
-	case CHIP_STONEY:
-		amdgpu_program_register_sequence(adev,
-						 stoney_mgcg_cgcg_init,
-						 ARRAY_SIZE(stoney_mgcg_cgcg_init));
-		amdgpu_program_register_sequence(adev,
-						 golden_settings_stoney_common,
-						 ARRAY_SIZE(golden_settings_stoney_common));
-=======
 		amdgpu_device_program_register_sequence(adev,
 							fiji_mgcg_cgcg_init,
 							ARRAY_SIZE(fiji_mgcg_cgcg_init));
@@ -198,7 +158,6 @@
 		amdgpu_device_program_register_sequence(adev,
 							golden_settings_stoney_common,
 							ARRAY_SIZE(golden_settings_stoney_common));
->>>>>>> 03f51d4e
 		break;
 	default:
 		break;
@@ -446,13 +405,8 @@
 		base = RREG32(mmMC_VM_FB_LOCATION) & 0xFFFF;
 	base <<= 24;
 
-<<<<<<< HEAD
-	amdgpu_vram_location(adev, &adev->mc, base);
-	amdgpu_gart_location(adev, mc);
-=======
 	amdgpu_device_vram_location(adev, &adev->mc, base);
 	amdgpu_device_gart_location(adev, mc);
->>>>>>> 03f51d4e
 }
 
 /**
