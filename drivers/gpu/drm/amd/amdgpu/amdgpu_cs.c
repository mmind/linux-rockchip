/*
 * Copyright 2008 Jerome Glisse.
 * All Rights Reserved.
 *
 * Permission is hereby granted, free of charge, to any person obtaining a
 * copy of this software and associated documentation files (the "Software"),
 * to deal in the Software without restriction, including without limitation
 * the rights to use, copy, modify, merge, publish, distribute, sublicense,
 * and/or sell copies of the Software, and to permit persons to whom the
 * Software is furnished to do so, subject to the following conditions:
 *
 * The above copyright notice and this permission notice (including the next
 * paragraph) shall be included in all copies or substantial portions of the
 * Software.
 *
 * THE SOFTWARE IS PROVIDED "AS IS", WITHOUT WARRANTY OF ANY KIND, EXPRESS OR
 * IMPLIED, INCLUDING BUT NOT LIMITED TO THE WARRANTIES OF MERCHANTABILITY,
 * FITNESS FOR A PARTICULAR PURPOSE AND NONINFRINGEMENT.  IN NO EVENT SHALL
 * PRECISION INSIGHT AND/OR ITS SUPPLIERS BE LIABLE FOR ANY CLAIM, DAMAGES OR
 * OTHER LIABILITY, WHETHER IN AN ACTION OF CONTRACT, TORT OR OTHERWISE,
 * ARISING FROM, OUT OF OR IN CONNECTION WITH THE SOFTWARE OR THE USE OR OTHER
 * DEALINGS IN THE SOFTWARE.
 *
 * Authors:
 *    Jerome Glisse <glisse@freedesktop.org>
 */
#include <linux/pagemap.h>
#include <drm/drmP.h>
#include <drm/amdgpu_drm.h>
#include "amdgpu.h"
#include "amdgpu_trace.h"

int amdgpu_cs_get_ring(struct amdgpu_device *adev, u32 ip_type,
		       u32 ip_instance, u32 ring,
		       struct amdgpu_ring **out_ring)
{
	/* Right now all IPs have only one instance - multiple rings. */
	if (ip_instance != 0) {
		DRM_ERROR("invalid ip instance: %d\n", ip_instance);
		return -EINVAL;
	}

	switch (ip_type) {
	default:
		DRM_ERROR("unknown ip type: %d\n", ip_type);
		return -EINVAL;
	case AMDGPU_HW_IP_GFX:
		if (ring < adev->gfx.num_gfx_rings) {
			*out_ring = &adev->gfx.gfx_ring[ring];
		} else {
			DRM_ERROR("only %d gfx rings are supported now\n",
				  adev->gfx.num_gfx_rings);
			return -EINVAL;
		}
		break;
	case AMDGPU_HW_IP_COMPUTE:
		if (ring < adev->gfx.num_compute_rings) {
			*out_ring = &adev->gfx.compute_ring[ring];
		} else {
			DRM_ERROR("only %d compute rings are supported now\n",
				  adev->gfx.num_compute_rings);
			return -EINVAL;
		}
		break;
	case AMDGPU_HW_IP_DMA:
		if (ring < adev->sdma.num_instances) {
			*out_ring = &adev->sdma.instance[ring].ring;
		} else {
			DRM_ERROR("only %d SDMA rings are supported\n",
				  adev->sdma.num_instances);
			return -EINVAL;
		}
		break;
	case AMDGPU_HW_IP_UVD:
		*out_ring = &adev->uvd.ring;
		break;
	case AMDGPU_HW_IP_VCE:
		if (ring < 2){
			*out_ring = &adev->vce.ring[ring];
		} else {
			DRM_ERROR("only two VCE rings are supported\n");
			return -EINVAL;
		}
		break;
	}
	return 0;
}

static int amdgpu_cs_user_fence_chunk(struct amdgpu_cs_parser *p,
				      struct drm_amdgpu_cs_chunk_fence *data,
				      uint32_t *offset)
{
	struct drm_gem_object *gobj;
	unsigned long size;

	gobj = drm_gem_object_lookup(p->filp, data->handle);
	if (gobj == NULL)
		return -EINVAL;

	p->uf_entry.robj = amdgpu_bo_ref(gem_to_amdgpu_bo(gobj));
	p->uf_entry.priority = 0;
	p->uf_entry.tv.bo = &p->uf_entry.robj->tbo;
	p->uf_entry.tv.shared = true;
	p->uf_entry.user_pages = NULL;

	size = amdgpu_bo_size(p->uf_entry.robj);
	if (size != PAGE_SIZE || (data->offset + 8) > size)
		return -EINVAL;

	*offset = data->offset;

	drm_gem_object_unreference_unlocked(gobj);

	if (amdgpu_ttm_tt_get_usermm(p->uf_entry.robj->tbo.ttm)) {
		amdgpu_bo_unref(&p->uf_entry.robj);
		return -EINVAL;
	}

	return 0;
}

int amdgpu_cs_parser_init(struct amdgpu_cs_parser *p, void *data)
{
	struct amdgpu_fpriv *fpriv = p->filp->driver_priv;
	struct amdgpu_vm *vm = &fpriv->vm;
	union drm_amdgpu_cs *cs = data;
	uint64_t *chunk_array_user;
	uint64_t *chunk_array;
	unsigned size, num_ibs = 0;
	uint32_t uf_offset = 0;
	int i;
	int ret;

	if (cs->in.num_chunks == 0)
		return 0;

	chunk_array = kmalloc_array(cs->in.num_chunks, sizeof(uint64_t), GFP_KERNEL);
	if (!chunk_array)
		return -ENOMEM;

	p->ctx = amdgpu_ctx_get(fpriv, cs->in.ctx_id);
	if (!p->ctx) {
		ret = -EINVAL;
		goto free_chunk;
	}

	/* get chunks */
	chunk_array_user = (uint64_t __user *)(unsigned long)(cs->in.chunks);
	if (copy_from_user(chunk_array, chunk_array_user,
			   sizeof(uint64_t)*cs->in.num_chunks)) {
		ret = -EFAULT;
		goto put_ctx;
	}

	p->nchunks = cs->in.num_chunks;
	p->chunks = kmalloc_array(p->nchunks, sizeof(struct amdgpu_cs_chunk),
			    GFP_KERNEL);
	if (!p->chunks) {
		ret = -ENOMEM;
		goto put_ctx;
	}

	for (i = 0; i < p->nchunks; i++) {
		struct drm_amdgpu_cs_chunk __user **chunk_ptr = NULL;
		struct drm_amdgpu_cs_chunk user_chunk;
		uint32_t __user *cdata;

		chunk_ptr = (void __user *)(unsigned long)chunk_array[i];
		if (copy_from_user(&user_chunk, chunk_ptr,
				       sizeof(struct drm_amdgpu_cs_chunk))) {
			ret = -EFAULT;
			i--;
			goto free_partial_kdata;
		}
		p->chunks[i].chunk_id = user_chunk.chunk_id;
		p->chunks[i].length_dw = user_chunk.length_dw;

		size = p->chunks[i].length_dw;
		cdata = (void __user *)(unsigned long)user_chunk.chunk_data;

		p->chunks[i].kdata = drm_malloc_ab(size, sizeof(uint32_t));
		if (p->chunks[i].kdata == NULL) {
			ret = -ENOMEM;
			i--;
			goto free_partial_kdata;
		}
		size *= sizeof(uint32_t);
		if (copy_from_user(p->chunks[i].kdata, cdata, size)) {
			ret = -EFAULT;
			goto free_partial_kdata;
		}

		switch (p->chunks[i].chunk_id) {
		case AMDGPU_CHUNK_ID_IB:
			++num_ibs;
			break;

		case AMDGPU_CHUNK_ID_FENCE:
			size = sizeof(struct drm_amdgpu_cs_chunk_fence);
			if (p->chunks[i].length_dw * sizeof(uint32_t) < size) {
				ret = -EINVAL;
				goto free_partial_kdata;
			}

			ret = amdgpu_cs_user_fence_chunk(p, p->chunks[i].kdata,
							 &uf_offset);
			if (ret)
				goto free_partial_kdata;

			break;

		case AMDGPU_CHUNK_ID_DEPENDENCIES:
			break;

		default:
			ret = -EINVAL;
			goto free_partial_kdata;
		}
	}

	ret = amdgpu_job_alloc(p->adev, num_ibs, &p->job, vm);
	if (ret)
		goto free_all_kdata;

	if (p->uf_entry.robj)
		p->job->uf_addr = uf_offset;
	kfree(chunk_array);
	return 0;

free_all_kdata:
	i = p->nchunks - 1;
free_partial_kdata:
	for (; i >= 0; i--)
		drm_free_large(p->chunks[i].kdata);
	kfree(p->chunks);
put_ctx:
	amdgpu_ctx_put(p->ctx);
free_chunk:
	kfree(chunk_array);

	return ret;
}

/* Convert microseconds to bytes. */
static u64 us_to_bytes(struct amdgpu_device *adev, s64 us)
{
	if (us <= 0 || !adev->mm_stats.log2_max_MBps)
		return 0;

	/* Since accum_us is incremented by a million per second, just
	 * multiply it by the number of MB/s to get the number of bytes.
	 */
	return us << adev->mm_stats.log2_max_MBps;
}

static s64 bytes_to_us(struct amdgpu_device *adev, u64 bytes)
{
	if (!adev->mm_stats.log2_max_MBps)
		return 0;

	return bytes >> adev->mm_stats.log2_max_MBps;
}

/* Returns how many bytes TTM can move right now. If no bytes can be moved,
 * it returns 0. If it returns non-zero, it's OK to move at least one buffer,
 * which means it can go over the threshold once. If that happens, the driver
 * will be in debt and no other buffer migrations can be done until that debt
 * is repaid.
 *
 * This approach allows moving a buffer of any size (it's important to allow
 * that).
 *
 * The currency is simply time in microseconds and it increases as the clock
 * ticks. The accumulated microseconds (us) are converted to bytes and
 * returned.
 */
static u64 amdgpu_cs_get_threshold_for_moves(struct amdgpu_device *adev)
{
	s64 time_us, increment_us;
	u64 max_bytes;
	u64 free_vram, total_vram, used_vram;

	/* Allow a maximum of 200 accumulated ms. This is basically per-IB
	 * throttling.
	 *
	 * It means that in order to get full max MBps, at least 5 IBs per
	 * second must be submitted and not more than 200ms apart from each
	 * other.
	 */
	const s64 us_upper_bound = 200000;

	if (!adev->mm_stats.log2_max_MBps)
		return 0;

	total_vram = adev->mc.real_vram_size - adev->vram_pin_size;
	used_vram = atomic64_read(&adev->vram_usage);
	free_vram = used_vram >= total_vram ? 0 : total_vram - used_vram;

	spin_lock(&adev->mm_stats.lock);

	/* Increase the amount of accumulated us. */
	time_us = ktime_to_us(ktime_get());
	increment_us = time_us - adev->mm_stats.last_update_us;
	adev->mm_stats.last_update_us = time_us;
	adev->mm_stats.accum_us = min(adev->mm_stats.accum_us + increment_us,
                                      us_upper_bound);

	/* This prevents the short period of low performance when the VRAM
	 * usage is low and the driver is in debt or doesn't have enough
	 * accumulated us to fill VRAM quickly.
	 *
	 * The situation can occur in these cases:
	 * - a lot of VRAM is freed by userspace
	 * - the presence of a big buffer causes a lot of evictions
	 *   (solution: split buffers into smaller ones)
	 *
	 * If 128 MB or 1/8th of VRAM is free, start filling it now by setting
	 * accum_us to a positive number.
	 */
	if (free_vram >= 128 * 1024 * 1024 || free_vram >= total_vram / 8) {
		s64 min_us;

		/* Be more aggresive on dGPUs. Try to fill a portion of free
		 * VRAM now.
		 */
		if (!(adev->flags & AMD_IS_APU))
			min_us = bytes_to_us(adev, free_vram / 4);
		else
			min_us = 0; /* Reset accum_us on APUs. */

		adev->mm_stats.accum_us = max(min_us, adev->mm_stats.accum_us);
	}

	/* This returns 0 if the driver is in debt to disallow (optional)
	 * buffer moves.
	 */
	max_bytes = us_to_bytes(adev, adev->mm_stats.accum_us);

	spin_unlock(&adev->mm_stats.lock);
	return max_bytes;
}

/* Report how many bytes have really been moved for the last command
 * submission. This can result in a debt that can stop buffer migrations
 * temporarily.
 */
static void amdgpu_cs_report_moved_bytes(struct amdgpu_device *adev,
					 u64 num_bytes)
{
	spin_lock(&adev->mm_stats.lock);
	adev->mm_stats.accum_us -= bytes_to_us(adev, num_bytes);
	spin_unlock(&adev->mm_stats.lock);
}

static int amdgpu_cs_bo_validate(struct amdgpu_cs_parser *p,
				 struct amdgpu_bo *bo)
{
	struct amdgpu_device *adev = amdgpu_ttm_adev(bo->tbo.bdev);
	u64 initial_bytes_moved;
	uint32_t domain;
	int r;

	if (bo->pin_count)
		return 0;

	/* Don't move this buffer if we have depleted our allowance
	 * to move it. Don't move anything if the threshold is zero.
	 */
	if (p->bytes_moved < p->bytes_moved_threshold)
		domain = bo->prefered_domains;
	else
		domain = bo->allowed_domains;

retry:
	amdgpu_ttm_placement_from_domain(bo, domain);
	initial_bytes_moved = atomic64_read(&adev->num_bytes_moved);
	r = ttm_bo_validate(&bo->tbo, &bo->placement, true, false);
	p->bytes_moved += atomic64_read(&adev->num_bytes_moved) -
		initial_bytes_moved;

	if (unlikely(r == -ENOMEM) && domain != bo->allowed_domains) {
		domain = bo->allowed_domains;
		goto retry;
	}

	return r;
}

/* Last resort, try to evict something from the current working set */
static bool amdgpu_cs_try_evict(struct amdgpu_cs_parser *p,
				struct amdgpu_bo *validated)
{
	uint32_t domain = validated->allowed_domains;
	int r;

	if (!p->evictable)
		return false;

	for (;&p->evictable->tv.head != &p->validated;
	     p->evictable = list_prev_entry(p->evictable, tv.head)) {

		struct amdgpu_bo_list_entry *candidate = p->evictable;
		struct amdgpu_bo *bo = candidate->robj;
		struct amdgpu_device *adev = amdgpu_ttm_adev(bo->tbo.bdev);
		u64 initial_bytes_moved;
		uint32_t other;

		/* If we reached our current BO we can forget it */
		if (candidate->robj == validated)
			break;

		other = amdgpu_mem_type_to_domain(bo->tbo.mem.mem_type);

		/* Check if this BO is in one of the domains we need space for */
		if (!(other & domain))
			continue;

		/* Check if we can move this BO somewhere else */
		other = bo->allowed_domains & ~domain;
		if (!other)
			continue;

		/* Good we can try to move this BO somewhere else */
		amdgpu_ttm_placement_from_domain(bo, other);
		initial_bytes_moved = atomic64_read(&adev->num_bytes_moved);
		r = ttm_bo_validate(&bo->tbo, &bo->placement, true, false);
		p->bytes_moved += atomic64_read(&adev->num_bytes_moved) -
			initial_bytes_moved;

		if (unlikely(r))
			break;

		p->evictable = list_prev_entry(p->evictable, tv.head);
		list_move(&candidate->tv.head, &p->validated);

		return true;
	}

	return false;
}

static int amdgpu_cs_validate(void *param, struct amdgpu_bo *bo)
{
	struct amdgpu_cs_parser *p = param;
	int r;

	do {
		r = amdgpu_cs_bo_validate(p, bo);
	} while (r == -ENOMEM && amdgpu_cs_try_evict(p, bo));
	if (r)
		return r;

	if (bo->shadow)
<<<<<<< HEAD
		r = amdgpu_cs_bo_validate(p, bo);
=======
		r = amdgpu_cs_bo_validate(p, bo->shadow);
>>>>>>> 59331c21

	return r;
}

static int amdgpu_cs_list_validate(struct amdgpu_cs_parser *p,
			    struct list_head *validated)
{
	struct amdgpu_bo_list_entry *lobj;
	int r;

	list_for_each_entry(lobj, validated, tv.head) {
		struct amdgpu_bo *bo = lobj->robj;
		bool binding_userptr = false;
		struct mm_struct *usermm;

		usermm = amdgpu_ttm_tt_get_usermm(bo->tbo.ttm);
		if (usermm && usermm != current->mm)
			return -EPERM;

		/* Check if we have user pages and nobody bound the BO already */
		if (lobj->user_pages && bo->tbo.ttm->state != tt_bound) {
			size_t size = sizeof(struct page *);

			size *= bo->tbo.ttm->num_pages;
			memcpy(bo->tbo.ttm->pages, lobj->user_pages, size);
			binding_userptr = true;
		}

		if (p->evictable == lobj)
			p->evictable = NULL;

		r = amdgpu_cs_validate(p, bo);
		if (r)
			return r;

		if (binding_userptr) {
			drm_free_large(lobj->user_pages);
			lobj->user_pages = NULL;
		}
	}
	return 0;
}

static int amdgpu_cs_parser_bos(struct amdgpu_cs_parser *p,
				union drm_amdgpu_cs *cs)
{
	struct amdgpu_fpriv *fpriv = p->filp->driver_priv;
	struct amdgpu_bo_list_entry *e;
	struct list_head duplicates;
	bool need_mmap_lock = false;
	unsigned i, tries = 10;
	int r;

	INIT_LIST_HEAD(&p->validated);

	p->bo_list = amdgpu_bo_list_get(fpriv, cs->in.bo_list_handle);
	if (p->bo_list) {
		need_mmap_lock = p->bo_list->first_userptr !=
			p->bo_list->num_entries;
		amdgpu_bo_list_get_list(p->bo_list, &p->validated);
	}

	INIT_LIST_HEAD(&duplicates);
	amdgpu_vm_get_pd_bo(&fpriv->vm, &p->validated, &p->vm_pd);

	if (p->uf_entry.robj)
		list_add(&p->uf_entry.tv.head, &p->validated);

	if (need_mmap_lock)
		down_read(&current->mm->mmap_sem);

	while (1) {
		struct list_head need_pages;
		unsigned i;

		r = ttm_eu_reserve_buffers(&p->ticket, &p->validated, true,
					   &duplicates);
		if (unlikely(r != 0)) {
			if (r != -ERESTARTSYS)
				DRM_ERROR("ttm_eu_reserve_buffers failed.\n");
			goto error_free_pages;
		}

		/* Without a BO list we don't have userptr BOs */
		if (!p->bo_list)
			break;

		INIT_LIST_HEAD(&need_pages);
		for (i = p->bo_list->first_userptr;
		     i < p->bo_list->num_entries; ++i) {

			e = &p->bo_list->array[i];

			if (amdgpu_ttm_tt_userptr_invalidated(e->robj->tbo.ttm,
				 &e->user_invalidated) && e->user_pages) {

				/* We acquired a page array, but somebody
				 * invalidated it. Free it an try again
				 */
				release_pages(e->user_pages,
					      e->robj->tbo.ttm->num_pages,
					      false);
				drm_free_large(e->user_pages);
				e->user_pages = NULL;
			}

			if (e->robj->tbo.ttm->state != tt_bound &&
			    !e->user_pages) {
				list_del(&e->tv.head);
				list_add(&e->tv.head, &need_pages);

				amdgpu_bo_unreserve(e->robj);
			}
		}

		if (list_empty(&need_pages))
			break;

		/* Unreserve everything again. */
		ttm_eu_backoff_reservation(&p->ticket, &p->validated);

		/* We tried too many times, just abort */
		if (!--tries) {
			r = -EDEADLK;
			DRM_ERROR("deadlock in %s\n", __func__);
			goto error_free_pages;
		}

		/* Fill the page arrays for all useptrs. */
		list_for_each_entry(e, &need_pages, tv.head) {
			struct ttm_tt *ttm = e->robj->tbo.ttm;

			e->user_pages = drm_calloc_large(ttm->num_pages,
							 sizeof(struct page*));
			if (!e->user_pages) {
				r = -ENOMEM;
				DRM_ERROR("calloc failure in %s\n", __func__);
				goto error_free_pages;
			}

			r = amdgpu_ttm_tt_get_user_pages(ttm, e->user_pages);
			if (r) {
				DRM_ERROR("amdgpu_ttm_tt_get_user_pages failed.\n");
				drm_free_large(e->user_pages);
				e->user_pages = NULL;
				goto error_free_pages;
			}
		}

		/* And try again. */
		list_splice(&need_pages, &p->validated);
	}

	p->bytes_moved_threshold = amdgpu_cs_get_threshold_for_moves(p->adev);
	p->bytes_moved = 0;
	p->evictable = list_last_entry(&p->validated,
				       struct amdgpu_bo_list_entry,
				       tv.head);

	r = amdgpu_vm_validate_pt_bos(p->adev, &fpriv->vm,
				      amdgpu_cs_validate, p);
	if (r) {
		DRM_ERROR("amdgpu_vm_validate_pt_bos() failed.\n");
		goto error_validate;
	}

	r = amdgpu_cs_list_validate(p, &duplicates);
	if (r) {
		DRM_ERROR("amdgpu_cs_list_validate(duplicates) failed.\n");
		goto error_validate;
	}

	r = amdgpu_cs_list_validate(p, &p->validated);
	if (r) {
		DRM_ERROR("amdgpu_cs_list_validate(validated) failed.\n");
		goto error_validate;
	}

	amdgpu_cs_report_moved_bytes(p->adev, p->bytes_moved);

	fpriv->vm.last_eviction_counter =
		atomic64_read(&p->adev->num_evictions);

	if (p->bo_list) {
		struct amdgpu_bo *gds = p->bo_list->gds_obj;
		struct amdgpu_bo *gws = p->bo_list->gws_obj;
		struct amdgpu_bo *oa = p->bo_list->oa_obj;
		struct amdgpu_vm *vm = &fpriv->vm;
		unsigned i;

		for (i = 0; i < p->bo_list->num_entries; i++) {
			struct amdgpu_bo *bo = p->bo_list->array[i].robj;

			p->bo_list->array[i].bo_va = amdgpu_vm_bo_find(vm, bo);
		}

		if (gds) {
			p->job->gds_base = amdgpu_bo_gpu_offset(gds);
			p->job->gds_size = amdgpu_bo_size(gds);
		}
		if (gws) {
			p->job->gws_base = amdgpu_bo_gpu_offset(gws);
			p->job->gws_size = amdgpu_bo_size(gws);
		}
		if (oa) {
			p->job->oa_base = amdgpu_bo_gpu_offset(oa);
			p->job->oa_size = amdgpu_bo_size(oa);
		}
	}

	if (!r && p->uf_entry.robj) {
		struct amdgpu_bo *uf = p->uf_entry.robj;

		r = amdgpu_ttm_bind(&uf->tbo, &uf->tbo.mem);
		p->job->uf_addr += amdgpu_bo_gpu_offset(uf);
	}

error_validate:
	if (r) {
		amdgpu_vm_move_pt_bos_in_lru(p->adev, &fpriv->vm);
		ttm_eu_backoff_reservation(&p->ticket, &p->validated);
	}

error_free_pages:

	if (need_mmap_lock)
		up_read(&current->mm->mmap_sem);

	if (p->bo_list) {
		for (i = p->bo_list->first_userptr;
		     i < p->bo_list->num_entries; ++i) {
			e = &p->bo_list->array[i];

			if (!e->user_pages)
				continue;

			release_pages(e->user_pages,
				      e->robj->tbo.ttm->num_pages,
				      false);
			drm_free_large(e->user_pages);
		}
	}

	return r;
}

static int amdgpu_cs_sync_rings(struct amdgpu_cs_parser *p)
{
	struct amdgpu_bo_list_entry *e;
	int r;

	list_for_each_entry(e, &p->validated, tv.head) {
		struct reservation_object *resv = e->robj->tbo.resv;
		r = amdgpu_sync_resv(p->adev, &p->job->sync, resv, p->filp);

		if (r)
			return r;
	}
	return 0;
}

/**
 * cs_parser_fini() - clean parser states
 * @parser:	parser structure holding parsing context.
 * @error:	error number
 *
 * If error is set than unvalidate buffer, otherwise just free memory
 * used by parsing context.
 **/
static void amdgpu_cs_parser_fini(struct amdgpu_cs_parser *parser, int error, bool backoff)
{
	struct amdgpu_fpriv *fpriv = parser->filp->driver_priv;
	unsigned i;

	if (!error) {
		amdgpu_vm_move_pt_bos_in_lru(parser->adev, &fpriv->vm);

		ttm_eu_fence_buffer_objects(&parser->ticket,
					    &parser->validated,
					    parser->fence);
	} else if (backoff) {
		ttm_eu_backoff_reservation(&parser->ticket,
					   &parser->validated);
	}
	dma_fence_put(parser->fence);

	if (parser->ctx)
		amdgpu_ctx_put(parser->ctx);
	if (parser->bo_list)
		amdgpu_bo_list_put(parser->bo_list);

	for (i = 0; i < parser->nchunks; i++)
		drm_free_large(parser->chunks[i].kdata);
	kfree(parser->chunks);
	if (parser->job)
		amdgpu_job_free(parser->job);
	amdgpu_bo_unref(&parser->uf_entry.robj);
}

static int amdgpu_bo_vm_update_pte(struct amdgpu_cs_parser *p,
				   struct amdgpu_vm *vm)
{
	struct amdgpu_device *adev = p->adev;
	struct amdgpu_bo_va *bo_va;
	struct amdgpu_bo *bo;
	int i, r;

	r = amdgpu_vm_update_page_directory(adev, vm);
	if (r)
		return r;

	r = amdgpu_sync_fence(adev, &p->job->sync, vm->page_directory_fence);
	if (r)
		return r;

	r = amdgpu_vm_clear_freed(adev, vm);
	if (r)
		return r;

	if (p->bo_list) {
		for (i = 0; i < p->bo_list->num_entries; i++) {
			struct dma_fence *f;

			/* ignore duplicates */
			bo = p->bo_list->array[i].robj;
			if (!bo)
				continue;

			bo_va = p->bo_list->array[i].bo_va;
			if (bo_va == NULL)
				continue;

			r = amdgpu_vm_bo_update(adev, bo_va, false);
			if (r)
				return r;

			f = bo_va->last_pt_update;
			r = amdgpu_sync_fence(adev, &p->job->sync, f);
			if (r)
				return r;
		}

	}

	r = amdgpu_vm_clear_invalids(adev, vm, &p->job->sync);

	if (amdgpu_vm_debug && p->bo_list) {
		/* Invalidate all BOs to test for userspace bugs */
		for (i = 0; i < p->bo_list->num_entries; i++) {
			/* ignore duplicates */
			bo = p->bo_list->array[i].robj;
			if (!bo)
				continue;

			amdgpu_vm_bo_invalidate(adev, bo);
		}
	}

	return r;
}

static int amdgpu_cs_ib_vm_chunk(struct amdgpu_device *adev,
				 struct amdgpu_cs_parser *p)
{
	struct amdgpu_fpriv *fpriv = p->filp->driver_priv;
	struct amdgpu_vm *vm = &fpriv->vm;
	struct amdgpu_ring *ring = p->job->ring;
	int i, r;

	/* Only for UVD/VCE VM emulation */
	if (ring->funcs->parse_cs) {
		for (i = 0; i < p->job->num_ibs; i++) {
			r = amdgpu_ring_parse_cs(ring, p, i);
			if (r)
				return r;
		}
	}

	if (p->job->vm) {
		p->job->vm_pd_addr = amdgpu_bo_gpu_offset(vm->page_directory);

		r = amdgpu_bo_vm_update_pte(p, vm);
		if (r)
			return r;
	}

	return amdgpu_cs_sync_rings(p);
}

static int amdgpu_cs_ib_fill(struct amdgpu_device *adev,
			     struct amdgpu_cs_parser *parser)
{
	struct amdgpu_fpriv *fpriv = parser->filp->driver_priv;
	struct amdgpu_vm *vm = &fpriv->vm;
	int i, j;
	int r;

	for (i = 0, j = 0; i < parser->nchunks && j < parser->job->num_ibs; i++) {
		struct amdgpu_cs_chunk *chunk;
		struct amdgpu_ib *ib;
		struct drm_amdgpu_cs_chunk_ib *chunk_ib;
		struct amdgpu_ring *ring;

		chunk = &parser->chunks[i];
		ib = &parser->job->ibs[j];
		chunk_ib = (struct drm_amdgpu_cs_chunk_ib *)chunk->kdata;

		if (chunk->chunk_id != AMDGPU_CHUNK_ID_IB)
			continue;

		r = amdgpu_cs_get_ring(adev, chunk_ib->ip_type,
				       chunk_ib->ip_instance, chunk_ib->ring,
				       &ring);
		if (r)
			return r;

		if (ib->flags & AMDGPU_IB_FLAG_PREAMBLE) {
			parser->job->preamble_status |= AMDGPU_PREAMBLE_IB_PRESENT;
			if (!parser->ctx->preamble_presented) {
				parser->job->preamble_status |= AMDGPU_PREAMBLE_IB_PRESENT_FIRST;
				parser->ctx->preamble_presented = true;
			}
		}

		if (parser->job->ring && parser->job->ring != ring)
			return -EINVAL;

		parser->job->ring = ring;

		if (ring->funcs->parse_cs) {
			struct amdgpu_bo_va_mapping *m;
			struct amdgpu_bo *aobj = NULL;
			uint64_t offset;
			uint8_t *kptr;

			m = amdgpu_cs_find_mapping(parser, chunk_ib->va_start,
						   &aobj);
			if (!aobj) {
				DRM_ERROR("IB va_start is invalid\n");
				return -EINVAL;
			}

			if ((chunk_ib->va_start + chunk_ib->ib_bytes) >
			    (m->it.last + 1) * AMDGPU_GPU_PAGE_SIZE) {
				DRM_ERROR("IB va_start+ib_bytes is invalid\n");
				return -EINVAL;
			}

			/* the IB should be reserved at this point */
			r = amdgpu_bo_kmap(aobj, (void **)&kptr);
			if (r) {
				return r;
			}

			offset = ((uint64_t)m->it.start) * AMDGPU_GPU_PAGE_SIZE;
			kptr += chunk_ib->va_start - offset;

			r =  amdgpu_ib_get(adev, vm, chunk_ib->ib_bytes, ib);
			if (r) {
				DRM_ERROR("Failed to get ib !\n");
				return r;
			}

			memcpy(ib->ptr, kptr, chunk_ib->ib_bytes);
			amdgpu_bo_kunmap(aobj);
		} else {
			r =  amdgpu_ib_get(adev, vm, 0, ib);
			if (r) {
				DRM_ERROR("Failed to get ib !\n");
				return r;
			}

		}

		ib->gpu_addr = chunk_ib->va_start;
		ib->length_dw = chunk_ib->ib_bytes / 4;
		ib->flags = chunk_ib->flags;
		j++;
	}

	/* UVD & VCE fw doesn't support user fences */
	if (parser->job->uf_addr && (
	    parser->job->ring->funcs->type == AMDGPU_RING_TYPE_UVD ||
	    parser->job->ring->funcs->type == AMDGPU_RING_TYPE_VCE))
		return -EINVAL;

	return 0;
}

static int amdgpu_cs_dependencies(struct amdgpu_device *adev,
				  struct amdgpu_cs_parser *p)
{
	struct amdgpu_fpriv *fpriv = p->filp->driver_priv;
	int i, j, r;

	for (i = 0; i < p->nchunks; ++i) {
		struct drm_amdgpu_cs_chunk_dep *deps;
		struct amdgpu_cs_chunk *chunk;
		unsigned num_deps;

		chunk = &p->chunks[i];

		if (chunk->chunk_id != AMDGPU_CHUNK_ID_DEPENDENCIES)
			continue;

		deps = (struct drm_amdgpu_cs_chunk_dep *)chunk->kdata;
		num_deps = chunk->length_dw * 4 /
			sizeof(struct drm_amdgpu_cs_chunk_dep);

		for (j = 0; j < num_deps; ++j) {
			struct amdgpu_ring *ring;
			struct amdgpu_ctx *ctx;
			struct dma_fence *fence;

			r = amdgpu_cs_get_ring(adev, deps[j].ip_type,
					       deps[j].ip_instance,
					       deps[j].ring, &ring);
			if (r)
				return r;

			ctx = amdgpu_ctx_get(fpriv, deps[j].ctx_id);
			if (ctx == NULL)
				return -EINVAL;

			fence = amdgpu_ctx_get_fence(ctx, ring,
						     deps[j].handle);
			if (IS_ERR(fence)) {
				r = PTR_ERR(fence);
				amdgpu_ctx_put(ctx);
				return r;

			} else if (fence) {
				r = amdgpu_sync_fence(adev, &p->job->sync,
						      fence);
				dma_fence_put(fence);
				amdgpu_ctx_put(ctx);
				if (r)
					return r;
			}
		}
	}

	return 0;
}

static int amdgpu_cs_submit(struct amdgpu_cs_parser *p,
			    union drm_amdgpu_cs *cs)
{
	struct amdgpu_ring *ring = p->job->ring;
	struct amd_sched_entity *entity = &p->ctx->rings[ring->idx].entity;
	struct amdgpu_job *job;
	int r;

	job = p->job;
	p->job = NULL;

	r = amd_sched_job_init(&job->base, &ring->sched, entity, p->filp);
	if (r) {
		amdgpu_job_free(job);
		return r;
	}

	job->owner = p->filp;
	job->fence_ctx = entity->fence_context;
	p->fence = dma_fence_get(&job->base.s_fence->finished);
	cs->out.handle = amdgpu_ctx_add_fence(p->ctx, ring, p->fence);
	job->uf_sequence = cs->out.handle;
	amdgpu_job_free_resources(job);

	trace_amdgpu_cs_ioctl(job);
	amd_sched_entity_push_job(&job->base);

	return 0;
}

int amdgpu_cs_ioctl(struct drm_device *dev, void *data, struct drm_file *filp)
{
	struct amdgpu_device *adev = dev->dev_private;
	union drm_amdgpu_cs *cs = data;
	struct amdgpu_cs_parser parser = {};
	bool reserved_buffers = false;
	int i, r;

	if (!adev->accel_working)
		return -EBUSY;

	parser.adev = adev;
	parser.filp = filp;

	r = amdgpu_cs_parser_init(&parser, data);
	if (r) {
		DRM_ERROR("Failed to initialize parser !\n");
		goto out;
	}

	r = amdgpu_cs_parser_bos(&parser, data);
	if (r) {
		if (r == -ENOMEM)
			DRM_ERROR("Not enough memory for command submission!\n");
		else if (r != -ERESTARTSYS)
			DRM_ERROR("Failed to process the buffer list %d!\n", r);
		goto out;
	}

	reserved_buffers = true;
	r = amdgpu_cs_ib_fill(adev, &parser);
	if (r)
		goto out;

	r = amdgpu_cs_dependencies(adev, &parser);
	if (r) {
		DRM_ERROR("Failed in the dependencies handling %d!\n", r);
		goto out;
	}

	for (i = 0; i < parser.job->num_ibs; i++)
		trace_amdgpu_cs(&parser, i);

	r = amdgpu_cs_ib_vm_chunk(adev, &parser);
	if (r)
		goto out;

	r = amdgpu_cs_submit(&parser, cs);

out:
	amdgpu_cs_parser_fini(&parser, r, reserved_buffers);
	return r;
}

/**
 * amdgpu_cs_wait_ioctl - wait for a command submission to finish
 *
 * @dev: drm device
 * @data: data from userspace
 * @filp: file private
 *
 * Wait for the command submission identified by handle to finish.
 */
int amdgpu_cs_wait_ioctl(struct drm_device *dev, void *data,
			 struct drm_file *filp)
{
	union drm_amdgpu_wait_cs *wait = data;
	struct amdgpu_device *adev = dev->dev_private;
	unsigned long timeout = amdgpu_gem_timeout(wait->in.timeout);
	struct amdgpu_ring *ring = NULL;
	struct amdgpu_ctx *ctx;
	struct dma_fence *fence;
	long r;

	r = amdgpu_cs_get_ring(adev, wait->in.ip_type, wait->in.ip_instance,
			       wait->in.ring, &ring);
	if (r)
		return r;

	ctx = amdgpu_ctx_get(filp->driver_priv, wait->in.ctx_id);
	if (ctx == NULL)
		return -EINVAL;

	fence = amdgpu_ctx_get_fence(ctx, ring, wait->in.handle);
	if (IS_ERR(fence))
		r = PTR_ERR(fence);
	else if (fence) {
		r = dma_fence_wait_timeout(fence, true, timeout);
		dma_fence_put(fence);
	} else
		r = 1;

	amdgpu_ctx_put(ctx);
	if (r < 0)
		return r;

	memset(wait, 0, sizeof(*wait));
	wait->out.status = (r == 0);

	return 0;
}

/**
 * amdgpu_cs_get_fence - helper to get fence from drm_amdgpu_fence
 *
 * @adev: amdgpu device
 * @filp: file private
 * @user: drm_amdgpu_fence copied from user space
 */
static struct dma_fence *amdgpu_cs_get_fence(struct amdgpu_device *adev,
					     struct drm_file *filp,
					     struct drm_amdgpu_fence *user)
{
	struct amdgpu_ring *ring;
	struct amdgpu_ctx *ctx;
	struct dma_fence *fence;
	int r;

	r = amdgpu_cs_get_ring(adev, user->ip_type, user->ip_instance,
			       user->ring, &ring);
	if (r)
		return ERR_PTR(r);

	ctx = amdgpu_ctx_get(filp->driver_priv, user->ctx_id);
	if (ctx == NULL)
		return ERR_PTR(-EINVAL);

	fence = amdgpu_ctx_get_fence(ctx, ring, user->seq_no);
	amdgpu_ctx_put(ctx);

	return fence;
}

/**
 * amdgpu_cs_wait_all_fence - wait on all fences to signal
 *
 * @adev: amdgpu device
 * @filp: file private
 * @wait: wait parameters
 * @fences: array of drm_amdgpu_fence
 */
static int amdgpu_cs_wait_all_fences(struct amdgpu_device *adev,
				     struct drm_file *filp,
				     union drm_amdgpu_wait_fences *wait,
				     struct drm_amdgpu_fence *fences)
{
	uint32_t fence_count = wait->in.fence_count;
	unsigned int i;
	long r = 1;

	for (i = 0; i < fence_count; i++) {
		struct dma_fence *fence;
		unsigned long timeout = amdgpu_gem_timeout(wait->in.timeout_ns);

		fence = amdgpu_cs_get_fence(adev, filp, &fences[i]);
		if (IS_ERR(fence))
			return PTR_ERR(fence);
		else if (!fence)
			continue;

		r = dma_fence_wait_timeout(fence, true, timeout);
		if (r < 0)
			return r;

		if (r == 0)
			break;
	}

	memset(wait, 0, sizeof(*wait));
	wait->out.status = (r > 0);

	return 0;
}

/**
 * amdgpu_cs_wait_any_fence - wait on any fence to signal
 *
 * @adev: amdgpu device
 * @filp: file private
 * @wait: wait parameters
 * @fences: array of drm_amdgpu_fence
 */
static int amdgpu_cs_wait_any_fence(struct amdgpu_device *adev,
				    struct drm_file *filp,
				    union drm_amdgpu_wait_fences *wait,
				    struct drm_amdgpu_fence *fences)
{
	unsigned long timeout = amdgpu_gem_timeout(wait->in.timeout_ns);
	uint32_t fence_count = wait->in.fence_count;
	uint32_t first = ~0;
	struct dma_fence **array;
	unsigned int i;
	long r;

	/* Prepare the fence array */
	array = kcalloc(fence_count, sizeof(struct dma_fence *), GFP_KERNEL);

	if (array == NULL)
		return -ENOMEM;

	for (i = 0; i < fence_count; i++) {
		struct dma_fence *fence;

		fence = amdgpu_cs_get_fence(adev, filp, &fences[i]);
		if (IS_ERR(fence)) {
			r = PTR_ERR(fence);
			goto err_free_fence_array;
		} else if (fence) {
			array[i] = fence;
		} else { /* NULL, the fence has been already signaled */
			r = 1;
			goto out;
		}
	}

	r = dma_fence_wait_any_timeout(array, fence_count, true, timeout,
				       &first);
	if (r < 0)
		goto err_free_fence_array;

out:
	memset(wait, 0, sizeof(*wait));
	wait->out.status = (r > 0);
	wait->out.first_signaled = first;
	/* set return value 0 to indicate success */
	r = 0;

err_free_fence_array:
	for (i = 0; i < fence_count; i++)
		dma_fence_put(array[i]);
	kfree(array);

	return r;
}

/**
 * amdgpu_cs_wait_fences_ioctl - wait for multiple command submissions to finish
 *
 * @dev: drm device
 * @data: data from userspace
 * @filp: file private
 */
int amdgpu_cs_wait_fences_ioctl(struct drm_device *dev, void *data,
				struct drm_file *filp)
{
	struct amdgpu_device *adev = dev->dev_private;
	union drm_amdgpu_wait_fences *wait = data;
	uint32_t fence_count = wait->in.fence_count;
	struct drm_amdgpu_fence *fences_user;
	struct drm_amdgpu_fence *fences;
	int r;

	/* Get the fences from userspace */
	fences = kmalloc_array(fence_count, sizeof(struct drm_amdgpu_fence),
			GFP_KERNEL);
	if (fences == NULL)
		return -ENOMEM;

	fences_user = (void __user *)(unsigned long)(wait->in.fences);
	if (copy_from_user(fences, fences_user,
		sizeof(struct drm_amdgpu_fence) * fence_count)) {
		r = -EFAULT;
		goto err_free_fences;
	}

	if (wait->in.wait_all)
		r = amdgpu_cs_wait_all_fences(adev, filp, wait, fences);
	else
		r = amdgpu_cs_wait_any_fence(adev, filp, wait, fences);

err_free_fences:
	kfree(fences);

	return r;
}

/**
 * amdgpu_cs_find_bo_va - find bo_va for VM address
 *
 * @parser: command submission parser context
 * @addr: VM address
 * @bo: resulting BO of the mapping found
 *
 * Search the buffer objects in the command submission context for a certain
 * virtual memory address. Returns allocation structure when found, NULL
 * otherwise.
 */
struct amdgpu_bo_va_mapping *
amdgpu_cs_find_mapping(struct amdgpu_cs_parser *parser,
		       uint64_t addr, struct amdgpu_bo **bo)
{
	struct amdgpu_bo_va_mapping *mapping;
	unsigned i;

	if (!parser->bo_list)
		return NULL;

	addr /= AMDGPU_GPU_PAGE_SIZE;

	for (i = 0; i < parser->bo_list->num_entries; i++) {
		struct amdgpu_bo_list_entry *lobj;

		lobj = &parser->bo_list->array[i];
		if (!lobj->bo_va)
			continue;

		list_for_each_entry(mapping, &lobj->bo_va->valids, list) {
			if (mapping->it.start > addr ||
			    addr > mapping->it.last)
				continue;

			*bo = lobj->bo_va->bo;
			return mapping;
		}

		list_for_each_entry(mapping, &lobj->bo_va->invalids, list) {
			if (mapping->it.start > addr ||
			    addr > mapping->it.last)
				continue;

			*bo = lobj->bo_va->bo;
			return mapping;
		}
	}

	return NULL;
}

/**
 * amdgpu_cs_sysvm_access_required - make BOs accessible by the system VM
 *
 * @parser: command submission parser context
 *
 * Helper for UVD/VCE VM emulation, make sure BOs are accessible by the system VM.
 */
int amdgpu_cs_sysvm_access_required(struct amdgpu_cs_parser *parser)
{
	unsigned i;
	int r;

	if (!parser->bo_list)
		return 0;

	for (i = 0; i < parser->bo_list->num_entries; i++) {
		struct amdgpu_bo *bo = parser->bo_list->array[i].robj;

		r = amdgpu_ttm_bind(&bo->tbo, &bo->tbo.mem);
		if (unlikely(r))
			return r;

		if (bo->flags & AMDGPU_GEM_CREATE_VRAM_CONTIGUOUS)
			continue;

		bo->flags |= AMDGPU_GEM_CREATE_VRAM_CONTIGUOUS;
		amdgpu_ttm_placement_from_domain(bo, bo->allowed_domains);
		r = ttm_bo_validate(&bo->tbo, &bo->placement, false, false);
		if (unlikely(r))
			return r;
	}

	return 0;
}<|MERGE_RESOLUTION|>--- conflicted
+++ resolved
@@ -451,11 +451,7 @@
 		return r;
 
 	if (bo->shadow)
-<<<<<<< HEAD
-		r = amdgpu_cs_bo_validate(p, bo);
-=======
 		r = amdgpu_cs_bo_validate(p, bo->shadow);
->>>>>>> 59331c21
 
 	return r;
 }
