--- conflicted
+++ resolved
@@ -966,13 +966,6 @@
 	if (r)
 		return r;
 
-<<<<<<< HEAD
-	r = reservation_object_reserve_shared(vm->root.base.bo->tbo.resv, 1);
-	if (r)
-		return r;
-
-=======
->>>>>>> 19530313
 	p->job->vm_pd_addr = amdgpu_gmc_pd_addr(vm->root.base.bo);
 
 	if (amdgpu_vm_debug) {
