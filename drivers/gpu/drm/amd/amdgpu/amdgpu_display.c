--- conflicted
+++ resolved
@@ -131,17 +131,10 @@
 				 vblank->framedur_ns / 1000,
 				 vblank->linedur_ns / 1000, stat, vpos, hpos);
 
-<<<<<<< HEAD
-	/* do the flip (mmio) */
-	adev->mode_info.funcs->page_flip(adev, work->crtc_id, work->base);
-
-	/* set the flip status */
-=======
 	/* Do the flip (mmio) */
 	adev->mode_info.funcs->page_flip(adev, work->crtc_id, work->base, work->async);
 
 	/* Set the flip status */
->>>>>>> 1d6da87a
 	amdgpuCrtc->pflip_status = AMDGPU_FLIP_SUBMITTED;
 	spin_unlock_irqrestore(&crtc->dev->event_lock, flags);
 
