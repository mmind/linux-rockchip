# SPDX-License-Identifier: GPL-2.0-only
config DRM_AMDGPU_SI
	bool "Enable amdgpu support for SI parts"
	depends on DRM_AMDGPU
	help
	  Choose this option if you want to enable experimental support
	  for SI asics.

	  SI is already supported in radeon. Experimental support for SI
	  in amdgpu will be disabled by default and is still provided by
	  radeon. Use module options to override this:

	  radeon.si_support=0 amdgpu.si_support=1

config DRM_AMDGPU_CIK
	bool "Enable amdgpu support for CIK parts"
	depends on DRM_AMDGPU
	help
	  Choose this option if you want to enable support for CIK asics.

	  CIK is already supported in radeon. Support for CIK in amdgpu
	  will be disabled by default and is still provided by radeon.
	  Use module options to override this:

	  radeon.cik_support=0 amdgpu.cik_support=1

config DRM_AMDGPU_USERPTR
	bool "Always enable userptr write support"
	depends on DRM_AMDGPU
<<<<<<< HEAD
	depends on ARCH_HAS_HMM
	select HMM_MIRROR
=======
	depends on HMM_MIRROR
>>>>>>> f1a3b43c
	help
	  This option selects CONFIG_HMM and CONFIG_HMM_MIRROR if it
	  isn't already selected to enabled full userptr support.

config DRM_AMDGPU_GART_DEBUGFS
	bool "Allow GART access through debugfs"
	depends on DRM_AMDGPU
	depends on DEBUG_FS
	default n
	help
	  Selecting this option creates a debugfs file to inspect the mapped
	  pages. Uses more memory for housekeeping, enable only for debugging.

source "drivers/gpu/drm/amd/acp/Kconfig"
source "drivers/gpu/drm/amd/display/Kconfig"
source "drivers/gpu/drm/amd/amdkfd/Kconfig"<|MERGE_RESOLUTION|>--- conflicted
+++ resolved
@@ -27,12 +27,7 @@
 config DRM_AMDGPU_USERPTR
 	bool "Always enable userptr write support"
 	depends on DRM_AMDGPU
-<<<<<<< HEAD
-	depends on ARCH_HAS_HMM
-	select HMM_MIRROR
-=======
 	depends on HMM_MIRROR
->>>>>>> f1a3b43c
 	help
 	  This option selects CONFIG_HMM and CONFIG_HMM_MIRROR if it
 	  isn't already selected to enabled full userptr support.
