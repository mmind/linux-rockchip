--- conflicted
+++ resolved
@@ -34,11 +34,7 @@
 			       struct mm_struct *mm, struct page **pages,
 			       uint64_t start, uint64_t npages,
 			       struct hmm_range **phmm_range, bool readonly,
-<<<<<<< HEAD
-			       bool mmap_locked);
-=======
 			       bool mmap_locked, void *owner);
->>>>>>> 50be9417
 int amdgpu_hmm_range_get_pages_done(struct hmm_range *hmm_range);
 
 #if defined(CONFIG_HMM_MIRROR)
