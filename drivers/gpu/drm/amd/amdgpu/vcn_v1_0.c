/*
 * Copyright 2016 Advanced Micro Devices, Inc.
 *
 * Permission is hereby granted, free of charge, to any person obtaining a
 * copy of this software and associated documentation files (the "Software"),
 * to deal in the Software without restriction, including without limitation
 * the rights to use, copy, modify, merge, publish, distribute, sublicense,
 * and/or sell copies of the Software, and to permit persons to whom the
 * Software is furnished to do so, subject to the following conditions:
 *
 * The above copyright notice and this permission notice shall be included in
 * all copies or substantial portions of the Software.
 *
 * THE SOFTWARE IS PROVIDED "AS IS", WITHOUT WARRANTY OF ANY KIND, EXPRESS OR
 * IMPLIED, INCLUDING BUT NOT LIMITED TO THE WARRANTIES OF MERCHANTABILITY,
 * FITNESS FOR A PARTICULAR PURPOSE AND NONINFRINGEMENT.  IN NO EVENT SHALL
 * THE COPYRIGHT HOLDER(S) OR AUTHOR(S) BE LIABLE FOR ANY CLAIM, DAMAGES OR
 * OTHER LIABILITY, WHETHER IN AN ACTION OF CONTRACT, TORT OR OTHERWISE,
 * ARISING FROM, OUT OF OR IN CONNECTION WITH THE SOFTWARE OR THE USE OR
 * OTHER DEALINGS IN THE SOFTWARE.
 *
 */

#include <linux/firmware.h>
#include <drm/drmP.h>
#include "amdgpu.h"
#include "amdgpu_vcn.h"
#include "soc15.h"
#include "soc15d.h"
#include "soc15_common.h"

#include "vcn/vcn_1_0_offset.h"
#include "vcn/vcn_1_0_sh_mask.h"
#include "hdp/hdp_4_0_offset.h"
#include "mmhub/mmhub_9_1_offset.h"
#include "mmhub/mmhub_9_1_sh_mask.h"

#include "ivsrcid/vcn/irqsrcs_vcn_1_0.h"

#define mmUVD_RBC_XX_IB_REG_CHECK				0x05ab
#define mmUVD_RBC_XX_IB_REG_CHECK_BASE_IDX	1
#define mmUVD_REG_XX_MASK							0x05ac
#define mmUVD_REG_XX_MASK_BASE_IDX				1

static int vcn_v1_0_stop(struct amdgpu_device *adev);
static void vcn_v1_0_set_dec_ring_funcs(struct amdgpu_device *adev);
static void vcn_v1_0_set_enc_ring_funcs(struct amdgpu_device *adev);
static void vcn_v1_0_set_jpeg_ring_funcs(struct amdgpu_device *adev);
static void vcn_v1_0_set_irq_funcs(struct amdgpu_device *adev);
static void vcn_v1_0_jpeg_ring_set_patch_ring(struct amdgpu_ring *ring, uint32_t ptr);

/**
 * vcn_v1_0_early_init - set function pointers
 *
 * @handle: amdgpu_device pointer
 *
 * Set ring and irq function pointers
 */
static int vcn_v1_0_early_init(void *handle)
{
	struct amdgpu_device *adev = (struct amdgpu_device *)handle;

	adev->vcn.num_enc_rings = 2;

	vcn_v1_0_set_dec_ring_funcs(adev);
	vcn_v1_0_set_enc_ring_funcs(adev);
	vcn_v1_0_set_jpeg_ring_funcs(adev);
	vcn_v1_0_set_irq_funcs(adev);

	return 0;
}

/**
 * vcn_v1_0_sw_init - sw init for VCN block
 *
 * @handle: amdgpu_device pointer
 *
 * Load firmware and sw initialization
 */
static int vcn_v1_0_sw_init(void *handle)
{
	struct amdgpu_ring *ring;
	int i, r;
	struct amdgpu_device *adev = (struct amdgpu_device *)handle;

	/* VCN DEC TRAP */
	r = amdgpu_irq_add_id(adev, SOC15_IH_CLIENTID_VCN, VCN_1_0__SRCID__UVD_SYSTEM_MESSAGE_INTERRUPT, &adev->vcn.irq);
	if (r)
		return r;

	/* VCN ENC TRAP */
	for (i = 0; i < adev->vcn.num_enc_rings; ++i) {
		r = amdgpu_irq_add_id(adev, SOC15_IH_CLIENTID_VCN, i + VCN_1_0__SRCID__UVD_ENC_GENERAL_PURPOSE,
					&adev->vcn.irq);
		if (r)
			return r;
	}

	/* VCN JPEG TRAP */
	r = amdgpu_irq_add_id(adev, SOC15_IH_CLIENTID_VCN, 126, &adev->vcn.irq);
	if (r)
		return r;

	r = amdgpu_vcn_sw_init(adev);
	if (r)
		return r;

	if (adev->firmware.load_type == AMDGPU_FW_LOAD_PSP) {
		const struct common_firmware_header *hdr;
		hdr = (const struct common_firmware_header *)adev->vcn.fw->data;
		adev->firmware.ucode[AMDGPU_UCODE_ID_VCN].ucode_id = AMDGPU_UCODE_ID_VCN;
		adev->firmware.ucode[AMDGPU_UCODE_ID_VCN].fw = adev->vcn.fw;
		adev->firmware.fw_size +=
			ALIGN(le32_to_cpu(hdr->ucode_size_bytes), PAGE_SIZE);
		DRM_INFO("PSP loading VCN firmware\n");
	}

	r = amdgpu_vcn_resume(adev);
	if (r)
		return r;

	ring = &adev->vcn.ring_dec;
	sprintf(ring->name, "vcn_dec");
	r = amdgpu_ring_init(adev, ring, 512, &adev->vcn.irq, 0);
	if (r)
		return r;

	for (i = 0; i < adev->vcn.num_enc_rings; ++i) {
		ring = &adev->vcn.ring_enc[i];
		sprintf(ring->name, "vcn_enc%d", i);
		r = amdgpu_ring_init(adev, ring, 512, &adev->vcn.irq, 0);
		if (r)
			return r;
	}

	ring = &adev->vcn.ring_jpeg;
	sprintf(ring->name, "vcn_jpeg");
	r = amdgpu_ring_init(adev, ring, 512, &adev->vcn.irq, 0);
	if (r)
		return r;

	return r;
}

/**
 * vcn_v1_0_sw_fini - sw fini for VCN block
 *
 * @handle: amdgpu_device pointer
 *
 * VCN suspend and free up sw allocation
 */
static int vcn_v1_0_sw_fini(void *handle)
{
	int r;
	struct amdgpu_device *adev = (struct amdgpu_device *)handle;

	r = amdgpu_vcn_suspend(adev);
	if (r)
		return r;

	r = amdgpu_vcn_sw_fini(adev);

	return r;
}

/**
 * vcn_v1_0_hw_init - start and test VCN block
 *
 * @handle: amdgpu_device pointer
 *
 * Initialize the hardware, boot up the VCPU and do some testing
 */
static int vcn_v1_0_hw_init(void *handle)
{
	struct amdgpu_device *adev = (struct amdgpu_device *)handle;
	struct amdgpu_ring *ring = &adev->vcn.ring_dec;
	int i, r;

	ring->ready = true;
	r = amdgpu_ring_test_ring(ring);
	if (r) {
		ring->ready = false;
		goto done;
	}

	for (i = 0; i < adev->vcn.num_enc_rings; ++i) {
		ring = &adev->vcn.ring_enc[i];
		ring->ready = true;
		r = amdgpu_ring_test_ring(ring);
		if (r) {
			ring->ready = false;
			goto done;
		}
	}

	ring = &adev->vcn.ring_jpeg;
	ring->ready = true;
	r = amdgpu_ring_test_ring(ring);
	if (r) {
		ring->ready = false;
		goto done;
	}

done:
	if (!r)
		DRM_INFO("VCN decode and encode initialized successfully(under %s).\n",
			(adev->pg_flags & AMD_PG_SUPPORT_VCN_DPG)?"DPG Mode":"SPG Mode");

	return r;
}

/**
 * vcn_v1_0_hw_fini - stop the hardware block
 *
 * @handle: amdgpu_device pointer
 *
 * Stop the VCN block, mark ring as not ready any more
 */
static int vcn_v1_0_hw_fini(void *handle)
{
	struct amdgpu_device *adev = (struct amdgpu_device *)handle;
	struct amdgpu_ring *ring = &adev->vcn.ring_dec;

	if (RREG32_SOC15(VCN, 0, mmUVD_STATUS))
		vcn_v1_0_stop(adev);

	ring->ready = false;

	return 0;
}

/**
 * vcn_v1_0_suspend - suspend VCN block
 *
 * @handle: amdgpu_device pointer
 *
 * HW fini and suspend VCN block
 */
static int vcn_v1_0_suspend(void *handle)
{
	int r;
	struct amdgpu_device *adev = (struct amdgpu_device *)handle;

	r = vcn_v1_0_hw_fini(adev);
	if (r)
		return r;

	r = amdgpu_vcn_suspend(adev);

	return r;
}

/**
 * vcn_v1_0_resume - resume VCN block
 *
 * @handle: amdgpu_device pointer
 *
 * Resume firmware and hw init VCN block
 */
static int vcn_v1_0_resume(void *handle)
{
	int r;
	struct amdgpu_device *adev = (struct amdgpu_device *)handle;

	r = amdgpu_vcn_resume(adev);
	if (r)
		return r;

	r = vcn_v1_0_hw_init(adev);

	return r;
}

/**
 * vcn_v1_0_mc_resume_spg_mode - memory controller programming
 *
 * @adev: amdgpu_device pointer
 *
 * Let the VCN memory controller know it's offsets
 */
static void vcn_v1_0_mc_resume_spg_mode(struct amdgpu_device *adev)
{
	uint32_t size = AMDGPU_GPU_PAGE_ALIGN(adev->vcn.fw->size + 4);
	uint32_t offset;

	/* cache window 0: fw */
	if (adev->firmware.load_type == AMDGPU_FW_LOAD_PSP) {
		WREG32_SOC15(UVD, 0, mmUVD_LMI_VCPU_CACHE_64BIT_BAR_LOW,
			     (adev->firmware.ucode[AMDGPU_UCODE_ID_VCN].tmr_mc_addr_lo));
		WREG32_SOC15(UVD, 0, mmUVD_LMI_VCPU_CACHE_64BIT_BAR_HIGH,
			     (adev->firmware.ucode[AMDGPU_UCODE_ID_VCN].tmr_mc_addr_hi));
		WREG32_SOC15(UVD, 0, mmUVD_VCPU_CACHE_OFFSET0, 0);
		offset = 0;
	} else {
		WREG32_SOC15(UVD, 0, mmUVD_LMI_VCPU_CACHE_64BIT_BAR_LOW,
			lower_32_bits(adev->vcn.gpu_addr));
		WREG32_SOC15(UVD, 0, mmUVD_LMI_VCPU_CACHE_64BIT_BAR_HIGH,
			upper_32_bits(adev->vcn.gpu_addr));
		offset = size;
		WREG32_SOC15(UVD, 0, mmUVD_VCPU_CACHE_OFFSET0,
			     AMDGPU_UVD_FIRMWARE_OFFSET >> 3);
	}

	WREG32_SOC15(UVD, 0, mmUVD_VCPU_CACHE_SIZE0, size);

	/* cache window 1: stack */
	WREG32_SOC15(UVD, 0, mmUVD_LMI_VCPU_CACHE1_64BIT_BAR_LOW,
		     lower_32_bits(adev->vcn.gpu_addr + offset));
	WREG32_SOC15(UVD, 0, mmUVD_LMI_VCPU_CACHE1_64BIT_BAR_HIGH,
		     upper_32_bits(adev->vcn.gpu_addr + offset));
	WREG32_SOC15(UVD, 0, mmUVD_VCPU_CACHE_OFFSET1, 0);
	WREG32_SOC15(UVD, 0, mmUVD_VCPU_CACHE_SIZE1, AMDGPU_VCN_STACK_SIZE);

	/* cache window 2: context */
	WREG32_SOC15(UVD, 0, mmUVD_LMI_VCPU_CACHE2_64BIT_BAR_LOW,
		     lower_32_bits(adev->vcn.gpu_addr + offset + AMDGPU_VCN_STACK_SIZE));
	WREG32_SOC15(UVD, 0, mmUVD_LMI_VCPU_CACHE2_64BIT_BAR_HIGH,
		     upper_32_bits(adev->vcn.gpu_addr + offset + AMDGPU_VCN_STACK_SIZE));
	WREG32_SOC15(UVD, 0, mmUVD_VCPU_CACHE_OFFSET2, 0);
	WREG32_SOC15(UVD, 0, mmUVD_VCPU_CACHE_SIZE2, AMDGPU_VCN_CONTEXT_SIZE);

	WREG32_SOC15(UVD, 0, mmUVD_UDEC_ADDR_CONFIG,
			adev->gfx.config.gb_addr_config);
	WREG32_SOC15(UVD, 0, mmUVD_UDEC_DB_ADDR_CONFIG,
			adev->gfx.config.gb_addr_config);
	WREG32_SOC15(UVD, 0, mmUVD_UDEC_DBW_ADDR_CONFIG,
			adev->gfx.config.gb_addr_config);
	WREG32_SOC15(UVD, 0, mmUVD_UDEC_DBW_UV_ADDR_CONFIG,
			adev->gfx.config.gb_addr_config);
	WREG32_SOC15(UVD, 0, mmUVD_MIF_CURR_ADDR_CONFIG,
			adev->gfx.config.gb_addr_config);
	WREG32_SOC15(UVD, 0, mmUVD_MIF_CURR_UV_ADDR_CONFIG,
			adev->gfx.config.gb_addr_config);
	WREG32_SOC15(UVD, 0, mmUVD_MIF_RECON1_ADDR_CONFIG,
			adev->gfx.config.gb_addr_config);
	WREG32_SOC15(UVD, 0, mmUVD_MIF_RECON1_UV_ADDR_CONFIG,
			adev->gfx.config.gb_addr_config);
	WREG32_SOC15(UVD, 0, mmUVD_MIF_REF_ADDR_CONFIG,
			adev->gfx.config.gb_addr_config);
	WREG32_SOC15(UVD, 0, mmUVD_MIF_REF_UV_ADDR_CONFIG,
			adev->gfx.config.gb_addr_config);
	WREG32_SOC15(UVD, 0, mmUVD_JPEG_ADDR_CONFIG,
			adev->gfx.config.gb_addr_config);
	WREG32_SOC15(UVD, 0, mmUVD_JPEG_UV_ADDR_CONFIG,
			adev->gfx.config.gb_addr_config);
}

static void vcn_v1_0_mc_resume_dpg_mode(struct amdgpu_device *adev)
{
	uint32_t size = AMDGPU_GPU_PAGE_ALIGN(adev->vcn.fw->size + 4);
	uint32_t offset;

	/* cache window 0: fw */
	if (adev->firmware.load_type == AMDGPU_FW_LOAD_PSP) {
		WREG32_SOC15_DPG_MODE(UVD, 0, mmUVD_LMI_VCPU_CACHE_64BIT_BAR_LOW,
			     (adev->firmware.ucode[AMDGPU_UCODE_ID_VCN].tmr_mc_addr_lo),
			     0xFFFFFFFF, 0);
		WREG32_SOC15_DPG_MODE(UVD, 0, mmUVD_LMI_VCPU_CACHE_64BIT_BAR_HIGH,
			     (adev->firmware.ucode[AMDGPU_UCODE_ID_VCN].tmr_mc_addr_hi),
			     0xFFFFFFFF, 0);
		WREG32_SOC15_DPG_MODE(UVD, 0, mmUVD_VCPU_CACHE_OFFSET0, 0,
			     0xFFFFFFFF, 0);
		offset = 0;
	} else {
		WREG32_SOC15_DPG_MODE(UVD, 0, mmUVD_LMI_VCPU_CACHE_64BIT_BAR_LOW,
			lower_32_bits(adev->vcn.gpu_addr), 0xFFFFFFFF, 0);
		WREG32_SOC15_DPG_MODE(UVD, 0, mmUVD_LMI_VCPU_CACHE_64BIT_BAR_HIGH,
			upper_32_bits(adev->vcn.gpu_addr), 0xFFFFFFFF, 0);
		offset = size;
		WREG32_SOC15_DPG_MODE(UVD, 0, mmUVD_VCPU_CACHE_OFFSET0,
			     AMDGPU_UVD_FIRMWARE_OFFSET >> 3, 0xFFFFFFFF, 0);
	}

	WREG32_SOC15_DPG_MODE(UVD, 0, mmUVD_VCPU_CACHE_SIZE0, size, 0xFFFFFFFF, 0);

	/* cache window 1: stack */
	WREG32_SOC15_DPG_MODE(UVD, 0, mmUVD_LMI_VCPU_CACHE1_64BIT_BAR_LOW,
		     lower_32_bits(adev->vcn.gpu_addr + offset), 0xFFFFFFFF, 0);
	WREG32_SOC15_DPG_MODE(UVD, 0, mmUVD_LMI_VCPU_CACHE1_64BIT_BAR_HIGH,
		     upper_32_bits(adev->vcn.gpu_addr + offset), 0xFFFFFFFF, 0);
	WREG32_SOC15_DPG_MODE(UVD, 0, mmUVD_VCPU_CACHE_OFFSET1, 0,
			     0xFFFFFFFF, 0);
	WREG32_SOC15_DPG_MODE(UVD, 0, mmUVD_VCPU_CACHE_SIZE1, AMDGPU_VCN_STACK_SIZE,
			     0xFFFFFFFF, 0);

	/* cache window 2: context */
	WREG32_SOC15_DPG_MODE(UVD, 0, mmUVD_LMI_VCPU_CACHE2_64BIT_BAR_LOW,
		     lower_32_bits(adev->vcn.gpu_addr + offset + AMDGPU_VCN_STACK_SIZE),
			     0xFFFFFFFF, 0);
	WREG32_SOC15_DPG_MODE(UVD, 0, mmUVD_LMI_VCPU_CACHE2_64BIT_BAR_HIGH,
		     upper_32_bits(adev->vcn.gpu_addr + offset + AMDGPU_VCN_STACK_SIZE),
			     0xFFFFFFFF, 0);
	WREG32_SOC15_DPG_MODE(UVD, 0, mmUVD_VCPU_CACHE_OFFSET2, 0, 0xFFFFFFFF, 0);
	WREG32_SOC15_DPG_MODE(UVD, 0, mmUVD_VCPU_CACHE_SIZE2, AMDGPU_VCN_CONTEXT_SIZE,
			     0xFFFFFFFF, 0);

	/* VCN global tiling registers */
	WREG32_SOC15_DPG_MODE(UVD, 0, mmUVD_UDEC_ADDR_CONFIG,
			adev->gfx.config.gb_addr_config, 0xFFFFFFFF, 0);
	WREG32_SOC15_DPG_MODE(UVD, 0, mmUVD_UDEC_DB_ADDR_CONFIG,
			adev->gfx.config.gb_addr_config, 0xFFFFFFFF, 0);
	WREG32_SOC15_DPG_MODE(UVD, 0, mmUVD_UDEC_DBW_ADDR_CONFIG,
			adev->gfx.config.gb_addr_config, 0xFFFFFFFF, 0);
	WREG32_SOC15_DPG_MODE(UVD, 0, mmUVD_UDEC_DBW_UV_ADDR_CONFIG,
		adev->gfx.config.gb_addr_config, 0xFFFFFFFF, 0);
	WREG32_SOC15_DPG_MODE(UVD, 0, mmUVD_MIF_CURR_ADDR_CONFIG,
		adev->gfx.config.gb_addr_config, 0xFFFFFFFF, 0);
	WREG32_SOC15_DPG_MODE(UVD, 0, mmUVD_MIF_CURR_UV_ADDR_CONFIG,
		adev->gfx.config.gb_addr_config, 0xFFFFFFFF, 0);
	WREG32_SOC15_DPG_MODE(UVD, 0, mmUVD_MIF_RECON1_ADDR_CONFIG,
		adev->gfx.config.gb_addr_config, 0xFFFFFFFF, 0);
	WREG32_SOC15_DPG_MODE(UVD, 0, mmUVD_MIF_RECON1_UV_ADDR_CONFIG,
		adev->gfx.config.gb_addr_config, 0xFFFFFFFF, 0);
	WREG32_SOC15_DPG_MODE(UVD, 0, mmUVD_MIF_REF_ADDR_CONFIG,
		adev->gfx.config.gb_addr_config, 0xFFFFFFFF, 0);
	WREG32_SOC15_DPG_MODE(UVD, 0, mmUVD_MIF_REF_UV_ADDR_CONFIG,
		adev->gfx.config.gb_addr_config, 0xFFFFFFFF, 0);
}

/**
 * vcn_v1_0_disable_clock_gating - disable VCN clock gating
 *
 * @adev: amdgpu_device pointer
 * @sw: enable SW clock gating
 *
 * Disable clock gating for VCN block
 */
static void vcn_v1_0_disable_clock_gating(struct amdgpu_device *adev)
{
	uint32_t data;

	/* JPEG disable CGC */
	data = RREG32_SOC15(VCN, 0, mmJPEG_CGC_CTRL);

	if (adev->cg_flags & AMD_CG_SUPPORT_VCN_MGCG)
		data |= 1 << JPEG_CGC_CTRL__DYN_CLOCK_MODE__SHIFT;
	else
		data &= ~JPEG_CGC_CTRL__DYN_CLOCK_MODE_MASK;

	data |= 1 << JPEG_CGC_CTRL__CLK_GATE_DLY_TIMER__SHIFT;
	data |= 4 << JPEG_CGC_CTRL__CLK_OFF_DELAY__SHIFT;
	WREG32_SOC15(VCN, 0, mmJPEG_CGC_CTRL, data);

	data = RREG32_SOC15(VCN, 0, mmJPEG_CGC_GATE);
	data &= ~(JPEG_CGC_GATE__JPEG_MASK | JPEG_CGC_GATE__JPEG2_MASK);
	WREG32_SOC15(VCN, 0, mmJPEG_CGC_GATE, data);

	/* UVD disable CGC */
	data = RREG32_SOC15(VCN, 0, mmUVD_CGC_CTRL);
	if (adev->cg_flags & AMD_CG_SUPPORT_VCN_MGCG)
		data |= 1 << UVD_CGC_CTRL__DYN_CLOCK_MODE__SHIFT;
	else
		data &= ~ UVD_CGC_CTRL__DYN_CLOCK_MODE_MASK;

	data |= 1 << UVD_CGC_CTRL__CLK_GATE_DLY_TIMER__SHIFT;
	data |= 4 << UVD_CGC_CTRL__CLK_OFF_DELAY__SHIFT;
	WREG32_SOC15(VCN, 0, mmUVD_CGC_CTRL, data);

	data = RREG32_SOC15(VCN, 0, mmUVD_CGC_GATE);
	data &= ~(UVD_CGC_GATE__SYS_MASK
		| UVD_CGC_GATE__UDEC_MASK
		| UVD_CGC_GATE__MPEG2_MASK
		| UVD_CGC_GATE__REGS_MASK
		| UVD_CGC_GATE__RBC_MASK
		| UVD_CGC_GATE__LMI_MC_MASK
		| UVD_CGC_GATE__LMI_UMC_MASK
		| UVD_CGC_GATE__IDCT_MASK
		| UVD_CGC_GATE__MPRD_MASK
		| UVD_CGC_GATE__MPC_MASK
		| UVD_CGC_GATE__LBSI_MASK
		| UVD_CGC_GATE__LRBBM_MASK
		| UVD_CGC_GATE__UDEC_RE_MASK
		| UVD_CGC_GATE__UDEC_CM_MASK
		| UVD_CGC_GATE__UDEC_IT_MASK
		| UVD_CGC_GATE__UDEC_DB_MASK
		| UVD_CGC_GATE__UDEC_MP_MASK
		| UVD_CGC_GATE__WCB_MASK
		| UVD_CGC_GATE__VCPU_MASK
		| UVD_CGC_GATE__SCPU_MASK);
	WREG32_SOC15(VCN, 0, mmUVD_CGC_GATE, data);

	data = RREG32_SOC15(VCN, 0, mmUVD_CGC_CTRL);
	data &= ~(UVD_CGC_CTRL__UDEC_RE_MODE_MASK
		| UVD_CGC_CTRL__UDEC_CM_MODE_MASK
		| UVD_CGC_CTRL__UDEC_IT_MODE_MASK
		| UVD_CGC_CTRL__UDEC_DB_MODE_MASK
		| UVD_CGC_CTRL__UDEC_MP_MODE_MASK
		| UVD_CGC_CTRL__SYS_MODE_MASK
		| UVD_CGC_CTRL__UDEC_MODE_MASK
		| UVD_CGC_CTRL__MPEG2_MODE_MASK
		| UVD_CGC_CTRL__REGS_MODE_MASK
		| UVD_CGC_CTRL__RBC_MODE_MASK
		| UVD_CGC_CTRL__LMI_MC_MODE_MASK
		| UVD_CGC_CTRL__LMI_UMC_MODE_MASK
		| UVD_CGC_CTRL__IDCT_MODE_MASK
		| UVD_CGC_CTRL__MPRD_MODE_MASK
		| UVD_CGC_CTRL__MPC_MODE_MASK
		| UVD_CGC_CTRL__LBSI_MODE_MASK
		| UVD_CGC_CTRL__LRBBM_MODE_MASK
		| UVD_CGC_CTRL__WCB_MODE_MASK
		| UVD_CGC_CTRL__VCPU_MODE_MASK
		| UVD_CGC_CTRL__SCPU_MODE_MASK);
	WREG32_SOC15(VCN, 0, mmUVD_CGC_CTRL, data);

	/* turn on */
	data = RREG32_SOC15(VCN, 0, mmUVD_SUVD_CGC_GATE);
	data |= (UVD_SUVD_CGC_GATE__SRE_MASK
		| UVD_SUVD_CGC_GATE__SIT_MASK
		| UVD_SUVD_CGC_GATE__SMP_MASK
		| UVD_SUVD_CGC_GATE__SCM_MASK
		| UVD_SUVD_CGC_GATE__SDB_MASK
		| UVD_SUVD_CGC_GATE__SRE_H264_MASK
		| UVD_SUVD_CGC_GATE__SRE_HEVC_MASK
		| UVD_SUVD_CGC_GATE__SIT_H264_MASK
		| UVD_SUVD_CGC_GATE__SIT_HEVC_MASK
		| UVD_SUVD_CGC_GATE__SCM_H264_MASK
		| UVD_SUVD_CGC_GATE__SCM_HEVC_MASK
		| UVD_SUVD_CGC_GATE__SDB_H264_MASK
		| UVD_SUVD_CGC_GATE__SDB_HEVC_MASK
		| UVD_SUVD_CGC_GATE__SCLR_MASK
		| UVD_SUVD_CGC_GATE__UVD_SC_MASK
		| UVD_SUVD_CGC_GATE__ENT_MASK
		| UVD_SUVD_CGC_GATE__SIT_HEVC_DEC_MASK
		| UVD_SUVD_CGC_GATE__SIT_HEVC_ENC_MASK
		| UVD_SUVD_CGC_GATE__SITE_MASK
		| UVD_SUVD_CGC_GATE__SRE_VP9_MASK
		| UVD_SUVD_CGC_GATE__SCM_VP9_MASK
		| UVD_SUVD_CGC_GATE__SIT_VP9_DEC_MASK
		| UVD_SUVD_CGC_GATE__SDB_VP9_MASK
		| UVD_SUVD_CGC_GATE__IME_HEVC_MASK);
	WREG32_SOC15(VCN, 0, mmUVD_SUVD_CGC_GATE, data);

	data = RREG32_SOC15(VCN, 0, mmUVD_SUVD_CGC_CTRL);
	data &= ~(UVD_SUVD_CGC_CTRL__SRE_MODE_MASK
		| UVD_SUVD_CGC_CTRL__SIT_MODE_MASK
		| UVD_SUVD_CGC_CTRL__SMP_MODE_MASK
		| UVD_SUVD_CGC_CTRL__SCM_MODE_MASK
		| UVD_SUVD_CGC_CTRL__SDB_MODE_MASK
		| UVD_SUVD_CGC_CTRL__SCLR_MODE_MASK
		| UVD_SUVD_CGC_CTRL__UVD_SC_MODE_MASK
		| UVD_SUVD_CGC_CTRL__ENT_MODE_MASK
		| UVD_SUVD_CGC_CTRL__IME_MODE_MASK
		| UVD_SUVD_CGC_CTRL__SITE_MODE_MASK);
	WREG32_SOC15(VCN, 0, mmUVD_SUVD_CGC_CTRL, data);
}

/**
 * vcn_v1_0_enable_clock_gating - enable VCN clock gating
 *
 * @adev: amdgpu_device pointer
 * @sw: enable SW clock gating
 *
 * Enable clock gating for VCN block
 */
static void vcn_v1_0_enable_clock_gating(struct amdgpu_device *adev)
{
	uint32_t data = 0;

	/* enable JPEG CGC */
	data = RREG32_SOC15(VCN, 0, mmJPEG_CGC_CTRL);
	if (adev->cg_flags & AMD_CG_SUPPORT_VCN_MGCG)
		data |= 1 << JPEG_CGC_CTRL__DYN_CLOCK_MODE__SHIFT;
	else
		data |= 0 << JPEG_CGC_CTRL__DYN_CLOCK_MODE__SHIFT;
	data |= 1 << JPEG_CGC_CTRL__CLK_GATE_DLY_TIMER__SHIFT;
	data |= 4 << JPEG_CGC_CTRL__CLK_OFF_DELAY__SHIFT;
	WREG32_SOC15(VCN, 0, mmJPEG_CGC_CTRL, data);

	data = RREG32_SOC15(VCN, 0, mmJPEG_CGC_GATE);
	data |= (JPEG_CGC_GATE__JPEG_MASK | JPEG_CGC_GATE__JPEG2_MASK);
	WREG32_SOC15(VCN, 0, mmJPEG_CGC_GATE, data);

	/* enable UVD CGC */
	data = RREG32_SOC15(VCN, 0, mmUVD_CGC_CTRL);
	if (adev->cg_flags & AMD_CG_SUPPORT_VCN_MGCG)
		data |= 1 << UVD_CGC_CTRL__DYN_CLOCK_MODE__SHIFT;
	else
		data |= 0 << UVD_CGC_CTRL__DYN_CLOCK_MODE__SHIFT;
	data |= 1 << UVD_CGC_CTRL__CLK_GATE_DLY_TIMER__SHIFT;
	data |= 4 << UVD_CGC_CTRL__CLK_OFF_DELAY__SHIFT;
	WREG32_SOC15(VCN, 0, mmUVD_CGC_CTRL, data);

	data = RREG32_SOC15(VCN, 0, mmUVD_CGC_CTRL);
	data |= (UVD_CGC_CTRL__UDEC_RE_MODE_MASK
		| UVD_CGC_CTRL__UDEC_CM_MODE_MASK
		| UVD_CGC_CTRL__UDEC_IT_MODE_MASK
		| UVD_CGC_CTRL__UDEC_DB_MODE_MASK
		| UVD_CGC_CTRL__UDEC_MP_MODE_MASK
		| UVD_CGC_CTRL__SYS_MODE_MASK
		| UVD_CGC_CTRL__UDEC_MODE_MASK
		| UVD_CGC_CTRL__MPEG2_MODE_MASK
		| UVD_CGC_CTRL__REGS_MODE_MASK
		| UVD_CGC_CTRL__RBC_MODE_MASK
		| UVD_CGC_CTRL__LMI_MC_MODE_MASK
		| UVD_CGC_CTRL__LMI_UMC_MODE_MASK
		| UVD_CGC_CTRL__IDCT_MODE_MASK
		| UVD_CGC_CTRL__MPRD_MODE_MASK
		| UVD_CGC_CTRL__MPC_MODE_MASK
		| UVD_CGC_CTRL__LBSI_MODE_MASK
		| UVD_CGC_CTRL__LRBBM_MODE_MASK
		| UVD_CGC_CTRL__WCB_MODE_MASK
		| UVD_CGC_CTRL__VCPU_MODE_MASK
		| UVD_CGC_CTRL__SCPU_MODE_MASK);
	WREG32_SOC15(VCN, 0, mmUVD_CGC_CTRL, data);

	data = RREG32_SOC15(VCN, 0, mmUVD_SUVD_CGC_CTRL);
	data |= (UVD_SUVD_CGC_CTRL__SRE_MODE_MASK
		| UVD_SUVD_CGC_CTRL__SIT_MODE_MASK
		| UVD_SUVD_CGC_CTRL__SMP_MODE_MASK
		| UVD_SUVD_CGC_CTRL__SCM_MODE_MASK
		| UVD_SUVD_CGC_CTRL__SDB_MODE_MASK
		| UVD_SUVD_CGC_CTRL__SCLR_MODE_MASK
		| UVD_SUVD_CGC_CTRL__UVD_SC_MODE_MASK
		| UVD_SUVD_CGC_CTRL__ENT_MODE_MASK
		| UVD_SUVD_CGC_CTRL__IME_MODE_MASK
		| UVD_SUVD_CGC_CTRL__SITE_MODE_MASK);
	WREG32_SOC15(VCN, 0, mmUVD_SUVD_CGC_CTRL, data);
}

static void vcn_v1_0_clock_gating_dpg_mode(struct amdgpu_device *adev, uint8_t sram_sel)
{
	uint32_t reg_data = 0;

	/* disable JPEG CGC */
	if (adev->cg_flags & AMD_CG_SUPPORT_VCN_MGCG)
		reg_data = 1 << JPEG_CGC_CTRL__DYN_CLOCK_MODE__SHIFT;
	else
		reg_data = 0 << JPEG_CGC_CTRL__DYN_CLOCK_MODE__SHIFT;
	reg_data |= 1 << JPEG_CGC_CTRL__CLK_GATE_DLY_TIMER__SHIFT;
	reg_data |= 4 << JPEG_CGC_CTRL__CLK_OFF_DELAY__SHIFT;
	WREG32_SOC15_DPG_MODE(UVD, 0, mmJPEG_CGC_CTRL, reg_data, 0xFFFFFFFF, sram_sel);

	WREG32_SOC15_DPG_MODE(UVD, 0, mmJPEG_CGC_GATE, 0, 0xFFFFFFFF, sram_sel);

	/* enable sw clock gating control */
	if (adev->cg_flags & AMD_CG_SUPPORT_VCN_MGCG)
		reg_data = 1 << UVD_CGC_CTRL__DYN_CLOCK_MODE__SHIFT;
	else
		reg_data = 0 << UVD_CGC_CTRL__DYN_CLOCK_MODE__SHIFT;
	reg_data |= 1 << UVD_CGC_CTRL__CLK_GATE_DLY_TIMER__SHIFT;
	reg_data |= 4 << UVD_CGC_CTRL__CLK_OFF_DELAY__SHIFT;
	reg_data &= ~(UVD_CGC_CTRL__UDEC_RE_MODE_MASK |
		 UVD_CGC_CTRL__UDEC_CM_MODE_MASK |
		 UVD_CGC_CTRL__UDEC_IT_MODE_MASK |
		 UVD_CGC_CTRL__UDEC_DB_MODE_MASK |
		 UVD_CGC_CTRL__UDEC_MP_MODE_MASK |
		 UVD_CGC_CTRL__SYS_MODE_MASK |
		 UVD_CGC_CTRL__UDEC_MODE_MASK |
		 UVD_CGC_CTRL__MPEG2_MODE_MASK |
		 UVD_CGC_CTRL__REGS_MODE_MASK |
		 UVD_CGC_CTRL__RBC_MODE_MASK |
		 UVD_CGC_CTRL__LMI_MC_MODE_MASK |
		 UVD_CGC_CTRL__LMI_UMC_MODE_MASK |
		 UVD_CGC_CTRL__IDCT_MODE_MASK |
		 UVD_CGC_CTRL__MPRD_MODE_MASK |
		 UVD_CGC_CTRL__MPC_MODE_MASK |
		 UVD_CGC_CTRL__LBSI_MODE_MASK |
		 UVD_CGC_CTRL__LRBBM_MODE_MASK |
		 UVD_CGC_CTRL__WCB_MODE_MASK |
		 UVD_CGC_CTRL__VCPU_MODE_MASK |
		 UVD_CGC_CTRL__SCPU_MODE_MASK);
	WREG32_SOC15_DPG_MODE(UVD, 0, mmUVD_CGC_CTRL, reg_data, 0xFFFFFFFF, sram_sel);

	/* turn off clock gating */
	WREG32_SOC15_DPG_MODE(UVD, 0, mmUVD_CGC_GATE, 0, 0xFFFFFFFF, sram_sel);

	/* turn on SUVD clock gating */
	WREG32_SOC15_DPG_MODE(UVD, 0, mmUVD_SUVD_CGC_GATE, 1, 0xFFFFFFFF, sram_sel);

	/* turn on sw mode in UVD_SUVD_CGC_CTRL */
	WREG32_SOC15_DPG_MODE(UVD, 0, mmUVD_SUVD_CGC_CTRL, 0, 0xFFFFFFFF, sram_sel);
}

static void vcn_1_0_disable_static_power_gating(struct amdgpu_device *adev)
{
	uint32_t data = 0;
	int ret;

	if (adev->pg_flags & AMD_PG_SUPPORT_VCN) {
		data = (1 << UVD_PGFSM_CONFIG__UVDM_PWR_CONFIG__SHIFT
			| 1 << UVD_PGFSM_CONFIG__UVDU_PWR_CONFIG__SHIFT
			| 2 << UVD_PGFSM_CONFIG__UVDF_PWR_CONFIG__SHIFT
			| 2 << UVD_PGFSM_CONFIG__UVDC_PWR_CONFIG__SHIFT
			| 2 << UVD_PGFSM_CONFIG__UVDB_PWR_CONFIG__SHIFT
			| 2 << UVD_PGFSM_CONFIG__UVDIL_PWR_CONFIG__SHIFT
			| 2 << UVD_PGFSM_CONFIG__UVDIR_PWR_CONFIG__SHIFT
			| 2 << UVD_PGFSM_CONFIG__UVDTD_PWR_CONFIG__SHIFT
			| 2 << UVD_PGFSM_CONFIG__UVDTE_PWR_CONFIG__SHIFT
			| 2 << UVD_PGFSM_CONFIG__UVDE_PWR_CONFIG__SHIFT
			| 2 << UVD_PGFSM_CONFIG__UVDW_PWR_CONFIG__SHIFT);

		WREG32_SOC15(VCN, 0, mmUVD_PGFSM_CONFIG, data);
		SOC15_WAIT_ON_RREG(VCN, 0, mmUVD_PGFSM_STATUS, UVD_PGFSM_STATUS__UVDM_UVDU_PWR_ON, 0xFFFFFF, ret);
	} else {
		data = (1 << UVD_PGFSM_CONFIG__UVDM_PWR_CONFIG__SHIFT
			| 1 << UVD_PGFSM_CONFIG__UVDU_PWR_CONFIG__SHIFT
			| 1 << UVD_PGFSM_CONFIG__UVDF_PWR_CONFIG__SHIFT
			| 1 << UVD_PGFSM_CONFIG__UVDC_PWR_CONFIG__SHIFT
			| 1 << UVD_PGFSM_CONFIG__UVDB_PWR_CONFIG__SHIFT
			| 1 << UVD_PGFSM_CONFIG__UVDIL_PWR_CONFIG__SHIFT
			| 1 << UVD_PGFSM_CONFIG__UVDIR_PWR_CONFIG__SHIFT
			| 1 << UVD_PGFSM_CONFIG__UVDTD_PWR_CONFIG__SHIFT
			| 1 << UVD_PGFSM_CONFIG__UVDTE_PWR_CONFIG__SHIFT
			| 1 << UVD_PGFSM_CONFIG__UVDE_PWR_CONFIG__SHIFT
			| 1 << UVD_PGFSM_CONFIG__UVDW_PWR_CONFIG__SHIFT);
		WREG32_SOC15(VCN, 0, mmUVD_PGFSM_CONFIG, data);
		SOC15_WAIT_ON_RREG(VCN, 0, mmUVD_PGFSM_STATUS, 0,  0xFFFFFFFF, ret);
	}

	/* polling UVD_PGFSM_STATUS to confirm UVDM_PWR_STATUS , UVDU_PWR_STATUS are 0 (power on) */

	data = RREG32_SOC15(VCN, 0, mmUVD_POWER_STATUS);
	data &= ~0x103;
	if (adev->pg_flags & AMD_PG_SUPPORT_VCN)
		data |= UVD_PGFSM_CONFIG__UVDM_UVDU_PWR_ON | UVD_POWER_STATUS__UVD_PG_EN_MASK;

	WREG32_SOC15(VCN, 0, mmUVD_POWER_STATUS, data);
}

static void vcn_1_0_enable_static_power_gating(struct amdgpu_device *adev)
{
	uint32_t data = 0;
	int ret;

	if (adev->pg_flags & AMD_PG_SUPPORT_VCN) {
		/* Before power off, this indicator has to be turned on */
		data = RREG32_SOC15(VCN, 0, mmUVD_POWER_STATUS);
		data &= ~UVD_POWER_STATUS__UVD_POWER_STATUS_MASK;
		data |= UVD_POWER_STATUS__UVD_POWER_STATUS_TILES_OFF;
		WREG32_SOC15(VCN, 0, mmUVD_POWER_STATUS, data);


		data = (2 << UVD_PGFSM_CONFIG__UVDM_PWR_CONFIG__SHIFT
			| 2 << UVD_PGFSM_CONFIG__UVDU_PWR_CONFIG__SHIFT
			| 2 << UVD_PGFSM_CONFIG__UVDF_PWR_CONFIG__SHIFT
			| 2 << UVD_PGFSM_CONFIG__UVDC_PWR_CONFIG__SHIFT
			| 2 << UVD_PGFSM_CONFIG__UVDB_PWR_CONFIG__SHIFT
			| 2 << UVD_PGFSM_CONFIG__UVDIL_PWR_CONFIG__SHIFT
			| 2 << UVD_PGFSM_CONFIG__UVDIR_PWR_CONFIG__SHIFT
			| 2 << UVD_PGFSM_CONFIG__UVDTD_PWR_CONFIG__SHIFT
			| 2 << UVD_PGFSM_CONFIG__UVDTE_PWR_CONFIG__SHIFT
			| 2 << UVD_PGFSM_CONFIG__UVDE_PWR_CONFIG__SHIFT
			| 2 << UVD_PGFSM_CONFIG__UVDW_PWR_CONFIG__SHIFT);

		WREG32_SOC15(VCN, 0, mmUVD_PGFSM_CONFIG, data);

		data = (2 << UVD_PGFSM_STATUS__UVDM_PWR_STATUS__SHIFT
			| 2 << UVD_PGFSM_STATUS__UVDU_PWR_STATUS__SHIFT
			| 2 << UVD_PGFSM_STATUS__UVDF_PWR_STATUS__SHIFT
			| 2 << UVD_PGFSM_STATUS__UVDC_PWR_STATUS__SHIFT
			| 2 << UVD_PGFSM_STATUS__UVDB_PWR_STATUS__SHIFT
			| 2 << UVD_PGFSM_STATUS__UVDIL_PWR_STATUS__SHIFT
			| 2 << UVD_PGFSM_STATUS__UVDIR_PWR_STATUS__SHIFT
			| 2 << UVD_PGFSM_STATUS__UVDTD_PWR_STATUS__SHIFT
			| 2 << UVD_PGFSM_STATUS__UVDTE_PWR_STATUS__SHIFT
			| 2 << UVD_PGFSM_STATUS__UVDE_PWR_STATUS__SHIFT
			| 2 << UVD_PGFSM_STATUS__UVDW_PWR_STATUS__SHIFT);
		SOC15_WAIT_ON_RREG(VCN, 0, mmUVD_PGFSM_STATUS, data, 0xFFFFFFFF, ret);
	}
}

/**
 * vcn_v1_0_start - start VCN block
 *
 * @adev: amdgpu_device pointer
 *
 * Setup and start the VCN block
 */
static int vcn_v1_0_start_spg_mode(struct amdgpu_device *adev)
{
	struct amdgpu_ring *ring = &adev->vcn.ring_dec;
	uint32_t rb_bufsz, tmp;
	uint32_t lmi_swap_cntl;
	int i, j, r;

	/* disable byte swapping */
	lmi_swap_cntl = 0;

	vcn_1_0_disable_static_power_gating(adev);

	tmp = RREG32_SOC15(UVD, 0, mmUVD_STATUS) | UVD_STATUS__UVD_BUSY;
	WREG32_SOC15(UVD, 0, mmUVD_STATUS, tmp);

	/* disable clock gating */
	vcn_v1_0_disable_clock_gating(adev);

	/* disable interupt */
	WREG32_P(SOC15_REG_OFFSET(UVD, 0, mmUVD_MASTINT_EN), 0,
			~UVD_MASTINT_EN__VCPU_EN_MASK);

	/* initialize VCN memory controller */
	tmp = RREG32_SOC15(UVD, 0, mmUVD_LMI_CTRL);
	WREG32_SOC15(UVD, 0, mmUVD_LMI_CTRL, tmp		|
		UVD_LMI_CTRL__WRITE_CLEAN_TIMER_EN_MASK	|
		UVD_LMI_CTRL__MASK_MC_URGENT_MASK			|
		UVD_LMI_CTRL__DATA_COHERENCY_EN_MASK		|
		UVD_LMI_CTRL__VCPU_DATA_COHERENCY_EN_MASK);

#ifdef __BIG_ENDIAN
	/* swap (8 in 32) RB and IB */
	lmi_swap_cntl = 0xa;
#endif
	WREG32_SOC15(UVD, 0, mmUVD_LMI_SWAP_CNTL, lmi_swap_cntl);

	tmp = RREG32_SOC15(UVD, 0, mmUVD_MPC_CNTL);
	tmp &= ~UVD_MPC_CNTL__REPLACEMENT_MODE_MASK;
	tmp |= 0x2 << UVD_MPC_CNTL__REPLACEMENT_MODE__SHIFT;
	WREG32_SOC15(UVD, 0, mmUVD_MPC_CNTL, tmp);

	WREG32_SOC15(UVD, 0, mmUVD_MPC_SET_MUXA0,
		((0x1 << UVD_MPC_SET_MUXA0__VARA_1__SHIFT) |
		(0x2 << UVD_MPC_SET_MUXA0__VARA_2__SHIFT) |
		(0x3 << UVD_MPC_SET_MUXA0__VARA_3__SHIFT) |
		(0x4 << UVD_MPC_SET_MUXA0__VARA_4__SHIFT)));

	WREG32_SOC15(UVD, 0, mmUVD_MPC_SET_MUXB0,
		((0x1 << UVD_MPC_SET_MUXB0__VARB_1__SHIFT) |
		(0x2 << UVD_MPC_SET_MUXB0__VARB_2__SHIFT) |
		(0x3 << UVD_MPC_SET_MUXB0__VARB_3__SHIFT) |
		(0x4 << UVD_MPC_SET_MUXB0__VARB_4__SHIFT)));

	WREG32_SOC15(UVD, 0, mmUVD_MPC_SET_MUX,
		((0x0 << UVD_MPC_SET_MUX__SET_0__SHIFT) |
		(0x1 << UVD_MPC_SET_MUX__SET_1__SHIFT) |
		(0x2 << UVD_MPC_SET_MUX__SET_2__SHIFT)));

	vcn_v1_0_mc_resume_spg_mode(adev);

	WREG32_SOC15(UVD, 0, mmUVD_REG_XX_MASK, 0x10);
	WREG32_SOC15(UVD, 0, mmUVD_RBC_XX_IB_REG_CHECK,
		RREG32_SOC15(UVD, 0, mmUVD_RBC_XX_IB_REG_CHECK) | 0x3);

	/* enable VCPU clock */
	WREG32_SOC15(UVD, 0, mmUVD_VCPU_CNTL, UVD_VCPU_CNTL__CLK_EN_MASK);

	/* boot up the VCPU */
	WREG32_P(SOC15_REG_OFFSET(UVD, 0, mmUVD_SOFT_RESET), 0,
			~UVD_SOFT_RESET__VCPU_SOFT_RESET_MASK);

	/* enable UMC */
	WREG32_P(SOC15_REG_OFFSET(UVD, 0, mmUVD_LMI_CTRL2), 0,
			~UVD_LMI_CTRL2__STALL_ARB_UMC_MASK);

	tmp = RREG32_SOC15(UVD, 0, mmUVD_SOFT_RESET);
	tmp &= ~UVD_SOFT_RESET__LMI_SOFT_RESET_MASK;
	tmp &= ~UVD_SOFT_RESET__LMI_UMC_SOFT_RESET_MASK;
	WREG32_SOC15(UVD, 0, mmUVD_SOFT_RESET, tmp);

	for (i = 0; i < 10; ++i) {
		uint32_t status;

		for (j = 0; j < 100; ++j) {
			status = RREG32_SOC15(UVD, 0, mmUVD_STATUS);
			if (status & UVD_STATUS__IDLE)
				break;
			mdelay(10);
		}
		r = 0;
		if (status & UVD_STATUS__IDLE)
			break;

		DRM_ERROR("VCN decode not responding, trying to reset the VCPU!!!\n");
		WREG32_P(SOC15_REG_OFFSET(UVD, 0, mmUVD_SOFT_RESET),
				UVD_SOFT_RESET__VCPU_SOFT_RESET_MASK,
				~UVD_SOFT_RESET__VCPU_SOFT_RESET_MASK);
		mdelay(10);
		WREG32_P(SOC15_REG_OFFSET(UVD, 0, mmUVD_SOFT_RESET), 0,
				~UVD_SOFT_RESET__VCPU_SOFT_RESET_MASK);
		mdelay(10);
		r = -1;
	}

	if (r) {
		DRM_ERROR("VCN decode not responding, giving up!!!\n");
		return r;
	}
	/* enable master interrupt */
	WREG32_P(SOC15_REG_OFFSET(UVD, 0, mmUVD_MASTINT_EN),
		UVD_MASTINT_EN__VCPU_EN_MASK, ~UVD_MASTINT_EN__VCPU_EN_MASK);

	/* enable system interrupt for JRBC, TODO: move to set interrupt*/
	WREG32_P(SOC15_REG_OFFSET(UVD, 0, mmUVD_SYS_INT_EN),
		UVD_SYS_INT_EN__UVD_JRBC_EN_MASK,
		~UVD_SYS_INT_EN__UVD_JRBC_EN_MASK);

<<<<<<< HEAD
	/* clear the bit 4 of VCN_STATUS */
	WREG32_P(SOC15_REG_OFFSET(UVD, 0, mmUVD_STATUS), 0,
			~(2 << UVD_STATUS__VCPU_REPORT__SHIFT));
=======
	/* clear the busy bit of UVD_STATUS */
	tmp = RREG32_SOC15(UVD, 0, mmUVD_STATUS) & ~UVD_STATUS__UVD_BUSY;
	WREG32_SOC15(UVD, 0, mmUVD_STATUS, tmp);
>>>>>>> 9f51ae62

	/* force RBC into idle state */
	rb_bufsz = order_base_2(ring->ring_size);
	tmp = REG_SET_FIELD(0, UVD_RBC_RB_CNTL, RB_BUFSZ, rb_bufsz);
	tmp = REG_SET_FIELD(tmp, UVD_RBC_RB_CNTL, RB_BLKSZ, 1);
	tmp = REG_SET_FIELD(tmp, UVD_RBC_RB_CNTL, RB_NO_FETCH, 1);
	tmp = REG_SET_FIELD(tmp, UVD_RBC_RB_CNTL, RB_NO_UPDATE, 1);
	tmp = REG_SET_FIELD(tmp, UVD_RBC_RB_CNTL, RB_RPTR_WR_EN, 1);
	WREG32_SOC15(UVD, 0, mmUVD_RBC_RB_CNTL, tmp);

	/* set the write pointer delay */
	WREG32_SOC15(UVD, 0, mmUVD_RBC_RB_WPTR_CNTL, 0);

	/* set the wb address */
	WREG32_SOC15(UVD, 0, mmUVD_RBC_RB_RPTR_ADDR,
			(upper_32_bits(ring->gpu_addr) >> 2));

	/* programm the RB_BASE for ring buffer */
	WREG32_SOC15(UVD, 0, mmUVD_LMI_RBC_RB_64BIT_BAR_LOW,
			lower_32_bits(ring->gpu_addr));
	WREG32_SOC15(UVD, 0, mmUVD_LMI_RBC_RB_64BIT_BAR_HIGH,
			upper_32_bits(ring->gpu_addr));

	/* Initialize the ring buffer's read and write pointers */
	WREG32_SOC15(UVD, 0, mmUVD_RBC_RB_RPTR, 0);

	WREG32_SOC15(UVD, 0, mmUVD_SCRATCH2, 0);

	ring->wptr = RREG32_SOC15(UVD, 0, mmUVD_RBC_RB_RPTR);
	WREG32_SOC15(UVD, 0, mmUVD_RBC_RB_WPTR,
			lower_32_bits(ring->wptr));

	WREG32_P(SOC15_REG_OFFSET(UVD, 0, mmUVD_RBC_RB_CNTL), 0,
			~UVD_RBC_RB_CNTL__RB_NO_FETCH_MASK);

	ring = &adev->vcn.ring_enc[0];
	WREG32_SOC15(UVD, 0, mmUVD_RB_RPTR, lower_32_bits(ring->wptr));
	WREG32_SOC15(UVD, 0, mmUVD_RB_WPTR, lower_32_bits(ring->wptr));
	WREG32_SOC15(UVD, 0, mmUVD_RB_BASE_LO, ring->gpu_addr);
	WREG32_SOC15(UVD, 0, mmUVD_RB_BASE_HI, upper_32_bits(ring->gpu_addr));
	WREG32_SOC15(UVD, 0, mmUVD_RB_SIZE, ring->ring_size / 4);

	ring = &adev->vcn.ring_enc[1];
	WREG32_SOC15(UVD, 0, mmUVD_RB_RPTR2, lower_32_bits(ring->wptr));
	WREG32_SOC15(UVD, 0, mmUVD_RB_WPTR2, lower_32_bits(ring->wptr));
	WREG32_SOC15(UVD, 0, mmUVD_RB_BASE_LO2, ring->gpu_addr);
	WREG32_SOC15(UVD, 0, mmUVD_RB_BASE_HI2, upper_32_bits(ring->gpu_addr));
	WREG32_SOC15(UVD, 0, mmUVD_RB_SIZE2, ring->ring_size / 4);

	ring = &adev->vcn.ring_jpeg;
	WREG32_SOC15(UVD, 0, mmUVD_LMI_JRBC_RB_VMID, 0);
	WREG32_SOC15(UVD, 0, mmUVD_JRBC_RB_CNTL, UVD_JRBC_RB_CNTL__RB_NO_FETCH_MASK |
			UVD_JRBC_RB_CNTL__RB_RPTR_WR_EN_MASK);
	WREG32_SOC15(UVD, 0, mmUVD_LMI_JRBC_RB_64BIT_BAR_LOW, lower_32_bits(ring->gpu_addr));
	WREG32_SOC15(UVD, 0, mmUVD_LMI_JRBC_RB_64BIT_BAR_HIGH, upper_32_bits(ring->gpu_addr));
	WREG32_SOC15(UVD, 0, mmUVD_JRBC_RB_RPTR, 0);
	WREG32_SOC15(UVD, 0, mmUVD_JRBC_RB_WPTR, 0);
	WREG32_SOC15(UVD, 0, mmUVD_JRBC_RB_CNTL, UVD_JRBC_RB_CNTL__RB_RPTR_WR_EN_MASK);

	/* initialize wptr */
	ring->wptr = RREG32_SOC15(UVD, 0, mmUVD_JRBC_RB_WPTR);

	/* copy patch commands to the jpeg ring */
	vcn_v1_0_jpeg_ring_set_patch_ring(ring,
		(ring->wptr + ring->max_dw * amdgpu_sched_hw_submission));

	return 0;
}

static int vcn_v1_0_start_dpg_mode(struct amdgpu_device *adev)
{
	struct amdgpu_ring *ring = &adev->vcn.ring_dec;
	uint32_t rb_bufsz, tmp;
	uint32_t lmi_swap_cntl;

	/* disable byte swapping */
	lmi_swap_cntl = 0;

	vcn_1_0_enable_static_power_gating(adev);

	/* enable dynamic power gating mode */
	tmp = RREG32_SOC15(UVD, 0, mmUVD_POWER_STATUS);
	tmp |= UVD_POWER_STATUS__UVD_PG_MODE_MASK;
	tmp |= UVD_POWER_STATUS__UVD_PG_EN_MASK;
	WREG32_SOC15(UVD, 0, mmUVD_POWER_STATUS, tmp);

	/* enable clock gating */
	vcn_v1_0_clock_gating_dpg_mode(adev, 0);

	/* enable VCPU clock */
	tmp = (0xFF << UVD_VCPU_CNTL__PRB_TIMEOUT_VAL__SHIFT);
	tmp |= UVD_VCPU_CNTL__CLK_EN_MASK;
	tmp |= UVD_VCPU_CNTL__MIF_WR_LOW_THRESHOLD_BP_MASK;
	WREG32_SOC15_DPG_MODE(UVD, 0, mmUVD_VCPU_CNTL, tmp, 0xFFFFFFFF, 0);

	/* disable interupt */
	WREG32_SOC15_DPG_MODE(UVD, 0, mmUVD_MASTINT_EN,
			0, UVD_MASTINT_EN__VCPU_EN_MASK, 0);

	/* initialize VCN memory controller */
	WREG32_SOC15_DPG_MODE(UVD, 0, mmUVD_LMI_CTRL,
		(8 << UVD_LMI_CTRL__WRITE_CLEAN_TIMER__SHIFT) |
		UVD_LMI_CTRL__WRITE_CLEAN_TIMER_EN_MASK |
		UVD_LMI_CTRL__DATA_COHERENCY_EN_MASK |
		UVD_LMI_CTRL__VCPU_DATA_COHERENCY_EN_MASK |
		UVD_LMI_CTRL__REQ_MODE_MASK |
		UVD_LMI_CTRL__CRC_RESET_MASK |
		UVD_LMI_CTRL__MASK_MC_URGENT_MASK |
		0x00100000L, 0xFFFFFFFF, 0);

#ifdef __BIG_ENDIAN
	/* swap (8 in 32) RB and IB */
	lmi_swap_cntl = 0xa;
#endif
	WREG32_SOC15_DPG_MODE(UVD, 0, mmUVD_LMI_SWAP_CNTL, lmi_swap_cntl, 0xFFFFFFFF, 0);

	WREG32_SOC15_DPG_MODE(UVD, 0, mmUVD_MPC_CNTL,
		0x2 << UVD_MPC_CNTL__REPLACEMENT_MODE__SHIFT, 0xFFFFFFFF, 0);

	WREG32_SOC15_DPG_MODE(UVD, 0, mmUVD_MPC_SET_MUXA0,
		((0x1 << UVD_MPC_SET_MUXA0__VARA_1__SHIFT) |
		 (0x2 << UVD_MPC_SET_MUXA0__VARA_2__SHIFT) |
		 (0x3 << UVD_MPC_SET_MUXA0__VARA_3__SHIFT) |
		 (0x4 << UVD_MPC_SET_MUXA0__VARA_4__SHIFT)), 0xFFFFFFFF, 0);

	WREG32_SOC15_DPG_MODE(UVD, 0, mmUVD_MPC_SET_MUXB0,
		((0x1 << UVD_MPC_SET_MUXB0__VARB_1__SHIFT) |
		 (0x2 << UVD_MPC_SET_MUXB0__VARB_2__SHIFT) |
		 (0x3 << UVD_MPC_SET_MUXB0__VARB_3__SHIFT) |
		 (0x4 << UVD_MPC_SET_MUXB0__VARB_4__SHIFT)), 0xFFFFFFFF, 0);

	WREG32_SOC15_DPG_MODE(UVD, 0, mmUVD_MPC_SET_MUX,
		((0x0 << UVD_MPC_SET_MUX__SET_0__SHIFT) |
		 (0x1 << UVD_MPC_SET_MUX__SET_1__SHIFT) |
		 (0x2 << UVD_MPC_SET_MUX__SET_2__SHIFT)), 0xFFFFFFFF, 0);

	vcn_v1_0_mc_resume_dpg_mode(adev);

	WREG32_SOC15_DPG_MODE(UVD, 0, mmUVD_REG_XX_MASK, 0x10, 0xFFFFFFFF, 0);
	WREG32_SOC15_DPG_MODE(UVD, 0, mmUVD_RBC_XX_IB_REG_CHECK, 0x3, 0xFFFFFFFF, 0);

	/* boot up the VCPU */
	WREG32_SOC15_DPG_MODE(UVD, 0, mmUVD_SOFT_RESET, 0, 0xFFFFFFFF, 0);

	/* enable UMC */
	WREG32_SOC15_DPG_MODE(UVD, 0, mmUVD_LMI_CTRL2,
		0x1F << UVD_LMI_CTRL2__RE_OFLD_MIF_WR_REQ_NUM__SHIFT,
		0xFFFFFFFF, 0);

	/* enable master interrupt */
	WREG32_SOC15_DPG_MODE(UVD, 0, mmUVD_MASTINT_EN,
			UVD_MASTINT_EN__VCPU_EN_MASK, UVD_MASTINT_EN__VCPU_EN_MASK, 0);

	vcn_v1_0_clock_gating_dpg_mode(adev, 1);
	/* setup mmUVD_LMI_CTRL */
	WREG32_SOC15_DPG_MODE(UVD, 0, mmUVD_LMI_CTRL,
		(8 << UVD_LMI_CTRL__WRITE_CLEAN_TIMER__SHIFT) |
		UVD_LMI_CTRL__WRITE_CLEAN_TIMER_EN_MASK |
		UVD_LMI_CTRL__DATA_COHERENCY_EN_MASK |
		UVD_LMI_CTRL__VCPU_DATA_COHERENCY_EN_MASK |
		UVD_LMI_CTRL__REQ_MODE_MASK |
		UVD_LMI_CTRL__CRC_RESET_MASK |
		UVD_LMI_CTRL__MASK_MC_URGENT_MASK |
		0x00100000L, 0xFFFFFFFF, 1);

	tmp = adev->gfx.config.gb_addr_config;
	/* setup VCN global tiling registers */
	WREG32_SOC15_DPG_MODE(UVD, 0, mmUVD_JPEG_ADDR_CONFIG, tmp, 0xFFFFFFFF, 1);
	WREG32_SOC15_DPG_MODE(UVD, 0, mmUVD_JPEG_UV_ADDR_CONFIG, tmp, 0xFFFFFFFF, 1);

	/* enable System Interrupt for JRBC */
	WREG32_SOC15_DPG_MODE(UVD, 0, mmUVD_SYS_INT_EN,
									UVD_SYS_INT_EN__UVD_JRBC_EN_MASK, 0xFFFFFFFF, 1);

	/* force RBC into idle state */
	rb_bufsz = order_base_2(ring->ring_size);
	tmp = REG_SET_FIELD(0, UVD_RBC_RB_CNTL, RB_BUFSZ, rb_bufsz);
	tmp = REG_SET_FIELD(tmp, UVD_RBC_RB_CNTL, RB_BLKSZ, 1);
	tmp = REG_SET_FIELD(tmp, UVD_RBC_RB_CNTL, RB_NO_FETCH, 1);
	tmp = REG_SET_FIELD(tmp, UVD_RBC_RB_CNTL, RB_NO_UPDATE, 1);
	tmp = REG_SET_FIELD(tmp, UVD_RBC_RB_CNTL, RB_RPTR_WR_EN, 1);
	WREG32_SOC15(UVD, 0, mmUVD_RBC_RB_CNTL, tmp);

	/* set the write pointer delay */
	WREG32_SOC15(UVD, 0, mmUVD_RBC_RB_WPTR_CNTL, 0);

	/* set the wb address */
	WREG32_SOC15(UVD, 0, mmUVD_RBC_RB_RPTR_ADDR,
								(upper_32_bits(ring->gpu_addr) >> 2));

	/* programm the RB_BASE for ring buffer */
	WREG32_SOC15(UVD, 0, mmUVD_LMI_RBC_RB_64BIT_BAR_LOW,
								lower_32_bits(ring->gpu_addr));
	WREG32_SOC15(UVD, 0, mmUVD_LMI_RBC_RB_64BIT_BAR_HIGH,
								upper_32_bits(ring->gpu_addr));

	/* Initialize the ring buffer's read and write pointers */
	WREG32_SOC15(UVD, 0, mmUVD_RBC_RB_RPTR, 0);

	WREG32_SOC15(UVD, 0, mmUVD_SCRATCH2, 0);

	ring->wptr = RREG32_SOC15(UVD, 0, mmUVD_RBC_RB_RPTR);
	WREG32_SOC15(UVD, 0, mmUVD_RBC_RB_WPTR,
								lower_32_bits(ring->wptr));

	WREG32_P(SOC15_REG_OFFSET(UVD, 0, mmUVD_RBC_RB_CNTL), 0,
			~UVD_RBC_RB_CNTL__RB_NO_FETCH_MASK);

	/* initialize wptr */
	ring->wptr = RREG32_SOC15(UVD, 0, mmUVD_JRBC_RB_WPTR);

	/* copy patch commands to the jpeg ring */
	vcn_v1_0_jpeg_ring_set_patch_ring(ring,
		(ring->wptr + ring->max_dw * amdgpu_sched_hw_submission));

	return 0;
}

static int vcn_v1_0_start(struct amdgpu_device *adev)
{
	int r;

	if (adev->pg_flags & AMD_PG_SUPPORT_VCN_DPG)
		r = vcn_v1_0_start_dpg_mode(adev);
	else
		r = vcn_v1_0_start_spg_mode(adev);
	return r;
}

/**
 * vcn_v1_0_stop - stop VCN block
 *
 * @adev: amdgpu_device pointer
 *
 * stop the VCN block
 */
static int vcn_v1_0_stop_spg_mode(struct amdgpu_device *adev)
{
	int ret_code, tmp;

	SOC15_WAIT_ON_RREG(UVD, 0, mmUVD_STATUS, UVD_STATUS__IDLE, 0x7, ret_code);

	tmp = UVD_LMI_STATUS__VCPU_LMI_WRITE_CLEAN_MASK |
		UVD_LMI_STATUS__READ_CLEAN_MASK |
		UVD_LMI_STATUS__WRITE_CLEAN_MASK |
		UVD_LMI_STATUS__WRITE_CLEAN_RAW_MASK;
	SOC15_WAIT_ON_RREG(UVD, 0, mmUVD_LMI_STATUS, tmp, tmp, ret_code);

	/* put VCPU into reset */
	WREG32_P(SOC15_REG_OFFSET(UVD, 0, mmUVD_SOFT_RESET),
		UVD_SOFT_RESET__VCPU_SOFT_RESET_MASK,
		~UVD_SOFT_RESET__VCPU_SOFT_RESET_MASK);

	tmp = UVD_LMI_STATUS__UMC_READ_CLEAN_RAW_MASK |
		UVD_LMI_STATUS__UMC_WRITE_CLEAN_RAW_MASK;
	SOC15_WAIT_ON_RREG(UVD, 0, mmUVD_LMI_STATUS, tmp, tmp, ret_code);

	/* disable VCPU clock */
	WREG32_P(SOC15_REG_OFFSET(UVD, 0, mmUVD_VCPU_CNTL), 0,
		~UVD_VCPU_CNTL__CLK_EN_MASK);

	/* reset LMI UMC/LMI */
	WREG32_P(SOC15_REG_OFFSET(UVD, 0, mmUVD_SOFT_RESET),
		UVD_SOFT_RESET__LMI_UMC_SOFT_RESET_MASK,
		~UVD_SOFT_RESET__LMI_UMC_SOFT_RESET_MASK);

	WREG32_P(SOC15_REG_OFFSET(UVD, 0, mmUVD_SOFT_RESET),
		UVD_SOFT_RESET__LMI_SOFT_RESET_MASK,
		~UVD_SOFT_RESET__LMI_SOFT_RESET_MASK);

	WREG32_SOC15(UVD, 0, mmUVD_STATUS, 0);

	vcn_v1_0_enable_clock_gating(adev);
	vcn_1_0_enable_static_power_gating(adev);
	return 0;
}

static int vcn_v1_0_stop_dpg_mode(struct amdgpu_device *adev)
{
	int ret_code = 0;

	/* Wait for power status to be UVD_POWER_STATUS__UVD_POWER_STATUS_TILES_OFF */
	SOC15_WAIT_ON_RREG(UVD, 0, mmUVD_POWER_STATUS,
			UVD_POWER_STATUS__UVD_POWER_STATUS_TILES_OFF,
			UVD_POWER_STATUS__UVD_POWER_STATUS_MASK, ret_code);

	if (!ret_code) {
		int tmp = RREG32_SOC15(UVD, 0, mmUVD_RBC_RB_WPTR) & 0x7FFFFFFF;
		/* wait for read ptr to be equal to write ptr */
		SOC15_WAIT_ON_RREG(UVD, 0, mmUVD_RBC_RB_RPTR, tmp, 0xFFFFFFFF, ret_code);

		SOC15_WAIT_ON_RREG(UVD, 0, mmUVD_POWER_STATUS,
			UVD_POWER_STATUS__UVD_POWER_STATUS_TILES_OFF,
			UVD_POWER_STATUS__UVD_POWER_STATUS_MASK, ret_code);
	}

	/* disable dynamic power gating mode */
	WREG32_P(SOC15_REG_OFFSET(UVD, 0, mmUVD_POWER_STATUS), 0,
			~UVD_POWER_STATUS__UVD_PG_MODE_MASK);

	return 0;
}

static int vcn_v1_0_stop(struct amdgpu_device *adev)
{
	int r;

	if (adev->pg_flags & AMD_PG_SUPPORT_VCN_DPG)
		r = vcn_v1_0_stop_dpg_mode(adev);
	else
		r = vcn_v1_0_stop_spg_mode(adev);

	return r;
}

static bool vcn_v1_0_is_idle(void *handle)
{
	struct amdgpu_device *adev = (struct amdgpu_device *)handle;

	return (RREG32_SOC15(VCN, 0, mmUVD_STATUS) == UVD_STATUS__IDLE);
}

static int vcn_v1_0_wait_for_idle(void *handle)
{
	struct amdgpu_device *adev = (struct amdgpu_device *)handle;
	int ret = 0;

	SOC15_WAIT_ON_RREG(VCN, 0, mmUVD_STATUS, UVD_STATUS__IDLE,
		UVD_STATUS__IDLE, ret);

	return ret;
}

static int vcn_v1_0_set_clockgating_state(void *handle,
					  enum amd_clockgating_state state)
{
	struct amdgpu_device *adev = (struct amdgpu_device *)handle;
	bool enable = (state == AMD_CG_STATE_GATE) ? true : false;

	if (enable) {
		/* wait for STATUS to clear */
		if (vcn_v1_0_is_idle(handle))
			return -EBUSY;
		vcn_v1_0_enable_clock_gating(adev);
	} else {
		/* disable HW gating and enable Sw gating */
		vcn_v1_0_disable_clock_gating(adev);
	}
	return 0;
}

/**
 * vcn_v1_0_dec_ring_get_rptr - get read pointer
 *
 * @ring: amdgpu_ring pointer
 *
 * Returns the current hardware read pointer
 */
static uint64_t vcn_v1_0_dec_ring_get_rptr(struct amdgpu_ring *ring)
{
	struct amdgpu_device *adev = ring->adev;

	return RREG32_SOC15(UVD, 0, mmUVD_RBC_RB_RPTR);
}

/**
 * vcn_v1_0_dec_ring_get_wptr - get write pointer
 *
 * @ring: amdgpu_ring pointer
 *
 * Returns the current hardware write pointer
 */
static uint64_t vcn_v1_0_dec_ring_get_wptr(struct amdgpu_ring *ring)
{
	struct amdgpu_device *adev = ring->adev;

	return RREG32_SOC15(UVD, 0, mmUVD_RBC_RB_WPTR);
}

/**
 * vcn_v1_0_dec_ring_set_wptr - set write pointer
 *
 * @ring: amdgpu_ring pointer
 *
 * Commits the write pointer to the hardware
 */
static void vcn_v1_0_dec_ring_set_wptr(struct amdgpu_ring *ring)
{
	struct amdgpu_device *adev = ring->adev;

	if (adev->pg_flags & AMD_PG_SUPPORT_VCN_DPG)
		WREG32_SOC15(UVD, 0, mmUVD_SCRATCH2,
			lower_32_bits(ring->wptr) | 0x80000000);

	WREG32_SOC15(UVD, 0, mmUVD_RBC_RB_WPTR, lower_32_bits(ring->wptr));
}

/**
 * vcn_v1_0_dec_ring_insert_start - insert a start command
 *
 * @ring: amdgpu_ring pointer
 *
 * Write a start command to the ring.
 */
static void vcn_v1_0_dec_ring_insert_start(struct amdgpu_ring *ring)
{
	struct amdgpu_device *adev = ring->adev;

	amdgpu_ring_write(ring,
		PACKET0(SOC15_REG_OFFSET(UVD, 0, mmUVD_GPCOM_VCPU_DATA0), 0));
	amdgpu_ring_write(ring, 0);
	amdgpu_ring_write(ring,
		PACKET0(SOC15_REG_OFFSET(UVD, 0, mmUVD_GPCOM_VCPU_CMD), 0));
	amdgpu_ring_write(ring, VCN_DEC_CMD_PACKET_START << 1);
}

/**
 * vcn_v1_0_dec_ring_insert_end - insert a end command
 *
 * @ring: amdgpu_ring pointer
 *
 * Write a end command to the ring.
 */
static void vcn_v1_0_dec_ring_insert_end(struct amdgpu_ring *ring)
{
	struct amdgpu_device *adev = ring->adev;

	amdgpu_ring_write(ring,
		PACKET0(SOC15_REG_OFFSET(UVD, 0, mmUVD_GPCOM_VCPU_CMD), 0));
	amdgpu_ring_write(ring, VCN_DEC_CMD_PACKET_END << 1);
}

/**
 * vcn_v1_0_dec_ring_emit_fence - emit an fence & trap command
 *
 * @ring: amdgpu_ring pointer
 * @fence: fence to emit
 *
 * Write a fence and a trap command to the ring.
 */
static void vcn_v1_0_dec_ring_emit_fence(struct amdgpu_ring *ring, u64 addr, u64 seq,
				     unsigned flags)
{
	struct amdgpu_device *adev = ring->adev;

	WARN_ON(flags & AMDGPU_FENCE_FLAG_64BIT);

	amdgpu_ring_write(ring,
		PACKET0(SOC15_REG_OFFSET(UVD, 0, mmUVD_CONTEXT_ID), 0));
	amdgpu_ring_write(ring, seq);
	amdgpu_ring_write(ring,
		PACKET0(SOC15_REG_OFFSET(UVD, 0, mmUVD_GPCOM_VCPU_DATA0), 0));
	amdgpu_ring_write(ring, addr & 0xffffffff);
	amdgpu_ring_write(ring,
		PACKET0(SOC15_REG_OFFSET(UVD, 0, mmUVD_GPCOM_VCPU_DATA1), 0));
	amdgpu_ring_write(ring, upper_32_bits(addr) & 0xff);
	amdgpu_ring_write(ring,
		PACKET0(SOC15_REG_OFFSET(UVD, 0, mmUVD_GPCOM_VCPU_CMD), 0));
	amdgpu_ring_write(ring, VCN_DEC_CMD_FENCE << 1);

	amdgpu_ring_write(ring,
		PACKET0(SOC15_REG_OFFSET(UVD, 0, mmUVD_GPCOM_VCPU_DATA0), 0));
	amdgpu_ring_write(ring, 0);
	amdgpu_ring_write(ring,
		PACKET0(SOC15_REG_OFFSET(UVD, 0, mmUVD_GPCOM_VCPU_DATA1), 0));
	amdgpu_ring_write(ring, 0);
	amdgpu_ring_write(ring,
		PACKET0(SOC15_REG_OFFSET(UVD, 0, mmUVD_GPCOM_VCPU_CMD), 0));
	amdgpu_ring_write(ring, VCN_DEC_CMD_TRAP << 1);
}

/**
 * vcn_v1_0_dec_ring_emit_ib - execute indirect buffer
 *
 * @ring: amdgpu_ring pointer
 * @ib: indirect buffer to execute
 *
 * Write ring commands to execute the indirect buffer
 */
static void vcn_v1_0_dec_ring_emit_ib(struct amdgpu_ring *ring,
				  struct amdgpu_ib *ib,
				  unsigned vmid, bool ctx_switch)
{
	struct amdgpu_device *adev = ring->adev;

	amdgpu_ring_write(ring,
		PACKET0(SOC15_REG_OFFSET(UVD, 0, mmUVD_LMI_RBC_IB_VMID), 0));
	amdgpu_ring_write(ring, vmid);

	amdgpu_ring_write(ring,
		PACKET0(SOC15_REG_OFFSET(UVD, 0, mmUVD_LMI_RBC_IB_64BIT_BAR_LOW), 0));
	amdgpu_ring_write(ring, lower_32_bits(ib->gpu_addr));
	amdgpu_ring_write(ring,
		PACKET0(SOC15_REG_OFFSET(UVD, 0, mmUVD_LMI_RBC_IB_64BIT_BAR_HIGH), 0));
	amdgpu_ring_write(ring, upper_32_bits(ib->gpu_addr));
	amdgpu_ring_write(ring,
		PACKET0(SOC15_REG_OFFSET(UVD, 0, mmUVD_RBC_IB_SIZE), 0));
	amdgpu_ring_write(ring, ib->length_dw);
}

static void vcn_v1_0_dec_ring_emit_reg_wait(struct amdgpu_ring *ring,
					    uint32_t reg, uint32_t val,
					    uint32_t mask)
{
	struct amdgpu_device *adev = ring->adev;

	amdgpu_ring_write(ring,
		PACKET0(SOC15_REG_OFFSET(UVD, 0, mmUVD_GPCOM_VCPU_DATA0), 0));
	amdgpu_ring_write(ring, reg << 2);
	amdgpu_ring_write(ring,
		PACKET0(SOC15_REG_OFFSET(UVD, 0, mmUVD_GPCOM_VCPU_DATA1), 0));
	amdgpu_ring_write(ring, val);
	amdgpu_ring_write(ring,
		PACKET0(SOC15_REG_OFFSET(UVD, 0, mmUVD_GP_SCRATCH8), 0));
	amdgpu_ring_write(ring, mask);
	amdgpu_ring_write(ring,
		PACKET0(SOC15_REG_OFFSET(UVD, 0, mmUVD_GPCOM_VCPU_CMD), 0));
	amdgpu_ring_write(ring, VCN_DEC_CMD_REG_READ_COND_WAIT << 1);
}

static void vcn_v1_0_dec_ring_emit_vm_flush(struct amdgpu_ring *ring,
					    unsigned vmid, uint64_t pd_addr)
{
	struct amdgpu_vmhub *hub = &ring->adev->vmhub[ring->funcs->vmhub];
	uint32_t data0, data1, mask;

	pd_addr = amdgpu_gmc_emit_flush_gpu_tlb(ring, vmid, pd_addr);

	/* wait for register write */
	data0 = hub->ctx0_ptb_addr_lo32 + vmid * 2;
	data1 = lower_32_bits(pd_addr);
	mask = 0xffffffff;
	vcn_v1_0_dec_ring_emit_reg_wait(ring, data0, data1, mask);
}

static void vcn_v1_0_dec_ring_emit_wreg(struct amdgpu_ring *ring,
					uint32_t reg, uint32_t val)
{
	struct amdgpu_device *adev = ring->adev;

	amdgpu_ring_write(ring,
		PACKET0(SOC15_REG_OFFSET(UVD, 0, mmUVD_GPCOM_VCPU_DATA0), 0));
	amdgpu_ring_write(ring, reg << 2);
	amdgpu_ring_write(ring,
		PACKET0(SOC15_REG_OFFSET(UVD, 0, mmUVD_GPCOM_VCPU_DATA1), 0));
	amdgpu_ring_write(ring, val);
	amdgpu_ring_write(ring,
		PACKET0(SOC15_REG_OFFSET(UVD, 0, mmUVD_GPCOM_VCPU_CMD), 0));
	amdgpu_ring_write(ring, VCN_DEC_CMD_WRITE_REG << 1);
}

/**
 * vcn_v1_0_enc_ring_get_rptr - get enc read pointer
 *
 * @ring: amdgpu_ring pointer
 *
 * Returns the current hardware enc read pointer
 */
static uint64_t vcn_v1_0_enc_ring_get_rptr(struct amdgpu_ring *ring)
{
	struct amdgpu_device *adev = ring->adev;

	if (ring == &adev->vcn.ring_enc[0])
		return RREG32_SOC15(UVD, 0, mmUVD_RB_RPTR);
	else
		return RREG32_SOC15(UVD, 0, mmUVD_RB_RPTR2);
}

 /**
 * vcn_v1_0_enc_ring_get_wptr - get enc write pointer
 *
 * @ring: amdgpu_ring pointer
 *
 * Returns the current hardware enc write pointer
 */
static uint64_t vcn_v1_0_enc_ring_get_wptr(struct amdgpu_ring *ring)
{
	struct amdgpu_device *adev = ring->adev;

	if (ring == &adev->vcn.ring_enc[0])
		return RREG32_SOC15(UVD, 0, mmUVD_RB_WPTR);
	else
		return RREG32_SOC15(UVD, 0, mmUVD_RB_WPTR2);
}

 /**
 * vcn_v1_0_enc_ring_set_wptr - set enc write pointer
 *
 * @ring: amdgpu_ring pointer
 *
 * Commits the enc write pointer to the hardware
 */
static void vcn_v1_0_enc_ring_set_wptr(struct amdgpu_ring *ring)
{
	struct amdgpu_device *adev = ring->adev;

	if (ring == &adev->vcn.ring_enc[0])
		WREG32_SOC15(UVD, 0, mmUVD_RB_WPTR,
			lower_32_bits(ring->wptr));
	else
		WREG32_SOC15(UVD, 0, mmUVD_RB_WPTR2,
			lower_32_bits(ring->wptr));
}

/**
 * vcn_v1_0_enc_ring_emit_fence - emit an enc fence & trap command
 *
 * @ring: amdgpu_ring pointer
 * @fence: fence to emit
 *
 * Write enc a fence and a trap command to the ring.
 */
static void vcn_v1_0_enc_ring_emit_fence(struct amdgpu_ring *ring, u64 addr,
			u64 seq, unsigned flags)
{
	WARN_ON(flags & AMDGPU_FENCE_FLAG_64BIT);

	amdgpu_ring_write(ring, VCN_ENC_CMD_FENCE);
	amdgpu_ring_write(ring, addr);
	amdgpu_ring_write(ring, upper_32_bits(addr));
	amdgpu_ring_write(ring, seq);
	amdgpu_ring_write(ring, VCN_ENC_CMD_TRAP);
}

static void vcn_v1_0_enc_ring_insert_end(struct amdgpu_ring *ring)
{
	amdgpu_ring_write(ring, VCN_ENC_CMD_END);
}

/**
 * vcn_v1_0_enc_ring_emit_ib - enc execute indirect buffer
 *
 * @ring: amdgpu_ring pointer
 * @ib: indirect buffer to execute
 *
 * Write enc ring commands to execute the indirect buffer
 */
static void vcn_v1_0_enc_ring_emit_ib(struct amdgpu_ring *ring,
		struct amdgpu_ib *ib, unsigned int vmid, bool ctx_switch)
{
	amdgpu_ring_write(ring, VCN_ENC_CMD_IB);
	amdgpu_ring_write(ring, vmid);
	amdgpu_ring_write(ring, lower_32_bits(ib->gpu_addr));
	amdgpu_ring_write(ring, upper_32_bits(ib->gpu_addr));
	amdgpu_ring_write(ring, ib->length_dw);
}

static void vcn_v1_0_enc_ring_emit_reg_wait(struct amdgpu_ring *ring,
					    uint32_t reg, uint32_t val,
					    uint32_t mask)
{
	amdgpu_ring_write(ring, VCN_ENC_CMD_REG_WAIT);
	amdgpu_ring_write(ring, reg << 2);
	amdgpu_ring_write(ring, mask);
	amdgpu_ring_write(ring, val);
}

static void vcn_v1_0_enc_ring_emit_vm_flush(struct amdgpu_ring *ring,
					    unsigned int vmid, uint64_t pd_addr)
{
	struct amdgpu_vmhub *hub = &ring->adev->vmhub[ring->funcs->vmhub];

	pd_addr = amdgpu_gmc_emit_flush_gpu_tlb(ring, vmid, pd_addr);

	/* wait for reg writes */
	vcn_v1_0_enc_ring_emit_reg_wait(ring, hub->ctx0_ptb_addr_lo32 + vmid * 2,
					lower_32_bits(pd_addr), 0xffffffff);
}

static void vcn_v1_0_enc_ring_emit_wreg(struct amdgpu_ring *ring,
					uint32_t reg, uint32_t val)
{
	amdgpu_ring_write(ring, VCN_ENC_CMD_REG_WRITE);
	amdgpu_ring_write(ring,	reg << 2);
	amdgpu_ring_write(ring, val);
}


/**
 * vcn_v1_0_jpeg_ring_get_rptr - get read pointer
 *
 * @ring: amdgpu_ring pointer
 *
 * Returns the current hardware read pointer
 */
static uint64_t vcn_v1_0_jpeg_ring_get_rptr(struct amdgpu_ring *ring)
{
	struct amdgpu_device *adev = ring->adev;

	return RREG32_SOC15(UVD, 0, mmUVD_JRBC_RB_RPTR);
}

/**
 * vcn_v1_0_jpeg_ring_get_wptr - get write pointer
 *
 * @ring: amdgpu_ring pointer
 *
 * Returns the current hardware write pointer
 */
static uint64_t vcn_v1_0_jpeg_ring_get_wptr(struct amdgpu_ring *ring)
{
	struct amdgpu_device *adev = ring->adev;

	return RREG32_SOC15(UVD, 0, mmUVD_JRBC_RB_WPTR);
}

/**
 * vcn_v1_0_jpeg_ring_set_wptr - set write pointer
 *
 * @ring: amdgpu_ring pointer
 *
 * Commits the write pointer to the hardware
 */
static void vcn_v1_0_jpeg_ring_set_wptr(struct amdgpu_ring *ring)
{
	struct amdgpu_device *adev = ring->adev;

	WREG32_SOC15(UVD, 0, mmUVD_JRBC_RB_WPTR, lower_32_bits(ring->wptr));
}

/**
 * vcn_v1_0_jpeg_ring_insert_start - insert a start command
 *
 * @ring: amdgpu_ring pointer
 *
 * Write a start command to the ring.
 */
static void vcn_v1_0_jpeg_ring_insert_start(struct amdgpu_ring *ring)
{
	struct amdgpu_device *adev = ring->adev;

	amdgpu_ring_write(ring,
		PACKETJ(SOC15_REG_OFFSET(UVD, 0, mmUVD_JRBC_EXTERNAL_REG_BASE), 0, 0, PACKETJ_TYPE0));
	amdgpu_ring_write(ring, 0x68e04);

	amdgpu_ring_write(ring, PACKETJ(0, 0, 0, PACKETJ_TYPE0));
	amdgpu_ring_write(ring, 0x80010000);
}

/**
 * vcn_v1_0_jpeg_ring_insert_end - insert a end command
 *
 * @ring: amdgpu_ring pointer
 *
 * Write a end command to the ring.
 */
static void vcn_v1_0_jpeg_ring_insert_end(struct amdgpu_ring *ring)
{
	struct amdgpu_device *adev = ring->adev;

	amdgpu_ring_write(ring,
		PACKETJ(SOC15_REG_OFFSET(UVD, 0, mmUVD_JRBC_EXTERNAL_REG_BASE), 0, 0, PACKETJ_TYPE0));
	amdgpu_ring_write(ring, 0x68e04);

	amdgpu_ring_write(ring, PACKETJ(0, 0, 0, PACKETJ_TYPE0));
	amdgpu_ring_write(ring, 0x00010000);
}

/**
 * vcn_v1_0_jpeg_ring_emit_fence - emit an fence & trap command
 *
 * @ring: amdgpu_ring pointer
 * @fence: fence to emit
 *
 * Write a fence and a trap command to the ring.
 */
static void vcn_v1_0_jpeg_ring_emit_fence(struct amdgpu_ring *ring, u64 addr, u64 seq,
				     unsigned flags)
{
	struct amdgpu_device *adev = ring->adev;

	WARN_ON(flags & AMDGPU_FENCE_FLAG_64BIT);

	amdgpu_ring_write(ring,
		PACKETJ(SOC15_REG_OFFSET(UVD, 0, mmUVD_JPEG_GPCOM_DATA0), 0, 0, PACKETJ_TYPE0));
	amdgpu_ring_write(ring, seq);

	amdgpu_ring_write(ring,
		PACKETJ(SOC15_REG_OFFSET(UVD, 0, mmUVD_JPEG_GPCOM_DATA1), 0, 0, PACKETJ_TYPE0));
	amdgpu_ring_write(ring, seq);

	amdgpu_ring_write(ring,
		PACKETJ(SOC15_REG_OFFSET(UVD, 0, mmUVD_LMI_JRBC_RB_MEM_WR_64BIT_BAR_LOW), 0, 0, PACKETJ_TYPE0));
	amdgpu_ring_write(ring, lower_32_bits(addr));

	amdgpu_ring_write(ring,
		PACKETJ(SOC15_REG_OFFSET(UVD, 0, mmUVD_LMI_JRBC_RB_MEM_WR_64BIT_BAR_HIGH), 0, 0, PACKETJ_TYPE0));
	amdgpu_ring_write(ring, upper_32_bits(addr));

	amdgpu_ring_write(ring,
		PACKETJ(SOC15_REG_OFFSET(UVD, 0, mmUVD_JPEG_GPCOM_CMD), 0, 0, PACKETJ_TYPE0));
	amdgpu_ring_write(ring, 0x8);

	amdgpu_ring_write(ring,
		PACKETJ(SOC15_REG_OFFSET(UVD, 0, mmUVD_JPEG_GPCOM_CMD), 0, PACKETJ_CONDITION_CHECK0, PACKETJ_TYPE4));
	amdgpu_ring_write(ring, 0);

	amdgpu_ring_write(ring,
		PACKETJ(SOC15_REG_OFFSET(UVD, 0, mmUVD_JRBC_RB_COND_RD_TIMER), 0, 0, PACKETJ_TYPE0));
	amdgpu_ring_write(ring, 0x01400200);

	amdgpu_ring_write(ring,
		PACKETJ(SOC15_REG_OFFSET(UVD, 0, mmUVD_JRBC_RB_REF_DATA), 0, 0, PACKETJ_TYPE0));
	amdgpu_ring_write(ring, seq);

	amdgpu_ring_write(ring,
		PACKETJ(SOC15_REG_OFFSET(UVD, 0, mmUVD_LMI_JRBC_RB_MEM_RD_64BIT_BAR_LOW), 0, 0, PACKETJ_TYPE0));
	amdgpu_ring_write(ring, lower_32_bits(addr));

	amdgpu_ring_write(ring,
		PACKETJ(SOC15_REG_OFFSET(UVD, 0, mmUVD_LMI_JRBC_RB_MEM_RD_64BIT_BAR_HIGH), 0, 0, PACKETJ_TYPE0));
	amdgpu_ring_write(ring, upper_32_bits(addr));

	amdgpu_ring_write(ring,
		PACKETJ(0, 0, PACKETJ_CONDITION_CHECK3, PACKETJ_TYPE2));
	amdgpu_ring_write(ring, 0xffffffff);

	amdgpu_ring_write(ring,
		PACKETJ(SOC15_REG_OFFSET(UVD, 0, mmUVD_JRBC_EXTERNAL_REG_BASE), 0, 0, PACKETJ_TYPE0));
	amdgpu_ring_write(ring, 0x3fbc);

	amdgpu_ring_write(ring,
		PACKETJ(0, 0, 0, PACKETJ_TYPE0));
	amdgpu_ring_write(ring, 0x1);

	/* emit trap */
	amdgpu_ring_write(ring, PACKETJ(0, 0, 0, PACKETJ_TYPE7));
	amdgpu_ring_write(ring, 0);
}

/**
 * vcn_v1_0_jpeg_ring_emit_ib - execute indirect buffer
 *
 * @ring: amdgpu_ring pointer
 * @ib: indirect buffer to execute
 *
 * Write ring commands to execute the indirect buffer.
 */
static void vcn_v1_0_jpeg_ring_emit_ib(struct amdgpu_ring *ring,
				  struct amdgpu_ib *ib,
				  unsigned vmid, bool ctx_switch)
{
	struct amdgpu_device *adev = ring->adev;

	amdgpu_ring_write(ring,
		PACKETJ(SOC15_REG_OFFSET(UVD, 0, mmUVD_LMI_JRBC_IB_VMID), 0, 0, PACKETJ_TYPE0));
	amdgpu_ring_write(ring, (vmid | (vmid << 4)));

	amdgpu_ring_write(ring,
		PACKETJ(SOC15_REG_OFFSET(UVD, 0, mmUVD_LMI_JPEG_VMID), 0, 0, PACKETJ_TYPE0));
	amdgpu_ring_write(ring, (vmid | (vmid << 4)));

	amdgpu_ring_write(ring,
		PACKETJ(SOC15_REG_OFFSET(UVD, 0, mmUVD_LMI_JRBC_IB_64BIT_BAR_LOW), 0, 0, PACKETJ_TYPE0));
	amdgpu_ring_write(ring, lower_32_bits(ib->gpu_addr));

	amdgpu_ring_write(ring,
		PACKETJ(SOC15_REG_OFFSET(UVD, 0, mmUVD_LMI_JRBC_IB_64BIT_BAR_HIGH), 0, 0, PACKETJ_TYPE0));
	amdgpu_ring_write(ring, upper_32_bits(ib->gpu_addr));

	amdgpu_ring_write(ring,
		PACKETJ(SOC15_REG_OFFSET(UVD, 0, mmUVD_JRBC_IB_SIZE), 0, 0, PACKETJ_TYPE0));
	amdgpu_ring_write(ring, ib->length_dw);

	amdgpu_ring_write(ring,
		PACKETJ(SOC15_REG_OFFSET(UVD, 0, mmUVD_LMI_JRBC_RB_MEM_RD_64BIT_BAR_LOW), 0, 0, PACKETJ_TYPE0));
	amdgpu_ring_write(ring, lower_32_bits(ring->gpu_addr));

	amdgpu_ring_write(ring,
		PACKETJ(SOC15_REG_OFFSET(UVD, 0, mmUVD_LMI_JRBC_RB_MEM_RD_64BIT_BAR_HIGH), 0, 0, PACKETJ_TYPE0));
	amdgpu_ring_write(ring, upper_32_bits(ring->gpu_addr));

	amdgpu_ring_write(ring,
		PACKETJ(0, 0, PACKETJ_CONDITION_CHECK0, PACKETJ_TYPE2));
	amdgpu_ring_write(ring, 0);

	amdgpu_ring_write(ring,
		PACKETJ(SOC15_REG_OFFSET(UVD, 0, mmUVD_JRBC_RB_COND_RD_TIMER), 0, 0, PACKETJ_TYPE0));
	amdgpu_ring_write(ring, 0x01400200);

	amdgpu_ring_write(ring,
		PACKETJ(SOC15_REG_OFFSET(UVD, 0, mmUVD_JRBC_RB_REF_DATA), 0, 0, PACKETJ_TYPE0));
	amdgpu_ring_write(ring, 0x2);

	amdgpu_ring_write(ring,
		PACKETJ(SOC15_REG_OFFSET(UVD, 0, mmUVD_JRBC_STATUS), 0, PACKETJ_CONDITION_CHECK3, PACKETJ_TYPE3));
	amdgpu_ring_write(ring, 0x2);
}

static void vcn_v1_0_jpeg_ring_emit_reg_wait(struct amdgpu_ring *ring,
					    uint32_t reg, uint32_t val,
					    uint32_t mask)
{
	struct amdgpu_device *adev = ring->adev;
	uint32_t reg_offset = (reg << 2);

	amdgpu_ring_write(ring,
		PACKETJ(SOC15_REG_OFFSET(UVD, 0, mmUVD_JRBC_RB_COND_RD_TIMER), 0, 0, PACKETJ_TYPE0));
	amdgpu_ring_write(ring, 0x01400200);

	amdgpu_ring_write(ring,
		PACKETJ(SOC15_REG_OFFSET(UVD, 0, mmUVD_JRBC_RB_REF_DATA), 0, 0, PACKETJ_TYPE0));
	amdgpu_ring_write(ring, val);

	amdgpu_ring_write(ring,
		PACKETJ(SOC15_REG_OFFSET(UVD, 0, mmUVD_JRBC_EXTERNAL_REG_BASE), 0, 0, PACKETJ_TYPE0));
	if (((reg_offset >= 0x1f800) && (reg_offset <= 0x21fff)) ||
		((reg_offset >= 0x1e000) && (reg_offset <= 0x1e1ff))) {
		amdgpu_ring_write(ring, 0);
		amdgpu_ring_write(ring,
			PACKETJ((reg_offset >> 2), 0, 0, PACKETJ_TYPE3));
	} else {
		amdgpu_ring_write(ring, reg_offset);
		amdgpu_ring_write(ring,
			PACKETJ(0, 0, 0, PACKETJ_TYPE3));
	}
	amdgpu_ring_write(ring, mask);
}

static void vcn_v1_0_jpeg_ring_emit_vm_flush(struct amdgpu_ring *ring,
		unsigned vmid, uint64_t pd_addr)
{
	struct amdgpu_vmhub *hub = &ring->adev->vmhub[ring->funcs->vmhub];
	uint32_t data0, data1, mask;

	pd_addr = amdgpu_gmc_emit_flush_gpu_tlb(ring, vmid, pd_addr);

	/* wait for register write */
	data0 = hub->ctx0_ptb_addr_lo32 + vmid * 2;
	data1 = lower_32_bits(pd_addr);
	mask = 0xffffffff;
	vcn_v1_0_jpeg_ring_emit_reg_wait(ring, data0, data1, mask);
}

static void vcn_v1_0_jpeg_ring_emit_wreg(struct amdgpu_ring *ring,
					uint32_t reg, uint32_t val)
{
	struct amdgpu_device *adev = ring->adev;
	uint32_t reg_offset = (reg << 2);

	amdgpu_ring_write(ring,
		PACKETJ(SOC15_REG_OFFSET(UVD, 0, mmUVD_JRBC_EXTERNAL_REG_BASE), 0, 0, PACKETJ_TYPE0));
	if (((reg_offset >= 0x1f800) && (reg_offset <= 0x21fff)) ||
			((reg_offset >= 0x1e000) && (reg_offset <= 0x1e1ff))) {
		amdgpu_ring_write(ring, 0);
		amdgpu_ring_write(ring,
			PACKETJ((reg_offset >> 2), 0, 0, PACKETJ_TYPE0));
	} else {
		amdgpu_ring_write(ring, reg_offset);
		amdgpu_ring_write(ring,
			PACKETJ(0, 0, 0, PACKETJ_TYPE0));
	}
	amdgpu_ring_write(ring, val);
}

static void vcn_v1_0_jpeg_ring_nop(struct amdgpu_ring *ring, uint32_t count)
{
	int i;

	WARN_ON(ring->wptr % 2 || count % 2);

	for (i = 0; i < count / 2; i++) {
		amdgpu_ring_write(ring, PACKETJ(0, 0, 0, PACKETJ_TYPE6));
		amdgpu_ring_write(ring, 0);
	}
}

static void vcn_v1_0_jpeg_ring_patch_wreg(struct amdgpu_ring *ring, uint32_t *ptr, uint32_t reg_offset, uint32_t val)
{
	struct amdgpu_device *adev = ring->adev;
	ring->ring[(*ptr)++] = PACKETJ(SOC15_REG_OFFSET(UVD, 0, mmUVD_JRBC_EXTERNAL_REG_BASE), 0, 0, PACKETJ_TYPE0);
	if (((reg_offset >= 0x1f800) && (reg_offset <= 0x21fff)) ||
		((reg_offset >= 0x1e000) && (reg_offset <= 0x1e1ff))) {
		ring->ring[(*ptr)++] = 0;
		ring->ring[(*ptr)++] = PACKETJ((reg_offset >> 2), 0, 0, PACKETJ_TYPE0);
	} else {
		ring->ring[(*ptr)++] = reg_offset;
		ring->ring[(*ptr)++] = PACKETJ(0, 0, 0, PACKETJ_TYPE0);
	}
	ring->ring[(*ptr)++] = val;
}

static void vcn_v1_0_jpeg_ring_set_patch_ring(struct amdgpu_ring *ring, uint32_t ptr)
{
	struct amdgpu_device *adev = ring->adev;

	uint32_t reg, reg_offset, val, mask, i;

	// 1st: program mmUVD_LMI_JRBC_RB_MEM_RD_64BIT_BAR_LOW
	reg = SOC15_REG_OFFSET(UVD, 0, mmUVD_LMI_JRBC_RB_MEM_RD_64BIT_BAR_LOW);
	reg_offset = (reg << 2);
	val = lower_32_bits(ring->gpu_addr);
	vcn_v1_0_jpeg_ring_patch_wreg(ring, &ptr, reg_offset, val);

	// 2nd: program mmUVD_LMI_JRBC_RB_MEM_RD_64BIT_BAR_HIGH
	reg = SOC15_REG_OFFSET(UVD, 0, mmUVD_LMI_JRBC_RB_MEM_RD_64BIT_BAR_HIGH);
	reg_offset = (reg << 2);
	val = upper_32_bits(ring->gpu_addr);
	vcn_v1_0_jpeg_ring_patch_wreg(ring, &ptr, reg_offset, val);

	// 3rd to 5th: issue MEM_READ commands
	for (i = 0; i <= 2; i++) {
		ring->ring[ptr++] = PACKETJ(0, 0, 0, PACKETJ_TYPE2);
		ring->ring[ptr++] = 0;
	}

	// 6th: program mmUVD_JRBC_RB_CNTL register to enable NO_FETCH and RPTR write ability
	reg = SOC15_REG_OFFSET(UVD, 0, mmUVD_JRBC_RB_CNTL);
	reg_offset = (reg << 2);
	val = 0x13;
	vcn_v1_0_jpeg_ring_patch_wreg(ring, &ptr, reg_offset, val);

	// 7th: program mmUVD_JRBC_RB_REF_DATA
	reg = SOC15_REG_OFFSET(UVD, 0, mmUVD_JRBC_RB_REF_DATA);
	reg_offset = (reg << 2);
	val = 0x1;
	vcn_v1_0_jpeg_ring_patch_wreg(ring, &ptr, reg_offset, val);

	// 8th: issue conditional register read mmUVD_JRBC_RB_CNTL
	reg = SOC15_REG_OFFSET(UVD, 0, mmUVD_JRBC_RB_CNTL);
	reg_offset = (reg << 2);
	val = 0x1;
	mask = 0x1;

	ring->ring[ptr++] = PACKETJ(SOC15_REG_OFFSET(UVD, 0, mmUVD_JRBC_RB_COND_RD_TIMER), 0, 0, PACKETJ_TYPE0);
	ring->ring[ptr++] = 0x01400200;
	ring->ring[ptr++] = PACKETJ(SOC15_REG_OFFSET(UVD, 0, mmUVD_JRBC_RB_REF_DATA), 0, 0, PACKETJ_TYPE0);
	ring->ring[ptr++] = val;
	ring->ring[ptr++] = PACKETJ(SOC15_REG_OFFSET(UVD, 0, mmUVD_JRBC_EXTERNAL_REG_BASE), 0, 0, PACKETJ_TYPE0);
	if (((reg_offset >= 0x1f800) && (reg_offset <= 0x21fff)) ||
		((reg_offset >= 0x1e000) && (reg_offset <= 0x1e1ff))) {
		ring->ring[ptr++] = 0;
		ring->ring[ptr++] = PACKETJ((reg_offset >> 2), 0, 0, PACKETJ_TYPE3);
	} else {
		ring->ring[ptr++] = reg_offset;
		ring->ring[ptr++] = PACKETJ(0, 0, 0, PACKETJ_TYPE3);
	}
	ring->ring[ptr++] = mask;

	//9th to 21st: insert no-op
	for (i = 0; i <= 12; i++) {
		ring->ring[ptr++] = PACKETJ(0, 0, 0, PACKETJ_TYPE6);
		ring->ring[ptr++] = 0;
	}

	//22nd: reset mmUVD_JRBC_RB_RPTR
	reg = SOC15_REG_OFFSET(UVD, 0, mmUVD_JRBC_RB_RPTR);
	reg_offset = (reg << 2);
	val = 0;
	vcn_v1_0_jpeg_ring_patch_wreg(ring, &ptr, reg_offset, val);

	//23rd: program mmUVD_JRBC_RB_CNTL to disable no_fetch
	reg = SOC15_REG_OFFSET(UVD, 0, mmUVD_JRBC_RB_CNTL);
	reg_offset = (reg << 2);
	val = 0x12;
	vcn_v1_0_jpeg_ring_patch_wreg(ring, &ptr, reg_offset, val);
}

static int vcn_v1_0_set_interrupt_state(struct amdgpu_device *adev,
					struct amdgpu_irq_src *source,
					unsigned type,
					enum amdgpu_interrupt_state state)
{
	return 0;
}

static int vcn_v1_0_process_interrupt(struct amdgpu_device *adev,
				      struct amdgpu_irq_src *source,
				      struct amdgpu_iv_entry *entry)
{
	DRM_DEBUG("IH: VCN TRAP\n");

	switch (entry->src_id) {
	case 124:
		amdgpu_fence_process(&adev->vcn.ring_dec);
		break;
	case 119:
		amdgpu_fence_process(&adev->vcn.ring_enc[0]);
		break;
	case 120:
		amdgpu_fence_process(&adev->vcn.ring_enc[1]);
		break;
	case 126:
		amdgpu_fence_process(&adev->vcn.ring_jpeg);
		break;
	default:
		DRM_ERROR("Unhandled interrupt: %d %d\n",
			  entry->src_id, entry->src_data[0]);
		break;
	}

	return 0;
}

static void vcn_v1_0_dec_ring_insert_nop(struct amdgpu_ring *ring, uint32_t count)
{
	struct amdgpu_device *adev = ring->adev;
	int i;

	WARN_ON(ring->wptr % 2 || count % 2);

	for (i = 0; i < count / 2; i++) {
		amdgpu_ring_write(ring, PACKET0(SOC15_REG_OFFSET(UVD, 0, mmUVD_NO_OP), 0));
		amdgpu_ring_write(ring, 0);
	}
}

static int vcn_v1_0_set_powergating_state(void *handle,
					  enum amd_powergating_state state)
{
	/* This doesn't actually powergate the VCN block.
	 * That's done in the dpm code via the SMC.  This
	 * just re-inits the block as necessary.  The actual
	 * gating still happens in the dpm code.  We should
	 * revisit this when there is a cleaner line between
	 * the smc and the hw blocks
	 */
	int ret;
	struct amdgpu_device *adev = (struct amdgpu_device *)handle;

	if(state == adev->vcn.cur_state)
		return 0;

	if (state == AMD_PG_STATE_GATE)
		ret = vcn_v1_0_stop(adev);
	else
		ret = vcn_v1_0_start(adev);

	if(!ret)
		adev->vcn.cur_state = state;
	return ret;
}

static const struct amd_ip_funcs vcn_v1_0_ip_funcs = {
	.name = "vcn_v1_0",
	.early_init = vcn_v1_0_early_init,
	.late_init = NULL,
	.sw_init = vcn_v1_0_sw_init,
	.sw_fini = vcn_v1_0_sw_fini,
	.hw_init = vcn_v1_0_hw_init,
	.hw_fini = vcn_v1_0_hw_fini,
	.suspend = vcn_v1_0_suspend,
	.resume = vcn_v1_0_resume,
	.is_idle = vcn_v1_0_is_idle,
	.wait_for_idle = vcn_v1_0_wait_for_idle,
	.check_soft_reset = NULL /* vcn_v1_0_check_soft_reset */,
	.pre_soft_reset = NULL /* vcn_v1_0_pre_soft_reset */,
	.soft_reset = NULL /* vcn_v1_0_soft_reset */,
	.post_soft_reset = NULL /* vcn_v1_0_post_soft_reset */,
	.set_clockgating_state = vcn_v1_0_set_clockgating_state,
	.set_powergating_state = vcn_v1_0_set_powergating_state,
};

static const struct amdgpu_ring_funcs vcn_v1_0_dec_ring_vm_funcs = {
	.type = AMDGPU_RING_TYPE_VCN_DEC,
	.align_mask = 0xf,
	.support_64bit_ptrs = false,
	.vmhub = AMDGPU_MMHUB,
	.get_rptr = vcn_v1_0_dec_ring_get_rptr,
	.get_wptr = vcn_v1_0_dec_ring_get_wptr,
	.set_wptr = vcn_v1_0_dec_ring_set_wptr,
	.emit_frame_size =
		6 + 6 + /* hdp invalidate / flush */
		SOC15_FLUSH_GPU_TLB_NUM_WREG * 6 +
		SOC15_FLUSH_GPU_TLB_NUM_REG_WAIT * 8 +
		8 + /* vcn_v1_0_dec_ring_emit_vm_flush */
		14 + 14 + /* vcn_v1_0_dec_ring_emit_fence x2 vm fence */
		6,
	.emit_ib_size = 8, /* vcn_v1_0_dec_ring_emit_ib */
	.emit_ib = vcn_v1_0_dec_ring_emit_ib,
	.emit_fence = vcn_v1_0_dec_ring_emit_fence,
	.emit_vm_flush = vcn_v1_0_dec_ring_emit_vm_flush,
	.test_ring = amdgpu_vcn_dec_ring_test_ring,
	.test_ib = amdgpu_vcn_dec_ring_test_ib,
	.insert_nop = vcn_v1_0_dec_ring_insert_nop,
	.insert_start = vcn_v1_0_dec_ring_insert_start,
	.insert_end = vcn_v1_0_dec_ring_insert_end,
	.pad_ib = amdgpu_ring_generic_pad_ib,
	.begin_use = amdgpu_vcn_ring_begin_use,
	.end_use = amdgpu_vcn_ring_end_use,
	.emit_wreg = vcn_v1_0_dec_ring_emit_wreg,
	.emit_reg_wait = vcn_v1_0_dec_ring_emit_reg_wait,
	.emit_reg_write_reg_wait = amdgpu_ring_emit_reg_write_reg_wait_helper,
};

static const struct amdgpu_ring_funcs vcn_v1_0_enc_ring_vm_funcs = {
	.type = AMDGPU_RING_TYPE_VCN_ENC,
	.align_mask = 0x3f,
	.nop = VCN_ENC_CMD_NO_OP,
	.support_64bit_ptrs = false,
	.vmhub = AMDGPU_MMHUB,
	.get_rptr = vcn_v1_0_enc_ring_get_rptr,
	.get_wptr = vcn_v1_0_enc_ring_get_wptr,
	.set_wptr = vcn_v1_0_enc_ring_set_wptr,
	.emit_frame_size =
		SOC15_FLUSH_GPU_TLB_NUM_WREG * 3 +
		SOC15_FLUSH_GPU_TLB_NUM_REG_WAIT * 4 +
		4 + /* vcn_v1_0_enc_ring_emit_vm_flush */
		5 + 5 + /* vcn_v1_0_enc_ring_emit_fence x2 vm fence */
		1, /* vcn_v1_0_enc_ring_insert_end */
	.emit_ib_size = 5, /* vcn_v1_0_enc_ring_emit_ib */
	.emit_ib = vcn_v1_0_enc_ring_emit_ib,
	.emit_fence = vcn_v1_0_enc_ring_emit_fence,
	.emit_vm_flush = vcn_v1_0_enc_ring_emit_vm_flush,
	.test_ring = amdgpu_vcn_enc_ring_test_ring,
	.test_ib = amdgpu_vcn_enc_ring_test_ib,
	.insert_nop = amdgpu_ring_insert_nop,
	.insert_end = vcn_v1_0_enc_ring_insert_end,
	.pad_ib = amdgpu_ring_generic_pad_ib,
	.begin_use = amdgpu_vcn_ring_begin_use,
	.end_use = amdgpu_vcn_ring_end_use,
	.emit_wreg = vcn_v1_0_enc_ring_emit_wreg,
	.emit_reg_wait = vcn_v1_0_enc_ring_emit_reg_wait,
	.emit_reg_write_reg_wait = amdgpu_ring_emit_reg_write_reg_wait_helper,
};

static const struct amdgpu_ring_funcs vcn_v1_0_jpeg_ring_vm_funcs = {
	.type = AMDGPU_RING_TYPE_VCN_JPEG,
	.align_mask = 0xf,
	.nop = PACKET0(0x81ff, 0),
	.support_64bit_ptrs = false,
	.vmhub = AMDGPU_MMHUB,
	.extra_dw = 64,
	.get_rptr = vcn_v1_0_jpeg_ring_get_rptr,
	.get_wptr = vcn_v1_0_jpeg_ring_get_wptr,
	.set_wptr = vcn_v1_0_jpeg_ring_set_wptr,
	.emit_frame_size =
		6 + 6 + /* hdp invalidate / flush */
		SOC15_FLUSH_GPU_TLB_NUM_WREG * 6 +
		SOC15_FLUSH_GPU_TLB_NUM_REG_WAIT * 8 +
		8 + /* vcn_v1_0_jpeg_ring_emit_vm_flush */
		26 + 26 + /* vcn_v1_0_jpeg_ring_emit_fence x2 vm fence */
		6,
	.emit_ib_size = 22, /* vcn_v1_0_jpeg_ring_emit_ib */
	.emit_ib = vcn_v1_0_jpeg_ring_emit_ib,
	.emit_fence = vcn_v1_0_jpeg_ring_emit_fence,
	.emit_vm_flush = vcn_v1_0_jpeg_ring_emit_vm_flush,
	.test_ring = amdgpu_vcn_jpeg_ring_test_ring,
	.test_ib = amdgpu_vcn_jpeg_ring_test_ib,
	.insert_nop = vcn_v1_0_jpeg_ring_nop,
	.insert_start = vcn_v1_0_jpeg_ring_insert_start,
	.insert_end = vcn_v1_0_jpeg_ring_insert_end,
	.pad_ib = amdgpu_ring_generic_pad_ib,
	.begin_use = amdgpu_vcn_ring_begin_use,
	.end_use = amdgpu_vcn_ring_end_use,
	.emit_wreg = vcn_v1_0_jpeg_ring_emit_wreg,
	.emit_reg_wait = vcn_v1_0_jpeg_ring_emit_reg_wait,
	.emit_reg_write_reg_wait = amdgpu_ring_emit_reg_write_reg_wait_helper,
};

static void vcn_v1_0_set_dec_ring_funcs(struct amdgpu_device *adev)
{
	adev->vcn.ring_dec.funcs = &vcn_v1_0_dec_ring_vm_funcs;
	DRM_INFO("VCN decode is enabled in VM mode\n");
}

static void vcn_v1_0_set_enc_ring_funcs(struct amdgpu_device *adev)
{
	int i;

	for (i = 0; i < adev->vcn.num_enc_rings; ++i)
		adev->vcn.ring_enc[i].funcs = &vcn_v1_0_enc_ring_vm_funcs;

	DRM_INFO("VCN encode is enabled in VM mode\n");
}

static void vcn_v1_0_set_jpeg_ring_funcs(struct amdgpu_device *adev)
{
	adev->vcn.ring_jpeg.funcs = &vcn_v1_0_jpeg_ring_vm_funcs;
	DRM_INFO("VCN jpeg decode is enabled in VM mode\n");
}

static const struct amdgpu_irq_src_funcs vcn_v1_0_irq_funcs = {
	.set = vcn_v1_0_set_interrupt_state,
	.process = vcn_v1_0_process_interrupt,
};

static void vcn_v1_0_set_irq_funcs(struct amdgpu_device *adev)
{
	adev->vcn.irq.num_types = adev->vcn.num_enc_rings + 2;
	adev->vcn.irq.funcs = &vcn_v1_0_irq_funcs;
}

const struct amdgpu_ip_block_version vcn_v1_0_ip_block =
{
		.type = AMD_IP_BLOCK_TYPE_VCN,
		.major = 1,
		.minor = 0,
		.rev = 0,
		.funcs = &vcn_v1_0_ip_funcs,
};<|MERGE_RESOLUTION|>--- conflicted
+++ resolved
@@ -883,15 +883,9 @@
 		UVD_SYS_INT_EN__UVD_JRBC_EN_MASK,
 		~UVD_SYS_INT_EN__UVD_JRBC_EN_MASK);
 
-<<<<<<< HEAD
-	/* clear the bit 4 of VCN_STATUS */
-	WREG32_P(SOC15_REG_OFFSET(UVD, 0, mmUVD_STATUS), 0,
-			~(2 << UVD_STATUS__VCPU_REPORT__SHIFT));
-=======
 	/* clear the busy bit of UVD_STATUS */
 	tmp = RREG32_SOC15(UVD, 0, mmUVD_STATUS) & ~UVD_STATUS__UVD_BUSY;
 	WREG32_SOC15(UVD, 0, mmUVD_STATUS, tmp);
->>>>>>> 9f51ae62
 
 	/* force RBC into idle state */
 	rb_bufsz = order_base_2(ring->ring_size);
