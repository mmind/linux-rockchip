/*
 * Copyright 2020 Advanced Micro Devices, Inc.
 *
 * Permission is hereby granted, free of charge, to any person obtaining a
 * copy of this software and associated documentation files (the "Software"),
 * to deal in the Software without restriction, including without limitation
 * the rights to use, copy, modify, merge, publish, distribute, sublicense,
 * and/or sell copies of the Software, and to permit persons to whom the
 * Software is furnished to do so, subject to the following conditions:
 *
 * The above copyright notice and this permission notice shall be included in
 * all copies or substantial portions of the Software.
 *
 * THE SOFTWARE IS PROVIDED "AS IS", WITHOUT WARRANTY OF ANY KIND, EXPRESS OR
 * IMPLIED, INCLUDING BUT NOT LIMITED TO THE WARRANTIES OF MERCHANTABILITY,
 * FITNESS FOR A PARTICULAR PURPOSE AND NONINFRINGEMENT.  IN NO EVENT SHALL
 * THE COPYRIGHT HOLDER(S) OR AUTHOR(S) BE LIABLE FOR ANY CLAIM, DAMAGES OR
 * OTHER LIABILITY, WHETHER IN AN ACTION OF CONTRACT, TORT OR OTHERWISE,
 * ARISING FROM, OUT OF OR IN CONNECTION WITH THE SOFTWARE OR THE USE OR
 * OTHER DEALINGS IN THE SOFTWARE.
 *
 */
#include "amdgpu.h"
#include "smuio_v13_0.h"
#include "smuio/smuio_13_0_2_offset.h"
#include "smuio/smuio_13_0_2_sh_mask.h"

#define SMUIO_MCM_CONFIG__HOST_GPU_XGMI_MASK	0x00000001L

static u32 smuio_v13_0_get_rom_index_offset(struct amdgpu_device *adev)
{
	return SOC15_REG_OFFSET(SMUIO, 0, regROM_INDEX);
}

static u32 smuio_v13_0_get_rom_data_offset(struct amdgpu_device *adev)
{
	return SOC15_REG_OFFSET(SMUIO, 0, regROM_DATA);
}

static void smuio_v13_0_update_rom_clock_gating(struct amdgpu_device *adev, bool enable)
{
	u32 def, data;

	/* enable/disable ROM CG is not supported on APU */
	if (adev->flags & AMD_IS_APU)
		return;

	def = data = RREG32_SOC15(SMUIO, 0, regCGTT_ROM_CLK_CTRL0);

	if (enable && (adev->cg_flags & AMD_CG_SUPPORT_ROM_MGCG))
		data &= ~(CGTT_ROM_CLK_CTRL0__SOFT_OVERRIDE0_MASK |
			CGTT_ROM_CLK_CTRL0__SOFT_OVERRIDE1_MASK);
	else
		data |= CGTT_ROM_CLK_CTRL0__SOFT_OVERRIDE0_MASK |
			CGTT_ROM_CLK_CTRL0__SOFT_OVERRIDE1_MASK;

	if (def != data)
		WREG32_SOC15(SMUIO, 0, regCGTT_ROM_CLK_CTRL0, data);
}

static void smuio_v13_0_get_clock_gating_state(struct amdgpu_device *adev, u32 *flags)
{
	u32 data;

	/* CGTT_ROM_CLK_CTRL0 is not available for APU */
	if (adev->flags & AMD_IS_APU)
		return;

	data = RREG32_SOC15(SMUIO, 0, regCGTT_ROM_CLK_CTRL0);
	if (!(data & CGTT_ROM_CLK_CTRL0__SOFT_OVERRIDE0_MASK))
		*flags |= AMD_CG_SUPPORT_ROM_MGCG;
}

/**
 * smuio_v13_0_get_die_id - query die id from FCH.
 *
 * @adev: amdgpu device pointer
 *
 * Returns die id
 */
static u32 smuio_v13_0_get_die_id(struct amdgpu_device *adev)
{
	u32 data, die_id;

	data = RREG32_SOC15(SMUIO, 0, regSMUIO_MCM_CONFIG);
	die_id = REG_GET_FIELD(data, SMUIO_MCM_CONFIG, DIE_ID);

	return die_id;
}

/**
 * smuio_v13_0_get_socket_id - query socket id from FCH
 *
 * @adev: amdgpu device pointer
 *
 * Returns socket id
 */
static u32 smuio_v13_0_get_socket_id(struct amdgpu_device *adev)
{
	u32 data, socket_id;

	data = RREG32_SOC15(SMUIO, 0, regSMUIO_MCM_CONFIG);
	socket_id = REG_GET_FIELD(data, SMUIO_MCM_CONFIG, SOCKET_ID);

	return socket_id;
}

/**
<<<<<<< HEAD
 * smuio_v13_0_supports_host_gpu_xgmi - detect xgmi interface between cpu and gpu/s.
=======
 * smuio_v13_0_is_host_gpu_xgmi_supported - detect xgmi interface between cpu and gpu/s.
>>>>>>> 50be9417
 *
 * @adev: amdgpu device pointer
 *
 * Returns true on success or false otherwise.
 */
static bool smuio_v13_0_is_host_gpu_xgmi_supported(struct amdgpu_device *adev)
{
	u32 data;

	data = RREG32_SOC15(SMUIO, 0, regSMUIO_MCM_CONFIG);
	data = REG_GET_FIELD(data, SMUIO_MCM_CONFIG, TOPOLOGY_ID);
	/* data[4:0]
	 * bit 0 == 0 host-gpu interface is PCIE
	 * bit 0 == 1 host-gpu interface is Alternate Protocal
	 * for AMD, this is XGMI
	 */
	data &= SMUIO_MCM_CONFIG__HOST_GPU_XGMI_MASK;

	return data ? true : false;
}

const struct amdgpu_smuio_funcs smuio_v13_0_funcs = {
	.get_rom_index_offset = smuio_v13_0_get_rom_index_offset,
	.get_rom_data_offset = smuio_v13_0_get_rom_data_offset,
	.get_die_id = smuio_v13_0_get_die_id,
	.get_socket_id = smuio_v13_0_get_socket_id,
	.is_host_gpu_xgmi_supported = smuio_v13_0_is_host_gpu_xgmi_supported,
	.update_rom_clock_gating = smuio_v13_0_update_rom_clock_gating,
	.get_clock_gating_state = smuio_v13_0_get_clock_gating_state,
};<|MERGE_RESOLUTION|>--- conflicted
+++ resolved
@@ -106,11 +106,7 @@
 }
 
 /**
-<<<<<<< HEAD
- * smuio_v13_0_supports_host_gpu_xgmi - detect xgmi interface between cpu and gpu/s.
-=======
  * smuio_v13_0_is_host_gpu_xgmi_supported - detect xgmi interface between cpu and gpu/s.
->>>>>>> 50be9417
  *
  * @adev: amdgpu device pointer
  *
