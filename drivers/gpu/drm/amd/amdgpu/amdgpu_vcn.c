/*
 * Copyright 2016 Advanced Micro Devices, Inc.
 * All Rights Reserved.
 *
 * Permission is hereby granted, free of charge, to any person obtaining a
 * copy of this software and associated documentation files (the
 * "Software"), to deal in the Software without restriction, including
 * without limitation the rights to use, copy, modify, merge, publish,
 * distribute, sub license, and/or sell copies of the Software, and to
 * permit persons to whom the Software is furnished to do so, subject to
 * the following conditions:
 *
 * THE SOFTWARE IS PROVIDED "AS IS", WITHOUT WARRANTY OF ANY KIND, EXPRESS OR
 * IMPLIED, INCLUDING BUT NOT LIMITED TO THE WARRANTIES OF MERCHANTABILITY,
 * FITNESS FOR A PARTICULAR PURPOSE AND NON-INFRINGEMENT. IN NO EVENT SHALL
 * THE COPYRIGHT HOLDERS, AUTHORS AND/OR ITS SUPPLIERS BE LIABLE FOR ANY CLAIM,
 * DAMAGES OR OTHER LIABILITY, WHETHER IN AN ACTION OF CONTRACT, TORT OR
 * OTHERWISE, ARISING FROM, OUT OF OR IN CONNECTION WITH THE SOFTWARE OR THE
 * USE OR OTHER DEALINGS IN THE SOFTWARE.
 *
 * The above copyright notice and this permission notice (including the
 * next paragraph) shall be included in all copies or substantial portions
 * of the Software.
 *
 */

#include <linux/firmware.h>
#include <linux/module.h>
#include <linux/pci.h>

#include "amdgpu.h"
#include "amdgpu_pm.h"
#include "amdgpu_vcn.h"
#include "soc15d.h"

/* Firmware Names */
#define FIRMWARE_RAVEN		"amdgpu/raven_vcn.bin"
#define FIRMWARE_PICASSO	"amdgpu/picasso_vcn.bin"
#define FIRMWARE_RAVEN2		"amdgpu/raven2_vcn.bin"
#define FIRMWARE_ARCTURUS 	"amdgpu/arcturus_vcn.bin"
#define FIRMWARE_RENOIR 	"amdgpu/renoir_vcn.bin"
#define FIRMWARE_NAVI10 	"amdgpu/navi10_vcn.bin"
#define FIRMWARE_NAVI14 	"amdgpu/navi14_vcn.bin"
#define FIRMWARE_NAVI12 	"amdgpu/navi12_vcn.bin"

MODULE_FIRMWARE(FIRMWARE_RAVEN);
MODULE_FIRMWARE(FIRMWARE_PICASSO);
MODULE_FIRMWARE(FIRMWARE_RAVEN2);
MODULE_FIRMWARE(FIRMWARE_ARCTURUS);
MODULE_FIRMWARE(FIRMWARE_RENOIR);
MODULE_FIRMWARE(FIRMWARE_NAVI10);
MODULE_FIRMWARE(FIRMWARE_NAVI14);
MODULE_FIRMWARE(FIRMWARE_NAVI12);

static void amdgpu_vcn_idle_work_handler(struct work_struct *work);

int amdgpu_vcn_sw_init(struct amdgpu_device *adev)
{
	unsigned long bo_size;
	const char *fw_name;
	const struct common_firmware_header *hdr;
	unsigned char fw_check;
	int i, r;

	INIT_DELAYED_WORK(&adev->vcn.idle_work, amdgpu_vcn_idle_work_handler);

	switch (adev->asic_type) {
	case CHIP_RAVEN:
		if (adev->rev_id >= 8)
			fw_name = FIRMWARE_RAVEN2;
		else if (adev->pdev->device == 0x15d8)
			fw_name = FIRMWARE_PICASSO;
		else
			fw_name = FIRMWARE_RAVEN;
		break;
	case CHIP_ARCTURUS:
		fw_name = FIRMWARE_ARCTURUS;
		if ((adev->firmware.load_type == AMDGPU_FW_LOAD_PSP) &&
		    (adev->pg_flags & AMD_PG_SUPPORT_VCN_DPG))
			adev->vcn.indirect_sram = true;
		break;
	case CHIP_RENOIR:
		fw_name = FIRMWARE_RENOIR;
		if ((adev->firmware.load_type == AMDGPU_FW_LOAD_PSP) &&
		    (adev->pg_flags & AMD_PG_SUPPORT_VCN_DPG))
			adev->vcn.indirect_sram = true;
		break;
	case CHIP_NAVI10:
		fw_name = FIRMWARE_NAVI10;
		if ((adev->firmware.load_type == AMDGPU_FW_LOAD_PSP) &&
		    (adev->pg_flags & AMD_PG_SUPPORT_VCN_DPG))
			adev->vcn.indirect_sram = true;
		break;
	case CHIP_NAVI14:
		fw_name = FIRMWARE_NAVI14;
		if ((adev->firmware.load_type == AMDGPU_FW_LOAD_PSP) &&
		    (adev->pg_flags & AMD_PG_SUPPORT_VCN_DPG))
			adev->vcn.indirect_sram = true;
		break;
	case CHIP_NAVI12:
		fw_name = FIRMWARE_NAVI12;
		if ((adev->firmware.load_type == AMDGPU_FW_LOAD_PSP) &&
		    (adev->pg_flags & AMD_PG_SUPPORT_VCN_DPG))
			adev->vcn.indirect_sram = true;
		break;
	default:
		return -EINVAL;
	}

	r = request_firmware(&adev->vcn.fw, fw_name, adev->dev);
	if (r) {
		dev_err(adev->dev, "amdgpu_vcn: Can't load firmware \"%s\"\n",
			fw_name);
		return r;
	}

	r = amdgpu_ucode_validate(adev->vcn.fw);
	if (r) {
		dev_err(adev->dev, "amdgpu_vcn: Can't validate firmware \"%s\"\n",
			fw_name);
		release_firmware(adev->vcn.fw);
		adev->vcn.fw = NULL;
		return r;
	}

	hdr = (const struct common_firmware_header *)adev->vcn.fw->data;
	adev->vcn.fw_version = le32_to_cpu(hdr->ucode_version);

	/* Bit 20-23, it is encode major and non-zero for new naming convention.
	 * This field is part of version minor and DRM_DISABLED_FLAG in old naming
	 * convention. Since the l:wq!atest version minor is 0x5B and DRM_DISABLED_FLAG
	 * is zero in old naming convention, this field is always zero so far.
	 * These four bits are used to tell which naming convention is present.
	 */
	fw_check = (le32_to_cpu(hdr->ucode_version) >> 20) & 0xf;
	if (fw_check) {
		unsigned int dec_ver, enc_major, enc_minor, vep, fw_rev;

		fw_rev = le32_to_cpu(hdr->ucode_version) & 0xfff;
		enc_minor = (le32_to_cpu(hdr->ucode_version) >> 12) & 0xff;
		enc_major = fw_check;
		dec_ver = (le32_to_cpu(hdr->ucode_version) >> 24) & 0xf;
		vep = (le32_to_cpu(hdr->ucode_version) >> 28) & 0xf;
		DRM_INFO("Found VCN firmware Version ENC: %hu.%hu DEC: %hu VEP: %hu Revision: %hu\n",
			enc_major, enc_minor, dec_ver, vep, fw_rev);
	} else {
		unsigned int version_major, version_minor, family_id;

		family_id = le32_to_cpu(hdr->ucode_version) & 0xff;
		version_major = (le32_to_cpu(hdr->ucode_version) >> 24) & 0xff;
		version_minor = (le32_to_cpu(hdr->ucode_version) >> 8) & 0xff;
		DRM_INFO("Found VCN firmware Version: %hu.%hu Family ID: %hu\n",
			version_major, version_minor, family_id);
	}

	bo_size = AMDGPU_VCN_STACK_SIZE + AMDGPU_VCN_CONTEXT_SIZE;
	if (adev->firmware.load_type != AMDGPU_FW_LOAD_PSP)
		bo_size += AMDGPU_GPU_PAGE_ALIGN(le32_to_cpu(hdr->ucode_size_bytes) + 8);

	for (i = 0; i < adev->vcn.num_vcn_inst; i++) {
		if (adev->vcn.harvest_config & (1 << i))
			continue;

		r = amdgpu_bo_create_kernel(adev, bo_size, PAGE_SIZE,
						AMDGPU_GEM_DOMAIN_VRAM, &adev->vcn.inst[i].vcpu_bo,
						&adev->vcn.inst[i].gpu_addr, &adev->vcn.inst[i].cpu_addr);
		if (r) {
			dev_err(adev->dev, "(%d) failed to allocate vcn bo\n", r);
			return r;
		}

		if (adev->vcn.indirect_sram) {
			r = amdgpu_bo_create_kernel(adev, 64 * 2 * 4, PAGE_SIZE,
					AMDGPU_GEM_DOMAIN_VRAM, &adev->vcn.inst[i].dpg_sram_bo,
					&adev->vcn.inst[i].dpg_sram_gpu_addr, &adev->vcn.inst[i].dpg_sram_cpu_addr);
			if (r) {
				dev_err(adev->dev, "VCN %d (%d) failed to allocate DPG bo\n", i, r);
				return r;
			}
		}
	}

	return 0;
}

int amdgpu_vcn_sw_fini(struct amdgpu_device *adev)
{
	int i, j;

	cancel_delayed_work_sync(&adev->vcn.idle_work);

	for (j = 0; j < adev->vcn.num_vcn_inst; ++j) {
		if (adev->vcn.harvest_config & (1 << j))
			continue;
		if (adev->vcn.indirect_sram) {
			amdgpu_bo_free_kernel(&adev->vcn.inst[j].dpg_sram_bo,
						  &adev->vcn.inst[j].dpg_sram_gpu_addr,
						  (void **)&adev->vcn.inst[j].dpg_sram_cpu_addr);
		}
		kvfree(adev->vcn.inst[j].saved_bo);

		amdgpu_bo_free_kernel(&adev->vcn.inst[j].vcpu_bo,
					  &adev->vcn.inst[j].gpu_addr,
					  (void **)&adev->vcn.inst[j].cpu_addr);

		amdgpu_ring_fini(&adev->vcn.inst[j].ring_dec);

		for (i = 0; i < adev->vcn.num_enc_rings; ++i)
			amdgpu_ring_fini(&adev->vcn.inst[j].ring_enc[i]);
	}

	release_firmware(adev->vcn.fw);

	return 0;
}

int amdgpu_vcn_suspend(struct amdgpu_device *adev)
{
	unsigned size;
	void *ptr;
	int i;

	cancel_delayed_work_sync(&adev->vcn.idle_work);

	for (i = 0; i < adev->vcn.num_vcn_inst; ++i) {
		if (adev->vcn.harvest_config & (1 << i))
			continue;
		if (adev->vcn.inst[i].vcpu_bo == NULL)
			return 0;

		size = amdgpu_bo_size(adev->vcn.inst[i].vcpu_bo);
		ptr = adev->vcn.inst[i].cpu_addr;

		adev->vcn.inst[i].saved_bo = kvmalloc(size, GFP_KERNEL);
		if (!adev->vcn.inst[i].saved_bo)
			return -ENOMEM;

		memcpy_fromio(adev->vcn.inst[i].saved_bo, ptr, size);
	}
	return 0;
}

int amdgpu_vcn_resume(struct amdgpu_device *adev)
{
	unsigned size;
	void *ptr;
	int i;

	for (i = 0; i < adev->vcn.num_vcn_inst; ++i) {
		if (adev->vcn.harvest_config & (1 << i))
			continue;
		if (adev->vcn.inst[i].vcpu_bo == NULL)
			return -EINVAL;

		size = amdgpu_bo_size(adev->vcn.inst[i].vcpu_bo);
		ptr = adev->vcn.inst[i].cpu_addr;

		if (adev->vcn.inst[i].saved_bo != NULL) {
			memcpy_toio(ptr, adev->vcn.inst[i].saved_bo, size);
			kvfree(adev->vcn.inst[i].saved_bo);
			adev->vcn.inst[i].saved_bo = NULL;
		} else {
			const struct common_firmware_header *hdr;
			unsigned offset;

			hdr = (const struct common_firmware_header *)adev->vcn.fw->data;
			if (adev->firmware.load_type != AMDGPU_FW_LOAD_PSP) {
				offset = le32_to_cpu(hdr->ucode_array_offset_bytes);
				memcpy_toio(adev->vcn.inst[i].cpu_addr, adev->vcn.fw->data + offset,
					    le32_to_cpu(hdr->ucode_size_bytes));
				size -= le32_to_cpu(hdr->ucode_size_bytes);
				ptr += le32_to_cpu(hdr->ucode_size_bytes);
			}
			memset_io(ptr, 0, size);
		}
	}
	return 0;
}

static void amdgpu_vcn_idle_work_handler(struct work_struct *work)
{
	struct amdgpu_device *adev =
		container_of(work, struct amdgpu_device, vcn.idle_work.work);
	unsigned int fences = 0, fence[AMDGPU_MAX_VCN_INSTANCES] = {0};
	unsigned int i, j;

	for (j = 0; j < adev->vcn.num_vcn_inst; ++j) {
		if (adev->vcn.harvest_config & (1 << j))
			continue;

		for (i = 0; i < adev->vcn.num_enc_rings; ++i) {
			fence[j] += amdgpu_fence_count_emitted(&adev->vcn.inst[j].ring_enc[i]);
		}

		if (adev->pg_flags & AMD_PG_SUPPORT_VCN_DPG)	{
			struct dpg_pause_state new_state;

			if (fence[j])
				new_state.fw_based = VCN_DPG_STATE__PAUSE;
			else
				new_state.fw_based = VCN_DPG_STATE__UNPAUSE;

<<<<<<< HEAD
			if (amdgpu_fence_count_emitted(&adev->jpeg.inst[j].ring_dec))
				new_state.jpeg = VCN_DPG_STATE__PAUSE;
			else
				new_state.jpeg = VCN_DPG_STATE__UNPAUSE;

			adev->vcn.pause_dpg_mode(adev, &new_state);
		}

		fence[j] += amdgpu_fence_count_emitted(&adev->jpeg.inst[j].ring_dec);
=======
			adev->vcn.pause_dpg_mode(adev, j, &new_state);
		}

>>>>>>> 26dca6db
		fence[j] += amdgpu_fence_count_emitted(&adev->vcn.inst[j].ring_dec);
		fences += fence[j];
	}

	if (fences == 0) {
		amdgpu_gfx_off_ctrl(adev, true);
		amdgpu_device_ip_set_powergating_state(adev, AMD_IP_BLOCK_TYPE_VCN,
		       AMD_PG_STATE_GATE);
	} else {
		schedule_delayed_work(&adev->vcn.idle_work, VCN_IDLE_TIMEOUT);
	}
}

void amdgpu_vcn_ring_begin_use(struct amdgpu_ring *ring)
{
	struct amdgpu_device *adev = ring->adev;
	bool set_clocks = !cancel_delayed_work_sync(&adev->vcn.idle_work);

	if (set_clocks) {
		amdgpu_gfx_off_ctrl(adev, false);
		amdgpu_device_ip_set_powergating_state(adev, AMD_IP_BLOCK_TYPE_VCN,
		       AMD_PG_STATE_UNGATE);
	}

	if (adev->pg_flags & AMD_PG_SUPPORT_VCN_DPG)	{
		struct dpg_pause_state new_state;
		unsigned int fences = 0;
		unsigned int i;

		for (i = 0; i < adev->vcn.num_enc_rings; ++i) {
			fences += amdgpu_fence_count_emitted(&adev->vcn.inst[ring->me].ring_enc[i]);
		}
		if (fences)
			new_state.fw_based = VCN_DPG_STATE__PAUSE;
		else
			new_state.fw_based = VCN_DPG_STATE__UNPAUSE;

<<<<<<< HEAD
		if (amdgpu_fence_count_emitted(&adev->jpeg.inst[ring->me].ring_dec))
			new_state.jpeg = VCN_DPG_STATE__PAUSE;
		else
			new_state.jpeg = VCN_DPG_STATE__UNPAUSE;

=======
>>>>>>> 26dca6db
		if (ring->funcs->type == AMDGPU_RING_TYPE_VCN_ENC)
			new_state.fw_based = VCN_DPG_STATE__PAUSE;

		adev->vcn.pause_dpg_mode(adev, ring->me, &new_state);
	}
}

void amdgpu_vcn_ring_end_use(struct amdgpu_ring *ring)
{
	schedule_delayed_work(&ring->adev->vcn.idle_work, VCN_IDLE_TIMEOUT);
}

int amdgpu_vcn_dec_ring_test_ring(struct amdgpu_ring *ring)
{
	struct amdgpu_device *adev = ring->adev;
	uint32_t tmp = 0;
	unsigned i;
	int r;

	WREG32(adev->vcn.inst[ring->me].external.scratch9, 0xCAFEDEAD);
	r = amdgpu_ring_alloc(ring, 3);
	if (r)
		return r;
	amdgpu_ring_write(ring, PACKET0(adev->vcn.internal.scratch9, 0));
	amdgpu_ring_write(ring, 0xDEADBEEF);
	amdgpu_ring_commit(ring);
	for (i = 0; i < adev->usec_timeout; i++) {
		tmp = RREG32(adev->vcn.inst[ring->me].external.scratch9);
		if (tmp == 0xDEADBEEF)
			break;
		udelay(1);
	}

	if (i >= adev->usec_timeout)
		r = -ETIMEDOUT;

	return r;
}

static int amdgpu_vcn_dec_send_msg(struct amdgpu_ring *ring,
				   struct amdgpu_bo *bo,
				   struct dma_fence **fence)
{
	struct amdgpu_device *adev = ring->adev;
	struct dma_fence *f = NULL;
	struct amdgpu_job *job;
	struct amdgpu_ib *ib;
	uint64_t addr;
	int i, r;

	r = amdgpu_job_alloc_with_ib(adev, 64, &job);
	if (r)
		goto err;

	ib = &job->ibs[0];
	addr = amdgpu_bo_gpu_offset(bo);
	ib->ptr[0] = PACKET0(adev->vcn.internal.data0, 0);
	ib->ptr[1] = addr;
	ib->ptr[2] = PACKET0(adev->vcn.internal.data1, 0);
	ib->ptr[3] = addr >> 32;
	ib->ptr[4] = PACKET0(adev->vcn.internal.cmd, 0);
	ib->ptr[5] = 0;
	for (i = 6; i < 16; i += 2) {
		ib->ptr[i] = PACKET0(adev->vcn.internal.nop, 0);
		ib->ptr[i+1] = 0;
	}
	ib->length_dw = 16;

	r = amdgpu_job_submit_direct(job, ring, &f);
	if (r)
		goto err_free;

	amdgpu_bo_fence(bo, f, false);
	amdgpu_bo_unreserve(bo);
	amdgpu_bo_unref(&bo);

	if (fence)
		*fence = dma_fence_get(f);
	dma_fence_put(f);

	return 0;

err_free:
	amdgpu_job_free(job);

err:
	amdgpu_bo_unreserve(bo);
	amdgpu_bo_unref(&bo);
	return r;
}

static int amdgpu_vcn_dec_get_create_msg(struct amdgpu_ring *ring, uint32_t handle,
			      struct dma_fence **fence)
{
	struct amdgpu_device *adev = ring->adev;
	struct amdgpu_bo *bo = NULL;
	uint32_t *msg;
	int r, i;

	r = amdgpu_bo_create_reserved(adev, 1024, PAGE_SIZE,
				      AMDGPU_GEM_DOMAIN_VRAM,
				      &bo, NULL, (void **)&msg);
	if (r)
		return r;

	msg[0] = cpu_to_le32(0x00000028);
	msg[1] = cpu_to_le32(0x00000038);
	msg[2] = cpu_to_le32(0x00000001);
	msg[3] = cpu_to_le32(0x00000000);
	msg[4] = cpu_to_le32(handle);
	msg[5] = cpu_to_le32(0x00000000);
	msg[6] = cpu_to_le32(0x00000001);
	msg[7] = cpu_to_le32(0x00000028);
	msg[8] = cpu_to_le32(0x00000010);
	msg[9] = cpu_to_le32(0x00000000);
	msg[10] = cpu_to_le32(0x00000007);
	msg[11] = cpu_to_le32(0x00000000);
	msg[12] = cpu_to_le32(0x00000780);
	msg[13] = cpu_to_le32(0x00000440);
	for (i = 14; i < 1024; ++i)
		msg[i] = cpu_to_le32(0x0);

	return amdgpu_vcn_dec_send_msg(ring, bo, fence);
}

static int amdgpu_vcn_dec_get_destroy_msg(struct amdgpu_ring *ring, uint32_t handle,
			       struct dma_fence **fence)
{
	struct amdgpu_device *adev = ring->adev;
	struct amdgpu_bo *bo = NULL;
	uint32_t *msg;
	int r, i;

	r = amdgpu_bo_create_reserved(adev, 1024, PAGE_SIZE,
				      AMDGPU_GEM_DOMAIN_VRAM,
				      &bo, NULL, (void **)&msg);
	if (r)
		return r;

	msg[0] = cpu_to_le32(0x00000028);
	msg[1] = cpu_to_le32(0x00000018);
	msg[2] = cpu_to_le32(0x00000000);
	msg[3] = cpu_to_le32(0x00000002);
	msg[4] = cpu_to_le32(handle);
	msg[5] = cpu_to_le32(0x00000000);
	for (i = 6; i < 1024; ++i)
		msg[i] = cpu_to_le32(0x0);

	return amdgpu_vcn_dec_send_msg(ring, bo, fence);
}

int amdgpu_vcn_dec_ring_test_ib(struct amdgpu_ring *ring, long timeout)
{
	struct amdgpu_device *adev = ring->adev;
	struct dma_fence *fence;
	long r;

	/* temporarily disable ib test for sriov */
	if (amdgpu_sriov_vf(adev))
		return 0;

	r = amdgpu_vcn_dec_get_create_msg(ring, 1, NULL);
	if (r)
		goto error;

	r = amdgpu_vcn_dec_get_destroy_msg(ring, 1, &fence);
	if (r)
		goto error;

	r = dma_fence_wait_timeout(fence, false, timeout);
	if (r == 0)
		r = -ETIMEDOUT;
	else if (r > 0)
		r = 0;

	dma_fence_put(fence);
error:
	return r;
}

int amdgpu_vcn_enc_ring_test_ring(struct amdgpu_ring *ring)
{
	struct amdgpu_device *adev = ring->adev;
	uint32_t rptr;
	unsigned i;
	int r;

	r = amdgpu_ring_alloc(ring, 16);
	if (r)
		return r;

	rptr = amdgpu_ring_get_rptr(ring);

	amdgpu_ring_write(ring, VCN_ENC_CMD_END);
	amdgpu_ring_commit(ring);

	for (i = 0; i < adev->usec_timeout; i++) {
		if (amdgpu_ring_get_rptr(ring) != rptr)
			break;
		udelay(1);
	}

	if (i >= adev->usec_timeout)
		r = -ETIMEDOUT;

	return r;
}

static int amdgpu_vcn_enc_get_create_msg(struct amdgpu_ring *ring, uint32_t handle,
					 struct amdgpu_bo *bo,
					 struct dma_fence **fence)
{
	const unsigned ib_size_dw = 16;
	struct amdgpu_job *job;
	struct amdgpu_ib *ib;
	struct dma_fence *f = NULL;
	uint64_t addr;
	int i, r;

	r = amdgpu_job_alloc_with_ib(ring->adev, ib_size_dw * 4, &job);
	if (r)
		return r;

	ib = &job->ibs[0];
	addr = amdgpu_bo_gpu_offset(bo);

	ib->length_dw = 0;
	ib->ptr[ib->length_dw++] = 0x00000018;
	ib->ptr[ib->length_dw++] = 0x00000001; /* session info */
	ib->ptr[ib->length_dw++] = handle;
	ib->ptr[ib->length_dw++] = upper_32_bits(addr);
	ib->ptr[ib->length_dw++] = addr;
	ib->ptr[ib->length_dw++] = 0x0000000b;

	ib->ptr[ib->length_dw++] = 0x00000014;
	ib->ptr[ib->length_dw++] = 0x00000002; /* task info */
	ib->ptr[ib->length_dw++] = 0x0000001c;
	ib->ptr[ib->length_dw++] = 0x00000000;
	ib->ptr[ib->length_dw++] = 0x00000000;

	ib->ptr[ib->length_dw++] = 0x00000008;
	ib->ptr[ib->length_dw++] = 0x08000001; /* op initialize */

	for (i = ib->length_dw; i < ib_size_dw; ++i)
		ib->ptr[i] = 0x0;

	r = amdgpu_job_submit_direct(job, ring, &f);
	if (r)
		goto err;

	if (fence)
		*fence = dma_fence_get(f);
	dma_fence_put(f);

	return 0;

err:
	amdgpu_job_free(job);
	return r;
}

static int amdgpu_vcn_enc_get_destroy_msg(struct amdgpu_ring *ring, uint32_t handle,
					  struct amdgpu_bo *bo,
					  struct dma_fence **fence)
{
	const unsigned ib_size_dw = 16;
	struct amdgpu_job *job;
	struct amdgpu_ib *ib;
	struct dma_fence *f = NULL;
	uint64_t addr;
	int i, r;

	r = amdgpu_job_alloc_with_ib(ring->adev, ib_size_dw * 4, &job);
	if (r)
		return r;

	ib = &job->ibs[0];
	addr = amdgpu_bo_gpu_offset(bo);

	ib->length_dw = 0;
	ib->ptr[ib->length_dw++] = 0x00000018;
	ib->ptr[ib->length_dw++] = 0x00000001;
	ib->ptr[ib->length_dw++] = handle;
	ib->ptr[ib->length_dw++] = upper_32_bits(addr);
	ib->ptr[ib->length_dw++] = addr;
	ib->ptr[ib->length_dw++] = 0x0000000b;

	ib->ptr[ib->length_dw++] = 0x00000014;
	ib->ptr[ib->length_dw++] = 0x00000002;
	ib->ptr[ib->length_dw++] = 0x0000001c;
	ib->ptr[ib->length_dw++] = 0x00000000;
	ib->ptr[ib->length_dw++] = 0x00000000;

	ib->ptr[ib->length_dw++] = 0x00000008;
	ib->ptr[ib->length_dw++] = 0x08000002; /* op close session */

	for (i = ib->length_dw; i < ib_size_dw; ++i)
		ib->ptr[i] = 0x0;

	r = amdgpu_job_submit_direct(job, ring, &f);
	if (r)
		goto err;

	if (fence)
		*fence = dma_fence_get(f);
	dma_fence_put(f);

	return 0;

err:
	amdgpu_job_free(job);
	return r;
}

int amdgpu_vcn_enc_ring_test_ib(struct amdgpu_ring *ring, long timeout)
{
	struct amdgpu_device *adev = ring->adev;
	struct dma_fence *fence = NULL;
	struct amdgpu_bo *bo = NULL;
	long r;

	/* temporarily disable ib test for sriov */
	if (amdgpu_sriov_vf(adev))
		return 0;

	r = amdgpu_bo_create_reserved(ring->adev, 128 * 1024, PAGE_SIZE,
				      AMDGPU_GEM_DOMAIN_VRAM,
				      &bo, NULL, NULL);
	if (r)
		return r;

	r = amdgpu_vcn_enc_get_create_msg(ring, 1, bo, NULL);
	if (r)
		goto error;

	r = amdgpu_vcn_enc_get_destroy_msg(ring, 1, bo, &fence);
	if (r)
		goto error;

	r = dma_fence_wait_timeout(fence, false, timeout);
	if (r == 0)
		r = -ETIMEDOUT;
	else if (r > 0)
		r = 0;

error:
	dma_fence_put(fence);
	amdgpu_bo_unreserve(bo);
	amdgpu_bo_unref(&bo);
	return r;
}<|MERGE_RESOLUTION|>--- conflicted
+++ resolved
@@ -300,21 +300,9 @@
 			else
 				new_state.fw_based = VCN_DPG_STATE__UNPAUSE;
 
-<<<<<<< HEAD
-			if (amdgpu_fence_count_emitted(&adev->jpeg.inst[j].ring_dec))
-				new_state.jpeg = VCN_DPG_STATE__PAUSE;
-			else
-				new_state.jpeg = VCN_DPG_STATE__UNPAUSE;
-
-			adev->vcn.pause_dpg_mode(adev, &new_state);
-		}
-
-		fence[j] += amdgpu_fence_count_emitted(&adev->jpeg.inst[j].ring_dec);
-=======
 			adev->vcn.pause_dpg_mode(adev, j, &new_state);
 		}
 
->>>>>>> 26dca6db
 		fence[j] += amdgpu_fence_count_emitted(&adev->vcn.inst[j].ring_dec);
 		fences += fence[j];
 	}
@@ -352,14 +340,6 @@
 		else
 			new_state.fw_based = VCN_DPG_STATE__UNPAUSE;
 
-<<<<<<< HEAD
-		if (amdgpu_fence_count_emitted(&adev->jpeg.inst[ring->me].ring_dec))
-			new_state.jpeg = VCN_DPG_STATE__PAUSE;
-		else
-			new_state.jpeg = VCN_DPG_STATE__UNPAUSE;
-
-=======
->>>>>>> 26dca6db
 		if (ring->funcs->type == AMDGPU_RING_TYPE_VCN_ENC)
 			new_state.fw_based = VCN_DPG_STATE__PAUSE;
 
