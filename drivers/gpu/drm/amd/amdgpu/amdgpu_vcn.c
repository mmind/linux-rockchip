--- conflicted
+++ resolved
@@ -35,10 +35,6 @@
 #include "soc15d.h"
 #include "soc15_common.h"
 
-<<<<<<< HEAD
-#include "soc15ip.h"
-=======
->>>>>>> 03f51d4e
 #include "vcn/vcn_1_0_offset.h"
 
 /* 1 second timeout */
@@ -107,13 +103,8 @@
 	}
 
 	ring = &adev->vcn.ring_dec;
-<<<<<<< HEAD
-	rq = &ring->sched.sched_rq[AMD_SCHED_PRIORITY_NORMAL];
-	r = amd_sched_entity_init(&ring->sched, &adev->vcn.entity_dec,
-=======
 	rq = &ring->sched.sched_rq[DRM_SCHED_PRIORITY_NORMAL];
 	r = drm_sched_entity_init(&ring->sched, &adev->vcn.entity_dec,
->>>>>>> 03f51d4e
 				  rq, amdgpu_sched_jobs, NULL);
 	if (r != 0) {
 		DRM_ERROR("Failed setting up VCN dec run queue.\n");
@@ -121,13 +112,8 @@
 	}
 
 	ring = &adev->vcn.ring_enc[0];
-<<<<<<< HEAD
-	rq = &ring->sched.sched_rq[AMD_SCHED_PRIORITY_NORMAL];
-	r = amd_sched_entity_init(&ring->sched, &adev->vcn.entity_enc,
-=======
 	rq = &ring->sched.sched_rq[DRM_SCHED_PRIORITY_NORMAL];
 	r = drm_sched_entity_init(&ring->sched, &adev->vcn.entity_enc,
->>>>>>> 03f51d4e
 				  rq, amdgpu_sched_jobs, NULL);
 	if (r != 0) {
 		DRM_ERROR("Failed setting up VCN enc run queue.\n");
