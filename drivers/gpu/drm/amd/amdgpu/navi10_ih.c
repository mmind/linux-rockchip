--- conflicted
+++ resolved
@@ -165,15 +165,8 @@
 		tmp = REG_SET_FIELD(tmp, IH_RB_CNTL, ENABLE_INTR, (enable ? 1 : 0));
 
 	if (amdgpu_sriov_vf(adev) && amdgpu_sriov_reg_indirect_ih(adev)) {
-<<<<<<< HEAD
-		if (psp_reg_program(&adev->psp, ih_regs->psp_reg_id, tmp)) {
-			DRM_ERROR("PSP program IH_RB_CNTL failed!\n");
-			return -ETIMEDOUT;
-		}
-=======
 		if (psp_reg_program(&adev->psp, ih_regs->psp_reg_id, tmp))
 			return -ETIMEDOUT;
->>>>>>> 50be9417
 	} else {
 		WREG32(ih_regs->ih_rb_cntl, tmp);
 	}
@@ -345,10 +338,7 @@
 			case CHIP_VANGOGH:
 			case CHIP_DIMGREY_CAVEFISH:
 			case CHIP_BEIGE_GOBY:
-<<<<<<< HEAD
-=======
 			case CHIP_YELLOW_CARP:
->>>>>>> 50be9417
 				ih_chicken = RREG32_SOC15(OSSSYS, 0, mmIH_CHICKEN_Sienna_Cichlid);
 				ih_chicken = REG_SET_FIELD(ih_chicken,
 						IH_CHICKEN, MC_SPACE_GPA_ENABLE, 1);
