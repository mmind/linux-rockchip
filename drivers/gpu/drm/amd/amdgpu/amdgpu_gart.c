--- conflicted
+++ resolved
@@ -57,8 +57,6 @@
  */
 
 /**
-<<<<<<< HEAD
-=======
  * amdgpu_dummy_page_init - init dummy page used by the driver
  *
  * @adev: amdgpu_device pointer
@@ -104,7 +102,6 @@
 }
 
 /**
->>>>>>> 03f51d4e
  * amdgpu_gart_table_vram_alloc - allocate vram for gart page table
  *
  * @adev: amdgpu_device pointer
