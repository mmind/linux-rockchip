/*
 * Copyright 2009 Jerome Glisse.
 * All Rights Reserved.
 *
 * Permission is hereby granted, free of charge, to any person obtaining a
 * copy of this software and associated documentation files (the
 * "Software"), to deal in the Software without restriction, including
 * without limitation the rights to use, copy, modify, merge, publish,
 * distribute, sub license, and/or sell copies of the Software, and to
 * permit persons to whom the Software is furnished to do so, subject to
 * the following conditions:
 *
 * THE SOFTWARE IS PROVIDED "AS IS", WITHOUT WARRANTY OF ANY KIND, EXPRESS OR
 * IMPLIED, INCLUDING BUT NOT LIMITED TO THE WARRANTIES OF MERCHANTABILITY,
 * FITNESS FOR A PARTICULAR PURPOSE AND NON-INFRINGEMENT. IN NO EVENT SHALL
 * THE COPYRIGHT HOLDERS, AUTHORS AND/OR ITS SUPPLIERS BE LIABLE FOR ANY CLAIM,
 * DAMAGES OR OTHER LIABILITY, WHETHER IN AN ACTION OF CONTRACT, TORT OR
 * OTHERWISE, ARISING FROM, OUT OF OR IN CONNECTION WITH THE SOFTWARE OR THE
 * USE OR OTHER DEALINGS IN THE SOFTWARE.
 *
 * The above copyright notice and this permission notice (including the
 * next paragraph) shall be included in all copies or substantial portions
 * of the Software.
 *
 */
/*
 * Authors:
 *    Jerome Glisse <glisse@freedesktop.org>
 *    Thomas Hellstrom <thomas-at-tungstengraphics-dot-com>
 *    Dave Airlie
 */
#include <linux/list.h>
#include <linux/slab.h>
#include <drm/drmP.h>
#include <drm/amdgpu_drm.h>
#include <drm/drm_cache.h>
#include "amdgpu.h"
#include "amdgpu_trace.h"
#include "amdgpu_amdkfd.h"

/**
 * DOC: amdgpu_object
 *
 * This defines the interfaces to operate on an &amdgpu_bo buffer object which
 * represents memory used by driver (VRAM, system memory, etc.). The driver
 * provides DRM/GEM APIs to userspace. DRM/GEM APIs then use these interfaces
 * to create/destroy/set buffer object which are then managed by the kernel TTM
 * memory manager.
 * The interfaces are also used internally by kernel clients, including gfx,
 * uvd, etc. for kernel managed allocations used by the GPU.
 *
 */

/**
 * amdgpu_bo_subtract_pin_size - Remove BO from pin_size accounting
 *
 * @bo: &amdgpu_bo buffer object
 *
 * This function is called when a BO stops being pinned, and updates the
 * &amdgpu_device pin_size values accordingly.
 */
static void amdgpu_bo_subtract_pin_size(struct amdgpu_bo *bo)
{
	struct amdgpu_device *adev = amdgpu_ttm_adev(bo->tbo.bdev);

	if (bo->tbo.mem.mem_type == TTM_PL_VRAM) {
		atomic64_sub(amdgpu_bo_size(bo), &adev->vram_pin_size);
		atomic64_sub(amdgpu_vram_mgr_bo_visible_size(bo),
			     &adev->visible_pin_size);
	} else if (bo->tbo.mem.mem_type == TTM_PL_TT) {
		atomic64_sub(amdgpu_bo_size(bo), &adev->gart_pin_size);
	}
}

static void amdgpu_bo_destroy(struct ttm_buffer_object *tbo)
{
	struct amdgpu_device *adev = amdgpu_ttm_adev(tbo->bdev);
	struct amdgpu_bo *bo = ttm_to_amdgpu_bo(tbo);

	if (bo->pin_count > 0)
		amdgpu_bo_subtract_pin_size(bo);

	if (bo->kfd_bo)
		amdgpu_amdkfd_unreserve_memory_limit(bo);

	amdgpu_bo_kunmap(bo);

	if (bo->gem_base.import_attach)
		drm_prime_gem_destroy(&bo->gem_base, bo->tbo.sg);
	drm_gem_object_release(&bo->gem_base);
	amdgpu_bo_unref(&bo->parent);
	if (!list_empty(&bo->shadow_list)) {
		mutex_lock(&adev->shadow_list_lock);
		list_del_init(&bo->shadow_list);
		mutex_unlock(&adev->shadow_list_lock);
	}
	kfree(bo->metadata);
	kfree(bo);
}

/**
 * amdgpu_bo_is_amdgpu_bo - check if the buffer object is an &amdgpu_bo
 * @bo: buffer object to be checked
 *
 * Uses destroy function associated with the object to determine if this is
 * an &amdgpu_bo.
 *
 * Returns:
 * true if the object belongs to &amdgpu_bo, false if not.
 */
bool amdgpu_bo_is_amdgpu_bo(struct ttm_buffer_object *bo)
{
	if (bo->destroy == &amdgpu_bo_destroy)
		return true;
	return false;
}

/**
 * amdgpu_bo_placement_from_domain - set buffer's placement
 * @abo: &amdgpu_bo buffer object whose placement is to be set
 * @domain: requested domain
 *
 * Sets buffer's placement according to requested domain and the buffer's
 * flags.
 */
void amdgpu_bo_placement_from_domain(struct amdgpu_bo *abo, u32 domain)
{
	struct amdgpu_device *adev = amdgpu_ttm_adev(abo->tbo.bdev);
	struct ttm_placement *placement = &abo->placement;
	struct ttm_place *places = abo->placements;
	u64 flags = abo->flags;
	u32 c = 0;

	if (domain & AMDGPU_GEM_DOMAIN_VRAM) {
		unsigned visible_pfn = adev->gmc.visible_vram_size >> PAGE_SHIFT;

		places[c].fpfn = 0;
		places[c].lpfn = 0;
		places[c].flags = TTM_PL_FLAG_WC | TTM_PL_FLAG_UNCACHED |
			TTM_PL_FLAG_VRAM;

		if (flags & AMDGPU_GEM_CREATE_CPU_ACCESS_REQUIRED)
			places[c].lpfn = visible_pfn;
		else
			places[c].flags |= TTM_PL_FLAG_TOPDOWN;

		if (flags & AMDGPU_GEM_CREATE_VRAM_CONTIGUOUS)
			places[c].flags |= TTM_PL_FLAG_CONTIGUOUS;
		c++;
	}

	if (domain & AMDGPU_GEM_DOMAIN_GTT) {
		places[c].fpfn = 0;
		places[c].lpfn = 0;
		places[c].flags = TTM_PL_FLAG_TT;
		if (flags & AMDGPU_GEM_CREATE_CPU_GTT_USWC)
			places[c].flags |= TTM_PL_FLAG_WC |
				TTM_PL_FLAG_UNCACHED;
		else
			places[c].flags |= TTM_PL_FLAG_CACHED;
		c++;
	}

	if (domain & AMDGPU_GEM_DOMAIN_CPU) {
		places[c].fpfn = 0;
		places[c].lpfn = 0;
		places[c].flags = TTM_PL_FLAG_SYSTEM;
		if (flags & AMDGPU_GEM_CREATE_CPU_GTT_USWC)
			places[c].flags |= TTM_PL_FLAG_WC |
				TTM_PL_FLAG_UNCACHED;
		else
			places[c].flags |= TTM_PL_FLAG_CACHED;
		c++;
	}

	if (domain & AMDGPU_GEM_DOMAIN_GDS) {
		places[c].fpfn = 0;
		places[c].lpfn = 0;
		places[c].flags = TTM_PL_FLAG_UNCACHED | AMDGPU_PL_FLAG_GDS;
		c++;
	}

	if (domain & AMDGPU_GEM_DOMAIN_GWS) {
		places[c].fpfn = 0;
		places[c].lpfn = 0;
		places[c].flags = TTM_PL_FLAG_UNCACHED | AMDGPU_PL_FLAG_GWS;
		c++;
	}

	if (domain & AMDGPU_GEM_DOMAIN_OA) {
		places[c].fpfn = 0;
		places[c].lpfn = 0;
		places[c].flags = TTM_PL_FLAG_UNCACHED | AMDGPU_PL_FLAG_OA;
		c++;
	}

	if (!c) {
		places[c].fpfn = 0;
		places[c].lpfn = 0;
		places[c].flags = TTM_PL_MASK_CACHING | TTM_PL_FLAG_SYSTEM;
		c++;
	}

	BUG_ON(c >= AMDGPU_BO_MAX_PLACEMENTS);

	placement->num_placement = c;
	placement->placement = places;

	placement->num_busy_placement = c;
	placement->busy_placement = places;
}

/**
 * amdgpu_bo_create_reserved - create reserved BO for kernel use
 *
 * @adev: amdgpu device object
 * @size: size for the new BO
 * @align: alignment for the new BO
 * @domain: where to place it
 * @bo_ptr: used to initialize BOs in structures
 * @gpu_addr: GPU addr of the pinned BO
 * @cpu_addr: optional CPU address mapping
 *
 * Allocates and pins a BO for kernel internal use, and returns it still
 * reserved.
 *
 * Note: For bo_ptr new BO is only created if bo_ptr points to NULL.
 *
 * Returns:
 * 0 on success, negative error code otherwise.
 */
int amdgpu_bo_create_reserved(struct amdgpu_device *adev,
			      unsigned long size, int align,
			      u32 domain, struct amdgpu_bo **bo_ptr,
			      u64 *gpu_addr, void **cpu_addr)
{
	struct amdgpu_bo_param bp;
	bool free = false;
	int r;

	if (!size) {
		amdgpu_bo_unref(bo_ptr);
		return 0;
	}

	memset(&bp, 0, sizeof(bp));
	bp.size = size;
	bp.byte_align = align;
	bp.domain = domain;
	bp.flags = AMDGPU_GEM_CREATE_CPU_ACCESS_REQUIRED |
		AMDGPU_GEM_CREATE_VRAM_CONTIGUOUS;
	bp.type = ttm_bo_type_kernel;
	bp.resv = NULL;

	if (!*bo_ptr) {
		r = amdgpu_bo_create(adev, &bp, bo_ptr);
		if (r) {
			dev_err(adev->dev, "(%d) failed to allocate kernel bo\n",
				r);
			return r;
		}
		free = true;
	}

	r = amdgpu_bo_reserve(*bo_ptr, false);
	if (r) {
		dev_err(adev->dev, "(%d) failed to reserve kernel bo\n", r);
		goto error_free;
	}

	r = amdgpu_bo_pin(*bo_ptr, domain);
	if (r) {
		dev_err(adev->dev, "(%d) kernel bo pin failed\n", r);
		goto error_unreserve;
	}

	r = amdgpu_ttm_alloc_gart(&(*bo_ptr)->tbo);
	if (r) {
		dev_err(adev->dev, "%p bind failed\n", *bo_ptr);
		goto error_unpin;
	}

	if (gpu_addr)
		*gpu_addr = amdgpu_bo_gpu_offset(*bo_ptr);

	if (cpu_addr) {
		r = amdgpu_bo_kmap(*bo_ptr, cpu_addr);
		if (r) {
			dev_err(adev->dev, "(%d) kernel bo map failed\n", r);
			goto error_unpin;
		}
	}

	return 0;

error_unpin:
	amdgpu_bo_unpin(*bo_ptr);
error_unreserve:
	amdgpu_bo_unreserve(*bo_ptr);

error_free:
	if (free)
		amdgpu_bo_unref(bo_ptr);

	return r;
}

/**
 * amdgpu_bo_create_kernel - create BO for kernel use
 *
 * @adev: amdgpu device object
 * @size: size for the new BO
 * @align: alignment for the new BO
 * @domain: where to place it
 * @bo_ptr:  used to initialize BOs in structures
 * @gpu_addr: GPU addr of the pinned BO
 * @cpu_addr: optional CPU address mapping
 *
 * Allocates and pins a BO for kernel internal use.
 *
 * Note: For bo_ptr new BO is only created if bo_ptr points to NULL.
 *
 * Returns:
 * 0 on success, negative error code otherwise.
 */
int amdgpu_bo_create_kernel(struct amdgpu_device *adev,
			    unsigned long size, int align,
			    u32 domain, struct amdgpu_bo **bo_ptr,
			    u64 *gpu_addr, void **cpu_addr)
{
	int r;

	r = amdgpu_bo_create_reserved(adev, size, align, domain, bo_ptr,
				      gpu_addr, cpu_addr);

	if (r)
		return r;

	if (*bo_ptr)
		amdgpu_bo_unreserve(*bo_ptr);

	return 0;
}

/**
 * amdgpu_bo_free_kernel - free BO for kernel use
 *
 * @bo: amdgpu BO to free
 * @gpu_addr: pointer to where the BO's GPU memory space address was stored
 * @cpu_addr: pointer to where the BO's CPU memory space address was stored
 *
 * unmaps and unpin a BO for kernel internal use.
 */
void amdgpu_bo_free_kernel(struct amdgpu_bo **bo, u64 *gpu_addr,
			   void **cpu_addr)
{
	if (*bo == NULL)
		return;

	if (likely(amdgpu_bo_reserve(*bo, true) == 0)) {
		if (cpu_addr)
			amdgpu_bo_kunmap(*bo);

		amdgpu_bo_unpin(*bo);
		amdgpu_bo_unreserve(*bo);
	}
	amdgpu_bo_unref(bo);

	if (gpu_addr)
		*gpu_addr = 0;

	if (cpu_addr)
		*cpu_addr = NULL;
}

/* Validate bo size is bit bigger then the request domain */
static bool amdgpu_bo_validate_size(struct amdgpu_device *adev,
					  unsigned long size, u32 domain)
{
	struct ttm_mem_type_manager *man = NULL;

	/*
	 * If GTT is part of requested domains the check must succeed to
	 * allow fall back to GTT
	 */
	if (domain & AMDGPU_GEM_DOMAIN_GTT) {
		man = &adev->mman.bdev.man[TTM_PL_TT];

		if (size < (man->size << PAGE_SHIFT))
			return true;
		else
			goto fail;
	}

	if (domain & AMDGPU_GEM_DOMAIN_VRAM) {
		man = &adev->mman.bdev.man[TTM_PL_VRAM];

		if (size < (man->size << PAGE_SHIFT))
			return true;
		else
			goto fail;
	}


	/* TODO add more domains checks, such as AMDGPU_GEM_DOMAIN_CPU */
	return true;

fail:
	DRM_DEBUG("BO size %lu > total memory in domain: %llu\n", size,
		  man->size << PAGE_SHIFT);
	return false;
}

static int amdgpu_bo_do_create(struct amdgpu_device *adev,
			       struct amdgpu_bo_param *bp,
			       struct amdgpu_bo **bo_ptr)
{
	struct ttm_operation_ctx ctx = {
		.interruptible = (bp->type != ttm_bo_type_kernel),
		.no_wait_gpu = false,
		.resv = bp->resv,
		.flags = TTM_OPT_FLAG_ALLOW_RES_EVICT
	};
	struct amdgpu_bo *bo;
	unsigned long page_align, size = bp->size;
	size_t acc_size;
	int r;

	page_align = roundup(bp->byte_align, PAGE_SIZE) >> PAGE_SHIFT;
	if (bp->domain & (AMDGPU_GEM_DOMAIN_GDS | AMDGPU_GEM_DOMAIN_GWS |
			  AMDGPU_GEM_DOMAIN_OA))
		size <<= PAGE_SHIFT;
	else
		size = ALIGN(size, PAGE_SIZE);

	if (!amdgpu_bo_validate_size(adev, size, bp->domain))
		return -ENOMEM;

	*bo_ptr = NULL;

	acc_size = ttm_bo_dma_acc_size(&adev->mman.bdev, size,
				       sizeof(struct amdgpu_bo));

	bo = kzalloc(sizeof(struct amdgpu_bo), GFP_KERNEL);
	if (bo == NULL)
		return -ENOMEM;
	drm_gem_private_object_init(adev->ddev, &bo->gem_base, size);
	INIT_LIST_HEAD(&bo->shadow_list);
	bo->vm_bo = NULL;
	bo->preferred_domains = bp->preferred_domain ? bp->preferred_domain :
		bp->domain;
	bo->allowed_domains = bo->preferred_domains;
	if (bp->type != ttm_bo_type_kernel &&
	    bo->allowed_domains == AMDGPU_GEM_DOMAIN_VRAM)
		bo->allowed_domains |= AMDGPU_GEM_DOMAIN_GTT;

	bo->flags = bp->flags;

#ifdef CONFIG_X86_32
	/* XXX: Write-combined CPU mappings of GTT seem broken on 32-bit
	 * See https://bugs.freedesktop.org/show_bug.cgi?id=84627
	 */
	bo->flags &= ~AMDGPU_GEM_CREATE_CPU_GTT_USWC;
#elif defined(CONFIG_X86) && !defined(CONFIG_X86_PAT)
	/* Don't try to enable write-combining when it can't work, or things
	 * may be slow
	 * See https://bugs.freedesktop.org/show_bug.cgi?id=88758
	 */

#ifndef CONFIG_COMPILE_TEST
#warning Please enable CONFIG_MTRR and CONFIG_X86_PAT for better performance \
	 thanks to write-combining
#endif

	if (bo->flags & AMDGPU_GEM_CREATE_CPU_GTT_USWC)
		DRM_INFO_ONCE("Please enable CONFIG_MTRR and CONFIG_X86_PAT for "
			      "better performance thanks to write-combining\n");
	bo->flags &= ~AMDGPU_GEM_CREATE_CPU_GTT_USWC;
#else
	/* For architectures that don't support WC memory,
	 * mask out the WC flag from the BO
	 */
	if (!drm_arch_can_wc_memory())
		bo->flags &= ~AMDGPU_GEM_CREATE_CPU_GTT_USWC;
#endif

	bo->tbo.bdev = &adev->mman.bdev;
	amdgpu_bo_placement_from_domain(bo, bp->domain);
	if (bp->type == ttm_bo_type_kernel)
		bo->tbo.priority = 1;

	r = ttm_bo_init_reserved(&adev->mman.bdev, &bo->tbo, size, bp->type,
				 &bo->placement, page_align, &ctx, acc_size,
				 NULL, bp->resv, &amdgpu_bo_destroy);
	if (unlikely(r != 0))
		return r;

	if (!amdgpu_gmc_vram_full_visible(&adev->gmc) &&
	    bo->tbo.mem.mem_type == TTM_PL_VRAM &&
	    bo->tbo.mem.start < adev->gmc.visible_vram_size >> PAGE_SHIFT)
		amdgpu_cs_report_moved_bytes(adev, ctx.bytes_moved,
					     ctx.bytes_moved);
	else
		amdgpu_cs_report_moved_bytes(adev, ctx.bytes_moved, 0);

	if (bp->flags & AMDGPU_GEM_CREATE_VRAM_CLEARED &&
	    bo->tbo.mem.placement & TTM_PL_FLAG_VRAM) {
		struct dma_fence *fence;

		r = amdgpu_fill_buffer(bo, 0, bo->tbo.resv, &fence);
		if (unlikely(r))
			goto fail_unreserve;

		amdgpu_bo_fence(bo, fence, false);
		dma_fence_put(bo->tbo.moving);
		bo->tbo.moving = dma_fence_get(fence);
		dma_fence_put(fence);
	}
	if (!bp->resv)
		amdgpu_bo_unreserve(bo);
	*bo_ptr = bo;

	trace_amdgpu_bo_create(bo);

	/* Treat CPU_ACCESS_REQUIRED only as a hint if given by UMD */
	if (bp->type == ttm_bo_type_device)
		bo->flags &= ~AMDGPU_GEM_CREATE_CPU_ACCESS_REQUIRED;

	return 0;

fail_unreserve:
	if (!bp->resv)
		ww_mutex_unlock(&bo->tbo.resv->lock);
	amdgpu_bo_unref(&bo);
	return r;
}

static int amdgpu_bo_create_shadow(struct amdgpu_device *adev,
				   unsigned long size,
				   struct amdgpu_bo *bo)
{
	struct amdgpu_bo_param bp;
	int r;

	if (bo->shadow)
		return 0;

	memset(&bp, 0, sizeof(bp));
	bp.size = size;
	bp.domain = AMDGPU_GEM_DOMAIN_GTT;
	bp.flags = AMDGPU_GEM_CREATE_CPU_GTT_USWC |
		AMDGPU_GEM_CREATE_SHADOW;
	bp.type = ttm_bo_type_kernel;
	bp.resv = bo->tbo.resv;

	r = amdgpu_bo_do_create(adev, &bp, &bo->shadow);
	if (!r) {
		bo->shadow->parent = amdgpu_bo_ref(bo);
		mutex_lock(&adev->shadow_list_lock);
		list_add_tail(&bo->shadow->shadow_list, &adev->shadow_list);
		mutex_unlock(&adev->shadow_list_lock);
	}

	return r;
}

/**
 * amdgpu_bo_create - create an &amdgpu_bo buffer object
 * @adev: amdgpu device object
 * @bp: parameters to be used for the buffer object
 * @bo_ptr: pointer to the buffer object pointer
 *
 * Creates an &amdgpu_bo buffer object; and if requested, also creates a
 * shadow object.
 * Shadow object is used to backup the original buffer object, and is always
 * in GTT.
 *
 * Returns:
 * 0 for success or a negative error code on failure.
 */
int amdgpu_bo_create(struct amdgpu_device *adev,
		     struct amdgpu_bo_param *bp,
		     struct amdgpu_bo **bo_ptr)
{
	u64 flags = bp->flags;
	int r;

	bp->flags = bp->flags & ~AMDGPU_GEM_CREATE_SHADOW;
	r = amdgpu_bo_do_create(adev, bp, bo_ptr);
	if (r)
		return r;

	if ((flags & AMDGPU_GEM_CREATE_SHADOW) && !(adev->flags & AMD_IS_APU)) {
		if (!bp->resv)
			WARN_ON(reservation_object_lock((*bo_ptr)->tbo.resv,
							NULL));

		r = amdgpu_bo_create_shadow(adev, bp->size, *bo_ptr);

		if (!bp->resv)
			reservation_object_unlock((*bo_ptr)->tbo.resv);

		if (r)
			amdgpu_bo_unref(bo_ptr);
	}

	return r;
}

/**
<<<<<<< HEAD
 * amdgpu_bo_backup_to_shadow - Backs up an &amdgpu_bo buffer object
 * @adev: amdgpu device object
 * @ring: amdgpu_ring for the engine handling the buffer operations
 * @bo: &amdgpu_bo buffer to be backed up
 * @resv: reservation object with embedded fence
 * @fence: dma_fence associated with the operation
 * @direct: whether to submit the job directly
 *
 * Copies an &amdgpu_bo buffer object to its shadow object.
 * Not used for now.
 *
 * Returns:
 * 0 for success or a negative error code on failure.
 */
int amdgpu_bo_backup_to_shadow(struct amdgpu_device *adev,
			       struct amdgpu_ring *ring,
			       struct amdgpu_bo *bo,
			       struct reservation_object *resv,
			       struct dma_fence **fence,
			       bool direct)

{
	struct amdgpu_bo *shadow = bo->shadow;
	uint64_t bo_addr, shadow_addr;
	int r;

	if (!shadow)
		return -EINVAL;

	bo_addr = amdgpu_bo_gpu_offset(bo);
	shadow_addr = amdgpu_bo_gpu_offset(bo->shadow);

	r = reservation_object_reserve_shared(bo->tbo.resv, 1);
	if (r)
		goto err;

	r = amdgpu_copy_buffer(ring, bo_addr, shadow_addr,
			       amdgpu_bo_size(bo), resv, fence,
			       direct, false);
	if (!r)
		amdgpu_bo_fence(bo, *fence, true);

err:
	return r;
}

/**
=======
>>>>>>> 19530313
 * amdgpu_bo_validate - validate an &amdgpu_bo buffer object
 * @bo: pointer to the buffer object
 *
 * Sets placement according to domain; and changes placement and caching
 * policy of the buffer object according to the placement.
 * This is used for validating shadow bos.  It calls ttm_bo_validate() to
 * make sure the buffer is resident where it needs to be.
 *
 * Returns:
 * 0 for success or a negative error code on failure.
 */
int amdgpu_bo_validate(struct amdgpu_bo *bo)
{
	struct ttm_operation_ctx ctx = { false, false };
	uint32_t domain;
	int r;

	if (bo->pin_count)
		return 0;

	domain = bo->preferred_domains;

retry:
	amdgpu_bo_placement_from_domain(bo, domain);
	r = ttm_bo_validate(&bo->tbo, &bo->placement, &ctx);
	if (unlikely(r == -ENOMEM) && domain != bo->allowed_domains) {
		domain = bo->allowed_domains;
		goto retry;
	}

	return r;
}

/**
 * amdgpu_bo_restore_shadow - restore an &amdgpu_bo shadow
 *
 * @shadow: &amdgpu_bo shadow to be restored
 * @fence: dma_fence associated with the operation
 *
 * Copies a buffer object's shadow content back to the object.
 * This is used for recovering a buffer from its shadow in case of a gpu
 * reset where vram context may be lost.
 *
 * Returns:
 * 0 for success or a negative error code on failure.
 */
int amdgpu_bo_restore_shadow(struct amdgpu_bo *shadow, struct dma_fence **fence)

{
	struct amdgpu_device *adev = amdgpu_ttm_adev(shadow->tbo.bdev);
	struct amdgpu_ring *ring = adev->mman.buffer_funcs_ring;
	uint64_t shadow_addr, parent_addr;

	shadow_addr = amdgpu_bo_gpu_offset(shadow);
	parent_addr = amdgpu_bo_gpu_offset(shadow->parent);

	return amdgpu_copy_buffer(ring, shadow_addr, parent_addr,
				  amdgpu_bo_size(shadow), NULL, fence,
				  true, false);
}

/**
 * amdgpu_bo_kmap - map an &amdgpu_bo buffer object
 * @bo: &amdgpu_bo buffer object to be mapped
 * @ptr: kernel virtual address to be returned
 *
 * Calls ttm_bo_kmap() to set up the kernel virtual mapping; calls
 * amdgpu_bo_kptr() to get the kernel virtual address.
 *
 * Returns:
 * 0 for success or a negative error code on failure.
 */
int amdgpu_bo_kmap(struct amdgpu_bo *bo, void **ptr)
{
	void *kptr;
	long r;

	if (bo->flags & AMDGPU_GEM_CREATE_NO_CPU_ACCESS)
		return -EPERM;

	kptr = amdgpu_bo_kptr(bo);
	if (kptr) {
		if (ptr)
			*ptr = kptr;
		return 0;
	}

	r = reservation_object_wait_timeout_rcu(bo->tbo.resv, false, false,
						MAX_SCHEDULE_TIMEOUT);
	if (r < 0)
		return r;

	r = ttm_bo_kmap(&bo->tbo, 0, bo->tbo.num_pages, &bo->kmap);
	if (r)
		return r;

	if (ptr)
		*ptr = amdgpu_bo_kptr(bo);

	return 0;
}

/**
 * amdgpu_bo_kptr - returns a kernel virtual address of the buffer object
 * @bo: &amdgpu_bo buffer object
 *
 * Calls ttm_kmap_obj_virtual() to get the kernel virtual address
 *
 * Returns:
 * the virtual address of a buffer object area.
 */
void *amdgpu_bo_kptr(struct amdgpu_bo *bo)
{
	bool is_iomem;

	return ttm_kmap_obj_virtual(&bo->kmap, &is_iomem);
}

/**
 * amdgpu_bo_kunmap - unmap an &amdgpu_bo buffer object
 * @bo: &amdgpu_bo buffer object to be unmapped
 *
 * Unmaps a kernel map set up by amdgpu_bo_kmap().
 */
void amdgpu_bo_kunmap(struct amdgpu_bo *bo)
{
	if (bo->kmap.bo)
		ttm_bo_kunmap(&bo->kmap);
}

/**
 * amdgpu_bo_ref - reference an &amdgpu_bo buffer object
 * @bo: &amdgpu_bo buffer object
 *
 * References the contained &ttm_buffer_object.
 *
 * Returns:
 * a refcounted pointer to the &amdgpu_bo buffer object.
 */
struct amdgpu_bo *amdgpu_bo_ref(struct amdgpu_bo *bo)
{
	if (bo == NULL)
		return NULL;

	ttm_bo_get(&bo->tbo);
	return bo;
}

/**
 * amdgpu_bo_unref - unreference an &amdgpu_bo buffer object
 * @bo: &amdgpu_bo buffer object
 *
 * Unreferences the contained &ttm_buffer_object and clear the pointer
 */
void amdgpu_bo_unref(struct amdgpu_bo **bo)
{
	struct ttm_buffer_object *tbo;

	if ((*bo) == NULL)
		return;

	tbo = &((*bo)->tbo);
	ttm_bo_put(tbo);
	*bo = NULL;
}

/**
 * amdgpu_bo_pin_restricted - pin an &amdgpu_bo buffer object
 * @bo: &amdgpu_bo buffer object to be pinned
 * @domain: domain to be pinned to
 * @min_offset: the start of requested address range
 * @max_offset: the end of requested address range
 *
 * Pins the buffer object according to requested domain and address range. If
 * the memory is unbound gart memory, binds the pages into gart table. Adjusts
 * pin_count and pin_size accordingly.
 *
 * Pinning means to lock pages in memory along with keeping them at a fixed
 * offset. It is required when a buffer can not be moved, for example, when
 * a display buffer is being scanned out.
 *
 * Compared with amdgpu_bo_pin(), this function gives more flexibility on
 * where to pin a buffer if there are specific restrictions on where a buffer
 * must be located.
 *
 * Returns:
 * 0 for success or a negative error code on failure.
 */
int amdgpu_bo_pin_restricted(struct amdgpu_bo *bo, u32 domain,
			     u64 min_offset, u64 max_offset)
{
	struct amdgpu_device *adev = amdgpu_ttm_adev(bo->tbo.bdev);
	struct ttm_operation_ctx ctx = { false, false };
	int r, i;

	if (amdgpu_ttm_tt_get_usermm(bo->tbo.ttm))
		return -EPERM;

	if (WARN_ON_ONCE(min_offset > max_offset))
		return -EINVAL;

	/* A shared bo cannot be migrated to VRAM */
	if (bo->prime_shared_count) {
		if (domain & AMDGPU_GEM_DOMAIN_GTT)
			domain = AMDGPU_GEM_DOMAIN_GTT;
		else
			return -EINVAL;
	}

	/* This assumes only APU display buffers are pinned with (VRAM|GTT).
	 * See function amdgpu_display_supported_domains()
	 */
	domain = amdgpu_bo_get_preferred_pin_domain(adev, domain);

	if (bo->pin_count) {
		uint32_t mem_type = bo->tbo.mem.mem_type;

		if (!(domain & amdgpu_mem_type_to_domain(mem_type)))
			return -EINVAL;

		bo->pin_count++;

		if (max_offset != 0) {
			u64 domain_start = bo->tbo.bdev->man[mem_type].gpu_offset;
			WARN_ON_ONCE(max_offset <
				     (amdgpu_bo_gpu_offset(bo) - domain_start));
		}

		return 0;
	}

	bo->flags |= AMDGPU_GEM_CREATE_VRAM_CONTIGUOUS;
	/* force to pin into visible video ram */
	if (!(bo->flags & AMDGPU_GEM_CREATE_NO_CPU_ACCESS))
		bo->flags |= AMDGPU_GEM_CREATE_CPU_ACCESS_REQUIRED;
	amdgpu_bo_placement_from_domain(bo, domain);
	for (i = 0; i < bo->placement.num_placement; i++) {
		unsigned fpfn, lpfn;

		fpfn = min_offset >> PAGE_SHIFT;
		lpfn = max_offset >> PAGE_SHIFT;

		if (fpfn > bo->placements[i].fpfn)
			bo->placements[i].fpfn = fpfn;
		if (!bo->placements[i].lpfn ||
		    (lpfn && lpfn < bo->placements[i].lpfn))
			bo->placements[i].lpfn = lpfn;
		bo->placements[i].flags |= TTM_PL_FLAG_NO_EVICT;
	}

	r = ttm_bo_validate(&bo->tbo, &bo->placement, &ctx);
	if (unlikely(r)) {
		dev_err(adev->dev, "%p pin failed\n", bo);
		goto error;
	}

	bo->pin_count = 1;

	domain = amdgpu_mem_type_to_domain(bo->tbo.mem.mem_type);
	if (domain == AMDGPU_GEM_DOMAIN_VRAM) {
		atomic64_add(amdgpu_bo_size(bo), &adev->vram_pin_size);
		atomic64_add(amdgpu_vram_mgr_bo_visible_size(bo),
			     &adev->visible_pin_size);
	} else if (domain == AMDGPU_GEM_DOMAIN_GTT) {
		atomic64_add(amdgpu_bo_size(bo), &adev->gart_pin_size);
	}

error:
	return r;
}

/**
 * amdgpu_bo_pin - pin an &amdgpu_bo buffer object
 * @bo: &amdgpu_bo buffer object to be pinned
 * @domain: domain to be pinned to
 *
 * A simple wrapper to amdgpu_bo_pin_restricted().
 * Provides a simpler API for buffers that do not have any strict restrictions
 * on where a buffer must be located.
 *
 * Returns:
 * 0 for success or a negative error code on failure.
 */
int amdgpu_bo_pin(struct amdgpu_bo *bo, u32 domain)
{
	return amdgpu_bo_pin_restricted(bo, domain, 0, 0);
}

/**
 * amdgpu_bo_unpin - unpin an &amdgpu_bo buffer object
 * @bo: &amdgpu_bo buffer object to be unpinned
 *
 * Decreases the pin_count, and clears the flags if pin_count reaches 0.
 * Changes placement and pin size accordingly.
 *
 * Returns:
 * 0 for success or a negative error code on failure.
 */
int amdgpu_bo_unpin(struct amdgpu_bo *bo)
{
	struct amdgpu_device *adev = amdgpu_ttm_adev(bo->tbo.bdev);
	struct ttm_operation_ctx ctx = { false, false };
	int r, i;

	if (!bo->pin_count) {
		dev_warn(adev->dev, "%p unpin not necessary\n", bo);
		return 0;
	}
	bo->pin_count--;
	if (bo->pin_count)
		return 0;

	amdgpu_bo_subtract_pin_size(bo);

	for (i = 0; i < bo->placement.num_placement; i++) {
		bo->placements[i].lpfn = 0;
		bo->placements[i].flags &= ~TTM_PL_FLAG_NO_EVICT;
	}
	r = ttm_bo_validate(&bo->tbo, &bo->placement, &ctx);
	if (unlikely(r))
		dev_err(adev->dev, "%p validate failed for unpin\n", bo);

	return r;
}

/**
 * amdgpu_bo_evict_vram - evict VRAM buffers
 * @adev: amdgpu device object
 *
 * Evicts all VRAM buffers on the lru list of the memory type.
 * Mainly used for evicting vram at suspend time.
 *
 * Returns:
 * 0 for success or a negative error code on failure.
 */
int amdgpu_bo_evict_vram(struct amdgpu_device *adev)
{
	/* late 2.6.33 fix IGP hibernate - we need pm ops to do this correct */
#ifndef CONFIG_HIBERNATION
	if (adev->flags & AMD_IS_APU) {
		/* Useless to evict on IGP chips */
		return 0;
	}
#endif
	return ttm_bo_evict_mm(&adev->mman.bdev, TTM_PL_VRAM);
}

static const char *amdgpu_vram_names[] = {
	"UNKNOWN",
	"GDDR1",
	"DDR2",
	"GDDR3",
	"GDDR4",
	"GDDR5",
	"HBM",
	"DDR3",
	"DDR4",
};

/**
 * amdgpu_bo_init - initialize memory manager
 * @adev: amdgpu device object
 *
 * Calls amdgpu_ttm_init() to initialize amdgpu memory manager.
 *
 * Returns:
 * 0 for success or a negative error code on failure.
 */
int amdgpu_bo_init(struct amdgpu_device *adev)
{
	/* reserve PAT memory space to WC for VRAM */
	arch_io_reserve_memtype_wc(adev->gmc.aper_base,
				   adev->gmc.aper_size);

	/* Add an MTRR for the VRAM */
	adev->gmc.vram_mtrr = arch_phys_wc_add(adev->gmc.aper_base,
					      adev->gmc.aper_size);
	DRM_INFO("Detected VRAM RAM=%lluM, BAR=%lluM\n",
		 adev->gmc.mc_vram_size >> 20,
		 (unsigned long long)adev->gmc.aper_size >> 20);
	DRM_INFO("RAM width %dbits %s\n",
		 adev->gmc.vram_width, amdgpu_vram_names[adev->gmc.vram_type]);
	return amdgpu_ttm_init(adev);
}

/**
 * amdgpu_bo_late_init - late init
 * @adev: amdgpu device object
 *
 * Calls amdgpu_ttm_late_init() to free resources used earlier during
 * initialization.
 *
 * Returns:
 * 0 for success or a negative error code on failure.
 */
int amdgpu_bo_late_init(struct amdgpu_device *adev)
{
	amdgpu_ttm_late_init(adev);

	return 0;
}

/**
 * amdgpu_bo_fini - tear down memory manager
 * @adev: amdgpu device object
 *
 * Reverses amdgpu_bo_init() to tear down memory manager.
 */
void amdgpu_bo_fini(struct amdgpu_device *adev)
{
	amdgpu_ttm_fini(adev);
	arch_phys_wc_del(adev->gmc.vram_mtrr);
	arch_io_free_memtype_wc(adev->gmc.aper_base, adev->gmc.aper_size);
}

/**
 * amdgpu_bo_fbdev_mmap - mmap fbdev memory
 * @bo: &amdgpu_bo buffer object
 * @vma: vma as input from the fbdev mmap method
 *
 * Calls ttm_fbdev_mmap() to mmap fbdev memory if it is backed by a bo.
 *
 * Returns:
 * 0 for success or a negative error code on failure.
 */
int amdgpu_bo_fbdev_mmap(struct amdgpu_bo *bo,
			     struct vm_area_struct *vma)
{
	return ttm_fbdev_mmap(vma, &bo->tbo);
}

/**
 * amdgpu_bo_set_tiling_flags - set tiling flags
 * @bo: &amdgpu_bo buffer object
 * @tiling_flags: new flags
 *
 * Sets buffer object's tiling flags with the new one. Used by GEM ioctl or
 * kernel driver to set the tiling flags on a buffer.
 *
 * Returns:
 * 0 for success or a negative error code on failure.
 */
int amdgpu_bo_set_tiling_flags(struct amdgpu_bo *bo, u64 tiling_flags)
{
	struct amdgpu_device *adev = amdgpu_ttm_adev(bo->tbo.bdev);

	if (adev->family <= AMDGPU_FAMILY_CZ &&
	    AMDGPU_TILING_GET(tiling_flags, TILE_SPLIT) > 6)
		return -EINVAL;

	bo->tiling_flags = tiling_flags;
	return 0;
}

/**
 * amdgpu_bo_get_tiling_flags - get tiling flags
 * @bo: &amdgpu_bo buffer object
 * @tiling_flags: returned flags
 *
 * Gets buffer object's tiling flags. Used by GEM ioctl or kernel driver to
 * set the tiling flags on a buffer.
 */
void amdgpu_bo_get_tiling_flags(struct amdgpu_bo *bo, u64 *tiling_flags)
{
	lockdep_assert_held(&bo->tbo.resv->lock.base);

	if (tiling_flags)
		*tiling_flags = bo->tiling_flags;
}

/**
 * amdgpu_bo_set_metadata - set metadata
 * @bo: &amdgpu_bo buffer object
 * @metadata: new metadata
 * @metadata_size: size of the new metadata
 * @flags: flags of the new metadata
 *
 * Sets buffer object's metadata, its size and flags.
 * Used via GEM ioctl.
 *
 * Returns:
 * 0 for success or a negative error code on failure.
 */
int amdgpu_bo_set_metadata (struct amdgpu_bo *bo, void *metadata,
			    uint32_t metadata_size, uint64_t flags)
{
	void *buffer;

	if (!metadata_size) {
		if (bo->metadata_size) {
			kfree(bo->metadata);
			bo->metadata = NULL;
			bo->metadata_size = 0;
		}
		return 0;
	}

	if (metadata == NULL)
		return -EINVAL;

	buffer = kmemdup(metadata, metadata_size, GFP_KERNEL);
	if (buffer == NULL)
		return -ENOMEM;

	kfree(bo->metadata);
	bo->metadata_flags = flags;
	bo->metadata = buffer;
	bo->metadata_size = metadata_size;

	return 0;
}

/**
 * amdgpu_bo_get_metadata - get metadata
 * @bo: &amdgpu_bo buffer object
 * @buffer: returned metadata
 * @buffer_size: size of the buffer
 * @metadata_size: size of the returned metadata
 * @flags: flags of the returned metadata
 *
 * Gets buffer object's metadata, its size and flags. buffer_size shall not be
 * less than metadata_size.
 * Used via GEM ioctl.
 *
 * Returns:
 * 0 for success or a negative error code on failure.
 */
int amdgpu_bo_get_metadata(struct amdgpu_bo *bo, void *buffer,
			   size_t buffer_size, uint32_t *metadata_size,
			   uint64_t *flags)
{
	if (!buffer && !metadata_size)
		return -EINVAL;

	if (buffer) {
		if (buffer_size < bo->metadata_size)
			return -EINVAL;

		if (bo->metadata_size)
			memcpy(buffer, bo->metadata, bo->metadata_size);
	}

	if (metadata_size)
		*metadata_size = bo->metadata_size;
	if (flags)
		*flags = bo->metadata_flags;

	return 0;
}

/**
 * amdgpu_bo_move_notify - notification about a memory move
 * @bo: pointer to a buffer object
 * @evict: if this move is evicting the buffer from the graphics address space
 * @new_mem: new information of the bufer object
 *
 * Marks the corresponding &amdgpu_bo buffer object as invalid, also performs
 * bookkeeping.
 * TTM driver callback which is called when ttm moves a buffer.
 */
void amdgpu_bo_move_notify(struct ttm_buffer_object *bo,
			   bool evict,
			   struct ttm_mem_reg *new_mem)
{
	struct amdgpu_device *adev = amdgpu_ttm_adev(bo->bdev);
	struct amdgpu_bo *abo;
	struct ttm_mem_reg *old_mem = &bo->mem;

	if (!amdgpu_bo_is_amdgpu_bo(bo))
		return;

	abo = ttm_to_amdgpu_bo(bo);
	amdgpu_vm_bo_invalidate(adev, abo, evict);

	amdgpu_bo_kunmap(abo);

	/* remember the eviction */
	if (evict)
		atomic64_inc(&adev->num_evictions);

	/* update statistics */
	if (!new_mem)
		return;

	/* move_notify is called before move happens */
	trace_amdgpu_bo_move(abo, new_mem->mem_type, old_mem->mem_type);
}

/**
 * amdgpu_bo_fault_reserve_notify - notification about a memory fault
 * @bo: pointer to a buffer object
 *
 * Notifies the driver we are taking a fault on this BO and have reserved it,
 * also performs bookkeeping.
 * TTM driver callback for dealing with vm faults.
 *
 * Returns:
 * 0 for success or a negative error code on failure.
 */
int amdgpu_bo_fault_reserve_notify(struct ttm_buffer_object *bo)
{
	struct amdgpu_device *adev = amdgpu_ttm_adev(bo->bdev);
	struct ttm_operation_ctx ctx = { false, false };
	struct amdgpu_bo *abo;
	unsigned long offset, size;
	int r;

	if (!amdgpu_bo_is_amdgpu_bo(bo))
		return 0;

	abo = ttm_to_amdgpu_bo(bo);

	/* Remember that this BO was accessed by the CPU */
	abo->flags |= AMDGPU_GEM_CREATE_CPU_ACCESS_REQUIRED;

	if (bo->mem.mem_type != TTM_PL_VRAM)
		return 0;

	size = bo->mem.num_pages << PAGE_SHIFT;
	offset = bo->mem.start << PAGE_SHIFT;
	if ((offset + size) <= adev->gmc.visible_vram_size)
		return 0;

	/* Can't move a pinned BO to visible VRAM */
	if (abo->pin_count > 0)
		return -EINVAL;

	/* hurrah the memory is not visible ! */
	atomic64_inc(&adev->num_vram_cpu_page_faults);
	amdgpu_bo_placement_from_domain(abo, AMDGPU_GEM_DOMAIN_VRAM |
					AMDGPU_GEM_DOMAIN_GTT);

	/* Avoid costly evictions; only set GTT as a busy placement */
	abo->placement.num_busy_placement = 1;
	abo->placement.busy_placement = &abo->placements[1];

	r = ttm_bo_validate(bo, &abo->placement, &ctx);
	if (unlikely(r != 0))
		return r;

	offset = bo->mem.start << PAGE_SHIFT;
	/* this should never happen */
	if (bo->mem.mem_type == TTM_PL_VRAM &&
	    (offset + size) > adev->gmc.visible_vram_size)
		return -EINVAL;

	return 0;
}

/**
 * amdgpu_bo_fence - add fence to buffer object
 *
 * @bo: buffer object in question
 * @fence: fence to add
 * @shared: true if fence should be added shared
 *
 */
void amdgpu_bo_fence(struct amdgpu_bo *bo, struct dma_fence *fence,
		     bool shared)
{
	struct reservation_object *resv = bo->tbo.resv;

	if (shared)
		reservation_object_add_shared_fence(resv, fence);
	else
		reservation_object_add_excl_fence(resv, fence);
}

/**
 * amdgpu_bo_gpu_offset - return GPU offset of bo
 * @bo:	amdgpu object for which we query the offset
 *
 * Note: object should either be pinned or reserved when calling this
 * function, it might be useful to add check for this for debugging.
 *
 * Returns:
 * current GPU offset of the object.
 */
u64 amdgpu_bo_gpu_offset(struct amdgpu_bo *bo)
{
	WARN_ON_ONCE(bo->tbo.mem.mem_type == TTM_PL_SYSTEM);
	WARN_ON_ONCE(!ww_mutex_is_locked(&bo->tbo.resv->lock) &&
		     !bo->pin_count && bo->tbo.type != ttm_bo_type_kernel);
	WARN_ON_ONCE(bo->tbo.mem.start == AMDGPU_BO_INVALID_OFFSET);
	WARN_ON_ONCE(bo->tbo.mem.mem_type == TTM_PL_VRAM &&
		     !(bo->flags & AMDGPU_GEM_CREATE_VRAM_CONTIGUOUS));

	return amdgpu_gmc_sign_extend(bo->tbo.offset);
}

/**
 * amdgpu_bo_get_preferred_pin_domain - get preferred domain for scanout
 * @adev: amdgpu device object
 * @domain: allowed :ref:`memory domains <amdgpu_memory_domains>`
 *
 * Returns:
 * Which of the allowed domains is preferred for pinning the BO for scanout.
 */
uint32_t amdgpu_bo_get_preferred_pin_domain(struct amdgpu_device *adev,
					    uint32_t domain)
{
	if (domain == (AMDGPU_GEM_DOMAIN_VRAM | AMDGPU_GEM_DOMAIN_GTT)) {
		domain = AMDGPU_GEM_DOMAIN_VRAM;
		if (adev->gmc.real_vram_size <= AMDGPU_SG_THRESHOLD)
			domain = AMDGPU_GEM_DOMAIN_GTT;
	}
	return domain;
}<|MERGE_RESOLUTION|>--- conflicted
+++ resolved
@@ -608,56 +608,6 @@
 }
 
 /**
-<<<<<<< HEAD
- * amdgpu_bo_backup_to_shadow - Backs up an &amdgpu_bo buffer object
- * @adev: amdgpu device object
- * @ring: amdgpu_ring for the engine handling the buffer operations
- * @bo: &amdgpu_bo buffer to be backed up
- * @resv: reservation object with embedded fence
- * @fence: dma_fence associated with the operation
- * @direct: whether to submit the job directly
- *
- * Copies an &amdgpu_bo buffer object to its shadow object.
- * Not used for now.
- *
- * Returns:
- * 0 for success or a negative error code on failure.
- */
-int amdgpu_bo_backup_to_shadow(struct amdgpu_device *adev,
-			       struct amdgpu_ring *ring,
-			       struct amdgpu_bo *bo,
-			       struct reservation_object *resv,
-			       struct dma_fence **fence,
-			       bool direct)
-
-{
-	struct amdgpu_bo *shadow = bo->shadow;
-	uint64_t bo_addr, shadow_addr;
-	int r;
-
-	if (!shadow)
-		return -EINVAL;
-
-	bo_addr = amdgpu_bo_gpu_offset(bo);
-	shadow_addr = amdgpu_bo_gpu_offset(bo->shadow);
-
-	r = reservation_object_reserve_shared(bo->tbo.resv, 1);
-	if (r)
-		goto err;
-
-	r = amdgpu_copy_buffer(ring, bo_addr, shadow_addr,
-			       amdgpu_bo_size(bo), resv, fence,
-			       direct, false);
-	if (!r)
-		amdgpu_bo_fence(bo, *fence, true);
-
-err:
-	return r;
-}
-
-/**
-=======
->>>>>>> 19530313
  * amdgpu_bo_validate - validate an &amdgpu_bo buffer object
  * @bo: pointer to the buffer object
  *
