--- conflicted
+++ resolved
@@ -51,11 +51,7 @@
  *
  */
 
-<<<<<<< HEAD
-static bool amdgpu_need_backup(struct amdgpu_device *adev)
-=======
 static bool amdgpu_bo_need_backup(struct amdgpu_device *adev)
->>>>>>> f91e6544
 {
 	if (adev->flags & AMD_IS_APU)
 		return false;
@@ -115,11 +111,7 @@
 }
 
 /**
-<<<<<<< HEAD
- * amdgpu_ttm_bo_is_amdgpu_bo - check if the buffer object is an &amdgpu_bo
-=======
  * amdgpu_bo_is_amdgpu_bo - check if the buffer object is an &amdgpu_bo
->>>>>>> f91e6544
  * @bo: buffer object to be checked
  *
  * Uses destroy function associated with the object to determine if this is
@@ -128,11 +120,7 @@
  * Returns:
  * true if the object belongs to &amdgpu_bo, false if not.
  */
-<<<<<<< HEAD
-bool amdgpu_ttm_bo_is_amdgpu_bo(struct ttm_buffer_object *bo)
-=======
 bool amdgpu_bo_is_amdgpu_bo(struct ttm_buffer_object *bo)
->>>>>>> f91e6544
 {
 	if (bo->destroy == &amdgpu_bo_destroy)
 		return true;
@@ -140,22 +128,14 @@
 }
 
 /**
-<<<<<<< HEAD
- * amdgpu_ttm_placement_from_domain - set buffer's placement
-=======
  * amdgpu_bo_placement_from_domain - set buffer's placement
->>>>>>> f91e6544
  * @abo: &amdgpu_bo buffer object whose placement is to be set
  * @domain: requested domain
  *
  * Sets buffer's placement according to requested domain and the buffer's
  * flags.
  */
-<<<<<<< HEAD
-void amdgpu_ttm_placement_from_domain(struct amdgpu_bo *abo, u32 domain)
-=======
 void amdgpu_bo_placement_from_domain(struct amdgpu_bo *abo, u32 domain)
->>>>>>> f91e6544
 {
 	struct amdgpu_device *adev = amdgpu_ttm_adev(abo->tbo.bdev);
 	struct ttm_placement *placement = &abo->placement;
@@ -873,10 +853,6 @@
  * @domain: domain to be pinned to
  * @min_offset: the start of requested address range
  * @max_offset: the end of requested address range
-<<<<<<< HEAD
- * @gpu_addr: GPU offset of the &amdgpu_bo buffer object
-=======
->>>>>>> f91e6544
  *
  * Pins the buffer object according to requested domain and address range. If
  * the memory is unbound gart memory, binds the pages into gart table. Adjusts
@@ -980,10 +956,6 @@
  * amdgpu_bo_pin - pin an &amdgpu_bo buffer object
  * @bo: &amdgpu_bo buffer object to be pinned
  * @domain: domain to be pinned to
-<<<<<<< HEAD
- * @gpu_addr: GPU offset of the &amdgpu_bo buffer object
-=======
->>>>>>> f91e6544
  *
  * A simple wrapper to amdgpu_bo_pin_restricted().
  * Provides a simpler API for buffers that do not have any strict restrictions
@@ -992,11 +964,7 @@
  * Returns:
  * 0 for success or a negative error code on failure.
  */
-<<<<<<< HEAD
-int amdgpu_bo_pin(struct amdgpu_bo *bo, u32 domain, u64 *gpu_addr)
-=======
 int amdgpu_bo_pin(struct amdgpu_bo *bo, u32 domain)
->>>>>>> f91e6544
 {
 	return amdgpu_bo_pin_restricted(bo, domain, 0, 0);
 }
