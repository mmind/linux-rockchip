--- conflicted
+++ resolved
@@ -339,16 +339,12 @@
 			       uint64_t init_value,
 			       struct amdgpu_bo **bo_ptr)
 {
-<<<<<<< HEAD
-	struct ttm_operation_ctx ctx = { !kernel, false };
-=======
 	struct ttm_operation_ctx ctx = {
 		.interruptible = !kernel,
 		.no_wait_gpu = false,
 		.allow_reserved_eviction = true,
 		.resv = resv
 	};
->>>>>>> 03f51d4e
 	struct amdgpu_bo *bo;
 	enum ttm_bo_type type;
 	unsigned long page_align;
