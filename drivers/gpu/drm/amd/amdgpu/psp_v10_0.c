--- conflicted
+++ resolved
@@ -269,11 +269,6 @@
 
 	/* Update KM RB frame pointer to new frame */
 	if ((psp_write_ptr_reg % ring_size_dw) == 0)
-<<<<<<< HEAD
-		write_frame = ring->ring_mem;
-	else
-		write_frame = ring->ring_mem + (psp_write_ptr_reg / rb_frame_size_dw);
-=======
 		write_frame = ring_buffer_start;
 	else
 		write_frame = ring_buffer_start + (psp_write_ptr_reg / rb_frame_size_dw);
@@ -284,7 +279,6 @@
 		DRM_ERROR("write_frame is pointing to address out of bounds\n");
 		return -EINVAL;
 	}
->>>>>>> 8a6fb5b5
 
 	/* Initialize KM RB frame */
 	memset(write_frame, 0, sizeof(struct psp_gfx_rb_frame));
