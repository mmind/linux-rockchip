--- conflicted
+++ resolved
@@ -154,30 +154,6 @@
 {
 	switch (adev->asic_type) {
 	case CHIP_CARRIZO:
-<<<<<<< HEAD
-		amdgpu_program_register_sequence(adev,
-						 cz_mgcg_cgcg_init,
-						 ARRAY_SIZE(cz_mgcg_cgcg_init));
-		amdgpu_program_register_sequence(adev,
-						 cz_golden_settings_a11,
-						 ARRAY_SIZE(cz_golden_settings_a11));
-		break;
-	case CHIP_STONEY:
-		amdgpu_program_register_sequence(adev,
-						 stoney_golden_settings_a11,
-						 ARRAY_SIZE(stoney_golden_settings_a11));
-		break;
-	case CHIP_POLARIS11:
-	case CHIP_POLARIS12:
-		amdgpu_program_register_sequence(adev,
-						 polaris11_golden_settings_a11,
-						 ARRAY_SIZE(polaris11_golden_settings_a11));
-		break;
-	case CHIP_POLARIS10:
-		amdgpu_program_register_sequence(adev,
-						 polaris10_golden_settings_a11,
-						 ARRAY_SIZE(polaris10_golden_settings_a11));
-=======
 		amdgpu_device_program_register_sequence(adev,
 							cz_mgcg_cgcg_init,
 							ARRAY_SIZE(cz_mgcg_cgcg_init));
@@ -200,7 +176,6 @@
 		amdgpu_device_program_register_sequence(adev,
 							polaris10_golden_settings_a11,
 							ARRAY_SIZE(polaris10_golden_settings_a11));
->>>>>>> 03f51d4e
 		break;
 	default:
 		break;
