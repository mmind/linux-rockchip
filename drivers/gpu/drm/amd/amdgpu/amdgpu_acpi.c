/*
 * Copyright 2012 Advanced Micro Devices, Inc.
 *
 * Permission is hereby granted, free of charge, to any person obtaining a
 * copy of this software and associated documentation files (the "Software"),
 * to deal in the Software without restriction, including without limitation
 * the rights to use, copy, modify, merge, publish, distribute, sublicense,
 * and/or sell copies of the Software, and to permit persons to whom the
 * Software is furnished to do so, subject to the following conditions:
 *
 * The above copyright notice and this permission notice shall be included in
 * all copies or substantial portions of the Software.
 *
 * THE SOFTWARE IS PROVIDED "AS IS", WITHOUT WARRANTY OF ANY KIND, EXPRESS OR
 * IMPLIED, INCLUDING BUT NOT LIMITED TO THE WARRANTIES OF MERCHANTABILITY,
 * FITNESS FOR A PARTICULAR PURPOSE AND NONINFRINGEMENT.  IN NO EVENT SHALL
 * THE COPYRIGHT HOLDER(S) OR AUTHOR(S) BE LIABLE FOR ANY CLAIM, DAMAGES OR
 * OTHER LIABILITY, WHETHER IN AN ACTION OF CONTRACT, TORT OR OTHERWISE,
 * ARISING FROM, OUT OF OR IN CONNECTION WITH THE SOFTWARE OR THE USE OR
 * OTHER DEALINGS IN THE SOFTWARE.
 *
 */

#include <linux/pci.h>
#include <linux/acpi.h>
#include <linux/slab.h>
#include <linux/power_supply.h>
#include <linux/pm_runtime.h>
#include <acpi/video.h>
#include <acpi/actbl.h>

#include <drm/drm_crtc_helper.h>
#include "amdgpu.h"
#include "amdgpu_pm.h"
#include "amdgpu_display.h"
#include "amd_acpi.h"
#include "atom.h"

struct amdgpu_atif_notification_cfg {
	bool enabled;
	int command_code;
};

struct amdgpu_atif_notifications {
	bool thermal_state;
	bool forced_power_state;
	bool system_power_state;
	bool brightness_change;
	bool dgpu_display_event;
	bool gpu_package_power_limit;
};

struct amdgpu_atif_functions {
	bool system_params;
	bool sbios_requests;
	bool temperature_change;
	bool query_backlight_transfer_characteristics;
	bool ready_to_undock;
	bool external_gpu_information;
};

struct amdgpu_atif {
	acpi_handle handle;

	struct amdgpu_atif_notifications notifications;
	struct amdgpu_atif_functions functions;
	struct amdgpu_atif_notification_cfg notification_cfg;
#if defined(CONFIG_BACKLIGHT_CLASS_DEVICE) || defined(CONFIG_BACKLIGHT_CLASS_DEVICE_MODULE)
	struct backlight_device *bd;
#endif
	struct amdgpu_dm_backlight_caps backlight_caps;
};

struct amdgpu_atcs_functions {
	bool get_ext_state;
	bool pcie_perf_req;
	bool pcie_dev_rdy;
	bool pcie_bus_width;
	bool power_shift_control;
};

struct amdgpu_atcs {
	acpi_handle handle;

	struct amdgpu_atcs_functions functions;
};

static struct amdgpu_acpi_priv {
	struct amdgpu_atif atif;
	struct amdgpu_atcs atcs;
} amdgpu_acpi_priv;

/* Call the ATIF method
 */
/**
 * amdgpu_atif_call - call an ATIF method
 *
<<<<<<< HEAD
 * @atif: acpi handle
=======
 * @atif: atif structure
>>>>>>> 50be9417
 * @function: the ATIF function to execute
 * @params: ATIF function params
 *
 * Executes the requested ATIF function (all asics).
 * Returns a pointer to the acpi output buffer.
 */
static union acpi_object *amdgpu_atif_call(struct amdgpu_atif *atif,
					   int function,
					   struct acpi_buffer *params)
{
	acpi_status status;
	union acpi_object atif_arg_elements[2];
	struct acpi_object_list atif_arg;
	struct acpi_buffer buffer = { ACPI_ALLOCATE_BUFFER, NULL };

	atif_arg.count = 2;
	atif_arg.pointer = &atif_arg_elements[0];

	atif_arg_elements[0].type = ACPI_TYPE_INTEGER;
	atif_arg_elements[0].integer.value = function;

	if (params) {
		atif_arg_elements[1].type = ACPI_TYPE_BUFFER;
		atif_arg_elements[1].buffer.length = params->length;
		atif_arg_elements[1].buffer.pointer = params->pointer;
	} else {
		/* We need a second fake parameter */
		atif_arg_elements[1].type = ACPI_TYPE_INTEGER;
		atif_arg_elements[1].integer.value = 0;
	}

	status = acpi_evaluate_object(atif->handle, NULL, &atif_arg,
				      &buffer);

	/* Fail only if calling the method fails and ATIF is supported */
	if (ACPI_FAILURE(status) && status != AE_NOT_FOUND) {
		DRM_DEBUG_DRIVER("failed to evaluate ATIF got %s\n",
				 acpi_format_exception(status));
		kfree(buffer.pointer);
		return NULL;
	}

	return buffer.pointer;
}

/**
 * amdgpu_atif_parse_notification - parse supported notifications
 *
 * @n: supported notifications struct
 * @mask: supported notifications mask from ATIF
 *
 * Use the supported notifications mask from ATIF function
 * ATIF_FUNCTION_VERIFY_INTERFACE to determine what notifications
 * are supported (all asics).
 */
static void amdgpu_atif_parse_notification(struct amdgpu_atif_notifications *n, u32 mask)
{
	n->thermal_state = mask & ATIF_THERMAL_STATE_CHANGE_REQUEST_SUPPORTED;
	n->forced_power_state = mask & ATIF_FORCED_POWER_STATE_CHANGE_REQUEST_SUPPORTED;
	n->system_power_state = mask & ATIF_SYSTEM_POWER_SOURCE_CHANGE_REQUEST_SUPPORTED;
	n->brightness_change = mask & ATIF_PANEL_BRIGHTNESS_CHANGE_REQUEST_SUPPORTED;
	n->dgpu_display_event = mask & ATIF_DGPU_DISPLAY_EVENT_SUPPORTED;
	n->gpu_package_power_limit = mask & ATIF_GPU_PACKAGE_POWER_LIMIT_REQUEST_SUPPORTED;
}

/**
 * amdgpu_atif_parse_functions - parse supported functions
 *
 * @f: supported functions struct
 * @mask: supported functions mask from ATIF
 *
 * Use the supported functions mask from ATIF function
 * ATIF_FUNCTION_VERIFY_INTERFACE to determine what functions
 * are supported (all asics).
 */
static void amdgpu_atif_parse_functions(struct amdgpu_atif_functions *f, u32 mask)
{
	f->system_params = mask & ATIF_GET_SYSTEM_PARAMETERS_SUPPORTED;
	f->sbios_requests = mask & ATIF_GET_SYSTEM_BIOS_REQUESTS_SUPPORTED;
	f->temperature_change = mask & ATIF_TEMPERATURE_CHANGE_NOTIFICATION_SUPPORTED;
	f->query_backlight_transfer_characteristics =
		mask & ATIF_QUERY_BACKLIGHT_TRANSFER_CHARACTERISTICS_SUPPORTED;
	f->ready_to_undock = mask & ATIF_READY_TO_UNDOCK_NOTIFICATION_SUPPORTED;
	f->external_gpu_information = mask & ATIF_GET_EXTERNAL_GPU_INFORMATION_SUPPORTED;
}

/**
 * amdgpu_atif_verify_interface - verify ATIF
 *
 * @atif: amdgpu atif struct
 *
 * Execute the ATIF_FUNCTION_VERIFY_INTERFACE ATIF function
 * to initialize ATIF and determine what features are supported
 * (all asics).
 * returns 0 on success, error on failure.
 */
static int amdgpu_atif_verify_interface(struct amdgpu_atif *atif)
{
	union acpi_object *info;
	struct atif_verify_interface output;
	size_t size;
	int err = 0;

	info = amdgpu_atif_call(atif, ATIF_FUNCTION_VERIFY_INTERFACE, NULL);
	if (!info)
		return -EIO;

	memset(&output, 0, sizeof(output));

	size = *(u16 *) info->buffer.pointer;
	if (size < 12) {
		DRM_INFO("ATIF buffer is too small: %zu\n", size);
		err = -EINVAL;
		goto out;
	}
	size = min(sizeof(output), size);

	memcpy(&output, info->buffer.pointer, size);

	/* TODO: check version? */
	DRM_DEBUG_DRIVER("ATIF version %u\n", output.version);

	amdgpu_atif_parse_notification(&atif->notifications, output.notification_mask);
	amdgpu_atif_parse_functions(&atif->functions, output.function_bits);

out:
	kfree(info);
	return err;
}

/**
 * amdgpu_atif_get_notification_params - determine notify configuration
 *
 * @atif: acpi handle
 *
 * Execute the ATIF_FUNCTION_GET_SYSTEM_PARAMETERS ATIF function
 * to determine if a notifier is used and if so which one
 * (all asics).  This is either Notify(VGA, 0x81) or Notify(VGA, n)
 * where n is specified in the result if a notifier is used.
 * Returns 0 on success, error on failure.
 */
static int amdgpu_atif_get_notification_params(struct amdgpu_atif *atif)
{
	union acpi_object *info;
	struct amdgpu_atif_notification_cfg *n = &atif->notification_cfg;
	struct atif_system_params params;
	size_t size;
	int err = 0;

	info = amdgpu_atif_call(atif, ATIF_FUNCTION_GET_SYSTEM_PARAMETERS,
				NULL);
	if (!info) {
		err = -EIO;
		goto out;
	}

	size = *(u16 *) info->buffer.pointer;
	if (size < 10) {
		err = -EINVAL;
		goto out;
	}

	memset(&params, 0, sizeof(params));
	size = min(sizeof(params), size);
	memcpy(&params, info->buffer.pointer, size);

	DRM_DEBUG_DRIVER("SYSTEM_PARAMS: mask = %#x, flags = %#x\n",
			params.flags, params.valid_mask);
	params.flags = params.flags & params.valid_mask;

	if ((params.flags & ATIF_NOTIFY_MASK) == ATIF_NOTIFY_NONE) {
		n->enabled = false;
		n->command_code = 0;
	} else if ((params.flags & ATIF_NOTIFY_MASK) == ATIF_NOTIFY_81) {
		n->enabled = true;
		n->command_code = 0x81;
	} else {
		if (size < 11) {
			err = -EINVAL;
			goto out;
		}
		n->enabled = true;
		n->command_code = params.command_code;
	}

out:
	DRM_DEBUG_DRIVER("Notification %s, command code = %#x\n",
			(n->enabled ? "enabled" : "disabled"),
			n->command_code);
	kfree(info);
	return err;
}

/**
 * amdgpu_atif_query_backlight_caps - get min and max backlight input signal
 *
 * @atif: acpi handle
 *
 * Execute the QUERY_BRIGHTNESS_TRANSFER_CHARACTERISTICS ATIF function
 * to determine the acceptable range of backlight values
 *
 * Backlight_caps.caps_valid will be set to true if the query is successful
 *
 * The input signals are in range 0-255
 *
 * This function assumes the display with backlight is the first LCD
 *
 * Returns 0 on success, error on failure.
 */
static int amdgpu_atif_query_backlight_caps(struct amdgpu_atif *atif)
{
	union acpi_object *info;
	struct atif_qbtc_output characteristics;
	struct atif_qbtc_arguments arguments;
	struct acpi_buffer params;
	size_t size;
	int err = 0;

	arguments.size = sizeof(arguments);
	arguments.requested_display = ATIF_QBTC_REQUEST_LCD1;

	params.length = sizeof(arguments);
	params.pointer = (void *)&arguments;

	info = amdgpu_atif_call(atif,
		ATIF_FUNCTION_QUERY_BRIGHTNESS_TRANSFER_CHARACTERISTICS,
		&params);
	if (!info) {
		err = -EIO;
		goto out;
	}

	size = *(u16 *) info->buffer.pointer;
	if (size < 10) {
		err = -EINVAL;
		goto out;
	}

	memset(&characteristics, 0, sizeof(characteristics));
	size = min(sizeof(characteristics), size);
	memcpy(&characteristics, info->buffer.pointer, size);

	atif->backlight_caps.caps_valid = true;
	atif->backlight_caps.min_input_signal =
			characteristics.min_input_signal;
	atif->backlight_caps.max_input_signal =
			characteristics.max_input_signal;
out:
	kfree(info);
	return err;
}

/**
 * amdgpu_atif_get_sbios_requests - get requested sbios event
 *
 * @atif: acpi handle
 * @req: atif sbios request struct
 *
 * Execute the ATIF_FUNCTION_GET_SYSTEM_BIOS_REQUESTS ATIF function
 * to determine what requests the sbios is making to the driver
 * (all asics).
 * Returns 0 on success, error on failure.
 */
static int amdgpu_atif_get_sbios_requests(struct amdgpu_atif *atif,
					  struct atif_sbios_requests *req)
{
	union acpi_object *info;
	size_t size;
	int count = 0;

	info = amdgpu_atif_call(atif, ATIF_FUNCTION_GET_SYSTEM_BIOS_REQUESTS,
				NULL);
	if (!info)
		return -EIO;

	size = *(u16 *)info->buffer.pointer;
	if (size < 0xd) {
		count = -EINVAL;
		goto out;
	}
	memset(req, 0, sizeof(*req));

	size = min(sizeof(*req), size);
	memcpy(req, info->buffer.pointer, size);
	DRM_DEBUG_DRIVER("SBIOS pending requests: %#x\n", req->pending);

	count = hweight32(req->pending);

out:
	kfree(info);
	return count;
}

/**
 * amdgpu_atif_handler - handle ATIF notify requests
 *
 * @adev: amdgpu_device pointer
 * @event: atif sbios request struct
 *
 * Checks the acpi event and if it matches an atif event,
 * handles it.
 *
 * Returns:
 * NOTIFY_BAD or NOTIFY_DONE, depending on the event.
 */
static int amdgpu_atif_handler(struct amdgpu_device *adev,
			       struct acpi_bus_event *event)
{
	struct amdgpu_atif *atif = &amdgpu_acpi_priv.atif;
	int count;

	DRM_DEBUG_DRIVER("event, device_class = %s, type = %#x\n",
			event->device_class, event->type);

	if (strcmp(event->device_class, ACPI_VIDEO_CLASS) != 0)
		return NOTIFY_DONE;

	/* Is this actually our event? */
	if (!atif->notification_cfg.enabled ||
	    event->type != atif->notification_cfg.command_code) {
		/* These events will generate keypresses otherwise */
		if (event->type == ACPI_VIDEO_NOTIFY_PROBE)
			return NOTIFY_BAD;
		else
			return NOTIFY_DONE;
	}

	if (atif->functions.sbios_requests) {
		struct atif_sbios_requests req;

		/* Check pending SBIOS requests */
		count = amdgpu_atif_get_sbios_requests(atif, &req);

		if (count <= 0)
			return NOTIFY_BAD;

		DRM_DEBUG_DRIVER("ATIF: %d pending SBIOS requests\n", count);

		if (req.pending & ATIF_PANEL_BRIGHTNESS_CHANGE_REQUEST) {
#if defined(CONFIG_BACKLIGHT_CLASS_DEVICE) || defined(CONFIG_BACKLIGHT_CLASS_DEVICE_MODULE)
			if (atif->bd) {
				DRM_DEBUG_DRIVER("Changing brightness to %d\n",
						 req.backlight_level);
				/*
				 * XXX backlight_device_set_brightness() is
				 * hardwired to post BACKLIGHT_UPDATE_SYSFS.
				 * It probably should accept 'reason' parameter.
				 */
				backlight_device_set_brightness(atif->bd, req.backlight_level);
			}
#endif
		}

		if (req.pending & ATIF_DGPU_DISPLAY_EVENT) {
			if (adev->flags & AMD_IS_PX) {
				pm_runtime_get_sync(adev_to_drm(adev)->dev);
				/* Just fire off a uevent and let userspace tell us what to do */
				drm_helper_hpd_irq_event(adev_to_drm(adev));
				pm_runtime_mark_last_busy(adev_to_drm(adev)->dev);
				pm_runtime_put_autosuspend(adev_to_drm(adev)->dev);
			}
		}
		/* TODO: check other events */
	}

	/* We've handled the event, stop the notifier chain. The ACPI interface
	 * overloads ACPI_VIDEO_NOTIFY_PROBE, we don't want to send that to
	 * userspace if the event was generated only to signal a SBIOS
	 * request.
	 */
	return NOTIFY_BAD;
}

/* Call the ATCS method
 */
/**
 * amdgpu_atcs_call - call an ATCS method
 *
 * @atcs: atcs structure
 * @function: the ATCS function to execute
 * @params: ATCS function params
 *
 * Executes the requested ATCS function (all asics).
 * Returns a pointer to the acpi output buffer.
 */
static union acpi_object *amdgpu_atcs_call(struct amdgpu_atcs *atcs,
					   int function,
					   struct acpi_buffer *params)
{
	acpi_status status;
	union acpi_object atcs_arg_elements[2];
	struct acpi_object_list atcs_arg;
	struct acpi_buffer buffer = { ACPI_ALLOCATE_BUFFER, NULL };

	atcs_arg.count = 2;
	atcs_arg.pointer = &atcs_arg_elements[0];

	atcs_arg_elements[0].type = ACPI_TYPE_INTEGER;
	atcs_arg_elements[0].integer.value = function;

	if (params) {
		atcs_arg_elements[1].type = ACPI_TYPE_BUFFER;
		atcs_arg_elements[1].buffer.length = params->length;
		atcs_arg_elements[1].buffer.pointer = params->pointer;
	} else {
		/* We need a second fake parameter */
		atcs_arg_elements[1].type = ACPI_TYPE_INTEGER;
		atcs_arg_elements[1].integer.value = 0;
	}

	status = acpi_evaluate_object(atcs->handle, NULL, &atcs_arg, &buffer);

	/* Fail only if calling the method fails and ATIF is supported */
	if (ACPI_FAILURE(status) && status != AE_NOT_FOUND) {
		DRM_DEBUG_DRIVER("failed to evaluate ATCS got %s\n",
				 acpi_format_exception(status));
		kfree(buffer.pointer);
		return NULL;
	}

	return buffer.pointer;
}

/**
 * amdgpu_atcs_parse_functions - parse supported functions
 *
 * @f: supported functions struct
 * @mask: supported functions mask from ATCS
 *
 * Use the supported functions mask from ATCS function
 * ATCS_FUNCTION_VERIFY_INTERFACE to determine what functions
 * are supported (all asics).
 */
static void amdgpu_atcs_parse_functions(struct amdgpu_atcs_functions *f, u32 mask)
{
	f->get_ext_state = mask & ATCS_GET_EXTERNAL_STATE_SUPPORTED;
	f->pcie_perf_req = mask & ATCS_PCIE_PERFORMANCE_REQUEST_SUPPORTED;
	f->pcie_dev_rdy = mask & ATCS_PCIE_DEVICE_READY_NOTIFICATION_SUPPORTED;
	f->pcie_bus_width = mask & ATCS_SET_PCIE_BUS_WIDTH_SUPPORTED;
	f->power_shift_control = mask & ATCS_SET_POWER_SHIFT_CONTROL_SUPPORTED;
}

/**
 * amdgpu_atcs_verify_interface - verify ATCS
 *
 * @atcs: amdgpu atcs struct
 *
 * Execute the ATCS_FUNCTION_VERIFY_INTERFACE ATCS function
 * to initialize ATCS and determine what features are supported
 * (all asics).
 * returns 0 on success, error on failure.
 */
static int amdgpu_atcs_verify_interface(struct amdgpu_atcs *atcs)
{
	union acpi_object *info;
	struct atcs_verify_interface output;
	size_t size;
	int err = 0;

	info = amdgpu_atcs_call(atcs, ATCS_FUNCTION_VERIFY_INTERFACE, NULL);
	if (!info)
		return -EIO;

	memset(&output, 0, sizeof(output));

	size = *(u16 *) info->buffer.pointer;
	if (size < 8) {
		DRM_INFO("ATCS buffer is too small: %zu\n", size);
		err = -EINVAL;
		goto out;
	}
	size = min(sizeof(output), size);

	memcpy(&output, info->buffer.pointer, size);

	/* TODO: check version? */
	DRM_DEBUG_DRIVER("ATCS version %u\n", output.version);

	amdgpu_atcs_parse_functions(&atcs->functions, output.function_bits);

out:
	kfree(info);
	return err;
}

/**
 * amdgpu_acpi_is_pcie_performance_request_supported
 *
 * @adev: amdgpu_device pointer
 *
 * Check if the ATCS pcie_perf_req and pcie_dev_rdy methods
 * are supported (all asics).
 * returns true if supported, false if not.
 */
bool amdgpu_acpi_is_pcie_performance_request_supported(struct amdgpu_device *adev)
{
	struct amdgpu_atcs *atcs = &amdgpu_acpi_priv.atcs;

	if (atcs->functions.pcie_perf_req && atcs->functions.pcie_dev_rdy)
		return true;

	return false;
}

/**
 * amdgpu_acpi_is_power_shift_control_supported
 *
 * Check if the ATCS power shift control method
 * is supported.
 * returns true if supported, false if not.
 */
bool amdgpu_acpi_is_power_shift_control_supported(void)
{
	return amdgpu_acpi_priv.atcs.functions.power_shift_control;
}

/**
 * amdgpu_acpi_pcie_notify_device_ready
 *
 * @adev: amdgpu_device pointer
 *
 * Executes the PCIE_DEVICE_READY_NOTIFICATION method
 * (all asics).
 * returns 0 on success, error on failure.
 */
int amdgpu_acpi_pcie_notify_device_ready(struct amdgpu_device *adev)
{
	union acpi_object *info;
	struct amdgpu_atcs *atcs = &amdgpu_acpi_priv.atcs;

	if (!atcs->functions.pcie_dev_rdy)
		return -EINVAL;

	info = amdgpu_atcs_call(atcs, ATCS_FUNCTION_PCIE_DEVICE_READY_NOTIFICATION, NULL);
	if (!info)
		return -EIO;

	kfree(info);

	return 0;
}

/**
 * amdgpu_acpi_pcie_performance_request
 *
 * @adev: amdgpu_device pointer
 * @perf_req: requested perf level (pcie gen speed)
 * @advertise: set advertise caps flag if set
 *
 * Executes the PCIE_PERFORMANCE_REQUEST method to
 * change the pcie gen speed (all asics).
 * returns 0 on success, error on failure.
 */
int amdgpu_acpi_pcie_performance_request(struct amdgpu_device *adev,
					 u8 perf_req, bool advertise)
{
	union acpi_object *info;
	struct amdgpu_atcs *atcs = &amdgpu_acpi_priv.atcs;
	struct atcs_pref_req_input atcs_input;
	struct atcs_pref_req_output atcs_output;
	struct acpi_buffer params;
	size_t size;
	u32 retry = 3;

	if (amdgpu_acpi_pcie_notify_device_ready(adev))
		return -EINVAL;

	if (!atcs->functions.pcie_perf_req)
		return -EINVAL;

	atcs_input.size = sizeof(struct atcs_pref_req_input);
	/* client id (bit 2-0: func num, 7-3: dev num, 15-8: bus num) */
	atcs_input.client_id = adev->pdev->devfn | (adev->pdev->bus->number << 8);
	atcs_input.valid_flags_mask = ATCS_VALID_FLAGS_MASK;
	atcs_input.flags = ATCS_WAIT_FOR_COMPLETION;
	if (advertise)
		atcs_input.flags |= ATCS_ADVERTISE_CAPS;
	atcs_input.req_type = ATCS_PCIE_LINK_SPEED;
	atcs_input.perf_req = perf_req;

	params.length = sizeof(struct atcs_pref_req_input);
	params.pointer = &atcs_input;

	while (retry--) {
		info = amdgpu_atcs_call(atcs, ATCS_FUNCTION_PCIE_PERFORMANCE_REQUEST, &params);
		if (!info)
			return -EIO;

		memset(&atcs_output, 0, sizeof(atcs_output));

		size = *(u16 *) info->buffer.pointer;
		if (size < 3) {
			DRM_INFO("ATCS buffer is too small: %zu\n", size);
			kfree(info);
			return -EINVAL;
		}
		size = min(sizeof(atcs_output), size);

		memcpy(&atcs_output, info->buffer.pointer, size);

		kfree(info);

		switch (atcs_output.ret_val) {
		case ATCS_REQUEST_REFUSED:
		default:
			return -EINVAL;
		case ATCS_REQUEST_COMPLETE:
			return 0;
		case ATCS_REQUEST_IN_PROGRESS:
			udelay(10);
			break;
		}
	}

	return 0;
}

/**
 * amdgpu_acpi_power_shift_control
 *
 * @adev: amdgpu_device pointer
 * @dev_state: device acpi state
 * @drv_state: driver state
 *
 * Executes the POWER_SHIFT_CONTROL method to
 * communicate current dGPU device state and
 * driver state to APU/SBIOS.
 * returns 0 on success, error on failure.
 */
int amdgpu_acpi_power_shift_control(struct amdgpu_device *adev,
				    u8 dev_state, bool drv_state)
{
	union acpi_object *info;
	struct amdgpu_atcs *atcs = &amdgpu_acpi_priv.atcs;
	struct atcs_pwr_shift_input atcs_input;
	struct acpi_buffer params;

	if (!amdgpu_acpi_is_power_shift_control_supported())
		return -EINVAL;

	atcs_input.size = sizeof(struct atcs_pwr_shift_input);
	/* dGPU id (bit 2-0: func num, 7-3: dev num, 15-8: bus num) */
	atcs_input.dgpu_id = adev->pdev->devfn | (adev->pdev->bus->number << 8);
	atcs_input.dev_acpi_state = dev_state;
	atcs_input.drv_state = drv_state;

	params.length = sizeof(struct atcs_pwr_shift_input);
	params.pointer = &atcs_input;

	info = amdgpu_atcs_call(atcs, ATCS_FUNCTION_POWER_SHIFT_CONTROL, &params);
	if (!info) {
		DRM_ERROR("ATCS PSC update failed\n");
		return -EIO;
	}

	return 0;
}

/**
 * amdgpu_acpi_smart_shift_update - update dGPU device state to SBIOS
 *
 * @dev: drm_device pointer
 * @ss_state: current smart shift event
 *
 * returns 0 on success,
 * otherwise return error number.
 */
int amdgpu_acpi_smart_shift_update(struct drm_device *dev, enum amdgpu_ss ss_state)
{
	struct amdgpu_device *adev = drm_to_adev(dev);
	int r;

	if (!amdgpu_device_supports_smart_shift(dev))
		return 0;

	switch (ss_state) {
	/* SBIOS trigger “stop”, “enable” and “start” at D0, Driver Operational.
	 * SBIOS trigger “stop” at D3, Driver Not Operational.
	 * SBIOS trigger “stop” and “disable” at D0, Driver NOT operational.
	 */
	case AMDGPU_SS_DRV_LOAD:
		r = amdgpu_acpi_power_shift_control(adev,
						    AMDGPU_ATCS_PSC_DEV_STATE_D0,
						    AMDGPU_ATCS_PSC_DRV_STATE_OPR);
		break;
	case AMDGPU_SS_DEV_D0:
		r = amdgpu_acpi_power_shift_control(adev,
						    AMDGPU_ATCS_PSC_DEV_STATE_D0,
						    AMDGPU_ATCS_PSC_DRV_STATE_OPR);
		break;
	case AMDGPU_SS_DEV_D3:
		r = amdgpu_acpi_power_shift_control(adev,
						    AMDGPU_ATCS_PSC_DEV_STATE_D3_HOT,
						    AMDGPU_ATCS_PSC_DRV_STATE_NOT_OPR);
		break;
	case AMDGPU_SS_DRV_UNLOAD:
		r = amdgpu_acpi_power_shift_control(adev,
						    AMDGPU_ATCS_PSC_DEV_STATE_D0,
						    AMDGPU_ATCS_PSC_DRV_STATE_NOT_OPR);
		break;
	default:
		return -EINVAL;
	}

	return r;
}

/**
 * amdgpu_acpi_event - handle notify events
 *
 * @nb: notifier block
 * @val: val
 * @data: acpi event
 *
 * Calls relevant amdgpu functions in response to various
 * acpi events.
 * Returns NOTIFY code
 */
static int amdgpu_acpi_event(struct notifier_block *nb,
			     unsigned long val,
			     void *data)
{
	struct amdgpu_device *adev = container_of(nb, struct amdgpu_device, acpi_nb);
	struct acpi_bus_event *entry = (struct acpi_bus_event *)data;

	if (strcmp(entry->device_class, ACPI_AC_CLASS) == 0) {
		if (power_supply_is_system_supplied() > 0)
			DRM_DEBUG_DRIVER("pm: AC\n");
		else
			DRM_DEBUG_DRIVER("pm: DC\n");

		amdgpu_pm_acpi_event_handler(adev);
	}

	/* Check for pending SBIOS requests */
	return amdgpu_atif_handler(adev, entry);
}

/* Call all ACPI methods here */
/**
 * amdgpu_acpi_init - init driver acpi support
 *
 * @adev: amdgpu_device pointer
 *
 * Verifies the AMD ACPI interfaces and registers with the acpi
 * notifier chain (all asics).
 * Returns 0 on success, error on failure.
 */
int amdgpu_acpi_init(struct amdgpu_device *adev)
{
	struct amdgpu_atif *atif = &amdgpu_acpi_priv.atif;

#if defined(CONFIG_BACKLIGHT_CLASS_DEVICE) || defined(CONFIG_BACKLIGHT_CLASS_DEVICE_MODULE)
	if (atif->notifications.brightness_change) {
		if (amdgpu_device_has_dc_support(adev)) {
#if defined(CONFIG_DRM_AMD_DC)
			struct amdgpu_display_manager *dm = &adev->dm;
			if (dm->backlight_dev)
				atif->bd = dm->backlight_dev;
#endif
		} else {
			struct drm_encoder *tmp;

			/* Find the encoder controlling the brightness */
			list_for_each_entry(tmp, &adev_to_drm(adev)->mode_config.encoder_list,
					    head) {
				struct amdgpu_encoder *enc = to_amdgpu_encoder(tmp);

				if ((enc->devices & (ATOM_DEVICE_LCD_SUPPORT)) &&
				    enc->enc_priv) {
					struct amdgpu_encoder_atom_dig *dig = enc->enc_priv;
					if (dig->bl_dev) {
						atif->bd = dig->bl_dev;
						break;
					}
				}
			}
		}
	}
#endif
	adev->acpi_nb.notifier_call = amdgpu_acpi_event;
	register_acpi_notifier(&adev->acpi_nb);

	return 0;
}

void amdgpu_acpi_get_backlight_caps(struct amdgpu_dm_backlight_caps *caps)
{
	struct amdgpu_atif *atif = &amdgpu_acpi_priv.atif;

	caps->caps_valid = atif->backlight_caps.caps_valid;
	caps->min_input_signal = atif->backlight_caps.min_input_signal;
	caps->max_input_signal = atif->backlight_caps.max_input_signal;
}

/**
 * amdgpu_acpi_fini - tear down driver acpi support
 *
 * @adev: amdgpu_device pointer
 *
 * Unregisters with the acpi notifier chain (all asics).
 */
void amdgpu_acpi_fini(struct amdgpu_device *adev)
{
	unregister_acpi_notifier(&adev->acpi_nb);
}

/**
 * amdgpu_atif_pci_probe_handle - look up the ATIF handle
 *
 * @pdev: pci device
 *
 * Look up the ATIF handles (all asics).
 * Returns true if the handle is found, false if not.
 */
static bool amdgpu_atif_pci_probe_handle(struct pci_dev *pdev)
{
	char acpi_method_name[255] = { 0 };
	struct acpi_buffer buffer = {sizeof(acpi_method_name), acpi_method_name};
	acpi_handle dhandle, atif_handle;
	acpi_status status;
	int ret;

	dhandle = ACPI_HANDLE(&pdev->dev);
	if (!dhandle)
		return false;

	status = acpi_get_handle(dhandle, "ATIF", &atif_handle);
	if (ACPI_FAILURE(status)) {
		return false;
	}
	amdgpu_acpi_priv.atif.handle = atif_handle;
	acpi_get_name(amdgpu_acpi_priv.atif.handle, ACPI_FULL_PATHNAME, &buffer);
	DRM_DEBUG_DRIVER("Found ATIF handle %s\n", acpi_method_name);
	ret = amdgpu_atif_verify_interface(&amdgpu_acpi_priv.atif);
	if (ret) {
		amdgpu_acpi_priv.atif.handle = 0;
		return false;
	}
	return true;
}

/**
 * amdgpu_atcs_pci_probe_handle - look up the ATCS handle
 *
 * @pdev: pci device
 *
 * Look up the ATCS handles (all asics).
 * Returns true if the handle is found, false if not.
 */
static bool amdgpu_atcs_pci_probe_handle(struct pci_dev *pdev)
{
	char acpi_method_name[255] = { 0 };
	struct acpi_buffer buffer = { sizeof(acpi_method_name), acpi_method_name };
	acpi_handle dhandle, atcs_handle;
	acpi_status status;
	int ret;

	dhandle = ACPI_HANDLE(&pdev->dev);
	if (!dhandle)
		return false;

	status = acpi_get_handle(dhandle, "ATCS", &atcs_handle);
	if (ACPI_FAILURE(status)) {
		return false;
	}
	amdgpu_acpi_priv.atcs.handle = atcs_handle;
	acpi_get_name(amdgpu_acpi_priv.atcs.handle, ACPI_FULL_PATHNAME, &buffer);
	DRM_DEBUG_DRIVER("Found ATCS handle %s\n", acpi_method_name);
	ret = amdgpu_atcs_verify_interface(&amdgpu_acpi_priv.atcs);
	if (ret) {
		amdgpu_acpi_priv.atcs.handle = 0;
		return false;
	}
	return true;
}

/*
 * amdgpu_acpi_detect - detect ACPI ATIF/ATCS methods
 *
 * Check if we have the ATIF/ATCS methods and populate
 * the structures in the driver.
 */
void amdgpu_acpi_detect(void)
{
	struct amdgpu_atif *atif = &amdgpu_acpi_priv.atif;
	struct amdgpu_atcs *atcs = &amdgpu_acpi_priv.atcs;
	struct pci_dev *pdev = NULL;
	int ret;

	while ((pdev = pci_get_class(PCI_CLASS_DISPLAY_VGA << 8, pdev)) != NULL) {
		if (!atif->handle)
			amdgpu_atif_pci_probe_handle(pdev);
		if (!atcs->handle)
			amdgpu_atcs_pci_probe_handle(pdev);
	}

	while ((pdev = pci_get_class(PCI_CLASS_DISPLAY_OTHER << 8, pdev)) != NULL) {
		if (!atif->handle)
			amdgpu_atif_pci_probe_handle(pdev);
		if (!atcs->handle)
			amdgpu_atcs_pci_probe_handle(pdev);
	}

	if (atif->functions.sbios_requests && !atif->functions.system_params) {
		/* XXX check this workraround, if sbios request function is
		 * present we have to see how it's configured in the system
		 * params
		 */
		atif->functions.system_params = true;
	}

	if (atif->functions.system_params) {
		ret = amdgpu_atif_get_notification_params(atif);
		if (ret) {
			DRM_DEBUG_DRIVER("Call to GET_SYSTEM_PARAMS failed: %d\n",
					ret);
			/* Disable notification */
			atif->notification_cfg.enabled = false;
		}
	}

	if (atif->functions.query_backlight_transfer_characteristics) {
		ret = amdgpu_atif_query_backlight_caps(atif);
		if (ret) {
			DRM_DEBUG_DRIVER("Call to QUERY_BACKLIGHT_TRANSFER_CHARACTERISTICS failed: %d\n",
					ret);
			atif->backlight_caps.caps_valid = false;
		}
	} else {
		atif->backlight_caps.caps_valid = false;
	}
}

/**
 * amdgpu_acpi_is_s0ix_supported
 *
 * @adev: amdgpu_device_pointer
 *
 * returns true if supported, false if not.
 */
bool amdgpu_acpi_is_s0ix_supported(struct amdgpu_device *adev)
{
#if defined(CONFIG_AMD_PMC) || defined(CONFIG_AMD_PMC_MODULE)
	if (acpi_gbl_FADT.flags & ACPI_FADT_LOW_POWER_S0) {
		if (adev->flags & AMD_IS_APU)
			return true;
	}
#endif
	return false;
}<|MERGE_RESOLUTION|>--- conflicted
+++ resolved
@@ -95,11 +95,7 @@
 /**
  * amdgpu_atif_call - call an ATIF method
  *
-<<<<<<< HEAD
- * @atif: acpi handle
-=======
  * @atif: atif structure
->>>>>>> 50be9417
  * @function: the ATIF function to execute
  * @params: ATIF function params
  *
