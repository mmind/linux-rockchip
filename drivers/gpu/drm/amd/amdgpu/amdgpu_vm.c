--- conflicted
+++ resolved
@@ -119,8 +119,6 @@
 
 		list_add(&entry->tv.head, duplicates);
 	}
-<<<<<<< HEAD
-=======
 
 }
 
@@ -148,7 +146,6 @@
 		ttm_bo_move_to_lru_tail(&entry->robj->tbo);
 	}
 	spin_unlock(&glob->lru_lock);
->>>>>>> 5807fcaa
 }
 
 /**
