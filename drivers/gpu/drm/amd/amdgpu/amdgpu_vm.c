--- conflicted
+++ resolved
@@ -704,15 +704,9 @@
 		}
 	}
 
-<<<<<<< HEAD
-	mutex_lock(&vm->eviction_lock);
-	vm->evicting = false;
-	mutex_unlock(&vm->eviction_lock);
-=======
 	amdgpu_vm_eviction_lock(vm);
 	vm->evicting = false;
 	amdgpu_vm_eviction_unlock(vm);
->>>>>>> 26dca6db
 
 	return 0;
 }
@@ -1591,11 +1585,7 @@
 	if (!(flags & AMDGPU_PTE_VALID))
 		owner = AMDGPU_FENCE_OWNER_KFD;
 
-<<<<<<< HEAD
-	mutex_lock(&vm->eviction_lock);
-=======
 	amdgpu_vm_eviction_lock(vm);
->>>>>>> 26dca6db
 	if (vm->evicting) {
 		r = -EBUSY;
 		goto error_unlock;
@@ -1612,11 +1602,7 @@
 	r = vm->update_funcs->commit(&params, fence);
 
 error_unlock:
-<<<<<<< HEAD
-	mutex_unlock(&vm->eviction_lock);
-=======
 	amdgpu_vm_eviction_unlock(vm);
->>>>>>> 26dca6db
 	return r;
 }
 
@@ -2573,30 +2559,18 @@
 		return false;
 
 	/* Try to block ongoing updates */
-<<<<<<< HEAD
-	if (!mutex_trylock(&bo_base->vm->eviction_lock))
-=======
 	if (!amdgpu_vm_eviction_trylock(bo_base->vm))
->>>>>>> 26dca6db
 		return false;
 
 	/* Don't evict VM page tables while they are updated */
 	if (!dma_fence_is_signaled(bo_base->vm->last_direct) ||
 	    !dma_fence_is_signaled(bo_base->vm->last_delayed)) {
-<<<<<<< HEAD
-		mutex_unlock(&bo_base->vm->eviction_lock);
-=======
 		amdgpu_vm_eviction_unlock(bo_base->vm);
->>>>>>> 26dca6db
 		return false;
 	}
 
 	bo_base->vm->evicting = true;
-<<<<<<< HEAD
-	mutex_unlock(&bo_base->vm->eviction_lock);
-=======
 	amdgpu_vm_eviction_unlock(bo_base->vm);
->>>>>>> 26dca6db
 	return true;
 }
 
