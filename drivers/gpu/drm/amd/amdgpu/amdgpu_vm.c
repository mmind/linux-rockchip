/*
 * Copyright 2008 Advanced Micro Devices, Inc.
 * Copyright 2008 Red Hat Inc.
 * Copyright 2009 Jerome Glisse.
 *
 * Permission is hereby granted, free of charge, to any person obtaining a
 * copy of this software and associated documentation files (the "Software"),
 * to deal in the Software without restriction, including without limitation
 * the rights to use, copy, modify, merge, publish, distribute, sublicense,
 * and/or sell copies of the Software, and to permit persons to whom the
 * Software is furnished to do so, subject to the following conditions:
 *
 * The above copyright notice and this permission notice shall be included in
 * all copies or substantial portions of the Software.
 *
 * THE SOFTWARE IS PROVIDED "AS IS", WITHOUT WARRANTY OF ANY KIND, EXPRESS OR
 * IMPLIED, INCLUDING BUT NOT LIMITED TO THE WARRANTIES OF MERCHANTABILITY,
 * FITNESS FOR A PARTICULAR PURPOSE AND NONINFRINGEMENT.  IN NO EVENT SHALL
 * THE COPYRIGHT HOLDER(S) OR AUTHOR(S) BE LIABLE FOR ANY CLAIM, DAMAGES OR
 * OTHER LIABILITY, WHETHER IN AN ACTION OF CONTRACT, TORT OR OTHERWISE,
 * ARISING FROM, OUT OF OR IN CONNECTION WITH THE SOFTWARE OR THE USE OR
 * OTHER DEALINGS IN THE SOFTWARE.
 *
 * Authors: Dave Airlie
 *          Alex Deucher
 *          Jerome Glisse
 */
#include <linux/dma-fence-array.h>
#include <linux/interval_tree_generic.h>
#include <linux/idr.h>
#include <drm/drmP.h>
#include <drm/amdgpu_drm.h>
#include "amdgpu.h"
#include "amdgpu_trace.h"
#include "amdgpu_amdkfd.h"
#include "amdgpu_gmc.h"

/**
 * DOC: GPUVM
 *
 * GPUVM is similar to the legacy gart on older asics, however
 * rather than there being a single global gart table
 * for the entire GPU, there are multiple VM page tables active
 * at any given time.  The VM page tables can contain a mix
 * vram pages and system memory pages and system memory pages
 * can be mapped as snooped (cached system pages) or unsnooped
 * (uncached system pages).
 * Each VM has an ID associated with it and there is a page table
 * associated with each VMID.  When execting a command buffer,
 * the kernel tells the the ring what VMID to use for that command
 * buffer.  VMIDs are allocated dynamically as commands are submitted.
 * The userspace drivers maintain their own address space and the kernel
 * sets up their pages tables accordingly when they submit their
 * command buffers and a VMID is assigned.
 * Cayman/Trinity support up to 8 active VMs at any given time;
 * SI supports 16.
 */

#define START(node) ((node)->start)
#define LAST(node) ((node)->last)

INTERVAL_TREE_DEFINE(struct amdgpu_bo_va_mapping, rb, uint64_t, __subtree_last,
		     START, LAST, static, amdgpu_vm_it)

#undef START
#undef LAST

/**
 * struct amdgpu_pte_update_params - Local structure
 *
 * Encapsulate some VM table update parameters to reduce
 * the number of function parameters
 *
 */
struct amdgpu_pte_update_params {

	/**
	 * @adev: amdgpu device we do this update for
	 */
	struct amdgpu_device *adev;

	/**
	 * @vm: optional amdgpu_vm we do this update for
	 */
	struct amdgpu_vm *vm;

	/**
	 * @src: address where to copy page table entries from
	 */
	uint64_t src;

	/**
	 * @ib: indirect buffer to fill with commands
	 */
	struct amdgpu_ib *ib;

	/**
	 * @func: Function which actually does the update
	 */
	void (*func)(struct amdgpu_pte_update_params *params,
		     struct amdgpu_bo *bo, uint64_t pe,
		     uint64_t addr, unsigned count, uint32_t incr,
		     uint64_t flags);
	/**
	 * @pages_addr:
	 *
	 * DMA addresses to use for mapping, used during VM update by CPU
	 */
	dma_addr_t *pages_addr;

	/**
	 * @kptr:
	 *
	 * Kernel pointer of PD/PT BO that needs to be updated,
	 * used during VM update by CPU
	 */
	void *kptr;
};

/**
 * struct amdgpu_prt_cb - Helper to disable partial resident texture feature from a fence callback
 */
struct amdgpu_prt_cb {

	/**
	 * @adev: amdgpu device
	 */
	struct amdgpu_device *adev;

	/**
	 * @cb: callback
	 */
	struct dma_fence_cb cb;
};

/**
 * amdgpu_vm_level_shift - return the addr shift for each level
 *
 * @adev: amdgpu_device pointer
 * @level: VMPT level
 *
 * Returns:
 * The number of bits the pfn needs to be right shifted for a level.
 */
static unsigned amdgpu_vm_level_shift(struct amdgpu_device *adev,
				      unsigned level)
{
	unsigned shift = 0xff;

	switch (level) {
	case AMDGPU_VM_PDB2:
	case AMDGPU_VM_PDB1:
	case AMDGPU_VM_PDB0:
		shift = 9 * (AMDGPU_VM_PDB0 - level) +
			adev->vm_manager.block_size;
		break;
	case AMDGPU_VM_PTB:
		shift = 0;
		break;
	default:
		dev_err(adev->dev, "the level%d isn't supported.\n", level);
	}

	return shift;
}

/**
 * amdgpu_vm_num_entries - return the number of entries in a PD/PT
 *
 * @adev: amdgpu_device pointer
 * @level: VMPT level
 *
 * Returns:
 * The number of entries in a page directory or page table.
 */
static unsigned amdgpu_vm_num_entries(struct amdgpu_device *adev,
				      unsigned level)
{
	unsigned shift = amdgpu_vm_level_shift(adev,
					       adev->vm_manager.root_level);

	if (level == adev->vm_manager.root_level)
		/* For the root directory */
		return round_up(adev->vm_manager.max_pfn, 1ULL << shift) >> shift;
	else if (level != AMDGPU_VM_PTB)
		/* Everything in between */
		return 512;
	else
		/* For the page tables on the leaves */
		return AMDGPU_VM_PTE_COUNT(adev);
}

/**
 * amdgpu_vm_entries_mask - the mask to get the entry number of a PD/PT
 *
 * @adev: amdgpu_device pointer
 * @level: VMPT level
 *
 * Returns:
 * The mask to extract the entry number of a PD/PT from an address.
 */
static uint32_t amdgpu_vm_entries_mask(struct amdgpu_device *adev,
				       unsigned int level)
{
	if (level <= adev->vm_manager.root_level)
		return 0xffffffff;
	else if (level != AMDGPU_VM_PTB)
		return 0x1ff;
	else
		return AMDGPU_VM_PTE_COUNT(adev) - 1;
}

/**
 * amdgpu_vm_bo_size - returns the size of the BOs in bytes
 *
 * @adev: amdgpu_device pointer
 * @level: VMPT level
 *
 * Returns:
 * The size of the BO for a page directory or page table in bytes.
 */
static unsigned amdgpu_vm_bo_size(struct amdgpu_device *adev, unsigned level)
{
	return AMDGPU_GPU_PAGE_ALIGN(amdgpu_vm_num_entries(adev, level) * 8);
}

/**
 * amdgpu_vm_bo_evicted - vm_bo is evicted
 *
 * @vm_bo: vm_bo which is evicted
 *
 * State for PDs/PTs and per VM BOs which are not at the location they should
 * be.
 */
static void amdgpu_vm_bo_evicted(struct amdgpu_vm_bo_base *vm_bo)
{
	struct amdgpu_vm *vm = vm_bo->vm;
	struct amdgpu_bo *bo = vm_bo->bo;

	vm_bo->moved = true;
	if (bo->tbo.type == ttm_bo_type_kernel)
		list_move(&vm_bo->vm_status, &vm->evicted);
	else
		list_move_tail(&vm_bo->vm_status, &vm->evicted);
}

/**
 * amdgpu_vm_bo_relocated - vm_bo is reloacted
 *
 * @vm_bo: vm_bo which is relocated
 *
 * State for PDs/PTs which needs to update their parent PD.
 */
static void amdgpu_vm_bo_relocated(struct amdgpu_vm_bo_base *vm_bo)
{
	list_move(&vm_bo->vm_status, &vm_bo->vm->relocated);
}

/**
 * amdgpu_vm_bo_moved - vm_bo is moved
 *
 * @vm_bo: vm_bo which is moved
 *
 * State for per VM BOs which are moved, but that change is not yet reflected
 * in the page tables.
 */
static void amdgpu_vm_bo_moved(struct amdgpu_vm_bo_base *vm_bo)
{
	list_move(&vm_bo->vm_status, &vm_bo->vm->moved);
}

/**
 * amdgpu_vm_bo_idle - vm_bo is idle
 *
 * @vm_bo: vm_bo which is now idle
 *
 * State for PDs/PTs and per VM BOs which have gone through the state machine
 * and are now idle.
 */
static void amdgpu_vm_bo_idle(struct amdgpu_vm_bo_base *vm_bo)
{
	list_move(&vm_bo->vm_status, &vm_bo->vm->idle);
	vm_bo->moved = false;
}

/**
 * amdgpu_vm_bo_invalidated - vm_bo is invalidated
 *
 * @vm_bo: vm_bo which is now invalidated
 *
 * State for normal BOs which are invalidated and that change not yet reflected
 * in the PTs.
 */
static void amdgpu_vm_bo_invalidated(struct amdgpu_vm_bo_base *vm_bo)
{
	spin_lock(&vm_bo->vm->invalidated_lock);
	list_move(&vm_bo->vm_status, &vm_bo->vm->invalidated);
	spin_unlock(&vm_bo->vm->invalidated_lock);
}

/**
 * amdgpu_vm_bo_done - vm_bo is done
 *
 * @vm_bo: vm_bo which is now done
 *
 * State for normal BOs which are invalidated and that change has been updated
 * in the PTs.
 */
static void amdgpu_vm_bo_done(struct amdgpu_vm_bo_base *vm_bo)
{
	spin_lock(&vm_bo->vm->invalidated_lock);
	list_del_init(&vm_bo->vm_status);
	spin_unlock(&vm_bo->vm->invalidated_lock);
}

/**
 * amdgpu_vm_bo_base_init - Adds bo to the list of bos associated with the vm
 *
 * @base: base structure for tracking BO usage in a VM
 * @vm: vm to which bo is to be added
 * @bo: amdgpu buffer object
 *
 * Initialize a bo_va_base structure and add it to the appropriate lists
 *
 */
static void amdgpu_vm_bo_base_init(struct amdgpu_vm_bo_base *base,
				   struct amdgpu_vm *vm,
				   struct amdgpu_bo *bo)
{
	base->vm = vm;
	base->bo = bo;
	base->next = NULL;
	INIT_LIST_HEAD(&base->vm_status);

	if (!bo)
		return;
	base->next = bo->vm_bo;
	bo->vm_bo = base;

	if (bo->tbo.resv != vm->root.base.bo->tbo.resv)
		return;

	vm->bulk_moveable = false;
	if (bo->tbo.type == ttm_bo_type_kernel)
		amdgpu_vm_bo_relocated(base);
	else
		amdgpu_vm_bo_idle(base);

	if (bo->preferred_domains &
	    amdgpu_mem_type_to_domain(bo->tbo.mem.mem_type))
		return;

	/*
	 * we checked all the prerequisites, but it looks like this per vm bo
	 * is currently evicted. add the bo to the evicted list to make sure it
	 * is validated on next vm use to avoid fault.
	 * */
	amdgpu_vm_bo_evicted(base);
}

/**
 * amdgpu_vm_pt_parent - get the parent page directory
 *
 * @pt: child page table
 *
 * Helper to get the parent entry for the child page table. NULL if we are at
 * the root page directory.
 */
static struct amdgpu_vm_pt *amdgpu_vm_pt_parent(struct amdgpu_vm_pt *pt)
{
	struct amdgpu_bo *parent = pt->base.bo->parent;

	if (!parent)
		return NULL;

	return container_of(parent->vm_bo, struct amdgpu_vm_pt, base);
}

/**
 * amdgpu_vm_pt_cursor - state for for_each_amdgpu_vm_pt
 */
struct amdgpu_vm_pt_cursor {
	uint64_t pfn;
	struct amdgpu_vm_pt *parent;
	struct amdgpu_vm_pt *entry;
	unsigned level;
};

/**
 * amdgpu_vm_pt_start - start PD/PT walk
 *
 * @adev: amdgpu_device pointer
 * @vm: amdgpu_vm structure
 * @start: start address of the walk
 * @cursor: state to initialize
 *
 * Initialize a amdgpu_vm_pt_cursor to start a walk.
 */
static void amdgpu_vm_pt_start(struct amdgpu_device *adev,
			       struct amdgpu_vm *vm, uint64_t start,
			       struct amdgpu_vm_pt_cursor *cursor)
{
	cursor->pfn = start;
	cursor->parent = NULL;
	cursor->entry = &vm->root;
	cursor->level = adev->vm_manager.root_level;
}

/**
 * amdgpu_vm_pt_descendant - go to child node
 *
 * @adev: amdgpu_device pointer
 * @cursor: current state
 *
 * Walk to the child node of the current node.
 * Returns:
 * True if the walk was possible, false otherwise.
 */
static bool amdgpu_vm_pt_descendant(struct amdgpu_device *adev,
				    struct amdgpu_vm_pt_cursor *cursor)
{
	unsigned mask, shift, idx;

	if (!cursor->entry->entries)
		return false;

	BUG_ON(!cursor->entry->base.bo);
	mask = amdgpu_vm_entries_mask(adev, cursor->level);
	shift = amdgpu_vm_level_shift(adev, cursor->level);

	++cursor->level;
	idx = (cursor->pfn >> shift) & mask;
	cursor->parent = cursor->entry;
	cursor->entry = &cursor->entry->entries[idx];
	return true;
}

/**
 * amdgpu_vm_pt_sibling - go to sibling node
 *
 * @adev: amdgpu_device pointer
 * @cursor: current state
 *
 * Walk to the sibling node of the current node.
 * Returns:
 * True if the walk was possible, false otherwise.
 */
static bool amdgpu_vm_pt_sibling(struct amdgpu_device *adev,
				 struct amdgpu_vm_pt_cursor *cursor)
{
	unsigned shift, num_entries;

	/* Root doesn't have a sibling */
	if (!cursor->parent)
		return false;

	/* Go to our parents and see if we got a sibling */
	shift = amdgpu_vm_level_shift(adev, cursor->level - 1);
	num_entries = amdgpu_vm_num_entries(adev, cursor->level - 1);

	if (cursor->entry == &cursor->parent->entries[num_entries - 1])
		return false;

	cursor->pfn += 1ULL << shift;
	cursor->pfn &= ~((1ULL << shift) - 1);
	++cursor->entry;
	return true;
}

/**
 * amdgpu_vm_pt_ancestor - go to parent node
 *
 * @cursor: current state
 *
 * Walk to the parent node of the current node.
 * Returns:
 * True if the walk was possible, false otherwise.
 */
static bool amdgpu_vm_pt_ancestor(struct amdgpu_vm_pt_cursor *cursor)
{
	if (!cursor->parent)
		return false;

	--cursor->level;
	cursor->entry = cursor->parent;
	cursor->parent = amdgpu_vm_pt_parent(cursor->parent);
	return true;
}

/**
 * amdgpu_vm_pt_next - get next PD/PT in hieratchy
 *
 * @adev: amdgpu_device pointer
 * @cursor: current state
 *
 * Walk the PD/PT tree to the next node.
 */
static void amdgpu_vm_pt_next(struct amdgpu_device *adev,
			      struct amdgpu_vm_pt_cursor *cursor)
{
	/* First try a newborn child */
	if (amdgpu_vm_pt_descendant(adev, cursor))
		return;

	/* If that didn't worked try to find a sibling */
	while (!amdgpu_vm_pt_sibling(adev, cursor)) {
		/* No sibling, go to our parents and grandparents */
		if (!amdgpu_vm_pt_ancestor(cursor)) {
			cursor->pfn = ~0ll;
			return;
		}
	}
}

/**
 * amdgpu_vm_pt_first_leaf - get first leaf PD/PT
 *
 * @adev: amdgpu_device pointer
 * @vm: amdgpu_vm structure
 * @start: start addr of the walk
 * @cursor: state to initialize
 *
 * Start a walk and go directly to the leaf node.
 */
static void amdgpu_vm_pt_first_leaf(struct amdgpu_device *adev,
				    struct amdgpu_vm *vm, uint64_t start,
				    struct amdgpu_vm_pt_cursor *cursor)
{
	amdgpu_vm_pt_start(adev, vm, start, cursor);
	while (amdgpu_vm_pt_descendant(adev, cursor));
}

/**
 * amdgpu_vm_pt_next_leaf - get next leaf PD/PT
 *
 * @adev: amdgpu_device pointer
 * @cursor: current state
 *
 * Walk the PD/PT tree to the next leaf node.
 */
static void amdgpu_vm_pt_next_leaf(struct amdgpu_device *adev,
				   struct amdgpu_vm_pt_cursor *cursor)
{
	amdgpu_vm_pt_next(adev, cursor);
	if (cursor->pfn != ~0ll)
		while (amdgpu_vm_pt_descendant(adev, cursor));
}

/**
 * for_each_amdgpu_vm_pt_leaf - walk over all leaf PDs/PTs in the hierarchy
 */
#define for_each_amdgpu_vm_pt_leaf(adev, vm, start, end, cursor)		\
	for (amdgpu_vm_pt_first_leaf((adev), (vm), (start), &(cursor));		\
	     (cursor).pfn <= end; amdgpu_vm_pt_next_leaf((adev), &(cursor)))

/**
 * amdgpu_vm_pt_first_dfs - start a deep first search
 *
 * @adev: amdgpu_device structure
 * @vm: amdgpu_vm structure
 * @cursor: state to initialize
 *
 * Starts a deep first traversal of the PD/PT tree.
 */
static void amdgpu_vm_pt_first_dfs(struct amdgpu_device *adev,
				   struct amdgpu_vm *vm,
				   struct amdgpu_vm_pt_cursor *cursor)
{
	amdgpu_vm_pt_start(adev, vm, 0, cursor);
	while (amdgpu_vm_pt_descendant(adev, cursor));
}

/**
 * amdgpu_vm_pt_next_dfs - get the next node for a deep first search
 *
 * @adev: amdgpu_device structure
 * @cursor: current state
 *
 * Move the cursor to the next node in a deep first search.
 */
static void amdgpu_vm_pt_next_dfs(struct amdgpu_device *adev,
				  struct amdgpu_vm_pt_cursor *cursor)
{
	if (!cursor->entry)
		return;

	if (!cursor->parent)
		cursor->entry = NULL;
	else if (amdgpu_vm_pt_sibling(adev, cursor))
		while (amdgpu_vm_pt_descendant(adev, cursor));
	else
		amdgpu_vm_pt_ancestor(cursor);
}

/**
 * for_each_amdgpu_vm_pt_dfs_safe - safe deep first search of all PDs/PTs
 */
#define for_each_amdgpu_vm_pt_dfs_safe(adev, vm, cursor, entry)			\
	for (amdgpu_vm_pt_first_dfs((adev), (vm), &(cursor)),			\
	     (entry) = (cursor).entry, amdgpu_vm_pt_next_dfs((adev), &(cursor));\
	     (entry); (entry) = (cursor).entry,					\
	     amdgpu_vm_pt_next_dfs((adev), &(cursor)))

/**
 * amdgpu_vm_get_pd_bo - add the VM PD to a validation list
 *
 * @vm: vm providing the BOs
 * @validated: head of validation list
 * @entry: entry to add
 *
 * Add the page directory to the list of BOs to
 * validate for command submission.
 */
void amdgpu_vm_get_pd_bo(struct amdgpu_vm *vm,
			 struct list_head *validated,
			 struct amdgpu_bo_list_entry *entry)
{
	entry->priority = 0;
	entry->tv.bo = &vm->root.base.bo->tbo;
	/* One for the VM updates, one for TTM and one for the CS job */
	entry->tv.num_shared = 3;
	entry->user_pages = NULL;
	list_add(&entry->tv.head, validated);
}

/**
 * amdgpu_vm_move_to_lru_tail - move all BOs to the end of LRU
 *
 * @adev: amdgpu device pointer
 * @vm: vm providing the BOs
 *
 * Move all BOs to the end of LRU and remember their positions to put them
 * together.
 */
void amdgpu_vm_move_to_lru_tail(struct amdgpu_device *adev,
				struct amdgpu_vm *vm)
{
	struct ttm_bo_global *glob = adev->mman.bdev.glob;
	struct amdgpu_vm_bo_base *bo_base;

	if (vm->bulk_moveable) {
		spin_lock(&glob->lru_lock);
		ttm_bo_bulk_move_lru_tail(&vm->lru_bulk_move);
		spin_unlock(&glob->lru_lock);
		return;
	}

	memset(&vm->lru_bulk_move, 0, sizeof(vm->lru_bulk_move));

	spin_lock(&glob->lru_lock);
	list_for_each_entry(bo_base, &vm->idle, vm_status) {
		struct amdgpu_bo *bo = bo_base->bo;

		if (!bo->parent)
			continue;

		ttm_bo_move_to_lru_tail(&bo->tbo, &vm->lru_bulk_move);
		if (bo->shadow)
			ttm_bo_move_to_lru_tail(&bo->shadow->tbo,
						&vm->lru_bulk_move);
	}
	spin_unlock(&glob->lru_lock);

	vm->bulk_moveable = true;
}

/**
 * amdgpu_vm_validate_pt_bos - validate the page table BOs
 *
 * @adev: amdgpu device pointer
 * @vm: vm providing the BOs
 * @validate: callback to do the validation
 * @param: parameter for the validation callback
 *
 * Validate the page table BOs on command submission if neccessary.
 *
 * Returns:
 * Validation result.
 */
int amdgpu_vm_validate_pt_bos(struct amdgpu_device *adev, struct amdgpu_vm *vm,
			      int (*validate)(void *p, struct amdgpu_bo *bo),
			      void *param)
{
	struct amdgpu_vm_bo_base *bo_base, *tmp;
	int r = 0;

	vm->bulk_moveable &= list_empty(&vm->evicted);

	list_for_each_entry_safe(bo_base, tmp, &vm->evicted, vm_status) {
		struct amdgpu_bo *bo = bo_base->bo;

		r = validate(param, bo);
		if (r)
			break;

		if (bo->tbo.type != ttm_bo_type_kernel) {
			amdgpu_vm_bo_moved(bo_base);
		} else {
			if (vm->use_cpu_for_update)
				r = amdgpu_bo_kmap(bo, NULL);
			else
				r = amdgpu_ttm_alloc_gart(&bo->tbo);
			if (r)
				break;
			if (bo->shadow) {
				r = amdgpu_ttm_alloc_gart(&bo->shadow->tbo);
				if (r)
					break;
			}
			amdgpu_vm_bo_relocated(bo_base);
		}
	}

	return r;
}

/**
 * amdgpu_vm_ready - check VM is ready for updates
 *
 * @vm: VM to check
 *
 * Check if all VM PDs/PTs are ready for updates
 *
 * Returns:
 * True if eviction list is empty.
 */
bool amdgpu_vm_ready(struct amdgpu_vm *vm)
{
	return list_empty(&vm->evicted);
}

/**
 * amdgpu_vm_clear_bo - initially clear the PDs/PTs
 *
 * @adev: amdgpu_device pointer
 * @vm: VM to clear BO from
 * @bo: BO to clear
 * @level: level this BO is at
 * @pte_support_ats: indicate ATS support from PTE
 *
 * Root PD needs to be reserved when calling this.
 *
 * Returns:
 * 0 on success, errno otherwise.
 */
static int amdgpu_vm_clear_bo(struct amdgpu_device *adev,
			      struct amdgpu_vm *vm, struct amdgpu_bo *bo,
			      unsigned level, bool pte_support_ats)
{
	struct ttm_operation_ctx ctx = { true, false };
	struct dma_fence *fence = NULL;
	unsigned entries, ats_entries;
	struct amdgpu_ring *ring;
	struct amdgpu_job *job;
	uint64_t addr;
	int r;

	entries = amdgpu_bo_size(bo) / 8;

	if (pte_support_ats) {
		if (level == adev->vm_manager.root_level) {
			ats_entries = amdgpu_vm_level_shift(adev, level);
			ats_entries += AMDGPU_GPU_PAGE_SHIFT;
			ats_entries = AMDGPU_GMC_HOLE_START >> ats_entries;
			ats_entries = min(ats_entries, entries);
			entries -= ats_entries;
		} else {
			ats_entries = entries;
			entries = 0;
		}
	} else {
		ats_entries = 0;
	}

	ring = container_of(vm->entity.rq->sched, struct amdgpu_ring, sched);

<<<<<<< HEAD
	r = reservation_object_reserve_shared(bo->tbo.resv, 1);
	if (r)
		return r;

=======
>>>>>>> 19530313
	r = ttm_bo_validate(&bo->tbo, &bo->placement, &ctx);
	if (r)
		goto error;

	r = amdgpu_ttm_alloc_gart(&bo->tbo);
	if (r)
		return r;

	r = amdgpu_job_alloc_with_ib(adev, 64, &job);
	if (r)
		goto error;

	addr = amdgpu_bo_gpu_offset(bo);
	if (ats_entries) {
		uint64_t ats_value;

		ats_value = AMDGPU_PTE_DEFAULT_ATC;
		if (level != AMDGPU_VM_PTB)
			ats_value |= AMDGPU_PDE_PTE;

		amdgpu_vm_set_pte_pde(adev, &job->ibs[0], addr, 0,
				      ats_entries, 0, ats_value);
		addr += ats_entries * 8;
	}

	if (entries)
		amdgpu_vm_set_pte_pde(adev, &job->ibs[0], addr, 0,
				      entries, 0, 0);

	amdgpu_ring_pad_ib(ring, &job->ibs[0]);

	WARN_ON(job->ibs[0].length_dw > 64);
	r = amdgpu_sync_resv(adev, &job->sync, bo->tbo.resv,
			     AMDGPU_FENCE_OWNER_UNDEFINED, false);
	if (r)
		goto error_free;

	r = amdgpu_job_submit(job, &vm->entity, AMDGPU_FENCE_OWNER_UNDEFINED,
			      &fence);
	if (r)
		goto error_free;

	amdgpu_bo_fence(bo, fence, true);
	dma_fence_put(fence);

	if (bo->shadow)
		return amdgpu_vm_clear_bo(adev, vm, bo->shadow,
					  level, pte_support_ats);

	return 0;

error_free:
	amdgpu_job_free(job);

error:
	return r;
}

/**
 * amdgpu_vm_bo_param - fill in parameters for PD/PT allocation
 *
 * @adev: amdgpu_device pointer
 * @vm: requesting vm
 * @bp: resulting BO allocation parameters
 */
static void amdgpu_vm_bo_param(struct amdgpu_device *adev, struct amdgpu_vm *vm,
			       int level, struct amdgpu_bo_param *bp)
{
	memset(bp, 0, sizeof(*bp));

	bp->size = amdgpu_vm_bo_size(adev, level);
	bp->byte_align = AMDGPU_GPU_PAGE_SIZE;
	bp->domain = AMDGPU_GEM_DOMAIN_VRAM;
	if (bp->size <= PAGE_SIZE && adev->asic_type >= CHIP_VEGA10 &&
	    adev->flags & AMD_IS_APU)
		bp->domain |= AMDGPU_GEM_DOMAIN_GTT;
	bp->domain = amdgpu_bo_get_preferred_pin_domain(adev, bp->domain);
	bp->flags = AMDGPU_GEM_CREATE_VRAM_CONTIGUOUS |
		AMDGPU_GEM_CREATE_CPU_GTT_USWC;
	if (vm->use_cpu_for_update)
		bp->flags |= AMDGPU_GEM_CREATE_CPU_ACCESS_REQUIRED;
	else if (!vm->root.base.bo || vm->root.base.bo->shadow)
		bp->flags |= AMDGPU_GEM_CREATE_SHADOW;
	bp->type = ttm_bo_type_kernel;
	if (vm->root.base.bo)
		bp->resv = vm->root.base.bo->tbo.resv;
}

/**
 * amdgpu_vm_alloc_pts - Allocate page tables.
 *
 * @adev: amdgpu_device pointer
 * @vm: VM to allocate page tables for
 * @saddr: Start address which needs to be allocated
 * @size: Size from start address we need.
 *
 * Make sure the page directories and page tables are allocated
 *
 * Returns:
 * 0 on success, errno otherwise.
 */
int amdgpu_vm_alloc_pts(struct amdgpu_device *adev,
			struct amdgpu_vm *vm,
			uint64_t saddr, uint64_t size)
{
	struct amdgpu_vm_pt_cursor cursor;
	struct amdgpu_bo *pt;
	bool ats = false;
	uint64_t eaddr;
	int r;

	/* validate the parameters */
	if (saddr & AMDGPU_GPU_PAGE_MASK || size & AMDGPU_GPU_PAGE_MASK)
		return -EINVAL;

	eaddr = saddr + size - 1;

	if (vm->pte_support_ats)
		ats = saddr < AMDGPU_GMC_HOLE_START;

	saddr /= AMDGPU_GPU_PAGE_SIZE;
	eaddr /= AMDGPU_GPU_PAGE_SIZE;

	if (eaddr >= adev->vm_manager.max_pfn) {
		dev_err(adev->dev, "va above limit (0x%08llX >= 0x%08llX)\n",
			eaddr, adev->vm_manager.max_pfn);
		return -EINVAL;
	}

	for_each_amdgpu_vm_pt_leaf(adev, vm, saddr, eaddr, cursor) {
		struct amdgpu_vm_pt *entry = cursor.entry;
		struct amdgpu_bo_param bp;

		if (cursor.level < AMDGPU_VM_PTB) {
			unsigned num_entries;

			num_entries = amdgpu_vm_num_entries(adev, cursor.level);
			entry->entries = kvmalloc_array(num_entries,
							sizeof(*entry->entries),
							GFP_KERNEL |
							__GFP_ZERO);
			if (!entry->entries)
				return -ENOMEM;
		}


		if (entry->base.bo)
			continue;

		amdgpu_vm_bo_param(adev, vm, cursor.level, &bp);

		r = amdgpu_bo_create(adev, &bp, &pt);
		if (r)
			return r;

		r = amdgpu_vm_clear_bo(adev, vm, pt, cursor.level, ats);
		if (r)
			goto error_free_pt;

		if (vm->use_cpu_for_update) {
			r = amdgpu_bo_kmap(pt, NULL);
			if (r)
				goto error_free_pt;
		}

		/* Keep a reference to the root directory to avoid
		* freeing them up in the wrong order.
		*/
		pt->parent = amdgpu_bo_ref(cursor.parent->base.bo);

		amdgpu_vm_bo_base_init(&entry->base, vm, pt);
	}

	return 0;

error_free_pt:
	amdgpu_bo_unref(&pt->shadow);
	amdgpu_bo_unref(&pt);
	return r;
}

/**
 * amdgpu_vm_free_pts - free PD/PT levels
 *
 * @adev: amdgpu device structure
 * @vm: amdgpu vm structure
 *
 * Free the page directory or page table level and all sub levels.
 */
static void amdgpu_vm_free_pts(struct amdgpu_device *adev,
			       struct amdgpu_vm *vm)
{
	struct amdgpu_vm_pt_cursor cursor;
	struct amdgpu_vm_pt *entry;

	for_each_amdgpu_vm_pt_dfs_safe(adev, vm, cursor, entry) {

		if (entry->base.bo) {
			entry->base.bo->vm_bo = NULL;
			list_del(&entry->base.vm_status);
			amdgpu_bo_unref(&entry->base.bo->shadow);
			amdgpu_bo_unref(&entry->base.bo);
		}
		kvfree(entry->entries);
	}

	BUG_ON(vm->root.base.bo);
}

/**
 * amdgpu_vm_check_compute_bug - check whether asic has compute vm bug
 *
 * @adev: amdgpu_device pointer
 */
void amdgpu_vm_check_compute_bug(struct amdgpu_device *adev)
{
	const struct amdgpu_ip_block *ip_block;
	bool has_compute_vm_bug;
	struct amdgpu_ring *ring;
	int i;

	has_compute_vm_bug = false;

	ip_block = amdgpu_device_ip_get_ip_block(adev, AMD_IP_BLOCK_TYPE_GFX);
	if (ip_block) {
		/* Compute has a VM bug for GFX version < 7.
		   Compute has a VM bug for GFX 8 MEC firmware version < 673.*/
		if (ip_block->version->major <= 7)
			has_compute_vm_bug = true;
		else if (ip_block->version->major == 8)
			if (adev->gfx.mec_fw_version < 673)
				has_compute_vm_bug = true;
	}

	for (i = 0; i < adev->num_rings; i++) {
		ring = adev->rings[i];
		if (ring->funcs->type == AMDGPU_RING_TYPE_COMPUTE)
			/* only compute rings */
			ring->has_compute_vm_bug = has_compute_vm_bug;
		else
			ring->has_compute_vm_bug = false;
	}
}

/**
 * amdgpu_vm_need_pipeline_sync - Check if pipe sync is needed for job.
 *
 * @ring: ring on which the job will be submitted
 * @job: job to submit
 *
 * Returns:
 * True if sync is needed.
 */
bool amdgpu_vm_need_pipeline_sync(struct amdgpu_ring *ring,
				  struct amdgpu_job *job)
{
	struct amdgpu_device *adev = ring->adev;
	unsigned vmhub = ring->funcs->vmhub;
	struct amdgpu_vmid_mgr *id_mgr = &adev->vm_manager.id_mgr[vmhub];
	struct amdgpu_vmid *id;
	bool gds_switch_needed;
	bool vm_flush_needed = job->vm_needs_flush || ring->has_compute_vm_bug;

	if (job->vmid == 0)
		return false;
	id = &id_mgr->ids[job->vmid];
	gds_switch_needed = ring->funcs->emit_gds_switch && (
		id->gds_base != job->gds_base ||
		id->gds_size != job->gds_size ||
		id->gws_base != job->gws_base ||
		id->gws_size != job->gws_size ||
		id->oa_base != job->oa_base ||
		id->oa_size != job->oa_size);

	if (amdgpu_vmid_had_gpu_reset(adev, id))
		return true;

	return vm_flush_needed || gds_switch_needed;
}

/**
 * amdgpu_vm_flush - hardware flush the vm
 *
 * @ring: ring to use for flush
 * @job:  related job
 * @need_pipe_sync: is pipe sync needed
 *
 * Emit a VM flush when it is necessary.
 *
 * Returns:
 * 0 on success, errno otherwise.
 */
int amdgpu_vm_flush(struct amdgpu_ring *ring, struct amdgpu_job *job, bool need_pipe_sync)
{
	struct amdgpu_device *adev = ring->adev;
	unsigned vmhub = ring->funcs->vmhub;
	struct amdgpu_vmid_mgr *id_mgr = &adev->vm_manager.id_mgr[vmhub];
	struct amdgpu_vmid *id = &id_mgr->ids[job->vmid];
	bool gds_switch_needed = ring->funcs->emit_gds_switch && (
		id->gds_base != job->gds_base ||
		id->gds_size != job->gds_size ||
		id->gws_base != job->gws_base ||
		id->gws_size != job->gws_size ||
		id->oa_base != job->oa_base ||
		id->oa_size != job->oa_size);
	bool vm_flush_needed = job->vm_needs_flush;
	bool pasid_mapping_needed = id->pasid != job->pasid ||
		!id->pasid_mapping ||
		!dma_fence_is_signaled(id->pasid_mapping);
	struct dma_fence *fence = NULL;
	unsigned patch_offset = 0;
	int r;

	if (amdgpu_vmid_had_gpu_reset(adev, id)) {
		gds_switch_needed = true;
		vm_flush_needed = true;
		pasid_mapping_needed = true;
	}

	gds_switch_needed &= !!ring->funcs->emit_gds_switch;
	vm_flush_needed &= !!ring->funcs->emit_vm_flush  &&
			job->vm_pd_addr != AMDGPU_BO_INVALID_OFFSET;
	pasid_mapping_needed &= adev->gmc.gmc_funcs->emit_pasid_mapping &&
		ring->funcs->emit_wreg;

	if (!vm_flush_needed && !gds_switch_needed && !need_pipe_sync)
		return 0;

	if (ring->funcs->init_cond_exec)
		patch_offset = amdgpu_ring_init_cond_exec(ring);

	if (need_pipe_sync)
		amdgpu_ring_emit_pipeline_sync(ring);

	if (vm_flush_needed) {
		trace_amdgpu_vm_flush(ring, job->vmid, job->vm_pd_addr);
		amdgpu_ring_emit_vm_flush(ring, job->vmid, job->vm_pd_addr);
	}

	if (pasid_mapping_needed)
		amdgpu_gmc_emit_pasid_mapping(ring, job->vmid, job->pasid);

	if (vm_flush_needed || pasid_mapping_needed) {
		r = amdgpu_fence_emit(ring, &fence, 0);
		if (r)
			return r;
	}

	if (vm_flush_needed) {
		mutex_lock(&id_mgr->lock);
		dma_fence_put(id->last_flush);
		id->last_flush = dma_fence_get(fence);
		id->current_gpu_reset_count =
			atomic_read(&adev->gpu_reset_counter);
		mutex_unlock(&id_mgr->lock);
	}

	if (pasid_mapping_needed) {
		id->pasid = job->pasid;
		dma_fence_put(id->pasid_mapping);
		id->pasid_mapping = dma_fence_get(fence);
	}
	dma_fence_put(fence);

	if (ring->funcs->emit_gds_switch && gds_switch_needed) {
		id->gds_base = job->gds_base;
		id->gds_size = job->gds_size;
		id->gws_base = job->gws_base;
		id->gws_size = job->gws_size;
		id->oa_base = job->oa_base;
		id->oa_size = job->oa_size;
		amdgpu_ring_emit_gds_switch(ring, job->vmid, job->gds_base,
					    job->gds_size, job->gws_base,
					    job->gws_size, job->oa_base,
					    job->oa_size);
	}

	if (ring->funcs->patch_cond_exec)
		amdgpu_ring_patch_cond_exec(ring, patch_offset);

	/* the double SWITCH_BUFFER here *cannot* be skipped by COND_EXEC */
	if (ring->funcs->emit_switch_buffer) {
		amdgpu_ring_emit_switch_buffer(ring);
		amdgpu_ring_emit_switch_buffer(ring);
	}
	return 0;
}

/**
 * amdgpu_vm_bo_find - find the bo_va for a specific vm & bo
 *
 * @vm: requested vm
 * @bo: requested buffer object
 *
 * Find @bo inside the requested vm.
 * Search inside the @bos vm list for the requested vm
 * Returns the found bo_va or NULL if none is found
 *
 * Object has to be reserved!
 *
 * Returns:
 * Found bo_va or NULL.
 */
struct amdgpu_bo_va *amdgpu_vm_bo_find(struct amdgpu_vm *vm,
				       struct amdgpu_bo *bo)
{
	struct amdgpu_vm_bo_base *base;

	for (base = bo->vm_bo; base; base = base->next) {
		if (base->vm != vm)
			continue;

		return container_of(base, struct amdgpu_bo_va, base);
	}
	return NULL;
}

/**
 * amdgpu_vm_do_set_ptes - helper to call the right asic function
 *
 * @params: see amdgpu_pte_update_params definition
 * @bo: PD/PT to update
 * @pe: addr of the page entry
 * @addr: dst addr to write into pe
 * @count: number of page entries to update
 * @incr: increase next addr by incr bytes
 * @flags: hw access flags
 *
 * Traces the parameters and calls the right asic functions
 * to setup the page table using the DMA.
 */
static void amdgpu_vm_do_set_ptes(struct amdgpu_pte_update_params *params,
				  struct amdgpu_bo *bo,
				  uint64_t pe, uint64_t addr,
				  unsigned count, uint32_t incr,
				  uint64_t flags)
{
	pe += amdgpu_bo_gpu_offset(bo);
	trace_amdgpu_vm_set_ptes(pe, addr, count, incr, flags);

	if (count < 3) {
		amdgpu_vm_write_pte(params->adev, params->ib, pe,
				    addr | flags, count, incr);

	} else {
		amdgpu_vm_set_pte_pde(params->adev, params->ib, pe, addr,
				      count, incr, flags);
	}
}

/**
 * amdgpu_vm_do_copy_ptes - copy the PTEs from the GART
 *
 * @params: see amdgpu_pte_update_params definition
 * @bo: PD/PT to update
 * @pe: addr of the page entry
 * @addr: dst addr to write into pe
 * @count: number of page entries to update
 * @incr: increase next addr by incr bytes
 * @flags: hw access flags
 *
 * Traces the parameters and calls the DMA function to copy the PTEs.
 */
static void amdgpu_vm_do_copy_ptes(struct amdgpu_pte_update_params *params,
				   struct amdgpu_bo *bo,
				   uint64_t pe, uint64_t addr,
				   unsigned count, uint32_t incr,
				   uint64_t flags)
{
	uint64_t src = (params->src + (addr >> 12) * 8);

	pe += amdgpu_bo_gpu_offset(bo);
	trace_amdgpu_vm_copy_ptes(pe, src, count);

	amdgpu_vm_copy_pte(params->adev, params->ib, pe, src, count);
}

/**
 * amdgpu_vm_map_gart - Resolve gart mapping of addr
 *
 * @pages_addr: optional DMA address to use for lookup
 * @addr: the unmapped addr
 *
 * Look up the physical address of the page that the pte resolves
 * to.
 *
 * Returns:
 * The pointer for the page table entry.
 */
static uint64_t amdgpu_vm_map_gart(const dma_addr_t *pages_addr, uint64_t addr)
{
	uint64_t result;

	/* page table offset */
	result = pages_addr[addr >> PAGE_SHIFT];

	/* in case cpu page size != gpu page size*/
	result |= addr & (~PAGE_MASK);

	result &= 0xFFFFFFFFFFFFF000ULL;

	return result;
}

/**
 * amdgpu_vm_cpu_set_ptes - helper to update page tables via CPU
 *
 * @params: see amdgpu_pte_update_params definition
 * @bo: PD/PT to update
 * @pe: kmap addr of the page entry
 * @addr: dst addr to write into pe
 * @count: number of page entries to update
 * @incr: increase next addr by incr bytes
 * @flags: hw access flags
 *
 * Write count number of PT/PD entries directly.
 */
static void amdgpu_vm_cpu_set_ptes(struct amdgpu_pte_update_params *params,
				   struct amdgpu_bo *bo,
				   uint64_t pe, uint64_t addr,
				   unsigned count, uint32_t incr,
				   uint64_t flags)
{
	unsigned int i;
	uint64_t value;

	pe += (unsigned long)amdgpu_bo_kptr(bo);

	trace_amdgpu_vm_set_ptes(pe, addr, count, incr, flags);

	for (i = 0; i < count; i++) {
		value = params->pages_addr ?
			amdgpu_vm_map_gart(params->pages_addr, addr) :
			addr;
		amdgpu_gmc_set_pte_pde(params->adev, (void *)(uintptr_t)pe,
				       i, value, flags);
		addr += incr;
	}
}


/**
 * amdgpu_vm_wait_pd - Wait for PT BOs to be free.
 *
 * @adev: amdgpu_device pointer
 * @vm: related vm
 * @owner: fence owner
 *
 * Returns:
 * 0 on success, errno otherwise.
 */
static int amdgpu_vm_wait_pd(struct amdgpu_device *adev, struct amdgpu_vm *vm,
			     void *owner)
{
	struct amdgpu_sync sync;
	int r;

	amdgpu_sync_create(&sync);
	amdgpu_sync_resv(adev, &sync, vm->root.base.bo->tbo.resv, owner, false);
	r = amdgpu_sync_wait(&sync, true);
	amdgpu_sync_free(&sync);

	return r;
}

/**
 * amdgpu_vm_update_func - helper to call update function
 *
 * Calls the update function for both the given BO as well as its shadow.
 */
static void amdgpu_vm_update_func(struct amdgpu_pte_update_params *params,
				  struct amdgpu_bo *bo,
				  uint64_t pe, uint64_t addr,
				  unsigned count, uint32_t incr,
				  uint64_t flags)
{
	if (bo->shadow)
		params->func(params, bo->shadow, pe, addr, count, incr, flags);
	params->func(params, bo, pe, addr, count, incr, flags);
}

/*
 * amdgpu_vm_update_pde - update a single level in the hierarchy
 *
 * @param: parameters for the update
 * @vm: requested vm
 * @parent: parent directory
 * @entry: entry to update
 *
 * Makes sure the requested entry in parent is up to date.
 */
static void amdgpu_vm_update_pde(struct amdgpu_pte_update_params *params,
				 struct amdgpu_vm *vm,
				 struct amdgpu_vm_pt *parent,
				 struct amdgpu_vm_pt *entry)
{
	struct amdgpu_bo *bo = parent->base.bo, *pbo;
	uint64_t pde, pt, flags;
	unsigned level;

	/* Don't update huge pages here */
	if (entry->huge)
		return;

	for (level = 0, pbo = bo->parent; pbo; ++level)
		pbo = pbo->parent;

	level += params->adev->vm_manager.root_level;
	amdgpu_gmc_get_pde_for_bo(entry->base.bo, level, &pt, &flags);
	pde = (entry - parent->entries) * 8;
	amdgpu_vm_update_func(params, bo, pde, pt, 1, 0, flags);
}

/*
 * amdgpu_vm_invalidate_pds - mark all PDs as invalid
 *
 * @adev: amdgpu_device pointer
 * @vm: related vm
 *
 * Mark all PD level as invalid after an error.
 */
static void amdgpu_vm_invalidate_pds(struct amdgpu_device *adev,
				     struct amdgpu_vm *vm)
{
	struct amdgpu_vm_pt_cursor cursor;
	struct amdgpu_vm_pt *entry;

	for_each_amdgpu_vm_pt_dfs_safe(adev, vm, cursor, entry)
		if (entry->base.bo && !entry->base.moved)
			amdgpu_vm_bo_relocated(&entry->base);
}

/*
 * amdgpu_vm_update_directories - make sure that all directories are valid
 *
 * @adev: amdgpu_device pointer
 * @vm: requested vm
 *
 * Makes sure all directories are up to date.
 *
 * Returns:
 * 0 for success, error for failure.
 */
int amdgpu_vm_update_directories(struct amdgpu_device *adev,
				 struct amdgpu_vm *vm)
{
	struct amdgpu_pte_update_params params;
	struct amdgpu_job *job;
	unsigned ndw = 0;
	int r = 0;

	if (list_empty(&vm->relocated))
		return 0;

restart:
	memset(&params, 0, sizeof(params));
	params.adev = adev;

	if (vm->use_cpu_for_update) {
		r = amdgpu_vm_wait_pd(adev, vm, AMDGPU_FENCE_OWNER_VM);
		if (unlikely(r))
			return r;

		params.func = amdgpu_vm_cpu_set_ptes;
	} else {
		ndw = 512 * 8;
		r = amdgpu_job_alloc_with_ib(adev, ndw * 4, &job);
		if (r)
			return r;

		params.ib = &job->ibs[0];
		params.func = amdgpu_vm_do_set_ptes;
	}

	while (!list_empty(&vm->relocated)) {
		struct amdgpu_vm_pt *pt, *entry;

		entry = list_first_entry(&vm->relocated, struct amdgpu_vm_pt,
					 base.vm_status);
		amdgpu_vm_bo_idle(&entry->base);

		pt = amdgpu_vm_pt_parent(entry);
		if (!pt)
			continue;

		amdgpu_vm_update_pde(&params, vm, pt, entry);

		if (!vm->use_cpu_for_update &&
		    (ndw - params.ib->length_dw) < 32)
			break;
	}

	if (vm->use_cpu_for_update) {
		/* Flush HDP */
		mb();
		amdgpu_asic_flush_hdp(adev, NULL);
	} else if (params.ib->length_dw == 0) {
		amdgpu_job_free(job);
	} else {
		struct amdgpu_bo *root = vm->root.base.bo;
		struct amdgpu_ring *ring;
		struct dma_fence *fence;

		ring = container_of(vm->entity.rq->sched, struct amdgpu_ring,
				    sched);

		amdgpu_ring_pad_ib(ring, params.ib);
		amdgpu_sync_resv(adev, &job->sync, root->tbo.resv,
				 AMDGPU_FENCE_OWNER_VM, false);
		WARN_ON(params.ib->length_dw > ndw);
		r = amdgpu_job_submit(job, &vm->entity, AMDGPU_FENCE_OWNER_VM,
				      &fence);
		if (r)
			goto error;

		amdgpu_bo_fence(root, fence, true);
		dma_fence_put(vm->last_update);
		vm->last_update = fence;
	}

	if (!list_empty(&vm->relocated))
		goto restart;

	return 0;

error:
	amdgpu_vm_invalidate_pds(adev, vm);
	amdgpu_job_free(job);
	return r;
}

/**
 * amdgpu_vm_update_huge - figure out parameters for PTE updates
 *
 * Make sure to set the right flags for the PTEs at the desired level.
 */
static void amdgpu_vm_update_huge(struct amdgpu_pte_update_params *params,
				  struct amdgpu_bo *bo, unsigned level,
				  uint64_t pe, uint64_t addr,
				  unsigned count, uint32_t incr,
				  uint64_t flags)

{
	if (level != AMDGPU_VM_PTB) {
		flags |= AMDGPU_PDE_PTE;
		amdgpu_gmc_get_vm_pde(params->adev, level, &addr, &flags);
	}

	amdgpu_vm_update_func(params, bo, pe, addr, count, incr, flags);
}

/**
 * amdgpu_vm_fragment - get fragment for PTEs
 *
 * @params: see amdgpu_pte_update_params definition
 * @start: first PTE to handle
 * @end: last PTE to handle
 * @flags: hw mapping flags
 * @frag: resulting fragment size
 * @frag_end: end of this fragment
 *
 * Returns the first possible fragment for the start and end address.
 */
static void amdgpu_vm_fragment(struct amdgpu_pte_update_params *params,
			       uint64_t start, uint64_t end, uint64_t flags,
			       unsigned int *frag, uint64_t *frag_end)
{
	/**
	 * The MC L1 TLB supports variable sized pages, based on a fragment
	 * field in the PTE. When this field is set to a non-zero value, page
	 * granularity is increased from 4KB to (1 << (12 + frag)). The PTE
	 * flags are considered valid for all PTEs within the fragment range
	 * and corresponding mappings are assumed to be physically contiguous.
	 *
	 * The L1 TLB can store a single PTE for the whole fragment,
	 * significantly increasing the space available for translation
	 * caching. This leads to large improvements in throughput when the
	 * TLB is under pressure.
	 *
	 * The L2 TLB distributes small and large fragments into two
	 * asymmetric partitions. The large fragment cache is significantly
	 * larger. Thus, we try to use large fragments wherever possible.
	 * Userspace can support this by aligning virtual base address and
	 * allocation size to the fragment size.
	 *
	 * Starting with Vega10 the fragment size only controls the L1. The L2
	 * is now directly feed with small/huge/giant pages from the walker.
	 */
	unsigned max_frag;

	if (params->adev->asic_type < CHIP_VEGA10)
		max_frag = params->adev->vm_manager.fragment_size;
	else
		max_frag = 31;

	/* system pages are non continuously */
	if (params->src) {
		*frag = 0;
		*frag_end = end;
		return;
	}

	/* This intentionally wraps around if no bit is set */
	*frag = min((unsigned)ffs(start) - 1, (unsigned)fls64(end - start) - 1);
	if (*frag >= max_frag) {
		*frag = max_frag;
		*frag_end = end & ~((1ULL << max_frag) - 1);
	} else {
		*frag_end = start + (1 << *frag);
	}
}

/**
 * amdgpu_vm_update_ptes - make sure that page tables are valid
 *
 * @params: see amdgpu_pte_update_params definition
 * @start: start of GPU address range
 * @end: end of GPU address range
 * @dst: destination address to map to, the next dst inside the function
 * @flags: mapping flags
 *
 * Update the page tables in the range @start - @end.
 *
 * Returns:
 * 0 for success, -EINVAL for failure.
 */
static int amdgpu_vm_update_ptes(struct amdgpu_pte_update_params *params,
				 uint64_t start, uint64_t end,
				 uint64_t dst, uint64_t flags)
{
	struct amdgpu_device *adev = params->adev;
	struct amdgpu_vm_pt_cursor cursor;
	uint64_t frag_start = start, frag_end;
	unsigned int frag;

	/* figure out the initial fragment */
	amdgpu_vm_fragment(params, frag_start, end, flags, &frag, &frag_end);

	/* walk over the address space and update the PTs */
	amdgpu_vm_pt_start(adev, params->vm, start, &cursor);
	while (cursor.pfn < end) {
		struct amdgpu_bo *pt = cursor.entry->base.bo;
		unsigned shift, parent_shift, mask;
		uint64_t incr, entry_end, pe_start;

		if (!pt)
			return -ENOENT;

		/* The root level can't be a huge page */
		if (cursor.level == adev->vm_manager.root_level) {
			if (!amdgpu_vm_pt_descendant(adev, &cursor))
				return -ENOENT;
			continue;
		}

		/* If it isn't already handled it can't be a huge page */
		if (cursor.entry->huge) {
			/* Add the entry to the relocated list to update it. */
			cursor.entry->huge = false;
			amdgpu_vm_bo_relocated(&cursor.entry->base);
		}

		shift = amdgpu_vm_level_shift(adev, cursor.level);
		parent_shift = amdgpu_vm_level_shift(adev, cursor.level - 1);
		if (adev->asic_type < CHIP_VEGA10) {
			/* No huge page support before GMC v9 */
			if (cursor.level != AMDGPU_VM_PTB) {
				if (!amdgpu_vm_pt_descendant(adev, &cursor))
					return -ENOENT;
				continue;
			}
		} else if (frag < shift) {
			/* We can't use this level when the fragment size is
			 * smaller than the address shift. Go to the next
			 * child entry and try again.
			 */
			if (!amdgpu_vm_pt_descendant(adev, &cursor))
				return -ENOENT;
			continue;
		} else if (frag >= parent_shift &&
			   cursor.level - 1 != adev->vm_manager.root_level) {
			/* If the fragment size is even larger than the parent
			 * shift we should go up one level and check it again
			 * unless one level up is the root level.
			 */
			if (!amdgpu_vm_pt_ancestor(&cursor))
				return -ENOENT;
			continue;
		}

		/* Looks good so far, calculate parameters for the update */
		incr = (uint64_t)AMDGPU_GPU_PAGE_SIZE << shift;
		mask = amdgpu_vm_entries_mask(adev, cursor.level);
		pe_start = ((cursor.pfn >> shift) & mask) * 8;
		entry_end = (uint64_t)(mask + 1) << shift;
		entry_end += cursor.pfn & ~(entry_end - 1);
		entry_end = min(entry_end, end);

		do {
			uint64_t upd_end = min(entry_end, frag_end);
			unsigned nptes = (upd_end - frag_start) >> shift;

			amdgpu_vm_update_huge(params, pt, cursor.level,
					      pe_start, dst, nptes, incr,
					      flags | AMDGPU_PTE_FRAG(frag));

			pe_start += nptes * 8;
			dst += (uint64_t)nptes * AMDGPU_GPU_PAGE_SIZE << shift;

			frag_start = upd_end;
			if (frag_start >= frag_end) {
				/* figure out the next fragment */
				amdgpu_vm_fragment(params, frag_start, end,
						   flags, &frag, &frag_end);
				if (frag < shift)
					break;
			}
		} while (frag_start < entry_end);

		if (amdgpu_vm_pt_descendant(adev, &cursor)) {
			/* Mark all child entries as huge */
			while (cursor.pfn < frag_start) {
				cursor.entry->huge = true;
				amdgpu_vm_pt_next(adev, &cursor);
			}

		} else if (frag >= shift) {
			/* or just move on to the next on the same level. */
			amdgpu_vm_pt_next(adev, &cursor);
		}
	}

	return 0;
}

/**
 * amdgpu_vm_bo_update_mapping - update a mapping in the vm page table
 *
 * @adev: amdgpu_device pointer
 * @exclusive: fence we need to sync to
 * @pages_addr: DMA addresses to use for mapping
 * @vm: requested vm
 * @start: start of mapped range
 * @last: last mapped entry
 * @flags: flags for the entries
 * @addr: addr to set the area to
 * @fence: optional resulting fence
 *
 * Fill in the page table entries between @start and @last.
 *
 * Returns:
 * 0 for success, -EINVAL for failure.
 */
static int amdgpu_vm_bo_update_mapping(struct amdgpu_device *adev,
				       struct dma_fence *exclusive,
				       dma_addr_t *pages_addr,
				       struct amdgpu_vm *vm,
				       uint64_t start, uint64_t last,
				       uint64_t flags, uint64_t addr,
				       struct dma_fence **fence)
{
	struct amdgpu_ring *ring;
	void *owner = AMDGPU_FENCE_OWNER_VM;
	unsigned nptes, ncmds, ndw;
	struct amdgpu_job *job;
	struct amdgpu_pte_update_params params;
	struct dma_fence *f = NULL;
	int r;

	memset(&params, 0, sizeof(params));
	params.adev = adev;
	params.vm = vm;

	/* sync to everything on unmapping */
	if (!(flags & AMDGPU_PTE_VALID))
		owner = AMDGPU_FENCE_OWNER_UNDEFINED;

	if (vm->use_cpu_for_update) {
		/* params.src is used as flag to indicate system Memory */
		if (pages_addr)
			params.src = ~0;

		/* Wait for PT BOs to be free. PTs share the same resv. object
		 * as the root PD BO
		 */
		r = amdgpu_vm_wait_pd(adev, vm, owner);
		if (unlikely(r))
			return r;

		params.func = amdgpu_vm_cpu_set_ptes;
		params.pages_addr = pages_addr;
		return amdgpu_vm_update_ptes(&params, start, last + 1,
					     addr, flags);
	}

	ring = container_of(vm->entity.rq->sched, struct amdgpu_ring, sched);

	nptes = last - start + 1;

	/*
	 * reserve space for two commands every (1 << BLOCK_SIZE)
	 *  entries or 2k dwords (whatever is smaller)
         *
         * The second command is for the shadow pagetables.
	 */
	if (vm->root.base.bo->shadow)
		ncmds = ((nptes >> min(adev->vm_manager.block_size, 11u)) + 1) * 2;
	else
		ncmds = ((nptes >> min(adev->vm_manager.block_size, 11u)) + 1);

	/* padding, etc. */
	ndw = 64;

	if (pages_addr) {
		/* copy commands needed */
		ndw += ncmds * adev->vm_manager.vm_pte_funcs->copy_pte_num_dw;

		/* and also PTEs */
		ndw += nptes * 2;

		params.func = amdgpu_vm_do_copy_ptes;

	} else {
		/* set page commands needed */
		ndw += ncmds * 10;

		/* extra commands for begin/end fragments */
		if (vm->root.base.bo->shadow)
		        ndw += 2 * 10 * adev->vm_manager.fragment_size * 2;
		else
		        ndw += 2 * 10 * adev->vm_manager.fragment_size;

		params.func = amdgpu_vm_do_set_ptes;
	}

	r = amdgpu_job_alloc_with_ib(adev, ndw * 4, &job);
	if (r)
		return r;

	params.ib = &job->ibs[0];

	if (pages_addr) {
		uint64_t *pte;
		unsigned i;

		/* Put the PTEs at the end of the IB. */
		i = ndw - nptes * 2;
		pte= (uint64_t *)&(job->ibs->ptr[i]);
		params.src = job->ibs->gpu_addr + i * 4;

		for (i = 0; i < nptes; ++i) {
			pte[i] = amdgpu_vm_map_gart(pages_addr, addr + i *
						    AMDGPU_GPU_PAGE_SIZE);
			pte[i] |= flags;
		}
		addr = 0;
	}

	r = amdgpu_sync_fence(adev, &job->sync, exclusive, false);
	if (r)
		goto error_free;

	r = amdgpu_sync_resv(adev, &job->sync, vm->root.base.bo->tbo.resv,
			     owner, false);
	if (r)
		goto error_free;

<<<<<<< HEAD
	r = reservation_object_reserve_shared(vm->root.base.bo->tbo.resv, 1);
	if (r)
		goto error_free;

=======
>>>>>>> 19530313
	r = amdgpu_vm_update_ptes(&params, start, last + 1, addr, flags);
	if (r)
		goto error_free;

	amdgpu_ring_pad_ib(ring, params.ib);
	WARN_ON(params.ib->length_dw > ndw);
	r = amdgpu_job_submit(job, &vm->entity, AMDGPU_FENCE_OWNER_VM, &f);
	if (r)
		goto error_free;

	amdgpu_bo_fence(vm->root.base.bo, f, true);
	dma_fence_put(*fence);
	*fence = f;
	return 0;

error_free:
	amdgpu_job_free(job);
	return r;
}

/**
 * amdgpu_vm_bo_split_mapping - split a mapping into smaller chunks
 *
 * @adev: amdgpu_device pointer
 * @exclusive: fence we need to sync to
 * @pages_addr: DMA addresses to use for mapping
 * @vm: requested vm
 * @mapping: mapped range and flags to use for the update
 * @flags: HW flags for the mapping
 * @nodes: array of drm_mm_nodes with the MC addresses
 * @fence: optional resulting fence
 *
 * Split the mapping into smaller chunks so that each update fits
 * into a SDMA IB.
 *
 * Returns:
 * 0 for success, -EINVAL for failure.
 */
static int amdgpu_vm_bo_split_mapping(struct amdgpu_device *adev,
				      struct dma_fence *exclusive,
				      dma_addr_t *pages_addr,
				      struct amdgpu_vm *vm,
				      struct amdgpu_bo_va_mapping *mapping,
				      uint64_t flags,
				      struct drm_mm_node *nodes,
				      struct dma_fence **fence)
{
	unsigned min_linear_pages = 1 << adev->vm_manager.fragment_size;
	uint64_t pfn, start = mapping->start;
	int r;

	/* normally,bo_va->flags only contians READABLE and WIRTEABLE bit go here
	 * but in case of something, we filter the flags in first place
	 */
	if (!(mapping->flags & AMDGPU_PTE_READABLE))
		flags &= ~AMDGPU_PTE_READABLE;
	if (!(mapping->flags & AMDGPU_PTE_WRITEABLE))
		flags &= ~AMDGPU_PTE_WRITEABLE;

	flags &= ~AMDGPU_PTE_EXECUTABLE;
	flags |= mapping->flags & AMDGPU_PTE_EXECUTABLE;

	flags &= ~AMDGPU_PTE_MTYPE_MASK;
	flags |= (mapping->flags & AMDGPU_PTE_MTYPE_MASK);

	if ((mapping->flags & AMDGPU_PTE_PRT) &&
	    (adev->asic_type >= CHIP_VEGA10)) {
		flags |= AMDGPU_PTE_PRT;
		flags &= ~AMDGPU_PTE_VALID;
	}

	trace_amdgpu_vm_bo_update(mapping);

	pfn = mapping->offset >> PAGE_SHIFT;
	if (nodes) {
		while (pfn >= nodes->size) {
			pfn -= nodes->size;
			++nodes;
		}
	}

	do {
		dma_addr_t *dma_addr = NULL;
		uint64_t max_entries;
		uint64_t addr, last;

		if (nodes) {
			addr = nodes->start << PAGE_SHIFT;
			max_entries = (nodes->size - pfn) *
				AMDGPU_GPU_PAGES_IN_CPU_PAGE;
		} else {
			addr = 0;
			max_entries = S64_MAX;
		}

		if (pages_addr) {
			uint64_t count;

			max_entries = min(max_entries, 16ull * 1024ull);
			for (count = 1;
			     count < max_entries / AMDGPU_GPU_PAGES_IN_CPU_PAGE;
			     ++count) {
				uint64_t idx = pfn + count;

				if (pages_addr[idx] !=
				    (pages_addr[idx - 1] + PAGE_SIZE))
					break;
			}

			if (count < min_linear_pages) {
				addr = pfn << PAGE_SHIFT;
				dma_addr = pages_addr;
			} else {
				addr = pages_addr[pfn];
				max_entries = count * AMDGPU_GPU_PAGES_IN_CPU_PAGE;
			}

		} else if (flags & AMDGPU_PTE_VALID) {
			addr += adev->vm_manager.vram_base_offset;
			addr += pfn << PAGE_SHIFT;
		}

		last = min((uint64_t)mapping->last, start + max_entries - 1);
		r = amdgpu_vm_bo_update_mapping(adev, exclusive, dma_addr, vm,
						start, last, flags, addr,
						fence);
		if (r)
			return r;

		pfn += (last - start + 1) / AMDGPU_GPU_PAGES_IN_CPU_PAGE;
		if (nodes && nodes->size == pfn) {
			pfn = 0;
			++nodes;
		}
		start = last + 1;

	} while (unlikely(start != mapping->last + 1));

	return 0;
}

/**
 * amdgpu_vm_bo_update - update all BO mappings in the vm page table
 *
 * @adev: amdgpu_device pointer
 * @bo_va: requested BO and VM object
 * @clear: if true clear the entries
 *
 * Fill in the page table entries for @bo_va.
 *
 * Returns:
 * 0 for success, -EINVAL for failure.
 */
int amdgpu_vm_bo_update(struct amdgpu_device *adev,
			struct amdgpu_bo_va *bo_va,
			bool clear)
{
	struct amdgpu_bo *bo = bo_va->base.bo;
	struct amdgpu_vm *vm = bo_va->base.vm;
	struct amdgpu_bo_va_mapping *mapping;
	dma_addr_t *pages_addr = NULL;
	struct ttm_mem_reg *mem;
	struct drm_mm_node *nodes;
	struct dma_fence *exclusive, **last_update;
	uint64_t flags;
	int r;

	if (clear || !bo) {
		mem = NULL;
		nodes = NULL;
		exclusive = NULL;
	} else {
		struct ttm_dma_tt *ttm;

		mem = &bo->tbo.mem;
		nodes = mem->mm_node;
		if (mem->mem_type == TTM_PL_TT) {
			ttm = container_of(bo->tbo.ttm, struct ttm_dma_tt, ttm);
			pages_addr = ttm->dma_address;
		}
		exclusive = reservation_object_get_excl(bo->tbo.resv);
	}

	if (bo)
		flags = amdgpu_ttm_tt_pte_flags(adev, bo->tbo.ttm, mem);
	else
		flags = 0x0;

	if (clear || (bo && bo->tbo.resv == vm->root.base.bo->tbo.resv))
		last_update = &vm->last_update;
	else
		last_update = &bo_va->last_pt_update;

	if (!clear && bo_va->base.moved) {
		bo_va->base.moved = false;
		list_splice_init(&bo_va->valids, &bo_va->invalids);

	} else if (bo_va->cleared != clear) {
		list_splice_init(&bo_va->valids, &bo_va->invalids);
	}

	list_for_each_entry(mapping, &bo_va->invalids, list) {
		r = amdgpu_vm_bo_split_mapping(adev, exclusive, pages_addr, vm,
					       mapping, flags, nodes,
					       last_update);
		if (r)
			return r;
	}

	if (vm->use_cpu_for_update) {
		/* Flush HDP */
		mb();
		amdgpu_asic_flush_hdp(adev, NULL);
	}

	/* If the BO is not in its preferred location add it back to
	 * the evicted list so that it gets validated again on the
	 * next command submission.
	 */
	if (bo && bo->tbo.resv == vm->root.base.bo->tbo.resv) {
		uint32_t mem_type = bo->tbo.mem.mem_type;

		if (!(bo->preferred_domains & amdgpu_mem_type_to_domain(mem_type)))
			amdgpu_vm_bo_evicted(&bo_va->base);
		else
			amdgpu_vm_bo_idle(&bo_va->base);
	} else {
		amdgpu_vm_bo_done(&bo_va->base);
	}

	list_splice_init(&bo_va->invalids, &bo_va->valids);
	bo_va->cleared = clear;

	if (trace_amdgpu_vm_bo_mapping_enabled()) {
		list_for_each_entry(mapping, &bo_va->valids, list)
			trace_amdgpu_vm_bo_mapping(mapping);
	}

	return 0;
}

/**
 * amdgpu_vm_update_prt_state - update the global PRT state
 *
 * @adev: amdgpu_device pointer
 */
static void amdgpu_vm_update_prt_state(struct amdgpu_device *adev)
{
	unsigned long flags;
	bool enable;

	spin_lock_irqsave(&adev->vm_manager.prt_lock, flags);
	enable = !!atomic_read(&adev->vm_manager.num_prt_users);
	adev->gmc.gmc_funcs->set_prt(adev, enable);
	spin_unlock_irqrestore(&adev->vm_manager.prt_lock, flags);
}

/**
 * amdgpu_vm_prt_get - add a PRT user
 *
 * @adev: amdgpu_device pointer
 */
static void amdgpu_vm_prt_get(struct amdgpu_device *adev)
{
	if (!adev->gmc.gmc_funcs->set_prt)
		return;

	if (atomic_inc_return(&adev->vm_manager.num_prt_users) == 1)
		amdgpu_vm_update_prt_state(adev);
}

/**
 * amdgpu_vm_prt_put - drop a PRT user
 *
 * @adev: amdgpu_device pointer
 */
static void amdgpu_vm_prt_put(struct amdgpu_device *adev)
{
	if (atomic_dec_return(&adev->vm_manager.num_prt_users) == 0)
		amdgpu_vm_update_prt_state(adev);
}

/**
 * amdgpu_vm_prt_cb - callback for updating the PRT status
 *
 * @fence: fence for the callback
 * @_cb: the callback function
 */
static void amdgpu_vm_prt_cb(struct dma_fence *fence, struct dma_fence_cb *_cb)
{
	struct amdgpu_prt_cb *cb = container_of(_cb, struct amdgpu_prt_cb, cb);

	amdgpu_vm_prt_put(cb->adev);
	kfree(cb);
}

/**
 * amdgpu_vm_add_prt_cb - add callback for updating the PRT status
 *
 * @adev: amdgpu_device pointer
 * @fence: fence for the callback
 */
static void amdgpu_vm_add_prt_cb(struct amdgpu_device *adev,
				 struct dma_fence *fence)
{
	struct amdgpu_prt_cb *cb;

	if (!adev->gmc.gmc_funcs->set_prt)
		return;

	cb = kmalloc(sizeof(struct amdgpu_prt_cb), GFP_KERNEL);
	if (!cb) {
		/* Last resort when we are OOM */
		if (fence)
			dma_fence_wait(fence, false);

		amdgpu_vm_prt_put(adev);
	} else {
		cb->adev = adev;
		if (!fence || dma_fence_add_callback(fence, &cb->cb,
						     amdgpu_vm_prt_cb))
			amdgpu_vm_prt_cb(fence, &cb->cb);
	}
}

/**
 * amdgpu_vm_free_mapping - free a mapping
 *
 * @adev: amdgpu_device pointer
 * @vm: requested vm
 * @mapping: mapping to be freed
 * @fence: fence of the unmap operation
 *
 * Free a mapping and make sure we decrease the PRT usage count if applicable.
 */
static void amdgpu_vm_free_mapping(struct amdgpu_device *adev,
				   struct amdgpu_vm *vm,
				   struct amdgpu_bo_va_mapping *mapping,
				   struct dma_fence *fence)
{
	if (mapping->flags & AMDGPU_PTE_PRT)
		amdgpu_vm_add_prt_cb(adev, fence);
	kfree(mapping);
}

/**
 * amdgpu_vm_prt_fini - finish all prt mappings
 *
 * @adev: amdgpu_device pointer
 * @vm: requested vm
 *
 * Register a cleanup callback to disable PRT support after VM dies.
 */
static void amdgpu_vm_prt_fini(struct amdgpu_device *adev, struct amdgpu_vm *vm)
{
	struct reservation_object *resv = vm->root.base.bo->tbo.resv;
	struct dma_fence *excl, **shared;
	unsigned i, shared_count;
	int r;

	r = reservation_object_get_fences_rcu(resv, &excl,
					      &shared_count, &shared);
	if (r) {
		/* Not enough memory to grab the fence list, as last resort
		 * block for all the fences to complete.
		 */
		reservation_object_wait_timeout_rcu(resv, true, false,
						    MAX_SCHEDULE_TIMEOUT);
		return;
	}

	/* Add a callback for each fence in the reservation object */
	amdgpu_vm_prt_get(adev);
	amdgpu_vm_add_prt_cb(adev, excl);

	for (i = 0; i < shared_count; ++i) {
		amdgpu_vm_prt_get(adev);
		amdgpu_vm_add_prt_cb(adev, shared[i]);
	}

	kfree(shared);
}

/**
 * amdgpu_vm_clear_freed - clear freed BOs in the PT
 *
 * @adev: amdgpu_device pointer
 * @vm: requested vm
 * @fence: optional resulting fence (unchanged if no work needed to be done
 * or if an error occurred)
 *
 * Make sure all freed BOs are cleared in the PT.
 * PTs have to be reserved and mutex must be locked!
 *
 * Returns:
 * 0 for success.
 *
 */
int amdgpu_vm_clear_freed(struct amdgpu_device *adev,
			  struct amdgpu_vm *vm,
			  struct dma_fence **fence)
{
	struct amdgpu_bo_va_mapping *mapping;
	uint64_t init_pte_value = 0;
	struct dma_fence *f = NULL;
	int r;

	while (!list_empty(&vm->freed)) {
		mapping = list_first_entry(&vm->freed,
			struct amdgpu_bo_va_mapping, list);
		list_del(&mapping->list);

		if (vm->pte_support_ats &&
		    mapping->start < AMDGPU_GMC_HOLE_START)
			init_pte_value = AMDGPU_PTE_DEFAULT_ATC;

		r = amdgpu_vm_bo_update_mapping(adev, NULL, NULL, vm,
						mapping->start, mapping->last,
						init_pte_value, 0, &f);
		amdgpu_vm_free_mapping(adev, vm, mapping, f);
		if (r) {
			dma_fence_put(f);
			return r;
		}
	}

	if (fence && f) {
		dma_fence_put(*fence);
		*fence = f;
	} else {
		dma_fence_put(f);
	}

	return 0;

}

/**
 * amdgpu_vm_handle_moved - handle moved BOs in the PT
 *
 * @adev: amdgpu_device pointer
 * @vm: requested vm
 *
 * Make sure all BOs which are moved are updated in the PTs.
 *
 * Returns:
 * 0 for success.
 *
 * PTs have to be reserved!
 */
int amdgpu_vm_handle_moved(struct amdgpu_device *adev,
			   struct amdgpu_vm *vm)
{
	struct amdgpu_bo_va *bo_va, *tmp;
	struct reservation_object *resv;
	bool clear;
	int r;

	list_for_each_entry_safe(bo_va, tmp, &vm->moved, base.vm_status) {
		/* Per VM BOs never need to bo cleared in the page tables */
		r = amdgpu_vm_bo_update(adev, bo_va, false);
		if (r)
			return r;
	}

	spin_lock(&vm->invalidated_lock);
	while (!list_empty(&vm->invalidated)) {
		bo_va = list_first_entry(&vm->invalidated, struct amdgpu_bo_va,
					 base.vm_status);
		resv = bo_va->base.bo->tbo.resv;
		spin_unlock(&vm->invalidated_lock);

		/* Try to reserve the BO to avoid clearing its ptes */
		if (!amdgpu_vm_debug && reservation_object_trylock(resv))
			clear = false;
		/* Somebody else is using the BO right now */
		else
			clear = true;

		r = amdgpu_vm_bo_update(adev, bo_va, clear);
		if (r)
			return r;

		if (!clear)
			reservation_object_unlock(resv);
		spin_lock(&vm->invalidated_lock);
	}
	spin_unlock(&vm->invalidated_lock);

	return 0;
}

/**
 * amdgpu_vm_bo_add - add a bo to a specific vm
 *
 * @adev: amdgpu_device pointer
 * @vm: requested vm
 * @bo: amdgpu buffer object
 *
 * Add @bo into the requested vm.
 * Add @bo to the list of bos associated with the vm
 *
 * Returns:
 * Newly added bo_va or NULL for failure
 *
 * Object has to be reserved!
 */
struct amdgpu_bo_va *amdgpu_vm_bo_add(struct amdgpu_device *adev,
				      struct amdgpu_vm *vm,
				      struct amdgpu_bo *bo)
{
	struct amdgpu_bo_va *bo_va;

	bo_va = kzalloc(sizeof(struct amdgpu_bo_va), GFP_KERNEL);
	if (bo_va == NULL) {
		return NULL;
	}
	amdgpu_vm_bo_base_init(&bo_va->base, vm, bo);

	bo_va->ref_count = 1;
	INIT_LIST_HEAD(&bo_va->valids);
	INIT_LIST_HEAD(&bo_va->invalids);

	return bo_va;
}


/**
 * amdgpu_vm_bo_insert_mapping - insert a new mapping
 *
 * @adev: amdgpu_device pointer
 * @bo_va: bo_va to store the address
 * @mapping: the mapping to insert
 *
 * Insert a new mapping into all structures.
 */
static void amdgpu_vm_bo_insert_map(struct amdgpu_device *adev,
				    struct amdgpu_bo_va *bo_va,
				    struct amdgpu_bo_va_mapping *mapping)
{
	struct amdgpu_vm *vm = bo_va->base.vm;
	struct amdgpu_bo *bo = bo_va->base.bo;

	mapping->bo_va = bo_va;
	list_add(&mapping->list, &bo_va->invalids);
	amdgpu_vm_it_insert(mapping, &vm->va);

	if (mapping->flags & AMDGPU_PTE_PRT)
		amdgpu_vm_prt_get(adev);

	if (bo && bo->tbo.resv == vm->root.base.bo->tbo.resv &&
	    !bo_va->base.moved) {
		list_move(&bo_va->base.vm_status, &vm->moved);
	}
	trace_amdgpu_vm_bo_map(bo_va, mapping);
}

/**
 * amdgpu_vm_bo_map - map bo inside a vm
 *
 * @adev: amdgpu_device pointer
 * @bo_va: bo_va to store the address
 * @saddr: where to map the BO
 * @offset: requested offset in the BO
 * @size: BO size in bytes
 * @flags: attributes of pages (read/write/valid/etc.)
 *
 * Add a mapping of the BO at the specefied addr into the VM.
 *
 * Returns:
 * 0 for success, error for failure.
 *
 * Object has to be reserved and unreserved outside!
 */
int amdgpu_vm_bo_map(struct amdgpu_device *adev,
		     struct amdgpu_bo_va *bo_va,
		     uint64_t saddr, uint64_t offset,
		     uint64_t size, uint64_t flags)
{
	struct amdgpu_bo_va_mapping *mapping, *tmp;
	struct amdgpu_bo *bo = bo_va->base.bo;
	struct amdgpu_vm *vm = bo_va->base.vm;
	uint64_t eaddr;

	/* validate the parameters */
	if (saddr & AMDGPU_GPU_PAGE_MASK || offset & AMDGPU_GPU_PAGE_MASK ||
	    size == 0 || size & AMDGPU_GPU_PAGE_MASK)
		return -EINVAL;

	/* make sure object fit at this offset */
	eaddr = saddr + size - 1;
	if (saddr >= eaddr ||
	    (bo && offset + size > amdgpu_bo_size(bo)))
		return -EINVAL;

	saddr /= AMDGPU_GPU_PAGE_SIZE;
	eaddr /= AMDGPU_GPU_PAGE_SIZE;

	tmp = amdgpu_vm_it_iter_first(&vm->va, saddr, eaddr);
	if (tmp) {
		/* bo and tmp overlap, invalid addr */
		dev_err(adev->dev, "bo %p va 0x%010Lx-0x%010Lx conflict with "
			"0x%010Lx-0x%010Lx\n", bo, saddr, eaddr,
			tmp->start, tmp->last + 1);
		return -EINVAL;
	}

	mapping = kmalloc(sizeof(*mapping), GFP_KERNEL);
	if (!mapping)
		return -ENOMEM;

	mapping->start = saddr;
	mapping->last = eaddr;
	mapping->offset = offset;
	mapping->flags = flags;

	amdgpu_vm_bo_insert_map(adev, bo_va, mapping);

	return 0;
}

/**
 * amdgpu_vm_bo_replace_map - map bo inside a vm, replacing existing mappings
 *
 * @adev: amdgpu_device pointer
 * @bo_va: bo_va to store the address
 * @saddr: where to map the BO
 * @offset: requested offset in the BO
 * @size: BO size in bytes
 * @flags: attributes of pages (read/write/valid/etc.)
 *
 * Add a mapping of the BO at the specefied addr into the VM. Replace existing
 * mappings as we do so.
 *
 * Returns:
 * 0 for success, error for failure.
 *
 * Object has to be reserved and unreserved outside!
 */
int amdgpu_vm_bo_replace_map(struct amdgpu_device *adev,
			     struct amdgpu_bo_va *bo_va,
			     uint64_t saddr, uint64_t offset,
			     uint64_t size, uint64_t flags)
{
	struct amdgpu_bo_va_mapping *mapping;
	struct amdgpu_bo *bo = bo_va->base.bo;
	uint64_t eaddr;
	int r;

	/* validate the parameters */
	if (saddr & AMDGPU_GPU_PAGE_MASK || offset & AMDGPU_GPU_PAGE_MASK ||
	    size == 0 || size & AMDGPU_GPU_PAGE_MASK)
		return -EINVAL;

	/* make sure object fit at this offset */
	eaddr = saddr + size - 1;
	if (saddr >= eaddr ||
	    (bo && offset + size > amdgpu_bo_size(bo)))
		return -EINVAL;

	/* Allocate all the needed memory */
	mapping = kmalloc(sizeof(*mapping), GFP_KERNEL);
	if (!mapping)
		return -ENOMEM;

	r = amdgpu_vm_bo_clear_mappings(adev, bo_va->base.vm, saddr, size);
	if (r) {
		kfree(mapping);
		return r;
	}

	saddr /= AMDGPU_GPU_PAGE_SIZE;
	eaddr /= AMDGPU_GPU_PAGE_SIZE;

	mapping->start = saddr;
	mapping->last = eaddr;
	mapping->offset = offset;
	mapping->flags = flags;

	amdgpu_vm_bo_insert_map(adev, bo_va, mapping);

	return 0;
}

/**
 * amdgpu_vm_bo_unmap - remove bo mapping from vm
 *
 * @adev: amdgpu_device pointer
 * @bo_va: bo_va to remove the address from
 * @saddr: where to the BO is mapped
 *
 * Remove a mapping of the BO at the specefied addr from the VM.
 *
 * Returns:
 * 0 for success, error for failure.
 *
 * Object has to be reserved and unreserved outside!
 */
int amdgpu_vm_bo_unmap(struct amdgpu_device *adev,
		       struct amdgpu_bo_va *bo_va,
		       uint64_t saddr)
{
	struct amdgpu_bo_va_mapping *mapping;
	struct amdgpu_vm *vm = bo_va->base.vm;
	bool valid = true;

	saddr /= AMDGPU_GPU_PAGE_SIZE;

	list_for_each_entry(mapping, &bo_va->valids, list) {
		if (mapping->start == saddr)
			break;
	}

	if (&mapping->list == &bo_va->valids) {
		valid = false;

		list_for_each_entry(mapping, &bo_va->invalids, list) {
			if (mapping->start == saddr)
				break;
		}

		if (&mapping->list == &bo_va->invalids)
			return -ENOENT;
	}

	list_del(&mapping->list);
	amdgpu_vm_it_remove(mapping, &vm->va);
	mapping->bo_va = NULL;
	trace_amdgpu_vm_bo_unmap(bo_va, mapping);

	if (valid)
		list_add(&mapping->list, &vm->freed);
	else
		amdgpu_vm_free_mapping(adev, vm, mapping,
				       bo_va->last_pt_update);

	return 0;
}

/**
 * amdgpu_vm_bo_clear_mappings - remove all mappings in a specific range
 *
 * @adev: amdgpu_device pointer
 * @vm: VM structure to use
 * @saddr: start of the range
 * @size: size of the range
 *
 * Remove all mappings in a range, split them as appropriate.
 *
 * Returns:
 * 0 for success, error for failure.
 */
int amdgpu_vm_bo_clear_mappings(struct amdgpu_device *adev,
				struct amdgpu_vm *vm,
				uint64_t saddr, uint64_t size)
{
	struct amdgpu_bo_va_mapping *before, *after, *tmp, *next;
	LIST_HEAD(removed);
	uint64_t eaddr;

	eaddr = saddr + size - 1;
	saddr /= AMDGPU_GPU_PAGE_SIZE;
	eaddr /= AMDGPU_GPU_PAGE_SIZE;

	/* Allocate all the needed memory */
	before = kzalloc(sizeof(*before), GFP_KERNEL);
	if (!before)
		return -ENOMEM;
	INIT_LIST_HEAD(&before->list);

	after = kzalloc(sizeof(*after), GFP_KERNEL);
	if (!after) {
		kfree(before);
		return -ENOMEM;
	}
	INIT_LIST_HEAD(&after->list);

	/* Now gather all removed mappings */
	tmp = amdgpu_vm_it_iter_first(&vm->va, saddr, eaddr);
	while (tmp) {
		/* Remember mapping split at the start */
		if (tmp->start < saddr) {
			before->start = tmp->start;
			before->last = saddr - 1;
			before->offset = tmp->offset;
			before->flags = tmp->flags;
			before->bo_va = tmp->bo_va;
			list_add(&before->list, &tmp->bo_va->invalids);
		}

		/* Remember mapping split at the end */
		if (tmp->last > eaddr) {
			after->start = eaddr + 1;
			after->last = tmp->last;
			after->offset = tmp->offset;
			after->offset += after->start - tmp->start;
			after->flags = tmp->flags;
			after->bo_va = tmp->bo_va;
			list_add(&after->list, &tmp->bo_va->invalids);
		}

		list_del(&tmp->list);
		list_add(&tmp->list, &removed);

		tmp = amdgpu_vm_it_iter_next(tmp, saddr, eaddr);
	}

	/* And free them up */
	list_for_each_entry_safe(tmp, next, &removed, list) {
		amdgpu_vm_it_remove(tmp, &vm->va);
		list_del(&tmp->list);

		if (tmp->start < saddr)
		    tmp->start = saddr;
		if (tmp->last > eaddr)
		    tmp->last = eaddr;

		tmp->bo_va = NULL;
		list_add(&tmp->list, &vm->freed);
		trace_amdgpu_vm_bo_unmap(NULL, tmp);
	}

	/* Insert partial mapping before the range */
	if (!list_empty(&before->list)) {
		amdgpu_vm_it_insert(before, &vm->va);
		if (before->flags & AMDGPU_PTE_PRT)
			amdgpu_vm_prt_get(adev);
	} else {
		kfree(before);
	}

	/* Insert partial mapping after the range */
	if (!list_empty(&after->list)) {
		amdgpu_vm_it_insert(after, &vm->va);
		if (after->flags & AMDGPU_PTE_PRT)
			amdgpu_vm_prt_get(adev);
	} else {
		kfree(after);
	}

	return 0;
}

/**
 * amdgpu_vm_bo_lookup_mapping - find mapping by address
 *
 * @vm: the requested VM
 * @addr: the address
 *
 * Find a mapping by it's address.
 *
 * Returns:
 * The amdgpu_bo_va_mapping matching for addr or NULL
 *
 */
struct amdgpu_bo_va_mapping *amdgpu_vm_bo_lookup_mapping(struct amdgpu_vm *vm,
							 uint64_t addr)
{
	return amdgpu_vm_it_iter_first(&vm->va, addr, addr);
}

/**
 * amdgpu_vm_bo_trace_cs - trace all reserved mappings
 *
 * @vm: the requested vm
 * @ticket: CS ticket
 *
 * Trace all mappings of BOs reserved during a command submission.
 */
void amdgpu_vm_bo_trace_cs(struct amdgpu_vm *vm, struct ww_acquire_ctx *ticket)
{
	struct amdgpu_bo_va_mapping *mapping;

	if (!trace_amdgpu_vm_bo_cs_enabled())
		return;

	for (mapping = amdgpu_vm_it_iter_first(&vm->va, 0, U64_MAX); mapping;
	     mapping = amdgpu_vm_it_iter_next(mapping, 0, U64_MAX)) {
		if (mapping->bo_va && mapping->bo_va->base.bo) {
			struct amdgpu_bo *bo;

			bo = mapping->bo_va->base.bo;
			if (READ_ONCE(bo->tbo.resv->lock.ctx) != ticket)
				continue;
		}

		trace_amdgpu_vm_bo_cs(mapping);
	}
}

/**
 * amdgpu_vm_bo_rmv - remove a bo to a specific vm
 *
 * @adev: amdgpu_device pointer
 * @bo_va: requested bo_va
 *
 * Remove @bo_va->bo from the requested vm.
 *
 * Object have to be reserved!
 */
void amdgpu_vm_bo_rmv(struct amdgpu_device *adev,
		      struct amdgpu_bo_va *bo_va)
{
	struct amdgpu_bo_va_mapping *mapping, *next;
	struct amdgpu_bo *bo = bo_va->base.bo;
	struct amdgpu_vm *vm = bo_va->base.vm;
	struct amdgpu_vm_bo_base **base;

	if (bo) {
		if (bo->tbo.resv == vm->root.base.bo->tbo.resv)
			vm->bulk_moveable = false;

		for (base = &bo_va->base.bo->vm_bo; *base;
		     base = &(*base)->next) {
			if (*base != &bo_va->base)
				continue;

			*base = bo_va->base.next;
			break;
		}
	}

	spin_lock(&vm->invalidated_lock);
	list_del(&bo_va->base.vm_status);
	spin_unlock(&vm->invalidated_lock);

	list_for_each_entry_safe(mapping, next, &bo_va->valids, list) {
		list_del(&mapping->list);
		amdgpu_vm_it_remove(mapping, &vm->va);
		mapping->bo_va = NULL;
		trace_amdgpu_vm_bo_unmap(bo_va, mapping);
		list_add(&mapping->list, &vm->freed);
	}
	list_for_each_entry_safe(mapping, next, &bo_va->invalids, list) {
		list_del(&mapping->list);
		amdgpu_vm_it_remove(mapping, &vm->va);
		amdgpu_vm_free_mapping(adev, vm, mapping,
				       bo_va->last_pt_update);
	}

	dma_fence_put(bo_va->last_pt_update);
	kfree(bo_va);
}

/**
 * amdgpu_vm_bo_invalidate - mark the bo as invalid
 *
 * @adev: amdgpu_device pointer
 * @bo: amdgpu buffer object
 * @evicted: is the BO evicted
 *
 * Mark @bo as invalid.
 */
void amdgpu_vm_bo_invalidate(struct amdgpu_device *adev,
			     struct amdgpu_bo *bo, bool evicted)
{
	struct amdgpu_vm_bo_base *bo_base;

	/* shadow bo doesn't have bo base, its validation needs its parent */
	if (bo->parent && bo->parent->shadow == bo)
		bo = bo->parent;

	for (bo_base = bo->vm_bo; bo_base; bo_base = bo_base->next) {
		struct amdgpu_vm *vm = bo_base->vm;

		if (evicted && bo->tbo.resv == vm->root.base.bo->tbo.resv) {
			amdgpu_vm_bo_evicted(bo_base);
			continue;
		}

		if (bo_base->moved)
			continue;
		bo_base->moved = true;

		if (bo->tbo.type == ttm_bo_type_kernel)
			amdgpu_vm_bo_relocated(bo_base);
		else if (bo->tbo.resv == vm->root.base.bo->tbo.resv)
			amdgpu_vm_bo_moved(bo_base);
		else
			amdgpu_vm_bo_invalidated(bo_base);
	}
}

/**
 * amdgpu_vm_get_block_size - calculate VM page table size as power of two
 *
 * @vm_size: VM size
 *
 * Returns:
 * VM page table as power of two
 */
static uint32_t amdgpu_vm_get_block_size(uint64_t vm_size)
{
	/* Total bits covered by PD + PTs */
	unsigned bits = ilog2(vm_size) + 18;

	/* Make sure the PD is 4K in size up to 8GB address space.
	   Above that split equal between PD and PTs */
	if (vm_size <= 8)
		return (bits - 9);
	else
		return ((bits + 3) / 2);
}

/**
 * amdgpu_vm_adjust_size - adjust vm size, block size and fragment size
 *
 * @adev: amdgpu_device pointer
 * @min_vm_size: the minimum vm size in GB if it's set auto
 * @fragment_size_default: Default PTE fragment size
 * @max_level: max VMPT level
 * @max_bits: max address space size in bits
 *
 */
void amdgpu_vm_adjust_size(struct amdgpu_device *adev, uint32_t min_vm_size,
			   uint32_t fragment_size_default, unsigned max_level,
			   unsigned max_bits)
{
	unsigned int max_size = 1 << (max_bits - 30);
	unsigned int vm_size;
	uint64_t tmp;

	/* adjust vm size first */
	if (amdgpu_vm_size != -1) {
		vm_size = amdgpu_vm_size;
		if (vm_size > max_size) {
			dev_warn(adev->dev, "VM size (%d) too large, max is %u GB\n",
				 amdgpu_vm_size, max_size);
			vm_size = max_size;
		}
	} else {
		struct sysinfo si;
		unsigned int phys_ram_gb;

		/* Optimal VM size depends on the amount of physical
		 * RAM available. Underlying requirements and
		 * assumptions:
		 *
		 *  - Need to map system memory and VRAM from all GPUs
		 *     - VRAM from other GPUs not known here
		 *     - Assume VRAM <= system memory
		 *  - On GFX8 and older, VM space can be segmented for
		 *    different MTYPEs
		 *  - Need to allow room for fragmentation, guard pages etc.
		 *
		 * This adds up to a rough guess of system memory x3.
		 * Round up to power of two to maximize the available
		 * VM size with the given page table size.
		 */
		si_meminfo(&si);
		phys_ram_gb = ((uint64_t)si.totalram * si.mem_unit +
			       (1 << 30) - 1) >> 30;
		vm_size = roundup_pow_of_two(
			min(max(phys_ram_gb * 3, min_vm_size), max_size));
	}

	adev->vm_manager.max_pfn = (uint64_t)vm_size << 18;

	tmp = roundup_pow_of_two(adev->vm_manager.max_pfn);
	if (amdgpu_vm_block_size != -1)
		tmp >>= amdgpu_vm_block_size - 9;
	tmp = DIV_ROUND_UP(fls64(tmp) - 1, 9) - 1;
	adev->vm_manager.num_level = min(max_level, (unsigned)tmp);
	switch (adev->vm_manager.num_level) {
	case 3:
		adev->vm_manager.root_level = AMDGPU_VM_PDB2;
		break;
	case 2:
		adev->vm_manager.root_level = AMDGPU_VM_PDB1;
		break;
	case 1:
		adev->vm_manager.root_level = AMDGPU_VM_PDB0;
		break;
	default:
		dev_err(adev->dev, "VMPT only supports 2~4+1 levels\n");
	}
	/* block size depends on vm size and hw setup*/
	if (amdgpu_vm_block_size != -1)
		adev->vm_manager.block_size =
			min((unsigned)amdgpu_vm_block_size, max_bits
			    - AMDGPU_GPU_PAGE_SHIFT
			    - 9 * adev->vm_manager.num_level);
	else if (adev->vm_manager.num_level > 1)
		adev->vm_manager.block_size = 9;
	else
		adev->vm_manager.block_size = amdgpu_vm_get_block_size(tmp);

	if (amdgpu_vm_fragment_size == -1)
		adev->vm_manager.fragment_size = fragment_size_default;
	else
		adev->vm_manager.fragment_size = amdgpu_vm_fragment_size;

	DRM_INFO("vm size is %u GB, %u levels, block size is %u-bit, fragment size is %u-bit\n",
		 vm_size, adev->vm_manager.num_level + 1,
		 adev->vm_manager.block_size,
		 adev->vm_manager.fragment_size);
}

static struct amdgpu_retryfault_hashtable *init_fault_hash(void)
{
	struct amdgpu_retryfault_hashtable *fault_hash;

	fault_hash = kmalloc(sizeof(*fault_hash), GFP_KERNEL);
	if (!fault_hash)
		return fault_hash;

	INIT_CHASH_TABLE(fault_hash->hash,
			AMDGPU_PAGEFAULT_HASH_BITS, 8, 0);
	spin_lock_init(&fault_hash->lock);
	fault_hash->count = 0;

	return fault_hash;
}

/**
 * amdgpu_vm_init - initialize a vm instance
 *
 * @adev: amdgpu_device pointer
 * @vm: requested vm
 * @vm_context: Indicates if it GFX or Compute context
 * @pasid: Process address space identifier
 *
 * Init @vm fields.
 *
 * Returns:
 * 0 for success, error for failure.
 */
int amdgpu_vm_init(struct amdgpu_device *adev, struct amdgpu_vm *vm,
		   int vm_context, unsigned int pasid)
{
	struct amdgpu_bo_param bp;
	struct amdgpu_bo *root;
	int r, i;

	vm->va = RB_ROOT_CACHED;
	for (i = 0; i < AMDGPU_MAX_VMHUBS; i++)
		vm->reserved_vmid[i] = NULL;
	INIT_LIST_HEAD(&vm->evicted);
	INIT_LIST_HEAD(&vm->relocated);
	INIT_LIST_HEAD(&vm->moved);
	INIT_LIST_HEAD(&vm->idle);
	INIT_LIST_HEAD(&vm->invalidated);
	spin_lock_init(&vm->invalidated_lock);
	INIT_LIST_HEAD(&vm->freed);

	/* create scheduler entity for page table updates */
	r = drm_sched_entity_init(&vm->entity, adev->vm_manager.vm_pte_rqs,
				  adev->vm_manager.vm_pte_num_rqs, NULL);
	if (r)
		return r;

	vm->pte_support_ats = false;

	if (vm_context == AMDGPU_VM_CONTEXT_COMPUTE) {
		vm->use_cpu_for_update = !!(adev->vm_manager.vm_update_mode &
						AMDGPU_VM_USE_CPU_FOR_COMPUTE);

		if (adev->asic_type == CHIP_RAVEN)
			vm->pte_support_ats = true;
	} else {
		vm->use_cpu_for_update = !!(adev->vm_manager.vm_update_mode &
						AMDGPU_VM_USE_CPU_FOR_GFX);
	}
	DRM_DEBUG_DRIVER("VM update mode is %s\n",
			 vm->use_cpu_for_update ? "CPU" : "SDMA");
	WARN_ONCE((vm->use_cpu_for_update & !amdgpu_gmc_vram_full_visible(&adev->gmc)),
		  "CPU update of VM recommended only for large BAR system\n");
	vm->last_update = NULL;

	amdgpu_vm_bo_param(adev, vm, adev->vm_manager.root_level, &bp);
	if (vm_context == AMDGPU_VM_CONTEXT_COMPUTE)
		bp.flags &= ~AMDGPU_GEM_CREATE_SHADOW;
	r = amdgpu_bo_create(adev, &bp, &root);
	if (r)
		goto error_free_sched_entity;

	r = amdgpu_bo_reserve(root, true);
	if (r)
		goto error_free_root;

	r = reservation_object_reserve_shared(root->tbo.resv, 1);
	if (r)
		goto error_unreserve;

	r = amdgpu_vm_clear_bo(adev, vm, root,
			       adev->vm_manager.root_level,
			       vm->pte_support_ats);
	if (r)
		goto error_unreserve;

	amdgpu_vm_bo_base_init(&vm->root.base, vm, root);
	amdgpu_bo_unreserve(vm->root.base.bo);

	if (pasid) {
		unsigned long flags;

		spin_lock_irqsave(&adev->vm_manager.pasid_lock, flags);
		r = idr_alloc(&adev->vm_manager.pasid_idr, vm, pasid, pasid + 1,
			      GFP_ATOMIC);
		spin_unlock_irqrestore(&adev->vm_manager.pasid_lock, flags);
		if (r < 0)
			goto error_free_root;

		vm->pasid = pasid;
	}

	vm->fault_hash = init_fault_hash();
	if (!vm->fault_hash) {
		r = -ENOMEM;
		goto error_free_root;
	}

	INIT_KFIFO(vm->faults);

	return 0;

error_unreserve:
	amdgpu_bo_unreserve(vm->root.base.bo);

error_free_root:
	amdgpu_bo_unref(&vm->root.base.bo->shadow);
	amdgpu_bo_unref(&vm->root.base.bo);
	vm->root.base.bo = NULL;

error_free_sched_entity:
	drm_sched_entity_destroy(&vm->entity);

	return r;
}

/**
 * amdgpu_vm_make_compute - Turn a GFX VM into a compute VM
 *
 * @adev: amdgpu_device pointer
 * @vm: requested vm
 *
 * This only works on GFX VMs that don't have any BOs added and no
 * page tables allocated yet.
 *
 * Changes the following VM parameters:
 * - use_cpu_for_update
 * - pte_supports_ats
 * - pasid (old PASID is released, because compute manages its own PASIDs)
 *
 * Reinitializes the page directory to reflect the changed ATS
 * setting.
 *
 * Returns:
 * 0 for success, -errno for errors.
 */
int amdgpu_vm_make_compute(struct amdgpu_device *adev, struct amdgpu_vm *vm, unsigned int pasid)
{
	bool pte_support_ats = (adev->asic_type == CHIP_RAVEN);
	int r;

	r = amdgpu_bo_reserve(vm->root.base.bo, true);
	if (r)
		return r;

	/* Sanity checks */
	if (!RB_EMPTY_ROOT(&vm->va.rb_root) || vm->root.entries) {
		r = -EINVAL;
		goto unreserve_bo;
	}

	if (pasid) {
		unsigned long flags;

		spin_lock_irqsave(&adev->vm_manager.pasid_lock, flags);
		r = idr_alloc(&adev->vm_manager.pasid_idr, vm, pasid, pasid + 1,
			      GFP_ATOMIC);
		spin_unlock_irqrestore(&adev->vm_manager.pasid_lock, flags);

		if (r == -ENOSPC)
			goto unreserve_bo;
		r = 0;
	}

	/* Check if PD needs to be reinitialized and do it before
	 * changing any other state, in case it fails.
	 */
	if (pte_support_ats != vm->pte_support_ats) {
		r = amdgpu_vm_clear_bo(adev, vm, vm->root.base.bo,
			       adev->vm_manager.root_level,
			       pte_support_ats);
		if (r)
			goto free_idr;
	}

	/* Update VM state */
	vm->use_cpu_for_update = !!(adev->vm_manager.vm_update_mode &
				    AMDGPU_VM_USE_CPU_FOR_COMPUTE);
	vm->pte_support_ats = pte_support_ats;
	DRM_DEBUG_DRIVER("VM update mode is %s\n",
			 vm->use_cpu_for_update ? "CPU" : "SDMA");
	WARN_ONCE((vm->use_cpu_for_update & !amdgpu_gmc_vram_full_visible(&adev->gmc)),
		  "CPU update of VM recommended only for large BAR system\n");

	if (vm->pasid) {
		unsigned long flags;

		spin_lock_irqsave(&adev->vm_manager.pasid_lock, flags);
		idr_remove(&adev->vm_manager.pasid_idr, vm->pasid);
		spin_unlock_irqrestore(&adev->vm_manager.pasid_lock, flags);

		/* Free the original amdgpu allocated pasid
		 * Will be replaced with kfd allocated pasid
		 */
		amdgpu_pasid_free(vm->pasid);
		vm->pasid = 0;
	}

	/* Free the shadow bo for compute VM */
	amdgpu_bo_unref(&vm->root.base.bo->shadow);

	if (pasid)
		vm->pasid = pasid;

	goto unreserve_bo;

free_idr:
	if (pasid) {
		unsigned long flags;

		spin_lock_irqsave(&adev->vm_manager.pasid_lock, flags);
		idr_remove(&adev->vm_manager.pasid_idr, pasid);
		spin_unlock_irqrestore(&adev->vm_manager.pasid_lock, flags);
	}
unreserve_bo:
	amdgpu_bo_unreserve(vm->root.base.bo);
	return r;
}

/**
 * amdgpu_vm_release_compute - release a compute vm
 * @adev: amdgpu_device pointer
 * @vm: a vm turned into compute vm by calling amdgpu_vm_make_compute
 *
 * This is a correspondant of amdgpu_vm_make_compute. It decouples compute
 * pasid from vm. Compute should stop use of vm after this call.
 */
void amdgpu_vm_release_compute(struct amdgpu_device *adev, struct amdgpu_vm *vm)
{
	if (vm->pasid) {
		unsigned long flags;

		spin_lock_irqsave(&adev->vm_manager.pasid_lock, flags);
		idr_remove(&adev->vm_manager.pasid_idr, vm->pasid);
		spin_unlock_irqrestore(&adev->vm_manager.pasid_lock, flags);
	}
	vm->pasid = 0;
}

/**
 * amdgpu_vm_fini - tear down a vm instance
 *
 * @adev: amdgpu_device pointer
 * @vm: requested vm
 *
 * Tear down @vm.
 * Unbind the VM and remove all bos from the vm bo list
 */
void amdgpu_vm_fini(struct amdgpu_device *adev, struct amdgpu_vm *vm)
{
	struct amdgpu_bo_va_mapping *mapping, *tmp;
	bool prt_fini_needed = !!adev->gmc.gmc_funcs->set_prt;
	struct amdgpu_bo *root;
	u64 fault;
	int i, r;

	amdgpu_amdkfd_gpuvm_destroy_cb(adev, vm);

	/* Clear pending page faults from IH when the VM is destroyed */
	while (kfifo_get(&vm->faults, &fault))
		amdgpu_vm_clear_fault(vm->fault_hash, fault);

	if (vm->pasid) {
		unsigned long flags;

		spin_lock_irqsave(&adev->vm_manager.pasid_lock, flags);
		idr_remove(&adev->vm_manager.pasid_idr, vm->pasid);
		spin_unlock_irqrestore(&adev->vm_manager.pasid_lock, flags);
	}

	kfree(vm->fault_hash);
	vm->fault_hash = NULL;

	drm_sched_entity_destroy(&vm->entity);

	if (!RB_EMPTY_ROOT(&vm->va.rb_root)) {
		dev_err(adev->dev, "still active bo inside vm\n");
	}
	rbtree_postorder_for_each_entry_safe(mapping, tmp,
					     &vm->va.rb_root, rb) {
		/* Don't remove the mapping here, we don't want to trigger a
		 * rebalance and the tree is about to be destroyed anyway.
		 */
		list_del(&mapping->list);
		kfree(mapping);
	}
	list_for_each_entry_safe(mapping, tmp, &vm->freed, list) {
		if (mapping->flags & AMDGPU_PTE_PRT && prt_fini_needed) {
			amdgpu_vm_prt_fini(adev, vm);
			prt_fini_needed = false;
		}

		list_del(&mapping->list);
		amdgpu_vm_free_mapping(adev, vm, mapping, NULL);
	}

	root = amdgpu_bo_ref(vm->root.base.bo);
	r = amdgpu_bo_reserve(root, true);
	if (r) {
		dev_err(adev->dev, "Leaking page tables because BO reservation failed\n");
	} else {
		amdgpu_vm_free_pts(adev, vm);
		amdgpu_bo_unreserve(root);
	}
	amdgpu_bo_unref(&root);
	dma_fence_put(vm->last_update);
	for (i = 0; i < AMDGPU_MAX_VMHUBS; i++)
		amdgpu_vmid_free_reserved(adev, vm, i);
}

/**
 * amdgpu_vm_manager_init - init the VM manager
 *
 * @adev: amdgpu_device pointer
 *
 * Initialize the VM manager structures
 */
void amdgpu_vm_manager_init(struct amdgpu_device *adev)
{
	unsigned i;

	amdgpu_vmid_mgr_init(adev);

	adev->vm_manager.fence_context =
		dma_fence_context_alloc(AMDGPU_MAX_RINGS);
	for (i = 0; i < AMDGPU_MAX_RINGS; ++i)
		adev->vm_manager.seqno[i] = 0;

	spin_lock_init(&adev->vm_manager.prt_lock);
	atomic_set(&adev->vm_manager.num_prt_users, 0);

	/* If not overridden by the user, by default, only in large BAR systems
	 * Compute VM tables will be updated by CPU
	 */
#ifdef CONFIG_X86_64
	if (amdgpu_vm_update_mode == -1) {
		if (amdgpu_gmc_vram_full_visible(&adev->gmc))
			adev->vm_manager.vm_update_mode =
				AMDGPU_VM_USE_CPU_FOR_COMPUTE;
		else
			adev->vm_manager.vm_update_mode = 0;
	} else
		adev->vm_manager.vm_update_mode = amdgpu_vm_update_mode;
#else
	adev->vm_manager.vm_update_mode = 0;
#endif

	idr_init(&adev->vm_manager.pasid_idr);
	spin_lock_init(&adev->vm_manager.pasid_lock);
}

/**
 * amdgpu_vm_manager_fini - cleanup VM manager
 *
 * @adev: amdgpu_device pointer
 *
 * Cleanup the VM manager and free resources.
 */
void amdgpu_vm_manager_fini(struct amdgpu_device *adev)
{
	WARN_ON(!idr_is_empty(&adev->vm_manager.pasid_idr));
	idr_destroy(&adev->vm_manager.pasid_idr);

	amdgpu_vmid_mgr_fini(adev);
}

/**
 * amdgpu_vm_ioctl - Manages VMID reservation for vm hubs.
 *
 * @dev: drm device pointer
 * @data: drm_amdgpu_vm
 * @filp: drm file pointer
 *
 * Returns:
 * 0 for success, -errno for errors.
 */
int amdgpu_vm_ioctl(struct drm_device *dev, void *data, struct drm_file *filp)
{
	union drm_amdgpu_vm *args = data;
	struct amdgpu_device *adev = dev->dev_private;
	struct amdgpu_fpriv *fpriv = filp->driver_priv;
	int r;

	switch (args->in.op) {
	case AMDGPU_VM_OP_RESERVE_VMID:
		/* current, we only have requirement to reserve vmid from gfxhub */
		r = amdgpu_vmid_alloc_reserved(adev, &fpriv->vm, AMDGPU_GFXHUB);
		if (r)
			return r;
		break;
	case AMDGPU_VM_OP_UNRESERVE_VMID:
		amdgpu_vmid_free_reserved(adev, &fpriv->vm, AMDGPU_GFXHUB);
		break;
	default:
		return -EINVAL;
	}

	return 0;
}

/**
 * amdgpu_vm_get_task_info - Extracts task info for a PASID.
 *
 * @adev: drm device pointer
 * @pasid: PASID identifier for VM
 * @task_info: task_info to fill.
 */
void amdgpu_vm_get_task_info(struct amdgpu_device *adev, unsigned int pasid,
			 struct amdgpu_task_info *task_info)
{
	struct amdgpu_vm *vm;

	spin_lock(&adev->vm_manager.pasid_lock);

	vm = idr_find(&adev->vm_manager.pasid_idr, pasid);
	if (vm)
		*task_info = vm->task_info;

	spin_unlock(&adev->vm_manager.pasid_lock);
}

/**
 * amdgpu_vm_set_task_info - Sets VMs task info.
 *
 * @vm: vm for which to set the info
 */
void amdgpu_vm_set_task_info(struct amdgpu_vm *vm)
{
	if (!vm->task_info.pid) {
		vm->task_info.pid = current->pid;
		get_task_comm(vm->task_info.task_name, current);

		if (current->group_leader->mm == current->mm) {
			vm->task_info.tgid = current->group_leader->pid;
			get_task_comm(vm->task_info.process_name, current->group_leader);
		}
	}
}

/**
 * amdgpu_vm_add_fault - Add a page fault record to fault hash table
 *
 * @fault_hash: fault hash table
 * @key: 64-bit encoding of PASID and address
 *
 * This should be called when a retry page fault interrupt is
 * received. If this is a new page fault, it will be added to a hash
 * table. The return value indicates whether this is a new fault, or
 * a fault that was already known and is already being handled.
 *
 * If there are too many pending page faults, this will fail. Retry
 * interrupts should be ignored in this case until there is enough
 * free space.
 *
 * Returns 0 if the fault was added, 1 if the fault was already known,
 * -ENOSPC if there are too many pending faults.
 */
int amdgpu_vm_add_fault(struct amdgpu_retryfault_hashtable *fault_hash, u64 key)
{
	unsigned long flags;
	int r = -ENOSPC;

	if (WARN_ON_ONCE(!fault_hash))
		/* Should be allocated in amdgpu_vm_init
		 */
		return r;

	spin_lock_irqsave(&fault_hash->lock, flags);

	/* Only let the hash table fill up to 50% for best performance */
	if (fault_hash->count >= (1 << (AMDGPU_PAGEFAULT_HASH_BITS-1)))
		goto unlock_out;

	r = chash_table_copy_in(&fault_hash->hash, key, NULL);
	if (!r)
		fault_hash->count++;

	/* chash_table_copy_in should never fail unless we're losing count */
	WARN_ON_ONCE(r < 0);

unlock_out:
	spin_unlock_irqrestore(&fault_hash->lock, flags);
	return r;
}

/**
 * amdgpu_vm_clear_fault - Remove a page fault record
 *
 * @fault_hash: fault hash table
 * @key: 64-bit encoding of PASID and address
 *
 * This should be called when a page fault has been handled. Any
 * future interrupt with this key will be processed as a new
 * page fault.
 */
void amdgpu_vm_clear_fault(struct amdgpu_retryfault_hashtable *fault_hash, u64 key)
{
	unsigned long flags;
	int r;

	if (!fault_hash)
		return;

	spin_lock_irqsave(&fault_hash->lock, flags);

	r = chash_table_remove(&fault_hash->hash, key, NULL);
	if (!WARN_ON_ONCE(r < 0)) {
		fault_hash->count--;
		WARN_ON_ONCE(fault_hash->count < 0);
	}

	spin_unlock_irqrestore(&fault_hash->lock, flags);
}<|MERGE_RESOLUTION|>--- conflicted
+++ resolved
@@ -774,13 +774,6 @@
 
 	ring = container_of(vm->entity.rq->sched, struct amdgpu_ring, sched);
 
-<<<<<<< HEAD
-	r = reservation_object_reserve_shared(bo->tbo.resv, 1);
-	if (r)
-		return r;
-
-=======
->>>>>>> 19530313
 	r = ttm_bo_validate(&bo->tbo, &bo->placement, &ctx);
 	if (r)
 		goto error;
@@ -1848,13 +1841,6 @@
 	if (r)
 		goto error_free;
 
-<<<<<<< HEAD
-	r = reservation_object_reserve_shared(vm->root.base.bo->tbo.resv, 1);
-	if (r)
-		goto error_free;
-
-=======
->>>>>>> 19530313
 	r = amdgpu_vm_update_ptes(&params, start, last + 1, addr, flags);
 	if (r)
 		goto error_free;
