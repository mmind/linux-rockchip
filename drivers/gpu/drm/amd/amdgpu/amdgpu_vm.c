--- conflicted
+++ resolved
@@ -725,7 +725,6 @@
 	entries = amdgpu_bo_size(bo) / 8;
 	if (!vm->pte_support_ats) {
 		ats_entries = 0;
-<<<<<<< HEAD
 
 	} else if (!bo->parent) {
 		ats_entries = amdgpu_vm_num_ats_entries(adev);
@@ -735,17 +734,6 @@
 	} else {
 		struct amdgpu_vm_pt *pt;
 
-=======
-
-	} else if (!bo->parent) {
-		ats_entries = amdgpu_vm_num_ats_entries(adev);
-		ats_entries = min(ats_entries, entries);
-		entries -= ats_entries;
-
-	} else {
-		struct amdgpu_vm_pt *pt;
-
->>>>>>> a2d635de
 		pt = container_of(ancestor->vm_bo, struct amdgpu_vm_pt, base);
 		ats_entries = amdgpu_vm_num_ats_entries(adev);
 		if ((pt - vm->root.entries) >= ats_entries) {
@@ -759,7 +747,6 @@
 	r = ttm_bo_validate(&bo->tbo, &bo->placement, &ctx);
 	if (r)
 		return r;
-<<<<<<< HEAD
 
 	if (bo->shadow) {
 		r = ttm_bo_validate(&bo->shadow->tbo, &bo->shadow->placement,
@@ -768,16 +755,6 @@
 			return r;
 	}
 
-=======
-
-	if (bo->shadow) {
-		r = ttm_bo_validate(&bo->shadow->tbo, &bo->shadow->placement,
-				    &ctx);
-		if (r)
-			return r;
-	}
-
->>>>>>> a2d635de
 	r = vm->update_funcs->map_table(bo);
 	if (r)
 		return r;
@@ -806,29 +783,10 @@
 		if (r)
 			return r;
 
-<<<<<<< HEAD
-		r = vm->update_funcs->update(&params, bo, addr, 0, ats_entries,
-					     0, ats_value);
-		if (r)
-			return r;
-
-=======
->>>>>>> a2d635de
 		addr += ats_entries * 8;
 	}
 
 	if (entries) {
-<<<<<<< HEAD
-		uint64_t value = 0;
-
-		/* Workaround for fault priority problem on GMC9 */
-		if (level == AMDGPU_VM_PTB &&
-		    adev->asic_type >= CHIP_VEGA10)
-			value = AMDGPU_PTE_EXECUTABLE;
-
-		r = vm->update_funcs->update(&params, bo, addr, 0, entries,
-					     0, value);
-=======
 		uint64_t value = 0, flags = 0;
 
 		if (adev->asic_type >= CHIP_VEGA10) {
@@ -845,7 +803,6 @@
 
 		r = vm->update_funcs->update(&params, bo, addr, 0, entries,
 					     value, flags);
->>>>>>> a2d635de
 		if (r)
 			return r;
 	}
@@ -915,15 +872,9 @@
 
 	if (entry->base.bo)
 		return 0;
-<<<<<<< HEAD
 
 	amdgpu_vm_bo_param(adev, vm, cursor->level, &bp);
 
-=======
-
-	amdgpu_vm_bo_param(adev, vm, cursor->level, &bp);
-
->>>>>>> a2d635de
 	r = amdgpu_bo_create(adev, &bp, &pt);
 	if (r)
 		return r;
@@ -2086,12 +2037,8 @@
 	INIT_LIST_HEAD(&bo_va->valids);
 	INIT_LIST_HEAD(&bo_va->invalids);
 
-<<<<<<< HEAD
-	if (bo && amdgpu_xgmi_same_hive(adev, amdgpu_ttm_adev(bo->tbo.bdev))) {
-=======
 	if (bo && amdgpu_xgmi_same_hive(adev, amdgpu_ttm_adev(bo->tbo.bdev)) &&
 	    (bo->preferred_domains & AMDGPU_GEM_DOMAIN_VRAM)) {
->>>>>>> a2d635de
 		bo_va->is_xgmi = true;
 		mutex_lock(&adev->vm_manager.lock_pstate);
 		/* Power up XGMI if it can be potentially used */
