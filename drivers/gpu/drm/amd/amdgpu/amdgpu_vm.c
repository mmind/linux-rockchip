/*
 * Copyright 2008 Advanced Micro Devices, Inc.
 * Copyright 2008 Red Hat Inc.
 * Copyright 2009 Jerome Glisse.
 *
 * Permission is hereby granted, free of charge, to any person obtaining a
 * copy of this software and associated documentation files (the "Software"),
 * to deal in the Software without restriction, including without limitation
 * the rights to use, copy, modify, merge, publish, distribute, sublicense,
 * and/or sell copies of the Software, and to permit persons to whom the
 * Software is furnished to do so, subject to the following conditions:
 *
 * The above copyright notice and this permission notice shall be included in
 * all copies or substantial portions of the Software.
 *
 * THE SOFTWARE IS PROVIDED "AS IS", WITHOUT WARRANTY OF ANY KIND, EXPRESS OR
 * IMPLIED, INCLUDING BUT NOT LIMITED TO THE WARRANTIES OF MERCHANTABILITY,
 * FITNESS FOR A PARTICULAR PURPOSE AND NONINFRINGEMENT.  IN NO EVENT SHALL
 * THE COPYRIGHT HOLDER(S) OR AUTHOR(S) BE LIABLE FOR ANY CLAIM, DAMAGES OR
 * OTHER LIABILITY, WHETHER IN AN ACTION OF CONTRACT, TORT OR OTHERWISE,
 * ARISING FROM, OUT OF OR IN CONNECTION WITH THE SOFTWARE OR THE USE OR
 * OTHER DEALINGS IN THE SOFTWARE.
 *
 * Authors: Dave Airlie
 *          Alex Deucher
 *          Jerome Glisse
 */
#include <linux/dma-fence-array.h>
#include <drm/drmP.h>
#include <drm/amdgpu_drm.h>
#include "amdgpu.h"
#include "amdgpu_trace.h"

/*
 * GPUVM
 * GPUVM is similar to the legacy gart on older asics, however
 * rather than there being a single global gart table
 * for the entire GPU, there are multiple VM page tables active
 * at any given time.  The VM page tables can contain a mix
 * vram pages and system memory pages and system memory pages
 * can be mapped as snooped (cached system pages) or unsnooped
 * (uncached system pages).
 * Each VM has an ID associated with it and there is a page table
 * associated with each VMID.  When execting a command buffer,
 * the kernel tells the the ring what VMID to use for that command
 * buffer.  VMIDs are allocated dynamically as commands are submitted.
 * The userspace drivers maintain their own address space and the kernel
 * sets up their pages tables accordingly when they submit their
 * command buffers and a VMID is assigned.
 * Cayman/Trinity support up to 8 active VMs at any given time;
 * SI supports 16.
 */

/* Local structure. Encapsulate some VM table update parameters to reduce
 * the number of function parameters
 */
struct amdgpu_pte_update_params {
	/* amdgpu device we do this update for */
	struct amdgpu_device *adev;
	/* address where to copy page table entries from */
	uint64_t src;
	/* indirect buffer to fill with commands */
	struct amdgpu_ib *ib;
	/* Function which actually does the update */
	void (*func)(struct amdgpu_pte_update_params *params, uint64_t pe,
		     uint64_t addr, unsigned count, uint32_t incr,
		     uint32_t flags);
	/* indicate update pt or its shadow */
	bool shadow;
};

/**
 * amdgpu_vm_num_pde - return the number of page directory entries
 *
 * @adev: amdgpu_device pointer
 *
 * Calculate the number of page directory entries.
 */
static unsigned amdgpu_vm_num_pdes(struct amdgpu_device *adev)
{
	return adev->vm_manager.max_pfn >> amdgpu_vm_block_size;
}

/**
 * amdgpu_vm_directory_size - returns the size of the page directory in bytes
 *
 * @adev: amdgpu_device pointer
 *
 * Calculate the size of the page directory in bytes.
 */
static unsigned amdgpu_vm_directory_size(struct amdgpu_device *adev)
{
	return AMDGPU_GPU_PAGE_ALIGN(amdgpu_vm_num_pdes(adev) * 8);
}

/**
 * amdgpu_vm_get_pd_bo - add the VM PD to a validation list
 *
 * @vm: vm providing the BOs
 * @validated: head of validation list
 * @entry: entry to add
 *
 * Add the page directory to the list of BOs to
 * validate for command submission.
 */
void amdgpu_vm_get_pd_bo(struct amdgpu_vm *vm,
			 struct list_head *validated,
			 struct amdgpu_bo_list_entry *entry)
{
	entry->robj = vm->page_directory;
	entry->priority = 0;
	entry->tv.bo = &vm->page_directory->tbo;
	entry->tv.shared = true;
	entry->user_pages = NULL;
	list_add(&entry->tv.head, validated);
}

/**
 * amdgpu_vm_validate_pt_bos - validate the page table BOs
 *
 * @adev: amdgpu device pointer
 * @vm: vm providing the BOs
 * @validate: callback to do the validation
 * @param: parameter for the validation callback
 *
 * Validate the page table BOs on command submission if neccessary.
 */
int amdgpu_vm_validate_pt_bos(struct amdgpu_device *adev, struct amdgpu_vm *vm,
			      int (*validate)(void *p, struct amdgpu_bo *bo),
			      void *param)
{
	uint64_t num_evictions;
	unsigned i;
	int r;

	/* We only need to validate the page tables
	 * if they aren't already valid.
	 */
	num_evictions = atomic64_read(&adev->num_evictions);
	if (num_evictions == vm->last_eviction_counter)
		return 0;

	/* add the vm page table to the list */
	for (i = 0; i <= vm->max_pde_used; ++i) {
		struct amdgpu_bo *bo = vm->page_tables[i].bo;

		if (!bo)
			continue;

		r = validate(param, bo);
		if (r)
			return r;
	}

	return 0;
}

/**
 * amdgpu_vm_move_pt_bos_in_lru - move the PT BOs to the LRU tail
 *
 * @adev: amdgpu device instance
 * @vm: vm providing the BOs
 *
 * Move the PT BOs to the tail of the LRU.
 */
void amdgpu_vm_move_pt_bos_in_lru(struct amdgpu_device *adev,
				  struct amdgpu_vm *vm)
{
	struct ttm_bo_global *glob = adev->mman.bdev.glob;
	unsigned i;

	spin_lock(&glob->lru_lock);
	for (i = 0; i <= vm->max_pde_used; ++i) {
		struct amdgpu_bo *bo = vm->page_tables[i].bo;

		if (!bo)
			continue;

		ttm_bo_move_to_lru_tail(&bo->tbo);
	}
	spin_unlock(&glob->lru_lock);
}

static bool amdgpu_vm_is_gpu_reset(struct amdgpu_device *adev,
			      struct amdgpu_vm_id *id)
{
	return id->current_gpu_reset_count !=
		atomic_read(&adev->gpu_reset_counter) ? true : false;
}

/**
 * amdgpu_vm_grab_id - allocate the next free VMID
 *
 * @vm: vm to allocate id for
 * @ring: ring we want to submit job to
 * @sync: sync object where we add dependencies
 * @fence: fence protecting ID from reuse
 *
 * Allocate an id for the vm, adding fences to the sync obj as necessary.
 */
int amdgpu_vm_grab_id(struct amdgpu_vm *vm, struct amdgpu_ring *ring,
		      struct amdgpu_sync *sync, struct dma_fence *fence,
		      struct amdgpu_job *job)
{
	struct amdgpu_device *adev = ring->adev;
	uint64_t fence_context = adev->fence_context + ring->idx;
	struct dma_fence *updates = sync->last_vm_update;
	struct amdgpu_vm_id *id, *idle;
	struct dma_fence **fences;
	unsigned i;
	int r = 0;

	fences = kmalloc_array(sizeof(void *), adev->vm_manager.num_ids,
			       GFP_KERNEL);
	if (!fences)
		return -ENOMEM;

	mutex_lock(&adev->vm_manager.lock);

	/* Check if we have an idle VMID */
	i = 0;
	list_for_each_entry(idle, &adev->vm_manager.ids_lru, list) {
		fences[i] = amdgpu_sync_peek_fence(&idle->active, ring);
		if (!fences[i])
			break;
		++i;
	}

	/* If we can't find a idle VMID to use, wait till one becomes available */
	if (&idle->list == &adev->vm_manager.ids_lru) {
		u64 fence_context = adev->vm_manager.fence_context + ring->idx;
		unsigned seqno = ++adev->vm_manager.seqno[ring->idx];
		struct dma_fence_array *array;
		unsigned j;

		for (j = 0; j < i; ++j)
			dma_fence_get(fences[j]);

		array = dma_fence_array_create(i, fences, fence_context,
					   seqno, true);
		if (!array) {
			for (j = 0; j < i; ++j)
				dma_fence_put(fences[j]);
			kfree(fences);
			r = -ENOMEM;
			goto error;
		}


		r = amdgpu_sync_fence(ring->adev, sync, &array->base);
		dma_fence_put(&array->base);
		if (r)
			goto error;

		mutex_unlock(&adev->vm_manager.lock);
		return 0;

	}
	kfree(fences);

	job->vm_needs_flush = true;
	/* Check if we can use a VMID already assigned to this VM */
	i = ring->idx;
	do {
		struct dma_fence *flushed;

		id = vm->ids[i++];
		if (i == AMDGPU_MAX_RINGS)
			i = 0;

		/* Check all the prerequisites to using this VMID */
		if (!id)
			continue;
		if (amdgpu_vm_is_gpu_reset(adev, id))
			continue;

		if (atomic64_read(&id->owner) != vm->client_id)
			continue;

		if (job->vm_pd_addr != id->pd_gpu_addr)
			continue;

		if (!id->last_flush)
			continue;

		if (id->last_flush->context != fence_context &&
		    !dma_fence_is_signaled(id->last_flush))
			continue;

		flushed  = id->flushed_updates;
		if (updates &&
		    (!flushed || dma_fence_is_later(updates, flushed)))
			continue;

		/* Good we can use this VMID. Remember this submission as
		 * user of the VMID.
		 */
		r = amdgpu_sync_fence(ring->adev, &id->active, fence);
		if (r)
			goto error;

		id->current_gpu_reset_count = atomic_read(&adev->gpu_reset_counter);
		list_move_tail(&id->list, &adev->vm_manager.ids_lru);
		vm->ids[ring->idx] = id;

		job->vm_id = id - adev->vm_manager.ids;
		job->vm_needs_flush = false;
		trace_amdgpu_vm_grab_id(vm, ring->idx, job);

		mutex_unlock(&adev->vm_manager.lock);
		return 0;

	} while (i != ring->idx);

	/* Still no ID to use? Then use the idle one found earlier */
	id = idle;

	/* Remember this submission as user of the VMID */
	r = amdgpu_sync_fence(ring->adev, &id->active, fence);
	if (r)
		goto error;

	dma_fence_put(id->first);
	id->first = dma_fence_get(fence);

	dma_fence_put(id->last_flush);
	id->last_flush = NULL;

	dma_fence_put(id->flushed_updates);
	id->flushed_updates = dma_fence_get(updates);

	id->pd_gpu_addr = job->vm_pd_addr;
	id->current_gpu_reset_count = atomic_read(&adev->gpu_reset_counter);
	list_move_tail(&id->list, &adev->vm_manager.ids_lru);
	atomic64_set(&id->owner, vm->client_id);
	vm->ids[ring->idx] = id;

	job->vm_id = id - adev->vm_manager.ids;
	trace_amdgpu_vm_grab_id(vm, ring->idx, job);

error:
	mutex_unlock(&adev->vm_manager.lock);
	return r;
}

static bool amdgpu_vm_ring_has_compute_vm_bug(struct amdgpu_ring *ring)
{
	struct amdgpu_device *adev = ring->adev;
	const struct amdgpu_ip_block *ip_block;

	if (ring->funcs->type != AMDGPU_RING_TYPE_COMPUTE)
		/* only compute rings */
		return false;

	ip_block = amdgpu_get_ip_block(adev, AMD_IP_BLOCK_TYPE_GFX);
	if (!ip_block)
		return false;

	if (ip_block->version->major <= 7) {
		/* gfx7 has no workaround */
		return true;
	} else if (ip_block->version->major == 8) {
		if (adev->gfx.mec_fw_version >= 673)
			/* gfx8 is fixed in MEC firmware 673 */
			return false;
		else
			return true;
	}
	return false;
}

/**
 * amdgpu_vm_flush - hardware flush the vm
 *
 * @ring: ring to use for flush
 * @vm_id: vmid number to use
 * @pd_addr: address of the page directory
 *
 * Emit a VM flush when it is necessary.
 */
int amdgpu_vm_flush(struct amdgpu_ring *ring, struct amdgpu_job *job)
{
	struct amdgpu_device *adev = ring->adev;
	struct amdgpu_vm_id *id = &adev->vm_manager.ids[job->vm_id];
	bool gds_switch_needed = ring->funcs->emit_gds_switch && (
		id->gds_base != job->gds_base ||
		id->gds_size != job->gds_size ||
		id->gws_base != job->gws_base ||
		id->gws_size != job->gws_size ||
		id->oa_base != job->oa_base ||
		id->oa_size != job->oa_size);
	int r;

	if (ring->funcs->emit_pipeline_sync && (
	    job->vm_needs_flush || gds_switch_needed ||
	    amdgpu_vm_ring_has_compute_vm_bug(ring)))
		amdgpu_ring_emit_pipeline_sync(ring);

	if (ring->funcs->emit_vm_flush && (job->vm_needs_flush ||
	    amdgpu_vm_is_gpu_reset(adev, id))) {
		struct dma_fence *fence;

		trace_amdgpu_vm_flush(job->vm_pd_addr, ring->idx, job->vm_id);
		amdgpu_ring_emit_vm_flush(ring, job->vm_id, job->vm_pd_addr);

		r = amdgpu_fence_emit(ring, &fence);
		if (r)
			return r;

		mutex_lock(&adev->vm_manager.lock);
		dma_fence_put(id->last_flush);
		id->last_flush = fence;
		mutex_unlock(&adev->vm_manager.lock);
	}

	if (gds_switch_needed) {
		id->gds_base = job->gds_base;
		id->gds_size = job->gds_size;
		id->gws_base = job->gws_base;
		id->gws_size = job->gws_size;
		id->oa_base = job->oa_base;
		id->oa_size = job->oa_size;
		amdgpu_ring_emit_gds_switch(ring, job->vm_id,
					    job->gds_base, job->gds_size,
					    job->gws_base, job->gws_size,
					    job->oa_base, job->oa_size);
	}

	return 0;
}

/**
 * amdgpu_vm_reset_id - reset VMID to zero
 *
 * @adev: amdgpu device structure
 * @vm_id: vmid number to use
 *
 * Reset saved GDW, GWS and OA to force switch on next flush.
 */
void amdgpu_vm_reset_id(struct amdgpu_device *adev, unsigned vm_id)
{
	struct amdgpu_vm_id *id = &adev->vm_manager.ids[vm_id];

	id->gds_base = 0;
	id->gds_size = 0;
	id->gws_base = 0;
	id->gws_size = 0;
	id->oa_base = 0;
	id->oa_size = 0;
}

/**
 * amdgpu_vm_bo_find - find the bo_va for a specific vm & bo
 *
 * @vm: requested vm
 * @bo: requested buffer object
 *
 * Find @bo inside the requested vm.
 * Search inside the @bos vm list for the requested vm
 * Returns the found bo_va or NULL if none is found
 *
 * Object has to be reserved!
 */
struct amdgpu_bo_va *amdgpu_vm_bo_find(struct amdgpu_vm *vm,
				       struct amdgpu_bo *bo)
{
	struct amdgpu_bo_va *bo_va;

	list_for_each_entry(bo_va, &bo->va, bo_list) {
		if (bo_va->vm == vm) {
			return bo_va;
		}
	}
	return NULL;
}

/**
 * amdgpu_vm_do_set_ptes - helper to call the right asic function
 *
 * @params: see amdgpu_pte_update_params definition
 * @pe: addr of the page entry
 * @addr: dst addr to write into pe
 * @count: number of page entries to update
 * @incr: increase next addr by incr bytes
 * @flags: hw access flags
 *
 * Traces the parameters and calls the right asic functions
 * to setup the page table using the DMA.
 */
static void amdgpu_vm_do_set_ptes(struct amdgpu_pte_update_params *params,
				  uint64_t pe, uint64_t addr,
				  unsigned count, uint32_t incr,
				  uint32_t flags)
{
	trace_amdgpu_vm_set_ptes(pe, addr, count, incr, flags);

	if (count < 3) {
		amdgpu_vm_write_pte(params->adev, params->ib, pe,
				    addr | flags, count, incr);

	} else {
		amdgpu_vm_set_pte_pde(params->adev, params->ib, pe, addr,
				      count, incr, flags);
	}
}

/**
 * amdgpu_vm_do_copy_ptes - copy the PTEs from the GART
 *
 * @params: see amdgpu_pte_update_params definition
 * @pe: addr of the page entry
 * @addr: dst addr to write into pe
 * @count: number of page entries to update
 * @incr: increase next addr by incr bytes
 * @flags: hw access flags
 *
 * Traces the parameters and calls the DMA function to copy the PTEs.
 */
static void amdgpu_vm_do_copy_ptes(struct amdgpu_pte_update_params *params,
				   uint64_t pe, uint64_t addr,
				   unsigned count, uint32_t incr,
				   uint32_t flags)
{
	uint64_t src = (params->src + (addr >> 12) * 8);


	trace_amdgpu_vm_copy_ptes(pe, src, count);

	amdgpu_vm_copy_pte(params->adev, params->ib, pe, src, count);
}

/**
<<<<<<< HEAD
 * amdgpu_vm_clear_bo - initially clear the page dir/table
 *
 * @adev: amdgpu_device pointer
 * @bo: bo to clear
 *
 * need to reserve bo first before calling it.
 */
static int amdgpu_vm_clear_bo(struct amdgpu_device *adev,
			      struct amdgpu_vm *vm,
			      struct amdgpu_bo *bo)
{
	struct amdgpu_ring *ring;
	struct dma_fence *fence = NULL;
	struct amdgpu_job *job;
	struct amdgpu_pte_update_params params;
	unsigned entries;
	uint64_t addr;
	int r;

	ring = container_of(vm->entity.sched, struct amdgpu_ring, sched);

	r = reservation_object_reserve_shared(bo->tbo.resv);
	if (r)
		return r;

	r = ttm_bo_validate(&bo->tbo, &bo->placement, true, false);
	if (r)
		goto error;

	r = amdgpu_ttm_bind(&bo->tbo, &bo->tbo.mem);
	if (r)
		goto error;

	addr = amdgpu_bo_gpu_offset(bo);
	entries = amdgpu_bo_size(bo) / 8;

	r = amdgpu_job_alloc_with_ib(adev, 64, &job);
	if (r)
		goto error;

	memset(&params, 0, sizeof(params));
	params.adev = adev;
	params.ib = &job->ibs[0];
	amdgpu_vm_do_set_ptes(&params, addr, 0, entries, 0, 0);
	amdgpu_ring_pad_ib(ring, &job->ibs[0]);

	WARN_ON(job->ibs[0].length_dw > 64);
	r = amdgpu_job_submit(job, ring, &vm->entity,
			      AMDGPU_FENCE_OWNER_VM, &fence);
	if (r)
		goto error_free;

	amdgpu_bo_fence(bo, fence, true);
	dma_fence_put(fence);
	return 0;

error_free:
	amdgpu_job_free(job);

error:
	return r;
}

/**
=======
>>>>>>> 59331c21
 * amdgpu_vm_map_gart - Resolve gart mapping of addr
 *
 * @pages_addr: optional DMA address to use for lookup
 * @addr: the unmapped addr
 *
 * Look up the physical address of the page that the pte resolves
 * to and return the pointer for the page table entry.
 */
static uint64_t amdgpu_vm_map_gart(const dma_addr_t *pages_addr, uint64_t addr)
{
	uint64_t result;

	/* page table offset */
	result = pages_addr[addr >> PAGE_SHIFT];

	/* in case cpu page size != gpu page size*/
	result |= addr & (~PAGE_MASK);

	result &= 0xFFFFFFFFFFFFF000ULL;

	return result;
}

/*
 * amdgpu_vm_update_pdes - make sure that page directory is valid
 *
 * @adev: amdgpu_device pointer
 * @vm: requested vm
 * @start: start of GPU address range
 * @end: end of GPU address range
 *
 * Allocates new page tables if necessary
 * and updates the page directory.
 * Returns 0 for success, error for failure.
 */
int amdgpu_vm_update_page_directory(struct amdgpu_device *adev,
				    struct amdgpu_vm *vm)
{
	struct amdgpu_bo *shadow;
	struct amdgpu_ring *ring;
	uint64_t pd_addr, shadow_addr;
	uint32_t incr = AMDGPU_VM_PTE_COUNT * 8;
	uint64_t last_pde = ~0, last_pt = ~0, last_shadow = ~0;
	unsigned count = 0, pt_idx, ndw;
	struct amdgpu_job *job;
	struct amdgpu_pte_update_params params;
	struct dma_fence *fence = NULL;

	int r;

	ring = container_of(vm->entity.sched, struct amdgpu_ring, sched);
	shadow = vm->page_directory->shadow;

	/* padding, etc. */
	ndw = 64;

	/* assume the worst case */
	ndw += vm->max_pde_used * 6;

	pd_addr = amdgpu_bo_gpu_offset(vm->page_directory);
	if (shadow) {
		r = amdgpu_ttm_bind(&shadow->tbo, &shadow->tbo.mem);
		if (r)
			return r;
		shadow_addr = amdgpu_bo_gpu_offset(shadow);
		ndw *= 2;
	} else {
		shadow_addr = 0;
	}

	r = amdgpu_job_alloc_with_ib(adev, ndw * 4, &job);
	if (r)
		return r;

	memset(&params, 0, sizeof(params));
	params.adev = adev;
	params.ib = &job->ibs[0];

	/* walk over the address space and update the page directory */
	for (pt_idx = 0; pt_idx <= vm->max_pde_used; ++pt_idx) {
		struct amdgpu_bo *bo = vm->page_tables[pt_idx].bo;
		uint64_t pde, pt;

		if (bo == NULL)
			continue;

		if (bo->shadow) {
			struct amdgpu_bo *pt_shadow = bo->shadow;

			r = amdgpu_ttm_bind(&pt_shadow->tbo,
					    &pt_shadow->tbo.mem);
			if (r)
				return r;
		}

		pt = amdgpu_bo_gpu_offset(bo);
		if (vm->page_tables[pt_idx].addr == pt)
			continue;

		vm->page_tables[pt_idx].addr = pt;

		pde = pd_addr + pt_idx * 8;
		if (((last_pde + 8 * count) != pde) ||
		    ((last_pt + incr * count) != pt) ||
		    (count == AMDGPU_VM_MAX_UPDATE_SIZE)) {

			if (count) {
				if (shadow)
					amdgpu_vm_do_set_ptes(&params,
							      last_shadow,
							      last_pt, count,
							      incr,
							      AMDGPU_PTE_VALID);

				amdgpu_vm_do_set_ptes(&params, last_pde,
						      last_pt, count, incr,
						      AMDGPU_PTE_VALID);
			}

			count = 1;
			last_pde = pde;
			last_shadow = shadow_addr + pt_idx * 8;
			last_pt = pt;
		} else {
			++count;
		}
	}

	if (count) {
		if (vm->page_directory->shadow)
			amdgpu_vm_do_set_ptes(&params, last_shadow, last_pt,
					      count, incr, AMDGPU_PTE_VALID);

		amdgpu_vm_do_set_ptes(&params, last_pde, last_pt,
				      count, incr, AMDGPU_PTE_VALID);
	}

	if (params.ib->length_dw == 0) {
		amdgpu_job_free(job);
		return 0;
	}

	amdgpu_ring_pad_ib(ring, params.ib);
	amdgpu_sync_resv(adev, &job->sync, vm->page_directory->tbo.resv,
			 AMDGPU_FENCE_OWNER_VM);
	if (shadow)
		amdgpu_sync_resv(adev, &job->sync, shadow->tbo.resv,
				 AMDGPU_FENCE_OWNER_VM);

	WARN_ON(params.ib->length_dw > ndw);
	r = amdgpu_job_submit(job, ring, &vm->entity,
			      AMDGPU_FENCE_OWNER_VM, &fence);
	if (r)
		goto error_free;

	amdgpu_bo_fence(vm->page_directory, fence, true);
	dma_fence_put(vm->page_directory_fence);
	vm->page_directory_fence = dma_fence_get(fence);
	dma_fence_put(fence);

	return 0;

error_free:
	amdgpu_job_free(job);
	return r;
}

/**
 * amdgpu_vm_update_ptes - make sure that page tables are valid
 *
 * @params: see amdgpu_pte_update_params definition
 * @vm: requested vm
 * @start: start of GPU address range
 * @end: end of GPU address range
 * @dst: destination address to map to, the next dst inside the function
 * @flags: mapping flags
 *
 * Update the page tables in the range @start - @end.
 */
static void amdgpu_vm_update_ptes(struct amdgpu_pte_update_params *params,
				  struct amdgpu_vm *vm,
				  uint64_t start, uint64_t end,
				  uint64_t dst, uint32_t flags)
{
	const uint64_t mask = AMDGPU_VM_PTE_COUNT - 1;

	uint64_t cur_pe_start, cur_nptes, cur_dst;
	uint64_t addr; /* next GPU address to be updated */
	uint64_t pt_idx;
	struct amdgpu_bo *pt;
	unsigned nptes; /* next number of ptes to be updated */
	uint64_t next_pe_start;

	/* initialize the variables */
	addr = start;
	pt_idx = addr >> amdgpu_vm_block_size;
	pt = vm->page_tables[pt_idx].bo;
	if (params->shadow) {
		if (!pt->shadow)
			return;
		pt = pt->shadow;
	}
	if ((addr & ~mask) == (end & ~mask))
		nptes = end - addr;
	else
		nptes = AMDGPU_VM_PTE_COUNT - (addr & mask);

	cur_pe_start = amdgpu_bo_gpu_offset(pt);
	cur_pe_start += (addr & mask) * 8;
	cur_nptes = nptes;
	cur_dst = dst;

	/* for next ptb*/
	addr += nptes;
	dst += nptes * AMDGPU_GPU_PAGE_SIZE;

	/* walk over the address space and update the page tables */
	while (addr < end) {
		pt_idx = addr >> amdgpu_vm_block_size;
		pt = vm->page_tables[pt_idx].bo;
		if (params->shadow) {
			if (!pt->shadow)
				return;
			pt = pt->shadow;
		}

		if ((addr & ~mask) == (end & ~mask))
			nptes = end - addr;
		else
			nptes = AMDGPU_VM_PTE_COUNT - (addr & mask);

		next_pe_start = amdgpu_bo_gpu_offset(pt);
		next_pe_start += (addr & mask) * 8;

		if ((cur_pe_start + 8 * cur_nptes) == next_pe_start &&
		    ((cur_nptes + nptes) <= AMDGPU_VM_MAX_UPDATE_SIZE)) {
			/* The next ptb is consecutive to current ptb.
			 * Don't call the update function now.
			 * Will update two ptbs together in future.
			*/
			cur_nptes += nptes;
		} else {
			params->func(params, cur_pe_start, cur_dst, cur_nptes,
				     AMDGPU_GPU_PAGE_SIZE, flags);

			cur_pe_start = next_pe_start;
			cur_nptes = nptes;
			cur_dst = dst;
		}

		/* for next ptb*/
		addr += nptes;
		dst += nptes * AMDGPU_GPU_PAGE_SIZE;
	}

	params->func(params, cur_pe_start, cur_dst, cur_nptes,
		     AMDGPU_GPU_PAGE_SIZE, flags);
}

/*
 * amdgpu_vm_frag_ptes - add fragment information to PTEs
 *
 * @params: see amdgpu_pte_update_params definition
 * @vm: requested vm
 * @start: first PTE to handle
 * @end: last PTE to handle
 * @dst: addr those PTEs should point to
 * @flags: hw mapping flags
 */
static void amdgpu_vm_frag_ptes(struct amdgpu_pte_update_params	*params,
				struct amdgpu_vm *vm,
				uint64_t start, uint64_t end,
				uint64_t dst, uint32_t flags)
{
	/**
	 * The MC L1 TLB supports variable sized pages, based on a fragment
	 * field in the PTE. When this field is set to a non-zero value, page
	 * granularity is increased from 4KB to (1 << (12 + frag)). The PTE
	 * flags are considered valid for all PTEs within the fragment range
	 * and corresponding mappings are assumed to be physically contiguous.
	 *
	 * The L1 TLB can store a single PTE for the whole fragment,
	 * significantly increasing the space available for translation
	 * caching. This leads to large improvements in throughput when the
	 * TLB is under pressure.
	 *
	 * The L2 TLB distributes small and large fragments into two
	 * asymmetric partitions. The large fragment cache is significantly
	 * larger. Thus, we try to use large fragments wherever possible.
	 * Userspace can support this by aligning virtual base address and
	 * allocation size to the fragment size.
	 */

	/* SI and newer are optimized for 64KB */
	uint64_t frag_flags = AMDGPU_PTE_FRAG(AMDGPU_LOG2_PAGES_PER_FRAG);
	uint64_t frag_align = 1 << AMDGPU_LOG2_PAGES_PER_FRAG;

	uint64_t frag_start = ALIGN(start, frag_align);
	uint64_t frag_end = end & ~(frag_align - 1);

	/* system pages are non continuously */
	if (params->src || !(flags & AMDGPU_PTE_VALID) ||
	    (frag_start >= frag_end)) {

		amdgpu_vm_update_ptes(params, vm, start, end, dst, flags);
		return;
	}

	/* handle the 4K area at the beginning */
	if (start != frag_start) {
		amdgpu_vm_update_ptes(params, vm, start, frag_start,
				      dst, flags);
		dst += (frag_start - start) * AMDGPU_GPU_PAGE_SIZE;
	}

	/* handle the area in the middle */
	amdgpu_vm_update_ptes(params, vm, frag_start, frag_end, dst,
			      flags | frag_flags);

	/* handle the 4K area at the end */
	if (frag_end != end) {
		dst += (frag_end - frag_start) * AMDGPU_GPU_PAGE_SIZE;
		amdgpu_vm_update_ptes(params, vm, frag_end, end, dst, flags);
	}
}

/**
 * amdgpu_vm_bo_update_mapping - update a mapping in the vm page table
 *
 * @adev: amdgpu_device pointer
 * @exclusive: fence we need to sync to
 * @src: address where to copy page table entries from
 * @pages_addr: DMA addresses to use for mapping
 * @vm: requested vm
 * @start: start of mapped range
 * @last: last mapped entry
 * @flags: flags for the entries
 * @addr: addr to set the area to
 * @fence: optional resulting fence
 *
 * Fill in the page table entries between @start and @last.
 * Returns 0 for success, -EINVAL for failure.
 */
static int amdgpu_vm_bo_update_mapping(struct amdgpu_device *adev,
				       struct dma_fence *exclusive,
				       uint64_t src,
				       dma_addr_t *pages_addr,
				       struct amdgpu_vm *vm,
				       uint64_t start, uint64_t last,
				       uint32_t flags, uint64_t addr,
				       struct dma_fence **fence)
{
	struct amdgpu_ring *ring;
	void *owner = AMDGPU_FENCE_OWNER_VM;
	unsigned nptes, ncmds, ndw;
	struct amdgpu_job *job;
	struct amdgpu_pte_update_params params;
	struct dma_fence *f = NULL;
	int r;

	memset(&params, 0, sizeof(params));
	params.adev = adev;
	params.src = src;

	ring = container_of(vm->entity.sched, struct amdgpu_ring, sched);

	memset(&params, 0, sizeof(params));
	params.adev = adev;
	params.src = src;

	/* sync to everything on unmapping */
	if (!(flags & AMDGPU_PTE_VALID))
		owner = AMDGPU_FENCE_OWNER_UNDEFINED;

	nptes = last - start + 1;

	/*
	 * reserve space for one command every (1 << BLOCK_SIZE)
	 *  entries or 2k dwords (whatever is smaller)
	 */
	ncmds = (nptes >> min(amdgpu_vm_block_size, 11)) + 1;

	/* padding, etc. */
	ndw = 64;

	if (src) {
		/* only copy commands needed */
		ndw += ncmds * 7;

		params.func = amdgpu_vm_do_copy_ptes;

	} else if (pages_addr) {
		/* copy commands needed */
		ndw += ncmds * 7;

		/* and also PTEs */
		ndw += nptes * 2;

		params.func = amdgpu_vm_do_copy_ptes;

	} else {
		/* set page commands needed */
		ndw += ncmds * 10;

		/* two extra commands for begin/end of fragment */
		ndw += 2 * 10;

		params.func = amdgpu_vm_do_set_ptes;
	}

	r = amdgpu_job_alloc_with_ib(adev, ndw * 4, &job);
	if (r)
		return r;

	params.ib = &job->ibs[0];

	if (!src && pages_addr) {
		uint64_t *pte;
		unsigned i;

		/* Put the PTEs at the end of the IB. */
		i = ndw - nptes * 2;
		pte= (uint64_t *)&(job->ibs->ptr[i]);
		params.src = job->ibs->gpu_addr + i * 4;

		for (i = 0; i < nptes; ++i) {
			pte[i] = amdgpu_vm_map_gart(pages_addr, addr + i *
						    AMDGPU_GPU_PAGE_SIZE);
			pte[i] |= flags;
		}
		addr = 0;
	}

	r = amdgpu_sync_fence(adev, &job->sync, exclusive);
	if (r)
		goto error_free;

	r = amdgpu_sync_resv(adev, &job->sync, vm->page_directory->tbo.resv,
			     owner);
	if (r)
		goto error_free;

	r = reservation_object_reserve_shared(vm->page_directory->tbo.resv);
	if (r)
		goto error_free;

	params.shadow = true;
	amdgpu_vm_frag_ptes(&params, vm, start, last + 1, addr, flags);
	params.shadow = false;
	amdgpu_vm_frag_ptes(&params, vm, start, last + 1, addr, flags);

	amdgpu_ring_pad_ib(ring, params.ib);
	WARN_ON(params.ib->length_dw > ndw);
	r = amdgpu_job_submit(job, ring, &vm->entity,
			      AMDGPU_FENCE_OWNER_VM, &f);
	if (r)
		goto error_free;

	amdgpu_bo_fence(vm->page_directory, f, true);
	if (fence) {
		dma_fence_put(*fence);
		*fence = dma_fence_get(f);
	}
	dma_fence_put(f);
	return 0;

error_free:
	amdgpu_job_free(job);
	return r;
}

/**
 * amdgpu_vm_bo_split_mapping - split a mapping into smaller chunks
 *
 * @adev: amdgpu_device pointer
 * @exclusive: fence we need to sync to
 * @gtt_flags: flags as they are used for GTT
 * @pages_addr: DMA addresses to use for mapping
 * @vm: requested vm
 * @mapping: mapped range and flags to use for the update
 * @flags: HW flags for the mapping
 * @nodes: array of drm_mm_nodes with the MC addresses
 * @fence: optional resulting fence
 *
 * Split the mapping into smaller chunks so that each update fits
 * into a SDMA IB.
 * Returns 0 for success, -EINVAL for failure.
 */
static int amdgpu_vm_bo_split_mapping(struct amdgpu_device *adev,
				      struct dma_fence *exclusive,
				      uint32_t gtt_flags,
				      dma_addr_t *pages_addr,
				      struct amdgpu_vm *vm,
				      struct amdgpu_bo_va_mapping *mapping,
				      uint32_t flags,
				      struct drm_mm_node *nodes,
				      struct dma_fence **fence)
{
	uint64_t pfn, src = 0, start = mapping->it.start;
	int r;

	/* normally,bo_va->flags only contians READABLE and WIRTEABLE bit go here
	 * but in case of something, we filter the flags in first place
	 */
	if (!(mapping->flags & AMDGPU_PTE_READABLE))
		flags &= ~AMDGPU_PTE_READABLE;
	if (!(mapping->flags & AMDGPU_PTE_WRITEABLE))
		flags &= ~AMDGPU_PTE_WRITEABLE;

	trace_amdgpu_vm_bo_update(mapping);

	pfn = mapping->offset >> PAGE_SHIFT;
	if (nodes) {
		while (pfn >= nodes->size) {
			pfn -= nodes->size;
			++nodes;
		}
	}

	do {
		uint64_t max_entries;
		uint64_t addr, last;
<<<<<<< HEAD

		if (nodes) {
			addr = nodes->start << PAGE_SHIFT;
			max_entries = (nodes->size - pfn) *
				(PAGE_SIZE / AMDGPU_GPU_PAGE_SIZE);
		} else {
			addr = 0;
			max_entries = S64_MAX;
		}

		if (pages_addr) {
			if (flags == gtt_flags)
				src = adev->gart.table_addr +
					(addr >> AMDGPU_GPU_PAGE_SHIFT) * 8;
			else
				max_entries = min(max_entries, 16ull * 1024ull);
			addr = 0;
		} else if (flags & AMDGPU_PTE_VALID) {
			addr += adev->vm_manager.vram_base_offset;
		}
		addr += pfn << PAGE_SHIFT;

=======

		if (nodes) {
			addr = nodes->start << PAGE_SHIFT;
			max_entries = (nodes->size - pfn) *
				(PAGE_SIZE / AMDGPU_GPU_PAGE_SIZE);
		} else {
			addr = 0;
			max_entries = S64_MAX;
		}

		if (pages_addr) {
			if (flags == gtt_flags)
				src = adev->gart.table_addr +
					(addr >> AMDGPU_GPU_PAGE_SHIFT) * 8;
			else
				max_entries = min(max_entries, 16ull * 1024ull);
			addr = 0;
		} else if (flags & AMDGPU_PTE_VALID) {
			addr += adev->vm_manager.vram_base_offset;
		}
		addr += pfn << PAGE_SHIFT;

>>>>>>> 59331c21
		last = min((uint64_t)mapping->it.last, start + max_entries - 1);
		r = amdgpu_vm_bo_update_mapping(adev, exclusive,
						src, pages_addr, vm,
						start, last, flags, addr,
						fence);
		if (r)
			return r;

		pfn += last - start + 1;
		if (nodes && nodes->size == pfn) {
			pfn = 0;
			++nodes;
		}
		start = last + 1;

	} while (unlikely(start != mapping->it.last + 1));

	return 0;
}

/**
 * amdgpu_vm_bo_update - update all BO mappings in the vm page table
 *
 * @adev: amdgpu_device pointer
 * @bo_va: requested BO and VM object
 * @clear: if true clear the entries
 *
 * Fill in the page table entries for @bo_va.
 * Returns 0 for success, -EINVAL for failure.
 */
int amdgpu_vm_bo_update(struct amdgpu_device *adev,
			struct amdgpu_bo_va *bo_va,
			bool clear)
{
	struct amdgpu_vm *vm = bo_va->vm;
	struct amdgpu_bo_va_mapping *mapping;
	dma_addr_t *pages_addr = NULL;
	uint32_t gtt_flags, flags;
	struct ttm_mem_reg *mem;
	struct drm_mm_node *nodes;
	struct dma_fence *exclusive;
	int r;

	if (clear) {
		mem = NULL;
		nodes = NULL;
		exclusive = NULL;
	} else {
		struct ttm_dma_tt *ttm;

		mem = &bo_va->bo->tbo.mem;
		nodes = mem->mm_node;
		if (mem->mem_type == TTM_PL_TT) {
			ttm = container_of(bo_va->bo->tbo.ttm, struct
					   ttm_dma_tt, ttm);
			pages_addr = ttm->dma_address;
		}
		exclusive = reservation_object_get_excl(bo_va->bo->tbo.resv);
	}

	flags = amdgpu_ttm_tt_pte_flags(adev, bo_va->bo->tbo.ttm, mem);
	gtt_flags = (amdgpu_ttm_is_bound(bo_va->bo->tbo.ttm) &&
		adev == amdgpu_ttm_adev(bo_va->bo->tbo.bdev)) ? flags : 0;

	spin_lock(&vm->status_lock);
	if (!list_empty(&bo_va->vm_status))
		list_splice_init(&bo_va->valids, &bo_va->invalids);
	spin_unlock(&vm->status_lock);

	list_for_each_entry(mapping, &bo_va->invalids, list) {
		r = amdgpu_vm_bo_split_mapping(adev, exclusive,
					       gtt_flags, pages_addr, vm,
					       mapping, flags, nodes,
					       &bo_va->last_pt_update);
		if (r)
			return r;
	}

	if (trace_amdgpu_vm_bo_mapping_enabled()) {
		list_for_each_entry(mapping, &bo_va->valids, list)
			trace_amdgpu_vm_bo_mapping(mapping);

		list_for_each_entry(mapping, &bo_va->invalids, list)
			trace_amdgpu_vm_bo_mapping(mapping);
	}

	spin_lock(&vm->status_lock);
	list_splice_init(&bo_va->invalids, &bo_va->valids);
	list_del_init(&bo_va->vm_status);
	if (clear)
		list_add(&bo_va->vm_status, &vm->cleared);
	spin_unlock(&vm->status_lock);

	return 0;
}

/**
 * amdgpu_vm_clear_freed - clear freed BOs in the PT
 *
 * @adev: amdgpu_device pointer
 * @vm: requested vm
 *
 * Make sure all freed BOs are cleared in the PT.
 * Returns 0 for success.
 *
 * PTs have to be reserved and mutex must be locked!
 */
int amdgpu_vm_clear_freed(struct amdgpu_device *adev,
			  struct amdgpu_vm *vm)
{
	struct amdgpu_bo_va_mapping *mapping;
	int r;

	while (!list_empty(&vm->freed)) {
		mapping = list_first_entry(&vm->freed,
			struct amdgpu_bo_va_mapping, list);
		list_del(&mapping->list);

		r = amdgpu_vm_bo_split_mapping(adev, NULL, 0, NULL, vm, mapping,
					       0, 0, NULL);
		kfree(mapping);
		if (r)
			return r;

	}
	return 0;

}

/**
 * amdgpu_vm_clear_invalids - clear invalidated BOs in the PT
 *
 * @adev: amdgpu_device pointer
 * @vm: requested vm
 *
 * Make sure all invalidated BOs are cleared in the PT.
 * Returns 0 for success.
 *
 * PTs have to be reserved and mutex must be locked!
 */
int amdgpu_vm_clear_invalids(struct amdgpu_device *adev,
			     struct amdgpu_vm *vm, struct amdgpu_sync *sync)
{
	struct amdgpu_bo_va *bo_va = NULL;
	int r = 0;

	spin_lock(&vm->status_lock);
	while (!list_empty(&vm->invalidated)) {
		bo_va = list_first_entry(&vm->invalidated,
			struct amdgpu_bo_va, vm_status);
		spin_unlock(&vm->status_lock);

		r = amdgpu_vm_bo_update(adev, bo_va, true);
		if (r)
			return r;

		spin_lock(&vm->status_lock);
	}
	spin_unlock(&vm->status_lock);

	if (bo_va)
		r = amdgpu_sync_fence(adev, sync, bo_va->last_pt_update);

	return r;
}

/**
 * amdgpu_vm_bo_add - add a bo to a specific vm
 *
 * @adev: amdgpu_device pointer
 * @vm: requested vm
 * @bo: amdgpu buffer object
 *
 * Add @bo into the requested vm.
 * Add @bo to the list of bos associated with the vm
 * Returns newly added bo_va or NULL for failure
 *
 * Object has to be reserved!
 */
struct amdgpu_bo_va *amdgpu_vm_bo_add(struct amdgpu_device *adev,
				      struct amdgpu_vm *vm,
				      struct amdgpu_bo *bo)
{
	struct amdgpu_bo_va *bo_va;

	bo_va = kzalloc(sizeof(struct amdgpu_bo_va), GFP_KERNEL);
	if (bo_va == NULL) {
		return NULL;
	}
	bo_va->vm = vm;
	bo_va->bo = bo;
	bo_va->ref_count = 1;
	INIT_LIST_HEAD(&bo_va->bo_list);
	INIT_LIST_HEAD(&bo_va->valids);
	INIT_LIST_HEAD(&bo_va->invalids);
	INIT_LIST_HEAD(&bo_va->vm_status);

	list_add_tail(&bo_va->bo_list, &bo->va);

	return bo_va;
}

/**
 * amdgpu_vm_bo_map - map bo inside a vm
 *
 * @adev: amdgpu_device pointer
 * @bo_va: bo_va to store the address
 * @saddr: where to map the BO
 * @offset: requested offset in the BO
 * @flags: attributes of pages (read/write/valid/etc.)
 *
 * Add a mapping of the BO at the specefied addr into the VM.
 * Returns 0 for success, error for failure.
 *
 * Object has to be reserved and unreserved outside!
 */
int amdgpu_vm_bo_map(struct amdgpu_device *adev,
		     struct amdgpu_bo_va *bo_va,
		     uint64_t saddr, uint64_t offset,
		     uint64_t size, uint32_t flags)
{
	struct amdgpu_bo_va_mapping *mapping;
	struct amdgpu_vm *vm = bo_va->vm;
	struct interval_tree_node *it;
	unsigned last_pfn, pt_idx;
	uint64_t eaddr;
	int r;

	/* validate the parameters */
	if (saddr & AMDGPU_GPU_PAGE_MASK || offset & AMDGPU_GPU_PAGE_MASK ||
	    size == 0 || size & AMDGPU_GPU_PAGE_MASK)
		return -EINVAL;

	/* make sure object fit at this offset */
	eaddr = saddr + size - 1;
	if ((saddr >= eaddr) || (offset + size > amdgpu_bo_size(bo_va->bo)))
		return -EINVAL;

	last_pfn = eaddr / AMDGPU_GPU_PAGE_SIZE;
	if (last_pfn >= adev->vm_manager.max_pfn) {
		dev_err(adev->dev, "va above limit (0x%08X >= 0x%08X)\n",
			last_pfn, adev->vm_manager.max_pfn);
		return -EINVAL;
	}

	saddr /= AMDGPU_GPU_PAGE_SIZE;
	eaddr /= AMDGPU_GPU_PAGE_SIZE;

	it = interval_tree_iter_first(&vm->va, saddr, eaddr);
	if (it) {
		struct amdgpu_bo_va_mapping *tmp;
		tmp = container_of(it, struct amdgpu_bo_va_mapping, it);
		/* bo and tmp overlap, invalid addr */
		dev_err(adev->dev, "bo %p va 0x%010Lx-0x%010Lx conflict with "
			"0x%010lx-0x%010lx\n", bo_va->bo, saddr, eaddr,
			tmp->it.start, tmp->it.last + 1);
		r = -EINVAL;
		goto error;
	}

	mapping = kmalloc(sizeof(*mapping), GFP_KERNEL);
	if (!mapping) {
		r = -ENOMEM;
		goto error;
	}

	INIT_LIST_HEAD(&mapping->list);
	mapping->it.start = saddr;
	mapping->it.last = eaddr;
	mapping->offset = offset;
	mapping->flags = flags;

	list_add(&mapping->list, &bo_va->invalids);
	interval_tree_insert(&mapping->it, &vm->va);

	/* Make sure the page tables are allocated */
	saddr >>= amdgpu_vm_block_size;
	eaddr >>= amdgpu_vm_block_size;

	BUG_ON(eaddr >= amdgpu_vm_num_pdes(adev));

	if (eaddr > vm->max_pde_used)
		vm->max_pde_used = eaddr;

	/* walk over the address space and allocate the page tables */
	for (pt_idx = saddr; pt_idx <= eaddr; ++pt_idx) {
		struct reservation_object *resv = vm->page_directory->tbo.resv;
		struct amdgpu_bo *pt;

		if (vm->page_tables[pt_idx].bo)
			continue;

		r = amdgpu_bo_create(adev, AMDGPU_VM_PTE_COUNT * 8,
				     AMDGPU_GPU_PAGE_SIZE, true,
				     AMDGPU_GEM_DOMAIN_VRAM,
				     AMDGPU_GEM_CREATE_NO_CPU_ACCESS |
				     AMDGPU_GEM_CREATE_SHADOW |
<<<<<<< HEAD
				     AMDGPU_GEM_CREATE_VRAM_CONTIGUOUS,
=======
				     AMDGPU_GEM_CREATE_VRAM_CONTIGUOUS |
				     AMDGPU_GEM_CREATE_VRAM_CLEARED,
>>>>>>> 59331c21
				     NULL, resv, &pt);
		if (r)
			goto error_free;

		/* Keep a reference to the page table to avoid freeing
		 * them up in the wrong order.
		 */
		pt->parent = amdgpu_bo_ref(vm->page_directory);

<<<<<<< HEAD
		r = amdgpu_vm_clear_bo(adev, vm, pt);
		if (r) {
			amdgpu_bo_unref(&pt->shadow);
			amdgpu_bo_unref(&pt);
			goto error_free;
		}

		if (pt->shadow) {
			r = amdgpu_vm_clear_bo(adev, vm, pt->shadow);
			if (r) {
				amdgpu_bo_unref(&pt->shadow);
				amdgpu_bo_unref(&pt);
				goto error_free;
			}
		}

=======
>>>>>>> 59331c21
		vm->page_tables[pt_idx].bo = pt;
		vm->page_tables[pt_idx].addr = 0;
	}

	return 0;

error_free:
	list_del(&mapping->list);
	interval_tree_remove(&mapping->it, &vm->va);
	trace_amdgpu_vm_bo_unmap(bo_va, mapping);
	kfree(mapping);

error:
	return r;
}

/**
 * amdgpu_vm_bo_unmap - remove bo mapping from vm
 *
 * @adev: amdgpu_device pointer
 * @bo_va: bo_va to remove the address from
 * @saddr: where to the BO is mapped
 *
 * Remove a mapping of the BO at the specefied addr from the VM.
 * Returns 0 for success, error for failure.
 *
 * Object has to be reserved and unreserved outside!
 */
int amdgpu_vm_bo_unmap(struct amdgpu_device *adev,
		       struct amdgpu_bo_va *bo_va,
		       uint64_t saddr)
{
	struct amdgpu_bo_va_mapping *mapping;
	struct amdgpu_vm *vm = bo_va->vm;
	bool valid = true;

	saddr /= AMDGPU_GPU_PAGE_SIZE;

	list_for_each_entry(mapping, &bo_va->valids, list) {
		if (mapping->it.start == saddr)
			break;
	}

	if (&mapping->list == &bo_va->valids) {
		valid = false;

		list_for_each_entry(mapping, &bo_va->invalids, list) {
			if (mapping->it.start == saddr)
				break;
		}

		if (&mapping->list == &bo_va->invalids)
			return -ENOENT;
	}

	list_del(&mapping->list);
	interval_tree_remove(&mapping->it, &vm->va);
	trace_amdgpu_vm_bo_unmap(bo_va, mapping);

	if (valid)
		list_add(&mapping->list, &vm->freed);
	else
		kfree(mapping);

	return 0;
}

/**
 * amdgpu_vm_bo_rmv - remove a bo to a specific vm
 *
 * @adev: amdgpu_device pointer
 * @bo_va: requested bo_va
 *
 * Remove @bo_va->bo from the requested vm.
 *
 * Object have to be reserved!
 */
void amdgpu_vm_bo_rmv(struct amdgpu_device *adev,
		      struct amdgpu_bo_va *bo_va)
{
	struct amdgpu_bo_va_mapping *mapping, *next;
	struct amdgpu_vm *vm = bo_va->vm;

	list_del(&bo_va->bo_list);

	spin_lock(&vm->status_lock);
	list_del(&bo_va->vm_status);
	spin_unlock(&vm->status_lock);

	list_for_each_entry_safe(mapping, next, &bo_va->valids, list) {
		list_del(&mapping->list);
		interval_tree_remove(&mapping->it, &vm->va);
		trace_amdgpu_vm_bo_unmap(bo_va, mapping);
		list_add(&mapping->list, &vm->freed);
	}
	list_for_each_entry_safe(mapping, next, &bo_va->invalids, list) {
		list_del(&mapping->list);
		interval_tree_remove(&mapping->it, &vm->va);
		kfree(mapping);
	}

	dma_fence_put(bo_va->last_pt_update);
	kfree(bo_va);
}

/**
 * amdgpu_vm_bo_invalidate - mark the bo as invalid
 *
 * @adev: amdgpu_device pointer
 * @vm: requested vm
 * @bo: amdgpu buffer object
 *
 * Mark @bo as invalid.
 */
void amdgpu_vm_bo_invalidate(struct amdgpu_device *adev,
			     struct amdgpu_bo *bo)
{
	struct amdgpu_bo_va *bo_va;

	list_for_each_entry(bo_va, &bo->va, bo_list) {
		spin_lock(&bo_va->vm->status_lock);
		if (list_empty(&bo_va->vm_status))
			list_add(&bo_va->vm_status, &bo_va->vm->invalidated);
		spin_unlock(&bo_va->vm->status_lock);
	}
}

/**
 * amdgpu_vm_init - initialize a vm instance
 *
 * @adev: amdgpu_device pointer
 * @vm: requested vm
 *
 * Init @vm fields.
 */
int amdgpu_vm_init(struct amdgpu_device *adev, struct amdgpu_vm *vm)
{
	const unsigned align = min(AMDGPU_VM_PTB_ALIGN_SIZE,
		AMDGPU_VM_PTE_COUNT * 8);
	unsigned pd_size, pd_entries;
	unsigned ring_instance;
	struct amdgpu_ring *ring;
	struct amd_sched_rq *rq;
	int i, r;

	for (i = 0; i < AMDGPU_MAX_RINGS; ++i)
		vm->ids[i] = NULL;
	vm->va = RB_ROOT;
	vm->client_id = atomic64_inc_return(&adev->vm_manager.client_counter);
	spin_lock_init(&vm->status_lock);
	INIT_LIST_HEAD(&vm->invalidated);
	INIT_LIST_HEAD(&vm->cleared);
	INIT_LIST_HEAD(&vm->freed);

	pd_size = amdgpu_vm_directory_size(adev);
	pd_entries = amdgpu_vm_num_pdes(adev);

	/* allocate page table array */
	vm->page_tables = drm_calloc_large(pd_entries, sizeof(struct amdgpu_vm_pt));
	if (vm->page_tables == NULL) {
		DRM_ERROR("Cannot allocate memory for page table array\n");
		return -ENOMEM;
	}

	/* create scheduler entity for page table updates */

	ring_instance = atomic_inc_return(&adev->vm_manager.vm_pte_next_ring);
	ring_instance %= adev->vm_manager.vm_pte_num_rings;
	ring = adev->vm_manager.vm_pte_rings[ring_instance];
	rq = &ring->sched.sched_rq[AMD_SCHED_PRIORITY_KERNEL];
	r = amd_sched_entity_init(&ring->sched, &vm->entity,
				  rq, amdgpu_sched_jobs);
	if (r)
		goto err;

	vm->page_directory_fence = NULL;

	r = amdgpu_bo_create(adev, pd_size, align, true,
			     AMDGPU_GEM_DOMAIN_VRAM,
			     AMDGPU_GEM_CREATE_NO_CPU_ACCESS |
			     AMDGPU_GEM_CREATE_SHADOW |
<<<<<<< HEAD
			     AMDGPU_GEM_CREATE_VRAM_CONTIGUOUS,
=======
			     AMDGPU_GEM_CREATE_VRAM_CONTIGUOUS |
			     AMDGPU_GEM_CREATE_VRAM_CLEARED,
>>>>>>> 59331c21
			     NULL, NULL, &vm->page_directory);
	if (r)
		goto error_free_sched_entity;

	r = amdgpu_bo_reserve(vm->page_directory, false);
	if (r)
		goto error_free_page_directory;

	vm->last_eviction_counter = atomic64_read(&adev->num_evictions);
	amdgpu_bo_unreserve(vm->page_directory);

	return 0;

error_free_page_directory:
	amdgpu_bo_unref(&vm->page_directory->shadow);
	amdgpu_bo_unref(&vm->page_directory);
	vm->page_directory = NULL;

error_free_sched_entity:
	amd_sched_entity_fini(&ring->sched, &vm->entity);

err:
	drm_free_large(vm->page_tables);

	return r;
}

/**
 * amdgpu_vm_fini - tear down a vm instance
 *
 * @adev: amdgpu_device pointer
 * @vm: requested vm
 *
 * Tear down @vm.
 * Unbind the VM and remove all bos from the vm bo list
 */
void amdgpu_vm_fini(struct amdgpu_device *adev, struct amdgpu_vm *vm)
{
	struct amdgpu_bo_va_mapping *mapping, *tmp;
	int i;

	amd_sched_entity_fini(vm->entity.sched, &vm->entity);

	if (!RB_EMPTY_ROOT(&vm->va)) {
		dev_err(adev->dev, "still active bo inside vm\n");
	}
	rbtree_postorder_for_each_entry_safe(mapping, tmp, &vm->va, it.rb) {
		list_del(&mapping->list);
		interval_tree_remove(&mapping->it, &vm->va);
		kfree(mapping);
	}
	list_for_each_entry_safe(mapping, tmp, &vm->freed, list) {
		list_del(&mapping->list);
		kfree(mapping);
	}

	for (i = 0; i < amdgpu_vm_num_pdes(adev); i++) {
		struct amdgpu_bo *pt = vm->page_tables[i].bo;

		if (!pt)
			continue;

		amdgpu_bo_unref(&pt->shadow);
		amdgpu_bo_unref(&pt);
	}
	drm_free_large(vm->page_tables);

	amdgpu_bo_unref(&vm->page_directory->shadow);
	amdgpu_bo_unref(&vm->page_directory);
	dma_fence_put(vm->page_directory_fence);
}

/**
 * amdgpu_vm_manager_init - init the VM manager
 *
 * @adev: amdgpu_device pointer
 *
 * Initialize the VM manager structures
 */
void amdgpu_vm_manager_init(struct amdgpu_device *adev)
{
	unsigned i;

	INIT_LIST_HEAD(&adev->vm_manager.ids_lru);

	/* skip over VMID 0, since it is the system VM */
	for (i = 1; i < adev->vm_manager.num_ids; ++i) {
		amdgpu_vm_reset_id(adev, i);
		amdgpu_sync_create(&adev->vm_manager.ids[i].active);
		list_add_tail(&adev->vm_manager.ids[i].list,
			      &adev->vm_manager.ids_lru);
	}

	adev->vm_manager.fence_context =
		dma_fence_context_alloc(AMDGPU_MAX_RINGS);
	for (i = 0; i < AMDGPU_MAX_RINGS; ++i)
		adev->vm_manager.seqno[i] = 0;

	atomic_set(&adev->vm_manager.vm_pte_next_ring, 0);
	atomic64_set(&adev->vm_manager.client_counter, 0);
}

/**
 * amdgpu_vm_manager_fini - cleanup VM manager
 *
 * @adev: amdgpu_device pointer
 *
 * Cleanup the VM manager and free resources.
 */
void amdgpu_vm_manager_fini(struct amdgpu_device *adev)
{
	unsigned i;

	for (i = 0; i < AMDGPU_NUM_VM; ++i) {
		struct amdgpu_vm_id *id = &adev->vm_manager.ids[i];

		dma_fence_put(adev->vm_manager.ids[i].first);
		amdgpu_sync_free(&adev->vm_manager.ids[i].active);
		dma_fence_put(id->flushed_updates);
		dma_fence_put(id->last_flush);
	}
}<|MERGE_RESOLUTION|>--- conflicted
+++ resolved
@@ -530,73 +530,6 @@
 }
 
 /**
-<<<<<<< HEAD
- * amdgpu_vm_clear_bo - initially clear the page dir/table
- *
- * @adev: amdgpu_device pointer
- * @bo: bo to clear
- *
- * need to reserve bo first before calling it.
- */
-static int amdgpu_vm_clear_bo(struct amdgpu_device *adev,
-			      struct amdgpu_vm *vm,
-			      struct amdgpu_bo *bo)
-{
-	struct amdgpu_ring *ring;
-	struct dma_fence *fence = NULL;
-	struct amdgpu_job *job;
-	struct amdgpu_pte_update_params params;
-	unsigned entries;
-	uint64_t addr;
-	int r;
-
-	ring = container_of(vm->entity.sched, struct amdgpu_ring, sched);
-
-	r = reservation_object_reserve_shared(bo->tbo.resv);
-	if (r)
-		return r;
-
-	r = ttm_bo_validate(&bo->tbo, &bo->placement, true, false);
-	if (r)
-		goto error;
-
-	r = amdgpu_ttm_bind(&bo->tbo, &bo->tbo.mem);
-	if (r)
-		goto error;
-
-	addr = amdgpu_bo_gpu_offset(bo);
-	entries = amdgpu_bo_size(bo) / 8;
-
-	r = amdgpu_job_alloc_with_ib(adev, 64, &job);
-	if (r)
-		goto error;
-
-	memset(&params, 0, sizeof(params));
-	params.adev = adev;
-	params.ib = &job->ibs[0];
-	amdgpu_vm_do_set_ptes(&params, addr, 0, entries, 0, 0);
-	amdgpu_ring_pad_ib(ring, &job->ibs[0]);
-
-	WARN_ON(job->ibs[0].length_dw > 64);
-	r = amdgpu_job_submit(job, ring, &vm->entity,
-			      AMDGPU_FENCE_OWNER_VM, &fence);
-	if (r)
-		goto error_free;
-
-	amdgpu_bo_fence(bo, fence, true);
-	dma_fence_put(fence);
-	return 0;
-
-error_free:
-	amdgpu_job_free(job);
-
-error:
-	return r;
-}
-
-/**
-=======
->>>>>>> 59331c21
  * amdgpu_vm_map_gart - Resolve gart mapping of addr
  *
  * @pages_addr: optional DMA address to use for lookup
@@ -1119,7 +1052,6 @@
 	do {
 		uint64_t max_entries;
 		uint64_t addr, last;
-<<<<<<< HEAD
 
 		if (nodes) {
 			addr = nodes->start << PAGE_SHIFT;
@@ -1142,30 +1074,6 @@
 		}
 		addr += pfn << PAGE_SHIFT;
 
-=======
-
-		if (nodes) {
-			addr = nodes->start << PAGE_SHIFT;
-			max_entries = (nodes->size - pfn) *
-				(PAGE_SIZE / AMDGPU_GPU_PAGE_SIZE);
-		} else {
-			addr = 0;
-			max_entries = S64_MAX;
-		}
-
-		if (pages_addr) {
-			if (flags == gtt_flags)
-				src = adev->gart.table_addr +
-					(addr >> AMDGPU_GPU_PAGE_SHIFT) * 8;
-			else
-				max_entries = min(max_entries, 16ull * 1024ull);
-			addr = 0;
-		} else if (flags & AMDGPU_PTE_VALID) {
-			addr += adev->vm_manager.vram_base_offset;
-		}
-		addr += pfn << PAGE_SHIFT;
-
->>>>>>> 59331c21
 		last = min((uint64_t)mapping->it.last, start + max_entries - 1);
 		r = amdgpu_vm_bo_update_mapping(adev, exclusive,
 						src, pages_addr, vm,
@@ -1463,12 +1371,8 @@
 				     AMDGPU_GEM_DOMAIN_VRAM,
 				     AMDGPU_GEM_CREATE_NO_CPU_ACCESS |
 				     AMDGPU_GEM_CREATE_SHADOW |
-<<<<<<< HEAD
-				     AMDGPU_GEM_CREATE_VRAM_CONTIGUOUS,
-=======
 				     AMDGPU_GEM_CREATE_VRAM_CONTIGUOUS |
 				     AMDGPU_GEM_CREATE_VRAM_CLEARED,
->>>>>>> 59331c21
 				     NULL, resv, &pt);
 		if (r)
 			goto error_free;
@@ -1478,25 +1382,6 @@
 		 */
 		pt->parent = amdgpu_bo_ref(vm->page_directory);
 
-<<<<<<< HEAD
-		r = amdgpu_vm_clear_bo(adev, vm, pt);
-		if (r) {
-			amdgpu_bo_unref(&pt->shadow);
-			amdgpu_bo_unref(&pt);
-			goto error_free;
-		}
-
-		if (pt->shadow) {
-			r = amdgpu_vm_clear_bo(adev, vm, pt->shadow);
-			if (r) {
-				amdgpu_bo_unref(&pt->shadow);
-				amdgpu_bo_unref(&pt);
-				goto error_free;
-			}
-		}
-
-=======
->>>>>>> 59331c21
 		vm->page_tables[pt_idx].bo = pt;
 		vm->page_tables[pt_idx].addr = 0;
 	}
@@ -1678,12 +1563,8 @@
 			     AMDGPU_GEM_DOMAIN_VRAM,
 			     AMDGPU_GEM_CREATE_NO_CPU_ACCESS |
 			     AMDGPU_GEM_CREATE_SHADOW |
-<<<<<<< HEAD
-			     AMDGPU_GEM_CREATE_VRAM_CONTIGUOUS,
-=======
 			     AMDGPU_GEM_CREATE_VRAM_CONTIGUOUS |
 			     AMDGPU_GEM_CREATE_VRAM_CLEARED,
->>>>>>> 59331c21
 			     NULL, NULL, &vm->page_directory);
 	if (r)
 		goto error_free_sched_entity;
