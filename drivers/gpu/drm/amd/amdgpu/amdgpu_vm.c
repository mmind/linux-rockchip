/*
 * Copyright 2008 Advanced Micro Devices, Inc.
 * Copyright 2008 Red Hat Inc.
 * Copyright 2009 Jerome Glisse.
 *
 * Permission is hereby granted, free of charge, to any person obtaining a
 * copy of this software and associated documentation files (the "Software"),
 * to deal in the Software without restriction, including without limitation
 * the rights to use, copy, modify, merge, publish, distribute, sublicense,
 * and/or sell copies of the Software, and to permit persons to whom the
 * Software is furnished to do so, subject to the following conditions:
 *
 * The above copyright notice and this permission notice shall be included in
 * all copies or substantial portions of the Software.
 *
 * THE SOFTWARE IS PROVIDED "AS IS", WITHOUT WARRANTY OF ANY KIND, EXPRESS OR
 * IMPLIED, INCLUDING BUT NOT LIMITED TO THE WARRANTIES OF MERCHANTABILITY,
 * FITNESS FOR A PARTICULAR PURPOSE AND NONINFRINGEMENT.  IN NO EVENT SHALL
 * THE COPYRIGHT HOLDER(S) OR AUTHOR(S) BE LIABLE FOR ANY CLAIM, DAMAGES OR
 * OTHER LIABILITY, WHETHER IN AN ACTION OF CONTRACT, TORT OR OTHERWISE,
 * ARISING FROM, OUT OF OR IN CONNECTION WITH THE SOFTWARE OR THE USE OR
 * OTHER DEALINGS IN THE SOFTWARE.
 *
 * Authors: Dave Airlie
 *          Alex Deucher
 *          Jerome Glisse
 */
#include <drm/drmP.h>
#include <drm/amdgpu_drm.h>
#include "amdgpu.h"
#include "amdgpu_trace.h"

/*
 * GPUVM
 * GPUVM is similar to the legacy gart on older asics, however
 * rather than there being a single global gart table
 * for the entire GPU, there are multiple VM page tables active
 * at any given time.  The VM page tables can contain a mix
 * vram pages and system memory pages and system memory pages
 * can be mapped as snooped (cached system pages) or unsnooped
 * (uncached system pages).
 * Each VM has an ID associated with it and there is a page table
 * associated with each VMID.  When execting a command buffer,
 * the kernel tells the the ring what VMID to use for that command
 * buffer.  VMIDs are allocated dynamically as commands are submitted.
 * The userspace drivers maintain their own address space and the kernel
 * sets up their pages tables accordingly when they submit their
 * command buffers and a VMID is assigned.
 * Cayman/Trinity support up to 8 active VMs at any given time;
 * SI supports 16.
 */

/**
 * amdgpu_vm_num_pde - return the number of page directory entries
 *
 * @adev: amdgpu_device pointer
 *
 * Calculate the number of page directory entries (cayman+).
 */
static unsigned amdgpu_vm_num_pdes(struct amdgpu_device *adev)
{
	return adev->vm_manager.max_pfn >> amdgpu_vm_block_size;
}

/**
 * amdgpu_vm_directory_size - returns the size of the page directory in bytes
 *
 * @adev: amdgpu_device pointer
 *
 * Calculate the size of the page directory in bytes (cayman+).
 */
static unsigned amdgpu_vm_directory_size(struct amdgpu_device *adev)
{
	return AMDGPU_GPU_PAGE_ALIGN(amdgpu_vm_num_pdes(adev) * 8);
}

/**
 * amdgpu_vm_get_bos - add the vm BOs to a validation list
 *
 * @vm: vm providing the BOs
 * @head: head of validation list
 *
 * Add the page directory to the list of BOs to
 * validate for command submission (cayman+).
 */
struct amdgpu_bo_list_entry *amdgpu_vm_get_bos(struct amdgpu_device *adev,
					  struct amdgpu_vm *vm,
					  struct list_head *head)
{
	struct amdgpu_bo_list_entry *list;
	unsigned i, idx;

	mutex_lock(&vm->mutex);
	list = drm_malloc_ab(vm->max_pde_used + 2,
			     sizeof(struct amdgpu_bo_list_entry));
	if (!list) {
		mutex_unlock(&vm->mutex);
		return NULL;
	}

	/* add the vm page table to the list */
	list[0].robj = vm->page_directory;
	list[0].prefered_domains = AMDGPU_GEM_DOMAIN_VRAM;
	list[0].allowed_domains = AMDGPU_GEM_DOMAIN_VRAM;
	list[0].priority = 0;
	list[0].tv.bo = &vm->page_directory->tbo;
	list[0].tv.shared = true;
	list_add(&list[0].tv.head, head);

	for (i = 0, idx = 1; i <= vm->max_pde_used; i++) {
		if (!vm->page_tables[i].bo)
			continue;

		list[idx].robj = vm->page_tables[i].bo;
		list[idx].prefered_domains = AMDGPU_GEM_DOMAIN_VRAM;
		list[idx].allowed_domains = AMDGPU_GEM_DOMAIN_VRAM;
		list[idx].priority = 0;
		list[idx].tv.bo = &list[idx].robj->tbo;
		list[idx].tv.shared = true;
		list_add(&list[idx++].tv.head, head);
	}
	mutex_unlock(&vm->mutex);

	return list;
}

/**
 * amdgpu_vm_grab_id - allocate the next free VMID
 *
 * @vm: vm to allocate id for
 * @ring: ring we want to submit job to
 * @sync: sync object where we add dependencies
 *
 * Allocate an id for the vm, adding fences to the sync obj as necessary.
 *
 * Global mutex must be locked!
 */
int amdgpu_vm_grab_id(struct amdgpu_vm *vm, struct amdgpu_ring *ring,
		      struct amdgpu_sync *sync)
{
	struct amdgpu_fence *best[AMDGPU_MAX_RINGS] = {};
	struct amdgpu_vm_id *vm_id = &vm->ids[ring->idx];
	struct amdgpu_device *adev = ring->adev;

	unsigned choices[2] = {};
	unsigned i;

	/* check if the id is still valid */
	if (vm_id->id && vm_id->last_id_use &&
	    vm_id->last_id_use == adev->vm_manager.active[vm_id->id])
		return 0;

	/* we definately need to flush */
	vm_id->pd_gpu_addr = ~0ll;

	/* skip over VMID 0, since it is the system VM */
	for (i = 1; i < adev->vm_manager.nvm; ++i) {
		struct amdgpu_fence *fence = adev->vm_manager.active[i];

		if (fence == NULL) {
			/* found a free one */
			vm_id->id = i;
			trace_amdgpu_vm_grab_id(i, ring->idx);
			return 0;
		}

		if (amdgpu_fence_is_earlier(fence, best[fence->ring->idx])) {
			best[fence->ring->idx] = fence;
			choices[fence->ring == ring ? 0 : 1] = i;
		}
	}

	for (i = 0; i < 2; ++i) {
		if (choices[i]) {
			struct amdgpu_fence *fence;

			fence  = adev->vm_manager.active[choices[i]];
			vm_id->id = choices[i];

			trace_amdgpu_vm_grab_id(choices[i], ring->idx);
			return amdgpu_sync_fence(ring->adev, sync, &fence->base);
		}
	}

	/* should never happen */
	BUG();
	return -EINVAL;
}

/**
 * amdgpu_vm_flush - hardware flush the vm
 *
 * @ring: ring to use for flush
 * @vm: vm we want to flush
 * @updates: last vm update that we waited for
 *
 * Flush the vm (cayman+).
 *
 * Global and local mutex must be locked!
 */
void amdgpu_vm_flush(struct amdgpu_ring *ring,
		     struct amdgpu_vm *vm,
		     struct fence *updates)
{
	uint64_t pd_addr = amdgpu_bo_gpu_offset(vm->page_directory);
	struct amdgpu_vm_id *vm_id = &vm->ids[ring->idx];
	struct fence *flushed_updates = vm_id->flushed_updates;
	bool is_earlier = false;
<<<<<<< HEAD

	if (flushed_updates && updates) {
		BUG_ON(flushed_updates->context != updates->context);
		is_earlier = (updates->seqno - flushed_updates->seqno <=
			      INT_MAX) ? true : false;
	}

=======

	if (flushed_updates && updates) {
		BUG_ON(flushed_updates->context != updates->context);
		is_earlier = (updates->seqno - flushed_updates->seqno <=
			      INT_MAX) ? true : false;
	}

>>>>>>> f377ea88
	if (pd_addr != vm_id->pd_gpu_addr || !flushed_updates ||
	    is_earlier) {

		trace_amdgpu_vm_flush(pd_addr, ring->idx, vm_id->id);
		if (is_earlier) {
			vm_id->flushed_updates = fence_get(updates);
			fence_put(flushed_updates);
		}
		if (!flushed_updates)
			vm_id->flushed_updates = fence_get(updates);
		vm_id->pd_gpu_addr = pd_addr;
		amdgpu_ring_emit_vm_flush(ring, vm_id->id, vm_id->pd_gpu_addr);
	}
}

/**
 * amdgpu_vm_fence - remember fence for vm
 *
 * @adev: amdgpu_device pointer
 * @vm: vm we want to fence
 * @fence: fence to remember
 *
 * Fence the vm (cayman+).
 * Set the fence used to protect page table and id.
 *
 * Global and local mutex must be locked!
 */
void amdgpu_vm_fence(struct amdgpu_device *adev,
		     struct amdgpu_vm *vm,
		     struct amdgpu_fence *fence)
{
	unsigned ridx = fence->ring->idx;
	unsigned vm_id = vm->ids[ridx].id;

	amdgpu_fence_unref(&adev->vm_manager.active[vm_id]);
	adev->vm_manager.active[vm_id] = amdgpu_fence_ref(fence);

	amdgpu_fence_unref(&vm->ids[ridx].last_id_use);
	vm->ids[ridx].last_id_use = amdgpu_fence_ref(fence);
}

/**
 * amdgpu_vm_bo_find - find the bo_va for a specific vm & bo
 *
 * @vm: requested vm
 * @bo: requested buffer object
 *
 * Find @bo inside the requested vm (cayman+).
 * Search inside the @bos vm list for the requested vm
 * Returns the found bo_va or NULL if none is found
 *
 * Object has to be reserved!
 */
struct amdgpu_bo_va *amdgpu_vm_bo_find(struct amdgpu_vm *vm,
				       struct amdgpu_bo *bo)
{
	struct amdgpu_bo_va *bo_va;

	list_for_each_entry(bo_va, &bo->va, bo_list) {
		if (bo_va->vm == vm) {
			return bo_va;
		}
	}
	return NULL;
}

/**
 * amdgpu_vm_update_pages - helper to call the right asic function
 *
 * @adev: amdgpu_device pointer
 * @ib: indirect buffer to fill with commands
 * @pe: addr of the page entry
 * @addr: dst addr to write into pe
 * @count: number of page entries to update
 * @incr: increase next addr by incr bytes
 * @flags: hw access flags
 * @gtt_flags: GTT hw access flags
 *
 * Traces the parameters and calls the right asic functions
 * to setup the page table using the DMA.
 */
static void amdgpu_vm_update_pages(struct amdgpu_device *adev,
				   struct amdgpu_ib *ib,
				   uint64_t pe, uint64_t addr,
				   unsigned count, uint32_t incr,
				   uint32_t flags, uint32_t gtt_flags)
{
	trace_amdgpu_vm_set_page(pe, addr, count, incr, flags);

	if ((flags & AMDGPU_PTE_SYSTEM) && (flags == gtt_flags)) {
		uint64_t src = adev->gart.table_addr + (addr >> 12) * 8;
		amdgpu_vm_copy_pte(adev, ib, pe, src, count);

	} else if ((flags & AMDGPU_PTE_SYSTEM) || (count < 3)) {
		amdgpu_vm_write_pte(adev, ib, pe, addr,
				      count, incr, flags);

	} else {
		amdgpu_vm_set_pte_pde(adev, ib, pe, addr,
				      count, incr, flags);
	}
}

int amdgpu_vm_free_job(struct amdgpu_job *sched_job)
{
	int i;
	for (i = 0; i < sched_job->num_ibs; i++)
		amdgpu_ib_free(sched_job->adev, &sched_job->ibs[i]);
	kfree(sched_job->ibs);
	return 0;
}

/**
 * amdgpu_vm_clear_bo - initially clear the page dir/table
 *
 * @adev: amdgpu_device pointer
 * @bo: bo to clear
 */
static int amdgpu_vm_clear_bo(struct amdgpu_device *adev,
			      struct amdgpu_bo *bo)
{
	struct amdgpu_ring *ring = adev->vm_manager.vm_pte_funcs_ring;
	struct fence *fence = NULL;
	struct amdgpu_ib *ib;
	unsigned entries;
	uint64_t addr;
	int r;

	r = amdgpu_bo_reserve(bo, false);
	if (r)
		return r;

	r = reservation_object_reserve_shared(bo->tbo.resv);
	if (r)
		return r;

	r = ttm_bo_validate(&bo->tbo, &bo->placement, true, false);
	if (r)
		goto error_unreserve;

	addr = amdgpu_bo_gpu_offset(bo);
	entries = amdgpu_bo_size(bo) / 8;

	ib = kzalloc(sizeof(struct amdgpu_ib), GFP_KERNEL);
	if (!ib)
		goto error_unreserve;

	r = amdgpu_ib_get(ring, NULL, entries * 2 + 64, ib);
	if (r)
		goto error_free;

	ib->length_dw = 0;

	amdgpu_vm_update_pages(adev, ib, addr, 0, entries, 0, 0, 0);
	amdgpu_vm_pad_ib(adev, ib);
	WARN_ON(ib->length_dw > 64);
	r = amdgpu_sched_ib_submit_kernel_helper(adev, ring, ib, 1,
						 &amdgpu_vm_free_job,
						 AMDGPU_FENCE_OWNER_VM,
						 &fence);
	if (!r)
		amdgpu_bo_fence(bo, fence, true);
	fence_put(fence);
	if (amdgpu_enable_scheduler) {
		amdgpu_bo_unreserve(bo);
		return 0;
	}
error_free:
	amdgpu_ib_free(adev, ib);
	kfree(ib);

error_unreserve:
	amdgpu_bo_unreserve(bo);
	return r;
}

/**
 * amdgpu_vm_map_gart - get the physical address of a gart page
 *
 * @adev: amdgpu_device pointer
 * @addr: the unmapped addr
 *
 * Look up the physical address of the page that the pte resolves
 * to (cayman+).
 * Returns the physical address of the page.
 */
uint64_t amdgpu_vm_map_gart(struct amdgpu_device *adev, uint64_t addr)
{
	uint64_t result;

	/* page table offset */
	result = adev->gart.pages_addr[addr >> PAGE_SHIFT];

	/* in case cpu page size != gpu page size*/
	result |= addr & (~PAGE_MASK);

	return result;
}

/**
 * amdgpu_vm_update_pdes - make sure that page directory is valid
 *
 * @adev: amdgpu_device pointer
 * @vm: requested vm
 * @start: start of GPU address range
 * @end: end of GPU address range
 *
 * Allocates new page tables if necessary
 * and updates the page directory (cayman+).
 * Returns 0 for success, error for failure.
 *
 * Global and local mutex must be locked!
 */
int amdgpu_vm_update_page_directory(struct amdgpu_device *adev,
				    struct amdgpu_vm *vm)
{
	struct amdgpu_ring *ring = adev->vm_manager.vm_pte_funcs_ring;
	struct amdgpu_bo *pd = vm->page_directory;
	uint64_t pd_addr = amdgpu_bo_gpu_offset(pd);
	uint32_t incr = AMDGPU_VM_PTE_COUNT * 8;
	uint64_t last_pde = ~0, last_pt = ~0;
	unsigned count = 0, pt_idx, ndw;
	struct amdgpu_ib *ib;
	struct fence *fence = NULL;

	int r;

	/* padding, etc. */
	ndw = 64;

	/* assume the worst case */
	ndw += vm->max_pde_used * 6;

	/* update too big for an IB */
	if (ndw > 0xfffff)
		return -ENOMEM;

	ib = kzalloc(sizeof(struct amdgpu_ib), GFP_KERNEL);
	if (!ib)
		return -ENOMEM;

	r = amdgpu_ib_get(ring, NULL, ndw * 4, ib);
	if (r)
		return r;
	ib->length_dw = 0;

	/* walk over the address space and update the page directory */
	for (pt_idx = 0; pt_idx <= vm->max_pde_used; ++pt_idx) {
		struct amdgpu_bo *bo = vm->page_tables[pt_idx].bo;
		uint64_t pde, pt;

		if (bo == NULL)
			continue;

		pt = amdgpu_bo_gpu_offset(bo);
		if (vm->page_tables[pt_idx].addr == pt)
			continue;
		vm->page_tables[pt_idx].addr = pt;

		pde = pd_addr + pt_idx * 8;
		if (((last_pde + 8 * count) != pde) ||
		    ((last_pt + incr * count) != pt)) {

			if (count) {
				amdgpu_vm_update_pages(adev, ib, last_pde,
						       last_pt, count, incr,
						       AMDGPU_PTE_VALID, 0);
			}

			count = 1;
			last_pde = pde;
			last_pt = pt;
		} else {
			++count;
		}
	}

	if (count)
		amdgpu_vm_update_pages(adev, ib, last_pde, last_pt, count,
				       incr, AMDGPU_PTE_VALID, 0);

	if (ib->length_dw != 0) {
		amdgpu_vm_pad_ib(adev, ib);
		amdgpu_sync_resv(adev, &ib->sync, pd->tbo.resv, AMDGPU_FENCE_OWNER_VM);
		WARN_ON(ib->length_dw > ndw);
		r = amdgpu_sched_ib_submit_kernel_helper(adev, ring, ib, 1,
							 &amdgpu_vm_free_job,
							 AMDGPU_FENCE_OWNER_VM,
							 &fence);
		if (r)
			goto error_free;

		amdgpu_bo_fence(pd, fence, true);
		fence_put(vm->page_directory_fence);
		vm->page_directory_fence = fence_get(fence);
		fence_put(fence);
	}

	if (!amdgpu_enable_scheduler || ib->length_dw == 0) {
		amdgpu_ib_free(adev, ib);
		kfree(ib);
	}

	return 0;

error_free:
	amdgpu_ib_free(adev, ib);
	kfree(ib);
	return r;
}

/**
 * amdgpu_vm_frag_ptes - add fragment information to PTEs
 *
 * @adev: amdgpu_device pointer
 * @ib: IB for the update
 * @pe_start: first PTE to handle
 * @pe_end: last PTE to handle
 * @addr: addr those PTEs should point to
 * @flags: hw mapping flags
 * @gtt_flags: GTT hw mapping flags
 *
 * Global and local mutex must be locked!
 */
static void amdgpu_vm_frag_ptes(struct amdgpu_device *adev,
				struct amdgpu_ib *ib,
				uint64_t pe_start, uint64_t pe_end,
				uint64_t addr, uint32_t flags,
				uint32_t gtt_flags)
{
	/**
	 * The MC L1 TLB supports variable sized pages, based on a fragment
	 * field in the PTE. When this field is set to a non-zero value, page
	 * granularity is increased from 4KB to (1 << (12 + frag)). The PTE
	 * flags are considered valid for all PTEs within the fragment range
	 * and corresponding mappings are assumed to be physically contiguous.
	 *
	 * The L1 TLB can store a single PTE for the whole fragment,
	 * significantly increasing the space available for translation
	 * caching. This leads to large improvements in throughput when the
	 * TLB is under pressure.
	 *
	 * The L2 TLB distributes small and large fragments into two
	 * asymmetric partitions. The large fragment cache is significantly
	 * larger. Thus, we try to use large fragments wherever possible.
	 * Userspace can support this by aligning virtual base address and
	 * allocation size to the fragment size.
	 */

	/* SI and newer are optimized for 64KB */
	uint64_t frag_flags = AMDGPU_PTE_FRAG_64KB;
	uint64_t frag_align = 0x80;

	uint64_t frag_start = ALIGN(pe_start, frag_align);
	uint64_t frag_end = pe_end & ~(frag_align - 1);

	unsigned count;

	/* system pages are non continuously */
	if ((flags & AMDGPU_PTE_SYSTEM) || !(flags & AMDGPU_PTE_VALID) ||
	    (frag_start >= frag_end)) {

		count = (pe_end - pe_start) / 8;
		amdgpu_vm_update_pages(adev, ib, pe_start, addr, count,
				       AMDGPU_GPU_PAGE_SIZE, flags, gtt_flags);
		return;
	}

	/* handle the 4K area at the beginning */
	if (pe_start != frag_start) {
		count = (frag_start - pe_start) / 8;
		amdgpu_vm_update_pages(adev, ib, pe_start, addr, count,
				       AMDGPU_GPU_PAGE_SIZE, flags, gtt_flags);
		addr += AMDGPU_GPU_PAGE_SIZE * count;
	}

	/* handle the area in the middle */
	count = (frag_end - frag_start) / 8;
	amdgpu_vm_update_pages(adev, ib, frag_start, addr, count,
			       AMDGPU_GPU_PAGE_SIZE, flags | frag_flags,
			       gtt_flags);

	/* handle the 4K area at the end */
	if (frag_end != pe_end) {
		addr += AMDGPU_GPU_PAGE_SIZE * count;
		count = (pe_end - frag_end) / 8;
		amdgpu_vm_update_pages(adev, ib, frag_end, addr, count,
				       AMDGPU_GPU_PAGE_SIZE, flags, gtt_flags);
	}
}

/**
 * amdgpu_vm_update_ptes - make sure that page tables are valid
 *
 * @adev: amdgpu_device pointer
 * @vm: requested vm
 * @start: start of GPU address range
 * @end: end of GPU address range
 * @dst: destination address to map to
 * @flags: mapping flags
 *
 * Update the page tables in the range @start - @end (cayman+).
 *
 * Global and local mutex must be locked!
 */
static int amdgpu_vm_update_ptes(struct amdgpu_device *adev,
				 struct amdgpu_vm *vm,
				 struct amdgpu_ib *ib,
				 uint64_t start, uint64_t end,
				 uint64_t dst, uint32_t flags,
				 uint32_t gtt_flags)
{
	uint64_t mask = AMDGPU_VM_PTE_COUNT - 1;
	uint64_t last_pte = ~0, last_dst = ~0;
	void *owner = AMDGPU_FENCE_OWNER_VM;
	unsigned count = 0;
	uint64_t addr;

	/* sync to everything on unmapping */
	if (!(flags & AMDGPU_PTE_VALID))
		owner = AMDGPU_FENCE_OWNER_UNDEFINED;

	/* walk over the address space and update the page tables */
	for (addr = start; addr < end; ) {
		uint64_t pt_idx = addr >> amdgpu_vm_block_size;
		struct amdgpu_bo *pt = vm->page_tables[pt_idx].bo;
		unsigned nptes;
		uint64_t pte;
		int r;

		amdgpu_sync_resv(adev, &ib->sync, pt->tbo.resv, owner);
		r = reservation_object_reserve_shared(pt->tbo.resv);
		if (r)
			return r;

		if ((addr & ~mask) == (end & ~mask))
			nptes = end - addr;
		else
			nptes = AMDGPU_VM_PTE_COUNT - (addr & mask);

		pte = amdgpu_bo_gpu_offset(pt);
		pte += (addr & mask) * 8;

		if ((last_pte + 8 * count) != pte) {

			if (count) {
				amdgpu_vm_frag_ptes(adev, ib, last_pte,
						    last_pte + 8 * count,
						    last_dst, flags,
						    gtt_flags);
			}

			count = nptes;
			last_pte = pte;
			last_dst = dst;
		} else {
			count += nptes;
		}

		addr += nptes;
		dst += nptes * AMDGPU_GPU_PAGE_SIZE;
	}

	if (count) {
		amdgpu_vm_frag_ptes(adev, ib, last_pte,
				    last_pte + 8 * count,
				    last_dst, flags, gtt_flags);
	}

	return 0;
}

/**
 * amdgpu_vm_fence_pts - fence page tables after an update
 *
 * @vm: requested vm
 * @start: start of GPU address range
 * @end: end of GPU address range
 * @fence: fence to use
 *
 * Fence the page tables in the range @start - @end (cayman+).
 *
 * Global and local mutex must be locked!
 */
static void amdgpu_vm_fence_pts(struct amdgpu_vm *vm,
				uint64_t start, uint64_t end,
				struct fence *fence)
{
	unsigned i;

	start >>= amdgpu_vm_block_size;
	end >>= amdgpu_vm_block_size;

	for (i = start; i <= end; ++i)
		amdgpu_bo_fence(vm->page_tables[i].bo, fence, true);
}

/**
 * amdgpu_vm_bo_update_mapping - update a mapping in the vm page table
 *
 * @adev: amdgpu_device pointer
 * @vm: requested vm
 * @mapping: mapped range and flags to use for the update
 * @addr: addr to set the area to
 * @gtt_flags: flags as they are used for GTT
 * @fence: optional resulting fence
 *
 * Fill in the page table entries for @mapping.
 * Returns 0 for success, -EINVAL for failure.
 *
 * Object have to be reserved and mutex must be locked!
 */
static int amdgpu_vm_bo_update_mapping(struct amdgpu_device *adev,
				       struct amdgpu_vm *vm,
				       struct amdgpu_bo_va_mapping *mapping,
				       uint64_t addr, uint32_t gtt_flags,
				       struct fence **fence)
{
	struct amdgpu_ring *ring = adev->vm_manager.vm_pte_funcs_ring;
	unsigned nptes, ncmds, ndw;
	uint32_t flags = gtt_flags;
	struct amdgpu_ib *ib;
	struct fence *f = NULL;
	int r;

	/* normally,bo_va->flags only contians READABLE and WIRTEABLE bit go here
	 * but in case of something, we filter the flags in first place
	 */
	if (!(mapping->flags & AMDGPU_PTE_READABLE))
		flags &= ~AMDGPU_PTE_READABLE;
	if (!(mapping->flags & AMDGPU_PTE_WRITEABLE))
		flags &= ~AMDGPU_PTE_WRITEABLE;

	trace_amdgpu_vm_bo_update(mapping);

	nptes = mapping->it.last - mapping->it.start + 1;

	/*
	 * reserve space for one command every (1 << BLOCK_SIZE)
	 *  entries or 2k dwords (whatever is smaller)
	 */
	ncmds = (nptes >> min(amdgpu_vm_block_size, 11)) + 1;

	/* padding, etc. */
	ndw = 64;

	if ((flags & AMDGPU_PTE_SYSTEM) && (flags == gtt_flags)) {
		/* only copy commands needed */
		ndw += ncmds * 7;

	} else if (flags & AMDGPU_PTE_SYSTEM) {
		/* header for write data commands */
		ndw += ncmds * 4;

		/* body of write data command */
		ndw += nptes * 2;

	} else {
		/* set page commands needed */
		ndw += ncmds * 10;

		/* two extra commands for begin/end of fragment */
		ndw += 2 * 10;
	}

	/* update too big for an IB */
	if (ndw > 0xfffff)
		return -ENOMEM;

	ib = kzalloc(sizeof(struct amdgpu_ib), GFP_KERNEL);
	if (!ib)
		return -ENOMEM;
<<<<<<< HEAD

	r = amdgpu_ib_get(ring, NULL, ndw * 4, ib);
	if (r) {
		kfree(ib);
		return r;
	}

	ib->length_dw = 0;

	if (!(flags & AMDGPU_PTE_VALID)) {
		unsigned i;

		for (i = 0; i < AMDGPU_MAX_RINGS; ++i) {
			struct amdgpu_fence *f = vm->ids[i].last_id_use;
			r = amdgpu_sync_fence(adev, &ib->sync, &f->base);
			if (r)
				return r;
		}
	}

=======

	r = amdgpu_ib_get(ring, NULL, ndw * 4, ib);
	if (r) {
		kfree(ib);
		return r;
	}

	ib->length_dw = 0;

>>>>>>> f377ea88
	r = amdgpu_vm_update_ptes(adev, vm, ib, mapping->it.start,
				  mapping->it.last + 1, addr + mapping->offset,
				  flags, gtt_flags);

	if (r) {
		amdgpu_ib_free(adev, ib);
		kfree(ib);
		return r;
	}

	amdgpu_vm_pad_ib(adev, ib);
	WARN_ON(ib->length_dw > ndw);
	r = amdgpu_sched_ib_submit_kernel_helper(adev, ring, ib, 1,
						 &amdgpu_vm_free_job,
						 AMDGPU_FENCE_OWNER_VM,
						 &f);
	if (r)
		goto error_free;

	amdgpu_vm_fence_pts(vm, mapping->it.start,
			    mapping->it.last + 1, f);
	if (fence) {
		fence_put(*fence);
		*fence = fence_get(f);
	}
	fence_put(f);
	if (!amdgpu_enable_scheduler) {
		amdgpu_ib_free(adev, ib);
		kfree(ib);
	}
	return 0;

error_free:
	amdgpu_ib_free(adev, ib);
	kfree(ib);
	return r;
}

/**
 * amdgpu_vm_bo_update - update all BO mappings in the vm page table
 *
 * @adev: amdgpu_device pointer
 * @bo_va: requested BO and VM object
 * @mem: ttm mem
 *
 * Fill in the page table entries for @bo_va.
 * Returns 0 for success, -EINVAL for failure.
 *
 * Object have to be reserved and mutex must be locked!
 */
int amdgpu_vm_bo_update(struct amdgpu_device *adev,
			struct amdgpu_bo_va *bo_va,
			struct ttm_mem_reg *mem)
{
	struct amdgpu_vm *vm = bo_va->vm;
	struct amdgpu_bo_va_mapping *mapping;
	uint32_t flags;
	uint64_t addr;
	int r;

	if (mem) {
		addr = mem->start << PAGE_SHIFT;
		if (mem->mem_type != TTM_PL_TT)
			addr += adev->vm_manager.vram_base_offset;
	} else {
		addr = 0;
	}

	flags = amdgpu_ttm_tt_pte_flags(adev, bo_va->bo->tbo.ttm, mem);

	spin_lock(&vm->status_lock);
	if (!list_empty(&bo_va->vm_status))
		list_splice_init(&bo_va->valids, &bo_va->invalids);
	spin_unlock(&vm->status_lock);

	list_for_each_entry(mapping, &bo_va->invalids, list) {
		r = amdgpu_vm_bo_update_mapping(adev, vm, mapping, addr,
						flags, &bo_va->last_pt_update);
		if (r)
			return r;
	}

	spin_lock(&vm->status_lock);
	list_splice_init(&bo_va->invalids, &bo_va->valids);
	list_del_init(&bo_va->vm_status);
	if (!mem)
		list_add(&bo_va->vm_status, &vm->cleared);
	spin_unlock(&vm->status_lock);

	return 0;
}

/**
 * amdgpu_vm_clear_freed - clear freed BOs in the PT
 *
 * @adev: amdgpu_device pointer
 * @vm: requested vm
 *
 * Make sure all freed BOs are cleared in the PT.
 * Returns 0 for success.
 *
 * PTs have to be reserved and mutex must be locked!
 */
int amdgpu_vm_clear_freed(struct amdgpu_device *adev,
			  struct amdgpu_vm *vm)
{
	struct amdgpu_bo_va_mapping *mapping;
	int r;

	while (!list_empty(&vm->freed)) {
		mapping = list_first_entry(&vm->freed,
			struct amdgpu_bo_va_mapping, list);
		list_del(&mapping->list);

		r = amdgpu_vm_bo_update_mapping(adev, vm, mapping, 0, 0, NULL);
		kfree(mapping);
		if (r)
			return r;

	}
	return 0;

}

/**
 * amdgpu_vm_clear_invalids - clear invalidated BOs in the PT
 *
 * @adev: amdgpu_device pointer
 * @vm: requested vm
 *
 * Make sure all invalidated BOs are cleared in the PT.
 * Returns 0 for success.
 *
 * PTs have to be reserved and mutex must be locked!
 */
int amdgpu_vm_clear_invalids(struct amdgpu_device *adev,
			     struct amdgpu_vm *vm, struct amdgpu_sync *sync)
{
	struct amdgpu_bo_va *bo_va = NULL;
	int r = 0;

	spin_lock(&vm->status_lock);
	while (!list_empty(&vm->invalidated)) {
		bo_va = list_first_entry(&vm->invalidated,
			struct amdgpu_bo_va, vm_status);
		spin_unlock(&vm->status_lock);

		r = amdgpu_vm_bo_update(adev, bo_va, NULL);
		if (r)
			return r;

		spin_lock(&vm->status_lock);
	}
	spin_unlock(&vm->status_lock);

	if (bo_va)
		r = amdgpu_sync_fence(adev, sync, bo_va->last_pt_update);

	return r;
}

/**
 * amdgpu_vm_bo_add - add a bo to a specific vm
 *
 * @adev: amdgpu_device pointer
 * @vm: requested vm
 * @bo: amdgpu buffer object
 *
 * Add @bo into the requested vm (cayman+).
 * Add @bo to the list of bos associated with the vm
 * Returns newly added bo_va or NULL for failure
 *
 * Object has to be reserved!
 */
struct amdgpu_bo_va *amdgpu_vm_bo_add(struct amdgpu_device *adev,
				      struct amdgpu_vm *vm,
				      struct amdgpu_bo *bo)
{
	struct amdgpu_bo_va *bo_va;

	bo_va = kzalloc(sizeof(struct amdgpu_bo_va), GFP_KERNEL);
	if (bo_va == NULL) {
		return NULL;
	}
	bo_va->vm = vm;
	bo_va->bo = bo;
	bo_va->ref_count = 1;
	INIT_LIST_HEAD(&bo_va->bo_list);
	INIT_LIST_HEAD(&bo_va->valids);
	INIT_LIST_HEAD(&bo_va->invalids);
	INIT_LIST_HEAD(&bo_va->vm_status);

	mutex_lock(&vm->mutex);
	list_add_tail(&bo_va->bo_list, &bo->va);
	mutex_unlock(&vm->mutex);

	return bo_va;
}

/**
 * amdgpu_vm_bo_map - map bo inside a vm
 *
 * @adev: amdgpu_device pointer
 * @bo_va: bo_va to store the address
 * @saddr: where to map the BO
 * @offset: requested offset in the BO
 * @flags: attributes of pages (read/write/valid/etc.)
 *
 * Add a mapping of the BO at the specefied addr into the VM.
 * Returns 0 for success, error for failure.
 *
 * Object has to be reserved and gets unreserved by this function!
 */
int amdgpu_vm_bo_map(struct amdgpu_device *adev,
		     struct amdgpu_bo_va *bo_va,
		     uint64_t saddr, uint64_t offset,
		     uint64_t size, uint32_t flags)
{
	struct amdgpu_bo_va_mapping *mapping;
	struct amdgpu_vm *vm = bo_va->vm;
	struct interval_tree_node *it;
	unsigned last_pfn, pt_idx;
	uint64_t eaddr;
	int r;

	/* validate the parameters */
	if (saddr & AMDGPU_GPU_PAGE_MASK || offset & AMDGPU_GPU_PAGE_MASK ||
	    size == 0 || size & AMDGPU_GPU_PAGE_MASK) {
		amdgpu_bo_unreserve(bo_va->bo);
		return -EINVAL;
	}

	/* make sure object fit at this offset */
	eaddr = saddr + size;
	if ((saddr >= eaddr) || (offset + size > amdgpu_bo_size(bo_va->bo))) {
		amdgpu_bo_unreserve(bo_va->bo);
		return -EINVAL;
	}

	last_pfn = eaddr / AMDGPU_GPU_PAGE_SIZE;
	if (last_pfn > adev->vm_manager.max_pfn) {
		dev_err(adev->dev, "va above limit (0x%08X > 0x%08X)\n",
			last_pfn, adev->vm_manager.max_pfn);
		amdgpu_bo_unreserve(bo_va->bo);
		return -EINVAL;
	}

	mutex_lock(&vm->mutex);

	saddr /= AMDGPU_GPU_PAGE_SIZE;
	eaddr /= AMDGPU_GPU_PAGE_SIZE;

	it = interval_tree_iter_first(&vm->va, saddr, eaddr - 1);
	if (it) {
		struct amdgpu_bo_va_mapping *tmp;
		tmp = container_of(it, struct amdgpu_bo_va_mapping, it);
		/* bo and tmp overlap, invalid addr */
		dev_err(adev->dev, "bo %p va 0x%010Lx-0x%010Lx conflict with "
			"0x%010lx-0x%010lx\n", bo_va->bo, saddr, eaddr,
			tmp->it.start, tmp->it.last + 1);
		amdgpu_bo_unreserve(bo_va->bo);
		r = -EINVAL;
		goto error_unlock;
	}

	mapping = kmalloc(sizeof(*mapping), GFP_KERNEL);
	if (!mapping) {
		amdgpu_bo_unreserve(bo_va->bo);
		r = -ENOMEM;
		goto error_unlock;
	}

	INIT_LIST_HEAD(&mapping->list);
	mapping->it.start = saddr;
	mapping->it.last = eaddr - 1;
	mapping->offset = offset;
	mapping->flags = flags;

	list_add(&mapping->list, &bo_va->invalids);
	interval_tree_insert(&mapping->it, &vm->va);
	trace_amdgpu_vm_bo_map(bo_va, mapping);

	/* Make sure the page tables are allocated */
	saddr >>= amdgpu_vm_block_size;
	eaddr >>= amdgpu_vm_block_size;

	BUG_ON(eaddr >= amdgpu_vm_num_pdes(adev));

	if (eaddr > vm->max_pde_used)
		vm->max_pde_used = eaddr;

	amdgpu_bo_unreserve(bo_va->bo);

	/* walk over the address space and allocate the page tables */
	for (pt_idx = saddr; pt_idx <= eaddr; ++pt_idx) {
		struct amdgpu_bo *pt;

		if (vm->page_tables[pt_idx].bo)
			continue;

		/* drop mutex to allocate and clear page table */
		mutex_unlock(&vm->mutex);

		r = amdgpu_bo_create(adev, AMDGPU_VM_PTE_COUNT * 8,
				     AMDGPU_GPU_PAGE_SIZE, true,
				     AMDGPU_GEM_DOMAIN_VRAM,
				     AMDGPU_GEM_CREATE_NO_CPU_ACCESS,
				     NULL, &pt);
		if (r)
			goto error_free;

		r = amdgpu_vm_clear_bo(adev, pt);
		if (r) {
			amdgpu_bo_unref(&pt);
			goto error_free;
		}

		/* aquire mutex again */
		mutex_lock(&vm->mutex);
		if (vm->page_tables[pt_idx].bo) {
			/* someone else allocated the pt in the meantime */
			mutex_unlock(&vm->mutex);
			amdgpu_bo_unref(&pt);
			mutex_lock(&vm->mutex);
			continue;
		}

		vm->page_tables[pt_idx].addr = 0;
		vm->page_tables[pt_idx].bo = pt;
	}

	mutex_unlock(&vm->mutex);
	return 0;

error_free:
	mutex_lock(&vm->mutex);
	list_del(&mapping->list);
	interval_tree_remove(&mapping->it, &vm->va);
	trace_amdgpu_vm_bo_unmap(bo_va, mapping);
	kfree(mapping);

error_unlock:
	mutex_unlock(&vm->mutex);
	return r;
}

/**
 * amdgpu_vm_bo_unmap - remove bo mapping from vm
 *
 * @adev: amdgpu_device pointer
 * @bo_va: bo_va to remove the address from
 * @saddr: where to the BO is mapped
 *
 * Remove a mapping of the BO at the specefied addr from the VM.
 * Returns 0 for success, error for failure.
 *
 * Object has to be reserved and gets unreserved by this function!
 */
int amdgpu_vm_bo_unmap(struct amdgpu_device *adev,
		       struct amdgpu_bo_va *bo_va,
		       uint64_t saddr)
{
	struct amdgpu_bo_va_mapping *mapping;
	struct amdgpu_vm *vm = bo_va->vm;
	bool valid = true;

	saddr /= AMDGPU_GPU_PAGE_SIZE;

	list_for_each_entry(mapping, &bo_va->valids, list) {
		if (mapping->it.start == saddr)
			break;
	}

	if (&mapping->list == &bo_va->valids) {
		valid = false;

		list_for_each_entry(mapping, &bo_va->invalids, list) {
			if (mapping->it.start == saddr)
				break;
		}

		if (&mapping->list == &bo_va->invalids) {
			amdgpu_bo_unreserve(bo_va->bo);
			return -ENOENT;
		}
	}

	mutex_lock(&vm->mutex);
	list_del(&mapping->list);
	interval_tree_remove(&mapping->it, &vm->va);
	trace_amdgpu_vm_bo_unmap(bo_va, mapping);

	if (valid)
		list_add(&mapping->list, &vm->freed);
	else
		kfree(mapping);
	mutex_unlock(&vm->mutex);
	amdgpu_bo_unreserve(bo_va->bo);

	return 0;
}

/**
 * amdgpu_vm_bo_rmv - remove a bo to a specific vm
 *
 * @adev: amdgpu_device pointer
 * @bo_va: requested bo_va
 *
 * Remove @bo_va->bo from the requested vm (cayman+).
 *
 * Object have to be reserved!
 */
void amdgpu_vm_bo_rmv(struct amdgpu_device *adev,
		      struct amdgpu_bo_va *bo_va)
{
	struct amdgpu_bo_va_mapping *mapping, *next;
	struct amdgpu_vm *vm = bo_va->vm;

	list_del(&bo_va->bo_list);

	mutex_lock(&vm->mutex);

	spin_lock(&vm->status_lock);
	list_del(&bo_va->vm_status);
	spin_unlock(&vm->status_lock);

	list_for_each_entry_safe(mapping, next, &bo_va->valids, list) {
		list_del(&mapping->list);
		interval_tree_remove(&mapping->it, &vm->va);
		trace_amdgpu_vm_bo_unmap(bo_va, mapping);
		list_add(&mapping->list, &vm->freed);
<<<<<<< HEAD
	}
	list_for_each_entry_safe(mapping, next, &bo_va->invalids, list) {
		list_del(&mapping->list);
		interval_tree_remove(&mapping->it, &vm->va);
		kfree(mapping);
	}
=======
	}
	list_for_each_entry_safe(mapping, next, &bo_va->invalids, list) {
		list_del(&mapping->list);
		interval_tree_remove(&mapping->it, &vm->va);
		kfree(mapping);
	}
>>>>>>> f377ea88

	fence_put(bo_va->last_pt_update);
	kfree(bo_va);

	mutex_unlock(&vm->mutex);
}

/**
 * amdgpu_vm_bo_invalidate - mark the bo as invalid
 *
 * @adev: amdgpu_device pointer
 * @vm: requested vm
 * @bo: amdgpu buffer object
 *
 * Mark @bo as invalid (cayman+).
 */
void amdgpu_vm_bo_invalidate(struct amdgpu_device *adev,
			     struct amdgpu_bo *bo)
{
	struct amdgpu_bo_va *bo_va;

	list_for_each_entry(bo_va, &bo->va, bo_list) {
		spin_lock(&bo_va->vm->status_lock);
		if (list_empty(&bo_va->vm_status))
			list_add(&bo_va->vm_status, &bo_va->vm->invalidated);
		spin_unlock(&bo_va->vm->status_lock);
	}
}

/**
 * amdgpu_vm_init - initialize a vm instance
 *
 * @adev: amdgpu_device pointer
 * @vm: requested vm
 *
 * Init @vm fields (cayman+).
 */
int amdgpu_vm_init(struct amdgpu_device *adev, struct amdgpu_vm *vm)
{
	const unsigned align = min(AMDGPU_VM_PTB_ALIGN_SIZE,
		AMDGPU_VM_PTE_COUNT * 8);
	unsigned pd_size, pd_entries, pts_size;
	int i, r;

	for (i = 0; i < AMDGPU_MAX_RINGS; ++i) {
		vm->ids[i].id = 0;
		vm->ids[i].flushed_updates = NULL;
		vm->ids[i].last_id_use = NULL;
	}
	mutex_init(&vm->mutex);
	vm->va = RB_ROOT;
	spin_lock_init(&vm->status_lock);
	INIT_LIST_HEAD(&vm->invalidated);
	INIT_LIST_HEAD(&vm->cleared);
	INIT_LIST_HEAD(&vm->freed);

	pd_size = amdgpu_vm_directory_size(adev);
	pd_entries = amdgpu_vm_num_pdes(adev);

	/* allocate page table array */
	pts_size = pd_entries * sizeof(struct amdgpu_vm_pt);
	vm->page_tables = kzalloc(pts_size, GFP_KERNEL);
	if (vm->page_tables == NULL) {
		DRM_ERROR("Cannot allocate memory for page table array\n");
		return -ENOMEM;
	}

	vm->page_directory_fence = NULL;

	r = amdgpu_bo_create(adev, pd_size, align, true,
			     AMDGPU_GEM_DOMAIN_VRAM,
			     AMDGPU_GEM_CREATE_NO_CPU_ACCESS,
			     NULL, &vm->page_directory);
	if (r)
		return r;

	r = amdgpu_vm_clear_bo(adev, vm->page_directory);
	if (r) {
		amdgpu_bo_unref(&vm->page_directory);
		vm->page_directory = NULL;
		return r;
	}

	return 0;
}

/**
 * amdgpu_vm_fini - tear down a vm instance
 *
 * @adev: amdgpu_device pointer
 * @vm: requested vm
 *
 * Tear down @vm (cayman+).
 * Unbind the VM and remove all bos from the vm bo list
 */
void amdgpu_vm_fini(struct amdgpu_device *adev, struct amdgpu_vm *vm)
{
	struct amdgpu_bo_va_mapping *mapping, *tmp;
	int i;

	if (!RB_EMPTY_ROOT(&vm->va)) {
		dev_err(adev->dev, "still active bo inside vm\n");
	}
	rbtree_postorder_for_each_entry_safe(mapping, tmp, &vm->va, it.rb) {
		list_del(&mapping->list);
		interval_tree_remove(&mapping->it, &vm->va);
		kfree(mapping);
	}
	list_for_each_entry_safe(mapping, tmp, &vm->freed, list) {
		list_del(&mapping->list);
		kfree(mapping);
	}

	for (i = 0; i < amdgpu_vm_num_pdes(adev); i++)
		amdgpu_bo_unref(&vm->page_tables[i].bo);
	kfree(vm->page_tables);

	amdgpu_bo_unref(&vm->page_directory);
	fence_put(vm->page_directory_fence);

	for (i = 0; i < AMDGPU_MAX_RINGS; ++i) {
		fence_put(vm->ids[i].flushed_updates);
		amdgpu_fence_unref(&vm->ids[i].last_id_use);
	}

	mutex_destroy(&vm->mutex);
}<|MERGE_RESOLUTION|>--- conflicted
+++ resolved
@@ -206,7 +206,6 @@
 	struct amdgpu_vm_id *vm_id = &vm->ids[ring->idx];
 	struct fence *flushed_updates = vm_id->flushed_updates;
 	bool is_earlier = false;
-<<<<<<< HEAD
 
 	if (flushed_updates && updates) {
 		BUG_ON(flushed_updates->context != updates->context);
@@ -214,15 +213,6 @@
 			      INT_MAX) ? true : false;
 	}
 
-=======
-
-	if (flushed_updates && updates) {
-		BUG_ON(flushed_updates->context != updates->context);
-		is_earlier = (updates->seqno - flushed_updates->seqno <=
-			      INT_MAX) ? true : false;
-	}
-
->>>>>>> f377ea88
 	if (pd_addr != vm_id->pd_gpu_addr || !flushed_updates ||
 	    is_earlier) {
 
@@ -795,7 +785,6 @@
 	ib = kzalloc(sizeof(struct amdgpu_ib), GFP_KERNEL);
 	if (!ib)
 		return -ENOMEM;
-<<<<<<< HEAD
 
 	r = amdgpu_ib_get(ring, NULL, ndw * 4, ib);
 	if (r) {
@@ -805,28 +794,6 @@
 
 	ib->length_dw = 0;
 
-	if (!(flags & AMDGPU_PTE_VALID)) {
-		unsigned i;
-
-		for (i = 0; i < AMDGPU_MAX_RINGS; ++i) {
-			struct amdgpu_fence *f = vm->ids[i].last_id_use;
-			r = amdgpu_sync_fence(adev, &ib->sync, &f->base);
-			if (r)
-				return r;
-		}
-	}
-
-=======
-
-	r = amdgpu_ib_get(ring, NULL, ndw * 4, ib);
-	if (r) {
-		kfree(ib);
-		return r;
-	}
-
-	ib->length_dw = 0;
-
->>>>>>> f377ea88
 	r = amdgpu_vm_update_ptes(adev, vm, ib, mapping->it.start,
 				  mapping->it.last + 1, addr + mapping->offset,
 				  flags, gtt_flags);
@@ -1258,21 +1225,12 @@
 		interval_tree_remove(&mapping->it, &vm->va);
 		trace_amdgpu_vm_bo_unmap(bo_va, mapping);
 		list_add(&mapping->list, &vm->freed);
-<<<<<<< HEAD
 	}
 	list_for_each_entry_safe(mapping, next, &bo_va->invalids, list) {
 		list_del(&mapping->list);
 		interval_tree_remove(&mapping->it, &vm->va);
 		kfree(mapping);
 	}
-=======
-	}
-	list_for_each_entry_safe(mapping, next, &bo_va->invalids, list) {
-		list_del(&mapping->list);
-		interval_tree_remove(&mapping->it, &vm->va);
-		kfree(mapping);
-	}
->>>>>>> f377ea88
 
 	fence_put(bo_va->last_pt_update);
 	kfree(bo_va);
