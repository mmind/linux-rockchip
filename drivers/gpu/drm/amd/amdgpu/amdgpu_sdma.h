--- conflicted
+++ resolved
@@ -28,16 +28,8 @@
 #define AMDGPU_MAX_SDMA_INSTANCES		2
 
 enum amdgpu_sdma_irq {
-<<<<<<< HEAD
-	AMDGPU_SDMA_IRQ_TRAP0 = 0,
-	AMDGPU_SDMA_IRQ_TRAP1,
-	AMDGPU_SDMA_IRQ_ECC0,
-	AMDGPU_SDMA_IRQ_ECC1,
-
-=======
 	AMDGPU_SDMA_IRQ_INSTANCE0  = 0,
 	AMDGPU_SDMA_IRQ_INSTANCE1,
->>>>>>> a2d635de
 	AMDGPU_SDMA_IRQ_LAST
 };
 
