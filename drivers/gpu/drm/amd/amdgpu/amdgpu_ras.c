--- conflicted
+++ resolved
@@ -886,7 +886,6 @@
 		    adev->smuio.funcs->get_die_id) {
 			dev_info(adev->dev, "socket: %d, die: %d "
 					"%ld correctable hardware errors "
-<<<<<<< HEAD
 					"detected in %s block, no user "
 					"action is needed.\n",
 					adev->smuio.funcs->get_socket_id(adev),
@@ -895,23 +894,10 @@
 					ras_block_str(info->head.block));
 		} else {
 			dev_info(adev->dev, "%ld correctable hardware errors "
-=======
->>>>>>> 50be9417
-					"detected in %s block, no user "
-					"action is needed.\n",
-					adev->smuio.funcs->get_socket_id(adev),
-					adev->smuio.funcs->get_die_id(adev),
-					obj->err_data.ce_count,
-					ras_block_str(info->head.block));
-<<<<<<< HEAD
-=======
-		} else {
-			dev_info(adev->dev, "%ld correctable hardware errors "
 					"detected in %s block, no user "
 					"action is needed.\n",
 					obj->err_data.ce_count,
 					ras_block_str(info->head.block));
->>>>>>> 50be9417
 		}
 	}
 	if (err_data.ue_count) {
@@ -920,7 +906,6 @@
 		    adev->smuio.funcs->get_die_id) {
 			dev_info(adev->dev, "socket: %d, die: %d "
 					"%ld uncorrectable hardware errors "
-<<<<<<< HEAD
 					"detected in %s block\n",
 					adev->smuio.funcs->get_socket_id(adev),
 					adev->smuio.funcs->get_die_id(adev),
@@ -928,21 +913,9 @@
 					ras_block_str(info->head.block));
 		} else {
 			dev_info(adev->dev, "%ld uncorrectable hardware errors "
-=======
->>>>>>> 50be9417
-					"detected in %s block\n",
-					adev->smuio.funcs->get_socket_id(adev),
-					adev->smuio.funcs->get_die_id(adev),
-					obj->err_data.ue_count,
-					ras_block_str(info->head.block));
-<<<<<<< HEAD
-=======
-		} else {
-			dev_info(adev->dev, "%ld uncorrectable hardware errors "
 					"detected in %s block\n",
 					obj->err_data.ue_count,
 					ras_block_str(info->head.block));
->>>>>>> 50be9417
 		}
 	}
 
@@ -1080,11 +1053,7 @@
 	unsigned long ce, ue;
 
 	if (!adev->ras_enabled || !con)
-<<<<<<< HEAD
-		return 0;
-=======
 		return;
->>>>>>> 50be9417
 
 	ce = 0;
 	ue = 0;
@@ -2097,13 +2066,9 @@
 		return;
 
 	if (strnstr(ctx->vbios_version, "D16406",
-<<<<<<< HEAD
-		    sizeof(ctx->vbios_version)))
-=======
 		    sizeof(ctx->vbios_version)) ||
 		strnstr(ctx->vbios_version, "D36002",
 			sizeof(ctx->vbios_version)))
->>>>>>> 50be9417
 		adev->ras_hw_enabled |= (1 << AMDGPU_RAS_BLOCK__GFX);
 }
 
@@ -2152,11 +2117,6 @@
 
 	/* hw_supported needs to be aligned with RAS block mask. */
 	adev->ras_hw_enabled &= AMDGPU_RAS_BLOCK_MASK;
-<<<<<<< HEAD
-
-	adev->ras_enabled = amdgpu_ras_enable == 0 ? 0 :
-		adev->ras_hw_enabled & amdgpu_ras_mask;
-=======
 
 	adev->ras_enabled = amdgpu_ras_enable == 0 ? 0 :
 		adev->ras_hw_enabled & amdgpu_ras_mask;
@@ -2184,7 +2144,6 @@
 	pm_runtime_mark_last_busy(dev->dev);
 Out:
 	pm_runtime_put_autosuspend(dev->dev);
->>>>>>> 50be9417
 }
 
 int amdgpu_ras_init(struct amdgpu_device *adev)
