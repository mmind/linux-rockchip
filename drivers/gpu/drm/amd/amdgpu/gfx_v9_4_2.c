--- conflicted
+++ resolved
@@ -1670,23 +1670,15 @@
 {
 	uint32_t i, j;
 	uint32_t value;
-<<<<<<< HEAD
-
-	value = REG_SET_FIELD(0, GCEA_ERR_STATUS, CLEAR_ERROR_STATUS, 0x1);
-=======
->>>>>>> 50be9417
 
 	mutex_lock(&adev->grbm_idx_mutex);
 	for (i = 0; i < gfx_v9_4_2_ea_err_status_regs.se_num; i++) {
 		for (j = 0; j < gfx_v9_4_2_ea_err_status_regs.instance;
 		     j++) {
 			gfx_v9_4_2_select_se_sh(adev, i, 0, j);
-<<<<<<< HEAD
-=======
 			value = RREG32(SOC15_REG_ENTRY_OFFSET(
 				gfx_v9_4_2_ea_err_status_regs));
 			value = REG_SET_FIELD(value, GCEA_ERR_STATUS, CLEAR_ERROR_STATUS, 0x1);
->>>>>>> 50be9417
 			WREG32(SOC15_REG_ENTRY_OFFSET(gfx_v9_4_2_ea_err_status_regs), value);
 		}
 	}
