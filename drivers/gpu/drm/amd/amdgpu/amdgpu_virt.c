/*
 * Copyright 2016 Advanced Micro Devices, Inc.
 *
 * Permission is hereby granted, free of charge, to any person obtaining a
 * copy of this software and associated documentation files (the "Software"),
 * to deal in the Software without restriction, including without limitation
 * the rights to use, copy, modify, merge, publish, distribute, sublicense,
 * and/or sell copies of the Software, and to permit persons to whom the
 * Software is furnished to do so, subject to the following conditions:
 *
 * The above copyright notice and this permission notice shall be included in
 * all copies or substantial portions of the Software.
 *
 * THE SOFTWARE IS PROVIDED "AS IS", WITHOUT WARRANTY OF ANY KIND, EXPRESS OR
 * IMPLIED, INCLUDING BUT NOT LIMITED TO THE WARRANTIES OF MERCHANTABILITY,
 * FITNESS FOR A PARTICULAR PURPOSE AND NONINFRINGEMENT.  IN NO EVENT SHALL
 * THE COPYRIGHT HOLDER(S) OR AUTHOR(S) BE LIABLE FOR ANY CLAIM, DAMAGES OR
 * OTHER LIABILITY, WHETHER IN AN ACTION OF CONTRACT, TORT OR OTHERWISE,
 * ARISING FROM, OUT OF OR IN CONNECTION WITH THE SOFTWARE OR THE USE OR
 * OTHER DEALINGS IN THE SOFTWARE.
 *
 */

#include "amdgpu.h"
#define MAX_KIQ_REG_WAIT	100000000 /* in usecs */

int amdgpu_allocate_static_csa(struct amdgpu_device *adev)
{
	int r;
	void *ptr;

	r = amdgpu_bo_create_kernel(adev, AMDGPU_CSA_SIZE, PAGE_SIZE,
				AMDGPU_GEM_DOMAIN_VRAM, &adev->virt.csa_obj,
				&adev->virt.csa_vmid0_addr, &ptr);
	if (r)
		return r;

	memset(ptr, 0, AMDGPU_CSA_SIZE);
	return 0;
}

/*
 * amdgpu_map_static_csa should be called during amdgpu_vm_init
 * it maps virtual address "AMDGPU_VA_RESERVED_SIZE - AMDGPU_CSA_SIZE"
 * to this VM, and each command submission of GFX should use this virtual
 * address within META_DATA init package to support SRIOV gfx preemption.
 */

int amdgpu_map_static_csa(struct amdgpu_device *adev, struct amdgpu_vm *vm,
			  struct amdgpu_bo_va **bo_va)
{
	struct ww_acquire_ctx ticket;
	struct list_head list;
	struct amdgpu_bo_list_entry pd;
	struct ttm_validate_buffer csa_tv;
	int r;

	INIT_LIST_HEAD(&list);
	INIT_LIST_HEAD(&csa_tv.head);
	csa_tv.bo = &adev->virt.csa_obj->tbo;
	csa_tv.shared = true;

	list_add(&csa_tv.head, &list);
	amdgpu_vm_get_pd_bo(vm, &list, &pd);

	r = ttm_eu_reserve_buffers(&ticket, &list, true, NULL);
	if (r) {
		DRM_ERROR("failed to reserve CSA,PD BOs: err=%d\n", r);
		return r;
	}

	*bo_va = amdgpu_vm_bo_add(adev, vm, adev->virt.csa_obj);
	if (!*bo_va) {
		ttm_eu_backoff_reservation(&ticket, &list);
		DRM_ERROR("failed to create bo_va for static CSA\n");
		return -ENOMEM;
	}

	r = amdgpu_vm_alloc_pts(adev, (*bo_va)->base.vm, AMDGPU_CSA_VADDR,
				AMDGPU_CSA_SIZE);
	if (r) {
		DRM_ERROR("failed to allocate pts for static CSA, err=%d\n", r);
		amdgpu_vm_bo_rmv(adev, *bo_va);
		ttm_eu_backoff_reservation(&ticket, &list);
		return r;
	}

	r = amdgpu_vm_bo_map(adev, *bo_va, AMDGPU_CSA_VADDR, 0, AMDGPU_CSA_SIZE,
			     AMDGPU_PTE_READABLE | AMDGPU_PTE_WRITEABLE |
			     AMDGPU_PTE_EXECUTABLE);

	if (r) {
		DRM_ERROR("failed to do bo_map on static CSA, err=%d\n", r);
		amdgpu_vm_bo_rmv(adev, *bo_va);
		ttm_eu_backoff_reservation(&ticket, &list);
		return r;
	}

	ttm_eu_backoff_reservation(&ticket, &list);
	return 0;
}

void amdgpu_virt_init_setting(struct amdgpu_device *adev)
{
	/* enable virtual display */
	adev->mode_info.num_crtc = 1;
	adev->enable_virtual_display = true;
	adev->cg_flags = 0;
	adev->pg_flags = 0;

	mutex_init(&adev->virt.lock_reset);
}

uint32_t amdgpu_virt_kiq_rreg(struct amdgpu_device *adev, uint32_t reg)
{
	signed long r;
	uint32_t val, seq;
	struct amdgpu_kiq *kiq = &adev->gfx.kiq;
	struct amdgpu_ring *ring = &kiq->ring;

	BUG_ON(!ring->funcs->emit_rreg);

	spin_lock(&kiq->ring_lock);
	amdgpu_ring_alloc(ring, 32);
	amdgpu_ring_emit_rreg(ring, reg);
	amdgpu_fence_emit_polling(ring, &seq);
	amdgpu_ring_commit(ring);
	spin_unlock(&kiq->ring_lock);

	r = amdgpu_fence_wait_polling(ring, seq, MAX_KIQ_REG_WAIT);
	if (r < 1) {
		DRM_ERROR("wait for kiq fence error: %ld\n", r);
		return ~0;
	}
	val = adev->wb.wb[adev->virt.reg_val_offs];

	return val;
}

void amdgpu_virt_kiq_wreg(struct amdgpu_device *adev, uint32_t reg, uint32_t v)
{
	signed long r;
	uint32_t seq;
	struct amdgpu_kiq *kiq = &adev->gfx.kiq;
	struct amdgpu_ring *ring = &kiq->ring;

	BUG_ON(!ring->funcs->emit_wreg);

	spin_lock(&kiq->ring_lock);
	amdgpu_ring_alloc(ring, 32);
	amdgpu_ring_emit_wreg(ring, reg, v);
	amdgpu_fence_emit_polling(ring, &seq);
	amdgpu_ring_commit(ring);
	spin_unlock(&kiq->ring_lock);

	r = amdgpu_fence_wait_polling(ring, seq, MAX_KIQ_REG_WAIT);
	if (r < 1)
		DRM_ERROR("wait for kiq fence error: %ld\n", r);
}

/**
 * amdgpu_virt_request_full_gpu() - request full gpu access
 * @amdgpu:	amdgpu device.
 * @init:	is driver init time.
 * When start to init/fini driver, first need to request full gpu access.
 * Return: Zero if request success, otherwise will return error.
 */
int amdgpu_virt_request_full_gpu(struct amdgpu_device *adev, bool init)
{
	struct amdgpu_virt *virt = &adev->virt;
	int r;

	if (virt->ops && virt->ops->req_full_gpu) {
		r = virt->ops->req_full_gpu(adev, init);
		if (r)
			return r;

		adev->virt.caps &= ~AMDGPU_SRIOV_CAPS_RUNTIME;
	}

	return 0;
}

/**
 * amdgpu_virt_release_full_gpu() - release full gpu access
 * @amdgpu:	amdgpu device.
 * @init:	is driver init time.
 * When finishing driver init/fini, need to release full gpu access.
 * Return: Zero if release success, otherwise will returen error.
 */
int amdgpu_virt_release_full_gpu(struct amdgpu_device *adev, bool init)
{
	struct amdgpu_virt *virt = &adev->virt;
	int r;

	if (virt->ops && virt->ops->rel_full_gpu) {
		r = virt->ops->rel_full_gpu(adev, init);
		if (r)
			return r;

		adev->virt.caps |= AMDGPU_SRIOV_CAPS_RUNTIME;
	}
	return 0;
}

/**
 * amdgpu_virt_reset_gpu() - reset gpu
 * @amdgpu:	amdgpu device.
 * Send reset command to GPU hypervisor to reset GPU that VM is using
 * Return: Zero if reset success, otherwise will return error.
 */
int amdgpu_virt_reset_gpu(struct amdgpu_device *adev)
{
	struct amdgpu_virt *virt = &adev->virt;
	int r;

	if (virt->ops && virt->ops->reset_gpu) {
		r = virt->ops->reset_gpu(adev);
		if (r)
			return r;

		adev->virt.caps &= ~AMDGPU_SRIOV_CAPS_RUNTIME;
	}

	return 0;
}

/**
 * amdgpu_virt_alloc_mm_table() - alloc memory for mm table
 * @amdgpu:	amdgpu device.
 * MM table is used by UVD and VCE for its initialization
 * Return: Zero if allocate success.
 */
int amdgpu_virt_alloc_mm_table(struct amdgpu_device *adev)
{
	int r;

	if (!amdgpu_sriov_vf(adev) || adev->virt.mm_table.gpu_addr)
		return 0;

	r = amdgpu_bo_create_kernel(adev, PAGE_SIZE, PAGE_SIZE,
				    AMDGPU_GEM_DOMAIN_VRAM,
				    &adev->virt.mm_table.bo,
				    &adev->virt.mm_table.gpu_addr,
				    (void *)&adev->virt.mm_table.cpu_addr);
	if (r) {
		DRM_ERROR("failed to alloc mm table and error = %d.\n", r);
		return r;
	}

	memset((void *)adev->virt.mm_table.cpu_addr, 0, PAGE_SIZE);
	DRM_INFO("MM table gpu addr = 0x%llx, cpu addr = %p.\n",
		 adev->virt.mm_table.gpu_addr,
		 adev->virt.mm_table.cpu_addr);
	return 0;
}

/**
 * amdgpu_virt_free_mm_table() - free mm table memory
 * @amdgpu:	amdgpu device.
 * Free MM table memory
 */
void amdgpu_virt_free_mm_table(struct amdgpu_device *adev)
{
	if (!amdgpu_sriov_vf(adev) || !adev->virt.mm_table.gpu_addr)
		return;

	amdgpu_bo_free_kernel(&adev->virt.mm_table.bo,
			      &adev->virt.mm_table.gpu_addr,
			      (void *)&adev->virt.mm_table.cpu_addr);
	adev->virt.mm_table.gpu_addr = 0;
}


int amdgpu_virt_fw_reserve_get_checksum(void *obj,
					unsigned long obj_size,
					unsigned int key,
					unsigned int chksum)
{
	unsigned int ret = key;
	unsigned long i = 0;
	unsigned char *pos;

	pos = (char *)obj;
	/* calculate checksum */
	for (i = 0; i < obj_size; ++i)
		ret += *(pos + i);
	/* minus the chksum itself */
	pos = (char *)&chksum;
	for (i = 0; i < sizeof(chksum); ++i)
		ret -= *(pos + i);
	return ret;
}

void amdgpu_virt_init_data_exchange(struct amdgpu_device *adev)
{
	uint32_t pf2vf_ver = 0;
	uint32_t pf2vf_size = 0;
	uint32_t checksum = 0;
	uint32_t checkval;
	char *str;

	adev->virt.fw_reserve.p_pf2vf = NULL;
	adev->virt.fw_reserve.p_vf2pf = NULL;

	if (adev->fw_vram_usage.va != NULL) {
		adev->virt.fw_reserve.p_pf2vf =
			(struct amdgim_pf2vf_info_header *)(
			adev->fw_vram_usage.va + AMDGIM_DATAEXCHANGE_OFFSET);
		pf2vf_ver = adev->virt.fw_reserve.p_pf2vf->version;
		AMDGPU_FW_VRAM_PF2VF_READ(adev, header.size, &pf2vf_size);
		AMDGPU_FW_VRAM_PF2VF_READ(adev, checksum, &checksum);

		/* pf2vf message must be in 4K */
		if (pf2vf_size > 0 && pf2vf_size < 4096) {
			checkval = amdgpu_virt_fw_reserve_get_checksum(
				adev->virt.fw_reserve.p_pf2vf, pf2vf_size,
				adev->virt.fw_reserve.checksum_key, checksum);
			if (checkval == checksum) {
				adev->virt.fw_reserve.p_vf2pf =
					((void *)adev->virt.fw_reserve.p_pf2vf +
					pf2vf_size);
				memset((void *)adev->virt.fw_reserve.p_vf2pf, 0,
					sizeof(amdgim_vf2pf_info));
				AMDGPU_FW_VRAM_VF2PF_WRITE(adev, header.version,
					AMDGPU_FW_VRAM_VF2PF_VER);
				AMDGPU_FW_VRAM_VF2PF_WRITE(adev, header.size,
					sizeof(amdgim_vf2pf_info));
				AMDGPU_FW_VRAM_VF2PF_READ(adev, driver_version,
					&str);
<<<<<<< HEAD
				if (THIS_MODULE->version != NULL)
					strcpy(str, THIS_MODULE->version);
				else
=======
#ifdef MODULE
				if (THIS_MODULE->version != NULL)
					strcpy(str, THIS_MODULE->version);
				else
#endif
>>>>>>> 8a6fb5b5
					strcpy(str, "N/A");
				AMDGPU_FW_VRAM_VF2PF_WRITE(adev, driver_cert,
					0);
				AMDGPU_FW_VRAM_VF2PF_WRITE(adev, checksum,
					amdgpu_virt_fw_reserve_get_checksum(
					adev->virt.fw_reserve.p_vf2pf,
					pf2vf_size,
					adev->virt.fw_reserve.checksum_key, 0));
			}
		}
	}
}

<|MERGE_RESOLUTION|>--- conflicted
+++ resolved
@@ -328,17 +328,11 @@
 					sizeof(amdgim_vf2pf_info));
 				AMDGPU_FW_VRAM_VF2PF_READ(adev, driver_version,
 					&str);
-<<<<<<< HEAD
-				if (THIS_MODULE->version != NULL)
-					strcpy(str, THIS_MODULE->version);
-				else
-=======
 #ifdef MODULE
 				if (THIS_MODULE->version != NULL)
 					strcpy(str, THIS_MODULE->version);
 				else
 #endif
->>>>>>> 8a6fb5b5
 					strcpy(str, "N/A");
 				AMDGPU_FW_VRAM_VF2PF_WRITE(adev, driver_cert,
 					0);
