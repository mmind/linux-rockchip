/*
 * Copyright 2016 Advanced Micro Devices, Inc.
 *
 * Permission is hereby granted, free of charge, to any person obtaining a
 * copy of this software and associated documentation files (the "Software"),
 * to deal in the Software without restriction, including without limitation
 * the rights to use, copy, modify, merge, publish, distribute, sublicense,
 * and/or sell copies of the Software, and to permit persons to whom the
 * Software is furnished to do so, subject to the following conditions:
 *
 * The above copyright notice and this permission notice shall be included in
 * all copies or substantial portions of the Software.
 *
 * THE SOFTWARE IS PROVIDED "AS IS", WITHOUT WARRANTY OF ANY KIND, EXPRESS OR
 * IMPLIED, INCLUDING BUT NOT LIMITED TO THE WARRANTIES OF MERCHANTABILITY,
 * FITNESS FOR A PARTICULAR PURPOSE AND NONINFRINGEMENT.  IN NO EVENT SHALL
 * THE COPYRIGHT HOLDER(S) OR AUTHOR(S) BE LIABLE FOR ANY CLAIM, DAMAGES OR
 * OTHER LIABILITY, WHETHER IN AN ACTION OF CONTRACT, TORT OR OTHERWISE,
 * ARISING FROM, OUT OF OR IN CONNECTION WITH THE SOFTWARE OR THE USE OR
 * OTHER DEALINGS IN THE SOFTWARE.
 *
 */

#include <linux/module.h>

#include <drm/drm_drv.h>

#include "amdgpu.h"

bool amdgpu_virt_mmio_blocked(struct amdgpu_device *adev)
{
	/* By now all MMIO pages except mailbox are blocked */
	/* if blocking is enabled in hypervisor. Choose the */
	/* SCRATCH_REG0 to test. */
	return RREG32_NO_KIQ(0xc040) == 0xffffffff;
}

void amdgpu_virt_init_setting(struct amdgpu_device *adev)
{
	/* enable virtual display */
	if (adev->mode_info.num_crtc == 0)
		adev->mode_info.num_crtc = 1;
	adev->enable_virtual_display = true;
	adev->ddev->driver->driver_features &= ~DRIVER_ATOMIC;
	adev->cg_flags = 0;
	adev->pg_flags = 0;
}

void amdgpu_virt_kiq_reg_write_reg_wait(struct amdgpu_device *adev,
					uint32_t reg0, uint32_t reg1,
					uint32_t ref, uint32_t mask)
{
	struct amdgpu_kiq *kiq = &adev->gfx.kiq;
	struct amdgpu_ring *ring = &kiq->ring;
	signed long r, cnt = 0;
	unsigned long flags;
	uint32_t seq;

	spin_lock_irqsave(&kiq->ring_lock, flags);
	amdgpu_ring_alloc(ring, 32);
	amdgpu_ring_emit_reg_write_reg_wait(ring, reg0, reg1,
					    ref, mask);
	r = amdgpu_fence_emit_polling(ring, &seq, MAX_KIQ_REG_WAIT);
	if (r)
		goto failed_undo;

	amdgpu_ring_commit(ring);
	spin_unlock_irqrestore(&kiq->ring_lock, flags);

	r = amdgpu_fence_wait_polling(ring, seq, MAX_KIQ_REG_WAIT);

	/* don't wait anymore for IRQ context */
	if (r < 1 && in_interrupt())
		goto failed_kiq;

	might_sleep();
	while (r < 1 && cnt++ < MAX_KIQ_REG_TRY) {

		msleep(MAX_KIQ_REG_BAILOUT_INTERVAL);
		r = amdgpu_fence_wait_polling(ring, seq, MAX_KIQ_REG_WAIT);
	}

	if (cnt > MAX_KIQ_REG_TRY)
		goto failed_kiq;

	return;

failed_undo:
	amdgpu_ring_undo(ring);
	spin_unlock_irqrestore(&kiq->ring_lock, flags);
failed_kiq:
	pr_err("failed to write reg %x wait reg %x\n", reg0, reg1);
}

/**
 * amdgpu_virt_request_full_gpu() - request full gpu access
 * @amdgpu:	amdgpu device.
 * @init:	is driver init time.
 * When start to init/fini driver, first need to request full gpu access.
 * Return: Zero if request success, otherwise will return error.
 */
int amdgpu_virt_request_full_gpu(struct amdgpu_device *adev, bool init)
{
	struct amdgpu_virt *virt = &adev->virt;
	int r;

	if (virt->ops && virt->ops->req_full_gpu) {
		r = virt->ops->req_full_gpu(adev, init);
		if (r)
			return r;

		adev->virt.caps &= ~AMDGPU_SRIOV_CAPS_RUNTIME;
	}

	return 0;
}

/**
 * amdgpu_virt_release_full_gpu() - release full gpu access
 * @amdgpu:	amdgpu device.
 * @init:	is driver init time.
 * When finishing driver init/fini, need to release full gpu access.
 * Return: Zero if release success, otherwise will returen error.
 */
int amdgpu_virt_release_full_gpu(struct amdgpu_device *adev, bool init)
{
	struct amdgpu_virt *virt = &adev->virt;
	int r;

	if (virt->ops && virt->ops->rel_full_gpu) {
		r = virt->ops->rel_full_gpu(adev, init);
		if (r)
			return r;

		adev->virt.caps |= AMDGPU_SRIOV_CAPS_RUNTIME;
	}
	return 0;
}

/**
 * amdgpu_virt_reset_gpu() - reset gpu
 * @amdgpu:	amdgpu device.
 * Send reset command to GPU hypervisor to reset GPU that VM is using
 * Return: Zero if reset success, otherwise will return error.
 */
int amdgpu_virt_reset_gpu(struct amdgpu_device *adev)
{
	struct amdgpu_virt *virt = &adev->virt;
	int r;

	if (virt->ops && virt->ops->reset_gpu) {
		r = virt->ops->reset_gpu(adev);
		if (r)
			return r;

		adev->virt.caps &= ~AMDGPU_SRIOV_CAPS_RUNTIME;
	}

	return 0;
}

void amdgpu_virt_request_init_data(struct amdgpu_device *adev)
{
	struct amdgpu_virt *virt = &adev->virt;

	if (virt->ops && virt->ops->req_init_data)
		virt->ops->req_init_data(adev);

	if (adev->virt.req_init_data_ver > 0)
		DRM_INFO("host supports REQ_INIT_DATA handshake\n");
	else
		DRM_WARN("host doesn't support REQ_INIT_DATA handshake\n");
}

/**
 * amdgpu_virt_wait_reset() - wait for reset gpu completed
 * @amdgpu:	amdgpu device.
 * Wait for GPU reset completed.
 * Return: Zero if reset success, otherwise will return error.
 */
int amdgpu_virt_wait_reset(struct amdgpu_device *adev)
{
	struct amdgpu_virt *virt = &adev->virt;

	if (!virt->ops || !virt->ops->wait_reset)
		return -EINVAL;

	return virt->ops->wait_reset(adev);
}

/**
 * amdgpu_virt_alloc_mm_table() - alloc memory for mm table
 * @amdgpu:	amdgpu device.
 * MM table is used by UVD and VCE for its initialization
 * Return: Zero if allocate success.
 */
int amdgpu_virt_alloc_mm_table(struct amdgpu_device *adev)
{
	int r;

	if (!amdgpu_sriov_vf(adev) || adev->virt.mm_table.gpu_addr)
		return 0;

	r = amdgpu_bo_create_kernel(adev, PAGE_SIZE, PAGE_SIZE,
				    AMDGPU_GEM_DOMAIN_VRAM,
				    &adev->virt.mm_table.bo,
				    &adev->virt.mm_table.gpu_addr,
				    (void *)&adev->virt.mm_table.cpu_addr);
	if (r) {
		DRM_ERROR("failed to alloc mm table and error = %d.\n", r);
		return r;
	}

	memset((void *)adev->virt.mm_table.cpu_addr, 0, PAGE_SIZE);
	DRM_INFO("MM table gpu addr = 0x%llx, cpu addr = %p.\n",
		 adev->virt.mm_table.gpu_addr,
		 adev->virt.mm_table.cpu_addr);
	return 0;
}

/**
 * amdgpu_virt_free_mm_table() - free mm table memory
 * @amdgpu:	amdgpu device.
 * Free MM table memory
 */
void amdgpu_virt_free_mm_table(struct amdgpu_device *adev)
{
	if (!amdgpu_sriov_vf(adev) || !adev->virt.mm_table.gpu_addr)
		return;

	amdgpu_bo_free_kernel(&adev->virt.mm_table.bo,
			      &adev->virt.mm_table.gpu_addr,
			      (void *)&adev->virt.mm_table.cpu_addr);
	adev->virt.mm_table.gpu_addr = 0;
}


int amdgpu_virt_fw_reserve_get_checksum(void *obj,
					unsigned long obj_size,
					unsigned int key,
					unsigned int chksum)
{
	unsigned int ret = key;
	unsigned long i = 0;
	unsigned char *pos;

	pos = (char *)obj;
	/* calculate checksum */
	for (i = 0; i < obj_size; ++i)
		ret += *(pos + i);
	/* minus the chksum itself */
	pos = (char *)&chksum;
	for (i = 0; i < sizeof(chksum); ++i)
		ret -= *(pos + i);
	return ret;
}

void amdgpu_virt_init_data_exchange(struct amdgpu_device *adev)
{
	uint32_t pf2vf_size = 0;
	uint32_t checksum = 0;
	uint32_t checkval;
	char *str;

	adev->virt.fw_reserve.p_pf2vf = NULL;
	adev->virt.fw_reserve.p_vf2pf = NULL;

	if (adev->fw_vram_usage.va != NULL) {
		adev->virt.fw_reserve.p_pf2vf =
			(struct amd_sriov_msg_pf2vf_info_header *)(
			adev->fw_vram_usage.va + AMDGIM_DATAEXCHANGE_OFFSET);
		AMDGPU_FW_VRAM_PF2VF_READ(adev, header.size, &pf2vf_size);
		AMDGPU_FW_VRAM_PF2VF_READ(adev, checksum, &checksum);
		AMDGPU_FW_VRAM_PF2VF_READ(adev, feature_flags, &adev->virt.gim_feature);

		/* pf2vf message must be in 4K */
		if (pf2vf_size > 0 && pf2vf_size < 4096) {
			checkval = amdgpu_virt_fw_reserve_get_checksum(
				adev->virt.fw_reserve.p_pf2vf, pf2vf_size,
				adev->virt.fw_reserve.checksum_key, checksum);
			if (checkval == checksum) {
				adev->virt.fw_reserve.p_vf2pf =
					((void *)adev->virt.fw_reserve.p_pf2vf +
					pf2vf_size);
				memset((void *)adev->virt.fw_reserve.p_vf2pf, 0,
					sizeof(amdgim_vf2pf_info));
				AMDGPU_FW_VRAM_VF2PF_WRITE(adev, header.version,
					AMDGPU_FW_VRAM_VF2PF_VER);
				AMDGPU_FW_VRAM_VF2PF_WRITE(adev, header.size,
					sizeof(amdgim_vf2pf_info));
				AMDGPU_FW_VRAM_VF2PF_READ(adev, driver_version,
					&str);
#ifdef MODULE
				if (THIS_MODULE->version != NULL)
					strcpy(str, THIS_MODULE->version);
				else
#endif
					strcpy(str, "N/A");
				AMDGPU_FW_VRAM_VF2PF_WRITE(adev, driver_cert,
					0);
				AMDGPU_FW_VRAM_VF2PF_WRITE(adev, checksum,
					amdgpu_virt_fw_reserve_get_checksum(
					adev->virt.fw_reserve.p_vf2pf,
					pf2vf_size,
					adev->virt.fw_reserve.checksum_key, 0));
			}
		}
	}
}

void amdgpu_detect_virtualization(struct amdgpu_device *adev)
{
	uint32_t reg;

	switch (adev->asic_type) {
	case CHIP_TONGA:
	case CHIP_FIJI:
		reg = RREG32(mmBIF_IOV_FUNC_IDENTIFIER);
		break;
	case CHIP_VEGA10:
	case CHIP_VEGA20:
	case CHIP_NAVI10:
	case CHIP_NAVI12:
	case CHIP_ARCTURUS:
		reg = RREG32(mmRCC_IOV_FUNC_IDENTIFIER);
		break;
	default: /* other chip doesn't support SRIOV */
		reg = 0;
		break;
	}

	if (reg & 1)
		adev->virt.caps |= AMDGPU_SRIOV_CAPS_IS_VF;

	if (reg & 0x80000000)
		adev->virt.caps |= AMDGPU_SRIOV_CAPS_ENABLE_IOV;

	if (!reg) {
		if (is_virtual_machine())	/* passthrough mode exclus sriov mod */
			adev->virt.caps |= AMDGPU_PASSTHROUGH_MODE;
	}
}

bool amdgpu_virt_access_debugfs_is_mmio(struct amdgpu_device *adev)
{
	return amdgpu_sriov_is_debug(adev) ? true : false;
}

bool amdgpu_virt_access_debugfs_is_kiq(struct amdgpu_device *adev)
{
	return amdgpu_sriov_is_normal(adev) ? true : false;
}

int amdgpu_virt_enable_access_debugfs(struct amdgpu_device *adev)
{
	if (!amdgpu_sriov_vf(adev) ||
	    amdgpu_virt_access_debugfs_is_kiq(adev))
		return 0;

	if (amdgpu_virt_access_debugfs_is_mmio(adev))
		adev->virt.caps &= ~AMDGPU_SRIOV_CAPS_RUNTIME;
	else
		return -EPERM;

	return 0;
}

void amdgpu_virt_disable_access_debugfs(struct amdgpu_device *adev)
{
	if (amdgpu_sriov_vf(adev))
		adev->virt.caps |= AMDGPU_SRIOV_CAPS_RUNTIME;
<<<<<<< HEAD
=======
}

enum amdgpu_sriov_vf_mode amdgpu_virt_get_sriov_vf_mode(struct amdgpu_device *adev)
{
	enum amdgpu_sriov_vf_mode mode;

	if (amdgpu_sriov_vf(adev)) {
		if (amdgpu_sriov_is_pp_one_vf(adev))
			mode = SRIOV_VF_MODE_ONE_VF;
		else
			mode = SRIOV_VF_MODE_MULTI_VF;
	} else {
		mode = SRIOV_VF_MODE_BARE_METAL;
	}

	return mode;
>>>>>>> d6f9469a
}<|MERGE_RESOLUTION|>--- conflicted
+++ resolved
@@ -369,8 +369,6 @@
 {
 	if (amdgpu_sriov_vf(adev))
 		adev->virt.caps |= AMDGPU_SRIOV_CAPS_RUNTIME;
-<<<<<<< HEAD
-=======
 }
 
 enum amdgpu_sriov_vf_mode amdgpu_virt_get_sriov_vf_mode(struct amdgpu_device *adev)
@@ -387,5 +385,4 @@
 	}
 
 	return mode;
->>>>>>> d6f9469a
 }