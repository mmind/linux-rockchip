/*
 * Copyright 2016 Advanced Micro Devices, Inc.
 *
 * Permission is hereby granted, free of charge, to any person obtaining a
 * copy of this software and associated documentation files (the "Software"),
 * to deal in the Software without restriction, including without limitation
 * the rights to use, copy, modify, merge, publish, distribute, sublicense,
 * and/or sell copies of the Software, and to permit persons to whom the
 * Software is furnished to do so, subject to the following conditions:
 *
 * The above copyright notice and this permission notice shall be included in
 * all copies or substantial portions of the Software.
 *
 * THE SOFTWARE IS PROVIDED "AS IS", WITHOUT WARRANTY OF ANY KIND, EXPRESS OR
 * IMPLIED, INCLUDING BUT NOT LIMITED TO THE WARRANTIES OF MERCHANTABILITY,
 * FITNESS FOR A PARTICULAR PURPOSE AND NONINFRINGEMENT.  IN NO EVENT SHALL
 * THE COPYRIGHT HOLDER(S) OR AUTHOR(S) BE LIABLE FOR ANY CLAIM, DAMAGES OR
 * OTHER LIABILITY, WHETHER IN AN ACTION OF CONTRACT, TORT OR OTHERWISE,
 * ARISING FROM, OUT OF OR IN CONNECTION WITH THE SOFTWARE OR THE USE OR
 * OTHER DEALINGS IN THE SOFTWARE.
 *
 */

#include "amdgpu.h"
#define MAX_KIQ_REG_WAIT	100000000 /* in usecs */

int amdgpu_allocate_static_csa(struct amdgpu_device *adev)
{
	int r;
	void *ptr;

	r = amdgpu_bo_create_kernel(adev, AMDGPU_CSA_SIZE, PAGE_SIZE,
				AMDGPU_GEM_DOMAIN_VRAM, &adev->virt.csa_obj,
				&adev->virt.csa_vmid0_addr, &ptr);
	if (r)
		return r;

	memset(ptr, 0, AMDGPU_CSA_SIZE);
	return 0;
}

/*
 * amdgpu_map_static_csa should be called during amdgpu_vm_init
 * it maps virtual address "AMDGPU_VA_RESERVED_SIZE - AMDGPU_CSA_SIZE"
 * to this VM, and each command submission of GFX should use this virtual
 * address within META_DATA init package to support SRIOV gfx preemption.
 */

int amdgpu_map_static_csa(struct amdgpu_device *adev, struct amdgpu_vm *vm,
			  struct amdgpu_bo_va **bo_va)
{
	struct ww_acquire_ctx ticket;
	struct list_head list;
	struct amdgpu_bo_list_entry pd;
	struct ttm_validate_buffer csa_tv;
	int r;

	INIT_LIST_HEAD(&list);
	INIT_LIST_HEAD(&csa_tv.head);
	csa_tv.bo = &adev->virt.csa_obj->tbo;
	csa_tv.shared = true;

	list_add(&csa_tv.head, &list);
	amdgpu_vm_get_pd_bo(vm, &list, &pd);

	r = ttm_eu_reserve_buffers(&ticket, &list, true, NULL);
	if (r) {
		DRM_ERROR("failed to reserve CSA,PD BOs: err=%d\n", r);
		return r;
	}

	*bo_va = amdgpu_vm_bo_add(adev, vm, adev->virt.csa_obj);
	if (!*bo_va) {
		ttm_eu_backoff_reservation(&ticket, &list);
		DRM_ERROR("failed to create bo_va for static CSA\n");
		return -ENOMEM;
	}

	r = amdgpu_vm_alloc_pts(adev, (*bo_va)->base.vm, AMDGPU_CSA_VADDR,
				AMDGPU_CSA_SIZE);
	if (r) {
		DRM_ERROR("failed to allocate pts for static CSA, err=%d\n", r);
		amdgpu_vm_bo_rmv(adev, *bo_va);
		ttm_eu_backoff_reservation(&ticket, &list);
		return r;
	}

	r = amdgpu_vm_bo_map(adev, *bo_va, AMDGPU_CSA_VADDR, 0, AMDGPU_CSA_SIZE,
			     AMDGPU_PTE_READABLE | AMDGPU_PTE_WRITEABLE |
			     AMDGPU_PTE_EXECUTABLE);

	if (r) {
		DRM_ERROR("failed to do bo_map on static CSA, err=%d\n", r);
		amdgpu_vm_bo_rmv(adev, *bo_va);
		ttm_eu_backoff_reservation(&ticket, &list);
		return r;
	}

	ttm_eu_backoff_reservation(&ticket, &list);
	return 0;
}

void amdgpu_virt_init_setting(struct amdgpu_device *adev)
{
	/* enable virtual display */
	adev->mode_info.num_crtc = 1;
	adev->enable_virtual_display = true;
	adev->cg_flags = 0;
	adev->pg_flags = 0;

	mutex_init(&adev->virt.lock_reset);
}

uint32_t amdgpu_virt_kiq_rreg(struct amdgpu_device *adev, uint32_t reg)
{
	signed long r;
<<<<<<< HEAD
=======
	unsigned long flags;
>>>>>>> cf9b0772
	uint32_t val, seq;
	struct amdgpu_kiq *kiq = &adev->gfx.kiq;
	struct amdgpu_ring *ring = &kiq->ring;

	BUG_ON(!ring->funcs->emit_rreg);

<<<<<<< HEAD
	spin_lock(&kiq->ring_lock);
=======
	spin_lock_irqsave(&kiq->ring_lock, flags);
>>>>>>> cf9b0772
	amdgpu_ring_alloc(ring, 32);
	amdgpu_ring_emit_rreg(ring, reg);
	amdgpu_fence_emit_polling(ring, &seq);
	amdgpu_ring_commit(ring);
<<<<<<< HEAD
	spin_unlock(&kiq->ring_lock);
=======
	spin_unlock_irqrestore(&kiq->ring_lock, flags);
>>>>>>> cf9b0772

	r = amdgpu_fence_wait_polling(ring, seq, MAX_KIQ_REG_WAIT);
	if (r < 1) {
		DRM_ERROR("wait for kiq fence error: %ld\n", r);
		return ~0;
	}
	val = adev->wb.wb[adev->virt.reg_val_offs];

	return val;
}

void amdgpu_virt_kiq_wreg(struct amdgpu_device *adev, uint32_t reg, uint32_t v)
{
	signed long r;
<<<<<<< HEAD
=======
	unsigned long flags;
>>>>>>> cf9b0772
	uint32_t seq;
	struct amdgpu_kiq *kiq = &adev->gfx.kiq;
	struct amdgpu_ring *ring = &kiq->ring;

	BUG_ON(!ring->funcs->emit_wreg);

<<<<<<< HEAD
	spin_lock(&kiq->ring_lock);
=======
	spin_lock_irqsave(&kiq->ring_lock, flags);
>>>>>>> cf9b0772
	amdgpu_ring_alloc(ring, 32);
	amdgpu_ring_emit_wreg(ring, reg, v);
	amdgpu_fence_emit_polling(ring, &seq);
	amdgpu_ring_commit(ring);
<<<<<<< HEAD
	spin_unlock(&kiq->ring_lock);
=======
	spin_unlock_irqrestore(&kiq->ring_lock, flags);
>>>>>>> cf9b0772

	r = amdgpu_fence_wait_polling(ring, seq, MAX_KIQ_REG_WAIT);
	if (r < 1)
		DRM_ERROR("wait for kiq fence error: %ld\n", r);
}

/**
 * amdgpu_virt_request_full_gpu() - request full gpu access
 * @amdgpu:	amdgpu device.
 * @init:	is driver init time.
 * When start to init/fini driver, first need to request full gpu access.
 * Return: Zero if request success, otherwise will return error.
 */
int amdgpu_virt_request_full_gpu(struct amdgpu_device *adev, bool init)
{
	struct amdgpu_virt *virt = &adev->virt;
	int r;

	if (virt->ops && virt->ops->req_full_gpu) {
		r = virt->ops->req_full_gpu(adev, init);
		if (r)
			return r;

		adev->virt.caps &= ~AMDGPU_SRIOV_CAPS_RUNTIME;
	}

	return 0;
}

/**
 * amdgpu_virt_release_full_gpu() - release full gpu access
 * @amdgpu:	amdgpu device.
 * @init:	is driver init time.
 * When finishing driver init/fini, need to release full gpu access.
 * Return: Zero if release success, otherwise will returen error.
 */
int amdgpu_virt_release_full_gpu(struct amdgpu_device *adev, bool init)
{
	struct amdgpu_virt *virt = &adev->virt;
	int r;

	if (virt->ops && virt->ops->rel_full_gpu) {
		r = virt->ops->rel_full_gpu(adev, init);
		if (r)
			return r;

		adev->virt.caps |= AMDGPU_SRIOV_CAPS_RUNTIME;
	}
	return 0;
}

/**
 * amdgpu_virt_reset_gpu() - reset gpu
 * @amdgpu:	amdgpu device.
 * Send reset command to GPU hypervisor to reset GPU that VM is using
 * Return: Zero if reset success, otherwise will return error.
 */
int amdgpu_virt_reset_gpu(struct amdgpu_device *adev)
{
	struct amdgpu_virt *virt = &adev->virt;
	int r;

	if (virt->ops && virt->ops->reset_gpu) {
		r = virt->ops->reset_gpu(adev);
		if (r)
			return r;

		adev->virt.caps &= ~AMDGPU_SRIOV_CAPS_RUNTIME;
	}

	return 0;
}

/**
 * amdgpu_virt_alloc_mm_table() - alloc memory for mm table
 * @amdgpu:	amdgpu device.
 * MM table is used by UVD and VCE for its initialization
 * Return: Zero if allocate success.
 */
int amdgpu_virt_alloc_mm_table(struct amdgpu_device *adev)
{
	int r;

	if (!amdgpu_sriov_vf(adev) || adev->virt.mm_table.gpu_addr)
		return 0;

	r = amdgpu_bo_create_kernel(adev, PAGE_SIZE, PAGE_SIZE,
				    AMDGPU_GEM_DOMAIN_VRAM,
				    &adev->virt.mm_table.bo,
				    &adev->virt.mm_table.gpu_addr,
				    (void *)&adev->virt.mm_table.cpu_addr);
	if (r) {
		DRM_ERROR("failed to alloc mm table and error = %d.\n", r);
		return r;
	}

	memset((void *)adev->virt.mm_table.cpu_addr, 0, PAGE_SIZE);
	DRM_INFO("MM table gpu addr = 0x%llx, cpu addr = %p.\n",
		 adev->virt.mm_table.gpu_addr,
		 adev->virt.mm_table.cpu_addr);
	return 0;
}

/**
 * amdgpu_virt_free_mm_table() - free mm table memory
 * @amdgpu:	amdgpu device.
 * Free MM table memory
 */
void amdgpu_virt_free_mm_table(struct amdgpu_device *adev)
{
	if (!amdgpu_sriov_vf(adev) || !adev->virt.mm_table.gpu_addr)
		return;

	amdgpu_bo_free_kernel(&adev->virt.mm_table.bo,
			      &adev->virt.mm_table.gpu_addr,
			      (void *)&adev->virt.mm_table.cpu_addr);
	adev->virt.mm_table.gpu_addr = 0;
}


int amdgpu_virt_fw_reserve_get_checksum(void *obj,
					unsigned long obj_size,
					unsigned int key,
					unsigned int chksum)
{
	unsigned int ret = key;
	unsigned long i = 0;
	unsigned char *pos;

	pos = (char *)obj;
	/* calculate checksum */
	for (i = 0; i < obj_size; ++i)
		ret += *(pos + i);
	/* minus the chksum itself */
	pos = (char *)&chksum;
	for (i = 0; i < sizeof(chksum); ++i)
		ret -= *(pos + i);
	return ret;
}

void amdgpu_virt_init_data_exchange(struct amdgpu_device *adev)
{
	uint32_t pf2vf_ver = 0;
	uint32_t pf2vf_size = 0;
	uint32_t checksum = 0;
	uint32_t checkval;
	char *str;

	adev->virt.fw_reserve.p_pf2vf = NULL;
	adev->virt.fw_reserve.p_vf2pf = NULL;

	if (adev->fw_vram_usage.va != NULL) {
		adev->virt.fw_reserve.p_pf2vf =
			(struct amdgim_pf2vf_info_header *)(
			adev->fw_vram_usage.va + AMDGIM_DATAEXCHANGE_OFFSET);
		pf2vf_ver = adev->virt.fw_reserve.p_pf2vf->version;
		AMDGPU_FW_VRAM_PF2VF_READ(adev, header.size, &pf2vf_size);
		AMDGPU_FW_VRAM_PF2VF_READ(adev, checksum, &checksum);

		/* pf2vf message must be in 4K */
		if (pf2vf_size > 0 && pf2vf_size < 4096) {
			checkval = amdgpu_virt_fw_reserve_get_checksum(
				adev->virt.fw_reserve.p_pf2vf, pf2vf_size,
				adev->virt.fw_reserve.checksum_key, checksum);
			if (checkval == checksum) {
				adev->virt.fw_reserve.p_vf2pf =
					((void *)adev->virt.fw_reserve.p_pf2vf +
					pf2vf_size);
				memset((void *)adev->virt.fw_reserve.p_vf2pf, 0,
					sizeof(amdgim_vf2pf_info));
				AMDGPU_FW_VRAM_VF2PF_WRITE(adev, header.version,
					AMDGPU_FW_VRAM_VF2PF_VER);
				AMDGPU_FW_VRAM_VF2PF_WRITE(adev, header.size,
					sizeof(amdgim_vf2pf_info));
				AMDGPU_FW_VRAM_VF2PF_READ(adev, driver_version,
					&str);
#ifdef MODULE
				if (THIS_MODULE->version != NULL)
					strcpy(str, THIS_MODULE->version);
				else
#endif
					strcpy(str, "N/A");
				AMDGPU_FW_VRAM_VF2PF_WRITE(adev, driver_cert,
					0);
				AMDGPU_FW_VRAM_VF2PF_WRITE(adev, checksum,
					amdgpu_virt_fw_reserve_get_checksum(
					adev->virt.fw_reserve.p_vf2pf,
					pf2vf_size,
					adev->virt.fw_reserve.checksum_key, 0));
			}
		}
	}
}

<|MERGE_RESOLUTION|>--- conflicted
+++ resolved
@@ -114,30 +114,19 @@
 uint32_t amdgpu_virt_kiq_rreg(struct amdgpu_device *adev, uint32_t reg)
 {
 	signed long r;
-<<<<<<< HEAD
-=======
 	unsigned long flags;
->>>>>>> cf9b0772
 	uint32_t val, seq;
 	struct amdgpu_kiq *kiq = &adev->gfx.kiq;
 	struct amdgpu_ring *ring = &kiq->ring;
 
 	BUG_ON(!ring->funcs->emit_rreg);
 
-<<<<<<< HEAD
-	spin_lock(&kiq->ring_lock);
-=======
 	spin_lock_irqsave(&kiq->ring_lock, flags);
->>>>>>> cf9b0772
 	amdgpu_ring_alloc(ring, 32);
 	amdgpu_ring_emit_rreg(ring, reg);
 	amdgpu_fence_emit_polling(ring, &seq);
 	amdgpu_ring_commit(ring);
-<<<<<<< HEAD
-	spin_unlock(&kiq->ring_lock);
-=======
 	spin_unlock_irqrestore(&kiq->ring_lock, flags);
->>>>>>> cf9b0772
 
 	r = amdgpu_fence_wait_polling(ring, seq, MAX_KIQ_REG_WAIT);
 	if (r < 1) {
@@ -152,30 +141,19 @@
 void amdgpu_virt_kiq_wreg(struct amdgpu_device *adev, uint32_t reg, uint32_t v)
 {
 	signed long r;
-<<<<<<< HEAD
-=======
 	unsigned long flags;
->>>>>>> cf9b0772
 	uint32_t seq;
 	struct amdgpu_kiq *kiq = &adev->gfx.kiq;
 	struct amdgpu_ring *ring = &kiq->ring;
 
 	BUG_ON(!ring->funcs->emit_wreg);
 
-<<<<<<< HEAD
-	spin_lock(&kiq->ring_lock);
-=======
 	spin_lock_irqsave(&kiq->ring_lock, flags);
->>>>>>> cf9b0772
 	amdgpu_ring_alloc(ring, 32);
 	amdgpu_ring_emit_wreg(ring, reg, v);
 	amdgpu_fence_emit_polling(ring, &seq);
 	amdgpu_ring_commit(ring);
-<<<<<<< HEAD
-	spin_unlock(&kiq->ring_lock);
-=======
 	spin_unlock_irqrestore(&kiq->ring_lock, flags);
->>>>>>> cf9b0772
 
 	r = amdgpu_fence_wait_polling(ring, seq, MAX_KIQ_REG_WAIT);
 	if (r < 1)
