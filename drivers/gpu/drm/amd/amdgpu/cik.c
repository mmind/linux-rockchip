--- conflicted
+++ resolved
@@ -755,76 +755,6 @@
 
 	switch (adev->asic_type) {
 	case CHIP_BONAIRE:
-<<<<<<< HEAD
-		amdgpu_program_register_sequence(adev,
-						 bonaire_mgcg_cgcg_init,
-						 ARRAY_SIZE(bonaire_mgcg_cgcg_init));
-		amdgpu_program_register_sequence(adev,
-						 bonaire_golden_registers,
-						 ARRAY_SIZE(bonaire_golden_registers));
-		amdgpu_program_register_sequence(adev,
-						 bonaire_golden_common_registers,
-						 ARRAY_SIZE(bonaire_golden_common_registers));
-		amdgpu_program_register_sequence(adev,
-						 bonaire_golden_spm_registers,
-						 ARRAY_SIZE(bonaire_golden_spm_registers));
-		break;
-	case CHIP_KABINI:
-		amdgpu_program_register_sequence(adev,
-						 kalindi_mgcg_cgcg_init,
-						 ARRAY_SIZE(kalindi_mgcg_cgcg_init));
-		amdgpu_program_register_sequence(adev,
-						 kalindi_golden_registers,
-						 ARRAY_SIZE(kalindi_golden_registers));
-		amdgpu_program_register_sequence(adev,
-						 kalindi_golden_common_registers,
-						 ARRAY_SIZE(kalindi_golden_common_registers));
-		amdgpu_program_register_sequence(adev,
-						 kalindi_golden_spm_registers,
-						 ARRAY_SIZE(kalindi_golden_spm_registers));
-		break;
-	case CHIP_MULLINS:
-		amdgpu_program_register_sequence(adev,
-						 kalindi_mgcg_cgcg_init,
-						 ARRAY_SIZE(kalindi_mgcg_cgcg_init));
-		amdgpu_program_register_sequence(adev,
-						 godavari_golden_registers,
-						 ARRAY_SIZE(godavari_golden_registers));
-		amdgpu_program_register_sequence(adev,
-						 kalindi_golden_common_registers,
-						 ARRAY_SIZE(kalindi_golden_common_registers));
-		amdgpu_program_register_sequence(adev,
-						 kalindi_golden_spm_registers,
-						 ARRAY_SIZE(kalindi_golden_spm_registers));
-		break;
-	case CHIP_KAVERI:
-		amdgpu_program_register_sequence(adev,
-						 spectre_mgcg_cgcg_init,
-						 ARRAY_SIZE(spectre_mgcg_cgcg_init));
-		amdgpu_program_register_sequence(adev,
-						 spectre_golden_registers,
-						 ARRAY_SIZE(spectre_golden_registers));
-		amdgpu_program_register_sequence(adev,
-						 spectre_golden_common_registers,
-						 ARRAY_SIZE(spectre_golden_common_registers));
-		amdgpu_program_register_sequence(adev,
-						 spectre_golden_spm_registers,
-						 ARRAY_SIZE(spectre_golden_spm_registers));
-		break;
-	case CHIP_HAWAII:
-		amdgpu_program_register_sequence(adev,
-						 hawaii_mgcg_cgcg_init,
-						 ARRAY_SIZE(hawaii_mgcg_cgcg_init));
-		amdgpu_program_register_sequence(adev,
-						 hawaii_golden_registers,
-						 ARRAY_SIZE(hawaii_golden_registers));
-		amdgpu_program_register_sequence(adev,
-						 hawaii_golden_common_registers,
-						 ARRAY_SIZE(hawaii_golden_common_registers));
-		amdgpu_program_register_sequence(adev,
-						 hawaii_golden_spm_registers,
-						 ARRAY_SIZE(hawaii_golden_spm_registers));
-=======
 		amdgpu_device_program_register_sequence(adev,
 							bonaire_mgcg_cgcg_init,
 							ARRAY_SIZE(bonaire_mgcg_cgcg_init));
@@ -893,7 +823,6 @@
 		amdgpu_device_program_register_sequence(adev,
 							hawaii_golden_spm_registers,
 							ARRAY_SIZE(hawaii_golden_spm_registers));
->>>>>>> 03f51d4e
 		break;
 	default:
 		break;
