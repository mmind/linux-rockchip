/*
 * Copyright 2013 Advanced Micro Devices, Inc.
 *
 * Permission is hereby granted, free of charge, to any person obtaining a
 * copy of this software and associated documentation files (the "Software"),
 * to deal in the Software without restriction, including without limitation
 * the rights to use, copy, modify, merge, publish, distribute, sublicense,
 * and/or sell copies of the Software, and to permit persons to whom the
 * Software is furnished to do so, subject to the following conditions:
 *
 * The above copyright notice and this permission notice shall be included in
 * all copies or substantial portions of the Software.
 *
 * THE SOFTWARE IS PROVIDED "AS IS", WITHOUT WARRANTY OF ANY KIND, EXPRESS OR
 * IMPLIED, INCLUDING BUT NOT LIMITED TO THE WARRANTIES OF MERCHANTABILITY,
 * FITNESS FOR A PARTICULAR PURPOSE AND NONINFRINGEMENT.  IN NO EVENT SHALL
 * THE COPYRIGHT HOLDER(S) OR AUTHOR(S) BE LIABLE FOR ANY CLAIM, DAMAGES OR
 * OTHER LIABILITY, WHETHER IN AN ACTION OF CONTRACT, TORT OR OTHERWISE,
 * ARISING FROM, OUT OF OR IN CONNECTION WITH THE SOFTWARE OR THE USE OR
 * OTHER DEALINGS IN THE SOFTWARE.
 *
 * Authors: Alex Deucher
 */
#include <linux/firmware.h>
#include <drm/drmP.h>
#include "amdgpu.h"
#include "amdgpu_ucode.h"
#include "amdgpu_trace.h"
#include "cikd.h"
#include "cik.h"

#include "bif/bif_4_1_d.h"
#include "bif/bif_4_1_sh_mask.h"

#include "gca/gfx_7_2_d.h"
#include "gca/gfx_7_2_enum.h"
#include "gca/gfx_7_2_sh_mask.h"

#include "gmc/gmc_7_1_d.h"
#include "gmc/gmc_7_1_sh_mask.h"

#include "oss/oss_2_0_d.h"
#include "oss/oss_2_0_sh_mask.h"

static const u32 sdma_offsets[SDMA_MAX_INSTANCE] =
{
	SDMA0_REGISTER_OFFSET,
	SDMA1_REGISTER_OFFSET
};

static void cik_sdma_set_ring_funcs(struct amdgpu_device *adev);
static void cik_sdma_set_irq_funcs(struct amdgpu_device *adev);
static void cik_sdma_set_buffer_funcs(struct amdgpu_device *adev);
static void cik_sdma_set_vm_pte_funcs(struct amdgpu_device *adev);

MODULE_FIRMWARE("radeon/bonaire_sdma.bin");
MODULE_FIRMWARE("radeon/bonaire_sdma1.bin");
MODULE_FIRMWARE("radeon/hawaii_sdma.bin");
MODULE_FIRMWARE("radeon/hawaii_sdma1.bin");
MODULE_FIRMWARE("radeon/kaveri_sdma.bin");
MODULE_FIRMWARE("radeon/kaveri_sdma1.bin");
MODULE_FIRMWARE("radeon/kabini_sdma.bin");
MODULE_FIRMWARE("radeon/kabini_sdma1.bin");
MODULE_FIRMWARE("radeon/mullins_sdma.bin");
MODULE_FIRMWARE("radeon/mullins_sdma1.bin");

u32 amdgpu_cik_gpu_check_soft_reset(struct amdgpu_device *adev);

/*
 * sDMA - System DMA
 * Starting with CIK, the GPU has new asynchronous
 * DMA engines.  These engines are used for compute
 * and gfx.  There are two DMA engines (SDMA0, SDMA1)
 * and each one supports 1 ring buffer used for gfx
 * and 2 queues used for compute.
 *
 * The programming model is very similar to the CP
 * (ring buffer, IBs, etc.), but sDMA has it's own
 * packet format that is different from the PM4 format
 * used by the CP. sDMA supports copying data, writing
 * embedded data, solid fills, and a number of other
 * things.  It also has support for tiling/detiling of
 * buffers.
 */

/**
 * cik_sdma_init_microcode - load ucode images from disk
 *
 * @adev: amdgpu_device pointer
 *
 * Use the firmware interface to load the ucode images into
 * the driver (not loaded into hw).
 * Returns 0 on success, error on failure.
 */
static int cik_sdma_init_microcode(struct amdgpu_device *adev)
{
	const char *chip_name;
	char fw_name[30];
	int err = 0, i;

	DRM_DEBUG("\n");

	switch (adev->asic_type) {
	case CHIP_BONAIRE:
		chip_name = "bonaire";
		break;
	case CHIP_HAWAII:
		chip_name = "hawaii";
		break;
	case CHIP_KAVERI:
		chip_name = "kaveri";
		break;
	case CHIP_KABINI:
		chip_name = "kabini";
		break;
	case CHIP_MULLINS:
		chip_name = "mullins";
		break;
	default: BUG();
	}

	for (i = 0; i < adev->sdma.num_instances; i++) {
		if (i == 0)
			snprintf(fw_name, sizeof(fw_name), "radeon/%s_sdma.bin", chip_name);
		else
			snprintf(fw_name, sizeof(fw_name), "radeon/%s_sdma1.bin", chip_name);
		err = request_firmware(&adev->sdma.instance[i].fw, fw_name, adev->dev);
		if (err)
			goto out;
		err = amdgpu_ucode_validate(adev->sdma.instance[i].fw);
	}
out:
	if (err) {
		printk(KERN_ERR
		       "cik_sdma: Failed to load firmware \"%s\"\n",
		       fw_name);
		for (i = 0; i < adev->sdma.num_instances; i++) {
			release_firmware(adev->sdma.instance[i].fw);
			adev->sdma.instance[i].fw = NULL;
		}
	}
	return err;
}

/**
 * cik_sdma_ring_get_rptr - get the current read pointer
 *
 * @ring: amdgpu ring pointer
 *
 * Get the current rptr from the hardware (CIK+).
 */
static uint32_t cik_sdma_ring_get_rptr(struct amdgpu_ring *ring)
{
	u32 rptr;

	rptr = ring->adev->wb.wb[ring->rptr_offs];

	return (rptr & 0x3fffc) >> 2;
}

/**
 * cik_sdma_ring_get_wptr - get the current write pointer
 *
 * @ring: amdgpu ring pointer
 *
 * Get the current wptr from the hardware (CIK+).
 */
static uint32_t cik_sdma_ring_get_wptr(struct amdgpu_ring *ring)
{
	struct amdgpu_device *adev = ring->adev;
	u32 me = (ring == &adev->sdma.instance[0].ring) ? 0 : 1;

	return (RREG32(mmSDMA0_GFX_RB_WPTR + sdma_offsets[me]) & 0x3fffc) >> 2;
}

/**
 * cik_sdma_ring_set_wptr - commit the write pointer
 *
 * @ring: amdgpu ring pointer
 *
 * Write the wptr back to the hardware (CIK+).
 */
static void cik_sdma_ring_set_wptr(struct amdgpu_ring *ring)
{
	struct amdgpu_device *adev = ring->adev;
	u32 me = (ring == &adev->sdma.instance[0].ring) ? 0 : 1;

	WREG32(mmSDMA0_GFX_RB_WPTR + sdma_offsets[me], (ring->wptr << 2) & 0x3fffc);
}

static void cik_sdma_ring_insert_nop(struct amdgpu_ring *ring, uint32_t count)
{
	struct amdgpu_sdma_instance *sdma = amdgpu_get_sdma_instance(ring);
	int i;

	for (i = 0; i < count; i++)
		if (sdma && sdma->burst_nop && (i == 0))
			amdgpu_ring_write(ring, ring->nop |
					  SDMA_NOP_COUNT(count - 1));
		else
			amdgpu_ring_write(ring, ring->nop);
}

/**
 * cik_sdma_ring_emit_ib - Schedule an IB on the DMA engine
 *
 * @ring: amdgpu ring pointer
 * @ib: IB object to schedule
 *
 * Schedule an IB in the DMA ring (CIK).
 */
static void cik_sdma_ring_emit_ib(struct amdgpu_ring *ring,
			   struct amdgpu_ib *ib)
{
	u32 extra_bits = ib->vm_id & 0xf;
	u32 next_rptr = ring->wptr + 5;

	while ((next_rptr & 7) != 4)
		next_rptr++;

	next_rptr += 4;
	amdgpu_ring_write(ring, SDMA_PACKET(SDMA_OPCODE_WRITE, SDMA_WRITE_SUB_OPCODE_LINEAR, 0));
	amdgpu_ring_write(ring, ring->next_rptr_gpu_addr & 0xfffffffc);
	amdgpu_ring_write(ring, upper_32_bits(ring->next_rptr_gpu_addr) & 0xffffffff);
	amdgpu_ring_write(ring, 1); /* number of DWs to follow */
	amdgpu_ring_write(ring, next_rptr);

	/* IB packet must end on a 8 DW boundary */
	cik_sdma_ring_insert_nop(ring, (12 - (ring->wptr & 7)) % 8);

	amdgpu_ring_write(ring, SDMA_PACKET(SDMA_OPCODE_INDIRECT_BUFFER, 0, extra_bits));
	amdgpu_ring_write(ring, ib->gpu_addr & 0xffffffe0); /* base must be 32 byte aligned */
	amdgpu_ring_write(ring, upper_32_bits(ib->gpu_addr) & 0xffffffff);
	amdgpu_ring_write(ring, ib->length_dw);

}

/**
 * cik_sdma_ring_emit_hdp_flush - emit an hdp flush on the DMA ring
 *
 * @ring: amdgpu ring pointer
 *
 * Emit an hdp flush packet on the requested DMA ring.
 */
static void cik_sdma_ring_emit_hdp_flush(struct amdgpu_ring *ring)
{
	u32 extra_bits = (SDMA_POLL_REG_MEM_EXTRA_OP(1) |
			  SDMA_POLL_REG_MEM_EXTRA_FUNC(3)); /* == */
	u32 ref_and_mask;

	if (ring == &ring->adev->sdma.instance[0].ring)
		ref_and_mask = GPU_HDP_FLUSH_DONE__SDMA0_MASK;
	else
		ref_and_mask = GPU_HDP_FLUSH_DONE__SDMA1_MASK;

	amdgpu_ring_write(ring, SDMA_PACKET(SDMA_OPCODE_POLL_REG_MEM, 0, extra_bits));
	amdgpu_ring_write(ring, mmGPU_HDP_FLUSH_DONE << 2);
	amdgpu_ring_write(ring, mmGPU_HDP_FLUSH_REQ << 2);
	amdgpu_ring_write(ring, ref_and_mask); /* reference */
	amdgpu_ring_write(ring, ref_and_mask); /* mask */
	amdgpu_ring_write(ring, (0xfff << 16) | 10); /* retry count, poll interval */
}

static void cik_sdma_ring_emit_hdp_invalidate(struct amdgpu_ring *ring)
{
	amdgpu_ring_write(ring, SDMA_PACKET(SDMA_OPCODE_SRBM_WRITE, 0, 0xf000));
	amdgpu_ring_write(ring, mmHDP_DEBUG0);
	amdgpu_ring_write(ring, 1);
}

/**
 * cik_sdma_ring_emit_fence - emit a fence on the DMA ring
 *
 * @ring: amdgpu ring pointer
 * @fence: amdgpu fence object
 *
 * Add a DMA fence packet to the ring to write
 * the fence seq number and DMA trap packet to generate
 * an interrupt if needed (CIK).
 */
static void cik_sdma_ring_emit_fence(struct amdgpu_ring *ring, u64 addr, u64 seq,
				     unsigned flags)
{
	bool write64bit = flags & AMDGPU_FENCE_FLAG_64BIT;
	/* write the fence */
	amdgpu_ring_write(ring, SDMA_PACKET(SDMA_OPCODE_FENCE, 0, 0));
	amdgpu_ring_write(ring, lower_32_bits(addr));
	amdgpu_ring_write(ring, upper_32_bits(addr));
	amdgpu_ring_write(ring, lower_32_bits(seq));

	/* optionally write high bits as well */
	if (write64bit) {
		addr += 4;
		amdgpu_ring_write(ring, SDMA_PACKET(SDMA_OPCODE_FENCE, 0, 0));
		amdgpu_ring_write(ring, lower_32_bits(addr));
		amdgpu_ring_write(ring, upper_32_bits(addr));
		amdgpu_ring_write(ring, upper_32_bits(seq));
	}

	/* generate an interrupt */
	amdgpu_ring_write(ring, SDMA_PACKET(SDMA_OPCODE_TRAP, 0, 0));
}

/**
 * cik_sdma_gfx_stop - stop the gfx async dma engines
 *
 * @adev: amdgpu_device pointer
 *
 * Stop the gfx async dma ring buffers (CIK).
 */
static void cik_sdma_gfx_stop(struct amdgpu_device *adev)
{
	struct amdgpu_ring *sdma0 = &adev->sdma.instance[0].ring;
	struct amdgpu_ring *sdma1 = &adev->sdma.instance[1].ring;
	u32 rb_cntl;
	int i;

	if ((adev->mman.buffer_funcs_ring == sdma0) ||
	    (adev->mman.buffer_funcs_ring == sdma1))
		amdgpu_ttm_set_active_vram_size(adev, adev->mc.visible_vram_size);

	for (i = 0; i < adev->sdma.num_instances; i++) {
		rb_cntl = RREG32(mmSDMA0_GFX_RB_CNTL + sdma_offsets[i]);
		rb_cntl &= ~SDMA0_GFX_RB_CNTL__RB_ENABLE_MASK;
		WREG32(mmSDMA0_GFX_RB_CNTL + sdma_offsets[i], rb_cntl);
		WREG32(mmSDMA0_GFX_IB_CNTL + sdma_offsets[i], 0);
	}
	sdma0->ready = false;
	sdma1->ready = false;
}

/**
 * cik_sdma_rlc_stop - stop the compute async dma engines
 *
 * @adev: amdgpu_device pointer
 *
 * Stop the compute async dma queues (CIK).
 */
static void cik_sdma_rlc_stop(struct amdgpu_device *adev)
{
	/* XXX todo */
}

/**
 * cik_sdma_enable - stop the async dma engines
 *
 * @adev: amdgpu_device pointer
 * @enable: enable/disable the DMA MEs.
 *
 * Halt or unhalt the async dma engines (CIK).
 */
static void cik_sdma_enable(struct amdgpu_device *adev, bool enable)
{
	u32 me_cntl;
	int i;

	if (enable == false) {
		cik_sdma_gfx_stop(adev);
		cik_sdma_rlc_stop(adev);
	}

	for (i = 0; i < adev->sdma.num_instances; i++) {
		me_cntl = RREG32(mmSDMA0_F32_CNTL + sdma_offsets[i]);
		if (enable)
			me_cntl &= ~SDMA0_F32_CNTL__HALT_MASK;
		else
			me_cntl |= SDMA0_F32_CNTL__HALT_MASK;
		WREG32(mmSDMA0_F32_CNTL + sdma_offsets[i], me_cntl);
	}
}

/**
 * cik_sdma_gfx_resume - setup and start the async dma engines
 *
 * @adev: amdgpu_device pointer
 *
 * Set up the gfx DMA ring buffers and enable them (CIK).
 * Returns 0 for success, error for failure.
 */
static int cik_sdma_gfx_resume(struct amdgpu_device *adev)
{
	struct amdgpu_ring *ring;
	u32 rb_cntl, ib_cntl;
	u32 rb_bufsz;
	u32 wb_offset;
	int i, j, r;

	for (i = 0; i < adev->sdma.num_instances; i++) {
		ring = &adev->sdma.instance[i].ring;
		wb_offset = (ring->rptr_offs * 4);

		mutex_lock(&adev->srbm_mutex);
		for (j = 0; j < 16; j++) {
			cik_srbm_select(adev, 0, 0, 0, j);
			/* SDMA GFX */
			WREG32(mmSDMA0_GFX_VIRTUAL_ADDR + sdma_offsets[i], 0);
			WREG32(mmSDMA0_GFX_APE1_CNTL + sdma_offsets[i], 0);
			/* XXX SDMA RLC - todo */
		}
		cik_srbm_select(adev, 0, 0, 0, 0);
		mutex_unlock(&adev->srbm_mutex);

		WREG32(mmSDMA0_TILING_CONFIG + sdma_offsets[i],
		       adev->gfx.config.gb_addr_config & 0x70);

		WREG32(mmSDMA0_SEM_INCOMPLETE_TIMER_CNTL + sdma_offsets[i], 0);
		WREG32(mmSDMA0_SEM_WAIT_FAIL_TIMER_CNTL + sdma_offsets[i], 0);

		/* Set ring buffer size in dwords */
		rb_bufsz = order_base_2(ring->ring_size / 4);
		rb_cntl = rb_bufsz << 1;
#ifdef __BIG_ENDIAN
		rb_cntl |= SDMA0_GFX_RB_CNTL__RB_SWAP_ENABLE_MASK |
			SDMA0_GFX_RB_CNTL__RPTR_WRITEBACK_SWAP_ENABLE_MASK;
#endif
		WREG32(mmSDMA0_GFX_RB_CNTL + sdma_offsets[i], rb_cntl);

		/* Initialize the ring buffer's read and write pointers */
		WREG32(mmSDMA0_GFX_RB_RPTR + sdma_offsets[i], 0);
		WREG32(mmSDMA0_GFX_RB_WPTR + sdma_offsets[i], 0);

		/* set the wb address whether it's enabled or not */
		WREG32(mmSDMA0_GFX_RB_RPTR_ADDR_HI + sdma_offsets[i],
		       upper_32_bits(adev->wb.gpu_addr + wb_offset) & 0xFFFFFFFF);
		WREG32(mmSDMA0_GFX_RB_RPTR_ADDR_LO + sdma_offsets[i],
		       ((adev->wb.gpu_addr + wb_offset) & 0xFFFFFFFC));

		rb_cntl |= SDMA0_GFX_RB_CNTL__RPTR_WRITEBACK_ENABLE_MASK;

		WREG32(mmSDMA0_GFX_RB_BASE + sdma_offsets[i], ring->gpu_addr >> 8);
		WREG32(mmSDMA0_GFX_RB_BASE_HI + sdma_offsets[i], ring->gpu_addr >> 40);

		ring->wptr = 0;
		WREG32(mmSDMA0_GFX_RB_WPTR + sdma_offsets[i], ring->wptr << 2);

		/* enable DMA RB */
		WREG32(mmSDMA0_GFX_RB_CNTL + sdma_offsets[i],
		       rb_cntl | SDMA0_GFX_RB_CNTL__RB_ENABLE_MASK);

		ib_cntl = SDMA0_GFX_IB_CNTL__IB_ENABLE_MASK;
#ifdef __BIG_ENDIAN
		ib_cntl |= SDMA0_GFX_IB_CNTL__IB_SWAP_ENABLE_MASK;
#endif
		/* enable DMA IBs */
		WREG32(mmSDMA0_GFX_IB_CNTL + sdma_offsets[i], ib_cntl);

		ring->ready = true;

		r = amdgpu_ring_test_ring(ring);
		if (r) {
			ring->ready = false;
			return r;
		}

		if (adev->mman.buffer_funcs_ring == ring)
			amdgpu_ttm_set_active_vram_size(adev, adev->mc.real_vram_size);
	}

	return 0;
}

/**
 * cik_sdma_rlc_resume - setup and start the async dma engines
 *
 * @adev: amdgpu_device pointer
 *
 * Set up the compute DMA queues and enable them (CIK).
 * Returns 0 for success, error for failure.
 */
static int cik_sdma_rlc_resume(struct amdgpu_device *adev)
{
	/* XXX todo */
	return 0;
}

/**
 * cik_sdma_load_microcode - load the sDMA ME ucode
 *
 * @adev: amdgpu_device pointer
 *
 * Loads the sDMA0/1 ucode.
 * Returns 0 for success, -EINVAL if the ucode is not available.
 */
static int cik_sdma_load_microcode(struct amdgpu_device *adev)
{
	const struct sdma_firmware_header_v1_0 *hdr;
	const __le32 *fw_data;
	u32 fw_size;
	int i, j;

	/* halt the MEs */
	cik_sdma_enable(adev, false);

	for (i = 0; i < adev->sdma.num_instances; i++) {
		if (!adev->sdma.instance[i].fw)
			return -EINVAL;
		hdr = (const struct sdma_firmware_header_v1_0 *)adev->sdma.instance[i].fw->data;
		amdgpu_ucode_print_sdma_hdr(&hdr->header);
		fw_size = le32_to_cpu(hdr->header.ucode_size_bytes) / 4;
		adev->sdma.instance[i].fw_version = le32_to_cpu(hdr->header.ucode_version);
		adev->sdma.instance[i].feature_version = le32_to_cpu(hdr->ucode_feature_version);
		if (adev->sdma.instance[i].feature_version >= 20)
			adev->sdma.instance[i].burst_nop = true;
		fw_data = (const __le32 *)
			(adev->sdma.instance[i].fw->data + le32_to_cpu(hdr->header.ucode_array_offset_bytes));
		WREG32(mmSDMA0_UCODE_ADDR + sdma_offsets[i], 0);
		for (j = 0; j < fw_size; j++)
			WREG32(mmSDMA0_UCODE_DATA + sdma_offsets[i], le32_to_cpup(fw_data++));
		WREG32(mmSDMA0_UCODE_ADDR + sdma_offsets[i], adev->sdma.instance[i].fw_version);
	}

	return 0;
}

/**
 * cik_sdma_start - setup and start the async dma engines
 *
 * @adev: amdgpu_device pointer
 *
 * Set up the DMA engines and enable them (CIK).
 * Returns 0 for success, error for failure.
 */
static int cik_sdma_start(struct amdgpu_device *adev)
{
	int r;

	r = cik_sdma_load_microcode(adev);
	if (r)
		return r;

	/* unhalt the MEs */
	cik_sdma_enable(adev, true);

	/* start the gfx rings and rlc compute queues */
	r = cik_sdma_gfx_resume(adev);
	if (r)
		return r;
	r = cik_sdma_rlc_resume(adev);
	if (r)
		return r;

	return 0;
}

/**
 * cik_sdma_ring_test_ring - simple async dma engine test
 *
 * @ring: amdgpu_ring structure holding ring information
 *
 * Test the DMA engine by writing using it to write an
 * value to memory. (CIK).
 * Returns 0 for success, error for failure.
 */
static int cik_sdma_ring_test_ring(struct amdgpu_ring *ring)
{
	struct amdgpu_device *adev = ring->adev;
	unsigned i;
	unsigned index;
	int r;
	u32 tmp;
	u64 gpu_addr;

	r = amdgpu_wb_get(adev, &index);
	if (r) {
		dev_err(adev->dev, "(%d) failed to allocate wb slot\n", r);
		return r;
	}

	gpu_addr = adev->wb.gpu_addr + (index * 4);
	tmp = 0xCAFEDEAD;
	adev->wb.wb[index] = cpu_to_le32(tmp);

	r = amdgpu_ring_alloc(ring, 5);
	if (r) {
		DRM_ERROR("amdgpu: dma failed to lock ring %d (%d).\n", ring->idx, r);
		amdgpu_wb_free(adev, index);
		return r;
	}
	amdgpu_ring_write(ring, SDMA_PACKET(SDMA_OPCODE_WRITE, SDMA_WRITE_SUB_OPCODE_LINEAR, 0));
	amdgpu_ring_write(ring, lower_32_bits(gpu_addr));
	amdgpu_ring_write(ring, upper_32_bits(gpu_addr));
	amdgpu_ring_write(ring, 1); /* number of DWs to follow */
	amdgpu_ring_write(ring, 0xDEADBEEF);
	amdgpu_ring_commit(ring);

	for (i = 0; i < adev->usec_timeout; i++) {
		tmp = le32_to_cpu(adev->wb.wb[index]);
		if (tmp == 0xDEADBEEF)
			break;
		DRM_UDELAY(1);
	}

	if (i < adev->usec_timeout) {
		DRM_INFO("ring test on %d succeeded in %d usecs\n", ring->idx, i);
	} else {
		DRM_ERROR("amdgpu: ring %d test failed (0x%08X)\n",
			  ring->idx, tmp);
		r = -EINVAL;
	}
	amdgpu_wb_free(adev, index);

	return r;
}

/**
 * cik_sdma_ring_test_ib - test an IB on the DMA engine
 *
 * @ring: amdgpu_ring structure holding ring information
 *
 * Test a simple IB in the DMA ring (CIK).
 * Returns 0 on success, error on failure.
 */
static int cik_sdma_ring_test_ib(struct amdgpu_ring *ring)
{
	struct amdgpu_device *adev = ring->adev;
	struct amdgpu_ib ib;
	struct fence *f = NULL;
	unsigned i;
	unsigned index;
	int r;
	u32 tmp = 0;
	u64 gpu_addr;

	r = amdgpu_wb_get(adev, &index);
	if (r) {
		dev_err(adev->dev, "(%d) failed to allocate wb slot\n", r);
		return r;
	}

	gpu_addr = adev->wb.gpu_addr + (index * 4);
	tmp = 0xCAFEDEAD;
	adev->wb.wb[index] = cpu_to_le32(tmp);
	memset(&ib, 0, sizeof(ib));
	r = amdgpu_ib_get(adev, NULL, 256, &ib);
	if (r) {
		DRM_ERROR("amdgpu: failed to get ib (%d).\n", r);
		goto err0;
	}

	ib.ptr[0] = SDMA_PACKET(SDMA_OPCODE_WRITE, SDMA_WRITE_SUB_OPCODE_LINEAR, 0);
	ib.ptr[1] = lower_32_bits(gpu_addr);
	ib.ptr[2] = upper_32_bits(gpu_addr);
	ib.ptr[3] = 1;
	ib.ptr[4] = 0xDEADBEEF;
	ib.length_dw = 5;
<<<<<<< HEAD
	r = amdgpu_ib_schedule(ring, 1, &ib, AMDGPU_FENCE_OWNER_UNDEFINED,
			       NULL, &f);
=======
	r = amdgpu_ib_schedule(ring, 1, &ib, NULL, &f);
>>>>>>> cf481068
	if (r)
		goto err1;

	r = fence_wait(f, false);
	if (r) {
		DRM_ERROR("amdgpu: fence wait failed (%d).\n", r);
		goto err1;
	}
	for (i = 0; i < adev->usec_timeout; i++) {
		tmp = le32_to_cpu(adev->wb.wb[index]);
		if (tmp == 0xDEADBEEF)
			break;
		DRM_UDELAY(1);
	}
	if (i < adev->usec_timeout) {
		DRM_INFO("ib test on ring %d succeeded in %u usecs\n",
			 ring->idx, i);
		goto err1;
	} else {
		DRM_ERROR("amdgpu: ib test failed (0x%08X)\n", tmp);
		r = -EINVAL;
	}

err1:
	fence_put(f);
	amdgpu_ib_free(adev, &ib);
err0:
	amdgpu_wb_free(adev, index);
	return r;
}

/**
 * cik_sdma_vm_copy_pages - update PTEs by copying them from the GART
 *
 * @ib: indirect buffer to fill with commands
 * @pe: addr of the page entry
 * @src: src addr to copy from
 * @count: number of page entries to update
 *
 * Update PTEs by copying them from the GART using sDMA (CIK).
 */
static void cik_sdma_vm_copy_pte(struct amdgpu_ib *ib,
				 uint64_t pe, uint64_t src,
				 unsigned count)
{
	while (count) {
		unsigned bytes = count * 8;
		if (bytes > 0x1FFFF8)
			bytes = 0x1FFFF8;

		ib->ptr[ib->length_dw++] = SDMA_PACKET(SDMA_OPCODE_COPY,
			SDMA_WRITE_SUB_OPCODE_LINEAR, 0);
		ib->ptr[ib->length_dw++] = bytes;
		ib->ptr[ib->length_dw++] = 0; /* src/dst endian swap */
		ib->ptr[ib->length_dw++] = lower_32_bits(src);
		ib->ptr[ib->length_dw++] = upper_32_bits(src);
		ib->ptr[ib->length_dw++] = lower_32_bits(pe);
		ib->ptr[ib->length_dw++] = upper_32_bits(pe);

		pe += bytes;
		src += bytes;
		count -= bytes / 8;
	}
}

/**
 * cik_sdma_vm_write_pages - update PTEs by writing them manually
 *
 * @ib: indirect buffer to fill with commands
 * @pe: addr of the page entry
 * @addr: dst addr to write into pe
 * @count: number of page entries to update
 * @incr: increase next addr by incr bytes
 * @flags: access flags
 *
 * Update PTEs by writing them manually using sDMA (CIK).
 */
static void cik_sdma_vm_write_pte(struct amdgpu_ib *ib,
				  const dma_addr_t *pages_addr, uint64_t pe,
				  uint64_t addr, unsigned count,
				  uint32_t incr, uint32_t flags)
{
	uint64_t value;
	unsigned ndw;

	while (count) {
		ndw = count * 2;
		if (ndw > 0xFFFFE)
			ndw = 0xFFFFE;

		/* for non-physically contiguous pages (system) */
		ib->ptr[ib->length_dw++] = SDMA_PACKET(SDMA_OPCODE_WRITE,
			SDMA_WRITE_SUB_OPCODE_LINEAR, 0);
		ib->ptr[ib->length_dw++] = pe;
		ib->ptr[ib->length_dw++] = upper_32_bits(pe);
		ib->ptr[ib->length_dw++] = ndw;
		for (; ndw > 0; ndw -= 2, --count, pe += 8) {
			value = amdgpu_vm_map_gart(pages_addr, addr);
			addr += incr;
			value |= flags;
			ib->ptr[ib->length_dw++] = value;
			ib->ptr[ib->length_dw++] = upper_32_bits(value);
		}
	}
}

/**
 * cik_sdma_vm_set_pages - update the page tables using sDMA
 *
 * @ib: indirect buffer to fill with commands
 * @pe: addr of the page entry
 * @addr: dst addr to write into pe
 * @count: number of page entries to update
 * @incr: increase next addr by incr bytes
 * @flags: access flags
 *
 * Update the page tables using sDMA (CIK).
 */
static void cik_sdma_vm_set_pte_pde(struct amdgpu_ib *ib,
				    uint64_t pe,
				    uint64_t addr, unsigned count,
				    uint32_t incr, uint32_t flags)
{
	uint64_t value;
	unsigned ndw;

	while (count) {
		ndw = count;
		if (ndw > 0x7FFFF)
			ndw = 0x7FFFF;

		if (flags & AMDGPU_PTE_VALID)
			value = addr;
		else
			value = 0;

		/* for physically contiguous pages (vram) */
		ib->ptr[ib->length_dw++] = SDMA_PACKET(SDMA_OPCODE_GENERATE_PTE_PDE, 0, 0);
		ib->ptr[ib->length_dw++] = pe; /* dst addr */
		ib->ptr[ib->length_dw++] = upper_32_bits(pe);
		ib->ptr[ib->length_dw++] = flags; /* mask */
		ib->ptr[ib->length_dw++] = 0;
		ib->ptr[ib->length_dw++] = value; /* value */
		ib->ptr[ib->length_dw++] = upper_32_bits(value);
		ib->ptr[ib->length_dw++] = incr; /* increment size */
		ib->ptr[ib->length_dw++] = 0;
		ib->ptr[ib->length_dw++] = ndw; /* number of entries */

		pe += ndw * 8;
		addr += ndw * incr;
		count -= ndw;
	}
}

/**
 * cik_sdma_vm_pad_ib - pad the IB to the required number of dw
 *
 * @ib: indirect buffer to fill with padding
 *
 */
static void cik_sdma_ring_pad_ib(struct amdgpu_ring *ring, struct amdgpu_ib *ib)
{
	struct amdgpu_sdma_instance *sdma = amdgpu_get_sdma_instance(ring);
	u32 pad_count;
	int i;

	pad_count = (8 - (ib->length_dw & 0x7)) % 8;
	for (i = 0; i < pad_count; i++)
		if (sdma && sdma->burst_nop && (i == 0))
			ib->ptr[ib->length_dw++] =
					SDMA_PACKET(SDMA_OPCODE_NOP, 0, 0) |
					SDMA_NOP_COUNT(pad_count - 1);
		else
			ib->ptr[ib->length_dw++] =
					SDMA_PACKET(SDMA_OPCODE_NOP, 0, 0);
}

/**
 * cik_sdma_ring_emit_pipeline_sync - sync the pipeline
 *
 * @ring: amdgpu_ring pointer
 *
 * Make sure all previous operations are completed (CIK).
 */
static void cik_sdma_ring_emit_pipeline_sync(struct amdgpu_ring *ring)
{
	uint32_t seq = ring->fence_drv.sync_seq;
	uint64_t addr = ring->fence_drv.gpu_addr;

	/* wait for idle */
	amdgpu_ring_write(ring, SDMA_PACKET(SDMA_OPCODE_POLL_REG_MEM, 0,
					    SDMA_POLL_REG_MEM_EXTRA_OP(0) |
					    SDMA_POLL_REG_MEM_EXTRA_FUNC(3) | /* equal */
					    SDMA_POLL_REG_MEM_EXTRA_M));
	amdgpu_ring_write(ring, addr & 0xfffffffc);
	amdgpu_ring_write(ring, upper_32_bits(addr) & 0xffffffff);
	amdgpu_ring_write(ring, seq); /* reference */
	amdgpu_ring_write(ring, 0xfffffff); /* mask */
	amdgpu_ring_write(ring, (0xfff << 16) | 4); /* retry count, poll interval */
}

/**
 * cik_sdma_ring_emit_vm_flush - cik vm flush using sDMA
 *
 * @ring: amdgpu_ring pointer
 * @vm: amdgpu_vm pointer
 *
 * Update the page table base and flush the VM TLB
 * using sDMA (CIK).
 */
static void cik_sdma_ring_emit_vm_flush(struct amdgpu_ring *ring,
					unsigned vm_id, uint64_t pd_addr)
{
	u32 extra_bits = (SDMA_POLL_REG_MEM_EXTRA_OP(0) |
			  SDMA_POLL_REG_MEM_EXTRA_FUNC(0)); /* always */

	amdgpu_ring_write(ring, SDMA_PACKET(SDMA_OPCODE_SRBM_WRITE, 0, 0xf000));
	if (vm_id < 8) {
		amdgpu_ring_write(ring, (mmVM_CONTEXT0_PAGE_TABLE_BASE_ADDR + vm_id));
	} else {
		amdgpu_ring_write(ring, (mmVM_CONTEXT8_PAGE_TABLE_BASE_ADDR + vm_id - 8));
	}
	amdgpu_ring_write(ring, pd_addr >> 12);

	/* flush TLB */
	amdgpu_ring_write(ring, SDMA_PACKET(SDMA_OPCODE_SRBM_WRITE, 0, 0xf000));
	amdgpu_ring_write(ring, mmVM_INVALIDATE_REQUEST);
	amdgpu_ring_write(ring, 1 << vm_id);

	amdgpu_ring_write(ring, SDMA_PACKET(SDMA_OPCODE_POLL_REG_MEM, 0, extra_bits));
	amdgpu_ring_write(ring, mmVM_INVALIDATE_REQUEST << 2);
	amdgpu_ring_write(ring, 0);
	amdgpu_ring_write(ring, 0); /* reference */
	amdgpu_ring_write(ring, 0); /* mask */
	amdgpu_ring_write(ring, (0xfff << 16) | 10); /* retry count, poll interval */
}

static void cik_enable_sdma_mgcg(struct amdgpu_device *adev,
				 bool enable)
{
	u32 orig, data;

	if (enable && (adev->cg_flags & AMD_CG_SUPPORT_SDMA_MGCG)) {
		WREG32(mmSDMA0_CLK_CTRL + SDMA0_REGISTER_OFFSET, 0x00000100);
		WREG32(mmSDMA0_CLK_CTRL + SDMA1_REGISTER_OFFSET, 0x00000100);
	} else {
		orig = data = RREG32(mmSDMA0_CLK_CTRL + SDMA0_REGISTER_OFFSET);
		data |= 0xff000000;
		if (data != orig)
			WREG32(mmSDMA0_CLK_CTRL + SDMA0_REGISTER_OFFSET, data);

		orig = data = RREG32(mmSDMA0_CLK_CTRL + SDMA1_REGISTER_OFFSET);
		data |= 0xff000000;
		if (data != orig)
			WREG32(mmSDMA0_CLK_CTRL + SDMA1_REGISTER_OFFSET, data);
	}
}

static void cik_enable_sdma_mgls(struct amdgpu_device *adev,
				 bool enable)
{
	u32 orig, data;

	if (enable && (adev->cg_flags & AMD_CG_SUPPORT_SDMA_LS)) {
		orig = data = RREG32(mmSDMA0_POWER_CNTL + SDMA0_REGISTER_OFFSET);
		data |= 0x100;
		if (orig != data)
			WREG32(mmSDMA0_POWER_CNTL + SDMA0_REGISTER_OFFSET, data);

		orig = data = RREG32(mmSDMA0_POWER_CNTL + SDMA1_REGISTER_OFFSET);
		data |= 0x100;
		if (orig != data)
			WREG32(mmSDMA0_POWER_CNTL + SDMA1_REGISTER_OFFSET, data);
	} else {
		orig = data = RREG32(mmSDMA0_POWER_CNTL + SDMA0_REGISTER_OFFSET);
		data &= ~0x100;
		if (orig != data)
			WREG32(mmSDMA0_POWER_CNTL + SDMA0_REGISTER_OFFSET, data);

		orig = data = RREG32(mmSDMA0_POWER_CNTL + SDMA1_REGISTER_OFFSET);
		data &= ~0x100;
		if (orig != data)
			WREG32(mmSDMA0_POWER_CNTL + SDMA1_REGISTER_OFFSET, data);
	}
}

static int cik_sdma_early_init(void *handle)
{
	struct amdgpu_device *adev = (struct amdgpu_device *)handle;

	adev->sdma.num_instances = SDMA_MAX_INSTANCE;

	cik_sdma_set_ring_funcs(adev);
	cik_sdma_set_irq_funcs(adev);
	cik_sdma_set_buffer_funcs(adev);
	cik_sdma_set_vm_pte_funcs(adev);

	return 0;
}

static int cik_sdma_sw_init(void *handle)
{
	struct amdgpu_ring *ring;
	struct amdgpu_device *adev = (struct amdgpu_device *)handle;
	int r, i;

	r = cik_sdma_init_microcode(adev);
	if (r) {
		DRM_ERROR("Failed to load sdma firmware!\n");
		return r;
	}

	/* SDMA trap event */
	r = amdgpu_irq_add_id(adev, 224, &adev->sdma.trap_irq);
	if (r)
		return r;

	/* SDMA Privileged inst */
	r = amdgpu_irq_add_id(adev, 241, &adev->sdma.illegal_inst_irq);
	if (r)
		return r;

	/* SDMA Privileged inst */
	r = amdgpu_irq_add_id(adev, 247, &adev->sdma.illegal_inst_irq);
	if (r)
		return r;

	for (i = 0; i < adev->sdma.num_instances; i++) {
		ring = &adev->sdma.instance[i].ring;
		ring->ring_obj = NULL;
		sprintf(ring->name, "sdma%d", i);
		r = amdgpu_ring_init(adev, ring, 256 * 1024,
				     SDMA_PACKET(SDMA_OPCODE_NOP, 0, 0), 0xf,
				     &adev->sdma.trap_irq,
				     (i == 0) ?
				     AMDGPU_SDMA_IRQ_TRAP0 : AMDGPU_SDMA_IRQ_TRAP1,
				     AMDGPU_RING_TYPE_SDMA);
		if (r)
			return r;
	}

	return r;
}

static int cik_sdma_sw_fini(void *handle)
{
	struct amdgpu_device *adev = (struct amdgpu_device *)handle;
	int i;

	for (i = 0; i < adev->sdma.num_instances; i++)
		amdgpu_ring_fini(&adev->sdma.instance[i].ring);

	return 0;
}

static int cik_sdma_hw_init(void *handle)
{
	int r;
	struct amdgpu_device *adev = (struct amdgpu_device *)handle;

	r = cik_sdma_start(adev);
	if (r)
		return r;

	return r;
}

static int cik_sdma_hw_fini(void *handle)
{
	struct amdgpu_device *adev = (struct amdgpu_device *)handle;

	cik_sdma_enable(adev, false);

	return 0;
}

static int cik_sdma_suspend(void *handle)
{
	struct amdgpu_device *adev = (struct amdgpu_device *)handle;

	return cik_sdma_hw_fini(adev);
}

static int cik_sdma_resume(void *handle)
{
	struct amdgpu_device *adev = (struct amdgpu_device *)handle;

	return cik_sdma_hw_init(adev);
}

static bool cik_sdma_is_idle(void *handle)
{
	struct amdgpu_device *adev = (struct amdgpu_device *)handle;
	u32 tmp = RREG32(mmSRBM_STATUS2);

	if (tmp & (SRBM_STATUS2__SDMA_BUSY_MASK |
				SRBM_STATUS2__SDMA1_BUSY_MASK))
	    return false;

	return true;
}

static int cik_sdma_wait_for_idle(void *handle)
{
	unsigned i;
	u32 tmp;
	struct amdgpu_device *adev = (struct amdgpu_device *)handle;

	for (i = 0; i < adev->usec_timeout; i++) {
		tmp = RREG32(mmSRBM_STATUS2) & (SRBM_STATUS2__SDMA_BUSY_MASK |
				SRBM_STATUS2__SDMA1_BUSY_MASK);

		if (!tmp)
			return 0;
		udelay(1);
	}
	return -ETIMEDOUT;
}

static void cik_sdma_print_status(void *handle)
{
	int i, j;
	struct amdgpu_device *adev = (struct amdgpu_device *)handle;

	dev_info(adev->dev, "CIK SDMA registers\n");
	dev_info(adev->dev, "  SRBM_STATUS2=0x%08X\n",
		 RREG32(mmSRBM_STATUS2));
	for (i = 0; i < adev->sdma.num_instances; i++) {
		dev_info(adev->dev, "  SDMA%d_STATUS_REG=0x%08X\n",
			 i, RREG32(mmSDMA0_STATUS_REG + sdma_offsets[i]));
		dev_info(adev->dev, "  SDMA%d_ME_CNTL=0x%08X\n",
			 i, RREG32(mmSDMA0_F32_CNTL + sdma_offsets[i]));
		dev_info(adev->dev, "  SDMA%d_CNTL=0x%08X\n",
			 i, RREG32(mmSDMA0_CNTL + sdma_offsets[i]));
		dev_info(adev->dev, "  SDMA%d_SEM_INCOMPLETE_TIMER_CNTL=0x%08X\n",
			 i, RREG32(mmSDMA0_SEM_INCOMPLETE_TIMER_CNTL + sdma_offsets[i]));
		dev_info(adev->dev, "  SDMA%d_SEM_WAIT_FAIL_TIMER_CNTL=0x%08X\n",
			 i, RREG32(mmSDMA0_SEM_WAIT_FAIL_TIMER_CNTL + sdma_offsets[i]));
		dev_info(adev->dev, "  SDMA%d_GFX_IB_CNTL=0x%08X\n",
			 i, RREG32(mmSDMA0_GFX_IB_CNTL + sdma_offsets[i]));
		dev_info(adev->dev, "  SDMA%d_GFX_RB_CNTL=0x%08X\n",
			 i, RREG32(mmSDMA0_GFX_RB_CNTL + sdma_offsets[i]));
		dev_info(adev->dev, "  SDMA%d_GFX_RB_RPTR=0x%08X\n",
			 i, RREG32(mmSDMA0_GFX_RB_RPTR + sdma_offsets[i]));
		dev_info(adev->dev, "  SDMA%d_GFX_RB_WPTR=0x%08X\n",
			 i, RREG32(mmSDMA0_GFX_RB_WPTR + sdma_offsets[i]));
		dev_info(adev->dev, "  SDMA%d_GFX_RB_RPTR_ADDR_HI=0x%08X\n",
			 i, RREG32(mmSDMA0_GFX_RB_RPTR_ADDR_HI + sdma_offsets[i]));
		dev_info(adev->dev, "  SDMA%d_GFX_RB_RPTR_ADDR_LO=0x%08X\n",
			 i, RREG32(mmSDMA0_GFX_RB_RPTR_ADDR_LO + sdma_offsets[i]));
		dev_info(adev->dev, "  SDMA%d_GFX_RB_BASE=0x%08X\n",
			 i, RREG32(mmSDMA0_GFX_RB_BASE + sdma_offsets[i]));
		dev_info(adev->dev, "  SDMA%d_GFX_RB_BASE_HI=0x%08X\n",
			 i, RREG32(mmSDMA0_GFX_RB_BASE_HI + sdma_offsets[i]));
		dev_info(adev->dev, "  SDMA%d_TILING_CONFIG=0x%08X\n",
			 i, RREG32(mmSDMA0_TILING_CONFIG + sdma_offsets[i]));
		mutex_lock(&adev->srbm_mutex);
		for (j = 0; j < 16; j++) {
			cik_srbm_select(adev, 0, 0, 0, j);
			dev_info(adev->dev, "  VM %d:\n", j);
			dev_info(adev->dev, "  SDMA0_GFX_VIRTUAL_ADDR=0x%08X\n",
				 RREG32(mmSDMA0_GFX_VIRTUAL_ADDR + sdma_offsets[i]));
			dev_info(adev->dev, "  SDMA0_GFX_APE1_CNTL=0x%08X\n",
				 RREG32(mmSDMA0_GFX_APE1_CNTL + sdma_offsets[i]));
		}
		cik_srbm_select(adev, 0, 0, 0, 0);
		mutex_unlock(&adev->srbm_mutex);
	}
}

static int cik_sdma_soft_reset(void *handle)
{
	u32 srbm_soft_reset = 0;
	struct amdgpu_device *adev = (struct amdgpu_device *)handle;
	u32 tmp = RREG32(mmSRBM_STATUS2);

	if (tmp & SRBM_STATUS2__SDMA_BUSY_MASK) {
		/* sdma0 */
		tmp = RREG32(mmSDMA0_F32_CNTL + SDMA0_REGISTER_OFFSET);
		tmp |= SDMA0_F32_CNTL__HALT_MASK;
		WREG32(mmSDMA0_F32_CNTL + SDMA0_REGISTER_OFFSET, tmp);
		srbm_soft_reset |= SRBM_SOFT_RESET__SOFT_RESET_SDMA_MASK;
	}
	if (tmp & SRBM_STATUS2__SDMA1_BUSY_MASK) {
		/* sdma1 */
		tmp = RREG32(mmSDMA0_F32_CNTL + SDMA1_REGISTER_OFFSET);
		tmp |= SDMA0_F32_CNTL__HALT_MASK;
		WREG32(mmSDMA0_F32_CNTL + SDMA1_REGISTER_OFFSET, tmp);
		srbm_soft_reset |= SRBM_SOFT_RESET__SOFT_RESET_SDMA1_MASK;
	}

	if (srbm_soft_reset) {
		cik_sdma_print_status((void *)adev);

		tmp = RREG32(mmSRBM_SOFT_RESET);
		tmp |= srbm_soft_reset;
		dev_info(adev->dev, "SRBM_SOFT_RESET=0x%08X\n", tmp);
		WREG32(mmSRBM_SOFT_RESET, tmp);
		tmp = RREG32(mmSRBM_SOFT_RESET);

		udelay(50);

		tmp &= ~srbm_soft_reset;
		WREG32(mmSRBM_SOFT_RESET, tmp);
		tmp = RREG32(mmSRBM_SOFT_RESET);

		/* Wait a little for things to settle down */
		udelay(50);

		cik_sdma_print_status((void *)adev);
	}

	return 0;
}

static int cik_sdma_set_trap_irq_state(struct amdgpu_device *adev,
				       struct amdgpu_irq_src *src,
				       unsigned type,
				       enum amdgpu_interrupt_state state)
{
	u32 sdma_cntl;

	switch (type) {
	case AMDGPU_SDMA_IRQ_TRAP0:
		switch (state) {
		case AMDGPU_IRQ_STATE_DISABLE:
			sdma_cntl = RREG32(mmSDMA0_CNTL + SDMA0_REGISTER_OFFSET);
			sdma_cntl &= ~SDMA0_CNTL__TRAP_ENABLE_MASK;
			WREG32(mmSDMA0_CNTL + SDMA0_REGISTER_OFFSET, sdma_cntl);
			break;
		case AMDGPU_IRQ_STATE_ENABLE:
			sdma_cntl = RREG32(mmSDMA0_CNTL + SDMA0_REGISTER_OFFSET);
			sdma_cntl |= SDMA0_CNTL__TRAP_ENABLE_MASK;
			WREG32(mmSDMA0_CNTL + SDMA0_REGISTER_OFFSET, sdma_cntl);
			break;
		default:
			break;
		}
		break;
	case AMDGPU_SDMA_IRQ_TRAP1:
		switch (state) {
		case AMDGPU_IRQ_STATE_DISABLE:
			sdma_cntl = RREG32(mmSDMA0_CNTL + SDMA1_REGISTER_OFFSET);
			sdma_cntl &= ~SDMA0_CNTL__TRAP_ENABLE_MASK;
			WREG32(mmSDMA0_CNTL + SDMA1_REGISTER_OFFSET, sdma_cntl);
			break;
		case AMDGPU_IRQ_STATE_ENABLE:
			sdma_cntl = RREG32(mmSDMA0_CNTL + SDMA1_REGISTER_OFFSET);
			sdma_cntl |= SDMA0_CNTL__TRAP_ENABLE_MASK;
			WREG32(mmSDMA0_CNTL + SDMA1_REGISTER_OFFSET, sdma_cntl);
			break;
		default:
			break;
		}
		break;
	default:
		break;
	}
	return 0;
}

static int cik_sdma_process_trap_irq(struct amdgpu_device *adev,
				     struct amdgpu_irq_src *source,
				     struct amdgpu_iv_entry *entry)
{
	u8 instance_id, queue_id;

	instance_id = (entry->ring_id & 0x3) >> 0;
	queue_id = (entry->ring_id & 0xc) >> 2;
	DRM_DEBUG("IH: SDMA trap\n");
	switch (instance_id) {
	case 0:
		switch (queue_id) {
		case 0:
			amdgpu_fence_process(&adev->sdma.instance[0].ring);
			break;
		case 1:
			/* XXX compute */
			break;
		case 2:
			/* XXX compute */
			break;
		}
		break;
	case 1:
		switch (queue_id) {
		case 0:
			amdgpu_fence_process(&adev->sdma.instance[1].ring);
			break;
		case 1:
			/* XXX compute */
			break;
		case 2:
			/* XXX compute */
			break;
		}
		break;
	}

	return 0;
}

static int cik_sdma_process_illegal_inst_irq(struct amdgpu_device *adev,
					     struct amdgpu_irq_src *source,
					     struct amdgpu_iv_entry *entry)
{
	DRM_ERROR("Illegal instruction in SDMA command stream\n");
	schedule_work(&adev->reset_work);
	return 0;
}

static int cik_sdma_set_clockgating_state(void *handle,
					  enum amd_clockgating_state state)
{
	bool gate = false;
	struct amdgpu_device *adev = (struct amdgpu_device *)handle;

	if (state == AMD_CG_STATE_GATE)
		gate = true;

	cik_enable_sdma_mgcg(adev, gate);
	cik_enable_sdma_mgls(adev, gate);

	return 0;
}

static int cik_sdma_set_powergating_state(void *handle,
					  enum amd_powergating_state state)
{
	return 0;
}

const struct amd_ip_funcs cik_sdma_ip_funcs = {
	.early_init = cik_sdma_early_init,
	.late_init = NULL,
	.sw_init = cik_sdma_sw_init,
	.sw_fini = cik_sdma_sw_fini,
	.hw_init = cik_sdma_hw_init,
	.hw_fini = cik_sdma_hw_fini,
	.suspend = cik_sdma_suspend,
	.resume = cik_sdma_resume,
	.is_idle = cik_sdma_is_idle,
	.wait_for_idle = cik_sdma_wait_for_idle,
	.soft_reset = cik_sdma_soft_reset,
	.print_status = cik_sdma_print_status,
	.set_clockgating_state = cik_sdma_set_clockgating_state,
	.set_powergating_state = cik_sdma_set_powergating_state,
};

static const struct amdgpu_ring_funcs cik_sdma_ring_funcs = {
	.get_rptr = cik_sdma_ring_get_rptr,
	.get_wptr = cik_sdma_ring_get_wptr,
	.set_wptr = cik_sdma_ring_set_wptr,
	.parse_cs = NULL,
	.emit_ib = cik_sdma_ring_emit_ib,
	.emit_fence = cik_sdma_ring_emit_fence,
<<<<<<< HEAD
=======
	.emit_pipeline_sync = cik_sdma_ring_emit_pipeline_sync,
>>>>>>> cf481068
	.emit_vm_flush = cik_sdma_ring_emit_vm_flush,
	.emit_hdp_flush = cik_sdma_ring_emit_hdp_flush,
	.emit_hdp_invalidate = cik_sdma_ring_emit_hdp_invalidate,
	.test_ring = cik_sdma_ring_test_ring,
	.test_ib = cik_sdma_ring_test_ib,
	.insert_nop = cik_sdma_ring_insert_nop,
	.pad_ib = cik_sdma_ring_pad_ib,
};

static void cik_sdma_set_ring_funcs(struct amdgpu_device *adev)
{
	int i;

	for (i = 0; i < adev->sdma.num_instances; i++)
		adev->sdma.instance[i].ring.funcs = &cik_sdma_ring_funcs;
}

static const struct amdgpu_irq_src_funcs cik_sdma_trap_irq_funcs = {
	.set = cik_sdma_set_trap_irq_state,
	.process = cik_sdma_process_trap_irq,
};

static const struct amdgpu_irq_src_funcs cik_sdma_illegal_inst_irq_funcs = {
	.process = cik_sdma_process_illegal_inst_irq,
};

static void cik_sdma_set_irq_funcs(struct amdgpu_device *adev)
{
	adev->sdma.trap_irq.num_types = AMDGPU_SDMA_IRQ_LAST;
	adev->sdma.trap_irq.funcs = &cik_sdma_trap_irq_funcs;
	adev->sdma.illegal_inst_irq.funcs = &cik_sdma_illegal_inst_irq_funcs;
}

/**
 * cik_sdma_emit_copy_buffer - copy buffer using the sDMA engine
 *
 * @ring: amdgpu_ring structure holding ring information
 * @src_offset: src GPU address
 * @dst_offset: dst GPU address
 * @byte_count: number of bytes to xfer
 *
 * Copy GPU buffers using the DMA engine (CIK).
 * Used by the amdgpu ttm implementation to move pages if
 * registered as the asic copy callback.
 */
static void cik_sdma_emit_copy_buffer(struct amdgpu_ib *ib,
				      uint64_t src_offset,
				      uint64_t dst_offset,
				      uint32_t byte_count)
{
	ib->ptr[ib->length_dw++] = SDMA_PACKET(SDMA_OPCODE_COPY, SDMA_COPY_SUB_OPCODE_LINEAR, 0);
	ib->ptr[ib->length_dw++] = byte_count;
	ib->ptr[ib->length_dw++] = 0; /* src/dst endian swap */
	ib->ptr[ib->length_dw++] = lower_32_bits(src_offset);
	ib->ptr[ib->length_dw++] = upper_32_bits(src_offset);
	ib->ptr[ib->length_dw++] = lower_32_bits(dst_offset);
	ib->ptr[ib->length_dw++] = upper_32_bits(dst_offset);
}

/**
 * cik_sdma_emit_fill_buffer - fill buffer using the sDMA engine
 *
 * @ring: amdgpu_ring structure holding ring information
 * @src_data: value to write to buffer
 * @dst_offset: dst GPU address
 * @byte_count: number of bytes to xfer
 *
 * Fill GPU buffers using the DMA engine (CIK).
 */
static void cik_sdma_emit_fill_buffer(struct amdgpu_ib *ib,
				      uint32_t src_data,
				      uint64_t dst_offset,
				      uint32_t byte_count)
{
	ib->ptr[ib->length_dw++] = SDMA_PACKET(SDMA_OPCODE_CONSTANT_FILL, 0, 0);
	ib->ptr[ib->length_dw++] = lower_32_bits(dst_offset);
	ib->ptr[ib->length_dw++] = upper_32_bits(dst_offset);
	ib->ptr[ib->length_dw++] = src_data;
	ib->ptr[ib->length_dw++] = byte_count;
}

static const struct amdgpu_buffer_funcs cik_sdma_buffer_funcs = {
	.copy_max_bytes = 0x1fffff,
	.copy_num_dw = 7,
	.emit_copy_buffer = cik_sdma_emit_copy_buffer,

	.fill_max_bytes = 0x1fffff,
	.fill_num_dw = 5,
	.emit_fill_buffer = cik_sdma_emit_fill_buffer,
};

static void cik_sdma_set_buffer_funcs(struct amdgpu_device *adev)
{
	if (adev->mman.buffer_funcs == NULL) {
		adev->mman.buffer_funcs = &cik_sdma_buffer_funcs;
		adev->mman.buffer_funcs_ring = &adev->sdma.instance[0].ring;
	}
}

static const struct amdgpu_vm_pte_funcs cik_sdma_vm_pte_funcs = {
	.copy_pte = cik_sdma_vm_copy_pte,
	.write_pte = cik_sdma_vm_write_pte,
	.set_pte_pde = cik_sdma_vm_set_pte_pde,
};

static void cik_sdma_set_vm_pte_funcs(struct amdgpu_device *adev)
{
	unsigned i;

	if (adev->vm_manager.vm_pte_funcs == NULL) {
		adev->vm_manager.vm_pte_funcs = &cik_sdma_vm_pte_funcs;
		for (i = 0; i < adev->sdma.num_instances; i++)
			adev->vm_manager.vm_pte_rings[i] =
				&adev->sdma.instance[i].ring;

		adev->vm_manager.vm_pte_num_rings = adev->sdma.num_instances;
	}
}<|MERGE_RESOLUTION|>--- conflicted
+++ resolved
@@ -643,12 +643,7 @@
 	ib.ptr[3] = 1;
 	ib.ptr[4] = 0xDEADBEEF;
 	ib.length_dw = 5;
-<<<<<<< HEAD
-	r = amdgpu_ib_schedule(ring, 1, &ib, AMDGPU_FENCE_OWNER_UNDEFINED,
-			       NULL, &f);
-=======
 	r = amdgpu_ib_schedule(ring, 1, &ib, NULL, &f);
->>>>>>> cf481068
 	if (r)
 		goto err1;
 
@@ -1305,10 +1300,7 @@
 	.parse_cs = NULL,
 	.emit_ib = cik_sdma_ring_emit_ib,
 	.emit_fence = cik_sdma_ring_emit_fence,
-<<<<<<< HEAD
-=======
 	.emit_pipeline_sync = cik_sdma_ring_emit_pipeline_sync,
->>>>>>> cf481068
 	.emit_vm_flush = cik_sdma_ring_emit_vm_flush,
 	.emit_hdp_flush = cik_sdma_ring_emit_hdp_flush,
 	.emit_hdp_invalidate = cik_sdma_ring_emit_hdp_invalidate,
