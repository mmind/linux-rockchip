--- conflicted
+++ resolved
@@ -27,11 +27,6 @@
 #include <linux/bits.h>
 #include "atom.h"
 #include "amdgpu_eeprom.h"
-<<<<<<< HEAD
-#include <linux/debugfs.h>
-#include <linux/uaccess.h>
-=======
->>>>>>> 7cca308c
 #include "amdgpu_atomfirmware.h"
 #include <linux/debugfs.h>
 #include <linux/uaccess.h>
@@ -119,11 +114,8 @@
 static bool __get_eeprom_i2c_addr(struct amdgpu_device *adev,
 				  struct amdgpu_ras_eeprom_control *control)
 {
-<<<<<<< HEAD
-=======
 	uint8_t ras_rom_i2c_slave_addr;
 
->>>>>>> 7cca308c
 	if (!control)
 		return false;
 
@@ -279,7 +271,6 @@
 	int res;
 
 	mutex_lock(&control->ras_tbl_mutex);
-<<<<<<< HEAD
 
 	hdr->header = RAS_TABLE_HDR_VAL;
 	hdr->version = RAS_TABLE_VER;
@@ -298,26 +289,6 @@
 
 	mutex_unlock(&control->ras_tbl_mutex);
 
-=======
-
-	hdr->header = RAS_TABLE_HDR_VAL;
-	hdr->version = RAS_TABLE_VER;
-	hdr->first_rec_offset = RAS_RECORD_START;
-	hdr->tbl_size = RAS_TABLE_HEADER_SIZE;
-
-	csum = __calc_hdr_byte_sum(control);
-	csum = -csum;
-	hdr->checksum = csum;
-	res = __write_table_header(control);
-
-	control->ras_num_recs = 0;
-	control->ras_fri = 0;
-
-	amdgpu_ras_debugfs_set_ret_size(control);
-
-	mutex_unlock(&control->ras_tbl_mutex);
-
->>>>>>> 7cca308c
 	return res;
 }
 
@@ -563,7 +534,6 @@
 			"Saved bad pages %d reaches threshold value %d\n",
 			control->ras_num_recs, ras->bad_page_cnt_threshold);
 		control->tbl_hdr.header = RAS_TABLE_HDR_BAD;
-<<<<<<< HEAD
 	}
 
 	control->tbl_hdr.version = RAS_TABLE_VER;
@@ -597,41 +567,6 @@
 		goto Out;
 	}
 
-=======
-	}
-
-	control->tbl_hdr.version = RAS_TABLE_VER;
-	control->tbl_hdr.first_rec_offset = RAS_INDEX_TO_OFFSET(control, control->ras_fri);
-	control->tbl_hdr.tbl_size = RAS_TABLE_HEADER_SIZE + control->ras_num_recs * RAS_TABLE_RECORD_SIZE;
-	control->tbl_hdr.checksum = 0;
-
-	buf_size = control->ras_num_recs * RAS_TABLE_RECORD_SIZE;
-	buf = kcalloc(control->ras_num_recs, RAS_TABLE_RECORD_SIZE, GFP_KERNEL);
-	if (!buf) {
-		DRM_ERROR("allocating memory for table of size %d bytes failed\n",
-			  control->tbl_hdr.tbl_size);
-		res = -ENOMEM;
-		goto Out;
-	}
-
-	down_read(&adev->reset_sem);
-	res = amdgpu_eeprom_read(&adev->pm.smu_i2c,
-				 control->i2c_address +
-				 control->ras_record_offset,
-				 buf, buf_size);
-	up_read(&adev->reset_sem);
-	if (res < 0) {
-		DRM_ERROR("EEPROM failed reading records:%d\n",
-			  res);
-		goto Out;
-	} else if (res < buf_size) {
-		DRM_ERROR("EEPROM read %d out of %d bytes\n",
-			  res, buf_size);
-		res = -EIO;
-		goto Out;
-	}
-
->>>>>>> 7cca308c
 	/* Recalc the checksum.
 	 */
 	csum = 0;
@@ -729,7 +664,6 @@
 	} else {
 		res = 0;
 	}
-<<<<<<< HEAD
 
 	return res;
 }
@@ -757,35 +691,6 @@
 	if (!__is_ras_eeprom_supported(adev))
 		return 0;
 
-=======
-
-	return res;
-}
-
-/**
- * amdgpu_ras_eeprom_read -- read EEPROM
- * @control: pointer to control structure
- * @record: array of records to read into
- * @num: number of records in @record
- *
- * Reads num records from the RAS table in EEPROM and
- * writes the data into @record array.
- *
- * Returns 0 on success, -errno on error.
- */
-int amdgpu_ras_eeprom_read(struct amdgpu_ras_eeprom_control *control,
-			   struct eeprom_table_record *record,
-			   const u32 num)
-{
-	struct amdgpu_device *adev = to_amdgpu_device(control);
-	int i, res;
-	u8 *buf, *pp;
-	u32 g0, g1;
-
-	if (!__is_ras_eeprom_supported(adev))
-		return 0;
-
->>>>>>> 7cca308c
 	if (num == 0) {
 		DRM_ERROR("will not read 0 records\n");
 		return -EINVAL;
@@ -882,7 +787,6 @@
 
 	if (*pos >= res)
 		return 0;
-<<<<<<< HEAD
 
 	res -= *pos;
 	res = min_t(size_t, res, size);
@@ -892,17 +796,6 @@
 
 	*pos += res;
 
-=======
-
-	res -= *pos;
-	res = min_t(size_t, res, size);
-
-	if (copy_to_user(buf, &data[*pos], res))
-		return -EFAULT;
-
-	*pos += res;
-
->>>>>>> 7cca308c
 	return res;
 }
 
@@ -930,44 +823,6 @@
 {
 	return strlen(tbl_hdr_str) + tbl_hdr_fmt_size +
 		strlen(rec_hdr_str) + rec_hdr_fmt_size * control->ras_num_recs;
-<<<<<<< HEAD
-}
-
-void amdgpu_ras_debugfs_set_ret_size(struct amdgpu_ras_eeprom_control *control)
-{
-	struct amdgpu_ras *ras = container_of(control, struct amdgpu_ras,
-					      eeprom_control);
-	struct dentry *de = ras->de_ras_eeprom_table;
-
-	if (de)
-		d_inode(de)->i_size = amdgpu_ras_debugfs_table_size(control);
-}
-
-static ssize_t amdgpu_ras_debugfs_table_read(struct file *f, char __user *buf,
-					     size_t size, loff_t *pos)
-{
-	struct amdgpu_device *adev = (struct amdgpu_device *)file_inode(f)->i_private;
-	struct amdgpu_ras *ras = amdgpu_ras_get_context(adev);
-	struct amdgpu_ras_eeprom_control *control = &ras->eeprom_control;
-	const size_t orig_size = size;
-	int res = -EFAULT;
-	size_t data_len;
-
-	mutex_lock(&control->ras_tbl_mutex);
-
-	/* We want *pos - data_len > 0, which means there's
-	 * bytes to be printed from data.
-	 */
-	data_len = strlen(tbl_hdr_str);
-	if (*pos < data_len) {
-		data_len -= *pos;
-		data_len = min_t(size_t, data_len, size);
-		if (copy_to_user(buf, &tbl_hdr_str[*pos], data_len))
-			goto Out;
-		buf += data_len;
-		size -= data_len;
-		*pos += data_len;
-=======
 }
 
 void amdgpu_ras_debugfs_set_ret_size(struct amdgpu_ras_eeprom_control *control)
@@ -1087,7 +942,6 @@
 			*pos += data_len;
 			r = 0;
 		}
->>>>>>> 7cca308c
 	}
 	res = 0;
 Out:
@@ -1108,115 +962,10 @@
 	if (!size)
 		return size;
 
-<<<<<<< HEAD
-	data_len = strlen(tbl_hdr_str) + tbl_hdr_fmt_size;
-	if (*pos < data_len && size > 0) {
-		u8 data[tbl_hdr_fmt_size + 1];
-		loff_t lpos;
-
-		snprintf(data, sizeof(data), tbl_hdr_fmt,
-			 control->tbl_hdr.header,
-			 control->tbl_hdr.version,
-			 control->tbl_hdr.first_rec_offset,
-			 control->tbl_hdr.tbl_size,
-			 control->tbl_hdr.checksum);
-
-		data_len -= *pos;
-		data_len = min_t(size_t, data_len, size);
-		lpos = *pos - strlen(tbl_hdr_str);
-		if (copy_to_user(buf, &data[lpos], data_len))
-			goto Out;
-		buf += data_len;
-		size -= data_len;
-		*pos += data_len;
-	}
-
-	data_len = strlen(tbl_hdr_str) + tbl_hdr_fmt_size + strlen(rec_hdr_str);
-	if (*pos < data_len && size > 0) {
-		loff_t lpos;
-
-		data_len -= *pos;
-		data_len = min_t(size_t, data_len, size);
-		lpos = *pos - strlen(tbl_hdr_str) - tbl_hdr_fmt_size;
-		if (copy_to_user(buf, &rec_hdr_str[lpos], data_len))
-			goto Out;
-		buf += data_len;
-		size -= data_len;
-		*pos += data_len;
-	}
-
-	data_len = amdgpu_ras_debugfs_table_size(control);
-	if (*pos < data_len && size > 0) {
-		u8 dare[RAS_TABLE_RECORD_SIZE];
-		u8 data[rec_hdr_fmt_size + 1];
-		struct eeprom_table_record record;
-		int s, r;
-
-		/* Find the starting record index
-		 */
-		s = *pos - strlen(tbl_hdr_str) - tbl_hdr_fmt_size -
-			strlen(rec_hdr_str);
-		s = s / rec_hdr_fmt_size;
-		r = *pos - strlen(tbl_hdr_str) - tbl_hdr_fmt_size -
-			strlen(rec_hdr_str);
-		r = r % rec_hdr_fmt_size;
-
-		for ( ; size > 0 && s < control->ras_num_recs; s++) {
-			u32 ai = RAS_RI_TO_AI(control, s);
-			/* Read a single record
-			 */
-			res = __amdgpu_ras_eeprom_read(control, dare, ai, 1);
-			if (res)
-				goto Out;
-			__decode_table_record_from_buf(control, &record, dare);
-			snprintf(data, sizeof(data), rec_hdr_fmt,
-				 s,
-				 RAS_INDEX_TO_OFFSET(control, ai),
-				 record_err_type_str[record.err_type],
-				 record.bank,
-				 record.ts,
-				 record.offset,
-				 record.mem_channel,
-				 record.mcumc_id,
-				 record.retired_page);
-
-			data_len = min_t(size_t, rec_hdr_fmt_size - r, size);
-			if (copy_to_user(buf, &data[r], data_len)) {
-				res = -EFAULT;
-				goto Out;
-			}
-			buf += data_len;
-			size -= data_len;
-			*pos += data_len;
-			r = 0;
-		}
-	}
-	res = 0;
-Out:
-	mutex_unlock(&control->ras_tbl_mutex);
-	return res < 0 ? res : orig_size - size;
-}
-
-static ssize_t
-amdgpu_ras_debugfs_eeprom_table_read(struct file *f, char __user *buf,
-				     size_t size, loff_t *pos)
-{
-	struct amdgpu_device *adev = (struct amdgpu_device *)file_inode(f)->i_private;
-	struct amdgpu_ras *ras = amdgpu_ras_get_context(adev);
-	struct amdgpu_ras_eeprom_control *control = ras ? &ras->eeprom_control : NULL;
-	u8 data[81];
-	int res;
-
-	if (!size)
-		return size;
-
-=======
->>>>>>> 7cca308c
 	if (!ras || !control) {
 		res = snprintf(data, sizeof(data), "Not supported\n");
 		if (*pos >= res)
 			return 0;
-<<<<<<< HEAD
 
 		res -= *pos;
 		res = min_t(size_t, res, size);
@@ -1226,17 +975,6 @@
 
 		*pos += res;
 
-=======
-
-		res -= *pos;
-		res = min_t(size_t, res, size);
-
-		if (copy_to_user(buf, &data[*pos], res))
-			return -EFAULT;
-
-		*pos += res;
-
->>>>>>> 7cca308c
 		return res;
 	} else {
 		return amdgpu_ras_debugfs_table_read(f, buf, size, pos);
