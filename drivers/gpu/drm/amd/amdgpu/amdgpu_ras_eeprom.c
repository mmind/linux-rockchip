/*
 * Copyright 2019 Advanced Micro Devices, Inc.
 *
 * Permission is hereby granted, free of charge, to any person obtaining a
 * copy of this software and associated documentation files (the "Software"),
 * to deal in the Software without restriction, including without limitation
 * the rights to use, copy, modify, merge, publish, distribute, sublicense,
 * and/or sell copies of the Software, and to permit persons to whom the
 * Software is furnished to do so, subject to the following conditions:
 *
 * The above copyright notice and this permission notice shall be included in
 * all copies or substantial portions of the Software.
 *
 * THE SOFTWARE IS PROVIDED "AS IS", WITHOUT WARRANTY OF ANY KIND, EXPRESS OR
 * IMPLIED, INCLUDING BUT NOT LIMITED TO THE WARRANTIES OF MERCHANTABILITY,
 * FITNESS FOR A PARTICULAR PURPOSE AND NONINFRINGEMENT.  IN NO EVENT SHALL
 * THE COPYRIGHT HOLDER(S) OR AUTHOR(S) BE LIABLE FOR ANY CLAIM, DAMAGES OR
 * OTHER LIABILITY, WHETHER IN AN ACTION OF CONTRACT, TORT OR OTHERWISE,
 * ARISING FROM, OUT OF OR IN CONNECTION WITH THE SOFTWARE OR THE USE OR
 * OTHER DEALINGS IN THE SOFTWARE.
 *
 */

#include "amdgpu_ras_eeprom.h"
#include "amdgpu.h"
#include "amdgpu_ras.h"
#include <linux/bits.h>
#include "atom.h"
<<<<<<< HEAD
#include "amdgpu_eeprom.h"
#include <linux/debugfs.h>
#include <linux/uaccess.h>
=======
#include "amdgpu_atomfirmware.h"
>>>>>>> 614cb275

#define EEPROM_I2C_MADDR_VEGA20         0x0
#define EEPROM_I2C_MADDR_ARCTURUS       0x40000
#define EEPROM_I2C_MADDR_ARCTURUS_D342  0x0
#define EEPROM_I2C_MADDR_SIENNA_CICHLID 0x0
#define EEPROM_I2C_MADDR_ALDEBARAN      0x0

/*
 * The 2 macros bellow represent the actual size in bytes that
 * those entities occupy in the EEPROM memory.
 * RAS_TABLE_RECORD_SIZE is different than sizeof(eeprom_table_record) which
 * uses uint64 to store 6b fields such as retired_page.
 */
#define RAS_TABLE_HEADER_SIZE   20
#define RAS_TABLE_RECORD_SIZE   24

/* Table hdr is 'AMDR' */
#define RAS_TABLE_HDR_VAL       0x414d4452
#define RAS_TABLE_VER           0x00010000

/* Bad GPU tag ‘BADG’ */
#define RAS_TABLE_HDR_BAD       0x42414447

/* Assume 2-Mbit size EEPROM and take up the whole space. */
#define RAS_TBL_SIZE_BYTES      (256 * 1024)
#define RAS_TABLE_START         0
#define RAS_HDR_START           RAS_TABLE_START
#define RAS_RECORD_START        (RAS_HDR_START + RAS_TABLE_HEADER_SIZE)
#define RAS_MAX_RECORD_COUNT    ((RAS_TBL_SIZE_BYTES - RAS_TABLE_HEADER_SIZE) \
				 / RAS_TABLE_RECORD_SIZE)

/* Given a zero-based index of an EEPROM RAS record, yields the EEPROM
 * offset off of RAS_TABLE_START.  That is, this is something you can
 * add to control->i2c_address, and then tell I2C layer to read
 * from/write to there. _N is the so called absolute index,
 * because it starts right after the table header.
 */
#define RAS_INDEX_TO_OFFSET(_C, _N) ((_C)->ras_record_offset + \
				     (_N) * RAS_TABLE_RECORD_SIZE)

#define RAS_OFFSET_TO_INDEX(_C, _O) (((_O) - \
				      (_C)->ras_record_offset) / RAS_TABLE_RECORD_SIZE)

/* Given a 0-based relative record index, 0, 1, 2, ..., etc., off
 * of "fri", return the absolute record index off of the end of
 * the table header.
 */
#define RAS_RI_TO_AI(_C, _I) (((_I) + (_C)->ras_fri) % \
			      (_C)->ras_max_record_count)

#define RAS_NUM_RECS(_tbl_hdr)  (((_tbl_hdr)->tbl_size - \
				  RAS_TABLE_HEADER_SIZE) / RAS_TABLE_RECORD_SIZE)

#define to_amdgpu_device(x) (container_of(x, struct amdgpu_ras, eeprom_control))->adev

static bool __is_ras_eeprom_supported(struct amdgpu_device *adev)
{
	return  adev->asic_type == CHIP_VEGA20 ||
		adev->asic_type == CHIP_ARCTURUS ||
		adev->asic_type == CHIP_SIENNA_CICHLID ||
		adev->asic_type == CHIP_ALDEBARAN;
}

static bool __get_eeprom_i2c_addr_arct(struct amdgpu_device *adev,
				       struct amdgpu_ras_eeprom_control *control)
{
	struct atom_context *atom_ctx = adev->mode_info.atom_context;

	if (!control || !atom_ctx)
		return false;

	if (strnstr(atom_ctx->vbios_version,
	            "D342",
		    sizeof(atom_ctx->vbios_version)))
		control->i2c_address = EEPROM_I2C_MADDR_ARCTURUS_D342;
	else
		control->i2c_address = EEPROM_I2C_MADDR_ARCTURUS;

	return true;
}

static bool __get_eeprom_i2c_addr(struct amdgpu_device *adev,
				  struct amdgpu_ras_eeprom_control *control)
{
	if (!control)
		return false;

	if (amdgpu_atomfirmware_ras_rom_addr(adev, (uint8_t*)i2c_addr))
		return true;

	switch (adev->asic_type) {
	case CHIP_VEGA20:
		control->i2c_address = EEPROM_I2C_MADDR_VEGA20;
		break;

	case CHIP_ARCTURUS:
		return __get_eeprom_i2c_addr_arct(adev, control);

	case CHIP_SIENNA_CICHLID:
		control->i2c_address = EEPROM_I2C_MADDR_SIENNA_CICHLID;
		break;

	case CHIP_ALDEBARAN:
		control->i2c_address = EEPROM_I2C_MADDR_ALDEBARAN;
		break;

	default:
		return false;
	}

	return true;
}

static void
__encode_table_header_to_buf(struct amdgpu_ras_eeprom_table_header *hdr,
			     unsigned char *buf)
{
	u32 *pp = (uint32_t *)buf;

	pp[0] = cpu_to_le32(hdr->header);
	pp[1] = cpu_to_le32(hdr->version);
	pp[2] = cpu_to_le32(hdr->first_rec_offset);
	pp[3] = cpu_to_le32(hdr->tbl_size);
	pp[4] = cpu_to_le32(hdr->checksum);
}

static void
__decode_table_header_from_buf(struct amdgpu_ras_eeprom_table_header *hdr,
			       unsigned char *buf)
{
	u32 *pp = (uint32_t *)buf;

	hdr->header	      = le32_to_cpu(pp[0]);
	hdr->version	      = le32_to_cpu(pp[1]);
	hdr->first_rec_offset = le32_to_cpu(pp[2]);
	hdr->tbl_size	      = le32_to_cpu(pp[3]);
	hdr->checksum	      = le32_to_cpu(pp[4]);
}

static int __write_table_header(struct amdgpu_ras_eeprom_control *control)
{
	u8 buf[RAS_TABLE_HEADER_SIZE];
	struct amdgpu_device *adev = to_amdgpu_device(control);
	int res;

	memset(buf, 0, sizeof(buf));
	__encode_table_header_to_buf(&control->tbl_hdr, buf);

	/* i2c may be unstable in gpu reset */
	down_read(&adev->reset_sem);
	res = amdgpu_eeprom_write(&adev->pm.smu_i2c,
				  control->i2c_address +
				  control->ras_header_offset,
				  buf, RAS_TABLE_HEADER_SIZE);
	up_read(&adev->reset_sem);

	if (res < 0) {
		DRM_ERROR("Failed to write EEPROM table header:%d", res);
	} else if (res < RAS_TABLE_HEADER_SIZE) {
		DRM_ERROR("Short write:%d out of %d\n",
			  res, RAS_TABLE_HEADER_SIZE);
		res = -EIO;
	} else {
		res = 0;
	}

	return res;
}

static u8 __calc_hdr_byte_sum(const struct amdgpu_ras_eeprom_control *control)
{
	int ii;
	u8  *pp, csum;
	size_t sz;

	/* Header checksum, skip checksum field in the calculation */
	sz = sizeof(control->tbl_hdr) - sizeof(control->tbl_hdr.checksum);
	pp = (u8 *) &control->tbl_hdr;
	csum = 0;
	for (ii = 0; ii < sz; ii++, pp++)
		csum += *pp;

	return csum;
}

static int amdgpu_ras_eeprom_correct_header_tag(
	struct amdgpu_ras_eeprom_control *control,
	uint32_t header)
{
	struct amdgpu_ras_eeprom_table_header *hdr = &control->tbl_hdr;
	u8 *hh;
	int res;
	u8 csum;

	csum = -hdr->checksum;

	hh = (void *) &hdr->header;
	csum -= (hh[0] + hh[1] + hh[2] + hh[3]);
	hh = (void *) &header;
	csum += hh[0] + hh[1] + hh[2] + hh[3];
	csum = -csum;
	mutex_lock(&control->ras_tbl_mutex);
	hdr->header = header;
	hdr->checksum = csum;
	res = __write_table_header(control);
	mutex_unlock(&control->ras_tbl_mutex);

	return res;
}

/**
 * amdgpu_ras_eeprom_reset_table -- Reset the RAS EEPROM table
 * @control: pointer to control structure
 *
 * Reset the contents of the header of the RAS EEPROM table.
 * Return 0 on success, -errno on error.
 */
int amdgpu_ras_eeprom_reset_table(struct amdgpu_ras_eeprom_control *control)
{
	struct amdgpu_ras_eeprom_table_header *hdr = &control->tbl_hdr;
	u8 csum;
	int res;

	mutex_lock(&control->ras_tbl_mutex);

	hdr->header = RAS_TABLE_HDR_VAL;
	hdr->version = RAS_TABLE_VER;
	hdr->first_rec_offset = RAS_RECORD_START;
	hdr->tbl_size = RAS_TABLE_HEADER_SIZE;

	csum = __calc_hdr_byte_sum(control);
	csum = -csum;
	hdr->checksum = csum;
	res = __write_table_header(control);

	control->ras_num_recs = 0;
	control->ras_fri = 0;

	amdgpu_ras_debugfs_set_ret_size(control);

	mutex_unlock(&control->ras_tbl_mutex);

	return res;
}

static void
__encode_table_record_to_buf(struct amdgpu_ras_eeprom_control *control,
			     struct eeprom_table_record *record,
			     unsigned char *buf)
{
	__le64 tmp = 0;
	int i = 0;

	/* Next are all record fields according to EEPROM page spec in LE foramt */
	buf[i++] = record->err_type;

	buf[i++] = record->bank;

	tmp = cpu_to_le64(record->ts);
	memcpy(buf + i, &tmp, 8);
	i += 8;

	tmp = cpu_to_le64((record->offset & 0xffffffffffff));
	memcpy(buf + i, &tmp, 6);
	i += 6;

	buf[i++] = record->mem_channel;
	buf[i++] = record->mcumc_id;

	tmp = cpu_to_le64((record->retired_page & 0xffffffffffff));
	memcpy(buf + i, &tmp, 6);
}

static void
__decode_table_record_from_buf(struct amdgpu_ras_eeprom_control *control,
			       struct eeprom_table_record *record,
			       unsigned char *buf)
{
	__le64 tmp = 0;
	int i =  0;

	/* Next are all record fields according to EEPROM page spec in LE foramt */
	record->err_type = buf[i++];

	record->bank = buf[i++];

	memcpy(&tmp, buf + i, 8);
	record->ts = le64_to_cpu(tmp);
	i += 8;

	memcpy(&tmp, buf + i, 6);
	record->offset = (le64_to_cpu(tmp) & 0xffffffffffff);
	i += 6;

	record->mem_channel = buf[i++];
	record->mcumc_id = buf[i++];

	memcpy(&tmp, buf + i,  6);
	record->retired_page = (le64_to_cpu(tmp) & 0xffffffffffff);
}

bool amdgpu_ras_eeprom_check_err_threshold(struct amdgpu_device *adev)
{
	struct amdgpu_ras *con = amdgpu_ras_get_context(adev);

	if (!__is_ras_eeprom_supported(adev))
		return false;

	/* skip check eeprom table for VEGA20 Gaming */
	if (!con)
		return false;
	else
		if (!(con->features & BIT(AMDGPU_RAS_BLOCK__UMC)))
			return false;

	if (con->eeprom_control.tbl_hdr.header == RAS_TABLE_HDR_BAD) {
		dev_warn(adev->dev, "This GPU is in BAD status.");
		dev_warn(adev->dev, "Please retire it or set a larger "
			 "threshold value when reloading driver.\n");
		return true;
	}

	return false;
}

/**
 * __amdgpu_ras_eeprom_write -- write indexed from buffer to EEPROM
 * @control: pointer to control structure
 * @buf: pointer to buffer containing data to write
 * @fri: start writing at this index
 * @num: number of records to write
 *
 * The caller must hold the table mutex in @control.
 * Return 0 on success, -errno otherwise.
 */
static int __amdgpu_ras_eeprom_write(struct amdgpu_ras_eeprom_control *control,
				     u8 *buf, const u32 fri, const u32 num)
{
	struct amdgpu_device *adev = to_amdgpu_device(control);
	u32 buf_size;
	int res;

	/* i2c may be unstable in gpu reset */
	down_read(&adev->reset_sem);
	buf_size = num * RAS_TABLE_RECORD_SIZE;
	res = amdgpu_eeprom_write(&adev->pm.smu_i2c,
				  control->i2c_address +
				  RAS_INDEX_TO_OFFSET(control, fri),
				  buf, buf_size);
	up_read(&adev->reset_sem);
	if (res < 0) {
		DRM_ERROR("Writing %d EEPROM table records error:%d",
			  num, res);
	} else if (res < buf_size) {
		/* Short write, return error.
		 */
		DRM_ERROR("Wrote %d records out of %d",
			  res / RAS_TABLE_RECORD_SIZE, num);
		res = -EIO;
	} else {
		res = 0;
	}

	return res;
}

static int
amdgpu_ras_eeprom_append_table(struct amdgpu_ras_eeprom_control *control,
			       struct eeprom_table_record *record,
			       const u32 num)
{
	u32 a, b, i;
	u8 *buf, *pp;
	int res;

	buf = kcalloc(num, RAS_TABLE_RECORD_SIZE, GFP_KERNEL);
	if (!buf)
		return -ENOMEM;

	/* Encode all of them in one go.
	 */
	pp = buf;
	for (i = 0; i < num; i++, pp += RAS_TABLE_RECORD_SIZE)
		__encode_table_record_to_buf(control, &record[i], pp);

	/* a, first record index to write into.
	 * b, last record index to write into.
	 * a = first index to read (fri) + number of records in the table,
	 * b = a + @num - 1.
	 * Let N = control->ras_max_num_record_count, then we have,
	 * case 0: 0 <= a <= b < N,
	 *   just append @num records starting at a;
	 * case 1: 0 <= a < N <= b,
	 *   append (N - a) records starting at a, and
	 *   append the remainder,  b % N + 1, starting at 0.
	 * case 2: 0 <= fri < N <= a <= b, then modulo N we get two subcases,
	 * case 2a: 0 <= a <= b < N
	 *   append num records starting at a; and fix fri if b overwrote it,
	 *   and since a <= b, if b overwrote it then a must've also,
	 *   and if b didn't overwrite it, then a didn't also.
	 * case 2b: 0 <= b < a < N
	 *   write num records starting at a, which wraps around 0=N
	 *   and overwrite fri unconditionally. Now from case 2a,
	 *   this means that b eclipsed fri to overwrite it and wrap
	 *   around 0 again, i.e. b = 2N+r pre modulo N, so we unconditionally
	 *   set fri = b + 1 (mod N).
	 * Now, since fri is updated in every case, except the trivial case 0,
	 * the number of records present in the table after writing, is,
	 * num_recs - 1 = b - fri (mod N), and we take the positive value,
	 * by adding an arbitrary multiple of N before taking the modulo N
	 * as shown below.
	 */
	a = control->ras_fri + control->ras_num_recs;
	b = a + num  - 1;
	if (b < control->ras_max_record_count) {
		res = __amdgpu_ras_eeprom_write(control, buf, a, num);
	} else if (a < control->ras_max_record_count) {
		u32 g0, g1;

		g0 = control->ras_max_record_count - a;
		g1 = b % control->ras_max_record_count + 1;
		res = __amdgpu_ras_eeprom_write(control, buf, a, g0);
		if (res)
			goto Out;
		res = __amdgpu_ras_eeprom_write(control,
						buf + g0 * RAS_TABLE_RECORD_SIZE,
						0, g1);
		if (res)
			goto Out;
		if (g1 > control->ras_fri)
			control->ras_fri = g1 % control->ras_max_record_count;
	} else {
		a %= control->ras_max_record_count;
		b %= control->ras_max_record_count;

		if (a <= b) {
			/* Note that, b - a + 1 = num. */
			res = __amdgpu_ras_eeprom_write(control, buf, a, num);
			if (res)
				goto Out;
			if (b >= control->ras_fri)
				control->ras_fri = (b + 1) % control->ras_max_record_count;
		} else {
			u32 g0, g1;

			/* b < a, which means, we write from
			 * a to the end of the table, and from
			 * the start of the table to b.
			 */
			g0 = control->ras_max_record_count - a;
			g1 = b + 1;
			res = __amdgpu_ras_eeprom_write(control, buf, a, g0);
			if (res)
				goto Out;
			res = __amdgpu_ras_eeprom_write(control,
							buf + g0 * RAS_TABLE_RECORD_SIZE,
							0, g1);
			if (res)
				goto Out;
			control->ras_fri = g1 % control->ras_max_record_count;
		}
	}
	control->ras_num_recs = 1 + (control->ras_max_record_count + b
				     - control->ras_fri)
		% control->ras_max_record_count;
Out:
	kfree(buf);
	return res;
}

static int
amdgpu_ras_eeprom_update_header(struct amdgpu_ras_eeprom_control *control)
{
	struct amdgpu_device *adev = to_amdgpu_device(control);
	struct amdgpu_ras *ras = amdgpu_ras_get_context(adev);
	u8 *buf, *pp, csum;
	u32 buf_size;
	int res;

	/* Modify the header if it exceeds.
	 */
	if (amdgpu_bad_page_threshold != 0 &&
	    control->ras_num_recs >= ras->bad_page_cnt_threshold) {
		dev_warn(adev->dev,
			"Saved bad pages %d reaches threshold value %d\n",
			control->ras_num_recs, ras->bad_page_cnt_threshold);
		control->tbl_hdr.header = RAS_TABLE_HDR_BAD;
	}

	control->tbl_hdr.version = RAS_TABLE_VER;
	control->tbl_hdr.first_rec_offset = RAS_INDEX_TO_OFFSET(control, control->ras_fri);
	control->tbl_hdr.tbl_size = RAS_TABLE_HEADER_SIZE + control->ras_num_recs * RAS_TABLE_RECORD_SIZE;
	control->tbl_hdr.checksum = 0;

	buf_size = control->ras_num_recs * RAS_TABLE_RECORD_SIZE;
	buf = kcalloc(control->ras_num_recs, RAS_TABLE_RECORD_SIZE, GFP_KERNEL);
	if (!buf) {
		DRM_ERROR("allocating memory for table of size %d bytes failed\n",
			  control->tbl_hdr.tbl_size);
		res = -ENOMEM;
		goto Out;
	}

	down_read(&adev->reset_sem);
	res = amdgpu_eeprom_read(&adev->pm.smu_i2c,
				 control->i2c_address +
				 control->ras_record_offset,
				 buf, buf_size);
	up_read(&adev->reset_sem);
	if (res < 0) {
		DRM_ERROR("EEPROM failed reading records:%d\n",
			  res);
		goto Out;
	} else if (res < buf_size) {
		DRM_ERROR("EEPROM read %d out of %d bytes\n",
			  res, buf_size);
		res = -EIO;
		goto Out;
	}

	/* Recalc the checksum.
	 */
	csum = 0;
	for (pp = buf; pp < buf + buf_size; pp++)
		csum += *pp;

	csum += __calc_hdr_byte_sum(control);
	/* avoid sign extension when assigning to "checksum" */
	csum = -csum;
	control->tbl_hdr.checksum = csum;
	res = __write_table_header(control);
Out:
	kfree(buf);
	return res;
}

/**
 * amdgpu_ras_eeprom_append -- append records to the EEPROM RAS table
 * @control: pointer to control structure
 * @record: array of records to append
 * @num: number of records in @record array
 *
 * Append @num records to the table, calculate the checksum and write
 * the table back to EEPROM. The maximum number of records that
 * can be appended is between 1 and control->ras_max_record_count,
 * regardless of how many records are already stored in the table.
 *
 * Return 0 on success or if EEPROM is not supported, -errno on error.
 */
int amdgpu_ras_eeprom_append(struct amdgpu_ras_eeprom_control *control,
			     struct eeprom_table_record *record,
			     const u32 num)
{
	struct amdgpu_device *adev = to_amdgpu_device(control);
	int res;

	if (!__is_ras_eeprom_supported(adev))
		return 0;

	if (num == 0) {
		DRM_ERROR("will not append 0 records\n");
		return -EINVAL;
	} else if (num > control->ras_max_record_count) {
		DRM_ERROR("cannot append %d records than the size of table %d\n",
			  num, control->ras_max_record_count);
		return -EINVAL;
	}

	mutex_lock(&control->ras_tbl_mutex);

	res = amdgpu_ras_eeprom_append_table(control, record, num);
	if (!res)
		res = amdgpu_ras_eeprom_update_header(control);
	if (!res)
		amdgpu_ras_debugfs_set_ret_size(control);

	mutex_unlock(&control->ras_tbl_mutex);
	return res;
}

/**
 * __amdgpu_ras_eeprom_read -- read indexed from EEPROM into buffer
 * @control: pointer to control structure
 * @buf: pointer to buffer to read into
 * @fri: first record index, start reading at this index, absolute index
 * @num: number of records to read
 *
 * The caller must hold the table mutex in @control.
 * Return 0 on success, -errno otherwise.
 */
static int __amdgpu_ras_eeprom_read(struct amdgpu_ras_eeprom_control *control,
				    u8 *buf, const u32 fri, const u32 num)
{
	struct amdgpu_device *adev = to_amdgpu_device(control);
	u32 buf_size;
	int res;

	/* i2c may be unstable in gpu reset */
	down_read(&adev->reset_sem);
	buf_size = num * RAS_TABLE_RECORD_SIZE;
	res = amdgpu_eeprom_read(&adev->pm.smu_i2c,
				 control->i2c_address +
				 RAS_INDEX_TO_OFFSET(control, fri),
				 buf, buf_size);
	up_read(&adev->reset_sem);
	if (res < 0) {
		DRM_ERROR("Reading %d EEPROM table records error:%d",
			  num, res);
	} else if (res < buf_size) {
		/* Short read, return error.
		 */
		DRM_ERROR("Read %d records out of %d",
			  res / RAS_TABLE_RECORD_SIZE, num);
		res = -EIO;
	} else {
		res = 0;
	}

	return res;
}

/**
 * amdgpu_ras_eeprom_read -- read EEPROM
 * @control: pointer to control structure
 * @record: array of records to read into
 * @num: number of records in @record
 *
 * Reads num records from the RAS table in EEPROM and
 * writes the data into @record array.
 *
 * Returns 0 on success, -errno on error.
 */
int amdgpu_ras_eeprom_read(struct amdgpu_ras_eeprom_control *control,
			   struct eeprom_table_record *record,
			   const u32 num)
{
	struct amdgpu_device *adev = to_amdgpu_device(control);
	int i, res;
	u8 *buf, *pp;
	u32 g0, g1;

	if (!__is_ras_eeprom_supported(adev))
		return 0;

	if (num == 0) {
		DRM_ERROR("will not read 0 records\n");
		return -EINVAL;
	} else if (num > control->ras_num_recs) {
		DRM_ERROR("too many records to read:%d available:%d\n",
			  num, control->ras_num_recs);
		return -EINVAL;
	}

	buf = kcalloc(num, RAS_TABLE_RECORD_SIZE, GFP_KERNEL);
	if (!buf)
		return -ENOMEM;

	/* Determine how many records to read, from the first record
	 * index, fri, to the end of the table, and from the beginning
	 * of the table, such that the total number of records is
	 * @num, and we handle wrap around when fri > 0 and
	 * fri + num > RAS_MAX_RECORD_COUNT.
	 *
	 * First we compute the index of the last element
	 * which would be fetched from each region,
	 * g0 is in [fri, fri + num - 1], and
	 * g1 is in [0, RAS_MAX_RECORD_COUNT - 1].
	 * Then, if g0 < RAS_MAX_RECORD_COUNT, the index of
	 * the last element to fetch, we set g0 to _the number_
	 * of elements to fetch, @num, since we know that the last
	 * indexed to be fetched does not exceed the table.
	 *
	 * If, however, g0 >= RAS_MAX_RECORD_COUNT, then
	 * we set g0 to the number of elements to read
	 * until the end of the table, and g1 to the number of
	 * elements to read from the beginning of the table.
	 */
	g0 = control->ras_fri + num - 1;
	g1 = g0 % control->ras_max_record_count;
	if (g0 < control->ras_max_record_count) {
		g0 = num;
		g1 = 0;
	} else {
		g0 = control->ras_max_record_count - control->ras_fri;
		g1 += 1;
	}

	mutex_lock(&control->ras_tbl_mutex);
	res = __amdgpu_ras_eeprom_read(control, buf, control->ras_fri, g0);
	if (res)
		goto Out;
	if (g1) {
		res = __amdgpu_ras_eeprom_read(control,
					       buf + g0 * RAS_TABLE_RECORD_SIZE,
					       0, g1);
		if (res)
			goto Out;
	}

	res = 0;

	/* Read up everything? Then transform.
	 */
	pp = buf;
	for (i = 0; i < num; i++, pp += RAS_TABLE_RECORD_SIZE)
		__decode_table_record_from_buf(control, &record[i], pp);
Out:
	kfree(buf);
	mutex_unlock(&control->ras_tbl_mutex);

	return res;
}

inline uint32_t amdgpu_ras_eeprom_max_record_count(void)
{
	return RAS_MAX_RECORD_COUNT;
}

static ssize_t
amdgpu_ras_debugfs_eeprom_size_read(struct file *f, char __user *buf,
				    size_t size, loff_t *pos)
{
	struct amdgpu_device *adev = (struct amdgpu_device *)file_inode(f)->i_private;
	struct amdgpu_ras *ras = amdgpu_ras_get_context(adev);
	struct amdgpu_ras_eeprom_control *control = ras ? &ras->eeprom_control : NULL;
	u8 data[50];
	int res;

	if (!size)
		return size;

	if (!ras || !control) {
		res = snprintf(data, sizeof(data), "Not supported\n");
	} else {
		res = snprintf(data, sizeof(data), "%d bytes or %d records\n",
			       RAS_TBL_SIZE_BYTES, control->ras_max_record_count);
	}

	if (*pos >= res)
		return 0;

	res -= *pos;
	res = min_t(size_t, res, size);

	if (copy_to_user(buf, &data[*pos], res))
		return -EFAULT;

	*pos += res;

	return res;
}

const struct file_operations amdgpu_ras_debugfs_eeprom_size_ops = {
	.owner = THIS_MODULE,
	.read = amdgpu_ras_debugfs_eeprom_size_read,
	.write = NULL,
	.llseek = default_llseek,
};

static const char *tbl_hdr_str = " Signature    Version  FirstOffs       Size   Checksum\n";
static const char *tbl_hdr_fmt = "0x%08X 0x%08X 0x%08X 0x%08X 0x%08X\n";
#define tbl_hdr_fmt_size (5 * (2+8) + 4 + 1)
static const char *rec_hdr_str = "Index  Offset ErrType Bank/CU          TimeStamp      Offs/Addr MemChl MCUMCID    RetiredPage\n";
static const char *rec_hdr_fmt = "%5d 0x%05X %7s    0x%02X 0x%016llX 0x%012llX   0x%02X    0x%02X 0x%012llX\n";
#define rec_hdr_fmt_size (5 + 1 + 7 + 1 + 7 + 1 + 7 + 1 + 18 + 1 + 14 + 1 + 6 + 1 + 7 + 1 + 14 + 1)

static const char *record_err_type_str[AMDGPU_RAS_EEPROM_ERR_COUNT] = {
	"ignore",
	"re",
	"ue",
};

static loff_t amdgpu_ras_debugfs_table_size(struct amdgpu_ras_eeprom_control *control)
{
	return strlen(tbl_hdr_str) + tbl_hdr_fmt_size +
		strlen(rec_hdr_str) + rec_hdr_fmt_size * control->ras_num_recs;
}

void amdgpu_ras_debugfs_set_ret_size(struct amdgpu_ras_eeprom_control *control)
{
	struct amdgpu_ras *ras = container_of(control, struct amdgpu_ras,
					      eeprom_control);
	struct dentry *de = ras->de_ras_eeprom_table;

	if (de)
		d_inode(de)->i_size = amdgpu_ras_debugfs_table_size(control);
}

static ssize_t amdgpu_ras_debugfs_table_read(struct file *f, char __user *buf,
					     size_t size, loff_t *pos)
{
	struct amdgpu_device *adev = (struct amdgpu_device *)file_inode(f)->i_private;
	struct amdgpu_ras *ras = amdgpu_ras_get_context(adev);
	struct amdgpu_ras_eeprom_control *control = &ras->eeprom_control;
	const size_t orig_size = size;
	int res = -EFAULT;
	size_t data_len;

	mutex_lock(&control->ras_tbl_mutex);

	/* We want *pos - data_len > 0, which means there's
	 * bytes to be printed from data.
	 */
	data_len = strlen(tbl_hdr_str);
	if (*pos < data_len) {
		data_len -= *pos;
		data_len = min_t(size_t, data_len, size);
		if (copy_to_user(buf, &tbl_hdr_str[*pos], data_len))
			goto Out;
		buf += data_len;
		size -= data_len;
		*pos += data_len;
	}

	data_len = strlen(tbl_hdr_str) + tbl_hdr_fmt_size;
	if (*pos < data_len && size > 0) {
		u8 data[tbl_hdr_fmt_size + 1];
		loff_t lpos;

		snprintf(data, sizeof(data), tbl_hdr_fmt,
			 control->tbl_hdr.header,
			 control->tbl_hdr.version,
			 control->tbl_hdr.first_rec_offset,
			 control->tbl_hdr.tbl_size,
			 control->tbl_hdr.checksum);

		data_len -= *pos;
		data_len = min_t(size_t, data_len, size);
		lpos = *pos - strlen(tbl_hdr_str);
		if (copy_to_user(buf, &data[lpos], data_len))
			goto Out;
		buf += data_len;
		size -= data_len;
		*pos += data_len;
	}

	data_len = strlen(tbl_hdr_str) + tbl_hdr_fmt_size + strlen(rec_hdr_str);
	if (*pos < data_len && size > 0) {
		loff_t lpos;

		data_len -= *pos;
		data_len = min_t(size_t, data_len, size);
		lpos = *pos - strlen(tbl_hdr_str) - tbl_hdr_fmt_size;
		if (copy_to_user(buf, &rec_hdr_str[lpos], data_len))
			goto Out;
		buf += data_len;
		size -= data_len;
		*pos += data_len;
	}

	data_len = amdgpu_ras_debugfs_table_size(control);
	if (*pos < data_len && size > 0) {
		u8 dare[RAS_TABLE_RECORD_SIZE];
		u8 data[rec_hdr_fmt_size + 1];
		struct eeprom_table_record record;
		int s, r;

		/* Find the starting record index
		 */
		s = *pos - strlen(tbl_hdr_str) - tbl_hdr_fmt_size -
			strlen(rec_hdr_str);
		s = s / rec_hdr_fmt_size;
		r = *pos - strlen(tbl_hdr_str) - tbl_hdr_fmt_size -
			strlen(rec_hdr_str);
		r = r % rec_hdr_fmt_size;

		for ( ; size > 0 && s < control->ras_num_recs; s++) {
			u32 ai = RAS_RI_TO_AI(control, s);
			/* Read a single record
			 */
			res = __amdgpu_ras_eeprom_read(control, dare, ai, 1);
			if (res)
				goto Out;
			__decode_table_record_from_buf(control, &record, dare);
			snprintf(data, sizeof(data), rec_hdr_fmt,
				 s,
				 RAS_INDEX_TO_OFFSET(control, ai),
				 record_err_type_str[record.err_type],
				 record.bank,
				 record.ts,
				 record.offset,
				 record.mem_channel,
				 record.mcumc_id,
				 record.retired_page);

			data_len = min_t(size_t, rec_hdr_fmt_size - r, size);
			if (copy_to_user(buf, &data[r], data_len)) {
				res = -EFAULT;
				goto Out;
			}
			buf += data_len;
			size -= data_len;
			*pos += data_len;
			r = 0;
		}
	}
	res = 0;
Out:
	mutex_unlock(&control->ras_tbl_mutex);
	return res < 0 ? res : orig_size - size;
}

static ssize_t
amdgpu_ras_debugfs_eeprom_table_read(struct file *f, char __user *buf,
				     size_t size, loff_t *pos)
{
	struct amdgpu_device *adev = (struct amdgpu_device *)file_inode(f)->i_private;
	struct amdgpu_ras *ras = amdgpu_ras_get_context(adev);
	struct amdgpu_ras_eeprom_control *control = ras ? &ras->eeprom_control : NULL;
	u8 data[81];
	int res;

	if (!size)
		return size;

	if (!ras || !control) {
		res = snprintf(data, sizeof(data), "Not supported\n");
		if (*pos >= res)
			return 0;

		res -= *pos;
		res = min_t(size_t, res, size);

		if (copy_to_user(buf, &data[*pos], res))
			return -EFAULT;

		*pos += res;

		return res;
	} else {
		return amdgpu_ras_debugfs_table_read(f, buf, size, pos);
	}
}

const struct file_operations amdgpu_ras_debugfs_eeprom_table_ops = {
	.owner = THIS_MODULE,
	.read = amdgpu_ras_debugfs_eeprom_table_read,
	.write = NULL,
	.llseek = default_llseek,
};

/**
 * __verify_ras_table_checksum -- verify the RAS EEPROM table checksum
 * @control: pointer to control structure
 *
 * Check the checksum of the stored in EEPROM RAS table.
 *
 * Return 0 if the checksum is correct,
 * positive if it is not correct, and
 * -errno on I/O error.
 */
static int __verify_ras_table_checksum(struct amdgpu_ras_eeprom_control *control)
{
	struct amdgpu_device *adev = to_amdgpu_device(control);
	int buf_size, res;
	u8  csum, *buf, *pp;

	buf_size = RAS_TABLE_HEADER_SIZE +
		control->ras_num_recs * RAS_TABLE_RECORD_SIZE;
	buf = kzalloc(buf_size, GFP_KERNEL);
	if (!buf) {
		DRM_ERROR("Out of memory checking RAS table checksum.\n");
		return -ENOMEM;
	}

	res = amdgpu_eeprom_read(&adev->pm.smu_i2c,
				 control->i2c_address +
				 control->ras_header_offset,
				 buf, buf_size);
	if (res < buf_size) {
		DRM_ERROR("Partial read for checksum, res:%d\n", res);
		/* On partial reads, return -EIO.
		 */
		if (res >= 0)
			res = -EIO;
		goto Out;
	}

	csum = 0;
	for (pp = buf; pp < buf + buf_size; pp++)
		csum += *pp;
Out:
	kfree(buf);
	return res < 0 ? res : csum;
}

int amdgpu_ras_eeprom_init(struct amdgpu_ras_eeprom_control *control,
			   bool *exceed_err_limit)
{
	struct amdgpu_device *adev = to_amdgpu_device(control);
	unsigned char buf[RAS_TABLE_HEADER_SIZE] = { 0 };
	struct amdgpu_ras_eeprom_table_header *hdr = &control->tbl_hdr;
	struct amdgpu_ras *ras = amdgpu_ras_get_context(adev);
	int res;

	*exceed_err_limit = false;

	if (!__is_ras_eeprom_supported(adev))
		return 0;

	/* Verify i2c adapter is initialized */
	if (!adev->pm.smu_i2c.algo)
		return -ENOENT;

	if (!__get_eeprom_i2c_addr(adev, control))
		return -EINVAL;

	control->ras_header_offset = RAS_HDR_START;
	control->ras_record_offset = RAS_RECORD_START;
	control->ras_max_record_count  = RAS_MAX_RECORD_COUNT;
	mutex_init(&control->ras_tbl_mutex);

	/* Read the table header from EEPROM address */
	res = amdgpu_eeprom_read(&adev->pm.smu_i2c,
				 control->i2c_address + control->ras_header_offset,
				 buf, RAS_TABLE_HEADER_SIZE);
	if (res < RAS_TABLE_HEADER_SIZE) {
		DRM_ERROR("Failed to read EEPROM table header, res:%d", res);
		return res >= 0 ? -EIO : res;
	}

	__decode_table_header_from_buf(hdr, buf);

	control->ras_num_recs = RAS_NUM_RECS(hdr);
	control->ras_fri = RAS_OFFSET_TO_INDEX(control, hdr->first_rec_offset);

	if (hdr->header == RAS_TABLE_HDR_VAL) {
		DRM_DEBUG_DRIVER("Found existing EEPROM table with %d records",
				 control->ras_num_recs);
		res = __verify_ras_table_checksum(control);
		if (res)
			DRM_ERROR("RAS table incorrect checksum or error:%d\n",
				  res);
	} else if (hdr->header == RAS_TABLE_HDR_BAD &&
		   amdgpu_bad_page_threshold != 0) {
		res = __verify_ras_table_checksum(control);
		if (res)
			DRM_ERROR("RAS Table incorrect checksum or error:%d\n",
				  res);
		if (ras->bad_page_cnt_threshold > control->ras_num_recs) {
			/* This means that, the threshold was increased since
			 * the last time the system was booted, and now,
			 * ras->bad_page_cnt_threshold - control->num_recs > 0,
			 * so that at least one more record can be saved,
			 * before the page count threshold is reached.
			 */
			dev_info(adev->dev,
				 "records:%d threshold:%d, resetting "
				 "RAS table header signature",
				 control->ras_num_recs,
				 ras->bad_page_cnt_threshold);
			res = amdgpu_ras_eeprom_correct_header_tag(control,
								   RAS_TABLE_HDR_VAL);
		} else {
			*exceed_err_limit = true;
			dev_err(adev->dev,
				"RAS records:%d exceed threshold:%d, "
				"maybe retire this GPU?",
				control->ras_num_recs, ras->bad_page_cnt_threshold);
		}
	} else {
		DRM_INFO("Creating a new EEPROM table");

		res = amdgpu_ras_eeprom_reset_table(control);
	}

	return res < 0 ? res : 0;
}<|MERGE_RESOLUTION|>--- conflicted
+++ resolved
@@ -26,13 +26,10 @@
 #include "amdgpu_ras.h"
 #include <linux/bits.h>
 #include "atom.h"
-<<<<<<< HEAD
 #include "amdgpu_eeprom.h"
 #include <linux/debugfs.h>
 #include <linux/uaccess.h>
-=======
 #include "amdgpu_atomfirmware.h"
->>>>>>> 614cb275
 
 #define EEPROM_I2C_MADDR_VEGA20         0x0
 #define EEPROM_I2C_MADDR_ARCTURUS       0x40000
