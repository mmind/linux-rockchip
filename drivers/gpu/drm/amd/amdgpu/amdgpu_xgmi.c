/*
 * Copyright 2018 Advanced Micro Devices, Inc.
 *
 * Permission is hereby granted, free of charge, to any person obtaining a
 * copy of this software and associated documentation files (the "Software"),
 * to deal in the Software without restriction, including without limitation
 * the rights to use, copy, modify, merge, publish, distribute, sublicense,
 * and/or sell copies of the Software, and to permit persons to whom the
 * Software is furnished to do so, subject to the following conditions:
 *
 * The above copyright notice and this permission notice shall be included in
 * all copies or substantial portions of the Software.
 *
 * THE SOFTWARE IS PROVIDED "AS IS", WITHOUT WARRANTY OF ANY KIND, EXPRESS OR
 * IMPLIED, INCLUDING BUT NOT LIMITED TO THE WARRANTIES OF MERCHANTABILITY,
 * FITNESS FOR A PARTICULAR PURPOSE AND NONINFRINGEMENT.  IN NO EVENT SHALL
 * THE COPYRIGHT HOLDER(S) OR AUTHOR(S) BE LIABLE FOR ANY CLAIM, DAMAGES OR
 * OTHER LIABILITY, WHETHER IN AN ACTION OF CONTRACT, TORT OR OTHERWISE,
 * ARISING FROM, OUT OF OR IN CONNECTION WITH THE SOFTWARE OR THE USE OR
 * OTHER DEALINGS IN THE SOFTWARE.
 *
 *
 */
#include <linux/list.h>
#include "amdgpu.h"
#include "amdgpu_xgmi.h"
#include "amdgpu_smu.h"


static DEFINE_MUTEX(xgmi_mutex);

#define AMDGPU_MAX_XGMI_HIVE			8
#define AMDGPU_MAX_XGMI_DEVICE_PER_HIVE		4

static struct amdgpu_hive_info xgmi_hives[AMDGPU_MAX_XGMI_HIVE];
static unsigned hive_count = 0;

void *amdgpu_xgmi_hive_try_lock(struct amdgpu_hive_info *hive)
{
	return &hive->device_list;
}

static ssize_t amdgpu_xgmi_show_hive_id(struct device *dev,
		struct device_attribute *attr, char *buf)
{
	struct amdgpu_hive_info *hive =
			container_of(attr, struct amdgpu_hive_info, dev_attr);

	return snprintf(buf, PAGE_SIZE, "%llu\n", hive->hive_id);
}

static int amdgpu_xgmi_sysfs_create(struct amdgpu_device *adev,
				    struct amdgpu_hive_info *hive)
{
	int ret = 0;

	if (WARN_ON(hive->kobj))
		return -EINVAL;

	hive->kobj = kobject_create_and_add("xgmi_hive_info", &adev->dev->kobj);
	if (!hive->kobj) {
		dev_err(adev->dev, "XGMI: Failed to allocate sysfs entry!\n");
		return -EINVAL;
	}

	hive->dev_attr = (struct device_attribute) {
		.attr = {
			.name = "xgmi_hive_id",
			.mode = S_IRUGO,

		},
		.show = amdgpu_xgmi_show_hive_id,
	};

	ret = sysfs_create_file(hive->kobj, &hive->dev_attr.attr);
	if (ret) {
		dev_err(adev->dev, "XGMI: Failed to create device file xgmi_hive_id\n");
		kobject_del(hive->kobj);
		kobject_put(hive->kobj);
		hive->kobj = NULL;
	}

	return ret;
}

static void amdgpu_xgmi_sysfs_destroy(struct amdgpu_device *adev,
				    struct amdgpu_hive_info *hive)
{
	sysfs_remove_file(hive->kobj, &hive->dev_attr.attr);
	kobject_del(hive->kobj);
	kobject_put(hive->kobj);
	hive->kobj = NULL;
}

static ssize_t amdgpu_xgmi_show_device_id(struct device *dev,
				     struct device_attribute *attr,
				     char *buf)
{
	struct drm_device *ddev = dev_get_drvdata(dev);
	struct amdgpu_device *adev = ddev->dev_private;

	return snprintf(buf, PAGE_SIZE, "%llu\n", adev->gmc.xgmi.node_id);

}


static DEVICE_ATTR(xgmi_device_id, S_IRUGO, amdgpu_xgmi_show_device_id, NULL);


static int amdgpu_xgmi_sysfs_add_dev_info(struct amdgpu_device *adev,
					 struct amdgpu_hive_info *hive)
{
	int ret = 0;
	char node[10] = { 0 };

	/* Create xgmi device id file */
	ret = device_create_file(adev->dev, &dev_attr_xgmi_device_id);
	if (ret) {
		dev_err(adev->dev, "XGMI: Failed to create device file xgmi_device_id\n");
		return ret;
	}

	/* Create sysfs link to hive info folder on the first device */
	if (adev != hive->adev) {
		ret = sysfs_create_link(&adev->dev->kobj, hive->kobj,
					"xgmi_hive_info");
		if (ret) {
			dev_err(adev->dev, "XGMI: Failed to create link to hive info");
			goto remove_file;
		}
	}

	sprintf(node, "node%d", hive->number_devices);
	/* Create sysfs link form the hive folder to yourself */
	ret = sysfs_create_link(hive->kobj, &adev->dev->kobj, node);
	if (ret) {
		dev_err(adev->dev, "XGMI: Failed to create link from hive info");
		goto remove_link;
	}

	goto success;


remove_link:
	sysfs_remove_link(&adev->dev->kobj, adev->ddev->unique);

remove_file:
	device_remove_file(adev->dev, &dev_attr_xgmi_device_id);

success:
	return ret;
}

static void amdgpu_xgmi_sysfs_rem_dev_info(struct amdgpu_device *adev,
					  struct amdgpu_hive_info *hive)
{
	device_remove_file(adev->dev, &dev_attr_xgmi_device_id);
	sysfs_remove_link(&adev->dev->kobj, adev->ddev->unique);
	sysfs_remove_link(hive->kobj, adev->ddev->unique);
}



struct amdgpu_hive_info *amdgpu_get_xgmi_hive(struct amdgpu_device *adev, int lock)
{
	int i;
	struct amdgpu_hive_info *tmp;

	if (!adev->gmc.xgmi.hive_id)
		return NULL;

	mutex_lock(&xgmi_mutex);

	for (i = 0 ; i < hive_count; ++i) {
		tmp = &xgmi_hives[i];
		if (tmp->hive_id == adev->gmc.xgmi.hive_id) {
			if (lock)
				mutex_lock(&tmp->hive_lock);
			mutex_unlock(&xgmi_mutex);
			return tmp;
		}
	}
	if (i >= AMDGPU_MAX_XGMI_HIVE) {
		mutex_unlock(&xgmi_mutex);
		return NULL;
	}

	/* initialize new hive if not exist */
	tmp = &xgmi_hives[hive_count++];

	if (amdgpu_xgmi_sysfs_create(adev, tmp)) {
		mutex_unlock(&xgmi_mutex);
		return NULL;
	}

	tmp->adev = adev;
	tmp->hive_id = adev->gmc.xgmi.hive_id;
	INIT_LIST_HEAD(&tmp->device_list);
	mutex_init(&tmp->hive_lock);
	mutex_init(&tmp->reset_lock);

	if (lock)
		mutex_lock(&tmp->hive_lock);
	tmp->pstate = -1;
	mutex_unlock(&xgmi_mutex);

	return tmp;
}

int amdgpu_xgmi_set_pstate(struct amdgpu_device *adev, int pstate)
{
	int ret = 0;
	struct amdgpu_hive_info *hive = amdgpu_get_xgmi_hive(adev, 0);

	if (!hive)
		return 0;

	if (hive->pstate == pstate)
		return 0;
<<<<<<< HEAD
	/* Todo : sent the message to SMU for pstate change */
=======

	dev_dbg(adev->dev, "Set xgmi pstate %d.\n", pstate);

	if (is_support_sw_smu(adev))
		ret = smu_set_xgmi_pstate(&adev->smu, pstate);
	if (ret)
		dev_err(adev->dev,
			"XGMI: Set pstate failure on device %llx, hive %llx, ret %d",
			adev->gmc.xgmi.node_id,
			adev->gmc.xgmi.hive_id, ret);

>>>>>>> a2d635de
	return ret;
}

int amdgpu_xgmi_update_topology(struct amdgpu_hive_info *hive, struct amdgpu_device *adev)
{
	int ret = -EINVAL;

	/* Each psp need to set the latest topology */
	ret = psp_xgmi_set_topology_info(&adev->psp,
					 hive->number_devices,
					 &hive->topology_info);
	if (ret)
		dev_err(adev->dev,
			"XGMI: Set topology failure on device %llx, hive %llx, ret %d",
			adev->gmc.xgmi.node_id,
			adev->gmc.xgmi.hive_id, ret);

	return ret;
}

int amdgpu_xgmi_add_device(struct amdgpu_device *adev)
{
	struct psp_xgmi_topology_info *hive_topology;
	struct amdgpu_hive_info *hive;
	struct amdgpu_xgmi	*entry;
	struct amdgpu_device *tmp_adev = NULL;

	int count = 0, ret = -EINVAL;

	if (!adev->gmc.xgmi.supported)
		return 0;

	ret = psp_xgmi_get_node_id(&adev->psp, &adev->gmc.xgmi.node_id);
	if (ret) {
		dev_err(adev->dev,
			"XGMI: Failed to get node id\n");
		return ret;
	}

	ret = psp_xgmi_get_hive_id(&adev->psp, &adev->gmc.xgmi.hive_id);
	if (ret) {
		dev_err(adev->dev,
			"XGMI: Failed to get hive id\n");
		return ret;
	}

	hive = amdgpu_get_xgmi_hive(adev, 1);
	if (!hive) {
		ret = -EINVAL;
		dev_err(adev->dev,
			"XGMI: node 0x%llx, can not match hive 0x%llx in the hive list.\n",
			adev->gmc.xgmi.node_id, adev->gmc.xgmi.hive_id);
		goto exit;
	}

	hive_topology = &hive->topology_info;

	list_add_tail(&adev->gmc.xgmi.head, &hive->device_list);
	list_for_each_entry(entry, &hive->device_list, head)
		hive_topology->nodes[count++].node_id = entry->node_id;
	hive->number_devices = count;

	/* Each psp need to get the latest topology */
	list_for_each_entry(tmp_adev, &hive->device_list, gmc.xgmi.head) {
		ret = psp_xgmi_get_topology_info(&tmp_adev->psp, count, hive_topology);
		if (ret) {
			dev_err(tmp_adev->dev,
				"XGMI: Get topology failure on device %llx, hive %llx, ret %d",
				tmp_adev->gmc.xgmi.node_id,
				tmp_adev->gmc.xgmi.hive_id, ret);
			/* To do : continue with some node failed or disable the whole hive */
			break;
		}
	}

	list_for_each_entry(tmp_adev, &hive->device_list, gmc.xgmi.head) {
		ret = amdgpu_xgmi_update_topology(hive, tmp_adev);
		if (ret)
			break;
	}

	if (!ret)
		ret = amdgpu_xgmi_sysfs_add_dev_info(adev, hive);

	if (!ret)
		dev_info(adev->dev, "XGMI: Add node %d, hive 0x%llx.\n",
			 adev->gmc.xgmi.physical_node_id, adev->gmc.xgmi.hive_id);
	else
		dev_err(adev->dev, "XGMI: Failed to add node %d, hive 0x%llx ret: %d\n",
			adev->gmc.xgmi.physical_node_id, adev->gmc.xgmi.hive_id,
			ret);


	mutex_unlock(&hive->hive_lock);
exit:
	return ret;
}

void amdgpu_xgmi_remove_device(struct amdgpu_device *adev)
{
	struct amdgpu_hive_info *hive;

	if (!adev->gmc.xgmi.supported)
		return;

	hive = amdgpu_get_xgmi_hive(adev, 1);
	if (!hive)
		return;

	if (!(hive->number_devices--)) {
		amdgpu_xgmi_sysfs_destroy(adev, hive);
		mutex_destroy(&hive->hive_lock);
		mutex_destroy(&hive->reset_lock);
	} else {
		amdgpu_xgmi_sysfs_rem_dev_info(adev, hive);
		mutex_unlock(&hive->hive_lock);
	}
}<|MERGE_RESOLUTION|>--- conflicted
+++ resolved
@@ -217,9 +217,6 @@
 
 	if (hive->pstate == pstate)
 		return 0;
-<<<<<<< HEAD
-	/* Todo : sent the message to SMU for pstate change */
-=======
 
 	dev_dbg(adev->dev, "Set xgmi pstate %d.\n", pstate);
 
@@ -231,7 +228,6 @@
 			adev->gmc.xgmi.node_id,
 			adev->gmc.xgmi.hive_id, ret);
 
->>>>>>> a2d635de
 	return ret;
 }
 
