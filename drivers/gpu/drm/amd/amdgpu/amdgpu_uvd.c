/*
 * Copyright 2011 Advanced Micro Devices, Inc.
 * All Rights Reserved.
 *
 * Permission is hereby granted, free of charge, to any person obtaining a
 * copy of this software and associated documentation files (the
 * "Software"), to deal in the Software without restriction, including
 * without limitation the rights to use, copy, modify, merge, publish,
 * distribute, sub license, and/or sell copies of the Software, and to
 * permit persons to whom the Software is furnished to do so, subject to
 * the following conditions:
 *
 * THE SOFTWARE IS PROVIDED "AS IS", WITHOUT WARRANTY OF ANY KIND, EXPRESS OR
 * IMPLIED, INCLUDING BUT NOT LIMITED TO THE WARRANTIES OF MERCHANTABILITY,
 * FITNESS FOR A PARTICULAR PURPOSE AND NON-INFRINGEMENT. IN NO EVENT SHALL
 * THE COPYRIGHT HOLDERS, AUTHORS AND/OR ITS SUPPLIERS BE LIABLE FOR ANY CLAIM,
 * DAMAGES OR OTHER LIABILITY, WHETHER IN AN ACTION OF CONTRACT, TORT OR
 * OTHERWISE, ARISING FROM, OUT OF OR IN CONNECTION WITH THE SOFTWARE OR THE
 * USE OR OTHER DEALINGS IN THE SOFTWARE.
 *
 * The above copyright notice and this permission notice (including the
 * next paragraph) shall be included in all copies or substantial portions
 * of the Software.
 *
 */
/*
 * Authors:
 *    Christian König <deathsimple@vodafone.de>
 */

#include <linux/firmware.h>
#include <linux/module.h>
#include <drm/drmP.h>
#include <drm/drm.h>

#include "amdgpu.h"
#include "amdgpu_pm.h"
#include "amdgpu_uvd.h"
#include "cikd.h"
#include "uvd/uvd_4_2_d.h"

/* 1 second timeout */
#define UVD_IDLE_TIMEOUT_MS	1000

/* Firmware Names */
#ifdef CONFIG_DRM_AMDGPU_CIK
#define FIRMWARE_BONAIRE	"radeon/bonaire_uvd.bin"
#define FIRMWARE_KABINI 	"radeon/kabini_uvd.bin"
#define FIRMWARE_KAVERI 	"radeon/kaveri_uvd.bin"
#define FIRMWARE_HAWAII 	"radeon/hawaii_uvd.bin"
#define FIRMWARE_MULLINS	"radeon/mullins_uvd.bin"
#endif
#define FIRMWARE_TONGA		"amdgpu/tonga_uvd.bin"
#define FIRMWARE_CARRIZO	"amdgpu/carrizo_uvd.bin"
#define FIRMWARE_FIJI		"amdgpu/fiji_uvd.bin"
#define FIRMWARE_STONEY		"amdgpu/stoney_uvd.bin"

/**
 * amdgpu_uvd_cs_ctx - Command submission parser context
 *
 * Used for emulating virtual memory support on UVD 4.2.
 */
struct amdgpu_uvd_cs_ctx {
	struct amdgpu_cs_parser *parser;
	unsigned reg, count;
	unsigned data0, data1;
	unsigned idx;
	unsigned ib_idx;

	/* does the IB has a msg command */
	bool has_msg_cmd;

	/* minimum buffer sizes */
	unsigned *buf_sizes;
};

#ifdef CONFIG_DRM_AMDGPU_CIK
MODULE_FIRMWARE(FIRMWARE_BONAIRE);
MODULE_FIRMWARE(FIRMWARE_KABINI);
MODULE_FIRMWARE(FIRMWARE_KAVERI);
MODULE_FIRMWARE(FIRMWARE_HAWAII);
MODULE_FIRMWARE(FIRMWARE_MULLINS);
#endif
MODULE_FIRMWARE(FIRMWARE_TONGA);
MODULE_FIRMWARE(FIRMWARE_CARRIZO);
MODULE_FIRMWARE(FIRMWARE_FIJI);
MODULE_FIRMWARE(FIRMWARE_STONEY);

static void amdgpu_uvd_note_usage(struct amdgpu_device *adev);
static void amdgpu_uvd_idle_work_handler(struct work_struct *work);

int amdgpu_uvd_sw_init(struct amdgpu_device *adev)
{
	struct amdgpu_ring *ring;
	struct amd_sched_rq *rq;
	unsigned long bo_size;
	const char *fw_name;
	const struct common_firmware_header *hdr;
	unsigned version_major, version_minor, family_id;
	int i, r;

	INIT_DELAYED_WORK(&adev->uvd.idle_work, amdgpu_uvd_idle_work_handler);

	switch (adev->asic_type) {
#ifdef CONFIG_DRM_AMDGPU_CIK
	case CHIP_BONAIRE:
		fw_name = FIRMWARE_BONAIRE;
		break;
	case CHIP_KABINI:
		fw_name = FIRMWARE_KABINI;
		break;
	case CHIP_KAVERI:
		fw_name = FIRMWARE_KAVERI;
		break;
	case CHIP_HAWAII:
		fw_name = FIRMWARE_HAWAII;
		break;
	case CHIP_MULLINS:
		fw_name = FIRMWARE_MULLINS;
		break;
#endif
	case CHIP_TONGA:
		fw_name = FIRMWARE_TONGA;
		break;
	case CHIP_FIJI:
		fw_name = FIRMWARE_FIJI;
		break;
	case CHIP_CARRIZO:
		fw_name = FIRMWARE_CARRIZO;
		break;
	case CHIP_STONEY:
		fw_name = FIRMWARE_STONEY;
		break;
	default:
		return -EINVAL;
	}

	r = request_firmware(&adev->uvd.fw, fw_name, adev->dev);
	if (r) {
		dev_err(adev->dev, "amdgpu_uvd: Can't load firmware \"%s\"\n",
			fw_name);
		return r;
	}

	r = amdgpu_ucode_validate(adev->uvd.fw);
	if (r) {
		dev_err(adev->dev, "amdgpu_uvd: Can't validate firmware \"%s\"\n",
			fw_name);
		release_firmware(adev->uvd.fw);
		adev->uvd.fw = NULL;
		return r;
	}

	hdr = (const struct common_firmware_header *)adev->uvd.fw->data;
	family_id = le32_to_cpu(hdr->ucode_version) & 0xff;
	version_major = (le32_to_cpu(hdr->ucode_version) >> 24) & 0xff;
	version_minor = (le32_to_cpu(hdr->ucode_version) >> 8) & 0xff;
	DRM_INFO("Found UVD firmware Version: %hu.%hu Family ID: %hu\n",
		version_major, version_minor, family_id);

	bo_size = AMDGPU_GPU_PAGE_ALIGN(le32_to_cpu(hdr->ucode_size_bytes) + 8)
		 +  AMDGPU_UVD_STACK_SIZE + AMDGPU_UVD_HEAP_SIZE;
	r = amdgpu_bo_create(adev, bo_size, PAGE_SIZE, true,
			     AMDGPU_GEM_DOMAIN_VRAM,
			     AMDGPU_GEM_CREATE_CPU_ACCESS_REQUIRED,
			     NULL, NULL, &adev->uvd.vcpu_bo);
	if (r) {
		dev_err(adev->dev, "(%d) failed to allocate UVD bo\n", r);
		return r;
	}

	r = amdgpu_bo_reserve(adev->uvd.vcpu_bo, false);
	if (r) {
		amdgpu_bo_unref(&adev->uvd.vcpu_bo);
		dev_err(adev->dev, "(%d) failed to reserve UVD bo\n", r);
		return r;
	}

	r = amdgpu_bo_pin(adev->uvd.vcpu_bo, AMDGPU_GEM_DOMAIN_VRAM,
			  &adev->uvd.gpu_addr);
	if (r) {
		amdgpu_bo_unreserve(adev->uvd.vcpu_bo);
		amdgpu_bo_unref(&adev->uvd.vcpu_bo);
		dev_err(adev->dev, "(%d) UVD bo pin failed\n", r);
		return r;
	}

	r = amdgpu_bo_kmap(adev->uvd.vcpu_bo, &adev->uvd.cpu_addr);
	if (r) {
		dev_err(adev->dev, "(%d) UVD map failed\n", r);
		return r;
	}

	amdgpu_bo_unreserve(adev->uvd.vcpu_bo);

	ring = &adev->uvd.ring;
	rq = &ring->sched.sched_rq[AMD_SCHED_PRIORITY_NORMAL];
	r = amd_sched_entity_init(&ring->sched, &adev->uvd.entity,
				  rq, amdgpu_sched_jobs);
	if (r != 0) {
		DRM_ERROR("Failed setting up UVD run queue.\n");
		return r;
	}

	for (i = 0; i < AMDGPU_MAX_UVD_HANDLES; ++i) {
		atomic_set(&adev->uvd.handles[i], 0);
		adev->uvd.filp[i] = NULL;
	}

	/* from uvd v5.0 HW addressing capacity increased to 64 bits */
	if (!amdgpu_ip_block_version_cmp(adev, AMD_IP_BLOCK_TYPE_UVD, 5, 0))
		adev->uvd.address_64_bit = true;

	return 0;
}

int amdgpu_uvd_sw_fini(struct amdgpu_device *adev)
{
	int r;

	if (adev->uvd.vcpu_bo == NULL)
		return 0;

	amd_sched_entity_fini(&adev->uvd.ring.sched, &adev->uvd.entity);

	r = amdgpu_bo_reserve(adev->uvd.vcpu_bo, false);
	if (!r) {
		amdgpu_bo_kunmap(adev->uvd.vcpu_bo);
		amdgpu_bo_unpin(adev->uvd.vcpu_bo);
		amdgpu_bo_unreserve(adev->uvd.vcpu_bo);
	}

	amdgpu_bo_unref(&adev->uvd.vcpu_bo);

	amdgpu_ring_fini(&adev->uvd.ring);

	release_firmware(adev->uvd.fw);

	return 0;
}

int amdgpu_uvd_suspend(struct amdgpu_device *adev)
{
	struct amdgpu_ring *ring = &adev->uvd.ring;
	int i, r;

	if (adev->uvd.vcpu_bo == NULL)
		return 0;

	for (i = 0; i < AMDGPU_MAX_UVD_HANDLES; ++i) {
		uint32_t handle = atomic_read(&adev->uvd.handles[i]);
		if (handle != 0) {
			struct fence *fence;

			amdgpu_uvd_note_usage(adev);

			r = amdgpu_uvd_get_destroy_msg(ring, handle, false, &fence);
			if (r) {
				DRM_ERROR("Error destroying UVD (%d)!\n", r);
				continue;
			}

			fence_wait(fence, false);
			fence_put(fence);

			adev->uvd.filp[i] = NULL;
			atomic_set(&adev->uvd.handles[i], 0);
		}
	}

	return 0;
}

int amdgpu_uvd_resume(struct amdgpu_device *adev)
{
	unsigned size;
	void *ptr;
	const struct common_firmware_header *hdr;
	unsigned offset;

	if (adev->uvd.vcpu_bo == NULL)
		return -EINVAL;

	hdr = (const struct common_firmware_header *)adev->uvd.fw->data;
	offset = le32_to_cpu(hdr->ucode_array_offset_bytes);
	memcpy(adev->uvd.cpu_addr, (adev->uvd.fw->data) + offset,
		(adev->uvd.fw->size) - offset);

	size = amdgpu_bo_size(adev->uvd.vcpu_bo);
	size -= le32_to_cpu(hdr->ucode_size_bytes);
	ptr = adev->uvd.cpu_addr;
	ptr += le32_to_cpu(hdr->ucode_size_bytes);

	memset(ptr, 0, size);

	return 0;
}

void amdgpu_uvd_free_handles(struct amdgpu_device *adev, struct drm_file *filp)
{
	struct amdgpu_ring *ring = &adev->uvd.ring;
	int i, r;

	for (i = 0; i < AMDGPU_MAX_UVD_HANDLES; ++i) {
		uint32_t handle = atomic_read(&adev->uvd.handles[i]);
		if (handle != 0 && adev->uvd.filp[i] == filp) {
			struct fence *fence;

			amdgpu_uvd_note_usage(adev);

			r = amdgpu_uvd_get_destroy_msg(ring, handle,
						       false, &fence);
			if (r) {
				DRM_ERROR("Error destroying UVD (%d)!\n", r);
				continue;
			}

			fence_wait(fence, false);
			fence_put(fence);

			adev->uvd.filp[i] = NULL;
			atomic_set(&adev->uvd.handles[i], 0);
		}
	}
}

static void amdgpu_uvd_force_into_uvd_segment(struct amdgpu_bo *rbo)
{
	int i;
	for (i = 0; i < rbo->placement.num_placement; ++i) {
		rbo->placements[i].fpfn = 0 >> PAGE_SHIFT;
		rbo->placements[i].lpfn = (256 * 1024 * 1024) >> PAGE_SHIFT;
	}
}

/**
 * amdgpu_uvd_cs_pass1 - first parsing round
 *
 * @ctx: UVD parser context
 *
 * Make sure UVD message and feedback buffers are in VRAM and
 * nobody is violating an 256MB boundary.
 */
static int amdgpu_uvd_cs_pass1(struct amdgpu_uvd_cs_ctx *ctx)
{
	struct amdgpu_bo_va_mapping *mapping;
	struct amdgpu_bo *bo;
	uint32_t cmd, lo, hi;
	uint64_t addr;
	int r = 0;

	lo = amdgpu_get_ib_value(ctx->parser, ctx->ib_idx, ctx->data0);
	hi = amdgpu_get_ib_value(ctx->parser, ctx->ib_idx, ctx->data1);
	addr = ((uint64_t)lo) | (((uint64_t)hi) << 32);

	mapping = amdgpu_cs_find_mapping(ctx->parser, addr, &bo);
	if (mapping == NULL) {
		DRM_ERROR("Can't find BO for addr 0x%08Lx\n", addr);
		return -EINVAL;
	}

	if (!ctx->parser->adev->uvd.address_64_bit) {
		/* check if it's a message or feedback command */
		cmd = amdgpu_get_ib_value(ctx->parser, ctx->ib_idx, ctx->idx) >> 1;
		if (cmd == 0x0 || cmd == 0x3) {
			/* yes, force it into VRAM */
			uint32_t domain = AMDGPU_GEM_DOMAIN_VRAM;
			amdgpu_ttm_placement_from_domain(bo, domain);
		}
		amdgpu_uvd_force_into_uvd_segment(bo);

		r = ttm_bo_validate(&bo->tbo, &bo->placement, false, false);
	}

	return r;
}

/**
 * amdgpu_uvd_cs_msg_decode - handle UVD decode message
 *
 * @msg: pointer to message structure
 * @buf_sizes: returned buffer sizes
 *
 * Peek into the decode message and calculate the necessary buffer sizes.
 */
static int amdgpu_uvd_cs_msg_decode(uint32_t *msg, unsigned buf_sizes[])
{
	unsigned stream_type = msg[4];
	unsigned width = msg[6];
	unsigned height = msg[7];
	unsigned dpb_size = msg[9];
	unsigned pitch = msg[28];
	unsigned level = msg[57];

	unsigned width_in_mb = width / 16;
	unsigned height_in_mb = ALIGN(height / 16, 2);
	unsigned fs_in_mb = width_in_mb * height_in_mb;

	unsigned image_size, tmp, min_dpb_size, num_dpb_buffer;
	unsigned min_ctx_size = 0;

	image_size = width * height;
	image_size += image_size / 2;
	image_size = ALIGN(image_size, 1024);

	switch (stream_type) {
	case 0: /* H264 */
	case 7: /* H264 Perf */
		switch(level) {
		case 30:
			num_dpb_buffer = 8100 / fs_in_mb;
			break;
		case 31:
			num_dpb_buffer = 18000 / fs_in_mb;
			break;
		case 32:
			num_dpb_buffer = 20480 / fs_in_mb;
			break;
		case 41:
			num_dpb_buffer = 32768 / fs_in_mb;
			break;
		case 42:
			num_dpb_buffer = 34816 / fs_in_mb;
			break;
		case 50:
			num_dpb_buffer = 110400 / fs_in_mb;
			break;
		case 51:
			num_dpb_buffer = 184320 / fs_in_mb;
			break;
		default:
			num_dpb_buffer = 184320 / fs_in_mb;
			break;
		}
		num_dpb_buffer++;
		if (num_dpb_buffer > 17)
			num_dpb_buffer = 17;

		/* reference picture buffer */
		min_dpb_size = image_size * num_dpb_buffer;

		/* macroblock context buffer */
		min_dpb_size += width_in_mb * height_in_mb * num_dpb_buffer * 192;

		/* IT surface buffer */
		min_dpb_size += width_in_mb * height_in_mb * 32;
		break;

	case 1: /* VC1 */

		/* reference picture buffer */
		min_dpb_size = image_size * 3;

		/* CONTEXT_BUFFER */
		min_dpb_size += width_in_mb * height_in_mb * 128;

		/* IT surface buffer */
		min_dpb_size += width_in_mb * 64;

		/* DB surface buffer */
		min_dpb_size += width_in_mb * 128;

		/* BP */
		tmp = max(width_in_mb, height_in_mb);
		min_dpb_size += ALIGN(tmp * 7 * 16, 64);
		break;

	case 3: /* MPEG2 */

		/* reference picture buffer */
		min_dpb_size = image_size * 3;
		break;

	case 4: /* MPEG4 */

		/* reference picture buffer */
		min_dpb_size = image_size * 3;

		/* CM */
		min_dpb_size += width_in_mb * height_in_mb * 64;

		/* IT surface buffer */
		min_dpb_size += ALIGN(width_in_mb * height_in_mb * 32, 64);
		break;

	case 16: /* H265 */
		image_size = (ALIGN(width, 16) * ALIGN(height, 16) * 3) / 2;
		image_size = ALIGN(image_size, 256);

		num_dpb_buffer = (le32_to_cpu(msg[59]) & 0xff) + 2;
		min_dpb_size = image_size * num_dpb_buffer;
		min_ctx_size = ((width + 255) / 16) * ((height + 255) / 16)
					   * 16 * num_dpb_buffer + 52 * 1024;
		break;

	default:
		DRM_ERROR("UVD codec not handled %d!\n", stream_type);
		return -EINVAL;
	}

	if (width > pitch) {
		DRM_ERROR("Invalid UVD decoding target pitch!\n");
		return -EINVAL;
	}

	if (dpb_size < min_dpb_size) {
		DRM_ERROR("Invalid dpb_size in UVD message (%d / %d)!\n",
			  dpb_size, min_dpb_size);
		return -EINVAL;
	}

	buf_sizes[0x1] = dpb_size;
	buf_sizes[0x2] = image_size;
	buf_sizes[0x4] = min_ctx_size;
	return 0;
}

/**
 * amdgpu_uvd_cs_msg - handle UVD message
 *
 * @ctx: UVD parser context
 * @bo: buffer object containing the message
 * @offset: offset into the buffer object
 *
 * Peek into the UVD message and extract the session id.
 * Make sure that we don't open up to many sessions.
 */
static int amdgpu_uvd_cs_msg(struct amdgpu_uvd_cs_ctx *ctx,
			     struct amdgpu_bo *bo, unsigned offset)
{
	struct amdgpu_device *adev = ctx->parser->adev;
	int32_t *msg, msg_type, handle;
	void *ptr;
	long r;
	int i;

	if (offset & 0x3F) {
		DRM_ERROR("UVD messages must be 64 byte aligned!\n");
		return -EINVAL;
	}

	r = reservation_object_wait_timeout_rcu(bo->tbo.resv, true, false,
						MAX_SCHEDULE_TIMEOUT);
	if (r < 0) {
		DRM_ERROR("Failed waiting for UVD message (%ld)!\n", r);
		return r;
	}

	r = amdgpu_bo_kmap(bo, &ptr);
	if (r) {
		DRM_ERROR("Failed mapping the UVD message (%ld)!\n", r);
		return r;
	}

	msg = ptr + offset;

	msg_type = msg[1];
	handle = msg[2];

	if (handle == 0) {
		DRM_ERROR("Invalid UVD handle!\n");
		return -EINVAL;
	}

	switch (msg_type) {
	case 0:
		/* it's a create msg, calc image size (width * height) */
		amdgpu_bo_kunmap(bo);

		/* try to alloc a new handle */
		for (i = 0; i < AMDGPU_MAX_UVD_HANDLES; ++i) {
			if (atomic_read(&adev->uvd.handles[i]) == handle) {
				DRM_ERROR("Handle 0x%x already in use!\n", handle);
				return -EINVAL;
			}

			if (!atomic_cmpxchg(&adev->uvd.handles[i], 0, handle)) {
				adev->uvd.filp[i] = ctx->parser->filp;
				return 0;
			}
		}

		DRM_ERROR("No more free UVD handles!\n");
		return -EINVAL;

	case 1:
		/* it's a decode msg, calc buffer sizes */
		r = amdgpu_uvd_cs_msg_decode(msg, ctx->buf_sizes);
		amdgpu_bo_kunmap(bo);
		if (r)
			return r;

		/* validate the handle */
		for (i = 0; i < AMDGPU_MAX_UVD_HANDLES; ++i) {
			if (atomic_read(&adev->uvd.handles[i]) == handle) {
				if (adev->uvd.filp[i] != ctx->parser->filp) {
					DRM_ERROR("UVD handle collision detected!\n");
					return -EINVAL;
				}
				return 0;
			}
		}

		DRM_ERROR("Invalid UVD handle 0x%x!\n", handle);
		return -ENOENT;

	case 2:
		/* it's a destroy msg, free the handle */
		for (i = 0; i < AMDGPU_MAX_UVD_HANDLES; ++i)
			atomic_cmpxchg(&adev->uvd.handles[i], handle, 0);
		amdgpu_bo_kunmap(bo);
		return 0;

	default:
		DRM_ERROR("Illegal UVD message type (%d)!\n", msg_type);
		return -EINVAL;
	}
	BUG();
	return -EINVAL;
}

/**
 * amdgpu_uvd_cs_pass2 - second parsing round
 *
 * @ctx: UVD parser context
 *
 * Patch buffer addresses, make sure buffer sizes are correct.
 */
static int amdgpu_uvd_cs_pass2(struct amdgpu_uvd_cs_ctx *ctx)
{
	struct amdgpu_bo_va_mapping *mapping;
	struct amdgpu_bo *bo;
	uint32_t cmd, lo, hi;
	uint64_t start, end;
	uint64_t addr;
	int r;

	lo = amdgpu_get_ib_value(ctx->parser, ctx->ib_idx, ctx->data0);
	hi = amdgpu_get_ib_value(ctx->parser, ctx->ib_idx, ctx->data1);
	addr = ((uint64_t)lo) | (((uint64_t)hi) << 32);

	mapping = amdgpu_cs_find_mapping(ctx->parser, addr, &bo);
	if (mapping == NULL)
		return -EINVAL;

	start = amdgpu_bo_gpu_offset(bo);

	end = (mapping->it.last + 1 - mapping->it.start);
	end = end * AMDGPU_GPU_PAGE_SIZE + start;

	addr -= ((uint64_t)mapping->it.start) * AMDGPU_GPU_PAGE_SIZE;
	start += addr;

	amdgpu_set_ib_value(ctx->parser, ctx->ib_idx, ctx->data0,
			    lower_32_bits(start));
	amdgpu_set_ib_value(ctx->parser, ctx->ib_idx, ctx->data1,
			    upper_32_bits(start));

	cmd = amdgpu_get_ib_value(ctx->parser, ctx->ib_idx, ctx->idx) >> 1;
	if (cmd < 0x4) {
		if ((end - start) < ctx->buf_sizes[cmd]) {
			DRM_ERROR("buffer (%d) to small (%d / %d)!\n", cmd,
				  (unsigned)(end - start),
				  ctx->buf_sizes[cmd]);
			return -EINVAL;
		}

	} else if (cmd == 0x206) {
		if ((end - start) < ctx->buf_sizes[4]) {
			DRM_ERROR("buffer (%d) to small (%d / %d)!\n", cmd,
					  (unsigned)(end - start),
					  ctx->buf_sizes[4]);
			return -EINVAL;
		}
	} else if ((cmd != 0x100) && (cmd != 0x204)) {
		DRM_ERROR("invalid UVD command %X!\n", cmd);
		return -EINVAL;
	}

	if (!ctx->parser->adev->uvd.address_64_bit) {
		if ((start >> 28) != ((end - 1) >> 28)) {
			DRM_ERROR("reloc %LX-%LX crossing 256MB boundary!\n",
				  start, end);
			return -EINVAL;
		}

		if ((cmd == 0 || cmd == 0x3) &&
		    (start >> 28) != (ctx->parser->adev->uvd.gpu_addr >> 28)) {
			DRM_ERROR("msg/fb buffer %LX-%LX out of 256MB segment!\n",
				  start, end);
			return -EINVAL;
		}
	}

	if (cmd == 0) {
		ctx->has_msg_cmd = true;
		r = amdgpu_uvd_cs_msg(ctx, bo, addr);
		if (r)
			return r;
	} else if (!ctx->has_msg_cmd) {
		DRM_ERROR("Message needed before other commands are send!\n");
		return -EINVAL;
	}

	return 0;
}

/**
 * amdgpu_uvd_cs_reg - parse register writes
 *
 * @ctx: UVD parser context
 * @cb: callback function
 *
 * Parse the register writes, call cb on each complete command.
 */
static int amdgpu_uvd_cs_reg(struct amdgpu_uvd_cs_ctx *ctx,
			     int (*cb)(struct amdgpu_uvd_cs_ctx *ctx))
{
	struct amdgpu_ib *ib = &ctx->parser->job->ibs[ctx->ib_idx];
	int i, r;

	ctx->idx++;
	for (i = 0; i <= ctx->count; ++i) {
		unsigned reg = ctx->reg + i;

		if (ctx->idx >= ib->length_dw) {
			DRM_ERROR("Register command after end of CS!\n");
			return -EINVAL;
		}

		switch (reg) {
		case mmUVD_GPCOM_VCPU_DATA0:
			ctx->data0 = ctx->idx;
			break;
		case mmUVD_GPCOM_VCPU_DATA1:
			ctx->data1 = ctx->idx;
			break;
		case mmUVD_GPCOM_VCPU_CMD:
			r = cb(ctx);
			if (r)
				return r;
			break;
		case mmUVD_ENGINE_CNTL:
			break;
		default:
			DRM_ERROR("Invalid reg 0x%X!\n", reg);
			return -EINVAL;
		}
		ctx->idx++;
	}
	return 0;
}

/**
 * amdgpu_uvd_cs_packets - parse UVD packets
 *
 * @ctx: UVD parser context
 * @cb: callback function
 *
 * Parse the command stream packets.
 */
static int amdgpu_uvd_cs_packets(struct amdgpu_uvd_cs_ctx *ctx,
				 int (*cb)(struct amdgpu_uvd_cs_ctx *ctx))
{
	struct amdgpu_ib *ib = &ctx->parser->job->ibs[ctx->ib_idx];
	int r;

	for (ctx->idx = 0 ; ctx->idx < ib->length_dw; ) {
		uint32_t cmd = amdgpu_get_ib_value(ctx->parser, ctx->ib_idx, ctx->idx);
		unsigned type = CP_PACKET_GET_TYPE(cmd);
		switch (type) {
		case PACKET_TYPE0:
			ctx->reg = CP_PACKET0_GET_REG(cmd);
			ctx->count = CP_PACKET_GET_COUNT(cmd);
			r = amdgpu_uvd_cs_reg(ctx, cb);
			if (r)
				return r;
			break;
		case PACKET_TYPE2:
			++ctx->idx;
			break;
		default:
			DRM_ERROR("Unknown packet type %d !\n", type);
			return -EINVAL;
		}
	}
	return 0;
}

/**
 * amdgpu_uvd_ring_parse_cs - UVD command submission parser
 *
 * @parser: Command submission parser context
 *
 * Parse the command stream, patch in addresses as necessary.
 */
int amdgpu_uvd_ring_parse_cs(struct amdgpu_cs_parser *parser, uint32_t ib_idx)
{
	struct amdgpu_uvd_cs_ctx ctx = {};
	unsigned buf_sizes[] = {
		[0x00000000]	=	2048,
		[0x00000001]	=	0xFFFFFFFF,
		[0x00000002]	=	0xFFFFFFFF,
		[0x00000003]	=	2048,
		[0x00000004]	=	0xFFFFFFFF,
	};
	struct amdgpu_ib *ib = &parser->job->ibs[ib_idx];
	int r;

	if (ib->length_dw % 16) {
		DRM_ERROR("UVD IB length (%d) not 16 dwords aligned!\n",
			  ib->length_dw);
		return -EINVAL;
	}

	ctx.parser = parser;
	ctx.buf_sizes = buf_sizes;
	ctx.ib_idx = ib_idx;

	/* first round, make sure the buffers are actually in the UVD segment */
	r = amdgpu_uvd_cs_packets(&ctx, amdgpu_uvd_cs_pass1);
	if (r)
		return r;

	/* second round, patch buffer addresses into the command stream */
	r = amdgpu_uvd_cs_packets(&ctx, amdgpu_uvd_cs_pass2);
	if (r)
		return r;

	if (!ctx.has_msg_cmd) {
		DRM_ERROR("UVD-IBs need a msg command!\n");
		return -EINVAL;
	}

	amdgpu_uvd_note_usage(ctx.parser->adev);

	return 0;
}

static int amdgpu_uvd_send_msg(struct amdgpu_ring *ring, struct amdgpu_bo *bo,
			       bool direct, struct fence **fence)
{
	struct ttm_validate_buffer tv;
	struct ww_acquire_ctx ticket;
	struct list_head head;
	struct amdgpu_job *job;
	struct amdgpu_ib *ib;
	struct fence *f = NULL;
	struct amdgpu_device *adev = ring->adev;
	uint64_t addr;
	int i, r;

	memset(&tv, 0, sizeof(tv));
	tv.bo = &bo->tbo;

	INIT_LIST_HEAD(&head);
	list_add(&tv.head, &head);

	r = ttm_eu_reserve_buffers(&ticket, &head, true, NULL);
	if (r)
		return r;

	if (!bo->adev->uvd.address_64_bit) {
		amdgpu_ttm_placement_from_domain(bo, AMDGPU_GEM_DOMAIN_VRAM);
		amdgpu_uvd_force_into_uvd_segment(bo);
	}

	r = ttm_bo_validate(&bo->tbo, &bo->placement, true, false);
	if (r)
		goto err;

	r = amdgpu_job_alloc_with_ib(adev, 64, &job);
	if (r)
		goto err;

	ib = &job->ibs[0];
	addr = amdgpu_bo_gpu_offset(bo);
	ib->ptr[0] = PACKET0(mmUVD_GPCOM_VCPU_DATA0, 0);
	ib->ptr[1] = addr;
	ib->ptr[2] = PACKET0(mmUVD_GPCOM_VCPU_DATA1, 0);
	ib->ptr[3] = addr >> 32;
	ib->ptr[4] = PACKET0(mmUVD_GPCOM_VCPU_CMD, 0);
	ib->ptr[5] = 0;
	for (i = 6; i < 16; ++i)
		ib->ptr[i] = PACKET2(0);
	ib->length_dw = 16;

	if (direct) {
<<<<<<< HEAD
		r = amdgpu_ib_schedule(ring, 1, ib,
				       AMDGPU_FENCE_OWNER_UNDEFINED, NULL, &f);
=======
		r = amdgpu_ib_schedule(ring, 1, ib, NULL, &f);
>>>>>>> cf481068
		if (r)
			goto err_free;

		amdgpu_job_free(job);
	} else {
		r = amdgpu_job_submit(job, ring, &adev->uvd.entity,
				      AMDGPU_FENCE_OWNER_UNDEFINED, &f);
		if (r)
			goto err_free;
	}

	ttm_eu_fence_buffer_objects(&ticket, &head, f);

	if (fence)
		*fence = fence_get(f);
	amdgpu_bo_unref(&bo);
	fence_put(f);

	return 0;

err_free:
	amdgpu_job_free(job);

err:
	ttm_eu_backoff_reservation(&ticket, &head);
	return r;
}

/* multiple fence commands without any stream commands in between can
   crash the vcpu so just try to emmit a dummy create/destroy msg to
   avoid this */
int amdgpu_uvd_get_create_msg(struct amdgpu_ring *ring, uint32_t handle,
			      struct fence **fence)
{
	struct amdgpu_device *adev = ring->adev;
	struct amdgpu_bo *bo;
	uint32_t *msg;
	int r, i;

	r = amdgpu_bo_create(adev, 1024, PAGE_SIZE, true,
			     AMDGPU_GEM_DOMAIN_VRAM,
			     AMDGPU_GEM_CREATE_CPU_ACCESS_REQUIRED,
			     NULL, NULL, &bo);
	if (r)
		return r;

	r = amdgpu_bo_reserve(bo, false);
	if (r) {
		amdgpu_bo_unref(&bo);
		return r;
	}

	r = amdgpu_bo_kmap(bo, (void **)&msg);
	if (r) {
		amdgpu_bo_unreserve(bo);
		amdgpu_bo_unref(&bo);
		return r;
	}

	/* stitch together an UVD create msg */
	msg[0] = cpu_to_le32(0x00000de4);
	msg[1] = cpu_to_le32(0x00000000);
	msg[2] = cpu_to_le32(handle);
	msg[3] = cpu_to_le32(0x00000000);
	msg[4] = cpu_to_le32(0x00000000);
	msg[5] = cpu_to_le32(0x00000000);
	msg[6] = cpu_to_le32(0x00000000);
	msg[7] = cpu_to_le32(0x00000780);
	msg[8] = cpu_to_le32(0x00000440);
	msg[9] = cpu_to_le32(0x00000000);
	msg[10] = cpu_to_le32(0x01b37000);
	for (i = 11; i < 1024; ++i)
		msg[i] = cpu_to_le32(0x0);

	amdgpu_bo_kunmap(bo);
	amdgpu_bo_unreserve(bo);

	return amdgpu_uvd_send_msg(ring, bo, true, fence);
}

int amdgpu_uvd_get_destroy_msg(struct amdgpu_ring *ring, uint32_t handle,
			       bool direct, struct fence **fence)
{
	struct amdgpu_device *adev = ring->adev;
	struct amdgpu_bo *bo;
	uint32_t *msg;
	int r, i;

	r = amdgpu_bo_create(adev, 1024, PAGE_SIZE, true,
			     AMDGPU_GEM_DOMAIN_VRAM,
			     AMDGPU_GEM_CREATE_CPU_ACCESS_REQUIRED,
			     NULL, NULL, &bo);
	if (r)
		return r;

	r = amdgpu_bo_reserve(bo, false);
	if (r) {
		amdgpu_bo_unref(&bo);
		return r;
	}

	r = amdgpu_bo_kmap(bo, (void **)&msg);
	if (r) {
		amdgpu_bo_unreserve(bo);
		amdgpu_bo_unref(&bo);
		return r;
	}

	/* stitch together an UVD destroy msg */
	msg[0] = cpu_to_le32(0x00000de4);
	msg[1] = cpu_to_le32(0x00000002);
	msg[2] = cpu_to_le32(handle);
	msg[3] = cpu_to_le32(0x00000000);
	for (i = 4; i < 1024; ++i)
		msg[i] = cpu_to_le32(0x0);

	amdgpu_bo_kunmap(bo);
	amdgpu_bo_unreserve(bo);

	return amdgpu_uvd_send_msg(ring, bo, direct, fence);
}

static void amdgpu_uvd_idle_work_handler(struct work_struct *work)
{
	struct amdgpu_device *adev =
		container_of(work, struct amdgpu_device, uvd.idle_work.work);
	unsigned i, fences, handles = 0;

	fences = amdgpu_fence_count_emitted(&adev->uvd.ring);

	for (i = 0; i < AMDGPU_MAX_UVD_HANDLES; ++i)
		if (atomic_read(&adev->uvd.handles[i]))
			++handles;

	if (fences == 0 && handles == 0) {
		if (adev->pm.dpm_enabled) {
			amdgpu_dpm_enable_uvd(adev, false);
		} else {
			amdgpu_asic_set_uvd_clocks(adev, 0, 0);
		}
	} else {
		schedule_delayed_work(&adev->uvd.idle_work,
				      msecs_to_jiffies(UVD_IDLE_TIMEOUT_MS));
	}
}

static void amdgpu_uvd_note_usage(struct amdgpu_device *adev)
{
	bool set_clocks = !cancel_delayed_work_sync(&adev->uvd.idle_work);
	set_clocks &= schedule_delayed_work(&adev->uvd.idle_work,
					    msecs_to_jiffies(UVD_IDLE_TIMEOUT_MS));

	if (set_clocks) {
		if (adev->pm.dpm_enabled) {
			amdgpu_dpm_enable_uvd(adev, true);
		} else {
			amdgpu_asic_set_uvd_clocks(adev, 53300, 40000);
		}
	}
}<|MERGE_RESOLUTION|>--- conflicted
+++ resolved
@@ -886,12 +886,7 @@
 	ib->length_dw = 16;
 
 	if (direct) {
-<<<<<<< HEAD
-		r = amdgpu_ib_schedule(ring, 1, ib,
-				       AMDGPU_FENCE_OWNER_UNDEFINED, NULL, &f);
-=======
 		r = amdgpu_ib_schedule(ring, 1, ib, NULL, &f);
->>>>>>> cf481068
 		if (r)
 			goto err_free;
 
