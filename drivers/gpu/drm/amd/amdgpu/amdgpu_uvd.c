/*
 * Copyright 2011 Advanced Micro Devices, Inc.
 * All Rights Reserved.
 *
 * Permission is hereby granted, free of charge, to any person obtaining a
 * copy of this software and associated documentation files (the
 * "Software"), to deal in the Software without restriction, including
 * without limitation the rights to use, copy, modify, merge, publish,
 * distribute, sub license, and/or sell copies of the Software, and to
 * permit persons to whom the Software is furnished to do so, subject to
 * the following conditions:
 *
 * THE SOFTWARE IS PROVIDED "AS IS", WITHOUT WARRANTY OF ANY KIND, EXPRESS OR
 * IMPLIED, INCLUDING BUT NOT LIMITED TO THE WARRANTIES OF MERCHANTABILITY,
 * FITNESS FOR A PARTICULAR PURPOSE AND NON-INFRINGEMENT. IN NO EVENT SHALL
 * THE COPYRIGHT HOLDERS, AUTHORS AND/OR ITS SUPPLIERS BE LIABLE FOR ANY CLAIM,
 * DAMAGES OR OTHER LIABILITY, WHETHER IN AN ACTION OF CONTRACT, TORT OR
 * OTHERWISE, ARISING FROM, OUT OF OR IN CONNECTION WITH THE SOFTWARE OR THE
 * USE OR OTHER DEALINGS IN THE SOFTWARE.
 *
 * The above copyright notice and this permission notice (including the
 * next paragraph) shall be included in all copies or substantial portions
 * of the Software.
 *
 */
/*
 * Authors:
 *    Christian König <deathsimple@vodafone.de>
 */

#include <linux/firmware.h>
#include <linux/module.h>
#include <drm/drmP.h>
#include <drm/drm.h>

#include "amdgpu.h"
#include "amdgpu_pm.h"
#include "amdgpu_uvd.h"
#include "cikd.h"
#include "uvd/uvd_4_2_d.h"

/* 1 second timeout */
#define UVD_IDLE_TIMEOUT	msecs_to_jiffies(1000)

/* Firmware versions for VI */
#define FW_1_65_10	((1 << 24) | (65 << 16) | (10 << 8))
#define FW_1_87_11	((1 << 24) | (87 << 16) | (11 << 8))
#define FW_1_87_12	((1 << 24) | (87 << 16) | (12 << 8))
#define FW_1_37_15	((1 << 24) | (37 << 16) | (15 << 8))

/* Polaris10/11 firmware version */
#define FW_1_66_16	((1 << 24) | (66 << 16) | (16 << 8))

/* Firmware Names */
#ifdef CONFIG_DRM_AMDGPU_CIK
#define FIRMWARE_BONAIRE	"radeon/bonaire_uvd.bin"
#define FIRMWARE_KABINI	"radeon/kabini_uvd.bin"
#define FIRMWARE_KAVERI	"radeon/kaveri_uvd.bin"
#define FIRMWARE_HAWAII	"radeon/hawaii_uvd.bin"
#define FIRMWARE_MULLINS	"radeon/mullins_uvd.bin"
#endif
#define FIRMWARE_TONGA		"amdgpu/tonga_uvd.bin"
#define FIRMWARE_CARRIZO	"amdgpu/carrizo_uvd.bin"
#define FIRMWARE_FIJI		"amdgpu/fiji_uvd.bin"
#define FIRMWARE_STONEY		"amdgpu/stoney_uvd.bin"
#define FIRMWARE_POLARIS10	"amdgpu/polaris10_uvd.bin"
#define FIRMWARE_POLARIS11	"amdgpu/polaris11_uvd.bin"
#define FIRMWARE_POLARIS12	"amdgpu/polaris12_uvd.bin"

#define FIRMWARE_VEGA10		"amdgpu/vega10_uvd.bin"

#define mmUVD_GPCOM_VCPU_DATA0_VEGA10 (0x03c4 + 0x7e00)
#define mmUVD_GPCOM_VCPU_DATA1_VEGA10 (0x03c5 + 0x7e00)
#define mmUVD_GPCOM_VCPU_CMD_VEGA10 (0x03c3 + 0x7e00)
#define mmUVD_NO_OP_VEGA10 (0x03ff + 0x7e00)
#define mmUVD_ENGINE_CNTL_VEGA10 (0x03c6 + 0x7e00)

/**
 * amdgpu_uvd_cs_ctx - Command submission parser context
 *
 * Used for emulating virtual memory support on UVD 4.2.
 */
struct amdgpu_uvd_cs_ctx {
	struct amdgpu_cs_parser *parser;
	unsigned reg, count;
	unsigned data0, data1;
	unsigned idx;
	unsigned ib_idx;

	/* does the IB has a msg command */
	bool has_msg_cmd;

	/* minimum buffer sizes */
	unsigned *buf_sizes;
};

#ifdef CONFIG_DRM_AMDGPU_CIK
MODULE_FIRMWARE(FIRMWARE_BONAIRE);
MODULE_FIRMWARE(FIRMWARE_KABINI);
MODULE_FIRMWARE(FIRMWARE_KAVERI);
MODULE_FIRMWARE(FIRMWARE_HAWAII);
MODULE_FIRMWARE(FIRMWARE_MULLINS);
#endif
MODULE_FIRMWARE(FIRMWARE_TONGA);
MODULE_FIRMWARE(FIRMWARE_CARRIZO);
MODULE_FIRMWARE(FIRMWARE_FIJI);
MODULE_FIRMWARE(FIRMWARE_STONEY);
MODULE_FIRMWARE(FIRMWARE_POLARIS10);
MODULE_FIRMWARE(FIRMWARE_POLARIS11);
MODULE_FIRMWARE(FIRMWARE_POLARIS12);

MODULE_FIRMWARE(FIRMWARE_VEGA10);

static void amdgpu_uvd_idle_work_handler(struct work_struct *work);

int amdgpu_uvd_sw_init(struct amdgpu_device *adev)
{
	struct amdgpu_ring *ring;
	struct drm_sched_rq *rq;
	unsigned long bo_size;
	const char *fw_name;
	const struct common_firmware_header *hdr;
	unsigned version_major, version_minor, family_id;
	int i, r;

	INIT_DELAYED_WORK(&adev->uvd.idle_work, amdgpu_uvd_idle_work_handler);

	switch (adev->asic_type) {
#ifdef CONFIG_DRM_AMDGPU_CIK
	case CHIP_BONAIRE:
		fw_name = FIRMWARE_BONAIRE;
		break;
	case CHIP_KABINI:
		fw_name = FIRMWARE_KABINI;
		break;
	case CHIP_KAVERI:
		fw_name = FIRMWARE_KAVERI;
		break;
	case CHIP_HAWAII:
		fw_name = FIRMWARE_HAWAII;
		break;
	case CHIP_MULLINS:
		fw_name = FIRMWARE_MULLINS;
		break;
#endif
	case CHIP_TONGA:
		fw_name = FIRMWARE_TONGA;
		break;
	case CHIP_FIJI:
		fw_name = FIRMWARE_FIJI;
		break;
	case CHIP_CARRIZO:
		fw_name = FIRMWARE_CARRIZO;
		break;
	case CHIP_STONEY:
		fw_name = FIRMWARE_STONEY;
		break;
	case CHIP_POLARIS10:
		fw_name = FIRMWARE_POLARIS10;
		break;
	case CHIP_POLARIS11:
		fw_name = FIRMWARE_POLARIS11;
		break;
	case CHIP_VEGA10:
		fw_name = FIRMWARE_VEGA10;
		break;
	case CHIP_POLARIS12:
		fw_name = FIRMWARE_POLARIS12;
		break;
	default:
		return -EINVAL;
	}

	r = request_firmware(&adev->uvd.fw, fw_name, adev->dev);
	if (r) {
		dev_err(adev->dev, "amdgpu_uvd: Can't load firmware \"%s\"\n",
			fw_name);
		return r;
	}

	r = amdgpu_ucode_validate(adev->uvd.fw);
	if (r) {
		dev_err(adev->dev, "amdgpu_uvd: Can't validate firmware \"%s\"\n",
			fw_name);
		release_firmware(adev->uvd.fw);
		adev->uvd.fw = NULL;
		return r;
	}

	/* Set the default UVD handles that the firmware can handle */
	adev->uvd.max_handles = AMDGPU_DEFAULT_UVD_HANDLES;

	hdr = (const struct common_firmware_header *)adev->uvd.fw->data;
	family_id = le32_to_cpu(hdr->ucode_version) & 0xff;
	version_major = (le32_to_cpu(hdr->ucode_version) >> 24) & 0xff;
	version_minor = (le32_to_cpu(hdr->ucode_version) >> 8) & 0xff;
	DRM_INFO("Found UVD firmware Version: %hu.%hu Family ID: %hu\n",
		version_major, version_minor, family_id);

	/*
	 * Limit the number of UVD handles depending on microcode major
	 * and minor versions. The firmware version which has 40 UVD
	 * instances support is 1.80. So all subsequent versions should
	 * also have the same support.
	 */
	if ((version_major > 0x01) ||
	    ((version_major == 0x01) && (version_minor >= 0x50)))
		adev->uvd.max_handles = AMDGPU_MAX_UVD_HANDLES;

	adev->uvd.fw_version = ((version_major << 24) | (version_minor << 16) |
				(family_id << 8));

	if ((adev->asic_type == CHIP_POLARIS10 ||
	     adev->asic_type == CHIP_POLARIS11) &&
	    (adev->uvd.fw_version < FW_1_66_16))
		DRM_ERROR("POLARIS10/11 UVD firmware version %hu.%hu is too old.\n",
			  version_major, version_minor);

	bo_size = AMDGPU_UVD_STACK_SIZE + AMDGPU_UVD_HEAP_SIZE
		  +  AMDGPU_UVD_SESSION_SIZE * adev->uvd.max_handles;
	if (adev->firmware.load_type != AMDGPU_FW_LOAD_PSP)
		bo_size += AMDGPU_GPU_PAGE_ALIGN(le32_to_cpu(hdr->ucode_size_bytes) + 8);

	r = amdgpu_bo_create_kernel(adev, bo_size, PAGE_SIZE,
				    AMDGPU_GEM_DOMAIN_VRAM, &adev->uvd.vcpu_bo,
				    &adev->uvd.gpu_addr, &adev->uvd.cpu_addr);
	if (r) {
		dev_err(adev->dev, "(%d) failed to allocate UVD bo\n", r);
		return r;
	}

	ring = &adev->uvd.ring;
<<<<<<< HEAD
	rq = &ring->sched.sched_rq[AMD_SCHED_PRIORITY_NORMAL];
	r = amd_sched_entity_init(&ring->sched, &adev->uvd.entity,
=======
	rq = &ring->sched.sched_rq[DRM_SCHED_PRIORITY_NORMAL];
	r = drm_sched_entity_init(&ring->sched, &adev->uvd.entity,
>>>>>>> 03f51d4e
				  rq, amdgpu_sched_jobs, NULL);
	if (r != 0) {
		DRM_ERROR("Failed setting up UVD run queue.\n");
		return r;
	}

	for (i = 0; i < adev->uvd.max_handles; ++i) {
		atomic_set(&adev->uvd.handles[i], 0);
		adev->uvd.filp[i] = NULL;
	}

	/* from uvd v5.0 HW addressing capacity increased to 64 bits */
	if (!amdgpu_device_ip_block_version_cmp(adev, AMD_IP_BLOCK_TYPE_UVD, 5, 0))
		adev->uvd.address_64_bit = true;

	switch (adev->asic_type) {
	case CHIP_TONGA:
		adev->uvd.use_ctx_buf = adev->uvd.fw_version >= FW_1_65_10;
		break;
	case CHIP_CARRIZO:
		adev->uvd.use_ctx_buf = adev->uvd.fw_version >= FW_1_87_11;
		break;
	case CHIP_FIJI:
		adev->uvd.use_ctx_buf = adev->uvd.fw_version >= FW_1_87_12;
		break;
	case CHIP_STONEY:
		adev->uvd.use_ctx_buf = adev->uvd.fw_version >= FW_1_37_15;
		break;
	default:
		adev->uvd.use_ctx_buf = adev->asic_type >= CHIP_POLARIS10;
	}

	return 0;
}

int amdgpu_uvd_sw_fini(struct amdgpu_device *adev)
{
	int i;
	kfree(adev->uvd.saved_bo);

	drm_sched_entity_fini(&adev->uvd.ring.sched, &adev->uvd.entity);

	amdgpu_bo_free_kernel(&adev->uvd.vcpu_bo,
			      &adev->uvd.gpu_addr,
			      (void **)&adev->uvd.cpu_addr);

	amdgpu_ring_fini(&adev->uvd.ring);

	for (i = 0; i < AMDGPU_MAX_UVD_ENC_RINGS; ++i)
		amdgpu_ring_fini(&adev->uvd.ring_enc[i]);

	release_firmware(adev->uvd.fw);

	return 0;
}

int amdgpu_uvd_suspend(struct amdgpu_device *adev)
{
	unsigned size;
	void *ptr;
	int i;

	if (adev->uvd.vcpu_bo == NULL)
		return 0;

	cancel_delayed_work_sync(&adev->uvd.idle_work);

	for (i = 0; i < adev->uvd.max_handles; ++i)
		if (atomic_read(&adev->uvd.handles[i]))
			break;

	if (i == AMDGPU_MAX_UVD_HANDLES)
		return 0;

	size = amdgpu_bo_size(adev->uvd.vcpu_bo);
	ptr = adev->uvd.cpu_addr;

	adev->uvd.saved_bo = kmalloc(size, GFP_KERNEL);
	if (!adev->uvd.saved_bo)
		return -ENOMEM;

	memcpy_fromio(adev->uvd.saved_bo, ptr, size);

	return 0;
}

int amdgpu_uvd_resume(struct amdgpu_device *adev)
{
	unsigned size;
	void *ptr;

	if (adev->uvd.vcpu_bo == NULL)
		return -EINVAL;

	size = amdgpu_bo_size(adev->uvd.vcpu_bo);
	ptr = adev->uvd.cpu_addr;

	if (adev->uvd.saved_bo != NULL) {
		memcpy_toio(ptr, adev->uvd.saved_bo, size);
		kfree(adev->uvd.saved_bo);
		adev->uvd.saved_bo = NULL;
	} else {
		const struct common_firmware_header *hdr;
		unsigned offset;

		hdr = (const struct common_firmware_header *)adev->uvd.fw->data;
		if (adev->firmware.load_type != AMDGPU_FW_LOAD_PSP) {
			offset = le32_to_cpu(hdr->ucode_array_offset_bytes);
			memcpy_toio(adev->uvd.cpu_addr, adev->uvd.fw->data + offset,
				    le32_to_cpu(hdr->ucode_size_bytes));
			size -= le32_to_cpu(hdr->ucode_size_bytes);
			ptr += le32_to_cpu(hdr->ucode_size_bytes);
		}
		memset_io(ptr, 0, size);
		/* to restore uvd fence seq */
		amdgpu_fence_driver_force_completion(&adev->uvd.ring);
	}

	return 0;
}

void amdgpu_uvd_free_handles(struct amdgpu_device *adev, struct drm_file *filp)
{
	struct amdgpu_ring *ring = &adev->uvd.ring;
	int i, r;

	for (i = 0; i < adev->uvd.max_handles; ++i) {
		uint32_t handle = atomic_read(&adev->uvd.handles[i]);
		if (handle != 0 && adev->uvd.filp[i] == filp) {
			struct dma_fence *fence;

			r = amdgpu_uvd_get_destroy_msg(ring, handle,
						       false, &fence);
			if (r) {
				DRM_ERROR("Error destroying UVD (%d)!\n", r);
				continue;
			}

			dma_fence_wait(fence, false);
			dma_fence_put(fence);

			adev->uvd.filp[i] = NULL;
			atomic_set(&adev->uvd.handles[i], 0);
		}
	}
}

static void amdgpu_uvd_force_into_uvd_segment(struct amdgpu_bo *abo)
{
	int i;
	for (i = 0; i < abo->placement.num_placement; ++i) {
		abo->placements[i].fpfn = 0 >> PAGE_SHIFT;
		abo->placements[i].lpfn = (256 * 1024 * 1024) >> PAGE_SHIFT;
	}
}

static u64 amdgpu_uvd_get_addr_from_ctx(struct amdgpu_uvd_cs_ctx *ctx)
{
	uint32_t lo, hi;
	uint64_t addr;

	lo = amdgpu_get_ib_value(ctx->parser, ctx->ib_idx, ctx->data0);
	hi = amdgpu_get_ib_value(ctx->parser, ctx->ib_idx, ctx->data1);
	addr = ((uint64_t)lo) | (((uint64_t)hi) << 32);

	return addr;
}

/**
 * amdgpu_uvd_cs_pass1 - first parsing round
 *
 * @ctx: UVD parser context
 *
 * Make sure UVD message and feedback buffers are in VRAM and
 * nobody is violating an 256MB boundary.
 */
static int amdgpu_uvd_cs_pass1(struct amdgpu_uvd_cs_ctx *ctx)
{
	struct ttm_operation_ctx tctx = { false, false };
	struct amdgpu_bo_va_mapping *mapping;
	struct amdgpu_bo *bo;
	uint32_t cmd;
	uint64_t addr = amdgpu_uvd_get_addr_from_ctx(ctx);
	int r = 0;

	r = amdgpu_cs_find_mapping(ctx->parser, addr, &bo, &mapping);
	if (r) {
		DRM_ERROR("Can't find BO for addr 0x%08Lx\n", addr);
		return r;
	}

	if (!ctx->parser->adev->uvd.address_64_bit) {
		/* check if it's a message or feedback command */
		cmd = amdgpu_get_ib_value(ctx->parser, ctx->ib_idx, ctx->idx) >> 1;
		if (cmd == 0x0 || cmd == 0x3) {
			/* yes, force it into VRAM */
			uint32_t domain = AMDGPU_GEM_DOMAIN_VRAM;
			amdgpu_ttm_placement_from_domain(bo, domain);
		}
		amdgpu_uvd_force_into_uvd_segment(bo);

		r = ttm_bo_validate(&bo->tbo, &bo->placement, &tctx);
	}

	return r;
}

/**
 * amdgpu_uvd_cs_msg_decode - handle UVD decode message
 *
 * @msg: pointer to message structure
 * @buf_sizes: returned buffer sizes
 *
 * Peek into the decode message and calculate the necessary buffer sizes.
 */
static int amdgpu_uvd_cs_msg_decode(struct amdgpu_device *adev, uint32_t *msg,
	unsigned buf_sizes[])
{
	unsigned stream_type = msg[4];
	unsigned width = msg[6];
	unsigned height = msg[7];
	unsigned dpb_size = msg[9];
	unsigned pitch = msg[28];
	unsigned level = msg[57];

	unsigned width_in_mb = width / 16;
	unsigned height_in_mb = ALIGN(height / 16, 2);
	unsigned fs_in_mb = width_in_mb * height_in_mb;

	unsigned image_size, tmp, min_dpb_size, num_dpb_buffer;
	unsigned min_ctx_size = ~0;

	image_size = width * height;
	image_size += image_size / 2;
	image_size = ALIGN(image_size, 1024);

	switch (stream_type) {
	case 0: /* H264 */
		switch(level) {
		case 30:
			num_dpb_buffer = 8100 / fs_in_mb;
			break;
		case 31:
			num_dpb_buffer = 18000 / fs_in_mb;
			break;
		case 32:
			num_dpb_buffer = 20480 / fs_in_mb;
			break;
		case 41:
			num_dpb_buffer = 32768 / fs_in_mb;
			break;
		case 42:
			num_dpb_buffer = 34816 / fs_in_mb;
			break;
		case 50:
			num_dpb_buffer = 110400 / fs_in_mb;
			break;
		case 51:
			num_dpb_buffer = 184320 / fs_in_mb;
			break;
		default:
			num_dpb_buffer = 184320 / fs_in_mb;
			break;
		}
		num_dpb_buffer++;
		if (num_dpb_buffer > 17)
			num_dpb_buffer = 17;

		/* reference picture buffer */
		min_dpb_size = image_size * num_dpb_buffer;

		/* macroblock context buffer */
		min_dpb_size += width_in_mb * height_in_mb * num_dpb_buffer * 192;

		/* IT surface buffer */
		min_dpb_size += width_in_mb * height_in_mb * 32;
		break;

	case 1: /* VC1 */

		/* reference picture buffer */
		min_dpb_size = image_size * 3;

		/* CONTEXT_BUFFER */
		min_dpb_size += width_in_mb * height_in_mb * 128;

		/* IT surface buffer */
		min_dpb_size += width_in_mb * 64;

		/* DB surface buffer */
		min_dpb_size += width_in_mb * 128;

		/* BP */
		tmp = max(width_in_mb, height_in_mb);
		min_dpb_size += ALIGN(tmp * 7 * 16, 64);
		break;

	case 3: /* MPEG2 */

		/* reference picture buffer */
		min_dpb_size = image_size * 3;
		break;

	case 4: /* MPEG4 */

		/* reference picture buffer */
		min_dpb_size = image_size * 3;

		/* CM */
		min_dpb_size += width_in_mb * height_in_mb * 64;

		/* IT surface buffer */
		min_dpb_size += ALIGN(width_in_mb * height_in_mb * 32, 64);
		break;

	case 7: /* H264 Perf */
		switch(level) {
		case 30:
			num_dpb_buffer = 8100 / fs_in_mb;
			break;
		case 31:
			num_dpb_buffer = 18000 / fs_in_mb;
			break;
		case 32:
			num_dpb_buffer = 20480 / fs_in_mb;
			break;
		case 41:
			num_dpb_buffer = 32768 / fs_in_mb;
			break;
		case 42:
			num_dpb_buffer = 34816 / fs_in_mb;
			break;
		case 50:
			num_dpb_buffer = 110400 / fs_in_mb;
			break;
		case 51:
			num_dpb_buffer = 184320 / fs_in_mb;
			break;
		default:
			num_dpb_buffer = 184320 / fs_in_mb;
			break;
		}
		num_dpb_buffer++;
		if (num_dpb_buffer > 17)
			num_dpb_buffer = 17;

		/* reference picture buffer */
		min_dpb_size = image_size * num_dpb_buffer;

		if (!adev->uvd.use_ctx_buf){
			/* macroblock context buffer */
			min_dpb_size +=
				width_in_mb * height_in_mb * num_dpb_buffer * 192;

			/* IT surface buffer */
			min_dpb_size += width_in_mb * height_in_mb * 32;
		} else {
			/* macroblock context buffer */
			min_ctx_size =
				width_in_mb * height_in_mb * num_dpb_buffer * 192;
		}
		break;

	case 8: /* MJPEG */
		min_dpb_size = 0;
		break;

	case 16: /* H265 */
		image_size = (ALIGN(width, 16) * ALIGN(height, 16) * 3) / 2;
		image_size = ALIGN(image_size, 256);

		num_dpb_buffer = (le32_to_cpu(msg[59]) & 0xff) + 2;
		min_dpb_size = image_size * num_dpb_buffer;
		min_ctx_size = ((width + 255) / 16) * ((height + 255) / 16)
					   * 16 * num_dpb_buffer + 52 * 1024;
		break;

	default:
		DRM_ERROR("UVD codec not handled %d!\n", stream_type);
		return -EINVAL;
	}

	if (width > pitch) {
		DRM_ERROR("Invalid UVD decoding target pitch!\n");
		return -EINVAL;
	}

	if (dpb_size < min_dpb_size) {
		DRM_ERROR("Invalid dpb_size in UVD message (%d / %d)!\n",
			  dpb_size, min_dpb_size);
		return -EINVAL;
	}

	buf_sizes[0x1] = dpb_size;
	buf_sizes[0x2] = image_size;
	buf_sizes[0x4] = min_ctx_size;
	return 0;
}

/**
 * amdgpu_uvd_cs_msg - handle UVD message
 *
 * @ctx: UVD parser context
 * @bo: buffer object containing the message
 * @offset: offset into the buffer object
 *
 * Peek into the UVD message and extract the session id.
 * Make sure that we don't open up to many sessions.
 */
static int amdgpu_uvd_cs_msg(struct amdgpu_uvd_cs_ctx *ctx,
			     struct amdgpu_bo *bo, unsigned offset)
{
	struct amdgpu_device *adev = ctx->parser->adev;
	int32_t *msg, msg_type, handle;
	void *ptr;
	long r;
	int i;

	if (offset & 0x3F) {
		DRM_ERROR("UVD messages must be 64 byte aligned!\n");
		return -EINVAL;
	}

	r = amdgpu_bo_kmap(bo, &ptr);
	if (r) {
		DRM_ERROR("Failed mapping the UVD message (%ld)!\n", r);
		return r;
	}

	msg = ptr + offset;

	msg_type = msg[1];
	handle = msg[2];

	if (handle == 0) {
		DRM_ERROR("Invalid UVD handle!\n");
		return -EINVAL;
	}

	switch (msg_type) {
	case 0:
		/* it's a create msg, calc image size (width * height) */
		amdgpu_bo_kunmap(bo);

		/* try to alloc a new handle */
		for (i = 0; i < adev->uvd.max_handles; ++i) {
			if (atomic_read(&adev->uvd.handles[i]) == handle) {
				DRM_ERROR("Handle 0x%x already in use!\n", handle);
				return -EINVAL;
			}

			if (!atomic_cmpxchg(&adev->uvd.handles[i], 0, handle)) {
				adev->uvd.filp[i] = ctx->parser->filp;
				return 0;
			}
		}

		DRM_ERROR("No more free UVD handles!\n");
		return -ENOSPC;

	case 1:
		/* it's a decode msg, calc buffer sizes */
		r = amdgpu_uvd_cs_msg_decode(adev, msg, ctx->buf_sizes);
		amdgpu_bo_kunmap(bo);
		if (r)
			return r;

		/* validate the handle */
		for (i = 0; i < adev->uvd.max_handles; ++i) {
			if (atomic_read(&adev->uvd.handles[i]) == handle) {
				if (adev->uvd.filp[i] != ctx->parser->filp) {
					DRM_ERROR("UVD handle collision detected!\n");
					return -EINVAL;
				}
				return 0;
			}
		}

		DRM_ERROR("Invalid UVD handle 0x%x!\n", handle);
		return -ENOENT;

	case 2:
		/* it's a destroy msg, free the handle */
		for (i = 0; i < adev->uvd.max_handles; ++i)
			atomic_cmpxchg(&adev->uvd.handles[i], handle, 0);
		amdgpu_bo_kunmap(bo);
		return 0;

	default:
		DRM_ERROR("Illegal UVD message type (%d)!\n", msg_type);
		return -EINVAL;
	}
	BUG();
	return -EINVAL;
}

/**
 * amdgpu_uvd_cs_pass2 - second parsing round
 *
 * @ctx: UVD parser context
 *
 * Patch buffer addresses, make sure buffer sizes are correct.
 */
static int amdgpu_uvd_cs_pass2(struct amdgpu_uvd_cs_ctx *ctx)
{
	struct amdgpu_bo_va_mapping *mapping;
	struct amdgpu_bo *bo;
	uint32_t cmd;
	uint64_t start, end;
	uint64_t addr = amdgpu_uvd_get_addr_from_ctx(ctx);
	int r;

	r = amdgpu_cs_find_mapping(ctx->parser, addr, &bo, &mapping);
	if (r) {
		DRM_ERROR("Can't find BO for addr 0x%08Lx\n", addr);
		return r;
	}

	start = amdgpu_bo_gpu_offset(bo);

	end = (mapping->last + 1 - mapping->start);
	end = end * AMDGPU_GPU_PAGE_SIZE + start;

	addr -= mapping->start * AMDGPU_GPU_PAGE_SIZE;
	start += addr;

	amdgpu_set_ib_value(ctx->parser, ctx->ib_idx, ctx->data0,
			    lower_32_bits(start));
	amdgpu_set_ib_value(ctx->parser, ctx->ib_idx, ctx->data1,
			    upper_32_bits(start));

	cmd = amdgpu_get_ib_value(ctx->parser, ctx->ib_idx, ctx->idx) >> 1;
	if (cmd < 0x4) {
		if ((end - start) < ctx->buf_sizes[cmd]) {
			DRM_ERROR("buffer (%d) to small (%d / %d)!\n", cmd,
				  (unsigned)(end - start),
				  ctx->buf_sizes[cmd]);
			return -EINVAL;
		}

	} else if (cmd == 0x206) {
		if ((end - start) < ctx->buf_sizes[4]) {
			DRM_ERROR("buffer (%d) to small (%d / %d)!\n", cmd,
					  (unsigned)(end - start),
					  ctx->buf_sizes[4]);
			return -EINVAL;
		}
	} else if ((cmd != 0x100) && (cmd != 0x204)) {
		DRM_ERROR("invalid UVD command %X!\n", cmd);
		return -EINVAL;
	}

	if (!ctx->parser->adev->uvd.address_64_bit) {
		if ((start >> 28) != ((end - 1) >> 28)) {
			DRM_ERROR("reloc %LX-%LX crossing 256MB boundary!\n",
				  start, end);
			return -EINVAL;
		}

		if ((cmd == 0 || cmd == 0x3) &&
		    (start >> 28) != (ctx->parser->adev->uvd.gpu_addr >> 28)) {
			DRM_ERROR("msg/fb buffer %LX-%LX out of 256MB segment!\n",
				  start, end);
			return -EINVAL;
		}
	}

	if (cmd == 0) {
		ctx->has_msg_cmd = true;
		r = amdgpu_uvd_cs_msg(ctx, bo, addr);
		if (r)
			return r;
	} else if (!ctx->has_msg_cmd) {
		DRM_ERROR("Message needed before other commands are send!\n");
		return -EINVAL;
	}

	return 0;
}

/**
 * amdgpu_uvd_cs_reg - parse register writes
 *
 * @ctx: UVD parser context
 * @cb: callback function
 *
 * Parse the register writes, call cb on each complete command.
 */
static int amdgpu_uvd_cs_reg(struct amdgpu_uvd_cs_ctx *ctx,
			     int (*cb)(struct amdgpu_uvd_cs_ctx *ctx))
{
	struct amdgpu_ib *ib = &ctx->parser->job->ibs[ctx->ib_idx];
	int i, r;

	ctx->idx++;
	for (i = 0; i <= ctx->count; ++i) {
		unsigned reg = ctx->reg + i;

		if (ctx->idx >= ib->length_dw) {
			DRM_ERROR("Register command after end of CS!\n");
			return -EINVAL;
		}

		switch (reg) {
		case mmUVD_GPCOM_VCPU_DATA0:
			ctx->data0 = ctx->idx;
			break;
		case mmUVD_GPCOM_VCPU_DATA1:
			ctx->data1 = ctx->idx;
			break;
		case mmUVD_GPCOM_VCPU_CMD:
			r = cb(ctx);
			if (r)
				return r;
			break;
		case mmUVD_ENGINE_CNTL:
		case mmUVD_NO_OP:
			break;
		default:
			DRM_ERROR("Invalid reg 0x%X!\n", reg);
			return -EINVAL;
		}
		ctx->idx++;
	}
	return 0;
}

/**
 * amdgpu_uvd_cs_packets - parse UVD packets
 *
 * @ctx: UVD parser context
 * @cb: callback function
 *
 * Parse the command stream packets.
 */
static int amdgpu_uvd_cs_packets(struct amdgpu_uvd_cs_ctx *ctx,
				 int (*cb)(struct amdgpu_uvd_cs_ctx *ctx))
{
	struct amdgpu_ib *ib = &ctx->parser->job->ibs[ctx->ib_idx];
	int r;

	for (ctx->idx = 0 ; ctx->idx < ib->length_dw; ) {
		uint32_t cmd = amdgpu_get_ib_value(ctx->parser, ctx->ib_idx, ctx->idx);
		unsigned type = CP_PACKET_GET_TYPE(cmd);
		switch (type) {
		case PACKET_TYPE0:
			ctx->reg = CP_PACKET0_GET_REG(cmd);
			ctx->count = CP_PACKET_GET_COUNT(cmd);
			r = amdgpu_uvd_cs_reg(ctx, cb);
			if (r)
				return r;
			break;
		case PACKET_TYPE2:
			++ctx->idx;
			break;
		default:
			DRM_ERROR("Unknown packet type %d !\n", type);
			return -EINVAL;
		}
	}
	return 0;
}

/**
 * amdgpu_uvd_ring_parse_cs - UVD command submission parser
 *
 * @parser: Command submission parser context
 *
 * Parse the command stream, patch in addresses as necessary.
 */
int amdgpu_uvd_ring_parse_cs(struct amdgpu_cs_parser *parser, uint32_t ib_idx)
{
	struct amdgpu_uvd_cs_ctx ctx = {};
	unsigned buf_sizes[] = {
		[0x00000000]	=	2048,
		[0x00000001]	=	0xFFFFFFFF,
		[0x00000002]	=	0xFFFFFFFF,
		[0x00000003]	=	2048,
		[0x00000004]	=	0xFFFFFFFF,
	};
	struct amdgpu_ib *ib = &parser->job->ibs[ib_idx];
	int r;

	parser->job->vm = NULL;
	ib->gpu_addr = amdgpu_sa_bo_gpu_addr(ib->sa_bo);

	if (ib->length_dw % 16) {
		DRM_ERROR("UVD IB length (%d) not 16 dwords aligned!\n",
			  ib->length_dw);
		return -EINVAL;
	}

	ctx.parser = parser;
	ctx.buf_sizes = buf_sizes;
	ctx.ib_idx = ib_idx;

	/* first round only required on chips without UVD 64 bit address support */
	if (!parser->adev->uvd.address_64_bit) {
		/* first round, make sure the buffers are actually in the UVD segment */
		r = amdgpu_uvd_cs_packets(&ctx, amdgpu_uvd_cs_pass1);
		if (r)
			return r;
	}

	/* second round, patch buffer addresses into the command stream */
	r = amdgpu_uvd_cs_packets(&ctx, amdgpu_uvd_cs_pass2);
	if (r)
		return r;

	if (!ctx.has_msg_cmd) {
		DRM_ERROR("UVD-IBs need a msg command!\n");
		return -EINVAL;
	}

	return 0;
}

static int amdgpu_uvd_send_msg(struct amdgpu_ring *ring, struct amdgpu_bo *bo,
			       bool direct, struct dma_fence **fence)
{
	struct ttm_operation_ctx ctx = { true, false };
	struct ttm_validate_buffer tv;
	struct ww_acquire_ctx ticket;
	struct list_head head;
	struct amdgpu_job *job;
	struct amdgpu_ib *ib;
	struct dma_fence *f = NULL;
	struct amdgpu_device *adev = ring->adev;
	uint64_t addr;
	uint32_t data[4];
	int i, r;

	memset(&tv, 0, sizeof(tv));
	tv.bo = &bo->tbo;

	INIT_LIST_HEAD(&head);
	list_add(&tv.head, &head);

	r = ttm_eu_reserve_buffers(&ticket, &head, true, NULL);
	if (r)
		return r;

	if (!ring->adev->uvd.address_64_bit) {
		amdgpu_ttm_placement_from_domain(bo, AMDGPU_GEM_DOMAIN_VRAM);
		amdgpu_uvd_force_into_uvd_segment(bo);
	}

	r = ttm_bo_validate(&bo->tbo, &bo->placement, &ctx);
	if (r)
		goto err;

	r = amdgpu_job_alloc_with_ib(adev, 64, &job);
	if (r)
		goto err;

	if (adev->asic_type >= CHIP_VEGA10) {
		data[0] = PACKET0(mmUVD_GPCOM_VCPU_DATA0_VEGA10, 0);
		data[1] = PACKET0(mmUVD_GPCOM_VCPU_DATA1_VEGA10, 0);
		data[2] = PACKET0(mmUVD_GPCOM_VCPU_CMD_VEGA10, 0);
		data[3] = PACKET0(mmUVD_NO_OP_VEGA10, 0);
	} else {
		data[0] = PACKET0(mmUVD_GPCOM_VCPU_DATA0, 0);
		data[1] = PACKET0(mmUVD_GPCOM_VCPU_DATA1, 0);
		data[2] = PACKET0(mmUVD_GPCOM_VCPU_CMD, 0);
		data[3] = PACKET0(mmUVD_NO_OP, 0);
	}

	ib = &job->ibs[0];
	addr = amdgpu_bo_gpu_offset(bo);
	ib->ptr[0] = data[0];
	ib->ptr[1] = addr;
	ib->ptr[2] = data[1];
	ib->ptr[3] = addr >> 32;
	ib->ptr[4] = data[2];
	ib->ptr[5] = 0;
	for (i = 6; i < 16; i += 2) {
		ib->ptr[i] = data[3];
		ib->ptr[i+1] = 0;
	}
	ib->length_dw = 16;

	if (direct) {
		r = amdgpu_ib_schedule(ring, 1, ib, NULL, &f);
		job->fence = dma_fence_get(f);
		if (r)
			goto err_free;

		amdgpu_job_free(job);
	} else {
		r = amdgpu_job_submit(job, ring, &adev->uvd.entity,
				      AMDGPU_FENCE_OWNER_UNDEFINED, &f);
		if (r)
			goto err_free;
	}

	ttm_eu_fence_buffer_objects(&ticket, &head, f);

	if (fence)
		*fence = dma_fence_get(f);
	amdgpu_bo_unref(&bo);
	dma_fence_put(f);

	return 0;

err_free:
	amdgpu_job_free(job);

err:
	ttm_eu_backoff_reservation(&ticket, &head);
	return r;
}

/* multiple fence commands without any stream commands in between can
   crash the vcpu so just try to emmit a dummy create/destroy msg to
   avoid this */
int amdgpu_uvd_get_create_msg(struct amdgpu_ring *ring, uint32_t handle,
			      struct dma_fence **fence)
{
	struct amdgpu_device *adev = ring->adev;
	struct amdgpu_bo *bo;
	uint32_t *msg;
	int r, i;

	r = amdgpu_bo_create(adev, 1024, PAGE_SIZE, true,
			     AMDGPU_GEM_DOMAIN_VRAM,
			     AMDGPU_GEM_CREATE_CPU_ACCESS_REQUIRED |
			     AMDGPU_GEM_CREATE_VRAM_CONTIGUOUS,
			     NULL, NULL, 0, &bo);
	if (r)
		return r;

	r = amdgpu_bo_reserve(bo, false);
	if (r) {
		amdgpu_bo_unref(&bo);
		return r;
	}

	r = amdgpu_bo_kmap(bo, (void **)&msg);
	if (r) {
		amdgpu_bo_unreserve(bo);
		amdgpu_bo_unref(&bo);
		return r;
	}

	/* stitch together an UVD create msg */
	msg[0] = cpu_to_le32(0x00000de4);
	msg[1] = cpu_to_le32(0x00000000);
	msg[2] = cpu_to_le32(handle);
	msg[3] = cpu_to_le32(0x00000000);
	msg[4] = cpu_to_le32(0x00000000);
	msg[5] = cpu_to_le32(0x00000000);
	msg[6] = cpu_to_le32(0x00000000);
	msg[7] = cpu_to_le32(0x00000780);
	msg[8] = cpu_to_le32(0x00000440);
	msg[9] = cpu_to_le32(0x00000000);
	msg[10] = cpu_to_le32(0x01b37000);
	for (i = 11; i < 1024; ++i)
		msg[i] = cpu_to_le32(0x0);

	amdgpu_bo_kunmap(bo);
	amdgpu_bo_unreserve(bo);

	return amdgpu_uvd_send_msg(ring, bo, true, fence);
}

int amdgpu_uvd_get_destroy_msg(struct amdgpu_ring *ring, uint32_t handle,
			       bool direct, struct dma_fence **fence)
{
	struct amdgpu_device *adev = ring->adev;
	struct amdgpu_bo *bo;
	uint32_t *msg;
	int r, i;

	r = amdgpu_bo_create(adev, 1024, PAGE_SIZE, true,
			     AMDGPU_GEM_DOMAIN_VRAM,
			     AMDGPU_GEM_CREATE_CPU_ACCESS_REQUIRED |
			     AMDGPU_GEM_CREATE_VRAM_CONTIGUOUS,
			     NULL, NULL, 0, &bo);
	if (r)
		return r;

	r = amdgpu_bo_reserve(bo, false);
	if (r) {
		amdgpu_bo_unref(&bo);
		return r;
	}

	r = amdgpu_bo_kmap(bo, (void **)&msg);
	if (r) {
		amdgpu_bo_unreserve(bo);
		amdgpu_bo_unref(&bo);
		return r;
	}

	/* stitch together an UVD destroy msg */
	msg[0] = cpu_to_le32(0x00000de4);
	msg[1] = cpu_to_le32(0x00000002);
	msg[2] = cpu_to_le32(handle);
	msg[3] = cpu_to_le32(0x00000000);
	for (i = 4; i < 1024; ++i)
		msg[i] = cpu_to_le32(0x0);

	amdgpu_bo_kunmap(bo);
	amdgpu_bo_unreserve(bo);

	return amdgpu_uvd_send_msg(ring, bo, direct, fence);
}

static void amdgpu_uvd_idle_work_handler(struct work_struct *work)
{
	struct amdgpu_device *adev =
		container_of(work, struct amdgpu_device, uvd.idle_work.work);
	unsigned fences = amdgpu_fence_count_emitted(&adev->uvd.ring);

	if (amdgpu_sriov_vf(adev))
		return;

	if (fences == 0) {
		if (adev->pm.dpm_enabled) {
			amdgpu_dpm_enable_uvd(adev, false);
		} else {
			amdgpu_asic_set_uvd_clocks(adev, 0, 0);
			/* shutdown the UVD block */
			amdgpu_device_ip_set_powergating_state(adev, AMD_IP_BLOCK_TYPE_UVD,
							       AMD_PG_STATE_GATE);
			amdgpu_device_ip_set_clockgating_state(adev, AMD_IP_BLOCK_TYPE_UVD,
							       AMD_CG_STATE_GATE);
		}
	} else {
		schedule_delayed_work(&adev->uvd.idle_work, UVD_IDLE_TIMEOUT);
	}
}

void amdgpu_uvd_ring_begin_use(struct amdgpu_ring *ring)
{
	struct amdgpu_device *adev = ring->adev;
	bool set_clocks = !cancel_delayed_work_sync(&adev->uvd.idle_work);

	if (amdgpu_sriov_vf(adev))
		return;

	if (set_clocks) {
		if (adev->pm.dpm_enabled) {
			amdgpu_dpm_enable_uvd(adev, true);
		} else {
			amdgpu_asic_set_uvd_clocks(adev, 53300, 40000);
			amdgpu_device_ip_set_clockgating_state(adev, AMD_IP_BLOCK_TYPE_UVD,
							       AMD_CG_STATE_UNGATE);
			amdgpu_device_ip_set_powergating_state(adev, AMD_IP_BLOCK_TYPE_UVD,
							       AMD_PG_STATE_UNGATE);
		}
	}
}

void amdgpu_uvd_ring_end_use(struct amdgpu_ring *ring)
{
	schedule_delayed_work(&ring->adev->uvd.idle_work, UVD_IDLE_TIMEOUT);
}

/**
 * amdgpu_uvd_ring_test_ib - test ib execution
 *
 * @ring: amdgpu_ring pointer
 *
 * Test if we can successfully execute an IB
 */
int amdgpu_uvd_ring_test_ib(struct amdgpu_ring *ring, long timeout)
{
	struct dma_fence *fence;
	long r;

	r = amdgpu_uvd_get_create_msg(ring, 1, NULL);
	if (r) {
		DRM_ERROR("amdgpu: failed to get create msg (%ld).\n", r);
		goto error;
	}

	r = amdgpu_uvd_get_destroy_msg(ring, 1, true, &fence);
	if (r) {
		DRM_ERROR("amdgpu: failed to get destroy ib (%ld).\n", r);
		goto error;
	}

	r = dma_fence_wait_timeout(fence, false, timeout);
	if (r == 0) {
		DRM_ERROR("amdgpu: IB test timed out.\n");
		r = -ETIMEDOUT;
	} else if (r < 0) {
		DRM_ERROR("amdgpu: fence wait failed (%ld).\n", r);
	} else {
		DRM_DEBUG("ib test on ring %d succeeded\n",  ring->idx);
		r = 0;
	}

	dma_fence_put(fence);

error:
	return r;
}

/**
 * amdgpu_uvd_used_handles - returns used UVD handles
 *
 * @adev: amdgpu_device pointer
 *
 * Returns the number of UVD handles in use
 */
uint32_t amdgpu_uvd_used_handles(struct amdgpu_device *adev)
{
	unsigned i;
	uint32_t used_handles = 0;

	for (i = 0; i < adev->uvd.max_handles; ++i) {
		/*
		 * Handles can be freed in any order, and not
		 * necessarily linear. So we need to count
		 * all non-zero handles.
		 */
		if (atomic_read(&adev->uvd.handles[i]))
			used_handles++;
	}

	return used_handles;
}<|MERGE_RESOLUTION|>--- conflicted
+++ resolved
@@ -230,13 +230,8 @@
 	}
 
 	ring = &adev->uvd.ring;
-<<<<<<< HEAD
-	rq = &ring->sched.sched_rq[AMD_SCHED_PRIORITY_NORMAL];
-	r = amd_sched_entity_init(&ring->sched, &adev->uvd.entity,
-=======
 	rq = &ring->sched.sched_rq[DRM_SCHED_PRIORITY_NORMAL];
 	r = drm_sched_entity_init(&ring->sched, &adev->uvd.entity,
->>>>>>> 03f51d4e
 				  rq, amdgpu_sched_jobs, NULL);
 	if (r != 0) {
 		DRM_ERROR("Failed setting up UVD run queue.\n");
