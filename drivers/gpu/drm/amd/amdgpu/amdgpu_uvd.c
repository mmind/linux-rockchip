/*
 * Copyright 2011 Advanced Micro Devices, Inc.
 * All Rights Reserved.
 *
 * Permission is hereby granted, free of charge, to any person obtaining a
 * copy of this software and associated documentation files (the
 * "Software"), to deal in the Software without restriction, including
 * without limitation the rights to use, copy, modify, merge, publish,
 * distribute, sub license, and/or sell copies of the Software, and to
 * permit persons to whom the Software is furnished to do so, subject to
 * the following conditions:
 *
 * THE SOFTWARE IS PROVIDED "AS IS", WITHOUT WARRANTY OF ANY KIND, EXPRESS OR
 * IMPLIED, INCLUDING BUT NOT LIMITED TO THE WARRANTIES OF MERCHANTABILITY,
 * FITNESS FOR A PARTICULAR PURPOSE AND NON-INFRINGEMENT. IN NO EVENT SHALL
 * THE COPYRIGHT HOLDERS, AUTHORS AND/OR ITS SUPPLIERS BE LIABLE FOR ANY CLAIM,
 * DAMAGES OR OTHER LIABILITY, WHETHER IN AN ACTION OF CONTRACT, TORT OR
 * OTHERWISE, ARISING FROM, OUT OF OR IN CONNECTION WITH THE SOFTWARE OR THE
 * USE OR OTHER DEALINGS IN THE SOFTWARE.
 *
 * The above copyright notice and this permission notice (including the
 * next paragraph) shall be included in all copies or substantial portions
 * of the Software.
 *
 */
/*
 * Authors:
 *    Christian König <deathsimple@vodafone.de>
 */

#include <linux/firmware.h>
#include <linux/module.h>
#include <drm/drmP.h>
#include <drm/drm.h>

#include "amdgpu.h"
#include "amdgpu_pm.h"
#include "amdgpu_uvd.h"
#include "cikd.h"
#include "uvd/uvd_4_2_d.h"

/* 1 second timeout */
#define UVD_IDLE_TIMEOUT_MS	1000

/* Firmware Names */
#ifdef CONFIG_DRM_AMDGPU_CIK
#define FIRMWARE_BONAIRE	"radeon/bonaire_uvd.bin"
#define FIRMWARE_KABINI 	"radeon/kabini_uvd.bin"
#define FIRMWARE_KAVERI 	"radeon/kaveri_uvd.bin"
#define FIRMWARE_HAWAII 	"radeon/hawaii_uvd.bin"
#define FIRMWARE_MULLINS	"radeon/mullins_uvd.bin"
#endif
#define FIRMWARE_TONGA		"amdgpu/tonga_uvd.bin"
#define FIRMWARE_CARRIZO	"amdgpu/carrizo_uvd.bin"
#define FIRMWARE_FIJI		"amdgpu/fiji_uvd.bin"
#define FIRMWARE_STONEY		"amdgpu/stoney_uvd.bin"

/**
 * amdgpu_uvd_cs_ctx - Command submission parser context
 *
 * Used for emulating virtual memory support on UVD 4.2.
 */
struct amdgpu_uvd_cs_ctx {
	struct amdgpu_cs_parser *parser;
	unsigned reg, count;
	unsigned data0, data1;
	unsigned idx;
	unsigned ib_idx;

	/* does the IB has a msg command */
	bool has_msg_cmd;

	/* minimum buffer sizes */
	unsigned *buf_sizes;
};

#ifdef CONFIG_DRM_AMDGPU_CIK
MODULE_FIRMWARE(FIRMWARE_BONAIRE);
MODULE_FIRMWARE(FIRMWARE_KABINI);
MODULE_FIRMWARE(FIRMWARE_KAVERI);
MODULE_FIRMWARE(FIRMWARE_HAWAII);
MODULE_FIRMWARE(FIRMWARE_MULLINS);
#endif
MODULE_FIRMWARE(FIRMWARE_TONGA);
MODULE_FIRMWARE(FIRMWARE_CARRIZO);
MODULE_FIRMWARE(FIRMWARE_FIJI);
MODULE_FIRMWARE(FIRMWARE_STONEY);

static void amdgpu_uvd_note_usage(struct amdgpu_device *adev);
static void amdgpu_uvd_idle_work_handler(struct work_struct *work);

int amdgpu_uvd_sw_init(struct amdgpu_device *adev)
{
	struct amdgpu_ring *ring;
	struct amd_sched_rq *rq;
	unsigned long bo_size;
	const char *fw_name;
	const struct common_firmware_header *hdr;
	unsigned version_major, version_minor, family_id;
	int i, r;

	INIT_DELAYED_WORK(&adev->uvd.idle_work, amdgpu_uvd_idle_work_handler);

	switch (adev->asic_type) {
#ifdef CONFIG_DRM_AMDGPU_CIK
	case CHIP_BONAIRE:
		fw_name = FIRMWARE_BONAIRE;
		break;
	case CHIP_KABINI:
		fw_name = FIRMWARE_KABINI;
		break;
	case CHIP_KAVERI:
		fw_name = FIRMWARE_KAVERI;
		break;
	case CHIP_HAWAII:
		fw_name = FIRMWARE_HAWAII;
		break;
	case CHIP_MULLINS:
		fw_name = FIRMWARE_MULLINS;
		break;
#endif
	case CHIP_TONGA:
		fw_name = FIRMWARE_TONGA;
		break;
	case CHIP_FIJI:
		fw_name = FIRMWARE_FIJI;
		break;
	case CHIP_CARRIZO:
		fw_name = FIRMWARE_CARRIZO;
		break;
	case CHIP_STONEY:
		fw_name = FIRMWARE_STONEY;
		break;
	default:
		return -EINVAL;
	}

	r = request_firmware(&adev->uvd.fw, fw_name, adev->dev);
	if (r) {
		dev_err(adev->dev, "amdgpu_uvd: Can't load firmware \"%s\"\n",
			fw_name);
		return r;
	}

	r = amdgpu_ucode_validate(adev->uvd.fw);
	if (r) {
		dev_err(adev->dev, "amdgpu_uvd: Can't validate firmware \"%s\"\n",
			fw_name);
		release_firmware(adev->uvd.fw);
		adev->uvd.fw = NULL;
		return r;
	}

	hdr = (const struct common_firmware_header *)adev->uvd.fw->data;
	family_id = le32_to_cpu(hdr->ucode_version) & 0xff;
	version_major = (le32_to_cpu(hdr->ucode_version) >> 24) & 0xff;
	version_minor = (le32_to_cpu(hdr->ucode_version) >> 8) & 0xff;
	DRM_INFO("Found UVD firmware Version: %hu.%hu Family ID: %hu\n",
		version_major, version_minor, family_id);

	bo_size = AMDGPU_GPU_PAGE_ALIGN(le32_to_cpu(hdr->ucode_size_bytes) + 8)
		 +  AMDGPU_UVD_STACK_SIZE + AMDGPU_UVD_HEAP_SIZE;
	r = amdgpu_bo_create(adev, bo_size, PAGE_SIZE, true,
			     AMDGPU_GEM_DOMAIN_VRAM,
			     AMDGPU_GEM_CREATE_CPU_ACCESS_REQUIRED,
			     NULL, NULL, &adev->uvd.vcpu_bo);
	if (r) {
		dev_err(adev->dev, "(%d) failed to allocate UVD bo\n", r);
		return r;
	}

	r = amdgpu_bo_reserve(adev->uvd.vcpu_bo, false);
	if (r) {
		amdgpu_bo_unref(&adev->uvd.vcpu_bo);
		dev_err(adev->dev, "(%d) failed to reserve UVD bo\n", r);
		return r;
	}

	r = amdgpu_bo_pin(adev->uvd.vcpu_bo, AMDGPU_GEM_DOMAIN_VRAM,
			  &adev->uvd.gpu_addr);
	if (r) {
		amdgpu_bo_unreserve(adev->uvd.vcpu_bo);
		amdgpu_bo_unref(&adev->uvd.vcpu_bo);
		dev_err(adev->dev, "(%d) UVD bo pin failed\n", r);
		return r;
	}

	r = amdgpu_bo_kmap(adev->uvd.vcpu_bo, &adev->uvd.cpu_addr);
	if (r) {
		dev_err(adev->dev, "(%d) UVD map failed\n", r);
		return r;
	}

	amdgpu_bo_unreserve(adev->uvd.vcpu_bo);

	ring = &adev->uvd.ring;
	rq = &ring->sched.sched_rq[AMD_SCHED_PRIORITY_NORMAL];
	r = amd_sched_entity_init(&ring->sched, &adev->uvd.entity,
				  rq, amdgpu_sched_jobs);
	if (r != 0) {
		DRM_ERROR("Failed setting up UVD run queue.\n");
		return r;
	}

	for (i = 0; i < AMDGPU_MAX_UVD_HANDLES; ++i) {
		atomic_set(&adev->uvd.handles[i], 0);
		adev->uvd.filp[i] = NULL;
	}

	/* from uvd v5.0 HW addressing capacity increased to 64 bits */
	if (!amdgpu_ip_block_version_cmp(adev, AMD_IP_BLOCK_TYPE_UVD, 5, 0))
		adev->uvd.address_64_bit = true;

	return 0;
}

int amdgpu_uvd_sw_fini(struct amdgpu_device *adev)
{
	int r;

	if (adev->uvd.vcpu_bo == NULL)
		return 0;

	amd_sched_entity_fini(&adev->uvd.ring.sched, &adev->uvd.entity);

	r = amdgpu_bo_reserve(adev->uvd.vcpu_bo, false);
	if (!r) {
		amdgpu_bo_kunmap(adev->uvd.vcpu_bo);
		amdgpu_bo_unpin(adev->uvd.vcpu_bo);
		amdgpu_bo_unreserve(adev->uvd.vcpu_bo);
	}

	amdgpu_bo_unref(&adev->uvd.vcpu_bo);

	amdgpu_ring_fini(&adev->uvd.ring);

	release_firmware(adev->uvd.fw);

	return 0;
}

int amdgpu_uvd_suspend(struct amdgpu_device *adev)
{
	struct amdgpu_ring *ring = &adev->uvd.ring;
	int i, r;

	if (adev->uvd.vcpu_bo == NULL)
		return 0;

	for (i = 0; i < AMDGPU_MAX_UVD_HANDLES; ++i) {
		uint32_t handle = atomic_read(&adev->uvd.handles[i]);
		if (handle != 0) {
			struct fence *fence;

			amdgpu_uvd_note_usage(adev);

			r = amdgpu_uvd_get_destroy_msg(ring, handle, false, &fence);
			if (r) {
				DRM_ERROR("Error destroying UVD (%d)!\n", r);
				continue;
			}

			fence_wait(fence, false);
			fence_put(fence);

			adev->uvd.filp[i] = NULL;
			atomic_set(&adev->uvd.handles[i], 0);
		}
	}

	return 0;
}

int amdgpu_uvd_resume(struct amdgpu_device *adev)
{
	unsigned size;
	void *ptr;
	const struct common_firmware_header *hdr;
	unsigned offset;

	if (adev->uvd.vcpu_bo == NULL)
		return -EINVAL;

	hdr = (const struct common_firmware_header *)adev->uvd.fw->data;
	offset = le32_to_cpu(hdr->ucode_array_offset_bytes);
	memcpy(adev->uvd.cpu_addr, (adev->uvd.fw->data) + offset,
		(adev->uvd.fw->size) - offset);

	size = amdgpu_bo_size(adev->uvd.vcpu_bo);
	size -= le32_to_cpu(hdr->ucode_size_bytes);
	ptr = adev->uvd.cpu_addr;
	ptr += le32_to_cpu(hdr->ucode_size_bytes);

	memset(ptr, 0, size);

	return 0;
}

void amdgpu_uvd_free_handles(struct amdgpu_device *adev, struct drm_file *filp)
{
	struct amdgpu_ring *ring = &adev->uvd.ring;
	int i, r;

	for (i = 0; i < AMDGPU_MAX_UVD_HANDLES; ++i) {
		uint32_t handle = atomic_read(&adev->uvd.handles[i]);
		if (handle != 0 && adev->uvd.filp[i] == filp) {
			struct fence *fence;

			amdgpu_uvd_note_usage(adev);

			r = amdgpu_uvd_get_destroy_msg(ring, handle,
						       false, &fence);
			if (r) {
				DRM_ERROR("Error destroying UVD (%d)!\n", r);
				continue;
			}

			fence_wait(fence, false);
			fence_put(fence);

			adev->uvd.filp[i] = NULL;
			atomic_set(&adev->uvd.handles[i], 0);
		}
	}
}

static void amdgpu_uvd_force_into_uvd_segment(struct amdgpu_bo *rbo)
{
	int i;
	for (i = 0; i < rbo->placement.num_placement; ++i) {
		rbo->placements[i].fpfn = 0 >> PAGE_SHIFT;
		rbo->placements[i].lpfn = (256 * 1024 * 1024) >> PAGE_SHIFT;
	}
}

/**
 * amdgpu_uvd_cs_pass1 - first parsing round
 *
 * @ctx: UVD parser context
 *
 * Make sure UVD message and feedback buffers are in VRAM and
 * nobody is violating an 256MB boundary.
 */
static int amdgpu_uvd_cs_pass1(struct amdgpu_uvd_cs_ctx *ctx)
{
	struct amdgpu_bo_va_mapping *mapping;
	struct amdgpu_bo *bo;
	uint32_t cmd, lo, hi;
	uint64_t addr;
	int r = 0;

	lo = amdgpu_get_ib_value(ctx->parser, ctx->ib_idx, ctx->data0);
	hi = amdgpu_get_ib_value(ctx->parser, ctx->ib_idx, ctx->data1);
	addr = ((uint64_t)lo) | (((uint64_t)hi) << 32);

	mapping = amdgpu_cs_find_mapping(ctx->parser, addr, &bo);
	if (mapping == NULL) {
		DRM_ERROR("Can't find BO for addr 0x%08Lx\n", addr);
		return -EINVAL;
	}

	if (!ctx->parser->adev->uvd.address_64_bit) {
		/* check if it's a message or feedback command */
		cmd = amdgpu_get_ib_value(ctx->parser, ctx->ib_idx, ctx->idx) >> 1;
		if (cmd == 0x0 || cmd == 0x3) {
			/* yes, force it into VRAM */
			uint32_t domain = AMDGPU_GEM_DOMAIN_VRAM;
			amdgpu_ttm_placement_from_domain(bo, domain);
		}
		amdgpu_uvd_force_into_uvd_segment(bo);

		r = ttm_bo_validate(&bo->tbo, &bo->placement, false, false);
	}

	return r;
}

/**
 * amdgpu_uvd_cs_msg_decode - handle UVD decode message
 *
 * @msg: pointer to message structure
 * @buf_sizes: returned buffer sizes
 *
 * Peek into the decode message and calculate the necessary buffer sizes.
 */
static int amdgpu_uvd_cs_msg_decode(uint32_t *msg, unsigned buf_sizes[])
{
	unsigned stream_type = msg[4];
	unsigned width = msg[6];
	unsigned height = msg[7];
	unsigned dpb_size = msg[9];
	unsigned pitch = msg[28];
	unsigned level = msg[57];

	unsigned width_in_mb = width / 16;
	unsigned height_in_mb = ALIGN(height / 16, 2);
	unsigned fs_in_mb = width_in_mb * height_in_mb;

	unsigned image_size, tmp, min_dpb_size, num_dpb_buffer;
	unsigned min_ctx_size = 0;

	image_size = width * height;
	image_size += image_size / 2;
	image_size = ALIGN(image_size, 1024);

	switch (stream_type) {
	case 0: /* H264 */
	case 7: /* H264 Perf */
		switch(level) {
		case 30:
			num_dpb_buffer = 8100 / fs_in_mb;
			break;
		case 31:
			num_dpb_buffer = 18000 / fs_in_mb;
			break;
		case 32:
			num_dpb_buffer = 20480 / fs_in_mb;
			break;
		case 41:
			num_dpb_buffer = 32768 / fs_in_mb;
			break;
		case 42:
			num_dpb_buffer = 34816 / fs_in_mb;
			break;
		case 50:
			num_dpb_buffer = 110400 / fs_in_mb;
			break;
		case 51:
			num_dpb_buffer = 184320 / fs_in_mb;
			break;
		default:
			num_dpb_buffer = 184320 / fs_in_mb;
			break;
		}
		num_dpb_buffer++;
		if (num_dpb_buffer > 17)
			num_dpb_buffer = 17;

		/* reference picture buffer */
		min_dpb_size = image_size * num_dpb_buffer;

		/* macroblock context buffer */
		min_dpb_size += width_in_mb * height_in_mb * num_dpb_buffer * 192;

		/* IT surface buffer */
		min_dpb_size += width_in_mb * height_in_mb * 32;
		break;

	case 1: /* VC1 */

		/* reference picture buffer */
		min_dpb_size = image_size * 3;

		/* CONTEXT_BUFFER */
		min_dpb_size += width_in_mb * height_in_mb * 128;

		/* IT surface buffer */
		min_dpb_size += width_in_mb * 64;

		/* DB surface buffer */
		min_dpb_size += width_in_mb * 128;

		/* BP */
		tmp = max(width_in_mb, height_in_mb);
		min_dpb_size += ALIGN(tmp * 7 * 16, 64);
		break;

	case 3: /* MPEG2 */

		/* reference picture buffer */
		min_dpb_size = image_size * 3;
		break;

	case 4: /* MPEG4 */

		/* reference picture buffer */
		min_dpb_size = image_size * 3;

		/* CM */
		min_dpb_size += width_in_mb * height_in_mb * 64;

		/* IT surface buffer */
		min_dpb_size += ALIGN(width_in_mb * height_in_mb * 32, 64);
		break;

	case 16: /* H265 */
		image_size = (ALIGN(width, 16) * ALIGN(height, 16) * 3) / 2;
		image_size = ALIGN(image_size, 256);

		num_dpb_buffer = (le32_to_cpu(msg[59]) & 0xff) + 2;
		min_dpb_size = image_size * num_dpb_buffer;
		min_ctx_size = ((width + 255) / 16) * ((height + 255) / 16)
					   * 16 * num_dpb_buffer + 52 * 1024;
		break;

	default:
		DRM_ERROR("UVD codec not handled %d!\n", stream_type);
		return -EINVAL;
	}

	if (width > pitch) {
		DRM_ERROR("Invalid UVD decoding target pitch!\n");
		return -EINVAL;
	}

	if (dpb_size < min_dpb_size) {
		DRM_ERROR("Invalid dpb_size in UVD message (%d / %d)!\n",
			  dpb_size, min_dpb_size);
		return -EINVAL;
	}

	buf_sizes[0x1] = dpb_size;
	buf_sizes[0x2] = image_size;
	buf_sizes[0x4] = min_ctx_size;
	return 0;
}

/**
 * amdgpu_uvd_cs_msg - handle UVD message
 *
 * @ctx: UVD parser context
 * @bo: buffer object containing the message
 * @offset: offset into the buffer object
 *
 * Peek into the UVD message and extract the session id.
 * Make sure that we don't open up to many sessions.
 */
static int amdgpu_uvd_cs_msg(struct amdgpu_uvd_cs_ctx *ctx,
			     struct amdgpu_bo *bo, unsigned offset)
{
	struct amdgpu_device *adev = ctx->parser->adev;
	int32_t *msg, msg_type, handle;
	void *ptr;
	long r;
	int i;

	if (offset & 0x3F) {
		DRM_ERROR("UVD messages must be 64 byte aligned!\n");
		return -EINVAL;
	}

	r = amdgpu_bo_kmap(bo, &ptr);
	if (r) {
		DRM_ERROR("Failed mapping the UVD message (%ld)!\n", r);
		return r;
	}

	msg = ptr + offset;

	msg_type = msg[1];
	handle = msg[2];

	if (handle == 0) {
		DRM_ERROR("Invalid UVD handle!\n");
		return -EINVAL;
	}

	switch (msg_type) {
	case 0:
		/* it's a create msg, calc image size (width * height) */
		amdgpu_bo_kunmap(bo);

		/* try to alloc a new handle */
		for (i = 0; i < AMDGPU_MAX_UVD_HANDLES; ++i) {
			if (atomic_read(&adev->uvd.handles[i]) == handle) {
				DRM_ERROR("Handle 0x%x already in use!\n", handle);
				return -EINVAL;
			}

			if (!atomic_cmpxchg(&adev->uvd.handles[i], 0, handle)) {
				adev->uvd.filp[i] = ctx->parser->filp;
				return 0;
			}
		}

		DRM_ERROR("No more free UVD handles!\n");
		return -EINVAL;

	case 1:
		/* it's a decode msg, calc buffer sizes */
		r = amdgpu_uvd_cs_msg_decode(msg, ctx->buf_sizes);
		amdgpu_bo_kunmap(bo);
		if (r)
			return r;

		/* validate the handle */
		for (i = 0; i < AMDGPU_MAX_UVD_HANDLES; ++i) {
			if (atomic_read(&adev->uvd.handles[i]) == handle) {
				if (adev->uvd.filp[i] != ctx->parser->filp) {
					DRM_ERROR("UVD handle collision detected!\n");
					return -EINVAL;
				}
				return 0;
			}
		}

		DRM_ERROR("Invalid UVD handle 0x%x!\n", handle);
		return -ENOENT;

	case 2:
		/* it's a destroy msg, free the handle */
		for (i = 0; i < AMDGPU_MAX_UVD_HANDLES; ++i)
			atomic_cmpxchg(&adev->uvd.handles[i], handle, 0);
		amdgpu_bo_kunmap(bo);
		return 0;

	default:
		DRM_ERROR("Illegal UVD message type (%d)!\n", msg_type);
		return -EINVAL;
	}
	BUG();
	return -EINVAL;
}

/**
 * amdgpu_uvd_cs_pass2 - second parsing round
 *
 * @ctx: UVD parser context
 *
 * Patch buffer addresses, make sure buffer sizes are correct.
 */
static int amdgpu_uvd_cs_pass2(struct amdgpu_uvd_cs_ctx *ctx)
{
	struct amdgpu_bo_va_mapping *mapping;
	struct amdgpu_bo *bo;
	uint32_t cmd, lo, hi;
	uint64_t start, end;
	uint64_t addr;
	int r;

	lo = amdgpu_get_ib_value(ctx->parser, ctx->ib_idx, ctx->data0);
	hi = amdgpu_get_ib_value(ctx->parser, ctx->ib_idx, ctx->data1);
	addr = ((uint64_t)lo) | (((uint64_t)hi) << 32);

	mapping = amdgpu_cs_find_mapping(ctx->parser, addr, &bo);
	if (mapping == NULL)
		return -EINVAL;

	start = amdgpu_bo_gpu_offset(bo);

	end = (mapping->it.last + 1 - mapping->it.start);
	end = end * AMDGPU_GPU_PAGE_SIZE + start;

	addr -= ((uint64_t)mapping->it.start) * AMDGPU_GPU_PAGE_SIZE;
	start += addr;

	amdgpu_set_ib_value(ctx->parser, ctx->ib_idx, ctx->data0,
			    lower_32_bits(start));
	amdgpu_set_ib_value(ctx->parser, ctx->ib_idx, ctx->data1,
			    upper_32_bits(start));

	cmd = amdgpu_get_ib_value(ctx->parser, ctx->ib_idx, ctx->idx) >> 1;
	if (cmd < 0x4) {
		if ((end - start) < ctx->buf_sizes[cmd]) {
			DRM_ERROR("buffer (%d) to small (%d / %d)!\n", cmd,
				  (unsigned)(end - start),
				  ctx->buf_sizes[cmd]);
			return -EINVAL;
		}

	} else if (cmd == 0x206) {
		if ((end - start) < ctx->buf_sizes[4]) {
			DRM_ERROR("buffer (%d) to small (%d / %d)!\n", cmd,
					  (unsigned)(end - start),
					  ctx->buf_sizes[4]);
			return -EINVAL;
		}
	} else if ((cmd != 0x100) && (cmd != 0x204)) {
		DRM_ERROR("invalid UVD command %X!\n", cmd);
		return -EINVAL;
	}

	if (!ctx->parser->adev->uvd.address_64_bit) {
		if ((start >> 28) != ((end - 1) >> 28)) {
			DRM_ERROR("reloc %LX-%LX crossing 256MB boundary!\n",
				  start, end);
			return -EINVAL;
		}

		if ((cmd == 0 || cmd == 0x3) &&
		    (start >> 28) != (ctx->parser->adev->uvd.gpu_addr >> 28)) {
			DRM_ERROR("msg/fb buffer %LX-%LX out of 256MB segment!\n",
				  start, end);
			return -EINVAL;
		}
	}

	if (cmd == 0) {
		ctx->has_msg_cmd = true;
		r = amdgpu_uvd_cs_msg(ctx, bo, addr);
		if (r)
			return r;
	} else if (!ctx->has_msg_cmd) {
		DRM_ERROR("Message needed before other commands are send!\n");
		return -EINVAL;
	}

	return 0;
}

/**
 * amdgpu_uvd_cs_reg - parse register writes
 *
 * @ctx: UVD parser context
 * @cb: callback function
 *
 * Parse the register writes, call cb on each complete command.
 */
static int amdgpu_uvd_cs_reg(struct amdgpu_uvd_cs_ctx *ctx,
			     int (*cb)(struct amdgpu_uvd_cs_ctx *ctx))
{
	struct amdgpu_ib *ib = &ctx->parser->job->ibs[ctx->ib_idx];
	int i, r;

	ctx->idx++;
	for (i = 0; i <= ctx->count; ++i) {
		unsigned reg = ctx->reg + i;

		if (ctx->idx >= ib->length_dw) {
			DRM_ERROR("Register command after end of CS!\n");
			return -EINVAL;
		}

		switch (reg) {
		case mmUVD_GPCOM_VCPU_DATA0:
			ctx->data0 = ctx->idx;
			break;
		case mmUVD_GPCOM_VCPU_DATA1:
			ctx->data1 = ctx->idx;
			break;
		case mmUVD_GPCOM_VCPU_CMD:
			r = cb(ctx);
			if (r)
				return r;
			break;
		case mmUVD_ENGINE_CNTL:
			break;
		default:
			DRM_ERROR("Invalid reg 0x%X!\n", reg);
			return -EINVAL;
		}
		ctx->idx++;
	}
	return 0;
}

/**
 * amdgpu_uvd_cs_packets - parse UVD packets
 *
 * @ctx: UVD parser context
 * @cb: callback function
 *
 * Parse the command stream packets.
 */
static int amdgpu_uvd_cs_packets(struct amdgpu_uvd_cs_ctx *ctx,
				 int (*cb)(struct amdgpu_uvd_cs_ctx *ctx))
{
	struct amdgpu_ib *ib = &ctx->parser->job->ibs[ctx->ib_idx];
	int r;

	for (ctx->idx = 0 ; ctx->idx < ib->length_dw; ) {
		uint32_t cmd = amdgpu_get_ib_value(ctx->parser, ctx->ib_idx, ctx->idx);
		unsigned type = CP_PACKET_GET_TYPE(cmd);
		switch (type) {
		case PACKET_TYPE0:
			ctx->reg = CP_PACKET0_GET_REG(cmd);
			ctx->count = CP_PACKET_GET_COUNT(cmd);
			r = amdgpu_uvd_cs_reg(ctx, cb);
			if (r)
				return r;
			break;
		case PACKET_TYPE2:
			++ctx->idx;
			break;
		default:
			DRM_ERROR("Unknown packet type %d !\n", type);
			return -EINVAL;
		}
	}
	return 0;
}

/**
 * amdgpu_uvd_ring_parse_cs - UVD command submission parser
 *
 * @parser: Command submission parser context
 *
 * Parse the command stream, patch in addresses as necessary.
 */
int amdgpu_uvd_ring_parse_cs(struct amdgpu_cs_parser *parser, uint32_t ib_idx)
{
	struct amdgpu_uvd_cs_ctx ctx = {};
	unsigned buf_sizes[] = {
		[0x00000000]	=	2048,
		[0x00000001]	=	0xFFFFFFFF,
		[0x00000002]	=	0xFFFFFFFF,
		[0x00000003]	=	2048,
		[0x00000004]	=	0xFFFFFFFF,
	};
	struct amdgpu_ib *ib = &parser->job->ibs[ib_idx];
	int r;

	if (ib->length_dw % 16) {
		DRM_ERROR("UVD IB length (%d) not 16 dwords aligned!\n",
			  ib->length_dw);
		return -EINVAL;
	}

	ctx.parser = parser;
	ctx.buf_sizes = buf_sizes;
	ctx.ib_idx = ib_idx;

	/* first round, make sure the buffers are actually in the UVD segment */
	r = amdgpu_uvd_cs_packets(&ctx, amdgpu_uvd_cs_pass1);
	if (r)
		return r;

	/* second round, patch buffer addresses into the command stream */
	r = amdgpu_uvd_cs_packets(&ctx, amdgpu_uvd_cs_pass2);
	if (r)
		return r;

	if (!ctx.has_msg_cmd) {
		DRM_ERROR("UVD-IBs need a msg command!\n");
		return -EINVAL;
	}

	amdgpu_uvd_note_usage(ctx.parser->adev);

	return 0;
}

static int amdgpu_uvd_send_msg(struct amdgpu_ring *ring, struct amdgpu_bo *bo,
			       bool direct, struct fence **fence)
{
	struct ttm_validate_buffer tv;
	struct ww_acquire_ctx ticket;
	struct list_head head;
	struct amdgpu_job *job;
	struct amdgpu_ib *ib;
	struct fence *f = NULL;
	struct amdgpu_device *adev = ring->adev;
	uint64_t addr;
	int i, r;

	memset(&tv, 0, sizeof(tv));
	tv.bo = &bo->tbo;

	INIT_LIST_HEAD(&head);
	list_add(&tv.head, &head);

	r = ttm_eu_reserve_buffers(&ticket, &head, true, NULL);
	if (r)
		return r;

	if (!bo->adev->uvd.address_64_bit) {
		amdgpu_ttm_placement_from_domain(bo, AMDGPU_GEM_DOMAIN_VRAM);
		amdgpu_uvd_force_into_uvd_segment(bo);
	}

	r = ttm_bo_validate(&bo->tbo, &bo->placement, true, false);
	if (r)
		goto err;

	r = amdgpu_job_alloc_with_ib(adev, 64, &job);
	if (r)
		goto err;

	ib = &job->ibs[0];
	addr = amdgpu_bo_gpu_offset(bo);
	ib->ptr[0] = PACKET0(mmUVD_GPCOM_VCPU_DATA0, 0);
	ib->ptr[1] = addr;
	ib->ptr[2] = PACKET0(mmUVD_GPCOM_VCPU_DATA1, 0);
	ib->ptr[3] = addr >> 32;
	ib->ptr[4] = PACKET0(mmUVD_GPCOM_VCPU_CMD, 0);
	ib->ptr[5] = 0;
	for (i = 6; i < 16; ++i)
		ib->ptr[i] = PACKET2(0);
	ib->length_dw = 16;

	if (direct) {
		r = amdgpu_ib_schedule(ring, 1, ib, NULL, &f);
<<<<<<< HEAD
=======
		job->fence = f;
>>>>>>> 968f3e37
		if (r)
			goto err_free;

		amdgpu_job_free(job);
	} else {
		r = amdgpu_job_submit(job, ring, &adev->uvd.entity,
				      AMDGPU_FENCE_OWNER_UNDEFINED, &f);
		if (r)
			goto err_free;
	}

	ttm_eu_fence_buffer_objects(&ticket, &head, f);

	if (fence)
		*fence = fence_get(f);
	amdgpu_bo_unref(&bo);
	fence_put(f);

	return 0;

err_free:
	amdgpu_job_free(job);

err:
	ttm_eu_backoff_reservation(&ticket, &head);
	return r;
}

/* multiple fence commands without any stream commands in between can
   crash the vcpu so just try to emmit a dummy create/destroy msg to
   avoid this */
int amdgpu_uvd_get_create_msg(struct amdgpu_ring *ring, uint32_t handle,
			      struct fence **fence)
{
	struct amdgpu_device *adev = ring->adev;
	struct amdgpu_bo *bo;
	uint32_t *msg;
	int r, i;

	r = amdgpu_bo_create(adev, 1024, PAGE_SIZE, true,
			     AMDGPU_GEM_DOMAIN_VRAM,
			     AMDGPU_GEM_CREATE_CPU_ACCESS_REQUIRED,
			     NULL, NULL, &bo);
	if (r)
		return r;

	r = amdgpu_bo_reserve(bo, false);
	if (r) {
		amdgpu_bo_unref(&bo);
		return r;
	}

	r = amdgpu_bo_kmap(bo, (void **)&msg);
	if (r) {
		amdgpu_bo_unreserve(bo);
		amdgpu_bo_unref(&bo);
		return r;
	}

	/* stitch together an UVD create msg */
	msg[0] = cpu_to_le32(0x00000de4);
	msg[1] = cpu_to_le32(0x00000000);
	msg[2] = cpu_to_le32(handle);
	msg[3] = cpu_to_le32(0x00000000);
	msg[4] = cpu_to_le32(0x00000000);
	msg[5] = cpu_to_le32(0x00000000);
	msg[6] = cpu_to_le32(0x00000000);
	msg[7] = cpu_to_le32(0x00000780);
	msg[8] = cpu_to_le32(0x00000440);
	msg[9] = cpu_to_le32(0x00000000);
	msg[10] = cpu_to_le32(0x01b37000);
	for (i = 11; i < 1024; ++i)
		msg[i] = cpu_to_le32(0x0);

	amdgpu_bo_kunmap(bo);
	amdgpu_bo_unreserve(bo);

	return amdgpu_uvd_send_msg(ring, bo, true, fence);
}

int amdgpu_uvd_get_destroy_msg(struct amdgpu_ring *ring, uint32_t handle,
			       bool direct, struct fence **fence)
{
	struct amdgpu_device *adev = ring->adev;
	struct amdgpu_bo *bo;
	uint32_t *msg;
	int r, i;

	r = amdgpu_bo_create(adev, 1024, PAGE_SIZE, true,
			     AMDGPU_GEM_DOMAIN_VRAM,
			     AMDGPU_GEM_CREATE_CPU_ACCESS_REQUIRED,
			     NULL, NULL, &bo);
	if (r)
		return r;

	r = amdgpu_bo_reserve(bo, false);
	if (r) {
		amdgpu_bo_unref(&bo);
		return r;
	}

	r = amdgpu_bo_kmap(bo, (void **)&msg);
	if (r) {
		amdgpu_bo_unreserve(bo);
		amdgpu_bo_unref(&bo);
		return r;
	}

	/* stitch together an UVD destroy msg */
	msg[0] = cpu_to_le32(0x00000de4);
	msg[1] = cpu_to_le32(0x00000002);
	msg[2] = cpu_to_le32(handle);
	msg[3] = cpu_to_le32(0x00000000);
	for (i = 4; i < 1024; ++i)
		msg[i] = cpu_to_le32(0x0);

	amdgpu_bo_kunmap(bo);
	amdgpu_bo_unreserve(bo);

	return amdgpu_uvd_send_msg(ring, bo, direct, fence);
}

static void amdgpu_uvd_idle_work_handler(struct work_struct *work)
{
	struct amdgpu_device *adev =
		container_of(work, struct amdgpu_device, uvd.idle_work.work);
	unsigned i, fences, handles = 0;

	fences = amdgpu_fence_count_emitted(&adev->uvd.ring);

	for (i = 0; i < AMDGPU_MAX_UVD_HANDLES; ++i)
		if (atomic_read(&adev->uvd.handles[i]))
			++handles;

	if (fences == 0 && handles == 0) {
		if (adev->pm.dpm_enabled) {
			amdgpu_dpm_enable_uvd(adev, false);
		} else {
			amdgpu_asic_set_uvd_clocks(adev, 0, 0);
		}
	} else {
		schedule_delayed_work(&adev->uvd.idle_work,
				      msecs_to_jiffies(UVD_IDLE_TIMEOUT_MS));
	}
}

static void amdgpu_uvd_note_usage(struct amdgpu_device *adev)
{
	bool set_clocks = !cancel_delayed_work_sync(&adev->uvd.idle_work);
	set_clocks &= schedule_delayed_work(&adev->uvd.idle_work,
					    msecs_to_jiffies(UVD_IDLE_TIMEOUT_MS));

	if (set_clocks) {
		if (adev->pm.dpm_enabled) {
			amdgpu_dpm_enable_uvd(adev, true);
		} else {
			amdgpu_asic_set_uvd_clocks(adev, 53300, 40000);
		}
	}
}<|MERGE_RESOLUTION|>--- conflicted
+++ resolved
@@ -880,10 +880,7 @@
 
 	if (direct) {
 		r = amdgpu_ib_schedule(ring, 1, ib, NULL, &f);
-<<<<<<< HEAD
-=======
 		job->fence = f;
->>>>>>> 968f3e37
 		if (r)
 			goto err_free;
 
