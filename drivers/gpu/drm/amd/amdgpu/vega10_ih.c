/*
 * Copyright 2016 Advanced Micro Devices, Inc.
 *
 * Permission is hereby granted, free of charge, to any person obtaining a
 * copy of this software and associated documentation files (the "Software"),
 * to deal in the Software without restriction, including without limitation
 * the rights to use, copy, modify, merge, publish, distribute, sublicense,
 * and/or sell copies of the Software, and to permit persons to whom the
 * Software is furnished to do so, subject to the following conditions:
 *
 * The above copyright notice and this permission notice shall be included in
 * all copies or substantial portions of the Software.
 *
 * THE SOFTWARE IS PROVIDED "AS IS", WITHOUT WARRANTY OF ANY KIND, EXPRESS OR
 * IMPLIED, INCLUDING BUT NOT LIMITED TO THE WARRANTIES OF MERCHANTABILITY,
 * FITNESS FOR A PARTICULAR PURPOSE AND NONINFRINGEMENT.  IN NO EVENT SHALL
 * THE COPYRIGHT HOLDER(S) OR AUTHOR(S) BE LIABLE FOR ANY CLAIM, DAMAGES OR
 * OTHER LIABILITY, WHETHER IN AN ACTION OF CONTRACT, TORT OR OTHERWISE,
 * ARISING FROM, OUT OF OR IN CONNECTION WITH THE SOFTWARE OR THE USE OR
 * OTHER DEALINGS IN THE SOFTWARE.
 *
 */
#include <drm/drmP.h>
#include "amdgpu.h"
#include "amdgpu_ih.h"
#include "soc15.h"

<<<<<<< HEAD

#include "soc15ip.h"
=======
>>>>>>> 03f51d4e
#include "oss/osssys_4_0_offset.h"
#include "oss/osssys_4_0_sh_mask.h"

#include "soc15_common.h"
#include "vega10_ih.h"



static void vega10_ih_set_interrupt_funcs(struct amdgpu_device *adev);

/**
 * vega10_ih_enable_interrupts - Enable the interrupt ring buffer
 *
 * @adev: amdgpu_device pointer
 *
 * Enable the interrupt ring buffer (VEGA10).
 */
static void vega10_ih_enable_interrupts(struct amdgpu_device *adev)
{
	u32 ih_rb_cntl = RREG32_SOC15(OSSSYS, 0, mmIH_RB_CNTL);

	ih_rb_cntl = REG_SET_FIELD(ih_rb_cntl, IH_RB_CNTL, RB_ENABLE, 1);
	ih_rb_cntl = REG_SET_FIELD(ih_rb_cntl, IH_RB_CNTL, ENABLE_INTR, 1);
	WREG32_SOC15(OSSSYS, 0, mmIH_RB_CNTL, ih_rb_cntl);
	adev->irq.ih.enabled = true;
}

/**
 * vega10_ih_disable_interrupts - Disable the interrupt ring buffer
 *
 * @adev: amdgpu_device pointer
 *
 * Disable the interrupt ring buffer (VEGA10).
 */
static void vega10_ih_disable_interrupts(struct amdgpu_device *adev)
{
	u32 ih_rb_cntl = RREG32_SOC15(OSSSYS, 0, mmIH_RB_CNTL);

	ih_rb_cntl = REG_SET_FIELD(ih_rb_cntl, IH_RB_CNTL, RB_ENABLE, 0);
	ih_rb_cntl = REG_SET_FIELD(ih_rb_cntl, IH_RB_CNTL, ENABLE_INTR, 0);
	WREG32_SOC15(OSSSYS, 0, mmIH_RB_CNTL, ih_rb_cntl);
	/* set rptr, wptr to 0 */
	WREG32_SOC15(OSSSYS, 0, mmIH_RB_RPTR, 0);
	WREG32_SOC15(OSSSYS, 0, mmIH_RB_WPTR, 0);
	adev->irq.ih.enabled = false;
	adev->irq.ih.rptr = 0;
}

/**
 * vega10_ih_irq_init - init and enable the interrupt ring
 *
 * @adev: amdgpu_device pointer
 *
 * Allocate a ring buffer for the interrupt controller,
 * enable the RLC, disable interrupts, enable the IH
 * ring buffer and enable it (VI).
 * Called at device load and reume.
 * Returns 0 for success, errors for failure.
 */
static int vega10_ih_irq_init(struct amdgpu_device *adev)
{
	int ret = 0;
	int rb_bufsz;
	u32 ih_rb_cntl, ih_doorbell_rtpr;
	u32 tmp;
	u64 wptr_off;

	/* disable irqs */
	vega10_ih_disable_interrupts(adev);

	adev->nbio_funcs->ih_control(adev);

	ih_rb_cntl = RREG32_SOC15(OSSSYS, 0, mmIH_RB_CNTL);
	/* Ring Buffer base. [39:8] of 40-bit address of the beginning of the ring buffer*/
	if (adev->irq.ih.use_bus_addr) {
		WREG32_SOC15(OSSSYS, 0, mmIH_RB_BASE, adev->irq.ih.rb_dma_addr >> 8);
		WREG32_SOC15(OSSSYS, 0, mmIH_RB_BASE_HI, ((u64)adev->irq.ih.rb_dma_addr >> 40) & 0xff);
		ih_rb_cntl = REG_SET_FIELD(ih_rb_cntl, IH_RB_CNTL, MC_SPACE, 1);
	} else {
		WREG32_SOC15(OSSSYS, 0, mmIH_RB_BASE, adev->irq.ih.gpu_addr >> 8);
		WREG32_SOC15(OSSSYS, 0, mmIH_RB_BASE_HI, (adev->irq.ih.gpu_addr >> 40) & 0xff);
		ih_rb_cntl = REG_SET_FIELD(ih_rb_cntl, IH_RB_CNTL, MC_SPACE, 4);
	}
	rb_bufsz = order_base_2(adev->irq.ih.ring_size / 4);
	ih_rb_cntl = REG_SET_FIELD(ih_rb_cntl, IH_RB_CNTL, WPTR_OVERFLOW_CLEAR, 1);
	ih_rb_cntl = REG_SET_FIELD(ih_rb_cntl, IH_RB_CNTL, WPTR_OVERFLOW_ENABLE, 1);
	ih_rb_cntl = REG_SET_FIELD(ih_rb_cntl, IH_RB_CNTL, RB_SIZE, rb_bufsz);
	/* Ring Buffer write pointer writeback. If enabled, IH_RB_WPTR register value is written to memory */
	ih_rb_cntl = REG_SET_FIELD(ih_rb_cntl, IH_RB_CNTL, WPTR_WRITEBACK_ENABLE, 1);
	ih_rb_cntl = REG_SET_FIELD(ih_rb_cntl, IH_RB_CNTL, MC_SNOOP, 1);
	ih_rb_cntl = REG_SET_FIELD(ih_rb_cntl, IH_RB_CNTL, MC_RO, 0);
	ih_rb_cntl = REG_SET_FIELD(ih_rb_cntl, IH_RB_CNTL, MC_VMID, 0);

	if (adev->irq.msi_enabled)
		ih_rb_cntl = REG_SET_FIELD(ih_rb_cntl, IH_RB_CNTL, RPTR_REARM, 1);

	WREG32_SOC15(OSSSYS, 0, mmIH_RB_CNTL, ih_rb_cntl);

	/* set the writeback address whether it's enabled or not */
	if (adev->irq.ih.use_bus_addr)
		wptr_off = adev->irq.ih.rb_dma_addr + (adev->irq.ih.wptr_offs * 4);
	else
		wptr_off = adev->wb.gpu_addr + (adev->irq.ih.wptr_offs * 4);
	WREG32_SOC15(OSSSYS, 0, mmIH_RB_WPTR_ADDR_LO, lower_32_bits(wptr_off));
	WREG32_SOC15(OSSSYS, 0, mmIH_RB_WPTR_ADDR_HI, upper_32_bits(wptr_off) & 0xFF);

	/* set rptr, wptr to 0 */
	WREG32_SOC15(OSSSYS, 0, mmIH_RB_RPTR, 0);
	WREG32_SOC15(OSSSYS, 0, mmIH_RB_WPTR, 0);

	ih_doorbell_rtpr = RREG32_SOC15(OSSSYS, 0, mmIH_DOORBELL_RPTR);
	if (adev->irq.ih.use_doorbell) {
		ih_doorbell_rtpr = REG_SET_FIELD(ih_doorbell_rtpr, IH_DOORBELL_RPTR,
						 OFFSET, adev->irq.ih.doorbell_index);
		ih_doorbell_rtpr = REG_SET_FIELD(ih_doorbell_rtpr, IH_DOORBELL_RPTR,
						 ENABLE, 1);
	} else {
		ih_doorbell_rtpr = REG_SET_FIELD(ih_doorbell_rtpr, IH_DOORBELL_RPTR,
						 ENABLE, 0);
	}
	WREG32_SOC15(OSSSYS, 0, mmIH_DOORBELL_RPTR, ih_doorbell_rtpr);
<<<<<<< HEAD
	if (adev->flags & AMD_IS_APU)
		nbio_v7_0_ih_doorbell_range(adev, adev->irq.ih.use_doorbell, adev->irq.ih.doorbell_index);
	else
		nbio_v6_1_ih_doorbell_range(adev, adev->irq.ih.use_doorbell, adev->irq.ih.doorbell_index);
=======
	adev->nbio_funcs->ih_doorbell_range(adev, adev->irq.ih.use_doorbell,
					    adev->irq.ih.doorbell_index);
>>>>>>> 03f51d4e

	tmp = RREG32_SOC15(OSSSYS, 0, mmIH_STORM_CLIENT_LIST_CNTL);
	tmp = REG_SET_FIELD(tmp, IH_STORM_CLIENT_LIST_CNTL,
			    CLIENT18_IS_STORM_CLIENT, 1);
	WREG32_SOC15(OSSSYS, 0, mmIH_STORM_CLIENT_LIST_CNTL, tmp);

	tmp = RREG32_SOC15(OSSSYS, 0, mmIH_INT_FLOOD_CNTL);
	tmp = REG_SET_FIELD(tmp, IH_INT_FLOOD_CNTL, FLOOD_CNTL_ENABLE, 1);
	WREG32_SOC15(OSSSYS, 0, mmIH_INT_FLOOD_CNTL, tmp);

	pci_set_master(adev->pdev);

	/* enable interrupts */
	vega10_ih_enable_interrupts(adev);

	return ret;
}

/**
 * vega10_ih_irq_disable - disable interrupts
 *
 * @adev: amdgpu_device pointer
 *
 * Disable interrupts on the hw (VEGA10).
 */
static void vega10_ih_irq_disable(struct amdgpu_device *adev)
{
	vega10_ih_disable_interrupts(adev);

	/* Wait and acknowledge irq */
	mdelay(1);
}

/**
 * vega10_ih_get_wptr - get the IH ring buffer wptr
 *
 * @adev: amdgpu_device pointer
 *
 * Get the IH ring buffer wptr from either the register
 * or the writeback memory buffer (VEGA10).  Also check for
 * ring buffer overflow and deal with it.
 * Returns the value of the wptr.
 */
static u32 vega10_ih_get_wptr(struct amdgpu_device *adev)
{
	u32 wptr, tmp;

	if (adev->irq.ih.use_bus_addr)
		wptr = le32_to_cpu(adev->irq.ih.ring[adev->irq.ih.wptr_offs]);
	else
		wptr = le32_to_cpu(adev->wb.wb[adev->irq.ih.wptr_offs]);

	if (REG_GET_FIELD(wptr, IH_RB_WPTR, RB_OVERFLOW)) {
		wptr = REG_SET_FIELD(wptr, IH_RB_WPTR, RB_OVERFLOW, 0);

		/* When a ring buffer overflow happen start parsing interrupt
		 * from the last not overwritten vector (wptr + 32). Hopefully
		 * this should allow us to catchup.
		 */
		tmp = (wptr + 32) & adev->irq.ih.ptr_mask;
		dev_warn(adev->dev, "IH ring buffer overflow (0x%08X, 0x%08X, 0x%08X)\n",
			wptr, adev->irq.ih.rptr, tmp);
		adev->irq.ih.rptr = tmp;

		tmp = RREG32_NO_KIQ(SOC15_REG_OFFSET(OSSSYS, 0, mmIH_RB_CNTL));
		tmp = REG_SET_FIELD(tmp, IH_RB_CNTL, WPTR_OVERFLOW_CLEAR, 1);
		WREG32_NO_KIQ(SOC15_REG_OFFSET(OSSSYS, 0, mmIH_RB_CNTL), tmp);
	}
	return (wptr & adev->irq.ih.ptr_mask);
}

/**
 * vega10_ih_prescreen_iv - prescreen an interrupt vector
 *
 * @adev: amdgpu_device pointer
 *
 * Returns true if the interrupt vector should be further processed.
 */
static bool vega10_ih_prescreen_iv(struct amdgpu_device *adev)
{
	u32 ring_index = adev->irq.ih.rptr >> 2;
	u32 dw0, dw3, dw4, dw5;
	u16 pasid;
	u64 addr, key;
	struct amdgpu_vm *vm;
	int r;

	dw0 = le32_to_cpu(adev->irq.ih.ring[ring_index + 0]);
	dw3 = le32_to_cpu(adev->irq.ih.ring[ring_index + 3]);
	dw4 = le32_to_cpu(adev->irq.ih.ring[ring_index + 4]);
	dw5 = le32_to_cpu(adev->irq.ih.ring[ring_index + 5]);

	/* Filter retry page faults, let only the first one pass. If
	 * there are too many outstanding faults, ignore them until
	 * some faults get cleared.
	 */
	switch (dw0 & 0xff) {
	case AMDGPU_IH_CLIENTID_VMC:
	case AMDGPU_IH_CLIENTID_UTCL2:
		break;
	default:
		/* Not a VM fault */
		return true;
	}

	pasid = dw3 & 0xffff;
	/* No PASID, can't identify faulting process */
	if (!pasid)
		return true;

	/* Not a retry fault, check fault credit */
	if (!(dw5 & 0x80)) {
		if (!amdgpu_vm_pasid_fault_credit(adev, pasid))
			goto ignore_iv;
		return true;
	}

	addr = ((u64)(dw5 & 0xf) << 44) | ((u64)dw4 << 12);
	key = AMDGPU_VM_FAULT(pasid, addr);
	r = amdgpu_ih_add_fault(adev, key);

	/* Hash table is full or the fault is already being processed,
	 * ignore further page faults
	 */
	if (r != 0)
		goto ignore_iv;

	/* Track retry faults in per-VM fault FIFO. */
	spin_lock(&adev->vm_manager.pasid_lock);
	vm = idr_find(&adev->vm_manager.pasid_idr, pasid);
	spin_unlock(&adev->vm_manager.pasid_lock);
	if (WARN_ON_ONCE(!vm)) {
		/* VM not found, process it normally */
		amdgpu_ih_clear_fault(adev, key);
		return true;
	}
	/* No locking required with single writer and single reader */
	r = kfifo_put(&vm->faults, key);
	if (!r) {
		/* FIFO is full. Ignore it until there is space */
		amdgpu_ih_clear_fault(adev, key);
		goto ignore_iv;
	}

	/* It's the first fault for this address, process it normally */
	return true;

ignore_iv:
	adev->irq.ih.rptr += 32;
	return false;
}

/**
 * vega10_ih_decode_iv - decode an interrupt vector
 *
 * @adev: amdgpu_device pointer
 *
 * Decodes the interrupt vector at the current rptr
 * position and also advance the position.
 */
static void vega10_ih_decode_iv(struct amdgpu_device *adev,
				 struct amdgpu_iv_entry *entry)
{
	/* wptr/rptr are in bytes! */
	u32 ring_index = adev->irq.ih.rptr >> 2;
	uint32_t dw[8];

	dw[0] = le32_to_cpu(adev->irq.ih.ring[ring_index + 0]);
	dw[1] = le32_to_cpu(adev->irq.ih.ring[ring_index + 1]);
	dw[2] = le32_to_cpu(adev->irq.ih.ring[ring_index + 2]);
	dw[3] = le32_to_cpu(adev->irq.ih.ring[ring_index + 3]);
	dw[4] = le32_to_cpu(adev->irq.ih.ring[ring_index + 4]);
	dw[5] = le32_to_cpu(adev->irq.ih.ring[ring_index + 5]);
	dw[6] = le32_to_cpu(adev->irq.ih.ring[ring_index + 6]);
	dw[7] = le32_to_cpu(adev->irq.ih.ring[ring_index + 7]);

	entry->client_id = dw[0] & 0xff;
	entry->src_id = (dw[0] >> 8) & 0xff;
	entry->ring_id = (dw[0] >> 16) & 0xff;
	entry->vmid = (dw[0] >> 24) & 0xf;
	entry->vmid_src = (dw[0] >> 31);
	entry->timestamp = dw[1] | ((u64)(dw[2] & 0xffff) << 32);
	entry->timestamp_src = dw[2] >> 31;
	entry->pas_id = dw[3] & 0xffff;
	entry->pasid_src = dw[3] >> 31;
	entry->src_data[0] = dw[4];
	entry->src_data[1] = dw[5];
	entry->src_data[2] = dw[6];
	entry->src_data[3] = dw[7];


	/* wptr/rptr are in bytes! */
	adev->irq.ih.rptr += 32;
}

/**
 * vega10_ih_set_rptr - set the IH ring buffer rptr
 *
 * @adev: amdgpu_device pointer
 *
 * Set the IH ring buffer rptr.
 */
static void vega10_ih_set_rptr(struct amdgpu_device *adev)
{
	if (adev->irq.ih.use_doorbell) {
		/* XXX check if swapping is necessary on BE */
		if (adev->irq.ih.use_bus_addr)
			adev->irq.ih.ring[adev->irq.ih.rptr_offs] = adev->irq.ih.rptr;
		else
			adev->wb.wb[adev->irq.ih.rptr_offs] = adev->irq.ih.rptr;
		WDOORBELL32(adev->irq.ih.doorbell_index, adev->irq.ih.rptr);
	} else {
		WREG32_SOC15(OSSSYS, 0, mmIH_RB_RPTR, adev->irq.ih.rptr);
	}
}

static int vega10_ih_early_init(void *handle)
{
	struct amdgpu_device *adev = (struct amdgpu_device *)handle;

	vega10_ih_set_interrupt_funcs(adev);
	return 0;
}

static int vega10_ih_sw_init(void *handle)
{
	int r;
	struct amdgpu_device *adev = (struct amdgpu_device *)handle;

	r = amdgpu_ih_ring_init(adev, 256 * 1024, true);
	if (r)
		return r;

	adev->irq.ih.use_doorbell = true;
	adev->irq.ih.doorbell_index = AMDGPU_DOORBELL64_IH << 1;

	adev->irq.ih.faults = kmalloc(sizeof(*adev->irq.ih.faults), GFP_KERNEL);
	if (!adev->irq.ih.faults)
		return -ENOMEM;
	INIT_CHASH_TABLE(adev->irq.ih.faults->hash,
			 AMDGPU_PAGEFAULT_HASH_BITS, 8, 0);
	spin_lock_init(&adev->irq.ih.faults->lock);
	adev->irq.ih.faults->count = 0;

	r = amdgpu_irq_init(adev);

	return r;
}

static int vega10_ih_sw_fini(void *handle)
{
	struct amdgpu_device *adev = (struct amdgpu_device *)handle;

	amdgpu_irq_fini(adev);
	amdgpu_ih_ring_fini(adev);

	kfree(adev->irq.ih.faults);
	adev->irq.ih.faults = NULL;

	return 0;
}

static int vega10_ih_hw_init(void *handle)
{
	int r;
	struct amdgpu_device *adev = (struct amdgpu_device *)handle;

	r = vega10_ih_irq_init(adev);
	if (r)
		return r;

	return 0;
}

static int vega10_ih_hw_fini(void *handle)
{
	struct amdgpu_device *adev = (struct amdgpu_device *)handle;

	vega10_ih_irq_disable(adev);

	return 0;
}

static int vega10_ih_suspend(void *handle)
{
	struct amdgpu_device *adev = (struct amdgpu_device *)handle;

	return vega10_ih_hw_fini(adev);
}

static int vega10_ih_resume(void *handle)
{
	struct amdgpu_device *adev = (struct amdgpu_device *)handle;

	return vega10_ih_hw_init(adev);
}

static bool vega10_ih_is_idle(void *handle)
{
	/* todo */
	return true;
}

static int vega10_ih_wait_for_idle(void *handle)
{
	/* todo */
	return -ETIMEDOUT;
}

static int vega10_ih_soft_reset(void *handle)
{
	/* todo */

	return 0;
}

static int vega10_ih_set_clockgating_state(void *handle,
					  enum amd_clockgating_state state)
{
	return 0;
}

static int vega10_ih_set_powergating_state(void *handle,
					  enum amd_powergating_state state)
{
	return 0;
}

const struct amd_ip_funcs vega10_ih_ip_funcs = {
	.name = "vega10_ih",
	.early_init = vega10_ih_early_init,
	.late_init = NULL,
	.sw_init = vega10_ih_sw_init,
	.sw_fini = vega10_ih_sw_fini,
	.hw_init = vega10_ih_hw_init,
	.hw_fini = vega10_ih_hw_fini,
	.suspend = vega10_ih_suspend,
	.resume = vega10_ih_resume,
	.is_idle = vega10_ih_is_idle,
	.wait_for_idle = vega10_ih_wait_for_idle,
	.soft_reset = vega10_ih_soft_reset,
	.set_clockgating_state = vega10_ih_set_clockgating_state,
	.set_powergating_state = vega10_ih_set_powergating_state,
};

static const struct amdgpu_ih_funcs vega10_ih_funcs = {
	.get_wptr = vega10_ih_get_wptr,
	.prescreen_iv = vega10_ih_prescreen_iv,
	.decode_iv = vega10_ih_decode_iv,
	.set_rptr = vega10_ih_set_rptr
};

static void vega10_ih_set_interrupt_funcs(struct amdgpu_device *adev)
{
	if (adev->irq.ih_funcs == NULL)
		adev->irq.ih_funcs = &vega10_ih_funcs;
}

const struct amdgpu_ip_block_version vega10_ih_ip_block =
{
	.type = AMD_IP_BLOCK_TYPE_IH,
	.major = 4,
	.minor = 0,
	.rev = 0,
	.funcs = &vega10_ih_ip_funcs,
};<|MERGE_RESOLUTION|>--- conflicted
+++ resolved
@@ -25,11 +25,6 @@
 #include "amdgpu_ih.h"
 #include "soc15.h"
 
-<<<<<<< HEAD
-
-#include "soc15ip.h"
-=======
->>>>>>> 03f51d4e
 #include "oss/osssys_4_0_offset.h"
 #include "oss/osssys_4_0_sh_mask.h"
 
@@ -151,15 +146,8 @@
 						 ENABLE, 0);
 	}
 	WREG32_SOC15(OSSSYS, 0, mmIH_DOORBELL_RPTR, ih_doorbell_rtpr);
-<<<<<<< HEAD
-	if (adev->flags & AMD_IS_APU)
-		nbio_v7_0_ih_doorbell_range(adev, adev->irq.ih.use_doorbell, adev->irq.ih.doorbell_index);
-	else
-		nbio_v6_1_ih_doorbell_range(adev, adev->irq.ih.use_doorbell, adev->irq.ih.doorbell_index);
-=======
 	adev->nbio_funcs->ih_doorbell_range(adev, adev->irq.ih.use_doorbell,
 					    adev->irq.ih.doorbell_index);
->>>>>>> 03f51d4e
 
 	tmp = RREG32_SOC15(OSSSYS, 0, mmIH_STORM_CLIENT_LIST_CNTL);
 	tmp = REG_SET_FIELD(tmp, IH_STORM_CLIENT_LIST_CNTL,
