/*
 * Copyright 2014 Advanced Micro Devices, Inc.
 *
 * Permission is hereby granted, free of charge, to any person obtaining a
 * copy of this software and associated documentation files (the "Software"),
 * to deal in the Software without restriction, including without limitation
 * the rights to use, copy, modify, merge, publish, distribute, sublicense,
 * and/or sell copies of the Software, and to permit persons to whom the
 * Software is furnished to do so, subject to the following conditions:
 *
 * The above copyright notice and this permission notice shall be included in
 * all copies or substantial portions of the Software.
 *
 * THE SOFTWARE IS PROVIDED "AS IS", WITHOUT WARRANTY OF ANY KIND, EXPRESS OR
 * IMPLIED, INCLUDING BUT NOT LIMITED TO THE WARRANTIES OF MERCHANTABILITY,
 * FITNESS FOR A PARTICULAR PURPOSE AND NONINFRINGEMENT.  IN NO EVENT SHALL
 * THE COPYRIGHT HOLDER(S) OR AUTHOR(S) BE LIABLE FOR ANY CLAIM, DAMAGES OR
 * OTHER LIABILITY, WHETHER IN AN ACTION OF CONTRACT, TORT OR OTHERWISE,
 * ARISING FROM, OUT OF OR IN CONNECTION WITH THE SOFTWARE OR THE USE OR
 * OTHER DEALINGS IN THE SOFTWARE.
 *
 * Authors: Christian König <christian.koenig@amd.com>
 */

#include <linux/firmware.h>
#include <drm/drmP.h>
#include "amdgpu.h"
#include "amdgpu_uvd.h"
#include "vid.h"
#include "uvd/uvd_5_0_d.h"
#include "uvd/uvd_5_0_sh_mask.h"
#include "oss/oss_2_0_d.h"
#include "oss/oss_2_0_sh_mask.h"
#include "bif/bif_5_0_d.h"
#include "vi.h"
#include "smu/smu_7_1_2_d.h"
#include "smu/smu_7_1_2_sh_mask.h"

static void uvd_v5_0_set_ring_funcs(struct amdgpu_device *adev);
static void uvd_v5_0_set_irq_funcs(struct amdgpu_device *adev);
static int uvd_v5_0_start(struct amdgpu_device *adev);
static void uvd_v5_0_stop(struct amdgpu_device *adev);
static int uvd_v5_0_set_clockgating_state(void *handle,
					  enum amd_clockgating_state state);
static void uvd_v5_0_enable_mgcg(struct amdgpu_device *adev,
				 bool enable);
/**
 * uvd_v5_0_ring_get_rptr - get read pointer
 *
 * @ring: amdgpu_ring pointer
 *
 * Returns the current hardware read pointer
 */
static uint32_t uvd_v5_0_ring_get_rptr(struct amdgpu_ring *ring)
{
	struct amdgpu_device *adev = ring->adev;

	return RREG32(mmUVD_RBC_RB_RPTR);
}

/**
 * uvd_v5_0_ring_get_wptr - get write pointer
 *
 * @ring: amdgpu_ring pointer
 *
 * Returns the current hardware write pointer
 */
static uint32_t uvd_v5_0_ring_get_wptr(struct amdgpu_ring *ring)
{
	struct amdgpu_device *adev = ring->adev;

	return RREG32(mmUVD_RBC_RB_WPTR);
}

/**
 * uvd_v5_0_ring_set_wptr - set write pointer
 *
 * @ring: amdgpu_ring pointer
 *
 * Commits the write pointer to the hardware
 */
static void uvd_v5_0_ring_set_wptr(struct amdgpu_ring *ring)
{
	struct amdgpu_device *adev = ring->adev;

	WREG32(mmUVD_RBC_RB_WPTR, ring->wptr);
}

static int uvd_v5_0_early_init(void *handle)
{
	struct amdgpu_device *adev = (struct amdgpu_device *)handle;

	uvd_v5_0_set_ring_funcs(adev);
	uvd_v5_0_set_irq_funcs(adev);

	return 0;
}

static int uvd_v5_0_sw_init(void *handle)
{
	struct amdgpu_ring *ring;
	struct amdgpu_device *adev = (struct amdgpu_device *)handle;
	int r;

	/* UVD TRAP */
	r = amdgpu_irq_add_id(adev, 124, &adev->uvd.irq);
	if (r)
		return r;

	r = amdgpu_uvd_sw_init(adev);
	if (r)
		return r;

	r = amdgpu_uvd_resume(adev);
	if (r)
		return r;

	ring = &adev->uvd.ring;
	sprintf(ring->name, "uvd");
	r = amdgpu_ring_init(adev, ring, 512, &adev->uvd.irq, 0);

	return r;
}

static int uvd_v5_0_sw_fini(void *handle)
{
	int r;
	struct amdgpu_device *adev = (struct amdgpu_device *)handle;

	r = amdgpu_uvd_suspend(adev);
	if (r)
		return r;

	r = amdgpu_uvd_sw_fini(adev);
	if (r)
		return r;

	return r;
}

/**
 * uvd_v5_0_hw_init - start and test UVD block
 *
 * @adev: amdgpu_device pointer
 *
 * Initialize the hardware, boot up the VCPU and do some testing
 */
static int uvd_v5_0_hw_init(void *handle)
{
	struct amdgpu_device *adev = (struct amdgpu_device *)handle;
	struct amdgpu_ring *ring = &adev->uvd.ring;
	uint32_t tmp;
	int r;

	amdgpu_asic_set_uvd_clocks(adev, 10000, 10000);
	uvd_v5_0_set_clockgating_state(adev, AMD_CG_STATE_UNGATE);
	uvd_v5_0_enable_mgcg(adev, true);

	ring->ready = true;
	r = amdgpu_ring_test_ring(ring);
	if (r) {
		ring->ready = false;
		goto done;
	}

	r = amdgpu_ring_alloc(ring, 10);
	if (r) {
		DRM_ERROR("amdgpu: ring failed to lock UVD ring (%d).\n", r);
		goto done;
	}

	tmp = PACKET0(mmUVD_SEMA_WAIT_FAULT_TIMEOUT_CNTL, 0);
	amdgpu_ring_write(ring, tmp);
	amdgpu_ring_write(ring, 0xFFFFF);

	tmp = PACKET0(mmUVD_SEMA_WAIT_INCOMPLETE_TIMEOUT_CNTL, 0);
	amdgpu_ring_write(ring, tmp);
	amdgpu_ring_write(ring, 0xFFFFF);

	tmp = PACKET0(mmUVD_SEMA_SIGNAL_INCOMPLETE_TIMEOUT_CNTL, 0);
	amdgpu_ring_write(ring, tmp);
	amdgpu_ring_write(ring, 0xFFFFF);

	/* Clear timeout status bits */
	amdgpu_ring_write(ring, PACKET0(mmUVD_SEMA_TIMEOUT_STATUS, 0));
	amdgpu_ring_write(ring, 0x8);

	amdgpu_ring_write(ring, PACKET0(mmUVD_SEMA_CNTL, 0));
	amdgpu_ring_write(ring, 3);

	amdgpu_ring_commit(ring);

done:
	if (!r)
		DRM_INFO("UVD initialized successfully.\n");

	return r;

}

/**
 * uvd_v5_0_hw_fini - stop the hardware block
 *
 * @adev: amdgpu_device pointer
 *
 * Stop the UVD block, mark ring as not ready any more
 */
static int uvd_v5_0_hw_fini(void *handle)
{
	struct amdgpu_device *adev = (struct amdgpu_device *)handle;
	struct amdgpu_ring *ring = &adev->uvd.ring;

	if (RREG32(mmUVD_STATUS) != 0)
		uvd_v5_0_stop(adev);

	ring->ready = false;

	return 0;
}

static int uvd_v5_0_suspend(void *handle)
{
	int r;
	struct amdgpu_device *adev = (struct amdgpu_device *)handle;

	r = uvd_v5_0_hw_fini(adev);
	if (r)
		return r;
	uvd_v5_0_set_clockgating_state(adev, AMD_CG_STATE_GATE);

	r = amdgpu_uvd_suspend(adev);
	if (r)
		return r;

	return r;
}

static int uvd_v5_0_resume(void *handle)
{
	int r;
	struct amdgpu_device *adev = (struct amdgpu_device *)handle;

	r = amdgpu_uvd_resume(adev);
	if (r)
		return r;

	r = uvd_v5_0_hw_init(adev);
	if (r)
		return r;

	return r;
}

/**
 * uvd_v5_0_mc_resume - memory controller programming
 *
 * @adev: amdgpu_device pointer
 *
 * Let the UVD memory controller know it's offsets
 */
static void uvd_v5_0_mc_resume(struct amdgpu_device *adev)
{
	uint64_t offset;
	uint32_t size;

	/* programm memory controller bits 0-27 */
	WREG32(mmUVD_LMI_VCPU_CACHE_64BIT_BAR_LOW,
			lower_32_bits(adev->uvd.gpu_addr));
	WREG32(mmUVD_LMI_VCPU_CACHE_64BIT_BAR_HIGH,
			upper_32_bits(adev->uvd.gpu_addr));

	offset = AMDGPU_UVD_FIRMWARE_OFFSET;
	size = AMDGPU_GPU_PAGE_ALIGN(adev->uvd.fw->size + 4);
	WREG32(mmUVD_VCPU_CACHE_OFFSET0, offset >> 3);
	WREG32(mmUVD_VCPU_CACHE_SIZE0, size);

	offset += size;
	size = AMDGPU_UVD_HEAP_SIZE;
	WREG32(mmUVD_VCPU_CACHE_OFFSET1, offset >> 3);
	WREG32(mmUVD_VCPU_CACHE_SIZE1, size);

	offset += size;
	size = AMDGPU_UVD_STACK_SIZE +
	       (AMDGPU_UVD_SESSION_SIZE * adev->uvd.max_handles);
	WREG32(mmUVD_VCPU_CACHE_OFFSET2, offset >> 3);
	WREG32(mmUVD_VCPU_CACHE_SIZE2, size);

	WREG32(mmUVD_UDEC_ADDR_CONFIG, adev->gfx.config.gb_addr_config);
	WREG32(mmUVD_UDEC_DB_ADDR_CONFIG, adev->gfx.config.gb_addr_config);
	WREG32(mmUVD_UDEC_DBW_ADDR_CONFIG, adev->gfx.config.gb_addr_config);
}

/**
 * uvd_v5_0_start - start UVD block
 *
 * @adev: amdgpu_device pointer
 *
 * Setup and start the UVD block
 */
static int uvd_v5_0_start(struct amdgpu_device *adev)
{
	struct amdgpu_ring *ring = &adev->uvd.ring;
	uint32_t rb_bufsz, tmp;
	uint32_t lmi_swap_cntl;
	uint32_t mp_swap_cntl;
	int i, j, r;

	/*disable DPG */
	WREG32_P(mmUVD_POWER_STATUS, 0, ~(1 << 2));

	/* disable byte swapping */
	lmi_swap_cntl = 0;
	mp_swap_cntl = 0;

	uvd_v5_0_mc_resume(adev);

	/* disable interupt */
	WREG32_P(mmUVD_MASTINT_EN, 0, ~(1 << 1));

	/* stall UMC and register bus before resetting VCPU */
	WREG32_P(mmUVD_LMI_CTRL2, 1 << 8, ~(1 << 8));
	mdelay(1);

	/* put LMI, VCPU, RBC etc... into reset */
	WREG32(mmUVD_SOFT_RESET, UVD_SOFT_RESET__LMI_SOFT_RESET_MASK |
		UVD_SOFT_RESET__VCPU_SOFT_RESET_MASK | UVD_SOFT_RESET__LBSI_SOFT_RESET_MASK |
		UVD_SOFT_RESET__RBC_SOFT_RESET_MASK | UVD_SOFT_RESET__CSM_SOFT_RESET_MASK |
		UVD_SOFT_RESET__CXW_SOFT_RESET_MASK | UVD_SOFT_RESET__TAP_SOFT_RESET_MASK |
		UVD_SOFT_RESET__LMI_UMC_SOFT_RESET_MASK);
	mdelay(5);

	/* take UVD block out of reset */
	WREG32_P(mmSRBM_SOFT_RESET, 0, ~SRBM_SOFT_RESET__SOFT_RESET_UVD_MASK);
	mdelay(5);

	/* initialize UVD memory controller */
	WREG32(mmUVD_LMI_CTRL, 0x40 | (1 << 8) | (1 << 13) |
			     (1 << 21) | (1 << 9) | (1 << 20));

#ifdef __BIG_ENDIAN
	/* swap (8 in 32) RB and IB */
	lmi_swap_cntl = 0xa;
	mp_swap_cntl = 0;
#endif
	WREG32(mmUVD_LMI_SWAP_CNTL, lmi_swap_cntl);
	WREG32(mmUVD_MP_SWAP_CNTL, mp_swap_cntl);

	WREG32(mmUVD_MPC_SET_MUXA0, 0x40c2040);
	WREG32(mmUVD_MPC_SET_MUXA1, 0x0);
	WREG32(mmUVD_MPC_SET_MUXB0, 0x40c2040);
	WREG32(mmUVD_MPC_SET_MUXB1, 0x0);
	WREG32(mmUVD_MPC_SET_ALU, 0);
	WREG32(mmUVD_MPC_SET_MUX, 0x88);

	/* take all subblocks out of reset, except VCPU */
	WREG32(mmUVD_SOFT_RESET, UVD_SOFT_RESET__VCPU_SOFT_RESET_MASK);
	mdelay(5);

	/* enable VCPU clock */
	WREG32(mmUVD_VCPU_CNTL,  1 << 9);

	/* enable UMC */
	WREG32_P(mmUVD_LMI_CTRL2, 0, ~(1 << 8));

	/* boot up the VCPU */
	WREG32(mmUVD_SOFT_RESET, 0);
	mdelay(10);

	for (i = 0; i < 10; ++i) {
		uint32_t status;
		for (j = 0; j < 100; ++j) {
			status = RREG32(mmUVD_STATUS);
			if (status & 2)
				break;
			mdelay(10);
		}
		r = 0;
		if (status & 2)
			break;

		DRM_ERROR("UVD not responding, trying to reset the VCPU!!!\n");
		WREG32_P(mmUVD_SOFT_RESET, UVD_SOFT_RESET__VCPU_SOFT_RESET_MASK,
				~UVD_SOFT_RESET__VCPU_SOFT_RESET_MASK);
		mdelay(10);
		WREG32_P(mmUVD_SOFT_RESET, 0, ~UVD_SOFT_RESET__VCPU_SOFT_RESET_MASK);
		mdelay(10);
		r = -1;
	}

	if (r) {
		DRM_ERROR("UVD not responding, giving up!!!\n");
		return r;
	}
	/* enable master interrupt */
	WREG32_P(mmUVD_MASTINT_EN, 3 << 1, ~(3 << 1));

	/* clear the bit 4 of UVD_STATUS */
	WREG32_P(mmUVD_STATUS, 0, ~(2 << 1));

	rb_bufsz = order_base_2(ring->ring_size);
	tmp = 0;
	tmp = REG_SET_FIELD(tmp, UVD_RBC_RB_CNTL, RB_BUFSZ, rb_bufsz);
	tmp = REG_SET_FIELD(tmp, UVD_RBC_RB_CNTL, RB_BLKSZ, 1);
	tmp = REG_SET_FIELD(tmp, UVD_RBC_RB_CNTL, RB_NO_FETCH, 1);
	tmp = REG_SET_FIELD(tmp, UVD_RBC_RB_CNTL, RB_WPTR_POLL_EN, 0);
	tmp = REG_SET_FIELD(tmp, UVD_RBC_RB_CNTL, RB_NO_UPDATE, 1);
	tmp = REG_SET_FIELD(tmp, UVD_RBC_RB_CNTL, RB_RPTR_WR_EN, 1);
	/* force RBC into idle state */
	WREG32(mmUVD_RBC_RB_CNTL, tmp);

	/* set the write pointer delay */
	WREG32(mmUVD_RBC_RB_WPTR_CNTL, 0);

	/* set the wb address */
	WREG32(mmUVD_RBC_RB_RPTR_ADDR, (upper_32_bits(ring->gpu_addr) >> 2));

	/* programm the RB_BASE for ring buffer */
	WREG32(mmUVD_LMI_RBC_RB_64BIT_BAR_LOW,
			lower_32_bits(ring->gpu_addr));
	WREG32(mmUVD_LMI_RBC_RB_64BIT_BAR_HIGH,
			upper_32_bits(ring->gpu_addr));

	/* Initialize the ring buffer's read and write pointers */
	WREG32(mmUVD_RBC_RB_RPTR, 0);

	ring->wptr = RREG32(mmUVD_RBC_RB_RPTR);
	WREG32(mmUVD_RBC_RB_WPTR, ring->wptr);

	WREG32_P(mmUVD_RBC_RB_CNTL, 0, ~UVD_RBC_RB_CNTL__RB_NO_FETCH_MASK);

	return 0;
}

/**
 * uvd_v5_0_stop - stop UVD block
 *
 * @adev: amdgpu_device pointer
 *
 * stop the UVD block
 */
static void uvd_v5_0_stop(struct amdgpu_device *adev)
{
	/* force RBC into idle state */
	WREG32(mmUVD_RBC_RB_CNTL, 0x11010101);

	/* Stall UMC and register bus before resetting VCPU */
	WREG32_P(mmUVD_LMI_CTRL2, 1 << 8, ~(1 << 8));
	mdelay(1);

	/* put VCPU into reset */
	WREG32(mmUVD_SOFT_RESET, UVD_SOFT_RESET__VCPU_SOFT_RESET_MASK);
	mdelay(5);

	/* disable VCPU clock */
	WREG32(mmUVD_VCPU_CNTL, 0x0);

	/* Unstall UMC and register bus */
	WREG32_P(mmUVD_LMI_CTRL2, 0, ~(1 << 8));

	WREG32(mmUVD_STATUS, 0);
}

/**
 * uvd_v5_0_ring_emit_fence - emit an fence & trap command
 *
 * @ring: amdgpu_ring pointer
 * @fence: fence to emit
 *
 * Write a fence and a trap command to the ring.
 */
static void uvd_v5_0_ring_emit_fence(struct amdgpu_ring *ring, u64 addr, u64 seq,
				     unsigned flags)
{
	WARN_ON(flags & AMDGPU_FENCE_FLAG_64BIT);

	amdgpu_ring_write(ring, PACKET0(mmUVD_CONTEXT_ID, 0));
	amdgpu_ring_write(ring, seq);
	amdgpu_ring_write(ring, PACKET0(mmUVD_GPCOM_VCPU_DATA0, 0));
	amdgpu_ring_write(ring, addr & 0xffffffff);
	amdgpu_ring_write(ring, PACKET0(mmUVD_GPCOM_VCPU_DATA1, 0));
	amdgpu_ring_write(ring, upper_32_bits(addr) & 0xff);
	amdgpu_ring_write(ring, PACKET0(mmUVD_GPCOM_VCPU_CMD, 0));
	amdgpu_ring_write(ring, 0);

	amdgpu_ring_write(ring, PACKET0(mmUVD_GPCOM_VCPU_DATA0, 0));
	amdgpu_ring_write(ring, 0);
	amdgpu_ring_write(ring, PACKET0(mmUVD_GPCOM_VCPU_DATA1, 0));
	amdgpu_ring_write(ring, 0);
	amdgpu_ring_write(ring, PACKET0(mmUVD_GPCOM_VCPU_CMD, 0));
	amdgpu_ring_write(ring, 2);
}

/**
 * uvd_v5_0_ring_emit_hdp_flush - emit an hdp flush
 *
 * @ring: amdgpu_ring pointer
 *
 * Emits an hdp flush.
 */
static void uvd_v5_0_ring_emit_hdp_flush(struct amdgpu_ring *ring)
{
	amdgpu_ring_write(ring, PACKET0(mmHDP_MEM_COHERENCY_FLUSH_CNTL, 0));
	amdgpu_ring_write(ring, 0);
}

/**
 * uvd_v5_0_ring_hdp_invalidate - emit an hdp invalidate
 *
 * @ring: amdgpu_ring pointer
 *
 * Emits an hdp invalidate.
 */
static void uvd_v5_0_ring_emit_hdp_invalidate(struct amdgpu_ring *ring)
{
	amdgpu_ring_write(ring, PACKET0(mmHDP_DEBUG0, 0));
	amdgpu_ring_write(ring, 1);
}

/**
 * uvd_v5_0_ring_test_ring - register write test
 *
 * @ring: amdgpu_ring pointer
 *
 * Test if we can successfully write to the context register
 */
static int uvd_v5_0_ring_test_ring(struct amdgpu_ring *ring)
{
	struct amdgpu_device *adev = ring->adev;
	uint32_t tmp = 0;
	unsigned i;
	int r;

	WREG32(mmUVD_CONTEXT_ID, 0xCAFEDEAD);
	r = amdgpu_ring_alloc(ring, 3);
	if (r) {
		DRM_ERROR("amdgpu: cp failed to lock ring %d (%d).\n",
			  ring->idx, r);
		return r;
	}
	amdgpu_ring_write(ring, PACKET0(mmUVD_CONTEXT_ID, 0));
	amdgpu_ring_write(ring, 0xDEADBEEF);
	amdgpu_ring_commit(ring);
	for (i = 0; i < adev->usec_timeout; i++) {
		tmp = RREG32(mmUVD_CONTEXT_ID);
		if (tmp == 0xDEADBEEF)
			break;
		DRM_UDELAY(1);
	}

	if (i < adev->usec_timeout) {
		DRM_INFO("ring test on %d succeeded in %d usecs\n",
			 ring->idx, i);
	} else {
		DRM_ERROR("amdgpu: ring %d test failed (0x%08X)\n",
			  ring->idx, tmp);
		r = -EINVAL;
	}
	return r;
}

/**
 * uvd_v5_0_ring_emit_ib - execute indirect buffer
 *
 * @ring: amdgpu_ring pointer
 * @ib: indirect buffer to execute
 *
 * Write ring commands to execute the indirect buffer
 */
static void uvd_v5_0_ring_emit_ib(struct amdgpu_ring *ring,
				  struct amdgpu_ib *ib,
				  unsigned vm_id, bool ctx_switch)
{
	amdgpu_ring_write(ring, PACKET0(mmUVD_LMI_RBC_IB_64BIT_BAR_LOW, 0));
	amdgpu_ring_write(ring, lower_32_bits(ib->gpu_addr));
	amdgpu_ring_write(ring, PACKET0(mmUVD_LMI_RBC_IB_64BIT_BAR_HIGH, 0));
	amdgpu_ring_write(ring, upper_32_bits(ib->gpu_addr));
	amdgpu_ring_write(ring, PACKET0(mmUVD_RBC_IB_SIZE, 0));
	amdgpu_ring_write(ring, ib->length_dw);
}

static bool uvd_v5_0_is_idle(void *handle)
{
	struct amdgpu_device *adev = (struct amdgpu_device *)handle;

	return !(RREG32(mmSRBM_STATUS) & SRBM_STATUS__UVD_BUSY_MASK);
}

static int uvd_v5_0_wait_for_idle(void *handle)
{
	unsigned i;
	struct amdgpu_device *adev = (struct amdgpu_device *)handle;

	for (i = 0; i < adev->usec_timeout; i++) {
		if (!(RREG32(mmSRBM_STATUS) & SRBM_STATUS__UVD_BUSY_MASK))
			return 0;
	}
	return -ETIMEDOUT;
}

static int uvd_v5_0_soft_reset(void *handle)
{
	struct amdgpu_device *adev = (struct amdgpu_device *)handle;

	uvd_v5_0_stop(adev);

	WREG32_P(mmSRBM_SOFT_RESET, SRBM_SOFT_RESET__SOFT_RESET_UVD_MASK,
			~SRBM_SOFT_RESET__SOFT_RESET_UVD_MASK);
	mdelay(5);

	return uvd_v5_0_start(adev);
}

static int uvd_v5_0_set_interrupt_state(struct amdgpu_device *adev,
					struct amdgpu_irq_src *source,
					unsigned type,
					enum amdgpu_interrupt_state state)
{
	// TODO
	return 0;
}

static int uvd_v5_0_process_interrupt(struct amdgpu_device *adev,
				      struct amdgpu_irq_src *source,
				      struct amdgpu_iv_entry *entry)
{
	DRM_DEBUG("IH: UVD TRAP\n");
	amdgpu_fence_process(&adev->uvd.ring);
	return 0;
}

static void uvd_v5_0_enable_clock_gating(struct amdgpu_device *adev, bool enable)
{
	uint32_t data1, data3, suvd_flags;

	data1 = RREG32(mmUVD_SUVD_CGC_GATE);
	data3 = RREG32(mmUVD_CGC_GATE);

	suvd_flags = UVD_SUVD_CGC_GATE__SRE_MASK |
		     UVD_SUVD_CGC_GATE__SIT_MASK |
		     UVD_SUVD_CGC_GATE__SMP_MASK |
		     UVD_SUVD_CGC_GATE__SCM_MASK |
		     UVD_SUVD_CGC_GATE__SDB_MASK;

	if (enable) {
		data3 |= (UVD_CGC_GATE__SYS_MASK     |
			UVD_CGC_GATE__UDEC_MASK      |
			UVD_CGC_GATE__MPEG2_MASK     |
			UVD_CGC_GATE__RBC_MASK       |
			UVD_CGC_GATE__LMI_MC_MASK    |
			UVD_CGC_GATE__IDCT_MASK      |
			UVD_CGC_GATE__MPRD_MASK      |
			UVD_CGC_GATE__MPC_MASK       |
			UVD_CGC_GATE__LBSI_MASK      |
			UVD_CGC_GATE__LRBBM_MASK     |
			UVD_CGC_GATE__UDEC_RE_MASK   |
			UVD_CGC_GATE__UDEC_CM_MASK   |
			UVD_CGC_GATE__UDEC_IT_MASK   |
			UVD_CGC_GATE__UDEC_DB_MASK   |
			UVD_CGC_GATE__UDEC_MP_MASK   |
			UVD_CGC_GATE__WCB_MASK       |
			UVD_CGC_GATE__JPEG_MASK      |
			UVD_CGC_GATE__SCPU_MASK);
		/* only in pg enabled, we can gate clock to vcpu*/
		if (adev->pg_flags & AMD_PG_SUPPORT_UVD)
			data3 |= UVD_CGC_GATE__VCPU_MASK;
		data3 &= ~UVD_CGC_GATE__REGS_MASK;
		data1 |= suvd_flags;
	} else {
		data3 = 0;
		data1 = 0;
	}

	WREG32(mmUVD_SUVD_CGC_GATE, data1);
	WREG32(mmUVD_CGC_GATE, data3);
}

static void uvd_v5_0_set_sw_clock_gating(struct amdgpu_device *adev)
{
	uint32_t data, data2;

	data = RREG32(mmUVD_CGC_CTRL);
	data2 = RREG32(mmUVD_SUVD_CGC_CTRL);


	data &= ~(UVD_CGC_CTRL__CLK_OFF_DELAY_MASK |
		  UVD_CGC_CTRL__CLK_GATE_DLY_TIMER_MASK);


	data |= UVD_CGC_CTRL__DYN_CLOCK_MODE_MASK |
		(1 << REG_FIELD_SHIFT(UVD_CGC_CTRL, CLK_GATE_DLY_TIMER)) |
		(4 << REG_FIELD_SHIFT(UVD_CGC_CTRL, CLK_OFF_DELAY));

	data &= ~(UVD_CGC_CTRL__UDEC_RE_MODE_MASK |
			UVD_CGC_CTRL__UDEC_CM_MODE_MASK |
			UVD_CGC_CTRL__UDEC_IT_MODE_MASK |
			UVD_CGC_CTRL__UDEC_DB_MODE_MASK |
			UVD_CGC_CTRL__UDEC_MP_MODE_MASK |
			UVD_CGC_CTRL__SYS_MODE_MASK |
			UVD_CGC_CTRL__UDEC_MODE_MASK |
			UVD_CGC_CTRL__MPEG2_MODE_MASK |
			UVD_CGC_CTRL__REGS_MODE_MASK |
			UVD_CGC_CTRL__RBC_MODE_MASK |
			UVD_CGC_CTRL__LMI_MC_MODE_MASK |
			UVD_CGC_CTRL__LMI_UMC_MODE_MASK |
			UVD_CGC_CTRL__IDCT_MODE_MASK |
			UVD_CGC_CTRL__MPRD_MODE_MASK |
			UVD_CGC_CTRL__MPC_MODE_MASK |
			UVD_CGC_CTRL__LBSI_MODE_MASK |
			UVD_CGC_CTRL__LRBBM_MODE_MASK |
			UVD_CGC_CTRL__WCB_MODE_MASK |
			UVD_CGC_CTRL__VCPU_MODE_MASK |
			UVD_CGC_CTRL__JPEG_MODE_MASK |
			UVD_CGC_CTRL__SCPU_MODE_MASK);
	data2 &= ~(UVD_SUVD_CGC_CTRL__SRE_MODE_MASK |
			UVD_SUVD_CGC_CTRL__SIT_MODE_MASK |
			UVD_SUVD_CGC_CTRL__SMP_MODE_MASK |
			UVD_SUVD_CGC_CTRL__SCM_MODE_MASK |
			UVD_SUVD_CGC_CTRL__SDB_MODE_MASK);

	WREG32(mmUVD_CGC_CTRL, data);
	WREG32(mmUVD_SUVD_CGC_CTRL, data2);
}

#if 0
static void uvd_v5_0_set_hw_clock_gating(struct amdgpu_device *adev)
{
	uint32_t data, data1, cgc_flags, suvd_flags;

	data = RREG32(mmUVD_CGC_GATE);
	data1 = RREG32(mmUVD_SUVD_CGC_GATE);

	cgc_flags = UVD_CGC_GATE__SYS_MASK |
				UVD_CGC_GATE__UDEC_MASK |
				UVD_CGC_GATE__MPEG2_MASK |
				UVD_CGC_GATE__RBC_MASK |
				UVD_CGC_GATE__LMI_MC_MASK |
				UVD_CGC_GATE__IDCT_MASK |
				UVD_CGC_GATE__MPRD_MASK |
				UVD_CGC_GATE__MPC_MASK |
				UVD_CGC_GATE__LBSI_MASK |
				UVD_CGC_GATE__LRBBM_MASK |
				UVD_CGC_GATE__UDEC_RE_MASK |
				UVD_CGC_GATE__UDEC_CM_MASK |
				UVD_CGC_GATE__UDEC_IT_MASK |
				UVD_CGC_GATE__UDEC_DB_MASK |
				UVD_CGC_GATE__UDEC_MP_MASK |
				UVD_CGC_GATE__WCB_MASK |
				UVD_CGC_GATE__VCPU_MASK |
				UVD_CGC_GATE__SCPU_MASK;

	suvd_flags = UVD_SUVD_CGC_GATE__SRE_MASK |
				UVD_SUVD_CGC_GATE__SIT_MASK |
				UVD_SUVD_CGC_GATE__SMP_MASK |
				UVD_SUVD_CGC_GATE__SCM_MASK |
				UVD_SUVD_CGC_GATE__SDB_MASK;

	data |= cgc_flags;
	data1 |= suvd_flags;

	WREG32(mmUVD_CGC_GATE, data);
	WREG32(mmUVD_SUVD_CGC_GATE, data1);
}
#endif

static void uvd_v5_0_enable_mgcg(struct amdgpu_device *adev,
				 bool enable)
{
	u32 orig, data;

	if (enable && (adev->cg_flags & AMD_CG_SUPPORT_UVD_MGCG)) {
		data = RREG32_UVD_CTX(ixUVD_CGC_MEM_CTRL);
		data |= 0xfff;
		WREG32_UVD_CTX(ixUVD_CGC_MEM_CTRL, data);

		orig = data = RREG32(mmUVD_CGC_CTRL);
		data |= UVD_CGC_CTRL__DYN_CLOCK_MODE_MASK;
		if (orig != data)
			WREG32(mmUVD_CGC_CTRL, data);
	} else {
		data = RREG32_UVD_CTX(ixUVD_CGC_MEM_CTRL);
		data &= ~0xfff;
		WREG32_UVD_CTX(ixUVD_CGC_MEM_CTRL, data);

		orig = data = RREG32(mmUVD_CGC_CTRL);
		data &= ~UVD_CGC_CTRL__DYN_CLOCK_MODE_MASK;
		if (orig != data)
			WREG32(mmUVD_CGC_CTRL, data);
	}
}

static int uvd_v5_0_set_clockgating_state(void *handle,
					  enum amd_clockgating_state state)
{
	struct amdgpu_device *adev = (struct amdgpu_device *)handle;
	bool enable = (state == AMD_CG_STATE_GATE) ? true : false;

	if (enable) {
		/* wait for STATUS to clear */
		if (uvd_v5_0_wait_for_idle(handle))
			return -EBUSY;
		uvd_v5_0_enable_clock_gating(adev, true);

		/* enable HW gates because UVD is idle */
/*		uvd_v5_0_set_hw_clock_gating(adev); */
	} else {
		uvd_v5_0_enable_clock_gating(adev, false);
	}

	uvd_v5_0_set_sw_clock_gating(adev);
	return 0;
}

static int uvd_v5_0_set_powergating_state(void *handle,
					  enum amd_powergating_state state)
{
	/* This doesn't actually powergate the UVD block.
	 * That's done in the dpm code via the SMC.  This
	 * just re-inits the block as necessary.  The actual
	 * gating still happens in the dpm code.  We should
	 * revisit this when there is a cleaner line between
	 * the smc and the hw blocks
	 */
	struct amdgpu_device *adev = (struct amdgpu_device *)handle;
	int ret = 0;
<<<<<<< HEAD

	if (!(adev->pg_flags & AMD_PG_SUPPORT_UVD))
		return 0;

	if (state == AMD_PG_STATE_GATE) {
		uvd_v5_0_stop(adev);
		adev->uvd.is_powergated = true;
=======

	if (state == AMD_PG_STATE_GATE) {
		uvd_v5_0_stop(adev);
>>>>>>> c1aa905a
	} else {
		ret = uvd_v5_0_start(adev);
		if (ret)
			goto out;
<<<<<<< HEAD
		adev->uvd.is_powergated = false;
=======
>>>>>>> c1aa905a
	}

out:
	return ret;
}

static void uvd_v5_0_get_clockgating_state(void *handle, u32 *flags)
{
	struct amdgpu_device *adev = (struct amdgpu_device *)handle;
	int data;

	mutex_lock(&adev->pm.mutex);

<<<<<<< HEAD
	if (adev->uvd.is_powergated) {
=======
	if (RREG32_SMC(ixCURRENT_PG_STATUS) &
				CURRENT_PG_STATUS__UVD_PG_STATUS_MASK) {
>>>>>>> c1aa905a
		DRM_INFO("Cannot get clockgating state when UVD is powergated.\n");
		goto out;
	}

	/* AMD_CG_SUPPORT_UVD_MGCG */
	data = RREG32(mmUVD_CGC_CTRL);
	if (data & UVD_CGC_CTRL__DYN_CLOCK_MODE_MASK)
		*flags |= AMD_CG_SUPPORT_UVD_MGCG;

out:
	mutex_unlock(&adev->pm.mutex);
}

static const struct amd_ip_funcs uvd_v5_0_ip_funcs = {
	.name = "uvd_v5_0",
	.early_init = uvd_v5_0_early_init,
	.late_init = NULL,
	.sw_init = uvd_v5_0_sw_init,
	.sw_fini = uvd_v5_0_sw_fini,
	.hw_init = uvd_v5_0_hw_init,
	.hw_fini = uvd_v5_0_hw_fini,
	.suspend = uvd_v5_0_suspend,
	.resume = uvd_v5_0_resume,
	.is_idle = uvd_v5_0_is_idle,
	.wait_for_idle = uvd_v5_0_wait_for_idle,
	.soft_reset = uvd_v5_0_soft_reset,
	.set_clockgating_state = uvd_v5_0_set_clockgating_state,
	.set_powergating_state = uvd_v5_0_set_powergating_state,
	.get_clockgating_state = uvd_v5_0_get_clockgating_state,
};

static const struct amdgpu_ring_funcs uvd_v5_0_ring_funcs = {
	.type = AMDGPU_RING_TYPE_UVD,
	.align_mask = 0xf,
	.nop = PACKET0(mmUVD_NO_OP, 0),
	.get_rptr = uvd_v5_0_ring_get_rptr,
	.get_wptr = uvd_v5_0_ring_get_wptr,
	.set_wptr = uvd_v5_0_ring_set_wptr,
	.parse_cs = amdgpu_uvd_ring_parse_cs,
	.emit_frame_size =
		2 + /* uvd_v5_0_ring_emit_hdp_flush */
		2 + /* uvd_v5_0_ring_emit_hdp_invalidate */
		14, /* uvd_v5_0_ring_emit_fence  x1 no user fence */
	.emit_ib_size = 6, /* uvd_v5_0_ring_emit_ib */
	.emit_ib = uvd_v5_0_ring_emit_ib,
	.emit_fence = uvd_v5_0_ring_emit_fence,
	.emit_hdp_flush = uvd_v5_0_ring_emit_hdp_flush,
	.emit_hdp_invalidate = uvd_v5_0_ring_emit_hdp_invalidate,
	.test_ring = uvd_v5_0_ring_test_ring,
	.test_ib = amdgpu_uvd_ring_test_ib,
	.insert_nop = amdgpu_ring_insert_nop,
	.pad_ib = amdgpu_ring_generic_pad_ib,
	.begin_use = amdgpu_uvd_ring_begin_use,
	.end_use = amdgpu_uvd_ring_end_use,
};

static void uvd_v5_0_set_ring_funcs(struct amdgpu_device *adev)
{
	adev->uvd.ring.funcs = &uvd_v5_0_ring_funcs;
}

static const struct amdgpu_irq_src_funcs uvd_v5_0_irq_funcs = {
	.set = uvd_v5_0_set_interrupt_state,
	.process = uvd_v5_0_process_interrupt,
};

static void uvd_v5_0_set_irq_funcs(struct amdgpu_device *adev)
{
	adev->uvd.irq.num_types = 1;
	adev->uvd.irq.funcs = &uvd_v5_0_irq_funcs;
}

const struct amdgpu_ip_block_version uvd_v5_0_ip_block =
{
		.type = AMD_IP_BLOCK_TYPE_UVD,
		.major = 5,
		.minor = 0,
		.rev = 0,
		.funcs = &uvd_v5_0_ip_funcs,
};<|MERGE_RESOLUTION|>--- conflicted
+++ resolved
@@ -822,27 +822,13 @@
 	 */
 	struct amdgpu_device *adev = (struct amdgpu_device *)handle;
 	int ret = 0;
-<<<<<<< HEAD
-
-	if (!(adev->pg_flags & AMD_PG_SUPPORT_UVD))
-		return 0;
 
 	if (state == AMD_PG_STATE_GATE) {
 		uvd_v5_0_stop(adev);
-		adev->uvd.is_powergated = true;
-=======
-
-	if (state == AMD_PG_STATE_GATE) {
-		uvd_v5_0_stop(adev);
->>>>>>> c1aa905a
 	} else {
 		ret = uvd_v5_0_start(adev);
 		if (ret)
 			goto out;
-<<<<<<< HEAD
-		adev->uvd.is_powergated = false;
-=======
->>>>>>> c1aa905a
 	}
 
 out:
@@ -856,12 +842,8 @@
 
 	mutex_lock(&adev->pm.mutex);
 
-<<<<<<< HEAD
-	if (adev->uvd.is_powergated) {
-=======
 	if (RREG32_SMC(ixCURRENT_PG_STATUS) &
 				CURRENT_PG_STATUS__UVD_PG_STATUS_MASK) {
->>>>>>> c1aa905a
 		DRM_INFO("Cannot get clockgating state when UVD is powergated.\n");
 		goto out;
 	}
