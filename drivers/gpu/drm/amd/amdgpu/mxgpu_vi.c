--- conflicted
+++ resolved
@@ -279,34 +279,6 @@
 {
 	switch (adev->asic_type) {
 	case CHIP_FIJI:
-<<<<<<< HEAD
-		amdgpu_program_register_sequence(adev,
-						 xgpu_fiji_mgcg_cgcg_init,
-						 ARRAY_SIZE(
-						 xgpu_fiji_mgcg_cgcg_init));
-		amdgpu_program_register_sequence(adev,
-						 xgpu_fiji_golden_settings_a10,
-						 ARRAY_SIZE(
-						 xgpu_fiji_golden_settings_a10));
-		amdgpu_program_register_sequence(adev,
-						 xgpu_fiji_golden_common_all,
-						 ARRAY_SIZE(
-						 xgpu_fiji_golden_common_all));
-		break;
-	case CHIP_TONGA:
-		amdgpu_program_register_sequence(adev,
-						 xgpu_tonga_mgcg_cgcg_init,
-						 ARRAY_SIZE(
-						 xgpu_tonga_mgcg_cgcg_init));
-		amdgpu_program_register_sequence(adev,
-						 xgpu_tonga_golden_settings_a11,
-						 ARRAY_SIZE(
-						 xgpu_tonga_golden_settings_a11));
-		amdgpu_program_register_sequence(adev,
-						 xgpu_tonga_golden_common_all,
-						 ARRAY_SIZE(
-						 xgpu_tonga_golden_common_all));
-=======
 		amdgpu_device_program_register_sequence(adev,
 							xgpu_fiji_mgcg_cgcg_init,
 							ARRAY_SIZE(
@@ -333,7 +305,6 @@
 							xgpu_tonga_golden_common_all,
 							ARRAY_SIZE(
 								xgpu_tonga_golden_common_all));
->>>>>>> 03f51d4e
 		break;
 	default:
 		BUG_ON("Doesn't support chip type.\n");
@@ -550,11 +521,7 @@
 	}
 
 	/* Trigger recovery due to world switch failure */
-<<<<<<< HEAD
-	amdgpu_gpu_recover(adev, NULL);
-=======
 	amdgpu_device_gpu_recover(adev, NULL, false);
->>>>>>> 03f51d4e
 }
 
 static int xgpu_vi_set_mailbox_rcv_irq(struct amdgpu_device *adev,
