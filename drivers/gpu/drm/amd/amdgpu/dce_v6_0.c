--- conflicted
+++ resolved
@@ -59,21 +59,12 @@
 
 static const u32 hpd_offsets[] =
 {
-<<<<<<< HEAD
-	DC_HPD1_INT_STATUS - DC_HPD1_INT_STATUS,
-	DC_HPD2_INT_STATUS - DC_HPD1_INT_STATUS,
-	DC_HPD3_INT_STATUS - DC_HPD1_INT_STATUS,
-	DC_HPD4_INT_STATUS - DC_HPD1_INT_STATUS,
-	DC_HPD5_INT_STATUS - DC_HPD1_INT_STATUS,
-	DC_HPD6_INT_STATUS - DC_HPD1_INT_STATUS,
-=======
 	mmDC_HPD1_INT_STATUS - mmDC_HPD1_INT_STATUS,
 	mmDC_HPD2_INT_STATUS - mmDC_HPD1_INT_STATUS,
 	mmDC_HPD3_INT_STATUS - mmDC_HPD1_INT_STATUS,
 	mmDC_HPD4_INT_STATUS - mmDC_HPD1_INT_STATUS,
 	mmDC_HPD5_INT_STATUS - mmDC_HPD1_INT_STATUS,
 	mmDC_HPD6_INT_STATUS - mmDC_HPD1_INT_STATUS,
->>>>>>> 59331c21
 };
 
 static const uint32_t dig_offsets[] = {
@@ -281,11 +272,7 @@
 	if (hpd >= adev->mode_info.num_hpd)
 		return connected;
 
-<<<<<<< HEAD
-	if (RREG32(DC_HPD1_INT_STATUS + hpd_offsets[hpd]) & DC_HPDx_SENSE)
-=======
 	if (RREG32(mmDC_HPD1_INT_STATUS + hpd_offsets[hpd]) & DC_HPD1_INT_STATUS__DC_HPD1_SENSE_MASK)
->>>>>>> 59331c21
 		connected = true;
 
 	return connected;
@@ -308,21 +295,12 @@
 	if (hpd >= adev->mode_info.num_hpd)
 		return;
 
-<<<<<<< HEAD
-	tmp = RREG32(DC_HPD1_INT_CONTROL + hpd_offsets[hpd]);
-	if (connected)
-		tmp &= ~DC_HPDx_INT_POLARITY;
-	else
-		tmp |= DC_HPDx_INT_POLARITY;
-	WREG32(DC_HPD1_INT_CONTROL + hpd_offsets[hpd], tmp);
-=======
 	tmp = RREG32(mmDC_HPD1_INT_CONTROL + hpd_offsets[hpd]);
 	if (connected)
 		tmp &= ~DC_HPD1_INT_CONTROL__DC_HPD1_INT_POLARITY_MASK;
 	else
 		tmp |= DC_HPD1_INT_CONTROL__DC_HPD1_INT_POLARITY_MASK;
 	WREG32(mmDC_HPD1_INT_CONTROL + hpd_offsets[hpd], tmp);
->>>>>>> 59331c21
 }
 
 /**
@@ -345,15 +323,9 @@
 		if (amdgpu_connector->hpd.hpd >= adev->mode_info.num_hpd)
 			continue;
 
-<<<<<<< HEAD
-		tmp = RREG32(DC_HPD1_CONTROL + hpd_offsets[amdgpu_connector->hpd.hpd]);
-		tmp |= DC_HPDx_EN;
-		WREG32(DC_HPD1_CONTROL + hpd_offsets[amdgpu_connector->hpd.hpd], tmp);
-=======
 		tmp = RREG32(mmDC_HPD1_CONTROL + hpd_offsets[amdgpu_connector->hpd.hpd]);
 		tmp |= DC_HPD1_CONTROL__DC_HPD1_EN_MASK;
 		WREG32(mmDC_HPD1_CONTROL + hpd_offsets[amdgpu_connector->hpd.hpd], tmp);
->>>>>>> 59331c21
 
 		if (connector->connector_type == DRM_MODE_CONNECTOR_eDP ||
 		    connector->connector_type == DRM_MODE_CONNECTOR_LVDS) {
@@ -362,15 +334,9 @@
 			 * https://bugzilla.redhat.com/show_bug.cgi?id=726143
 			 * also avoid interrupt storms during dpms.
 			 */
-<<<<<<< HEAD
-			tmp = RREG32(DC_HPD1_INT_CONTROL + hpd_offsets[amdgpu_connector->hpd.hpd]);
-			tmp &= ~DC_HPDx_INT_EN;
-			WREG32(DC_HPD1_INT_CONTROL + hpd_offsets[amdgpu_connector->hpd.hpd], tmp);
-=======
 			tmp = RREG32(mmDC_HPD1_INT_CONTROL + hpd_offsets[amdgpu_connector->hpd.hpd]);
 			tmp &= ~DC_HPD1_INT_CONTROL__DC_HPD1_INT_EN_MASK;
 			WREG32(mmDC_HPD1_INT_CONTROL + hpd_offsets[amdgpu_connector->hpd.hpd], tmp);
->>>>>>> 59331c21
 			continue;
 		}
 
@@ -400,15 +366,9 @@
 		if (amdgpu_connector->hpd.hpd >= adev->mode_info.num_hpd)
 			continue;
 
-<<<<<<< HEAD
-		tmp = RREG32(DC_HPD1_CONTROL + hpd_offsets[amdgpu_connector->hpd.hpd]);
-		tmp &= ~DC_HPDx_EN;
-		WREG32(DC_HPD1_CONTROL + hpd_offsets[amdgpu_connector->hpd.hpd], 0);
-=======
 		tmp = RREG32(mmDC_HPD1_CONTROL + hpd_offsets[amdgpu_connector->hpd.hpd]);
 		tmp &= ~DC_HPD1_CONTROL__DC_HPD1_EN_MASK;
 		WREG32(mmDC_HPD1_CONTROL + hpd_offsets[amdgpu_connector->hpd.hpd], 0);
->>>>>>> 59331c21
 
 		amdgpu_irq_put(adev, &adev->hpd_irq, amdgpu_connector->hpd.hpd);
 	}
@@ -534,10 +494,6 @@
 					  bool render)
 {
 	if (!render)
-<<<<<<< HEAD
-		WREG32(R_000300_VGA_RENDER_CONTROL,
-			RREG32(R_000300_VGA_RENDER_CONTROL) & C_000300_VGA_VSTATUS_CNTL);
-=======
 		WREG32(mmVGA_RENDER_CONTROL,
 			RREG32(mmVGA_RENDER_CONTROL) & VGA_VSTATUS_CNTL);
 
@@ -570,7 +526,6 @@
 		int crtc_enabled, i;
 
 		dce_v6_0_set_vga_render_state(adev, false);
->>>>>>> 59331c21
 
 		/*Disable crtc*/
 		for (i = 0; i < dce_v6_0_get_num_crtc(adev); i++) {
@@ -582,49 +537,6 @@
 				tmp &= ~CRTC_CONTROL__CRTC_MASTER_EN_MASK;
 				WREG32(mmCRTC_CONTROL + crtc_offsets[i], tmp);
 				WREG32(mmCRTC_UPDATE_LOCK + crtc_offsets[i], 0);
-			}
-		}
-	}
-}
-
-static int dce_v6_0_get_num_crtc(struct amdgpu_device *adev)
-{
-	int num_crtc = 0;
-
-	switch (adev->asic_type) {
-	case CHIP_TAHITI:
-	case CHIP_PITCAIRN:
-	case CHIP_VERDE:
-		num_crtc = 6;
-		break;
-	case CHIP_OLAND:
-		num_crtc = 2;
-		break;
-	default:
-		num_crtc = 0;
-	}
-	return num_crtc;
-}
-
-void dce_v6_0_disable_dce(struct amdgpu_device *adev)
-{
-	/*Disable VGA render and enabled crtc, if has DCE engine*/
-	if (amdgpu_atombios_has_dce_engine_info(adev)) {
-		u32 tmp;
-		int crtc_enabled, i;
-
-		dce_v6_0_set_vga_render_state(adev, false);
-
-		/*Disable crtc*/
-		for (i = 0; i < dce_v6_0_get_num_crtc(adev); i++) {
-			crtc_enabled = RREG32(EVERGREEN_CRTC_CONTROL + crtc_offsets[i]) &
-				EVERGREEN_CRTC_MASTER_EN;
-			if (crtc_enabled) {
-				WREG32(EVERGREEN_CRTC_UPDATE_LOCK + crtc_offsets[i], 1);
-				tmp = RREG32(EVERGREEN_CRTC_CONTROL + crtc_offsets[i]);
-				tmp &= ~EVERGREEN_CRTC_MASTER_EN;
-				WREG32(EVERGREEN_CRTC_CONTROL + crtc_offsets[i], tmp);
-				WREG32(EVERGREEN_CRTC_UPDATE_LOCK + crtc_offsets[i], 0);
 			}
 		}
 	}
@@ -2618,16 +2530,6 @@
 
 	switch (state) {
 	case AMDGPU_IRQ_STATE_DISABLE:
-<<<<<<< HEAD
-		dc_hpd_int_cntl = RREG32(DC_HPD1_INT_CONTROL + hpd_offsets[type]);
-		dc_hpd_int_cntl &= ~DC_HPDx_INT_EN;
-		WREG32(DC_HPD1_INT_CONTROL + hpd_offsets[type], dc_hpd_int_cntl);
-		break;
-	case AMDGPU_IRQ_STATE_ENABLE:
-		dc_hpd_int_cntl = RREG32(DC_HPD1_INT_CONTROL + hpd_offsets[type]);
-		dc_hpd_int_cntl |= DC_HPDx_INT_EN;
-		WREG32(DC_HPD1_INT_CONTROL + hpd_offsets[type], dc_hpd_int_cntl);
-=======
 		dc_hpd_int_cntl = RREG32(mmDC_HPD1_INT_CONTROL + hpd_offsets[type]);
 		dc_hpd_int_cntl &= ~DC_HPDx_INT_EN;
 		WREG32(mmDC_HPD1_INT_CONTROL + hpd_offsets[type], dc_hpd_int_cntl);
@@ -2636,7 +2538,6 @@
 		dc_hpd_int_cntl = RREG32(mmDC_HPD1_INT_CONTROL + hpd_offsets[type]);
 		dc_hpd_int_cntl |= DC_HPDx_INT_EN;
 		WREG32(mmDC_HPD1_INT_CONTROL + hpd_offsets[type], dc_hpd_int_cntl);
->>>>>>> 59331c21
 		break;
 	default:
 		break;
@@ -2822,15 +2723,9 @@
 	mask = interrupt_status_offsets[hpd].hpd;
 
 	if (disp_int & mask) {
-<<<<<<< HEAD
-		tmp = RREG32(DC_HPD1_INT_CONTROL + hpd_offsets[hpd]);
-		tmp |= DC_HPD1_INT_CONTROL__DC_HPD1_INT_ACK_MASK;
-		WREG32(DC_HPD1_INT_CONTROL + hpd_offsets[hpd], tmp);
-=======
 		tmp = RREG32(mmDC_HPD1_INT_CONTROL + hpd_offsets[hpd]);
 		tmp |= DC_HPD1_INT_CONTROL__DC_HPD1_INT_ACK_MASK;
 		WREG32(mmDC_HPD1_INT_CONTROL + hpd_offsets[hpd], tmp);
->>>>>>> 59331c21
 		schedule_work(&adev->hotplug_work);
 		DRM_INFO("IH: HPD%d\n", hpd + 1);
 	}
