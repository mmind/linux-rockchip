/*
 * Copyright 2016 Advanced Micro Devices, Inc.
 *
 * Permission is hereby granted, free of charge, to any person obtaining a
 * copy of this software and associated documentation files (the "Software"),
 * to deal in the Software without restriction, including without limitation
 * the rights to use, copy, modify, merge, publish, distribute, sublicense,
 * and/or sell copies of the Software, and to permit persons to whom the
 * Software is furnished to do so, subject to the following conditions:
 *
 * The above copyright notice and this permission notice shall be included in
 * all copies or substantial portions of the Software.
 *
 * THE SOFTWARE IS PROVIDED "AS IS", WITHOUT WARRANTY OF ANY KIND, EXPRESS OR
 * IMPLIED, INCLUDING BUT NOT LIMITED TO THE WARRANTIES OF MERCHANTABILITY,
 * FITNESS FOR A PARTICULAR PURPOSE AND NONINFRINGEMENT.  IN NO EVENT SHALL
 * THE COPYRIGHT HOLDER(S) OR AUTHOR(S) BE LIABLE FOR ANY CLAIM, DAMAGES OR
 * OTHER LIABILITY, WHETHER IN AN ACTION OF CONTRACT, TORT OR OTHERWISE,
 * ARISING FROM, OUT OF OR IN CONNECTION WITH THE SOFTWARE OR THE USE OR
 * OTHER DEALINGS IN THE SOFTWARE.
 *
 * Author: Huang Rui
 *
 */

#include <linux/firmware.h>
#include <linux/dma-mapping.h>
#include <drm/drm_drv.h>

#include "amdgpu.h"
#include "amdgpu_psp.h"
#include "amdgpu_ucode.h"
#include "soc15_common.h"
#include "psp_v3_1.h"
#include "psp_v10_0.h"
#include "psp_v11_0.h"
#include "psp_v12_0.h"
#include "psp_v13_0.h"

#include "amdgpu_ras.h"
#include "amdgpu_securedisplay.h"
#include "amdgpu_atomfirmware.h"

#include <drm/drm_drv.h>

static int psp_sysfs_init(struct amdgpu_device *adev);
static void psp_sysfs_fini(struct amdgpu_device *adev);

static int psp_load_smu_fw(struct psp_context *psp);

/*
 * Due to DF Cstate management centralized to PMFW, the firmware
 * loading sequence will be updated as below:
 *   - Load KDB
 *   - Load SYS_DRV
 *   - Load tOS
 *   - Load PMFW
 *   - Setup TMR
 *   - Load other non-psp fw
 *   - Load ASD
 *   - Load XGMI/RAS/HDCP/DTM TA if any
 *
 * This new sequence is required for
 *   - Arcturus and onwards
 *   - Navi12 and onwards
 */
static void psp_check_pmfw_centralized_cstate_management(struct psp_context *psp)
{
	struct amdgpu_device *adev = psp->adev;

	psp->pmfw_centralized_cstate_management = false;

	if (amdgpu_sriov_vf(adev))
		return;

	if (adev->flags & AMD_IS_APU)
		return;

	if ((adev->asic_type >= CHIP_ARCTURUS) ||
	    (adev->asic_type >= CHIP_NAVI12))
		psp->pmfw_centralized_cstate_management = true;
}

static int psp_early_init(void *handle)
{
	struct amdgpu_device *adev = (struct amdgpu_device *)handle;
	struct psp_context *psp = &adev->psp;

	switch (adev->asic_type) {
	case CHIP_VEGA10:
	case CHIP_VEGA12:
		psp_v3_1_set_psp_funcs(psp);
		psp->autoload_supported = false;
		break;
	case CHIP_RAVEN:
		psp_v10_0_set_psp_funcs(psp);
		psp->autoload_supported = false;
		break;
	case CHIP_VEGA20:
	case CHIP_ARCTURUS:
		psp_v11_0_set_psp_funcs(psp);
		psp->autoload_supported = false;
		break;
	case CHIP_NAVI10:
	case CHIP_NAVI14:
	case CHIP_NAVI12:
	case CHIP_SIENNA_CICHLID:
	case CHIP_NAVY_FLOUNDER:
	case CHIP_VANGOGH:
	case CHIP_DIMGREY_CAVEFISH:
	case CHIP_BEIGE_GOBY:
		psp_v11_0_set_psp_funcs(psp);
		psp->autoload_supported = true;
		break;
	case CHIP_RENOIR:
		psp_v12_0_set_psp_funcs(psp);
		break;
	case CHIP_ALDEBARAN:
		psp_v13_0_set_psp_funcs(psp);
		break;
	case CHIP_YELLOW_CARP:
		psp_v13_0_set_psp_funcs(psp);
		psp->autoload_supported = true;
		break;
	default:
		return -EINVAL;
	}

	psp->adev = adev;

	psp_check_pmfw_centralized_cstate_management(psp);

	return 0;
}

static void psp_memory_training_fini(struct psp_context *psp)
{
	struct psp_memory_training_context *ctx = &psp->mem_train_ctx;

	ctx->init = PSP_MEM_TRAIN_NOT_SUPPORT;
	kfree(ctx->sys_cache);
	ctx->sys_cache = NULL;
}

static int psp_memory_training_init(struct psp_context *psp)
{
	int ret;
	struct psp_memory_training_context *ctx = &psp->mem_train_ctx;

	if (ctx->init != PSP_MEM_TRAIN_RESERVE_SUCCESS) {
		DRM_DEBUG("memory training is not supported!\n");
		return 0;
	}

	ctx->sys_cache = kzalloc(ctx->train_data_size, GFP_KERNEL);
	if (ctx->sys_cache == NULL) {
		DRM_ERROR("alloc mem_train_ctx.sys_cache failed!\n");
		ret = -ENOMEM;
		goto Err_out;
	}

	DRM_DEBUG("train_data_size:%llx,p2c_train_data_offset:%llx,c2p_train_data_offset:%llx.\n",
		  ctx->train_data_size,
		  ctx->p2c_train_data_offset,
		  ctx->c2p_train_data_offset);
	ctx->init = PSP_MEM_TRAIN_INIT_SUCCESS;
	return 0;

Err_out:
	psp_memory_training_fini(psp);
	return ret;
}

/*
 * Helper funciton to query psp runtime database entry
 *
 * @adev: amdgpu_device pointer
 * @entry_type: the type of psp runtime database entry
 * @db_entry: runtime database entry pointer
 *
 * Return false if runtime database doesn't exit or entry is invalid
 * or true if the specific database entry is found, and copy to @db_entry
 */
static bool psp_get_runtime_db_entry(struct amdgpu_device *adev,
				     enum psp_runtime_entry_type entry_type,
				     void *db_entry)
{
	uint64_t db_header_pos, db_dir_pos;
	struct psp_runtime_data_header db_header = {0};
	struct psp_runtime_data_directory db_dir = {0};
	bool ret = false;
	int i;

	db_header_pos = adev->gmc.mc_vram_size - PSP_RUNTIME_DB_OFFSET;
	db_dir_pos = db_header_pos + sizeof(struct psp_runtime_data_header);

	/* read runtime db header from vram */
	amdgpu_device_vram_access(adev, db_header_pos, (uint32_t *)&db_header,
			sizeof(struct psp_runtime_data_header), false);

	if (db_header.cookie != PSP_RUNTIME_DB_COOKIE_ID) {
		/* runtime db doesn't exist, exit */
		dev_warn(adev->dev, "PSP runtime database doesn't exist\n");
		return false;
	}

	/* read runtime database entry from vram */
	amdgpu_device_vram_access(adev, db_dir_pos, (uint32_t *)&db_dir,
			sizeof(struct psp_runtime_data_directory), false);

	if (db_dir.entry_count >= PSP_RUNTIME_DB_DIAG_ENTRY_MAX_COUNT) {
		/* invalid db entry count, exit */
		dev_warn(adev->dev, "Invalid PSP runtime database entry count\n");
		return false;
	}

	/* look up for requested entry type */
	for (i = 0; i < db_dir.entry_count && !ret; i++) {
		if (db_dir.entry_list[i].entry_type == entry_type) {
			switch (entry_type) {
			case PSP_RUNTIME_ENTRY_TYPE_BOOT_CONFIG:
				if (db_dir.entry_list[i].size < sizeof(struct psp_runtime_boot_cfg_entry)) {
					/* invalid db entry size */
					dev_warn(adev->dev, "Invalid PSP runtime database entry size\n");
					return false;
				}
				/* read runtime database entry */
				amdgpu_device_vram_access(adev, db_header_pos + db_dir.entry_list[i].offset,
							  (uint32_t *)db_entry, sizeof(struct psp_runtime_boot_cfg_entry), false);
				ret = true;
				break;
			default:
				ret = false;
				break;
			}
		}
	}

	return ret;
}

static int psp_sw_init(void *handle)
{
	struct amdgpu_device *adev = (struct amdgpu_device *)handle;
	struct psp_context *psp = &adev->psp;
	int ret;
	struct psp_runtime_boot_cfg_entry boot_cfg_entry;
	struct psp_memory_training_context *mem_training_ctx = &psp->mem_train_ctx;

	if (!amdgpu_sriov_vf(adev)) {
		ret = psp_init_microcode(psp);
		if (ret) {
			DRM_ERROR("Failed to load psp firmware!\n");
			return ret;
		}
	} else if (amdgpu_sriov_vf(adev) && adev->asic_type == CHIP_ALDEBARAN) {
		ret = psp_init_ta_microcode(psp, "aldebaran");
		if (ret) {
			DRM_ERROR("Failed to initialize ta microcode!\n");
			return ret;
		}
	}

	memset(&boot_cfg_entry, 0, sizeof(boot_cfg_entry));
	if (psp_get_runtime_db_entry(adev,
				PSP_RUNTIME_ENTRY_TYPE_BOOT_CONFIG,
				&boot_cfg_entry)) {
		psp->boot_cfg_bitmask = boot_cfg_entry.boot_cfg_bitmask;
		if ((psp->boot_cfg_bitmask) &
		    BOOT_CFG_FEATURE_TWO_STAGE_DRAM_TRAINING) {
			/* If psp runtime database exists, then
			 * only enable two stage memory training
			 * when TWO_STAGE_DRAM_TRAINING bit is set
			 * in runtime database */
			mem_training_ctx->enable_mem_training = true;
		}

	} else {
		/* If psp runtime database doesn't exist or
		 * is invalid, force enable two stage memory
		 * training */
		mem_training_ctx->enable_mem_training = true;
	}

	if (mem_training_ctx->enable_mem_training) {
		ret = psp_memory_training_init(psp);
		if (ret) {
			DRM_ERROR("Failed to initialize memory training!\n");
			return ret;
		}

		ret = psp_mem_training(psp, PSP_MEM_TRAIN_COLD_BOOT);
		if (ret) {
			DRM_ERROR("Failed to process memory training!\n");
			return ret;
		}
	}

	if (adev->asic_type == CHIP_NAVI10 || adev->asic_type == CHIP_SIENNA_CICHLID) {
		ret= psp_sysfs_init(adev);
		if (ret) {
			return ret;
		}
	}

	return 0;
}

static int psp_sw_fini(void *handle)
{
	struct amdgpu_device *adev = (struct amdgpu_device *)handle;

	psp_memory_training_fini(&adev->psp);
	if (adev->psp.sos_fw) {
		release_firmware(adev->psp.sos_fw);
		adev->psp.sos_fw = NULL;
	}
	if (adev->psp.asd_fw) {
		release_firmware(adev->psp.asd_fw);
		adev->psp.asd_fw = NULL;
	}
	if (adev->psp.ta_fw) {
		release_firmware(adev->psp.ta_fw);
		adev->psp.ta_fw = NULL;
	}

	if (adev->asic_type == CHIP_NAVI10 ||
	    adev->asic_type == CHIP_SIENNA_CICHLID)
		psp_sysfs_fini(adev);

	return 0;
}

int psp_wait_for(struct psp_context *psp, uint32_t reg_index,
		 uint32_t reg_val, uint32_t mask, bool check_changed)
{
	uint32_t val;
	int i;
	struct amdgpu_device *adev = psp->adev;

	if (psp->adev->no_hw_access)
		return 0;

	for (i = 0; i < adev->usec_timeout; i++) {
		val = RREG32(reg_index);
		if (check_changed) {
			if (val != reg_val)
				return 0;
		} else {
			if ((val & mask) == reg_val)
				return 0;
		}
		udelay(1);
	}

	return -ETIME;
}

static int
psp_cmd_submit_buf(struct psp_context *psp,
		   struct amdgpu_firmware_info *ucode,
		   struct psp_gfx_cmd_resp *cmd, uint64_t fence_mc_addr)
{
	int ret;
	int index, idx;
	int timeout = 20000;
	bool ras_intr = false;
	bool skip_unsupport = false;

	if (psp->adev->no_hw_access)
		return 0;

	if (!drm_dev_enter(&psp->adev->ddev, &idx))
		return 0;

	mutex_lock(&psp->mutex);

	memset(psp->cmd_buf_mem, 0, PSP_CMD_BUFFER_SIZE);

	memcpy(psp->cmd_buf_mem, cmd, sizeof(struct psp_gfx_cmd_resp));

	index = atomic_inc_return(&psp->fence_value);
	ret = psp_ring_cmd_submit(psp, psp->cmd_buf_mc_addr, fence_mc_addr, index);
	if (ret) {
		atomic_dec(&psp->fence_value);
		goto exit;
	}

	amdgpu_device_invalidate_hdp(psp->adev, NULL);
	while (*((unsigned int *)psp->fence_buf) != index) {
		if (--timeout == 0)
			break;
		/*
		 * Shouldn't wait for timeout when err_event_athub occurs,
		 * because gpu reset thread triggered and lock resource should
		 * be released for psp resume sequence.
		 */
		ras_intr = amdgpu_ras_intr_triggered();
		if (ras_intr)
			break;
		usleep_range(10, 100);
		amdgpu_device_invalidate_hdp(psp->adev, NULL);
	}

	/* We allow TEE_ERROR_NOT_SUPPORTED for VMR command and PSP_ERR_UNKNOWN_COMMAND in SRIOV */
	skip_unsupport = (psp->cmd_buf_mem->resp.status == TEE_ERROR_NOT_SUPPORTED ||
		psp->cmd_buf_mem->resp.status == PSP_ERR_UNKNOWN_COMMAND) && amdgpu_sriov_vf(psp->adev);

	memcpy((void*)&cmd->resp, (void*)&psp->cmd_buf_mem->resp, sizeof(struct psp_gfx_resp));

	/* In some cases, psp response status is not 0 even there is no
	 * problem while the command is submitted. Some version of PSP FW
	 * doesn't write 0 to that field.
	 * So here we would like to only print a warning instead of an error
	 * during psp initialization to avoid breaking hw_init and it doesn't
	 * return -EINVAL.
	 */
	if (!skip_unsupport && (psp->cmd_buf_mem->resp.status || !timeout) && !ras_intr) {
		if (ucode)
			DRM_WARN("failed to load ucode id (%d) ",
				  ucode->ucode_id);
		DRM_WARN("psp command (0x%X) failed and response status is (0x%X)\n",
			 psp->cmd_buf_mem->cmd_id,
			 psp->cmd_buf_mem->resp.status);
		if (!timeout) {
			ret = -EINVAL;
			goto exit;
		}
	}

	if (ucode) {
		ucode->tmr_mc_addr_lo = psp->cmd_buf_mem->resp.fw_addr_lo;
		ucode->tmr_mc_addr_hi = psp->cmd_buf_mem->resp.fw_addr_hi;
	}

exit:
	mutex_unlock(&psp->mutex);
	drm_dev_exit(idx);
	return ret;
}

static void psp_prep_tmr_cmd_buf(struct psp_context *psp,
				 struct psp_gfx_cmd_resp *cmd,
				 uint64_t tmr_mc, struct amdgpu_bo *tmr_bo)
{
	struct amdgpu_device *adev = psp->adev;
	uint32_t size = amdgpu_bo_size(tmr_bo);
	uint64_t tmr_pa = amdgpu_gmc_vram_pa(adev, tmr_bo);

	if (amdgpu_sriov_vf(psp->adev))
		cmd->cmd_id = GFX_CMD_ID_SETUP_VMR;
	else
		cmd->cmd_id = GFX_CMD_ID_SETUP_TMR;
	cmd->cmd.cmd_setup_tmr.buf_phy_addr_lo = lower_32_bits(tmr_mc);
	cmd->cmd.cmd_setup_tmr.buf_phy_addr_hi = upper_32_bits(tmr_mc);
	cmd->cmd.cmd_setup_tmr.buf_size = size;
	cmd->cmd.cmd_setup_tmr.bitfield.virt_phy_addr = 1;
	cmd->cmd.cmd_setup_tmr.system_phy_addr_lo = lower_32_bits(tmr_pa);
	cmd->cmd.cmd_setup_tmr.system_phy_addr_hi = upper_32_bits(tmr_pa);
}

static void psp_prep_load_toc_cmd_buf(struct psp_gfx_cmd_resp *cmd,
				      uint64_t pri_buf_mc, uint32_t size)
{
	cmd->cmd_id = GFX_CMD_ID_LOAD_TOC;
	cmd->cmd.cmd_load_toc.toc_phy_addr_lo = lower_32_bits(pri_buf_mc);
	cmd->cmd.cmd_load_toc.toc_phy_addr_hi = upper_32_bits(pri_buf_mc);
	cmd->cmd.cmd_load_toc.toc_size = size;
}

/* Issue LOAD TOC cmd to PSP to part toc and calculate tmr size needed */
static int psp_load_toc(struct psp_context *psp,
			uint32_t *tmr_size)
{
	int ret;
	struct psp_gfx_cmd_resp *cmd;

	cmd = kzalloc(sizeof(struct psp_gfx_cmd_resp), GFP_KERNEL);
	if (!cmd)
		return -ENOMEM;
	/* Copy toc to psp firmware private buffer */
	psp_copy_fw(psp, psp->toc_start_addr, psp->toc_bin_size);

	psp_prep_load_toc_cmd_buf(cmd, psp->fw_pri_mc_addr, psp->toc_bin_size);

	ret = psp_cmd_submit_buf(psp, NULL, cmd,
				 psp->fence_buf_mc_addr);
	if (!ret)
		*tmr_size = psp->cmd_buf_mem->resp.tmr_size;
	kfree(cmd);
	return ret;
}

/* Set up Trusted Memory Region */
static int psp_tmr_init(struct psp_context *psp)
{
	int ret;
	int tmr_size;
	void *tmr_buf;
	void **pptr;

	/*
	 * According to HW engineer, they prefer the TMR address be "naturally
	 * aligned" , e.g. the start address be an integer divide of TMR size.
	 *
	 * Note: this memory need be reserved till the driver
	 * uninitializes.
	 */
	tmr_size = PSP_TMR_SIZE(psp->adev);

	/* For ASICs support RLC autoload, psp will parse the toc
	 * and calculate the total size of TMR needed */
	if (!amdgpu_sriov_vf(psp->adev) &&
	    psp->toc_start_addr &&
	    psp->toc_bin_size &&
	    psp->fw_pri_buf) {
		ret = psp_load_toc(psp, &tmr_size);
		if (ret) {
			DRM_ERROR("Failed to load toc\n");
			return ret;
		}
	}

	pptr = amdgpu_sriov_vf(psp->adev) ? &tmr_buf : NULL;
	ret = amdgpu_bo_create_kernel(psp->adev, tmr_size, PSP_TMR_SIZE(psp->adev),
				      AMDGPU_GEM_DOMAIN_VRAM,
				      &psp->tmr_bo, &psp->tmr_mc_addr, pptr);

	return ret;
}

static bool psp_skip_tmr(struct psp_context *psp)
{
	switch (psp->adev->asic_type) {
	case CHIP_NAVI12:
	case CHIP_SIENNA_CICHLID:
	case CHIP_ALDEBARAN:
		return true;
	default:
		return false;
	}
}

static int psp_tmr_load(struct psp_context *psp)
{
	int ret;
	struct psp_gfx_cmd_resp *cmd;

	/* For Navi12 and CHIP_SIENNA_CICHLID SRIOV, do not set up TMR.
	 * Already set up by host driver.
	 */
	if (amdgpu_sriov_vf(psp->adev) && psp_skip_tmr(psp))
		return 0;

	cmd = kzalloc(sizeof(struct psp_gfx_cmd_resp), GFP_KERNEL);
	if (!cmd)
		return -ENOMEM;

	psp_prep_tmr_cmd_buf(psp, cmd, psp->tmr_mc_addr, psp->tmr_bo);
	DRM_INFO("reserve 0x%lx from 0x%llx for PSP TMR\n",
		 amdgpu_bo_size(psp->tmr_bo), psp->tmr_mc_addr);

	ret = psp_cmd_submit_buf(psp, NULL, cmd,
				 psp->fence_buf_mc_addr);

	kfree(cmd);

	return ret;
}

static void psp_prep_tmr_unload_cmd_buf(struct psp_context *psp,
					struct psp_gfx_cmd_resp *cmd)
{
	if (amdgpu_sriov_vf(psp->adev))
		cmd->cmd_id = GFX_CMD_ID_DESTROY_VMR;
	else
		cmd->cmd_id = GFX_CMD_ID_DESTROY_TMR;
}

static int psp_tmr_unload(struct psp_context *psp)
{
	int ret;
	struct psp_gfx_cmd_resp *cmd;

	cmd = kzalloc(sizeof(struct psp_gfx_cmd_resp), GFP_KERNEL);
	if (!cmd)
		return -ENOMEM;

	psp_prep_tmr_unload_cmd_buf(psp, cmd);
	DRM_INFO("free PSP TMR buffer\n");

	ret = psp_cmd_submit_buf(psp, NULL, cmd,
				 psp->fence_buf_mc_addr);

	kfree(cmd);

	return ret;
}

static int psp_tmr_terminate(struct psp_context *psp)
{
	int ret;
	void *tmr_buf;
	void **pptr;

	ret = psp_tmr_unload(psp);
	if (ret)
		return ret;

	/* free TMR memory buffer */
	pptr = amdgpu_sriov_vf(psp->adev) ? &tmr_buf : NULL;
	amdgpu_bo_free_kernel(&psp->tmr_bo, &psp->tmr_mc_addr, pptr);

	return 0;
}

int psp_get_fw_attestation_records_addr(struct psp_context *psp,
					uint64_t *output_ptr)
{
	int ret;
	struct psp_gfx_cmd_resp *cmd;

	if (!output_ptr)
		return -EINVAL;

	if (amdgpu_sriov_vf(psp->adev))
		return 0;

	cmd = kzalloc(sizeof(struct psp_gfx_cmd_resp), GFP_KERNEL);
	if (!cmd)
		return -ENOMEM;

	cmd->cmd_id = GFX_CMD_ID_GET_FW_ATTESTATION;

	ret = psp_cmd_submit_buf(psp, NULL, cmd,
				 psp->fence_buf_mc_addr);

	if (!ret) {
		*output_ptr = ((uint64_t)cmd->resp.uresp.fwar_db_info.fwar_db_addr_lo) +
			      ((uint64_t)cmd->resp.uresp.fwar_db_info.fwar_db_addr_hi << 32);
	}

	kfree(cmd);

	return ret;
}

static int psp_boot_config_get(struct amdgpu_device *adev, uint32_t *boot_cfg)
{
	struct psp_context *psp = &adev->psp;
	struct psp_gfx_cmd_resp *cmd = psp->cmd;
	int ret;

	if (amdgpu_sriov_vf(adev))
<<<<<<< HEAD
=======
		return 0;

	memset(cmd, 0, sizeof(struct psp_gfx_cmd_resp));

	cmd->cmd_id = GFX_CMD_ID_BOOT_CFG;
	cmd->cmd.boot_cfg.sub_cmd = BOOTCFG_CMD_GET;

	ret = psp_cmd_submit_buf(psp, NULL, cmd, psp->fence_buf_mc_addr);
	if (!ret) {
		*boot_cfg =
			(cmd->resp.uresp.boot_cfg.boot_cfg & BOOT_CONFIG_GECC) ? 1 : 0;
	}

	return ret;
}

static int psp_boot_config_set(struct amdgpu_device *adev, uint32_t boot_cfg)
{
	struct psp_context *psp = &adev->psp;
	struct psp_gfx_cmd_resp *cmd = psp->cmd;

	if (amdgpu_sriov_vf(adev))
>>>>>>> 50be9417
		return 0;

	memset(cmd, 0, sizeof(struct psp_gfx_cmd_resp));

	cmd->cmd_id = GFX_CMD_ID_BOOT_CFG;
	cmd->cmd.boot_cfg.sub_cmd = BOOTCFG_CMD_SET;
	cmd->cmd.boot_cfg.boot_config = boot_cfg;
	cmd->cmd.boot_cfg.boot_config_valid = boot_cfg;

	return psp_cmd_submit_buf(psp, NULL, cmd, psp->fence_buf_mc_addr);
}

static int psp_rl_load(struct amdgpu_device *adev)
{
	struct psp_context *psp = &adev->psp;
	struct psp_gfx_cmd_resp *cmd = psp->cmd;

	if (psp->rl_bin_size == 0)
		return 0;

	memset(psp->fw_pri_buf, 0, PSP_1_MEG);
	memcpy(psp->fw_pri_buf, psp->rl_start_addr, psp->rl_bin_size);

	memset(cmd, 0, sizeof(struct psp_gfx_cmd_resp));

	cmd->cmd_id = GFX_CMD_ID_LOAD_IP_FW;
	cmd->cmd.cmd_load_ip_fw.fw_phy_addr_lo = lower_32_bits(psp->fw_pri_mc_addr);
	cmd->cmd.cmd_load_ip_fw.fw_phy_addr_hi = upper_32_bits(psp->fw_pri_mc_addr);
	cmd->cmd.cmd_load_ip_fw.fw_size = psp->rl_bin_size;
	cmd->cmd.cmd_load_ip_fw.fw_type = GFX_FW_TYPE_REG_LIST;

	return psp_cmd_submit_buf(psp, NULL, cmd, psp->fence_buf_mc_addr);
}

static void psp_prep_asd_load_cmd_buf(struct psp_gfx_cmd_resp *cmd,
				uint64_t asd_mc, uint32_t size)
{
	cmd->cmd_id = GFX_CMD_ID_LOAD_ASD;
	cmd->cmd.cmd_load_ta.app_phy_addr_lo = lower_32_bits(asd_mc);
	cmd->cmd.cmd_load_ta.app_phy_addr_hi = upper_32_bits(asd_mc);
	cmd->cmd.cmd_load_ta.app_len = size;

	cmd->cmd.cmd_load_ta.cmd_buf_phy_addr_lo = 0;
	cmd->cmd.cmd_load_ta.cmd_buf_phy_addr_hi = 0;
	cmd->cmd.cmd_load_ta.cmd_buf_len = 0;
}

static int psp_asd_load(struct psp_context *psp)
{
	int ret;
	struct psp_gfx_cmd_resp *cmd;

	/* If PSP version doesn't match ASD version, asd loading will be failed.
	 * add workaround to bypass it for sriov now.
	 * TODO: add version check to make it common
	 */
	if (amdgpu_sriov_vf(psp->adev) || !psp->asd_ucode_size)
		return 0;

	cmd = kzalloc(sizeof(struct psp_gfx_cmd_resp), GFP_KERNEL);
	if (!cmd)
		return -ENOMEM;

	psp_copy_fw(psp, psp->asd_start_addr, psp->asd_ucode_size);

	psp_prep_asd_load_cmd_buf(cmd, psp->fw_pri_mc_addr,
				  psp->asd_ucode_size);

	ret = psp_cmd_submit_buf(psp, NULL, cmd,
				 psp->fence_buf_mc_addr);
	if (!ret) {
		psp->asd_context.asd_initialized = true;
		psp->asd_context.session_id = cmd->resp.session_id;
	}

	kfree(cmd);

	return ret;
}

static void psp_prep_ta_unload_cmd_buf(struct psp_gfx_cmd_resp *cmd,
				       uint32_t session_id)
{
	cmd->cmd_id = GFX_CMD_ID_UNLOAD_TA;
	cmd->cmd.cmd_unload_ta.session_id = session_id;
}

static int psp_asd_unload(struct psp_context *psp)
{
	int ret;
	struct psp_gfx_cmd_resp *cmd;

	if (amdgpu_sriov_vf(psp->adev))
		return 0;

	if (!psp->asd_context.asd_initialized)
		return 0;

	cmd = kzalloc(sizeof(struct psp_gfx_cmd_resp), GFP_KERNEL);
	if (!cmd)
		return -ENOMEM;

	psp_prep_ta_unload_cmd_buf(cmd, psp->asd_context.session_id);

	ret = psp_cmd_submit_buf(psp, NULL, cmd,
				 psp->fence_buf_mc_addr);
	if (!ret)
		psp->asd_context.asd_initialized = false;

	kfree(cmd);

	return ret;
}

static void psp_prep_reg_prog_cmd_buf(struct psp_gfx_cmd_resp *cmd,
		uint32_t id, uint32_t value)
{
	cmd->cmd_id = GFX_CMD_ID_PROG_REG;
	cmd->cmd.cmd_setup_reg_prog.reg_value = value;
	cmd->cmd.cmd_setup_reg_prog.reg_id = id;
}

int psp_reg_program(struct psp_context *psp, enum psp_reg_prog_id reg,
		uint32_t value)
{
	struct psp_gfx_cmd_resp *cmd = NULL;
	int ret = 0;

	if (reg >= PSP_REG_LAST)
		return -EINVAL;

	cmd = kzalloc(sizeof(struct psp_gfx_cmd_resp), GFP_KERNEL);
	if (!cmd)
		return -ENOMEM;

	psp_prep_reg_prog_cmd_buf(cmd, reg, value);
	ret = psp_cmd_submit_buf(psp, NULL, cmd, psp->fence_buf_mc_addr);
	if (ret)
		DRM_ERROR("PSP failed to program reg id %d", reg);

	kfree(cmd);
	return ret;
}

static void psp_prep_ta_load_cmd_buf(struct psp_gfx_cmd_resp *cmd,
				     uint64_t ta_bin_mc,
				     uint32_t ta_bin_size,
				     uint64_t ta_shared_mc,
				     uint32_t ta_shared_size)
{
	cmd->cmd_id				= GFX_CMD_ID_LOAD_TA;
	cmd->cmd.cmd_load_ta.app_phy_addr_lo 	= lower_32_bits(ta_bin_mc);
	cmd->cmd.cmd_load_ta.app_phy_addr_hi	= upper_32_bits(ta_bin_mc);
	cmd->cmd.cmd_load_ta.app_len		= ta_bin_size;

	cmd->cmd.cmd_load_ta.cmd_buf_phy_addr_lo = lower_32_bits(ta_shared_mc);
	cmd->cmd.cmd_load_ta.cmd_buf_phy_addr_hi = upper_32_bits(ta_shared_mc);
	cmd->cmd.cmd_load_ta.cmd_buf_len	 = ta_shared_size;
}

static int psp_xgmi_init_shared_buf(struct psp_context *psp)
{
	int ret;

	/*
	 * Allocate 16k memory aligned to 4k from Frame Buffer (local
	 * physical) for xgmi ta <-> Driver
	 */
	ret = amdgpu_bo_create_kernel(psp->adev, PSP_XGMI_SHARED_MEM_SIZE,
				      PAGE_SIZE, AMDGPU_GEM_DOMAIN_VRAM,
				      &psp->xgmi_context.xgmi_shared_bo,
				      &psp->xgmi_context.xgmi_shared_mc_addr,
				      &psp->xgmi_context.xgmi_shared_buf);

	return ret;
}

static void psp_prep_ta_invoke_cmd_buf(struct psp_gfx_cmd_resp *cmd,
				       uint32_t ta_cmd_id,
				       uint32_t session_id)
{
	cmd->cmd_id				= GFX_CMD_ID_INVOKE_CMD;
	cmd->cmd.cmd_invoke_cmd.session_id	= session_id;
	cmd->cmd.cmd_invoke_cmd.ta_cmd_id	= ta_cmd_id;
}

static int psp_ta_invoke(struct psp_context *psp,
		  uint32_t ta_cmd_id,
		  uint32_t session_id)
{
	int ret;
	struct psp_gfx_cmd_resp *cmd;

	cmd = kzalloc(sizeof(struct psp_gfx_cmd_resp), GFP_KERNEL);
	if (!cmd)
		return -ENOMEM;

	psp_prep_ta_invoke_cmd_buf(cmd, ta_cmd_id, session_id);

	ret = psp_cmd_submit_buf(psp, NULL, cmd,
				 psp->fence_buf_mc_addr);

	kfree(cmd);

	return ret;
}

static int psp_xgmi_load(struct psp_context *psp)
{
	int ret;
	struct psp_gfx_cmd_resp *cmd;

	/*
	 * TODO: bypass the loading in sriov for now
	 */

	cmd = kzalloc(sizeof(struct psp_gfx_cmd_resp), GFP_KERNEL);
	if (!cmd)
		return -ENOMEM;

	psp_copy_fw(psp, psp->ta_xgmi_start_addr, psp->ta_xgmi_ucode_size);

	psp_prep_ta_load_cmd_buf(cmd,
				 psp->fw_pri_mc_addr,
				 psp->ta_xgmi_ucode_size,
				 psp->xgmi_context.xgmi_shared_mc_addr,
				 PSP_XGMI_SHARED_MEM_SIZE);

	ret = psp_cmd_submit_buf(psp, NULL, cmd,
				 psp->fence_buf_mc_addr);

	if (!ret) {
		psp->xgmi_context.initialized = 1;
		psp->xgmi_context.session_id = cmd->resp.session_id;
	}

	kfree(cmd);

	return ret;
}

static int psp_xgmi_unload(struct psp_context *psp)
{
	int ret;
	struct psp_gfx_cmd_resp *cmd;
	struct amdgpu_device *adev = psp->adev;

	/* XGMI TA unload currently is not supported on Arcturus/Aldebaran A+A */
	if (adev->asic_type == CHIP_ARCTURUS ||
		(adev->asic_type == CHIP_ALDEBARAN && adev->gmc.xgmi.connected_to_cpu))
		return 0;

	/*
	 * TODO: bypass the unloading in sriov for now
	 */

	cmd = kzalloc(sizeof(struct psp_gfx_cmd_resp), GFP_KERNEL);
	if (!cmd)
		return -ENOMEM;

	psp_prep_ta_unload_cmd_buf(cmd, psp->xgmi_context.session_id);

	ret = psp_cmd_submit_buf(psp, NULL, cmd,
				 psp->fence_buf_mc_addr);

	kfree(cmd);

	return ret;
}

int psp_xgmi_invoke(struct psp_context *psp, uint32_t ta_cmd_id)
{
	return psp_ta_invoke(psp, ta_cmd_id, psp->xgmi_context.session_id);
}

int psp_xgmi_terminate(struct psp_context *psp)
{
	int ret;

	if (!psp->xgmi_context.initialized)
		return 0;

	ret = psp_xgmi_unload(psp);
	if (ret)
		return ret;

	psp->xgmi_context.initialized = 0;

	/* free xgmi shared memory */
	amdgpu_bo_free_kernel(&psp->xgmi_context.xgmi_shared_bo,
			&psp->xgmi_context.xgmi_shared_mc_addr,
			&psp->xgmi_context.xgmi_shared_buf);

	return 0;
}

int psp_xgmi_initialize(struct psp_context *psp)
{
	struct ta_xgmi_shared_memory *xgmi_cmd;
	int ret;

	if (!psp->adev->psp.ta_fw ||
	    !psp->adev->psp.ta_xgmi_ucode_size ||
	    !psp->adev->psp.ta_xgmi_start_addr)
		return -ENOENT;

	if (!psp->xgmi_context.initialized) {
		ret = psp_xgmi_init_shared_buf(psp);
		if (ret)
			return ret;
	}

	/* Load XGMI TA */
	ret = psp_xgmi_load(psp);
	if (ret)
		return ret;

	/* Initialize XGMI session */
	xgmi_cmd = (struct ta_xgmi_shared_memory *)(psp->xgmi_context.xgmi_shared_buf);
	memset(xgmi_cmd, 0, sizeof(struct ta_xgmi_shared_memory));
	xgmi_cmd->cmd_id = TA_COMMAND_XGMI__INITIALIZE;

	ret = psp_xgmi_invoke(psp, xgmi_cmd->cmd_id);

	return ret;
}

int psp_xgmi_get_hive_id(struct psp_context *psp, uint64_t *hive_id)
{
	struct ta_xgmi_shared_memory *xgmi_cmd;
	int ret;

	xgmi_cmd = (struct ta_xgmi_shared_memory *)psp->xgmi_context.xgmi_shared_buf;
	memset(xgmi_cmd, 0, sizeof(struct ta_xgmi_shared_memory));

	xgmi_cmd->cmd_id = TA_COMMAND_XGMI__GET_HIVE_ID;

	/* Invoke xgmi ta to get hive id */
	ret = psp_xgmi_invoke(psp, xgmi_cmd->cmd_id);
	if (ret)
		return ret;

	*hive_id = xgmi_cmd->xgmi_out_message.get_hive_id.hive_id;

	return 0;
}

int psp_xgmi_get_node_id(struct psp_context *psp, uint64_t *node_id)
{
	struct ta_xgmi_shared_memory *xgmi_cmd;
	int ret;

	xgmi_cmd = (struct ta_xgmi_shared_memory *)psp->xgmi_context.xgmi_shared_buf;
	memset(xgmi_cmd, 0, sizeof(struct ta_xgmi_shared_memory));

	xgmi_cmd->cmd_id = TA_COMMAND_XGMI__GET_NODE_ID;

	/* Invoke xgmi ta to get the node id */
	ret = psp_xgmi_invoke(psp, xgmi_cmd->cmd_id);
	if (ret)
		return ret;

	*node_id = xgmi_cmd->xgmi_out_message.get_node_id.node_id;

	return 0;
}

int psp_xgmi_get_topology_info(struct psp_context *psp,
			       int number_devices,
			       struct psp_xgmi_topology_info *topology)
{
	struct ta_xgmi_shared_memory *xgmi_cmd;
	struct ta_xgmi_cmd_get_topology_info_input *topology_info_input;
	struct ta_xgmi_cmd_get_topology_info_output *topology_info_output;
	int i;
	int ret;

	if (!topology || topology->num_nodes > TA_XGMI__MAX_CONNECTED_NODES)
		return -EINVAL;

	xgmi_cmd = (struct ta_xgmi_shared_memory *)psp->xgmi_context.xgmi_shared_buf;
	memset(xgmi_cmd, 0, sizeof(struct ta_xgmi_shared_memory));

	/* Fill in the shared memory with topology information as input */
	topology_info_input = &xgmi_cmd->xgmi_in_message.get_topology_info;
	xgmi_cmd->cmd_id = TA_COMMAND_XGMI__GET_GET_TOPOLOGY_INFO;
	topology_info_input->num_nodes = number_devices;

	for (i = 0; i < topology_info_input->num_nodes; i++) {
		topology_info_input->nodes[i].node_id = topology->nodes[i].node_id;
		topology_info_input->nodes[i].num_hops = topology->nodes[i].num_hops;
		topology_info_input->nodes[i].is_sharing_enabled = topology->nodes[i].is_sharing_enabled;
		topology_info_input->nodes[i].sdma_engine = topology->nodes[i].sdma_engine;
	}

	/* Invoke xgmi ta to get the topology information */
	ret = psp_xgmi_invoke(psp, TA_COMMAND_XGMI__GET_GET_TOPOLOGY_INFO);
	if (ret)
		return ret;

	/* Read the output topology information from the shared memory */
	topology_info_output = &xgmi_cmd->xgmi_out_message.get_topology_info;
	topology->num_nodes = xgmi_cmd->xgmi_out_message.get_topology_info.num_nodes;
	for (i = 0; i < topology->num_nodes; i++) {
		topology->nodes[i].node_id = topology_info_output->nodes[i].node_id;
		topology->nodes[i].num_hops = topology_info_output->nodes[i].num_hops;
		topology->nodes[i].is_sharing_enabled = topology_info_output->nodes[i].is_sharing_enabled;
		topology->nodes[i].sdma_engine = topology_info_output->nodes[i].sdma_engine;
	}

	return 0;
}

int psp_xgmi_set_topology_info(struct psp_context *psp,
			       int number_devices,
			       struct psp_xgmi_topology_info *topology)
{
	struct ta_xgmi_shared_memory *xgmi_cmd;
	struct ta_xgmi_cmd_get_topology_info_input *topology_info_input;
	int i;

	if (!topology || topology->num_nodes > TA_XGMI__MAX_CONNECTED_NODES)
		return -EINVAL;

	xgmi_cmd = (struct ta_xgmi_shared_memory *)psp->xgmi_context.xgmi_shared_buf;
	memset(xgmi_cmd, 0, sizeof(struct ta_xgmi_shared_memory));

	topology_info_input = &xgmi_cmd->xgmi_in_message.get_topology_info;
	xgmi_cmd->cmd_id = TA_COMMAND_XGMI__SET_TOPOLOGY_INFO;
	topology_info_input->num_nodes = number_devices;

	for (i = 0; i < topology_info_input->num_nodes; i++) {
		topology_info_input->nodes[i].node_id = topology->nodes[i].node_id;
		topology_info_input->nodes[i].num_hops = topology->nodes[i].num_hops;
		topology_info_input->nodes[i].is_sharing_enabled = 1;
		topology_info_input->nodes[i].sdma_engine = topology->nodes[i].sdma_engine;
	}

	/* Invoke xgmi ta to set topology information */
	return psp_xgmi_invoke(psp, TA_COMMAND_XGMI__SET_TOPOLOGY_INFO);
}

// ras begin
static int psp_ras_init_shared_buf(struct psp_context *psp)
{
	int ret;

	/*
	 * Allocate 16k memory aligned to 4k from Frame Buffer (local
	 * physical) for ras ta <-> Driver
	 */
	ret = amdgpu_bo_create_kernel(psp->adev, PSP_RAS_SHARED_MEM_SIZE,
			PAGE_SIZE, AMDGPU_GEM_DOMAIN_VRAM,
			&psp->ras.ras_shared_bo,
			&psp->ras.ras_shared_mc_addr,
			&psp->ras.ras_shared_buf);

	return ret;
}

static int psp_ras_load(struct psp_context *psp)
{
	int ret;
	struct psp_gfx_cmd_resp *cmd;
	struct ta_ras_shared_memory *ras_cmd;

	/*
	 * TODO: bypass the loading in sriov for now
	 */
	if (amdgpu_sriov_vf(psp->adev))
		return 0;

	cmd = kzalloc(sizeof(struct psp_gfx_cmd_resp), GFP_KERNEL);
	if (!cmd)
		return -ENOMEM;

	psp_copy_fw(psp, psp->ta_ras_start_addr, psp->ta_ras_ucode_size);

	ras_cmd = (struct ta_ras_shared_memory *)psp->ras.ras_shared_buf;

	if (psp->adev->gmc.xgmi.connected_to_cpu)
		ras_cmd->ras_in_message.init_flags.poison_mode_en = 1;
	else
		ras_cmd->ras_in_message.init_flags.dgpu_mode = 1;

	psp_prep_ta_load_cmd_buf(cmd,
				 psp->fw_pri_mc_addr,
				 psp->ta_ras_ucode_size,
				 psp->ras.ras_shared_mc_addr,
				 PSP_RAS_SHARED_MEM_SIZE);

	ret = psp_cmd_submit_buf(psp, NULL, cmd,
			psp->fence_buf_mc_addr);

	if (!ret) {
		psp->ras.session_id = cmd->resp.session_id;

		if (!ras_cmd->ras_status)
			psp->ras.ras_initialized = true;
		else
			dev_warn(psp->adev->dev, "RAS Init Status: 0x%X\n", ras_cmd->ras_status);
	}

	if (ret || ras_cmd->ras_status)
		amdgpu_ras_fini(psp->adev);

	kfree(cmd);

	return ret;
}

static int psp_ras_unload(struct psp_context *psp)
{
	int ret;
	struct psp_gfx_cmd_resp *cmd;

	/*
	 * TODO: bypass the unloading in sriov for now
	 */
	if (amdgpu_sriov_vf(psp->adev))
		return 0;

	cmd = kzalloc(sizeof(struct psp_gfx_cmd_resp), GFP_KERNEL);
	if (!cmd)
		return -ENOMEM;

	psp_prep_ta_unload_cmd_buf(cmd, psp->ras.session_id);

	ret = psp_cmd_submit_buf(psp, NULL, cmd,
			psp->fence_buf_mc_addr);

	kfree(cmd);

	return ret;
}

int psp_ras_invoke(struct psp_context *psp, uint32_t ta_cmd_id)
{
	struct ta_ras_shared_memory *ras_cmd;
	int ret;

	ras_cmd = (struct ta_ras_shared_memory *)psp->ras.ras_shared_buf;

	/*
	 * TODO: bypass the loading in sriov for now
	 */
	if (amdgpu_sriov_vf(psp->adev))
		return 0;

	ret = psp_ta_invoke(psp, ta_cmd_id, psp->ras.session_id);

	if (amdgpu_ras_intr_triggered())
		return ret;

	if (ras_cmd->if_version > RAS_TA_HOST_IF_VER)
	{
		DRM_WARN("RAS: Unsupported Interface");
		return -EINVAL;
	}

	if (!ret) {
		if (ras_cmd->ras_out_message.flags.err_inject_switch_disable_flag) {
			dev_warn(psp->adev->dev, "ECC switch disabled\n");

			ras_cmd->ras_status = TA_RAS_STATUS__ERROR_RAS_NOT_AVAILABLE;
		}
		else if (ras_cmd->ras_out_message.flags.reg_access_failure_flag)
			dev_warn(psp->adev->dev,
				 "RAS internal register access blocked\n");
	}

	return ret;
}

static int psp_ras_status_to_errno(struct amdgpu_device *adev,
					 enum ta_ras_status ras_status)
{
	int ret = -EINVAL;

	switch (ras_status) {
	case TA_RAS_STATUS__SUCCESS:
		ret = 0;
		break;
	case TA_RAS_STATUS__RESET_NEEDED:
		ret = -EAGAIN;
		break;
	case TA_RAS_STATUS__ERROR_RAS_NOT_AVAILABLE:
		dev_warn(adev->dev, "RAS WARN: ras function unavailable\n");
		break;
	case TA_RAS_STATUS__ERROR_ASD_READ_WRITE:
		dev_warn(adev->dev, "RAS WARN: asd read or write failed\n");
		break;
	default:
		dev_err(adev->dev, "RAS ERROR: ras function failed ret 0x%X\n", ret);
	}

	return ret;
}

int psp_ras_enable_features(struct psp_context *psp,
		union ta_ras_cmd_input *info, bool enable)
{
	struct ta_ras_shared_memory *ras_cmd;
	int ret;

	if (!psp->ras.ras_initialized)
		return -EINVAL;

	ras_cmd = (struct ta_ras_shared_memory *)psp->ras.ras_shared_buf;
	memset(ras_cmd, 0, sizeof(struct ta_ras_shared_memory));

	if (enable)
		ras_cmd->cmd_id = TA_RAS_COMMAND__ENABLE_FEATURES;
	else
		ras_cmd->cmd_id = TA_RAS_COMMAND__DISABLE_FEATURES;

	ras_cmd->ras_in_message = *info;

	ret = psp_ras_invoke(psp, ras_cmd->cmd_id);
	if (ret)
		return -EINVAL;

	return psp_ras_status_to_errno(psp->adev, ras_cmd->ras_status);
}

static int psp_ras_terminate(struct psp_context *psp)
{
	int ret;

	/*
	 * TODO: bypass the terminate in sriov for now
	 */
	if (amdgpu_sriov_vf(psp->adev))
		return 0;

	if (!psp->ras.ras_initialized)
		return 0;

	ret = psp_ras_unload(psp);
	if (ret)
		return ret;

	psp->ras.ras_initialized = false;

	/* free ras shared memory */
	amdgpu_bo_free_kernel(&psp->ras.ras_shared_bo,
			&psp->ras.ras_shared_mc_addr,
			&psp->ras.ras_shared_buf);

	return 0;
}

static int psp_ras_initialize(struct psp_context *psp)
{
	int ret;
	uint32_t boot_cfg = 0xFF;
	struct amdgpu_device *adev = psp->adev;

	/*
	 * TODO: bypass the initialize in sriov for now
	 */
	if (amdgpu_sriov_vf(adev))
		return 0;

	if (!adev->psp.ta_ras_ucode_size ||
	    !adev->psp.ta_ras_start_addr) {
		dev_info(adev->dev, "RAS: optional ras ta ucode is not available\n");
		return 0;
	}

	if (amdgpu_atomfirmware_dynamic_boot_config_supported(adev)) {
		/* query GECC enablement status from boot config
		 * boot_cfg: 1: GECC is enabled or 0: GECC is disabled
		 */
		ret = psp_boot_config_get(adev, &boot_cfg);
		if (ret)
			dev_warn(adev->dev, "PSP get boot config failed\n");

		if (!amdgpu_ras_is_supported(psp->adev, AMDGPU_RAS_BLOCK__UMC)) {
			if (!boot_cfg) {
				dev_info(adev->dev, "GECC is disabled\n");
			} else {
				/* disable GECC in next boot cycle if ras is
				 * disabled by module parameter amdgpu_ras_enable
				 * and/or amdgpu_ras_mask, or boot_config_get call
				 * is failed
				 */
				ret = psp_boot_config_set(adev, 0);
				if (ret)
					dev_warn(adev->dev, "PSP set boot config failed\n");
				else
					dev_warn(adev->dev, "GECC will be disabled in next boot cycle "
						 "if set amdgpu_ras_enable and/or amdgpu_ras_mask to 0x0\n");
			}
		} else {
			if (1 == boot_cfg) {
				dev_info(adev->dev, "GECC is enabled\n");
			} else {
				/* enable GECC in next boot cycle if it is disabled
				 * in boot config, or force enable GECC if failed to
				 * get boot configuration
				 */
				ret = psp_boot_config_set(adev, BOOT_CONFIG_GECC);
				if (ret)
					dev_warn(adev->dev, "PSP set boot config failed\n");
				else
					dev_warn(adev->dev, "GECC will be enabled in next boot cycle\n");
			}
		}
	}

	if (!psp->ras.ras_initialized) {
		ret = psp_ras_init_shared_buf(psp);
		if (ret)
			return ret;
	}

	ret = psp_ras_load(psp);
	if (ret)
		return ret;

	return 0;
}

int psp_ras_trigger_error(struct psp_context *psp,
			  struct ta_ras_trigger_error_input *info)
{
	struct ta_ras_shared_memory *ras_cmd;
	int ret;

	if (!psp->ras.ras_initialized)
		return -EINVAL;

	ras_cmd = (struct ta_ras_shared_memory *)psp->ras.ras_shared_buf;
	memset(ras_cmd, 0, sizeof(struct ta_ras_shared_memory));

	ras_cmd->cmd_id = TA_RAS_COMMAND__TRIGGER_ERROR;
	ras_cmd->ras_in_message.trigger_error = *info;

	ret = psp_ras_invoke(psp, ras_cmd->cmd_id);
	if (ret)
		return -EINVAL;

	/* If err_event_athub occurs error inject was successful, however
	   return status from TA is no long reliable */
	if (amdgpu_ras_intr_triggered())
		return 0;

	return psp_ras_status_to_errno(psp->adev, ras_cmd->ras_status);
}
// ras end

// HDCP start
static int psp_hdcp_init_shared_buf(struct psp_context *psp)
{
	int ret;

	/*
	 * Allocate 16k memory aligned to 4k from Frame Buffer (local
	 * physical) for hdcp ta <-> Driver
	 */
	ret = amdgpu_bo_create_kernel(psp->adev, PSP_HDCP_SHARED_MEM_SIZE,
				      PAGE_SIZE, AMDGPU_GEM_DOMAIN_VRAM,
				      &psp->hdcp_context.hdcp_shared_bo,
				      &psp->hdcp_context.hdcp_shared_mc_addr,
				      &psp->hdcp_context.hdcp_shared_buf);

	return ret;
}

static int psp_hdcp_load(struct psp_context *psp)
{
	int ret;
	struct psp_gfx_cmd_resp *cmd;

	/*
	 * TODO: bypass the loading in sriov for now
	 */
	if (amdgpu_sriov_vf(psp->adev))
		return 0;

	cmd = kzalloc(sizeof(struct psp_gfx_cmd_resp), GFP_KERNEL);
	if (!cmd)
		return -ENOMEM;

	psp_copy_fw(psp, psp->ta_hdcp_start_addr,
		    psp->ta_hdcp_ucode_size);

	psp_prep_ta_load_cmd_buf(cmd,
				 psp->fw_pri_mc_addr,
				 psp->ta_hdcp_ucode_size,
				 psp->hdcp_context.hdcp_shared_mc_addr,
				 PSP_HDCP_SHARED_MEM_SIZE);

	ret = psp_cmd_submit_buf(psp, NULL, cmd, psp->fence_buf_mc_addr);

	if (!ret) {
		psp->hdcp_context.hdcp_initialized = true;
		psp->hdcp_context.session_id = cmd->resp.session_id;
		mutex_init(&psp->hdcp_context.mutex);
	}

	kfree(cmd);

	return ret;
}
static int psp_hdcp_initialize(struct psp_context *psp)
{
	int ret;

	/*
	 * TODO: bypass the initialize in sriov for now
	 */
	if (amdgpu_sriov_vf(psp->adev))
		return 0;

	if (!psp->adev->psp.ta_hdcp_ucode_size ||
	    !psp->adev->psp.ta_hdcp_start_addr) {
		dev_info(psp->adev->dev, "HDCP: optional hdcp ta ucode is not available\n");
		return 0;
	}

	if (!psp->hdcp_context.hdcp_initialized) {
		ret = psp_hdcp_init_shared_buf(psp);
		if (ret)
			return ret;
	}

	ret = psp_hdcp_load(psp);
	if (ret)
		return ret;

	return 0;
}

static int psp_hdcp_unload(struct psp_context *psp)
{
	int ret;
	struct psp_gfx_cmd_resp *cmd;

	/*
	 * TODO: bypass the unloading in sriov for now
	 */
	if (amdgpu_sriov_vf(psp->adev))
		return 0;

	cmd = kzalloc(sizeof(struct psp_gfx_cmd_resp), GFP_KERNEL);
	if (!cmd)
		return -ENOMEM;

	psp_prep_ta_unload_cmd_buf(cmd, psp->hdcp_context.session_id);

	ret = psp_cmd_submit_buf(psp, NULL, cmd, psp->fence_buf_mc_addr);

	kfree(cmd);

	return ret;
}

int psp_hdcp_invoke(struct psp_context *psp, uint32_t ta_cmd_id)
{
	/*
	 * TODO: bypass the loading in sriov for now
	 */
	if (amdgpu_sriov_vf(psp->adev))
		return 0;

	return psp_ta_invoke(psp, ta_cmd_id, psp->hdcp_context.session_id);
}

static int psp_hdcp_terminate(struct psp_context *psp)
{
	int ret;

	/*
	 * TODO: bypass the terminate in sriov for now
	 */
	if (amdgpu_sriov_vf(psp->adev))
		return 0;

	if (!psp->hdcp_context.hdcp_initialized) {
		if (psp->hdcp_context.hdcp_shared_buf)
			goto out;
		else
			return 0;
	}

	ret = psp_hdcp_unload(psp);
	if (ret)
		return ret;

	psp->hdcp_context.hdcp_initialized = false;

out:
	/* free hdcp shared memory */
	amdgpu_bo_free_kernel(&psp->hdcp_context.hdcp_shared_bo,
			      &psp->hdcp_context.hdcp_shared_mc_addr,
			      &psp->hdcp_context.hdcp_shared_buf);

	return 0;
}
// HDCP end

// DTM start
static int psp_dtm_init_shared_buf(struct psp_context *psp)
{
	int ret;

	/*
	 * Allocate 16k memory aligned to 4k from Frame Buffer (local
	 * physical) for dtm ta <-> Driver
	 */
	ret = amdgpu_bo_create_kernel(psp->adev, PSP_DTM_SHARED_MEM_SIZE,
				      PAGE_SIZE, AMDGPU_GEM_DOMAIN_VRAM,
				      &psp->dtm_context.dtm_shared_bo,
				      &psp->dtm_context.dtm_shared_mc_addr,
				      &psp->dtm_context.dtm_shared_buf);

	return ret;
}

static int psp_dtm_load(struct psp_context *psp)
{
	int ret;
	struct psp_gfx_cmd_resp *cmd;

	/*
	 * TODO: bypass the loading in sriov for now
	 */
	if (amdgpu_sriov_vf(psp->adev))
		return 0;

	cmd = kzalloc(sizeof(struct psp_gfx_cmd_resp), GFP_KERNEL);
	if (!cmd)
		return -ENOMEM;

	psp_copy_fw(psp, psp->ta_dtm_start_addr, psp->ta_dtm_ucode_size);

	psp_prep_ta_load_cmd_buf(cmd,
				 psp->fw_pri_mc_addr,
				 psp->ta_dtm_ucode_size,
				 psp->dtm_context.dtm_shared_mc_addr,
				 PSP_DTM_SHARED_MEM_SIZE);

	ret = psp_cmd_submit_buf(psp, NULL, cmd, psp->fence_buf_mc_addr);

	if (!ret) {
		psp->dtm_context.dtm_initialized = true;
		psp->dtm_context.session_id = cmd->resp.session_id;
		mutex_init(&psp->dtm_context.mutex);
	}

	kfree(cmd);

	return ret;
}

static int psp_dtm_initialize(struct psp_context *psp)
{
	int ret;

	/*
	 * TODO: bypass the initialize in sriov for now
	 */
	if (amdgpu_sriov_vf(psp->adev))
		return 0;

	if (!psp->adev->psp.ta_dtm_ucode_size ||
	    !psp->adev->psp.ta_dtm_start_addr) {
		dev_info(psp->adev->dev, "DTM: optional dtm ta ucode is not available\n");
		return 0;
	}

	if (!psp->dtm_context.dtm_initialized) {
		ret = psp_dtm_init_shared_buf(psp);
		if (ret)
			return ret;
	}

	ret = psp_dtm_load(psp);
	if (ret)
		return ret;

	return 0;
}

static int psp_dtm_unload(struct psp_context *psp)
{
	int ret;
	struct psp_gfx_cmd_resp *cmd;

	/*
	 * TODO: bypass the unloading in sriov for now
	 */
	if (amdgpu_sriov_vf(psp->adev))
		return 0;

	cmd = kzalloc(sizeof(struct psp_gfx_cmd_resp), GFP_KERNEL);
	if (!cmd)
		return -ENOMEM;

	psp_prep_ta_unload_cmd_buf(cmd, psp->dtm_context.session_id);

	ret = psp_cmd_submit_buf(psp, NULL, cmd, psp->fence_buf_mc_addr);

	kfree(cmd);

	return ret;
}

int psp_dtm_invoke(struct psp_context *psp, uint32_t ta_cmd_id)
{
	/*
	 * TODO: bypass the loading in sriov for now
	 */
	if (amdgpu_sriov_vf(psp->adev))
		return 0;

	return psp_ta_invoke(psp, ta_cmd_id, psp->dtm_context.session_id);
}

static int psp_dtm_terminate(struct psp_context *psp)
{
	int ret;

	/*
	 * TODO: bypass the terminate in sriov for now
	 */
	if (amdgpu_sriov_vf(psp->adev))
		return 0;

	if (!psp->dtm_context.dtm_initialized) {
		if (psp->dtm_context.dtm_shared_buf)
			goto out;
		else
			return 0;
	}

	ret = psp_dtm_unload(psp);
	if (ret)
		return ret;

	psp->dtm_context.dtm_initialized = false;

out:
	/* free hdcp shared memory */
	amdgpu_bo_free_kernel(&psp->dtm_context.dtm_shared_bo,
			      &psp->dtm_context.dtm_shared_mc_addr,
			      &psp->dtm_context.dtm_shared_buf);

	return 0;
}
// DTM end

// RAP start
static int psp_rap_init_shared_buf(struct psp_context *psp)
{
	int ret;

	/*
	 * Allocate 16k memory aligned to 4k from Frame Buffer (local
	 * physical) for rap ta <-> Driver
	 */
	ret = amdgpu_bo_create_kernel(psp->adev, PSP_RAP_SHARED_MEM_SIZE,
				      PAGE_SIZE, AMDGPU_GEM_DOMAIN_VRAM,
				      &psp->rap_context.rap_shared_bo,
				      &psp->rap_context.rap_shared_mc_addr,
				      &psp->rap_context.rap_shared_buf);

	return ret;
}

static int psp_rap_load(struct psp_context *psp)
{
	int ret;
	struct psp_gfx_cmd_resp *cmd;

	cmd = kzalloc(sizeof(struct psp_gfx_cmd_resp), GFP_KERNEL);
	if (!cmd)
		return -ENOMEM;

	psp_copy_fw(psp, psp->ta_rap_start_addr, psp->ta_rap_ucode_size);

	psp_prep_ta_load_cmd_buf(cmd,
				 psp->fw_pri_mc_addr,
				 psp->ta_rap_ucode_size,
				 psp->rap_context.rap_shared_mc_addr,
				 PSP_RAP_SHARED_MEM_SIZE);

	ret = psp_cmd_submit_buf(psp, NULL, cmd, psp->fence_buf_mc_addr);

	if (!ret) {
		psp->rap_context.rap_initialized = true;
		psp->rap_context.session_id = cmd->resp.session_id;
		mutex_init(&psp->rap_context.mutex);
	}

	kfree(cmd);

	return ret;
}

static int psp_rap_unload(struct psp_context *psp)
{
	int ret;
	struct psp_gfx_cmd_resp *cmd;

	cmd = kzalloc(sizeof(struct psp_gfx_cmd_resp), GFP_KERNEL);
	if (!cmd)
		return -ENOMEM;

	psp_prep_ta_unload_cmd_buf(cmd, psp->rap_context.session_id);

	ret = psp_cmd_submit_buf(psp, NULL, cmd, psp->fence_buf_mc_addr);

	kfree(cmd);

	return ret;
}

static int psp_rap_initialize(struct psp_context *psp)
{
	int ret;
	enum ta_rap_status status = TA_RAP_STATUS__SUCCESS;

	/*
	 * TODO: bypass the initialize in sriov for now
	 */
	if (amdgpu_sriov_vf(psp->adev))
		return 0;

	if (!psp->adev->psp.ta_rap_ucode_size ||
	    !psp->adev->psp.ta_rap_start_addr) {
		dev_info(psp->adev->dev, "RAP: optional rap ta ucode is not available\n");
		return 0;
	}

	if (!psp->rap_context.rap_initialized) {
		ret = psp_rap_init_shared_buf(psp);
		if (ret)
			return ret;
	}

	ret = psp_rap_load(psp);
	if (ret)
		return ret;

	ret = psp_rap_invoke(psp, TA_CMD_RAP__INITIALIZE, &status);
	if (ret || status != TA_RAP_STATUS__SUCCESS) {
		psp_rap_unload(psp);

		amdgpu_bo_free_kernel(&psp->rap_context.rap_shared_bo,
			      &psp->rap_context.rap_shared_mc_addr,
			      &psp->rap_context.rap_shared_buf);

		psp->rap_context.rap_initialized = false;

		dev_warn(psp->adev->dev, "RAP TA initialize fail (%d) status %d.\n",
			 ret, status);

		return ret;
	}

	return 0;
}

static int psp_rap_terminate(struct psp_context *psp)
{
	int ret;

	if (!psp->rap_context.rap_initialized)
		return 0;

	ret = psp_rap_unload(psp);

	psp->rap_context.rap_initialized = false;

	/* free rap shared memory */
	amdgpu_bo_free_kernel(&psp->rap_context.rap_shared_bo,
			      &psp->rap_context.rap_shared_mc_addr,
			      &psp->rap_context.rap_shared_buf);

	return ret;
}

int psp_rap_invoke(struct psp_context *psp, uint32_t ta_cmd_id, enum ta_rap_status *status)
{
	struct ta_rap_shared_memory *rap_cmd;
	int ret = 0;

	if (!psp->rap_context.rap_initialized)
		return 0;

	if (ta_cmd_id != TA_CMD_RAP__INITIALIZE &&
	    ta_cmd_id != TA_CMD_RAP__VALIDATE_L0)
		return -EINVAL;

	mutex_lock(&psp->rap_context.mutex);

	rap_cmd = (struct ta_rap_shared_memory *)
		  psp->rap_context.rap_shared_buf;
	memset(rap_cmd, 0, sizeof(struct ta_rap_shared_memory));

	rap_cmd->cmd_id = ta_cmd_id;
	rap_cmd->validation_method_id = METHOD_A;

	ret = psp_ta_invoke(psp, rap_cmd->cmd_id, psp->rap_context.session_id);
	if (ret)
		goto out_unlock;

	if (status)
		*status = rap_cmd->rap_status;

out_unlock:
	mutex_unlock(&psp->rap_context.mutex);

	return ret;
}
// RAP end

/* securedisplay start */
static int psp_securedisplay_init_shared_buf(struct psp_context *psp)
{
	int ret;

	/*
	 * Allocate 16k memory aligned to 4k from Frame Buffer (local
	 * physical) for sa ta <-> Driver
	 */
	ret = amdgpu_bo_create_kernel(psp->adev, PSP_SECUREDISPLAY_SHARED_MEM_SIZE,
				      PAGE_SIZE, AMDGPU_GEM_DOMAIN_VRAM,
				      &psp->securedisplay_context.securedisplay_shared_bo,
				      &psp->securedisplay_context.securedisplay_shared_mc_addr,
				      &psp->securedisplay_context.securedisplay_shared_buf);

	return ret;
}

static int psp_securedisplay_load(struct psp_context *psp)
{
	int ret;
	struct psp_gfx_cmd_resp *cmd;

	cmd = kzalloc(sizeof(struct psp_gfx_cmd_resp), GFP_KERNEL);
	if (!cmd)
		return -ENOMEM;

	memset(psp->fw_pri_buf, 0, PSP_1_MEG);
	memcpy(psp->fw_pri_buf, psp->ta_securedisplay_start_addr, psp->ta_securedisplay_ucode_size);

	psp_prep_ta_load_cmd_buf(cmd,
				 psp->fw_pri_mc_addr,
				 psp->ta_securedisplay_ucode_size,
				 psp->securedisplay_context.securedisplay_shared_mc_addr,
				 PSP_SECUREDISPLAY_SHARED_MEM_SIZE);

	ret = psp_cmd_submit_buf(psp, NULL, cmd, psp->fence_buf_mc_addr);

	if (ret)
		goto failed;

	psp->securedisplay_context.securedisplay_initialized = true;
	psp->securedisplay_context.session_id = cmd->resp.session_id;
	mutex_init(&psp->securedisplay_context.mutex);

failed:
	kfree(cmd);
	return ret;
}

static int psp_securedisplay_unload(struct psp_context *psp)
{
	int ret;
	struct psp_gfx_cmd_resp *cmd;

	cmd = kzalloc(sizeof(struct psp_gfx_cmd_resp), GFP_KERNEL);
	if (!cmd)
		return -ENOMEM;

	psp_prep_ta_unload_cmd_buf(cmd, psp->securedisplay_context.session_id);

	ret = psp_cmd_submit_buf(psp, NULL, cmd, psp->fence_buf_mc_addr);

	kfree(cmd);

	return ret;
}

static int psp_securedisplay_initialize(struct psp_context *psp)
{
	int ret;
	struct securedisplay_cmd *securedisplay_cmd;

	/*
	 * TODO: bypass the initialize in sriov for now
	 */
	if (amdgpu_sriov_vf(psp->adev))
		return 0;

	if (!psp->adev->psp.ta_securedisplay_ucode_size ||
	    !psp->adev->psp.ta_securedisplay_start_addr) {
		dev_info(psp->adev->dev, "SECUREDISPLAY: securedisplay ta ucode is not available\n");
		return 0;
	}

	if (!psp->securedisplay_context.securedisplay_initialized) {
		ret = psp_securedisplay_init_shared_buf(psp);
		if (ret)
			return ret;
	}

	ret = psp_securedisplay_load(psp);
	if (ret)
		return ret;

	psp_prep_securedisplay_cmd_buf(psp, &securedisplay_cmd,
			TA_SECUREDISPLAY_COMMAND__QUERY_TA);

	ret = psp_securedisplay_invoke(psp, TA_SECUREDISPLAY_COMMAND__QUERY_TA);
	if (ret) {
		psp_securedisplay_unload(psp);

		amdgpu_bo_free_kernel(&psp->securedisplay_context.securedisplay_shared_bo,
			      &psp->securedisplay_context.securedisplay_shared_mc_addr,
			      &psp->securedisplay_context.securedisplay_shared_buf);

		psp->securedisplay_context.securedisplay_initialized = false;

		dev_err(psp->adev->dev, "SECUREDISPLAY TA initialize fail.\n");
		return -EINVAL;
	}

	if (securedisplay_cmd->status != TA_SECUREDISPLAY_STATUS__SUCCESS) {
		psp_securedisplay_parse_resp_status(psp, securedisplay_cmd->status);
		dev_err(psp->adev->dev, "SECUREDISPLAY: query securedisplay TA failed. ret 0x%x\n",
			securedisplay_cmd->securedisplay_out_message.query_ta.query_cmd_ret);
	}

	return 0;
}

static int psp_securedisplay_terminate(struct psp_context *psp)
{
	int ret;

	/*
	 * TODO:bypass the terminate in sriov for now
	 */
	if (amdgpu_sriov_vf(psp->adev))
		return 0;

	if (!psp->securedisplay_context.securedisplay_initialized)
		return 0;

	ret = psp_securedisplay_unload(psp);
	if (ret)
		return ret;

	psp->securedisplay_context.securedisplay_initialized = false;

	/* free securedisplay shared memory */
	amdgpu_bo_free_kernel(&psp->securedisplay_context.securedisplay_shared_bo,
			      &psp->securedisplay_context.securedisplay_shared_mc_addr,
			      &psp->securedisplay_context.securedisplay_shared_buf);

	return ret;
}

int psp_securedisplay_invoke(struct psp_context *psp, uint32_t ta_cmd_id)
{
	int ret;

	if (!psp->securedisplay_context.securedisplay_initialized)
		return -EINVAL;

	if (ta_cmd_id != TA_SECUREDISPLAY_COMMAND__QUERY_TA &&
	    ta_cmd_id != TA_SECUREDISPLAY_COMMAND__SEND_ROI_CRC)
		return -EINVAL;

	mutex_lock(&psp->securedisplay_context.mutex);

	ret = psp_ta_invoke(psp, ta_cmd_id, psp->securedisplay_context.session_id);

	mutex_unlock(&psp->securedisplay_context.mutex);

	return ret;
}
/* SECUREDISPLAY end */

static int psp_hw_start(struct psp_context *psp)
{
	struct amdgpu_device *adev = psp->adev;
	int ret;

	if (!amdgpu_sriov_vf(adev)) {
		if (psp->kdb_bin_size &&
		    (psp->funcs->bootloader_load_kdb != NULL)) {
			ret = psp_bootloader_load_kdb(psp);
			if (ret) {
				DRM_ERROR("PSP load kdb failed!\n");
				return ret;
			}
		}

		if (psp->spl_bin_size) {
			ret = psp_bootloader_load_spl(psp);
			if (ret) {
				DRM_ERROR("PSP load spl failed!\n");
				return ret;
			}
		}

		ret = psp_bootloader_load_sysdrv(psp);
		if (ret) {
			DRM_ERROR("PSP load sysdrv failed!\n");
			return ret;
		}

		ret = psp_bootloader_load_sos(psp);
		if (ret) {
			DRM_ERROR("PSP load sos failed!\n");
			return ret;
		}
	}

	ret = psp_ring_create(psp, PSP_RING_TYPE__KM);
	if (ret) {
		DRM_ERROR("PSP create ring failed!\n");
		return ret;
	}

<<<<<<< HEAD
	if (amdgpu_atomfirmware_dynamic_boot_config_supported(adev)) {
		ret = psp_boot_config_set(adev);
		if (ret)
			dev_warn(adev->dev, "PSP set boot config failed\n");
	}

=======
>>>>>>> 50be9417
	ret = psp_tmr_init(psp);
	if (ret) {
		DRM_ERROR("PSP tmr init failed!\n");
		return ret;
	}

	/*
	 * For ASICs with DF Cstate management centralized
	 * to PMFW, TMR setup should be performed after PMFW
	 * loaded and before other non-psp firmware loaded.
	 */
	if (psp->pmfw_centralized_cstate_management) {
		ret = psp_load_smu_fw(psp);
		if (ret)
			return ret;
	}

	ret = psp_tmr_load(psp);
	if (ret) {
		DRM_ERROR("PSP load tmr failed!\n");
		return ret;
	}

	return 0;
}

static int psp_get_fw_type(struct amdgpu_firmware_info *ucode,
			   enum psp_gfx_fw_type *type)
{
	switch (ucode->ucode_id) {
	case AMDGPU_UCODE_ID_SDMA0:
		*type = GFX_FW_TYPE_SDMA0;
		break;
	case AMDGPU_UCODE_ID_SDMA1:
		*type = GFX_FW_TYPE_SDMA1;
		break;
	case AMDGPU_UCODE_ID_SDMA2:
		*type = GFX_FW_TYPE_SDMA2;
		break;
	case AMDGPU_UCODE_ID_SDMA3:
		*type = GFX_FW_TYPE_SDMA3;
		break;
	case AMDGPU_UCODE_ID_SDMA4:
		*type = GFX_FW_TYPE_SDMA4;
		break;
	case AMDGPU_UCODE_ID_SDMA5:
		*type = GFX_FW_TYPE_SDMA5;
		break;
	case AMDGPU_UCODE_ID_SDMA6:
		*type = GFX_FW_TYPE_SDMA6;
		break;
	case AMDGPU_UCODE_ID_SDMA7:
		*type = GFX_FW_TYPE_SDMA7;
		break;
	case AMDGPU_UCODE_ID_CP_MES:
		*type = GFX_FW_TYPE_CP_MES;
		break;
	case AMDGPU_UCODE_ID_CP_MES_DATA:
		*type = GFX_FW_TYPE_MES_STACK;
		break;
	case AMDGPU_UCODE_ID_CP_CE:
		*type = GFX_FW_TYPE_CP_CE;
		break;
	case AMDGPU_UCODE_ID_CP_PFP:
		*type = GFX_FW_TYPE_CP_PFP;
		break;
	case AMDGPU_UCODE_ID_CP_ME:
		*type = GFX_FW_TYPE_CP_ME;
		break;
	case AMDGPU_UCODE_ID_CP_MEC1:
		*type = GFX_FW_TYPE_CP_MEC;
		break;
	case AMDGPU_UCODE_ID_CP_MEC1_JT:
		*type = GFX_FW_TYPE_CP_MEC_ME1;
		break;
	case AMDGPU_UCODE_ID_CP_MEC2:
		*type = GFX_FW_TYPE_CP_MEC;
		break;
	case AMDGPU_UCODE_ID_CP_MEC2_JT:
		*type = GFX_FW_TYPE_CP_MEC_ME2;
		break;
	case AMDGPU_UCODE_ID_RLC_G:
		*type = GFX_FW_TYPE_RLC_G;
		break;
	case AMDGPU_UCODE_ID_RLC_RESTORE_LIST_CNTL:
		*type = GFX_FW_TYPE_RLC_RESTORE_LIST_SRM_CNTL;
		break;
	case AMDGPU_UCODE_ID_RLC_RESTORE_LIST_GPM_MEM:
		*type = GFX_FW_TYPE_RLC_RESTORE_LIST_GPM_MEM;
		break;
	case AMDGPU_UCODE_ID_RLC_RESTORE_LIST_SRM_MEM:
		*type = GFX_FW_TYPE_RLC_RESTORE_LIST_SRM_MEM;
		break;
	case AMDGPU_UCODE_ID_RLC_IRAM:
		*type = GFX_FW_TYPE_RLC_IRAM;
		break;
	case AMDGPU_UCODE_ID_RLC_DRAM:
		*type = GFX_FW_TYPE_RLC_DRAM_BOOT;
		break;
	case AMDGPU_UCODE_ID_SMC:
		*type = GFX_FW_TYPE_SMU;
		break;
	case AMDGPU_UCODE_ID_UVD:
		*type = GFX_FW_TYPE_UVD;
		break;
	case AMDGPU_UCODE_ID_UVD1:
		*type = GFX_FW_TYPE_UVD1;
		break;
	case AMDGPU_UCODE_ID_VCE:
		*type = GFX_FW_TYPE_VCE;
		break;
	case AMDGPU_UCODE_ID_VCN:
		*type = GFX_FW_TYPE_VCN;
		break;
	case AMDGPU_UCODE_ID_VCN1:
		*type = GFX_FW_TYPE_VCN1;
		break;
	case AMDGPU_UCODE_ID_DMCU_ERAM:
		*type = GFX_FW_TYPE_DMCU_ERAM;
		break;
	case AMDGPU_UCODE_ID_DMCU_INTV:
		*type = GFX_FW_TYPE_DMCU_ISR;
		break;
	case AMDGPU_UCODE_ID_VCN0_RAM:
		*type = GFX_FW_TYPE_VCN0_RAM;
		break;
	case AMDGPU_UCODE_ID_VCN1_RAM:
		*type = GFX_FW_TYPE_VCN1_RAM;
		break;
	case AMDGPU_UCODE_ID_DMCUB:
		*type = GFX_FW_TYPE_DMUB;
		break;
	case AMDGPU_UCODE_ID_MAXIMUM:
	default:
		return -EINVAL;
	}

	return 0;
}

static void psp_print_fw_hdr(struct psp_context *psp,
			     struct amdgpu_firmware_info *ucode)
{
	struct amdgpu_device *adev = psp->adev;
	struct common_firmware_header *hdr;

	switch (ucode->ucode_id) {
	case AMDGPU_UCODE_ID_SDMA0:
	case AMDGPU_UCODE_ID_SDMA1:
	case AMDGPU_UCODE_ID_SDMA2:
	case AMDGPU_UCODE_ID_SDMA3:
	case AMDGPU_UCODE_ID_SDMA4:
	case AMDGPU_UCODE_ID_SDMA5:
	case AMDGPU_UCODE_ID_SDMA6:
	case AMDGPU_UCODE_ID_SDMA7:
		hdr = (struct common_firmware_header *)
			adev->sdma.instance[ucode->ucode_id - AMDGPU_UCODE_ID_SDMA0].fw->data;
		amdgpu_ucode_print_sdma_hdr(hdr);
		break;
	case AMDGPU_UCODE_ID_CP_CE:
		hdr = (struct common_firmware_header *)adev->gfx.ce_fw->data;
		amdgpu_ucode_print_gfx_hdr(hdr);
		break;
	case AMDGPU_UCODE_ID_CP_PFP:
		hdr = (struct common_firmware_header *)adev->gfx.pfp_fw->data;
		amdgpu_ucode_print_gfx_hdr(hdr);
		break;
	case AMDGPU_UCODE_ID_CP_ME:
		hdr = (struct common_firmware_header *)adev->gfx.me_fw->data;
		amdgpu_ucode_print_gfx_hdr(hdr);
		break;
	case AMDGPU_UCODE_ID_CP_MEC1:
		hdr = (struct common_firmware_header *)adev->gfx.mec_fw->data;
		amdgpu_ucode_print_gfx_hdr(hdr);
		break;
	case AMDGPU_UCODE_ID_RLC_G:
		hdr = (struct common_firmware_header *)adev->gfx.rlc_fw->data;
		amdgpu_ucode_print_rlc_hdr(hdr);
		break;
	case AMDGPU_UCODE_ID_SMC:
		hdr = (struct common_firmware_header *)adev->pm.fw->data;
		amdgpu_ucode_print_smc_hdr(hdr);
		break;
	default:
		break;
	}
}

static int psp_prep_load_ip_fw_cmd_buf(struct amdgpu_firmware_info *ucode,
				       struct psp_gfx_cmd_resp *cmd)
{
	int ret;
	uint64_t fw_mem_mc_addr = ucode->mc_addr;

	memset(cmd, 0, sizeof(struct psp_gfx_cmd_resp));

	cmd->cmd_id = GFX_CMD_ID_LOAD_IP_FW;
	cmd->cmd.cmd_load_ip_fw.fw_phy_addr_lo = lower_32_bits(fw_mem_mc_addr);
	cmd->cmd.cmd_load_ip_fw.fw_phy_addr_hi = upper_32_bits(fw_mem_mc_addr);
	cmd->cmd.cmd_load_ip_fw.fw_size = ucode->ucode_size;

	ret = psp_get_fw_type(ucode, &cmd->cmd.cmd_load_ip_fw.fw_type);
	if (ret)
		DRM_ERROR("Unknown firmware type\n");

	return ret;
}

static int psp_execute_np_fw_load(struct psp_context *psp,
			          struct amdgpu_firmware_info *ucode)
{
	int ret = 0;

	ret = psp_prep_load_ip_fw_cmd_buf(ucode, psp->cmd);
	if (ret)
		return ret;

	ret = psp_cmd_submit_buf(psp, ucode, psp->cmd,
				 psp->fence_buf_mc_addr);

	return ret;
}

static int psp_load_smu_fw(struct psp_context *psp)
{
	int ret;
	struct amdgpu_device *adev = psp->adev;
	struct amdgpu_firmware_info *ucode =
			&adev->firmware.ucode[AMDGPU_UCODE_ID_SMC];
	struct amdgpu_ras *ras = psp->ras.ras;

	if (!ucode->fw || amdgpu_sriov_vf(psp->adev))
		return 0;

	if ((amdgpu_in_reset(adev) &&
	     ras && adev->ras_enabled &&
	     (adev->asic_type == CHIP_ARCTURUS ||
	      adev->asic_type == CHIP_VEGA20))) {
		ret = amdgpu_dpm_set_mp1_state(adev, PP_MP1_STATE_UNLOAD);
		if (ret) {
			DRM_WARN("Failed to set MP1 state prepare for reload\n");
		}
	}

	ret = psp_execute_np_fw_load(psp, ucode);

	if (ret)
		DRM_ERROR("PSP load smu failed!\n");

	return ret;
}

static bool fw_load_skip_check(struct psp_context *psp,
			       struct amdgpu_firmware_info *ucode)
{
	if (!ucode->fw)
		return true;

	if (ucode->ucode_id == AMDGPU_UCODE_ID_SMC &&
	    (psp_smu_reload_quirk(psp) ||
	     psp->autoload_supported ||
	     psp->pmfw_centralized_cstate_management))
		return true;

	if (amdgpu_sriov_vf(psp->adev) &&
	   (ucode->ucode_id == AMDGPU_UCODE_ID_SDMA0
	    || ucode->ucode_id == AMDGPU_UCODE_ID_SDMA1
	    || ucode->ucode_id == AMDGPU_UCODE_ID_SDMA2
	    || ucode->ucode_id == AMDGPU_UCODE_ID_SDMA3
	    || ucode->ucode_id == AMDGPU_UCODE_ID_SDMA4
	    || ucode->ucode_id == AMDGPU_UCODE_ID_SDMA5
	    || ucode->ucode_id == AMDGPU_UCODE_ID_SDMA6
	    || ucode->ucode_id == AMDGPU_UCODE_ID_SDMA7
	    || ucode->ucode_id == AMDGPU_UCODE_ID_RLC_G
	    || ucode->ucode_id == AMDGPU_UCODE_ID_RLC_RESTORE_LIST_CNTL
	    || ucode->ucode_id == AMDGPU_UCODE_ID_RLC_RESTORE_LIST_GPM_MEM
	    || ucode->ucode_id == AMDGPU_UCODE_ID_RLC_RESTORE_LIST_SRM_MEM
	    || ucode->ucode_id == AMDGPU_UCODE_ID_SMC))
		/*skip ucode loading in SRIOV VF */
		return true;

	if (psp->autoload_supported &&
	    (ucode->ucode_id == AMDGPU_UCODE_ID_CP_MEC1_JT ||
	     ucode->ucode_id == AMDGPU_UCODE_ID_CP_MEC2_JT))
		/* skip mec JT when autoload is enabled */
		return true;

	return false;
}

int psp_load_fw_list(struct psp_context *psp,
		     struct amdgpu_firmware_info **ucode_list, int ucode_count)
{
	int ret = 0, i;
	struct amdgpu_firmware_info *ucode;

	for (i = 0; i < ucode_count; ++i) {
		ucode = ucode_list[i];
		psp_print_fw_hdr(psp, ucode);
		ret = psp_execute_np_fw_load(psp, ucode);
		if (ret)
			return ret;
	}
	return ret;
}

static int psp_np_fw_load(struct psp_context *psp)
{
	int i, ret;
	struct amdgpu_firmware_info *ucode;
	struct amdgpu_device *adev = psp->adev;

	if (psp->autoload_supported &&
	    !psp->pmfw_centralized_cstate_management) {
		ret = psp_load_smu_fw(psp);
		if (ret)
			return ret;
	}

	for (i = 0; i < adev->firmware.max_ucodes; i++) {
		ucode = &adev->firmware.ucode[i];

		if (ucode->ucode_id == AMDGPU_UCODE_ID_SMC &&
		    !fw_load_skip_check(psp, ucode)) {
			ret = psp_load_smu_fw(psp);
			if (ret)
				return ret;
			continue;
		}

		if (fw_load_skip_check(psp, ucode))
			continue;

		if (psp->autoload_supported &&
		    (adev->asic_type >= CHIP_SIENNA_CICHLID &&
		     adev->asic_type <= CHIP_DIMGREY_CAVEFISH) &&
		    (ucode->ucode_id == AMDGPU_UCODE_ID_SDMA1 ||
		     ucode->ucode_id == AMDGPU_UCODE_ID_SDMA2 ||
		     ucode->ucode_id == AMDGPU_UCODE_ID_SDMA3))
			/* PSP only receive one SDMA fw for sienna_cichlid,
			 * as all four sdma fw are same */
			continue;

		psp_print_fw_hdr(psp, ucode);

		ret = psp_execute_np_fw_load(psp, ucode);
		if (ret)
			return ret;

		/* Start rlc autoload after psp recieved all the gfx firmware */
		if (psp->autoload_supported && ucode->ucode_id == (amdgpu_sriov_vf(adev) ?
		    AMDGPU_UCODE_ID_CP_MEC2 : AMDGPU_UCODE_ID_RLC_G)) {
			ret = psp_rlc_autoload_start(psp);
			if (ret) {
				DRM_ERROR("Failed to start rlc autoload\n");
				return ret;
			}
		}
	}

	return 0;
}

static int psp_load_fw(struct amdgpu_device *adev)
{
	int ret;
	struct psp_context *psp = &adev->psp;

	if (amdgpu_sriov_vf(adev) && amdgpu_in_reset(adev)) {
		psp_ring_stop(psp, PSP_RING_TYPE__KM); /* should not destroy ring, only stop */
		goto skip_memalloc;
	}

	psp->cmd = kzalloc(sizeof(struct psp_gfx_cmd_resp), GFP_KERNEL);
	if (!psp->cmd)
		return -ENOMEM;

	if (amdgpu_sriov_vf(adev)) {
		ret = amdgpu_bo_create_kernel(adev, PSP_1_MEG, PSP_1_MEG,
						AMDGPU_GEM_DOMAIN_VRAM,
						&psp->fw_pri_bo,
						&psp->fw_pri_mc_addr,
						&psp->fw_pri_buf);
	} else {
		ret = amdgpu_bo_create_kernel(adev, PSP_1_MEG, PSP_1_MEG,
						AMDGPU_GEM_DOMAIN_GTT,
						&psp->fw_pri_bo,
						&psp->fw_pri_mc_addr,
						&psp->fw_pri_buf);
	}

	if (ret)
		goto failed;

	ret = amdgpu_bo_create_kernel(adev, PSP_FENCE_BUFFER_SIZE, PAGE_SIZE,
					AMDGPU_GEM_DOMAIN_VRAM,
					&psp->fence_buf_bo,
					&psp->fence_buf_mc_addr,
					&psp->fence_buf);
	if (ret)
		goto failed;

	ret = amdgpu_bo_create_kernel(adev, PSP_CMD_BUFFER_SIZE, PAGE_SIZE,
				      AMDGPU_GEM_DOMAIN_VRAM,
				      &psp->cmd_buf_bo, &psp->cmd_buf_mc_addr,
				      (void **)&psp->cmd_buf_mem);
	if (ret)
		goto failed;

	memset(psp->fence_buf, 0, PSP_FENCE_BUFFER_SIZE);

	ret = psp_ring_init(psp, PSP_RING_TYPE__KM);
	if (ret) {
		DRM_ERROR("PSP ring init failed!\n");
		goto failed;
	}

skip_memalloc:
	ret = psp_hw_start(psp);
	if (ret)
		goto failed;

	ret = psp_np_fw_load(psp);
	if (ret)
		goto failed;

	ret = psp_asd_load(psp);
	if (ret) {
		DRM_ERROR("PSP load asd failed!\n");
		return ret;
	}

	ret = psp_rl_load(adev);
	if (ret) {
		DRM_ERROR("PSP load RL failed!\n");
		return ret;
	}

	if (psp->adev->psp.ta_fw) {
		ret = psp_ras_initialize(psp);
		if (ret)
			dev_err(psp->adev->dev,
					"RAS: Failed to initialize RAS\n");

		ret = psp_hdcp_initialize(psp);
		if (ret)
			dev_err(psp->adev->dev,
				"HDCP: Failed to initialize HDCP\n");

		ret = psp_dtm_initialize(psp);
		if (ret)
			dev_err(psp->adev->dev,
				"DTM: Failed to initialize DTM\n");

		ret = psp_rap_initialize(psp);
		if (ret)
			dev_err(psp->adev->dev,
				"RAP: Failed to initialize RAP\n");

		ret = psp_securedisplay_initialize(psp);
		if (ret)
			dev_err(psp->adev->dev,
				"SECUREDISPLAY: Failed to initialize SECUREDISPLAY\n");
	}

	return 0;

failed:
	/*
	 * all cleanup jobs (xgmi terminate, ras terminate,
	 * ring destroy, cmd/fence/fw buffers destory,
	 * psp->cmd destory) are delayed to psp_hw_fini
	 */
	return ret;
}

static int psp_hw_init(void *handle)
{
	int ret;
	struct amdgpu_device *adev = (struct amdgpu_device *)handle;

	mutex_lock(&adev->firmware.mutex);
	/*
	 * This sequence is just used on hw_init only once, no need on
	 * resume.
	 */
	ret = amdgpu_ucode_init_bo(adev);
	if (ret)
		goto failed;

	ret = psp_load_fw(adev);
	if (ret) {
		DRM_ERROR("PSP firmware loading failed\n");
		goto failed;
	}

	mutex_unlock(&adev->firmware.mutex);
	return 0;

failed:
	adev->firmware.load_type = AMDGPU_FW_LOAD_DIRECT;
	mutex_unlock(&adev->firmware.mutex);
	return -EINVAL;
}

static int psp_hw_fini(void *handle)
{
	struct amdgpu_device *adev = (struct amdgpu_device *)handle;
	struct psp_context *psp = &adev->psp;

	if (psp->adev->psp.ta_fw) {
		psp_ras_terminate(psp);
		psp_securedisplay_terminate(psp);
		psp_rap_terminate(psp);
		psp_dtm_terminate(psp);
		psp_hdcp_terminate(psp);
	}

	psp_asd_unload(psp);

	psp_tmr_terminate(psp);
	psp_ring_destroy(psp, PSP_RING_TYPE__KM);

	amdgpu_bo_free_kernel(&psp->fw_pri_bo,
			      &psp->fw_pri_mc_addr, &psp->fw_pri_buf);
	amdgpu_bo_free_kernel(&psp->fence_buf_bo,
			      &psp->fence_buf_mc_addr, &psp->fence_buf);
	amdgpu_bo_free_kernel(&psp->cmd_buf_bo, &psp->cmd_buf_mc_addr,
			      (void **)&psp->cmd_buf_mem);

	kfree(psp->cmd);
	psp->cmd = NULL;

	return 0;
}

static int psp_suspend(void *handle)
{
	int ret;
	struct amdgpu_device *adev = (struct amdgpu_device *)handle;
	struct psp_context *psp = &adev->psp;

	if (adev->gmc.xgmi.num_physical_nodes > 1 &&
	    psp->xgmi_context.initialized == 1) {
		ret = psp_xgmi_terminate(psp);
		if (ret) {
			DRM_ERROR("Failed to terminate xgmi ta\n");
			return ret;
		}
	}

	if (psp->adev->psp.ta_fw) {
		ret = psp_ras_terminate(psp);
		if (ret) {
			DRM_ERROR("Failed to terminate ras ta\n");
			return ret;
		}
		ret = psp_hdcp_terminate(psp);
		if (ret) {
			DRM_ERROR("Failed to terminate hdcp ta\n");
			return ret;
		}
		ret = psp_dtm_terminate(psp);
		if (ret) {
			DRM_ERROR("Failed to terminate dtm ta\n");
			return ret;
		}
		ret = psp_rap_terminate(psp);
		if (ret) {
			DRM_ERROR("Failed to terminate rap ta\n");
			return ret;
		}
		ret = psp_securedisplay_terminate(psp);
		if (ret) {
			DRM_ERROR("Failed to terminate securedisplay ta\n");
			return ret;
		}
	}

	ret = psp_asd_unload(psp);
	if (ret) {
		DRM_ERROR("Failed to unload asd\n");
		return ret;
	}

	ret = psp_tmr_terminate(psp);
	if (ret) {
		DRM_ERROR("Failed to terminate tmr\n");
		return ret;
	}

	ret = psp_ring_stop(psp, PSP_RING_TYPE__KM);
	if (ret) {
		DRM_ERROR("PSP ring stop failed\n");
		return ret;
	}

	return 0;
}

static int psp_resume(void *handle)
{
	int ret;
	struct amdgpu_device *adev = (struct amdgpu_device *)handle;
	struct psp_context *psp = &adev->psp;

	DRM_INFO("PSP is resuming...\n");

	if (psp->mem_train_ctx.enable_mem_training) {
		ret = psp_mem_training(psp, PSP_MEM_TRAIN_RESUME);
		if (ret) {
			DRM_ERROR("Failed to process memory training!\n");
			return ret;
		}
	}

	mutex_lock(&adev->firmware.mutex);

	ret = psp_hw_start(psp);
	if (ret)
		goto failed;

	ret = psp_np_fw_load(psp);
	if (ret)
		goto failed;

	ret = psp_asd_load(psp);
	if (ret) {
		DRM_ERROR("PSP load asd failed!\n");
		goto failed;
	}

	if (adev->gmc.xgmi.num_physical_nodes > 1) {
		ret = psp_xgmi_initialize(psp);
		/* Warning the XGMI seesion initialize failure
		 * Instead of stop driver initialization
		 */
		if (ret)
			dev_err(psp->adev->dev,
				"XGMI: Failed to initialize XGMI session\n");
	}

	if (psp->adev->psp.ta_fw) {
		ret = psp_ras_initialize(psp);
		if (ret)
			dev_err(psp->adev->dev,
					"RAS: Failed to initialize RAS\n");

		ret = psp_hdcp_initialize(psp);
		if (ret)
			dev_err(psp->adev->dev,
				"HDCP: Failed to initialize HDCP\n");

		ret = psp_dtm_initialize(psp);
		if (ret)
			dev_err(psp->adev->dev,
				"DTM: Failed to initialize DTM\n");

		ret = psp_rap_initialize(psp);
		if (ret)
			dev_err(psp->adev->dev,
				"RAP: Failed to initialize RAP\n");

		ret = psp_securedisplay_initialize(psp);
		if (ret)
			dev_err(psp->adev->dev,
				"SECUREDISPLAY: Failed to initialize SECUREDISPLAY\n");
	}

	mutex_unlock(&adev->firmware.mutex);

	return 0;

failed:
	DRM_ERROR("PSP resume failed\n");
	mutex_unlock(&adev->firmware.mutex);
	return ret;
}

int psp_gpu_reset(struct amdgpu_device *adev)
{
	int ret;

	if (adev->firmware.load_type != AMDGPU_FW_LOAD_PSP)
		return 0;

	mutex_lock(&adev->psp.mutex);
	ret = psp_mode1_reset(&adev->psp);
	mutex_unlock(&adev->psp.mutex);

	return ret;
}

int psp_rlc_autoload_start(struct psp_context *psp)
{
	int ret;
	struct psp_gfx_cmd_resp *cmd;

	cmd = kzalloc(sizeof(struct psp_gfx_cmd_resp), GFP_KERNEL);
	if (!cmd)
		return -ENOMEM;

	cmd->cmd_id = GFX_CMD_ID_AUTOLOAD_RLC;

	ret = psp_cmd_submit_buf(psp, NULL, cmd,
				 psp->fence_buf_mc_addr);
	kfree(cmd);
	return ret;
}

int psp_update_vcn_sram(struct amdgpu_device *adev, int inst_idx,
			uint64_t cmd_gpu_addr, int cmd_size)
{
	struct amdgpu_firmware_info ucode = {0};

	ucode.ucode_id = inst_idx ? AMDGPU_UCODE_ID_VCN1_RAM :
		AMDGPU_UCODE_ID_VCN0_RAM;
	ucode.mc_addr = cmd_gpu_addr;
	ucode.ucode_size = cmd_size;

	return psp_execute_np_fw_load(&adev->psp, &ucode);
}

int psp_ring_cmd_submit(struct psp_context *psp,
			uint64_t cmd_buf_mc_addr,
			uint64_t fence_mc_addr,
			int index)
{
	unsigned int psp_write_ptr_reg = 0;
	struct psp_gfx_rb_frame *write_frame;
	struct psp_ring *ring = &psp->km_ring;
	struct psp_gfx_rb_frame *ring_buffer_start = ring->ring_mem;
	struct psp_gfx_rb_frame *ring_buffer_end = ring_buffer_start +
		ring->ring_size / sizeof(struct psp_gfx_rb_frame) - 1;
	struct amdgpu_device *adev = psp->adev;
	uint32_t ring_size_dw = ring->ring_size / 4;
	uint32_t rb_frame_size_dw = sizeof(struct psp_gfx_rb_frame) / 4;

	/* KM (GPCOM) prepare write pointer */
	psp_write_ptr_reg = psp_ring_get_wptr(psp);

	/* Update KM RB frame pointer to new frame */
	/* write_frame ptr increments by size of rb_frame in bytes */
	/* psp_write_ptr_reg increments by size of rb_frame in DWORDs */
	if ((psp_write_ptr_reg % ring_size_dw) == 0)
		write_frame = ring_buffer_start;
	else
		write_frame = ring_buffer_start + (psp_write_ptr_reg / rb_frame_size_dw);
	/* Check invalid write_frame ptr address */
	if ((write_frame < ring_buffer_start) || (ring_buffer_end < write_frame)) {
		DRM_ERROR("ring_buffer_start = %p; ring_buffer_end = %p; write_frame = %p\n",
			  ring_buffer_start, ring_buffer_end, write_frame);
		DRM_ERROR("write_frame is pointing to address out of bounds\n");
		return -EINVAL;
	}

	/* Initialize KM RB frame */
	memset(write_frame, 0, sizeof(struct psp_gfx_rb_frame));

	/* Update KM RB frame */
	write_frame->cmd_buf_addr_hi = upper_32_bits(cmd_buf_mc_addr);
	write_frame->cmd_buf_addr_lo = lower_32_bits(cmd_buf_mc_addr);
	write_frame->fence_addr_hi = upper_32_bits(fence_mc_addr);
	write_frame->fence_addr_lo = lower_32_bits(fence_mc_addr);
	write_frame->fence_value = index;
	amdgpu_device_flush_hdp(adev, NULL);

	/* Update the write Pointer in DWORDs */
	psp_write_ptr_reg = (psp_write_ptr_reg + rb_frame_size_dw) % ring_size_dw;
	psp_ring_set_wptr(psp, psp_write_ptr_reg);
	return 0;
}

int psp_init_asd_microcode(struct psp_context *psp,
			   const char *chip_name)
{
	struct amdgpu_device *adev = psp->adev;
	char fw_name[PSP_FW_NAME_LEN];
	const struct psp_firmware_header_v1_0 *asd_hdr;
	int err = 0;

	if (!chip_name) {
		dev_err(adev->dev, "invalid chip name for asd microcode\n");
		return -EINVAL;
	}

	snprintf(fw_name, sizeof(fw_name), "amdgpu/%s_asd.bin", chip_name);
	err = request_firmware(&adev->psp.asd_fw, fw_name, adev->dev);
	if (err)
		goto out;

	err = amdgpu_ucode_validate(adev->psp.asd_fw);
	if (err)
		goto out;

	asd_hdr = (const struct psp_firmware_header_v1_0 *)adev->psp.asd_fw->data;
	adev->psp.asd_fw_version = le32_to_cpu(asd_hdr->header.ucode_version);
	adev->psp.asd_feature_version = le32_to_cpu(asd_hdr->sos.fw_version);
	adev->psp.asd_ucode_size = le32_to_cpu(asd_hdr->header.ucode_size_bytes);
	adev->psp.asd_start_addr = (uint8_t *)asd_hdr +
				le32_to_cpu(asd_hdr->header.ucode_array_offset_bytes);
	return 0;
out:
	dev_err(adev->dev, "fail to initialize asd microcode\n");
	release_firmware(adev->psp.asd_fw);
	adev->psp.asd_fw = NULL;
	return err;
}

int psp_init_toc_microcode(struct psp_context *psp,
			   const char *chip_name)
{
	struct amdgpu_device *adev = psp->adev;
	char fw_name[30];
	const struct psp_firmware_header_v1_0 *toc_hdr;
	int err = 0;

	if (!chip_name) {
		dev_err(adev->dev, "invalid chip name for toc microcode\n");
		return -EINVAL;
	}

	snprintf(fw_name, sizeof(fw_name), "amdgpu/%s_toc.bin", chip_name);
	err = request_firmware(&adev->psp.toc_fw, fw_name, adev->dev);
	if (err)
		goto out;

	err = amdgpu_ucode_validate(adev->psp.toc_fw);
	if (err)
		goto out;

	toc_hdr = (const struct psp_firmware_header_v1_0 *)adev->psp.toc_fw->data;
	adev->psp.toc_fw_version = le32_to_cpu(toc_hdr->header.ucode_version);
	adev->psp.toc_feature_version = le32_to_cpu(toc_hdr->sos.fw_version);
	adev->psp.toc_bin_size = le32_to_cpu(toc_hdr->header.ucode_size_bytes);
	adev->psp.toc_start_addr = (uint8_t *)toc_hdr +
				le32_to_cpu(toc_hdr->header.ucode_array_offset_bytes);
	return 0;
out:
	dev_err(adev->dev, "fail to request/validate toc microcode\n");
	release_firmware(adev->psp.toc_fw);
	adev->psp.toc_fw = NULL;
	return err;
}

static int psp_init_sos_base_fw(struct amdgpu_device *adev)
{
	const struct psp_firmware_header_v1_0 *sos_hdr;
	const struct psp_firmware_header_v1_3 *sos_hdr_v1_3;
	uint8_t *ucode_array_start_addr;

	sos_hdr = (const struct psp_firmware_header_v1_0 *)adev->psp.sos_fw->data;
	ucode_array_start_addr = (uint8_t *)sos_hdr +
		le32_to_cpu(sos_hdr->header.ucode_array_offset_bytes);

	if (adev->gmc.xgmi.connected_to_cpu || (adev->asic_type != CHIP_ALDEBARAN)) {
		adev->psp.sos_fw_version = le32_to_cpu(sos_hdr->header.ucode_version);
		adev->psp.sos_feature_version = le32_to_cpu(sos_hdr->sos.fw_version);

		adev->psp.sys_bin_size = le32_to_cpu(sos_hdr->sos.offset_bytes);
		adev->psp.sys_start_addr = ucode_array_start_addr;

		adev->psp.sos_bin_size = le32_to_cpu(sos_hdr->sos.size_bytes);
		adev->psp.sos_start_addr = ucode_array_start_addr +
				le32_to_cpu(sos_hdr->sos.offset_bytes);
	} else {
		/* Load alternate PSP SOS FW */
		sos_hdr_v1_3 = (const struct psp_firmware_header_v1_3 *)adev->psp.sos_fw->data;

		adev->psp.sos_fw_version = le32_to_cpu(sos_hdr_v1_3->sos_aux.fw_version);
		adev->psp.sos_feature_version = le32_to_cpu(sos_hdr_v1_3->sos_aux.fw_version);

		adev->psp.sys_bin_size = le32_to_cpu(sos_hdr_v1_3->sys_drv_aux.size_bytes);
		adev->psp.sys_start_addr = ucode_array_start_addr +
			le32_to_cpu(sos_hdr_v1_3->sys_drv_aux.offset_bytes);

		adev->psp.sos_bin_size = le32_to_cpu(sos_hdr_v1_3->sos_aux.size_bytes);
		adev->psp.sos_start_addr = ucode_array_start_addr +
			le32_to_cpu(sos_hdr_v1_3->sos_aux.offset_bytes);
	}

	if ((adev->psp.sys_bin_size == 0) || (adev->psp.sos_bin_size == 0)) {
		dev_warn(adev->dev, "PSP SOS FW not available");
		return -EINVAL;
	}

	return 0;
}

int psp_init_sos_microcode(struct psp_context *psp,
			   const char *chip_name)
{
	struct amdgpu_device *adev = psp->adev;
	char fw_name[PSP_FW_NAME_LEN];
	const struct psp_firmware_header_v1_0 *sos_hdr;
	const struct psp_firmware_header_v1_1 *sos_hdr_v1_1;
	const struct psp_firmware_header_v1_2 *sos_hdr_v1_2;
	const struct psp_firmware_header_v1_3 *sos_hdr_v1_3;
	int err = 0;
	uint8_t *ucode_array_start_addr;

	if (!chip_name) {
		dev_err(adev->dev, "invalid chip name for sos microcode\n");
		return -EINVAL;
	}

	snprintf(fw_name, sizeof(fw_name), "amdgpu/%s_sos.bin", chip_name);
	err = request_firmware(&adev->psp.sos_fw, fw_name, adev->dev);
	if (err)
		goto out;

	err = amdgpu_ucode_validate(adev->psp.sos_fw);
	if (err)
		goto out;

	sos_hdr = (const struct psp_firmware_header_v1_0 *)adev->psp.sos_fw->data;
	ucode_array_start_addr = (uint8_t *)sos_hdr +
		le32_to_cpu(sos_hdr->header.ucode_array_offset_bytes);
	amdgpu_ucode_print_psp_hdr(&sos_hdr->header);

	switch (sos_hdr->header.header_version_major) {
	case 1:
		err = psp_init_sos_base_fw(adev);
		if (err)
			goto out;

		if (sos_hdr->header.header_version_minor == 1) {
			sos_hdr_v1_1 = (const struct psp_firmware_header_v1_1 *)adev->psp.sos_fw->data;
			adev->psp.toc_bin_size = le32_to_cpu(sos_hdr_v1_1->toc.size_bytes);
			adev->psp.toc_start_addr = (uint8_t *)adev->psp.sys_start_addr +
					le32_to_cpu(sos_hdr_v1_1->toc.offset_bytes);
			adev->psp.kdb_bin_size = le32_to_cpu(sos_hdr_v1_1->kdb.size_bytes);
			adev->psp.kdb_start_addr = (uint8_t *)adev->psp.sys_start_addr +
					le32_to_cpu(sos_hdr_v1_1->kdb.offset_bytes);
		}
		if (sos_hdr->header.header_version_minor == 2) {
			sos_hdr_v1_2 = (const struct psp_firmware_header_v1_2 *)adev->psp.sos_fw->data;
			adev->psp.kdb_bin_size = le32_to_cpu(sos_hdr_v1_2->kdb.size_bytes);
			adev->psp.kdb_start_addr = (uint8_t *)adev->psp.sys_start_addr +
						    le32_to_cpu(sos_hdr_v1_2->kdb.offset_bytes);
		}
		if (sos_hdr->header.header_version_minor == 3) {
			sos_hdr_v1_3 = (const struct psp_firmware_header_v1_3 *)adev->psp.sos_fw->data;
			adev->psp.toc_bin_size = le32_to_cpu(sos_hdr_v1_3->v1_1.toc.size_bytes);
			adev->psp.toc_start_addr = ucode_array_start_addr +
				le32_to_cpu(sos_hdr_v1_3->v1_1.toc.offset_bytes);
			adev->psp.kdb_bin_size = le32_to_cpu(sos_hdr_v1_3->v1_1.kdb.size_bytes);
			adev->psp.kdb_start_addr = ucode_array_start_addr +
				le32_to_cpu(sos_hdr_v1_3->v1_1.kdb.offset_bytes);
			adev->psp.spl_bin_size = le32_to_cpu(sos_hdr_v1_3->spl.size_bytes);
			adev->psp.spl_start_addr = ucode_array_start_addr +
				le32_to_cpu(sos_hdr_v1_3->spl.offset_bytes);
			adev->psp.rl_bin_size = le32_to_cpu(sos_hdr_v1_3->rl.size_bytes);
			adev->psp.rl_start_addr = ucode_array_start_addr +
				le32_to_cpu(sos_hdr_v1_3->rl.offset_bytes);
		}
		break;
	default:
		dev_err(adev->dev,
			"unsupported psp sos firmware\n");
		err = -EINVAL;
		goto out;
	}

	return 0;
out:
	dev_err(adev->dev,
		"failed to init sos firmware\n");
	release_firmware(adev->psp.sos_fw);
	adev->psp.sos_fw = NULL;

	return err;
}

static int parse_ta_bin_descriptor(struct psp_context *psp,
				   const struct ta_fw_bin_desc *desc,
				   const struct ta_firmware_header_v2_0 *ta_hdr)
{
	uint8_t *ucode_start_addr  = NULL;

	if (!psp || !desc || !ta_hdr)
		return -EINVAL;

	ucode_start_addr  = (uint8_t *)ta_hdr +
			    le32_to_cpu(desc->offset_bytes) +
			    le32_to_cpu(ta_hdr->header.ucode_array_offset_bytes);

	switch (desc->fw_type) {
	case TA_FW_TYPE_PSP_ASD:
		psp->asd_fw_version        = le32_to_cpu(desc->fw_version);
		psp->asd_feature_version   = le32_to_cpu(desc->fw_version);
		psp->asd_ucode_size        = le32_to_cpu(desc->size_bytes);
		psp->asd_start_addr 	   = ucode_start_addr;
		break;
	case TA_FW_TYPE_PSP_XGMI:
		psp->ta_xgmi_ucode_version = le32_to_cpu(desc->fw_version);
		psp->ta_xgmi_ucode_size    = le32_to_cpu(desc->size_bytes);
		psp->ta_xgmi_start_addr    = ucode_start_addr;
		break;
	case TA_FW_TYPE_PSP_RAS:
		psp->ta_ras_ucode_version  = le32_to_cpu(desc->fw_version);
		psp->ta_ras_ucode_size     = le32_to_cpu(desc->size_bytes);
		psp->ta_ras_start_addr     = ucode_start_addr;
		break;
	case TA_FW_TYPE_PSP_HDCP:
		psp->ta_hdcp_ucode_version = le32_to_cpu(desc->fw_version);
		psp->ta_hdcp_ucode_size    = le32_to_cpu(desc->size_bytes);
		psp->ta_hdcp_start_addr    = ucode_start_addr;
		break;
	case TA_FW_TYPE_PSP_DTM:
		psp->ta_dtm_ucode_version  = le32_to_cpu(desc->fw_version);
		psp->ta_dtm_ucode_size     = le32_to_cpu(desc->size_bytes);
		psp->ta_dtm_start_addr     = ucode_start_addr;
		break;
	case TA_FW_TYPE_PSP_RAP:
		psp->ta_rap_ucode_version  = le32_to_cpu(desc->fw_version);
		psp->ta_rap_ucode_size     = le32_to_cpu(desc->size_bytes);
		psp->ta_rap_start_addr     = ucode_start_addr;
		break;
	case TA_FW_TYPE_PSP_SECUREDISPLAY:
		psp->ta_securedisplay_ucode_version  = le32_to_cpu(desc->fw_version);
		psp->ta_securedisplay_ucode_size     = le32_to_cpu(desc->size_bytes);
		psp->ta_securedisplay_start_addr     = ucode_start_addr;
		break;
	default:
		dev_warn(psp->adev->dev, "Unsupported TA type: %d\n", desc->fw_type);
		break;
	}

	return 0;
}

int psp_init_ta_microcode(struct psp_context *psp,
			  const char *chip_name)
{
	struct amdgpu_device *adev = psp->adev;
	char fw_name[PSP_FW_NAME_LEN];
	const struct ta_firmware_header_v2_0 *ta_hdr;
	int err = 0;
	int ta_index = 0;

	if (!chip_name) {
		dev_err(adev->dev, "invalid chip name for ta microcode\n");
		return -EINVAL;
	}

	snprintf(fw_name, sizeof(fw_name), "amdgpu/%s_ta.bin", chip_name);
	err = request_firmware(&adev->psp.ta_fw, fw_name, adev->dev);
	if (err)
		goto out;

	err = amdgpu_ucode_validate(adev->psp.ta_fw);
	if (err)
		goto out;

	ta_hdr = (const struct ta_firmware_header_v2_0 *)adev->psp.ta_fw->data;

	if (le16_to_cpu(ta_hdr->header.header_version_major) != 2) {
		dev_err(adev->dev, "unsupported TA header version\n");
		err = -EINVAL;
		goto out;
	}

	if (le32_to_cpu(ta_hdr->ta_fw_bin_count) >= UCODE_MAX_TA_PACKAGING) {
		dev_err(adev->dev, "packed TA count exceeds maximum limit\n");
		err = -EINVAL;
		goto out;
	}

	for (ta_index = 0; ta_index < le32_to_cpu(ta_hdr->ta_fw_bin_count); ta_index++) {
		err = parse_ta_bin_descriptor(psp,
					      &ta_hdr->ta_fw_bin[ta_index],
					      ta_hdr);
		if (err)
			goto out;
	}

	return 0;
out:
	dev_err(adev->dev, "fail to initialize ta microcode\n");
	release_firmware(adev->psp.ta_fw);
	adev->psp.ta_fw = NULL;
	return err;
}

static int psp_set_clockgating_state(void *handle,
				     enum amd_clockgating_state state)
{
	return 0;
}

static int psp_set_powergating_state(void *handle,
				     enum amd_powergating_state state)
{
	return 0;
}

static ssize_t psp_usbc_pd_fw_sysfs_read(struct device *dev,
					 struct device_attribute *attr,
					 char *buf)
{
	struct drm_device *ddev = dev_get_drvdata(dev);
	struct amdgpu_device *adev = drm_to_adev(ddev);
	uint32_t fw_ver;
	int ret;

	if (!adev->ip_blocks[AMD_IP_BLOCK_TYPE_PSP].status.late_initialized) {
		DRM_INFO("PSP block is not ready yet.");
		return -EBUSY;
	}

	mutex_lock(&adev->psp.mutex);
	ret = psp_read_usbc_pd_fw(&adev->psp, &fw_ver);
	mutex_unlock(&adev->psp.mutex);

	if (ret) {
		DRM_ERROR("Failed to read USBC PD FW, err = %d", ret);
		return ret;
	}

	return sysfs_emit(buf, "%x\n", fw_ver);
}

static ssize_t psp_usbc_pd_fw_sysfs_write(struct device *dev,
						       struct device_attribute *attr,
						       const char *buf,
						       size_t count)
{
	struct drm_device *ddev = dev_get_drvdata(dev);
	struct amdgpu_device *adev = drm_to_adev(ddev);
	void *cpu_addr;
	dma_addr_t dma_addr;
	int ret, idx;
	char fw_name[100];
	const struct firmware *usbc_pd_fw;

	if (!adev->ip_blocks[AMD_IP_BLOCK_TYPE_PSP].status.late_initialized) {
		DRM_INFO("PSP block is not ready yet.");
		return -EBUSY;
	}

	if (!drm_dev_enter(ddev, &idx))
		return -ENODEV;

	snprintf(fw_name, sizeof(fw_name), "amdgpu/%s", buf);
	ret = request_firmware(&usbc_pd_fw, fw_name, adev->dev);
	if (ret)
		goto fail;

	/* We need contiguous physical mem to place the FW  for psp to access */
	cpu_addr = dma_alloc_coherent(adev->dev, usbc_pd_fw->size, &dma_addr, GFP_KERNEL);

	ret = dma_mapping_error(adev->dev, dma_addr);
	if (ret)
		goto rel_buf;

	memcpy_toio(cpu_addr, usbc_pd_fw->data, usbc_pd_fw->size);

	/*
	 * x86 specific workaround.
	 * Without it the buffer is invisible in PSP.
	 *
	 * TODO Remove once PSP starts snooping CPU cache
	 */
#ifdef CONFIG_X86
	clflush_cache_range(cpu_addr, (usbc_pd_fw->size & ~(L1_CACHE_BYTES - 1)));
#endif

	mutex_lock(&adev->psp.mutex);
	ret = psp_load_usbc_pd_fw(&adev->psp, dma_addr);
	mutex_unlock(&adev->psp.mutex);

rel_buf:
	dma_free_coherent(adev->dev, usbc_pd_fw->size, cpu_addr, dma_addr);
	release_firmware(usbc_pd_fw);
fail:
	if (ret) {
		DRM_ERROR("Failed to load USBC PD FW, err = %d", ret);
		count = ret;
	}

	drm_dev_exit(idx);
	return count;
}

void psp_copy_fw(struct psp_context *psp, uint8_t *start_addr, uint32_t bin_size)
{
	int idx;

	if (!drm_dev_enter(&psp->adev->ddev, &idx))
		return;

	memset(psp->fw_pri_buf, 0, PSP_1_MEG);
	memcpy(psp->fw_pri_buf, start_addr, bin_size);

	drm_dev_exit(idx);
}

static DEVICE_ATTR(usbc_pd_fw, S_IRUGO | S_IWUSR,
		   psp_usbc_pd_fw_sysfs_read,
		   psp_usbc_pd_fw_sysfs_write);



const struct amd_ip_funcs psp_ip_funcs = {
	.name = "psp",
	.early_init = psp_early_init,
	.late_init = NULL,
	.sw_init = psp_sw_init,
	.sw_fini = psp_sw_fini,
	.hw_init = psp_hw_init,
	.hw_fini = psp_hw_fini,
	.suspend = psp_suspend,
	.resume = psp_resume,
	.is_idle = NULL,
	.check_soft_reset = NULL,
	.wait_for_idle = NULL,
	.soft_reset = NULL,
	.set_clockgating_state = psp_set_clockgating_state,
	.set_powergating_state = psp_set_powergating_state,
};

static int psp_sysfs_init(struct amdgpu_device *adev)
{
	int ret = device_create_file(adev->dev, &dev_attr_usbc_pd_fw);

	if (ret)
		DRM_ERROR("Failed to create USBC PD FW control file!");

	return ret;
}

static void psp_sysfs_fini(struct amdgpu_device *adev)
{
	device_remove_file(adev->dev, &dev_attr_usbc_pd_fw);
}

const struct amdgpu_ip_block_version psp_v3_1_ip_block =
{
	.type = AMD_IP_BLOCK_TYPE_PSP,
	.major = 3,
	.minor = 1,
	.rev = 0,
	.funcs = &psp_ip_funcs,
};

const struct amdgpu_ip_block_version psp_v10_0_ip_block =
{
	.type = AMD_IP_BLOCK_TYPE_PSP,
	.major = 10,
	.minor = 0,
	.rev = 0,
	.funcs = &psp_ip_funcs,
};

const struct amdgpu_ip_block_version psp_v11_0_ip_block =
{
	.type = AMD_IP_BLOCK_TYPE_PSP,
	.major = 11,
	.minor = 0,
	.rev = 0,
	.funcs = &psp_ip_funcs,
};

const struct amdgpu_ip_block_version psp_v12_0_ip_block =
{
	.type = AMD_IP_BLOCK_TYPE_PSP,
	.major = 12,
	.minor = 0,
	.rev = 0,
	.funcs = &psp_ip_funcs,
};

const struct amdgpu_ip_block_version psp_v13_0_ip_block = {
	.type = AMD_IP_BLOCK_TYPE_PSP,
	.major = 13,
	.minor = 0,
	.rev = 0,
	.funcs = &psp_ip_funcs,
};<|MERGE_RESOLUTION|>--- conflicted
+++ resolved
@@ -652,8 +652,6 @@
 	int ret;
 
 	if (amdgpu_sriov_vf(adev))
-<<<<<<< HEAD
-=======
 		return 0;
 
 	memset(cmd, 0, sizeof(struct psp_gfx_cmd_resp));
@@ -676,7 +674,6 @@
 	struct psp_gfx_cmd_resp *cmd = psp->cmd;
 
 	if (amdgpu_sriov_vf(adev))
->>>>>>> 50be9417
 		return 0;
 
 	memset(cmd, 0, sizeof(struct psp_gfx_cmd_resp));
@@ -2108,15 +2105,6 @@
 		return ret;
 	}
 
-<<<<<<< HEAD
-	if (amdgpu_atomfirmware_dynamic_boot_config_supported(adev)) {
-		ret = psp_boot_config_set(adev);
-		if (ret)
-			dev_warn(adev->dev, "PSP set boot config failed\n");
-	}
-
-=======
->>>>>>> 50be9417
 	ret = psp_tmr_init(psp);
 	if (ret) {
 		DRM_ERROR("PSP tmr init failed!\n");
