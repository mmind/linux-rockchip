--- conflicted
+++ resolved
@@ -78,11 +78,6 @@
 # add amdkfd interfaces
 amdgpu-y += \
 	 amdgpu_amdkfd.o \
-<<<<<<< HEAD
-	 amdgpu_amdkfd_gfx_v7.o \
-	 amdgpu_amdkfd_gfx_v8.o
-
-=======
 	 amdgpu_amdkfd_gfx_v8.o
 
 # add cgs
@@ -94,7 +89,6 @@
 	../scheduler/sched_fence.o \
 	amdgpu_sched.o
 
->>>>>>> 879a37d0
 amdgpu-$(CONFIG_COMPAT) += amdgpu_ioc32.o
 amdgpu-$(CONFIG_VGA_SWITCHEROO) += amdgpu_atpx_handler.o
 amdgpu-$(CONFIG_ACPI) += amdgpu_acpi.o
