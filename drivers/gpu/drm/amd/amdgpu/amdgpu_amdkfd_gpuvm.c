/*
 * Copyright 2014-2018 Advanced Micro Devices, Inc.
 *
 * Permission is hereby granted, free of charge, to any person obtaining a
 * copy of this software and associated documentation files (the "Software"),
 * to deal in the Software without restriction, including without limitation
 * the rights to use, copy, modify, merge, publish, distribute, sublicense,
 * and/or sell copies of the Software, and to permit persons to whom the
 * Software is furnished to do so, subject to the following conditions:
 *
 * The above copyright notice and this permission notice shall be included in
 * all copies or substantial portions of the Software.
 *
 * THE SOFTWARE IS PROVIDED "AS IS", WITHOUT WARRANTY OF ANY KIND, EXPRESS OR
 * IMPLIED, INCLUDING BUT NOT LIMITED TO THE WARRANTIES OF MERCHANTABILITY,
 * FITNESS FOR A PARTICULAR PURPOSE AND NONINFRINGEMENT.  IN NO EVENT SHALL
 * THE COPYRIGHT HOLDER(S) OR AUTHOR(S) BE LIABLE FOR ANY CLAIM, DAMAGES OR
 * OTHER LIABILITY, WHETHER IN AN ACTION OF CONTRACT, TORT OR OTHERWISE,
 * ARISING FROM, OUT OF OR IN CONNECTION WITH THE SOFTWARE OR THE USE OR
 * OTHER DEALINGS IN THE SOFTWARE.
 */
#include <linux/dma-buf.h>
#include <linux/list.h>
#include <linux/pagemap.h>
#include <linux/sched/mm.h>
#include <linux/sched/task.h>

#include "amdgpu_object.h"
#include "amdgpu_vm.h"
#include "amdgpu_amdkfd.h"
#include "amdgpu_dma_buf.h"
#include <uapi/linux/kfd_ioctl.h>

/* BO flag to indicate a KFD userptr BO */
#define AMDGPU_AMDKFD_USERPTR_BO (1ULL << 63)

/* Userptr restore delay, just long enough to allow consecutive VM
 * changes to accumulate
 */
#define AMDGPU_USERPTR_RESTORE_DELAY_MS 1

/* Impose limit on how much memory KFD can use */
static struct {
	uint64_t max_system_mem_limit;
	uint64_t max_ttm_mem_limit;
	int64_t system_mem_used;
	int64_t ttm_mem_used;
	spinlock_t mem_limit_lock;
} kfd_mem_limit;

/* Struct used for amdgpu_amdkfd_bo_validate */
struct amdgpu_vm_parser {
	uint32_t        domain;
	bool            wait;
};

static const char * const domain_bit_to_string[] = {
		"CPU",
		"GTT",
		"VRAM",
		"GDS",
		"GWS",
		"OA"
};

#define domain_string(domain) domain_bit_to_string[ffs(domain)-1]

static void amdgpu_amdkfd_restore_userptr_worker(struct work_struct *work);


static inline struct amdgpu_device *get_amdgpu_device(struct kgd_dev *kgd)
{
	return (struct amdgpu_device *)kgd;
}

static bool check_if_add_bo_to_vm(struct amdgpu_vm *avm,
		struct kgd_mem *mem)
{
	struct kfd_bo_va_list *entry;

	list_for_each_entry(entry, &mem->bo_va_list, bo_list)
		if (entry->bo_va->base.vm == avm)
			return false;

	return true;
}

/* Set memory usage limits. Current, limits are
 *  System (TTM + userptr) memory - 15/16th System RAM
 *  TTM memory - 3/8th System RAM
 */
void amdgpu_amdkfd_gpuvm_init_mem_limits(void)
{
	struct sysinfo si;
	uint64_t mem;

	si_meminfo(&si);
	mem = si.totalram - si.totalhigh;
	mem *= si.mem_unit;

	spin_lock_init(&kfd_mem_limit.mem_limit_lock);
	kfd_mem_limit.max_system_mem_limit = mem - (mem >> 4);
	kfd_mem_limit.max_ttm_mem_limit = (mem >> 1) - (mem >> 3);
	pr_debug("Kernel memory limit %lluM, TTM limit %lluM\n",
		(kfd_mem_limit.max_system_mem_limit >> 20),
		(kfd_mem_limit.max_ttm_mem_limit >> 20));
}

/* Estimate page table size needed to represent a given memory size
 *
 * With 4KB pages, we need one 8 byte PTE for each 4KB of memory
 * (factor 512, >> 9). With 2MB pages, we need one 8 byte PTE for 2MB
 * of memory (factor 256K, >> 18). ROCm user mode tries to optimize
 * for 2MB pages for TLB efficiency. However, small allocations and
 * fragmented system memory still need some 4KB pages. We choose a
 * compromise that should work in most cases without reserving too
 * much memory for page tables unnecessarily (factor 16K, >> 14).
 */
#define ESTIMATE_PT_SIZE(mem_size) ((mem_size) >> 14)

static int amdgpu_amdkfd_reserve_mem_limit(struct amdgpu_device *adev,
		uint64_t size, u32 domain, bool sg)
{
	uint64_t reserved_for_pt =
		ESTIMATE_PT_SIZE(amdgpu_amdkfd_total_mem_size);
	size_t acc_size, system_mem_needed, ttm_mem_needed, vram_needed;
	int ret = 0;

	acc_size = ttm_bo_dma_acc_size(&adev->mman.bdev, size,
				       sizeof(struct amdgpu_bo));

	vram_needed = 0;
	if (domain == AMDGPU_GEM_DOMAIN_GTT) {
		/* TTM GTT memory */
		system_mem_needed = acc_size + size;
		ttm_mem_needed = acc_size + size;
	} else if (domain == AMDGPU_GEM_DOMAIN_CPU && !sg) {
		/* Userptr */
		system_mem_needed = acc_size + size;
		ttm_mem_needed = acc_size;
	} else {
		/* VRAM and SG */
		system_mem_needed = acc_size;
		ttm_mem_needed = acc_size;
		if (domain == AMDGPU_GEM_DOMAIN_VRAM)
			vram_needed = size;
	}

	spin_lock(&kfd_mem_limit.mem_limit_lock);

	if ((kfd_mem_limit.system_mem_used + system_mem_needed >
	     kfd_mem_limit.max_system_mem_limit) ||
	    (kfd_mem_limit.ttm_mem_used + ttm_mem_needed >
	     kfd_mem_limit.max_ttm_mem_limit) ||
	    (adev->kfd.vram_used + vram_needed >
	     adev->gmc.real_vram_size - reserved_for_pt)) {
		ret = -ENOMEM;
	} else {
		kfd_mem_limit.system_mem_used += system_mem_needed;
		kfd_mem_limit.ttm_mem_used += ttm_mem_needed;
		adev->kfd.vram_used += vram_needed;
	}

	spin_unlock(&kfd_mem_limit.mem_limit_lock);
	return ret;
}

static void unreserve_mem_limit(struct amdgpu_device *adev,
		uint64_t size, u32 domain, bool sg)
{
	size_t acc_size;

	acc_size = ttm_bo_dma_acc_size(&adev->mman.bdev, size,
				       sizeof(struct amdgpu_bo));

	spin_lock(&kfd_mem_limit.mem_limit_lock);
	if (domain == AMDGPU_GEM_DOMAIN_GTT) {
		kfd_mem_limit.system_mem_used -= (acc_size + size);
		kfd_mem_limit.ttm_mem_used -= (acc_size + size);
	} else if (domain == AMDGPU_GEM_DOMAIN_CPU && !sg) {
		kfd_mem_limit.system_mem_used -= (acc_size + size);
		kfd_mem_limit.ttm_mem_used -= acc_size;
	} else {
		kfd_mem_limit.system_mem_used -= acc_size;
		kfd_mem_limit.ttm_mem_used -= acc_size;
		if (domain == AMDGPU_GEM_DOMAIN_VRAM) {
			adev->kfd.vram_used -= size;
			WARN_ONCE(adev->kfd.vram_used < 0,
				  "kfd VRAM memory accounting unbalanced");
		}
	}
	WARN_ONCE(kfd_mem_limit.system_mem_used < 0,
		  "kfd system memory accounting unbalanced");
	WARN_ONCE(kfd_mem_limit.ttm_mem_used < 0,
		  "kfd TTM memory accounting unbalanced");

	spin_unlock(&kfd_mem_limit.mem_limit_lock);
}

void amdgpu_amdkfd_unreserve_memory_limit(struct amdgpu_bo *bo)
{
	struct amdgpu_device *adev = amdgpu_ttm_adev(bo->tbo.bdev);
	u32 domain = bo->preferred_domains;
	bool sg = (bo->preferred_domains == AMDGPU_GEM_DOMAIN_CPU);

	if (bo->flags & AMDGPU_AMDKFD_USERPTR_BO) {
		domain = AMDGPU_GEM_DOMAIN_CPU;
		sg = false;
	}

	unreserve_mem_limit(adev, amdgpu_bo_size(bo), domain, sg);
}


/* amdgpu_amdkfd_remove_eviction_fence - Removes eviction fence from BO's
 *  reservation object.
 *
 * @bo: [IN] Remove eviction fence(s) from this BO
 * @ef: [IN] This eviction fence is removed if it
 *  is present in the shared list.
 *
 * NOTE: Must be called with BO reserved i.e. bo->tbo.resv->lock held.
 */
static int amdgpu_amdkfd_remove_eviction_fence(struct amdgpu_bo *bo,
					struct amdgpu_amdkfd_fence *ef)
{
	struct dma_resv *resv = bo->tbo.base.resv;
	struct dma_resv_list *old, *new;
	unsigned int i, j, k;

	if (!ef)
		return -EINVAL;

	old = dma_resv_get_list(resv);
	if (!old)
		return 0;

	new = kmalloc(offsetof(typeof(*new), shared[old->shared_max]),
		      GFP_KERNEL);
	if (!new)
		return -ENOMEM;

	/* Go through all the shared fences in the resevation object and sort
	 * the interesting ones to the end of the list.
	 */
	for (i = 0, j = old->shared_count, k = 0; i < old->shared_count; ++i) {
		struct dma_fence *f;

		f = rcu_dereference_protected(old->shared[i],
					      dma_resv_held(resv));

		if (f->context == ef->base.context)
			RCU_INIT_POINTER(new->shared[--j], f);
		else
			RCU_INIT_POINTER(new->shared[k++], f);
	}
	new->shared_max = old->shared_max;
	new->shared_count = k;

	/* Install the new fence list, seqcount provides the barriers */
	preempt_disable();
	write_seqcount_begin(&resv->seq);
	RCU_INIT_POINTER(resv->fence, new);
	write_seqcount_end(&resv->seq);
	preempt_enable();

	/* Drop the references to the removed fences or move them to ef_list */
	for (i = j, k = 0; i < old->shared_count; ++i) {
		struct dma_fence *f;

		f = rcu_dereference_protected(new->shared[i],
					      dma_resv_held(resv));
		dma_fence_put(f);
	}
	kfree_rcu(old, rcu);

	return 0;
}

int amdgpu_amdkfd_remove_fence_on_pt_pd_bos(struct amdgpu_bo *bo)
{
	struct amdgpu_bo *root = bo;
	struct amdgpu_vm_bo_base *vm_bo;
	struct amdgpu_vm *vm;
	struct amdkfd_process_info *info;
	struct amdgpu_amdkfd_fence *ef;
	int ret;

	/* we can always get vm_bo from root PD bo.*/
	while (root->parent)
		root = root->parent;

	vm_bo = root->vm_bo;
	if (!vm_bo)
		return 0;

	vm = vm_bo->vm;
	if (!vm)
		return 0;

	info = vm->process_info;
	if (!info || !info->eviction_fence)
		return 0;

	ef = container_of(dma_fence_get(&info->eviction_fence->base),
			struct amdgpu_amdkfd_fence, base);

	BUG_ON(!dma_resv_trylock(bo->tbo.base.resv));
	ret = amdgpu_amdkfd_remove_eviction_fence(bo, ef);
	dma_resv_unlock(bo->tbo.base.resv);

	dma_fence_put(&ef->base);
	return ret;
}

static int amdgpu_amdkfd_bo_validate(struct amdgpu_bo *bo, uint32_t domain,
				     bool wait)
{
	struct ttm_operation_ctx ctx = { false, false };
	int ret;

	if (WARN(amdgpu_ttm_tt_get_usermm(bo->tbo.ttm),
		 "Called with userptr BO"))
		return -EINVAL;

	amdgpu_bo_placement_from_domain(bo, domain);

	ret = ttm_bo_validate(&bo->tbo, &bo->placement, &ctx);
	if (ret)
		goto validate_fail;
	if (wait)
		amdgpu_bo_sync_wait(bo, AMDGPU_FENCE_OWNER_KFD, false);

validate_fail:
	return ret;
}

static int amdgpu_amdkfd_validate(void *param, struct amdgpu_bo *bo)
{
	struct amdgpu_vm_parser *p = param;

	return amdgpu_amdkfd_bo_validate(bo, p->domain, p->wait);
}

/* vm_validate_pt_pd_bos - Validate page table and directory BOs
 *
 * Page directories are not updated here because huge page handling
 * during page table updates can invalidate page directory entries
 * again. Page directories are only updated after updating page
 * tables.
 */
static int vm_validate_pt_pd_bos(struct amdgpu_vm *vm)
{
	struct amdgpu_bo *pd = vm->root.base.bo;
	struct amdgpu_device *adev = amdgpu_ttm_adev(pd->tbo.bdev);
	struct amdgpu_vm_parser param;
	int ret;

	param.domain = AMDGPU_GEM_DOMAIN_VRAM;
	param.wait = false;

	ret = amdgpu_vm_validate_pt_bos(adev, vm, amdgpu_amdkfd_validate,
					&param);
	if (ret) {
		pr_err("failed to validate PT BOs\n");
		return ret;
	}

	ret = amdgpu_amdkfd_validate(&param, pd);
	if (ret) {
		pr_err("failed to validate PD\n");
		return ret;
	}

	vm->pd_phys_addr = amdgpu_gmc_pd_addr(vm->root.base.bo);

	if (vm->use_cpu_for_update) {
		ret = amdgpu_bo_kmap(pd, NULL);
		if (ret) {
			pr_err("failed to kmap PD, ret=%d\n", ret);
			return ret;
		}
	}

	return 0;
}

static int vm_update_pds(struct amdgpu_vm *vm, struct amdgpu_sync *sync)
{
	struct amdgpu_bo *pd = vm->root.base.bo;
	struct amdgpu_device *adev = amdgpu_ttm_adev(pd->tbo.bdev);
	int ret;

	ret = amdgpu_vm_update_pdes(adev, vm, false);
	if (ret)
		return ret;

	return amdgpu_sync_fence(sync, vm->last_update, false);
}

static uint64_t get_pte_flags(struct amdgpu_device *adev, struct kgd_mem *mem)
{
	struct amdgpu_device *bo_adev = amdgpu_ttm_adev(mem->bo->tbo.bdev);
	bool coherent = mem->alloc_flags & KFD_IOC_ALLOC_MEM_FLAGS_COHERENT;
	uint32_t mapping_flags;

	mapping_flags = AMDGPU_VM_PAGE_READABLE;
	if (mem->alloc_flags & KFD_IOC_ALLOC_MEM_FLAGS_WRITABLE)
		mapping_flags |= AMDGPU_VM_PAGE_WRITEABLE;
	if (mem->alloc_flags & KFD_IOC_ALLOC_MEM_FLAGS_EXECUTABLE)
		mapping_flags |= AMDGPU_VM_PAGE_EXECUTABLE;

	switch (adev->asic_type) {
	case CHIP_ARCTURUS:
		if (mem->alloc_flags & KFD_IOC_ALLOC_MEM_FLAGS_VRAM) {
			if (bo_adev == adev)
				mapping_flags |= coherent ?
					AMDGPU_VM_MTYPE_CC : AMDGPU_VM_MTYPE_RW;
			else
				mapping_flags |= AMDGPU_VM_MTYPE_UC;
		} else {
			mapping_flags |= coherent ?
				AMDGPU_VM_MTYPE_UC : AMDGPU_VM_MTYPE_NC;
		}
		break;
	default:
		mapping_flags |= coherent ?
			AMDGPU_VM_MTYPE_UC : AMDGPU_VM_MTYPE_NC;
	}

	return amdgpu_gem_va_map_flags(adev, mapping_flags);
}

/* add_bo_to_vm - Add a BO to a VM
 *
 * Everything that needs to bo done only once when a BO is first added
 * to a VM. It can later be mapped and unmapped many times without
 * repeating these steps.
 *
 * 1. Allocate and initialize BO VA entry data structure
 * 2. Add BO to the VM
 * 3. Determine ASIC-specific PTE flags
 * 4. Alloc page tables and directories if needed
 * 4a.  Validate new page tables and directories
 */
static int add_bo_to_vm(struct amdgpu_device *adev, struct kgd_mem *mem,
		struct amdgpu_vm *vm, bool is_aql,
		struct kfd_bo_va_list **p_bo_va_entry)
{
	int ret;
	struct kfd_bo_va_list *bo_va_entry;
	struct amdgpu_bo *bo = mem->bo;
	uint64_t va = mem->va;
	struct list_head *list_bo_va = &mem->bo_va_list;
	unsigned long bo_size = bo->tbo.mem.size;

	if (!va) {
		pr_err("Invalid VA when adding BO to VM\n");
		return -EINVAL;
	}

	if (is_aql)
		va += bo_size;

	bo_va_entry = kzalloc(sizeof(*bo_va_entry), GFP_KERNEL);
	if (!bo_va_entry)
		return -ENOMEM;

	pr_debug("\t add VA 0x%llx - 0x%llx to vm %p\n", va,
			va + bo_size, vm);

	/* Add BO to VM internal data structures*/
	bo_va_entry->bo_va = amdgpu_vm_bo_add(adev, vm, bo);
	if (!bo_va_entry->bo_va) {
		ret = -EINVAL;
		pr_err("Failed to add BO object to VM. ret == %d\n",
				ret);
		goto err_vmadd;
	}

	bo_va_entry->va = va;
	bo_va_entry->pte_flags = get_pte_flags(adev, mem);
	bo_va_entry->kgd_dev = (void *)adev;
	list_add(&bo_va_entry->bo_list, list_bo_va);

	if (p_bo_va_entry)
		*p_bo_va_entry = bo_va_entry;

	/* Allocate validate page tables if needed */
	ret = vm_validate_pt_pd_bos(vm);
	if (ret) {
		pr_err("validate_pt_pd_bos() failed\n");
		goto err_alloc_pts;
	}

	return 0;

err_alloc_pts:
	amdgpu_vm_bo_rmv(adev, bo_va_entry->bo_va);
	list_del(&bo_va_entry->bo_list);
err_vmadd:
	kfree(bo_va_entry);
	return ret;
}

static void remove_bo_from_vm(struct amdgpu_device *adev,
		struct kfd_bo_va_list *entry, unsigned long size)
{
	pr_debug("\t remove VA 0x%llx - 0x%llx in entry %p\n",
			entry->va,
			entry->va + size, entry);
	amdgpu_vm_bo_rmv(adev, entry->bo_va);
	list_del(&entry->bo_list);
	kfree(entry);
}

static void add_kgd_mem_to_kfd_bo_list(struct kgd_mem *mem,
				struct amdkfd_process_info *process_info,
				bool userptr)
{
	struct ttm_validate_buffer *entry = &mem->validate_list;
	struct amdgpu_bo *bo = mem->bo;

	INIT_LIST_HEAD(&entry->head);
	entry->num_shared = 1;
	entry->bo = &bo->tbo;
	mutex_lock(&process_info->lock);
	if (userptr)
		list_add_tail(&entry->head, &process_info->userptr_valid_list);
	else
		list_add_tail(&entry->head, &process_info->kfd_bo_list);
	mutex_unlock(&process_info->lock);
}

static void remove_kgd_mem_from_kfd_bo_list(struct kgd_mem *mem,
		struct amdkfd_process_info *process_info)
{
	struct ttm_validate_buffer *bo_list_entry;

	bo_list_entry = &mem->validate_list;
	mutex_lock(&process_info->lock);
	list_del(&bo_list_entry->head);
	mutex_unlock(&process_info->lock);
}

/* Initializes user pages. It registers the MMU notifier and validates
 * the userptr BO in the GTT domain.
 *
 * The BO must already be on the userptr_valid_list. Otherwise an
 * eviction and restore may happen that leaves the new BO unmapped
 * with the user mode queues running.
 *
 * Takes the process_info->lock to protect against concurrent restore
 * workers.
 *
 * Returns 0 for success, negative errno for errors.
 */
static int init_user_pages(struct kgd_mem *mem, uint64_t user_addr)
{
	struct amdkfd_process_info *process_info = mem->process_info;
	struct amdgpu_bo *bo = mem->bo;
	struct ttm_operation_ctx ctx = { true, false };
	int ret = 0;

	mutex_lock(&process_info->lock);

	ret = amdgpu_ttm_tt_set_userptr(bo->tbo.ttm, user_addr, 0);
	if (ret) {
		pr_err("%s: Failed to set userptr: %d\n", __func__, ret);
		goto out;
	}

	ret = amdgpu_mn_register(bo, user_addr);
	if (ret) {
		pr_err("%s: Failed to register MMU notifier: %d\n",
		       __func__, ret);
		goto out;
	}

	ret = amdgpu_ttm_tt_get_user_pages(bo, bo->tbo.ttm->pages);
	if (ret) {
		pr_err("%s: Failed to get user pages: %d\n", __func__, ret);
		goto unregister_out;
	}

	ret = amdgpu_bo_reserve(bo, true);
	if (ret) {
		pr_err("%s: Failed to reserve BO\n", __func__);
		goto release_out;
	}
	amdgpu_bo_placement_from_domain(bo, mem->domain);
	ret = ttm_bo_validate(&bo->tbo, &bo->placement, &ctx);
	if (ret)
		pr_err("%s: failed to validate BO\n", __func__);
	amdgpu_bo_unreserve(bo);

release_out:
	amdgpu_ttm_tt_get_user_pages_done(bo->tbo.ttm);
unregister_out:
	if (ret)
		amdgpu_mn_unregister(bo);
out:
	mutex_unlock(&process_info->lock);
	return ret;
}

/* Reserving a BO and its page table BOs must happen atomically to
 * avoid deadlocks. Some operations update multiple VMs at once. Track
 * all the reservation info in a context structure. Optionally a sync
 * object can track VM updates.
 */
struct bo_vm_reservation_context {
	struct amdgpu_bo_list_entry kfd_bo; /* BO list entry for the KFD BO */
	unsigned int n_vms;		    /* Number of VMs reserved	    */
	struct amdgpu_bo_list_entry *vm_pd; /* Array of VM BO list entries  */
	struct ww_acquire_ctx ticket;	    /* Reservation ticket	    */
	struct list_head list, duplicates;  /* BO lists			    */
	struct amdgpu_sync *sync;	    /* Pointer to sync object	    */
	bool reserved;			    /* Whether BOs are reserved	    */
};

enum bo_vm_match {
	BO_VM_NOT_MAPPED = 0,	/* Match VMs where a BO is not mapped */
	BO_VM_MAPPED,		/* Match VMs where a BO is mapped     */
	BO_VM_ALL,		/* Match all VMs a BO was added to    */
};

/**
 * reserve_bo_and_vm - reserve a BO and a VM unconditionally.
 * @mem: KFD BO structure.
 * @vm: the VM to reserve.
 * @ctx: the struct that will be used in unreserve_bo_and_vms().
 */
static int reserve_bo_and_vm(struct kgd_mem *mem,
			      struct amdgpu_vm *vm,
			      struct bo_vm_reservation_context *ctx)
{
	struct amdgpu_bo *bo = mem->bo;
	int ret;

	WARN_ON(!vm);

	ctx->reserved = false;
	ctx->n_vms = 1;
	ctx->sync = &mem->sync;

	INIT_LIST_HEAD(&ctx->list);
	INIT_LIST_HEAD(&ctx->duplicates);

	ctx->vm_pd = kcalloc(ctx->n_vms, sizeof(*ctx->vm_pd), GFP_KERNEL);
	if (!ctx->vm_pd)
		return -ENOMEM;

	ctx->kfd_bo.priority = 0;
	ctx->kfd_bo.tv.bo = &bo->tbo;
	ctx->kfd_bo.tv.num_shared = 1;
	list_add(&ctx->kfd_bo.tv.head, &ctx->list);

	amdgpu_vm_get_pd_bo(vm, &ctx->list, &ctx->vm_pd[0]);

	ret = ttm_eu_reserve_buffers(&ctx->ticket, &ctx->list,
				     false, &ctx->duplicates);
	if (ret) {
		pr_err("Failed to reserve buffers in ttm.\n");
		kfree(ctx->vm_pd);
		ctx->vm_pd = NULL;
		return ret;
	}

	ctx->reserved = true;
	return 0;
}

/**
 * reserve_bo_and_cond_vms - reserve a BO and some VMs conditionally
 * @mem: KFD BO structure.
 * @vm: the VM to reserve. If NULL, then all VMs associated with the BO
 * is used. Otherwise, a single VM associated with the BO.
 * @map_type: the mapping status that will be used to filter the VMs.
 * @ctx: the struct that will be used in unreserve_bo_and_vms().
 *
 * Returns 0 for success, negative for failure.
 */
static int reserve_bo_and_cond_vms(struct kgd_mem *mem,
				struct amdgpu_vm *vm, enum bo_vm_match map_type,
				struct bo_vm_reservation_context *ctx)
{
	struct amdgpu_bo *bo = mem->bo;
	struct kfd_bo_va_list *entry;
	unsigned int i;
	int ret;

	ctx->reserved = false;
	ctx->n_vms = 0;
	ctx->vm_pd = NULL;
	ctx->sync = &mem->sync;

	INIT_LIST_HEAD(&ctx->list);
	INIT_LIST_HEAD(&ctx->duplicates);

	list_for_each_entry(entry, &mem->bo_va_list, bo_list) {
		if ((vm && vm != entry->bo_va->base.vm) ||
			(entry->is_mapped != map_type
			&& map_type != BO_VM_ALL))
			continue;

		ctx->n_vms++;
	}

	if (ctx->n_vms != 0) {
		ctx->vm_pd = kcalloc(ctx->n_vms, sizeof(*ctx->vm_pd),
				     GFP_KERNEL);
		if (!ctx->vm_pd)
			return -ENOMEM;
	}

	ctx->kfd_bo.priority = 0;
	ctx->kfd_bo.tv.bo = &bo->tbo;
	ctx->kfd_bo.tv.num_shared = 1;
	list_add(&ctx->kfd_bo.tv.head, &ctx->list);

	i = 0;
	list_for_each_entry(entry, &mem->bo_va_list, bo_list) {
		if ((vm && vm != entry->bo_va->base.vm) ||
			(entry->is_mapped != map_type
			&& map_type != BO_VM_ALL))
			continue;

		amdgpu_vm_get_pd_bo(entry->bo_va->base.vm, &ctx->list,
				&ctx->vm_pd[i]);
		i++;
	}

	ret = ttm_eu_reserve_buffers(&ctx->ticket, &ctx->list,
				     false, &ctx->duplicates);
	if (ret) {
		pr_err("Failed to reserve buffers in ttm.\n");
		kfree(ctx->vm_pd);
		ctx->vm_pd = NULL;
		return ret;
	}

	ctx->reserved = true;
	return 0;
}

/**
 * unreserve_bo_and_vms - Unreserve BO and VMs from a reservation context
 * @ctx: Reservation context to unreserve
 * @wait: Optionally wait for a sync object representing pending VM updates
 * @intr: Whether the wait is interruptible
 *
 * Also frees any resources allocated in
 * reserve_bo_and_(cond_)vm(s). Returns the status from
 * amdgpu_sync_wait.
 */
static int unreserve_bo_and_vms(struct bo_vm_reservation_context *ctx,
				 bool wait, bool intr)
{
	int ret = 0;

	if (wait)
		ret = amdgpu_sync_wait(ctx->sync, intr);

	if (ctx->reserved)
		ttm_eu_backoff_reservation(&ctx->ticket, &ctx->list);
	kfree(ctx->vm_pd);

	ctx->sync = NULL;

	ctx->reserved = false;
	ctx->vm_pd = NULL;

	return ret;
}

static int unmap_bo_from_gpuvm(struct amdgpu_device *adev,
				struct kfd_bo_va_list *entry,
				struct amdgpu_sync *sync)
{
	struct amdgpu_bo_va *bo_va = entry->bo_va;
	struct amdgpu_vm *vm = bo_va->base.vm;

	amdgpu_vm_bo_unmap(adev, bo_va, entry->va);

	amdgpu_vm_clear_freed(adev, vm, &bo_va->last_pt_update);

	amdgpu_sync_fence(sync, bo_va->last_pt_update, false);

	return 0;
}

static int update_gpuvm_pte(struct amdgpu_device *adev,
		struct kfd_bo_va_list *entry,
		struct amdgpu_sync *sync)
{
	int ret;
	struct amdgpu_bo_va *bo_va = entry->bo_va;

	/* Update the page tables  */
	ret = amdgpu_vm_bo_update(adev, bo_va, false);
	if (ret) {
		pr_err("amdgpu_vm_bo_update failed\n");
		return ret;
	}

	return amdgpu_sync_fence(sync, bo_va->last_pt_update, false);
}

static int map_bo_to_gpuvm(struct amdgpu_device *adev,
		struct kfd_bo_va_list *entry, struct amdgpu_sync *sync,
		bool no_update_pte)
{
	int ret;

	/* Set virtual address for the allocation */
	ret = amdgpu_vm_bo_map(adev, entry->bo_va, entry->va, 0,
			       amdgpu_bo_size(entry->bo_va->base.bo),
			       entry->pte_flags);
	if (ret) {
		pr_err("Failed to map VA 0x%llx in vm. ret %d\n",
				entry->va, ret);
		return ret;
	}

	if (no_update_pte)
		return 0;

	ret = update_gpuvm_pte(adev, entry, sync);
	if (ret) {
		pr_err("update_gpuvm_pte() failed\n");
		goto update_gpuvm_pte_failed;
	}

	return 0;

update_gpuvm_pte_failed:
	unmap_bo_from_gpuvm(adev, entry, sync);
	return ret;
}

static struct sg_table *create_doorbell_sg(uint64_t addr, uint32_t size)
{
	struct sg_table *sg = kmalloc(sizeof(*sg), GFP_KERNEL);

	if (!sg)
		return NULL;
	if (sg_alloc_table(sg, 1, GFP_KERNEL)) {
		kfree(sg);
		return NULL;
	}
	sg->sgl->dma_address = addr;
	sg->sgl->length = size;
#ifdef CONFIG_NEED_SG_DMA_LENGTH
	sg->sgl->dma_length = size;
#endif
	return sg;
}

static int process_validate_vms(struct amdkfd_process_info *process_info)
{
	struct amdgpu_vm *peer_vm;
	int ret;

	list_for_each_entry(peer_vm, &process_info->vm_list_head,
			    vm_list_node) {
		ret = vm_validate_pt_pd_bos(peer_vm);
		if (ret)
			return ret;
	}

	return 0;
}

static int process_sync_pds_resv(struct amdkfd_process_info *process_info,
				 struct amdgpu_sync *sync)
{
	struct amdgpu_vm *peer_vm;
	int ret;

	list_for_each_entry(peer_vm, &process_info->vm_list_head,
			    vm_list_node) {
		struct amdgpu_bo *pd = peer_vm->root.base.bo;

		ret = amdgpu_sync_resv(NULL, sync, pd->tbo.base.resv,
				       AMDGPU_SYNC_NE_OWNER,
				       AMDGPU_FENCE_OWNER_KFD);
		if (ret)
			return ret;
	}

	return 0;
}

static int process_update_pds(struct amdkfd_process_info *process_info,
			      struct amdgpu_sync *sync)
{
	struct amdgpu_vm *peer_vm;
	int ret;

	list_for_each_entry(peer_vm, &process_info->vm_list_head,
			    vm_list_node) {
		ret = vm_update_pds(peer_vm, sync);
		if (ret)
			return ret;
	}

	return 0;
}

static int init_kfd_vm(struct amdgpu_vm *vm, void **process_info,
		       struct dma_fence **ef)
{
	struct amdkfd_process_info *info = NULL;
	int ret;

	if (!*process_info) {
		info = kzalloc(sizeof(*info), GFP_KERNEL);
		if (!info)
			return -ENOMEM;

		mutex_init(&info->lock);
		INIT_LIST_HEAD(&info->vm_list_head);
		INIT_LIST_HEAD(&info->kfd_bo_list);
		INIT_LIST_HEAD(&info->userptr_valid_list);
		INIT_LIST_HEAD(&info->userptr_inval_list);

		info->eviction_fence =
			amdgpu_amdkfd_fence_create(dma_fence_context_alloc(1),
						   current->mm);
		if (!info->eviction_fence) {
			pr_err("Failed to create eviction fence\n");
			ret = -ENOMEM;
			goto create_evict_fence_fail;
		}

		info->pid = get_task_pid(current->group_leader, PIDTYPE_PID);
		atomic_set(&info->evicted_bos, 0);
		INIT_DELAYED_WORK(&info->restore_userptr_work,
				  amdgpu_amdkfd_restore_userptr_worker);

		*process_info = info;
		*ef = dma_fence_get(&info->eviction_fence->base);
	}

	vm->process_info = *process_info;

	/* Validate page directory and attach eviction fence */
	ret = amdgpu_bo_reserve(vm->root.base.bo, true);
	if (ret)
		goto reserve_pd_fail;
	ret = vm_validate_pt_pd_bos(vm);
	if (ret) {
		pr_err("validate_pt_pd_bos() failed\n");
		goto validate_pd_fail;
	}
	ret = amdgpu_bo_sync_wait(vm->root.base.bo,
				  AMDGPU_FENCE_OWNER_KFD, false);
	if (ret)
		goto wait_pd_fail;
	ret = dma_resv_reserve_shared(vm->root.base.bo->tbo.base.resv, 1);
	if (ret)
		goto reserve_shared_fail;
	amdgpu_bo_fence(vm->root.base.bo,
			&vm->process_info->eviction_fence->base, true);
	amdgpu_bo_unreserve(vm->root.base.bo);

	/* Update process info */
	mutex_lock(&vm->process_info->lock);
	list_add_tail(&vm->vm_list_node,
			&(vm->process_info->vm_list_head));
	vm->process_info->n_vms++;
	mutex_unlock(&vm->process_info->lock);

	return 0;

reserve_shared_fail:
wait_pd_fail:
validate_pd_fail:
	amdgpu_bo_unreserve(vm->root.base.bo);
reserve_pd_fail:
	vm->process_info = NULL;
	if (info) {
		/* Two fence references: one in info and one in *ef */
		dma_fence_put(&info->eviction_fence->base);
		dma_fence_put(*ef);
		*ef = NULL;
		*process_info = NULL;
		put_pid(info->pid);
create_evict_fence_fail:
		mutex_destroy(&info->lock);
		kfree(info);
	}
	return ret;
}

int amdgpu_amdkfd_gpuvm_create_process_vm(struct kgd_dev *kgd, unsigned int pasid,
					  void **vm, void **process_info,
					  struct dma_fence **ef)
{
	struct amdgpu_device *adev = get_amdgpu_device(kgd);
	struct amdgpu_vm *new_vm;
	int ret;

	new_vm = kzalloc(sizeof(*new_vm), GFP_KERNEL);
	if (!new_vm)
		return -ENOMEM;

	/* Initialize AMDGPU part of the VM */
	ret = amdgpu_vm_init(adev, new_vm, AMDGPU_VM_CONTEXT_COMPUTE, pasid);
	if (ret) {
		pr_err("Failed init vm ret %d\n", ret);
		goto amdgpu_vm_init_fail;
	}

	/* Initialize KFD part of the VM and process info */
	ret = init_kfd_vm(new_vm, process_info, ef);
	if (ret)
		goto init_kfd_vm_fail;

	*vm = (void *) new_vm;

	return 0;

init_kfd_vm_fail:
	amdgpu_vm_fini(adev, new_vm);
amdgpu_vm_init_fail:
	kfree(new_vm);
	return ret;
}

int amdgpu_amdkfd_gpuvm_acquire_process_vm(struct kgd_dev *kgd,
					   struct file *filp, unsigned int pasid,
					   void **vm, void **process_info,
					   struct dma_fence **ef)
{
	struct amdgpu_device *adev = get_amdgpu_device(kgd);
	struct drm_file *drm_priv = filp->private_data;
	struct amdgpu_fpriv *drv_priv = drm_priv->driver_priv;
	struct amdgpu_vm *avm = &drv_priv->vm;
	int ret;

	/* Already a compute VM? */
	if (avm->process_info)
		return -EINVAL;

	/* Convert VM into a compute VM */
	ret = amdgpu_vm_make_compute(adev, avm, pasid);
	if (ret)
		return ret;

	/* Initialize KFD part of the VM and process info */
	ret = init_kfd_vm(avm, process_info, ef);
	if (ret)
		return ret;

	*vm = (void *)avm;

	return 0;
}

void amdgpu_amdkfd_gpuvm_destroy_cb(struct amdgpu_device *adev,
				    struct amdgpu_vm *vm)
{
	struct amdkfd_process_info *process_info = vm->process_info;
	struct amdgpu_bo *pd = vm->root.base.bo;

	if (!process_info)
		return;

	/* Release eviction fence from PD */
	amdgpu_bo_reserve(pd, false);
	amdgpu_bo_fence(pd, NULL, false);
	amdgpu_bo_unreserve(pd);

	/* Update process info */
	mutex_lock(&process_info->lock);
	process_info->n_vms--;
	list_del(&vm->vm_list_node);
	mutex_unlock(&process_info->lock);

	vm->process_info = NULL;

	/* Release per-process resources when last compute VM is destroyed */
	if (!process_info->n_vms) {
		WARN_ON(!list_empty(&process_info->kfd_bo_list));
		WARN_ON(!list_empty(&process_info->userptr_valid_list));
		WARN_ON(!list_empty(&process_info->userptr_inval_list));

		dma_fence_put(&process_info->eviction_fence->base);
		cancel_delayed_work_sync(&process_info->restore_userptr_work);
		put_pid(process_info->pid);
		mutex_destroy(&process_info->lock);
		kfree(process_info);
	}
}

void amdgpu_amdkfd_gpuvm_destroy_process_vm(struct kgd_dev *kgd, void *vm)
{
	struct amdgpu_device *adev = get_amdgpu_device(kgd);
	struct amdgpu_vm *avm = (struct amdgpu_vm *)vm;

	if (WARN_ON(!kgd || !vm))
		return;

	pr_debug("Destroying process vm %p\n", vm);

	/* Release the VM context */
	amdgpu_vm_fini(adev, avm);
	kfree(vm);
}

void amdgpu_amdkfd_gpuvm_release_process_vm(struct kgd_dev *kgd, void *vm)
{
	struct amdgpu_device *adev = get_amdgpu_device(kgd);
        struct amdgpu_vm *avm = (struct amdgpu_vm *)vm;

	if (WARN_ON(!kgd || !vm))
                return;

        pr_debug("Releasing process vm %p\n", vm);

        /* The original pasid of amdgpu vm has already been
         * released during making a amdgpu vm to a compute vm
         * The current pasid is managed by kfd and will be
         * released on kfd process destroy. Set amdgpu pasid
         * to 0 to avoid duplicate release.
         */
	amdgpu_vm_release_compute(adev, avm);
}

uint64_t amdgpu_amdkfd_gpuvm_get_process_page_dir(void *vm)
{
	struct amdgpu_vm *avm = (struct amdgpu_vm *)vm;
	struct amdgpu_bo *pd = avm->root.base.bo;
	struct amdgpu_device *adev = amdgpu_ttm_adev(pd->tbo.bdev);

	if (adev->asic_type < CHIP_VEGA10)
		return avm->pd_phys_addr >> AMDGPU_GPU_PAGE_SHIFT;
	return avm->pd_phys_addr;
}

int amdgpu_amdkfd_gpuvm_alloc_memory_of_gpu(
		struct kgd_dev *kgd, uint64_t va, uint64_t size,
		void *vm, struct kgd_mem **mem,
		uint64_t *offset, uint32_t flags)
{
	struct amdgpu_device *adev = get_amdgpu_device(kgd);
	struct amdgpu_vm *avm = (struct amdgpu_vm *)vm;
	enum ttm_bo_type bo_type = ttm_bo_type_device;
	struct sg_table *sg = NULL;
	uint64_t user_addr = 0;
	struct amdgpu_bo *bo;
	struct amdgpu_bo_param bp;
	u32 domain, alloc_domain;
	u64 alloc_flags;
	int ret;

	/*
	 * Check on which domain to allocate BO
	 */
	if (flags & KFD_IOC_ALLOC_MEM_FLAGS_VRAM) {
		domain = alloc_domain = AMDGPU_GEM_DOMAIN_VRAM;
		alloc_flags = AMDGPU_GEM_CREATE_VRAM_WIPE_ON_RELEASE;
		alloc_flags |= (flags & KFD_IOC_ALLOC_MEM_FLAGS_PUBLIC) ?
			AMDGPU_GEM_CREATE_CPU_ACCESS_REQUIRED :
			AMDGPU_GEM_CREATE_NO_CPU_ACCESS;
	} else if (flags & KFD_IOC_ALLOC_MEM_FLAGS_GTT) {
		domain = alloc_domain = AMDGPU_GEM_DOMAIN_GTT;
		alloc_flags = 0;
	} else if (flags & KFD_IOC_ALLOC_MEM_FLAGS_USERPTR) {
		domain = AMDGPU_GEM_DOMAIN_GTT;
		alloc_domain = AMDGPU_GEM_DOMAIN_CPU;
		alloc_flags = 0;
		if (!offset || !*offset)
			return -EINVAL;
		user_addr = untagged_addr(*offset);
	} else if (flags & (KFD_IOC_ALLOC_MEM_FLAGS_DOORBELL |
			KFD_IOC_ALLOC_MEM_FLAGS_MMIO_REMAP)) {
		domain = AMDGPU_GEM_DOMAIN_GTT;
		alloc_domain = AMDGPU_GEM_DOMAIN_CPU;
		bo_type = ttm_bo_type_sg;
		alloc_flags = 0;
		if (size > UINT_MAX)
			return -EINVAL;
		sg = create_doorbell_sg(*offset, size);
		if (!sg)
			return -ENOMEM;
	} else {
		return -EINVAL;
	}

	*mem = kzalloc(sizeof(struct kgd_mem), GFP_KERNEL);
	if (!*mem) {
		ret = -ENOMEM;
		goto err;
	}
	INIT_LIST_HEAD(&(*mem)->bo_va_list);
	mutex_init(&(*mem)->lock);
	(*mem)->aql_queue = !!(flags & KFD_IOC_ALLOC_MEM_FLAGS_AQL_QUEUE_MEM);

	/* Workaround for AQL queue wraparound bug. Map the same
	 * memory twice. That means we only actually allocate half
	 * the memory.
	 */
	if ((*mem)->aql_queue)
		size = size >> 1;

	(*mem)->alloc_flags = flags;

	amdgpu_sync_create(&(*mem)->sync);

	ret = amdgpu_amdkfd_reserve_mem_limit(adev, size, alloc_domain, !!sg);
	if (ret) {
		pr_debug("Insufficient system memory\n");
		goto err_reserve_limit;
	}

	pr_debug("\tcreate BO VA 0x%llx size 0x%llx domain %s\n",
			va, size, domain_string(alloc_domain));

	memset(&bp, 0, sizeof(bp));
	bp.size = size;
	bp.byte_align = 1;
	bp.domain = alloc_domain;
	bp.flags = alloc_flags;
	bp.type = bo_type;
	bp.resv = NULL;
	ret = amdgpu_bo_create(adev, &bp, &bo);
	if (ret) {
		pr_debug("Failed to create BO on domain %s. ret %d\n",
				domain_string(alloc_domain), ret);
		goto err_bo_create;
	}
	if (bo_type == ttm_bo_type_sg) {
		bo->tbo.sg = sg;
		bo->tbo.ttm->sg = sg;
	}
	bo->kfd_bo = *mem;
	(*mem)->bo = bo;
	if (user_addr)
		bo->flags |= AMDGPU_AMDKFD_USERPTR_BO;

	(*mem)->va = va;
	(*mem)->domain = domain;
	(*mem)->mapped_to_gpu_memory = 0;
	(*mem)->process_info = avm->process_info;
	add_kgd_mem_to_kfd_bo_list(*mem, avm->process_info, user_addr);

	if (user_addr) {
		ret = init_user_pages(*mem, user_addr);
		if (ret)
			goto allocate_init_user_pages_failed;
	}

	if (offset)
		*offset = amdgpu_bo_mmap_offset(bo);

	return 0;

allocate_init_user_pages_failed:
	remove_kgd_mem_from_kfd_bo_list(*mem, avm->process_info);
	amdgpu_bo_unref(&bo);
	/* Don't unreserve system mem limit twice */
	goto err_reserve_limit;
err_bo_create:
	unreserve_mem_limit(adev, size, alloc_domain, !!sg);
err_reserve_limit:
	mutex_destroy(&(*mem)->lock);
	kfree(*mem);
err:
	if (sg) {
		sg_free_table(sg);
		kfree(sg);
	}
	return ret;
}

int amdgpu_amdkfd_gpuvm_free_memory_of_gpu(
		struct kgd_dev *kgd, struct kgd_mem *mem, uint64_t *size)
{
	struct amdkfd_process_info *process_info = mem->process_info;
	unsigned long bo_size = mem->bo->tbo.mem.size;
	struct kfd_bo_va_list *entry, *tmp;
	struct bo_vm_reservation_context ctx;
	struct ttm_validate_buffer *bo_list_entry;
	unsigned int mapped_to_gpu_memory;
	int ret;
	bool is_imported = 0;

	mutex_lock(&mem->lock);
	mapped_to_gpu_memory = mem->mapped_to_gpu_memory;
	is_imported = mem->is_imported;
	mutex_unlock(&mem->lock);
	/* lock is not needed after this, since mem is unused and will
	 * be freed anyway
	 */

	if (mapped_to_gpu_memory > 0) {
		pr_debug("BO VA 0x%llx size 0x%lx is still mapped.\n",
				mem->va, bo_size);
		return -EBUSY;
	}
<<<<<<< HEAD

	/* No more MMU notifiers */
	amdgpu_mn_unregister(mem->bo);
=======
>>>>>>> d6f9469a

	/* Make sure restore workers don't access the BO any more */
	bo_list_entry = &mem->validate_list;
	mutex_lock(&process_info->lock);
	list_del(&bo_list_entry->head);
	mutex_unlock(&process_info->lock);

	/* No more MMU notifiers */
	amdgpu_mn_unregister(mem->bo);

	ret = reserve_bo_and_cond_vms(mem, NULL, BO_VM_ALL, &ctx);
	if (unlikely(ret))
		return ret;

	/* The eviction fence should be removed by the last unmap.
	 * TODO: Log an error condition if the bo still has the eviction fence
	 * attached
	 */
	amdgpu_amdkfd_remove_eviction_fence(mem->bo,
					process_info->eviction_fence);
	pr_debug("Release VA 0x%llx - 0x%llx\n", mem->va,
		mem->va + bo_size * (1 + mem->aql_queue));

	/* Remove from VM internal data structures */
	list_for_each_entry_safe(entry, tmp, &mem->bo_va_list, bo_list)
		remove_bo_from_vm((struct amdgpu_device *)entry->kgd_dev,
				entry, bo_size);

	ret = unreserve_bo_and_vms(&ctx, false, false);

	/* Free the sync object */
	amdgpu_sync_free(&mem->sync);

	/* If the SG is not NULL, it's one we created for a doorbell or mmio
	 * remap BO. We need to free it.
	 */
	if (mem->bo->tbo.sg) {
		sg_free_table(mem->bo->tbo.sg);
		kfree(mem->bo->tbo.sg);
	}

	/* Update the size of the BO being freed if it was allocated from
	 * VRAM and is not imported.
	 */
	if (size) {
		if ((mem->bo->preferred_domains == AMDGPU_GEM_DOMAIN_VRAM) &&
		    (!is_imported))
			*size = bo_size;
		else
			*size = 0;
	}

	/* Free the BO*/
	drm_gem_object_put_unlocked(&mem->bo->tbo.base);
	mutex_destroy(&mem->lock);
	kfree(mem);

	return ret;
}

int amdgpu_amdkfd_gpuvm_map_memory_to_gpu(
		struct kgd_dev *kgd, struct kgd_mem *mem, void *vm)
{
	struct amdgpu_device *adev = get_amdgpu_device(kgd);
	struct amdgpu_vm *avm = (struct amdgpu_vm *)vm;
	int ret;
	struct amdgpu_bo *bo;
	uint32_t domain;
	struct kfd_bo_va_list *entry;
	struct bo_vm_reservation_context ctx;
	struct kfd_bo_va_list *bo_va_entry = NULL;
	struct kfd_bo_va_list *bo_va_entry_aql = NULL;
	unsigned long bo_size;
	bool is_invalid_userptr = false;

	bo = mem->bo;
	if (!bo) {
		pr_err("Invalid BO when mapping memory to GPU\n");
		return -EINVAL;
	}

	/* Make sure restore is not running concurrently. Since we
	 * don't map invalid userptr BOs, we rely on the next restore
	 * worker to do the mapping
	 */
	mutex_lock(&mem->process_info->lock);

	/* Lock mmap-sem. If we find an invalid userptr BO, we can be
	 * sure that the MMU notifier is no longer running
	 * concurrently and the queues are actually stopped
	 */
	if (amdgpu_ttm_tt_get_usermm(bo->tbo.ttm)) {
		down_write(&current->mm->mmap_sem);
		is_invalid_userptr = atomic_read(&mem->invalid);
		up_write(&current->mm->mmap_sem);
	}

	mutex_lock(&mem->lock);

	domain = mem->domain;
	bo_size = bo->tbo.mem.size;

	pr_debug("Map VA 0x%llx - 0x%llx to vm %p domain %s\n",
			mem->va,
			mem->va + bo_size * (1 + mem->aql_queue),
			vm, domain_string(domain));

	ret = reserve_bo_and_vm(mem, vm, &ctx);
	if (unlikely(ret))
		goto out;

	/* Userptr can be marked as "not invalid", but not actually be
	 * validated yet (still in the system domain). In that case
	 * the queues are still stopped and we can leave mapping for
	 * the next restore worker
	 */
	if (amdgpu_ttm_tt_get_usermm(bo->tbo.ttm) &&
	    bo->tbo.mem.mem_type == TTM_PL_SYSTEM)
		is_invalid_userptr = true;

	if (check_if_add_bo_to_vm(avm, mem)) {
		ret = add_bo_to_vm(adev, mem, avm, false,
				&bo_va_entry);
		if (ret)
			goto add_bo_to_vm_failed;
		if (mem->aql_queue) {
			ret = add_bo_to_vm(adev, mem, avm,
					true, &bo_va_entry_aql);
			if (ret)
				goto add_bo_to_vm_failed_aql;
		}
	} else {
		ret = vm_validate_pt_pd_bos(avm);
		if (unlikely(ret))
			goto add_bo_to_vm_failed;
	}

	if (mem->mapped_to_gpu_memory == 0 &&
	    !amdgpu_ttm_tt_get_usermm(bo->tbo.ttm)) {
		/* Validate BO only once. The eviction fence gets added to BO
		 * the first time it is mapped. Validate will wait for all
		 * background evictions to complete.
		 */
		ret = amdgpu_amdkfd_bo_validate(bo, domain, true);
		if (ret) {
			pr_debug("Validate failed\n");
			goto map_bo_to_gpuvm_failed;
		}
	}

	list_for_each_entry(entry, &mem->bo_va_list, bo_list) {
		if (entry->bo_va->base.vm == vm && !entry->is_mapped) {
			pr_debug("\t map VA 0x%llx - 0x%llx in entry %p\n",
					entry->va, entry->va + bo_size,
					entry);

			ret = map_bo_to_gpuvm(adev, entry, ctx.sync,
					      is_invalid_userptr);
			if (ret) {
				pr_err("Failed to map bo to gpuvm\n");
				goto map_bo_to_gpuvm_failed;
			}

			ret = vm_update_pds(vm, ctx.sync);
			if (ret) {
				pr_err("Failed to update page directories\n");
				goto map_bo_to_gpuvm_failed;
			}

			entry->is_mapped = true;
			mem->mapped_to_gpu_memory++;
			pr_debug("\t INC mapping count %d\n",
					mem->mapped_to_gpu_memory);
		}
	}

	if (!amdgpu_ttm_tt_get_usermm(bo->tbo.ttm) && !bo->pin_count)
		amdgpu_bo_fence(bo,
				&avm->process_info->eviction_fence->base,
				true);
	ret = unreserve_bo_and_vms(&ctx, false, false);

	goto out;

map_bo_to_gpuvm_failed:
	if (bo_va_entry_aql)
		remove_bo_from_vm(adev, bo_va_entry_aql, bo_size);
add_bo_to_vm_failed_aql:
	if (bo_va_entry)
		remove_bo_from_vm(adev, bo_va_entry, bo_size);
add_bo_to_vm_failed:
	unreserve_bo_and_vms(&ctx, false, false);
out:
	mutex_unlock(&mem->process_info->lock);
	mutex_unlock(&mem->lock);
	return ret;
}

int amdgpu_amdkfd_gpuvm_unmap_memory_from_gpu(
		struct kgd_dev *kgd, struct kgd_mem *mem, void *vm)
{
	struct amdgpu_device *adev = get_amdgpu_device(kgd);
	struct amdkfd_process_info *process_info =
		((struct amdgpu_vm *)vm)->process_info;
	unsigned long bo_size = mem->bo->tbo.mem.size;
	struct kfd_bo_va_list *entry;
	struct bo_vm_reservation_context ctx;
	int ret;

	mutex_lock(&mem->lock);

	ret = reserve_bo_and_cond_vms(mem, vm, BO_VM_MAPPED, &ctx);
	if (unlikely(ret))
		goto out;
	/* If no VMs were reserved, it means the BO wasn't actually mapped */
	if (ctx.n_vms == 0) {
		ret = -EINVAL;
		goto unreserve_out;
	}

	ret = vm_validate_pt_pd_bos((struct amdgpu_vm *)vm);
	if (unlikely(ret))
		goto unreserve_out;

	pr_debug("Unmap VA 0x%llx - 0x%llx from vm %p\n",
		mem->va,
		mem->va + bo_size * (1 + mem->aql_queue),
		vm);

	list_for_each_entry(entry, &mem->bo_va_list, bo_list) {
		if (entry->bo_va->base.vm == vm && entry->is_mapped) {
			pr_debug("\t unmap VA 0x%llx - 0x%llx from entry %p\n",
					entry->va,
					entry->va + bo_size,
					entry);

			ret = unmap_bo_from_gpuvm(adev, entry, ctx.sync);
			if (ret == 0) {
				entry->is_mapped = false;
			} else {
				pr_err("failed to unmap VA 0x%llx\n",
						mem->va);
				goto unreserve_out;
			}

			mem->mapped_to_gpu_memory--;
			pr_debug("\t DEC mapping count %d\n",
					mem->mapped_to_gpu_memory);
		}
	}

	/* If BO is unmapped from all VMs, unfence it. It can be evicted if
	 * required.
	 */
	if (mem->mapped_to_gpu_memory == 0 &&
	    !amdgpu_ttm_tt_get_usermm(mem->bo->tbo.ttm) && !mem->bo->pin_count)
		amdgpu_amdkfd_remove_eviction_fence(mem->bo,
						process_info->eviction_fence);

unreserve_out:
	unreserve_bo_and_vms(&ctx, false, false);
out:
	mutex_unlock(&mem->lock);
	return ret;
}

int amdgpu_amdkfd_gpuvm_sync_memory(
		struct kgd_dev *kgd, struct kgd_mem *mem, bool intr)
{
	struct amdgpu_sync sync;
	int ret;

	amdgpu_sync_create(&sync);

	mutex_lock(&mem->lock);
	amdgpu_sync_clone(&mem->sync, &sync);
	mutex_unlock(&mem->lock);

	ret = amdgpu_sync_wait(&sync, intr);
	amdgpu_sync_free(&sync);
	return ret;
}

int amdgpu_amdkfd_gpuvm_map_gtt_bo_to_kernel(struct kgd_dev *kgd,
		struct kgd_mem *mem, void **kptr, uint64_t *size)
{
	int ret;
	struct amdgpu_bo *bo = mem->bo;

	if (amdgpu_ttm_tt_get_usermm(bo->tbo.ttm)) {
		pr_err("userptr can't be mapped to kernel\n");
		return -EINVAL;
	}

	/* delete kgd_mem from kfd_bo_list to avoid re-validating
	 * this BO in BO's restoring after eviction.
	 */
	mutex_lock(&mem->process_info->lock);

	ret = amdgpu_bo_reserve(bo, true);
	if (ret) {
		pr_err("Failed to reserve bo. ret %d\n", ret);
		goto bo_reserve_failed;
	}

	ret = amdgpu_bo_pin(bo, AMDGPU_GEM_DOMAIN_GTT);
	if (ret) {
		pr_err("Failed to pin bo. ret %d\n", ret);
		goto pin_failed;
	}

	ret = amdgpu_bo_kmap(bo, kptr);
	if (ret) {
		pr_err("Failed to map bo to kernel. ret %d\n", ret);
		goto kmap_failed;
	}

	amdgpu_amdkfd_remove_eviction_fence(
		bo, mem->process_info->eviction_fence);
	list_del_init(&mem->validate_list.head);

	if (size)
		*size = amdgpu_bo_size(bo);

	amdgpu_bo_unreserve(bo);

	mutex_unlock(&mem->process_info->lock);
	return 0;

kmap_failed:
	amdgpu_bo_unpin(bo);
pin_failed:
	amdgpu_bo_unreserve(bo);
bo_reserve_failed:
	mutex_unlock(&mem->process_info->lock);

	return ret;
}

int amdgpu_amdkfd_gpuvm_get_vm_fault_info(struct kgd_dev *kgd,
					      struct kfd_vm_fault_info *mem)
{
	struct amdgpu_device *adev;

	adev = (struct amdgpu_device *)kgd;
	if (atomic_read(&adev->gmc.vm_fault_info_updated) == 1) {
		*mem = *adev->gmc.vm_fault_info;
		mb();
		atomic_set(&adev->gmc.vm_fault_info_updated, 0);
	}
	return 0;
}

int amdgpu_amdkfd_gpuvm_import_dmabuf(struct kgd_dev *kgd,
				      struct dma_buf *dma_buf,
				      uint64_t va, void *vm,
				      struct kgd_mem **mem, uint64_t *size,
				      uint64_t *mmap_offset)
{
	struct amdgpu_device *adev = (struct amdgpu_device *)kgd;
	struct drm_gem_object *obj;
	struct amdgpu_bo *bo;
	struct amdgpu_vm *avm = (struct amdgpu_vm *)vm;

	if (dma_buf->ops != &amdgpu_dmabuf_ops)
		/* Can't handle non-graphics buffers */
		return -EINVAL;

	obj = dma_buf->priv;
	if (obj->dev->dev_private != adev)
		/* Can't handle buffers from other devices */
		return -EINVAL;

	bo = gem_to_amdgpu_bo(obj);
	if (!(bo->preferred_domains & (AMDGPU_GEM_DOMAIN_VRAM |
				    AMDGPU_GEM_DOMAIN_GTT)))
		/* Only VRAM and GTT BOs are supported */
		return -EINVAL;

	*mem = kzalloc(sizeof(struct kgd_mem), GFP_KERNEL);
	if (!*mem)
		return -ENOMEM;

	if (size)
		*size = amdgpu_bo_size(bo);

	if (mmap_offset)
		*mmap_offset = amdgpu_bo_mmap_offset(bo);

	INIT_LIST_HEAD(&(*mem)->bo_va_list);
	mutex_init(&(*mem)->lock);
	
	(*mem)->alloc_flags =
		((bo->preferred_domains & AMDGPU_GEM_DOMAIN_VRAM) ?
		KFD_IOC_ALLOC_MEM_FLAGS_VRAM : KFD_IOC_ALLOC_MEM_FLAGS_GTT)
		| KFD_IOC_ALLOC_MEM_FLAGS_WRITABLE
		| KFD_IOC_ALLOC_MEM_FLAGS_EXECUTABLE;

	drm_gem_object_get(&bo->tbo.base);
	(*mem)->bo = bo;
	(*mem)->va = va;
	(*mem)->domain = (bo->preferred_domains & AMDGPU_GEM_DOMAIN_VRAM) ?
		AMDGPU_GEM_DOMAIN_VRAM : AMDGPU_GEM_DOMAIN_GTT;
	(*mem)->mapped_to_gpu_memory = 0;
	(*mem)->process_info = avm->process_info;
	add_kgd_mem_to_kfd_bo_list(*mem, avm->process_info, false);
	amdgpu_sync_create(&(*mem)->sync);
	(*mem)->is_imported = true;

	return 0;
}

/* Evict a userptr BO by stopping the queues if necessary
 *
 * Runs in MMU notifier, may be in RECLAIM_FS context. This means it
 * cannot do any memory allocations, and cannot take any locks that
 * are held elsewhere while allocating memory. Therefore this is as
 * simple as possible, using atomic counters.
 *
 * It doesn't do anything to the BO itself. The real work happens in
 * restore, where we get updated page addresses. This function only
 * ensures that GPU access to the BO is stopped.
 */
int amdgpu_amdkfd_evict_userptr(struct kgd_mem *mem,
				struct mm_struct *mm)
{
	struct amdkfd_process_info *process_info = mem->process_info;
	int evicted_bos;
	int r = 0;

	atomic_inc(&mem->invalid);
	evicted_bos = atomic_inc_return(&process_info->evicted_bos);
	if (evicted_bos == 1) {
		/* First eviction, stop the queues */
		r = kgd2kfd_quiesce_mm(mm);
		if (r)
			pr_err("Failed to quiesce KFD\n");
		schedule_delayed_work(&process_info->restore_userptr_work,
			msecs_to_jiffies(AMDGPU_USERPTR_RESTORE_DELAY_MS));
	}

	return r;
}

/* Update invalid userptr BOs
 *
 * Moves invalidated (evicted) userptr BOs from userptr_valid_list to
 * userptr_inval_list and updates user pages for all BOs that have
 * been invalidated since their last update.
 */
static int update_invalid_user_pages(struct amdkfd_process_info *process_info,
				     struct mm_struct *mm)
{
	struct kgd_mem *mem, *tmp_mem;
	struct amdgpu_bo *bo;
	struct ttm_operation_ctx ctx = { false, false };
	int invalid, ret;

	/* Move all invalidated BOs to the userptr_inval_list and
	 * release their user pages by migration to the CPU domain
	 */
	list_for_each_entry_safe(mem, tmp_mem,
				 &process_info->userptr_valid_list,
				 validate_list.head) {
		if (!atomic_read(&mem->invalid))
			continue; /* BO is still valid */

		bo = mem->bo;

		if (amdgpu_bo_reserve(bo, true))
			return -EAGAIN;
		amdgpu_bo_placement_from_domain(bo, AMDGPU_GEM_DOMAIN_CPU);
		ret = ttm_bo_validate(&bo->tbo, &bo->placement, &ctx);
		amdgpu_bo_unreserve(bo);
		if (ret) {
			pr_err("%s: Failed to invalidate userptr BO\n",
			       __func__);
			return -EAGAIN;
		}

		list_move_tail(&mem->validate_list.head,
			       &process_info->userptr_inval_list);
	}

	if (list_empty(&process_info->userptr_inval_list))
		return 0; /* All evicted userptr BOs were freed */

	/* Go through userptr_inval_list and update any invalid user_pages */
	list_for_each_entry(mem, &process_info->userptr_inval_list,
			    validate_list.head) {
		invalid = atomic_read(&mem->invalid);
		if (!invalid)
			/* BO hasn't been invalidated since the last
			 * revalidation attempt. Keep its BO list.
			 */
			continue;

		bo = mem->bo;

		/* Get updated user pages */
		ret = amdgpu_ttm_tt_get_user_pages(bo, bo->tbo.ttm->pages);
		if (ret) {
			pr_debug("%s: Failed to get user pages: %d\n",
				__func__, ret);

			/* Return error -EBUSY or -ENOMEM, retry restore */
			return ret;
		}

		/*
		 * FIXME: Cannot ignore the return code, must hold
		 * notifier_lock
		 */
		amdgpu_ttm_tt_get_user_pages_done(bo->tbo.ttm);

		/* Mark the BO as valid unless it was invalidated
		 * again concurrently.
		 */
		if (atomic_cmpxchg(&mem->invalid, invalid, 0) != invalid)
			return -EAGAIN;
	}

	return 0;
}

/* Validate invalid userptr BOs
 *
 * Validates BOs on the userptr_inval_list, and moves them back to the
 * userptr_valid_list. Also updates GPUVM page tables with new page
 * addresses and waits for the page table updates to complete.
 */
static int validate_invalid_user_pages(struct amdkfd_process_info *process_info)
{
	struct amdgpu_bo_list_entry *pd_bo_list_entries;
	struct list_head resv_list, duplicates;
	struct ww_acquire_ctx ticket;
	struct amdgpu_sync sync;

	struct amdgpu_vm *peer_vm;
	struct kgd_mem *mem, *tmp_mem;
	struct amdgpu_bo *bo;
	struct ttm_operation_ctx ctx = { false, false };
	int i, ret;

	pd_bo_list_entries = kcalloc(process_info->n_vms,
				     sizeof(struct amdgpu_bo_list_entry),
				     GFP_KERNEL);
	if (!pd_bo_list_entries) {
		pr_err("%s: Failed to allocate PD BO list entries\n", __func__);
		ret = -ENOMEM;
		goto out_no_mem;
	}

	INIT_LIST_HEAD(&resv_list);
	INIT_LIST_HEAD(&duplicates);

	/* Get all the page directory BOs that need to be reserved */
	i = 0;
	list_for_each_entry(peer_vm, &process_info->vm_list_head,
			    vm_list_node)
		amdgpu_vm_get_pd_bo(peer_vm, &resv_list,
				    &pd_bo_list_entries[i++]);
	/* Add the userptr_inval_list entries to resv_list */
	list_for_each_entry(mem, &process_info->userptr_inval_list,
			    validate_list.head) {
		list_add_tail(&mem->resv_list.head, &resv_list);
		mem->resv_list.bo = mem->validate_list.bo;
		mem->resv_list.num_shared = mem->validate_list.num_shared;
	}

	/* Reserve all BOs and page tables for validation */
	ret = ttm_eu_reserve_buffers(&ticket, &resv_list, false, &duplicates);
	WARN(!list_empty(&duplicates), "Duplicates should be empty");
	if (ret)
		goto out_free;

	amdgpu_sync_create(&sync);

	ret = process_validate_vms(process_info);
	if (ret)
		goto unreserve_out;

	/* Validate BOs and update GPUVM page tables */
	list_for_each_entry_safe(mem, tmp_mem,
				 &process_info->userptr_inval_list,
				 validate_list.head) {
		struct kfd_bo_va_list *bo_va_entry;

		bo = mem->bo;

		/* Validate the BO if we got user pages */
		if (bo->tbo.ttm->pages[0]) {
			amdgpu_bo_placement_from_domain(bo, mem->domain);
			ret = ttm_bo_validate(&bo->tbo, &bo->placement, &ctx);
			if (ret) {
				pr_err("%s: failed to validate BO\n", __func__);
				goto unreserve_out;
			}
		}

		list_move_tail(&mem->validate_list.head,
			       &process_info->userptr_valid_list);

		/* Update mapping. If the BO was not validated
		 * (because we couldn't get user pages), this will
		 * clear the page table entries, which will result in
		 * VM faults if the GPU tries to access the invalid
		 * memory.
		 */
		list_for_each_entry(bo_va_entry, &mem->bo_va_list, bo_list) {
			if (!bo_va_entry->is_mapped)
				continue;

			ret = update_gpuvm_pte((struct amdgpu_device *)
					       bo_va_entry->kgd_dev,
					       bo_va_entry, &sync);
			if (ret) {
				pr_err("%s: update PTE failed\n", __func__);
				/* make sure this gets validated again */
				atomic_inc(&mem->invalid);
				goto unreserve_out;
			}
		}
	}

	/* Update page directories */
	ret = process_update_pds(process_info, &sync);

unreserve_out:
	ttm_eu_backoff_reservation(&ticket, &resv_list);
	amdgpu_sync_wait(&sync, false);
	amdgpu_sync_free(&sync);
out_free:
	kfree(pd_bo_list_entries);
out_no_mem:

	return ret;
}

/* Worker callback to restore evicted userptr BOs
 *
 * Tries to update and validate all userptr BOs. If successful and no
 * concurrent evictions happened, the queues are restarted. Otherwise,
 * reschedule for another attempt later.
 */
static void amdgpu_amdkfd_restore_userptr_worker(struct work_struct *work)
{
	struct delayed_work *dwork = to_delayed_work(work);
	struct amdkfd_process_info *process_info =
		container_of(dwork, struct amdkfd_process_info,
			     restore_userptr_work);
	struct task_struct *usertask;
	struct mm_struct *mm;
	int evicted_bos;

	evicted_bos = atomic_read(&process_info->evicted_bos);
	if (!evicted_bos)
		return;

	/* Reference task and mm in case of concurrent process termination */
	usertask = get_pid_task(process_info->pid, PIDTYPE_PID);
	if (!usertask)
		return;
	mm = get_task_mm(usertask);
	if (!mm) {
		put_task_struct(usertask);
		return;
	}

	mutex_lock(&process_info->lock);

	if (update_invalid_user_pages(process_info, mm))
		goto unlock_out;
	/* userptr_inval_list can be empty if all evicted userptr BOs
	 * have been freed. In that case there is nothing to validate
	 * and we can just restart the queues.
	 */
	if (!list_empty(&process_info->userptr_inval_list)) {
		if (atomic_read(&process_info->evicted_bos) != evicted_bos)
			goto unlock_out; /* Concurrent eviction, try again */

		if (validate_invalid_user_pages(process_info))
			goto unlock_out;
	}
	/* Final check for concurrent evicton and atomic update. If
	 * another eviction happens after successful update, it will
	 * be a first eviction that calls quiesce_mm. The eviction
	 * reference counting inside KFD will handle this case.
	 */
	if (atomic_cmpxchg(&process_info->evicted_bos, evicted_bos, 0) !=
	    evicted_bos)
		goto unlock_out;
	evicted_bos = 0;
	if (kgd2kfd_resume_mm(mm)) {
		pr_err("%s: Failed to resume KFD\n", __func__);
		/* No recovery from this failure. Probably the CP is
		 * hanging. No point trying again.
		 */
	}

unlock_out:
	mutex_unlock(&process_info->lock);
	mmput(mm);
	put_task_struct(usertask);

	/* If validation failed, reschedule another attempt */
	if (evicted_bos)
		schedule_delayed_work(&process_info->restore_userptr_work,
			msecs_to_jiffies(AMDGPU_USERPTR_RESTORE_DELAY_MS));
}

/** amdgpu_amdkfd_gpuvm_restore_process_bos - Restore all BOs for the given
 *   KFD process identified by process_info
 *
 * @process_info: amdkfd_process_info of the KFD process
 *
 * After memory eviction, restore thread calls this function. The function
 * should be called when the Process is still valid. BO restore involves -
 *
 * 1.  Release old eviction fence and create new one
 * 2.  Get two copies of PD BO list from all the VMs. Keep one copy as pd_list.
 * 3   Use the second PD list and kfd_bo_list to create a list (ctx.list) of
 *     BOs that need to be reserved.
 * 4.  Reserve all the BOs
 * 5.  Validate of PD and PT BOs.
 * 6.  Validate all KFD BOs using kfd_bo_list and Map them and add new fence
 * 7.  Add fence to all PD and PT BOs.
 * 8.  Unreserve all BOs
 */
int amdgpu_amdkfd_gpuvm_restore_process_bos(void *info, struct dma_fence **ef)
{
	struct amdgpu_bo_list_entry *pd_bo_list;
	struct amdkfd_process_info *process_info = info;
	struct amdgpu_vm *peer_vm;
	struct kgd_mem *mem;
	struct bo_vm_reservation_context ctx;
	struct amdgpu_amdkfd_fence *new_fence;
	int ret = 0, i;
	struct list_head duplicate_save;
	struct amdgpu_sync sync_obj;

	INIT_LIST_HEAD(&duplicate_save);
	INIT_LIST_HEAD(&ctx.list);
	INIT_LIST_HEAD(&ctx.duplicates);

	pd_bo_list = kcalloc(process_info->n_vms,
			     sizeof(struct amdgpu_bo_list_entry),
			     GFP_KERNEL);
	if (!pd_bo_list)
		return -ENOMEM;

	i = 0;
	mutex_lock(&process_info->lock);
	list_for_each_entry(peer_vm, &process_info->vm_list_head,
			vm_list_node)
		amdgpu_vm_get_pd_bo(peer_vm, &ctx.list, &pd_bo_list[i++]);

	/* Reserve all BOs and page tables/directory. Add all BOs from
	 * kfd_bo_list to ctx.list
	 */
	list_for_each_entry(mem, &process_info->kfd_bo_list,
			    validate_list.head) {

		list_add_tail(&mem->resv_list.head, &ctx.list);
		mem->resv_list.bo = mem->validate_list.bo;
		mem->resv_list.num_shared = mem->validate_list.num_shared;
	}

	ret = ttm_eu_reserve_buffers(&ctx.ticket, &ctx.list,
				     false, &duplicate_save);
	if (ret) {
		pr_debug("Memory eviction: TTM Reserve Failed. Try again\n");
		goto ttm_reserve_fail;
	}

	amdgpu_sync_create(&sync_obj);

	/* Validate PDs and PTs */
	ret = process_validate_vms(process_info);
	if (ret)
		goto validate_map_fail;

	ret = process_sync_pds_resv(process_info, &sync_obj);
	if (ret) {
		pr_debug("Memory eviction: Failed to sync to PD BO moving fence. Try again\n");
		goto validate_map_fail;
	}

	/* Validate BOs and map them to GPUVM (update VM page tables). */
	list_for_each_entry(mem, &process_info->kfd_bo_list,
			    validate_list.head) {

		struct amdgpu_bo *bo = mem->bo;
		uint32_t domain = mem->domain;
		struct kfd_bo_va_list *bo_va_entry;

		ret = amdgpu_amdkfd_bo_validate(bo, domain, false);
		if (ret) {
			pr_debug("Memory eviction: Validate BOs failed. Try again\n");
			goto validate_map_fail;
		}
		ret = amdgpu_sync_fence(&sync_obj, bo->tbo.moving, false);
		if (ret) {
			pr_debug("Memory eviction: Sync BO fence failed. Try again\n");
			goto validate_map_fail;
		}
		list_for_each_entry(bo_va_entry, &mem->bo_va_list,
				    bo_list) {
			ret = update_gpuvm_pte((struct amdgpu_device *)
					      bo_va_entry->kgd_dev,
					      bo_va_entry,
					      &sync_obj);
			if (ret) {
				pr_debug("Memory eviction: update PTE failed. Try again\n");
				goto validate_map_fail;
			}
		}
	}

	/* Update page directories */
	ret = process_update_pds(process_info, &sync_obj);
	if (ret) {
		pr_debug("Memory eviction: update PDs failed. Try again\n");
		goto validate_map_fail;
	}

	/* Wait for validate and PT updates to finish */
	amdgpu_sync_wait(&sync_obj, false);

	/* Release old eviction fence and create new one, because fence only
	 * goes from unsignaled to signaled, fence cannot be reused.
	 * Use context and mm from the old fence.
	 */
	new_fence = amdgpu_amdkfd_fence_create(
				process_info->eviction_fence->base.context,
				process_info->eviction_fence->mm);
	if (!new_fence) {
		pr_err("Failed to create eviction fence\n");
		ret = -ENOMEM;
		goto validate_map_fail;
	}
	dma_fence_put(&process_info->eviction_fence->base);
	process_info->eviction_fence = new_fence;
	*ef = dma_fence_get(&new_fence->base);

	/* Attach new eviction fence to all BOs */
	list_for_each_entry(mem, &process_info->kfd_bo_list,
		validate_list.head)
		amdgpu_bo_fence(mem->bo,
			&process_info->eviction_fence->base, true);

	/* Attach eviction fence to PD / PT BOs */
	list_for_each_entry(peer_vm, &process_info->vm_list_head,
			    vm_list_node) {
		struct amdgpu_bo *bo = peer_vm->root.base.bo;

		amdgpu_bo_fence(bo, &process_info->eviction_fence->base, true);
	}

validate_map_fail:
	ttm_eu_backoff_reservation(&ctx.ticket, &ctx.list);
	amdgpu_sync_free(&sync_obj);
ttm_reserve_fail:
	mutex_unlock(&process_info->lock);
	kfree(pd_bo_list);
	return ret;
}

int amdgpu_amdkfd_add_gws_to_process(void *info, void *gws, struct kgd_mem **mem)
{
	struct amdkfd_process_info *process_info = (struct amdkfd_process_info *)info;
	struct amdgpu_bo *gws_bo = (struct amdgpu_bo *)gws;
	int ret;

	if (!info || !gws)
		return -EINVAL;

	*mem = kzalloc(sizeof(struct kgd_mem), GFP_KERNEL);
	if (!*mem)
		return -ENOMEM;

	mutex_init(&(*mem)->lock);
	INIT_LIST_HEAD(&(*mem)->bo_va_list);
	(*mem)->bo = amdgpu_bo_ref(gws_bo);
	(*mem)->domain = AMDGPU_GEM_DOMAIN_GWS;
	(*mem)->process_info = process_info;
	add_kgd_mem_to_kfd_bo_list(*mem, process_info, false);
	amdgpu_sync_create(&(*mem)->sync);


	/* Validate gws bo the first time it is added to process */
	mutex_lock(&(*mem)->process_info->lock);
	ret = amdgpu_bo_reserve(gws_bo, false);
	if (unlikely(ret)) {
		pr_err("Reserve gws bo failed %d\n", ret);
		goto bo_reservation_failure;
	}

	ret = amdgpu_amdkfd_bo_validate(gws_bo, AMDGPU_GEM_DOMAIN_GWS, true);
	if (ret) {
		pr_err("GWS BO validate failed %d\n", ret);
		goto bo_validation_failure;
	}
	/* GWS resource is shared b/t amdgpu and amdkfd
	 * Add process eviction fence to bo so they can
	 * evict each other.
	 */
	ret = dma_resv_reserve_shared(gws_bo->tbo.base.resv, 1);
	if (ret)
		goto reserve_shared_fail;
	amdgpu_bo_fence(gws_bo, &process_info->eviction_fence->base, true);
	amdgpu_bo_unreserve(gws_bo);
	mutex_unlock(&(*mem)->process_info->lock);

	return ret;

reserve_shared_fail:
bo_validation_failure:
	amdgpu_bo_unreserve(gws_bo);
bo_reservation_failure:
	mutex_unlock(&(*mem)->process_info->lock);
	amdgpu_sync_free(&(*mem)->sync);
	remove_kgd_mem_from_kfd_bo_list(*mem, process_info);
	amdgpu_bo_unref(&gws_bo);
	mutex_destroy(&(*mem)->lock);
	kfree(*mem);
	*mem = NULL;
	return ret;
}

int amdgpu_amdkfd_remove_gws_from_process(void *info, void *mem)
{
	int ret;
	struct amdkfd_process_info *process_info = (struct amdkfd_process_info *)info;
	struct kgd_mem *kgd_mem = (struct kgd_mem *)mem;
	struct amdgpu_bo *gws_bo = kgd_mem->bo;

	/* Remove BO from process's validate list so restore worker won't touch
	 * it anymore
	 */
	remove_kgd_mem_from_kfd_bo_list(kgd_mem, process_info);

	ret = amdgpu_bo_reserve(gws_bo, false);
	if (unlikely(ret)) {
		pr_err("Reserve gws bo failed %d\n", ret);
		//TODO add BO back to validate_list?
		return ret;
	}
	amdgpu_amdkfd_remove_eviction_fence(gws_bo,
			process_info->eviction_fence);
	amdgpu_bo_unreserve(gws_bo);
	amdgpu_sync_free(&kgd_mem->sync);
	amdgpu_bo_unref(&gws_bo);
	mutex_destroy(&kgd_mem->lock);
	kfree(mem);
	return 0;
}

/* Returns GPU-specific tiling mode information */
int amdgpu_amdkfd_get_tile_config(struct kgd_dev *kgd,
				struct tile_config *config)
{
	struct amdgpu_device *adev = (struct amdgpu_device *)kgd;

	config->gb_addr_config = adev->gfx.config.gb_addr_config;
	config->tile_config_ptr = adev->gfx.config.tile_mode_array;
	config->num_tile_configs =
			ARRAY_SIZE(adev->gfx.config.tile_mode_array);
	config->macro_tile_config_ptr =
			adev->gfx.config.macrotile_mode_array;
	config->num_macro_tile_configs =
			ARRAY_SIZE(adev->gfx.config.macrotile_mode_array);

	/* Those values are not set from GFX9 onwards */
	config->num_banks = adev->gfx.config.num_banks;
	config->num_ranks = adev->gfx.config.num_ranks;

	return 0;
}<|MERGE_RESOLUTION|>--- conflicted
+++ resolved
@@ -1301,12 +1301,6 @@
 				mem->va, bo_size);
 		return -EBUSY;
 	}
-<<<<<<< HEAD
-
-	/* No more MMU notifiers */
-	amdgpu_mn_unregister(mem->bo);
-=======
->>>>>>> d6f9469a
 
 	/* Make sure restore workers don't access the BO any more */
 	bo_list_entry = &mem->validate_list;
