/*
 * Copyright 2014-2018 Advanced Micro Devices, Inc.
 *
 * Permission is hereby granted, free of charge, to any person obtaining a
 * copy of this software and associated documentation files (the "Software"),
 * to deal in the Software without restriction, including without limitation
 * the rights to use, copy, modify, merge, publish, distribute, sublicense,
 * and/or sell copies of the Software, and to permit persons to whom the
 * Software is furnished to do so, subject to the following conditions:
 *
 * The above copyright notice and this permission notice shall be included in
 * all copies or substantial portions of the Software.
 *
 * THE SOFTWARE IS PROVIDED "AS IS", WITHOUT WARRANTY OF ANY KIND, EXPRESS OR
 * IMPLIED, INCLUDING BUT NOT LIMITED TO THE WARRANTIES OF MERCHANTABILITY,
 * FITNESS FOR A PARTICULAR PURPOSE AND NONINFRINGEMENT.  IN NO EVENT SHALL
 * THE COPYRIGHT HOLDER(S) OR AUTHOR(S) BE LIABLE FOR ANY CLAIM, DAMAGES OR
 * OTHER LIABILITY, WHETHER IN AN ACTION OF CONTRACT, TORT OR OTHERWISE,
 * ARISING FROM, OUT OF OR IN CONNECTION WITH THE SOFTWARE OR THE USE OR
 * OTHER DEALINGS IN THE SOFTWARE.
 */
#include <linux/dma-buf.h>
#include <linux/list.h>
#include <linux/pagemap.h>
#include <linux/sched/mm.h>
#include <linux/sched/task.h>

#include "amdgpu_object.h"
#include "amdgpu_gem.h"
#include "amdgpu_vm.h"
#include "amdgpu_amdkfd.h"
#include "amdgpu_dma_buf.h"
#include <uapi/linux/kfd_ioctl.h>
#include "amdgpu_xgmi.h"

/* Userptr restore delay, just long enough to allow consecutive VM
 * changes to accumulate
 */
#define AMDGPU_USERPTR_RESTORE_DELAY_MS 1

/* Impose limit on how much memory KFD can use */
static struct {
	uint64_t max_system_mem_limit;
	uint64_t max_ttm_mem_limit;
	int64_t system_mem_used;
	int64_t ttm_mem_used;
	spinlock_t mem_limit_lock;
} kfd_mem_limit;

static const char * const domain_bit_to_string[] = {
		"CPU",
		"GTT",
		"VRAM",
		"GDS",
		"GWS",
		"OA"
};

#define domain_string(domain) domain_bit_to_string[ffs(domain)-1]

static void amdgpu_amdkfd_restore_userptr_worker(struct work_struct *work);


static inline struct amdgpu_device *get_amdgpu_device(struct kgd_dev *kgd)
{
	return (struct amdgpu_device *)kgd;
}

static bool kfd_mem_is_attached(struct amdgpu_vm *avm,
		struct kgd_mem *mem)
{
	struct kfd_mem_attachment *entry;

	list_for_each_entry(entry, &mem->attachments, list)
		if (entry->bo_va->base.vm == avm)
			return true;

	return false;
}

/* Set memory usage limits. Current, limits are
 *  System (TTM + userptr) memory - 15/16th System RAM
 *  TTM memory - 3/8th System RAM
 */
void amdgpu_amdkfd_gpuvm_init_mem_limits(void)
{
	struct sysinfo si;
	uint64_t mem;

	si_meminfo(&si);
	mem = si.freeram - si.freehigh;
	mem *= si.mem_unit;

	spin_lock_init(&kfd_mem_limit.mem_limit_lock);
	kfd_mem_limit.max_system_mem_limit = mem - (mem >> 4);
	kfd_mem_limit.max_ttm_mem_limit = (mem >> 1) - (mem >> 3);
	pr_debug("Kernel memory limit %lluM, TTM limit %lluM\n",
		(kfd_mem_limit.max_system_mem_limit >> 20),
		(kfd_mem_limit.max_ttm_mem_limit >> 20));
}

void amdgpu_amdkfd_reserve_system_mem(uint64_t size)
{
	kfd_mem_limit.system_mem_used += size;
}

/* Estimate page table size needed to represent a given memory size
 *
 * With 4KB pages, we need one 8 byte PTE for each 4KB of memory
 * (factor 512, >> 9). With 2MB pages, we need one 8 byte PTE for 2MB
 * of memory (factor 256K, >> 18). ROCm user mode tries to optimize
 * for 2MB pages for TLB efficiency. However, small allocations and
 * fragmented system memory still need some 4KB pages. We choose a
 * compromise that should work in most cases without reserving too
 * much memory for page tables unnecessarily (factor 16K, >> 14).
 */
#define ESTIMATE_PT_SIZE(mem_size) ((mem_size) >> 14)

static size_t amdgpu_amdkfd_acc_size(uint64_t size)
{
	size >>= PAGE_SHIFT;
	size *= sizeof(dma_addr_t) + sizeof(void *);

	return __roundup_pow_of_two(sizeof(struct amdgpu_bo)) +
		__roundup_pow_of_two(sizeof(struct ttm_tt)) +
		PAGE_ALIGN(size);
}

static int amdgpu_amdkfd_reserve_mem_limit(struct amdgpu_device *adev,
		uint64_t size, u32 domain, bool sg)
{
	uint64_t reserved_for_pt =
		ESTIMATE_PT_SIZE(amdgpu_amdkfd_total_mem_size);
	size_t acc_size, system_mem_needed, ttm_mem_needed, vram_needed;
	int ret = 0;

	acc_size = amdgpu_amdkfd_acc_size(size);

	vram_needed = 0;
	if (domain == AMDGPU_GEM_DOMAIN_GTT) {
		/* TTM GTT memory */
		system_mem_needed = acc_size + size;
		ttm_mem_needed = acc_size + size;
	} else if (domain == AMDGPU_GEM_DOMAIN_CPU && !sg) {
		/* Userptr */
		system_mem_needed = acc_size + size;
		ttm_mem_needed = acc_size;
	} else {
		/* VRAM and SG */
		system_mem_needed = acc_size;
		ttm_mem_needed = acc_size;
		if (domain == AMDGPU_GEM_DOMAIN_VRAM)
			vram_needed = size;
	}

	spin_lock(&kfd_mem_limit.mem_limit_lock);

	if (kfd_mem_limit.system_mem_used + system_mem_needed >
	    kfd_mem_limit.max_system_mem_limit)
		pr_debug("Set no_system_mem_limit=1 if using shared memory\n");

	if ((kfd_mem_limit.system_mem_used + system_mem_needed >
	     kfd_mem_limit.max_system_mem_limit && !no_system_mem_limit) ||
	    (kfd_mem_limit.ttm_mem_used + ttm_mem_needed >
	     kfd_mem_limit.max_ttm_mem_limit) ||
	    (adev->kfd.vram_used + vram_needed >
	     adev->gmc.real_vram_size - reserved_for_pt)) {
		ret = -ENOMEM;
	} else {
		kfd_mem_limit.system_mem_used += system_mem_needed;
		kfd_mem_limit.ttm_mem_used += ttm_mem_needed;
		adev->kfd.vram_used += vram_needed;
	}

	spin_unlock(&kfd_mem_limit.mem_limit_lock);
	return ret;
}

static void unreserve_mem_limit(struct amdgpu_device *adev,
		uint64_t size, u32 domain, bool sg)
{
	size_t acc_size;

	acc_size = amdgpu_amdkfd_acc_size(size);

	spin_lock(&kfd_mem_limit.mem_limit_lock);
	if (domain == AMDGPU_GEM_DOMAIN_GTT) {
		kfd_mem_limit.system_mem_used -= (acc_size + size);
		kfd_mem_limit.ttm_mem_used -= (acc_size + size);
	} else if (domain == AMDGPU_GEM_DOMAIN_CPU && !sg) {
		kfd_mem_limit.system_mem_used -= (acc_size + size);
		kfd_mem_limit.ttm_mem_used -= acc_size;
	} else {
		kfd_mem_limit.system_mem_used -= acc_size;
		kfd_mem_limit.ttm_mem_used -= acc_size;
		if (domain == AMDGPU_GEM_DOMAIN_VRAM) {
			adev->kfd.vram_used -= size;
			WARN_ONCE(adev->kfd.vram_used < 0,
				  "kfd VRAM memory accounting unbalanced");
		}
	}
	WARN_ONCE(kfd_mem_limit.system_mem_used < 0,
		  "kfd system memory accounting unbalanced");
	WARN_ONCE(kfd_mem_limit.ttm_mem_used < 0,
		  "kfd TTM memory accounting unbalanced");

	spin_unlock(&kfd_mem_limit.mem_limit_lock);
}

void amdgpu_amdkfd_unreserve_memory_limit(struct amdgpu_bo *bo)
{
	struct amdgpu_device *adev = amdgpu_ttm_adev(bo->tbo.bdev);
	u32 domain = bo->preferred_domains;
	bool sg = (bo->preferred_domains == AMDGPU_GEM_DOMAIN_CPU);

	if (bo->flags & AMDGPU_AMDKFD_CREATE_USERPTR_BO) {
		domain = AMDGPU_GEM_DOMAIN_CPU;
		sg = false;
	}

	unreserve_mem_limit(adev, amdgpu_bo_size(bo), domain, sg);
}


/* amdgpu_amdkfd_remove_eviction_fence - Removes eviction fence from BO's
 *  reservation object.
 *
 * @bo: [IN] Remove eviction fence(s) from this BO
 * @ef: [IN] This eviction fence is removed if it
 *  is present in the shared list.
 *
 * NOTE: Must be called with BO reserved i.e. bo->tbo.resv->lock held.
 */
static int amdgpu_amdkfd_remove_eviction_fence(struct amdgpu_bo *bo,
					struct amdgpu_amdkfd_fence *ef)
{
	struct dma_resv *resv = bo->tbo.base.resv;
	struct dma_resv_list *old, *new;
	unsigned int i, j, k;

	if (!ef)
		return -EINVAL;

	old = dma_resv_shared_list(resv);
	if (!old)
		return 0;

	new = kmalloc(struct_size(new, shared, old->shared_max), GFP_KERNEL);
	if (!new)
		return -ENOMEM;

	/* Go through all the shared fences in the resevation object and sort
	 * the interesting ones to the end of the list.
	 */
	for (i = 0, j = old->shared_count, k = 0; i < old->shared_count; ++i) {
		struct dma_fence *f;

		f = rcu_dereference_protected(old->shared[i],
					      dma_resv_held(resv));

		if (f->context == ef->base.context)
			RCU_INIT_POINTER(new->shared[--j], f);
		else
			RCU_INIT_POINTER(new->shared[k++], f);
	}
	new->shared_max = old->shared_max;
	new->shared_count = k;

	/* Install the new fence list, seqcount provides the barriers */
	write_seqcount_begin(&resv->seq);
	RCU_INIT_POINTER(resv->fence, new);
	write_seqcount_end(&resv->seq);

	/* Drop the references to the removed fences or move them to ef_list */
	for (i = j; i < old->shared_count; ++i) {
		struct dma_fence *f;

		f = rcu_dereference_protected(new->shared[i],
					      dma_resv_held(resv));
		dma_fence_put(f);
	}
	kfree_rcu(old, rcu);

	return 0;
}

int amdgpu_amdkfd_remove_fence_on_pt_pd_bos(struct amdgpu_bo *bo)
{
	struct amdgpu_bo *root = bo;
	struct amdgpu_vm_bo_base *vm_bo;
	struct amdgpu_vm *vm;
	struct amdkfd_process_info *info;
	struct amdgpu_amdkfd_fence *ef;
	int ret;

	/* we can always get vm_bo from root PD bo.*/
	while (root->parent)
		root = root->parent;

	vm_bo = root->vm_bo;
	if (!vm_bo)
		return 0;

	vm = vm_bo->vm;
	if (!vm)
		return 0;

	info = vm->process_info;
	if (!info || !info->eviction_fence)
		return 0;

	ef = container_of(dma_fence_get(&info->eviction_fence->base),
			struct amdgpu_amdkfd_fence, base);

	BUG_ON(!dma_resv_trylock(bo->tbo.base.resv));
	ret = amdgpu_amdkfd_remove_eviction_fence(bo, ef);
	dma_resv_unlock(bo->tbo.base.resv);

	dma_fence_put(&ef->base);
	return ret;
}

static int amdgpu_amdkfd_bo_validate(struct amdgpu_bo *bo, uint32_t domain,
				     bool wait)
{
	struct ttm_operation_ctx ctx = { false, false };
	int ret;

	if (WARN(amdgpu_ttm_tt_get_usermm(bo->tbo.ttm),
		 "Called with userptr BO"))
		return -EINVAL;

	amdgpu_bo_placement_from_domain(bo, domain);

	ret = ttm_bo_validate(&bo->tbo, &bo->placement, &ctx);
	if (ret)
		goto validate_fail;
	if (wait)
		amdgpu_bo_sync_wait(bo, AMDGPU_FENCE_OWNER_KFD, false);

validate_fail:
	return ret;
}

static int amdgpu_amdkfd_validate_vm_bo(void *_unused, struct amdgpu_bo *bo)
{
	return amdgpu_amdkfd_bo_validate(bo, bo->allowed_domains, false);
}

/* vm_validate_pt_pd_bos - Validate page table and directory BOs
 *
 * Page directories are not updated here because huge page handling
 * during page table updates can invalidate page directory entries
 * again. Page directories are only updated after updating page
 * tables.
 */
static int vm_validate_pt_pd_bos(struct amdgpu_vm *vm)
{
	struct amdgpu_bo *pd = vm->root.bo;
	struct amdgpu_device *adev = amdgpu_ttm_adev(pd->tbo.bdev);
	int ret;

	ret = amdgpu_vm_validate_pt_bos(adev, vm, amdgpu_amdkfd_validate_vm_bo, NULL);
	if (ret) {
		pr_err("failed to validate PT BOs\n");
		return ret;
	}

	ret = amdgpu_amdkfd_validate_vm_bo(NULL, pd);
	if (ret) {
		pr_err("failed to validate PD\n");
		return ret;
	}

	vm->pd_phys_addr = amdgpu_gmc_pd_addr(vm->root.bo);

	if (vm->use_cpu_for_update) {
		ret = amdgpu_bo_kmap(pd, NULL);
		if (ret) {
			pr_err("failed to kmap PD, ret=%d\n", ret);
			return ret;
		}
	}

	return 0;
}

static int vm_update_pds(struct amdgpu_vm *vm, struct amdgpu_sync *sync)
{
	struct amdgpu_bo *pd = vm->root.bo;
	struct amdgpu_device *adev = amdgpu_ttm_adev(pd->tbo.bdev);
	int ret;

	ret = amdgpu_vm_update_pdes(adev, vm, false);
	if (ret)
		return ret;

	return amdgpu_sync_fence(sync, vm->last_update);
}

static uint64_t get_pte_flags(struct amdgpu_device *adev, struct kgd_mem *mem)
{
	struct amdgpu_device *bo_adev = amdgpu_ttm_adev(mem->bo->tbo.bdev);
	bool coherent = mem->alloc_flags & KFD_IOC_ALLOC_MEM_FLAGS_COHERENT;
	bool uncached = mem->alloc_flags & KFD_IOC_ALLOC_MEM_FLAGS_UNCACHED;
	uint32_t mapping_flags;
	uint64_t pte_flags;
	bool snoop = false;

	mapping_flags = AMDGPU_VM_PAGE_READABLE;
	if (mem->alloc_flags & KFD_IOC_ALLOC_MEM_FLAGS_WRITABLE)
		mapping_flags |= AMDGPU_VM_PAGE_WRITEABLE;
	if (mem->alloc_flags & KFD_IOC_ALLOC_MEM_FLAGS_EXECUTABLE)
		mapping_flags |= AMDGPU_VM_PAGE_EXECUTABLE;

	switch (adev->asic_type) {
	case CHIP_ARCTURUS:
		if (mem->alloc_flags & KFD_IOC_ALLOC_MEM_FLAGS_VRAM) {
			if (bo_adev == adev)
				mapping_flags |= coherent ?
					AMDGPU_VM_MTYPE_CC : AMDGPU_VM_MTYPE_RW;
			else
				mapping_flags |= coherent ?
					AMDGPU_VM_MTYPE_UC : AMDGPU_VM_MTYPE_NC;
		} else {
			mapping_flags |= coherent ?
				AMDGPU_VM_MTYPE_UC : AMDGPU_VM_MTYPE_NC;
		}
		break;
	case CHIP_ALDEBARAN:
		if (coherent && uncached) {
			if (adev->gmc.xgmi.connected_to_cpu ||
				!(mem->alloc_flags & KFD_IOC_ALLOC_MEM_FLAGS_VRAM))
				snoop = true;
			mapping_flags |= AMDGPU_VM_MTYPE_UC;
		} else if (mem->alloc_flags & KFD_IOC_ALLOC_MEM_FLAGS_VRAM) {
			if (bo_adev == adev) {
				mapping_flags |= coherent ?
					AMDGPU_VM_MTYPE_CC : AMDGPU_VM_MTYPE_RW;
				if (adev->gmc.xgmi.connected_to_cpu)
					snoop = true;
			} else {
				mapping_flags |= coherent ?
					AMDGPU_VM_MTYPE_UC : AMDGPU_VM_MTYPE_NC;
				if (amdgpu_xgmi_same_hive(adev, bo_adev))
					snoop = true;
			}
		} else {
			snoop = true;
			mapping_flags |= coherent ?
				AMDGPU_VM_MTYPE_UC : AMDGPU_VM_MTYPE_NC;
		}
		break;
	default:
		mapping_flags |= coherent ?
			AMDGPU_VM_MTYPE_UC : AMDGPU_VM_MTYPE_NC;
	}

	pte_flags = amdgpu_gem_va_map_flags(adev, mapping_flags);
	pte_flags |= snoop ? AMDGPU_PTE_SNOOPED : 0;

	return pte_flags;
}

static int
kfd_mem_dmamap_userptr(struct kgd_mem *mem,
		       struct kfd_mem_attachment *attachment)
{
	enum dma_data_direction direction =
		mem->alloc_flags & KFD_IOC_ALLOC_MEM_FLAGS_WRITABLE ?
		DMA_BIDIRECTIONAL : DMA_TO_DEVICE;
	struct ttm_operation_ctx ctx = {.interruptible = true};
	struct amdgpu_bo *bo = attachment->bo_va->base.bo;
	struct amdgpu_device *adev = attachment->adev;
	struct ttm_tt *src_ttm = mem->bo->tbo.ttm;
	struct ttm_tt *ttm = bo->tbo.ttm;
	int ret;

	ttm->sg = kmalloc(sizeof(*ttm->sg), GFP_KERNEL);
	if (unlikely(!ttm->sg))
		return -ENOMEM;

	if (WARN_ON(ttm->num_pages != src_ttm->num_pages))
		return -EINVAL;

	/* Same sequence as in amdgpu_ttm_tt_pin_userptr */
	ret = sg_alloc_table_from_pages(ttm->sg, src_ttm->pages,
					ttm->num_pages, 0,
					(u64)ttm->num_pages << PAGE_SHIFT,
					GFP_KERNEL);
	if (unlikely(ret))
		goto free_sg;

	ret = dma_map_sgtable(adev->dev, ttm->sg, direction, 0);
	if (unlikely(ret))
		goto release_sg;

	drm_prime_sg_to_dma_addr_array(ttm->sg, ttm->dma_address,
				       ttm->num_pages);

	amdgpu_bo_placement_from_domain(bo, AMDGPU_GEM_DOMAIN_GTT);
	ret = ttm_bo_validate(&bo->tbo, &bo->placement, &ctx);
	if (ret)
		goto unmap_sg;

	return 0;

unmap_sg:
	dma_unmap_sgtable(adev->dev, ttm->sg, direction, 0);
release_sg:
	pr_err("DMA map userptr failed: %d\n", ret);
	sg_free_table(ttm->sg);
free_sg:
	kfree(ttm->sg);
	ttm->sg = NULL;
	return ret;
}

static int
kfd_mem_dmamap_dmabuf(struct kfd_mem_attachment *attachment)
{
	struct ttm_operation_ctx ctx = {.interruptible = true};
	struct amdgpu_bo *bo = attachment->bo_va->base.bo;

	amdgpu_bo_placement_from_domain(bo, AMDGPU_GEM_DOMAIN_GTT);
	return ttm_bo_validate(&bo->tbo, &bo->placement, &ctx);
}

static int
kfd_mem_dmamap_attachment(struct kgd_mem *mem,
			  struct kfd_mem_attachment *attachment)
{
	switch (attachment->type) {
	case KFD_MEM_ATT_SHARED:
		return 0;
	case KFD_MEM_ATT_USERPTR:
		return kfd_mem_dmamap_userptr(mem, attachment);
	case KFD_MEM_ATT_DMABUF:
		return kfd_mem_dmamap_dmabuf(attachment);
	default:
		WARN_ON_ONCE(1);
	}
	return -EINVAL;
}

static void
kfd_mem_dmaunmap_userptr(struct kgd_mem *mem,
			 struct kfd_mem_attachment *attachment)
{
	enum dma_data_direction direction =
		mem->alloc_flags & KFD_IOC_ALLOC_MEM_FLAGS_WRITABLE ?
		DMA_BIDIRECTIONAL : DMA_TO_DEVICE;
	struct ttm_operation_ctx ctx = {.interruptible = false};
	struct amdgpu_bo *bo = attachment->bo_va->base.bo;
	struct amdgpu_device *adev = attachment->adev;
	struct ttm_tt *ttm = bo->tbo.ttm;

	if (unlikely(!ttm->sg))
		return;

	amdgpu_bo_placement_from_domain(bo, AMDGPU_GEM_DOMAIN_CPU);
	ttm_bo_validate(&bo->tbo, &bo->placement, &ctx);

	dma_unmap_sgtable(adev->dev, ttm->sg, direction, 0);
	sg_free_table(ttm->sg);
	ttm->sg = NULL;
}

static void
kfd_mem_dmaunmap_dmabuf(struct kfd_mem_attachment *attachment)
{
	struct ttm_operation_ctx ctx = {.interruptible = true};
	struct amdgpu_bo *bo = attachment->bo_va->base.bo;

	amdgpu_bo_placement_from_domain(bo, AMDGPU_GEM_DOMAIN_CPU);
	ttm_bo_validate(&bo->tbo, &bo->placement, &ctx);
}

static void
kfd_mem_dmaunmap_attachment(struct kgd_mem *mem,
			    struct kfd_mem_attachment *attachment)
{
	switch (attachment->type) {
	case KFD_MEM_ATT_SHARED:
		break;
	case KFD_MEM_ATT_USERPTR:
		kfd_mem_dmaunmap_userptr(mem, attachment);
		break;
	case KFD_MEM_ATT_DMABUF:
		kfd_mem_dmaunmap_dmabuf(attachment);
		break;
	default:
		WARN_ON_ONCE(1);
	}
}

static int
kfd_mem_attach_userptr(struct amdgpu_device *adev, struct kgd_mem *mem,
		       struct amdgpu_bo **bo)
{
	unsigned long bo_size = mem->bo->tbo.base.size;
	struct drm_gem_object *gobj;
	int ret;

	ret = amdgpu_bo_reserve(mem->bo, false);
	if (ret)
		return ret;

	ret = amdgpu_gem_object_create(adev, bo_size, 1,
				       AMDGPU_GEM_DOMAIN_CPU,
<<<<<<< HEAD
				       0, ttm_bo_type_sg,
				       mem->bo->tbo.base.resv,
				       &gobj);
	if (ret)
		return ret;

	amdgpu_bo_unreserve(mem->bo);

=======
				       AMDGPU_GEM_CREATE_PREEMPTIBLE,
				       ttm_bo_type_sg, mem->bo->tbo.base.resv,
				       &gobj);
	amdgpu_bo_unreserve(mem->bo);
	if (ret)
		return ret;

>>>>>>> 50be9417
	*bo = gem_to_amdgpu_bo(gobj);
	(*bo)->parent = amdgpu_bo_ref(mem->bo);

	return 0;
}

static int
kfd_mem_attach_dmabuf(struct amdgpu_device *adev, struct kgd_mem *mem,
		      struct amdgpu_bo **bo)
{
	struct drm_gem_object *gobj;
<<<<<<< HEAD
=======
	int ret;
>>>>>>> 50be9417

	if (!mem->dmabuf) {
		mem->dmabuf = amdgpu_gem_prime_export(&mem->bo->tbo.base,
			mem->alloc_flags & KFD_IOC_ALLOC_MEM_FLAGS_WRITABLE ?
				DRM_RDWR : 0);
		if (IS_ERR(mem->dmabuf)) {
<<<<<<< HEAD
			mem->dmabuf = NULL;
			return PTR_ERR(mem->dmabuf);
		}
	}

	gobj = amdgpu_gem_prime_import(&adev->ddev, mem->dmabuf);
=======
			ret = PTR_ERR(mem->dmabuf);
			mem->dmabuf = NULL;
			return ret;
		}
	}

	gobj = amdgpu_gem_prime_import(adev_to_drm(adev), mem->dmabuf);
>>>>>>> 50be9417
	if (IS_ERR(gobj))
		return PTR_ERR(gobj);

	/* Import takes an extra reference on the dmabuf. Drop it now to
	 * avoid leaking it. We only need the one reference in
	 * kgd_mem->dmabuf.
	 */
	dma_buf_put(mem->dmabuf);

	*bo = gem_to_amdgpu_bo(gobj);
<<<<<<< HEAD
=======
	(*bo)->flags |= AMDGPU_GEM_CREATE_PREEMPTIBLE;
>>>>>>> 50be9417
	(*bo)->parent = amdgpu_bo_ref(mem->bo);

	return 0;
}

/* kfd_mem_attach - Add a BO to a VM
 *
 * Everything that needs to bo done only once when a BO is first added
 * to a VM. It can later be mapped and unmapped many times without
 * repeating these steps.
 *
 * 0. Create BO for DMA mapping, if needed
 * 1. Allocate and initialize BO VA entry data structure
 * 2. Add BO to the VM
 * 3. Determine ASIC-specific PTE flags
 * 4. Alloc page tables and directories if needed
 * 4a.  Validate new page tables and directories
 */
static int kfd_mem_attach(struct amdgpu_device *adev, struct kgd_mem *mem,
		struct amdgpu_vm *vm, bool is_aql)
{
	struct amdgpu_device *bo_adev = amdgpu_ttm_adev(mem->bo->tbo.bdev);
	unsigned long bo_size = mem->bo->tbo.base.size;
	uint64_t va = mem->va;
	struct kfd_mem_attachment *attachment[2] = {NULL, NULL};
	struct amdgpu_bo *bo[2] = {NULL, NULL};
	int i, ret;

	if (!va) {
		pr_err("Invalid VA when adding BO to VM\n");
		return -EINVAL;
	}

	for (i = 0; i <= is_aql; i++) {
		attachment[i] = kzalloc(sizeof(*attachment[i]), GFP_KERNEL);
		if (unlikely(!attachment[i])) {
			ret = -ENOMEM;
			goto unwind;
		}

		pr_debug("\t add VA 0x%llx - 0x%llx to vm %p\n", va,
			 va + bo_size, vm);

		if (adev == bo_adev || (mem->domain == AMDGPU_GEM_DOMAIN_VRAM &&
					amdgpu_xgmi_same_hive(adev, bo_adev))) {
			/* Mappings on the local GPU and VRAM mappings in the
			 * local hive share the original BO
			 */
			attachment[i]->type = KFD_MEM_ATT_SHARED;
			bo[i] = mem->bo;
			drm_gem_object_get(&bo[i]->tbo.base);
		} else if (i > 0) {
			/* Multiple mappings on the same GPU share the BO */
			attachment[i]->type = KFD_MEM_ATT_SHARED;
			bo[i] = bo[0];
			drm_gem_object_get(&bo[i]->tbo.base);
		} else if (amdgpu_ttm_tt_get_usermm(mem->bo->tbo.ttm)) {
			/* Create an SG BO to DMA-map userptrs on other GPUs */
			attachment[i]->type = KFD_MEM_ATT_USERPTR;
			ret = kfd_mem_attach_userptr(adev, mem, &bo[i]);
			if (ret)
				goto unwind;
		} else if (mem->domain == AMDGPU_GEM_DOMAIN_GTT &&
			   mem->bo->tbo.type != ttm_bo_type_sg) {
			/* GTT BOs use DMA-mapping ability of dynamic-attach
			 * DMA bufs. TODO: The same should work for VRAM on
			 * large-BAR GPUs.
			 */
			attachment[i]->type = KFD_MEM_ATT_DMABUF;
			ret = kfd_mem_attach_dmabuf(adev, mem, &bo[i]);
			if (ret)
				goto unwind;
		} else {
			/* FIXME: Need to DMA-map other BO types:
			 * large-BAR VRAM, doorbells, MMIO remap
			 */
			attachment[i]->type = KFD_MEM_ATT_SHARED;
			bo[i] = mem->bo;
			drm_gem_object_get(&bo[i]->tbo.base);
		}

		/* Add BO to VM internal data structures */
		attachment[i]->bo_va = amdgpu_vm_bo_add(adev, vm, bo[i]);
		if (unlikely(!attachment[i]->bo_va)) {
			ret = -ENOMEM;
			pr_err("Failed to add BO object to VM. ret == %d\n",
			       ret);
			goto unwind;
		}

		attachment[i]->va = va;
		attachment[i]->pte_flags = get_pte_flags(adev, mem);
		attachment[i]->adev = adev;
		list_add(&attachment[i]->list, &mem->attachments);

		va += bo_size;
	}

	return 0;

unwind:
	for (; i >= 0; i--) {
		if (!attachment[i])
			continue;
		if (attachment[i]->bo_va) {
			amdgpu_vm_bo_rmv(adev, attachment[i]->bo_va);
			list_del(&attachment[i]->list);
		}
		if (bo[i])
			drm_gem_object_put(&bo[i]->tbo.base);
		kfree(attachment[i]);
	}
	return ret;
}

static void kfd_mem_detach(struct kfd_mem_attachment *attachment)
{
	struct amdgpu_bo *bo = attachment->bo_va->base.bo;

	pr_debug("\t remove VA 0x%llx in entry %p\n",
			attachment->va, attachment);
	amdgpu_vm_bo_rmv(attachment->adev, attachment->bo_va);
	drm_gem_object_put(&bo->tbo.base);
	list_del(&attachment->list);
	kfree(attachment);
}

static void add_kgd_mem_to_kfd_bo_list(struct kgd_mem *mem,
				struct amdkfd_process_info *process_info,
				bool userptr)
{
	struct ttm_validate_buffer *entry = &mem->validate_list;
	struct amdgpu_bo *bo = mem->bo;

	INIT_LIST_HEAD(&entry->head);
	entry->num_shared = 1;
	entry->bo = &bo->tbo;
	mutex_lock(&process_info->lock);
	if (userptr)
		list_add_tail(&entry->head, &process_info->userptr_valid_list);
	else
		list_add_tail(&entry->head, &process_info->kfd_bo_list);
	mutex_unlock(&process_info->lock);
}

static void remove_kgd_mem_from_kfd_bo_list(struct kgd_mem *mem,
		struct amdkfd_process_info *process_info)
{
	struct ttm_validate_buffer *bo_list_entry;

	bo_list_entry = &mem->validate_list;
	mutex_lock(&process_info->lock);
	list_del(&bo_list_entry->head);
	mutex_unlock(&process_info->lock);
}

/* Initializes user pages. It registers the MMU notifier and validates
 * the userptr BO in the GTT domain.
 *
 * The BO must already be on the userptr_valid_list. Otherwise an
 * eviction and restore may happen that leaves the new BO unmapped
 * with the user mode queues running.
 *
 * Takes the process_info->lock to protect against concurrent restore
 * workers.
 *
 * Returns 0 for success, negative errno for errors.
 */
static int init_user_pages(struct kgd_mem *mem, uint64_t user_addr)
{
	struct amdkfd_process_info *process_info = mem->process_info;
	struct amdgpu_bo *bo = mem->bo;
	struct ttm_operation_ctx ctx = { true, false };
	int ret = 0;

	mutex_lock(&process_info->lock);

	ret = amdgpu_ttm_tt_set_userptr(&bo->tbo, user_addr, 0);
	if (ret) {
		pr_err("%s: Failed to set userptr: %d\n", __func__, ret);
		goto out;
	}

	ret = amdgpu_mn_register(bo, user_addr);
	if (ret) {
		pr_err("%s: Failed to register MMU notifier: %d\n",
		       __func__, ret);
		goto out;
	}

	ret = amdgpu_ttm_tt_get_user_pages(bo, bo->tbo.ttm->pages);
	if (ret) {
		pr_err("%s: Failed to get user pages: %d\n", __func__, ret);
		goto unregister_out;
	}

	ret = amdgpu_bo_reserve(bo, true);
	if (ret) {
		pr_err("%s: Failed to reserve BO\n", __func__);
		goto release_out;
	}
	amdgpu_bo_placement_from_domain(bo, mem->domain);
	ret = ttm_bo_validate(&bo->tbo, &bo->placement, &ctx);
	if (ret)
		pr_err("%s: failed to validate BO\n", __func__);
	amdgpu_bo_unreserve(bo);

release_out:
	amdgpu_ttm_tt_get_user_pages_done(bo->tbo.ttm);
unregister_out:
	if (ret)
		amdgpu_mn_unregister(bo);
out:
	mutex_unlock(&process_info->lock);
	return ret;
}

/* Reserving a BO and its page table BOs must happen atomically to
 * avoid deadlocks. Some operations update multiple VMs at once. Track
 * all the reservation info in a context structure. Optionally a sync
 * object can track VM updates.
 */
struct bo_vm_reservation_context {
	struct amdgpu_bo_list_entry kfd_bo; /* BO list entry for the KFD BO */
	unsigned int n_vms;		    /* Number of VMs reserved	    */
	struct amdgpu_bo_list_entry *vm_pd; /* Array of VM BO list entries  */
	struct ww_acquire_ctx ticket;	    /* Reservation ticket	    */
	struct list_head list, duplicates;  /* BO lists			    */
	struct amdgpu_sync *sync;	    /* Pointer to sync object	    */
	bool reserved;			    /* Whether BOs are reserved	    */
};

enum bo_vm_match {
	BO_VM_NOT_MAPPED = 0,	/* Match VMs where a BO is not mapped */
	BO_VM_MAPPED,		/* Match VMs where a BO is mapped     */
	BO_VM_ALL,		/* Match all VMs a BO was added to    */
};

/**
 * reserve_bo_and_vm - reserve a BO and a VM unconditionally.
 * @mem: KFD BO structure.
 * @vm: the VM to reserve.
 * @ctx: the struct that will be used in unreserve_bo_and_vms().
 */
static int reserve_bo_and_vm(struct kgd_mem *mem,
			      struct amdgpu_vm *vm,
			      struct bo_vm_reservation_context *ctx)
{
	struct amdgpu_bo *bo = mem->bo;
	int ret;

	WARN_ON(!vm);

	ctx->reserved = false;
	ctx->n_vms = 1;
	ctx->sync = &mem->sync;

	INIT_LIST_HEAD(&ctx->list);
	INIT_LIST_HEAD(&ctx->duplicates);

	ctx->vm_pd = kcalloc(ctx->n_vms, sizeof(*ctx->vm_pd), GFP_KERNEL);
	if (!ctx->vm_pd)
		return -ENOMEM;

	ctx->kfd_bo.priority = 0;
	ctx->kfd_bo.tv.bo = &bo->tbo;
	ctx->kfd_bo.tv.num_shared = 1;
	list_add(&ctx->kfd_bo.tv.head, &ctx->list);

	amdgpu_vm_get_pd_bo(vm, &ctx->list, &ctx->vm_pd[0]);

	ret = ttm_eu_reserve_buffers(&ctx->ticket, &ctx->list,
				     false, &ctx->duplicates);
	if (ret) {
		pr_err("Failed to reserve buffers in ttm.\n");
		kfree(ctx->vm_pd);
		ctx->vm_pd = NULL;
		return ret;
	}

	ctx->reserved = true;
	return 0;
}

/**
 * reserve_bo_and_cond_vms - reserve a BO and some VMs conditionally
 * @mem: KFD BO structure.
 * @vm: the VM to reserve. If NULL, then all VMs associated with the BO
 * is used. Otherwise, a single VM associated with the BO.
 * @map_type: the mapping status that will be used to filter the VMs.
 * @ctx: the struct that will be used in unreserve_bo_and_vms().
 *
 * Returns 0 for success, negative for failure.
 */
static int reserve_bo_and_cond_vms(struct kgd_mem *mem,
				struct amdgpu_vm *vm, enum bo_vm_match map_type,
				struct bo_vm_reservation_context *ctx)
{
	struct amdgpu_bo *bo = mem->bo;
	struct kfd_mem_attachment *entry;
	unsigned int i;
	int ret;

	ctx->reserved = false;
	ctx->n_vms = 0;
	ctx->vm_pd = NULL;
	ctx->sync = &mem->sync;

	INIT_LIST_HEAD(&ctx->list);
	INIT_LIST_HEAD(&ctx->duplicates);

	list_for_each_entry(entry, &mem->attachments, list) {
		if ((vm && vm != entry->bo_va->base.vm) ||
			(entry->is_mapped != map_type
			&& map_type != BO_VM_ALL))
			continue;

		ctx->n_vms++;
	}

	if (ctx->n_vms != 0) {
		ctx->vm_pd = kcalloc(ctx->n_vms, sizeof(*ctx->vm_pd),
				     GFP_KERNEL);
		if (!ctx->vm_pd)
			return -ENOMEM;
	}

	ctx->kfd_bo.priority = 0;
	ctx->kfd_bo.tv.bo = &bo->tbo;
	ctx->kfd_bo.tv.num_shared = 1;
	list_add(&ctx->kfd_bo.tv.head, &ctx->list);

	i = 0;
	list_for_each_entry(entry, &mem->attachments, list) {
		if ((vm && vm != entry->bo_va->base.vm) ||
			(entry->is_mapped != map_type
			&& map_type != BO_VM_ALL))
			continue;

		amdgpu_vm_get_pd_bo(entry->bo_va->base.vm, &ctx->list,
				&ctx->vm_pd[i]);
		i++;
	}

	ret = ttm_eu_reserve_buffers(&ctx->ticket, &ctx->list,
				     false, &ctx->duplicates);
	if (ret) {
		pr_err("Failed to reserve buffers in ttm.\n");
		kfree(ctx->vm_pd);
		ctx->vm_pd = NULL;
		return ret;
	}

	ctx->reserved = true;
	return 0;
}

/**
 * unreserve_bo_and_vms - Unreserve BO and VMs from a reservation context
 * @ctx: Reservation context to unreserve
 * @wait: Optionally wait for a sync object representing pending VM updates
 * @intr: Whether the wait is interruptible
 *
 * Also frees any resources allocated in
 * reserve_bo_and_(cond_)vm(s). Returns the status from
 * amdgpu_sync_wait.
 */
static int unreserve_bo_and_vms(struct bo_vm_reservation_context *ctx,
				 bool wait, bool intr)
{
	int ret = 0;

	if (wait)
		ret = amdgpu_sync_wait(ctx->sync, intr);

	if (ctx->reserved)
		ttm_eu_backoff_reservation(&ctx->ticket, &ctx->list);
	kfree(ctx->vm_pd);

	ctx->sync = NULL;

	ctx->reserved = false;
	ctx->vm_pd = NULL;

	return ret;
}

static void unmap_bo_from_gpuvm(struct kgd_mem *mem,
				struct kfd_mem_attachment *entry,
				struct amdgpu_sync *sync)
{
	struct amdgpu_bo_va *bo_va = entry->bo_va;
	struct amdgpu_device *adev = entry->adev;
	struct amdgpu_vm *vm = bo_va->base.vm;

	amdgpu_vm_bo_unmap(adev, bo_va, entry->va);

	amdgpu_vm_clear_freed(adev, vm, &bo_va->last_pt_update);

	amdgpu_sync_fence(sync, bo_va->last_pt_update);

	kfd_mem_dmaunmap_attachment(mem, entry);
}

static int update_gpuvm_pte(struct kgd_mem *mem,
			    struct kfd_mem_attachment *entry,
<<<<<<< HEAD
			    struct amdgpu_sync *sync)
=======
			    struct amdgpu_sync *sync,
			    bool *table_freed)
>>>>>>> 50be9417
{
	struct amdgpu_bo_va *bo_va = entry->bo_va;
	struct amdgpu_device *adev = entry->adev;
	int ret;

	ret = kfd_mem_dmamap_attachment(mem, entry);
	if (ret)
		return ret;

	/* Update the page tables  */
	ret = amdgpu_vm_bo_update(adev, bo_va, false, table_freed);
	if (ret) {
		pr_err("amdgpu_vm_bo_update failed\n");
		return ret;
	}

	return amdgpu_sync_fence(sync, bo_va->last_pt_update);
}

static int map_bo_to_gpuvm(struct kgd_mem *mem,
			   struct kfd_mem_attachment *entry,
			   struct amdgpu_sync *sync,
<<<<<<< HEAD
			   bool no_update_pte)
=======
			   bool no_update_pte,
			   bool *table_freed)
>>>>>>> 50be9417
{
	int ret;

	/* Set virtual address for the allocation */
	ret = amdgpu_vm_bo_map(entry->adev, entry->bo_va, entry->va, 0,
			       amdgpu_bo_size(entry->bo_va->base.bo),
			       entry->pte_flags);
	if (ret) {
		pr_err("Failed to map VA 0x%llx in vm. ret %d\n",
				entry->va, ret);
		return ret;
	}

	if (no_update_pte)
		return 0;

<<<<<<< HEAD
	ret = update_gpuvm_pte(mem, entry, sync);
=======
	ret = update_gpuvm_pte(mem, entry, sync, table_freed);
>>>>>>> 50be9417
	if (ret) {
		pr_err("update_gpuvm_pte() failed\n");
		goto update_gpuvm_pte_failed;
	}

	return 0;

update_gpuvm_pte_failed:
	unmap_bo_from_gpuvm(mem, entry, sync);
	return ret;
}

static struct sg_table *create_doorbell_sg(uint64_t addr, uint32_t size)
{
	struct sg_table *sg = kmalloc(sizeof(*sg), GFP_KERNEL);

	if (!sg)
		return NULL;
	if (sg_alloc_table(sg, 1, GFP_KERNEL)) {
		kfree(sg);
		return NULL;
	}
	sg->sgl->dma_address = addr;
	sg->sgl->length = size;
#ifdef CONFIG_NEED_SG_DMA_LENGTH
	sg->sgl->dma_length = size;
#endif
	return sg;
}

static int process_validate_vms(struct amdkfd_process_info *process_info)
{
	struct amdgpu_vm *peer_vm;
	int ret;

	list_for_each_entry(peer_vm, &process_info->vm_list_head,
			    vm_list_node) {
		ret = vm_validate_pt_pd_bos(peer_vm);
		if (ret)
			return ret;
	}

	return 0;
}

static int process_sync_pds_resv(struct amdkfd_process_info *process_info,
				 struct amdgpu_sync *sync)
{
	struct amdgpu_vm *peer_vm;
	int ret;

	list_for_each_entry(peer_vm, &process_info->vm_list_head,
			    vm_list_node) {
		struct amdgpu_bo *pd = peer_vm->root.bo;

		ret = amdgpu_sync_resv(NULL, sync, pd->tbo.base.resv,
				       AMDGPU_SYNC_NE_OWNER,
				       AMDGPU_FENCE_OWNER_KFD);
		if (ret)
			return ret;
	}

	return 0;
}

static int process_update_pds(struct amdkfd_process_info *process_info,
			      struct amdgpu_sync *sync)
{
	struct amdgpu_vm *peer_vm;
	int ret;

	list_for_each_entry(peer_vm, &process_info->vm_list_head,
			    vm_list_node) {
		ret = vm_update_pds(peer_vm, sync);
		if (ret)
			return ret;
	}

	return 0;
}

static int init_kfd_vm(struct amdgpu_vm *vm, void **process_info,
		       struct dma_fence **ef)
{
	struct amdkfd_process_info *info = NULL;
	int ret;

	if (!*process_info) {
		info = kzalloc(sizeof(*info), GFP_KERNEL);
		if (!info)
			return -ENOMEM;

		mutex_init(&info->lock);
		INIT_LIST_HEAD(&info->vm_list_head);
		INIT_LIST_HEAD(&info->kfd_bo_list);
		INIT_LIST_HEAD(&info->userptr_valid_list);
		INIT_LIST_HEAD(&info->userptr_inval_list);

		info->eviction_fence =
			amdgpu_amdkfd_fence_create(dma_fence_context_alloc(1),
						   current->mm,
						   NULL);
		if (!info->eviction_fence) {
			pr_err("Failed to create eviction fence\n");
			ret = -ENOMEM;
			goto create_evict_fence_fail;
		}

		info->pid = get_task_pid(current->group_leader, PIDTYPE_PID);
		atomic_set(&info->evicted_bos, 0);
		INIT_DELAYED_WORK(&info->restore_userptr_work,
				  amdgpu_amdkfd_restore_userptr_worker);

		*process_info = info;
		*ef = dma_fence_get(&info->eviction_fence->base);
	}

	vm->process_info = *process_info;

	/* Validate page directory and attach eviction fence */
	ret = amdgpu_bo_reserve(vm->root.bo, true);
	if (ret)
		goto reserve_pd_fail;
	ret = vm_validate_pt_pd_bos(vm);
	if (ret) {
		pr_err("validate_pt_pd_bos() failed\n");
		goto validate_pd_fail;
	}
	ret = amdgpu_bo_sync_wait(vm->root.bo,
				  AMDGPU_FENCE_OWNER_KFD, false);
	if (ret)
		goto wait_pd_fail;
	ret = dma_resv_reserve_shared(vm->root.bo->tbo.base.resv, 1);
	if (ret)
		goto reserve_shared_fail;
	amdgpu_bo_fence(vm->root.bo,
			&vm->process_info->eviction_fence->base, true);
	amdgpu_bo_unreserve(vm->root.bo);

	/* Update process info */
	mutex_lock(&vm->process_info->lock);
	list_add_tail(&vm->vm_list_node,
			&(vm->process_info->vm_list_head));
	vm->process_info->n_vms++;
	mutex_unlock(&vm->process_info->lock);

	return 0;

reserve_shared_fail:
wait_pd_fail:
validate_pd_fail:
	amdgpu_bo_unreserve(vm->root.bo);
reserve_pd_fail:
	vm->process_info = NULL;
	if (info) {
		/* Two fence references: one in info and one in *ef */
		dma_fence_put(&info->eviction_fence->base);
		dma_fence_put(*ef);
		*ef = NULL;
		*process_info = NULL;
		put_pid(info->pid);
create_evict_fence_fail:
		mutex_destroy(&info->lock);
		kfree(info);
	}
	return ret;
}

int amdgpu_amdkfd_gpuvm_acquire_process_vm(struct kgd_dev *kgd,
					   struct file *filp, u32 pasid,
					   void **process_info,
					   struct dma_fence **ef)
{
	struct amdgpu_device *adev = get_amdgpu_device(kgd);
	struct amdgpu_fpriv *drv_priv;
	struct amdgpu_vm *avm;
	int ret;

	ret = amdgpu_file_to_fpriv(filp, &drv_priv);
	if (ret)
		return ret;
	avm = &drv_priv->vm;

	/* Already a compute VM? */
	if (avm->process_info)
		return -EINVAL;

	/* Convert VM into a compute VM */
	ret = amdgpu_vm_make_compute(adev, avm, pasid);
	if (ret)
		return ret;

	/* Initialize KFD part of the VM and process info */
	ret = init_kfd_vm(avm, process_info, ef);
	if (ret)
		return ret;

	amdgpu_vm_set_task_info(avm);

	return 0;
}

void amdgpu_amdkfd_gpuvm_destroy_cb(struct amdgpu_device *adev,
				    struct amdgpu_vm *vm)
{
	struct amdkfd_process_info *process_info = vm->process_info;
	struct amdgpu_bo *pd = vm->root.bo;

	if (!process_info)
		return;

	/* Release eviction fence from PD */
	amdgpu_bo_reserve(pd, false);
	amdgpu_bo_fence(pd, NULL, false);
	amdgpu_bo_unreserve(pd);

	/* Update process info */
	mutex_lock(&process_info->lock);
	process_info->n_vms--;
	list_del(&vm->vm_list_node);
	mutex_unlock(&process_info->lock);

	vm->process_info = NULL;

	/* Release per-process resources when last compute VM is destroyed */
	if (!process_info->n_vms) {
		WARN_ON(!list_empty(&process_info->kfd_bo_list));
		WARN_ON(!list_empty(&process_info->userptr_valid_list));
		WARN_ON(!list_empty(&process_info->userptr_inval_list));

		dma_fence_put(&process_info->eviction_fence->base);
		cancel_delayed_work_sync(&process_info->restore_userptr_work);
		put_pid(process_info->pid);
		mutex_destroy(&process_info->lock);
		kfree(process_info);
	}
}

void amdgpu_amdkfd_gpuvm_release_process_vm(struct kgd_dev *kgd, void *drm_priv)
{
	struct amdgpu_device *adev = get_amdgpu_device(kgd);
	struct amdgpu_vm *avm;

	if (WARN_ON(!kgd || !drm_priv))
		return;

	avm = drm_priv_to_vm(drm_priv);

	pr_debug("Releasing process vm %p\n", avm);

	/* The original pasid of amdgpu vm has already been
	 * released during making a amdgpu vm to a compute vm
	 * The current pasid is managed by kfd and will be
	 * released on kfd process destroy. Set amdgpu pasid
	 * to 0 to avoid duplicate release.
	 */
	amdgpu_vm_release_compute(adev, avm);
}

uint64_t amdgpu_amdkfd_gpuvm_get_process_page_dir(void *drm_priv)
{
	struct amdgpu_vm *avm = drm_priv_to_vm(drm_priv);
<<<<<<< HEAD
	struct amdgpu_bo *pd = avm->root.base.bo;
=======
	struct amdgpu_bo *pd = avm->root.bo;
>>>>>>> 50be9417
	struct amdgpu_device *adev = amdgpu_ttm_adev(pd->tbo.bdev);

	if (adev->asic_type < CHIP_VEGA10)
		return avm->pd_phys_addr >> AMDGPU_GPU_PAGE_SHIFT;
	return avm->pd_phys_addr;
}

int amdgpu_amdkfd_gpuvm_alloc_memory_of_gpu(
		struct kgd_dev *kgd, uint64_t va, uint64_t size,
		void *drm_priv, struct kgd_mem **mem,
		uint64_t *offset, uint32_t flags)
{
	struct amdgpu_device *adev = get_amdgpu_device(kgd);
	struct amdgpu_vm *avm = drm_priv_to_vm(drm_priv);
	enum ttm_bo_type bo_type = ttm_bo_type_device;
	struct sg_table *sg = NULL;
	uint64_t user_addr = 0;
	struct amdgpu_bo *bo;
	struct drm_gem_object *gobj;
	u32 domain, alloc_domain;
	u64 alloc_flags;
	int ret;

	/*
	 * Check on which domain to allocate BO
	 */
	if (flags & KFD_IOC_ALLOC_MEM_FLAGS_VRAM) {
		domain = alloc_domain = AMDGPU_GEM_DOMAIN_VRAM;
		alloc_flags = AMDGPU_GEM_CREATE_VRAM_WIPE_ON_RELEASE;
		alloc_flags |= (flags & KFD_IOC_ALLOC_MEM_FLAGS_PUBLIC) ?
			AMDGPU_GEM_CREATE_CPU_ACCESS_REQUIRED :
			AMDGPU_GEM_CREATE_NO_CPU_ACCESS;
	} else if (flags & KFD_IOC_ALLOC_MEM_FLAGS_GTT) {
		domain = alloc_domain = AMDGPU_GEM_DOMAIN_GTT;
		alloc_flags = 0;
	} else if (flags & KFD_IOC_ALLOC_MEM_FLAGS_USERPTR) {
		domain = AMDGPU_GEM_DOMAIN_GTT;
		alloc_domain = AMDGPU_GEM_DOMAIN_CPU;
		alloc_flags = AMDGPU_GEM_CREATE_PREEMPTIBLE;
		if (!offset || !*offset)
			return -EINVAL;
		user_addr = untagged_addr(*offset);
	} else if (flags & (KFD_IOC_ALLOC_MEM_FLAGS_DOORBELL |
			KFD_IOC_ALLOC_MEM_FLAGS_MMIO_REMAP)) {
		domain = AMDGPU_GEM_DOMAIN_GTT;
		alloc_domain = AMDGPU_GEM_DOMAIN_CPU;
		bo_type = ttm_bo_type_sg;
		alloc_flags = 0;
		if (size > UINT_MAX)
			return -EINVAL;
		sg = create_doorbell_sg(*offset, size);
		if (!sg)
			return -ENOMEM;
	} else {
		return -EINVAL;
	}

	*mem = kzalloc(sizeof(struct kgd_mem), GFP_KERNEL);
	if (!*mem) {
		ret = -ENOMEM;
		goto err;
	}
	INIT_LIST_HEAD(&(*mem)->attachments);
	mutex_init(&(*mem)->lock);
	(*mem)->aql_queue = !!(flags & KFD_IOC_ALLOC_MEM_FLAGS_AQL_QUEUE_MEM);

	/* Workaround for AQL queue wraparound bug. Map the same
	 * memory twice. That means we only actually allocate half
	 * the memory.
	 */
	if ((*mem)->aql_queue)
		size = size >> 1;

	(*mem)->alloc_flags = flags;

	amdgpu_sync_create(&(*mem)->sync);

	ret = amdgpu_amdkfd_reserve_mem_limit(adev, size, alloc_domain, !!sg);
	if (ret) {
		pr_debug("Insufficient memory\n");
		goto err_reserve_limit;
	}

	pr_debug("\tcreate BO VA 0x%llx size 0x%llx domain %s\n",
			va, size, domain_string(alloc_domain));

	ret = amdgpu_gem_object_create(adev, size, 1, alloc_domain, alloc_flags,
				       bo_type, NULL, &gobj);
	if (ret) {
		pr_debug("Failed to create BO on domain %s. ret %d\n",
			 domain_string(alloc_domain), ret);
		goto err_bo_create;
	}
	ret = drm_vma_node_allow(&gobj->vma_node, drm_priv);
	if (ret) {
		pr_debug("Failed to allow vma node access. ret %d\n", ret);
		goto err_node_allow;
	}
	bo = gem_to_amdgpu_bo(gobj);
	if (bo_type == ttm_bo_type_sg) {
		bo->tbo.sg = sg;
		bo->tbo.ttm->sg = sg;
	}
	bo->kfd_bo = *mem;
	(*mem)->bo = bo;
	if (user_addr)
		bo->flags |= AMDGPU_AMDKFD_CREATE_USERPTR_BO;

	(*mem)->va = va;
	(*mem)->domain = domain;
	(*mem)->mapped_to_gpu_memory = 0;
	(*mem)->process_info = avm->process_info;
	add_kgd_mem_to_kfd_bo_list(*mem, avm->process_info, user_addr);

	if (user_addr) {
		ret = init_user_pages(*mem, user_addr);
		if (ret)
			goto allocate_init_user_pages_failed;
	}

	if (offset)
		*offset = amdgpu_bo_mmap_offset(bo);

	return 0;

allocate_init_user_pages_failed:
	remove_kgd_mem_from_kfd_bo_list(*mem, avm->process_info);
	drm_vma_node_revoke(&gobj->vma_node, drm_priv);
err_node_allow:
	amdgpu_bo_unref(&bo);
	/* Don't unreserve system mem limit twice */
	goto err_reserve_limit;
err_bo_create:
	unreserve_mem_limit(adev, size, alloc_domain, !!sg);
err_reserve_limit:
	mutex_destroy(&(*mem)->lock);
	kfree(*mem);
err:
	if (sg) {
		sg_free_table(sg);
		kfree(sg);
	}
	return ret;
}

int amdgpu_amdkfd_gpuvm_free_memory_of_gpu(
		struct kgd_dev *kgd, struct kgd_mem *mem, void *drm_priv,
		uint64_t *size)
{
	struct amdkfd_process_info *process_info = mem->process_info;
	unsigned long bo_size = mem->bo->tbo.base.size;
	struct kfd_mem_attachment *entry, *tmp;
	struct bo_vm_reservation_context ctx;
	struct ttm_validate_buffer *bo_list_entry;
	unsigned int mapped_to_gpu_memory;
	int ret;
	bool is_imported = false;

	mutex_lock(&mem->lock);
	mapped_to_gpu_memory = mem->mapped_to_gpu_memory;
	is_imported = mem->is_imported;
	mutex_unlock(&mem->lock);
	/* lock is not needed after this, since mem is unused and will
	 * be freed anyway
	 */

	if (mapped_to_gpu_memory > 0) {
		pr_debug("BO VA 0x%llx size 0x%lx is still mapped.\n",
				mem->va, bo_size);
		return -EBUSY;
	}

	/* Make sure restore workers don't access the BO any more */
	bo_list_entry = &mem->validate_list;
	mutex_lock(&process_info->lock);
	list_del(&bo_list_entry->head);
	mutex_unlock(&process_info->lock);

	/* No more MMU notifiers */
	amdgpu_mn_unregister(mem->bo);

	ret = reserve_bo_and_cond_vms(mem, NULL, BO_VM_ALL, &ctx);
	if (unlikely(ret))
		return ret;

	/* The eviction fence should be removed by the last unmap.
	 * TODO: Log an error condition if the bo still has the eviction fence
	 * attached
	 */
	amdgpu_amdkfd_remove_eviction_fence(mem->bo,
					process_info->eviction_fence);
	pr_debug("Release VA 0x%llx - 0x%llx\n", mem->va,
		mem->va + bo_size * (1 + mem->aql_queue));

	ret = unreserve_bo_and_vms(&ctx, false, false);

	/* Remove from VM internal data structures */
	list_for_each_entry_safe(entry, tmp, &mem->attachments, list)
		kfd_mem_detach(entry);

	/* Free the sync object */
	amdgpu_sync_free(&mem->sync);

	/* If the SG is not NULL, it's one we created for a doorbell or mmio
	 * remap BO. We need to free it.
	 */
	if (mem->bo->tbo.sg) {
		sg_free_table(mem->bo->tbo.sg);
		kfree(mem->bo->tbo.sg);
	}

	/* Update the size of the BO being freed if it was allocated from
	 * VRAM and is not imported.
	 */
	if (size) {
		if ((mem->bo->preferred_domains == AMDGPU_GEM_DOMAIN_VRAM) &&
		    (!is_imported))
			*size = bo_size;
		else
			*size = 0;
	}

	/* Free the BO*/
	drm_vma_node_revoke(&mem->bo->tbo.base.vma_node, drm_priv);
	if (mem->dmabuf)
		dma_buf_put(mem->dmabuf);
	drm_gem_object_put(&mem->bo->tbo.base);
	mutex_destroy(&mem->lock);
	kfree(mem);

	return ret;
}

int amdgpu_amdkfd_gpuvm_map_memory_to_gpu(
<<<<<<< HEAD
		struct kgd_dev *kgd, struct kgd_mem *mem, void *drm_priv)
=======
		struct kgd_dev *kgd, struct kgd_mem *mem,
		void *drm_priv, bool *table_freed)
>>>>>>> 50be9417
{
	struct amdgpu_device *adev = get_amdgpu_device(kgd);
	struct amdgpu_vm *avm = drm_priv_to_vm(drm_priv);
	int ret;
	struct amdgpu_bo *bo;
	uint32_t domain;
	struct kfd_mem_attachment *entry;
	struct bo_vm_reservation_context ctx;
	unsigned long bo_size;
	bool is_invalid_userptr = false;

	bo = mem->bo;
	if (!bo) {
		pr_err("Invalid BO when mapping memory to GPU\n");
		return -EINVAL;
	}

	/* Make sure restore is not running concurrently. Since we
	 * don't map invalid userptr BOs, we rely on the next restore
	 * worker to do the mapping
	 */
	mutex_lock(&mem->process_info->lock);

	/* Lock mmap-sem. If we find an invalid userptr BO, we can be
	 * sure that the MMU notifier is no longer running
	 * concurrently and the queues are actually stopped
	 */
	if (amdgpu_ttm_tt_get_usermm(bo->tbo.ttm)) {
		mmap_write_lock(current->mm);
		is_invalid_userptr = atomic_read(&mem->invalid);
		mmap_write_unlock(current->mm);
	}

	mutex_lock(&mem->lock);

	domain = mem->domain;
	bo_size = bo->tbo.base.size;

	pr_debug("Map VA 0x%llx - 0x%llx to vm %p domain %s\n",
			mem->va,
			mem->va + bo_size * (1 + mem->aql_queue),
			avm, domain_string(domain));

	if (!kfd_mem_is_attached(avm, mem)) {
		ret = kfd_mem_attach(adev, mem, avm, mem->aql_queue);
		if (ret)
			goto out;
	}

	ret = reserve_bo_and_vm(mem, avm, &ctx);
	if (unlikely(ret))
		goto out;

	/* Userptr can be marked as "not invalid", but not actually be
	 * validated yet (still in the system domain). In that case
	 * the queues are still stopped and we can leave mapping for
	 * the next restore worker
	 */
	if (amdgpu_ttm_tt_get_usermm(bo->tbo.ttm) &&
	    bo->tbo.resource->mem_type == TTM_PL_SYSTEM)
		is_invalid_userptr = true;

	ret = vm_validate_pt_pd_bos(avm);
	if (unlikely(ret))
		goto out_unreserve;

	if (mem->mapped_to_gpu_memory == 0 &&
	    !amdgpu_ttm_tt_get_usermm(bo->tbo.ttm)) {
		/* Validate BO only once. The eviction fence gets added to BO
		 * the first time it is mapped. Validate will wait for all
		 * background evictions to complete.
		 */
		ret = amdgpu_amdkfd_bo_validate(bo, domain, true);
		if (ret) {
			pr_debug("Validate failed\n");
			goto out_unreserve;
		}
	}

	list_for_each_entry(entry, &mem->attachments, list) {
		if (entry->bo_va->base.vm != avm || entry->is_mapped)
			continue;

		pr_debug("\t map VA 0x%llx - 0x%llx in entry %p\n",
			 entry->va, entry->va + bo_size, entry);

		ret = map_bo_to_gpuvm(mem, entry, ctx.sync,
<<<<<<< HEAD
				      is_invalid_userptr);
=======
				      is_invalid_userptr, table_freed);
>>>>>>> 50be9417
		if (ret) {
			pr_err("Failed to map bo to gpuvm\n");
			goto out_unreserve;
		}

		ret = vm_update_pds(avm, ctx.sync);
		if (ret) {
			pr_err("Failed to update page directories\n");
			goto out_unreserve;
		}

		entry->is_mapped = true;
		mem->mapped_to_gpu_memory++;
		pr_debug("\t INC mapping count %d\n",
			 mem->mapped_to_gpu_memory);
	}

	if (!amdgpu_ttm_tt_get_usermm(bo->tbo.ttm) && !bo->tbo.pin_count)
		amdgpu_bo_fence(bo,
				&avm->process_info->eviction_fence->base,
				true);
	ret = unreserve_bo_and_vms(&ctx, false, false);

	goto out;

out_unreserve:
	unreserve_bo_and_vms(&ctx, false, false);
out:
	mutex_unlock(&mem->process_info->lock);
	mutex_unlock(&mem->lock);
	return ret;
}

int amdgpu_amdkfd_gpuvm_unmap_memory_from_gpu(
		struct kgd_dev *kgd, struct kgd_mem *mem, void *drm_priv)
{
	struct amdgpu_vm *avm = drm_priv_to_vm(drm_priv);
	struct amdkfd_process_info *process_info = avm->process_info;
	unsigned long bo_size = mem->bo->tbo.base.size;
	struct kfd_mem_attachment *entry;
	struct bo_vm_reservation_context ctx;
	int ret;

	mutex_lock(&mem->lock);

	ret = reserve_bo_and_cond_vms(mem, avm, BO_VM_MAPPED, &ctx);
	if (unlikely(ret))
		goto out;
	/* If no VMs were reserved, it means the BO wasn't actually mapped */
	if (ctx.n_vms == 0) {
		ret = -EINVAL;
		goto unreserve_out;
	}

	ret = vm_validate_pt_pd_bos(avm);
	if (unlikely(ret))
		goto unreserve_out;

	pr_debug("Unmap VA 0x%llx - 0x%llx from vm %p\n",
		mem->va,
		mem->va + bo_size * (1 + mem->aql_queue),
		avm);

	list_for_each_entry(entry, &mem->attachments, list) {
		if (entry->bo_va->base.vm != avm || !entry->is_mapped)
			continue;

		pr_debug("\t unmap VA 0x%llx - 0x%llx from entry %p\n",
			 entry->va, entry->va + bo_size, entry);

		unmap_bo_from_gpuvm(mem, entry, ctx.sync);
		entry->is_mapped = false;

		mem->mapped_to_gpu_memory--;
		pr_debug("\t DEC mapping count %d\n",
			 mem->mapped_to_gpu_memory);
	}

	/* If BO is unmapped from all VMs, unfence it. It can be evicted if
	 * required.
	 */
	if (mem->mapped_to_gpu_memory == 0 &&
	    !amdgpu_ttm_tt_get_usermm(mem->bo->tbo.ttm) &&
	    !mem->bo->tbo.pin_count)
		amdgpu_amdkfd_remove_eviction_fence(mem->bo,
						process_info->eviction_fence);

unreserve_out:
	unreserve_bo_and_vms(&ctx, false, false);
out:
	mutex_unlock(&mem->lock);
	return ret;
}

int amdgpu_amdkfd_gpuvm_sync_memory(
		struct kgd_dev *kgd, struct kgd_mem *mem, bool intr)
{
	struct amdgpu_sync sync;
	int ret;

	amdgpu_sync_create(&sync);

	mutex_lock(&mem->lock);
	amdgpu_sync_clone(&mem->sync, &sync);
	mutex_unlock(&mem->lock);

	ret = amdgpu_sync_wait(&sync, intr);
	amdgpu_sync_free(&sync);
	return ret;
}

int amdgpu_amdkfd_gpuvm_map_gtt_bo_to_kernel(struct kgd_dev *kgd,
		struct kgd_mem *mem, void **kptr, uint64_t *size)
{
	int ret;
	struct amdgpu_bo *bo = mem->bo;

	if (amdgpu_ttm_tt_get_usermm(bo->tbo.ttm)) {
		pr_err("userptr can't be mapped to kernel\n");
		return -EINVAL;
	}

	/* delete kgd_mem from kfd_bo_list to avoid re-validating
	 * this BO in BO's restoring after eviction.
	 */
	mutex_lock(&mem->process_info->lock);

	ret = amdgpu_bo_reserve(bo, true);
	if (ret) {
		pr_err("Failed to reserve bo. ret %d\n", ret);
		goto bo_reserve_failed;
	}

	ret = amdgpu_bo_pin(bo, AMDGPU_GEM_DOMAIN_GTT);
	if (ret) {
		pr_err("Failed to pin bo. ret %d\n", ret);
		goto pin_failed;
	}

	ret = amdgpu_bo_kmap(bo, kptr);
	if (ret) {
		pr_err("Failed to map bo to kernel. ret %d\n", ret);
		goto kmap_failed;
	}

	amdgpu_amdkfd_remove_eviction_fence(
		bo, mem->process_info->eviction_fence);
	list_del_init(&mem->validate_list.head);

	if (size)
		*size = amdgpu_bo_size(bo);

	amdgpu_bo_unreserve(bo);

	mutex_unlock(&mem->process_info->lock);
	return 0;

kmap_failed:
	amdgpu_bo_unpin(bo);
pin_failed:
	amdgpu_bo_unreserve(bo);
bo_reserve_failed:
	mutex_unlock(&mem->process_info->lock);

	return ret;
}

int amdgpu_amdkfd_gpuvm_get_vm_fault_info(struct kgd_dev *kgd,
					      struct kfd_vm_fault_info *mem)
{
	struct amdgpu_device *adev;

	adev = (struct amdgpu_device *)kgd;
	if (atomic_read(&adev->gmc.vm_fault_info_updated) == 1) {
		*mem = *adev->gmc.vm_fault_info;
		mb();
		atomic_set(&adev->gmc.vm_fault_info_updated, 0);
	}
	return 0;
}

int amdgpu_amdkfd_gpuvm_import_dmabuf(struct kgd_dev *kgd,
				      struct dma_buf *dma_buf,
				      uint64_t va, void *drm_priv,
				      struct kgd_mem **mem, uint64_t *size,
				      uint64_t *mmap_offset)
{
	struct amdgpu_device *adev = (struct amdgpu_device *)kgd;
	struct amdgpu_vm *avm = drm_priv_to_vm(drm_priv);
	struct drm_gem_object *obj;
	struct amdgpu_bo *bo;
	int ret;

	if (dma_buf->ops != &amdgpu_dmabuf_ops)
		/* Can't handle non-graphics buffers */
		return -EINVAL;

	obj = dma_buf->priv;
	if (drm_to_adev(obj->dev) != adev)
		/* Can't handle buffers from other devices */
		return -EINVAL;

	bo = gem_to_amdgpu_bo(obj);
	if (!(bo->preferred_domains & (AMDGPU_GEM_DOMAIN_VRAM |
				    AMDGPU_GEM_DOMAIN_GTT)))
		/* Only VRAM and GTT BOs are supported */
		return -EINVAL;

	*mem = kzalloc(sizeof(struct kgd_mem), GFP_KERNEL);
	if (!*mem)
		return -ENOMEM;

	ret = drm_vma_node_allow(&obj->vma_node, drm_priv);
	if (ret) {
		kfree(mem);
		return ret;
	}

	if (size)
		*size = amdgpu_bo_size(bo);

	if (mmap_offset)
		*mmap_offset = amdgpu_bo_mmap_offset(bo);

	INIT_LIST_HEAD(&(*mem)->attachments);
	mutex_init(&(*mem)->lock);

	(*mem)->alloc_flags =
		((bo->preferred_domains & AMDGPU_GEM_DOMAIN_VRAM) ?
		KFD_IOC_ALLOC_MEM_FLAGS_VRAM : KFD_IOC_ALLOC_MEM_FLAGS_GTT)
		| KFD_IOC_ALLOC_MEM_FLAGS_WRITABLE
		| KFD_IOC_ALLOC_MEM_FLAGS_EXECUTABLE;

	drm_gem_object_get(&bo->tbo.base);
	(*mem)->bo = bo;
	(*mem)->va = va;
	(*mem)->domain = (bo->preferred_domains & AMDGPU_GEM_DOMAIN_VRAM) ?
		AMDGPU_GEM_DOMAIN_VRAM : AMDGPU_GEM_DOMAIN_GTT;
	(*mem)->mapped_to_gpu_memory = 0;
	(*mem)->process_info = avm->process_info;
	add_kgd_mem_to_kfd_bo_list(*mem, avm->process_info, false);
	amdgpu_sync_create(&(*mem)->sync);
	(*mem)->is_imported = true;

	return 0;
}

/* Evict a userptr BO by stopping the queues if necessary
 *
 * Runs in MMU notifier, may be in RECLAIM_FS context. This means it
 * cannot do any memory allocations, and cannot take any locks that
 * are held elsewhere while allocating memory. Therefore this is as
 * simple as possible, using atomic counters.
 *
 * It doesn't do anything to the BO itself. The real work happens in
 * restore, where we get updated page addresses. This function only
 * ensures that GPU access to the BO is stopped.
 */
int amdgpu_amdkfd_evict_userptr(struct kgd_mem *mem,
				struct mm_struct *mm)
{
	struct amdkfd_process_info *process_info = mem->process_info;
	int evicted_bos;
	int r = 0;

	atomic_inc(&mem->invalid);
	evicted_bos = atomic_inc_return(&process_info->evicted_bos);
	if (evicted_bos == 1) {
		/* First eviction, stop the queues */
		r = kgd2kfd_quiesce_mm(mm);
		if (r)
			pr_err("Failed to quiesce KFD\n");
		schedule_delayed_work(&process_info->restore_userptr_work,
			msecs_to_jiffies(AMDGPU_USERPTR_RESTORE_DELAY_MS));
	}

	return r;
}

/* Update invalid userptr BOs
 *
 * Moves invalidated (evicted) userptr BOs from userptr_valid_list to
 * userptr_inval_list and updates user pages for all BOs that have
 * been invalidated since their last update.
 */
static int update_invalid_user_pages(struct amdkfd_process_info *process_info,
				     struct mm_struct *mm)
{
	struct kgd_mem *mem, *tmp_mem;
	struct amdgpu_bo *bo;
	struct ttm_operation_ctx ctx = { false, false };
	int invalid, ret;

	/* Move all invalidated BOs to the userptr_inval_list and
	 * release their user pages by migration to the CPU domain
	 */
	list_for_each_entry_safe(mem, tmp_mem,
				 &process_info->userptr_valid_list,
				 validate_list.head) {
		if (!atomic_read(&mem->invalid))
			continue; /* BO is still valid */

		bo = mem->bo;

		if (amdgpu_bo_reserve(bo, true))
			return -EAGAIN;
		amdgpu_bo_placement_from_domain(bo, AMDGPU_GEM_DOMAIN_CPU);
		ret = ttm_bo_validate(&bo->tbo, &bo->placement, &ctx);
		amdgpu_bo_unreserve(bo);
		if (ret) {
			pr_err("%s: Failed to invalidate userptr BO\n",
			       __func__);
			return -EAGAIN;
		}

		list_move_tail(&mem->validate_list.head,
			       &process_info->userptr_inval_list);
	}

	if (list_empty(&process_info->userptr_inval_list))
		return 0; /* All evicted userptr BOs were freed */

	/* Go through userptr_inval_list and update any invalid user_pages */
	list_for_each_entry(mem, &process_info->userptr_inval_list,
			    validate_list.head) {
		invalid = atomic_read(&mem->invalid);
		if (!invalid)
			/* BO hasn't been invalidated since the last
			 * revalidation attempt. Keep its BO list.
			 */
			continue;

		bo = mem->bo;

		/* Get updated user pages */
		ret = amdgpu_ttm_tt_get_user_pages(bo, bo->tbo.ttm->pages);
		if (ret) {
			pr_debug("%s: Failed to get user pages: %d\n",
				__func__, ret);

			/* Return error -EBUSY or -ENOMEM, retry restore */
			return ret;
		}

		/*
		 * FIXME: Cannot ignore the return code, must hold
		 * notifier_lock
		 */
		amdgpu_ttm_tt_get_user_pages_done(bo->tbo.ttm);

		/* Mark the BO as valid unless it was invalidated
		 * again concurrently.
		 */
		if (atomic_cmpxchg(&mem->invalid, invalid, 0) != invalid)
			return -EAGAIN;
	}

	return 0;
}

/* Validate invalid userptr BOs
 *
 * Validates BOs on the userptr_inval_list, and moves them back to the
 * userptr_valid_list. Also updates GPUVM page tables with new page
 * addresses and waits for the page table updates to complete.
 */
static int validate_invalid_user_pages(struct amdkfd_process_info *process_info)
{
	struct amdgpu_bo_list_entry *pd_bo_list_entries;
	struct list_head resv_list, duplicates;
	struct ww_acquire_ctx ticket;
	struct amdgpu_sync sync;

	struct amdgpu_vm *peer_vm;
	struct kgd_mem *mem, *tmp_mem;
	struct amdgpu_bo *bo;
	struct ttm_operation_ctx ctx = { false, false };
	int i, ret;

	pd_bo_list_entries = kcalloc(process_info->n_vms,
				     sizeof(struct amdgpu_bo_list_entry),
				     GFP_KERNEL);
	if (!pd_bo_list_entries) {
		pr_err("%s: Failed to allocate PD BO list entries\n", __func__);
		ret = -ENOMEM;
		goto out_no_mem;
	}

	INIT_LIST_HEAD(&resv_list);
	INIT_LIST_HEAD(&duplicates);

	/* Get all the page directory BOs that need to be reserved */
	i = 0;
	list_for_each_entry(peer_vm, &process_info->vm_list_head,
			    vm_list_node)
		amdgpu_vm_get_pd_bo(peer_vm, &resv_list,
				    &pd_bo_list_entries[i++]);
	/* Add the userptr_inval_list entries to resv_list */
	list_for_each_entry(mem, &process_info->userptr_inval_list,
			    validate_list.head) {
		list_add_tail(&mem->resv_list.head, &resv_list);
		mem->resv_list.bo = mem->validate_list.bo;
		mem->resv_list.num_shared = mem->validate_list.num_shared;
	}

	/* Reserve all BOs and page tables for validation */
	ret = ttm_eu_reserve_buffers(&ticket, &resv_list, false, &duplicates);
	WARN(!list_empty(&duplicates), "Duplicates should be empty");
	if (ret)
		goto out_free;

	amdgpu_sync_create(&sync);

	ret = process_validate_vms(process_info);
	if (ret)
		goto unreserve_out;

	/* Validate BOs and update GPUVM page tables */
	list_for_each_entry_safe(mem, tmp_mem,
				 &process_info->userptr_inval_list,
				 validate_list.head) {
		struct kfd_mem_attachment *attachment;

		bo = mem->bo;

		/* Validate the BO if we got user pages */
		if (bo->tbo.ttm->pages[0]) {
			amdgpu_bo_placement_from_domain(bo, mem->domain);
			ret = ttm_bo_validate(&bo->tbo, &bo->placement, &ctx);
			if (ret) {
				pr_err("%s: failed to validate BO\n", __func__);
				goto unreserve_out;
			}
		}

		list_move_tail(&mem->validate_list.head,
			       &process_info->userptr_valid_list);

		/* Update mapping. If the BO was not validated
		 * (because we couldn't get user pages), this will
		 * clear the page table entries, which will result in
		 * VM faults if the GPU tries to access the invalid
		 * memory.
		 */
		list_for_each_entry(attachment, &mem->attachments, list) {
			if (!attachment->is_mapped)
				continue;

			kfd_mem_dmaunmap_attachment(mem, attachment);
<<<<<<< HEAD
			ret = update_gpuvm_pte(mem, attachment, &sync);
=======
			ret = update_gpuvm_pte(mem, attachment, &sync, NULL);
>>>>>>> 50be9417
			if (ret) {
				pr_err("%s: update PTE failed\n", __func__);
				/* make sure this gets validated again */
				atomic_inc(&mem->invalid);
				goto unreserve_out;
			}
		}
	}

	/* Update page directories */
	ret = process_update_pds(process_info, &sync);

unreserve_out:
	ttm_eu_backoff_reservation(&ticket, &resv_list);
	amdgpu_sync_wait(&sync, false);
	amdgpu_sync_free(&sync);
out_free:
	kfree(pd_bo_list_entries);
out_no_mem:

	return ret;
}

/* Worker callback to restore evicted userptr BOs
 *
 * Tries to update and validate all userptr BOs. If successful and no
 * concurrent evictions happened, the queues are restarted. Otherwise,
 * reschedule for another attempt later.
 */
static void amdgpu_amdkfd_restore_userptr_worker(struct work_struct *work)
{
	struct delayed_work *dwork = to_delayed_work(work);
	struct amdkfd_process_info *process_info =
		container_of(dwork, struct amdkfd_process_info,
			     restore_userptr_work);
	struct task_struct *usertask;
	struct mm_struct *mm;
	int evicted_bos;

	evicted_bos = atomic_read(&process_info->evicted_bos);
	if (!evicted_bos)
		return;

	/* Reference task and mm in case of concurrent process termination */
	usertask = get_pid_task(process_info->pid, PIDTYPE_PID);
	if (!usertask)
		return;
	mm = get_task_mm(usertask);
	if (!mm) {
		put_task_struct(usertask);
		return;
	}

	mutex_lock(&process_info->lock);

	if (update_invalid_user_pages(process_info, mm))
		goto unlock_out;
	/* userptr_inval_list can be empty if all evicted userptr BOs
	 * have been freed. In that case there is nothing to validate
	 * and we can just restart the queues.
	 */
	if (!list_empty(&process_info->userptr_inval_list)) {
		if (atomic_read(&process_info->evicted_bos) != evicted_bos)
			goto unlock_out; /* Concurrent eviction, try again */

		if (validate_invalid_user_pages(process_info))
			goto unlock_out;
	}
	/* Final check for concurrent evicton and atomic update. If
	 * another eviction happens after successful update, it will
	 * be a first eviction that calls quiesce_mm. The eviction
	 * reference counting inside KFD will handle this case.
	 */
	if (atomic_cmpxchg(&process_info->evicted_bos, evicted_bos, 0) !=
	    evicted_bos)
		goto unlock_out;
	evicted_bos = 0;
	if (kgd2kfd_resume_mm(mm)) {
		pr_err("%s: Failed to resume KFD\n", __func__);
		/* No recovery from this failure. Probably the CP is
		 * hanging. No point trying again.
		 */
	}

unlock_out:
	mutex_unlock(&process_info->lock);
	mmput(mm);
	put_task_struct(usertask);

	/* If validation failed, reschedule another attempt */
	if (evicted_bos)
		schedule_delayed_work(&process_info->restore_userptr_work,
			msecs_to_jiffies(AMDGPU_USERPTR_RESTORE_DELAY_MS));
}

/** amdgpu_amdkfd_gpuvm_restore_process_bos - Restore all BOs for the given
 *   KFD process identified by process_info
 *
 * @process_info: amdkfd_process_info of the KFD process
 *
 * After memory eviction, restore thread calls this function. The function
 * should be called when the Process is still valid. BO restore involves -
 *
 * 1.  Release old eviction fence and create new one
 * 2.  Get two copies of PD BO list from all the VMs. Keep one copy as pd_list.
 * 3   Use the second PD list and kfd_bo_list to create a list (ctx.list) of
 *     BOs that need to be reserved.
 * 4.  Reserve all the BOs
 * 5.  Validate of PD and PT BOs.
 * 6.  Validate all KFD BOs using kfd_bo_list and Map them and add new fence
 * 7.  Add fence to all PD and PT BOs.
 * 8.  Unreserve all BOs
 */
int amdgpu_amdkfd_gpuvm_restore_process_bos(void *info, struct dma_fence **ef)
{
	struct amdgpu_bo_list_entry *pd_bo_list;
	struct amdkfd_process_info *process_info = info;
	struct amdgpu_vm *peer_vm;
	struct kgd_mem *mem;
	struct bo_vm_reservation_context ctx;
	struct amdgpu_amdkfd_fence *new_fence;
	int ret = 0, i;
	struct list_head duplicate_save;
	struct amdgpu_sync sync_obj;
	unsigned long failed_size = 0;
	unsigned long total_size = 0;

	INIT_LIST_HEAD(&duplicate_save);
	INIT_LIST_HEAD(&ctx.list);
	INIT_LIST_HEAD(&ctx.duplicates);

	pd_bo_list = kcalloc(process_info->n_vms,
			     sizeof(struct amdgpu_bo_list_entry),
			     GFP_KERNEL);
	if (!pd_bo_list)
		return -ENOMEM;

	i = 0;
	mutex_lock(&process_info->lock);
	list_for_each_entry(peer_vm, &process_info->vm_list_head,
			vm_list_node)
		amdgpu_vm_get_pd_bo(peer_vm, &ctx.list, &pd_bo_list[i++]);

	/* Reserve all BOs and page tables/directory. Add all BOs from
	 * kfd_bo_list to ctx.list
	 */
	list_for_each_entry(mem, &process_info->kfd_bo_list,
			    validate_list.head) {

		list_add_tail(&mem->resv_list.head, &ctx.list);
		mem->resv_list.bo = mem->validate_list.bo;
		mem->resv_list.num_shared = mem->validate_list.num_shared;
	}

	ret = ttm_eu_reserve_buffers(&ctx.ticket, &ctx.list,
				     false, &duplicate_save);
	if (ret) {
		pr_debug("Memory eviction: TTM Reserve Failed. Try again\n");
		goto ttm_reserve_fail;
	}

	amdgpu_sync_create(&sync_obj);

	/* Validate PDs and PTs */
	ret = process_validate_vms(process_info);
	if (ret)
		goto validate_map_fail;

	ret = process_sync_pds_resv(process_info, &sync_obj);
	if (ret) {
		pr_debug("Memory eviction: Failed to sync to PD BO moving fence. Try again\n");
		goto validate_map_fail;
	}

	/* Validate BOs and map them to GPUVM (update VM page tables). */
	list_for_each_entry(mem, &process_info->kfd_bo_list,
			    validate_list.head) {

		struct amdgpu_bo *bo = mem->bo;
		uint32_t domain = mem->domain;
		struct kfd_mem_attachment *attachment;

		total_size += amdgpu_bo_size(bo);

		ret = amdgpu_amdkfd_bo_validate(bo, domain, false);
		if (ret) {
			pr_debug("Memory eviction: Validate BOs failed\n");
			failed_size += amdgpu_bo_size(bo);
			ret = amdgpu_amdkfd_bo_validate(bo,
						AMDGPU_GEM_DOMAIN_GTT, false);
			if (ret) {
				pr_debug("Memory eviction: Try again\n");
				goto validate_map_fail;
			}
		}
		ret = amdgpu_sync_fence(&sync_obj, bo->tbo.moving);
		if (ret) {
			pr_debug("Memory eviction: Sync BO fence failed. Try again\n");
			goto validate_map_fail;
		}
		list_for_each_entry(attachment, &mem->attachments, list) {
			if (!attachment->is_mapped)
				continue;

			kfd_mem_dmaunmap_attachment(mem, attachment);
<<<<<<< HEAD
			ret = update_gpuvm_pte(mem, attachment, &sync_obj);
=======
			ret = update_gpuvm_pte(mem, attachment, &sync_obj, NULL);
>>>>>>> 50be9417
			if (ret) {
				pr_debug("Memory eviction: update PTE failed. Try again\n");
				goto validate_map_fail;
			}
		}
	}

	if (failed_size)
		pr_debug("0x%lx/0x%lx in system\n", failed_size, total_size);

	/* Update page directories */
	ret = process_update_pds(process_info, &sync_obj);
	if (ret) {
		pr_debug("Memory eviction: update PDs failed. Try again\n");
		goto validate_map_fail;
	}

	/* Wait for validate and PT updates to finish */
	amdgpu_sync_wait(&sync_obj, false);

	/* Release old eviction fence and create new one, because fence only
	 * goes from unsignaled to signaled, fence cannot be reused.
	 * Use context and mm from the old fence.
	 */
	new_fence = amdgpu_amdkfd_fence_create(
				process_info->eviction_fence->base.context,
				process_info->eviction_fence->mm,
				NULL);
	if (!new_fence) {
		pr_err("Failed to create eviction fence\n");
		ret = -ENOMEM;
		goto validate_map_fail;
	}
	dma_fence_put(&process_info->eviction_fence->base);
	process_info->eviction_fence = new_fence;
	*ef = dma_fence_get(&new_fence->base);

	/* Attach new eviction fence to all BOs */
	list_for_each_entry(mem, &process_info->kfd_bo_list,
		validate_list.head)
		amdgpu_bo_fence(mem->bo,
			&process_info->eviction_fence->base, true);

	/* Attach eviction fence to PD / PT BOs */
	list_for_each_entry(peer_vm, &process_info->vm_list_head,
			    vm_list_node) {
		struct amdgpu_bo *bo = peer_vm->root.bo;

		amdgpu_bo_fence(bo, &process_info->eviction_fence->base, true);
	}

validate_map_fail:
	ttm_eu_backoff_reservation(&ctx.ticket, &ctx.list);
	amdgpu_sync_free(&sync_obj);
ttm_reserve_fail:
	mutex_unlock(&process_info->lock);
	kfree(pd_bo_list);
	return ret;
}

int amdgpu_amdkfd_add_gws_to_process(void *info, void *gws, struct kgd_mem **mem)
{
	struct amdkfd_process_info *process_info = (struct amdkfd_process_info *)info;
	struct amdgpu_bo *gws_bo = (struct amdgpu_bo *)gws;
	int ret;

	if (!info || !gws)
		return -EINVAL;

	*mem = kzalloc(sizeof(struct kgd_mem), GFP_KERNEL);
	if (!*mem)
		return -ENOMEM;

	mutex_init(&(*mem)->lock);
	INIT_LIST_HEAD(&(*mem)->attachments);
	(*mem)->bo = amdgpu_bo_ref(gws_bo);
	(*mem)->domain = AMDGPU_GEM_DOMAIN_GWS;
	(*mem)->process_info = process_info;
	add_kgd_mem_to_kfd_bo_list(*mem, process_info, false);
	amdgpu_sync_create(&(*mem)->sync);


	/* Validate gws bo the first time it is added to process */
	mutex_lock(&(*mem)->process_info->lock);
	ret = amdgpu_bo_reserve(gws_bo, false);
	if (unlikely(ret)) {
		pr_err("Reserve gws bo failed %d\n", ret);
		goto bo_reservation_failure;
	}

	ret = amdgpu_amdkfd_bo_validate(gws_bo, AMDGPU_GEM_DOMAIN_GWS, true);
	if (ret) {
		pr_err("GWS BO validate failed %d\n", ret);
		goto bo_validation_failure;
	}
	/* GWS resource is shared b/t amdgpu and amdkfd
	 * Add process eviction fence to bo so they can
	 * evict each other.
	 */
	ret = dma_resv_reserve_shared(gws_bo->tbo.base.resv, 1);
	if (ret)
		goto reserve_shared_fail;
	amdgpu_bo_fence(gws_bo, &process_info->eviction_fence->base, true);
	amdgpu_bo_unreserve(gws_bo);
	mutex_unlock(&(*mem)->process_info->lock);

	return ret;

reserve_shared_fail:
bo_validation_failure:
	amdgpu_bo_unreserve(gws_bo);
bo_reservation_failure:
	mutex_unlock(&(*mem)->process_info->lock);
	amdgpu_sync_free(&(*mem)->sync);
	remove_kgd_mem_from_kfd_bo_list(*mem, process_info);
	amdgpu_bo_unref(&gws_bo);
	mutex_destroy(&(*mem)->lock);
	kfree(*mem);
	*mem = NULL;
	return ret;
}

int amdgpu_amdkfd_remove_gws_from_process(void *info, void *mem)
{
	int ret;
	struct amdkfd_process_info *process_info = (struct amdkfd_process_info *)info;
	struct kgd_mem *kgd_mem = (struct kgd_mem *)mem;
	struct amdgpu_bo *gws_bo = kgd_mem->bo;

	/* Remove BO from process's validate list so restore worker won't touch
	 * it anymore
	 */
	remove_kgd_mem_from_kfd_bo_list(kgd_mem, process_info);

	ret = amdgpu_bo_reserve(gws_bo, false);
	if (unlikely(ret)) {
		pr_err("Reserve gws bo failed %d\n", ret);
		//TODO add BO back to validate_list?
		return ret;
	}
	amdgpu_amdkfd_remove_eviction_fence(gws_bo,
			process_info->eviction_fence);
	amdgpu_bo_unreserve(gws_bo);
	amdgpu_sync_free(&kgd_mem->sync);
	amdgpu_bo_unref(&gws_bo);
	mutex_destroy(&kgd_mem->lock);
	kfree(mem);
	return 0;
}

/* Returns GPU-specific tiling mode information */
int amdgpu_amdkfd_get_tile_config(struct kgd_dev *kgd,
				struct tile_config *config)
{
	struct amdgpu_device *adev = (struct amdgpu_device *)kgd;

	config->gb_addr_config = adev->gfx.config.gb_addr_config;
	config->tile_config_ptr = adev->gfx.config.tile_mode_array;
	config->num_tile_configs =
			ARRAY_SIZE(adev->gfx.config.tile_mode_array);
	config->macro_tile_config_ptr =
			adev->gfx.config.macrotile_mode_array;
	config->num_macro_tile_configs =
			ARRAY_SIZE(adev->gfx.config.macrotile_mode_array);

	/* Those values are not set from GFX9 onwards */
	config->num_banks = adev->gfx.config.num_banks;
	config->num_ranks = adev->gfx.config.num_ranks;

	return 0;
}<|MERGE_RESOLUTION|>--- conflicted
+++ resolved
@@ -608,16 +608,6 @@
 
 	ret = amdgpu_gem_object_create(adev, bo_size, 1,
 				       AMDGPU_GEM_DOMAIN_CPU,
-<<<<<<< HEAD
-				       0, ttm_bo_type_sg,
-				       mem->bo->tbo.base.resv,
-				       &gobj);
-	if (ret)
-		return ret;
-
-	amdgpu_bo_unreserve(mem->bo);
-
-=======
 				       AMDGPU_GEM_CREATE_PREEMPTIBLE,
 				       ttm_bo_type_sg, mem->bo->tbo.base.resv,
 				       &gobj);
@@ -625,7 +615,6 @@
 	if (ret)
 		return ret;
 
->>>>>>> 50be9417
 	*bo = gem_to_amdgpu_bo(gobj);
 	(*bo)->parent = amdgpu_bo_ref(mem->bo);
 
@@ -637,24 +626,13 @@
 		      struct amdgpu_bo **bo)
 {
 	struct drm_gem_object *gobj;
-<<<<<<< HEAD
-=======
 	int ret;
->>>>>>> 50be9417
 
 	if (!mem->dmabuf) {
 		mem->dmabuf = amdgpu_gem_prime_export(&mem->bo->tbo.base,
 			mem->alloc_flags & KFD_IOC_ALLOC_MEM_FLAGS_WRITABLE ?
 				DRM_RDWR : 0);
 		if (IS_ERR(mem->dmabuf)) {
-<<<<<<< HEAD
-			mem->dmabuf = NULL;
-			return PTR_ERR(mem->dmabuf);
-		}
-	}
-
-	gobj = amdgpu_gem_prime_import(&adev->ddev, mem->dmabuf);
-=======
 			ret = PTR_ERR(mem->dmabuf);
 			mem->dmabuf = NULL;
 			return ret;
@@ -662,7 +640,6 @@
 	}
 
 	gobj = amdgpu_gem_prime_import(adev_to_drm(adev), mem->dmabuf);
->>>>>>> 50be9417
 	if (IS_ERR(gobj))
 		return PTR_ERR(gobj);
 
@@ -673,10 +650,7 @@
 	dma_buf_put(mem->dmabuf);
 
 	*bo = gem_to_amdgpu_bo(gobj);
-<<<<<<< HEAD
-=======
 	(*bo)->flags |= AMDGPU_GEM_CREATE_PREEMPTIBLE;
->>>>>>> 50be9417
 	(*bo)->parent = amdgpu_bo_ref(mem->bo);
 
 	return 0;
@@ -1083,12 +1057,8 @@
 
 static int update_gpuvm_pte(struct kgd_mem *mem,
 			    struct kfd_mem_attachment *entry,
-<<<<<<< HEAD
-			    struct amdgpu_sync *sync)
-=======
 			    struct amdgpu_sync *sync,
 			    bool *table_freed)
->>>>>>> 50be9417
 {
 	struct amdgpu_bo_va *bo_va = entry->bo_va;
 	struct amdgpu_device *adev = entry->adev;
@@ -1111,12 +1081,8 @@
 static int map_bo_to_gpuvm(struct kgd_mem *mem,
 			   struct kfd_mem_attachment *entry,
 			   struct amdgpu_sync *sync,
-<<<<<<< HEAD
-			   bool no_update_pte)
-=======
 			   bool no_update_pte,
 			   bool *table_freed)
->>>>>>> 50be9417
 {
 	int ret;
 
@@ -1133,11 +1099,7 @@
 	if (no_update_pte)
 		return 0;
 
-<<<<<<< HEAD
-	ret = update_gpuvm_pte(mem, entry, sync);
-=======
 	ret = update_gpuvm_pte(mem, entry, sync, table_freed);
->>>>>>> 50be9417
 	if (ret) {
 		pr_err("update_gpuvm_pte() failed\n");
 		goto update_gpuvm_pte_failed;
@@ -1400,11 +1362,7 @@
 uint64_t amdgpu_amdkfd_gpuvm_get_process_page_dir(void *drm_priv)
 {
 	struct amdgpu_vm *avm = drm_priv_to_vm(drm_priv);
-<<<<<<< HEAD
-	struct amdgpu_bo *pd = avm->root.base.bo;
-=======
 	struct amdgpu_bo *pd = avm->root.bo;
->>>>>>> 50be9417
 	struct amdgpu_device *adev = amdgpu_ttm_adev(pd->tbo.bdev);
 
 	if (adev->asic_type < CHIP_VEGA10)
@@ -1639,12 +1597,8 @@
 }
 
 int amdgpu_amdkfd_gpuvm_map_memory_to_gpu(
-<<<<<<< HEAD
-		struct kgd_dev *kgd, struct kgd_mem *mem, void *drm_priv)
-=======
 		struct kgd_dev *kgd, struct kgd_mem *mem,
 		void *drm_priv, bool *table_freed)
->>>>>>> 50be9417
 {
 	struct amdgpu_device *adev = get_amdgpu_device(kgd);
 	struct amdgpu_vm *avm = drm_priv_to_vm(drm_priv);
@@ -1732,11 +1686,7 @@
 			 entry->va, entry->va + bo_size, entry);
 
 		ret = map_bo_to_gpuvm(mem, entry, ctx.sync,
-<<<<<<< HEAD
-				      is_invalid_userptr);
-=======
 				      is_invalid_userptr, table_freed);
->>>>>>> 50be9417
 		if (ret) {
 			pr_err("Failed to map bo to gpuvm\n");
 			goto out_unreserve;
@@ -2186,11 +2136,7 @@
 				continue;
 
 			kfd_mem_dmaunmap_attachment(mem, attachment);
-<<<<<<< HEAD
-			ret = update_gpuvm_pte(mem, attachment, &sync);
-=======
 			ret = update_gpuvm_pte(mem, attachment, &sync, NULL);
->>>>>>> 50be9417
 			if (ret) {
 				pr_err("%s: update PTE failed\n", __func__);
 				/* make sure this gets validated again */
@@ -2396,11 +2342,7 @@
 				continue;
 
 			kfd_mem_dmaunmap_attachment(mem, attachment);
-<<<<<<< HEAD
-			ret = update_gpuvm_pte(mem, attachment, &sync_obj);
-=======
 			ret = update_gpuvm_pte(mem, attachment, &sync_obj, NULL);
->>>>>>> 50be9417
 			if (ret) {
 				pr_debug("Memory eviction: update PTE failed. Try again\n");
 				goto validate_map_fail;
