/*
 * Copyright 2014-2018 Advanced Micro Devices, Inc.
 *
 * Permission is hereby granted, free of charge, to any person obtaining a
 * copy of this software and associated documentation files (the "Software"),
 * to deal in the Software without restriction, including without limitation
 * the rights to use, copy, modify, merge, publish, distribute, sublicense,
 * and/or sell copies of the Software, and to permit persons to whom the
 * Software is furnished to do so, subject to the following conditions:
 *
 * The above copyright notice and this permission notice shall be included in
 * all copies or substantial portions of the Software.
 *
 * THE SOFTWARE IS PROVIDED "AS IS", WITHOUT WARRANTY OF ANY KIND, EXPRESS OR
 * IMPLIED, INCLUDING BUT NOT LIMITED TO THE WARRANTIES OF MERCHANTABILITY,
 * FITNESS FOR A PARTICULAR PURPOSE AND NONINFRINGEMENT.  IN NO EVENT SHALL
 * THE COPYRIGHT HOLDER(S) OR AUTHOR(S) BE LIABLE FOR ANY CLAIM, DAMAGES OR
 * OTHER LIABILITY, WHETHER IN AN ACTION OF CONTRACT, TORT OR OTHERWISE,
 * ARISING FROM, OUT OF OR IN CONNECTION WITH THE SOFTWARE OR THE USE OR
 * OTHER DEALINGS IN THE SOFTWARE.
 */

#define pr_fmt(fmt) "kfd2kgd: " fmt

#include <linux/list.h>
#include <linux/pagemap.h>
#include <linux/sched/mm.h>
#include <drm/drmP.h>
#include "amdgpu_object.h"
#include "amdgpu_vm.h"
#include "amdgpu_amdkfd.h"

/* Special VM and GART address alignment needed for VI pre-Fiji due to
 * a HW bug.
 */
#define VI_BO_SIZE_ALIGN (0x8000)

/* BO flag to indicate a KFD userptr BO */
#define AMDGPU_AMDKFD_USERPTR_BO (1ULL << 63)

/* Userptr restore delay, just long enough to allow consecutive VM
 * changes to accumulate
 */
#define AMDGPU_USERPTR_RESTORE_DELAY_MS 1

/* Impose limit on how much memory KFD can use */
static struct {
	uint64_t max_system_mem_limit;
	uint64_t max_userptr_mem_limit;
	int64_t system_mem_used;
	int64_t userptr_mem_used;
	spinlock_t mem_limit_lock;
} kfd_mem_limit;

/* Struct used for amdgpu_amdkfd_bo_validate */
struct amdgpu_vm_parser {
	uint32_t        domain;
	bool            wait;
};

static const char * const domain_bit_to_string[] = {
		"CPU",
		"GTT",
		"VRAM",
		"GDS",
		"GWS",
		"OA"
};

#define domain_string(domain) domain_bit_to_string[ffs(domain)-1]

static void amdgpu_amdkfd_restore_userptr_worker(struct work_struct *work);


static inline struct amdgpu_device *get_amdgpu_device(struct kgd_dev *kgd)
{
	return (struct amdgpu_device *)kgd;
}

static bool check_if_add_bo_to_vm(struct amdgpu_vm *avm,
		struct kgd_mem *mem)
{
	struct kfd_bo_va_list *entry;

	list_for_each_entry(entry, &mem->bo_va_list, bo_list)
		if (entry->bo_va->base.vm == avm)
			return false;

	return true;
}

/* Set memory usage limits. Current, limits are
 *  System (kernel) memory - 3/8th System RAM
 *  Userptr memory - 3/4th System RAM
 */
void amdgpu_amdkfd_gpuvm_init_mem_limits(void)
{
	struct sysinfo si;
	uint64_t mem;

	si_meminfo(&si);
	mem = si.totalram - si.totalhigh;
	mem *= si.mem_unit;

	spin_lock_init(&kfd_mem_limit.mem_limit_lock);
	kfd_mem_limit.max_system_mem_limit = (mem >> 1) - (mem >> 3);
	kfd_mem_limit.max_userptr_mem_limit = mem - (mem >> 2);
	pr_debug("Kernel memory limit %lluM, userptr limit %lluM\n",
		(kfd_mem_limit.max_system_mem_limit >> 20),
		(kfd_mem_limit.max_userptr_mem_limit >> 20));
}

static int amdgpu_amdkfd_reserve_system_mem_limit(struct amdgpu_device *adev,
					      uint64_t size, u32 domain)
{
	size_t acc_size;
	int ret = 0;

	acc_size = ttm_bo_dma_acc_size(&adev->mman.bdev, size,
				       sizeof(struct amdgpu_bo));

	spin_lock(&kfd_mem_limit.mem_limit_lock);
	if (domain == AMDGPU_GEM_DOMAIN_GTT) {
		if (kfd_mem_limit.system_mem_used + (acc_size + size) >
			kfd_mem_limit.max_system_mem_limit) {
			ret = -ENOMEM;
			goto err_no_mem;
		}
		kfd_mem_limit.system_mem_used += (acc_size + size);
	} else if (domain == AMDGPU_GEM_DOMAIN_CPU) {
		if ((kfd_mem_limit.system_mem_used + acc_size >
			kfd_mem_limit.max_system_mem_limit) ||
			(kfd_mem_limit.userptr_mem_used + (size + acc_size) >
			kfd_mem_limit.max_userptr_mem_limit)) {
			ret = -ENOMEM;
			goto err_no_mem;
		}
		kfd_mem_limit.system_mem_used += acc_size;
		kfd_mem_limit.userptr_mem_used += size;
	}
err_no_mem:
	spin_unlock(&kfd_mem_limit.mem_limit_lock);
	return ret;
}

static void unreserve_system_mem_limit(struct amdgpu_device *adev,
				       uint64_t size, u32 domain)
{
	size_t acc_size;

	acc_size = ttm_bo_dma_acc_size(&adev->mman.bdev, size,
				       sizeof(struct amdgpu_bo));

	spin_lock(&kfd_mem_limit.mem_limit_lock);
	if (domain == AMDGPU_GEM_DOMAIN_GTT) {
		kfd_mem_limit.system_mem_used -= (acc_size + size);
	} else if (domain == AMDGPU_GEM_DOMAIN_CPU) {
		kfd_mem_limit.system_mem_used -= acc_size;
		kfd_mem_limit.userptr_mem_used -= size;
	}
	WARN_ONCE(kfd_mem_limit.system_mem_used < 0,
		  "kfd system memory accounting unbalanced");
	WARN_ONCE(kfd_mem_limit.userptr_mem_used < 0,
		  "kfd userptr memory accounting unbalanced");

	spin_unlock(&kfd_mem_limit.mem_limit_lock);
}

void amdgpu_amdkfd_unreserve_system_memory_limit(struct amdgpu_bo *bo)
{
	spin_lock(&kfd_mem_limit.mem_limit_lock);

	if (bo->flags & AMDGPU_AMDKFD_USERPTR_BO) {
		kfd_mem_limit.system_mem_used -= bo->tbo.acc_size;
		kfd_mem_limit.userptr_mem_used -= amdgpu_bo_size(bo);
	} else if (bo->preferred_domains == AMDGPU_GEM_DOMAIN_GTT) {
		kfd_mem_limit.system_mem_used -=
			(bo->tbo.acc_size + amdgpu_bo_size(bo));
	}
	WARN_ONCE(kfd_mem_limit.system_mem_used < 0,
		  "kfd system memory accounting unbalanced");
	WARN_ONCE(kfd_mem_limit.userptr_mem_used < 0,
		  "kfd userptr memory accounting unbalanced");

	spin_unlock(&kfd_mem_limit.mem_limit_lock);
}


/* amdgpu_amdkfd_remove_eviction_fence - Removes eviction fence(s) from BO's
 *  reservation object.
 *
 * @bo: [IN] Remove eviction fence(s) from this BO
 * @ef: [IN] If ef is specified, then this eviction fence is removed if it
 *  is present in the shared list.
 * @ef_list: [OUT] Returns list of eviction fences. These fences are removed
 *  from BO's reservation object shared list.
 * @ef_count: [OUT] Number of fences in ef_list.
 *
 * NOTE: If called with ef_list, then amdgpu_amdkfd_add_eviction_fence must be
 *  called to restore the eviction fences and to avoid memory leak. This is
 *  useful for shared BOs.
 * NOTE: Must be called with BO reserved i.e. bo->tbo.resv->lock held.
 */
static int amdgpu_amdkfd_remove_eviction_fence(struct amdgpu_bo *bo,
					struct amdgpu_amdkfd_fence *ef,
					struct amdgpu_amdkfd_fence ***ef_list,
					unsigned int *ef_count)
{
	struct reservation_object *resv = bo->tbo.resv;
	struct reservation_object_list *old, *new;
	unsigned int i, j, k;

	if (!ef && !ef_list)
		return -EINVAL;

	if (ef_list) {
		*ef_list = NULL;
		*ef_count = 0;
	}

	old = reservation_object_get_list(resv);
	if (!old)
		return 0;

	new = kmalloc(offsetof(typeof(*new), shared[old->shared_max]),
		      GFP_KERNEL);
	if (!new)
		return -ENOMEM;

	/* Go through all the shared fences in the resevation object and sort
	 * the interesting ones to the end of the list.
	 */
	for (i = 0, j = old->shared_count, k = 0; i < old->shared_count; ++i) {
		struct dma_fence *f;

		f = rcu_dereference_protected(old->shared[i],
					      reservation_object_held(resv));

		if ((ef && f->context == ef->base.context) ||
		    (!ef && to_amdgpu_amdkfd_fence(f)))
			RCU_INIT_POINTER(new->shared[--j], f);
		else
			RCU_INIT_POINTER(new->shared[k++], f);
	}
	new->shared_max = old->shared_max;
	new->shared_count = k;

	if (!ef) {
		unsigned int count = old->shared_count - j;

		/* Alloc memory for count number of eviction fence pointers.
		 * Fill the ef_list array and ef_count
		 */
		*ef_list = kcalloc(count, sizeof(**ef_list), GFP_KERNEL);
		*ef_count = count;

		if (!*ef_list) {
			kfree(new);
			return -ENOMEM;
		}
	}

	/* Install the new fence list, seqcount provides the barriers */
	preempt_disable();
	write_seqcount_begin(&resv->seq);
	RCU_INIT_POINTER(resv->fence, new);
	write_seqcount_end(&resv->seq);
	preempt_enable();

	/* Drop the references to the removed fences or move them to ef_list */
	for (i = j, k = 0; i < old->shared_count; ++i) {
		struct dma_fence *f;

		f = rcu_dereference_protected(new->shared[i],
					      reservation_object_held(resv));
		if (!ef)
			(*ef_list)[k++] = to_amdgpu_amdkfd_fence(f);
		else
			dma_fence_put(f);
	}
	kfree_rcu(old, rcu);

	return 0;
}

/* amdgpu_amdkfd_add_eviction_fence - Adds eviction fence(s) back into BO's
 *  reservation object.
 *
 * @bo: [IN] Add eviction fences to this BO
 * @ef_list: [IN] List of eviction fences to be added
 * @ef_count: [IN] Number of fences in ef_list.
 *
 * NOTE: Must call amdgpu_amdkfd_remove_eviction_fence before calling this
 *  function.
 */
static void amdgpu_amdkfd_add_eviction_fence(struct amdgpu_bo *bo,
				struct amdgpu_amdkfd_fence **ef_list,
				unsigned int ef_count)
{
	int i;

	if (!ef_list || !ef_count)
		return;

	for (i = 0; i < ef_count; i++) {
		amdgpu_bo_fence(bo, &ef_list[i]->base, true);
		/* Re-adding the fence takes an additional reference. Drop that
		 * reference.
		 */
		dma_fence_put(&ef_list[i]->base);
	}

	kfree(ef_list);
}

static int amdgpu_amdkfd_bo_validate(struct amdgpu_bo *bo, uint32_t domain,
				     bool wait)
{
	struct ttm_operation_ctx ctx = { false, false };
	int ret;

	if (WARN(amdgpu_ttm_tt_get_usermm(bo->tbo.ttm),
		 "Called with userptr BO"))
		return -EINVAL;

	amdgpu_bo_placement_from_domain(bo, domain);

	ret = ttm_bo_validate(&bo->tbo, &bo->placement, &ctx);
	if (ret)
		goto validate_fail;
	if (wait) {
		struct amdgpu_amdkfd_fence **ef_list;
		unsigned int ef_count;

		ret = amdgpu_amdkfd_remove_eviction_fence(bo, NULL, &ef_list,
							  &ef_count);
		if (ret)
			goto validate_fail;

		ttm_bo_wait(&bo->tbo, false, false);
		amdgpu_amdkfd_add_eviction_fence(bo, ef_list, ef_count);
	}

validate_fail:
	return ret;
}

static int amdgpu_amdkfd_validate(void *param, struct amdgpu_bo *bo)
{
	struct amdgpu_vm_parser *p = param;

	return amdgpu_amdkfd_bo_validate(bo, p->domain, p->wait);
}

/* vm_validate_pt_pd_bos - Validate page table and directory BOs
 *
 * Page directories are not updated here because huge page handling
 * during page table updates can invalidate page directory entries
 * again. Page directories are only updated after updating page
 * tables.
 */
static int vm_validate_pt_pd_bos(struct amdgpu_vm *vm)
{
	struct amdgpu_bo *pd = vm->root.base.bo;
	struct amdgpu_device *adev = amdgpu_ttm_adev(pd->tbo.bdev);
	struct amdgpu_vm_parser param;
	int ret;

	param.domain = AMDGPU_GEM_DOMAIN_VRAM;
	param.wait = false;

	ret = amdgpu_vm_validate_pt_bos(adev, vm, amdgpu_amdkfd_validate,
					&param);
	if (ret) {
		pr_err("amdgpu: failed to validate PT BOs\n");
		return ret;
	}

	ret = amdgpu_amdkfd_validate(&param, pd);
	if (ret) {
		pr_err("amdgpu: failed to validate PD\n");
		return ret;
	}

	vm->pd_phys_addr = amdgpu_gmc_pd_addr(vm->root.base.bo);

	if (vm->use_cpu_for_update) {
		ret = amdgpu_bo_kmap(pd, NULL);
		if (ret) {
			pr_err("amdgpu: failed to kmap PD, ret=%d\n", ret);
			return ret;
		}
	}

	return 0;
}

static int sync_vm_fence(struct amdgpu_device *adev, struct amdgpu_sync *sync,
			 struct dma_fence *f)
{
	int ret = amdgpu_sync_fence(adev, sync, f, false);

	/* Sync objects can't handle multiple GPUs (contexts) updating
	 * sync->last_vm_update. Fortunately we don't need it for
	 * KFD's purposes, so we can just drop that fence.
	 */
	if (sync->last_vm_update) {
		dma_fence_put(sync->last_vm_update);
		sync->last_vm_update = NULL;
	}

	return ret;
}

static int vm_update_pds(struct amdgpu_vm *vm, struct amdgpu_sync *sync)
{
	struct amdgpu_bo *pd = vm->root.base.bo;
	struct amdgpu_device *adev = amdgpu_ttm_adev(pd->tbo.bdev);
	int ret;

	ret = amdgpu_vm_update_directories(adev, vm);
	if (ret)
		return ret;

	return sync_vm_fence(adev, sync, vm->last_update);
}

/* add_bo_to_vm - Add a BO to a VM
 *
 * Everything that needs to bo done only once when a BO is first added
 * to a VM. It can later be mapped and unmapped many times without
 * repeating these steps.
 *
 * 1. Allocate and initialize BO VA entry data structure
 * 2. Add BO to the VM
 * 3. Determine ASIC-specific PTE flags
 * 4. Alloc page tables and directories if needed
 * 4a.  Validate new page tables and directories
 */
static int add_bo_to_vm(struct amdgpu_device *adev, struct kgd_mem *mem,
		struct amdgpu_vm *vm, bool is_aql,
		struct kfd_bo_va_list **p_bo_va_entry)
{
	int ret;
	struct kfd_bo_va_list *bo_va_entry;
	struct amdgpu_bo *pd = vm->root.base.bo;
	struct amdgpu_bo *bo = mem->bo;
	uint64_t va = mem->va;
	struct list_head *list_bo_va = &mem->bo_va_list;
	unsigned long bo_size = bo->tbo.mem.size;

	if (!va) {
		pr_err("Invalid VA when adding BO to VM\n");
		return -EINVAL;
	}

	if (is_aql)
		va += bo_size;

	bo_va_entry = kzalloc(sizeof(*bo_va_entry), GFP_KERNEL);
	if (!bo_va_entry)
		return -ENOMEM;

	pr_debug("\t add VA 0x%llx - 0x%llx to vm %p\n", va,
			va + bo_size, vm);

	/* Add BO to VM internal data structures*/
	bo_va_entry->bo_va = amdgpu_vm_bo_add(adev, vm, bo);
	if (!bo_va_entry->bo_va) {
		ret = -EINVAL;
		pr_err("Failed to add BO object to VM. ret == %d\n",
				ret);
		goto err_vmadd;
	}

	bo_va_entry->va = va;
	bo_va_entry->pte_flags = amdgpu_gmc_get_pte_flags(adev,
							 mem->mapping_flags);
	bo_va_entry->kgd_dev = (void *)adev;
	list_add(&bo_va_entry->bo_list, list_bo_va);

	if (p_bo_va_entry)
		*p_bo_va_entry = bo_va_entry;

	/* Allocate new page tables if needed and validate
	 * them. Clearing of new page tables and validate need to wait
	 * on move fences. We don't want that to trigger the eviction
	 * fence, so remove it temporarily.
	 */
	amdgpu_amdkfd_remove_eviction_fence(pd,
					vm->process_info->eviction_fence,
					NULL, NULL);

	ret = amdgpu_vm_alloc_pts(adev, vm, va, amdgpu_bo_size(bo));
	if (ret) {
		pr_err("Failed to allocate pts, err=%d\n", ret);
		goto err_alloc_pts;
	}

	ret = vm_validate_pt_pd_bos(vm);
	if (ret) {
		pr_err("validate_pt_pd_bos() failed\n");
		goto err_alloc_pts;
	}

	/* Add the eviction fence back */
	amdgpu_bo_fence(pd, &vm->process_info->eviction_fence->base, true);

	return 0;

err_alloc_pts:
	amdgpu_bo_fence(pd, &vm->process_info->eviction_fence->base, true);
	amdgpu_vm_bo_rmv(adev, bo_va_entry->bo_va);
	list_del(&bo_va_entry->bo_list);
err_vmadd:
	kfree(bo_va_entry);
	return ret;
}

static void remove_bo_from_vm(struct amdgpu_device *adev,
		struct kfd_bo_va_list *entry, unsigned long size)
{
	pr_debug("\t remove VA 0x%llx - 0x%llx in entry %p\n",
			entry->va,
			entry->va + size, entry);
	amdgpu_vm_bo_rmv(adev, entry->bo_va);
	list_del(&entry->bo_list);
	kfree(entry);
}

static void add_kgd_mem_to_kfd_bo_list(struct kgd_mem *mem,
				struct amdkfd_process_info *process_info,
				bool userptr)
{
	struct ttm_validate_buffer *entry = &mem->validate_list;
	struct amdgpu_bo *bo = mem->bo;

	INIT_LIST_HEAD(&entry->head);
	entry->shared = true;
	entry->bo = &bo->tbo;
	mutex_lock(&process_info->lock);
	if (userptr)
		list_add_tail(&entry->head, &process_info->userptr_valid_list);
	else
		list_add_tail(&entry->head, &process_info->kfd_bo_list);
	mutex_unlock(&process_info->lock);
}

/* Initializes user pages. It registers the MMU notifier and validates
 * the userptr BO in the GTT domain.
 *
 * The BO must already be on the userptr_valid_list. Otherwise an
 * eviction and restore may happen that leaves the new BO unmapped
 * with the user mode queues running.
 *
 * Takes the process_info->lock to protect against concurrent restore
 * workers.
 *
 * Returns 0 for success, negative errno for errors.
 */
static int init_user_pages(struct kgd_mem *mem, struct mm_struct *mm,
			   uint64_t user_addr)
{
	struct amdkfd_process_info *process_info = mem->process_info;
	struct amdgpu_bo *bo = mem->bo;
	struct ttm_operation_ctx ctx = { true, false };
	int ret = 0;

	mutex_lock(&process_info->lock);

	ret = amdgpu_ttm_tt_set_userptr(bo->tbo.ttm, user_addr, 0);
	if (ret) {
		pr_err("%s: Failed to set userptr: %d\n", __func__, ret);
		goto out;
	}

	ret = amdgpu_mn_register(bo, user_addr);
	if (ret) {
		pr_err("%s: Failed to register MMU notifier: %d\n",
		       __func__, ret);
		goto out;
	}

	/* If no restore worker is running concurrently, user_pages
	 * should not be allocated
	 */
	WARN(mem->user_pages, "Leaking user_pages array");

	mem->user_pages = kvmalloc_array(bo->tbo.ttm->num_pages,
					   sizeof(struct page *),
					   GFP_KERNEL | __GFP_ZERO);
	if (!mem->user_pages) {
		pr_err("%s: Failed to allocate pages array\n", __func__);
		ret = -ENOMEM;
		goto unregister_out;
	}

	ret = amdgpu_ttm_tt_get_user_pages(bo->tbo.ttm, mem->user_pages);
	if (ret) {
		pr_err("%s: Failed to get user pages: %d\n", __func__, ret);
		goto free_out;
	}

	amdgpu_ttm_tt_set_user_pages(bo->tbo.ttm, mem->user_pages);

	ret = amdgpu_bo_reserve(bo, true);
	if (ret) {
		pr_err("%s: Failed to reserve BO\n", __func__);
		goto release_out;
	}
	amdgpu_bo_placement_from_domain(bo, mem->domain);
	ret = ttm_bo_validate(&bo->tbo, &bo->placement, &ctx);
	if (ret)
		pr_err("%s: failed to validate BO\n", __func__);
	amdgpu_bo_unreserve(bo);

release_out:
	if (ret)
		release_pages(mem->user_pages, bo->tbo.ttm->num_pages);
free_out:
	kvfree(mem->user_pages);
	mem->user_pages = NULL;
unregister_out:
	if (ret)
		amdgpu_mn_unregister(bo);
out:
	mutex_unlock(&process_info->lock);
	return ret;
}

/* Reserving a BO and its page table BOs must happen atomically to
 * avoid deadlocks. Some operations update multiple VMs at once. Track
 * all the reservation info in a context structure. Optionally a sync
 * object can track VM updates.
 */
struct bo_vm_reservation_context {
	struct amdgpu_bo_list_entry kfd_bo; /* BO list entry for the KFD BO */
	unsigned int n_vms;		    /* Number of VMs reserved	    */
	struct amdgpu_bo_list_entry *vm_pd; /* Array of VM BO list entries  */
	struct ww_acquire_ctx ticket;	    /* Reservation ticket	    */
	struct list_head list, duplicates;  /* BO lists			    */
	struct amdgpu_sync *sync;	    /* Pointer to sync object	    */
	bool reserved;			    /* Whether BOs are reserved	    */
};

enum bo_vm_match {
	BO_VM_NOT_MAPPED = 0,	/* Match VMs where a BO is not mapped */
	BO_VM_MAPPED,		/* Match VMs where a BO is mapped     */
	BO_VM_ALL,		/* Match all VMs a BO was added to    */
};

/**
 * reserve_bo_and_vm - reserve a BO and a VM unconditionally.
 * @mem: KFD BO structure.
 * @vm: the VM to reserve.
 * @ctx: the struct that will be used in unreserve_bo_and_vms().
 */
static int reserve_bo_and_vm(struct kgd_mem *mem,
			      struct amdgpu_vm *vm,
			      struct bo_vm_reservation_context *ctx)
{
	struct amdgpu_bo *bo = mem->bo;
	int ret;

	WARN_ON(!vm);

	ctx->reserved = false;
	ctx->n_vms = 1;
	ctx->sync = &mem->sync;

	INIT_LIST_HEAD(&ctx->list);
	INIT_LIST_HEAD(&ctx->duplicates);

	ctx->vm_pd = kcalloc(ctx->n_vms, sizeof(*ctx->vm_pd), GFP_KERNEL);
	if (!ctx->vm_pd)
		return -ENOMEM;

	ctx->kfd_bo.priority = 0;
	ctx->kfd_bo.tv.bo = &bo->tbo;
	ctx->kfd_bo.tv.shared = true;
	ctx->kfd_bo.user_pages = NULL;
	list_add(&ctx->kfd_bo.tv.head, &ctx->list);

	amdgpu_vm_get_pd_bo(vm, &ctx->list, &ctx->vm_pd[0]);

	ret = ttm_eu_reserve_buffers(&ctx->ticket, &ctx->list,
				     false, &ctx->duplicates);
	if (!ret)
		ctx->reserved = true;
	else {
		pr_err("Failed to reserve buffers in ttm\n");
		kfree(ctx->vm_pd);
		ctx->vm_pd = NULL;
	}

	return ret;
}

/**
 * reserve_bo_and_cond_vms - reserve a BO and some VMs conditionally
 * @mem: KFD BO structure.
 * @vm: the VM to reserve. If NULL, then all VMs associated with the BO
 * is used. Otherwise, a single VM associated with the BO.
 * @map_type: the mapping status that will be used to filter the VMs.
 * @ctx: the struct that will be used in unreserve_bo_and_vms().
 *
 * Returns 0 for success, negative for failure.
 */
static int reserve_bo_and_cond_vms(struct kgd_mem *mem,
				struct amdgpu_vm *vm, enum bo_vm_match map_type,
				struct bo_vm_reservation_context *ctx)
{
	struct amdgpu_bo *bo = mem->bo;
	struct kfd_bo_va_list *entry;
	unsigned int i;
	int ret;

	ctx->reserved = false;
	ctx->n_vms = 0;
	ctx->vm_pd = NULL;
	ctx->sync = &mem->sync;

	INIT_LIST_HEAD(&ctx->list);
	INIT_LIST_HEAD(&ctx->duplicates);

	list_for_each_entry(entry, &mem->bo_va_list, bo_list) {
		if ((vm && vm != entry->bo_va->base.vm) ||
			(entry->is_mapped != map_type
			&& map_type != BO_VM_ALL))
			continue;

		ctx->n_vms++;
	}

	if (ctx->n_vms != 0) {
		ctx->vm_pd = kcalloc(ctx->n_vms, sizeof(*ctx->vm_pd),
				     GFP_KERNEL);
		if (!ctx->vm_pd)
			return -ENOMEM;
	}

	ctx->kfd_bo.priority = 0;
	ctx->kfd_bo.tv.bo = &bo->tbo;
	ctx->kfd_bo.tv.shared = true;
	ctx->kfd_bo.user_pages = NULL;
	list_add(&ctx->kfd_bo.tv.head, &ctx->list);

	i = 0;
	list_for_each_entry(entry, &mem->bo_va_list, bo_list) {
		if ((vm && vm != entry->bo_va->base.vm) ||
			(entry->is_mapped != map_type
			&& map_type != BO_VM_ALL))
			continue;

		amdgpu_vm_get_pd_bo(entry->bo_va->base.vm, &ctx->list,
				&ctx->vm_pd[i]);
		i++;
	}

	ret = ttm_eu_reserve_buffers(&ctx->ticket, &ctx->list,
				     false, &ctx->duplicates);
	if (!ret)
		ctx->reserved = true;
	else
		pr_err("Failed to reserve buffers in ttm.\n");

	if (ret) {
		kfree(ctx->vm_pd);
		ctx->vm_pd = NULL;
	}

	return ret;
}

/**
 * unreserve_bo_and_vms - Unreserve BO and VMs from a reservation context
 * @ctx: Reservation context to unreserve
 * @wait: Optionally wait for a sync object representing pending VM updates
 * @intr: Whether the wait is interruptible
 *
 * Also frees any resources allocated in
 * reserve_bo_and_(cond_)vm(s). Returns the status from
 * amdgpu_sync_wait.
 */
static int unreserve_bo_and_vms(struct bo_vm_reservation_context *ctx,
				 bool wait, bool intr)
{
	int ret = 0;

	if (wait)
		ret = amdgpu_sync_wait(ctx->sync, intr);

	if (ctx->reserved)
		ttm_eu_backoff_reservation(&ctx->ticket, &ctx->list);
	kfree(ctx->vm_pd);

	ctx->sync = NULL;

	ctx->reserved = false;
	ctx->vm_pd = NULL;

	return ret;
}

static int unmap_bo_from_gpuvm(struct amdgpu_device *adev,
				struct kfd_bo_va_list *entry,
				struct amdgpu_sync *sync)
{
	struct amdgpu_bo_va *bo_va = entry->bo_va;
	struct amdgpu_vm *vm = bo_va->base.vm;
	struct amdgpu_bo *pd = vm->root.base.bo;

	/* Remove eviction fence from PD (and thereby from PTs too as
	 * they share the resv. object). Otherwise during PT update
	 * job (see amdgpu_vm_bo_update_mapping), eviction fence would
	 * get added to job->sync object and job execution would
	 * trigger the eviction fence.
	 */
	amdgpu_amdkfd_remove_eviction_fence(pd,
					    vm->process_info->eviction_fence,
					    NULL, NULL);
	amdgpu_vm_bo_unmap(adev, bo_va, entry->va);

	amdgpu_vm_clear_freed(adev, vm, &bo_va->last_pt_update);

	/* Add the eviction fence back */
	amdgpu_bo_fence(pd, &vm->process_info->eviction_fence->base, true);

	sync_vm_fence(adev, sync, bo_va->last_pt_update);

	return 0;
}

static int update_gpuvm_pte(struct amdgpu_device *adev,
		struct kfd_bo_va_list *entry,
		struct amdgpu_sync *sync)
{
	int ret;
	struct amdgpu_vm *vm;
	struct amdgpu_bo_va *bo_va;
	struct amdgpu_bo *bo;

	bo_va = entry->bo_va;
	vm = bo_va->base.vm;
	bo = bo_va->base.bo;

	/* Update the page tables  */
	ret = amdgpu_vm_bo_update(adev, bo_va, false);
	if (ret) {
		pr_err("amdgpu_vm_bo_update failed\n");
		return ret;
	}

	return sync_vm_fence(adev, sync, bo_va->last_pt_update);
}

static int map_bo_to_gpuvm(struct amdgpu_device *adev,
		struct kfd_bo_va_list *entry, struct amdgpu_sync *sync,
		bool no_update_pte)
{
	int ret;

	/* Set virtual address for the allocation */
	ret = amdgpu_vm_bo_map(adev, entry->bo_va, entry->va, 0,
			       amdgpu_bo_size(entry->bo_va->base.bo),
			       entry->pte_flags);
	if (ret) {
		pr_err("Failed to map VA 0x%llx in vm. ret %d\n",
				entry->va, ret);
		return ret;
	}

	if (no_update_pte)
		return 0;

	ret = update_gpuvm_pte(adev, entry, sync);
	if (ret) {
		pr_err("update_gpuvm_pte() failed\n");
		goto update_gpuvm_pte_failed;
	}

	return 0;

update_gpuvm_pte_failed:
	unmap_bo_from_gpuvm(adev, entry, sync);
	return ret;
}

static int process_validate_vms(struct amdkfd_process_info *process_info)
{
	struct amdgpu_vm *peer_vm;
	int ret;

	list_for_each_entry(peer_vm, &process_info->vm_list_head,
			    vm_list_node) {
		ret = vm_validate_pt_pd_bos(peer_vm);
		if (ret)
			return ret;
	}

	return 0;
}

static int process_update_pds(struct amdkfd_process_info *process_info,
			      struct amdgpu_sync *sync)
{
	struct amdgpu_vm *peer_vm;
	int ret;

	list_for_each_entry(peer_vm, &process_info->vm_list_head,
			    vm_list_node) {
		ret = vm_update_pds(peer_vm, sync);
		if (ret)
			return ret;
	}

	return 0;
}

static int init_kfd_vm(struct amdgpu_vm *vm, void **process_info,
		       struct dma_fence **ef)
{
	struct amdkfd_process_info *info = NULL;
	int ret;

	if (!*process_info) {
		info = kzalloc(sizeof(*info), GFP_KERNEL);
		if (!info)
			return -ENOMEM;

		mutex_init(&info->lock);
		INIT_LIST_HEAD(&info->vm_list_head);
		INIT_LIST_HEAD(&info->kfd_bo_list);
		INIT_LIST_HEAD(&info->userptr_valid_list);
		INIT_LIST_HEAD(&info->userptr_inval_list);

		info->eviction_fence =
			amdgpu_amdkfd_fence_create(dma_fence_context_alloc(1),
						   current->mm);
		if (!info->eviction_fence) {
			pr_err("Failed to create eviction fence\n");
			ret = -ENOMEM;
			goto create_evict_fence_fail;
		}

		info->pid = get_task_pid(current->group_leader, PIDTYPE_PID);
		atomic_set(&info->evicted_bos, 0);
		INIT_DELAYED_WORK(&info->restore_userptr_work,
				  amdgpu_amdkfd_restore_userptr_worker);

		*process_info = info;
		*ef = dma_fence_get(&info->eviction_fence->base);
	}

	vm->process_info = *process_info;

	/* Validate page directory and attach eviction fence */
	ret = amdgpu_bo_reserve(vm->root.base.bo, true);
	if (ret)
		goto reserve_pd_fail;
	ret = vm_validate_pt_pd_bos(vm);
	if (ret) {
		pr_err("validate_pt_pd_bos() failed\n");
		goto validate_pd_fail;
	}
	ret = ttm_bo_wait(&vm->root.base.bo->tbo, false, false);
	if (ret)
		goto wait_pd_fail;
	amdgpu_bo_fence(vm->root.base.bo,
			&vm->process_info->eviction_fence->base, true);
	amdgpu_bo_unreserve(vm->root.base.bo);

	/* Update process info */
	mutex_lock(&vm->process_info->lock);
	list_add_tail(&vm->vm_list_node,
			&(vm->process_info->vm_list_head));
	vm->process_info->n_vms++;
	mutex_unlock(&vm->process_info->lock);

	return 0;

wait_pd_fail:
validate_pd_fail:
	amdgpu_bo_unreserve(vm->root.base.bo);
reserve_pd_fail:
	vm->process_info = NULL;
	if (info) {
		/* Two fence references: one in info and one in *ef */
		dma_fence_put(&info->eviction_fence->base);
		dma_fence_put(*ef);
		*ef = NULL;
		*process_info = NULL;
		put_pid(info->pid);
create_evict_fence_fail:
		mutex_destroy(&info->lock);
		kfree(info);
	}
	return ret;
}

int amdgpu_amdkfd_gpuvm_create_process_vm(struct kgd_dev *kgd, unsigned int pasid,
					  void **vm, void **process_info,
					  struct dma_fence **ef)
{
	struct amdgpu_device *adev = get_amdgpu_device(kgd);
	struct amdgpu_vm *new_vm;
	int ret;

	new_vm = kzalloc(sizeof(*new_vm), GFP_KERNEL);
	if (!new_vm)
		return -ENOMEM;

	/* Initialize AMDGPU part of the VM */
	ret = amdgpu_vm_init(adev, new_vm, AMDGPU_VM_CONTEXT_COMPUTE, pasid);
	if (ret) {
		pr_err("Failed init vm ret %d\n", ret);
		goto amdgpu_vm_init_fail;
	}

	/* Initialize KFD part of the VM and process info */
	ret = init_kfd_vm(new_vm, process_info, ef);
	if (ret)
		goto init_kfd_vm_fail;

	*vm = (void *) new_vm;

	return 0;

init_kfd_vm_fail:
	amdgpu_vm_fini(adev, new_vm);
amdgpu_vm_init_fail:
	kfree(new_vm);
	return ret;
}

int amdgpu_amdkfd_gpuvm_acquire_process_vm(struct kgd_dev *kgd,
					   struct file *filp, unsigned int pasid,
					   void **vm, void **process_info,
					   struct dma_fence **ef)
{
	struct amdgpu_device *adev = get_amdgpu_device(kgd);
	struct drm_file *drm_priv = filp->private_data;
	struct amdgpu_fpriv *drv_priv = drm_priv->driver_priv;
	struct amdgpu_vm *avm = &drv_priv->vm;
	int ret;

	/* Already a compute VM? */
	if (avm->process_info)
		return -EINVAL;

	/* Convert VM into a compute VM */
	ret = amdgpu_vm_make_compute(adev, avm, pasid);
	if (ret)
		return ret;

	/* Initialize KFD part of the VM and process info */
	ret = init_kfd_vm(avm, process_info, ef);
	if (ret)
		return ret;

	*vm = (void *)avm;

	return 0;
}

void amdgpu_amdkfd_gpuvm_destroy_cb(struct amdgpu_device *adev,
				    struct amdgpu_vm *vm)
{
	struct amdkfd_process_info *process_info = vm->process_info;
	struct amdgpu_bo *pd = vm->root.base.bo;

	if (!process_info)
		return;

	/* Release eviction fence from PD */
	amdgpu_bo_reserve(pd, false);
	amdgpu_bo_fence(pd, NULL, false);
	amdgpu_bo_unreserve(pd);

	/* Update process info */
	mutex_lock(&process_info->lock);
	process_info->n_vms--;
	list_del(&vm->vm_list_node);
	mutex_unlock(&process_info->lock);

	/* Release per-process resources when last compute VM is destroyed */
	if (!process_info->n_vms) {
		WARN_ON(!list_empty(&process_info->kfd_bo_list));
		WARN_ON(!list_empty(&process_info->userptr_valid_list));
		WARN_ON(!list_empty(&process_info->userptr_inval_list));

		dma_fence_put(&process_info->eviction_fence->base);
		cancel_delayed_work_sync(&process_info->restore_userptr_work);
		put_pid(process_info->pid);
		mutex_destroy(&process_info->lock);
		kfree(process_info);
	}
}

void amdgpu_amdkfd_gpuvm_destroy_process_vm(struct kgd_dev *kgd, void *vm)
{
	struct amdgpu_device *adev = get_amdgpu_device(kgd);
	struct amdgpu_vm *avm = (struct amdgpu_vm *)vm;

	if (WARN_ON(!kgd || !vm))
		return;

	pr_debug("Destroying process vm %p\n", vm);

	/* Release the VM context */
	amdgpu_vm_fini(adev, avm);
	kfree(vm);
}

void amdgpu_amdkfd_gpuvm_release_process_vm(struct kgd_dev *kgd, void *vm)
{
	struct amdgpu_device *adev = get_amdgpu_device(kgd);
        struct amdgpu_vm *avm = (struct amdgpu_vm *)vm;

	if (WARN_ON(!kgd || !vm))
                return;

        pr_debug("Releasing process vm %p\n", vm);

        /* The original pasid of amdgpu vm has already been
         * released during making a amdgpu vm to a compute vm
         * The current pasid is managed by kfd and will be
         * released on kfd process destroy. Set amdgpu pasid
         * to 0 to avoid duplicate release.
         */
	amdgpu_vm_release_compute(adev, avm);
}

<<<<<<< HEAD
uint32_t amdgpu_amdkfd_gpuvm_get_process_page_dir(void *vm)
=======
uint64_t amdgpu_amdkfd_gpuvm_get_process_page_dir(void *vm)
>>>>>>> 9f51ae62
{
	struct amdgpu_vm *avm = (struct amdgpu_vm *)vm;
	struct amdgpu_bo *pd = avm->root.base.bo;
	struct amdgpu_device *adev = amdgpu_ttm_adev(pd->tbo.bdev);

	if (adev->asic_type < CHIP_VEGA10)
		return avm->pd_phys_addr >> AMDGPU_GPU_PAGE_SHIFT;
	return avm->pd_phys_addr;
}

int amdgpu_amdkfd_gpuvm_alloc_memory_of_gpu(
		struct kgd_dev *kgd, uint64_t va, uint64_t size,
		void *vm, struct kgd_mem **mem,
		uint64_t *offset, uint32_t flags)
{
	struct amdgpu_device *adev = get_amdgpu_device(kgd);
	struct amdgpu_vm *avm = (struct amdgpu_vm *)vm;
	uint64_t user_addr = 0;
	struct amdgpu_bo *bo;
	struct amdgpu_bo_param bp;
	int byte_align;
	u32 domain, alloc_domain;
	u64 alloc_flags;
	uint32_t mapping_flags;
	int ret;

	/*
	 * Check on which domain to allocate BO
	 */
	if (flags & ALLOC_MEM_FLAGS_VRAM) {
		domain = alloc_domain = AMDGPU_GEM_DOMAIN_VRAM;
		alloc_flags = AMDGPU_GEM_CREATE_VRAM_CLEARED;
		alloc_flags |= (flags & ALLOC_MEM_FLAGS_PUBLIC) ?
			AMDGPU_GEM_CREATE_CPU_ACCESS_REQUIRED :
			AMDGPU_GEM_CREATE_NO_CPU_ACCESS;
	} else if (flags & ALLOC_MEM_FLAGS_GTT) {
		domain = alloc_domain = AMDGPU_GEM_DOMAIN_GTT;
		alloc_flags = 0;
	} else if (flags & ALLOC_MEM_FLAGS_USERPTR) {
		domain = AMDGPU_GEM_DOMAIN_GTT;
		alloc_domain = AMDGPU_GEM_DOMAIN_CPU;
		alloc_flags = 0;
		if (!offset || !*offset)
			return -EINVAL;
		user_addr = *offset;
	} else {
		return -EINVAL;
	}

	*mem = kzalloc(sizeof(struct kgd_mem), GFP_KERNEL);
	if (!*mem)
		return -ENOMEM;
	INIT_LIST_HEAD(&(*mem)->bo_va_list);
	mutex_init(&(*mem)->lock);
	(*mem)->aql_queue = !!(flags & ALLOC_MEM_FLAGS_AQL_QUEUE_MEM);

	/* Workaround for AQL queue wraparound bug. Map the same
	 * memory twice. That means we only actually allocate half
	 * the memory.
	 */
	if ((*mem)->aql_queue)
		size = size >> 1;

	/* Workaround for TLB bug on older VI chips */
	byte_align = (adev->family == AMDGPU_FAMILY_VI &&
			adev->asic_type != CHIP_FIJI &&
			adev->asic_type != CHIP_POLARIS10 &&
			adev->asic_type != CHIP_POLARIS11) ?
			VI_BO_SIZE_ALIGN : 1;

	mapping_flags = AMDGPU_VM_PAGE_READABLE;
	if (flags & ALLOC_MEM_FLAGS_WRITABLE)
		mapping_flags |= AMDGPU_VM_PAGE_WRITEABLE;
	if (flags & ALLOC_MEM_FLAGS_EXECUTABLE)
		mapping_flags |= AMDGPU_VM_PAGE_EXECUTABLE;
	if (flags & ALLOC_MEM_FLAGS_COHERENT)
		mapping_flags |= AMDGPU_VM_MTYPE_UC;
	else
		mapping_flags |= AMDGPU_VM_MTYPE_NC;
	(*mem)->mapping_flags = mapping_flags;

	amdgpu_sync_create(&(*mem)->sync);

	ret = amdgpu_amdkfd_reserve_system_mem_limit(adev, size, alloc_domain);
	if (ret) {
		pr_debug("Insufficient system memory\n");
		goto err_reserve_system_mem;
	}

	pr_debug("\tcreate BO VA 0x%llx size 0x%llx domain %s\n",
			va, size, domain_string(alloc_domain));

	memset(&bp, 0, sizeof(bp));
	bp.size = size;
	bp.byte_align = byte_align;
	bp.domain = alloc_domain;
	bp.flags = alloc_flags;
	bp.type = ttm_bo_type_device;
	bp.resv = NULL;
	ret = amdgpu_bo_create(adev, &bp, &bo);
	if (ret) {
		pr_debug("Failed to create BO on domain %s. ret %d\n",
				domain_string(alloc_domain), ret);
		goto err_bo_create;
	}
	bo->kfd_bo = *mem;
	(*mem)->bo = bo;
	if (user_addr)
		bo->flags |= AMDGPU_AMDKFD_USERPTR_BO;

	(*mem)->va = va;
	(*mem)->domain = domain;
	(*mem)->mapped_to_gpu_memory = 0;
	(*mem)->process_info = avm->process_info;
	add_kgd_mem_to_kfd_bo_list(*mem, avm->process_info, user_addr);

	if (user_addr) {
		ret = init_user_pages(*mem, current->mm, user_addr);
		if (ret) {
			mutex_lock(&avm->process_info->lock);
			list_del(&(*mem)->validate_list.head);
			mutex_unlock(&avm->process_info->lock);
			goto allocate_init_user_pages_failed;
		}
	}

	if (offset)
		*offset = amdgpu_bo_mmap_offset(bo);

	return 0;

allocate_init_user_pages_failed:
	amdgpu_bo_unref(&bo);
	/* Don't unreserve system mem limit twice */
	goto err_reserve_system_mem;
err_bo_create:
	unreserve_system_mem_limit(adev, size, alloc_domain);
err_reserve_system_mem:
	mutex_destroy(&(*mem)->lock);
	kfree(*mem);
	return ret;
}

int amdgpu_amdkfd_gpuvm_free_memory_of_gpu(
		struct kgd_dev *kgd, struct kgd_mem *mem)
{
	struct amdkfd_process_info *process_info = mem->process_info;
	unsigned long bo_size = mem->bo->tbo.mem.size;
	struct kfd_bo_va_list *entry, *tmp;
	struct bo_vm_reservation_context ctx;
	struct ttm_validate_buffer *bo_list_entry;
	int ret;

	mutex_lock(&mem->lock);

	if (mem->mapped_to_gpu_memory > 0) {
		pr_debug("BO VA 0x%llx size 0x%lx is still mapped.\n",
				mem->va, bo_size);
		mutex_unlock(&mem->lock);
		return -EBUSY;
	}

	mutex_unlock(&mem->lock);
	/* lock is not needed after this, since mem is unused and will
	 * be freed anyway
	 */

	/* No more MMU notifiers */
	amdgpu_mn_unregister(mem->bo);

	/* Make sure restore workers don't access the BO any more */
	bo_list_entry = &mem->validate_list;
	mutex_lock(&process_info->lock);
	list_del(&bo_list_entry->head);
	mutex_unlock(&process_info->lock);

	/* Free user pages if necessary */
	if (mem->user_pages) {
		pr_debug("%s: Freeing user_pages array\n", __func__);
		if (mem->user_pages[0])
			release_pages(mem->user_pages,
					mem->bo->tbo.ttm->num_pages);
		kvfree(mem->user_pages);
	}

	ret = reserve_bo_and_cond_vms(mem, NULL, BO_VM_ALL, &ctx);
	if (unlikely(ret))
		return ret;

	/* The eviction fence should be removed by the last unmap.
	 * TODO: Log an error condition if the bo still has the eviction fence
	 * attached
	 */
	amdgpu_amdkfd_remove_eviction_fence(mem->bo,
					process_info->eviction_fence,
					NULL, NULL);
	pr_debug("Release VA 0x%llx - 0x%llx\n", mem->va,
		mem->va + bo_size * (1 + mem->aql_queue));

	/* Remove from VM internal data structures */
	list_for_each_entry_safe(entry, tmp, &mem->bo_va_list, bo_list)
		remove_bo_from_vm((struct amdgpu_device *)entry->kgd_dev,
				entry, bo_size);

	ret = unreserve_bo_and_vms(&ctx, false, false);

	/* Free the sync object */
	amdgpu_sync_free(&mem->sync);

	/* Free the BO*/
	amdgpu_bo_unref(&mem->bo);
	mutex_destroy(&mem->lock);
	kfree(mem);

	return ret;
}

int amdgpu_amdkfd_gpuvm_map_memory_to_gpu(
		struct kgd_dev *kgd, struct kgd_mem *mem, void *vm)
{
	struct amdgpu_device *adev = get_amdgpu_device(kgd);
	struct amdgpu_vm *avm = (struct amdgpu_vm *)vm;
	int ret;
	struct amdgpu_bo *bo;
	uint32_t domain;
	struct kfd_bo_va_list *entry;
	struct bo_vm_reservation_context ctx;
	struct kfd_bo_va_list *bo_va_entry = NULL;
	struct kfd_bo_va_list *bo_va_entry_aql = NULL;
	unsigned long bo_size;
	bool is_invalid_userptr = false;

	bo = mem->bo;
	if (!bo) {
		pr_err("Invalid BO when mapping memory to GPU\n");
		return -EINVAL;
	}

	/* Make sure restore is not running concurrently. Since we
	 * don't map invalid userptr BOs, we rely on the next restore
	 * worker to do the mapping
	 */
	mutex_lock(&mem->process_info->lock);

	/* Lock mmap-sem. If we find an invalid userptr BO, we can be
	 * sure that the MMU notifier is no longer running
	 * concurrently and the queues are actually stopped
	 */
	if (amdgpu_ttm_tt_get_usermm(bo->tbo.ttm)) {
		down_write(&current->mm->mmap_sem);
		is_invalid_userptr = atomic_read(&mem->invalid);
		up_write(&current->mm->mmap_sem);
	}

	mutex_lock(&mem->lock);

	domain = mem->domain;
	bo_size = bo->tbo.mem.size;

	pr_debug("Map VA 0x%llx - 0x%llx to vm %p domain %s\n",
			mem->va,
			mem->va + bo_size * (1 + mem->aql_queue),
			vm, domain_string(domain));

	ret = reserve_bo_and_vm(mem, vm, &ctx);
	if (unlikely(ret))
		goto out;

	/* Userptr can be marked as "not invalid", but not actually be
	 * validated yet (still in the system domain). In that case
	 * the queues are still stopped and we can leave mapping for
	 * the next restore worker
	 */
	if (bo->tbo.mem.mem_type == TTM_PL_SYSTEM)
		is_invalid_userptr = true;

	if (check_if_add_bo_to_vm(avm, mem)) {
		ret = add_bo_to_vm(adev, mem, avm, false,
				&bo_va_entry);
		if (ret)
			goto add_bo_to_vm_failed;
		if (mem->aql_queue) {
			ret = add_bo_to_vm(adev, mem, avm,
					true, &bo_va_entry_aql);
			if (ret)
				goto add_bo_to_vm_failed_aql;
		}
	} else {
		ret = vm_validate_pt_pd_bos(avm);
		if (unlikely(ret))
			goto add_bo_to_vm_failed;
	}

	if (mem->mapped_to_gpu_memory == 0 &&
	    !amdgpu_ttm_tt_get_usermm(bo->tbo.ttm)) {
		/* Validate BO only once. The eviction fence gets added to BO
		 * the first time it is mapped. Validate will wait for all
		 * background evictions to complete.
		 */
		ret = amdgpu_amdkfd_bo_validate(bo, domain, true);
		if (ret) {
			pr_debug("Validate failed\n");
			goto map_bo_to_gpuvm_failed;
		}
	}

	list_for_each_entry(entry, &mem->bo_va_list, bo_list) {
		if (entry->bo_va->base.vm == vm && !entry->is_mapped) {
			pr_debug("\t map VA 0x%llx - 0x%llx in entry %p\n",
					entry->va, entry->va + bo_size,
					entry);

			ret = map_bo_to_gpuvm(adev, entry, ctx.sync,
					      is_invalid_userptr);
			if (ret) {
				pr_err("Failed to map radeon bo to gpuvm\n");
				goto map_bo_to_gpuvm_failed;
			}

			ret = vm_update_pds(vm, ctx.sync);
			if (ret) {
				pr_err("Failed to update page directories\n");
				goto map_bo_to_gpuvm_failed;
			}

			entry->is_mapped = true;
			mem->mapped_to_gpu_memory++;
			pr_debug("\t INC mapping count %d\n",
					mem->mapped_to_gpu_memory);
		}
	}

	if (!amdgpu_ttm_tt_get_usermm(bo->tbo.ttm) && !bo->pin_count)
		amdgpu_bo_fence(bo,
				&avm->process_info->eviction_fence->base,
				true);
	ret = unreserve_bo_and_vms(&ctx, false, false);

	goto out;

map_bo_to_gpuvm_failed:
	if (bo_va_entry_aql)
		remove_bo_from_vm(adev, bo_va_entry_aql, bo_size);
add_bo_to_vm_failed_aql:
	if (bo_va_entry)
		remove_bo_from_vm(adev, bo_va_entry, bo_size);
add_bo_to_vm_failed:
	unreserve_bo_and_vms(&ctx, false, false);
out:
	mutex_unlock(&mem->process_info->lock);
	mutex_unlock(&mem->lock);
	return ret;
}

int amdgpu_amdkfd_gpuvm_unmap_memory_from_gpu(
		struct kgd_dev *kgd, struct kgd_mem *mem, void *vm)
{
	struct amdgpu_device *adev = get_amdgpu_device(kgd);
	struct amdkfd_process_info *process_info =
		((struct amdgpu_vm *)vm)->process_info;
	unsigned long bo_size = mem->bo->tbo.mem.size;
	struct kfd_bo_va_list *entry;
	struct bo_vm_reservation_context ctx;
	int ret;

	mutex_lock(&mem->lock);

	ret = reserve_bo_and_cond_vms(mem, vm, BO_VM_MAPPED, &ctx);
	if (unlikely(ret))
		goto out;
	/* If no VMs were reserved, it means the BO wasn't actually mapped */
	if (ctx.n_vms == 0) {
		ret = -EINVAL;
		goto unreserve_out;
	}

	ret = vm_validate_pt_pd_bos((struct amdgpu_vm *)vm);
	if (unlikely(ret))
		goto unreserve_out;

	pr_debug("Unmap VA 0x%llx - 0x%llx from vm %p\n",
		mem->va,
		mem->va + bo_size * (1 + mem->aql_queue),
		vm);

	list_for_each_entry(entry, &mem->bo_va_list, bo_list) {
		if (entry->bo_va->base.vm == vm && entry->is_mapped) {
			pr_debug("\t unmap VA 0x%llx - 0x%llx from entry %p\n",
					entry->va,
					entry->va + bo_size,
					entry);

			ret = unmap_bo_from_gpuvm(adev, entry, ctx.sync);
			if (ret == 0) {
				entry->is_mapped = false;
			} else {
				pr_err("failed to unmap VA 0x%llx\n",
						mem->va);
				goto unreserve_out;
			}

			mem->mapped_to_gpu_memory--;
			pr_debug("\t DEC mapping count %d\n",
					mem->mapped_to_gpu_memory);
		}
	}

	/* If BO is unmapped from all VMs, unfence it. It can be evicted if
	 * required.
	 */
	if (mem->mapped_to_gpu_memory == 0 &&
	    !amdgpu_ttm_tt_get_usermm(mem->bo->tbo.ttm) && !mem->bo->pin_count)
		amdgpu_amdkfd_remove_eviction_fence(mem->bo,
						process_info->eviction_fence,
						    NULL, NULL);

unreserve_out:
	unreserve_bo_and_vms(&ctx, false, false);
out:
	mutex_unlock(&mem->lock);
	return ret;
}

int amdgpu_amdkfd_gpuvm_sync_memory(
		struct kgd_dev *kgd, struct kgd_mem *mem, bool intr)
{
	struct amdgpu_sync sync;
	int ret;

	amdgpu_sync_create(&sync);

	mutex_lock(&mem->lock);
	amdgpu_sync_clone(&mem->sync, &sync);
	mutex_unlock(&mem->lock);

	ret = amdgpu_sync_wait(&sync, intr);
	amdgpu_sync_free(&sync);
	return ret;
}

int amdgpu_amdkfd_gpuvm_map_gtt_bo_to_kernel(struct kgd_dev *kgd,
		struct kgd_mem *mem, void **kptr, uint64_t *size)
{
	int ret;
	struct amdgpu_bo *bo = mem->bo;

	if (amdgpu_ttm_tt_get_usermm(bo->tbo.ttm)) {
		pr_err("userptr can't be mapped to kernel\n");
		return -EINVAL;
	}

	/* delete kgd_mem from kfd_bo_list to avoid re-validating
	 * this BO in BO's restoring after eviction.
	 */
	mutex_lock(&mem->process_info->lock);

	ret = amdgpu_bo_reserve(bo, true);
	if (ret) {
		pr_err("Failed to reserve bo. ret %d\n", ret);
		goto bo_reserve_failed;
	}

	ret = amdgpu_bo_pin(bo, AMDGPU_GEM_DOMAIN_GTT);
	if (ret) {
		pr_err("Failed to pin bo. ret %d\n", ret);
		goto pin_failed;
	}

	ret = amdgpu_bo_kmap(bo, kptr);
	if (ret) {
		pr_err("Failed to map bo to kernel. ret %d\n", ret);
		goto kmap_failed;
	}

	amdgpu_amdkfd_remove_eviction_fence(
		bo, mem->process_info->eviction_fence, NULL, NULL);
	list_del_init(&mem->validate_list.head);

	if (size)
		*size = amdgpu_bo_size(bo);

	amdgpu_bo_unreserve(bo);

	mutex_unlock(&mem->process_info->lock);
	return 0;

kmap_failed:
	amdgpu_bo_unpin(bo);
pin_failed:
	amdgpu_bo_unreserve(bo);
bo_reserve_failed:
	mutex_unlock(&mem->process_info->lock);

	return ret;
}

int amdgpu_amdkfd_gpuvm_get_vm_fault_info(struct kgd_dev *kgd,
					      struct kfd_vm_fault_info *mem)
{
	struct amdgpu_device *adev;

	adev = (struct amdgpu_device *)kgd;
	if (atomic_read(&adev->gmc.vm_fault_info_updated) == 1) {
		*mem = *adev->gmc.vm_fault_info;
		mb();
		atomic_set(&adev->gmc.vm_fault_info_updated, 0);
	}
	return 0;
}

/* Evict a userptr BO by stopping the queues if necessary
 *
 * Runs in MMU notifier, may be in RECLAIM_FS context. This means it
 * cannot do any memory allocations, and cannot take any locks that
 * are held elsewhere while allocating memory. Therefore this is as
 * simple as possible, using atomic counters.
 *
 * It doesn't do anything to the BO itself. The real work happens in
 * restore, where we get updated page addresses. This function only
 * ensures that GPU access to the BO is stopped.
 */
int amdgpu_amdkfd_evict_userptr(struct kgd_mem *mem,
				struct mm_struct *mm)
{
	struct amdkfd_process_info *process_info = mem->process_info;
	int invalid, evicted_bos;
	int r = 0;

	invalid = atomic_inc_return(&mem->invalid);
	evicted_bos = atomic_inc_return(&process_info->evicted_bos);
	if (evicted_bos == 1) {
		/* First eviction, stop the queues */
		r = kgd2kfd->quiesce_mm(mm);
		if (r)
			pr_err("Failed to quiesce KFD\n");
		schedule_delayed_work(&process_info->restore_userptr_work,
			msecs_to_jiffies(AMDGPU_USERPTR_RESTORE_DELAY_MS));
	}

	return r;
}

/* Update invalid userptr BOs
 *
 * Moves invalidated (evicted) userptr BOs from userptr_valid_list to
 * userptr_inval_list and updates user pages for all BOs that have
 * been invalidated since their last update.
 */
static int update_invalid_user_pages(struct amdkfd_process_info *process_info,
				     struct mm_struct *mm)
{
	struct kgd_mem *mem, *tmp_mem;
	struct amdgpu_bo *bo;
	struct ttm_operation_ctx ctx = { false, false };
	int invalid, ret;

	/* Move all invalidated BOs to the userptr_inval_list and
	 * release their user pages by migration to the CPU domain
	 */
	list_for_each_entry_safe(mem, tmp_mem,
				 &process_info->userptr_valid_list,
				 validate_list.head) {
		if (!atomic_read(&mem->invalid))
			continue; /* BO is still valid */

		bo = mem->bo;

		if (amdgpu_bo_reserve(bo, true))
			return -EAGAIN;
		amdgpu_bo_placement_from_domain(bo, AMDGPU_GEM_DOMAIN_CPU);
		ret = ttm_bo_validate(&bo->tbo, &bo->placement, &ctx);
		amdgpu_bo_unreserve(bo);
		if (ret) {
			pr_err("%s: Failed to invalidate userptr BO\n",
			       __func__);
			return -EAGAIN;
		}

		list_move_tail(&mem->validate_list.head,
			       &process_info->userptr_inval_list);
	}

	if (list_empty(&process_info->userptr_inval_list))
		return 0; /* All evicted userptr BOs were freed */

	/* Go through userptr_inval_list and update any invalid user_pages */
	list_for_each_entry(mem, &process_info->userptr_inval_list,
			    validate_list.head) {
		invalid = atomic_read(&mem->invalid);
		if (!invalid)
			/* BO hasn't been invalidated since the last
			 * revalidation attempt. Keep its BO list.
			 */
			continue;

		bo = mem->bo;

		if (!mem->user_pages) {
			mem->user_pages =
				kvmalloc_array(bo->tbo.ttm->num_pages,
						 sizeof(struct page *),
						 GFP_KERNEL | __GFP_ZERO);
			if (!mem->user_pages) {
				pr_err("%s: Failed to allocate pages array\n",
				       __func__);
				return -ENOMEM;
			}
		} else if (mem->user_pages[0]) {
			release_pages(mem->user_pages, bo->tbo.ttm->num_pages);
		}

		/* Get updated user pages */
		ret = amdgpu_ttm_tt_get_user_pages(bo->tbo.ttm,
						   mem->user_pages);
		if (ret) {
			mem->user_pages[0] = NULL;
			pr_info("%s: Failed to get user pages: %d\n",
				__func__, ret);
			/* Pretend it succeeded. It will fail later
			 * with a VM fault if the GPU tries to access
			 * it. Better than hanging indefinitely with
			 * stalled user mode queues.
			 */
		}

		/* Mark the BO as valid unless it was invalidated
		 * again concurrently
		 */
		if (atomic_cmpxchg(&mem->invalid, invalid, 0) != invalid)
			return -EAGAIN;
	}

	return 0;
}

/* Validate invalid userptr BOs
 *
 * Validates BOs on the userptr_inval_list, and moves them back to the
 * userptr_valid_list. Also updates GPUVM page tables with new page
 * addresses and waits for the page table updates to complete.
 */
static int validate_invalid_user_pages(struct amdkfd_process_info *process_info)
{
	struct amdgpu_bo_list_entry *pd_bo_list_entries;
	struct list_head resv_list, duplicates;
	struct ww_acquire_ctx ticket;
	struct amdgpu_sync sync;

	struct amdgpu_vm *peer_vm;
	struct kgd_mem *mem, *tmp_mem;
	struct amdgpu_bo *bo;
	struct ttm_operation_ctx ctx = { false, false };
	int i, ret;

	pd_bo_list_entries = kcalloc(process_info->n_vms,
				     sizeof(struct amdgpu_bo_list_entry),
				     GFP_KERNEL);
	if (!pd_bo_list_entries) {
		pr_err("%s: Failed to allocate PD BO list entries\n", __func__);
		return -ENOMEM;
	}

	INIT_LIST_HEAD(&resv_list);
	INIT_LIST_HEAD(&duplicates);

	/* Get all the page directory BOs that need to be reserved */
	i = 0;
	list_for_each_entry(peer_vm, &process_info->vm_list_head,
			    vm_list_node)
		amdgpu_vm_get_pd_bo(peer_vm, &resv_list,
				    &pd_bo_list_entries[i++]);
	/* Add the userptr_inval_list entries to resv_list */
	list_for_each_entry(mem, &process_info->userptr_inval_list,
			    validate_list.head) {
		list_add_tail(&mem->resv_list.head, &resv_list);
		mem->resv_list.bo = mem->validate_list.bo;
		mem->resv_list.shared = mem->validate_list.shared;
	}

	/* Reserve all BOs and page tables for validation */
	ret = ttm_eu_reserve_buffers(&ticket, &resv_list, false, &duplicates);
	WARN(!list_empty(&duplicates), "Duplicates should be empty");
	if (ret)
		goto out;

	amdgpu_sync_create(&sync);

	/* Avoid triggering eviction fences when unmapping invalid
	 * userptr BOs (waits for all fences, doesn't use
	 * FENCE_OWNER_VM)
	 */
	list_for_each_entry(peer_vm, &process_info->vm_list_head,
			    vm_list_node)
		amdgpu_amdkfd_remove_eviction_fence(peer_vm->root.base.bo,
						process_info->eviction_fence,
						NULL, NULL);

	ret = process_validate_vms(process_info);
	if (ret)
		goto unreserve_out;

	/* Validate BOs and update GPUVM page tables */
	list_for_each_entry_safe(mem, tmp_mem,
				 &process_info->userptr_inval_list,
				 validate_list.head) {
		struct kfd_bo_va_list *bo_va_entry;

		bo = mem->bo;

		/* Copy pages array and validate the BO if we got user pages */
		if (mem->user_pages[0]) {
			amdgpu_ttm_tt_set_user_pages(bo->tbo.ttm,
						     mem->user_pages);
			amdgpu_bo_placement_from_domain(bo, mem->domain);
			ret = ttm_bo_validate(&bo->tbo, &bo->placement, &ctx);
			if (ret) {
				pr_err("%s: failed to validate BO\n", __func__);
				goto unreserve_out;
			}
		}

		/* Validate succeeded, now the BO owns the pages, free
		 * our copy of the pointer array. Put this BO back on
		 * the userptr_valid_list. If we need to revalidate
		 * it, we need to start from scratch.
		 */
		kvfree(mem->user_pages);
		mem->user_pages = NULL;
		list_move_tail(&mem->validate_list.head,
			       &process_info->userptr_valid_list);

		/* Update mapping. If the BO was not validated
		 * (because we couldn't get user pages), this will
		 * clear the page table entries, which will result in
		 * VM faults if the GPU tries to access the invalid
		 * memory.
		 */
		list_for_each_entry(bo_va_entry, &mem->bo_va_list, bo_list) {
			if (!bo_va_entry->is_mapped)
				continue;

			ret = update_gpuvm_pte((struct amdgpu_device *)
					       bo_va_entry->kgd_dev,
					       bo_va_entry, &sync);
			if (ret) {
				pr_err("%s: update PTE failed\n", __func__);
				/* make sure this gets validated again */
				atomic_inc(&mem->invalid);
				goto unreserve_out;
			}
		}
	}

	/* Update page directories */
	ret = process_update_pds(process_info, &sync);

unreserve_out:
	list_for_each_entry(peer_vm, &process_info->vm_list_head,
			    vm_list_node)
		amdgpu_bo_fence(peer_vm->root.base.bo,
				&process_info->eviction_fence->base, true);
	ttm_eu_backoff_reservation(&ticket, &resv_list);
	amdgpu_sync_wait(&sync, false);
	amdgpu_sync_free(&sync);
out:
	kfree(pd_bo_list_entries);

	return ret;
}

/* Worker callback to restore evicted userptr BOs
 *
 * Tries to update and validate all userptr BOs. If successful and no
 * concurrent evictions happened, the queues are restarted. Otherwise,
 * reschedule for another attempt later.
 */
static void amdgpu_amdkfd_restore_userptr_worker(struct work_struct *work)
{
	struct delayed_work *dwork = to_delayed_work(work);
	struct amdkfd_process_info *process_info =
		container_of(dwork, struct amdkfd_process_info,
			     restore_userptr_work);
	struct task_struct *usertask;
	struct mm_struct *mm;
	int evicted_bos;

	evicted_bos = atomic_read(&process_info->evicted_bos);
	if (!evicted_bos)
		return;

	/* Reference task and mm in case of concurrent process termination */
	usertask = get_pid_task(process_info->pid, PIDTYPE_PID);
	if (!usertask)
		return;
	mm = get_task_mm(usertask);
	if (!mm) {
		put_task_struct(usertask);
		return;
	}

	mutex_lock(&process_info->lock);

	if (update_invalid_user_pages(process_info, mm))
		goto unlock_out;
	/* userptr_inval_list can be empty if all evicted userptr BOs
	 * have been freed. In that case there is nothing to validate
	 * and we can just restart the queues.
	 */
	if (!list_empty(&process_info->userptr_inval_list)) {
		if (atomic_read(&process_info->evicted_bos) != evicted_bos)
			goto unlock_out; /* Concurrent eviction, try again */

		if (validate_invalid_user_pages(process_info))
			goto unlock_out;
	}
	/* Final check for concurrent evicton and atomic update. If
	 * another eviction happens after successful update, it will
	 * be a first eviction that calls quiesce_mm. The eviction
	 * reference counting inside KFD will handle this case.
	 */
	if (atomic_cmpxchg(&process_info->evicted_bos, evicted_bos, 0) !=
	    evicted_bos)
		goto unlock_out;
	evicted_bos = 0;
	if (kgd2kfd->resume_mm(mm)) {
		pr_err("%s: Failed to resume KFD\n", __func__);
		/* No recovery from this failure. Probably the CP is
		 * hanging. No point trying again.
		 */
	}
unlock_out:
	mutex_unlock(&process_info->lock);
	mmput(mm);
	put_task_struct(usertask);

	/* If validation failed, reschedule another attempt */
	if (evicted_bos)
		schedule_delayed_work(&process_info->restore_userptr_work,
			msecs_to_jiffies(AMDGPU_USERPTR_RESTORE_DELAY_MS));
}

/** amdgpu_amdkfd_gpuvm_restore_process_bos - Restore all BOs for the given
 *   KFD process identified by process_info
 *
 * @process_info: amdkfd_process_info of the KFD process
 *
 * After memory eviction, restore thread calls this function. The function
 * should be called when the Process is still valid. BO restore involves -
 *
 * 1.  Release old eviction fence and create new one
 * 2.  Get two copies of PD BO list from all the VMs. Keep one copy as pd_list.
 * 3   Use the second PD list and kfd_bo_list to create a list (ctx.list) of
 *     BOs that need to be reserved.
 * 4.  Reserve all the BOs
 * 5.  Validate of PD and PT BOs.
 * 6.  Validate all KFD BOs using kfd_bo_list and Map them and add new fence
 * 7.  Add fence to all PD and PT BOs.
 * 8.  Unreserve all BOs
 */
int amdgpu_amdkfd_gpuvm_restore_process_bos(void *info, struct dma_fence **ef)
{
	struct amdgpu_bo_list_entry *pd_bo_list;
	struct amdkfd_process_info *process_info = info;
	struct amdgpu_vm *peer_vm;
	struct kgd_mem *mem;
	struct bo_vm_reservation_context ctx;
	struct amdgpu_amdkfd_fence *new_fence;
	int ret = 0, i;
	struct list_head duplicate_save;
	struct amdgpu_sync sync_obj;

	INIT_LIST_HEAD(&duplicate_save);
	INIT_LIST_HEAD(&ctx.list);
	INIT_LIST_HEAD(&ctx.duplicates);

	pd_bo_list = kcalloc(process_info->n_vms,
			     sizeof(struct amdgpu_bo_list_entry),
			     GFP_KERNEL);
	if (!pd_bo_list)
		return -ENOMEM;

	i = 0;
	mutex_lock(&process_info->lock);
	list_for_each_entry(peer_vm, &process_info->vm_list_head,
			vm_list_node)
		amdgpu_vm_get_pd_bo(peer_vm, &ctx.list, &pd_bo_list[i++]);

	/* Reserve all BOs and page tables/directory. Add all BOs from
	 * kfd_bo_list to ctx.list
	 */
	list_for_each_entry(mem, &process_info->kfd_bo_list,
			    validate_list.head) {

		list_add_tail(&mem->resv_list.head, &ctx.list);
		mem->resv_list.bo = mem->validate_list.bo;
		mem->resv_list.shared = mem->validate_list.shared;
	}

	ret = ttm_eu_reserve_buffers(&ctx.ticket, &ctx.list,
				     false, &duplicate_save);
	if (ret) {
		pr_debug("Memory eviction: TTM Reserve Failed. Try again\n");
		goto ttm_reserve_fail;
	}

	amdgpu_sync_create(&sync_obj);

	/* Validate PDs and PTs */
	ret = process_validate_vms(process_info);
	if (ret)
		goto validate_map_fail;

	/* Wait for PD/PTs validate to finish */
	/* FIXME: I think this isn't needed */
	list_for_each_entry(peer_vm, &process_info->vm_list_head,
			    vm_list_node) {
		struct amdgpu_bo *bo = peer_vm->root.base.bo;

		ttm_bo_wait(&bo->tbo, false, false);
	}

	/* Validate BOs and map them to GPUVM (update VM page tables). */
	list_for_each_entry(mem, &process_info->kfd_bo_list,
			    validate_list.head) {

		struct amdgpu_bo *bo = mem->bo;
		uint32_t domain = mem->domain;
		struct kfd_bo_va_list *bo_va_entry;

		ret = amdgpu_amdkfd_bo_validate(bo, domain, false);
		if (ret) {
			pr_debug("Memory eviction: Validate BOs failed. Try again\n");
			goto validate_map_fail;
		}

		list_for_each_entry(bo_va_entry, &mem->bo_va_list,
				    bo_list) {
			ret = update_gpuvm_pte((struct amdgpu_device *)
					      bo_va_entry->kgd_dev,
					      bo_va_entry,
					      &sync_obj);
			if (ret) {
				pr_debug("Memory eviction: update PTE failed. Try again\n");
				goto validate_map_fail;
			}
		}
	}

	/* Update page directories */
	ret = process_update_pds(process_info, &sync_obj);
	if (ret) {
		pr_debug("Memory eviction: update PDs failed. Try again\n");
		goto validate_map_fail;
	}

	amdgpu_sync_wait(&sync_obj, false);

	/* Release old eviction fence and create new one, because fence only
	 * goes from unsignaled to signaled, fence cannot be reused.
	 * Use context and mm from the old fence.
	 */
	new_fence = amdgpu_amdkfd_fence_create(
				process_info->eviction_fence->base.context,
				process_info->eviction_fence->mm);
	if (!new_fence) {
		pr_err("Failed to create eviction fence\n");
		ret = -ENOMEM;
		goto validate_map_fail;
	}
	dma_fence_put(&process_info->eviction_fence->base);
	process_info->eviction_fence = new_fence;
	*ef = dma_fence_get(&new_fence->base);

	/* Wait for validate to finish and attach new eviction fence */
	list_for_each_entry(mem, &process_info->kfd_bo_list,
		validate_list.head)
		ttm_bo_wait(&mem->bo->tbo, false, false);
	list_for_each_entry(mem, &process_info->kfd_bo_list,
		validate_list.head)
		amdgpu_bo_fence(mem->bo,
			&process_info->eviction_fence->base, true);

	/* Attach eviction fence to PD / PT BOs */
	list_for_each_entry(peer_vm, &process_info->vm_list_head,
			    vm_list_node) {
		struct amdgpu_bo *bo = peer_vm->root.base.bo;

		amdgpu_bo_fence(bo, &process_info->eviction_fence->base, true);
	}

validate_map_fail:
	ttm_eu_backoff_reservation(&ctx.ticket, &ctx.list);
	amdgpu_sync_free(&sync_obj);
ttm_reserve_fail:
	mutex_unlock(&process_info->lock);
	kfree(pd_bo_list);
	return ret;
}<|MERGE_RESOLUTION|>--- conflicted
+++ resolved
@@ -1131,11 +1131,7 @@
 	amdgpu_vm_release_compute(adev, avm);
 }
 
-<<<<<<< HEAD
-uint32_t amdgpu_amdkfd_gpuvm_get_process_page_dir(void *vm)
-=======
 uint64_t amdgpu_amdkfd_gpuvm_get_process_page_dir(void *vm)
->>>>>>> 9f51ae62
 {
 	struct amdgpu_vm *avm = (struct amdgpu_vm *)vm;
 	struct amdgpu_bo *pd = avm->root.base.bo;
