--- conflicted
+++ resolved
@@ -3252,40 +3252,9 @@
 
 	if (amdgpu_gpu_recovery == 0)
 		goto disabled;
-<<<<<<< HEAD
 
 	if (amdgpu_sriov_vf(adev))
 		return true;
-
-	if (amdgpu_gpu_recovery == -1) {
-		switch (adev->asic_type) {
-		case CHIP_TOPAZ:
-		case CHIP_TONGA:
-		case CHIP_FIJI:
-		case CHIP_POLARIS10:
-		case CHIP_POLARIS11:
-		case CHIP_POLARIS12:
-		case CHIP_VEGAM:
-		case CHIP_VEGA20:
-		case CHIP_VEGA10:
-		case CHIP_VEGA12:
-			break;
-		default:
-			goto disabled;
-		}
-	}
-
-	return true;
-
-disabled:
-		DRM_INFO("GPU recovery disabled.\n");
-		return false;
-}
-=======
-
-	if (amdgpu_sriov_vf(adev))
-		return true;
->>>>>>> 19530313
 
 	if (amdgpu_gpu_recovery == -1) {
 		switch (adev->asic_type) {
